/*
 * This file is part of OpenTTD.
 * OpenTTD is free software; you can redistribute it and/or modify it under the terms of the GNU General Public License as published by the Free Software Foundation, version 2.
 * OpenTTD is distributed in the hope that it will be useful, but WITHOUT ANY WARRANTY; without even the implied warranty of MERCHANTABILITY or FITNESS FOR A PARTICULAR PURPOSE.
 * See the GNU General Public License for more details. You should have received a copy of the GNU General Public License along with OpenTTD. If not, see <http://www.gnu.org/licenses/>.
 */

/** @file textfile_gui.cpp Implementation of textfile window. */

#include "stdafx.h"
#include "core/backup_type.hpp"
#include "fileio_func.h"
#include "fontcache.h"
#include "gfx_type.h"
#include "gfx_func.h"
#include "string_func.h"
#include "textfile_gui.h"
#include "widgets/dropdown_type.h"
#include "gfx_layout.h"
#include "debug.h"
#include "debug_fmt.h"
#include "openttd.h"

#include "widgets/misc_widget.h"

#include "table/strings.h"
#include "table/control_codes.h"

#if defined(WITH_ZLIB)
#include <zlib.h>
#endif

#if defined(WITH_LIBLZMA)
#include <lzma.h>
#endif

#include <condition_variable>
#include <regex>

#include "safeguards.h"

/** Widgets for the textfile window. */
static constexpr NWidgetPart _nested_textfile_widgets[] = {
	NWidget(NWID_HORIZONTAL),
		NWidget(WWT_CLOSEBOX, COLOUR_MAUVE),
		NWidget(WWT_PUSHARROWBTN, COLOUR_MAUVE, WID_TF_NAVBACK), SetFill(0, 1), SetMinimalSize(15, 1), SetDataTip(AWV_DECREASE, STR_TEXTFILE_NAVBACK_TOOLTIP),
		NWidget(WWT_PUSHARROWBTN, COLOUR_MAUVE, WID_TF_NAVFORWARD), SetFill(0, 1), SetMinimalSize(15, 1), SetDataTip(AWV_INCREASE, STR_TEXTFILE_NAVFORWARD_TOOLTIP),
		NWidget(WWT_CAPTION, COLOUR_MAUVE, WID_TF_CAPTION), SetDataTip(STR_NULL, STR_TOOLTIP_WINDOW_TITLE_DRAG_THIS),
		NWidget(WWT_TEXTBTN, COLOUR_MAUVE, WID_TF_WRAPTEXT), SetDataTip(STR_TEXTFILE_WRAP_TEXT, STR_TEXTFILE_WRAP_TEXT_TOOLTIP),
		NWidget(WWT_DEFSIZEBOX, COLOUR_MAUVE),
	EndContainer(),
	NWidget(NWID_SELECTION, INVALID_COLOUR, WID_TF_SEL_JUMPLIST),
		NWidget(WWT_PANEL, COLOUR_MAUVE),
			NWidget(NWID_HORIZONTAL), SetPIP(WidgetDimensions::unscaled.frametext.left, 0, WidgetDimensions::unscaled.frametext.right),
				/* As this widget can be toggled, it needs to be a multiplier of FS_MONO. So add a spacer that ensures this. */
				NWidget(NWID_SPACER), SetMinimalSize(1, 0), SetMinimalTextLines(2, 0, FS_MONO),
				NWidget(NWID_VERTICAL),
					NWidget(NWID_SPACER), SetFill(1, 1), SetResize(1, 0),
					NWidget(WWT_DROPDOWN, COLOUR_MAUVE, WID_TF_JUMPLIST), SetDataTip(STR_TEXTFILE_JUMPLIST, STR_TEXTFILE_JUMPLIST_TOOLTIP), SetFill(1, 0), SetResize(1, 0),
					NWidget(NWID_SPACER), SetFill(1, 1), SetResize(1, 0),
				EndContainer(),
			EndContainer(),
		EndContainer(),
	EndContainer(),
	NWidget(NWID_HORIZONTAL),
		NWidget(WWT_PANEL, COLOUR_MAUVE, WID_TF_BACKGROUND), SetMinimalSize(200, 125), SetResize(1, 12), SetScrollbar(WID_TF_VSCROLLBAR),
		EndContainer(),
		NWidget(NWID_VERTICAL),
			NWidget(NWID_VSCROLLBAR, COLOUR_MAUVE, WID_TF_VSCROLLBAR),
		EndContainer(),
	EndContainer(),
	NWidget(NWID_HORIZONTAL),
		NWidget(NWID_HSCROLLBAR, COLOUR_MAUVE, WID_TF_HSCROLLBAR),
		NWidget(WWT_RESIZEBOX, COLOUR_MAUVE),
	EndContainer(),
};

/** Window definition for the textfile window */
static WindowDesc _textfile_desc(__FILE__, __LINE__,
	WDP_CENTER, "textfile", 630, 460,
	WC_TEXTFILE, WC_NONE,
	0,
	std::begin(_nested_textfile_widgets), std::end(_nested_textfile_widgets)
);

TextfileWindow::TextfileWindow(TextfileType file_type) : Window(&_textfile_desc), file_type(file_type)
{
	/* Init of nested tree is deferred.
	 * TextfileWindow::ConstructWindow must be called by the inheriting window. */
}

void TextfileWindow::ConstructWindow()
{
	this->CreateNestedTree();
	this->vscroll = this->GetScrollbar(WID_TF_VSCROLLBAR);
	this->hscroll = this->GetScrollbar(WID_TF_HSCROLLBAR);
	this->GetWidget<NWidgetCore>(WID_TF_CAPTION)->SetDataTip(STR_TEXTFILE_README_CAPTION + this->file_type, STR_TOOLTIP_WINDOW_TITLE_DRAG_THIS);
	this->GetWidget<NWidgetStacked>(WID_TF_SEL_JUMPLIST)->SetDisplayedPlane(SZSP_HORIZONTAL);
	this->FinishInitNested(this->file_type);

	this->DisableWidget(WID_TF_NAVBACK);
	this->DisableWidget(WID_TF_NAVFORWARD);
	this->hscroll->SetStepSize(10); // Speed up horizontal scrollbar
}

/**
 * Get the total height of the content displayed in this window, if wrapping is disabled.
 * @return the height in pixels
 */
uint TextfileWindow::ReflowContent()
{
	uint height = 0;
	if (!IsWidgetLowered(WID_TF_WRAPTEXT)) {
		for (auto &line : this->lines) {
			line.top = height;
			height++;
			line.bottom = height;
		}
	} else {
		int max_width = this->GetWidget<NWidgetCore>(WID_TF_BACKGROUND)->current_x - WidgetDimensions::scaled.frametext.Horizontal();
		for (auto &line : this->lines) {
			line.top = height;
			height += GetStringHeight(line.text, max_width, FS_MONO) / GetCharacterHeight(FS_MONO);
			line.bottom = height;
		}
	}

	return height;
}

uint TextfileWindow::GetContentHeight()
{
	if (this->lines.empty()) return 0;
	return this->lines.back().bottom;
}

/* virtual */ void TextfileWindow::UpdateWidgetSize(WidgetID widget, Dimension *size, [[maybe_unused]] const Dimension &padding, [[maybe_unused]] Dimension *fill, [[maybe_unused]] Dimension *resize)
{
	switch (widget) {
		case WID_TF_BACKGROUND:
			resize->height = GetCharacterHeight(FS_MONO);

			size->height = 4 * resize->height + WidgetDimensions::scaled.frametext.Vertical(); // At least 4 lines are visible.
			size->width = std::max(200u, size->width); // At least 200 pixels wide.
			break;
	}
}

/** Set scrollbars to the right lengths. */
void TextfileWindow::SetupScrollbars(bool force_reflow)
{
	if (IsWidgetLowered(WID_TF_WRAPTEXT)) {
		/* Reflow is mandatory if text wrapping is on */
		uint height = this->ReflowContent();
		this->vscroll->SetCount(ClampTo<uint16_t>(height));
		this->hscroll->SetCount(0);
	} else {
		uint height = force_reflow ? this->ReflowContent() : this->GetContentHeight();
		this->vscroll->SetCount(ClampTo<uint16_t>(height));
		this->hscroll->SetCount(this->max_length + WidgetDimensions::scaled.frametext.Horizontal());
	}

	this->SetWidgetDisabledState(WID_TF_HSCROLLBAR, IsWidgetLowered(WID_TF_WRAPTEXT));
}


/** Regular expression that searches for Markdown links. */
static const std::regex _markdown_link_regex{"\\[(.+?)\\]\\((.+?)\\)", std::regex_constants::ECMAScript | std::regex_constants::optimize};

/** Types of link we support in markdown files. */
enum class HyperlinkType {
	Internal, ///< Internal link, or "anchor" in HTML language.
	Web,      ///< Link to an external website.
	File,     ///< Link to a local file.
	Unknown,  ///< Unknown link.
};

/**
 * Classify the type of hyperlink the destination describes.
 *
 * @param destination The hyperlink destination.
 * @param trusted Whether we trust the content of this file.
 * @return HyperlinkType The classification of the link.
 */
static HyperlinkType ClassifyHyperlink(const std::string &destination, bool trusted)
{
	if (destination.empty()) return HyperlinkType::Unknown;
	if (destination.starts_with("#")) return HyperlinkType::Internal;

	/* Only allow external / internal links for sources we trust. */
	if (!trusted) return HyperlinkType::Unknown;

	if (destination.starts_with("http://")) return HyperlinkType::Web;
	if (destination.starts_with("https://")) return HyperlinkType::Web;
	if (destination.starts_with("./")) return HyperlinkType::File;
	return HyperlinkType::Unknown;
}

/**
 * Create a valid slug for the anchor.
 *
 * @param line The line to create the slug for.
 * @return std::string The slug.
 */
static std::string MakeAnchorSlug(const std::string &line)
{
	std::string r = "#";
	uint state = 0;
	for (char c : line) {
		if (state == 0) {
			/* State 0: Skip leading hashmarks and spaces. */
			if (c == '#') continue;
			if (c == ' ') continue;
			state = 1;
		}
		if (state == 2) {
			/* State 2: Wait for a non-space/dash character.
			 * When found, output a dash and that character. */
			if (c == ' ' || c == '-') continue;
			r += '-';
			state = 1;
		}
		if (state == 1) {
			/* State 1: Normal text.
			 * Lowercase alphanumerics,
			 * spaces and dashes become dashes,
			 * everything else is removed. */
			if (isalnum(c)) {
				r += tolower(c);
			} else if (c == ' ' || c == '-') {
				state = 2;
			}
		}
	}

	return r;
}

/**
 * Find any hyperlinks in a given line.
 *
 * @param line The line to search for hyperlinks.
 * @param line_index The index of the line.
 */
void TextfileWindow::FindHyperlinksInMarkdown(Line &line, size_t line_index)
{
	std::string::const_iterator last_match_end = line.text.cbegin();
	std::string fixed_line;
	char ccbuf[5];

	std::sregex_iterator matcher{ line.text.cbegin(), line.text.cend(), _markdown_link_regex};
	while (matcher != std::sregex_iterator()) {
		std::smatch match = *matcher;

		Hyperlink link;
		link.line = line_index;
		link.destination = match[2].str();
		this->links.push_back(link);

		HyperlinkType link_type = ClassifyHyperlink(link.destination, this->trusted);
		StringControlCode link_colour;
		switch (link_type) {
			case HyperlinkType::Internal:
				link_colour = SCC_GREEN;
				break;
			case HyperlinkType::Web:
				link_colour = SCC_LTBLUE;
				break;
			case HyperlinkType::File:
				link_colour = SCC_LTBROWN;
				break;
			default:
				/* Don't make other link types fancy as they aren't handled (yet). */
				link_colour = SCC_CONTROL_END;
				break;
		}

		if (link_colour != SCC_CONTROL_END) {
			/* Format the link to look like a link. */
			fixed_line += std::string(last_match_end, match[0].first);
			this->links.back().begin = fixed_line.length();
			fixed_line += std::string(ccbuf, Utf8Encode(ccbuf, SCC_PUSH_COLOUR));
			fixed_line += std::string(ccbuf, Utf8Encode(ccbuf, link_colour));
			fixed_line += match[1].str();
			this->links.back().end = fixed_line.length();
			fixed_line += std::string(ccbuf, Utf8Encode(ccbuf, SCC_POP_COLOUR));
			last_match_end = match[0].second;
		}

		/* Find next link. */
		++matcher;
	}
	if (last_match_end == line.text.cbegin()) return; // nothing found

	/* Add remaining text on line. */
	fixed_line += std::string(last_match_end, line.text.cend());

	/* Overwrite original line text with "fixed" line text. */
	line.text = fixed_line;
}

/**
 * Check if the user clicked on a hyperlink, and handle it if so.
 *
 * @param pt The loation the user clicked.
 */
void TextfileWindow::CheckHyperlinkClick(Point pt)
{
	if (this->links.empty()) return;

	/* Which line was clicked. */
	const int clicked_row = this->GetRowFromWidget(pt.y, WID_TF_BACKGROUND, WidgetDimensions::scaled.frametext.top, GetCharacterHeight(FS_MONO)) + this->GetScrollbar(WID_TF_VSCROLLBAR)->GetPosition();
	size_t line_index;
	size_t subline;
	if (IsWidgetLowered(WID_TF_WRAPTEXT)) {
		auto it = std::find_if(std::begin(this->lines), std::end(this->lines), [clicked_row](const Line &l) { return l.top <= clicked_row && l.bottom > clicked_row; });
		if (it == this->lines.cend()) return;
		line_index = it - this->lines.cbegin();
		subline = clicked_row - it->top;
		Debug(misc, 4, "TextfileWindow check hyperlink: clicked_row={}, line_index={}, line.top={}, subline={}", clicked_row, line_index, it->top, subline);
	} else {
		line_index = clicked_row / GetCharacterHeight(FS_MONO);
		subline = 0;
	}

	/* Find hyperlinks in this line. */
	std::vector<Hyperlink> found_links;
	for (const auto &link : this->links) {
		if (link.line == line_index) found_links.push_back(link);
	}
	if (found_links.empty()) return;

	/* Build line layout to figure out character position that was clicked. */
	uint window_width = IsWidgetLowered(WID_TF_WRAPTEXT) ? this->GetWidget<NWidgetCore>(WID_TF_BACKGROUND)->current_x - WidgetDimensions::scaled.frametext.Horizontal() : INT_MAX;
	Layouter layout(this->lines[line_index].text, window_width, this->lines[line_index].colour, FS_MONO);
	assert(subline < layout.size());
	ptrdiff_t char_index = layout.GetCharAtPosition(pt.x - WidgetDimensions::scaled.frametext.left, subline);
	if (char_index < 0) return;
	Debug(misc, 4, "TextfileWindow check hyperlink click: line={}, subline={}, char_index={}", line_index, subline, (int)char_index);

	/* Found character index in line, check if any links are at that position. */
	for (const auto &link : found_links) {
		Debug(misc, 4, "Checking link from char {} to {}", link.begin, link.end);
		if ((size_t)char_index >= link.begin && (size_t)char_index < link.end) {
			Debug(misc, 4, "Activating link with destination: {}", link.destination);
			this->OnHyperlinkClick(link);
			return;
		}
	}
}

/**
 * Append the new location to the history, so the user can go back.
 *
 * @param filepath The location the user is navigating to.
 */
void TextfileWindow::AppendHistory(const std::string &filepath)
{
	this->history.erase(this->history.begin() + this->history_pos + 1, this->history.end());
	this->UpdateHistoryScrollpos();
	this->history.push_back(HistoryEntry{ filepath, 0 });
	this->EnableWidget(WID_TF_NAVBACK);
	this->DisableWidget(WID_TF_NAVFORWARD);
	this->history_pos = this->history.size() - 1;
}

/**
 * Update the scroll position to the current, so we can restore there if we go back.
 */
void TextfileWindow::UpdateHistoryScrollpos()
{
	this->history[this->history_pos].scrollpos = this->GetScrollbar(WID_TF_VSCROLLBAR)->GetPosition();
}

/**
 * Navigate through the history, either forward or backward.
 *
 * @param delta The direction to navigate.
 */
void TextfileWindow::NavigateHistory(int delta)
{
	if (delta == 0) return;
	if (delta < 0 && static_cast<int>(this->history_pos) < -delta) return;
	if (delta > 0 && this->history_pos + delta >= this->history.size()) return;

	this->UpdateHistoryScrollpos();
	this->history_pos += delta;

	if (this->history[this->history_pos].filepath != this->filepath) {
		this->filepath = this->history[this->history_pos].filepath;
		this->filename = this->filepath.substr(this->filepath.find_last_of(PATHSEP) + 1);
		this->LoadTextfile(this->filepath, NO_DIRECTORY);
	}

	this->SetWidgetDisabledState(WID_TF_NAVFORWARD, this->history_pos + 1 >= this->history.size());
	this->SetWidgetDisabledState(WID_TF_NAVBACK, this->history_pos == 0);
	this->GetScrollbar(WID_TF_VSCROLLBAR)->SetPosition(this->history[this->history_pos].scrollpos);
	this->GetScrollbar(WID_TF_HSCROLLBAR)->SetPosition(0);
	this->SetDirty();
}

/* virtual */ void TextfileWindow::OnHyperlinkClick(const Hyperlink &link)
{
	switch (ClassifyHyperlink(link.destination, this->trusted)) {
		case HyperlinkType::Internal:
		{
			auto it = std::find_if(this->link_anchors.cbegin(), this->link_anchors.cend(), [&](const Hyperlink &other) { return link.destination == other.destination; });
			if (it != this->link_anchors.cend()) {
				this->AppendHistory(this->filepath);
				this->ScrollToLine(it->line);
				this->UpdateHistoryScrollpos();
			}
			break;
		}

		case HyperlinkType::Web:
			OpenBrowser(link.destination);
			break;

		case HyperlinkType::File:
			this->NavigateToFile(link.destination, 0);
			break;

		default:
			/* Do nothing */
			break;
	}
}

/**
 * Navigate to the requested file.
 *
 * @param newfile The file to navigate to.
 * @param line The line to scroll to.
 */
void TextfileWindow::NavigateToFile(std::string newfile, size_t line)
{
	/* Double-check that the file link begins with ./ as a relative path. */
	if (!newfile.starts_with("./")) return;

	/* Get the path portion of the current file path. */
	std::string newpath = this->filepath;
	size_t pos = newpath.find_last_of(PATHSEPCHAR);
	if (pos == std::string::npos) {
		newpath.clear();
	} else {
		newpath.erase(pos + 1);
	}

	/* Check and remove for anchor in link. Do this before we find the filename, as people might have a / after the hash. */
	size_t anchor_pos = newfile.find_first_of('#');
	std::string anchor;
	if (anchor_pos != std::string::npos) {
		anchor = newfile.substr(anchor_pos);
		newfile.erase(anchor_pos);
	}

	/* Now the anchor is gone, check if this is a markdown or textfile. */
	if (!StrEndsWithIgnoreCase(newfile, ".md") && !StrEndsWithIgnoreCase(newfile, ".txt")) return;

	/* Convert link destination to acceptable local filename (replace forward slashes with correct path separator). */
	newfile = newfile.substr(2);
	if (PATHSEPCHAR != '/') {
		for (char &c : newfile) {
			if (c == '/') c = PATHSEPCHAR;
		}
	}

	/* Paste the two together and check file exists. */
	newpath = newpath + newfile;
	if (!FioCheckFileExists(newpath, NO_DIRECTORY)) return;

	/* Update history. */
	this->AppendHistory(newpath);

	/* Load the new file. */
	this->filepath = newpath;
	this->filename = newpath.substr(newpath.find_last_of(PATHSEP) + 1);

	this->LoadTextfile(this->filepath, NO_DIRECTORY);

	this->GetScrollbar(WID_TF_HSCROLLBAR)->SetPosition(0);
	this->GetScrollbar(WID_TF_VSCROLLBAR)->SetPosition(0);

	if (anchor.empty() || line != 0) {
		this->ScrollToLine(line);
	} else {
		auto anchor_dest = std::find_if(this->link_anchors.cbegin(), this->link_anchors.cend(), [&](const Hyperlink &other) { return anchor == other.destination; });
		if (anchor_dest != this->link_anchors.cend()) {
			this->ScrollToLine(anchor_dest->line);
			this->UpdateHistoryScrollpos();
		} else {
			this->ScrollToLine(0);
		}
	}
}

/* virtual */ void TextfileWindow::AfterLoadText()
{
	this->link_anchors.clear();

	if (StrEndsWithIgnoreCase(this->filename, ".md")) this->AfterLoadMarkdown();

	if (this->GetWidget<NWidgetStacked>(WID_TF_SEL_JUMPLIST)->SetDisplayedPlane(this->jumplist.empty() ? SZSP_HORIZONTAL : 0)) this->ReInit();
}

/**
 * Post-processing of markdown files.
 */
void TextfileWindow::AfterLoadMarkdown()
{
	for (size_t line_index = 0; line_index < this->lines.size(); ++line_index) {
		Line &line = this->lines[line_index];

		/* Find and mark all hyperlinks in the line. */
		this->FindHyperlinksInMarkdown(line, line_index);

		/* All lines beginning with # are headings. */
		if (!line.text.empty() && line.text[0] == '#') {
			this->jumplist.push_back(line_index);
			this->lines[line_index].colour = TC_GOLD;
			this->link_anchors.emplace_back(Hyperlink{ line_index, 0, 0, MakeAnchorSlug(line.text) });
		}
	}
}

/* virtual */ void TextfileWindow::OnClick([[maybe_unused]] Point pt, WidgetID widget, [[maybe_unused]] int click_count)
{
	switch (widget) {
		case WID_TF_WRAPTEXT:
			this->ToggleWidgetLoweredState(WID_TF_WRAPTEXT);
			this->InvalidateData();
			break;

		case WID_TF_JUMPLIST: {
			DropDownList list;
			for (size_t line : this->jumplist) {
				SetDParamStr(0, this->lines[line].text);
				list.push_back(std::make_unique<DropDownListStringItem>(STR_TEXTFILE_JUMPLIST_ITEM, (int)line, false));
			}
			ShowDropDownList(this, std::move(list), -1, widget);
			break;
		}

		case WID_TF_NAVBACK:
			this->NavigateHistory(-1);
			break;

		case WID_TF_NAVFORWARD:
			this->NavigateHistory(+1);
			break;

		case WID_TF_BACKGROUND:
			this->CheckHyperlinkClick(pt);
			break;
	}
}

/* virtual */ void TextfileWindow::DrawWidget(const Rect &r, WidgetID widget) const
{
	if (widget != WID_TF_BACKGROUND) return;

	Rect fr = r.Shrink(WidgetDimensions::scaled.frametext);

	DrawPixelInfo new_dpi;
	if (!FillDrawPixelInfo(&new_dpi, fr)) return;
	AutoRestoreBackup dpi_backup(_cur_dpi, &new_dpi);

	/* Draw content (now coordinates given to DrawString* are local to the new clipping region). */
	fr = fr.Translate(-fr.left, -fr.top);
	int line_height = GetCharacterHeight(FS_MONO);
	int pos = this->vscroll->GetPosition();
	int cap = this->vscroll->GetCapacity();

	for (auto &line : this->lines) {
		if (line.bottom < pos) continue;
		if (line.top > pos + cap) break;

		int y_offset = (line.top - pos) * line_height;
		if (IsWidgetLowered(WID_TF_WRAPTEXT)) {
			DrawStringMultiLine(0, fr.right, y_offset, fr.bottom, line.text, line.colour, SA_TOP | SA_LEFT, false, FS_MONO);
		} else {
			DrawString(-this->hscroll->GetPosition(), fr.right, y_offset, line.text, line.colour, SA_TOP | SA_LEFT, false, FS_MONO);
		}
	}
}

/* virtual */ void TextfileWindow::OnResize()
{
	this->vscroll->SetCapacityFromWidget(this, WID_TF_BACKGROUND, WidgetDimensions::scaled.frametext.Vertical());
	this->hscroll->SetCapacityFromWidget(this, WID_TF_BACKGROUND);

	this->SetupScrollbars(false);
}

/* virtual */ void TextfileWindow::OnInvalidateData([[maybe_unused]] int data, [[maybe_unused]] bool gui_scope)
{
	if (!gui_scope) return;

	this->SetupScrollbars(true);
}

void TextfileWindow::OnDropdownSelect(WidgetID widget, int index)
{
	if (widget != WID_TF_JUMPLIST) return;

	this->ScrollToLine(index);
}

void TextfileWindow::ScrollToLine(size_t line)
{
	Scrollbar *sb = this->GetScrollbar(WID_TF_VSCROLLBAR);
	int newpos;
	if (this->IsWidgetLowered(WID_TF_WRAPTEXT)) {
		newpos = this->lines[line].top;
	} else {
		newpos = static_cast<int>(line);
	}
	sb->SetPosition(std::min(newpos, sb->GetCount() - sb->GetCapacity()));
	this->SetDirty();
}

/* virtual */ void TextfileWindow::Reset()
{
	this->search_iterator = 0;
}

/* virtual */ FontSize TextfileWindow::DefaultSize()
{
	return FS_MONO;
}

/* virtual */ std::optional<std::string_view> TextfileWindow::NextString()
{
	if (this->search_iterator >= this->lines.size()) return std::nullopt;

	return this->lines[this->search_iterator++].text;
}

/* virtual */ bool TextfileWindow::Monospace()
{
	return true;
}

/* virtual */ void TextfileWindow::SetFontNames([[maybe_unused]] FontCacheSettings *settings, [[maybe_unused]] const char *font_name, [[maybe_unused]] const void *os_data)
{
#if defined(WITH_FREETYPE) || defined(_WIN32) || defined(WITH_COCOA)
	settings->mono.font = font_name;
	settings->mono.os_handle = os_data;
#endif
}

#if defined(WITH_ZLIB)

/**
 * Do an in-memory gunzip operation. This works on a raw deflate stream,
 * or a file with gzip or zlib header.
 * @param bufp  A pointer to a buffer containing the input data. This
 *              buffer will be freed and replaced by a buffer containing
 *              the uncompressed data.
 * @param sizep A pointer to the buffer size. Before the call, the value
 *              pointed to should contain the size of the input buffer.
 *              After the call, it contains the size of the uncompressed
 *              data.
 *
 * When decompressing fails, *bufp is set to nullptr and *sizep to 0. The
 * compressed buffer passed in is still freed in this case.
 */
static void Gunzip(uint8_t **bufp, size_t *sizep)
{
	static const int BLOCKSIZE  = 8192;
	uint8_t             *buf       = nullptr;
	size_t           alloc_size = 0;
	z_stream         z;
	int              res;

	memset(&z, 0, sizeof(z));
	z.next_in = *bufp;
	z.avail_in = (uInt)*sizep;

	/* window size = 15, add 32 to enable gzip or zlib header processing */
	res = inflateInit2(&z, 15 + 32);
	/* Z_BUF_ERROR just means we need more space */
	while (res == Z_OK || (res == Z_BUF_ERROR && z.avail_out == 0)) {
		/* When we get here, we're either just starting, or
		 * inflate is out of output space - allocate more */
		alloc_size += BLOCKSIZE;
		z.avail_out += BLOCKSIZE;
		buf = ReallocT(buf, alloc_size);
		z.next_out = buf + alloc_size - z.avail_out;
		res = inflate(&z, Z_FINISH);
	}

	free(*bufp);
	inflateEnd(&z);

	if (res == Z_STREAM_END) {
		*bufp = buf;
		*sizep = alloc_size - z.avail_out;
	} else {
		/* Something went wrong */
		*bufp = nullptr;
		*sizep = 0;
		free(buf);
	}
}
#endif

#if defined(WITH_LIBLZMA)

/**
 * Do an in-memory xunzip operation. This works on a .xz or (legacy)
 * .lzma file.
 * @param bufp  A pointer to a buffer containing the input data. This
 *              buffer will be freed and replaced by a buffer containing
 *              the uncompressed data.
 * @param sizep A pointer to the buffer size. Before the call, the value
 *              pointed to should contain the size of the input buffer.
 *              After the call, it contains the size of the uncompressed
 *              data.
 *
 * When decompressing fails, *bufp is set to nullptr and *sizep to 0. The
 * compressed buffer passed in is still freed in this case.
 */
static void Xunzip(uint8_t **bufp, size_t *sizep)
{
	static const int BLOCKSIZE  = 8192;
	uint8_t             *buf       = nullptr;
	size_t           alloc_size = 0;
	lzma_stream      z = LZMA_STREAM_INIT;
	int              res;

	z.next_in = *bufp;
	z.avail_in = *sizep;

	res = lzma_auto_decoder(&z, UINT64_MAX, LZMA_CONCATENATED);
	/* Z_BUF_ERROR just means we need more space */
	while (res == LZMA_OK || (res == LZMA_BUF_ERROR && z.avail_out == 0)) {
		/* When we get here, we're either just starting, or
		 * inflate is out of output space - allocate more */
		alloc_size += BLOCKSIZE;
		z.avail_out += BLOCKSIZE;
		buf = ReallocT(buf, alloc_size);
		z.next_out = buf + alloc_size - z.avail_out;
		res = lzma_code(&z, LZMA_FINISH);
	}

	free(*bufp);
	lzma_end(&z);

	if (res == LZMA_STREAM_END) {
		*bufp = buf;
		*sizep = alloc_size - z.avail_out;
	} else {
		/* Something went wrong */
		*bufp = nullptr;
		*sizep = 0;
		free(buf);
	}
}
#endif


/**
 * Loads the textfile text from file and setup #lines.
 */
/* virtual */ void TextfileWindow::LoadTextfile(const char *textfile, Subdirectory dir)
{
	this->lines.clear();
	this->jumplist.clear();

	if (this->GetWidget<NWidgetStacked>(WID_TF_SEL_JUMPLIST)->SetDisplayedPlane(SZSP_HORIZONTAL)) this->ReInit();

	if (textfile == nullptr) return;

	/* Get text from file */
	size_t filesize;
	FILE *handle = FioFOpenFile(textfile, "rb", dir, &filesize);
	if (handle == nullptr) return;
	/* Early return on empty files. */
	if (filesize == 0) return;

	char *buf = MallocT<char>(filesize);
	size_t read = fread(buf, 1, filesize, handle);
	fclose(handle);

	if (read != filesize) {
		free(buf);
		return;
	}

#if defined(WITH_ZLIB) || defined(WITH_LIBLZMA)
	const char *suffix = strrchr(textfile, '.');
	if (suffix == nullptr) return;
#endif

#if defined(WITH_ZLIB)
	/* In-place gunzip */
<<<<<<< HEAD
	if (std::string_view(textfile).ends_with(".gz")) Gunzip((byte**)&buf, &filesize);
=======
	if (textfile.ends_with(".gz")) Gunzip((uint8_t**)&buf, &filesize);
>>>>>>> 6c5a8f55
#endif

#if defined(WITH_LIBLZMA)
	/* In-place xunzip */
<<<<<<< HEAD
	if (std::string_view(textfile).ends_with(".xz")) Xunzip((byte**)&buf, &filesize);
=======
	if (textfile.ends_with(".xz")) Xunzip((uint8_t**)&buf, &filesize);
>>>>>>> 6c5a8f55
#endif

	if (buf == nullptr) return;

	std::string_view sv_buf(buf, filesize);

	/* Check for the byte-order-mark, and skip it if needed. */
	if (sv_buf.starts_with("\ufeff")) sv_buf.remove_prefix(3);

	/* Update the filename. */
	this->filepath = textfile;
	this->filename = this->filepath.substr(this->filepath.find_last_of(PATHSEP) + 1);
	/* If it's the first file being loaded, add to history. */
	if (this->history.empty()) this->history.push_back(HistoryEntry{ this->filepath, 0 });

	/* Process the loaded text into lines, and do any further parsing needed. */
	this->LoadText(sv_buf);
	free(buf);
}

/**
 * Load a text into the textfile viewer.
 *
 * This will split the text into newlines and stores it for fast drawing.
 *
 * @param buf The text to load.
 */
void TextfileWindow::LoadText(std::string_view buf)
{
	std::string text = StrMakeValid(buf, SVS_REPLACE_WITH_QUESTION_MARK | SVS_ALLOW_NEWLINE | SVS_REPLACE_TAB_CR_NL_WITH_SPACE);
	this->lines.clear();

	/* Split the string on newlines. */
	std::string_view p(text);
	int row = 0;
	auto next = p.find_first_of('\n');
	while (next != std::string_view::npos) {
		this->lines.emplace_back(row, p.substr(0, next));
		p.remove_prefix(next + 1);

		row++;
		next = p.find_first_of('\n');
	}
	this->lines.emplace_back(row, p);

	/* Calculate maximum text line length. */
	uint max_length = 0;
	for (auto &line : this->lines) {
		max_length = std::max(max_length, GetStringBoundingBox(line.text, FS_MONO).width);
	}
	this->max_length = max_length;

	this->AfterLoadText();

	CheckForMissingGlyphs(true, this);

	/* The font may have changed when searching for glyphs, so ensure widget sizes are updated just in case. */
	this->ReInit();
}

/**
 * Search a textfile file next to the given content.
 * @param type The type of the textfile to search for.
 * @param dir The subdirectory to search in.
 * @param filename The filename of the content to look for.
 * @return The path to the textfile, \c nullptr otherwise.
 */
const char *GetTextfile(TextfileType type, Subdirectory dir, const char *filename)
{
	static const char * const prefixes[] = {
		"readme",
		"changelog",
		"license",
	};
	static_assert(lengthof(prefixes) == TFT_CONTENT_END);

	/* Only the generic text file types allowed for this function */
	if (type >= TFT_CONTENT_END) return nullptr;

	const char *prefix = prefixes[type];

	if (filename == nullptr) return nullptr;

	static char file_path[MAX_PATH];
	strecpy(file_path, filename, lastof(file_path));

	char *slash = strrchr(file_path, PATHSEPCHAR);
	if (slash == nullptr) return nullptr;

	static const char * const exts[] = {
		"txt",
		"md",
#if defined(WITH_ZLIB)
		"txt.gz",
		"md.gz",
#endif
#if defined(WITH_LIBLZMA)
		"txt.xz",
		"md.xz",
#endif
	};

	for (size_t i = 0; i < lengthof(exts); i++) {
		seprintf(slash + 1, lastof(file_path), "%s_%s.%s", prefix, GetCurrentLanguageIsoCode(), exts[i]);
		if (FioCheckFileExists(file_path, dir)) return file_path;

		seprintf(slash + 1, lastof(file_path), "%s_%.2s.%s", prefix, GetCurrentLanguageIsoCode(), exts[i]);
		if (FioCheckFileExists(file_path, dir)) return file_path;

		seprintf(slash + 1, lastof(file_path), "%s.%s", prefix, exts[i]);
		if (FioCheckFileExists(file_path, dir)) return file_path;
	}
	return nullptr;
}<|MERGE_RESOLUTION|>--- conflicted
+++ resolved
@@ -669,7 +669,7 @@
 static void Gunzip(uint8_t **bufp, size_t *sizep)
 {
 	static const int BLOCKSIZE  = 8192;
-	uint8_t             *buf       = nullptr;
+	uint8_t          *buf       = nullptr;
 	size_t           alloc_size = 0;
 	z_stream         z;
 	int              res;
@@ -725,7 +725,7 @@
 static void Xunzip(uint8_t **bufp, size_t *sizep)
 {
 	static const int BLOCKSIZE  = 8192;
-	uint8_t             *buf       = nullptr;
+	uint8_t          *buf       = nullptr;
 	size_t           alloc_size = 0;
 	lzma_stream      z = LZMA_STREAM_INIT;
 	int              res;
@@ -796,20 +796,12 @@
 
 #if defined(WITH_ZLIB)
 	/* In-place gunzip */
-<<<<<<< HEAD
-	if (std::string_view(textfile).ends_with(".gz")) Gunzip((byte**)&buf, &filesize);
-=======
-	if (textfile.ends_with(".gz")) Gunzip((uint8_t**)&buf, &filesize);
->>>>>>> 6c5a8f55
+	if (std::string_view(textfile).ends_with(".gz")) Gunzip((uint8_t**)&buf, &filesize);
 #endif
 
 #if defined(WITH_LIBLZMA)
 	/* In-place xunzip */
-<<<<<<< HEAD
-	if (std::string_view(textfile).ends_with(".xz")) Xunzip((byte**)&buf, &filesize);
-=======
-	if (textfile.ends_with(".xz")) Xunzip((uint8_t**)&buf, &filesize);
->>>>>>> 6c5a8f55
+	if (std::string_view(textfile).ends_with(".xz")) Xunzip((uint8_t**)&buf, &filesize);
 #endif
 
 	if (buf == nullptr) return;
