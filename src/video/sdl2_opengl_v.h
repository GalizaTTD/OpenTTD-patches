/*
 * This file is part of OpenTTD.
 * OpenTTD is free software; you can redistribute it and/or modify it under the terms of the GNU General Public License as published by the Free Software Foundation, version 2.
 * OpenTTD is distributed in the hope that it will be useful, but WITHOUT ANY WARRANTY; without even the implied warranty of MERCHANTABILITY or FITNESS FOR A PARTICULAR PURPOSE.
 * See the GNU General Public License for more details. You should have received a copy of the GNU General Public License along with OpenTTD. If not, see <http://www.gnu.org/licenses/>.
 */

/** @file sdl2_opengl_v.h OpenGL backend of the SDL2 video driver. */

#include "sdl2_v.h"

/** The OpenGL video driver for windows. */
class VideoDriver_SDL_OpenGL : public VideoDriver_SDL_Base {
public:
<<<<<<< HEAD
	VideoDriver_SDL_OpenGL() : gl_context(nullptr) {}
=======
	VideoDriver_SDL_OpenGL() : VideoDriver_SDL_Base(true), gl_context(nullptr), anim_buffer(nullptr) {}
>>>>>>> 8bccb580

	const char *Start(const StringList &param) override;

	void Stop() override;

	bool HasEfficient8Bpp() const override { return true; }

	bool UseSystemCursor() override { return true; }

	void ClearSystemSprites() override;

	void PopulateSystemSprites() override;

	bool HasAnimBuffer() override { return true; }

	void ToggleVsync(bool vsync) override;

	const char *GetName() const override { return "sdl-opengl"; }

protected:
	bool AllocateBackingStore(int w, int h, bool force = false) override;
	void *GetVideoPointer() override;
	void ReleaseVideoPointer() override;
	void Paint() override;
	bool CreateMainWindow(uint w, uint h, uint flags) override;

private:
	void  *gl_context;  ///< OpenGL context.

	const char *AllocateContext();
	void DestroyContext();
};

/** The factory for SDL' OpenGL video driver. */
class FVideoDriver_SDL_OpenGL : public DriverFactoryBase {
public:
	FVideoDriver_SDL_OpenGL() : DriverFactoryBase(Driver::DT_VIDEO, 8, "sdl-opengl", "SDL OpenGL Video Driver") {}
	/* virtual */ Driver *CreateInstance() const override { return new VideoDriver_SDL_OpenGL(); }

protected:
	bool UsesHardwareAcceleration() const override { return true; }
};<|MERGE_RESOLUTION|>--- conflicted
+++ resolved
@@ -12,11 +12,7 @@
 /** The OpenGL video driver for windows. */
 class VideoDriver_SDL_OpenGL : public VideoDriver_SDL_Base {
 public:
-<<<<<<< HEAD
-	VideoDriver_SDL_OpenGL() : gl_context(nullptr) {}
-=======
-	VideoDriver_SDL_OpenGL() : VideoDriver_SDL_Base(true), gl_context(nullptr), anim_buffer(nullptr) {}
->>>>>>> 8bccb580
+	VideoDriver_SDL_OpenGL() : VideoDriver_SDL_Base(true), gl_context(nullptr) {}
 
 	const char *Start(const StringList &param) override;
 
