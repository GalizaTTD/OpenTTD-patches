--- conflicted
+++ resolved
@@ -371,7 +371,6 @@
 		_cur_palette.count_dirty = 0;
 	}
 
-<<<<<<< HEAD
 	int n = _num_dirty_rects;
 	if (n == 0) return;
 
@@ -389,13 +388,8 @@
 	}
 
 	if (update_whole_screen) {
-		if (_sdl_surface != _sdl_realscreen) {
-			SDL_BlitSurface(_sdl_surface, nullptr, _sdl_realscreen, nullptr);
-=======
-	if (_num_dirty_rects > MAX_DIRTY_RECTS) {
 		if (_sdl_surface != _sdl_real_surface) {
 			SDL_BlitSurface(_sdl_surface, nullptr, _sdl_real_surface, nullptr);
->>>>>>> 069fb542
 		}
 
 		SDL_UpdateWindowSurface(_sdl_window);
@@ -415,11 +409,7 @@
 		update_rect.w -= update_rect.x;
 		update_rect.h -= update_rect.y;
 
-<<<<<<< HEAD
 		SDL_UpdateWindowSurfaceRects(_sdl_window, &update_rect, 1);
-=======
-		SDL_UpdateWindowSurfaceRects(_sdl_window, _dirty_rects, _num_dirty_rects);
->>>>>>> 069fb542
 	}
 
 	_num_dirty_rects = 0;
