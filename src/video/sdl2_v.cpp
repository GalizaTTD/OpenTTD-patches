/*
 * This file is part of OpenTTD.
 * OpenTTD is free software; you can redistribute it and/or modify it under the terms of the GNU General Public License as published by the Free Software Foundation, version 2.
 * OpenTTD is distributed in the hope that it will be useful, but WITHOUT ANY WARRANTY; without even the implied warranty of MERCHANTABILITY or FITNESS FOR A PARTICULAR PURPOSE.
 * See the GNU General Public License for more details. You should have received a copy of the GNU General Public License along with OpenTTD. If not, see <http://www.gnu.org/licenses/>.
 */

/** @file sdl2_v.cpp Implementation of the SDL2 video driver. */

#include "../stdafx.h"
#include "../openttd.h"
#include "../gfx_func.h"
#include "../rev.h"
#include "../blitter/factory.hpp"
#include "../thread.h"
#include "../progress.h"
#include "../core/random_func.hpp"
#include "../core/math_func.hpp"
#include "../core/mem_func.hpp"
#include "../core/geometry_func.hpp"
#include "../fileio_func.h"
#include "../framerate_type.h"
#include "../scope.h"
#include "sdl2_v.h"
#include <SDL.h>
<<<<<<< HEAD
#include <algorithm>
#include <mutex>
#if defined(__MINGW32__)
#include "../3rdparty/mingw-std-threads/mingw.mutex.h"
#endif
=======
>>>>>>> 9bfa7198
#ifdef __EMSCRIPTEN__
#	include <emscripten.h>
#	include <emscripten/html5.h>
#endif

#if defined(WITH_FCITX)
#include <fcitx/frontend.h>
#include <dbus/dbus.h>
#include <SDL_syswm.h>
#include <X11/Xlib.h>
#include <X11/keysym.h>
#include <X11/Xutil.h>
#include <unistd.h>
#endif

#include "../safeguards.h"

#ifdef __EMSCRIPTEN__
/** Whether we just had a window-enter event. */
static bool _cursor_new_in_window = false;
#endif

static std::string _editing_text;

static void SetTextInputRect();

Point GetFocusedWindowCaret();
Point GetFocusedWindowTopLeft();
bool FocusedWindowIsConsole();
bool EditBoxInGlobalFocus();
void InputLoop();

#if defined(WITH_FCITX)
static SDL_Window *_fcitx_sdl_window;
static bool _fcitx_mode = false;
static char _fcitx_service_name[64];
static char _fcitx_ic_name[64];
static DBusConnection *_fcitx_dbus_session_conn = nullptr;
static bool _suppress_text_event = false;

static void FcitxICMethod(const char *method)
{
	DBusMessage *msg = dbus_message_new_method_call(_fcitx_service_name, _fcitx_ic_name, "org.fcitx.Fcitx.InputContext", method);
	if (!msg) return;
	dbus_connection_send(_fcitx_dbus_session_conn, msg, NULL);
	dbus_connection_flush(_fcitx_dbus_session_conn);
	dbus_message_unref(msg);
}

static int GetXDisplayNum()
{
	const char *display = getenv("DISPLAY");
	if (!display) return 0;
	const char *colon = strchr(display, ':');
	if (!colon) return 0;
	return atoi(colon + 1);
}

static void FcitxDeinit() {
	if (_fcitx_mode) {
		FcitxICMethod("DestroyIC");
		_fcitx_mode = false;
	}
	if (_fcitx_dbus_session_conn) {
		dbus_connection_close(_fcitx_dbus_session_conn);
		_fcitx_dbus_session_conn = nullptr;
	}
}

static DBusHandlerResult FcitxDBusMessageFilter(DBusConnection *connection, DBusMessage *message, void *user_data)
{
	if (dbus_message_is_signal(message, "org.fcitx.Fcitx.InputContext", "CommitString")) {
		DBusMessageIter iter;
		const char *text = nullptr;
		dbus_message_iter_init(message, &iter);
		dbus_message_iter_get_basic(&iter, &text);

		if (text != nullptr && EditBoxInGlobalFocus()) {
			HandleTextInput(nullptr, true);
			HandleTextInput(text);
			SetTextInputRect();
		}

		return DBUS_HANDLER_RESULT_HANDLED;
	}

	if (dbus_message_is_signal(message, "org.fcitx.Fcitx.InputContext", "UpdatePreedit")) {
		const char *text = nullptr;
		int32 cursor;
		if (!dbus_message_get_args(message, nullptr, DBUS_TYPE_STRING, &text, DBUS_TYPE_INT32, &cursor, DBUS_TYPE_INVALID)) return DBUS_HANDLER_RESULT_NOT_YET_HANDLED;

		if (text != nullptr && EditBoxInGlobalFocus()) {
			HandleTextInput(text, true, text + std::min<uint>(cursor, strlen(text)));
		}
		return DBUS_HANDLER_RESULT_HANDLED;
	}
	return DBUS_HANDLER_RESULT_NOT_YET_HANDLED;
}

static void FcitxInit()
{
	DBusError err;
	dbus_error_init(&err);
	_fcitx_dbus_session_conn = dbus_bus_get_private(DBUS_BUS_SESSION, &err);
	if (dbus_error_is_set(&err)) {
		dbus_error_free(&err);
		return;
	}
	dbus_connection_set_exit_on_disconnect(_fcitx_dbus_session_conn, false);
	seprintf(_fcitx_service_name, lastof(_fcitx_service_name), "org.fcitx.Fcitx-%d", GetXDisplayNum());

	auto guard = scope_guard([]() {
		if (!_fcitx_mode) FcitxDeinit();
	});

	int pid = getpid();
	int id = -1;
	uint32 enable, hk1sym, hk1state, hk2sym, hk2state;
	DBusMessage *msg = dbus_message_new_method_call(_fcitx_service_name, "/inputmethod", "org.fcitx.Fcitx.InputMethod", "CreateICv3");
	if (!msg) return;
	auto guard1 = scope_guard([&]() {
		dbus_message_unref(msg);
	});
	const char *name = "OpenTTD";
	if (!dbus_message_append_args(msg, DBUS_TYPE_STRING, &name, DBUS_TYPE_INT32, &pid, DBUS_TYPE_INVALID)) return;
	DBusMessage *reply = dbus_connection_send_with_reply_and_block(_fcitx_dbus_session_conn, msg, 100, nullptr);
	if (!reply) return;
	auto guard2 = scope_guard([&]() {
		dbus_message_unref(reply);
	});
	if (!dbus_message_get_args(reply, nullptr, DBUS_TYPE_INT32, &id, DBUS_TYPE_BOOLEAN, &enable, DBUS_TYPE_UINT32, &hk1sym, DBUS_TYPE_UINT32, &hk1state, DBUS_TYPE_UINT32, &hk2sym, DBUS_TYPE_UINT32, &hk2state, DBUS_TYPE_INVALID)) return;

	if (id < 0) return;

	seprintf(_fcitx_ic_name, lastof(_fcitx_ic_name), "/inputcontext_%d", id);
	dbus_bus_add_match(_fcitx_dbus_session_conn, "type='signal', interface='org.fcitx.Fcitx.InputContext'", nullptr);
	dbus_connection_add_filter(_fcitx_dbus_session_conn, &FcitxDBusMessageFilter, nullptr, nullptr);
	dbus_connection_flush(_fcitx_dbus_session_conn);

	uint32 caps = CAPACITY_PREEDIT;
	DBusMessage *msg2 = dbus_message_new_method_call(_fcitx_service_name, _fcitx_ic_name, "org.fcitx.Fcitx.InputContext", "SetCapacity");
	if (!msg2) return;
	auto guard3 = scope_guard([&]() {
		dbus_message_unref(msg2);
	});
	if (!dbus_message_append_args(msg2, DBUS_TYPE_UINT32, &caps, DBUS_TYPE_INVALID)) return;
	dbus_connection_send(_fcitx_dbus_session_conn, msg2, NULL);
	dbus_connection_flush(_fcitx_dbus_session_conn);

	setenv("SDL_IM_MODULE", "N/A", true);
	setenv("IBUS_ADDRESS", "/dev/null/invalid", true);

	_fcitx_mode = true;
}

static uint32 _fcitx_last_keycode = 0;
static uint32 _fcitx_last_keysym = 0;
static uint16 _last_sdl_key_mod;
static bool FcitxProcessKey()
{
	uint32 fcitx_mods = 0;
	if (_last_sdl_key_mod & KMOD_SHIFT) fcitx_mods |= FcitxKeyState_Shift;
	if (_last_sdl_key_mod & KMOD_CAPS)  fcitx_mods |= FcitxKeyState_CapsLock;
	if (_last_sdl_key_mod & KMOD_CTRL)  fcitx_mods |= FcitxKeyState_Ctrl;
	if (_last_sdl_key_mod & KMOD_ALT)   fcitx_mods |= FcitxKeyState_Alt;
	if (_last_sdl_key_mod & KMOD_NUM)   fcitx_mods |= FcitxKeyState_NumLock;
	if (_last_sdl_key_mod & KMOD_LGUI)  fcitx_mods |= FcitxKeyState_Super;
	if (_last_sdl_key_mod & KMOD_RGUI)  fcitx_mods |= FcitxKeyState_Meta;

	int type = FCITX_PRESS_KEY;
	uint32 event_time = 0;

	DBusMessage *msg = dbus_message_new_method_call(_fcitx_service_name, _fcitx_ic_name, "org.fcitx.Fcitx.InputContext", "ProcessKeyEvent");
	if (!msg) return false;
	auto guard1 = scope_guard([&]() {
		dbus_message_unref(msg);
	});
	if (!dbus_message_append_args(msg, DBUS_TYPE_UINT32, &_fcitx_last_keysym, DBUS_TYPE_UINT32, &_fcitx_last_keycode, DBUS_TYPE_UINT32, &fcitx_mods,
			DBUS_TYPE_INT32, &type, DBUS_TYPE_UINT32, &event_time, DBUS_TYPE_INVALID)) return false;
	DBusMessage *reply = dbus_connection_send_with_reply_and_block(_fcitx_dbus_session_conn, msg, 300, nullptr);
	if (!reply) return false;
	auto guard2 = scope_guard([&]() {
		dbus_message_unref(reply);
	});
	uint32 handled = 0;
	if (!dbus_message_get_args(reply, nullptr, DBUS_TYPE_INT32, &handled, DBUS_TYPE_INVALID)) return false;
	return handled;
}

static void FcitxPoll()
{
	dbus_connection_read_write(_fcitx_dbus_session_conn, 0);
	while (dbus_connection_dispatch(_fcitx_dbus_session_conn) == DBUS_DISPATCH_DATA_REMAINS) {}
}

static void FcitxFocusChange(bool focused)
{
	FcitxICMethod(focused ? "FocusIn" : "FocusOut");
}

static void FcitxSYSWMEVENT(const SDL_SysWMEvent &event)
{
	if (_fcitx_last_keycode != 0 || _fcitx_last_keysym != 0) {
		DEBUG(misc, 0, "Passing pending keypress to Fcitx");
		FcitxProcessKey();
	}
	_fcitx_last_keycode = _fcitx_last_keysym = 0;
	if (event.msg->subsystem != SDL_SYSWM_X11) return;
	XEvent &xevent = event.msg->msg.x11.event;
	if (xevent.type == KeyPress) {
		char text[8];
		KeySym keysym = 0;
		XLookupString(&xevent.xkey, text, lengthof(text), &keysym, nullptr);
		_fcitx_last_keycode = xevent.xkey.keycode;
		_fcitx_last_keysym = keysym;
	}
}
#else
const static bool _fcitx_mode = false;
const static bool _suppress_text_event = false;
#endif

void VideoDriver_SDL_Base::MakeDirty(int left, int top, int width, int height)
{
	Rect r = {left, top, left + width, top + height};
	this->dirty_rect = BoundingRect(this->dirty_rect, r);
}

void VideoDriver_SDL_Base::CheckPaletteAnim()
{
	if (_cur_palette.count_dirty == 0) return;

	this->local_palette = _cur_palette;
	this->MakeDirty(0, 0, _screen.width, _screen.height);
}

static const Dimension default_resolutions[] = {
	{  640,  480 },
	{  800,  600 },
	{ 1024,  768 },
	{ 1152,  864 },
	{ 1280,  800 },
	{ 1280,  960 },
	{ 1280, 1024 },
	{ 1400, 1050 },
	{ 1600, 1200 },
	{ 1680, 1050 },
	{ 1920, 1200 }
};

static void FindResolutions()
{
	_resolutions.clear();

	for (int i = 0; i < SDL_GetNumDisplayModes(0); i++) {
		SDL_DisplayMode mode;
		SDL_GetDisplayMode(0, i, &mode);

		if (mode.w < 640 || mode.h < 480) continue;
		if (std::find(_resolutions.begin(), _resolutions.end(), Dimension(mode.w, mode.h)) != _resolutions.end()) continue;
		_resolutions.emplace_back(mode.w, mode.h);
	}

	/* We have found no resolutions, show the default list */
	if (_resolutions.empty()) {
		_resolutions.assign(std::begin(default_resolutions), std::end(default_resolutions));
	}

	SortResolutions();
}

static void GetAvailableVideoMode(uint *w, uint *h)
{
	/* All modes available? */
	if (!_fullscreen || _resolutions.empty()) return;

	/* Is the wanted mode among the available modes? */
	if (std::find(_resolutions.begin(), _resolutions.end(), Dimension(*w, *h)) != _resolutions.end()) return;

	/* Use the closest possible resolution */
	uint best = 0;
	uint delta = Delta(_resolutions[0].width, *w) * Delta(_resolutions[0].height, *h);
	for (uint i = 1; i != _resolutions.size(); ++i) {
		uint newdelta = Delta(_resolutions[i].width, *w) * Delta(_resolutions[i].height, *h);
		if (newdelta < delta) {
			best = i;
			delta = newdelta;
		}
	}
	*w = _resolutions[best].width;
	*h = _resolutions[best].height;
}

static uint FindStartupDisplay(uint startup_display)
{
	int num_displays = SDL_GetNumVideoDisplays();

	/* If the user indicated a valid monitor, use that. */
	if (IsInsideBS(startup_display, 0, num_displays)) return startup_display;

	/* Mouse position decides which display to use. */
	int mx, my;
	SDL_GetGlobalMouseState(&mx, &my);
	for (int display = 0; display < num_displays; ++display) {
		SDL_Rect r;
		if (SDL_GetDisplayBounds(display, &r) == 0 && IsInsideBS(mx, r.x, r.w) && IsInsideBS(my, r.y, r.h)) {
			DEBUG(driver, 1, "SDL2: Mouse is at (%d, %d), use display %d (%d, %d, %d, %d)", mx, my, display, r.x, r.y, r.w, r.h);
			return display;
		}
	}

	return 0;
}

void VideoDriver_SDL_Base::ClientSizeChanged(int w, int h, bool force)
{
	/* Allocate backing store of the new size. */
	if (this->AllocateBackingStore(w, h, force)) {
		/* Mark all palette colours dirty. */
		_cur_palette.first_dirty = 0;
		_cur_palette.count_dirty = 256;
		this->local_palette = _cur_palette;

		BlitterFactory::GetCurrentBlitter()->PostResize();

		GameSizeChanged();
	}
}

bool VideoDriver_SDL_Base::CreateMainWindow(uint w, uint h, uint flags)
{
	if (this->sdl_window != nullptr) return true;

	flags |= SDL_WINDOW_SHOWN | SDL_WINDOW_RESIZABLE;

	if (_fullscreen) {
		flags |= SDL_WINDOW_FULLSCREEN;
	}

	int x = SDL_WINDOWPOS_UNDEFINED, y = SDL_WINDOWPOS_UNDEFINED;
	SDL_Rect r;
	if (SDL_GetDisplayBounds(this->startup_display, &r) == 0) {
		x = r.x + std::max(0, r.w - static_cast<int>(w)) / 2;
		y = r.y + std::max(0, r.h - static_cast<int>(h)) / 4; // decent desktops have taskbars at the bottom
	}

	char caption[50];
	seprintf(caption, lastof(caption), "OpenTTD %s", _openttd_revision);
	this->sdl_window = SDL_CreateWindow(
		caption,
		x, y,
		w, h,
		flags);
#if defined(WITH_FCITX)
	_fcitx_sdl_window = this->sdl_window;
#endif

	if (this->sdl_window == nullptr) {
		DEBUG(driver, 0, "SDL2: Couldn't allocate a window to draw on: %s", SDL_GetError());
		return false;
	}

	std::string icon_path = FioFindFullPath(BASESET_DIR, "openttd.32.bmp");
	if (!icon_path.empty()) {
		/* Give the application an icon */
		SDL_Surface *icon = SDL_LoadBMP(icon_path.c_str());
		if (icon != nullptr) {
			/* Get the colourkey, which will be magenta */
			uint32 rgbmap = SDL_MapRGB(icon->format, 255, 0, 255);

			SDL_SetColorKey(icon, SDL_TRUE, rgbmap);
			SDL_SetWindowIcon(this->sdl_window, icon);
			SDL_FreeSurface(icon);
		}
	}

	return true;
}

bool VideoDriver_SDL_Base::CreateMainSurface(uint w, uint h, bool resize)
{
	GetAvailableVideoMode(&w, &h);
	DEBUG(driver, 1, "SDL2: using mode %ux%u", w, h);

	if (!this->CreateMainWindow(w, h)) return false;
	if (resize) SDL_SetWindowSize(this->sdl_window, w, h);
	this->ClientSizeChanged(w, h, true);

	/* When in full screen, we will always have the mouse cursor
	 * within the window, even though SDL does not give us the
	 * appropriate event to know this. */
	if (_fullscreen) _cursor.in_window = true;

	return true;
}

bool VideoDriver_SDL_Base::ClaimMousePointer()
{
	SDL_ShowCursor(0);
#ifdef __EMSCRIPTEN__
	SDL_SetRelativeMouseMode(SDL_TRUE);
#endif
	return true;
}

static void SetTextInputRect()
{
	SDL_Rect winrect;
	Point caret = GetFocusedWindowCaret();
	Point win = GetFocusedWindowTopLeft();
	winrect.x = win.x + caret.x;
	winrect.y = win.y + caret.y;
	winrect.w = 1;
	winrect.h = FONT_HEIGHT_NORMAL;

#if defined(WITH_FCITX)
	if (_fcitx_mode) {
		SDL_SysWMinfo info;
		SDL_VERSION(&info.version);
		if (!SDL_GetWindowWMInfo(_fcitx_sdl_window, &info)) {
			return;
		}
		int x = 0;
		int y = 0;
		if (info.subsystem == SDL_SYSWM_X11) {
			Display *x_disp = info.info.x11.display;
			Window x_win = info.info.x11.window;
			XWindowAttributes attrib;
			XGetWindowAttributes(x_disp, x_win, &attrib);
			Window unused;
			XTranslateCoordinates(x_disp, x_win, attrib.root, 0, 0, &x, &y, &unused);
		} else {
			SDL_GetWindowPosition(_fcitx_sdl_window, &x, &y);
		}
		x += winrect.x;
		y += winrect.y;
		DBusMessage *msg = dbus_message_new_method_call(_fcitx_service_name, _fcitx_ic_name, "org.fcitx.Fcitx.InputContext", "SetCursorRect");
		if (!msg) return;
		auto guard = scope_guard([&]() {
			dbus_message_unref(msg);
		});
		if (!dbus_message_append_args(msg, DBUS_TYPE_INT32, &x, DBUS_TYPE_INT32, &y, DBUS_TYPE_INT32, &winrect.w,
				DBUS_TYPE_INT32, &winrect.h, DBUS_TYPE_INVALID)) return;
		dbus_connection_send(_fcitx_dbus_session_conn, msg, NULL);
		dbus_connection_flush(_fcitx_dbus_session_conn);
		return;
	}
#endif

	SDL_SetTextInputRect(&winrect);
}

/**
 * This is called to indicate that an edit box has gained focus, text input mode should be enabled.
 */
void VideoDriver_SDL_Base::EditBoxGainedFocus()
{
	if (!this->edit_box_focused) {
		SDL_StartTextInput();
		this->edit_box_focused = true;
	}
	SetTextInputRect();
}

/**
 * This is called to indicate that an edit box has lost focus, text input mode should be disabled.
 */
void VideoDriver_SDL_Base::EditBoxLostFocus()
{
	if (this->edit_box_focused) {
		if (_fcitx_mode) {
#if defined(WITH_FCITX)
			FcitxICMethod("Reset");
			FcitxICMethod("CloseIC");
#endif
		}
		SDL_StopTextInput();
		this->edit_box_focused = false;
	}
	/* Clear any marked string from the current edit box. */
	HandleTextInput(nullptr, true);
}

<<<<<<< HEAD
=======
std::vector<int> VideoDriver_SDL_Base::GetListOfMonitorRefreshRates()
{
	std::vector<int> rates = {};
	for (int i = 0; i < SDL_GetNumVideoDisplays(); i++) {
		SDL_DisplayMode mode = {};
		if (SDL_GetDisplayMode(i, 0, &mode) != 0) continue;
		if (mode.refresh_rate != 0) rates.push_back(mode.refresh_rate);
	}
	return rates;
}


>>>>>>> 9bfa7198
struct SDLVkMapping {
	SDL_Keycode vk_from;
	byte vk_count;
	byte map_to;
	bool unprintable;
};

#define AS(x, z) {x, 0, z, false}
#define AM(x, y, z, w) {x, (byte)(y - x), z, false}
#define AS_UP(x, z) {x, 0, z, true}
#define AM_UP(x, y, z, w) {x, (byte)(y - x), z, true}

static const SDLVkMapping _vk_mapping[] = {
	/* Pageup stuff + up/down */
	AS_UP(SDLK_PAGEUP,   WKC_PAGEUP),
	AS_UP(SDLK_PAGEDOWN, WKC_PAGEDOWN),
	AS_UP(SDLK_UP,     WKC_UP),
	AS_UP(SDLK_DOWN,   WKC_DOWN),
	AS_UP(SDLK_LEFT,   WKC_LEFT),
	AS_UP(SDLK_RIGHT,  WKC_RIGHT),

	AS_UP(SDLK_HOME,   WKC_HOME),
	AS_UP(SDLK_END,    WKC_END),

	AS_UP(SDLK_INSERT, WKC_INSERT),
	AS_UP(SDLK_DELETE, WKC_DELETE),

	/* Map letters & digits */
	AM(SDLK_a, SDLK_z, 'A', 'Z'),
	AM(SDLK_0, SDLK_9, '0', '9'),

	AS_UP(SDLK_ESCAPE,    WKC_ESC),
	AS_UP(SDLK_PAUSE,     WKC_PAUSE),
	AS_UP(SDLK_BACKSPACE, WKC_BACKSPACE),

	AS(SDLK_SPACE,     WKC_SPACE),
	AS(SDLK_RETURN,    WKC_RETURN),
	AS(SDLK_TAB,       WKC_TAB),

	/* Function keys */
	AM_UP(SDLK_F1, SDLK_F12, WKC_F1, WKC_F12),

	/* Numeric part. */
	AM(SDLK_KP_0, SDLK_KP_9, '0', '9'),
	AS(SDLK_KP_DIVIDE,   WKC_NUM_DIV),
	AS(SDLK_KP_MULTIPLY, WKC_NUM_MUL),
	AS(SDLK_KP_MINUS,    WKC_NUM_MINUS),
	AS(SDLK_KP_PLUS,     WKC_NUM_PLUS),
	AS(SDLK_KP_ENTER,    WKC_NUM_ENTER),
	AS(SDLK_KP_PERIOD,   WKC_NUM_DECIMAL),

	/* Other non-letter keys */
	AS(SDLK_SLASH,        WKC_SLASH),
	AS(SDLK_SEMICOLON,    WKC_SEMICOLON),
	AS(SDLK_EQUALS,       WKC_EQUALS),
	AS(SDLK_LEFTBRACKET,  WKC_L_BRACKET),
	AS(SDLK_BACKSLASH,    WKC_BACKSLASH),
	AS(SDLK_RIGHTBRACKET, WKC_R_BRACKET),

	AS(SDLK_QUOTE,   WKC_SINGLEQUOTE),
	AS(SDLK_COMMA,   WKC_COMMA),
	AS(SDLK_MINUS,   WKC_MINUS),
	AS(SDLK_PERIOD,  WKC_PERIOD),
	AS(SDLK_HASH,    WKC_HASH),
};

static uint ConvertSdlKeyIntoMy(SDL_Keysym *sym, WChar *character)
{
	const SDLVkMapping *map;
	uint key = 0;
	bool unprintable = false;

	for (map = _vk_mapping; map != endof(_vk_mapping); ++map) {
		if ((uint)(sym->sym - map->vk_from) <= map->vk_count) {
			key = sym->sym - map->vk_from + map->map_to;
			unprintable = map->unprintable;
			break;
		}
	}

	/* check scancode for BACKQUOTE key, because we want the key left of "1", not anything else (on non-US keyboards) */
	if (sym->scancode == SDL_SCANCODE_GRAVE) key = WKC_BACKQUOTE;

	/* META are the command keys on mac */
	if (sym->mod & KMOD_GUI)   key |= WKC_META;
	if (sym->mod & KMOD_SHIFT) key |= WKC_SHIFT;
	if (sym->mod & KMOD_CTRL)  key |= WKC_CTRL;
	if (sym->mod & KMOD_ALT)   key |= WKC_ALT;

	/* The mod keys have no character. Prevent '?' */
	if (sym->mod & KMOD_GUI ||
		sym->mod & KMOD_CTRL ||
		sym->mod & KMOD_ALT ||
		unprintable) {
		*character = WKC_NONE;
	} else {
		*character = sym->sym;
	}

	return key;
}

/**
 * Like ConvertSdlKeyIntoMy(), but takes an SDL_Keycode as input
 * instead of an SDL_Keysym.
 */
static uint ConvertSdlKeycodeIntoMy(SDL_Keycode kc)
{
	const SDLVkMapping *map;
	uint key = 0;

	for (map = _vk_mapping; map != endof(_vk_mapping); ++map) {
		if ((uint)(kc - map->vk_from) <= map->vk_count) {
			key = kc - map->vk_from + map->map_to;
			break;
		}
	}

	/* check scancode for BACKQUOTE key, because we want the key left
	 * of "1", not anything else (on non-US keyboards) */
	SDL_Scancode sc = SDL_GetScancodeFromKey(kc);
	if (sc == SDL_SCANCODE_GRAVE) key = WKC_BACKQUOTE;

	return key;
}

bool VideoDriver_SDL_Base::PollEvent()
{
#if defined(WITH_FCITX)
	if (_fcitx_mode) FcitxPoll();
#endif

	SDL_Event ev;
	if (!SDL_PollEvent(&ev)) return false;

	switch (ev.type) {
		case SDL_MOUSEMOTION:
#ifdef __EMSCRIPTEN__
			if (_cursor_new_in_window) {
				/* The cursor just moved into the window; this means we don't
				 * know the absolutely position yet to move relative from.
				 * Before this time, SDL didn't know it either, and this is
				 * why we postpone it till now. Update the absolute position
				 * for this once, and work relative after. */
				_cursor.pos.x = ev.motion.x;
				_cursor.pos.y = ev.motion.y;
				_cursor.dirty = true;

				_cursor_new_in_window = false;
				SDL_SetRelativeMouseMode(SDL_TRUE);
			} else {
				_cursor.UpdateCursorPositionRelative(ev.motion.xrel, ev.motion.yrel);
			}
#else
			if (_cursor.UpdateCursorPosition(ev.motion.x, ev.motion.y, true)) {
				SDL_WarpMouseInWindow(this->sdl_window, _cursor.pos.x, _cursor.pos.y);
			}
#endif
			HandleMouseEvents();
			break;

		case SDL_MOUSEWHEEL:
			if (ev.wheel.y > 0) {
				_cursor.wheel--;
			} else if (ev.wheel.y < 0) {
				_cursor.wheel++;
			}
			break;

		case SDL_MOUSEBUTTONDOWN:
			if (_rightclick_emulate && SDL_GetModState() & KMOD_CTRL) {
				ev.button.button = SDL_BUTTON_RIGHT;
			}

			switch (ev.button.button) {
				case SDL_BUTTON_LEFT:
					_left_button_down = true;
					break;

				case SDL_BUTTON_RIGHT:
					_right_button_down = true;
					_right_button_clicked = true;
					break;

				default: break;
			}
			HandleMouseEvents();
			break;

		case SDL_MOUSEBUTTONUP:
			if (_rightclick_emulate) {
				_right_button_down = false;
				_left_button_down = false;
				_left_button_clicked = false;
			} else if (ev.button.button == SDL_BUTTON_LEFT) {
				_left_button_down = false;
				_left_button_clicked = false;
			} else if (ev.button.button == SDL_BUTTON_RIGHT) {
				_right_button_down = false;
			}
			HandleMouseEvents();
			break;

		case SDL_QUIT:
			HandleExitGameRequest();
			break;

		case SDL_KEYDOWN: // Toggle full-screen on ALT + ENTER/F
#if defined(WITH_FCITX)
			_suppress_text_event = false;
			_last_sdl_key_mod = ev.key.keysym.mod;
			if (_fcitx_mode && EditBoxInGlobalFocus() && !(FocusedWindowIsConsole() &&
					ev.key.keysym.scancode == SDL_SCANCODE_GRAVE) && (_fcitx_last_keycode != 0 || _fcitx_last_keysym != 0)) {
				if (FcitxProcessKey()) {
					/* key press handled by Fcitx */
					_suppress_text_event = true;
					_fcitx_last_keycode = _fcitx_last_keysym = 0;
					break;
				}
			}
			_fcitx_last_keycode = _fcitx_last_keysym = 0;
#endif
			if ((ev.key.keysym.mod & (KMOD_ALT | KMOD_GUI)) &&
					(ev.key.keysym.sym == SDLK_RETURN || ev.key.keysym.sym == SDLK_f)) {
				if (ev.key.repeat == 0) ToggleFullScreen(!_fullscreen);
			} else {
				WChar character;

				uint keycode = ConvertSdlKeyIntoMy(&ev.key.keysym, &character);
				// Only handle non-text keys here. Text is handled in
				// SDL_TEXTINPUT below.
				if (!this->edit_box_focused ||
					keycode == WKC_DELETE ||
					keycode == WKC_NUM_ENTER ||
					keycode == WKC_LEFT ||
					keycode == WKC_RIGHT ||
					keycode == WKC_UP ||
					keycode == WKC_DOWN ||
					keycode == WKC_HOME ||
					keycode == WKC_END ||
					keycode & WKC_META ||
					keycode & WKC_CTRL ||
					keycode & WKC_ALT ||
					(keycode >= WKC_F1 && keycode <= WKC_F12) ||
					!IsValidChar(character, CS_ALPHANUMERAL) ||
					!this->edit_box_focused) {
					HandleKeypress(keycode, character);
				}
			}
			break;

		case SDL_TEXTINPUT: {
			if (_suppress_text_event) break;
			if (!this->edit_box_focused) break;
			SDL_Keycode kc = SDL_GetKeyFromName(ev.text.text);
			uint keycode = ConvertSdlKeycodeIntoMy(kc);

			if (keycode == WKC_BACKQUOTE && FocusedWindowIsConsole()) {
				WChar character;
				Utf8Decode(&character, ev.text.text);
				HandleKeypress(keycode, character);
			} else {
				HandleTextInput(nullptr, true);
				HandleTextInput(ev.text.text);
				SetTextInputRect();
			}
			break;
		}

		case SDL_TEXTEDITING: {
			if (!EditBoxInGlobalFocus()) break;
			if (ev.edit.start == 0) {
				_editing_text = ev.edit.text;
			} else {
				_editing_text += ev.edit.text;
			}
			HandleTextInput(_editing_text.c_str(), true, _editing_text.c_str() + _editing_text.size());
			break;
		}

		case SDL_WINDOWEVENT: {
			if (ev.window.event == SDL_WINDOWEVENT_EXPOSED) {
				// Force a redraw of the entire screen.
				this->MakeDirty(0, 0, _screen.width, _screen.height);
			} else if (ev.window.event == SDL_WINDOWEVENT_SIZE_CHANGED) {
				int w = std::max(ev.window.data1, 64);
				int h = std::max(ev.window.data2, 64);
				CreateMainSurface(w, h, w != ev.window.data1 || h != ev.window.data2);
			} else if (ev.window.event == SDL_WINDOWEVENT_ENTER) {
				// mouse entered the window, enable cursor
				_cursor.in_window = true;
#ifdef __EMSCRIPTEN__
				/* Disable relative mouse mode for the first mouse motion,
				 * so we can pick up the absolutely position again. */
				_cursor_new_in_window = true;
				SDL_SetRelativeMouseMode(SDL_FALSE);
#endif
			} else if (ev.window.event == SDL_WINDOWEVENT_LEAVE) {
				// mouse left the window, undraw cursor
				UndrawMouseCursor();
				_cursor.in_window = false;
			} else if (ev.window.event == SDL_WINDOWEVENT_MOVED) {
				if (_fcitx_mode) SetTextInputRect();
			} else if (ev.window.event == SDL_WINDOWEVENT_FOCUS_GAINED) {
#if defined(WITH_FCITX)
				if (_fcitx_mode) FcitxFocusChange(true);
#endif
			} else if (ev.window.event == SDL_WINDOWEVENT_FOCUS_LOST) {
#if defined(WITH_FCITX)
				if (_fcitx_mode) FcitxFocusChange(false);
#endif
			}
			break;
		}

		case SDL_SYSWMEVENT: {
#if defined(WITH_FCITX)
				if (_fcitx_mode) FcitxSYSWMEVENT(ev.syswm);
#endif
		}
	}

	return true;
}

static const char *InitializeSDL()
{
#if defined(WITH_FCITX)
	FcitxInit();
#endif

	/* Explicitly disable hardware acceleration. Enabling this causes
	 * UpdateWindowSurface() to update the window's texture instead of
	 * its surface. */
	SDL_SetHint(SDL_HINT_FRAMEBUFFER_ACCELERATION, "0");
	SDL_SetHint(SDL_HINT_MOUSE_RELATIVE_MODE_WARP, "1");

	/* Check if the video-driver is already initialized. */
	if (SDL_WasInit(SDL_INIT_VIDEO) != 0) return nullptr;

	if (SDL_InitSubSystem(SDL_INIT_VIDEO) < 0) return SDL_GetError();
	return nullptr;
}

const char *VideoDriver_SDL_Base::Initialize()
{
	this->UpdateAutoResolution();

	const char *error = InitializeSDL();
	if (error != nullptr) return error;

	FindResolutions();
	DEBUG(driver, 2, "Resolution for display: %ux%u", _cur_resolution.width, _cur_resolution.height);

	return nullptr;
}

const char *VideoDriver_SDL_Base::Start(const StringList &param)
{
	if (BlitterFactory::GetCurrentBlitter()->GetScreenDepth() == 0) return "Only real blitters supported";

	const char *error = this->Initialize();
	if (error != nullptr) return error;

	this->startup_display = FindStartupDisplay(GetDriverParamInt(param, "display", -1));

	if (!CreateMainSurface(_cur_resolution.width, _cur_resolution.height, false)) {
		return SDL_GetError();
	}

	const char *dname = SDL_GetCurrentVideoDriver();
	DEBUG(driver, 1, "SDL2: using driver '%s'", dname);

	MarkWholeScreenDirty();

	SDL_StopTextInput();
	this->edit_box_focused = false;

<<<<<<< HEAD
#if defined(WITH_FCITX)
	if (_fcitx_mode) SDL_EventState(SDL_SYSWMEVENT, 1);
=======
#ifdef __EMSCRIPTEN__
	this->is_game_threaded = false;
#else
	this->is_game_threaded = !GetDriverParamBool(param, "no_threads") && !GetDriverParamBool(param, "no_thread");
>>>>>>> 9bfa7198
#endif

	return nullptr;
}

void VideoDriver_SDL_Base::Stop()
{
#if defined(WITH_FCITX)
	FcitxDeinit();
#endif
	SDL_QuitSubSystem(SDL_INIT_VIDEO);
	if (SDL_WasInit(SDL_INIT_EVERYTHING) == 0) {
		SDL_Quit(); // If there's nothing left, quit SDL
	}
}

void VideoDriver_SDL_Base::InputLoop()
{
	uint32 mod = SDL_GetModState();
	const Uint8 *keys = SDL_GetKeyboardState(NULL);

	bool old_ctrl_pressed = _ctrl_pressed;
	bool old_shift_pressed = _shift_pressed;

	_ctrl_pressed  = !!(mod & KMOD_CTRL) != _invert_ctrl;
	_shift_pressed = !!(mod & KMOD_SHIFT) != _invert_shift;

#if defined(_DEBUG)
	this->fast_forward_key_pressed = _shift_pressed;
#else
	/* Speedup when pressing tab, except when using ALT+TAB
	 * to switch to another application. */
	this->fast_forward_key_pressed = keys[SDL_SCANCODE_TAB] && (mod & KMOD_ALT) == 0;
#endif /* defined(_DEBUG) */

	/* Determine which directional keys are down. */
	_dirkeys =
		(keys[SDL_SCANCODE_LEFT]  ? 1 : 0) |
		(keys[SDL_SCANCODE_UP]    ? 2 : 0) |
		(keys[SDL_SCANCODE_RIGHT] ? 4 : 0) |
		(keys[SDL_SCANCODE_DOWN]  ? 8 : 0);

	if (old_ctrl_pressed != _ctrl_pressed) HandleCtrlChanged();
	if (old_shift_pressed != _shift_pressed) HandleShiftChanged();
}

void VideoDriver_SDL_Base::LoopOnce()
{
	if (_exit_game) {
#ifdef __EMSCRIPTEN__
		/* Emscripten is event-driven, and as such the main loop is inside
		 * the browser. So if _exit_game goes true, the main loop ends (the
		 * cancel call), but we still have to call the cleanup that is
		 * normally done at the end of the main loop for non-Emscripten.
		 * After that, Emscripten just halts, and the HTML shows a nice
		 * "bye, see you next time" message. */
		emscripten_cancel_main_loop();
		emscripten_exit_pointerlock();
		/* In effect, the game ends here. As emscripten_set_main_loop() caused
		 * the stack to be unwound, the code after MainLoop() in
		 * openttd_main() is never executed. */
		EM_ASM(if (window["openttd_syncfs"]) openttd_syncfs());
		EM_ASM(if (window["openttd_exit"]) openttd_exit());
#endif
		return;
	}

	this->Tick();

/* Emscripten is running an event-based mainloop; there is already some
 * downtime between each iteration, so no need to sleep. */
#ifndef __EMSCRIPTEN__
	this->SleepTillNextTick();
#endif
}

void VideoDriver_SDL_Base::MainLoop()
{
#ifdef __EMSCRIPTEN__
	/* Run the main loop event-driven, based on RequestAnimationFrame. */
	emscripten_set_main_loop_arg(&this->EmscriptenLoop, this, 0, 1);
#else
	this->StartGameThread();

	while (!_exit_game) {
		LoopOnce();
	}

	this->StopGameThread();
#endif
}

bool VideoDriver_SDL_Base::ChangeResolution(int w, int h)
{
	return CreateMainSurface(w, h, true);
}

bool VideoDriver_SDL_Base::ToggleFullscreen(bool fullscreen)
{
	int w, h;

	/* Remember current window size */
	if (fullscreen) {
		SDL_GetWindowSize(this->sdl_window, &w, &h);

		/* Find fullscreen window size */
		SDL_DisplayMode dm;
		if (SDL_GetCurrentDisplayMode(0, &dm) < 0) {
			DEBUG(driver, 0, "SDL_GetCurrentDisplayMode() failed: %s", SDL_GetError());
		} else {
			SDL_SetWindowSize(this->sdl_window, dm.w, dm.h);
		}
	}

	DEBUG(driver, 1, "SDL2: Setting %s", fullscreen ? "fullscreen" : "windowed");
	int ret = SDL_SetWindowFullscreen(this->sdl_window, fullscreen ? SDL_WINDOW_FULLSCREEN : 0);
	if (ret == 0) {
		/* Switching resolution succeeded, set fullscreen value of window. */
		_fullscreen = fullscreen;
		if (!fullscreen) SDL_SetWindowSize(this->sdl_window, w, h);
	} else {
		DEBUG(driver, 0, "SDL_SetWindowFullscreen() failed: %s", SDL_GetError());
	}

	InvalidateWindowClassesData(WC_GAME_OPTIONS, 3);
	return ret == 0;
}

bool VideoDriver_SDL_Base::AfterBlitterChange()
{
	assert(BlitterFactory::GetCurrentBlitter()->GetScreenDepth() != 0);
	int w, h;
	SDL_GetWindowSize(this->sdl_window, &w, &h);
	return CreateMainSurface(w, h, false);
}

Dimension VideoDriver_SDL_Base::GetScreenSize() const
{
	SDL_DisplayMode mode;
	if (SDL_GetCurrentDisplayMode(this->startup_display, &mode) != 0) return VideoDriver::GetScreenSize();

	return { static_cast<uint>(mode.w), static_cast<uint>(mode.h) };
}

bool VideoDriver_SDL_Base::LockVideoBuffer()
{
	if (this->buffer_locked) return false;
	this->buffer_locked = true;

	_screen.dst_ptr = this->GetVideoPointer();
	assert(_screen.dst_ptr != nullptr);

	return true;
}

void VideoDriver_SDL_Base::UnlockVideoBuffer()
{
	if (_screen.dst_ptr != nullptr) {
		/* Hand video buffer back to the drawing backend. */
		this->ReleaseVideoPointer();
		_screen.dst_ptr = nullptr;
	}

	this->buffer_locked = false;
}<|MERGE_RESOLUTION|>--- conflicted
+++ resolved
@@ -23,14 +23,7 @@
 #include "../scope.h"
 #include "sdl2_v.h"
 #include <SDL.h>
-<<<<<<< HEAD
 #include <algorithm>
-#include <mutex>
-#if defined(__MINGW32__)
-#include "../3rdparty/mingw-std-threads/mingw.mutex.h"
-#endif
-=======
->>>>>>> 9bfa7198
 #ifdef __EMSCRIPTEN__
 #	include <emscripten.h>
 #	include <emscripten/html5.h>
@@ -514,8 +507,6 @@
 	HandleTextInput(nullptr, true);
 }
 
-<<<<<<< HEAD
-=======
 std::vector<int> VideoDriver_SDL_Base::GetListOfMonitorRefreshRates()
 {
 	std::vector<int> rates = {};
@@ -527,8 +518,6 @@
 	return rates;
 }
 
-
->>>>>>> 9bfa7198
 struct SDLVkMapping {
 	SDL_Keycode vk_from;
 	byte vk_count;
@@ -907,15 +896,13 @@
 	SDL_StopTextInput();
 	this->edit_box_focused = false;
 
-<<<<<<< HEAD
 #if defined(WITH_FCITX)
 	if (_fcitx_mode) SDL_EventState(SDL_SYSWMEVENT, 1);
-=======
+#endif
 #ifdef __EMSCRIPTEN__
 	this->is_game_threaded = false;
 #else
 	this->is_game_threaded = !GetDriverParamBool(param, "no_threads") && !GetDriverParamBool(param, "no_thread");
->>>>>>> 9bfa7198
 #endif
 
 	return nullptr;
@@ -1040,7 +1027,7 @@
 		DEBUG(driver, 0, "SDL_SetWindowFullscreen() failed: %s", SDL_GetError());
 	}
 
-	InvalidateWindowClassesData(WC_GAME_OPTIONS, 3);
+	this->InvalidateGameOptionsWindow();
 	return ret == 0;
 }
 
