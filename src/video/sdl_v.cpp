/*
 * This file is part of OpenTTD.
 * OpenTTD is free software; you can redistribute it and/or modify it under the terms of the GNU General Public License as published by the Free Software Foundation, version 2.
 * OpenTTD is distributed in the hope that it will be useful, but WITHOUT ANY WARRANTY; without even the implied warranty of MERCHANTABILITY or FITNESS FOR A PARTICULAR PURPOSE.
 * See the GNU General Public License for more details. You should have received a copy of the GNU General Public License along with OpenTTD. If not, see <http://www.gnu.org/licenses/>.
 */

/** @file sdl_v.cpp Implementation of the SDL video driver. */

#ifdef WITH_SDL

#include "../stdafx.h"
#include "../openttd.h"
#include "../gfx_func.h"
#include "../blitter/factory.hpp"
#include "../thread.h"
#include "../progress.h"
#include "../core/random_func.hpp"
#include "../core/math_func.hpp"
#include "../fileio_func.h"
#include "../framerate_type.h"
#include "../window_func.h"
#include "sdl_v.h"
#include <SDL.h>
#include <algorithm>

#include "../safeguards.h"

static FVideoDriver_SDL iFVideoDriver_SDL;

static SDL_Surface *_sdl_surface;
static SDL_Surface *_sdl_realscreen;
static bool _all_modes;

static Palette _local_palette;

#define MAX_DIRTY_RECTS 100
static SDL_Rect _dirty_rects[MAX_DIRTY_RECTS];
static int _num_dirty_rects;
static int _use_hwpalette;
static int _requested_hwpalette; /* Did we request a HWPALETTE for the current video mode? */

void VideoDriver_SDL::MakeDirty(int left, int top, int width, int height)
{
	if (_num_dirty_rects < MAX_DIRTY_RECTS) {
		_dirty_rects[_num_dirty_rects].x = left;
		_dirty_rects[_num_dirty_rects].y = top;
		_dirty_rects[_num_dirty_rects].w = width;
		_dirty_rects[_num_dirty_rects].h = height;
	}
	_num_dirty_rects++;
}

static void UpdatePalette(bool init = false)
{
	SDL_Color pal[256];

	for (int i = 0; i != _local_palette.count_dirty; i++) {
		pal[i].r = _local_palette.palette[_local_palette.first_dirty + i].r;
		pal[i].g = _local_palette.palette[_local_palette.first_dirty + i].g;
		pal[i].b = _local_palette.palette[_local_palette.first_dirty + i].b;
		pal[i].unused = 0;
	}

	SDL_SetColors(_sdl_surface, pal, _local_palette.first_dirty, _local_palette.count_dirty);

	if (_sdl_surface != _sdl_realscreen && init) {
		/* When using a shadow surface, also set our palette on the real screen. This lets SDL
		 * allocate as many colors (or approximations) as
		 * possible, instead of using only the default SDL
		 * palette. This allows us to get more colors exactly
		 * right and might allow using better approximations for
		 * other colors.
		 *
		 * Note that colors allocations are tried in-order, so
		 * this favors colors further up into the palette. Also
		 * note that if two colors from the same animation
		 * sequence are approximated using the same color, that
		 * animation will stop working.
		 *
		 * Since changing the system palette causes the colours
		 * to change right away, and allocations might
		 * drastically change, we can't use this for animation,
		 * since that could cause weird coloring between the
		 * palette change and the blitting below, so we only set
		 * the real palette during initialisation.
		 */
		SDL_SetColors(_sdl_realscreen, pal, _local_palette.first_dirty, _local_palette.count_dirty);
	}

	if (_sdl_surface != _sdl_realscreen && !init) {
		/* We're not using real hardware palette, but are letting SDL
		 * approximate the palette during shadow -> screen copy. To
		 * change the palette, we need to recopy the entire screen.
		 *
		 * Note that this operation can slow down the rendering
		 * considerably, especially since changing the shadow
		 * palette will need the next blit to re-detect the
		 * best mapping of shadow palette colors to real palette
		 * colors from scratch.
		 */
		SDL_BlitSurface(_sdl_surface, nullptr, _sdl_realscreen, nullptr);
		SDL_UpdateRect(_sdl_realscreen, 0, 0, 0, 0);
	}
}

static void InitPalette()
{
	_local_palette = _cur_palette;
	_local_palette.first_dirty = 0;
	_local_palette.count_dirty = 256;
	UpdatePalette(true);
}

void VideoDriver_SDL::CheckPaletteAnim()
{
	_local_palette = _cur_palette;

	if (_cur_palette.count_dirty != 0) {
		Blitter *blitter = BlitterFactory::GetCurrentBlitter();

		switch (blitter->UsePaletteAnimation()) {
			case Blitter::PALETTE_ANIMATION_VIDEO_BACKEND:
				UpdatePalette();
				break;

			case Blitter::PALETTE_ANIMATION_BLITTER:
				blitter->PaletteAnimate(_local_palette);
				break;

			case Blitter::PALETTE_ANIMATION_NONE:
				break;

			default:
				NOT_REACHED();
		}
		_cur_palette.count_dirty = 0;
	}
}

void VideoDriver_SDL::Paint()
{
	PerformanceMeasurer framerate(PFE_VIDEO);

	int n = _num_dirty_rects;
	if (n == 0) return;

	_num_dirty_rects = 0;

	if (n > MAX_DIRTY_RECTS) {
		if (_sdl_surface != _sdl_realscreen) {
			SDL_BlitSurface(_sdl_surface, nullptr, _sdl_realscreen, nullptr);
		}

		SDL_UpdateRect(_sdl_realscreen, 0, 0, 0, 0);
	} else {
		if (_sdl_surface != _sdl_realscreen) {
			for (int i = 0; i < n; i++) {
				SDL_BlitSurface(_sdl_surface, &_dirty_rects[i], _sdl_realscreen, &_dirty_rects[i]);
			}
		}

		SDL_UpdateRects(_sdl_realscreen, n, _dirty_rects);
	}
}

static const Dimension _default_resolutions[] = {
	{ 640,  480},
	{ 800,  600},
	{1024,  768},
	{1152,  864},
	{1280,  800},
	{1280,  960},
	{1280, 1024},
	{1400, 1050},
	{1600, 1200},
	{1680, 1050},
	{1920, 1200}
};

static void GetVideoModes()
{
	SDL_Rect **modes = SDL_ListModes(nullptr, SDL_SWSURFACE | SDL_FULLSCREEN);
	if (modes == nullptr) usererror("sdl: no modes available");

	_resolutions.clear();

	_all_modes = (SDL_ListModes(nullptr, SDL_SWSURFACE | (_fullscreen ? SDL_FULLSCREEN : 0)) == (void*)-1);
	if (modes == (void*)-1) {
		for (const auto &default_resolution : _default_resolutions) {
			if (SDL_VideoModeOK(default_resolution.width, default_resolution.height, 8, SDL_FULLSCREEN) != 0) {
				_resolutions.push_back(default_resolution);
			}
		}
	} else {
		for (int i = 0; modes[i]; i++) {
			uint w = modes[i]->w;
			uint h = modes[i]->h;
			if (w < 640 || h < 480) continue; // reject too small resolutions
			if (std::find(_resolutions.begin(), _resolutions.end(), Dimension(w, h)) != _resolutions.end()) continue;
			_resolutions.emplace_back(w, h);
		}
		if (_resolutions.empty()) usererror("No usable screen resolutions found!\n");
		SortResolutions();
	}
}

static void GetAvailableVideoMode(uint *w, uint *h)
{
	/* All modes available? */
	if (_all_modes || _resolutions.empty()) return;

	/* Is the wanted mode among the available modes? */
	if (std::find(_resolutions.begin(), _resolutions.end(), Dimension(*w, *h)) != _resolutions.end()) return;

	/* Use the closest possible resolution */
	uint best = 0;
	uint delta = Delta(_resolutions[0].width, *w) * Delta(_resolutions[0].height, *h);
	for (uint i = 1; i != _resolutions.size(); ++i) {
		uint newdelta = Delta(_resolutions[i].width, *w) * Delta(_resolutions[i].height, *h);
		if (newdelta < delta) {
			best = i;
			delta = newdelta;
		}
	}
	*w = _resolutions[best].width;
	*h = _resolutions[best].height;
}

bool VideoDriver_SDL::CreateMainSurface(uint w, uint h)
{
	SDL_Surface *newscreen, *icon;
	int bpp = BlitterFactory::GetCurrentBlitter()->GetScreenDepth();
	bool want_hwpalette;

	GetAvailableVideoMode(&w, &h);

	DEBUG(driver, 1, "SDL: using mode %ux%ux%d", w, h, bpp);

	if (bpp == 0) usererror("Can't use a blitter that blits 0 bpp for normal visuals");

	std::string icon_path = FioFindFullPath(BASESET_DIR, "openttd.32.bmp");
	if (!icon_path.empty()) {
		/* Give the application an icon */
		icon = SDL_LoadBMP(icon_path.c_str());
		if (icon != nullptr) {
			/* Get the colourkey, which will be magenta */
			uint32_t rgbmap = SDL_MapRGB(icon->format, 255, 0, 255);

			SDL_SetColorKey(icon, SDL_SRCCOLORKEY, rgbmap);
			SDL_WM_SetIcon(icon, nullptr);
			SDL_FreeSurface(icon);
		}
	}

	if (_use_hwpalette == 2) {
		/* Default is to autodetect when to use SDL_HWPALETTE.
		 * In this case, SDL_HWPALETTE is only used for 8bpp
		 * blitters in fullscreen.
		 *
		 * When using an 8bpp blitter on a 8bpp system in
		 * windowed mode with SDL_HWPALETTE, OpenTTD will claim
		 * the system palette, making all other applications
		 * get the wrong colours. In this case, we're better of
		 * trying to approximate the colors we need using system
		 * colors, using a shadow surface (see below).
		 *
		 * On a 32bpp system, SDL_HWPALETTE is ignored, so it
		 * doesn't matter what we do.
		 *
		 * When using a 32bpp blitter on a 8bpp system, setting
		 * SDL_HWPALETTE messes up rendering (at least on X11),
		 * so we don't do that. In this case, SDL takes care of
		 * color approximation using its own shadow surface
		 * (which we can't force in 8bpp on 8bpp mode,
		 * unfortunately).
		 */
		want_hwpalette = bpp == 8 && _fullscreen && _support8bpp == S8BPP_HARDWARE;
	} else {
		/* User specified a value manually */
		want_hwpalette = _use_hwpalette;
	}

	if (want_hwpalette) DEBUG(driver, 1, "SDL: requesting hardware palette");

	/* Free any previously allocated shadow surface */
	if (_sdl_surface != nullptr && _sdl_surface != _sdl_realscreen) SDL_FreeSurface(_sdl_surface);

	if (_sdl_realscreen != nullptr) {
		if (_requested_hwpalette != want_hwpalette) {
			/* SDL (at least the X11 driver), reuses the
			 * same window and palette settings when the bpp
			 * (and a few flags) are the same. Since we need
			 * to hwpalette value to change (in particular
			 * when switching between fullscreen and
			 * windowed), we restart the entire video
			 * subsystem to force creating a new window.
			 */
			DEBUG(driver, 0, "SDL: Restarting SDL video subsystem, to force hwpalette change");
			SDL_QuitSubSystem(SDL_INIT_VIDEO);
			SDL_InitSubSystem(SDL_INIT_VIDEO);
			ClaimMousePointer();
			SetupKeyboard();
		}
	}
	/* Remember if we wanted a hwpalette. We can't reliably query
	 * SDL for the SDL_HWPALETTE flag, since it might get set even
	 * though we didn't ask for it (when SDL creates a shadow
	 * surface, for example). */
	_requested_hwpalette = want_hwpalette;

	/* DO NOT CHANGE TO HWSURFACE, IT DOES NOT WORK */
	newscreen = SDL_SetVideoMode(w, h, bpp, SDL_SWSURFACE | (want_hwpalette ? SDL_HWPALETTE : 0) | (_fullscreen ? SDL_FULLSCREEN : SDL_RESIZABLE));
	if (newscreen == nullptr) {
		DEBUG(driver, 0, "SDL: Couldn't allocate a window to draw on");
		return false;
	}
	_sdl_realscreen = newscreen;

	if (bpp == 8 && (_sdl_realscreen->flags & SDL_HWPALETTE) != SDL_HWPALETTE) {
		/* Using an 8bpp blitter, if we didn't get a hardware
		 * palette (most likely because we didn't request one,
		 * see above), we'll have to set up a shadow surface to
		 * render on.
		 *
		 * Our palette will be applied to this shadow surface,
		 * while the real screen surface will use the shared
		 * system palette (which will partly contain our colors,
		 * but most likely will not have enough free color cells
		 * for all of our colors). SDL can use these two
		 * palettes at blit time to approximate colors used in
		 * the shadow surface using system colors automatically.
		 *
		 * Note that when using an 8bpp blitter on a 32bpp
		 * system, SDL will create an internal shadow surface.
		 * This shadow surface will have SDL_HWPALLETE set, so
		 * we won't create a second shadow surface in this case.
		 */
		DEBUG(driver, 1, "SDL: using shadow surface");
		newscreen = SDL_CreateRGBSurface(SDL_SWSURFACE, w, h, bpp, 0, 0, 0, 0);
		if (newscreen == nullptr) {
			DEBUG(driver, 0, "SDL: Couldn't allocate a shadow surface to draw on");
			return false;
		}
	}

	/* Delay drawing for this cycle; the next cycle will redraw the whole screen */
	_num_dirty_rects = 0;

	_screen.width = newscreen->w;
	_screen.height = newscreen->h;
	_screen.pitch = newscreen->pitch / (bpp / 8);
	_screen.dst_ptr = newscreen->pixels;
	_sdl_surface = newscreen;

	/* When in full screen, we will always have the mouse cursor
	 * within the window, even though SDL does not give us the
	 * appropriate event to know this. */
	if (_fullscreen) _cursor.in_window = true;

	Blitter *blitter = BlitterFactory::GetCurrentBlitter();
	blitter->PostResize();

	InitPalette();

	std::string caption = VideoDriver::GetCaption();
	SDL_WM_SetCaption(caption.c_str(), caption.c_str());

	GameSizeChanged();

	return true;
}

bool VideoDriver_SDL::ClaimMousePointer()
{
	SDL_ShowCursor(0);
	return true;
}

struct SDLVkMapping {
	const uint16_t vk_from;
	const uint8_t vk_count;
	const uint8_t map_to;

<<<<<<< HEAD
	constexpr SDLVkMapping(SDL_Keycode vk_first, SDL_Keycode vk_last, uint8_t map_first, [[maybe_unused]] uint8_t map_last)
		: vk_from(vk_first), vk_count(vk_last - vk_first + 1), map_to(map_first)
=======
	constexpr SDLVkMapping(SDLKey vk_first, SDLKey vk_last, uint8_t map_first, [[maybe_unused]] uint8_t map_last)
		: vk_from(vk_first), vk_count(vk_first - vk_last + 1), map_to(map_first)
>>>>>>> 115ac262
	{
		assert((vk_last - vk_first) == (map_last - map_first));
	}
};

<<<<<<< HEAD
#define AS(x, z) {x, x, z, z, false}
#define AM(x, y, z, w) {x, y, z, w, false}
=======
#define AS(x, z) {x, x, z, z}
#define AM(x, y, z, w) {x, y, z, w}
>>>>>>> 115ac262

static constexpr SDLVkMapping _vk_mapping[] = {
	/* Pageup stuff + up/down */
	AM(SDLK_PAGEUP, SDLK_PAGEDOWN, WKC_PAGEUP, WKC_PAGEDOWN),
	AS(SDLK_UP,     WKC_UP),
	AS(SDLK_DOWN,   WKC_DOWN),
	AS(SDLK_LEFT,   WKC_LEFT),
	AS(SDLK_RIGHT,  WKC_RIGHT),

	AS(SDLK_HOME,   WKC_HOME),
	AS(SDLK_END,    WKC_END),

	AS(SDLK_INSERT, WKC_INSERT),
	AS(SDLK_DELETE, WKC_DELETE),

	/* Map letters & digits */
	AM(SDLK_a, SDLK_z, 'A', 'Z'),
	AM(SDLK_0, SDLK_9, '0', '9'),

	AS(SDLK_ESCAPE,    WKC_ESC),
	AS(SDLK_PAUSE,     WKC_PAUSE),
	AS(SDLK_BACKSPACE, WKC_BACKSPACE),

	AS(SDLK_SPACE,     WKC_SPACE),
	AS(SDLK_RETURN,    WKC_RETURN),
	AS(SDLK_TAB,       WKC_TAB),

	/* Function keys */
	AM(SDLK_F1, SDLK_F12, WKC_F1, WKC_F12),

	/* Numeric part. */
	AM(SDLK_KP0, SDLK_KP9, '0', '9'),
	AS(SDLK_KP_DIVIDE,   WKC_NUM_DIV),
	AS(SDLK_KP_MULTIPLY, WKC_NUM_MUL),
	AS(SDLK_KP_MINUS,    WKC_NUM_MINUS),
	AS(SDLK_KP_PLUS,     WKC_NUM_PLUS),
	AS(SDLK_KP_ENTER,    WKC_NUM_ENTER),
	AS(SDLK_KP_PERIOD,   WKC_NUM_DECIMAL),

	/* Other non-letter keys */
	AS(SDLK_SLASH,        WKC_SLASH),
	AS(SDLK_SEMICOLON,    WKC_SEMICOLON),
	AS(SDLK_EQUALS,       WKC_EQUALS),
	AS(SDLK_LEFTBRACKET,  WKC_L_BRACKET),
	AS(SDLK_BACKSLASH,    WKC_BACKSLASH),
	AS(SDLK_RIGHTBRACKET, WKC_R_BRACKET),

	AS(SDLK_QUOTE,   WKC_SINGLEQUOTE),
	AS(SDLK_COMMA,   WKC_COMMA),
	AS(SDLK_MINUS,   WKC_MINUS),
	AS(SDLK_PERIOD,  WKC_PERIOD),
	AS(SDLK_HASH,    WKC_HASH),
};

static uint ConvertSdlKeyIntoMy(SDL_keysym *sym, char32_t *character)
{
	uint key = 0;

	for (const auto &map : _vk_mapping) {
		if (IsInsideBS(sym->sym, map.vk_from, map.vk_count)) {
			key = sym->sym - map.vk_from + map.map_to;
			break;
		}
	}

	/* check scancode for BACKQUOTE key, because we want the key left of "1", not anything else (on non-US keyboards) */
#if defined(_WIN32)
	if (sym->scancode == 41) key = WKC_BACKQUOTE;
#elif defined(__APPLE__)
	if (sym->scancode == 10) key = WKC_BACKQUOTE;
#elif defined(__SVR4) && defined(__sun)
	if (sym->scancode == 60) key = WKC_BACKQUOTE;
	if (sym->scancode == 49) key = WKC_BACKSPACE;
#elif defined(__sgi__)
	if (sym->scancode == 22) key = WKC_BACKQUOTE;
#else
	if (sym->scancode == 49) key = WKC_BACKQUOTE;
#endif

	/* META are the command keys on mac */
	if (sym->mod & KMOD_META)  key |= WKC_META;
	if (sym->mod & KMOD_SHIFT) key |= WKC_SHIFT;
	if (sym->mod & KMOD_CTRL)  key |= WKC_CTRL;
	if (sym->mod & KMOD_ALT)   key |= WKC_ALT;

	*character = sym->unicode;
	return key;
}

bool VideoDriver_SDL::PollEvent()
{
	SDL_Event ev;

	if (!SDL_PollEvent(&ev)) return false;

	switch (ev.type) {
		case SDL_MOUSEMOTION: {
			int32_t x = ev.motion.x;
			int32_t y = ev.motion.y;

			if (_cursor.fix_at) {
				/* Get all queued mouse events now in case we have to warp the cursor. In the
				 * end, we only care about the current mouse position and not bygone events. */
				while (SDL_PeepEvents(&ev, 1, SDL_GETEVENT, SDL_MOUSEMOTION)) {
					x = ev.motion.x;
					y = ev.motion.y;
				}
			}

			if (_cursor.UpdateCursorPosition(x, y)) {
				SDL_WarpMouse(_cursor.pos.x, _cursor.pos.y);
			}
			HandleMouseEvents();
			break;
		}

		case SDL_MOUSEBUTTONDOWN:
			if (_rightclick_emulate && SDL_GetModState() & KMOD_CTRL) {
				ev.button.button = SDL_BUTTON_RIGHT;
			}

			switch (ev.button.button) {
				case SDL_BUTTON_LEFT:
					_left_button_down = true;
					break;

				case SDL_BUTTON_RIGHT:
					_right_button_down = true;
					_right_button_clicked = true;
					break;

				case SDL_BUTTON_WHEELUP:   _cursor.wheel--; break;
				case SDL_BUTTON_WHEELDOWN: _cursor.wheel++; break;

				default: break;
			}
			HandleMouseEvents();
			break;

		case SDL_MOUSEBUTTONUP:
			if (_rightclick_emulate) {
				_right_button_down = false;
				_left_button_down = false;
				_left_button_clicked = false;
			} else if (ev.button.button == SDL_BUTTON_LEFT) {
				_left_button_down = false;
				_left_button_clicked = false;
			} else if (ev.button.button == SDL_BUTTON_RIGHT) {
				_right_button_down = false;
			}
			HandleMouseEvents();
			break;

		case SDL_ACTIVEEVENT:
			if (!(ev.active.state & SDL_APPMOUSEFOCUS)) break;

			if (ev.active.gain) { // mouse entered the window, enable cursor
				_cursor.in_window = true;
			} else {
				UndrawMouseCursor(); // mouse left the window, undraw cursor
				_cursor.in_window = false;
			}
			break;

		case SDL_QUIT:
			HandleExitGameRequest();
			break;

		case SDL_KEYDOWN: // Toggle full-screen on ALT + ENTER/F
			if ((ev.key.keysym.mod & (KMOD_ALT | KMOD_META)) &&
					(ev.key.keysym.sym == SDLK_RETURN || ev.key.keysym.sym == SDLK_f)) {
				ToggleFullScreen(!_fullscreen);
			} else {
				char32_t character;
				uint keycode = ConvertSdlKeyIntoMy(&ev.key.keysym, &character);
				HandleKeypress(keycode, character);
			}
			break;

		case SDL_VIDEORESIZE: {
			int w = std::max(ev.resize.w, 64);
			int h = std::max(ev.resize.h, 64);
			CreateMainSurface(w, h);
			break;
		}
		case SDL_VIDEOEXPOSE: {
			/* Force a redraw of the entire screen. Note
			 * that SDL 1.2 seems to do this automatically
			 * in most cases, but 1.3 / 2.0 does not. */
		        _num_dirty_rects = MAX_DIRTY_RECTS + 1;
			break;
		}
	}

	return true;
}

const char *VideoDriver_SDL::Start(const StringList &param)
{
	char buf[30];
	_use_hwpalette = GetDriverParamInt(param, "hw_palette", 2);

	/* Just on the offchance the audio subsystem started before the video system,
	 * check whether any part of SDL has been initialised before getting here.
	 * Slightly duplicated with sound/sdl_s.cpp */
	int ret_code = 0;
	if (SDL_WasInit(SDL_INIT_EVERYTHING) == 0) {
		ret_code = SDL_Init(SDL_INIT_VIDEO | SDL_INIT_NOPARACHUTE);
	} else if (SDL_WasInit(SDL_INIT_VIDEO) == 0) {
		ret_code = SDL_InitSubSystem(SDL_INIT_VIDEO);
	}
	if (ret_code < 0) return SDL_GetError();

	this->UpdateAutoResolution();

	GetVideoModes();
	if (!CreateMainSurface(_cur_resolution.width, _cur_resolution.height)) {
		return SDL_GetError();
	}

	SDL_VideoDriverName(buf, sizeof buf);
	DEBUG(driver, 1, "SDL: using driver '%s'", buf);

	MarkWholeScreenDirty();
	SetupKeyboard();

	this->is_game_threaded = !GetDriverParamBool(param, "no_threads") && !GetDriverParamBool(param, "no_thread");

	return nullptr;
}

void VideoDriver_SDL::SetupKeyboard()
{
	SDL_EnableKeyRepeat(SDL_DEFAULT_REPEAT_DELAY, SDL_DEFAULT_REPEAT_INTERVAL);
	SDL_EnableUNICODE(1);
}

void VideoDriver_SDL::Stop()
{
	SDL_QuitSubSystem(SDL_INIT_VIDEO);
	if (SDL_WasInit(SDL_INIT_EVERYTHING) == 0) {
		SDL_Quit(); // If there's nothing left, quit SDL
	}
}

void VideoDriver_SDL::InputLoop()
{
	uint32_t mod = SDL_GetModState();
	int numkeys;
	Uint8 *keys = SDL_GetKeyState(&numkeys);

	bool old_ctrl_pressed = _ctrl_pressed;
	bool old_shift_pressed = _shift_pressed;

	_ctrl_pressed  = !!(mod & KMOD_CTRL) != _invert_ctrl;
	_shift_pressed = !!(mod & KMOD_SHIFT) != _invert_shift;

	/* Speedup when pressing tab, except when using ALT+TAB
	 * to switch to another application. */
	this->fast_forward_key_pressed = keys[SDLK_TAB] && (mod & KMOD_ALT) == 0;

	/* Determine which directional keys are down. */
	_dirkeys =
		(keys[SDLK_LEFT]  ? 1 : 0) |
		(keys[SDLK_UP]    ? 2 : 0) |
		(keys[SDLK_RIGHT] ? 4 : 0) |
		(keys[SDLK_DOWN]  ? 8 : 0);

	if (old_ctrl_pressed != _ctrl_pressed) HandleCtrlChanged();
	if (old_shift_pressed != _shift_pressed) HandleShiftChanged();
}

void VideoDriver_SDL::MainLoop()
{
	this->StartGameThread();

	for (;;) {
		if (_exit_game) break;

		this->Tick();
		this->SleepTillNextTick();
	}

	this->StopGameThread();
}

bool VideoDriver_SDL::ChangeResolution(int w, int h)
{
	return CreateMainSurface(w, h);
}

bool VideoDriver_SDL::ToggleFullscreen(bool fullscreen)
{
	_fullscreen = fullscreen;
	GetVideoModes(); // get the list of available video modes
	bool ret = !_resolutions.empty() && CreateMainSurface(_cur_resolution.width, _cur_resolution.height);

	if (!ret) {
		/* switching resolution failed, put back full_screen to original status */
		_fullscreen ^= true;
	}

	this->InvalidateGameOptionsWindow();
	return ret;
}

bool VideoDriver_SDL::AfterBlitterChange()
{
	return CreateMainSurface(_screen.width, _screen.height);
}

#endif /* WITH_SDL */<|MERGE_RESOLUTION|>--- conflicted
+++ resolved
@@ -382,25 +382,15 @@
 	const uint8_t vk_count;
 	const uint8_t map_to;
 
-<<<<<<< HEAD
-	constexpr SDLVkMapping(SDL_Keycode vk_first, SDL_Keycode vk_last, uint8_t map_first, [[maybe_unused]] uint8_t map_last)
+	constexpr SDLVkMapping(SDLKey vk_first, SDLKey vk_last, uint8_t map_first, [[maybe_unused]] uint8_t map_last)
 		: vk_from(vk_first), vk_count(vk_last - vk_first + 1), map_to(map_first)
-=======
-	constexpr SDLVkMapping(SDLKey vk_first, SDLKey vk_last, uint8_t map_first, [[maybe_unused]] uint8_t map_last)
-		: vk_from(vk_first), vk_count(vk_first - vk_last + 1), map_to(map_first)
->>>>>>> 115ac262
 	{
 		assert((vk_last - vk_first) == (map_last - map_first));
 	}
 };
 
-<<<<<<< HEAD
-#define AS(x, z) {x, x, z, z, false}
-#define AM(x, y, z, w) {x, y, z, w, false}
-=======
 #define AS(x, z) {x, x, z, z}
 #define AM(x, y, z, w) {x, y, z, w}
->>>>>>> 115ac262
 
 static constexpr SDLVkMapping _vk_mapping[] = {
 	/* Pageup stuff + up/down */
