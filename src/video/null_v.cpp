--- conflicted
+++ resolved
@@ -48,27 +48,20 @@
 
 void VideoDriver_Null::MainLoop()
 {
-<<<<<<< HEAD
 	if (this->until_exit) {
 		while (!_exit_game) {
 			GameLoop();
 			GameLoopPaletteAnimations();
+			InputLoop();
 			UpdateWindows();
 		}
 	} else {
 		for (int i = 0; i < this->ticks; i++) {
 			GameLoop();
 			GameLoopPaletteAnimations();
+			InputLoop();
 			UpdateWindows();
 		}
-=======
-	uint i;
-
-	for (i = 0; i < this->ticks; i++) {
-		GameLoop();
-		InputLoop();
-		UpdateWindows();
->>>>>>> cb8e1706
 	}
 }
 
