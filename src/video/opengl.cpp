/*
 * This file is part of OpenTTD.
 * OpenTTD is free software; you can redistribute it and/or modify it under the terms of the GNU General Public License as published by the Free Software Foundation, version 2.
 * OpenTTD is distributed in the hope that it will be useful, but WITHOUT ANY WARRANTY; without even the implied warranty of MERCHANTABILITY or FITNESS FOR A PARTICULAR PURPOSE.
 * See the GNU General Public License for more details. You should have received a copy of the GNU General Public License along with OpenTTD. If not, see <http://www.gnu.org/licenses/>.
 */

/** @file opengl_v.cpp OpenGL video driver support. */

#include "../stdafx.h"

/* Define to disable buffer syncing. Will increase max fast forward FPS but produces artifacts. Mainly useful for performance testing. */
// #define NO_GL_BUFFER_SYNC
/* Define to allow software rendering backends. */
// #define GL_ALLOW_SOFTWARE_RENDERER

#if defined(_WIN32)
#	include <windows.h>
#endif

#define GL_GLEXT_PROTOTYPES
#if defined(__APPLE__)
#	define GL_SILENCE_DEPRECATION
#	include <OpenGL/gl3.h>
#else
#	include <GL/gl.h>
#endif
#include "../3rdparty/opengl/glext.h"

#include "opengl.h"
#include "../core/geometry_func.hpp"
#include "../core/mem_func.hpp"
#include "../core/math_func.hpp"
#include "../core/mem_func.hpp"
#include "../gfx_func.h"
#include "../debug.h"
#include "../blitter/factory.hpp"
#include "../zoom_func.h"
#include <array>
#include <numeric>

#include "../table/opengl_shader.h"
#include "../table/sprites.h"


#include "../safeguards.h"


/* Define function pointers of all OpenGL functions that we load dynamically. */

#define GL(function) static decltype(&function) _ ## function

GL(glGetString);
GL(glGetIntegerv);
GL(glGetError);
GL(glDebugMessageControl);
GL(glDebugMessageCallback);

GL(glDisable);
GL(glEnable);
GL(glViewport);
GL(glClear);
GL(glClearColor);
GL(glBlendFunc);
GL(glDrawArrays);

GL(glTexImage1D);
GL(glTexImage2D);
GL(glTexParameteri);
GL(glTexSubImage1D);
GL(glTexSubImage2D);
GL(glBindTexture);
GL(glDeleteTextures);
GL(glGenTextures);
GL(glPixelStorei);

GL(glActiveTexture);

GL(glGenBuffers);
GL(glDeleteBuffers);
GL(glBindBuffer);
GL(glBufferData);
GL(glBufferSubData);
GL(glMapBuffer);
GL(glUnmapBuffer);
GL(glClearBufferSubData);

GL(glBufferStorage);
GL(glMapBufferRange);
GL(glClientWaitSync);
GL(glFenceSync);
GL(glDeleteSync);

GL(glGenVertexArrays);
GL(glDeleteVertexArrays);
GL(glBindVertexArray);

GL(glCreateProgram);
GL(glDeleteProgram);
GL(glLinkProgram);
GL(glUseProgram);
GL(glGetProgramiv);
GL(glGetProgramInfoLog);
GL(glCreateShader);
GL(glDeleteShader);
GL(glShaderSource);
GL(glCompileShader);
GL(glAttachShader);
GL(glGetShaderiv);
GL(glGetShaderInfoLog);
GL(glGetUniformLocation);
GL(glUniform1i);
GL(glUniform1f);
GL(glUniform2f);
GL(glUniform4f);

GL(glGetAttribLocation);
GL(glEnableVertexAttribArray);
GL(glDisableVertexAttribArray);
GL(glVertexAttribPointer);
GL(glBindFragDataLocation);

#undef GL


/** A simple 2D vertex with just position and texture. */
struct Simple2DVertex {
	float x, y;
	float u, v;
};

/** Maximum number of cursor sprites to cache. */
static const int MAX_CACHED_CURSORS = 48;

/* static */ OpenGLBackend *OpenGLBackend::instance = nullptr;

GetOGLProcAddressProc GetOGLProcAddress;

/**
 * Find a substring in a string made of space delimited elements. The substring
 * has to match the complete element, partial matches don't count.
 * @param string List of space delimited elements.
 * @param substring Substring to find.
 * @return Pointer to the start of the match or nullptr if the substring is not present.
 */
const char *FindStringInExtensionList(const char *string, const char *substring)
{
	while (true) {
		/* Is the extension string present at all? */
		const char *pos = strstr(string, substring);
		if (pos == nullptr) break;

		/* Is this a real match, i.e. are the chars before and after the matched string
		 * indeed spaces (or the start or end of the string, respectively)? */
		const char *end = pos + strlen(substring);
		if ((pos == string || pos[-1] == ' ') && (*end == ' ' || *end == '\0')) return pos;

		/* False hit, try again for the remaining string. */
		string = end;
	}

	return nullptr;
}

/**
 * Check if an OpenGL extension is supported by the current context.
 * @param extension The extension string to test.
 * @return True if the extension is supported, false if not.
 */
static bool IsOpenGLExtensionSupported(const char *extension)
{
	static PFNGLGETSTRINGIPROC glGetStringi = nullptr;
	static bool glGetStringi_loaded = false;

	/* Starting with OpenGL 3.0 the preferred API to get the extensions
	 * has changed. Try to load the required function once. */
	if (!glGetStringi_loaded) {
		if (IsOpenGLVersionAtLeast(3, 0)) glGetStringi = (PFNGLGETSTRINGIPROC)GetOGLProcAddress("glGetStringi");
		glGetStringi_loaded = true;
	}

	if (glGetStringi != nullptr) {
		/* New style: Each supported extension can be queried and compared independently. */
		GLint num_exts;
		_glGetIntegerv(GL_NUM_EXTENSIONS, &num_exts);

		for (GLint i = 0; i < num_exts; i++) {
			const char *entry = (const char *)glGetStringi(GL_EXTENSIONS, i);
			if (strcmp(entry, extension) == 0) return true;
		}
	} else {
		/* Old style: A single, space-delimited string for all extensions. */
		return FindStringInExtensionList((const char *)_glGetString(GL_EXTENSIONS), extension) != nullptr;
	}

	return false;
}

static uint8_t _gl_major_ver = 0; ///< Major OpenGL version.
static uint8_t _gl_minor_ver = 0; ///< Minor OpenGL version.

/**
 * Check if the current OpenGL version is equal or higher than a given one.
 * @param major Minimal major version.
 * @param minor Minimal minor version.
 * @pre OpenGL was initialized.
 * @return True if the OpenGL version is equal or higher than the requested one.
 */
bool IsOpenGLVersionAtLeast(uint8_t major, uint8_t minor)
{
	return (_gl_major_ver > major) || (_gl_major_ver == major && _gl_minor_ver >= minor);
}

/**
 * Try loading an OpenGL function.
 * @tparam F Type of the function pointer.
 * @param f Reference where to store the function pointer in.
 * @param name Name of the function.
 * @return True if the function could be bound.
 */
template <typename F>
static bool BindGLProc(F &f, const char *name)
{
	f = reinterpret_cast<F>(GetOGLProcAddress(name));
	return f != nullptr;
}

/** Bind basic information functions. */
static bool BindBasicInfoProcs()
{
	if (!BindGLProc(_glGetString, "glGetString")) return false;
	if (!BindGLProc(_glGetIntegerv, "glGetIntegerv")) return false;
	if (!BindGLProc(_glGetError, "glGetError")) return false;

	return true;
}

/** Bind OpenGL 1.0 and 1.1 functions. */
static bool BindBasicOpenGLProcs()
{
	if (!BindGLProc(_glDisable, "glDisable")) return false;
	if (!BindGLProc(_glEnable, "glEnable")) return false;
	if (!BindGLProc(_glViewport, "glViewport")) return false;
	if (!BindGLProc(_glTexImage1D, "glTexImage1D")) return false;
	if (!BindGLProc(_glTexImage2D, "glTexImage2D")) return false;
	if (!BindGLProc(_glTexParameteri, "glTexParameteri")) return false;
	if (!BindGLProc(_glTexSubImage1D, "glTexSubImage1D")) return false;
	if (!BindGLProc(_glTexSubImage2D, "glTexSubImage2D")) return false;
	if (!BindGLProc(_glBindTexture, "glBindTexture")) return false;
	if (!BindGLProc(_glDeleteTextures, "glDeleteTextures")) return false;
	if (!BindGLProc(_glGenTextures, "glGenTextures")) return false;
	if (!BindGLProc(_glPixelStorei, "glPixelStorei")) return false;
	if (!BindGLProc(_glClear, "glClear")) return false;
	if (!BindGLProc(_glClearColor, "glClearColor")) return false;
	if (!BindGLProc(_glBlendFunc, "glBlendFunc")) return false;
	if (!BindGLProc(_glDrawArrays, "glDrawArrays")) return false;

	return true;
}

/** Bind texture-related extension functions. */
static bool BindTextureExtensions()
{
	if (IsOpenGLVersionAtLeast(1, 3)) {
		if (!BindGLProc(_glActiveTexture, "glActiveTexture")) return false;
	} else {
		if (!BindGLProc(_glActiveTexture, "glActiveTextureARB")) return false;
	}

	return true;
}

/** Bind vertex buffer object extension functions. */
static bool BindVBOExtension()
{
	if (IsOpenGLVersionAtLeast(1, 5)) {
		if (!BindGLProc(_glGenBuffers, "glGenBuffers")) return false;
		if (!BindGLProc(_glDeleteBuffers, "glDeleteBuffers")) return false;
		if (!BindGLProc(_glBindBuffer, "glBindBuffer")) return false;
		if (!BindGLProc(_glBufferData, "glBufferData")) return false;
		if (!BindGLProc(_glBufferSubData, "glBufferSubData")) return false;
		if (!BindGLProc(_glMapBuffer, "glMapBuffer")) return false;
		if (!BindGLProc(_glUnmapBuffer, "glUnmapBuffer")) return false;
	} else {
		if (!BindGLProc(_glGenBuffers, "glGenBuffersARB")) return false;
		if (!BindGLProc(_glDeleteBuffers, "glDeleteBuffersARB")) return false;
		if (!BindGLProc(_glBindBuffer, "glBindBufferARB")) return false;
		if (!BindGLProc(_glBufferData, "glBufferDataARB")) return false;
		if (!BindGLProc(_glBufferSubData, "glBufferSubDataARB")) return false;
		if (!BindGLProc(_glMapBuffer, "glMapBufferARB")) return false;
		if (!BindGLProc(_glUnmapBuffer, "glUnmapBufferARB")) return false;
	}

	if (IsOpenGLVersionAtLeast(4, 3) || IsOpenGLExtensionSupported("GL_ARB_clear_buffer_object")) {
		BindGLProc(_glClearBufferSubData, "glClearBufferSubData");
	} else {
		_glClearBufferSubData = nullptr;
	}

	return true;
}

/** Bind vertex array object extension functions. */
static bool BindVBAExtension()
{
	/* The APPLE and ARB variants have different semantics (that don't matter for us).
	 *  Successfully getting pointers to one variant doesn't mean it is supported for
	 *  the current context. Always check the extension strings as well. */
	if (IsOpenGLVersionAtLeast(3, 0) || IsOpenGLExtensionSupported("GL_ARB_vertex_array_object")) {
		if (!BindGLProc(_glGenVertexArrays, "glGenVertexArrays")) return false;
		if (!BindGLProc(_glDeleteVertexArrays, "glDeleteVertexArrays")) return false;
		if (!BindGLProc(_glBindVertexArray, "glBindVertexArray")) return false;
	} else if (IsOpenGLExtensionSupported("GL_APPLE_vertex_array_object")) {
		if (!BindGLProc(_glGenVertexArrays, "glGenVertexArraysAPPLE")) return false;
		if (!BindGLProc(_glDeleteVertexArrays, "glDeleteVertexArraysAPPLE")) return false;
		if (!BindGLProc(_glBindVertexArray, "glBindVertexArrayAPPLE")) return false;
	}

	return true;
}

/** Bind extension functions for shader support. */
static bool BindShaderExtensions()
{
	if (IsOpenGLVersionAtLeast(2, 0)) {
		if (!BindGLProc(_glCreateProgram, "glCreateProgram")) return false;
		if (!BindGLProc(_glDeleteProgram, "glDeleteProgram")) return false;
		if (!BindGLProc(_glLinkProgram, "glLinkProgram")) return false;
		if (!BindGLProc(_glUseProgram, "glUseProgram")) return false;
		if (!BindGLProc(_glGetProgramiv, "glGetProgramiv")) return false;
		if (!BindGLProc(_glGetProgramInfoLog, "glGetProgramInfoLog")) return false;
		if (!BindGLProc(_glCreateShader, "glCreateShader")) return false;
		if (!BindGLProc(_glDeleteShader, "glDeleteShader")) return false;
		if (!BindGLProc(_glShaderSource, "glShaderSource")) return false;
		if (!BindGLProc(_glCompileShader, "glCompileShader")) return false;
		if (!BindGLProc(_glAttachShader, "glAttachShader")) return false;
		if (!BindGLProc(_glGetShaderiv, "glGetShaderiv")) return false;
		if (!BindGLProc(_glGetShaderInfoLog, "glGetShaderInfoLog")) return false;
		if (!BindGLProc(_glGetUniformLocation, "glGetUniformLocation")) return false;
		if (!BindGLProc(_glUniform1i, "glUniform1i")) return false;
		if (!BindGLProc(_glUniform1f, "glUniform1f")) return false;
		if (!BindGLProc(_glUniform2f, "glUniform2f")) return false;
		if (!BindGLProc(_glUniform4f, "glUniform4f")) return false;

		if (!BindGLProc(_glGetAttribLocation, "glGetAttribLocation")) return false;
		if (!BindGLProc(_glEnableVertexAttribArray, "glEnableVertexAttribArray")) return false;
		if (!BindGLProc(_glDisableVertexAttribArray, "glDisableVertexAttribArray")) return false;
		if (!BindGLProc(_glVertexAttribPointer, "glVertexAttribPointer")) return false;
	} else {
		/* In the ARB extension programs and shaders are in the same object space. */
		if (!BindGLProc(_glCreateProgram, "glCreateProgramObjectARB")) return false;
		if (!BindGLProc(_glDeleteProgram, "glDeleteObjectARB")) return false;
		if (!BindGLProc(_glLinkProgram, "glLinkProgramARB")) return false;
		if (!BindGLProc(_glUseProgram, "glUseProgramObjectARB")) return false;
		if (!BindGLProc(_glGetProgramiv, "glGetObjectParameterivARB")) return false;
		if (!BindGLProc(_glGetProgramInfoLog, "glGetInfoLogARB")) return false;
		if (!BindGLProc(_glCreateShader, "glCreateShaderObjectARB")) return false;
		if (!BindGLProc(_glDeleteShader, "glDeleteObjectARB")) return false;
		if (!BindGLProc(_glShaderSource, "glShaderSourceARB")) return false;
		if (!BindGLProc(_glCompileShader, "glCompileShaderARB")) return false;
		if (!BindGLProc(_glAttachShader, "glAttachObjectARB")) return false;
		if (!BindGLProc(_glGetShaderiv, "glGetObjectParameterivARB")) return false;
		if (!BindGLProc(_glGetShaderInfoLog, "glGetInfoLogARB")) return false;
		if (!BindGLProc(_glGetUniformLocation, "glGetUniformLocationARB")) return false;
		if (!BindGLProc(_glUniform1i, "glUniform1iARB")) return false;
		if (!BindGLProc(_glUniform1f, "glUniform1fARB")) return false;
		if (!BindGLProc(_glUniform2f, "glUniform2fARB")) return false;
		if (!BindGLProc(_glUniform4f, "glUniform4fARB")) return false;

		if (!BindGLProc(_glGetAttribLocation, "glGetAttribLocationARB")) return false;
		if (!BindGLProc(_glEnableVertexAttribArray, "glEnableVertexAttribArrayARB")) return false;
		if (!BindGLProc(_glDisableVertexAttribArray, "glDisableVertexAttribArrayARB")) return false;
		if (!BindGLProc(_glVertexAttribPointer, "glVertexAttribPointerARB")) return false;
	}

	/* Bind functions only needed when using GLSL 1.50 shaders. */
	if (IsOpenGLVersionAtLeast(3, 0)) {
		BindGLProc(_glBindFragDataLocation, "glBindFragDataLocation");
	} else if (IsOpenGLExtensionSupported("GL_EXT_gpu_shader4")) {
		BindGLProc(_glBindFragDataLocation, "glBindFragDataLocationEXT");
	} else {
		_glBindFragDataLocation = nullptr;
	}

	return true;
}

/** Bind extension functions for persistent buffer mapping. */
static bool BindPersistentBufferExtensions()
{
	/* Optional functions for persistent buffer mapping. */
	if (IsOpenGLVersionAtLeast(3, 0)) {
		if (!BindGLProc(_glMapBufferRange, "glMapBufferRange")) return false;
	}
	if (IsOpenGLVersionAtLeast(4, 4) || IsOpenGLExtensionSupported("GL_ARB_buffer_storage")) {
		if (!BindGLProc(_glBufferStorage, "glBufferStorage")) return false;
	}
#ifndef NO_GL_BUFFER_SYNC
	if (IsOpenGLVersionAtLeast(3, 2) || IsOpenGLExtensionSupported("GL_ARB_sync")) {
		if (!BindGLProc(_glClientWaitSync, "glClientWaitSync")) return false;
		if (!BindGLProc(_glFenceSync, "glFenceSync")) return false;
		if (!BindGLProc(_glDeleteSync, "glDeleteSync")) return false;
	}
#endif

	return true;
}

/** Callback to receive OpenGL debug messages. */
void APIENTRY DebugOutputCallback([[maybe_unused]] GLenum source, GLenum type, [[maybe_unused]] GLuint id, GLenum severity, [[maybe_unused]] GLsizei length, const GLchar *message, [[maybe_unused]] const void *userParam)
{
	/* Make severity human readable. */
	const char *severity_str = "";
	switch (severity) {
		case GL_DEBUG_SEVERITY_HIGH:   severity_str = "high"; break;
		case GL_DEBUG_SEVERITY_MEDIUM: severity_str = "medium"; break;
		case GL_DEBUG_SEVERITY_LOW:    severity_str = "low"; break;
	}

	/* Make type human readable.*/
	const char *type_str = "Other";
	switch (type) {
		case GL_DEBUG_TYPE_ERROR:               type_str = "Error"; break;
		case GL_DEBUG_TYPE_DEPRECATED_BEHAVIOR: type_str = "Deprecated"; break;
		case GL_DEBUG_TYPE_UNDEFINED_BEHAVIOR:  type_str = "Undefined behaviour"; break;
		case GL_DEBUG_TYPE_PERFORMANCE:         type_str = "Performance"; break;
		case GL_DEBUG_TYPE_PORTABILITY:         type_str = "Portability"; break;
	}

	DEBUG(driver, 6, "OpenGL: %s (%s) - %s", type_str, severity_str, message);
}

/** Enable OpenGL debug messages if supported. */
void SetupDebugOutput()
{
#ifndef NO_DEBUG_MESSAGES
	if (_debug_driver_level < 6) return;

	if (IsOpenGLVersionAtLeast(4, 3)) {
		BindGLProc(_glDebugMessageControl, "glDebugMessageControl");
		BindGLProc(_glDebugMessageCallback, "glDebugMessageCallback");
	} else if (IsOpenGLExtensionSupported("GL_ARB_debug_output")) {
		BindGLProc(_glDebugMessageControl, "glDebugMessageControlARB");
		BindGLProc(_glDebugMessageCallback, "glDebugMessageCallbackARB");
	}

	if (_glDebugMessageControl != nullptr && _glDebugMessageCallback != nullptr) {
		/* Enable debug output. As synchronous debug output costs performance, we only enable it with a high debug level. */
		_glEnable(GL_DEBUG_OUTPUT);
		if (_debug_driver_level >= 8) _glEnable(GL_DEBUG_OUTPUT_SYNCHRONOUS);

		_glDebugMessageCallback(&DebugOutputCallback, nullptr);
		/* Enable all messages on highest debug level.*/
		_glDebugMessageControl(GL_DONT_CARE, GL_DONT_CARE, GL_DONT_CARE, 0, nullptr, _debug_driver_level >= 9 ? GL_TRUE : GL_FALSE);
		/* Get debug messages for errors and undefined/deprecated behaviour. */
		_glDebugMessageControl(GL_DONT_CARE, GL_DEBUG_TYPE_ERROR, GL_DONT_CARE, 0, nullptr, GL_TRUE);
		_glDebugMessageControl(GL_DONT_CARE, GL_DEBUG_TYPE_UNDEFINED_BEHAVIOR, GL_DONT_CARE, 0, nullptr, GL_TRUE);
		_glDebugMessageControl(GL_DONT_CARE, GL_DEBUG_TYPE_DEPRECATED_BEHAVIOR, GL_DONT_CARE, 0, nullptr, GL_TRUE);
	}
#endif
}

/**
 * Create and initialize the singleton back-end class.
 * @param get_proc Callback to get an OpenGL function from the OS driver.
 * @param screen_res Current display resolution.
 * @return nullptr on success, error message otherwise.
 */
/* static */ const char *OpenGLBackend::Create(GetOGLProcAddressProc get_proc, const Dimension &screen_res)
{
	if (OpenGLBackend::instance != nullptr) OpenGLBackend::Destroy();

	GetOGLProcAddress = get_proc;

	OpenGLBackend::instance = new OpenGLBackend();
	return OpenGLBackend::instance->Init(screen_res);
}

/**
 * Free resources and destroy singleton back-end class.
 */
/* static */ void OpenGLBackend::Destroy()
{
	delete OpenGLBackend::instance;
	OpenGLBackend::instance = nullptr;
}

/**
 * Construct OpenGL back-end class.
 */
OpenGLBackend::OpenGLBackend() : cursor_cache(MAX_CACHED_CURSORS)
{
	this->SetIs32BppSupported(true);
}

/**
 * Free allocated resources.
 */
OpenGLBackend::~OpenGLBackend()
{
	if (_glDeleteProgram != nullptr) {
		_glDeleteProgram(this->remap_program);
		_glDeleteProgram(this->vid_program);
		_glDeleteProgram(this->pal_program);
		_glDeleteProgram(this->sprite_program);
	}
	if (_glDeleteVertexArrays != nullptr) _glDeleteVertexArrays(1, &this->vao_quad);
	if (_glDeleteBuffers != nullptr) {
		_glDeleteBuffers(1, &this->vbo_quad);
		_glDeleteBuffers(1, &this->vid_pbo);
		_glDeleteBuffers(1, &this->anim_pbo);
	}
	if (_glDeleteTextures != nullptr) {
		this->InternalClearCursorCache();
		OpenGLSprite::Destroy();

		_glDeleteTextures(1, &this->vid_texture);
		_glDeleteTextures(1, &this->anim_texture);
		_glDeleteTextures(1, &this->pal_texture);
	}
}

/**
 * Check for the needed OpenGL functionality and allocate all resources.
 * @param screen_res Current display resolution.
 * @return Error string or nullptr if successful.
 */
const char *OpenGLBackend::Init(const Dimension &screen_res)
{
	if (!BindBasicInfoProcs()) return "OpenGL not supported";

	/* Always query the supported OpenGL version as the current context might have changed. */
	const char *ver = (const char *)_glGetString(GL_VERSION);
	const char *vend = (const char *)_glGetString(GL_VENDOR);
	const char *renderer = (const char *)_glGetString(GL_RENDERER);

	if (ver == nullptr || vend == nullptr || renderer == nullptr) return "OpenGL not supported";

	DEBUG(driver, 1, "OpenGL driver: %s - %s (%s)", vend, renderer, ver);

#ifndef GL_ALLOW_SOFTWARE_RENDERER
	/* Don't use MESA software rendering backends as they are slower than
	 * just using a non-OpenGL video driver. */
	if (strncmp(renderer, "llvmpipe", 8) == 0 || strncmp(renderer, "softpipe", 8) == 0) return "Software renderer detected, not using OpenGL";
#endif

	const char *minor = strchr(ver, '.');
	_gl_major_ver = atoi(ver);
	_gl_minor_ver = minor != nullptr ? atoi(minor + 1) : 0;

#ifdef _WIN32
	/* Old drivers on Windows (especially if made by Intel) seem to be
	 * unstable, so cull the oldest stuff here.  */
	if (!IsOpenGLVersionAtLeast(3, 2)) return "Need at least OpenGL version 3.2 on Windows";
#endif

	if (!BindBasicOpenGLProcs()) return "Failed to bind basic OpenGL functions.";

	SetupDebugOutput();

	/* OpenGL 1.3 is the absolute minimum. */
	if (!IsOpenGLVersionAtLeast(1, 3)) return "OpenGL version >= 1.3 required";
	/* Check for non-power-of-two texture support. */
	if (!IsOpenGLVersionAtLeast(2, 0) && !IsOpenGLExtensionSupported("GL_ARB_texture_non_power_of_two")) return "Non-power-of-two textures not supported";
	/* Check for single element texture formats. */
	if (!IsOpenGLVersionAtLeast(3, 0) && !IsOpenGLExtensionSupported("GL_ARB_texture_rg")) return "Single element texture formats not supported";
	if (!BindTextureExtensions()) return "Failed to bind texture extension functions";
	/* Check for vertex buffer objects. */
	if (!IsOpenGLVersionAtLeast(1, 5) && !IsOpenGLExtensionSupported("ARB_vertex_buffer_object")) return "Vertex buffer objects not supported";
	if (!BindVBOExtension()) return "Failed to bind VBO extension functions";
	/* Check for pixel buffer objects. */
	if (!IsOpenGLVersionAtLeast(2, 1) && !IsOpenGLExtensionSupported("GL_ARB_pixel_buffer_object")) return "Pixel buffer objects not supported";
	/* Check for vertex array objects. */
	if (!IsOpenGLVersionAtLeast(3, 0) && (!IsOpenGLExtensionSupported("GL_ARB_vertex_array_object") || !IsOpenGLExtensionSupported("GL_APPLE_vertex_array_object"))) return "Vertex array objects not supported";
	if (!BindVBAExtension()) return "Failed to bind VBA extension functions";
	/* Check for shader objects. */
	if (!IsOpenGLVersionAtLeast(2, 0) && (!IsOpenGLExtensionSupported("GL_ARB_shader_objects") || !IsOpenGLExtensionSupported("GL_ARB_fragment_shader") || !IsOpenGLExtensionSupported("GL_ARB_vertex_shader"))) return "No shader support";
	if (!BindShaderExtensions()) return "Failed to bind shader extension functions";
	if (IsOpenGLVersionAtLeast(3, 2) && _glBindFragDataLocation == nullptr) return "OpenGL claims to support version 3.2 but doesn't have glBindFragDataLocation";

	this->persistent_mapping_supported = IsOpenGLVersionAtLeast(3, 0) && (IsOpenGLVersionAtLeast(4, 4) || IsOpenGLExtensionSupported("GL_ARB_buffer_storage"));
#ifndef NO_GL_BUFFER_SYNC
	this->persistent_mapping_supported = this->persistent_mapping_supported && (IsOpenGLVersionAtLeast(3, 2) || IsOpenGLExtensionSupported("GL_ARB_sync"));
#endif

	if (this->persistent_mapping_supported && !BindPersistentBufferExtensions()) {
		DEBUG(driver, 1, "OpenGL claims to support persistent buffer mapping but doesn't export all functions, not using persistent mapping.");
		this->persistent_mapping_supported = false;
	}
	if (this->persistent_mapping_supported) DEBUG(driver, 3, "OpenGL: Using persistent buffer mapping");

	/* Check maximum texture size against screen resolution. */
	GLint max_tex_size = 0;
	_glGetIntegerv(GL_MAX_TEXTURE_SIZE, &max_tex_size);
	if (std::max(screen_res.width, screen_res.height) > (uint)max_tex_size) return "Max supported texture size is too small";

	/* Check available texture units. */
	GLint max_tex_units = 0;
	_glGetIntegerv(GL_MAX_COMBINED_TEXTURE_IMAGE_UNITS, &max_tex_units);
	if (max_tex_units < 4) return "Not enough simultaneous textures supported";

	DEBUG(driver, 2, "OpenGL shading language version: %s, texture units = %d", (const char *)_glGetString(GL_SHADING_LANGUAGE_VERSION), (int)max_tex_units);

	if (!this->InitShaders()) return "Failed to initialize shaders";

	/* Setup video buffer texture. */
	_glGenTextures(1, &this->vid_texture);
	_glBindTexture(GL_TEXTURE_2D, this->vid_texture);
	_glTexParameteri(GL_TEXTURE_2D, GL_TEXTURE_MIN_FILTER, GL_NEAREST);
	_glTexParameteri(GL_TEXTURE_2D, GL_TEXTURE_MAG_FILTER, GL_NEAREST);
	_glTexParameteri(GL_TEXTURE_2D, GL_TEXTURE_MAX_LEVEL, 0);
	_glTexParameteri(GL_TEXTURE_2D, GL_TEXTURE_WRAP_S, GL_CLAMP_TO_EDGE);
	_glTexParameteri(GL_TEXTURE_2D, GL_TEXTURE_WRAP_T, GL_CLAMP_TO_EDGE);
	_glBindTexture(GL_TEXTURE_2D, 0);
	if (_glGetError() != GL_NO_ERROR) return "Can't generate video buffer texture";

	/* Setup video buffer texture. */
	_glGenTextures(1, &this->anim_texture);
	_glBindTexture(GL_TEXTURE_2D, this->anim_texture);
	_glTexParameteri(GL_TEXTURE_2D, GL_TEXTURE_MIN_FILTER, GL_NEAREST);
	_glTexParameteri(GL_TEXTURE_2D, GL_TEXTURE_MAG_FILTER, GL_NEAREST);
	_glTexParameteri(GL_TEXTURE_2D, GL_TEXTURE_MAX_LEVEL, 0);
	_glTexParameteri(GL_TEXTURE_2D, GL_TEXTURE_WRAP_S, GL_CLAMP_TO_EDGE);
	_glTexParameteri(GL_TEXTURE_2D, GL_TEXTURE_WRAP_T, GL_CLAMP_TO_EDGE);
	_glBindTexture(GL_TEXTURE_2D, 0);
	if (_glGetError() != GL_NO_ERROR) return "Can't generate animation buffer texture";

	/* Setup palette texture. */
	_glGenTextures(1, &this->pal_texture);
	_glBindTexture(GL_TEXTURE_1D, this->pal_texture);
	_glTexParameteri(GL_TEXTURE_1D, GL_TEXTURE_MIN_FILTER, GL_NEAREST);
	_glTexParameteri(GL_TEXTURE_1D, GL_TEXTURE_MAG_FILTER, GL_NEAREST);
	_glTexParameteri(GL_TEXTURE_1D, GL_TEXTURE_MAX_LEVEL, 0);
	_glTexParameteri(GL_TEXTURE_1D, GL_TEXTURE_WRAP_S, GL_CLAMP_TO_EDGE);
	_glTexParameteri(GL_TEXTURE_1D, GL_TEXTURE_WRAP_T, GL_CLAMP_TO_EDGE);
	_glTexImage1D(GL_TEXTURE_1D, 0, GL_RGBA8, 256, 0, GL_BGRA, GL_UNSIGNED_INT_8_8_8_8_REV, nullptr);
	_glBindTexture(GL_TEXTURE_1D, 0);
	if (_glGetError() != GL_NO_ERROR) return "Can't generate palette lookup texture";

	/* Bind uniforms in rendering shader program. */
	GLint tex_location = _glGetUniformLocation(this->vid_program, "colour_tex");
	GLint palette_location = _glGetUniformLocation(this->vid_program, "palette");
	GLint sprite_location = _glGetUniformLocation(this->vid_program, "sprite");
	GLint screen_location = _glGetUniformLocation(this->vid_program, "screen");
	_glUseProgram(this->vid_program);
	_glUniform1i(tex_location, 0);     // Texture unit 0.
	_glUniform1i(palette_location, 1); // Texture unit 1.
	/* Values that result in no transform. */
	_glUniform4f(sprite_location, 0.0f, 0.0f, 1.0f, 1.0f);
	_glUniform2f(screen_location, 1.0f, 1.0f);

	/* Bind uniforms in palette rendering shader program. */
	tex_location = _glGetUniformLocation(this->pal_program, "colour_tex");
	palette_location = _glGetUniformLocation(this->pal_program, "palette");
	sprite_location = _glGetUniformLocation(this->pal_program, "sprite");
	screen_location = _glGetUniformLocation(this->pal_program, "screen");
	_glUseProgram(this->pal_program);
	_glUniform1i(tex_location, 0);     // Texture unit 0.
	_glUniform1i(palette_location, 1); // Texture unit 1.
	_glUniform4f(sprite_location, 0.0f, 0.0f, 1.0f, 1.0f);
	_glUniform2f(screen_location, 1.0f, 1.0f);

	/* Bind uniforms in remap shader program. */
	tex_location = _glGetUniformLocation(this->remap_program, "colour_tex");
	palette_location = _glGetUniformLocation(this->remap_program, "palette");
	GLint remap_location = _glGetUniformLocation(this->remap_program, "remap_tex");
	this->remap_sprite_loc = _glGetUniformLocation(this->remap_program, "sprite");
	this->remap_screen_loc = _glGetUniformLocation(this->remap_program, "screen");
	this->remap_zoom_loc = _glGetUniformLocation(this->remap_program, "zoom");
	this->remap_rgb_loc = _glGetUniformLocation(this->remap_program, "rgb");
	_glUseProgram(this->remap_program);
	_glUniform1i(tex_location, 0);     // Texture unit 0.
	_glUniform1i(palette_location, 1); // Texture unit 1.
	_glUniform1i(remap_location, 2);   // Texture unit 2.

	/* Bind uniforms in sprite shader program. */
	tex_location = _glGetUniformLocation(this->sprite_program, "colour_tex");
	palette_location = _glGetUniformLocation(this->sprite_program, "palette");
	remap_location = _glGetUniformLocation(this->sprite_program, "remap_tex");
	GLint pal_location = _glGetUniformLocation(this->sprite_program, "pal");
	this->sprite_sprite_loc = _glGetUniformLocation(this->sprite_program, "sprite");
	this->sprite_screen_loc = _glGetUniformLocation(this->sprite_program, "screen");
	this->sprite_zoom_loc = _glGetUniformLocation(this->sprite_program, "zoom");
	this->sprite_rgb_loc = _glGetUniformLocation(this->sprite_program, "rgb");
	this->sprite_crash_loc = _glGetUniformLocation(this->sprite_program, "crash");
	_glUseProgram(this->sprite_program);
	_glUniform1i(tex_location, 0);     // Texture unit 0.
	_glUniform1i(palette_location, 1); // Texture unit 1.
	_glUniform1i(remap_location, 2);   // Texture unit 2.
	_glUniform1i(pal_location, 3);     // Texture unit 3.
	(void)_glGetError(); // Clear errors.

	/* Create pixel buffer object as video buffer storage. */
	_glGenBuffers(1, &this->vid_pbo);
	_glBindBuffer(GL_PIXEL_UNPACK_BUFFER, this->vid_pbo);
	_glGenBuffers(1, &this->anim_pbo);
	_glBindBuffer(GL_PIXEL_UNPACK_BUFFER, this->anim_pbo);
	if (_glGetError() != GL_NO_ERROR) return "Can't allocate pixel buffer for video buffer";

	/* Prime vertex buffer with a full-screen quad and store
	 * the corresponding state in a vertex array object. */
	static const Simple2DVertex vert_array[] = {
		//  x     y    u    v
		{  1.f, -1.f, 1.f, 1.f },
		{  1.f,  1.f, 1.f, 0.f },
		{ -1.f, -1.f, 0.f, 1.f },
		{ -1.f,  1.f, 0.f, 0.f },
	};

	/* Create VAO. */
	_glGenVertexArrays(1, &this->vao_quad);
	_glBindVertexArray(this->vao_quad);

	/* Create and fill VBO. */
	_glGenBuffers(1, &this->vbo_quad);
	_glBindBuffer(GL_ARRAY_BUFFER, this->vbo_quad);
	_glBufferData(GL_ARRAY_BUFFER, sizeof(vert_array), vert_array, GL_STATIC_DRAW);
	if (_glGetError() != GL_NO_ERROR) return "Can't generate VBO for fullscreen quad";

	/* Set vertex state. */
	GLint loc_position = _glGetAttribLocation(this->vid_program, "position");
	GLint colour_position = _glGetAttribLocation(this->vid_program, "colour_uv");
	_glEnableVertexAttribArray(loc_position);
	_glEnableVertexAttribArray(colour_position);
	_glVertexAttribPointer(loc_position, 2, GL_FLOAT, GL_FALSE, sizeof(Simple2DVertex), (GLvoid *)offsetof(Simple2DVertex, x));
	_glVertexAttribPointer(colour_position, 2, GL_FLOAT, GL_FALSE, sizeof(Simple2DVertex), (GLvoid *)offsetof(Simple2DVertex, u));
	_glBindVertexArray(0);

	/* Create resources for sprite rendering. */
	if (!OpenGLSprite::Create()) return "Failed to create sprite rendering resources";

	this->PrepareContext();
	(void)_glGetError(); // Clear errors.

	return nullptr;
}

void OpenGLBackend::PrepareContext()
{
	_glClearColor(0.0f, 0.0f, 0.0f, 1.0f);
	_glDisable(GL_DEPTH_TEST);
	/* Enable alpha blending using the src alpha factor. */
	_glEnable(GL_BLEND);
	_glBlendFunc(GL_SRC_ALPHA, GL_ONE_MINUS_SRC_ALPHA);
}

std::string OpenGLBackend::GetDriverName()
{
	std::string res{};
	/* Skipping GL_VENDOR as it tends to be "obvious" from the renderer and version data, and just makes the string pointlessly longer */
	res += reinterpret_cast<const char *>(_glGetString(GL_RENDERER));
	res += ", ";
	res += reinterpret_cast<const char *>(_glGetString(GL_VERSION));
	return res;
}

/**
 * Check a shader for compilation errors and log them if necessary.
 * @param shader Shader to check.
 * @return True if the shader is valid.
 */
static bool VerifyShader(GLuint shader)
{
	static ReusableBuffer<char> log_buf;

	GLint result = GL_FALSE;
	_glGetShaderiv(shader, GL_COMPILE_STATUS, &result);

	/* Output log if there is one. */
	GLint log_len = 0;
	_glGetShaderiv(shader, GL_INFO_LOG_LENGTH, &log_len);
	if (log_len > 0) {
		_glGetShaderInfoLog(shader, log_len, nullptr, log_buf.Allocate(log_len));
		DEBUG(driver, result != GL_TRUE ? 0 : 2, "%s", log_buf.GetBuffer()); // Always print on failure.
	}

	return result == GL_TRUE;
}

/**
 * Check a program for link errors and log them if necessary.
 * @param program Program to check.
 * @return True if the program is valid.
 */
static bool VerifyProgram(GLuint program)
{
	static ReusableBuffer<char> log_buf;

	GLint result = GL_FALSE;
	_glGetProgramiv(program, GL_LINK_STATUS, &result);

	/* Output log if there is one. */
	GLint log_len = 0;
	_glGetProgramiv(program, GL_INFO_LOG_LENGTH, &log_len);
	if (log_len > 0) {
		_glGetProgramInfoLog(program, log_len, nullptr, log_buf.Allocate(log_len));
		DEBUG(driver, result != GL_TRUE ? 0 : 2, "%s", log_buf.GetBuffer()); // Always print on failure.
	}

	return result == GL_TRUE;
}

/**
 * Create all needed shader programs.
 * @return True if successful, false otherwise.
 */
bool OpenGLBackend::InitShaders()
{
	const char *ver = (const char *)_glGetString(GL_SHADING_LANGUAGE_VERSION);
	if (ver == nullptr) return false;

	int glsl_major  = ver[0] - '0';
	int glsl_minor = ver[2] - '0';

	bool glsl_150 = (IsOpenGLVersionAtLeast(3, 2) || glsl_major > 1 || (glsl_major == 1 && glsl_minor >= 5)) && _glBindFragDataLocation != nullptr;

	/* Create vertex shader. */
	GLuint vert_shader = _glCreateShader(GL_VERTEX_SHADER);
	_glShaderSource(vert_shader, glsl_150 ? lengthof(_vertex_shader_sprite_150) : lengthof(_vertex_shader_sprite), glsl_150 ? _vertex_shader_sprite_150 : _vertex_shader_sprite, nullptr);
	_glCompileShader(vert_shader);
	if (!VerifyShader(vert_shader)) return false;

	/* Create fragment shader for plain RGBA. */
	GLuint frag_shader_rgb = _glCreateShader(GL_FRAGMENT_SHADER);
	_glShaderSource(frag_shader_rgb, glsl_150 ? lengthof(_frag_shader_direct_150) : lengthof(_frag_shader_direct), glsl_150 ? _frag_shader_direct_150 : _frag_shader_direct, nullptr);
	_glCompileShader(frag_shader_rgb);
	if (!VerifyShader(frag_shader_rgb)) return false;

	/* Create fragment shader for paletted only. */
	GLuint frag_shader_pal = _glCreateShader(GL_FRAGMENT_SHADER);
	_glShaderSource(frag_shader_pal, glsl_150 ? lengthof(_frag_shader_palette_150) : lengthof(_frag_shader_palette), glsl_150 ? _frag_shader_palette_150 : _frag_shader_palette, nullptr);
	_glCompileShader(frag_shader_pal);
	if (!VerifyShader(frag_shader_pal)) return false;

	/* Sprite remap fragment shader. */
	GLuint remap_shader = _glCreateShader(GL_FRAGMENT_SHADER);
	_glShaderSource(remap_shader, glsl_150 ? lengthof(_frag_shader_rgb_mask_blend_150) : lengthof(_frag_shader_rgb_mask_blend), glsl_150 ? _frag_shader_rgb_mask_blend_150 : _frag_shader_rgb_mask_blend, nullptr);
	_glCompileShader(remap_shader);
	if (!VerifyShader(remap_shader)) return false;

	/* Sprite fragment shader. */
	GLuint sprite_shader = _glCreateShader(GL_FRAGMENT_SHADER);
	_glShaderSource(sprite_shader, glsl_150 ? lengthof(_frag_shader_sprite_blend_150) : lengthof(_frag_shader_sprite_blend), glsl_150 ? _frag_shader_sprite_blend_150 : _frag_shader_sprite_blend, nullptr);
	_glCompileShader(sprite_shader);
	if (!VerifyShader(sprite_shader)) return false;

	/* Link shaders to program. */
	this->vid_program = _glCreateProgram();
	_glAttachShader(this->vid_program, vert_shader);
	_glAttachShader(this->vid_program, frag_shader_rgb);

	this->pal_program = _glCreateProgram();
	_glAttachShader(this->pal_program, vert_shader);
	_glAttachShader(this->pal_program, frag_shader_pal);

	this->remap_program = _glCreateProgram();
	_glAttachShader(this->remap_program, vert_shader);
	_glAttachShader(this->remap_program, remap_shader);

	this->sprite_program = _glCreateProgram();
	_glAttachShader(this->sprite_program, vert_shader);
	_glAttachShader(this->sprite_program, sprite_shader);

	if (glsl_150) {
		/* Bind fragment shader outputs. */
		_glBindFragDataLocation(this->vid_program, 0, "colour");
		_glBindFragDataLocation(this->pal_program, 0, "colour");
		_glBindFragDataLocation(this->remap_program, 0, "colour");
		_glBindFragDataLocation(this->sprite_program, 0, "colour");
	}

	_glLinkProgram(this->vid_program);
	if (!VerifyProgram(this->vid_program)) return false;

	_glLinkProgram(this->pal_program);
	if (!VerifyProgram(this->pal_program)) return false;

	_glLinkProgram(this->remap_program);
	if (!VerifyProgram(this->remap_program)) return false;

	_glLinkProgram(this->sprite_program);
	if (!VerifyProgram(this->sprite_program)) return false;

	_glDeleteShader(vert_shader);
	_glDeleteShader(frag_shader_rgb);
	_glDeleteShader(frag_shader_pal);
	_glDeleteShader(remap_shader);
	_glDeleteShader(sprite_shader);

	return true;
}

/**
 * Clear the bound pixel buffer to a specific value.
 * @param len Length of the buffer.
 * @param data Value to set.
 * @tparam T Pixel type.
 */
template <class T>
static void ClearPixelBuffer(size_t len, T data)
{
	T *buf = reinterpret_cast<T *>(_glMapBuffer(GL_PIXEL_UNPACK_BUFFER, GL_READ_WRITE));
	for (size_t i = 0; i < len; i++) {
		*buf++ = data;
	}
	_glUnmapBuffer(GL_PIXEL_UNPACK_BUFFER);
}

/**
 * Change the size of the drawing window and allocate matching resources.
 * @param w New width of the window.
 * @param h New height of the window.
 * @param force Recreate resources even if size didn't change.
 * @param False if nothing had to be done, true otherwise.
 */
bool OpenGLBackend::Resize(int w, int h, bool force)
{
	if (!force && _screen.width == w && _screen.height == h) return false;

	int bpp = BlitterFactory::GetCurrentBlitter()->GetScreenDepth();
	int pitch = Align(w, 4);
	size_t line_pixel_count = static_cast<size_t>(pitch) * h;

	_glViewport(0, 0, w, h);

	_glPixelStorei(GL_UNPACK_ROW_LENGTH, pitch);

	this->vid_buffer = nullptr;
	if (this->persistent_mapping_supported) {
		_glDeleteBuffers(1, &this->vid_pbo);
		_glGenBuffers(1, &this->vid_pbo);
		_glBindBuffer(GL_PIXEL_UNPACK_BUFFER, this->vid_pbo);
		_glBufferStorage(GL_PIXEL_UNPACK_BUFFER, line_pixel_count * bpp / 8, nullptr, GL_MAP_READ_BIT | GL_MAP_WRITE_BIT | GL_MAP_PERSISTENT_BIT | GL_MAP_COHERENT_BIT | GL_CLIENT_STORAGE_BIT);
	} else {
		/* Re-allocate video buffer texture and backing store. */
		_glBindBuffer(GL_PIXEL_UNPACK_BUFFER, this->vid_pbo);
		_glBufferData(GL_PIXEL_UNPACK_BUFFER, line_pixel_count * bpp / 8, nullptr, GL_DYNAMIC_DRAW);
	}

	if (bpp == 32) {
		/* Initialize backing store alpha to opaque for 32bpp modes. */
		Colour black(0, 0, 0);
		if (_glClearBufferSubData != nullptr) {
			_glClearBufferSubData(GL_PIXEL_UNPACK_BUFFER, GL_RGBA8, 0, line_pixel_count * bpp / 8, GL_BGRA, GL_UNSIGNED_INT_8_8_8_8_REV, &black.data);
		} else {
			ClearPixelBuffer<uint32_t>(line_pixel_count, black.data);
		}
	} else if (bpp == 8) {
		if (_glClearBufferSubData != nullptr) {
			uint8_t b = 0;
			_glClearBufferSubData(GL_PIXEL_UNPACK_BUFFER, GL_R8, 0, line_pixel_count, GL_RED, GL_UNSIGNED_BYTE, &b);
		} else {
			ClearPixelBuffer<uint8_t>(line_pixel_count, 0);
		}
	}

	_glActiveTexture(GL_TEXTURE0);
	_glBindTexture(GL_TEXTURE_2D, this->vid_texture);
	if (bpp == 8) {
		_glTexImage2D(GL_TEXTURE_2D, 0, GL_R8, w, h, 0, GL_RED, GL_UNSIGNED_BYTE, nullptr);
	} else {
		_glTexImage2D(GL_TEXTURE_2D, 0, GL_RGBA8, w, h, 0, GL_BGRA, GL_UNSIGNED_INT_8_8_8_8_REV, nullptr);
	}
	_glBindBuffer(GL_PIXEL_UNPACK_BUFFER, 0);

	/* Does this blitter need a separate animation buffer? */
	if (BlitterFactory::GetCurrentBlitter()->NeedsAnimationBuffer()) {
		this->anim_buffer = nullptr;
		if (this->persistent_mapping_supported) {
			_glDeleteBuffers(1, &this->anim_pbo);
			_glGenBuffers(1, &this->anim_pbo);
			_glBindBuffer(GL_PIXEL_UNPACK_BUFFER, this->anim_pbo);
			_glBufferStorage(GL_PIXEL_UNPACK_BUFFER, line_pixel_count, nullptr, GL_MAP_READ_BIT | GL_MAP_WRITE_BIT | GL_MAP_PERSISTENT_BIT | GL_MAP_COHERENT_BIT | GL_CLIENT_STORAGE_BIT);
		} else {
			_glBindBuffer(GL_PIXEL_UNPACK_BUFFER, this->anim_pbo);
			_glBufferData(GL_PIXEL_UNPACK_BUFFER, line_pixel_count, nullptr, GL_DYNAMIC_DRAW);
		}

		/* Initialize buffer as 0 == no remap. */
		if (_glClearBufferSubData != nullptr) {
			uint8_t b = 0;
			_glClearBufferSubData(GL_PIXEL_UNPACK_BUFFER, GL_R8, 0, line_pixel_count, GL_RED, GL_UNSIGNED_BYTE, &b);
		} else {
			ClearPixelBuffer<uint8_t>(line_pixel_count, 0);
		}

		_glBindTexture(GL_TEXTURE_2D, this->anim_texture);
		_glTexImage2D(GL_TEXTURE_2D, 0, GL_R8, w, h, 0, GL_RED, GL_UNSIGNED_BYTE, nullptr);
		_glBindBuffer(GL_PIXEL_UNPACK_BUFFER, 0);
	} else {
		if (this->anim_buffer != nullptr) {
			_glBindBuffer(GL_PIXEL_UNPACK_BUFFER, this->anim_pbo);
			_glUnmapBuffer(GL_PIXEL_UNPACK_BUFFER);
			_glBindBuffer(GL_PIXEL_UNPACK_BUFFER, 0);
			this->anim_buffer = nullptr;
		}

		/* Allocate dummy texture that always reads as 0 == no remap. */
		uint dummy = 0;
		_glPixelStorei(GL_UNPACK_ROW_LENGTH, 0);
		_glBindTexture(GL_TEXTURE_2D, this->anim_texture);
		_glTexImage2D(GL_TEXTURE_2D, 0, GL_R8, 1, 1, 0, GL_RED, GL_UNSIGNED_BYTE, &dummy);
	}

	_glBindTexture(GL_TEXTURE_2D, 0);

	/* Set new viewport. */
	_screen.height = h;
	_screen.width = w;
	_screen.pitch = pitch;
	_screen.dst_ptr = nullptr;

	/* Update screen size in remap shader program. */
	_glUseProgram(this->remap_program);
	_glUniform2f(this->remap_screen_loc, (float)_screen.width, (float)_screen.height);

	_glClear(GL_COLOR_BUFFER_BIT);

	return true;
}

/**
 * Update the stored palette.
 * @param pal Palette array with at least 256 elements.
 * @param first First entry to update.
 * @param length Number of entries to update.
 */
void OpenGLBackend::UpdatePalette(const Colour *pal, uint first, uint length)
{
	assert(first + length <= 256);

	_glPixelStorei(GL_UNPACK_ROW_LENGTH, 0);
	_glBindBuffer(GL_PIXEL_UNPACK_BUFFER, 0);
	_glActiveTexture(GL_TEXTURE1);
	_glBindTexture(GL_TEXTURE_1D, this->pal_texture);
	_glTexSubImage1D(GL_TEXTURE_1D, 0, first, length, GL_BGRA, GL_UNSIGNED_INT_8_8_8_8_REV, pal + first);
}

/**
 * Render video buffer to the screen.
 */
void OpenGLBackend::Paint()
{
	_glClear(GL_COLOR_BUFFER_BIT);

	_glDisable(GL_BLEND);

	/* Blit video buffer to screen. */
	_glActiveTexture(GL_TEXTURE0);
	_glBindTexture(GL_TEXTURE_2D, this->vid_texture);
	_glActiveTexture(GL_TEXTURE1);
	_glBindTexture(GL_TEXTURE_1D, this->pal_texture);
	/* Is the blitter relying on a separate animation buffer? */
	if (BlitterFactory::GetCurrentBlitter()->NeedsAnimationBuffer()) {
		_glActiveTexture(GL_TEXTURE2);
		_glBindTexture(GL_TEXTURE_2D, this->anim_texture);
		_glUseProgram(this->remap_program);
		_glUniform4f(this->remap_sprite_loc, 0.0f, 0.0f, 1.0f, 1.0f);
		_glUniform2f(this->remap_screen_loc, 1.0f, 1.0f);
		_glUniform1f(this->remap_zoom_loc, 0);
		_glUniform1i(this->remap_rgb_loc, 1);
	} else {
		_glUseProgram(BlitterFactory::GetCurrentBlitter()->GetScreenDepth() == 8 ? this->pal_program : this->vid_program);
	}
	_glBindVertexArray(this->vao_quad);
	_glDrawArrays(GL_TRIANGLE_STRIP, 0, 4);

	_glEnable(GL_BLEND);
}

/**
 * Draw mouse cursor on screen.
 */
void OpenGLBackend::DrawMouseCursor()
{
	if (!this->cursor_in_window) return;

	/* Draw cursor on screen */
	_cur_dpi = &_screen;
	for (uint i = 0; i < this->cursor_sprite_count; ++i) {
		SpriteID sprite = this->cursor_sprite_seq[i].sprite;

		/* Sprites are cached by PopulateCursorCache(). */
		if (this->cursor_cache.Contains(sprite)) {
			Sprite *spr = this->cursor_cache.Get(sprite);

			this->RenderOglSprite((OpenGLSprite *)spr->data, this->cursor_sprite_seq[i].pal,
					this->cursor_pos.x + this->cursor_sprite_pos[i].x + UnScaleByZoom(spr->x_offs, ZOOM_LVL_GUI),
					this->cursor_pos.y + this->cursor_sprite_pos[i].y + UnScaleByZoom(spr->y_offs, ZOOM_LVL_GUI),
					ZOOM_LVL_GUI);
		}
	}
}

void OpenGLBackend::PopulateCursorCache()
{
	static_assert(lengthof(_cursor.sprite_seq) == lengthof(this->cursor_sprite_seq));
	static_assert(lengthof(_cursor.sprite_pos) == lengthof(this->cursor_sprite_pos));

	if (this->clear_cursor_cache) {
		/* We have a pending cursor cache clear to do first. */
		this->clear_cursor_cache = false;
		this->last_sprite_pal = (PaletteID)-1;

		this->InternalClearCursorCache();
	}

	this->cursor_pos = _cursor.pos;
	this->cursor_sprite_count = _cursor.sprite_count;
	this->cursor_in_window = _cursor.in_window;

	for (uint i = 0; i < _cursor.sprite_count; ++i) {
		this->cursor_sprite_seq[i] = _cursor.sprite_seq[i];
		this->cursor_sprite_pos[i] = _cursor.sprite_pos[i];
		SpriteID sprite = _cursor.sprite_seq[i].sprite;

		if (!this->cursor_cache.Contains(sprite)) {
			Sprite *old = this->cursor_cache.Insert(sprite, (Sprite *)GetRawSprite(sprite, SpriteType::Normal, UINT8_MAX, &SimpleSpriteAlloc, this));
			if (old != nullptr) {
				OpenGLSprite *gl_sprite = (OpenGLSprite *)old->data;
				gl_sprite->~OpenGLSprite();
				free(old);
			}
		}
	}
}

/**
 * Clear all cached cursor sprites.
 */
void OpenGLBackend::InternalClearCursorCache()
{
	Sprite *sp;
	while ((sp = this->cursor_cache.Pop()) != nullptr) {
		OpenGLSprite *sprite = (OpenGLSprite *)sp->data;
		sprite->~OpenGLSprite();
		free(sp);
	}
}

/**
 * Queue a request for cursor cache clear.
 */
void OpenGLBackend::ClearCursorCache()
{
	/* If the game loop is threaded, this function might be called
	 * from the game thread. As we can call OpenGL functions only
	 * on the main thread, just set a flag that is handled the next
	 * time we prepare the cursor cache for drawing. */
	this->clear_cursor_cache = true;
}

/**
 * Get a pointer to the memory for the video driver to draw to.
 * @return Pointer to draw on.
 */
void *OpenGLBackend::GetVideoBuffer()
{
#ifndef NO_GL_BUFFER_SYNC
	if (this->sync_vid_mapping != nullptr) _glClientWaitSync(this->sync_vid_mapping, GL_SYNC_FLUSH_COMMANDS_BIT, 100000000); // 100ms timeout.
#endif

	if (!this->persistent_mapping_supported) {
		assert(this->vid_buffer == nullptr);
		_glBindBuffer(GL_PIXEL_UNPACK_BUFFER, this->vid_pbo);
		this->vid_buffer = _glMapBuffer(GL_PIXEL_UNPACK_BUFFER, GL_READ_WRITE);
	} else if (this->vid_buffer == nullptr) {
		_glBindBuffer(GL_PIXEL_UNPACK_BUFFER, this->vid_pbo);
		this->vid_buffer = _glMapBufferRange(GL_PIXEL_UNPACK_BUFFER, 0, _screen.pitch * _screen.height * BlitterFactory::GetCurrentBlitter()->GetScreenDepth() / 8, GL_MAP_READ_BIT | GL_MAP_WRITE_BIT | GL_MAP_PERSISTENT_BIT | GL_MAP_COHERENT_BIT);
	}

	return this->vid_buffer;
}

/**
 * Get a pointer to the memory for the separate animation buffer.
 * @return Pointer to draw on.
 */
uint8_t *OpenGLBackend::GetAnimBuffer()
{
	if (this->anim_pbo == 0) return nullptr;

#ifndef NO_GL_BUFFER_SYNC
	if (this->sync_anim_mapping != nullptr) _glClientWaitSync(this->sync_anim_mapping, GL_SYNC_FLUSH_COMMANDS_BIT, 100000000); // 100ms timeout.
#endif

	if (!this->persistent_mapping_supported) {
		_glBindBuffer(GL_PIXEL_UNPACK_BUFFER, this->anim_pbo);
		this->anim_buffer = _glMapBuffer(GL_PIXEL_UNPACK_BUFFER, GL_READ_WRITE);
	} else if (this->anim_buffer == nullptr) {
		_glBindBuffer(GL_PIXEL_UNPACK_BUFFER, this->anim_pbo);
		this->anim_buffer = _glMapBufferRange(GL_PIXEL_UNPACK_BUFFER, 0, static_cast<GLsizeiptr>(_screen.pitch) * _screen.height, GL_MAP_READ_BIT | GL_MAP_WRITE_BIT | GL_MAP_PERSISTENT_BIT | GL_MAP_COHERENT_BIT);
	}

	return (uint8_t *)this->anim_buffer;
}

/**
 * Update video buffer texture after the video buffer was filled.
 * @param update_rect Rectangle encompassing the dirty region of the video buffer.
 */
void OpenGLBackend::ReleaseVideoBuffer(const Rect &update_rect)
{
	assert(this->vid_pbo != 0);

	_glBindBuffer(GL_PIXEL_UNPACK_BUFFER, this->vid_pbo);
	if (!this->persistent_mapping_supported) {
		_glUnmapBuffer(GL_PIXEL_UNPACK_BUFFER);
		this->vid_buffer = nullptr;
	}

#ifndef NO_GL_BUFFER_SYNC
	if (this->persistent_mapping_supported) {
		_glDeleteSync(this->sync_vid_mapping);
		this->sync_vid_mapping = nullptr;
	}
#endif

	/* Update changed rect of the video buffer texture. */
	if (!IsEmptyRect(update_rect)) {
		_glActiveTexture(GL_TEXTURE0);
		_glBindTexture(GL_TEXTURE_2D, this->vid_texture);
		_glPixelStorei(GL_UNPACK_ROW_LENGTH, _screen.pitch);
		if (BlitterFactory::GetCurrentBlitter()->GetScreenDepth() == 8) {
			_glTexSubImage2D(GL_TEXTURE_2D, 0, update_rect.left, update_rect.top, update_rect.right - update_rect.left, update_rect.bottom - update_rect.top, GL_RED, GL_UNSIGNED_BYTE, (GLvoid*)(size_t)(update_rect.top * _screen.pitch + update_rect.left));
		} else {
			_glTexSubImage2D(GL_TEXTURE_2D, 0, update_rect.left, update_rect.top, update_rect.right - update_rect.left, update_rect.bottom - update_rect.top, GL_BGRA, GL_UNSIGNED_INT_8_8_8_8_REV, (GLvoid*)(size_t)(update_rect.top * _screen.pitch * 4 + update_rect.left * 4));
		}

#ifndef NO_GL_BUFFER_SYNC
		if (this->persistent_mapping_supported) this->sync_vid_mapping = _glFenceSync(GL_SYNC_GPU_COMMANDS_COMPLETE, 0);
#endif
	}
}

/**
 * Update animation buffer texture after the animation buffer was filled.
 * @param update_rect Rectangle encompassing the dirty region of the animation buffer.
 */
void OpenGLBackend::ReleaseAnimBuffer(const Rect &update_rect)
{
	if (this->anim_pbo == 0) return;

	_glBindBuffer(GL_PIXEL_UNPACK_BUFFER, this->anim_pbo);
	if (!this->persistent_mapping_supported) {
		_glUnmapBuffer(GL_PIXEL_UNPACK_BUFFER);
		this->anim_buffer = nullptr;
	}

#ifndef NO_GL_BUFFER_SYNC
	if (this->persistent_mapping_supported) {
		_glDeleteSync(this->sync_anim_mapping);
		this->sync_anim_mapping = nullptr;
	}
#endif

	/* Update changed rect of the video buffer texture. */
	if (update_rect.left != update_rect.right) {
		_glActiveTexture(GL_TEXTURE0);
		_glBindTexture(GL_TEXTURE_2D, this->anim_texture);
		_glPixelStorei(GL_UNPACK_ROW_LENGTH, _screen.pitch);
		_glTexSubImage2D(GL_TEXTURE_2D, 0, update_rect.left, update_rect.top, update_rect.right - update_rect.left, update_rect.bottom - update_rect.top, GL_RED, GL_UNSIGNED_BYTE, (GLvoid *)(size_t)(update_rect.top * _screen.pitch + update_rect.left));

#ifndef NO_GL_BUFFER_SYNC
		if (this->persistent_mapping_supported) this->sync_anim_mapping = _glFenceSync(GL_SYNC_GPU_COMMANDS_COMPLETE, 0);
#endif
	}
}

/* virtual */ Sprite *OpenGLBackend::Encode(const SpriteLoader::SpriteCollection &sprite, AllocatorProc *allocator)
{
	/* Allocate and construct sprite data. */
	Sprite *dest_sprite = (Sprite *)allocator(sizeof(*dest_sprite) + sizeof(OpenGLSprite));

	OpenGLSprite *gl_sprite = (OpenGLSprite *)dest_sprite->data;
<<<<<<< HEAD
	new (gl_sprite) OpenGLSprite(sprite[ZOOM_LVL_NORMAL].width, sprite[ZOOM_LVL_NORMAL].height, sprite[ZOOM_LVL_NORMAL].type == SpriteType::Font ? 1 : ZOOM_LVL_SPR_COUNT, sprite[ZOOM_LVL_NORMAL].colours);

	/* Upload texture data. */
	for (int i = 0; i < (sprite[ZOOM_LVL_NORMAL].type == SpriteType::Font ? 1 : ZOOM_LVL_SPR_COUNT); i++) {
		gl_sprite->Update(sprite[i].width, sprite[i].height, i, sprite[i].data);
	}

	dest_sprite->height = sprite[ZOOM_LVL_NORMAL].height;
	dest_sprite->width  = sprite[ZOOM_LVL_NORMAL].width;
	dest_sprite->x_offs = sprite[ZOOM_LVL_NORMAL].x_offs;
	dest_sprite->y_offs = sprite[ZOOM_LVL_NORMAL].y_offs;
	dest_sprite->next = nullptr;
	dest_sprite->missing_zoom_levels = 0;
=======
	new (gl_sprite) OpenGLSprite(sprite[ZOOM_LVL_MIN].width, sprite[ZOOM_LVL_MIN].height, sprite[ZOOM_LVL_MIN].type == SpriteType::Font ? 1 : ZOOM_LVL_END, sprite[ZOOM_LVL_MIN].colours);

	/* Upload texture data. */
	for (int i = 0; i < (sprite[ZOOM_LVL_MIN].type == SpriteType::Font ? 1 : ZOOM_LVL_END); i++) {
		gl_sprite->Update(sprite[i].width, sprite[i].height, i, sprite[i].data);
	}

	dest_sprite->height = sprite[ZOOM_LVL_MIN].height;
	dest_sprite->width  = sprite[ZOOM_LVL_MIN].width;
	dest_sprite->x_offs = sprite[ZOOM_LVL_MIN].x_offs;
	dest_sprite->y_offs = sprite[ZOOM_LVL_MIN].y_offs;
>>>>>>> 97bea563

	return dest_sprite;
}

/**
 * Render a sprite to the back buffer.
 * @param gl_sprite Sprite to render.
 * @param x X position of the sprite.
 * @param y Y position of the sprite.
 * @param zoom Zoom level to use.
 */
void OpenGLBackend::RenderOglSprite(OpenGLSprite *gl_sprite, PaletteID pal, int x, int y, ZoomLevel zoom)
{
	/* Set textures. */
	bool rgb = gl_sprite->BindTextures();
	_glActiveTexture(GL_TEXTURE0 + 1);
	_glBindTexture(GL_TEXTURE_1D, this->pal_texture);

	/* Set palette remap. */
	_glActiveTexture(GL_TEXTURE0 + 3);
	if (pal != PAL_NONE) {
		_glBindTexture(GL_TEXTURE_1D, OpenGLSprite::pal_tex);
		if (pal != this->last_sprite_pal) {
			/* Different remap palette in use, update texture. */
			_glBindBuffer(GL_PIXEL_UNPACK_BUFFER, OpenGLSprite::pal_pbo);
			_glPixelStorei(GL_UNPACK_ROW_LENGTH, 0);

			_glBufferSubData(GL_PIXEL_UNPACK_BUFFER, 0, 256, GetNonSprite(GB(pal, 0, PALETTE_WIDTH), SpriteType::Recolour) + 1);
			_glTexSubImage1D(GL_TEXTURE_1D, 0, 0, 256, GL_RED, GL_UNSIGNED_BYTE, nullptr);

			_glBindBuffer(GL_PIXEL_UNPACK_BUFFER, 0);

			this->last_sprite_pal = pal;
		}
	} else {
		_glBindTexture(GL_TEXTURE_1D, OpenGLSprite::pal_identity);
	}

	/* Set up shader program. */
	Dimension dim = gl_sprite->GetSize(zoom);
	_glUseProgram(this->sprite_program);
	_glUniform4f(this->sprite_sprite_loc, (float)x, (float)y, (float)dim.width, (float)dim.height);
	_glUniform1f(this->sprite_zoom_loc, (float)zoom);
	_glUniform2f(this->sprite_screen_loc, (float)_screen.width, (float)_screen.height);
	_glUniform1i(this->sprite_rgb_loc, rgb ? 1 : 0);
	_glUniform1i(this->sprite_crash_loc, pal == PALETTE_CRASH ? 1 : 0);

	_glBindVertexArray(this->vao_quad);
	_glDrawArrays(GL_TRIANGLE_STRIP, 0, 4);
}


/* static */ GLuint OpenGLSprite::dummy_tex[] = { 0, 0 };
/* static */ GLuint OpenGLSprite::pal_identity = 0;
/* static */ GLuint OpenGLSprite::pal_tex = 0;
/* static */ GLuint OpenGLSprite::pal_pbo = 0;

/**
 * Create all common resources for sprite rendering.
 * @return True if no error occurred.
 */
/* static */ bool OpenGLSprite::Create()
{
	_glGenTextures(NUM_TEX, OpenGLSprite::dummy_tex);

	for (int t = TEX_RGBA; t < NUM_TEX; t++) {
		_glBindTexture(GL_TEXTURE_2D, OpenGLSprite::dummy_tex[t]);

		_glTexParameteri(GL_TEXTURE_2D, GL_TEXTURE_MIN_FILTER, GL_NEAREST_MIPMAP_NEAREST);
		_glTexParameteri(GL_TEXTURE_2D, GL_TEXTURE_MAG_FILTER, GL_NEAREST);
		_glTexParameteri(GL_TEXTURE_2D, GL_TEXTURE_MAX_LEVEL, 0);
		_glTexParameteri(GL_TEXTURE_2D, GL_TEXTURE_WRAP_S, GL_CLAMP_TO_EDGE);
		_glTexParameteri(GL_TEXTURE_2D, GL_TEXTURE_WRAP_T, GL_CLAMP_TO_EDGE);
	}

	_glBindBuffer(GL_PIXEL_UNPACK_BUFFER, 0);
	_glPixelStorei(GL_UNPACK_ROW_LENGTH, 0);

	/* Load dummy RGBA texture. */
	const Colour rgb_pixel(0, 0, 0);
	_glBindTexture(GL_TEXTURE_2D, OpenGLSprite::dummy_tex[TEX_RGBA]);
	_glTexImage2D(GL_TEXTURE_2D, 0, GL_RGBA8, 1, 1, 0, GL_BGRA, GL_UNSIGNED_INT_8_8_8_8_REV, &rgb_pixel);

	/* Load dummy remap texture. */
	const uint pal = 0;
	_glBindTexture(GL_TEXTURE_2D, OpenGLSprite::dummy_tex[TEX_REMAP]);
	_glTexImage2D(GL_TEXTURE_2D, 0, GL_R8, 1, 1, 0, GL_RED, GL_UNSIGNED_BYTE, &pal);

	/* Create palette remap textures. */
	std::array<uint8_t, 256> identity_pal;
	std::iota(std::begin(identity_pal), std::end(identity_pal), 0);

	/* Permanent texture for identity remap. */
	_glGenTextures(1, &OpenGLSprite::pal_identity);
	_glBindTexture(GL_TEXTURE_1D, OpenGLSprite::pal_identity);
	_glTexParameteri(GL_TEXTURE_1D, GL_TEXTURE_MIN_FILTER, GL_NEAREST);
	_glTexParameteri(GL_TEXTURE_1D, GL_TEXTURE_MAG_FILTER, GL_NEAREST);
	_glTexParameteri(GL_TEXTURE_1D, GL_TEXTURE_MAX_LEVEL, 0);
	_glTexParameteri(GL_TEXTURE_1D, GL_TEXTURE_WRAP_S, GL_CLAMP_TO_EDGE);
	_glTexParameteri(GL_TEXTURE_1D, GL_TEXTURE_WRAP_T, GL_CLAMP_TO_EDGE);
	_glTexImage1D(GL_TEXTURE_1D, 0, GL_R8, 256, 0, GL_RED, GL_UNSIGNED_BYTE, identity_pal.data());

	/* Dynamically updated texture for remaps. */
	_glGenTextures(1, &OpenGLSprite::pal_tex);
	_glBindTexture(GL_TEXTURE_1D, OpenGLSprite::pal_tex);
	_glTexParameteri(GL_TEXTURE_1D, GL_TEXTURE_MIN_FILTER, GL_NEAREST);
	_glTexParameteri(GL_TEXTURE_1D, GL_TEXTURE_MAG_FILTER, GL_NEAREST);
	_glTexParameteri(GL_TEXTURE_1D, GL_TEXTURE_MAX_LEVEL, 0);
	_glTexParameteri(GL_TEXTURE_1D, GL_TEXTURE_WRAP_S, GL_CLAMP_TO_EDGE);
	_glTexParameteri(GL_TEXTURE_1D, GL_TEXTURE_WRAP_T, GL_CLAMP_TO_EDGE);
	_glTexImage1D(GL_TEXTURE_1D, 0, GL_R8, 256, 0, GL_RED, GL_UNSIGNED_BYTE, identity_pal.data());

	/* Pixel buffer for remap updates. */
	_glGenBuffers(1, &OpenGLSprite::pal_pbo);
	_glBindBuffer(GL_PIXEL_UNPACK_BUFFER, OpenGLSprite::pal_pbo);
	_glBufferData(GL_PIXEL_UNPACK_BUFFER, 256, identity_pal.data(), GL_DYNAMIC_DRAW);
	_glBindBuffer(GL_PIXEL_UNPACK_BUFFER, 0);

	return _glGetError() == GL_NO_ERROR;
}

/** Free all common resources for sprite rendering. */
/* static */ void OpenGLSprite::Destroy()
{
	_glDeleteTextures(NUM_TEX, OpenGLSprite::dummy_tex);
	_glDeleteTextures(1, &OpenGLSprite::pal_identity);
	_glDeleteTextures(1, &OpenGLSprite::pal_tex);
	if (_glDeleteBuffers != nullptr) _glDeleteBuffers(1, &OpenGLSprite::pal_pbo);
}

/**
 * Create an OpenGL sprite with a palette remap part.
 * @param width Width of the top-level texture.
 * @param height Height of the top-level texture.
 * @param levels Number of mip-map levels.
 * @param components Indicates which sprite components are used.
 */
OpenGLSprite::OpenGLSprite(uint width, uint height, uint levels, SpriteColourComponent components)
{
	assert(levels > 0);
	(void)_glGetError();

	this->dim.width = width;
	this->dim.height = height;

	MemSetT(this->tex, 0, NUM_TEX);
	_glActiveTexture(GL_TEXTURE0);
	_glBindBuffer(GL_PIXEL_UNPACK_BUFFER, 0);

	for (int t = TEX_RGBA; t < NUM_TEX; t++) {
		/* Sprite component present? */
		if (t == TEX_RGBA && components == SCC_PAL) continue;
		if (t == TEX_REMAP && (components & SCC_PAL) != SCC_PAL) continue;

		/* Allocate texture. */
		_glGenTextures(1, &this->tex[t]);
		_glBindTexture(GL_TEXTURE_2D, this->tex[t]);

		_glTexParameteri(GL_TEXTURE_2D, GL_TEXTURE_MIN_FILTER, GL_NEAREST_MIPMAP_NEAREST);
		_glTexParameteri(GL_TEXTURE_2D, GL_TEXTURE_MAG_FILTER, GL_NEAREST);
		_glTexParameteri(GL_TEXTURE_2D, GL_TEXTURE_MAX_LEVEL, levels - 1);
		_glTexParameteri(GL_TEXTURE_2D, GL_TEXTURE_WRAP_S, GL_CLAMP_TO_EDGE);
		_glTexParameteri(GL_TEXTURE_2D, GL_TEXTURE_WRAP_T, GL_CLAMP_TO_EDGE);

		/* Set size. */
		for (uint i = 0, w = width, h = height; i < levels; i++, w /= 2, h /= 2) {
			assert(w * h != 0);
			if (t == TEX_REMAP) {
				_glTexImage2D(GL_TEXTURE_2D, i, GL_R8, w, h, 0, GL_RED, GL_UNSIGNED_BYTE, nullptr);
			} else {
				_glTexImage2D(GL_TEXTURE_2D, i, GL_RGBA8, w, h, 0, GL_BGRA, GL_UNSIGNED_INT_8_8_8_8_REV, nullptr);
			}
		}
	}

	assert(_glGetError() == GL_NO_ERROR);
}

OpenGLSprite::~OpenGLSprite()
{
	_glDeleteTextures(NUM_TEX, this->tex);
}

/**
 * Update a single mip-map level with new pixel data.
 * @param width Width of the level.
 * @param height Height of the level.
 * @param level Mip-map level.
 * @param data New pixel data.
 */
void OpenGLSprite::Update(uint width, uint height, uint level, const SpriteLoader::CommonPixel * data)
{
	static ReusableBuffer<Colour> buf_rgba;
	static ReusableBuffer<uint8_t> buf_pal;

	_glActiveTexture(GL_TEXTURE0);
	_glBindBuffer(GL_PIXEL_UNPACK_BUFFER, 0);
	_glPixelStorei(GL_UNPACK_ROW_LENGTH, 0);

	if (this->tex[TEX_RGBA] != 0) {
		/* Unpack pixel data */
		size_t size = static_cast<size_t>(width) * height;
		Colour *rgba = buf_rgba.Allocate(size);
		for (size_t i = 0; i < size; i++) {
			rgba[i].r = data[i].r;
			rgba[i].g = data[i].g;
			rgba[i].b = data[i].b;
			rgba[i].a = data[i].a;
		}

		_glBindTexture(GL_TEXTURE_2D, this->tex[TEX_RGBA]);
		_glTexSubImage2D(GL_TEXTURE_2D, level, 0, 0, width, height, GL_BGRA, GL_UNSIGNED_INT_8_8_8_8_REV, rgba);
	}

	if (this->tex[TEX_REMAP] != 0) {
		/* Unpack and align pixel data. */
		size_t pitch = Align(width, 4);

		uint8_t *pal = buf_pal.Allocate(pitch * height);
		const SpriteLoader::CommonPixel *row = data;
		for (uint y = 0; y < height; y++, pal += pitch, row += width) {
			for (uint x = 0; x < width; x++) {
				pal[x] = row[x].m;
			}
		}

		_glBindTexture(GL_TEXTURE_2D, this->tex[TEX_REMAP]);
		_glTexSubImage2D(GL_TEXTURE_2D, level, 0, 0, width, height, GL_RED, GL_UNSIGNED_BYTE, buf_pal.GetBuffer());
	}

	assert(_glGetError() == GL_NO_ERROR);
}

/**
 * Query the sprite size at a certain zoom level.
 * @param level The zoom level to query.
 * @return Sprite size at the given zoom level.
 */
inline Dimension OpenGLSprite::GetSize(ZoomLevel level) const
{
	Dimension sd = { (uint)UnScaleByZoomLower(this->dim.width, level), (uint)UnScaleByZoomLower(this->dim.height, level) };
	return sd;
}

/**
 * Bind textures for rendering this sprite.
 * @return True if the sprite has RGBA data.
 */
bool OpenGLSprite::BindTextures()
{
	_glActiveTexture(GL_TEXTURE0);
	_glBindTexture(GL_TEXTURE_2D, this->tex[TEX_RGBA] != 0 ? this->tex[TEX_RGBA] : OpenGLSprite::dummy_tex[TEX_RGBA]);
	_glActiveTexture(GL_TEXTURE0 + 2);
	_glBindTexture(GL_TEXTURE_2D, this->tex[TEX_REMAP] != 0 ? this->tex[TEX_REMAP] : OpenGLSprite::dummy_tex[TEX_REMAP]);

	return this->tex[TEX_RGBA] != 0;
}<|MERGE_RESOLUTION|>--- conflicted
+++ resolved
@@ -1273,25 +1273,10 @@
 	Sprite *dest_sprite = (Sprite *)allocator(sizeof(*dest_sprite) + sizeof(OpenGLSprite));
 
 	OpenGLSprite *gl_sprite = (OpenGLSprite *)dest_sprite->data;
-<<<<<<< HEAD
-	new (gl_sprite) OpenGLSprite(sprite[ZOOM_LVL_NORMAL].width, sprite[ZOOM_LVL_NORMAL].height, sprite[ZOOM_LVL_NORMAL].type == SpriteType::Font ? 1 : ZOOM_LVL_SPR_COUNT, sprite[ZOOM_LVL_NORMAL].colours);
+	new (gl_sprite) OpenGLSprite(sprite[ZOOM_LVL_MIN].width, sprite[ZOOM_LVL_MIN].height, sprite[ZOOM_LVL_MIN].type == SpriteType::Font ? 1 : ZOOM_LVL_SPR_COUNT, sprite[ZOOM_LVL_MIN].colours);
 
 	/* Upload texture data. */
-	for (int i = 0; i < (sprite[ZOOM_LVL_NORMAL].type == SpriteType::Font ? 1 : ZOOM_LVL_SPR_COUNT); i++) {
-		gl_sprite->Update(sprite[i].width, sprite[i].height, i, sprite[i].data);
-	}
-
-	dest_sprite->height = sprite[ZOOM_LVL_NORMAL].height;
-	dest_sprite->width  = sprite[ZOOM_LVL_NORMAL].width;
-	dest_sprite->x_offs = sprite[ZOOM_LVL_NORMAL].x_offs;
-	dest_sprite->y_offs = sprite[ZOOM_LVL_NORMAL].y_offs;
-	dest_sprite->next = nullptr;
-	dest_sprite->missing_zoom_levels = 0;
-=======
-	new (gl_sprite) OpenGLSprite(sprite[ZOOM_LVL_MIN].width, sprite[ZOOM_LVL_MIN].height, sprite[ZOOM_LVL_MIN].type == SpriteType::Font ? 1 : ZOOM_LVL_END, sprite[ZOOM_LVL_MIN].colours);
-
-	/* Upload texture data. */
-	for (int i = 0; i < (sprite[ZOOM_LVL_MIN].type == SpriteType::Font ? 1 : ZOOM_LVL_END); i++) {
+	for (int i = 0; i < (sprite[ZOOM_LVL_MIN].type == SpriteType::Font ? 1 : ZOOM_LVL_SPR_COUNT); i++) {
 		gl_sprite->Update(sprite[i].width, sprite[i].height, i, sprite[i].data);
 	}
 
@@ -1299,8 +1284,8 @@
 	dest_sprite->width  = sprite[ZOOM_LVL_MIN].width;
 	dest_sprite->x_offs = sprite[ZOOM_LVL_MIN].x_offs;
 	dest_sprite->y_offs = sprite[ZOOM_LVL_MIN].y_offs;
->>>>>>> 97bea563
-
+	dest_sprite->next = nullptr;
+	dest_sprite->missing_zoom_levels = 0;
 	return dest_sprite;
 }
 
