/*
 * This file is part of OpenTTD.
 * OpenTTD is free software; you can redistribute it and/or modify it under the terms of the GNU General Public License as published by the Free Software Foundation, version 2.
 * OpenTTD is distributed in the hope that it will be useful, but WITHOUT ANY WARRANTY; without even the implied warranty of MERCHANTABILITY or FITNESS FOR A PARTICULAR PURPOSE.
 * See the GNU General Public License for more details. You should have received a copy of the GNU General Public License along with OpenTTD. If not, see <http://www.gnu.org/licenses/>.
 */

/** @file win32_v.cpp Implementation of the Windows (GDI) video driver. */

#include "../stdafx.h"
#include "../openttd.h"
#include "../gfx_func.h"
#include "../os/windows/win32.h"
#include "../blitter/factory.hpp"
#include "../core/geometry_func.hpp"
#include "../core/math_func.hpp"
#include "../core/random_func.hpp"
#include "../texteff.hpp"
#include "../thread.h"
#include "../progress.h"
#include "../window_gui.h"
#include "../window_func.h"
#include "../framerate_type.h"
#include "../library_loader.h"
#include "win32_v.h"
#include <windows.h>
#include <imm.h>
#include <versionhelpers.h>
#include <algorithm>

#include "../safeguards.h"

/* Missing define in MinGW headers. */
#ifndef MAPVK_VK_TO_CHAR
#define MAPVK_VK_TO_CHAR    (2)
#endif

#ifndef PM_QS_INPUT
#define PM_QS_INPUT 0x20000
#endif

#ifndef WM_DPICHANGED
#define WM_DPICHANGED 0x02E0
#endif

bool _window_maximize;
static Dimension _bck_resolution;
DWORD _imm_props;

/** Local copy of the palette for use in the drawing thread. */
static Palette _local_palette;

bool VideoDriver_Win32Base::ClaimMousePointer()
{
	MyShowCursor(false, true);
	return true;
}

struct Win32VkMapping {
	uint8_t vk_from;
	uint8_t vk_count;
	uint8_t map_to;
};

#define AS(x, z) {x, 1, z}
#define AM(x, y, z, w) {x, y - x + 1, z}

static const Win32VkMapping _vk_mapping[] = {
	/* Pageup stuff + up/down */
	AM(VK_PRIOR, VK_DOWN, WKC_PAGEUP, WKC_DOWN),
	/* Map letters & digits */
	AM('A', 'Z', 'A', 'Z'),
	AM('0', '9', '0', '9'),

	AS(VK_ESCAPE,   WKC_ESC),
	AS(VK_PAUSE,    WKC_PAUSE),
	AS(VK_BACK,     WKC_BACKSPACE),
	AM(VK_INSERT,   VK_DELETE, WKC_INSERT, WKC_DELETE),

	AS(VK_SPACE,    WKC_SPACE),
	AS(VK_RETURN,   WKC_RETURN),
	AS(VK_TAB,      WKC_TAB),

	/* Function keys */
	AM(VK_F1, VK_F12, WKC_F1, WKC_F12),

	/* Numeric part */
	AM(VK_NUMPAD0, VK_NUMPAD9, '0', '9'),
	AS(VK_DIVIDE,   WKC_NUM_DIV),
	AS(VK_MULTIPLY, WKC_NUM_MUL),
	AS(VK_SUBTRACT, WKC_NUM_MINUS),
	AS(VK_ADD,      WKC_NUM_PLUS),
	AS(VK_DECIMAL,  WKC_NUM_DECIMAL),

	/* Other non-letter keys */
	AS(0xBF,  WKC_SLASH),
	AS(0xBA,  WKC_SEMICOLON),
	AS(0xBB,  WKC_EQUALS),
	AS(0xDB,  WKC_L_BRACKET),
	AS(0xDC,  WKC_BACKSLASH),
	AS(0xDD,  WKC_R_BRACKET),

	AS(0xDE,  WKC_SINGLEQUOTE),
	AS(0xBC,  WKC_COMMA),
	AS(0xBD,  WKC_MINUS),
	AS(0xBE,  WKC_PERIOD)
};

static uint MapWindowsKey(uint sym)
{
	uint key = 0;

	for (const auto &map : _vk_mapping) {
		if (IsInsideBS(sym, map.vk_from, map.vk_count)) {
			key = sym - map.vk_from + map.map_to;
			break;
		}
	}

	if (GetAsyncKeyState(VK_SHIFT)   < 0) key |= WKC_SHIFT;
	if (GetAsyncKeyState(VK_CONTROL) < 0) key |= WKC_CTRL;
	if (GetAsyncKeyState(VK_MENU)    < 0) key |= WKC_ALT;
	return key;
}

/** Colour depth to use for fullscreen display modes. */
uint8_t VideoDriver_Win32Base::GetFullscreenBpp()
{
	/* Check modes for the relevant fullscreen bpp */
	return _support8bpp != S8BPP_HARDWARE ? 32 : BlitterFactory::GetCurrentBlitter()->GetScreenDepth();
}

/**
 * Instantiate a new window.
 * @param full_screen Whether to make a full screen window or not.
 * @param resize Whether to change window size.
 * @return True if the window could be created.
 */
bool VideoDriver_Win32Base::MakeWindow(bool full_screen, bool resize)
{
	/* full_screen is whether the new window should be fullscreen,
	 * _wnd.fullscreen is whether the current window is. */
	_fullscreen = full_screen;

	/* recreate window? */
	if ((full_screen != this->fullscreen) && this->main_wnd) {
		DestroyWindow(this->main_wnd);
		this->main_wnd = 0;
	}

	if (full_screen) {
		DEVMODE settings;

		memset(&settings, 0, sizeof(settings));
		settings.dmSize = sizeof(settings);
		settings.dmFields =
			DM_BITSPERPEL |
			DM_PELSWIDTH |
			DM_PELSHEIGHT;
		settings.dmBitsPerPel = this->GetFullscreenBpp();
		settings.dmPelsWidth  = this->width_org;
		settings.dmPelsHeight = this->height_org;

		/* Check for 8 bpp support. */
		if (settings.dmBitsPerPel == 8 && ChangeDisplaySettings(&settings, CDS_FULLSCREEN | CDS_TEST) != DISP_CHANGE_SUCCESSFUL) {
			settings.dmBitsPerPel = 32;
		}

		/* Test fullscreen with current resolution, if it fails use desktop resolution. */
		if (ChangeDisplaySettings(&settings, CDS_FULLSCREEN | CDS_TEST) != DISP_CHANGE_SUCCESSFUL) {
			RECT r;
			GetWindowRect(GetDesktopWindow(), &r);
			/* Guard against recursion. If we already failed here once, just fall through to
			 * the next ChangeDisplaySettings call which will fail and error out appropriately. */
			if ((int)settings.dmPelsWidth != r.right - r.left || (int)settings.dmPelsHeight != r.bottom - r.top) {
				return this->ChangeResolution(r.right - r.left, r.bottom - r.top);
			}
		}

		if (ChangeDisplaySettings(&settings, CDS_FULLSCREEN) != DISP_CHANGE_SUCCESSFUL) {
			this->MakeWindow(false, resize);  // don't care about the result
			return false;  // the request failed
		}
	} else if (this->fullscreen) {
		/* restore display? */
		ChangeDisplaySettings(nullptr, 0);
		/* restore the resolution */
		this->width = _bck_resolution.width;
		this->height = _bck_resolution.height;
	}

	{
		RECT r;
		DWORD style, showstyle;
		int w, h;

		showstyle = SW_SHOWNORMAL;
		this->fullscreen = full_screen;
		if (this->fullscreen) {
			style = WS_POPUP;
			SetRect(&r, 0, 0, this->width_org, this->height_org);
		} else {
			style = WS_OVERLAPPEDWINDOW;
			/* On window creation, check if we were in maximize mode before */
			if (_window_maximize) showstyle = SW_SHOWMAXIMIZED;
			SetRect(&r, 0, 0, this->width, this->height);
		}

		AdjustWindowRect(&r, style, FALSE);
		w = r.right - r.left;
		h = r.bottom - r.top;

		if (this->main_wnd != nullptr) {
			if (!_window_maximize && resize) SetWindowPos(this->main_wnd, 0, 0, 0, w, h, SWP_NOACTIVATE | SWP_NOOWNERZORDER | SWP_NOZORDER | SWP_NOMOVE);
		} else {
			int x = 0;
			int y = 0;

			/* For windowed mode, center on the workspace of the primary display. */
			if (!this->fullscreen) {
				MONITORINFO mi;
				mi.cbSize = sizeof(mi);
				GetMonitorInfo(MonitorFromWindow(0, MONITOR_DEFAULTTOPRIMARY), &mi);

				x = (mi.rcWork.right - mi.rcWork.left - w) / 2;
				y = (mi.rcWork.bottom - mi.rcWork.top - h) / 2;
			}

			std::string window_title = VideoDriver::GetCaption();

			this->main_wnd = CreateWindow(L"OTTD", OTTD2FS(window_title).c_str(), style, x, y, w, h, 0, 0, GetModuleHandle(nullptr), this);
			if (this->main_wnd == nullptr) usererror("CreateWindow failed");
			ShowWindow(this->main_wnd, showstyle);
		}
	}

	BlitterFactory::GetCurrentBlitter()->PostResize();

	GameSizeChanged();
	return true;
}

/** Forward key presses to the window system. */
static LRESULT HandleCharMsg(uint keycode, char32_t charcode)
{
	static char32_t prev_char = 0;

	/* Did we get a lead surrogate? If yes, store and exit. */
	if (Utf16IsLeadSurrogate(charcode)) {
		if (prev_char != 0) DEBUG(driver, 1, "Got two UTF-16 lead surrogates, dropping the first one");
		prev_char = charcode;
		return 0;
	}

	/* Stored lead surrogate and incoming trail surrogate? Combine and forward to input handling. */
	if (prev_char != 0) {
		if (Utf16IsTrailSurrogate(charcode)) {
			charcode = Utf16DecodeSurrogate(prev_char, charcode);
		} else {
			DEBUG(driver, 1, "Got an UTF-16 lead surrogate without a trail surrogate, dropping the lead surrogate");
		}
	}
	prev_char = 0;

	HandleKeypress(keycode, charcode);

	return 0;
}

/** Should we draw the composition string ourself, i.e is this a normal IME? */
static bool DrawIMECompositionString()
{
	return (_imm_props & IME_PROP_AT_CARET) && !(_imm_props & IME_PROP_SPECIAL_UI);
}

/** Set position of the composition window to the caret position. */
static void SetCompositionPos(HWND hwnd)
{
	HIMC hIMC = ImmGetContext(hwnd);
	if (hIMC != nullptr) {
		COMPOSITIONFORM cf;
		cf.dwStyle = CFS_POINT;

		if (EditBoxInGlobalFocus()) {
			/* Get caret position. */
			Point pt = _focused_window->GetCaretPosition();
			cf.ptCurrentPos.x = _focused_window->left + pt.x;
			cf.ptCurrentPos.y = _focused_window->top  + pt.y;
		} else {
			cf.ptCurrentPos.x = 0;
			cf.ptCurrentPos.y = 0;
		}
		ImmSetCompositionWindow(hIMC, &cf);
	}
	ImmReleaseContext(hwnd, hIMC);
}

/** Set the position of the candidate window. */
static void SetCandidatePos(HWND hwnd)
{
	HIMC hIMC = ImmGetContext(hwnd);
	if (hIMC != nullptr) {
		CANDIDATEFORM cf;
		cf.dwIndex = 0;
		cf.dwStyle = CFS_EXCLUDE;

		if (EditBoxInGlobalFocus()) {
			Point pt = _focused_window->GetCaretPosition();
			cf.ptCurrentPos.x = _focused_window->left + pt.x;
			cf.ptCurrentPos.y = _focused_window->top  + pt.y;
			if (_focused_window->window_class == WC_CONSOLE) {
				cf.rcArea.left   = _focused_window->left;
				cf.rcArea.top    = _focused_window->top;
				cf.rcArea.right  = _focused_window->left + _focused_window->width;
				cf.rcArea.bottom = _focused_window->top  + _focused_window->height;
			} else {
				cf.rcArea.left   = _focused_window->left + _focused_window->nested_focus->pos_x;
				cf.rcArea.top    = _focused_window->top  + _focused_window->nested_focus->pos_y;
				cf.rcArea.right  = cf.rcArea.left + _focused_window->nested_focus->current_x;
				cf.rcArea.bottom = cf.rcArea.top  + _focused_window->nested_focus->current_y;
			}
		} else {
			cf.ptCurrentPos.x = 0;
			cf.ptCurrentPos.y = 0;
			SetRectEmpty(&cf.rcArea);
		}
		ImmSetCandidateWindow(hIMC, &cf);
	}
	ImmReleaseContext(hwnd, hIMC);
}

/** Handle WM_IME_COMPOSITION messages. */
static LRESULT HandleIMEComposition(HWND hwnd, WPARAM wParam, LPARAM lParam)
{
	HIMC hIMC = ImmGetContext(hwnd);

	if (hIMC != nullptr) {
		if (lParam & GCS_RESULTSTR) {
			/* Read result string from the IME. */
			LONG len = ImmGetCompositionString(hIMC, GCS_RESULTSTR, nullptr, 0); // Length is always in bytes, even in UNICODE build.
			wchar_t *str = (wchar_t *)_alloca(len + sizeof(wchar_t));
			len = ImmGetCompositionString(hIMC, GCS_RESULTSTR, str, len);
			str[len / sizeof(wchar_t)] = '\0';

			/* Transmit text to windowing system. */
			if (len > 0) {
				HandleTextInput(nullptr, true); // Clear marked string.
				HandleTextInput(FS2OTTD(str).c_str());
			}
			SetCompositionPos(hwnd);

			/* Don't pass the result string on to the default window proc. */
			lParam &= ~(GCS_RESULTSTR | GCS_RESULTCLAUSE | GCS_RESULTREADCLAUSE | GCS_RESULTREADSTR);
		}

		if ((lParam & GCS_COMPSTR) && DrawIMECompositionString()) {
			/* Read composition string from the IME. */
			LONG len = ImmGetCompositionString(hIMC, GCS_COMPSTR, nullptr, 0); // Length is always in bytes, even in UNICODE build.
			wchar_t *str = (wchar_t *)_alloca(len + sizeof(wchar_t));
			len = ImmGetCompositionString(hIMC, GCS_COMPSTR, str, len);
			str[len / sizeof(wchar_t)] = '\0';

			if (len > 0) {
				static char utf8_buf[1024];
<<<<<<< HEAD
				convert_from_fs(str, utf8_buf, lengthof(utf8_buf));
=======
				convert_from_fs(str.c_str(), utf8_buf);
>>>>>>> 9965cd91

				/* Convert caret position from bytes in the input string to a position in the UTF-8 encoded string. */
				LONG caret_bytes = ImmGetCompositionString(hIMC, GCS_CURSORPOS, nullptr, 0);
				const char *caret = utf8_buf;
				for (const wchar_t *c = str; *c != '\0' && *caret != '\0' && caret_bytes > 0; c++, caret_bytes--) {
					/* Skip DBCS lead bytes or leading surrogates. */
					if (Utf16IsLeadSurrogate(*c)) {
						c++;
						caret_bytes--;
					}
					Utf8Consume(&caret);
				}

				HandleTextInput(utf8_buf, true, caret);
			} else {
				HandleTextInput(nullptr, true);
			}

			lParam &= ~(GCS_COMPSTR | GCS_COMPATTR | GCS_COMPCLAUSE | GCS_CURSORPOS | GCS_DELTASTART);
		}
	}
	ImmReleaseContext(hwnd, hIMC);

	return lParam != 0 ? DefWindowProc(hwnd, WM_IME_COMPOSITION, wParam, lParam) : 0;
}

/** Clear the current composition string. */
static void CancelIMEComposition(HWND hwnd)
{
	HIMC hIMC = ImmGetContext(hwnd);
	if (hIMC != nullptr) ImmNotifyIME(hIMC, NI_COMPOSITIONSTR, CPS_CANCEL, 0);
	ImmReleaseContext(hwnd, hIMC);
	/* Clear any marked string from the current edit box. */
	HandleTextInput(nullptr, true);
}

LRESULT CALLBACK WndProcGdi(HWND hwnd, UINT msg, WPARAM wParam, LPARAM lParam)
{
	static uint32_t keycode = 0;
	static bool console = false;

	VideoDriver_Win32Base *video_driver = (VideoDriver_Win32Base *)GetWindowLongPtr(hwnd, GWLP_USERDATA);

	switch (msg) {
		case WM_CREATE:
			SetWindowLongPtr(hwnd, GWLP_USERDATA, (LONG_PTR)((LPCREATESTRUCT)lParam)->lpCreateParams);
			_cursor.in_window = false; // Win32 has mouse tracking.
			SetCompositionPos(hwnd);
			_imm_props = ImmGetProperty(GetKeyboardLayout(0), IGP_PROPERTY);
			break;

		case WM_PAINT: {
			RECT r;
			GetUpdateRect(hwnd, &r, FALSE);
			video_driver->MakeDirty(r.left, r.top, r.right - r.left, r.bottom - r.top);

			ValidateRect(hwnd, nullptr);
			return 0;
		}

		case WM_PALETTECHANGED:
			if ((HWND)wParam == hwnd) return 0;
			[[fallthrough]];

		case WM_QUERYNEWPALETTE:
			video_driver->PaletteChanged(hwnd);
			return 0;

		case WM_CLOSE:
			HandleExitGameRequest();
			return 0;

		case WM_DESTROY:
			if (_window_maximize) _cur_resolution = _bck_resolution;
			return 0;

		case WM_LBUTTONDOWN:
			SetCapture(hwnd);
			_left_button_down = true;
			HandleMouseEvents();
			return 0;

		case WM_LBUTTONUP:
			ReleaseCapture();
			_left_button_down = false;
			_left_button_clicked = false;
			HandleMouseEvents();
			return 0;

		case WM_RBUTTONDOWN:
			SetCapture(hwnd);
			_right_button_down = true;
			_right_button_clicked = true;
			HandleMouseEvents();
			return 0;

		case WM_RBUTTONUP:
			ReleaseCapture();
			_right_button_down = false;
			HandleMouseEvents();
			return 0;

		case WM_MOUSELEAVE:
			UndrawMouseCursor();
			_cursor.in_window = false;

			if (!_left_button_down && !_right_button_down) MyShowCursor(true);
			return 0;

		case WM_MOUSEMOVE: {
			int x = (int16_t)LOWORD(lParam);
			int y = (int16_t)HIWORD(lParam);

			/* If the mouse was not in the window and it has moved it means it has
			 * come into the window, so start drawing the mouse. Also start
			 * tracking the mouse for exiting the window */
			if (!_cursor.in_window) {
				_cursor.in_window = true;
				TRACKMOUSEEVENT tme;
				tme.cbSize = sizeof(tme);
				tme.dwFlags = TME_LEAVE;
				tme.hwndTrack = hwnd;

				TrackMouseEvent(&tme);
			}

			if (_cursor.fix_at) {
				/* Get all queued mouse events now in case we have to warp the cursor. In the
				 * end, we only care about the current mouse position and not bygone events. */
				MSG m;
				while (PeekMessage(&m, hwnd, WM_MOUSEMOVE, WM_MOUSEMOVE, PM_REMOVE | PM_NOYIELD | PM_QS_INPUT)) {
					x = (int16_t)LOWORD(m.lParam);
					y = (int16_t)HIWORD(m.lParam);
				}
			}

			if (_cursor.UpdateCursorPosition(x, y)) {
				POINT pt;
				pt.x = _cursor.pos.x;
				pt.y = _cursor.pos.y;
				ClientToScreen(hwnd, &pt);
				SetCursorPos(pt.x, pt.y);
			}
			MyShowCursor(false);
			HandleMouseEvents();
			return 0;
		}

		case WM_INPUTLANGCHANGE:
			_imm_props = ImmGetProperty(GetKeyboardLayout(0), IGP_PROPERTY);
			break;

		case WM_IME_SETCONTEXT:
			/* Don't show the composition window if we draw the string ourself. */
			if (DrawIMECompositionString()) lParam &= ~ISC_SHOWUICOMPOSITIONWINDOW;
			break;

		case WM_IME_STARTCOMPOSITION:
			SetCompositionPos(hwnd);
			if (DrawIMECompositionString()) return 0;
			break;

		case WM_IME_COMPOSITION:
			return HandleIMEComposition(hwnd, wParam, lParam);

		case WM_IME_ENDCOMPOSITION:
			/* Clear any pending composition string. */
			HandleTextInput(nullptr, true);
			if (DrawIMECompositionString()) return 0;
			break;

		case WM_IME_NOTIFY:
			if (wParam == IMN_OPENCANDIDATE) SetCandidatePos(hwnd);
			break;

		case WM_DEADCHAR:
			console = GB(lParam, 16, 8) == 41;
			return 0;

		case WM_CHAR: {
			uint scancode = GB(lParam, 16, 8);
			uint charcode = wParam;

			/* If the console key is a dead-key, we need to press it twice to get a WM_CHAR message.
			 * But we then get two WM_CHAR messages, so ignore the first one */
			if (console && scancode == 41) {
				console = false;
				return 0;
			}

			/* IMEs and other input methods sometimes send a WM_CHAR without a WM_KEYDOWN,
			 * clear the keycode so a previous WM_KEYDOWN doesn't become 'stuck'. */
			uint cur_keycode = keycode;
			keycode = 0;

			return HandleCharMsg(cur_keycode, charcode);
		}

		case WM_KEYDOWN: {
			/* No matter the keyboard layout, we will map the '~' to the console. */
			uint scancode = GB(lParam, 16, 8);
			keycode = scancode == 41 ? (uint)WKC_BACKQUOTE : MapWindowsKey(wParam);

			uint charcode = MapVirtualKey(wParam, MAPVK_VK_TO_CHAR);

			/* No character translation? */
			if (charcode == 0) {
				HandleKeypress(keycode, 0);
				return 0;
			}

			/* If an edit box is in focus, wait for the corresponding WM_CHAR message. */
			if (!EditBoxInGlobalFocus()) {
				/* Is the console key a dead key? If yes, ignore the first key down event. */
				if (HasBit(charcode, 31) && !console) {
					if (scancode == 41) {
						console = true;
						return 0;
					}
				}
				console = false;

				/* IMEs and other input methods sometimes send a WM_CHAR without a WM_KEYDOWN,
				 * clear the keycode so a previous WM_KEYDOWN doesn't become 'stuck'. */
				uint cur_keycode = keycode;
				keycode = 0;

				return HandleCharMsg(cur_keycode, LOWORD(charcode));
			}

			return 0;
		}

		case WM_SYSKEYDOWN: // user presses F10 or Alt, both activating the title-menu
			switch (wParam) {
				case VK_RETURN:
				case 'F': // Full Screen on ALT + ENTER/F
					ToggleFullScreen(!video_driver->fullscreen);
					return 0;

				case VK_MENU: // Just ALT
					return 0; // do nothing

				case VK_F10: // F10, ignore activation of menu
					HandleKeypress(MapWindowsKey(wParam), 0);
					return 0;

				default: // ALT in combination with something else
					HandleKeypress(MapWindowsKey(wParam), 0);
					break;
			}
			break;

		case WM_SIZE:
			if (wParam != SIZE_MINIMIZED) {
				/* Set maximized flag when we maximize (obviously), but also when we
				 * switched to fullscreen from a maximized state */
				_window_maximize = (wParam == SIZE_MAXIMIZED || (_window_maximize && _fullscreen));
				if (_window_maximize || _fullscreen) _bck_resolution = _cur_resolution;
				video_driver->ClientSizeChanged(LOWORD(lParam), HIWORD(lParam));
			}
			return 0;

		case WM_SIZING: {
			RECT *r = (RECT*)lParam;
			RECT r2;
			int w, h;

			SetRect(&r2, 0, 0, 0, 0);
			AdjustWindowRect(&r2, GetWindowLong(hwnd, GWL_STYLE), FALSE);

			w = r->right - r->left - (r2.right - r2.left);
			h = r->bottom - r->top - (r2.bottom - r2.top);
			w = std::max(w, 64);
			h = std::max(h, 64);
			SetRect(&r2, 0, 0, w, h);

			AdjustWindowRect(&r2, GetWindowLong(hwnd, GWL_STYLE), FALSE);
			w = r2.right - r2.left;
			h = r2.bottom - r2.top;

			switch (wParam) {
				case WMSZ_BOTTOM:
					r->bottom = r->top + h;
					break;

				case WMSZ_BOTTOMLEFT:
					r->bottom = r->top + h;
					r->left = r->right - w;
					break;

				case WMSZ_BOTTOMRIGHT:
					r->bottom = r->top + h;
					r->right = r->left + w;
					break;

				case WMSZ_LEFT:
					r->left = r->right - w;
					break;

				case WMSZ_RIGHT:
					r->right = r->left + w;
					break;

				case WMSZ_TOP:
					r->top = r->bottom - h;
					break;

				case WMSZ_TOPLEFT:
					r->top = r->bottom - h;
					r->left = r->right - w;
					break;

				case WMSZ_TOPRIGHT:
					r->top = r->bottom - h;
					r->right = r->left + w;
					break;
			}
			return TRUE;
		}

		case WM_DPICHANGED: {
			auto did_adjust = AdjustGUIZoom(AGZM_AUTOMATIC);

			/* Resize the window to match the new DPI setting. */
			RECT *prcNewWindow = (RECT *)lParam;
			SetWindowPos(hwnd,
				nullptr,
				prcNewWindow->left,
				prcNewWindow->top,
				prcNewWindow->right - prcNewWindow->left,
				prcNewWindow->bottom - prcNewWindow->top,
				SWP_NOZORDER | SWP_NOACTIVATE);

			if (did_adjust) ReInitAllWindows(true);

			return 0;
		}

/* needed for wheel */
#if !defined(WM_MOUSEWHEEL)
# define WM_MOUSEWHEEL 0x020A
#endif  /* WM_MOUSEWHEEL */
#if !defined(GET_WHEEL_DELTA_WPARAM)
# define GET_WHEEL_DELTA_WPARAM(wparam) ((short)HIWORD(wparam))
#endif  /* GET_WHEEL_DELTA_WPARAM */

		case WM_MOUSEWHEEL: {
			int delta = GET_WHEEL_DELTA_WPARAM(wParam);

			if (delta < 0) {
				_cursor.wheel++;
			} else if (delta > 0) {
				_cursor.wheel--;
			}
			HandleMouseEvents();
			return 0;
		}

		case WM_SETFOCUS:
			video_driver->has_focus = true;
			SetCompositionPos(hwnd);
			break;

		case WM_KILLFOCUS:
			video_driver->has_focus = false;
			break;

		case WM_ACTIVATE: {
			/* Don't do anything if we are closing openttd */
			if (_exit_game) break;

			bool active = (LOWORD(wParam) != WA_INACTIVE);
			bool minimized = (HIWORD(wParam) != 0);
			if (video_driver->fullscreen) {
				if (active && minimized) {
					/* Restore the game window */
					Dimension d = _bck_resolution; // Save current non-fullscreen window size as it will be overwritten by ShowWindow.
					ShowWindow(hwnd, SW_RESTORE);
					_bck_resolution = d;
					video_driver->MakeWindow(true);
				} else if (!active && !minimized) {
					/* Minimise the window and restore desktop */
					ShowWindow(hwnd, SW_MINIMIZE);
					ChangeDisplaySettings(nullptr, 0);
				}
			}
			break;
		}
	}

	return DefWindowProc(hwnd, msg, wParam, lParam);
}

static void RegisterWndClass()
{
	static bool registered = false;

	if (registered) return;

	HINSTANCE hinst = GetModuleHandle(nullptr);
	WNDCLASS wnd = {
		CS_OWNDC,
		WndProcGdi,
		0,
		0,
		hinst,
		LoadIcon(hinst, MAKEINTRESOURCE(100)),
		LoadCursor(nullptr, IDC_ARROW),
		0,
		0,
		L"OTTD"
	};

	registered = true;
	if (!RegisterClass(&wnd)) usererror("RegisterClass failed");
}

static const Dimension default_resolutions[] = {
	{  640,  480 },
	{  800,  600 },
	{ 1024,  768 },
	{ 1152,  864 },
	{ 1280,  800 },
	{ 1280,  960 },
	{ 1280, 1024 },
	{ 1400, 1050 },
	{ 1600, 1200 },
	{ 1680, 1050 },
	{ 1920, 1200 }
};

static void FindResolutions(uint8_t bpp)
{
	_resolutions.clear();

	DEVMODE dm;
	for (uint i = 0; EnumDisplaySettings(nullptr, i, &dm) != 0; i++) {
		if (dm.dmBitsPerPel != bpp || dm.dmPelsWidth < 640 || dm.dmPelsHeight < 480) continue;
		if (std::find(_resolutions.begin(), _resolutions.end(), Dimension(dm.dmPelsWidth, dm.dmPelsHeight)) != _resolutions.end()) continue;
		_resolutions.emplace_back(dm.dmPelsWidth, dm.dmPelsHeight);
	}

	/* We have found no resolutions, show the default list */
	if (_resolutions.empty()) {
		_resolutions.assign(std::begin(default_resolutions), std::end(default_resolutions));
	}

	SortResolutions();
}

void VideoDriver_Win32Base::Initialize()
{
	this->UpdateAutoResolution();

	RegisterWndClass();
	FindResolutions(this->GetFullscreenBpp());

	/* fullscreen uses those */
	this->width  = this->width_org  = _cur_resolution.width;
	this->height = this->height_org = _cur_resolution.height;

	DEBUG(driver, 2, "Resolution for display: %ux%u", _cur_resolution.width, _cur_resolution.height);
}

void VideoDriver_Win32Base::Stop()
{
	DestroyWindow(this->main_wnd);

	if (this->fullscreen) ChangeDisplaySettings(nullptr, 0);
	MyShowCursor(true);
}
void VideoDriver_Win32Base::MakeDirty(int left, int top, int width, int height)
{
	Rect r = {left, top, left + width, top + height};
	this->dirty_rect = BoundingRect(this->dirty_rect, r);
}

void VideoDriver_Win32Base::CheckPaletteAnim()
{
	if (_cur_palette.count_dirty == 0) return;

	_local_palette = _cur_palette;
	_cur_palette.count_dirty = 0;
	this->MakeDirty(0, 0, _screen.width, _screen.height);
}

void VideoDriver_Win32Base::InputLoop()
{
	bool old_ctrl_pressed = _ctrl_pressed;
	bool old_shift_pressed = _shift_pressed;

	_ctrl_pressed = (this->has_focus && GetAsyncKeyState(VK_CONTROL) < 0) != _invert_ctrl;
	_shift_pressed = (this->has_focus && GetAsyncKeyState(VK_SHIFT) < 0) != _invert_shift;

	/* Speedup when pressing tab, except when using ALT+TAB
	 * to switch to another application. */
	this->fast_forward_key_pressed = this->has_focus && GetAsyncKeyState(VK_TAB) < 0 && GetAsyncKeyState(VK_MENU) >= 0;

	/* Determine which directional keys are down. */
	if (this->has_focus) {
		_dirkeys =
			(GetAsyncKeyState(VK_LEFT) < 0 ? 1 : 0) +
			(GetAsyncKeyState(VK_UP) < 0 ? 2 : 0) +
			(GetAsyncKeyState(VK_RIGHT) < 0 ? 4 : 0) +
			(GetAsyncKeyState(VK_DOWN) < 0 ? 8 : 0);
	} else {
		_dirkeys = 0;
	}

	if (old_ctrl_pressed != _ctrl_pressed) HandleCtrlChanged();
	if (old_shift_pressed != _shift_pressed) HandleShiftChanged();
}

bool VideoDriver_Win32Base::PollEvent()
{
	MSG mesg;

	if (!PeekMessage(&mesg, nullptr, 0, 0, PM_REMOVE)) return false;

	/* Convert key messages to char messages if we want text input. */
	if (EditBoxInGlobalFocus()) TranslateMessage(&mesg);
	DispatchMessage(&mesg);

	return true;
}

void VideoDriver_Win32Base::MainLoop()
{
	this->StartGameThread();

	for (;;) {
		if (_exit_game) break;

		this->Tick();
		this->SleepTillNextTick();
	}

	this->StopGameThread();
}

void VideoDriver_Win32Base::ClientSizeChanged(int w, int h, bool force)
{
	/* Allocate backing store of the new size. */
	if (this->AllocateBackingStore(w, h, force)) {
		/* Mark all palette colours dirty. */
		_cur_palette.first_dirty = 0;
		_cur_palette.count_dirty = 256;
		_local_palette = _cur_palette;
		_cur_palette.count_dirty = 0;

		BlitterFactory::GetCurrentBlitter()->PostResize();

		GameSizeChanged();
	}
}

bool VideoDriver_Win32Base::ChangeResolution(int w, int h)
{
	if (_window_maximize) ShowWindow(this->main_wnd, SW_SHOWNORMAL);

	this->width = this->width_org = w;
	this->height = this->height_org = h;

	return this->MakeWindow(_fullscreen); // _wnd.fullscreen screws up ingame resolution switching
}

bool VideoDriver_Win32Base::ToggleFullscreen(bool full_screen)
{
	bool res = this->MakeWindow(full_screen);

	this->InvalidateGameOptionsWindow();
	return res;
}

void VideoDriver_Win32Base::EditBoxLostFocus()
{
	CancelIMEComposition(this->main_wnd);
	SetCompositionPos(this->main_wnd);
	SetCandidatePos(this->main_wnd);
}

static BOOL CALLBACK MonitorEnumProc(HMONITOR hMonitor, HDC, LPRECT, LPARAM data)
{
	auto &list = *reinterpret_cast<std::vector<int>*>(data);

	MONITORINFOEX monitorInfo = {};
	monitorInfo.cbSize = sizeof(MONITORINFOEX);
	GetMonitorInfo(hMonitor, &monitorInfo);

	DEVMODE devMode = {};
	devMode.dmSize = sizeof(DEVMODE);
	devMode.dmDriverExtra = 0;
	EnumDisplaySettings(monitorInfo.szDevice, ENUM_CURRENT_SETTINGS, &devMode);

	if (devMode.dmDisplayFrequency != 0) list.push_back(devMode.dmDisplayFrequency);
	return true;
}

std::vector<int> VideoDriver_Win32Base::GetListOfMonitorRefreshRates()
{
	std::vector<int> rates = {};
	EnumDisplayMonitors(nullptr, nullptr, MonitorEnumProc, reinterpret_cast<LPARAM>(&rates));
	return rates;
}

Dimension VideoDriver_Win32Base::GetScreenSize() const
{
	return { static_cast<uint>(GetSystemMetrics(SM_CXSCREEN)), static_cast<uint>(GetSystemMetrics(SM_CYSCREEN)) };
}

float VideoDriver_Win32Base::GetDPIScale()
{
	typedef UINT (WINAPI *PFNGETDPIFORWINDOW)(HWND hwnd);
	typedef UINT (WINAPI *PFNGETDPIFORSYSTEM)(VOID);
	typedef HRESULT (WINAPI *PFNGETDPIFORMONITOR)(HMONITOR hMonitor, int dpiType, UINT *dpiX, UINT *dpiY);

	static PFNGETDPIFORWINDOW _GetDpiForWindow = nullptr;
	static PFNGETDPIFORSYSTEM _GetDpiForSystem = nullptr;
	static PFNGETDPIFORMONITOR _GetDpiForMonitor = nullptr;

	static bool init_done = false;
	if (!init_done) {
		init_done = true;
		static LibraryLoader _user32("user32.dll");
		static LibraryLoader _shcore("shcore.dll");
		_GetDpiForWindow = _user32.GetFunction("GetDpiForWindow");
		_GetDpiForSystem = _user32.GetFunction("GetDpiForSystem");
		_GetDpiForMonitor = _shcore.GetFunction("GetDpiForMonitor");
	}

	UINT cur_dpi = 0;

	if (cur_dpi == 0 && _GetDpiForWindow != nullptr && this->main_wnd != nullptr) {
		/* Per window DPI is supported since Windows 10 Ver 1607. */
		cur_dpi = _GetDpiForWindow(this->main_wnd);
	}
	if (cur_dpi == 0 && _GetDpiForMonitor != nullptr && this->main_wnd != nullptr) {
		/* Per monitor is supported since Windows 8.1. */
		UINT dpiX, dpiY;
		if (SUCCEEDED(_GetDpiForMonitor(MonitorFromWindow(this->main_wnd, MONITOR_DEFAULTTOPRIMARY), 0 /* MDT_EFFECTIVE_DPI */, &dpiX, &dpiY))) {
			cur_dpi = dpiX; // X and Y are always identical.
		}
	}
	if (cur_dpi == 0 && _GetDpiForSystem != nullptr) {
		/* Fall back to system DPI. */
		cur_dpi = _GetDpiForSystem();
	}

	return cur_dpi > 0 ? cur_dpi / 96.0f : 1.0f; // Default Windows DPI value is 96.
}

bool VideoDriver_Win32Base::LockVideoBuffer()
{
	if (this->buffer_locked) return false;
	this->buffer_locked = true;

	_screen.dst_ptr = this->GetVideoPointer();
	assert(_screen.dst_ptr != nullptr);

	return true;
}

void VideoDriver_Win32Base::UnlockVideoBuffer()
{
	assert(_screen.dst_ptr != nullptr);
	if (_screen.dst_ptr != nullptr) {
		/* Hand video buffer back to the drawing backend. */
		this->ReleaseVideoPointer();
		_screen.dst_ptr = nullptr;
	}

	this->buffer_locked = false;
}


static FVideoDriver_Win32GDI iFVideoDriver_Win32GDI;

const char *VideoDriver_Win32GDI::Start(const StringList &param)
{
	if (BlitterFactory::GetCurrentBlitter()->GetScreenDepth() == 0) return "Only real blitters supported";

	this->Initialize();

	this->MakePalette();
	this->AllocateBackingStore(_cur_resolution.width, _cur_resolution.height);
	this->MakeWindow(_fullscreen);

	MarkWholeScreenDirty();

	this->is_game_threaded = !GetDriverParamBool(param, "no_threads") && !GetDriverParamBool(param, "no_thread");

	return nullptr;
}

void VideoDriver_Win32GDI::Stop()
{
	DeleteObject(this->gdi_palette);
	DeleteObject(this->dib_sect);

	this->VideoDriver_Win32Base::Stop();
}

bool VideoDriver_Win32GDI::AllocateBackingStore(int w, int h, bool force)
{
	uint bpp = BlitterFactory::GetCurrentBlitter()->GetScreenDepth();

	w = std::max(w, 64);
	h = std::max(h, 64);

	if (!force && w == _screen.width && h == _screen.height) return false;

	BITMAPINFO *bi = (BITMAPINFO *)alloca(sizeof(BITMAPINFOHEADER) + sizeof(RGBQUAD) * 256);
	memset(bi, 0, sizeof(BITMAPINFOHEADER) + sizeof(RGBQUAD) * 256);
	bi->bmiHeader.biSize = sizeof(BITMAPINFOHEADER);

	bi->bmiHeader.biWidth = this->width = w;
	bi->bmiHeader.biHeight = -(this->height = h);

	bi->bmiHeader.biPlanes = 1;
	bi->bmiHeader.biBitCount = bpp;
	bi->bmiHeader.biCompression = BI_RGB;

	if (this->dib_sect) DeleteObject(this->dib_sect);

	HDC dc = GetDC(0);
	this->dib_sect = CreateDIBSection(dc, bi, DIB_RGB_COLORS, (VOID **)&this->buffer_bits, nullptr, 0);
	if (this->dib_sect == nullptr) usererror("CreateDIBSection failed");
	ReleaseDC(0, dc);

	_screen.width = w;
	_screen.pitch = (bpp == 8) ? Align(w, 4) : w;
	_screen.height = h;
	_screen.dst_ptr = this->GetVideoPointer();

	return true;
}

bool VideoDriver_Win32GDI::AfterBlitterChange()
{
	assert(BlitterFactory::GetCurrentBlitter()->GetScreenDepth() != 0);
	return this->AllocateBackingStore(_screen.width, _screen.height, true) && this->MakeWindow(_fullscreen, false);
}

void VideoDriver_Win32GDI::MakePalette()
{
	_cur_palette.first_dirty = 0;
	_cur_palette.count_dirty = 256;
	_local_palette = _cur_palette;

	LOGPALETTE *pal = (LOGPALETTE*)alloca(sizeof(LOGPALETTE) + (256 - 1) * sizeof(PALETTEENTRY));

	pal->palVersion = 0x300;
	pal->palNumEntries = 256;

	for (uint i = 0; i != 256; i++) {
		pal->palPalEntry[i].peRed   = _local_palette.palette[i].r;
		pal->palPalEntry[i].peGreen = _local_palette.palette[i].g;
		pal->palPalEntry[i].peBlue  = _local_palette.palette[i].b;
		pal->palPalEntry[i].peFlags = 0;

	}
	this->gdi_palette = CreatePalette(pal);
	if (this->gdi_palette == nullptr) usererror("CreatePalette failed!\n");
}

void VideoDriver_Win32GDI::UpdatePalette(HDC dc, uint start, uint count)
{
	RGBQUAD rgb[256];

	for (uint i = 0; i != count; i++) {
		rgb[i].rgbRed   = _local_palette.palette[start + i].r;
		rgb[i].rgbGreen = _local_palette.palette[start + i].g;
		rgb[i].rgbBlue  = _local_palette.palette[start + i].b;
		rgb[i].rgbReserved = 0;
	}

	SetDIBColorTable(dc, start, count, rgb);
}

void VideoDriver_Win32GDI::PaletteChanged(HWND hWnd)
{
	HDC hDC = GetWindowDC(hWnd);
	HPALETTE hOldPalette = SelectPalette(hDC, this->gdi_palette, FALSE);
	UINT nChanged = RealizePalette(hDC);

	SelectPalette(hDC, hOldPalette, TRUE);
	ReleaseDC(hWnd, hDC);
	if (nChanged != 0) this->MakeDirty(0, 0, _screen.width, _screen.height);
}

void VideoDriver_Win32GDI::Paint()
{
	PerformanceMeasurer framerate(PFE_VIDEO);

	if (IsEmptyRect(this->dirty_rect)) return;

	HDC dc = GetDC(this->main_wnd);
	HDC dc2 = CreateCompatibleDC(dc);

	HBITMAP old_bmp = (HBITMAP)SelectObject(dc2, this->dib_sect);
	HPALETTE old_palette = SelectPalette(dc, this->gdi_palette, FALSE);

	if (_local_palette.count_dirty != 0) {
		Blitter *blitter = BlitterFactory::GetCurrentBlitter();

		switch (blitter->UsePaletteAnimation()) {
			case Blitter::PALETTE_ANIMATION_VIDEO_BACKEND:
				this->UpdatePalette(dc2, _local_palette.first_dirty, _local_palette.count_dirty);
				break;

			case Blitter::PALETTE_ANIMATION_BLITTER: {
				blitter->PaletteAnimate(_local_palette);
				break;
			}

			case Blitter::PALETTE_ANIMATION_NONE:
				break;

			default:
				NOT_REACHED();
		}
		_local_palette.count_dirty = 0;
	}

	BitBlt(dc, 0, 0, this->width, this->height, dc2, 0, 0, SRCCOPY);
	SelectPalette(dc, old_palette, TRUE);
	SelectObject(dc2, old_bmp);
	DeleteDC(dc2);

	ReleaseDC(this->main_wnd, dc);

	this->dirty_rect = {};
}

#ifdef _DEBUG
/* Keep this function here..
 * It allows you to redraw the screen from within the MSVC debugger */
/* static */ int VideoDriver_Win32GDI::RedrawScreenDebug()
{
	static int _fooctr;

	VideoDriver_Win32GDI *drv = static_cast<VideoDriver_Win32GDI *>(VideoDriver::GetInstance());

	_screen.dst_ptr = drv->GetVideoPointer();
	UpdateWindows();

	drv->Paint();
	GdiFlush();

	return _fooctr++;
}
#endif

#ifdef WITH_OPENGL

#include <GL/gl.h>
#include "../3rdparty/opengl/glext.h"
#include "../3rdparty/opengl/wglext.h"
#include "opengl.h"

#ifndef PFD_SUPPORT_COMPOSITION
#	define PFD_SUPPORT_COMPOSITION 0x00008000
#endif

static PFNWGLCREATECONTEXTATTRIBSARBPROC _wglCreateContextAttribsARB = nullptr;
static PFNWGLSWAPINTERVALEXTPROC _wglSwapIntervalEXT = nullptr;
static bool _hasWGLARBCreateContextProfile = false; ///< Is WGL_ARB_create_context_profile supported?

/** Platform-specific callback to get an OpenGL function pointer. */
static OGLProc GetOGLProcAddressCallback(const char *proc)
{
	OGLProc ret = reinterpret_cast<OGLProc>(wglGetProcAddress(proc));
	if (ret == nullptr) {
		/* Non-extension GL function? Try normal loading. */
		ret = reinterpret_cast<OGLProc>(GetProcAddress(GetModuleHandle(L"opengl32"), proc));
	}
	return ret;
}

/**
 * Set the pixel format of a window-
 * @param dc Device context to set the pixel format of.
 * @return nullptr on success, error message otherwise.
 */
static const char *SelectPixelFormat(HDC dc)
{
	PIXELFORMATDESCRIPTOR pfd = {
		sizeof(PIXELFORMATDESCRIPTOR), // Size of this struct.
		1,                             // Version of this struct.
		PFD_DRAW_TO_WINDOW |           // Require window support.
		PFD_SUPPORT_OPENGL |           // Require OpenGL support.
		PFD_DOUBLEBUFFER   |           // Use double buffering.
		PFD_DEPTH_DONTCARE,
		PFD_TYPE_RGBA,                 // Request RGBA format.
		24,                            // 24 bpp (excluding alpha).
		0, 0, 0, 0, 0, 0, 0, 0,        // Colour bits and shift ignored.
		0, 0, 0, 0, 0,                 // No accumulation buffer.
		0, 0,                          // No depth/stencil buffer.
		0,                             // No aux buffers.
		PFD_MAIN_PLANE,                // Main layer.
		0, 0, 0, 0                     // Ignored/reserved.
	};

	pfd.dwFlags |= PFD_SUPPORT_COMPOSITION; // Make OpenTTD compatible with Aero.

	/* Choose a suitable pixel format. */
	int format = ChoosePixelFormat(dc, &pfd);
	if (format == 0) return "No suitable pixel format found";
	if (!SetPixelFormat(dc, format, &pfd)) return "Can't set pixel format";

	return nullptr;
}

/** Bind all WGL extension functions we need. */
static void LoadWGLExtensions()
{
	/* Querying the supported WGL extensions and loading the matching
	 * functions requires a valid context, even for the extensions
	 * regarding context creation. To get around this, we create
	 * a dummy window with a dummy context. The extension functions
	 * remain valid even after this context is destroyed. */
	HWND wnd = CreateWindow(L"STATIC", L"dummy", WS_OVERLAPPEDWINDOW, 0, 0, 0, 0, nullptr, nullptr, GetModuleHandle(nullptr), nullptr);
	HDC dc = GetDC(wnd);

	/* Set pixel format of the window. */
	if (SelectPixelFormat(dc) == nullptr) {
		/* Create rendering context. */
		HGLRC rc = wglCreateContext(dc);
		if (rc != nullptr) {
			wglMakeCurrent(dc, rc);

#ifdef __MINGW32__
			/* GCC doesn't understand the expected usage of wglGetProcAddress(). */
#pragma GCC diagnostic push
#pragma GCC diagnostic ignored "-Wcast-function-type"
#endif /* __MINGW32__ */

			/* Get list of WGL extensions. */
			PFNWGLGETEXTENSIONSSTRINGARBPROC wglGetExtensionsStringARB = (PFNWGLGETEXTENSIONSSTRINGARBPROC)wglGetProcAddress("wglGetExtensionsStringARB");
			if (wglGetExtensionsStringARB != nullptr) {
				const char *wgl_exts = wglGetExtensionsStringARB(dc);
				/* Bind supported functions. */
				if (FindStringInExtensionList(wgl_exts, "WGL_ARB_create_context") != nullptr) {
					_wglCreateContextAttribsARB = (PFNWGLCREATECONTEXTATTRIBSARBPROC)wglGetProcAddress("wglCreateContextAttribsARB");
				}
				_hasWGLARBCreateContextProfile = FindStringInExtensionList(wgl_exts, "WGL_ARB_create_context_profile") != nullptr;
				if (FindStringInExtensionList(wgl_exts, "WGL_EXT_swap_control") != nullptr) {
					_wglSwapIntervalEXT = (PFNWGLSWAPINTERVALEXTPROC)wglGetProcAddress("wglSwapIntervalEXT");
				}
			}

#ifdef __MINGW32__
#pragma GCC diagnostic pop
#endif
			wglMakeCurrent(nullptr, nullptr);
			wglDeleteContext(rc);
		}
	}

	ReleaseDC(wnd, dc);
	DestroyWindow(wnd);
}

static FVideoDriver_Win32OpenGL iFVideoDriver_Win32OpenGL;

const char *VideoDriver_Win32OpenGL::Start(const StringList &param)
{
	if (BlitterFactory::GetCurrentBlitter()->GetScreenDepth() == 0) return "Only real blitters supported";

	Dimension old_res = _cur_resolution; // Save current screen resolution in case of errors, as MakeWindow invalidates it.

	LoadWGLExtensions();

	this->Initialize();
	this->MakeWindow(_fullscreen);

	/* Create and initialize OpenGL context. */
	const char *err = this->AllocateContext();
	if (err != nullptr) {
		this->Stop();
		_cur_resolution = old_res;
		return err;
	}

	this->driver_info = GetName();
	this->driver_info += " (";
	this->driver_info += OpenGLBackend::Get()->GetDriverName();
	this->driver_info += ")";

	this->ClientSizeChanged(this->width, this->height, true);
	/* We should have a valid screen buffer now. If not, something went wrong and we should abort. */
	if (_screen.dst_ptr == nullptr) {
		this->Stop();
		_cur_resolution = old_res;
		return "Can't get pointer to screen buffer";
	}
	/* Main loop expects to start with the buffer unmapped. */
	this->ReleaseVideoPointer();

	MarkWholeScreenDirty();

	this->is_game_threaded = !GetDriverParamBool(param, "no_threads") && !GetDriverParamBool(param, "no_thread");

	return nullptr;
}

void VideoDriver_Win32OpenGL::Stop()
{
	this->DestroyContext();
	this->VideoDriver_Win32Base::Stop();
}

void VideoDriver_Win32OpenGL::DestroyContext()
{
	OpenGLBackend::Destroy();

	wglMakeCurrent(nullptr, nullptr);
	if (this->gl_rc != nullptr) {
		wglDeleteContext(this->gl_rc);
		this->gl_rc = nullptr;
	}
	if (this->dc != nullptr) {
		ReleaseDC(this->main_wnd, this->dc);
		this->dc = nullptr;
	}
}

void VideoDriver_Win32OpenGL::ToggleVsync(bool vsync)
{
	if (_wglSwapIntervalEXT != nullptr) {
		_wglSwapIntervalEXT(vsync);
	} else if (vsync) {
		DEBUG(driver, 0, "OpenGL: Vsync requested, but not supported by driver");
	}
}

const char *VideoDriver_Win32OpenGL::AllocateContext()
{
	this->dc = GetDC(this->main_wnd);

	const char *err = SelectPixelFormat(this->dc);
	if (err != nullptr) return err;

	HGLRC rc = nullptr;

	/* Create OpenGL device context. Try to get an 3.2+ context if possible. */
	if (_wglCreateContextAttribsARB != nullptr) {
		/* Try for OpenGL 4.5 first. */
		int attribs[] = {
			WGL_CONTEXT_MAJOR_VERSION_ARB, 4,
			WGL_CONTEXT_MINOR_VERSION_ARB, 5,
			WGL_CONTEXT_FLAGS_ARB, _debug_driver_level >= 8 ? WGL_CONTEXT_DEBUG_BIT_ARB : 0,
			_hasWGLARBCreateContextProfile ? WGL_CONTEXT_PROFILE_MASK_ARB : 0, WGL_CONTEXT_CORE_PROFILE_BIT_ARB, // Terminate list if WGL_ARB_create_context_profile isn't supported.
			0
		};
		rc = _wglCreateContextAttribsARB(this->dc, nullptr, attribs);

		if (rc == nullptr) {
			/* Try again for a 3.2 context. */
			attribs[1] = 3;
			attribs[3] = 2;
			rc = _wglCreateContextAttribsARB(this->dc, nullptr, attribs);
		}
	}

	if (rc == nullptr) {
		/* Old OpenGL or old driver, let's hope for the best. */
		rc = wglCreateContext(this->dc);
		if (rc == nullptr) return "Can't create OpenGL context";
	}
	if (!wglMakeCurrent(this->dc, rc)) return "Can't active GL context";

	this->ToggleVsync(_video_vsync);

	this->gl_rc = rc;
	return OpenGLBackend::Create(&GetOGLProcAddressCallback, this->GetScreenSize());
}

bool VideoDriver_Win32OpenGL::ToggleFullscreen(bool full_screen)
{
	if (_screen.dst_ptr != nullptr) this->ReleaseVideoPointer();
	this->DestroyContext();
	bool res = this->VideoDriver_Win32Base::ToggleFullscreen(full_screen);
	res &= this->AllocateContext() == nullptr;
	this->ClientSizeChanged(this->width, this->height, true);
	return res;
}

bool VideoDriver_Win32OpenGL::AfterBlitterChange()
{
	assert(BlitterFactory::GetCurrentBlitter()->GetScreenDepth() != 0);
	this->ClientSizeChanged(this->width, this->height, true);
	return true;
}

void VideoDriver_Win32OpenGL::PopulateSystemSprites()
{
	OpenGLBackend::Get()->PopulateCursorCache();
}

void VideoDriver_Win32OpenGL::ClearSystemSprites()
{
	OpenGLBackend::Get()->ClearCursorCache();
}

bool VideoDriver_Win32OpenGL::AllocateBackingStore(int w, int h, bool force)
{
	if (!force && w == _screen.width && h == _screen.height) return false;

	this->width = w = std::max(w, 64);
	this->height = h = std::max(h, 64);

	if (this->gl_rc == nullptr) return false;

	if (_screen.dst_ptr != nullptr) this->ReleaseVideoPointer();

	this->dirty_rect = {};
	bool res = OpenGLBackend::Get()->Resize(w, h, force);
	SwapBuffers(this->dc);
	_screen.dst_ptr = this->GetVideoPointer();

	return res;
}

void *VideoDriver_Win32OpenGL::GetVideoPointer()
{
	if (BlitterFactory::GetCurrentBlitter()->NeedsAnimationBuffer()) {
		this->anim_buffer = OpenGLBackend::Get()->GetAnimBuffer();
	}
	return OpenGLBackend::Get()->GetVideoBuffer();
}

void VideoDriver_Win32OpenGL::ReleaseVideoPointer()
{
	if (this->anim_buffer != nullptr) OpenGLBackend::Get()->ReleaseAnimBuffer(this->dirty_rect);
	OpenGLBackend::Get()->ReleaseVideoBuffer(this->dirty_rect);
	this->dirty_rect = {};
	_screen.dst_ptr = nullptr;
	this->anim_buffer = nullptr;
}

void VideoDriver_Win32OpenGL::Paint()
{
	PerformanceMeasurer framerate(PFE_VIDEO);

	if (_local_palette.count_dirty != 0) {
		Blitter *blitter = BlitterFactory::GetCurrentBlitter();

		/* Always push a changed palette to OpenGL. */
		OpenGLBackend::Get()->UpdatePalette(_local_palette.palette, _local_palette.first_dirty, _local_palette.count_dirty);
		if (blitter->UsePaletteAnimation() == Blitter::PALETTE_ANIMATION_BLITTER) {
			blitter->PaletteAnimate(_local_palette);
		}

		_local_palette.count_dirty = 0;
	}

	OpenGLBackend::Get()->Paint();
	OpenGLBackend::Get()->DrawMouseCursor();

	SwapBuffers(this->dc);
}

#endif /* WITH_OPENGL */<|MERGE_RESOLUTION|>--- conflicted
+++ resolved
@@ -362,11 +362,7 @@
 
 			if (len > 0) {
 				static char utf8_buf[1024];
-<<<<<<< HEAD
-				convert_from_fs(str, utf8_buf, lengthof(utf8_buf));
-=======
-				convert_from_fs(str.c_str(), utf8_buf);
->>>>>>> 9965cd91
+				convert_from_fs(str, utf8_buf);
 
 				/* Convert caret position from bytes in the input string to a position in the UTF-8 encoded string. */
 				LONG caret_bytes = ImmGetCompositionString(hIMC, GCS_CURSORPOS, nullptr, 0);
