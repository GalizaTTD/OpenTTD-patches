--- conflicted
+++ resolved
@@ -191,14 +191,8 @@
 	/* Try to use 64k of memory, store between 16 and 128 lines */
 	uint maxlines = Clamp(65536 / (w * pixelformat / 8), 16, 128); // number of lines per iteration
 
-<<<<<<< HEAD
 	std::unique_ptr<uint8_t[]> buff = std::make_unique<uint8_t[]>(maxlines * w * pixelformat / 8); // buffer which is rendered to
 	std::unique_ptr<uint8_t[]> line = std::make_unique<uint8_t[]>(bytewidth); // one line, stored to file
-	memset(line.get(), 0, bytewidth);
-=======
-	std::vector<uint8_t> buff(maxlines * w * pixelformat / 8); // buffer which is rendered to
-	std::vector<uint8_t> line(bytewidth); // one line, stored to file
->>>>>>> b4498395
 
 	/* Start at the bottom, since bitmaps are stored bottom up */
 	do {
@@ -206,31 +200,18 @@
 		h -= n;
 
 		/* Render the pixels */
-<<<<<<< HEAD
 		callb(userdata, buff.get(), h, w, n);
-=======
-		callb(userdata, buff.data(), h, w, n);
->>>>>>> b4498395
 
 		/* Write each line */
 		while (n-- != 0) {
 			if (pixelformat == 8) {
 				/* Move to 'line', leave last few pixels in line zeroed */
-<<<<<<< HEAD
 				memcpy(line.get(), buff.get() + n * w, w);
 			} else {
 				/* Convert from 'native' 32bpp to BMP-like 24bpp.
 				 * Works for both big and little endian machines */
 				Colour *src = ((Colour *)buff.get()) + n * w;
 				uint8_t *dst = line.get();
-=======
-				memcpy(line.data(), buff.data() + n * w, w);
-			} else {
-				/* Convert from 'native' 32bpp to BMP-like 24bpp.
-				 * Works for both big and little endian machines */
-				Colour *src = ((Colour *)buff.data()) + n * w;
-				uint8_t *dst = line.data();
->>>>>>> b4498395
 				for (uint i = 0; i < w; i++) {
 					dst[i * 3    ] = src[i].b;
 					dst[i * 3 + 1] = src[i].g;
@@ -238,11 +219,7 @@
 				}
 			}
 			/* Write to file */
-<<<<<<< HEAD
 			if (fwrite(line.get(), bytewidth, 1, f) != 1) {
-=======
-			if (fwrite(line.data(), bytewidth, 1, f) != 1) {
->>>>>>> b4498395
 				fclose(f);
 				return false;
 			}
@@ -409,7 +386,7 @@
 	maxlines = Clamp(65536 / w, 16, 128);
 
 	/* now generate the bitmap bits */
-	std::vector<uint8_t> buff(static_cast<size_t>(w) * maxlines * bpp); // by default generate 128 lines at a time.
+	std::unique_ptr<uint8_t[]> buff = std::make_unique<uint8_t[]>(static_cast<size_t>(w) * maxlines * bpp); // by default generate 128 lines at a time.
 
 	y = 0;
 	do {
@@ -417,12 +394,12 @@
 		n = std::min(h - y, maxlines);
 
 		/* render the pixels into the buffer */
-		callb(userdata, buff.data(), y, w, n);
+		callb(userdata, buff.get(), y, w, n);
 		y += n;
 
 		/* write them to png */
 		for (i = 0; i != n; i++) {
-			png_write_row(png_ptr, (png_bytep)buff.data() + i * w * bpp);
+			png_write_row(png_ptr, (png_bytep)buff.get() + i * w * bpp);
 		}
 	} while (y != h);
 
@@ -515,7 +492,7 @@
 	maxlines = Clamp(65536 / w, 16, 128);
 
 	/* now generate the bitmap bits */
-	std::vector<uint8_t> buff(static_cast<size_t>(w) * maxlines); // by default generate 128 lines at a time.
+	std::unique_ptr<uint8_t[]> buff = std::make_unique<uint8_t[]>(static_cast<size_t>(w) * maxlines); // by default generate 128 lines at a time.
 
 	y = 0;
 	do {
@@ -524,12 +501,12 @@
 		uint i;
 
 		/* render the pixels into the buffer */
-		callb(userdata, buff.data(), y, w, n);
+		callb(userdata, buff.get(), y, w, n);
 		y += n;
 
 		/* write them to pcx */
 		for (i = 0; i != n; i++) {
-			const uint8_t *bufp = buff.data() + i * w;
+			const uint8_t *bufp = buff.get() + i * w;
 			uint8_t runchar = bufp[0];
 			uint runcount = 1;
 			uint j;
