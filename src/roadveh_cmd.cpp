/*
 * This file is part of OpenTTD.
 * OpenTTD is free software; you can redistribute it and/or modify it under the terms of the GNU General Public License as published by the Free Software Foundation, version 2.
 * OpenTTD is distributed in the hope that it will be useful, but WITHOUT ANY WARRANTY; without even the implied warranty of MERCHANTABILITY or FITNESS FOR A PARTICULAR PURPOSE.
 * See the GNU General Public License for more details. You should have received a copy of the GNU General Public License along with OpenTTD. If not, see <http://www.gnu.org/licenses/>.
 */

/** @file roadveh_cmd.cpp Handling of road vehicles. */

#include "stdafx.h"
#include "roadveh.h"
#include "command_func.h"
#include "news_func.h"
#include "pathfinder/npf/npf_func.h"
#include "station_base.h"
#include "company_func.h"
#include "articulated_vehicles.h"
#include "newgrf_sound.h"
#include "pathfinder/yapf/yapf.h"
#include "strings_func.h"
#include "tunnelbridge_map.h"
#include "date_func.h"
#include "vehicle_func.h"
#include "sound_func.h"
#include "ai/ai.hpp"
#include "game/game.hpp"
#include "depot_map.h"
#include "effectvehicle_func.h"
#include "roadstop_base.h"
#include "spritecache.h"
#include "core/random_func.hpp"
#include "company_base.h"
#include "core/backup_type.hpp"
#include "infrastructure_func.h"
#include "newgrf.h"
#include "zoom_func.h"
#include "framerate_type.h"
#include "scope_info.h"
#include "string_func.h"
#include "core/checksum_func.hpp"
#include "newgrf_roadstop.h"

#include "table/strings.h"

#include "safeguards.h"

static const uint16 _roadveh_images[] = {
	0xCD4, 0xCDC, 0xCE4, 0xCEC, 0xCF4, 0xCFC, 0xD0C, 0xD14,
	0xD24, 0xD1C, 0xD2C, 0xD04, 0xD1C, 0xD24, 0xD6C, 0xD74,
	0xD7C, 0xC14, 0xC1C, 0xC24, 0xC2C, 0xC34, 0xC3C, 0xC4C,
	0xC54, 0xC64, 0xC5C, 0xC6C, 0xC44, 0xC5C, 0xC64, 0xCAC,
	0xCB4, 0xCBC, 0xD94, 0xD9C, 0xDA4, 0xDAC, 0xDB4, 0xDBC,
	0xDCC, 0xDD4, 0xDE4, 0xDDC, 0xDEC, 0xDC4, 0xDDC, 0xDE4,
	0xE2C, 0xE34, 0xE3C, 0xC14, 0xC1C, 0xC2C, 0xC3C, 0xC4C,
	0xC5C, 0xC64, 0xC6C, 0xC74, 0xC84, 0xC94, 0xCA4
};

static const uint16 _roadveh_full_adder[] = {
	 0,  88,   0,   0,   0,   0,  48,  48,
	48,  48,   0,   0,  64,  64,   0,  16,
	16,   0,  88,   0,   0,   0,   0,  48,
	48,  48,  48,   0,   0,  64,  64,   0,
	16,  16,   0,  88,   0,   0,   0,   0,
	48,  48,  48,  48,   0,   0,  64,  64,
	 0,  16,  16,   0,   8,   8,   8,   8,
	 0,   0,   0,   8,   8,   8,   8
};
static_assert(lengthof(_roadveh_images) == lengthof(_roadveh_full_adder));

template <>
bool IsValidImageIndex<VEH_ROAD>(uint8 image_index)
{
	return image_index < lengthof(_roadveh_images);
}

static const Trackdir _road_reverse_table[DIAGDIR_END] = {
	TRACKDIR_RVREV_NE, TRACKDIR_RVREV_SE, TRACKDIR_RVREV_SW, TRACKDIR_RVREV_NW
};

/**
 * Check whether a roadvehicle is a bus
 * @return true if bus
 */
bool RoadVehicle::IsBus() const
{
	assert(this->IsFrontEngine());
	return IsCargoInClass(this->cargo_type, CC_PASSENGERS);
}

/**
 * Get the width of a road vehicle image in the GUI.
 * @param offset Additional offset for positioning the sprite; set to nullptr if not needed
 * @return Width in pixels
 */
int RoadVehicle::GetDisplayImageWidth(Point *offset) const
{
	int reference_width = ROADVEHINFO_DEFAULT_VEHICLE_WIDTH;

	if (offset != nullptr) {
		offset->x = ScaleSpriteTrad(reference_width) / 2;
		offset->y = 0;
	}
	return ScaleSpriteTrad(this->gcache.cached_veh_length * reference_width / VEHICLE_LENGTH);
}

static void GetRoadVehIcon(EngineID engine, EngineImageType image_type, VehicleSpriteSeq *result)
{
	const Engine *e = Engine::Get(engine);
	uint8 spritenum = e->u.road.image_index;

	if (is_custom_sprite(spritenum)) {
		GetCustomVehicleIcon(engine, DIR_W, image_type, result);
		if (result->IsValid()) return;

		spritenum = e->original_image_index;
	}

	assert(IsValidImageIndex<VEH_ROAD>(spritenum));
	result->Set(DIR_W + _roadveh_images[spritenum]);
}

void RoadVehicle::GetImage(Direction direction, EngineImageType image_type, VehicleSpriteSeq *result) const
{
	uint8 spritenum = this->spritenum;

	if (is_custom_sprite(spritenum)) {
		GetCustomVehicleSprite(this, (Direction)(direction + 4 * IS_CUSTOM_SECONDHEAD_SPRITE(spritenum)), image_type, result);
		if (result->IsValid()) return;

		spritenum = this->GetEngine()->original_image_index;
	}

	assert(IsValidImageIndex<VEH_ROAD>(spritenum));
	SpriteID sprite = direction + _roadveh_images[spritenum];

	if (this->cargo.StoredCount() >= this->cargo_cap / 2U) sprite += _roadveh_full_adder[spritenum];

	result->Set(sprite);
}

/**
 * Draw a road vehicle engine.
 * @param left Left edge to draw within.
 * @param right Right edge to draw within.
 * @param preferred_x Preferred position of the engine.
 * @param y Vertical position of the engine.
 * @param engine Engine to draw
 * @param pal Palette to use.
 */
void DrawRoadVehEngine(int left, int right, int preferred_x, int y, EngineID engine, PaletteID pal, EngineImageType image_type)
{
	VehicleSpriteSeq seq;
	GetRoadVehIcon(engine, image_type, &seq);

	Rect16 rect = seq.GetBounds();
	preferred_x = SoftClamp(preferred_x,
			left - UnScaleGUI(rect.left),
			right - UnScaleGUI(rect.right));

	seq.Draw(preferred_x, y, pal, pal == PALETTE_CRASH);
}

/**
 * Get the size of the sprite of a road vehicle sprite heading west (used for lists).
 * @param engine The engine to get the sprite from.
 * @param[out] width The width of the sprite.
 * @param[out] height The height of the sprite.
 * @param[out] xoffs Number of pixels to shift the sprite to the right.
 * @param[out] yoffs Number of pixels to shift the sprite downwards.
 * @param image_type Context the sprite is used in.
 */
void GetRoadVehSpriteSize(EngineID engine, uint &width, uint &height, int &xoffs, int &yoffs, EngineImageType image_type)
{
	VehicleSpriteSeq seq;
	GetRoadVehIcon(engine, image_type, &seq);

	Rect rect = ConvertRect<Rect16, Rect>(seq.GetBounds());

	width  = UnScaleGUI(rect.Width());
	height = UnScaleGUI(rect.Height());
	xoffs  = UnScaleGUI(rect.left);
	yoffs  = UnScaleGUI(rect.top);
}

/**
 * Get length of a road vehicle.
 * @param v Road vehicle to query length.
 * @return Length of the given road vehicle.
 */
static uint GetRoadVehLength(const RoadVehicle *v)
{
	const Engine *e = v->GetEngine();
	uint length = VEHICLE_LENGTH;

	uint16 veh_len = CALLBACK_FAILED;
	if (e->GetGRF() != nullptr && e->GetGRF()->grf_version >= 8) {
		/* Use callback 36 */
		veh_len = GetVehicleProperty(v, PROP_ROADVEH_SHORTEN_FACTOR, CALLBACK_FAILED);
		if (veh_len != CALLBACK_FAILED && veh_len >= VEHICLE_LENGTH) ErrorUnknownCallbackResult(e->GetGRFID(), CBID_VEHICLE_LENGTH, veh_len);
	} else {
		/* Use callback 11 */
		veh_len = GetVehicleCallback(CBID_VEHICLE_LENGTH, 0, 0, v->engine_type, v);
	}
	if (veh_len == CALLBACK_FAILED) veh_len = e->u.road.shorten_factor;
	if (veh_len != 0) {
		length -= Clamp(veh_len, 0, VEHICLE_LENGTH - 1);
	}

	return length;
}

/**
 * Update the cache of a road vehicle.
 * @param v Road vehicle needing an update of its cache.
 * @param same_length should length of vehicles stay the same?
 * @pre \a v must be first road vehicle.
 */
void RoadVehUpdateCache(RoadVehicle *v, bool same_length)
{
	assert(v->type == VEH_ROAD);
	assert(v->IsFrontEngine());

	v->InvalidateNewGRFCacheOfChain();

	v->gcache.cached_total_length = 0;

	Vehicle *last_vis_effect = v;
	for (RoadVehicle *u = v; u != nullptr; u = u->Next()) {
		/* Check the v->first cache. */
		assert(u->First() == v);

		/* Update the 'first engine' */
		u->gcache.first_engine = (v == u) ? INVALID_ENGINE : v->engine_type;

		/* Update the length of the vehicle. */
		uint veh_len = GetRoadVehLength(u);
		/* Verify length hasn't changed. */
		if (same_length && veh_len != u->gcache.cached_veh_length) VehicleLengthChanged(u);

		u->gcache.cached_veh_length = veh_len;
		v->gcache.cached_total_length += u->gcache.cached_veh_length;

		/* Update visual effect */
		u->UpdateVisualEffect();
		ClrBit(u->vcache.cached_veh_flags, VCF_LAST_VISUAL_EFFECT);
		if (!(HasBit(u->vcache.cached_vis_effect, VE_ADVANCED_EFFECT) && GB(u->vcache.cached_vis_effect, 0, VE_ADVANCED_EFFECT) == VESM_NONE)) last_vis_effect = u;

		/* Update cargo aging period. */
		if (unlikely(v->GetGRFID() == BSWAP32(0x44450602))) {
			/* skip callback for known bad GRFs */
			u->vcache.cached_cargo_age_period = EngInfo(u->engine_type)->cargo_age_period;
		} else {
			u->vcache.cached_cargo_age_period = GetVehicleProperty(u, PROP_ROADVEH_CARGO_AGE_PERIOD, EngInfo(u->engine_type)->cargo_age_period);
		}
	}
	SetBit(last_vis_effect->vcache.cached_veh_flags, VCF_LAST_VISUAL_EFFECT);

	uint max_speed = GetVehicleProperty(v, PROP_ROADVEH_SPEED, 0);
	v->vcache.cached_max_speed = (max_speed != 0) ? max_speed * 4 : RoadVehInfo(v->engine_type)->max_speed;
}

/**
 * Build a road vehicle.
 * @param tile     tile of the depot where road vehicle is built.
 * @param flags    type of operation.
 * @param e        the engine to build.
 * @param data     unused.
 * @param[out] ret the vehicle that has been built.
 * @return the cost of this operation or an error.
 */
CommandCost CmdBuildRoadVehicle(TileIndex tile, DoCommandFlag flags, const Engine *e, uint16 data, Vehicle **ret)
{
	/* Check that the vehicle can drive on the road in question */
	RoadType rt = e->u.road.roadtype;
	const RoadTypeInfo *rti = GetRoadTypeInfo(rt);
	if (!HasTileAnyRoadType(tile, rti->powered_roadtypes)) return_cmd_error(STR_ERROR_DEPOT_WRONG_DEPOT_TYPE);

	if (flags & DC_EXEC) {
		const RoadVehicleInfo *rvi = &e->u.road;

		RoadVehicle *v = new RoadVehicle();
		*ret = v;
		v->direction = DiagDirToDir(GetRoadDepotDirection(tile));
		v->owner = _current_company;

		v->tile = tile;
		int x = TileX(tile) * TILE_SIZE + TILE_SIZE / 2;
		int y = TileY(tile) * TILE_SIZE + TILE_SIZE / 2;
		v->x_pos = x;
		v->y_pos = y;
		v->z_pos = GetSlopePixelZ(x, y, true);

		v->state = RVSB_IN_DEPOT;
		v->vehstatus = VS_HIDDEN | VS_STOPPED | VS_DEFPAL;

		v->spritenum = rvi->image_index;
		v->cargo_type = e->GetDefaultCargoType();
		v->cargo_cap = rvi->capacity;
		v->refit_cap = 0;

		v->last_station_visited = INVALID_STATION;
		v->last_loading_station = INVALID_STATION;
		v->engine_type = e->index;
		v->gcache.first_engine = INVALID_ENGINE; // needs to be set before first callback

		v->reliability = e->reliability;
		v->reliability_spd_dec = e->reliability_spd_dec;
		v->breakdown_chance_factor = 128;
		v->max_age = e->GetLifeLengthInDays();
		_new_vehicle_id = v->index;

		v->SetServiceInterval(Company::Get(v->owner)->settings.vehicle.servint_roadveh);

		v->date_of_last_service = _date;
		v->build_year = _cur_year;

<<<<<<< HEAD
		v->sprite_seq.Set(SPR_IMG_QUERY);
		v->random_bits = VehicleRandomBits();
=======
		v->sprite_cache.sprite_seq.Set(SPR_IMG_QUERY);
		v->random_bits = Random();
>>>>>>> 045a99dd
		v->SetFrontEngine();

		v->roadtype = rt;
		v->compatible_roadtypes = rti->powered_roadtypes;
		v->gcache.cached_veh_length = VEHICLE_LENGTH;

		if (e->flags & ENGINE_EXCLUSIVE_PREVIEW) SetBit(v->vehicle_flags, VF_BUILT_AS_PROTOTYPE);
		v->SetServiceIntervalIsPercent(Company::Get(_current_company)->settings.vehicle.servint_ispercent);
		SB(v->vehicle_flags, VF_AUTOMATE_TIMETABLE, 1, Company::Get(_current_company)->settings.vehicle.auto_timetable_by_default);
		SB(v->vehicle_flags, VF_TIMETABLE_SEPARATION, 1, Company::Get(_current_company)->settings.vehicle.auto_separation_by_default);

		AddArticulatedParts(v);
		v->InvalidateNewGRFCacheOfChain();

		/* Call various callbacks after the whole consist has been constructed */
		for (RoadVehicle *u = v; u != nullptr; u = u->Next()) {
			u->cargo_cap = u->GetEngine()->DetermineCapacity(u);
			u->refit_cap = 0;
			v->InvalidateNewGRFCache();
			u->InvalidateNewGRFCache();
		}
		RoadVehUpdateCache(v);
		/* Initialize cached values for realistic acceleration. */
		if (_settings_game.vehicle.roadveh_acceleration_model != AM_ORIGINAL) v->CargoChanged();

		v->UpdatePosition();

		CheckConsistencyOfArticulatedVehicle(v);

		InvalidateVehicleTickCaches();
	}

	return CommandCost();
}

static FindDepotData FindClosestRoadDepot(const RoadVehicle *v, int max_distance)
{
	if (IsRoadDepotTile(v->tile)) return FindDepotData(v->tile, 0);

	switch (_settings_game.pf.pathfinder_for_roadvehs) {
		case VPF_NPF: return NPFRoadVehicleFindNearestDepot(v, max_distance);
		case VPF_YAPF: return YapfRoadVehicleFindNearestDepot(v, max_distance);

		default: NOT_REACHED();
	}
}

ClosestDepot RoadVehicle::FindClosestDepot()
{
	FindDepotData rfdd = FindClosestRoadDepot(this, 0);
	if (rfdd.best_length == UINT_MAX) return ClosestDepot();

	return ClosestDepot(rfdd.tile, GetDepotIndex(rfdd.tile));
}

inline bool IsOneWayRoadTile(TileIndex tile)
{
	return MayHaveRoad(tile) && GetRoadCachedOneWayState(tile) != RCOWS_NORMAL;
}

inline bool IsOneWaySideJunctionRoadTile(TileIndex tile)
{
	return MayHaveRoad(tile) && (GetRoadCachedOneWayState(tile) == RCOWS_SIDE_JUNCTION || GetRoadCachedOneWayState(tile) == RCOWS_SIDE_JUNCTION_NO_EXIT);
}

static bool MayReverseOnOneWayRoadTile(TileIndex tile, DiagDirection dir)
{
	TrackdirBits bits = GetTileTrackdirBits(tile, TRANSPORT_ROAD, RTT_ROAD);
	return bits & DiagdirReachesTrackdirs(ReverseDiagDir(dir));
}

/**
 * Turn a roadvehicle around.
 * @param tile unused
 * @param flags operation to perform
 * @param p1 vehicle ID to turn
 * @param p2 unused
 * @param text unused
 * @return the cost of this operation or an error
 */
CommandCost CmdTurnRoadVeh(TileIndex tile, DoCommandFlag flags, uint32 p1, uint32 p2, const char *text)
{
	RoadVehicle *v = RoadVehicle::GetIfValid(p1);
	if (v == nullptr) return CMD_ERROR;

	if (!v->IsPrimaryVehicle()) return CMD_ERROR;

	CommandCost ret = CheckVehicleControlAllowed(v);
	if (ret.Failed()) return ret;

	if ((v->vehstatus & VS_STOPPED) ||
			(v->vehstatus & VS_CRASHED) ||
			v->overtaking != 0 ||
			v->state == RVSB_WORMHOLE ||
			v->IsInDepot() ||
			v->current_order.IsType(OT_LOADING)) {
		return CMD_ERROR;
	}

	if (IsOneWayRoadTile(v->tile)) return CMD_ERROR;

	if (IsTileType(v->tile, MP_TUNNELBRIDGE) && DirToDiagDir(v->direction) == GetTunnelBridgeDirection(v->tile)) return CMD_ERROR;

	if (flags & DC_EXEC) v->reverse_ctr = 180;

	return CommandCost();
}


void RoadVehicle::MarkDirty()
{
	for (RoadVehicle *v = this; v != nullptr; v = v->Next()) {
		v->colourmap = PAL_NONE;
		v->InvalidateImageCache();
		v->UpdateViewport(true, false);
	}
	this->CargoChanged();
}

void RoadVehicle::UpdateDeltaXY()
{
	static const int8 _delta_xy_table[8][10] = {
		/* y_extent, x_extent, y_offs, x_offs, y_bb_offs, x_bb_offs, y_extent_shorten, x_extent_shorten, y_bb_offs_shorten, x_bb_offs_shorten */
		{3, 3, -1, -1,  0,  0, -1, -1, -1, -1}, // N
		{3, 7, -1, -3,  0, -1,  0, -1,  0,  0}, // NE
		{3, 3, -1, -1,  0,  0,  1, -1,  1, -1}, // E
		{7, 3, -3, -1, -1,  0,  0,  0,  1,  0}, // SE
		{3, 3, -1, -1,  0,  0,  1,  1,  1,  1}, // S
		{3, 7, -1, -3,  0, -1,  0,  0,  0,  1}, // SW
		{3, 3, -1, -1,  0,  0, -1,  1, -1,  1}, // W
		{7, 3, -3, -1, -1,  0, -1,  0,  0,  0}, // NW
	};

	int shorten = VEHICLE_LENGTH - this->gcache.cached_veh_length;
	if (!IsDiagonalDirection(this->direction)) shorten >>= 1;

	const int8 *bb = _delta_xy_table[this->direction];
	this->x_bb_offs     = bb[5] + bb[9] * shorten;
	this->y_bb_offs     = bb[4] + bb[8] * shorten;;
	this->x_offs        = bb[3];
	this->y_offs        = bb[2];
	this->x_extent      = bb[1] + bb[7] * shorten;
	this->y_extent      = bb[0] + bb[6] * shorten;
	this->z_extent      = 6;
}

/**
 * Calculates the maximum speed of the vehicle, taking into account speed reductions following critical breakdowns
 * @return Maximum speed of the vehicle.
 */
int RoadVehicle::GetEffectiveMaxSpeed() const
{
	int max_speed = this->vcache.cached_max_speed;

	if (this->critical_breakdown_count == 0) return max_speed;

	for (uint i = 0; i < this->critical_breakdown_count; i++) {
		max_speed = std::min(max_speed - (max_speed / 3) + 1, max_speed);
	}

	/* clamp speed to be no less than lower of 5mph and 1/8 of base speed */
	return std::max<uint16>(max_speed, std::min<uint16>(10, (this->vcache.cached_max_speed + 7) >> 3));
}

/**
 * Calculates the maximum speed of the vehicle under its current conditions.
 * @return Maximum speed of the vehicle.
 */
inline int RoadVehicle::GetCurrentMaxSpeed() const
{
	int max_speed = std::min<int>(this->GetEffectiveMaxSpeed(), this->gcache.cached_max_track_speed);

	/* Limit speed to 50% while reversing, 75% in curves. */
	for (const RoadVehicle *u = this; u != nullptr; u = u->Next()) {
		if (_settings_game.vehicle.roadveh_acceleration_model == AM_REALISTIC) {
			if (this->state <= RVSB_TRACKDIR_MASK && IsReversingRoadTrackdir((Trackdir)this->state)) {
				max_speed = std::min(max_speed, this->gcache.cached_max_track_speed / 2);
			} else if ((u->direction & 1) == 0) {
				// Are we in a curve and should slow down?
				if (_settings_game.vehicle.slow_road_vehicles_in_curves) {
					max_speed = std::min(max_speed, this->gcache.cached_max_track_speed * 3 / 4);
				}
			}
		}

		/* Vehicle is on the middle part of a bridge. */
		if (u->state == RVSB_WORMHOLE && !(u->vehstatus & VS_HIDDEN)) {
			max_speed = std::min(max_speed, GetBridgeSpec(GetBridgeType(u->tile))->speed * 2);
		}
	}

	return std::min(max_speed, this->current_order.GetMaxSpeed() * 2);
}

/**
 * Delete last vehicle of a chain road vehicles.
 * @param v First roadvehicle.
 */
static void DeleteLastRoadVeh(RoadVehicle *v)
{
	RoadVehicle *first = v->First();
	Vehicle *u = v;
	for (; v->Next() != nullptr; v = v->Next()) u = v;
	u->SetNext(nullptr);
	v->last_station_visited = first->last_station_visited; // for PreDestructor

	/* Only leave the road stop when we're really gone. */
	if (IsInsideMM(v->state, RVSB_IN_ROAD_STOP, RVSB_IN_ROAD_STOP_END)) RoadStop::GetByTile(v->tile, GetRoadStopType(v->tile))->Leave(v);

	delete v;
}

static void RoadVehSetRandomDirection(RoadVehicle *v)
{
	static const DirDiff delta[] = {
		DIRDIFF_45LEFT, DIRDIFF_SAME, DIRDIFF_SAME, DIRDIFF_45RIGHT
	};

	do {
		uint32 r = Random();

		v->direction = ChangeDir(v->direction, delta[r & 3]);
		v->UpdateViewport(true, true);
	} while ((v = v->Next()) != nullptr);
}

/**
 * Road vehicle chain has crashed.
 * @param v First roadvehicle.
 * @return whether the chain still exists.
 */
static bool RoadVehIsCrashed(RoadVehicle *v)
{
	v->crashed_ctr++;
	if (v->crashed_ctr == 2) {
		CreateEffectVehicleRel(v, 4, 4, 8, EV_EXPLOSION_LARGE);
	} else if (v->crashed_ctr <= 45) {
		if ((v->tick_counter & 7) == 0) RoadVehSetRandomDirection(v);
	} else if (v->crashed_ctr >= 2220 && !(v->tick_counter & 0x1F)) {
		bool ret = v->Next() != nullptr;
		DeleteLastRoadVeh(v);
		return ret;
	}

	return true;
}

struct CheckRoadVehCrashTrainInfo {
	const Vehicle *u;
	bool found = false;

	CheckRoadVehCrashTrainInfo(const Vehicle *u_)
			: u(u_) { }
};

/**
 * Check routine whether a road and a train vehicle have collided.
 * @param v    %Train vehicle to test.
 * @param data Info including road vehicle to test.
 * @return %Train vehicle if the vehicles collided, else \c nullptr.
 */
static Vehicle *EnumCheckRoadVehCrashTrain(Vehicle *v, void *data)
{
	CheckRoadVehCrashTrainInfo *info = (CheckRoadVehCrashTrainInfo*) data;

	if (abs(v->z_pos - info->u->z_pos) <= 6 &&
			abs(v->x_pos - info->u->x_pos) <= 4 &&
			abs(v->y_pos - info->u->y_pos) <= 4) {
		info->found = true;
		extern void TrainRoadVehicleCrashBreakdown(Vehicle *v);
		TrainRoadVehicleCrashBreakdown(v);
		return v;
	} else {
		return nullptr;
	}
}

uint RoadVehicle::Crash(bool flooded)
{
	uint pass = this->GroundVehicleBase::Crash(flooded);
	if (this->IsFrontEngine()) {
		pass += 1; // driver

		/* If we're in a drive through road stop we ought to leave it */
		if (IsInsideMM(this->state, RVSB_IN_DT_ROAD_STOP, RVSB_IN_DT_ROAD_STOP_END)) {
			RoadStop::GetByTile(this->tile, GetRoadStopType(this->tile))->Leave(this);
		}
	}
	this->crashed_ctr = flooded ? 2000 : 1; // max 2220, disappear pretty fast when flooded
	return pass;
}

static void RoadVehCrash(RoadVehicle *v)
{
	uint pass = v->Crash();

	AI::NewEvent(v->owner, new ScriptEventVehicleCrashed(v->index, v->tile, ScriptEventVehicleCrashed::CRASH_RV_LEVEL_CROSSING));
	Game::NewEvent(new ScriptEventVehicleCrashed(v->index, v->tile, ScriptEventVehicleCrashed::CRASH_RV_LEVEL_CROSSING));

	SetDParam(0, pass);
	StringID newsitem = (pass == 1) ? STR_NEWS_ROAD_VEHICLE_CRASH_DRIVER : STR_NEWS_ROAD_VEHICLE_CRASH;
	NewsType newstype = NT_ACCIDENT;

	if (v->owner != _local_company) {
		newstype = NT_ACCIDENT_OTHER;
	}

	AddTileNewsItem(newsitem, newstype, v->tile);

	ModifyStationRatingAround(v->tile, v->owner, -160, 22);
	if (_settings_client.sound.disaster) SndPlayVehicleFx(SND_12_EXPLOSION, v);
}

static bool RoadVehCheckTrainCrash(RoadVehicle *v)
{
	if (HasBit(_roadtypes_non_train_colliding, v->roadtype)) return false;

	for (RoadVehicle *u = v; u != nullptr; u = u->Next()) {
		if (u->state == RVSB_WORMHOLE) continue;

		TileIndex tile = u->tile;

		if (!IsLevelCrossingTile(tile)) continue;

		CheckRoadVehCrashTrainInfo info(u);
		FindVehicleOnPosXY(v->x_pos, v->y_pos, VEH_TRAIN, &info, EnumCheckRoadVehCrashTrain);
		if (info.found) {
			RoadVehCrash(v);
			return true;
		}
	}

	return false;
}

TileIndex RoadVehicle::GetOrderStationLocation(StationID station)
{
	if (station == this->last_station_visited) this->last_station_visited = INVALID_STATION;

	const Station *st = Station::Get(station);
	if (!CanVehicleUseStation(this, st)) {
		/* There is no stop left at the station, so don't even TRY to go there */
		this->IncrementRealOrderIndex();
		return 0;
	}

	return st->xy;
}

static void StartRoadVehSound(const RoadVehicle *v)
{
	if (!PlayVehicleSound(v, VSE_START)) {
		SoundID s = RoadVehInfo(v->engine_type)->sfx;
		if (s == SND_19_DEPARTURE_OLD_RV_1 && (v->tick_counter & 3) == 0) {
			s = SND_1A_DEPARTURE_OLD_RV_2;
		}
		SndPlayVehicleFx(s, v);
	}
}

struct RoadVehFindData {
	int x;
	int y;
	const Vehicle *veh;
	Vehicle *best;
	uint best_diff;
	Direction dir;
	RoadTypeCollisionMode collision_mode;
};

static Vehicle *EnumCheckRoadVehClose(Vehicle *v, void *data)
{
	static const int8 dist_x[] = { -4, -8, -4, -1, 4, 8, 4, 1 };
	static const int8 dist_y[] = { -4, -1, 4, 8, 4, 1, -4, -8 };

	RoadVehFindData *rvf = (RoadVehFindData*)data;

	short x_diff = v->x_pos - rvf->x;
	short y_diff = v->y_pos - rvf->y;

	if (!v->IsInDepot() &&
			abs(v->z_pos - rvf->veh->z_pos) < 6 &&
			v->direction == rvf->dir &&
			rvf->veh->First() != v->First() &&
			HasBit(_collision_mode_roadtypes[rvf->collision_mode], RoadVehicle::From(v)->roadtype) &&
			(dist_x[v->direction] >= 0 || (x_diff > dist_x[v->direction] && x_diff <= 0)) &&
			(dist_x[v->direction] <= 0 || (x_diff < dist_x[v->direction] && x_diff >= 0)) &&
			(dist_y[v->direction] >= 0 || (y_diff > dist_y[v->direction] && y_diff <= 0)) &&
			(dist_y[v->direction] <= 0 || (y_diff < dist_y[v->direction] && y_diff >= 0))) {
		uint diff = abs(x_diff) + abs(y_diff);

		if (diff < rvf->best_diff || (diff == rvf->best_diff && v->index < rvf->best->index)) {
			rvf->best = v;
			rvf->best_diff = diff;
		}
	}

	return nullptr;
}

static RoadVehicle *RoadVehFindCloseTo(RoadVehicle *v, int x, int y, Direction dir, bool update_blocked_ctr = true)
{
	RoadTypeCollisionMode collision_mode = GetRoadTypeInfo(v->roadtype)->collision_mode;
	if (collision_mode == RTCM_NONE) return nullptr;

	RoadVehicle *front = v->First();
	if (front->reverse_ctr != 0) return nullptr;

	RoadVehFindData rvf;
	rvf.x = x;
	rvf.y = y;
	rvf.dir = dir;
	rvf.veh = v;
	rvf.best_diff = UINT_MAX;
	rvf.collision_mode = collision_mode;

	if (front->state == RVSB_WORMHOLE) {
		FindVehicleOnPos(v->tile, VEH_ROAD, &rvf, EnumCheckRoadVehClose);
		FindVehicleOnPos(GetOtherTunnelBridgeEnd(v->tile), VEH_ROAD, &rvf, EnumCheckRoadVehClose);
	} else {
		FindVehicleOnPosXY(x, y, VEH_ROAD, &rvf, EnumCheckRoadVehClose);
	}

	/* This code protects a roadvehicle from being blocked for ever
	 * If more than 1480 / 74 days a road vehicle is blocked, it will
	 * drive just through it. The ultimate backup-code of TTD.
	 * It can be disabled. */
	if (rvf.best_diff == UINT_MAX) {
		front->blocked_ctr = 0;
		return nullptr;
	}

	if (update_blocked_ctr && ++front->blocked_ctr > 1480 && (!_settings_game.vehicle.roadveh_cant_quantum_tunnel)) return nullptr;

	RoadVehicle *rv = RoadVehicle::From(rvf.best);
	if (rv != nullptr && front->IsRoadVehicleOnLevelCrossing() && (rv->First()->cur_speed == 0 || rv->First()->IsRoadVehicleStopped())) return nullptr;

	return rv;
}

/**
 * A road vehicle arrives at a station. If it is the first time, create a news item.
 * @param v  Road vehicle that arrived.
 * @param st Station where the road vehicle arrived.
 */
static void RoadVehArrivesAt(const RoadVehicle *v, Station *st)
{
	if (v->IsBus()) {
		/* Check if station was ever visited before */
		if (!(st->had_vehicle_of_type & HVOT_BUS)) {
			st->had_vehicle_of_type |= HVOT_BUS;
			SetDParam(0, st->index);
			AddVehicleNewsItem(
				RoadTypeIsRoad(v->roadtype) ? STR_NEWS_FIRST_BUS_ARRIVAL : STR_NEWS_FIRST_PASSENGER_TRAM_ARRIVAL,
				(v->owner == _local_company) ? NT_ARRIVAL_COMPANY : NT_ARRIVAL_OTHER,
				v->index,
				st->index
			);
			AI::NewEvent(v->owner, new ScriptEventStationFirstVehicle(st->index, v->index));
			Game::NewEvent(new ScriptEventStationFirstVehicle(st->index, v->index));
		}
	} else {
		/* Check if station was ever visited before */
		if (!(st->had_vehicle_of_type & HVOT_TRUCK)) {
			st->had_vehicle_of_type |= HVOT_TRUCK;
			SetDParam(0, st->index);
			AddVehicleNewsItem(
				RoadTypeIsRoad(v->roadtype) ? STR_NEWS_FIRST_TRUCK_ARRIVAL : STR_NEWS_FIRST_CARGO_TRAM_ARRIVAL,
				(v->owner == _local_company) ? NT_ARRIVAL_COMPANY : NT_ARRIVAL_OTHER,
				v->index,
				st->index
			);
			AI::NewEvent(v->owner, new ScriptEventStationFirstVehicle(st->index, v->index));
			Game::NewEvent(new ScriptEventStationFirstVehicle(st->index, v->index));
		}
	}
}

/**
 * This function looks at the vehicle and updates its speed (cur_speed
 * and subspeed) variables. Furthermore, it returns the distance that
 * the vehicle can drive this tick. #Vehicle::GetAdvanceDistance() determines
 * the distance to drive before moving a step on the map.
 * @param max_speed maximum speed as from GetCurrentMaxSpeed()
 * @return distance to drive.
 */
int RoadVehicle::UpdateSpeed(int max_speed)
{
	switch (_settings_game.vehicle.roadveh_acceleration_model) {
		default: NOT_REACHED();
		case AM_ORIGINAL: {
			int acceleration = this->overtaking != 0 ? 512 : 256;
			return this->DoUpdateSpeed({ acceleration, acceleration }, 0, max_speed, max_speed, false);
		}

		case AM_REALISTIC: {
			GroundVehicleAcceleration acceleration = this->GetAcceleration();
			if (this->overtaking != 0) acceleration.acceleration += 256;
			return this->DoUpdateSpeed(acceleration, this->GetAccelerationStatus() == AS_BRAKE ? 0 : 4, max_speed, max_speed, false);
		}
	}
}

static Direction RoadVehGetNewDirection(const RoadVehicle *v, int x, int y)
{
	static const Direction _roadveh_new_dir[] = {
		DIR_N , DIR_NW, DIR_W , INVALID_DIR,
		DIR_NE, DIR_N , DIR_SW, INVALID_DIR,
		DIR_E , DIR_SE, DIR_S
	};

	x = x - v->x_pos + 1;
	y = y - v->y_pos + 1;

	if ((uint)x > 2 || (uint)y > 2) return v->direction;
	return _roadveh_new_dir[y * 4 + x];
}

static Direction RoadVehGetSlidingDirection(const RoadVehicle *v, int x, int y)
{
	Direction new_dir = RoadVehGetNewDirection(v, x, y);
	Direction old_dir = v->direction;
	DirDiff delta;

	if (new_dir == old_dir) return old_dir;
	delta = (DirDifference(new_dir, old_dir) > DIRDIFF_REVERSE ? DIRDIFF_45LEFT : DIRDIFF_45RIGHT);
	return ChangeDir(old_dir, delta);
}

struct OvertakeData {
	const RoadVehicle *u;
	const RoadVehicle *v;
	TileIndex tile;
	Trackdir trackdir;
	int tunnelbridge_min;
	int tunnelbridge_max;
	RoadTypeCollisionMode collision_mode;
};

static Vehicle *EnumFindVehBlockingOvertake(Vehicle *v, void *data)
{
	const OvertakeData *od = (OvertakeData*)data;

	if (v->First() == od->u || v->First() == od->v) return nullptr;
	if (!HasBit(_collision_mode_roadtypes[od->collision_mode], RoadVehicle::From(v)->roadtype)) return nullptr;
	if (RoadVehicle::From(v)->overtaking != 0 || v->direction != od->v->direction) return v;

	/* Check if other vehicle is behind */
	switch (DirToDiagDir(v->direction)) {
		case DIAGDIR_NE:
			if (v->x_pos > od->v->x_pos) return nullptr;
			break;
		case DIAGDIR_SE:
			if (v->y_pos < od->v->y_pos) return nullptr;
			break;
		case DIAGDIR_SW:
			if (v->x_pos < od->v->x_pos) return nullptr;
			break;
		case DIAGDIR_NW:
			if (v->y_pos > od->v->y_pos) return nullptr;
			break;
		default:
			NOT_REACHED();
	}
	return v;
}

static Vehicle *EnumFindVehBlockingOvertakeTunnelBridge(Vehicle *v, void *data)
{
	const OvertakeData *od = (OvertakeData*)data;

	switch (DiagDirToAxis(DirToDiagDir(v->direction))) {
		case AXIS_X:
			if (v->x_pos < od->tunnelbridge_min || v->x_pos > od->tunnelbridge_max) return nullptr;
			break;
		case AXIS_Y:
			if (v->y_pos < od->tunnelbridge_min || v->y_pos > od->tunnelbridge_max) return nullptr;
			break;
		default:
			NOT_REACHED();
	}
	return EnumFindVehBlockingOvertake(v, data);
}

static Vehicle *EnumFindVehBlockingOvertakeBehind(Vehicle *v, void *data)
{
	const OvertakeData *od = (OvertakeData*)data;

	if (v->First() == od->u || v->First() == od->v) return nullptr;
	if (!HasBit(_collision_mode_roadtypes[od->collision_mode], RoadVehicle::From(v)->roadtype)) return nullptr;
	if (RoadVehicle::From(v)->overtaking != 0 && TileVirtXY(v->x_pos, v->y_pos) == od->tile) return v;
	return nullptr;
}

static bool CheckRoadInfraUnsuitableForOvertaking(OvertakeData *od)
{
	if (!HasTileAnyRoadType(od->tile, od->v->compatible_roadtypes)) return true;
	TrackStatus ts = GetTileTrackStatus(od->tile, TRANSPORT_ROAD, ((od->v->roadtype + 1) << 8) | GetRoadTramType(od->v->roadtype));
	TrackdirBits trackdirbits = TrackStatusToTrackdirBits(ts);
	TrackdirBits red_signals = TrackStatusToRedSignals(ts); // barred level crossing
	TrackBits trackbits = TrackdirBitsToTrackBits(trackdirbits);

	/* Track does not continue along overtaking direction || levelcrossing is barred */
	if (!HasBit(trackdirbits, od->trackdir) || (red_signals != TRACKDIR_BIT_NONE)) return true;
	/* Track has junction */
	if (trackbits & ~TRACK_BIT_CROSS) {
		RoadCachedOneWayState rcows = GetRoadCachedOneWayState(od->tile);
		if (rcows == RCOWS_SIDE_JUNCTION) {
			const RoadVehPathCache &pc = od->v->path;
			if (!pc.empty() && pc.tile.front() == od->tile && !IsStraightRoadTrackdir(pc.td.front())) {
				/* cached path indicates that we are turning here, do not overtake */
				return true;
			}
		} else {
			return rcows == RCOWS_NORMAL || rcows == RCOWS_NO_ACCESS;
		}
	}

	return false;
}

/**
 * Check if overtaking is possible on a piece of track
 *
 * @param od Information about the tile and the involved vehicles
 * @return true if we have to abort overtaking
 */
static bool CheckRoadBlockedForOvertaking(OvertakeData *od)
{
	/* Are there more vehicles on the tile except the two vehicles involved in overtaking */
	return HasVehicleOnPos(od->tile, VEH_ROAD, od, EnumFindVehBlockingOvertake);
}

/**
 * Check if overtaking is possible on a piece of track
 *
 * @param od Information about the tile and the involved vehicles
 * @return true if we have to abort overtaking
 */
static bool IsNonOvertakingStationTile(TileIndex tile, DiagDirection diag_dir)
{
	if (!IsTileType(tile, MP_STATION)) return false;
	if (!IsDriveThroughStopTile(tile)) return true;
	const DisallowedRoadDirections diagdir_to_drd[DIAGDIR_END] = { DRD_NORTHBOUND, DRD_NORTHBOUND, DRD_SOUTHBOUND, DRD_SOUTHBOUND };
	return GetDriveThroughStopDisallowedRoadDirections(tile) != diagdir_to_drd[diag_dir];
}

inline bool IsValidRoadVehStateForOvertake(const RoadVehicle *v)
{
	if (v->state == RVSB_IN_DEPOT) return false;
	if (v->state < TRACKDIR_END && !(IsValidTrackdir((Trackdir)v->state) && IsDiagonalTrackdir((Trackdir)v->state))) return false;
	return true;
}

static bool CheckTunnelBridgeBlockedForOvertaking(OvertakeData *od, TileIndex behind_end, TileIndex ahead_end, TileIndex pos, int ahead_extent, int behind_extent)
{
	switch (DirToDiagDir(od->v->direction)) {
		case DIAGDIR_NE:
			od->tunnelbridge_min = (TileX(pos) - ahead_extent) * TILE_SIZE;
			od->tunnelbridge_max = ((TileX(pos) + behind_extent) * TILE_SIZE) + TILE_UNIT_MASK;
			break;
		case DIAGDIR_SE:
			od->tunnelbridge_min = (TileY(pos) - behind_extent) * TILE_SIZE;
			od->tunnelbridge_max = ((TileY(pos) + ahead_extent) * TILE_SIZE) + TILE_UNIT_MASK;
			break;
		case DIAGDIR_SW:
			od->tunnelbridge_min = (TileX(pos) - behind_extent) * TILE_SIZE;
			od->tunnelbridge_max = ((TileX(pos) + ahead_extent) * TILE_SIZE) + TILE_UNIT_MASK;
			break;
		case DIAGDIR_NW:
			od->tunnelbridge_min = (TileY(pos) - ahead_extent) * TILE_SIZE;
			od->tunnelbridge_max = ((TileY(pos) + behind_extent) * TILE_SIZE) + TILE_UNIT_MASK;
			break;
		default:
			NOT_REACHED();
	}

	if (HasVehicleOnPos(behind_end, VEH_ROAD, od, EnumFindVehBlockingOvertakeTunnelBridge)) return true;
	if (HasVehicleOnPos(ahead_end, VEH_ROAD, od, EnumFindVehBlockingOvertakeTunnelBridge)) return true;
	return false;
}

static void RoadVehCheckOvertake(RoadVehicle *v, RoadVehicle *u)
{
	/* Trams can't overtake other trams */
	if (RoadTypeIsTram(v->roadtype)) return;

	/* Other vehicle is facing the opposite direction || direction is not a diagonal direction */
	if (v->direction == ReverseDir(u->Last()->direction) || !(v->direction & 1)) return;

	if (!IsValidRoadVehStateForOvertake(v)) return;

	/* Don't overtake in stations */
	if (IsNonOvertakingStationTile(u->tile, DirToDiagDir(u->direction))) return;

	/* If not permitted, articulated road vehicles can't overtake anything. */
	if (!_settings_game.vehicle.roadveh_articulated_overtaking && v->HasArticulatedPart()) return;

	/* Don't overtake if the vehicle is broken or about to break down */
	if (v->breakdown_ctr != 0) return;

	/* Vehicles chain is too long to overtake */
	if (v->GetOvertakingCounterThreshold() > 255) return;

	for (RoadVehicle *w = v; w != nullptr; w = w->Next()) {
		if (!IsValidRoadVehStateForOvertake(w)) return;

		/* Don't overtake in stations */
		if (IsNonOvertakingStationTile(w->tile, DirToDiagDir(w->direction))) return;

		/* Don't overtake if vehicle parts not all in same direction */
		if (w->direction != v->direction) return;

		/* Check if vehicle is in a road stop, depot, or not on a straight road */
		if ((w->state >= RVSB_IN_ROAD_STOP || !IsStraightRoadTrackdir((Trackdir)(w->state & RVSB_TRACKDIR_MASK))) &&
				!IsInsideMM(w->state, RVSB_IN_DT_ROAD_STOP, RVSB_IN_DT_ROAD_STOP_END) && w->state != RVSB_WORMHOLE) {
			return;
		}
	}

	/* Can't overtake a vehicle that is moving faster than us. If the vehicle in front is
	 * accelerating, take the maximum speed for the comparison, else the current speed.
	 * Original acceleration always accelerates, so always use the maximum speed. */
	int u_speed = (_settings_game.vehicle.roadveh_acceleration_model == AM_ORIGINAL || u->GetAcceleration().acceleration > 0) ? u->GetCurrentMaxSpeed() : u->cur_speed;
	if (u_speed >= v->GetCurrentMaxSpeed() &&
			!(u->vehstatus & VS_STOPPED) &&
			u->cur_speed != 0) {
		return;
	}

	OvertakeData od;
	od.v = v;
	od.u = u;
	od.trackdir = DiagDirToDiagTrackdir(DirToDiagDir(v->direction));
	od.collision_mode = GetRoadTypeInfo(v->roadtype)->collision_mode;

	/* Are the current and the next tile suitable for overtaking?
	 *  - Does the track continue along od.trackdir
	 *  - No junctions
	 *  - No barred levelcrossing
	 *  - No other vehicles in the way
	 */
	int tile_count = 1 + CeilDiv(v->gcache.cached_total_length, TILE_SIZE);
	TileIndex check_tile = v->tile;
	DiagDirection dir = DirToDiagDir(v->direction);
	TileIndexDiff check_tile_diff = TileOffsByDiagDir(DirToDiagDir(v->direction));
	TileIndex behind_check_tile = v->tile - check_tile_diff;

	int tile_offset = ((DiagDirToAxis(DirToDiagDir(v->direction)) == AXIS_X) ? v->x_pos : v->y_pos) & 0xF;
	int tile_ahead_margin = ((dir == DIAGDIR_SE || dir == DIAGDIR_SW) ? TILE_SIZE - 1 - tile_offset : tile_offset);;
	int behind_tile_count = (v->gcache.cached_total_length + tile_ahead_margin) / TILE_SIZE;

	if (IsTileType(check_tile, MP_TUNNELBRIDGE)) {
		TileIndex behind_end = GetOtherTunnelBridgeEnd(check_tile);
		if (IsBridgeTile(check_tile) && (IsRoadCustomBridgeHeadTile(check_tile) || IsRoadCustomBridgeHeadTile(behind_end))) return;
		if (GetTunnelBridgeDirection(check_tile) == dir) std::swap(check_tile, behind_end);
		TileIndex veh_tile = TileVirtXY(v->x_pos, v->y_pos);
		bool one_way = GetRoadCachedOneWayState(check_tile) != RCOWS_NORMAL;
		if (CheckTunnelBridgeBlockedForOvertaking(&od, behind_end, check_tile, veh_tile, one_way ? 0 : (tile_count  - 1), behind_tile_count)) return;

		tile_count -= DistanceManhattan(check_tile, veh_tile);
		behind_tile_count -= DistanceManhattan(behind_end, veh_tile);
		check_tile += check_tile_diff;
		behind_check_tile = behind_end - check_tile_diff;
	}
	for (; tile_count > 0; tile_count--, check_tile += check_tile_diff) {
		od.tile = check_tile;
		if (CheckRoadInfraUnsuitableForOvertaking(&od)) return;
		if (IsTileType(check_tile, MP_TUNNELBRIDGE)) {
			TileIndex ahead_end = GetOtherTunnelBridgeEnd(check_tile);
			if (IsBridgeTile(check_tile) && (IsRoadCustomBridgeHeadTile(check_tile) || IsRoadCustomBridgeHeadTile(ahead_end))) return;
			if (GetRoadCachedOneWayState(check_tile) == RCOWS_NORMAL && CheckTunnelBridgeBlockedForOvertaking(&od, check_tile, ahead_end, check_tile, tile_count - 1, 0)) return;
			tile_count -= DistanceManhattan(check_tile, ahead_end);
			check_tile = ahead_end;
			continue;
		}
		if (IsStationRoadStopTile(check_tile) && IsDriveThroughStopTile(check_tile) && GetDriveThroughStopDisallowedRoadDirections(check_tile) != DRD_NONE) {
			const RoadStop *rs = RoadStop::GetByTile(check_tile, GetRoadStopType(check_tile));
			DiagDirection dir = DirToDiagDir(v->direction);
			const RoadStop::Entry *entry = rs->GetEntry(dir);
			const RoadStop::Entry *opposite_entry = rs->GetEntry(ReverseDiagDir(dir));
			if (entry->GetOccupied() < opposite_entry->GetOccupied()) return;
			break;
		}
		if (check_tile != v->tile && GetRoadCachedOneWayState(check_tile) != RCOWS_NORMAL) {
			/* one-way road, don't worry about other vehicles */
			continue;
		}
		if (CheckRoadBlockedForOvertaking(&od)) return;
	}

	for (; behind_tile_count > 0; behind_tile_count--, behind_check_tile -= check_tile_diff) {
		od.tile = behind_check_tile;
		if (behind_tile_count == 1) {
			RoadBits rb = GetAnyRoadBits(behind_check_tile, RTT_ROAD);
			if ((rb & DiagDirToRoadBits(dir)) && HasVehicleOnPos(behind_check_tile, VEH_ROAD, &od, EnumFindVehBlockingOvertakeBehind)) return;
		} else {
			if (CheckRoadInfraUnsuitableForOvertaking(&od)) return;
			if (IsTileType(behind_check_tile, MP_TUNNELBRIDGE)) {
				TileIndex behind_end = GetOtherTunnelBridgeEnd(behind_check_tile);
				if (IsBridgeTile(behind_check_tile) && (IsRoadCustomBridgeHeadTile(behind_check_tile) || IsRoadCustomBridgeHeadTile(behind_end))) return;
				if (CheckTunnelBridgeBlockedForOvertaking(&od, behind_check_tile, behind_end, behind_check_tile, 0, behind_tile_count - 1)) return;
				behind_tile_count -= DistanceManhattan(behind_check_tile, behind_end);
				check_tile = behind_end;
				continue;
			}
			if (CheckRoadBlockedForOvertaking(&od)) return;
		}
	}

	/* When the vehicle in front of us is stopped we may only take
	 * half the time to pass it than when the vehicle is moving. */
	v->overtaking_ctr = (od.u->cur_speed == 0 || od.u->IsRoadVehicleStopped()) ? RV_OVERTAKE_TIMEOUT / 2 : 0;
	v->SetRoadVehicleOvertaking(RVSB_DRIVE_SIDE);
}

static void RoadZPosAffectSpeed(RoadVehicle *v, int old_z)
{
	if (old_z == v->z_pos || _settings_game.vehicle.roadveh_acceleration_model != AM_ORIGINAL) return;

	if (old_z < v->z_pos) {
		v->cur_speed = v->cur_speed * 232 / 256; // slow down by ~10%
	} else {
		uint16 spd = v->cur_speed + 2;
		if (spd <= v->gcache.cached_max_track_speed) v->cur_speed = spd;
	}
}

static int PickRandomBit(uint bits)
{
	uint i;
	uint num = RandomRange(CountBits(bits));

	for (i = 0; !(bits & 1) || (int)--num >= 0; bits >>= 1, i++) {}
	return i;
}

/**
 * Returns direction to for a road vehicle to take or
 * INVALID_TRACKDIR if the direction is currently blocked
 * @param v        the Vehicle to do the pathfinding for
 * @param tile     the where to start the pathfinding
 * @param enterdir the direction the vehicle enters the tile from
 * @return the Trackdir to take
 */
static Trackdir RoadFindPathToDest(RoadVehicle *v, TileIndex tile, DiagDirection enterdir)
{
#define return_track(x) { best_track = (Trackdir)x; goto found_best_track; }

	TileIndex desttile;
	Trackdir best_track;
	bool path_found = true;

	TrackStatus ts = GetTileTrackStatus(tile, TRANSPORT_ROAD, ((v->roadtype + 1) << 8) | GetRoadTramType(v->roadtype));
	TrackdirBits red_signals = TrackStatusToRedSignals(ts); // crossing
	TrackdirBits trackdirs = TrackStatusToTrackdirBits(ts);

	if (IsTileType(tile, MP_ROAD)) {
		if (IsRoadDepot(tile) && (!IsInfraTileUsageAllowed(VEH_ROAD, v->owner, tile) || GetRoadDepotDirection(tile) == enterdir)) {
			/* Road depot owned by another company or with the wrong orientation */
			trackdirs = TRACKDIR_BIT_NONE;
		}
	} else if (IsTileType(tile, MP_STATION) && IsStandardRoadStopTile(tile)) {
		/* Standard road stop (drive-through stops are treated as normal road) */

		if (!IsInfraTileUsageAllowed(VEH_ROAD, v->owner, tile) || GetRoadStopDir(tile) == enterdir || v->HasArticulatedPart()) {
			/* different station owner or wrong orientation or the vehicle has articulated parts */
			trackdirs = TRACKDIR_BIT_NONE;
		} else {
			/* Our station */
			RoadStopType rstype = v->IsBus() ? ROADSTOP_BUS : ROADSTOP_TRUCK;

			if (GetRoadStopType(tile) != rstype) {
				/* Wrong station type */
				trackdirs = TRACKDIR_BIT_NONE;
			} else {
				/* Proper station type, check if there is free loading bay */
				if (!_settings_game.pf.roadveh_queue && IsStandardRoadStopTile(tile) &&
						!RoadStop::GetByTile(tile, rstype)->HasFreeBay()) {
					/* Station is full and RV queuing is off */
					trackdirs = TRACKDIR_BIT_NONE;
				}
			}
		}
	}
	/* The above lookups should be moved to GetTileTrackStatus in the
	 * future, but that requires more changes to the pathfinder and other
	 * stuff, probably even more arguments to GTTS.
	 */

	/* Remove tracks unreachable from the enter dir */
	trackdirs &= DiagdirReachesTrackdirs(enterdir);
	if (trackdirs == TRACKDIR_BIT_NONE) {
		/* If vehicle expected a path, it no longer exists, so invalidate it. */
		if (!v->path.empty()) v->path.clear();
		/* No reachable tracks, so we'll reverse */
		return_track(_road_reverse_table[enterdir]);
	}

	if (v->reverse_ctr != 0) {
		bool reverse = true;
		if (RoadTypeIsTram(v->roadtype)) {
			/* Trams may only reverse on a tile if it contains at least the straight
			 * trackbits or when it is a valid turning tile (i.e. one roadbit) */
			RoadBits rb = GetAnyRoadBits(tile, RTT_TRAM);
			RoadBits straight = AxisToRoadBits(DiagDirToAxis(enterdir));
			reverse = ((rb & straight) == straight) ||
			          (rb == DiagDirToRoadBits(enterdir));
		}
		if (reverse) {
			v->reverse_ctr = 0;
			if (v->tile != tile) {
				return_track(_road_reverse_table[enterdir]);
			}
		}
	}

	desttile = v->dest_tile;
	if (desttile == 0) {
		/* We've got no destination, pick a random track */
		return_track(PickRandomBit(trackdirs));
	}

	/* Only one track to choose between? */
	if (KillFirstBit(trackdirs) == TRACKDIR_BIT_NONE) {
		if (!v->path.empty() && v->path.tile.front() == tile) {
			/* Vehicle expected a choice here, invalidate its path. */
			v->path.clear();
		}
		return_track(FindFirstBit2x64(trackdirs));
	}

	/* Path cache is out of date, clear it */
	if (!v->path.empty() && v->path.layout_ctr != _road_layout_change_counter) {
		v->path.clear();
	}

	/* Attempt to follow cached path. */
	if (!v->path.empty()) {
		if (v->path.tile.front() != tile) {
			/* Vehicle didn't expect a choice here, invalidate its path. */
			v->path.clear();
		} else {
			Trackdir trackdir = v->path.td.front();

			if (HasBit(trackdirs, trackdir)) {
				v->path.td.pop_front();
				v->path.tile.pop_front();
				return_track(trackdir);
			}

			/* Vehicle expected a choice which is no longer available. */
			v->path.clear();
		}
	}

	switch (_settings_game.pf.pathfinder_for_roadvehs) {
		case VPF_NPF:  best_track = NPFRoadVehicleChooseTrack(v, tile, enterdir, path_found); break;
		case VPF_YAPF: best_track = YapfRoadVehicleChooseTrack(v, tile, enterdir, trackdirs, path_found, v->path); break;

		default: NOT_REACHED();
	}
	DEBUG_UPDATESTATECHECKSUM("RoadFindPathToDest: v: %u, path_found: %d, best_track: %d", v->index, path_found, best_track);
	UpdateStateChecksum((((uint64) v->index) << 32) | (path_found << 16) | best_track);
	v->HandlePathfindingResult(path_found);

found_best_track:;

	if (HasBit(red_signals, best_track)) return INVALID_TRACKDIR;

	return best_track;
}

struct RoadDriveEntry {
	byte x, y;
};

#include "table/roadveh_movement.h"

static bool RoadVehLeaveDepot(RoadVehicle *v, bool first)
{
	/* Don't leave unless v and following wagons are in the depot. */
	for (const RoadVehicle *u = v; u != nullptr; u = u->Next()) {
		if (u->state != RVSB_IN_DEPOT || u->tile != v->tile) return false;
	}

	DiagDirection dir = GetRoadDepotDirection(v->tile);
	v->direction = DiagDirToDir(dir);

	Trackdir tdir = DiagDirToDiagTrackdir(dir);
	const RoadDriveEntry *rdp = _road_drive_data[GetRoadTramType(v->roadtype)][(_settings_game.vehicle.road_side << RVS_DRIVE_SIDE) + tdir];

	int x = TileX(v->tile) * TILE_SIZE + (rdp[RVC_DEPOT_START_FRAME].x & 0xF);
	int y = TileY(v->tile) * TILE_SIZE + (rdp[RVC_DEPOT_START_FRAME].y & 0xF);

	if (first) {
		/* We are leaving a depot, but have to go to the exact same one; re-enter */
		if (v->current_order.IsType(OT_GOTO_DEPOT) && v->tile == v->dest_tile) {
			VehicleEnterDepot(v);
			return true;
		}

		if (RoadVehFindCloseTo(v, x, y, v->direction, false) != nullptr) return true;

		VehicleServiceInDepot(v);

		StartRoadVehSound(v);

		/* Vehicle is about to leave a depot */
		v->cur_speed = 0;
	}

	v->vehstatus &= ~VS_HIDDEN;
	v->InvalidateImageCache();
	v->state = tdir;
	v->frame = RVC_DEPOT_START_FRAME;
	v->UpdateIsDrawn();

	v->x_pos = x;
	v->y_pos = y;
	v->UpdatePosition();
	v->UpdateInclination(true, true);

	InvalidateWindowData(WC_VEHICLE_DEPOT, v->tile);

	return true;
}

static Trackdir FollowPreviousRoadVehicle(const RoadVehicle *v, const RoadVehicle *prev, TileIndex tile, DiagDirection entry_dir, bool already_reversed)
{
	if (prev->tile == v->tile && !already_reversed) {
		/* If the previous vehicle is on the same tile as this vehicle is
		 * then it must have reversed. */
		return _road_reverse_table[entry_dir];
	}

	byte prev_state = prev->state;
	Trackdir dir;

	if (prev_state == RVSB_WORMHOLE || prev_state == RVSB_IN_DEPOT) {
		DiagDirection diag_dir = INVALID_DIAGDIR;

		if (IsTileType(tile, MP_TUNNELBRIDGE)) {
			diag_dir = GetTunnelBridgeDirection(tile);
		} else if (IsRoadDepotTile(tile)) {
			diag_dir = ReverseDiagDir(GetRoadDepotDirection(tile));
		}

		if (diag_dir == INVALID_DIAGDIR) return INVALID_TRACKDIR;
		dir = DiagDirToDiagTrackdir(diag_dir);
	} else {
		if (already_reversed && prev->tile != tile) {
			/*
			 * The vehicle has reversed, but did not go straight back.
			 * It immediately turn onto another tile. This means that
			 * the roadstate of the previous vehicle cannot be used
			 * as the direction we have to go with this vehicle.
			 *
			 * Next table is build in the following way:
			 *  - first row for when the vehicle in front went to the northern or
			 *    western tile, second for southern and eastern.
			 *  - columns represent the entry direction.
			 *  - cell values are determined by the Trackdir one has to take from
			 *    the entry dir (column) to the tile in north or south by only
			 *    going over the trackdirs used for turning 90 degrees, i.e.
			 *    TRACKDIR_{UPPER,RIGHT,LOWER,LEFT}_{N,E,S,W}.
			 */
			static const Trackdir reversed_turn_lookup[2][DIAGDIR_END] = {
				{ TRACKDIR_UPPER_W, TRACKDIR_RIGHT_N, TRACKDIR_LEFT_N,  TRACKDIR_UPPER_E },
				{ TRACKDIR_RIGHT_S, TRACKDIR_LOWER_W, TRACKDIR_LOWER_E, TRACKDIR_LEFT_S  }};
			dir = reversed_turn_lookup[prev->tile < tile ? 0 : 1][ReverseDiagDir(entry_dir)];
		} else if (HasBit(prev_state, RVS_IN_DT_ROAD_STOP)) {
			dir = (Trackdir)(prev_state & RVSB_ROAD_STOP_TRACKDIR_MASK);
		} else if (prev_state < TRACKDIR_END) {
			dir = (Trackdir)prev_state;
		} else {
			return INVALID_TRACKDIR;
		}
	}

	/* Do some sanity checking. */
	static const RoadBits required_roadbits[] = {
		ROAD_X,            ROAD_Y,            ROAD_NW | ROAD_NE, ROAD_SW | ROAD_SE,
		ROAD_NW | ROAD_SW, ROAD_NE | ROAD_SE, ROAD_X,            ROAD_Y
	};
	RoadBits required = required_roadbits[dir & 0x07];

	if ((required & GetAnyRoadBits(tile, GetRoadTramType(v->roadtype), false)) == ROAD_NONE) {
		dir = INVALID_TRACKDIR;
	}

	return dir;
}

/**
 * Can a tram track build without destruction on the given tile?
 * @param c the company that would be building the tram tracks
 * @param t the tile to build on.
 * @param rt the tram type to build.
 * @param r the road bits needed.
 * @return true when a track track can be build on 't'
 */
static bool CanBuildTramTrackOnTile(CompanyID c, TileIndex t, RoadType rt, RoadBits r)
{
	/* The 'current' company is not necessarily the owner of the vehicle. */
	Backup<CompanyID> cur_company(_current_company, c, FILE_LINE);

	CommandCost ret = DoCommand(t, rt << 4 | r, 0, DC_NO_WATER, CMD_BUILD_ROAD);

	cur_company.Restore();
	return ret.Succeeded();
}

static bool IsRoadVehicleOnOtherSideOfRoad(const RoadVehicle *v)
{
	bool is_right;
	switch (DirToDiagDir(v->direction)) {
		case DIAGDIR_NE:
			is_right = ((TILE_UNIT_MASK & v->y_pos) == 9);
			break;
		case DIAGDIR_SE:
			is_right = ((TILE_UNIT_MASK & v->x_pos) == 9);
			break;
		case DIAGDIR_SW:
			is_right = ((TILE_UNIT_MASK & v->y_pos) == 5);
			break;
		case DIAGDIR_NW:
			is_right = ((TILE_UNIT_MASK & v->x_pos) == 5);
			break;
		default:
			NOT_REACHED();
	}

	return is_right != (bool) _settings_game.vehicle.road_side;
}

struct FinishOvertakeData {
	Direction direction;
	const Vehicle *v;
	int min_coord;
	int max_coord;
	uint8 not_road_pos;
	RoadTypeCollisionMode collision_mode;
};

static Vehicle *EnumFindVehBlockingFinishOvertake(Vehicle *v, void *data)
{
	const FinishOvertakeData *od = (FinishOvertakeData*)data;

	if (v->First() == od->v) return nullptr;
	if (!HasBit(_collision_mode_roadtypes[od->collision_mode], RoadVehicle::From(v)->roadtype)) return nullptr;

	/* Check if other vehicle is behind */
	switch (DirToDiagDir(v->direction)) {
		case DIAGDIR_NE:
		case DIAGDIR_SW:
			if ((v->y_pos & TILE_UNIT_MASK) == od->not_road_pos) return nullptr;
			if (v->x_pos >= od->min_coord && v->x_pos <= od->max_coord) return v;
			break;
		case DIAGDIR_SE:
		case DIAGDIR_NW:
			if ((v->x_pos & TILE_UNIT_MASK) == od->not_road_pos) return nullptr;
			if (v->y_pos >= od->min_coord && v->y_pos <= od->max_coord) return v;
			break;
		default:
			NOT_REACHED();
	}
	return nullptr;
}

static void RoadVehCheckFinishOvertake(RoadVehicle *v)
{
	/* Cancel overtake if the vehicle is broken or about to break down */
	if (v->breakdown_ctr != 0) {
		v->SetRoadVehicleOvertaking(0);
		return;
	}

	FinishOvertakeData od;
	od.direction = v->direction;
	od.v = v;
	od.collision_mode = GetRoadTypeInfo(v->roadtype)->collision_mode;

	const RoadVehicle *last = v->Last();
	const int front_margin = 10;
	const int back_margin = 10;
	DiagDirection dir = DirToDiagDir(v->direction);
	switch (dir) {
		case DIAGDIR_NE:
			od.min_coord = v->x_pos - front_margin;
			od.max_coord = last->x_pos + back_margin;
			od.not_road_pos = (_settings_game.vehicle.road_side ? 5 : 9);
			break;
		case DIAGDIR_SE:
			od.min_coord = last->y_pos - back_margin;
			od.max_coord = v->y_pos + front_margin;
			od.not_road_pos = (_settings_game.vehicle.road_side ? 5 : 9);
			break;
		case DIAGDIR_SW:
			od.min_coord = last->x_pos - back_margin;
			od.max_coord = v->x_pos + front_margin;
			od.not_road_pos = (_settings_game.vehicle.road_side ? 9 : 5);
			break;
		case DIAGDIR_NW:
			od.min_coord = v->y_pos - front_margin;
			od.max_coord = last->y_pos + back_margin;
			od.not_road_pos = (_settings_game.vehicle.road_side ? 9 : 5);
			break;
		default:
			NOT_REACHED();
	}

	TileIndexDiffC ti = TileIndexDiffCByDiagDir(DirToDiagDir(v->direction));
	bool check_ahead = true;
	int tiles_behind = 1 + CeilDiv(v->gcache.cached_total_length, TILE_SIZE);

	TileIndex check_tile = v->tile;
	if (IsTileType(check_tile, MP_TUNNELBRIDGE)) {
		TileIndex ahead = GetOtherTunnelBridgeEnd(check_tile);
		if (v->state == RVSB_WORMHOLE) {
			check_ahead = false;
		}
		if (GetTunnelBridgeDirection(check_tile) == dir) {
			check_ahead = false;
		} else if (GetTunnelBridgeDirection(check_tile) == ReverseDiagDir(dir)) {
			std::swap(ahead, check_tile);
		}

		if (HasVehicleOnPos(ahead, VEH_ROAD, &od, EnumFindVehBlockingFinishOvertake)) return;
		if (HasVehicleOnPos(check_tile, VEH_ROAD, &od, EnumFindVehBlockingFinishOvertake)) return;
		tiles_behind -= 1 + DistanceManhattan(check_tile, TileVirtXY(v->x_pos, v->y_pos));
		check_tile = TileAddWrap(check_tile, -ti.x, -ti.y);
	}

	if (check_ahead) {
		TileIndex ahead_tile = TileAddWrap(check_tile, ti.x, ti.y);
		if (ahead_tile != INVALID_TILE) {
			if (HasVehicleOnPos(ahead_tile, VEH_ROAD, &od, EnumFindVehBlockingFinishOvertake)) return;
			if (IsTileType(ahead_tile, MP_TUNNELBRIDGE) && HasVehicleOnPos(GetOtherTunnelBridgeEnd(ahead_tile), VEH_ROAD, &od, EnumFindVehBlockingFinishOvertake)) return;
		}
	}

	for (; check_tile != INVALID_TILE && tiles_behind > 0; tiles_behind--, check_tile = TileAddWrap(check_tile, -ti.x, -ti.y)) {
		if (HasVehicleOnPos(check_tile, VEH_ROAD, &od, EnumFindVehBlockingFinishOvertake)) return;
		if (IsTileType(check_tile, MP_TUNNELBRIDGE)) {
			TileIndex other_end = GetOtherTunnelBridgeEnd(check_tile);
			tiles_behind -= DistanceManhattan(other_end, check_tile);
			if (HasVehicleOnPos(other_end, VEH_ROAD, &od, EnumFindVehBlockingFinishOvertake)) return;
			check_tile = other_end;
		}
	}

	/* road on the normal side is clear, finish overtake */
	v->SetRoadVehicleOvertaking(0);
}

inline byte IncreaseOvertakingCounter(RoadVehicle *v)
{
	if (v->overtaking_ctr != 255) v->overtaking_ctr++;
	return v->overtaking_ctr;
}

static bool CheckRestartLoadingAtRoadStop(RoadVehicle *v)
{
	if (v->GetNumOrders() < 1 || !Company::Get(v->owner)->settings.remain_if_next_order_same_station) return false;

	StationID station_id = v->current_order.GetDestination();
	VehicleOrderID next_order_idx = AdvanceOrderIndexDeferred(v, v->cur_implicit_order_index);
	const Order *next_order = v->GetOrder(next_order_idx);
	FlushAdvanceOrderIndexDeferred(v, false);
	if (next_order != nullptr && next_order->IsType(OT_GOTO_STATION) && next_order->GetDestination() == station_id &&
			!(next_order->GetNonStopType() & ONSF_NO_STOP_AT_DESTINATION_STATION) &&
			IsInfraTileUsageAllowed(VEH_ROAD, v->owner, v->tile) &&
			GetRoadStopType(v->tile) == (v->IsBus() ? ROADSTOP_BUS : ROADSTOP_TRUCK)) {
		v->current_order.Free();
		ProcessOrders(v);

		/* Double check that order prediction was correct and v->current_order is now for the same station */
		if (v->current_order.IsType(OT_GOTO_STATION) && v->current_order.GetDestination() == station_id &&
				!(v->current_order.GetNonStopType() & ONSF_NO_STOP_AT_DESTINATION_STATION)) {
			v->last_station_visited = station_id;
			v->BeginLoading();
			return true;
		} else {
			/* Order prediction was incorrect, this should not be reached, just restore the leave station order */
			v->current_order.MakeLeaveStation();
			v->current_order.SetDestination(station_id);
		}
	}

	return false;
}

bool IndividualRoadVehicleController(RoadVehicle *v, const RoadVehicle *prev)
{
	SCOPE_INFO_FMT([&], "IndividualRoadVehicleController: %s, %s", scope_dumper().VehicleInfo(v), scope_dumper().VehicleInfo(prev));
	if (v->overtaking & RVSB_DRIVE_SIDE && v->IsFrontEngine())  {
		if (IsNonOvertakingStationTile(v->tile, DirToDiagDir(v->direction))) {
			/* Force us to be not overtaking! */
			v->SetRoadVehicleOvertaking(0);
		} else if (v->HasArticulatedPart() && (v->state >= RVSB_IN_ROAD_STOP || !IsStraightRoadTrackdir((Trackdir)v->state)) && !IsInsideMM(v->state, RVSB_IN_DT_ROAD_STOP, RVSB_IN_DT_ROAD_STOP_END) && v->state != RVSB_WORMHOLE) {
			/* Articulated RVs may not overtake on corners */
			v->SetRoadVehicleOvertaking(0);
		} else if (v->HasArticulatedPart() && IsBridgeTile(v->tile) && (IsRoadCustomBridgeHeadTile(v->tile) || IsRoadCustomBridgeHeadTile(GetOtherBridgeEnd(v->tile)))) {
			/* Articulated RVs may not overtake on custom bridge heads */
			v->SetRoadVehicleOvertaking(0);
		} else if (v->state < RVSB_IN_ROAD_STOP && !IsStraightRoadTrackdir((Trackdir)v->state) && IsOneWaySideJunctionRoadTile(v->tile)) {
			/* No turning to/from overtaking lane on one way side road junctions */
			v->SetRoadVehicleOvertaking(0);
		} else if (IncreaseOvertakingCounter(v) >= RV_OVERTAKE_TIMEOUT) {
			/* If overtaking just aborts at a random moment, we can have a out-of-bound problem,
			 *  if the vehicle started a corner. To protect that, only allow an abort of
			 *  overtake if we are on straight roads */
			if (v->overtaking_ctr >= v->GetOvertakingCounterThreshold() && (v->state == RVSB_WORMHOLE || (v->state < RVSB_IN_ROAD_STOP && IsStraightRoadTrackdir((Trackdir)v->state)))) {
				if (IsOneWayRoadTile(v->tile)) {
					RoadVehCheckFinishOvertake(v);
				} else {
					v->SetRoadVehicleOvertaking(0);
				}
			}
		}
	}

	/* If this vehicle is in a depot and we've reached this point it must be
	 * one of the articulated parts. It will stay in the depot until activated
	 * by the previous vehicle in the chain when it gets to the right place. */
	if (v->IsInDepot()) return true;

	bool no_advance_tile = false;

	if (v->state == RVSB_WORMHOLE) {
		/* Vehicle is entering a depot or is on a bridge or in a tunnel */
		GetNewVehiclePosResult gp = GetNewVehiclePos(v);
		if (v->overtaking & 1) {
			DiagDirection dir = DirToDiagDir(v->direction);
			switch (dir) {
				case DIAGDIR_NE:
				case DIAGDIR_SW:
					SB(gp.y, 0, 4, (_settings_game.vehicle.road_side ^ (dir >> 1) ^ (v->overtaking >> RVS_DRIVE_SIDE)) ? 9 : 5);
					break;
				case DIAGDIR_SE:
				case DIAGDIR_NW:
					SB(gp.x, 0, 4, (_settings_game.vehicle.road_side ^ (dir >> 1) ^ (v->overtaking >> RVS_DRIVE_SIDE)) ? 9 : 5);
					break;
				default:
					NOT_REACHED();
			}
		}
		if (v->IsFrontEngine()) {
			RoadVehicle *u = RoadVehFindCloseTo(v, gp.x, gp.y, v->direction);
			if (u != nullptr) {
				u = u->First();
				/* There is a vehicle in front overtake it if possible */
				byte old_overtaking = v->overtaking;
				if (v->overtaking == 0) RoadVehCheckOvertake(v, u);
				if (v->overtaking == old_overtaking) {
					v->cur_speed = u->cur_speed;
				}
				return false;
			}
		}
		v->overtaking &= ~1;

		if (IsTileType(gp.new_tile, MP_TUNNELBRIDGE) && HasBit(VehicleEnterTile(v, gp.new_tile, gp.x, gp.y), VETS_ENTERED_WORMHOLE)) {
			if (IsRoadCustomBridgeHeadTile(gp.new_tile)) {
				v->frame = 15;
				no_advance_tile = true;
			} else {
				/* Vehicle has just entered a bridge or tunnel */
				v->x_pos = gp.x;
				v->y_pos = gp.y;
				v->UpdatePosition();
				v->UpdateInclination(true, true);
				return true;
			}
		} else {
			v->x_pos = gp.x;
			v->y_pos = gp.y;
			v->UpdatePosition();
			RoadZPosAffectSpeed(v, v->UpdateInclination(false, false, true));
			if (v->IsDrawn()) v->Vehicle::UpdateViewport(true);
			return true;
		}
	}

	/* Get move position data for next frame.
	 * For a drive-through road stop use 'straight road' move data.
	 * In this case v->state is masked to give the road stop entry direction. */
	RoadDriveEntry rd = _road_drive_data[GetRoadTramType(v->roadtype)][(
		(HasBit(v->state, RVS_IN_DT_ROAD_STOP) ? v->state & RVSB_ROAD_STOP_TRACKDIR_MASK : v->state) +
		(_settings_game.vehicle.road_side << RVS_DRIVE_SIDE)) ^ v->overtaking][v->frame + 1];

	if (rd.x & RDE_NEXT_TILE) {
		TileIndex tile = v->tile;
		if (!no_advance_tile) tile += TileOffsByDiagDir((DiagDirection)(rd.x & 3));
		Trackdir dir;

		if (v->IsFrontEngine()) {
			/* If this is the front engine, look for the right path. */
			if (HasTileAnyRoadType(tile, v->compatible_roadtypes)) {
				dir = RoadFindPathToDest(v, tile, (DiagDirection)(rd.x & 3));
			} else {
				dir = _road_reverse_table[(DiagDirection)(rd.x & 3)];
			}
		} else if (no_advance_tile) {
			/* Follow previous vehicle out of custom bridge wormhole */
			dir = (Trackdir) prev->state;
		} else {
			dir = FollowPreviousRoadVehicle(v, prev, tile, (DiagDirection)(rd.x & 3), false);
		}

		if (dir == INVALID_TRACKDIR) {
			if (!v->IsFrontEngine()) error("Disconnecting road vehicle.");
			v->cur_speed = 0;
			return false;
		}

again:
		uint start_frame = RVC_DEFAULT_START_FRAME;
		if (IsReversingRoadTrackdir(dir)) {
			/* When turning around we can't be overtaking. */
			v->SetRoadVehicleOvertaking(0);

			if (no_advance_tile) {
				DEBUG(misc, 0, "Road vehicle attempted to turn around on a single road piece bridge head");
			}

			/* Turning around */
			if (RoadTypeIsTram(v->roadtype)) {
				/* Determine the road bits the tram needs to be able to turn around
				 * using the 'big' corner loop. */
				RoadBits needed;
				switch (dir) {
					default: NOT_REACHED();
					case TRACKDIR_RVREV_NE: needed = ROAD_SW; break;
					case TRACKDIR_RVREV_SE: needed = ROAD_NW; break;
					case TRACKDIR_RVREV_SW: needed = ROAD_NE; break;
					case TRACKDIR_RVREV_NW: needed = ROAD_SE; break;
				}
				auto tile_turn_ok = [&]() -> bool {
					if (IsNormalRoadTile(tile)) {
						return !HasRoadWorks(tile) && HasTileAnyRoadType(tile, v->compatible_roadtypes) && (needed & GetRoadBits(tile, RTT_TRAM)) != ROAD_NONE;
					} else if (IsRoadCustomBridgeHeadTile(tile)) {
						return HasTileAnyRoadType(tile, v->compatible_roadtypes) && (needed & GetCustomBridgeHeadRoadBits(tile, RTT_TRAM) & ~DiagDirToRoadBits(GetTunnelBridgeDirection(tile))) != ROAD_NONE;
					} else {
						return false;
					}
				};
				if ((v->Previous() != nullptr && v->Previous()->tile == tile) || (v->IsFrontEngine() && tile_turn_ok())) {
					/*
					 * Taking the 'big' corner for trams only happens when:
					 * - The previous vehicle in this (articulated) tram chain is
					 *   already on the 'next' tile, we just follow them regardless of
					 *   anything. When it is NOT on the 'next' tile, the tram started
					 *   doing a reversing turn when the piece of tram track on the next
					 *   tile did not exist yet. Do not use the big tram loop as that is
					 *   going to cause the tram to split up.
					 * - Or the front of the tram can drive over the next tile.
					 */
				} else if (!v->IsFrontEngine() || !CanBuildTramTrackOnTile(v->owner, tile, v->roadtype, needed) || ((~needed & GetAnyRoadBits(v->tile, RTT_TRAM, false)) == ROAD_NONE)) {
					/*
					 * Taking the 'small' corner for trams only happens when:
					 * - We are not the from vehicle of an articulated tram.
					 * - Or when the company cannot build on the next tile.
					 *
					 * The 'small' corner means that the vehicle is on the end of a
					 * tram track and needs to start turning there. To do this properly
					 * the tram needs to start at an offset in the tram turning 'code'
					 * for 'big' corners. It furthermore does not go to the next tile,
					 * so that needs to be fixed too.
					 */
					tile = v->tile;
					start_frame = RVC_TURN_AROUND_START_FRAME_SHORT_TRAM;
				} else {
					/* The company can build on the next tile, so wait till they do. */
					v->cur_speed = 0;
					return false;
				}
			} else if (IsOneWayRoadTile(v->tile) && !MayReverseOnOneWayRoadTile(v->tile, (DiagDirection)(rd.x & 3))) {
				v->cur_speed = 0;
				return false;
			} else {
				tile = v->tile;
			}
		}

		/* Get position data for first frame on the new tile */
		const RoadDriveEntry *rdp = _road_drive_data[GetRoadTramType(v->roadtype)][(dir + (_settings_game.vehicle.road_side << RVS_DRIVE_SIDE)) ^ v->overtaking];

		int x = TileX(tile) * TILE_SIZE + rdp[start_frame].x;
		int y = TileY(tile) * TILE_SIZE + rdp[start_frame].y;

		Direction new_dir = RoadVehGetSlidingDirection(v, x, y);
		if (v->IsFrontEngine()) {
			const Vehicle *u = RoadVehFindCloseTo(v, x, y, new_dir);
			if (u != nullptr) {
				v->cur_speed = u->First()->cur_speed;
				/* We might be blocked, prevent pathfinding rerun as we already know where we are heading to. */
				v->path.tile.push_front(tile);
				v->path.td.push_front(dir);
				return false;
			}
		}

		uint32 r = VehicleEnterTile(v, tile, x, y);
		if (HasBit(r, VETS_CANNOT_ENTER)) {
			if (!IsTileType(tile, MP_TUNNELBRIDGE)) {
				v->cur_speed = 0;
				return false;
			}
			/* Try an about turn to re-enter the previous tile */
			dir = _road_reverse_table[rd.x & 3];
			goto again;
		}

		if (IsInsideMM(v->state, RVSB_IN_ROAD_STOP, RVSB_IN_DT_ROAD_STOP_END) && IsTileType(v->tile, MP_STATION)) {
			if (IsReversingRoadTrackdir(dir) && IsInsideMM(v->state, RVSB_IN_ROAD_STOP, RVSB_IN_ROAD_STOP_END)) {
				/* New direction is trying to turn vehicle around.
				 * We can't turn at the exit of a road stop so wait.*/
				v->cur_speed = 0;
				return false;
			}

			/* If we are a drive through road stop and the next tile is of
			 * the same road stop and the next tile isn't this one (i.e. we
			 * are not reversing), then keep the reservation and state.
			 * This way we will not be shortly unregister from the road
			 * stop. It also makes it possible to load when on the edge of
			 * two road stops; otherwise you could get vehicles that should
			 * be loading but are not actually loading. */
			if (IsStationRoadStopTile(v->tile) && IsDriveThroughStopTile(v->tile) &&
					RoadStop::IsDriveThroughRoadStopContinuation(v->tile, tile) &&
					v->tile != tile) {
				/* So, keep 'our' state */
				dir = (Trackdir)v->state;
			} else if (IsStationRoadStop(v->tile)) {
				/* We're not continuing our drive through road stop, so leave. */
				RoadStop::GetByTile(v->tile, GetRoadStopType(v->tile))->Leave(v);
			}
		}

		if (!HasBit(r, VETS_ENTERED_WORMHOLE)) {
			v->InvalidateImageCache();
			TileIndex old_tile = v->tile;

			v->tile = tile;
			v->state = (byte)dir;
			v->frame = start_frame;
			RoadTramType rtt = GetRoadTramType(v->roadtype);
			if (GetRoadType(old_tile, rtt) != GetRoadType(tile, rtt)) {
				if (v->IsFrontEngine()) {
					RoadVehUpdateCache(v);
				}
				v->First()->CargoChanged();
			}
		}
		if (new_dir != v->direction) {
			v->direction = new_dir;
			if (_settings_game.vehicle.roadveh_acceleration_model == AM_ORIGINAL) v->cur_speed -= v->cur_speed >> 2;
		}
		v->x_pos = x;
		v->y_pos = y;
		v->UpdatePosition();
		RoadZPosAffectSpeed(v, v->UpdateInclination(true, true));
		return true;
	}

	if (rd.x & RDE_TURNED) {
		/* Vehicle has finished turning around, it will now head back onto the same tile */
		Trackdir dir;
		uint turn_around_start_frame = RVC_TURN_AROUND_START_FRAME;

		if (RoadTypeIsTram(v->roadtype) && !IsRoadDepotTile(v->tile) && HasExactlyOneBit(GetAnyRoadBits(v->tile, RTT_TRAM, false))) {
			/*
			 * The tram is turning around with one tram 'roadbit'. This means that
			 * it is using the 'big' corner 'drive data'. However, to support the
			 * trams to take a small corner, there is a 'turned' marker in the middle
			 * of the turning 'drive data'. When the tram took the long corner, we
			 * will still use the 'big' corner drive data, but we advance it one
			 * frame. We furthermore set the driving direction so the turning is
			 * going to be properly shown.
			 */
			turn_around_start_frame = RVC_START_FRAME_AFTER_LONG_TRAM;
			switch (rd.x & 0x3) {
				default: NOT_REACHED();
				case DIAGDIR_NW: dir = TRACKDIR_RVREV_SE; break;
				case DIAGDIR_NE: dir = TRACKDIR_RVREV_SW; break;
				case DIAGDIR_SE: dir = TRACKDIR_RVREV_NW; break;
				case DIAGDIR_SW: dir = TRACKDIR_RVREV_NE; break;
			}
		} else {
			if (v->IsFrontEngine()) {
				/* If this is the front engine, look for the right path. */
				dir = RoadFindPathToDest(v, v->tile, (DiagDirection)(rd.x & 3));
			} else {
				dir = FollowPreviousRoadVehicle(v, prev, v->tile, (DiagDirection)(rd.x & 3), true);
			}
		}

		if (dir == INVALID_TRACKDIR) {
			v->cur_speed = 0;
			return false;
		}

		const RoadDriveEntry *rdp = _road_drive_data[GetRoadTramType(v->roadtype)][(_settings_game.vehicle.road_side << RVS_DRIVE_SIDE) + dir];

		int x = TileX(v->tile) * TILE_SIZE + rdp[turn_around_start_frame].x;
		int y = TileY(v->tile) * TILE_SIZE + rdp[turn_around_start_frame].y;

		Direction new_dir = RoadVehGetSlidingDirection(v, x, y);
		if (v->IsFrontEngine()) {
			const Vehicle *u = RoadVehFindCloseTo(v, x, y, new_dir);
			if (u != nullptr) {
				v->cur_speed = u->First()->cur_speed;
				/* We might be blocked, prevent pathfinding rerun as we already know where we are heading to. */
				v->path.tile.push_front(v->tile);
				v->path.td.push_front(dir);
				return false;
			}
		}

		uint32 r = VehicleEnterTile(v, v->tile, x, y);
		if (HasBit(r, VETS_CANNOT_ENTER)) {
			v->cur_speed = 0;
			return false;
		}

		v->InvalidateImageCache();
		v->state = dir;
		v->frame = turn_around_start_frame;

		if (new_dir != v->direction) {
			v->direction = new_dir;
			if (_settings_game.vehicle.roadveh_acceleration_model == AM_ORIGINAL) v->cur_speed -= v->cur_speed >> 2;
		}

		v->x_pos = x;
		v->y_pos = y;
		v->UpdatePosition();
		RoadZPosAffectSpeed(v, v->UpdateInclination(true, true));
		return true;
	}

	/* This vehicle is not in a wormhole and it hasn't entered a new tile. If
	 * it's on a depot tile, check if it's time to activate the next vehicle in
	 * the chain yet. */
	if (v->Next() != nullptr && IsRoadDepotTile(v->tile)) {
		if (v->frame == v->gcache.cached_veh_length + RVC_DEPOT_START_FRAME) {
			RoadVehLeaveDepot(v->Next(), false);
		}
	}

	/* Calculate new position for the vehicle */
	int x = (v->x_pos & ~15) + (rd.x & 15);
	int y = (v->y_pos & ~15) + (rd.y & 15);

	Direction new_dir = RoadVehGetSlidingDirection(v, x, y);

	if (v->IsFrontEngine() && !IsInsideMM(v->state, RVSB_IN_ROAD_STOP, RVSB_IN_ROAD_STOP_END)) {
		/* Vehicle is not in a road stop.
		 * Check for another vehicle to overtake */
		RoadVehicle *u = RoadVehFindCloseTo(v, x, y, new_dir);

		if (u != nullptr) {
			u = u->First();
			/* There is a vehicle in front overtake it if possible */
			byte old_overtaking = v->overtaking;
			if (v->overtaking == 0) RoadVehCheckOvertake(v, u);
			if (v->overtaking == old_overtaking) v->cur_speed = u->cur_speed;

			/* In case an RV is stopped in a road stop, why not try to load? */
			if (v->cur_speed == 0 && IsInsideMM(v->state, RVSB_IN_DT_ROAD_STOP, RVSB_IN_DT_ROAD_STOP_END) &&
					v->current_order.ShouldStopAtStation(v, GetStationIndex(v->tile), false) &&
					IsInfraTileUsageAllowed(VEH_ROAD, v->owner, v->tile) && !v->current_order.IsType(OT_LEAVESTATION) &&
					GetRoadStopType(v->tile) == (v->IsBus() ? ROADSTOP_BUS : ROADSTOP_TRUCK)) {
				byte cur_overtaking = IsRoadVehicleOnOtherSideOfRoad(v) ? RVSB_DRIVE_SIDE : 0;
				if (cur_overtaking != v->overtaking) v->SetRoadVehicleOvertaking(cur_overtaking);
				Station *st = Station::GetByTile(v->tile);
				v->last_station_visited = st->index;
				RoadVehArrivesAt(v, st);
				v->BeginLoading();
				TriggerRoadStopRandomisation(st, v->tile, RSRT_VEH_ARRIVES);
				TriggerRoadStopAnimation(st, v->tile, SAT_TRAIN_ARRIVES);
			}
			return false;
		}
	}

	Direction old_dir = v->direction;
	if (new_dir != old_dir) {
		v->direction = new_dir;
		if (_settings_game.vehicle.roadveh_acceleration_model == AM_ORIGINAL) v->cur_speed -= v->cur_speed >> 2;

		/* Delay the vehicle in curves by making it require one additional frame per turning direction (two in total).
		 * A vehicle has to spend at least 9 frames on a tile, so the following articulated part can follow.
		 * (The following part may only be one tile behind, and the front part is moved before the following ones.)
		 * The short (inner) curve has 8 frames, this elongates it to 10. */
		v->UpdateViewport(true, true);
		return true;
	}

	/* If the vehicle is in a normal road stop and the frame equals the stop frame OR
	 * if the vehicle is in a drive-through road stop and this is the destination station
	 * and it's the correct type of stop (bus or truck) and the frame equals the stop frame...
	 * (the station test and stop type test ensure that other vehicles, using the road stop as
	 * a through route, do not stop) */
	if (v->IsFrontEngine() && ((IsInsideMM(v->state, RVSB_IN_ROAD_STOP, RVSB_IN_ROAD_STOP_END) &&
			_road_stop_stop_frame[v->state - RVSB_IN_ROAD_STOP + (_settings_game.vehicle.road_side << RVS_DRIVE_SIDE)] == v->frame) ||
			(IsInsideMM(v->state, RVSB_IN_DT_ROAD_STOP, RVSB_IN_DT_ROAD_STOP_END) &&
			v->current_order.ShouldStopAtStation(v, GetStationIndex(v->tile), false) &&
			IsInfraTileUsageAllowed(VEH_ROAD, v->owner, v->tile) &&
			GetRoadStopType(v->tile) == (v->IsBus() ? ROADSTOP_BUS : ROADSTOP_TRUCK) &&
			v->frame == RVC_DRIVE_THROUGH_STOP_FRAME))) {

		RoadStop *rs = RoadStop::GetByTile(v->tile, GetRoadStopType(v->tile));
		Station *st = Station::GetByTile(v->tile);

		/* Vehicle is at the stop position (at a bay) in a road stop.
		 * Note, if vehicle is loading/unloading it has already been handled,
		 * so if we get here the vehicle has just arrived or is just ready to leave. */
		if (!HasBit(v->state, RVS_ENTERED_STOP)) {
			/* Vehicle has arrived at a bay in a road stop */

			if (IsDriveThroughStopTile(v->tile)) {
				TileIndex next_tile = TileAddByDir(v->tile, v->direction);

				/* Check if next inline bay is free and has compatible road. */
				if (RoadStop::IsDriveThroughRoadStopContinuation(v->tile, next_tile) && HasTileAnyRoadType(next_tile, v->compatible_roadtypes)) {
					v->frame++;
					v->x_pos = x;
					v->y_pos = y;
					v->UpdatePosition();
					RoadZPosAffectSpeed(v, v->UpdateInclination(true, false));
					return true;
				}
			}

			rs->SetEntranceBusy(false);
			SetBit(v->state, RVS_ENTERED_STOP);

			v->last_station_visited = st->index;

			if (IsDriveThroughStopTile(v->tile) || (v->current_order.IsType(OT_GOTO_STATION) && v->current_order.GetDestination() == st->index)) {
				RoadVehArrivesAt(v, st);
				v->BeginLoading();
				TriggerRoadStopRandomisation(st, v->tile, RSRT_VEH_ARRIVES);
				TriggerRoadStopAnimation(st, v->tile, SAT_TRAIN_ARRIVES);
				return false;
			}
		} else {
			if (v->current_order.IsType(OT_LEAVESTATION)) {
				if (CheckRestartLoadingAtRoadStop(v)) return false;
			}

			/* Vehicle is ready to leave a bay in a road stop */
			if (rs->IsEntranceBusy()) {
				/* Road stop entrance is busy, so wait as there is nowhere else to go */
				v->cur_speed = 0;
				return false;
			}
			if (v->current_order.IsType(OT_LEAVESTATION)) {
				v->PlayLeaveStationSound();
				v->current_order.Free();
			}
		}

		if (IsStandardRoadStopTile(v->tile)) rs->SetEntranceBusy(true);

		StartRoadVehSound(v);
		SetWindowWidgetDirty(WC_VEHICLE_VIEW, v->index, WID_VV_START_STOP);
	}

	/* Check tile position conditions - i.e. stop position in depot,
	 * entry onto bridge or into tunnel */
	uint32 r = VehicleEnterTile(v, v->tile, x, y);
	if (HasBit(r, VETS_CANNOT_ENTER)) {
		v->cur_speed = 0;
		return false;
	}

	if (v->current_order.IsType(OT_LEAVESTATION) && IsDriveThroughStopTile(v->tile)) {
		if (CheckRestartLoadingAtRoadStop(v)) return false;
		v->PlayLeaveStationSound();
		v->current_order.Free();
	}

	/* Move to next frame unless vehicle arrived at a stop position
	 * in a depot or entered a tunnel/bridge */
	if (!HasBit(r, VETS_ENTERED_WORMHOLE)) v->frame++;
	v->x_pos = x;
	v->y_pos = y;
	v->UpdatePosition();
	RoadZPosAffectSpeed(v, v->UpdateInclination(false, true, v->state == RVSB_WORMHOLE));
	return true;
}

static bool RoadVehController(RoadVehicle *v)
{
	/* decrease counters */
	v->current_order_time++;
	if (v->reverse_ctr != 0) v->reverse_ctr--;

	/* handle crashed */
	if (v->vehstatus & VS_CRASHED || RoadVehCheckTrainCrash(v)) {
		return RoadVehIsCrashed(v);
	}

	/* road vehicle has broken down? */
	if (v->HandleBreakdown()) return true;
	if (v->IsRoadVehicleStopped()) {
		v->cur_speed = 0;
		v->SetLastSpeed();
		return true;
	}

	ProcessOrders(v);
	v->HandleLoading();

	if (v->current_order.IsType(OT_LOADING)) return true;

	v->HandleWaiting(false, true);
	if (v->current_order.IsType(OT_WAITING)) return true;

	if (v->IsInDepot() && RoadVehLeaveDepot(v, true)) return true;

	int j;
	{
		int max_speed = v->GetCurrentMaxSpeed();
		v->ShowVisualEffect(max_speed);

		/* Check how far the vehicle needs to proceed */
		j = v->UpdateSpeed(max_speed);
	 }

	int adv_spd = v->GetAdvanceDistance();
	bool blocked = false;
	while (j >= adv_spd) {
		j -= adv_spd;

		RoadVehicle *u = v;
		for (RoadVehicle *prev = nullptr; u != nullptr; prev = u, u = u->Next()) {
			if (!IndividualRoadVehicleController(u, prev)) {
				blocked = true;
				break;
			}
		}
		if (blocked) break;

		/* Determine distance to next map position */
		adv_spd = v->GetAdvanceDistance();

		/* Test for a collision, but only if another movement will occur. */
		if (j >= adv_spd && RoadVehCheckTrainCrash(v)) break;
	}

	v->SetLastSpeed();

	for (RoadVehicle *u = v; u != nullptr; u = u->Next()) {
		if (!(u->IsDrawn())) continue;

		u->UpdateViewport(false, false);
	}

	/* If movement is blocked, set 'progress' to its maximum, so the roadvehicle does
	 * not accelerate again before it can actually move. I.e. make sure it tries to advance again
	 * on next tick to discover whether it is still blocked. */
	if (v->progress == 0) v->progress = blocked ? adv_spd - 1 : j;

	return true;
}

Money RoadVehicle::GetRunningCost() const
{
	const Engine *e = this->GetEngine();
	if (e->u.road.running_cost_class == INVALID_PRICE) return 0;

	uint cost_factor = GetVehicleProperty(this, PROP_ROADVEH_RUNNING_COST_FACTOR, e->u.road.running_cost);
	if (cost_factor == 0) return 0;

	Money cost = GetPrice(e->u.road.running_cost_class, cost_factor, e->GetGRF());

	if (this->cur_speed == 0) {
		if (this->IsInDepot()) {
			/* running costs if in depot */
			cost = CeilDivT<Money>(cost, _settings_game.difficulty.vehicle_costs_in_depot);
		} else {
			/* running costs if stopped */
			cost = CeilDivT<Money>(cost, _settings_game.difficulty.vehicle_costs_when_stopped);
		}
	}
	return cost;
}

bool RoadVehicle::Tick()
{
	DEBUG_UPDATESTATECHECKSUM("RoadVehicle::Tick 1: v: %u, x: %d, y: %d", this->index, this->x_pos, this->y_pos);
	UpdateStateChecksum((((uint64) this->x_pos) << 32) | this->y_pos);
	DEBUG_UPDATESTATECHECKSUM("RoadVehicle::Tick 2: v: %u, state: %d, frame: %d", this->index, this->state, this->frame);
	UpdateStateChecksum((((uint64) this->state) << 32) | this->frame);
	if (this->IsFrontEngine()) {
		if (!(this->IsRoadVehicleStopped() || this->IsWaitingInDepot())) this->running_ticks++;
		return RoadVehController(this);
	}

	return true;
}

void RoadVehicle::SetDestTile(TileIndex tile)
{
	if (tile == this->dest_tile) return;
	this->path.clear();
	this->dest_tile = tile;
}

void RoadVehicle::SetRoadVehicleOvertaking(byte overtaking)
{
	if (IsInsideMM(this->state, RVSB_IN_DT_ROAD_STOP, RVSB_IN_DT_ROAD_STOP_END)) RoadStop::GetByTile(this->tile, GetRoadStopType(this->tile))->Leave(this);

	for (RoadVehicle *u = this; u != nullptr; u = u->Next()) {
		u->overtaking = overtaking;
		if (u->state == RVSB_WORMHOLE) u->overtaking |= 1;
	}

	if (IsInsideMM(this->state, RVSB_IN_DT_ROAD_STOP, RVSB_IN_DT_ROAD_STOP_END)) RoadStop::GetByTile(this->tile, GetRoadStopType(this->tile))->Enter(this);
}

static void CheckIfRoadVehNeedsService(RoadVehicle *v)
{
	/* If we already got a slot at a stop, use that FIRST, and go to a depot later */
	if (Company::Get(v->owner)->settings.vehicle.servint_roadveh == 0 || !v->NeedsAutomaticServicing()) return;
	if (v->IsChainInDepot()) {
		VehicleServiceInDepot(v);
		return;
	}

	uint max_penalty;
	switch (_settings_game.pf.pathfinder_for_roadvehs) {
		case VPF_NPF:  max_penalty = _settings_game.pf.npf.maximum_go_to_depot_penalty;  break;
		case VPF_YAPF: max_penalty = _settings_game.pf.yapf.maximum_go_to_depot_penalty; break;
		default: NOT_REACHED();
	}

	FindDepotData rfdd = FindClosestRoadDepot(v, max_penalty * (v->current_order.IsType(OT_GOTO_DEPOT) ? 2 : 1));
	/* Only go to the depot if it is not too far out of our way. */
	if (rfdd.best_length == UINT_MAX || rfdd.best_length > max_penalty * (v->current_order.IsType(OT_GOTO_DEPOT) && v->current_order.GetDestination() == GetDepotIndex(rfdd.tile) ? 2 : 1)) {
		if (v->current_order.IsType(OT_GOTO_DEPOT)) {
			/* If we were already heading for a depot but it has
			 * suddenly moved farther away, we continue our normal
			 * schedule? */
			v->current_order.MakeDummy();
			SetWindowWidgetDirty(WC_VEHICLE_VIEW, v->index, WID_VV_START_STOP);
		}
		return;
	}

	DepotID depot = GetDepotIndex(rfdd.tile);

	if (v->current_order.IsType(OT_GOTO_DEPOT) &&
			v->current_order.GetNonStopType() & ONSF_NO_STOP_AT_INTERMEDIATE_STATIONS &&
			!Chance16(1, 20)) {
		return;
	}

	SetBit(v->gv_flags, GVF_SUPPRESS_IMPLICIT_ORDERS);
	v->current_order.MakeGoToDepot(depot, ODTFB_SERVICE);
	v->SetDestTile(rfdd.tile);
	SetWindowWidgetDirty(WC_VEHICLE_VIEW, v->index, WID_VV_START_STOP);
}

void RoadVehicle::OnNewDay()
{
	AgeVehicle(this);

	if (!this->IsFrontEngine()) return;

	if ((++this->day_counter & 7) == 0) DecreaseVehicleValue(this);
}

void RoadVehicle::OnPeriodic()
{
	if (!this->IsFrontEngine()) return;

	if (this->blocked_ctr == 0) CheckVehicleBreakdown(this);

	CheckIfRoadVehNeedsService(this);

	CheckOrders(this);

	if (this->running_ticks == 0) return;

	CommandCost cost(EXPENSES_ROADVEH_RUN, this->GetRunningCost() * this->running_ticks / (DAYS_IN_YEAR * DAY_TICKS));

	this->profit_this_year -= cost.GetCost();
	this->running_ticks = 0;

	SubtractMoneyFromCompanyFract(this->owner, cost);

	SetWindowDirty(WC_VEHICLE_DETAILS, this->index);
	DirtyVehicleListWindowForVehicle(this);
}

Trackdir RoadVehicle::GetVehicleTrackdir() const
{
	if (this->vehstatus & VS_CRASHED) return INVALID_TRACKDIR;

	if (this->IsInDepot()) {
		/* We'll assume the road vehicle is facing outwards */
		return DiagDirToDiagTrackdir(GetRoadDepotDirection(this->tile));
	}

	if (IsStandardRoadStopTile(this->tile)) {
		/* We'll assume the road vehicle is facing outwards */
		return DiagDirToDiagTrackdir(GetRoadStopDir(this->tile)); // Road vehicle in a station
	}

	/* Drive through road stops / wormholes (tunnels) */
	if (this->state > RVSB_TRACKDIR_MASK) return DiagDirToDiagTrackdir(DirToDiagDir(this->direction));

	/* If vehicle's state is a valid track direction (vehicle is not turning around) return it,
	 * otherwise transform it into a valid track direction */
	return (Trackdir)((IsReversingRoadTrackdir((Trackdir)this->state)) ? (this->state - 6) : this->state);
}

uint16 RoadVehicle::GetMaxWeight() const
{
	uint16 weight = CargoSpec::Get(this->cargo_type)->WeightOfNUnits(this->GetEngine()->DetermineCapacity(this));

	/* Vehicle weight is not added for articulated parts. */
	if (!this->IsArticulatedPart()) {
		/* Road vehicle weight is in units of 1/4 t. */
		weight += GetVehicleProperty(this, PROP_ROADVEH_WEIGHT, RoadVehInfo(this->engine_type)->weight) / 4;
	}

	return weight;
}<|MERGE_RESOLUTION|>--- conflicted
+++ resolved
@@ -314,13 +314,8 @@
 		v->date_of_last_service = _date;
 		v->build_year = _cur_year;
 
-<<<<<<< HEAD
 		v->sprite_seq.Set(SPR_IMG_QUERY);
-		v->random_bits = VehicleRandomBits();
-=======
-		v->sprite_cache.sprite_seq.Set(SPR_IMG_QUERY);
 		v->random_bits = Random();
->>>>>>> 045a99dd
 		v->SetFrontEngine();
 
 		v->roadtype = rt;
