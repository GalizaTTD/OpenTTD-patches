/*
 * This file is part of OpenTTD.
 * OpenTTD is free software; you can redistribute it and/or modify it under the terms of the GNU General Public License as published by the Free Software Foundation, version 2.
 * OpenTTD is distributed in the hope that it will be useful, but WITHOUT ANY WARRANTY; without even the implied warranty of MERCHANTABILITY or FITNESS FOR A PARTICULAR PURPOSE.
 * See the GNU General Public License for more details. You should have received a copy of the GNU General Public License along with OpenTTD. If not, see <http://www.gnu.org/licenses/>.
 */

/** @file engine.cpp Base for all engine handling. */

#include "stdafx.h"
#include "company_func.h"
#include "command_func.h"
#include "news_func.h"
#include "aircraft.h"
#include "newgrf.h"
#include "newgrf_engine.h"
#include "strings_func.h"
#include "core/random_func.hpp"
#include "window_func.h"
#include "date_func.h"
#include "autoreplace_gui.h"
#include "string_func.h"
#include "ai/ai.hpp"
#include "core/pool_func.hpp"
#include "engine_gui.h"
#include "engine_func.h"
#include "engine_base.h"
#include "company_base.h"
#include "vehicle_func.h"
#include "articulated_vehicles.h"
#include "settings_type.h"
#include "error.h"

#include "table/strings.h"
#include "table/engines.h"

#include "safeguards.h"

EnginePool _engine_pool("Engine");
INSTANTIATE_POOL_METHODS(Engine)

EngineOverrideManager _engine_mngr;

/**
 * Year that engine aging stops. Engines will not reduce in reliability
 * and no more engines will be introduced
 */
static Year _year_engine_aging_stops;

/** Number of engines of each vehicle type in original engine data */
const uint8 _engine_counts[4] = {
	lengthof(_orig_rail_vehicle_info),
	lengthof(_orig_road_vehicle_info),
	lengthof(_orig_ship_vehicle_info),
	lengthof(_orig_aircraft_vehicle_info),
};

/** Offset of the first engine of each vehicle type in original engine data */
const uint8 _engine_offsets[4] = {
	0,
	lengthof(_orig_rail_vehicle_info),
	lengthof(_orig_rail_vehicle_info) + lengthof(_orig_road_vehicle_info),
	lengthof(_orig_rail_vehicle_info) + lengthof(_orig_road_vehicle_info) + lengthof(_orig_ship_vehicle_info),
};

static_assert(lengthof(_orig_rail_vehicle_info) + lengthof(_orig_road_vehicle_info) + lengthof(_orig_ship_vehicle_info) + lengthof(_orig_aircraft_vehicle_info) == lengthof(_orig_engine_info));

const uint EngineOverrideManager::NUM_DEFAULT_ENGINES = _engine_counts[VEH_TRAIN] + _engine_counts[VEH_ROAD] + _engine_counts[VEH_SHIP] + _engine_counts[VEH_AIRCRAFT];

Engine::Engine(VehicleType type, EngineID base)
{
	this->type = type;
	this->grf_prop.local_id = base;
	this->list_position = base;
	this->preview_company = INVALID_COMPANY;
	this->display_last_variant = INVALID_ENGINE;

	/* Check if this base engine is within the original engine data range */
	if (base >= _engine_counts[type]) {
		/* 'power' defaults to zero, so we also have to default to 'wagon' */
		if (type == VEH_TRAIN) this->u.rail.railveh_type = RAILVEH_WAGON;
		/* Set model life to maximum to make wagons available */
		this->info.base_life = 0xFF;
		/* Set road vehicle tractive effort to the default value */
		if (type == VEH_ROAD) this->u.road.tractive_effort = 0x4C;
		/* Aircraft must have CT_INVALID as default, as there is no property */
		if (type == VEH_AIRCRAFT) this->info.cargo_type = CT_INVALID;
		/* Set visual effect to the default value */
		switch (type) {
			case VEH_TRAIN: this->u.rail.visual_effect = VE_DEFAULT; break;
			case VEH_ROAD:  this->u.road.visual_effect = VE_DEFAULT; break;
			case VEH_SHIP:  this->u.ship.visual_effect = VE_DEFAULT; break;
			default: break; // The aircraft, disasters and especially visual effects have no NewGRF configured visual effects
		}
		/* Set cargo aging period to the default value. */
		this->info.cargo_age_period = CARGO_AGING_TICKS;
		/* Not a variant */
		this->info.variant_id = INVALID_ENGINE;
		return;
	}

	/* Copy the original engine info for this slot */
	this->info = _orig_engine_info[_engine_offsets[type] + base];

	/* Copy the original engine data for this slot */
	switch (type) {
		default: NOT_REACHED();

		case VEH_TRAIN:
			this->u.rail = _orig_rail_vehicle_info[base];
			this->original_image_index = this->u.rail.image_index;
			this->info.string_id = STR_VEHICLE_NAME_TRAIN_ENGINE_RAIL_KIRBY_PAUL_TANK_STEAM + base;

			/* Set the default model life of original wagons to "infinite" */
			if (this->u.rail.railveh_type == RAILVEH_WAGON) this->info.base_life = 0xFF;

			break;

		case VEH_ROAD:
			this->u.road = _orig_road_vehicle_info[base];
			this->original_image_index = this->u.road.image_index;
			this->info.string_id = STR_VEHICLE_NAME_ROAD_VEHICLE_MPS_REGAL_BUS + base;
			break;

		case VEH_SHIP:
			this->u.ship = _orig_ship_vehicle_info[base];
			this->original_image_index = this->u.ship.image_index;
			this->info.string_id = STR_VEHICLE_NAME_SHIP_MPS_OIL_TANKER + base;
			break;

		case VEH_AIRCRAFT:
			this->u.air = _orig_aircraft_vehicle_info[base];
			this->original_image_index = this->u.air.image_index;
			this->info.string_id = STR_VEHICLE_NAME_AIRCRAFT_SAMPSON_U52 + base;
			break;
	}
}

/**
 * Checks whether the engine is a valid (non-articulated part of an) engine.
 * @return true if enabled
 */
bool Engine::IsEnabled() const
{
	return this->info.string_id != STR_NEWGRF_INVALID_ENGINE && HasBit(this->info.climates, _settings_game.game_creation.landscape);
}

/**
 * Retrieve the GRF ID of the NewGRF the engine is tied to.
 * This is the GRF providing the Action 3.
 * @return GRF ID of the associated NewGRF.
 */
uint32 Engine::GetGRFID() const
{
	const GRFFile *file = this->GetGRF();
	return file == nullptr ? 0 : file->grfid;
}

/**
 * Determines whether an engine can carry something.
 * A vehicle cannot carry anything if its capacity is zero, or none of the possible cargoes is available in the climate.
 * @return true if the vehicle can carry something.
 */
bool Engine::CanCarryCargo() const
{
	/* For engines that can appear in a consist (i.e. rail vehicles and (articulated) road vehicles), a capacity
	 * of zero is a special case, to define the vehicle to not carry anything. The default cargotype is still used
	 * for livery selection etc.
	 * Note: Only the property is tested. A capacity callback returning 0 does not have the same effect.
	 */
	switch (this->type) {
		case VEH_TRAIN:
			if (this->u.rail.capacity == 0) return false;
			break;

		case VEH_ROAD:
			if (this->u.road.capacity == 0) return false;
			break;

		case VEH_SHIP:
		case VEH_AIRCRAFT:
			break;

		default: NOT_REACHED();
	}
	return this->GetDefaultCargoType() != CT_INVALID;
}

bool Engine::CanPossiblyCarryCargo() const
{
	if (this->IsArticulatedCallbackVehicleType() && HasBit(this->info.callback_mask, CBM_VEHICLE_ARTIC_ENGINE)) return true;

	switch (this->type) {
		case VEH_TRAIN:
			if (HasBit(this->cb36_properties_used, PROP_TRAIN_CARGO_CAPACITY)) return true;
			break;

		case VEH_ROAD:
			if (HasBit(this->cb36_properties_used, PROP_ROADVEH_CARGO_CAPACITY)) return true;
			break;

		case VEH_SHIP:
			if (HasBit(this->cb36_properties_used, PROP_SHIP_CARGO_CAPACITY)) return true;
			break;

		case VEH_AIRCRAFT:
			if (HasBit(this->cb36_properties_used, PROP_AIRCRAFT_PASSENGER_CAPACITY)) return true;
			if (HasBit(this->cb36_properties_used, PROP_AIRCRAFT_MAIL_CAPACITY)) return true;
			break;

		default:
			NOT_REACHED();
	}

	return this->CanCarryCargo();
}


/**
 * Determines capacity of a given vehicle from scratch.
 * For aircraft the main capacity is determined. Mail might be present as well.
 * @param v Vehicle of interest; nullptr in purchase list
 * @param mail_capacity returns secondary cargo (mail) capacity of aircraft
 * @return Capacity
 */
uint Engine::DetermineCapacity(const Vehicle *v, uint16 *mail_capacity) const
{
	assert(v == nullptr || this->index == v->engine_type);
	if (mail_capacity != nullptr) *mail_capacity = 0;

	if (!this->CanCarryCargo()) return 0;

	bool new_multipliers = HasBit(this->info.misc_flags, EF_NO_DEFAULT_CARGO_MULTIPLIER);
	CargoID default_cargo = this->GetDefaultCargoType();
	CargoID cargo_type = (v != nullptr) ? v->cargo_type : default_cargo;

	if (mail_capacity != nullptr && this->type == VEH_AIRCRAFT && IsCargoInClass(cargo_type, CC_PASSENGERS)) {
		*mail_capacity = GetEngineProperty(this->index, PROP_AIRCRAFT_MAIL_CAPACITY, this->u.air.mail_capacity, v);
	}

	/* Check the refit capacity callback if we are not in the default configuration, or if we are using the new multiplier algorithm. */
	if (HasBit(this->info.callback_mask, CBM_VEHICLE_REFIT_CAPACITY) &&
			(new_multipliers || default_cargo != cargo_type || (v != nullptr && v->cargo_subtype != 0))) {
		uint16 callback;
		if (this->refit_capacity_values != nullptr) {
			const EngineRefitCapacityValue *caps = this->refit_capacity_values.get();
			while (true) {
				if (HasBit(caps->cargoes, cargo_type)) {
					callback = caps->capacity;
					break;
				}
				caps++;
			}
		} else {
			callback = GetVehicleCallback(CBID_VEHICLE_REFIT_CAPACITY, 0, 0, this->index, v);
		}
		if (callback != CALLBACK_FAILED) return callback;
	}

	/* Get capacity according to property resp. CB */
	uint capacity;
	uint extra_mail_cap = 0;
	switch (this->type) {
		case VEH_TRAIN:
			capacity = GetEngineProperty(this->index, PROP_TRAIN_CARGO_CAPACITY,        this->u.rail.capacity, v);

			/* In purchase list add the capacity of the second head. Always use the plain property for this. */
			if (v == nullptr && this->u.rail.railveh_type == RAILVEH_MULTIHEAD) capacity += this->u.rail.capacity;
			break;

		case VEH_ROAD:
			capacity = GetEngineProperty(this->index, PROP_ROADVEH_CARGO_CAPACITY,      this->u.road.capacity, v);
			break;

		case VEH_SHIP:
			capacity = GetEngineProperty(this->index, PROP_SHIP_CARGO_CAPACITY,         this->u.ship.capacity, v);
			break;

		case VEH_AIRCRAFT:
			capacity = GetEngineProperty(this->index, PROP_AIRCRAFT_PASSENGER_CAPACITY, this->u.air.passenger_capacity, v);
			if (!IsCargoInClass(cargo_type, CC_PASSENGERS)) {
				extra_mail_cap = GetEngineProperty(this->index, PROP_AIRCRAFT_MAIL_CAPACITY, this->u.air.mail_capacity, v);
			}
			if (!new_multipliers && cargo_type == CT_MAIL) return capacity + extra_mail_cap;
			default_cargo = CT_PASSENGERS; // Always use 'passengers' wrt. cargo multipliers
			break;

		default: NOT_REACHED();
	}

	if (!new_multipliers) {
		/* Use the passenger multiplier for mail as well */
		capacity += extra_mail_cap;
		extra_mail_cap = 0;
	}

	/* Apply multipliers depending on cargo- and vehicletype. */
	if (new_multipliers || (this->type != VEH_SHIP && default_cargo != cargo_type)) {
		uint16 default_multiplier = new_multipliers ? 0x100 : CargoSpec::Get(default_cargo)->multiplier;
		uint16 cargo_multiplier = CargoSpec::Get(cargo_type)->multiplier;
		capacity *= cargo_multiplier;
		if (extra_mail_cap > 0) {
			uint mail_multiplier = CargoSpec::Get(CT_MAIL)->multiplier;
			capacity += (default_multiplier * extra_mail_cap * cargo_multiplier + mail_multiplier / 2) / mail_multiplier;
		}
		capacity = (capacity + default_multiplier / 2) / default_multiplier;
	}

	return capacity;
}

/**
 * Return display value of how much the running costs of this engine are.
 * @return Yearly running cost of the engine.
 */
Money Engine::GetDisplayRunningCost() const
{
	return this->GetRunningCost() * _settings_game.economy.day_length_factor;
}

/**
 * Return how much the running costs of this engine are.
 * @return Yearly running cost of the engine.
 */
Money Engine::GetRunningCost() const
{
	Price base_price;
	uint cost_factor;
	switch (this->type) {
		case VEH_ROAD:
			base_price = this->u.road.running_cost_class;
			if (base_price == INVALID_PRICE) return 0;
			cost_factor = GetEngineProperty(this->index, PROP_ROADVEH_RUNNING_COST_FACTOR, this->u.road.running_cost);
			break;

		case VEH_TRAIN:
			base_price = this->u.rail.running_cost_class;
			if (base_price == INVALID_PRICE) return 0;
			cost_factor = GetEngineProperty(this->index, PROP_TRAIN_RUNNING_COST_FACTOR, this->u.rail.running_cost);
			break;

		case VEH_SHIP:
			base_price = PR_RUNNING_SHIP;
			cost_factor = GetEngineProperty(this->index, PROP_SHIP_RUNNING_COST_FACTOR, this->u.ship.running_cost);
			break;

		case VEH_AIRCRAFT:
			base_price = PR_RUNNING_AIRCRAFT;
			cost_factor = GetEngineProperty(this->index, PROP_AIRCRAFT_RUNNING_COST_FACTOR, this->u.air.running_cost);
			break;

		default: NOT_REACHED();
	}

	return GetPrice(base_price, cost_factor, this->GetGRF(), -8);
}

/**
 * Return how much a new engine costs.
 * @return Cost of the engine.
 */
Money Engine::GetCost() const
{
	Price base_price;
	uint cost_factor;
	switch (this->type) {
		case VEH_ROAD:
			base_price = PR_BUILD_VEHICLE_ROAD;
			cost_factor = GetEngineProperty(this->index, PROP_ROADVEH_COST_FACTOR, this->u.road.cost_factor);
			break;

		case VEH_TRAIN:
			if (this->u.rail.railveh_type == RAILVEH_WAGON) {
				base_price = PR_BUILD_VEHICLE_WAGON;
				cost_factor = GetEngineProperty(this->index, PROP_TRAIN_COST_FACTOR, this->u.rail.cost_factor);
			} else {
				base_price = PR_BUILD_VEHICLE_TRAIN;
				cost_factor = GetEngineProperty(this->index, PROP_TRAIN_COST_FACTOR, this->u.rail.cost_factor);
			}
			break;

		case VEH_SHIP:
			base_price = PR_BUILD_VEHICLE_SHIP;
			cost_factor = GetEngineProperty(this->index, PROP_SHIP_COST_FACTOR, this->u.ship.cost_factor);
			break;

		case VEH_AIRCRAFT:
			base_price = PR_BUILD_VEHICLE_AIRCRAFT;
			cost_factor = GetEngineProperty(this->index, PROP_AIRCRAFT_COST_FACTOR, this->u.air.cost_factor);
			break;

		default: NOT_REACHED();
	}

	return GetPrice(base_price, cost_factor, this->GetGRF(), -8);
}

/**
 * Returns max speed of the engine for display purposes
 * @return max speed in km-ish/h
 */
uint Engine::GetDisplayMaxSpeed() const
{
	switch (this->type) {
		case VEH_TRAIN:
			return GetEngineProperty(this->index, PROP_TRAIN_SPEED, this->u.rail.max_speed);

		case VEH_ROAD: {
			uint max_speed = GetEngineProperty(this->index, PROP_ROADVEH_SPEED, 0);
			return (max_speed != 0) ? max_speed * 2 : this->u.road.max_speed / 2;
		}

		case VEH_SHIP:
			return GetEngineProperty(this->index, PROP_SHIP_SPEED, this->u.ship.max_speed) / 2;

		case VEH_AIRCRAFT: {
			uint max_speed = GetEngineProperty(this->index, PROP_AIRCRAFT_SPEED, 0);
			if (max_speed != 0) {
				return (max_speed * 128) / 10;
			}
			return this->u.air.max_speed;
		}

		default: NOT_REACHED();
	}
}

/**
 * Returns the power of the engine for display
 * and sorting purposes.
 * Only trains and road vehicles have power
 * @return power in display units hp
 */
uint Engine::GetPower() const
{
	/* Only trains and road vehicles have 'power'. */
	switch (this->type) {
		case VEH_TRAIN:
			return GetEngineProperty(this->index, PROP_TRAIN_POWER, this->u.rail.power);
		case VEH_ROAD:
			return GetEngineProperty(this->index, PROP_ROADVEH_POWER, this->u.road.power) * 10;

		default: NOT_REACHED();
	}
}

/**
 * Returns the weight of the engine for display purposes.
 * For dual-headed train-engines this is the weight of both heads
 * @return weight in display units metric tons
 */
uint Engine::GetDisplayWeight() const
{
	/* Only trains and road vehicles have 'weight'. */
	switch (this->type) {
		case VEH_TRAIN:
			return GetEngineProperty(this->index, PROP_TRAIN_WEIGHT, this->u.rail.weight) << (this->u.rail.railveh_type == RAILVEH_MULTIHEAD ? 1 : 0);
		case VEH_ROAD:
			return GetEngineProperty(this->index, PROP_ROADVEH_WEIGHT, this->u.road.weight) / 4;

		default: NOT_REACHED();
	}
}

/**
 * Returns the tractive effort of the engine for display purposes.
 * For dual-headed train-engines this is the tractive effort of both heads
 * @return tractive effort in display units kN
 */
uint Engine::GetDisplayMaxTractiveEffort() const
{
	/* Only trains and road vehicles have 'tractive effort'. */
	switch (this->type) {
		case VEH_TRAIN:
			return (GROUND_ACCELERATION * this->GetDisplayWeight() * GetEngineProperty(this->index, PROP_TRAIN_TRACTIVE_EFFORT, this->u.rail.tractive_effort)) / 256;
		case VEH_ROAD:
			return (GROUND_ACCELERATION * this->GetDisplayWeight() * GetEngineProperty(this->index, PROP_ROADVEH_TRACTIVE_EFFORT, this->u.road.tractive_effort)) / 256;

		default: NOT_REACHED();
	}
}

/**
 * Returns the vehicle's (not model's!) life length in days.
 * @return the life length
 */
DateDelta Engine::GetLifeLengthInDays() const
{
	/* Assume leap years; this gives the player a bit more than the given amount of years, but never less. */
	return static_cast<int32_t>(this->info.lifelength + _settings_game.vehicle.extend_vehicle_life) * DAYS_IN_LEAP_YEAR;
}

/**
 * Get the range of an aircraft type.
 * @return Range of the aircraft type in tiles or 0 if unlimited range.
 */
uint16 Engine::GetRange() const
{
	switch (this->type) {
		case VEH_AIRCRAFT:
			return GetEngineProperty(this->index, PROP_AIRCRAFT_RANGE, this->u.air.max_range);

		default: NOT_REACHED();
	}
}

/**
 * Get the name of the aircraft type for display purposes.
 * @return Aircraft type string.
 */
StringID Engine::GetAircraftTypeText() const
{
	switch (this->type) {
		case VEH_AIRCRAFT:
			switch (this->u.air.subtype) {
				case AIR_HELI: return STR_LIVERY_HELICOPTER;
				case AIR_CTOL: return STR_LIVERY_SMALL_PLANE;
				case AIR_CTOL | AIR_FAST: return STR_LIVERY_LARGE_PLANE;
				default: NOT_REACHED();
			}

		default: NOT_REACHED();
	}
}

/**
 * Check whether the engine variant chain is hidden in the GUI for the given company.
 * @param c Company to check.
 * @return \c true iff the engine variant chain is hidden in the GUI for the given company.
 */
bool Engine::IsVariantHidden(CompanyID c) const
{
	/* In case company is spectator. */
	if (c >= MAX_COMPANIES) return false;

	/* Shortcut if this engine is explicitly hidden. */
	if (this->IsHidden(c)) return true;

	/* Check for hidden parent variants. This is a bit convoluted as we must check hidden status of
	 * the last display variant rather than the actual parent variant. */
	const Engine *re = this;
	const Engine *ve = re->GetDisplayVariant();
	while (!(ve->IsHidden(c)) && re->info.variant_id != INVALID_ENGINE) {
		re = Engine::Get(re->info.variant_id);
		ve = re->GetDisplayVariant();
	}
	return ve->IsHidden(c);
}

/**
 * Initializes the #EngineOverrideManager with the default engines.
 */
void EngineOverrideManager::ResetToDefaultMapping()
{
	this->clear();
	for (VehicleType type = VEH_TRAIN; type <= VEH_AIRCRAFT; type++) {
		for (uint internal_id = 0; internal_id < _engine_counts[type]; internal_id++) {
			EngineIDMapping &eid = this->emplace_back();
			eid.type            = type;
			eid.grfid           = INVALID_GRFID;
			eid.internal_id     = internal_id;
			eid.substitute_id   = internal_id;
		}
	}
}

/**
 * Looks up an EngineID in the EngineOverrideManager
 * @param type Vehicle type
 * @param grf_local_id The local id in the newgrf
 * @param grfid The GrfID that defines the scope of grf_local_id.
 *              If a newgrf overrides the engines of another newgrf, the "scope grfid" is the ID of the overridden newgrf.
 *              If dynnamic_engines is disabled, all newgrf share the same ID scope identified by INVALID_GRFID.
 * @return The engine ID if present, or INVALID_ENGINE if not.
 */
EngineID EngineOverrideManager::GetID(VehicleType type, uint16 grf_local_id, uint32 grfid)
{
	EngineID index = 0;
	for (const EngineIDMapping &eid : *this) {
		if (eid.type == type && eid.grfid == grfid && eid.internal_id == grf_local_id) {
			return index;
		}
		index++;
	}
	return INVALID_ENGINE;
}

/**
 * Tries to reset the engine mapping to match the current NewGRF configuration.
 * This is only possible when there are currently no vehicles in the game.
 * @return false if resetting failed due to present vehicles.
 */
bool EngineOverrideManager::ResetToCurrentNewGRFConfig()
{
	for (const Vehicle *v : Vehicle::Iterate()) {
		if (IsCompanyBuildableVehicleType(v)) return false;
	}

	/* Reset the engines, they will get new EngineIDs */
	_engine_mngr.ResetToDefaultMapping();
	ReloadNewGRFData();

	return true;
}

/**
 * Initialise the engine pool with the data from the original vehicles.
 */
void SetupEngines()
{
	CloseWindowByClass(WC_ENGINE_PREVIEW);
	_engine_pool.CleanPool();

	assert(_engine_mngr.size() >= _engine_mngr.NUM_DEFAULT_ENGINES);
	[[maybe_unused]] uint index = 0;
	for (const EngineIDMapping &eid : _engine_mngr) {
		/* Assert is safe; there won't be more than 256 original vehicles
		 * in any case, and we just cleaned the pool. */
		assert(Engine::CanAllocateItem());
		[[maybe_unused]] const Engine *e = new Engine(eid.type, eid.internal_id);
		assert(e->index == index);
		index++;
	}
}

void ShowEnginePreviewWindow(EngineID engine);

/**
 * Determine whether an engine type is a wagon (and not a loco).
 * @param index %Engine getting queried.
 * @return Whether the queried engine is a wagon.
 */
static bool IsWagon(EngineID index)
{
	const Engine *e = Engine::Get(index);
	return e->type == VEH_TRAIN && e->u.rail.railveh_type == RAILVEH_WAGON;
}

/**
 * Ensure engine is not set as the last used variant for any other engine.
 * @param engine_id Engine being removed.
 * @param type      Type of engine.
 */
static void ClearLastVariant(EngineID engine_id, VehicleType type)
{
	for (Engine *e : Engine::IterateType(type)) {
		if (e->display_last_variant == engine_id) e->display_last_variant = INVALID_ENGINE;
	}
}

static void RetireEngineIfPossible(Engine *e, int age_threshold)
{
	if (_settings_game.vehicle.no_expire_vehicles_after > 0) {
		YearMonthDay ymd = ConvertDateToYMD(e->intro_date);
		if ((ymd.year * 12) + ymd.month + age_threshold >= _settings_game.vehicle.no_expire_vehicles_after * 12) return;
	}

	e->company_avail = 0;
	ClearLastVariant(e->index, e->type);
	AddRemoveEngineFromAutoreplaceAndBuildWindows(e->type);
}

/**
 * Update #Engine::reliability and (if needed) update the engine GUIs.
 * @param e %Engine to update.
 */
void CalcEngineReliability(Engine *e, bool new_month)
{
	/* Get source engine for reliability age. This is normally our engine unless variant reliability syncing is requested. */
	Engine *re = e;
	while (re->info.variant_id != INVALID_ENGINE && (re->info.extra_flags & ExtraEngineFlags::SyncReliability) != ExtraEngineFlags::None) {
		re = Engine::Get(re->info.variant_id);
	}

	uint32 age = re->age;
	if (new_month && re->index > e->index && age != INT32_MAX) age++; /* parent variant's age has not yet updated. */

	/* Check for early retirement */
	if (e->company_avail != 0 && !_settings_game.vehicle.never_expire_vehicles && e->info.base_life != 0xFF) {
		int retire_early = e->info.retire_early;
		uint retire_early_max_age = std::max(0, e->duration_phase_1 + e->duration_phase_2 - retire_early * 12);
		if (retire_early != 0 && age >= retire_early_max_age) {
			/* Early retirement is enabled and we're past the date... */

			RetireEngineIfPossible(e, retire_early_max_age);
		}
	}

	if (age < e->duration_phase_1) {
		uint start = e->reliability_start;
		e->reliability = age * (e->reliability_max - start) / e->duration_phase_1 + start;
	} else if ((age -= e->duration_phase_1) < e->duration_phase_2 || _settings_game.vehicle.never_expire_vehicles || e->info.base_life == 0xFF) {
		/* We are at the peak of this engines life. It will have max reliability.
		 * This is also true if the engines never expire. They will not go bad over time */
		e->reliability = e->reliability_max;
	} else if ((age -= e->duration_phase_2) < e->duration_phase_3) {
		uint max = e->reliability_max;
		e->reliability = (int)age * (int)(e->reliability_final - max) / e->duration_phase_3 + max;
	} else {
		e->reliability = e->reliability_final;
		/* time's up for this engine.
		 * We will now completely retire this design */
		/* Kick this engine out of the lists */
		RetireEngineIfPossible(e, e->duration_phase_1 + e->duration_phase_2 + e->duration_phase_3);
	}

	SetWindowClassesDirty(WC_BUILD_VEHICLE); // Update to show the new reliability
	SetWindowClassesDirty(WC_BUILD_VIRTUAL_TRAIN);

	SetWindowClassesDirty(WC_REPLACE_VEHICLE);
}

/** Compute the value for #_year_engine_aging_stops. */
void SetYearEngineAgingStops()
{
	/* Determine last engine aging year, default to 2050 as previously. */
	_year_engine_aging_stops = 2050;

	for (const Engine *e : Engine::Iterate()) {
		const EngineInfo *ei = &e->info;

		/* Exclude certain engines */
		if (!HasBit(ei->climates, _settings_game.game_creation.landscape)) continue;
		if (e->type == VEH_TRAIN && e->u.rail.railveh_type == RAILVEH_WAGON) continue;

		/* Base year ending date on half the model life */
		YearMonthDay ymd = ConvertDateToYMD(ei->base_intro + (static_cast<int32_t>(ei->lifelength) * DAYS_IN_LEAP_YEAR) / 2);

		_year_engine_aging_stops = std::max(_year_engine_aging_stops, ymd.year);
	}
}

/**
 * Start/initialise one engine.
 * @param e The engine to initialise.
 * @param aging_date The date used for age calculations.
 * @param seed Random seed.
 */
<<<<<<< HEAD
void StartupOneEngine(Engine *e, Date aging_date, uint32 seed, Date no_introduce_after_date)
=======
void StartupOneEngine(Engine *e, const TimerGameCalendar::YearMonthDay &aging_ymd, uint32_t seed)
>>>>>>> 502a52ed
{
	const EngineInfo *ei = &e->info;

	e->age = 0;
	e->flags = 0;
	e->company_avail = 0;
	e->company_hidden = 0;

	/* Vehicles with the same base_intro date shall be introduced at the same time.
	 * Make sure they use the same randomisation of the date. */
	SavedRandomSeeds saved_seeds;
	SaveRandomSeeds(&saved_seeds);
	SetRandomSeed(_settings_game.game_creation.generation_seed ^ seed ^
	              ei->base_intro.base() ^
	              e->type ^
	              e->GetGRFID());
	uint32 r = Random();

	/* Don't randomise the start-date in the first two years after gamestart to ensure availability
	 * of engines in early starting games.
	 * Note: TTDP uses fixed 1922 */
<<<<<<< HEAD
	e->intro_date = ei->base_intro <= ConvertYMDToDate(_settings_game.game_creation.starting_year + 2, 0, 1) ? ei->base_intro : (DateDelta)GB(r, 0, 9) + ei->base_intro;
	if (e->intro_date <= _date && e->intro_date <= no_introduce_after_date) {
		e->age = (aging_date - e->intro_date).base() >> 5;
=======
	e->intro_date = ei->base_intro <= TimerGameCalendar::ConvertYMDToDate(_settings_game.game_creation.starting_year + 2, 0, 1) ? ei->base_intro : (TimerGameCalendar::Date)GB(r, 0, 9) + ei->base_intro;
	if (e->intro_date <= TimerGameCalendar::date) {
		TimerGameCalendar::YearMonthDay intro_ymd = TimerGameCalendar::ConvertDateToYMD(e->intro_date);
		int aging_months = aging_ymd.year.base() * 12 + aging_ymd.month;
		int intro_months = intro_ymd.year.base() * 12 + intro_ymd.month;
		if (intro_ymd.day > 1) intro_months++; // Engines are introduced at the first month start at/after intro date.
		e->age = aging_months - intro_months;
>>>>>>> 502a52ed
		e->company_avail = MAX_UVALUE(CompanyMask);
		e->flags |= ENGINE_AVAILABLE;
	}

	/* Get parent variant index for syncing reliability via random seed. */
	const Engine *re = e;
	while (re->info.variant_id != INVALID_ENGINE && (re->info.extra_flags & ExtraEngineFlags::SyncReliability) != ExtraEngineFlags::None) {
		re = Engine::Get(re->info.variant_id);
	}

	SetRandomSeed(_settings_game.game_creation.generation_seed ^ seed ^
	              (re->index << 16) ^ (re->info.base_intro.base() << 12) ^ (re->info.decay_speed << 8) ^
	              (re->info.lifelength << 4) ^ re->info.retire_early ^
	              e->type ^
	              e->GetGRFID());

	/* Base reliability defined as a percentage of UINT16_MAX. */
	const uint16_t RELIABILITY_START = UINT16_MAX * 48 / 100;
	const uint16_t RELIABILITY_MAX   = UINT16_MAX * 75 / 100;
	const uint16_t RELIABILITY_FINAL = UINT16_MAX * 25 / 100;

	static_assert(RELIABILITY_START == 0x7AE0);
	static_assert(RELIABILITY_MAX   == 0xBFFF);
	static_assert(RELIABILITY_FINAL == 0x3FFF);

	r = Random();
	/* 14 bits gives a value between 0 and 16383, which is up to an additional 25%p reliability on top of the base reliability. */
	e->reliability_start = GB(r, 16, 14) + RELIABILITY_START;
	e->reliability_max   = GB(r,  0, 14) + RELIABILITY_MAX;

	r = Random();
	e->reliability_final = GB(r, 16, 14) + RELIABILITY_FINAL;

	e->duration_phase_1 = GB(r, 0, 5) + 7;
	e->duration_phase_2 = std::max(0, int(GB(r, 5, 4)) + ei->base_life * 12 - 96);
	e->duration_phase_3 = GB(r, 9, 7) + 120;

	RestoreRandomSeeds(saved_seeds);

	e->reliability_spd_dec = ei->decay_speed << 2;

	/* prevent certain engines from ever appearing. */
	if (!HasBit(ei->climates, _settings_game.game_creation.landscape)) {
		e->flags |= ENGINE_AVAILABLE;
		e->company_avail = 0;
	}
}

/**
 * Start/initialise all our engines. Must be called whenever there are changes
 * to the NewGRF config.
 */
void StartupEngines()
{
	/* Aging of vehicles stops, so account for that when starting late */
<<<<<<< HEAD
	Year aging_stop_year = _year_engine_aging_stops;
	if (_settings_game.vehicle.no_introduce_vehicles_after > 0 && _settings_game.vehicle.no_expire_vehicles_after > 0) {
		aging_stop_year = std::min<Year>(aging_stop_year, std::max<Year>(_settings_game.vehicle.no_introduce_vehicles_after, _settings_game.vehicle.no_expire_vehicles_after));
	}
	const Date aging_date = std::min(_date, ConvertYMDToDate(aging_stop_year, 0, 1));

	Date no_introduce_after_date = INT_MAX;
	if (_settings_game.vehicle.no_introduce_vehicles_after > 0) {
		no_introduce_after_date = ConvertYMDToDate(_settings_game.vehicle.no_introduce_vehicles_after, 0, 1) - 1;
	}

	uint32 seed = Random();

	for (Engine *e : Engine::Iterate()) {
		StartupOneEngine(e, aging_date, seed, no_introduce_after_date);
=======
	const TimerGameCalendar::Date aging_date = std::min(TimerGameCalendar::date, TimerGameCalendar::ConvertYMDToDate(_year_engine_aging_stops, 0, 1));
	TimerGameCalendar::YearMonthDay aging_ymd = TimerGameCalendar::ConvertDateToYMD(aging_date);
	uint32_t seed = Random();

	for (Engine *e : Engine::Iterate()) {
		StartupOneEngine(e, aging_ymd, seed);
>>>>>>> 502a52ed
	}
	for (Engine *e : Engine::Iterate()) {
		CalcEngineReliability(e, false);
	}

	/* Update the bitmasks for the vehicle lists */
	for (Company *c : Company::Iterate()) {
		c->avail_railtypes = GetCompanyRailTypes(c->index);
		c->avail_roadtypes = GetCompanyRoadTypes(c->index);
	}

	/* Invalidate any open purchase lists */
	InvalidateWindowClassesData(WC_BUILD_VEHICLE);
	InvalidateWindowClassesData(WC_BUILD_VIRTUAL_TRAIN);

	SetWindowClassesDirty(WC_BUILD_VEHICLE);
	SetWindowClassesDirty(WC_REPLACE_VEHICLE);
}

/**
 * Allows engine \a eid to be used by a company \a company.
 * @param eid The engine to enable.
 * @param company The company to allow using the engine.
 */
static void EnableEngineForCompany(EngineID eid, CompanyID company)
{
	Engine *e = Engine::Get(eid);
	Company *c = Company::Get(company);

	SetBit(e->company_avail, company);
	if (e->type == VEH_TRAIN) {
		c->avail_railtypes = GetCompanyRailTypes(c->index);
	} else if (e->type == VEH_ROAD) {
		c->avail_roadtypes = GetCompanyRoadTypes(c->index);
	}

	if (company == _local_company) {
		AddRemoveEngineFromAutoreplaceAndBuildWindows(e->type);

		/* Update the toolbar. */
		InvalidateWindowData(WC_MAIN_TOOLBAR, 0);
		if (e->type == VEH_ROAD) InvalidateWindowData(WC_BUILD_TOOLBAR, TRANSPORT_ROAD);
		if (e->type == VEH_SHIP) InvalidateWindowData(WC_BUILD_TOOLBAR, TRANSPORT_WATER);
		if (e->type == VEH_AIRCRAFT) InvalidateWindowData(WC_BUILD_TOOLBAR, TRANSPORT_AIR);
	}
}

/**
 * Forbids engine \a eid to be used by a company \a company.
 * @param eid The engine to disable.
 * @param company The company to forbid using the engine.
 */
static void DisableEngineForCompany(EngineID eid, CompanyID company)
{
	Engine *e = Engine::Get(eid);
	Company *c = Company::Get(company);

	ClrBit(e->company_avail, company);
	if (e->type == VEH_TRAIN) {
		c->avail_railtypes = GetCompanyRailTypes(c->index);
	} else if (e->type == VEH_ROAD) {
		c->avail_roadtypes = GetCompanyRoadTypes(c->index);
	}

	if (company == _local_company) {
		ClearLastVariant(e->index, e->type);
		AddRemoveEngineFromAutoreplaceAndBuildWindows(e->type);
	}
}

/**
 * Company \a company accepts engine \a eid for preview.
 * @param eid Engine being accepted (is under preview).
 * @param company Current company previewing the engine.
 * @param recursion_depth Recursion depth to avoid infinite loop.
 */
static void AcceptEnginePreview(EngineID eid, CompanyID company, int recursion_depth = 0)
{
	Engine *e = Engine::Get(eid);

	e->preview_company = INVALID_COMPANY;
	e->preview_asked = MAX_UVALUE(CompanyMask);

	EnableEngineForCompany(eid, company);

	/* Notify preview window, that it might want to close.
	 * Note: We cannot directly close the window.
	 *       In singleplayer this function is called from the preview window, so
	 *       we have to use the GUI-scope scheduling of InvalidateWindowData.
	 */
	InvalidateWindowData(WC_ENGINE_PREVIEW, eid);

	/* Don't search for variants to include if we are 10 levels deep already. */
	if (recursion_depth >= 10) return;

	/* Find variants to be included in preview. */
	for (Engine *ve : Engine::IterateType(e->type)) {
		if (ve->index != eid && ve->info.variant_id == eid && (ve->info.extra_flags & ExtraEngineFlags::JoinPreview) != ExtraEngineFlags::None) {
			AcceptEnginePreview(ve->index, company, recursion_depth + 1);
		}
	}
}

/**
 * Get the best company for an engine preview.
 * @param e Engine to preview.
 * @return Best company if it exists, #INVALID_COMPANY otherwise.
 */
static CompanyID GetPreviewCompany(Engine *e)
{
	CompanyID best_company = INVALID_COMPANY;

	/* For trains the cargomask has no useful meaning, since you can attach other wagons */
	CargoTypes cargomask = e->type != VEH_TRAIN ? GetUnionOfArticulatedRefitMasks(e->index, true) : ALL_CARGOTYPES;

	int32 best_hist = -1;
	for (const Company *c : Company::Iterate()) {
		if (c->block_preview == 0 && !HasBit(e->preview_asked, c->index) &&
				c->old_economy[0].performance_history > best_hist) {

			/* Check whether the company uses similar vehicles */
			for (const Vehicle *v : Vehicle::Iterate()) {
				if (v->owner != c->index || v->type != e->type || HasBit(v->subtype, GVSF_VIRTUAL)) continue;
				if (!v->GetEngine()->CanCarryCargo() || !HasBit(cargomask, v->cargo_type)) continue;

				best_hist = c->old_economy[0].performance_history;
				best_company = c->index;
				break;
			}
		}
	}

	return best_company;
}

/**
 * Checks if a vehicle type is disabled for all/ai companies.
 * @param type The vehicle type which shall be checked.
 * @param ai If true, check if the type is disabled for AI companies, otherwise check if
 *           the vehicle type is disabled for human companies.
 * @return Whether or not a vehicle type is disabled.
 */
static bool IsVehicleTypeDisabled(VehicleType type, bool ai)
{
	switch (type) {
		case VEH_TRAIN:    return _settings_game.vehicle.max_trains == 0   || (ai && _settings_game.ai.ai_disable_veh_train);
		case VEH_ROAD:     return _settings_game.vehicle.max_roadveh == 0  || (ai && _settings_game.ai.ai_disable_veh_roadveh);
		case VEH_SHIP:     return _settings_game.vehicle.max_ships == 0    || (ai && _settings_game.ai.ai_disable_veh_ship);
		case VEH_AIRCRAFT: return _settings_game.vehicle.max_aircraft == 0 || (ai && _settings_game.ai.ai_disable_veh_aircraft);

		default: NOT_REACHED();
	}
}

/** Daily check to offer an exclusive engine preview to the companies. */
void EnginesDailyLoop()
{
	for (Company *c : Company::Iterate()) {
		c->avail_railtypes = AddDateIntroducedRailTypes(c->avail_railtypes, _date);
		c->avail_roadtypes = AddDateIntroducedRoadTypes(c->avail_roadtypes, _date);
	}

	if (_cur_year >= _year_engine_aging_stops) return;

	for (Engine *e : Engine::Iterate()) {
		EngineID i = e->index;
		if (e->flags & ENGINE_EXCLUSIVE_PREVIEW) {
			if (e->preview_company != INVALID_COMPANY) {
				if (!--e->preview_wait) {
					CloseWindowById(WC_ENGINE_PREVIEW, i);
					e->preview_company = INVALID_COMPANY;
				}
			} else if (CountBits(e->preview_asked) < MAX_COMPANIES) {
				e->preview_company = GetPreviewCompany(e);

				if (e->preview_company == INVALID_COMPANY) {
					e->preview_asked = MAX_UVALUE(CompanyMask);
					continue;
				}

				SetBit(e->preview_asked, e->preview_company);
				e->preview_wait = 20;
				/* AIs are intentionally not skipped for preview even if they cannot build a certain
				 * vehicle type. This is done to not give poor performing human companies an "unfair"
				 * boost that they wouldn't have gotten against other human companies. The check on
				 * the line below is just to make AIs not notice that they have a preview if they
				 * cannot build the vehicle. */
				if (!IsVehicleTypeDisabled(e->type, true)) AI::NewEvent(e->preview_company, new ScriptEventEnginePreview(i));
				if (IsInteractiveCompany(e->preview_company)) ShowEnginePreviewWindow(i);
			}
		}
	}
}

/**
 * Clear the 'hidden' flag for all engines of a new company.
 * @param cid Company being created.
 */
void ClearEnginesHiddenFlagOfCompany(CompanyID cid)
{
	for (Engine *e : Engine::Iterate()) {
		SB(e->company_hidden, cid, 1, 0);
	}
}

/**
 * Set the visibility of an engine.
 * @param tile Unused.
 * @param flags Operation to perform.
 * @param p1 Unused.
 * @param p2 Bit 31: 0=visible, 1=hidden, other bits for the #EngineID.
 * @param text Unused.
 * @return The cost of this operation or an error.
 */
CommandCost CmdSetVehicleVisibility(TileIndex tile, DoCommandFlag flags, uint32 p1, uint32 p2, const char *text)
{
	Engine *e = Engine::GetIfValid(GB(p2, 0, 31));
	if (e == nullptr || _current_company >= MAX_COMPANIES) return CMD_ERROR;
	if (!IsEngineBuildable(e->index, e->type, _current_company)) return CMD_ERROR;

	if ((flags & DC_EXEC) != 0) {
		SB(e->company_hidden, _current_company, 1, GB(p2, 31, 1));
		AddRemoveEngineFromAutoreplaceAndBuildWindows(e->type);
	}

	return CommandCost();
}

/**
 * Accept an engine prototype. XXX - it is possible that the top-company
 * changes while you are waiting to accept the offer? Then it becomes invalid
 * @param tile unused
 * @param flags operation to perform
 * @param p1 engine-prototype offered
 * @param p2 unused
 * @param text unused
 * @return the cost of this operation or an error
 */
CommandCost CmdWantEnginePreview(TileIndex tile, DoCommandFlag flags, uint32 p1, uint32 p2, const char *text)
{
	Engine *e = Engine::GetIfValid(p1);
	if (e == nullptr || !(e->flags & ENGINE_EXCLUSIVE_PREVIEW) || e->preview_company != _current_company) return CMD_ERROR;

	if (flags & DC_EXEC) AcceptEnginePreview(p1, _current_company);

	return CommandCost();
}

/**
 * Allow or forbid a specific company to use an engine
 * @param tile unused
 * @param flags operation to perform
 * @param p1 engine id
 * @param p2 various bitstuffed elements
 * - p2 = (bit  0 - 7) - Company to allow/forbid the use of an engine.
 * - p2 = (bit 31) - 0 to forbid, 1 to allow.
 * @param text unused
 * @return the cost of this operation or an error
 */
CommandCost CmdEngineCtrl(TileIndex tile, DoCommandFlag flags, uint32 p1, uint32 p2, const char *text)
{
	if (_current_company != OWNER_DEITY) return CMD_ERROR;
	EngineID engine_id = (EngineID)p1;
	CompanyID company_id = (CompanyID)GB(p2, 0, 8);
	bool allow = HasBit(p2, 31);

	if (!Engine::IsValidID(engine_id) || !Company::IsValidID(company_id)) return CMD_ERROR;

	if (flags & DC_EXEC) {
		if (allow) {
			EnableEngineForCompany(engine_id, company_id);
		} else {
			DisableEngineForCompany(engine_id, company_id);
		}
	}

	return CommandCost();
}

/**
 * An engine has become available for general use.
 * Also handle the exclusive engine preview contract.
 * @param e Engine generally available as of now.
 */
static void NewVehicleAvailable(Engine *e)
{
	EngineID index = e->index;

	/* In case the company didn't build the vehicle during the intro period,
	 * prevent that company from getting future intro periods for a while. */
	if (e->flags & ENGINE_EXCLUSIVE_PREVIEW) {
		for (Company *c : Company::Iterate()) {
			uint block_preview = c->block_preview;

			if (!HasBit(e->company_avail, c->index)) continue;

			/* We assume the user did NOT build it.. prove me wrong ;) */
			c->block_preview = 20;

			for (const Vehicle *v : Vehicle::Iterate()) {
				if ((v->type == VEH_TRAIN && !HasBit(v->subtype, GVSF_VIRTUAL)) || v->type == VEH_ROAD || v->type == VEH_SHIP ||
						(v->type == VEH_AIRCRAFT && Aircraft::From(v)->IsNormalAircraft())) {
					if (v->owner == c->index && v->engine_type == index) {
						/* The user did prove me wrong, so restore old value */
						c->block_preview = block_preview;
						break;
					}
				}
			}
		}
	}

	e->flags = (e->flags & ~ENGINE_EXCLUSIVE_PREVIEW) | ENGINE_AVAILABLE;
	AddRemoveEngineFromAutoreplaceAndBuildWindows(e->type);

	/* Now available for all companies */
	e->company_avail = MAX_UVALUE(CompanyMask);

	/* Do not introduce new rail wagons */
	if (IsWagon(index)) return;

	if (e->type == VEH_TRAIN) {
		/* maybe make another rail type available */
		assert(e->u.rail.railtype < RAILTYPE_END);
		for (Company *c : Company::Iterate()) c->avail_railtypes = AddDateIntroducedRailTypes(c->avail_railtypes | GetRailTypeInfo(e->u.rail.railtype)->introduces_railtypes, _date);
	} else if (e->type == VEH_ROAD) {
		/* maybe make another road type available */
		assert(e->u.road.roadtype < ROADTYPE_END);
		for (Company* c : Company::Iterate()) c->avail_roadtypes = AddDateIntroducedRoadTypes(c->avail_roadtypes | GetRoadTypeInfo(e->u.road.roadtype)->introduces_roadtypes, _date);
	}

	/* Only broadcast event if AIs are able to build this vehicle type. */
	if (!IsVehicleTypeDisabled(e->type, true)) AI::BroadcastNewEvent(new ScriptEventEngineAvailable(index));

	/* Only provide the "New Vehicle available" news paper entry, if engine can be built. */
	if (!IsVehicleTypeDisabled(e->type, false) && (e->info.extra_flags & ExtraEngineFlags::NoNews) == ExtraEngineFlags::None) {
		SetDParam(0, GetEngineCategoryName(index));
		SetDParam(1, PackEngineNameDParam(index, EngineNameContext::PreviewNews));
		AddNewsItem(STR_NEWS_NEW_VEHICLE_NOW_AVAILABLE_WITH_TYPE, NT_NEW_VEHICLES, NF_VEHICLE, NR_ENGINE, index);
	}

	/* Update the toolbar. */
	if (e->type == VEH_ROAD) InvalidateWindowData(WC_BUILD_TOOLBAR, TRANSPORT_ROAD);
	if (e->type == VEH_SHIP) InvalidateWindowData(WC_BUILD_TOOLBAR, TRANSPORT_WATER);
	if (e->type == VEH_AIRCRAFT) InvalidateWindowData(WC_BUILD_TOOLBAR, TRANSPORT_AIR);

	/* Close pending preview windows */
	CloseWindowById(WC_ENGINE_PREVIEW, index);
}

/** Monthly update of the availability, reliability, and preview offers of the engines. */
void EnginesMonthlyLoop()
{
	if (_cur_year < _year_engine_aging_stops) {
		Date no_introduce_after = INT_MAX;
		if (_settings_game.vehicle.no_introduce_vehicles_after > 0) {
			if (_settings_game.vehicle.no_expire_vehicles_after > 0 && _cur_year >= std::max<Year>(_settings_game.vehicle.no_introduce_vehicles_after, _settings_game.vehicle.no_expire_vehicles_after)) {
				return;
			}
			no_introduce_after = ConvertYMDToDate(_settings_game.vehicle.no_introduce_vehicles_after, 0, 1) - 1;
		}

		bool refresh = false;
		for (Engine *e : Engine::Iterate()) {
			/* Age the vehicle */
			if ((e->flags & ENGINE_AVAILABLE) && e->age != INT32_MAX) {
				e->age++;
				CalcEngineReliability(e, true);
				refresh = true;
			}

			/* Do not introduce invalid engines */
			if (!e->IsEnabled()) continue;

			if (e->intro_date > no_introduce_after) continue;

			if (!(e->flags & ENGINE_AVAILABLE) && _date >= (e->intro_date + DAYS_IN_YEAR)) {
				/* Introduce it to all companies */
				NewVehicleAvailable(e);
			} else if (!(e->flags & (ENGINE_AVAILABLE | ENGINE_EXCLUSIVE_PREVIEW)) && _date >= e->intro_date) {
				/* Introduction date has passed...
				 * Check if it is allowed to build this vehicle type at all
				 * based on the current game settings. If not, it does not
				 * make sense to show the preview dialog to any company. */
				if (IsVehicleTypeDisabled(e->type, false)) continue;

				/* Do not introduce new rail wagons */
				if (IsWagon(e->index)) continue;

				/* Engine has no preview */
				if ((e->info.extra_flags & ExtraEngineFlags::NoPreview) != ExtraEngineFlags::None) continue;

				/* Show preview dialog to one of the companies. */
				e->flags |= ENGINE_EXCLUSIVE_PREVIEW;
				e->preview_company = INVALID_COMPANY;
				e->preview_asked = 0;
			}
		}

		InvalidateWindowClassesData(WC_BUILD_VEHICLE); // rebuild the purchase list (esp. when sorted by reliability)
		InvalidateWindowClassesData(WC_BUILD_VIRTUAL_TRAIN);

		if (refresh) {
			SetWindowClassesDirty(WC_BUILD_VEHICLE);
			SetWindowClassesDirty(WC_BUILD_VIRTUAL_TRAIN);
			SetWindowClassesDirty(WC_REPLACE_VEHICLE);
		}
	}
}

/**
 * Is \a name still free as name for an engine?
 * @param name New name of an engine.
 * @return \c false if the name is being used already, else \c true.
 */
static bool IsUniqueEngineName(const char *name)
{
	for (const Engine *e : Engine::Iterate()) {
		if (!e->name.empty() && e->name == name) return false;
	}

	return true;
}

/**
 * Rename an engine.
 * @param tile unused
 * @param flags operation to perform
 * @param p1 engine ID to rename
 * @param p2 unused
 * @param text the new name or an empty string when resetting to the default
 * @return the cost of this operation or an error
 */
CommandCost CmdRenameEngine(TileIndex tile, DoCommandFlag flags, uint32 p1, uint32 p2, const char *text)
{
	Engine *e = Engine::GetIfValid(p1);
	if (e == nullptr) return CMD_ERROR;

	bool reset = StrEmpty(text);

	if (!reset) {
		if (Utf8StringLength(text) >= MAX_LENGTH_ENGINE_NAME_CHARS) return CMD_ERROR;
		if (!IsUniqueEngineName(text)) return_cmd_error(STR_ERROR_NAME_MUST_BE_UNIQUE);
	}

	if (flags & DC_EXEC) {
		if (reset) {
			e->name.clear();
		} else {
			e->name = text;
		}

		MarkWholeScreenDirty();
	}

	return CommandCost();
}


/**
 * Check if an engine is buildable.
 * @param engine  index of the engine to check.
 * @param type    the type the engine should be.
 * @param company index of the company.
 * @return True if an engine is valid, of the specified type, and buildable by
 *              the given company.
 */
bool IsEngineBuildable(EngineID engine, VehicleType type, CompanyID company)
{
	const Engine *e = Engine::GetIfValid(engine);

	/* check if it's an engine that is in the engine array */
	if (e == nullptr) return false;

	/* check if it's an engine of specified type */
	if (e->type != type) return false;

	/* check if it's available ... */
	if (company == OWNER_DEITY) {
		/* ... for any company (preview does not count) */
		if (!(e->flags & ENGINE_AVAILABLE) || e->company_avail == 0) return false;
	} else {
		/* ... for this company */
		if (!HasBit(e->company_avail, company)) return false;
	}

	if (!e->IsEnabled()) return false;

	if (type == VEH_TRAIN && company != OWNER_DEITY) {
		/* Check if the rail type is available to this company */
		const Company *c = Company::Get(company);
		if (((GetRailTypeInfo(e->u.rail.railtype))->compatible_railtypes & c->avail_railtypes) == 0) return false;
	}
	if (type == VEH_ROAD && company != OWNER_DEITY) {
		/* Check if the road type is available to this company */
		const Company *c = Company::Get(company);
		if ((GetRoadTypeInfo(e->u.road.roadtype)->powered_roadtypes & c->avail_roadtypes) == ROADTYPES_NONE) return false;
	}

	return true;
}

/**
 * Check if an engine is refittable.
 * Note: Likely you want to use IsArticulatedVehicleRefittable().
 * @param engine index of the engine to check.
 * @return true if the engine is refittable.
 */
bool IsEngineRefittable(EngineID engine)
{
	const Engine *e = Engine::GetIfValid(engine);

	/* check if it's an engine that is in the engine array */
	if (e == nullptr) return false;

	if (!e->CanCarryCargo()) return false;

	const EngineInfo *ei = &e->info;
	if (ei->refit_mask == 0) return false;

	/* Are there suffixes?
	 * Note: This does not mean the suffixes are actually available for every consist at any time. */
	if (HasBit(ei->callback_mask, CBM_VEHICLE_CARGO_SUFFIX)) return true;

	/* Is there any cargo except the default cargo? */
	CargoID default_cargo = e->GetDefaultCargoType();
	CargoTypes default_cargo_mask = 0;
	SetBit(default_cargo_mask, default_cargo);
	return default_cargo != CT_INVALID && ei->refit_mask != default_cargo_mask;
}

/**
 * Check for engines that have an appropriate availability.
 */
void CheckEngines()
{
	Date min_date = INT32_MAX;

	for (const Engine *e : Engine::Iterate()) {
		if (!e->IsEnabled()) continue;

		/* Don't consider train wagons, we need a powered engine available. */
		if (e->type == VEH_TRAIN && e->u.rail.railveh_type == RAILVEH_WAGON) continue;

		/* We have an available engine... yay! */
		if ((e->flags & ENGINE_AVAILABLE) != 0 && e->company_avail != 0) return;

		/* Okay, try to find the earliest date. */
		min_date = std::min(min_date, e->info.base_intro);
	}

	if (min_date < INT32_MAX) {
		SetDParam(0, min_date);
		ShowErrorMessage(STR_ERROR_NO_VEHICLES_AVAILABLE_YET, STR_ERROR_NO_VEHICLES_AVAILABLE_YET_EXPLANATION, WL_WARNING);
	} else {
		ShowErrorMessage(STR_ERROR_NO_VEHICLES_AVAILABLE_AT_ALL, STR_ERROR_NO_VEHICLES_AVAILABLE_AT_ALL_EXPLANATION, WL_WARNING);
	}
}<|MERGE_RESOLUTION|>--- conflicted
+++ resolved
@@ -736,11 +736,7 @@
  * @param aging_date The date used for age calculations.
  * @param seed Random seed.
  */
-<<<<<<< HEAD
-void StartupOneEngine(Engine *e, Date aging_date, uint32 seed, Date no_introduce_after_date)
-=======
-void StartupOneEngine(Engine *e, const TimerGameCalendar::YearMonthDay &aging_ymd, uint32_t seed)
->>>>>>> 502a52ed
+void StartupOneEngine(Engine *e, Date aging_date, const YearMonthDay &aging_ymd, uint32 seed, Date no_introduce_after_date)
 {
 	const EngineInfo *ei = &e->info;
 
@@ -762,19 +758,13 @@
 	/* Don't randomise the start-date in the first two years after gamestart to ensure availability
 	 * of engines in early starting games.
 	 * Note: TTDP uses fixed 1922 */
-<<<<<<< HEAD
 	e->intro_date = ei->base_intro <= ConvertYMDToDate(_settings_game.game_creation.starting_year + 2, 0, 1) ? ei->base_intro : (DateDelta)GB(r, 0, 9) + ei->base_intro;
 	if (e->intro_date <= _date && e->intro_date <= no_introduce_after_date) {
-		e->age = (aging_date - e->intro_date).base() >> 5;
-=======
-	e->intro_date = ei->base_intro <= TimerGameCalendar::ConvertYMDToDate(_settings_game.game_creation.starting_year + 2, 0, 1) ? ei->base_intro : (TimerGameCalendar::Date)GB(r, 0, 9) + ei->base_intro;
-	if (e->intro_date <= TimerGameCalendar::date) {
-		TimerGameCalendar::YearMonthDay intro_ymd = TimerGameCalendar::ConvertDateToYMD(e->intro_date);
-		int aging_months = aging_ymd.year.base() * 12 + aging_ymd.month;
-		int intro_months = intro_ymd.year.base() * 12 + intro_ymd.month;
+		YearMonthDay intro_ymd = ConvertDateToYMD(e->intro_date);
+		int aging_months = aging_ymd.year * 12 + aging_ymd.month;
+		int intro_months = intro_ymd.year * 12 + intro_ymd.month;
 		if (intro_ymd.day > 1) intro_months++; // Engines are introduced at the first month start at/after intro date.
 		e->age = aging_months - intro_months;
->>>>>>> 502a52ed
 		e->company_avail = MAX_UVALUE(CompanyMask);
 		e->flags |= ENGINE_AVAILABLE;
 	}
@@ -830,12 +820,12 @@
 void StartupEngines()
 {
 	/* Aging of vehicles stops, so account for that when starting late */
-<<<<<<< HEAD
 	Year aging_stop_year = _year_engine_aging_stops;
 	if (_settings_game.vehicle.no_introduce_vehicles_after > 0 && _settings_game.vehicle.no_expire_vehicles_after > 0) {
 		aging_stop_year = std::min<Year>(aging_stop_year, std::max<Year>(_settings_game.vehicle.no_introduce_vehicles_after, _settings_game.vehicle.no_expire_vehicles_after));
 	}
 	const Date aging_date = std::min(_date, ConvertYMDToDate(aging_stop_year, 0, 1));
+	const YearMonthDay aging_ymd = ConvertDateToYMD(aging_date);
 
 	Date no_introduce_after_date = INT_MAX;
 	if (_settings_game.vehicle.no_introduce_vehicles_after > 0) {
@@ -845,15 +835,7 @@
 	uint32 seed = Random();
 
 	for (Engine *e : Engine::Iterate()) {
-		StartupOneEngine(e, aging_date, seed, no_introduce_after_date);
-=======
-	const TimerGameCalendar::Date aging_date = std::min(TimerGameCalendar::date, TimerGameCalendar::ConvertYMDToDate(_year_engine_aging_stops, 0, 1));
-	TimerGameCalendar::YearMonthDay aging_ymd = TimerGameCalendar::ConvertDateToYMD(aging_date);
-	uint32_t seed = Random();
-
-	for (Engine *e : Engine::Iterate()) {
-		StartupOneEngine(e, aging_ymd, seed);
->>>>>>> 502a52ed
+		StartupOneEngine(e, aging_date, aging_ymd, seed, no_introduce_after_date);
 	}
 	for (Engine *e : Engine::Iterate()) {
 		CalcEngineReliability(e, false);
