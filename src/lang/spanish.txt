##name Spanish
##ownname Español (ES)
##isocode es_ES
##plural 0
##textdir ltr
##digitsep .
##digitsepcur .
##decimalsep ,
##winlangid 0x0c0a
##grflangid 0x04
##gender m f


# $Id$

# This file is part of OpenTTD.
# OpenTTD is free software; you can redistribute it and/or modify it under the terms of the GNU General Public License as published by the Free Software Foundation, version 2.
# OpenTTD is distributed in the hope that it will be useful, but WITHOUT ANY WARRANTY; without even the implied warranty of MERCHANTABILITY or FITNESS FOR A PARTICULAR PURPOSE.
# See the GNU General Public License for more details. You should have received a copy of the GNU General Public License along with OpenTTD. If not, see <http://www.gnu.org/licenses/>.


##id 0x0000
STR_NULL                                                        :
STR_EMPTY                                                       :
STR_UNDEFINED                                                   :(cadena no definida)
STR_JUST_NOTHING                                                :Nada

# Cargo related strings
# Plural cargo name
STR_CARGO_PLURAL_NOTHING                                        :
STR_CARGO_PLURAL_PASSENGERS                                     :{G=m}Pasajeros
STR_CARGO_PLURAL_COAL                                           :{G=m}Carbón
STR_CARGO_PLURAL_MAIL                                           :{G=m}Correo
STR_CARGO_PLURAL_OIL                                            :{G=m}Petróleo
STR_CARGO_PLURAL_LIVESTOCK                                      :{G=m}Ganado
STR_CARGO_PLURAL_GOODS                                          :{G=f}Mercancías
STR_CARGO_PLURAL_GRAIN                                          :{G=m}Grano
STR_CARGO_PLURAL_WOOD                                           :{G=f}Madera
STR_CARGO_PLURAL_IRON_ORE                                       :{G=m}Mineral de Hierro
STR_CARGO_PLURAL_STEEL                                          :{G=m}Acero
STR_CARGO_PLURAL_VALUABLES                                      :{G=m}Objetos de Valor
STR_CARGO_PLURAL_COPPER_ORE                                     :{G=m}Mineral de Cobre
STR_CARGO_PLURAL_MAIZE                                          :{G=m}Maíz
STR_CARGO_PLURAL_FRUIT                                          :{G=f}Frutas
STR_CARGO_PLURAL_DIAMONDS                                       :{G=m}Diamantes
STR_CARGO_PLURAL_FOOD                                           :{G=m}Alimentos
STR_CARGO_PLURAL_PAPER                                          :{G=m}Papel
STR_CARGO_PLURAL_GOLD                                           :{G=m}Oro
STR_CARGO_PLURAL_WATER                                          :{G=m}Agua
STR_CARGO_PLURAL_WHEAT                                          :{G=m}Trigo
STR_CARGO_PLURAL_RUBBER                                         :{G=m}Caucho
STR_CARGO_PLURAL_SUGAR                                          :{G=m}Azúcar
STR_CARGO_PLURAL_TOYS                                           :{G=m}Juguetes
STR_CARGO_PLURAL_CANDY                                          :{G=m}Caramelos
STR_CARGO_PLURAL_COLA                                           :{G=f}Cola
STR_CARGO_PLURAL_COTTON_CANDY                                   :{G=m}Algodón de Azúcar
STR_CARGO_PLURAL_BUBBLES                                        :{G=f}Burbujas
STR_CARGO_PLURAL_TOFFEE                                         :{G=m}Tofes
STR_CARGO_PLURAL_BATTERIES                                      :{G=f}Pilas
STR_CARGO_PLURAL_PLASTIC                                        :{G=m}Plástico
STR_CARGO_PLURAL_FIZZY_DRINKS                                   :{G=m}Refrescos

# Singular cargo name
STR_CARGO_SINGULAR_NOTHING                                      :
STR_CARGO_SINGULAR_PASSENGER                                    :{G=m}Pasajero
STR_CARGO_SINGULAR_COAL                                         :{G=m}Carbón
STR_CARGO_SINGULAR_MAIL                                         :{G=m}Correo
STR_CARGO_SINGULAR_OIL                                          :{G=m}Petróleo
STR_CARGO_SINGULAR_LIVESTOCK                                    :{G=m}Ganado
STR_CARGO_SINGULAR_GOODS                                        :{G=f}Mercancía
STR_CARGO_SINGULAR_GRAIN                                        :{G=m}Grano
STR_CARGO_SINGULAR_WOOD                                         :{G=f}Madera
STR_CARGO_SINGULAR_IRON_ORE                                     :{G=m}Mineral de Hierro
STR_CARGO_SINGULAR_STEEL                                        :{G=m}Acero
STR_CARGO_SINGULAR_VALUABLES                                    :{G=m}Objetos de Valor
STR_CARGO_SINGULAR_COPPER_ORE                                   :{G=m}Mineral de Cobre
STR_CARGO_SINGULAR_MAIZE                                        :{G=m}Maíz
STR_CARGO_SINGULAR_FRUIT                                        :{G=f}Fruta
STR_CARGO_SINGULAR_DIAMOND                                      :{G=m}Diamantes
STR_CARGO_SINGULAR_FOOD                                         :{G=m}Alimento
STR_CARGO_SINGULAR_PAPER                                        :{G=m}Papel
STR_CARGO_SINGULAR_GOLD                                         :{G=m}Oro
STR_CARGO_SINGULAR_WATER                                        :{G=m}Agua
STR_CARGO_SINGULAR_WHEAT                                        :{G=m}Trigo
STR_CARGO_SINGULAR_RUBBER                                       :{G=m}Caucho
STR_CARGO_SINGULAR_SUGAR                                        :{G=m}Azúcar
STR_CARGO_SINGULAR_TOY                                          :{G=m}Juguete
STR_CARGO_SINGULAR_CANDY                                        :{G=m}Caramelo
STR_CARGO_SINGULAR_COLA                                         :{G=f}Cola
STR_CARGO_SINGULAR_COTTON_CANDY                                 :{G=m}Algodón de Azúcar
STR_CARGO_SINGULAR_BUBBLE                                       :{G=f}Burbuja
STR_CARGO_SINGULAR_TOFFEE                                       :{G=m}Tofe
STR_CARGO_SINGULAR_BATTERY                                      :{G=f}Pila
STR_CARGO_SINGULAR_PLASTIC                                      :{G=m}Plástico
STR_CARGO_SINGULAR_FIZZY_DRINK                                  :{G=m}Refresco

# Quantity of cargo
STR_QUANTITY_NOTHING                                            :
STR_QUANTITY_PASSENGERS                                         :{COMMA}{NBSP}pasajero{P "" s}
STR_QUANTITY_COAL                                               :{WEIGHT_LONG} de carbón
STR_QUANTITY_MAIL                                               :{COMMA}{NBSP}bolsa{P "" s} de correo
STR_QUANTITY_OIL                                                :{VOLUME_LONG} de petróleo
STR_QUANTITY_LIVESTOCK                                          :{COMMA}{NBSP}cabeza{P "" s} de ganado
STR_QUANTITY_GOODS                                              :{COMMA}{NBSP}caja{P "" s} de mercancías
STR_QUANTITY_GRAIN                                              :{WEIGHT_LONG} de grano
STR_QUANTITY_WOOD                                               :{WEIGHT_LONG} de madera
STR_QUANTITY_IRON_ORE                                           :{WEIGHT_LONG} de mineral de hierro
STR_QUANTITY_STEEL                                              :{WEIGHT_LONG} de acero
STR_QUANTITY_VALUABLES                                          :{COMMA}{NBSP}bolsa{P "" s} de objetos de valor
STR_QUANTITY_COPPER_ORE                                         :{WEIGHT_LONG} de mineral de cobre
STR_QUANTITY_MAIZE                                              :{WEIGHT_LONG} de maíz
STR_QUANTITY_FRUIT                                              :{WEIGHT_LONG} de fruta
STR_QUANTITY_DIAMONDS                                           :{COMMA}{NBSP}bolsa{P "" s} de diamantes
STR_QUANTITY_FOOD                                               :{WEIGHT_LONG} de alimentos
STR_QUANTITY_PAPER                                              :{WEIGHT_LONG} de papel
STR_QUANTITY_GOLD                                               :{COMMA}{NBSP}bolsa{P "" s} de oro
STR_QUANTITY_WATER                                              :{VOLUME_LONG} de agua
STR_QUANTITY_WHEAT                                              :{WEIGHT_LONG} de trigo
STR_QUANTITY_RUBBER                                             :{VOLUME_LONG} de caucho
STR_QUANTITY_SUGAR                                              :{WEIGHT_LONG} de azúcar
STR_QUANTITY_TOYS                                               :{COMMA}{NBSP}juguete{P "" s}
STR_QUANTITY_SWEETS                                             :{COMMA}{NBSP}bolsa{P "" s} de caramelos
STR_QUANTITY_COLA                                               :{VOLUME_LONG} de cola
STR_QUANTITY_CANDYFLOSS                                         :{WEIGHT_LONG} de algodón dulce
STR_QUANTITY_BUBBLES                                            :{COMMA} burbuja{P "" s}
STR_QUANTITY_TOFFEE                                             :{WEIGHT_LONG} de tofe{P "" s}
STR_QUANTITY_BATTERIES                                          :{COMMA} pila{P "" s}
STR_QUANTITY_PLASTIC                                            :{VOLUME_LONG} de plástico
STR_QUANTITY_FIZZY_DRINKS                                       :{COMMA} refresco{P "" s}
STR_QUANTITY_N_A                                                :Ninguna

# Two letter abbreviation of cargo name
STR_ABBREV_NOTHING                                              :
STR_ABBREV_PASSENGERS                                           :{TINY_FONT}PJ
STR_ABBREV_COAL                                                 :{TINY_FONT}CB
STR_ABBREV_MAIL                                                 :{TINY_FONT}CR
STR_ABBREV_OIL                                                  :{TINY_FONT}PT
STR_ABBREV_LIVESTOCK                                            :{TINY_FONT}GN
STR_ABBREV_GOODS                                                :{TINY_FONT}MC
STR_ABBREV_GRAIN                                                :{TINY_FONT}GR
STR_ABBREV_WOOD                                                 :{TINY_FONT}MD
STR_ABBREV_IRON_ORE                                             :{TINY_FONT}MH
STR_ABBREV_STEEL                                                :{TINY_FONT}AC
STR_ABBREV_VALUABLES                                            :{TINY_FONT}OV
STR_ABBREV_COPPER_ORE                                           :{TINY_FONT}MC
STR_ABBREV_MAIZE                                                :{TINY_FONT}MZ
STR_ABBREV_FRUIT                                                :{TINY_FONT}FT
STR_ABBREV_DIAMONDS                                             :{TINY_FONT}DM
STR_ABBREV_FOOD                                                 :{TINY_FONT}AL
STR_ABBREV_PAPER                                                :{TINY_FONT}PP
STR_ABBREV_GOLD                                                 :{TINY_FONT}OR
STR_ABBREV_WATER                                                :{TINY_FONT}AG
STR_ABBREV_WHEAT                                                :{TINY_FONT}TG
STR_ABBREV_RUBBER                                               :{TINY_FONT}GM
STR_ABBREV_SUGAR                                                :{TINY_FONT}AZ
STR_ABBREV_TOYS                                                 :{TINY_FONT}JG
STR_ABBREV_SWEETS                                               :{TINY_FONT}DC
STR_ABBREV_COLA                                                 :{TINY_FONT}CL
STR_ABBREV_CANDYFLOSS                                           :{TINY_FONT}AA
STR_ABBREV_BUBBLES                                              :{TINY_FONT}BU
STR_ABBREV_TOFFEE                                               :{TINY_FONT}CM
STR_ABBREV_BATTERIES                                            :{TINY_FONT}PI
STR_ABBREV_PLASTIC                                              :{TINY_FONT}PL
STR_ABBREV_FIZZY_DRINKS                                         :{TINY_FONT}RF
STR_ABBREV_NONE                                                 :{TINY_FONT}NO
STR_ABBREV_ALL                                                  :{TINY_FONT}TOD

# 'Mode' of transport for cargoes
STR_PASSENGERS                                                  :{COMMA}{NBSP}pasajero{P "" s}
STR_BAGS                                                        :{COMMA}{NBSP}bolsa{P "" s}
STR_TONS                                                        :{COMMA}{NBSP}tonelada{P "" s}
STR_LITERS                                                      :{COMMA}{NBSP}litro{P "" s}
STR_ITEMS                                                       :{COMMA}{NBSP}artículo{P "" s}
STR_CRATES                                                      :{COMMA}{NBSP}caja{P "" s}

# Colours, do not shuffle
STR_COLOUR_DARK_BLUE                                            :Azul oscuro
STR_COLOUR_PALE_GREEN                                           :Verde pálido
STR_COLOUR_PINK                                                 :Rosa
STR_COLOUR_YELLOW                                               :Amarillo
STR_COLOUR_RED                                                  :Rojo
STR_COLOUR_LIGHT_BLUE                                           :Azul claro
STR_COLOUR_GREEN                                                :Verde
STR_COLOUR_DARK_GREEN                                           :Verde oscuro
STR_COLOUR_BLUE                                                 :Azul
STR_COLOUR_CREAM                                                :Crema
STR_COLOUR_MAUVE                                                :Malva
STR_COLOUR_PURPLE                                               :Morado
STR_COLOUR_ORANGE                                               :Naranja
STR_COLOUR_BROWN                                                :Marrón
STR_COLOUR_GREY                                                 :Gris
STR_COLOUR_WHITE                                                :Blanco
STR_COLOUR_RANDOM                                               :Aleatorio

# Units used in OpenTTD
STR_UNITS_VELOCITY_IMPERIAL                                     :{COMMA}{NBSP}mph
STR_UNITS_VELOCITY_METRIC                                       :{COMMA}{NBSP}km/h
STR_UNITS_VELOCITY_SI                                           :{COMMA}{NBSP}m/s

STR_UNITS_POWER_IMPERIAL                                        :{COMMA}{NBSP}cv
STR_UNITS_POWER_METRIC                                          :{COMMA}{NBSP}cv
STR_UNITS_POWER_SI                                              :{COMMA}{NBSP}kW

STR_UNITS_WEIGHT_SHORT_IMPERIAL                                 :{COMMA}{NBSP}t
STR_UNITS_WEIGHT_SHORT_METRIC                                   :{COMMA}{NBSP}t
STR_UNITS_WEIGHT_SHORT_SI                                       :{COMMA}{NBSP}kg

STR_UNITS_WEIGHT_LONG_IMPERIAL                                  :{COMMA}{NBSP}tonelada{P "" s}
STR_UNITS_WEIGHT_LONG_METRIC                                    :{COMMA}{NBSP}tonelada{P "" s}
STR_UNITS_WEIGHT_LONG_SI                                        :{COMMA}{NBSP}kg

STR_UNITS_VOLUME_SHORT_IMPERIAL                                 :{COMMA}{NBSP}gal
STR_UNITS_VOLUME_SHORT_METRIC                                   :{COMMA}{NBSP}l
STR_UNITS_VOLUME_SHORT_SI                                       :{COMMA}{NBSP}m³

STR_UNITS_VOLUME_LONG_IMPERIAL                                  :{COMMA} gal{P ón ones}
STR_UNITS_VOLUME_LONG_METRIC                                    :{COMMA}{NBSP}litro{P "" s}
STR_UNITS_VOLUME_LONG_SI                                        :{COMMA}{NBSP}m³

STR_UNITS_FORCE_IMPERIAL                                        :{COMMA}{NBSP}lbf
STR_UNITS_FORCE_METRIC                                          :{COMMA}{NBSP}kp
STR_UNITS_FORCE_SI                                              :{COMMA}{NBSP}kN

STR_UNITS_HEIGHT_IMPERIAL                                       :{COMMA}{NBSP}pies
STR_UNITS_HEIGHT_METRIC                                         :{COMMA}{NBSP}m
STR_UNITS_HEIGHT_SI                                             :{COMMA}{NBSP}m

# Common window strings
STR_LIST_FILTER_TITLE                                           :{BLACK}Patrón de filtrado:
STR_LIST_FILTER_OSKTITLE                                        :{BLACK}Escriba un patrón de filtrado
STR_LIST_FILTER_TOOLTIP                                         :{BLACK}Introduzca una palabra clave para filtrar la lista

STR_TOOLTIP_GROUP_ORDER                                         :{BLACK}Selecciona orden de agrupamiento
STR_TOOLTIP_SORT_ORDER                                          :{BLACK}Selecciona orden de clasificación (descendiente/ascendiente)
STR_TOOLTIP_SORT_CRITERIA                                       :{BLACK}Selecciona orden de clasificación
STR_TOOLTIP_FILTER_CRITERIA                                     :{BLACK}Selecciona criterio de filtrado
STR_BUTTON_SORT_BY                                              :{BLACK}Ordenar por
STR_BUTTON_LOCATION                                             :{BLACK}Sitio
STR_BUTTON_RENAME                                               :{BLACK}Renombrar

STR_TOOLTIP_CLOSE_WINDOW                                        :{BLACK}Cerrar ventana
STR_TOOLTIP_WINDOW_TITLE_DRAG_THIS                              :{BLACK}Título de la ventana - arrastre para moverla
STR_TOOLTIP_SHADE                                               :{BLACK}Ocultar ventana - mostrar solo título de la ventana
STR_TOOLTIP_DEBUG                                               :{BLACK}Mostrar información de depuración NewGRF
STR_TOOLTIP_DEFSIZE                                             :{BLACK}Redimensionar ventana al tamaño por defecto. Ctrl+Click permite almacenar el tamaño actual como tamaño por defecto
STR_TOOLTIP_STICKY                                              :{BLACK}Esta ventana no se cerrará tras usar el comando 'Cerrar Todas las Ventanas'. Ctrl+Click permite guardar el estado como estado por defecto
STR_TOOLTIP_RESIZE                                              :{BLACK}Pulse y arrastre para redimensionar la ventana
STR_TOOLTIP_TOGGLE_LARGE_SMALL_WINDOW                           :{BLACK}Cambiar entre tamaño de ventana grande/pequeño
STR_TOOLTIP_VSCROLL_BAR_SCROLLS_LIST                            :{BLACK}Barra de desplazamiento - mueve la lista arriba/abajo
STR_TOOLTIP_HSCROLL_BAR_SCROLLS_LIST                            :{BLACK}Barra de desplazamiento - mueve la lista izquierda/derecha
STR_TOOLTIP_DEMOLISH_BUILDINGS_ETC                              :{BLACK}Demoler edificios, etc. en un área de terreno. Ctrl permite seleccionar un área diagonalmente. Shift permite mostrar una estimación del precio

# Show engines button
STR_SHOW_HIDDEN_ENGINES_VEHICLE_TRAIN                           :{BLACK}Mostrar ocultos
STR_SHOW_HIDDEN_ENGINES_VEHICLE_ROAD_VEHICLE                    :{BLACK}Mostrar ocultos
STR_SHOW_HIDDEN_ENGINES_VEHICLE_SHIP                            :{BLACK}Mostrar ocultos
STR_SHOW_HIDDEN_ENGINES_VEHICLE_AIRCRAFT                        :{BLACK}Mostrar ocultos

STR_SHOW_HIDDEN_ENGINES_VEHICLE_TRAIN_TOOLTIP                   :{BLACK}Al activar este botón, los trenes ocultos también serán mostrados
STR_SHOW_HIDDEN_ENGINES_VEHICLE_ROAD_VEHICLE_TOOLTIP            :{BLACK}Al activar este botón, los vehículos de carretera ocultos también serán mostrados
STR_SHOW_HIDDEN_ENGINES_VEHICLE_SHIP_TOOLTIP                    :{BLACK}Al activar este botón, los barcos ocultos también serán mostrados
STR_SHOW_HIDDEN_ENGINES_VEHICLE_AIRCRAFT_TOOLTIP                :{BLACK}Al activar este botón, las aeronaves ocultas también serán mostradas

# Query window
STR_BUTTON_DEFAULT                                              :{BLACK}Por defecto
STR_BUTTON_CANCEL                                               :{BLACK}Cancelar
STR_BUTTON_OK                                                   :{BLACK}OK

# On screen keyboard window
STR_OSK_KEYBOARD_LAYOUT                                         :º1234567890'¡\qwertyuiop`+asdfghjklñ´ç<zxcvbnm,.- .
STR_OSK_KEYBOARD_LAYOUT_CAPS                                    :ª!"·$%&/()=?¿|QWERTYUIOP^*ASDFGHJKLÑ¨Ç>ZXCVBNM;:_ .

# Measurement tooltip
STR_MEASURE_LENGTH                                              :{BLACK}Longitud: {NUM}
STR_MEASURE_AREA                                                :{BLACK}Área: {NUM} x {NUM}
STR_MEASURE_LENGTH_HEIGHTDIFF                                   :{BLACK}Longitud: {NUM}{}Diferencia altura: {HEIGHT}
STR_MEASURE_AREA_HEIGHTDIFF                                     :{BLACK}Área: {NUM} x {NUM}{}Diferencia altura: {HEIGHT}


# These are used in buttons
STR_SORT_BY_CAPTION_NAME                                        :{BLACK}Nombre
STR_SORT_BY_CAPTION_DATE                                        :{BLACK}Fecha
# These are used in dropdowns
STR_SORT_BY_NAME                                                :Nombre
STR_SORT_BY_PRODUCTION                                          :Producción
STR_SORT_BY_TYPE                                                :Tipo
STR_SORT_BY_TRANSPORTED                                         :Transportado
STR_SORT_BY_NUMBER                                              :Número
STR_SORT_BY_PROFIT_LAST_YEAR                                    :Beneficio año pasado
STR_SORT_BY_PROFIT_THIS_YEAR                                    :Beneficio este año
STR_SORT_BY_AGE                                                 :Edad
STR_SORT_BY_RELIABILITY                                         :Fiabilidad
STR_SORT_BY_TOTAL_CAPACITY_PER_CARGOTYPE                        :Capacidad por tipo de carga
STR_SORT_BY_MAX_SPEED                                           :Velocidad máxima
STR_SORT_BY_MODEL                                               :Modelo
STR_SORT_BY_VALUE                                               :Valor
STR_SORT_BY_LENGTH                                              :Longitud
STR_SORT_BY_LIFE_TIME                                           :Tiempo de vida restante
STR_SORT_BY_TIMETABLE_DELAY                                     :Retraso en horarios
STR_SORT_BY_FACILITY                                            :Tipo de estación
STR_SORT_BY_WAITING_TOTAL                                       :Carga en espera total
STR_SORT_BY_WAITING_AVAILABLE                                   :Carga en espera disponible
STR_SORT_BY_RATING_MAX                                          :Calificación más alta de carga
STR_SORT_BY_RATING_MIN                                          :Calificación más baja de carga
STR_SORT_BY_ENGINE_ID                                           :ID Motor (ordenación clásica)
STR_SORT_BY_COST                                                :Coste
STR_SORT_BY_POWER                                               :Potencia
STR_SORT_BY_TRACTIVE_EFFORT                                     :Fuerza de tracción
STR_SORT_BY_INTRO_DATE                                          :Fecha introducción
STR_SORT_BY_RUNNING_COST                                        :Coste operación
STR_SORT_BY_POWER_VS_RUNNING_COST                               :Potencia/coste operación
STR_SORT_BY_CARGO_CAPACITY                                      :Capacidad de carga
STR_SORT_BY_RANGE                                               :Alcance
STR_SORT_BY_POPULATION                                          :Población
STR_SORT_BY_RATING                                              :Calificación

# Tooltips for the main toolbar
STR_TOOLBAR_TOOLTIP_PAUSE_GAME                                  :{BLACK}Pausar juego
STR_TOOLBAR_TOOLTIP_FORWARD                                     :{BLACK}Avance rápido del juego
STR_TOOLBAR_TOOLTIP_OPTIONS                                     :{BLACK}Opciones
STR_TOOLBAR_TOOLTIP_SAVE_GAME_ABANDON_GAME                      :{BLACK}Guardar juego, abandonar juego, salir
STR_TOOLBAR_TOOLTIP_DISPLAY_MAP                                 :{BLACK}Mostrar mapa
STR_TOOLBAR_TOOLTIP_DISPLAY_TOWN_DIRECTORY                      :{BLACK}Mostrar guía de municipios
STR_TOOLBAR_TOOLTIP_DISPLAY_SUBSIDIES                           :{BLACK}Mostrar subvenciones
STR_TOOLBAR_TOOLTIP_DISPLAY_LIST_OF_COMPANY_STATIONS            :{BLACK}Mostrar lista de estaciones
STR_TOOLBAR_TOOLTIP_DISPLAY_COMPANY_FINANCES                    :{BLACK}Mostrar información financiera de la empresa
STR_TOOLBAR_TOOLTIP_DISPLAY_COMPANY_GENERAL                     :{BLACK}Mostrar información general de la empresa
STR_TOOLBAR_TOOLTIP_DISPLAY_STORY_BOOK                          :{BLACK}Mostrar historial
STR_TOOLBAR_TOOLTIP_DISPLAY_GOALS_LIST                          :{BLACK}Mostrar lista de metas
STR_TOOLBAR_TOOLTIP_DISPLAY_GRAPHS                              :{BLACK}Mostrar gráficos
STR_TOOLBAR_TOOLTIP_DISPLAY_COMPANY_LEAGUE                      :{BLACK}Mostrar tabla de clasificación de empresas
STR_TOOLBAR_TOOLTIP_FUND_CONSTRUCTION_OF_NEW                    :{BLACK}Aportar fondos para construir una nueva industria
STR_TOOLBAR_TOOLTIP_DISPLAY_LIST_OF_COMPANY_TRAINS              :{BLACK}Mostrar lista de trenes de la empresa. Ctrl+Click hace que no aparezca la lista de grupos
STR_TOOLBAR_TOOLTIP_DISPLAY_LIST_OF_COMPANY_ROAD_VEHICLES       :{BLACK}Mostrar lista de vehículos de carretera de la empresa. Ctrl+Click hace que no aparezca la lista de grupos
STR_TOOLBAR_TOOLTIP_DISPLAY_LIST_OF_COMPANY_SHIPS               :{BLACK}Mostrar lista de barcos de la empresa. Ctrl+Click hace que no aparezca la lista de grupos
STR_TOOLBAR_TOOLTIP_DISPLAY_LIST_OF_COMPANY_AIRCRAFT            :{BLACK}Mostrar lista de aeronaves de la empresa. Ctrl+Click hace que no aparezca la lista de grupos
STR_TOOLBAR_TOOLTIP_ZOOM_THE_VIEW_IN                            :{BLACK}Acercar vista
STR_TOOLBAR_TOOLTIP_ZOOM_THE_VIEW_OUT                           :{BLACK}Alejar vista
STR_TOOLBAR_TOOLTIP_BUILD_RAILROAD_TRACK                        :{BLACK}Construir ferrocarril
STR_TOOLBAR_TOOLTIP_BUILD_ROADS                                 :{BLACK}Construir carreteras
STR_TOOLBAR_TOOLTIP_BUILD_SHIP_DOCKS                            :{BLACK}Construir muelles para barcos
STR_TOOLBAR_TOOLTIP_BUILD_AIRPORTS                              :{BLACK}Construir aeropuertos
STR_TOOLBAR_TOOLTIP_LANDSCAPING                                 :{BLACK}Abre la herramienta de terreno para nivelar/elevar terrenos, plantar árboles, etc.
STR_TOOLBAR_TOOLTIP_SHOW_SOUND_MUSIC_WINDOW                     :{BLACK}Mostrar ventana de sonido/música
STR_TOOLBAR_TOOLTIP_SHOW_LAST_MESSAGE_NEWS                      :{BLACK}Mostrar último mensaje/noticia, mostrar opciones de mensajes
STR_TOOLBAR_TOOLTIP_LAND_BLOCK_INFORMATION                      :{BLACK}Información de área, consola, depuración script, capturas, acerca de OpenTTD
STR_TOOLBAR_TOOLTIP_SWITCH_TOOLBAR                              :{BLACK}Cambiar barras de herramientas

# Extra tooltips for the scenario editor toolbar
STR_SCENEDIT_TOOLBAR_TOOLTIP_SAVE_SCENARIO_LOAD_SCENARIO        :{BLACK}Guardar escenario, cargar escenario, abandonar editor, salir
STR_SCENEDIT_TOOLBAR_OPENTTD                                    :{YELLOW}OpenTTD
STR_SCENEDIT_TOOLBAR_SCENARIO_EDITOR                            :{YELLOW}Editor de escenarios
STR_SCENEDIT_TOOLBAR_TOOLTIP_MOVE_THE_STARTING_DATE_BACKWARD    :{BLACK}Retrocede la fecha de inicio en un año
STR_SCENEDIT_TOOLBAR_TOOLTIP_MOVE_THE_STARTING_DATE_FORWARD     :{BLACK}Avanza la fecha de inicio en un año
STR_SCENEDIT_TOOLBAR_TOOLTIP_SET_DATE                           :{BLACK}Click para fijar el año inicial
STR_SCENEDIT_TOOLBAR_TOOLTIP_DISPLAY_MAP_TOWN_DIRECTORY         :{BLACK}Mostrar mapa, guía de municipios
STR_SCENEDIT_TOOLBAR_LANDSCAPE_GENERATION                       :{BLACK}Generación de terreno
STR_SCENEDIT_TOOLBAR_TOWN_GENERATION                            :{BLACK}Creación de municipios
STR_SCENEDIT_TOOLBAR_INDUSTRY_GENERATION                        :{BLACK}Generación de industria
STR_SCENEDIT_TOOLBAR_ROAD_CONSTRUCTION                          :{BLACK}Construcción de carreteras
STR_SCENEDIT_TOOLBAR_PLANT_TREES                                :{BLACK}Plantar árboles. Shift permite mostrar una estimación del precio
STR_SCENEDIT_TOOLBAR_PLACE_SIGN                                 :{BLACK}Colocar cartel
STR_SCENEDIT_TOOLBAR_PLACE_OBJECT                               :{BLACK}Colocar objeto. Shift permite mostrar una estimación del precio

############ range for SE file menu starts
STR_SCENEDIT_FILE_MENU_SAVE_SCENARIO                            :Guardar escenario
STR_SCENEDIT_FILE_MENU_LOAD_SCENARIO                            :Cargar escenario
STR_SCENEDIT_FILE_MENU_SAVE_HEIGHTMAP                           :Guardar mapa de alturas
STR_SCENEDIT_FILE_MENU_LOAD_HEIGHTMAP                           :Cargar mapa de alturas
STR_SCENEDIT_FILE_MENU_QUIT_EDITOR                              :Salir del editor de escenarios
STR_SCENEDIT_FILE_MENU_SEPARATOR                                :
STR_SCENEDIT_FILE_MENU_QUIT                                     :Salir
############ range for SE file menu starts

############ range for settings menu starts
STR_SETTINGS_MENU_GAME_OPTIONS                                  :Opciones de juego
STR_SETTINGS_MENU_CONFIG_SETTINGS_TREE                          :Configuración
STR_SETTINGS_MENU_SCRIPT_SETTINGS                               :Configuración de Scripts
STR_SETTINGS_MENU_NEWGRF_SETTINGS                               :Configuración NewGRF
STR_SETTINGS_MENU_TRANSPARENCY_OPTIONS                          :Opciones de transparencia
STR_SETTINGS_MENU_TOWN_NAMES_DISPLAYED                          :Ver nombres de municipios
STR_SETTINGS_MENU_STATION_NAMES_DISPLAYED                       :Ver nombres de estaciones
STR_SETTINGS_MENU_WAYPOINTS_DISPLAYED                           :Ver puntos de ruta
STR_SETTINGS_MENU_SIGNS_DISPLAYED                               :Ver carteles
STR_SETTINGS_MENU_SHOW_COMPETITOR_SIGNS                         :Carteles y nombres del competidor mostrados
STR_SETTINGS_MENU_FULL_ANIMATION                                :Animación completa
STR_SETTINGS_MENU_FULL_DETAIL                                   :Detalle completo
STR_SETTINGS_MENU_TRANSPARENT_BUILDINGS                         :Edificios transparentes
STR_SETTINGS_MENU_TRANSPARENT_SIGNS                             :Carteles transparentes
############ range ends here

############ range for file menu starts
STR_FILE_MENU_SAVE_GAME                                         :Guardar juego
STR_FILE_MENU_LOAD_GAME                                         :Cargar juego
STR_FILE_MENU_QUIT_GAME                                         :Abandonar juego
STR_FILE_MENU_SEPARATOR                                         :
STR_FILE_MENU_EXIT                                              :Salir
############ range ends here

# map menu
STR_MAP_MENU_MAP_OF_WORLD                                       :Mapa del mundo
STR_MAP_MENU_EXTRA_VIEW_PORT                                    :Punto de vista extra
STR_MAP_MENU_LINGRAPH_LEGEND                                    :Leyenda de Movimientos de Carga
STR_MAP_MENU_SIGN_LIST                                          :Lista de carteles

############ range for town menu starts
STR_TOWN_MENU_TOWN_DIRECTORY                                    :Directorio de municipios
STR_TOWN_MENU_FOUND_TOWN                                        :Fundar municipio
############ range ends here

############ range for subsidies menu starts
STR_SUBSIDIES_MENU_SUBSIDIES                                    :Subvenciones
############ range ends here

############ range for graph menu starts
STR_GRAPH_MENU_OPERATING_PROFIT_GRAPH                           :Gráfico de beneficio operativo
STR_GRAPH_MENU_INCOME_GRAPH                                     :Gráfico de ingresos
STR_GRAPH_MENU_DELIVERED_CARGO_GRAPH                            :Gráfico de carga entregada
STR_GRAPH_MENU_PERFORMANCE_HISTORY_GRAPH                        :Gráfico de rendimiento
STR_GRAPH_MENU_COMPANY_VALUE_GRAPH                              :Gráfico del valor de la empresa
STR_GRAPH_MENU_CARGO_PAYMENT_RATES                              :Tarifas de pagos por carga
############ range ends here

############ range for company league menu starts
STR_GRAPH_MENU_COMPANY_LEAGUE_TABLE                             :Tabla de clasificación de empresas
STR_GRAPH_MENU_DETAILED_PERFORMANCE_RATING                      :Detalles del rendimiento
STR_GRAPH_MENU_HIGHSCORE                                        :Tabla de puntuaciones
############ range ends here

############ range for industry menu starts
STR_INDUSTRY_MENU_INDUSTRY_DIRECTORY                            :Directorio de industrias
STR_INDUSTRY_MENU_INDUSTRY_CHAIN                                :Cadenas de industrias
STR_INDUSTRY_MENU_FUND_NEW_INDUSTRY                             :Fundar nueva industria
############ range ends here

############ range for railway construction menu starts
STR_RAIL_MENU_RAILROAD_CONSTRUCTION                             :Construcción de ferrocarril
STR_RAIL_MENU_ELRAIL_CONSTRUCTION                               :Construcción de ferrocarril eléctrico
STR_RAIL_MENU_MONORAIL_CONSTRUCTION                             :Construcción de monorraíl
STR_RAIL_MENU_MAGLEV_CONSTRUCTION                               :Construcción de maglev
############ range ends here

############ range for road construction menu starts
STR_ROAD_MENU_ROAD_CONSTRUCTION                                 :Construcción de carretera
STR_ROAD_MENU_TRAM_CONSTRUCTION                                 :Construcción de tranvía
############ range ends here

############ range for waterways construction menu starts
STR_WATERWAYS_MENU_WATERWAYS_CONSTRUCTION                       :Construcción de canales
############ range ends here

############ range for airport construction menu starts
STR_AIRCRAFT_MENU_AIRPORT_CONSTRUCTION                          :Construir aeropuerto
############ range ends here

############ range for landscaping menu starts
STR_LANDSCAPING_MENU_LANDSCAPING                                :Terreno
STR_LANDSCAPING_MENU_PLANT_TREES                                :Plantar árboles
STR_LANDSCAPING_MENU_PLACE_SIGN                                 :Colocar cartel
############ range ends here

############ range for music menu starts
STR_TOOLBAR_SOUND_MUSIC                                         :Sonido/música
############ range ends here

############ range for message menu starts
STR_NEWS_MENU_LAST_MESSAGE_NEWS_REPORT                          :Último mensaje/noticia
STR_NEWS_MENU_MESSAGE_HISTORY_MENU                              :Historial de mensajes
############ range ends here

############ range for about menu starts
STR_ABOUT_MENU_LAND_BLOCK_INFO                                  :Información del terreno
STR_ABOUT_MENU_SEPARATOR                                        :
STR_ABOUT_MENU_TOGGLE_CONSOLE                                   :Activar consola
STR_ABOUT_MENU_AI_DEBUG                                         :Depuración de Script de Juego / IA
STR_ABOUT_MENU_SCREENSHOT                                       :Captura de pantalla
STR_ABOUT_MENU_ZOOMIN_SCREENSHOT                                :Captura con zoom de cerca
STR_ABOUT_MENU_DEFAULTZOOM_SCREENSHOT                           :Captura con zoom por defecto
STR_ABOUT_MENU_GIANT_SCREENSHOT                                 :Captura de mapa completo
STR_ABOUT_MENU_SHOW_FRAMERATE                                   :Mostrar fotogramas por segundo - FPS
STR_ABOUT_MENU_ABOUT_OPENTTD                                    :Acerca de 'OpenTTD'
STR_ABOUT_MENU_SPRITE_ALIGNER                                   :Alineador de sprites
STR_ABOUT_MENU_TOGGLE_BOUNDING_BOXES                            :Activar cajas delimitadoras
STR_ABOUT_MENU_TOGGLE_DIRTY_BLOCKS                              :Activar/Desactivar coloreado de bloques modificados
############ range ends here

############ range for ordinal numbers used for the place in the highscore window
STR_ORDINAL_NUMBER_1ST                                          :1º
STR_ORDINAL_NUMBER_2ND                                          :2º
STR_ORDINAL_NUMBER_3RD                                          :3º
STR_ORDINAL_NUMBER_4TH                                          :4º
STR_ORDINAL_NUMBER_5TH                                          :5º
STR_ORDINAL_NUMBER_6TH                                          :6º
STR_ORDINAL_NUMBER_7TH                                          :7º
STR_ORDINAL_NUMBER_8TH                                          :8º
STR_ORDINAL_NUMBER_9TH                                          :9º
STR_ORDINAL_NUMBER_10TH                                         :10º
STR_ORDINAL_NUMBER_11TH                                         :11º
STR_ORDINAL_NUMBER_12TH                                         :12º
STR_ORDINAL_NUMBER_13TH                                         :13º
STR_ORDINAL_NUMBER_14TH                                         :14º
STR_ORDINAL_NUMBER_15TH                                         :15º
############ range for ordinal numbers ends

############ range for days starts
STR_DAY_NUMBER_1ST                                              :1
STR_DAY_NUMBER_2ND                                              :2
STR_DAY_NUMBER_3RD                                              :3
STR_DAY_NUMBER_4TH                                              :4
STR_DAY_NUMBER_5TH                                              :5
STR_DAY_NUMBER_6TH                                              :6
STR_DAY_NUMBER_7TH                                              :7
STR_DAY_NUMBER_8TH                                              :8
STR_DAY_NUMBER_9TH                                              :9
STR_DAY_NUMBER_10TH                                             :10
STR_DAY_NUMBER_11TH                                             :11
STR_DAY_NUMBER_12TH                                             :12
STR_DAY_NUMBER_13TH                                             :13
STR_DAY_NUMBER_14TH                                             :14
STR_DAY_NUMBER_15TH                                             :15
STR_DAY_NUMBER_16TH                                             :16
STR_DAY_NUMBER_17TH                                             :17
STR_DAY_NUMBER_18TH                                             :18
STR_DAY_NUMBER_19TH                                             :19
STR_DAY_NUMBER_20TH                                             :20
STR_DAY_NUMBER_21ST                                             :21
STR_DAY_NUMBER_22ND                                             :22
STR_DAY_NUMBER_23RD                                             :23
STR_DAY_NUMBER_24TH                                             :24
STR_DAY_NUMBER_25TH                                             :25
STR_DAY_NUMBER_26TH                                             :26
STR_DAY_NUMBER_27TH                                             :27
STR_DAY_NUMBER_28TH                                             :28
STR_DAY_NUMBER_29TH                                             :29
STR_DAY_NUMBER_30TH                                             :30
STR_DAY_NUMBER_31ST                                             :31
############ range for days ends

############ range for months starts
STR_MONTH_ABBREV_JAN                                            :Ene
STR_MONTH_ABBREV_FEB                                            :Feb
STR_MONTH_ABBREV_MAR                                            :Mar
STR_MONTH_ABBREV_APR                                            :Abr
STR_MONTH_ABBREV_MAY                                            :May
STR_MONTH_ABBREV_JUN                                            :Jun
STR_MONTH_ABBREV_JUL                                            :Jul
STR_MONTH_ABBREV_AUG                                            :Ago
STR_MONTH_ABBREV_SEP                                            :Sep
STR_MONTH_ABBREV_OCT                                            :Oct
STR_MONTH_ABBREV_NOV                                            :Nov
STR_MONTH_ABBREV_DEC                                            :Dic

STR_MONTH_JAN                                                   :Enero
STR_MONTH_FEB                                                   :Febrero
STR_MONTH_MAR                                                   :Marzo
STR_MONTH_APR                                                   :Abril
STR_MONTH_MAY                                                   :Mayo
STR_MONTH_JUN                                                   :Junio
STR_MONTH_JUL                                                   :Julio
STR_MONTH_AUG                                                   :Agosto
STR_MONTH_SEP                                                   :Septiembre
STR_MONTH_OCT                                                   :Octubre
STR_MONTH_NOV                                                   :Noviembre
STR_MONTH_DEC                                                   :Diciembre
############ range for months ends

# Graph window
STR_GRAPH_KEY_BUTTON                                            :{BLACK}Leyenda
STR_GRAPH_KEY_TOOLTIP                                           :{BLACK}Mostrar leyenda en gráficos
STR_GRAPH_X_LABEL_MONTH                                         :{TINY_FONT}{STRING}{} {STRING}
STR_GRAPH_X_LABEL_MONTH_YEAR                                    :{TINY_FONT}{STRING}{} {STRING}{}{NUM}
STR_GRAPH_Y_LABEL                                               :{TINY_FONT}{STRING}
STR_GRAPH_Y_LABEL_NUMBER                                        :{TINY_FONT}{COMMA}

STR_GRAPH_OPERATING_PROFIT_CAPTION                              :{WHITE}Gráfico de Beneficio Operativo
STR_GRAPH_INCOME_CAPTION                                        :{WHITE}Gráfico de Ingresos
STR_GRAPH_CARGO_DELIVERED_CAPTION                               :{WHITE}Unidades de carga entregadas
STR_GRAPH_COMPANY_PERFORMANCE_RATINGS_CAPTION                   :{WHITE}Calificaciones de actuación de empresas (tasa máxima=1000)
STR_GRAPH_COMPANY_VALUES_CAPTION                                :{WHITE}Valor de la empresa

STR_GRAPH_CARGO_PAYMENT_RATES_CAPTION                           :{WHITE}Tasas de pago por carga
STR_GRAPH_CARGO_PAYMENT_RATES_X_LABEL                           :{TINY_FONT}{BLACK}Días en tránsito
STR_GRAPH_CARGO_PAYMENT_RATES_TITLE                             :{TINY_FONT}{BLACK}Pago por entregar 10 unidades (o 1,000 litros) de mercancía a una distancia de 20 casillas
STR_GRAPH_CARGO_ENABLE_ALL                                      :{TINY_FONT}{BLACK}Activar todos
STR_GRAPH_CARGO_DISABLE_ALL                                     :{TINY_FONT}{BLACK}Desactivar todos
STR_GRAPH_CARGO_TOOLTIP_ENABLE_ALL                              :{BLACK}Mostrar todos los tipos de carga en el gráfico de tarifas de pagos por carga
STR_GRAPH_CARGO_TOOLTIP_DISABLE_ALL                             :{BLACK}Ocultar todos los tipos de carga en el gráfico de tarifas de pagos por carga
STR_GRAPH_CARGO_PAYMENT_TOGGLE_CARGO                            :{BLACK}Mostrar/Ocultar gráfico de este tipo de carga
STR_GRAPH_CARGO_PAYMENT_CARGO                                   :{TINY_FONT}{BLACK}{STRING}

STR_GRAPH_PERFORMANCE_DETAIL_TOOLTIP                            :{BLACK}Mostrar detalles de rendimiento

# Graph key window
STR_GRAPH_KEY_CAPTION                                           :{WHITE}Leyenda de los gráficos
STR_GRAPH_KEY_COMPANY_SELECTION_TOOLTIP                         :{BLACK}Click aquí para intercambiar la entrada de la empresa

# Company league window
STR_COMPANY_LEAGUE_TABLE_CAPTION                                :{WHITE}Tabla de Clasificación de Empresas
STR_COMPANY_LEAGUE_COMPANY_NAME                                 :{ORANGE}{COMPANY} {BLACK}{COMPANY_NUM} '{STRING}'
STR_COMPANY_LEAGUE_PERFORMANCE_TITLE_ENGINEER                   :Ingeniero
STR_COMPANY_LEAGUE_PERFORMANCE_TITLE_TRAFFIC_MANAGER            :Gerente de tráfico
STR_COMPANY_LEAGUE_PERFORMANCE_TITLE_TRANSPORT_COORDINATOR      :Coordinador de transporte
STR_COMPANY_LEAGUE_PERFORMANCE_TITLE_ROUTE_SUPERVISOR           :Supervisor de ruta
STR_COMPANY_LEAGUE_PERFORMANCE_TITLE_DIRECTOR                   :Directivo
STR_COMPANY_LEAGUE_PERFORMANCE_TITLE_CHIEF_EXECUTIVE            :Subdirector
STR_COMPANY_LEAGUE_PERFORMANCE_TITLE_CHAIRMAN                   :Director
STR_COMPANY_LEAGUE_PERFORMANCE_TITLE_PRESIDENT                  :Presidente
STR_COMPANY_LEAGUE_PERFORMANCE_TITLE_TYCOON                     :Magnate

# Performance detail window
STR_PERFORMANCE_DETAIL                                          :{WHITE}Detalle de rendimiento
STR_PERFORMANCE_DETAIL_KEY                                      :{BLACK}Detalle
STR_PERFORMANCE_DETAIL_AMOUNT_CURRENCY                          :{BLACK}({CURRENCY_SHORT}/{CURRENCY_SHORT})
STR_PERFORMANCE_DETAIL_AMOUNT_INT                               :{BLACK}({COMMA}/{COMMA})
STR_PERFORMANCE_DETAIL_PERCENT                                  :{WHITE}{NUM}%
STR_PERFORMANCE_DETAIL_SELECT_COMPANY_TOOLTIP                   :{BLACK}Mostrar detalles de esta empresa
############ Those following lines need to be in this order!!
STR_PERFORMANCE_DETAIL_VEHICLES                                 :{BLACK}Vehículos:
STR_PERFORMANCE_DETAIL_STATIONS                                 :{BLACK}Estaciones:
STR_PERFORMANCE_DETAIL_MIN_PROFIT                               :{BLACK}Beneficio Mín.:
STR_PERFORMANCE_DETAIL_MIN_INCOME                               :{BLACK}Ingreso Mín.:
STR_PERFORMANCE_DETAIL_MAX_INCOME                               :{BLACK}Ingreso Máx.:
STR_PERFORMANCE_DETAIL_DELIVERED                                :{BLACK}Entregado:
STR_PERFORMANCE_DETAIL_CARGO                                    :{BLACK}Carga:
STR_PERFORMANCE_DETAIL_MONEY                                    :{BLACK}Dinero:
STR_PERFORMANCE_DETAIL_LOAN                                     :{BLACK}Préstamo:
STR_PERFORMANCE_DETAIL_TOTAL                                    :{BLACK}Total:
############ End of order list
STR_PERFORMANCE_DETAIL_VEHICLES_TOOLTIP                         :{BLACK}Cantidad de vehículos que obtuvieron beneficios el año pasado. Incluye vehículos de carretera, trenes, barcos y aeronaves
STR_PERFORMANCE_DETAIL_STATIONS_TOOLTIP                         :{BLACK}Cantidad de partes de estación que han tenido servicio. Las estaciones de tren, paradas de autobús, aeropuertos y demás son contabilizadas por separado incluso si pertenecen a la misma estación
STR_PERFORMANCE_DETAIL_MIN_PROFIT_TOOLTIP                       :{BLACK}Beneficio del vehículo con menores ingresos (de entre todos los vehículos con más de 2 años)
STR_PERFORMANCE_DETAIL_MIN_INCOME_TOOLTIP                       :{BLACK}Cantidad de dinero ganado en el trimestre con el beneficio más bajo de los pasados 12 trimestres
STR_PERFORMANCE_DETAIL_MAX_INCOME_TOOLTIP                       :{BLACK}Cantidad de dinero ganado en el trimestre con el beneficio más alto de los pasados 12 trimestres
STR_PERFORMANCE_DETAIL_DELIVERED_TOOLTIP                        :{BLACK}Unidades de carga entregadas en los pasados cuatro trimestres
STR_PERFORMANCE_DETAIL_CARGO_TOOLTIP                            :{BLACK}Número de tipos de carga entregados en el último trimestre
STR_PERFORMANCE_DETAIL_MONEY_TOOLTIP                            :{BLACK}Cantidad de dinero que esta empresa tiene en el banco
STR_PERFORMANCE_DETAIL_LOAN_TOOLTIP                             :{BLACK}Cantidad de dinero que esta empresa ha recibido como préstamo
STR_PERFORMANCE_DETAIL_TOTAL_TOOLTIP                            :{BLACK}Total de puntos ganados del máximo posible

# Music window
STR_MUSIC_JAZZ_JUKEBOX_CAPTION                                  :{WHITE}Selección de Jazz
STR_MUSIC_PLAYLIST_ALL                                          :{TINY_FONT}{BLACK}Todo
STR_MUSIC_PLAYLIST_OLD_STYLE                                    :{TINY_FONT}{BLACK}Antiguo
STR_MUSIC_PLAYLIST_NEW_STYLE                                    :{TINY_FONT}{BLACK}Moderno
STR_MUSIC_PLAYLIST_EZY_STREET                                   :{TINY_FONT}{BLACK}Ezy Street
STR_MUSIC_PLAYLIST_CUSTOM_1                                     :{TINY_FONT}{BLACK}Personal 1
STR_MUSIC_PLAYLIST_CUSTOM_2                                     :{TINY_FONT}{BLACK}Personal 2
STR_MUSIC_MUSIC_VOLUME                                          :{TINY_FONT}{BLACK}Volumen música
STR_MUSIC_EFFECTS_VOLUME                                        :{TINY_FONT}{BLACK}Volumen efectos
STR_MUSIC_RULER_MIN                                             :{TINY_FONT}{BLACK}MÍN
STR_MUSIC_RULER_MAX                                             :{TINY_FONT}{BLACK}MÁX
STR_MUSIC_RULER_MARKER                                          :{TINY_FONT}{BLACK}'
STR_MUSIC_TRACK_NONE                                            :{TINY_FONT}{DKGREEN}--
STR_MUSIC_TRACK_DIGIT                                           :{TINY_FONT}{DKGREEN}{ZEROFILL_NUM}
STR_MUSIC_TITLE_NONE                                            :{TINY_FONT}{DKGREEN}------
STR_MUSIC_TITLE_NOMUSIC                                         :{TINY_FONT}{DKGREEN}No hay música disponible
STR_MUSIC_TITLE_NAME                                            :{TINY_FONT}{DKGREEN}"{STRING}"
STR_MUSIC_TRACK                                                 :{TINY_FONT}{BLACK}Pista
STR_MUSIC_XTITLE                                                :{TINY_FONT}{BLACK}Título
STR_MUSIC_SHUFFLE                                               :{TINY_FONT}{BLACK}Mezclar
STR_MUSIC_PROGRAM                                               :{TINY_FONT}{BLACK}Programa
STR_MUSIC_TOOLTIP_SKIP_TO_PREVIOUS_TRACK                        :{BLACK}Saltar a la pista anterior de la selección
STR_MUSIC_TOOLTIP_SKIP_TO_NEXT_TRACK_IN_SELECTION               :{BLACK}Saltar a la siguiente pista de la selección
STR_MUSIC_TOOLTIP_STOP_PLAYING_MUSIC                            :{BLACK}Detener música
STR_MUSIC_TOOLTIP_START_PLAYING_MUSIC                           :{BLACK}Comenzar música
STR_MUSIC_TOOLTIP_DRAG_SLIDERS_TO_SET_MUSIC                     :{BLACK}Arrastre los controles deslizantes para ajustar el volumen de música y efectos
STR_MUSIC_TOOLTIP_SELECT_ALL_TRACKS_PROGRAM                     :{BLACK}Seleccionar programa 'todas las pistas'
STR_MUSIC_TOOLTIP_SELECT_OLD_STYLE_MUSIC                        :{BLACK}Seleccionar programa 'estilo antiguo'
STR_MUSIC_TOOLTIP_SELECT_NEW_STYLE_MUSIC                        :{BLACK}Seleccionar programa 'estilo moderno'
STR_MUSIC_TOOLTIP_SELECT_EZY_STREET_STYLE                       :{BLACK}Seleccionar programa 'estilo Ezy Street'
STR_MUSIC_TOOLTIP_SELECT_CUSTOM_1_USER_DEFINED                  :{BLACK}Seleccionar programa 'Personal 1' (definido por el usuario)
STR_MUSIC_TOOLTIP_SELECT_CUSTOM_2_USER_DEFINED                  :{BLACK}Seleccionar programa 'Personal 2' (definido por el usuario)
STR_MUSIC_TOOLTIP_TOGGLE_PROGRAM_SHUFFLE                        :{BLACK}Encender/apagar mezclador
STR_MUSIC_TOOLTIP_SHOW_MUSIC_TRACK_SELECTION                    :{BLACK}Mostrar ventana de selección de pistas musicales

# Playlist window
<<<<<<< HEAD
=======
STR_PLAYLIST_MUSIC_SELECTION_SETNAME                            :{WHITE}Programación Musical - '{STRING}'
>>>>>>> 01261dae
STR_PLAYLIST_TRACK_NAME                                         :{TINY_FONT}{LTBLUE}{ZEROFILL_NUM} "{STRING}"
STR_PLAYLIST_TRACK_INDEX                                        :{TINY_FONT}{BLACK}Índice de pistas
STR_PLAYLIST_PROGRAM                                            :{TINY_FONT}{BLACK}Programa - '{STRING}'
STR_PLAYLIST_CLEAR                                              :{TINY_FONT}{BLACK}Borrar
STR_PLAYLIST_CHANGE_SET                                         :{BLACK}Cambiar set
STR_PLAYLIST_TOOLTIP_CLEAR_CURRENT_PROGRAM_CUSTOM1              :{BLACK}Borrar programa actual (solo Personalizado1 y 2)
STR_PLAYLIST_TOOLTIP_CHANGE_SET                                 :{BLACK}Cambia la selección musical a otro set instalado
STR_PLAYLIST_TOOLTIP_CLICK_TO_ADD_TRACK                         :{BLACK}Pulse en la pista de música para añadirla al programa actual (solo Personalizado1 y 2)
STR_PLAYLIST_TOOLTIP_CLICK_TO_REMOVE_TRACK                      :{BLACK}Pulsa sobre la canción para quitarla del programa actual (solo Personalizado1 y 2)

# Highscore window
STR_HIGHSCORE_TOP_COMPANIES_WHO_REACHED                         :{BIG_FONT}{BLACK}Top de empresas que han alcanzado {NUM}
STR_HIGHSCORE_TOP_COMPANIES_NETWORK_GAME                        :{BIG_FONT}{BLACK}Tabla clasificatoria de empresas en {NUM}
STR_HIGHSCORE_POSITION                                          :{BIG_FONT}{BLACK}{COMMA}.
STR_HIGHSCORE_PERFORMANCE_TITLE_BUSINESSMAN                     :Hombre de negocios
STR_HIGHSCORE_PERFORMANCE_TITLE_ENTREPRENEUR                    :Empresario
STR_HIGHSCORE_PERFORMANCE_TITLE_INDUSTRIALIST                   :Industrial
STR_HIGHSCORE_PERFORMANCE_TITLE_CAPITALIST                      :Capitalista
STR_HIGHSCORE_PERFORMANCE_TITLE_MAGNATE                         :Magnate
STR_HIGHSCORE_PERFORMANCE_TITLE_MOGUL                           :Potentado
STR_HIGHSCORE_PERFORMANCE_TITLE_TYCOON_OF_THE_CENTURY           :Magnate del siglo
STR_HIGHSCORE_NAME                                              :{PRESIDENT_NAME}, {COMPANY}
STR_HIGHSCORE_STATS                                             :{BIG_FONT}'{STRING}'   ({COMMA})
STR_HIGHSCORE_COMPANY_ACHIEVES_STATUS                           :{BIG_FONT}{BLACK}¡{COMPANY} logra el estado '{STRING}'!
STR_HIGHSCORE_PRESIDENT_OF_COMPANY_ACHIEVES_STATUS              :{BIG_FONT}{WHITE}¡{PRESIDENT_NAME} de {COMPANY} logra el estado '{STRING}'!

# Smallmap window
STR_SMALLMAP_CAPTION                                            :{WHITE}Mapa - {STRING}

STR_SMALLMAP_TYPE_CONTOURS                                      :Contornos
STR_SMALLMAP_TYPE_VEHICLES                                      :Vehículos
STR_SMALLMAP_TYPE_INDUSTRIES                                    :Industrias
STR_SMALLMAP_TYPE_ROUTEMAP                                      :Flujo de Carga
STR_SMALLMAP_TYPE_ROUTES                                        :Rutas
STR_SMALLMAP_TYPE_VEGETATION                                    :Vegetación
STR_SMALLMAP_TYPE_OWNERS                                        :Propietarios
STR_SMALLMAP_TOOLTIP_SHOW_LAND_CONTOURS_ON_MAP                  :{BLACK}Mostrar contorno del terreno en el mapa
STR_SMALLMAP_TOOLTIP_SHOW_VEHICLES_ON_MAP                       :{BLACK}Mostrar vehículos en el mapa
STR_SMALLMAP_TOOLTIP_SHOW_INDUSTRIES_ON_MAP                     :{BLACK}Mostrar industrias en el mapa
STR_SMALLMAP_TOOLTIP_SHOW_LINK_STATS_ON_MAP                     :{BLACK}Mostrar flujo de carga en el mapa
STR_SMALLMAP_TOOLTIP_SHOW_TRANSPORT_ROUTES_ON                   :{BLACK}Mostrar rutas de transporte en el mapa
STR_SMALLMAP_TOOLTIP_SHOW_VEGETATION_ON_MAP                     :{BLACK}Mostrar vegetación en el mapa
STR_SMALLMAP_TOOLTIP_SHOW_LAND_OWNERS_ON_MAP                    :{BLACK}Mostrar propietarios de terrenos en el mapa
STR_SMALLMAP_TOOLTIP_INDUSTRY_SELECTION                         :{BLACK}Click en un tipo de industria para mostrarlo/ocultarlo. Ctrl+Click oculta todos los tipos excepto el seleccionado. Ctrl+Click de nuevo en el mismo tipo muestra todos los tipos de industrias
STR_SMALLMAP_TOOLTIP_COMPANY_SELECTION                          :{BLACK}Click en una empresa para mostrar/ocultar sus propiedades. Ctrl+Click oculta todas las empresas excepto la seleccionada. Ctrl+Click de nuevo en la misma empresa muestra todas las empresas
STR_SMALLMAP_TOOLTIP_CARGO_SELECTION                            :{BLACK}Click en una carga permite activar o desactivar su visualización. Ctrl+Click deshabilita todas las cargas excepto la seleccionada. Un segundo Ctrl+Click habilita la visualización de todos los tipos de carga

STR_SMALLMAP_LEGENDA_ROADS                                      :{TINY_FONT}{BLACK}Carreteras
STR_SMALLMAP_LEGENDA_RAILROADS                                  :{TINY_FONT}{BLACK}Ferrocarriles
STR_SMALLMAP_LEGENDA_STATIONS_AIRPORTS_DOCKS                    :{TINY_FONT}{BLACK}Estaciones/Aeropuertos/Puertos
STR_SMALLMAP_LEGENDA_BUILDINGS_INDUSTRIES                       :{TINY_FONT}{BLACK}Edificios/Industrias
STR_SMALLMAP_LEGENDA_VEHICLES                                   :{TINY_FONT}{BLACK}Vehículos
STR_SMALLMAP_LEGENDA_TRAINS                                     :{TINY_FONT}{BLACK}Trenes
STR_SMALLMAP_LEGENDA_ROAD_VEHICLES                              :{TINY_FONT}{BLACK}Vehículos de carretera
STR_SMALLMAP_LEGENDA_SHIPS                                      :{TINY_FONT}{BLACK}Barcos
STR_SMALLMAP_LEGENDA_AIRCRAFT                                   :{TINY_FONT}{BLACK}Aeronaves
STR_SMALLMAP_LEGENDA_TRANSPORT_ROUTES                           :{TINY_FONT}{BLACK}Rutas de transporte
STR_SMALLMAP_LEGENDA_FOREST                                     :{TINY_FONT}{BLACK}Bosque
STR_SMALLMAP_LEGENDA_RAILROAD_STATION                           :{TINY_FONT}{BLACK}Estación de ferrocarril
STR_SMALLMAP_LEGENDA_TRUCK_LOADING_BAY                          :{TINY_FONT}{BLACK}Estación de carga de camiones
STR_SMALLMAP_LEGENDA_BUS_STATION                                :{TINY_FONT}{BLACK}Estación de autobuses
STR_SMALLMAP_LEGENDA_AIRPORT_HELIPORT                           :{TINY_FONT}{BLACK}Aeropuerto/Helipuerto
STR_SMALLMAP_LEGENDA_DOCK                                       :{TINY_FONT}{BLACK}Muelle
STR_SMALLMAP_LEGENDA_ROUGH_LAND                                 :{TINY_FONT}{BLACK}Terreno agreste
STR_SMALLMAP_LEGENDA_GRASS_LAND                                 :{TINY_FONT}{BLACK}Terreno de prados
STR_SMALLMAP_LEGENDA_BARE_LAND                                  :{TINY_FONT}{BLACK}Terreno árido
STR_SMALLMAP_LEGENDA_FIELDS                                     :{TINY_FONT}{BLACK}Campos
STR_SMALLMAP_LEGENDA_TREES                                      :{TINY_FONT}{BLACK}Árboles
STR_SMALLMAP_LEGENDA_ROCKS                                      :{TINY_FONT}{BLACK}Rocas
STR_SMALLMAP_LEGENDA_WATER                                      :{TINY_FONT}{BLACK}Agua
STR_SMALLMAP_LEGENDA_NO_OWNER                                   :{TINY_FONT}{BLACK}Sin propietario
STR_SMALLMAP_LEGENDA_TOWNS                                      :{TINY_FONT}{BLACK}Municipios
STR_SMALLMAP_LEGENDA_INDUSTRIES                                 :{TINY_FONT}{BLACK}Industrias
STR_SMALLMAP_LEGENDA_DESERT                                     :{TINY_FONT}{BLACK}Desierto
STR_SMALLMAP_LEGENDA_SNOW                                       :{TINY_FONT}{BLACK}Nieve

STR_SMALLMAP_TOOLTIP_TOGGLE_TOWN_NAMES_ON_OFF                   :{BLACK}Mostrar/ocultar nombres de municipios en el mapa
STR_SMALLMAP_CENTER                                             :{BLACK}Centrar mapa en la posición actual
STR_SMALLMAP_INDUSTRY                                           :{TINY_FONT}{STRING} ({NUM})
STR_SMALLMAP_LINKSTATS                                          :{TINY_FONT}{STRING}
STR_SMALLMAP_COMPANY                                            :{TINY_FONT}{COMPANY}
STR_SMALLMAP_TOWN                                               :{TINY_FONT}{WHITE}{TOWN}
STR_SMALLMAP_DISABLE_ALL                                        :{BLACK}Desactivar todo
STR_SMALLMAP_ENABLE_ALL                                         :{BLACK}Activar todo
STR_SMALLMAP_SHOW_HEIGHT                                        :{BLACK}Mostrar altura
STR_SMALLMAP_TOOLTIP_DISABLE_ALL_INDUSTRIES                     :{BLACK}No mostrar industrias en el mapa
STR_SMALLMAP_TOOLTIP_ENABLE_ALL_INDUSTRIES                      :{BLACK}Mostrar todas las industrias en el mapa
STR_SMALLMAP_TOOLTIP_SHOW_HEIGHT                                :{BLACK}Mostrar/ocultar mapa de alturas
STR_SMALLMAP_TOOLTIP_DISABLE_ALL_COMPANIES                      :{BLACK}No mostrar propiedades de empresas en el mapa
STR_SMALLMAP_TOOLTIP_ENABLE_ALL_COMPANIES                       :{BLACK}Mostrar todas las propiedades de empresas en el mapa
STR_SMALLMAP_TOOLTIP_DISABLE_ALL_CARGOS                         :{BLACK}No muestra ninguna carga en el mapa
STR_SMALLMAP_TOOLTIP_ENABLE_ALL_CARGOS                          :{BLACK}Muestra todas las cargas en el mapa

# Status bar messages
STR_STATUSBAR_TOOLTIP_SHOW_LAST_NEWS                            :{BLACK}Mostrar último mensaje/noticia
STR_STATUSBAR_COMPANY_NAME                                      :{SILVER}- -  {COMPANY}  - -
STR_STATUSBAR_PAUSED                                            :{YELLOW}* *  PAUSADO  *  *
STR_STATUSBAR_AUTOSAVE                                          :{RED}AUTOGUARDADO
STR_STATUSBAR_SAVING_GAME                                       :{RED}*  *  GUARDANDO JUEGO  *  *

# News message history
STR_MESSAGE_HISTORY                                             :{WHITE}Historial de mensajes
STR_MESSAGE_HISTORY_TOOLTIP                                     :{BLACK}Listado de los mensajes más recientes
STR_MESSAGE_NEWS_FORMAT                                         :{STRING}  -  {STRING}

STR_NEWS_MESSAGE_CAPTION                                        :{WHITE}Mensaje
STR_NEWS_CUSTOM_ITEM                                            :{BIG_FONT}{BLACK}{STRING}

STR_NEWS_FIRST_TRAIN_ARRIVAL                                    :{BIG_FONT}{BLACK}Los ciudadanos celebran . . .{}¡Primer tren llega a {STATION}!
STR_NEWS_FIRST_BUS_ARRIVAL                                      :{BIG_FONT}{BLACK}Los ciudadanos celebran . . .{}¡Primer autobús llega a {STATION}!
STR_NEWS_FIRST_TRUCK_ARRIVAL                                    :{BIG_FONT}{BLACK}Los ciudadanos celebran . . .{}¡Primer camión llega a {STATION}!
STR_NEWS_FIRST_PASSENGER_TRAM_ARRIVAL                           :{BIG_FONT}{BLACK}Los ciudadanos celebran . . .{}¡Primer tranvía de pasajeros llega a {STATION}!
STR_NEWS_FIRST_CARGO_TRAM_ARRIVAL                               :{BIG_FONT}{BLACK}Los ciudadanos celebran . . .{}¡Primer tranvía de carga llega a {STATION}!
STR_NEWS_FIRST_SHIP_ARRIVAL                                     :{BIG_FONT}{BLACK}Los ciudadanos celebran . . .{}¡Primer barco llega a {STATION}!
STR_NEWS_FIRST_AIRCRAFT_ARRIVAL                                 :{BIG_FONT}{BLACK}Los ciudadanos celebran . . .{}¡Primera aeronave llega a {STATION}!

STR_NEWS_TRAIN_CRASH                                            :{BIG_FONT}{BLACK}¡Siniestro ferroviario!{}{COMMA} fallecidos en la explosión resultante tras la colisión
STR_NEWS_ROAD_VEHICLE_CRASH_DRIVER                              :{BIG_FONT}{BLACK}¡Accidente de tráfico!{}El conductor fallece en la explosión tras la colisión con el tren
STR_NEWS_ROAD_VEHICLE_CRASH                                     :{BIG_FONT}{BLACK}¡Accidente de tráfico!{}{COMMA} fallecidos en la explosión resultante tras la colisión con el tren
STR_NEWS_AIRCRAFT_CRASH                                         :{BIG_FONT}{BLACK}¡Avión siniestrado!{}{COMMA} fallecidos en la explosión en {STATION}
STR_NEWS_PLANE_CRASH_OUT_OF_FUEL                                :{BIG_FONT}{BLACK}¡Accidente aéreo!{}La aeronave se quedó sin combustible, ¡{COMMA} personas fallecen en la tragedia!

STR_NEWS_DISASTER_ZEPPELIN                                      :{BIG_FONT}{BLACK}¡Desastre con un zepelín en {STATION}!
STR_NEWS_DISASTER_SMALL_UFO                                     :{BIG_FONT}{BLACK}¡Vehículo terrestre destruido en colisión con OVNI!
STR_NEWS_DISASTER_AIRPLANE_OIL_REFINERY                         :{BIG_FONT}{BLACK}¡Explosión de refinería de petróleo cerca de {TOWN}!
STR_NEWS_DISASTER_HELICOPTER_FACTORY                            :{BIG_FONT}{BLACK}¡Fábrica destruida bajo sospechosas circunstancias cerca de {TOWN}!
STR_NEWS_DISASTER_BIG_UFO                                       :{BIG_FONT}{BLACK}¡OVNI aterriza cerca de {TOWN}!
STR_NEWS_DISASTER_COAL_MINE_SUBSIDENCE                          :{BIG_FONT}{BLACK}¡Hundimiento de mina de carbón deja ola de destrucción en {TOWN}!
STR_NEWS_DISASTER_FLOOD_VEHICLE                                 :{BIG_FONT}{BLACK}¡Inundación!{}Al menos {COMMA} desaparecidos o muertos después de las terribles inundaciones!

STR_NEWS_COMPANY_IN_TROUBLE_TITLE                               :{BIG_FONT}{BLACK}¡Empresa en problemas!
STR_NEWS_COMPANY_IN_TROUBLE_DESCRIPTION                         :{BIG_FONT}{BLACK}¡{STRING} debe ser vendida o declarada en bancarrota a no ser que pronto mejore su actuación!
STR_NEWS_COMPANY_MERGER_TITLE                                   :{BIG_FONT}{BLACK}¡Absorción de empresa de transportes!
STR_NEWS_COMPANY_MERGER_DESCRIPTION                             :{BIG_FONT}{BLACK}¡{STRING} ha sido vendida a {STRING} por {CURRENCY_LONG}!
STR_NEWS_COMPANY_BANKRUPT_TITLE                                 :{BIG_FONT}{BLACK}¡Bancarrota!
STR_NEWS_COMPANY_BANKRUPT_DESCRIPTION                           :{BIG_FONT}{BLACK}¡{STRING} ha sido cerrada por sus acreedores y todos sus activos han sido vendidos!
STR_NEWS_COMPANY_LAUNCH_TITLE                                   :{BIG_FONT}{BLACK}¡Nueva empresa de transportes!
STR_NEWS_COMPANY_LAUNCH_DESCRIPTION                             :{BIG_FONT}{BLACK}¡{STRING} comienza su construcción cerca de {TOWN}!
STR_NEWS_MERGER_TAKEOVER_TITLE                                  :{BIG_FONT}{BLACK}¡{STRING} ha sido adquirida por {STRING}!
STR_PRESIDENT_NAME_MANAGER                                      :{BLACK}{PRESIDENT_NAME}{}(Presidente)

STR_NEWS_NEW_TOWN                                               :{BLACK}{BIG_FONT}¡{STRING} patrocina la construcción del nuevo municipio {TOWN}!
STR_NEWS_NEW_TOWN_UNSPONSORED                                   :{BLACK}{BIG_FONT}¡Un nuevo municipio, llamado: {TOWN}, ha sido construido!

STR_NEWS_INDUSTRY_CONSTRUCTION                                  :{BIG_FONT}{BLACK}¡Nuev{G o a} {STRING} en construcción cerca de {TOWN}!
STR_NEWS_INDUSTRY_PLANTED                                       :{BIG_FONT}{BLACK}¡Nuev{G o a} {STRING} está siendo plantad{G o a} cerca de {TOWN}!

STR_NEWS_INDUSTRY_CLOSURE_GENERAL                               :{BIG_FONT}{BLACK}¡La industria {STRING} anuncia su inminente cierre!
STR_NEWS_INDUSTRY_CLOSURE_SUPPLY_PROBLEMS                       :{BIG_FONT}{BLACK}¡Problemas con el suministro hacen que {STRING} anuncie su inminente cierre!
STR_NEWS_INDUSTRY_CLOSURE_LACK_OF_TREES                         :{BIG_FONT}{BLACK}¡La falta de árboles cercanos hace que {STRING} anuncie su inminente cierre!

STR_NEWS_EURO_INTRODUCTION                                      :{BIG_FONT}{BLACK}¡Unión Monetaria Europea!{}{}¡El Euro es introducido como la nueva moneda oficial de todas las transacciones de su país!
STR_NEWS_BEGIN_OF_RECESSION                                     :{BIG_FONT}{BLACK}¡Recesión Mundial!{}{}¡Los expertos financieros son pesimistas con respecto al hundimiento económico!
STR_NEWS_END_OF_RECESSION                                       :{BIG_FONT}{BLACK}¡Fin de la Recesión!{}{}¡Mejora en el comercio da confianza a las industrias mientras la economía se fortalece!

STR_NEWS_INDUSTRY_PRODUCTION_INCREASE_GENERAL                   :{BIG_FONT}{BLACK}¡{INDUSTRY} incrementa su producción!
STR_NEWS_INDUSTRY_PRODUCTION_INCREASE_COAL                      :{BIG_FONT}{BLACK}¡Nueva veta de carbón encontrada en {INDUSTRY}!{}¡Se espera doblar la producción!
STR_NEWS_INDUSTRY_PRODUCTION_INCREASE_OIL                       :{BIG_FONT}{BLACK}¡Nuevas reservas de petróleo encontradas en {INDUSTRY}!{}¡Se espera doblar la producción!
STR_NEWS_INDUSTRY_PRODUCTION_INCREASE_FARM                      :{BIG_FONT}{BLACK}¡Nuevos métodos agrícolas en {INDUSTRY} esperan doblar la producción!
STR_NEWS_INDUSTRY_PRODUCTION_INCREASE_SMOOTH                    :{BIG_FONT}{BLACK}¡La producción de {STRING} en {INDUSTRY} sube un {COMMA}%!
STR_NEWS_INDUSTRY_PRODUCTION_DECREASE_GENERAL                   :{BIG_FONT}{BLACK}La producción de {INDUSTRY} desciende un 50%
STR_NEWS_INDUSTRY_PRODUCTION_DECREASE_FARM                      :{BIG_FONT}{BLACK}¡Plaga de insectos causa estragos en {INDUSTRY}!{}Producción por debajo del 50%
STR_NEWS_INDUSTRY_PRODUCTION_DECREASE_SMOOTH                    :{BIG_FONT}{BLACK}¡La producción de {STRING} en {INDUSTRY} desciende un {COMMA}%!

STR_NEWS_TRAIN_IS_WAITING                                       :{WHITE}{VEHICLE} está esperando en el depósito
STR_NEWS_ROAD_VEHICLE_IS_WAITING                                :{WHITE}{VEHICLE} está esperando en el depósito
STR_NEWS_SHIP_IS_WAITING                                        :{WHITE}{VEHICLE} está esperando en el astillero
STR_NEWS_AIRCRAFT_IS_WAITING                                    :{WHITE}{VEHICLE} está esperando en el hangar

# Order review system / warnings
STR_NEWS_VEHICLE_HAS_TOO_FEW_ORDERS                             :{WHITE}{VEHICLE} tiene muy pocas órdenes en la lista
STR_NEWS_VEHICLE_HAS_VOID_ORDER                                 :{WHITE}{VEHICLE} tiene una orden vacía
STR_NEWS_VEHICLE_HAS_DUPLICATE_ENTRY                            :{WHITE}{VEHICLE} tiene órdenes duplicadas
STR_NEWS_VEHICLE_HAS_INVALID_ENTRY                              :{WHITE}{VEHICLE} tiene una estación inválida en sus órdenes
STR_NEWS_PLANE_USES_TOO_SHORT_RUNWAY                            :{WHITE}{VEHICLE} tiene en sus órdenes un aeropuerto con una pista demasiado corta

STR_NEWS_VEHICLE_IS_GETTING_OLD                                 :{WHITE}{VEHICLE} se está volviendo viejo
STR_NEWS_VEHICLE_IS_GETTING_VERY_OLD                            :{WHITE}{VEHICLE} se está volviendo muy viejo
STR_NEWS_VEHICLE_IS_GETTING_VERY_OLD_AND                        :{WHITE}{VEHICLE} se está volviendo muy viejo y necesita ser reemplazado urgentemente
STR_NEWS_TRAIN_IS_STUCK                                         :{WHITE}{VEHICLE} no puede encontrar una ruta para continuar
STR_NEWS_VEHICLE_IS_LOST                                        :{WHITE}{VEHICLE} está perdido
STR_NEWS_VEHICLE_IS_UNPROFITABLE                                :{WHITE}Los beneficios del año pasado del {VEHICLE} fueron {CURRENCY_LONG}
STR_NEWS_AIRCRAFT_DEST_TOO_FAR                                  :{WHITE}{VEHICLE} no puede llegar al próximo destino por que está fuera de alcance

STR_NEWS_ORDER_REFIT_FAILED                                     :{WHITE}{VEHICLE} se detuvo debido a un fallo en una orden de reforma
STR_NEWS_VEHICLE_AUTORENEW_FAILED                               :{WHITE}Renovación automática fallida para {VEHICLE}{}{STRING}

STR_NEWS_NEW_VEHICLE_NOW_AVAILABLE                              :{BIG_FONT}{BLACK}¡Nuev{G o a} {STRING} ahora disponible!
STR_NEWS_NEW_VEHICLE_TYPE                                       :{BIG_FONT}{BLACK}{ENGINE}
STR_NEWS_NEW_VEHICLE_NOW_AVAILABLE_WITH_TYPE                    :{BLACK}¡Nuev{G o a} {STRING} ahora disponible!  -  {ENGINE}

STR_NEWS_STATION_NO_LONGER_ACCEPTS_CARGO                        :{WHITE}{STATION} ya no acepta {STRING}
STR_NEWS_STATION_NO_LONGER_ACCEPTS_CARGO_OR_CARGO               :{WHITE}{STATION} ya no acepta {STRING} ni {STRING}
STR_NEWS_STATION_NOW_ACCEPTS_CARGO                              :{WHITE}{STATION} acepta ahora {STRING}
STR_NEWS_STATION_NOW_ACCEPTS_CARGO_AND_CARGO                    :{WHITE}{STATION} acepta ahora {STRING} y {STRING}

STR_NEWS_OFFER_OF_SUBSIDY_EXPIRED                               :{BIG_FONT}{BLACK}Oferta de subvención terminada:{}{}{STRING} de {STRING} a {STRING} ya no conlleva una subvención
STR_NEWS_SUBSIDY_WITHDRAWN_SERVICE                              :{BIG_FONT}{BLACK}Subvención retirada:{}{}Servicio de {STRING} desde {STRING} a {STRING} ya no está subvencionado
STR_NEWS_SERVICE_SUBSIDY_OFFERED                                :{BIG_FONT}{BLACK}Se ofrece subvención:{}{}¡Al primer servicio de {STRING} que cubra la línea desde {STRING} a {STRING} se le otorgará una subvención durante un año por parte de las autoridades locales!
STR_NEWS_SERVICE_SUBSIDY_AWARDED_HALF                           :{BIG_FONT}{BLACK}¡Subvención otorgada a {STRING}!{}{}¡Servicio de {STRING} desde {STRING} a {STRING} pagará un 50% más durante un año!
STR_NEWS_SERVICE_SUBSIDY_AWARDED_DOUBLE                         :{BIG_FONT}{BLACK}¡Subvención otorgada a {STRING}!{}{}¡Servicio de {STRING} desde {STRING} a {STRING} pagará tasa doble durante un año!
STR_NEWS_SERVICE_SUBSIDY_AWARDED_TRIPLE                         :{BIG_FONT}{BLACK}¡Subvención otorgada a {STRING}!{}{}¡Servicio de {STRING} desde {STRING} a {STRING} pagará tasa triple durante un año!
STR_NEWS_SERVICE_SUBSIDY_AWARDED_QUADRUPLE                      :{BIG_FONT}{BLACK}¡Subvención otorgada a {STRING}!{}{}¡Servicio de {STRING} desde {STRING} a {STRING} pagará tasa cuádruple durante un año!

STR_NEWS_ROAD_REBUILDING                                        :{BIG_FONT}{BLACK}¡Colapso circulatorio en {TOWN}!{}{}¡Programa de reconstrucción de carreteras patrocinado por {STRING} causa 6 meses de problemas a los conductores!
STR_NEWS_EXCLUSIVE_RIGHTS_TITLE                                 :{BIG_FONT}{BLACK}¡Monopolio de transportes!
STR_NEWS_EXCLUSIVE_RIGHTS_DESCRIPTION                           :{BIG_FONT}{BLACK}¡La autoridad local de {TOWN} firma un contrato de exclusividad con {STRING} por un año!

# Extra view window
STR_EXTRA_VIEW_PORT_TITLE                                       :{WHITE}Vista {COMMA}
STR_EXTRA_VIEW_MOVE_VIEW_TO_MAIN                                :{BLACK}Cambiar punto de vista
STR_EXTRA_VIEW_MOVE_VIEW_TO_MAIN_TT                             :{BLACK}Copia la localización de la vista principal a este punto de vista
STR_EXTRA_VIEW_MOVE_MAIN_TO_VIEW                                :{BLACK}Cambiar vista principal
STR_EXTRA_VIEW_MOVE_MAIN_TO_VIEW_TT                             :{BLACK}Copia la localización de este punto de vista en la vista principal

# Game options window
STR_GAME_OPTIONS_CAPTION                                        :{WHITE}Opciones del juego
STR_GAME_OPTIONS_CURRENCY_UNITS_FRAME                           :{BLACK}Unidad de moneda
STR_GAME_OPTIONS_CURRENCY_UNITS_DROPDOWN_TOOLTIP                :{BLACK}Selección de unidad de moneda

############ start of currency region
STR_GAME_OPTIONS_CURRENCY_GBP                                   :Libra Británica (GBP)
STR_GAME_OPTIONS_CURRENCY_USD                                   :Dólar Americano (USD)
STR_GAME_OPTIONS_CURRENCY_EUR                                   :Euro (EUR)
STR_GAME_OPTIONS_CURRENCY_JPY                                   :Yen Japonés (¥)
STR_GAME_OPTIONS_CURRENCY_ATS                                   :Chelín Austriaco (ATS)
STR_GAME_OPTIONS_CURRENCY_BEF                                   :Franco Belga (BEF)
STR_GAME_OPTIONS_CURRENCY_CHF                                   :Franco Suizo (CHF)
STR_GAME_OPTIONS_CURRENCY_CZK                                   :Corona Checa (CZK)
STR_GAME_OPTIONS_CURRENCY_DEM                                   :Marco Alemán (DEM)
STR_GAME_OPTIONS_CURRENCY_DKK                                   :Corona Danesa (DKK)
STR_GAME_OPTIONS_CURRENCY_ESP                                   :Peseta Española (ESP)
STR_GAME_OPTIONS_CURRENCY_FIM                                   :Markka Finlandés (FIM)
STR_GAME_OPTIONS_CURRENCY_FRF                                   :Franco Francés (FRF)
STR_GAME_OPTIONS_CURRENCY_GRD                                   :Dracma Griego (GRD)
STR_GAME_OPTIONS_CURRENCY_HUF                                   :Florín Húngaro (HUF)
STR_GAME_OPTIONS_CURRENCY_ISK                                   :Corona Islandesa (ISK)
STR_GAME_OPTIONS_CURRENCY_ITL                                   :Lira Italiana (ITL)
STR_GAME_OPTIONS_CURRENCY_NLG                                   :Florín Holandés (NLG)
STR_GAME_OPTIONS_CURRENCY_NOK                                   :Corona Noruega(NOK)
STR_GAME_OPTIONS_CURRENCY_PLN                                   :Zloty Polaco (PLN)
STR_GAME_OPTIONS_CURRENCY_RON                                   :Leu Rumano (RON)
STR_GAME_OPTIONS_CURRENCY_RUR                                   :Rublo Ruso (RUR)
STR_GAME_OPTIONS_CURRENCY_SIT                                   :Tólar Esloveno (SIT)
STR_GAME_OPTIONS_CURRENCY_SEK                                   :Corona Sueca (SEK)
STR_GAME_OPTIONS_CURRENCY_TRY                                   :Lira Turca (TRY)
STR_GAME_OPTIONS_CURRENCY_SKK                                   :Corona Eslovaca
STR_GAME_OPTIONS_CURRENCY_BRL                                   :Real Brasileño (BRL)
STR_GAME_OPTIONS_CURRENCY_EEK                                   :Krooni Estonio (EEK)
STR_GAME_OPTIONS_CURRENCY_LTL                                   :Litas Lituana (LTL)
STR_GAME_OPTIONS_CURRENCY_KRW                                   :Won Surcoreano (KRW)
STR_GAME_OPTIONS_CURRENCY_ZAR                                   :Rand sudafricano (ZAR)
STR_GAME_OPTIONS_CURRENCY_CUSTOM                                :Personalizada...
STR_GAME_OPTIONS_CURRENCY_GEL                                   :Lari Georgiano (GEL)
STR_GAME_OPTIONS_CURRENCY_IRR                                   :Rial Iraní (IRR)
STR_GAME_OPTIONS_CURRENCY_RUB                                   :Nuevo Rublo Ruso (RUB)
STR_GAME_OPTIONS_CURRENCY_MXN                                   :Peso mexicano (MXN)
############ end of currency region

STR_GAME_OPTIONS_ROAD_VEHICLES_FRAME                            :{BLACK}Vehículos de carretera
STR_GAME_OPTIONS_ROAD_VEHICLES_DROPDOWN_TOOLTIP                 :{BLACK}Selecciona el lado de la carretera por donde se debe conducir
STR_GAME_OPTIONS_ROAD_VEHICLES_DROPDOWN_LEFT                    :Conducir por la izquierda
STR_GAME_OPTIONS_ROAD_VEHICLES_DROPDOWN_RIGHT                   :Conducir por la derecha

STR_GAME_OPTIONS_TOWN_NAMES_FRAME                               :{BLACK}Nombres de municipios
STR_GAME_OPTIONS_TOWN_NAMES_DROPDOWN_TOOLTIP                    :{BLACK}Selección del estilo del nombre de los municipios

############ start of townname region
STR_GAME_OPTIONS_TOWN_NAME_ORIGINAL_ENGLISH                     :Inglés
STR_GAME_OPTIONS_TOWN_NAME_FRENCH                               :Francés
STR_GAME_OPTIONS_TOWN_NAME_GERMAN                               :Alemán
STR_GAME_OPTIONS_TOWN_NAME_ADDITIONAL_ENGLISH                   :Inglés (Adicional)
STR_GAME_OPTIONS_TOWN_NAME_LATIN_AMERICAN                       :Latinoamericano
STR_GAME_OPTIONS_TOWN_NAME_SILLY                                :Tontos/Absurdos
STR_GAME_OPTIONS_TOWN_NAME_SWEDISH                              :Sueco
STR_GAME_OPTIONS_TOWN_NAME_DUTCH                                :Holandés
STR_GAME_OPTIONS_TOWN_NAME_FINNISH                              :Finlandés
STR_GAME_OPTIONS_TOWN_NAME_POLISH                               :Polaco
STR_GAME_OPTIONS_TOWN_NAME_SLOVAK                               :Eslovaco
STR_GAME_OPTIONS_TOWN_NAME_NORWEGIAN                            :Noruego
STR_GAME_OPTIONS_TOWN_NAME_HUNGARIAN                            :Húngaro
STR_GAME_OPTIONS_TOWN_NAME_AUSTRIAN                             :Austríaco
STR_GAME_OPTIONS_TOWN_NAME_ROMANIAN                             :Rumano
STR_GAME_OPTIONS_TOWN_NAME_CZECH                                :Checo
STR_GAME_OPTIONS_TOWN_NAME_SWISS                                :Suizo
STR_GAME_OPTIONS_TOWN_NAME_DANISH                               :Danés
STR_GAME_OPTIONS_TOWN_NAME_TURKISH                              :Turco
STR_GAME_OPTIONS_TOWN_NAME_ITALIAN                              :Italiano
STR_GAME_OPTIONS_TOWN_NAME_CATALAN                              :Catalán
############ end of townname region

STR_GAME_OPTIONS_AUTOSAVE_FRAME                                 :{BLACK}Autoguardado
STR_GAME_OPTIONS_AUTOSAVE_DROPDOWN_TOOLTIP                      :{BLACK}Selección del intervalo entre guardados automáticos del juego

############ start of autosave dropdown
STR_GAME_OPTIONS_AUTOSAVE_DROPDOWN_OFF                          :Desactivado
STR_GAME_OPTIONS_AUTOSAVE_DROPDOWN_EVERY_1_MONTH                :Cada mes
STR_GAME_OPTIONS_AUTOSAVE_DROPDOWN_EVERY_3_MONTHS               :Cada 3 meses
STR_GAME_OPTIONS_AUTOSAVE_DROPDOWN_EVERY_6_MONTHS               :Cada 6 meses
STR_GAME_OPTIONS_AUTOSAVE_DROPDOWN_EVERY_12_MONTHS              :Cada 12 meses
############ end of autosave dropdown

STR_GAME_OPTIONS_LANGUAGE                                       :{BLACK}Idioma
STR_GAME_OPTIONS_LANGUAGE_TOOLTIP                               :{BLACK}Seleccione el idioma a emplear para la interfaz del juego

STR_GAME_OPTIONS_FULLSCREEN                                     :{BLACK}Pantalla completa
STR_GAME_OPTIONS_FULLSCREEN_TOOLTIP                             :{BLACK}Marca esta opción para jugar OpenTTD a pantalla completa

STR_GAME_OPTIONS_RESOLUTION                                     :{BLACK}Resolución de pantalla
STR_GAME_OPTIONS_RESOLUTION_TOOLTIP                             :{BLACK}Selecciona la resolución de pantalla a usar
STR_GAME_OPTIONS_RESOLUTION_OTHER                               :Otras

STR_GAME_OPTIONS_GUI_ZOOM_FRAME                                 :{BLACK}Tamaño de la interfaz
STR_GAME_OPTIONS_GUI_ZOOM_DROPDOWN_TOOLTIP                      :{BLACK}Elige el tamaño de los elementos de la interfaz a usar

STR_GAME_OPTIONS_GUI_ZOOM_DROPDOWN_NORMAL                       :Normal
STR_GAME_OPTIONS_GUI_ZOOM_DROPDOWN_2X_ZOOM                      :Tamaño doble
STR_GAME_OPTIONS_GUI_ZOOM_DROPDOWN_4X_ZOOM                      :Tamaño cuádruple



STR_GAME_OPTIONS_BASE_GRF                                       :{BLACK}Conjunto de gráficos base
STR_GAME_OPTIONS_BASE_GRF_TOOLTIP                               :{BLACK}Selecciona el conjunto de gráficos base a usar
STR_GAME_OPTIONS_BASE_GRF_STATUS                                :{RED}{NUM} archivo{P "" s} perdido{P "" s} o corrupto{P "" s}
STR_GAME_OPTIONS_BASE_GRF_DESCRIPTION_TOOLTIP                   :{BLACK}Información adicional sobre el set de gráficos base

STR_GAME_OPTIONS_BASE_SFX                                       :{BLACK}Conjunto de sonidos base
STR_GAME_OPTIONS_BASE_SFX_TOOLTIP                               :{BLACK}Seleccionar conjunto de sonidos base a emplear
STR_GAME_OPTIONS_BASE_SFX_DESCRIPTION_TOOLTIP                   :{BLACK}Información adicional sobre el conjunto de sonidos base

STR_GAME_OPTIONS_BASE_MUSIC                                     :{BLACK}Conjunto de música base
STR_GAME_OPTIONS_BASE_MUSIC_TOOLTIP                             :{BLACK}Seleccionar conjunto de música base a usar
STR_GAME_OPTIONS_BASE_MUSIC_STATUS                              :{RED}{NUM} archivo{P "" s} corrupto{P "" s}
STR_GAME_OPTIONS_BASE_MUSIC_DESCRIPTION_TOOLTIP                 :{BLACK}Información adicional sobre el conjunto de música base

STR_ERROR_RESOLUTION_LIST_FAILED                                :{WHITE}No se ha podido obtener una lista de resoluciones soportadas
STR_ERROR_FULLSCREEN_FAILED                                     :{WHITE}El modo de pantalla completa ha fallado

# Custom currency window

STR_CURRENCY_WINDOW                                             :{WHITE}Moneda personalizada
STR_CURRENCY_EXCHANGE_RATE                                      :{LTBLUE}Tasa de cambio: {ORANGE}{CURRENCY_LONG} = £ {COMMA}
STR_CURRENCY_DECREASE_EXCHANGE_RATE_TOOLTIP                     :{BLACK}Reducir la cantidad de tu moneda en una Libra (£)
STR_CURRENCY_INCREASE_EXCHANGE_RATE_TOOLTIP                     :{BLACK}Incrementa la cantidad de tu moneda en una Libra (£)
STR_CURRENCY_SET_EXCHANGE_RATE_TOOLTIP                          :{BLACK}Configura el valor de cambio de tu moneda por una Libra (£)

STR_CURRENCY_SEPARATOR                                          :{LTBLUE}Separador: {ORANGE}{STRING}
STR_CURRENCY_SET_CUSTOM_CURRENCY_SEPARATOR_TOOLTIP              :{BLACK}Configura el separador de tu moneda

STR_CURRENCY_PREFIX                                             :{LTBLUE}Prefijo: {ORANGE}{STRING}
STR_CURRENCY_SET_CUSTOM_CURRENCY_PREFIX_TOOLTIP                 :{BLACK}Configura el prefijo de tu moneda
STR_CURRENCY_SUFFIX                                             :{LTBLUE}Sufijo: {ORANGE}{STRING}
STR_CURRENCY_SET_CUSTOM_CURRENCY_SUFFIX_TOOLTIP                 :{BLACK}Configura el sufijo de tu moneda

STR_CURRENCY_SWITCH_TO_EURO                                     :{LTBLUE}Cambio al Euro: {ORANGE}{NUM}
STR_CURRENCY_SWITCH_TO_EURO_NEVER                               :{LTBLUE}Cambio al Euro: {ORANGE}nunca
STR_CURRENCY_SET_CUSTOM_CURRENCY_TO_EURO_TOOLTIP                :{BLACK}Configurar el año del cambio al Euro
STR_CURRENCY_DECREASE_CUSTOM_CURRENCY_TO_EURO_TOOLTIP           :{BLACK}Cambiar al Euro antes
STR_CURRENCY_INCREASE_CUSTOM_CURRENCY_TO_EURO_TOOLTIP           :{BLACK}Cambiar al Euro después

STR_CURRENCY_PREVIEW                                            :{LTBLUE}Previa: {ORANGE}{CURRENCY_LONG}
STR_CURRENCY_CUSTOM_CURRENCY_PREVIEW_TOOLTIP                    :{BLACK}10000 Libras(£) en tu moneda
STR_CURRENCY_CHANGE_PARAMETER                                   :{BLACK}Cambiar parámetro de moneda personalizada

STR_DIFFICULTY_LEVEL_SETTING_MAXIMUM_NO_COMPETITORS             :{LTBLUE}Núm. máximo de jugadores: {ORANGE}{COMMA}

STR_NONE                                                        :Ninguno
STR_FUNDING_ONLY                                                :Solo fundadas
STR_MINIMAL                                                     :Mínimo
STR_NUM_VERY_LOW                                                :Muy Bajo
STR_NUM_LOW                                                     :Bajo
STR_NUM_NORMAL                                                  :Normal
STR_NUM_HIGH                                                    :Alto
STR_NUM_CUSTOM                                                  :Personalizado
STR_NUM_CUSTOM_NUMBER                                           :Personalizado ({NUM})

STR_VARIETY_NONE                                                :Ninguna
STR_VARIETY_VERY_LOW                                            :Muy baja
STR_VARIETY_LOW                                                 :Baja
STR_VARIETY_MEDIUM                                              :Media
STR_VARIETY_HIGH                                                :Alta
STR_VARIETY_VERY_HIGH                                           :Muy alta

STR_AI_SPEED_VERY_SLOW                                          :Muy lenta
STR_AI_SPEED_SLOW                                               :Lenta
STR_AI_SPEED_MEDIUM                                             :Media
STR_AI_SPEED_FAST                                               :Rápida
STR_AI_SPEED_VERY_FAST                                          :Muy rápida

STR_SEA_LEVEL_VERY_LOW                                          :Muy bajo
STR_SEA_LEVEL_LOW                                               :Bajo
STR_SEA_LEVEL_MEDIUM                                            :Medio
STR_SEA_LEVEL_HIGH                                              :Alto
STR_SEA_LEVEL_CUSTOM                                            :Personalizado
STR_SEA_LEVEL_CUSTOM_PERCENTAGE                                 :Personalizado ({NUM}%)

STR_RIVERS_NONE                                                 :Ninguno
STR_RIVERS_FEW                                                  :Pocos
STR_RIVERS_MODERATE                                             :Medio
STR_RIVERS_LOT                                                  :Muchos

STR_DISASTER_NONE                                               :Ninguno
STR_DISASTER_REDUCED                                            :Reducidas
STR_DISASTER_NORMAL                                             :Normales

STR_SUBSIDY_X1_5                                                :x1.5
STR_SUBSIDY_X2                                                  :x2
STR_SUBSIDY_X3                                                  :x3
STR_SUBSIDY_X4                                                  :x4

STR_TERRAIN_TYPE_VERY_FLAT                                      :Muy llano
STR_TERRAIN_TYPE_FLAT                                           :Llano
STR_TERRAIN_TYPE_HILLY                                          :Accidentado
STR_TERRAIN_TYPE_MOUNTAINOUS                                    :Montañoso
STR_TERRAIN_TYPE_ALPINIST                                       :Alpino

STR_CITY_APPROVAL_PERMISSIVE                                    :Permisiva
STR_CITY_APPROVAL_TOLERANT                                      :Tolerante
STR_CITY_APPROVAL_HOSTILE                                       :Hostil

STR_WARNING_NO_SUITABLE_AI                                      :{WHITE}No se encontraron IAs apropiadas...{}Puedes descargar IAs a través del sistema de 'Contenido Online'

# Settings tree window
STR_CONFIG_SETTING_TREE_CAPTION                                 :{WHITE}Configuración
STR_CONFIG_SETTING_FILTER_TITLE                                 :{BLACK}Patrón de filtrado:
STR_CONFIG_SETTING_EXPAND_ALL                                   :{BLACK}Expandir todos
STR_CONFIG_SETTING_COLLAPSE_ALL                                 :{BLACK}Colapsar todos
STR_CONFIG_SETTING_NO_EXPLANATION_AVAILABLE_HELPTEXT            :(no hay explicación disponible)
STR_CONFIG_SETTING_DEFAULT_VALUE                                :{LTBLUE}Valor por defecto: {ORANGE}{STRING}
STR_CONFIG_SETTING_TYPE                                         :{LTBLUE}Tipo de opción: {ORANGE}{STRING}
STR_CONFIG_SETTING_TYPE_CLIENT                                  :Opción de cliente (no se almacena en partidas guardadas, afecta a todas las partidas)
STR_CONFIG_SETTING_TYPE_GAME_MENU                               :Opción de partida (se almacena en las partidas guardadas, afecta solamente a nuevas partidas)
STR_CONFIG_SETTING_TYPE_GAME_INGAME                             :Opción de partida (almacenada en la partida guardada, afecta solamente a la partida actual)
STR_CONFIG_SETTING_TYPE_COMPANY_MENU                            :Opción de empresa (se almacena en las partidas guardadas, afecta solamente a las nuevas partidas)
STR_CONFIG_SETTING_TYPE_COMPANY_INGAME                          :Opción de empresa (almacenada en la partida guardada, afecta solamente a la empresa actual)

STR_CONFIG_SETTING_RESTRICT_CATEGORY                            :{BLACK}Categoría:
STR_CONFIG_SETTING_RESTRICT_TYPE                                :{BLACK}Tipo:
STR_CONFIG_SETTING_RESTRICT_DROPDOWN_HELPTEXT                   :{BLACK}Muestra solamente las opciones modificadas en la lista
STR_CONFIG_SETTING_RESTRICT_BASIC                               :Opciones básicas (solo muestra los ajustes de configuración más importantes)
STR_CONFIG_SETTING_RESTRICT_ADVANCED                            :Avanzado (muestra la mayoría de las opciones)
STR_CONFIG_SETTING_RESTRICT_ALL                                 :Experto (muestra todas las opciones, incluidas las más extrañas)
STR_CONFIG_SETTING_RESTRICT_CHANGED_AGAINST_DEFAULT             :Opciones con un valor diferente al valor por defecto
STR_CONFIG_SETTING_RESTRICT_CHANGED_AGAINST_NEW                 :Opciones con un valor diferente a las opciones de partida nueva

STR_CONFIG_SETTING_TYPE_DROPDOWN_HELPTEXT                       :{BLACK}Restringe la lista a ciertos tipos de opciones
STR_CONFIG_SETTING_TYPE_DROPDOWN_ALL                            :Todos los tipos de opciones
STR_CONFIG_SETTING_TYPE_DROPDOWN_CLIENT                         :Opciones de cliente (no se almacena en partidas guardadas, afecta a todas las partidas)
STR_CONFIG_SETTING_TYPE_DROPDOWN_GAME_MENU                      :Opciones de juego (se almacena en las partidas guardadas, afecta solamente a partidas nuevas)
STR_CONFIG_SETTING_TYPE_DROPDOWN_GAME_INGAME                    :Opciones de juego (se almacena en las partidas guardadas, afecta solamente a la partida actual)
STR_CONFIG_SETTING_TYPE_DROPDOWN_COMPANY_MENU                   :Opciones de empresa (se almacena en las partidas guardadas, afecta solamente a partidas nuevas)
STR_CONFIG_SETTING_TYPE_DROPDOWN_COMPANY_INGAME                 :Opciones de empresa (se almacena en las partidas guardadas, afecta solamente a la compañía actual)
STR_CONFIG_SETTING_CATEGORY_HIDES                               :{BLACK}Mostrar todos los resultados por opción de configuración{}{SILVER}Categoría {BLACK}a {WHITE}{STRING}
STR_CONFIG_SETTING_TYPE_HIDES                                   :{BLACK}Mostrar todos los resultados por opción de configuración{}{SILVER}Tipo {BLACK}a {WHITE}Todos los tipos de opción
STR_CONFIG_SETTING_CATEGORY_AND_TYPE_HIDES                      :{BLACK}Mostrar todos los resultados por opción de configuración{}{SILVER}Categoría {BLACK}a {WHITE}{STRING} {BLACK}y {SILVER}Tipo {BLACK}a {WHITE}Todos los tipos de opción
STR_CONFIG_SETTINGS_NONE                                        :{WHITE}- Ninguno -

STR_CONFIG_SETTING_OFF                                          :No
STR_CONFIG_SETTING_ON                                           :Sí
STR_CONFIG_SETTING_DISABLED                                     :Desactivado

STR_CONFIG_SETTING_COMPANIES_OFF                                :Apagado
STR_CONFIG_SETTING_COMPANIES_OWN                                :Propia empresa
STR_CONFIG_SETTING_COMPANIES_ALL                                :Todas las empresas

STR_CONFIG_SETTING_NONE                                         :Ninguna
STR_CONFIG_SETTING_ORIGINAL                                     :Original
STR_CONFIG_SETTING_REALISTIC                                    :Realista

STR_CONFIG_SETTING_HORIZONTAL_POS_LEFT                          :Izquierda
STR_CONFIG_SETTING_HORIZONTAL_POS_CENTER                        :Centro
STR_CONFIG_SETTING_HORIZONTAL_POS_RIGHT                         :Derecha

STR_CONFIG_SETTING_MAXIMUM_INITIAL_LOAN                         :Máximo préstamo inicial: {STRING}
STR_CONFIG_SETTING_MAXIMUM_INITIAL_LOAN_HELPTEXT                :Máxima cantidad que una compañía puede recibir en un préstamo (sin tener en cuenta la inflación)
STR_CONFIG_SETTING_INTEREST_RATE                                :Porcentaje de interés: {STRING}
STR_CONFIG_SETTING_INTEREST_RATE_HELPTEXT                       :Porcentaje de interés de los préstamos; también controla la inflación, en caso de que esté activada
STR_CONFIG_SETTING_RUNNING_COSTS                                :Costes de operación: {STRING}
STR_CONFIG_SETTING_RUNNING_COSTS_HELPTEXT                       :Permite fijar el nivel de los costes de mantenimiento y operación de vehículos e infraestructuras
STR_CONFIG_SETTING_CONSTRUCTION_SPEED                           :Velocidad de construcción: {STRING}
STR_CONFIG_SETTING_CONSTRUCTION_SPEED_HELPTEXT                  :Limita la velocidad de las acciones de construcción para las IA
STR_CONFIG_SETTING_VEHICLE_BREAKDOWNS                           :Averías de vehículos: {STRING}
STR_CONFIG_SETTING_VEHICLE_BREAKDOWNS_HELPTEXT                  :Controla la frecuencia con la que los vehículos, con mantenimiento inadecuado, se rompen
STR_CONFIG_SETTING_SUBSIDY_MULTIPLIER                           :Multiplicador por subsidio: {STRING}
STR_CONFIG_SETTING_SUBSIDY_MULTIPLIER_HELPTEXT                  :Permite fijar a cuanto se pagan las conexiones con subsidio
STR_CONFIG_SETTING_CONSTRUCTION_COSTS                           :Costes de construcción: {STRING}
STR_CONFIG_SETTING_CONSTRUCTION_COSTS_HELPTEXT                  :Fija el nivel de los costes de construcción y compra
STR_CONFIG_SETTING_RECESSIONS                                   :Recesiones: {STRING}
STR_CONFIG_SETTING_RECESSIONS_HELPTEXT                          :Si se activa, ocurrirán recesiones cada pocos años. Durante una recesión, toda la producción es significativamente menor (volverá a su nivel anterior una vez acabe la recesión)
STR_CONFIG_SETTING_TRAIN_REVERSING                              :Prohibir cambio de dirección de trenes en estaciones: {STRING}
STR_CONFIG_SETTING_TRAIN_REVERSING_HELPTEXT                     :Si se activa, los trenes no se darán la vuelta en estaciones no finales, ni aún existiendo un camino más corto a su próximo destino si se dan la vuelta
STR_CONFIG_SETTING_DISASTERS                                    :Desastres: {STRING}
STR_CONFIG_SETTING_DISASTERS_HELPTEXT                           :Activa desastres que ocasionalmente pueden bloquear o destruir vehículos o infraestructuras
STR_CONFIG_SETTING_CITY_APPROVAL                                :Actitud de los municipios frente a reestructuraciones en su zona: {STRING}
STR_CONFIG_SETTING_CITY_APPROVAL_HELPTEXT                       :Permite elegir en que medida el ruido y el daño ambiental causado por las compañías afecta a su calificación y nuevas acciones de construcción en los municipios

STR_CONFIG_SETTING_MAX_HEIGHTLEVEL                              :Altura máxima del mapa: {STRING}
STR_CONFIG_SETTING_MAX_HEIGHTLEVEL_HELPTEXT                     :Establece la altura máxima permitida para las montañas en el mapa
STR_CONFIG_SETTING_TOO_HIGH_MOUNTAIN                            :{WHITE}No se puede establecer la altura máxima del mapa en el valor indicado. Al menos una montaña ya es más alta
STR_CONFIG_SETTING_AUTOSLOPE                                    :Permitir modificar terreno bajo edificios, raíles, etc.: {STRING}
STR_CONFIG_SETTING_AUTOSLOPE_HELPTEXT                           :Permitir modificar el terreno debajo de edificios y raíles sin eliminarlos
STR_CONFIG_SETTING_CATCHMENT                                    :Tamaño del área de captación realista: {STRING}
STR_CONFIG_SETTING_CATCHMENT_HELPTEXT                           :Permite tener diferentes áreas de captación para distintos tipos de estaciones y aeropuertos
STR_CONFIG_SETTING_EXTRADYNAMITE                                :Permitir eliminar más propiedades de los municipios: {STRING}
STR_CONFIG_SETTING_EXTRADYNAMITE_HELPTEXT                       :Hace que sea más fácil eliminar infraestructuras y edificios de los municipios
STR_CONFIG_SETTING_TRAIN_LENGTH                                 :Longitud máxima de trenes: {STRING}
STR_CONFIG_SETTING_TRAIN_LENGTH_HELPTEXT                        :Permite cambiar la longitud máxima de los trenes
STR_CONFIG_SETTING_TILE_LENGTH                                  :{COMMA} casilla{P 0 "" s}
STR_CONFIG_SETTING_SMOKE_AMOUNT                                 :Cantidad de humo/chispas: {STRING}
STR_CONFIG_SETTING_SMOKE_AMOUNT_HELPTEXT                        :Permite indicar la cantidad de humo o chispas que son emitidos por vehículos
STR_CONFIG_SETTING_TRAIN_ACCELERATION_MODEL                     :Modelo de aceleración de trenes: {STRING}
STR_CONFIG_SETTING_TRAIN_ACCELERATION_MODEL_HELPTEXT            :Selecciona el modelo físico a emplear para la aceleración de trenes. El modelo "original" penaliza las pendientes de forma idéntica para todos los vehículos. El modelo "realista" penaliza cuestas y curvas dependiendo de varias propiedades del tren, como su longitud, fuerza de tracción, etcétera
STR_CONFIG_SETTING_ROAD_VEHICLE_ACCELERATION_MODEL              :Modelo de aceleración para vehículos de carretera: {STRING}
STR_CONFIG_SETTING_ROAD_VEHICLE_ACCELERATION_MODEL_HELPTEXT     :Selecciona el modelo físico a emplear para la aceleración de vehículos de carretera. El modelo "original" penaliza las pendientes de forma idéntica para todos los vehículos. El modelo "realista" penaliza cuestas y curvas dependiendo de varias propiedades del vehículo, como su potencia, fuerza de tracción, etcétera.
STR_CONFIG_SETTING_TRAIN_SLOPE_STEEPNESS                        :Inclinación de cuestas para trenes: {STRING}
STR_CONFIG_SETTING_TRAIN_SLOPE_STEEPNESS_HELPTEXT               :Pendiente de las casillas con cuesta para los trenes. Los valores altos hacen que sea más difícil subir las colinas
STR_CONFIG_SETTING_PERCENTAGE                                   :{COMMA}%
STR_CONFIG_SETTING_ROAD_VEHICLE_SLOPE_STEEPNESS                 :Inclinación de cuestas para vehículos de carretera: {STRING}
STR_CONFIG_SETTING_ROAD_VEHICLE_SLOPE_STEEPNESS_HELPTEXT        :Pendiente de las casillas con cuesta para los vehículos de carretera. Los valores altos hacen que sea más difícil subir las colinas
STR_CONFIG_SETTING_FORBID_90_DEG                                :Prohibir a trenes y barcos realizar giros de 90 grados: {STRING}
STR_CONFIG_SETTING_FORBID_90_DEG_HELPTEXT                       :Los giros de 90 grados ocurren cuando una vía en sentido horizontal está seguida por una vía en sentido vertical, haciendo que el tren gire 90 grados al pasar de una a otra en lugar de los 45 grados habituales en otras combinaciones. Esto también se aplica al radio de giro de los barcos
STR_CONFIG_SETTING_DISTANT_JOIN_STATIONS                        :Permitir unir estaciones no adyacentes: {STRING}
STR_CONFIG_SETTING_DISTANT_JOIN_STATIONS_HELPTEXT               :Permite añadir partes a una estación sin tener que estar en contacto directamente con las partes existentes. Necesita pulsar Ctrl+Click al añadir las nuevas partes
STR_CONFIG_SETTING_INFLATION                                    :Inflación: {STRING}
STR_CONFIG_SETTING_INFLATION_HELPTEXT                           :Activa la inflación económica, lo cual hace que los costes aumenten ligeramente más rápido que los beneficios
STR_CONFIG_SETTING_MAX_BRIDGE_LENGTH                            :Longitud máxima de puentes: {STRING}
STR_CONFIG_SETTING_MAX_BRIDGE_LENGTH_HELPTEXT                   :Longitud máxima permitida para los puentes
STR_CONFIG_SETTING_MAX_BRIDGE_HEIGHT                            :Altura máxima de puentes: {STRING}
STR_CONFIG_SETTING_MAX_BRIDGE_HEIGHT_HELPTEXT                   :Altura máxima permitida al construir puentes
STR_CONFIG_SETTING_MAX_TUNNEL_LENGTH                            :Longitud máxima de túneles: {STRING}
STR_CONFIG_SETTING_MAX_TUNNEL_LENGTH_HELPTEXT                   :Longitud máxima permitida para los túneles
STR_CONFIG_SETTING_RAW_INDUSTRY_CONSTRUCTION_METHOD             :Método de construcción de industria primaria: {STRING}
STR_CONFIG_SETTING_RAW_INDUSTRY_CONSTRUCTION_METHOD_HELPTEXT    :Forma de fundar industrias primarias. 'ninguno' significa que no se puede crear ninguna, 'prospeccón' significa que es posible crear nuevas industrias, pero que éstas aparecen en un lugar aleatorio del mapa y pueden fallar. 'como las otras industrias' significa que las industrias primarias pueden construirse como el resto de industrias en cualquier lugar que se quiera
STR_CONFIG_SETTING_RAW_INDUSTRY_CONSTRUCTION_METHOD_NONE        :Ninguno
STR_CONFIG_SETTING_RAW_INDUSTRY_CONSTRUCTION_METHOD_NORMAL      :Como las otras industrias
STR_CONFIG_SETTING_RAW_INDUSTRY_CONSTRUCTION_METHOD_PROSPECTING :Prospección
STR_CONFIG_SETTING_INDUSTRY_PLATFORM                            :Área plana alrededor de industrias: {STRING}
STR_CONFIG_SETTING_INDUSTRY_PLATFORM_HELPTEXT                   :Cantidad de espacio plano alrededor de las industrias. Esto permite que haya espacio libre alrededor de las industrias para construir
STR_CONFIG_SETTING_MULTIPINDTOWN                                :Construcción de más de una industria similar por municipio: {STRING}
STR_CONFIG_SETTING_MULTIPINDTOWN_HELPTEXT                       :Normalmente, no se permite más de una industria del mismo tipo por municipio. Con esta opción, se permiten múltiples industrias del mismo tipo en el mismo municipio
STR_CONFIG_SETTING_SIGNALSIDE                                   :Mostrar señales: {STRING}
STR_CONFIG_SETTING_SIGNALSIDE_HELPTEXT                          :Selecciona en qué lado de la vía se colocarán las señales
STR_CONFIG_SETTING_SIGNALSIDE_LEFT                              :A la izquierda
STR_CONFIG_SETTING_SIGNALSIDE_DRIVING_SIDE                      :En el lado de conducción
STR_CONFIG_SETTING_SIGNALSIDE_RIGHT                             :A la derecha
STR_CONFIG_SETTING_SHOWFINANCES                                 :Mostrar ventana de finanzas al final del año: {STRING}
STR_CONFIG_SETTING_SHOWFINANCES_HELPTEXT                        :Si se activa, la ventana de finanzas aparecerá al final de cada año para permitir inspeccionar fácilmente el estado financiero de la compañía
STR_CONFIG_SETTING_NONSTOP_BY_DEFAULT                           :Nuevas órdenes son 'sin parada' por defecto: {STRING}
STR_CONFIG_SETTING_NONSTOP_BY_DEFAULT_HELPTEXT                  :Normalmente, un vehículo se detendrá en todas las estaciones por las que pase. Si se activa esta opción, pasará sin detenerse a través de todas las estaciones hasta llegar a su destino. Esta opción solamente cambia el comportamiento por defecto de las órdenes nuevas. Es posible especificar para cada orden el comportamiento que se desea
STR_CONFIG_SETTING_STOP_LOCATION                                :Nuevos trenes paran por defecto en el {STRING} de la plataforma
STR_CONFIG_SETTING_STOP_LOCATION_HELPTEXT                       :Permite seleccionar en qué parte de la plataforma se detendrán los trenes por defecto. 'extremo cercano' para parar cerca del punto de entrada, 'centro' para parar en el punto medio de la estación y 'extremo lejano' para parar lo más lejos posible del punto de entrada. Esta opción solamente cambia el comportamiento por defecto de las órdenes nuevas. Es posible especificar para cada orden el comportamiento que se desea
STR_CONFIG_SETTING_STOP_LOCATION_NEAR_END                       :extremo cercano
STR_CONFIG_SETTING_STOP_LOCATION_MIDDLE                         :centro
STR_CONFIG_SETTING_STOP_LOCATION_FAR_END                        :extremo lejano
STR_CONFIG_SETTING_AUTOSCROLL                                   :Desplazar ventana mediante el cursor en los bordes: {STRING}
STR_CONFIG_SETTING_AUTOSCROLL_HELPTEXT                          :Cuando esta opción está activa, las vistas empezarán a desplazarse cuando el ratón esté cerca del borde de la ventana
STR_CONFIG_SETTING_AUTOSCROLL_DISABLED                          :Desactivado
STR_CONFIG_SETTING_AUTOSCROLL_MAIN_VIEWPORT_FULLSCREEN          :Vista principal, solo en pantalla completa
STR_CONFIG_SETTING_AUTOSCROLL_MAIN_VIEWPORT                     :Vista principal
STR_CONFIG_SETTING_AUTOSCROLL_EVERY_VIEWPORT                    :Todas las vistas
STR_CONFIG_SETTING_BRIBE                                        :Permitir sobornos a la autoridad local: {STRING}
STR_CONFIG_SETTING_BRIBE_HELPTEXT                               :Permite a las compañías intentar sobornar a las autoridades locales. Si el soborno es descubierto por un inspector, la compañía no podrá actuar en el municipio durante seis meses
STR_CONFIG_SETTING_ALLOW_EXCLUSIVE                              :Permitir comprar derechos de transporte exclusivos: {STRING}
STR_CONFIG_SETTING_ALLOW_EXCLUSIVE_HELPTEXT                     :Si una compañía compra derechos de transporte exclusivos en un municipio, las estaciones de sus oponentes (pasajeros o carga) no recibirán nada para transportar durante un año
STR_CONFIG_SETTING_ALLOW_FUND_BUILDINGS                         :Permitir la construcción de nuevos edificios: {STRING}
STR_CONFIG_SETTING_ALLOW_FUND_BUILDINGS_HELPTEXT                :Permite a las compañías dar dinero a los municipios para crear nuevas casas
STR_CONFIG_SETTING_ALLOW_FUND_ROAD                              :Permitir pagar la reconstrucción de las carreteras locales: {STRING}
STR_CONFIG_SETTING_ALLOW_FUND_ROAD_HELPTEXT                     :Permite a las compañías dar dinero a los municipios para que reconstruyan sus carreteras, saboteando los servicios de carretera en la zona
STR_CONFIG_SETTING_ALLOW_GIVE_MONEY                             :Permitir enviar dinero a otras empresas: {STRING}
STR_CONFIG_SETTING_ALLOW_GIVE_MONEY_HELPTEXT                    :Permite la transferencia de dinero entre compañías en el modo multijugador
STR_CONFIG_SETTING_FREIGHT_TRAINS                               :Multiplicador de peso para simular trenes pesados: {STRING}
STR_CONFIG_SETTING_FREIGHT_TRAINS_HELPTEXT                      :Permite fijar el impacto de llevar mercancías en los trenes. Un valor alto hace que a los trenes les cueste más llevar carga, especialmente en colinas
STR_CONFIG_SETTING_PLANE_SPEED                                  :Factor de velocidad de aeronaves: {STRING}
STR_CONFIG_SETTING_PLANE_SPEED_HELPTEXT                         :Permite fijar la velocidad relativa de las aeronaves en comparación con otros vehículos, para reducir los beneficios del transporte aéreo
STR_CONFIG_SETTING_PLANE_SPEED_VALUE                            :1 / {COMMA}
STR_CONFIG_SETTING_PLANE_CRASHES                                :Cantidad de aviones estrellados: {STRING}
STR_CONFIG_SETTING_PLANE_CRASHES_HELPTEXT                       :Fija la probabilidad de que ocurran accidentes aéreos
STR_CONFIG_SETTING_PLANE_CRASHES_NONE                           :Ninguno
STR_CONFIG_SETTING_PLANE_CRASHES_REDUCED                        :Reducida
STR_CONFIG_SETTING_PLANE_CRASHES_NORMAL                         :Normal
STR_CONFIG_SETTING_STOP_ON_TOWN_ROAD                            :Permitir construir paradas sobre carreteras de los municipios: {STRING}
STR_CONFIG_SETTING_STOP_ON_TOWN_ROAD_HELPTEXT                   :Permite construir estaciones de paso en carreteras que sean propiedad de los municipios
STR_CONFIG_SETTING_STOP_ON_COMPETITOR_ROAD                      :Permitir pasar a través de las paradas de carretera de los competidores: {STRING}
STR_CONFIG_SETTING_STOP_ON_COMPETITOR_ROAD_HELPTEXT             :Permite construir estaciones de carretera de paso en carreteras que sean propiedad de otras compañías
STR_CONFIG_SETTING_DYNAMIC_ENGINES_EXISTING_VEHICLES            :{WHITE}Cambiar esta opción no es posible cuando ya existen vehículos
STR_CONFIG_SETTING_INFRASTRUCTURE_MAINTENANCE                   :Mantenimiento de infraestructuras: {STRING}
STR_CONFIG_SETTING_INFRASTRUCTURE_MAINTENANCE_HELPTEXT          :Cuando se activa, las infraestructuras tienen costes de mantenimiento. Los costes de la infraestructura aumentan con el tamaño de la red, con lo cual afectan a compañías grandes en mayor grado que a las pequeñas


STR_CONFIG_SETTING_NEVER_EXPIRE_AIRPORTS                        :Aeropuertos nunca caducan: {STRING}
STR_CONFIG_SETTING_NEVER_EXPIRE_AIRPORTS_HELPTEXT               :Permite a todos los aeropuertos estar disponibles permanentemente una vez han sido introducidos

STR_CONFIG_SETTING_WARN_LOST_VEHICLE                            :Avisar si un vehículo se ha perdido: {STRING}
STR_CONFIG_SETTING_WARN_LOST_VEHICLE_HELPTEXT                   :Muestra mensajes indicando aquellos vehículos que no sean capaces de encontrar una ruta a su destino
STR_CONFIG_SETTING_ORDER_REVIEW                                 :Revisar órdenes de vehículos: {STRING}
STR_CONFIG_SETTING_ORDER_REVIEW_HELPTEXT                        :Cuando se activa, se comprueban periódicamente las órdenes de los vehículos, y los problemas que se encuentren se reportan con un mensaje
STR_CONFIG_SETTING_ORDER_REVIEW_OFF                             :No
STR_CONFIG_SETTING_ORDER_REVIEW_EXDEPOT                         :Sí, excluyendo a los vehículos detenidos
STR_CONFIG_SETTING_ORDER_REVIEW_ON                              :Todos los vehículos
STR_CONFIG_SETTING_WARN_INCOME_LESS                             :Avisar si las ganancias de un vehículo son negativas: {STRING}
STR_CONFIG_SETTING_WARN_INCOME_LESS_HELPTEXT                    :Si se activa, se muestra un mensaje cuando un vehículo no haya obtenido ningún beneficio durante un año
STR_CONFIG_SETTING_NEVER_EXPIRE_VEHICLES                        :Los vehículos nunca caducan: {STRING}
STR_CONFIG_SETTING_NEVER_EXPIRE_VEHICLES_HELPTEXT               :Cuando se activa, todos los modelos de vehículos permanecen disponibles para siempre una vez han sido introducidos
STR_CONFIG_SETTING_AUTORENEW_VEHICLE                            :Renovación automática de vehículos cuando se vuelven viejos: {STRING}
STR_CONFIG_SETTING_AUTORENEW_VEHICLE_HELPTEXT                   :Cuando se activa, los vehículos próximos al final de su vida útil serán reemplazados automáticamente; siempre y cuando se cumplan las condiciones de renovación
STR_CONFIG_SETTING_AUTORENEW_MONTHS                             :Autorenueva el vehículo {STRING} de su edad máxima
STR_CONFIG_SETTING_AUTORENEW_MONTHS_HELPTEXT                    :Edad relativa con la cual un vehículo debería de ser considerado para ser autorenovado
STR_CONFIG_SETTING_AUTORENEW_MONTHS_VALUE_BEFORE                :{COMMA} mes{P 0 "" es} antes
STR_CONFIG_SETTING_AUTORENEW_MONTHS_VALUE_AFTER                 :{COMMA} mes{P 0 "" es} después
STR_CONFIG_SETTING_AUTORENEW_MONEY                              :Mínimo de dinero requerido para renovación automática: {STRING}
STR_CONFIG_SETTING_AUTORENEW_MONEY_HELPTEXT                     :Mínima cantidad de dinero que se debe de tener en el banco para poder considerar la renovación automática de vehículos
STR_CONFIG_SETTING_ERRMSG_DURATION                              :Duración de mensajes de error: {STRING}
STR_CONFIG_SETTING_ERRMSG_DURATION_HELPTEXT                     :Duración de los mensajes de error mostrados en ventanas rojas. Algunos mensajes de error (críticos) no se cierran automáticamente, y deben de ser cerrados manualmente
STR_CONFIG_SETTING_ERRMSG_DURATION_VALUE                        :{COMMA} segundo{P 0 "" s}
STR_CONFIG_SETTING_HOVER_DELAY                                  :Mostrar mensajes de ayuda: {STRING}
STR_CONFIG_SETTING_HOVER_DELAY_HELPTEXT                         :Tiempo necesario con el ratón sobre un elemento de la interfaz para que esta muestre su mensaje de ayuda. De forma alternativa, se puede escoger mostrar estos mensajes al pulsar el botón derecho cuando el valor de esta opción ha sido establecido a 0.
STR_CONFIG_SETTING_HOVER_DELAY_VALUE                            :Mantener ratón durante {COMMA} milisegundo{P 0 "" s}
STR_CONFIG_SETTING_HOVER_DELAY_DISABLED                         :Click derecho
STR_CONFIG_SETTING_POPULATION_IN_LABEL                          :Mostrar la población de un municipio en su etiqueta: {STRING}
STR_CONFIG_SETTING_POPULATION_IN_LABEL_HELPTEXT                 :Muestra la población de los municipios en su etiqueta sobre el mapa
STR_CONFIG_SETTING_GRAPH_LINE_THICKNESS                         :Grosor de las líneas en los gráficos: {STRING}
STR_CONFIG_SETTING_GRAPH_LINE_THICKNESS_HELPTEXT                :Grosor de las líneas en los gráficos. Una línea fina es más precisa, una línea más gruesa es más fácil de distinguir

STR_CONFIG_SETTING_LANDSCAPE                                    :Terreno: {STRING}
STR_CONFIG_SETTING_LANDSCAPE_HELPTEXT                           :Los terrenos definen escenarios con diferentes tipos de carga y requisitos de crecimiento de municipios. Es posible modificarlos empleando NewGRF y scripts de juego
STR_CONFIG_SETTING_LAND_GENERATOR                               :Generador de terreno: {STRING}
STR_CONFIG_SETTING_LAND_GENERATOR_HELPTEXT                      :El generador original depende del tipo de gráficos base, y crea formas de terreno fijas. TerraGenesis es un generador basado en ruido Perlin que permite un mayor control de configuración
STR_CONFIG_SETTING_LAND_GENERATOR_ORIGINAL                      :Original
STR_CONFIG_SETTING_LAND_GENERATOR_TERRA_GENESIS                 :TerraGenesis
STR_CONFIG_SETTING_TERRAIN_TYPE                                 :Tipo de terreno: {STRING}
STR_CONFIG_SETTING_TERRAIN_TYPE_HELPTEXT                        :(Sólo TerraGenesis) Colinas del terreno
STR_CONFIG_SETTING_INDUSTRY_DENSITY                             :Densidad industrial: {STRING}
STR_CONFIG_SETTING_INDUSTRY_DENSITY_HELPTEXT                    :Permite fijar el número de industrias que deberían de generarse, y el nivel que debería mantenerse durante el juego
STR_CONFIG_SETTING_OIL_REF_EDGE_DISTANCE                        :Máxima distancia de Refinerías de Petróleo con los bordes: {STRING}
STR_CONFIG_SETTING_OIL_REF_EDGE_DISTANCE_HELPTEXT               :Las refinerías de petróleo solamente se construyen cerca del borde del mapa, el cual es costa para los mapas con borde de océano
STR_CONFIG_SETTING_SNOWLINE_HEIGHT                              :Altura línea nieve: {STRING}
STR_CONFIG_SETTING_SNOWLINE_HEIGHT_HELPTEXT                     :Permite escoger la altura a la cual la nieve comienza en el clima subártico. La nieve también afecta a la generación de industrias y a los requisitos de crecimiento de municipios
STR_CONFIG_SETTING_ROUGHNESS_OF_TERRAIN                         :Rugosidad del terreno: {STRING}
STR_CONFIG_SETTING_ROUGHNESS_OF_TERRAIN_HELPTEXT                :(Sólo TerraGenesis) Permite elegir la frecuencia de las colinas: Los terrenos más planos tienen menor número, aunque suelen ser más extensas. Los terrenos más accidentados tienen múltiples colinas, lo cual puede resultar repetitivo
STR_CONFIG_SETTING_ROUGHNESS_OF_TERRAIN_VERY_SMOOTH             :Muy Suave
STR_CONFIG_SETTING_ROUGHNESS_OF_TERRAIN_SMOOTH                  :Suave
STR_CONFIG_SETTING_ROUGHNESS_OF_TERRAIN_ROUGH                   :Áspero
STR_CONFIG_SETTING_ROUGHNESS_OF_TERRAIN_VERY_ROUGH              :Muy Áspero
STR_CONFIG_SETTING_VARIETY                                      :Variedad: {STRING}
STR_CONFIG_SETTING_VARIETY_HELPTEXT                             :(Sólo TerraGenesis) Permite controlar si el mapa contendrá zonas montañosas y planas. Dado que esto únicamente hace que el mapa sea más plano, otras opciones deberían fijarse a Montañoso
STR_CONFIG_SETTING_RIVER_AMOUNT                                 :Cantidad de ríos: {STRING}
STR_CONFIG_SETTING_RIVER_AMOUNT_HELPTEXT                        :Elegir el número de ríos a generar
STR_CONFIG_SETTING_TREE_PLACER                                  :Algoritmo de colocación de árboles: {STRING}
STR_CONFIG_SETTING_TREE_PLACER_HELPTEXT                         :Permite escoger la distribución de los árboles sobre el mapa. 'Original' distribuye la plantación de árboles uniformemente, mientras que 'Mejorado' los planta en grupos
STR_CONFIG_SETTING_TREE_PLACER_NONE                             :Ninguno
STR_CONFIG_SETTING_TREE_PLACER_ORIGINAL                         :Original
STR_CONFIG_SETTING_TREE_PLACER_IMPROVED                         :Mejorado
STR_CONFIG_SETTING_ROAD_SIDE                                    :Vehículos de carretera: {STRING}
STR_CONFIG_SETTING_ROAD_SIDE_HELPTEXT                           :Elegir el lado de conducción
STR_CONFIG_SETTING_HEIGHTMAP_ROTATION                           :Rotación del Mapa de alturas: {STRING}
STR_CONFIG_SETTING_HEIGHTMAP_ROTATION_COUNTER_CLOCKWISE         :A la izquierda
STR_CONFIG_SETTING_HEIGHTMAP_ROTATION_CLOCKWISE                 :Sentido horario
STR_CONFIG_SETTING_SE_FLAT_WORLD_HEIGHT                         :El nivel de la altura del mapa plano tiene: {STRING}
STR_CONFIG_SETTING_EDGES_NOT_EMPTY                              :{WHITE}Una o más casillas del borde norte no están vacías
STR_CONFIG_SETTING_EDGES_NOT_WATER                              :{WHITE}Una o más casillas en uno de los bordes no es agua

STR_CONFIG_SETTING_STATION_SPREAD                               :Máxima extensión de estaciones: {STRING}
STR_CONFIG_SETTING_STATION_SPREAD_HELPTEXT                      :Área máxima que pueden ocupar las partes de una estación. Cuidado, los valores muy altos pueden ralentizar el juego
STR_CONFIG_SETTING_SERVICEATHELIPAD                             :Realizar, automáticamente, el mantenimiento de los helicópteros en helipuertos: {STRING}
STR_CONFIG_SETTING_SERVICEATHELIPAD_HELPTEXT                    :Dar servicio a los helicópteros después de cada aterrizaje, aunque no haya hangar en el aeropuerto
STR_CONFIG_SETTING_LINK_TERRAFORM_TOOLBAR                       :Une la barra de terreno a la barra de construcción: {STRING}
STR_CONFIG_SETTING_LINK_TERRAFORM_TOOLBAR_HELPTEXT              :Cuando se abre una barra de herramientas de construcción, se abre también la barra de terraformación
STR_CONFIG_SETTING_SMALLMAP_LAND_COLOUR                         :Color de terreno usado en el mapa: {STRING}
STR_CONFIG_SETTING_SMALLMAP_LAND_COLOUR_HELPTEXT                :Color a usar para el terreno en el mapa
STR_CONFIG_SETTING_SMALLMAP_LAND_COLOUR_GREEN                   :Verde
STR_CONFIG_SETTING_SMALLMAP_LAND_COLOUR_DARK_GREEN              :Verde oscuro
STR_CONFIG_SETTING_SMALLMAP_LAND_COLOUR_VIOLET                  :Violeta
STR_CONFIG_SETTING_SMOOTH_SCROLLING                             :Desplazamiento de vista suavizado: {STRING}
STR_CONFIG_SETTING_SMOOTH_SCROLLING_HELPTEXT                    :Controla la forma en la que la vista principal se mueve a una posición específica como resultado de hacer click en el mapa o al enviar la orden de moverse a un objeto determinado del mapa. Si se activa, la vista se mueve de forma suave. Si se desactiva, la vista se mueve directamente al destino
STR_CONFIG_SETTING_MEASURE_TOOLTIP                              :Mostrar medidas usando las herramientas de construcción: {STRING}
STR_CONFIG_SETTING_MEASURE_TOOLTIP_HELPTEXT                     :Muestra distancias en número de casillas y las diferencias de altura al arrastrar durante operaciones de construcción
STR_CONFIG_SETTING_LIVERIES                                     :Ver tipos específicos para cada vehículo: {STRING}
STR_CONFIG_SETTING_LIVERIES_HELPTEXT                            :Controla el uso de esquemas de color específicos para vehículos (en oposición a los específicos para compañías)
STR_CONFIG_SETTING_LIVERIES_NONE                                :Ninguno
STR_CONFIG_SETTING_LIVERIES_OWN                                 :Propia empresa
STR_CONFIG_SETTING_LIVERIES_ALL                                 :Todas las empresas
STR_CONFIG_SETTING_PREFER_TEAMCHAT                              :Charla de equipo preferida con <ENTER>: {STRING}
STR_CONFIG_SETTING_PREFER_TEAMCHAT_HELPTEXT                     :Cambia el acceso al chat interno de la compañía y al chat público entre <ENTER> y <Ctrl+ENTER>
STR_CONFIG_SETTING_SCROLLWHEEL_SCROLLING                        :Función de la rueda del ratón: {STRING}
STR_CONFIG_SETTING_SCROLLWHEEL_SCROLLING_HELPTEXT               :Activa el deslizamiento con ratones de rueda bidimensional
STR_CONFIG_SETTING_SCROLLWHEEL_ZOOM                             :Zoom sobre el mapa
STR_CONFIG_SETTING_SCROLLWHEEL_SCROLL                           :Desplazamiento sobre el mapa
STR_CONFIG_SETTING_SCROLLWHEEL_OFF                              :Nada
STR_CONFIG_SETTING_SCROLLWHEEL_MULTIPLIER                       :Velocidad de la rueda del ratón sobre el mapa: {STRING}
STR_CONFIG_SETTING_SCROLLWHEEL_MULTIPLIER_HELPTEXT              :Controla la sensibilidad de la rueda del ratón
STR_CONFIG_SETTING_OSK_ACTIVATION                               :Teclado en pantalla: {STRING}
STR_CONFIG_SETTING_OSK_ACTIVATION_HELPTEXT                      :Permite seleccionar el método para abrir el teclado en pantalla para escribir texto empleando solamente el puntero. Esta opción está pensada para dispositivos pequeños sin teclado físico
STR_CONFIG_SETTING_OSK_ACTIVATION_DISABLED                      :Deshabilitado
STR_CONFIG_SETTING_OSK_ACTIVATION_DOUBLE_CLICK                  :Doble click
STR_CONFIG_SETTING_OSK_ACTIVATION_SINGLE_CLICK_FOCUS            :Un solo click (con foco)
STR_CONFIG_SETTING_OSK_ACTIVATION_SINGLE_CLICK                  :Un solo click (inmediatamente)

STR_CONFIG_SETTING_RIGHT_MOUSE_BTN_EMU                          :Emulación del botón derecho: {STRING}
STR_CONFIG_SETTING_RIGHT_MOUSE_BTN_EMU_HELPTEXT                 :Selecciona el método para emular los clicks con el botón derecho del ratón
STR_CONFIG_SETTING_RIGHT_MOUSE_BTN_EMU_COMMAND                  :Command+Click
STR_CONFIG_SETTING_RIGHT_MOUSE_BTN_EMU_CONTROL                  :Ctrl+Click
STR_CONFIG_SETTING_RIGHT_MOUSE_BTN_EMU_OFF                      :Desactivado

STR_CONFIG_SETTING_RIGHT_MOUSE_WND_CLOSE                        :Cerrar ventana con click derecho: {STRING}
STR_CONFIG_SETTING_RIGHT_MOUSE_WND_CLOSE_HELPTEXT               :Cierra una ventana al hacer click derecho dentro. ¡Quita la información al hacer click derecho!

STR_CONFIG_SETTING_AUTOSAVE                                     :Autoguardado: {STRING}
STR_CONFIG_SETTING_AUTOSAVE_HELPTEXT                            :Selecciona el intervalo entre guardados automáticos del juego

STR_CONFIG_SETTING_DATE_FORMAT_IN_SAVE_NAMES                    :Usar formato de fecha {STRING} para los nombres de partidas guardadas
STR_CONFIG_SETTING_DATE_FORMAT_IN_SAVE_NAMES_HELPTEXT           :Formato de la fecha en el nombre de partidas guardadas
STR_CONFIG_SETTING_DATE_FORMAT_IN_SAVE_NAMES_LONG               :largo (31 Dic 2008)
STR_CONFIG_SETTING_DATE_FORMAT_IN_SAVE_NAMES_SHORT              :corto (31-12-2008)
STR_CONFIG_SETTING_DATE_FORMAT_IN_SAVE_NAMES_ISO                :ISO (2008-12-31)

STR_CONFIG_SETTING_PAUSE_ON_NEW_GAME                            :Pausar automáticamente al comenzar un juego nuevo: {STRING}
STR_CONFIG_SETTING_PAUSE_ON_NEW_GAME_HELPTEXT                   :Si se activa, el juego se pausará automáticamente al comenzar nuevas partidas para permitir revisar el mapa
STR_CONFIG_SETTING_COMMAND_PAUSE_LEVEL                          :Al pausar el juego, permitir: {STRING}
STR_CONFIG_SETTING_COMMAND_PAUSE_LEVEL_HELPTEXT                 :Permite seleccionar las acciones que se pueden llevar a cabo mientras el juego está en pausa
STR_CONFIG_SETTING_COMMAND_PAUSE_LEVEL_NO_ACTIONS               :Ninguna acción
STR_CONFIG_SETTING_COMMAND_PAUSE_LEVEL_ALL_NON_CONSTRUCTION     :Todas las acciones salvo las de construcción
STR_CONFIG_SETTING_COMMAND_PAUSE_LEVEL_ALL_NON_LANDSCAPING      :Todas las acciones que no modifiquen el terreno
STR_CONFIG_SETTING_COMMAND_PAUSE_LEVEL_ALL_ACTIONS              :Todas las acciones
STR_CONFIG_SETTING_ADVANCED_VEHICLE_LISTS                       :Usar grupos en la lista de vehículos: {STRING}
STR_CONFIG_SETTING_ADVANCED_VEHICLE_LISTS_HELPTEXT              :Activa el uso de listas de vehículos avanzadas para agrupar vehículos
STR_CONFIG_SETTING_LOADING_INDICATORS                           :Usar indicadores de carga: {STRING}
STR_CONFIG_SETTING_LOADING_INDICATORS_HELPTEXT                  :Permite escoger si se deben de mostrar indicadores de carga encima de vehículos que estén en estaciones
STR_CONFIG_SETTING_TIMETABLE_IN_TICKS                           :Mostrar horario en ticks en vez de en días: {STRING}
STR_CONFIG_SETTING_TIMETABLE_IN_TICKS_HELPTEXT                  :Muestra los tiempos de viaje en tablas de horario en ticks en lugar de en días
STR_CONFIG_SETTING_TIMETABLE_SHOW_ARRIVAL_DEPARTURE             :Mostrar salidas y llegadas en horarios: {STRING}
STR_CONFIG_SETTING_TIMETABLE_SHOW_ARRIVAL_DEPARTURE_HELPTEXT    :Muestra tiempos de llegada y salida adelantados en tablas de tiempo
STR_CONFIG_SETTING_QUICKGOTO                                    :Creación rápida de órdenes para vehículos: {STRING}
STR_CONFIG_SETTING_QUICKGOTO_HELPTEXT                           :Preselecciona el cursor "Ir a" al abrir la ventana de órdenes
STR_CONFIG_SETTING_DEFAULT_RAIL_TYPE                            :Raíl por defecto (juego nuevo/cargar juego): {STRING}
STR_CONFIG_SETTING_DEFAULT_RAIL_TYPE_HELPTEXT                   :Tipo de ferrocarril a seleccionar al comenzar o cargar un juego. 'Primero disponible' selecciona el tipo de ferrocarril más viejo, 'Último disponible' selecciona el tipo de ferrocarril más nuevo, y 'Más usado' selecciona el tipo que está más en uso en el momento
STR_CONFIG_SETTING_DEFAULT_RAIL_TYPE_FIRST                      :Primero disponible
STR_CONFIG_SETTING_DEFAULT_RAIL_TYPE_LAST                       :Último disponible
STR_CONFIG_SETTING_DEFAULT_RAIL_TYPE_MOST_USED                  :Más usado
STR_CONFIG_SETTING_SHOW_TRACK_RESERVATION                       :Ver rutas reservadas en las vías: {STRING}
STR_CONFIG_SETTING_SHOW_TRACK_RESERVATION_HELPTEXT              :Da a las vías reservadas un color especial para asistir en problemas con señales de ruta
STR_CONFIG_SETTING_PERSISTENT_BUILDINGTOOLS                     :Mantener activas las herramientas de construcción tras su uso: {STRING}
STR_CONFIG_SETTING_PERSISTENT_BUILDINGTOOLS_HELPTEXT            :Mantiene las herramientas de construcción de puentes, túneles, etcétera, abiertas después de su uso
STR_CONFIG_SETTING_EXPENSES_LAYOUT                              :Agrupar costes en la ventana de finanzas: {STRING}
STR_CONFIG_SETTING_EXPENSES_LAYOUT_HELPTEXT                     :Define el diseño de la ventana de finanzas

STR_CONFIG_SETTING_SOUND_TICKER                                 :Noticias resumidas: {STRING}
STR_CONFIG_SETTING_SOUND_TICKER_HELPTEXT                        :Reproducir sonido para mensajes de noticias resumidos
STR_CONFIG_SETTING_SOUND_NEWS                                   :Noticias: {STRING}
STR_CONFIG_SETTING_SOUND_NEWS_HELPTEXT                          :Reproducir sonido al mostrar noticias
STR_CONFIG_SETTING_SOUND_NEW_YEAR                               :Final del año: {STRING}
STR_CONFIG_SETTING_SOUND_NEW_YEAR_HELPTEXT                      :Reproducir sonido al mostrar el resumen anual del rendimiento de la compañía al terminar el año
STR_CONFIG_SETTING_SOUND_CONFIRM                                :Construcción: {STRING}
STR_CONFIG_SETTING_SOUND_CONFIRM_HELPTEXT                       :Reproducir sonido al construir con éxito o realizar otras acciones
STR_CONFIG_SETTING_SOUND_CLICK                                  :Click de botones: {STRING}
STR_CONFIG_SETTING_SOUND_CLICK_HELPTEXT                         :Pitido al pulsar botones
STR_CONFIG_SETTING_SOUND_DISASTER                               :Desastres/accidentes: {STRING}
STR_CONFIG_SETTING_SOUND_DISASTER_HELPTEXT                      :Reproducir efectos de sonido de accidentes y desastres
STR_CONFIG_SETTING_SOUND_VEHICLE                                :Vehículos: {STRING}
STR_CONFIG_SETTING_SOUND_VEHICLE_HELPTEXT                       :Reproducir efectos de sonido de vehículos
STR_CONFIG_SETTING_SOUND_AMBIENT                                :Ambiental: {STRING}
STR_CONFIG_SETTING_SOUND_AMBIENT_HELPTEXT                       :Reproducir sonidos ambientales de terreno, industrias y municipios

STR_CONFIG_SETTING_DISABLE_UNSUITABLE_BUILDING                  :Deshabilitar construcción de infraestructuras cuando no haya vehículos apropiados disponibles: {STRING}
STR_CONFIG_SETTING_DISABLE_UNSUITABLE_BUILDING_HELPTEXT         :Cuando se activa, solo pueden construirse infraestructuras si hay vehículos disponibles para ellas, previniendo un gasto innecesario de tiempo y dinero
STR_CONFIG_SETTING_MAX_TRAINS                                   :Número máximo de trenes por empresa: {STRING}
STR_CONFIG_SETTING_MAX_TRAINS_HELPTEXT                          :Número máximo de trenes que una compañía puede tener
STR_CONFIG_SETTING_MAX_ROAD_VEHICLES                            :Número máximo de automóviles por empresa: {STRING}
STR_CONFIG_SETTING_MAX_ROAD_VEHICLES_HELPTEXT                   :Número máximo de vehículos de carretera que una compañía puede tener
STR_CONFIG_SETTING_MAX_AIRCRAFT                                 :Número máximo de aeronaves por empresa: {STRING}
STR_CONFIG_SETTING_MAX_AIRCRAFT_HELPTEXT                        :Número máximo de aeronaves que una compañía puede tener
STR_CONFIG_SETTING_MAX_SHIPS                                    :Número máximo de barcos por empresa: {STRING}
STR_CONFIG_SETTING_MAX_SHIPS_HELPTEXT                           :Número máximo de barcos que una compañía puede tener

STR_CONFIG_SETTING_AI_BUILDS_TRAINS                             :Desactivar trenes para el ordenador: {STRING}
STR_CONFIG_SETTING_AI_BUILDS_TRAINS_HELPTEXT                    :Activar esta opción deshabilita la construcción de trenes para las IA
STR_CONFIG_SETTING_AI_BUILDS_ROAD_VEHICLES                      :Desactivar vehículos de carretera para el ordenador: {STRING}
STR_CONFIG_SETTING_AI_BUILDS_ROAD_VEHICLES_HELPTEXT             :Activar esta opción deshabilita la construcción de vehículos de carretera para las IA
STR_CONFIG_SETTING_AI_BUILDS_AIRCRAFT                           :Desactivar aeroplanos para el ordenador: {STRING}
STR_CONFIG_SETTING_AI_BUILDS_AIRCRAFT_HELPTEXT                  :Activar esta opción deshabilita la construcción de aeronaves para las IA
STR_CONFIG_SETTING_AI_BUILDS_SHIPS                              :Desactivar barcos para el ordenador: {STRING}
STR_CONFIG_SETTING_AI_BUILDS_SHIPS_HELPTEXT                     :Activar esta opción deshabilita la construcción de barcos para las IA

STR_CONFIG_SETTING_AI_PROFILE                                   :Perfil por defecto: {STRING}
STR_CONFIG_SETTING_AI_PROFILE_HELPTEXT                          :Permite decidir el perfil a emplear para IAs aleatorias o para los valores iniciales al añadir una nueva IA o un script de juego
STR_CONFIG_SETTING_AI_PROFILE_EASY                              :Fácil
STR_CONFIG_SETTING_AI_PROFILE_MEDIUM                            :Intermedio
STR_CONFIG_SETTING_AI_PROFILE_HARD                              :Difícil

STR_CONFIG_SETTING_AI_IN_MULTIPLAYER                            :Permitir IA en multijugador: {STRING}
STR_CONFIG_SETTING_AI_IN_MULTIPLAYER_HELPTEXT                   :Permite a los jugadores controlados por el ordenador participar en partidas multijugador
STR_CONFIG_SETTING_SCRIPT_MAX_OPCODES                           :#opcodes antes de que los scripts sean suspendidos: {STRING}
STR_CONFIG_SETTING_SCRIPT_MAX_OPCODES_HELPTEXT                  :Número máximo de operaciones de computación que un script puede realizar por turno

STR_CONFIG_SETTING_SERVINT_ISPERCENT                            :Intervalo de mantenimiento en porcentajes: {STRING}
STR_CONFIG_SETTING_SERVINT_ISPERCENT_HELPTEXT                   :Permite escoger si el mantenimiento de vehículos comenzará debido al tiempo pasado desde el último mantenimiento o por una reducción de la fiabilidad más allá de un porcentaje determinado
STR_CONFIG_SETTING_SERVINT_TRAINS                               :Intervalo de mantenimiento por defecto para trenes: {STRING}
STR_CONFIG_SETTING_SERVINT_TRAINS_HELPTEXT                      :Fija el intervalo de mantenimiento por defecto para los nuevos vehículos de ferrocarril, siendo usado este si no se define un intervalo de forma explícita para ese vehículo
STR_CONFIG_SETTING_SERVINT_VALUE                                :{COMMA}{NBSP}día{P 0 "" s}/%
STR_CONFIG_SETTING_SERVINT_DISABLED                             :Deshabilitado
STR_CONFIG_SETTING_SERVINT_ROAD_VEHICLES                        :Intervalo de mantenimiento por defecto para vehículos de carretera: {STRING}
STR_CONFIG_SETTING_SERVINT_ROAD_VEHICLES_HELPTEXT               :Fija el intervalo de mantenimiento por defecto para vehículos de carretera nuevos, que se empleará si no se define un intervalo de forma explícita para ese vehículo
STR_CONFIG_SETTING_SERVINT_AIRCRAFT                             :Intervalo de mantenimiento por defecto para aeronaves: {STRING}
STR_CONFIG_SETTING_SERVINT_AIRCRAFT_HELPTEXT                    :Fija el intervalo de mantenimiento por defecto para aeronaves nuevas, que se empleará si no se define un intervalo de forma explícita para ese vehículo
STR_CONFIG_SETTING_SERVINT_SHIPS                                :Intervalo de mantenimiento por defecto para barcos: {STRING}
STR_CONFIG_SETTING_SERVINT_SHIPS_HELPTEXT                       :Fija el intervalo de mantenimiento por defecto para barcos nuevos, que se empleará si no se define un intervalo de forma explícita para ese vehículo
STR_CONFIG_SETTING_NOSERVICE                                    :Desactivar mantenimiento cuando las averías están desactivadas: {STRING}
STR_CONFIG_SETTING_NOSERVICE_HELPTEXT                           :Cuando se activa, los vehículos no reciben mantenimiento si no pueden romperse
STR_CONFIG_SETTING_WAGONSPEEDLIMITS                             :Activar límites de velocidad en vagones: {STRING}
STR_CONFIG_SETTING_WAGONSPEEDLIMITS_HELPTEXT                    :Si se activa, se tienen en cuenta los límites de velocidad de los vagones a la hora de decidir la velocidad máxima de un tren
STR_CONFIG_SETTING_DISABLE_ELRAILS                              :Desactivar ferrocarriles eléctricos: {STRING}
STR_CONFIG_SETTING_DISABLE_ELRAILS_HELPTEXT                     :Si se activa, no es necesario electrificar los ferrocarriles para hacer que los trenes eléctricos puedan recorrerlos

STR_CONFIG_SETTING_NEWS_ARRIVAL_FIRST_VEHICLE_OWN               :Llegada del primer vehículo a una estación del jugador: {STRING}
STR_CONFIG_SETTING_NEWS_ARRIVAL_FIRST_VEHICLE_OWN_HELPTEXT      :Mostrar una noticia cuando llega el primer vehículo a la estación del jugador
STR_CONFIG_SETTING_NEWS_ARRIVAL_FIRST_VEHICLE_OTHER             :Llegada del primer vehículo a una estación de la competencia: {STRING}
STR_CONFIG_SETTING_NEWS_ARRIVAL_FIRST_VEHICLE_OTHER_HELPTEXT    :Mostrar una noticia cuando llega el primer vehículo a la estación de un competidor
STR_CONFIG_SETTING_NEWS_ACCIDENTS_DISASTERS                     :Accidentes / desastres: {STRING}
STR_CONFIG_SETTING_NEWS_ACCIDENTS_DISASTERS_HELPTEXT            :Mostrar noticias cuando ocurre un accidente o un desastre
STR_CONFIG_SETTING_NEWS_COMPANY_INFORMATION                     :Información de la empresa: {STRING}
STR_CONFIG_SETTING_NEWS_COMPANY_INFORMATION_HELPTEXT            :Mostrar una noticia cuando una nueva compañía es creada, o cuando alguna compañía está en peligro de quiebra
STR_CONFIG_SETTING_NEWS_INDUSTRY_OPEN                           :Apertura de industrias: {STRING}
STR_CONFIG_SETTING_NEWS_INDUSTRY_OPEN_HELPTEXT                  :Mostrar noticia cuando nuevas industrias abren
STR_CONFIG_SETTING_NEWS_INDUSTRY_CLOSE                          :Cierre de industrias: {STRING}
STR_CONFIG_SETTING_NEWS_INDUSTRY_CLOSE_HELPTEXT                 :Mostrar noticias cuando una industria cierra
STR_CONFIG_SETTING_NEWS_ECONOMY_CHANGES                         :Cambios en la economía: {STRING}
STR_CONFIG_SETTING_NEWS_ECONOMY_CHANGES_HELPTEXT                :Mostrar noticias sobre cambios globales a la economía
STR_CONFIG_SETTING_NEWS_INDUSTRY_CHANGES_COMPANY                :Cambios de producción en industrias atendidas por la empresa: {STRING}
STR_CONFIG_SETTING_NEWS_INDUSTRY_CHANGES_COMPANY_HELPTEXT       :Mostrar una noticia cuando el nivel de producción de una industria, servida por tu compañía, cambia
STR_CONFIG_SETTING_NEWS_INDUSTRY_CHANGES_OTHER                  :Cambios de producción en las industrias servidas por los competidores: {STRING}
STR_CONFIG_SETTING_NEWS_INDUSTRY_CHANGES_OTHER_HELPTEXT         :Mostrar una noticia cuando el nivel de producción de una industria, servida por tus competidores, cambia
STR_CONFIG_SETTING_NEWS_INDUSTRY_CHANGES_UNSERVED               :Cambios de producción de otras industrias: {STRING}
STR_CONFIG_SETTING_NEWS_INDUSTRY_CHANGES_UNSERVED_HELPTEXT      :Mostrar una noticia cuando el nivel de producción de una industria, no servida por tu compañía o competidores, cambia
STR_CONFIG_SETTING_NEWS_ADVICE                                  :Aviso / información de los vehículos de la empresa: {STRING}
STR_CONFIG_SETTING_NEWS_ADVICE_HELPTEXT                         :Mostrar mensajes sobre vehículos que requieren atención
STR_CONFIG_SETTING_NEWS_NEW_VEHICLES                            :Nuevos vehículos: {STRING}
STR_CONFIG_SETTING_NEWS_NEW_VEHICLES_HELPTEXT                   :Mostrar noticias sobre nuevos tipos de vehículo disponibles
STR_CONFIG_SETTING_NEWS_CHANGES_ACCEPTANCE                      :Cambios en la aceptación de carga: {STRING}
STR_CONFIG_SETTING_NEWS_CHANGES_ACCEPTANCE_HELPTEXT             :Mostrar mensajes sobre cambios de aceptación de carga en estaciones
STR_CONFIG_SETTING_NEWS_SUBSIDIES                               :Subvenciones: {STRING}
STR_CONFIG_SETTING_NEWS_SUBSIDIES_HELPTEXT                      :Mostrar noticias sobre eventos relativos a subsidios
STR_CONFIG_SETTING_NEWS_GENERAL_INFORMATION                     :Información general: {STRING}
STR_CONFIG_SETTING_NEWS_GENERAL_INFORMATION_HELPTEXT            :Mostrar noticias de eventos generales, tales como la compra de derechos de transporte exclusivos o el pago de reconstrucción de carreteras locales

STR_CONFIG_SETTING_NEWS_MESSAGES_OFF                            :Apagado
STR_CONFIG_SETTING_NEWS_MESSAGES_SUMMARY                        :Resumen
STR_CONFIG_SETTING_NEWS_MESSAGES_FULL                           :Completo

STR_CONFIG_SETTING_COLOURED_NEWS_YEAR                           :Noticias en color aparecen en: {STRING}
STR_CONFIG_SETTING_COLOURED_NEWS_YEAR_HELPTEXT                  :Año en el cual los periódicos empezarán a imprimirse en color. Antes de ese año solamente usarán una escala de grises
STR_CONFIG_SETTING_STARTING_YEAR                                :Fecha de inicio: {STRING}
STR_CONFIG_SETTING_SMOOTH_ECONOMY                               :Activar economía suave (cambios más pequeños): {STRING}
STR_CONFIG_SETTING_SMOOTH_ECONOMY_HELPTEXT                      :Si se activa, se producirán cambios de producción en las industrias más frecuentemente y en pasos menores. Si se usa un NewGRF para proveer industrias, esta opción generalmente no tiene efecto
STR_CONFIG_SETTING_ALLOW_SHARES                                 :Permitir comprar acciones de otras empresas: {STRING}
STR_CONFIG_SETTING_ALLOW_SHARES_HELPTEXT                        :Cuando se activa, permite comprar y vender acciones de empresas. Las acciones de una empresa solamente estarán disponibles cuando la empresa cumpla una edad determinada
STR_CONFIG_SETTING_FEEDER_PAYMENT_SHARE                         :Porcentaje del beneficio total a pagar en transferencias: {STRING}
STR_CONFIG_SETTING_FEEDER_PAYMENT_SHARE_HELPTEXT                :Porcentaje de los beneficios dados a los transportes intermedios en sistemas de transferencias, dando un mayor control sobre el beneficio de cada vehículo
STR_CONFIG_SETTING_DRAG_SIGNALS_DENSITY                         :Al arrastrar, colocar señales cada: {STRING}
STR_CONFIG_SETTING_DRAG_SIGNALS_DENSITY_HELPTEXT                :Fija la distancia a la que se construirán las señales hasta el próximo obstáculo (señal, cruce), si estas son arrastradas
STR_CONFIG_SETTING_DRAG_SIGNALS_DENSITY_VALUE                   :{COMMA} casilla{P 0 "" s}
STR_CONFIG_SETTING_DRAG_SIGNALS_FIXED_DISTANCE                  :Al arrastrar, mantener distancia fija entre señales: {STRING}
STR_CONFIG_SETTING_DRAG_SIGNALS_FIXED_DISTANCE_HELPTEXT         :Fija el comportamiento de la construcción de señales cuando se usa Ctrl+Arrastrar. Si se deshabilita, se colocan señales cerca de túneles y puentes para evitar largos trozos de vía sin señales. Si se activa, se colocan señales cada N casillas, haciendo que el alineamiento de vías paralelas sea más sencillo
STR_CONFIG_SETTING_SEMAPHORE_BUILD_BEFORE_DATE                  :Señales mecánicas por defecto antes de: {STRING}
STR_CONFIG_SETTING_SEMAPHORE_BUILD_BEFORE_DATE_HELPTEXT         :Fija el año a partir del cual se usarán señales eléctricas. Antes de ese año se usarán señales mecánicas (tienen la misma funcionalidad pero distinto aspecto)
STR_CONFIG_SETTING_ENABLE_SIGNAL_GUI                            :Activar la GUI de señales: {STRING}
STR_CONFIG_SETTING_ENABLE_SIGNAL_GUI_HELPTEXT                   :Muestra una ventana para escoger los tipos de señales a construir, en lugar de no usar ventana y únicamente permitir el cambio de tipo de señal por rotación mediante Ctrl+Click sobre las señales ya construidas
STR_CONFIG_SETTING_DEFAULT_SIGNAL_TYPE                          :Tipo de señal a construir por defecto: {STRING}
STR_CONFIG_SETTING_DEFAULT_SIGNAL_TYPE_HELPTEXT                 :Tipo de señal a usar por defecto
STR_CONFIG_SETTING_DEFAULT_SIGNAL_NORMAL                        :Señales de bloque
STR_CONFIG_SETTING_DEFAULT_SIGNAL_PBS                           :Señales de ruta
STR_CONFIG_SETTING_DEFAULT_SIGNAL_PBSOWAY                       :Señales de ruta de un sentido
STR_CONFIG_SETTING_CYCLE_SIGNAL_TYPES                           :Cambiar entre tipos de señales: {STRING}
STR_CONFIG_SETTING_CYCLE_SIGNAL_TYPES_HELPTEXT                  :Permite seleccionar entre qué señales se debe de cambiar al usar Ctrl+Click con la herramienta de señales
STR_CONFIG_SETTING_CYCLE_SIGNAL_NORMAL                          :Solo señales de bloque
STR_CONFIG_SETTING_CYCLE_SIGNAL_PBS                             :Solo señales de ruta
STR_CONFIG_SETTING_CYCLE_SIGNAL_ALL                             :Todas

STR_CONFIG_SETTING_TOWN_LAYOUT                                  :Patrón de carreteras para los nuevos municipios: {STRING}
STR_CONFIG_SETTING_TOWN_LAYOUT_HELPTEXT                         :Patrón de carreteras a usar para las redes de transporte de los municipios
STR_CONFIG_SETTING_TOWN_LAYOUT_DEFAULT                          :Original
STR_CONFIG_SETTING_TOWN_LAYOUT_BETTER_ROADS                     :Mejorado
STR_CONFIG_SETTING_TOWN_LAYOUT_2X2_GRID                         :rejilla 2x2
STR_CONFIG_SETTING_TOWN_LAYOUT_3X3_GRID                         :rejilla 3x3
STR_CONFIG_SETTING_TOWN_LAYOUT_RANDOM                           :Aleatorio
STR_CONFIG_SETTING_ALLOW_TOWN_ROADS                             :Permitir que los municipios construyan carreteras: {STRING}
STR_CONFIG_SETTING_ALLOW_TOWN_ROADS_HELPTEXT                    :Permite a los municipios construir carreteras para crecer. Si se deshabilita, las autoridades municipales no podrán construir ninguna carretera
STR_CONFIG_SETTING_ALLOW_TOWN_LEVEL_CROSSINGS                   :Permitir a las ciudades construir pasos a nivel: {STRING}
STR_CONFIG_SETTING_ALLOW_TOWN_LEVEL_CROSSINGS_HELPTEXT          :Permite a los municipios construir pasos a nivel
STR_CONFIG_SETTING_NOISE_LEVEL                                  :Permitir al municipio controlar el nivel de ruido de los aeropuertos: {STRING}
STR_CONFIG_SETTING_NOISE_LEVEL_HELPTEXT                         :Con esta opción desactivada, solamente puede haber dos aeropuertos por municipio. Si se activa, el número de aeropuertos en el municipio depende del nivel de aceptación de ruido del mismo, el cual depende de la población, del tamaño de los aeropuertos y de la distancia a la que estén
STR_CONFIG_SETTING_TOWN_FOUNDING                                :Fundar municipios: {STRING}
STR_CONFIG_SETTING_TOWN_FOUNDING_HELPTEXT                       :Permite a los jugadores crear nuevos municipios durante la partida
STR_CONFIG_SETTING_TOWN_FOUNDING_FORBIDDEN                      :Prohibido
STR_CONFIG_SETTING_TOWN_FOUNDING_ALLOWED                        :Permitido
STR_CONFIG_SETTING_TOWN_FOUNDING_ALLOWED_CUSTOM_LAYOUT          :Permitido, patrón de carreteras personalizado

STR_CONFIG_SETTING_EXTRA_TREE_PLACEMENT                         :Crecimiento de árboles durante el juego: {STRING}
STR_CONFIG_SETTING_EXTRA_TREE_PLACEMENT_HELPTEXT                :Controla la aparición aleatoria de árboles durante la partida. Esto puede afectar a industrias que dependen del crecimiento de árboles, como los aserraderos
STR_CONFIG_SETTING_EXTRA_TREE_PLACEMENT_NONE                    :Ninguno {RED}(rompe aserradero subtropical)
STR_CONFIG_SETTING_EXTRA_TREE_PLACEMENT_RAINFOREST              :Solo en selva
STR_CONFIG_SETTING_EXTRA_TREE_PLACEMENT_ALL                     :Cualquier parte

STR_CONFIG_SETTING_TOOLBAR_POS                                  :Posición de la barra de herramientas principal: {STRING}
STR_CONFIG_SETTING_TOOLBAR_POS_HELPTEXT                         :Posicionamiento horizontal de la barra de herramientas principal en la parte superior de la pantalla
STR_CONFIG_SETTING_STATUSBAR_POS                                :Posición de la barra de estado: {STRING}
STR_CONFIG_SETTING_STATUSBAR_POS_HELPTEXT                       :Posición horizontal de la barra de estado en la parte inferior de la pantalla
STR_CONFIG_SETTING_SNAP_RADIUS                                  :Radio de fijación de ventana: {STRING}
STR_CONFIG_SETTING_SNAP_RADIUS_HELPTEXT                         :Distancia máxima entre ventanas antes de que la ventana que se está moviendo sea alineada automáticamente con las ventanas cercanas
STR_CONFIG_SETTING_SNAP_RADIUS_VALUE                            :{COMMA} pixel{P 0 "" es}
STR_CONFIG_SETTING_SNAP_RADIUS_DISABLED                         :deshabilitado
STR_CONFIG_SETTING_SOFT_LIMIT                                   :Máximo número de ventanas sin anclar: {STRING}
STR_CONFIG_SETTING_SOFT_LIMIT_HELPTEXT                          :Número máximo de ventanas sin anclar que pueden estar abiertas antes de que las más antiguas se cierren automáticamente para dejar paso a las nuevas
STR_CONFIG_SETTING_SOFT_LIMIT_VALUE                             :{COMMA}
STR_CONFIG_SETTING_SOFT_LIMIT_DISABLED                          :deshabilitado
STR_CONFIG_SETTING_ZOOM_MIN                                     :Máximo acercamiento: {STRING}
STR_CONFIG_SETTING_ZOOM_MIN_HELPTEXT                            :Nivel máximo de acercamiento para las ventanas de vista y la vista principal. Cuidado, aumentar el nivel de acercamiento incrementa el consumo de memoria del juego
STR_CONFIG_SETTING_ZOOM_MAX                                     :Máximo alejamiento: {STRING}
STR_CONFIG_SETTING_ZOOM_MAX_HELPTEXT                            :Nivel máximo de alejamiento para las ventanas de vista y la vista principal. Cuidado, niveles altos de alejamiento pueden ralentizar el juego
STR_CONFIG_SETTING_ZOOM_LVL_MIN                                 :4x
STR_CONFIG_SETTING_ZOOM_LVL_IN_2X                               :2x
STR_CONFIG_SETTING_ZOOM_LVL_NORMAL                              :Normal
STR_CONFIG_SETTING_ZOOM_LVL_OUT_2X                              :2x
STR_CONFIG_SETTING_ZOOM_LVL_OUT_4X                              :4x
STR_CONFIG_SETTING_ZOOM_LVL_OUT_8X                              :8x
STR_CONFIG_SETTING_TOWN_GROWTH                                  :Velocidad crecimiento población: {STRING}
STR_CONFIG_SETTING_TOWN_GROWTH_HELPTEXT                         :Velocidad de crecimiento de los municipios
STR_CONFIG_SETTING_TOWN_GROWTH_NONE                             :Ninguno
STR_CONFIG_SETTING_TOWN_GROWTH_SLOW                             :Lenta
STR_CONFIG_SETTING_TOWN_GROWTH_NORMAL                           :Normal
STR_CONFIG_SETTING_TOWN_GROWTH_FAST                             :Rápida
STR_CONFIG_SETTING_TOWN_GROWTH_VERY_FAST                        :Muy rápida
STR_CONFIG_SETTING_LARGER_TOWNS                                 :Proporción de municipios que se convertirán en ciudades: {STRING}
STR_CONFIG_SETTING_LARGER_TOWNS_HELPTEXT                        :Número de pueblos que se convertirán en ciudades. Las ciudades comienzan siendo más grandes y crecen más rápido
STR_CONFIG_SETTING_LARGER_TOWNS_VALUE                           :1 de cada {COMMA}
STR_CONFIG_SETTING_LARGER_TOWNS_DISABLED                        :Ninguna
STR_CONFIG_SETTING_CITY_SIZE_MULTIPLIER                         :Multiplicador inicial del tamaño de ciudad: {STRING}
STR_CONFIG_SETTING_CITY_SIZE_MULTIPLIER_HELPTEXT                :Tamaño medio de las ciudades en relación a los pueblos normales al comienzo de la partida

STR_CONFIG_SETTING_LINKGRAPH_INTERVAL                           :Actualizar el gráfico de distribución cada {STRING}{NBSP}día{P 0:2 "" s}
STR_CONFIG_SETTING_LINKGRAPH_INTERVAL_HELPTEXT                  :Periodo de tiempo entre cálculos del gráfico de distribución consecutivos. Esta opción se refiere a los cálculos para cada uno de los componentes del gráfico, por lo cual fijar un valor no quiere decir que el gráfico completo se actualizará tras ese número de días. Cuanto menor sea, mayor tiempo de CPU será necesario para calcular el gráfico de distribución. Cuanto mayor sea, más tardará el gráfico de distribución en adaptarse a nuevas rutas.
STR_CONFIG_SETTING_LINKGRAPH_TIME                               :Usar {STRING}{NBSP}día{P 0:2 "" s} para el cálculo del gráfico de distribución
STR_CONFIG_SETTING_LINKGRAPH_TIME_HELPTEXT                      :Tiempo a emplear en el cálculo de cada uno de los componentes del gráfico de distribución. Cuanto menor sea este valor, más probable es que se produzca ralentización en el juego. Cuanto mayor sea, más tiempo tardará la distribución en actualizarse cuando se producen cambios en las rutas.
STR_CONFIG_SETTING_DISTRIBUTION_MANUAL                          :manual
STR_CONFIG_SETTING_DISTRIBUTION_ASYMMETRIC                      :asimétrico
STR_CONFIG_SETTING_DISTRIBUTION_SYMMETRIC                       :simétrico
STR_CONFIG_SETTING_DISTRIBUTION_PAX                             :Modo de distribución para pasajeros: {STRING}
STR_CONFIG_SETTING_DISTRIBUTION_PAX_HELPTEXT                    :En una distribución simétrica, se envía la misma cantidad de pasajeros de la estación A a la B que de B a A. En una distribución asimétrica se pueden enviar cantidades arbitrarias de pasajeros en ambas direcciones. Manual significa que no se realiza una distribución automática para los pasajeros
STR_CONFIG_SETTING_DISTRIBUTION_MAIL                            :Modo de distribución para el correo: {STRING}
STR_CONFIG_SETTING_DISTRIBUTION_MAIL_HELPTEXT                   :En una distribución simétrica, se envía la misma cantidad de carga de la estación A a la B que de B a A. En una distribución asimétrica se pueden enviar cantidades arbitrarias de carga en ambas direcciones. Manual significa que no se realiza una distribución automática para el correo
STR_CONFIG_SETTING_DISTRIBUTION_ARMOURED                        :Modo de distribución para la clase de carga BLINDADA: {STRING}
STR_CONFIG_SETTING_DISTRIBUTION_ARMOURED_HELPTEXT               :La clase de carga BLINDADA contiene objetos de valor en el clima templado, diamantes en el clima subtropical y oro en el clima subártico. Los NewGRFs pueden modificar esto. En una distribución "simétrica", se envía la misma cantidad de carga de la estación A a la B que de B a A. En una distribución "asimétrica" se pueden enviar cantidades arbitrarias de carga en ambas direcciones. "Manual" significa que no se realiza una distribución automática para esta carga. Se recomienda fijar esta distribución en "asimétrica" o en "manual" al jugar en subártico, y es que los bancos no enviarán oro de vuelta a sus minas de procedencia. En los climas templado y subtropical es factible escoger "simétrica" ya que los bancos pueden enviar de vuelta objetos de valor al banco origen de los mismos.
STR_CONFIG_SETTING_DISTRIBUTION_DEFAULT                         :Modo de distribución para otras clases de carga: {STRING}
STR_CONFIG_SETTING_DISTRIBUTION_DEFAULT_HELPTEXT                :"Asimétrico" significa que se pueden mover cantidades arbitrarias de carga en ambas direcciones. "Manual" significa que no habrá distribución automática para estos tipos de carga.
STR_CONFIG_SETTING_LINKGRAPH_ACCURACY                           :Precisión de la distribución: {STRING}
STR_CONFIG_SETTING_LINKGRAPH_ACCURACY_HELPTEXT                  :Este valor determina el tiempo de CPU empleado en calcular el gráfico de distribución. Si es demasiado elevado puede producir ralentización en el juego. Si es demasiado bajo la distribución puede ser poco precisa, causando que ocasionalmente se produzcan errores en los lugares a los que va la carga.
STR_CONFIG_SETTING_DEMAND_DISTANCE                              :Efecto de la distancia en la demanda: {STRING}
STR_CONFIG_SETTING_DEMAND_DISTANCE_HELPTEXT                     :Si se fija a un valor superior a 0, la distancia entre la estación origen A de cierta carga y un posible destino B afectará a la cantidad de carga que se enviará de A a B. Cuanto más lejos esté B de A, menos carga se enviará. Cuanto mayor sea el valor de esta opción, menos carga se enviará a estaciones distantes en favor de estaciones cercanas
STR_CONFIG_SETTING_DEMAND_SIZE                                  :Cantidad de carga a devolver en modo simétrico: {STRING}
STR_CONFIG_SETTING_DEMAND_SIZE_HELPTEXT                         :Fijar esta opción a menos de 100% hace que la distribución simétrica de carga se comporte de una forma más asimétrica. Se enviará menos carga de vuelta a la fuerza si una cantidad determinada es enviada a una estación. Si se fija a 0% la distribución simétrica se comporta como una distribución asimétrica
STR_CONFIG_SETTING_SHORT_PATH_SATURATION                        :Saturación de caminos cortos antes de usar aquellos de mayor capacidad: {STRING}
STR_CONFIG_SETTING_SHORT_PATH_SATURATION_HELPTEXT               :Frecuentemente hay múltiples caminos posibles entre dos estaciones determinadas. En primer lugar se intentará saturar el camino más corto, para posteriormente saturar el segundo más corto y así sucesivamente. La saturación está determinada por una estimación de capacidad y uso planificado. Una vez que se hayan saturado todos los caminos, si todavía hay demanda, se sobrecargarán los caminos empezando por aquellos de mayor capacidad. La mayor parte de las veces, el algoritmo no estimará la capacidad de forma precisa. Esta opción permite especificar el porcentaje de saturación que debe de tener una línea en la primera parte del algoritmo antes de pasar a la siguiente línea. Fijarlo a menos de 100% permite evitar estaciones sobrecargadas en el caso de que se sobreestimen las capacidades

STR_CONFIG_SETTING_LOCALISATION_UNITS_VELOCITY                  :Unidades de velocidad: {STRING}
STR_CONFIG_SETTING_LOCALISATION_UNITS_VELOCITY_HELPTEXT         :Cada vez que se muestra una velocidad en la interfaz de usuario, se emplean las unidades seleccionadas
STR_CONFIG_SETTING_LOCALISATION_UNITS_VELOCITY_IMPERIAL         :Imperial (mph)
STR_CONFIG_SETTING_LOCALISATION_UNITS_VELOCITY_METRIC           :Métrico (km/h)
STR_CONFIG_SETTING_LOCALISATION_UNITS_VELOCITY_SI               :SI (m/s)

STR_CONFIG_SETTING_LOCALISATION_UNITS_POWER                     :Unidades de potencia de vehículos: {STRING}
STR_CONFIG_SETTING_LOCALISATION_UNITS_POWER_HELPTEXT            :Cada vez que se muestra la potencia de un vehículo en la interfaz de usuario, se emplean las unidades seleccionadas
STR_CONFIG_SETTING_LOCALISATION_UNITS_POWER_IMPERIAL            :Imperial (cv)
STR_CONFIG_SETTING_LOCALISATION_UNITS_POWER_METRIC              :Métrico (cv)
STR_CONFIG_SETTING_LOCALISATION_UNITS_POWER_SI                  :SI (kW)

STR_CONFIG_SETTING_LOCALISATION_UNITS_WEIGHT                    :Unidades de peso: {STRING}
STR_CONFIG_SETTING_LOCALISATION_UNITS_WEIGHT_HELPTEXT           :Cada vez que se muestre un peso en la interfaz de usuario, se mostrará en su unidad preestablecida
STR_CONFIG_SETTING_LOCALISATION_UNITS_WEIGHT_IMPERIAL           :Imperial (t/tonelada)
STR_CONFIG_SETTING_LOCALISATION_UNITS_WEIGHT_METRIC             :Métrico (t/tonelada)
STR_CONFIG_SETTING_LOCALISATION_UNITS_WEIGHT_SI                 :SI (kg)

STR_CONFIG_SETTING_LOCALISATION_UNITS_VOLUME                    :Unidades de volumen: {STRING}
STR_CONFIG_SETTING_LOCALISATION_UNITS_VOLUME_HELPTEXT           :Cada vez que se muestre un volumen en la interfaz de usuario, se mostrará en su unidad preestablecida
STR_CONFIG_SETTING_LOCALISATION_UNITS_VOLUME_IMPERIAL           :Imperial (gal)
STR_CONFIG_SETTING_LOCALISATION_UNITS_VOLUME_METRIC             :Métrico (l)
STR_CONFIG_SETTING_LOCALISATION_UNITS_VOLUME_SI                 :SI (m³)

STR_CONFIG_SETTING_LOCALISATION_UNITS_FORCE                     :Unidades de esfuerzo de tracción: {STRING}
STR_CONFIG_SETTING_LOCALISATION_UNITS_FORCE_HELPTEXT            :Cada vez que se muestre un esfuerzo de tracción (también conocido como fuerza de tracción) en la interfaz de usuario, se mostrará en su unidad preestablecida
STR_CONFIG_SETTING_LOCALISATION_UNITS_FORCE_IMPERIAL            :Imperial (lbf)
STR_CONFIG_SETTING_LOCALISATION_UNITS_FORCE_METRIC              :Métrico (kp)
STR_CONFIG_SETTING_LOCALISATION_UNITS_FORCE_SI                  :SI (kN)

STR_CONFIG_SETTING_LOCALISATION_UNITS_HEIGHT                    :Unidades de altura: {STRING}
STR_CONFIG_SETTING_LOCALISATION_UNITS_HEIGHT_HELPTEXT           :Cada vez que se muestre una altura en la interfaz de usuario, se mostrará en su unidad preestablecida
STR_CONFIG_SETTING_LOCALISATION_UNITS_HEIGHT_IMPERIAL           :Imperial (pies)
STR_CONFIG_SETTING_LOCALISATION_UNITS_HEIGHT_METRIC             :Métrico (m)
STR_CONFIG_SETTING_LOCALISATION_UNITS_HEIGHT_SI                 :SI (m)

STR_CONFIG_SETTING_LOCALISATION                                 :{ORANGE}Localización
STR_CONFIG_SETTING_GRAPHICS                                     :{ORANGE}Gráficos
STR_CONFIG_SETTING_SOUND                                        :{ORANGE}Efectos de sonido
STR_CONFIG_SETTING_INTERFACE                                    :{ORANGE}Interfaz
STR_CONFIG_SETTING_INTERFACE_GENERAL                            :{ORANGE}General
STR_CONFIG_SETTING_INTERFACE_VIEWPORTS                          :{ORANGE}Ventanas de visualización
STR_CONFIG_SETTING_INTERFACE_CONSTRUCTION                       :{ORANGE}Construcción
STR_CONFIG_SETTING_ADVISORS                                     :{ORANGE}Noticias / Consejos
STR_CONFIG_SETTING_COMPANY                                      :{ORANGE}Empresa
STR_CONFIG_SETTING_ACCOUNTING                                   :{ORANGE}Contabilidad
STR_CONFIG_SETTING_VEHICLES                                     :{ORANGE}Vehículos
STR_CONFIG_SETTING_VEHICLES_PHYSICS                             :{ORANGE}Leyes físicas
STR_CONFIG_SETTING_VEHICLES_ROUTING                             :{ORANGE}Encaminamiento
STR_CONFIG_SETTING_LIMITATIONS                                  :{ORANGE}Limitaciones
STR_CONFIG_SETTING_ACCIDENTS                                    :{ORANGE}Desastres / Accidentes
STR_CONFIG_SETTING_GENWORLD                                     :{ORANGE}Generación de mundo
STR_CONFIG_SETTING_ENVIRONMENT                                  :{ORANGE}Ambiente
STR_CONFIG_SETTING_ENVIRONMENT_AUTHORITIES                      :{ORANGE}Autoridades
STR_CONFIG_SETTING_ENVIRONMENT_TOWNS                            :{ORANGE}Municipios
STR_CONFIG_SETTING_ENVIRONMENT_INDUSTRIES                       :{ORANGE}Industrias
STR_CONFIG_SETTING_ENVIRONMENT_CARGODIST                        :{ORANGE}Distribución de carga
STR_CONFIG_SETTING_AI                                           :{ORANGE}Competidores
STR_CONFIG_SETTING_AI_NPC                                       :{ORANGE}Jugadores de la CPU (IA)

STR_CONFIG_SETTING_PATHFINDER_NPF                               :NPF
STR_CONFIG_SETTING_PATHFINDER_YAPF_RECOMMENDED                  :YAPF {BLUE}(Recomendado)

STR_CONFIG_SETTING_PATHFINDER_FOR_TRAINS                        :Encaminador para trenes: {STRING}
STR_CONFIG_SETTING_PATHFINDER_FOR_TRAINS_HELPTEXT               :Encaminador a emplear para trenes
STR_CONFIG_SETTING_PATHFINDER_FOR_ROAD_VEHICLES                 :Encaminador para vehículos de carretera: {STRING}
STR_CONFIG_SETTING_PATHFINDER_FOR_ROAD_VEHICLES_HELPTEXT        :Encaminador a emplear para vehículos de carretera
STR_CONFIG_SETTING_PATHFINDER_FOR_SHIPS                         :Encaminador para barcos: {STRING}
STR_CONFIG_SETTING_PATHFINDER_FOR_SHIPS_HELPTEXT                :Encaminador a emplear para barcos
STR_CONFIG_SETTING_REVERSE_AT_SIGNALS                           :Cambio de sentido automático en señales: {STRING}
STR_CONFIG_SETTING_REVERSE_AT_SIGNALS_HELPTEXT                  :Permite a los trenes darse la vuelta ante una señal, si han esperado durante un tiempo lo suficientemente largo

STR_CONFIG_SETTING_QUERY_CAPTION                                :{WHITE}Cambiar valor de la opción

# Config errors
STR_CONFIG_ERROR                                                :{WHITE}Error en el fichero de configuración...
STR_CONFIG_ERROR_ARRAY                                          :{WHITE}... error en vector '{STRING}'
STR_CONFIG_ERROR_INVALID_VALUE                                  :{WHITE}... valor inválido '{STRING}' para '{STRING}'
STR_CONFIG_ERROR_TRAILING_CHARACTERS                            :{WHITE}... caracteres en blanco al final de la opción '{STRING}'
STR_CONFIG_ERROR_DUPLICATE_GRFID                                :{WHITE}... ignorando NewGRF '{STRING}': GRF ID duplicado con '{STRING}'
STR_CONFIG_ERROR_INVALID_GRF                                    :{WHITE}... ignorando NewGRF inválido '{STRING}': {STRING}
STR_CONFIG_ERROR_INVALID_GRF_NOT_FOUND                          :no encontrado
STR_CONFIG_ERROR_INVALID_GRF_UNSAFE                             :inseguro para uso estático
STR_CONFIG_ERROR_INVALID_GRF_SYSTEM                             :NewGRF del sistema
STR_CONFIG_ERROR_INVALID_GRF_INCOMPATIBLE                       :incompatible con esta versión de OpenTTD
STR_CONFIG_ERROR_INVALID_GRF_UNKNOWN                            :desconocido
STR_CONFIG_ERROR_INVALID_SAVEGAME_COMPRESSION_LEVEL             :{WHITE}... el nivel de compresión '{STRING}' no es válido
STR_CONFIG_ERROR_INVALID_SAVEGAME_COMPRESSION_ALGORITHM         :{WHITE}... el formato de guardado '{STRING}' no está disponible. Revirtiendo a '{STRING}'
STR_CONFIG_ERROR_INVALID_BASE_GRAPHICS_NOT_FOUND                :{WHITE}... ignorando conjunto de gráficos base '{STRING}': no encontrado
STR_CONFIG_ERROR_INVALID_BASE_SOUNDS_NOT_FOUND                  :{WHITE}... ignorando conjunto de sonidos base '{STRING}': no encontrado
STR_CONFIG_ERROR_INVALID_BASE_MUSIC_NOT_FOUND                   :{WHITE}... ignorando conjunto de música base '{STRING}': no encontrado
STR_CONFIG_ERROR_OUT_OF_MEMORY                                  :{WHITE}No hay memoria suficiente
STR_CONFIG_ERROR_SPRITECACHE_TOO_BIG                            :{WHITE}Hubo un fallo al reservar {BYTES} de caché de sprites. La caché de sprites ha sido reducida a {BYTES}. Esto reducirá el rendimiento de OpenTTD. Para reducir los requisitos de memoria es posible deshabilitar los gráficos 32bpp o los niveles de zoom adicionales

# Intro window
STR_INTRO_CAPTION                                               :{WHITE}OpenTTD {REV}

STR_INTRO_NEW_GAME                                              :{BLACK}Nuevo Juego
STR_INTRO_LOAD_GAME                                             :{BLACK}Cargar Juego
STR_INTRO_PLAY_SCENARIO                                         :{BLACK}Jugar Escenario
STR_INTRO_PLAY_HEIGHTMAP                                        :{BLACK}Jugar Mapa de alturas
STR_INTRO_SCENARIO_EDITOR                                       :{BLACK}Editor de Escenarios
STR_INTRO_MULTIPLAYER                                           :{BLACK}Multijugador

STR_INTRO_GAME_OPTIONS                                          :{BLACK}Opciones de Juego
STR_INTRO_HIGHSCORE                                             :{BLACK}Tabla de Puntuaciones
STR_INTRO_CONFIG_SETTINGS_TREE                                  :{BLACK}Configuración
STR_INTRO_NEWGRF_SETTINGS                                       :{BLACK}Configuración NewGRF
STR_INTRO_ONLINE_CONTENT                                        :{BLACK}Contenido Online
STR_INTRO_SCRIPT_SETTINGS                                       :{BLACK}Configuración de Scripts
STR_INTRO_QUIT                                                  :{BLACK}Salir

STR_INTRO_TOOLTIP_NEW_GAME                                      :{BLACK}Comenzar nuevo juego. Ctrl+Click omite la configuración del escenario
STR_INTRO_TOOLTIP_LOAD_GAME                                     :{BLACK}Cargar un juego guardado
STR_INTRO_TOOLTIP_PLAY_HEIGHTMAP                                :{BLACK}Empezar juego nuevo, usando mapa de altura como terreno
STR_INTRO_TOOLTIP_PLAY_SCENARIO                                 :{BLACK}Comienza un nuevo juego, usando un escenario personalizado desde el disco
STR_INTRO_TOOLTIP_SCENARIO_EDITOR                               :{BLACK}Crear un mundo/escenario de juego personalizado
STR_INTRO_TOOLTIP_MULTIPLAYER                                   :{BLACK}Empezar una partida multijugador

STR_INTRO_TOOLTIP_TEMPERATE                                     :{BLACK}Elegir estilo de terreno 'templado'
STR_INTRO_TOOLTIP_SUB_ARCTIC_LANDSCAPE                          :{BLACK}Elegir estilo de terreno 'subártico'
STR_INTRO_TOOLTIP_SUB_TROPICAL_LANDSCAPE                        :{BLACK}Elegir estilo de terreno 'subtropical'
STR_INTRO_TOOLTIP_TOYLAND_LANDSCAPE                             :{BLACK}Elegir estilo de terreno 'juguetelandia'

STR_INTRO_TOOLTIP_GAME_OPTIONS                                  :{BLACK}Muestra las opciones del juego
STR_INTRO_TOOLTIP_HIGHSCORE                                     :{BLACK}Mostrar tabla de puntuaciones
STR_INTRO_TOOLTIP_CONFIG_SETTINGS_TREE                          :{BLACK}Mostrar configuración
STR_INTRO_TOOLTIP_NEWGRF_SETTINGS                               :{BLACK}Muestra ajustes de NewGRF
STR_INTRO_TOOLTIP_ONLINE_CONTENT                                :{BLACK}Comprobar si hay nuevos contenidos actualizados para descargar
STR_INTRO_TOOLTIP_SCRIPT_SETTINGS                               :{BLACK}Mostrar configuración de scripts de juego e IAs
STR_INTRO_TOOLTIP_QUIT                                          :{BLACK}Salir de 'OpenTTD'

STR_INTRO_BASESET                                               :{BLACK}El conjunto de gráficos base actualmente seleccionado no encuentra {NUM} sprite{P "" s}. Comprueba si hay actualizaciones para el conjunto base, o usa otro totalmente actualizado.
STR_INTRO_TRANSLATION                                           :{BLACK}A esta traducción le faltan {NUM} cadena{P "" s} de texto. Considera ayudar a mejorar OpenTTD convirtiéndote en traductor. Consulta el readme.txt para más detalles.

# Quit window
STR_QUIT_CAPTION                                                :{WHITE}Salir
STR_QUIT_ARE_YOU_SURE_YOU_WANT_TO_EXIT_OPENTTD                  :{YELLOW}¿Está seguro de abandonar OpenTTD y regresar a {STRING}?
STR_QUIT_YES                                                    :{BLACK}Sí
STR_QUIT_NO                                                     :{BLACK}No

# Supported OSes
STR_OSNAME_WINDOWS                                              :Windows
STR_OSNAME_UNIX                                                 :Unix
STR_OSNAME_OSX                                                  :OS{NBSP}X
STR_OSNAME_HAIKU                                                :Haiku
STR_OSNAME_OS2                                                  :OS/2
STR_OSNAME_SUNOS                                                :SunOS

# Abandon game
STR_ABANDON_GAME_CAPTION                                        :{WHITE}Abandonar Juego
STR_ABANDON_GAME_QUERY                                          :{YELLOW}¿Está seguro de que desea abandonar este juego?
STR_ABANDON_SCENARIO_QUERY                                      :{YELLOW}¿Está seguro de que desea salir de este escenario?

# Cheat window
STR_CHEATS                                                      :{WHITE}Trucos
STR_CHEATS_TOOLTIP                                              :{BLACK}Las casillas indican si ha usado este truco antes
STR_CHEATS_WARNING                                              :{BLACK}¡Atención! Usted está a punto de traicionar a sus competidores. Tenga presente que tal deshonra será recordada por la eternidad
STR_CHEAT_MONEY                                                 :{LTBLUE}Incrementar dinero en {CURRENCY_LONG}
STR_CHEAT_CHANGE_COMPANY                                        :{LTBLUE}Jugando como la empresa: {ORANGE}{COMMA}
STR_CHEAT_EXTRA_DYNAMITE                                        :{LTBLUE}Bulldózer mágico (elimina industrias, objetos inamovibles): {ORANGE}{STRING}
STR_CHEAT_CROSSINGTUNNELS                                       :{LTBLUE}Los túneles pueden cruzarse: {ORANGE}{STRING}
STR_CHEAT_NO_JETCRASH                                           :{LTBLUE}Jets se estrellan menos en aeropuertos pequeños: {ORANGE}{STRING}
STR_CHEAT_EDIT_MAX_HL                                           :{LTBLUE}Edita la altura máxima del mapa: {ORANGE}{NUM}
STR_CHEAT_EDIT_MAX_HL_QUERY_CAPT                                :{WHITE}Edita la altura máxima de las montañas en el mapa
STR_CHEAT_SWITCH_CLIMATE_TEMPERATE_LANDSCAPE                    :Terreno templado
STR_CHEAT_SWITCH_CLIMATE_SUB_ARCTIC_LANDSCAPE                   :Terreno subártico
STR_CHEAT_SWITCH_CLIMATE_SUB_TROPICAL_LANDSCAPE                 :Terreno subtropical
STR_CHEAT_SWITCH_CLIMATE_TOYLAND_LANDSCAPE                      :Terreno juguetelandia
STR_CHEAT_CHANGE_DATE                                           :{LTBLUE}Cambiar fecha: {ORANGE} {DATE_SHORT}
STR_CHEAT_CHANGE_DATE_QUERY_CAPT                                :{WHITE}Cambiar año actual
STR_CHEAT_SETUP_PROD                                            :{LTBLUE}Permitir modificación de los valores de producción: {ORANGE}{STRING}

# Livery window
STR_LIVERY_CAPTION                                              :{WHITE}{COMPANY} - Esquema de Color

STR_LIVERY_GENERAL_TOOLTIP                                      :{BLACK}Mostrar esquema de colores general
STR_LIVERY_TRAIN_TOOLTIP                                        :{BLACK}Ver esquema de color de los trenes
STR_LIVERY_ROAD_VEHICLE_TOOLTIP                                 :{BLACK}Ver esquema de color de los vehículos de carretera
STR_LIVERY_SHIP_TOOLTIP                                         :{BLACK}Ver esquema de color de los barcos
STR_LIVERY_AIRCRAFT_TOOLTIP                                     :{BLACK}Mostrar esquema de color de aeronaves
STR_LIVERY_PRIMARY_TOOLTIP                                      :{BLACK}Selecciona el color primario para el esquema seleccionado. Ctrl+Click fijará este color para todo el esquema
STR_LIVERY_SECONDARY_TOOLTIP                                    :{BLACK}Selecciona el color secundario para el esquema seleccionado. Ctrl+Click fijará este color para todo el esquema
STR_LIVERY_PANEL_TOOLTIP                                        :{BLACK}Selecciona un esquema de color a modificar, o selecciona varios pulsando Ctrl+Click. Pulsa en la caja para cambiar el uso del esquema

STR_LIVERY_DEFAULT                                              :Estación normal
STR_LIVERY_STEAM                                                :Locomotora a Vapor
STR_LIVERY_DIESEL                                               :Locomotora Diésel
STR_LIVERY_ELECTRIC                                             :Locomotora Eléctrica
STR_LIVERY_MONORAIL                                             :Locomotora Monorraíl
STR_LIVERY_MAGLEV                                               :Locomotora Maglev
STR_LIVERY_DMU                                                  :DMU
STR_LIVERY_EMU                                                  :EMU
STR_LIVERY_PASSENGER_WAGON_STEAM                                :Vagón Pasajeros (Vapor)
STR_LIVERY_PASSENGER_WAGON_DIESEL                               :Vagón Pasajeros (Diésel)
STR_LIVERY_PASSENGER_WAGON_ELECTRIC                             :Vagón Pasajeros (Eléctrico)
STR_LIVERY_PASSENGER_WAGON_MONORAIL                             :Vagón Pasajeros (Monorraíl)
STR_LIVERY_PASSENGER_WAGON_MAGLEV                               :Vagón Pasajeros (Maglev)
STR_LIVERY_FREIGHT_WAGON                                        :Vagón de Carga
STR_LIVERY_BUS                                                  :Bus
STR_LIVERY_TRUCK                                                :Camión
STR_LIVERY_PASSENGER_SHIP                                       :Ferry de Pasajeros
STR_LIVERY_FREIGHT_SHIP                                         :Barco de Carga
STR_LIVERY_HELICOPTER                                           :Helicóptero
STR_LIVERY_SMALL_PLANE                                          :Aeronave Pequeña
STR_LIVERY_LARGE_PLANE                                          :Aeronave Grande
STR_LIVERY_PASSENGER_TRAM                                       :Tranvía de Pasajeros
STR_LIVERY_FREIGHT_TRAM                                         :Tranvía de Carga

# Face selection window
STR_FACE_CAPTION                                                :{WHITE}Selección de cara
STR_FACE_CANCEL_TOOLTIP                                         :{BLACK}Cancelar selección de nueva cara
STR_FACE_OK_TOOLTIP                                             :{BLACK}Aceptar selección de nueva cara
STR_FACE_RANDOM                                                 :{BLACK}Aleatorio

STR_FACE_MALE_BUTTON                                            :{BLACK}Hombre
STR_FACE_MALE_TOOLTIP                                           :{BLACK}Selecciona cara masculina
STR_FACE_FEMALE_BUTTON                                          :{BLACK}Mujer
STR_FACE_FEMALE_TOOLTIP                                         :{BLACK}Selecciona cara femenina
STR_FACE_NEW_FACE_BUTTON                                        :{BLACK}Cara Nueva
STR_FACE_NEW_FACE_TOOLTIP                                       :{BLACK}Generar cara al azar
STR_FACE_ADVANCED                                               :{BLACK}Avanzada
STR_FACE_ADVANCED_TOOLTIP                                       :{BLACK}Selección avanzada de caras
STR_FACE_SIMPLE                                                 :{BLACK}Sencilla
STR_FACE_SIMPLE_TOOLTIP                                         :{BLACK}Selección simple de caras
STR_FACE_LOAD                                                   :{BLACK}Cargar
STR_FACE_LOAD_TOOLTIP                                           :{BLACK}Cargar cara favorita
STR_FACE_LOAD_DONE                                              :{WHITE}Tu cara favorita ha sido cargada del fichero de configuración de OpenTTD
STR_FACE_FACECODE                                               :{BLACK}Cara del jugador no.
STR_FACE_FACECODE_TOOLTIP                                       :{BLACK}Ver y/o asignar número de cara de presidente
STR_FACE_FACECODE_CAPTION                                       :{WHITE}Ver y/o asignar número de cara de presidente
STR_FACE_FACECODE_SET                                           :{WHITE}Nuevo código de cara ha sido asignado
STR_FACE_FACECODE_ERR                                           :{WHITE}No se puede asignar número de cara de presidente - ¡Ha de ser un número entre 0 y 4,294,967,295!
STR_FACE_SAVE                                                   :{BLACK}Guardar
STR_FACE_SAVE_TOOLTIP                                           :{BLACK}Guardar cara favorita
STR_FACE_SAVE_DONE                                              :{WHITE}Esta cara ha sido guardada como tu favorita en el fichero de configuración
STR_FACE_EUROPEAN                                               :{BLACK}Europea
STR_FACE_SELECT_EUROPEAN                                        :{BLACK}Seleccionar Cara Europea
STR_FACE_AFRICAN                                                :{BLACK}Africana
STR_FACE_SELECT_AFRICAN                                         :{BLACK}Seleccionar Cara Africana
STR_FACE_YES                                                    :Sí
STR_FACE_NO                                                     :No
STR_FACE_MOUSTACHE_EARRING_TOOLTIP                              :{BLACK}Activar bigotes o pendientes
STR_FACE_HAIR                                                   :Pelo:
STR_FACE_HAIR_TOOLTIP                                           :{BLACK}Cambiar pelo
STR_FACE_EYEBROWS                                               :Cejas:
STR_FACE_EYEBROWS_TOOLTIP                                       :{BLACK}Cambiar cejas
STR_FACE_EYECOLOUR                                              :Color ojos:
STR_FACE_EYECOLOUR_TOOLTIP                                      :{BLACK}Cambiar color de ojos
STR_FACE_GLASSES                                                :Gafas:
STR_FACE_GLASSES_TOOLTIP                                        :{BLACK}Activar gafas
STR_FACE_GLASSES_TOOLTIP_2                                      :{BLACK}Cambiar gafas
STR_FACE_NOSE                                                   :Nariz:
STR_FACE_NOSE_TOOLTIP                                           :{BLACK}Cambiar nariz
STR_FACE_LIPS                                                   :Labios:
STR_FACE_MOUSTACHE                                              :Bigote:
STR_FACE_LIPS_MOUSTACHE_TOOLTIP                                 :{BLACK}Cambiar labios o bigote
STR_FACE_CHIN                                                   :Barbilla:
STR_FACE_CHIN_TOOLTIP                                           :{BLACK}Cambiar barbilla
STR_FACE_JACKET                                                 :Chaqueta:
STR_FACE_JACKET_TOOLTIP                                         :{BLACK}Cambiar chaqueta
STR_FACE_COLLAR                                                 :Cuello:
STR_FACE_COLLAR_TOOLTIP                                         :{BLACK}Cambiar cuello
STR_FACE_TIE                                                    :Corbata:
STR_FACE_EARRING                                                :Pendientes:
STR_FACE_TIE_EARRING_TOOLTIP                                    :{BLACK}Cambiar corbata o pendientes

# Network server list
STR_NETWORK_SERVER_LIST_CAPTION                                 :{WHITE}Multijugador
STR_NETWORK_SERVER_LIST_ADVERTISED                              :{BLACK}Público
STR_NETWORK_SERVER_LIST_ADVERTISED_TOOLTIP                      :{BLACK}Permite escoger entre una partida pública (internet) y una partida privada (LAN)
STR_NETWORK_SERVER_LIST_ADVERTISED_NO                           :No
STR_NETWORK_SERVER_LIST_ADVERTISED_YES                          :Sí
STR_NETWORK_SERVER_LIST_PLAYER_NAME                             :{BLACK}Nombre del jugador:
STR_NETWORK_SERVER_LIST_ENTER_NAME_TOOLTIP                      :{BLACK}Este es el nombre con el que otros jugadores le identificarán

STR_NETWORK_SERVER_LIST_GAME_NAME                               :{BLACK}Nombre
STR_NETWORK_SERVER_LIST_GAME_NAME_TOOLTIP                       :{BLACK}Nombre de la partida
STR_NETWORK_SERVER_LIST_GENERAL_ONLINE                          :{BLACK}{COMMA}/{COMMA} - {COMMA}/{COMMA}
STR_NETWORK_SERVER_LIST_CLIENTS_CAPTION                         :{BLACK}Clientes
STR_NETWORK_SERVER_LIST_CLIENTS_CAPTION_TOOLTIP                 :{BLACK}Clientes online / máx. clientes{}Empresas online / máximo empresas
STR_NETWORK_SERVER_LIST_MAP_SIZE_SHORT                          :{BLACK}{COMMA}x{COMMA}
STR_NETWORK_SERVER_LIST_MAP_SIZE_CAPTION                        :{BLACK}Tamaño del mapa
STR_NETWORK_SERVER_LIST_MAP_SIZE_CAPTION_TOOLTIP                :{BLACK}Tamaño del mapa del juego{}Click para ordenar por área
STR_NETWORK_SERVER_LIST_DATE_CAPTION                            :{BLACK}Fecha
STR_NETWORK_SERVER_LIST_DATE_CAPTION_TOOLTIP                    :{BLACK}Fecha actual
STR_NETWORK_SERVER_LIST_YEARS_CAPTION                           :{BLACK}Años
STR_NETWORK_SERVER_LIST_YEARS_CAPTION_TOOLTIP                   :{BLACK}Número de años{}que han transcurrido en la partida
STR_NETWORK_SERVER_LIST_INFO_ICONS_TOOLTIP                      :{BLACK}Idioma, versión del servidor, etc.

STR_NETWORK_SERVER_LIST_CLICK_GAME_TO_SELECT                    :{BLACK}Pulse en un juego de la lista para seleccionarlo
STR_NETWORK_SERVER_LIST_LAST_JOINED_SERVER                      :{BLACK}Servidor al que has estado conectado la última vez:
STR_NETWORK_SERVER_LIST_CLICK_TO_SELECT_LAST                    :{BLACK}Pulsa para seleccionar el servidor al que has jugado la última vez

STR_NETWORK_SERVER_LIST_GAME_INFO                               :{SILVER}INFORMACIÓN DEL JUEGO
STR_NETWORK_SERVER_LIST_CLIENTS                                 :{SILVER}Clientes: {WHITE}{COMMA} / {COMMA} - {COMMA} / {COMMA}
STR_NETWORK_SERVER_LIST_LANGUAGE                                :{SILVER}Idioma: {WHITE}{STRING}
STR_NETWORK_SERVER_LIST_LANDSCAPE                               :{SILVER}Terreno: {WHITE}{STRING}
STR_NETWORK_SERVER_LIST_MAP_SIZE                                :{SILVER}Tamaño Mapa: {WHITE}{COMMA}x{COMMA}
STR_NETWORK_SERVER_LIST_SERVER_VERSION                          :{SILVER}Versión servidor: {WHITE}{STRING}
STR_NETWORK_SERVER_LIST_SERVER_ADDRESS                          :{SILVER}Dirección servidor: {WHITE}{STRING}
STR_NETWORK_SERVER_LIST_START_DATE                              :{SILVER}Fecha inicio: {WHITE}{DATE_SHORT}
STR_NETWORK_SERVER_LIST_CURRENT_DATE                            :{SILVER}Fecha actual: {WHITE}{DATE_SHORT}
STR_NETWORK_SERVER_LIST_PASSWORD                                :{SILVER}¡Protegido por contraseña!
STR_NETWORK_SERVER_LIST_SERVER_OFFLINE                          :{SILVER}SERVIDOR APAGADO
STR_NETWORK_SERVER_LIST_SERVER_FULL                             :{SILVER}SERVIDOR LLENO
STR_NETWORK_SERVER_LIST_VERSION_MISMATCH                        :{SILVER}INCOMPATIBILIDAD DE VERSIONES
STR_NETWORK_SERVER_LIST_GRF_MISMATCH                            :{SILVER}PROBLEMA CON NEWGRF

STR_NETWORK_SERVER_LIST_JOIN_GAME                               :{BLACK}Unirme al juego
STR_NETWORK_SERVER_LIST_REFRESH                                 :{BLACK}Recargar servidor
STR_NETWORK_SERVER_LIST_REFRESH_TOOLTIP                         :{BLACK}Recargar información del servidor

STR_NETWORK_SERVER_LIST_FIND_SERVER                             :{BLACK}Buscar servidor
STR_NETWORK_SERVER_LIST_FIND_SERVER_TOOLTIP                     :{BLACK}Buscar en la red servidores
STR_NETWORK_SERVER_LIST_ADD_SERVER                              :{BLACK}Añadir servidor
STR_NETWORK_SERVER_LIST_ADD_SERVER_TOOLTIP                      :{BLACK}Añade el servidor a una lista que siempre será comprobada para buscar juegos en marcha
STR_NETWORK_SERVER_LIST_START_SERVER                            :{BLACK}Comenzar servidor
STR_NETWORK_SERVER_LIST_START_SERVER_TOOLTIP                    :{BLACK}Comenzar un nuevo servidor

STR_NETWORK_SERVER_LIST_PLAYER_NAME_OSKTITLE                    :{BLACK}Introduce tu nombre
STR_NETWORK_SERVER_LIST_ENTER_IP                                :{BLACK}Introduce la dirección IP del servidor

# Start new multiplayer server
STR_NETWORK_START_SERVER_CAPTION                                :{WHITE}Empezar nuevo juego multijugador

STR_NETWORK_START_SERVER_NEW_GAME_NAME                          :{BLACK}Nombre del juego:
STR_NETWORK_START_SERVER_NEW_GAME_NAME_TOOLTIP                  :{BLACK}La partida será anunciada a otros jugadores en el menú de selección de partida multijugador
STR_NETWORK_START_SERVER_SET_PASSWORD                           :{BLACK}Establecer contraseña
STR_NETWORK_START_SERVER_PASSWORD_TOOLTIP                       :{BLACK}Protege tu juego con una contraseña si no quieres que otras personas se unan a él

STR_NETWORK_START_SERVER_UNADVERTISED                           :No
STR_NETWORK_START_SERVER_ADVERTISED                             :Sí
STR_NETWORK_START_SERVER_CLIENTS_SELECT                         :{BLACK}{NUM} cliente{P "" s}
STR_NETWORK_START_SERVER_NUMBER_OF_CLIENTS                      :{BLACK}Número máximo de clientes:
STR_NETWORK_START_SERVER_NUMBER_OF_CLIENTS_TOOLTIP              :{BLACK}Seleccione un número máximo de clientes. No es necesario ocupar todos los espacios
STR_NETWORK_START_SERVER_COMPANIES_SELECT                       :{BLACK}{NUM} empresa{P "" s}
STR_NETWORK_START_SERVER_NUMBER_OF_COMPANIES                    :{BLACK}Número máximo de empresas:
STR_NETWORK_START_SERVER_NUMBER_OF_COMPANIES_TOOLTIP            :{BLACK}Limitar el servidor a un cierto número de empresas
STR_NETWORK_START_SERVER_SPECTATORS_SELECT                      :{BLACK}{NUM} espectador{P "" es}
STR_NETWORK_START_SERVER_NUMBER_OF_SPECTATORS                   :{BLACK}Número máximo de espectadores:
STR_NETWORK_START_SERVER_NUMBER_OF_SPECTATORS_TOOLTIP           :{BLACK}Limitar el servidor a un cierto número de espectadores
STR_NETWORK_START_SERVER_LANGUAGE_SPOKEN                        :{BLACK}Idioma hablado:
STR_NETWORK_START_SERVER_LANGUAGE_TOOLTIP                       :{BLACK}Otros jugadores sabrán cual es el idioma hablado en este servidor

STR_NETWORK_START_SERVER_NEW_GAME_NAME_OSKTITLE                 :{BLACK}Introduce un nombre para el juego en red

# Network game languages
############ Leave those lines in this order!!
STR_NETWORK_LANG_ANY                                            :Cualquiera
STR_NETWORK_LANG_ENGLISH                                        :Inglés
STR_NETWORK_LANG_GERMAN                                         :Alemán
STR_NETWORK_LANG_FRENCH                                         :Francés
STR_NETWORK_LANG_BRAZILIAN                                      :Brasileño
STR_NETWORK_LANG_BULGARIAN                                      :Búlgaro
STR_NETWORK_LANG_CHINESE                                        :Chino
STR_NETWORK_LANG_CZECH                                          :Checo
STR_NETWORK_LANG_DANISH                                         :Danés
STR_NETWORK_LANG_DUTCH                                          :Alemán
STR_NETWORK_LANG_ESPERANTO                                      :Esperanto
STR_NETWORK_LANG_FINNISH                                        :Fines
STR_NETWORK_LANG_HUNGARIAN                                      :Húngaro
STR_NETWORK_LANG_ICELANDIC                                      :Islandés
STR_NETWORK_LANG_ITALIAN                                        :Italiano
STR_NETWORK_LANG_JAPANESE                                       :Japonés
STR_NETWORK_LANG_KOREAN                                         :Coreano
STR_NETWORK_LANG_LITHUANIAN                                     :Lituano
STR_NETWORK_LANG_NORWEGIAN                                      :Noruego
STR_NETWORK_LANG_POLISH                                         :Polaco
STR_NETWORK_LANG_PORTUGUESE                                     :Portugués
STR_NETWORK_LANG_ROMANIAN                                       :Rumano
STR_NETWORK_LANG_RUSSIAN                                        :Ruso
STR_NETWORK_LANG_SLOVAK                                         :Eslovaco
STR_NETWORK_LANG_SLOVENIAN                                      :Esloveno
STR_NETWORK_LANG_SPANISH                                        :Español
STR_NETWORK_LANG_SWEDISH                                        :Sueco
STR_NETWORK_LANG_TURKISH                                        :Turco
STR_NETWORK_LANG_UKRAINIAN                                      :Ucraniano
STR_NETWORK_LANG_AFRIKAANS                                      :Africano
STR_NETWORK_LANG_CROATIAN                                       :Croata
STR_NETWORK_LANG_CATALAN                                        :Catalán
STR_NETWORK_LANG_ESTONIAN                                       :Estonio
STR_NETWORK_LANG_GALICIAN                                       :Gallego
STR_NETWORK_LANG_GREEK                                          :Griego
STR_NETWORK_LANG_LATVIAN                                        :Letón
############ End of leave-in-this-order

# Network game lobby
STR_NETWORK_GAME_LOBBY_CAPTION                                  :{WHITE}Sala de espera de la partida multijugador

STR_NETWORK_GAME_LOBBY_PREPARE_TO_JOIN                          :{BLACK}Preparándose para unirse: {ORANGE}{STRING}
STR_NETWORK_GAME_LOBBY_COMPANY_LIST_TOOLTIP                     :{BLACK}Listado de empresas actualmente en el juego. Puede unirse a una empresa existente o crear una nueva si hay espacio libre

STR_NETWORK_GAME_LOBBY_COMPANY_INFO                             :{SILVER}INFORMACIÓN DE LA EMPRESA
STR_NETWORK_GAME_LOBBY_COMPANY_NAME                             :{SILVER}Nombre empresa: {WHITE}{STRING}
STR_NETWORK_GAME_LOBBY_INAUGURATION_YEAR                        :{SILVER}Inauguración: {WHITE}{NUM}
STR_NETWORK_GAME_LOBBY_VALUE                                    :{SILVER}Valor empresa: {WHITE}{CURRENCY_LONG}
STR_NETWORK_GAME_LOBBY_CURRENT_BALANCE                          :{SILVER}Balance actual: {WHITE}{CURRENCY_LONG}
STR_NETWORK_GAME_LOBBY_LAST_YEARS_INCOME                        :{SILVER}Ingresos último año: {WHITE}{CURRENCY_LONG}
STR_NETWORK_GAME_LOBBY_PERFORMANCE                              :{SILVER}Rendimiento: {WHITE}{NUM}

STR_NETWORK_GAME_LOBBY_VEHICLES                                 :{SILVER}Vehículos: {WHITE}{NUM} {TRAIN}, {NUM} {LORRY}, {NUM} {BUS}, {NUM} {SHIP}, {NUM} {PLANE}
STR_NETWORK_GAME_LOBBY_STATIONS                                 :{SILVER}Estaciones: {WHITE}{NUM} {TRAIN}, {NUM} {LORRY}, {NUM} {BUS}, {NUM} {SHIP}, {NUM} {PLANE}
STR_NETWORK_GAME_LOBBY_PLAYERS                                  :{SILVER}Jugadores: {WHITE}{STRING}

STR_NETWORK_GAME_LOBBY_NEW_COMPANY                              :{BLACK}Nueva empresa
STR_NETWORK_GAME_LOBBY_NEW_COMPANY_TOOLTIP                      :{BLACK}Crear nueva empresa
STR_NETWORK_GAME_LOBBY_SPECTATE_GAME                            :{BLACK}Observar juego
STR_NETWORK_GAME_LOBBY_SPECTATE_GAME_TOOLTIP                    :{BLACK}Observar una partida como espectador
STR_NETWORK_GAME_LOBBY_JOIN_COMPANY                             :{BLACK}Unirse a empresa
STR_NETWORK_GAME_LOBBY_JOIN_COMPANY_TOOLTIP                     :{BLACK}Ayudar a dirigir esta empresa

# Network connecting window
STR_NETWORK_CONNECTING_CAPTION                                  :{WHITE}Conectando...

############ Leave those lines in this order!!
STR_NETWORK_CONNECTING_1                                        :{BLACK}(1/6) Conectando...
STR_NETWORK_CONNECTING_2                                        :{BLACK}(2/6) Autorizando...
STR_NETWORK_CONNECTING_3                                        :{BLACK}(3/6) Esperando...
STR_NETWORK_CONNECTING_4                                        :{BLACK}(4/6) Descargando mapa...
STR_NETWORK_CONNECTING_5                                        :{BLACK}(5/6) Procesando datos...
STR_NETWORK_CONNECTING_6                                        :{BLACK}(6/6) Registrando...

STR_NETWORK_CONNECTING_SPECIAL_1                                :{BLACK}Recibiendo información del juego...
STR_NETWORK_CONNECTING_SPECIAL_2                                :{BLACK}Recibiendo información de la empresa...
############ End of leave-in-this-order
STR_NETWORK_CONNECTING_WAITING                                  :{BLACK}{NUM} cliente{P "" s} delante de usted
STR_NETWORK_CONNECTING_DOWNLOADING_1                            :{BLACK}{BYTES} descargados por el momento
STR_NETWORK_CONNECTING_DOWNLOADING_2                            :{BLACK}{BYTES} / {BYTES} descargados

STR_NETWORK_CONNECTION_DISCONNECT                               :{BLACK}Desconectar

STR_NETWORK_NEED_GAME_PASSWORD_CAPTION                          :{WHITE}Servidor protegido. Introduzca la contraseña
STR_NETWORK_NEED_COMPANY_PASSWORD_CAPTION                       :{WHITE}Empresa protegida. Introduzca la contraseña

# Network company list added strings
STR_NETWORK_COMPANY_LIST_CLIENT_LIST                            :Lista de clientes
STR_NETWORK_COMPANY_LIST_SPECTATE                               :Presenciar
STR_NETWORK_COMPANY_LIST_NEW_COMPANY                            :Nueva empresa

# Network client list
STR_NETWORK_CLIENTLIST_KICK                                     :Expulsar
STR_NETWORK_CLIENTLIST_BAN                                      :Banear
STR_NETWORK_CLIENTLIST_GIVE_MONEY                               :Dar dinero
STR_NETWORK_CLIENTLIST_SPEAK_TO_ALL                             :Hablar a todos
STR_NETWORK_CLIENTLIST_SPEAK_TO_COMPANY                         :Hablar a empresa
STR_NETWORK_CLIENTLIST_SPEAK_TO_CLIENT                          :Mensaje privado

STR_NETWORK_SERVER                                              :Servidor
STR_NETWORK_CLIENT                                              :Cliente
STR_NETWORK_SPECTATORS                                          :Espectadores

STR_NETWORK_GIVE_MONEY_CAPTION                                  :{WHITE}Introduce la cantidad de dinero que deseas dar

# Network set password
STR_COMPANY_PASSWORD_CANCEL                                     :{BLACK}No guardar la contraseña introducida
STR_COMPANY_PASSWORD_OK                                         :{BLACK}Asignar a la empresa una nueva contraseña
STR_COMPANY_PASSWORD_CAPTION                                    :{WHITE}Contraseña de la empresa
STR_COMPANY_PASSWORD_MAKE_DEFAULT                               :{BLACK}Contraseña por defecto de la empresa
STR_COMPANY_PASSWORD_MAKE_DEFAULT_TOOLTIP                       :{BLACK}Usa la contraseña de esta empresa para el resto de nuevas empresas

# Network company info join/password
STR_COMPANY_VIEW_JOIN                                           :{BLACK}Unirse
STR_COMPANY_VIEW_JOIN_TOOLTIP                                   :{BLACK}Unirse y jugar como esta empresa
STR_COMPANY_VIEW_PASSWORD                                       :{BLACK}Contraseña
STR_COMPANY_VIEW_PASSWORD_TOOLTIP                               :{BLACK}Protege por contraseña tu empresa para prevenir que usuarios no autorizados se unan a ella
STR_COMPANY_VIEW_SET_PASSWORD                                   :{BLACK}Configurar contraseña de empresa

# Network chat
STR_NETWORK_CHAT_SEND                                           :{BLACK}Enviar
STR_NETWORK_CHAT_COMPANY_CAPTION                                :[Equipo] :
STR_NETWORK_CHAT_CLIENT_CAPTION                                 :[Privado] {STRING}:
STR_NETWORK_CHAT_ALL_CAPTION                                    :[Todos] :

STR_NETWORK_CHAT_COMPANY                                        :[Equipo] {STRING}: {WHITE}{STRING}
STR_NETWORK_CHAT_TO_COMPANY                                     :[Equipo] a {STRING}: {WHITE}{STRING}
STR_NETWORK_CHAT_CLIENT                                         :[Privado] {STRING}: {WHITE}{STRING}
STR_NETWORK_CHAT_TO_CLIENT                                      :[Privado] a {STRING}: {WHITE}{STRING}
STR_NETWORK_CHAT_ALL                                            :[Todos] {STRING}: {WHITE}{STRING}
STR_NETWORK_CHAT_OSKTITLE                                       :{BLACK}Introduce el texto para el chat en red

# Network messages
STR_NETWORK_ERROR_NOTAVAILABLE                                  :{WHITE}No se han encontrado dispositivos de red o juego compilado sin soporte de red
STR_NETWORK_ERROR_NOSERVER                                      :{WHITE}No se pudo encontrar ningún juego en red
STR_NETWORK_ERROR_NOCONNECTION                                  :{WHITE}El servidor no responde a la petición
STR_NETWORK_ERROR_NEWGRF_MISMATCH                               :{WHITE}No se pudo conectar debido a incompatibilidad de NewGRF
STR_NETWORK_ERROR_DESYNC                                        :{WHITE}La sincronización del juego en red ha fallado
STR_NETWORK_ERROR_LOSTCONNECTION                                :{WHITE}La conexión con el juego en red se ha perdido
STR_NETWORK_ERROR_SAVEGAMEERROR                                 :{WHITE}No se pudo cargar partida
STR_NETWORK_ERROR_SERVER_START                                  :{WHITE}No se pudo iniciar servidor
STR_NETWORK_ERROR_CLIENT_START                                  :{WHITE}No se pudo conectar
STR_NETWORK_ERROR_TIMEOUT                                       :{WHITE}Tiempo de espera agotado en conexión #{NUM}
STR_NETWORK_ERROR_SERVER_ERROR                                  :{WHITE}Se ha producido un error de protocolo y la conexión ha sido cerrada
STR_NETWORK_ERROR_WRONG_REVISION                                :{WHITE}La versión de este cliente no corresponde con la versión del servidor
STR_NETWORK_ERROR_WRONG_PASSWORD                                :{WHITE}Contraseña incorrecta
STR_NETWORK_ERROR_SERVER_FULL                                   :{WHITE}El servidor está completo
STR_NETWORK_ERROR_SERVER_BANNED                                 :{WHITE}Se ha prohibido tu acceso al servidor
STR_NETWORK_ERROR_KICKED                                        :{WHITE}Has sido expulsado del servidor
STR_NETWORK_ERROR_CHEATER                                       :{WHITE}No se permiten trucos en este servidor
STR_NETWORK_ERROR_TOO_MANY_COMMANDS                             :{WHITE}Estabas enviando demasiados comandos al servidor
STR_NETWORK_ERROR_TIMEOUT_PASSWORD                              :{WHITE}Tardaste demasiado en introducir la contraseña
STR_NETWORK_ERROR_TIMEOUT_COMPUTER                              :{WHITE}Su ordenador es demasiado lento para seguir la velocidad del servidor
STR_NETWORK_ERROR_TIMEOUT_MAP                                   :{WHITE}Su ordenador tardó demasiado en descargar el mapa
STR_NETWORK_ERROR_TIMEOUT_JOIN                                  :{WHITE}Su ordenador tardó demasiado en conectar al servidor

############ Leave those lines in this order!!
STR_NETWORK_ERROR_CLIENT_GENERAL                                :error general
STR_NETWORK_ERROR_CLIENT_DESYNC                                 :error de desincronización
STR_NETWORK_ERROR_CLIENT_SAVEGAME                               :no se puede cargar el mapa
STR_NETWORK_ERROR_CLIENT_CONNECTION_LOST                        :conexión perdida
STR_NETWORK_ERROR_CLIENT_PROTOCOL_ERROR                         :error de protocolo
STR_NETWORK_ERROR_CLIENT_NEWGRF_MISMATCH                        :NewGRF erróneo
STR_NETWORK_ERROR_CLIENT_NOT_AUTHORIZED                         :no autorizado
STR_NETWORK_ERROR_CLIENT_NOT_EXPECTED                           :recibido paquete inválido o inesperado
STR_NETWORK_ERROR_CLIENT_WRONG_REVISION                         :versión incorrecta
STR_NETWORK_ERROR_CLIENT_NAME_IN_USE                            :nombre en uso
STR_NETWORK_ERROR_CLIENT_WRONG_PASSWORD                         :contraseña incorrecta
STR_NETWORK_ERROR_CLIENT_COMPANY_MISMATCH                       :empresa incorrecta en un DoCommand
STR_NETWORK_ERROR_CLIENT_KICKED                                 :expulsado por el servidor
STR_NETWORK_ERROR_CLIENT_CHEATER                                :ha intentado usar un truco
STR_NETWORK_ERROR_CLIENT_SERVER_FULL                            :servidor lleno
STR_NETWORK_ERROR_CLIENT_TOO_MANY_COMMANDS                      :estaba enviando demasiados comandos
STR_NETWORK_ERROR_CLIENT_TIMEOUT_PASSWORD                       :no se recibió la contraseña a tiempo
STR_NETWORK_ERROR_CLIENT_TIMEOUT_COMPUTER                       :timeout general
STR_NETWORK_ERROR_CLIENT_TIMEOUT_MAP                            :la descarga del mapa llevó demasiado tiempo
STR_NETWORK_ERROR_CLIENT_TIMEOUT_JOIN                           :el procesado del mapa llevó demasiado tiempo
############ End of leave-in-this-order

STR_NETWORK_ERROR_CLIENT_GUI_LOST_CONNECTION_CAPTION            :{WHITE}Posible pérdida de conexión
STR_NETWORK_ERROR_CLIENT_GUI_LOST_CONNECTION                    :{WHITE}No se han recibido datos del servidor desde hace {NUM} segundo{P "" s}

# Network related errors
STR_NETWORK_SERVER_MESSAGE                                      :*** {1:STRING}
############ Leave those lines in this order!!
STR_NETWORK_SERVER_MESSAGE_GAME_PAUSED                          :Juego pausado ({STRING})
STR_NETWORK_SERVER_MESSAGE_GAME_STILL_PAUSED_1                  :Juego todavía pausado ({STRING})
STR_NETWORK_SERVER_MESSAGE_GAME_STILL_PAUSED_2                  :Juego todavía pausado ({STRING}, {STRING})
STR_NETWORK_SERVER_MESSAGE_GAME_STILL_PAUSED_3                  :Juego todavía pausado ({STRING}, {STRING}, {STRING})
STR_NETWORK_SERVER_MESSAGE_GAME_STILL_PAUSED_4                  :Juego todavía pausado ({STRING}, {STRING}, {STRING}, {STRING})
STR_NETWORK_SERVER_MESSAGE_GAME_UNPAUSED                        :Juego reanudado ({STRING})
STR_NETWORK_SERVER_MESSAGE_GAME_REASON_NOT_ENOUGH_PLAYERS       :número de jugadores
STR_NETWORK_SERVER_MESSAGE_GAME_REASON_CONNECTING_CLIENTS       :clientes conectándose
STR_NETWORK_SERVER_MESSAGE_GAME_REASON_MANUAL                   :manual
STR_NETWORK_SERVER_MESSAGE_GAME_REASON_GAME_SCRIPT              :script de juego
############ End of leave-in-this-order
STR_NETWORK_MESSAGE_CLIENT_LEAVING                              :abandonando
STR_NETWORK_MESSAGE_CLIENT_JOINED                               :*** {STRING} se ha unido al juego
STR_NETWORK_MESSAGE_CLIENT_JOINED_ID                            :*** {STRING} se ha unido al juego (Cliente #{2:NUM})
STR_NETWORK_MESSAGE_CLIENT_COMPANY_JOIN                         :*** {STRING} se ha unido a la empresa #{2:NUM}
STR_NETWORK_MESSAGE_CLIENT_COMPANY_SPECTATE                     :*** {STRING} se ha unido como espectador
STR_NETWORK_MESSAGE_CLIENT_COMPANY_NEW                          :*** {STRING} ha creado una nueva empresa (#{2:NUM})
STR_NETWORK_MESSAGE_CLIENT_LEFT                                 :*** {STRING} ha abandonado el juego ({2:STRING})
STR_NETWORK_MESSAGE_NAME_CHANGE                                 :*** {STRING} ha cambiado su nombre a {STRING}
STR_NETWORK_MESSAGE_GIVE_MONEY                                  :*** {STRING} da a tu empresa {2:CURRENCY_LONG}
STR_NETWORK_MESSAGE_GAVE_MONEY_AWAY                             :*** Entregas a la empresa {1:STRING} {2:CURRENCY_LONG}
STR_NETWORK_MESSAGE_SERVER_SHUTDOWN                             :{WHITE}El servidor ha cerrado la sesión
STR_NETWORK_MESSAGE_SERVER_REBOOT                               :{WHITE}Se está reiniciando el servidor...{}Espere por favor...

# Content downloading window
STR_CONTENT_TITLE                                               :{WHITE}Descarga de contenido
STR_CONTENT_TYPE_CAPTION                                        :{BLACK}Tipo
STR_CONTENT_TYPE_CAPTION_TOOLTIP                                :{BLACK}Tipo de contenido
STR_CONTENT_NAME_CAPTION                                        :{BLACK}Nombre
STR_CONTENT_NAME_CAPTION_TOOLTIP                                :{BLACK}Nombre del contenido
STR_CONTENT_MATRIX_TOOLTIP                                      :{BLACK}Pincha en una línea para ver los detalles{}Pincha en los cajetines para seleccionar las descargas
STR_CONTENT_SELECT_ALL_CAPTION                                  :{BLACK}Seleccionar todas
STR_CONTENT_SELECT_ALL_CAPTION_TOOLTIP                          :{BLACK}Marca todo el contenido para descarga
STR_CONTENT_SELECT_UPDATES_CAPTION                              :{BLACK}Sel. actualizaciones
STR_CONTENT_SELECT_UPDATES_CAPTION_TOOLTIP                      :{BLACK}Marca para descargar todo el contenido existente que ha sido actualizado
STR_CONTENT_UNSELECT_ALL_CAPTION                                :{BLACK}Desmarcar todas
STR_CONTENT_UNSELECT_ALL_CAPTION_TOOLTIP                        :{BLACK}Marca todo el contenido para no ser descargado
STR_CONTENT_SEARCH_EXTERNAL                                     :{BLACK}Buscar en páginas externas
STR_CONTENT_SEARCH_EXTERNAL_TOOLTIP                             :{BLACK}Buscar contenido no disponible en el servicio de contenido de OpenTTD en páginas externas no asociadas con OpenTTD
STR_CONTENT_SEARCH_EXTERNAL_DISCLAIMER_CAPTION                  :{WHITE}¡Estás abandonando OpenTTD!
STR_CONTENT_SEARCH_EXTERNAL_DISCLAIMER                          :{WHITE}Los términos y condiciones para descargar contenido de páginas externas varían.{}Será necesario referirse a dichas páginas par obtener instrucciones de cómo instalar su contenido en OpenTTD.{}¿Desea continuar?
STR_CONTENT_FILTER_TITLE                                        :{BLACK}Etiqueta/nombre del filtro
STR_CONTENT_OPEN_URL                                            :{BLACK}Visitar web
STR_CONTENT_OPEN_URL_TOOLTIP                                    :{BLACK}Visitar la página web de este contenido
STR_CONTENT_DOWNLOAD_CAPTION                                    :{BLACK}Descargar
STR_CONTENT_DOWNLOAD_CAPTION_TOOLTIP                            :{BLACK}Comenzar a descargar el contenido seleccionado
STR_CONTENT_TOTAL_DOWNLOAD_SIZE                                 :{SILVER}Tamaño total de la descarga: {WHITE}{BYTES}
STR_CONTENT_DETAIL_TITLE                                        :{SILVER}INFORMACIÓN DEL CONTENIDO
STR_CONTENT_DETAIL_SUBTITLE_UNSELECTED                          :{SILVER}No has seleccionado esto para ser descargado
STR_CONTENT_DETAIL_SUBTITLE_SELECTED                            :{SILVER}Has seleccionado esto para ser descargado
STR_CONTENT_DETAIL_SUBTITLE_AUTOSELECTED                        :{SILVER}Esta dependencia ha sido seleccionada para ser descargada
STR_CONTENT_DETAIL_SUBTITLE_ALREADY_HERE                        :{SILVER}Ya tienes esto
STR_CONTENT_DETAIL_SUBTITLE_DOES_NOT_EXIST                      :{SILVER}Este contenido es desconocido y no puede ser descargado en OpenTTD
STR_CONTENT_DETAIL_UPDATE                                       :{SILVER}Este es un sustituto de un{G "" a} {STRING} existente
STR_CONTENT_DETAIL_NAME                                         :{SILVER}Nombre: {WHITE}{STRING}
STR_CONTENT_DETAIL_VERSION                                      :{SILVER}Versión: {WHITE}{STRING}
STR_CONTENT_DETAIL_DESCRIPTION                                  :{SILVER}Descripción: {WHITE}{STRING}
STR_CONTENT_DETAIL_URL                                          :{SILVER}URL: {WHITE}{STRING}
STR_CONTENT_DETAIL_TYPE                                         :{SILVER}Tipo: {WHITE}{STRING}
STR_CONTENT_DETAIL_FILESIZE                                     :{SILVER}Tamaño descarga: {WHITE}{BYTES}
STR_CONTENT_DETAIL_SELECTED_BECAUSE_OF                          :{SILVER}Seleccionado debido a: {WHITE}{STRING}
STR_CONTENT_DETAIL_DEPENDENCIES                                 :{SILVER}Dependencias: {WHITE}{STRING}
STR_CONTENT_DETAIL_TAGS                                         :{SILVER}Etiquetas: {WHITE}{STRING}
STR_CONTENT_NO_ZLIB                                             :{WHITE}OpenTTD ha sido compilado sin soporte "zlib"...
STR_CONTENT_NO_ZLIB_SUB                                         :{WHITE}... ¡No es posible descargar contenido!

# Order of these is important!
STR_CONTENT_TYPE_BASE_GRAPHICS                                  :{G=m}Gráficos base
STR_CONTENT_TYPE_NEWGRF                                         :{G=m}NewGRF
STR_CONTENT_TYPE_AI                                             :{G=f}IA
STR_CONTENT_TYPE_AI_LIBRARY                                     :{G=f}Librería de IA
STR_CONTENT_TYPE_SCENARIO                                       :{G=m}Escenario
STR_CONTENT_TYPE_HEIGHTMAP                                      :{G=m}Mapa de alturas
STR_CONTENT_TYPE_BASE_SOUNDS                                    :{G=m}Sonidos base
STR_CONTENT_TYPE_BASE_MUSIC                                     :{G=m}Música base
STR_CONTENT_TYPE_GAME_SCRIPT                                    :Script de juego
STR_CONTENT_TYPE_GS_LIBRARY                                     :Librería SJ

# Content downloading progress window
STR_CONTENT_DOWNLOAD_TITLE                                      :{WHITE}Descargando contenido...
STR_CONTENT_DOWNLOAD_INITIALISE                                 :{WHITE}Solicitando archivos...
STR_CONTENT_DOWNLOAD_FILE                                       :{WHITE}Descargando {STRING} ({NUM} de {NUM})
STR_CONTENT_DOWNLOAD_COMPLETE                                   :{WHITE}Descarga completada
STR_CONTENT_DOWNLOAD_PROGRESS_SIZE                              :{WHITE}{BYTES} de {BYTES} descargadas ({NUM} %)

# Content downloading error messages
STR_CONTENT_ERROR_COULD_NOT_CONNECT                             :{WHITE}No es posible conectarse al servidor de contenidos...
STR_CONTENT_ERROR_COULD_NOT_DOWNLOAD                            :{WHITE}Descarga errónea...
STR_CONTENT_ERROR_COULD_NOT_DOWNLOAD_CONNECTION_LOST            :{WHITE}... conexión perdida
STR_CONTENT_ERROR_COULD_NOT_DOWNLOAD_FILE_NOT_WRITABLE          :{WHITE}... no se puede escribir en el archivo
STR_CONTENT_ERROR_COULD_NOT_EXTRACT                             :{WHITE}No ha sido posible descomprimir el archivo descargado

STR_MISSING_GRAPHICS_SET_CAPTION                                :{WHITE}Gráficos no encontrados
STR_MISSING_GRAPHICS_SET_MESSAGE                                :{BLACK}OpenTTD necesita gráficos para funcionar pero no pudo encontrarse ninguno. ¿Desea permitir que OpenTTD descargue e instale dichos gráficos?
STR_MISSING_GRAPHICS_YES_DOWNLOAD                               :{BLACK}Sí, descargar los gráficos
STR_MISSING_GRAPHICS_NO_QUIT                                    :{BLACK}No, salir de OpenTTD

# Transparency settings window
STR_TRANSPARENCY_CAPTION                                        :{WHITE}Opciones de Transparencia
STR_TRANSPARENT_SIGNS_TOOLTIP                                   :{BLACK}Ajustar transparencia para carteles. Ctrl+Click para bloquear
STR_TRANSPARENT_TREES_TOOLTIP                                   :{BLACK}Ajustar transparencia para árboles. Ctrl+Click para bloquear
STR_TRANSPARENT_HOUSES_TOOLTIP                                  :{BLACK}Ajustar transparencia para casas. Ctrl+Click para bloquear
STR_TRANSPARENT_INDUSTRIES_TOOLTIP                              :{BLACK}Ajustar transparencia para industrias. Ctrl+Click para bloquear
STR_TRANSPARENT_BUILDINGS_TOOLTIP                               :{BLACK}Ajustar transparencia para construcciones como estaciones, depósitos o puntos de ruta. Ctrl+Click para bloquear
STR_TRANSPARENT_BRIDGES_TOOLTIP                                 :{BLACK}Ajustar transparencia para puentes. Ctrl+Click para bloquear
STR_TRANSPARENT_STRUCTURES_TOOLTIP                              :{BLACK}Ajustar transparencia para estructuras como faros o antenas. Ctrl+Click para bloquear
STR_TRANSPARENT_CATENARY_TOOLTIP                                :{BLACK}Ajustar transparencia para catenaria. Ctrl+Click para bloquear
STR_TRANSPARENT_LOADING_TOOLTIP                                 :{BLACK}Ajustar transparencia para los indicadores de carga. Ctrl+Click para bloquear
STR_TRANSPARENT_INVISIBLE_TOOLTIP                               :{BLACK}Poner objetos invisibles en vez de transparentes

# Linkgraph legend window
STR_LINKGRAPH_LEGEND_CAPTION                                    :{BLACK}Leyenda de Movimientos de Carga
STR_LINKGRAPH_LEGEND_ALL                                        :{BLACK}Todas
STR_LINKGRAPH_LEGEND_NONE                                       :{BLACK}Ninguna
STR_LINKGRAPH_LEGEND_SELECT_COMPANIES                           :{BLACK}Seleccione las compañías a mostrar
STR_LINKGRAPH_LEGEND_COMPANY_TOOLTIP                            :{BLACK}{STRING}{}{COMPANY}

# Linkgraph legend window and linkgraph legend in smallmap
STR_LINKGRAPH_LEGEND_UNUSED                                     :{TINY_FONT}{BLACK}sin uso
STR_LINKGRAPH_LEGEND_SATURATED                                  :{TINY_FONT}{BLACK}saturado
STR_LINKGRAPH_LEGEND_OVERLOADED                                 :{TINY_FONT}{BLACK}sobrecargado

# Base for station construction window(s)
STR_STATION_BUILD_COVERAGE_AREA_TITLE                           :{BLACK}Mostrar área de recogida
STR_STATION_BUILD_COVERAGE_OFF                                  :{BLACK}Apagado
STR_STATION_BUILD_COVERAGE_ON                                   :{BLACK}Encendido
STR_STATION_BUILD_COVERAGE_AREA_OFF_TOOLTIP                     :{BLACK}No mostrar área de recogida del lugar propuesto
STR_STATION_BUILD_COVERAGE_AREA_ON_TOOLTIP                      :{BLACK}Mostrar área de recogida del lugar propuesto
STR_STATION_BUILD_ACCEPTS_CARGO                                 :{BLACK}Acepta: {GOLD}{CARGO_LIST}
STR_STATION_BUILD_SUPPLIES_CARGO                                :{BLACK}Provisiones: {GOLD}{CARGO_LIST}

# Join station window
STR_JOIN_STATION_CAPTION                                        :{WHITE}Unir estación
STR_JOIN_STATION_CREATE_SPLITTED_STATION                        :{YELLOW}Construir una estación separada

STR_JOIN_WAYPOINT_CAPTION                                       :{WHITE}Unir punto de ruta
STR_JOIN_WAYPOINT_CREATE_SPLITTED_WAYPOINT                      :{YELLOW}Construir un punto de ruta separado

# Rail construction toolbar
STR_RAIL_TOOLBAR_RAILROAD_CONSTRUCTION_CAPTION                  :Construcción de Ferrocarril
STR_RAIL_TOOLBAR_ELRAIL_CONSTRUCTION_CAPTION                    :Construcción Ferrocarril Eléctrico
STR_RAIL_TOOLBAR_MONORAIL_CONSTRUCTION_CAPTION                  :Construcción de Monorraíl
STR_RAIL_TOOLBAR_MAGLEV_CONSTRUCTION_CAPTION                    :Construcción de Maglev

STR_RAIL_TOOLBAR_TOOLTIP_BUILD_RAILROAD_TRACK                   :{BLACK}Construir tramo de ferrocarril. Ctrl permite retirar ferrocarriles. Shift permite mostrar una estimación del precio
STR_RAIL_TOOLBAR_TOOLTIP_BUILD_AUTORAIL                         :{BLACK}Construir tramos de ferrocarril usando modo Autorraíl. Ctrl permite retirar ferrocarriles. Shift permite mostrar una estimación del precio
STR_RAIL_TOOLBAR_TOOLTIP_BUILD_TRAIN_DEPOT_FOR_BUILDING         :{BLACK}Construir depósito de trenes (para comprar y dar servicio a trenes). Shift permite mostrar una estimación del precio
STR_RAIL_TOOLBAR_TOOLTIP_CONVERT_RAIL_TO_WAYPOINT               :{BLACK}Convertir ferrocarril a punto de ruta. Ctrl activa la unión de puntos de ruta. Shift permite mostrar una estimación del precio
STR_RAIL_TOOLBAR_TOOLTIP_BUILD_RAILROAD_STATION                 :{BLACK}Construir estación de ferrocarril. Ctrl activa la unión de estaciones. Shift permite mostrar una estimación del precio
STR_RAIL_TOOLBAR_TOOLTIP_BUILD_RAILROAD_SIGNALS                 :{BLACK}Construir señales de ferrocarril. Ctrl cambia entre señales mecánicas y eléctricas{}Arrastrar construye señales a lo largo del tramo recto de ferrocarril seleccionado. Ctrl construye señales hasta el siguiente cruce o señal{}Ctrl+Click cambia a la ventana de selección de señales. Shift cambia entre construir/mostrar el precio estimado
STR_RAIL_TOOLBAR_TOOLTIP_BUILD_RAILROAD_BRIDGE                  :{BLACK}Construir puente de ferrocarril. Shift permite mostrar una estimación del precio
STR_RAIL_TOOLBAR_TOOLTIP_BUILD_RAILROAD_TUNNEL                  :{BLACK}Construir túnel ferroviario. Shift permite mostrar una estimación del precio
STR_RAIL_TOOLBAR_TOOLTIP_TOGGLE_BUILD_REMOVE_FOR                :{BLACK}Cambiar entre construir/retirar ferrocarriles, señales, estaciones y puntos de ruta de ferrocarril. Mantener pulsado Ctrl retirará también el ferrocarril al retirar estaciones y puntos de ruta
STR_RAIL_TOOLBAR_TOOLTIP_CONVERT_RAIL                           :{BLACK}Convertir/Actualizar tipo de ferrocarril. Shift permite mostrar una estimación del precio

STR_RAIL_NAME_RAILROAD                                          :Ferrocarril
STR_RAIL_NAME_ELRAIL                                            :Ferrocarril eléctrico
STR_RAIL_NAME_MONORAIL                                          :Monorraíl
STR_RAIL_NAME_MAGLEV                                            :Maglev

# Rail depot construction window
STR_BUILD_DEPOT_TRAIN_ORIENTATION_CAPTION                       :{WHITE}Orientación del depósito
STR_BUILD_DEPOT_TRAIN_ORIENTATION_TOOLTIP                       :{BLACK}Seleccione orientación del depósito de trenes

# Rail waypoint construction window
STR_WAYPOINT_CAPTION                                            :{WHITE}Punto de ruta
STR_WAYPOINT_GRAPHICS_TOOLTIP                                   :{BLACK}Seleccione tipo de punto de ruta

# Rail station construction window
STR_STATION_BUILD_RAIL_CAPTION                                  :{WHITE}Selección de estación
STR_STATION_BUILD_ORIENTATION                                   :{BLACK}Orientación
STR_STATION_BUILD_RAILROAD_ORIENTATION_TOOLTIP                  :{BLACK}Elige orientación de la estación de trenes
STR_STATION_BUILD_NUMBER_OF_TRACKS                              :{BLACK}Número de andenes
STR_STATION_BUILD_NUMBER_OF_TRACKS_TOOLTIP                      :{BLACK}Elige número de andenes de la estación de trenes
STR_STATION_BUILD_PLATFORM_LENGTH                               :{BLACK}Longitud de andén
STR_STATION_BUILD_PLATFORM_LENGTH_TOOLTIP                       :{BLACK}Elige longitud de la estación de trenes
STR_STATION_BUILD_DRAG_DROP                                     :{BLACK}Arrastrar y soltar
STR_STATION_BUILD_DRAG_DROP_TOOLTIP                             :{BLACK}Construir una estación mediante arrastrar y soltar

STR_STATION_BUILD_STATION_CLASS_TOOLTIP                         :{BLACK}Selecciona el tipo de estación a mostrar
STR_STATION_BUILD_STATION_TYPE_TOOLTIP                          :{BLACK}Selecciona el tipo de estación a construir

STR_STATION_CLASS_DFLT                                          :Estación por defecto
STR_STATION_CLASS_WAYP                                          :Puntos de ruta

# Signal window
STR_BUILD_SIGNAL_CAPTION                                        :{WHITE}Selección de Señales
STR_BUILD_SIGNAL_SEMAPHORE_NORM_TOOLTIP                         :{BLACK}Señal de bloque (mecánica){}Es el tipo de señal más básico, que permite a un único tren estar a la vez en el mismo bloque
STR_BUILD_SIGNAL_SEMAPHORE_ENTRY_TOOLTIP                        :{BLACK}Señal de entrada (mecánica){}Verde si existen una o más señales de salida en el tramo en verde, de lo contrario estará en rojo
STR_BUILD_SIGNAL_SEMAPHORE_EXIT_TOOLTIP                         :{BLACK}Señal de salida (mecánica){}Se comporta de la misma manera que una señal de bloque, pero es necesaria para activar el color correcto en las señales de entrada y combo
STR_BUILD_SIGNAL_SEMAPHORE_COMBO_TOOLTIP                        :{BLACK}Señal combo (mecánica){}La señal combo actúa como señal de entrada y salida a la vez. Esto permite construir grandes "árboles" de señales condicionales
STR_BUILD_SIGNAL_SEMAPHORE_PBS_TOOLTIP                          :{BLACK}Señal de ruta (mecánica){}Una señal de ruta permite a más de un tren entrar a un bloque de señales a la vez, si el tren puede reservar una ruta hasta un lugar seguro. Pueden ser traspasadas desde atrás
STR_BUILD_SIGNAL_SEMAPHORE_PBS_OWAY_TOOLTIP                     :{BLACK}Señal de ruta de un sentido (mecánica){}Una señal de ruta permite a más de un tren entrar a un bloque de señales a la vez, si el tren puede reservar una ruta hasta un lugar seguro. No pueden ser traspasadas desde atrás
STR_BUILD_SIGNAL_ELECTRIC_NORM_TOOLTIP                          :{BLACK}Señal de bloque (eléctrica){}Es el tipo de señal más básico, que permite a un único tren estar a la vez en el mismo bloque
STR_BUILD_SIGNAL_ELECTRIC_ENTRY_TOOLTIP                         :{BLACK}Señal de entrada (eléctrica){}Verde si existen una o más señales verdes en el siguiente segmento de vía, de lo contrario estará en rojo
STR_BUILD_SIGNAL_ELECTRIC_EXIT_TOOLTIP                          :{BLACK}Señal de salida (eléctrica){}Se comporta de la misma manera que una señal de bloque, pero es necesaria para activar el color correcto en las señales de entrada y combo
STR_BUILD_SIGNAL_ELECTRIC_COMBO_TOOLTIP                         :{BLACK}Señal combo (eléctrica){}La señal combo actúa como señal de entrada y salida a la vez. Esto permite construir grandes "árboles" de señales condicionales
STR_BUILD_SIGNAL_ELECTRIC_PBS_TOOLTIP                           :{BLACK}Señal de ruta (eléctrica){}Una señal de ruta permite a más de un tren entrar a un bloque de señales a la vez, si el tren puede reservar una ruta hasta un lugar seguro. Pueden ser traspasadas desde atrás
STR_BUILD_SIGNAL_ELECTRIC_PBS_OWAY_TOOLTIP                      :{BLACK}Señal de ruta de un sentido (eléctrica){}Una señal de ruta permite a más de un tren entrar a un bloque de señales a la vez, si el tren puede reservar una ruta hasta un lugar seguro. No pueden ser traspasadas desde atrás
STR_BUILD_SIGNAL_CONVERT_TOOLTIP                                :{BLACK}Convertir señal{}Cuando es seleccionado, pulsar sobre una señal existente la convierte en el tipo y variante indicados. Pulsar Ctrl+Click permite cambiar de variante. Shift+Click muestra una estimación del precio de conversión
STR_BUILD_SIGNAL_DRAG_SIGNALS_DENSITY_TOOLTIP                   :{BLACK}Distancia del arrastre de señales
STR_BUILD_SIGNAL_DRAG_SIGNALS_DENSITY_DECREASE_TOOLTIP          :{BLACK}Reducir distancia del arrastre de señales
STR_BUILD_SIGNAL_DRAG_SIGNALS_DENSITY_INCREASE_TOOLTIP          :{BLACK}Incrementar distancia del arrastre de señales

# Bridge selection window
STR_SELECT_RAIL_BRIDGE_CAPTION                                  :{WHITE}Seleccione Puente de Ferrocarril
STR_SELECT_ROAD_BRIDGE_CAPTION                                  :{WHITE}Elige puente de carretera
STR_SELECT_BRIDGE_SELECTION_TOOLTIP                             :{BLACK}Selección de puente - Click en el puente elegido para construirlo
STR_SELECT_BRIDGE_INFO                                          :{GOLD}{STRING},{} {VELOCITY} {WHITE}{CURRENCY_LONG}
STR_SELECT_BRIDGE_SCENEDIT_INFO                                 :{GOLD}{STRING},{} {VELOCITY}
STR_BRIDGE_NAME_SUSPENSION_STEEL                                :Colgante, Acero
STR_BRIDGE_NAME_GIRDER_STEEL                                    :Tirantes, Acero
STR_BRIDGE_NAME_CANTILEVER_STEEL                                :Cantiléver, Acero
STR_BRIDGE_NAME_SUSPENSION_CONCRETE                             :Colgante, Hormigón
STR_BRIDGE_NAME_WOODEN                                          :Madera
STR_BRIDGE_NAME_CONCRETE                                        :Hormigón
STR_BRIDGE_NAME_TUBULAR_STEEL                                   :Tubular, Acero
STR_BRIDGE_TUBULAR_SILICON                                      :Tubular, Silicio


# Road construction toolbar
STR_ROAD_TOOLBAR_ROAD_CONSTRUCTION_CAPTION                      :{WHITE}Construcción de carretera
STR_ROAD_TOOLBAR_TRAM_CONSTRUCTION_CAPTION                      :{WHITE}Construcción de tranvía
STR_ROAD_TOOLBAR_TOOLTIP_BUILD_ROAD_SECTION                     :{BLACK}Construir sección de carretera. Ctrl permite retirar carreteras. Shift permite mostrar una estimación del precio
STR_ROAD_TOOLBAR_TOOLTIP_BUILD_TRAMWAY_SECTION                  :{BLACK}Construir sección de tranvía. Ctrl permite retirar tranvías. Shift permite mostrar una estimación del precio
STR_ROAD_TOOLBAR_TOOLTIP_BUILD_AUTOROAD                         :{BLACK}Construir carretera usando el modo de Autocarretera. Ctrl permite retirar carreteras. Shift permite mostrar una estimación del precio
STR_ROAD_TOOLBAR_TOOLTIP_BUILD_AUTOTRAM                         :{BLACK}Construir tranvías usando el modo de Autotranvías. Ctrl permite retirar tranvías. Shift permite mostrar una estimación del precio
STR_ROAD_TOOLBAR_TOOLTIP_BUILD_ROAD_VEHICLE_DEPOT               :{BLACK}Construir depósito de carretera (para comprar y mantener vehículos). Shift permite mostrar una estimación del precio
STR_ROAD_TOOLBAR_TOOLTIP_BUILD_TRAM_VEHICLE_DEPOT               :{BLACK}Construir depósito de tranvías (para comprar y mantener vehículos). Shift permite mostrar una estimación del precio
STR_ROAD_TOOLBAR_TOOLTIP_BUILD_BUS_STATION                      :{BLACK}Construir estación de autobús. Ctrl activa la unión de estaciones. Shift permite mostrar una estimación del precio
STR_ROAD_TOOLBAR_TOOLTIP_BUILD_PASSENGER_TRAM_STATION           :{BLACK}Construir estación de tranvía de pasajeros. Ctrl activa la unión de estaciones. Shift permite mostrar una estimación del precio
STR_ROAD_TOOLBAR_TOOLTIP_BUILD_TRUCK_LOADING_BAY                :{BLACK}Construir estación de carga para camiones. Ctrl activa la unión de estaciones. Shift permite mostrar una estimación del precio
STR_ROAD_TOOLBAR_TOOLTIP_BUILD_CARGO_TRAM_STATION               :{BLACK}Construir estación de tranvía de carga. Ctrl activa la unión de estaciones. Shift permite mostrar una estimación del precio
STR_ROAD_TOOLBAR_TOOLTIP_TOGGLE_ONE_WAY_ROAD                    :{BLACK}Activar/Desactivar carreteras de un sentido
STR_ROAD_TOOLBAR_TOOLTIP_BUILD_ROAD_BRIDGE                      :{BLACK}Construir puente de carretera. Shift permite mostrar una estimación del precio
STR_ROAD_TOOLBAR_TOOLTIP_BUILD_TRAMWAY_BRIDGE                   :{BLACK}Construir puente de tranvía. Shift permite mostrar una estimación del precio
STR_ROAD_TOOLBAR_TOOLTIP_BUILD_ROAD_TUNNEL                      :{BLACK}Construir túnel de carretera. Shift permite mostrar una estimación del precio
STR_ROAD_TOOLBAR_TOOLTIP_BUILD_TRAMWAY_TUNNEL                   :{BLACK}Construir túnel de tranvía. Shift permite mostrar una estimación del precio
STR_ROAD_TOOLBAR_TOOLTIP_TOGGLE_BUILD_REMOVE_FOR_ROAD           :{BLACK}Cambiar entre construir/retirar carretera
STR_ROAD_TOOLBAR_TOOLTIP_TOGGLE_BUILD_REMOVE_FOR_TRAMWAYS       :{BLACK}Activar construir/quitar para construcciones de tranvía

# Road depot construction window
STR_BUILD_DEPOT_ROAD_ORIENTATION_CAPTION                        :{WHITE}Orientación del depósito
STR_BUILD_DEPOT_ROAD_ORIENTATION_SELECT_TOOLTIP                 :{BLACK}Elegir orientación del depósito de carretera
STR_BUILD_DEPOT_TRAM_ORIENTATION_CAPTION                        :{WHITE}Orientación del depósito
STR_BUILD_DEPOT_TRAM_ORIENTATION_SELECT_TOOLTIP                 :{BLACK}Seleccione orientación del depósito de tranvías

# Road vehicle station construction window
STR_STATION_BUILD_BUS_ORIENTATION                               :{WHITE}Orientación Estación de Autobús
STR_STATION_BUILD_BUS_ORIENTATION_TOOLTIP                       :{BLACK}Elige la orientación de la estación de autobús
STR_STATION_BUILD_TRUCK_ORIENTATION                             :{WHITE}Orientación Estación de Camiones
STR_STATION_BUILD_TRUCK_ORIENTATION_TOOLTIP                     :{BLACK}Elige la orientación de la estación de camiones
STR_STATION_BUILD_PASSENGER_TRAM_ORIENTATION                    :{WHITE}Orientación Estación de Tranvía Pasajeros
STR_STATION_BUILD_PASSENGER_TRAM_ORIENTATION_TOOLTIP            :{BLACK}Seleccione la orientación de la estación del tranvía de pasajeros
STR_STATION_BUILD_CARGO_TRAM_ORIENTATION                        :{WHITE}Orientación Estación de Tranvía de Carga
STR_STATION_BUILD_CARGO_TRAM_ORIENTATION_TOOLTIP                :{BLACK}Seleccione la orientación de la estación del tranvía de carga

# Waterways toolbar (last two for SE only)
STR_WATERWAYS_TOOLBAR_CAPTION                                   :{WHITE}Construcción de Canales
STR_WATERWAYS_TOOLBAR_CAPTION_SE                                :{WHITE}Canales
STR_WATERWAYS_TOOLBAR_BUILD_CANALS_TOOLTIP                      :{BLACK}Construir canales. Shift permite mostrar una estimación del precio
STR_WATERWAYS_TOOLBAR_BUILD_LOCKS_TOOLTIP                       :{BLACK}Construir esclusas. Shift permite mostrar una estimación del precio
STR_WATERWAYS_TOOLBAR_BUILD_DEPOT_TOOLTIP                       :{BLACK}Construir astillero (para comprar y dar servicio a barcos). Shift permite mostrar una estimación del precio
STR_WATERWAYS_TOOLBAR_BUILD_DOCK_TOOLTIP                        :{BLACK}Construir muelles. Ctrl activa la unión de estaciones. Shift permite mostrar una estimación del precio
STR_WATERWAYS_TOOLBAR_BUOY_TOOLTIP                              :{BLACK}Colocar boya que puede ser usada como punto de ruta. Shift permite mostrar una estimación del precio
STR_WATERWAYS_TOOLBAR_BUILD_AQUEDUCT_TOOLTIP                    :{BLACK}Construir acueducto. Shift permite mostrar una estimación del precio
STR_WATERWAYS_TOOLBAR_CREATE_LAKE_TOOLTIP                       :{BLACK}Definir área de agua.{}Crea un canal, a menos que se pulse Ctrl al nivel del mar, en cuyo caso se inundarán los alrededores
STR_WATERWAYS_TOOLBAR_CREATE_RIVER_TOOLTIP                      :{BLACK}Colocar ríos

# Ship depot construction window
STR_DEPOT_BUILD_SHIP_CAPTION                                    :{WHITE}Orientación del astillero
STR_DEPOT_BUILD_SHIP_ORIENTATION_TOOLTIP                        :{BLACK}Selecciona orientación del astillero

# Dock construction window
STR_STATION_BUILD_DOCK_CAPTION                                  :{WHITE}Muelle

# Airport toolbar
STR_TOOLBAR_AIRCRAFT_CAPTION                                    :{WHITE}Aeropuertos
STR_TOOLBAR_AIRCRAFT_BUILD_AIRPORT_TOOLTIP                      :{BLACK}Construir aeropuerto. Ctrl activa la unión de estaciones. Shift permite mostrar una estimación del precio

# Airport construction window
STR_STATION_BUILD_AIRPORT_CAPTION                               :{WHITE}Selección de aeropuerto
STR_STATION_BUILD_AIRPORT_TOOLTIP                               :{BLACK}Elige tamaño/tipo de aeropuerto
STR_STATION_BUILD_AIRPORT_CLASS_LABEL                           :{BLACK}Clase de aeropuerto
STR_STATION_BUILD_AIRPORT_LAYOUT_NAME                           :{BLACK}Patrón {NUM}

STR_AIRPORT_SMALL                                               :Pequeño
STR_AIRPORT_CITY                                                :Ciudad
STR_AIRPORT_METRO                                               :Metropolitano
STR_AIRPORT_INTERNATIONAL                                       :Internacional
STR_AIRPORT_COMMUTER                                            :Intercambio
STR_AIRPORT_INTERCONTINENTAL                                    :Intercontinental
STR_AIRPORT_HELIPORT                                            :Helipuerto
STR_AIRPORT_HELIDEPOT                                           :Helihangar
STR_AIRPORT_HELISTATION                                         :Heliestación

STR_AIRPORT_CLASS_SMALL                                         :Aeropuertos pequeños
STR_AIRPORT_CLASS_LARGE                                         :Aeropuertos grandes
STR_AIRPORT_CLASS_HUB                                           :Aeropuertos centrales
STR_AIRPORT_CLASS_HELIPORTS                                     :Helipuertos

STR_STATION_BUILD_NOISE                                         :{BLACK}Ruido generado: {GOLD}{COMMA}

# Landscaping toolbar
STR_LANDSCAPING_TOOLBAR                                         :{WHITE}Terreno
STR_LANDSCAPING_TOOLTIP_LOWER_A_CORNER_OF_LAND                  :{BLACK}Bajar una esquina del terreno. Arrastrar reduce la esquina seleccionada y nivela el resto del terreno seleccionado a dicha altura. Ctrl permite seleccionar un área diagonalmente. Shift permite mostrar una estimación del precio
STR_LANDSCAPING_TOOLTIP_RAISE_A_CORNER_OF_LAND                  :{BLACK}Subir una esquina del terreno. Arrastrar eleva la esquina seleccionada y nivela el resto del terreno seleccionado a dicha altura. Ctrl permite seleccionar un área diagonalmente. Shift permite mostrar una estimación del precio
STR_LANDSCAPING_LEVEL_LAND_TOOLTIP                              :{BLACK}Nivela un área de terreno a la altura de la primera esquina seleccionada. Ctrl permite seleccionar un área diagonalmente. Shift permite mostrar una estimación del precio
STR_LANDSCAPING_TOOLTIP_PURCHASE_LAND                           :{BLACK}Comprar tierra para usos futuros. Shift permite mostrar una estimación del precio

# Object construction window
STR_OBJECT_BUILD_CAPTION                                        :{WHITE}Selección de Objeto
STR_OBJECT_BUILD_TOOLTIP                                        :{BLACK}Seleccionar objeto a construir. Shift permite mostrar una estimación del precio
STR_OBJECT_BUILD_CLASS_TOOLTIP                                  :{BLACK}Seleccione el tipo de objeto a construir
STR_OBJECT_BUILD_PREVIEW_TOOLTIP                                :{BLACK}Vista previa del objeto
STR_OBJECT_BUILD_SIZE                                           :{BLACK}Tamaño: {GOLD}{NUM} x {NUM} casillas

STR_OBJECT_CLASS_LTHS                                           :Faro
STR_OBJECT_CLASS_TRNS                                           :Transmisor

# Tree planting window (last two for SE only)
STR_PLANT_TREE_CAPTION                                          :{WHITE}Árboles
STR_PLANT_TREE_TOOLTIP                                          :{BLACK}Seleccione el tipo de árboles a plantar. Si la casilla ya tiene un árbol, se añadirán más árboles de distintos tipos sin importar el tipo elegido
STR_TREES_RANDOM_TYPE                                           :{BLACK}Tipo aleatorio
STR_TREES_RANDOM_TYPE_TOOLTIP                                   :{BLACK}Colocar distintos árboles al azar. Shift permite mostrar una estimación del precio
STR_TREES_RANDOM_TREES_BUTTON                                   :{BLACK}Árboles al azar
STR_TREES_RANDOM_TREES_TOOLTIP                                  :{BLACK}Planta árboles al azar sobre el terreno

# Land generation window (SE)
STR_TERRAFORM_TOOLBAR_LAND_GENERATION_CAPTION                   :{WHITE}Generación de terrenos
STR_TERRAFORM_TOOLTIP_PLACE_ROCKY_AREAS_ON_LANDSCAPE            :{BLACK}Coloca zonas rocosas sobre el terreno
STR_TERRAFORM_TOOLTIP_DEFINE_DESERT_AREA                        :{BLACK}Define área desértica.{}Mantén pulsado Ctrl para quitarla
STR_TERRAFORM_TOOLTIP_INCREASE_SIZE_OF_LAND_AREA                :{BLACK}Aumentar el tamaño del bloque de terreno a bajar/subir
STR_TERRAFORM_TOOLTIP_DECREASE_SIZE_OF_LAND_AREA                :{BLACK}Reducir tamaño del bloque de terreno a bajar/subir
STR_TERRAFORM_TOOLTIP_GENERATE_RANDOM_LAND                      :{BLACK}Generar terreno al azar
STR_TERRAFORM_SE_NEW_WORLD                                      :{BLACK}Crear nuevo escenario
STR_TERRAFORM_RESET_LANDSCAPE                                   :{BLACK}Reiniciar terreno
STR_TERRAFORM_RESET_LANDSCAPE_TOOLTIP                           :{BLACK}Eliminar todas las propiedades de empresa del mapa

STR_QUERY_RESET_LANDSCAPE_CAPTION                               :{WHITE}Reiniciar terreno
STR_RESET_LANDSCAPE_CONFIRMATION_TEXT                           :{WHITE}¿Está seguro de querer eliminar todas las propiedades de empresas?

# Town generation window (SE)
STR_FOUND_TOWN_CAPTION                                          :{WHITE}Creación de Municipios
STR_FOUND_TOWN_NEW_TOWN_BUTTON                                  :{BLACK}Nuevo Municipio
STR_FOUND_TOWN_NEW_TOWN_TOOLTIP                                 :{BLACK}Fundar nuevo municipio. Shift+Click muestra una estimación del precio
STR_FOUND_TOWN_RANDOM_TOWN_BUTTON                               :{BLACK}Municipio al Azar
STR_FOUND_TOWN_RANDOM_TOWN_TOOLTIP                              :{BLACK}Fundar municipio en lugar aleatorio
STR_FOUND_TOWN_MANY_RANDOM_TOWNS                                :{BLACK}Varios municipios al azar
STR_FOUND_TOWN_RANDOM_TOWNS_TOOLTIP                             :{BLACK}Cubre el mapa con municipios colocados al azar

STR_FOUND_TOWN_NAME_TITLE                                       :{YELLOW}Nombre del municipio:
STR_FOUND_TOWN_NAME_EDITOR_TITLE                                :{BLACK}Introducir nombre de municipio
STR_FOUND_TOWN_NAME_EDITOR_HELP                                 :{BLACK}Click para introducir nombre del municipio
STR_FOUND_TOWN_NAME_RANDOM_BUTTON                               :{BLACK}Nombre aleatorio
STR_FOUND_TOWN_NAME_RANDOM_TOOLTIP                              :{BLACK}Generar nuevo nombre

STR_FOUND_TOWN_INITIAL_SIZE_TITLE                               :{YELLOW}Tamaño del municipio:
STR_FOUND_TOWN_INITIAL_SIZE_SMALL_BUTTON                        :{BLACK}Pequeña
STR_FOUND_TOWN_INITIAL_SIZE_MEDIUM_BUTTON                       :{BLACK}Mediana
STR_FOUND_TOWN_INITIAL_SIZE_LARGE_BUTTON                        :{BLACK}Grande
STR_FOUND_TOWN_SIZE_RANDOM                                      :{BLACK}Aleatorio
STR_FOUND_TOWN_INITIAL_SIZE_TOOLTIP                             :{BLACK}Seleccione el tamaño del municipio
STR_FOUND_TOWN_CITY                                             :{BLACK}Ciudad
STR_FOUND_TOWN_CITY_TOOLTIP                                     :{BLACK}Las ciudades crecen más rápido que los pueblos{}Dependiendo de los ajustes, son mayores al ser fundadas

STR_FOUND_TOWN_ROAD_LAYOUT                                      :{YELLOW}Patrón de carretera:
STR_FOUND_TOWN_SELECT_TOWN_ROAD_LAYOUT                          :{BLACK}Seleccionar patrón de carreteras para este municipio
STR_FOUND_TOWN_SELECT_LAYOUT_ORIGINAL                           :{BLACK}Original
STR_FOUND_TOWN_SELECT_LAYOUT_BETTER_ROADS                       :{BLACK}Mejorado
STR_FOUND_TOWN_SELECT_LAYOUT_2X2_GRID                           :{BLACK}Rejilla de 2x2
STR_FOUND_TOWN_SELECT_LAYOUT_3X3_GRID                           :{BLACK}Rejilla 3x3
STR_FOUND_TOWN_SELECT_LAYOUT_RANDOM                             :{BLACK}Aleatorio

# Fund new industry window
STR_FUND_INDUSTRY_CAPTION                                       :{WHITE}Fundar nueva industria
STR_FUND_INDUSTRY_SELECTION_TOOLTIP                             :{BLACK}Seleccione la industria apropiada de la lista
STR_FUND_INDUSTRY_MANY_RANDOM_INDUSTRIES                        :Varias industrias al azar
STR_FUND_INDUSTRY_MANY_RANDOM_INDUSTRIES_TOOLTIP                :{BLACK}Cubre el mapa con industrias colocadas al azar
STR_FUND_INDUSTRY_INDUSTRY_BUILD_COST                           :{BLACK}Coste: {YELLOW}{CURRENCY_LONG}
STR_FUND_INDUSTRY_PROSPECT_NEW_INDUSTRY                         :{BLACK}Prospección
STR_FUND_INDUSTRY_BUILD_NEW_INDUSTRY                            :{BLACK}Construir
STR_FUND_INDUSTRY_FUND_NEW_INDUSTRY                             :{BLACK}Fundar

# Industry cargoes window
STR_INDUSTRY_CARGOES_INDUSTRY_CAPTION                           :{WHITE}Cadena de industrias para la industria {STRING}
STR_INDUSTRY_CARGOES_CARGO_CAPTION                              :{WHITE}Cadena de industrias para la carga {STRING}
STR_INDUSTRY_CARGOES_PRODUCERS                                  :{WHITE}Industrias suministradoras
STR_INDUSTRY_CARGOES_CUSTOMERS                                  :{WHITE}Industrias clientes
STR_INDUSTRY_CARGOES_HOUSES                                     :{WHITE}Casas
STR_INDUSTRY_CARGOES_INDUSTRY_TOOLTIP                           :{BLACK}Click en la industria para ver sus suministradores y clientes
STR_INDUSTRY_CARGOES_CARGO_TOOLTIP                              :{BLACK}{STRING}{}Click en la carga para mostrar sus suministradores y clientes
STR_INDUSTRY_DISPLAY_CHAIN                                      :{BLACK}Mostrar cadena
STR_INDUSTRY_DISPLAY_CHAIN_TOOLTIP                              :{BLACK}Mostrar industrias que suministran o aceptan la carga
STR_INDUSTRY_CARGOES_NOTIFY_SMALLMAP                            :{BLACK}Enlazar al mapa
STR_INDUSTRY_CARGOES_NOTIFY_SMALLMAP_TOOLTIP                    :{BLACK}Seleccionar las industrias mostradas en el mapa
STR_INDUSTRY_CARGOES_SELECT_CARGO                               :{BLACK}Seleccionar carga
STR_INDUSTRY_CARGOES_SELECT_CARGO_TOOLTIP                       :{BLACK}Permite seleccionar el tipo de carga a mostrar
STR_INDUSTRY_CARGOES_SELECT_INDUSTRY                            :{BLACK}Seleccionar industria
STR_INDUSTRY_CARGOES_SELECT_INDUSTRY_TOOLTIP                    :{BLACK}Permite seleccionar la industria a mostrar

# Land area window
STR_LAND_AREA_INFORMATION_CAPTION                               :{WHITE}Información del terreno
STR_LAND_AREA_INFORMATION_COST_TO_CLEAR_N_A                     :{BLACK}Coste de despeje: {LTBLUE}N/D
STR_LAND_AREA_INFORMATION_COST_TO_CLEAR                         :{BLACK}Coste de despeje: {RED}{CURRENCY_LONG}
STR_LAND_AREA_INFORMATION_REVENUE_WHEN_CLEARED                  :{BLACK}Beneficio cuando es limpiado: {LTBLUE}{CURRENCY_LONG}
STR_LAND_AREA_INFORMATION_OWNER_N_A                             :N/D
STR_LAND_AREA_INFORMATION_OWNER                                 :{BLACK}Propietario: {LTBLUE}{STRING}
STR_LAND_AREA_INFORMATION_ROAD_OWNER                            :{BLACK}Propietario de la carretera: {LTBLUE}{STRING}
STR_LAND_AREA_INFORMATION_TRAM_OWNER                            :{BLACK}Propietario del tranvía: {LTBLUE}{STRING}
STR_LAND_AREA_INFORMATION_RAIL_OWNER                            :{BLACK}Propietario del ferrocarril: {LTBLUE}{STRING}
STR_LAND_AREA_INFORMATION_LOCAL_AUTHORITY                       :{BLACK}Autoridad local: {LTBLUE}{STRING}
STR_LAND_AREA_INFORMATION_LOCAL_AUTHORITY_NONE                  :Ninguna
STR_LAND_AREA_INFORMATION_LANDINFO_COORDS                       :{BLACK}Coordenadas: {LTBLUE}{NUM} x {NUM} x {NUM} ({STRING})
STR_LAND_AREA_INFORMATION_BUILD_DATE                            :{BLACK}Construido: {LTBLUE}{DATE_LONG}
STR_LAND_AREA_INFORMATION_STATION_CLASS                         :{BLACK}Clase de estación: {LTBLUE}{STRING}
STR_LAND_AREA_INFORMATION_STATION_TYPE                          :{BLACK}Tipo de estación: {LTBLUE}{STRING}
STR_LAND_AREA_INFORMATION_AIRPORT_CLASS                         :{BLACK}Clase del aeropuerto: {LTBLUE}{STRING}
STR_LAND_AREA_INFORMATION_AIRPORT_NAME                          :{BLACK}Nombre del aeropuerto: {LTBLUE}{STRING}
STR_LAND_AREA_INFORMATION_AIRPORTTILE_NAME                      :{BLACK}Nombre de casilla de aeropuerto: {LTBLUE}{STRING}
STR_LAND_AREA_INFORMATION_NEWGRF_NAME                           :{BLACK}NewGRF: {LTBLUE}{STRING}
STR_LAND_AREA_INFORMATION_CARGO_ACCEPTED                        :{BLACK}Carga aceptada: {LTBLUE}
STR_LAND_AREA_INFORMATION_CARGO_EIGHTS                          :({COMMA}/8 {STRING})
STR_LANG_AREA_INFORMATION_RAIL_TYPE                             :{BLACK}Tipo de ferrocarril: {LTBLUE}{STRING}
STR_LANG_AREA_INFORMATION_RAIL_SPEED_LIMIT                      :{BLACK}Límite de velocidad del ferrocarril: {LTBLUE}{VELOCITY}
STR_LANG_AREA_INFORMATION_ROAD_SPEED_LIMIT                      :{BLACK}Límite de velocidad de carretera: {LTBLUE}{VELOCITY}

# Description of land area of different tiles
STR_LAI_CLEAR_DESCRIPTION_ROCKS                                 :Rocas
STR_LAI_CLEAR_DESCRIPTION_ROUGH_LAND                            :Tierra árida
STR_LAI_CLEAR_DESCRIPTION_BARE_LAND                             :Tierra desnuda
STR_LAI_CLEAR_DESCRIPTION_GRASS                                 :Césped
STR_LAI_CLEAR_DESCRIPTION_FIELDS                                :Campos
STR_LAI_CLEAR_DESCRIPTION_SNOW_COVERED_LAND                     :Tierra cubierta por nieve
STR_LAI_CLEAR_DESCRIPTION_DESERT                                :Desierto

STR_LAI_RAIL_DESCRIPTION_TRACK                                  :Vía de ferrocarril
STR_LAI_RAIL_DESCRIPTION_TRACK_WITH_NORMAL_SIGNALS              :Vía de ferrocarril con señales de bloque
STR_LAI_RAIL_DESCRIPTION_TRACK_WITH_PRESIGNALS                  :Vía de ferrocarril con señales de entrada
STR_LAI_RAIL_DESCRIPTION_TRACK_WITH_EXITSIGNALS                 :Vía de ferrocarril con señales de salida
STR_LAI_RAIL_DESCRIPTION_TRACK_WITH_COMBOSIGNALS                :Vía de ferrocarril con señales combo
STR_LAI_RAIL_DESCRIPTION_TRACK_WITH_PBSSIGNALS                  :Vía de ferrocarril con señales de ruta
STR_LAI_RAIL_DESCRIPTION_TRACK_WITH_NOENTRYSIGNALS              :Vía de ferrocarril con señales de ruta de un solo sentido
STR_LAI_RAIL_DESCRIPTION_TRACK_WITH_NORMAL_PRESIGNALS           :Vía de ferrocarril con señales de bloque y de entrada
STR_LAI_RAIL_DESCRIPTION_TRACK_WITH_NORMAL_EXITSIGNALS          :Vía de ferrocarril con señales de bloque y de salida
STR_LAI_RAIL_DESCRIPTION_TRACK_WITH_NORMAL_COMBOSIGNALS         :Vía de ferrocarril con señales de bloque y combo
STR_LAI_RAIL_DESCRIPTION_TRACK_WITH_NORMAL_PBSSIGNALS           :Vía de ferrocarril con señales de bloque y de ruta
STR_LAI_RAIL_DESCRIPTION_TRACK_WITH_NORMAL_NOENTRYSIGNALS       :Vía de ferrocarril con señales de bloque y de ruta de un solo sentido
STR_LAI_RAIL_DESCRIPTION_TRACK_WITH_PRE_EXITSIGNALS             :Ferrocarril con señales de entrada y de salida
STR_LAI_RAIL_DESCRIPTION_TRACK_WITH_PRE_COMBOSIGNALS            :Vía de ferrocarril con señales de entrada y combo
STR_LAI_RAIL_DESCRIPTION_TRACK_WITH_PRE_PBSSIGNALS              :Vía de ferrocarril con señales de entrada y de ruta
STR_LAI_RAIL_DESCRIPTION_TRACK_WITH_PRE_NOENTRYSIGNALS          :Ferrocarril con señales de entrada y de ruta de un solo sentido
STR_LAI_RAIL_DESCRIPTION_TRACK_WITH_EXIT_COMBOSIGNALS           :Vía de ferrocarril con señales de salida y combo
STR_LAI_RAIL_DESCRIPTION_TRACK_WITH_EXIT_PBSSIGNALS             :Vía de ferrocarril con señales de salida y de ruta
STR_LAI_RAIL_DESCRIPTION_TRACK_WITH_EXIT_NOENTRYSIGNALS         :Vía de ferrocarril con señales de salida y de ruta de un solo sentido
STR_LAI_RAIL_DESCRIPTION_TRACK_WITH_COMBO_PBSSIGNALS            :Vía de ferrocarril con señales combo y de ruta
STR_LAI_RAIL_DESCRIPTION_TRACK_WITH_COMBO_NOENTRYSIGNALS        :Vía de ferrocarril con señales combo y de ruta de un solo sentido
STR_LAI_RAIL_DESCRIPTION_TRACK_WITH_PBS_NOENTRYSIGNALS          :Vía de ferrocarril con señales de dirección y de un solo sentido
STR_LAI_RAIL_DESCRIPTION_TRAIN_DEPOT                            :Depósito de trenes del ferrocarril

STR_LAI_ROAD_DESCRIPTION_ROAD                                   :Carretera
STR_LAI_ROAD_DESCRIPTION_ROAD_WITH_STREETLIGHTS                 :Carretera con farolas
STR_LAI_ROAD_DESCRIPTION_TREE_LINED_ROAD                        :Carretera arbolada
STR_LAI_ROAD_DESCRIPTION_ROAD_VEHICLE_DEPOT                     :Depósito de carretera
STR_LAI_ROAD_DESCRIPTION_ROAD_RAIL_LEVEL_CROSSING               :Paso a nivel
STR_LAI_ROAD_DESCRIPTION_TRAMWAY                                :Tranvía

# Houses come directly from their building names
STR_LAI_TOWN_INDUSTRY_DESCRIPTION_UNDER_CONSTRUCTION            :{STRING} (bajo construcción)

STR_LAI_TREE_NAME_TREES                                         :Árboles
STR_LAI_TREE_NAME_RAINFOREST                                    :Selváticos
STR_LAI_TREE_NAME_CACTUS_PLANTS                                 :Cactus

STR_LAI_STATION_DESCRIPTION_RAILROAD_STATION                    :Estación de trenes
STR_LAI_STATION_DESCRIPTION_AIRCRAFT_HANGAR                     :Hangar de aeronaves
STR_LAI_STATION_DESCRIPTION_AIRPORT                             :Aeropuerto
STR_LAI_STATION_DESCRIPTION_TRUCK_LOADING_AREA                  :Zona de carga de camiones
STR_LAI_STATION_DESCRIPTION_BUS_STATION                         :Estación de autobús
STR_LAI_STATION_DESCRIPTION_SHIP_DOCK                           :Muelle
STR_LAI_STATION_DESCRIPTION_BUOY                                :Boya
STR_LAI_STATION_DESCRIPTION_WAYPOINT                            :Punto de ruta

STR_LAI_WATER_DESCRIPTION_WATER                                 :Agua
STR_LAI_WATER_DESCRIPTION_CANAL                                 :Canal
STR_LAI_WATER_DESCRIPTION_LOCK                                  :Esclusa
STR_LAI_WATER_DESCRIPTION_RIVER                                 :Río
STR_LAI_WATER_DESCRIPTION_COAST_OR_RIVERBANK                    :Costa o rivera
STR_LAI_WATER_DESCRIPTION_SHIP_DEPOT                            :Astillero

# Industries come directly from their industry names

STR_LAI_TUNNEL_DESCRIPTION_RAILROAD                             :Túnel ferroviario
STR_LAI_TUNNEL_DESCRIPTION_ROAD                                 :Túnel de carretera

STR_LAI_BRIDGE_DESCRIPTION_RAIL_SUSPENSION_STEEL                :Puente de ferrocarril de acero suspendido
STR_LAI_BRIDGE_DESCRIPTION_RAIL_GIRDER_STEEL                    :Puente de ferrocarril de acero con tirantes
STR_LAI_BRIDGE_DESCRIPTION_RAIL_CANTILEVER_STEEL                :Puente de ferrocarril cantiléver de acero
STR_LAI_BRIDGE_DESCRIPTION_RAIL_SUSPENSION_CONCRETE             :Puente de ferrocarril de hormigón suspendido reforzado
STR_LAI_BRIDGE_DESCRIPTION_RAIL_WOODEN                          :Puente de ferrocarril de madera
STR_LAI_BRIDGE_DESCRIPTION_RAIL_CONCRETE                        :Puente de ferrocarril de hormigón
STR_LAI_BRIDGE_DESCRIPTION_RAIL_TUBULAR_STEEL                   :Puente de ferrocarril tubular

STR_LAI_BRIDGE_DESCRIPTION_ROAD_SUSPENSION_STEEL                :Puente de carretera de acero suspendido
STR_LAI_BRIDGE_DESCRIPTION_ROAD_GIRDER_STEEL                    :Puente de carretera de acero con tirantes
STR_LAI_BRIDGE_DESCRIPTION_ROAD_CANTILEVER_STEEL                :Puente de carretera cantiléver de acero
STR_LAI_BRIDGE_DESCRIPTION_ROAD_SUSPENSION_CONCRETE             :Puente de carretera de hormigón suspendido reforzado
STR_LAI_BRIDGE_DESCRIPTION_ROAD_WOODEN                          :Puente de carretera de madera
STR_LAI_BRIDGE_DESCRIPTION_ROAD_CONCRETE                        :Puente de carretera de hormigón
STR_LAI_BRIDGE_DESCRIPTION_ROAD_TUBULAR_STEEL                   :Puente de carretera tubular

STR_LAI_BRIDGE_DESCRIPTION_AQUEDUCT                             :Acueducto

STR_LAI_OBJECT_DESCRIPTION_TRANSMITTER                          :Transmisor
STR_LAI_OBJECT_DESCRIPTION_LIGHTHOUSE                           :Faro
STR_LAI_OBJECT_DESCRIPTION_COMPANY_HEADQUARTERS                 :Sede de la empresa
STR_LAI_OBJECT_DESCRIPTION_COMPANY_OWNED_LAND                   :Terreno propiedad de una empresa

# About OpenTTD window
STR_ABOUT_OPENTTD                                               :{WHITE}Acerca de OpenTTD
STR_ABOUT_ORIGINAL_COPYRIGHT                                    :{BLACK}Copyright Original {COPYRIGHT} 1995 Chris Sawyer, Todos los derechos reservados
STR_ABOUT_VERSION                                               :{BLACK}OpenTTD versión {REV}
STR_ABOUT_COPYRIGHT_OPENTTD                                     :{BLACK}OpenTTD {COPYRIGHT} 2002-2019 El equipo OpenTTD

# Framerate display window
STR_FRAMERATE_CAPTION                                           :{WHITE}Fotogramas por segundo - FPS
STR_FRAMERATE_RATE_BLITTER_TOOLTIP                              :{BLACK}Número de fotogramas renderizados por segundo.
STR_FRAMERATE_CURRENT                                           :{WHITE}Actual
STR_FRAMERATE_AVERAGE                                           :{WHITE}Medio
STR_FRAMERATE_DATA_POINTS                                       :{BLACK}Datos basados en {COMMA} medidas
STR_FRAMERATE_MS_GOOD                                           :{LTBLUE}{DECIMAL} ms
STR_FRAMERATE_MS_WARN                                           :{YELLOW}{DECIMAL} ms
STR_FRAMERATE_MS_BAD                                            :{RED}{DECIMAL} ms
STR_FRAMERATE_FPS_GOOD                                          :{LTBLUE}{DECIMAL} frames/s
STR_FRAMERATE_FPS_WARN                                          :{YELLOW}{DECIMAL} frames/s
STR_FRAMERATE_FPS_BAD                                           :{RED}{DECIMAL} frames/s
STR_FRAMERATE_GRAPH_MILLISECONDS                                :{TINY_FONT}{COMMA} ms
STR_FRAMERATE_GRAPH_SECONDS                                     :{TINY_FONT}{COMMA} s
############ Leave those lines in this order!!
STR_FRAMERATE_GL_TRAINS                                         :{BLACK}  Ticks de trenes:
STR_FRAMERATE_GL_ROADVEHS                                       :{BLACK}  Ticks de vehículos de carretera:
STR_FRAMERATE_GL_SHIPS                                          :{BLACK}  Ticks de barcos:
STR_FRAMERATE_GL_AIRCRAFT                                       :{BLACK}  Ticks de aeronaves:
STR_FRAMERATE_DRAWING                                           :{BLACK}Renderizado gráfico:
STR_FRAMERATE_VIDEO                                             :{BLACK}Salida de vídeo:
STR_FRAMERATE_SOUND                                             :{BLACK}Mezcla de sonido:
############ End of leave-in-this-order
############ Leave those lines in this order!!
STR_FRAMETIME_CAPTION_GL_TRAINS                                 :Ticks de trenes
STR_FRAMETIME_CAPTION_GL_SHIPS                                  :Ticks de barcos
STR_FRAMETIME_CAPTION_GL_AIRCRAFT                               :Ticks de aeronaves
STR_FRAMETIME_CAPTION_DRAWING                                   :Renderizado gráfico
STR_FRAMETIME_CAPTION_VIDEO                                     :Salida de vídeo
STR_FRAMETIME_CAPTION_SOUND                                     :Mezcla de sonido
############ End of leave-in-this-order


# Framerate display window
############ Leave those lines in this order!!
############ End of leave-in-this-order
############ Leave those lines in this order!!
############ End of leave-in-this-order


# Save/load game/scenario
STR_SAVELOAD_SAVE_CAPTION                                       :{WHITE}Guardar Juego
STR_SAVELOAD_LOAD_CAPTION                                       :{WHITE}Cargar Juego
STR_SAVELOAD_SAVE_SCENARIO                                      :{WHITE}Guardar Escenario
STR_SAVELOAD_LOAD_SCENARIO                                      :{WHITE}Cargar Escenario
STR_SAVELOAD_LOAD_HEIGHTMAP                                     :{WHITE}Cargar Mapa de Alturas
STR_SAVELOAD_SAVE_HEIGHTMAP                                     :{WHITE}Guardar Mapa de Alturas
STR_SAVELOAD_HOME_BUTTON                                        :{BLACK}Pulsa aquí para ir al directorio por defecto de guardado
STR_SAVELOAD_BYTES_FREE                                         :{BLACK}{BYTES} libres
STR_SAVELOAD_LIST_TOOLTIP                                       :{BLACK}Listado de unidades, directorios y juegos guardados
STR_SAVELOAD_EDITBOX_TOOLTIP                                    :{BLACK}Nombre seleccionado actualmente para el juego guardado
STR_SAVELOAD_DELETE_BUTTON                                      :{BLACK}Borrar
STR_SAVELOAD_DELETE_TOOLTIP                                     :{BLACK}Borrar el juego guardado seleccionado
STR_SAVELOAD_SAVE_BUTTON                                        :{BLACK}Guardar
STR_SAVELOAD_SAVE_TOOLTIP                                       :{BLACK}Guarda el juego actual, usando el nombre seleccionado
STR_SAVELOAD_LOAD_BUTTON                                        :{BLACK}Cargar
STR_SAVELOAD_LOAD_TOOLTIP                                       :{BLACK}Cargar la partida seleccionada
STR_SAVELOAD_LOAD_HEIGHTMAP_TOOLTIP                             :{BLACK}Cargar el mapa de alturas seleccionado
STR_SAVELOAD_DETAIL_CAPTION                                     :{BLACK}Detalles de la Partida
STR_SAVELOAD_DETAIL_NOT_AVAILABLE                               :{BLACK}No hay información disponible
STR_SAVELOAD_DETAIL_COMPANY_INDEX                               :{SILVER}{COMMA}: {WHITE}{STRING}
STR_SAVELOAD_DETAIL_GRFSTATUS                                   :{SILVER}NewGRF: {WHITE}{STRING}
STR_SAVELOAD_FILTER_TITLE                                       :{BLACK}Patrón de filtrado:

STR_SAVELOAD_OSKTITLE                                           :{BLACK}Introduce un nombre para el juego guardado

# World generation
STR_MAPGEN_WORLD_GENERATION_CAPTION                             :{WHITE}Generación de mundo
STR_MAPGEN_MAPSIZE                                              :{BLACK}Tamaño del mapa:
STR_MAPGEN_MAPSIZE_TOOLTIP                                      :{BLACK}Permite seleccionar el tamaño del mapa en casillas. El número de casillas disponible en el mapa será ligeramente inferior
STR_MAPGEN_BY                                                   :{BLACK}*
STR_MAPGEN_NUMBER_OF_TOWNS                                      :{BLACK}No. de municipios:
STR_MAPGEN_DATE                                                 :{BLACK}Fecha:
STR_MAPGEN_NUMBER_OF_INDUSTRIES                                 :{BLACK}No. de industrias:
STR_MAPGEN_MAX_HEIGHTLEVEL                                      :{BLACK}Altura máxima del mapa:
STR_MAPGEN_MAX_HEIGHTLEVEL_UP                                   :{BLACK}Aumentar, una unidad, la altura máxima de las montañas del mapa
STR_MAPGEN_MAX_HEIGHTLEVEL_DOWN                                 :{BLACK}Disminuir, una unidad, la altura máxima de las montañas del mapa
STR_MAPGEN_SNOW_LINE_HEIGHT                                     :{BLACK}Altura línea nieve:
STR_MAPGEN_SNOW_LINE_UP                                         :{BLACK}Mover la línea de nieve hacia arriba
STR_MAPGEN_SNOW_LINE_DOWN                                       :{BLACK}Mover la línea de nieve hacia abajo
STR_MAPGEN_LAND_GENERATOR                                       :{BLACK}Generador terreno:
STR_MAPGEN_TREE_PLACER                                          :{BLACK}Algoritmo árboles:
STR_MAPGEN_TERRAIN_TYPE                                         :{BLACK}Tipo de terreno
STR_MAPGEN_QUANTITY_OF_SEA_LAKES                                :{BLACK}Nivel del mar:
STR_MAPGEN_QUANTITY_OF_RIVERS                                   :{BLACK}Ríos:
STR_MAPGEN_SMOOTHNESS                                           :{BLACK}Suavidad:
STR_MAPGEN_VARIETY                                              :{BLACK}Variedad:
STR_MAPGEN_GENERATE                                             :{WHITE}Generar

# Strings for map borders at game generation
STR_MAPGEN_BORDER_TYPE                                          :{BLACK}Bordes del mapa:
STR_MAPGEN_NORTHWEST                                            :{BLACK}Noroeste
STR_MAPGEN_NORTHEAST                                            :{BLACK}Noreste
STR_MAPGEN_SOUTHEAST                                            :{BLACK}Sureste
STR_MAPGEN_SOUTHWEST                                            :{BLACK}Suroeste
STR_MAPGEN_BORDER_FREEFORM                                      :{BLACK}Forma libre
STR_MAPGEN_BORDER_WATER                                         :{BLACK}Agua
STR_MAPGEN_BORDER_RANDOM                                        :{BLACK}Aleatorio
STR_MAPGEN_BORDER_RANDOMIZE                                     :{BLACK}Aleatorio
STR_MAPGEN_BORDER_MANUAL                                        :{BLACK}Manual

STR_MAPGEN_HEIGHTMAP_ROTATION                                   :{BLACK}Rotación del mapa de alturas:
STR_MAPGEN_HEIGHTMAP_NAME                                       :{BLACK}Nombre del mapa de alturas:
STR_MAPGEN_HEIGHTMAP_SIZE_LABEL                                 :{BLACK}Tamaño:
STR_MAPGEN_HEIGHTMAP_SIZE                                       :{ORANGE}{NUM} x {NUM}

STR_MAPGEN_MAX_HEIGHTLEVEL_QUERY_CAPT                           :{WHITE}Cambiar la altura máxima del mapa
STR_MAPGEN_SNOW_LINE_QUERY_CAPT                                 :{WHITE}Cambiar la altura de la línea de nieve
STR_MAPGEN_START_DATE_QUERY_CAPT                                :{WHITE}Cambiar año de inicio

# SE Map generation
STR_SE_MAPGEN_CAPTION                                           :{WHITE}Tipo de escenario
STR_SE_MAPGEN_FLAT_WORLD                                        :{WHITE}Tierra llana
STR_SE_MAPGEN_FLAT_WORLD_TOOLTIP                                :{BLACK}Generar un escenario llano
STR_SE_MAPGEN_RANDOM_LAND                                       :{WHITE}Tierra aleatoria
STR_SE_MAPGEN_FLAT_WORLD_HEIGHT                                 :{BLACK}Altura tierra llana:
STR_SE_MAPGEN_FLAT_WORLD_HEIGHT_DOWN                            :{BLACK}Reduce la altura de la tierra llana
STR_SE_MAPGEN_FLAT_WORLD_HEIGHT_UP                              :{BLACK}Aumenta la altura de la tierra llana

STR_SE_MAPGEN_FLAT_WORLD_HEIGHT_QUERY_CAPT                      :{WHITE}Cambia la altura de la tierra llana

# Map generation progress
STR_GENERATION_WORLD                                            :{WHITE}Generando Mundo...
STR_GENERATION_ABORT                                            :{BLACK}Abortar
STR_GENERATION_ABORT_CAPTION                                    :{WHITE}Abortar Generación del Mundo
STR_GENERATION_ABORT_MESSAGE                                    :{YELLOW}¿Desea realmente abortar la generación?
STR_GENERATION_PROGRESS                                         :{WHITE}{NUM}% completado
STR_GENERATION_PROGRESS_NUM                                     :{BLACK}{NUM} / {NUM}
STR_GENERATION_WORLD_GENERATION                                 :{BLACK}Generación de mundo
STR_GENERATION_RIVER_GENERATION                                 :{BLACK}Generación de ríos
STR_GENERATION_TREE_GENERATION                                  :{BLACK}Generación de árboles
STR_GENERATION_OBJECT_GENERATION                                :{BLACK}Generación de inamovibles
STR_GENERATION_CLEARING_TILES                                   :{BLACK}Generación de áreas ásperas o rocosas
STR_GENERATION_SETTINGUP_GAME                                   :{BLACK}Configurar juego
STR_GENERATION_PREPARING_TILELOOP                               :{BLACK}Ejecutar ciclo de casillas
STR_GENERATION_PREPARING_SCRIPT                                 :{BLACK}Script en funcionamiento
STR_GENERATION_PREPARING_GAME                                   :{BLACK}Preparando juego

# NewGRF settings
STR_NEWGRF_SETTINGS_CAPTION                                     :{WHITE}Configuración de NewGRF
STR_NEWGRF_SETTINGS_INFO_TITLE                                  :{WHITE}Información de NewGRF detallada
STR_NEWGRF_SETTINGS_ACTIVE_LIST                                 :{WHITE}Archivos NewGRF activos
STR_NEWGRF_SETTINGS_INACTIVE_LIST                               :{WHITE}Archivos NewGRF inactivos
STR_NEWGRF_SETTINGS_SELECT_PRESET                               :{ORANGE}Seleccionar perfil:
STR_NEWGRF_FILTER_TITLE                                         :{ORANGE}Patrón de filtrado:
STR_NEWGRF_SETTINGS_PRESET_LIST_TOOLTIP                         :{BLACK}Cargar la programación seleccionada
STR_NEWGRF_SETTINGS_PRESET_SAVE                                 :{BLACK}Guardar
STR_NEWGRF_SETTINGS_PRESET_SAVE_TOOLTIP                         :{BLACK}Guardar lista actual como una programación
STR_NEWGRF_SETTINGS_PRESET_SAVE_QUERY                           :{BLACK}Introduce nombre de la programación
STR_NEWGRF_SETTINGS_PRESET_DELETE                               :{BLACK}Borrar
STR_NEWGRF_SETTINGS_PRESET_DELETE_TOOLTIP                       :{BLACK}Borrar la programación seleccionada
STR_NEWGRF_SETTINGS_ADD                                         :{BLACK}Añadir
STR_NEWGRF_SETTINGS_ADD_FILE_TOOLTIP                            :{BLACK}Añade el NewGRF seleccionado a tu configuración
STR_NEWGRF_SETTINGS_RESCAN_FILES                                :{BLACK}Actualizar archivos
STR_NEWGRF_SETTINGS_RESCAN_FILES_TOOLTIP                        :{BLACK}Actualiza la lista de archivos NewGRF disponibles
STR_NEWGRF_SETTINGS_REMOVE                                      :{BLACK}Retirar
STR_NEWGRF_SETTINGS_REMOVE_TOOLTIP                              :{BLACK}Retirar el NewGRF seleccionado de la lista
STR_NEWGRF_SETTINGS_MOVEUP                                      :{BLACK}Mover Arriba
STR_NEWGRF_SETTINGS_MOVEUP_TOOLTIP                              :{BLACK}Mueve el NewGRF seleccionado arriba en la lista
STR_NEWGRF_SETTINGS_MOVEDOWN                                    :{BLACK}Mover Abajo
STR_NEWGRF_SETTINGS_MOVEDOWN_TOOLTIP                            :{BLACK}Mueve el NewGRF seleccionado abajo en la lista
STR_NEWGRF_SETTINGS_UPGRADE                                     :{BLACK}Actualizar
STR_NEWGRF_SETTINGS_UPGRADE_TOOLTIP                             :{BLACK}Actualizar a la versión más reciente de los archivos NewGRF que tengan varias instaladas
STR_NEWGRF_SETTINGS_FILE_TOOLTIP                                :{BLACK}Una lista de los archivos NewGRF instalados

STR_NEWGRF_SETTINGS_SET_PARAMETERS                              :{BLACK}Establecer parámetros
STR_NEWGRF_SETTINGS_SHOW_PARAMETERS                             :{BLACK}Mostrar parámetros
STR_NEWGRF_SETTINGS_TOGGLE_PALETTE                              :{BLACK}Cambiar paleta
STR_NEWGRF_SETTINGS_TOGGLE_PALETTE_TOOLTIP                      :{BLACK}Cambia la paleta del NewGRF seleccionado.{}Esto es necesario cuando los gráficos de un NewGRF se ven de color rosa durante el juego
STR_NEWGRF_SETTINGS_APPLY_CHANGES                               :{BLACK}Aplicar cambios

STR_NEWGRF_SETTINGS_FIND_MISSING_CONTENT_BUTTON                 :{BLACK}Buscar contenido que falta en línea
STR_NEWGRF_SETTINGS_FIND_MISSING_CONTENT_TOOLTIP                :{BLACK}Comprueba si el contenido que falta puede ser encontrado en línea

STR_NEWGRF_SETTINGS_FILENAME                                    :{BLACK}Archivo: {SILVER}{STRING}
STR_NEWGRF_SETTINGS_GRF_ID                                      :{BLACK}GRF ID: {SILVER}{STRING}
STR_NEWGRF_SETTINGS_VERSION                                     :{BLACK}Versión: {SILVER}{NUM}
STR_NEWGRF_SETTINGS_MIN_VERSION                                 :{BLACK}Mín. versión compatible: {SILVER}{NUM}
STR_NEWGRF_SETTINGS_MD5SUM                                      :{BLACK}MD5sum: {SILVER}{STRING}
STR_NEWGRF_SETTINGS_PALETTE                                     :{BLACK}Paleta: {SILVER}{STRING}
STR_NEWGRF_SETTINGS_PALETTE_DEFAULT                             :Por Defecto (D)
STR_NEWGRF_SETTINGS_PALETTE_DEFAULT_32BPP                       :Por Defecto (D) / 32 bpp
STR_NEWGRF_SETTINGS_PARAMETER                                   :{BLACK}Parámetros: {SILVER}{STRING}
STR_NEWGRF_SETTINGS_PARAMETER_NONE                              :Ninguno

STR_NEWGRF_SETTINGS_NO_INFO                                     :{BLACK}No hay información disponible
STR_NEWGRF_SETTINGS_NOT_FOUND                                   :{RED}Archivo no encontrado
STR_NEWGRF_SETTINGS_DISABLED                                    :{RED}Desactivado
STR_NEWGRF_SETTINGS_INCOMPATIBLE                                :{RED}Incompatible con esta versión de OpenTTD

# NewGRF save preset window
STR_SAVE_PRESET_CAPTION                                         :{WHITE}Guardar perfil
STR_SAVE_PRESET_LIST_TOOLTIP                                    :{BLACK}Lista de perfiles disponibles; selecciona uno para copiar el nombre del perfil abajo
STR_SAVE_PRESET_TITLE                                           :{BLACK}Introduce un nombre para el perfil
STR_SAVE_PRESET_EDITBOX_TOOLTIP                                 :{BLACK}Nombre actualmente seleccionado del perfil a guardar
STR_SAVE_PRESET_CANCEL                                          :{BLACK}Cancelar
STR_SAVE_PRESET_CANCEL_TOOLTIP                                  :{BLACK}No modificar el perfil
STR_SAVE_PRESET_SAVE                                            :{BLACK}Guardar
STR_SAVE_PRESET_SAVE_TOOLTIP                                    :{BLACK}Guardar el perfil con el nombre seleccionado

# NewGRF parameters window
STR_NEWGRF_PARAMETERS_CAPTION                                   :{WHITE}Cambiar parámetros NewGRF
STR_NEWGRF_PARAMETERS_CLOSE                                     :{BLACK}Cerrar
STR_NEWGRF_PARAMETERS_RESET                                     :{BLACK}Reiniciar
STR_NEWGRF_PARAMETERS_RESET_TOOLTIP                             :{BLACK}Fijar todos los parámetros a su valor por defecto
STR_NEWGRF_PARAMETERS_DEFAULT_NAME                              :Parámetro {NUM}
STR_NEWGRF_PARAMETERS_SETTING                                   :{STRING}: {ORANGE}{STRING}
STR_NEWGRF_PARAMETERS_NUM_PARAM                                 :{LTBLUE}Número de parámetros: {ORANGE}{NUM}

# NewGRF inspect window
STR_NEWGRF_INSPECT_CAPTION                                      :{WHITE}Inspeccionar - {STRING}
STR_NEWGRF_INSPECT_PARENT_BUTTON                                :{BLACK}Superior
STR_NEWGRF_INSPECT_PARENT_TOOLTIP                               :{BLACK}Inspeccionar objeto del entorno del superior

STR_NEWGRF_INSPECT_CAPTION_OBJECT_AT                            :{STRING} en {HEX}
STR_NEWGRF_INSPECT_CAPTION_OBJECT_AT_OBJECT                     :Objeto
STR_NEWGRF_INSPECT_CAPTION_OBJECT_AT_RAIL_TYPE                  :Tipo de ferrocarril

STR_NEWGRF_INSPECT_QUERY_CAPTION                                :{WHITE}Parámetro de variable NewGRF 60+x (hexadecimal)

# Sprite aligner window
STR_SPRITE_ALIGNER_CAPTION                                      :{WHITE}Alinear sprite {COMMA} ({STRING})
STR_SPRITE_ALIGNER_NEXT_BUTTON                                  :{BLACK}Siguiente sprite
STR_SPRITE_ALIGNER_NEXT_TOOLTIP                                 :{BLACK}Ir al siguiente sprite (ignorando pseudosprites, sprites recoloreados y sprites de fuente) y pasar del último al primer sprite
STR_SPRITE_ALIGNER_GOTO_BUTTON                                  :{BLACK}Ir a sprite
STR_SPRITE_ALIGNER_GOTO_TOOLTIP                                 :{BLACK}Ir al sprite indicado. Si el sprite no es un sprite normal, ir al siguiente sprite normal
STR_SPRITE_ALIGNER_PREVIOUS_BUTTON                              :{BLACK}Sprite anterior
STR_SPRITE_ALIGNER_PREVIOUS_TOOLTIP                             :{BLACK}Saltar al sprite anterior (ignorando pseudosprites, sprites recoloreados y sprites de fuente) y pasar del primer al último sprite
STR_SPRITE_ALIGNER_SPRITE_TOOLTIP                               :{BLACK}Representación del sprite seleccionado. Su alineamiento es ignorado al dibujarlo
STR_SPRITE_ALIGNER_MOVE_TOOLTIP                                 :{BLACK}Mover el sprite, cambiando los ajustes X e Y. Ctrl+Click mueve el sprite ocho unidades de una sola vez
STR_SPRITE_ALIGNER_RESET_BUTTON                                 :{BLACK}Reiniciar coordenadas relativas
STR_SPRITE_ALIGNER_RESET_TOOLTIP                                :{BLACK}Reinicia las coordenadas relativas actuales
STR_SPRITE_ALIGNER_OFFSETS_ABS                                  :{BLACK}Coordenada X: {NUM}, Coordenada Y: {NUM} (Absoluta)
STR_SPRITE_ALIGNER_OFFSETS_REL                                  :{BLACK}Coordenada X: {NUM}, Coordenada Y: {NUM} (Relativa)
STR_SPRITE_ALIGNER_PICKER_BUTTON                                :{BLACK}Seleccionar sprite
STR_SPRITE_ALIGNER_PICKER_TOOLTIP                               :{BLACK}Seleccionar un sprite de cualquier parte de la pantalla

STR_SPRITE_ALIGNER_GOTO_CAPTION                                 :{WHITE}Ir a sprite

# NewGRF (self) generated warnings/errors
STR_NEWGRF_ERROR_MSG_INFO                                       :{SILVER}{STRING}
STR_NEWGRF_ERROR_MSG_WARNING                                    :{RED}Atención: {SILVER}{STRING}
STR_NEWGRF_ERROR_MSG_ERROR                                      :{RED}Error: {SILVER}{STRING}
STR_NEWGRF_ERROR_MSG_FATAL                                      :{RED}Error Fatal: {SILVER}{STRING}
STR_NEWGRF_ERROR_FATAL_POPUP                                    :{WHITE}Ha ocurrido un error fatal de NewGRF:{}{STRING}
STR_NEWGRF_ERROR_VERSION_NUMBER                                 :{1:STRING} no funcionará con la con la versión de TTDPatch reportada por OpenTTD
STR_NEWGRF_ERROR_DOS_OR_WINDOWS                                 :{1:STRING} es la para la versión {STRING} de TTD
STR_NEWGRF_ERROR_UNSET_SWITCH                                   :{1:STRING} está diseñado para ser usado con {STRING}
STR_NEWGRF_ERROR_INVALID_PARAMETER                              :Parámetro incorrecto para {1:STRING}: párametro {STRING} ({NUM})
STR_NEWGRF_ERROR_LOAD_BEFORE                                    :{1:STRING} debe ser cargado antes de {STRING}
STR_NEWGRF_ERROR_LOAD_AFTER                                     :{1:STRING} debe ser cargado después de {STRING}
STR_NEWGRF_ERROR_OTTD_VERSION_NUMBER                            :{1:STRING} necesita la versión {STRING} ó superior de OpenTTD
STR_NEWGRF_ERROR_AFTER_TRANSLATED_FILE                          :El archivo GRF ha sido diseñado para ser traducido
STR_NEWGRF_ERROR_TOO_MANY_NEWGRFS_LOADED                        :Demasiados NewGRFs han sido cargados
STR_NEWGRF_ERROR_STATIC_GRF_CAUSES_DESYNC                       :Cargar {1:STRING} como NewGRF estático con {STRING} puede causar desincronizaciones
STR_NEWGRF_ERROR_UNEXPECTED_SPRITE                              :Sprite inesperado (sprite {3:NUM})
STR_NEWGRF_ERROR_UNKNOWN_PROPERTY                               :Propiedad de Acción 0 desconocida {4:HEX} (sprite {3:NUM})
STR_NEWGRF_ERROR_INVALID_ID                                     :Intento de usar una ID inválida (sprite {3:NUM})
STR_NEWGRF_ERROR_CORRUPT_SPRITE                                 :{YELLOW}{STRING} contiene un sprite corrupto. Todos los sprites corruptos serán mostrados como un interrogante rojo (?)
STR_NEWGRF_ERROR_MULTIPLE_ACTION_8                              :Contiene múltiples entradas de Acción 8 (sprite {3:NUM})
STR_NEWGRF_ERROR_READ_BOUNDS                                    :Lectura más allá del fin de un pseudo-sprite (sprite {3:NUM})
STR_NEWGRF_ERROR_GRM_FAILED                                     :Recursos GRF solicitados no disponibles (sprite {3:NUM})
STR_NEWGRF_ERROR_FORCEFULLY_DISABLED                            :{1:STRING} fue desactivado por {STRING}
STR_NEWGRF_ERROR_INVALID_SPRITE_LAYOUT                          :Formato de colocación de sprites inválido o desconocido (sprite {3:NUM})
STR_NEWGRF_ERROR_LIST_PROPERTY_TOO_LONG                         :Demasiados elementos en la lista de valores de propiedad (sprite {3:NUM}, propiedad {4:HEX})

# NewGRF related 'general' warnings
STR_NEWGRF_POPUP_CAUTION_CAPTION                                :{WHITE}¡Precaución!
STR_NEWGRF_CONFIRMATION_TEXT                                    :{YELLOW}Se van a modificar los NewGRF de una partida ya comenzada. Esto puede provocar un error fatal en OpenTTD o romper la partida.{}No se deben crear reportes de bugs por problemas causados por esta acción.{}¿Está completamente seguro de esto?

STR_NEWGRF_DUPLICATE_GRFID                                      :{WHITE}El archivo no puede añadirse: GRF ID duplicado
STR_NEWGRF_COMPATIBLE_LOADED                                    :{ORANGE}Archivo no encontrado (GRF compatible cargado)
STR_NEWGRF_TOO_MANY_NEWGRFS                                     :{WHITE}No se puede añadir archivo: Alcanzado el máximo de NewGRFs permitidos

STR_NEWGRF_COMPATIBLE_LOAD_WARNING                              :{WHITE}GRF(s) compatibles cargados para archivos que faltan
STR_NEWGRF_DISABLED_WARNING                                     :{WHITE}Archivo(s) GRF no encontrados han sido desactivados
STR_NEWGRF_UNPAUSE_WARNING_TITLE                                :{YELLOW}Archivo(s) GRF no encontrados
STR_NEWGRF_UNPAUSE_WARNING                                      :{WHITE}Quitar la pausa puede hacer que se cierre OpenTTD. No notifique este error.{}¿Desea realmente quitar la pausa?

# NewGRF status
STR_NEWGRF_LIST_NONE                                            :Ninguno
STR_NEWGRF_LIST_ALL_FOUND                                       :Todos los archivos presentes
STR_NEWGRF_LIST_COMPATIBLE                                      :{YELLOW}Archivos compatibles encontrados
STR_NEWGRF_LIST_MISSING                                         :{RED}Archivos que faltan

# NewGRF 'it's broken' warnings
STR_NEWGRF_BROKEN                                               :{WHITE}Es probable que el funcionamiento del NewGRF '{0:STRING}' cause desincronizaciones o fallos
STR_NEWGRF_BROKEN_POWERED_WAGON                                 :{WHITE}Ha cambiado el estado 'vagón motorizado' para '{1:ENGINE}' cuando no estaba dentro de un depósito
STR_NEWGRF_BROKEN_VEHICLE_LENGTH                                :{WHITE}Ha cambiado la longitud del vehículo para '{1:ENGINE}' cuando no estaba dentro de un depósito
STR_NEWGRF_BROKEN_CAPACITY                                      :{WHITE}Ha cambiado la capacidad del vehículo para '{1:ENGINE}' fuera de un depósito o mientras no se estaba remodelando
STR_BROKEN_VEHICLE_LENGTH                                       :{WHITE}El tren '{VEHICLE}' perteneciente a '{COMPANY}' tiene una longitud incorrecta. Esto puede ser debido a problemas con los NewGRF. El juego puede desincronizarse o, incluso, fallar por completo

STR_NEWGRF_BUGGY                                                :{WHITE}El NewGRF '{0:STRING}' da información incorrecta
STR_NEWGRF_BUGGY_ARTICULATED_CARGO                              :{WHITE}La información de carga/reforma para '{1:ENGINE}' difiere de la de lista de compra después de la construcción. Esto puede causar que la renovación/reemplazo automático no haga la reforma correcta
STR_NEWGRF_BUGGY_ENDLESS_PRODUCTION_CALLBACK                    :{WHITE}'{1:STRING}' ha causado un bucle sin fin en la 'callback' de producción
STR_NEWGRF_BUGGY_UNKNOWN_CALLBACK_RESULT                        :{WHITE}'Callback' {1:HEX} devolvió el resultado desconocido o inválido {2:HEX}

# 'User removed essential NewGRFs'-placeholders for stuff without specs
STR_NEWGRF_INVALID_CARGO                                        :<carga incorrecta>
STR_NEWGRF_INVALID_CARGO_ABBREV                                 :??
STR_NEWGRF_INVALID_CARGO_QUANTITY                               :{COMMA} de <carga incorrecta>
STR_NEWGRF_INVALID_ENGINE                                       :<modelo de vehículo incorrecto>
STR_NEWGRF_INVALID_INDUSTRYTYPE                                 :<industria incorrecta>

# Placeholders for other invalid stuff, e.g. vehicles that have gone (Game Script).
STR_INVALID_VEHICLE                                             :<vehículo inválido>

# NewGRF scanning window
STR_NEWGRF_SCAN_CAPTION                                         :{WHITE}Comprobando NewGRFs
STR_NEWGRF_SCAN_MESSAGE                                         :{BLACK}Comprobando NewGRFs. Dependiendo de la cantidad, esto puede llevar un tiempo...
STR_NEWGRF_SCAN_STATUS                                          :{BLACK}{NUM} NewGRF{P "" s} comprobados de un total aproximado de {NUM} NewGRF{P "" s}
STR_NEWGRF_SCAN_ARCHIVES                                        :Comprobando archivos

# Sign list window
STR_SIGN_LIST_CAPTION                                           :{WHITE}Lista de carteles - {COMMA} Cartel{P "" es}
STR_SIGN_LIST_MATCH_CASE                                        :{BLACK}Mayúsculas/minúsculas
STR_SIGN_LIST_MATCH_CASE_TOOLTIP                                :{BLACK}Activa/desactiva la comprobación de mayúsculas y minúsculas al filtrar la lista de carteles

# Sign window
STR_EDIT_SIGN_CAPTION                                           :{WHITE}Editar texto del cartel
STR_EDIT_SIGN_NEXT_SIGN_TOOLTIP                                 :{BLACK}Ir al siguiente cartel
STR_EDIT_SIGN_PREVIOUS_SIGN_TOOLTIP                             :{BLACK}Ir al anterior cartel

STR_EDIT_SIGN_SIGN_OSKTITLE                                     :{BLACK}Introduce un nombre para el cartel

# Town directory window
STR_TOWN_DIRECTORY_CAPTION                                      :{WHITE}Municipios
STR_TOWN_DIRECTORY_NONE                                         :{ORANGE}- Ninguna -
STR_TOWN_DIRECTORY_TOWN                                         :{ORANGE}{TOWN}{BLACK} ({COMMA})
STR_TOWN_DIRECTORY_CITY                                         :{ORANGE}{TOWN}{YELLOW} (Ciudad){BLACK} ({COMMA})
STR_TOWN_DIRECTORY_LIST_TOOLTIP                                 :{BLACK}Nombres de los municipios - click sobre un nombre para centrar la vista principal en él. Ctrl+Click abre una ventana de visualización en dicha posición
STR_TOWN_POPULATION                                             :{BLACK}Población mundial: {COMMA}

# Town view window
STR_TOWN_VIEW_TOWN_CAPTION                                      :{WHITE}{TOWN}
STR_TOWN_VIEW_CITY_CAPTION                                      :{WHITE}{TOWN} (Ciudad)
STR_TOWN_VIEW_POPULATION_HOUSES                                 :{BLACK}Habitantes: {ORANGE}{COMMA}{BLACK}  Casas: {ORANGE}{COMMA}
<<<<<<< HEAD
=======
STR_TOWN_VIEW_CARGO_LAST_MONTH_MAX                              :{BLACK}{CARGO_LIST} último mes: {ORANGE}{COMMA}{BLACK} máx: {ORANGE}{COMMA}
>>>>>>> 01261dae
STR_TOWN_VIEW_CARGO_FOR_TOWNGROWTH                              :{BLACK}Carga necesaria para crecimiento del municipio:
STR_TOWN_VIEW_CARGO_FOR_TOWNGROWTH_REQUIRED_GENERAL             :{ORANGE}{STRING}{RED} requeridos
STR_TOWN_VIEW_CARGO_FOR_TOWNGROWTH_REQUIRED_WINTER              :{ORANGE}{STRING}{BLACK} requerido en invierno
STR_TOWN_VIEW_CARGO_FOR_TOWNGROWTH_DELIVERED_GENERAL            :{ORANGE}{STRING}{GREEN} entregado
STR_TOWN_VIEW_CARGO_FOR_TOWNGROWTH_REQUIRED                     :{ORANGE}{CARGO_TINY} / {CARGO_LONG}{RED} (todavía requerido)
STR_TOWN_VIEW_CARGO_FOR_TOWNGROWTH_DELIVERED                    :{ORANGE}{CARGO_TINY} / {CARGO_LONG}{GREEN} (entregado)
STR_TOWN_VIEW_TOWN_GROWS_EVERY                                  :{BLACK}El municipio crece cada {ORANGE}{COMMA}{BLACK}{NBSP}día{P "" s}
STR_TOWN_VIEW_TOWN_GROWS_EVERY_FUNDED                           :{BLACK}El municipio crece cada {ORANGE}{COMMA}{BLACK}{NBSP}día{P "" s} (edificios fundados)
STR_TOWN_VIEW_TOWN_GROW_STOPPED                                 :{BLACK}El municipio {RED}no{BLACK} está creciendo
STR_TOWN_VIEW_NOISE_IN_TOWN                                     :{BLACK}Nivel de ruido en municipio: {ORANGE}{COMMA}{BLACK}  Máx.: {ORANGE}{COMMA}
STR_TOWN_VIEW_CENTER_TOOLTIP                                    :{BLACK}Centrar vista sobre el municipio. Ctrl+Click abre un punto de vista en dicha posición
STR_TOWN_VIEW_LOCAL_AUTHORITY_BUTTON                            :{BLACK}Autoridad local
STR_TOWN_VIEW_LOCAL_AUTHORITY_TOOLTIP                           :{BLACK}Mostrar información sobre autoridades locales
STR_TOWN_VIEW_RENAME_TOOLTIP                                    :{BLACK}Cambiar nombre del municipio

STR_TOWN_VIEW_EXPAND_BUTTON                                     :{BLACK}Aumentar
STR_TOWN_VIEW_EXPAND_TOOLTIP                                    :{BLACK}Aumentar la población del municipio
STR_TOWN_VIEW_DELETE_BUTTON                                     :{BLACK}Borrar
STR_TOWN_VIEW_DELETE_TOOLTIP                                    :{BLACK}Borrar este municipio completamente

STR_TOWN_VIEW_RENAME_TOWN_BUTTON                                :Renombrar Municipio

# Town local authority window
STR_LOCAL_AUTHORITY_CAPTION                                     :{WHITE}{TOWN} autoridad local
STR_LOCAL_AUTHORITY_COMPANY_RATINGS                             :{BLACK}Calificación de empresas de transporte:
STR_LOCAL_AUTHORITY_COMPANY_RATING                              :{YELLOW}{COMPANY} {COMPANY_NUM}: {ORANGE}{STRING}
STR_LOCAL_AUTHORITY_ACTIONS_TITLE                               :{BLACK}Acciones disponibles:
STR_LOCAL_AUTHORITY_ACTIONS_TOOLTIP                             :{BLACK}Lista de acciones posibles en este municipio - Click sobre cada línea para obtener más detalles
STR_LOCAL_AUTHORITY_DO_IT_BUTTON                                :{BLACK}Hágalo
STR_LOCAL_AUTHORITY_DO_IT_TOOLTIP                               :{BLACK}Hacer lo que se ha marcado en la opción anterior

STR_LOCAL_AUTHORITY_ACTION_SMALL_ADVERTISING_CAMPAIGN           :Pequeña campaña publicitaria
STR_LOCAL_AUTHORITY_ACTION_MEDIUM_ADVERTISING_CAMPAIGN          :Mediana campaña publicitaria
STR_LOCAL_AUTHORITY_ACTION_LARGE_ADVERTISING_CAMPAIGN           :Gran campaña publicitaria
STR_LOCAL_AUTHORITY_ACTION_ROAD_RECONSTRUCTION                  :Pagar la reconstrucción de las carreteras locales
STR_LOCAL_AUTHORITY_ACTION_STATUE_OF_COMPANY                    :Poner una estatua al dueño de la empresa
STR_LOCAL_AUTHORITY_ACTION_NEW_BUILDINGS                        :Pagar la construcción de nuevos edificios
STR_LOCAL_AUTHORITY_ACTION_EXCLUSIVE_TRANSPORT                  :Comprar la exclusiva de los servicios de transporte
STR_LOCAL_AUTHORITY_ACTION_BRIBE                                :Sobornar a la autoridad local

STR_LOCAL_AUTHORITY_ACTION_TOOLTIP_SMALL_ADVERTISING            :{YELLOW}Iniciar una pequeña campaña publicitaria local para atraer más pasajeros y carga a sus servicios de transporte.{}Coste: {CURRENCY_LONG}
STR_LOCAL_AUTHORITY_ACTION_TOOLTIP_MEDIUM_ADVERTISING           :{YELLOW}Iniciar una campaña publicitaria local mediana para atraer más pasajeros y carga a sus servicios de transporte.{}Coste: {CURRENCY_LONG}
STR_LOCAL_AUTHORITY_ACTION_TOOLTIP_LARGE_ADVERTISING            :{YELLOW}Iniciar una gran campaña publicitaria local para atraer más pasajeros y carga a sus servicios de transporte.{}Coste: {CURRENCY_LONG}
STR_LOCAL_AUTHORITY_ACTION_TOOLTIP_ROAD_RECONSTRUCTION          :{YELLOW}Pagar la reconstrucción de las carreteras locales. Provoca considerables complicaciones del tráfico durante 6 meses.{}Coste: {CURRENCY_LONG}
STR_LOCAL_AUTHORITY_ACTION_TOOLTIP_STATUE_OF_COMPANY            :{YELLOW}Construye una estatua en honor a su empresa.{}Coste: {CURRENCY_LONG}
STR_LOCAL_AUTHORITY_ACTION_TOOLTIP_NEW_BUILDINGS                :{YELLOW}Pagar la construcción de nuevos edificios comerciales en el municipio.{}Coste: {CURRENCY_LONG}
STR_LOCAL_AUTHORITY_ACTION_TOOLTIP_EXCLUSIVE_TRANSPORT          :{YELLOW}Comprar en exclusiva los derechos de transporte en este municipio durante un año. Las autoridades solo permitirán el uso de las estaciones de su empresa.{}Coste: {CURRENCY_LONG}
STR_LOCAL_AUTHORITY_ACTION_TOOLTIP_BRIBE                        :{YELLOW}Sobornar a las autoridades locales para aumentar su calificación, con el riesgo de una severa penalización si es descubierto.{}Coste: {CURRENCY_LONG}

# Goal window
STR_GOALS_CAPTION                                               :{WHITE}Metas de {COMPANY}
STR_GOALS_SPECTATOR_CAPTION                                     :{WHITE}Metas Globales
STR_GOALS_GLOBAL_TITLE                                          :{BLACK}Metas globales:
STR_GOALS_TEXT                                                  :{ORANGE}{STRING}
STR_GOALS_NONE                                                  :{ORANGE}- Ninguna -
STR_GOALS_SPECTATOR_NONE                                        :{ORANGE}- No aplicable -
STR_GOALS_PROGRESS                                              :{ORANGE}{STRING}
STR_GOALS_PROGRESS_COMPLETE                                     :{GREEN}{STRING}
STR_GOALS_COMPANY_TITLE                                         :{BLACK}Metas de la compañía:
STR_GOALS_TOOLTIP_CLICK_ON_SERVICE_TO_CENTER                    :{BLACK}Click en una meta para centrar la vista principal en la casilla, industria o municipio. Ctrl+Click abre una nueva vista en esa localización

# Goal question window
STR_GOAL_QUESTION_CAPTION_QUESTION                              :Pregunta
STR_GOAL_QUESTION_CAPTION_INFORMATION                           :Información
STR_GOAL_QUESTION_CAPTION_WARNING                               :Advertencia
STR_GOAL_QUESTION_CAPTION_ERROR                                 :Error

############ Start of Goal Question button list
STR_GOAL_QUESTION_BUTTON_CANCEL                                 :Cancelar
STR_GOAL_QUESTION_BUTTON_OK                                     :Ok
STR_GOAL_QUESTION_BUTTON_NO                                     :No
STR_GOAL_QUESTION_BUTTON_YES                                    :Sí
STR_GOAL_QUESTION_BUTTON_DECLINE                                :Rechazar
STR_GOAL_QUESTION_BUTTON_ACCEPT                                 :Aceptar
STR_GOAL_QUESTION_BUTTON_IGNORE                                 :Ignorar
STR_GOAL_QUESTION_BUTTON_RETRY                                  :Reintentar
STR_GOAL_QUESTION_BUTTON_PREVIOUS                               :Anterior
STR_GOAL_QUESTION_BUTTON_NEXT                                   :Siguiente
STR_GOAL_QUESTION_BUTTON_STOP                                   :Parar
STR_GOAL_QUESTION_BUTTON_START                                  :Comenzar
STR_GOAL_QUESTION_BUTTON_GO                                     :Ir
STR_GOAL_QUESTION_BUTTON_CONTINUE                               :Continuar
STR_GOAL_QUESTION_BUTTON_RESTART                                :Reiniciar
STR_GOAL_QUESTION_BUTTON_POSTPONE                               :Posponer
STR_GOAL_QUESTION_BUTTON_SURRENDER                              :Rendirse
STR_GOAL_QUESTION_BUTTON_CLOSE                                  :Cerrar
############ End of Goal Question button list

# Subsidies window
STR_SUBSIDIES_CAPTION                                           :{WHITE}Subvenciones
STR_SUBSIDIES_OFFERED_TITLE                                     :{BLACK}Se ofrecen subvenciones por llevar:
STR_SUBSIDIES_OFFERED_FROM_TO                                   :{ORANGE}{STRING} desde {STRING} a {STRING}{YELLOW} (antes de {DATE_SHORT})
STR_SUBSIDIES_NONE                                              :{ORANGE}- Ninguno -
STR_SUBSIDIES_SUBSIDISED_TITLE                                  :{BLACK}Líneas ya subvencionadas:
STR_SUBSIDIES_SUBSIDISED_FROM_TO                                :{ORANGE}{STRING} desde {STRING} a {STRING}{YELLOW} ({COMPANY}{YELLOW}, hasta {DATE_SHORT})
STR_SUBSIDIES_TOOLTIP_CLICK_ON_SERVICE_TO_CENTER                :{BLACK}Click sobre el servicio para centrar la vista principal en esta industria/municipio. Ctrl+Click abre un punto de vista en dicha posición

# Story book window
STR_STORY_BOOK_CAPTION                                          :{WHITE}Historial de {COMPANY}
STR_STORY_BOOK_SPECTATOR_CAPTION                                :{WHITE}Historial Global
STR_STORY_BOOK_TITLE                                            :{YELLOW}{STRING}
STR_STORY_BOOK_GENERIC_PAGE_ITEM                                :Página {NUM}
STR_STORY_BOOK_SEL_PAGE_TOOLTIP                                 :{BLACK}Permite saltar a una página específica al seleccionarla en esta lista desplegable
STR_STORY_BOOK_PREV_PAGE                                        :{BLACK}Anterior
STR_STORY_BOOK_PREV_PAGE_TOOLTIP                                :{BLACK}Ir a la página anterior
STR_STORY_BOOK_NEXT_PAGE                                        :{BLACK}Siguiente
STR_STORY_BOOK_NEXT_PAGE_TOOLTIP                                :{BLACK}Ir a la siguiente página
STR_STORY_BOOK_INVALID_GOAL_REF                                 :{RED}Referencia de metas inválida

# Station list window
STR_STATION_LIST_TOOLTIP                                        :{BLACK}Nombres de estación - Click sobre un nombre para centrar la vista principal en la estación. Ctrl+Click abre un punto de vista en dicha posición
STR_STATION_LIST_USE_CTRL_TO_SELECT_MORE                        :{BLACK}Mantén pulsado Ctrl para seleccionar más de un elemento
STR_STATION_LIST_CAPTION                                        :{WHITE}{COMPANY} - {COMMA} Estaciones
STR_STATION_LIST_STATION                                        :{YELLOW}{STATION} {STATION_FEATURES}
STR_STATION_LIST_WAYPOINT                                       :{YELLOW}{WAYPOINT}
STR_STATION_LIST_NONE                                           :{YELLOW}- Ninguna -
STR_STATION_LIST_SELECT_ALL_FACILITIES                          :{BLACK}Seleccionar todos los tipos de estación
STR_STATION_LIST_SELECT_ALL_TYPES                               :{BLACK}Selecciona todos los tipos de carga (incluidas las que no están en espera)
STR_STATION_LIST_NO_WAITING_CARGO                               :{BLACK}Ningún tipo de carga está esperando

# Station view window
STR_STATION_VIEW_CAPTION                                        :{WHITE}{STATION} {STATION_FEATURES}
STR_STATION_VIEW_WAITING_CARGO                                  :{WHITE}{CARGO_LONG}
STR_STATION_VIEW_EN_ROUTE_FROM                                  :{YELLOW}({CARGO_SHORT} en ruta desde {STATION})
STR_STATION_VIEW_RESERVED                                       :{YELLOW}({CARGO_SHORT} reservado para cargar)

STR_STATION_VIEW_ACCEPTS_BUTTON                                 :{BLACK}Acepta
STR_STATION_VIEW_ACCEPTS_TOOLTIP                                :{BLACK}Mostrar lista de carga aceptada
STR_STATION_VIEW_ACCEPTS_CARGO                                  :{BLACK}Acepta: {WHITE}{CARGO_LIST}

STR_STATION_VIEW_EXCLUSIVE_RIGHTS_SELF                          :{BLACK}Esta estación tiene derechos de transporte exclusivos en este municipio.
STR_STATION_VIEW_EXCLUSIVE_RIGHTS_COMPANY                       :{YELLOW}{COMPANY}{BLACK} compró derechos de transporte exclusivo en este municipio.

STR_STATION_VIEW_RATINGS_BUTTON                                 :{BLACK}Calificación
STR_STATION_VIEW_RATINGS_TOOLTIP                                :{BLACK}Ver calificación de la estación
STR_STATION_VIEW_SUPPLY_RATINGS_TITLE                           :{BLACK}Suministro mensual y calificación local:
STR_STATION_VIEW_CARGO_SUPPLY_RATING                            :{WHITE}{STRING}: {YELLOW}{COMMA} / {STRING} ({COMMA}%)

STR_STATION_VIEW_GROUP                                          :{BLACK}Agrupar por
STR_STATION_VIEW_WAITING_STATION                                :Estación: Esperando
STR_STATION_VIEW_WAITING_AMOUNT                                 :Cantidad: Esperando
STR_STATION_VIEW_PLANNED_STATION                                :Estación: Planeada
STR_STATION_VIEW_PLANNED_AMOUNT                                 :Cantidad: Planeada
STR_STATION_VIEW_FROM                                           :{YELLOW}{CARGO_SHORT} desde {STATION}
STR_STATION_VIEW_VIA                                            :{YELLOW}{CARGO_SHORT} vía {STATION}
STR_STATION_VIEW_TO                                             :{YELLOW}{CARGO_SHORT} a {STATION}
STR_STATION_VIEW_FROM_ANY                                       :{RED}{CARGO_SHORT} desde estación desconocida
STR_STATION_VIEW_TO_ANY                                         :{RED}{CARGO_SHORT} a cualquier estación
STR_STATION_VIEW_VIA_ANY                                        :{RED}{CARGO_SHORT} vía cualquier estación
STR_STATION_VIEW_FROM_HERE                                      :{GREEN}{CARGO_SHORT} con salida desde esta estación
STR_STATION_VIEW_VIA_HERE                                       :{GREEN}{CARGO_SHORT} se detendrá en esta estación
STR_STATION_VIEW_TO_HERE                                        :{GREEN}{CARGO_SHORT} a esta estación
STR_STATION_VIEW_NONSTOP                                        :{YELLOW}{CARGO_SHORT} sin paradas

STR_STATION_VIEW_GROUP_S_V_D                                    :Origen-Vía-Destino
STR_STATION_VIEW_GROUP_S_D_V                                    :Origen-Destino-Vía
STR_STATION_VIEW_GROUP_V_S_D                                    :Vía-Origen-Destino
STR_STATION_VIEW_GROUP_V_D_S                                    :Vía-Destino-Origen
STR_STATION_VIEW_GROUP_D_S_V                                    :Destino-Origen-Vía
STR_STATION_VIEW_GROUP_D_V_S                                    :Destino-Vía-Origen

############ range for rating starts
STR_CARGO_RATING_APPALLING                                      :Espantoso
STR_CARGO_RATING_VERY_POOR                                      :Muy pobre
STR_CARGO_RATING_POOR                                           :Pobre
STR_CARGO_RATING_MEDIOCRE                                       :Mediocre
STR_CARGO_RATING_GOOD                                           :Bueno
STR_CARGO_RATING_VERY_GOOD                                      :Muy bueno
STR_CARGO_RATING_EXCELLENT                                      :Excelente
STR_CARGO_RATING_OUTSTANDING                                    :Excepcional
############ range for rating ends

STR_STATION_VIEW_CENTER_TOOLTIP                                 :{BLACK}Centrar vista en la posición de la estación. Ctrl+Click abre un punto de vista en dicha posición
STR_STATION_VIEW_RENAME_TOOLTIP                                 :{BLACK}Cambiar nombre de la estación

STR_STATION_VIEW_SCHEDULED_TRAINS_TOOLTIP                       :{BLACK}Mostrar todos los trenes que tienen esta estación en su horario
STR_STATION_VIEW_SCHEDULED_ROAD_VEHICLES_TOOLTIP                :{BLACK}Mostrar todos los vehículos de carretera que tienen esta estación en su horario
STR_STATION_VIEW_SCHEDULED_AIRCRAFT_TOOLTIP                     :{BLACK}Mostrar todas las aeronaves que tienen esta estación en su horario
STR_STATION_VIEW_SCHEDULED_SHIPS_TOOLTIP                        :{BLACK}Mostrar todos los barcos que tienen esta estación en su horario

STR_STATION_VIEW_RENAME_STATION_CAPTION                         :Renombrar estación/zona de carga

STR_STATION_VIEW_CLOSE_AIRPORT                                  :{BLACK}Cerrar aeropuerto
STR_STATION_VIEW_CLOSE_AIRPORT_TOOLTIP                          :{BLACK}Prevenir a los aviones de aterrizar en este aeropuerto

# Waypoint/buoy view window
STR_WAYPOINT_VIEW_CAPTION                                       :{WHITE}{WAYPOINT}
STR_WAYPOINT_VIEW_CENTER_TOOLTIP                                :{BLACK}Centrar vista en posición del punto de ruta. Ctrl+Click abre un punto de vista en dicha posición
STR_WAYPOINT_VIEW_CHANGE_WAYPOINT_NAME                          :{BLACK}Cambiar nombre del punto de ruta
STR_BUOY_VIEW_CENTER_TOOLTIP                                    :{BLACK}Centrar vista en posición de la boya. Ctrl+Click abre un punto de vista en dicha posición
STR_BUOY_VIEW_CHANGE_BUOY_NAME                                  :{BLACK}Cambiar nombre de boya

STR_EDIT_WAYPOINT_NAME                                          :{WHITE}Editar nombre del punto de ruta

# Finances window
STR_FINANCES_CAPTION                                            :{WHITE}Finanzas de {COMPANY} {BLACK}{COMPANY_NUM}
STR_FINANCES_EXPENDITURE_INCOME_TITLE                           :{WHITE}Gastos/Ingresos
STR_FINANCES_YEAR                                               :{WHITE}{NUM}
STR_FINANCES_SECTION_CONSTRUCTION                               :{GOLD}Construcción
STR_FINANCES_SECTION_NEW_VEHICLES                               :{GOLD}Nuevos vehículos
STR_FINANCES_SECTION_TRAIN_RUNNING_COSTS                        :{GOLD}Coste operación Trenes
STR_FINANCES_SECTION_ROAD_VEHICLE_RUNNING_COSTS                 :{GOLD}Coste de operación de vehículos de carretera
STR_FINANCES_SECTION_AIRCRAFT_RUNNING_COSTS                     :{GOLD}Coste operación Aeronaves
STR_FINANCES_SECTION_SHIP_RUNNING_COSTS                         :{GOLD}Coste operación Barcos
STR_FINANCES_SECTION_PROPERTY_MAINTENANCE                       :{GOLD}Mantenimiento de Propiedades
STR_FINANCES_SECTION_TRAIN_INCOME                               :{GOLD}Ingresos Trenes
STR_FINANCES_SECTION_ROAD_VEHICLE_INCOME                        :{GOLD}Ingresos Vehículos
STR_FINANCES_SECTION_AIRCRAFT_INCOME                            :{GOLD}Ingresos Aeronaves
STR_FINANCES_SECTION_SHIP_INCOME                                :{GOLD}Ingresos Barcos
STR_FINANCES_SECTION_LOAN_INTEREST                              :{GOLD}Intereses de Préstamo
STR_FINANCES_SECTION_OTHER                                      :{GOLD}Otros
STR_FINANCES_NEGATIVE_INCOME                                    :{BLACK}-{CURRENCY_LONG}
STR_FINANCES_POSITIVE_INCOME                                    :{BLACK}+{CURRENCY_LONG}
STR_FINANCES_TOTAL_CAPTION                                      :{WHITE}Total:
STR_FINANCES_BANK_BALANCE_TITLE                                 :{WHITE}Saldo en Banco
STR_FINANCES_LOAN_TITLE                                         :{WHITE}Préstamo
STR_FINANCES_MAX_LOAN                                           :{WHITE}Préstamo Máximo: {BLACK}{CURRENCY_LONG}
STR_FINANCES_TOTAL_CURRENCY                                     :{BLACK}{CURRENCY_LONG}
STR_FINANCES_BORROW_BUTTON                                      :{BLACK}Pedir Préstamo {CURRENCY_LONG}
STR_FINANCES_BORROW_TOOLTIP                                     :{BLACK}Incrementar préstamo. Ctrl+Click solicita todo el préstamo posible
STR_FINANCES_REPAY_BUTTON                                       :{BLACK}Pagar Préstamo {CURRENCY_LONG}
STR_FINANCES_REPAY_TOOLTIP                                      :{BLACK}Pagar parte del préstamo. Ctrl+Click paga todo el préstamo posible
STR_FINANCES_INFRASTRUCTURE_BUTTON                              :{BLACK}Infraestructura

# Company view
STR_COMPANY_VIEW_CAPTION                                        :{WHITE}{COMPANY} {BLACK}{COMPANY_NUM}
STR_COMPANY_VIEW_PRESIDENT_MANAGER_TITLE                        :{WHITE}{PRESIDENT_NAME}{}{GOLD}(Presidente)

STR_COMPANY_VIEW_INAUGURATED_TITLE                              :{GOLD}Inaugurado: {WHITE}{NUM}
STR_COMPANY_VIEW_COLOUR_SCHEME_TITLE                            :{GOLD}Esquema de Color:
STR_COMPANY_VIEW_VEHICLES_TITLE                                 :{GOLD}Vehículos:
STR_COMPANY_VIEW_TRAINS                                         :{WHITE}{COMMA} tren{P "" es}
STR_COMPANY_VIEW_ROAD_VEHICLES                                  :{WHITE}{COMMA} vehículo{P "" s} de carretera
STR_COMPANY_VIEW_AIRCRAFT                                       :{WHITE}{COMMA} aeronave{P "" s}
STR_COMPANY_VIEW_SHIPS                                          :{WHITE}{COMMA} barco{P "" s}
STR_COMPANY_VIEW_VEHICLES_NONE                                  :{WHITE}Ninguno
STR_COMPANY_VIEW_COMPANY_VALUE                                  :{GOLD}Valor de la empresa: {WHITE}{CURRENCY_LONG}
STR_COMPANY_VIEW_SHARES_OWNED_BY                                :{WHITE}({COMMA}% propiedad de {COMPANY})
STR_COMPANY_VIEW_INFRASTRUCTURE                                 :{GOLD}Infraestructura:
STR_COMPANY_VIEW_INFRASTRUCTURE_RAIL                            :{WHITE}{COMMA} trozo{P "" s} de ferrocarril
STR_COMPANY_VIEW_INFRASTRUCTURE_ROAD                            :{WHITE}{COMMA} trozo{P "" s} de carretera
STR_COMPANY_VIEW_INFRASTRUCTURE_WATER                           :{WHITE}{COMMA} casilla{P "" s} de agua
STR_COMPANY_VIEW_INFRASTRUCTURE_STATION                         :{WHITE}{COMMA} casilla{P "" s} de estación
STR_COMPANY_VIEW_INFRASTRUCTURE_AIRPORT                         :{WHITE}{COMMA} aeropuerto{P "" s}
STR_COMPANY_VIEW_INFRASTRUCTURE_NONE                            :{WHITE}Ninguna

STR_COMPANY_VIEW_BUILD_HQ_BUTTON                                :{BLACK}Construir Sede
STR_COMPANY_VIEW_BUILD_HQ_TOOLTIP                               :{BLACK}Construir la sede de la empresa
STR_COMPANY_VIEW_VIEW_HQ_BUTTON                                 :{BLACK}Ver Sede
STR_COMPANY_VIEW_VIEW_HQ_TOOLTIP                                :{BLACK}Ver sede de la empresa
STR_COMPANY_VIEW_RELOCATE_HQ                                    :{BLACK}Reubicar Sede
STR_COMPANY_VIEW_RELOCATE_COMPANY_HEADQUARTERS                  :{BLACK}Reubica la sede de la empresa a cualquier otro lugar, con el coste del 1% del valor total de la empresa. Shift+Click muestra una estimación del precio sin mover la sede
STR_COMPANY_VIEW_INFRASTRUCTURE_BUTTON                          :{BLACK}Detalles
STR_COMPANY_VIEW_INFRASTRUCTURE_TOOLTIP                         :{BLACK}Ver informe detallado de infraestructura

STR_COMPANY_VIEW_NEW_FACE_BUTTON                                :{BLACK}Nueva Cara
STR_COMPANY_VIEW_NEW_FACE_TOOLTIP                               :{BLACK}Selecciona nueva cara para el presidente
STR_COMPANY_VIEW_COLOUR_SCHEME_BUTTON                           :{BLACK}Esquema de Color
STR_COMPANY_VIEW_COLOUR_SCHEME_TOOLTIP                          :{BLACK}Cambiar los colores de la empresa
STR_COMPANY_VIEW_COMPANY_NAME_BUTTON                            :{BLACK}Nombre Empresa
STR_COMPANY_VIEW_COMPANY_NAME_TOOLTIP                           :{BLACK}Cambiar el nombre de la empresa
STR_COMPANY_VIEW_PRESIDENT_NAME_BUTTON                          :{BLACK}Nombre Presidente
STR_COMPANY_VIEW_PRESIDENT_NAME_TOOLTIP                         :{BLACK}Cambiar el nombre del presidente

STR_COMPANY_VIEW_BUY_SHARE_BUTTON                               :{BLACK}Comprar un 25% de sus acciones
STR_COMPANY_VIEW_SELL_SHARE_BUTTON                              :{BLACK}Vender 25% de acciones
STR_COMPANY_VIEW_BUY_SHARE_TOOLTIP                              :{BLACK}Comprar 25% de acciones de esta empresa. Shift+Click muestra una estimación del precio sin comprar ninguna acción
STR_COMPANY_VIEW_SELL_SHARE_TOOLTIP                             :{BLACK}Vender 25% acciones de esta empresa. Shift+Click muestra una estimación del beneficio sin vender ninguna acción

STR_COMPANY_VIEW_COMPANY_NAME_QUERY_CAPTION                     :Nombre Empresa
STR_COMPANY_VIEW_PRESIDENT_S_NAME_QUERY_CAPTION                 :Nombre del Presidente

STR_BUY_COMPANY_MESSAGE                                         :{WHITE}Estamos buscando una empresa de transportes para adquirir la nuestra{}{}¿Desea comprar {COMPANY} por {CURRENCY_LONG}?

# Company infrastructure window
STR_COMPANY_INFRASTRUCTURE_VIEW_CAPTION                         :{WHITE}Infraestructura de {COMPANY}
STR_COMPANY_INFRASTRUCTURE_VIEW_RAIL_SECT                       :{GOLD}Trozos de ferrocarril:
STR_COMPANY_INFRASTRUCTURE_VIEW_SIGNALS                         :{WHITE}Señales
STR_COMPANY_INFRASTRUCTURE_VIEW_ROAD_SECT                       :{GOLD}Trozos de carretera:
STR_COMPANY_INFRASTRUCTURE_VIEW_ROAD                            :{WHITE}Carretera
STR_COMPANY_INFRASTRUCTURE_VIEW_TRAMWAY                         :{WHITE}Tranvía
STR_COMPANY_INFRASTRUCTURE_VIEW_WATER_SECT                      :{GOLD}Casillas de agua:
STR_COMPANY_INFRASTRUCTURE_VIEW_CANALS                          :{WHITE}Canales
STR_COMPANY_INFRASTRUCTURE_VIEW_STATION_SECT                    :{GOLD}Estaciones:
STR_COMPANY_INFRASTRUCTURE_VIEW_STATIONS                        :{WHITE}Casillas de estación
STR_COMPANY_INFRASTRUCTURE_VIEW_AIRPORTS                        :{WHITE}Aeropuertos
STR_COMPANY_INFRASTRUCTURE_VIEW_TOTAL                           :{WHITE}{CURRENCY_LONG}/año

# Industry directory
STR_INDUSTRY_DIRECTORY_CAPTION                                  :{WHITE}Industrias
STR_INDUSTRY_DIRECTORY_NONE                                     :{ORANGE}- Ninguna -
STR_INDUSTRY_DIRECTORY_ITEM                                     :{ORANGE}{INDUSTRY}{BLACK} ({CARGO_LONG}{STRING}){YELLOW} ({COMMA}% transportado)
STR_INDUSTRY_DIRECTORY_ITEM_TWO                                 :{ORANGE}{INDUSTRY}{BLACK} ({CARGO_LONG}{STRING}/{CARGO_LONG}{STRING}){YELLOW} ({COMMA}%/{COMMA}% transportado)
STR_INDUSTRY_DIRECTORY_ITEM_NOPROD                              :{ORANGE}{INDUSTRY}
STR_INDUSTRY_DIRECTORY_LIST_CAPTION                             :{BLACK}Nombre de industrias - Click sobre un nombre para centrar la vista principal en la industria. Ctrl+Click abre un punto de vista en dicha posición

# Industry view
STR_INDUSTRY_VIEW_CAPTION                                       :{WHITE}{INDUSTRY}
STR_INDUSTRY_VIEW_PRODUCTION_LAST_MONTH_TITLE                   :{BLACK}Producción del mes anterior:
STR_INDUSTRY_VIEW_TRANSPORTED                                   :{YELLOW}{CARGO_LONG}{STRING}{BLACK} ({COMMA}% transportado)
STR_INDUSTRY_VIEW_LOCATION_TOOLTIP                              :{BLACK}Centrar la vista sobre la industria. Ctrl+Click abre un punto de vista en dicha posición
STR_INDUSTRY_VIEW_PRODUCTION_LEVEL                              :{BLACK}Nivel de producción: {YELLOW}{COMMA}%
STR_INDUSTRY_VIEW_INDUSTRY_ANNOUNCED_CLOSURE                    :{YELLOW}La industria ha anunciado su cierre inminente!

STR_INDUSTRY_VIEW_REQUIRES_N_CARGO                              :{BLACK}Requiere: {YELLOW}{STRING}{STRING}
STR_INDUSTRY_VIEW_PRODUCES_N_CARGO                              :{BLACK}Produce: {YELLOW}{STRING}{STRING}

STR_INDUSTRY_VIEW_REQUIRES                                      :{BLACK}Necesita:
STR_INDUSTRY_VIEW_ACCEPT_CARGO                                  :{YELLOW}{STRING}{BLACK}{3:STRING}
STR_INDUSTRY_VIEW_ACCEPT_CARGO_AMOUNT                           :{YELLOW}{STRING}{BLACK}: {CARGO_SHORT} esperando{STRING}

STR_CONFIG_GAME_PRODUCTION                                      :{WHITE}Cambiar producción (múltiplo de 8, máximo 2040)
STR_CONFIG_GAME_PRODUCTION_LEVEL                                :{WHITE}Cambiar nivel de producción (porcentaje, hasta un máximo de 800%)

# Vehicle lists
STR_VEHICLE_LIST_TRAIN_CAPTION                                  :{WHITE}{STRING} - {COMMA} Trenes
STR_VEHICLE_LIST_ROAD_VEHICLE_CAPTION                           :{WHITE}{STRING} - {COMMA} Vehículos de Carretera
STR_VEHICLE_LIST_SHIP_CAPTION                                   :{WHITE}{STRING} - {COMMA} Barcos
STR_VEHICLE_LIST_AIRCRAFT_CAPTION                               :{WHITE}{STRING} - {COMMA} Aeronave{P "" s}

STR_VEHICLE_LIST_TRAIN_LIST_TOOLTIP                             :{BLACK}Trenes - Click en tren para información
STR_VEHICLE_LIST_ROAD_VEHICLE_TOOLTIP                           :{BLACK}Vehículos de carretera - Click en el vehículo para información
STR_VEHICLE_LIST_SHIP_TOOLTIP                                   :{BLACK}Barcos - Click en barco para información
STR_VEHICLE_LIST_AIRCRAFT_TOOLTIP                               :{BLACK}Aeronave - Click en la aeronave para información

STR_VEHICLE_LIST_PROFIT_THIS_YEAR_LAST_YEAR                     :{TINY_FONT}{BLACK}Beneficio este año: {CURRENCY_LONG} (último año: {CURRENCY_LONG})

STR_VEHICLE_LIST_AVAILABLE_TRAINS                               :Trenes disponibles
STR_VEHICLE_LIST_AVAILABLE_ROAD_VEHICLES                        :Vehículos de carretera disponibles
STR_VEHICLE_LIST_AVAILABLE_SHIPS                                :Barcos disponibles
STR_VEHICLE_LIST_AVAILABLE_AIRCRAFT                             :Aeronaves disponibles
STR_VEHICLE_LIST_AVAILABLE_ENGINES_TOOLTIP                      :{BLACK}Ver la lista de modelos disponibles para este tipo de vehículo

STR_VEHICLE_LIST_MANAGE_LIST                                    :{BLACK}Administrar lista
STR_VEHICLE_LIST_MANAGE_LIST_TOOLTIP                            :{BLACK}Enviar instrucciones a todos los vehículos de la lista
STR_VEHICLE_LIST_REPLACE_VEHICLES                               :Reemplazar vehículos
STR_VEHICLE_LIST_SEND_FOR_SERVICING                             :Enviar para Servicio

STR_VEHICLE_LIST_SEND_TRAIN_TO_DEPOT                            :Enviar a Depósito
STR_VEHICLE_LIST_SEND_ROAD_VEHICLE_TO_DEPOT                     :Enviar a Depósito
STR_VEHICLE_LIST_SEND_SHIP_TO_DEPOT                             :Enviar a Astillero
STR_VEHICLE_LIST_SEND_AIRCRAFT_TO_HANGAR                        :Enviar al Hangar

STR_VEHICLE_LIST_MASS_STOP_LIST_TOOLTIP                         :{BLACK}Click para detener todos los vehículos de la lista
STR_VEHICLE_LIST_MASS_START_LIST_TOOLTIP                        :{BLACK}Click para arrancar todos los vehículos de la lista

STR_VEHICLE_LIST_SHARED_ORDERS_LIST_CAPTION                     :{WHITE}Órdenes compartidas de {COMMA} Vehículo{P "" s}

# Group window
STR_GROUP_ALL_TRAINS                                            :Todos los trenes
STR_GROUP_ALL_ROAD_VEHICLES                                     :Todos los vehículos de carretera
STR_GROUP_ALL_SHIPS                                             :Todos los barcos
STR_GROUP_ALL_AIRCRAFTS                                         :Todas las aeronaves

STR_GROUP_DEFAULT_TRAINS                                        :Trenes sin agrupar
STR_GROUP_DEFAULT_ROAD_VEHICLES                                 :Vehículos de carretera sin agrupar
STR_GROUP_DEFAULT_SHIPS                                         :Barcos sin agrupar
STR_GROUP_DEFAULT_AIRCRAFTS                                     :Aeronaves sin agrupar


STR_GROUPS_CLICK_ON_GROUP_FOR_TOOLTIP                           :{BLACK}Grupos - Click en un grupo para ver la lista de sus vehículos. Es posible arrastrar grupos para modificar su jerarquía.
STR_GROUP_CREATE_TOOLTIP                                        :{BLACK}Click para crear un grupo
STR_GROUP_DELETE_TOOLTIP                                        :{BLACK}Borrar el grupo seleccionado
STR_GROUP_RENAME_TOOLTIP                                        :{BLACK}Renombrar el grupo seleccionado
STR_GROUP_REPLACE_PROTECTION_TOOLTIP                            :{BLACK}Click para proteger este grupo del auto reemplazado global

STR_QUERY_GROUP_DELETE_CAPTION                                  :{WHITE}Borrar Grupo
STR_GROUP_DELETE_QUERY_TEXT                                     :{WHITE}¿Está seguro de querer borrar este grupo y todos sus subgrupos?

STR_GROUP_ADD_SHARED_VEHICLE                                    :Añadir vehículos con órdenes compartidas
STR_GROUP_REMOVE_ALL_VEHICLES                                   :Quitar todos los vehículos

STR_GROUP_RENAME_CAPTION                                        :{BLACK}Renombrar un grupo

STR_GROUP_PROFIT_THIS_YEAR                                      :Beneficio este año:
STR_GROUP_PROFIT_LAST_YEAR                                      :Beneficio del último año:
STR_GROUP_OCCUPANCY                                             :Uso actual:
STR_GROUP_OCCUPANCY_VALUE                                       :{NUM}%

# Build vehicle window
STR_BUY_VEHICLE_TRAIN_RAIL_CAPTION                              :Nuevos Vehículos de Ferrocarril
STR_BUY_VEHICLE_TRAIN_ELRAIL_CAPTION                            :Nuevos Vehículos de Ferrocarril Eléctrico
STR_BUY_VEHICLE_TRAIN_MONORAIL_CAPTION                          :Nuevos Vehículos de Monorraíl
STR_BUY_VEHICLE_TRAIN_MAGLEV_CAPTION                            :Nuevos Vehículos Maglev

STR_BUY_VEHICLE_TRAIN_ALL_CAPTION                               :Nuevos Vehículos de Ferrocarril
STR_BUY_VEHICLE_ROAD_VEHICLE_CAPTION                            :Nuevos Vehículos de Carretera
STR_BUY_VEHICLE_SHIP_CAPTION                                    :Nuevos Barcos
STR_BUY_VEHICLE_AIRCRAFT_CAPTION                                :Nueva Aeronave

STR_PURCHASE_INFO_COST_WEIGHT                                   :{BLACK}Coste: {GOLD}{CURRENCY_LONG}{BLACK} Peso: {GOLD}{WEIGHT_SHORT}
STR_PURCHASE_INFO_SPEED_POWER                                   :{BLACK}Velocidad: {GOLD}{VELOCITY}{BLACK} Potencia: {GOLD}{POWER}
STR_PURCHASE_INFO_SPEED                                         :{BLACK}Velocidad: {GOLD}{VELOCITY}
STR_PURCHASE_INFO_SPEED_OCEAN                                   :{BLACK}Velocidad en el océano: {GOLD}{VELOCITY}
STR_PURCHASE_INFO_SPEED_CANAL                                   :{BLACK}Velocidad en canales/ríos: {GOLD}{VELOCITY}
STR_PURCHASE_INFO_RUNNINGCOST                                   :{BLACK}Coste de operación: {GOLD}{CURRENCY_LONG}/año
STR_PURCHASE_INFO_CAPACITY                                      :{BLACK}Capacidad: {GOLD}{CARGO_LONG} {STRING}
STR_PURCHASE_INFO_REFITTABLE                                    :(reformable)
STR_PURCHASE_INFO_DESIGNED_LIFE                                 :{BLACK}Diseñado: {GOLD}{NUM}{BLACK} Vida: {GOLD}{COMMA} año{P "" s}
STR_PURCHASE_INFO_RELIABILITY                                   :{BLACK}Fiabilidad máxima: {GOLD}{COMMA}%
STR_PURCHASE_INFO_COST                                          :{BLACK}Coste: {GOLD}{CURRENCY_LONG}
STR_PURCHASE_INFO_WEIGHT_CWEIGHT                                :{BLACK}Peso: {GOLD}{WEIGHT_SHORT} ({WEIGHT_SHORT})
STR_PURCHASE_INFO_COST_SPEED                                    :{BLACK}Coste: {GOLD}{CURRENCY_LONG}{BLACK} Velocidad: {GOLD}{VELOCITY}
STR_PURCHASE_INFO_AIRCRAFT_CAPACITY                             :{BLACK}Capacidad: {GOLD}{CARGO_LONG}, {CARGO_LONG}
STR_PURCHASE_INFO_PWAGPOWER_PWAGWEIGHT                          :{BLACK}Vagones con motor: {GOLD}+{POWER}{BLACK} Peso: {GOLD}+{WEIGHT_SHORT}
STR_PURCHASE_INFO_REFITTABLE_TO                                 :{BLACK}Reformable a: {GOLD}{STRING}
STR_PURCHASE_INFO_ALL_TYPES                                     :Todos los tipos de carga
STR_PURCHASE_INFO_ALL_BUT                                       :Todo excepto {CARGO_LIST}
STR_PURCHASE_INFO_MAX_TE                                        :{BLACK}F.T máxima: {GOLD}{FORCE}
STR_PURCHASE_INFO_AIRCRAFT_RANGE                                :{BLACK}Alcance: {GOLD}{COMMA} casillas
STR_PURCHASE_INFO_AIRCRAFT_TYPE                                 :{BLACK}Tipo de aeronave: {GOLD}{STRING}

STR_BUY_VEHICLE_TRAIN_LIST_TOOLTIP                              :{BLACK}Lista de selección de los vehículos de ferrocarril. Click en el vehículo para más información. Ctrl+Click para mostrar/ocultar el tipo del vehículo
STR_BUY_VEHICLE_ROAD_VEHICLE_LIST_TOOLTIP                       :{BLACK}Lista de selección de vehículos de carretera. Click en el vehículo para más información. Ctrl+Click para mostrar/ocultar el tipo del vehículo
STR_BUY_VEHICLE_SHIP_LIST_TOOLTIP                               :{BLACK}Lista de selección de barcos. Click en el barco para más información. Ctrl+Click para mostrar/ocultar el tipo del barco
STR_BUY_VEHICLE_AIRCRAFT_LIST_TOOLTIP                           :{BLACK}Lista de selección de aeronaves. Click en la aeronave para más información. Ctrl+Click para mostrar/ocultar el tipo de la aeronave

STR_BUY_VEHICLE_TRAIN_BUY_VEHICLE_BUTTON                        :{BLACK}Comprar vehículo
STR_BUY_VEHICLE_ROAD_VEHICLE_BUY_VEHICLE_BUTTON                 :{BLACK}Comprar vehículo
STR_BUY_VEHICLE_SHIP_BUY_VEHICLE_BUTTON                         :{BLACK}Comprar barco
STR_BUY_VEHICLE_AIRCRAFT_BUY_VEHICLE_BUTTON                     :{BLACK}Comprar aeronave


STR_BUY_VEHICLE_TRAIN_BUY_VEHICLE_TOOLTIP                       :{BLACK}Compra el vehículo de ferrocarril resaltado. Shift+Click muestra una estimación del precio sin realizar la compra
STR_BUY_VEHICLE_ROAD_VEHICLE_BUY_VEHICLE_TOOLTIP                :{BLACK}Comprar el vehículo de carretera resaltado. Shift+Click muestra una estimación del precio sin realizar la compra
STR_BUY_VEHICLE_SHIP_BUY_VEHICLE_TOOLTIP                        :{BLACK}Comprar el barco resaltado. Shift+Click muestra una estimación del precio sin realizar la compra
STR_BUY_VEHICLE_AIRCRAFT_BUY_VEHICLE_TOOLTIP                    :{BLACK}Comprar la aeronave resaltada. Shift+Click muestra una estimación del precio sin realizar la compra


STR_BUY_VEHICLE_TRAIN_RENAME_BUTTON                             :{BLACK}Renombrar
STR_BUY_VEHICLE_ROAD_VEHICLE_RENAME_BUTTON                      :{BLACK}Renombrar
STR_BUY_VEHICLE_SHIP_RENAME_BUTTON                              :{BLACK}Renombrar
STR_BUY_VEHICLE_AIRCRAFT_RENAME_BUTTON                          :{BLACK}Renombrar

STR_BUY_VEHICLE_TRAIN_RENAME_TOOLTIP                            :{BLACK}Renombrar tipo de vehículo
STR_BUY_VEHICLE_ROAD_VEHICLE_RENAME_TOOLTIP                     :{BLACK}Renombrar tipo de vehículo
STR_BUY_VEHICLE_SHIP_RENAME_TOOLTIP                             :{BLACK}Renombrar tipo de barco
STR_BUY_VEHICLE_AIRCRAFT_RENAME_TOOLTIP                         :{BLACK}Renombrar tipo de aeronave

STR_BUY_VEHICLE_TRAIN_HIDE_TOGGLE_BUTTON                        :{BLACK}Ocultar
STR_BUY_VEHICLE_ROAD_VEHICLE_HIDE_TOGGLE_BUTTON                 :{BLACK}Ocultar
STR_BUY_VEHICLE_SHIP_HIDE_TOGGLE_BUTTON                         :{BLACK}Ocultar
STR_BUY_VEHICLE_AIRCRAFT_HIDE_TOGGLE_BUTTON                     :{BLACK}Ocultar

STR_BUY_VEHICLE_TRAIN_SHOW_TOGGLE_BUTTON                        :{BLACK}Mostrar
STR_BUY_VEHICLE_ROAD_VEHICLE_SHOW_TOGGLE_BUTTON                 :{BLACK}Mostrar
STR_BUY_VEHICLE_SHIP_SHOW_TOGGLE_BUTTON                         :{BLACK}Mostrar
STR_BUY_VEHICLE_AIRCRAFT_SHOW_TOGGLE_BUTTON                     :{BLACK}Mostrar

STR_BUY_VEHICLE_TRAIN_HIDE_SHOW_TOGGLE_TOOLTIP                  :{BLACK}Alternar mostrar/ocultar el tipo del tren
STR_BUY_VEHICLE_ROAD_VEHICLE_HIDE_SHOW_TOGGLE_TOOLTIP           :{BLACK}Alternar mostrar/ocultar el tipo del vehículo de carretera
STR_BUY_VEHICLE_SHIP_HIDE_SHOW_TOGGLE_TOOLTIP                   :{BLACK}Alternar mostrar/ocultar el tipo del barco
STR_BUY_VEHICLE_AIRCRAFT_HIDE_SHOW_TOGGLE_TOOLTIP               :{BLACK}Alternar mostrar/ocultar el tipo de la aeronave

STR_QUERY_RENAME_TRAIN_TYPE_CAPTION                             :{WHITE}Renombrar tipo de vehículo de raíl
STR_QUERY_RENAME_ROAD_VEHICLE_TYPE_CAPTION                      :{WHITE}Renombrar tipo de vehículo de carretera
STR_QUERY_RENAME_SHIP_TYPE_CAPTION                              :{WHITE}Renombrar tipo de barco
STR_QUERY_RENAME_AIRCRAFT_TYPE_CAPTION                          :{WHITE}Renombrar tipo de aeronave

# Depot window
STR_DEPOT_CAPTION                                               :{WHITE}{DEPOT}

STR_DEPOT_RENAME_TOOLTIP                                        :{BLACK}Cambiar nombre del depósito
STR_DEPOT_RENAME_DEPOT_CAPTION                                  :Renombrar depósito

STR_DEPOT_NO_ENGINE                                             :{BLACK}-
STR_DEPOT_VEHICLE_TOOLTIP                                       :{BLACK}{ENGINE}{STRING}
STR_DEPOT_VEHICLE_TOOLTIP_CHAIN                                 :{BLACK}{NUM} vehículo {P "" s}{STRING}
STR_DEPOT_VEHICLE_TOOLTIP_CARGO                                 :{}{CARGO_LONG} ({CARGO_SHORT})

STR_DEPOT_TRAIN_LIST_TOOLTIP                                    :{BLACK}Trenes - arrastrar vehículo con Click izquierdo para añadir/retirar del tren, Click derecho para mostrar información. Mantén pulsado Ctrl para usar estos comandos con el resto del tren
STR_DEPOT_ROAD_VEHICLE_LIST_TOOLTIP                             :{BLACK}Vehículos de carretera - Click derecho en el vehículo para información
STR_DEPOT_SHIP_LIST_TOOLTIP                                     :{BLACK}Barcos - Click derecho en el barco para información
STR_DEPOT_AIRCRAFT_LIST_TOOLTIP                                 :{BLACK}Aeronave - Click derecho en la aeronave para información

STR_DEPOT_TRAIN_SELL_TOOLTIP                                    :{BLACK}Arrastrar aquí el vehículo de raíl para venderlo
STR_DEPOT_ROAD_VEHICLE_SELL_TOOLTIP                             :{BLACK}Arrastrar aquí el vehículo de carretera para venderlo
STR_DEPOT_SHIP_SELL_TOOLTIP                                     :{BLACK}Arrastrar barco aquí para venderlo
STR_DEPOT_AIRCRAFT_SELL_TOOLTIP                                 :{BLACK}Arrastrar aeronave aquí para venderla

STR_DEPOT_DRAG_WHOLE_TRAIN_TO_SELL_TOOLTIP                      :{BLACK}Arrastrar la locomotora aquí para vender el tren entero

STR_DEPOT_SELL_ALL_BUTTON_TRAIN_TOOLTIP                         :{BLACK}Vender todos los trenes del depósito
STR_DEPOT_SELL_ALL_BUTTON_ROAD_VEHICLE_TOOLTIP                  :{BLACK}Vender todos los vehículos de carretera del depósito
STR_DEPOT_SELL_ALL_BUTTON_SHIP_TOOLTIP                          :{BLACK}Vender todos los barcos del astillero
STR_DEPOT_SELL_ALL_BUTTON_AIRCRAFT_TOOLTIP                      :{BLACK}Vender todas las aeronaves del hangar

STR_DEPOT_AUTOREPLACE_TRAIN_TOOLTIP                             :{BLACK}Reemplaza automáticamente todos los trenes del depósito
STR_DEPOT_AUTOREPLACE_ROAD_VEHICLE_TOOLTIP                      :{BLACK}Reemplaza automáticamente todos los vehículos de carretera del depósito
STR_DEPOT_AUTOREPLACE_SHIP_TOOLTIP                              :{BLACK}Reemplaza automáticamente todos los barcos del astillero
STR_DEPOT_AUTOREPLACE_AIRCRAFT_TOOLTIP                          :{BLACK}Reemplaza automáticamente todas las aeronaves del hangar

STR_DEPOT_TRAIN_NEW_VEHICLES_BUTTON                             :{BLACK}Nuevos vehículos
STR_DEPOT_ROAD_VEHICLE_NEW_VEHICLES_BUTTON                      :{BLACK}Nuevos vehículos
STR_DEPOT_SHIP_NEW_VEHICLES_BUTTON                              :{BLACK}Nuevos barcos
STR_DEPOT_AIRCRAFT_NEW_VEHICLES_BUTTON                          :{BLACK}Nueva aeronave

STR_DEPOT_TRAIN_NEW_VEHICLES_TOOLTIP                            :{BLACK}Comprar nuevo vehículo de raíl
STR_DEPOT_ROAD_VEHICLE_NEW_VEHICLES_TOOLTIP                     :{BLACK}Comprar nuevo vehículo de carretera
STR_DEPOT_SHIP_NEW_VEHICLES_TOOLTIP                             :{BLACK}Comprar nuevo barco
STR_DEPOT_AIRCRAFT_NEW_VEHICLES_TOOLTIP                         :{BLACK}Comprar nueva aeronave

STR_DEPOT_CLONE_TRAIN                                           :{BLACK}Clonar tren
STR_DEPOT_CLONE_ROAD_VEHICLE                                    :{BLACK}Clonar vehículo
STR_DEPOT_CLONE_SHIP                                            :{BLACK}Clonar barco
STR_DEPOT_CLONE_AIRCRAFT                                        :{BLACK}Clonar aeronave

STR_DEPOT_CLONE_TRAIN_DEPOT_INFO                                :{BLACK}Esto comprará una copia del tren incluyendo todos sus vagones. Pulse este botón y después en el tren dentro o fuera del depósito. Ctrl+Click compartirá las órdenes. Shift+Click muestra el precio estimado sin realizar la compra
STR_DEPOT_CLONE_ROAD_VEHICLE_DEPOT_INFO                         :{BLACK}Esto comprará una copia del vehículo de carretera. Pulse este botón y después en el vehículo dentro o fuera del depósito. Ctrl+Click compartirá las órdenes. Shift+Click muestra una estimación del precio sin realizar la compra
STR_DEPOT_CLONE_SHIP_DEPOT_INFO                                 :{BLACK}Esto comprará una copia del barco. Pulse este botón y después el barco dentro o fuera del muelle. Ctrl+Click compartirá las órdenes. Shift+Click muestra una estimación del precio sin realizar la compra
STR_DEPOT_CLONE_AIRCRAFT_INFO_HANGAR_WINDOW                     :{BLACK}Esto comprará una copia de la aeronave. Pulse este botón y después en la aeronave dentro o fuera del hangar. Ctrl+Click compartirá las órdenes. Shift+Click muestra una estimación del precio sin realizar la compra

STR_DEPOT_TRAIN_LOCATION_TOOLTIP                                :{BLACK}Centrar vista en posición del depósito de trenes. Ctrl+Click abre un punto de vista en dicha posición
STR_DEPOT_ROAD_VEHICLE_LOCATION_TOOLTIP                         :{BLACK}Centrar vista en posición del depósito de vehículos. Ctrl+Click abre un punto de vista en dicha posición
STR_DEPOT_SHIP_LOCATION_TOOLTIP                                 :{BLACK}Centrar vista en posición del astillero. Ctrl+Click abre un punto de vista en dicha posición
STR_DEPOT_AIRCRAFT_LOCATION_TOOLTIP                             :{BLACK}Centrar vista en posición del hangar. Ctrl+Click abre un punto de vista en dicha posición

STR_DEPOT_VEHICLE_ORDER_LIST_TRAIN_TOOLTIP                      :{BLACK}Obtener lista de todos los trenes con este depósito en sus órdenes
STR_DEPOT_VEHICLE_ORDER_LIST_ROAD_VEHICLE_TOOLTIP               :{BLACK}Obtener lista de todos los vehículos con el depósito actual en sus órdenes
STR_DEPOT_VEHICLE_ORDER_LIST_SHIP_TOOLTIP                       :{BLACK}Obtener lista de todos los barcos con este astillero en sus órdenes
STR_DEPOT_VEHICLE_ORDER_LIST_AIRCRAFT_TOOLTIP                   :{BLACK}Obtener lista de todas las aeronaves con cualquier hangar de este aeropuerto en sus órdenes

STR_DEPOT_MASS_STOP_DEPOT_TRAIN_TOOLTIP                         :{BLACK}Click para detener todos los trenes dentro del depósito
STR_DEPOT_MASS_STOP_DEPOT_ROAD_VEHICLE_TOOLTIP                  :{BLACK}Click para detener todos los vehículos dentro del depósito
STR_DEPOT_MASS_STOP_DEPOT_SHIP_TOOLTIP                          :{BLACK}Click para detener todos los barcos dentro del depósito
STR_DEPOT_MASS_STOP_HANGAR_TOOLTIP                              :{BLACK}Click para detener todas las aeronaves dentro del hangar

STR_DEPOT_MASS_START_DEPOT_TRAIN_TOOLTIP                        :{BLACK}Click para arrancar todos los trenes dentro del depósito
STR_DEPOT_MASS_START_DEPOT_ROAD_VEHICLE_TOOLTIP                 :{BLACK}Click para arrancar todos los vehículos dentro del depósito
STR_DEPOT_MASS_START_DEPOT_SHIP_TOOLTIP                         :{BLACK}Click para arrancar todos los barcos dentro del astillero
STR_DEPOT_MASS_START_HANGAR_TOOLTIP                             :{BLACK}Click para arrancar todas las aeronaves dentro del hangar

STR_DEPOT_SELL_CONFIRMATION_TEXT                                :{YELLOW}Está a punto de vender todos los vehículos en el depósito. ¿Está seguro?

# Engine preview window
STR_ENGINE_PREVIEW_CAPTION                                      :{WHITE}Mensaje del fabricante de vehículos
STR_ENGINE_PREVIEW_MESSAGE                                      :{GOLD}Hemos diseñado un{G "" a} nuev{G o a} {STRING} - ¿estaría interesado en el uso exclusivo por un año de este vehículo, para que podamos comprobar cómo rinde antes de que esté universalmente disponible?
STR_ENGINE_PREVIEW_RAILROAD_LOCOMOTIVE                          :{G=f}locomotora
STR_ENGINE_PREVIEW_ROAD_VEHICLE                                 :{G=m}vehículo de carretera
STR_ENGINE_PREVIEW_AIRCRAFT                                     :{G=f}aeronave
STR_ENGINE_PREVIEW_SHIP                                         :{G=m}barco
STR_ENGINE_PREVIEW_MONORAIL_LOCOMOTIVE                          :{G=f}locomotora de monorraíl
STR_ENGINE_PREVIEW_MAGLEV_LOCOMOTIVE                            :{G=f}locomotora maglev

STR_ENGINE_PREVIEW_COST_WEIGHT_SPEED_POWER                      :{BLACK}Coste: {CURRENCY_LONG} Peso: {WEIGHT_SHORT}{}Velocidad: {VELOCITY}  Potencia: {POWER}{}Coste Mantenimiento: {CURRENCY_LONG}/año{}Capacidad: {CARGO_LONG}
STR_ENGINE_PREVIEW_COST_WEIGHT_SPEED_POWER_MAX_TE               :{BLACK}Coste: {CURRENCY_LONG} Peso: {WEIGHT_SHORT}{}Velocidad: {VELOCITY}  Potencia: {POWER}  F.T. Máxima: {6:FORCE}{}Coste Mantenimiento: {4:CURRENCY_LONG}/año{}Capacidad: {5:CARGO_LONG}
STR_ENGINE_PREVIEW_COST_MAX_SPEED_CAP_RUNCOST                   :{BLACK}Coste: {CURRENCY_LONG} Velocidad Máx.: {VELOCITY}{}Capacidad: {CARGO_LONG}{}Coste Mantenimiento: {CURRENCY_LONG}/año
STR_ENGINE_PREVIEW_COST_MAX_SPEED_TYPE_CAP_CAP_RUNCOST          :{BLACK}Coste: {CURRENCY_LONG} Velocidad Máx.: {VELOCITY}{}Tipo de aeronave: {STRING}{}Capacidad: {CARGO_LONG}, {CARGO_LONG}{}Coste Mantenimiento: {CURRENCY_LONG}/año
STR_ENGINE_PREVIEW_COST_MAX_SPEED_TYPE_CAP_RUNCOST              :{BLACK}Coste: {CURRENCY_LONG} Velocidad Máx.: {VELOCITY}{}Tipo de aeronave: {STRING}{}Capacidad: {CARGO_LONG}{}Coste Mantenimiento: {CURRENCY_LONG}/año
STR_ENGINE_PREVIEW_COST_MAX_SPEED_TYPE_RANGE_CAP_CAP_RUNCOST    :{BLACK}Coste: {CURRENCY_LONG} Velocidad Máx.: {VELOCITY}{}Tipo de aeronave: {STRING} Alcance: {COMMA} casillas{}Capacidad: {CARGO_LONG}, {CARGO_LONG}{}Coste Mantenimiento: {CURRENCY_LONG}/año
STR_ENGINE_PREVIEW_COST_MAX_SPEED_TYPE_RANGE_CAP_RUNCOST        :{BLACK}Coste: {CURRENCY_LONG} Velocidad Máx.: {VELOCITY}{}Tipo de aeronave: {STRING} Alcance: {COMMA} casillas{}Capacidad: {CARGO_LONG}{}Coste Mantenimiento: {CURRENCY_LONG}/año

# Autoreplace window
STR_REPLACE_VEHICLES_WHITE                                      :{WHITE}Reemplazar {STRING} - {STRING}
STR_REPLACE_VEHICLE_TRAIN                                       :Tren
STR_REPLACE_VEHICLE_ROAD_VEHICLE                                :Vehículo de carretera
STR_REPLACE_VEHICLE_SHIP                                        :Barco
STR_REPLACE_VEHICLE_AIRCRAFT                                    :Aeronave

STR_REPLACE_VEHICLE_VEHICLES_IN_USE                             :{YELLOW}Vehículos en uso
STR_REPLACE_VEHICLE_VEHICLES_IN_USE_TOOLTIP                     :{BLACK}Columna con los vehículos que ya posees
STR_REPLACE_VEHICLE_AVAILABLE_VEHICLES                          :{YELLOW}Vehículos disponibles
STR_REPLACE_VEHICLE_AVAILABLE_VEHICLES_TOOLTIP                  :{BLACK}Columna con los vehículos disponibles para sustitución

STR_REPLACE_HELP_LEFT_ARRAY                                     :{BLACK}Seleccione tipo de vehículo a reemplazar
STR_REPLACE_HELP_RIGHT_ARRAY                                    :{BLACK}Seleccione nuevo tipo de vehículo a usar en vez del vehículo seleccionado a la izquierda

STR_REPLACE_VEHICLES_START                                      :{BLACK}Empezar a reemplazar vehículos
STR_REPLACE_VEHICLES_NOW                                        :Reemplazar todos los vehículos ahora
STR_REPLACE_VEHICLES_WHEN_OLD                                   :Reemplazar solamente vehículos viejos
STR_REPLACE_HELP_START_BUTTON                                   :{BLACK}Presiona este botón si quieres reemplazar el vehículo seleccionado a la izquierda por el seleccionado a la derecha
STR_REPLACE_NOT_REPLACING                                       :{BLACK}No reemplazar
STR_REPLACE_NOT_REPLACING_VEHICLE_SELECTED                      :{BLACK}No hay vehículos seleccionados
STR_REPLACE_REPLACING_WHEN_OLD                                  :{ENGINE} cuando esté viejo
STR_REPLACE_VEHICLES_STOP                                       :{BLACK}Parar de reemplazar vehículos
STR_REPLACE_HELP_STOP_BUTTON                                    :{BLACK}Presiona este botón para detener el reemplazo del vehículo situado a la izquierda

STR_REPLACE_ENGINE_WAGON_SELECT_HELP                            :{BLACK}Cambia entre las ventanas de cambio de vagón y locomotora
STR_REPLACE_ENGINES                                             :Locomotoras
STR_REPLACE_WAGONS                                              :Vagones
STR_REPLACE_ALL_RAILTYPE                                        :Todos los vehículos ferroviarios

STR_REPLACE_HELP_RAILTYPE                                       :{BLACK}Seleccione tipo de ferrocarril para el que desea reemplazar locomotoras
STR_REPLACE_HELP_REPLACE_INFO_TAB                               :{BLACK}Muestra con qué vehículo está siendo reemplazado el vehículo de la izquierda
STR_REPLACE_RAIL_VEHICLES                                       :Vehículos de Ferrocarril
STR_REPLACE_ELRAIL_VEHICLES                                     :Vehículos de Ferrocarril Eléctrico
STR_REPLACE_MONORAIL_VEHICLES                                   :Vehículos de Monorraíl
STR_REPLACE_MAGLEV_VEHICLES                                     :Vehículos Maglev

STR_REPLACE_REMOVE_WAGON                                        :{BLACK}Retirar vagón: {ORANGE}{STRING}
STR_REPLACE_REMOVE_WAGON_HELP                                   :{BLACK}Hacer que el reemplazo automático mantenga la longitud del tren quitando vagones (empezando por el frente), si el cambio de locomotora produce un tren más largo

# Vehicle view
STR_VEHICLE_VIEW_CAPTION                                        :{WHITE}{VEHICLE}

STR_VEHICLE_VIEW_TRAIN_LOCATION_TOOLTIP                         :{BLACK}Centrar vista en posición del tren. Ctrl+Click sigue al tren en la vista principal
STR_VEHICLE_VIEW_ROAD_VEHICLE_LOCATION_TOOLTIP                  :{BLACK}Centrar vista en posición del vehículo. Ctrl+Click sigue al vehículo en la vista principal
STR_VEHICLE_VIEW_SHIP_LOCATION_TOOLTIP                          :{BLACK}Centrar vista en posición del barco. Ctrl+Click sigue al barco en la vista principal
STR_VEHICLE_VIEW_AIRCRAFT_LOCATION_TOOLTIP                      :{BLACK}Centrar vista en posición de la aeronave. Ctrl+Click sigue a la aeronave en la vista principal

STR_VEHICLE_VIEW_TRAIN_SEND_TO_DEPOT_TOOLTIP                    :{BLACK}Enviar tren al depósito. Ctrl+Click para realizar solamente mantenimiento
STR_VEHICLE_VIEW_ROAD_VEHICLE_SEND_TO_DEPOT_TOOLTIP             :{BLACK}Enviar vehículo al depósito. Ctrl+Click para realizar solamente mantenimiento
STR_VEHICLE_VIEW_SHIP_SEND_TO_DEPOT_TOOLTIP                     :{BLACK}Enviar barco al astillero. Ctrl+Click para realizar solamente mantenimiento
STR_VEHICLE_VIEW_AIRCRAFT_SEND_TO_DEPOT_TOOLTIP                 :{BLACK}Enviar aeronave al hangar. Ctrl+Click para realizar solamente mantenimiento

STR_VEHICLE_VIEW_CLONE_TRAIN_INFO                               :{BLACK}Esto comprará una copia del tren incluyendo sus vagones. Ctrl+Click compartirá las órdenes. Shift+Click muestra una estimación del precio sin realizar la compra
STR_VEHICLE_VIEW_CLONE_ROAD_VEHICLE_INFO                        :{BLACK}Esto comprará una copia del vehículo. Ctrl+Click compartirá las órdenes. Shift+Click muestra una estimación del precio sin realizar la compra
STR_VEHICLE_VIEW_CLONE_SHIP_INFO                                :{BLACK}Esto comprará una copia del barco. Ctrl+Click compartirá las órdenes. Shift+Click muestra una estimación del precio sin realizar la compra
STR_VEHICLE_VIEW_CLONE_AIRCRAFT_INFO                            :{BLACK}Esto comprará una copia de la aeronave. Ctrl+Click compartirá las órdenes. Shift+Click muestra una estimación del precio sin realizar la compra

STR_VEHICLE_VIEW_TRAIN_IGNORE_SIGNAL_TOOLTIP                    :{BLACK}Forzar al tren a proceder sin esperar a la apertura de señal

STR_VEHICLE_VIEW_TRAIN_REFIT_TOOLTIP                            :{BLACK}Reformar tren para transportar otro tipo de carga
STR_VEHICLE_VIEW_ROAD_VEHICLE_REFIT_TOOLTIP                     :{BLACK}Reformar vehículo de carretera para transportar otro tipo de cargas
STR_VEHICLE_VIEW_SHIP_REFIT_TOOLTIP                             :{BLACK}Reformar barco para que transporte otro tipo de carga
STR_VEHICLE_VIEW_AIRCRAFT_REFIT_TOOLTIP                         :{BLACK}Reformar aeronave para llevar otro tipo de carga

STR_VEHICLE_VIEW_TRAIN_REVERSE_TOOLTIP                          :{BLACK}Cambiar dirección del tren
STR_VEHICLE_VIEW_ROAD_VEHICLE_REVERSE_TOOLTIP                   :{BLACK}Forzar vehículo a girar

STR_VEHICLE_VIEW_TRAIN_ORDERS_TOOLTIP                           :{BLACK}Ver órdenes del tren. Ctrl+Click muestra su horario
STR_VEHICLE_VIEW_ROAD_VEHICLE_ORDERS_TOOLTIP                    :{BLACK}Ver órdenes del vehículo Ctrl+Click muestra su horario
STR_VEHICLE_VIEW_SHIP_ORDERS_TOOLTIP                            :{BLACK}Ver órdenes del barco. Ctrl+Click muestra su horario
STR_VEHICLE_VIEW_AIRCRAFT_ORDERS_TOOLTIP                        :{BLACK}Ver órdenes de la aeronave. Ctrl+Click muestra su horario

STR_VEHICLE_VIEW_TRAIN_SHOW_DETAILS_TOOLTIP                     :{BLACK}Ver detalles del tren
STR_VEHICLE_VIEW_ROAD_VEHICLE_SHOW_DETAILS_TOOLTIP              :{BLACK}Mostrar detalles del vehículo
STR_VEHICLE_VIEW_SHIP_SHOW_DETAILS_TOOLTIP                      :{BLACK}Mostrar detalles del barco
STR_VEHICLE_VIEW_AIRCRAFT_SHOW_DETAILS_TOOLTIP                  :{BLACK}Mostrar detalles de la aeronave

STR_VEHICLE_VIEW_TRAIN_STATE_START_STOP_TOOLTIP                 :{BLACK}Acción actual del tren - Click para detener/arrancar el tren. Ctrl+Click para desplazarse hasta el destino
STR_VEHICLE_VIEW_ROAD_VEHICLE_STATE_START_STOP_TOOLTIP          :{BLACK}Acción actual del vehículo - Click para detener/arrancar vehículo. Ctrl+Click para desplazarse hasta el destino
STR_VEHICLE_VIEW_SHIP_STATE_START_STOP_TOOLTIP                  :{BLACK}Acción actual del barco - Click para detener/arrancar barco. Ctrl+Click para desplazarse hasta el destino
STR_VEHICLE_VIEW_AIRCRAFT_STATE_START_STOP_TOOLTIP              :{BLACK}Acción actual de la aeronave - Click para detener/arrancar aeronave. Ctrl+Click para desplazarse hasta el destino

# Messages in the start stop button in the vehicle view
STR_VEHICLE_STATUS_LOADING_UNLOADING                            :{LTBLUE}Cargando / Descargando
STR_VEHICLE_STATUS_LEAVING                                      :{LTBLUE}Abandonando
STR_VEHICLE_STATUS_CRASHED                                      :{RED}¡Siniestrado!
STR_VEHICLE_STATUS_BROKEN_DOWN                                  :{RED}Averiado
STR_VEHICLE_STATUS_STOPPED                                      :{RED}Parado
STR_VEHICLE_STATUS_TRAIN_STOPPING_VEL                           :{RED}Deteniéndose, {VELOCITY}
STR_VEHICLE_STATUS_TRAIN_NO_POWER                               :{RED}Sin potencia
STR_VEHICLE_STATUS_TRAIN_STUCK                                  :{ORANGE}Esperando ruta libre
STR_VEHICLE_STATUS_AIRCRAFT_TOO_FAR                             :{ORANGE}Demasiado lejos del próximo destino

STR_VEHICLE_STATUS_HEADING_FOR_STATION_VEL                      :{LTBLUE}Hacia {STATION}, {VELOCITY}
STR_VEHICLE_STATUS_NO_ORDERS_VEL                                :{LTBLUE}Sin órdenes, {VELOCITY}
STR_VEHICLE_STATUS_HEADING_FOR_WAYPOINT_VEL                     :{LTBLUE}Hacia {WAYPOINT}, {VELOCITY}
STR_VEHICLE_STATUS_HEADING_FOR_DEPOT_VEL                        :{ORANGE}Hacia {DEPOT}, {VELOCITY}
STR_VEHICLE_STATUS_HEADING_FOR_DEPOT_SERVICE_VEL                :{LTBLUE}Servicio en {DEPOT}, {VELOCITY}

# Vehicle stopped/started animations
STR_VEHICLE_COMMAND_STOPPED_SMALL                               :{TINY_FONT}{RED}Detenido
STR_VEHICLE_COMMAND_STOPPED                                     :{RED}Detenido
STR_VEHICLE_COMMAND_STARTED_SMALL                               :{TINY_FONT}{GREEN}Arrancado
STR_VEHICLE_COMMAND_STARTED                                     :{GREEN}Arrancado

# Vehicle details
STR_VEHICLE_DETAILS_CAPTION                                     :{WHITE}{VEHICLE} (Detalles)
STR_VEHICLE_NAME_BUTTON                                         :{BLACK}Nombre

STR_VEHICLE_DETAILS_TRAIN_RENAME                                :{BLACK}Nombrar tren
STR_VEHICLE_DETAILS_ROAD_VEHICLE_RENAME                         :{BLACK}Nombrar vehículo
STR_VEHICLE_DETAILS_SHIP_RENAME                                 :{BLACK}Nombrar barco
STR_VEHICLE_DETAILS_AIRCRAFT_RENAME                             :{BLACK}Nombrar aeronave

STR_VEHICLE_INFO_AGE_RUNNING_COST_YR                            :{BLACK}Edad: {LTBLUE}{STRING}{BLACK}   Coste Mantenimiento: {LTBLUE}{CURRENCY_LONG}/año
# The next two need to stay in this order
STR_VEHICLE_INFO_AGE                                            :{COMMA} año{P "" s} ({COMMA})
STR_VEHICLE_INFO_AGE_RED                                        :{RED}{COMMA} año{P "" s} ({COMMA})

STR_VEHICLE_INFO_MAX_SPEED                                      :{BLACK}Velocidad Máx.: {LTBLUE}{VELOCITY}
STR_VEHICLE_INFO_MAX_SPEED_TYPE                                 :{BLACK}Velocidad Máx.: {LTBLUE}{VELOCITY} {BLACK}Tipo de aeronave: {LTBLUE}{STRING}
STR_VEHICLE_INFO_MAX_SPEED_TYPE_RANGE                           :{BLACK}Velocidad Máx.: {LTBLUE}{VELOCITY} {BLACK}Tipo de aeronave: {LTBLUE}{STRING} {BLACK}Alcance: {LTBLUE}{COMMA} casillas
STR_VEHICLE_INFO_WEIGHT_POWER_MAX_SPEED                         :{BLACK}Peso: {LTBLUE}{WEIGHT_SHORT} {BLACK}Potencia: {LTBLUE}{POWER}{BLACK} Velocidad Máx.: {LTBLUE}{VELOCITY}
STR_VEHICLE_INFO_WEIGHT_POWER_MAX_SPEED_MAX_TE                  :{BLACK}Peso: {LTBLUE}{WEIGHT_SHORT} {BLACK}Potencia: {LTBLUE}{POWER}{BLACK} Velocidad Máx.: {LTBLUE}{VELOCITY} {BLACK}F.T. Máx.: {LTBLUE}{FORCE}

STR_VEHICLE_INFO_PROFIT_THIS_YEAR_LAST_YEAR                     :{BLACK}Beneficio este año: {LTBLUE}{CURRENCY_LONG} (último año: {CURRENCY_LONG})
STR_VEHICLE_INFO_RELIABILITY_BREAKDOWNS                         :{BLACK}Fiabilidad: {LTBLUE}{COMMA}%  {BLACK}Averías desde el último mantenimiento: {LTBLUE}{COMMA}

STR_VEHICLE_INFO_BUILT_VALUE                                    :{LTBLUE}{ENGINE} {BLACK}Construido: {LTBLUE}{NUM}{BLACK} Valor: {LTBLUE}{CURRENCY_LONG}
STR_VEHICLE_INFO_NO_CAPACITY                                    :{BLACK}Capacidad: {LTBLUE}Ninguna{STRING}
STR_VEHICLE_INFO_CAPACITY                                       :{BLACK}Capacidad: {LTBLUE}{CARGO_LONG}{3:STRING}
STR_VEHICLE_INFO_CAPACITY_MULT                                  :{BLACK}Capacidad: {LTBLUE}{CARGO_LONG}{3:STRING} (x{4:NUM})
STR_VEHICLE_INFO_CAPACITY_CAPACITY                              :{BLACK}Capacidad: {LTBLUE}{CARGO_LONG}, {CARGO_LONG}{STRING}

STR_VEHICLE_INFO_FEEDER_CARGO_VALUE                             :{BLACK}Créditos de Transferencia: {LTBLUE}{CURRENCY_LONG}

STR_VEHICLE_DETAILS_SERVICING_INTERVAL_DAYS                     :{BLACK}Intervalo de mantenimiento: {LTBLUE}{COMMA}{NBSP}días{BLACK}   Último mantenimiento: {LTBLUE}{DATE_LONG}
STR_VEHICLE_DETAILS_SERVICING_INTERVAL_PERCENT                  :{BLACK}Intervalo de mantenimiento: {LTBLUE}{COMMA}%{BLACK}   Último mantenimiento: {LTBLUE}{DATE_LONG}
STR_VEHICLE_DETAILS_INCREASE_SERVICING_INTERVAL_TOOLTIP         :{BLACK}Incrementar intervalo de mantenimiento en 10. Ctrl+Click incrementa el intervalo de mantenimiento en 5
STR_VEHICLE_DETAILS_DECREASE_SERVICING_INTERVAL_TOOLTIP         :{BLACK}Reducir intervalo de mantenimiento en 10. Ctrl+Click reduce el intervalo de mantenimiento en 5

STR_SERVICE_INTERVAL_DROPDOWN_TOOLTIP                           :{BLACK}Cambiar tipo de intervalo de mantenimiento
STR_VEHICLE_DETAILS_DEFAULT                                     :Por defecto
STR_VEHICLE_DETAILS_DAYS                                        :Dias
STR_VEHICLE_DETAILS_PERCENT                                     :Porcentaje

STR_QUERY_RENAME_TRAIN_CAPTION                                  :{WHITE}Nombrar tren
STR_QUERY_RENAME_ROAD_VEHICLE_CAPTION                           :{WHITE}Nombrar vehículo
STR_QUERY_RENAME_SHIP_CAPTION                                   :{WHITE}Nombrar barco
STR_QUERY_RENAME_AIRCRAFT_CAPTION                               :{WHITE}Nombrar aeronave

# Extra buttons for train details windows
STR_VEHICLE_DETAILS_TRAIN_ENGINE_BUILT_AND_VALUE                :{LTBLUE}{ENGINE}{BLACK}   Construido: {LTBLUE}{NUM}{BLACK} Valor: {LTBLUE}{CURRENCY_LONG}
STR_VEHICLE_DETAILS_TRAIN_WAGON_VALUE                           :{LTBLUE}{ENGINE}{BLACK}   Valor: {LTBLUE}{CURRENCY_LONG}

STR_VEHICLE_DETAILS_TRAIN_TOTAL_CAPACITY_TEXT                   :{BLACK}Carga total (capacidad) de este tren:
STR_VEHICLE_DETAILS_TRAIN_TOTAL_CAPACITY                        :{LTBLUE}- {CARGO_LONG} ({CARGO_SHORT})
STR_VEHICLE_DETAILS_TRAIN_TOTAL_CAPACITY_MULT                   :{LTBLUE}- {CARGO_LONG} ({CARGO_SHORT}) (x{NUM})

STR_VEHICLE_DETAILS_CARGO_EMPTY                                 :{LTBLUE}Vacío
STR_VEHICLE_DETAILS_CARGO_FROM                                  :{LTBLUE}{CARGO_LONG} desde {STATION}
STR_VEHICLE_DETAILS_CARGO_FROM_MULT                             :{LTBLUE}{CARGO_LONG} desde {STATION} (x{NUM})

STR_VEHICLE_DETAIL_TAB_CARGO                                    :{BLACK}Carga
STR_VEHICLE_DETAILS_TRAIN_CARGO_TOOLTIP                         :{BLACK}Mostrar detalles de mercancía transportada
STR_VEHICLE_DETAIL_TAB_INFORMATION                              :{BLACK}Información
STR_VEHICLE_DETAILS_TRAIN_INFORMATION_TOOLTIP                   :{BLACK}Mostrar detalles de los vehículos
STR_VEHICLE_DETAIL_TAB_CAPACITIES                               :{BLACK}Capacidades
STR_VEHICLE_DETAILS_TRAIN_CAPACITIES_TOOLTIP                    :{BLACK}Mostrar capacidades de cada vehículo
STR_VEHICLE_DETAIL_TAB_TOTAL_CARGO                              :{BLACK}Carga total
STR_VEHICLE_DETAILS_TRAIN_TOTAL_CARGO_TOOLTIP                   :{BLACK}Mostrar capacidad total del tren, dividida por tipo de carga

STR_VEHICLE_DETAILS_TRAIN_ARTICULATED_RV_CAPACITY               :{BLACK}Capacidad: {LTBLUE}

# Vehicle refit
STR_REFIT_CAPTION                                               :{WHITE}{VEHICLE} (Reformar)
STR_REFIT_TITLE                                                 :{GOLD}Seleccione tipo de carga a llevar:
STR_REFIT_NEW_CAPACITY_COST_OF_REFIT                            :{BLACK}Nueva capacidad: {GOLD}{CARGO_LONG}{}{BLACK}Coste de reforma: {RED}{CURRENCY_LONG}
STR_REFIT_NEW_CAPACITY_INCOME_FROM_REFIT                        :{BLACK}Nueva capacidad: {GOLD}{CARGO_LONG}{}{BLACK}Beneficio de reforma: {GREEN}{CURRENCY_LONG}
STR_REFIT_NEW_CAPACITY_COST_OF_AIRCRAFT_REFIT                   :{BLACK}Nueva capacidad: {GOLD}{CARGO_LONG}, {GOLD}{CARGO_LONG}{}{BLACK}Coste de reforma: {RED}{CURRENCY_LONG}
STR_REFIT_NEW_CAPACITY_INCOME_FROM_AIRCRAFT_REFIT               :{BLACK}Nueva capacidad: {GOLD}{CARGO_LONG}, {GOLD}{CARGO_LONG}{}{BLACK}Beneficio de reforma: {GREEN}{CURRENCY_LONG}
STR_REFIT_SELECT_VEHICLES_TOOLTIP                               :{BLACK}Selecciona los vehículos a reformar. Arrastrar con el ratón permite seleccionar múltiples vehículos. Hacer Click en un espacio vacío seleccionará el vehículo completo. Ctrl+Click selecciona un vehículo y la cadena que tenga a continuación

STR_REFIT_TRAIN_LIST_TOOLTIP                                    :{BLACK}Elegir tipo de carga transportable para el tren
STR_REFIT_ROAD_VEHICLE_LIST_TOOLTIP                             :{BLACK}Selecciona tipo de carga que transportará el vehículo de carretera
STR_REFIT_SHIP_LIST_TOOLTIP                                     :{BLACK}Seleccione tipo de carga para que el barco la lleve
STR_REFIT_AIRCRAFT_LIST_TOOLTIP                                 :{BLACK}Seleccione tipo de carga para que la aeronave la lleve

STR_REFIT_TRAIN_REFIT_BUTTON                                    :{BLACK}Reformar tren
STR_REFIT_ROAD_VEHICLE_REFIT_BUTTON                             :{BLACK}Reformar vehículo de carretera
STR_REFIT_SHIP_REFIT_BUTTON                                     :{BLACK}Reformar barco
STR_REFIT_AIRCRAFT_REFIT_BUTTON                                 :{BLACK}Reformar aeronave

STR_REFIT_TRAIN_REFIT_TOOLTIP                                   :{BLACK}Reformar tren para transportar mercancía resaltada
STR_REFIT_ROAD_VEHICLE_REFIT_TOOLTIP                            :{BLACK}Reformar vehículo de carretera para transportar la carga seleccionada
STR_REFIT_SHIP_REFIT_TOOLTIP                                    :{BLACK}Reformar barco para que transporte el tipo de carga resaltado
STR_REFIT_AIRCRAFT_REFIT_TOOLTIP                                :{BLACK}Reformar aeronave para que lleve el tipo de carga resaltado

# Order view
STR_ORDERS_CAPTION                                              :{WHITE}{VEHICLE} (Órdenes)
STR_ORDERS_TIMETABLE_VIEW                                       :{BLACK}Horarios
STR_ORDERS_TIMETABLE_VIEW_TOOLTIP                               :{BLACK}Cambiar a la vista de horarios

STR_ORDERS_LIST_TOOLTIP                                         :{BLACK}Lista de órdenes - Click en una orden para resaltarla. Ctrl+Click para desplazarse a la estación de la orden
STR_ORDER_INDEX                                                 :{COMMA}:{NBSP}
STR_ORDER_TEXT                                                  :{STRING} {STRING} {STRING}

STR_ORDERS_END_OF_ORDERS                                        :- - Fin de órdenes - -
STR_ORDERS_END_OF_SHARED_ORDERS                                 :- - Fin de órdenes compartidas - -

# Order bottom buttons
STR_ORDER_NON_STOP                                              :{BLACK}Sin paradas
STR_ORDER_GO_TO                                                 :Ir a
STR_ORDER_GO_NON_STOP_TO                                        :Ir sin paradas a
STR_ORDER_GO_VIA                                                :Ir vía
STR_ORDER_GO_NON_STOP_VIA                                       :Ir sin paradas vía
STR_ORDER_TOOLTIP_NON_STOP                                      :{BLACK}Cambiar el comportamiento de parada en la orden seleccionada

STR_ORDER_TOGGLE_FULL_LOAD                                      :{BLACK}Carga completa de cualquier carga
STR_ORDER_DROP_LOAD_IF_POSSIBLE                                 :Cargar si está disponible
STR_ORDER_DROP_FULL_LOAD_ALL                                    :Carga completa de todas las cargas
STR_ORDER_DROP_FULL_LOAD_ANY                                    :Carga completa de cualquier carga
STR_ORDER_DROP_NO_LOADING                                       :Sin cargar
STR_ORDER_TOOLTIP_FULL_LOAD                                     :{BLACK}Cambiar el comportamiento de carga en la orden seleccionada

STR_ORDER_TOGGLE_UNLOAD                                         :{BLACK}Descargar todo
STR_ORDER_DROP_UNLOAD_IF_ACCEPTED                               :Descargar si es aceptado
STR_ORDER_DROP_UNLOAD                                           :Descargar todo
STR_ORDER_DROP_TRANSFER                                         :Transferir
STR_ORDER_DROP_NO_UNLOADING                                     :No descargar
STR_ORDER_TOOLTIP_UNLOAD                                        :{BLACK}Cambiar el comportamiento de descarga en la orden seleccionada

STR_ORDER_REFIT                                                 :{BLACK}Reformar
STR_ORDER_REFIT_TOOLTIP                                         :{BLACK}Selecciona el tipo de carga a reformar en esta orden. Ctrl+Click para eliminar la orden de reforma
STR_ORDER_REFIT_AUTO                                            :{BLACK}Reforma en la estación
STR_ORDER_REFIT_AUTO_TOOLTIP                                    :{BLACK}Selecciona el tipo de carga a reformar en esta orden. Ctrl+Click elimina la orden de reforma. La reforma solamente puede llevarse a cabo si el vehículo lo permite
STR_ORDER_DROP_REFIT_AUTO                                       :Carga fijada
STR_ORDER_DROP_REFIT_AUTO_ANY                                   :Carga disponible

STR_ORDER_SERVICE                                               :{BLACK}Mantenimiento
STR_ORDER_DROP_GO_ALWAYS_DEPOT                                  :Ir siempre
STR_ORDER_DROP_SERVICE_DEPOT                                    :Mantenimiento si es necesario
STR_ORDER_DROP_HALT_DEPOT                                       :Detenerse
STR_ORDER_SERVICE_TOOLTIP                                       :{BLACK}Saltar esta orden a menos que un mantenimiento sea necesario

STR_ORDER_CONDITIONAL_VARIABLE_TOOLTIP                          :{BLACK}Datos del vehículo para saltarse

# Conditional order variables, must follow order of OrderConditionVariable enum
STR_ORDER_CONDITIONAL_LOAD_PERCENTAGE                           :Porcentaje de carga
STR_ORDER_CONDITIONAL_RELIABILITY                               :Fiabilidad
STR_ORDER_CONDITIONAL_MAX_SPEED                                 :Velocidad Máxima
STR_ORDER_CONDITIONAL_AGE                                       :Edad (años)
STR_ORDER_CONDITIONAL_REQUIRES_SERVICE                          :Requiere mantenimiento
STR_ORDER_CONDITIONAL_UNCONDITIONALLY                           :Siempre
STR_ORDER_CONDITIONAL_REMAINING_LIFETIME                        :Tiempo de vida restante (años)
STR_ORDER_CONDITIONAL_MAX_RELIABILITY                           :Fiabilidad máxima

STR_ORDER_CONDITIONAL_COMPARATOR_TOOLTIP                        :{BLACK}Como comparar los datos del vehículo al valor dado
STR_ORDER_CONDITIONAL_COMPARATOR_EQUALS                         :es igual a
STR_ORDER_CONDITIONAL_COMPARATOR_NOT_EQUALS                     :no es igual a
STR_ORDER_CONDITIONAL_COMPARATOR_LESS_THAN                      :es menos de
STR_ORDER_CONDITIONAL_COMPARATOR_LESS_EQUALS                    :es menos o igual a
STR_ORDER_CONDITIONAL_COMPARATOR_MORE_THAN                      :es más de
STR_ORDER_CONDITIONAL_COMPARATOR_MORE_EQUALS                    :es más o igual a
STR_ORDER_CONDITIONAL_COMPARATOR_IS_TRUE                        :es verdadero
STR_ORDER_CONDITIONAL_COMPARATOR_IS_FALSE                       :es falso

STR_ORDER_CONDITIONAL_VALUE_TOOLTIP                             :{BLACK}El valor a comparar de los datos del vehículo contra
STR_ORDER_CONDITIONAL_VALUE_CAPT                                :{WHITE}Introduce el valor a comparar

STR_ORDERS_SKIP_BUTTON                                          :{BLACK}Saltarse
STR_ORDERS_SKIP_TOOLTIP                                         :{BLACK}Saltar orden actual y comenzar la siguiente. Ctrl+Click salta a la orden seleccionada

STR_ORDERS_DELETE_BUTTON                                        :{BLACK}Borrar
STR_ORDERS_DELETE_TOOLTIP                                       :{BLACK}Borrar orden resaltada
STR_ORDERS_DELETE_ALL_TOOLTIP                                   :{BLACK}Borrar todas las órdenes
STR_ORDERS_STOP_SHARING_BUTTON                                  :{BLACK}Parar de compartir
STR_ORDERS_STOP_SHARING_TOOLTIP                                 :{BLACK}Parar de compartir la lista de órdenes. Adicionalmente, Ctrl+Click borra todas las órdenes de este vehículo

STR_ORDERS_GO_TO_BUTTON                                         :{BLACK}Ir a
STR_ORDER_GO_TO_NEAREST_DEPOT                                   :Ir al depósito más cercano
STR_ORDER_GO_TO_NEAREST_HANGAR                                  :Ir al hangar más cercano
STR_ORDER_CONDITIONAL                                           :Salto de orden condicional
STR_ORDER_SHARE                                                 :Compartir órdenes
STR_ORDERS_GO_TO_TOOLTIP                                        :{BLACK}Añadir nueva orden antes de la orden resaltada, o añadirla al final de la lista. Ctrl sobre estaciones ordena 'Carga completa de cualquier carga', sobre puntos de ruta ordena 'sin paradas' y sobre depósitos ordena 'mantenimiento'. Ctrl o Compartir órdenes permite a este vehículo compartir órdenes con el vehículo seleccionado. Click sobre un vehículo copia las órdenes. Una órden de depósito desactiva el mantenimiento automático del vehículo

STR_ORDERS_VEH_WITH_SHARED_ORDERS_LIST_TOOLTIP                  :{BLACK}Ver todos los vehículos con el mismo calendario

# String parts to build the order string
STR_ORDER_GO_TO_WAYPOINT                                        :Ir vía {WAYPOINT}
STR_ORDER_GO_NON_STOP_TO_WAYPOINT                               :Ir sin paradas vía {WAYPOINT}

STR_ORDER_SERVICE_AT                                            :Mantenimiento en
STR_ORDER_SERVICE_NON_STOP_AT                                   :Mantenimiento sin parada en

STR_ORDER_NEAREST_DEPOT                                         :el más cercano
STR_ORDER_NEAREST_HANGAR                                        :el hangar más cercano
STR_ORDER_TRAIN_DEPOT                                           :Depósito de tren
STR_ORDER_ROAD_VEHICLE_DEPOT                                    :Depósito de vehículos de carretera
STR_ORDER_SHIP_DEPOT                                            :Astillero de barcos
STR_ORDER_GO_TO_NEAREST_DEPOT_FORMAT                            :{STRING} {STRING} {STRING}
STR_ORDER_GO_TO_DEPOT_FORMAT                                    :{STRING} {DEPOT}

STR_ORDER_REFIT_ORDER                                           :(Reformar en {STRING})
STR_ORDER_REFIT_STOP_ORDER                                      :(Reformar en {STRING} y detenerse)
STR_ORDER_STOP_ORDER                                            :(Detenerse)

STR_ORDER_GO_TO_STATION                                         :{STRING} {STATION} {STRING}

STR_ORDER_IMPLICIT                                              :(Implícita)

STR_ORDER_FULL_LOAD                                             :(Carga completa)
STR_ORDER_FULL_LOAD_ANY                                         :(Carga completa cualquier carga)
STR_ORDER_NO_LOAD                                               :(Sin carga)
STR_ORDER_UNLOAD                                                :(Descargar y tomar carga)
STR_ORDER_UNLOAD_FULL_LOAD                                      :(Descargar y esperar a carga completa)
STR_ORDER_UNLOAD_FULL_LOAD_ANY                                  :(Descargar y esperar a cualquier carga completa)
STR_ORDER_UNLOAD_NO_LOAD                                        :(Descargar y dejar vacío)
STR_ORDER_TRANSFER                                              :(Transferir y tomar carga)
STR_ORDER_TRANSFER_FULL_LOAD                                    :(Transferir y esperar a carga completa)
STR_ORDER_TRANSFER_FULL_LOAD_ANY                                :(Transferir y esperar a cualquier carga completa)
STR_ORDER_TRANSFER_NO_LOAD                                      :(Transferir y dejar vacío)
STR_ORDER_NO_UNLOAD                                             :(No descargar y tomar carga)
STR_ORDER_NO_UNLOAD_FULL_LOAD                                   :(No descargar y esperar a carga completa)
STR_ORDER_NO_UNLOAD_FULL_LOAD_ANY                               :(No descargar y esperar a cualquier carga completa)
STR_ORDER_NO_UNLOAD_NO_LOAD                                     :(No descargar y no cargar)

STR_ORDER_AUTO_REFIT                                            :(Reforma a {STRING})
STR_ORDER_FULL_LOAD_REFIT                                       :(Carga completa con reforma a {STRING})
STR_ORDER_FULL_LOAD_ANY_REFIT                                   :(Cualquier carga completa con reforma a {STRING})
STR_ORDER_UNLOAD_REFIT                                          :(Descargar y tomar carga con reforma a {STRING})
STR_ORDER_UNLOAD_FULL_LOAD_REFIT                                :(Descargar y esperar carga completa con reforma a {STRING})
STR_ORDER_UNLOAD_FULL_LOAD_ANY_REFIT                            :(Descargar y esperar a cualquier carga completa con reforma a {STRING})
STR_ORDER_TRANSFER_REFIT                                        :(Transferir y tomar carga con reforma a {STRING})
STR_ORDER_TRANSFER_FULL_LOAD_REFIT                              :(Transferir y esperar a carga completa con reforma a {STRING})
STR_ORDER_TRANSFER_FULL_LOAD_ANY_REFIT                          :(Transferir y esperar a cualquier carga completa con reforma a {STRING})
STR_ORDER_NO_UNLOAD_REFIT                                       :(No descargar y tomar carga con reforma a {STRING})
STR_ORDER_NO_UNLOAD_FULL_LOAD_REFIT                             :(No descargar y esperar a carga completa con reforma a {STRING})
STR_ORDER_NO_UNLOAD_FULL_LOAD_ANY_REFIT                         :(No descargar y esperar a cualquier carga completa con reforma a {STRING})

STR_ORDER_AUTO_REFIT_ANY                                        :carga disponible

STR_ORDER_STOP_LOCATION_NEAR_END                                :[extremo cercano]
STR_ORDER_STOP_LOCATION_MIDDLE                                  :[centro]
STR_ORDER_STOP_LOCATION_FAR_END                                 :[extremo lejano]

STR_ORDER_OUT_OF_RANGE                                          :{RED} (El próximo destino está fuera de alcance)

STR_ORDER_CONDITIONAL_UNCONDITIONAL                             :Saltar a orden {COMMA}
STR_ORDER_CONDITIONAL_NUM                                       :Saltar a orden {COMMA} cuando {STRING} {STRING} {COMMA}
STR_ORDER_CONDITIONAL_TRUE_FALSE                                :Saltar a orden {COMMA} cuando {STRING} {STRING}

STR_INVALID_ORDER                                               :{RED} (Orden inválida)

# Time table window
STR_TIMETABLE_TITLE                                             :{WHITE}{VEHICLE} (Horarios)
STR_TIMETABLE_ORDER_VIEW                                        :{BLACK}Órdenes
STR_TIMETABLE_ORDER_VIEW_TOOLTIP                                :{BLACK}Cambiar a la vista de órdenes

STR_TIMETABLE_TOOLTIP                                           :{BLACK}Horarios - pulse en una orden para marcarla

STR_TIMETABLE_NO_TRAVEL                                         :Sin viaje
STR_TIMETABLE_NOT_TIMETABLEABLE                                 :Viajar (automático; programado por la próxima orden manual)
STR_TIMETABLE_TRAVEL_NOT_TIMETABLED                             :Viaje (sin horarios)
STR_TIMETABLE_TRAVEL_NOT_TIMETABLED_SPEED                       :Viajar (sin horarios) a como máximo {2:VELOCITY}
STR_TIMETABLE_TRAVEL_FOR                                        :Viajar durante {STRING}
STR_TIMETABLE_TRAVEL_FOR_SPEED                                  :Viajar a {STRING} con un límite de velocidad de {VELOCITY}
STR_TIMETABLE_TRAVEL_FOR_ESTIMATED                              :Viajando (a {STRING}, sin horarios)
STR_TIMETABLE_TRAVEL_FOR_SPEED_ESTIMATED                        :Viajando (a {STRING}, sin horario) a como máximo {VELOCITY}
STR_TIMETABLE_STAY_FOR_ESTIMATED                                :(permaneciendo por {STRING}, sin horarios)
STR_TIMETABLE_AND_TRAVEL_FOR_ESTIMATED                          :(viajando a {STRING}, sin horarios)
STR_TIMETABLE_STAY_FOR                                          :y esperar {STRING}
STR_TIMETABLE_AND_TRAVEL_FOR                                    :y viajar durante {STRING}
STR_TIMETABLE_DAYS                                              :{COMMA}{NBSP}día{P "" s}
STR_TIMETABLE_TICKS                                             :{COMMA}{NBSP}tic{P "" s}

STR_TIMETABLE_TOTAL_TIME                                        :{BLACK}Los horarios tomarán {STRING} para completarse
STR_TIMETABLE_TOTAL_TIME_INCOMPLETE                             :{BLACK}Estos horarios tomarán {STRING} para completarse (no todos los horarios)

STR_TIMETABLE_STATUS_ON_TIME                                    :{BLACK}Este vehículo está actualmente en hora
STR_TIMETABLE_STATUS_LATE                                       :{BLACK}Este vehículo está actualmente retrasado {STRING}
STR_TIMETABLE_STATUS_EARLY                                      :{BLACK}Este vehículo está actualmente {STRING} adelantado
STR_TIMETABLE_STATUS_NOT_STARTED                                :{BLACK}Este horario no ha comenzado
STR_TIMETABLE_STATUS_START_AT                                   :{BLACK}Este horario empezará en {STRING}

STR_TIMETABLE_STARTING_DATE                                     :{BLACK}Fecha de inicio
STR_TIMETABLE_STARTING_DATE_TOOLTIP                             :{BLACK}Selecciona una fecha como punto de partida de este horario. Ctrl+Click permite fijar el punto de partida de este horario y distribuye todos los vehículos que lo compartan siempre y cuando el horario esté completo

STR_TIMETABLE_CHANGE_TIME                                       :{BLACK}Cambiar Horario
STR_TIMETABLE_WAIT_TIME_TOOLTIP                                 :{BLACK}Cambia la cantidad de tiempo que debe tardar una orden marcada

STR_TIMETABLE_CLEAR_TIME                                        :{BLACK}Limpiar Horario
STR_TIMETABLE_CLEAR_TIME_TOOLTIP                                :{BLACK}Limpiar la cantidad de tiempo para la orden seleccionada

STR_TIMETABLE_CHANGE_SPEED                                      :{BLACK}Cambiar Límite de Velocidad
STR_TIMETABLE_CHANGE_SPEED_TOOLTIP                              :{BLACK}Cambia el límite de velocidad de la orden seleccionada

STR_TIMETABLE_CLEAR_SPEED                                       :{BLACK}Limpiar Límite de Velocidad
STR_TIMETABLE_CLEAR_SPEED_TOOLTIP                               :{BLACK}Limpia el límite de velocidad de la orden seleccionada

STR_TIMETABLE_RESET_LATENESS                                    :{BLACK}Reiniciar Retrasos
STR_TIMETABLE_RESET_LATENESS_TOOLTIP                            :{BLACK}Reajustar el contador del retraso, así el vehículo estará en horario

STR_TIMETABLE_AUTOFILL                                          :{BLACK}Rellenar automáticamente
STR_TIMETABLE_AUTOFILL_TOOLTIP                                  :{BLACK}Rellena la tabla de horarios automáticamente con los valores de la siguiente jornada (Ctrl+Click para tratar de mantener los tiempos de espera))

STR_TIMETABLE_EXPECTED                                          :{BLACK}Esperado
STR_TIMETABLE_SCHEDULED                                         :{BLACK}Programado
STR_TIMETABLE_EXPECTED_TOOLTIP                                  :{BLACK}Alternar entre esperado y programado

STR_TIMETABLE_ARRIVAL_ABBREVIATION                              :Ll:
STR_TIMETABLE_DEPARTURE_ABBREVIATION                            :S:


# Date window (for timetable)
STR_DATE_CAPTION                                                :{WHITE}Seleccionar fecha
STR_DATE_SET_DATE                                               :{BLACK}Seleccionar fecha
STR_DATE_SET_DATE_TOOLTIP                                       :{BLACK}Usar la fecha seleccionada como punto de inicio del horario
STR_DATE_DAY_TOOLTIP                                            :{BLACK}Selecciona día
STR_DATE_MONTH_TOOLTIP                                          :{BLACK}Selecciona mes
STR_DATE_YEAR_TOOLTIP                                           :{BLACK}Selecciona año


# AI debug window
STR_AI_DEBUG                                                    :{WHITE}Depuración de Scripts de Juego / IA
STR_AI_DEBUG_NAME_AND_VERSION                                   :{BLACK}{STRING} (v{NUM})
STR_AI_DEBUG_NAME_TOOLTIP                                       :{BLACK}Nombre del script
STR_AI_DEBUG_SETTINGS                                           :{BLACK}Configuración
STR_AI_DEBUG_SETTINGS_TOOLTIP                                   :{BLACK}Cambiar la configuración del script
STR_AI_DEBUG_RELOAD                                             :{BLACK}Recargar IA
STR_AI_DEBUG_RELOAD_TOOLTIP                                     :{BLACK}Elimina la IA, recarga el código y reinicia la IA
STR_AI_DEBUG_BREAK_STR_ON_OFF_TOOLTIP                           :{BLACK}Activa/desactiva la pausa automática cuando un mensaje de log de la IA coincide con la cadena de parada
STR_AI_DEBUG_BREAK_ON_LABEL                                     :{BLACK}Pausar con:
STR_AI_DEBUG_BREAK_STR_OSKTITLE                                 :{BLACK}Pausar cuando el script registre esta cadena
STR_AI_DEBUG_BREAK_STR_TOOLTIP                                  :{BLACK}Cuando un mensaje de log de una IA coincide con esta cadena, el juego se pausa
STR_AI_DEBUG_MATCH_CASE                                         :{BLACK}Comprobar mayúsculas/minúsculas
STR_AI_DEBUG_MATCH_CASE_TOOLTIP                                 :{BLACK}Activa/desactiva la comprobación de mayúsculas y minúsculas al comparar los mensajes de log de la IA con la cadena de parada
STR_AI_DEBUG_CONTINUE                                           :{BLACK}Continuar
STR_AI_DEBUG_CONTINUE_TOOLTIP                                   :{BLACK}Quitar pausa y hacer que la IA continúe
STR_AI_DEBUG_SELECT_AI_TOOLTIP                                  :{BLACK}Mostrar salida de depuración de esta IA
STR_AI_GAME_SCRIPT                                              :{BLACK}Script de Juego
STR_AI_GAME_SCRIPT_TOOLTIP                                      :{BLACK}Comprobar el registro del Script de Juego

STR_ERROR_AI_NO_AI_FOUND                                        :No se encontró IA apropiada para cargar.{}Ésta es una IA por defecto que no realiza acción alguna.{}Puedes descargar nuevas IA mediante el sistema de 'Contenido Online'
STR_ERROR_AI_PLEASE_REPORT_CRASH                                :{WHITE}Uno de los scripts ejecutados ha fallado. Por favor, informe del fallo al autor del script con una captura de la ventana de depuración de Script / IA
STR_ERROR_AI_DEBUG_SERVER_ONLY                                  :{YELLOW}La ventana de depuración de Scripts solo está disponible para el servidor

# AI configuration window
STR_AI_CONFIG_CAPTION                                           :{WHITE}Configuración de Scripts de Juego / IA
STR_AI_CONFIG_GAMELIST_TOOLTIP                                  :{BLACK}Script de Juego que será cargado en la próxima partida
STR_AI_CONFIG_AILIST_TOOLTIP                                    :{BLACK}IAs que serán cargadas en la próxima partida
STR_AI_CONFIG_HUMAN_PLAYER                                      :Jugador Humano
STR_AI_CONFIG_RANDOM_AI                                         :IA aleatoria
STR_AI_CONFIG_NONE                                              :(ninguna)

STR_AI_CONFIG_MOVE_UP                                           :{BLACK}Mover hacia arriba
STR_AI_CONFIG_MOVE_UP_TOOLTIP                                   :{BLACK}Mover la IA seleccionada hacia arriba
STR_AI_CONFIG_MOVE_DOWN                                         :{BLACK}Mover hacia abajo
STR_AI_CONFIG_MOVE_DOWN_TOOLTIP                                 :{BLACK}Mover la IA seleccionada hacia abajo

STR_AI_CONFIG_GAMESCRIPT                                        :{SILVER}Script de Juego
STR_AI_CONFIG_AI                                                :{SILVER}IA

STR_AI_CONFIG_CHANGE                                            :{BLACK}Seleccionar {STRING}
STR_AI_CONFIG_CHANGE_NONE                                       :
STR_AI_CONFIG_CHANGE_AI                                         :IA
STR_AI_CONFIG_CHANGE_GAMESCRIPT                                 :Script de Juego
STR_AI_CONFIG_CHANGE_TOOLTIP                                    :{BLACK}Cargar otro script
STR_AI_CONFIG_CONFIGURE                                         :{BLACK}Configurar
STR_AI_CONFIG_CONFIGURE_TOOLTIP                                 :{BLACK}Configura los parámetros del script

# Available AIs window
STR_AI_LIST_CAPTION                                             :{WHITE}Disponible {STRING}
STR_AI_LIST_CAPTION_AI                                          :IAs
STR_AI_LIST_CAPTION_GAMESCRIPT                                  :Scripts de Juego
STR_AI_LIST_TOOLTIP                                             :{BLACK}Click para seleccionar un script

STR_AI_LIST_AUTHOR                                              :{LTBLUE}Autor: {ORANGE}{STRING}
STR_AI_LIST_VERSION                                             :{LTBLUE}Versión: {ORANGE}{NUM}
STR_AI_LIST_URL                                                 :{LTBLUE}URL: {ORANGE}{STRING}

STR_AI_LIST_ACCEPT                                              :{BLACK}Aceptar
STR_AI_LIST_ACCEPT_TOOLTIP                                      :{BLACK}Seleccionar el script resaltado
STR_AI_LIST_CANCEL                                              :{BLACK}Cancelar
STR_AI_LIST_CANCEL_TOOLTIP                                      :{BLACK}No cambiar de script

# AI Parameters
STR_AI_SETTINGS_CAPTION                                         :{WHITE}Parámetros {STRING}
STR_AI_SETTINGS_CAPTION_AI                                      :IA
STR_AI_SETTINGS_CAPTION_GAMESCRIPT                              :Script de Juego
STR_AI_SETTINGS_CLOSE                                           :{BLACK}Cerrar
STR_AI_SETTINGS_RESET                                           :{BLACK}Reiniciar
STR_AI_SETTINGS_SETTING                                         :{STRING}: {ORANGE}{STRING}
STR_AI_SETTINGS_START_DELAY                                     :Número de días a esperar antes de comenzar esta IA desde el momento en el que empezó la anterior: {ORANGE}{STRING}


# Textfile window
STR_TEXTFILE_README_CAPTION                                     :{WHITE}Leeme del {STRING} {STRING}
STR_TEXTFILE_CHANGELOG_CAPTION                                  :{WHITE}Registro de cambios del {STRING} {STRING}
STR_TEXTFILE_LICENCE_CAPTION                                    :{WHITE}Licencia del {STRING} {STRING}
STR_TEXTFILE_WRAP_TEXT                                          :{WHITE}Unir texto
STR_TEXTFILE_WRAP_TEXT_TOOLTIP                                  :{BLACK}Unir el texto de la ventana para que quepa sin tener que usar el scroll
STR_TEXTFILE_VIEW_README                                        :{BLACK}Ver leeme
STR_TEXTFILE_VIEW_CHANGELOG                                     :{BLACK}Registro de cambios
STR_TEXTFILE_VIEW_LICENCE                                       :{BLACK}Licencia


# Vehicle loading indicators
STR_PERCENT_UP_SMALL                                            :{TINY_FONT}{WHITE}{NUM}%{UP_ARROW}
STR_PERCENT_UP                                                  :{WHITE}{NUM}%{UP_ARROW}
STR_PERCENT_DOWN_SMALL                                          :{TINY_FONT}{WHITE}{NUM}%{DOWN_ARROW}
STR_PERCENT_DOWN                                                :{WHITE}{NUM}%{DOWN_ARROW}
STR_PERCENT_UP_DOWN_SMALL                                       :{TINY_FONT}{WHITE}{NUM}%{UP_ARROW}{DOWN_ARROW}
STR_PERCENT_UP_DOWN                                             :{WHITE}{NUM}%{UP_ARROW}{DOWN_ARROW}
STR_PERCENT_NONE_SMALL                                          :{TINY_FONT}{WHITE}{NUM}%
STR_PERCENT_NONE                                                :{WHITE}{NUM}%

# Income 'floats'
STR_INCOME_FLOAT_COST_SMALL                                     :{TINY_FONT}{RED}Coste: {CURRENCY_LONG}
STR_INCOME_FLOAT_COST                                           :{RED}Coste: {CURRENCY_LONG}
STR_INCOME_FLOAT_INCOME_SMALL                                   :{TINY_FONT}{GREEN}Ingreso: {CURRENCY_LONG}
STR_INCOME_FLOAT_INCOME                                         :{GREEN}Ingreso: {CURRENCY_LONG}
STR_FEEDER_TINY                                                 :{TINY_FONT}{YELLOW}Transferir: {CURRENCY_LONG}
STR_FEEDER                                                      :{YELLOW}Transferir: {CURRENCY_LONG}
STR_FEEDER_INCOME_TINY                                          :{TINY_FONT}{YELLOW}Transferencia: {CURRENCY_LONG}{WHITE} / {GREEN}Beneficio: {CURRENCY_LONG}
STR_FEEDER_INCOME                                               :{YELLOW}Transferencia: {CURRENCY_LONG}{WHITE} / {GREEN}Beneficio: {CURRENCY_LONG}
STR_FEEDER_COST_TINY                                            :{TINY_FONT}{YELLOW}Transferencia: {CURRENCY_LONG}{WHITE} / {RED}Coste: {CURRENCY_LONG}
STR_FEEDER_COST                                                 :{YELLOW}Transferencia: {CURRENCY_LONG}{WHITE} / {RED}Coste: {CURRENCY_LONG}
STR_MESSAGE_ESTIMATED_COST                                      :{WHITE}Coste estimado: {CURRENCY_LONG}
STR_MESSAGE_ESTIMATED_INCOME                                    :{WHITE}Ingreso estimado: {CURRENCY_LONG}

# Saveload messages
STR_ERROR_SAVE_STILL_IN_PROGRESS                                :{WHITE}El guardado está en progreso,{}¡por favor espere hasta que termine!
STR_ERROR_AUTOSAVE_FAILED                                       :{WHITE}Error en Autoguardado
STR_ERROR_UNABLE_TO_READ_DRIVE                                  :{BLACK}No es posible leer la unidad
STR_ERROR_GAME_SAVE_FAILED                                      :{WHITE}Error guardando juego{}{STRING}
STR_ERROR_UNABLE_TO_DELETE_FILE                                 :{WHITE}No es posible borrar el archivo
STR_ERROR_GAME_LOAD_FAILED                                      :{WHITE}Carga de Juego Errónea{}{STRING}
STR_GAME_SAVELOAD_ERROR_BROKEN_INTERNAL_ERROR                   :Error interno: {STRING}
STR_GAME_SAVELOAD_ERROR_BROKEN_SAVEGAME                         :Partida guardada corrupta - {STRING}
STR_GAME_SAVELOAD_ERROR_TOO_NEW_SAVEGAME                        :La partida guardada ha sido realizada con una versión más nueva
STR_GAME_SAVELOAD_ERROR_FILE_NOT_READABLE                       :Archivo no legible
STR_GAME_SAVELOAD_ERROR_FILE_NOT_WRITEABLE                      :No se puede escribir en el archivo
STR_GAME_SAVELOAD_ERROR_DATA_INTEGRITY_CHECK_FAILED             :Comprobación de integridad de los datos fallida
STR_GAME_SAVELOAD_NOT_AVAILABLE                                 :<no disponible>
STR_WARNING_LOADGAME_REMOVED_TRAMS                              :{WHITE}El juego se ha guardado en una versión sin soporte para tranvías. Todos los tranvías han sido eliminados

# Map generation messages
STR_ERROR_COULD_NOT_CREATE_TOWN                                 :{WHITE}Generación de mapa abortada...{}... no hay localizaciones apropiadas para municipios
STR_ERROR_NO_TOWN_IN_SCENARIO                                   :{WHITE}... no hay municipios en el escenario

STR_ERROR_PNGMAP                                                :{WHITE}No se pudo cargar mapa de alturas PNG...
STR_ERROR_PNGMAP_FILE_NOT_FOUND                                 :{WHITE}... archivo no encontrado
STR_ERROR_PNGMAP_IMAGE_TYPE                                     :{WHITE}... no se pudo convertir tipo de imagen. Se requieren imágenes PNG de 8 o 24-bits
STR_ERROR_PNGMAP_MISC                                           :{WHITE}... algo ha salido mal (es probable que el fichero esté corrupto)

STR_ERROR_BMPMAP                                                :{WHITE}No se pudo cargar mapa de alturas BMP...
STR_ERROR_BMPMAP_IMAGE_TYPE                                     :{WHITE}... no se pudo convertir el tipo de imagen

STR_ERROR_HEIGHTMAP_TOO_LARGE                                   :{WHITE}... la imagen es demasiado grande

STR_WARNING_HEIGHTMAP_SCALE_CAPTION                             :{WHITE}Alerta de escala
STR_WARNING_HEIGHTMAP_SCALE_MESSAGE                             :{YELLOW}No es recomendable cambiar en exceso el tamaño del mapa original. ¿Desea continuar con la generación?

# Soundset messages
STR_WARNING_FALLBACK_SOUNDSET                                   :{WHITE}Solamente se encontró un conjunto de sonidos vacío. Si lo desea, instale un conjunto de sonidos a través del 'Contenido Online'

# Screenshot related messages
STR_WARNING_SCREENSHOT_SIZE_CAPTION                             :{WHITE}Captura de pantalla gigante
STR_WARNING_SCREENSHOT_SIZE_MESSAGE                             :{YELLOW}La captura de pantalla tendrá una resolución {COMMA} x {COMMA} pixeles. Realizar la captura puede llevar un tiempo. ¿Desea continuar?

STR_MESSAGE_SCREENSHOT_SUCCESSFULLY                             :{WHITE}Captura de pantalla realizada con éxito en '{STRING}'
STR_ERROR_SCREENSHOT_FAILED                                     :{WHITE}¡Captura de pantalla fallida!

# Error message titles
STR_ERROR_MESSAGE_CAPTION                                       :{YELLOW}Mensaje
STR_ERROR_MESSAGE_CAPTION_OTHER_COMPANY                         :{YELLOW}Mensaje de {STRING}

# Generic construction errors
STR_ERROR_OFF_EDGE_OF_MAP                                       :{WHITE}Fuera del borde del mapa
STR_ERROR_TOO_CLOSE_TO_EDGE_OF_MAP                              :{WHITE}Demasiado cerca del borde del mapa
STR_ERROR_NOT_ENOUGH_CASH_REQUIRES_CURRENCY                     :{WHITE}No hay suficiente dinero - se necesita {CURRENCY_LONG}
STR_ERROR_FLAT_LAND_REQUIRED                                    :{WHITE}Se requiere terreno llano
STR_ERROR_LAND_SLOPED_IN_WRONG_DIRECTION                        :{WHITE}Tierra inclinada en dirección errónea
STR_ERROR_CAN_T_DO_THIS                                         :{WHITE}No se puede hacer eso...
STR_ERROR_BUILDING_MUST_BE_DEMOLISHED                           :{WHITE}El edificio debe demolerse primero
STR_ERROR_CAN_T_CLEAR_THIS_AREA                                 :{WHITE}No se puede despejar esta zona...
STR_ERROR_SITE_UNSUITABLE                                       :{WHITE}... lugar no apropiado
STR_ERROR_ALREADY_BUILT                                         :{WHITE}... ya construido
STR_ERROR_OWNED_BY                                              :{WHITE}... propiedad de {STRING}
STR_ERROR_AREA_IS_OWNED_BY_ANOTHER                              :{WHITE}... otra empresa posee esta área
STR_ERROR_TERRAFORM_LIMIT_REACHED                               :{WHITE}... límite de modificación de terreno alcanzado
STR_ERROR_CLEARING_LIMIT_REACHED                                :{WHITE}... límite de casillas despejadas alcanzado
STR_ERROR_TREE_PLANT_LIMIT_REACHED                              :{WHITE}... limite de plantación de árboles alcanzado
STR_ERROR_NAME_MUST_BE_UNIQUE                                   :{WHITE}El nombre debe ser único
STR_ERROR_GENERIC_OBJECT_IN_THE_WAY                             :{WHITE}{1:STRING} en medio
STR_ERROR_NOT_ALLOWED_WHILE_PAUSED                              :{WHITE}No permitido en pausa

# Local authority errors
STR_ERROR_LOCAL_AUTHORITY_REFUSES_TO_ALLOW_THIS                 :{WHITE}Las autoridades locales de {TOWN} rechazan esto
STR_ERROR_LOCAL_AUTHORITY_REFUSES_AIRPORT                       :{WHITE}Las autoridades locales de {TOWN} rechazan la construcción de otro aeropuerto en este municipio
STR_ERROR_LOCAL_AUTHORITY_REFUSES_NOISE                         :{WHITE}Las autoridades locales de {TOWN} rechazan el permiso para el aeropuerto debido a su preocupación por el ruido
STR_ERROR_BRIBE_FAILED                                          :{WHITE}Su intento de soborno ha sido descubierto por un investigador regional

# Levelling errors
STR_ERROR_CAN_T_RAISE_LAND_HERE                                 :{WHITE}No se puede subir el terreno aquí...
STR_ERROR_CAN_T_LOWER_LAND_HERE                                 :{WHITE}No se puede bajar el terreno aquí...
STR_ERROR_CAN_T_LEVEL_LAND_HERE                                 :{WHITE}No se puede nivelar el terreno aquí...
STR_ERROR_EXCAVATION_WOULD_DAMAGE                               :{WHITE}La excavación dañaría el túnel
STR_ERROR_ALREADY_AT_SEA_LEVEL                                  :{WHITE}... ya está al nivel del mar
STR_ERROR_TOO_HIGH                                              :{WHITE}... demasiado alto
STR_ERROR_ALREADY_LEVELLED                                      :{WHITE}... ya está llano
STR_ERROR_BRIDGE_TOO_HIGH_AFTER_LOWER_LAND                      :{WHITE}Después del cambio, el puente sobre este terreno será demasiado alto.

# Company related errors
STR_ERROR_CAN_T_CHANGE_COMPANY_NAME                             :{WHITE}No se puede cambiar el nombre de la empresa...
STR_ERROR_CAN_T_CHANGE_PRESIDENT                                :{WHITE}No se puede cambiar nombre del presidente...

STR_ERROR_MAXIMUM_PERMITTED_LOAN                                :{WHITE}... máxima cantidad de préstamo permitida es {CURRENCY_LONG}
STR_ERROR_CAN_T_BORROW_ANY_MORE_MONEY                           :{WHITE}No se puede incrementar el préstamo...
STR_ERROR_LOAN_ALREADY_REPAYED                                  :{WHITE}... no hay préstamo que pagar
STR_ERROR_CURRENCY_REQUIRED                                     :{WHITE}... {CURRENCY_LONG} requerido
STR_ERROR_CAN_T_REPAY_LOAN                                      :{WHITE}No es posible pagar préstamo...
STR_ERROR_INSUFFICIENT_FUNDS                                    :{WHITE}No se puede dar dinero que ha sido prestado de un banco...
STR_ERROR_CAN_T_BUY_COMPANY                                     :{WHITE}No se puede comprar la empresa...
STR_ERROR_CAN_T_BUILD_COMPANY_HEADQUARTERS                      :{WHITE}No puede construirse la sede de la empresa...
STR_ERROR_CAN_T_BUY_25_SHARE_IN_THIS                            :{WHITE}No se puede comprar el 25% de acciones...
STR_ERROR_CAN_T_SELL_25_SHARE_IN                                :{WHITE}No se puede vender el 25% de acciones...
STR_ERROR_PROTECTED                                             :{WHITE}Esta empresa es demasiado reciente como para comerciar con acciones...

# Town related errors
STR_ERROR_CAN_T_GENERATE_TOWN                                   :{WHITE}No se puede construir ningún municipio
STR_ERROR_CAN_T_RENAME_TOWN                                     :{WHITE}No se puede renombrar el municipio...
STR_ERROR_CAN_T_FOUND_TOWN_HERE                                 :{WHITE}No se puede construir un municipio aquí...
STR_ERROR_CAN_T_EXPAND_TOWN                                     :{WHITE}No se puede expandir este municipio...
STR_ERROR_TOO_CLOSE_TO_EDGE_OF_MAP_SUB                          :{WHITE}... demasiado cercano al borde del mapa
STR_ERROR_TOO_CLOSE_TO_ANOTHER_TOWN                             :{WHITE}... demasiado cercano a otro municipio
STR_ERROR_TOO_MANY_TOWNS                                        :{WHITE}... demasiados municipios
STR_ERROR_NO_SPACE_FOR_TOWN                                     :{WHITE}... no hay más espacio en el mapa
STR_ERROR_TOWN_EXPAND_WARN_NO_ROADS                             :{WHITE}El municipio no construirá carreteras. Puedes activar la función de construcción de carreteras en Configuración->Ambiente->Municipios
STR_ERROR_ROAD_WORKS_IN_PROGRESS                                :{WHITE}Trabajos de carretera en progreso
STR_ERROR_TOWN_CAN_T_DELETE                                     :{WHITE}No se puede borrar este municipio...{}Quedan estaciones o depósitos relacionados con él, o una propiedad suya no puede ser retirada
STR_ERROR_STATUE_NO_SUITABLE_PLACE                              :{WHITE}... no existe un lugar apropiado para una estatua en el centro de este municipio

# Industry related errors
STR_ERROR_TOO_MANY_INDUSTRIES                                   :{WHITE}... demasiadas industrias
STR_ERROR_CAN_T_GENERATE_INDUSTRIES                             :{WHITE}No se pueden crear industrias...
STR_ERROR_CAN_T_BUILD_HERE                                      :{WHITE}No puede construirse {STRING} aquí...
STR_ERROR_CAN_T_CONSTRUCT_THIS_INDUSTRY                         :{WHITE}No se puede construir este tipo de industria aquí...
STR_ERROR_INDUSTRY_TOO_CLOSE                                    :{WHITE}... demasiado cerca de otra industria
STR_ERROR_MUST_FOUND_TOWN_FIRST                                 :{WHITE}... debe construirse un municipio primero
STR_ERROR_ONLY_ONE_ALLOWED_PER_TOWN                             :{WHITE}... solo se permite uno por municipio
STR_ERROR_CAN_ONLY_BE_BUILT_IN_TOWNS_WITH_POPULATION_OF_1200    :{WHITE}... solo puede construirse en municipios de al menos 1.200 habitantes
STR_ERROR_CAN_ONLY_BE_BUILT_IN_RAINFOREST                       :{WHITE}... solo puede construirse en zonas selváticas
STR_ERROR_CAN_ONLY_BE_BUILT_IN_DESERT                           :{WHITE}... solo puede construirse en zonas desérticas
STR_ERROR_CAN_ONLY_BE_BUILT_IN_TOWNS                            :{WHITE}... solo puede construirse en municipios (reemplazando casas)
STR_ERROR_CAN_ONLY_BE_BUILT_NEAR_TOWN_CENTER                    :{WHITE}... solo puede construirse cerca del centro de un municipio
STR_ERROR_CAN_ONLY_BE_BUILT_IN_LOW_AREAS                        :{WHITE}... solo puede construirse en zonas bajas
STR_ERROR_CAN_ONLY_BE_POSITIONED                                :{WHITE}... solo puede colocarse cerca de los bordes del mapa
STR_ERROR_FOREST_CAN_ONLY_BE_PLANTED                            :{WHITE}... solo se pueden plantar bosques sobre la nieve
STR_ERROR_CAN_ONLY_BE_BUILT_ABOVE_SNOW_LINE                     :{WHITE}... solo puede construirse por encima de la línea de nieve
STR_ERROR_CAN_ONLY_BE_BUILT_BELOW_SNOW_LINE                     :{WHITE}... solo puede construirse por debajo de la línea de nieve

STR_ERROR_NO_SUITABLE_PLACES_FOR_INDUSTRIES                     :{WHITE}No había sitios apropiados disponibles para industrias '{STRING}'
STR_ERROR_NO_SUITABLE_PLACES_FOR_INDUSTRIES_EXPLANATION         :{WHITE}Cambia los parámetros de generación del mapa para obtener un mapa mejor

# Station construction related errors
STR_ERROR_CAN_T_BUILD_RAILROAD_STATION                          :{WHITE}No se puede construir estación de tren aquí...
STR_ERROR_CAN_T_BUILD_BUS_STATION                               :{WHITE}No puede construirse una estación de autobuses...
STR_ERROR_CAN_T_BUILD_TRUCK_STATION                             :{WHITE}No se puede construir estación de camiones...
STR_ERROR_CAN_T_BUILD_PASSENGER_TRAM_STATION                    :{WHITE}No se puede construir estación de tranvía de pasajeros...
STR_ERROR_CAN_T_BUILD_CARGO_TRAM_STATION                        :{WHITE}No puede construirse una estación de tranvía de carga...
STR_ERROR_CAN_T_BUILD_DOCK_HERE                                 :{WHITE}No pueden construirse muelles aquí...
STR_ERROR_CAN_T_BUILD_AIRPORT_HERE                              :{WHITE}No puede construirse un aeropuerto aquí...

STR_ERROR_ADJOINS_MORE_THAN_ONE_EXISTING                        :{WHITE}Adjunta más de una estación/zona de carga existente
STR_ERROR_STATION_TOO_SPREAD_OUT                                :{WHITE}... estación demasiado extendida
STR_ERROR_TOO_MANY_STATIONS_LOADING                             :{WHITE}Demasiadas estaciones/zonas de carga
STR_ERROR_TOO_MANY_STATION_SPECS                                :{WHITE}Demasiadas partes de estación de tren
STR_ERROR_TOO_MANY_BUS_STOPS                                    :{WHITE}Demasiadas paradas de autobús
STR_ERROR_TOO_MANY_TRUCK_STOPS                                  :{WHITE}Demasiadas paradas de camión
STR_ERROR_TOO_CLOSE_TO_ANOTHER_DOCK                             :{WHITE}Demasiado cerca de otro muelle
STR_ERROR_TOO_CLOSE_TO_ANOTHER_AIRPORT                          :{WHITE}Demasiado cerca de otro aeropuerto
STR_ERROR_CAN_T_RENAME_STATION                                  :{WHITE}No se puede renombrar estación...
STR_ERROR_DRIVE_THROUGH_ON_TOWN_ROAD                            :{WHITE}... esta carretera es propiedad de un municipio
STR_ERROR_DRIVE_THROUGH_DIRECTION                               :{WHITE}... carretera en la dirección incorrecta
STR_ERROR_DRIVE_THROUGH_CORNER                                  :{WHITE}... las estaciones de autobús de paso no pueden tener esquinas
STR_ERROR_DRIVE_THROUGH_JUNCTION                                :{WHITE}... las estaciones de autobús de paso no pueden tener intersecciones
STR_ERROR_DRIVE_THROUGH_ON_ONEWAY_ROAD                          :{WHITE}... carretera de un solo sentido o bloqueada

# Station destruction related errors
STR_ERROR_CAN_T_REMOVE_PART_OF_STATION                          :{WHITE}No se puede retirar parte de la estación...
STR_ERROR_MUST_REMOVE_RAILWAY_STATION_FIRST                     :{WHITE}Debes retirar la estación de trenes primero
STR_ERROR_CAN_T_REMOVE_BUS_STATION                              :{WHITE}No se puede retirar estación de bus...
STR_ERROR_CAN_T_REMOVE_TRUCK_STATION                            :{WHITE}No se puede quitar estación de camiones...
STR_ERROR_CAN_T_REMOVE_PASSENGER_TRAM_STATION                   :{WHITE}No se puede quitar estación de tranvía de pasajeros...
STR_ERROR_CAN_T_REMOVE_CARGO_TRAM_STATION                       :{WHITE}No se puede quitar estación de tranvía de carga...
STR_ERROR_MUST_REMOVE_ROAD_STOP_FIRST                           :{WHITE}Primero debe retirar la parada
STR_ERROR_THERE_IS_NO_STATION                                   :{WHITE}... no hay ninguna estación aquí

STR_ERROR_MUST_DEMOLISH_RAILROAD                                :{WHITE}Primero debe demolerse estación de trenes
STR_ERROR_MUST_DEMOLISH_BUS_STATION_FIRST                       :{WHITE}Primero debe demolerse estación de autobús
STR_ERROR_MUST_DEMOLISH_TRUCK_STATION_FIRST                     :{WHITE}Primero debe demolerse estación de camiones
STR_ERROR_MUST_DEMOLISH_PASSENGER_TRAM_STATION_FIRST            :{WHITE}Debe demoler la estación del tranvía de pasajeros primero
STR_ERROR_MUST_DEMOLISH_CARGO_TRAM_STATION_FIRST                :{WHITE}Debe demoler la estación del tranvía de carga primero
STR_ERROR_MUST_DEMOLISH_DOCK_FIRST                              :{WHITE}Primero debe demolerse el muelle
STR_ERROR_MUST_DEMOLISH_AIRPORT_FIRST                           :{WHITE}Primero debe demolerse el aeropuerto

# Waypoint related errors
STR_ERROR_WAYPOINT_ADJOINS_MORE_THAN_ONE_EXISTING               :{WHITE}Une más de un punto de ruta existente
STR_ERROR_TOO_CLOSE_TO_ANOTHER_WAYPOINT                         :{WHITE}Demasiado cerca de otro punto de ruta

STR_ERROR_CAN_T_BUILD_TRAIN_WAYPOINT                            :{WHITE}No se puede construir punto de ruta para trenes aquí...
STR_ERROR_CAN_T_POSITION_BUOY_HERE                              :{WHITE}No se puede colocar boya aquí...
STR_ERROR_CAN_T_CHANGE_WAYPOINT_NAME                            :{WHITE}No se puede cambiar el nombre del punto de ruta...

STR_ERROR_CAN_T_REMOVE_TRAIN_WAYPOINT                           :{WHITE}No se puede retirar punto de ruta aquí...
STR_ERROR_MUST_REMOVE_RAILWAYPOINT_FIRST                        :{WHITE}Primero se debe retirar punto de ruta para trenes
STR_ERROR_BUOY_IN_THE_WAY                                       :{WHITE}... boya en medio
STR_ERROR_BUOY_IS_IN_USE                                        :{WHITE}... ¡boya en uso por otra empresa!

# Depot related errors
STR_ERROR_CAN_T_BUILD_TRAIN_DEPOT                               :{WHITE}No se puede construir depósito aquí...
STR_ERROR_CAN_T_BUILD_ROAD_DEPOT                                :{WHITE}No se puede construir depósito de carretera aquí...
STR_ERROR_CAN_T_BUILD_TRAM_DEPOT                                :{WHITE}No se puede construir depósito de tranvía aquí...
STR_ERROR_CAN_T_BUILD_SHIP_DEPOT                                :{WHITE}No se puede construir un astillero aquí...

STR_ERROR_CAN_T_RENAME_DEPOT                                    :{WHITE}No se puede renombrar depósito...

STR_ERROR_TRAIN_MUST_BE_STOPPED_INSIDE_DEPOT                    :{WHITE}... debe de estar detenido dentro de un depósito
STR_ERROR_ROAD_VEHICLE_MUST_BE_STOPPED_INSIDE_DEPOT             :{WHITE}... debe de estar detenido dentro de un depósito
STR_ERROR_SHIP_MUST_BE_STOPPED_INSIDE_DEPOT                     :{WHITE}... debe de estar detenido dentro de un astillero
STR_ERROR_AIRCRAFT_MUST_BE_STOPPED_INSIDE_HANGAR                :{WHITE}... debe de estar detenido dentro de un hangar

STR_ERROR_TRAINS_CAN_ONLY_BE_ALTERED_INSIDE_A_DEPOT             :{WHITE}Los trenes únicamente pueden ser modificarse estando detenidos dentro de un depósito
STR_ERROR_TRAIN_TOO_LONG                                        :{WHITE}Tren demasiado largo
STR_ERROR_CAN_T_REVERSE_DIRECTION_RAIL_VEHICLE                  :{WHITE}No se puede cambiar dirección del vehículo...
STR_ERROR_CAN_T_REVERSE_DIRECTION_RAIL_VEHICLE_MULTIPLE_UNITS   :{WHITE}... vehículo compuesto por múltiples unidades
STR_ERROR_INCOMPATIBLE_RAIL_TYPES                               :Tipo de ferrocarril incompatible

STR_ERROR_CAN_T_MOVE_VEHICLE                                    :{WHITE}No se puede mover vehículo...
STR_ERROR_REAR_ENGINE_FOLLOW_FRONT                              :{WHITE}El motor posterior debe seguir siempre a su contraparte delantera
STR_ERROR_UNABLE_TO_FIND_ROUTE_TO                               :{WHITE}No se puede encontrar ruta al depósito
STR_ERROR_UNABLE_TO_FIND_LOCAL_DEPOT                            :{WHITE}No se puede encontrar ruta al depósito

STR_ERROR_DEPOT_WRONG_DEPOT_TYPE                                :Tipo de depósito erróneo

# Autoreplace related errors
STR_ERROR_TRAIN_TOO_LONG_AFTER_REPLACEMENT                      :{WHITE}{VEHICLE} es demasiado largo después del reemplazo
STR_ERROR_AUTOREPLACE_NOTHING_TO_DO                             :{WHITE}No se han aplicado reglas de autoreemplazo/renovación
STR_ERROR_AUTOREPLACE_MONEY_LIMIT                               :(límite de dinero)

# Rail construction errors
STR_ERROR_IMPOSSIBLE_TRACK_COMBINATION                          :{WHITE}Combinación de tramos imposible
STR_ERROR_MUST_REMOVE_SIGNALS_FIRST                             :{WHITE}Primero debe retirar señales
STR_ERROR_NO_SUITABLE_RAILROAD_TRACK                            :{WHITE}Tramo de ferrocarril no apropiado
STR_ERROR_MUST_REMOVE_RAILROAD_TRACK                            :{WHITE}Primero se debe retirar tramo de ferrocarril
STR_ERROR_CROSSING_ON_ONEWAY_ROAD                               :{WHITE}Carretera de un solo sentido o bloqueada
STR_ERROR_CROSSING_DISALLOWED                                   :{WHITE}No se permiten pasos a nivel para este tipo de ferrocarril
STR_ERROR_CAN_T_BUILD_SIGNALS_HERE                              :{WHITE}No se pueden construir señales aquí...
STR_ERROR_CAN_T_BUILD_RAILROAD_TRACK                            :{WHITE}No se pueden construir ferrocarriles aquí...
STR_ERROR_CAN_T_REMOVE_RAILROAD_TRACK                           :{WHITE}No se pueden retirar ferrocarriles aquí...
STR_ERROR_CAN_T_REMOVE_SIGNALS_FROM                             :{WHITE}No se pueden retirar señales de aquí...
STR_ERROR_SIGNAL_CAN_T_CONVERT_SIGNALS_HERE                     :{WHITE}No se pueden convertir las señales aquí...
STR_ERROR_THERE_IS_NO_RAILROAD_TRACK                            :{WHITE}... no hay ferrocarril
STR_ERROR_THERE_ARE_NO_SIGNALS                                  :{WHITE}... no hay señales

STR_ERROR_CAN_T_CONVERT_RAIL                                    :{WHITE}No se puede convertir tipo de ferrocarril aquí...

# Road construction errors
STR_ERROR_MUST_REMOVE_ROAD_FIRST                                :{WHITE}Ha de retirar carretera primero
STR_ERROR_ONEWAY_ROADS_CAN_T_HAVE_JUNCTION                      :{WHITE}... carreteras de un sentido no pueden tener intersecciones
STR_ERROR_CAN_T_BUILD_ROAD_HERE                                 :{WHITE}No se puede construir carretera aquí...
STR_ERROR_CAN_T_BUILD_TRAMWAY_HERE                              :{WHITE}No se puede construir un tranvía aquí...
STR_ERROR_CAN_T_REMOVE_ROAD_FROM                                :{WHITE}No se puede retirar carretera de aquí...
STR_ERROR_CAN_T_REMOVE_TRAMWAY_FROM                             :{WHITE}No se puede retirar tranvía de aquí...
STR_ERROR_THERE_IS_NO_ROAD                                      :{WHITE}... no hay carretera
STR_ERROR_THERE_IS_NO_TRAMWAY                                   :{WHITE}... no hay tranvía

# Waterway construction errors
STR_ERROR_CAN_T_BUILD_CANALS                                    :{WHITE}No pueden construirse canales aquí...
STR_ERROR_CAN_T_BUILD_LOCKS                                     :{WHITE}No pueden construirse dársenas aquí...
STR_ERROR_CAN_T_PLACE_RIVERS                                    :{WHITE}No se pueden situar ríos aquí...
STR_ERROR_MUST_BE_BUILT_ON_WATER                                :{WHITE}... debe construirse sobre el agua
STR_ERROR_CAN_T_BUILD_ON_WATER                                  :{WHITE}... no se puede construir sobre el agua
STR_ERROR_CAN_T_BUILD_ON_SEA                                    :{WHITE}... no se puede construir en mar abierto
STR_ERROR_CAN_T_BUILD_ON_CANAL                                  :{WHITE}... no se puede construir en un canal
STR_ERROR_CAN_T_BUILD_ON_RIVER                                  :{WHITE}... no se puede construir en un río
STR_ERROR_MUST_DEMOLISH_CANAL_FIRST                             :{WHITE}Debes demoler el canal primero
STR_ERROR_CAN_T_BUILD_AQUEDUCT_HERE                             :{WHITE}No puede construirse un acueducto aquí

# Tree related errors
STR_ERROR_TREE_ALREADY_HERE                                     :{WHITE}... ya hay árboles aquí
STR_ERROR_TREE_WRONG_TERRAIN_FOR_TREE_TYPE                      :{WHITE}... terreno incorrecto para este tipo de árbol
STR_ERROR_CAN_T_PLANT_TREE_HERE                                 :{WHITE}No se pueden plantar árboles aquí...

# Bridge related errors
STR_ERROR_CAN_T_BUILD_BRIDGE_HERE                               :{WHITE}No puede construirse un puente aquí...
STR_ERROR_MUST_DEMOLISH_BRIDGE_FIRST                            :{WHITE}Primero debe demolerse el puente
STR_ERROR_CAN_T_START_AND_END_ON                                :{WHITE}No se puede comenzar y acabar en la misma posición
STR_ERROR_BRIDGEHEADS_NOT_SAME_HEIGHT                           :{WHITE}Las cabeceras del puente no están al mismo nivel
STR_ERROR_BRIDGE_TOO_LOW_FOR_TERRAIN                            :{WHITE}El puente es demasiado bajo para el terreno
STR_ERROR_BRIDGE_TOO_HIGH_FOR_TERRAIN                           :{WHITE}El puente es demasiado alto para este terreno.
STR_ERROR_START_AND_END_MUST_BE_IN                              :{WHITE}Comienzo y final deben estar en línea
STR_ERROR_ENDS_OF_BRIDGE_MUST_BOTH                              :{WHITE}... los dos extremos de un puente han de estar sobre tierra
STR_ERROR_BRIDGE_TOO_LONG                                       :{WHITE}... puente demasiado largo
STR_ERROR_BRIDGE_THROUGH_MAP_BORDER                             :{WHITE}El puente terminaría fuera del mapa

# Tunnel related errors
STR_ERROR_CAN_T_BUILD_TUNNEL_HERE                               :{WHITE}No se puede construir túnel aquí...
STR_ERROR_SITE_UNSUITABLE_FOR_TUNNEL                            :{WHITE}Lugar inapropiado para entrada de túnel
STR_ERROR_MUST_DEMOLISH_TUNNEL_FIRST                            :{WHITE}Primero debe demolerse el túnel
STR_ERROR_ANOTHER_TUNNEL_IN_THE_WAY                             :{WHITE}Otro túnel en el camino
STR_ERROR_TUNNEL_THROUGH_MAP_BORDER                             :{WHITE}El túnel terminaría fuera del mapa
STR_ERROR_UNABLE_TO_EXCAVATE_LAND                               :{WHITE}No se puede excavar en la tierra al otro lado del túnel
STR_ERROR_TUNNEL_TOO_LONG                                       :{WHITE}... túnel demasiado largo

# Object related errors
STR_ERROR_TOO_MANY_OBJECTS                                      :{WHITE}... demasiados objetos
STR_ERROR_CAN_T_BUILD_OBJECT                                    :{WHITE}No se puede construir objeto...
STR_ERROR_OBJECT_IN_THE_WAY                                     :{WHITE}Objeto en medio
STR_ERROR_COMPANY_HEADQUARTERS_IN                               :{WHITE}... la sede de la empresa está en medio
STR_ERROR_CAN_T_PURCHASE_THIS_LAND                              :{WHITE}No es posible comprar este terreno...
STR_ERROR_YOU_ALREADY_OWN_IT                                    :{WHITE}... ¡ya es de su propiedad!

# Group related errors
STR_ERROR_GROUP_CAN_T_CREATE                                    :{WHITE}No se puede crear grupo...
STR_ERROR_GROUP_CAN_T_DELETE                                    :{WHITE}No se puede borrar grupo...
STR_ERROR_GROUP_CAN_T_RENAME                                    :{WHITE}No se puede renombrar grupo...
STR_ERROR_GROUP_CAN_T_SET_PARENT                                :{WHITE}No se puede establecer la jerarquía de grupos...
STR_ERROR_GROUP_CAN_T_REMOVE_ALL_VEHICLES                       :{WHITE}No se pueden quitar todos los vehículos de este grupo...
STR_ERROR_GROUP_CAN_T_ADD_VEHICLE                               :{WHITE}No se puede añadir el vehículo a este grupo...
STR_ERROR_GROUP_CAN_T_ADD_SHARED_VEHICLE                        :{WHITE}No se pueden añadir vehículos compartidos al grupo...

# Generic vehicle errors
STR_ERROR_TRAIN_IN_THE_WAY                                      :{WHITE}Tren en camino
STR_ERROR_ROAD_VEHICLE_IN_THE_WAY                               :{WHITE}Vehículo de carretera en camino
STR_ERROR_SHIP_IN_THE_WAY                                       :{WHITE}Barco en camino
STR_ERROR_AIRCRAFT_IN_THE_WAY                                   :{WHITE}Aeronave en camino

STR_ERROR_CAN_T_REFIT_TRAIN                                     :{WHITE}No se puede reformar tren...
STR_ERROR_CAN_T_REFIT_ROAD_VEHICLE                              :{WHITE}No se puede reformar vehículo de carretera...
STR_ERROR_CAN_T_REFIT_SHIP                                      :{WHITE}No se puede reformar barco...
STR_ERROR_CAN_T_REFIT_AIRCRAFT                                  :{WHITE}No se puede reformar aeronave...

STR_ERROR_CAN_T_RENAME_TRAIN                                    :{WHITE}No se puede nombrar tren...
STR_ERROR_CAN_T_RENAME_ROAD_VEHICLE                             :{WHITE}No se puede nombrar vehículo...
STR_ERROR_CAN_T_RENAME_SHIP                                     :{WHITE}No se puede nombrar barco...
STR_ERROR_CAN_T_RENAME_AIRCRAFT                                 :{WHITE}No se puede nombrar aeronave...

STR_ERROR_CAN_T_STOP_START_TRAIN                                :{WHITE}No se puede detener/arrancar tren...
STR_ERROR_CAN_T_STOP_START_ROAD_VEHICLE                         :{WHITE}No se puede detener/arrancar vehículo...
STR_ERROR_CAN_T_STOP_START_SHIP                                 :{WHITE}No se puede detener/arrancar barco...
STR_ERROR_CAN_T_STOP_START_AIRCRAFT                             :{WHITE}No se puede detener/arrancar aeronave...

STR_ERROR_CAN_T_SEND_TRAIN_TO_DEPOT                             :{WHITE}No se puede enviar el tren al depósito...
STR_ERROR_CAN_T_SEND_ROAD_VEHICLE_TO_DEPOT                      :{WHITE}No se puede enviar vehículo al depósito...
STR_ERROR_CAN_T_SEND_SHIP_TO_DEPOT                              :{WHITE}No se puede mandar barco a astillero...
STR_ERROR_CAN_T_SEND_AIRCRAFT_TO_HANGAR                         :{WHITE}No se puede enviar la aeronave al hangar

STR_ERROR_CAN_T_BUY_TRAIN                                       :{WHITE}No se puede comprar tren...
STR_ERROR_CAN_T_BUY_ROAD_VEHICLE                                :{WHITE}No se puede comprar vehículo...
STR_ERROR_CAN_T_BUY_SHIP                                        :{WHITE}No se puede comprar barco...
STR_ERROR_CAN_T_BUY_AIRCRAFT                                    :{WHITE}No se puede comprar aeronave...

STR_ERROR_CAN_T_RENAME_TRAIN_TYPE                               :{WHITE}No se puede renombrar tipo de vehículo...
STR_ERROR_CAN_T_RENAME_ROAD_VEHICLE_TYPE                        :{WHITE}No se puede renombrar tipo de vehículo...
STR_ERROR_CAN_T_RENAME_SHIP_TYPE                                :{WHITE}No se puede renombrar tipo de barco...
STR_ERROR_CAN_T_RENAME_AIRCRAFT_TYPE                            :{WHITE}No se puede renombrar el tipo de aeronave...

STR_ERROR_CAN_T_SELL_TRAIN                                      :{WHITE}No se puede vender tren...
STR_ERROR_CAN_T_SELL_ROAD_VEHICLE                               :{WHITE}No se puede vender vehículo...
STR_ERROR_CAN_T_SELL_SHIP                                       :{WHITE}No se puede vender barco...
STR_ERROR_CAN_T_SELL_AIRCRAFT                                   :{WHITE}No se puede vender la aeronave...

STR_ERROR_RAIL_VEHICLE_NOT_AVAILABLE                            :{WHITE}Vehículo de raíl no disponible
STR_ERROR_ROAD_VEHICLE_NOT_AVAILABLE                            :{WHITE}Vehículo de carretera no disponible
STR_ERROR_SHIP_NOT_AVAILABLE                                    :{WHITE}Barco no disponible
STR_ERROR_AIRCRAFT_NOT_AVAILABLE                                :{WHITE}Aeronave no disponible

STR_ERROR_TOO_MANY_VEHICLES_IN_GAME                             :{WHITE}Demasiados vehículos en juego
STR_ERROR_CAN_T_CHANGE_SERVICING                                :{WHITE}Imposible cambiar intervalo de mantenimiento...

STR_ERROR_VEHICLE_IS_DESTROYED                                  :{WHITE}... el vehículo está destruido

STR_ERROR_NO_VEHICLES_AVAILABLE_AT_ALL                          :{WHITE}Ningún vehículo estará disponible
STR_ERROR_NO_VEHICLES_AVAILABLE_AT_ALL_EXPLANATION              :{WHITE}Es necesario modificar la configuración NewGRF
STR_ERROR_NO_VEHICLES_AVAILABLE_YET                             :{WHITE}En esta fecha no hay vehículos disponibles
STR_ERROR_NO_VEHICLES_AVAILABLE_YET_EXPLANATION                 :{WHITE}Comienza una nueva partida después de {DATE_SHORT} o usa un NewGRF que provea vehículos más antiguos

# Specific vehicle errors
STR_ERROR_CAN_T_MAKE_TRAIN_PASS_SIGNAL                          :{WHITE}No se puede pasar la señal en peligro al tren...
STR_ERROR_CAN_T_REVERSE_DIRECTION_TRAIN                         :{WHITE}No se puede cambiar la dirección...
STR_ERROR_TRAIN_START_NO_POWER                                  :El tren no tiene potencia

STR_ERROR_CAN_T_MAKE_ROAD_VEHICLE_TURN                          :{WHITE}No se puede girar vehículo de carretera...

STR_ERROR_AIRCRAFT_IS_IN_FLIGHT                                 :{WHITE}La aeronave está en vuelo

# Order related errors
STR_ERROR_NO_MORE_SPACE_FOR_ORDERS                              :{WHITE}Falta espacio para más órdenes
STR_ERROR_TOO_MANY_ORDERS                                       :{WHITE}Demasiadas órdenes
STR_ERROR_CAN_T_INSERT_NEW_ORDER                                :{WHITE}No se puede insertar una nueva orden...
STR_ERROR_CAN_T_DELETE_THIS_ORDER                               :{WHITE}No se puede borrar esta orden...
STR_ERROR_CAN_T_MODIFY_THIS_ORDER                               :{WHITE}No se puede modificar esta orden...
STR_ERROR_CAN_T_MOVE_THIS_ORDER                                 :{WHITE}No se puede mover esta orden...
STR_ERROR_CAN_T_SKIP_ORDER                                      :{WHITE}No se puede saltar la orden actual...
STR_ERROR_CAN_T_SKIP_TO_ORDER                                   :{WHITE}No se puede saltar a la orden seleccionada...
STR_ERROR_CAN_T_COPY_SHARE_ORDER                                :{WHITE}... el vehículo no puede ir a todas las estaciones
STR_ERROR_CAN_T_ADD_ORDER                                       :{WHITE}... el vehículo no puede ir a esa estación
STR_ERROR_CAN_T_ADD_ORDER_SHARED                                :{WHITE}... un vehículo que comparte esta orden no puede ir a esa estación

STR_ERROR_CAN_T_SHARE_ORDER_LIST                                :{WHITE}No se puede compartir lista de órdenes...
STR_ERROR_CAN_T_STOP_SHARING_ORDER_LIST                         :{WHITE}No se puede parar de compartir lista de órdenes...
STR_ERROR_CAN_T_COPY_ORDER_LIST                                 :{WHITE}No se puede copiar lista de órdenes...
STR_ERROR_TOO_FAR_FROM_PREVIOUS_DESTINATION                     :{WHITE}... demasiado lejos del destino anterior
STR_ERROR_AIRCRAFT_NOT_ENOUGH_RANGE                             :{WHITE}... la aeronave no tiene suficiente alcance

# Timetable related errors
STR_ERROR_CAN_T_TIMETABLE_VEHICLE                               :{WHITE}No se pueden asignar horarios al vehículo...
STR_ERROR_TIMETABLE_ONLY_WAIT_AT_STATIONS                       :{WHITE}Los vehículos solo pueden esperar en estaciones
STR_ERROR_TIMETABLE_NOT_STOPPING_HERE                           :{WHITE}Este vehículo no va a detenerse en esta estación

# Sign related errors
STR_ERROR_TOO_MANY_SIGNS                                        :{WHITE}... demasiados carteles
STR_ERROR_CAN_T_PLACE_SIGN_HERE                                 :{WHITE}No se puede colocar un cartel aquí...
STR_ERROR_CAN_T_CHANGE_SIGN_NAME                                :{WHITE}No se puede cambiar el nombre del cartel...
STR_ERROR_CAN_T_DELETE_SIGN                                     :{WHITE}No se puede borrar el cartel...

# Translatable comment for OpenTTD's desktop shortcut
STR_DESKTOP_SHORTCUT_COMMENT                                    :Un juego de simulación basado en Transport Tycoon Deluxe

# Translatable descriptions in media/baseset/*.ob* files
STR_BASEGRAPHICS_DOS_DESCRIPTION                                :Gráficos originales de Transport Tycoon Deluxe, versión DOS.
STR_BASEGRAPHICS_DOS_DE_DESCRIPTION                             :Gráficos originales de Transport Tycoon Deluxe, versión DOS (Alemán).
STR_BASEGRAPHICS_WIN_DESCRIPTION                                :Gráficos originales de Transport Tycoon Deluxe, versión Windows.
STR_BASESOUNDS_DOS_DESCRIPTION                                  :Sonidos originales de Transport Tycoon Deluxe, versión DOS.
STR_BASESOUNDS_WIN_DESCRIPTION                                  :Sonidos originales de Transport Tycoon Deluxe, versión Windows.
STR_BASESOUNDS_NONE_DESCRIPTION                                 :Un conjunto de sonidos vacío.
STR_BASEMUSIC_WIN_DESCRIPTION                                   :Música original de Transport Tycoon Deluxe, versión Windows.
STR_BASEMUSIC_DOS_DESCRIPTION                                   :Música original de Transport Tycoon Deluxe, versión DOS.
STR_BASEMUSIC_TTO_DESCRIPTION                                   :Música original de Transport Tycoon (Original/Editor de Mundos), versión DOS.
STR_BASEMUSIC_NONE_DESCRIPTION                                  :Un conjunto de música vacío.

##id 0x2000
# Town building names
STR_TOWN_BUILDING_NAME_TALL_OFFICE_BLOCK_1                      :Bloque alto de oficinas
STR_TOWN_BUILDING_NAME_OFFICE_BLOCK_1                           :Bloque de oficinas
STR_TOWN_BUILDING_NAME_SMALL_BLOCK_OF_FLATS_1                   :Bloque de apartamentos pequeño
STR_TOWN_BUILDING_NAME_CHURCH_1                                 :Iglesia
STR_TOWN_BUILDING_NAME_LARGE_OFFICE_BLOCK_1                     :Gran bloque de oficinas
STR_TOWN_BUILDING_NAME_TOWN_HOUSES_1                            :Casas del municipio
STR_TOWN_BUILDING_NAME_HOTEL_1                                  :Hotel
STR_TOWN_BUILDING_NAME_STATUE_1                                 :Estatua
STR_TOWN_BUILDING_NAME_FOUNTAIN_1                               :Fuente
STR_TOWN_BUILDING_NAME_PARK_1                                   :Parque
STR_TOWN_BUILDING_NAME_OFFICE_BLOCK_2                           :Bloque de oficinas
STR_TOWN_BUILDING_NAME_SHOPS_AND_OFFICES_1                      :Tiendas y oficinas
STR_TOWN_BUILDING_NAME_MODERN_OFFICE_BUILDING_1                 :Edificio de oficinas moderno
STR_TOWN_BUILDING_NAME_WAREHOUSE_1                              :Almacén
STR_TOWN_BUILDING_NAME_OFFICE_BLOCK_3                           :Bloque de oficinas
STR_TOWN_BUILDING_NAME_STADIUM_1                                :Estadio
STR_TOWN_BUILDING_NAME_OLD_HOUSES_1                             :Casas viejas
STR_TOWN_BUILDING_NAME_COTTAGES_1                               :Casitas
STR_TOWN_BUILDING_NAME_HOUSES_1                                 :Casas
STR_TOWN_BUILDING_NAME_FLATS_1                                  :Apartamentos
STR_TOWN_BUILDING_NAME_TALL_OFFICE_BLOCK_2                      :Bloque alto de oficinas
STR_TOWN_BUILDING_NAME_SHOPS_AND_OFFICES_2                      :Tiendas y oficinas
STR_TOWN_BUILDING_NAME_SHOPS_AND_OFFICES_3                      :Tiendas y oficinas
STR_TOWN_BUILDING_NAME_THEATER_1                                :Teatro
STR_TOWN_BUILDING_NAME_STADIUM_2                                :Estadio
STR_TOWN_BUILDING_NAME_OFFICES_1                                :Oficinas
STR_TOWN_BUILDING_NAME_HOUSES_2                                 :Casas
STR_TOWN_BUILDING_NAME_CINEMA_1                                 :Cine
STR_TOWN_BUILDING_NAME_SHOPPING_MALL_1                          :Centro comercial
STR_TOWN_BUILDING_NAME_IGLOO_1                                  :Iglú
STR_TOWN_BUILDING_NAME_TEPEES_1                                 :Tipis
STR_TOWN_BUILDING_NAME_TEAPOT_HOUSE_1                           :Casa de Té
STR_TOWN_BUILDING_NAME_PIGGY_BANK_1                             :Banco Cerdito

##id 0x4800
# industry names
STR_INDUSTRY_NAME_COAL_MINE                                     :{G=f}Mina de Carbón
STR_INDUSTRY_NAME_POWER_STATION                                 :{G=f}Central Eléctrica
STR_INDUSTRY_NAME_SAWMILL                                       :{G=m}Aserradero
STR_INDUSTRY_NAME_FOREST                                        :{G=m}Bosque
STR_INDUSTRY_NAME_OIL_REFINERY                                  :{G=f}Refinería de Petróleo
STR_INDUSTRY_NAME_OIL_RIG                                       :{G=f}Plataforma Petrolífera
STR_INDUSTRY_NAME_FACTORY                                       :{G=f}Fábrica
STR_INDUSTRY_NAME_PRINTING_WORKS                                :{G=f}Imprenta
STR_INDUSTRY_NAME_STEEL_MILL                                    :{G=f}Acería
STR_INDUSTRY_NAME_FARM                                          :{G=f}Granja
STR_INDUSTRY_NAME_COPPER_ORE_MINE                               :{G=f}Mina de Cobre
STR_INDUSTRY_NAME_OIL_WELLS                                     :{G=m}Pozos Petrolíferos
STR_INDUSTRY_NAME_BANK                                          :{G=m}Banco
STR_INDUSTRY_NAME_FOOD_PROCESSING_PLANT                         :{G=f}Planta Procesadora de Alimentos
STR_INDUSTRY_NAME_PAPER_MILL                                    :{G=f}Papelera
STR_INDUSTRY_NAME_GOLD_MINE                                     :{G=f}Mina de Oro
STR_INDUSTRY_NAME_BANK_TROPIC_ARCTIC                            :{G=m}Banco
STR_INDUSTRY_NAME_DIAMOND_MINE                                  :{G=f}Mina de Diamantes
STR_INDUSTRY_NAME_IRON_ORE_MINE                                 :{G=f}Mina de Hierro
STR_INDUSTRY_NAME_FRUIT_PLANTATION                              :{G=f}Plantación de Fruta
STR_INDUSTRY_NAME_RUBBER_PLANTATION                             :{G=f}Plantación de Caucho
STR_INDUSTRY_NAME_WATER_SUPPLY                                  :{G=m}Suministro de Agua
STR_INDUSTRY_NAME_WATER_TOWER                                   :{G=f}Torre de Agua
STR_INDUSTRY_NAME_FACTORY_2                                     :{G=f}Fábrica
STR_INDUSTRY_NAME_FARM_2                                        :{G=f}Granja
STR_INDUSTRY_NAME_LUMBER_MILL                                   :{G=m}Aserradero
STR_INDUSTRY_NAME_COTTON_CANDY_FOREST                           :{G=m}Bosque de Algodón de Azúcar
STR_INDUSTRY_NAME_CANDY_FACTORY                                 :{G=f}Fábrica de Caramelos
STR_INDUSTRY_NAME_BATTERY_FARM                                  :{G=f}Granja de Pilas
STR_INDUSTRY_NAME_COLA_WELLS                                    :{G=m}Pozos de Cola
STR_INDUSTRY_NAME_TOY_SHOP                                      :{G=f}Tienda de Juguetes
STR_INDUSTRY_NAME_TOY_FACTORY                                   :{G=f}Fábrica de Juguetes
STR_INDUSTRY_NAME_PLASTIC_FOUNTAINS                             :{G=f}Fuentes de Plástico
STR_INDUSTRY_NAME_FIZZY_DRINK_FACTORY                           :{G=f}Fábrica de Refrescos
STR_INDUSTRY_NAME_BUBBLE_GENERATOR                              :{G=m}Generador de Burbujas
STR_INDUSTRY_NAME_TOFFEE_QUARRY                                 :{G=f}Cantera de Tofe
STR_INDUSTRY_NAME_SUGAR_MINE                                    :{G=f}Mina de Azúcar

############ WARNING, using range 0x6000 for strings that are stored in the savegame
############ These strings may never get a new id, or savegames will break!
##id 0x6000
STR_SV_EMPTY                                                    :
STR_SV_UNNAMED                                                  :Sin nombre
STR_SV_TRAIN_NAME                                               :Tren {COMMA}
STR_SV_ROAD_VEHICLE_NAME                                        :Vehículo de carretera {COMMA}
STR_SV_SHIP_NAME                                                :Barco {COMMA}
STR_SV_AIRCRAFT_NAME                                            :Aeronave {COMMA}

STR_SV_STNAME                                                   :{STRING}
STR_SV_STNAME_NORTH                                             :{STRING} Norte
STR_SV_STNAME_SOUTH                                             :{STRING} Sur
STR_SV_STNAME_EAST                                              :{STRING} Este
STR_SV_STNAME_WEST                                              :{STRING} Oeste
STR_SV_STNAME_CENTRAL                                           :{STRING} Central
STR_SV_STNAME_TRANSFER                                          :{STRING} Transferencia
STR_SV_STNAME_HALT                                              :{STRING} Parada
STR_SV_STNAME_VALLEY                                            :Valle de {STRING}
STR_SV_STNAME_HEIGHTS                                           :Cumbres de {STRING}
STR_SV_STNAME_WOODS                                             :Arboleda de {STRING}
STR_SV_STNAME_LAKESIDE                                          :Lago de {STRING}
STR_SV_STNAME_EXCHANGE                                          :{STRING} Intercambio
STR_SV_STNAME_AIRPORT                                           :Aeropuerto de {STRING}
STR_SV_STNAME_OILFIELD                                          :Campo petrolífero de {STRING}
STR_SV_STNAME_MINES                                             :Minas de {STRING}
STR_SV_STNAME_DOCKS                                             :Muelles de {STRING}
STR_SV_STNAME_BUOY                                              :{STRING}
STR_SV_STNAME_WAYPOINT                                          :{STRING}
##id 0x6020
STR_SV_STNAME_ANNEXE                                            :{STRING} Anexo
STR_SV_STNAME_SIDINGS                                           :Proximidades de {STRING}
STR_SV_STNAME_BRANCH                                            :Ramal de {STRING}
STR_SV_STNAME_UPPER                                             :{STRING} Alto
STR_SV_STNAME_LOWER                                             :{STRING} Bajo
STR_SV_STNAME_HELIPORT                                          :Helipuerto de {STRING}
STR_SV_STNAME_FOREST                                            :Bosque de {STRING}
STR_SV_STNAME_FALLBACK                                          :{STRING} Estación #{NUM}
############ end of savegame specific region!

##id 0x8000
# Vehicle names
STR_VEHICLE_NAME_TRAIN_ENGINE_RAIL_KIRBY_PAUL_TANK_STEAM        :Kirby Paul Tank (Vapor)
STR_VEHICLE_NAME_TRAIN_ENGINE_RAIL_MJS_250_DIESEL               :MJS 250 (Diésel)
STR_VEHICLE_NAME_TRAIN_ENGINE_RAIL_PLODDYPHUT_CHOO_CHOO         :Ploddyphut Choo-Choo
STR_VEHICLE_NAME_TRAIN_ENGINE_RAIL_POWERNAUT_CHOO_CHOO          :Powernaut Choo-Choo
STR_VEHICLE_NAME_TRAIN_ENGINE_RAIL_MIGHTYMOVER_CHOO_CHOO        :MightyMover Choo-Choo
STR_VEHICLE_NAME_TRAIN_ENGINE_RAIL_PLODDYPHUT_DIESEL            :Ploddyphut Diésel
STR_VEHICLE_NAME_TRAIN_ENGINE_RAIL_POWERNAUT_DIESEL             :Powernaut Diésel
STR_VEHICLE_NAME_TRAIN_ENGINE_RAIL_WILLS_2_8_0_STEAM            :Wills 2-8-0 (Vapor)
STR_VEHICLE_NAME_TRAIN_ENGINE_RAIL_CHANEY_JUBILEE_STEAM         :Chaney 'Jubilee' (Vapor)
STR_VEHICLE_NAME_TRAIN_ENGINE_RAIL_GINZU_A4_STEAM               :Ginzu 'A4' (Vapor)
STR_VEHICLE_NAME_TRAIN_ENGINE_RAIL_SH_8P_STEAM                  :SH '8P' (Vapor)
STR_VEHICLE_NAME_TRAIN_ENGINE_RAIL_MANLEY_MOREL_DMU_DIESEL      :Manley-Morel DMU (Diésel)
STR_VEHICLE_NAME_TRAIN_ENGINE_RAIL_DASH_DIESEL                  :'Dash' (Diésel)
STR_VEHICLE_NAME_TRAIN_ENGINE_RAIL_SH_HENDRY_25_DIESEL          :SH/Hendry '25' (Diésel)
STR_VEHICLE_NAME_TRAIN_ENGINE_RAIL_UU_37_DIESEL                 :UU '37' (Diésel)
STR_VEHICLE_NAME_TRAIN_ENGINE_RAIL_FLOSS_47_DIESEL              :Floss '47' (Diésel)
STR_VEHICLE_NAME_TRAIN_ENGINE_RAIL_CS_4000_DIESEL               :CS 4000 (Diésel)
STR_VEHICLE_NAME_TRAIN_ENGINE_RAIL_CS_2400_DIESEL               :CS 2400 (Diésel)
STR_VEHICLE_NAME_TRAIN_ENGINE_RAIL_CENTENNIAL_DIESEL            :Centennial (Diésel)
STR_VEHICLE_NAME_TRAIN_ENGINE_RAIL_KELLING_3100_DIESEL          :Kelling 3100 (Diésel)
STR_VEHICLE_NAME_TRAIN_ENGINE_RAIL_TURNER_TURBO_DIESEL          :Turner Turbo (Diésel)
STR_VEHICLE_NAME_TRAIN_ENGINE_RAIL_MJS_1000_DIESEL              :MJS 1000 (Diésel)
STR_VEHICLE_NAME_TRAIN_ENGINE_RAIL_SH_125_DIESEL                :SH '125' (Diésel)
STR_VEHICLE_NAME_TRAIN_ENGINE_RAIL_SH_30_ELECTRIC               :SH '30' (Eléctrico)
STR_VEHICLE_NAME_TRAIN_ENGINE_RAIL_SH_40_ELECTRIC               :SH '40' (Eléctrico)
STR_VEHICLE_NAME_TRAIN_ENGINE_RAIL_T_I_M_ELECTRIC               :'T.I.M.' (Eléctrico)
STR_VEHICLE_NAME_TRAIN_ENGINE_RAIL_ASIASTAR_ELECTRIC            :'AsiaStar' (Eléctrico)
STR_VEHICLE_NAME_TRAIN_WAGON_RAIL_PASSENGER_CAR                 :Vagón de Pasajeros
STR_VEHICLE_NAME_TRAIN_WAGON_RAIL_MAIL_VAN                      :Furgón de Correos
STR_VEHICLE_NAME_TRAIN_WAGON_RAIL_COAL_CAR                      :Vagón de Carbón
STR_VEHICLE_NAME_TRAIN_WAGON_RAIL_OIL_TANKER                    :Cisterna de Petróleo
STR_VEHICLE_NAME_TRAIN_WAGON_RAIL_LIVESTOCK_VAN                 :Vagón de Ganado
STR_VEHICLE_NAME_TRAIN_WAGON_RAIL_GOODS_VAN                     :Vagón de Mercancías
STR_VEHICLE_NAME_TRAIN_WAGON_RAIL_GRAIN_HOPPER                  :Vagoneta de Grano
STR_VEHICLE_NAME_TRAIN_WAGON_RAIL_WOOD_TRUCK                    :Vagón de Madera
STR_VEHICLE_NAME_TRAIN_WAGON_RAIL_IRON_ORE_HOPPER               :Vagoneta de Mineral de Hierro
STR_VEHICLE_NAME_TRAIN_WAGON_RAIL_STEEL_TRUCK                   :Vagón de Acero
STR_VEHICLE_NAME_TRAIN_WAGON_RAIL_ARMORED_VAN                   :Vagón Blindado
STR_VEHICLE_NAME_TRAIN_WAGON_RAIL_FOOD_VAN                      :Vagón de Alimentos
STR_VEHICLE_NAME_TRAIN_WAGON_RAIL_PAPER_TRUCK                   :Vagón de Papel
STR_VEHICLE_NAME_TRAIN_WAGON_RAIL_COPPER_ORE_HOPPER             :Vagoneta de Mineral de Cobre
STR_VEHICLE_NAME_TRAIN_WAGON_RAIL_WATER_TANKER                  :Cisterna de Agua
STR_VEHICLE_NAME_TRAIN_WAGON_RAIL_FRUIT_TRUCK                   :Vagón de Fruta
STR_VEHICLE_NAME_TRAIN_WAGON_RAIL_RUBBER_TRUCK                  :Vagón de Caucho
STR_VEHICLE_NAME_TRAIN_WAGON_RAIL_SUGAR_TRUCK                   :Vagón de Azúcar
STR_VEHICLE_NAME_TRAIN_WAGON_RAIL_COTTON_CANDY_HOPPER           :Vagoneta de Algodón de Azúcar
STR_VEHICLE_NAME_TRAIN_WAGON_RAIL_TOFFEE_HOPPER                 :Vagoneta de Tofe
STR_VEHICLE_NAME_TRAIN_WAGON_RAIL_BUBBLE_VAN                    :Vagón de Burbujas
STR_VEHICLE_NAME_TRAIN_WAGON_RAIL_COLA_TANKER                   :Cisterna de Cola
STR_VEHICLE_NAME_TRAIN_WAGON_RAIL_CANDY_VAN                     :Vagón de Caramelos
STR_VEHICLE_NAME_TRAIN_WAGON_RAIL_TOY_VAN                       :Vagón de Juguetes
STR_VEHICLE_NAME_TRAIN_WAGON_RAIL_BATTERY_TRUCK                 :Vagón de Pilas
STR_VEHICLE_NAME_TRAIN_WAGON_RAIL_FIZZY_DRINK_TRUCK             :Vagón de Refrescos
STR_VEHICLE_NAME_TRAIN_WAGON_RAIL_PLASTIC_TRUCK                 :Vagón de Plásticos
STR_VEHICLE_NAME_TRAIN_ENGINE_MONORAIL_X2001_ELECTRIC           :'X2001' (Eléctrico)
STR_VEHICLE_NAME_TRAIN_ENGINE_MONORAIL_MILLENNIUM_Z1_ELECTRIC   :'Millennium Z1' (Eléctrico)
STR_VEHICLE_NAME_TRAIN_ENGINE_MONORAIL_WIZZOWOW_Z99             :Wizzowow Z99
STR_VEHICLE_NAME_TRAIN_WAGON_MONORAIL_PASSENGER_CAR             :Vagón de Pasajeros
STR_VEHICLE_NAME_TRAIN_WAGON_MONORAIL_MAIL_VAN                  :Furgón de Correos
STR_VEHICLE_NAME_TRAIN_WAGON_MONORAIL_COAL_CAR                  :Vagón de Carbón
STR_VEHICLE_NAME_TRAIN_WAGON_MONORAIL_OIL_TANKER                :Cisterna de Petróleo
STR_VEHICLE_NAME_TRAIN_WAGON_MONORAIL_LIVESTOCK_VAN             :Vagón de Ganado
STR_VEHICLE_NAME_TRAIN_WAGON_MONORAIL_GOODS_VAN                 :Vagón de Mercancías
STR_VEHICLE_NAME_TRAIN_WAGON_MONORAIL_GRAIN_HOPPER              :Vagoneta de Grano
STR_VEHICLE_NAME_TRAIN_WAGON_MONORAIL_WOOD_TRUCK                :Vagón de Madera
STR_VEHICLE_NAME_TRAIN_WAGON_MONORAIL_IRON_ORE_HOPPER           :Vagoneta de Mineral de Hierro
STR_VEHICLE_NAME_TRAIN_WAGON_MONORAIL_STEEL_TRUCK               :Vagón de Acero
STR_VEHICLE_NAME_TRAIN_WAGON_MONORAIL_ARMORED_VAN               :Vagón Blindado
STR_VEHICLE_NAME_TRAIN_WAGON_MONORAIL_FOOD_VAN                  :Vagón de Alimentos
STR_VEHICLE_NAME_TRAIN_WAGON_MONORAIL_PAPER_TRUCK               :Vagón de Papel
STR_VEHICLE_NAME_TRAIN_WAGON_MONORAIL_COPPER_ORE_HOPPER         :Vagoneta de Mineral de Cobre
STR_VEHICLE_NAME_TRAIN_WAGON_MONORAIL_WATER_TANKER              :Cisterna de Agua
STR_VEHICLE_NAME_TRAIN_WAGON_MONORAIL_FRUIT_TRUCK               :Vagón de Fruta
STR_VEHICLE_NAME_TRAIN_WAGON_MONORAIL_RUBBER_TRUCK              :Vagón de Caucho
STR_VEHICLE_NAME_TRAIN_WAGON_MONORAIL_SUGAR_TRUCK               :Vagón de Azúcar
STR_VEHICLE_NAME_TRAIN_WAGON_MONORAIL_COTTON_CANDY_HOPPER       :Vagoneta de Algodón de Azúcar
STR_VEHICLE_NAME_TRAIN_WAGON_MONORAIL_TOFFEE_HOPPER             :Vagoneta de Tofe
STR_VEHICLE_NAME_TRAIN_WAGON_MONORAIL_BUBBLE_VAN                :Vagón de Burbujas
STR_VEHICLE_NAME_TRAIN_WAGON_MONORAIL_COLA_TANKER               :Cisterna de Cola
STR_VEHICLE_NAME_TRAIN_WAGON_MONORAIL_CANDY_VAN                 :Vagón de Caramelos
STR_VEHICLE_NAME_TRAIN_WAGON_MONORAIL_TOY_VAN                   :Vagón de Juguetes
STR_VEHICLE_NAME_TRAIN_WAGON_MONORAIL_BATTERY_TRUCK             :Vagón de Pilas
STR_VEHICLE_NAME_TRAIN_WAGON_MONORAIL_FIZZY_DRINK_TRUCK         :Vagón de Refrescos
STR_VEHICLE_NAME_TRAIN_WAGON_MONORAIL_PLASTIC_TRUCK             :Vagón de Plásticos
STR_VEHICLE_NAME_TRAIN_ENGINE_MAGLEV_LEV1_LEVIATHAN_ELECTRIC    :Lev1 'Leviathan' (Eléctrico)
STR_VEHICLE_NAME_TRAIN_ENGINE_MAGLEV_LEV2_CYCLOPS_ELECTRIC      :Lev2 'Cyclops' (Eléctrico)
STR_VEHICLE_NAME_TRAIN_ENGINE_MAGLEV_LEV3_PEGASUS_ELECTRIC      :Lev3 'Pegasus' (Eléctrico)
STR_VEHICLE_NAME_TRAIN_ENGINE_MAGLEV_LEV4_CHIMAERA_ELECTRIC     :Lev4 'Chimaera' (Eléctrico)
STR_VEHICLE_NAME_TRAIN_ENGINE_MAGLEV_WIZZOWOW_ROCKETEER         :Wizzowow Rocketeer
STR_VEHICLE_NAME_TRAIN_WAGON_MAGLEV_PASSENGER_CAR               :Vagón de Pasajeros
STR_VEHICLE_NAME_TRAIN_WAGON_MAGLEV_MAIL_VAN                    :Furgón de Correos
STR_VEHICLE_NAME_TRAIN_WAGON_MAGLEV_COAL_CAR                    :Vagón de Carbón
STR_VEHICLE_NAME_TRAIN_WAGON_MAGLEV_OIL_TANKER                  :Cisterna de Petróleo
STR_VEHICLE_NAME_TRAIN_WAGON_MAGLEV_LIVESTOCK_VAN               :Vagón de Ganado
STR_VEHICLE_NAME_TRAIN_WAGON_MAGLEV_GOODS_VAN                   :Vagón de Mercancías
STR_VEHICLE_NAME_TRAIN_WAGON_MAGLEV_GRAIN_HOPPER                :Vagoneta de Grano
STR_VEHICLE_NAME_TRAIN_WAGON_MAGLEV_WOOD_TRUCK                  :Vagón de Madera
STR_VEHICLE_NAME_TRAIN_WAGON_MAGLEV_IRON_ORE_HOPPER             :Vagoneta de Mineral de Hierro
STR_VEHICLE_NAME_TRAIN_WAGON_MAGLEV_STEEL_TRUCK                 :Vagón de Acero
STR_VEHICLE_NAME_TRAIN_WAGON_MAGLEV_ARMORED_VAN                 :Vagón Blindado
STR_VEHICLE_NAME_TRAIN_WAGON_MAGLEV_FOOD_VAN                    :Vagón de Alimentos
STR_VEHICLE_NAME_TRAIN_WAGON_MAGLEV_PAPER_TRUCK                 :Vagón de Papel
STR_VEHICLE_NAME_TRAIN_WAGON_MAGLEV_COPPER_ORE_HOPPER           :Vagoneta de Mineral de Cobre
STR_VEHICLE_NAME_TRAIN_WAGON_MAGLEV_WATER_TANKER                :Cisterna de Agua
STR_VEHICLE_NAME_TRAIN_WAGON_MAGLEV_FRUIT_TRUCK                 :Vagón de Fruta
STR_VEHICLE_NAME_TRAIN_WAGON_MAGLEV_RUBBER_TRUCK                :Vagón de Caucho
STR_VEHICLE_NAME_TRAIN_WAGON_MAGLEV_SUGAR_TRUCK                 :Vagón de Azúcar
STR_VEHICLE_NAME_TRAIN_WAGON_MAGLEV_COTTON_CANDY_HOPPER         :Vagoneta de Algodón de Azúcar
STR_VEHICLE_NAME_TRAIN_WAGON_MAGLEV_TOFFEE_HOPPER               :Vagoneta de Tofe
STR_VEHICLE_NAME_TRAIN_WAGON_MAGLEV_BUBBLE_VAN                  :Vagón de Burbujas
STR_VEHICLE_NAME_TRAIN_WAGON_MAGLEV_COLA_TANKER                 :Cisterna de Cola
STR_VEHICLE_NAME_TRAIN_WAGON_MAGLEV_CANDY_VAN                   :Vagón de Caramelos
STR_VEHICLE_NAME_TRAIN_WAGON_MAGLEV_TOY_VAN                     :Vagón de Juguetes
STR_VEHICLE_NAME_TRAIN_WAGON_MAGLEV_BATTERY_TRUCK               :Vagón de Pilas
STR_VEHICLE_NAME_TRAIN_WAGON_MAGLEV_FIZZY_DRINK_TRUCK           :Vagón de Refrescos
STR_VEHICLE_NAME_TRAIN_WAGON_MAGLEV_PLASTIC_TRUCK               :Vagón de Plásticos
STR_VEHICLE_NAME_ROAD_VEHICLE_MPS_REGAL_BUS                     :Bus MPS Regal
STR_VEHICLE_NAME_ROAD_VEHICLE_HEREFORD_LEOPARD_BUS              :Bus Hereford Leopard
STR_VEHICLE_NAME_ROAD_VEHICLE_FOSTER_BUS                        :Bus Foster
STR_VEHICLE_NAME_ROAD_VEHICLE_FOSTER_MKII_SUPERBUS              :Superbus Foster MkII
STR_VEHICLE_NAME_ROAD_VEHICLE_PLODDYPHUT_MKI_BUS                :Bus Ploddyphut MkI
STR_VEHICLE_NAME_ROAD_VEHICLE_PLODDYPHUT_MKII_BUS               :Bus Ploddyphut MkII
STR_VEHICLE_NAME_ROAD_VEHICLE_PLODDYPHUT_MKIII_BUS              :Bus Ploddyphut MkIII
STR_VEHICLE_NAME_ROAD_VEHICLE_BALOGH_COAL_TRUCK                 :Camión Carbonero Balogh
STR_VEHICLE_NAME_ROAD_VEHICLE_UHL_COAL_TRUCK                    :Camión Carbonero Uhl
STR_VEHICLE_NAME_ROAD_VEHICLE_DW_COAL_TRUCK                     :Camión carbonero DW
STR_VEHICLE_NAME_ROAD_VEHICLE_MPS_MAIL_TRUCK                    :Camión de Correo MPS
STR_VEHICLE_NAME_ROAD_VEHICLE_REYNARD_MAIL_TRUCK                :Camión de Correo Reynard
STR_VEHICLE_NAME_ROAD_VEHICLE_PERRY_MAIL_TRUCK                  :Camión de Correo Perry
STR_VEHICLE_NAME_ROAD_VEHICLE_MIGHTYMOVER_MAIL_TRUCK            :Camión de Correo MightyMover
STR_VEHICLE_NAME_ROAD_VEHICLE_POWERNAUGHT_MAIL_TRUCK            :Camión de Correo Powernaught
STR_VEHICLE_NAME_ROAD_VEHICLE_WIZZOWOW_MAIL_TRUCK               :Camión de Correo Wizzowow
STR_VEHICLE_NAME_ROAD_VEHICLE_WITCOMBE_OIL_TANKER               :Cisterna de Petróleo Witcombe
STR_VEHICLE_NAME_ROAD_VEHICLE_FOSTER_OIL_TANKER                 :Cisterna de Petróleo Foster
STR_VEHICLE_NAME_ROAD_VEHICLE_PERRY_OIL_TANKER                  :Cisterna de Petróleo Perry
STR_VEHICLE_NAME_ROAD_VEHICLE_TALBOTT_LIVESTOCK_VAN             :Camión de Ganado Talbott
STR_VEHICLE_NAME_ROAD_VEHICLE_UHL_LIVESTOCK_VAN                 :Camión de Ganado Uhl
STR_VEHICLE_NAME_ROAD_VEHICLE_FOSTER_LIVESTOCK_VAN              :Camión de Ganado Foster
STR_VEHICLE_NAME_ROAD_VEHICLE_BALOGH_GOODS_TRUCK                :Camión de Mercancías Balogh
STR_VEHICLE_NAME_ROAD_VEHICLE_CRAIGHEAD_GOODS_TRUCK             :Camión de Mercancías Craighead
STR_VEHICLE_NAME_ROAD_VEHICLE_GOSS_GOODS_TRUCK                  :Camión de Mercancías Goss
STR_VEHICLE_NAME_ROAD_VEHICLE_HEREFORD_GRAIN_TRUCK              :Camión de Grano Hereford
STR_VEHICLE_NAME_ROAD_VEHICLE_THOMAS_GRAIN_TRUCK                :Camión de Grano Thomas
STR_VEHICLE_NAME_ROAD_VEHICLE_GOSS_GRAIN_TRUCK                  :Camión de Grano Goss
STR_VEHICLE_NAME_ROAD_VEHICLE_WITCOMBE_WOOD_TRUCK               :Camión Maderero Witcombe
STR_VEHICLE_NAME_ROAD_VEHICLE_FOSTER_WOOD_TRUCK                 :Camión Maderero Foster
STR_VEHICLE_NAME_ROAD_VEHICLE_MORELAND_WOOD_TRUCK               :Camión Maderero Moreland
STR_VEHICLE_NAME_ROAD_VEHICLE_MPS_IRON_ORE_TRUCK                :Camión de Hierro MPS
STR_VEHICLE_NAME_ROAD_VEHICLE_UHL_IRON_ORE_TRUCK                :Camión de Hierro Uhl
STR_VEHICLE_NAME_ROAD_VEHICLE_CHIPPY_IRON_ORE_TRUCK             :Camión de Hierro Chippy
STR_VEHICLE_NAME_ROAD_VEHICLE_BALOGH_STEEL_TRUCK                :Camión de Acero Balogh
STR_VEHICLE_NAME_ROAD_VEHICLE_UHL_STEEL_TRUCK                   :Camión de Acero Uhl
STR_VEHICLE_NAME_ROAD_VEHICLE_KELLING_STEEL_TRUCK               :Camión de Acero Kelling
STR_VEHICLE_NAME_ROAD_VEHICLE_BALOGH_ARMORED_TRUCK              :Furgón Blindado Balogh
STR_VEHICLE_NAME_ROAD_VEHICLE_UHL_ARMORED_TRUCK                 :Furgón Blindado Uhl
STR_VEHICLE_NAME_ROAD_VEHICLE_FOSTER_ARMORED_TRUCK              :Furgón Blindado Foster
STR_VEHICLE_NAME_ROAD_VEHICLE_FOSTER_FOOD_VAN                   :Furgón de Alimentos Foster
STR_VEHICLE_NAME_ROAD_VEHICLE_PERRY_FOOD_VAN                    :Furgón de Alimentos Perry
STR_VEHICLE_NAME_ROAD_VEHICLE_CHIPPY_FOOD_VAN                   :Furgón de Alimentos Chippy
STR_VEHICLE_NAME_ROAD_VEHICLE_UHL_PAPER_TRUCK                   :Camión de Papel Uhl
STR_VEHICLE_NAME_ROAD_VEHICLE_BALOGH_PAPER_TRUCK                :Camión de Papel Balogh
STR_VEHICLE_NAME_ROAD_VEHICLE_MPS_PAPER_TRUCK                   :Camión de Papel MPS
STR_VEHICLE_NAME_ROAD_VEHICLE_MPS_COPPER_ORE_TRUCK              :Camión de Cobre MPS
STR_VEHICLE_NAME_ROAD_VEHICLE_UHL_COPPER_ORE_TRUCK              :Camión de Cobre Uhl
STR_VEHICLE_NAME_ROAD_VEHICLE_GOSS_COPPER_ORE_TRUCK             :Camión de Cobre Goss
STR_VEHICLE_NAME_ROAD_VEHICLE_UHL_WATER_TANKER                  :Cisterna de Agua Uhl
STR_VEHICLE_NAME_ROAD_VEHICLE_BALOGH_WATER_TANKER               :Cisterna de Agua Balogh
STR_VEHICLE_NAME_ROAD_VEHICLE_MPS_WATER_TANKER                  :Cisterna de Agua MPS
STR_VEHICLE_NAME_ROAD_VEHICLE_BALOGH_FRUIT_TRUCK                :Camión de Fruta Balogh
STR_VEHICLE_NAME_ROAD_VEHICLE_UHL_FRUIT_TRUCK                   :Camión de Fruta Uhl
STR_VEHICLE_NAME_ROAD_VEHICLE_KELLING_FRUIT_TRUCK               :Camión de Fruta Kelling
STR_VEHICLE_NAME_ROAD_VEHICLE_BALOGH_RUBBER_TRUCK               :Camión de Caucho Balogh
STR_VEHICLE_NAME_ROAD_VEHICLE_UHL_RUBBER_TRUCK                  :Camión de Caucho Uhl
STR_VEHICLE_NAME_ROAD_VEHICLE_RMT_RUBBER_TRUCK                  :Camión de Caucho RMT
STR_VEHICLE_NAME_ROAD_VEHICLE_MIGHTYMOVER_SUGAR_TRUCK           :Camión de Azúcar MightyMover
STR_VEHICLE_NAME_ROAD_VEHICLE_POWERNAUGHT_SUGAR_TRUCK           :Camión de Azúcar Powernaught
STR_VEHICLE_NAME_ROAD_VEHICLE_WIZZOWOW_SUGAR_TRUCK              :Camión de Azúcar Wizzowow
STR_VEHICLE_NAME_ROAD_VEHICLE_MIGHTYMOVER_COLA_TRUCK            :Camión de Cola MightyMover
STR_VEHICLE_NAME_ROAD_VEHICLE_POWERNAUGHT_COLA_TRUCK            :Camión de Cola Powernaught
STR_VEHICLE_NAME_ROAD_VEHICLE_WIZZOWOW_COLA_TRUCK               :Camión de Cola Wizzowow
STR_VEHICLE_NAME_ROAD_VEHICLE_MIGHTYMOVER_COTTON_CANDY          :Camión de Algodón de Azúcar MightyMover
STR_VEHICLE_NAME_ROAD_VEHICLE_POWERNAUGHT_COTTON_CANDY          :Camión de Algodón de Azúcar Powernaught
STR_VEHICLE_NAME_ROAD_VEHICLE_WIZZOWOW_COTTON_CANDY_TRUCK       :Camión de Algodón de Azúcar Wizzowow
STR_VEHICLE_NAME_ROAD_VEHICLE_MIGHTYMOVER_TOFFEE_TRUCK          :Camión de Tofe MightyMover
STR_VEHICLE_NAME_ROAD_VEHICLE_POWERNAUGHT_TOFFEE_TRUCK          :Camión de Tofe Powernaught
STR_VEHICLE_NAME_ROAD_VEHICLE_WIZZOWOW_TOFFEE_TRUCK             :Camión de Tofe Wizzowow
STR_VEHICLE_NAME_ROAD_VEHICLE_MIGHTYMOVER_TOY_VAN               :Furgón de Juguetes MightyMover
STR_VEHICLE_NAME_ROAD_VEHICLE_POWERNAUGHT_TOY_VAN               :Furgón de Juguetes Powernaught
STR_VEHICLE_NAME_ROAD_VEHICLE_WIZZOWOW_TOY_VAN                  :Furgón de Juguetes Wizzowow
STR_VEHICLE_NAME_ROAD_VEHICLE_MIGHTYMOVER_CANDY_TRUCK           :Camión de Caramelos MightyMover
STR_VEHICLE_NAME_ROAD_VEHICLE_POWERNAUGHT_CANDY_TRUCK           :Camión de Caramelos Powernaught
STR_VEHICLE_NAME_ROAD_VEHICLE_WIZZOWOW_CANDY_TRUCK              :Camión de Caramelos Wizzowow
STR_VEHICLE_NAME_ROAD_VEHICLE_MIGHTYMOVER_BATTERY_TRUCK         :Camión de Pilas MightyMover
STR_VEHICLE_NAME_ROAD_VEHICLE_POWERNAUGHT_BATTERY_TRUCK         :Camión de Pilas Powernaught
STR_VEHICLE_NAME_ROAD_VEHICLE_WIZZOWOW_BATTERY_TRUCK            :Camión de Pilas Wizzowow
STR_VEHICLE_NAME_ROAD_VEHICLE_MIGHTYMOVER_FIZZY_DRINK           :Camión de Refrescos MightyMover
STR_VEHICLE_NAME_ROAD_VEHICLE_POWERNAUGHT_FIZZY_DRINK           :Camión de Refrescos Powernaught
STR_VEHICLE_NAME_ROAD_VEHICLE_WIZZOWOW_FIZZY_DRINK_TRUCK        :Camión de Refrescos Wizzowow
STR_VEHICLE_NAME_ROAD_VEHICLE_MIGHTYMOVER_PLASTIC_TRUCK         :Camión de Plástico MightyMover
STR_VEHICLE_NAME_ROAD_VEHICLE_POWERNAUGHT_PLASTIC_TRUCK         :Camión de Plástico Powernaught
STR_VEHICLE_NAME_ROAD_VEHICLE_WIZZOWOW_PLASTIC_TRUCK            :Camión de Plástico Wizzowow
STR_VEHICLE_NAME_ROAD_VEHICLE_MIGHTYMOVER_BUBBLE_TRUCK          :Camión de Burbujas MightyMover
STR_VEHICLE_NAME_ROAD_VEHICLE_POWERNAUGHT_BUBBLE_TRUCK          :Camión de Burbujas Powernaught
STR_VEHICLE_NAME_ROAD_VEHICLE_WIZZOWOW_BUBBLE_TRUCK             :Camión de Burbujas Wizzowow
STR_VEHICLE_NAME_SHIP_MPS_OIL_TANKER                            :Petrolero MPS
STR_VEHICLE_NAME_SHIP_CS_INC_OIL_TANKER                         :Petrolero CS-Inc.
STR_VEHICLE_NAME_SHIP_MPS_PASSENGER_FERRY                       :Ferry de Pasajeros MPS
STR_VEHICLE_NAME_SHIP_FFP_PASSENGER_FERRY                       :Ferry de Pasajeros FFP
STR_VEHICLE_NAME_SHIP_BAKEWELL_300_HOVERCRAFT                   :Hovercraft Bakewell 300
STR_VEHICLE_NAME_SHIP_CHUGGER_CHUG_PASSENGER                    :Ferry de Pasajeros Chugger-Chug
STR_VEHICLE_NAME_SHIP_SHIVERSHAKE_PASSENGER_FERRY               :Ferry de Pasajeros Shivershake
STR_VEHICLE_NAME_SHIP_YATE_CARGO_SHIP                           :Barco de Mercancías Yate
STR_VEHICLE_NAME_SHIP_BAKEWELL_CARGO_SHIP                       :Barco de Mercancías Bakewell
STR_VEHICLE_NAME_SHIP_MIGHTYMOVER_CARGO_SHIP                    :Barco de Mercancías MightyMover
STR_VEHICLE_NAME_SHIP_POWERNAUT_CARGO_SHIP                      :Barco de Mercancías Powernaut
STR_VEHICLE_NAME_AIRCRAFT_SAMPSON_U52                           :Sampson U52
STR_VEHICLE_NAME_AIRCRAFT_COLEMAN_COUNT                         :Coleman Count
STR_VEHICLE_NAME_AIRCRAFT_FFP_DART                              :FFP Dart
STR_VEHICLE_NAME_AIRCRAFT_YATE_HAUGAN                           :Yate Haugan
STR_VEHICLE_NAME_AIRCRAFT_BAKEWELL_COTSWALD_LB_3                :Bakewell Cotswald LB-3
STR_VEHICLE_NAME_AIRCRAFT_BAKEWELL_LUCKETT_LB_8                 :Bakewell Luckett LB-8
STR_VEHICLE_NAME_AIRCRAFT_BAKEWELL_LUCKETT_LB_9                 :Bakewell Luckett LB-9
STR_VEHICLE_NAME_AIRCRAFT_BAKEWELL_LUCKETT_LB80                 :Bakewell Luckett LB80
STR_VEHICLE_NAME_AIRCRAFT_BAKEWELL_LUCKETT_LB_10                :Bakewell Luckett LB-10
STR_VEHICLE_NAME_AIRCRAFT_BAKEWELL_LUCKETT_LB_11                :Bakewell Luckett LB-11
STR_VEHICLE_NAME_AIRCRAFT_YATE_AEROSPACE_YAC_1_11               :Yate Aerospace YAC 1-11
STR_VEHICLE_NAME_AIRCRAFT_DARWIN_100                            :Darwin 100
STR_VEHICLE_NAME_AIRCRAFT_DARWIN_200                            :Darwin 200
STR_VEHICLE_NAME_AIRCRAFT_DARWIN_300                            :Darwin 300
STR_VEHICLE_NAME_AIRCRAFT_DARWIN_400                            :Darwin 400
STR_VEHICLE_NAME_AIRCRAFT_DARWIN_500                            :Darwin 500
STR_VEHICLE_NAME_AIRCRAFT_DARWIN_600                            :Darwin 600
STR_VEHICLE_NAME_AIRCRAFT_GURU_GALAXY                           :Guru Galaxy
STR_VEHICLE_NAME_AIRCRAFT_AIRTAXI_A21                           :Airtaxi A21
STR_VEHICLE_NAME_AIRCRAFT_AIRTAXI_A31                           :Airtaxi A31
STR_VEHICLE_NAME_AIRCRAFT_AIRTAXI_A32                           :Airtaxi A32
STR_VEHICLE_NAME_AIRCRAFT_AIRTAXI_A33                           :Airtaxi A33
STR_VEHICLE_NAME_AIRCRAFT_YATE_AEROSPACE_YAE46                  :Yate Aerospace YAe46
STR_VEHICLE_NAME_AIRCRAFT_DINGER_100                            :Dinger 100
STR_VEHICLE_NAME_AIRCRAFT_AIRTAXI_A34_1000                      :AirTaxi A34-1000
STR_VEHICLE_NAME_AIRCRAFT_YATE_Z_SHUTTLE                        :Yate Z-Shuttle
STR_VEHICLE_NAME_AIRCRAFT_KELLING_K1                            :Kelling K1
STR_VEHICLE_NAME_AIRCRAFT_KELLING_K6                            :Kelling K6
STR_VEHICLE_NAME_AIRCRAFT_KELLING_K7                            :Kelling K7
STR_VEHICLE_NAME_AIRCRAFT_DARWIN_700                            :Darwin 700
STR_VEHICLE_NAME_AIRCRAFT_FFP_HYPERDART_2                       :FFP Hyperdart 2
STR_VEHICLE_NAME_AIRCRAFT_DINGER_200                            :Dinger 200
STR_VEHICLE_NAME_AIRCRAFT_DINGER_1000                           :Dinger 1000
STR_VEHICLE_NAME_AIRCRAFT_PLODDYPHUT_100                        :Ploddyphut 100
STR_VEHICLE_NAME_AIRCRAFT_PLODDYPHUT_500                        :Ploddyphut 500
STR_VEHICLE_NAME_AIRCRAFT_FLASHBANG_X1                          :Flashbang X1
STR_VEHICLE_NAME_AIRCRAFT_JUGGERPLANE_M1                        :Juggerplane M1
STR_VEHICLE_NAME_AIRCRAFT_FLASHBANG_WIZZER                      :Flashbang Wizzer
STR_VEHICLE_NAME_AIRCRAFT_TRICARIO_HELICOPTER                   :Helicóptero Tricario
STR_VEHICLE_NAME_AIRCRAFT_GURU_X2_HELICOPTER                    :Helicóptero Guru X2
STR_VEHICLE_NAME_AIRCRAFT_POWERNAUT_HELICOPTER                  :Helicóptero Powernaut

##id 0x8800
# Formatting of some strings
STR_FORMAT_DATE_TINY                                            :{STRING}-{STRING}-{NUM}
STR_FORMAT_DATE_SHORT                                           :{STRING} {NUM}
STR_FORMAT_DATE_LONG                                            :{STRING} {STRING} {NUM}
STR_FORMAT_DATE_ISO                                             :{2:NUM}-{1:STRING}-{0:STRING}

STR_FORMAT_BUOY_NAME                                            :Boya {TOWN}
STR_FORMAT_BUOY_NAME_SERIAL                                     :Boya {TOWN} #{COMMA}
STR_FORMAT_COMPANY_NUM                                          :(Empresa {COMMA})
STR_FORMAT_GROUP_NAME                                           :Grupo {COMMA}
STR_FORMAT_INDUSTRY_NAME                                        :{TOWN}, {STRING}
STR_FORMAT_WAYPOINT_NAME                                        :Punto de ruta {TOWN}
STR_FORMAT_WAYPOINT_NAME_SERIAL                                 :Punto de ruta {TOWN} #{COMMA}

STR_FORMAT_DEPOT_NAME_TRAIN                                     :{TOWN} Depósito de trenes
STR_FORMAT_DEPOT_NAME_TRAIN_SERIAL                              :{TOWN} Depósito de Trenes #{COMMA}
STR_FORMAT_DEPOT_NAME_ROAD_VEHICLE                              :{TOWN} Depósito de Vehículos de Carretera
STR_FORMAT_DEPOT_NAME_ROAD_VEHICLE_SERIAL                       :{TOWN} Depósito de Vehículos de Carretera #{COMMA}
STR_FORMAT_DEPOT_NAME_SHIP                                      :{TOWN} Astillero
STR_FORMAT_DEPOT_NAME_SHIP_SERIAL                               :{TOWN} Astillero #{COMMA}
STR_FORMAT_DEPOT_NAME_AIRCRAFT                                  :{STATION} Hangar

STR_UNKNOWN_STATION                                             :estación desconocida
STR_DEFAULT_SIGN_NAME                                           :Cartel
STR_COMPANY_SOMEONE                                             :alguien

STR_SAVEGAME_NAME_DEFAULT                                       :{COMPANY}, {STRING}
STR_SAVEGAME_NAME_SPECTATOR                                     :Espectador, {1:STRING}

# Viewport strings
STR_VIEWPORT_TOWN_POP                                           :{WHITE}{TOWN} ({COMMA})
STR_VIEWPORT_TOWN                                               :{WHITE}{TOWN}
STR_VIEWPORT_TOWN_TINY_BLACK                                    :{TINY_FONT}{BLACK}{TOWN}
STR_VIEWPORT_TOWN_TINY_WHITE                                    :{TINY_FONT}{WHITE}{TOWN}

STR_VIEWPORT_SIGN_SMALL_BLACK                                   :{TINY_FONT}{BLACK}{SIGN}
STR_VIEWPORT_SIGN_SMALL_WHITE                                   :{TINY_FONT}{WHITE}{SIGN}

STR_VIEWPORT_STATION                                            :{STATION} {STATION_FEATURES}
STR_VIEWPORT_STATION_TINY                                       :{TINY_FONT}{STATION}

STR_VIEWPORT_WAYPOINT                                           :{WAYPOINT}
STR_VIEWPORT_WAYPOINT_TINY                                      :{TINY_FONT}{WAYPOINT}

# Simple strings to get specific types of data
STR_COMPANY_NAME                                                :{COMPANY}
STR_COMPANY_NAME_COMPANY_NUM                                    :{COMPANY} {COMPANY_NUM}
STR_DEPOT_NAME                                                  :{DEPOT}
STR_ENGINE_NAME                                                 :{ENGINE}
STR_HIDDEN_ENGINE_NAME                                          :{ENGINE} (oculto)
STR_GROUP_NAME                                                  :{GROUP}
STR_INDUSTRY_NAME                                               :{INDUSTRY}
STR_PRESIDENT_NAME                                              :{PRESIDENT_NAME}
STR_SIGN_NAME                                                   :{SIGN}
STR_STATION_NAME                                                :{STATION}
STR_TOWN_NAME                                                   :{TOWN}
STR_VEHICLE_NAME                                                :{VEHICLE}
STR_WAYPOINT_NAME                                               :{WAYPOINT}

STR_JUST_CARGO                                                  :{CARGO_LONG}
STR_JUST_CHECKMARK                                              :{CHECKMARK}
STR_JUST_COMMA                                                  :{COMMA}
STR_JUST_CURRENCY_SHORT                                         :{CURRENCY_SHORT}
STR_JUST_CURRENCY_LONG                                          :{CURRENCY_LONG}
STR_JUST_CARGO_LIST                                             :{CARGO_LIST}
STR_JUST_INT                                                    :{NUM}
STR_JUST_DATE_TINY                                              :{DATE_TINY}
STR_JUST_DATE_SHORT                                             :{DATE_SHORT}
STR_JUST_DATE_LONG                                              :{DATE_LONG}
STR_JUST_DATE_ISO                                               :{DATE_ISO}
STR_JUST_STRING                                                 :{STRING}
STR_JUST_STRING_STRING                                          :{STRING}{STRING}
STR_JUST_RAW_STRING                                             :{STRING}
STR_JUST_BIG_RAW_STRING                                         :{BIG_FONT}{STRING}

# Slightly 'raw' stringcodes with colour or size
STR_BLACK_COMMA                                                 :{BLACK}{COMMA}
STR_TINY_BLACK_COMA                                             :{TINY_FONT}{BLACK}{COMMA}
STR_TINY_COMMA                                                  :{TINY_FONT}{COMMA}
STR_BLUE_COMMA                                                  :{BLUE}{COMMA}
STR_RED_COMMA                                                   :{RED}{COMMA}
STR_WHITE_COMMA                                                 :{WHITE}{COMMA}
STR_TINY_BLACK_DECIMAL                                          :{TINY_FONT}{BLACK}{DECIMAL}
STR_COMPANY_MONEY                                               :{WHITE}{CURRENCY_LONG}
STR_BLACK_DATE_LONG                                             :{BLACK}{DATE_LONG}
STR_WHITE_DATE_LONG                                             :{WHITE}{DATE_LONG}
STR_SHORT_DATE                                                  :{WHITE}{DATE_TINY}
STR_DATE_LONG_SMALL                                             :{TINY_FONT}{BLACK}{DATE_LONG}
STR_TINY_GROUP                                                  :{TINY_FONT}{GROUP}
STR_BLACK_INT                                                   :{BLACK}{NUM}
STR_ORANGE_INT                                                  :{ORANGE}{NUM}
STR_WHITE_SIGN                                                  :{WHITE}{SIGN}
STR_TINY_BLACK_STATION                                          :{TINY_FONT}{BLACK}{STATION}
STR_BLACK_STRING                                                :{BLACK}{STRING}
STR_BLACK_RAW_STRING                                            :{BLACK}{STRING}
STR_ORANGE_STRING                                               :{ORANGE}{STRING}
STR_LTBLUE_STRING                                               :{LTBLUE}{STRING}
STR_WHITE_STRING                                                :{WHITE}{STRING}
STR_ORANGE_STRING1_WHITE                                        :{ORANGE}{STRING}{WHITE}
STR_ORANGE_STRING1_LTBLUE                                       :{ORANGE}{STRING}{LTBLUE}
STR_TINY_BLACK_HEIGHT                                           :{TINY_FONT}{BLACK}{HEIGHT}
STR_TINY_BLACK_VEHICLE                                          :{TINY_FONT}{BLACK}{VEHICLE}
STR_TINY_RIGHT_ARROW                                            :{TINY_FONT}{RIGHT_ARROW}

STR_BLACK_1                                                     :{BLACK}1
STR_BLACK_2                                                     :{BLACK}2
STR_BLACK_3                                                     :{BLACK}3
STR_BLACK_4                                                     :{BLACK}4
STR_BLACK_5                                                     :{BLACK}5
STR_BLACK_6                                                     :{BLACK}6
STR_BLACK_7                                                     :{BLACK}7

STR_TRAIN                                                       :{BLACK}{TRAIN}
STR_BUS                                                         :{BLACK}{BUS}
STR_LORRY                                                       :{BLACK}{LORRY}
STR_PLANE                                                       :{BLACK}{PLANE}
STR_SHIP                                                        :{BLACK}{SHIP}

STR_TOOLBAR_RAILTYPE_VELOCITY                                   :{STRING} ({VELOCITY})<|MERGE_RESOLUTION|>--- conflicted
+++ resolved
@@ -674,10 +674,7 @@
 STR_MUSIC_TOOLTIP_SHOW_MUSIC_TRACK_SELECTION                    :{BLACK}Mostrar ventana de selección de pistas musicales
 
 # Playlist window
-<<<<<<< HEAD
-=======
 STR_PLAYLIST_MUSIC_SELECTION_SETNAME                            :{WHITE}Programación Musical - '{STRING}'
->>>>>>> 01261dae
 STR_PLAYLIST_TRACK_NAME                                         :{TINY_FONT}{LTBLUE}{ZEROFILL_NUM} "{STRING}"
 STR_PLAYLIST_TRACK_INDEX                                        :{TINY_FONT}{BLACK}Índice de pistas
 STR_PLAYLIST_PROGRAM                                            :{TINY_FONT}{BLACK}Programa - '{STRING}'
@@ -2730,13 +2727,6 @@
 ############ End of leave-in-this-order
 
 
-# Framerate display window
-############ Leave those lines in this order!!
-############ End of leave-in-this-order
-############ Leave those lines in this order!!
-############ End of leave-in-this-order
-
-
 # Save/load game/scenario
 STR_SAVELOAD_SAVE_CAPTION                                       :{WHITE}Guardar Juego
 STR_SAVELOAD_LOAD_CAPTION                                       :{WHITE}Cargar Juego
@@ -3034,10 +3024,7 @@
 STR_TOWN_VIEW_TOWN_CAPTION                                      :{WHITE}{TOWN}
 STR_TOWN_VIEW_CITY_CAPTION                                      :{WHITE}{TOWN} (Ciudad)
 STR_TOWN_VIEW_POPULATION_HOUSES                                 :{BLACK}Habitantes: {ORANGE}{COMMA}{BLACK}  Casas: {ORANGE}{COMMA}
-<<<<<<< HEAD
-=======
 STR_TOWN_VIEW_CARGO_LAST_MONTH_MAX                              :{BLACK}{CARGO_LIST} último mes: {ORANGE}{COMMA}{BLACK} máx: {ORANGE}{COMMA}
->>>>>>> 01261dae
 STR_TOWN_VIEW_CARGO_FOR_TOWNGROWTH                              :{BLACK}Carga necesaria para crecimiento del municipio:
 STR_TOWN_VIEW_CARGO_FOR_TOWNGROWTH_REQUIRED_GENERAL             :{ORANGE}{STRING}{RED} requeridos
 STR_TOWN_VIEW_CARGO_FOR_TOWNGROWTH_REQUIRED_WINTER              :{ORANGE}{STRING}{BLACK} requerido en invierno
