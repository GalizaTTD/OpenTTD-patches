##name Danish
##ownname Dansk
##isocode da_DK
##plural 0
##textdir ltr
##digitsep .
##digitsepcur .
##decimalsep ,
##winlangid 0x0406
##grflangid 0x2d


# This file is part of OpenTTD.
# OpenTTD is free software; you can redistribute it and/or modify it under the terms of the GNU General Public License as published by the Free Software Foundation, version 2.
# OpenTTD is distributed in the hope that it will be useful, but WITHOUT ANY WARRANTY; without even the implied warranty of MERCHANTABILITY or FITNESS FOR A PARTICULAR PURPOSE.
# See the GNU General Public License for more details. You should have received a copy of the GNU General Public License along with OpenTTD. If not, see <http://www.gnu.org/licenses/>.


##id 0x0000
STR_NULL                                                        :
STR_EMPTY                                                       :
STR_UNDEFINED                                                   :(udefineret tekststring)
STR_JUST_NOTHING                                                :Intet

# Cargo related strings
# Plural cargo name
STR_CARGO_PLURAL_NOTHING                                        :
STR_CARGO_PLURAL_PASSENGERS                                     :Passagerer
STR_CARGO_PLURAL_COAL                                           :Kul
STR_CARGO_PLURAL_MAIL                                           :Post
STR_CARGO_PLURAL_OIL                                            :Olie
STR_CARGO_PLURAL_LIVESTOCK                                      :Kvæg
STR_CARGO_PLURAL_GOODS                                          :Gods
STR_CARGO_PLURAL_GRAIN                                          :Korn
STR_CARGO_PLURAL_WOOD                                           :Træ
STR_CARGO_PLURAL_IRON_ORE                                       :Jernmalm
STR_CARGO_PLURAL_STEEL                                          :Stål
STR_CARGO_PLURAL_VALUABLES                                      :Værdigenstande
STR_CARGO_PLURAL_COPPER_ORE                                     :Kobbermalm
STR_CARGO_PLURAL_MAIZE                                          :Majs
STR_CARGO_PLURAL_FRUIT                                          :Frugt
STR_CARGO_PLURAL_DIAMONDS                                       :Diamanter
STR_CARGO_PLURAL_FOOD                                           :Mad
STR_CARGO_PLURAL_PAPER                                          :Papir
STR_CARGO_PLURAL_GOLD                                           :Guld
STR_CARGO_PLURAL_WATER                                          :Vand
STR_CARGO_PLURAL_WHEAT                                          :Hvede
STR_CARGO_PLURAL_RUBBER                                         :Gummi
STR_CARGO_PLURAL_SUGAR                                          :Sukker
STR_CARGO_PLURAL_TOYS                                           :Legetøj
STR_CARGO_PLURAL_SWEETS                                         :Slik
STR_CARGO_PLURAL_COLA                                           :Cola
STR_CARGO_PLURAL_CANDYFLOSS                                     :Candyfloss
STR_CARGO_PLURAL_BUBBLES                                        :Bobler
STR_CARGO_PLURAL_TOFFEE                                         :Karamel
STR_CARGO_PLURAL_BATTERIES                                      :Batterier
STR_CARGO_PLURAL_PLASTIC                                        :Plastik
STR_CARGO_PLURAL_FIZZY_DRINKS                                   :Sodavand

# Singular cargo name
STR_CARGO_SINGULAR_NOTHING                                      :
STR_CARGO_SINGULAR_PASSENGER                                    :Passager
STR_CARGO_SINGULAR_COAL                                         :Kul
STR_CARGO_SINGULAR_MAIL                                         :Post
STR_CARGO_SINGULAR_OIL                                          :Olie
STR_CARGO_SINGULAR_LIVESTOCK                                    :Kvæg
STR_CARGO_SINGULAR_GOODS                                        :Gods
STR_CARGO_SINGULAR_GRAIN                                        :Korn
STR_CARGO_SINGULAR_WOOD                                         :Træ
STR_CARGO_SINGULAR_IRON_ORE                                     :Jernmalm
STR_CARGO_SINGULAR_STEEL                                        :Stål
STR_CARGO_SINGULAR_VALUABLES                                    :Værdigenstande
STR_CARGO_SINGULAR_COPPER_ORE                                   :Kobbermalm
STR_CARGO_SINGULAR_MAIZE                                        :Majs
STR_CARGO_SINGULAR_FRUIT                                        :Frugt
STR_CARGO_SINGULAR_DIAMOND                                      :Diamant
STR_CARGO_SINGULAR_FOOD                                         :Mad
STR_CARGO_SINGULAR_PAPER                                        :Papir
STR_CARGO_SINGULAR_GOLD                                         :Guld
STR_CARGO_SINGULAR_WATER                                        :Vand
STR_CARGO_SINGULAR_WHEAT                                        :Hvede
STR_CARGO_SINGULAR_RUBBER                                       :Gummi
STR_CARGO_SINGULAR_SUGAR                                        :Sukker
STR_CARGO_SINGULAR_TOY                                          :Legetøj
STR_CARGO_SINGULAR_SWEETS                                       :Slik
STR_CARGO_SINGULAR_COLA                                         :Cola
STR_CARGO_SINGULAR_CANDYFLOSS                                   :Candyfloss
STR_CARGO_SINGULAR_BUBBLE                                       :Boble
STR_CARGO_SINGULAR_TOFFEE                                       :Karamel
STR_CARGO_SINGULAR_BATTERY                                      :Batteri
STR_CARGO_SINGULAR_PLASTIC                                      :Plastik
STR_CARGO_SINGULAR_FIZZY_DRINK                                  :Sodavand

# Quantity of cargo
STR_QUANTITY_NOTHING                                            :
STR_QUANTITY_PASSENGERS                                         :{COMMA} passager{P "" er}
STR_QUANTITY_COAL                                               :{WEIGHT_LONG} kul
STR_QUANTITY_MAIL                                               :{COMMA} sæk{P "" ke} post
STR_QUANTITY_OIL                                                :{VOLUME_LONG} olie
STR_QUANTITY_LIVESTOCK                                          :{COMMA} stk. kvæg
STR_QUANTITY_GOODS                                              :{COMMA} kasse{P "" r} gods
STR_QUANTITY_GRAIN                                              :{WEIGHT_LONG} korn
STR_QUANTITY_WOOD                                               :{WEIGHT_LONG} træ
STR_QUANTITY_IRON_ORE                                           :{WEIGHT_LONG} jernmalm
STR_QUANTITY_STEEL                                              :{WEIGHT_LONG} stål
STR_QUANTITY_VALUABLES                                          :{COMMA} sæk{P "" ke} værdigendstande
STR_QUANTITY_COPPER_ORE                                         :{WEIGHT_LONG} kobbermalm
STR_QUANTITY_MAIZE                                              :{WEIGHT_LONG} majs
STR_QUANTITY_FRUIT                                              :{WEIGHT_LONG} frugt
STR_QUANTITY_DIAMONDS                                           :{COMMA} sæk{P "" ke} diamanter
STR_QUANTITY_FOOD                                               :{WEIGHT_LONG} mad
STR_QUANTITY_PAPER                                              :{WEIGHT_LONG} papir
STR_QUANTITY_GOLD                                               :{COMMA} sæk{P "" ke} guld
STR_QUANTITY_WATER                                              :{VOLUME_LONG} vand
STR_QUANTITY_WHEAT                                              :{WEIGHT_LONG} hvede
STR_QUANTITY_RUBBER                                             :{VOLUME_LONG} gummi
STR_QUANTITY_SUGAR                                              :{WEIGHT_LONG} sukker
STR_QUANTITY_TOYS                                               :{COMMA} legetøj
STR_QUANTITY_SWEETS                                             :{COMMA} sæk{P "" ke} slik
STR_QUANTITY_COLA                                               :{VOLUME_LONG} cola
STR_QUANTITY_CANDYFLOSS                                         :{WEIGHT_LONG} candyfloss
STR_QUANTITY_BUBBLES                                            :{COMMA} boble{P "" r}
STR_QUANTITY_TOFFEE                                             :{WEIGHT_LONG} karamel
STR_QUANTITY_BATTERIES                                          :{COMMA} batteri{P "" er}
STR_QUANTITY_PLASTIC                                            :{VOLUME_LONG} plastik
STR_QUANTITY_FIZZY_DRINKS                                       :{COMMA} sodavand
STR_QUANTITY_N_A                                                :N/A

# Two letter abbreviation of cargo name
STR_ABBREV_NOTHING                                              :
STR_ABBREV_PASSENGERS                                           :{TINY_FONT}PS
STR_ABBREV_COAL                                                 :{TINY_FONT}KU
STR_ABBREV_MAIL                                                 :{TINY_FONT}PO
STR_ABBREV_OIL                                                  :{TINY_FONT}OL
STR_ABBREV_LIVESTOCK                                            :{TINY_FONT}KV
STR_ABBREV_GOODS                                                :{TINY_FONT}SG
STR_ABBREV_GRAIN                                                :{TINY_FONT}KN
STR_ABBREV_WOOD                                                 :{TINY_FONT}TR
STR_ABBREV_IRON_ORE                                             :{TINY_FONT}JM
STR_ABBREV_STEEL                                                :{TINY_FONT}ST
STR_ABBREV_VALUABLES                                            :{TINY_FONT}VÆ
STR_ABBREV_COPPER_ORE                                           :{TINY_FONT}KO
STR_ABBREV_MAIZE                                                :{TINY_FONT}MS
STR_ABBREV_FRUIT                                                :{TINY_FONT}FR
STR_ABBREV_DIAMONDS                                             :{TINY_FONT}DI
STR_ABBREV_FOOD                                                 :{TINY_FONT}MD
STR_ABBREV_PAPER                                                :{TINY_FONT}PR
STR_ABBREV_GOLD                                                 :{TINY_FONT}GU
STR_ABBREV_WATER                                                :{TINY_FONT}VA
STR_ABBREV_WHEAT                                                :{TINY_FONT}HV
STR_ABBREV_RUBBER                                               :{TINY_FONT}GM
STR_ABBREV_SUGAR                                                :{TINY_FONT}SU
STR_ABBREV_TOYS                                                 :{TINY_FONT}LT
STR_ABBREV_SWEETS                                               :{TINY_FONT}SL
STR_ABBREV_COLA                                                 :{TINY_FONT}CL
STR_ABBREV_CANDYFLOSS                                           :{TINY_FONT}CF
STR_ABBREV_BUBBLES                                              :{TINY_FONT}BO
STR_ABBREV_TOFFEE                                               :{TINY_FONT}KA
STR_ABBREV_BATTERIES                                            :{TINY_FONT}BA
STR_ABBREV_PLASTIC                                              :{TINY_FONT}PL
STR_ABBREV_FIZZY_DRINKS                                         :{TINY_FONT}SV
STR_ABBREV_NONE                                                 :{TINY_FONT}INT
STR_ABBREV_ALL                                                  :{TINY_FONT}ALT

# 'Mode' of transport for cargoes
STR_PASSENGERS                                                  :{COMMA} passagerer{P "" s}
STR_BAGS                                                        :{COMMA} sæk{P "" ke}
STR_TONS                                                        :{COMMA} ton{P "" s}
STR_LITERS                                                      :{COMMA} liter
STR_ITEMS                                                       :{COMMA} styk{P "" ker}
STR_CRATES                                                      :{COMMA} kasse{P "" r}

STR_COLOUR_DEFAULT                                              :Standard
###length 17
STR_COLOUR_DARK_BLUE                                            :Mørkeblå
STR_COLOUR_PALE_GREEN                                           :Bleggrøn
STR_COLOUR_PINK                                                 :Lyserød
STR_COLOUR_YELLOW                                               :Gul
STR_COLOUR_RED                                                  :Rød
STR_COLOUR_LIGHT_BLUE                                           :Lyseblå
STR_COLOUR_GREEN                                                :Grøn
STR_COLOUR_DARK_GREEN                                           :Mørkegrøn
STR_COLOUR_BLUE                                                 :Blå
STR_COLOUR_CREAM                                                :Lysebrun
STR_COLOUR_MAUVE                                                :Grålilla
STR_COLOUR_PURPLE                                               :Lilla
STR_COLOUR_ORANGE                                               :Orange
STR_COLOUR_BROWN                                                :Brun
STR_COLOUR_GREY                                                 :Grå
STR_COLOUR_WHITE                                                :Hvid
STR_COLOUR_RANDOM                                               :Tilfældig

# Units used in OpenTTD
STR_UNITS_VELOCITY_IMPERIAL                                     :{COMMA} miles/t
STR_UNITS_VELOCITY_METRIC                                       :{COMMA} km/t
STR_UNITS_VELOCITY_SI                                           :{COMMA} m/s
STR_UNITS_VELOCITY_GAMEUNITS                                    :{DECIMAL}{NBSP}felter/dag

STR_UNIT_NAME_VELOCITY_IMPERIAL                                 :miles/t
STR_UNIT_NAME_VELOCITY_METRIC                                   :km/h
STR_UNIT_NAME_VELOCITY_SI                                       :m/s

STR_UNITS_POWER_IMPERIAL                                        :{COMMA}hk
STR_UNITS_POWER_METRIC                                          :{COMMA}hk
STR_UNITS_POWER_SI                                              :{COMMA}kW


STR_UNITS_WEIGHT_SHORT_IMPERIAL                                 :{COMMA}t
STR_UNITS_WEIGHT_SHORT_METRIC                                   :{COMMA}t
STR_UNITS_WEIGHT_SHORT_SI                                       :{COMMA}kg

STR_UNITS_WEIGHT_LONG_IMPERIAL                                  :{COMMA} ton{P "" s}
STR_UNITS_WEIGHT_LONG_METRIC                                    :{COMMA} ton{P "" s}
STR_UNITS_WEIGHT_LONG_SI                                        :{COMMA} kg

STR_UNITS_VOLUME_SHORT_IMPERIAL                                 :{COMMA}gal
STR_UNITS_VOLUME_SHORT_METRIC                                   :{COMMA}l
STR_UNITS_VOLUME_SHORT_SI                                       :{COMMA}m³

STR_UNITS_VOLUME_LONG_IMPERIAL                                  :{COMMA} gallon
STR_UNITS_VOLUME_LONG_METRIC                                    :{COMMA} liter
STR_UNITS_VOLUME_LONG_SI                                        :{COMMA} m³

STR_UNITS_FORCE_IMPERIAL                                        :{COMMA} lbf
STR_UNITS_FORCE_METRIC                                          :{COMMA} kp
STR_UNITS_FORCE_SI                                              :{COMMA} kN

STR_UNITS_HEIGHT_IMPERIAL                                       :{COMMA} fod
STR_UNITS_HEIGHT_METRIC                                         :{COMMA} m
STR_UNITS_HEIGHT_SI                                             :{COMMA} m

# Common window strings
STR_LIST_FILTER_TITLE                                           :{BLACK}Filtrer udtryk:
STR_LIST_FILTER_OSKTITLE                                        :{BLACK}Indtast filter-udtryk
STR_LIST_FILTER_TOOLTIP                                         :{BLACK}Indtast nøgleord til at filtrere listen efter

STR_TOOLTIP_GROUP_ORDER                                         :{BLACK}Vælg grupperingssortering
STR_TOOLTIP_SORT_ORDER                                          :{BLACK}Vælg sorteringsorden (faldende/stigende)
STR_TOOLTIP_SORT_CRITERIA                                       :{BLACK}Vælg sorteringskriterie
STR_TOOLTIP_FILTER_CRITERIA                                     :{BLACK}Vælg filtreringskriterier
STR_BUTTON_SORT_BY                                              :{BLACK}Sortér på
STR_BUTTON_RENAME                                               :{BLACK}Omdøb
STR_BUTTON_CATCHMENT                                            :{BLACK}Dækning
STR_TOOLTIP_CATCHMENT                                           :{BLACK}Aktiver visning af dækningsområde

STR_TOOLTIP_CLOSE_WINDOW                                        :{BLACK}Luk vindue
STR_TOOLTIP_WINDOW_TITLE_DRAG_THIS                              :{BLACK}Vinduestitel - træk her for at flytte vinduet
STR_TOOLTIP_SHADE                                               :{BLACK}Oprul vindue - vis kun titellinien
STR_TOOLTIP_DEBUG                                               :{BLACK}Vis information om NewGRF fejl
STR_TOOLTIP_DEFSIZE                                             :{BLACK}Gendan vinduets standardstørrelse. Ctrl+Klik for at gemme nuværende størrelse som standard
STR_TOOLTIP_STICKY                                              :{BLACK}Marker dette vindue som ulukkeligt af 'Luk ALLE vinduer' tasten. Ctrl+Klik for også at gemme tilstand som standart
STR_TOOLTIP_RESIZE                                              :{BLACK}Klik og træk for at ændre vinduets størrelse
STR_TOOLTIP_TOGGLE_LARGE_SMALL_WINDOW                           :{BLACK}Skift mellem stort/lille vindue
STR_TOOLTIP_VSCROLL_BAR_SCROLLS_LIST                            :{BLACK}Scrollbar - scroller listen op/ned
STR_TOOLTIP_HSCROLL_BAR_SCROLLS_LIST                            :{BLACK}Scroll bar - flytter listen mod venstre/højre
STR_TOOLTIP_DEMOLISH_BUILDINGS_ETC                              :{BLACK}Nedriv bygninger osv. på et stykke land. Ctrl vælger arealet diagonalt. Shift skifter mellem at bygge og vise prisoverslag.

# Show engines button
###length VEHICLE_TYPES
STR_SHOW_HIDDEN_ENGINES_VEHICLE_TRAIN                           :{BLACK}Vis skjulte
STR_SHOW_HIDDEN_ENGINES_VEHICLE_ROAD_VEHICLE                    :{BLACK}Vis skjulte
STR_SHOW_HIDDEN_ENGINES_VEHICLE_SHIP                            :{BLACK}Vis skjulte
STR_SHOW_HIDDEN_ENGINES_VEHICLE_AIRCRAFT                        :{BLACK}Vis skjulte

###length VEHICLE_TYPES
STR_SHOW_HIDDEN_ENGINES_VEHICLE_TRAIN_TOOLTIP                   :{BLACK}Ved at aktivere denne knap, bliver de skjulte tog også vist
STR_SHOW_HIDDEN_ENGINES_VEHICLE_ROAD_VEHICLE_TOOLTIP            :{BLACK}Ved at aktivere denne knap, bliver de skjulte køretøjer også vist
STR_SHOW_HIDDEN_ENGINES_VEHICLE_SHIP_TOOLTIP                    :{BLACK}Ved at aktivere denne knap, bliver de skjulte skibe også vist
STR_SHOW_HIDDEN_ENGINES_VEHICLE_AIRCRAFT_TOOLTIP                :{BLACK}Ved at aktivere denne knap, bliver de skjulte fly også vist

# Query window
STR_BUTTON_DEFAULT                                              :{BLACK}Standard
STR_BUTTON_CANCEL                                               :{BLACK}Annuller
STR_BUTTON_OK                                                   :{BLACK}OK
STR_WARNING_PASSWORD_SECURITY                                   :{YELLOW}Advarsel: Server administratoren kan være i stand til at læse al tekst skrevet her.

# On screen keyboard window
STR_OSK_KEYBOARD_LAYOUT                                         :`1234567890-=\qwertyuiop[]asdfghjkl;'  zxcvbnm,./ .
STR_OSK_KEYBOARD_LAYOUT_CAPS                                    :~!@#$%^&*()_+|QWERTYUIOP{{}}ASDFGHJKL:"  ZXCVBNM<>? .

# Measurement tooltip
STR_MEASURE_LENGTH                                              :{BLACK}Længde: {NUM}
STR_MEASURE_AREA                                                :{BLACK}Areal: {NUM} x {NUM}
STR_MEASURE_LENGTH_HEIGHTDIFF                                   :{BLACK}Længde: {NUM}{}Højdeforskel: {HEIGHT}
STR_MEASURE_AREA_HEIGHTDIFF                                     :{BLACK}Areal: {NUM} x {NUM}{}Højdeforskel: {HEIGHT}


# These are used in buttons
STR_SORT_BY_CAPTION_NAME                                        :{BLACK}Navn
STR_SORT_BY_CAPTION_DATE                                        :{BLACK}Dato
# These are used in dropdowns
STR_SORT_BY_NAME                                                :Navn
STR_SORT_BY_PRODUCTION                                          :Produktion
STR_SORT_BY_TYPE                                                :Type
STR_SORT_BY_TRANSPORTED                                         :Transporteret
STR_SORT_BY_NUMBER                                              :Nummer
STR_SORT_BY_PROFIT_LAST_YEAR                                    :Afkast sidste år
STR_SORT_BY_PROFIT_THIS_YEAR                                    :Afkast i år
STR_SORT_BY_AGE                                                 :Alder
STR_SORT_BY_RELIABILITY                                         :Pålidelighed
STR_SORT_BY_TOTAL_CAPACITY_PER_CARGOTYPE                        :Total kapacitet for hver lasttype
STR_SORT_BY_MAX_SPEED                                           :Tophastighed
STR_SORT_BY_MODEL                                               :Model
STR_SORT_BY_VALUE                                               :Værdi
STR_SORT_BY_LENGTH                                              :Længde
STR_SORT_BY_LIFE_TIME                                           :Resterende levetid
STR_SORT_BY_TIMETABLE_DELAY                                     :Køreplans forsinkelse
STR_SORT_BY_FACILITY                                            :Stationstype
STR_SORT_BY_WAITING_TOTAL                                       :Total ventende fragt
STR_SORT_BY_WAITING_AVAILABLE                                   :Tilgængelig ventende fragt
STR_SORT_BY_RATING_MAX                                          :Højeste værdi af last
STR_SORT_BY_RATING_MIN                                          :Laveste værdi af last
STR_SORT_BY_ENGINE_ID                                           :Lokomotiv ID (klassisk)
STR_SORT_BY_COST                                                :Omkostning
STR_SORT_BY_POWER                                               :Drivmiddel
STR_SORT_BY_TRACTIVE_EFFORT                                     :Trækkraft
STR_SORT_BY_INTRO_DATE                                          :Introduktionsdato
STR_SORT_BY_RUNNING_COST                                        :Driftsomkostning
STR_SORT_BY_POWER_VS_RUNNING_COST                               :Ydelse/Omkostninger
STR_SORT_BY_CARGO_CAPACITY                                      :Lasteevne
STR_SORT_BY_RANGE                                               :Interval
STR_SORT_BY_POPULATION                                          :Indbyggertal
STR_SORT_BY_RATING                                              :Bedømmelse
STR_SORT_BY_NUM_VEHICLES                                        :Antal fartøjer
STR_SORT_BY_TOTAL_PROFIT_LAST_YEAR                              :Samlet afkast sidste år
STR_SORT_BY_TOTAL_PROFIT_THIS_YEAR                              :Samlet afkast dette år
STR_SORT_BY_AVERAGE_PROFIT_LAST_YEAR                            :Gennemsnit afkast sidste år
STR_SORT_BY_AVERAGE_PROFIT_THIS_YEAR                            :Gennemsnit afkast dette år

# Group by options for vehicle list
STR_GROUP_BY_NONE                                               :Ingen
STR_GROUP_BY_SHARED_ORDERS                                      :Delte ordrer

# Order button in shared orders vehicle list
STR_GOTO_ORDER_VIEW                                             :{BLACK}Ordrer
STR_GOTO_ORDER_VIEW_TOOLTIP                                     :{BLACK}Åbn ordrevisningen

# Tooltips for the main toolbar
###length 31
STR_TOOLBAR_TOOLTIP_PAUSE_GAME                                  :{BLACK}Sæt spillet på pause
STR_TOOLBAR_TOOLTIP_FORWARD                                     :{BLACK}Kør spillet hurtigere
STR_TOOLBAR_TOOLTIP_OPTIONS                                     :{BLACK}Valg
STR_TOOLBAR_TOOLTIP_SAVE_GAME_ABANDON_GAME                      :{BLACK}Gem spillet, forlad spillet, afslut
STR_TOOLBAR_TOOLTIP_DISPLAY_MAP                                 :{BLACK}Vis kortet
STR_TOOLBAR_TOOLTIP_DISPLAY_TOWN_DIRECTORY                      :{BLACK}Vis byoversigten
STR_TOOLBAR_TOOLTIP_DISPLAY_SUBSIDIES                           :{BLACK}Vis tilskudsordninger
STR_TOOLBAR_TOOLTIP_DISPLAY_LIST_OF_COMPANY_STATIONS            :{BLACK}Vis liste over selskabets stationer
STR_TOOLBAR_TOOLTIP_DISPLAY_COMPANY_FINANCES                    :{BLACK}Vis selskabets finansinformation
STR_TOOLBAR_TOOLTIP_DISPLAY_COMPANY_GENERAL                     :{BLACK}Vis generel selskabsinformation
STR_TOOLBAR_TOOLTIP_DISPLAY_STORY_BOOK                          :{BLACK}Vis historiebog
STR_TOOLBAR_TOOLTIP_DISPLAY_GOALS_LIST                          :{BLACK}Vis målliste
STR_TOOLBAR_TOOLTIP_DISPLAY_GRAPHS                              :{BLACK}Vis grafer
STR_TOOLBAR_TOOLTIP_DISPLAY_COMPANY_LEAGUE                      :{BLACK}Vis selskabsoversigten
STR_TOOLBAR_TOOLTIP_FUND_CONSTRUCTION_OF_NEW                    :{BLACK}Finansiér opførelse af ny industri
STR_TOOLBAR_TOOLTIP_DISPLAY_LIST_OF_COMPANY_TRAINS              :{BLACK}Vis liste over selskabets tog. Ctrl+klik åbner/lukker guppe/køretøjs listen
STR_TOOLBAR_TOOLTIP_DISPLAY_LIST_OF_COMPANY_ROAD_VEHICLES       :{BLACK}Vis liste over selskabets køretøjer. Ctrl-Klik åbner/lukker gruppe/køretøjslisten.
STR_TOOLBAR_TOOLTIP_DISPLAY_LIST_OF_COMPANY_SHIPS               :{BLACK}Vis liste over selskabets skibe. Ctrl-Klik åbner/lukker gruppe/køretøjslisten.
STR_TOOLBAR_TOOLTIP_DISPLAY_LIST_OF_COMPANY_AIRCRAFT            :{BLACK}Vis liste over selskabets fly. Ctrl+Klik åbner gruppe/køretøjslisten.
STR_TOOLBAR_TOOLTIP_ZOOM_THE_VIEW_IN                            :{BLACK}Zoom ind
STR_TOOLBAR_TOOLTIP_ZOOM_THE_VIEW_OUT                           :{BLACK}Zoom ud
STR_TOOLBAR_TOOLTIP_BUILD_RAILROAD_TRACK                        :{BLACK}Byg jernbanespor
STR_TOOLBAR_TOOLTIP_BUILD_ROADS                                 :{BLACK}Byg veje
STR_TOOLBAR_TOOLTIP_BUILD_TRAMWAYS                              :{BLACK}Byg sporveje
STR_TOOLBAR_TOOLTIP_BUILD_SHIP_DOCKS                            :{BLACK}Byg havne
STR_TOOLBAR_TOOLTIP_BUILD_AIRPORTS                              :{BLACK}Byg lufthavne
STR_TOOLBAR_TOOLTIP_LANDSCAPING                                 :{BLACK}Åbn landskabsværktøjslinjen for at hæve/sænke terræn, plante træer, osv.
STR_TOOLBAR_TOOLTIP_SHOW_SOUND_MUSIC_WINDOW                     :{BLACK}Vis lyd-/musikvindue
STR_TOOLBAR_TOOLTIP_SHOW_LAST_MESSAGE_NEWS                      :{BLACK}Vis seneste besked/nyhedsrapport, vis beskedvalg
STR_TOOLBAR_TOOLTIP_LAND_BLOCK_INFORMATION                      :{BLACK}Information om landområde, konsol, debug af script, skærmbillede, om OpenTTD
STR_TOOLBAR_TOOLTIP_SWITCH_TOOLBAR                              :{BLACK}Skift værktøjslinier

# Extra tooltips for the scenario editor toolbar
STR_SCENEDIT_TOOLBAR_TOOLTIP_SAVE_SCENARIO_LOAD_SCENARIO        :{BLACK}Gem scenarie, hent scenarie, forlad scenarieeditoren, afslut
STR_SCENEDIT_TOOLBAR_OPENTTD                                    :{YELLOW}OpenTTD
STR_SCENEDIT_TOOLBAR_SCENARIO_EDITOR                            :{YELLOW}Scenarieeditor
STR_SCENEDIT_TOOLBAR_TOOLTIP_MOVE_THE_STARTING_DATE_BACKWARD    :{BLACK}Flyt startdatoen 1 år tilbage
STR_SCENEDIT_TOOLBAR_TOOLTIP_MOVE_THE_STARTING_DATE_FORWARD     :{BLACK}Flyt startdatoen 1 år frem
STR_SCENEDIT_TOOLBAR_TOOLTIP_SET_DATE                           :{BLACK}Klik for at angive startdatoen
STR_SCENEDIT_TOOLBAR_TOOLTIP_DISPLAY_MAP_TOWN_DIRECTORY         :{BLACK}Vis kortet, byoversigt
STR_SCENEDIT_TOOLBAR_LANDSCAPE_GENERATION                       :{BLACK}Landskabsgenerering
STR_SCENEDIT_TOOLBAR_TOWN_GENERATION                            :{BLACK}Bygenerering
STR_SCENEDIT_TOOLBAR_INDUSTRY_GENERATION                        :{BLACK}Industrigenerering
STR_SCENEDIT_TOOLBAR_ROAD_CONSTRUCTION                          :{BLACK}Bygning af vej
STR_SCENEDIT_TOOLBAR_TRAM_CONSTRUCTION                          :{BLACK}Sporvejskonstruktion
STR_SCENEDIT_TOOLBAR_PLANT_TREES                                :{BLACK}Plant træer. Shift skifter mellem at bygge og vise prisoverslag.
STR_SCENEDIT_TOOLBAR_PLACE_SIGN                                 :{BLACK}Placér skilt
STR_SCENEDIT_TOOLBAR_PLACE_OBJECT                               :{BLACK}Placér objekt. Shift viser tidsestimat

# Scenario editor file menu
###length 7
STR_SCENEDIT_FILE_MENU_SAVE_SCENARIO                            :Gem scenarie
STR_SCENEDIT_FILE_MENU_LOAD_SCENARIO                            :Hent scenarie
STR_SCENEDIT_FILE_MENU_SAVE_HEIGHTMAP                           :Gem højdekort
STR_SCENEDIT_FILE_MENU_LOAD_HEIGHTMAP                           :Hent højdekort
STR_SCENEDIT_FILE_MENU_QUIT_EDITOR                              :Forlad scenarieeditor
STR_SCENEDIT_FILE_MENU_SEPARATOR                                :
STR_SCENEDIT_FILE_MENU_QUIT                                     :Afslut

# Settings menu
###length 15
STR_SETTINGS_MENU_GAME_OPTIONS                                  :Opsætning
STR_SETTINGS_MENU_CONFIG_SETTINGS_TREE                          :Indstillinger
STR_SETTINGS_MENU_NEWGRF_SETTINGS                               :NewGRF indstillinger
STR_SETTINGS_MENU_TRANSPARENCY_OPTIONS                          :Gennemsigtighedsvalg
STR_SETTINGS_MENU_ZONING                                        :Zoning
STR_SETTINGS_MENU_TOWN_NAMES_DISPLAYED                          :Bynavne vist
STR_SETTINGS_MENU_STATION_NAMES_DISPLAYED                       :Stationsnavne vist
STR_SETTINGS_MENU_WAYPOINTS_DISPLAYED                           :Waypointnavne vist
STR_SETTINGS_MENU_SIGNS_DISPLAYED                               :Viste skilte
STR_SETTINGS_MENU_SHOW_COMPETITOR_SIGNS                         :Modstander skilte og navne vist
STR_SETTINGS_MENU_FULL_ANIMATION                                :Fuld animation
STR_SETTINGS_MENU_FULL_DETAIL                                   :Fuld detalje
STR_SETTINGS_MENU_TRANSPARENT_BUILDINGS                         :Gennemsigtige bygninger
STR_SETTINGS_MENU_TRANSPARENT_SIGNS                             :Gennemsigtige skilte

# File menu
###length 5
STR_FILE_MENU_SAVE_GAME                                         :Gem spil
STR_FILE_MENU_LOAD_GAME                                         :Fortsæt spil
STR_FILE_MENU_QUIT_GAME                                         :Forlad spillet
STR_FILE_MENU_SEPARATOR                                         :
STR_FILE_MENU_EXIT                                              :Afslut

# Map menu
###length 4
STR_MAP_MENU_MAP_OF_WORLD                                       :Kort over verden
STR_MAP_MENU_EXTRA_VIEWPORT                                     :Nyt lokalitetsvindue
STR_MAP_MENU_LINGRAPH_LEGEND                                    :Laststrømforklaring
STR_MAP_MENU_SIGN_LIST                                          :Liste over skilte

# Town menu
###length 2
STR_TOWN_MENU_TOWN_DIRECTORY                                    :Byoversigt
STR_TOWN_MENU_FOUND_TOWN                                        :Stift by

# Subsidies menu
###length 1
STR_SUBSIDIES_MENU_SUBSIDIES                                    :Tilskudsordninger

# Graph menu
###length 6
STR_GRAPH_MENU_OPERATING_PROFIT_GRAPH                           :Graf over afkast
STR_GRAPH_MENU_INCOME_GRAPH                                     :Graf over indkomster
STR_GRAPH_MENU_DELIVERED_CARGO_GRAPH                            :Graf over leveret last
STR_GRAPH_MENU_PERFORMANCE_HISTORY_GRAPH                        :Graf over præstation
STR_GRAPH_MENU_COMPANY_VALUE_GRAPH                              :Graf over selskabsværdi
STR_GRAPH_MENU_CARGO_PAYMENT_RATES                              :Graf over lastudbetalingsrater

# Company league menu
###length 3
STR_GRAPH_MENU_COMPANY_LEAGUE_TABLE                             :Selskabsoversigt
STR_GRAPH_MENU_DETAILED_PERFORMANCE_RATING                      :Detaljeret præstationsoversigt
STR_GRAPH_MENU_HIGHSCORE                                        :Topresultater

# Industry menu
###length 3
STR_INDUSTRY_MENU_INDUSTRY_DIRECTORY                            :Industrioversigt
STR_INDUSTRY_MENU_INDUSTRY_CHAIN                                :Industrikæder
STR_INDUSTRY_MENU_FUND_NEW_INDUSTRY                             :Finansiér ny industri

# URailway construction menu
###length 4
STR_RAIL_MENU_RAILROAD_CONSTRUCTION                             :Jernbanekonstruktion
STR_RAIL_MENU_ELRAIL_CONSTRUCTION                               :Elektrisk jernbanekonstruktion
STR_RAIL_MENU_MONORAIL_CONSTRUCTION                             :Monorailkonstruktion
STR_RAIL_MENU_MAGLEV_CONSTRUCTION                               :Magnetskinnekonstruktion

# Road construction menu
###length 2
STR_ROAD_MENU_ROAD_CONSTRUCTION                                 :Vejkonstruktion
STR_ROAD_MENU_TRAM_CONSTRUCTION                                 :Sporvejskonstruktion

# Waterways construction menu
###length 1
STR_WATERWAYS_MENU_WATERWAYS_CONSTRUCTION                       :Bygning af vandveje

# Aairport construction menu
###length 1
STR_AIRCRAFT_MENU_AIRPORT_CONSTRUCTION                          :Lufthavnskonstruktion

# Landscaping menu
###length 3
STR_LANDSCAPING_MENU_LANDSCAPING                                :Landskabsværktøjer
STR_LANDSCAPING_MENU_PLANT_TREES                                :Plant træer
STR_LANDSCAPING_MENU_PLACE_SIGN                                 :Placer skilt

# Music menu
###length 1
STR_TOOLBAR_SOUND_MUSIC                                         :Lyd/Musik

# Message menu
###length 3
STR_NEWS_MENU_LAST_MESSAGE_NEWS_REPORT                          :Seneste besked/nyhedsrapport
STR_NEWS_MENU_MESSAGE_HISTORY_MENU                              :Tidligere beskeder
STR_NEWS_MENU_DELETE_ALL_MESSAGES                               :Slet alle beskeder

# About menu
###length 10
STR_ABOUT_MENU_LAND_BLOCK_INFO                                  :Landområde information
STR_ABOUT_MENU_SEPARATOR                                        :
STR_ABOUT_MENU_TOGGLE_CONSOLE                                   :Tænd/Sluk konsol
STR_ABOUT_MENU_AI_DEBUG                                         :Computerspiller/spilscript debug
STR_ABOUT_MENU_SCREENSHOT                                       :Skærmbillede (Ctrl-S)
STR_ABOUT_MENU_SHOW_FRAMERATE                                   :Vis spilhastighed
STR_ABOUT_MENU_ABOUT_OPENTTD                                    :Om 'OpenTTD'
STR_ABOUT_MENU_SPRITE_ALIGNER                                   :Spritejustering
STR_ABOUT_MENU_TOGGLE_BOUNDING_BOXES                            :Slå afgrænsningsrammerne til/fra
STR_ABOUT_MENU_TOGGLE_DIRTY_BLOCKS                              :Slå farvning af beskidte blokke til/fra

# Place in highscore window
###length 15
STR_ORDINAL_NUMBER_1ST                                          :1.
STR_ORDINAL_NUMBER_2ND                                          :2.
STR_ORDINAL_NUMBER_3RD                                          :3.
STR_ORDINAL_NUMBER_4TH                                          :4.
STR_ORDINAL_NUMBER_5TH                                          :5.
STR_ORDINAL_NUMBER_6TH                                          :6.
STR_ORDINAL_NUMBER_7TH                                          :7.
STR_ORDINAL_NUMBER_8TH                                          :8.
STR_ORDINAL_NUMBER_9TH                                          :9.
STR_ORDINAL_NUMBER_10TH                                         :10.
STR_ORDINAL_NUMBER_11TH                                         :11.
STR_ORDINAL_NUMBER_12TH                                         :12.
STR_ORDINAL_NUMBER_13TH                                         :13.
STR_ORDINAL_NUMBER_14TH                                         :14.
STR_ORDINAL_NUMBER_15TH                                         :15.

###length 31
STR_DAY_NUMBER_1ST                                              :1.
STR_DAY_NUMBER_2ND                                              :2.
STR_DAY_NUMBER_3RD                                              :3.
STR_DAY_NUMBER_4TH                                              :4.
STR_DAY_NUMBER_5TH                                              :5.
STR_DAY_NUMBER_6TH                                              :6.
STR_DAY_NUMBER_7TH                                              :7.
STR_DAY_NUMBER_8TH                                              :8.
STR_DAY_NUMBER_9TH                                              :9.
STR_DAY_NUMBER_10TH                                             :10.
STR_DAY_NUMBER_11TH                                             :11.
STR_DAY_NUMBER_12TH                                             :12.
STR_DAY_NUMBER_13TH                                             :13.
STR_DAY_NUMBER_14TH                                             :14.
STR_DAY_NUMBER_15TH                                             :15.
STR_DAY_NUMBER_16TH                                             :16.
STR_DAY_NUMBER_17TH                                             :17.
STR_DAY_NUMBER_18TH                                             :18.
STR_DAY_NUMBER_19TH                                             :19.
STR_DAY_NUMBER_20TH                                             :20.
STR_DAY_NUMBER_21ST                                             :21.
STR_DAY_NUMBER_22ND                                             :22.
STR_DAY_NUMBER_23RD                                             :23.
STR_DAY_NUMBER_24TH                                             :24.
STR_DAY_NUMBER_25TH                                             :25.
STR_DAY_NUMBER_26TH                                             :26.
STR_DAY_NUMBER_27TH                                             :27.
STR_DAY_NUMBER_28TH                                             :28.
STR_DAY_NUMBER_29TH                                             :29.
STR_DAY_NUMBER_30TH                                             :30.
STR_DAY_NUMBER_31ST                                             :31.

###length 12
STR_MONTH_ABBREV_JAN                                            :jan
STR_MONTH_ABBREV_FEB                                            :feb
STR_MONTH_ABBREV_MAR                                            :mar
STR_MONTH_ABBREV_APR                                            :apr
STR_MONTH_ABBREV_MAY                                            :maj
STR_MONTH_ABBREV_JUN                                            :jun
STR_MONTH_ABBREV_JUL                                            :jul
STR_MONTH_ABBREV_AUG                                            :aug
STR_MONTH_ABBREV_SEP                                            :sep
STR_MONTH_ABBREV_OCT                                            :okt
STR_MONTH_ABBREV_NOV                                            :nov
STR_MONTH_ABBREV_DEC                                            :dec

###length 12
STR_MONTH_JAN                                                   :Januar
STR_MONTH_FEB                                                   :februar
STR_MONTH_MAR                                                   :marts
STR_MONTH_APR                                                   :april
STR_MONTH_MAY                                                   :maj
STR_MONTH_JUN                                                   :juni
STR_MONTH_JUL                                                   :juli
STR_MONTH_AUG                                                   :august
STR_MONTH_SEP                                                   :september
STR_MONTH_OCT                                                   :oktober
STR_MONTH_NOV                                                   :november
STR_MONTH_DEC                                                   :december

###length VEHICLE_TYPES
STR_VEHICLE_TYPE_TRAINS                                         :Toge
STR_VEHICLE_TYPE_ROAD_VEHICLES                                  :Vejkøretøjer
STR_VEHICLE_TYPE_SHIPS                                          :Skibe
STR_VEHICLE_TYPE_AIRCRAFT                                       :Fly

# Graph window
STR_GRAPH_KEY_BUTTON                                            :{BLACK}Nøgle
STR_GRAPH_KEY_TOOLTIP                                           :{BLACK}Vis nøglen til grafer
STR_GRAPH_X_LABEL_MONTH                                         :{TINY_FONT}{STRING}
STR_GRAPH_X_LABEL_MONTH_YEAR                                    :{TINY_FONT}{STRING}{}{NUM}
STR_GRAPH_Y_LABEL                                               :{TINY_FONT}{STRING}
STR_GRAPH_Y_LABEL_NUMBER                                        :{TINY_FONT}{COMMA}

STR_GRAPH_OPERATING_PROFIT_CAPTION                              :{WHITE}Graf over afkast
STR_GRAPH_INCOME_CAPTION                                        :{WHITE}Graf over indkomst
STR_GRAPH_CARGO_DELIVERED_CAPTION                               :{WHITE}Afleveret last
STR_GRAPH_COMPANY_PERFORMANCE_RATINGS_CAPTION                   :{WHITE}Selskabets præstationsrang (maksimal rang=1000)
STR_GRAPH_COMPANY_VALUES_CAPTION                                :{WHITE}Selskabsværdier

STR_GRAPH_CARGO_PAYMENT_RATES_CAPTION                           :{WHITE}Lastudbetalingsrater
STR_GRAPH_CARGO_PAYMENT_RATES_X_LABEL                           :{TINY_FONT}{BLACK}Antal dage undervejs
STR_GRAPH_CARGO_PAYMENT_RATES_TITLE                             :{TINY_FONT}{BLACK}Betaling for at transportere 10 enheder (eller 10,000 liter) last en distance på 20 enheder.
STR_GRAPH_CARGO_ENABLE_ALL                                      :{TINY_FONT}{BLACK}Slå alt til
STR_GRAPH_CARGO_DISABLE_ALL                                     :{TINY_FONT}{BLACK}Slå alt fra
STR_GRAPH_CARGO_TOOLTIP_ENABLE_ALL                              :{BLACK}Vis alt fragt på fragtbetalings rate grafen
STR_GRAPH_CARGO_TOOLTIP_DISABLE_ALL                             :{BLACK}Vis intet fragt på fragtbetalings rate grafen
STR_GRAPH_CARGO_PAYMENT_TOGGLE_CARGO                            :{BLACK}Skift grafen for denne lasttype til/fra
STR_GRAPH_CARGO_PAYMENT_CARGO                                   :{TINY_FONT}{BLACK}{STRING}

STR_GRAPH_PERFORMANCE_DETAIL_TOOLTIP                            :{BLACK}Vis detaljeret præstationsoversigt

# Graph key window
STR_GRAPH_KEY_CAPTION                                           :{WHITE}Nøgle til selskabsgraf
STR_GRAPH_KEY_COMPANY_SELECTION_TOOLTIP                         :{BLACK}Klik her for at vise/skjule selskabets graf

# Company league window
STR_COMPANY_LEAGUE_TABLE_CAPTION                                :{WHITE}Selskabsoversigt
STR_COMPANY_LEAGUE_COMPANY_NAME                                 :{ORANGE}{COMPANY} {BLACK}{COMPANY_NUM} '{STRING}'
STR_COMPANY_LEAGUE_PERFORMANCE_TITLE_ENGINEER                   :Ingeniør
STR_COMPANY_LEAGUE_PERFORMANCE_TITLE_TRAFFIC_MANAGER            :Trafikbestyrer
STR_COMPANY_LEAGUE_PERFORMANCE_TITLE_TRANSPORT_COORDINATOR      :Trafikkoordinator
STR_COMPANY_LEAGUE_PERFORMANCE_TITLE_ROUTE_SUPERVISOR           :Routesuperviser
STR_COMPANY_LEAGUE_PERFORMANCE_TITLE_DIRECTOR                   :Direktør
STR_COMPANY_LEAGUE_PERFORMANCE_TITLE_CHIEF_EXECUTIVE            :Administrerende direktør
STR_COMPANY_LEAGUE_PERFORMANCE_TITLE_CHAIRMAN                   :Forretningschef
STR_COMPANY_LEAGUE_PERFORMANCE_TITLE_PRESIDENT                  :Præsident
STR_COMPANY_LEAGUE_PERFORMANCE_TITLE_TYCOON                     :Matador

# Performance detail window
STR_PERFORMANCE_DETAIL                                          :{WHITE}Præstationsoversigt
STR_PERFORMANCE_DETAIL_KEY                                      :{BLACK}Detalje
STR_PERFORMANCE_DETAIL_AMOUNT_CURRENCY                          :{BLACK}({CURRENCY_SHORT}/{CURRENCY_SHORT})
STR_PERFORMANCE_DETAIL_AMOUNT_INT                               :{BLACK}({COMMA}/{COMMA})
STR_PERFORMANCE_DETAIL_PERCENT                                  :{WHITE}{NUM}%
STR_PERFORMANCE_DETAIL_SELECT_COMPANY_TOOLTIP                   :{BLACK}Vis detaljer om dette firma

###length 10
STR_PERFORMANCE_DETAIL_VEHICLES                                 :{BLACK}Køretøjer:
STR_PERFORMANCE_DETAIL_STATIONS                                 :{BLACK}Stationer:
STR_PERFORMANCE_DETAIL_MIN_PROFIT                               :{BLACK}Min. afkast:
STR_PERFORMANCE_DETAIL_MIN_INCOME                               :{BLACK}Min. indkomst:
STR_PERFORMANCE_DETAIL_MAX_INCOME                               :{BLACK}Maks. indkomst:
STR_PERFORMANCE_DETAIL_DELIVERED                                :{BLACK}Afleveret:
STR_PERFORMANCE_DETAIL_CARGO                                    :{BLACK}Last:
STR_PERFORMANCE_DETAIL_MONEY                                    :{BLACK}Penge:
STR_PERFORMANCE_DETAIL_LOAN                                     :{BLACK}Lån:
STR_PERFORMANCE_DETAIL_TOTAL                                    :{BLACK}I alt:

###length 10
STR_PERFORMANCE_DETAIL_VEHICLES_TOOLTIP                         :{BLACK}Antal af køretøjer der gav afkast sidste år; dette inkludere vejkøretøjer, tog, skibe og fly
STR_PERFORMANCE_DETAIL_STATIONS_TOOLTIP                         :{BLACK}Antal nyligt servicerede stationer. Togstationer, busstoppesteder, lufthavne og så videre tælles separat, selv om de tilhører den samme station
STR_PERFORMANCE_DETAIL_MIN_PROFIT_TOOLTIP                       :{BLACK}Afkast for køretøjet med laveste indkomst (af alle køretøjer ældre end 2 år)
STR_PERFORMANCE_DETAIL_MIN_INCOME_TOOLTIP                       :{BLACK}Indkomst i kvartallet med det laveste afkast i de sidste 12 kvartaler
STR_PERFORMANCE_DETAIL_MAX_INCOME_TOOLTIP                       :{BLACK}Indkomst i kvartallet med det højeste afkast i de sidste 12 kvartaler
STR_PERFORMANCE_DETAIL_DELIVERED_TOOLTIP                        :{BLACK}Antal enheder fragtet i de sidste 4 kvartaler
STR_PERFORMANCE_DETAIL_CARGO_TOOLTIP                            :{BLACK}Antallet af lasttyper fragtet i sidste kvartal
STR_PERFORMANCE_DETAIL_MONEY_TOOLTIP                            :{BLACK}Kapital denne virksomhed har i banken
STR_PERFORMANCE_DETAIL_LOAN_TOOLTIP                             :{BLACK}Mængden af penge dette firma har lånt
STR_PERFORMANCE_DETAIL_TOTAL_TOOLTIP                            :{BLACK}Samlet point ud af mulige points

# Music window
STR_MUSIC_JAZZ_JUKEBOX_CAPTION                                  :{WHITE}Jazz Jukebox
STR_MUSIC_PLAYLIST_ALL                                          :{TINY_FONT}{BLACK}Alle
STR_MUSIC_PLAYLIST_OLD_STYLE                                    :{TINY_FONT}{BLACK}Old Style
STR_MUSIC_PLAYLIST_NEW_STYLE                                    :{TINY_FONT}{BLACK}New Style
STR_MUSIC_PLAYLIST_EZY_STREET                                   :{TINY_FONT}{BLACK}Ezy Street
STR_MUSIC_PLAYLIST_CUSTOM_1                                     :{TINY_FONT}{BLACK}Custom 1
STR_MUSIC_PLAYLIST_CUSTOM_2                                     :{TINY_FONT}{BLACK}Custom 2
STR_MUSIC_MUSIC_VOLUME                                          :{TINY_FONT}{BLACK}Musik lydstyrke
STR_MUSIC_EFFECTS_VOLUME                                        :{TINY_FONT}{BLACK}Effekt lydstyrke
STR_MUSIC_TRACK_NONE                                            :{TINY_FONT}{DKGREEN}--
STR_MUSIC_TRACK_DIGIT                                           :{TINY_FONT}{DKGREEN}{ZEROFILL_NUM}
STR_MUSIC_TITLE_NONE                                            :{TINY_FONT}{DKGREEN}------
STR_MUSIC_TITLE_NOMUSIC                                         :{TINY_FONT}{DKGREEN}Ingen musik tilgængelig
STR_MUSIC_TITLE_NAME                                            :{TINY_FONT}{DKGREEN}"{STRING}"
STR_MUSIC_TRACK                                                 :{TINY_FONT}{BLACK}Nummer
STR_MUSIC_XTITLE                                                :{TINY_FONT}{BLACK}Titel
STR_MUSIC_SHUFFLE                                               :{TINY_FONT}{BLACK}Bland
STR_MUSIC_PROGRAM                                               :{TINY_FONT}{BLACK}Programmer
STR_MUSIC_TOOLTIP_SKIP_TO_PREVIOUS_TRACK                        :{BLACK}Hop til forrige nummer
STR_MUSIC_TOOLTIP_SKIP_TO_NEXT_TRACK_IN_SELECTION               :{BLACK}Hop til næste nummer
STR_MUSIC_TOOLTIP_STOP_PLAYING_MUSIC                            :{BLACK}Stop musikken
STR_MUSIC_TOOLTIP_START_PLAYING_MUSIC                           :{BLACK}Start musikken
STR_MUSIC_TOOLTIP_DRAG_SLIDERS_TO_SET_MUSIC                     :{BLACK}Flyt skyderen for at justere musik- og effektlydstyrken
STR_MUSIC_TOOLTIP_SELECT_ALL_TRACKS_PROGRAM                     :{BLACK}Vælg 'Alle numre' programmet
STR_MUSIC_TOOLTIP_SELECT_OLD_STYLE_MUSIC                        :{BLACK}Vælg 'Old style musik' programmet
STR_MUSIC_TOOLTIP_SELECT_NEW_STYLE_MUSIC                        :{BLACK}Vælg 'New style musik' programmet
STR_MUSIC_TOOLTIP_SELECT_EZY_STREET_STYLE                       :{BLACK}Vælg 'Ezy Street musik' program
STR_MUSIC_TOOLTIP_SELECT_CUSTOM_1_USER_DEFINED                  :{BLACK}Vælg 'Custom 1' (brugerdefineret) programmet
STR_MUSIC_TOOLTIP_SELECT_CUSTOM_2_USER_DEFINED                  :{BLACK}Select 'Custom 2' (brugerdefineret) programmet
STR_MUSIC_TOOLTIP_TOGGLE_PROGRAM_SHUFFLE                        :{BLACK}Tilfældig afspilning til/fra
STR_MUSIC_TOOLTIP_SHOW_MUSIC_TRACK_SELECTION                    :{BLACK}Vis vinduet med musiknummervalg

# Playlist window
STR_PLAYLIST_MUSIC_SELECTION_SETNAME                            :{WHITE}Music Program - '{STRING}'
STR_PLAYLIST_TRACK_NAME                                         :{TINY_FONT}{LTBLUE}{ZEROFILL_NUM} "{STRING}"
STR_PLAYLIST_TRACK_INDEX                                        :{TINY_FONT}{BLACK}Nummerliste
STR_PLAYLIST_PROGRAM                                            :{TINY_FONT}{BLACK}Program - '{STRING}'
STR_PLAYLIST_CLEAR                                              :{TINY_FONT}{BLACK}Ryd
STR_PLAYLIST_CHANGE_SET                                         :{BLACK}Skift sæt
STR_PLAYLIST_TOOLTIP_CLEAR_CURRENT_PROGRAM_CUSTOM1              :{BLACK}Ryd det valgte program (Gælder kun Custom1/Custom2)
STR_PLAYLIST_TOOLTIP_CHANGE_SET                                 :{BLACK}Ændre musik listen til et anden installeret sæt
STR_PLAYLIST_TOOLTIP_CLICK_TO_ADD_TRACK                         :{BLACK}Klik på et musiknummer for at tilføje det til programlisten (kun for Custom1/Custom2)
STR_PLAYLIST_TOOLTIP_CLICK_TO_REMOVE_TRACK                      :{BLACK}Klik på et musiknummer for at fjerne det fra programlisten (kun for Custom1/Custom2)

# Highscore window
STR_HIGHSCORE_TOP_COMPANIES_WHO_REACHED                         :{BIG_FONT}{BLACK}Bedste virksomheder, som har nået {NUM}
STR_HIGHSCORE_TOP_COMPANIES_NETWORK_GAME                        :{BIG_FONT}{BLACK}Selskabsoversigt i {NUM}
STR_HIGHSCORE_POSITION                                          :{BIG_FONT}{BLACK}{COMMA}.
STR_HIGHSCORE_PERFORMANCE_TITLE_BUSINESSMAN                     :Forretningsdriver
STR_HIGHSCORE_PERFORMANCE_TITLE_ENTREPRENEUR                    :Entreprenør
STR_HIGHSCORE_PERFORMANCE_TITLE_INDUSTRIALIST                   :Industrialist
STR_HIGHSCORE_PERFORMANCE_TITLE_CAPITALIST                      :Kapitalist
STR_HIGHSCORE_PERFORMANCE_TITLE_MAGNATE                         :Magnat
STR_HIGHSCORE_PERFORMANCE_TITLE_MOGUL                           :Mogul
STR_HIGHSCORE_PERFORMANCE_TITLE_TYCOON_OF_THE_CENTURY           :Århundredes Matador
STR_HIGHSCORE_NAME                                              :{PRESIDENT_NAME}, {COMPANY}
STR_HIGHSCORE_STATS                                             :{BIG_FONT}'{STRING}'   ({COMMA})
STR_HIGHSCORE_COMPANY_ACHIEVES_STATUS                           :{BIG_FONT}{BLACK}{COMPANY} får '{STRING}' status!
STR_HIGHSCORE_PRESIDENT_OF_COMPANY_ACHIEVES_STATUS              :{BIG_FONT}{WHITE}{PRESIDENT_NAME} fra {COMPANY} får '{STRING}' status!

# Smallmap window
STR_SMALLMAP_CAPTION                                            :{WHITE}Kort - {STRING}

###length 7
STR_SMALLMAP_TYPE_CONTOURS                                      :Konturer
STR_SMALLMAP_TYPE_VEHICLES                                      :Køretøjer
STR_SMALLMAP_TYPE_INDUSTRIES                                    :Industrier
STR_SMALLMAP_TYPE_ROUTEMAP                                      :Laststrøm
STR_SMALLMAP_TYPE_ROUTES                                        :Ruter
STR_SMALLMAP_TYPE_VEGETATION                                    :Vegetation
STR_SMALLMAP_TYPE_OWNERS                                        :Ejere

STR_SMALLMAP_TOOLTIP_SHOW_LAND_CONTOURS_ON_MAP                  :{BLACK}Vis landskabskonturer på kortet
STR_SMALLMAP_TOOLTIP_SHOW_VEHICLES_ON_MAP                       :{BLACK}Vis køretøjer på kortet
STR_SMALLMAP_TOOLTIP_SHOW_INDUSTRIES_ON_MAP                     :{BLACK}Vis industrier på kortet
STR_SMALLMAP_TOOLTIP_SHOW_LINK_STATS_ON_MAP                     :{BLACK}Vis laststrøm på kortet
STR_SMALLMAP_TOOLTIP_SHOW_TRANSPORT_ROUTES_ON                   :{BLACK}Vis transportruter på kortet
STR_SMALLMAP_TOOLTIP_SHOW_VEGETATION_ON_MAP                     :{BLACK}Vis vegetation på kortet
STR_SMALLMAP_TOOLTIP_SHOW_LAND_OWNERS_ON_MAP                    :{BLACK}Vis landejere på kortet
STR_SMALLMAP_TOOLTIP_INDUSTRY_SELECTION                         :{BLACK}Klik på en industritype for at vise den.
STR_SMALLMAP_TOOLTIP_COMPANY_SELECTION                          :{BLACK}Kik på et selskab for at se dens ejendomme. Ctrl+klik deaktiverer alle selskaber undtagen det valgte. Ctrl+klik igen for atter at aktivere
STR_SMALLMAP_TOOLTIP_CARGO_SELECTION                            :{BLACK}Klik på en last for at skifte visning af dens egenskab. Ctrl+Klik slår alle laster undtagen den valgte fra. Ctrl+Klik på den igen for at slå alle laster til

STR_SMALLMAP_LEGENDA_ROADS                                      :{TINY_FONT}{BLACK}Veje
STR_SMALLMAP_LEGENDA_RAILROADS                                  :{TINY_FONT}{BLACK}Jernbaner
STR_SMALLMAP_LEGENDA_STATIONS_AIRPORTS_DOCKS                    :{TINY_FONT}{BLACK}Stationer/Lufthavne/Havne
STR_SMALLMAP_LEGENDA_BUILDINGS_INDUSTRIES                       :{TINY_FONT}{BLACK}Bygninger/Industrier
STR_SMALLMAP_LEGENDA_VEHICLES                                   :{TINY_FONT}{BLACK}Køretøjer
STR_SMALLMAP_LEGENDA_TRAINS                                     :{TINY_FONT}{BLACK}Toge
STR_SMALLMAP_LEGENDA_ROAD_VEHICLES                              :{TINY_FONT}{BLACK}Vejkøretøjer
STR_SMALLMAP_LEGENDA_SHIPS                                      :{TINY_FONT}{BLACK}Skibe
STR_SMALLMAP_LEGENDA_AIRCRAFT                                   :{TINY_FONT}{BLACK}Fly
STR_SMALLMAP_LEGENDA_TRANSPORT_ROUTES                           :{TINY_FONT}{BLACK}Transportruter
STR_SMALLMAP_LEGENDA_FOREST                                     :{TINY_FONT}{BLACK}Skov
STR_SMALLMAP_LEGENDA_RAILROAD_STATION                           :{TINY_FONT}{BLACK}Banegård
STR_SMALLMAP_LEGENDA_TRUCK_LOADING_BAY                          :{TINY_FONT}{BLACK}Fragtcentral
STR_SMALLMAP_LEGENDA_BUS_STATION                                :{TINY_FONT}{BLACK}Rutebilstation
STR_SMALLMAP_LEGENDA_AIRPORT_HELIPORT                           :{TINY_FONT}{BLACK}Lufthavn/Helikopterplads
STR_SMALLMAP_LEGENDA_DOCK                                       :{TINY_FONT}{BLACK}Havn
STR_SMALLMAP_LEGENDA_ROUGH_LAND                                 :{TINY_FONT}{BLACK}Hårdt terræn
STR_SMALLMAP_LEGENDA_GRASS_LAND                                 :{TINY_FONT}{BLACK}Græs
STR_SMALLMAP_LEGENDA_BARE_LAND                                  :{TINY_FONT}{BLACK}Bart terræn
STR_SMALLMAP_LEGENDA_RAINFOREST                                 :{TINY_FONT}{BLACK}Regnskov
STR_SMALLMAP_LEGENDA_FIELDS                                     :{TINY_FONT}{BLACK}Marker
STR_SMALLMAP_LEGENDA_TREES                                      :{TINY_FONT}{BLACK}Træer
STR_SMALLMAP_LEGENDA_ROCKS                                      :{TINY_FONT}{BLACK}Klipper
STR_SMALLMAP_LEGENDA_WATER                                      :{TINY_FONT}{BLACK}Vand
STR_SMALLMAP_LEGENDA_NO_OWNER                                   :{TINY_FONT}{BLACK}Ingen ejer
STR_SMALLMAP_LEGENDA_TOWNS                                      :{TINY_FONT}{BLACK}Byer
STR_SMALLMAP_LEGENDA_INDUSTRIES                                 :{TINY_FONT}{BLACK}Industrier
STR_SMALLMAP_LEGENDA_DESERT                                     :{TINY_FONT}{BLACK}Ørken
STR_SMALLMAP_LEGENDA_SNOW                                       :{TINY_FONT}{BLACK}Sne

STR_SMALLMAP_TOOLTIP_TOGGLE_TOWN_NAMES_ON_OFF                   :{BLACK}Vis/skjul bynavne på kort
STR_SMALLMAP_CENTER                                             :{BLACK}Centrer det lille kort ved den nuværende position
STR_SMALLMAP_INDUSTRY                                           :{TINY_FONT}{STRING} ({NUM})
STR_SMALLMAP_LINKSTATS                                          :{TINY_FONT}{STRING}
STR_SMALLMAP_COMPANY                                            :{TINY_FONT}{COMPANY}
STR_SMALLMAP_TOWN                                               :{TINY_FONT}{WHITE}{TOWN}
STR_SMALLMAP_DISABLE_ALL                                        :{BLACK}Slå alle fra
STR_SMALLMAP_ENABLE_ALL                                         :{BLACK}Slå alle til
STR_SMALLMAP_SHOW_HEIGHT                                        :{BLACK}Vis højde
STR_SMALLMAP_TOOLTIP_DISABLE_ALL_INDUSTRIES                     :{BLACK}Vis ingen industrier på kortet
STR_SMALLMAP_TOOLTIP_ENABLE_ALL_INDUSTRIES                      :{BLACK}Vis alle industrier på kortet
STR_SMALLMAP_TOOLTIP_SHOW_HEIGHT                                :{BLACK}Slå visning af højdekort til/fra
STR_SMALLMAP_TOOLTIP_DISABLE_ALL_COMPANIES                      :{BLACK}Vis ingen selskabsejendomme på kortet
STR_SMALLMAP_TOOLTIP_ENABLE_ALL_COMPANIES                       :{BLACK}Vis alle selskabsejendomme på kortet
STR_SMALLMAP_TOOLTIP_DISABLE_ALL_CARGOS                         :{BLACK}Vis ikke fragt på kortet
STR_SMALLMAP_TOOLTIP_ENABLE_ALL_CARGOS                          :{BLACK}Hvis alt fragt på kortet

# Status bar messages
STR_STATUSBAR_TOOLTIP_SHOW_LAST_NEWS                            :{BLACK}Vis seneste besked eller nyhedsrapport
STR_STATUSBAR_COMPANY_NAME                                      :{SILVER}- -  {COMPANY}  - -
STR_STATUSBAR_PAUSED                                            :{YELLOW}* *  PAUSE  *  *
STR_STATUSBAR_PAUSED_LINK_GRAPH                                 :{ORANGE}*  *  PAUSE (afventer forbindelsesgraf opdatering) *  *
STR_STATUSBAR_AUTOSAVE                                          :{RED}AUTOGEM
STR_STATUSBAR_SAVING_GAME                                       :{RED}*  *  GEMMER SPIL  *  *

STR_STATUSBAR_SPECTATOR                                         :{WHITE}(tilskuer)

# News message history
STR_MESSAGE_HISTORY                                             :{WHITE}Beskedhistorik
STR_MESSAGE_HISTORY_TOOLTIP                                     :{BLACK}En liste over seneste nyheder
STR_MESSAGE_NEWS_FORMAT                                         :{STRING}  -  {STRING}

STR_NEWS_MESSAGE_CAPTION                                        :{WHITE}Besked
STR_NEWS_CUSTOM_ITEM                                            :{BIG_FONT}{BLACK}{STRING}

STR_NEWS_FIRST_TRAIN_ARRIVAL                                    :{BIG_FONT}{BLACK}Indbyggerne fester . . .{}Første tog ankommer til {STATION}!
STR_NEWS_FIRST_BUS_ARRIVAL                                      :{BIG_FONT}{BLACK}Indbyggerne fester . . .{}Første bus ankommer til {STATION}!
STR_NEWS_FIRST_TRUCK_ARRIVAL                                    :{BIG_FONT}{BLACK}Indbyggerne fester . . .{}Første lastbil ankommer til {STATION}!
STR_NEWS_FIRST_PASSENGER_TRAM_ARRIVAL                           :{BIG_FONT}{BLACK}Indbyggerne fester . . .{}Første passager-sporvogn ankommer til {STATION}!
STR_NEWS_FIRST_CARGO_TRAM_ARRIVAL                               :{BIG_FONT}{BLACK}Indbyggerne fester . . .{}Første fragt-sporvogn ankommer til {STATION}!
STR_NEWS_FIRST_SHIP_ARRIVAL                                     :{BIG_FONT}{BLACK}Indbyggerne fester . . .{}Første skib ankommer til {STATION}!
STR_NEWS_FIRST_AIRCRAFT_ARRIVAL                                 :{BIG_FONT}{BLACK}Indbyggerne fester . . .{}Første fly ankommer til {STATION}!

STR_NEWS_TRAIN_CRASH                                            :{BIG_FONT}{BLACK}Tog forulykket!{}{COMMA} døde i flammerne efter kollision
STR_NEWS_ROAD_VEHICLE_CRASH_DRIVER                              :{BIG_FONT}{BLACK}Lastbil forulykket!{}Chauffør dør i flammehav efter sammenstød med tog
STR_NEWS_ROAD_VEHICLE_CRASH                                     :{BIG_FONT}{BLACK}Bus forulykket!{}{COMMA} dør i flammehav efter kollision med et tog
STR_NEWS_AIRCRAFT_CRASH                                         :{BIG_FONT}{BLACK}Flystyrt!{}{COMMA} dør i flammerne ved {STATION}
STR_NEWS_PLANE_CRASH_OUT_OF_FUEL                                :{BIG_FONT}{BLACK}Flystyrt!{}Fly løb tør for brændstof, {COMMA} døde i ildhelvede!

STR_NEWS_DISASTER_ZEPPELIN                                      :{BIG_FONT}{BLACK}Zeppelin katastrofe ved {STATION}!
STR_NEWS_DISASTER_SMALL_UFO                                     :{BIG_FONT}{BLACK}Lastbil ødelagt i kollision med en UFO
STR_NEWS_DISASTER_AIRPLANE_OIL_REFINERY                         :{BIG_FONT}{BLACK}Eksplosion af olieraffinaderi ved {TOWN}!
STR_NEWS_DISASTER_HELICOPTER_FACTORY                            :{BIG_FONT}{BLACK}Fabrik ødelagt under mystiske omstændigheder ved {TOWN}!
STR_NEWS_DISASTER_BIG_UFO                                       :{BIG_FONT}{BLACK}En UFO lander tæt på {TOWN}!
STR_NEWS_DISASTER_COAL_MINE_SUBSIDENCE                          :{BIG_FONT}{BLACK}Sammenstyrtning af kulmine efterlader et spor af katastrofe ved {TOWN}!
STR_NEWS_DISASTER_FLOOD_VEHICLE                                 :{BIG_FONT}{BLACK}Oversvømmelse!{}Mindst {COMMA} savnet og antages omkommet efter pludselig oversvømmelse!

STR_NEWS_COMPANY_IN_TROUBLE_TITLE                               :{BIG_FONT}{BLACK}Transportselskab i vanskeligheder!
STR_NEWS_COMPANY_IN_TROUBLE_DESCRIPTION                         :{BIG_FONT}{BLACK}{STRING} vil blive erklæret konkurs eller solgt, hvis ikke ydelsen stiger snart!
STR_NEWS_COMPANY_MERGER_TITLE                                   :{BIG_FONT}{BLACK}Fussion mellem transportselskaber!
STR_NEWS_COMPANY_MERGER_DESCRIPTION                             :{BIG_FONT}{BLACK}{STRING} er blevet solgt til {STRING} for {CURRENCY_LONG}!
STR_NEWS_COMPANY_BANKRUPT_TITLE                                 :{BIG_FONT}{BLACK}Bankerot!
STR_NEWS_COMPANY_BANKRUPT_DESCRIPTION                           :{BIG_FONT}{BLACK}{STRING} er blevet lukket af kreditorerne og alle ejendomme er solgt!
STR_NEWS_COMPANY_LAUNCH_TITLE                                   :{BIG_FONT}{BLACK}Nyt transportselskab er startet!
STR_NEWS_COMPANY_LAUNCH_DESCRIPTION                             :{BIG_FONT}{BLACK}{STRING} starter konstruktion i nærheden af {TOWN}!
STR_NEWS_MERGER_TAKEOVER_TITLE                                  :{BIG_FONT}{BLACK}{STRING} er blevet overtaget af {STRING}!
STR_PRESIDENT_NAME_MANAGER                                      :{BLACK}{PRESIDENT_NAME}{}(Direktør)

STR_NEWS_NEW_TOWN                                               :{BLACK}{BIG_FONT}{STRING} har sponsoreret stiftelsen af en ny by, {TOWN}!
STR_NEWS_NEW_TOWN_UNSPONSORED                                   :{BLACK}{BIG_FONT}En by ved navn {TOWN} er blevet stiftet!

STR_NEWS_INDUSTRY_CONSTRUCTION                                  :{BIG_FONT}{BLACK}Ny {STRING} under opførelse tæt på {TOWN}!
STR_NEWS_INDUSTRY_PLANTED                                       :{BIG_FONT}{BLACK}Ny {STRING} bliver plantet tæt på {TOWN}!

STR_NEWS_INDUSTRY_CLOSURE_GENERAL                               :{BIG_FONT}{BLACK}{STRING} rapporterer om øjeblikkelig nedlukning!
STR_NEWS_INDUSTRY_CLOSURE_SUPPLY_PROBLEMS                       :{BIG_FONT}{BLACK}Forsyningsproblemer får {STRING} til at lukke omgående!
STR_NEWS_INDUSTRY_CLOSURE_LACK_OF_TREES                         :{BIG_FONT}{BLACK}Mangel på træer i nærheden får {STRING} til at lukke omgående!

STR_NEWS_EURO_INTRODUCTION                                      :{BIG_FONT}{BLACK}Europæisk fællesvaluta!{}{}Euroen er introduceret som eneste betalingsmiddel i dit land!
STR_NEWS_BEGIN_OF_RECESSION                                     :{BIG_FONT}{BLACK}Global lavkonjuktur!{}{}Vismændende frygter det værste, økonomien skrumper!
STR_NEWS_END_OF_RECESSION                                       :{BIG_FONT}{BLACK}Økonomisk krise overvundet!{}{}Stigning i forbrug giver industrien selvtilliden tilbage, produktionen øges!

STR_NEWS_INDUSTRY_PRODUCTION_INCREASE_GENERAL                   :{BIG_FONT}{BLACK}{INDUSTRY} øger produktionen!
STR_NEWS_INDUSTRY_PRODUCTION_INCREASE_COAL                      :{BIG_FONT}{BLACK}Ny kulåre fundet tæt på {INDUSTRY}!{}Produktionen forventes fordoblet!
STR_NEWS_INDUSTRY_PRODUCTION_INCREASE_OIL                       :{BIG_FONT}{BLACK}Nye oliereserver fundet tæt ved {INDUSTRY}!{}Produktionen forventes fordoblet!
STR_NEWS_INDUSTRY_PRODUCTION_INCREASE_FARM                      :{BIG_FONT}{BLACK}Forbedrede landbrugsmetoder ved {INDUSTRY} gør at produktionen forventes fordoblet!
STR_NEWS_INDUSTRY_PRODUCTION_INCREASE_SMOOTH                    :{BIG_FONT}{BLACK}{STRING}produktionen på {INDUSTRY} vokser med {COMMA}%!
STR_NEWS_INDUSTRY_PRODUCTION_DECREASE_GENERAL                   :{BIG_FONT}{BLACK}{INDUSTRY} produktion er faldet med 50%
STR_NEWS_INDUSTRY_PRODUCTION_DECREASE_FARM                      :{BIG_FONT}{BLACK}Insekter foresager kaos ved {INDUSTRY}!{}Produktionen er faldet med 50%
STR_NEWS_INDUSTRY_PRODUCTION_DECREASE_SMOOTH                    :{BIG_FONT}{BLACK}{STRING}produktionen på {INDUSTRY} sænkes med {COMMA}%!

###length VEHICLE_TYPES
STR_NEWS_TRAIN_IS_WAITING                                       :{WHITE}{VEHICLE} afventer i remisen
STR_NEWS_ROAD_VEHICLE_IS_WAITING                                :{WHITE}{VEHICLE} venter på værkstedet
STR_NEWS_SHIP_IS_WAITING                                        :{WHITE}{VEHICLE} venter i skibsdokken
STR_NEWS_AIRCRAFT_IS_WAITING                                    :{WHITE}{VEHICLE} venter i hangaren
###next-name-looks-similar

# Order review system / warnings
STR_NEWS_VEHICLE_HAS_TOO_FEW_ORDERS                             :{WHITE}{VEHICLE} har for få ordrer i ordrelisten
STR_NEWS_VEHICLE_HAS_VOID_ORDER                                 :{WHITE}{VEHICLE} har en ugyldig ordre
STR_NEWS_VEHICLE_HAS_DUPLICATE_ENTRY                            :{WHITE}{VEHICLE} har dublerede ordrer
STR_NEWS_VEHICLE_HAS_INVALID_ENTRY                              :{WHITE}{VEHICLE} har en ugyldig station i sine ordrer
STR_NEWS_PLANE_USES_TOO_SHORT_RUNWAY                            :{WHITE}{VEHICLE} har i sine ordrer en lufthavn, hvis bane er for kort

STR_NEWS_VEHICLE_IS_GETTING_OLD                                 :{WHITE}{VEHICLE} er gammel
STR_NEWS_VEHICLE_IS_GETTING_VERY_OLD                            :{WHITE}{VEHICLE} er meget gammel
STR_NEWS_VEHICLE_IS_GETTING_VERY_OLD_AND                        :{WHITE}{VEHICLE} er meget gammel, og må udskiftes omgående
STR_NEWS_TRAIN_IS_STUCK                                         :{WHITE}{VEHICLE} kan ikke finde en rute at fortsætte ad.
STR_NEWS_VEHICLE_IS_LOST                                        :{WHITE}{VEHICLE} er faret vild.
STR_NEWS_VEHICLE_IS_UNPROFITABLE                                :{WHITE}{VEHICLE}s indtjening sidste år var {CURRENCY_LONG}
STR_NEWS_AIRCRAFT_DEST_TOO_FAR                                  :{WHITE}{VEHICLE} kan ikke nå til næste destination, da den er uden for rækkevidde

STR_NEWS_ORDER_REFIT_FAILED                                     :{WHITE}{VEHICLE} stoppet fordi en tilpasningsordre fejlede
STR_NEWS_VEHICLE_AUTORENEW_FAILED                               :{WHITE}Automatisk fornyelse mislykkedes for {VEHICLE}{}{STRING}

STR_NEWS_NEW_VEHICLE_NOW_AVAILABLE                              :{BIG_FONT}{BLACK}Ny {STRING} er nu tilgængelig!
STR_NEWS_NEW_VEHICLE_TYPE                                       :{BIG_FONT}{BLACK}{ENGINE}
STR_NEWS_NEW_VEHICLE_NOW_AVAILABLE_WITH_TYPE                    :{BLACK}Ny {STRING} er nu tilgængelig!  -  {ENGINE}

STR_NEWS_SHOW_VEHICLE_GROUP_TOOLTIP                             :{BLACK}Åbn gruppevinduet med fokus på dette fartøjs gruppe

STR_NEWS_STATION_NO_LONGER_ACCEPTS_CARGO                        :{WHITE}{STATION} accepterer ikke længere {STRING}
STR_NEWS_STATION_NO_LONGER_ACCEPTS_CARGO_OR_CARGO               :{WHITE}{STATION} accepterer ikke længere {STRING} eller {STRING}
STR_NEWS_STATION_NOW_ACCEPTS_CARGO                              :{WHITE}{STATION} accepterer nu {STRING}
STR_NEWS_STATION_NOW_ACCEPTS_CARGO_AND_CARGO                    :{WHITE}{STATION} accepterer nu {STRING} og {STRING}

STR_NEWS_OFFER_OF_SUBSIDY_EXPIRED                               :{BIG_FONT}{BLACK}Licitation af tilskudsordning udløbet:{}{}{STRING} fra {STRING} til {STRING} vil ikke længere udløse tilskud.
STR_NEWS_SUBSIDY_WITHDRAWN_SERVICE                              :{BIG_FONT}{BLACK}Tilskudsordning tilbagetrukket:{}{}{STRING} fra {STRING} til {STRING} modtager ikke længere tilskud.
STR_NEWS_SERVICE_SUBSIDY_OFFERED                                :{BIG_FONT}{BLACK}Tilskudsordning i licitation:{}{}Første {STRING} fra {STRING} til {STRING} vil udløse {NUM} års tilskud fra de lokale myndigheder!
###length 4
STR_NEWS_SERVICE_SUBSIDY_AWARDED_HALF                           :{BIG_FONT}{BLACK}Tilskudsordning tildelt {STRING}!{}{}{STRING} fra {STRING} til {STRING} vil give {NUM} års 50% forøget udbytte!
STR_NEWS_SERVICE_SUBSIDY_AWARDED_DOUBLE                         :{BIG_FONT}{BLACK}Tilskudsordning tildelt {STRING}!{}{}{STRING} fra {STRING} til {STRING} vil give {NUM} års dobbelt udbytte!
STR_NEWS_SERVICE_SUBSIDY_AWARDED_TRIPLE                         :{BIG_FONT}{BLACK}Tilskudsordning tildelt {STRING}!{}{}{STRING} fra {STRING} til {STRING} vil give {NUM} års tredobbelt udbytte!
STR_NEWS_SERVICE_SUBSIDY_AWARDED_QUADRUPLE                      :{BIG_FONT}{BLACK}Tilskudsordning tildelt {STRING}!{}{}{STRING} fra {STRING} til {STRING} vil give {NUM} års firedobbelt udbytte!

STR_NEWS_ROAD_REBUILDING                                        :{BIG_FONT}{BLACK}Trafikkaos i byen {TOWN}!{}{}Vejfornyelse betalt af {STRING} forårsager 6 måneders kaos i trafikken!
STR_NEWS_EXCLUSIVE_RIGHTS_TITLE                                 :{BIG_FONT}{BLACK}Transportmonopol!
STR_NEWS_EXCLUSIVE_RIGHTS_DESCRIPTION                           :{BIG_FONT}{BLACK}Myndighederne i {TOWN} skriver kontrakt med {STRING} på et års eksklusive transportrettigheder!

# Extra view window
STR_EXTRA_VIEWPORT_TITLE                                        :{WHITE}Lokalitetsvindue {COMMA}
STR_EXTRA_VIEW_MOVE_VIEW_TO_MAIN                                :{BLACK}Hent hovedvisning
STR_EXTRA_VIEW_MOVE_VIEW_TO_MAIN_TT                             :{BLACK}Bevæg denne visning til samme sted som hovedvisningen
STR_EXTRA_VIEW_MOVE_MAIN_TO_VIEW                                :{BLACK}Flyt hovedvisning
STR_EXTRA_VIEW_MOVE_MAIN_TO_VIEW_TT                             :{BLACK}Bevæg hovedvisningen til samme sted som dette vindue

# Game options window
STR_GAME_OPTIONS_CAPTION                                        :{WHITE}Opsætning
STR_GAME_OPTIONS_CURRENCY_UNITS_FRAME                           :{BLACK}Valutaenhed
STR_GAME_OPTIONS_CURRENCY_UNITS_DROPDOWN_TOOLTIP                :{BLACK}Valg af valutaenhed

###length 42
STR_GAME_OPTIONS_CURRENCY_GBP                                   :Britiske Pund (£)
STR_GAME_OPTIONS_CURRENCY_USD                                   :Amerikanske dollars ($)
STR_GAME_OPTIONS_CURRENCY_EUR                                   :Euro (EUR)
STR_GAME_OPTIONS_CURRENCY_JPY                                   :Japanske Yen (JPY)
STR_GAME_OPTIONS_CURRENCY_ATS                                   :Østrisk Shilling (ATS)
STR_GAME_OPTIONS_CURRENCY_BEF                                   :Belgiske Franc (BEF)
STR_GAME_OPTIONS_CURRENCY_CHF                                   :Sweiziske Franc (CHF)
STR_GAME_OPTIONS_CURRENCY_CZK                                   :Tjekkiske Koruna (CZK)
STR_GAME_OPTIONS_CURRENCY_DEM                                   :Deutschmark (DEM)
STR_GAME_OPTIONS_CURRENCY_DKK                                   :Danske Kroner (DKK)
STR_GAME_OPTIONS_CURRENCY_ESP                                   :Spanske Peseta (ESP)
STR_GAME_OPTIONS_CURRENCY_FIM                                   :Finske Markka (FIM)
STR_GAME_OPTIONS_CURRENCY_FRF                                   :Franske Franc (FRF)
STR_GAME_OPTIONS_CURRENCY_GRD                                   :Græske Drachmer (GRD)
STR_GAME_OPTIONS_CURRENCY_HUF                                   :Ungarnske Forint (HUF)
STR_GAME_OPTIONS_CURRENCY_ISK                                   :Islandske Kroner (ISK)
STR_GAME_OPTIONS_CURRENCY_ITL                                   :Italienske Lire (ITL)
STR_GAME_OPTIONS_CURRENCY_NLG                                   :Hollandske Guilder (NLG)
STR_GAME_OPTIONS_CURRENCY_NOK                                   :Norske Kroner (NOK)
STR_GAME_OPTIONS_CURRENCY_PLN                                   :Polske Zloty (PLN)
STR_GAME_OPTIONS_CURRENCY_RON                                   :Rumænske Lei (RON)
STR_GAME_OPTIONS_CURRENCY_RUR                                   :Russiske Rubel (RUR)
STR_GAME_OPTIONS_CURRENCY_SIT                                   :Slovenske Tolare (SIT)
STR_GAME_OPTIONS_CURRENCY_SEK                                   :Svenske Kroner (SEK)
STR_GAME_OPTIONS_CURRENCY_TRY                                   :Tyrkiske Lira (TRY)
STR_GAME_OPTIONS_CURRENCY_SKK                                   :Slovakiske Koruna (SKK)
STR_GAME_OPTIONS_CURRENCY_BRL                                   :Brasilianske Real (BRL)
STR_GAME_OPTIONS_CURRENCY_EEK                                   :Estiske Kroon (EEK)
STR_GAME_OPTIONS_CURRENCY_LTL                                   :Litauiske Litas (LTL)
STR_GAME_OPTIONS_CURRENCY_KRW                                   :Sydkoreansk Won (KRW)
STR_GAME_OPTIONS_CURRENCY_ZAR                                   :Sydafrikansk Rand (ZAR)
STR_GAME_OPTIONS_CURRENCY_CUSTOM                                :Brugerdefineret...
STR_GAME_OPTIONS_CURRENCY_GEL                                   :Georgiske Lari (GEL)
STR_GAME_OPTIONS_CURRENCY_IRR                                   :Iranske Rialer (IRR)
STR_GAME_OPTIONS_CURRENCY_RUB                                   :Ny Russisk Rubel (RUB)
STR_GAME_OPTIONS_CURRENCY_MXN                                   :Meksikansk Peso (MXN)
STR_GAME_OPTIONS_CURRENCY_NTD                                   :Ny Taiwan dollar (NTD)
STR_GAME_OPTIONS_CURRENCY_CNY                                   :Kinesisk Renminbi (CNY)
STR_GAME_OPTIONS_CURRENCY_HKD                                   :Hong Kong Dollar (HKD)
STR_GAME_OPTIONS_CURRENCY_INR                                   :Indisk rupi (INR)
STR_GAME_OPTIONS_CURRENCY_IDR                                   :Indonesisk Rupiah (IDR)
STR_GAME_OPTIONS_CURRENCY_MYR                                   :Malaysisk Ringgit (MYR)

STR_GAME_OPTIONS_AUTOSAVE_FRAME                                 :{BLACK}Automatisk gemning
STR_GAME_OPTIONS_AUTOSAVE_DROPDOWN_TOOLTIP                      :{BLACK}Vælg interval imellem automatisk gemning

# Autosave dropdown
###length 5
STR_GAME_OPTIONS_AUTOSAVE_DROPDOWN_OFF                          :Fra
STR_GAME_OPTIONS_AUTOSAVE_DROPDOWN_EVERY_1_MONTH                :Hver måned
STR_GAME_OPTIONS_AUTOSAVE_DROPDOWN_EVERY_3_MONTHS               :Hver 3. måned
STR_GAME_OPTIONS_AUTOSAVE_DROPDOWN_EVERY_6_MONTHS               :Hver 6. måned
STR_GAME_OPTIONS_AUTOSAVE_DROPDOWN_EVERY_12_MONTHS              :Hver 12. måned

STR_GAME_OPTIONS_LANGUAGE                                       :{BLACK}Sprog
STR_GAME_OPTIONS_LANGUAGE_TOOLTIP                               :{BLACK}Vælg sprog til brugerfladen
STR_GAME_OPTIONS_LANGUAGE_PERCENTAGE                            :{STRING} ({NUM}% færdig)

STR_GAME_OPTIONS_FULLSCREEN                                     :{BLACK}Fuld skærm
STR_GAME_OPTIONS_FULLSCREEN_TOOLTIP                             :{BLACK}Afkryds for at spille OpenTTD i fuld skærm

STR_GAME_OPTIONS_RESOLUTION                                     :{BLACK}Skærmopløsning
STR_GAME_OPTIONS_RESOLUTION_TOOLTIP                             :{BLACK}Vælg ønsket skærmopløsning
STR_GAME_OPTIONS_RESOLUTION_OTHER                               :andet
STR_GAME_OPTIONS_RESOLUTION_ITEM                                :{NUM}x{NUM}

STR_GAME_OPTIONS_VIDEO_ACCELERATION                             :{BLACK}Hardware-acceleration
STR_GAME_OPTIONS_VIDEO_ACCELERATION_TOOLTIP                     :{BLACK}Marker dette felt for at tillade at OpenTTD forsøger at bruge hardwareacceleration. Ændringer af indstillingen er først effektiv efter spillet er genstartet.
STR_GAME_OPTIONS_VIDEO_ACCELERATION_RESTART                     :{WHITE}Indstillingen er først effektiv efter spillet er genstartet.

STR_GAME_OPTIONS_VIDEO_VSYNC                                    :{BLACK}VSync
STR_GAME_OPTIONS_VIDEO_VSYNC_TOOLTIP                            :{BLACK}Afmærk dette felt for at v-synkronisere skærmen. Ændringer af indstillingen er først effektiv efter spillet er genstartet. Fungerer kun med hardware-acceleration aktiveret.





STR_GAME_OPTIONS_GRAPHICS                                       :{BLACK}Grafik

STR_GAME_OPTIONS_REFRESH_RATE                                   :{BLACK}Skærm opdateringshastighed
STR_GAME_OPTIONS_REFRESH_RATE_TOOLTIP                           :{BLACK}Vælg den opdateringshastighed der skal bruges på skærmen
STR_GAME_OPTIONS_REFRESH_RATE_ITEM                              :{NUM}Hz
STR_GAME_OPTIONS_REFRESH_RATE_WARNING                           :{WHITE}Opdateringshastigheder over 60Hz kan påvirke ydeevnen.

STR_GAME_OPTIONS_BASE_GRF                                       :{BLACK}Basis-grafiksæt
STR_GAME_OPTIONS_BASE_GRF_TOOLTIP                               :{BLACK}Vælg det basis-grafiksæt der skal bruges
STR_GAME_OPTIONS_BASE_GRF_STATUS                                :{RED}{NUM} forsvund{P en ne}/ødelagt{P "" e} fil{P "" er}
STR_GAME_OPTIONS_BASE_GRF_DESCRIPTION_TOOLTIP                   :{BLACK}Yderligere information om basis-grafiksættet

STR_GAME_OPTIONS_BASE_SFX                                       :{BLACK}Basis-lydsæt
STR_GAME_OPTIONS_BASE_SFX_TOOLTIP                               :{BLACK}Vælg basis-lydsættet der skal bruges
STR_GAME_OPTIONS_BASE_SFX_DESCRIPTION_TOOLTIP                   :{BLACK}Mere information om basis-lydsættet

STR_GAME_OPTIONS_BASE_MUSIC                                     :{BLACK}Basis-musiksæt
STR_GAME_OPTIONS_BASE_MUSIC_TOOLTIP                             :{BLACK}Vælg basismusik-sæt
STR_GAME_OPTIONS_BASE_MUSIC_STATUS                              :{RED}{NUM} beskadiget fil{P "" s}
STR_GAME_OPTIONS_BASE_MUSIC_DESCRIPTION_TOOLTIP                 :{BLACK}Yderligere information om basismusik-sættet

STR_ERROR_RESOLUTION_LIST_FAILED                                :{WHITE}Det lykkedes ikke at hente en liste over understøttede opløsninger
STR_ERROR_FULLSCREEN_FAILED                                     :{WHITE}Fuldskærmstilstand fejlede

# Custom currency window

STR_CURRENCY_WINDOW                                             :{WHITE}Brugerdefineret møntfod
STR_CURRENCY_EXCHANGE_RATE                                      :{LTBLUE}Kurs: {ORANGE}{CURRENCY_LONG} = £ {COMMA}
STR_CURRENCY_DECREASE_EXCHANGE_RATE_TOOLTIP                     :{BLACK}Reducer beløb i din valuta for et pund (£)
STR_CURRENCY_INCREASE_EXCHANGE_RATE_TOOLTIP                     :{BLACK}Forøg beløb i din valuta for et pund (£)
STR_CURRENCY_SET_EXCHANGE_RATE_TOOLTIP                          :{BLACK}Sæt vekselkursen i din valuta for et pund (£)

STR_CURRENCY_SEPARATOR                                          :{LTBLUE}Tilskuer: {ORANGE}{STRING}
STR_CURRENCY_SET_CUSTOM_CURRENCY_SEPARATOR_TOOLTIP              :{BLACK}Sæt separatortegn for din valuta

STR_CURRENCY_PREFIX                                             :{LTBLUE}Præfiks: {ORANGE}{STRING}
STR_CURRENCY_SET_CUSTOM_CURRENCY_PREFIX_TOOLTIP                 :{BLACK}Sæt præfiks-streng for din valuta
STR_CURRENCY_SUFFIX                                             :{LTBLUE}Endetillæg: {ORANGE}{STRING}
STR_CURRENCY_SET_CUSTOM_CURRENCY_SUFFIX_TOOLTIP                 :{BLACK}Sæt suffiks-streng for din valuta

STR_CURRENCY_SWITCH_TO_EURO                                     :{LTBLUE}Skift til Euro: {ORANGE}{NUM}
STR_CURRENCY_SWITCH_TO_EURO_NEVER                               :{LTBLUE}Skift til Euro: {ORANGE}aldrig
STR_CURRENCY_SET_CUSTOM_CURRENCY_TO_EURO_TOOLTIP                :{BLACK}Sæt årstal for skift til euro
STR_CURRENCY_DECREASE_CUSTOM_CURRENCY_TO_EURO_TOOLTIP           :{BLACK}Skift til euro tidligere
STR_CURRENCY_INCREASE_CUSTOM_CURRENCY_TO_EURO_TOOLTIP           :{BLACK}Skift til euro senere

STR_CURRENCY_PREVIEW                                            :{LTBLUE}Eksempel: {ORANGE}{CURRENCY_LONG}
STR_CURRENCY_CUSTOM_CURRENCY_PREVIEW_TOOLTIP                    :{BLACK}10000 pund (£) i din valuta
STR_CURRENCY_CHANGE_PARAMETER                                   :{BLACK}Skift brugerdefinerede møntfodsparametre

STR_NONE                                                        :Ingen
STR_FUNDING_ONLY                                                :Kun finansiering
STR_MINIMAL                                                     :Minimal
STR_NUM_VERY_LOW                                                :Meget lav
STR_NUM_LOW                                                     :Lav
STR_NUM_NORMAL                                                  :Normal
STR_NUM_HIGH                                                    :Høj
STR_NUM_CUSTOM                                                  :Brugerdefineret
STR_NUM_CUSTOM_NUMBER                                           :Brugerdefineret ({NUM})

STR_VARIETY_NONE                                                :Ingen
STR_VARIETY_VERY_LOW                                            :Meget lav
STR_VARIETY_LOW                                                 :Lav
STR_VARIETY_MEDIUM                                              :Mellem
STR_VARIETY_HIGH                                                :Høj
STR_VARIETY_VERY_HIGH                                           :Meget høj

###length 5
STR_AI_SPEED_VERY_SLOW                                          :Meget langsom
STR_AI_SPEED_SLOW                                               :Langsom
STR_AI_SPEED_MEDIUM                                             :Mellem
STR_AI_SPEED_FAST                                               :Hurtig
STR_AI_SPEED_VERY_FAST                                          :Meget hurtig

###length 6
STR_SEA_LEVEL_VERY_LOW                                          :Meget lavt
STR_SEA_LEVEL_LOW                                               :Lavt
STR_SEA_LEVEL_MEDIUM                                            :Middel
STR_SEA_LEVEL_HIGH                                              :Højt
STR_SEA_LEVEL_CUSTOM                                            :Brugerdefineret
STR_SEA_LEVEL_CUSTOM_PERCENTAGE                                 :Brugerdefineret ({NUM}%)

###length 4
STR_RIVERS_NONE                                                 :Ingen
STR_RIVERS_FEW                                                  :Få
STR_RIVERS_MODERATE                                             :Mellem
STR_RIVERS_LOT                                                  :Mange

###length 3
STR_DISASTER_NONE                                               :Ingen
STR_DISASTER_REDUCED                                            :Reduceret
STR_DISASTER_NORMAL                                             :Normal

###length 4
STR_SUBSIDY_X1_5                                                :x1.5
STR_SUBSIDY_X2                                                  :x2
STR_SUBSIDY_X3                                                  :x3
STR_SUBSIDY_X4                                                  :x4

###length 4
STR_CLIMATE_TEMPERATE_LANDSCAPE                                 :Tempereret klima
STR_CLIMATE_SUB_ARCTIC_LANDSCAPE                                :Arktisk klima
STR_CLIMATE_SUB_TROPICAL_LANDSCAPE                              :Tropisk klima
STR_CLIMATE_TOYLAND_LANDSCAPE                                   :Legetøjsland

###length 7
STR_TERRAIN_TYPE_VERY_FLAT                                      :Meget fladt
STR_TERRAIN_TYPE_FLAT                                           :Fladt
STR_TERRAIN_TYPE_HILLY                                          :Bakket
STR_TERRAIN_TYPE_MOUNTAINOUS                                    :Bjergrigt
STR_TERRAIN_TYPE_ALPINIST                                       :Alpinist
STR_TERRAIN_TYPE_CUSTOM                                         :Brugerdefineret højde
STR_TERRAIN_TYPE_CUSTOM_VALUE                                   :Brugerdefineret højde ({NUM})

###length 4
STR_CITY_APPROVAL_TOLERANT                                      :Tolerant
STR_CITY_APPROVAL_HOSTILE                                       :Fjendtlig
STR_CITY_APPROVAL_PERMISSIVE                                    :Passiv

STR_WARNING_NO_SUITABLE_AI                                      :{WHITE}Der blev ikke fundet en egnet computer-spiller...{}Du kan downloade flere forskellige computer-spillere gennem 'Online Indhold'.

# Settings tree window
STR_CONFIG_SETTING_TREE_CAPTION                                 :{WHITE}Indstillinger
STR_CONFIG_SETTING_FILTER_TITLE                                 :{BLACK}Filter streng:
STR_CONFIG_SETTING_EXPAND_ALL                                   :{BLACK}Udvid alle
STR_CONFIG_SETTING_COLLAPSE_ALL                                 :{BLACK}Skjul alle
STR_CONFIG_SETTING_RESET_ALL                                    :{BLACK}Nulstil alle værdier
STR_CONFIG_SETTING_NO_EXPLANATION_AVAILABLE_HELPTEXT            :(ingen forklaring tilgængelig)
STR_CONFIG_SETTING_DEFAULT_VALUE                                :{LTBLUE}Standard: {ORANGE}{STRING}
STR_CONFIG_SETTING_TYPE                                         :{LTBLUE}Indstillingstype: {ORANGE}{STRING}
STR_CONFIG_SETTING_TYPE_CLIENT                                  :Klient indstilling (ikke lagret i gemt spil, påvirker alle spil)
STR_CONFIG_SETTING_TYPE_GAME_MENU                               :Spil indstilling (lagret i gemt spil, påvirker kun nye spil)
STR_CONFIG_SETTING_TYPE_GAME_INGAME                             :Firma indstilling (lagret i gemt spil, påvirker kun det aktuelle spil)
STR_CONFIG_SETTING_TYPE_COMPANY_MENU                            :Firma indstilling (lagret i gemt spil; påvirker kun nye spil)
STR_CONFIG_SETTING_TYPE_COMPANY_INGAME                          :Firma indstilling (lagret i gemt spil; påvirker kun aktuelt selskab)
STR_CONFIG_SETTING_RESET_ALL_CONFIRMATION_DIALOG_CAPTION        :{WHITE}Advarsel!
STR_CONFIG_SETTING_RESET_ALL_CONFIRMATION_DIALOG_TEXT           :{WHITE}Denne handling vil nulstille alle spilindstillinger til deres standardværdier.{}Ønsker du at fortsætte?

STR_CONFIG_SETTING_RESTRICT_CATEGORY                            :{BLACK}Kategori:
STR_CONFIG_SETTING_RESTRICT_TYPE                                :{BLACK}Type:
STR_CONFIG_SETTING_RESTRICT_DROPDOWN_HELPTEXT                   :{BLACK}Begrænser listen nedenfor så den kun viser ændrede indstillinger
STR_CONFIG_SETTING_RESTRICT_BASIC                               :Grund Indstillinger
STR_CONFIG_SETTING_RESTRICT_ADVANCED                            :Avancerede indstillinger
STR_CONFIG_SETTING_RESTRICT_ALL                                 :Ekspert indstillinger / alle indstillinger
STR_CONFIG_SETTING_RESTRICT_CHANGED_AGAINST_DEFAULT             :Indstillinger med en anden værdi end standard
STR_CONFIG_SETTING_RESTRICT_CHANGED_AGAINST_NEW                 :Indstillinger med en anden værdi end dine nyt-spil indstillinger

STR_CONFIG_SETTING_TYPE_DROPDOWN_HELPTEXT                       :{BLACK}Begrænser listen nedenfor til at visse indstillingstyper
STR_CONFIG_SETTING_TYPE_DROPDOWN_ALL                            :Alle indstillingstyper
STR_CONFIG_SETTING_TYPE_DROPDOWN_CLIENT                         :Klient indstilling (ikke lagret i gemt spil, påvirker alle spil)
STR_CONFIG_SETTING_TYPE_DROPDOWN_GAME_MENU                      :Spil indstilling (lagret i gemt spil, påvirker kun nye spil)
STR_CONFIG_SETTING_TYPE_DROPDOWN_GAME_INGAME                    :Spil indstilling (lagret i gemt spil, påvirker kun det aktuelt spil)
STR_CONFIG_SETTING_TYPE_DROPDOWN_COMPANY_MENU                   :Firma indstilling (lagret i gemt spil; påvirker kun nye spil)
STR_CONFIG_SETTING_TYPE_DROPDOWN_COMPANY_INGAME                 :Firma indstilling (lagret i gemt spil; påvirker kun aktuelt selskab)

STR_CONFIG_SETTINGS_NONE                                        :{WHITE}- Ingen -
###length 3
STR_CONFIG_SETTING_CATEGORY_HIDES                               :{BLACK}Vis alle søgeresultater ved at sætte{}{SILVER}Kategori {BLACK}to {WHITE}{STRING}
STR_CONFIG_SETTING_TYPE_HIDES                                   :{BLACK}Vis alle søgeresultater ved at sætte{}{SILVER}Indtast {BLACK}til {WHITE}Alle Indstillingstyper
STR_CONFIG_SETTING_CATEGORY_AND_TYPE_HIDES                      :{BLACK}Vis alle søgeresultater ved at sætte{} {SILVER}Kategori {BLACK}til {WHITE} {STRING} {BLACK}og {SILVER} Indtast {BLACK}til {WHITE}Alle Indstillingstyper

###length 3
STR_CONFIG_SETTING_OFF                                          :Fra
STR_CONFIG_SETTING_ON                                           :Til
STR_CONFIG_SETTING_DISABLED                                     :Deaktiveret

###length 3
STR_CONFIG_SETTING_COMPANIES_OFF                                :Fra
STR_CONFIG_SETTING_COMPANIES_OWN                                :Eget firma
STR_CONFIG_SETTING_COMPANIES_ALL                                :Alle firmaer

###length 3
STR_CONFIG_SETTING_NONE                                         :Ingen
STR_CONFIG_SETTING_ORIGINAL                                     :Original
STR_CONFIG_SETTING_REALISTIC                                    :Realistisk

###length 3
STR_CONFIG_SETTING_HORIZONTAL_POS_LEFT                          :Venstre
STR_CONFIG_SETTING_HORIZONTAL_POS_CENTER                        :Center
STR_CONFIG_SETTING_HORIZONTAL_POS_RIGHT                         :Højre

STR_CONFIG_SETTING_MAXIMUM_INITIAL_LOAN                         :Maksimum startlån: {STRING}
STR_CONFIG_SETTING_MAXIMUM_INITIAL_LOAN_HELPTEXT                :Maksimumbeløb et selskab kan låne (uden at tage inflation i betragtning)

STR_CONFIG_SETTING_INTEREST_RATE                                :Lånerente: {STRING}
STR_CONFIG_SETTING_INTEREST_RATE_HELPTEXT                       :Lånerente; kontrollerer også inflationen hvis aktiveret

STR_CONFIG_SETTING_RUNNING_COSTS                                :Driftsomkostninger: {STRING}
STR_CONFIG_SETTING_RUNNING_COSTS_HELPTEXT                       :Indstil niveauet for vedligeholdelse og driftsomkostninger af kørertøjer og infrastruktur

STR_CONFIG_SETTING_CONSTRUCTION_SPEED                           :Konstruktionshastighed: {STRING}
STR_CONFIG_SETTING_CONSTRUCTION_SPEED_HELPTEXT                  :Begræns antallet af igangværende konstruktioner for AI'er

STR_CONFIG_SETTING_VEHICLE_BREAKDOWNS                           :Køretøjs nedbrud: {STRING}
STR_CONFIG_SETTING_VEHICLE_BREAKDOWNS_HELPTEXT                  :Indstil hvor tit uservicerede kørertøjer må bryde ned

STR_CONFIG_SETTING_SUBSIDY_MULTIPLIER                           :Tilskudrate: {STRING}
STR_CONFIG_SETTING_SUBSIDY_MULTIPLIER_HELPTEXT                  :Indstil, hvor meget der bliver betalt for tilskudsordninger

STR_CONFIG_SETTING_SUBSIDY_DURATION                             :Varighed på tilskudsordning: {STRING}
STR_CONFIG_SETTING_SUBSIDY_DURATION_HELPTEXT                    :Styrer hvor mange år tilskudsordninger tildeles for

STR_CONFIG_SETTING_SUBSIDY_DURATION_VALUE                       :{NUM} år
###setting-zero-is-special
STR_CONFIG_SETTING_SUBSIDY_DURATION_DISABLED                    :Ingen tilskudsordninger

STR_CONFIG_SETTING_CONSTRUCTION_COSTS                           :Konstruktionspriser: {STRING}
STR_CONFIG_SETTING_CONSTRUCTION_COSTS_HELPTEXT                  :Indstil prisniveau for køb og konstruktion

STR_CONFIG_SETTING_RECESSIONS                                   :Kriser: {STRING}
STR_CONFIG_SETTING_RECESSIONS_HELPTEXT                          :Lavkonjunkturer forekomme hvert 5. år hvis denne indstilling er slået til. Ved lavkonjunktur falder produktionen markant (produktionen returnerer til tidligere niveau når lavkonjunkturen er ovre)

STR_CONFIG_SETTING_TRAIN_REVERSING                              :Forbyd toge at køre baglængs i stationer: {STRING}
STR_CONFIG_SETTING_TRAIN_REVERSING_HELPTEXT                     :Hvis aktiveret, vil tog ikke vende på stationer der ikke er endestationer, også selvom der er en kortere rute til deres næste destination ved at vende

STR_CONFIG_SETTING_DISASTERS                                    :Katastrofer: {STRING}
STR_CONFIG_SETTING_DISASTERS_HELPTEXT                           :Slå katastrofer, som lejlighedsvis kan blokere eller ødelægge køretøjer eller infrastruktur, til og fra

STR_CONFIG_SETTING_CITY_APPROVAL                                :Byrådets holdning til omstrukturering: {STRING}
STR_CONFIG_SETTING_CITY_APPROVAL_HELPTEXT                       :Vælg hvor meget selskaber støj og miljømæssige skader påvirker byvurdering og fremtidige byggeretigheder i området

STR_CONFIG_SETTING_MAP_HEIGHT_LIMIT                             :Højdegrænse for kortet: {STRING}
STR_CONFIG_SETTING_MAP_HEIGHT_LIMIT_HELPTEXT                    :Indstil den maksimale højde af kortets landskab. Med "(auto)" bliver en god værdi valgt efter landskabsgenerering
STR_CONFIG_SETTING_MAP_HEIGHT_LIMIT_VALUE                       :{NUM}
###setting-zero-is-special
STR_CONFIG_SETTING_MAP_HEIGHT_LIMIT_AUTO                        :(auto)
STR_CONFIG_SETTING_TOO_HIGH_MOUNTAIN                            :{WHITE}Du kan ikke sætte kortets højdegrænse til denne værdi. Mindst ét bjerg på kortet er højere.

STR_CONFIG_SETTING_AUTOSLOPE                                    :Tillad landskabsformning under bygninger, spor, etc. (autoslope): {STRING}
STR_CONFIG_SETTING_AUTOSLOPE_HELPTEXT                           :Tillad landskabsformning under bygninger og spor uden at fjerne dem

STR_CONFIG_SETTING_CATCHMENT                                    :Tillad mere realistisk størrelse på stationernes opland: {STRING}
STR_CONFIG_SETTING_CATCHMENT_HELPTEXT                           :Har forskellige størrelser oplande til forskellige typer af stationer og lufthavne

STR_CONFIG_SETTING_SERVE_NEUTRAL_INDUSTRIES                     :Selskabers stationer kan betjene industrier med tilknyttede neutrale stationer: {STRING}
STR_CONFIG_SETTING_SERVE_NEUTRAL_INDUSTRIES_HELPTEXT            :Når aktiveret kan industries med tilknyttede stationer (så som Boreplatforme) også betjenes af andre selskabers stationer i nærheden. Når deaktiveret, kan disse industrier kun betjenes af deres egen tilknyttede station. Andre stationer i nærheden kan ikke betjene dem, og industriens tilknyttede station vil heller ikke betjene andet end industrien.

STR_CONFIG_SETTING_EXTRADYNAMITE                                :Tillad nedriving af flere by-ejede veje, broer og tunneler: {STRING}
STR_CONFIG_SETTING_EXTRADYNAMITE_HELPTEXT                       :Gør det nemmere at fjerne by-ejede infrastruktur og bygninger

STR_CONFIG_SETTING_TRAIN_LENGTH                                 :Den maksimale længde af tog: {STRING}
STR_CONFIG_SETTING_TRAIN_LENGTH_HELPTEXT                        :Indstil den maksimale længde af tog
STR_CONFIG_SETTING_TILE_LENGTH                                  :{COMMA} felt{P 0 "" er}

STR_CONFIG_SETTING_SMOKE_AMOUNT                                 :Mængde af røg fra køretøj: {STRING}
STR_CONFIG_SETTING_SMOKE_AMOUNT_HELPTEXT                        :Indstil, hvor meget røg, eller hvor mange gnister udsendes af køretøjer

STR_CONFIG_SETTING_TRAIN_ACCELERATION_MODEL                     :Accelerationsmodel for tog: {STRING}
STR_CONFIG_SETTING_TRAIN_ACCELERATION_MODEL_HELPTEXT            :Vælg fysik model for tog acceleration. Den "oprindelige" model straffer skråninger lige for alle køretøjer. Den "realistisk" model straffer skråninger og kurver afhængigt af forskellige egenskaber, så som længde og trækkraft

STR_CONFIG_SETTING_ROAD_VEHICLE_ACCELERATION_MODEL              :Køretøjs accelerations model: {STRING}
STR_CONFIG_SETTING_ROAD_VEHICLE_ACCELERATION_MODEL_HELPTEXT     :Vælg fysik model for køretøj acceleration. Den "oprindelige" model straffer skråninger lige for alle køretøjer. Den "realistisk" model straffer skråninger afhængigt af forskellige egenskaber af motoren, for eksempel 'trækkraft'

STR_CONFIG_SETTING_TRAIN_SLOPE_STEEPNESS                        :Skrånings stejlhed for tog: {STRING}
STR_CONFIG_SETTING_TRAIN_SLOPE_STEEPNESS_HELPTEXT               :Stejlhed af skrå felter for et tog. Højere værdier gør det vanskeligere at bestige en bakke
STR_CONFIG_SETTING_PERCENTAGE                                   :{COMMA}%

STR_CONFIG_SETTING_ROAD_VEHICLE_SLOPE_STEEPNESS                 :Skrånings stejlhed for vejkøretøjer: {STRING}
STR_CONFIG_SETTING_ROAD_VEHICLE_SLOPE_STEEPNESS_HELPTEXT        :Stejlhed af skrå felter for vej køretøjer. Højere værdier gør det vanskeligere at bestige en bakke

STR_CONFIG_SETTING_FORBID_90_DEG                                :Forbyd tog at dreje 90 grader: {STRING}
STR_CONFIG_SETTING_FORBID_90_DEG_HELPTEXT                       :90 graders drejninger forekommer når et vandret sporstykke er direkte efterfulgt af et lodret sporstykke på det tilstødende felt. Således drejer toget 90 grader når det passerer feltets kant, i stedet for de sædvanlige 45 grader for andre sporkombinationer.

STR_CONFIG_SETTING_DISTANT_JOIN_STATIONS                        :Tillad sammenkædning af stationer der ikke ligger direkte op ad hinanden: {STRING}
STR_CONFIG_SETTING_DISTANT_JOIN_STATIONS_HELPTEXT               :Tillad at tilføje dele til en station uden direkte at berøre eksisterende dele. Ctrl+Klik for at sætte nye dele

STR_CONFIG_SETTING_INFLATION                                    :Inflation: {STRING}
STR_CONFIG_SETTING_INFLATION_HELPTEXT                           :Aktiver inflation i økonomien, hvor omkostningerne er lidt hurtigere stigende end betalinger

STR_CONFIG_SETTING_MAX_BRIDGE_LENGTH                            :Maksimal bro længde: {STRING}
STR_CONFIG_SETTING_MAX_BRIDGE_LENGTH_HELPTEXT                   :Maksimal længde af broer

STR_CONFIG_SETTING_MAX_BRIDGE_HEIGHT                            :Maksimal bro højde: {STRING}
STR_CONFIG_SETTING_MAX_BRIDGE_HEIGHT_HELPTEXT                   :Maksimal højde der kan bygges bro over

STR_CONFIG_SETTING_MAX_TUNNEL_LENGTH                            :Maksimal tunnel længde: {STRING}
STR_CONFIG_SETTING_MAX_TUNNEL_LENGTH_HELPTEXT                   :Maksimal længde af tunneler

STR_CONFIG_SETTING_RAW_INDUSTRY_CONSTRUCTION_METHOD             :Metode til manuel opførsel af primær industri: {STRING}
STR_CONFIG_SETTING_RAW_INDUSTRY_CONSTRUCTION_METHOD_HELPTEXT    :Metode til finansiering af en primær industri. 'Ingen' betyder, at det ikke er muligt at finansiere nogen, 'efterforskning' betyder finansiering er mulig, men byggeriet sker et tilfældigt sted på kortet, og kan lige så godt slå fejl, "som andre industrier" betyder rå industrier kan konstrueres af firmaer ligesom forarbejdningsindustrier i enhver position de ønsker
###length 3
STR_CONFIG_SETTING_RAW_INDUSTRY_CONSTRUCTION_METHOD_NONE        :Ingen
STR_CONFIG_SETTING_RAW_INDUSTRY_CONSTRUCTION_METHOD_NORMAL      :Som andre industrier
STR_CONFIG_SETTING_RAW_INDUSTRY_CONSTRUCTION_METHOD_PROSPECTING :Efterforskning

STR_CONFIG_SETTING_INDUSTRY_PLATFORM                            :Fladt område omkring industier: {STRING}
STR_CONFIG_SETTING_INDUSTRY_PLATFORM_HELPTEXT                   :Mængden af fladt område omkring en industri. Dette sikrer tom plads vil forblive tilgængelige omkring en industri for bygge spor osv.

STR_CONFIG_SETTING_MULTIPINDTOWN                                :Tillad flere af samme slags industri per by: {STRING}
STR_CONFIG_SETTING_MULTIPINDTOWN_HELPTEXT                       :Normalt vil en by ikke vil have mere end en industri af hver type. Med denne indstilling, vil det give flere industrier af samme type i samme by

STR_CONFIG_SETTING_SIGNALSIDE                                   :Vis signaler: {STRING}
STR_CONFIG_SETTING_SIGNALSIDE_HELPTEXT                          :Vælge hvilken side af sporet signaler skal placeres på
###length 3
STR_CONFIG_SETTING_SIGNALSIDE_LEFT                              :På venstre
STR_CONFIG_SETTING_SIGNALSIDE_DRIVING_SIDE                      :På køresiden
STR_CONFIG_SETTING_SIGNALSIDE_RIGHT                             :På højre

STR_CONFIG_SETTING_SHOWFINANCES                                 :Vis finansvinduet i slutningen af året: {STRING}
STR_CONFIG_SETTING_SHOWFINANCES_HELPTEXT                        :Hvis aktiveret, dukker finansiering vinduet op ved udgangen af hvert år, for at gøre det lettere at inspicere den finansielle status af firmaet

STR_CONFIG_SETTING_NONSTOP_BY_DEFAULT                           :Nye ordrer er 'uden stop' som standard: {STRING}
STR_CONFIG_SETTING_NONSTOP_BY_DEFAULT_HELPTEXT                  :Normalt vil et køretøj stoppe ved hver station den passerer. Ved at aktivere denne indstilling, vil det passere alle stationer på vej til sin endelige destination uden at stoppe. Bemærk, at denne indstilling kun definerer en standardværdi for nye ordrer. Individuelle ordrer kan indstilles udtrykkeligt til en specific adfærd alligevel

STR_CONFIG_SETTING_STOP_LOCATION                                :Nye togordrer stopper som standard ved {STRING} af perronen
STR_CONFIG_SETTING_STOP_LOCATION_HELPTEXT                       :Stedet hvor et tog vil standse ved perronen som standard. Den "nærmeste ende" forstås tæt på indgangen, 'midten' betyder i midten af platformen, og "fjerneste ende" forstås længest væk fra indgang. Bemærk, at denne indstilling kun definerer en standardværdi for nye ordrer. Individuelle ordrer kan indstilles udtrykkeligt til anden adfærd alligevel
###length 3
STR_CONFIG_SETTING_STOP_LOCATION_NEAR_END                       :den nærmeste ende
STR_CONFIG_SETTING_STOP_LOCATION_MIDDLE                         :midten
STR_CONFIG_SETTING_STOP_LOCATION_FAR_END                        :den fjerneste ende

STR_CONFIG_SETTING_AUTOSCROLL                                   :Panorér vindue når musen er ved kanten: {STRING}
STR_CONFIG_SETTING_AUTOSCROLL_HELPTEXT                          :Når den er aktiveret, vil skærmbilledet begynde at rulle, når musen er nær kanten af skærmen
###length 4
STR_CONFIG_SETTING_AUTOSCROLL_DISABLED                          :Deaktiveret
STR_CONFIG_SETTING_AUTOSCROLL_MAIN_VIEWPORT_FULLSCREEN          :Hoved visningsport, kun i fuldskærm
STR_CONFIG_SETTING_AUTOSCROLL_MAIN_VIEWPORT                     :Hoved visningsport
STR_CONFIG_SETTING_AUTOSCROLL_EVERY_VIEWPORT                    :Alle visningsporte

STR_CONFIG_SETTING_BRIBE                                        :Tillad bestikkelse af de lokale myndigheder: {STRING}
STR_CONFIG_SETTING_BRIBE_HELPTEXT                               :Tillade firmaer at forsøge at bestikke den lokale myndighed. Hvis bestikkelsen bliver opdaget af en inspektør vil selskabet ikke være i stand til at handle i byen i seks måneder

STR_CONFIG_SETTING_ALLOW_EXCLUSIVE                              :Tillad køb af eksklusive transportrettigheder: {STRING}
STR_CONFIG_SETTING_ALLOW_EXCLUSIVE_HELPTEXT                     :Hvis et firma køber eksklusive transport rettigheder til en by, vil modstandernes stationer (passagerer og fragt) ikke modtage nogen fragt i et helt år

STR_CONFIG_SETTING_ALLOW_FUND_BUILDINGS                         :Tillad sponsorer bygninger: {STRING}
STR_CONFIG_SETTING_ALLOW_FUND_BUILDINGS_HELPTEXT                :Tillad firmaer til at give penge til byerne for finansiering af nye huse

STR_CONFIG_SETTING_ALLOW_FUND_ROAD                              :Tillad finansiering af vejfornyelse: {STRING}
STR_CONFIG_SETTING_ALLOW_FUND_ROAD_HELPTEXT                     :Tillad firmaer til at give penge til byerne for vej re-konstruktion for at sabotere vej-baserede tjenester i byen

STR_CONFIG_SETTING_ALLOW_GIVE_MONEY                             :Tillad at sende penge til andre firmaer: {STRING}
STR_CONFIG_SETTING_ALLOW_GIVE_MONEY_HELPTEXT                    :Tillad overførsel af penge mellem firmaer i netværksspil

STR_CONFIG_SETTING_FREIGHT_TRAINS                               :Vægtfaktor for fragt for at simulere tunge tog: {STRING}
STR_CONFIG_SETTING_FREIGHT_TRAINS_HELPTEXT                      :Indstil effekten af fragt i togene. En højere værdi gør fragt i togene mere krævende for tog, især på bakker

STR_CONFIG_SETTING_PLANE_SPEED                                  :Fly hastigheds-faktor: {STRING}
STR_CONFIG_SETTING_PLANE_SPEED_HELPTEXT                         :Indstil den relative hastighed af fly i forhold til andre køretøjstyper, for at reducere mængden af indkomst for transport med fly
STR_CONFIG_SETTING_PLANE_SPEED_VALUE                            :1 / {COMMA}

STR_CONFIG_SETTING_PLANE_CRASHES                                :Antal flystyrt: {STRING}
STR_CONFIG_SETTING_PLANE_CRASHES_HELPTEXT                       :Angiv sandsynligheden for at fly styrter ned.{}* Store fly har altid en risiko for at styrte når de lander på små lufthavne.
###length 3
STR_CONFIG_SETTING_PLANE_CRASHES_NONE                           :Ingen*
STR_CONFIG_SETTING_PLANE_CRASHES_REDUCED                        :reduceret
STR_CONFIG_SETTING_PLANE_CRASHES_NORMAL                         :Normal

STR_CONFIG_SETTING_STOP_ON_TOWN_ROAD                            :Tillad gennemkørsels-stop på veje ejet af en by: {STRING}
STR_CONFIG_SETTING_STOP_ON_TOWN_ROAD_HELPTEXT                   :Tillad konstruktion af gennemkørsels-stop på by-ejede veje
STR_CONFIG_SETTING_STOP_ON_COMPETITOR_ROAD                      :Tillad gennemkørsels-stoppesteder på veje ejet af konkurrenter: {STRING}
STR_CONFIG_SETTING_STOP_ON_COMPETITOR_ROAD_HELPTEXT             :Tillad konstruktion af gennemkørsels-stop på veje ejet af andre firmaer
STR_CONFIG_SETTING_DYNAMIC_ENGINES_EXISTING_VEHICLES            :{WHITE}Denne indstilling kan ikke ændres, når der er køretøjer.

STR_CONFIG_SETTING_INFRASTRUCTURE_MAINTENANCE                   :Infrastruktur vedligeholdelse: {STRING}
STR_CONFIG_SETTING_INFRASTRUCTURE_MAINTENANCE_HELPTEXT          :Når aktiveret, infrastruktur forårsager vedligeholdelsesomkostninger. Omkostningerne vokser over-proportional med nettets størrelse, hvilket påvirker større virksomheder mere end de små

STR_CONFIG_SETTING_COMPANY_STARTING_COLOUR                      :Foretrukken selskabsfarve: {STRING}
STR_CONFIG_SETTING_COMPANY_STARTING_COLOUR_HELPTEXT             :Vælg den foretrukne farve egne selskaber skal starte med

STR_CONFIG_SETTING_NEVER_EXPIRE_AIRPORTS                        :Lufthavnenes levealder udløber aldrig: {STRING}
STR_CONFIG_SETTING_NEVER_EXPIRE_AIRPORTS_HELPTEXT               :Aktiveres denne indstilling gøres at hver lufthavnstype forbliver tilgængelig for evigt efter dens indførelse

STR_CONFIG_SETTING_WARN_LOST_VEHICLE                            :Advar hvis et faretøj bliver væk: {STRING}
STR_CONFIG_SETTING_WARN_LOST_VEHICLE_HELPTEXT                   :Få meddelelser om køretøjer, der ikke til at finde en vej til deres destination

STR_CONFIG_SETTING_ORDER_REVIEW                                 :Kontroller køretøjers ordreliste: {STRING}
STR_CONFIG_SETTING_ORDER_REVIEW_HELPTEXT                        :Hvis aktiveret, bliver ordrerne af køretøjerne regelmæssigt kontrolleret, og nogle åbenlyse problemer rapporteres med en nyhedsmeddelelse når de opdages
###length 3
STR_CONFIG_SETTING_ORDER_REVIEW_OFF                             :Nej
STR_CONFIG_SETTING_ORDER_REVIEW_EXDEPOT                         :Ja, men udelad stoppede køretøjer
STR_CONFIG_SETTING_ORDER_REVIEW_ON                              :Af alle køretøjer

STR_CONFIG_SETTING_WARN_INCOME_LESS                             :Advar hvis et køretøjs indtjening er negativ: {STRING}
STR_CONFIG_SETTING_WARN_INCOME_LESS_HELPTEXT                    :Når aktiveret, bliver en nyhedsmeddelelse sendt når et køretøj der ikke har haft overskud inden for et kalenderår

STR_CONFIG_SETTING_NEVER_EXPIRE_VEHICLES                        :Køretøjernes levealder udløber aldrig: {STRING}
STR_CONFIG_SETTING_NEVER_EXPIRE_VEHICLES_HELPTEXT               :Når aktiveret, forbliver alle biltyper tilgængelige for evigt efter indførelse

STR_CONFIG_SETTING_AUTORENEW_VEHICLE                            :Automatisk fornyelse af gamle køretøjer: {STRING}
STR_CONFIG_SETTING_AUTORENEW_VEHICLE_HELPTEXT                   :Når aktiveret, bliver et køretøjder nærmer sig sin afslutning af livet automatisk udskiftet, når betingelserne er opfyldt

STR_CONFIG_SETTING_AUTORENEW_MONTHS                             :Automatisk forny når køretøjets alder er {STRING} max alder
STR_CONFIG_SETTING_AUTORENEW_MONTHS_HELPTEXT                    :Relativ alder, hvor et køretøj bør betragtes til automatisk fornyelse
###length 2
STR_CONFIG_SETTING_AUTORENEW_MONTHS_VALUE_BEFORE                :{COMMA} måned{P 0 "" er} før
STR_CONFIG_SETTING_AUTORENEW_MONTHS_VALUE_AFTER                 :{COMMA} måned{P 0 "" er} efter

STR_CONFIG_SETTING_AUTORENEW_MONEY                              :Min. kontanter før automatisk køretøjsfornyelse: {STRING}
STR_CONFIG_SETTING_AUTORENEW_MONEY_HELPTEXT                     :Minimal mængde penge, der skal forblive i banken, før man overvejer automatisk fornyelse af køretøjer

STR_CONFIG_SETTING_ERRMSG_DURATION                              :Varighed af fejlmeddelelse: {STRING}
STR_CONFIG_SETTING_ERRMSG_DURATION_HELPTEXT                     :Varighed for visning fejlmeddelelser i en rød vindue. Bemærk, at nogle (kritisk) fejlmeddelelser ikke lukkes automatisk efter dette tidspunkt, men skal lukkes manuelt
STR_CONFIG_SETTING_ERRMSG_DURATION_VALUE                        :{COMMA} sekund{P 0 "" er}

STR_CONFIG_SETTING_HOVER_DELAY                                  :Vis værktøjstip: {STRING}
STR_CONFIG_SETTING_HOVER_DELAY_HELPTEXT                         :Forsinkelse inden tooltips vises, når musen føres over nogle den grænseflade . Alternativt tooltips er bundet til den højre museknap, når denne værdi er sat til 0.
STR_CONFIG_SETTING_HOVER_DELAY_VALUE                            :Hold markøren i {COMMA} sekund{P 0 "" er}
###setting-zero-is-special
STR_CONFIG_SETTING_HOVER_DELAY_DISABLED                         :Højre klik

STR_CONFIG_SETTING_POPULATION_IN_LABEL                          :Vis byens indbyggertal i bynavnet: {STRING}
STR_CONFIG_SETTING_POPULATION_IN_LABEL_HELPTEXT                 :Vis befolkningen i byerne i deres etiket på kortet

STR_CONFIG_SETTING_GRAPH_LINE_THICKNESS                         :Linjetykkelse i grafer: {STRING}
STR_CONFIG_SETTING_GRAPH_LINE_THICKNESS_HELPTEXT                :Bredde af linjerne i graferne. En tynd linie er mere læsbar, en tykkere linje er nemmere at se og det er lettere at skelne mellem farverne

STR_CONFIG_SETTING_SHOW_NEWGRF_NAME                             :Vis navn på NewGRF i byg fartøj vinduet: {STRING}
STR_CONFIG_SETTING_SHOW_NEWGRF_NAME_HELPTEXT                    :Tilføjer en linje til byg fartøj vinduet som viser, hvilken NewGRF det valgte fartøj stammer fra.

STR_CONFIG_SETTING_LANDSCAPE                                    :Landskab: {STRING}
STR_CONFIG_SETTING_LANDSCAPE_HELPTEXT                           :Landskaber definerer grundlæggende gameplay-scenarier med forskellige godstyper og krav for byers vækst. NewGRF og spilscripts giver dog mulighed for yderligere styring.

STR_CONFIG_SETTING_LAND_GENERATOR                               :Landskabs generator: {STRING}
STR_CONFIG_SETTING_LAND_GENERATOR_HELPTEXT                      :Den oprindelige generator afhænger af basen grafik sæt, og komponerer faste landskab former. TerraGenesis er en Perlin baseret generator med finere kontrol indstillinger
###length 2
STR_CONFIG_SETTING_LAND_GENERATOR_ORIGINAL                      :Original
STR_CONFIG_SETTING_LAND_GENERATOR_TERRA_GENESIS                 :TerraGenesis

STR_CONFIG_SETTING_TERRAIN_TYPE                                 :Terræn type: {STRING}
STR_CONFIG_SETTING_TERRAIN_TYPE_HELPTEXT                        :(Kun TerraGenesis) Størrelse af højderygge

STR_CONFIG_SETTING_INDUSTRY_DENSITY                             :Industri tæthed: {STRING}
STR_CONFIG_SETTING_INDUSTRY_DENSITY_HELPTEXT                    :Angiv hvor mange industrier skal genereres og hvilket niveau der bevares i løbet af spillet

STR_CONFIG_SETTING_OIL_REF_EDGE_DISTANCE                        :Maksimal afstand fra kant til olieindustrier: {STRING}
STR_CONFIG_SETTING_OIL_REF_EDGE_DISTANCE_HELPTEXT               :Grænse for hvor langt fra kortets kant olieraffinaderier kan blive bygget. På ø-kort sikrer dette at de er nær kysten. På kort større end 256 felter bliver denne værdi automatisk skaleret op.

STR_CONFIG_SETTING_SNOWLINE_HEIGHT                              :Snelinjehøjden: {STRING}
STR_CONFIG_SETTING_SNOWLINE_HEIGHT_HELPTEXT                     :Styrer ved hvilken højde sneen starter i det sub-arktiske landskab. Sne påvirker også industri-generering og byers krav for at vokse.Kan kun ændres i Scenarieeditoren, og beregnes ellers via "snedække".

STR_CONFIG_SETTING_SNOW_COVERAGE                                :Snedække: {STRING}
STR_CONFIG_SETTING_SNOW_COVERAGE_HELPTEXT                       :Styrer den omtrentlige mængde sne i det sub-arktiske landskab. Sne påvirker også industri-generering og byernes krav for at vokse. Anvendes kun under landskabsgenerering. Land lige over havniveau er altid snefrit.
STR_CONFIG_SETTING_SNOW_COVERAGE_VALUE                          :{NUM}%

STR_CONFIG_SETTING_DESERT_COVERAGE                              :Ørkendækning: {STRING}
STR_CONFIG_SETTING_DESERT_COVERAGE_HELPTEXT                     :Styrer den omtrentlige mængde ørken i det tropiske landskab. Ørken påvirker også industri-generering. Anvendes kun under landskabsgenerering.
STR_CONFIG_SETTING_DESERT_COVERAGE_VALUE                        :{NUM}%

STR_CONFIG_SETTING_ROUGHNESS_OF_TERRAIN                         :Tærrenets hårdhed (kun TerraGenesis) : {STRING}
STR_CONFIG_SETTING_ROUGHNESS_OF_TERRAIN_HELPTEXT                :(TerraGenesis kun) Vælg frekvensen af bakkerne: Glatte landskaber har færre, mere udbredt bakker. Ujævne landskaber har mange bakker, der kan se gentaget ud
###length 4
STR_CONFIG_SETTING_ROUGHNESS_OF_TERRAIN_VERY_SMOOTH             :Meget blødt
STR_CONFIG_SETTING_ROUGHNESS_OF_TERRAIN_SMOOTH                  :Blødt
STR_CONFIG_SETTING_ROUGHNESS_OF_TERRAIN_ROUGH                   :Råt
STR_CONFIG_SETTING_ROUGHNESS_OF_TERRAIN_VERY_ROUGH              :Meget råt

STR_CONFIG_SETTING_VARIETY                                      :Forskelligheds fordeling: {STRING}
STR_CONFIG_SETTING_VARIETY_HELPTEXT                             :(TerraGenesis kun) Kontrollere, om kortet indeholder både bjerg- og flade områder. Da dette kun gør kortet fladere bør andre indstillinger sættes til bjergrigt

STR_CONFIG_SETTING_RIVER_AMOUNT                                 :Floder antal: {STRING}
STR_CONFIG_SETTING_RIVER_AMOUNT_HELPTEXT                        :Vælg, hvor mange floder at skabe

STR_CONFIG_SETTING_TREE_PLACER                                  :Algoritme ved placering af træer: {STRING}
STR_CONFIG_SETTING_TREE_PLACER_HELPTEXT                         :Vælg fordelingen af træer på kortet: "Original" planter træer ensartet spredt, "forbedret" planter dem i grupper
###length 3
STR_CONFIG_SETTING_TREE_PLACER_NONE                             :Ingen
STR_CONFIG_SETTING_TREE_PLACER_ORIGINAL                         :Original
STR_CONFIG_SETTING_TREE_PLACER_IMPROVED                         :Forbedret

STR_CONFIG_SETTING_ROAD_SIDE                                    :Vejkøretøjer: {STRING}
STR_CONFIG_SETTING_ROAD_SIDE_HELPTEXT                           :Vælg køre side

###length 2
STR_CONFIG_SETTING_ROAD_SIDE_LEFT                               :Kør i venstre side
STR_CONFIG_SETTING_ROAD_SIDE_RIGHT                              :Kør i højre side

STR_CONFIG_SETTING_HEIGHTMAP_ROTATION                           :Rotér højdekort: {STRING}
###length 2
STR_CONFIG_SETTING_HEIGHTMAP_ROTATION_COUNTER_CLOCKWISE         :Mod uret
STR_CONFIG_SETTING_HEIGHTMAP_ROTATION_CLOCKWISE                 :Med uret

STR_CONFIG_SETTING_SE_FLAT_WORLD_HEIGHT                         :Den højde et flat scenariekort får: {STRING}
###length 2
STR_CONFIG_SETTING_EDGES_NOT_EMPTY                              :{WHITE}Et eller flere felter ved den nordlige kant er ikke tomme
STR_CONFIG_SETTING_EDGES_NOT_WATER                              :{WHITE}Et eller flere felter ved en af kanterne er ikke vand

STR_CONFIG_SETTING_STATION_SPREAD                               :Maksimal stations spredning: {STRING}
STR_CONFIG_SETTING_STATION_SPREAD_HELPTEXT                      :Største område dele af en enkelt station kan spredes ud på. Bemærk, at høje værdier vil gøre spillet langsommere

STR_CONFIG_SETTING_SERVICEATHELIPAD                             :Automatisk service på helikopterlandingspladser: {STRING}
STR_CONFIG_SETTING_SERVICEATHELIPAD_HELPTEXT                    :Servicér helikoptere ved hver landing, selv om der ikke er noget depot i lufthavnen

STR_CONFIG_SETTING_LINK_TERRAFORM_TOOLBAR                       :Forbind landskabsværktøjer med skinne/vej/vand/lufthavn: {STRING}
STR_CONFIG_SETTING_LINK_TERRAFORM_TOOLBAR_HELPTEXT              :Når der åbnes for konstruktionsværktøjer for en transporttype, skal landskabsværktøjer også åbnes

STR_CONFIG_SETTING_SMALLMAP_LAND_COLOUR                         :Land farve brugt i det lille kort: {STRING}
STR_CONFIG_SETTING_SMALLMAP_LAND_COLOUR_HELPTEXT                :Land farve brugt i det lille kort
###length 3
STR_CONFIG_SETTING_SMALLMAP_LAND_COLOUR_GREEN                   :Grøn
STR_CONFIG_SETTING_SMALLMAP_LAND_COLOUR_DARK_GREEN              :Mørkegrøn
STR_CONFIG_SETTING_SMALLMAP_LAND_COLOUR_VIOLET                  :Violet

###length 4

STR_CONFIG_SETTING_SCROLLMODE                                   :Visningsport bevægelse: {STRING}
STR_CONFIG_SETTING_SCROLLMODE_HELPTEXT                          :Virkemåde for bevægelse af kortet
###length 4
STR_CONFIG_SETTING_SCROLLMODE_DEFAULT                           :Bevæg syns vinduet med højre mussetast, musse position låst
STR_CONFIG_SETTING_SCROLLMODE_RMB_LOCKED                        :Bevæg kortet med højre mussetast, musse position låst
STR_CONFIG_SETTING_SCROLLMODE_RMB                               :Bevæg kortet med højre musseknap
STR_CONFIG_SETTING_SCROLLMODE_LMB                               :Bevæg kortet med venstre musseknap

STR_CONFIG_SETTING_SMOOTH_SCROLLING                             :Jævn scrolling af udsnit: {STRING}
STR_CONFIG_SETTING_SMOOTH_SCROLLING_HELPTEXT                    :Kontroller hvordan de vigtigste visning ruller til en bestemt position, når du klikker på det lille kort eller når de udsteder en kommando til at rulle til en bestemt genstand på kortet. Hvis aktiveret, ruller udsigtspunktet jævnt, hvis deaktiveret springer den direkte til det valgte punkt

STR_CONFIG_SETTING_MEASURE_TOOLTIP                              :Vis måleværktøjstip ved brug af div. bygge-værktøjer: {STRING}
STR_CONFIG_SETTING_MEASURE_TOOLTIP_HELPTEXT                     :Vis afstande og højdeforskelle, når der trækkes under konstruktioner

STR_CONFIG_SETTING_LIVERIES                                     :Vis selskabsfarver: {STRING}
STR_CONFIG_SETTING_LIVERIES_HELPTEXT                            :Kontroler anvendelse af køretøjet-typespecifikke leveringer for køretøjer (i modsætning til virksomhedsspecifikke)
###length 3
STR_CONFIG_SETTING_LIVERIES_NONE                                :Ingen
STR_CONFIG_SETTING_LIVERIES_OWN                                 :Eget selskab
STR_CONFIG_SETTING_LIVERIES_ALL                                 :Alle selskaber

STR_CONFIG_SETTING_PREFER_TEAMCHAT                              :Foretræk hold-chat med <ENTER>: {STRING}
STR_CONFIG_SETTING_PREFER_TEAMCHAT_HELPTEXT                     :Skift bindingen af virksomheds-intern og offentlig chat til <ENTER> hhv. <Ctrl+ENTER>

STR_CONFIG_SETTING_SCROLLWHEEL_MULTIPLIER                       :Rulleknap-hastighed på kort: {STRING}
STR_CONFIG_SETTING_SCROLLWHEEL_MULTIPLIER_HELPTEXT              :Styr følsomheden af muse-hjul rulning

STR_CONFIG_SETTING_SCROLLWHEEL_SCROLLING                        :Rulleknappens funktion: {STRING}
STR_CONFIG_SETTING_SCROLLWHEEL_SCROLLING_HELPTEXT               :Aktiver rulning med to-dimensionelle muse-hjul
###length 3
STR_CONFIG_SETTING_SCROLLWHEEL_ZOOM                             :Zoom kort
STR_CONFIG_SETTING_SCROLLWHEEL_SCROLL                           :Rul kort
STR_CONFIG_SETTING_SCROLLWHEEL_OFF                              :Slået fra

STR_CONFIG_SETTING_OSK_ACTIVATION                               :Tillad skærmtastatur: {STRING}
STR_CONFIG_SETTING_OSK_ACTIVATION_HELPTEXT                      :Vælg hvordan skærmtastature åbnes ved indtasting i redigeringfelter kun med markør. Dette er beregnet til små enheder uden egentlig tastatur
###length 4
STR_CONFIG_SETTING_OSK_ACTIVATION_DISABLED                      :Deaktiveret
STR_CONFIG_SETTING_OSK_ACTIVATION_DOUBLE_CLICK                  :Dobbelt click
STR_CONFIG_SETTING_OSK_ACTIVATION_SINGLE_CLICK_FOCUS            :Enkelt click (når fokuseret)
STR_CONFIG_SETTING_OSK_ACTIVATION_SINGLE_CLICK                  :Enkelt click (umiddelbart)

STR_CONFIG_SETTING_USE_RELAY_SERVICE                            :Anvend relæ-tjeneste: {STRING}
STR_CONFIG_SETTING_USE_RELAY_SERVICE_HELPTEXT                   :Hvis det mislykkes at skabe forbindelse til serveren, er det muligt at anvende en relæ-tjeneste til at skabe en forbindelse. "Aldrig" forbyder dette, "spørg" vil spørge først, "tillad" vil tillade det uden at spørge.
###length 3
STR_CONFIG_SETTING_USE_RELAY_SERVICE_NEVER                      :Aldrig
STR_CONFIG_SETTING_USE_RELAY_SERVICE_ASK                        :Spørg
STR_CONFIG_SETTING_USE_RELAY_SERVICE_ALLOW                      :Tillad

STR_CONFIG_SETTING_RIGHT_MOUSE_BTN_EMU                          :Højreklik-emulering: {STRING}
STR_CONFIG_SETTING_RIGHT_MOUSE_BTN_EMU_HELPTEXT                 :Vælg metode til at emulere højre muse-knap klik
###length 3
STR_CONFIG_SETTING_RIGHT_MOUSE_BTN_EMU_COMMAND                  :Kommandoklik
STR_CONFIG_SETTING_RIGHT_MOUSE_BTN_EMU_CONTROL                  :Kontrolklik
STR_CONFIG_SETTING_RIGHT_MOUSE_BTN_EMU_OFF                      :Fra

STR_CONFIG_SETTING_RIGHT_MOUSE_WND_CLOSE                        :Luk vindue ved højre-klik: {STRING}
STR_CONFIG_SETTING_RIGHT_MOUSE_WND_CLOSE_HELPTEXT               :Lukker vinduet ved at højreklikke inde i det. Deaktiverer værktøjstip ved at højreklikke!

STR_CONFIG_SETTING_AUTOSAVE                                     :Auto gem: {STRING}
STR_CONFIG_SETTING_AUTOSAVE_HELPTEXT                            :Vælg interval mellem automatisk gemte spil

STR_CONFIG_SETTING_DATE_FORMAT_IN_SAVE_NAMES                    :Brug {STRING} datoformat til navne på gemte spil.
STR_CONFIG_SETTING_DATE_FORMAT_IN_SAVE_NAMES_HELPTEXT           :Formatet af datoen i gemte spil filnavne
###length 3
STR_CONFIG_SETTING_DATE_FORMAT_IN_SAVE_NAMES_LONG               :langt (31. Dec 2008)
STR_CONFIG_SETTING_DATE_FORMAT_IN_SAVE_NAMES_SHORT              :kort (31-12-2008)
STR_CONFIG_SETTING_DATE_FORMAT_IN_SAVE_NAMES_ISO                :ISO (2008-12-31)

STR_CONFIG_SETTING_PAUSE_ON_NEW_GAME                            :Sæt automatisk på pause når nyt spil startes: {STRING}
STR_CONFIG_SETTING_PAUSE_ON_NEW_GAME_HELPTEXT                   :Når aktiveret, vil spillet automatisk pause når du starter et nyt spil, det giver mulighed for at studerer kortet nærmere

STR_CONFIG_SETTING_COMMAND_PAUSE_LEVEL                          :Når pauset tillad: {STRING}
STR_CONFIG_SETTING_COMMAND_PAUSE_LEVEL_HELPTEXT                 :Vælg hvilke handlinger der kan udføres, mens spillet er sat på pause
###length 4
STR_CONFIG_SETTING_COMMAND_PAUSE_LEVEL_NO_ACTIONS               :Ingen handlinger
STR_CONFIG_SETTING_COMMAND_PAUSE_LEVEL_ALL_NON_CONSTRUCTION     :Alle ikke-byggemæssige handlinger
STR_CONFIG_SETTING_COMMAND_PAUSE_LEVEL_ALL_NON_LANDSCAPING      :Alle på nær landskabs-ændrende handlinger
STR_CONFIG_SETTING_COMMAND_PAUSE_LEVEL_ALL_ACTIONS              :Alle handlinger

STR_CONFIG_SETTING_ADVANCED_VEHICLE_LISTS                       :Brug avanceret køretøjsliste: {STRING}
STR_CONFIG_SETTING_ADVANCED_VEHICLE_LISTS_HELPTEXT              :Aktiver brug af avancerede køretøjs-lister for gruppering af køretøjer

STR_CONFIG_SETTING_LOADING_INDICATORS                           :Benyt laste-indikatorer: {STRING}
STR_CONFIG_SETTING_LOADING_INDICATORS_HELPTEXT                  :Vælg om lastnings-indikatorer vises ved pålæsning og aflæsning af køretøjer

STR_CONFIG_SETTING_TIMETABLE_IN_TICKS                           :Vis køreplan i tik i stedet for dage: {STRING}
STR_CONFIG_SETTING_TIMETABLE_IN_TICKS_HELPTEXT                  :Vis rejsetider i køreplaner i spil ticks i stedet for dage

STR_CONFIG_SETTING_TIMETABLE_SHOW_ARRIVAL_DEPARTURE             :Vis ankomst og afgang i tidsplaner: {STRING}
STR_CONFIG_SETTING_TIMETABLE_SHOW_ARRIVAL_DEPARTURE_HELPTEXT    :Vis forventede ankomst-og afgangstider i tidsplaner

STR_CONFIG_SETTING_QUICKGOTO                                    :Hurtig oprettelse af køretøjsordrer: {STRING}
STR_CONFIG_SETTING_QUICKGOTO_HELPTEXT                           :Forvælg 'gå-til' når du åbner ordrer vinduet

STR_CONFIG_SETTING_DEFAULT_RAIL_TYPE                            :Standard sportype (efter nyt spil/indlæst spil): {STRING}
STR_CONFIG_SETTING_DEFAULT_RAIL_TYPE_HELPTEXT                   :Hvilken sportype der skal vælges efter start eller indlæsning af et spil. 'Første tilgængelige' vælger den ældste type spor, 'sidste tilgængelige' vælger den nyeste form for spor, og 'mest anvendte' vælger den type, der i øjeblikket er mest i brug
###length 3
STR_CONFIG_SETTING_DEFAULT_RAIL_TYPE_FIRST                      :Første tilgængelige
STR_CONFIG_SETTING_DEFAULT_RAIL_TYPE_LAST                       :Sidste tilgængelige
STR_CONFIG_SETTING_DEFAULT_RAIL_TYPE_MOST_USED                  :Mest anvendte

STR_CONFIG_SETTING_SHOW_TRACK_RESERVATION                       :Vis reserverede spor: {STRING}
STR_CONFIG_SETTING_SHOW_TRACK_RESERVATION_HELPTEXT              :Giv reserverede spor en anden farve for at hjælpe med problemer med tog der nægter at indgå i sti-baserede blokke

STR_CONFIG_SETTING_PERSISTENT_BUILDINGTOOLS                     :Hold byggeværktøjer aktive efter brug: {STRING}
STR_CONFIG_SETTING_PERSISTENT_BUILDINGTOOLS_HELPTEXT            :Hold bygnings-værktøjer til broer, tunneler, mv. åben efter brug

STR_CONFIG_SETTING_AUTO_REMOVE_SIGNALS                          :Fjern automatisk signaler under jernbane-bygning: {STRING}
STR_CONFIG_SETTING_AUTO_REMOVE_SIGNALS_HELPTEXT                 :Fjerner automatisk signaler under jernbane-bygning, hvis signalerne er i vejen. Bemærk at dette potentielt kan føre til togsammenstød.

STR_CONFIG_SETTING_FAST_FORWARD_SPEED_LIMIT                     :Hurtig kørsel hastighedsgrænse: {STRING}
STR_CONFIG_SETTING_FAST_FORWARD_SPEED_LIMIT_HELPTEXT            :Begrænser hvor hurtigt spillet kører, når hurtig kørsel er aktiveret. 0 = ingen grænse (så hurtigt som din computer er i stand til.) Værdier under 100% sænker spillets hastighed. Den øvre grænse afhænger af din computers specifikationer og kan variere afhængig af spillet.
STR_CONFIG_SETTING_FAST_FORWARD_SPEED_LIMIT_VAL                 :{NUM}% normal simulationshastighed
###setting-zero-is-special
STR_CONFIG_SETTING_FAST_FORWARD_SPEED_LIMIT_ZERO                :Ingen grænse (så hurtigt din computer er i stand til)

STR_CONFIG_SETTING_SOUND_TICKER                                 :Nyhedssymbol: {STRING}
STR_CONFIG_SETTING_SOUND_TICKER_HELPTEXT                        :Afspil lyd for opsummerede nyheds beskeder

STR_CONFIG_SETTING_SOUND_NEWS                                   :Nyhedsavis: {STRING}
STR_CONFIG_SETTING_SOUND_NEWS_HELPTEXT                          :Afspil lyd ved visning af aviser

STR_CONFIG_SETTING_SOUND_NEW_YEAR                               :Årets slutning: {STRING}
STR_CONFIG_SETTING_SOUND_NEW_YEAR_HELPTEXT                      :Afspil lyd ved årsregnskabet, som viser firmaets resultater sammenlignet med det tidligere år

STR_CONFIG_SETTING_SOUND_CONFIRM                                :Konstruktion: {STRING}
STR_CONFIG_SETTING_SOUND_CONFIRM_HELPTEXT                       :Afspil lyd efter vellykkede konstruktioner eller andre handlinger

STR_CONFIG_SETTING_SOUND_CLICK                                  :Knap tryk: {STRING}
STR_CONFIG_SETTING_SOUND_CLICK_HELPTEXT                         :Bip ved klik på knapperne

STR_CONFIG_SETTING_SOUND_DISASTER                               :Katastrofer/Ulykker: {STRING}
STR_CONFIG_SETTING_SOUND_DISASTER_HELPTEXT                      :Afspil uheld og katastrofers lydeffekter

STR_CONFIG_SETTING_SOUND_VEHICLE                                :Køretøjer: {STRING}
STR_CONFIG_SETTING_SOUND_VEHICLE_HELPTEXT                       :Afspil køretøjers lydeffekter

STR_CONFIG_SETTING_SOUND_AMBIENT                                :Omgivelse: {STRING}
STR_CONFIG_SETTING_SOUND_AMBIENT_HELPTEXT                       :Afspil omgivelseslyde for landskaber, industrier og byer

STR_CONFIG_SETTING_MAX_TRAINS                                   :Maks. antal tog per spiller: {STRING}
STR_CONFIG_SETTING_MAX_TRAINS_HELPTEXT                          :Maksimum antal toge et firma kan have

STR_CONFIG_SETTING_MAX_ROAD_VEHICLES                            :Maks. antal køretøjer per spiller: {STRING}
STR_CONFIG_SETTING_MAX_ROAD_VEHICLES_HELPTEXT                   :Maksimum antal vejkøretøjer et firma kan have

STR_CONFIG_SETTING_MAX_AIRCRAFT                                 :Maks. antal fly per spiller: {STRING}
STR_CONFIG_SETTING_MAX_AIRCRAFT_HELPTEXT                        :Maksimum antal fly et firma kan have

STR_CONFIG_SETTING_MAX_SHIPS                                    :Maks. antal skibe per spiller: {STRING}
STR_CONFIG_SETTING_MAX_SHIPS_HELPTEXT                           :Maksimum antal skibe et firma kan have

STR_CONFIG_SETTING_AI_BUILDS_TRAINS                             :Deaktiver toge for computeren: {STRING}
STR_CONFIG_SETTING_AI_BUILDS_TRAINS_HELPTEXT                    :Aktivering af denne indstilling gør bygning af tog umuligt for en computer modstander

STR_CONFIG_SETTING_AI_BUILDS_ROAD_VEHICLES                      :Deaktiver køretøjer for computeren: {STRING}
STR_CONFIG_SETTING_AI_BUILDS_ROAD_VEHICLES_HELPTEXT             :Aktivering af denne indstilling gør bygning af vejkøretøjer umuligt for en computer modstander

STR_CONFIG_SETTING_AI_BUILDS_AIRCRAFT                           :Deaktiver fly for computeren: {STRING}
STR_CONFIG_SETTING_AI_BUILDS_AIRCRAFT_HELPTEXT                  :Denne indstilling vil gøre det umuligt for en computerstyret spiller at bygge fly

STR_CONFIG_SETTING_AI_BUILDS_SHIPS                              :Deaktiver skibe for computeren: {STRING}
STR_CONFIG_SETTING_AI_BUILDS_SHIPS_HELPTEXT                     :Denne indstilling gør det umuligt for en computerspiller at bygge skibe, når den er slået til.

STR_CONFIG_SETTING_AI_PROFILE                                   :Standart indstillingsprofil: {STRING}
STR_CONFIG_SETTING_AI_PROFILE_HELPTEXT                          :Vælg hvilke indstillinger der skal bruges for tilfældig AIs eller for oprindelige værdier, når du tilføjer en ny AI eller spil Script
###length 3
STR_CONFIG_SETTING_AI_PROFILE_EASY                              :Let
STR_CONFIG_SETTING_AI_PROFILE_MEDIUM                            :Mellem
STR_CONFIG_SETTING_AI_PROFILE_HARD                              :Svær

STR_CONFIG_SETTING_AI_IN_MULTIPLAYER                            :Tillad computerspillere i netværksspil: {STRING}
STR_CONFIG_SETTING_AI_IN_MULTIPLAYER_HELPTEXT                   :Tillad computerstyrede spillere at deltage i multiplayer spil

STR_CONFIG_SETTING_SCRIPT_MAX_OPCODES                           :#opcodes før scriptet bliver stoppet: {STRING}
STR_CONFIG_SETTING_SCRIPT_MAX_OPCODES_HELPTEXT                  :Maximale nummer af udregninger et script kan eksekvere i en tur
STR_CONFIG_SETTING_SCRIPT_MAX_MEMORY                            :Maks hukommelsesforbrug per script: {STRING}
STR_CONFIG_SETTING_SCRIPT_MAX_MEMORY_HELPTEXT                   :Hvor meget hukommelse et enkelt script må anvende før det bliver tvungent afbrudt. Det kan være nødvendigt at forøge dette for spil på store kort.
STR_CONFIG_SETTING_SCRIPT_MAX_MEMORY_VALUE                      :{COMMA} MiB

STR_CONFIG_SETTING_SERVINT_ISPERCENT                            :Service intervaller er i procent: {STRING}
STR_CONFIG_SETTING_SERVINT_ISPERCENT_HELPTEXT                   :Vælg om vedligeholdelse bliver udløst af forløbet tid, eller pålideligheden som falder en givet procenttal i forhold til maximum pålideligheden

STR_CONFIG_SETTING_SERVINT_TRAINS                               :Standard vedligeholdelses interval for tog: {STRING}
STR_CONFIG_SETTING_SERVINT_TRAINS_HELPTEXT                      :Sæt serviceintervallets standardværdi for nye skinnekøretøjer.
STR_CONFIG_SETTING_SERVINT_ROAD_VEHICLES                        :Standard vedligeholdelses interval for vejkøretøjer: {STRING}
STR_CONFIG_SETTING_SERVINT_ROAD_VEHICLES_HELPTEXT               :Sæt serviceintervallets standardværdi for nye vejkøretøjer.
STR_CONFIG_SETTING_SERVINT_AIRCRAFT                             :Standard serviceinterval for fly: {STRING}
STR_CONFIG_SETTING_SERVINT_AIRCRAFT_HELPTEXT                    :Sæt serviceintervallets standardværdi for nye fly.
STR_CONFIG_SETTING_SERVINT_SHIPS                                :Standard serviceinterval for skibe: {STRING}
STR_CONFIG_SETTING_SERVINT_SHIPS_HELPTEXT                       :Sæt serviceintervallets standardværdi for nye skibe.
STR_CONFIG_SETTING_SERVINT_VALUE                                :{COMMA} dag{P 0 "" e}/%
###setting-zero-is-special
STR_CONFIG_SETTING_SERVINT_DISABLED                             :Deaktiveret

STR_CONFIG_SETTING_NOSERVICE                                    :Slå service fra, når nedbrud er sat til ingen: {STRING}
STR_CONFIG_SETTING_NOSERVICE_HELPTEXT                           :Når tilladt, bliver køretøjer ikke serviceret, hvis de ikke kan bryde ned

STR_CONFIG_SETTING_WAGONSPEEDLIMITS                             :Aktiver hastighedsbegrænsning for vogne: {STRING}
STR_CONFIG_SETTING_WAGONSPEEDLIMITS_HELPTEXT                    :Når tilladt, brug også fartgrænse på vogne, for at bestemme makshastigheden på tog

STR_CONFIG_SETTING_DISABLE_ELRAILS                              :Slå elektriske jernbaner fra: {STRING}
STR_CONFIG_SETTING_DISABLE_ELRAILS_HELPTEXT                     :Tilladelse af denne indstilling slår nødvendigheden af elektrisk jernbaner fra, for at få elektriske tog til at kører

STR_CONFIG_SETTING_NEWS_ARRIVAL_FIRST_VEHICLE_OWN               :Ankomst af første køretøj til spillerens station: {STRING}
STR_CONFIG_SETTING_NEWS_ARRIVAL_FIRST_VEHICLE_OWN_HELPTEXT      :Vis en avis når det første køretøj ankommer til en ny spillers station

STR_CONFIG_SETTING_NEWS_ARRIVAL_FIRST_VEHICLE_OTHER             :Ankomst af første køretøj til modstanderens station: {STRING}
STR_CONFIG_SETTING_NEWS_ARRIVAL_FIRST_VEHICLE_OTHER_HELPTEXT    :Vis en avis når det første køretøj ankommer til en konkurrents station

STR_CONFIG_SETTING_NEWS_ACCIDENTS_DISASTERS                     :Uheld / katastrofer: {STRING}
STR_CONFIG_SETTING_NEWS_ACCIDENTS_DISASTERS_HELPTEXT            :Vis en avis når ulykker eller katastrofer forekommer

STR_CONFIG_SETTING_NEWS_ACCIDENT_OTHER                          :Ulykker med konkurrenters fartøjer: {STRING}
STR_CONFIG_SETTING_NEWS_ACCIDENT_OTHER_HELPTEXT                 :Vis en avis om forulykkede fartøjer der tilhører konkurrenter

STR_CONFIG_SETTING_NEWS_COMPANY_INFORMATION                     :Selskabsinformation: {STRING}
STR_CONFIG_SETTING_NEWS_COMPANY_INFORMATION_HELPTEXT            :Vis en avis når nye selskaber starter, eller når selskaber er i risiko for at gå konkurs

STR_CONFIG_SETTING_NEWS_INDUSTRY_OPEN                           :Åbning af industrier: {STRING}
STR_CONFIG_SETTING_NEWS_INDUSTRY_OPEN_HELPTEXT                  :Vis en avis når nye industrier åbner

STR_CONFIG_SETTING_NEWS_INDUSTRY_CLOSE                          :Lukning af industrier: {STRING}
STR_CONFIG_SETTING_NEWS_INDUSTRY_CLOSE_HELPTEXT                 :Vis en avis når industrier lukker ned

STR_CONFIG_SETTING_NEWS_ECONOMY_CHANGES                         :Økonomiændringer: {STRING}
STR_CONFIG_SETTING_NEWS_ECONOMY_CHANGES_HELPTEXT                :Vis en avis om globale ændringer i økonomi

STR_CONFIG_SETTING_NEWS_INDUSTRY_CHANGES_COMPANY                :Produktionsændringer i industrier betjent af firmaet: {STRING}
STR_CONFIG_SETTING_NEWS_INDUSTRY_CHANGES_COMPANY_HELPTEXT       :Vis en avis, når produktions niveauet stiger for en industri som benyttes af selskabet

STR_CONFIG_SETTING_NEWS_INDUSTRY_CHANGES_OTHER                  :Produktionsændringer for industrier forsynet af deltager(e): {STRING}
STR_CONFIG_SETTING_NEWS_INDUSTRY_CHANGES_OTHER_HELPTEXT         :Vis en avis, når produktions niveauet for industrier som benyttes af konkurenter ændres

STR_CONFIG_SETTING_NEWS_INDUSTRY_CHANGES_UNSERVED               :Andre produktionsændringer for industri: {STRING}
STR_CONFIG_SETTING_NEWS_INDUSTRY_CHANGES_UNSERVED_HELPTEXT      :Vis en avis, når produktions niveauet for industrier som ikke benyttes af selskabet eller konkurenter ændres

STR_CONFIG_SETTING_NEWS_ADVICE                                  :Råd / information om firmaets køretøjer: {STRING}
STR_CONFIG_SETTING_NEWS_ADVICE_HELPTEXT                         :Vis meddelelser om køretøjer der kræver opmærksomhed

STR_CONFIG_SETTING_NEWS_NEW_VEHICLES                            :Nye køretøjer: {STRING}
STR_CONFIG_SETTING_NEWS_NEW_VEHICLES_HELPTEXT                   :Vis en avis, når en ny køretøjstype bliver tilgængelig

STR_CONFIG_SETTING_NEWS_CHANGES_ACCEPTANCE                      :Ændring i accepteret fragt: {STRING}
STR_CONFIG_SETTING_NEWS_CHANGES_ACCEPTANCE_HELPTEXT             :Vis meddelelser om stationer som ændrer accept af nogen godstyper

STR_CONFIG_SETTING_NEWS_SUBSIDIES                               :Tilskudsordninger: {STRING}
STR_CONFIG_SETTING_NEWS_SUBSIDIES_HELPTEXT                      :Vis en avis om tilskuds relaterede begivenheder

STR_CONFIG_SETTING_NEWS_GENERAL_INFORMATION                     :Generel information: {STRING}
STR_CONFIG_SETTING_NEWS_GENERAL_INFORMATION_HELPTEXT            :Vis en avis om almindelige begivenhedder, som køb af eksklusive rettighedder, eller finansiering af vejkonstruktion
###length 3
STR_CONFIG_SETTING_NEWS_MESSAGES_OFF                            :Fra
STR_CONFIG_SETTING_NEWS_MESSAGES_SUMMARY                        :Kortfattet
STR_CONFIG_SETTING_NEWS_MESSAGES_FULL                           :Fuld

STR_CONFIG_SETTING_COLOURED_NEWS_YEAR                           :Farvede nyheder dukker op i: {STRING}
STR_CONFIG_SETTING_COLOURED_NEWS_YEAR_HELPTEXT                  :Året hvor nyheds-annonceringer bliver udskrevet i farver. Før dette år, bruger det sort / hvid
STR_CONFIG_SETTING_STARTING_YEAR                                :Start dato: {STRING}

STR_CONFIG_SETTING_ENDING_YEAR                                  :Slutår for pointoptælling: {STRING}
STR_CONFIG_SETTING_ENDING_YEAR_HELPTEXT                         :Årstal hvor spillet slutter pointoptælling. Ved slutningen af dette år bliver selskabets point optaget, og topresultater-skærmen bliver vist. Spillerne kan fortsætte med at spille efter dette.{}Hvis dette er før spillets start år, bliver topresultater-skærmen aldrig vist.
STR_CONFIG_SETTING_ENDING_YEAR_VALUE                            :{NUM}
###setting-zero-is-special
STR_CONFIG_SETTING_ENDING_YEAR_ZERO                             :Aldrig

STR_CONFIG_SETTING_ECONOMY_TYPE                                 :Økonomitype: {STRING}
STR_CONFIG_SETTING_ECONOMY_TYPE_HELPTEXT                        :Udjævnet økonomi ændrer produktionsniveauet oftere, og i mindre trin. Frossen økonomi forhindrer ændringer i produktionsniveauet og industrilukninger. Denne indstilling kan muligvis ikke have nogen effekt hvis industrityperne stammer fra en NewGRF.
###length 3
STR_CONFIG_SETTING_ECONOMY_TYPE_ORIGINAL                        :Original
STR_CONFIG_SETTING_ECONOMY_TYPE_SMOOTH                          :Udjævnet
STR_CONFIG_SETTING_ECONOMY_TYPE_FROZEN                          :Frossen

STR_CONFIG_SETTING_ALLOW_SHARES                                 :Tillad at købe aktier i andre selskaber: {STRING}
STR_CONFIG_SETTING_ALLOW_SHARES_HELPTEXT                        :Hvis aktiveret, tillades køb og salg af selskabsaktier. Aktier vil kun være tilgængelige for selskaber der er nået en hvis alder

STR_CONFIG_SETTING_MIN_YEARS_FOR_SHARES                         :Mindste selskabsalder for aktiehandel: {STRING}
STR_CONFIG_SETTING_MIN_YEARS_FOR_SHARES_HELPTEXT                :Indstil mindste alder på selskaber, før andre kan købe og sælge aktier i dem.

STR_CONFIG_SETTING_FEEDER_PAYMENT_SHARE                         :Procentdel af deloverskud som skal betales i hovedsystemer: {STRING}
STR_CONFIG_SETTING_FEEDER_PAYMENT_SHARE_HELPTEXT                :Procentdel af indkomst givet til de mellemliggende dele i hovedsystemer, giver mere kontrol over indkomst

STR_CONFIG_SETTING_DRAG_SIGNALS_DENSITY                         :Når der trækkes, placer signaler hvert: {STRING}
STR_CONFIG_SETTING_DRAG_SIGNALS_DENSITY_HELPTEXT                :Indstil afstanden på hvilke signaler vil blive bygget på et spor op til den næste forhindring (signal, kryds), hvis signalerne trækkes
STR_CONFIG_SETTING_DRAG_SIGNALS_DENSITY_VALUE                   :{COMMA} felt{P 0 "" er}
STR_CONFIG_SETTING_DRAG_SIGNALS_FIXED_DISTANCE                  :Når der trækkes, hold fastlagt afstand mellem signaler: {STRING}
STR_CONFIG_SETTING_DRAG_SIGNALS_FIXED_DISTANCE_HELPTEXT         :Vælg opførslen på signalplassering ved Ctrl+trækning af signaler. Hvis deaktivert, bliver signaler placeret ved tunneler eller broer for at undgå lange strækninger uden signaler. Hvis aktivert, bliver signalerne placeret for hver N rute, noget som gør justering af signaler på parallelle spor enklere

STR_CONFIG_SETTING_SEMAPHORE_BUILD_BEFORE_DATE                  :Byg automatisk semaforer før: {STRING}
STR_CONFIG_SETTING_SEMAPHORE_BUILD_BEFORE_DATE_HELPTEXT         :Sæt året hvor elektriske signaler vil blive brugt på spor. Før dette år vil ikke-elektriske signaler blive brugt (hvilket har den fuldstændig same funktion, men anderledes udseende)

STR_CONFIG_SETTING_CYCLE_SIGNAL_TYPES                           :Bladr gennem signaltyper: {STRING}
STR_CONFIG_SETTING_CYCLE_SIGNAL_TYPES_HELPTEXT                  :Vælg hvilke signaltyper et vælge imellem, når der Ctrl+klikkes på et bygget signal med signalværktøjet
###length 2
STR_CONFIG_SETTING_CYCLE_SIGNAL_PBS                             :Kun togvejssignaler
STR_CONFIG_SETTING_CYCLE_SIGNAL_ALL                             :Alle viste

STR_CONFIG_SETTING_SIGNAL_GUI_MODE                              :Vis signaltyper: {STRING}
STR_CONFIG_SETTING_SIGNAL_GUI_MODE_HELPTEXT                     :Vælg hvilke signaltyper der vises i signal-værktøjslinjen
###length 2
STR_CONFIG_SETTING_SIGNAL_GUI_MODE_PATH                         :Kun togvejssignaler
STR_CONFIG_SETTING_SIGNAL_GUI_MODE_ALL_CYCLE_PATH               :Alle signaler

STR_CONFIG_SETTING_TOWN_LAYOUT                                  :Vej-layout for nye byer: {STRING}
STR_CONFIG_SETTING_TOWN_LAYOUT_HELPTEXT                         :Layout for vejnettet i byer
###length 5
STR_CONFIG_SETTING_TOWN_LAYOUT_DEFAULT                          :Standard
STR_CONFIG_SETTING_TOWN_LAYOUT_BETTER_ROADS                     :Optimerede veje
STR_CONFIG_SETTING_TOWN_LAYOUT_2X2_GRID                         :2x2 gitter
STR_CONFIG_SETTING_TOWN_LAYOUT_3X3_GRID                         :3x3 vej gitter
STR_CONFIG_SETTING_TOWN_LAYOUT_RANDOM                           :Tilfældig

STR_CONFIG_SETTING_ALLOW_TOWN_ROADS                             :Byer kan bygge veje: {STRING}
STR_CONFIG_SETTING_ALLOW_TOWN_ROADS_HELPTEXT                    :Tillad byer at bygge veje når de vokser. Deaktiver for at forbyde byer selv at bygge veje
STR_CONFIG_SETTING_ALLOW_TOWN_LEVEL_CROSSINGS                   :Byer kan bygge niveaukryds: {STRING}
STR_CONFIG_SETTING_ALLOW_TOWN_LEVEL_CROSSINGS_HELPTEXT          :Slå denne indstilling til for at tillade byer, at bygge niveaukryds

STR_CONFIG_SETTING_NOISE_LEVEL                                  :Tillad byer at fastsætte støjgrænser for lufthavne: {STRING}
STR_CONFIG_SETTING_NOISE_LEVEL_HELPTEXT                         :Hvis denne indstilling er slået fra, kan der bygges to lufthavne i hver by. Hvis denne indstilling er slået til, er grænsen fastsat af støjgrænsen for den enkelte byen, hvilket afhænger af population, lufthavnstørrelse og afstand

STR_CONFIG_SETTING_TOWN_FOUNDING                                :At stifte byer i selve spillet: {STRING}
STR_CONFIG_SETTING_TOWN_FOUNDING_HELPTEXT                       :Hvis denne indstilling er slået til er det tilladt for spillere at stifte nye byer i spillet
###length 3
STR_CONFIG_SETTING_TOWN_FOUNDING_FORBIDDEN                      :Forbudt
STR_CONFIG_SETTING_TOWN_FOUNDING_ALLOWED                        :Tilladt
STR_CONFIG_SETTING_TOWN_FOUNDING_ALLOWED_CUSTOM_LAYOUT          :Tilladt, tilpasset by-layout

STR_CONFIG_SETTING_TOWN_CARGOGENMODE                            :Godsgenerering i byer: {STRING}
STR_CONFIG_SETTING_TOWN_CARGOGENMODE_HELPTEXT                   :Hvor meget gods der bliver produceret af byers bygninger, i forhold til byens samlede indbyggertal.{}Kvadratisk vækst: En by med dobbelt indbyggertal genererer fire gange så mange passagerer.{}Lineær vækst: En by med dobbelt indbyggertal genererer dobbelt så mange passagerer.
###length 2
STR_CONFIG_SETTING_TOWN_CARGOGENMODE_ORIGINAL                   :Kvadratisk (original)
STR_CONFIG_SETTING_TOWN_CARGOGENMODE_BITCOUNT                   :Lineær

STR_CONFIG_SETTING_EXTRA_TREE_PLACEMENT                         :Placering af træer i spillet: {STRING}
STR_CONFIG_SETTING_EXTRA_TREE_PLACEMENT_HELPTEXT                :Kontroller den tilfældige fremkomst af træer i løbet af spillet. Dette vil påvirke industrier der er afhængige af træers vækst, f.eks. skovhuggerier.
###length 4
STR_CONFIG_SETTING_EXTRA_TREE_PLACEMENT_NO_SPREAD               :Vokser men spreder ikke {RED}(ødelægger skovhuggeri)
STR_CONFIG_SETTING_EXTRA_TREE_PLACEMENT_SPREAD_RAINFOREST       :Vokser men spreder kun i regnskove
STR_CONFIG_SETTING_EXTRA_TREE_PLACEMENT_SPREAD_ALL              :Voks og spred ud overalt
STR_CONFIG_SETTING_EXTRA_TREE_PLACEMENT_NO_GROWTH_NO_SPREAD     :Vokser ikke, spreder ikke {RED}(ødelægger skovhuggeri)

STR_CONFIG_SETTING_TOOLBAR_POS                                  :Placering af værktøjslinje: {STRING}
STR_CONFIG_SETTING_TOOLBAR_POS_HELPTEXT                         :Horisontal placering af hovedværktøjlinjen i toppen af skærmen
STR_CONFIG_SETTING_STATUSBAR_POS                                :Position af statusbar: {STRING}
STR_CONFIG_SETTING_STATUSBAR_POS_HELPTEXT                       :Horisontal placering af statuslinjen i bunden af skærmen
STR_CONFIG_SETTING_SNAP_RADIUS                                  :Vinduers fastgørelses radius: {STRING}
STR_CONFIG_SETTING_SNAP_RADIUS_HELPTEXT                         :Afstanden mellem vinduer før vinduet automatisk flyttes på linje med det nærliggende vindue
STR_CONFIG_SETTING_SNAP_RADIUS_VALUE                            :{COMMA} pixel{P 0 "" s}
###setting-zero-is-special
STR_CONFIG_SETTING_SNAP_RADIUS_DISABLED                         :Deaktiveret
STR_CONFIG_SETTING_SOFT_LIMIT                                   :Vinduesbegræsning (ikke-sticky): {STRING}
STR_CONFIG_SETTING_SOFT_LIMIT_HELPTEXT                          :Antal ikke klæbende vinduer åbnet før gamle vinduer automatisk bliver lukket for at gøre plads til nye vinduer
STR_CONFIG_SETTING_SOFT_LIMIT_VALUE                             :{COMMA}
###setting-zero-is-special
STR_CONFIG_SETTING_SOFT_LIMIT_DISABLED                          :deaktiveret

STR_CONFIG_SETTING_ZOOM_MIN                                     :Maksimalt zoom-in niveau: {STRING}
STR_CONFIG_SETTING_ZOOM_MIN_HELPTEXT                            :Maximalt zoom-in niveau for skærmbilledet. Højere zoom niveau vil øge hukommelseskravet
STR_CONFIG_SETTING_ZOOM_MAX                                     :Maksimalt zoom-ud niveau: {STRING}
STR_CONFIG_SETTING_ZOOM_MAX_HELPTEXT                            :Det maksimale niveau man kan zoomes ud. Højere niveauer kan forsage forsinkelser i programmet ved brug
###length 6
STR_CONFIG_SETTING_ZOOM_LVL_MIN                                 :4x
STR_CONFIG_SETTING_ZOOM_LVL_IN_2X                               :2x
STR_CONFIG_SETTING_ZOOM_LVL_NORMAL                              :Normal
STR_CONFIG_SETTING_ZOOM_LVL_OUT_2X                              :2x
STR_CONFIG_SETTING_ZOOM_LVL_OUT_4X                              :4x
STR_CONFIG_SETTING_ZOOM_LVL_OUT_8X                              :8x

STR_CONFIG_SETTING_SPRITE_ZOOM_MIN                              :Højeste sprite-opløsning der må anvendes: {STRING}
STR_CONFIG_SETTING_SPRITE_ZOOM_MIN_HELPTEXT                     :Begrænser den maksimale opløsning for sprites. Denne begrænsning vil forhindre brug af højopløsningsgrafik selv når den er tilgængelig. Dette kan bevare en ensartet fremtoning af spillet når der er en blanding af GRF filer med og uden højopløsningsgrafik.
###length 3
STR_CONFIG_SETTING_SPRITE_ZOOM_LVL_MIN                          :4x
STR_CONFIG_SETTING_SPRITE_ZOOM_LVL_IN_2X                        :2x
STR_CONFIG_SETTING_SPRITE_ZOOM_LVL_NORMAL                       :1x

STR_CONFIG_SETTING_TOWN_GROWTH                                  :Byvækst tempo: {STRING}
STR_CONFIG_SETTING_TOWN_GROWTH_HELPTEXT                         :Hastigheden af by vækst
###length 5
STR_CONFIG_SETTING_TOWN_GROWTH_NONE                             :Ingen
STR_CONFIG_SETTING_TOWN_GROWTH_SLOW                             :Langsom
STR_CONFIG_SETTING_TOWN_GROWTH_NORMAL                           :Normal
STR_CONFIG_SETTING_TOWN_GROWTH_FAST                             :Hurtig
STR_CONFIG_SETTING_TOWN_GROWTH_VERY_FAST                        :Meget hurtig

STR_CONFIG_SETTING_LARGER_TOWNS                                 :Andel af byer der er storbyer: {STRING}
STR_CONFIG_SETTING_LARGER_TOWNS_HELPTEXT                        :Mængden af byer der vil blive betragtet som storbyer, og derfor er større og vokser hurtigere
STR_CONFIG_SETTING_LARGER_TOWNS_VALUE                           :1 ud af {COMMA}
###setting-zero-is-special
STR_CONFIG_SETTING_LARGER_TOWNS_DISABLED                        :Ingen
STR_CONFIG_SETTING_CITY_SIZE_MULTIPLIER                         :Startværdi for bystørrelsesfaktor: {STRING}
STR_CONFIG_SETTING_CITY_SIZE_MULTIPLIER_HELPTEXT                :Gennemsnitlig størrelse af storbyer i forhold til normale byer ved start af spillet

STR_CONFIG_SETTING_LINKGRAPH_INTERVAL                           :Opdatér distributionsgraf hver {STRING} dag{P 0:2 "" e}
STR_CONFIG_SETTING_LINKGRAPH_INTERVAL_HELPTEXT                  :Tid mellem efterfølgende genberegninger af forbindelsesgrafen. Hver genberegning beregner planerne for et komponent af grafen. Det betyder, at en værdi X for denne indstilling ikke betyder at hele grafen vil blive opdateret hver X dage. Kun nogle komponenter vil. Jo kortere du sætter indstillingen, jo mere CPU-tid vil være nødvendig for at beregne forbindelsesgrafen. Jo længere du sætter indstillingen, jo længere vil det tage før lastdistribution starter på nye ruter.
STR_CONFIG_SETTING_LINKGRAPH_TIME                               :Tag {STRING} dag{P 0:2 "" e} for genberegning af distributionsgraf
STR_CONFIG_SETTING_LINKGRAPH_TIME_HELPTEXT                      :Tid taget for hver genberegning af et forbindelsesgrafkomponent. Når en genberegning startes, skabes en tråd som er tilladt at køre dette antal dage. Jo kortere du sætter denne indstilling, jo mere sandsynligt er det at tråden ikke er færdig når det er meningen. Så stopper spillet indtil den er ("lag"). Jo længere du sætter denne indstilling, jo længere tager det for distributionen at blive opdateret når ruter ændres.

STR_CONFIG_SETTING_DISTRIBUTION_PAX                             :Distributionsmodel for passagerer: {STRING}
STR_CONFIG_SETTING_DISTRIBUTION_PAX_HELPTEXT                    :"symmetrisk" betyder at omtrent det samme antal passagerer vil rejse fra en station A til en station B som fra B til A. "asymmetrisk" betyder at vilkårlige antal passagerer kan rejse i hver retning. "manuel" betyder at ingen automatisk distribution vil finde sted for passagerer.
STR_CONFIG_SETTING_DISTRIBUTION_MAIL                            :Distributionsmodel for post: {STRING}
STR_CONFIG_SETTING_DISTRIBUTION_MAIL_HELPTEXT                   :"symmetrisk" betyder at omtrent den samme mængde post vil blive sendt fra en station A til en station B som fra B til A. "asymmetrisk" betyder at vilkårlige mængder post kan blive sendt i hver retning. "manuel" betyder at ingen automatisk distribution vil finde sted for post.
STR_CONFIG_SETTING_DISTRIBUTION_ARMOURED                        :Distributionsmodel for PANSRET lastklasse: {STRING}
STR_CONFIG_SETTING_DISTRIBUTION_ARMOURED_HELPTEXT               :PANSRET lastklassen indeholder værdigenstande i det tempererede klima, diamanter i det subtropiske klima, eller guld i det subarktiske klima. NewGRF kan ændre dette. "symmetrisk" betyder at omtrent den samme mængde af denne last vil blive sendt fra en station A til en station B som fra B til A. "asymmetrisk" betyder at vilkårlige mængder af denne last kan blive sendt i hver retning. "manuel" betyder at ingen automatisk distribution vil finde sted for denne last. Det anbefales at sætte denne indstilling til assymetrisk eller manuel når der spilles subarktisk, da banker ikke sender guld tilbage til guldminer. For tempereret og subtropisk kan du også vælge symmetrisk, da banker vil sende værdigenstande tilbage til oprindelsesbanken for et læs værdigenstande.
STR_CONFIG_SETTING_DISTRIBUTION_DEFAULT                         :Distributionsmodel for andre lastklasser: {STRING}
STR_CONFIG_SETTING_DISTRIBUTION_DEFAULT_HELPTEXT                :"symmetrisk" betyder at omtrent den samme mængde last vil blive sendt fra en station A til en station B som fra B til A. "asymmetrisk" betyder at vilkårlige mængder last kan blive sendt i hver retning. "manuel" betyder at ingen automatisk distribution vil finde sted for disse laster. Du vil nok ønske at sætte dette til "asymmetrisk" eller manuel.
###length 3
STR_CONFIG_SETTING_DISTRIBUTION_MANUAL                          :manuel
STR_CONFIG_SETTING_DISTRIBUTION_ASYMMETRIC                      :asymmetrisk
STR_CONFIG_SETTING_DISTRIBUTION_SYMMETRIC                       :symmetrisk

STR_CONFIG_SETTING_LINKGRAPH_ACCURACY                           :Distributionsnøjagtighed: {STRING}
STR_CONFIG_SETTING_LINKGRAPH_ACCURACY_HELPTEXT                  :Jo højere du sætter denne indstilling, jo mere CPU-tid vil beregningen af forbindelsesgrafen tage. Hvis den tager for længe, kan du opleve lag. Hvis du derimod sætter indstillingen til en lav værdi, vil distributionen være unøjagtig, og du kan opleve last ikke blive sendt til de steder, du forventer.

STR_CONFIG_SETTING_DEMAND_DISTANCE                              :Effekt af afstand på efterspørgsel: {STRING}
STR_CONFIG_SETTING_DEMAND_DISTANCE_HELPTEXT                     :Hvis du sætter denne indstilling til en værdi større end 0, vil afstanden mellem oprindelsesstation A for noget last og en mulig destination B have en effekt på mængden af last sendt fra A til B. Jo længere væk B er fra A, jo mindre last vil blive sendt. Jo højere du sætter denne indstilling, jo mindre last vil blive sendt til fjerne stationer, og jo mere last vil blive sendt til nærliggende stationer.
STR_CONFIG_SETTING_DEMAND_SIZE                                  :Mængde returnerende last for symmetrisk model: {STRING}
STR_CONFIG_SETTING_DEMAND_SIZE_HELPTEXT                         :Ved at sætte denne indstilling til mindre end 100%, opfører den symmetriske distribution sig mere som den asymmetriske. Mindre last vil blive tvunget sendt tilbage hvis en bestemt mængde er blevet sendt til en station. Hvis du sætter denne indstilling til 0%, vil den symmetriske distribution opfører sig ligesom den asymmetriske.

STR_CONFIG_SETTING_SHORT_PATH_SATURATION                        :Mætning af korte veje før brug af veje med høj kapacitet: {STRING}
STR_CONFIG_SETTING_SHORT_PATH_SATURATION_HELPTEXT               :Der er ofte flere veje mellem to givne stationer. Cargodist vil mætte den korteste vej først, så bruge den næstkorteste vej indtil den er mættet, osv.. Mætning bestemmes af en vurdering af kapacitet og planlagt brug. Når den har mættet alle veje, og hvis der stadig er efterspørgsel tilbage, vil den overbelaste alle veje, og foretrække vejene med høj kapacitet. Det meste af tiden vil algoritmen dog ikke vurdere kapaciteten nøjagtigt. Denne indstilling giver dig mulighed for at bestemme op til hvilken procentdel en kortere vej skal være mættet i første omgang før den næste, længere vej vælges. Sæt denne indstilling til mindre end 100% for at undgå overfyldte stationer i tilfælde af overvurderet kapacitet.

STR_CONFIG_SETTING_LOCALISATION_UNITS_VELOCITY                  :Hastighedsenheder: {STRING}
STR_CONFIG_SETTING_LOCALISATION_UNITS_VELOCITY_HELPTEXT         :Når en hastighed er vist i brugergrænsefladen, så vis dem i de valgte enheder
###length 4
STR_CONFIG_SETTING_LOCALISATION_UNITS_VELOCITY_IMPERIAL         :Imperisk (mph)
STR_CONFIG_SETTING_LOCALISATION_UNITS_VELOCITY_METRIC           :Metrisk (km/t)
STR_CONFIG_SETTING_LOCALISATION_UNITS_VELOCITY_SI               :SI (m/s)
STR_CONFIG_SETTING_LOCALISATION_UNITS_VELOCITY_GAMEUNITS        :Spil-enheder (felter/dag)

STR_CONFIG_SETTING_LOCALISATION_UNITS_POWER                     :Køretøjskraftenheder: {STRING}
STR_CONFIG_SETTING_LOCALISATION_UNITS_POWER_HELPTEXT            :Når et køretøjs kraft er vist i brugergrænsefladen, så vis dem i de valgte enheder
###length 3
STR_CONFIG_SETTING_LOCALISATION_UNITS_POWER_IMPERIAL            :Imperisk (hk)
STR_CONFIG_SETTING_LOCALISATION_UNITS_POWER_METRIC              :Metrisk (hk)
STR_CONFIG_SETTING_LOCALISATION_UNITS_POWER_SI                  :SI (kW)

STR_CONFIG_SETTING_LOCALISATION_UNITS_WEIGHT                    :Vægtenheder: {STRING}
STR_CONFIG_SETTING_LOCALISATION_UNITS_WEIGHT_HELPTEXT           :Når en vægt vises i brugergrænsefladen, vise det i de udvalgte enheder
###length 3
STR_CONFIG_SETTING_LOCALISATION_UNITS_WEIGHT_IMPERIAL           :Imperisk (kort t/ton)
STR_CONFIG_SETTING_LOCALISATION_UNITS_WEIGHT_METRIC             :Metrisk (t/ton)
STR_CONFIG_SETTING_LOCALISATION_UNITS_WEIGHT_SI                 :SI (kg)

STR_CONFIG_SETTING_LOCALISATION_UNITS_VOLUME                    :Rumfangsenheder: {STRING}
STR_CONFIG_SETTING_LOCALISATION_UNITS_VOLUME_HELPTEXT           :Når en volumen vises i brugergrænsefladen, vise det i de udvalgte enheder
###length 3
STR_CONFIG_SETTING_LOCALISATION_UNITS_VOLUME_IMPERIAL           :Imperisk (gal)
STR_CONFIG_SETTING_LOCALISATION_UNITS_VOLUME_METRIC             :Metrisk (l)
STR_CONFIG_SETTING_LOCALISATION_UNITS_VOLUME_SI                 :SI (m³)

STR_CONFIG_SETTING_LOCALISATION_UNITS_FORCE                     :Trækevneenheder: {STRING}
STR_CONFIG_SETTING_LOCALISATION_UNITS_FORCE_HELPTEXT            :Når trækevne, også kendt som trækkraft, er vist i brugergrænsefladen, så vis det i de valgte enheder
###length 3
STR_CONFIG_SETTING_LOCALISATION_UNITS_FORCE_IMPERIAL            :Imperisk (lbf)
STR_CONFIG_SETTING_LOCALISATION_UNITS_FORCE_METRIC              :Metrisk (kp)
STR_CONFIG_SETTING_LOCALISATION_UNITS_FORCE_SI                  :SI (kN)

STR_CONFIG_SETTING_LOCALISATION_UNITS_HEIGHT                    :Højdeenheder: {STRING}
STR_CONFIG_SETTING_LOCALISATION_UNITS_HEIGHT_HELPTEXT           :Når højde er vist i brugergrænsefladen, så vis dem i de valgte enheder
###length 3
STR_CONFIG_SETTING_LOCALISATION_UNITS_HEIGHT_IMPERIAL           :Imperisk (fod)
STR_CONFIG_SETTING_LOCALISATION_UNITS_HEIGHT_METRIC             :Metrisk (m)
STR_CONFIG_SETTING_LOCALISATION_UNITS_HEIGHT_SI                 :SI (m)

STR_CONFIG_SETTING_LOCALISATION                                 :{ORANGE}Lokalisering
STR_CONFIG_SETTING_GRAPHICS                                     :{ORANGE}Grafiksæt / Manglende grafik
STR_CONFIG_SETTING_SOUND                                        :{ORANGE}Lydeffekter
STR_CONFIG_SETTING_INTERFACE                                    :{ORANGE}Brugerflade
STR_CONFIG_SETTING_INTERFACE_GENERAL                            :{ORANGE}Generelt
STR_CONFIG_SETTING_INTERFACE_VIEWPORTS                          :{ORANGE}Viewports
STR_CONFIG_SETTING_INTERFACE_CONSTRUCTION                       :{ORANGE}Konstruktion
STR_CONFIG_SETTING_ADVISORS                                     :{ORANGE}Nyheder / Rådgivere
STR_CONFIG_SETTING_COMPANY                                      :{ORANGE}Firma
STR_CONFIG_SETTING_ACCOUNTING                                   :{ORANGE}Regnskab
STR_CONFIG_SETTING_VEHICLES                                     :{ORANGE}Køretøjer
STR_CONFIG_SETTING_VEHICLES_PHYSICS                             :{ORANGE}Fysik / Tilstand
STR_CONFIG_SETTING_VEHICLES_ROUTING                             :{ORANGE}Ruteplanlægning
STR_CONFIG_SETTING_LIMITATIONS                                  :{ORANGE}Begrænsninger
STR_CONFIG_SETTING_ACCIDENTS                                    :{ORANGE}Katastrofer / Ulykker
STR_CONFIG_SETTING_GENWORLD                                     :{ORANGE}Verden generation
STR_CONFIG_SETTING_ENVIRONMENT                                  :{ORANGE}Miljø
STR_CONFIG_SETTING_ENVIRONMENT_AUTHORITIES                      :{ORANGE}Myndigheder
STR_CONFIG_SETTING_ENVIRONMENT_TOWNS                            :{ORANGE}Byer
STR_CONFIG_SETTING_ENVIRONMENT_INDUSTRIES                       :{ORANGE}Industrier
STR_CONFIG_SETTING_ENVIRONMENT_CARGODIST                        :{ORANGE}Fragtdistribution
STR_CONFIG_SETTING_AI                                           :{ORANGE}Modstandere
STR_CONFIG_SETTING_AI_NPC                                       :{ORANGE}Computerstyrede spillere
STR_CONFIG_SETTING_NETWORK                                      :{ORANGE}Netværk

STR_CONFIG_SETTING_PATHFINDER_FOR_TRAINS                        :Stifinder til tog: {STRING}
STR_CONFIG_SETTING_PATHFINDER_FOR_TRAINS_HELPTEXT               :Stifinder til brug for toge
STR_CONFIG_SETTING_PATHFINDER_FOR_ROAD_VEHICLES                 :Stifinder til vejkøretøjer: {STRING}
STR_CONFIG_SETTING_PATHFINDER_FOR_ROAD_VEHICLES_HELPTEXT        :Stifinder til brug for vejkøretøjer
STR_CONFIG_SETTING_PATHFINDER_FOR_SHIPS                         :Stifinder til skibe: {STRING}
STR_CONFIG_SETTING_PATHFINDER_FOR_SHIPS_HELPTEXT                :Stifinder til brug for skibe
STR_CONFIG_SETTING_REVERSE_AT_SIGNALS                           :Vend automatisk ved signaler: {STRING}
STR_CONFIG_SETTING_REVERSE_AT_SIGNALS_HELPTEXT                  :Tillad tog at vende ved et signal, hvis det har ventet i lang tid
###length 2
STR_CONFIG_SETTING_PATHFINDER_NPF                               :NPF
STR_CONFIG_SETTING_PATHFINDER_YAPF                              :YAPF {BLUE}(Anbefalet)

STR_CONFIG_SETTING_QUERY_CAPTION                                :{WHITE}Skift indstillingsværdi

# Config errors
STR_CONFIG_ERROR                                                :{WHITE}Fejl i konfigurationsfilen...
STR_CONFIG_ERROR_ARRAY                                          :{WHITE}... fejl i array '{STRING}'
STR_CONFIG_ERROR_INVALID_VALUE                                  :{WHITE}... ugyldig værdi '{STRING}' for '{STRING}'
STR_CONFIG_ERROR_TRAILING_CHARACTERS                            :{WHITE}... efterfølgende karakterer i slutningen af indstilling '{STRING}'
STR_CONFIG_ERROR_DUPLICATE_GRFID                                :{WHITE}... ignorerer NewGRF '{STRING}': identisk GRF ID med '{STRING}'
STR_CONFIG_ERROR_INVALID_GRF                                    :{WHITE}... ignorer ugyldig NewGRF '{STRING}': {STRING}
STR_CONFIG_ERROR_INVALID_GRF_NOT_FOUND                          :ikke fundet
STR_CONFIG_ERROR_INVALID_GRF_UNSAFE                             :usikker til fast brug
STR_CONFIG_ERROR_INVALID_GRF_SYSTEM                             :system NewGRF
STR_CONFIG_ERROR_INVALID_GRF_INCOMPATIBLE                       :inkompatibel med denne version af OpenTTD
STR_CONFIG_ERROR_INVALID_GRF_UNKNOWN                            :ukendt
STR_CONFIG_ERROR_INVALID_SAVEGAME_COMPRESSION_LEVEL             :{WHITE}... komprimeringsniveau '{STRING}' er ikke gyldigt
STR_CONFIG_ERROR_INVALID_SAVEGAME_COMPRESSION_ALGORITHM         :{WHITE}... savegame format '{STRING}' er ikke tilgængeligt. Går tilbage til '{STRING}'
STR_CONFIG_ERROR_INVALID_BASE_GRAPHICS_NOT_FOUND                :{WHITE}... ignorere Basis Grafik sæt '{STRING}': ikke fundet
STR_CONFIG_ERROR_INVALID_BASE_SOUNDS_NOT_FOUND                  :{WHITE}... ignorere Basis Lyde sæt '{STRING}': ikke fundet
STR_CONFIG_ERROR_INVALID_BASE_MUSIC_NOT_FOUND                   :{WHITE}... ignorere Basis Musik sæt '{STRING}': ikke fundet
STR_CONFIG_ERROR_OUT_OF_MEMORY                                  :{WHITE}Utilstrækkelig hukommelse
STR_CONFIG_ERROR_SPRITECACHE_TOO_BIG                            :{WHITE}Allokering af {BYTES} spritecache fejlede. Spritecachen blev indskrænket til {BYTES}. Dette vil sænke OpenTTDs ydelse. Du kan forsøge at slå 32bpp grafik og/eller zoom-ind niveauer for at reducere hukommelseskravet

# Video initalization errors
STR_VIDEO_DRIVER_ERROR                                          :{WHITE}Fejl med grafikindstillinger...
STR_VIDEO_DRIVER_ERROR_NO_HARDWARE_ACCELERATION                 :{WHITE}... ingen kompatibel GPU fundet. Hardware-acceleration deaktiveret

# Intro window
STR_INTRO_CAPTION                                               :{WHITE}OpenTTD {REV}

STR_INTRO_NEW_GAME                                              :{BLACK}Nyt spil
STR_INTRO_LOAD_GAME                                             :{BLACK}Fortsæt spil
STR_INTRO_PLAY_SCENARIO                                         :{BLACK}Spil et scenarie
STR_INTRO_PLAY_HEIGHTMAP                                        :{BLACK}Spil højdekort
STR_INTRO_SCENARIO_EDITOR                                       :{BLACK}Scenarieeditor
STR_INTRO_MULTIPLAYER                                           :{BLACK}Netværksspil

STR_INTRO_GAME_OPTIONS                                          :{BLACK}Opsætning
STR_INTRO_HIGHSCORE                                             :{BLACK} Topresultater
STR_INTRO_CONFIG_SETTINGS_TREE                                  :{BLACK}Indstillinger
STR_INTRO_NEWGRF_SETTINGS                                       :{BLACK}NewGRF indstillinger
STR_INTRO_ONLINE_CONTENT                                        :{BLACK}Tjek Online Indhold
STR_INTRO_QUIT                                                  :{BLACK}Afslut

STR_INTRO_TOOLTIP_NEW_GAME                                      :{BLACK}Start et nyt spil. Ctrl+Klik springer kortindstillingerne over.
STR_INTRO_TOOLTIP_LOAD_GAME                                     :{BLACK}Fortsæt et gemt spil
STR_INTRO_TOOLTIP_PLAY_HEIGHTMAP                                :{BLACK}Start et nyt spil med et højdekort som landskab
STR_INTRO_TOOLTIP_PLAY_SCENARIO                                 :{BLACK}Start et nyt spil med et brugerdefineret scenarie
STR_INTRO_TOOLTIP_SCENARIO_EDITOR                               :{BLACK}Lav en brugerdefineret verden/scenarie
STR_INTRO_TOOLTIP_MULTIPLAYER                                   :{BLACK}Start et netværksspil

STR_INTRO_TOOLTIP_TEMPERATE                                     :{BLACK}Vælg 'tempereret' landskab
STR_INTRO_TOOLTIP_SUB_ARCTIC_LANDSCAPE                          :{BLACK}Vælg 'subarktisk' landskab
STR_INTRO_TOOLTIP_SUB_TROPICAL_LANDSCAPE                        :{BLACK}Vælg 'subtropisk' landskab
STR_INTRO_TOOLTIP_TOYLAND_LANDSCAPE                             :{BLACK}Vælg 'legetøjsland' landskab

STR_INTRO_TOOLTIP_GAME_OPTIONS                                  :{BLACK}Sæt spillet op
STR_INTRO_TOOLTIP_HIGHSCORE                                     :{BLACK}Hvis topscoreliste
STR_INTRO_TOOLTIP_CONFIG_SETTINGS_TREE                          :{BLACK}Skærm indstillinger
STR_INTRO_TOOLTIP_NEWGRF_SETTINGS                               :{BLACK}Vis NewGRF-indstillinger
STR_INTRO_TOOLTIP_ONLINE_CONTENT                                :{BLACK}Tjek for nyt og opdateret indhold til download
STR_INTRO_TOOLTIP_QUIT                                          :{BLACK}Afslut 'OpenTTD'

STR_INTRO_BASESET                                               :{BLACK} Det aktuelt valgte base grafiksæt mangler {NUM} sprite {P "" s}. Se venligst efter opdateringer til basesættet.
STR_INTRO_TRANSLATION                                           :{BLACK}Denne oversættelse mangler {NUM} streng{P "" e}. Hjælp venligst med at gøre OpenTTD bedre ved at tilmelde dig som oversætter. Se readme.txt for detaljer.

# Quit window
STR_QUIT_CAPTION                                                :{WHITE}Afslut
STR_QUIT_ARE_YOU_SURE_YOU_WANT_TO_EXIT_OPENTTD                  :{YELLOW}Er du sikker på du vil afslutte OpenTTD?
STR_QUIT_YES                                                    :{BLACK}Ja
STR_QUIT_NO                                                     :{BLACK}Nej

# Abandon game
STR_ABANDON_GAME_CAPTION                                        :{WHITE}Forlad spillet
STR_ABANDON_GAME_QUERY                                          :{YELLOW}Er du sikker på du vil forlade dette spil ?
STR_ABANDON_SCENARIO_QUERY                                      :{YELLOW}Er du sikker på, at du vil afslutte dette scenarie ?

# Cheat window
STR_CHEATS                                                      :{WHITE}Snydefunktioner
STR_CHEATS_TOOLTIP                                              :{BLACK}Checkbokse viser, om du har brugt denne snydefunktion før
STR_CHEATS_NOTE                                                 :{BLACK}Bemærk: Al anvendelse af disse indstillinger bliver registreret i det gemte spil
STR_CHEAT_MONEY                                                 :{LTBLUE}Forøg kassebeholdning med {CURRENCY_LONG}
STR_CHEAT_CHANGE_COMPANY                                        :{LTBLUE}Spiller som firmaet: {ORANGE}{COMMA}
STR_CHEAT_EXTRA_DYNAMITE                                        :{LTBLUE}Magisk bulldozer (nedriv ting, som normalt ikke kan fjernes): {ORANGE}{STRING}
STR_CHEAT_CROSSINGTUNNELS                                       :{LTBLUE}Tunneler kan krydse hinanden: {ORANGE}{STRING}
STR_CHEAT_NO_JETCRASH                                           :{LTBLUE}Jetfly vil ikke styrte (ofte) i små lufthavne: {ORANGE}{STRING}
STR_CHEAT_EDIT_MAX_HL                                           :{LTBLUE}Rediger den maksimale map højde: {ORANGE}{NUM}
STR_CHEAT_EDIT_MAX_HL_QUERY_CAPT                                :{WHITE}Rediger den maksimale højde af bjerge på kortet
STR_CHEAT_CHANGE_DATE                                           :{LTBLUE}Ændre dato: {ORANGE}{DATE_SHORT}
STR_CHEAT_CHANGE_DATE_QUERY_CAPT                                :{WHITE}Skift år
STR_CHEAT_SETUP_PROD                                            :{LTBLUE}Aktiver modifikation af produktion: {ORANGE}{STRING}

# Livery window
STR_LIVERY_CAPTION                                              :{WHITE}{COMPANY} - Farvetema

STR_LIVERY_GENERAL_TOOLTIP                                      :{BLACK}Vis generelle farveskemaer
STR_LIVERY_TRAIN_TOOLTIP                                        :{BLACK}Vis farveskemaer for tog
STR_LIVERY_ROAD_VEHICLE_TOOLTIP                                 :{BLACK}Vis farveskemaer for køretøjer
STR_LIVERY_SHIP_TOOLTIP                                         :{BLACK}Vis farveskemaer for skibe
STR_LIVERY_AIRCRAFT_TOOLTIP                                     :{BLACK}Vis farveskemaer for fly
STR_LIVERY_PRIMARY_TOOLTIP                                      :{BLACK}Vælg den primære farve for det valgte farveskema. Ctrl+Click vil sætte denne farve for alle farveskemaer
STR_LIVERY_SECONDARY_TOOLTIP                                    :{BLACK}Vælg den sekundære farve for det valgte farveskema. Ctrl+Click vil sætte denne farve for alle farveskemaer
STR_LIVERY_PANEL_TOOLTIP                                        :{BLACK}Vælg et farveskema, som skal ændres, eller flere farveskemaer vha. CTRL+klik. Klik på boksen for at slå brug af farveskemaet til/fra

###length 23
STR_LIVERY_DEFAULT                                              :Standardfarver
STR_LIVERY_STEAM                                                :Damplokomotiv
STR_LIVERY_DIESEL                                               :Diesellokomotiv
STR_LIVERY_ELECTRIC                                             :Elektrisk lokomotiv
STR_LIVERY_MONORAIL                                             :Monorail-lokomotiv
STR_LIVERY_MAGLEV                                               :Magnetskinnelokomotiv
STR_LIVERY_DMU                                                  :Dieseltogsæt
STR_LIVERY_EMU                                                  :Eltogsæt
STR_LIVERY_PASSENGER_WAGON_STEAM                                :Passagervogn (damp)
STR_LIVERY_PASSENGER_WAGON_DIESEL                               :Passagervogn (diesel)
STR_LIVERY_PASSENGER_WAGON_ELECTRIC                             :Passagervogn (elektrisk)
STR_LIVERY_PASSENGER_WAGON_MONORAIL                             :Passagervogn (monorail)
STR_LIVERY_PASSENGER_WAGON_MAGLEV                               :Passagervogn (magnetskinne)
STR_LIVERY_FREIGHT_WAGON                                        :Godsvogn
STR_LIVERY_BUS                                                  :Bus
STR_LIVERY_TRUCK                                                :Lastbil
STR_LIVERY_PASSENGER_SHIP                                       :Passagerfærge
STR_LIVERY_FREIGHT_SHIP                                         :Fragtskib
STR_LIVERY_HELICOPTER                                           :Helikopter
STR_LIVERY_SMALL_PLANE                                          :Lille fly
STR_LIVERY_LARGE_PLANE                                          :Stort fly
STR_LIVERY_PASSENGER_TRAM                                       :Passager-sporvogn
STR_LIVERY_FREIGHT_TRAM                                         :Fragt-sporvogn

# Face selection window
STR_FACE_CAPTION                                                :{WHITE}Ansigtsvalg
STR_FACE_CANCEL_TOOLTIP                                         :{BLACK}Annuller nyt valg af ansigt
STR_FACE_OK_TOOLTIP                                             :{BLACK}Accepter nyt ansigtsvalg
STR_FACE_RANDOM                                                 :{BLACK}Tilfældig

STR_FACE_MALE_BUTTON                                            :{BLACK}Mand
STR_FACE_MALE_TOOLTIP                                           :{BLACK}Vælg mandlige ansigter
STR_FACE_FEMALE_BUTTON                                          :{BLACK}Kvinde
STR_FACE_FEMALE_TOOLTIP                                         :{BLACK}Vælg kvindelige ansigter
STR_FACE_NEW_FACE_BUTTON                                        :{BLACK}Nyt ansigt
STR_FACE_NEW_FACE_TOOLTIP                                       :{BLACK}Generer nyt tilfældigt ansigt
STR_FACE_ADVANCED                                               :{BLACK}Avanceret
STR_FACE_ADVANCED_TOOLTIP                                       :{BLACK}Avanceret valg af ansigt.
STR_FACE_SIMPLE                                                 :{BLACK}Simpel
STR_FACE_SIMPLE_TOOLTIP                                         :{BLACK}Simpelt valg af ansigt.
STR_FACE_LOAD                                                   :{BLACK}Hent
STR_FACE_LOAD_TOOLTIP                                           :{BLACK}Hent favoritansigt
STR_FACE_LOAD_DONE                                              :{WHITE}Dit favoritansigt er indlæst fra OpenTTD konfigurationsfilen.
STR_FACE_FACECODE                                               :{BLACK}Spiller ansigtsnr.
STR_FACE_FACECODE_TOOLTIP                                       :{BLACK}Vis og/eller indstil spillers ansigtsnummer
STR_FACE_FACECODE_CAPTION                                       :{WHITE}Vis og/eller indstil spillers ansigtsnummer
STR_FACE_FACECODE_SET                                           :{WHITE}Ny ansigtsnummer-kode er indstillet.
STR_FACE_FACECODE_ERR                                           :{WHITE}Kunne ikke indstille spillers ansigtsnummer - skal være et nummer mellem 0 og 4.294.967.295!
STR_FACE_SAVE                                                   :{BLACK}Gem
STR_FACE_SAVE_TOOLTIP                                           :{BLACK}Gem favoritansigt
STR_FACE_SAVE_DONE                                              :{WHITE}Dette ansigt bliver gemt som din favorit i OpenTTD konfigurationsfilen.
STR_FACE_EUROPEAN                                               :{BLACK}Europæisk
STR_FACE_SELECT_EUROPEAN                                        :{BLACK}Vælg europæiske ansigter
STR_FACE_AFRICAN                                                :{BLACK}Afrikansk
STR_FACE_SELECT_AFRICAN                                         :{BLACK}Vælg afrikanske ansigter
STR_FACE_YES                                                    :Ja
STR_FACE_NO                                                     :Nej
STR_FACE_MOUSTACHE_EARRING_TOOLTIP                              :{BLACK}Slå overskæg eller ørering til
STR_FACE_HAIR                                                   :Hår:
STR_FACE_HAIR_TOOLTIP                                           :{BLACK}Ændre hår
STR_FACE_EYEBROWS                                               :Øjenbryn:
STR_FACE_EYEBROWS_TOOLTIP                                       :{BLACK}Ændre øjenbryn
STR_FACE_EYECOLOUR                                              :Øjenfarve:
STR_FACE_EYECOLOUR_TOOLTIP                                      :{BLACK}Skift øjenfarve
STR_FACE_GLASSES                                                :Briller:
STR_FACE_GLASSES_TOOLTIP                                        :{BLACK}Slå briller til
STR_FACE_GLASSES_TOOLTIP_2                                      :{BLACK}Ændre briller
STR_FACE_NOSE                                                   :Næse:
STR_FACE_NOSE_TOOLTIP                                           :{BLACK}Ændre næse
STR_FACE_LIPS                                                   :Læber:
STR_FACE_MOUSTACHE                                              :Overskæg:
STR_FACE_LIPS_MOUSTACHE_TOOLTIP                                 :{BLACK}Ændre læber eller overskæg
STR_FACE_CHIN                                                   :Hage:
STR_FACE_CHIN_TOOLTIP                                           :{BLACK}Ændre hage
STR_FACE_JACKET                                                 :Jakke:
STR_FACE_JACKET_TOOLTIP                                         :{BLACK}Ændre jakke
STR_FACE_COLLAR                                                 :Krave:
STR_FACE_COLLAR_TOOLTIP                                         :{BLACK}Ændre krave
STR_FACE_TIE                                                    :Slips:
STR_FACE_EARRING                                                :Ørering:
STR_FACE_TIE_EARRING_TOOLTIP                                    :{BLACK}Ændre slips eller ørering

# Matches ServerGameType
###length 3
STR_NETWORK_SERVER_VISIBILITY_LOCAL                             :Lokal
STR_NETWORK_SERVER_VISIBILITY_PUBLIC                            :Offentlig
STR_NETWORK_SERVER_VISIBILITY_INVITE_ONLY                       :Kun inviterede

# Network server list
STR_NETWORK_SERVER_LIST_CAPTION                                 :{WHITE}Netværksspil
STR_NETWORK_SERVER_LIST_PLAYER_NAME                             :{BLACK}Spiller navn:
STR_NETWORK_SERVER_LIST_ENTER_NAME_TOOLTIP                      :{BLACK}Dette er det navn, som andre spillere vil kende dig ved

STR_NETWORK_SERVER_LIST_GAME_NAME                               :{BLACK}Navn
STR_NETWORK_SERVER_LIST_GAME_NAME_TOOLTIP                       :{BLACK}Spillets navn
STR_NETWORK_SERVER_LIST_GENERAL_ONLINE                          :{BLACK}{COMMA}/{COMMA} - {COMMA}/{COMMA}
STR_NETWORK_SERVER_LIST_CLIENTS_CAPTION                         :{BLACK}Klienter
STR_NETWORK_SERVER_LIST_CLIENTS_CAPTION_TOOLTIP                 :{BLACK}Klienter online / maks. klienter{}Selskaber online / maks. selskaber
STR_NETWORK_SERVER_LIST_MAP_SIZE_SHORT                          :{BLACK}{COMMA}x{COMMA}
STR_NETWORK_SERVER_LIST_MAP_SIZE_CAPTION                        :{BLACK}Kortstørrelse
STR_NETWORK_SERVER_LIST_MAP_SIZE_CAPTION_TOOLTIP                :{BLACK}Kortstørrelse for spillet{}Klik for at sortere efter område
STR_NETWORK_SERVER_LIST_DATE_CAPTION                            :{BLACK}Dato
STR_NETWORK_SERVER_LIST_DATE_CAPTION_TOOLTIP                    :{BLACK}Aktuel dato
STR_NETWORK_SERVER_LIST_YEARS_CAPTION                           :{BLACK}År
STR_NETWORK_SERVER_LIST_YEARS_CAPTION_TOOLTIP                   :{BLACK}Antallet af år{}spillet varer
STR_NETWORK_SERVER_LIST_INFO_ICONS_TOOLTIP                      :{BLACK}Sprog, server version, osv.

STR_NETWORK_SERVER_LIST_CLICK_GAME_TO_SELECT                    :{BLACK}Klik på et spil fra listen for at vælge det
STR_NETWORK_SERVER_LIST_LAST_JOINED_SERVER                      :{BLACK}Den senest tilsluttede server:
STR_NETWORK_SERVER_LIST_CLICK_TO_SELECT_LAST                    :{BLACK}Klik for at vælge den server du spillede på sidst

STR_NETWORK_SERVER_LIST_GAME_INFO                               :{SILVER}SPIL INFO
STR_NETWORK_SERVER_LIST_CLIENTS                                 :{SILVER}Klienter: {WHITE}{COMMA} / {COMMA} - {COMMA} / {COMMA}
STR_NETWORK_SERVER_LIST_LANDSCAPE                               :{SILVER}Klima: {WHITE}{STRING}
STR_NETWORK_SERVER_LIST_MAP_SIZE                                :{SILVER}Størrelse: {WHITE}{COMMA}x{COMMA}
STR_NETWORK_SERVER_LIST_SERVER_VERSION                          :{SILVER}Server version: {WHITE}{STRING}
STR_NETWORK_SERVER_LIST_SERVER_ADDRESS                          :{SILVER}Serveradresse: {WHITE}{STRING}
STR_NETWORK_SERVER_LIST_INVITE_CODE                             :{SILVER}Invitationskode: {WHITE}{STRING}
STR_NETWORK_SERVER_LIST_START_DATE                              :{SILVER}Start dato: {WHITE}{DATE_SHORT}
STR_NETWORK_SERVER_LIST_CURRENT_DATE                            :{SILVER}Nuværende dato: {WHITE}{DATE_SHORT}
STR_NETWORK_SERVER_LIST_GAMESCRIPT                              :{SILVER}Spilscript: {WHITE}{STRING} (v{NUM})
STR_NETWORK_SERVER_LIST_PASSWORD                                :{SILVER}Beskyttet af kodeord!
STR_NETWORK_SERVER_LIST_SERVER_OFFLINE                          :{SILVER}SERVEREN ER OFFLINE
STR_NETWORK_SERVER_LIST_SERVER_FULL                             :{SILVER}SERVEREN ER FULD
STR_NETWORK_SERVER_LIST_SERVER_BANNED                           :{SILVER}SERVER HAR UDELUKKET DIG
STR_NETWORK_SERVER_LIST_SERVER_TOO_OLD                          :{SILVER}SERVER ER FOR GAMMEL
STR_NETWORK_SERVER_LIST_VERSION_MISMATCH                        :{SILVER}Din og serverens version passer ikke sammen
STR_NETWORK_SERVER_LIST_GRF_MISMATCH                            :{SILVER}NEWGRF ULIGHED

STR_NETWORK_SERVER_LIST_JOIN_GAME                               :{BLACK}Tilslut dig et spil
STR_NETWORK_SERVER_LIST_REFRESH                                 :{BLACK}Genopfrisk server
STR_NETWORK_SERVER_LIST_REFRESH_TOOLTIP                         :{BLACK}Genopfrisk serverens info

STR_NETWORK_SERVER_LIST_SEARCH_SERVER_INTERNET                  :{BLACK}Søg på internettet
STR_NETWORK_SERVER_LIST_SEARCH_SERVER_INTERNET_TOOLTIP          :{BLACK}Søg på internettet efter offentlige servere
STR_NETWORK_SERVER_LIST_SEARCH_SERVER_LAN                       :{BLACK}Søg på LAN
STR_NETWORK_SERVER_LIST_SEARCH_SERVER_LAN_TOOLTIP               :{BLACK}Søg på det lokale netværk efter servere
STR_NETWORK_SERVER_LIST_ADD_SERVER                              :{BLACK}Tilføj server
STR_NETWORK_SERVER_LIST_ADD_SERVER_TOOLTIP                      :{BLACK}Tilføjer en server til listen. Dette kan enten være en server-adresse eller en invitationskode.
STR_NETWORK_SERVER_LIST_START_SERVER                            :{BLACK}Start server
STR_NETWORK_SERVER_LIST_START_SERVER_TOOLTIP                    :{BLACK}Start en ny server

STR_NETWORK_SERVER_LIST_PLAYER_NAME_OSKTITLE                    :{BLACK}Indtast dit navn
STR_NETWORK_SERVER_LIST_ENTER_SERVER_ADDRESS                    :{BLACK}Indtast server-adresse eller invitationskode

# Start new multiplayer server
STR_NETWORK_START_SERVER_CAPTION                                :{WHITE}Start et nyt netværksspil

STR_NETWORK_START_SERVER_NEW_GAME_NAME                          :{BLACK}Spillets navn:
STR_NETWORK_START_SERVER_NEW_GAME_NAME_TOOLTIP                  :{BLACK}Navnet vil blive vist til andre spillere i menuen, hvor man vælger netværksspil
STR_NETWORK_START_SERVER_SET_PASSWORD                           :{BLACK}Sæt kodeord
STR_NETWORK_START_SERVER_PASSWORD_TOOLTIP                       :{BLACK}Beskyt dit spil med et kodeord hvis du ikke vil have fremmede med

STR_NETWORK_START_SERVER_VISIBILITY_LABEL                       :{BLACK}Synlighed
STR_NETWORK_START_SERVER_VISIBILITY_TOOLTIP                     :{BLACK}Hvorvidt andre kan se din server i den offentlige liste
STR_NETWORK_START_SERVER_CLIENTS_SELECT                         :{BLACK}{NUM} klient{P "" er}
STR_NETWORK_START_SERVER_NUMBER_OF_CLIENTS                      :{BLACK}Maksimalt antal tilladte klienter:
STR_NETWORK_START_SERVER_NUMBER_OF_CLIENTS_TOOLTIP              :{BLACK}Vælg det maksimale antal klienter. Det er ikke nødvendigt at fylde dem alle
STR_NETWORK_START_SERVER_COMPANIES_SELECT                       :{BLACK}{NUM} selskab{P "" er}
STR_NETWORK_START_SERVER_NUMBER_OF_COMPANIES                    :{BLACK}Maks. selskaber:
STR_NETWORK_START_SERVER_NUMBER_OF_COMPANIES_TOOLTIP            :{BLACK}Begræns serveren til et bestemt antal selskaber

STR_NETWORK_START_SERVER_NEW_GAME_NAME_OSKTITLE                 :{BLACK}Skriv et navn for netværksspillet

# Network connecting window
STR_NETWORK_CONNECTING_CAPTION                                  :{WHITE}Tilslutter...

STR_NETWORK_CONNECTING_WAITING                                  :{BLACK}{NUM} klient{P "" er} foran dig
STR_NETWORK_CONNECTING_DOWNLOADING_1                            :{BLACK}{BYTES} hentet indtil videre
STR_NETWORK_CONNECTING_DOWNLOADING_2                            :{BLACK}{BYTES} / {BYTES} hentet indtil videre

###length 8
STR_NETWORK_CONNECTING_1                                        :{BLACK}(1/6) Tilslutter..
STR_NETWORK_CONNECTING_2                                        :{BLACK}(2/6) Godkender..
STR_NETWORK_CONNECTING_3                                        :{BLACK}(3/6) Venter..
STR_NETWORK_CONNECTING_4                                        :{BLACK}(4/6) Henter kort..
STR_NETWORK_CONNECTING_5                                        :{BLACK}(5/6) Behandler data..
STR_NETWORK_CONNECTING_6                                        :{BLACK}(6/6) Registrerer..
STR_NETWORK_CONNECTING_SPECIAL_1                                :{BLACK}Henter spil-info..
STR_NETWORK_CONNECTING_SPECIAL_2                                :{BLACK}Henter selskabsinfo..

STR_NETWORK_CONNECTION_DISCONNECT                               :{BLACK}Afbryd forbindelse

STR_NETWORK_NEED_GAME_PASSWORD_CAPTION                          :{WHITE}Serveren er beskyttet. Indtast kodeord
STR_NETWORK_NEED_COMPANY_PASSWORD_CAPTION                       :{WHITE}Selskabet er beskyttet. Indtast kodeord

# Network company list added strings
STR_NETWORK_COMPANY_LIST_CLIENT_LIST                            :Online spillere
STR_NETWORK_COMPANY_LIST_SPECTATE                               :Bliv tilskuer

# Network client list
STR_NETWORK_CLIENT_LIST_CAPTION                                 :{WHITE}Online Spillere
STR_NETWORK_CLIENT_LIST_SERVER                                  :{BLACK}Server
STR_NETWORK_CLIENT_LIST_SERVER_NAME                             :{BLACK}Navn
STR_NETWORK_CLIENT_LIST_SERVER_NAME_TOOLTIP                     :{BLACK}Navn på serveren du spiller på
STR_NETWORK_CLIENT_LIST_SERVER_NAME_EDIT_TOOLTIP                :{BLACK}Rediger navnet på din server
STR_NETWORK_CLIENT_LIST_SERVER_NAME_QUERY_CAPTION               :Navn på server
STR_NETWORK_CLIENT_LIST_SERVER_VISIBILITY                       :{BLACK}Synlighed
STR_NETWORK_CLIENT_LIST_SERVER_VISIBILITY_TOOLTIP               :{BLACK}Hvorvidt andre folk kan se din server på den offentlige liste
STR_NETWORK_CLIENT_LIST_SERVER_INVITE_CODE                      :{BLACK}Invitationskode
STR_NETWORK_CLIENT_LIST_SERVER_INVITE_CODE_TOOLTIP              :{BLACK}Invitationskode som andre spillere kan bruge til at tilslutte denne server
STR_NETWORK_CLIENT_LIST_SERVER_CONNECTION_TYPE                  :{BLACK}Forbindelsestype
STR_NETWORK_CLIENT_LIST_SERVER_CONNECTION_TYPE_TOOLTIP          :{BLACK}Hvorvidt og hvordan din server kan nås af andre
STR_NETWORK_CLIENT_LIST_PLAYER                                  :{BLACK}Spiller
STR_NETWORK_CLIENT_LIST_PLAYER_NAME                             :{BLACK}Navn
STR_NETWORK_CLIENT_LIST_PLAYER_NAME_TOOLTIP                     :{BLACK}Dit spillernavn
STR_NETWORK_CLIENT_LIST_PLAYER_NAME_EDIT_TOOLTIP                :{BLACK}Rediger dit spillernavn
STR_NETWORK_CLIENT_LIST_PLAYER_NAME_QUERY_CAPTION               :Dit spillernavn
STR_NETWORK_CLIENT_LIST_ADMIN_CLIENT_TOOLTIP                    :{BLACK}Administrative handlinger der kan udføres for denne klient
STR_NETWORK_CLIENT_LIST_ADMIN_COMPANY_TOOLTIP                   :{BLACK}Administrative handlinger der kan udføres for dette selskab
STR_NETWORK_CLIENT_LIST_JOIN_TOOLTIP                            :{BLACK}Tilslut dette selskab
STR_NETWORK_CLIENT_LIST_CHAT_CLIENT_TOOLTIP                     :{BLACK}Send en besked til denne spiller
STR_NETWORK_CLIENT_LIST_CHAT_COMPANY_TOOLTIP                    :{BLACK}Send en besked til alle spillere i dette selskab
STR_NETWORK_CLIENT_LIST_CHAT_SPECTATOR_TOOLTIP                  :{BLACK}Send en besked til alle tilskuere
STR_NETWORK_CLIENT_LIST_SPECTATORS                              :Tilskuere
STR_NETWORK_CLIENT_LIST_NEW_COMPANY                             :(Nyt selskab)
STR_NETWORK_CLIENT_LIST_NEW_COMPANY_TOOLTIP                     :{BLACK}Etabler et nyt selskab og tilslut dig det
STR_NETWORK_CLIENT_LIST_PLAYER_ICON_SELF_TOOLTIP                :{BLACK}Dette er dig
STR_NETWORK_CLIENT_LIST_PLAYER_ICON_HOST_TOOLTIP                :{BLACK}Dette er værten for dette spil
STR_NETWORK_CLIENT_LIST_CLIENT_COMPANY_COUNT                    :{BLACK}{NUM} klient{P "" er} / {NUM} selskab{P "" er}

# Matches ConnectionType
###length 5
STR_NETWORK_CLIENT_LIST_SERVER_CONNECTION_TYPE_UNKNOWN          :{BLACK}Lokal
STR_NETWORK_CLIENT_LIST_SERVER_CONNECTION_TYPE_ISOLATED         :{RED}Spillere udefra kan ikke forbinde
STR_NETWORK_CLIENT_LIST_SERVER_CONNECTION_TYPE_DIRECT           :{BLACK}Offentlig
STR_NETWORK_CLIENT_LIST_SERVER_CONNECTION_TYPE_STUN             :{BLACK}Bag NAT
STR_NETWORK_CLIENT_LIST_SERVER_CONNECTION_TYPE_TURN             :{BLACK}Via relæ

STR_NETWORK_CLIENT_LIST_ADMIN_CLIENT_KICK                       :Smid ud
STR_NETWORK_CLIENT_LIST_ADMIN_CLIENT_BAN                        :Udeluk
STR_NETWORK_CLIENT_LIST_ADMIN_COMPANY_RESET                     :Slet
STR_NETWORK_CLIENT_LIST_ADMIN_COMPANY_UNLOCK                    :Lås adgangskode op

STR_NETWORK_CLIENT_LIST_ASK_CAPTION                             :{WHITE}Admin handling
STR_NETWORK_CLIENT_LIST_ASK_CLIENT_KICK                         :{YELLOW}Er du sikker på du ønsker at smide spilleren '{STRING}' ud?
STR_NETWORK_CLIENT_LIST_ASK_CLIENT_BAN                          :{YELLOW}Er du sikker på du ønsker at udelukke spilleren '{STRING}'?
STR_NETWORK_CLIENT_LIST_ASK_COMPANY_RESET                       :{YELLOW}Er du sikker på du ønsker at slette selskabet '{COMPANY}'?
STR_NETWORK_CLIENT_LIST_ASK_COMPANY_UNLOCK                      :{YELLOW}Er du sikker på du ønsker at nulstille adgangskoden til selskabet '{COMPANY}'?

STR_NETWORK_ASK_RELAY_CAPTION                                   :{WHITE}Anvend relæ?
STR_NETWORK_ASK_RELAY_TEXT                                      :{YELLOW}Det lykkedes ikke at etablere en forbindelse mellem dig og serveren '{STRING}'.{}Ønsker du at anvende '{STRING}' som relæ for denne gang?
STR_NETWORK_ASK_RELAY_NO                                        :{BLACK}Nej
STR_NETWORK_ASK_RELAY_YES_ONCE                                  :{BLACK}Ja, denne gang
STR_NETWORK_ASK_RELAY_YES_ALWAYS                                :{BLACK}Ja, spørg ikke igen

STR_NETWORK_SPECTATORS                                          :Tilskuere

# Network set password
STR_COMPANY_PASSWORD_CANCEL                                     :{BLACK}Gem ikke den indtastede adgangskode
STR_COMPANY_PASSWORD_OK                                         :{BLACK}Giv firmaet den nye adgangskode
STR_COMPANY_PASSWORD_CAPTION                                    :{WHITE}Firma-adgangskode
STR_COMPANY_PASSWORD_MAKE_DEFAULT                               :{BLACK}Standard firma-adgangskode
STR_COMPANY_PASSWORD_MAKE_DEFAULT_TOOLTIP                       :{BLACK}Brug denne firma-adgangskode som standard for nye firmaer

# Network company info join/password
STR_COMPANY_VIEW_JOIN                                           :{BLACK}Tilslut dig
STR_COMPANY_VIEW_JOIN_TOOLTIP                                   :{BLACK}Tilslut dig og spil som dette firma
STR_COMPANY_VIEW_PASSWORD                                       :{BLACK}Kodeord
STR_COMPANY_VIEW_PASSWORD_TOOLTIP                               :{BLACK}Beskyt dit selskab med et kodeord for at undgå, at fremmede slutter sig til det.
STR_COMPANY_VIEW_SET_PASSWORD                                   :{BLACK}Sæt selskabets kodeord

# Network chat
STR_NETWORK_CHAT_SEND                                           :{BLACK}Send
STR_NETWORK_CHAT_COMPANY_CAPTION                                :[Hold] :
STR_NETWORK_CHAT_CLIENT_CAPTION                                 :[Privat] {STRING}:
STR_NETWORK_CHAT_ALL_CAPTION                                    :[Alle] :

STR_NETWORK_CHAT_COMPANY                                        :[Hold] {STRING}: {WHITE}{STRING}
STR_NETWORK_CHAT_TO_COMPANY                                     :[Hold] Til {STRING}: {WHITE}{STRING}
STR_NETWORK_CHAT_CLIENT                                         :[Privat] {STRING}: {WHITE}{STRING}
STR_NETWORK_CHAT_TO_CLIENT                                      :[Privat] Til {STRING}: {WHITE}{STRING}
STR_NETWORK_CHAT_ALL                                            :[Alle] {STRING}: {WHITE}{STRING}
STR_NETWORK_CHAT_EXTERNAL                                       :[{3:STRING}] {0:STRING}: {WHITE}{1:STRING}
STR_NETWORK_CHAT_OSKTITLE                                       :{BLACK}Skriv tekst i netværks-chat

# Network messages
STR_NETWORK_ERROR_NOTAVAILABLE                                  :{WHITE}Ingen netværksheder fundet
STR_NETWORK_ERROR_NOCONNECTION                                  :{WHITE}Serveren besvarede ikke forbindelsen i tide eller afviste forbindelsen
STR_NETWORK_ERROR_NEWGRF_MISMATCH                               :{WHITE}Kunne ikke tilslutte grundet NewGRF ulighed
STR_NETWORK_ERROR_DESYNC                                        :{WHITE}Netværks synkroniseringsfejl
STR_NETWORK_ERROR_LOSTCONNECTION                                :{WHITE}Netværksforbindelse mistet
STR_NETWORK_ERROR_SAVEGAMEERROR                                 :{WHITE}Kunne ikke hente gemt spil
STR_NETWORK_ERROR_SERVER_START                                  :{WHITE}Kunne ikke starte serveren
STR_NETWORK_ERROR_SERVER_ERROR                                  :{WHITE}Der opstod en protokol-fejl og forbindelsen blev lukket
STR_NETWORK_ERROR_BAD_PLAYER_NAME                               :{WHITE}Dit spillernavn er ikke registreret. Navnet kan sættes i toppen af Netværksspil vinduet.
STR_NETWORK_ERROR_BAD_SERVER_NAME                               :{WHITE}Dit servernavn er ikke indstillet. Navnet kan indstilles øverst i Netværksspil vinduet
STR_NETWORK_ERROR_WRONG_REVISION                                :{WHITE}Revisionen af denne klient passer ikke sammen med serverens revision
STR_NETWORK_ERROR_WRONG_PASSWORD                                :{WHITE}Forkert kodeord
STR_NETWORK_ERROR_SERVER_FULL                                   :{WHITE}Serveren er fuld
STR_NETWORK_ERROR_SERVER_BANNED                                 :{WHITE}Du er udelukket fra denne server
STR_NETWORK_ERROR_KICKED                                        :{WHITE}Du blev smidt ud af spillet
STR_NETWORK_ERROR_KICK_MESSAGE                                  :{WHITE}Grund: {STRING}
STR_NETWORK_ERROR_CHEATER                                       :{WHITE}Snyderi er ikke tilladt på denne server
STR_NETWORK_ERROR_TOO_MANY_COMMANDS                             :{WHITE}Du sendte for mange kommandoer til serveren
STR_NETWORK_ERROR_TIMEOUT_PASSWORD                              :{WHITE}Du tog for lang tid om at indtaste adgangskoden
STR_NETWORK_ERROR_TIMEOUT_COMPUTER                              :{WHITE}Din computer er for langsom at holde trit med serveren
STR_NETWORK_ERROR_TIMEOUT_MAP                                   :{WHITE}Din computer tog for lang tid om at downloade kortet
STR_NETWORK_ERROR_TIMEOUT_JOIN                                  :{WHITE}Din computer var for længe om at forbinde til serveren
STR_NETWORK_ERROR_INVALID_CLIENT_NAME                           :{WHITE}Dit spillernavn er ikke gyldigt

STR_NETWORK_ERROR_CLIENT_GUI_LOST_CONNECTION_CAPTION            :{WHITE}Mulig forbindelses tab
STR_NETWORK_ERROR_CLIENT_GUI_LOST_CONNECTION                    :{WHITE}De{P 0 t ""} sidste {NUM} sekund{P "" er} er der ikke ankommet data fra serveren

###length 21
STR_NETWORK_ERROR_CLIENT_GENERAL                                :generel fejl
STR_NETWORK_ERROR_CLIENT_DESYNC                                 :synkroniseringsfejl
STR_NETWORK_ERROR_CLIENT_SAVEGAME                               :kunne ikke hente kortet
STR_NETWORK_ERROR_CLIENT_CONNECTION_LOST                        :forbindelsen blev afbrudt
STR_NETWORK_ERROR_CLIENT_PROTOCOL_ERROR                         :protokol fejl
STR_NETWORK_ERROR_CLIENT_NEWGRF_MISMATCH                        :NewGRF ulighed
STR_NETWORK_ERROR_CLIENT_NOT_AUTHORIZED                         :ikke autoriseret
STR_NETWORK_ERROR_CLIENT_NOT_EXPECTED                           :modtog en ikke gyldig eller underlig pakke
STR_NETWORK_ERROR_CLIENT_WRONG_REVISION                         :forkert revision
STR_NETWORK_ERROR_CLIENT_NAME_IN_USE                            :navnet er allerede i brug
STR_NETWORK_ERROR_CLIENT_WRONG_PASSWORD                         :forkert spil kodeord
STR_NETWORK_ERROR_CLIENT_COMPANY_MISMATCH                       :forkert firma-id i DoCommand
STR_NETWORK_ERROR_CLIENT_KICKED                                 :smidt ud af serveren
STR_NETWORK_ERROR_CLIENT_CHEATER                                :prøvede at snyde
STR_NETWORK_ERROR_CLIENT_SERVER_FULL                            :serveren er fuld
STR_NETWORK_ERROR_CLIENT_TOO_MANY_COMMANDS                      :sendte for mange kommandoer
STR_NETWORK_ERROR_CLIENT_TIMEOUT_PASSWORD                       :modtog ingen adgangskode i tide
STR_NETWORK_ERROR_CLIENT_TIMEOUT_COMPUTER                       :generel timeout
STR_NETWORK_ERROR_CLIENT_TIMEOUT_MAP                            :det tog for lang tid at downloade kortet
STR_NETWORK_ERROR_CLIENT_TIMEOUT_JOIN                           :det tog for lang tid at bearbejde kortet
STR_NETWORK_ERROR_CLIENT_INVALID_CLIENT_NAME                    :ugyldigt klientnavn

# Network related errors
STR_NETWORK_SERVER_MESSAGE                                      :*** {1:STRING}

###length 12
STR_NETWORK_SERVER_MESSAGE_GAME_PAUSED                          :Spillet er pauset ({STRING})
STR_NETWORK_SERVER_MESSAGE_GAME_STILL_PAUSED_1                  :Spillet er stadig pauset ({STRING})
STR_NETWORK_SERVER_MESSAGE_GAME_STILL_PAUSED_2                  :Spillet er stadig pauset ({STRING}, {STRING})
STR_NETWORK_SERVER_MESSAGE_GAME_STILL_PAUSED_3                  :Spillet er stadig pauset ({STRING}, {STRING}, {STRING})
STR_NETWORK_SERVER_MESSAGE_GAME_STILL_PAUSED_4                  :Spillet er stadig pauset ({STRING}, {STRING}, {STRING}, {STRING})
STR_NETWORK_SERVER_MESSAGE_GAME_STILL_PAUSED_5                  :Spillet er stadig pauset ({STRING}, {STRING}, {STRING}, {STRING}, {STRING})
STR_NETWORK_SERVER_MESSAGE_GAME_UNPAUSED                        :Spillet er sat igang ({STRING})
STR_NETWORK_SERVER_MESSAGE_GAME_REASON_NOT_ENOUGH_PLAYERS       :antal spillere spillere
STR_NETWORK_SERVER_MESSAGE_GAME_REASON_CONNECTING_CLIENTS       :forbinder klienter
STR_NETWORK_SERVER_MESSAGE_GAME_REASON_MANUAL                   :manuelt
STR_NETWORK_SERVER_MESSAGE_GAME_REASON_GAME_SCRIPT              :spil script
STR_NETWORK_SERVER_MESSAGE_GAME_REASON_LINK_GRAPH               :afventer forbindelsesgraf opdatering

STR_NETWORK_MESSAGE_CLIENT_LEAVING                              :forlader
STR_NETWORK_MESSAGE_CLIENT_JOINED                               :*** {STRING} har tilsluttet sig spillet
STR_NETWORK_MESSAGE_CLIENT_JOINED_ID                            :*** {STRING} har tilsluttet sig spillet (Klient #{2:NUM})
STR_NETWORK_MESSAGE_CLIENT_COMPANY_JOIN                         :*** {STRING} har tilsluttet sig selskabet #{2:NUM}
STR_NETWORK_MESSAGE_CLIENT_COMPANY_SPECTATE                     :*** {STRING} har tilsluttet sig som tilskuer
STR_NETWORK_MESSAGE_CLIENT_COMPANY_NEW                          :*** {STRING} har startet et nyt selskab (#{2:NUM})
STR_NETWORK_MESSAGE_CLIENT_LEFT                                 :*** {STRING} har forladt spillet ({2:STRING})
STR_NETWORK_MESSAGE_NAME_CHANGE                                 :*** {STRING} har ændret sit navn til {STRING}
STR_NETWORK_MESSAGE_GIVE_MONEY                                  :*** {STRING} gav {2:CURRENCY_LONG} til {1:STRING}
STR_NETWORK_MESSAGE_SERVER_SHUTDOWN                             :{WHITE}Serveren har lukket ned for dette spil
STR_NETWORK_MESSAGE_SERVER_REBOOT                               :{WHITE}Serveren genstarter...{}Vent venligst...
STR_NETWORK_MESSAGE_KICKED                                      :*** {STRING} blev smidt ud. Grund: ({STRING})

STR_NETWORK_ERROR_COORDINATOR_REGISTRATION_FAILED               :{WHITE}Server registrering mislykkedes
STR_NETWORK_ERROR_COORDINATOR_REUSE_OF_INVITE_CODE              :{WHITE}En anden server har registreret sig med samme invitationskode. Skifter til "lokal" spiltype.
STR_NETWORK_ERROR_COORDINATOR_ISOLATED                          :{WHITE}Din server tillader ikke forbindelser udefra
STR_NETWORK_ERROR_COORDINATOR_ISOLATED_DETAIL                   :{WHITE}Andre spillere vil ikke kunne forbinde til din server

# Content downloading window
STR_CONTENT_TITLE                                               :{WHITE}Download af indhold
STR_CONTENT_TYPE_CAPTION                                        :{BLACK}Type
STR_CONTENT_TYPE_CAPTION_TOOLTIP                                :{BLACK}Indholdstype
STR_CONTENT_NAME_CAPTION                                        :{BLACK}Navn
STR_CONTENT_NAME_CAPTION_TOOLTIP                                :{BLACK}Navn på indhold
STR_CONTENT_MATRIX_TOOLTIP                                      :{BLACK}Klik på en linje for at se alle detaljer{}Vælg den vha. afkrydsning til download
STR_CONTENT_SELECT_ALL_CAPTION                                  :{BLACK}Vælg alle
STR_CONTENT_SELECT_ALL_CAPTION_TOOLTIP                          :{BLACK}Vælg alt indhold til download
STR_CONTENT_SELECT_UPDATES_CAPTION                              :{BLACK}Vælg opdateringer
STR_CONTENT_SELECT_UPDATES_CAPTION_TOOLTIP                      :{BLACK}Vælg alt indhold, der er opdateringer til eksisterende indhold, til download
STR_CONTENT_UNSELECT_ALL_CAPTION                                :{BLACK}Fravælg alle
STR_CONTENT_UNSELECT_ALL_CAPTION_TOOLTIP                        :{BLACK}Fravælg alt indhold fra download
STR_CONTENT_SEARCH_EXTERNAL                                     :{BLACK}Søg på eksterne websider
STR_CONTENT_SEARCH_EXTERNAL_TOOLTIP                             :{BLACK}Søgeresultat ikke tilgængeligt på OpenTTD's indholdstjeneste for websteder som ikke er associeret med OpenTTD
STR_CONTENT_SEARCH_EXTERNAL_DISCLAIMER_CAPTION                  :{WHITE}Du forlader OpenTTD!
STR_CONTENT_SEARCH_EXTERNAL_DISCLAIMER                          :{WHITE}Betingelserne for download af indhold fra eksterne websteder varierer.{}Du må referere til de eksterne sites for vejledning i hvordan indholdet skal installeres i OpenTTD.{} Ønsker du at fortsætte?
STR_CONTENT_FILTER_TITLE                                        :{BLACK}Tag/navngiv filter:
STR_CONTENT_OPEN_URL                                            :{BLACK}Besøg hjemmeside
STR_CONTENT_OPEN_URL_TOOLTIP                                    :{BLACK}Besøg hjemmesiden for dette indhold
STR_CONTENT_DOWNLOAD_CAPTION                                    :{BLACK}Download
STR_CONTENT_DOWNLOAD_CAPTION_TOOLTIP                            :{BLACK}Download det valgte indhold
STR_CONTENT_TOTAL_DOWNLOAD_SIZE                                 :{SILVER}Total størrelse af download: {WHITE}{BYTES}
STR_CONTENT_DETAIL_TITLE                                        :{SILVER}INDHOLDSINFO

###length 5
STR_CONTENT_DETAIL_SUBTITLE_UNSELECTED                          :{SILVER}Du har ikke valgt denne til download
STR_CONTENT_DETAIL_SUBTITLE_SELECTED                            :{SILVER}Du har valgt denne til download
STR_CONTENT_DETAIL_SUBTITLE_AUTOSELECTED                        :{SILVER}Denne afhængighed er valgt til download
STR_CONTENT_DETAIL_SUBTITLE_ALREADY_HERE                        :{SILVER}Du har allerede denne
STR_CONTENT_DETAIL_SUBTITLE_DOES_NOT_EXIST                      :{SILVER}Dette indhold er ukendt og kan ikke downloades i OpenTTD

STR_CONTENT_DETAIL_UPDATE                                       :{SILVER}Dette er en afløser for en eksisterende {STRING}
STR_CONTENT_DETAIL_NAME                                         :{SILVER}Navn: {WHITE}{STRING}
STR_CONTENT_DETAIL_VERSION                                      :{SILVER}Version: {WHITE}{STRING}
STR_CONTENT_DETAIL_DESCRIPTION                                  :{SILVER}Beskrivelse: {WHITE}{STRING}
STR_CONTENT_DETAIL_URL                                          :{SILVER}URL: {WHITE}{STRING}
STR_CONTENT_DETAIL_TYPE                                         :{SILVER}Type: {WHITE}{STRING}
STR_CONTENT_DETAIL_FILESIZE                                     :{SILVER}Størrelse af download: {WHITE}{BYTES}
STR_CONTENT_DETAIL_SELECTED_BECAUSE_OF                          :{SILVER}Valgt på grund af: {WHITE}{STRING}
STR_CONTENT_DETAIL_DEPENDENCIES                                 :{SILVER}Afhængigheder: {WHITE}{STRING}
STR_CONTENT_DETAIL_TAGS                                         :{SILVER}Tags: {WHITE}{STRING}
STR_CONTENT_NO_ZLIB                                             :{WHITE}OpenTTD er kompileret uden "zlib"-understøttelse...
STR_CONTENT_NO_ZLIB_SUB                                         :{WHITE}... det er ikke muligt at downloade indhold!

# Order of these is important!
STR_CONTENT_TYPE_BASE_GRAPHICS                                  :Basisgrafik
STR_CONTENT_TYPE_NEWGRF                                         :NewGRF
STR_CONTENT_TYPE_AI                                             :Computerspiller
STR_CONTENT_TYPE_AI_LIBRARY                                     :Computerspiller-resourcefil
STR_CONTENT_TYPE_SCENARIO                                       :Scenarie
STR_CONTENT_TYPE_HEIGHTMAP                                      :Højdekort
STR_CONTENT_TYPE_BASE_SOUNDS                                    :Basislyde
STR_CONTENT_TYPE_BASE_MUSIC                                     :Basismusik
STR_CONTENT_TYPE_GAME_SCRIPT                                    :Spilscript
STR_CONTENT_TYPE_GS_LIBRARY                                     :GS bibliotek

# Content downloading progress window
STR_CONTENT_DOWNLOAD_TITLE                                      :{WHITE}Downloader indhold...
STR_CONTENT_DOWNLOAD_INITIALISE                                 :{WHITE}Anmoder om filer...
STR_CONTENT_DOWNLOAD_FILE                                       :{WHITE}Downloader p.t. {STRING} ({NUM} of {NUM})
STR_CONTENT_DOWNLOAD_COMPLETE                                   :{WHITE}Download fuldført
STR_CONTENT_DOWNLOAD_PROGRESS_SIZE                              :{WHITE}{BYTES} af {BYTES} downloadet ({NUM} %)

# Content downloading error messages
STR_CONTENT_ERROR_COULD_NOT_CONNECT                             :{WHITE}Kunne ikke tilslutte til indholdsserver...
STR_CONTENT_ERROR_COULD_NOT_DOWNLOAD                            :{WHITE}Download mislykkedes...
STR_CONTENT_ERROR_COULD_NOT_DOWNLOAD_FILE_NOT_WRITABLE          :{WHITE}... kan ikke skrive til fil
STR_CONTENT_ERROR_COULD_NOT_EXTRACT                             :{WHITE}Kunne ikke udpakke den downloadede fil

STR_MISSING_GRAPHICS_SET_CAPTION                                :{WHITE}Manglende grafik
STR_MISSING_GRAPHICS_SET_MESSAGE                                :{BLACK}Grafikfiler er nødvendigt for at køre OpenTTD, men der blev ikke fundet nogle filer. Vil du tillade at OpenTTD downloader og installerer de nødvendige grafikfiler?
STR_MISSING_GRAPHICS_YES_DOWNLOAD                               :{BLACK}Ja, download grafikfilerne
STR_MISSING_GRAPHICS_NO_QUIT                                    :{BLACK}Nej, afslut OpenTTD

STR_MISSING_GRAPHICS_ERROR_TITLE                                :{WHITE}Download mislykkedes
STR_MISSING_GRAPHICS_ERROR                                      :{BLACK}Download af grafikfiler mislykkedes.{}Venligst hent grafikfilerne manuelt.
STR_MISSING_GRAPHICS_ERROR_QUIT                                 :{BLACK}Afslut OpenTTD

# Transparency settings window
STR_TRANSPARENCY_CAPTION                                        :{WHITE}Gennemsigtighedsvalg
STR_TRANSPARENT_SIGNS_TOOLTIP                                   :{BLACK}Skift gennemsigtighed for skilte. CTRL+Klik for at låse værdi.
STR_TRANSPARENT_TREES_TOOLTIP                                   :{BLACK}Skift gennemsigtighed for træer. CTRL+Klik for at låse værdi.
STR_TRANSPARENT_HOUSES_TOOLTIP                                  :{BLACK}Skift gennemsigtighed for huse. CTRL+Klik for at låse værdi.
STR_TRANSPARENT_INDUSTRIES_TOOLTIP                              :{BLACK}Skift gennemsigtighed for industrier. CTRL+Klik for at låse værdi.
STR_TRANSPARENT_BUILDINGS_TOOLTIP                               :{BLACK}Skift gennemsigtighed for konstruktioner som stationer, remiser og waypoint. Ctrl+klik låser.
STR_TRANSPARENT_BRIDGES_TOOLTIP                                 :{BLACK}Skift gennemsigtighed for broer. CTRL+Klik for at låse værdi.
STR_TRANSPARENT_STRUCTURES_TOOLTIP                              :{BLACK}Skift gennemsigtighed for strukturer som fyrtårne og antenner. CTRL+Klik for at låse værdi.
STR_TRANSPARENT_CATENARY_TOOLTIP                                :{BLACK}Slå transparens til/fra for køreledninger. CTRL+klik for at låse.
STR_TRANSPARENT_LOADING_TOOLTIP                                 :{BLACK}Slå gennemsigtighed til/fra for laste-indikatorer. CTRL+Klik for at låse værdi.
STR_TRANSPARENT_INVISIBLE_TOOLTIP                               :{BLACK}Gør objekter usynlige i stedet for gennemsigtige

# Linkgraph legend window
STR_LINKGRAPH_LEGEND_CAPTION                                    :{BLACK}Laststrømforklaring
STR_LINKGRAPH_LEGEND_ALL                                        :{BLACK}Alle
STR_LINKGRAPH_LEGEND_NONE                                       :{BLACK}Ingen
STR_LINKGRAPH_LEGEND_SELECT_COMPANIES                           :{BLACK}Vælg firmaer at vise
STR_LINKGRAPH_LEGEND_COMPANY_TOOLTIP                            :{BLACK}{STRING}{}{COMPANY}

# Linkgraph legend window and linkgraph legend in smallmap
STR_LINKGRAPH_LEGEND_UNUSED                                     :{TINY_FONT}{BLACK}ubrugt
STR_LINKGRAPH_LEGEND_SATURATED                                  :{TINY_FONT}{BLACK}mættet
STR_LINKGRAPH_LEGEND_OVERLOADED                                 :{TINY_FONT}{BLACK}overbelastet

# Linkgraph tooltip

# Base for station construction window(s)
STR_STATION_BUILD_COVERAGE_AREA_TITLE                           :{BLACK}Vis dækningsområde
STR_STATION_BUILD_COVERAGE_OFF                                  :{BLACK}Fra
STR_STATION_BUILD_COVERAGE_ON                                   :{BLACK}Til
STR_STATION_BUILD_COVERAGE_AREA_OFF_TOOLTIP                     :{BLACK}Marker ikke dækningsområdet af den foreslåede placering
STR_STATION_BUILD_COVERAGE_AREA_ON_TOOLTIP                      :{BLACK}Marker dækningsområdet af den foreslåede placering
STR_STATION_BUILD_ACCEPTS_CARGO                                 :{BLACK}Accepterer: {GOLD}{CARGO_LIST}
STR_STATION_BUILD_SUPPLIES_CARGO                                :{BLACK}Forsyner: {GOLD}{CARGO_LIST}

# Join station window
STR_JOIN_STATION_CAPTION                                        :{WHITE}Sammenkæd station
STR_JOIN_STATION_CREATE_SPLITTED_STATION                        :{YELLOW}Byg en separat station

STR_JOIN_WAYPOINT_CAPTION                                       :{WHITE}Forbind waypoint
STR_JOIN_WAYPOINT_CREATE_SPLITTED_WAYPOINT                      :{YELLOW}Byg et separat waypoint

# Generic toolbar
STR_TOOLBAR_DISABLED_NO_VEHICLE_AVAILABLE                       :{BLACK}Deaktiveret da der aktuelt ikke er nogen fartøjer tilgængelige for denne infrastruktur

# Rail construction toolbar
STR_RAIL_TOOLBAR_RAILROAD_CONSTRUCTION_CAPTION                  :Jernbanekonstruktion
STR_RAIL_TOOLBAR_ELRAIL_CONSTRUCTION_CAPTION                    :Elektrisk jernbanekonstruktion
STR_RAIL_TOOLBAR_MONORAIL_CONSTRUCTION_CAPTION                  :Monorailkonstruktion
STR_RAIL_TOOLBAR_MAGLEV_CONSTRUCTION_CAPTION                    :Magnetskinnekonstruktion

STR_RAIL_TOOLBAR_TOOLTIP_BUILD_RAILROAD_TRACK                   :{BLACK}Byg jernbane. Ctrl skifter mellem at bygge og fjerne elementer. Shift skifter mellem at bygge og vise prisoverslag.
STR_RAIL_TOOLBAR_TOOLTIP_BUILD_AUTORAIL                         :{BLACK}Byg jernbane med auto-jernbane-værktøj. Ctrl skifter mellem at bygge og fjerne elementer. Shift skifter mellem at bygge og vise prisoverslag.
STR_RAIL_TOOLBAR_TOOLTIP_BUILD_TRAIN_DEPOT_FOR_BUILDING         :{BLACK}Byg en remise (til køb og servicering af tog). Shift skifter mellem at bygge og vise prisoverslag.
STR_RAIL_TOOLBAR_TOOLTIP_CONVERT_RAIL_TO_WAYPOINT               :{BLACK}Ombyg jernbane til waypoint. Ctrl muliggør sammenslutning af waypoint. Shift skifter mellem at bygge og vise prisoverslag.
STR_RAIL_TOOLBAR_TOOLTIP_BUILD_RAILROAD_STATION                 :{BLACK}Byg en banegård. Ctrl muliggør sammenslutning af stationer. Shift skifter mellem at bygge og vise prisoverslag.
STR_RAIL_TOOLBAR_TOOLTIP_BUILD_RAILROAD_SIGNALS                 :{BLACK}Byg jernbanesignaler. Ctrl skifter mellem semaforer og lyssignaler.{}Hvis musen trækkes langs en lige strækning, bygges signaler med jævne mellemrum. Hold Ctrl nede for at bygge signaler indtil næste kryds.{}Ctrl+klik skifter mellem at åbne eller ikke åbne signalvælgeren. Shift skifter mellem at bygge og vise prisoverslag.
STR_RAIL_TOOLBAR_TOOLTIP_BUILD_RAILROAD_BRIDGE                  :{BLACK}Byg jernbanebro. Shift skifter mellem at bygge og vise prisoverslag.
STR_RAIL_TOOLBAR_TOOLTIP_BUILD_RAILROAD_TUNNEL                  :{BLACK}Byg jernbanetunnel. Shift skifter mellem at bygge og vise prisoverslag.
STR_RAIL_TOOLBAR_TOOLTIP_TOGGLE_BUILD_REMOVE_FOR                :{BLACK}Skift mellem at bygge og fjerne jernbaneskinner, signaler, waypoints og stationer. Hold Ctrl nede for også at fjerne togspor fra waypoints og stationer.
STR_RAIL_TOOLBAR_TOOLTIP_CONVERT_RAIL                           :{BLACK}Ombyg/opgradér typen af jernbane. Shift skifter mellem at bygge og vise prisoverslag.

STR_RAIL_NAME_RAILROAD                                          :Jernbane
STR_RAIL_NAME_ELRAIL                                            :Elektrisk jernbane
STR_RAIL_NAME_MONORAIL                                          :Monorail
STR_RAIL_NAME_MAGLEV                                            :Magnetsvævebane

# Rail depot construction window
STR_BUILD_DEPOT_TRAIN_ORIENTATION_CAPTION                       :{WHITE}Retning af remise
STR_BUILD_DEPOT_TRAIN_ORIENTATION_TOOLTIP                       :{BLACK}Vælg orientering af remise

# Rail waypoint construction window
STR_WAYPOINT_CAPTION                                            :{WHITE}Waypoint
STR_WAYPOINT_GRAPHICS_TOOLTIP                                   :{BLACK}Vælg udseende af waypoint

# Rail station construction window
STR_STATION_BUILD_RAIL_CAPTION                                  :{WHITE}Valg af banegård
STR_STATION_BUILD_ORIENTATION                                   :{BLACK}Retning
STR_STATION_BUILD_RAILROAD_ORIENTATION_TOOLTIP                  :{BLACK}Vælg retning af banegård
STR_STATION_BUILD_NUMBER_OF_TRACKS                              :{BLACK}Antal spor
STR_STATION_BUILD_NUMBER_OF_TRACKS_TOOLTIP                      :{BLACK}Vælg antal perroner på banegård
STR_STATION_BUILD_PLATFORM_LENGTH                               :{BLACK}Længde af perron
STR_STATION_BUILD_PLATFORM_LENGTH_TOOLTIP                       :{BLACK}Vælg længde af banegård
STR_STATION_BUILD_DRAG_DROP                                     :{BLACK}Træk & slip
STR_STATION_BUILD_DRAG_DROP_TOOLTIP                             :{BLACK}Byg en station vha. træk & slip

STR_STATION_BUILD_STATION_CLASS_TOOLTIP                         :{BLACK}Vælg hvilken stationstype, der skal vises
STR_STATION_BUILD_STATION_TYPE_TOOLTIP                          :{BLACK}Vælg hvilken stationstype du vil bygge

STR_STATION_CLASS_DFLT                                          :Standard station
STR_STATION_CLASS_WAYP                                          :Waypoints

# Signal window
STR_BUILD_SIGNAL_CAPTION                                        :{WHITE}Signalvælger
STR_BUILD_SIGNAL_TOGGLE_ADVANCED_SIGNAL_TOOLTIP                 :{BLACK}Vis eller skjul avancerede signaltyper
STR_BUILD_SIGNAL_SEMAPHORE_NORM_TOOLTIP                         :{BLACK}Standardsignal (semafor){}Dette er den mest almindelige type signal, og tillader kun et tog ad gangen på den samme signalblok
STR_BUILD_SIGNAL_SEMAPHORE_ENTRY_TOOLTIP                        :{BLACK}Indgangssignal (semafor){}Grønt så længe der er et eller flere grønne udgangssignaler fra den efterfølgende sporsektion. Ellers vises rødt.
STR_BUILD_SIGNAL_SEMAPHORE_EXIT_TOOLTIP                         :{BLACK}Udgangssignal (semafor){}Fungerer som et normalt signal men er nødvendigt for at vise den korrekte farve ved indgangs- og kombisignaler.
STR_BUILD_SIGNAL_SEMAPHORE_COMBO_TOOLTIP                        :{BLACK}Kombisignal (semafor){}Kombisignalet fungerer både som indgangs- og udgangssignal. Dette muliggør opbygning af store forgreninger af signaler.
STR_BUILD_SIGNAL_SEMAPHORE_PBS_TOOLTIP                          :{BLACK}Togvejssignal (semafor){}Et togvejssignal tillader, at mere en et tog ad gangen kan køre inden for en signalblok, hvis toget kan reservere en togvej til et sikkert sted at stoppe. Togvejssignaler kan passeres fra bagsiden.
STR_BUILD_SIGNAL_SEMAPHORE_PBS_OWAY_TOOLTIP                     :{BLACK}Ensrettet togvejssignal (semafor){}Et togvejssignal tillader, at mere en et tog ad gangen kan køre inden for en signalblok, hvis toget kan reservere en togvej til et sikkert sted at stoppe. Ensrettede togvejssignal kan ikke passeres fra bagsiden.
STR_BUILD_SIGNAL_ELECTRIC_NORM_TOOLTIP                          :{BLACK}Standardsignal (elektrisk){}Dette er den mest almindelige type signal, og tillader kun et tog ad gangen på den samme signalblok
STR_BUILD_SIGNAL_ELECTRIC_ENTRY_TOOLTIP                         :{BLACK}Indgangssignal (elektrisk){}Grønt så længe der er et eller flere grønne udgangssignaler fra den efterfølgende sporsektion. Ellers vises rødt.
STR_BUILD_SIGNAL_ELECTRIC_EXIT_TOOLTIP                          :{BLACK}Udgangssignal (elektrisk){}Fungerer som et normalt signal, men er nødvendigt for at vise den korrekte farve ved indgangs- og kombisignaler.
STR_BUILD_SIGNAL_ELECTRIC_COMBO_TOOLTIP                         :{BLACK}Kombisignal (elektrisk){}Kombisignalet fungerer både som indgangs- og udgangssignal. Dette muliggør opbygning af store forgreninger af signaler.
STR_BUILD_SIGNAL_ELECTRIC_PBS_TOOLTIP                           :{BLACK}Togvejssignal (elektrisk){}Et togvejssignal tillader, at mere en et tog ad gangen kan køre inden for en signalblok, hvis toget kan reservere en togvej til et sikkert sted at stoppe. Togvejssignaler kan passeres fra bagsiden.
STR_BUILD_SIGNAL_ELECTRIC_PBS_OWAY_TOOLTIP                      :{BLACK}Ensrettet togvejssignal (elektrisk){}Et togvejssignal tillader, at mere en et tog ad gangen kan køre inden for en signalblok, hvis toget kan reservere en togvej til et sikkert sted at stoppe. Ensrettede togvejssignaler kan ikke passeres fra bagsiden.
STR_BUILD_SIGNAL_CONVERT_TOOLTIP                                :{BLACK}Signalombygning{}Når denne er valgt, vil klik på et eksisterende signal ombygge det til den valgte signaltype og -variant. Ctrl vil skifte den eksisterende signalvariant. Shift skifter mellem at bygge og vise prisoverslag.
STR_BUILD_SIGNAL_DRAG_SIGNALS_DENSITY_TOOLTIP                   :{BLACK}Træk-og-slip signalafstand
STR_BUILD_SIGNAL_DRAG_SIGNALS_DENSITY_DECREASE_TOOLTIP          :{BLACK}Formindsk træk-og-slip signalafstand
STR_BUILD_SIGNAL_DRAG_SIGNALS_DENSITY_INCREASE_TOOLTIP          :{BLACK}Forøg træk-og-slip signalafstand

# Bridge selection window
STR_SELECT_RAIL_BRIDGE_CAPTION                                  :{WHITE}Vælg jernbanebro
STR_SELECT_ROAD_BRIDGE_CAPTION                                  :{WHITE}Vælg vejbro
STR_SELECT_BRIDGE_SELECTION_TOOLTIP                             :{BLACK}Valg af bro - klik på din foretrukne brotype for at bygge den
STR_SELECT_BRIDGE_INFO                                          :{GOLD}{STRING},{} {VELOCITY} {WHITE}{CURRENCY_LONG}
STR_SELECT_BRIDGE_SCENEDIT_INFO                                 :{GOLD}{STRING},{} {VELOCITY}
STR_BRIDGE_NAME_SUSPENSION_STEEL                                :Hængebro, stål
STR_BRIDGE_NAME_GIRDER_STEEL                                    :Bjælkebro, stål
STR_BRIDGE_NAME_CANTILEVER_STEEL                                :Gerberbro, stål
STR_BRIDGE_NAME_SUSPENSION_CONCRETE                             :Hængebro, beton
STR_BRIDGE_NAME_WOODEN                                          :Træ
STR_BRIDGE_NAME_CONCRETE                                        :Beton
STR_BRIDGE_NAME_TUBULAR_STEEL                                   :Rørformet bro, stål
STR_BRIDGE_TUBULAR_SILICON                                      :Rørformet bro, silicium


# Road construction toolbar
STR_ROAD_TOOLBAR_ROAD_CONSTRUCTION_CAPTION                      :{WHITE}Vejkonstruktion
STR_ROAD_TOOLBAR_TRAM_CONSTRUCTION_CAPTION                      :{WHITE}Sporvejskonstruktion
STR_ROAD_TOOLBAR_TOOLTIP_BUILD_ROAD_SECTION                     :{BLACK}Byg vej. Ctrl skifter mellem at bygge og fjerne elementer. Shift skifter mellem at bygge og vise prisoverslag.
STR_ROAD_TOOLBAR_TOOLTIP_BUILD_TRAMWAY_SECTION                  :{BLACK}Byg sporvej. Ctrl skifter mellem at bygge og fjerne elementer. Shift skifter mellem at bygge og vise prisoverslag.
STR_ROAD_TOOLBAR_TOOLTIP_BUILD_AUTOROAD                         :{BLACK}Byg vej med auto-vej-værktøjet. Ctrl skifter mellem at bygge og fjerne elementer. Shift skifter mellem at bygge og vise prisoverslag.
STR_ROAD_TOOLBAR_TOOLTIP_BUILD_AUTOTRAM                         :{BLACK}Byg sporvej med auto-sporvej-værktøjet. Ctrl skifter mellem at muliggør at bygge og fjerne elementer. Shift skifter mellem at bygge og vise prisoverslag.
STR_ROAD_TOOLBAR_TOOLTIP_BUILD_ROAD_VEHICLE_DEPOT               :{BLACK}Byg værksted (til køb og servicering af vejkøretøjer). Shift skifter mellem at bygge og vise prisoverslag.
STR_ROAD_TOOLBAR_TOOLTIP_BUILD_TRAM_VEHICLE_DEPOT               :{BLACK}Byg sporvognsremise (til køb og serviceing af sporvogne). Shift skifter mellem at bygge og vise prisoverslag.
STR_ROAD_TOOLBAR_TOOLTIP_BUILD_BUS_STATION                      :{BLACK}Byg en rutebilstation. Ctrl muliggør sammenslutning af stationer. Shift skifter mellem at bygge og vise prisoverslag.
STR_ROAD_TOOLBAR_TOOLTIP_BUILD_PASSENGER_TRAM_STATION           :{BLACK}Byg en passager-sporvognsstation. Ctrl muliggør sammenslutning af stationer. Shift skifter mellem at bygge og vise prisoverslag.
STR_ROAD_TOOLBAR_TOOLTIP_BUILD_TRUCK_LOADING_BAY                :{BLACK}Byg en fragtcentral. Ctrl muliggør sammenslutning af stationer. Shift skifter mellem at bygge og vise prisoverslag.
STR_ROAD_TOOLBAR_TOOLTIP_BUILD_CARGO_TRAM_STATION               :{BLACK}Byg en fragt-sporvognsstation. Ctrl muliggør sammenslutning af stationer. Shift skifter mellem at bygge og vise prisoverslag.
STR_ROAD_TOOLBAR_TOOLTIP_TOGGLE_ONE_WAY_ROAD                    :{BLACK}Aktiver/Deaktiver ensrettede veje
STR_ROAD_TOOLBAR_TOOLTIP_BUILD_ROAD_BRIDGE                      :{BLACK}Byg en bro. Shift skifter mellem at bygge og vise prisoverslag.
STR_ROAD_TOOLBAR_TOOLTIP_BUILD_TRAMWAY_BRIDGE                   :{BLACK}Byg en sporvejsbro. Shift skifter mellem at bygge og vise prisoverslag.
STR_ROAD_TOOLBAR_TOOLTIP_BUILD_ROAD_TUNNEL                      :{BLACK}Byg en tunnel. Shift skifter mellem at bygge og vise prisoverslag.
STR_ROAD_TOOLBAR_TOOLTIP_BUILD_TRAMWAY_TUNNEL                   :{BLACK}Byg en sporvejstunnel. Shift skifter mellem at bygge og vise prisoverslag.
STR_ROAD_TOOLBAR_TOOLTIP_TOGGLE_BUILD_REMOVE_FOR_ROAD           :{BLACK}Skift mellem bygning/fjernelse af veje
STR_ROAD_TOOLBAR_TOOLTIP_TOGGLE_BUILD_REMOVE_FOR_TRAMWAYS       :{BLACK}Skift mellem bygning/fjernelse af sporveje
STR_ROAD_TOOLBAR_TOOLTIP_CONVERT_ROAD                           :{BLACK}Konverter/opgrader typen af vej. Shift skifter mellem at bygge og vise prisoverslag
STR_ROAD_TOOLBAR_TOOLTIP_CONVERT_TRAM                           :{BLACK}Konverter/opgrader typen af sporvej. Shift skifter mellem at bygge og vise prisoverslag

STR_ROAD_NAME_ROAD                                              :Vej
STR_ROAD_NAME_TRAM                                              :Sporvej

# Road depot construction window
STR_BUILD_DEPOT_ROAD_ORIENTATION_CAPTION                        :{WHITE}Retning af værksted
STR_BUILD_DEPOT_ROAD_ORIENTATION_SELECT_TOOLTIP                 :{BLACK}Vælg retning for værksted
STR_BUILD_DEPOT_TRAM_ORIENTATION_CAPTION                        :{WHITE}Retning af sporvognsremise
STR_BUILD_DEPOT_TRAM_ORIENTATION_SELECT_TOOLTIP                 :{BLACK}Vælg retning af sporvognsremise

# Road vehicle station construction window
STR_STATION_BUILD_BUS_ORIENTATION                               :{WHITE}Retning af rutebilstation
STR_STATION_BUILD_BUS_ORIENTATION_TOOLTIP                       :{BLACK}Vælg retning af rutebilstation
STR_STATION_BUILD_TRUCK_ORIENTATION                             :{WHITE}Retning af fragtcentral
STR_STATION_BUILD_TRUCK_ORIENTATION_TOOLTIP                     :{BLACK}Vælg retning af fragtcentral
STR_STATION_BUILD_PASSENGER_TRAM_ORIENTATION                    :{WHITE}Retning af passager-sporvognsstation
STR_STATION_BUILD_PASSENGER_TRAM_ORIENTATION_TOOLTIP            :{BLACK}Vælg retning af sporvognsstation
STR_STATION_BUILD_CARGO_TRAM_ORIENTATION                        :{WHITE}Retning af sporvognsstation
STR_STATION_BUILD_CARGO_TRAM_ORIENTATION_TOOLTIP                :{BLACK}Vælg retning af sporvognsstation

# Waterways toolbar (last two for SE only)
STR_WATERWAYS_TOOLBAR_CAPTION                                   :{WHITE}Bygning af vandveje
STR_WATERWAYS_TOOLBAR_CAPTION_SE                                :{WHITE}Vandveje
STR_WATERWAYS_TOOLBAR_BUILD_CANALS_TOOLTIP                      :{BLACK}Byg kanaler. Skift tasten vælger mellem byg og vis pris
STR_WATERWAYS_TOOLBAR_BUILD_LOCKS_TOOLTIP                       :{BLACK}Byg en sluse. Shift skifter mellem at bygge og vise prisoverslag.
STR_WATERWAYS_TOOLBAR_BUILD_DEPOT_TOOLTIP                       :{BLACK}Byg en skibsdok (til køb og servicering af skibe). Shift skifter mellem at bygge og vise prisoverslag.
STR_WATERWAYS_TOOLBAR_BUILD_DOCK_TOOLTIP                        :{BLACK}Byg en havn. Ctrl muliggør sammenslutning af stationer. Shift skifter mellem at bygge og vise prisoverslag.
STR_WATERWAYS_TOOLBAR_BUOY_TOOLTIP                              :{BLACK}Placer en bøje, der kan bruges som yderligere navigationspunkt. Shift skifter mellem at bygge og vise prisoverslag.
STR_WATERWAYS_TOOLBAR_BUILD_AQUEDUCT_TOOLTIP                    :{BLACK}Byg akvædukt. Shift skifter mellem at bygge og vise prisoverslag.
STR_WATERWAYS_TOOLBAR_CREATE_LAKE_TOOLTIP                       :{BLACK}Definer vandområde.{}Lav en kanal, med mindre CTRL-tasten bruges ved havniveau, da omgivelserne i stedet vil blive oversvømmet
STR_WATERWAYS_TOOLBAR_CREATE_RIVER_TOOLTIP                      :{BLACK}Placér floder. Ctrl markerer området diagonalt.

# Ship depot construction window
STR_DEPOT_BUILD_SHIP_CAPTION                                    :{WHITE}Retning af skibsdok
STR_DEPOT_BUILD_SHIP_ORIENTATION_TOOLTIP                        :{BLACK}Vælg retning af skibsdok

# Dock construction window
STR_STATION_BUILD_DOCK_CAPTION                                  :{WHITE}Havn

# Airport toolbar
STR_TOOLBAR_AIRCRAFT_CAPTION                                    :{WHITE}Lufthavne
STR_TOOLBAR_AIRCRAFT_BUILD_AIRPORT_TOOLTIP                      :{BLACK}Byg en lufthavn. Ctrl muliggør sammenslutning af stationer. Shift skifter mellem at bygge og vise prisoverslag.

# Airport construction window
STR_STATION_BUILD_AIRPORT_CAPTION                               :{WHITE}Valg af lufthavn
STR_STATION_BUILD_AIRPORT_TOOLTIP                               :{BLACK}Vælg lufthavnens størrelse/type
STR_STATION_BUILD_AIRPORT_CLASS_LABEL                           :{BLACK}Lufthavnsklasse
STR_STATION_BUILD_AIRPORT_LAYOUT_NAME                           :{BLACK}Layout {NUM}

STR_AIRPORT_SMALL                                               :Lille
STR_AIRPORT_CITY                                                :By
STR_AIRPORT_METRO                                               :Metropollufthavn
STR_AIRPORT_INTERNATIONAL                                       :International lufthavn
STR_AIRPORT_COMMUTER                                            :Pendler
STR_AIRPORT_INTERCONTINENTAL                                    :Interkontinental
STR_AIRPORT_HELIPORT                                            :Helikopterlandingsplads
STR_AIRPORT_HELIDEPOT                                           :Helikopterværksted
STR_AIRPORT_HELISTATION                                         :Helikopterplads

STR_AIRPORT_CLASS_SMALL                                         :Små lufthavne
STR_AIRPORT_CLASS_LARGE                                         :Store lufthavne
STR_AIRPORT_CLASS_HUB                                           :Central lufthavn
STR_AIRPORT_CLASS_HELIPORTS                                     :Helikopterlufthavn

STR_STATION_BUILD_NOISE                                         :{BLACK}Genereret støj: {GOLD}{COMMA}

# Landscaping toolbar
STR_LANDSCAPING_TOOLBAR                                         :{WHITE}Landskabsværktøjer
STR_LANDSCAPING_TOOLTIP_LOWER_A_CORNER_OF_LAND                  :{BLACK}Sænk punkter i landskabet. Ved trækning sænkes det først valgte hjørne, og udligner det valgte område til samme niveau. Ctrl vælger området diagonalt. Shift skifter mellem at bygge og vise prisoverslag.
STR_LANDSCAPING_TOOLTIP_RAISE_A_CORNER_OF_LAND                  :{BLACK}Hæv punkter i landskabet. Ved trækning hæves det først valgte hjørne, og resten af det valgte område udlignes til samme højde. Ctrl vælger området diagonalt. Shift skifter mellem at bygge og vise prisoverslag.
STR_LANDSCAPING_LEVEL_LAND_TOOLTIP                              :{BLACK}Udjævn et område til en højde svarende til det først markerede hjørne. Ctrl vælger området diagonalt. Shift skifter mellem at bygge og vise prisoverslag.
STR_LANDSCAPING_TOOLTIP_PURCHASE_LAND                           :{BLACK}Køb land til fremtidig brug. Shift skifter mellem at bygge og vise prisoverslag.

# Object construction window
STR_OBJECT_BUILD_CAPTION                                        :{WHITE}Objekt valg
STR_OBJECT_BUILD_TOOLTIP                                        :{BLACK}Vælg objektet der skal bygges. Shift skifter mellem at bygge og vise prisoverslag.
STR_OBJECT_BUILD_CLASS_TOOLTIP                                  :{BLACK}Vælg hvilken objekttype du vil bygge
STR_OBJECT_BUILD_PREVIEW_TOOLTIP                                :{BLACK}Forvisning af objektet
STR_OBJECT_BUILD_SIZE                                           :{BLACK}Størrelse: {GOLD}{NUM} x {NUM} felter

STR_OBJECT_CLASS_LTHS                                           :Fyrtårn
STR_OBJECT_CLASS_TRNS                                           :Sendere

# Tree planting window (last eight for SE only)
STR_PLANT_TREE_CAPTION                                          :{WHITE}Træer
STR_PLANT_TREE_TOOLTIP                                          :{BLACK}Vælg typen af træer der skal plantes. Hvis feltet allerede har et træ, vil dette tilføje flere træer i blandede typer, uafhængigt af den valgte type
STR_TREES_RANDOM_TYPE                                           :{BLACK}Træer af tilfældig type
STR_TREES_RANDOM_TYPE_TOOLTIP                                   :{BLACK}Placer træer af tilfældig type. Shift skifter mellem at bygge og vise prisoverslag.
STR_TREES_RANDOM_TREES_BUTTON                                   :{BLACK}Tilfældige træer
STR_TREES_RANDOM_TREES_TOOLTIP                                  :{BLACK}Plant træer tilfældigt i landskabet
STR_TREES_MODE_NORMAL_BUTTON                                    :{BLACK}Normal
STR_TREES_MODE_NORMAL_TOOLTIP                                   :{BLACK}Plant individuelle træer ved at trække hen over landskabet.
STR_TREES_MODE_FOREST_SM_BUTTON                                 :{BLACK}Lund
STR_TREES_MODE_FOREST_SM_TOOLTIP                                :{BLACK}Plant små skove ved at trække hen over landskabet.
STR_TREES_MODE_FOREST_LG_BUTTON                                 :{BLACK}Skov
STR_TREES_MODE_FOREST_LG_TOOLTIP                                :{BLACK}Plant store skove ved at trække hen over landskabet

# Land generation window (SE)
STR_TERRAFORM_TOOLBAR_LAND_GENERATION_CAPTION                   :{WHITE}Land-generering
STR_TERRAFORM_TOOLTIP_PLACE_ROCKY_AREAS_ON_LANDSCAPE            :{BLACK}Placér klippeområder i landskabet
STR_TERRAFORM_TOOLTIP_DEFINE_DESERT_AREA                        :{BLACK}Definer ørkenområde.{}Hold Ctrl nede for at fjerne det.
STR_TERRAFORM_TOOLTIP_INCREASE_SIZE_OF_LAND_AREA                :{BLACK}Forstør landområdet der skal sænkes/hæves
STR_TERRAFORM_TOOLTIP_DECREASE_SIZE_OF_LAND_AREA                :{BLACK}Formindsk landområdet der skal sænkes/hæves
STR_TERRAFORM_TOOLTIP_GENERATE_RANDOM_LAND                      :{BLACK}Generer tilfældigt land
STR_TERRAFORM_SE_NEW_WORLD                                      :{BLACK}Opret nyt scenarie
STR_TERRAFORM_RESET_LANDSCAPE                                   :{BLACK}Nulstil landskab
STR_TERRAFORM_RESET_LANDSCAPE_TOOLTIP                           :{BLACK}Fjern alle spiller-ejede ejendomme fra kortet

STR_QUERY_RESET_LANDSCAPE_CAPTION                               :{WHITE}Nulstil landskab
STR_RESET_LANDSCAPE_CONFIRMATION_TEXT                           :{WHITE}Er du sikker på, at du vil fjerne alle spiller-ejede ejendomme?

# Town generation window (SE)
STR_FOUND_TOWN_CAPTION                                          :{WHITE}Bygenerering
STR_FOUND_TOWN_NEW_TOWN_BUTTON                                  :{BLACK}Ny by
STR_FOUND_TOWN_NEW_TOWN_TOOLTIP                                 :{BLACK}Opfør en ny by. Shift skifter mellem at bygge og vise prisoverslag.
STR_FOUND_TOWN_RANDOM_TOWN_BUTTON                               :{BLACK}Tilfældig by
STR_FOUND_TOWN_RANDOM_TOWN_TOOLTIP                              :{BLACK}Grundlæg et tilfældigt sted
STR_FOUND_TOWN_MANY_RANDOM_TOWNS                                :{BLACK}Mange tilfældige byer
STR_FOUND_TOWN_RANDOM_TOWNS_TOOLTIP                             :{BLACK}Dæk kortet med tilfældigt placerede byer

STR_FOUND_TOWN_NAME_TITLE                                       :{YELLOW}Bynavn:
STR_FOUND_TOWN_NAME_EDITOR_TITLE                                :{BLACK}Indtast bynavn
STR_FOUND_TOWN_NAME_EDITOR_HELP                                 :{BLACK}Klik for at indtaste bynavn
STR_FOUND_TOWN_NAME_RANDOM_BUTTON                               :{BLACK}Tilfældigt navn
STR_FOUND_TOWN_NAME_RANDOM_TOOLTIP                              :{BLACK}Generer nyt tilfældigt navn

STR_FOUND_TOWN_INITIAL_SIZE_TITLE                               :{YELLOW}Bystørrelse:
STR_FOUND_TOWN_INITIAL_SIZE_SMALL_BUTTON                        :{BLACK}Lille
STR_FOUND_TOWN_INITIAL_SIZE_MEDIUM_BUTTON                       :{BLACK}Mellem
STR_FOUND_TOWN_INITIAL_SIZE_LARGE_BUTTON                        :{BLACK}Stor
STR_FOUND_TOWN_SIZE_RANDOM                                      :{BLACK}Tilfældig
STR_FOUND_TOWN_INITIAL_SIZE_TOOLTIP                             :{BLACK}Vælg bystørrelse
STR_FOUND_TOWN_CITY                                             :{BLACK}Storby
STR_FOUND_TOWN_CITY_TOOLTIP                                     :{BLACK}Storbyer vokser hurtigere en almindelige byer{}Afhængig af indstillingerne kan de være større ved grundlæggelsen

STR_FOUND_TOWN_ROAD_LAYOUT                                      :{YELLOW}Byens vej-layout:
STR_FOUND_TOWN_SELECT_TOWN_ROAD_LAYOUT                          :{BLACK}Vælg vej-layout for denne by
STR_FOUND_TOWN_SELECT_LAYOUT_ORIGINAL                           :{BLACK}Originalt
STR_FOUND_TOWN_SELECT_LAYOUT_BETTER_ROADS                       :{BLACK}Bedre veje
STR_FOUND_TOWN_SELECT_LAYOUT_2X2_GRID                           :{BLACK}2x2 vej gitter
STR_FOUND_TOWN_SELECT_LAYOUT_3X3_GRID                           :{BLACK}3x3 gitter
STR_FOUND_TOWN_SELECT_LAYOUT_RANDOM                             :{BLACK}Tilfældigt

# Fund new industry window
STR_FUND_INDUSTRY_CAPTION                                       :{WHITE}Finansiér ny industri
STR_FUND_INDUSTRY_SELECTION_TOOLTIP                             :{BLACK}Vælg passende industri fra denne liste
STR_FUND_INDUSTRY_MANY_RANDOM_INDUSTRIES                        :{BLACK}Skab tilfældige industrier
STR_FUND_INDUSTRY_MANY_RANDOM_INDUSTRIES_TOOLTIP                :{BLACK}Dæk kortet med tilfældigt placerede industrier
STR_FUND_INDUSTRY_MANY_RANDOM_INDUSTRIES_CAPTION                :{WHITE}Skab tilfældige industrier
STR_FUND_INDUSTRY_MANY_RANDOM_INDUSTRIES_QUERY                  :{YELLOW}Er du sikker på du ønsker at skabe mange tilfældige industrier?
STR_FUND_INDUSTRY_INDUSTRY_BUILD_COST                           :{BLACK}Pris: {YELLOW}{CURRENCY_LONG}
STR_FUND_INDUSTRY_PROSPECT_NEW_INDUSTRY                         :{BLACK}Efterforsk
STR_FUND_INDUSTRY_BUILD_NEW_INDUSTRY                            :{BLACK}Byg
STR_FUND_INDUSTRY_FUND_NEW_INDUSTRY                             :{BLACK}Finansiér
STR_FUND_INDUSTRY_REMOVE_ALL_INDUSTRIES                         :{BLACK}Fjern alle industrier
STR_FUND_INDUSTRY_REMOVE_ALL_INDUSTRIES_TOOLTIP                 :{BLACK}Fjern alle industrier der nuværende er på kortet
STR_FUND_INDUSTRY_REMOVE_ALL_INDUSTRIES_CAPTION                 :{WHITE}Fjern alle industrier
STR_FUND_INDUSTRY_REMOVE_ALL_INDUSTRIES_QUERY                   :{YELLOW}Er du sikker på du ønsker at fjerne alle industrier?

# Industry cargoes window
STR_INDUSTRY_CARGOES_INDUSTRY_CAPTION                           :{WHITE}Industrikæde for {STRING} industri
STR_INDUSTRY_CARGOES_CARGO_CAPTION                              :{WHITE}Industrikæde for {STRING} gods
STR_INDUSTRY_CARGOES_PRODUCERS                                  :{WHITE}Producerer industrier
STR_INDUSTRY_CARGOES_CUSTOMERS                                  :{WHITE}Accepterer industrier
STR_INDUSTRY_CARGOES_HOUSES                                     :{WHITE}Huse
STR_INDUSTRY_CARGOES_INDUSTRY_TOOLTIP                           :{BLACK}Klik på industrien for at se dens leverandører og kunder
STR_INDUSTRY_CARGOES_CARGO_TOOLTIP                              :{BLACK}{STRING}{}Klik på godset for at se dens leverandører og kunder
STR_INDUSTRY_DISPLAY_CHAIN                                      :{BLACK}Vis kæde
STR_INDUSTRY_DISPLAY_CHAIN_TOOLTIP                              :{BLACK}Vis godsforsynende og -accepterende industrier
STR_INDUSTRY_CARGOES_NOTIFY_SMALLMAP                            :{BLACK}Link til lille kort
STR_INDUSTRY_CARGOES_NOTIFY_SMALLMAP_TOOLTIP                    :{BLACK}Vælg også de viste industrier på lille kort
STR_INDUSTRY_CARGOES_SELECT_CARGO                               :{BLACK}Vælg lasttype
STR_INDUSTRY_CARGOES_SELECT_CARGO_TOOLTIP                       :{BLACK}Vælg den lasttype du ønsker at få vist
STR_INDUSTRY_CARGOES_SELECT_INDUSTRY                            :{BLACK}Vælg industri
STR_INDUSTRY_CARGOES_SELECT_INDUSTRY_TOOLTIP                    :{BLACK}Vælg industrien du ønsker at få vist

# Land area window
STR_LAND_AREA_INFORMATION_CAPTION                               :{WHITE}Landområde-information
STR_LAND_AREA_INFORMATION_LOCATION_TOOLTIP                      :{BLACK}Centrer hovedvinduet over feltets placering. Ctrl+klik åbner et nye vindue over feltet.
STR_LAND_AREA_INFORMATION_COST_TO_CLEAR_N_A                     :{BLACK}Pris for at rydde: {LTBLUE}N/A
STR_LAND_AREA_INFORMATION_COST_TO_CLEAR                         :{BLACK}Pris for at rydde: {RED}{CURRENCY_LONG}
STR_LAND_AREA_INFORMATION_REVENUE_WHEN_CLEARED                  :{BLACK}Indtægt ved rydning: {LTBLUE}{CURRENCY_LONG}
STR_LAND_AREA_INFORMATION_OWNER_N_A                             :N/A
STR_LAND_AREA_INFORMATION_OWNER                                 :{BLACK}Ejer: {LTBLUE}{STRING}
STR_LAND_AREA_INFORMATION_ROAD_OWNER                            :{BLACK}Ejer af vej: {LTBLUE}{STRING}
STR_LAND_AREA_INFORMATION_TRAM_OWNER                            :{BLACK}Ejer af sporvej: {LTBLUE}{STRING}
STR_LAND_AREA_INFORMATION_RAIL_OWNER                            :{BLACK}Ejer af jernbane: {LTBLUE}{STRING}
STR_LAND_AREA_INFORMATION_LOCAL_AUTHORITY                       :{BLACK}Lokal myndighed: {LTBLUE}{STRING}
STR_LAND_AREA_INFORMATION_LOCAL_AUTHORITY_NONE                  :Ingen
STR_LAND_AREA_INFORMATION_LANDINFO_COORDS                       :{BLACK}Koordinater: {LTBLUE}{NUM}x{NUM}x{NUM} ({STRING})
STR_LAND_AREA_INFORMATION_BUILD_DATE                            :{BLACK}Produceret: {LTBLUE}{DATE_LONG}
STR_LAND_AREA_INFORMATION_STATION_CLASS                         :{BLACK}Stationsklasse: {LTBLUE}{STRING}
STR_LAND_AREA_INFORMATION_STATION_TYPE                          :{BLACK}Stationstype: {LTBLUE}{STRING}
STR_LAND_AREA_INFORMATION_AIRPORT_CLASS                         :{BLACK}Lufthavnsklasse: {LTBLUE}{STRING}
STR_LAND_AREA_INFORMATION_AIRPORT_NAME                          :{BLACK}Lufthavns navn: {LTBLUE}{STRING}
STR_LAND_AREA_INFORMATION_AIRPORTTILE_NAME                      :{BLACK}Lufthavn brik navn: {LTBLUE}{STRING}
STR_LAND_AREA_INFORMATION_NEWGRF_NAME                           :{BLACK}NewGRF: {LTBLUE}{STRING}
STR_LAND_AREA_INFORMATION_CARGO_ACCEPTED                        :{BLACK}Accepteret last: {LTBLUE}
STR_LAND_AREA_INFORMATION_CARGO_EIGHTS                          :({COMMA}/8 {STRING})
STR_LANG_AREA_INFORMATION_RAIL_TYPE                             :{BLACK}Tog type: {LTBLUE}{STRING}
STR_LANG_AREA_INFORMATION_ROAD_TYPE                             :{BLACK}Vejtype: {LTBLUE}{STRING}
STR_LANG_AREA_INFORMATION_TRAM_TYPE                             :{BLACK}Sporvejstype: {LTBLUE}{STRING}
STR_LANG_AREA_INFORMATION_RAIL_SPEED_LIMIT                      :{BLACK}Togspors hastighedsgrænse: {LTBLUE}{VELOCITY}
STR_LANG_AREA_INFORMATION_ROAD_SPEED_LIMIT                      :{BLACK}Vej hastighedsbegrænsning: {LTBLUE}{VELOCITY}
STR_LANG_AREA_INFORMATION_TRAM_SPEED_LIMIT                      :{BLACK}Sporvogn hastighedsgrænse: {LTBLUE}{VELOCITY}

# Description of land area of different tiles
STR_LAI_CLEAR_DESCRIPTION_ROCKS                                 :Klipper
STR_LAI_CLEAR_DESCRIPTION_ROUGH_LAND                            :Barskt land
STR_LAI_CLEAR_DESCRIPTION_BARE_LAND                             :Bart land
STR_LAI_CLEAR_DESCRIPTION_GRASS                                 :Græs
STR_LAI_CLEAR_DESCRIPTION_FIELDS                                :Marker
STR_LAI_CLEAR_DESCRIPTION_SNOW_COVERED_LAND                     :Snedækket land
STR_LAI_CLEAR_DESCRIPTION_DESERT                                :Ørken

STR_LAI_RAIL_DESCRIPTION_TRACK                                  :Jernbanespor
STR_LAI_RAIL_DESCRIPTION_TRACK_WITH_NORMAL_SIGNALS              :Jernbanespor med bloksignaler
STR_LAI_RAIL_DESCRIPTION_TRACK_WITH_PRESIGNALS                  :Jernbanespor med with pre-signaler
STR_LAI_RAIL_DESCRIPTION_TRACK_WITH_EXITSIGNALS                 :Jernbane spor med udgangs-signaler
STR_LAI_RAIL_DESCRIPTION_TRACK_WITH_COMBOSIGNALS                :Jernbanespor med kombinerede signaler
STR_LAI_RAIL_DESCRIPTION_TRACK_WITH_PBSSIGNALS                  :Jernbanespor med togvejssignaler
STR_LAI_RAIL_DESCRIPTION_TRACK_WITH_NOENTRYSIGNALS              :Jernbanespor med en-vejs togvejssignaler
STR_LAI_RAIL_DESCRIPTION_TRACK_WITH_NORMAL_PRESIGNALS           :Jernbanespor med blok- og pre-signaler
STR_LAI_RAIL_DESCRIPTION_TRACK_WITH_NORMAL_EXITSIGNALS          :Jernbanespor med blok- og udgangs-signaler
STR_LAI_RAIL_DESCRIPTION_TRACK_WITH_NORMAL_COMBOSIGNALS         :Jernbane spor med blok- og kombinerede signaler
STR_LAI_RAIL_DESCRIPTION_TRACK_WITH_NORMAL_PBSSIGNALS           :Jernbanespor med blok- og togvejssignaler
STR_LAI_RAIL_DESCRIPTION_TRACK_WITH_NORMAL_NOENTRYSIGNALS       :Jernbanespor med blok- og en-vejs togvejssignaler
STR_LAI_RAIL_DESCRIPTION_TRACK_WITH_PRE_EXITSIGNALS             :Jernbanespor med pre- og udgangs-signaler
STR_LAI_RAIL_DESCRIPTION_TRACK_WITH_PRE_COMBOSIGNALS            :Jernbanespor med pre- og kombinerede signaler
STR_LAI_RAIL_DESCRIPTION_TRACK_WITH_PRE_PBSSIGNALS              :Jernbanespor med for- og togvejssignaler
STR_LAI_RAIL_DESCRIPTION_TRACK_WITH_PRE_NOENTRYSIGNALS          :Jernbanespor med pre- og en-vejs togvejssignaler
STR_LAI_RAIL_DESCRIPTION_TRACK_WITH_EXIT_COMBOSIGNALS           :Jernbanespor med udgangs- og kombinerede signaler
STR_LAI_RAIL_DESCRIPTION_TRACK_WITH_EXIT_PBSSIGNALS             :Jernbanespor med udgangs- og togvejssignaler
STR_LAI_RAIL_DESCRIPTION_TRACK_WITH_EXIT_NOENTRYSIGNALS         :Jernbanespor med udgangs- og en-vejs togvejssignaler
STR_LAI_RAIL_DESCRIPTION_TRACK_WITH_COMBO_PBSSIGNALS            :Jernbanespor med kombinerede- og togvejssignaler
STR_LAI_RAIL_DESCRIPTION_TRACK_WITH_COMBO_NOENTRYSIGNALS        :Jernbanespor med kombinerede- og en-vejs togvejssignaler
STR_LAI_RAIL_DESCRIPTION_TRACK_WITH_PBS_NOENTRYSIGNALS          :Jernbanespor med togvejs- og en-vejs togvejssignaler
STR_LAI_RAIL_DESCRIPTION_TRAIN_DEPOT                            :Jernbane togdepot

STR_LAI_ROAD_DESCRIPTION_ROAD                                   :Vej
STR_LAI_ROAD_DESCRIPTION_ROAD_WITH_STREETLIGHTS                 :Vej med gadelygter
STR_LAI_ROAD_DESCRIPTION_TREE_LINED_ROAD                        :Vej med vejtræer
STR_LAI_ROAD_DESCRIPTION_ROAD_VEHICLE_DEPOT                     :Værksted
STR_LAI_ROAD_DESCRIPTION_ROAD_RAIL_LEVEL_CROSSING               :Jernbaneoverskæring
STR_LAI_ROAD_DESCRIPTION_TRAMWAY                                :Sporvej

# Houses come directly from their building names
STR_LAI_TOWN_INDUSTRY_DESCRIPTION_UNDER_CONSTRUCTION            :{STRING} (under konstruktion)

STR_LAI_TREE_NAME_TREES                                         :Træer
STR_LAI_TREE_NAME_RAINFOREST                                    :Regnskov
STR_LAI_TREE_NAME_CACTUS_PLANTS                                 :Kaktusplanter

STR_LAI_STATION_DESCRIPTION_RAILROAD_STATION                    :Banegård
STR_LAI_STATION_DESCRIPTION_AIRCRAFT_HANGAR                     :Flyhangar
STR_LAI_STATION_DESCRIPTION_AIRPORT                             :Lufthavn
STR_LAI_STATION_DESCRIPTION_TRUCK_LOADING_AREA                  :Fragtcentral
STR_LAI_STATION_DESCRIPTION_BUS_STATION                         :Rutebilstation
STR_LAI_STATION_DESCRIPTION_SHIP_DOCK                           :Havn
STR_LAI_STATION_DESCRIPTION_BUOY                                :Bøje
STR_LAI_STATION_DESCRIPTION_WAYPOINT                            :Waypoint

STR_LAI_WATER_DESCRIPTION_WATER                                 :Vand
STR_LAI_WATER_DESCRIPTION_CANAL                                 :Kanal
STR_LAI_WATER_DESCRIPTION_LOCK                                  :Sluse
STR_LAI_WATER_DESCRIPTION_RIVER                                 :Flod
STR_LAI_WATER_DESCRIPTION_COAST_OR_RIVERBANK                    :Kyst eller flodbred
STR_LAI_WATER_DESCRIPTION_SHIP_DEPOT                            :Skibsdok

# Industries come directly from their industry names

STR_LAI_TUNNEL_DESCRIPTION_RAILROAD                             :Jernbanetunnel
STR_LAI_TUNNEL_DESCRIPTION_ROAD                                 :Tunnel

STR_LAI_BRIDGE_DESCRIPTION_RAIL_SUSPENSION_STEEL                :Stål-jernbanehængebro
STR_LAI_BRIDGE_DESCRIPTION_RAIL_GIRDER_STEEL                    :Stålbjælke jernbanebro
STR_LAI_BRIDGE_DESCRIPTION_RAIL_CANTILEVER_STEEL                :Stålgerber jernbanebro
STR_LAI_BRIDGE_DESCRIPTION_RAIL_SUSPENSION_CONCRETE             :Armeret beton jernbanehængebro
STR_LAI_BRIDGE_DESCRIPTION_RAIL_WOODEN                          :Træ-jernbanebro
STR_LAI_BRIDGE_DESCRIPTION_RAIL_CONCRETE                        :Beton-jernbanebro
STR_LAI_BRIDGE_DESCRIPTION_RAIL_TUBULAR_STEEL                   :Stålrør-jernbanebro

STR_LAI_BRIDGE_DESCRIPTION_ROAD_SUSPENSION_STEEL                :Stål-vejhængebro
STR_LAI_BRIDGE_DESCRIPTION_ROAD_GIRDER_STEEL                    :Stålbjælke vejbro
STR_LAI_BRIDGE_DESCRIPTION_ROAD_CANTILEVER_STEEL                :Stålgerber vejbro
STR_LAI_BRIDGE_DESCRIPTION_ROAD_SUSPENSION_CONCRETE             :Armeret beton vejhængebro
STR_LAI_BRIDGE_DESCRIPTION_ROAD_WOODEN                          :Træ-vejbro
STR_LAI_BRIDGE_DESCRIPTION_ROAD_CONCRETE                        :Beton-vejbro
STR_LAI_BRIDGE_DESCRIPTION_ROAD_TUBULAR_STEEL                   :Stålrør-vejbro

STR_LAI_BRIDGE_DESCRIPTION_AQUEDUCT                             :Akvædukt

STR_LAI_OBJECT_DESCRIPTION_TRANSMITTER                          :Sender
STR_LAI_OBJECT_DESCRIPTION_LIGHTHOUSE                           :Fyrtårn
STR_LAI_OBJECT_DESCRIPTION_COMPANY_HEADQUARTERS                 :Selskabets hovedkontor
STR_LAI_OBJECT_DESCRIPTION_COMPANY_OWNED_LAND                   :Land ejet af selskabet

# About OpenTTD window
STR_ABOUT_OPENTTD                                               :{WHITE}Om OpenTTD
STR_ABOUT_ORIGINAL_COPYRIGHT                                    :{BLACK}Original copyright {COPYRIGHT} 1995 Chris Sawyer, Alle rettigheder reserveret
STR_ABOUT_VERSION                                               :{BLACK}OpenTTD version {REV}
STR_ABOUT_COPYRIGHT_OPENTTD                                     :{BLACK}OpenTTD {COPYRIGHT} 2002-{STRING} OpenTTD teamet

# Framerate display window
STR_FRAMERATE_CAPTION                                           :{WHITE}Spilhastighed
STR_FRAMERATE_CAPTION_SMALL                                     :{STRING}{WHITE} ({DECIMAL}x)
STR_FRAMERATE_RATE_GAMELOOP                                     :{BLACK}Simulationshastighed: {STRING}
STR_FRAMERATE_RATE_GAMELOOP_TOOLTIP                             :{BLACK}Antal spil-trin simuleret i sekundet.
STR_FRAMERATE_RATE_BLITTER                                      :{BLACK}Grafik hastighed: {STRING}
STR_FRAMERATE_RATE_BLITTER_TOOLTIP                              :{BLACK}Antal billeder tegnet i sekundet.
STR_FRAMERATE_SPEED_FACTOR                                      :{BLACK}Aktuel spilhastighedsfaktor: {DECIMAL}x
STR_FRAMERATE_SPEED_FACTOR_TOOLTIP                              :{BLACK}Hvor hurtigt spillet aktuelt kører, i forhold til det forventede ved normal simulationshastighed.
STR_FRAMERATE_CURRENT                                           :{WHITE}Aktuel
STR_FRAMERATE_AVERAGE                                           :{WHITE}Gennemsnit
STR_FRAMERATE_MEMORYUSE                                         :{WHITE}Hukommelse
STR_FRAMERATE_DATA_POINTS                                       :{BLACK}Data baseret på {COMMA} målinger
STR_FRAMERATE_MS_GOOD                                           :{LTBLUE}{DECIMAL} ms
STR_FRAMERATE_MS_WARN                                           :{YELLOW}{DECIMAL} ms
STR_FRAMERATE_MS_BAD                                            :{RED}{DECIMAL} ms
STR_FRAMERATE_FPS_GOOD                                          :{LTBLUE}{DECIMAL} billeder/s
STR_FRAMERATE_FPS_WARN                                          :{YELLOW}{DECIMAL} billeder/s
STR_FRAMERATE_FPS_BAD                                           :{RED}{DECIMAL} billeder/s
STR_FRAMERATE_BYTES_GOOD                                        :{LTBLUE}{BYTES}
STR_FRAMERATE_GRAPH_MILLISECONDS                                :{TINY_FONT}{COMMA} ms
STR_FRAMERATE_GRAPH_SECONDS                                     :{TINY_FONT}{COMMA} s

###length 15
STR_FRAMERATE_GAMELOOP                                          :{BLACK}Spillogik total:
STR_FRAMERATE_GL_ECONOMY                                        :{BLACK}  Fragthåndtering:
STR_FRAMERATE_GL_TRAINS                                         :{BLACK}  Togtrin:
STR_FRAMERATE_GL_ROADVEHS                                       :{BLACK}  Køretøjstrin:
STR_FRAMERATE_GL_SHIPS                                          :{BLACK}  Skibstrin:
STR_FRAMERATE_GL_AIRCRAFT                                       :{BLACK}  Flytrin:
STR_FRAMERATE_GL_LANDSCAPE                                      :{BLACK}  Verdenstrin:
STR_FRAMERATE_GL_LINKGRAPH                                      :{BLACK}  Forbindelsesgraf forsinkelser:
STR_FRAMERATE_DRAWING                                           :{BLACK}Grafik-tegning:
STR_FRAMERATE_DRAWING_VIEWPORTS                                 :{BLACK}  Landskabsvisninger:
STR_FRAMERATE_VIDEO                                             :{BLACK}Grafik-output:
STR_FRAMERATE_SOUND                                             :{BLACK}Lydmiksning:
STR_FRAMERATE_ALLSCRIPTS                                        :{BLACK}  Spilscript/AI total:
STR_FRAMERATE_GAMESCRIPT                                        :{BLACK}   Spilscript:
STR_FRAMERATE_AI                                                :{BLACK}   AI {NUM} {STRING}

###length 15
STR_FRAMETIME_CAPTION_GAMELOOP                                  :Spillogik
STR_FRAMETIME_CAPTION_GL_ECONOMY                                :Fragthåndtering
STR_FRAMETIME_CAPTION_GL_TRAINS                                 :Togtrin
STR_FRAMETIME_CAPTION_GL_ROADVEHS                               :Køretøjstrin
STR_FRAMETIME_CAPTION_GL_SHIPS                                  :Skibstrin
STR_FRAMETIME_CAPTION_GL_AIRCRAFT                               : Flytrin
STR_FRAMETIME_CAPTION_GL_LANDSCAPE                              :Verdenstrin
STR_FRAMETIME_CAPTION_GL_LINKGRAPH                              :Forbindelsesgraf forsinkelser
STR_FRAMETIME_CAPTION_DRAWING                                   :Grafik-tegning
STR_FRAMETIME_CAPTION_DRAWING_VIEWPORTS                         :Tegning af landskabsvisninger
STR_FRAMETIME_CAPTION_VIDEO                                     :Grafik-output
STR_FRAMETIME_CAPTION_SOUND                                     :Lydmiksning
STR_FRAMETIME_CAPTION_ALLSCRIPTS                                :Spil/AI script total
STR_FRAMETIME_CAPTION_GAMESCRIPT                                :Spilscript
STR_FRAMETIME_CAPTION_AI                                        :AI {NUM} {STRING}


# Save/load game/scenario
STR_SAVELOAD_SAVE_CAPTION                                       :{WHITE}Gem spil
STR_SAVELOAD_LOAD_CAPTION                                       :{WHITE}Fortsæt spil
STR_SAVELOAD_SAVE_SCENARIO                                      :{WHITE}Gem scenarie
STR_SAVELOAD_LOAD_SCENARIO                                      :{WHITE}Hent scenarie
STR_SAVELOAD_LOAD_HEIGHTMAP                                     :{WHITE}Hent højdekort
STR_SAVELOAD_SAVE_HEIGHTMAP                                     :{WHITE}Gem højdekort
STR_SAVELOAD_HOME_BUTTON                                        :{BLACK}Klik her for at gå til den nuværende standard gem/indlæs mappe
STR_SAVELOAD_BYTES_FREE                                         :{BLACK}{BYTES} fri
STR_SAVELOAD_LIST_TOOLTIP                                       :{BLACK}Liste over drev, biblioteker og gemte spilfiler
STR_SAVELOAD_EDITBOX_TOOLTIP                                    :{BLACK}Nuværende gemte spils navn
STR_SAVELOAD_DELETE_BUTTON                                      :{BLACK}Slet
STR_SAVELOAD_DELETE_TOOLTIP                                     :{BLACK}Slet det valgte gemte spil
STR_SAVELOAD_SAVE_BUTTON                                        :{BLACK}Gem
STR_SAVELOAD_SAVE_TOOLTIP                                       :{BLACK}Gem det nuværende spil, med det valgte navn
STR_SAVELOAD_LOAD_BUTTON                                        :{BLACK}Åbn
STR_SAVELOAD_LOAD_TOOLTIP                                       :{BLACK}Åbn det markerede spil
STR_SAVELOAD_LOAD_HEIGHTMAP_TOOLTIP                             :{BLACK}Indlæs valgte højdemap
STR_SAVELOAD_DETAIL_CAPTION                                     :{BLACK}Spil Detaljer
STR_SAVELOAD_DETAIL_NOT_AVAILABLE                               :{BLACK}Ingen information til rådighed
STR_SAVELOAD_DETAIL_COMPANY_INDEX                               :{SILVER}{COMMA}: {WHITE}{STRING}
STR_SAVELOAD_DETAIL_GRFSTATUS                                   :{SILVER}NewGRF: {WHITE}{STRING}
STR_SAVELOAD_FILTER_TITLE                                       :{BLACK}Filter-udtryk:
STR_SAVELOAD_OVERWRITE_TITLE                                    :{WHITE}Overskriv fil
STR_SAVELOAD_OVERWRITE_WARNING                                  :{YELLOW}Er du sikker på du vil overskrive den eksisterende fil?
STR_SAVELOAD_DIRECTORY                                          :{STRING} (Mappe)
STR_SAVELOAD_PARENT_DIRECTORY                                   :{STRING} (Overmappe)

STR_SAVELOAD_OSKTITLE                                           :{BLACK}Skriv et navn til det gemte spil

# World generation
STR_MAPGEN_WORLD_GENERATION_CAPTION                             :{WHITE}Verdensgenerering
STR_MAPGEN_MAPSIZE                                              :{BLACK}Kortstørrelse:
STR_MAPGEN_MAPSIZE_TOOLTIP                                      :{BLACK}Vælg kortets størrelse i fliser. Antallet af tilgængelige fliser vil være en anelse mindre
STR_MAPGEN_BY                                                   :{BLACK}*
STR_MAPGEN_NUMBER_OF_TOWNS                                      :{BLACK}Antal byer:
STR_MAPGEN_TOWN_NAME_LABEL                                      :{BLACK}Bynavne:
STR_MAPGEN_TOWN_NAME_DROPDOWN_TOOLTIP                           :{BLACK}Vælg stil for bynavne
STR_MAPGEN_DATE                                                 :{BLACK}Dato:
STR_MAPGEN_NUMBER_OF_INDUSTRIES                                 :{BLACK}Antal industrier:
STR_MAPGEN_HEIGHTMAP_HEIGHT                                     :{BLACK}Højeste bjergtop:
STR_MAPGEN_HEIGHTMAP_HEIGHT_UP                                  :{BLACK}Forøger den maksimale højde på højeste bjergtop på kortet med én
STR_MAPGEN_HEIGHTMAP_HEIGHT_DOWN                                :{BLACK}Sænker den maksimale højde på højeste bjergtop på kortet med én
STR_MAPGEN_SNOW_COVERAGE                                        :{BLACK}Snedække:
STR_MAPGEN_SNOW_COVERAGE_UP                                     :{BLACK}Forøger snedækket med ti procent
STR_MAPGEN_SNOW_COVERAGE_DOWN                                   :{BLACK}Sænker snedækket med ti procent
STR_MAPGEN_SNOW_COVERAGE_TEXT                                   :{BLACK}{NUM}%
STR_MAPGEN_DESERT_COVERAGE                                      :{BLACK}Ørkendækning:
STR_MAPGEN_DESERT_COVERAGE_UP                                   :{BLACK}Forøger ørkendækningen med ti procent
STR_MAPGEN_DESERT_COVERAGE_DOWN                                 :{BLACK}Sænker ørkendækningen med ti procent
STR_MAPGEN_DESERT_COVERAGE_TEXT                                 :{BLACK}{NUM}%
<<<<<<< HEAD
STR_MAPGEN_SNOW_LINE_HEIGHT                                     :{BLACK}Snegrænse
STR_MAPGEN_SNOW_LINE_UP                                         :{BLACK}Flyt snegrænsen een op
STR_MAPGEN_SNOW_LINE_DOWN                                       :{BLACK}Flyt snegrænsen een ned
STR_MAPGEN_LAND_GENERATOR                                       :{BLACK}Terrængenerator:
=======
>>>>>>> dced2d8c
STR_MAPGEN_TERRAIN_TYPE                                         :{BLACK}Terræntype:
STR_MAPGEN_SEA_LEVEL                                            :{BLACK}Havniveau
STR_MAPGEN_QUANTITY_OF_RIVERS                                   :{BLACK}Floder:
STR_MAPGEN_SMOOTHNESS                                           :{BLACK}Blødhed:
STR_MAPGEN_VARIETY                                              :{BLACK}Varietet af distributionen:
STR_MAPGEN_GENERATE                                             :{WHITE}Generer

###length 21
STR_MAPGEN_TOWN_NAME_ORIGINAL_ENGLISH                           :Engelske
STR_MAPGEN_TOWN_NAME_FRENCH                                     :Franske
STR_MAPGEN_TOWN_NAME_GERMAN                                     :Tyske
STR_MAPGEN_TOWN_NAME_ADDITIONAL_ENGLISH                         :Engelske (ekstra)
STR_MAPGEN_TOWN_NAME_LATIN_AMERICAN                             :Latin-Amerikanske
STR_MAPGEN_TOWN_NAME_SILLY                                      :Fjollede
STR_MAPGEN_TOWN_NAME_SWEDISH                                    :Svenske
STR_MAPGEN_TOWN_NAME_DUTCH                                      :Hollandske
STR_MAPGEN_TOWN_NAME_FINNISH                                    :Finske
STR_MAPGEN_TOWN_NAME_POLISH                                     :Polske
STR_MAPGEN_TOWN_NAME_SLOVAK                                     :Slovakiske
STR_MAPGEN_TOWN_NAME_NORWEGIAN                                  :Norske
STR_MAPGEN_TOWN_NAME_HUNGARIAN                                  :Ungarske
STR_MAPGEN_TOWN_NAME_AUSTRIAN                                   :Østrigske
STR_MAPGEN_TOWN_NAME_ROMANIAN                                   :Rumænske
STR_MAPGEN_TOWN_NAME_CZECH                                      :Tjekkiske
STR_MAPGEN_TOWN_NAME_SWISS                                      :Schweiziske
STR_MAPGEN_TOWN_NAME_DANISH                                     :Danske
STR_MAPGEN_TOWN_NAME_TURKISH                                    :Tyrkiske
STR_MAPGEN_TOWN_NAME_ITALIAN                                    :Italienske
STR_MAPGEN_TOWN_NAME_CATALAN                                    :Catalanske

# Strings for map borders at game generation
STR_MAPGEN_BORDER_TYPE                                          :{BLACK}Kortkanter:
STR_MAPGEN_NORTHWEST                                            :{BLACK}Nordvest
STR_MAPGEN_NORTHEAST                                            :{BLACK}Nordøst
STR_MAPGEN_SOUTHEAST                                            :{BLACK}Sydøst
STR_MAPGEN_SOUTHWEST                                            :{BLACK}Sydvest
STR_MAPGEN_BORDER_FREEFORM                                      :{BLACK}Fri udformning
STR_MAPGEN_BORDER_WATER                                         :{BLACK}Vand
STR_MAPGEN_BORDER_RANDOM                                        :{BLACK}Tilfældige
STR_MAPGEN_BORDER_RANDOMIZE                                     :{BLACK}Tilfældige
STR_MAPGEN_BORDER_MANUAL                                        :{BLACK}Manuelle

STR_MAPGEN_HEIGHTMAP_ROTATION                                   :{BLACK}Højdekortets rotation:
STR_MAPGEN_HEIGHTMAP_NAME                                       :{BLACK}Højdekortets navn:
STR_MAPGEN_HEIGHTMAP_SIZE_LABEL                                 :{BLACK}Størrelse:
STR_MAPGEN_HEIGHTMAP_SIZE                                       :{ORANGE}{NUM} x {NUM}

STR_MAPGEN_TERRAIN_TYPE_QUERY_CAPT                              :{WHITE}Ønsket højeste bjergtop
STR_MAPGEN_HEIGHTMAP_HEIGHT_QUERY_CAPT                          :{WHITE}Højeste bjergtop
STR_MAPGEN_SNOW_COVERAGE_QUERY_CAPT                             :{WHITE}Snedække (i %)
STR_MAPGEN_DESERT_COVERAGE_QUERY_CAPT                           :{WHITE}Ørkendækning (i %)
STR_MAPGEN_SNOW_LINE_QUERY_CAPT                                 :{WHITE}Ændre snegrænsen
STR_MAPGEN_START_DATE_QUERY_CAPT                                :{WHITE}Ændre startår

# SE Map generation
STR_SE_MAPGEN_CAPTION                                           :{WHITE}Scenarietype
STR_SE_MAPGEN_FLAT_WORLD                                        :{WHITE}Fladt land
STR_SE_MAPGEN_FLAT_WORLD_TOOLTIP                                :{BLACK}Generer fladt landskab
STR_SE_MAPGEN_RANDOM_LAND                                       :{WHITE}Tilfældigt land
STR_SE_MAPGEN_FLAT_WORLD_HEIGHT                                 :{BLACK}Højde af fladt landskab:
STR_SE_MAPGEN_FLAT_WORLD_HEIGHT_DOWN                            :{BLACK}Sæt højden af fladt landskab en ned
STR_SE_MAPGEN_FLAT_WORLD_HEIGHT_UP                              :{BLACK}Sæt højden af fladt landskab en op

STR_SE_MAPGEN_FLAT_WORLD_HEIGHT_QUERY_CAPT                      :{WHITE}Ændre højden af fladt landskab

# Map generation progress
STR_GENERATION_WORLD                                            :{WHITE}Genererer verden...
STR_GENERATION_ABORT                                            :{BLACK}Afbryd
STR_GENERATION_ABORT_CAPTION                                    :{WHITE}Afbryd Kortgenereringen
STR_GENERATION_ABORT_MESSAGE                                    :{YELLOW}Vil du virkelig afbryde kortgenereringen?
STR_GENERATION_PROGRESS                                         :{WHITE}{NUM}% færdig
STR_GENERATION_PROGRESS_NUM                                     :{BLACK}{NUM} / {NUM}
STR_GENERATION_WORLD_GENERATION                                 :{BLACK}Verdensgenerering
STR_GENERATION_RIVER_GENERATION                                 :{BLACK}Flod-generering
STR_GENERATION_TREE_GENERATION                                  :{BLACK}Trægenerering
STR_GENERATION_OBJECT_GENERATION                                :{BLACK}Ikke-flytbar generering
STR_GENERATION_CLEARING_TILES                                   :{BLACK}Generer råt og stenet område
STR_GENERATION_SETTINGUP_GAME                                   :{BLACK}Klargør spil
STR_GENERATION_PREPARING_TILELOOP                               :{BLACK}Kører felt-løkken
STR_GENERATION_PREPARING_SCRIPT                                 :{BLACK}Kørende script
STR_GENERATION_PREPARING_GAME                                   :{BLACK}Forbereder spil

# NewGRF settings
STR_NEWGRF_SETTINGS_CAPTION                                     :{WHITE}NewGRF indstillinger
STR_NEWGRF_SETTINGS_INFO_TITLE                                  :{WHITE}Detaljeret NewGRF information
STR_NEWGRF_SETTINGS_ACTIVE_LIST                                 :{WHITE}Aktive NewGRF filer
STR_NEWGRF_SETTINGS_INACTIVE_LIST                               :{WHITE}Inaktive NewGRF filer
STR_NEWGRF_SETTINGS_SELECT_PRESET                               :{ORANGE}Vælg forudindstillet
STR_NEWGRF_FILTER_TITLE                                         :{ORANGE}Filtrer udtryk:
STR_NEWGRF_SETTINGS_PRESET_LIST_TOOLTIP                         :{BLACK}Indlæs den valgte indstilling
STR_NEWGRF_SETTINGS_PRESET_SAVE                                 :{BLACK}Gem indstilling
STR_NEWGRF_SETTINGS_PRESET_SAVE_TOOLTIP                         :{BLACK}Gem den aktuelle liste som indstilling
STR_NEWGRF_SETTINGS_PRESET_DELETE                               :{BLACK}Slet indstilling
STR_NEWGRF_SETTINGS_PRESET_DELETE_TOOLTIP                       :{BLACK}Slet den for tiden valgte indstilling
STR_NEWGRF_SETTINGS_ADD                                         :{BLACK}Tilføj
STR_NEWGRF_SETTINGS_ADD_FILE_TOOLTIP                            :{BLACK}Tilføj det valgte NewGRF sæt til din konfiguration
STR_NEWGRF_SETTINGS_RESCAN_FILES                                :{BLACK}Genfind filer
STR_NEWGRF_SETTINGS_RESCAN_FILES_TOOLTIP                        :{BLACK}Opdater listen over tilgængelige NewGRF sæt
STR_NEWGRF_SETTINGS_REMOVE                                      :{BLACK}Fjern
STR_NEWGRF_SETTINGS_REMOVE_TOOLTIP                              :{BLACK}Fjern det valgte NewGRF sæt fra listen
STR_NEWGRF_SETTINGS_MOVEUP                                      :{BLACK}Flyt op
STR_NEWGRF_SETTINGS_MOVEUP_TOOLTIP                              :{BLACK}Flyt det valgte NewGRF sæt op i listen
STR_NEWGRF_SETTINGS_MOVEDOWN                                    :{BLACK}Flyt ned
STR_NEWGRF_SETTINGS_MOVEDOWN_TOOLTIP                            :{BLACK}Flyt det valgte NewGRF sæt ned i listen
STR_NEWGRF_SETTINGS_UPGRADE                                     :{BLACK}Opgradering
STR_NEWGRF_SETTINGS_UPGRADE_TOOLTIP                             :{BLACK}Opgrader NewGRF filer, som har en nyere version installeret
STR_NEWGRF_SETTINGS_FILE_TOOLTIP                                :{BLACK}En liste over de NewGRF sæt der er installeret.

STR_NEWGRF_SETTINGS_SET_PARAMETERS                              :{BLACK}Indstil parameter
STR_NEWGRF_SETTINGS_SHOW_PARAMETERS                             :{BLACK}Vis parametre
STR_NEWGRF_SETTINGS_TOGGLE_PALETTE                              :{BLACK}Slå palette til/fra
STR_NEWGRF_SETTINGS_TOGGLE_PALETTE_TOOLTIP                      :{BLACK}Slå palette til/fra i den valgte NewGRF.{}Gør dette når grafik fra denne NewGRF ser lyserøde ud i spillet
STR_NEWGRF_SETTINGS_APPLY_CHANGES                               :{BLACK}Anvend ændringer

STR_NEWGRF_SETTINGS_FIND_MISSING_CONTENT_BUTTON                 :{BLACK}Find manglende indhold online
STR_NEWGRF_SETTINGS_FIND_MISSING_CONTENT_TOOLTIP                :{BLACK}Tjek om det manglende indhold kan findes online

STR_NEWGRF_SETTINGS_FILENAME                                    :{BLACK}Filnavn: {SILVER}{STRING}
STR_NEWGRF_SETTINGS_GRF_ID                                      :{BLACK}GRF ID: {SILVER}{STRING}
STR_NEWGRF_SETTINGS_VERSION                                     :{BLACK}Version: {SILVER}{NUM}
STR_NEWGRF_SETTINGS_MIN_VERSION                                 :{BLACK}Min. kompatible version: {SILVER}{NUM}
STR_NEWGRF_SETTINGS_MD5SUM                                      :{BLACK}MD5sum: {SILVER}{STRING}
STR_NEWGRF_SETTINGS_PALETTE                                     :{BLACK}Palette: {SILVER}{STRING}
STR_NEWGRF_SETTINGS_PALETTE_DEFAULT                             :Standard (D)
STR_NEWGRF_SETTINGS_PALETTE_DEFAULT_32BPP                       :Standard (D) / 32 bpp
STR_NEWGRF_SETTINGS_PALETTE_LEGACY                              :Traditionel (W)
STR_NEWGRF_SETTINGS_PALETTE_LEGACY_32BPP                        :Traditionel (W) / 32 bpp
STR_NEWGRF_SETTINGS_PARAMETER                                   :{BLACK}Parameter: {SILVER}{STRING}
STR_NEWGRF_SETTINGS_PARAMETER_NONE                              :Ingen

STR_NEWGRF_SETTINGS_NO_INFO                                     :{BLACK}Ingen information tilgængelig
STR_NEWGRF_SETTINGS_NOT_FOUND                                   :{RED}Tilsvarende fil blev ikke fundet
STR_NEWGRF_SETTINGS_DISABLED                                    :{RED}Deaktiveret
STR_NEWGRF_SETTINGS_INCOMPATIBLE                                :{RED}Ikke kompatibel med denne version af OpenTTD

# NewGRF save preset window
STR_SAVE_PRESET_CAPTION                                         :{WHITE}Gem forudindstilling
STR_SAVE_PRESET_LIST_TOOLTIP                                    :{BLACK} Liste over tilgængelige presets, skal du vælge en til at kopiere det til gemte navn nedenfor
STR_SAVE_PRESET_TITLE                                           :{BLACK}Indtast et navn til den forudindstillede
STR_SAVE_PRESET_EDITBOX_TOOLTIP                                 :{BLACK}Aktuelt valgte navn til den forudindstillede at gemme
STR_SAVE_PRESET_CANCEL                                          :{BLACK}Annuller
STR_SAVE_PRESET_CANCEL_TOOLTIP                                  :{BLACK}Du må ikke ændre den forudindstillede
STR_SAVE_PRESET_SAVE                                            :{BLACK}Gem
STR_SAVE_PRESET_SAVE_TOOLTIP                                    :{BLACK}Gem forudindstilling til den aktuelle valgte navn

# NewGRF parameters window
STR_NEWGRF_PARAMETERS_CAPTION                                   :{WHITE}Ændre NewGRF parameterne
STR_NEWGRF_PARAMETERS_CLOSE                                     :{BLACK}Luk
STR_NEWGRF_PARAMETERS_RESET                                     :{BLACK}Nulstil
STR_NEWGRF_PARAMETERS_RESET_TOOLTIP                             :{BLACK}Sæt alle parameter til deres standart niveau
STR_NEWGRF_PARAMETERS_DEFAULT_NAME                              :Parameter {NUM}
STR_NEWGRF_PARAMETERS_SETTING                                   :{STRING}: {ORANGE}{STRING}
STR_NEWGRF_PARAMETERS_NUM_PARAM                                 :{LTBLUE}Antal parametrer: {ORANGE}{NUM}

# NewGRF inspect window
STR_NEWGRF_INSPECT_CAPTION                                      :{WHITE}Inspicer - {STRING}
STR_NEWGRF_INSPECT_PARENT_BUTTON                                :{BLACK}Forældrer
STR_NEWGRF_INSPECT_PARENT_TOOLTIP                               :{BLACK}Inspicer objektet fra foregående råderum

STR_NEWGRF_INSPECT_CAPTION_OBJECT_AT                            :{STRING} ved {HEX}
STR_NEWGRF_INSPECT_CAPTION_OBJECT_AT_OBJECT                     :Objekt
STR_NEWGRF_INSPECT_CAPTION_OBJECT_AT_RAIL_TYPE                  :Jernbanetype

STR_NEWGRF_INSPECT_QUERY_CAPTION                                :{WHITE}NewGRF variabel 60+x parameter (hexadecimal)

# Sprite aligner window
STR_SPRITE_ALIGNER_CAPTION                                      :{WHITE}Justerer sprite {COMMA} ({STRING})
STR_SPRITE_ALIGNER_NEXT_BUTTON                                  :{BLACK}Næste sprite
STR_SPRITE_ALIGNER_NEXT_TOOLTIP                                 :{BLACK}Fortsæt til næste normale sprite, spring pseudo/omfarvning/font-sprites over og med omløb fra enden til starten
STR_SPRITE_ALIGNER_GOTO_BUTTON                                  :{BLACK}Gå til sprite
STR_SPRITE_ALIGNER_GOTO_TOOLTIP                                 :{BLACK}Gå til den givne sprite. Hvis den ikke er en normalt sprite, fortsæt til næste normale sprite
STR_SPRITE_ALIGNER_PREVIOUS_BUTTON                              :{BLACK}Forrige sprite
STR_SPRITE_ALIGNER_PREVIOUS_TOOLTIP                             :{BLACK}Fortsæt til den forrige normal sprite, spring pseudo/omfarvning/font-sprites over og omløb fra starten til slutningen
STR_SPRITE_ALIGNER_SPRITE_TOOLTIP                               :{BLACK}Repræsentation af den markerede sprite. Justeringen ignoreres når denne sprite tegnes.
STR_SPRITE_ALIGNER_MOVE_TOOLTIP                                 :{BLACK}Flyt spriten rundt for at ændre X- og Y-forskydningen. Ctrl+Klik for at flytte spriten otte enheder af gangen

###length 2


STR_SPRITE_ALIGNER_RESET_BUTTON                                 :{BLACK}Nulstil relativ
STR_SPRITE_ALIGNER_RESET_TOOLTIP                                :{BLACK}Nulstil den nuværende relative forskydning
STR_SPRITE_ALIGNER_OFFSETS_ABS                                  :{BLACK}X-forskydning: {NUM}, Y-forskydning: {NUM} (Absolut)
STR_SPRITE_ALIGNER_OFFSETS_REL                                  :{BLACK}X-forskydning: {NUM}, Y-forskydning: {NUM} (Relativt)
STR_SPRITE_ALIGNER_PICKER_BUTTON                                :{BLACK}Vælg sprite
STR_SPRITE_ALIGNER_PICKER_TOOLTIP                               :{BLACK}Vælg en sprite fra et vilkårligt sted på skærmen

STR_SPRITE_ALIGNER_GOTO_CAPTION                                 :{WHITE}Gå til sprite

# NewGRF (self) generated warnings/errors
STR_NEWGRF_ERROR_MSG_INFO                                       :{SILVER}{STRING}
STR_NEWGRF_ERROR_MSG_WARNING                                    :{RED}Advarsel: {SILVER}{STRING}
STR_NEWGRF_ERROR_MSG_ERROR                                      :{RED}Fejl: {SILVER}{STRING}
STR_NEWGRF_ERROR_MSG_FATAL                                      :{RED}Fatalt: {SILVER}{STRING}
STR_NEWGRF_ERROR_FATAL_POPUP                                    :{WHITE}En fatal NewGRF-fejl er opstået:{}{STRING}
STR_NEWGRF_ERROR_POPUP                                          :{WHITE}Der er opstået en NewGRF-fejl:{}{STRING}
STR_NEWGRF_ERROR_VERSION_NUMBER                                 :{1:STRING} virker ikke med TTDPatch-versionen rapporteret af OpenTTD.
STR_NEWGRF_ERROR_DOS_OR_WINDOWS                                 :{1:STRING} er beregnet til {STRING}-versionen af TTD.
STR_NEWGRF_ERROR_UNSET_SWITCH                                   :{1:STRING} er designet til brug sammen med {STRING}
STR_NEWGRF_ERROR_INVALID_PARAMETER                              :Ugyldig parameter for {1:STRING}: parameter {STRING} ({NUM})
STR_NEWGRF_ERROR_LOAD_BEFORE                                    :{1:STRING} skal indlæses før {STRING}.
STR_NEWGRF_ERROR_LOAD_AFTER                                     :{1:STRING} skal indlæses efter {STRING}.
STR_NEWGRF_ERROR_OTTD_VERSION_NUMBER                            :{1:STRING} kræver OpenTTD version {STRING} eller højere.
STR_NEWGRF_ERROR_AFTER_TRANSLATED_FILE                          :GRF filen, som den er lavet til at oversætte,
STR_NEWGRF_ERROR_TOO_MANY_NEWGRFS_LOADED                        :For mange NewGRF sæt er indlæst.
STR_NEWGRF_ERROR_STATIC_GRF_CAUSES_DESYNC                       :Indlæsning af {1:STRING} som statisk NewGRF med {STRING} kan forårsage de-sykronisering.
STR_NEWGRF_ERROR_UNEXPECTED_SPRITE                              :Uventet sprite (sprite {3:NUM})
STR_NEWGRF_ERROR_UNKNOWN_PROPERTY                               :Ukendt handling 0 egenskab {4:HEX} (sprite {3:NUM})
STR_NEWGRF_ERROR_INVALID_ID                                     :Forsøg på at bruge ugyldigt ID (sprite {3:NUM})
STR_NEWGRF_ERROR_CORRUPT_SPRITE                                 :{YELLOW}{STRING} indeholder en ødelagt sprite. Alle ødelagte sprites vil blive vist som et rødt spørgsmålstegn (?).
STR_NEWGRF_ERROR_MULTIPLE_ACTION_8                              :Indeholder adskillige handling 8 indgange (sprite {3:NUM})
STR_NEWGRF_ERROR_READ_BOUNDS                                    :Læste ud over slutningen af pseudo-sprite (sprite {3:NUM})
STR_NEWGRF_ERROR_GRM_FAILED                                     :De ønskede GRF ressourcer er ikke tilgængelige (sprite {3:NUM})
STR_NEWGRF_ERROR_FORCEFULLY_DISABLED                            :{1:STRING} blev deaktiveret af {2:STRING}
STR_NEWGRF_ERROR_INVALID_SPRITE_LAYOUT                          :Ugyldigt/ukendt sprite layoutformat (sprite {3:NUM})
STR_NEWGRF_ERROR_LIST_PROPERTY_TOO_LONG                         :For mange elementer i værdiliste for egenskab (sprite {3:NUM}, egenskab {4:HEX})
STR_NEWGRF_ERROR_INDPROD_CALLBACK                               :Ugyldig produktion-callback for industri (sprite {3:NUM}, "{2:STRING}")

# NewGRF related 'general' warnings
STR_NEWGRF_POPUP_CAUTION_CAPTION                                :{WHITE}Advarsel!
STR_NEWGRF_CONFIRMATION_TEXT                                    :{YELLOW}Du er ved at ændre et igangværende spil; dette kan få OpenTTD til at gå ned.{}Er du helt sikker på at du vil fortsætte?

STR_NEWGRF_DUPLICATE_GRFID                                      :{WHITE}Kan ikke tilføje sæt: dobbelt GRF ID
STR_NEWGRF_COMPATIBLE_LOADED                                    :{ORANGE}Tilsvarende fil ikke fundet (kompatibel GRF indlæst)
STR_NEWGRF_TOO_MANY_NEWGRFS                                     :{WHITE}Kan ikke tilføje fil: Grænsen for antal NewGRF filer er nået

STR_NEWGRF_COMPATIBLE_LOAD_WARNING                              :{WHITE}Kompatible GRF fil(er) indlæst i stedet for manglende fil(er)
STR_NEWGRF_DISABLED_WARNING                                     :{WHITE}Manglende GRF fil(er) er blevet slået fra
STR_NEWGRF_UNPAUSE_WARNING_TITLE                                :{YELLOW}Manglende GRF-fil(er)
STR_NEWGRF_UNPAUSE_WARNING                                      :{WHITE}OpenTTD kan gå ned, når spillet sættes i gang igen. Undlad at indsende fejlrapporter for efterfølgende nedbrud.{}Vil du virkelig sætte spillet i gang igen?

# NewGRF status
STR_NEWGRF_LIST_NONE                                            :Ingen
###length 3
STR_NEWGRF_LIST_ALL_FOUND                                       :Alle filer tilstede
STR_NEWGRF_LIST_COMPATIBLE                                      :{YELLOW}Har fundet kompatible filer
STR_NEWGRF_LIST_MISSING                                         :{RED}Manglende filer

# NewGRF 'it's broken' warnings
STR_NEWGRF_BROKEN                                               :{WHITE}Denne NewGRFs opførsel '{0:STRING}' vil sandsynligvis forårsage at spillet går ned.
STR_NEWGRF_BROKEN_POWERED_WAGON                                 :{WHITE}Den ændrer status for '{1:ENGINE}' når den ikke er i depot
STR_NEWGRF_BROKEN_VEHICLE_LENGTH                                :{WHITE}Den ændrer toglængden for '{1:ENGINE}' mens den ikke er i depot
STR_NEWGRF_BROKEN_CAPACITY                                      :{WHITE}Det ændrede køretøj kapacitet til '{1:ENGINE}' når det ikke er inde i et depot eller genmontering
STR_BROKEN_VEHICLE_LENGTH                                       :{WHITE}Toget '{VEHICLE}' fra selskabet '{COMPANY}' har ugyldig længde. Det skyldes sandsynligvis at problem med en NewGRF. Risiko for at spillet mister synkronisering eller går ned.

STR_NEWGRF_BUGGY                                                :{WHITE}NewGRF '{0:STRING}' indeholder forkert information
STR_NEWGRF_BUGGY_ARTICULATED_CARGO                              :{WHITE}Fragt-/tilpasningsinformation for '{1:ENGINE}' afviger fra indkøbslisten efter konstruktion. Dette kan medføre, at autofornyelse ikke fungerer korrekt.
STR_NEWGRF_BUGGY_ENDLESS_PRODUCTION_CALLBACK                    :{WHITE}'{1:STRING}' forårsagede en uendelig løkke i produktions-callback'en.
STR_NEWGRF_BUGGY_UNKNOWN_CALLBACK_RESULT                        :{WHITE}Callback {1:HEX} returnerede ukendt/ugyldigt resultat {2:HEX}
STR_NEWGRF_BUGGY_INVALID_CARGO_PRODUCTION_CALLBACK              :{WHITE}'{1:STRING}' returnerede ugyldig godstype i produktion-callback ved {2:HEX}

# 'User removed essential NewGRFs'-placeholders for stuff without specs
STR_NEWGRF_INVALID_CARGO                                        :<ikke gyldigt gods>
STR_NEWGRF_INVALID_CARGO_ABBREV                                 :??
STR_NEWGRF_INVALID_CARGO_QUANTITY                               :{COMMA} af <ikke gyldigt gods>
STR_NEWGRF_INVALID_ENGINE                                       :<ugyldig køretøjsmodel>
STR_NEWGRF_INVALID_INDUSTRYTYPE                                 :<ikke gyldig industri type>

# Placeholders for other invalid stuff, e.g. vehicles that have gone (Game Script).
STR_INVALID_VEHICLE                                             :<utilgængeligt køretøj>

# NewGRF scanning window
STR_NEWGRF_SCAN_CAPTION                                         :{WHITE}Scanner NewGRFs
STR_NEWGRF_SCAN_MESSAGE                                         :{BLACK}Scanner NewGRFs. Afhængig af mængden, vil dette tage noget tid...
STR_NEWGRF_SCAN_STATUS                                          :{BLACK}{NUM} NewGRF{P "" er} scannet, ud af ca. {NUM} NewGRF{P "" er}
STR_NEWGRF_SCAN_ARCHIVES                                        :Scanner for arkiver

# Sign list window
STR_SIGN_LIST_CAPTION                                           :{WHITE}Liste over skilte - {COMMA} Skilt{P "" e}
STR_SIGN_LIST_MATCH_CASE                                        :{BLACK}Match store og små bogstaver
STR_SIGN_LIST_MATCH_CASE_TOOLTIP                                :{BLACK}Vis matchende stort/lille bogstav når der sammenlignes skiltenavne med filter teksten

# Sign window
STR_EDIT_SIGN_CAPTION                                           :{WHITE}Ændre skiltets tekst
STR_EDIT_SIGN_LOCATION_TOOLTIP                                  :{BLACK}Centrér skærmen ved skiltets placering. Ctrl+klik åbner et nyt vindue ved skiltets placering
STR_EDIT_SIGN_NEXT_SIGN_TOOLTIP                                 :{BLACK}Gå til næste skilt
STR_EDIT_SIGN_PREVIOUS_SIGN_TOOLTIP                             :{BLACK}Gå til forrige skilt

STR_EDIT_SIGN_SIGN_OSKTITLE                                     :{BLACK}Indtast et navn for skiltet

# Town directory window
STR_TOWN_DIRECTORY_CAPTION                                      :{WHITE}Byer
STR_TOWN_DIRECTORY_NONE                                         :{ORANGE}- Ingen -
STR_TOWN_DIRECTORY_TOWN                                         :{ORANGE}{TOWN}{BLACK} ({COMMA})
STR_TOWN_DIRECTORY_CITY                                         :{ORANGE}{TOWN}{YELLOW} (storby){BLACK} ({COMMA})
STR_TOWN_DIRECTORY_LIST_TOOLTIP                                 :{BLACK}Bynavne - klik på et navn for at centrere skærmen over byen. Ctrl+Klik åbner et nyt vindue ved byens lokalitet.
STR_TOWN_POPULATION                                             :{BLACK}Verdens befolkning: {COMMA}

# Town view window
STR_TOWN_VIEW_TOWN_CAPTION                                      :{WHITE}{TOWN}
STR_TOWN_VIEW_CITY_CAPTION                                      :{WHITE}{TOWN} (storby)
STR_TOWN_VIEW_POPULATION_HOUSES                                 :{BLACK}Indbyggere: {ORANGE}{COMMA}{BLACK}  Huse: {ORANGE}{COMMA}
STR_TOWN_VIEW_CARGO_LAST_MONTH_MAX                              :{BLACK}{CARGO_LIST} sidste måned: {ORANGE}{COMMA}{BLACK}  mulig: {ORANGE}{COMMA}
STR_TOWN_VIEW_CARGO_FOR_TOWNGROWTH                              :{BLACK}Nødvendig godsmængde for at byen kan vokse:
STR_TOWN_VIEW_CARGO_FOR_TOWNGROWTH_REQUIRED_GENERAL             :{ORANGE}{STRING}{RED} krævet
STR_TOWN_VIEW_CARGO_FOR_TOWNGROWTH_REQUIRED_WINTER              :{ORANGE}{STRING}{BLACK} kræves om vinteren
STR_TOWN_VIEW_CARGO_FOR_TOWNGROWTH_DELIVERED_GENERAL            :{ORANGE}{STRING}{GREEN} leveret
STR_TOWN_VIEW_CARGO_FOR_TOWNGROWTH_REQUIRED                     :{ORANGE}{CARGO_TINY} / {CARGO_LONG}{RED} (stadig krævet)
STR_TOWN_VIEW_CARGO_FOR_TOWNGROWTH_DELIVERED                    :{ORANGE}{CARGO_TINY} / {CARGO_LONG}{GREEN} (leveret)
STR_TOWN_VIEW_TOWN_GROWS_EVERY                                  :{BLACK}By vokser hver {ORANGE}{COMMA}{BLACK} dag{P "" e}
STR_TOWN_VIEW_TOWN_GROWS_EVERY_FUNDED                           :{BLACK}By vokser hver {ORANGE}{COMMA}{BLACK} dag{P "" e} (sponsoreret)
STR_TOWN_VIEW_TOWN_GROW_STOPPED                                 :{BLACK}Byen vokser {RED}ikke{BLACK}
STR_TOWN_VIEW_NOISE_IN_TOWN                                     :{BLACK}Støjgrænse i byen: {ORANGE}{COMMA}{BLACK}  maks.: {ORANGE}{COMMA}
STR_TOWN_VIEW_CENTER_TOOLTIP                                    :{BLACK}Centrer skærmen over byens lokalitet. Ctrl+Klik åbner et nyt vindue ved byens lokalitet
STR_TOWN_VIEW_LOCAL_AUTHORITY_BUTTON                            :{BLACK}Myndigheder
STR_TOWN_VIEW_LOCAL_AUTHORITY_TOOLTIP                           :{BLACK}Vis information om de lokale myndigheder
STR_TOWN_VIEW_RENAME_TOOLTIP                                    :{BLACK}Ændre navnet på byen

STR_TOWN_VIEW_EXPAND_BUTTON                                     :{BLACK}Udvid
STR_TOWN_VIEW_EXPAND_TOOLTIP                                    :{BLACK}Forøg størrelsen af byen
STR_TOWN_VIEW_DELETE_BUTTON                                     :{BLACK}Slet
STR_TOWN_VIEW_DELETE_TOOLTIP                                    :{BLACK}Slet denne by fuldstændigt

STR_TOWN_VIEW_RENAME_TOWN_BUTTON                                :Omdøb byen

# Town local authority window
STR_LOCAL_AUTHORITY_CAPTION                                     :{WHITE}{TOWN} lokal myndighed
STR_LOCAL_AUTHORITY_ZONE                                        :{BLACK}Zone
STR_LOCAL_AUTHORITY_ZONE_TOOLTIP                                :{BLACK}Vis zone og grænse for den lokale myndighed
STR_LOCAL_AUTHORITY_COMPANY_RATINGS                             :{BLACK}Transportselskabsbedømmelse:
STR_LOCAL_AUTHORITY_COMPANY_RATING                              :{YELLOW}{COMPANY} {COMPANY_NUM}: {ORANGE}{STRING}
STR_LOCAL_AUTHORITY_ACTIONS_TITLE                               :{BLACK}Handlinger til rådighed:
STR_LOCAL_AUTHORITY_ACTIONS_TOOLTIP                             :{BLACK}Liste af ting der kan gøres i denne by - klik på en ting for yderligere detaljer
STR_LOCAL_AUTHORITY_DO_IT_BUTTON                                :{BLACK}Gør det
STR_LOCAL_AUTHORITY_DO_IT_TOOLTIP                               :{BLACK}Udfør den valgte handling i listen herover

###length 8
STR_LOCAL_AUTHORITY_ACTION_SMALL_ADVERTISING_CAMPAIGN           :Lille reklamekampagne
STR_LOCAL_AUTHORITY_ACTION_MEDIUM_ADVERTISING_CAMPAIGN          :Mellem reklamekampagne
STR_LOCAL_AUTHORITY_ACTION_LARGE_ADVERTISING_CAMPAIGN           :Stor reklamekampagne
STR_LOCAL_AUTHORITY_ACTION_ROAD_RECONSTRUCTION                  :Finansiér lokal vejfornyelse
STR_LOCAL_AUTHORITY_ACTION_STATUE_OF_COMPANY                    :Byg en statue af selskabets ejer
STR_LOCAL_AUTHORITY_ACTION_NEW_BUILDINGS                        :Finansiér opførsel af nye bygninger
STR_LOCAL_AUTHORITY_ACTION_EXCLUSIVE_TRANSPORT                  :Køb eksklusive transportrettigheder i byen
STR_LOCAL_AUTHORITY_ACTION_BRIBE                                :Bestik de lokale myndigheder

###length 8
STR_LOCAL_AUTHORITY_ACTION_TOOLTIP_SMALL_ADVERTISING            :{YELLOW} Start en lille reklamekampagne for at tiltrække flere passagerer og last til dine stationer.{}Giver en midlertidig forbedring af stationsbedømmelsen i en lille radius omkring bymidten.{}Pris: {CURRENCY_LONG}
STR_LOCAL_AUTHORITY_ACTION_TOOLTIP_MEDIUM_ADVERTISING           :{YELLOW}Start en mellem reklamekampagne, for at tiltrække flere passagerer og last til dine stationer.{}Giver en midlertidig forbedring af stationsbedømmelsen i en mellemstor radius omkring bymidten.{}Pris: {CURRENCY_LONG}
STR_LOCAL_AUTHORITY_ACTION_TOOLTIP_LARGE_ADVERTISING            :{YELLOW}Start en stor reklamekampagne, for at tiltrække flere passagerer og last til dine stationer.{}Giver en midlertidig forbedring af stationsbedømmelsen i en stor radius omkring bymidten.{}Pris: {CURRENCY_LONG}
STR_LOCAL_AUTHORITY_ACTION_TOOLTIP_ROAD_RECONSTRUCTION          :{YELLOW}Finansiér vejfornyelse i midtbyen.{}Forårsager store forstyrrelser for vejtrafikken i de næste 6 måneder.{}Pris: {CURRENCY_LONG}
STR_LOCAL_AUTHORITY_ACTION_TOOLTIP_STATUE_OF_COMPANY            :{YELLOW}Byg en statue til ære for dit selskab.{}Giver en permanent forbedring af stationsbedømmelser i denne by.{}Pris: {CURRENCY_LONG}
STR_LOCAL_AUTHORITY_ACTION_TOOLTIP_NEW_BUILDINGS                :{YELLOW}Finansiér opførelse af nye bygninger i byen.{}Giver en midlertidig forøgelse af byens væksthastighed.{}Pris: {CURRENCY_LONG}
STR_LOCAL_AUTHORITY_ACTION_TOOLTIP_EXCLUSIVE_TRANSPORT          :{YELLOW}Køb et års eksklusive rettigheder til transport i byen.{}De lokale myndigheder vil forbyde passagerer og last at bruge dine konkurrenters stationer.{}Prist: {CURRENCY_LONG}
STR_LOCAL_AUTHORITY_ACTION_TOOLTIP_BRIBE                        :{YELLOW}Bestik de lokale myndigheder til at hæve din bedømmelse, med risiko for en stor straf hvis det bliver opdaget.{}Pris: {CURRENCY_LONG}

# Goal window
STR_GOALS_CAPTION                                               :{WHITE}{COMPANY} Mål
STR_GOALS_SPECTATOR_CAPTION                                     :{WHITE}Globale Mål
STR_GOALS_SPECTATOR                                             :Globale Mål
STR_GOALS_GLOBAL_BUTTON                                         :{BLACK}Global
STR_GOALS_GLOBAL_BUTTON_HELPTEXT                                :{BLACK}Vis globale mål
STR_GOALS_COMPANY_BUTTON                                        :{BLACK}Selskab
STR_GOALS_COMPANY_BUTTON_HELPTEXT                               :{BLACK}Vis selskabs mål
STR_GOALS_TEXT                                                  :{ORANGE}{STRING}
STR_GOALS_NONE                                                  :{ORANGE}- Ingen -
STR_GOALS_PROGRESS                                              :{ORANGE}{STRING}
STR_GOALS_PROGRESS_COMPLETE                                     :{GREEN}{STRING}
STR_GOALS_TOOLTIP_CLICK_ON_SERVICE_TO_CENTER                    :{BLACK}Klik på mål for at centrere hovedvinduet over industri/by/felt Ctrl+klik åbner et nyt vindue over industri/by/felt lokation

# Goal question window
STR_GOAL_QUESTION_CAPTION_QUESTION                              :{BLACK}Spørgsmål
STR_GOAL_QUESTION_CAPTION_INFORMATION                           :{BLACK}Information
STR_GOAL_QUESTION_CAPTION_WARNING                               :{BLACK}Advarsel
STR_GOAL_QUESTION_CAPTION_ERROR                                 :{YELLOW}Fejl

# Goal Question button list
###length 18
STR_GOAL_QUESTION_BUTTON_CANCEL                                 :Annuller
STR_GOAL_QUESTION_BUTTON_OK                                     :OK
STR_GOAL_QUESTION_BUTTON_NO                                     :Nej
STR_GOAL_QUESTION_BUTTON_YES                                    :Ja
STR_GOAL_QUESTION_BUTTON_DECLINE                                :Afvis
STR_GOAL_QUESTION_BUTTON_ACCEPT                                 :Accepter
STR_GOAL_QUESTION_BUTTON_IGNORE                                 :Ignorer
STR_GOAL_QUESTION_BUTTON_RETRY                                  :Prøv igen
STR_GOAL_QUESTION_BUTTON_PREVIOUS                               :Forrige
STR_GOAL_QUESTION_BUTTON_NEXT                                   :Næste
STR_GOAL_QUESTION_BUTTON_STOP                                   :Stop
STR_GOAL_QUESTION_BUTTON_START                                  :Start
STR_GOAL_QUESTION_BUTTON_GO                                     :Kør
STR_GOAL_QUESTION_BUTTON_CONTINUE                               :Fortsæt
STR_GOAL_QUESTION_BUTTON_RESTART                                :Genstart
STR_GOAL_QUESTION_BUTTON_POSTPONE                               :Udskyd
STR_GOAL_QUESTION_BUTTON_SURRENDER                              :Overgiv dig
STR_GOAL_QUESTION_BUTTON_CLOSE                                  :Luk

# Subsidies window
STR_SUBSIDIES_CAPTION                                           :{WHITE}Tilskudsordninger
STR_SUBSIDIES_OFFERED_TITLE                                     :{BLACK}Tilskudsordninger i licitation:
STR_SUBSIDIES_OFFERED_FROM_TO                                   :{ORANGE}{STRING} fra {STRING} til {STRING}{YELLOW} (inden {DATE_SHORT})
STR_SUBSIDIES_NONE                                              :{ORANGE}- Ingen -
STR_SUBSIDIES_SUBSIDISED_TITLE                                  :{BLACK}Tilskudsordninger der allerede er vundet:
STR_SUBSIDIES_SUBSIDISED_FROM_TO                                :{ORANGE}{STRING} fra {STRING} til {STRING}{YELLOW} ({COMPANY}{YELLOW}, indtil {DATE_SHORT})
STR_SUBSIDIES_TOOLTIP_CLICK_ON_SERVICE_TO_CENTER                :{BLACK}Klik på servicen for at centrere skærmen over industrien/byen. Ctrl+Klik åbner et nyt vindue ved industriens/byens lokalitet.

# Story book window
STR_STORY_BOOK_CAPTION                                          :{WHITE}{COMPANY} Historiebog
STR_STORY_BOOK_SPECTATOR_CAPTION                                :{WHITE}Global Historiebog
STR_STORY_BOOK_SPECTATOR                                        :Global Historiebog
STR_STORY_BOOK_TITLE                                            :{YELLOW}{STRING}
STR_STORY_BOOK_GENERIC_PAGE_ITEM                                :Side {NUM}
STR_STORY_BOOK_SEL_PAGE_TOOLTIP                                 :{BLACK}Gå til en bestemt side ved at vælge den i denne rulleliste.
STR_STORY_BOOK_PREV_PAGE                                        :{BLACK}Forrige
STR_STORY_BOOK_PREV_PAGE_TOOLTIP                                :{BLACK}Gå til forrige side
STR_STORY_BOOK_NEXT_PAGE                                        :{BLACK}Næste
STR_STORY_BOOK_NEXT_PAGE_TOOLTIP                                :{BLACK}Gå til næste side
STR_STORY_BOOK_INVALID_GOAL_REF                                 :{RED}Ugyldig målreference

# Station list window
STR_STATION_LIST_TOOLTIP                                        :{BLACK}Stationsnavne - klik på et navn for at centrere skærmen over stationen. Ctrl+Klik åbner et nyt vindue ved stationens lokalitet
STR_STATION_LIST_USE_CTRL_TO_SELECT_MORE                        :{BLACK}Hold Ctrl nede for at vælge mere end én ting
STR_STATION_LIST_CAPTION                                        :{WHITE}{COMPANY} - {COMMA} Stationer
STR_STATION_LIST_STATION                                        :{YELLOW}{STATION} {STATION_FEATURES}
STR_STATION_LIST_WAYPOINT                                       :{YELLOW}{WAYPOINT}
STR_STATION_LIST_NONE                                           :{YELLOW}- Ingen -
STR_STATION_LIST_SELECT_ALL_FACILITIES                          :{BLACK}Vælg alle faciliteter
STR_STATION_LIST_SELECT_ALL_TYPES                               :{BLACK}Vælg alle lasttyper (inklusiv fragttyper, der ikke venter)
STR_STATION_LIST_NO_WAITING_CARGO                               :{BLACK}Der venter ingen fragt af nogen type

# Station view window
STR_STATION_VIEW_CAPTION                                        :{WHITE}{STATION} {STATION_FEATURES}
STR_STATION_VIEW_WAITING_CARGO                                  :{WHITE}{CARGO_LONG}
STR_STATION_VIEW_RESERVED                                       :{YELLOW}({CARGO_SHORT} forbeholdt lastning)

STR_STATION_VIEW_ACCEPTS_BUTTON                                 :{BLACK}Accepterer
STR_STATION_VIEW_ACCEPTS_TOOLTIP                                :{BLACK}Vis liste over accepteret last
STR_STATION_VIEW_ACCEPTS_CARGO                                  :{BLACK}Accepterer: {WHITE}{CARGO_LIST}

STR_STATION_VIEW_EXCLUSIVE_RIGHTS_SELF                          :{BLACK} Denne station har eksklusive transport rettigheder i denne by.
STR_STATION_VIEW_EXCLUSIVE_RIGHTS_COMPANY                       :{YELLOW} {COMPANY} {BLACK} købte eksklusive transport rettigheder i denne by.

STR_STATION_VIEW_RATINGS_BUTTON                                 :{BLACK}Bedømmelse
STR_STATION_VIEW_RATINGS_TOOLTIP                                :{BLACK}Vis stationens bedømmelse
STR_STATION_VIEW_SUPPLY_RATINGS_TITLE                           :{BLACK}Månedligt udbud og lokal bedømmelse
STR_STATION_VIEW_CARGO_SUPPLY_RATING                            :{WHITE}{STRING}: {YELLOW}{COMMA} / {STRING} ({COMMA}%)

STR_STATION_VIEW_GROUP                                          :{BLACK}Gruppér på
STR_STATION_VIEW_WAITING_STATION                                :Station: Ventende
STR_STATION_VIEW_WAITING_AMOUNT                                 :Mængde: Ventende
STR_STATION_VIEW_PLANNED_STATION                                :Station: Planlagt
STR_STATION_VIEW_PLANNED_AMOUNT                                 :Mængde: Planlagt
STR_STATION_VIEW_FROM                                           :{YELLOW}{CARGO_SHORT} fra {STATION}
STR_STATION_VIEW_VIA                                            :{YELLOW}{CARGO_SHORT} via {STATION}
STR_STATION_VIEW_TO                                             :{YELLOW}{CARGO_SHORT} til {STATION}
STR_STATION_VIEW_FROM_ANY                                       :{RED}{CARGO_SHORT} fra ukendt station
STR_STATION_VIEW_TO_ANY                                         :{RED}{CARGO_SHORT} til enhver station
STR_STATION_VIEW_VIA_ANY                                        :{RED}{CARGO_SHORT} via enhver station
STR_STATION_VIEW_FROM_HERE                                      :{GREEN}{CARGO_SHORT} fra denne station
STR_STATION_VIEW_VIA_HERE                                       :{GREEN}{CARGO_SHORT} stopper ved denne station
STR_STATION_VIEW_TO_HERE                                        :{GREEN}{CARGO_SHORT} til denne station
STR_STATION_VIEW_NONSTOP                                        :{YELLOW}{CARGO_SHORT} uden stop

STR_STATION_VIEW_GROUP_S_V_D                                    :Kilde-Via-Destination
STR_STATION_VIEW_GROUP_S_D_V                                    :Kilde-Destination-Via
STR_STATION_VIEW_GROUP_V_S_D                                    :Via-Kilde-Destination
STR_STATION_VIEW_GROUP_V_D_S                                    :Via-Destination-Kilde
STR_STATION_VIEW_GROUP_D_S_V                                    :Destination-Kilde-Via
STR_STATION_VIEW_GROUP_D_V_S                                    :Destination-Via-Kilde

###length 8
STR_CARGO_RATING_APPALLING                                      :Rædselsfuld
STR_CARGO_RATING_VERY_POOR                                      :Meget dårlig
STR_CARGO_RATING_POOR                                           :Dårlig
STR_CARGO_RATING_MEDIOCRE                                       :Middelmådig
STR_CARGO_RATING_GOOD                                           :God
STR_CARGO_RATING_VERY_GOOD                                      :Meget god
STR_CARGO_RATING_EXCELLENT                                      :Fortrinlig
STR_CARGO_RATING_OUTSTANDING                                    :Enestående

STR_STATION_VIEW_CENTER_TOOLTIP                                 :{BLACK}Centrer skærmen over stationens lokalitet. Ctrl+Klik åbner et nyt vindue ved stationens lokalitet.
STR_STATION_VIEW_RENAME_TOOLTIP                                 :{BLACK}Ændre stationens navn

STR_STATION_VIEW_SCHEDULED_TRAINS_TOOLTIP                       :{BLACK}Vis alle toge, som har denne station i deres ruteplan
STR_STATION_VIEW_SCHEDULED_ROAD_VEHICLES_TOOLTIP                :{BLACK}Vis alle køretøjer, som har denne station i deres ruteplan
STR_STATION_VIEW_SCHEDULED_AIRCRAFT_TOOLTIP                     :{BLACK}Vis alle fly, som har denne lufthavn i deres ruteplan
STR_STATION_VIEW_SCHEDULED_SHIPS_TOOLTIP                        :{BLACK}Vis alle skibe, som har denne station i deres ruteplan

STR_STATION_VIEW_RENAME_STATION_CAPTION                         :Omdøb stationen/fragtcentralen

STR_STATION_VIEW_CLOSE_AIRPORT                                  :{BLACK}Luk lufthavn
STR_STATION_VIEW_CLOSE_AIRPORT_TOOLTIP                          :{BLACK}Forhindre at fly lander i denne lufthavn

# Waypoint/buoy view window
STR_WAYPOINT_VIEW_CAPTION                                       :{WHITE}{WAYPOINT}
STR_WAYPOINT_VIEW_CENTER_TOOLTIP                                :{BLACK}Centrer skærmen over vejpunktets lokalitet. Ctrl+Klik åbner et nyt vindue ved waypointets lokalitet.
STR_WAYPOINT_VIEW_CHANGE_WAYPOINT_NAME                          :{BLACK}Omdøb waypoint
STR_BUOY_VIEW_CENTER_TOOLTIP                                    :{BLACK}Centrér skærmen ved bøjens placering. Ctrl+klik åbner et nyt vindue ved bøjens placering
STR_BUOY_VIEW_CHANGE_BUOY_NAME                                  :{BLACK}Ændre navnet på bøjen

STR_EDIT_WAYPOINT_NAME                                          :{WHITE}Omdøb waypoint

# Finances window
STR_FINANCES_CAPTION                                            :{WHITE}{COMPANY} Finanser {BLACK}{COMPANY_NUM}
STR_FINANCES_YEAR                                               :{WHITE}{NUM}

###length 3


###length 13
STR_FINANCES_SECTION_CONSTRUCTION                               :{GOLD}Konstruktion
STR_FINANCES_SECTION_NEW_VEHICLES                               :{GOLD}Nye køretøjer
STR_FINANCES_SECTION_TRAIN_RUNNING_COSTS                        :{GOLD}Togdriftsomkostning
STR_FINANCES_SECTION_ROAD_VEHICLE_RUNNING_COSTS                 :{GOLD}Køretøjsdriftsomkostning
STR_FINANCES_SECTION_AIRCRAFT_RUNNING_COSTS                     :{GOLD}Flydriftsomkostning
STR_FINANCES_SECTION_SHIP_RUNNING_COSTS                         :{GOLD}Skibsdriftsomkostning
STR_FINANCES_SECTION_LOAN_INTEREST                              :{GOLD}Renter
STR_FINANCES_SECTION_OTHER                                      :{GOLD}Andet

STR_FINANCES_NEGATIVE_INCOME                                    :{BLACK}-{CURRENCY_LONG}
STR_FINANCES_POSITIVE_INCOME                                    :{BLACK}+{CURRENCY_LONG}
STR_FINANCES_BANK_BALANCE_TITLE                                 :{WHITE}Bank balance
STR_FINANCES_LOAN_TITLE                                         :{WHITE}Lån
STR_FINANCES_MAX_LOAN                                           :{WHITE}Maks. lån: {BLACK}{CURRENCY_LONG}
STR_FINANCES_TOTAL_CURRENCY                                     :{BLACK}{CURRENCY_LONG}
STR_FINANCES_BORROW_BUTTON                                      :{BLACK}Lån {CURRENCY_LONG}
STR_FINANCES_BORROW_TOOLTIP                                     :{BLACK}Forøg lånet. Ctrl+Klik låner så meget som muligt
STR_FINANCES_REPAY_BUTTON                                       :{BLACK}Tilbagebetal {CURRENCY_LONG}
STR_FINANCES_REPAY_TOOLTIP                                      :{BLACK}Tilbagebetal en del af lånet. Ctrl+Klik betaler så meget af lånet tilbage som muligt
STR_FINANCES_INFRASTRUCTURE_BUTTON                              :{BLACK}Infrastruktur

# Company view
STR_COMPANY_VIEW_CAPTION                                        :{WHITE}{COMPANY} {BLACK}{COMPANY_NUM}
STR_COMPANY_VIEW_PRESIDENT_MANAGER_TITLE                        :{WHITE}{PRESIDENT_NAME}{}{GOLD}(Direktør)

STR_COMPANY_VIEW_INAUGURATED_TITLE                              :{GOLD}Indviet: {WHITE}{NUM}
STR_COMPANY_VIEW_COLOUR_SCHEME_TITLE                            :{GOLD}Farvetema:
STR_COMPANY_VIEW_VEHICLES_TITLE                                 :{GOLD}Køretøjer:
STR_COMPANY_VIEW_TRAINS                                         :{WHITE}{COMMA} tog{P "" e}
STR_COMPANY_VIEW_ROAD_VEHICLES                                  :{WHITE}{COMMA} køretøj{P "" er}
STR_COMPANY_VIEW_AIRCRAFT                                       :{WHITE}{COMMA} fly
STR_COMPANY_VIEW_SHIPS                                          :{WHITE}{COMMA} skib{P "" e}
STR_COMPANY_VIEW_VEHICLES_NONE                                  :{WHITE}Ingen
STR_COMPANY_VIEW_COMPANY_VALUE                                  :{GOLD}Selskabsværdi: {WHITE}{CURRENCY_LONG}
STR_COMPANY_VIEW_SHARES_OWNED_BY                                :{WHITE}({COMMA}% ejes af {COMPANY})
STR_COMPANY_VIEW_INFRASTRUCTURE                                 :{GOLD}Infrastruktur:
STR_COMPANY_VIEW_INFRASTRUCTURE_RAIL                            :{WHITE}{COMMA} spor-stykke{P "" r}
STR_COMPANY_VIEW_INFRASTRUCTURE_ROAD                            :{WHITE}{COMMA} vej-stykke{P "" r}
STR_COMPANY_VIEW_INFRASTRUCTURE_WATER                           :{WHITE}{COMMA} vand-felt{P "" er}
STR_COMPANY_VIEW_INFRASTRUCTURE_STATION                         :{WHITE}{COMMA} station-felt{P "" er}
STR_COMPANY_VIEW_INFRASTRUCTURE_AIRPORT                         :{WHITE}{COMMA} lufthavn{P "" e}
STR_COMPANY_VIEW_INFRASTRUCTURE_NONE                            :{WHITE}Ingen

STR_COMPANY_VIEW_BUILD_HQ_BUTTON                                :{BLACK}Byg HK
STR_COMPANY_VIEW_BUILD_HQ_TOOLTIP                               :{BLACK}Byg selskabets hovedkvarter
STR_COMPANY_VIEW_VIEW_HQ_BUTTON                                 :{BLACK}Vis HK
STR_COMPANY_VIEW_VIEW_HQ_TOOLTIP                                :{BLACK}Vis selskabets hovedkvarter
STR_COMPANY_VIEW_RELOCATE_HQ                                    :{BLACK}Flyt hovedkvarter
STR_COMPANY_VIEW_RELOCATE_COMPANY_HEADQUARTERS                  :{BLACK}Flyt selskabets hovedkvarter for 1% af selskabsværdien. Shift skifter mellem at flytte og vise prisoverslag.
STR_COMPANY_VIEW_INFRASTRUCTURE_BUTTON                          :{BLACK}Detaljer
STR_COMPANY_VIEW_INFRASTRUCTURE_TOOLTIP                         :{BLACK}Se detaljerede infrastruktur-tal
STR_COMPANY_VIEW_GIVE_MONEY_BUTTON                              :{BLACK}Giv penge
STR_COMPANY_VIEW_GIVE_MONEY_TOOLTIP                             :{BLACK}Giv penge til dette selskab

STR_COMPANY_VIEW_NEW_FACE_BUTTON                                :{BLACK}Nyt ansigt
STR_COMPANY_VIEW_NEW_FACE_TOOLTIP                               :{BLACK}Vælg nyt ansigt til direktøren
STR_COMPANY_VIEW_COLOUR_SCHEME_BUTTON                           :{BLACK}Farvetema
STR_COMPANY_VIEW_COLOUR_SCHEME_TOOLTIP                          :{BLACK}Skift selskabets farve på køretøjer
STR_COMPANY_VIEW_COMPANY_NAME_BUTTON                            :{BLACK}Selskabsnavn
STR_COMPANY_VIEW_COMPANY_NAME_TOOLTIP                           :{BLACK}Skift selskabets navn
STR_COMPANY_VIEW_PRESIDENT_NAME_BUTTON                          :{BLACK}Direktørnavn
STR_COMPANY_VIEW_PRESIDENT_NAME_TOOLTIP                         :{BLACK}Skift direktørens navn

STR_COMPANY_VIEW_BUY_SHARE_BUTTON                               :{BLACK}Køb 25% aktier i selskabet
STR_COMPANY_VIEW_SELL_SHARE_BUTTON                              :{BLACK}Sælg 25% aktier i selskabet
STR_COMPANY_VIEW_BUY_SHARE_TOOLTIP                              :{BLACK}Køb 25% aktier i dette selskab. Shift+Klik viser de anslåede omkostninger uden at købe nogle aktier
STR_COMPANY_VIEW_SELL_SHARE_TOOLTIP                             :{BLACK}Sælg 25% aktier i dette selskab. Shift+Klik viser de anslåede indtægter uden at sælge nogle aktier

STR_COMPANY_VIEW_COMPANY_NAME_QUERY_CAPTION                     :Selskabsnavn
STR_COMPANY_VIEW_PRESIDENT_S_NAME_QUERY_CAPTION                 :Direktørens navn
STR_COMPANY_VIEW_GIVE_MONEY_QUERY_CAPTION                       :Skriv hvor mange penge du ønsker at give

STR_BUY_COMPANY_MESSAGE                                         :{WHITE}Vi leder efter et selskab til at overtage vores{}{}Vil du købe {COMPANY} for {CURRENCY_LONG}?

# Company infrastructure window
STR_COMPANY_INFRASTRUCTURE_VIEW_CAPTION                         :{WHITE}Infrastruktur for {COMPANY}
STR_COMPANY_INFRASTRUCTURE_VIEW_RAIL_SECT                       :{GOLD}Spor-stykker:
STR_COMPANY_INFRASTRUCTURE_VIEW_SIGNALS                         :{WHITE}Signaler
STR_COMPANY_INFRASTRUCTURE_VIEW_ROAD_SECT                       :{GOLD}Vej-stykker:
STR_COMPANY_INFRASTRUCTURE_VIEW_TRAM_SECT                       :{GOLD}Sporvejsdele:
STR_COMPANY_INFRASTRUCTURE_VIEW_WATER_SECT                      :{GOLD}Vand-felter:
STR_COMPANY_INFRASTRUCTURE_VIEW_CANALS                          :{WHITE}Kanaler
STR_COMPANY_INFRASTRUCTURE_VIEW_STATION_SECT                    :{GOLD}Stationer:
STR_COMPANY_INFRASTRUCTURE_VIEW_STATIONS                        :{WHITE}Station felter
STR_COMPANY_INFRASTRUCTURE_VIEW_AIRPORTS                        :{WHITE}Lufthavne
STR_COMPANY_INFRASTRUCTURE_VIEW_TOTAL                           :{WHITE}{CURRENCY_LONG}/år

# Industry directory
STR_INDUSTRY_DIRECTORY_CAPTION                                  :{WHITE}Industrier
STR_INDUSTRY_DIRECTORY_NONE                                     :{ORANGE}- Ingen -
STR_INDUSTRY_DIRECTORY_ITEM_INFO                                :{BLACK}{CARGO_LONG}{STRING}{YELLOW} ({COMMA}% transporteret){BLACK}
STR_INDUSTRY_DIRECTORY_ITEM_NOPROD                              :{ORANGE}{INDUSTRY}
STR_INDUSTRY_DIRECTORY_ITEM_PROD1                               :{ORANGE}{INDUSTRY} {STRING}
STR_INDUSTRY_DIRECTORY_ITEM_PROD2                               :{ORANGE}{INDUSTRY} {STRING}, {STRING}
STR_INDUSTRY_DIRECTORY_ITEM_PROD3                               :{ORANGE}{INDUSTRY} {STRING}, {STRING}, {STRING}
STR_INDUSTRY_DIRECTORY_ITEM_PRODMORE                            :{ORANGE}{INDUSTRY} {STRING}, {STRING}, {STRING} og {NUM} flere...
STR_INDUSTRY_DIRECTORY_LIST_CAPTION                             :{BLACK}Industrinavne - klik på navn for at centrere visningen over en industri. Ctrl+Klik åbner et nyt vindue ved industriens lokalitet.
STR_INDUSTRY_DIRECTORY_ACCEPTED_CARGO_FILTER                    :{BLACK}Accepteret last: {SILVER}{STRING}
STR_INDUSTRY_DIRECTORY_PRODUCED_CARGO_FILTER                    :{BLACK}Produceret last: {SILVER}{STRING}
STR_INDUSTRY_DIRECTORY_FILTER_ALL_TYPES                         :Alle lasttyper
STR_INDUSTRY_DIRECTORY_FILTER_NONE                              :Ingen

# Industry view
STR_INDUSTRY_VIEW_CAPTION                                       :{WHITE}{INDUSTRY}
STR_INDUSTRY_VIEW_PRODUCTION_LAST_MONTH_TITLE                   :{BLACK}Produktion sidste måned:
STR_INDUSTRY_VIEW_TRANSPORTED                                   :{YELLOW}{CARGO_LONG}{STRING}{BLACK} ({COMMA}% transporteret)
STR_INDUSTRY_VIEW_LOCATION_TOOLTIP                              :{BLACK}Centrer skærmen over industriens lokalitet. Ctrl+Klik åbner et nyt vindue ved industriens lokalitet.
STR_INDUSTRY_VIEW_PRODUCTION_LEVEL                              :{BLACK}Produktions niveauet: {YELLOW}{COMMA}%
STR_INDUSTRY_VIEW_INDUSTRY_ANNOUNCED_CLOSURE                    :{YELLOW}Industrien har rapporteret øjeblikkelig nedlukning!

STR_INDUSTRY_VIEW_REQUIRES_N_CARGO                              :{BLACK}Kræver: {YELLOW}{STRING}{STRING}
STR_INDUSTRY_VIEW_PRODUCES_N_CARGO                              :{BLACK}Producerer: {YELLOW}{STRING}{STRING}
STR_INDUSTRY_VIEW_CARGO_LIST_EXTENSION                          :, {STRING}{STRING}

STR_INDUSTRY_VIEW_REQUIRES                                      :{BLACK}Kræver:
STR_INDUSTRY_VIEW_ACCEPT_CARGO                                  :{YELLOW}{STRING}{BLACK}{3:STRING}
STR_INDUSTRY_VIEW_ACCEPT_CARGO_AMOUNT                           :{YELLOW}{STRING}{BLACK}: {CARGO_SHORT} venter{STRING}

STR_CONFIG_GAME_PRODUCTION                                      :{WHITE}Skift produktion (multipla af 8, op til 2040)
STR_CONFIG_GAME_PRODUCTION_LEVEL                                :{WHITE}Ændre produktions niveauet (Op til 800%)

# Vehicle lists
###length VEHICLE_TYPES
STR_VEHICLE_LIST_TRAIN_CAPTION                                  :{WHITE}{STRING} - {COMMA} Tog
STR_VEHICLE_LIST_ROAD_VEHICLE_CAPTION                           :{WHITE}{STRING} - {COMMA} Køretøj{P "" er}
STR_VEHICLE_LIST_SHIP_CAPTION                                   :{WHITE}{STRING} - {COMMA} Skibe
STR_VEHICLE_LIST_AIRCRAFT_CAPTION                               :{WHITE}{STRING} - {COMMA} Fly

###length VEHICLE_TYPES
STR_VEHICLE_LIST_TRAIN_LIST_TOOLTIP                             :{BLACK}Tog - klik på et tog for information
STR_VEHICLE_LIST_ROAD_VEHICLE_TOOLTIP                           :{BLACK}Køretøjer - klik på et køretøj for information
STR_VEHICLE_LIST_SHIP_TOOLTIP                                   :{BLACK}Skibe - klik på et skib for information
STR_VEHICLE_LIST_AIRCRAFT_TOOLTIP                               :{BLACK}Fly - klik på et fly for information

###length VEHICLE_TYPES
STR_VEHICLE_LIST_AVAILABLE_TRAINS                               :Tilgængelige tog
STR_VEHICLE_LIST_AVAILABLE_ROAD_VEHICLES                        :Tilgæn. vejkøretøjer
STR_VEHICLE_LIST_AVAILABLE_SHIPS                                :Tilgængelige skibe
STR_VEHICLE_LIST_AVAILABLE_AIRCRAFT                             :Tilgængelige fly

STR_VEHICLE_LIST_MANAGE_LIST                                    :{BLACK}Administrer liste
STR_VEHICLE_LIST_MANAGE_LIST_TOOLTIP                            :{BLACK}Send instruktioner til alle køretøjer i denne liste
STR_VEHICLE_LIST_REPLACE_VEHICLES                               :Udskift køretøjer
STR_VEHICLE_LIST_SEND_FOR_SERVICING                             :Send til eftersyn
STR_VEHICLE_LIST_PROFIT_THIS_YEAR_LAST_YEAR                     :{TINY_FONT}{BLACK}Afkast i år: {CURRENCY_LONG} (sidste år: {CURRENCY_LONG})

STR_VEHICLE_LIST_SEND_TRAIN_TO_DEPOT                            :Send til remise
STR_VEHICLE_LIST_SEND_ROAD_VEHICLE_TO_DEPOT                     :Send til værksted
STR_VEHICLE_LIST_SEND_SHIP_TO_DEPOT                             :Send til skibsdok
STR_VEHICLE_LIST_SEND_AIRCRAFT_TO_HANGAR                        :Send til hangar

STR_VEHICLE_LIST_MASS_STOP_LIST_TOOLTIP                         :{BLACK}Klik for at stoppe alle køretøjer i listen
STR_VEHICLE_LIST_MASS_START_LIST_TOOLTIP                        :{BLACK}Klik for at starte alle køretøjer i listen
STR_VEHICLE_LIST_AVAILABLE_ENGINES_TOOLTIP                      :{BLACK}Se liste over tilgængelige designs for denne køretøjstype.

STR_VEHICLE_LIST_SHARED_ORDERS_LIST_CAPTION                     :{WHITE}Delte ordrer af {COMMA} transportmid{P del ler}

# Group window
###length VEHICLE_TYPES
STR_GROUP_ALL_TRAINS                                            :Alle toge
STR_GROUP_ALL_ROAD_VEHICLES                                     :Alle vejkøretøjer
STR_GROUP_ALL_SHIPS                                             :Alle skibe
STR_GROUP_ALL_AIRCRAFTS                                         :Alle fly

###length VEHICLE_TYPES
STR_GROUP_DEFAULT_TRAINS                                        :Ikke-grupperede tog
STR_GROUP_DEFAULT_ROAD_VEHICLES                                 :Ikke-grupperede vejkøretøjer
STR_GROUP_DEFAULT_SHIPS                                         :Ikke-grupperede skibe
STR_GROUP_DEFAULT_AIRCRAFTS                                     :Ikke-grupperede fly

STR_GROUP_COUNT_WITH_SUBGROUP                                   :{TINY_FONT}{COMMA} (+{COMMA})

STR_GROUPS_CLICK_ON_GROUP_FOR_TOOLTIP                           :{BLACK}Grupper - klik på en gruppe for at vise alle køretøjer i gruppen
STR_GROUP_CREATE_TOOLTIP                                        :{BLACK}Klik for at oprette en gruppe
STR_GROUP_DELETE_TOOLTIP                                        :{BLACK}Slet den valgte gruppe
STR_GROUP_RENAME_TOOLTIP                                        :{BLACK}Omdøb den valgte gruppe
STR_GROUP_LIVERY_TOOLTIP                                        :{BLACK}Skift farvetema for den valgte gruppe
STR_GROUP_REPLACE_PROTECTION_TOOLTIP                            :{BLACK}Klik for at beskytte denne gruppe mod global auto-udskiftning Ctrl+klik beskytter også undergrupper.

STR_QUERY_GROUP_DELETE_CAPTION                                  :{WHITE}Slet gruppe
STR_GROUP_DELETE_QUERY_TEXT                                     :{WHITE}Er du sikker på at du vil slette denne gruppe og eventuelle under grupper?

STR_GROUP_ADD_SHARED_VEHICLE                                    :Tilføj delte køretøjer
STR_GROUP_REMOVE_ALL_VEHICLES                                   :Fjern alle køretøjer

STR_GROUP_RENAME_CAPTION                                        :{BLACK}Omdøb en gruppe

STR_GROUP_PROFIT_THIS_YEAR                                      :Afkast i år:
STR_GROUP_PROFIT_LAST_YEAR                                      :Afkast sidste år:
STR_GROUP_OCCUPANCY                                             :Nuværende brug:
STR_GROUP_OCCUPANCY_VALUE                                       :{NUM}%

# Build vehicle window
###length 4
STR_BUY_VEHICLE_TRAIN_RAIL_CAPTION                              :Nye jernbanekøretøjer
STR_BUY_VEHICLE_TRAIN_ELRAIL_CAPTION                            :Nye elektriske jernbanekøretøjer
STR_BUY_VEHICLE_TRAIN_MONORAIL_CAPTION                          :Nye monorailkøretøjer
STR_BUY_VEHICLE_TRAIN_MAGLEV_CAPTION                            :Nye magnetskinnekøretøjer

STR_BUY_VEHICLE_ROAD_VEHICLE_CAPTION                            :Nye køretøjer
STR_BUY_VEHICLE_TRAM_VEHICLE_CAPTION                            :Nye sporvogne

# Vehicle availability
###length VEHICLE_TYPES
STR_BUY_VEHICLE_TRAIN_ALL_CAPTION                               :Jernbanekøretøjer
STR_BUY_VEHICLE_ROAD_VEHICLE_ALL_CAPTION                        :Nye vejkøretøjer
STR_BUY_VEHICLE_SHIP_CAPTION                                    :Nye skibe
STR_BUY_VEHICLE_AIRCRAFT_CAPTION                                :Nyt fly

STR_PURCHASE_INFO_COST_WEIGHT                                   :{BLACK}Pris: {GOLD}{CURRENCY_LONG}{BLACK} Vægt: {GOLD}{WEIGHT_SHORT}
STR_PURCHASE_INFO_COST_REFIT_WEIGHT                             :{BLACK}Pris: {GOLD}{CURRENCY_LONG}{BLACK} (Pris for tilpasning: {GOLD}{CURRENCY_LONG}{BLACK}) Vægt: {GOLD}{WEIGHT_SHORT}
STR_PURCHASE_INFO_SPEED_POWER                                   :{BLACK}Hastighed: {GOLD}{VELOCITY}{BLACK} Styrke: {GOLD}{POWER}
STR_PURCHASE_INFO_SPEED                                         :{BLACK}Hastighed: {GOLD}{VELOCITY}
STR_PURCHASE_INFO_SPEED_OCEAN                                   :{BLACK}Hastighed på havet: {GOLD}{VELOCITY}
STR_PURCHASE_INFO_SPEED_CANAL                                   :{BLACK}Hastighed på kanal/flod: {GOLD}{VELOCITY}
STR_PURCHASE_INFO_RUNNINGCOST                                   :{BLACK}Driftsomkostninger: {GOLD}{CURRENCY_LONG}/år
STR_PURCHASE_INFO_CAPACITY                                      :{BLACK}Lasteevne: {GOLD}{CARGO_LONG} {STRING}
STR_PURCHASE_INFO_REFITTABLE                                    :(kan tilpasses)
STR_PURCHASE_INFO_DESIGNED_LIFE                                 :{BLACK}Designet: {GOLD}{NUM}{BLACK} Levetid: {GOLD}{COMMA} år
STR_PURCHASE_INFO_DESIGNED                                      :{BLACK}Designet: {GOLD}{NUM}
STR_PURCHASE_INFO_RELIABILITY                                   :{BLACK}Maks. pålidelighed: {GOLD}{COMMA}%
STR_PURCHASE_INFO_COST                                          :{BLACK}Pris: {GOLD}{CURRENCY_LONG}
STR_PURCHASE_INFO_COST_REFIT                                    :{BLACK}Pris: {GOLD}{CURRENCY_LONG}{BLACK} (Pris for tilpasning: {GOLD}{CURRENCY_LONG}{BLACK})
STR_PURCHASE_INFO_WEIGHT_CWEIGHT                                :{BLACK}Vægt: {GOLD}{WEIGHT_SHORT} ({WEIGHT_SHORT})
STR_PURCHASE_INFO_COST_SPEED                                    :{BLACK}Pris: {GOLD}{CURRENCY_LONG}{BLACK} Hastighed: {GOLD}{VELOCITY}
STR_PURCHASE_INFO_COST_REFIT_SPEED                              :{BLACK}Pris: {GOLD}{CURRENCY_LONG}{BLACK} (Pris for tilpasning: {GOLD}{CURRENCY_LONG}{BLACK}) Hastighed: {GOLD}{VELOCITY}
STR_PURCHASE_INFO_AIRCRAFT_CAPACITY                             :{BLACK}Kapacitet: {GOLD}{CARGO_LONG}, {CARGO_LONG}
STR_PURCHASE_INFO_PWAGPOWER_PWAGWEIGHT                          :{BLACK}Motoriserede Vogne: {GOLD}+{POWER}{BLACK} Vægt: {GOLD}+{WEIGHT_SHORT}
STR_PURCHASE_INFO_REFITTABLE_TO                                 :{BLACK}Kan tilpasses til: {GOLD}{STRING}
STR_PURCHASE_INFO_ALL_TYPES                                     :Alle lasttyper
STR_PURCHASE_INFO_NONE                                          :Ingen
STR_PURCHASE_INFO_ENGINES_ONLY                                  :Kun lokomotiver
STR_PURCHASE_INFO_ALL_BUT                                       :Alle undtagen {CARGO_LIST}
STR_PURCHASE_INFO_MAX_TE                                        :{BLACK}Maks. trækkraft: {GOLD}{FORCE}
STR_PURCHASE_INFO_AIRCRAFT_RANGE                                :{BLACK}Rækkevidde: {GOLD}{COMMA} felter
STR_PURCHASE_INFO_AIRCRAFT_TYPE                                 :{BLACK}Fly type: {GOLD}{STRING}

###length 3

###length VEHICLE_TYPES
STR_BUY_VEHICLE_TRAIN_LIST_TOOLTIP                              :{BLACK}Togvalgsliste - klik på et køretøj for mere information
STR_BUY_VEHICLE_ROAD_VEHICLE_LIST_TOOLTIP                       :{BLACK}Liste over køretøjstyper - klik på køretøj for information
STR_BUY_VEHICLE_SHIP_LIST_TOOLTIP                               :{BLACK}Skib valgliste. Klik på skib for information. Ctrl + Klik for at skifte skjule skibstypen
STR_BUY_VEHICLE_AIRCRAFT_LIST_TOOLTIP                           :{BLACK}Luftfartøj valgliste. Klik på fly til orientering. Ctrl + Klik for at skifte skjule flytypen

###length VEHICLE_TYPES
STR_BUY_VEHICLE_TRAIN_BUY_VEHICLE_BUTTON                        :{BLACK}Køb køretøj
STR_BUY_VEHICLE_ROAD_VEHICLE_BUY_VEHICLE_BUTTON                 :{BLACK}Køb køretøj
STR_BUY_VEHICLE_SHIP_BUY_VEHICLE_BUTTON                         :{BLACK}Køb skib
STR_BUY_VEHICLE_AIRCRAFT_BUY_VEHICLE_BUTTON                     :{BLACK}Køb et fly

###length VEHICLE_TYPES
STR_BUY_VEHICLE_TRAIN_BUY_REFIT_VEHICLE_BUTTON                  :{BLACK}Køb og tilpas køretøj
STR_BUY_VEHICLE_ROAD_VEHICLE_BUY_REFIT_VEHICLE_BUTTON           :{BLACK}Køb og tilpas køretøj
STR_BUY_VEHICLE_SHIP_BUY_REFIT_VEHICLE_BUTTON                   :{BLACK}Køb og tilpas skib
STR_BUY_VEHICLE_AIRCRAFT_BUY_REFIT_VEHICLE_BUTTON               :{BLACK}Køb og tilpas fly

###length VEHICLE_TYPES
STR_BUY_VEHICLE_TRAIN_BUY_VEHICLE_TOOLTIP                       :{BLACK}Køb det markerede lokomotiv/togvogn. Shift skifter mellem at købe og vise prisoverslag.
STR_BUY_VEHICLE_ROAD_VEHICLE_BUY_VEHICLE_TOOLTIP                :{BLACK}Køb det markerede køretøj. Shift skifter mellem at købe og vise prisoverslag.
STR_BUY_VEHICLE_SHIP_BUY_VEHICLE_TOOLTIP                        :{BLACK}Køb det markerede skib. Shift skifter mellem at købe og vise prisoverslag.
STR_BUY_VEHICLE_AIRCRAFT_BUY_VEHICLE_TOOLTIP                    :{BLACK}Køb det markerede fly. Shift skifter mellem at købe og vise prisoverslag.

###length VEHICLE_TYPES
STR_BUY_VEHICLE_TRAIN_BUY_REFIT_VEHICLE_TOOLTIP                 :{BLACK}Køb og tilpas det markerede lokomotiv/togvogn. Shift+klik viser prisoverslag uden at købe
STR_BUY_VEHICLE_ROAD_VEHICLE_BUY_REFIT_VEHICLE_TOOLTIP          :{BLACK}Køb og tilpas det markerede vejkøretøj. Shift+klik viser prisoverslag uden at købe
STR_BUY_VEHICLE_SHIP_BUY_REFIT_VEHICLE_TOOLTIP                  :{BLACK}Køb og tilpas det markerede skib. Shift+klik viser prisoverslag uden at købe.
STR_BUY_VEHICLE_AIRCRAFT_BUY_REFIT_VEHICLE_TOOLTIP              :{BLACK}Køb og tilpas det markerede fly. Shift+klik viser prisoverslag uden at købe.

###length VEHICLE_TYPES
STR_BUY_VEHICLE_TRAIN_RENAME_BUTTON                             :{BLACK}Omdøb
STR_BUY_VEHICLE_ROAD_VEHICLE_RENAME_BUTTON                      :{BLACK}Omdøb
STR_BUY_VEHICLE_SHIP_RENAME_BUTTON                              :{BLACK}Omdøb
STR_BUY_VEHICLE_AIRCRAFT_RENAME_BUTTON                          :{BLACK}Omdøb

###length VEHICLE_TYPES
STR_BUY_VEHICLE_TRAIN_RENAME_TOOLTIP                            :{BLACK}Omdøb tog-/togvognstypen
STR_BUY_VEHICLE_ROAD_VEHICLE_RENAME_TOOLTIP                     :{BLACK}Omdøb køretøjstypen
STR_BUY_VEHICLE_SHIP_RENAME_TOOLTIP                             :{BLACK}Omdøb skibstypen
STR_BUY_VEHICLE_AIRCRAFT_RENAME_TOOLTIP                         :{BLACK}Ømdøb flytypen

###length VEHICLE_TYPES
STR_BUY_VEHICLE_TRAIN_HIDE_TOGGLE_BUTTON                        :{BLACK}skjule
STR_BUY_VEHICLE_ROAD_VEHICLE_HIDE_TOGGLE_BUTTON                 :{BLACK}skjule
STR_BUY_VEHICLE_SHIP_HIDE_TOGGLE_BUTTON                         :{BLACK}Skjul
STR_BUY_VEHICLE_AIRCRAFT_HIDE_TOGGLE_BUTTON                     :{BLACK}skjul

###length VEHICLE_TYPES
STR_BUY_VEHICLE_TRAIN_SHOW_TOGGLE_BUTTON                        :{BLACK}Vis
STR_BUY_VEHICLE_ROAD_VEHICLE_SHOW_TOGGLE_BUTTON                 :{BLACK}Vis
STR_BUY_VEHICLE_SHIP_SHOW_TOGGLE_BUTTON                         :{BLACK}Vis
STR_BUY_VEHICLE_AIRCRAFT_SHOW_TOGGLE_BUTTON                     :{BLACK}Display

###length VEHICLE_TYPES
STR_BUY_VEHICLE_TRAIN_HIDE_SHOW_TOGGLE_TOOLTIP                  :{BLACK}Toggle skjule / vise af tog type
STR_BUY_VEHICLE_ROAD_VEHICLE_HIDE_SHOW_TOGGLE_TOOLTIP           :{BLACK}Toggle skjule / vise af kørtøjstype
STR_BUY_VEHICLE_SHIP_HIDE_SHOW_TOGGLE_TOOLTIP                   :{BLACK}Toggle skjule / vise af skibstype
STR_BUY_VEHICLE_AIRCRAFT_HIDE_SHOW_TOGGLE_TOOLTIP               :{BLACK}Toggle skjule / vise af flytype

###length VEHICLE_TYPES
STR_QUERY_RENAME_TRAIN_TYPE_CAPTION                             :{WHITE}Omdøb tog-/togvognstypen
STR_QUERY_RENAME_ROAD_VEHICLE_TYPE_CAPTION                      :{WHITE}Omdøb køretøjstypen
STR_QUERY_RENAME_SHIP_TYPE_CAPTION                              :{WHITE}Omdøb skibstypen
STR_QUERY_RENAME_AIRCRAFT_TYPE_CAPTION                          :{WHITE}Ømdøb flytypen

# Depot window
STR_DEPOT_CAPTION                                               :{WHITE}{DEPOT}

STR_DEPOT_RENAME_TOOLTIP                                        :{BLACK}Ændere depotets navn
STR_DEPOT_RENAME_DEPOT_CAPTION                                  :Omdøb depot

STR_DEPOT_NO_ENGINE                                             :{BLACK}-
STR_DEPOT_VEHICLE_TOOLTIP                                       :{BLACK}{ENGINE}{STRING}
STR_DEPOT_VEHICLE_TOOLTIP_CHAIN                                 :{BLACK}{NUM} køretøj{P "" er}{STRING}
STR_DEPOT_VEHICLE_TOOLTIP_CARGO                                 :{}{CARGO_LONG} ({CARGO_SHORT})

###length VEHICLE_TYPES
STR_DEPOT_TRAIN_LIST_TOOLTIP                                    :{BLACK}Tog - højreklik på vogn/lokomotiv for information, træk for at tilføje til/fjerne fra togsættet. Hold Ctrl nede for at bruge funktionerne på hele den efterfølgende togkæde.
STR_DEPOT_ROAD_VEHICLE_LIST_TOOLTIP                             :{BLACK}Køretøjer - højreklik på et køretøj for information
STR_DEPOT_SHIP_LIST_TOOLTIP                                     :{BLACK}Skibe - højreklik på et skib for information
STR_DEPOT_AIRCRAFT_LIST_TOOLTIP                                 :{BLACK}Fly - højreklik på et fly for information

###length VEHICLE_TYPES
STR_DEPOT_TRAIN_SELL_TOOLTIP                                    :{BLACK}Træk tog/togvogn her hen for at sælge
STR_DEPOT_ROAD_VEHICLE_SELL_TOOLTIP                             :{BLACK}Træk køretøjet herhen for at sælge
STR_DEPOT_SHIP_SELL_TOOLTIP                                     :{BLACK}Træk det her for at sælge det
STR_DEPOT_AIRCRAFT_SELL_TOOLTIP                                 :{BLACK}Træk fly her hen for at sælge

###length VEHICLE_TYPES
STR_DEPOT_SELL_ALL_BUTTON_TRAIN_TOOLTIP                         :{BLACK}Sælg alle toge i remisen
STR_DEPOT_SELL_ALL_BUTTON_ROAD_VEHICLE_TOOLTIP                  :{BLACK}Sælg alle køretøjer i værkstedet
STR_DEPOT_SELL_ALL_BUTTON_SHIP_TOOLTIP                          :{BLACK}Sælg alle skibe i dokken
STR_DEPOT_SELL_ALL_BUTTON_AIRCRAFT_TOOLTIP                      :{BLACK}Sælg alle fly i hangaren

###length VEHICLE_TYPES
STR_DEPOT_AUTOREPLACE_TRAIN_TOOLTIP                             :{BLACK}Udskift automatisk all toge i remisen
STR_DEPOT_AUTOREPLACE_ROAD_VEHICLE_TOOLTIP                      :{BLACK}Udskift automatisk alle køretøjer i værkstedet
STR_DEPOT_AUTOREPLACE_SHIP_TOOLTIP                              :{BLACK}Udskift automatisk alle skibe i dokken
STR_DEPOT_AUTOREPLACE_AIRCRAFT_TOOLTIP                          :{BLACK}Udskift automatisk alle fly i hangaren

###length VEHICLE_TYPES
STR_DEPOT_TRAIN_NEW_VEHICLES_BUTTON                             :{BLACK}Nye køretøjer
STR_DEPOT_ROAD_VEHICLE_NEW_VEHICLES_BUTTON                      :{BLACK}Nye køretøjer
STR_DEPOT_SHIP_NEW_VEHICLES_BUTTON                              :{BLACK}Nye skibe
STR_DEPOT_AIRCRAFT_NEW_VEHICLES_BUTTON                          :{BLACK}Nyt fly

###length VEHICLE_TYPES
STR_DEPOT_TRAIN_NEW_VEHICLES_TOOLTIP                            :{BLACK}Køb nyt tog/togvogn
STR_DEPOT_ROAD_VEHICLE_NEW_VEHICLES_TOOLTIP                     :{BLACK}Køb nyt køretøj
STR_DEPOT_SHIP_NEW_VEHICLES_TOOLTIP                             :{BLACK}Køb nyt skib
STR_DEPOT_AIRCRAFT_NEW_VEHICLES_TOOLTIP                         :{BLACK}Køb nyt fly

###length VEHICLE_TYPES
STR_DEPOT_CLONE_TRAIN                                           :{BLACK}Klon tog
STR_DEPOT_CLONE_ROAD_VEHICLE                                    :{BLACK}Klon køretøj
STR_DEPOT_CLONE_SHIP                                            :{BLACK}Klon skib
STR_DEPOT_CLONE_AIRCRAFT                                        :{BLACK}Klon fly

###length VEHICLE_TYPES
STR_DEPOT_CLONE_TRAIN_DEPOT_INFO                                :{BLACK}Dette vil købe en kopi af toget inklusiv alle vogne. Klik på denne knap og så på et tog indeni eller udenfor remisen. Ctrl-klik vil kopiere ordrer. Shift-klik vil vise prisoverslag.
STR_DEPOT_CLONE_ROAD_VEHICLE_DEPOT_INFO                         :{BLACK}Dette vil købe en kopi af køretøjet. Klik på denne knap og så på et køretøj indeni eller udenfor værkstedet. Ctrl-klik vil dele ordrer. Shift-klik viser anslået pris uden køb
STR_DEPOT_CLONE_SHIP_DEPOT_INFO                                 :{BLACK}Dette vil købe en kopi af skibet. Klik på denne knap og så på et skib indeni eller udenfor dokken. Ctrl-klik vil dele ordrer. Shift-klik vil vise prisoverslag.
STR_DEPOT_CLONE_AIRCRAFT_INFO_HANGAR_WINDOW                     :{BLACK}Dette vil købe en kopi af et fly. Klik på denne knap og så på et fly indeni eller udenfor hangaren. Ctrl-klik vil dele ordrer. Shift-klik viser estimerede omkostninger uden at indkøbe

###length VEHICLE_TYPES
STR_DEPOT_TRAIN_LOCATION_TOOLTIP                                :{BLACK}Centrér skærmen over remisens placering. Ctrl+klik åbner et nyt vindue ved remisens placering
STR_DEPOT_ROAD_VEHICLE_LOCATION_TOOLTIP                         :{BLACK}Centrér skærmen ved værkstedets placering. Ctrl+klik åbner et nyt vindue ved køretøjsværkstedets placering
STR_DEPOT_SHIP_LOCATION_TOOLTIP                                 :{BLACK}Centrér skærmen ved skibsdokkens placering. Ctrl+klik åbner et nyt vindue ved skibsdokkens placering
STR_DEPOT_AIRCRAFT_LOCATION_TOOLTIP                             :{BLACK}Centrér skærmen ved hangarens placering. Ctrl+klik åbner et nyt vindue ved hangarens placering

###length VEHICLE_TYPES
STR_DEPOT_VEHICLE_ORDER_LIST_TRAIN_TOOLTIP                      :{BLACK}Vis en liste over alle tog med denne remise i ordrelisten
STR_DEPOT_VEHICLE_ORDER_LIST_ROAD_VEHICLE_TOOLTIP               :{BLACK}Vis liste over alle køretøjer med dette værksted i ordrelisten
STR_DEPOT_VEHICLE_ORDER_LIST_SHIP_TOOLTIP                       :{BLACK}Vis liste over alle skibe med denne skibsdok i ordrelisten
STR_DEPOT_VEHICLE_ORDER_LIST_AIRCRAFT_TOOLTIP                   :{BLACK}Hent en liste over alle fly der har hvilken som helst hangar ved denne lufthavn i deres ordrer

###length VEHICLE_TYPES
STR_DEPOT_MASS_STOP_DEPOT_TRAIN_TOOLTIP                         :{BLACK}Klik for at stoppe alle toge i remisen
STR_DEPOT_MASS_STOP_DEPOT_ROAD_VEHICLE_TOOLTIP                  :{BLACK}Klik for at stoppe alle køretøjer i værkstedet
STR_DEPOT_MASS_STOP_DEPOT_SHIP_TOOLTIP                          :{BLACK}Klik for at stoppe alle skibe i dokken
STR_DEPOT_MASS_STOP_HANGAR_TOOLTIP                              :{BLACK}Klik for at stoppe alle fly i hangaren

###length VEHICLE_TYPES
STR_DEPOT_MASS_START_DEPOT_TRAIN_TOOLTIP                        :{BLACK}Klik for at starte alle toge i remisen
STR_DEPOT_MASS_START_DEPOT_ROAD_VEHICLE_TOOLTIP                 :{BLACK}Klik for at starte alle køretøjer i værkstedet
STR_DEPOT_MASS_START_DEPOT_SHIP_TOOLTIP                         :{BLACK}Klik for at starte alle skibe i dokken
STR_DEPOT_MASS_START_HANGAR_TOOLTIP                             :{BLACK}Klik for at starte alle fly i hangaren

STR_DEPOT_DRAG_WHOLE_TRAIN_TO_SELL_TOOLTIP                      :{BLACK}Træk lokomotivet her for at sælge hele toget
STR_DEPOT_SELL_CONFIRMATION_TEXT                                :{YELLOW}Du er ved at sælge alle køretøjer i depotet. Er du sikker?

# Engine preview window
STR_ENGINE_PREVIEW_CAPTION                                      :{WHITE}Besked fra køretøjsfabrikken
STR_ENGINE_PREVIEW_MESSAGE                                      :{GOLD}Vi har lige designet et nyt {STRING} - er du interesseret i et års ekslusiv testkørsel, så vi kan se hvordan det klarer sig inden vi gør det frit tilgængeligt?

STR_ENGINE_PREVIEW_RAILROAD_LOCOMOTIVE                          :jernbanelokomotiv
STR_ENGINE_PREVIEW_ELRAIL_LOCOMOTIVE                            :elektrisk jernbanelokomotiv
STR_ENGINE_PREVIEW_MONORAIL_LOCOMOTIVE                          :monoraillokomotiv
STR_ENGINE_PREVIEW_MAGLEV_LOCOMOTIVE                            :magnettog

STR_ENGINE_PREVIEW_ROAD_VEHICLE                                 :vejkøretøj
STR_ENGINE_PREVIEW_TRAM_VEHICLE                                 :sporvogn

STR_ENGINE_PREVIEW_AIRCRAFT                                     :fly
STR_ENGINE_PREVIEW_SHIP                                         :skib

STR_ENGINE_PREVIEW_COST_WEIGHT_SPEED_POWER                      :{BLACK}Pris: {CURRENCY_LONG} Vægt: {WEIGHT_SHORT}{}Hastighed: {VELOCITY}  Styrke: {POWER}{}Driftsomkostninger: {CURRENCY_LONG}/år{}Kapacitet: {CARGO_LONG}
STR_ENGINE_PREVIEW_COST_WEIGHT_SPEED_POWER_MAX_TE               :{BLACK}Pris: {CURRENCY_LONG} Vægt: {WEIGHT_SHORT}{}Hastighed: {VELOCITY}  Hestekræfter: {POWER}  Maks. Trækkraft: {6:FORCE}{}Driftsomkostning: {4:CURRENCY_LONG}/år{}Kapacitet: {5:CARGO_LONG}
STR_ENGINE_PREVIEW_COST_MAX_SPEED_CAP_RUNCOST                   :{BLACK}Pris: {CURRENCY_LONG} Maks. hast.: {VELOCITY}{}Kapacitet: {CARGO_LONG}{}Driftsomkostninger: {CURRENCY_LONG}/år
STR_ENGINE_PREVIEW_COST_MAX_SPEED_TYPE_CAP_CAP_RUNCOST          :{BLACK}Pris: {CURRENCY_LONG} Max. Hastighed: {VELOCITY}{}Aircraft type: {STRING}{}Kapacitet: {CARGO_LONG}, {CARGO_LONG}{}Omkostninger: {CURRENCY_LONG}/år
STR_ENGINE_PREVIEW_COST_MAX_SPEED_TYPE_CAP_RUNCOST              :{BLACK}Pris: {CURRENCY_LONG} Max. Hastighed: {VELOCITY}{}Fly type: {STRING}{}Kapacitet: {CARGO_LONG}{}Omkostninger: {CURRENCY_LONG}/år
STR_ENGINE_PREVIEW_COST_MAX_SPEED_TYPE_RANGE_CAP_CAP_RUNCOST    :{BLACK}Pris: {CURRENCY_LONG} Max. Hastighed: {VELOCITY}{}Fly type: {STRING} Rækkevidde: {COMMA} felter{}Kapacitet: {CARGO_LONG}, {CARGO_LONG}{}Omkostninger: {CURRENCY_LONG}/år
STR_ENGINE_PREVIEW_COST_MAX_SPEED_TYPE_RANGE_CAP_RUNCOST        :{BLACK}Pris: {CURRENCY_LONG} Max. Hastighed{VELOCITY}{}Fly type: {STRING} Rækkevidde: {COMMA} felter{}Kapacitet: {CARGO_LONG}{}Omkostninger: {CURRENCY_LONG}/år

# Autoreplace window
STR_REPLACE_VEHICLES_WHITE                                      :{WHITE}Udskift {STRING} - {STRING}

STR_REPLACE_VEHICLE_VEHICLES_IN_USE                             :{YELLOW}Køretøjer i brug
STR_REPLACE_VEHICLE_VEHICLES_IN_USE_TOOLTIP                     :{BLACK}Kolonne med køretøjer, som du ejer
STR_REPLACE_VEHICLE_AVAILABLE_VEHICLES                          :{YELLOW}Tilgængelige køretøjer
STR_REPLACE_VEHICLE_AVAILABLE_VEHICLES_TOOLTIP                  :{BLACK}Kolonne med køretøjer til rådighed til udskiftning

###length VEHICLE_TYPES
STR_REPLACE_VEHICLE_TRAIN                                       :Tog
STR_REPLACE_VEHICLE_ROAD_VEHICLE                                :Vejkøretøj
STR_REPLACE_VEHICLE_SHIP                                        :Skib
STR_REPLACE_VEHICLE_AIRCRAFT                                    :Fly

STR_REPLACE_HELP_LEFT_ARRAY                                     :{BLACK}Vælg en køretøjstype, som du ønsker udskiftet
STR_REPLACE_HELP_RIGHT_ARRAY                                    :{BLACK}Vælg en køretøjstype, som du ønker benyttet i stedet for den type, du har valgt i venste side

STR_REPLACE_VEHICLES_START                                      :{BLACK}Start udskiftning
STR_REPLACE_VEHICLES_NOW                                        :Erstat alle køretøjer nu
STR_REPLACE_VEHICLES_WHEN_OLD                                   :Erstat kun gamle køretøjer
STR_REPLACE_HELP_START_BUTTON                                   :{BLACK}Tryk for at begynde at udskifte køretøjstypen til venstre med køretøjstypen til højre
STR_REPLACE_NOT_REPLACING                                       :{BLACK}Udskifter ikke
STR_REPLACE_NOT_REPLACING_VEHICLE_SELECTED                      :{BLACK}Intet køretøj valgt
STR_REPLACE_REPLACING_WHEN_OLD                                  :{ENGINE} når det er gammelt
STR_REPLACE_VEHICLES_STOP                                       :{BLACK}Stop udskiftning
STR_REPLACE_HELP_STOP_BUTTON                                    :{BLACK}Tryk for at stoppe udskiftningen at den køretøjstype, som du har valgt til venstre

STR_REPLACE_ENGINE_WAGON_SELECT_HELP                            :{BLACK}Skift imellem lokomotiv- og vognudskiftningsvindue
STR_REPLACE_ENGINES                                             :Lokomotiver
STR_REPLACE_WAGONS                                              :Vogne
STR_REPLACE_ALL_RAILTYPE                                        :Alle jernbanevogne
STR_REPLACE_ALL_ROADTYPE                                        :Alle vejkøretøjer

###length 2
STR_REPLACE_HELP_RAILTYPE                                       :{BLACK}Vælg den skinne type, du ønsker at udskifte lokomotiver til
STR_REPLACE_HELP_ROADTYPE                                       :{BLACK}Vælg vejtypen du ønsker at udskifte køretøjer for
###next-name-looks-similar

STR_REPLACE_HELP_REPLACE_INFO_TAB                               :{BLACK}Viser hvilket køretøj det valgte køretøj til venstre bliver udskiftet med, hvis det udskiftes
STR_REPLACE_RAIL_VEHICLES                                       :Jernbane
STR_REPLACE_ELRAIL_VEHICLES                                     :Eltog
STR_REPLACE_MONORAIL_VEHICLES                                   :Monorail
STR_REPLACE_MAGLEV_VEHICLES                                     :Magnetskinnetog

STR_REPLACE_ROAD_VEHICLES                                       :Vejkøretøjer
STR_REPLACE_TRAM_VEHICLES                                       :Sporvogne

STR_REPLACE_REMOVE_WAGON                                        :{BLACK}Fjern vogne ({STRING}): {ORANGE}{STRING}
STR_REPLACE_REMOVE_WAGON_HELP                                   :{BLACK}Få autoudskift til at bevare længden af tog ved at fjerne vogne (startende fra fronten), hvis autoudskiftningen gør toget længere.
STR_REPLACE_REMOVE_WAGON_GROUP_HELP                             :{STRING}. Ctrl+klik for også at anvende på undergrupper

# Vehicle view
STR_VEHICLE_VIEW_CAPTION                                        :{WHITE}{VEHICLE}

###length VEHICLE_TYPES
STR_VEHICLE_VIEW_TRAIN_CENTER_TOOLTIP                           :{BLACK}Centrer hovedvinduet på togets placering. Dobbeltklik vil følge toget i hovedvinduet. Ctrl+klik åbner et nyt vindue på togets placering.
STR_VEHICLE_VIEW_ROAD_VEHICLE_CENTER_TOOLTIP                    :{BLACK}Centrer hovedvinduet på køretøjets placering. Dobbeltklik vil følge køretøjet i hovedvinduet. Ctrl+klik åbner et nyt vindue på køretøjets placering.
STR_VEHICLE_VIEW_SHIP_CENTER_TOOLTIP                            :{BLACK}Centrer hovedvinduet på skibets placering. Dobbeltklik vil følge skibet i hovedvinduet. Ctrl+klik åbner et nyt vindue på skibets placering.
STR_VEHICLE_VIEW_AIRCRAFT_CENTER_TOOLTIP                        :{BLACK}Centrer hovedvinduet på flyets placering. Dobbeltklik vil følge flyet i hovedvinduet. Ctrl+klik åbner et nyt vindue på flyets placering

###length VEHICLE_TYPES
STR_VEHICLE_VIEW_TRAIN_SEND_TO_DEPOT_TOOLTIP                    :{BLACK}Send toget til remise. CTRL+klik vil kun servicere
STR_VEHICLE_VIEW_ROAD_VEHICLE_SEND_TO_DEPOT_TOOLTIP             :{BLACK}Send køretøjet til værksted. CTRL+klik vil kun servicere
STR_VEHICLE_VIEW_SHIP_SEND_TO_DEPOT_TOOLTIP                     :{BLACK}Send skibet til dok. CTRL+klik vil kun servicere
STR_VEHICLE_VIEW_AIRCRAFT_SEND_TO_DEPOT_TOOLTIP                 :{BLACK}Send flyet til en hangar. CTRL+klik vil kun servicere

###length VEHICLE_TYPES
STR_VEHICLE_VIEW_CLONE_TRAIN_INFO                               :{BLACK}Dette vil købe en kopi af toget inklusiv alle vogne. Ctrl-klik vil dele ordrer. Shift-klik vil vise prisoverslag.
STR_VEHICLE_VIEW_CLONE_ROAD_VEHICLE_INFO                        :{BLACK}Dette vil købe en kopi af vejkøretøjet. Ctrl-klik vil dele ordrer. Shift-klik vil vise prisoverslag.
STR_VEHICLE_VIEW_CLONE_SHIP_INFO                                :{BLACK}Dette vil købe en kopi af skibet. Ctrl-klik vil dele ordrer. Shift-klik vil vise prisoverslag.
STR_VEHICLE_VIEW_CLONE_AIRCRAFT_INFO                            :{BLACK}Dette vil købe en kopi af et fly. Ctrl-klik vil dele ordrer. Shift-klik vil vise prisoverslag.

STR_VEHICLE_VIEW_TRAIN_IGNORE_SIGNAL_TOOLTIP                    :{BLACK}Tving toget til at fortsætte uden at vente på at signalet skifter til grønt
STR_VEHICLE_VIEW_TRAIN_REVERSE_TOOLTIP                          :{BLACK}Vend retningen af toget
STR_VEHICLE_VIEW_ROAD_VEHICLE_REVERSE_TOOLTIP                   :{BLACK}Tving køretøjet til at vende
STR_VEHICLE_VIEW_ORDER_LOCATION_TOOLTIP                         :{BLACK}Centrer hovedvisningen på ordrens destination. Ctrl+klik åbner et nyt lokalitetsvindue på ordredestinationens placering

###length VEHICLE_TYPES
STR_VEHICLE_VIEW_TRAIN_REFIT_TOOLTIP                            :{BLACK}Tilpas toget til at køre med en anden lasttype
STR_VEHICLE_VIEW_ROAD_VEHICLE_REFIT_TOOLTIP                     :{BLACK}Tilpas vejkøretøj til at køre med en anden lasttype
STR_VEHICLE_VIEW_SHIP_REFIT_TOOLTIP                             :{BLACK}Tilpas skibet til at sejle med en anden lasttype
STR_VEHICLE_VIEW_AIRCRAFT_REFIT_TOOLTIP                         :{BLACK}Tilpas flyet til at flyve med en anden lasttype

###length VEHICLE_TYPES
STR_VEHICLE_VIEW_TRAIN_ORDERS_TOOLTIP                           :{BLACK}Vis togets ordrer. Ctrl+Klik for at vise togets tidsplan.
STR_VEHICLE_VIEW_ROAD_VEHICLE_ORDERS_TOOLTIP                    :{BLACK}Vis køretøjets ordrer. Ctrl+Klik for at vise køretøjets tidsplan.
STR_VEHICLE_VIEW_SHIP_ORDERS_TOOLTIP                            :{BLACK}Vis skibets ordrer. Ctrl+Klik for at vise skibets tidsplan.
STR_VEHICLE_VIEW_AIRCRAFT_ORDERS_TOOLTIP                        :{BLACK}Vis flyets ordrer. Ctrl+Klik for at vise flyets tidsplan

###length VEHICLE_TYPES
STR_VEHICLE_VIEW_TRAIN_SHOW_DETAILS_TOOLTIP                     :{BLACK}Vis detaljer om toget
STR_VEHICLE_VIEW_ROAD_VEHICLE_SHOW_DETAILS_TOOLTIP              :{BLACK}Vis køretøjets detaljer
STR_VEHICLE_VIEW_SHIP_SHOW_DETAILS_TOOLTIP                      :{BLACK}Vis detaljer omkring skibet
STR_VEHICLE_VIEW_AIRCRAFT_SHOW_DETAILS_TOOLTIP                  :{BLACK}Vis detaljet omkring flyet

###length VEHICLE_TYPES
STR_VEHICLE_VIEW_TRAIN_STATUS_START_STOP_TOOLTIP                :{BLACK}Togets nuværende aktivitet - klik for at stoppe/starte toget
STR_VEHICLE_VIEW_ROAD_VEHICLE_STATUS_START_STOP_TOOLTIP         :{BLACK}Køretøjets nuværende aktivitet - klik for at stoppe/starte køretøj
STR_VEHICLE_VIEW_SHIP_STATE_STATUS_STOP_TOOLTIP                 :{BLACK}Skibets nuværende aktivitet - klik for at stoppe/starte skibet
STR_VEHICLE_VIEW_AIRCRAFT_STATUS_START_STOP_TOOLTIP             :{BLACK}Flyets nuværende aktivitet - klik for at stoppe/starte flyet

# Messages in the start stop button in the vehicle view
STR_VEHICLE_STATUS_LOADING_UNLOADING                            :{LTBLUE}Læsser / Aflæsser
STR_VEHICLE_STATUS_LEAVING                                      :{LTBLUE}Forlader
STR_VEHICLE_STATUS_CRASHED                                      :{RED}Forulykket!
STR_VEHICLE_STATUS_BROKEN_DOWN                                  :{RED}Gået i stykker
STR_VEHICLE_STATUS_STOPPED                                      :{RED}Stoppet
STR_VEHICLE_STATUS_TRAIN_STOPPING_VEL                           :{RED}Stopper, {VELOCITY}
STR_VEHICLE_STATUS_TRAIN_NO_POWER                               :{RED}Ingen strøm
STR_VEHICLE_STATUS_TRAIN_STUCK                                  :{ORANGE}Afventer fri passage
STR_VEHICLE_STATUS_AIRCRAFT_TOO_FAR                             :{ORANGE}For langt til næste destination

STR_VEHICLE_STATUS_HEADING_FOR_STATION_VEL                      :{LTBLUE}Retning mod {STATION}, {VELOCITY}
STR_VEHICLE_STATUS_NO_ORDERS_VEL                                :{LTBLUE}Ingen ordrer, {VELOCITY}
STR_VEHICLE_STATUS_HEADING_FOR_WAYPOINT_VEL                     :{LTBLUE}Retning mod {WAYPOINT}, {VELOCITY}
STR_VEHICLE_STATUS_HEADING_FOR_DEPOT_VEL                        :{ORANGE}Retning mod {DEPOT}, {VELOCITY}
STR_VEHICLE_STATUS_HEADING_FOR_DEPOT_SERVICE_VEL                :{LTBLUE}Service ved {DEPOT}, {VELOCITY}

STR_VEHICLE_STATUS_CANNOT_REACH_STATION_VEL                     :{LTBLUE}Kan ikke nå {STATION}, {VELOCITY}
STR_VEHICLE_STATUS_CANNOT_REACH_WAYPOINT_VEL                    :{LTBLUE}Kan ikke nå {WAYPOINT}, {VELOCITY}
STR_VEHICLE_STATUS_CANNOT_REACH_DEPOT_VEL                       :{ORANGE}Kan ikke nå {DEPOT}, {VELOCITY}
STR_VEHICLE_STATUS_CANNOT_REACH_DEPOT_SERVICE_VEL               :{LTBLUE}Kan ikke nå {DEPOT}, {VELOCITY}

# Vehicle stopped/started animations
###length 2
STR_VEHICLE_COMMAND_STOPPED_SMALL                               :{TINY_FONT}{RED}Stoppet
STR_VEHICLE_COMMAND_STOPPED                                     :{RED}Stoppet

###length 2
STR_VEHICLE_COMMAND_STARTED_SMALL                               :{TINY_FONT}{GREEN}Startet
STR_VEHICLE_COMMAND_STARTED                                     :{GREEN}Startet

# Vehicle details
STR_VEHICLE_DETAILS_CAPTION                                     :{WHITE}{VEHICLE} (Detaljer)

###length VEHICLE_TYPES
STR_VEHICLE_DETAILS_TRAIN_RENAME                                :{BLACK}Giv toget et navn
STR_VEHICLE_DETAILS_ROAD_VEHICLE_RENAME                         :{BLACK}Giv køretøjet et navn
STR_VEHICLE_DETAILS_SHIP_RENAME                                 :{BLACK}Giv skibet et navn
STR_VEHICLE_DETAILS_AIRCRAFT_RENAME                             :{BLACK}Navngiv flyet

STR_VEHICLE_INFO_AGE_RUNNING_COST_YR                            :{BLACK}Alder: {LTBLUE}{STRING}{BLACK}   Driftsomkostninger: {LTBLUE}{CURRENCY_LONG}/år
STR_VEHICLE_INFO_AGE                                            :{COMMA} år ({COMMA})
STR_VEHICLE_INFO_AGE_RED                                        :{RED}{COMMA} år ({COMMA})

STR_VEHICLE_INFO_MAX_SPEED                                      :{BLACK}Maks. hast.: {LTBLUE}{VELOCITY}
STR_VEHICLE_INFO_MAX_SPEED_TYPE                                 :{BLACK}Max. hastighed: {LTBLUE}{VELOCITY} {BLACK}Fly type: {LTBLUE}{STRING}
STR_VEHICLE_INFO_MAX_SPEED_TYPE_RANGE                           :{BLACK}Max. hastighed: {LTBLUE}{VELOCITY} {BLACK}Fly type: {LTBLUE}{STRING} {BLACK}Rækkevidde: {LTBLUE}{COMMA} felter
STR_VEHICLE_INFO_WEIGHT_POWER_MAX_SPEED                         :{BLACK}Vægt: {LTBLUE}{WEIGHT_SHORT} {BLACK}Effekt: {LTBLUE}{POWER}{BLACK} Maks. hast.: {LTBLUE}{VELOCITY}
STR_VEHICLE_INFO_WEIGHT_POWER_MAX_SPEED_MAX_TE                  :{BLACK}Vægt: {LTBLUE}{WEIGHT_SHORT} {BLACK}Effekt: {LTBLUE}{POWER}{BLACK} Maks. hast.: {LTBLUE}{VELOCITY} {BLACK}Maks. trækkraft: {LTBLUE}{FORCE}

STR_VEHICLE_INFO_PROFIT_THIS_YEAR_LAST_YEAR                     :{BLACK}Overskud i år: {LTBLUE}{CURRENCY_LONG} (sidste år: {CURRENCY_LONG})
STR_VEHICLE_INFO_RELIABILITY_BREAKDOWNS                         :{BLACK}Pålidelighed: {LTBLUE}{COMMA}%  {BLACK}Nedbrud siden sidste service: {LTBLUE}{COMMA}

STR_VEHICLE_INFO_BUILT_VALUE                                    :{LTBLUE}{ENGINE} {BLACK}Bygget: {LTBLUE}{NUM}{BLACK} Værdi: {LTBLUE}{CURRENCY_LONG}
STR_VEHICLE_INFO_NO_CAPACITY                                    :{BLACK}Kapacitet: {LTBLUE}Ingen{STRING}
STR_VEHICLE_INFO_CAPACITY                                       :{BLACK}Kapacitet: {LTBLUE}{CARGO_LONG}{3:STRING}
STR_VEHICLE_INFO_CAPACITY_MULT                                  :{BLACK}Kapacitet: {LTBLUE}{CARGO_LONG}{3:STRING} (x{4:NUM})
STR_VEHICLE_INFO_CAPACITY_CAPACITY                              :{BLACK}Kapacitet: {LTBLUE}{CARGO_LONG}, {CARGO_LONG}{STRING}

STR_VEHICLE_INFO_FEEDER_CARGO_VALUE                             :{BLACK}Værdi af overført fragt: {LTBLUE}{CURRENCY_LONG}

STR_VEHICLE_DETAILS_SERVICING_INTERVAL_DAYS                     :{BLACK}Serviceinterval: {LTBLUE}{COMMA}dage{BLACK}   Sidste service: {LTBLUE}{DATE_LONG}
STR_VEHICLE_DETAILS_SERVICING_INTERVAL_PERCENT                  :{BLACK}Serviceinterval: {LTBLUE}{COMMA}%{BLACK}   Sidste service: {LTBLUE}{DATE_LONG}
STR_VEHICLE_DETAILS_INCREASE_SERVICING_INTERVAL_TOOLTIP         :{BLACK}Forøg serviceintervallet med 10. Ctrl+Klik forøger serviceintervallet med 5
STR_VEHICLE_DETAILS_DECREASE_SERVICING_INTERVAL_TOOLTIP         :{BLACK}Sænk serviceintervallet med 10. Ctrl+Klik nedsætter serviceintervallet med 5

STR_SERVICE_INTERVAL_DROPDOWN_TOOLTIP                           :{BLACK}Ændre serviceintervallets type
STR_VEHICLE_DETAILS_DEFAULT                                     :Standard
STR_VEHICLE_DETAILS_DAYS                                        :Dage
STR_VEHICLE_DETAILS_PERCENT                                     :Procent

###length VEHICLE_TYPES
STR_QUERY_RENAME_TRAIN_CAPTION                                  :{WHITE}Giv toget et navn
STR_QUERY_RENAME_ROAD_VEHICLE_CAPTION                           :{WHITE}Giv køretøjet et navn
STR_QUERY_RENAME_SHIP_CAPTION                                   :{WHITE}Giv skibet et navn
STR_QUERY_RENAME_AIRCRAFT_CAPTION                               :{WHITE}Navngiv flyet

# Extra buttons for train details windows
STR_VEHICLE_DETAILS_TRAIN_ENGINE_BUILT_AND_VALUE                :{LTBLUE}{ENGINE}{BLACK}   Bygget: {LTBLUE}{NUM}{BLACK} Værdi: {LTBLUE}{CURRENCY_LONG}
STR_VEHICLE_DETAILS_TRAIN_WAGON_VALUE                           :{LTBLUE}{ENGINE}{BLACK}   Værdi: {LTBLUE}{CURRENCY_LONG}

STR_VEHICLE_DETAILS_TRAIN_TOTAL_CAPACITY_TEXT                   :{BLACK}Samlet last (lasteevne) på dette tog:
STR_VEHICLE_DETAILS_TRAIN_TOTAL_CAPACITY                        :{LTBLUE}- {CARGO_LONG} ({CARGO_SHORT})
STR_VEHICLE_DETAILS_TRAIN_TOTAL_CAPACITY_MULT                   :{LTBLUE}- {CARGO_LONG} ({CARGO_SHORT}) (x{NUM})

STR_VEHICLE_DETAILS_CARGO_EMPTY                                 :{LTBLUE}Tom
STR_VEHICLE_DETAILS_CARGO_FROM                                  :{LTBLUE}{CARGO_LONG} fra {STATION}
STR_VEHICLE_DETAILS_CARGO_FROM_MULT                             :{LTBLUE}{CARGO_LONG} fra {STATION} (x{NUM})

STR_VEHICLE_DETAIL_TAB_CARGO                                    :{BLACK}Last
STR_VEHICLE_DETAILS_TRAIN_CARGO_TOOLTIP                         :{BLACK}Vis detaljer omkring den last der medbringes
STR_VEHICLE_DETAIL_TAB_INFORMATION                              :{BLACK}Information
STR_VEHICLE_DETAILS_TRAIN_INFORMATION_TOOLTIP                   :{BLACK}Vis detaljer omkring toget/vognene
STR_VEHICLE_DETAIL_TAB_CAPACITIES                               :{BLACK}Lasteevner
STR_VEHICLE_DETAILS_TRAIN_CAPACITIES_TOOLTIP                    :{BLACK}Vis kapaciteten af hver togvogn
STR_VEHICLE_DETAIL_TAB_TOTAL_CARGO                              :{BLACK}Samlet last
STR_VEHICLE_DETAILS_TRAIN_TOTAL_CARGO_TOOLTIP                   :{BLACK}Vis total lasteevne på toget, fordelt på lasttyper

STR_VEHICLE_DETAILS_TRAIN_ARTICULATED_RV_CAPACITY               :{BLACK}Kapacitet: {LTBLUE}

# Vehicle refit
STR_REFIT_CAPTION                                               :{WHITE}{VEHICLE} (tilpas)
STR_REFIT_TITLE                                                 :{GOLD}Vælg den lasttype der skal transporteres:
STR_REFIT_NEW_CAPACITY_COST_OF_REFIT                            :{BLACK}Ny kapacitet: {GOLD}{CARGO_LONG}{}{BLACK}Pris for tilpasning: {RED}{CURRENCY_LONG}
STR_REFIT_NEW_CAPACITY_INCOME_FROM_REFIT                        :{BLACK}Ny kapacitet: {GOLD}{CARGO_LONG}{}{BLACK}Indtægt fra tilpasning: {GREEN}{CURRENCY_LONG}
STR_REFIT_NEW_CAPACITY_COST_OF_AIRCRAFT_REFIT                   :{BLACK}Ny kapacitet: {GOLD}{CARGO_LONG},{GOLD}{CARGO_LONG}{}{BLACK}Pris for tilpasning: {RED}{CURRENCY_LONG}
STR_REFIT_NEW_CAPACITY_INCOME_FROM_AIRCRAFT_REFIT               :{BLACK}Ny kapacitet: {GOLD}{CARGO_LONG}, {GOLD}{CARGO_LONG}{}{BLACK}Indtægt fra tilpasning: {GREEN}{CURRENCY_LONG}
STR_REFIT_SELECT_VEHICLES_TOOLTIP                               :{BLACK}Vælg køretøjer der skal tilpasses. Klik og træk med musen for at vælge flere køretøjer. Klik på et tomt felt for at vælge hele køretøjet. Ctrl+klik vælger et køretøj og den efterfølgende kæde

###length VEHICLE_TYPES
STR_REFIT_TRAIN_LIST_TOOLTIP                                    :{BLACK}Vælg den lasttype toget skal kører med
STR_REFIT_ROAD_VEHICLE_LIST_TOOLTIP                             :{BLACK}Vælg lasttype som lastbilen skal transportere
STR_REFIT_SHIP_LIST_TOOLTIP                                     :{BLACK}Vælg den slags last skibet skal sejle med
STR_REFIT_AIRCRAFT_LIST_TOOLTIP                                 :{BLACK}Vælg den type last flyet skal flyve med

###length VEHICLE_TYPES
STR_REFIT_TRAIN_REFIT_BUTTON                                    :{BLACK}Tilpas tog
STR_REFIT_ROAD_VEHICLE_REFIT_BUTTON                             :{BLACK}Tilpas vejkøretøj
STR_REFIT_SHIP_REFIT_BUTTON                                     :{BLACK}Tilpas skibet
STR_REFIT_AIRCRAFT_REFIT_BUTTON                                 :{BLACK}Tilpas fly

###length VEHICLE_TYPES
STR_REFIT_TRAIN_REFIT_TOOLTIP                                   :{BLACK}Tilpas tog til at køre med den markerede lasttype
STR_REFIT_ROAD_VEHICLE_REFIT_TOOLTIP                            :{BLACK}Tilpas vejkøretøjet til at køre med den markerede lasttype
STR_REFIT_SHIP_REFIT_TOOLTIP                                    :{BLACK}Tilpas skibet til den markerede lasttype
STR_REFIT_AIRCRAFT_REFIT_TOOLTIP                                :{BLACK}Tilpas flyet til at flyve med den markerede lasttype

# Order view
STR_ORDERS_CAPTION                                              :{WHITE}{VEHICLE} (Ordrer)
STR_ORDERS_TIMETABLE_VIEW                                       :{BLACK}Køreplan
STR_ORDERS_TIMETABLE_VIEW_TOOLTIP                               :{BLACK}Skift til køreplan-visning

STR_ORDERS_LIST_TOOLTIP                                         :{BLACK}Ordreliste - klik på en ordre for at markere den. CTRL-klik for at centrere skærmen over stationen
STR_ORDER_INDEX                                                 :{COMMA}:{NBSP}
STR_ORDER_TEXT                                                  :{STRING} {STRING} {STRING}

STR_ORDERS_END_OF_ORDERS                                        :- - Slut på ordrer - -
STR_ORDERS_END_OF_SHARED_ORDERS                                 :- - Slut på delt ordreliste - -

# Order bottom buttons
STR_ORDER_NON_STOP                                              :{BLACK}Uden stop
STR_ORDER_GO_TO                                                 :Gå til
STR_ORDER_GO_NON_STOP_TO                                        :Gå uden stop til
STR_ORDER_GO_VIA                                                :Gå via
STR_ORDER_GO_NON_STOP_VIA                                       :Gå uden stop via
STR_ORDER_TOOLTIP_NON_STOP                                      :{BLACK}Ændr standseregel for den valgte ordre

STR_ORDER_TOGGLE_FULL_LOAD                                      :{BLACK}Vilkårlig fuld last
STR_ORDER_DROP_LOAD_IF_POSSIBLE                                 :Last hvis muligt
STR_ORDER_DROP_FULL_LOAD_ALL                                    :Fuld last af al fragt
STR_ORDER_DROP_FULL_LOAD_ANY                                    :Fuld last vilkårlig type fragt
STR_ORDER_DROP_NO_LOADING                                       :Ingen last
STR_ORDER_TOOLTIP_FULL_LOAD                                     :{BLACK}Ændr lasteregel for den valgte ordre

STR_ORDER_TOGGLE_UNLOAD                                         :{BLACK}Los alt
STR_ORDER_DROP_UNLOAD_IF_ACCEPTED                               :Los hvis fragt accepteres
STR_ORDER_DROP_UNLOAD                                           :Aflæs alt
STR_ORDER_DROP_TRANSFER                                         :Overfør
STR_ORDER_DROP_NO_UNLOADING                                     :Ingen losning
STR_ORDER_TOOLTIP_UNLOAD                                        :{BLACK}Ændr losseregel for den valgte ordre

STR_ORDER_REFIT                                                 :{BLACK}Tilpas
STR_ORDER_REFIT_TOOLTIP                                         :{BLACK}Vælg hvilken lasttype, der skal tilpasses til i denne ordre. Ctrl+klik for at fjerne tilpasningsinstruktion
STR_ORDER_REFIT_AUTO                                            :{BLACK}Auto-tilpas
STR_ORDER_REFIT_AUTO_TOOLTIP                                    :{BLACK}Vælg typen af last der skal auto-tilpasses denne ordre. Ctrl+Click for at fjerne auto-tilpas-funktionen. Auto-tilpasning vil kun kunne gøres, hvis køretøjet tillader det
STR_ORDER_DROP_REFIT_AUTO                                       :Bestemt last
STR_ORDER_DROP_REFIT_AUTO_ANY                                   :Tilgængelig last

STR_ORDER_SERVICE                                               :{BLACK}Service
STR_ORDER_DROP_GO_ALWAYS_DEPOT                                  :Altid benyt
STR_ORDER_DROP_SERVICE_DEPOT                                    :Service hvis nødvendigt
STR_ORDER_DROP_HALT_DEPOT                                       :Stop
STR_ORDER_SERVICE_TOOLTIP                                       :{BLACK}Spring denne ordre over medmindre der er behov for service

STR_ORDER_CONDITIONAL_VARIABLE_TOOLTIP                          :{BLACK}Data som ordrespring baseres på

# Conditional order variables, must follow order of OrderConditionVariable enum
###length 8
STR_ORDER_CONDITIONAL_LOAD_PERCENTAGE                           :Last-procentdel
STR_ORDER_CONDITIONAL_RELIABILITY                               :Pålidelighed
STR_ORDER_CONDITIONAL_MAX_SPEED                                 :Tophastighed
STR_ORDER_CONDITIONAL_AGE                                       :Alder (år)
STR_ORDER_CONDITIONAL_REQUIRES_SERVICE                          :Kræver service
STR_ORDER_CONDITIONAL_UNCONDITIONALLY                           :Altid
STR_ORDER_CONDITIONAL_REMAINING_LIFETIME                        :Resterende levetid (år)
STR_ORDER_CONDITIONAL_MAX_RELIABILITY                           :Maksimal pålidelighed
###next-name-looks-similar

STR_ORDER_CONDITIONAL_COMPARATOR_TOOLTIP                        :{BLACK}Hvordan data sammenlignes med den givne værdi
STR_ORDER_CONDITIONAL_COMPARATOR_EQUALS                         :er lig med
STR_ORDER_CONDITIONAL_COMPARATOR_NOT_EQUALS                     :er ikke lig med
STR_ORDER_CONDITIONAL_COMPARATOR_LESS_THAN                      :er mindre end
STR_ORDER_CONDITIONAL_COMPARATOR_LESS_EQUALS                    :er mindre eller lig med
STR_ORDER_CONDITIONAL_COMPARATOR_MORE_THAN                      :er større end
STR_ORDER_CONDITIONAL_COMPARATOR_MORE_EQUALS                    :er større eller lig med
STR_ORDER_CONDITIONAL_COMPARATOR_IS_TRUE                        :er sand
STR_ORDER_CONDITIONAL_COMPARATOR_IS_FALSE                       :er falsk

STR_ORDER_CONDITIONAL_VALUE_TOOLTIP                             :{BLACK}Værdi data skal sammenlignes med
STR_ORDER_CONDITIONAL_VALUE_CAPT                                :{WHITE}Skriv værdi der sammenlignes med

STR_ORDERS_SKIP_BUTTON                                          :{BLACK}Spring over
STR_ORDERS_SKIP_TOOLTIP                                         :{BLACK}Spring over nuværende ordre og start næste. CTRL + klik springer til den valgte ordre

STR_ORDERS_DELETE_BUTTON                                        :{BLACK}Slet
STR_ORDERS_DELETE_TOOLTIP                                       :{BLACK}Slet den markerede ordre
STR_ORDERS_DELETE_ALL_TOOLTIP                                   :{BLACK}Slet alle ordrer
STR_ORDERS_STOP_SHARING_BUTTON                                  :{BLACK}Ophør med at dele
STR_ORDERS_STOP_SHARING_TOOLTIP                                 :{BLACK}Ophør med at dele order-liste. Ctrl+klik sletter også ordrerne for dette fartøj.

STR_ORDERS_GO_TO_BUTTON                                         :{BLACK}Gå til
STR_ORDER_GO_TO_NEAREST_DEPOT                                   :Gå til nærmeste depot
STR_ORDER_GO_TO_NEAREST_HANGAR                                  :Flyv til nærmeste hangar
STR_ORDER_CONDITIONAL                                           :Betinget ordrespring
STR_ORDER_SHARE                                                 :Del ordrer
STR_ORDERS_GO_TO_TOOLTIP                                        :{BLACK}Indsæt en ny ordre før den markerede, eller i slutningen af ordrelisten. Ctrl laver stationsordrer med 'Vilkårlig fuld last', waypoint ordrer med 'Uden stop', og depotordrer med 'Service'. 'Deleordrer' eller Ctrl lader dette køretøj dele ordrer med det valgte køretøj. At klikke på et køretøj kopierer ordrer fra det pågældende køretøj. En depot ordre deaktiverer automatisk servicering af køretøjet

STR_ORDERS_VEH_WITH_SHARED_ORDERS_LIST_TOOLTIP                  :{BLACK}Vis alle transportmidler, der deler denne ruteplan

# String parts to build the order string
STR_ORDER_GO_TO_WAYPOINT                                        :Via {WAYPOINT}
STR_ORDER_GO_NON_STOP_TO_WAYPOINT                               :Kør uden stop via {WAYPOINT}

STR_ORDER_SERVICE_AT                                            :Servicer i
STR_ORDER_SERVICE_NON_STOP_AT                                   :Servicer uden stop i

STR_ORDER_NEAREST_DEPOT                                         :det nærmeste
STR_ORDER_NEAREST_HANGAR                                        :den nærmeste hangar
###length 3
STR_ORDER_TRAIN_DEPOT                                           :Remise
STR_ORDER_ROAD_VEHICLE_DEPOT                                    :Værksted
STR_ORDER_SHIP_DEPOT                                            :Skibsdok
###next-name-looks-similar

STR_ORDER_GO_TO_NEAREST_DEPOT_FORMAT                            :{STRING} {STRING} {STRING}
STR_ORDER_GO_TO_DEPOT_FORMAT                                    :{STRING} {DEPOT}

STR_ORDER_REFIT_ORDER                                           :(Tilpas til {STRING})
STR_ORDER_REFIT_STOP_ORDER                                      :(Tilpas til {STRING} og stop)
STR_ORDER_STOP_ORDER                                            :(Stop)

STR_ORDER_GO_TO_STATION                                         :{STRING} {STATION} {STRING}
STR_ORDER_GO_TO_STATION_CAN_T_USE_STATION                       :{PUSH_COLOUR}{RED}(Kan ikke bruge station){POP_COLOUR} {STRING} {STATION} {STRING}

STR_ORDER_IMPLICIT                                              :(Automatisk)

STR_ORDER_FULL_LOAD                                             :(Fuld last)
STR_ORDER_FULL_LOAD_ANY                                         :(Fuld last vilkårlig type fragt)
STR_ORDER_NO_LOAD                                               :(Ingen last)
STR_ORDER_UNLOAD                                                :(Los og medtag fragt)
STR_ORDER_UNLOAD_FULL_LOAD                                      :(Los og vent på fuld last)
STR_ORDER_UNLOAD_FULL_LOAD_ANY                                  :(Los og vent på fuld last af hvilken som helst type fragt)
STR_ORDER_UNLOAD_NO_LOAD                                        :(Los og efterlad tom)
STR_ORDER_TRANSFER                                              :(Overfør og last fragt)
STR_ORDER_TRANSFER_FULL_LOAD                                    :(Overfør og vent på fuld last)
STR_ORDER_TRANSFER_FULL_LOAD_ANY                                :(Overfør og vent på fuld last af hvilken som helst type fragt)
STR_ORDER_TRANSFER_NO_LOAD                                      :(Overfør og efterlad tom)
STR_ORDER_NO_UNLOAD                                             :(Los ikke og last fragt)
STR_ORDER_NO_UNLOAD_FULL_LOAD                                   :(Los ikke og vent på fuld last)
STR_ORDER_NO_UNLOAD_FULL_LOAD_ANY                               :(Los ikke af og vent på fuld last af hvilken som helst type)
STR_ORDER_NO_UNLOAD_NO_LOAD                                     :(Los ikke og last ikke)

STR_ORDER_AUTO_REFIT                                            :(Auto-tilpas til {STRING})
STR_ORDER_FULL_LOAD_REFIT                                       :(Fuld last med auto-tilpas til {STRING})
STR_ORDER_FULL_LOAD_ANY_REFIT                                   :(Fuld vilkårlig last med auto-tilpas til {STRING})
STR_ORDER_UNLOAD_REFIT                                          :(Los og medtag last med auto-tilpas til {STRING})
STR_ORDER_UNLOAD_FULL_LOAD_REFIT                                :(Los og vent på fuld last med auto-tilpas til {STRING})
STR_ORDER_UNLOAD_FULL_LOAD_ANY_REFIT                            :(Los og vent på fuld vilkårlig last med auto-tilpas til {STRING})
STR_ORDER_TRANSFER_REFIT                                        :(Overfør og medtag last med auto-tilpas til {STRING})
STR_ORDER_TRANSFER_FULL_LOAD_REFIT                              :(Overfør og vent på fuld last med auto-tilpas til {STRING})
STR_ORDER_TRANSFER_FULL_LOAD_ANY_REFIT                          :(Overfør og vent på fuld vilkårlig last med auto-tilpas til {STRING})
STR_ORDER_NO_UNLOAD_REFIT                                       :(Ingen losning og medtag last med with auto-tilpas til {STRING})
STR_ORDER_NO_UNLOAD_FULL_LOAD_REFIT                             :(Ingen losning og vent på fuld last med with auto-tilpas til {STRING})
STR_ORDER_NO_UNLOAD_FULL_LOAD_ANY_REFIT                         :(Ingen losning og vent på fuld vilkårlig last med with auto-tilpas til {STRING})

STR_ORDER_AUTO_REFIT_ANY                                        :tilgængelig last

###length 3
STR_ORDER_STOP_LOCATION_NEAR_END                                :[nærmeste ende]
STR_ORDER_STOP_LOCATION_MIDDLE                                  :[midten]
STR_ORDER_STOP_LOCATION_FAR_END                                 :[fjerneste ende]

STR_ORDER_OUT_OF_RANGE                                          :{RED} (Næste destination er uden for område)

STR_ORDER_CONDITIONAL_UNCONDITIONAL                             :Spring til ordre {COMMA}
STR_ORDER_CONDITIONAL_NUM                                       :Spring til ordre {COMMA} når {STRING} {STRING} {COMMA}
STR_ORDER_CONDITIONAL_TRUE_FALSE                                :Spring til ordre {COMMA} når {STRING} {STRING}

STR_INVALID_ORDER                                               :{RED} (Ugyldig Order)

# Time table window
STR_TIMETABLE_TITLE                                             :{WHITE}{VEHICLE} (Køreplan)
STR_TIMETABLE_ORDER_VIEW                                        :{BLACK}Ordrer
STR_TIMETABLE_ORDER_VIEW_TOOLTIP                                :{BLACK}Skift til ordrevisning

STR_TIMETABLE_TOOLTIP                                           :{BLACK}Køreplan - klik på en ordre for at markere den.

STR_TIMETABLE_NO_TRAVEL                                         :Rejs ikke
STR_TIMETABLE_NOT_TIMETABLEABLE                                 :Rejs (automatisk; planlagt med næste manuelle ordre)
STR_TIMETABLE_TRAVEL_NOT_TIMETABLED                             :Rejs (ikke iflg. køreplan)
STR_TIMETABLE_TRAVEL_NOT_TIMETABLED_SPEED                       :Rejs med højst {2:VELOCITY} (ikke skemalagt)
STR_TIMETABLE_TRAVEL_FOR                                        :Rejs i {STRING}
STR_TIMETABLE_TRAVEL_FOR_SPEED                                  :Rejs mod {STRING} med højst {VELOCITY}
STR_TIMETABLE_TRAVEL_FOR_ESTIMATED                              :Køreplan (for {STRING}, ikke skemalagt)
STR_TIMETABLE_TRAVEL_FOR_SPEED_ESTIMATED                        :Køreplan (for {STRING}, ikke skemalagt) med på de fleste {VELOCITY}
STR_TIMETABLE_STAY_FOR_ESTIMATED                                :(ophold for {STRING}, ikke skemalagt)
STR_TIMETABLE_AND_TRAVEL_FOR_ESTIMATED                          :(rejse for {STRING}, ikke skemalagt)
STR_TIMETABLE_STAY_FOR                                          :og vent i {STRING}
STR_TIMETABLE_AND_TRAVEL_FOR                                    :og rejs i {STRING}
STR_TIMETABLE_DAYS                                              :{COMMA} dag{P "" e}
STR_TIMETABLE_TICKS                                             :{COMMA} tik

STR_TIMETABLE_TOTAL_TIME                                        :{BLACK}Denne køreplan vil tage {STRING} at fuldføre
STR_TIMETABLE_TOTAL_TIME_INCOMPLETE                             :{BLACK}Denne køreplan vil tage mindst {STRING} at fuldføre (ikke alt indført i køreplan)

STR_TIMETABLE_STATUS_ON_TIME                                    :{BLACK}Dette transportmiddel kommer til tiden
STR_TIMETABLE_STATUS_LATE                                       :{BLACK}Dette transportmiddel er nu {STRING} forsinket
STR_TIMETABLE_STATUS_EARLY                                      :{BLACK}Dette transportmiddel er nu {STRING} foran køreplanen
STR_TIMETABLE_STATUS_NOT_STARTED                                :{BLACK}Denne tidsplan er endnu ikke begyndt.
STR_TIMETABLE_STATUS_START_AT                                   :{BLACK}Denne tidsplan vil starte på {STRING}

STR_TIMETABLE_STARTING_DATE                                     :{BLACK}Startdato
STR_TIMETABLE_STARTING_DATE_TOOLTIP                             :{BLACK}Vælg en dato som starttidspunkt for denne køreplan. Ctrl+Klik sætter starttidspunkt for denne køreplan, og distribuerer alle køretøjer der deler denne ordre ligeligt baseret på deres relative rækkefølge, hvis ordren er fuldstændigt tidsplanlagt

STR_TIMETABLE_CHANGE_TIME                                       :{BLACK}Ændre tid
STR_TIMETABLE_WAIT_TIME_TOOLTIP                                 :{BLACK}Ændre hvor lang tid den markerede ordre skal tage

STR_TIMETABLE_CLEAR_TIME                                        :{BLACK}Nulstil tid
STR_TIMETABLE_CLEAR_TIME_TOOLTIP                                :{BLACK}Nulstil tiden for den markerede ordre

STR_TIMETABLE_CHANGE_SPEED                                      :{BLACK}Ændr hastighedsbegrænsning
STR_TIMETABLE_CHANGE_SPEED_TOOLTIP                              :{BLACK}Ændr den maksimale rejsehastighed for den markerede ordre

STR_TIMETABLE_CLEAR_SPEED                                       :{BLACK}Nulstil hastighedsbegrænsning
STR_TIMETABLE_CLEAR_SPEED_TOOLTIP                               :{BLACK}Nulstil den maksimale rejsehastighed for den markerede ordre

STR_TIMETABLE_RESET_LATENESS                                    :{BLACK}Nulstil forsinkelse
STR_TIMETABLE_RESET_LATENESS_TOOLTIP                            :{BLACK}Nulstil forsinkelses-tæller, så transportmidlet kommer til tiden

STR_TIMETABLE_AUTOFILL                                          :{BLACK}Auto-udfyld
STR_TIMETABLE_AUTOFILL_TOOLTIP                                  :{BLACK}Udfyld automatisk tidsplanen med tider for den næste tur (CTRL-klik for at forsøge at bevare ventetider)

STR_TIMETABLE_EXPECTED                                          :{BLACK}Forventet
STR_TIMETABLE_SCHEDULED                                         :{BLACK}Planlagt
STR_TIMETABLE_EXPECTED_TOOLTIP                                  :{BLACK}Skift mellem forventet og tidslagt

STR_TIMETABLE_ARRIVAL_ABBREVIATION                              :Ank:
STR_TIMETABLE_DEPARTURE_ABBREVIATION                            :Afg:


# Date window (for timetable)
STR_DATE_CAPTION                                                :{WHITE}Sæt dato
STR_DATE_SET_DATE                                               :{BLACK}Sæt startdato
STR_DATE_SET_DATE_TOOLTIP                                       :{BLACK}Brug valgte dato som tidsplanens startdato
STR_DATE_DAY_TOOLTIP                                            :{BLACK}Vælg dag
STR_DATE_MONTH_TOOLTIP                                          :{BLACK}Vælg måned
STR_DATE_YEAR_TOOLTIP                                           :{BLACK}Vælg år


# AI debug window
STR_AI_DEBUG                                                    :{WHITE}KI/Spilscript-debug
STR_AI_DEBUG_NAME_AND_VERSION                                   :{BLACK}{STRING} (v{NUM})
STR_AI_DEBUG_NAME_TOOLTIP                                       :{BLACK}Navn på scriptet
STR_AI_DEBUG_SETTINGS                                           :{BLACK}Indstillinger
STR_AI_DEBUG_SETTINGS_TOOLTIP                                   :{BLACK}Skift indstillinger for computerspilleren
STR_AI_DEBUG_RELOAD                                             :{BLACK}Genindlæs computerspiller
STR_AI_DEBUG_RELOAD_TOOLTIP                                     :{BLACK}Stop computerspilleren, genindlæs scriptet og genstart computerspilleren
STR_AI_DEBUG_BREAK_STR_ON_OFF_TOOLTIP                           :{BLACK} Aktiver / deaktiver breakpoint funktionen, når en AI logmeddelelsen er lig breakpoint tekststrengen
STR_AI_DEBUG_BREAK_ON_LABEL                                     :{BLACK}Breakpiont slået til:
STR_AI_DEBUG_BREAK_STR_OSKTITLE                                 :{BLACK}Breakpoint slået til
STR_AI_DEBUG_BREAK_STR_TOOLTIP                                  :{BLACK}Når en computerspillers log besked er lig denne tekststreng, vil spillet gå på standby.
STR_AI_DEBUG_MATCH_CASE                                         :{BLACK}Match store og små bogstaver
STR_AI_DEBUG_MATCH_CASE_TOOLTIP                                 :{BLACK}Vis matchende stort/lille bogstav ved sammenligning af AI log beskeder messages mod teksten
STR_AI_DEBUG_CONTINUE                                           :{BLACK}Fortsæt
STR_AI_DEBUG_CONTINUE_TOOLTIP                                   :{BLACK}Sæt spillet i gang, og start den kunstige intelligens igen
STR_AI_DEBUG_SELECT_AI_TOOLTIP                                  :{BLACK}Se debug output for denne AI
STR_AI_GAME_SCRIPT                                              :{BLACK}Spil Script
STR_AI_GAME_SCRIPT_TOOLTIP                                      :{BLACK}Tjek SpilScript-loggen

STR_ERROR_AI_NO_AI_FOUND                                        :Ingen passende AI kan findes.{}Denne AI er en pladsholder, og vil ikke gøre noget.{} Du kan downloade indtil flere AI'er fra 'Online Indhold'-systemet.
STR_ERROR_AI_PLEASE_REPORT_CRASH                                :{WHITE}En af de kørende scripts gik ned. Rapporter det venligst til script-udvikleren sammen med et skærmbillede af AI/spilscript-debugvinduet.
STR_ERROR_AI_DEBUG_SERVER_ONLY                                  :{YELLOW}Computerspiller/script-debugvindue er kun tilgængeligt for serveren

# AI configuration window
STR_AI_CONFIG_GAMELIST_TOOLTIP                                  :{BLACK}Spilscriptet der vil bliver indlæst i næste spil
STR_AI_CONFIG_AILIST_TOOLTIP                                    :{BLACK}AIer der vil bliver loaded i næste spil
STR_AI_CONFIG_HUMAN_PLAYER                                      :Menneskelig spiller
STR_AI_CONFIG_RANDOM_AI                                         :Tilfældig computerspiller
STR_AI_CONFIG_NONE                                              :(ingen)
STR_AI_CONFIG_MAX_COMPETITORS                                   :{LTBLUE}Maksimalt antal modstandere: {ORANGE}{COMMA}

STR_AI_CONFIG_MOVE_UP                                           :{BLACK}Flyt op
STR_AI_CONFIG_MOVE_UP_TOOLTIP                                   :{BLACK}Flyt valgte computerspiller op i listen
STR_AI_CONFIG_MOVE_DOWN                                         :{BLACK}Flyt nedad
STR_AI_CONFIG_MOVE_DOWN_TOOLTIP                                 :{BLACK}Flyt valgte computerspiller ned i listen

STR_AI_CONFIG_GAMESCRIPT                                        :{SILVER}Spilscript
STR_AI_CONFIG_AI                                                :{SILVER}KI'er

STR_AI_CONFIG_CHANGE_AI                                         :AI
STR_AI_CONFIG_CHANGE_GAMESCRIPT                                 :Spilscript
STR_AI_CONFIG_CHANGE_TOOLTIP                                    :{BLACK}Indlæs et andet script
STR_AI_CONFIG_CONFIGURE                                         :{BLACK}Konfigurer computerspiller
STR_AI_CONFIG_CONFIGURE_TOOLTIP                                 :{BLACK}Konfigurer parametre for script'et

# Available AIs window
STR_AI_LIST_CAPTION                                             :{WHITE}Tilgængelig {STRING}
STR_AI_LIST_CAPTION_AI                                          :AIer
STR_AI_LIST_CAPTION_GAMESCRIPT                                  :Spilscripts
STR_AI_LIST_TOOLTIP                                             :{BLACK}Klik for at vælge et script

STR_AI_LIST_AUTHOR                                              :{LTBLUE}Skaber: {ORANGE}{STRING}
STR_AI_LIST_VERSION                                             :{LTBLUE}Version: {ORANGE}{NUM}
STR_AI_LIST_URL                                                 :{LTBLUE}URL: {ORANGE}{STRING}

STR_AI_LIST_ACCEPT                                              :{BLACK}Accepter
STR_AI_LIST_ACCEPT_TOOLTIP                                      :{BLACK}Vælg markeret script
STR_AI_LIST_CANCEL                                              :{BLACK}Afbryd
STR_AI_LIST_CANCEL_TOOLTIP                                      :{BLACK}Skift ikke script'et

STR_SCREENSHOT_CAPTION                                          :{WHITE}Tag skærmbillede
STR_SCREENSHOT_SCREENSHOT                                       :{BLACK}Normalt skærmbillede
STR_SCREENSHOT_ZOOMIN_SCREENSHOT                                :{BLACK}Fuldt zoomet-ind skærmbillede
STR_SCREENSHOT_DEFAULTZOOM_SCREENSHOT                           :{BLACK}Standard zoom skærmbillede
STR_SCREENSHOT_WORLD_SCREENSHOT                                 :{BLACK}Fuldt kort skærmbillede
STR_SCREENSHOT_HEIGHTMAP_SCREENSHOT                             :{BLACK}Højdekort skærmbillede
STR_SCREENSHOT_MINIMAP_SCREENSHOT                               :{BLACK}Minikort skærmbillede

# AI Parameters
STR_AI_SETTINGS_CAPTION_AI                                      :AI
STR_AI_SETTINGS_CLOSE                                           :{BLACK}Luk
STR_AI_SETTINGS_RESET                                           :{BLACK}Nulstil
STR_AI_SETTINGS_SETTING                                         :{STRING}: {ORANGE}{STRING}
STR_AI_SETTINGS_START_DELAY                                     :Antal dage denne AI skal starte efter den forrige (plus/minus): {ORANGE}{STRING}


# Textfile window
STR_TEXTFILE_WRAP_TEXT                                          :{WHITE}Ombryd tekst
STR_TEXTFILE_WRAP_TEXT_TOOLTIP                                  :{BLACK}Ombryd teksten i vinduet, så det hele passer uden at skulle rulle
STR_TEXTFILE_VIEW_README                                        :{BLACK}Se readme
STR_TEXTFILE_VIEW_CHANGELOG                                     :{BLACK}Ændringslog
STR_TEXTFILE_VIEW_LICENCE                                       :{BLACK}Licens
###length 3
STR_TEXTFILE_README_CAPTION                                     :{WHITE}{STRING} readme for {STRING}
STR_TEXTFILE_CHANGELOG_CAPTION                                  :{WHITE}{STRING} ændringslog for {STRING}
STR_TEXTFILE_LICENCE_CAPTION                                    :{WHITE}{STRING} licens for {STRING}


# Vehicle loading indicators
STR_PERCENT_UP_SMALL                                            :{TINY_FONT}{WHITE}{NUM}%{UP_ARROW}
STR_PERCENT_UP                                                  :{WHITE}{NUM}%{UP_ARROW}
STR_PERCENT_DOWN_SMALL                                          :{TINY_FONT}{WHITE}{NUM}%{DOWN_ARROW}
STR_PERCENT_DOWN                                                :{WHITE}{NUM}%{DOWN_ARROW}
STR_PERCENT_UP_DOWN_SMALL                                       :{TINY_FONT}{WHITE}{NUM}%{UP_ARROW}{DOWN_ARROW}
STR_PERCENT_UP_DOWN                                             :{WHITE}{NUM}%{UP_ARROW}{DOWN_ARROW}
STR_PERCENT_NONE_SMALL                                          :{TINY_FONT}{WHITE}{NUM}%
STR_PERCENT_NONE                                                :{WHITE}{NUM}%

# Income 'floats'
STR_INCOME_FLOAT_COST_SMALL                                     :{TINY_FONT}{RED}Pris: {CURRENCY_LONG}
STR_INCOME_FLOAT_COST                                           :{RED}Pris: {CURRENCY_LONG}
STR_INCOME_FLOAT_INCOME_SMALL                                   :{TINY_FONT}{GREEN}Indkomst: {CURRENCY_LONG}
STR_INCOME_FLOAT_INCOME                                         :{GREEN}Indkomst: {CURRENCY_LONG}
STR_FEEDER_TINY                                                 :{TINY_FONT}{YELLOW}Overført: {CURRENCY_LONG}
STR_FEEDER                                                      :{YELLOW}Overført: {CURRENCY_LONG}
STR_FEEDER_INCOME_TINY                                          :{TINY_FONT}{YELLOW}Overførsel: {CURRENCY_LONG}{WHITE} / {GREEN}Indtægt: {CURRENCY_LONG}
STR_FEEDER_INCOME                                               :{YELLOW}Overførsel: {CURRENCY_LONG}{WHITE} / {GREEN}Indtægt: {CURRENCY_LONG}
STR_FEEDER_COST_TINY                                            :{TINY_FONT}{YELLOW}Overførsel: {CURRENCY_LONG}{WHITE} / {RED}Omkostning: {CURRENCY_LONG}
STR_FEEDER_COST                                                 :{YELLOW}Overførsel: {CURRENCY_LONG}{WHITE} / {RED}Omkostning: {CURRENCY_LONG}
STR_MESSAGE_ESTIMATED_COST                                      :{WHITE}Anslået Pris: {CURRENCY_LONG}
STR_MESSAGE_ESTIMATED_INCOME                                    :{WHITE}Anslået Indkomst: {CURRENCY_LONG}

# Saveload messages
STR_ERROR_SAVE_STILL_IN_PROGRESS                                :{WHITE}Gemmer stadig,{}vent venligst!
STR_ERROR_AUTOSAVE_FAILED                                       :{WHITE}Fejl under autogem
STR_ERROR_UNABLE_TO_READ_DRIVE                                  :{BLACK}Kan ikke læse drevet
STR_ERROR_GAME_SAVE_FAILED                                      :{WHITE}Fejl under gemning af spil{}{STRING}
STR_ERROR_UNABLE_TO_DELETE_FILE                                 :{WHITE}Kan ikke slette fil
STR_ERROR_GAME_LOAD_FAILED                                      :{WHITE}Fejl under indlæsning af spil{}{STRING}
STR_GAME_SAVELOAD_ERROR_BROKEN_INTERNAL_ERROR                   :Intern fejl: {STRING}
STR_GAME_SAVELOAD_ERROR_BROKEN_SAVEGAME                         :Ødelagt gemt spil - {STRING}
STR_GAME_SAVELOAD_ERROR_TOO_NEW_SAVEGAME                        :Spillet er gemt med en nyere version
STR_GAME_SAVELOAD_ERROR_FILE_NOT_READABLE                       :Filen kan ikke læses
STR_GAME_SAVELOAD_ERROR_FILE_NOT_WRITEABLE                      :Filen kan ikke skrives
STR_GAME_SAVELOAD_ERROR_DATA_INTEGRITY_CHECK_FAILED             :Dataintegritets-tjek fejlede
STR_GAME_SAVELOAD_ERROR_PATCHPACK                               :Spillet er gemt med en ændret version
STR_GAME_SAVELOAD_NOT_AVAILABLE                                 :<ikke tilgængelig>
STR_WARNING_LOADGAME_REMOVED_TRAMS                              :{WHITE}Spillet er gemt i en version uden sporveje. Alle sporveje er blevet fjernet.

# Map generation messages
STR_ERROR_COULD_NOT_CREATE_TOWN                                 :{WHITE}Kortgenerering afbrudt...{}... ingen brugbare lokaliteter til byer
STR_ERROR_NO_TOWN_IN_SCENARIO                                   :{WHITE}... der er ingen byer i dette scenarie

STR_ERROR_PNGMAP                                                :{WHITE}Kan ikke indlæse landskab fra PNG...
STR_ERROR_PNGMAP_FILE_NOT_FOUND                                 :{WHITE}... filen blev ikke fundet.
STR_ERROR_PNGMAP_IMAGE_TYPE                                     :{WHITE}... kan ikke konvertere billedtype. Der skal bruges 8 eller 24-bit PNG.
STR_ERROR_PNGMAP_MISC                                           :{WHITE}... noget gik galt. Undskyld (Måske en ødelagt fil)

STR_ERROR_BMPMAP                                                :{WHITE}Kan ikke indlæse landskab fra BMP...
STR_ERROR_BMPMAP_IMAGE_TYPE                                     :{WHITE}... kunne ikke konvertere billedtypen.

STR_ERROR_HEIGHTMAP_TOO_LARGE                                   :{WHITE}... billede er for stort

STR_WARNING_HEIGHTMAP_SCALE_CAPTION                             :{WHITE}Skalerings advarsel
STR_WARNING_HEIGHTMAP_SCALE_MESSAGE                             :{YELLOW}At ændre størrelsen på kildebilledet anbefales ikke. Fortsæt genereringen?

# Soundset messages
STR_WARNING_FALLBACK_SOUNDSET                                   :{WHITE}Kun nød lydsetet blev fundet. Hvis du gerne vil have lyd bliver du nød til at installere et lydsæt ved hjælp af indholds download systemet.

# Screenshot related messages
STR_WARNING_SCREENSHOT_SIZE_CAPTION                             :{WHITE}Kæmpe skærmbillede
STR_WARNING_SCREENSHOT_SIZE_MESSAGE                             :{YELLOW}Skærmbilledet vil få en opløsning på {COMMA} x {COMMA} pixels. Det kan tage et stykke tid at tage skærmbilledet, ønsker du at forstætte?

STR_MESSAGE_HEIGHTMAP_SUCCESSFULLY                              :{WHITE}Højdekort er blevet gemt som '{STRING}'. Højeste bjergtop er {NUM}
STR_MESSAGE_SCREENSHOT_SUCCESSFULLY                             :{WHITE}Skærmbilledet blev gemt som '{STRING}'
STR_ERROR_SCREENSHOT_FAILED                                     :{WHITE}Fejl under tagning af skærmbillede!

# Error message titles
STR_ERROR_MESSAGE_CAPTION                                       :{YELLOW}Besked
STR_ERROR_MESSAGE_CAPTION_OTHER_COMPANY                         :{YELLOW}Besked fra {STRING}

# Generic construction errors
STR_ERROR_OFF_EDGE_OF_MAP                                       :{WHITE}Ude over kanten af kortet
STR_ERROR_TOO_CLOSE_TO_EDGE_OF_MAP                              :{WHITE}For tæt på kanten af kortet
STR_ERROR_NOT_ENOUGH_CASH_REQUIRES_CURRENCY                     :{WHITE}Ikke nok penge - kræver {CURRENCY_LONG}
STR_ERROR_FLAT_LAND_REQUIRED                                    :{WHITE}Landskabet skal være fladt
STR_ERROR_LAND_SLOPED_IN_WRONG_DIRECTION                        :{WHITE}Landet hælder i den forkerte retning
STR_ERROR_CAN_T_DO_THIS                                         :{WHITE}Det kan du ikke...
STR_ERROR_BUILDING_MUST_BE_DEMOLISHED                           :{WHITE}Det er nødvendigt at nedrive bygningen først
STR_ERROR_CAN_T_CLEAR_THIS_AREA                                 :{WHITE}Kan ikke rydde området...
STR_ERROR_SITE_UNSUITABLE                                       :{WHITE}... upassende placering
STR_ERROR_ALREADY_BUILT                                         :{WHITE}... allerede bygget
STR_ERROR_OWNED_BY                                              :{WHITE}... ejes af {STRING}
STR_ERROR_AREA_IS_OWNED_BY_ANOTHER                              :{WHITE}... området ejes af et andet selskab
STR_ERROR_TERRAFORM_LIMIT_REACHED                               :{WHITE}... grænsen for landskabsændringer er nået
STR_ERROR_CLEARING_LIMIT_REACHED                                :{WHITE}... grænsen for rydning af felter er nået
STR_ERROR_TREE_PLANT_LIMIT_REACHED                              :{WHITE}... grænse for plantning af træer er nået
STR_ERROR_NAME_MUST_BE_UNIQUE                                   :{WHITE}Navnet skal være unikt
STR_ERROR_GENERIC_OBJECT_IN_THE_WAY                             :{WHITE}{1:STRING} i vejen
STR_ERROR_NOT_ALLOWED_WHILE_PAUSED                              :{WHITE}Ikke tilladt imens spillet er på pause

# Local authority errors
STR_ERROR_LOCAL_AUTHORITY_REFUSES_TO_ALLOW_THIS                 :{WHITE}{TOWN} de lokale myndigheder nægter at tillade dette
STR_ERROR_LOCAL_AUTHORITY_REFUSES_AIRPORT                       :{WHITE}{TOWN} lokale myndigheder nægter at tillade, at endnu en lufthavn bygges i byen
STR_ERROR_LOCAL_AUTHORITY_REFUSES_NOISE                         :{WHITE}{TOWN}s lokale myndigheder afviser tilladelse til lufthavn pga. støjgener
STR_ERROR_BRIBE_FAILED                                          :{WHITE}Dit bestikkelsesforsøg er blevet opdaget af en regional efterforsker

# Levelling errors
STR_ERROR_CAN_T_RAISE_LAND_HERE                                 :{WHITE}Kan ikke hæve landet her...
STR_ERROR_CAN_T_LOWER_LAND_HERE                                 :{WHITE}Kan ikke sænke landet her...
STR_ERROR_CAN_T_LEVEL_LAND_HERE                                 :{WHITE}Kan ikke udflade landet her...
STR_ERROR_EXCAVATION_WOULD_DAMAGE                               :{WHITE}Udgravning ville skade en tunnel
STR_ERROR_ALREADY_AT_SEA_LEVEL                                  :{WHITE}... allerede ved havoverfladen
STR_ERROR_TOO_HIGH                                              :{WHITE}... for højt
STR_ERROR_ALREADY_LEVELLED                                      :{WHITE}... allerede fladt
STR_ERROR_BRIDGE_TOO_HIGH_AFTER_LOWER_LAND                      :{WHITE}Bagefter vil broen over dette ville være for høj.

# Company related errors
STR_ERROR_CAN_T_CHANGE_COMPANY_NAME                             :{WHITE}Kan ikke ændre selskabets navn...
STR_ERROR_CAN_T_CHANGE_PRESIDENT                                :{WHITE}Kan ikke ændre direktørens navn...

STR_ERROR_MAXIMUM_PERMITTED_LOAN                                :{WHITE}... maksimale størrelse af lån er {CURRENCY_LONG}
STR_ERROR_CAN_T_BORROW_ANY_MORE_MONEY                           :{WHITE}Kan ikke låne flere penge...
STR_ERROR_LOAN_ALREADY_REPAYED                                  :{WHITE}... ingen lån at tilbagebetale
STR_ERROR_CURRENCY_REQUIRED                                     :{WHITE}... {CURRENCY_LONG} krævet
STR_ERROR_CAN_T_REPAY_LOAN                                      :{WHITE}Kan ikke tilbagebetale lån...
STR_ERROR_INSUFFICIENT_FUNDS                                    :{WHITE}Du kan ikke forære penge væk, som du har lånt i banken...
STR_ERROR_CAN_T_GIVE_MONEY                                      :{WHITE}Kan ikke give penge til dette selskab...
STR_ERROR_CAN_T_BUY_COMPANY                                     :{WHITE}Kan ikke købe selskab...
STR_ERROR_CAN_T_BUILD_COMPANY_HEADQUARTERS                      :{WHITE}Kan ikke bygge selskabets hovedkvarter...
STR_ERROR_CAN_T_BUY_25_SHARE_IN_THIS                            :{WHITE}Kan ikke købe 25% aktier i dette selskab...
STR_ERROR_CAN_T_SELL_25_SHARE_IN                                :{WHITE}Kan ikke sælge 25% aktier i dette selskab...
STR_ERROR_PROTECTED                                             :{WHITE}Dette selskab sælger ikke aktier endnu...

# Town related errors
STR_ERROR_CAN_T_GENERATE_TOWN                                   :{WHITE}Kan ikke bygge nogen byer
STR_ERROR_CAN_T_RENAME_TOWN                                     :{WHITE}Kan ikke omdøbe byen...
STR_ERROR_CAN_T_FOUND_TOWN_HERE                                 :{WHITE}Kan ikke bygge en by her...
STR_ERROR_CAN_T_EXPAND_TOWN                                     :{WHITE}Kan ikke udvide byen...
STR_ERROR_TOO_CLOSE_TO_EDGE_OF_MAP_SUB                          :{WHITE}... for tæt på kanten af kortet
STR_ERROR_TOO_CLOSE_TO_ANOTHER_TOWN                             :{WHITE}... for tæt på en anden by
STR_ERROR_TOO_MANY_TOWNS                                        :{WHITE}... for mange byer
STR_ERROR_NO_SPACE_FOR_TOWN                                     :{WHITE}... der er ikke mere plads på kortet
STR_ERROR_TOWN_EXPAND_WARN_NO_ROADS                             :{WHITE}Byen vil ikke kunne bygge veje. Du kan tillade byer at bygge veje via Avancerede indstillinger->Økonomi->Byer.
STR_ERROR_ROAD_WORKS_IN_PROGRESS                                :{WHITE}Vejarbejde i gang
STR_ERROR_TOWN_CAN_T_DELETE                                     :{WHITE}Kan ikke slette denne by...{}En station eller et depot refererer til byen, eller en brik der er ejet a byen kan ikke fjernes
STR_ERROR_STATUE_NO_SUITABLE_PLACE                              :{WHITE}... Der er ingen egnede steder at placere en statue

# Industry related errors
STR_ERROR_TOO_MANY_INDUSTRIES                                   :{WHITE}... for mange industrier
STR_ERROR_CAN_T_GENERATE_INDUSTRIES                             :{WHITE}Kan ikke lave industrier...
STR_ERROR_CAN_T_BUILD_HERE                                      :{WHITE}Kan ikke bygge {STRING} her...
STR_ERROR_CAN_T_CONSTRUCT_THIS_INDUSTRY                         :{WHITE}Kan ikke bygge denne industritype her...
STR_ERROR_INDUSTRY_TOO_CLOSE                                    :{WHITE}... for tæt på en anden industribygning
STR_ERROR_MUST_FOUND_TOWN_FIRST                                 :{WHITE}... det er nødvendigt at bygge en by først
STR_ERROR_ONLY_ONE_ALLOWED_PER_TOWN                             :{WHITE}... kun en tilladt per by
STR_ERROR_CAN_ONLY_BE_BUILT_IN_TOWNS_WITH_POPULATION_OF_1200    :{WHITE}... kan kun bygges i byer med mindst 1200 indbyggere
STR_ERROR_CAN_ONLY_BE_BUILT_IN_RAINFOREST                       :{WHITE}... kan kun bygges i regnskovsområder
STR_ERROR_CAN_ONLY_BE_BUILT_IN_DESERT                           :{WHITE}... kan kun bygges i ørkenområder
STR_ERROR_CAN_ONLY_BE_BUILT_IN_TOWNS                            :{WHITE}... kan kun bygges i byer (erstatter huse)
STR_ERROR_CAN_ONLY_BE_BUILT_NEAR_TOWN_CENTER                    :{WHITE}... kan kun bygges nær centrum af byer
STR_ERROR_CAN_ONLY_BE_BUILT_IN_LOW_AREAS                        :{WHITE}... kan kun bygges i lavtliggende områder
STR_ERROR_CAN_ONLY_BE_POSITIONED                                :{WHITE}... kan kun placeres nær kanten af kortet
STR_ERROR_FOREST_CAN_ONLY_BE_PLANTED                            :{WHITE}... skov kan kun plantes over snelinjen
STR_ERROR_CAN_ONLY_BE_BUILT_ABOVE_SNOW_LINE                     :{WHITE} ... kan kun bygges over snegrænsen
STR_ERROR_CAN_ONLY_BE_BUILT_BELOW_SNOW_LINE                     :{WHITE} ... kan kun bygges under snegrænsen

STR_ERROR_NO_SUITABLE_PLACES_FOR_INDUSTRIES                     :{WHITE}Der var ingen egnede steder for '{STRING}' industrier
STR_ERROR_NO_SUITABLE_PLACES_FOR_INDUSTRIES_EXPLANATION         :{WHITE}Skift kort generations parametre for at få et bedre kort

# Station construction related errors
STR_ERROR_CAN_T_BUILD_RAILROAD_STATION                          :{WHITE}Kan ikke bygge en banegård her...
STR_ERROR_CAN_T_BUILD_BUS_STATION                               :{WHITE}Kan ikke bygge rutebilstation...
STR_ERROR_CAN_T_BUILD_TRUCK_STATION                             :{WHITE}Kan ikke bygge fragtcentral...
STR_ERROR_CAN_T_BUILD_PASSENGER_TRAM_STATION                    :{WHITE}Kan ikke bygge passager-sporvognsstation...
STR_ERROR_CAN_T_BUILD_CARGO_TRAM_STATION                        :{WHITE}Kan ikke bygge fragt-sporvognsstation...
STR_ERROR_CAN_T_BUILD_DOCK_HERE                                 :{WHITE}Kan ikke bygge en havn her...
STR_ERROR_CAN_T_BUILD_AIRPORT_HERE                              :{WHITE}Kan ikke bygge en lufthavn her...

STR_ERROR_ADJOINS_MORE_THAN_ONE_EXISTING                        :{WHITE}Grænser op til mere end en eksisterende station/fragtcentral
STR_ERROR_STATION_TOO_SPREAD_OUT                                :{WHITE}... stationen er for spredt
STR_ERROR_TOO_MANY_STATIONS_LOADING                             :{WHITE}For mange stationer/fragtcentraler
STR_ERROR_TOO_MANY_STATION_SPECS                                :{WHITE}Banegården er i for mange dele
STR_ERROR_TOO_MANY_BUS_STOPS                                    :{WHITE}For mange busterminaler
STR_ERROR_TOO_MANY_TRUCK_STOPS                                  :{WHITE}For mange fragtcentraler
STR_ERROR_TOO_CLOSE_TO_ANOTHER_DOCK                             :{WHITE}For tæt på en anden havn
STR_ERROR_TOO_CLOSE_TO_ANOTHER_AIRPORT                          :{WHITE}For tæt på en anden lufthavn
STR_ERROR_CAN_T_RENAME_STATION                                  :{WHITE}Kan ikke omdøbe stationen...
STR_ERROR_DRIVE_THROUGH_ON_TOWN_ROAD                            :{WHITE}... denne vej er ejet af en by
STR_ERROR_DRIVE_THROUGH_DIRECTION                               :{WHITE}... vejen peger i den forkerte retning
STR_ERROR_DRIVE_THROUGH_CORNER                                  :{WHITE}... drive-through stops kan ikke have hjørner
STR_ERROR_DRIVE_THROUGH_JUNCTION                                :{WHITE}... drive-through stops kan ikke have kryds

# Station destruction related errors
STR_ERROR_CAN_T_REMOVE_PART_OF_STATION                          :{WHITE}Kan ikke fjerne en del af en station...
STR_ERROR_MUST_REMOVE_RAILWAY_STATION_FIRST                     :{WHITE}Jernbanestation skal fjernes først
STR_ERROR_CAN_T_REMOVE_BUS_STATION                              :{WHITE}Kan ikke fjerne rutebilstation...
STR_ERROR_CAN_T_REMOVE_TRUCK_STATION                            :{WHITE}Kan ikke fjerne fragtcentral...
STR_ERROR_CAN_T_REMOVE_PASSENGER_TRAM_STATION                   :{WHITE}Kan ikke fjerne passager-sporvognsstation
STR_ERROR_CAN_T_REMOVE_CARGO_TRAM_STATION                       :{WHITE}Kan ikke fjerne fragt-sporvognsstation
STR_ERROR_MUST_REMOVE_ROAD_STOP_FIRST                           :{WHITE}Det er nødvendigt at fjerne vejen først
STR_ERROR_THERE_IS_NO_STATION                                   :{WHITE}... der er ingen station her

STR_ERROR_MUST_DEMOLISH_RAILROAD                                :{WHITE}Det er nødvendigt at rive stationen ned først
STR_ERROR_MUST_DEMOLISH_BUS_STATION_FIRST                       :{WHITE}Det er nødvendigt at nedrive rutebilstationen først
STR_ERROR_MUST_DEMOLISH_TRUCK_STATION_FIRST                     :{WHITE}Det er nødvendigt at rive fragtcentralen ned først
STR_ERROR_MUST_DEMOLISH_PASSENGER_TRAM_STATION_FIRST            :{WHITE}Passager-sporvognsstation skal fjernes først
STR_ERROR_MUST_DEMOLISH_CARGO_TRAM_STATION_FIRST                :{WHITE}Fragt-sporvognsstation skal fjernes først
STR_ERROR_MUST_DEMOLISH_DOCK_FIRST                              :{WHITE}Det er nødvendigt at rive havnen ned først
STR_ERROR_MUST_DEMOLISH_AIRPORT_FIRST                           :{WHITE}Det er nødvendigt at rive lufthavnen ned først

# Waypoint related errors
STR_ERROR_WAYPOINT_ADJOINS_MORE_THAN_ONE_EXISTING               :{WHITE}Støder op til mere end et eksisterende waypoint
STR_ERROR_TOO_CLOSE_TO_ANOTHER_WAYPOINT                         :{WHITE}For tæt på et andet waypoint

STR_ERROR_CAN_T_BUILD_TRAIN_WAYPOINT                            :{WHITE}Kan ikke bygge waypoint for tog her...
STR_ERROR_CAN_T_POSITION_BUOY_HERE                              :{WHITE}Kan ikke placere en bøje her...
STR_ERROR_CAN_T_CHANGE_WAYPOINT_NAME                            :{WHITE}Kan ikke omdøbe waypoint...

STR_ERROR_CAN_T_REMOVE_TRAIN_WAYPOINT                           :{WHITE}Kan ikke fjerne waypoint for tog her...
STR_ERROR_MUST_REMOVE_RAILWAYPOINT_FIRST                        :{WHITE}Jernbanewaypoint skal fjernes først
STR_ERROR_BUOY_IN_THE_WAY                                       :{WHITE}... der er en bøje i vejen
STR_ERROR_BUOY_IS_IN_USE                                        :{WHITE}... bøjen er i brug af et andet firma!

# Depot related errors
STR_ERROR_CAN_T_BUILD_TRAIN_DEPOT                               :{WHITE}Kan ikke bygge en remise her...
STR_ERROR_CAN_T_BUILD_ROAD_DEPOT                                :{WHITE}Kan ikke bygge værksted her...
STR_ERROR_CAN_T_BUILD_TRAM_DEPOT                                :{WHITE}Kan ikke bygge sporvognsremise her...
STR_ERROR_CAN_T_BUILD_SHIP_DEPOT                                :{WHITE}Kan ikke bygge en skibsdok her...

STR_ERROR_CAN_T_RENAME_DEPOT                                    :{WHITE}Kan ikke omdøbe depot...

STR_ERROR_TRAIN_MUST_BE_STOPPED_INSIDE_DEPOT                    :{WHITE}... skal være stoppet inde i et depot
STR_ERROR_ROAD_VEHICLE_MUST_BE_STOPPED_INSIDE_DEPOT             :{WHITE}... skal være stoppet inde i et værksted først
STR_ERROR_SHIP_MUST_BE_STOPPED_INSIDE_DEPOT                     :{WHITE}... skal være stoppet i et depot
STR_ERROR_AIRCRAFT_MUST_BE_STOPPED_INSIDE_HANGAR                :{WHITE}... skal være stoppet i en hangar

STR_ERROR_TRAINS_CAN_ONLY_BE_ALTERED_INSIDE_A_DEPOT             :{WHITE}Tog kan kun ændres når de er stoppet i en remise
STR_ERROR_TRAIN_TOO_LONG                                        :{WHITE}Toget er for langt
STR_ERROR_CAN_T_REVERSE_DIRECTION_RAIL_VEHICLE                  :{WHITE}Kan ikke vende køretøjet om...
STR_ERROR_CAN_T_REVERSE_DIRECTION_RAIL_VEHICLE_MULTIPLE_UNITS   :{WHITE}... består af flere enheder
STR_ERROR_INCOMPATIBLE_RAIL_TYPES                               :Skinnetyperne passer ikke sammen

STR_ERROR_CAN_T_MOVE_VEHICLE                                    :{WHITE}Kan ikke flytte køretøjet...
STR_ERROR_REAR_ENGINE_FOLLOW_FRONT                              :{WHITE}Det bagerste lokomotiv vil altid følge dets forende
STR_ERROR_UNABLE_TO_FIND_ROUTE_TO                               :{WHITE}Kan ikke finde en route til et lokalt depot
STR_ERROR_UNABLE_TO_FIND_LOCAL_DEPOT                            :{WHITE}Kan ikke finde lokalt værksted

STR_ERROR_DEPOT_WRONG_DEPOT_TYPE                                :Forkert depottype

# Autoreplace related errors
STR_ERROR_TRAIN_TOO_LONG_AFTER_REPLACEMENT                      :{WHITE}{VEHICLE} er blevet for langt efter udskiftning
STR_ERROR_AUTOREPLACE_NOTHING_TO_DO                             :{WHITE}Ingen autoudskiftning/-fornyelse foretaget.
STR_ERROR_AUTOREPLACE_MONEY_LIMIT                               :(ikke penge nok)
STR_ERROR_AUTOREPLACE_INCOMPATIBLE_CARGO                        :{WHITE}Nyt fartøj kan ikke transportere {STRING}
STR_ERROR_AUTOREPLACE_INCOMPATIBLE_REFIT                        :{WHITE}Nyt køretøj kan ikke auto-tilpasses i ordren{NUM}

# Rail construction errors
STR_ERROR_IMPOSSIBLE_TRACK_COMBINATION                          :{WHITE}Umulig sporkombination
STR_ERROR_MUST_REMOVE_SIGNALS_FIRST                             :{WHITE}Det er nødvendigt at fjerne signalet først
STR_ERROR_NO_SUITABLE_RAILROAD_TRACK                            :{WHITE}Ingen egnet jernbane
STR_ERROR_MUST_REMOVE_RAILROAD_TRACK                            :{WHITE}Det er nødvendigt at fjerne jernbaneskinnerne først
STR_ERROR_CROSSING_ON_ONEWAY_ROAD                               :{WHITE}Vejen er ensrettet eller blokeret
STR_ERROR_CROSSING_DISALLOWED_RAIL                              :{WHITE}Niveaukrydsning ikke tilladt for denne type skinner
STR_ERROR_CROSSING_DISALLOWED_ROAD                              :{WHITE}Niveaukrydsning ikke tilladt for denne type vej
STR_ERROR_CAN_T_BUILD_SIGNALS_HERE                              :{WHITE}Kan ikke bygge signaler her...
STR_ERROR_CAN_T_BUILD_RAILROAD_TRACK                            :{WHITE}Kan ikke bygge jernbane her...
STR_ERROR_CAN_T_REMOVE_RAILROAD_TRACK                           :{WHITE}Kan ikke fjerne jernbane herfra...
STR_ERROR_CAN_T_REMOVE_SIGNALS_FROM                             :{WHITE}Kan ikke fjerne signaler herfra...
STR_ERROR_SIGNAL_CAN_T_CONVERT_SIGNALS_HERE                     :{WHITE}Kan ikke ombygge signaler her...
STR_ERROR_THERE_IS_NO_RAILROAD_TRACK                            :{WHITE}... der er ikke noget spor
STR_ERROR_THERE_ARE_NO_SIGNALS                                  :{WHITE}... der er ingen signaler

STR_ERROR_CAN_T_CONVERT_RAIL                                    :{WHITE}Kan ikke konvertere jernbanetype her...

# Road construction errors
STR_ERROR_MUST_REMOVE_ROAD_FIRST                                :{WHITE}Det er nødvendigt at fjerne vejen først
STR_ERROR_ONEWAY_ROADS_CAN_T_HAVE_JUNCTION                      :{WHITE}... ensrettede veje kan ikke have kryds
STR_ERROR_CAN_T_BUILD_ROAD_HERE                                 :{WHITE}Kan ikke bygge vej her...
STR_ERROR_CAN_T_BUILD_TRAMWAY_HERE                              :{WHITE}Kan ikke bygge sporvej her...
STR_ERROR_CAN_T_REMOVE_ROAD_FROM                                :{WHITE}Kan ikke fjerne vej herfra...
STR_ERROR_CAN_T_REMOVE_TRAMWAY_FROM                             :{WHITE}Kan ikke fjerne sporvej her...
STR_ERROR_THERE_IS_NO_ROAD                                      :{WHITE}... der er ingen vej
STR_ERROR_THERE_IS_NO_TRAMWAY                                   :{WHITE}... der er ikke noget spor
STR_ERROR_CAN_T_CONVERT_ROAD                                    :{WHITE}Kan ikke konvertere vejtype her...
STR_ERROR_CAN_T_CONVERT_TRAMWAY                                 :{WHITE}Kan ikke konvertere sporvejstype her...
STR_ERROR_NO_SUITABLE_ROAD                                      :{WHITE}Ingen passende vej
STR_ERROR_NO_SUITABLE_TRAMWAY                                   :{WHITE}Ingen egnet sporvej

# Waterway construction errors
STR_ERROR_CAN_T_BUILD_CANALS                                    :{WHITE}Kan ikke bygge en kanal her...
STR_ERROR_CAN_T_BUILD_LOCKS                                     :{WHITE}Kan ikke bygge en sluse her...
STR_ERROR_CAN_T_PLACE_RIVERS                                    :{WHITE}Kan ikke placere floder her...
STR_ERROR_MUST_BE_BUILT_ON_WATER                                :{WHITE}... skal bygges på vand
STR_ERROR_CAN_T_BUILD_ON_WATER                                  :{WHITE}... kan ikke bygge på vand
STR_ERROR_CAN_T_BUILD_ON_SEA                                    :{WHITE} ... kan ikke bygge på åbent hav
STR_ERROR_CAN_T_BUILD_ON_CANAL                                  :{WHITE} ... kan ikke bygge på kanalen
STR_ERROR_CAN_T_BUILD_ON_RIVER                                  :{WHITE} ... kan ikke bygge på floden
STR_ERROR_MUST_DEMOLISH_CANAL_FIRST                             :{WHITE}Kanal må fjernes først
STR_ERROR_CAN_T_BUILD_AQUEDUCT_HERE                             :{WHITE}Kan ikke bygge akvædukt her...

# Tree related errors
STR_ERROR_TREE_ALREADY_HERE                                     :{WHITE}... der er allerede træer her
STR_ERROR_TREE_WRONG_TERRAIN_FOR_TREE_TYPE                      :{WHITE}... forkert terræn for træ type
STR_ERROR_CAN_T_PLANT_TREE_HERE                                 :{WHITE}Kan ikke plante træer her...

# Bridge related errors
STR_ERROR_CAN_T_BUILD_BRIDGE_HERE                               :{WHITE}Kan ikke bygge en bro her...
STR_ERROR_MUST_DEMOLISH_BRIDGE_FIRST                            :{WHITE}Det er nødvendigt at rive broen ned først
STR_ERROR_CAN_T_START_AND_END_ON                                :{WHITE}Kan ikke starte og slutte på samme position
STR_ERROR_BRIDGEHEADS_NOT_SAME_HEIGHT                           :{WHITE}Brohoveder er ikke i samme niveau
STR_ERROR_BRIDGE_TOO_LOW_FOR_TERRAIN                            :{WHITE}Broen er for lav til terrænet
STR_ERROR_BRIDGE_TOO_HIGH_FOR_TERRAIN                           :{WHITE}Broen er for høj for dette terræn.
STR_ERROR_START_AND_END_MUST_BE_IN                              :{WHITE}Start- og slutposition skal være på linje
STR_ERROR_ENDS_OF_BRIDGE_MUST_BOTH                              :{WHITE}... begge ender af en bro skal være på land
STR_ERROR_BRIDGE_TOO_LONG                                       :{WHITE}... broen er for lang
STR_ERROR_BRIDGE_THROUGH_MAP_BORDER                             :{WHITE}Broen ville slutte udenfor kortet

# Tunnel related errors
STR_ERROR_CAN_T_BUILD_TUNNEL_HERE                               :{WHITE}Kan ikke bygge en tunnel her...
STR_ERROR_SITE_UNSUITABLE_FOR_TUNNEL                            :{WHITE}Dette sted er ikke brugbart til starten af en tunnel
STR_ERROR_MUST_DEMOLISH_TUNNEL_FIRST                            :{WHITE}Det er nødvendigt at rive tunnelen ned først
STR_ERROR_ANOTHER_TUNNEL_IN_THE_WAY                             :{WHITE}En anden tunnel er i vejen
STR_ERROR_TUNNEL_THROUGH_MAP_BORDER                             :{WHITE}Tunnellen ville slutte uden for kortet
STR_ERROR_UNABLE_TO_EXCAVATE_LAND                               :{WHITE}Det er umuligt at lave en udgravning til tunnelen i den anden ende
STR_ERROR_TUNNEL_TOO_LONG                                       :{WHITE}... tunnel er for lang

# Object related errors
STR_ERROR_TOO_MANY_OBJECTS                                      :{WHITE}... for mange objecter
STR_ERROR_CAN_T_BUILD_OBJECT                                    :{WHITE}Kan ikke bygge objekt...
STR_ERROR_OBJECT_IN_THE_WAY                                     :{WHITE}Der er et objekt i vejen
STR_ERROR_COMPANY_HEADQUARTERS_IN                               :{WHITE}... selskabets hovedkontor i vejen
STR_ERROR_CAN_T_PURCHASE_THIS_LAND                              :{WHITE}Kan ikke købe dette landområde...
STR_ERROR_YOU_ALREADY_OWN_IT                                    :{WHITE}... du ejer det allerede!

# Group related errors
STR_ERROR_GROUP_CAN_T_CREATE                                    :{WHITE}Kan ikke oprette gruppe...
STR_ERROR_GROUP_CAN_T_DELETE                                    :{WHITE}Kan ikke slette denne gruppe...
STR_ERROR_GROUP_CAN_T_RENAME                                    :{WHITE}Kan ikke omdøbe gruppe...
STR_ERROR_GROUP_CAN_T_SET_PARENT                                :{WHITE}Kan ikke sætte overordnede gruppe ...
STR_ERROR_GROUP_CAN_T_SET_PARENT_RECURSION                      :{WHITE}... løkker i gruppe-hierarkiet er ikke tilladt
STR_ERROR_GROUP_CAN_T_REMOVE_ALL_VEHICLES                       :{WHITE}Kan ikke fjerne alle køretøjer fra denne gruppe...
STR_ERROR_GROUP_CAN_T_ADD_VEHICLE                               :{WHITE}Kan ikke tilføje køretøjet til denne gruppe...
STR_ERROR_GROUP_CAN_T_ADD_SHARED_VEHICLE                        :{WHITE}Kan ikke tilføje delte køretøjer til gruppe...

# Generic vehicle errors

###length VEHICLE_TYPES
STR_ERROR_TRAIN_IN_THE_WAY                                      :{WHITE}Tog i vejen
STR_ERROR_ROAD_VEHICLE_IN_THE_WAY                               :{WHITE}Køretøj i vejen
STR_ERROR_SHIP_IN_THE_WAY                                       :{WHITE}Der er et skib i vejen
STR_ERROR_AIRCRAFT_IN_THE_WAY                                   :{WHITE}Fly i vejen

###length VEHICLE_TYPES
STR_ERROR_RAIL_VEHICLE_NOT_AVAILABLE                            :{WHITE}Tog er ikke tilgængeligt
STR_ERROR_ROAD_VEHICLE_NOT_AVAILABLE                            :{WHITE}Vejkøretøj er ikke tilgængeligt
STR_ERROR_SHIP_NOT_AVAILABLE                                    :{WHITE}Skib er ikke tilgængeligt
STR_ERROR_AIRCRAFT_NOT_AVAILABLE                                :{WHITE}Fly er ikke tilgængelig

###length VEHICLE_TYPES
STR_ERROR_CAN_T_REFIT_TRAIN                                     :{WHITE}Kan ikke tilpasse tog...
STR_ERROR_CAN_T_REFIT_ROAD_VEHICLE                              :{WHITE}Kan ikke tilpasse vejkøretøj
STR_ERROR_CAN_T_REFIT_SHIP                                      :{WHITE}Kan ikke tilpasse skib...
STR_ERROR_CAN_T_REFIT_AIRCRAFT                                  :{WHITE}Kan ikke tilpasse fly...

###length VEHICLE_TYPES
STR_ERROR_CAN_T_RENAME_TRAIN                                    :{WHITE}Kan ikke give toget navn...
STR_ERROR_CAN_T_RENAME_ROAD_VEHICLE                             :{WHITE}Kan ikke give køretøjet et navn...
STR_ERROR_CAN_T_RENAME_SHIP                                     :{WHITE}Kan ikke give skibet et navn...
STR_ERROR_CAN_T_RENAME_AIRCRAFT                                 :{WHITE}Kan ikke navngive flyet...

###length VEHICLE_TYPES
STR_ERROR_CAN_T_STOP_START_TRAIN                                :{WHITE}Kan ikke stoppe/starte toget...
STR_ERROR_CAN_T_STOP_START_ROAD_VEHICLE                         :{WHITE}Kan ikke stoppe/starte køretøj...
STR_ERROR_CAN_T_STOP_START_SHIP                                 :{WHITE}Kan ikke stoppe/starte skibet...
STR_ERROR_CAN_T_STOP_START_AIRCRAFT                             :{WHITE}Kan ikke stoppe/starte fly...

###length VEHICLE_TYPES
STR_ERROR_CAN_T_SEND_TRAIN_TO_DEPOT                             :{WHITE}Kan ikke sende toget til remise...
STR_ERROR_CAN_T_SEND_ROAD_VEHICLE_TO_DEPOT                      :{WHITE}Kan ikke sende køretøj til værksted...
STR_ERROR_CAN_T_SEND_SHIP_TO_DEPOT                              :{WHITE}Kan ikke sende skibet til dok...
STR_ERROR_CAN_T_SEND_AIRCRAFT_TO_HANGAR                         :{WHITE}Kan ikke sende flyet til en hangar...

###length VEHICLE_TYPES
STR_ERROR_CAN_T_BUY_TRAIN                                       :{WHITE}Kan ikke købe jernbanekøretøj...
STR_ERROR_CAN_T_BUY_ROAD_VEHICLE                                :{WHITE}Kan ikke købe køretøj...
STR_ERROR_CAN_T_BUY_SHIP                                        :{WHITE}Kan ikke købe skibet...
STR_ERROR_CAN_T_BUY_AIRCRAFT                                    :{WHITE}Kan ikke købe flyet...

###length VEHICLE_TYPES
STR_ERROR_CAN_T_RENAME_TRAIN_TYPE                               :{WHITE}Kan ikke omdøbe tog-/togvognstypen...
STR_ERROR_CAN_T_RENAME_ROAD_VEHICLE_TYPE                        :{WHITE}Kan ikke omdøbe køretøjstypen...
STR_ERROR_CAN_T_RENAME_SHIP_TYPE                                :{WHITE}Kan ikke omdøbe skibstypen...
STR_ERROR_CAN_T_RENAME_AIRCRAFT_TYPE                            :{WHITE}Kan ikke omdøbe flytypen...

###length VEHICLE_TYPES
STR_ERROR_CAN_T_SELL_TRAIN                                      :{WHITE}Kan ikke sælge jernbanekøretøjet...
STR_ERROR_CAN_T_SELL_ROAD_VEHICLE                               :{WHITE}Kan ikke sælge køretøj...
STR_ERROR_CAN_T_SELL_SHIP                                       :{WHITE}Kan ikke sælge skibet...
STR_ERROR_CAN_T_SELL_AIRCRAFT                                   :{WHITE}Kan ikke sælge flyet...

STR_ERROR_TOO_MANY_VEHICLES_IN_GAME                             :{WHITE}For mange køretøjer i spillet
STR_ERROR_CAN_T_CHANGE_SERVICING                                :{WHITE}Kan ikke ændre serviceinterval...

STR_ERROR_VEHICLE_IS_DESTROYED                                  :{WHITE}... fartøjet er ødelagt


STR_ERROR_NO_VEHICLES_AVAILABLE_AT_ALL                          :{WHITE}Ingen køretøjer vil være tilgængelige overhovedet
STR_ERROR_NO_VEHICLES_AVAILABLE_AT_ALL_EXPLANATION              :{WHITE}Skift din NewGRF-konfiguration
STR_ERROR_NO_VEHICLES_AVAILABLE_YET                             :{WHITE}Ingen køretøjer er tilgængelige endnu
STR_ERROR_NO_VEHICLES_AVAILABLE_YET_EXPLANATION                 :{WHITE}Start et nyt spil efter {DATE_SHORT} eller brug en NewGRF der giver tidlige køretøjer

# Specific vehicle errors
STR_ERROR_CAN_T_MAKE_TRAIN_PASS_SIGNAL                          :{WHITE}Kan ikke få toget til at passere signalet...
STR_ERROR_CAN_T_REVERSE_DIRECTION_TRAIN                         :{WHITE}Kan ikke vende retningen af toget...
STR_ERROR_TRAIN_START_NO_POWER                                  :Toget får ingen strøm

STR_ERROR_CAN_T_MAKE_ROAD_VEHICLE_TURN                          :{WHITE}Tillader ikke køretøjer at vende om...

STR_ERROR_AIRCRAFT_IS_IN_FLIGHT                                 :{WHITE}Flyet er i luften

# Order related errors
STR_ERROR_NO_MORE_SPACE_FOR_ORDERS                              :{WHITE}Ikke mere plads til ordrer
STR_ERROR_TOO_MANY_ORDERS                                       :{WHITE}For mange ordrer
STR_ERROR_CAN_T_INSERT_NEW_ORDER                                :{WHITE}Kan ikke indsætte ny ordre...
STR_ERROR_CAN_T_DELETE_THIS_ORDER                               :{WHITE}Kan ikke slette denne ordre...
STR_ERROR_CAN_T_MODIFY_THIS_ORDER                               :{WHITE}Kan ikke ændre denne ordre...
STR_ERROR_CAN_T_MOVE_THIS_ORDER                                 :{WHITE}Kan ikke flytte denne ordre...
STR_ERROR_CAN_T_SKIP_ORDER                                      :{WHITE}Kan ikke springe over nuværende ordre...
STR_ERROR_CAN_T_SKIP_TO_ORDER                                   :{WHITE}Kan ikke springe over valgt ordre...
STR_ERROR_CAN_T_COPY_SHARE_ORDER                                :{WHITE}... køretøj kan ikke køre til alle stationer
STR_ERROR_CAN_T_ADD_ORDER                                       :{WHITE}... køretøj kan ikke køre til denne station
STR_ERROR_CAN_T_ADD_ORDER_SHARED                                :{WHITE}... et køretøj, der deler denne ordre, kan ikke køre til den station

STR_ERROR_CAN_T_SHARE_ORDER_LIST                                :{WHITE}Kan ikke dele ordreliste...
STR_ERROR_CAN_T_STOP_SHARING_ORDER_LIST                         :{WHITE}Kan ikke ophøre med at dele ordrer-liste...
STR_ERROR_CAN_T_COPY_ORDER_LIST                                 :{WHITE}Kan ikke kopiere ordreliste...
STR_ERROR_TOO_FAR_FROM_PREVIOUS_DESTINATION                     :{WHITE}... for langt fra forrige destination
STR_ERROR_AIRCRAFT_NOT_ENOUGH_RANGE                             :{WHITE}... fly har ikke nok rækkevidde

# Timetable related errors
STR_ERROR_CAN_T_TIMETABLE_VEHICLE                               :{WHITE}Kan ikke lave køreplan for transportmiddel...
STR_ERROR_TIMETABLE_ONLY_WAIT_AT_STATIONS                       :{WHITE}Transportmidler kan kun vente ved stationer.
STR_ERROR_TIMETABLE_NOT_STOPPING_HERE                           :{WHITE}Dette transportmiddel stopper ikke ved denne station.

# Sign related errors
STR_ERROR_TOO_MANY_SIGNS                                        :{WHITE}... for mange skilte
STR_ERROR_CAN_T_PLACE_SIGN_HERE                                 :{WHITE}Kan ikke placere skilt her...
STR_ERROR_CAN_T_CHANGE_SIGN_NAME                                :{WHITE}Kan ikke ændre navnet på skiltet...
STR_ERROR_CAN_T_DELETE_SIGN                                     :{WHITE}Kan ikke slette skilt...

# Translatable comment for OpenTTD's desktop shortcut
###external 1
STR_DESKTOP_SHORTCUT_COMMENT                                    :Et simulationsspil baseret på Transport Tycoon Deluxe

# Translatable descriptions in media/baseset/*.ob* files
###external 10
STR_BASEGRAPHICS_DOS_DESCRIPTION                                :Originalgrafik fra Transport Tycoon Deluxe DOS-version.
STR_BASEGRAPHICS_DOS_DE_DESCRIPTION                             :Originalgrafik fra Transport Tycoon Deluxe DOS (Tysk) version.
STR_BASEGRAPHICS_WIN_DESCRIPTION                                :Originalgrafik fra Transport Tycoon Deluxe Windows-version.
STR_BASESOUNDS_DOS_DESCRIPTION                                  :Originallyd fra Transport Tycoon Deluxe DOS-version.
STR_BASESOUNDS_WIN_DESCRIPTION                                  :Originallyd fra Transport Tycoon Deluxe Windows-version.
STR_BASESOUNDS_NONE_DESCRIPTION                                 :En lydpakke uden lyde.
STR_BASEMUSIC_WIN_DESCRIPTION                                   :Originalmusik fra Transport Tycoon Deluxe Windows-version.
STR_BASEMUSIC_DOS_DESCRIPTION                                   :Originalmusik fra Transport Tycoon Deluxe DOS-version.
STR_BASEMUSIC_TTO_DESCRIPTION                                   :Originalmusik fra Transport Tycoon (Original/World Editor) DOS-version.
STR_BASEMUSIC_NONE_DESCRIPTION                                  :En musikpakke uden musik.

STR_TRADITIONAL_TRAIN_NAME                                      :Tog {COMMA}
STR_TRADITIONAL_ROAD_VEHICLE_NAME                               :Vejkøretøj {COMMA}
STR_TRADITIONAL_SHIP_NAME                                       :Skib {COMMA}
STR_TRADITIONAL_AIRCRAFT_NAME                                   :Fly {COMMA}

##id 0x2000
# Town building names
STR_TOWN_BUILDING_NAME_TALL_OFFICE_BLOCK_1                      :Høj kontorbygning
STR_TOWN_BUILDING_NAME_OFFICE_BLOCK_1                           :Kontorbygning
STR_TOWN_BUILDING_NAME_SMALL_BLOCK_OF_FLATS_1                   :Lille lejlighedskompleks
STR_TOWN_BUILDING_NAME_CHURCH_1                                 :Kirke
STR_TOWN_BUILDING_NAME_LARGE_OFFICE_BLOCK_1                     :Stor kontorbygning
STR_TOWN_BUILDING_NAME_TOWN_HOUSES_1                            :Villaer
STR_TOWN_BUILDING_NAME_HOTEL_1                                  :Hotel
STR_TOWN_BUILDING_NAME_STATUE_1                                 :Statue
STR_TOWN_BUILDING_NAME_FOUNTAIN_1                               :Springvand
STR_TOWN_BUILDING_NAME_PARK_1                                   :Park
STR_TOWN_BUILDING_NAME_OFFICE_BLOCK_2                           :Kontorbygning
STR_TOWN_BUILDING_NAME_SHOPS_AND_OFFICES_1                      :Forretninger og kontorer
STR_TOWN_BUILDING_NAME_MODERN_OFFICE_BUILDING_1                 :Moderne kontorbygning
STR_TOWN_BUILDING_NAME_WAREHOUSE_1                              :Lagerbygning
STR_TOWN_BUILDING_NAME_OFFICE_BLOCK_3                           :Kontorbygning
STR_TOWN_BUILDING_NAME_STADIUM_1                                :Stadion
STR_TOWN_BUILDING_NAME_OLD_HOUSES_1                             :Gamle huse
STR_TOWN_BUILDING_NAME_COTTAGES_1                               :Hytter
STR_TOWN_BUILDING_NAME_HOUSES_1                                 :Huse
STR_TOWN_BUILDING_NAME_FLATS_1                                  :Lejligheder
STR_TOWN_BUILDING_NAME_TALL_OFFICE_BLOCK_2                      :Høj kontorbygning
STR_TOWN_BUILDING_NAME_SHOPS_AND_OFFICES_2                      :Forretninger og kontorer
STR_TOWN_BUILDING_NAME_SHOPS_AND_OFFICES_3                      :Forretninger og kontorer
STR_TOWN_BUILDING_NAME_THEATER_1                                :Teater
STR_TOWN_BUILDING_NAME_STADIUM_2                                :Stadion
STR_TOWN_BUILDING_NAME_OFFICES_1                                :Kontorer
STR_TOWN_BUILDING_NAME_HOUSES_2                                 :Huse
STR_TOWN_BUILDING_NAME_CINEMA_1                                 :Biograf
STR_TOWN_BUILDING_NAME_SHOPPING_MALL_1                          :Indkøbscenter
STR_TOWN_BUILDING_NAME_IGLOO_1                                  :Iglo
STR_TOWN_BUILDING_NAME_TEPEES_1                                 :Tipi
STR_TOWN_BUILDING_NAME_TEAPOT_HOUSE_1                           :Tepottehus
STR_TOWN_BUILDING_NAME_PIGGY_BANK_1                             :Sparegris

##id 0x4800
# industry names
STR_INDUSTRY_NAME_COAL_MINE                                     :Kulmine
STR_INDUSTRY_NAME_POWER_STATION                                 :Kraftværk
STR_INDUSTRY_NAME_SAWMILL                                       :Savværk
STR_INDUSTRY_NAME_FOREST                                        :Skov
STR_INDUSTRY_NAME_OIL_REFINERY                                  :Olieraffinaderi
STR_INDUSTRY_NAME_OIL_RIG                                       :Boreplatform
STR_INDUSTRY_NAME_FACTORY                                       :Fabrik
STR_INDUSTRY_NAME_PRINTING_WORKS                                :Trykkeri
STR_INDUSTRY_NAME_STEEL_MILL                                    :Stålværk
STR_INDUSTRY_NAME_FARM                                          :Bondegård
STR_INDUSTRY_NAME_COPPER_ORE_MINE                               :Kobbermalmsmine
STR_INDUSTRY_NAME_OIL_WELLS                                     :Oliekilde
STR_INDUSTRY_NAME_BANK                                          :Bank
STR_INDUSTRY_NAME_FOOD_PROCESSING_PLANT                         :Fødevareindustri
STR_INDUSTRY_NAME_PAPER_MILL                                    :Papirmølle
STR_INDUSTRY_NAME_GOLD_MINE                                     :Guldmine
STR_INDUSTRY_NAME_BANK_TROPIC_ARCTIC                            :Bank
STR_INDUSTRY_NAME_DIAMOND_MINE                                  :Diamantmine
STR_INDUSTRY_NAME_IRON_ORE_MINE                                 :Jernmalmsmine
STR_INDUSTRY_NAME_FRUIT_PLANTATION                              :Frugtplantage
STR_INDUSTRY_NAME_RUBBER_PLANTATION                             :Gummiplantage
STR_INDUSTRY_NAME_WATER_SUPPLY                                  :Vandværk
STR_INDUSTRY_NAME_WATER_TOWER                                   :Vandtårn
STR_INDUSTRY_NAME_FACTORY_2                                     :Fabrik
STR_INDUSTRY_NAME_FARM_2                                        :Bondegård
STR_INDUSTRY_NAME_LUMBER_MILL                                   :Skovhuggeri
STR_INDUSTRY_NAME_COTTON_CANDY_FOREST                           :Candyfloss Skov
STR_INDUSTRY_NAME_CANDY_FACTORY                                 :Slikfabrik
STR_INDUSTRY_NAME_BATTERY_FARM                                  :Batterigård
STR_INDUSTRY_NAME_COLA_WELLS                                    :Colabrønd
STR_INDUSTRY_NAME_TOY_SHOP                                      :Legetøjsforretning
STR_INDUSTRY_NAME_TOY_FACTORY                                   :Legetøjsfabrik
STR_INDUSTRY_NAME_PLASTIC_FOUNTAINS                             :Plastikspringvand
STR_INDUSTRY_NAME_FIZZY_DRINK_FACTORY                           :Sodavandsfabrik
STR_INDUSTRY_NAME_BUBBLE_GENERATOR                              :Boblegenerator
STR_INDUSTRY_NAME_TOFFEE_QUARRY                                 :Karamelbrud
STR_INDUSTRY_NAME_SUGAR_MINE                                    :Sukkermine

############ WARNING, using range 0x6000 for strings that are stored in the savegame
############ These strings may never get a new id, or savegames will break!

##id 0x6000
STR_SV_EMPTY                                                    :
STR_SV_UNNAMED                                                  :Ikke navngivet
STR_SV_TRAIN_NAME                                               :Tog #{COMMA}
STR_SV_ROAD_VEHICLE_NAME                                        :Vejkøretøj #{COMMA}
STR_SV_SHIP_NAME                                                :Skib #{COMMA}
STR_SV_AIRCRAFT_NAME                                            :Fly #{COMMA}

###length 27
STR_SV_STNAME                                                   :{STRING}
STR_SV_STNAME_NORTH                                             :{STRING} Nord
STR_SV_STNAME_SOUTH                                             :{STRING} Syd
STR_SV_STNAME_EAST                                              :{STRING} Øst
STR_SV_STNAME_WEST                                              :{STRING} Vest
STR_SV_STNAME_CENTRAL                                           :{STRING} Hovedbanegård
STR_SV_STNAME_TRANSFER                                          :{STRING} Centrum
STR_SV_STNAME_HALT                                              :{STRING} Stop
STR_SV_STNAME_VALLEY                                            :{STRING} Dalen
STR_SV_STNAME_HEIGHTS                                           :{STRING} Bakke
STR_SV_STNAME_WOODS                                             :{STRING} Park
STR_SV_STNAME_LAKESIDE                                          :{STRING} Sø
STR_SV_STNAME_EXCHANGE                                          :{STRING} Marked
STR_SV_STNAME_AIRPORT                                           :{STRING} Lufthavn
STR_SV_STNAME_OILFIELD                                          :{STRING} Oliefelt
STR_SV_STNAME_MINES                                             :{STRING} Miner
STR_SV_STNAME_DOCKS                                             :{STRING} Havn
STR_SV_STNAME_BUOY                                              :{STRING}
STR_SV_STNAME_WAYPOINT                                          :{STRING}
##id 0x6020
STR_SV_STNAME_ANNEXE                                            :{STRING} Forstad
STR_SV_STNAME_SIDINGS                                           :{STRING} Sidespor
STR_SV_STNAME_BRANCH                                            :{STRING} Torv
STR_SV_STNAME_UPPER                                             :Øvre {STRING}
STR_SV_STNAME_LOWER                                             :Nedre {STRING}
STR_SV_STNAME_HELIPORT                                          :{STRING} Helikopterplads
STR_SV_STNAME_FOREST                                            :{STRING} Skov
STR_SV_STNAME_FALLBACK                                          :{STRING} Station #{NUM}

############ end of savegame specific region!

##id 0x8000
###length 116
# Vehicle names
STR_VEHICLE_NAME_TRAIN_ENGINE_RAIL_KIRBY_PAUL_TANK_STEAM        :Kirby Paul Tank (Damp)
STR_VEHICLE_NAME_TRAIN_ENGINE_RAIL_MJS_250_DIESEL               :MJS 250 (Diesel)
STR_VEHICLE_NAME_TRAIN_ENGINE_RAIL_PLODDYPHUT_CHOO_CHOO         :Ploddyphut Choo-Choo
STR_VEHICLE_NAME_TRAIN_ENGINE_RAIL_POWERNAUT_CHOO_CHOO          :Powernaut Choo-Choo
STR_VEHICLE_NAME_TRAIN_ENGINE_RAIL_MIGHTYMOVER_CHOO_CHOO        :MightyMover Choo-Choo
STR_VEHICLE_NAME_TRAIN_ENGINE_RAIL_PLODDYPHUT_DIESEL            :Ploddyphut Diesel
STR_VEHICLE_NAME_TRAIN_ENGINE_RAIL_POWERNAUT_DIESEL             :Powernaut Diesel
STR_VEHICLE_NAME_TRAIN_ENGINE_RAIL_WILLS_2_8_0_STEAM            :Wills 2-8-0 (Damp)
STR_VEHICLE_NAME_TRAIN_ENGINE_RAIL_CHANEY_JUBILEE_STEAM         :Chaney 'Jubilee' (Damp)
STR_VEHICLE_NAME_TRAIN_ENGINE_RAIL_GINZU_A4_STEAM               :Ginzu 'A4' (Damp)
STR_VEHICLE_NAME_TRAIN_ENGINE_RAIL_SH_8P_STEAM                  :SH '8P' (Damp)
STR_VEHICLE_NAME_TRAIN_ENGINE_RAIL_MANLEY_MOREL_DMU_DIESEL      :Manley-Morel DMU (Diesel)
STR_VEHICLE_NAME_TRAIN_ENGINE_RAIL_DASH_DIESEL                  :'Dash' (Diesel)
STR_VEHICLE_NAME_TRAIN_ENGINE_RAIL_SH_HENDRY_25_DIESEL          :SH/Hendry '25' (Diesel)
STR_VEHICLE_NAME_TRAIN_ENGINE_RAIL_UU_37_DIESEL                 :UU '37' (Diesel)
STR_VEHICLE_NAME_TRAIN_ENGINE_RAIL_FLOSS_47_DIESEL              :Floss '47' (Diesel)
STR_VEHICLE_NAME_TRAIN_ENGINE_RAIL_CS_4000_DIESEL               :CS 4000 (Diesel)
STR_VEHICLE_NAME_TRAIN_ENGINE_RAIL_CS_2400_DIESEL               :CS 2400 (Diesel)
STR_VEHICLE_NAME_TRAIN_ENGINE_RAIL_CENTENNIAL_DIESEL            :Centennial (Diesel)
STR_VEHICLE_NAME_TRAIN_ENGINE_RAIL_KELLING_3100_DIESEL          :Kelling 3100 (Diesel)
STR_VEHICLE_NAME_TRAIN_ENGINE_RAIL_TURNER_TURBO_DIESEL          :Turner Turbo (Diesel)
STR_VEHICLE_NAME_TRAIN_ENGINE_RAIL_MJS_1000_DIESEL              :MJS 1000 (Diesel)
STR_VEHICLE_NAME_TRAIN_ENGINE_RAIL_SH_125_DIESEL                :SH '125' (Diesel)
STR_VEHICLE_NAME_TRAIN_ENGINE_RAIL_SH_30_ELECTRIC               :SH '30' (Elektrisk)
STR_VEHICLE_NAME_TRAIN_ENGINE_RAIL_SH_40_ELECTRIC               :SH '40' (Elektrisk)
STR_VEHICLE_NAME_TRAIN_ENGINE_RAIL_T_I_M_ELECTRIC               :'T.I.M.' (Elektrisk)
STR_VEHICLE_NAME_TRAIN_ENGINE_RAIL_ASIASTAR_ELECTRIC            :'AsiaStar' (Elektrisk)
STR_VEHICLE_NAME_TRAIN_WAGON_RAIL_PASSENGER_CAR                 :Personvogn
STR_VEHICLE_NAME_TRAIN_WAGON_RAIL_MAIL_VAN                      :Postvogn
STR_VEHICLE_NAME_TRAIN_WAGON_RAIL_COAL_CAR                      :Kulvogn
STR_VEHICLE_NAME_TRAIN_WAGON_RAIL_OIL_TANKER                    :Olievogn
STR_VEHICLE_NAME_TRAIN_WAGON_RAIL_LIVESTOCK_VAN                 :Kreaturvogn
STR_VEHICLE_NAME_TRAIN_WAGON_RAIL_GOODS_VAN                     :Godsvogn
STR_VEHICLE_NAME_TRAIN_WAGON_RAIL_GRAIN_HOPPER                  :Kornvogn
STR_VEHICLE_NAME_TRAIN_WAGON_RAIL_WOOD_TRUCK                    :Trævogn
STR_VEHICLE_NAME_TRAIN_WAGON_RAIL_IRON_ORE_HOPPER               :Jernmalmsvogn
STR_VEHICLE_NAME_TRAIN_WAGON_RAIL_STEEL_TRUCK                   :Stålvogn
STR_VEHICLE_NAME_TRAIN_WAGON_RAIL_ARMORED_VAN                   :Pansret vogn
STR_VEHICLE_NAME_TRAIN_WAGON_RAIL_FOOD_VAN                      :Fødevarevogn
STR_VEHICLE_NAME_TRAIN_WAGON_RAIL_PAPER_TRUCK                   :Papirvogn
STR_VEHICLE_NAME_TRAIN_WAGON_RAIL_COPPER_ORE_HOPPER             :Kobbermalmsvogn
STR_VEHICLE_NAME_TRAIN_WAGON_RAIL_WATER_TANKER                  :Vandtanksvogn
STR_VEHICLE_NAME_TRAIN_WAGON_RAIL_FRUIT_TRUCK                   :Frugtvogn
STR_VEHICLE_NAME_TRAIN_WAGON_RAIL_RUBBER_TRUCK                  :Gummivogn
STR_VEHICLE_NAME_TRAIN_WAGON_RAIL_SUGAR_TRUCK                   :Sukkervogn
STR_VEHICLE_NAME_TRAIN_WAGON_RAIL_COTTON_CANDY_HOPPER           :Candyflossvogn
STR_VEHICLE_NAME_TRAIN_WAGON_RAIL_TOFFEE_HOPPER                 :Karamelvogn
STR_VEHICLE_NAME_TRAIN_WAGON_RAIL_BUBBLE_VAN                    :Boblevogn
STR_VEHICLE_NAME_TRAIN_WAGON_RAIL_COLA_TANKER                   :Colatankvogn
STR_VEHICLE_NAME_TRAIN_WAGON_RAIL_CANDY_VAN                     :Slikvogn
STR_VEHICLE_NAME_TRAIN_WAGON_RAIL_TOY_VAN                       :Legetøjsvogn
STR_VEHICLE_NAME_TRAIN_WAGON_RAIL_BATTERY_TRUCK                 :Batterivogn
STR_VEHICLE_NAME_TRAIN_WAGON_RAIL_FIZZY_DRINK_TRUCK             :Sodavandsvogn
STR_VEHICLE_NAME_TRAIN_WAGON_RAIL_PLASTIC_TRUCK                 :Plastikvogn
STR_VEHICLE_NAME_TRAIN_ENGINE_MONORAIL_X2001_ELECTRIC           :'X2001' (Elektrisk)
STR_VEHICLE_NAME_TRAIN_ENGINE_MONORAIL_MILLENNIUM_Z1_ELECTRIC   :'Millennium Z1' (Elektrisk)
STR_VEHICLE_NAME_TRAIN_ENGINE_MONORAIL_WIZZOWOW_Z99             :Wizzowow Z99
STR_VEHICLE_NAME_TRAIN_WAGON_MONORAIL_PASSENGER_CAR             :Personvogn
STR_VEHICLE_NAME_TRAIN_WAGON_MONORAIL_MAIL_VAN                  :Postvogn
STR_VEHICLE_NAME_TRAIN_WAGON_MONORAIL_COAL_CAR                  :Kulvogn
STR_VEHICLE_NAME_TRAIN_WAGON_MONORAIL_OIL_TANKER                :Olietank
STR_VEHICLE_NAME_TRAIN_WAGON_MONORAIL_LIVESTOCK_VAN             :Kreaturvogn
STR_VEHICLE_NAME_TRAIN_WAGON_MONORAIL_GOODS_VAN                 :Godsvogn
STR_VEHICLE_NAME_TRAIN_WAGON_MONORAIL_GRAIN_HOPPER              :Kornvogn
STR_VEHICLE_NAME_TRAIN_WAGON_MONORAIL_WOOD_TRUCK                :Trævogn
STR_VEHICLE_NAME_TRAIN_WAGON_MONORAIL_IRON_ORE_HOPPER           :Jernmalmsvogn
STR_VEHICLE_NAME_TRAIN_WAGON_MONORAIL_STEEL_TRUCK               :Stålvogn
STR_VEHICLE_NAME_TRAIN_WAGON_MONORAIL_ARMORED_VAN               :Pansret vogn
STR_VEHICLE_NAME_TRAIN_WAGON_MONORAIL_FOOD_VAN                  :Fødevarevogn
STR_VEHICLE_NAME_TRAIN_WAGON_MONORAIL_PAPER_TRUCK               :Papirvogn
STR_VEHICLE_NAME_TRAIN_WAGON_MONORAIL_COPPER_ORE_HOPPER         :Kobbermalmsvogn
STR_VEHICLE_NAME_TRAIN_WAGON_MONORAIL_WATER_TANKER              :Vandtanksvogn
STR_VEHICLE_NAME_TRAIN_WAGON_MONORAIL_FRUIT_TRUCK               :Frugtvogn
STR_VEHICLE_NAME_TRAIN_WAGON_MONORAIL_RUBBER_TRUCK              :Gummivogn
STR_VEHICLE_NAME_TRAIN_WAGON_MONORAIL_SUGAR_TRUCK               :Sukkervogn
STR_VEHICLE_NAME_TRAIN_WAGON_MONORAIL_COTTON_CANDY_HOPPER       :Candyflossvogn
STR_VEHICLE_NAME_TRAIN_WAGON_MONORAIL_TOFFEE_HOPPER             :Karamelvogn
STR_VEHICLE_NAME_TRAIN_WAGON_MONORAIL_BUBBLE_VAN                :Boblevogn
STR_VEHICLE_NAME_TRAIN_WAGON_MONORAIL_COLA_TANKER               :Colatankvogn
STR_VEHICLE_NAME_TRAIN_WAGON_MONORAIL_CANDY_VAN                 :Slikvogn
STR_VEHICLE_NAME_TRAIN_WAGON_MONORAIL_TOY_VAN                   :Legetøjsvogn
STR_VEHICLE_NAME_TRAIN_WAGON_MONORAIL_BATTERY_TRUCK             :Batterivogn
STR_VEHICLE_NAME_TRAIN_WAGON_MONORAIL_FIZZY_DRINK_TRUCK         :Sodavandsvogn
STR_VEHICLE_NAME_TRAIN_WAGON_MONORAIL_PLASTIC_TRUCK             :Plastikvogn
STR_VEHICLE_NAME_TRAIN_ENGINE_MAGLEV_LEV1_LEVIATHAN_ELECTRIC    :Lev1 'Leviathan' (Elektrisk)
STR_VEHICLE_NAME_TRAIN_ENGINE_MAGLEV_LEV2_CYCLOPS_ELECTRIC      :Lev2 'Cyclops' (Elektrisk)
STR_VEHICLE_NAME_TRAIN_ENGINE_MAGLEV_LEV3_PEGASUS_ELECTRIC      :Lev3 'Pegasus' (Elektrisk)
STR_VEHICLE_NAME_TRAIN_ENGINE_MAGLEV_LEV4_CHIMAERA_ELECTRIC     :Lev4 'Chimaera' (Elektrisk)
STR_VEHICLE_NAME_TRAIN_ENGINE_MAGLEV_WIZZOWOW_ROCKETEER         :Wizzowow Rocketeer
STR_VEHICLE_NAME_TRAIN_WAGON_MAGLEV_PASSENGER_CAR               :Personvogn
STR_VEHICLE_NAME_TRAIN_WAGON_MAGLEV_MAIL_VAN                    :Postvogn
STR_VEHICLE_NAME_TRAIN_WAGON_MAGLEV_COAL_CAR                    :Kulvogn
STR_VEHICLE_NAME_TRAIN_WAGON_MAGLEV_OIL_TANKER                  :Olietank
STR_VEHICLE_NAME_TRAIN_WAGON_MAGLEV_LIVESTOCK_VAN               :Kreaturvogn
STR_VEHICLE_NAME_TRAIN_WAGON_MAGLEV_GOODS_VAN                   :Godsvogn
STR_VEHICLE_NAME_TRAIN_WAGON_MAGLEV_GRAIN_HOPPER                :Kornvogn
STR_VEHICLE_NAME_TRAIN_WAGON_MAGLEV_WOOD_TRUCK                  :Trævogn
STR_VEHICLE_NAME_TRAIN_WAGON_MAGLEV_IRON_ORE_HOPPER             :Jernmalmsvogn
STR_VEHICLE_NAME_TRAIN_WAGON_MAGLEV_STEEL_TRUCK                 :Stålvogn
STR_VEHICLE_NAME_TRAIN_WAGON_MAGLEV_ARMORED_VAN                 :Pansret vogn
STR_VEHICLE_NAME_TRAIN_WAGON_MAGLEV_FOOD_VAN                    :Fødevarevogn
STR_VEHICLE_NAME_TRAIN_WAGON_MAGLEV_PAPER_TRUCK                 :Papirvogn
STR_VEHICLE_NAME_TRAIN_WAGON_MAGLEV_COPPER_ORE_HOPPER           :Kobbermalmsvogn
STR_VEHICLE_NAME_TRAIN_WAGON_MAGLEV_WATER_TANKER                :Vandtanksvogn
STR_VEHICLE_NAME_TRAIN_WAGON_MAGLEV_FRUIT_TRUCK                 :Frugtvogn
STR_VEHICLE_NAME_TRAIN_WAGON_MAGLEV_RUBBER_TRUCK                :Gummivogn
STR_VEHICLE_NAME_TRAIN_WAGON_MAGLEV_SUGAR_TRUCK                 :Sukkervogn
STR_VEHICLE_NAME_TRAIN_WAGON_MAGLEV_COTTON_CANDY_HOPPER         :Candyflossvogn
STR_VEHICLE_NAME_TRAIN_WAGON_MAGLEV_TOFFEE_HOPPER               :Karamelvogn
STR_VEHICLE_NAME_TRAIN_WAGON_MAGLEV_BUBBLE_VAN                  :Boblevogn
STR_VEHICLE_NAME_TRAIN_WAGON_MAGLEV_COLA_TANKER                 :Colatankvogn
STR_VEHICLE_NAME_TRAIN_WAGON_MAGLEV_CANDY_VAN                   :Slikvogn
STR_VEHICLE_NAME_TRAIN_WAGON_MAGLEV_TOY_VAN                     :Legetøjsvogn
STR_VEHICLE_NAME_TRAIN_WAGON_MAGLEV_BATTERY_TRUCK               :Batterivogn
STR_VEHICLE_NAME_TRAIN_WAGON_MAGLEV_FIZZY_DRINK_TRUCK           :Sodavandsvogn
STR_VEHICLE_NAME_TRAIN_WAGON_MAGLEV_PLASTIC_TRUCK               :Plastikvogn

###length 88
STR_VEHICLE_NAME_ROAD_VEHICLE_MPS_REGAL_BUS                     :MPS Regal Bus
STR_VEHICLE_NAME_ROAD_VEHICLE_HEREFORD_LEOPARD_BUS              :Hereford Leopard Bus
STR_VEHICLE_NAME_ROAD_VEHICLE_FOSTER_BUS                        :Foster Bus
STR_VEHICLE_NAME_ROAD_VEHICLE_FOSTER_MKII_SUPERBUS              :Foster MkII Superbus
STR_VEHICLE_NAME_ROAD_VEHICLE_PLODDYPHUT_MKI_BUS                :Ploddyphut MkI Bus
STR_VEHICLE_NAME_ROAD_VEHICLE_PLODDYPHUT_MKII_BUS               :Ploddyphut MkII Bus
STR_VEHICLE_NAME_ROAD_VEHICLE_PLODDYPHUT_MKIII_BUS              :Ploddyphut MkIII Bus
STR_VEHICLE_NAME_ROAD_VEHICLE_BALOGH_COAL_TRUCK                 :Balogh Kullastbil
STR_VEHICLE_NAME_ROAD_VEHICLE_UHL_COAL_TRUCK                    :Uhl Kullastbil
STR_VEHICLE_NAME_ROAD_VEHICLE_DW_COAL_TRUCK                     :DW Kullastbil
STR_VEHICLE_NAME_ROAD_VEHICLE_MPS_MAIL_TRUCK                    :MPS Postlastbil
STR_VEHICLE_NAME_ROAD_VEHICLE_REYNARD_MAIL_TRUCK                :Reynard Postlastbil
STR_VEHICLE_NAME_ROAD_VEHICLE_PERRY_MAIL_TRUCK                  :Perry Postlastbil
STR_VEHICLE_NAME_ROAD_VEHICLE_MIGHTYMOVER_MAIL_TRUCK            :MightyMover Postlastbil
STR_VEHICLE_NAME_ROAD_VEHICLE_POWERNAUGHT_MAIL_TRUCK            :Powernaught Postlastbil
STR_VEHICLE_NAME_ROAD_VEHICLE_WIZZOWOW_MAIL_TRUCK               :Wizzowow Postlastbil
STR_VEHICLE_NAME_ROAD_VEHICLE_WITCOMBE_OIL_TANKER               :Witcombe Olietankbil
STR_VEHICLE_NAME_ROAD_VEHICLE_FOSTER_OIL_TANKER                 :Foster Olietankbil
STR_VEHICLE_NAME_ROAD_VEHICLE_PERRY_OIL_TANKER                  :Perry Olietankbil
STR_VEHICLE_NAME_ROAD_VEHICLE_TALBOTT_LIVESTOCK_VAN             :Talbott Kreaturlastbil
STR_VEHICLE_NAME_ROAD_VEHICLE_UHL_LIVESTOCK_VAN                 :Uhl Kreaturlastbil
STR_VEHICLE_NAME_ROAD_VEHICLE_FOSTER_LIVESTOCK_VAN              :Foster Kreaturlastbil
STR_VEHICLE_NAME_ROAD_VEHICLE_BALOGH_GOODS_TRUCK                :Balogh Godslastbil
STR_VEHICLE_NAME_ROAD_VEHICLE_CRAIGHEAD_GOODS_TRUCK             :Craighead Godslastbil
STR_VEHICLE_NAME_ROAD_VEHICLE_GOSS_GOODS_TRUCK                  :Goss Godslastbil
STR_VEHICLE_NAME_ROAD_VEHICLE_HEREFORD_GRAIN_TRUCK              :Hereford Kornlastbil
STR_VEHICLE_NAME_ROAD_VEHICLE_THOMAS_GRAIN_TRUCK                :Thomas Kornlastbil
STR_VEHICLE_NAME_ROAD_VEHICLE_GOSS_GRAIN_TRUCK                  :Goss Kornlastbil
STR_VEHICLE_NAME_ROAD_VEHICLE_WITCOMBE_WOOD_TRUCK               :Witcombe Trælastbil
STR_VEHICLE_NAME_ROAD_VEHICLE_FOSTER_WOOD_TRUCK                 :Foster Trælastbil
STR_VEHICLE_NAME_ROAD_VEHICLE_MORELAND_WOOD_TRUCK               :Moreland Trælastbil
STR_VEHICLE_NAME_ROAD_VEHICLE_MPS_IRON_ORE_TRUCK                :MPS Jernmalmslastbil
STR_VEHICLE_NAME_ROAD_VEHICLE_UHL_IRON_ORE_TRUCK                :Uhl Jernmalmslastbil
STR_VEHICLE_NAME_ROAD_VEHICLE_CHIPPY_IRON_ORE_TRUCK             :Chippy Jernmalmslastbil
STR_VEHICLE_NAME_ROAD_VEHICLE_BALOGH_STEEL_TRUCK                :Balogh Stållastbil
STR_VEHICLE_NAME_ROAD_VEHICLE_UHL_STEEL_TRUCK                   :Uhl Stållastbil
STR_VEHICLE_NAME_ROAD_VEHICLE_KELLING_STEEL_TRUCK               :Kelling Stållastbil
STR_VEHICLE_NAME_ROAD_VEHICLE_BALOGH_ARMORED_TRUCK              :Balogh Pansret Bil
STR_VEHICLE_NAME_ROAD_VEHICLE_UHL_ARMORED_TRUCK                 :Uhl Pansret Bil
STR_VEHICLE_NAME_ROAD_VEHICLE_FOSTER_ARMORED_TRUCK              :Foster Pansret Bil
STR_VEHICLE_NAME_ROAD_VEHICLE_FOSTER_FOOD_VAN                   :Foster Fødevarelastbil
STR_VEHICLE_NAME_ROAD_VEHICLE_PERRY_FOOD_VAN                    :Perry Fødevarelastbil
STR_VEHICLE_NAME_ROAD_VEHICLE_CHIPPY_FOOD_VAN                   :Chippy Fødevarelastbil
STR_VEHICLE_NAME_ROAD_VEHICLE_UHL_PAPER_TRUCK                   :Uhl Papirlastbil
STR_VEHICLE_NAME_ROAD_VEHICLE_BALOGH_PAPER_TRUCK                :Balogh Papirlastbil
STR_VEHICLE_NAME_ROAD_VEHICLE_MPS_PAPER_TRUCK                   :MPS Papirlastbil
STR_VEHICLE_NAME_ROAD_VEHICLE_MPS_COPPER_ORE_TRUCK              :MPS Kobbermalmslastbil
STR_VEHICLE_NAME_ROAD_VEHICLE_UHL_COPPER_ORE_TRUCK              :Uhl Kobbermalmslastbil
STR_VEHICLE_NAME_ROAD_VEHICLE_GOSS_COPPER_ORE_TRUCK             :Goss Kobbermalmslastbil
STR_VEHICLE_NAME_ROAD_VEHICLE_UHL_WATER_TANKER                  :Uhl Vandtankbil
STR_VEHICLE_NAME_ROAD_VEHICLE_BALOGH_WATER_TANKER               :Balogh Vandtankbil
STR_VEHICLE_NAME_ROAD_VEHICLE_MPS_WATER_TANKER                  :MPS Vandtankbil
STR_VEHICLE_NAME_ROAD_VEHICLE_BALOGH_FRUIT_TRUCK                :Balogh Frugtlastbil
STR_VEHICLE_NAME_ROAD_VEHICLE_UHL_FRUIT_TRUCK                   :Uhl Frugtlastbil
STR_VEHICLE_NAME_ROAD_VEHICLE_KELLING_FRUIT_TRUCK               :Kelling Frugtlastbil
STR_VEHICLE_NAME_ROAD_VEHICLE_BALOGH_RUBBER_TRUCK               :Balogh Gummilastbil
STR_VEHICLE_NAME_ROAD_VEHICLE_UHL_RUBBER_TRUCK                  :Uhl Gummilastbil
STR_VEHICLE_NAME_ROAD_VEHICLE_RMT_RUBBER_TRUCK                  :RMT Gummilastbil
STR_VEHICLE_NAME_ROAD_VEHICLE_MIGHTYMOVER_SUGAR_TRUCK           :MightyMover Sukkerlastbil
STR_VEHICLE_NAME_ROAD_VEHICLE_POWERNAUGHT_SUGAR_TRUCK           :Powernaught Sukkerlastbil
STR_VEHICLE_NAME_ROAD_VEHICLE_WIZZOWOW_SUGAR_TRUCK              :Wizzowow Sukkerlastbil
STR_VEHICLE_NAME_ROAD_VEHICLE_MIGHTYMOVER_COLA_TRUCK            :MightyMover Colalastbil
STR_VEHICLE_NAME_ROAD_VEHICLE_POWERNAUGHT_COLA_TRUCK            :Powernaught Colalastbil
STR_VEHICLE_NAME_ROAD_VEHICLE_WIZZOWOW_COLA_TRUCK               :Wizzowow Colalastbil
STR_VEHICLE_NAME_ROAD_VEHICLE_MIGHTYMOVER_COTTON_CANDY          :MightyMover Candyflosslastbil
STR_VEHICLE_NAME_ROAD_VEHICLE_POWERNAUGHT_COTTON_CANDY          :Powernaught Candyflosslastbil
STR_VEHICLE_NAME_ROAD_VEHICLE_WIZZOWOW_COTTON_CANDY_TRUCK       :Wizzowow Candyflosslastbil
STR_VEHICLE_NAME_ROAD_VEHICLE_MIGHTYMOVER_TOFFEE_TRUCK          :MightyMover Karamellastbil
STR_VEHICLE_NAME_ROAD_VEHICLE_POWERNAUGHT_TOFFEE_TRUCK          :Powernaught Karamellastbil
STR_VEHICLE_NAME_ROAD_VEHICLE_WIZZOWOW_TOFFEE_TRUCK             :Wizzowow Karamellastbil
STR_VEHICLE_NAME_ROAD_VEHICLE_MIGHTYMOVER_TOY_VAN               :MightyMover Legetøjslastbil
STR_VEHICLE_NAME_ROAD_VEHICLE_POWERNAUGHT_TOY_VAN               :Powernaught Legetøjslastbil
STR_VEHICLE_NAME_ROAD_VEHICLE_WIZZOWOW_TOY_VAN                  :Wizzowow Legetøjslastbil
STR_VEHICLE_NAME_ROAD_VEHICLE_MIGHTYMOVER_CANDY_TRUCK           :MightyMover Sliklastbil
STR_VEHICLE_NAME_ROAD_VEHICLE_POWERNAUGHT_CANDY_TRUCK           :Powernaught Sliklastbil
STR_VEHICLE_NAME_ROAD_VEHICLE_WIZZOWOW_CANDY_TRUCK              :Wizzowow Sliklastbil
STR_VEHICLE_NAME_ROAD_VEHICLE_MIGHTYMOVER_BATTERY_TRUCK         :MightyMover Batterilastbil
STR_VEHICLE_NAME_ROAD_VEHICLE_POWERNAUGHT_BATTERY_TRUCK         :Powernaught Batterilastbil
STR_VEHICLE_NAME_ROAD_VEHICLE_WIZZOWOW_BATTERY_TRUCK            :Wizzowow Batterilastbil
STR_VEHICLE_NAME_ROAD_VEHICLE_MIGHTYMOVER_FIZZY_DRINK           :MightyMover Sodavandslastbil
STR_VEHICLE_NAME_ROAD_VEHICLE_POWERNAUGHT_FIZZY_DRINK           :Powernaught Sodavandslastbil
STR_VEHICLE_NAME_ROAD_VEHICLE_WIZZOWOW_FIZZY_DRINK_TRUCK        :Wizzowow Sodavandslastbil
STR_VEHICLE_NAME_ROAD_VEHICLE_MIGHTYMOVER_PLASTIC_TRUCK         :MightyMover Plastiklastbil
STR_VEHICLE_NAME_ROAD_VEHICLE_POWERNAUGHT_PLASTIC_TRUCK         :Powernaught Plastiklastbil
STR_VEHICLE_NAME_ROAD_VEHICLE_WIZZOWOW_PLASTIC_TRUCK            :Wizzowow Plastiklastbil
STR_VEHICLE_NAME_ROAD_VEHICLE_MIGHTYMOVER_BUBBLE_TRUCK          :MightyMover Bublelastlastbil
STR_VEHICLE_NAME_ROAD_VEHICLE_POWERNAUGHT_BUBBLE_TRUCK          :Powernaught Bublelastlastbil
STR_VEHICLE_NAME_ROAD_VEHICLE_WIZZOWOW_BUBBLE_TRUCK             :Wizzowow Bublelastlastbil

###length 11
STR_VEHICLE_NAME_SHIP_MPS_OIL_TANKER                            :MPS Olietanker
STR_VEHICLE_NAME_SHIP_CS_INC_OIL_TANKER                         :CS-Inc. Olietanker
STR_VEHICLE_NAME_SHIP_MPS_PASSENGER_FERRY                       :MPS Passagerfærge
STR_VEHICLE_NAME_SHIP_FFP_PASSENGER_FERRY                       :FFP Passagerfærge
STR_VEHICLE_NAME_SHIP_BAKEWELL_300_HOVERCRAFT                   :Bakewell 300 Luftpudebåd
STR_VEHICLE_NAME_SHIP_CHUGGER_CHUG_PASSENGER                    :Chugger-Chug Passagerfærge
STR_VEHICLE_NAME_SHIP_SHIVERSHAKE_PASSENGER_FERRY               :Shivershake Passagerfærge
STR_VEHICLE_NAME_SHIP_YATE_CARGO_SHIP                           :Yate Fragtskib
STR_VEHICLE_NAME_SHIP_BAKEWELL_CARGO_SHIP                       :Bakewell Fragtskib
STR_VEHICLE_NAME_SHIP_MIGHTYMOVER_CARGO_SHIP                    :MightyMover Fragtskib
STR_VEHICLE_NAME_SHIP_POWERNAUT_CARGO_SHIP                      :Powernaut Fragtskib

###length 41
STR_VEHICLE_NAME_AIRCRAFT_SAMPSON_U52                           :Sampson U52
STR_VEHICLE_NAME_AIRCRAFT_COLEMAN_COUNT                         :Coleman Count
STR_VEHICLE_NAME_AIRCRAFT_FFP_DART                              :FFP Dart
STR_VEHICLE_NAME_AIRCRAFT_YATE_HAUGAN                           :Yate Haugan
STR_VEHICLE_NAME_AIRCRAFT_BAKEWELL_COTSWALD_LB_3                :Bakewell Cotswald LB-3
STR_VEHICLE_NAME_AIRCRAFT_BAKEWELL_LUCKETT_LB_8                 :Bakewell Luckett LB-8
STR_VEHICLE_NAME_AIRCRAFT_BAKEWELL_LUCKETT_LB_9                 :Bakewell Luckett LB-9
STR_VEHICLE_NAME_AIRCRAFT_BAKEWELL_LUCKETT_LB80                 :Bakewell Luckett LB80
STR_VEHICLE_NAME_AIRCRAFT_BAKEWELL_LUCKETT_LB_10                :Bakewell Luckett LB-10
STR_VEHICLE_NAME_AIRCRAFT_BAKEWELL_LUCKETT_LB_11                :Bakewell Luckett LB-11
STR_VEHICLE_NAME_AIRCRAFT_YATE_AEROSPACE_YAC_1_11               :Yate Aerospace YAC 1-11
STR_VEHICLE_NAME_AIRCRAFT_DARWIN_100                            :Darwin 100
STR_VEHICLE_NAME_AIRCRAFT_DARWIN_200                            :Darwin 200
STR_VEHICLE_NAME_AIRCRAFT_DARWIN_300                            :Darwin 300
STR_VEHICLE_NAME_AIRCRAFT_DARWIN_400                            :Darwin 400
STR_VEHICLE_NAME_AIRCRAFT_DARWIN_500                            :Darwin 500
STR_VEHICLE_NAME_AIRCRAFT_DARWIN_600                            :Darwin 600
STR_VEHICLE_NAME_AIRCRAFT_GURU_GALAXY                           :Guru Galaxy
STR_VEHICLE_NAME_AIRCRAFT_AIRTAXI_A21                           :Airtaxi A21
STR_VEHICLE_NAME_AIRCRAFT_AIRTAXI_A31                           :Airtaxi A31
STR_VEHICLE_NAME_AIRCRAFT_AIRTAXI_A32                           :Airtaxi A32
STR_VEHICLE_NAME_AIRCRAFT_AIRTAXI_A33                           :Airtaxi A33
STR_VEHICLE_NAME_AIRCRAFT_YATE_AEROSPACE_YAE46                  :Yate Aerospace YAe46
STR_VEHICLE_NAME_AIRCRAFT_DINGER_100                            :Dinger 100
STR_VEHICLE_NAME_AIRCRAFT_AIRTAXI_A34_1000                      :AirTaxi A34-1000
STR_VEHICLE_NAME_AIRCRAFT_YATE_Z_SHUTTLE                        :Yate Z-Shuttle
STR_VEHICLE_NAME_AIRCRAFT_KELLING_K1                            :Kelling K1
STR_VEHICLE_NAME_AIRCRAFT_KELLING_K6                            :Kelling K6
STR_VEHICLE_NAME_AIRCRAFT_KELLING_K7                            :Kelling K7
STR_VEHICLE_NAME_AIRCRAFT_DARWIN_700                            :Darwin 700
STR_VEHICLE_NAME_AIRCRAFT_FFP_HYPERDART_2                       :FFP Hyperdart 2
STR_VEHICLE_NAME_AIRCRAFT_DINGER_200                            :Dinger 200
STR_VEHICLE_NAME_AIRCRAFT_DINGER_1000                           :Dinger 1000
STR_VEHICLE_NAME_AIRCRAFT_PLODDYPHUT_100                        :Ploddyphut 100
STR_VEHICLE_NAME_AIRCRAFT_PLODDYPHUT_500                        :Ploddyphut 500
STR_VEHICLE_NAME_AIRCRAFT_FLASHBANG_X1                          :Flashbang X1
STR_VEHICLE_NAME_AIRCRAFT_JUGGERPLANE_M1                        :Juggerplane M1
STR_VEHICLE_NAME_AIRCRAFT_FLASHBANG_WIZZER                      :Flashbang Wizzer
STR_VEHICLE_NAME_AIRCRAFT_TRICARIO_HELICOPTER                   :Tricario Helikopter
STR_VEHICLE_NAME_AIRCRAFT_GURU_X2_HELICOPTER                    :Guru X2 Helikopter
STR_VEHICLE_NAME_AIRCRAFT_POWERNAUT_HELICOPTER                  :Powernaut Helikopter

##id 0x8800
# Formatting of some strings
STR_FORMAT_DATE_TINY                                            :{STRING}-{STRING}-{NUM}
STR_FORMAT_DATE_SHORT                                           :{STRING} {NUM}
STR_FORMAT_DATE_LONG                                            :{STRING} {STRING} {NUM}
STR_FORMAT_DATE_ISO                                             :{2:NUM}-{1:STRING}-{0:STRING}

STR_FORMAT_COMPANY_NUM                                          :(Firma {COMMA})
STR_FORMAT_GROUP_NAME                                           :Gruppe {COMMA}
STR_FORMAT_GROUP_VEHICLE_NAME                                   :{GROUP} #{COMMA}
STR_FORMAT_INDUSTRY_NAME                                        :{TOWN} {STRING}

###length 2
STR_FORMAT_BUOY_NAME                                            :{TOWN} Bøje
STR_FORMAT_BUOY_NAME_SERIAL                                     :{TOWN} Bøje #{COMMA}

###length 2
STR_FORMAT_WAYPOINT_NAME                                        :{TOWN} Waypoint
STR_FORMAT_WAYPOINT_NAME_SERIAL                                 :{TOWN} Waypoint #{COMMA}

###length 6
STR_FORMAT_DEPOT_NAME_TRAIN                                     :{TOWN} Tog Depot
STR_FORMAT_DEPOT_NAME_TRAIN_SERIAL                              :{TOWN} Tog Depot #{COMMA}
STR_FORMAT_DEPOT_NAME_ROAD_VEHICLE                              :{TOWN} Køretøjs Depot
STR_FORMAT_DEPOT_NAME_ROAD_VEHICLE_SERIAL                       :{TOWN} Køretøj Depot #{COMMA}
STR_FORMAT_DEPOT_NAME_SHIP                                      :{TOWN} Skibs Depot
STR_FORMAT_DEPOT_NAME_SHIP_SERIAL                               :{TOWN} Skibs Depot #{COMMA}
###next-name-looks-similar

STR_FORMAT_DEPOT_NAME_AIRCRAFT                                  :{STATION} Hangar
# _SERIAL version of AIRACRAFT doesn't exist

STR_UNKNOWN_STATION                                             :ukendt station
STR_DEFAULT_SIGN_NAME                                           :Skilt
STR_COMPANY_SOMEONE                                             :en eller anden

STR_SAVEGAME_NAME_DEFAULT                                       :{COMPANY}, {STRING}
STR_SAVEGAME_NAME_SPECTATOR                                     :Tilskuer, {1:STRING}

# Viewport strings
STR_VIEWPORT_TOWN_POP                                           :{WHITE}{TOWN} ({COMMA})
STR_VIEWPORT_TOWN                                               :{WHITE}{TOWN}
STR_VIEWPORT_TOWN_TINY_BLACK                                    :{TINY_FONT}{BLACK}{TOWN}
STR_VIEWPORT_TOWN_TINY_WHITE                                    :{TINY_FONT}{WHITE}{TOWN}

STR_VIEWPORT_SIGN_SMALL_BLACK                                   :{TINY_FONT}{BLACK}{SIGN}
STR_VIEWPORT_SIGN_SMALL_WHITE                                   :{TINY_FONT}{WHITE}{SIGN}

STR_VIEWPORT_STATION                                            :{STATION} {STATION_FEATURES}
STR_VIEWPORT_STATION_TINY                                       :{TINY_FONT}{STATION}

STR_VIEWPORT_WAYPOINT                                           :{WAYPOINT}
STR_VIEWPORT_WAYPOINT_TINY                                      :{TINY_FONT}{WAYPOINT}

# Simple strings to get specific types of data
STR_COMPANY_NAME                                                :{COMPANY}
STR_COMPANY_NAME_COMPANY_NUM                                    :{COMPANY} {COMPANY_NUM}
STR_DEPOT_NAME                                                  :{DEPOT}
STR_ENGINE_NAME                                                 :{ENGINE}
STR_HIDDEN_ENGINE_NAME                                          :{ENGINE} (skjult)
STR_GROUP_NAME                                                  :{GROUP}
STR_INDUSTRY_NAME                                               :{INDUSTRY}
STR_PRESIDENT_NAME                                              :{PRESIDENT_NAME}
STR_SIGN_NAME                                                   :{SIGN}
STR_STATION_NAME                                                :{STATION}
STR_TOWN_NAME                                                   :{TOWN}
STR_VEHICLE_NAME                                                :{VEHICLE}
STR_WAYPOINT_NAME                                               :{WAYPOINT}

STR_JUST_CARGO                                                  :{CARGO_LONG}
STR_JUST_CHECKMARK                                              :{CHECKMARK}
STR_JUST_COMMA                                                  :{COMMA}
STR_JUST_CURRENCY_SHORT                                         :{CURRENCY_SHORT}
STR_JUST_CURRENCY_LONG                                          :{CURRENCY_LONG}
STR_JUST_CARGO_LIST                                             :{CARGO_LIST}
STR_JUST_INT                                                    :{NUM}
STR_JUST_DATE_TINY                                              :{DATE_TINY}
STR_JUST_DATE_SHORT                                             :{DATE_SHORT}
STR_JUST_DATE_LONG                                              :{DATE_LONG}
STR_JUST_DATE_ISO                                               :{DATE_ISO}
STR_JUST_STRING                                                 :{STRING}
STR_JUST_STRING_STRING                                          :{STRING}{STRING}
STR_JUST_RAW_STRING                                             :{STRING}
STR_JUST_BIG_RAW_STRING                                         :{BIG_FONT}{STRING}

# Slightly 'raw' stringcodes with colour or size
STR_BLACK_COMMA                                                 :{BLACK}{COMMA}
STR_TINY_BLACK_COMA                                             :{TINY_FONT}{BLACK}{COMMA}
STR_TINY_COMMA                                                  :{TINY_FONT}{COMMA}
STR_BLUE_COMMA                                                  :{BLUE}{COMMA}
STR_RED_COMMA                                                   :{RED}{COMMA}
STR_WHITE_COMMA                                                 :{WHITE}{COMMA}
STR_TINY_BLACK_DECIMAL                                          :{TINY_FONT}{BLACK}{DECIMAL}
STR_COMPANY_MONEY                                               :{WHITE}{CURRENCY_LONG}
STR_BLACK_DATE_LONG                                             :{BLACK}{DATE_LONG}
STR_WHITE_DATE_LONG                                             :{WHITE}{DATE_LONG}
STR_SHORT_DATE                                                  :{WHITE}{DATE_TINY}
STR_DATE_LONG_SMALL                                             :{TINY_FONT}{BLACK}{DATE_LONG}
STR_TINY_GROUP                                                  :{TINY_FONT}{GROUP}
STR_BLACK_INT                                                   :{BLACK}{NUM}
STR_ORANGE_INT                                                  :{ORANGE}{NUM}
STR_WHITE_SIGN                                                  :{WHITE}{SIGN}
STR_TINY_BLACK_STATION                                          :{TINY_FONT}{BLACK}{STATION}
STR_BLACK_STRING                                                :{BLACK}{STRING}
STR_BLACK_RAW_STRING                                            :{BLACK}{STRING}
STR_ORANGE_STRING                                               :{ORANGE}{STRING}
STR_LTBLUE_STRING                                               :{LTBLUE}{STRING}
STR_WHITE_STRING                                                :{WHITE}{STRING}
STR_ORANGE_STRING1_WHITE                                        :{ORANGE}{STRING}{WHITE}
STR_ORANGE_STRING1_LTBLUE                                       :{ORANGE}{STRING}{LTBLUE}
STR_TINY_BLACK_HEIGHT                                           :{TINY_FONT}{BLACK}{HEIGHT}
STR_TINY_BLACK_VEHICLE                                          :{TINY_FONT}{BLACK}{VEHICLE}
STR_TINY_RIGHT_ARROW                                            :{TINY_FONT}{RIGHT_ARROW}

STR_BLACK_1                                                     :{BLACK}1
STR_BLACK_2                                                     :{BLACK}2
STR_BLACK_3                                                     :{BLACK}3
STR_BLACK_4                                                     :{BLACK}4
STR_BLACK_5                                                     :{BLACK}5
STR_BLACK_6                                                     :{BLACK}6
STR_BLACK_7                                                     :{BLACK}7

STR_TRAIN                                                       :{BLACK}{TRAIN}
STR_BUS                                                         :{BLACK}{BUS}
STR_LORRY                                                       :{BLACK}{LORRY}
STR_PLANE                                                       :{BLACK}{PLANE}
STR_SHIP                                                        :{BLACK}{SHIP}

STR_TOOLBAR_RAILTYPE_VELOCITY                                   :{STRING} ({VELOCITY})<|MERGE_RESOLUTION|>--- conflicted
+++ resolved
@@ -3116,13 +3116,9 @@
 STR_MAPGEN_DESERT_COVERAGE_UP                                   :{BLACK}Forøger ørkendækningen med ti procent
 STR_MAPGEN_DESERT_COVERAGE_DOWN                                 :{BLACK}Sænker ørkendækningen med ti procent
 STR_MAPGEN_DESERT_COVERAGE_TEXT                                 :{BLACK}{NUM}%
-<<<<<<< HEAD
 STR_MAPGEN_SNOW_LINE_HEIGHT                                     :{BLACK}Snegrænse
 STR_MAPGEN_SNOW_LINE_UP                                         :{BLACK}Flyt snegrænsen een op
 STR_MAPGEN_SNOW_LINE_DOWN                                       :{BLACK}Flyt snegrænsen een ned
-STR_MAPGEN_LAND_GENERATOR                                       :{BLACK}Terrængenerator:
-=======
->>>>>>> dced2d8c
 STR_MAPGEN_TERRAIN_TYPE                                         :{BLACK}Terræntype:
 STR_MAPGEN_SEA_LEVEL                                            :{BLACK}Havniveau
 STR_MAPGEN_QUANTITY_OF_RIVERS                                   :{BLACK}Floder:
