##name Danish
##ownname Dansk
##isocode da_DK
##plural 0
##textdir ltr
##digitsep .
##digitsepcur .
##decimalsep ,
##winlangid 0x0406
##grflangid 0x2d


# This file is part of OpenTTD.
# OpenTTD is free software; you can redistribute it and/or modify it under the terms of the GNU General Public License as published by the Free Software Foundation, version 2.
# OpenTTD is distributed in the hope that it will be useful, but WITHOUT ANY WARRANTY; without even the implied warranty of MERCHANTABILITY or FITNESS FOR A PARTICULAR PURPOSE.
# See the GNU General Public License for more details. You should have received a copy of the GNU General Public License along with OpenTTD. If not, see <http://www.gnu.org/licenses/>.


##id 0x0000
STR_NULL                                                        :
STR_EMPTY                                                       :
STR_UNDEFINED                                                   :(udefineret tekststring)
STR_JUST_NOTHING                                                :Intet

# Cargo related strings
# Plural cargo name
STR_CARGO_PLURAL_NOTHING                                        :
STR_CARGO_PLURAL_PASSENGERS                                     :Passagerer
STR_CARGO_PLURAL_COAL                                           :Kul
STR_CARGO_PLURAL_MAIL                                           :Post
STR_CARGO_PLURAL_OIL                                            :Olie
STR_CARGO_PLURAL_LIVESTOCK                                      :Kvæg
STR_CARGO_PLURAL_GOODS                                          :Gods
STR_CARGO_PLURAL_GRAIN                                          :Korn
STR_CARGO_PLURAL_WOOD                                           :Træ
STR_CARGO_PLURAL_IRON_ORE                                       :Jernmalm
STR_CARGO_PLURAL_STEEL                                          :Stål
STR_CARGO_PLURAL_VALUABLES                                      :Værdigenstande
STR_CARGO_PLURAL_COPPER_ORE                                     :Kobbermalm
STR_CARGO_PLURAL_MAIZE                                          :Majs
STR_CARGO_PLURAL_FRUIT                                          :Frugt
STR_CARGO_PLURAL_DIAMONDS                                       :Diamanter
STR_CARGO_PLURAL_FOOD                                           :Mad
STR_CARGO_PLURAL_PAPER                                          :Papir
STR_CARGO_PLURAL_GOLD                                           :Guld
STR_CARGO_PLURAL_WATER                                          :Vand
STR_CARGO_PLURAL_WHEAT                                          :Hvede
STR_CARGO_PLURAL_RUBBER                                         :Gummi
STR_CARGO_PLURAL_SUGAR                                          :Sukker
STR_CARGO_PLURAL_TOYS                                           :Legetøj
STR_CARGO_PLURAL_SWEETS                                         :Slik
STR_CARGO_PLURAL_COLA                                           :Cola
STR_CARGO_PLURAL_CANDYFLOSS                                     :Candyfloss
STR_CARGO_PLURAL_BUBBLES                                        :Bobler
STR_CARGO_PLURAL_TOFFEE                                         :Karamel
STR_CARGO_PLURAL_BATTERIES                                      :Batterier
STR_CARGO_PLURAL_PLASTIC                                        :Plastik
STR_CARGO_PLURAL_FIZZY_DRINKS                                   :Sodavand

# Singular cargo name
STR_CARGO_SINGULAR_NOTHING                                      :
STR_CARGO_SINGULAR_PASSENGER                                    :Passager
STR_CARGO_SINGULAR_COAL                                         :Kul
STR_CARGO_SINGULAR_MAIL                                         :Post
STR_CARGO_SINGULAR_OIL                                          :Olie
STR_CARGO_SINGULAR_LIVESTOCK                                    :Kvæg
STR_CARGO_SINGULAR_GOODS                                        :Gods
STR_CARGO_SINGULAR_GRAIN                                        :Korn
STR_CARGO_SINGULAR_WOOD                                         :Træ
STR_CARGO_SINGULAR_IRON_ORE                                     :Jernmalm
STR_CARGO_SINGULAR_STEEL                                        :Stål
STR_CARGO_SINGULAR_VALUABLES                                    :Værdigenstande
STR_CARGO_SINGULAR_COPPER_ORE                                   :Kobbermalm
STR_CARGO_SINGULAR_MAIZE                                        :Majs
STR_CARGO_SINGULAR_FRUIT                                        :Frugt
STR_CARGO_SINGULAR_DIAMOND                                      :Diamant
STR_CARGO_SINGULAR_FOOD                                         :Mad
STR_CARGO_SINGULAR_PAPER                                        :Papir
STR_CARGO_SINGULAR_GOLD                                         :Guld
STR_CARGO_SINGULAR_WATER                                        :Vand
STR_CARGO_SINGULAR_WHEAT                                        :Hvede
STR_CARGO_SINGULAR_RUBBER                                       :Gummi
STR_CARGO_SINGULAR_SUGAR                                        :Sukker
STR_CARGO_SINGULAR_TOY                                          :Legetøj
STR_CARGO_SINGULAR_SWEETS                                       :Slik
STR_CARGO_SINGULAR_COLA                                         :Cola
STR_CARGO_SINGULAR_CANDYFLOSS                                   :Candyfloss
STR_CARGO_SINGULAR_BUBBLE                                       :Boble
STR_CARGO_SINGULAR_TOFFEE                                       :Karamel
STR_CARGO_SINGULAR_BATTERY                                      :Batteri
STR_CARGO_SINGULAR_PLASTIC                                      :Plastik
STR_CARGO_SINGULAR_FIZZY_DRINK                                  :Sodavand

# Quantity of cargo
STR_QUANTITY_NOTHING                                            :
STR_QUANTITY_PASSENGERS                                         :{COMMA} passager{P "" er}
STR_QUANTITY_COAL                                               :{WEIGHT_LONG} kul
STR_QUANTITY_MAIL                                               :{COMMA} sæk{P "" ke} post
STR_QUANTITY_OIL                                                :{VOLUME_LONG} olie
STR_QUANTITY_LIVESTOCK                                          :{COMMA} stk. kvæg
STR_QUANTITY_GOODS                                              :{COMMA} kasse{P "" r} gods
STR_QUANTITY_GRAIN                                              :{WEIGHT_LONG} korn
STR_QUANTITY_WOOD                                               :{WEIGHT_LONG} træ
STR_QUANTITY_IRON_ORE                                           :{WEIGHT_LONG} jernmalm
STR_QUANTITY_STEEL                                              :{WEIGHT_LONG} stål
STR_QUANTITY_VALUABLES                                          :{COMMA} sæk{P "" ke} værdigendstande
STR_QUANTITY_COPPER_ORE                                         :{WEIGHT_LONG} kobbermalm
STR_QUANTITY_MAIZE                                              :{WEIGHT_LONG} majs
STR_QUANTITY_FRUIT                                              :{WEIGHT_LONG} frugt
STR_QUANTITY_DIAMONDS                                           :{COMMA} sæk{P "" ke} diamanter
STR_QUANTITY_FOOD                                               :{WEIGHT_LONG} mad
STR_QUANTITY_PAPER                                              :{WEIGHT_LONG} papir
STR_QUANTITY_GOLD                                               :{COMMA} sæk{P "" ke} guld
STR_QUANTITY_WATER                                              :{VOLUME_LONG} vand
STR_QUANTITY_WHEAT                                              :{WEIGHT_LONG} hvede
STR_QUANTITY_RUBBER                                             :{VOLUME_LONG} gummi
STR_QUANTITY_SUGAR                                              :{WEIGHT_LONG} sukker
STR_QUANTITY_TOYS                                               :{COMMA} legetøj
STR_QUANTITY_SWEETS                                             :{COMMA} sæk{P "" ke} slik
STR_QUANTITY_COLA                                               :{VOLUME_LONG} cola
STR_QUANTITY_CANDYFLOSS                                         :{WEIGHT_LONG} candyfloss
STR_QUANTITY_BUBBLES                                            :{COMMA} boble{P "" r}
STR_QUANTITY_TOFFEE                                             :{WEIGHT_LONG} karamel
STR_QUANTITY_BATTERIES                                          :{COMMA} batteri{P "" er}
STR_QUANTITY_PLASTIC                                            :{VOLUME_LONG} plastik
STR_QUANTITY_FIZZY_DRINKS                                       :{COMMA} sodavand
STR_QUANTITY_N_A                                                :N/A

# Two letter abbreviation of cargo name
STR_ABBREV_NOTHING                                              :
STR_ABBREV_PASSENGERS                                           :PS
STR_ABBREV_COAL                                                 :KU
STR_ABBREV_MAIL                                                 :PO
STR_ABBREV_OIL                                                  :OL
STR_ABBREV_LIVESTOCK                                            :KV
STR_ABBREV_GOODS                                                :SG
STR_ABBREV_GRAIN                                                :KN
STR_ABBREV_WOOD                                                 :TR
STR_ABBREV_IRON_ORE                                             :JM
STR_ABBREV_STEEL                                                :ST
STR_ABBREV_VALUABLES                                            :VÆ
STR_ABBREV_COPPER_ORE                                           :KO
STR_ABBREV_MAIZE                                                :MS
STR_ABBREV_FRUIT                                                :FR
STR_ABBREV_DIAMONDS                                             :DI
STR_ABBREV_FOOD                                                 :MD
STR_ABBREV_PAPER                                                :PR
STR_ABBREV_GOLD                                                 :GU
STR_ABBREV_WATER                                                :VA
STR_ABBREV_WHEAT                                                :HV
STR_ABBREV_RUBBER                                               :GM
STR_ABBREV_SUGAR                                                :SU
STR_ABBREV_TOYS                                                 :LT
STR_ABBREV_SWEETS                                               :SL
STR_ABBREV_COLA                                                 :CL
STR_ABBREV_CANDYFLOSS                                           :CF
STR_ABBREV_BUBBLES                                              :BO
STR_ABBREV_TOFFEE                                               :KA
STR_ABBREV_BATTERIES                                            :BA
STR_ABBREV_PLASTIC                                              :PL
STR_ABBREV_FIZZY_DRINKS                                         :SV
STR_ABBREV_ALL                                                  :ALT

# 'Mode' of transport for cargoes
STR_PASSENGERS                                                  :{COMMA} passagerer{P "" s}
STR_BAGS                                                        :{COMMA} sæk{P "" ke}
STR_TONS                                                        :{COMMA} ton{P "" s}
STR_LITERS                                                      :{COMMA} liter
STR_ITEMS                                                       :{COMMA} styk{P "" ker}
STR_CRATES                                                      :{COMMA} kasse{P "" r}

STR_COLOUR_DEFAULT                                              :Standard
###length 17
STR_COLOUR_DARK_BLUE                                            :Mørkeblå
STR_COLOUR_PALE_GREEN                                           :Bleggrøn
STR_COLOUR_PINK                                                 :Lyserød
STR_COLOUR_YELLOW                                               :Gul
STR_COLOUR_RED                                                  :Rød
STR_COLOUR_LIGHT_BLUE                                           :Lyseblå
STR_COLOUR_GREEN                                                :Grøn
STR_COLOUR_DARK_GREEN                                           :Mørkegrøn
STR_COLOUR_BLUE                                                 :Blå
STR_COLOUR_CREAM                                                :Lysebrun
STR_COLOUR_MAUVE                                                :Grålilla
STR_COLOUR_PURPLE                                               :Lilla
STR_COLOUR_ORANGE                                               :Orange
STR_COLOUR_BROWN                                                :Brun
STR_COLOUR_GREY                                                 :Grå
STR_COLOUR_WHITE                                                :Hvid
STR_COLOUR_RANDOM                                               :Tilfældig

###length 17
STR_COLOUR_SECONDARY_DARK_BLUE                                  :Mørkblå
STR_COLOUR_SECONDARY_PALE_GREEN                                 :Lysegrøn
STR_COLOUR_SECONDARY_SECONDARY_PINK                             :Lyserød
STR_COLOUR_SECONDARY_YELLOW                                     :Gul
STR_COLOUR_SECONDARY_RED                                        :Rød
STR_COLOUR_SECONDARY_LIGHT_BLUE                                 :Lyseblå
STR_COLOUR_SECONDARY_GREEN                                      :Grøn
STR_COLOUR_SECONDARY_DARK_GREEN                                 :Mørkegrøn
STR_COLOUR_SECONDARY_BLUE                                       :Blå
STR_COLOUR_SECONDARY_CREAM                                      :Fløde
STR_COLOUR_SECONDARY_MAUVE                                      :Lilla
STR_COLOUR_SECONDARY_PURPLE                                     :Violet
STR_COLOUR_SECONDARY_ORANGE                                     :Orange
STR_COLOUR_SECONDARY_BROWN                                      :Brun
STR_COLOUR_SECONDARY_GREY                                       :Grå
STR_COLOUR_SECONDARY_WHITE                                      :Hvid
STR_COLOUR_SECONDARY_SAME_AS_PRIMARY                            :Samme som Primær


# Units used in OpenTTD
STR_UNITS_VELOCITY_IMPERIAL                                     :{DECIMAL} miles/t
STR_UNITS_VELOCITY_METRIC                                       :{DECIMAL} km/t
STR_UNITS_VELOCITY_SI                                           :{DECIMAL} m/s
STR_UNITS_VELOCITY_GAMEUNITS_DAY                                :{DECIMAL}{NBSP}felter/dag
STR_UNITS_VELOCITY_GAMEUNITS_SEC                                :{DECIMAL}{NBSP}felter/sek
STR_UNITS_VELOCITY_KNOTS                                        :{DECIMAL}{NBSP}knob

STR_UNITS_POWER_IMPERIAL                                        :{DECIMAL}hk
STR_UNITS_POWER_METRIC                                          :{DECIMAL}hk
STR_UNITS_POWER_SI                                              :{DECIMAL}kW

STR_UNITS_POWER_IMPERIAL_TO_WEIGHT_IMPERIAL                     :{DECIMAL}{NBSP}hp/t
STR_UNITS_POWER_IMPERIAL_TO_WEIGHT_METRIC                       :{DECIMAL}{NBSP}hp/t
STR_UNITS_POWER_IMPERIAL_TO_WEIGHT_SI                           :{DECIMAL}{NBSP}hp/Mg
STR_UNITS_POWER_METRIC_TO_WEIGHT_IMPERIAL                       :{DECIMAL}{NBSP}hp/t
STR_UNITS_POWER_METRIC_TO_WEIGHT_METRIC                         :{DECIMAL}{NBSP}hp/t
STR_UNITS_POWER_METRIC_TO_WEIGHT_SI                             :{DECIMAL}{NBSP}hp/Mg
STR_UNITS_POWER_SI_TO_WEIGHT_IMPERIAL                           :{DECIMAL}{NBSP}kW/t
STR_UNITS_POWER_SI_TO_WEIGHT_METRIC                             :{DECIMAL}{NBSP}kW/t
STR_UNITS_POWER_SI_TO_WEIGHT_SI                                 :{DECIMAL}{NBSP}W/kg

STR_UNITS_WEIGHT_SHORT_IMPERIAL                                 :{DECIMAL}t
STR_UNITS_WEIGHT_SHORT_METRIC                                   :{DECIMAL}t
STR_UNITS_WEIGHT_SHORT_SI                                       :{DECIMAL}kg

STR_UNITS_WEIGHT_LONG_IMPERIAL                                  :{DECIMAL} ton{P "" s}
STR_UNITS_WEIGHT_LONG_METRIC                                    :{DECIMAL} ton{P "" s}
STR_UNITS_WEIGHT_LONG_SI                                        :{DECIMAL} kg

STR_UNITS_VOLUME_SHORT_IMPERIAL                                 :{DECIMAL}gal
STR_UNITS_VOLUME_SHORT_METRIC                                   :{DECIMAL}l
STR_UNITS_VOLUME_SHORT_SI                                       :{DECIMAL}m³

STR_UNITS_VOLUME_LONG_IMPERIAL                                  :{DECIMAL} gallon
STR_UNITS_VOLUME_LONG_METRIC                                    :{DECIMAL} liter
STR_UNITS_VOLUME_LONG_SI                                        :{DECIMAL} m³

STR_UNITS_FORCE_IMPERIAL                                        :{DECIMAL} lbf
STR_UNITS_FORCE_METRIC                                          :{DECIMAL} kp
STR_UNITS_FORCE_SI                                              :{DECIMAL} kN

STR_UNITS_HEIGHT_IMPERIAL                                       :{DECIMAL} fod
STR_UNITS_HEIGHT_METRIC                                         :{DECIMAL} m
STR_UNITS_HEIGHT_SI                                             :{DECIMAL} m

# Time units used in string control characters
STR_UNITS_DAYS                                                  :{COMMA}{NBSP}dag{P "" s}
STR_UNITS_SECONDS                                               :{COMMA}{NBSP}sekund{P "" er}
STR_UNITS_TICKS                                                 :{COMMA}{NBSP}tick{P "" s}

STR_UNITS_MONTHS                                                :{NUM}{NBSP}måned{P 0 "" er}
STR_UNITS_MINUTES                                               :{NUM}{NBSP}minut{P "" ter}

STR_UNITS_YEARS                                                 :{NUM}{NBSP}år{P "" erne}
STR_UNITS_PERIODS                                               :{NUM}{NBSP}period{P 0 "" er}

# Common window strings
STR_LIST_FILTER_TITLE                                           :{BLACK}Filtrer udtryk:
STR_LIST_FILTER_OSKTITLE                                        :{BLACK}Indtast filterstreng
STR_LIST_FILTER_TOOLTIP                                         :{BLACK}Angiv et nøgleord, som listen skal filtreres efter

STR_TOOLTIP_GROUP_ORDER                                         :{BLACK}Vælg grupperingssortering
STR_TOOLTIP_SORT_ORDER                                          :{BLACK}Vælg sorteringsorden (faldende/stigende)
STR_TOOLTIP_SORT_CRITERIA                                       :{BLACK}Vælg sorteringskriterie
STR_TOOLTIP_FILTER_CRITERIA                                     :{BLACK}Vælg filtreringskriterier
STR_BUTTON_SORT_BY                                              :{BLACK}Sortér på
STR_BUTTON_CATCHMENT                                            :{BLACK}Dækning
STR_TOOLTIP_CATCHMENT                                           :{BLACK}Aktiver visning af dækningsområde

STR_TOOLTIP_CLOSE_WINDOW                                        :{BLACK}Luk vindue
STR_TOOLTIP_WINDOW_TITLE_DRAG_THIS                              :{BLACK}Vinduestitel - træk her for at flytte vinduet
STR_TOOLTIP_SHADE                                               :{BLACK}Oprul vindue - vis kun titellinien
STR_TOOLTIP_DEBUG                                               :{BLACK}Vis information om NewGRF fejl
STR_TOOLTIP_DEFSIZE                                             :{BLACK}Gendan vinduets standardstørrelse. Ctrl+Klik for at gemme nuværende størrelse som standard
STR_TOOLTIP_STICKY                                              :{BLACK}Marker dette vindue som ulukkeligt af 'Luk ALLE vinduer' tasten. Ctrl+Klik for også at gemme tilstand som standart
STR_TOOLTIP_RESIZE                                              :{BLACK}Klik og træk for at ændre vinduets størrelse
STR_TOOLTIP_TOGGLE_LARGE_SMALL_WINDOW                           :{BLACK}Skift mellem stort/lille vindue
STR_TOOLTIP_VSCROLL_BAR_SCROLLS_LIST                            :{BLACK}Scrollbar - scroller listen op/ned
STR_TOOLTIP_HSCROLL_BAR_SCROLLS_LIST                            :{BLACK}Scroll bar - flytter listen mod venstre/højre
STR_TOOLTIP_DEMOLISH_BUILDINGS_ETC                              :{BLACK}Nedriv bygninger osv. på et stykke land. Ctrl vælger arealet diagonalt. Shift skifter mellem at bygge og vise prisoverslag.

# Show engines button
###length VEHICLE_TYPES
STR_SHOW_HIDDEN_ENGINES_VEHICLE_TRAIN                           :{BLACK}Vis skjulte
STR_SHOW_HIDDEN_ENGINES_VEHICLE_ROAD_VEHICLE                    :{BLACK}Vis skjulte
STR_SHOW_HIDDEN_ENGINES_VEHICLE_SHIP                            :{BLACK}Vis skjulte
STR_SHOW_HIDDEN_ENGINES_VEHICLE_AIRCRAFT                        :{BLACK}Vis skjulte

###length VEHICLE_TYPES
STR_SHOW_HIDDEN_ENGINES_VEHICLE_TRAIN_TOOLTIP                   :{BLACK}Ved at aktivere denne knap, bliver de skjulte tog også vist
STR_SHOW_HIDDEN_ENGINES_VEHICLE_ROAD_VEHICLE_TOOLTIP            :{BLACK}Ved at aktivere denne knap, bliver de skjulte køretøjer også vist
STR_SHOW_HIDDEN_ENGINES_VEHICLE_SHIP_TOOLTIP                    :{BLACK}Ved at aktivere denne knap, bliver de skjulte skibe også vist
STR_SHOW_HIDDEN_ENGINES_VEHICLE_AIRCRAFT_TOOLTIP                :{BLACK}Ved at aktivere denne knap, bliver de skjulte fly også vist

# Query window
STR_BUTTON_DEFAULT                                              :{BLACK}Standard
STR_BUTTON_CANCEL                                               :{BLACK}Annuller
STR_BUTTON_OK                                                   :{BLACK}OK
STR_WARNING_PASSWORD_SECURITY                                   :{YELLOW}Advarsel: Server administratoren kan være i stand til at læse al tekst skrevet her.

# On screen keyboard window
STR_OSK_KEYBOARD_LAYOUT                                         :`1234567890-=\qwertyuiop[]asdfghjkl;'  zxcvbnm,./ .
STR_OSK_KEYBOARD_LAYOUT_CAPS                                    :~!@#$%^&*()_+|QWERTYUIOP{{}}ASDFGHJKL:"  ZXCVBNM<>? .

# Measurement tooltip
STR_MEASURE_LENGTH                                              :{BLACK}Længde: {NUM}
STR_MEASURE_AREA                                                :{BLACK}Areal: {NUM} x {NUM}
STR_MEASURE_LENGTH_HEIGHTDIFF                                   :{BLACK}Længde: {NUM}{}Højdeforskel: {HEIGHT}
STR_MEASURE_AREA_HEIGHTDIFF                                     :{BLACK}Areal: {NUM} x {NUM}{}Højdeforskel: {HEIGHT}


# These are used in buttons
STR_SORT_BY_CAPTION_NAME                                        :{BLACK}Navn
STR_SORT_BY_CAPTION_DATE                                        :{BLACK}Dato
# These are used in dropdowns
STR_SORT_BY_NAME                                                :Navn
STR_SORT_BY_PRODUCTION                                          :Produktion
STR_SORT_BY_TYPE                                                :Type
STR_SORT_BY_TRANSPORTED                                         :Transporteret
STR_SORT_BY_NUMBER                                              :Nummer
STR_SORT_BY_PROFIT_LAST_YEAR                                    :Afkast sidste år
STR_SORT_BY_PROFIT_LAST_PERIOD                                  :Overskud i sidste periode
STR_SORT_BY_PROFIT_THIS_YEAR                                    :Afkast i år
STR_SORT_BY_PROFIT_THIS_PERIOD                                  :Profit denne periode
STR_SORT_BY_AGE                                                 :Alder
STR_SORT_BY_RELIABILITY                                         :Pålidelighed
STR_SORT_BY_TOTAL_CAPACITY_PER_CARGOTYPE                        :Total kapacitet for hver lasttype
STR_SORT_BY_MAX_SPEED                                           :Tophastighed
STR_SORT_BY_MODEL                                               :Model
STR_SORT_BY_VALUE                                               :Værdi
STR_SORT_BY_LENGTH                                              :Længde
STR_SORT_BY_LIFE_TIME                                           :Resterende levetid
STR_SORT_BY_TIMETABLE_DELAY                                     :Køreplans forsinkelse
STR_SORT_BY_FACILITY                                            :Stationstype
STR_SORT_BY_WAITING_TOTAL                                       :Total ventende fragt
STR_SORT_BY_WAITING_AVAILABLE                                   :Tilgængelig ventende fragt
STR_SORT_BY_RATING_MAX                                          :Højeste værdi af last
STR_SORT_BY_RATING_MIN                                          :Laveste værdi af last
STR_SORT_BY_ENGINE_ID                                           :Lokomotiv ID (klassisk)
STR_SORT_BY_COST                                                :Omkostning
STR_SORT_BY_POWER                                               :Drivmiddel
STR_SORT_BY_TRACTIVE_EFFORT                                     :Trækkraft
STR_SORT_BY_INTRO_DATE                                          :Introduktionsdato
STR_SORT_BY_RUNNING_COST                                        :Driftsomkostning
STR_SORT_BY_POWER_VS_RUNNING_COST                               :Ydelse/Omkostninger
STR_SORT_BY_CARGO_CAPACITY                                      :Lasteevne
STR_SORT_BY_RANGE                                               :Interval
STR_SORT_BY_POPULATION                                          :Indbyggertal
STR_SORT_BY_RATING                                              :Bedømmelse
STR_SORT_BY_NUM_VEHICLES                                        :Antal fartøjer
STR_SORT_BY_TOTAL_PROFIT_LAST_YEAR                              :Samlet afkast sidste år
STR_SORT_BY_TOTAL_PROFIT_THIS_YEAR                              :Samlet afkast dette år
STR_SORT_BY_AVERAGE_PROFIT_LAST_YEAR                            :Gennemsnit afkast sidste år
STR_SORT_BY_AVERAGE_PROFIT_LAST_PERIOD                          :Gennemsnitligt overskud sidste periode
STR_SORT_BY_AVERAGE_PROFIT_THIS_YEAR                            :Gennemsnit afkast dette år
STR_SORT_BY_AVERAGE_PROFIT_THIS_PERIOD                          :Gennemsnitlig overskud i denne periode

# Group by options for vehicle list
STR_GROUP_BY_NONE                                               :Ingen
STR_GROUP_BY_SHARED_ORDERS                                      :Delte ordrer

# Order button in shared orders vehicle list
STR_GOTO_ORDER_VIEW                                             :{BLACK}Ordrer
STR_GOTO_ORDER_VIEW_TOOLTIP                                     :{BLACK}Åbn ordrevisningen

# Tooltips for the main toolbar
###length 31
STR_TOOLBAR_TOOLTIP_PAUSE_GAME                                  :{BLACK}Sæt spillet på pause
STR_TOOLBAR_TOOLTIP_FORWARD                                     :{BLACK}Kør spillet hurtigere
STR_TOOLBAR_TOOLTIP_OPTIONS                                     :{BLACK}Valgmuligheder og indstillinger
STR_TOOLBAR_TOOLTIP_SAVE_GAME_ABANDON_GAME                      :{BLACK}Gem spillet, forlad spillet, afslut
STR_TOOLBAR_TOOLTIP_DISPLAY_MAP                                 :{BLACK}Vis kort, ekstra viewport eller liste over skilte
STR_TOOLBAR_TOOLTIP_DISPLAY_TOWN_DIRECTORY                      :{BLACK}Vis byoversigten
STR_TOOLBAR_TOOLTIP_DISPLAY_SUBSIDIES                           :{BLACK}Vis tilskudsordninger
STR_TOOLBAR_TOOLTIP_DISPLAY_LIST_OF_COMPANY_STATIONS            :{BLACK}Vis liste over selskabets stationer
STR_TOOLBAR_TOOLTIP_DISPLAY_COMPANY_FINANCES                    :{BLACK}Vis selskabets finansinformation
STR_TOOLBAR_TOOLTIP_DISPLAY_COMPANY_GENERAL                     :{BLACK}Vis generel selskabsinformation
STR_TOOLBAR_TOOLTIP_DISPLAY_STORY_BOOK                          :{BLACK}Vis historiebog
STR_TOOLBAR_TOOLTIP_DISPLAY_GOALS_LIST                          :{BLACK}Vis målliste
STR_TOOLBAR_TOOLTIP_DISPLAY_GRAPHS                              :{BLACK}Vis grafer
STR_TOOLBAR_TOOLTIP_DISPLAY_COMPANY_LEAGUE                      :{BLACK}Vis selskabsoversigten
STR_TOOLBAR_TOOLTIP_FUND_CONSTRUCTION_OF_NEW                    :{BLACK}Finansiér opførelse af ny industri
STR_TOOLBAR_TOOLTIP_DISPLAY_LIST_OF_COMPANY_TRAINS              :{BLACK}Vis liste over selskabets tog. Ctrl+klik åbner/lukker guppe/køretøjs listen
STR_TOOLBAR_TOOLTIP_DISPLAY_LIST_OF_COMPANY_ROAD_VEHICLES       :{BLACK}Vis liste over selskabets køretøjer. Ctrl-Klik åbner/lukker gruppe/køretøjslisten.
STR_TOOLBAR_TOOLTIP_DISPLAY_LIST_OF_COMPANY_SHIPS               :{BLACK}Vis liste over selskabets skibe. Ctrl-Klik åbner/lukker gruppe/køretøjslisten.
STR_TOOLBAR_TOOLTIP_DISPLAY_LIST_OF_COMPANY_AIRCRAFT            :{BLACK}Vis liste over selskabets fly. Ctrl+Klik åbner gruppe/køretøjslisten.
STR_TOOLBAR_TOOLTIP_ZOOM_THE_VIEW_IN                            :{BLACK}Zoom ind
STR_TOOLBAR_TOOLTIP_ZOOM_THE_VIEW_OUT                           :{BLACK}Zoom ud
STR_TOOLBAR_TOOLTIP_BUILD_RAILROAD_TRACK                        :{BLACK}Byg jernbanespor
STR_TOOLBAR_TOOLTIP_BUILD_ROADS                                 :{BLACK}Byg veje
STR_TOOLBAR_TOOLTIP_BUILD_TRAMWAYS                              :{BLACK}Byg sporveje
STR_TOOLBAR_TOOLTIP_BUILD_SHIP_DOCKS                            :{BLACK}Byg havne
STR_TOOLBAR_TOOLTIP_BUILD_AIRPORTS                              :{BLACK}Byg lufthavne
STR_TOOLBAR_TOOLTIP_LANDSCAPING                                 :{BLACK}Åbn landskabsværktøjslinjen for at hæve/sænke terræn, plante træer, osv.
STR_TOOLBAR_TOOLTIP_SHOW_SOUND_MUSIC_WINDOW                     :{BLACK}Vis lyd-/musikvindue
STR_TOOLBAR_TOOLTIP_SHOW_LAST_MESSAGE_NEWS                      :{BLACK}Vis sidste besked/nyhedsrapport, beskedhistorik eller slet alle beskeder
STR_TOOLBAR_TOOLTIP_LAND_BLOCK_INFORMATION                      :{BLACK}Landområde information, konsol, script debug, skærmbilleder, om OpenTTD
STR_TOOLBAR_TOOLTIP_SWITCH_TOOLBAR                              :{BLACK}Skift værktøjslinier

# Extra tooltips for the scenario editor toolbar
STR_SCENEDIT_TOOLBAR_TOOLTIP_SAVE_SCENARIO_LOAD_SCENARIO        :{BLACK}Gem scenarie, hent scenarie, forlad scenarieeditoren, afslut
STR_SCENEDIT_TOOLBAR_OPENTTD                                    :{YELLOW}OpenTTD
STR_SCENEDIT_TOOLBAR_SCENARIO_EDITOR                            :{YELLOW}Scenarieeditor
STR_SCENEDIT_TOOLBAR_TOOLTIP_MOVE_THE_STARTING_DATE_BACKWARD    :{BLACK}Flyt startdatoen 1 år tilbage
STR_SCENEDIT_TOOLBAR_TOOLTIP_MOVE_THE_STARTING_DATE_FORWARD     :{BLACK}Flyt startdatoen 1 år frem
STR_SCENEDIT_TOOLBAR_TOOLTIP_SET_DATE                           :{BLACK}Klik for at angive startdatoen
STR_SCENEDIT_TOOLBAR_TOOLTIP_DISPLAY_MAP_TOWN_DIRECTORY         :{BLACK}Vis kortet, byoversigt
STR_SCENEDIT_TOOLBAR_LANDSCAPE_GENERATION                       :{BLACK}Landskabsgenerering
STR_SCENEDIT_TOOLBAR_TOWN_GENERATION                            :{BLACK}Bygenerering
STR_SCENEDIT_TOOLBAR_INDUSTRY_GENERATION                        :{BLACK}Industrigenerering
STR_SCENEDIT_TOOLBAR_ROAD_CONSTRUCTION                          :{BLACK}Bygning af vej
STR_SCENEDIT_TOOLBAR_TRAM_CONSTRUCTION                          :{BLACK}Sporvejskonstruktion
STR_SCENEDIT_TOOLBAR_PLANT_TREES                                :{BLACK}Plant træer. Ctrl vælger området diagonalt. Skift skifter bygning/viser omkostningsestimat
STR_SCENEDIT_TOOLBAR_PLACE_SIGN                                 :{BLACK}Placér skilt
STR_SCENEDIT_TOOLBAR_PLACE_OBJECT                               :{BLACK}Placer objekt. Skift viser bygnings omkostningsestimat

# Scenario editor file menu
###length 7
STR_SCENEDIT_FILE_MENU_SAVE_SCENARIO                            :Gem scenarie
STR_SCENEDIT_FILE_MENU_LOAD_SCENARIO                            :Hent scenarie
STR_SCENEDIT_FILE_MENU_SAVE_HEIGHTMAP                           :Gem højdekort
STR_SCENEDIT_FILE_MENU_LOAD_HEIGHTMAP                           :Hent højdekort
STR_SCENEDIT_FILE_MENU_QUIT_EDITOR                              :Forlad scenarieeditor
STR_SCENEDIT_FILE_MENU_SEPARATOR                                :
STR_SCENEDIT_FILE_MENU_QUIT                                     :Afslut

# Settings menu
###length 16
STR_SETTINGS_MENU_GAME_OPTIONS                                  :Opsætning
STR_SETTINGS_MENU_CONFIG_SETTINGS_TREE                          :Indstillinger
STR_SETTINGS_MENU_AI_SETTINGS                                   :AI indstillinger
STR_SETTINGS_MENU_GAMESCRIPT_SETTINGS                           :Indstillinger for spilscript
STR_SETTINGS_MENU_NEWGRF_SETTINGS                               :NewGRF indstillinger
STR_SETTINGS_MENU_TRANSPARENCY_OPTIONS                          :Gennemsigtighedsvalg
STR_SETTINGS_MENU_TOWN_NAMES_DISPLAYED                          :Bynavne vist
STR_SETTINGS_MENU_STATION_NAMES_DISPLAYED                       :Stationsnavne vist
STR_SETTINGS_MENU_WAYPOINTS_DISPLAYED                           :Rutepunkt-navne vist
STR_SETTINGS_MENU_SIGNS_DISPLAYED                               :Viste skilte
STR_SETTINGS_MENU_SHOW_COMPETITOR_SIGNS                         :Modstander skilte og navne vist
STR_SETTINGS_MENU_FULL_ANIMATION                                :Fuld animation
STR_SETTINGS_MENU_FULL_DETAIL                                   :Fuld detalje
STR_SETTINGS_MENU_TRANSPARENT_BUILDINGS                         :Gennemsigtige bygninger
STR_SETTINGS_MENU_TRANSPARENT_SIGNS                             :Gennemsigtige skilte

# File menu
STR_FILE_MENU_SAVE_GAME                                         :Gem spil
STR_FILE_MENU_LOAD_GAME                                         :Fortsæt spil
STR_FILE_MENU_QUIT_GAME                                         :Forlad spillet
STR_FILE_MENU_EXIT                                              :Afslut

# Map menu
STR_MAP_MENU_MAP_OF_WORLD                                       :Kort over verden
STR_MAP_MENU_EXTRA_VIEWPORT                                     :Nyt lokalitetsvindue
STR_MAP_MENU_LINGRAPH_LEGEND                                    :Laststrømforklaring
STR_MAP_MENU_SIGN_LIST                                          :Liste over skilte

# Town menu
STR_TOWN_MENU_TOWN_DIRECTORY                                    :Byoversigt
STR_TOWN_MENU_FOUND_TOWN                                        :Stift by

# Subsidies menu
STR_SUBSIDIES_MENU_SUBSIDIES                                    :Tilskudsordninger

# Graph menu
STR_GRAPH_MENU_OPERATING_PROFIT_GRAPH                           :Graf over afkast
STR_GRAPH_MENU_INCOME_GRAPH                                     :Graf over indkomster
STR_GRAPH_MENU_DELIVERED_CARGO_GRAPH                            :Graf over leveret last
STR_GRAPH_MENU_PERFORMANCE_HISTORY_GRAPH                        :Graf over præstation
STR_GRAPH_MENU_COMPANY_VALUE_GRAPH                              :Graf over selskabsværdi
STR_GRAPH_MENU_CARGO_PAYMENT_RATES                              :Graf over lastudbetalingsrater

# Company league menu
STR_GRAPH_MENU_COMPANY_LEAGUE_TABLE                             :Selskabsoversigt
STR_GRAPH_MENU_DETAILED_PERFORMANCE_RATING                      :Detaljeret præstationsoversigt
STR_GRAPH_MENU_HIGHSCORE                                        :Topresultater

# Industry menu
STR_INDUSTRY_MENU_INDUSTRY_DIRECTORY                            :Industrioversigt
STR_INDUSTRY_MENU_INDUSTRY_CHAIN                                :Industrikæder
STR_INDUSTRY_MENU_FUND_NEW_INDUSTRY                             :Finansiér ny industri

# URailway construction menu
STR_RAIL_MENU_RAILROAD_CONSTRUCTION                             :Jernbanekonstruktion
STR_RAIL_MENU_ELRAIL_CONSTRUCTION                               :Elektrisk jernbanekonstruktion
STR_RAIL_MENU_MONORAIL_CONSTRUCTION                             :Monorailkonstruktion
STR_RAIL_MENU_MAGLEV_CONSTRUCTION                               :Magnetskinnekonstruktion

# Road construction menu
STR_ROAD_MENU_ROAD_CONSTRUCTION                                 :Vejkonstruktion
STR_ROAD_MENU_TRAM_CONSTRUCTION                                 :Sporvejskonstruktion

# Waterways construction menu
STR_WATERWAYS_MENU_WATERWAYS_CONSTRUCTION                       :Bygning af vandveje

# Aairport construction menu
STR_AIRCRAFT_MENU_AIRPORT_CONSTRUCTION                          :Lufthavnskonstruktion

# Landscaping menu
STR_LANDSCAPING_MENU_LANDSCAPING                                :Landskabsværktøjer
STR_LANDSCAPING_MENU_PLANT_TREES                                :Plant træer
STR_LANDSCAPING_MENU_PLACE_SIGN                                 :Placer skilt

# Music menu
STR_TOOLBAR_SOUND_MUSIC                                         :Lyd/Musik

# Message menu
STR_NEWS_MENU_LAST_MESSAGE_NEWS_REPORT                          :Seneste besked/nyhedsrapport
STR_NEWS_MENU_MESSAGE_HISTORY_MENU                              :Tidligere beskeder
STR_NEWS_MENU_DELETE_ALL_MESSAGES                               :Slet alle beskeder

# About menu
STR_ABOUT_MENU_LAND_BLOCK_INFO                                  :Landområde information
STR_ABOUT_MENU_HELP                                             :Hjælp & manualer
STR_ABOUT_MENU_TOGGLE_CONSOLE                                   :Tænd/Sluk konsol
STR_ABOUT_MENU_AI_DEBUG                                         :Computerspiller/spilscript debug
STR_ABOUT_MENU_SCREENSHOT                                       :Skærmbillede (Ctrl-S)
STR_ABOUT_MENU_SHOW_FRAMERATE                                   :Vis spilhastighed
STR_ABOUT_MENU_ABOUT_OPENTTD                                    :Om 'OpenTTD'
STR_ABOUT_MENU_SPRITE_ALIGNER                                   :Sprite justering
STR_ABOUT_MENU_TOGGLE_BOUNDING_BOXES                            :Slå afgrænsningsrammerne til/fra
STR_ABOUT_MENU_TOGGLE_DIRTY_BLOCKS                              :Slå farvning af beskidte blokke til/fra
STR_ABOUT_MENU_TOGGLE_WIDGET_OUTLINES                           :Skift widget konturer

###length 31
STR_DAY_NUMBER_1ST                                              :1.
STR_DAY_NUMBER_2ND                                              :2.
STR_DAY_NUMBER_3RD                                              :3.
STR_DAY_NUMBER_4TH                                              :4.
STR_DAY_NUMBER_5TH                                              :5.
STR_DAY_NUMBER_6TH                                              :6.
STR_DAY_NUMBER_7TH                                              :7.
STR_DAY_NUMBER_8TH                                              :8.
STR_DAY_NUMBER_9TH                                              :9.
STR_DAY_NUMBER_10TH                                             :10.
STR_DAY_NUMBER_11TH                                             :11.
STR_DAY_NUMBER_12TH                                             :12.
STR_DAY_NUMBER_13TH                                             :13.
STR_DAY_NUMBER_14TH                                             :14.
STR_DAY_NUMBER_15TH                                             :15.
STR_DAY_NUMBER_16TH                                             :16.
STR_DAY_NUMBER_17TH                                             :17.
STR_DAY_NUMBER_18TH                                             :18.
STR_DAY_NUMBER_19TH                                             :19.
STR_DAY_NUMBER_20TH                                             :20.
STR_DAY_NUMBER_21ST                                             :21.
STR_DAY_NUMBER_22ND                                             :22.
STR_DAY_NUMBER_23RD                                             :23.
STR_DAY_NUMBER_24TH                                             :24.
STR_DAY_NUMBER_25TH                                             :25.
STR_DAY_NUMBER_26TH                                             :26.
STR_DAY_NUMBER_27TH                                             :27.
STR_DAY_NUMBER_28TH                                             :28.
STR_DAY_NUMBER_29TH                                             :29.
STR_DAY_NUMBER_30TH                                             :30.
STR_DAY_NUMBER_31ST                                             :31.

###length 12
STR_MONTH_ABBREV_JAN                                            :jan
STR_MONTH_ABBREV_FEB                                            :feb
STR_MONTH_ABBREV_MAR                                            :mar
STR_MONTH_ABBREV_APR                                            :apr
STR_MONTH_ABBREV_MAY                                            :maj
STR_MONTH_ABBREV_JUN                                            :jun
STR_MONTH_ABBREV_JUL                                            :jul
STR_MONTH_ABBREV_AUG                                            :aug
STR_MONTH_ABBREV_SEP                                            :sep
STR_MONTH_ABBREV_OCT                                            :okt
STR_MONTH_ABBREV_NOV                                            :nov
STR_MONTH_ABBREV_DEC                                            :dec

###length 12
STR_MONTH_JAN                                                   :Januar
STR_MONTH_FEB                                                   :februar
STR_MONTH_MAR                                                   :marts
STR_MONTH_APR                                                   :april
STR_MONTH_MAY                                                   :maj
STR_MONTH_JUN                                                   :juni
STR_MONTH_JUL                                                   :juli
STR_MONTH_AUG                                                   :august
STR_MONTH_SEP                                                   :september
STR_MONTH_OCT                                                   :oktober
STR_MONTH_NOV                                                   :november
STR_MONTH_DEC                                                   :december

# Graph window
STR_GRAPH_KEY_BUTTON                                            :{BLACK}Nøgle
STR_GRAPH_KEY_TOOLTIP                                           :{BLACK}Vis nøglen til grafer
STR_GRAPH_X_LABEL_MONTH                                         :{TINY_FONT}{STRING}
STR_GRAPH_X_LABEL_MONTH_YEAR                                    :{TINY_FONT}{STRING}{}{NUM}
STR_GRAPH_Y_LABEL                                               :{TINY_FONT}{STRING}
STR_GRAPH_Y_LABEL_NUMBER                                        :{TINY_FONT}{COMMA}

STR_GRAPH_OPERATING_PROFIT_CAPTION                              :{WHITE}Graf over afkast
STR_GRAPH_INCOME_CAPTION                                        :{WHITE}Graf over indkomst
STR_GRAPH_CARGO_DELIVERED_CAPTION                               :{WHITE}Afleveret last
STR_GRAPH_COMPANY_PERFORMANCE_RATINGS_CAPTION                   :{WHITE}Selskabets præstationsrang (maksimal rang=1000)
STR_GRAPH_COMPANY_VALUES_CAPTION                                :{WHITE}Selskabsværdier

STR_GRAPH_LAST_72_MINUTES_TIME_LABEL                            :{TINY_FONT}{BLACK}sidste 72 minutter

STR_GRAPH_CARGO_PAYMENT_RATES_CAPTION                           :{WHITE}Lastudbetalingsrater
STR_GRAPH_CARGO_PAYMENT_RATES_DAYS                              :{TINY_FONT}{BLACK}dage i transit
STR_GRAPH_CARGO_PAYMENT_RATES_SECONDS                           :{TINY_FONT}{BLACK}Sekunder i transit
STR_GRAPH_CARGO_PAYMENT_RATES_TITLE                             :{TINY_FONT}{BLACK}Betaling for at transportere 10 enheder (eller 10,000 liter) last en distance på 20 enheder.
STR_GRAPH_CARGO_ENABLE_ALL                                      :{TINY_FONT}{BLACK}Slå alt til
STR_GRAPH_CARGO_DISABLE_ALL                                     :{TINY_FONT}{BLACK}Slå alt fra
STR_GRAPH_CARGO_TOOLTIP_ENABLE_ALL                              :{BLACK}Vis alt fragt på fragtbetalings rate grafen
STR_GRAPH_CARGO_TOOLTIP_DISABLE_ALL                             :{BLACK}Vis intet fragt på fragtbetalings rate grafen
STR_GRAPH_CARGO_PAYMENT_TOGGLE_CARGO                            :{BLACK}Skift grafen for denne lasttype til/fra
STR_GRAPH_CARGO_PAYMENT_CARGO                                   :{TINY_FONT}{BLACK}{STRING}

STR_GRAPH_PERFORMANCE_DETAIL_TOOLTIP                            :{BLACK}Vis detaljeret præstationsoversigt

# Graph key window
STR_GRAPH_KEY_CAPTION                                           :{WHITE}Nøgle til selskabsgraf
STR_GRAPH_KEY_COMPANY_SELECTION_TOOLTIP                         :{BLACK}Klik her for at vise/skjule selskabets graf

# Company league window
STR_COMPANY_LEAGUE_TABLE_CAPTION                                :{WHITE}Selskabsoversigt
STR_COMPANY_LEAGUE_COMPANY_NAME                                 :{ORANGE}{COMPANY} {BLACK}{COMPANY_NUM} '{STRING}'
STR_COMPANY_LEAGUE_COMPANY_RANK                                 :{YELLOW}#{NUM}
STR_COMPANY_LEAGUE_PERFORMANCE_TITLE_ENGINEER                   :Ingeniør
STR_COMPANY_LEAGUE_PERFORMANCE_TITLE_TRAFFIC_MANAGER            :Trafikbestyrer
STR_COMPANY_LEAGUE_PERFORMANCE_TITLE_TRANSPORT_COORDINATOR      :Trafikkoordinator
STR_COMPANY_LEAGUE_PERFORMANCE_TITLE_ROUTE_SUPERVISOR           :Routesuperviser
STR_COMPANY_LEAGUE_PERFORMANCE_TITLE_DIRECTOR                   :Direktør
STR_COMPANY_LEAGUE_PERFORMANCE_TITLE_CHIEF_EXECUTIVE            :Administrerende direktør
STR_COMPANY_LEAGUE_PERFORMANCE_TITLE_CHAIRMAN                   :Forretningschef
STR_COMPANY_LEAGUE_PERFORMANCE_TITLE_PRESIDENT                  :Præsident
STR_COMPANY_LEAGUE_PERFORMANCE_TITLE_TYCOON                     :Matador

# Performance detail window
STR_PERFORMANCE_DETAIL                                          :{WHITE}Præstationsoversigt
STR_PERFORMANCE_DETAIL_KEY                                      :{BLACK}Detalje
STR_PERFORMANCE_DETAIL_AMOUNT_CURRENCY                          :{BLACK}({CURRENCY_SHORT}/{CURRENCY_SHORT})
STR_PERFORMANCE_DETAIL_AMOUNT_INT                               :{BLACK}({COMMA}/{COMMA})
STR_PERFORMANCE_DETAIL_PERCENT                                  :{WHITE}{NUM}%
STR_PERFORMANCE_DETAIL_SELECT_COMPANY_TOOLTIP                   :{BLACK}Vis detaljer om dette firma

###length 10
STR_PERFORMANCE_DETAIL_VEHICLES                                 :{BLACK}Køretøjer:
STR_PERFORMANCE_DETAIL_STATIONS                                 :{BLACK}Stationer:
STR_PERFORMANCE_DETAIL_MIN_PROFIT                               :{BLACK}Min. afkast:
STR_PERFORMANCE_DETAIL_MIN_INCOME                               :{BLACK}Min. indkomst:
STR_PERFORMANCE_DETAIL_MAX_INCOME                               :{BLACK}Maks. indkomst:
STR_PERFORMANCE_DETAIL_DELIVERED                                :{BLACK}Afleveret:
STR_PERFORMANCE_DETAIL_CARGO                                    :{BLACK}Last:
STR_PERFORMANCE_DETAIL_MONEY                                    :{BLACK}Penge:
STR_PERFORMANCE_DETAIL_LOAN                                     :{BLACK}Lån:
STR_PERFORMANCE_DETAIL_TOTAL                                    :{BLACK}I alt:
###next-name-looks-similar

STR_PERFORMANCE_DETAIL_VEHICLES_TOOLTIP_YEARS                   :{BLACK}Antal køretøjer, der gav overskud sidste år. Dette omfatter vejkøretøjer, tog, skibe og fly
STR_PERFORMANCE_DETAIL_VEHICLES_TOOLTIP_PERIODS                 :{BLACK}Antal køretøjer, der gav overskud i sidste periode. Dette omfatter vejkøretøjer, tog, skibe og fly
STR_PERFORMANCE_DETAIL_STATIONS_TOOLTIP                         :{BLACK}Antal nyligt servicerede stationer. Togstationer, busstoppesteder, lufthavne og så videre tælles separat, selv om de tilhører den samme station
STR_PERFORMANCE_DETAIL_MIN_PROFIT_TOOLTIP_YEARS                 :{BLACK}Fortjenesten af køretøjet med den laveste indkomst (kun køretøjer ældre end to år tages i betragtning)
STR_PERFORMANCE_DETAIL_MIN_PROFIT_TOOLTIP_PERIODS               :{BLACK}Fortjenesten for køretøjet med den laveste indkomst (kun køretøjer, der er ældre end to perioder, tages i betragtning)
STR_PERFORMANCE_DETAIL_MIN_INCOME_TOOLTIP                       :{BLACK}Indkomst i kvartallet med det laveste afkast i de sidste 12 kvartaler
STR_PERFORMANCE_DETAIL_MAX_INCOME_TOOLTIP                       :{BLACK}Indkomst i kvartallet med det højeste afkast i de sidste 12 kvartaler
STR_PERFORMANCE_DETAIL_DELIVERED_TOOLTIP                        :{BLACK}Antal enheder fragtet i de sidste 4 kvartaler
STR_PERFORMANCE_DETAIL_CARGO_TOOLTIP                            :{BLACK}Antallet af lasttyper fragtet i sidste kvartal
STR_PERFORMANCE_DETAIL_MONEY_TOOLTIP                            :{BLACK}Kapital denne virksomhed har i banken
STR_PERFORMANCE_DETAIL_LOAN_TOOLTIP                             :{BLACK}Mængden af penge dette firma har lånt
STR_PERFORMANCE_DETAIL_TOTAL_TOOLTIP                            :{BLACK}Samlet point ud af mulige points

# Music window
STR_MUSIC_JAZZ_JUKEBOX_CAPTION                                  :{WHITE}Jazz Jukebox
STR_MUSIC_PLAYLIST_ALL                                          :{TINY_FONT}{BLACK}Alle
STR_MUSIC_PLAYLIST_OLD_STYLE                                    :{TINY_FONT}{BLACK}Old Style
STR_MUSIC_PLAYLIST_NEW_STYLE                                    :{TINY_FONT}{BLACK}New Style
STR_MUSIC_PLAYLIST_EZY_STREET                                   :{TINY_FONT}{BLACK}Ezy Street
STR_MUSIC_PLAYLIST_CUSTOM_1                                     :{TINY_FONT}{BLACK}Custom 1
STR_MUSIC_PLAYLIST_CUSTOM_2                                     :{TINY_FONT}{BLACK}Custom 2
STR_MUSIC_MUSIC_VOLUME                                          :{TINY_FONT}{BLACK}Musik lydstyrke
STR_MUSIC_EFFECTS_VOLUME                                        :{TINY_FONT}{BLACK}Effekt lydstyrke
STR_MUSIC_TRACK_NONE                                            :{TINY_FONT}{DKGREEN}--
STR_MUSIC_TRACK_DIGIT                                           :{TINY_FONT}{DKGREEN}{ZEROFILL_NUM}
STR_MUSIC_TITLE_NONE                                            :{TINY_FONT}{DKGREEN}------
STR_MUSIC_TITLE_NOMUSIC                                         :{TINY_FONT}{DKGREEN}Ingen musik tilgængelig
STR_MUSIC_TITLE_NAME                                            :{TINY_FONT}{DKGREEN}"{STRING}"
STR_MUSIC_TRACK                                                 :{TINY_FONT}{BLACK}Nummer
STR_MUSIC_XTITLE                                                :{TINY_FONT}{BLACK}Titel
STR_MUSIC_SHUFFLE                                               :{TINY_FONT}{BLACK}Bland
STR_MUSIC_PROGRAM                                               :{TINY_FONT}{BLACK}Programmer
STR_MUSIC_TOOLTIP_SKIP_TO_PREVIOUS_TRACK                        :{BLACK}Hop til forrige nummer
STR_MUSIC_TOOLTIP_SKIP_TO_NEXT_TRACK_IN_SELECTION               :{BLACK}Hop til næste nummer
STR_MUSIC_TOOLTIP_STOP_PLAYING_MUSIC                            :{BLACK}Stop musikken
STR_MUSIC_TOOLTIP_START_PLAYING_MUSIC                           :{BLACK}Start musikken
STR_MUSIC_TOOLTIP_DRAG_SLIDERS_TO_SET_MUSIC                     :{BLACK}Flyt skyderen for at justere musik- og effektlydstyrken
STR_MUSIC_TOOLTIP_SELECT_ALL_TRACKS_PROGRAM                     :{BLACK}Vælg 'Alle numre' programmet
STR_MUSIC_TOOLTIP_SELECT_OLD_STYLE_MUSIC                        :{BLACK}Vælg 'Old style musik' programmet
STR_MUSIC_TOOLTIP_SELECT_NEW_STYLE_MUSIC                        :{BLACK}Vælg 'New style musik' programmet
STR_MUSIC_TOOLTIP_SELECT_EZY_STREET_STYLE                       :{BLACK}Vælg 'Ezy Street musik' program
STR_MUSIC_TOOLTIP_SELECT_CUSTOM_1_USER_DEFINED                  :{BLACK}Vælg 'Custom 1' (brugerdefineret) programmet
STR_MUSIC_TOOLTIP_SELECT_CUSTOM_2_USER_DEFINED                  :{BLACK}Select 'Custom 2' (brugerdefineret) programmet
STR_MUSIC_TOOLTIP_TOGGLE_PROGRAM_SHUFFLE                        :{BLACK}Tilfældig afspilning til/fra
STR_MUSIC_TOOLTIP_SHOW_MUSIC_TRACK_SELECTION                    :{BLACK}Vis vinduet med musiknummervalg

# Playlist window
STR_PLAYLIST_MUSIC_SELECTION_SETNAME                            :{WHITE}Music Program - '{STRING}'
STR_PLAYLIST_TRACK_NAME                                         :{TINY_FONT}{LTBLUE}{ZEROFILL_NUM} "{STRING}"
STR_PLAYLIST_TRACK_INDEX                                        :{TINY_FONT}{BLACK}Nummerliste
STR_PLAYLIST_PROGRAM                                            :{TINY_FONT}{BLACK}Program - '{STRING}'
STR_PLAYLIST_CLEAR                                              :{TINY_FONT}{BLACK}Ryd
STR_PLAYLIST_CHANGE_SET                                         :{BLACK}Skift sæt
STR_PLAYLIST_TOOLTIP_CLEAR_CURRENT_PROGRAM_CUSTOM1              :{BLACK}Ryd det valgte program (Gælder kun Custom1/Custom2)
STR_PLAYLIST_TOOLTIP_CHANGE_SET                                 :{BLACK}Ændre musik listen til et anden installeret sæt
STR_PLAYLIST_TOOLTIP_CLICK_TO_ADD_TRACK                         :{BLACK}Klik på et musiknummer for at tilføje det til programlisten (kun for Custom1/Custom2)
STR_PLAYLIST_TOOLTIP_CLICK_TO_REMOVE_TRACK                      :{BLACK}Klik på et musiknummer for at fjerne det fra programlisten (kun for Custom1/Custom2)

# Highscore window
STR_HIGHSCORE_TOP_COMPANIES                                     :{BIG_FONT}{BLACK}Top virksomheder
STR_HIGHSCORE_POSITION                                          :{BIG_FONT}{BLACK}{COMMA}.
STR_HIGHSCORE_PERFORMANCE_TITLE_BUSINESSMAN                     :Forretningsmand
STR_HIGHSCORE_PERFORMANCE_TITLE_ENTREPRENEUR                    :Entreprenør
STR_HIGHSCORE_PERFORMANCE_TITLE_INDUSTRIALIST                   :Industrialist
STR_HIGHSCORE_PERFORMANCE_TITLE_CAPITALIST                      :Kapitalist
STR_HIGHSCORE_PERFORMANCE_TITLE_MAGNATE                         :Magnat
STR_HIGHSCORE_PERFORMANCE_TITLE_MOGUL                           :Mogul
STR_HIGHSCORE_PERFORMANCE_TITLE_TYCOON_OF_THE_CENTURY           :Århundredes Matador
STR_HIGHSCORE_NAME                                              :{PRESIDENT_NAME}, {COMPANY}
STR_HIGHSCORE_STATS                                             :{BIG_FONT}'{STRING}'   ({COMMA})
STR_HIGHSCORE_COMPANY_ACHIEVES_STATUS                           :{BIG_FONT}{BLACK}{COMPANY} får '{STRING}' status!
STR_HIGHSCORE_PRESIDENT_OF_COMPANY_ACHIEVES_STATUS              :{BIG_FONT}{WHITE}{PRESIDENT_NAME} fra {COMPANY} får '{STRING}' status!

# Smallmap window
STR_SMALLMAP_CAPTION                                            :{WHITE}Kort - {STRING}

###length 7
STR_SMALLMAP_TYPE_CONTOURS                                      :Konturer
STR_SMALLMAP_TYPE_VEHICLES                                      :Køretøjer
STR_SMALLMAP_TYPE_INDUSTRIES                                    :Industrier
STR_SMALLMAP_TYPE_ROUTEMAP                                      :Laststrøm
STR_SMALLMAP_TYPE_ROUTES                                        :Ruter
STR_SMALLMAP_TYPE_VEGETATION                                    :Vegetation
STR_SMALLMAP_TYPE_OWNERS                                        :Ejere

STR_SMALLMAP_TOOLTIP_SHOW_LAND_CONTOURS_ON_MAP                  :{BLACK}Vis landskabskonturer på kortet
STR_SMALLMAP_TOOLTIP_SHOW_VEHICLES_ON_MAP                       :{BLACK}Vis køretøjer på kortet
STR_SMALLMAP_TOOLTIP_SHOW_INDUSTRIES_ON_MAP                     :{BLACK}Vis industrier på kortet
STR_SMALLMAP_TOOLTIP_SHOW_LINK_STATS_ON_MAP                     :{BLACK}Vis laststrøm på kortet
STR_SMALLMAP_TOOLTIP_SHOW_TRANSPORT_ROUTES_ON                   :{BLACK}Vis transportruter på kortet
STR_SMALLMAP_TOOLTIP_SHOW_VEGETATION_ON_MAP                     :{BLACK}Vis vegetation på kortet
STR_SMALLMAP_TOOLTIP_SHOW_LAND_OWNERS_ON_MAP                    :{BLACK}Vis landejere på kortet
STR_SMALLMAP_TOOLTIP_INDUSTRY_SELECTION                         :{BLACK}Klik på en industritype for at vise den.
STR_SMALLMAP_TOOLTIP_COMPANY_SELECTION                          :{BLACK}Kik på et selskab for at se dens ejendomme. Ctrl+klik deaktiverer alle selskaber undtagen det valgte. Ctrl+klik igen for atter at aktivere
STR_SMALLMAP_TOOLTIP_CARGO_SELECTION                            :{BLACK}Klik på en last for at skifte visning af dens egenskab. Ctrl+Klik slår alle laster undtagen den valgte fra. Ctrl+Klik på den igen for at slå alle laster til

STR_SMALLMAP_LEGENDA_ROADS                                      :{TINY_FONT}{BLACK}Veje
STR_SMALLMAP_LEGENDA_RAILROADS                                  :{TINY_FONT}{BLACK}Jernbaner
STR_SMALLMAP_LEGENDA_STATIONS_AIRPORTS_DOCKS                    :{TINY_FONT}{BLACK}Stationer/Lufthavne/Havne
STR_SMALLMAP_LEGENDA_BUILDINGS_INDUSTRIES                       :{TINY_FONT}{BLACK}Bygninger/Industrier
STR_SMALLMAP_LEGENDA_VEHICLES                                   :{TINY_FONT}{BLACK}Køretøjer
STR_SMALLMAP_LEGENDA_TRAINS                                     :{TINY_FONT}{BLACK}Toge
STR_SMALLMAP_LEGENDA_ROAD_VEHICLES                              :{TINY_FONT}{BLACK}Vejkøretøjer
STR_SMALLMAP_LEGENDA_SHIPS                                      :{TINY_FONT}{BLACK}Skibe
STR_SMALLMAP_LEGENDA_AIRCRAFT                                   :{TINY_FONT}{BLACK}Fly
STR_SMALLMAP_LEGENDA_TRANSPORT_ROUTES                           :{TINY_FONT}{BLACK}Transportruter
STR_SMALLMAP_LEGENDA_FOREST                                     :{TINY_FONT}{BLACK}Skov
STR_SMALLMAP_LEGENDA_RAILROAD_STATION                           :{TINY_FONT}{BLACK}Banegård
STR_SMALLMAP_LEGENDA_TRUCK_LOADING_BAY                          :{TINY_FONT}{BLACK}Fragtcentral
STR_SMALLMAP_LEGENDA_BUS_STATION                                :{TINY_FONT}{BLACK}Rutebilstation
STR_SMALLMAP_LEGENDA_AIRPORT_HELIPORT                           :{TINY_FONT}{BLACK}Lufthavn/Helikopterplads
STR_SMALLMAP_LEGENDA_DOCK                                       :{TINY_FONT}{BLACK}Havn
STR_SMALLMAP_LEGENDA_ROUGH_LAND                                 :{TINY_FONT}{BLACK}Hårdt terræn
STR_SMALLMAP_LEGENDA_GRASS_LAND                                 :{TINY_FONT}{BLACK}Græs
STR_SMALLMAP_LEGENDA_BARE_LAND                                  :{TINY_FONT}{BLACK}Bart terræn
STR_SMALLMAP_LEGENDA_RAINFOREST                                 :{TINY_FONT}{BLACK}Regnskov
STR_SMALLMAP_LEGENDA_FIELDS                                     :{TINY_FONT}{BLACK}Marker
STR_SMALLMAP_LEGENDA_TREES                                      :{TINY_FONT}{BLACK}Træer
STR_SMALLMAP_LEGENDA_ROCKS                                      :{TINY_FONT}{BLACK}Klipper
STR_SMALLMAP_LEGENDA_WATER                                      :{TINY_FONT}{BLACK}Vand
STR_SMALLMAP_LEGENDA_NO_OWNER                                   :{TINY_FONT}{BLACK}Ingen ejer
STR_SMALLMAP_LEGENDA_TOWNS                                      :{TINY_FONT}{BLACK}Byer
STR_SMALLMAP_LEGENDA_INDUSTRIES                                 :{TINY_FONT}{BLACK}Industrier
STR_SMALLMAP_LEGENDA_DESERT                                     :{TINY_FONT}{BLACK}Ørken
STR_SMALLMAP_LEGENDA_SNOW                                       :{TINY_FONT}{BLACK}Sne

STR_SMALLMAP_TOOLTIP_TOGGLE_TOWN_NAMES_ON_OFF                   :{BLACK}Vis/skjul bynavne på kort
STR_SMALLMAP_CENTER                                             :{BLACK}Centrer det lille kort ved den nuværende position
STR_SMALLMAP_INDUSTRY                                           :{TINY_FONT}{STRING} ({NUM})
STR_SMALLMAP_LINKSTATS                                          :{TINY_FONT}{STRING}
STR_SMALLMAP_COMPANY                                            :{TINY_FONT}{COMPANY}
STR_SMALLMAP_TOWN                                               :{TINY_FONT}{WHITE}{TOWN}
STR_SMALLMAP_DISABLE_ALL                                        :{BLACK}Slå alle fra
STR_SMALLMAP_ENABLE_ALL                                         :{BLACK}Slå alle til
STR_SMALLMAP_SHOW_HEIGHT                                        :{BLACK}Vis højde
STR_SMALLMAP_TOOLTIP_DISABLE_ALL_INDUSTRIES                     :{BLACK}Vis ingen industrier på kortet
STR_SMALLMAP_TOOLTIP_ENABLE_ALL_INDUSTRIES                      :{BLACK}Vis alle industrier på kortet
STR_SMALLMAP_TOOLTIP_SHOW_HEIGHT                                :{BLACK}Slå visning af højdekort til/fra
STR_SMALLMAP_TOOLTIP_DISABLE_ALL_COMPANIES                      :{BLACK}Vis ingen selskabsejendomme på kortet
STR_SMALLMAP_TOOLTIP_ENABLE_ALL_COMPANIES                       :{BLACK}Vis alle selskabsejendomme på kortet
STR_SMALLMAP_TOOLTIP_DISABLE_ALL_CARGOS                         :{BLACK}Vis ikke fragt på kortet
STR_SMALLMAP_TOOLTIP_ENABLE_ALL_CARGOS                          :{BLACK}Hvis alt fragt på kortet

# Status bar messages
STR_STATUSBAR_TOOLTIP_SHOW_LAST_NEWS                            :{BLACK}Vis seneste besked eller nyhedsrapport
STR_STATUSBAR_COMPANY_NAME                                      :{SILVER}- -  {COMPANY}  - -
STR_STATUSBAR_PAUSED                                            :{YELLOW}* *  PAUSE  *  *
STR_STATUSBAR_PAUSED_LINK_GRAPH                                 :{ORANGE}*  *  PAUSE (afventer forbindelsesgraf opdatering) *  *
STR_STATUSBAR_AUTOSAVE                                          :{RED}AUTOGEM
STR_STATUSBAR_SAVING_GAME                                       :{RED}*  *  GEMMER SPIL  *  *

STR_STATUSBAR_SPECTATOR                                         :{WHITE}(tilskuer)
STR_STATUSBAR_INFINITE_MONEY                                    :{WHITE}(uendelige penge)

# News message history
STR_MESSAGE_HISTORY                                             :{WHITE}Beskedhistorik
STR_MESSAGE_HISTORY_TOOLTIP                                     :{BLACK}En liste over seneste nyheder
STR_MESSAGE_NEWS_FORMAT                                         :{STRING}  -  {STRING}

STR_NEWS_MESSAGE_CAPTION                                        :{WHITE}Besked
STR_NEWS_CUSTOM_ITEM                                            :{BIG_FONT}{BLACK}{STRING}

STR_NEWS_FIRST_TRAIN_ARRIVAL                                    :{BIG_FONT}{BLACK}Indbyggerne fester . . .{}Første tog ankommer til {STATION}!
STR_NEWS_FIRST_BUS_ARRIVAL                                      :{BIG_FONT}{BLACK}Indbyggerne fester . . .{}Første bus ankommer til {STATION}!
STR_NEWS_FIRST_TRUCK_ARRIVAL                                    :{BIG_FONT}{BLACK}Indbyggerne fester . . .{}Første lastbil ankommer til {STATION}!
STR_NEWS_FIRST_PASSENGER_TRAM_ARRIVAL                           :{BIG_FONT}{BLACK}Indbyggerne fester . . .{}Første passager-sporvogn ankommer til {STATION}!
STR_NEWS_FIRST_CARGO_TRAM_ARRIVAL                               :{BIG_FONT}{BLACK}Indbyggerne fester . . .{}Første fragt-sporvogn ankommer til {STATION}!
STR_NEWS_FIRST_SHIP_ARRIVAL                                     :{BIG_FONT}{BLACK}Indbyggerne fester . . .{}Første skib ankommer til {STATION}!
STR_NEWS_FIRST_AIRCRAFT_ARRIVAL                                 :{BIG_FONT}{BLACK}Indbyggerne fester . . .{}Første fly ankommer til {STATION}!

STR_NEWS_TRAIN_CRASH                                            :{BIG_FONT}{BLACK}Tog forulykket!{}{COMMA} døde i flammerne efter kollision
STR_NEWS_ROAD_VEHICLE_CRASH_DRIVER                              :{BIG_FONT}{BLACK}Lastbil forulykket!{}Chauffør dør i flammehav efter sammenstød med tog
STR_NEWS_ROAD_VEHICLE_CRASH                                     :{BIG_FONT}{BLACK}Bus forulykket!{}{COMMA} dør i flammehav efter kollision med et tog
STR_NEWS_AIRCRAFT_CRASH                                         :{BIG_FONT}{BLACK}Flystyrt!{}{COMMA} dør i flammerne ved {STATION}
STR_NEWS_PLANE_CRASH_OUT_OF_FUEL                                :{BIG_FONT}{BLACK}Flystyrt!{}Fly løb tør for brændstof, {COMMA} døde i ildhelvede!

STR_NEWS_DISASTER_ZEPPELIN                                      :{BIG_FONT}{BLACK}Zeppelin katastrofe ved {STATION}!
STR_NEWS_DISASTER_SMALL_UFO                                     :{BIG_FONT}{BLACK}Lastbil ødelagt i kollision med en UFO
STR_NEWS_DISASTER_AIRPLANE_OIL_REFINERY                         :{BIG_FONT}{BLACK}Eksplosion af olieraffinaderi ved {TOWN}!
STR_NEWS_DISASTER_HELICOPTER_FACTORY                            :{BIG_FONT}{BLACK}Fabrik ødelagt under mystiske omstændigheder ved {TOWN}!
STR_NEWS_DISASTER_BIG_UFO                                       :{BIG_FONT}{BLACK}En UFO lander tæt på {TOWN}!
STR_NEWS_DISASTER_COAL_MINE_SUBSIDENCE                          :{BIG_FONT}{BLACK}Sammenstyrtning af kulmine efterlader et spor af katastrofe ved {TOWN}!
STR_NEWS_DISASTER_FLOOD_VEHICLE                                 :{BIG_FONT}{BLACK}Oversvømmelse!{}Mindst {COMMA} savnet og antages omkommet efter pludselig oversvømmelse!

STR_NEWS_COMPANY_IN_TROUBLE_TITLE                               :{BIG_FONT}{BLACK}Transportselskab i vanskeligheder!
STR_NEWS_COMPANY_IN_TROUBLE_DESCRIPTION                         :{BIG_FONT}{BLACK}{STRING} vil blive erklæret konkurs eller solgt, hvis ikke ydelsen stiger snart!
STR_NEWS_COMPANY_MERGER_TITLE                                   :{BIG_FONT}{BLACK}Fussion mellem transportselskaber!
STR_NEWS_COMPANY_MERGER_DESCRIPTION                             :{BIG_FONT}{BLACK}{STRING} er blevet solgt til {STRING} for {CURRENCY_LONG}!
STR_NEWS_COMPANY_BANKRUPT_TITLE                                 :{BIG_FONT}{BLACK}Bankerot!
STR_NEWS_COMPANY_BANKRUPT_DESCRIPTION                           :{BIG_FONT}{BLACK}{STRING} er blevet lukket af kreditorerne og alle ejendomme er solgt!
STR_NEWS_COMPANY_LAUNCH_TITLE                                   :{BIG_FONT}{BLACK}Nyt transportselskab er startet!
STR_NEWS_COMPANY_LAUNCH_DESCRIPTION                             :{BIG_FONT}{BLACK}{STRING} starter konstruktion i nærheden af {TOWN}!
STR_NEWS_MERGER_TAKEOVER_TITLE                                  :{BIG_FONT}{BLACK}{STRING} er blevet overtaget af {STRING} til et ikke oplyst beløb!
STR_PRESIDENT_NAME_MANAGER                                      :{BLACK}{PRESIDENT_NAME}{}(Direktør)

STR_NEWS_NEW_TOWN                                               :{BLACK}{BIG_FONT}{STRING} har sponsoreret stiftelsen af en ny by, {TOWN}!
STR_NEWS_NEW_TOWN_UNSPONSORED                                   :{BLACK}{BIG_FONT}En by ved navn {TOWN} er blevet stiftet!

STR_NEWS_INDUSTRY_CONSTRUCTION                                  :{BIG_FONT}{BLACK}Ny {STRING} under opførelse tæt på {TOWN}!
STR_NEWS_INDUSTRY_PLANTED                                       :{BIG_FONT}{BLACK}Ny {STRING} bliver plantet tæt på {TOWN}!

STR_NEWS_INDUSTRY_CLOSURE_GENERAL                               :{BIG_FONT}{BLACK}{STRING} rapporterer om øjeblikkelig nedlukning!
STR_NEWS_INDUSTRY_CLOSURE_SUPPLY_PROBLEMS                       :{BIG_FONT}{BLACK}Forsyningsproblemer får {STRING} til at lukke omgående!
STR_NEWS_INDUSTRY_CLOSURE_LACK_OF_TREES                         :{BIG_FONT}{BLACK}Mangel på træer i nærheden får {STRING} til at lukke omgående!

STR_NEWS_EURO_INTRODUCTION                                      :{BIG_FONT}{BLACK}Europæisk fællesvaluta!{}{}Euroen er introduceret som eneste betalingsmiddel i dit land!
STR_NEWS_BEGIN_OF_RECESSION                                     :{BIG_FONT}{BLACK}Global lavkonjuktur!{}{}Vismændende frygter det værste, økonomien skrumper!
STR_NEWS_END_OF_RECESSION                                       :{BIG_FONT}{BLACK}Økonomisk krise overvundet!{}{}Stigning i forbrug giver industrien selvtilliden tilbage, produktionen øges!

STR_NEWS_INDUSTRY_PRODUCTION_INCREASE_GENERAL                   :{BIG_FONT}{BLACK}{INDUSTRY} øger produktionen!
STR_NEWS_INDUSTRY_PRODUCTION_INCREASE_COAL                      :{BIG_FONT}{BLACK}Ny kulmine fundet tæt på {INDUSTRY}!{}Produktionen forventes fordoblet!
STR_NEWS_INDUSTRY_PRODUCTION_INCREASE_OIL                       :{BIG_FONT}{BLACK}Nye oliereserver fundet tæt ved {INDUSTRY}!{}Produktionen forventes fordoblet!
STR_NEWS_INDUSTRY_PRODUCTION_INCREASE_FARM                      :{BIG_FONT}{BLACK}Forbedrede landbrugsmetoder ved {INDUSTRY} gør at produktionen forventes fordoblet!
STR_NEWS_INDUSTRY_PRODUCTION_INCREASE_SMOOTH                    :{BIG_FONT}{BLACK}{STRING}produktionen på {INDUSTRY} vokser med {COMMA}%!
STR_NEWS_INDUSTRY_PRODUCTION_DECREASE_GENERAL                   :{BIG_FONT}{BLACK}{INDUSTRY} produktion er faldet med 50%
STR_NEWS_INDUSTRY_PRODUCTION_DECREASE_FARM                      :{BIG_FONT}{BLACK}Insekter foresager kaos ved {INDUSTRY}!{}Produktionen er faldet med 50%
STR_NEWS_INDUSTRY_PRODUCTION_DECREASE_SMOOTH                    :{BIG_FONT}{BLACK}{STRING}produktionen på {INDUSTRY} sænkes med {COMMA}%!

###length VEHICLE_TYPES
STR_NEWS_TRAIN_IS_WAITING                                       :{WHITE}{VEHICLE} afventer i depotet
STR_NEWS_ROAD_VEHICLE_IS_WAITING                                :{WHITE}{VEHICLE} venter på værkstedet
STR_NEWS_SHIP_IS_WAITING                                        :{WHITE}{VEHICLE} venter i skibsdokken
STR_NEWS_AIRCRAFT_IS_WAITING                                    :{WHITE}{VEHICLE} venter i hangaren
###next-name-looks-similar

# Order review system / warnings
STR_NEWS_VEHICLE_HAS_TOO_FEW_ORDERS                             :{WHITE}{VEHICLE} har for få ordrer i ordrelisten
STR_NEWS_VEHICLE_HAS_VOID_ORDER                                 :{WHITE}{VEHICLE} har en ugyldig ordre
STR_NEWS_VEHICLE_HAS_DUPLICATE_ENTRY                            :{WHITE}{VEHICLE} har dublerede ordrer
STR_NEWS_VEHICLE_HAS_INVALID_ENTRY                              :{WHITE}{VEHICLE} har en ugyldig station i sine ordrer
STR_NEWS_PLANE_USES_TOO_SHORT_RUNWAY                            :{WHITE}{VEHICLE} har en lufthavn i sine ordrer, hvis bane er for kort

STR_NEWS_VEHICLE_IS_GETTING_OLD                                 :{WHITE}{VEHICLE} er gammel
STR_NEWS_VEHICLE_IS_GETTING_VERY_OLD                            :{WHITE}{VEHICLE} er meget gammel
STR_NEWS_VEHICLE_IS_GETTING_VERY_OLD_AND                        :{WHITE}{VEHICLE} er meget gammel, og må udskiftes omgående
STR_NEWS_TRAIN_IS_STUCK                                         :{WHITE}{VEHICLE} kan ikke finde en rute at fortsætte ad.
STR_NEWS_VEHICLE_IS_LOST                                        :{WHITE}{VEHICLE} er faret vild.
STR_NEWS_VEHICLE_UNPROFITABLE_YEAR                              :{WHITE}{VEHICLE}s overskud sidste år var {CURRENCY_LONG}
STR_NEWS_VEHICLE_UNPROFITABLE_PERIOD                            :{WHITE}{VEHICLE}s overskud sidste periode var {CURRENCY_LONG}
STR_NEWS_AIRCRAFT_DEST_TOO_FAR                                  :{WHITE}{VEHICLE} kan ikke nå til næste destination, da den er uden for rækkevidde

STR_NEWS_ORDER_REFIT_FAILED                                     :{WHITE}{VEHICLE} stoppet fordi en tilpasningsordre fejlede
STR_NEWS_VEHICLE_AUTORENEW_FAILED                               :{WHITE}Automatisk fornyelse mislykkedes for {VEHICLE}{}{STRING}

STR_NEWS_NEW_VEHICLE_NOW_AVAILABLE                              :{BIG_FONT}{BLACK}Ny {STRING} er nu tilgængelig!
STR_NEWS_NEW_VEHICLE_TYPE                                       :{BIG_FONT}{BLACK}{ENGINE}
STR_NEWS_NEW_VEHICLE_NOW_AVAILABLE_WITH_TYPE                    :{BLACK}Ny {STRING} er nu tilgængelig!  -  {ENGINE}

STR_NEWS_SHOW_VEHICLE_GROUP_TOOLTIP                             :{BLACK}Åbn gruppevinduet med fokus på dette fartøjs gruppe

STR_NEWS_STATION_NO_LONGER_ACCEPTS_CARGO_LIST                   :{WHITE}{STATION} accepterer ikke længere: {CARGO_LIST}
STR_NEWS_STATION_NOW_ACCEPTS_CARGO_LIST                         :{WHITE}{STATION} accepterer nu: {CARGO_LIST}

STR_NEWS_OFFER_OF_SUBSIDY_EXPIRED                               :{BIG_FONT}{BLACK}Licitation af tilskudsordning udløbet:{}{}{STRING} fra {STRING} til {STRING} vil ikke længere udløse tilskud.
STR_NEWS_SUBSIDY_WITHDRAWN_SERVICE                              :{BIG_FONT}{BLACK}Tilskudsordning tilbagetrukket:{}{}{STRING} fra {STRING} til {STRING} modtager ikke længere tilskud.
STR_NEWS_SERVICE_SUBSIDY_OFFERED                                :{BIG_FONT}{BLACK}Tilskudsordning i udbyd:{}{}Første {STRING} fra {STRING} til {STRING} vil tiltrække et {UNITS_YEARS_OR_MINUTES} tilskud fra den lokale myndighed!
###length 4
STR_NEWS_SERVICE_SUBSIDY_AWARDED_HALF                           :{BIG_FONT}{BLACK}Servicetilskud tildelt til {STRING}!{}{}{STRING} fra {STRING} til {STRING} vil betale 50% ekstra for de næste {UNITS_YEARS_OR_MINUTES}!
STR_NEWS_SERVICE_SUBSIDY_AWARDED_DOUBLE                         :{BIG_FONT}{BLACK}Tilskudsordning tildelt {STRING}!{}{}{STRING} fra {STRING} til {STRING} vil betale dobbelt takster for den næste {UNITS_YEARS_OR_MINUTES}!
STR_NEWS_SERVICE_SUBSIDY_AWARDED_TRIPLE                         :{BIG_FONT}{BLACK}Tilskudsordning tildelt {STRING}!{}{}{STRING} fra {STRING} til {STRING} betaler tredobbelte takster for de næste {UNITS_YEARS_OR_MINUTES}!
STR_NEWS_SERVICE_SUBSIDY_AWARDED_QUADRUPLE                      :{BIG_FONT}{BLACK}Tilskudsordning tildelt {STRING}!{}{}{STRING} fra {STRING} til {STRING} betaler firedobbelt takster for de næste {UNITS_YEARS_OR_MINUTES}!

STR_NEWS_ROAD_REBUILDING_MONTHS                                 :{BIG_FONT}{BLACK}Trafikkaos i {TOWN}!{}{}Genopbygningsprogram finansieret af {STRING} bringer 6 måneders elendighed til bilister!
STR_NEWS_ROAD_REBUILDING_MINUTES                                :{BIG_FONT}{BLACK}Trafikkaos i {TOWN}!{}{}Vejgenopbygningsprogram finansieret af {STRING} bringer 6 minutters elendighed til bilister!
STR_NEWS_EXCLUSIVE_RIGHTS_TITLE                                 :{BIG_FONT}{BLACK}Transportmonopol!
STR_NEWS_EXCLUSIVE_RIGHTS_DESCRIPTION_MONTHS                    :{BIG_FONT}{BLACK}Den lokale myndighed i {TOWN} underskriver kontrakt med {STRING} for 12 måneders eksklusive transportrettigheder!
STR_NEWS_EXCLUSIVE_RIGHTS_DESCRIPTION_MINUTES                   :{BIG_FONT}{BLACK}Den lokale myndighed i {TOWN} underskriver kontrakt med {STRING} for minutters eksklusive transportrettigheder!

# Extra view window
STR_EXTRA_VIEWPORT_TITLE                                        :{WHITE}Lokalitetsvindue {COMMA}
STR_EXTRA_VIEW_MOVE_VIEW_TO_MAIN                                :{BLACK}Hent hovedvisning
STR_EXTRA_VIEW_MOVE_VIEW_TO_MAIN_TT                             :{BLACK}Bevæg denne visning til samme sted som hovedvisningen
STR_EXTRA_VIEW_MOVE_MAIN_TO_VIEW                                :{BLACK}Flyt hovedvisning
STR_EXTRA_VIEW_MOVE_MAIN_TO_VIEW_TT                             :{BLACK}Bevæg hovedvisningen til samme sted som dette vindue

# Game options window
STR_GAME_OPTIONS_CAPTION                                        :{WHITE}Opsætning

STR_GAME_OPTIONS_TAB_GENERAL                                    :Generel
STR_GAME_OPTIONS_TAB_GENERAL_TT                                 :{BLACK}Vælg generelle indstillinger
STR_GAME_OPTIONS_TAB_GRAPHICS                                   :Grafik
STR_GAME_OPTIONS_TAB_GRAPHICS_TT                                :{BLACK}Vælg grafikindstillinger
STR_GAME_OPTIONS_TAB_SOUND                                      :Lyd
STR_GAME_OPTIONS_TAB_SOUND_TT                                   :{BLACK}Vælg lyd og musik indstillinger
STR_GAME_OPTIONS_TAB_SOCIAL                                     :Social
STR_GAME_OPTIONS_TAB_SOCIAL_TT                                  :{BLACK}Vælg sociale integrationsindstillinger

STR_GAME_OPTIONS_VOLUME                                         :Lydstyrke
STR_GAME_OPTIONS_SFX_VOLUME                                     :Lydeffekter
STR_GAME_OPTIONS_MUSIC_VOLUME                                   :musik

STR_GAME_OPTIONS_VOLUME_0                                       :0%
STR_GAME_OPTIONS_VOLUME_25                                      :25%
STR_GAME_OPTIONS_VOLUME_50                                      :50%
STR_GAME_OPTIONS_VOLUME_75                                      :75%
STR_GAME_OPTIONS_VOLUME_100                                     :100%

STR_GAME_OPTIONS_CURRENCY_UNITS_FRAME                           :{BLACK}Valutaenhed
STR_GAME_OPTIONS_CURRENCY_UNITS_DROPDOWN_TOOLTIP                :{BLACK}Valg af valutaenhed

STR_GAME_OPTIONS_CURRENCY_CODE                                  :{STRING} ({STRING})

###length 43
STR_GAME_OPTIONS_CURRENCY_GBP                                   :Britiske Pund
STR_GAME_OPTIONS_CURRENCY_USD                                   :Amerikanske dollars
STR_GAME_OPTIONS_CURRENCY_EUR                                   :Euro
STR_GAME_OPTIONS_CURRENCY_JPY                                   :Japanske Yen
STR_GAME_OPTIONS_CURRENCY_ATS                                   :Østrisk Shilling
STR_GAME_OPTIONS_CURRENCY_BEF                                   :Belgiske Franc
STR_GAME_OPTIONS_CURRENCY_CHF                                   :Sweiziske Franc
STR_GAME_OPTIONS_CURRENCY_CZK                                   :Tjekkiske Koruna
STR_GAME_OPTIONS_CURRENCY_DEM                                   :Deutschmark
STR_GAME_OPTIONS_CURRENCY_DKK                                   :Danske Kroner
STR_GAME_OPTIONS_CURRENCY_ESP                                   :Spanske Peseta
STR_GAME_OPTIONS_CURRENCY_FIM                                   :Finske Markka
STR_GAME_OPTIONS_CURRENCY_FRF                                   :Franske Franc
STR_GAME_OPTIONS_CURRENCY_GRD                                   :Græske Drachmer
STR_GAME_OPTIONS_CURRENCY_HUF                                   :Ungarnske Forint
STR_GAME_OPTIONS_CURRENCY_ISK                                   :Islandske Kroner
STR_GAME_OPTIONS_CURRENCY_ITL                                   :Italienske Lire
STR_GAME_OPTIONS_CURRENCY_NLG                                   :Hollandske Guilder
STR_GAME_OPTIONS_CURRENCY_NOK                                   :Norske Kroner
STR_GAME_OPTIONS_CURRENCY_PLN                                   :Polske Zloty
STR_GAME_OPTIONS_CURRENCY_RON                                   :Rumænske Lei
STR_GAME_OPTIONS_CURRENCY_RUR                                   :Russiske Rubel
STR_GAME_OPTIONS_CURRENCY_SIT                                   :Slovenske Tolare
STR_GAME_OPTIONS_CURRENCY_SEK                                   :Svenske Kroner
STR_GAME_OPTIONS_CURRENCY_TRY                                   :Tyrkiske Lira
STR_GAME_OPTIONS_CURRENCY_SKK                                   :Slovakiske Koruna
STR_GAME_OPTIONS_CURRENCY_BRL                                   :Brasilianske Real
STR_GAME_OPTIONS_CURRENCY_EEK                                   :Estiske Kroon
STR_GAME_OPTIONS_CURRENCY_LTL                                   :Litauiske Litas
STR_GAME_OPTIONS_CURRENCY_KRW                                   :Sydkoreansk Won
STR_GAME_OPTIONS_CURRENCY_ZAR                                   :Sydafrikansk Rand
STR_GAME_OPTIONS_CURRENCY_CUSTOM                                :Brugerdefineret...
STR_GAME_OPTIONS_CURRENCY_GEL                                   :Georgiske Lari
STR_GAME_OPTIONS_CURRENCY_IRR                                   :Iranske Rialer
STR_GAME_OPTIONS_CURRENCY_RUB                                   :Ny Russisk Rubel
STR_GAME_OPTIONS_CURRENCY_MXN                                   :Meksikansk Peso
STR_GAME_OPTIONS_CURRENCY_NTD                                   :Ny Taiwan dollar
STR_GAME_OPTIONS_CURRENCY_CNY                                   :Kinesisk Renminbi
STR_GAME_OPTIONS_CURRENCY_HKD                                   :Hong Kong Dollar
STR_GAME_OPTIONS_CURRENCY_INR                                   :Indisk rupi
STR_GAME_OPTIONS_CURRENCY_IDR                                   :Indonesisk Rupiah
STR_GAME_OPTIONS_CURRENCY_MYR                                   :Malaysisk Ringgit
STR_GAME_OPTIONS_CURRENCY_LVL                                   :lettiske lats

STR_GAME_OPTIONS_AUTOSAVE_FRAME                                 :{BLACK}Automatisk gemning
STR_GAME_OPTIONS_AUTOSAVE_DROPDOWN_TOOLTIP                      :{BLACK}Vælg interval imellem automatisk gemning

# Autosave dropdown
###length 5
STR_GAME_OPTIONS_AUTOSAVE_DROPDOWN_OFF                          :Fra
STR_GAME_OPTIONS_AUTOSAVE_DROPDOWN_EVERY_10_MINUTES             :Hvert 10. minut
STR_GAME_OPTIONS_AUTOSAVE_DROPDOWN_EVERY_30_MINUTES             :Hvert 30. minut
STR_GAME_OPTIONS_AUTOSAVE_DROPDOWN_EVERY_60_MINUTES             :Hvert 60. minut
STR_GAME_OPTIONS_AUTOSAVE_DROPDOWN_EVERY_120_MINUTES            :Hvert 120. minut

STR_GAME_OPTIONS_LANGUAGE                                       :{BLACK}Sprog
STR_GAME_OPTIONS_LANGUAGE_TOOLTIP                               :{BLACK}Vælg sprog til brugerfladen
STR_GAME_OPTIONS_LANGUAGE_PERCENTAGE                            :{STRING} ({NUM}% færdig)

STR_GAME_OPTIONS_FULLSCREEN                                     :{BLACK}Fuld skærm
STR_GAME_OPTIONS_FULLSCREEN_TOOLTIP                             :{BLACK}Afkryds for at spille OpenTTD i fuld skærm

STR_GAME_OPTIONS_RESOLUTION                                     :{BLACK}Skærmopløsning
STR_GAME_OPTIONS_RESOLUTION_TOOLTIP                             :{BLACK}Vælg ønsket skærmopløsning
STR_GAME_OPTIONS_RESOLUTION_OTHER                               :andet
STR_GAME_OPTIONS_RESOLUTION_ITEM                                :{NUM}x{NUM}

STR_GAME_OPTIONS_VIDEO_ACCELERATION                             :{BLACK}Hardware-acceleration
STR_GAME_OPTIONS_VIDEO_ACCELERATION_TOOLTIP                     :{BLACK}Marker dette felt for at tillade at OpenTTD forsøger at bruge hardwareacceleration. Ændringer af indstillingen er først effektiv efter spillet er genstartet.
STR_GAME_OPTIONS_VIDEO_ACCELERATION_RESTART                     :{WHITE}Indstillingen er først effektiv efter spillet er genstartet.

STR_GAME_OPTIONS_VIDEO_VSYNC                                    :{BLACK}VSync
STR_GAME_OPTIONS_VIDEO_VSYNC_TOOLTIP                            :{BLACK}Afmærk dette felt for at v-synkronisere skærmen. Ændringer af indstillingen er først effektiv efter spillet er genstartet. Fungerer kun med hardware-acceleration aktiveret.

STR_GAME_OPTIONS_VIDEO_DRIVER_INFO                              :{BLACK}Nuværende fører: {STRING}

STR_GAME_OPTIONS_GUI_SCALE_FRAME                                :{BLACK}Interface størrelse
STR_GAME_OPTIONS_GUI_SCALE_TOOLTIP                              :{BLACK}Træk skyderen for at indstille grænsefladestørrelsen. Hold Ctrl nede for kontinuerlig justering
STR_GAME_OPTIONS_GUI_SCALE_AUTO                                 :{BLACK}Automatisk registrering af størrelse
STR_GAME_OPTIONS_GUI_SCALE_AUTO_TOOLTIP                         :{BLACK}Marker dette felt for automatisk at registrere grænsefladestørrelse

STR_GAME_OPTIONS_GUI_SCALE_BEVELS                               :{BLACK}Skalere facetter
STR_GAME_OPTIONS_GUI_SCALE_BEVELS_TOOLTIP                       :{BLACK}Marker dette afkrydsningsfelt for at skalere facetter efter grænsefladestørrelse

STR_GAME_OPTIONS_GUI_FONT_SPRITE                                :{BLACK}Brug traditionel sprite-skrifttype
STR_GAME_OPTIONS_GUI_FONT_SPRITE_TOOLTIP                        :{BLACK}Marker dette felt, hvis du foretrækker at bruge den traditionelle sprite-skrifttype med fast størrelse.
STR_GAME_OPTIONS_GUI_FONT_AA                                    :{BLACK}Anti-alias skrifttyper
STR_GAME_OPTIONS_GUI_FONT_AA_TOOLTIP                            :{BLACK}Marker dette felt for at skrifttyper, der kan ændres størrelse, kan udlignes.

STR_GAME_OPTIONS_GUI_SCALE_1X                                   :1x
STR_GAME_OPTIONS_GUI_SCALE_2X                                   :2x
STR_GAME_OPTIONS_GUI_SCALE_3X                                   :3x
STR_GAME_OPTIONS_GUI_SCALE_4X                                   :4x
STR_GAME_OPTIONS_GUI_SCALE_5X                                   :5x

STR_GAME_OPTIONS_PARTICIPATE_SURVEY_FRAME                       :{BLACK}Automatiseret undersøgelse
STR_GAME_OPTIONS_PARTICIPATE_SURVEY                             :{BLACK}Deltag i automatiseret undersøgelse
STR_GAME_OPTIONS_PARTICIPATE_SURVEY_TOOLTIP                     :{BLACK}Når det er aktiveret, sender OpenTTD en undersøgelse, når du forlader et spil
STR_GAME_OPTIONS_PARTICIPATE_SURVEY_LINK                        :Om GPDR og privatliv
STR_GAME_OPTIONS_PARTICIPATE_SURVEY_LINK_TOOLTIP                :{BLACK}Dette åbner en browser med mere information om den automatiserede undersøgelse
STR_GAME_OPTIONS_PARTICIPATE_SURVEY_PREVIEW                     :{BLACK}Forhåndsvisning af undersøgelsesresultat
STR_GAME_OPTIONS_PARTICIPATE_SURVEY_PREVIEW_TOOLTIP             :{BLACK}Vis undersøgelsesresultatet af det aktuelle spil

STR_GAME_OPTIONS_GRAPHICS                                       :{BLACK}Grafik

STR_GAME_OPTIONS_REFRESH_RATE                                   :{BLACK}Skærm opdateringshastighed
STR_GAME_OPTIONS_REFRESH_RATE_TOOLTIP                           :{BLACK}Vælg den opdateringshastighed der skal bruges på skærmen
STR_GAME_OPTIONS_REFRESH_RATE_ITEM                              :{NUM}Hz
STR_GAME_OPTIONS_REFRESH_RATE_WARNING                           :{WHITE}Opdateringshastigheder over 60Hz kan påvirke ydeevnen.

STR_GAME_OPTIONS_BASE_GRF                                       :{BLACK}Basis-grafiksæt
STR_GAME_OPTIONS_BASE_GRF_TOOLTIP                               :{BLACK}Vælg det grundlæggende grafiksæt, der skal bruges
STR_GAME_OPTIONS_BASE_GRF_DESCRIPTION_TOOLTIP                   :{BLACK}Yderligere information om basis-grafiksættet

STR_GAME_OPTIONS_BASE_SFX                                       :{BLACK}Basis-lydsæt
STR_GAME_OPTIONS_BASE_SFX_TOOLTIP                               :{BLACK}Vælg det grundlæggende lyd sæt, der skal bruges
STR_GAME_OPTIONS_BASE_SFX_DESCRIPTION_TOOLTIP                   :{BLACK}Mere information om basis-lydsættet

STR_GAME_OPTIONS_BASE_MUSIC                                     :{BLACK}Basis-musiksæt
STR_GAME_OPTIONS_BASE_MUSIC_TOOLTIP                             :{BLACK}Vælg basismusik-sæt
STR_GAME_OPTIONS_BASE_MUSIC_DESCRIPTION_TOOLTIP                 :{BLACK}Yderligere information om basismusik-sættet

STR_GAME_OPTIONS_SOCIAL_PLUGINS_NONE                            :{LTBLUE}(ingen plugins til at integrere med sociale platforme installeret)

STR_GAME_OPTIONS_SOCIAL_PLUGIN_TITLE                            :{BLACK}{STRING} ({STRING})
STR_GAME_OPTIONS_SOCIAL_PLUGIN_PLATFORM                         :{BLACK}Platform:
STR_GAME_OPTIONS_SOCIAL_PLUGIN_STATE                            :{BLACK}Plugin-tilstand:

<<<<<<< HEAD
STR_GAME_OPTIONS_SOCIAL_PLUGIN_STATE_FAILED                     :{RED}Initialisering mislykkedes
=======
STR_GAME_OPTIONS_SOCIAL_PLUGIN_STATE_RUNNING                    :{GREEN}Køre
STR_GAME_OPTIONS_SOCIAL_PLUGIN_STATE_FAILED                     :{RED}Initialisering mislykkedes
STR_GAME_OPTIONS_SOCIAL_PLUGIN_STATE_PLATFORM_NOT_RUNNING       :{ORANGE}{STRING} kører ikke
STR_GAME_OPTIONS_SOCIAL_PLUGIN_STATE_UNLOADED                   :{RED}Aflæsset
>>>>>>> 8bccb580
STR_GAME_OPTIONS_SOCIAL_PLUGIN_STATE_DUPLICATE                  :{RED}Duplikeret plugin
STR_GAME_OPTIONS_SOCIAL_PLUGIN_STATE_UNSUPPORTED_API            :{RED}Ikke-understøttet version
STR_GAME_OPTIONS_SOCIAL_PLUGIN_STATE_INVALID_SIGNATURE          :{RED}Ugyldig signatur

STR_BASESET_STATUS                                              :{STRING} {RED}({NUM} manglende/beskadiget fil{P "" s})

STR_ERROR_RESOLUTION_LIST_FAILED                                :{WHITE}Det lykkedes ikke at hente en liste over understøttede opløsninger
STR_ERROR_FULLSCREEN_FAILED                                     :{WHITE}Fuldskærmstilstand fejlede

# Custom currency window

STR_CURRENCY_WINDOW                                             :{WHITE}Brugerdefineret møntfod
STR_CURRENCY_EXCHANGE_RATE                                      :{LTBLUE}Kurs: {ORANGE}{CURRENCY_LONG} = £ {COMMA}
STR_CURRENCY_DECREASE_EXCHANGE_RATE_TOOLTIP                     :{BLACK}Reducer beløb i din valuta for et pund (£)
STR_CURRENCY_INCREASE_EXCHANGE_RATE_TOOLTIP                     :{BLACK}Forøg beløb i din valuta for et pund (£)
STR_CURRENCY_SET_EXCHANGE_RATE_TOOLTIP                          :{BLACK}Sæt vekselkursen i din valuta for et pund (£)

STR_CURRENCY_SEPARATOR                                          :{LTBLUE}Tilskuer: {ORANGE}{STRING}
STR_CURRENCY_SET_CUSTOM_CURRENCY_SEPARATOR_TOOLTIP              :{BLACK}Sæt separatortegn for din valuta

STR_CURRENCY_PREFIX                                             :{LTBLUE}Præfiks: {ORANGE}{STRING}
STR_CURRENCY_SET_CUSTOM_CURRENCY_PREFIX_TOOLTIP                 :{BLACK}Sæt præfiks-streng for din valuta
STR_CURRENCY_SUFFIX                                             :{LTBLUE}Endetillæg: {ORANGE}{STRING}
STR_CURRENCY_SET_CUSTOM_CURRENCY_SUFFIX_TOOLTIP                 :{BLACK}Sæt suffiks-streng for din valuta

STR_CURRENCY_SWITCH_TO_EURO                                     :{LTBLUE}Skift til Euro: {ORANGE}{NUM}
STR_CURRENCY_SWITCH_TO_EURO_NEVER                               :{LTBLUE}Skift til Euro: {ORANGE}aldrig
STR_CURRENCY_SET_CUSTOM_CURRENCY_TO_EURO_TOOLTIP                :{BLACK}Sæt årstal for skift til euro
STR_CURRENCY_DECREASE_CUSTOM_CURRENCY_TO_EURO_TOOLTIP           :{BLACK}Skift til euro tidligere
STR_CURRENCY_INCREASE_CUSTOM_CURRENCY_TO_EURO_TOOLTIP           :{BLACK}Skift til euro senere

STR_CURRENCY_PREVIEW                                            :{LTBLUE}Eksempel: {ORANGE}{CURRENCY_LONG}
STR_CURRENCY_CUSTOM_CURRENCY_PREVIEW_TOOLTIP                    :{BLACK}10000 pund (£) i din valuta
STR_CURRENCY_CHANGE_PARAMETER                                   :{BLACK}Skift brugerdefinerede møntfodsparametre

STR_NONE                                                        :Ingen
STR_FUNDING_ONLY                                                :Kun finansiering
STR_MINIMAL                                                     :Minimal
STR_NUM_VERY_LOW                                                :Meget lav
STR_NUM_LOW                                                     :Lav
STR_NUM_NORMAL                                                  :Normal
STR_NUM_HIGH                                                    :Høj
STR_NUM_CUSTOM                                                  :Brugerdefineret
STR_NUM_CUSTOM_NUMBER                                           :Brugerdefineret ({NUM})

STR_VARIETY_NONE                                                :Ingen
STR_VARIETY_VERY_LOW                                            :Meget lav
STR_VARIETY_LOW                                                 :Lav
STR_VARIETY_MEDIUM                                              :Mellem
STR_VARIETY_HIGH                                                :Høj
STR_VARIETY_VERY_HIGH                                           :Meget høj

###length 5
STR_AI_SPEED_VERY_SLOW                                          :Meget langsom
STR_AI_SPEED_SLOW                                               :Langsom
STR_AI_SPEED_MEDIUM                                             :Mellem
STR_AI_SPEED_FAST                                               :Hurtig
STR_AI_SPEED_VERY_FAST                                          :Meget hurtig

###length 6
STR_SEA_LEVEL_VERY_LOW                                          :Meget lavt
STR_SEA_LEVEL_LOW                                               :Lavt
STR_SEA_LEVEL_MEDIUM                                            :Middel
STR_SEA_LEVEL_HIGH                                              :Højt
STR_SEA_LEVEL_CUSTOM                                            :Brugerdefineret
STR_SEA_LEVEL_CUSTOM_PERCENTAGE                                 :Brugerdefineret ({NUM}%)

###length 4
STR_RIVERS_NONE                                                 :Ingen
STR_RIVERS_FEW                                                  :Få
STR_RIVERS_MODERATE                                             :Mellem
STR_RIVERS_LOT                                                  :Mange

###length 3
STR_DISASTER_NONE                                               :Ingen
STR_DISASTER_REDUCED                                            :Reduceret
STR_DISASTER_NORMAL                                             :Normal

###length 4
STR_SUBSIDY_X1_5                                                :x1.5
STR_SUBSIDY_X2                                                  :x2
STR_SUBSIDY_X3                                                  :x3
STR_SUBSIDY_X4                                                  :x4

###length 4
STR_CLIMATE_TEMPERATE_LANDSCAPE                                 :Tempereret klima
STR_CLIMATE_SUB_ARCTIC_LANDSCAPE                                :Arktisk klima
STR_CLIMATE_SUB_TROPICAL_LANDSCAPE                              :Tropisk klima
STR_CLIMATE_TOYLAND_LANDSCAPE                                   :Legetøjsland

###length 7
STR_TERRAIN_TYPE_VERY_FLAT                                      :Meget fladt
STR_TERRAIN_TYPE_FLAT                                           :Fladt
STR_TERRAIN_TYPE_HILLY                                          :Bakket
STR_TERRAIN_TYPE_MOUNTAINOUS                                    :Bjergrigt
STR_TERRAIN_TYPE_ALPINIST                                       :Alpinist
STR_TERRAIN_TYPE_CUSTOM                                         :Brugerdefineret højde
STR_TERRAIN_TYPE_CUSTOM_VALUE                                   :Brugerdefineret højde ({NUM})

###length 4
STR_CITY_APPROVAL_LENIENT                                       :Lempelig
STR_CITY_APPROVAL_TOLERANT                                      :Tolerant
STR_CITY_APPROVAL_HOSTILE                                       :Fjendtlig
STR_CITY_APPROVAL_PERMISSIVE                                    :Passiv (ingen indvirkning på virksomhedens handlinger)

STR_WARNING_NO_SUITABLE_AI                                      :{WHITE}Der blev ikke fundet en egnet computer-spiller...{}Du kan downloade flere forskellige computer-spillere gennem 'Online Indhold'.

# Settings tree window
STR_CONFIG_SETTING_TREE_CAPTION                                 :{WHITE}Indstillinger
STR_CONFIG_SETTING_FILTER_TITLE                                 :{BLACK}Filter streng:
STR_CONFIG_SETTING_EXPAND_ALL                                   :{BLACK}Udvid alle
STR_CONFIG_SETTING_COLLAPSE_ALL                                 :{BLACK}Skjul alle
STR_CONFIG_SETTING_RESET_ALL                                    :{BLACK}Nulstil alle værdier
STR_CONFIG_SETTING_NO_EXPLANATION_AVAILABLE_HELPTEXT            :(ingen forklaring tilgængelig)
STR_CONFIG_SETTING_VALUE                                        :{PUSH_COLOUR}{ORANGE}{STRING}{POP_COLOUR}
STR_CONFIG_SETTING_DEFAULT_VALUE                                :{LTBLUE}Standard: {ORANGE}{STRING}
STR_CONFIG_SETTING_TYPE                                         :{LTBLUE}Indstillingstype: {ORANGE}{STRING}
STR_CONFIG_SETTING_TYPE_CLIENT                                  :Klient indstilling (ikke lagret i gemt spil, påvirker alle spil)
STR_CONFIG_SETTING_TYPE_GAME_MENU                               :Spil indstilling (lagret i gemt spil, påvirker kun nye spil)
STR_CONFIG_SETTING_TYPE_GAME_INGAME                             :Firma indstilling (lagret i gemt spil, påvirker kun det aktuelle spil)
STR_CONFIG_SETTING_TYPE_COMPANY_MENU                            :Firma indstilling (lagret i gemt spil; påvirker kun nye spil)
STR_CONFIG_SETTING_TYPE_COMPANY_INGAME                          :Firma indstilling (lagret i gemt spil; påvirker kun aktuelt selskab)
STR_CONFIG_SETTING_RESET_ALL_CONFIRMATION_DIALOG_CAPTION        :{WHITE}Advarsel!
STR_CONFIG_SETTING_RESET_ALL_CONFIRMATION_DIALOG_TEXT           :{WHITE}Denne handling vil nulstille alle spilindstillinger til deres standardværdier.{}Ønsker du at fortsætte?

STR_CONFIG_SETTING_RESTRICT_CATEGORY                            :{BLACK}Kategori:
STR_CONFIG_SETTING_RESTRICT_TYPE                                :{BLACK}Type:
STR_CONFIG_SETTING_RESTRICT_DROPDOWN_HELPTEXT                   :{BLACK}Begrænser listen nedenfor så den kun viser ændrede indstillinger
STR_CONFIG_SETTING_RESTRICT_BASIC                               :Grund Indstillinger
STR_CONFIG_SETTING_RESTRICT_ADVANCED                            :Avancerede indstillinger
STR_CONFIG_SETTING_RESTRICT_ALL                                 :Ekspert indstillinger / alle indstillinger
STR_CONFIG_SETTING_RESTRICT_CHANGED_AGAINST_DEFAULT             :Indstillinger med en anden værdi end standard
STR_CONFIG_SETTING_RESTRICT_CHANGED_AGAINST_NEW                 :Indstillinger med en anden værdi end dine nyt-spil indstillinger

STR_CONFIG_SETTING_TYPE_DROPDOWN_HELPTEXT                       :{BLACK}Begrænser listen nedenfor til at visse indstillingstyper
STR_CONFIG_SETTING_TYPE_DROPDOWN_ALL                            :Alle indstillingstyper
STR_CONFIG_SETTING_TYPE_DROPDOWN_CLIENT                         :Klient indstilling (ikke lagret i gemt spil, påvirker alle spil)
STR_CONFIG_SETTING_TYPE_DROPDOWN_GAME_MENU                      :Spil indstilling (lagret i gemt spil, påvirker kun nye spil)
STR_CONFIG_SETTING_TYPE_DROPDOWN_GAME_INGAME                    :Spil indstilling (lagret i gemt spil, påvirker kun det aktuelt spil)
STR_CONFIG_SETTING_TYPE_DROPDOWN_COMPANY_MENU                   :Firma indstilling (lagret i gemt spil; påvirker kun nye spil)
STR_CONFIG_SETTING_TYPE_DROPDOWN_COMPANY_INGAME                 :Firma indstilling (lagret i gemt spil; påvirker kun aktuelt selskab)

STR_CONFIG_SETTINGS_NONE                                        :{WHITE}- Ingen -
###length 3
STR_CONFIG_SETTING_CATEGORY_HIDES                               :{BLACK}Vis alle søgeresultater ved at sætte{}{SILVER}Kategori {BLACK}to {WHITE}{STRING}
STR_CONFIG_SETTING_TYPE_HIDES                                   :{BLACK}Vis alle søgeresultater ved at sætte{}{SILVER}Indtast {BLACK}til {WHITE}Alle Indstillingstyper
STR_CONFIG_SETTING_CATEGORY_AND_TYPE_HIDES                      :{BLACK}Vis alle søgeresultater ved at sætte{} {SILVER}Kategori {BLACK}til {WHITE} {STRING} {BLACK}og {SILVER} Indtast {BLACK}til {WHITE}Alle Indstillingstyper

###length 3
STR_CONFIG_SETTING_OFF                                          :Fra
STR_CONFIG_SETTING_ON                                           :Til
STR_CONFIG_SETTING_DISABLED                                     :Deaktiveret

###length 3
STR_CONFIG_SETTING_COMPANIES_OFF                                :Fra
STR_CONFIG_SETTING_COMPANIES_OWN                                :Eget firma
STR_CONFIG_SETTING_COMPANIES_ALL                                :Alle firmaer

###length 3
STR_CONFIG_SETTING_NONE                                         :Ingen
STR_CONFIG_SETTING_ORIGINAL                                     :Original
STR_CONFIG_SETTING_REALISTIC                                    :Realistisk

###length 3
STR_CONFIG_SETTING_HORIZONTAL_POS_LEFT                          :Venstre
STR_CONFIG_SETTING_HORIZONTAL_POS_CENTER                        :Center
STR_CONFIG_SETTING_HORIZONTAL_POS_RIGHT                         :Højre

STR_CONFIG_SETTING_SECONDS_VALUE                                :{COMMA}{NBSP}sekund{P 0 "" er}

STR_CONFIG_SETTING_INFINITE_MONEY                               :Ubegrænset penge: {STRING}
STR_CONFIG_SETTING_INFINITE_MONEY_HELPTEXT                      :Tillad ubegrænset forbrug og deaktiver virksomheders konkurs

STR_CONFIG_SETTING_MAXIMUM_INITIAL_LOAN                         :Maksimum startlån: {STRING}
STR_CONFIG_SETTING_MAXIMUM_INITIAL_LOAN_HELPTEXT                :Maksimumbeløb et selskab kan låne (uden at tage inflation i betragtning)
STR_CONFIG_SETTING_MAXIMUM_INITIAL_LOAN_VALUE                   :{CURRENCY_LONG}
###setting-zero-is-special
STR_CONFIG_SETTING_MAXIMUM_INITIAL_LOAN_DISABLED                :No loan {RED}Kræver, at Game Script leverer indledende midler

STR_CONFIG_SETTING_INTEREST_RATE                                :Lånerente: {STRING}
STR_CONFIG_SETTING_INTEREST_RATE_HELPTEXT                       :Lånerente; kontrollerer også inflationen hvis aktiveret

STR_CONFIG_SETTING_RUNNING_COSTS                                :Driftsomkostninger: {STRING}
STR_CONFIG_SETTING_RUNNING_COSTS_HELPTEXT                       :Indstil niveauet for vedligeholdelse og driftsomkostninger af kørertøjer og infrastruktur

STR_CONFIG_SETTING_CONSTRUCTION_SPEED                           :Konstruktionshastighed: {STRING}
STR_CONFIG_SETTING_CONSTRUCTION_SPEED_HELPTEXT                  :Begræns antallet af igangværende konstruktioner for AI'er

STR_CONFIG_SETTING_VEHICLE_BREAKDOWNS                           :Køretøjs nedbrud: {STRING}
STR_CONFIG_SETTING_VEHICLE_BREAKDOWNS_HELPTEXT                  :Indstil hvor tit uservicerede kørertøjer må bryde ned

STR_CONFIG_SETTING_SUBSIDY_MULTIPLIER                           :Tilskudrate: {STRING}
STR_CONFIG_SETTING_SUBSIDY_MULTIPLIER_HELPTEXT                  :Indstil, hvor meget der bliver betalt for tilskudsordninger

STR_CONFIG_SETTING_SUBSIDY_DURATION                             :Varighed på tilskudsordning: {STRING}
###length 2
STR_CONFIG_SETTING_SUBSIDY_DURATION_HELPTEXT                    :Styrer hvor mange år tilskudsordninger tildeles for
STR_CONFIG_SETTING_SUBSIDY_DURATION_HELPTEXT_PERIODS            :Angiv antallet af perioder, hvor der ydes tilskud til

STR_CONFIG_SETTING_SUBSIDY_DURATION_VALUE                       :{UNITS_YEARS_OR_PERIODS}
###setting-zero-is-special
STR_CONFIG_SETTING_SUBSIDY_DURATION_DISABLED                    :Ingen tilskudsordninger

STR_CONFIG_SETTING_CONSTRUCTION_COSTS                           :Konstruktionspriser: {STRING}
STR_CONFIG_SETTING_CONSTRUCTION_COSTS_HELPTEXT                  :Indstil prisniveau for køb og konstruktion

STR_CONFIG_SETTING_RECESSIONS                                   :Kriser: {STRING}
STR_CONFIG_SETTING_RECESSIONS_HELPTEXT                          :Hvis aktiveret, kan lavkonjunktur forekomme hvert par år. Under en lavkonjunktur er al produktion væsentligt lavere (den vender tilbage til tidligere niveau, når recessionen er forbi)

STR_CONFIG_SETTING_TRAIN_REVERSING                              :Forbyd toge at køre baglængs i stationer: {STRING}
STR_CONFIG_SETTING_TRAIN_REVERSING_HELPTEXT                     :Hvis aktiveret, vil tog ikke vende på stationer der ikke er endestationer, også selvom der er en kortere rute til deres næste destination ved at vende

STR_CONFIG_SETTING_DISASTERS                                    :Katastrofer: {STRING}
STR_CONFIG_SETTING_DISASTERS_HELPTEXT                           :Slå katastrofer, som lejlighedsvis kan blokere eller ødelægge køretøjer eller infrastruktur, til og fra

STR_CONFIG_SETTING_CITY_APPROVAL                                :Byrådets holdning til områdeomlægning: {STRING}
STR_CONFIG_SETTING_CITY_APPROVAL_HELPTEXT                       :Vælg, hvor meget støj- og miljøskader fra virksomheder påvirker deres byvurdering og yderligere byggehandlinger i byen

STR_CONFIG_SETTING_MAP_HEIGHT_LIMIT                             :Højdegrænse for kortet: {STRING}
STR_CONFIG_SETTING_MAP_HEIGHT_LIMIT_HELPTEXT                    :Indstil den maksimale højde af kortets landskab. Med "(auto)" bliver en god værdi valgt efter landskabsgenerering
STR_CONFIG_SETTING_MAP_HEIGHT_LIMIT_VALUE                       :{NUM}
###setting-zero-is-special
STR_CONFIG_SETTING_MAP_HEIGHT_LIMIT_AUTO                        :(auto)
STR_CONFIG_SETTING_TOO_HIGH_MOUNTAIN                            :{WHITE}Du kan ikke sætte kortets højdegrænse til denne værdi. Mindst ét bjerg på kortet er højere.

STR_CONFIG_SETTING_AUTOSLOPE                                    :Tillad landskabsformning under bygninger, spor, etc. (autoslope): {STRING}
STR_CONFIG_SETTING_AUTOSLOPE_HELPTEXT                           :Tillad landskabsformning under bygninger og spor uden at fjerne dem

STR_CONFIG_SETTING_CATCHMENT                                    :Tillad mere realistisk størrelse på stationernes opland: {STRING}
STR_CONFIG_SETTING_CATCHMENT_HELPTEXT                           :Har forskellige størrelser oplande til forskellige typer af stationer og lufthavne

STR_CONFIG_SETTING_SERVE_NEUTRAL_INDUSTRIES                     :Selskabers stationer kan betjene industrier med tilknyttede neutrale stationer: {STRING}
STR_CONFIG_SETTING_SERVE_NEUTRAL_INDUSTRIES_HELPTEXT            :Når aktiveret kan industries med tilknyttede stationer (så som Boreplatforme) også betjenes af andre selskabers stationer i nærheden. Når deaktiveret, kan disse industrier kun betjenes af deres egen tilknyttede station. Andre stationer i nærheden kan ikke betjene dem, og industriens tilknyttede station vil heller ikke betjene andet end industrien.

STR_CONFIG_SETTING_EXTRADYNAMITE                                :Tillad nedriving af flere by-ejede veje, broer og tunneler: {STRING}
STR_CONFIG_SETTING_EXTRADYNAMITE_HELPTEXT                       :Gør det nemmere at fjerne by-ejede infrastruktur og bygninger

STR_CONFIG_SETTING_TRAIN_LENGTH                                 :Den maksimale længde af tog: {STRING}
STR_CONFIG_SETTING_TRAIN_LENGTH_HELPTEXT                        :Indstil den maksimale længde af tog
STR_CONFIG_SETTING_TILE_LENGTH                                  :{COMMA} felt{P 0 "" er}

STR_CONFIG_SETTING_SMOKE_AMOUNT                                 :Mængde af røg fra køretøj: {STRING}
STR_CONFIG_SETTING_SMOKE_AMOUNT_HELPTEXT                        :Indstil, hvor meget røg, eller hvor mange gnister udsendes af køretøjer

STR_CONFIG_SETTING_TRAIN_ACCELERATION_MODEL                     :Accelerationsmodel for tog: {STRING}
STR_CONFIG_SETTING_TRAIN_ACCELERATION_MODEL_HELPTEXT            :Vælg fysik model for tog acceleration. Den "oprindelige" model straffer skråninger lige for alle køretøjer. Den "realistisk" model straffer skråninger og kurver afhængigt af forskellige egenskaber, så som længde og trækkraft

STR_CONFIG_SETTING_ROAD_VEHICLE_ACCELERATION_MODEL              :Køretøjs accelerations model: {STRING}
STR_CONFIG_SETTING_ROAD_VEHICLE_ACCELERATION_MODEL_HELPTEXT     :Vælg fysik model for køretøj acceleration. Den "oprindelige" model straffer skråninger lige for alle køretøjer. Den "realistisk" model straffer skråninger afhængigt af forskellige egenskaber af motoren, for eksempel 'trækkraft'

STR_CONFIG_SETTING_TRAIN_SLOPE_STEEPNESS                        :Skrånings stejlhed for tog: {STRING}
STR_CONFIG_SETTING_TRAIN_SLOPE_STEEPNESS_HELPTEXT               :Stejlhed af skrå felter for et tog. Højere værdier gør det vanskeligere at bestige en bakke
STR_CONFIG_SETTING_PERCENTAGE                                   :{COMMA}%

STR_CONFIG_SETTING_ROAD_VEHICLE_SLOPE_STEEPNESS                 :Skrånings stejlhed for vejkøretøjer: {STRING}
STR_CONFIG_SETTING_ROAD_VEHICLE_SLOPE_STEEPNESS_HELPTEXT        :Stejlhed af skrå felter for vej køretøjer. Højere værdier gør det vanskeligere at bestige en bakke

STR_CONFIG_SETTING_FORBID_90_DEG                                :Forbyd tog at dreje 90 grader: {STRING}
STR_CONFIG_SETTING_FORBID_90_DEG_HELPTEXT                       :90 graders drejninger forekommer når et vandret sporstykke er direkte efterfulgt af et lodret sporstykke på det tilstødende felt. Således drejer toget 90 grader når det passerer feltets kant, i stedet for de sædvanlige 45 grader for andre sporkombinationer.

STR_CONFIG_SETTING_DISTANT_JOIN_STATIONS                        :Tillad sammenkædning af stationer der ikke ligger direkte op ad hinanden: {STRING}
STR_CONFIG_SETTING_DISTANT_JOIN_STATIONS_HELPTEXT               :Tillad at tilføje dele til en station uden direkte at berøre eksisterende dele. Ctrl+Klik for at sætte nye dele

STR_CONFIG_SETTING_INFLATION                                    :Inflation: {STRING}
STR_CONFIG_SETTING_INFLATION_HELPTEXT                           :Aktiver inflation i økonomien, hvor omkostningerne er lidt hurtigere stigende end betalinger

STR_CONFIG_SETTING_MAX_BRIDGE_LENGTH                            :Maksimal bro længde: {STRING}
STR_CONFIG_SETTING_MAX_BRIDGE_LENGTH_HELPTEXT                   :Maksimal længde af broer

STR_CONFIG_SETTING_MAX_BRIDGE_HEIGHT                            :Maksimal bro højde: {STRING}
STR_CONFIG_SETTING_MAX_BRIDGE_HEIGHT_HELPTEXT                   :Maksimal højde der kan bygges bro over

STR_CONFIG_SETTING_MAX_TUNNEL_LENGTH                            :Maksimal tunnel længde: {STRING}
STR_CONFIG_SETTING_MAX_TUNNEL_LENGTH_HELPTEXT                   :Maksimal længde af tunneler

STR_CONFIG_SETTING_RAW_INDUSTRY_CONSTRUCTION_METHOD             :Metode til manuel opførsel af primær industri: {STRING}
STR_CONFIG_SETTING_RAW_INDUSTRY_CONSTRUCTION_METHOD_HELPTEXT    :Metode til finansiering af en primær industri. 'Ingen' betyder, at det ikke er muligt at finansiere nogen, 'efterforskning' betyder finansiering er mulig, men byggeriet sker et tilfældigt sted på kortet, og kan lige så godt slå fejl, "som andre industrier" betyder rå industrier kan konstrueres af firmaer ligesom forarbejdningsindustrier i enhver position de ønsker
###length 3
STR_CONFIG_SETTING_RAW_INDUSTRY_CONSTRUCTION_METHOD_NONE        :Ingen
STR_CONFIG_SETTING_RAW_INDUSTRY_CONSTRUCTION_METHOD_NORMAL      :Som andre industrier
STR_CONFIG_SETTING_RAW_INDUSTRY_CONSTRUCTION_METHOD_PROSPECTING :Efterforskning

STR_CONFIG_SETTING_INDUSTRY_PLATFORM                            :Fladt område omkring industier: {STRING}
STR_CONFIG_SETTING_INDUSTRY_PLATFORM_HELPTEXT                   :Mængden af fladt område omkring en industri. Dette sikrer tom plads vil forblive tilgængelige omkring en industri for bygge spor osv.

STR_CONFIG_SETTING_MULTIPINDTOWN                                :Tillad flere af samme slags industri per by: {STRING}
STR_CONFIG_SETTING_MULTIPINDTOWN_HELPTEXT                       :Normalt vil en by ikke vil have mere end en industri af hver type. Med denne indstilling, vil det give flere industrier af samme type i samme by

STR_CONFIG_SETTING_SIGNALSIDE                                   :Vis signaler: {STRING}
STR_CONFIG_SETTING_SIGNALSIDE_HELPTEXT                          :Vælge hvilken side af sporet signaler skal placeres på
###length 3
STR_CONFIG_SETTING_SIGNALSIDE_LEFT                              :På venstre
STR_CONFIG_SETTING_SIGNALSIDE_DRIVING_SIDE                      :På køresiden
STR_CONFIG_SETTING_SIGNALSIDE_RIGHT                             :På højre

###length 2
STR_CONFIG_SETTING_SHOWFINANCES                                 :Vis finansvinduet i slutningen af året: {STRING}
STR_CONFIG_SETTING_SHOWFINANCES_PERIOD                          :Vis økonomivindue i slutningen af perioden: {STRING}

###length 2
STR_CONFIG_SETTING_SHOWFINANCES_HELPTEXT                        :Hvis aktiveret, dukker finansiering vinduet op ved udgangen af hvert år, for at gøre det lettere at inspicere den finansielle status af firmaet
STR_CONFIG_SETTING_SHOWFINANCES_HELPTEXT_PERIOD                 :Hvis aktiveret, dukker finansiering vinduet op ved udgangen af hver periode, for at gøre det lettere at inspicere den finansielle status af firmaet

STR_CONFIG_SETTING_NONSTOP_BY_DEFAULT                           :Nye ordrer er 'uden stop' som standard: {STRING}
STR_CONFIG_SETTING_NONSTOP_BY_DEFAULT_HELPTEXT                  :Normalt vil et køretøj stoppe ved hver station den passerer. Ved at aktivere denne indstilling, vil det passere alle stationer på vej til sin endelige destination uden at stoppe. Bemærk, at denne indstilling kun definerer en standardværdi for nye ordrer. Individuelle ordrer kan indstilles udtrykkeligt til en specific adfærd alligevel

STR_CONFIG_SETTING_STOP_LOCATION                                :Nye togordrer stopper som standard ved {STRING} af perronen
STR_CONFIG_SETTING_STOP_LOCATION_HELPTEXT                       :Der hvor et tog vil standse ved perronen som standard. Den "nærmeste ende" forstås tæt på indgangen, 'midten' betyder i midten af platformen, og "fjerneste ende" forstås længest væk fra indgang. Bemærk, at denne indstilling kun definerer en standardværdi for nye ordrer. Individuelle ordrer kan indstilles udtrykkeligt til anden adfærd alligevel
###length 3
STR_CONFIG_SETTING_STOP_LOCATION_NEAR_END                       :den nærmeste ende
STR_CONFIG_SETTING_STOP_LOCATION_MIDDLE                         :midten
STR_CONFIG_SETTING_STOP_LOCATION_FAR_END                        :den fjerneste ende

STR_CONFIG_SETTING_AUTOSCROLL                                   :Panorér vindue når musen er ved kanten: {STRING}
STR_CONFIG_SETTING_AUTOSCROLL_HELPTEXT                          :Når den er aktiveret, vil skærmbilledet begynde at rulle, når musen er nær kanten af skærmen
###length 4
STR_CONFIG_SETTING_AUTOSCROLL_DISABLED                          :Deaktiveret
STR_CONFIG_SETTING_AUTOSCROLL_MAIN_VIEWPORT_FULLSCREEN          :Hoved visningsport, kun i fuldskærm
STR_CONFIG_SETTING_AUTOSCROLL_MAIN_VIEWPORT                     :Hoved visningsport
STR_CONFIG_SETTING_AUTOSCROLL_EVERY_VIEWPORT                    :Alle visningsporte

STR_CONFIG_SETTING_BRIBE                                        :Tillad bestikkelse af de lokale myndigheder: {STRING}
###length 2
STR_CONFIG_SETTING_BRIBE_HELPTEXT                               :Tillade firmaer at forsøge at bestikke den lokale myndighed. Hvis bestikkelsen bliver opdaget af en inspektør vil selskabet ikke være i stand til at handle i byen i seks måneder
STR_CONFIG_SETTING_BRIBE_HELPTEXT_MINUTES                       :Tillad virksomheder at forsøge at bestikke den lokale bymyndighed. Hvis bestikkelsen opdages af en inspektør, vil virksomheden ikke kunne handle i byen i seks minutter

STR_CONFIG_SETTING_ALLOW_EXCLUSIVE                              :Tillad køb af eksklusive transportrettigheder: {STRING}
###length 2
STR_CONFIG_SETTING_ALLOW_EXCLUSIVE_HELPTEXT                     :Hvis et firma køber eksklusive transport rettigheder til en by, vil modstandernes stationer (passagerer og fragt) ikke modtage nogen fragt i 12 måneder
STR_CONFIG_SETTING_ALLOW_EXCLUSIVE_HELPTEXT_MINUTES             :Hvis et firma køber eksklusive transport rettigheder til en by, vil modstandernes stationer (passagerer og fragt) ikke modtage nogen fragt i 12 minutter

STR_CONFIG_SETTING_ALLOW_FUND_BUILDINGS                         :Tillad sponsorer bygninger: {STRING}
STR_CONFIG_SETTING_ALLOW_FUND_BUILDINGS_HELPTEXT                :Tillad firmaer til at give penge til byerne for finansiering af nye huse

STR_CONFIG_SETTING_ALLOW_FUND_ROAD                              :Tillad finansiering af vejfornyelse: {STRING}
STR_CONFIG_SETTING_ALLOW_FUND_ROAD_HELPTEXT                     :Tillad firmaer til at give penge til byerne for vej re-konstruktion for at sabotere vej-baserede tjenester i byen

STR_CONFIG_SETTING_ALLOW_GIVE_MONEY                             :Tillad at sende penge til andre firmaer: {STRING}
STR_CONFIG_SETTING_ALLOW_GIVE_MONEY_HELPTEXT                    :Tillad overførsel af penge mellem firmaer i netværksspil

STR_CONFIG_SETTING_FREIGHT_TRAINS                               :Vægtfaktor for fragt for at simulere tunge tog: {STRING}
STR_CONFIG_SETTING_FREIGHT_TRAINS_HELPTEXT                      :Indstil effekten af fragt i togene. En højere værdi gør fragt i togene mere krævende for tog, især på bakker

STR_CONFIG_SETTING_PLANE_SPEED                                  :Fly hastigheds-faktor: {STRING}
STR_CONFIG_SETTING_PLANE_SPEED_HELPTEXT                         :Indstil den relative hastighed af fly i forhold til andre køretøjstyper, for at reducere mængden af indkomst for transport med fly
STR_CONFIG_SETTING_PLANE_SPEED_VALUE                            :1 / {COMMA}

STR_CONFIG_SETTING_PLANE_CRASHES                                :Antal flystyrt: {STRING}
STR_CONFIG_SETTING_PLANE_CRASHES_HELPTEXT                       :Angiv sandsynligheden for at fly styrter ned.{}* Store fly har altid en risiko for at styrte når de lander på små lufthavne.
###length 3
STR_CONFIG_SETTING_PLANE_CRASHES_NONE                           :Ingen*
STR_CONFIG_SETTING_PLANE_CRASHES_REDUCED                        :reduceret
STR_CONFIG_SETTING_PLANE_CRASHES_NORMAL                         :Normal

STR_CONFIG_SETTING_CROSSING_WITH_COMPETITOR                     :Tillad vejkryds - jernbaneoverskæringer med veje eller skinner ejet af konkurrenter: {STRING}
STR_CONFIG_SETTING_CROSSING_WITH_COMPETITOR_HELPTEXT            :Tillad konstruktion af overkørsler på veje eller skinner ejet af konkurrenter

STR_CONFIG_SETTING_STOP_ON_TOWN_ROAD                            :Tillad gennemkørsels-stop på veje ejet af en by: {STRING}
STR_CONFIG_SETTING_STOP_ON_TOWN_ROAD_HELPTEXT                   :Tillad konstruktion af gennemkørsels-stop på by-ejede veje
STR_CONFIG_SETTING_STOP_ON_COMPETITOR_ROAD                      :Tillad gennemkørsels-stoppesteder på veje ejet af konkurrenter: {STRING}
STR_CONFIG_SETTING_STOP_ON_COMPETITOR_ROAD_HELPTEXT             :Tillad konstruktion af gennemkørsels-stop på veje ejet af andre firmaer
STR_CONFIG_SETTING_DYNAMIC_ENGINES_EXISTING_VEHICLES            :{WHITE}Denne indstilling kan ikke ændres, når der er køretøjer.

STR_CONFIG_SETTING_INFRASTRUCTURE_MAINTENANCE                   :Infrastruktur vedligeholdelse: {STRING}
STR_CONFIG_SETTING_INFRASTRUCTURE_MAINTENANCE_HELPTEXT          :Når aktiveret, infrastruktur forårsager vedligeholdelsesomkostninger. Omkostningerne vokser over-proportional med nettets størrelse, hvilket påvirker større virksomheder mere end de små

STR_CONFIG_SETTING_COMPANY_STARTING_COLOUR                      :Foretrukken selskabsfarve: {STRING}
STR_CONFIG_SETTING_COMPANY_STARTING_COLOUR_HELPTEXT             :Vælg den foretrukne farve egne selskaber skal starte med

STR_CONFIG_SETTING_COMPANY_STARTING_COLOUR_SECONDARY            :Startfirma sekundær farve: {STRING}
STR_CONFIG_SETTING_COMPANY_STARTING_COLOUR_SECONDARY_HELPTEXT   :Vælg startende sekundær farve for virksomheden, hvis du bruger en NewGRF, der aktiverer det.

STR_CONFIG_SETTING_NEVER_EXPIRE_AIRPORTS                        :Lufthavnenes levealder udløber aldrig: {STRING}
STR_CONFIG_SETTING_NEVER_EXPIRE_AIRPORTS_HELPTEXT               :Aktiveres denne indstilling gøres at hver lufthavnstype forbliver tilgængelig for evigt efter dens indførelse

STR_CONFIG_SETTING_WARN_LOST_VEHICLE                            :Advar hvis et faretøj bliver væk: {STRING}
STR_CONFIG_SETTING_WARN_LOST_VEHICLE_HELPTEXT                   :Få meddelelser om køretøjer, der ikke til at finde en vej til deres destination

STR_CONFIG_SETTING_ORDER_REVIEW                                 :Kontroller køretøjers ordreliste: {STRING}
STR_CONFIG_SETTING_ORDER_REVIEW_HELPTEXT                        :Hvis aktiveret, bliver ordrerne af køretøjerne regelmæssigt kontrolleret, og nogle åbenlyse problemer rapporteres med en nyhedsmeddelelse når de opdages
###length 3
STR_CONFIG_SETTING_ORDER_REVIEW_OFF                             :Nej
STR_CONFIG_SETTING_ORDER_REVIEW_EXDEPOT                         :Ja, men udelad stoppede køretøjer
STR_CONFIG_SETTING_ORDER_REVIEW_ON                              :Af alle køretøjer

STR_CONFIG_SETTING_WARN_INCOME_LESS                             :Advar hvis et køretøjs indtjening er negativ: {STRING}
###length 2
STR_CONFIG_SETTING_WARN_INCOME_LESS_HELPTEXT                    :Når aktiveret, bliver en nyhedsmeddelelse sendt når et køretøj der ikke har haft overskud inden for et år
STR_CONFIG_SETTING_WARN_INCOME_LESS_HELPTEXT_PERIOD             :Når det er aktiveret, sendes en nyhedsmeddelelse, når et køretøj ikke har tjent noget inden for en periode

STR_CONFIG_SETTING_NEVER_EXPIRE_VEHICLES                        :Køretøjernes levealder udløber aldrig: {STRING}
STR_CONFIG_SETTING_NEVER_EXPIRE_VEHICLES_HELPTEXT               :Når aktiveret, forbliver alle biltyper tilgængelige for evigt efter indførelse

STR_CONFIG_SETTING_TIMEKEEPING_UNITS                            :Tidtagning: {STRING}
STR_CONFIG_SETTING_TIMEKEEPING_UNITS_HELPTEXT                   :Vælg spillets tidtagningsenheder. Dette kan ikke ændres senere.{}{}Kalenderbaseret er den klassiske OpenTTD-oplevelse, med et år bestående af 12 måneder, og hver måned har 28-31 dage.{}{}I vægur-baseret tid, køretøjsbevægelser, gods produktion, og økonomi er i stedet baseret på trin på et minut, hvilket er omtrent lige så lang tid, som en måned på 30 dage tager i kalenderbaseret tilstand. Disse er grupperet i 12-minutters perioder, svarende til et år i kalenderbaseret tilstand.{}{}I begge tilstande er der altid en klassisk kalender, som bruges til introduktionsdatoer for køretøjer, huse og anden infrastruktur.
###length 2
STR_CONFIG_SETTING_TIMEKEEPING_UNITS_CALENDAR                   :Kalender
STR_CONFIG_SETTING_TIMEKEEPING_UNITS_WALLCLOCK                  :Vægur

STR_CONFIG_SETTING_MINUTES_PER_YEAR                             :Minutter om året: {STRING}
STR_CONFIG_SETTING_MINUTES_PER_YEAR_HELPTEXT                    :Vælg antallet af minutter i et kalenderår. Standard er 12 minutter. Indstil til 0 for at forhindre kalendertiden i at ændre sig. Denne indstilling påvirker ikke den økonomiske simulering af spillet og er kun tilgængelig, når du bruger vægurs tidtagning.

STR_CONFIG_SETTING_MINUTES_PER_YEAR_VALUE                       :{NUM}
###setting-zero-is-special
STR_CONFIG_SETTING_MINUTES_PER_YEAR_FROZEN                      :0 (kalendertid frosset)

<<<<<<< HEAD
=======
STR_CONFIG_SETTING_TOWN_CARGO_SCALE                             :Skala bygodsproduktion: {STRING}
STR_CONFIG_SETTING_TOWN_CARGO_SCALE_HELPTEXT                    :Skaler byernes godsproduktion med denne procentdel.
>>>>>>> 8bccb580
STR_CONFIG_SETTING_INDUSTRY_CARGO_SCALE                         :Skaler industri gods produktion: {STRING}
STR_CONFIG_SETTING_INDUSTRY_CARGO_SCALE_HELPTEXT                :Skaler industriens gods produktion med denne procentdel.
STR_CONFIG_SETTING_CARGO_SCALE_VALUE                            :{NUM}%

STR_CONFIG_SETTING_AUTORENEW_VEHICLE                            :Automatisk fornyelse af gamle køretøjer: {STRING}
STR_CONFIG_SETTING_AUTORENEW_VEHICLE_HELPTEXT                   :Når aktiveret, bliver et køretøjder nærmer sig sin afslutning af livet automatisk udskiftet, når betingelserne er opfyldt

STR_CONFIG_SETTING_AUTORENEW_MONTHS                             :Automatisk forny når køretøjets alder er {STRING} max alder
STR_CONFIG_SETTING_AUTORENEW_MONTHS_HELPTEXT                    :Relativ alder, hvor et køretøj bør betragtes til automatisk fornyelse
###length 2
STR_CONFIG_SETTING_AUTORENEW_MONTHS_VALUE_BEFORE                :{COMMA} måned{P 0 "" er} før
STR_CONFIG_SETTING_AUTORENEW_MONTHS_VALUE_AFTER                 :{COMMA} måned{P 0 "" er} efter

STR_CONFIG_SETTING_AUTORENEW_MONEY                              :Min. kontanter før automatisk køretøjsfornyelse: {STRING}
STR_CONFIG_SETTING_AUTORENEW_MONEY_HELPTEXT                     :Minimal mængde penge, der skal forblive i banken, før man overvejer automatisk fornyelse af køretøjer

STR_CONFIG_SETTING_ERRMSG_DURATION                              :Varighed af fejlmeddelelse: {STRING}
STR_CONFIG_SETTING_ERRMSG_DURATION_HELPTEXT                     :Varighed for visning fejlmeddelelser i en rød vindue. Bemærk, at nogle (kritisk) fejlmeddelelser ikke lukkes automatisk efter dette tidspunkt, men skal lukkes manuelt

STR_CONFIG_SETTING_HOVER_DELAY                                  :Vis værktøjstip: {STRING}
STR_CONFIG_SETTING_HOVER_DELAY_HELPTEXT                         :Forsinkelse inden tooltips vises, når musen føres over nogle den grænseflade . Alternativt tooltips er bundet til den højre museknap, når denne værdi er sat til 0.
STR_CONFIG_SETTING_HOVER_DELAY_VALUE                            :Hold markøren i {COMMA} sekund{P 0 "" er}
###setting-zero-is-special
STR_CONFIG_SETTING_HOVER_DELAY_DISABLED                         :Højre klik

STR_CONFIG_SETTING_POPULATION_IN_LABEL                          :Vis byens indbyggertal i bynavnet: {STRING}
STR_CONFIG_SETTING_POPULATION_IN_LABEL_HELPTEXT                 :Vis befolkningen i byerne i deres etiket på kortet

STR_CONFIG_SETTING_GRAPH_LINE_THICKNESS                         :Linjetykkelse i grafer: {STRING}
STR_CONFIG_SETTING_GRAPH_LINE_THICKNESS_HELPTEXT                :Bredde af linjerne i graferne. En tynd linie er mere læsbar, en tykkere linje er nemmere at se og det er lettere at skelne mellem farverne

STR_CONFIG_SETTING_SHOW_NEWGRF_NAME                             :Vis navn på NewGRF i byg fartøj vinduet: {STRING}
STR_CONFIG_SETTING_SHOW_NEWGRF_NAME_HELPTEXT                    :Tilføjer en linje til byg fartøj vinduet som viser, hvilken NewGRF det valgte fartøj stammer fra.
STR_CONFIG_SETTING_SHOW_CARGO_IN_LISTS                          :Vis de laster, køretøjerne kan bære i listevinduerne {STRING}
STR_CONFIG_SETTING_SHOW_CARGO_IN_LISTS_HELPTEXT                 :Hvis det er aktiveret, vises køretøjets transportable last over det på køretøjslisterne

STR_CONFIG_SETTING_LANDSCAPE                                    :Landskab: {STRING}
STR_CONFIG_SETTING_LANDSCAPE_HELPTEXT                           :Landskaber definerer grundlæggende gameplay-scenarier med forskellige godstyper og krav for byers vækst. NewGRF og spilscripts giver dog mulighed for yderligere styring.

STR_CONFIG_SETTING_LAND_GENERATOR                               :Landskabs generator: {STRING}
STR_CONFIG_SETTING_LAND_GENERATOR_HELPTEXT                      :Den oprindelige generator afhænger af basen grafik sæt, og komponerer faste landskab former. TerraGenesis er en Perlin baseret generator med finere kontrol indstillinger
###length 2
STR_CONFIG_SETTING_LAND_GENERATOR_ORIGINAL                      :Original
STR_CONFIG_SETTING_LAND_GENERATOR_TERRA_GENESIS                 :TerraGenesis

STR_CONFIG_SETTING_TERRAIN_TYPE                                 :Terræn type: {STRING}
STR_CONFIG_SETTING_TERRAIN_TYPE_HELPTEXT                        :Vælg højden på bakker og bjerge i landskabet

STR_CONFIG_SETTING_INDUSTRY_DENSITY                             :Industri tæthed: {STRING}
STR_CONFIG_SETTING_INDUSTRY_DENSITY_HELPTEXT                    :Angiv hvor mange industrier skal genereres og hvilket niveau der bevares i løbet af spillet

STR_CONFIG_SETTING_OIL_REF_EDGE_DISTANCE                        :Maksimal afstand fra kant til olieindustrier: {STRING}
STR_CONFIG_SETTING_OIL_REF_EDGE_DISTANCE_HELPTEXT               :Grænse for hvor langt fra kortets kant olieraffinaderier kan blive bygget. På ø-kort sikrer dette at de er nær kysten. På kort større end 256 felter bliver denne værdi automatisk skaleret op.

STR_CONFIG_SETTING_SNOWLINE_HEIGHT                              :Snelinjehøjden: {STRING}
STR_CONFIG_SETTING_SNOWLINE_HEIGHT_HELPTEXT                     :Vælg, i hvilken højde sneen starter i det subarktiske landskab. Sne påvirker også industriproduktion og byvækstkrav. Kan kun ændres via Scenario Editor eller på anden måde beregnes via "snedækning"

STR_CONFIG_SETTING_SNOW_COVERAGE                                :Snedække: {STRING}
STR_CONFIG_SETTING_SNOW_COVERAGE_HELPTEXT                       :Vælg den omtrentlige mængde sne på det subarktiske landskab. Sne påvirker også industriproduktion og byvækstkrav. Bruges kun under kortgenerering. Havniveau og kystfliser har aldrig sne.
STR_CONFIG_SETTING_SNOW_COVERAGE_VALUE                          :{NUM}%

STR_CONFIG_SETTING_DESERT_COVERAGE                              :Ørkendækning: {STRING}
STR_CONFIG_SETTING_DESERT_COVERAGE_HELPTEXT                     :Vælg den omtrentlige mængde ørken i det tropiske landskab. Ørken påvirker også industriproduktion og byvækstkrav. Bruges kun under kortgenerering
STR_CONFIG_SETTING_DESERT_COVERAGE_VALUE                        :{NUM}%

STR_CONFIG_SETTING_ROUGHNESS_OF_TERRAIN                         :Tærrenets hårdhed (kun TerraGenesis) : {STRING}
STR_CONFIG_SETTING_ROUGHNESS_OF_TERRAIN_HELPTEXT                :Vælg formen og antallet af bakker. Glatte landskaber har færre, bredere bakker, mens barske landskaber har flere mindre bakker.
###length 4
STR_CONFIG_SETTING_ROUGHNESS_OF_TERRAIN_VERY_SMOOTH             :Meget blødt
STR_CONFIG_SETTING_ROUGHNESS_OF_TERRAIN_SMOOTH                  :Blødt
STR_CONFIG_SETTING_ROUGHNESS_OF_TERRAIN_ROUGH                   :Råt
STR_CONFIG_SETTING_ROUGHNESS_OF_TERRAIN_VERY_ROUGH              :Meget råt

STR_CONFIG_SETTING_VARIETY                                      :Forskelligheds fordeling: {STRING}
STR_CONFIG_SETTING_VARIETY_HELPTEXT                             :Vælg om kortet indeholder både bjerge og flade områder. Jo højere sorten er, jo flere højdeforskelle mellem bjergrige og flade områder.

STR_CONFIG_SETTING_RIVER_AMOUNT                                 :Floder antal: {STRING}
STR_CONFIG_SETTING_RIVER_AMOUNT_HELPTEXT                        :Vælg, hvor mange floder at skabe

STR_CONFIG_SETTING_TREE_PLACER                                  :Algoritme ved placering af træer: {STRING}
STR_CONFIG_SETTING_TREE_PLACER_HELPTEXT                         :Vælg fordelingen af træer på kortet: "Original" planter træer ensartet spredt, "forbedret" planter dem i grupper
###length 3
STR_CONFIG_SETTING_TREE_PLACER_NONE                             :Ingen
STR_CONFIG_SETTING_TREE_PLACER_ORIGINAL                         :Original
STR_CONFIG_SETTING_TREE_PLACER_IMPROVED                         :Forbedret

STR_CONFIG_SETTING_ROAD_SIDE                                    :Vejkøretøjer: {STRING}
STR_CONFIG_SETTING_ROAD_SIDE_HELPTEXT                           :Vælg køre side

###length 2
STR_CONFIG_SETTING_ROAD_SIDE_LEFT                               :Kør i venstre side
STR_CONFIG_SETTING_ROAD_SIDE_RIGHT                              :Kør i højre side

STR_CONFIG_SETTING_HEIGHTMAP_ROTATION                           :Rotér højdekort: {STRING}
STR_CONFIG_SETTING_HEIGHTMAP_ROTATION_TOOLTIP                   :Vælg, hvilken vej højdekortets billede skal roteres for at passe ind i spilverdenen
###length 2
STR_CONFIG_SETTING_HEIGHTMAP_ROTATION_COUNTER_CLOCKWISE         :Mod uret
STR_CONFIG_SETTING_HEIGHTMAP_ROTATION_CLOCKWISE                 :Med uret

STR_CONFIG_SETTING_SE_FLAT_WORLD_HEIGHT                         :Den højde et flat scenariekort får: {STRING}
###length 2
STR_CONFIG_SETTING_EDGES_NOT_EMPTY                              :{WHITE}Et eller flere felter ved den nordlige kant er ikke tomme
STR_CONFIG_SETTING_EDGES_NOT_WATER                              :{WHITE}Et eller flere felter ved en af kanterne er ikke vand

STR_CONFIG_SETTING_STATION_SPREAD                               :Maksimal stations spredning: {STRING}
STR_CONFIG_SETTING_STATION_SPREAD_HELPTEXT                      :Største område dele af en enkelt station kan spredes ud på. Bemærk, at høje værdier vil gøre spillet langsommere

STR_CONFIG_SETTING_SERVICEATHELIPAD                             :Automatisk service på helikopterlandingspladser: {STRING}
STR_CONFIG_SETTING_SERVICEATHELIPAD_HELPTEXT                    :Servicér helikoptere ved hver landing, selv om der ikke er noget depot i lufthavnen

STR_CONFIG_SETTING_LINK_TERRAFORM_TOOLBAR                       :Forbind landskabsværktøjer med skinne/vej/vand/lufthavn: {STRING}
STR_CONFIG_SETTING_LINK_TERRAFORM_TOOLBAR_HELPTEXT              :Når der åbnes for konstruktionsværktøjer for en transporttype, skal landskabsværktøjer også åbnes

STR_CONFIG_SETTING_SMALLMAP_LAND_COLOUR                         :Land farve brugt i det lille kort: {STRING}
STR_CONFIG_SETTING_SMALLMAP_LAND_COLOUR_HELPTEXT                :Land farve brugt i det lille kort
###length 3
STR_CONFIG_SETTING_SMALLMAP_LAND_COLOUR_GREEN                   :Grøn
STR_CONFIG_SETTING_SMALLMAP_LAND_COLOUR_DARK_GREEN              :Mørkegrøn
STR_CONFIG_SETTING_SMALLMAP_LAND_COLOUR_VIOLET                  :Violet

STR_CONFIG_SETTING_LINKGRAPH_COLOURS                            :Overlejringsfarver til lastflow: {STRING}
STR_CONFIG_SETTING_LINKGRAPH_COLOURS_HELPTEXT                   :Indstil det farveskema, der bruges til laststrømsoverlejringen.
###length 4
STR_CONFIG_SETTING_LINKGRAPH_COLOURS_GREEN_TO_RED               :Grøn til rød (original)
STR_CONFIG_SETTING_LINKGRAPH_COLOURS_GREEN_TO_BLUE              :Grøn til blå
STR_CONFIG_SETTING_LINKGRAPH_COLOURS_GREY_TO_RED                :Grå til rød
STR_CONFIG_SETTING_LINKGRAPH_COLOURS_GREYSCALE                  :Gråtoner

STR_CONFIG_SETTING_SCROLLMODE                                   :Visningsport bevægelse: {STRING}
STR_CONFIG_SETTING_SCROLLMODE_HELPTEXT                          :Virkemåde for bevægelse af kortet. "Museposition låst"-mulighederne virker ikke på alle systemer, såsom webbaserede versioner, berøringsskærme, Linux med Wayland og andre
###length 4
STR_CONFIG_SETTING_SCROLLMODE_DEFAULT                           :Bevæg syns vinduet med højre mussetast, musse position låst
STR_CONFIG_SETTING_SCROLLMODE_RMB_LOCKED                        :Bevæg kortet med højre mussetast, musse position låst
STR_CONFIG_SETTING_SCROLLMODE_RMB                               :Bevæg kortet med højre musseknap
STR_CONFIG_SETTING_SCROLLMODE_LMB                               :Bevæg kortet med venstre musseknap

STR_CONFIG_SETTING_SMOOTH_SCROLLING                             :Jævn scrolling af udsnit: {STRING}
STR_CONFIG_SETTING_SMOOTH_SCROLLING_HELPTEXT                    :Kontroller hvordan de vigtigste visning ruller til en bestemt position, når du klikker på det lille kort eller når de udsteder en kommando til at rulle til en bestemt genstand på kortet. Hvis aktiveret, ruller udsigtspunktet jævnt, hvis deaktiveret springer den direkte til det valgte punkt

STR_CONFIG_SETTING_MEASURE_TOOLTIP                              :Vis måleværktøjstip ved brug af div. bygge-værktøjer: {STRING}
STR_CONFIG_SETTING_MEASURE_TOOLTIP_HELPTEXT                     :Vis afstande og højdeforskelle, når der trækkes under konstruktioner

STR_CONFIG_SETTING_LIVERIES                                     :Vis selskabsfarver: {STRING}
STR_CONFIG_SETTING_LIVERIES_HELPTEXT                            :Kontroler anvendelse af køretøjet-typespecifikke leveringer for køretøjer (i modsætning til virksomhedsspecifikke)
###length 3
STR_CONFIG_SETTING_LIVERIES_NONE                                :Ingen
STR_CONFIG_SETTING_LIVERIES_OWN                                 :Eget selskab
STR_CONFIG_SETTING_LIVERIES_ALL                                 :Alle selskaber

STR_CONFIG_SETTING_PREFER_TEAMCHAT                              :Foretræk hold-chat med <ENTER>: {STRING}
STR_CONFIG_SETTING_PREFER_TEAMCHAT_HELPTEXT                     :Skift bindingen af virksomheds-intern og offentlig chat til <ENTER> hhv. <Ctrl+ENTER>

STR_CONFIG_SETTING_SCROLLWHEEL_MULTIPLIER                       :Rulleknap-hastighed på kort: {STRING}
STR_CONFIG_SETTING_SCROLLWHEEL_MULTIPLIER_HELPTEXT              :Styr følsomheden af muse-hjul rulning

STR_CONFIG_SETTING_SCROLLWHEEL_SCROLLING                        :Rulleknappens funktion: {STRING}
STR_CONFIG_SETTING_SCROLLWHEEL_SCROLLING_HELPTEXT               :Aktiver rulning med to-dimensionelle muse-hjul
###length 3
STR_CONFIG_SETTING_SCROLLWHEEL_ZOOM                             :Zoom kort
STR_CONFIG_SETTING_SCROLLWHEEL_SCROLL                           :Rul kort
STR_CONFIG_SETTING_SCROLLWHEEL_OFF                              :Slået fra

STR_CONFIG_SETTING_OSK_ACTIVATION                               :Tillad skærmtastatur: {STRING}
STR_CONFIG_SETTING_OSK_ACTIVATION_HELPTEXT                      :Vælg hvordan skærmtastature åbnes ved indtasting i redigeringfelter kun med markør. Dette er beregnet til små enheder uden egentlig tastatur
###length 4
STR_CONFIG_SETTING_OSK_ACTIVATION_DISABLED                      :Deaktiveret
STR_CONFIG_SETTING_OSK_ACTIVATION_DOUBLE_CLICK                  :Dobbelt click
STR_CONFIG_SETTING_OSK_ACTIVATION_SINGLE_CLICK_FOCUS            :Enkelt click (når fokuseret)
STR_CONFIG_SETTING_OSK_ACTIVATION_SINGLE_CLICK                  :Enkelt click (umiddelbart)

STR_CONFIG_SETTING_USE_RELAY_SERVICE                            :Anvend relæ-tjeneste: {STRING}
STR_CONFIG_SETTING_USE_RELAY_SERVICE_HELPTEXT                   :Hvis det mislykkes at skabe forbindelse til serveren, er det muligt at anvende en relæ-tjeneste til at skabe en forbindelse. "Aldrig" forbyder dette, "spørg" vil spørge først, "tillad" vil tillade det uden at spørge.
###length 3
STR_CONFIG_SETTING_USE_RELAY_SERVICE_NEVER                      :Aldrig
STR_CONFIG_SETTING_USE_RELAY_SERVICE_ASK                        :Spørg
STR_CONFIG_SETTING_USE_RELAY_SERVICE_ALLOW                      :Tillad

STR_CONFIG_SETTING_RIGHT_MOUSE_BTN_EMU                          :Højreklik-emulering: {STRING}
STR_CONFIG_SETTING_RIGHT_MOUSE_BTN_EMU_HELPTEXT                 :Vælg metode til at emulere højre muse-knap klik
###length 3
STR_CONFIG_SETTING_RIGHT_MOUSE_BTN_EMU_COMMAND                  :Kommandoklik
STR_CONFIG_SETTING_RIGHT_MOUSE_BTN_EMU_CONTROL                  :Kontrolklik
STR_CONFIG_SETTING_RIGHT_MOUSE_BTN_EMU_OFF                      :Fra

STR_CONFIG_SETTING_RIGHT_MOUSE_WND_CLOSE                        :Luk vindue ved højre-klik: {STRING}
STR_CONFIG_SETTING_RIGHT_MOUSE_WND_CLOSE_HELPTEXT               :Lukker vinduet ved at højreklikke inde i det. Deaktiverer værktøjstip ved at højreklikke!
###length 3
STR_CONFIG_SETTING_RIGHT_MOUSE_WND_CLOSE_NO                     :Nej
STR_CONFIG_SETTING_RIGHT_MOUSE_WND_CLOSE_YES                    :Ja
STR_CONFIG_SETTING_RIGHT_MOUSE_WND_CLOSE_YES_EXCEPT_STICKY      :Ja, undtagen klistret

STR_CONFIG_SETTING_DATE_FORMAT_IN_SAVE_NAMES                    :Brug {STRING} datoformat til navne på gemte spil.
STR_CONFIG_SETTING_DATE_FORMAT_IN_SAVE_NAMES_HELPTEXT           :Formatet af datoen i gemte spil filnavne
###length 3
STR_CONFIG_SETTING_DATE_FORMAT_IN_SAVE_NAMES_LONG               :langt (31. Dec 2008)
STR_CONFIG_SETTING_DATE_FORMAT_IN_SAVE_NAMES_SHORT              :kort (31-12-2008)
STR_CONFIG_SETTING_DATE_FORMAT_IN_SAVE_NAMES_ISO                :ISO (2008-12-31)

STR_CONFIG_SETTING_PAUSE_ON_NEW_GAME                            :Sæt automatisk på pause når nyt spil startes: {STRING}
STR_CONFIG_SETTING_PAUSE_ON_NEW_GAME_HELPTEXT                   :Når aktiveret, vil spillet automatisk pause når du starter et nyt spil, det giver mulighed for at studerer kortet nærmere

STR_CONFIG_SETTING_COMMAND_PAUSE_LEVEL                          :Når pauset tillad: {STRING}
STR_CONFIG_SETTING_COMMAND_PAUSE_LEVEL_HELPTEXT                 :Vælg hvilke handlinger der kan udføres, mens spillet er sat på pause
###length 4
STR_CONFIG_SETTING_COMMAND_PAUSE_LEVEL_NO_ACTIONS               :Ingen handlinger
STR_CONFIG_SETTING_COMMAND_PAUSE_LEVEL_ALL_NON_CONSTRUCTION     :Alle ikke-byggemæssige handlinger
STR_CONFIG_SETTING_COMMAND_PAUSE_LEVEL_ALL_NON_LANDSCAPING      :Alle på nær landskabs-ændrende handlinger
STR_CONFIG_SETTING_COMMAND_PAUSE_LEVEL_ALL_ACTIONS              :Alle handlinger

STR_CONFIG_SETTING_ADVANCED_VEHICLE_LISTS                       :Brug avanceret køretøjsliste: {STRING}
STR_CONFIG_SETTING_ADVANCED_VEHICLE_LISTS_HELPTEXT              :Aktiver brug af avancerede køretøjs-lister for gruppering af køretøjer

STR_CONFIG_SETTING_LOADING_INDICATORS                           :Benyt laste-indikatorer: {STRING}
STR_CONFIG_SETTING_LOADING_INDICATORS_HELPTEXT                  :Vælg om lastnings-indikatorer vises ved pålæsning og aflæsning af køretøjer

STR_CONFIG_SETTING_TIMETABLE_MODE                               :Tidsenheder for køreplaner: {STRING}
STR_CONFIG_SETTING_TIMETABLE_MODE_HELPTEXT                      :Vælg de tidsenheder, der skal bruges til køreplaner
###length 3
STR_CONFIG_SETTING_TIMETABLE_MODE_DAYS                          :Dage
STR_CONFIG_SETTING_TIMETABLE_MODE_SECONDS                       :Sekunder
STR_CONFIG_SETTING_TIMETABLE_MODE_TICKS                         :Ticks

STR_CONFIG_SETTING_TIMETABLE_SHOW_ARRIVAL_DEPARTURE             :Vis ankomst og afgang i tidsplaner: {STRING}
STR_CONFIG_SETTING_TIMETABLE_SHOW_ARRIVAL_DEPARTURE_HELPTEXT    :Vis forventede ankomst-og afgangstider i tidsplaner

STR_CONFIG_SETTING_QUICKGOTO                                    :Hurtig oprettelse af køretøjsordrer: {STRING}
STR_CONFIG_SETTING_QUICKGOTO_HELPTEXT                           :Forvælg 'gå-til' når du åbner ordrer vinduet

STR_CONFIG_SETTING_DEFAULT_RAIL_TYPE                            :Standard sportype (efter nyt spil/indlæst spil): {STRING}
STR_CONFIG_SETTING_DEFAULT_RAIL_TYPE_HELPTEXT                   :Hvilken sportype der skal vælges efter start eller indlæsning af et spil. 'Første tilgængelige' vælger den ældste type spor, 'sidste tilgængelige' vælger den nyeste form for spor, og 'mest anvendte' vælger den type, der i øjeblikket er mest i brug
###length 3
STR_CONFIG_SETTING_DEFAULT_RAIL_TYPE_FIRST                      :Første tilgængelige
STR_CONFIG_SETTING_DEFAULT_RAIL_TYPE_LAST                       :Sidste tilgængelige
STR_CONFIG_SETTING_DEFAULT_RAIL_TYPE_MOST_USED                  :Mest anvendte

STR_CONFIG_SETTING_SHOW_TRACK_RESERVATION                       :Vis reserverede spor: {STRING}
STR_CONFIG_SETTING_SHOW_TRACK_RESERVATION_HELPTEXT              :Giv reserverede spor en anden farve for at hjælpe med problemer med tog der nægter at indgå i sti-baserede blokke

STR_CONFIG_SETTING_PERSISTENT_BUILDINGTOOLS                     :Hold byggeværktøjer aktive efter brug: {STRING}
STR_CONFIG_SETTING_PERSISTENT_BUILDINGTOOLS_HELPTEXT            :Hold bygnings-værktøjer til broer, tunneler, mv. åben efter brug

STR_CONFIG_SETTING_AUTO_REMOVE_SIGNALS                          :Fjern automatisk signaler under jernbane-bygning: {STRING}
STR_CONFIG_SETTING_AUTO_REMOVE_SIGNALS_HELPTEXT                 :Fjerner automatisk signaler under jernbane-bygning, hvis signalerne er i vejen. Bemærk at dette potentielt kan føre til togsammenstød.

STR_CONFIG_SETTING_FAST_FORWARD_SPEED_LIMIT                     :Hurtig kørsel hastighedsgrænse: {STRING}
STR_CONFIG_SETTING_FAST_FORWARD_SPEED_LIMIT_HELPTEXT            :Begrænser hvor hurtigt spillet kører, når hurtig kørsel er aktiveret. 0 = ingen grænse (så hurtigt som din computer er i stand til.) Værdier under 100% sænker spillets hastighed. Den øvre grænse afhænger af din computers specifikationer og kan variere afhængig af spillet.
STR_CONFIG_SETTING_FAST_FORWARD_SPEED_LIMIT_VAL                 :{NUM}% normal simulationshastighed
###setting-zero-is-special
STR_CONFIG_SETTING_FAST_FORWARD_SPEED_LIMIT_ZERO                :Ingen grænse (så hurtigt din computer er i stand til)

STR_CONFIG_SETTING_SOUND_TICKER                                 :Nyhedssymbol: {STRING}
STR_CONFIG_SETTING_SOUND_TICKER_HELPTEXT                        :Afspil lyd for opsummerede nyheds beskeder

STR_CONFIG_SETTING_SOUND_NEWS                                   :Nyhedsavis: {STRING}
STR_CONFIG_SETTING_SOUND_NEWS_HELPTEXT                          :Afspil lyd ved visning af aviser

###length 2
STR_CONFIG_SETTING_SOUND_NEW_YEAR                               :Årets slutning: {STRING}
STR_CONFIG_SETTING_SOUND_NEW_PERIOD                             :Afslutning af periode: {STRING}

###length 2
STR_CONFIG_SETTING_SOUND_NEW_YEAR_HELPTEXT                      :Afspil lyd ved årsregnskabet, som viser firmaets resultater sammenlignet med det tidligere år
STR_CONFIG_SETTING_SOUND_NEW_PERIOD_HELPTEXT                    :Afspil lyd i slutningen af en periode, der opsummerer virksomhedens præstation i perioden sammenlignet med den foregående periode

STR_CONFIG_SETTING_SOUND_CONFIRM                                :Konstruktion: {STRING}
STR_CONFIG_SETTING_SOUND_CONFIRM_HELPTEXT                       :Afspil lyd efter vellykkede konstruktioner eller andre handlinger

STR_CONFIG_SETTING_SOUND_CLICK                                  :Knap tryk: {STRING}
STR_CONFIG_SETTING_SOUND_CLICK_HELPTEXT                         :Bip ved klik på knapperne

STR_CONFIG_SETTING_SOUND_DISASTER                               :Katastrofer/Ulykker: {STRING}
STR_CONFIG_SETTING_SOUND_DISASTER_HELPTEXT                      :Afspil uheld og katastrofers lydeffekter

STR_CONFIG_SETTING_SOUND_VEHICLE                                :Køretøjer: {STRING}
STR_CONFIG_SETTING_SOUND_VEHICLE_HELPTEXT                       :Afspil køretøjers lydeffekter

STR_CONFIG_SETTING_SOUND_AMBIENT                                :Omgivelse: {STRING}
STR_CONFIG_SETTING_SOUND_AMBIENT_HELPTEXT                       :Afspil omgivelseslyde for landskaber, industrier og byer

STR_CONFIG_SETTING_MAX_TRAINS                                   :Maks. antal tog per spiller: {STRING}
STR_CONFIG_SETTING_MAX_TRAINS_HELPTEXT                          :Maksimum antal toge et firma kan have

STR_CONFIG_SETTING_MAX_ROAD_VEHICLES                            :Maks. antal køretøjer per spiller: {STRING}
STR_CONFIG_SETTING_MAX_ROAD_VEHICLES_HELPTEXT                   :Maksimum antal vejkøretøjer et firma kan have

STR_CONFIG_SETTING_MAX_AIRCRAFT                                 :Maks. antal fly per spiller: {STRING}
STR_CONFIG_SETTING_MAX_AIRCRAFT_HELPTEXT                        :Maksimum antal fly et firma kan have

STR_CONFIG_SETTING_MAX_SHIPS                                    :Maks. antal skibe per spiller: {STRING}
STR_CONFIG_SETTING_MAX_SHIPS_HELPTEXT                           :Maksimum antal skibe et firma kan have

STR_CONFIG_SETTING_AI_BUILDS_TRAINS                             :Deaktiver toge for computeren: {STRING}
STR_CONFIG_SETTING_AI_BUILDS_TRAINS_HELPTEXT                    :Aktivering af denne indstilling gør bygning af tog umuligt for en computer modstander

STR_CONFIG_SETTING_AI_BUILDS_ROAD_VEHICLES                      :Deaktiver køretøjer for computeren: {STRING}
STR_CONFIG_SETTING_AI_BUILDS_ROAD_VEHICLES_HELPTEXT             :Aktivering af denne indstilling gør bygning af vejkøretøjer umuligt for en computer modstander

STR_CONFIG_SETTING_AI_BUILDS_AIRCRAFT                           :Deaktiver fly for computeren: {STRING}
STR_CONFIG_SETTING_AI_BUILDS_AIRCRAFT_HELPTEXT                  :Denne indstilling vil gøre det umuligt for en computerstyret spiller at bygge fly

STR_CONFIG_SETTING_AI_BUILDS_SHIPS                              :Deaktiver skibe for computeren: {STRING}
STR_CONFIG_SETTING_AI_BUILDS_SHIPS_HELPTEXT                     :Denne indstilling gør det umuligt for en computerspiller at bygge skibe, når den er slået til.

STR_CONFIG_SETTING_AI_IN_MULTIPLAYER                            :Tillad computerspillere i netværksspil: {STRING}
STR_CONFIG_SETTING_AI_IN_MULTIPLAYER_HELPTEXT                   :Tillad computerstyrede spillere at deltage i multiplayer spil

STR_CONFIG_SETTING_SCRIPT_MAX_OPCODES                           :#opcodes før scriptet bliver stoppet: {STRING}
STR_CONFIG_SETTING_SCRIPT_MAX_OPCODES_HELPTEXT                  :Maximale nummer af udregninger et script kan eksekvere i en tur
STR_CONFIG_SETTING_SCRIPT_MAX_MEMORY                            :Maks hukommelsesforbrug per script: {STRING}
STR_CONFIG_SETTING_SCRIPT_MAX_MEMORY_HELPTEXT                   :Hvor meget hukommelse et enkelt script må anvende før det bliver tvungent afbrudt. Det kan være nødvendigt at forøge dette for spil på store kort.
STR_CONFIG_SETTING_SCRIPT_MAX_MEMORY_VALUE                      :{COMMA} MiB

STR_CONFIG_SETTING_SERVINT_ISPERCENT                            :Service intervaller er i procent: {STRING}
STR_CONFIG_SETTING_SERVINT_ISPERCENT_HELPTEXT                   :Når den er aktiveret, forsøger køretøjer at servicere, når deres pålidelighed falder med en given procentdel af den maksimale pålidelighed.Hvis f.eks. et køretøjs maksimale pålidelighed er 90 %, og serviceintervallet er 20 %, vil køretøjet forsøge at servicere, når den når 72 % pålidelighed.

STR_CONFIG_SETTING_SERVINT_TRAINS                               :Standard vedligeholdelses interval for tog: {STRING}
STR_CONFIG_SETTING_SERVINT_TRAINS_HELPTEXT                      :Sæt serviceintervallets standardværdi for nye skinnekøretøjer.
STR_CONFIG_SETTING_SERVINT_ROAD_VEHICLES                        :Standard vedligeholdelses interval for vejkøretøjer: {STRING}
STR_CONFIG_SETTING_SERVINT_ROAD_VEHICLES_HELPTEXT               :Sæt serviceintervallets standardværdi for nye vejkøretøjer.
STR_CONFIG_SETTING_SERVINT_AIRCRAFT                             :Standard serviceinterval for fly: {STRING}
STR_CONFIG_SETTING_SERVINT_AIRCRAFT_HELPTEXT                    :Sæt serviceintervallets standardværdi for nye fly.
STR_CONFIG_SETTING_SERVINT_SHIPS                                :Standard serviceinterval for skibe: {STRING}
STR_CONFIG_SETTING_SERVINT_SHIPS_HELPTEXT                       :Sæt serviceintervallets standardværdi for nye skibe.
STR_CONFIG_SETTING_SERVINT_VALUE                                :{COMMA} dag{P 0 "" e}/%
###setting-zero-is-special
STR_CONFIG_SETTING_SERVINT_DISABLED                             :Deaktiveret

STR_CONFIG_SETTING_NOSERVICE                                    :Slå service fra, når nedbrud er sat til ingen: {STRING}
STR_CONFIG_SETTING_NOSERVICE_HELPTEXT                           :Når tilladt, bliver køretøjer ikke serviceret, hvis de ikke kan bryde ned

STR_CONFIG_SETTING_STATION_LENGTH_LOADING_PENALTY               :Læsningshastighedsstraf for tog, der er længere end stationen: {STRING}
STR_CONFIG_SETTING_STATION_LENGTH_LOADING_PENALTY_HELPTEXT      :Når den er aktiveret, læsser et tog, der er for lange til stationen, langsommere end et tog, der passer til stationen. Denne indstilling påvirker ikke stifinding.

STR_CONFIG_SETTING_WAGONSPEEDLIMITS                             :Aktiver hastighedsbegrænsning for vogne: {STRING}
STR_CONFIG_SETTING_WAGONSPEEDLIMITS_HELPTEXT                    :Når tilladt, brug også fartgrænse på vogne, for at bestemme makshastigheden på tog

STR_CONFIG_SETTING_DISABLE_ELRAILS                              :Slå elektriske jernbaner fra: {STRING}
STR_CONFIG_SETTING_DISABLE_ELRAILS_HELPTEXT                     :Tilladelse af denne indstilling slår nødvendigheden af elektrisk jernbaner fra, for at få elektriske tog til at kører

STR_CONFIG_SETTING_NEWS_ARRIVAL_FIRST_VEHICLE_OWN               :Ankomst af første køretøj til spillerens station: {STRING}
STR_CONFIG_SETTING_NEWS_ARRIVAL_FIRST_VEHICLE_OWN_HELPTEXT      :Vis en avis når det første køretøj ankommer til en ny spillers station

STR_CONFIG_SETTING_NEWS_ARRIVAL_FIRST_VEHICLE_OTHER             :Ankomst af første køretøj til modstanderens station: {STRING}
STR_CONFIG_SETTING_NEWS_ARRIVAL_FIRST_VEHICLE_OTHER_HELPTEXT    :Vis en avis når det første køretøj ankommer til en konkurrents station

STR_CONFIG_SETTING_NEWS_ACCIDENTS_DISASTERS                     :Uheld / katastrofer: {STRING}
STR_CONFIG_SETTING_NEWS_ACCIDENTS_DISASTERS_HELPTEXT            :Vis en avis når ulykker eller katastrofer forekommer

STR_CONFIG_SETTING_NEWS_ACCIDENT_OTHER                          :Ulykker med konkurrenters fartøjer: {STRING}
STR_CONFIG_SETTING_NEWS_ACCIDENT_OTHER_HELPTEXT                 :Vis en avis om forulykkede fartøjer der tilhører konkurrenter

STR_CONFIG_SETTING_NEWS_COMPANY_INFORMATION                     :Selskabsinformation: {STRING}
STR_CONFIG_SETTING_NEWS_COMPANY_INFORMATION_HELPTEXT            :Vis en avis når nye selskaber starter, eller når selskaber er i risiko for at gå konkurs

STR_CONFIG_SETTING_NEWS_INDUSTRY_OPEN                           :Åbning af industrier: {STRING}
STR_CONFIG_SETTING_NEWS_INDUSTRY_OPEN_HELPTEXT                  :Vis en avis når nye industrier åbner

STR_CONFIG_SETTING_NEWS_INDUSTRY_CLOSE                          :Lukning af industrier: {STRING}
STR_CONFIG_SETTING_NEWS_INDUSTRY_CLOSE_HELPTEXT                 :Vis en avis når industrier lukker ned

STR_CONFIG_SETTING_NEWS_ECONOMY_CHANGES                         :Økonomiændringer: {STRING}
STR_CONFIG_SETTING_NEWS_ECONOMY_CHANGES_HELPTEXT                :Vis en avis om globale ændringer i økonomi

STR_CONFIG_SETTING_NEWS_INDUSTRY_CHANGES_COMPANY                :Produktionsændringer i industrier betjent af firmaet: {STRING}
STR_CONFIG_SETTING_NEWS_INDUSTRY_CHANGES_COMPANY_HELPTEXT       :Vis en avis, når produktions niveauet stiger for en industri som benyttes af selskabet

STR_CONFIG_SETTING_NEWS_INDUSTRY_CHANGES_OTHER                  :Produktionsændringer for industrier forsynet af deltager(e): {STRING}
STR_CONFIG_SETTING_NEWS_INDUSTRY_CHANGES_OTHER_HELPTEXT         :Vis en avis, når produktions niveauet for industrier som benyttes af konkurenter ændres

STR_CONFIG_SETTING_NEWS_INDUSTRY_CHANGES_UNSERVED               :Andre produktionsændringer for industri: {STRING}
STR_CONFIG_SETTING_NEWS_INDUSTRY_CHANGES_UNSERVED_HELPTEXT      :Vis en avis, når produktions niveauet for industrier som ikke benyttes af selskabet eller konkurenter ændres

STR_CONFIG_SETTING_NEWS_ADVICE                                  :Råd / information om firmaets køretøjer: {STRING}
STR_CONFIG_SETTING_NEWS_ADVICE_HELPTEXT                         :Vis meddelelser om køretøjer der kræver opmærksomhed

STR_CONFIG_SETTING_NEWS_NEW_VEHICLES                            :Nye køretøjer: {STRING}
STR_CONFIG_SETTING_NEWS_NEW_VEHICLES_HELPTEXT                   :Vis en avis, når en ny køretøjstype bliver tilgængelig

STR_CONFIG_SETTING_NEWS_CHANGES_ACCEPTANCE                      :Ændring i accepteret fragt: {STRING}
STR_CONFIG_SETTING_NEWS_CHANGES_ACCEPTANCE_HELPTEXT             :Vis meddelelser om stationer som ændrer accept af nogen godstyper

STR_CONFIG_SETTING_NEWS_SUBSIDIES                               :Tilskudsordninger: {STRING}
STR_CONFIG_SETTING_NEWS_SUBSIDIES_HELPTEXT                      :Vis en avis om tilskuds relaterede begivenheder

STR_CONFIG_SETTING_NEWS_GENERAL_INFORMATION                     :Generel information: {STRING}
STR_CONFIG_SETTING_NEWS_GENERAL_INFORMATION_HELPTEXT            :Vis en avis om almindelige begivenhedder, som køb af eksklusive rettighedder, eller finansiering af vejkonstruktion
###length 3
STR_CONFIG_SETTING_NEWS_MESSAGES_OFF                            :Fra
STR_CONFIG_SETTING_NEWS_MESSAGES_SUMMARY                        :Kortfattet
STR_CONFIG_SETTING_NEWS_MESSAGES_FULL                           :Fuld

STR_CONFIG_SETTING_COLOURED_NEWS_YEAR                           :Farvede nyheder dukker op i: {STRING}
STR_CONFIG_SETTING_COLOURED_NEWS_YEAR_HELPTEXT                  :Året hvor nyheds-annonceringer bliver udskrevet i farver. Før dette år, bruger det sort / hvid
STR_CONFIG_SETTING_STARTING_YEAR                                :Start dato: {STRING}

STR_CONFIG_SETTING_ENDING_YEAR                                  :Slutår for pointoptælling: {STRING}
STR_CONFIG_SETTING_ENDING_YEAR_HELPTEXT                         :Årstal hvor spillet slutter pointoptælling. Ved slutningen af dette år bliver selskabets point optaget, og topresultater-skærmen bliver vist. Spillerne kan fortsætte med at spille efter dette.{}Hvis dette er før spillets start år, bliver topresultater-skærmen aldrig vist.
STR_CONFIG_SETTING_ENDING_YEAR_VALUE                            :{NUM}
###setting-zero-is-special
STR_CONFIG_SETTING_ENDING_YEAR_ZERO                             :Aldrig

STR_CONFIG_SETTING_ECONOMY_TYPE                                 :Økonomitype: {STRING}
STR_CONFIG_SETTING_ECONOMY_TYPE_HELPTEXT                        :Udjævnet økonomi ændrer produktionsniveauet oftere, og i mindre trin. Frossen økonomi forhindrer ændringer i produktionsniveauet og industrilukninger. Denne indstilling kan muligvis ikke have nogen effekt hvis industrityperne stammer fra en NewGRF.
###length 3
STR_CONFIG_SETTING_ECONOMY_TYPE_ORIGINAL                        :Original
STR_CONFIG_SETTING_ECONOMY_TYPE_SMOOTH                          :Udjævnet
STR_CONFIG_SETTING_ECONOMY_TYPE_FROZEN                          :Frossen

STR_CONFIG_SETTING_FEEDER_PAYMENT_SHARE                         :Procentdel af deloverskud som skal betales i hovedsystemer: {STRING}
STR_CONFIG_SETTING_FEEDER_PAYMENT_SHARE_HELPTEXT                :Procentdel af indkomst givet til de mellemliggende dele i hovedsystemer, giver mere kontrol over indkomst

STR_CONFIG_SETTING_DRAG_SIGNALS_DENSITY                         :Når der trækkes, placer signaler hvert: {STRING}
STR_CONFIG_SETTING_DRAG_SIGNALS_DENSITY_HELPTEXT                :Indstil afstanden på hvilke signaler vil blive bygget på et spor op til den næste forhindring (signal, kryds), hvis signalerne trækkes
STR_CONFIG_SETTING_DRAG_SIGNALS_DENSITY_VALUE                   :{COMMA} felt{P 0 "" er}
STR_CONFIG_SETTING_DRAG_SIGNALS_FIXED_DISTANCE                  :Når der trækkes, hold fastlagt afstand mellem signaler: {STRING}
STR_CONFIG_SETTING_DRAG_SIGNALS_FIXED_DISTANCE_HELPTEXT         :Vælg opførslen på signalplassering ved Ctrl+trækning af signaler. Hvis deaktivert, bliver signaler placeret ved tunneler eller broer for at undgå lange strækninger uden signaler. Hvis aktivert, bliver signalerne placeret for hver N rute, noget som gør justering af signaler på parallelle spor enklere

STR_CONFIG_SETTING_SEMAPHORE_BUILD_BEFORE_DATE                  :Byg automatisk semaforer før: {STRING}
STR_CONFIG_SETTING_SEMAPHORE_BUILD_BEFORE_DATE_HELPTEXT         :Sæt året hvor elektriske signaler vil blive brugt på spor. Før dette år vil ikke-elektriske signaler blive brugt (hvilket har den fuldstændig same funktion, men anderledes udseende)

STR_CONFIG_SETTING_CYCLE_SIGNAL_TYPES                           :Bladr gennem signaltyper: {STRING}
STR_CONFIG_SETTING_CYCLE_SIGNAL_TYPES_HELPTEXT                  :Vælg hvilke signaltyper et vælge imellem, når der Ctrl+Klikkes på et bygget signal med signalværktøjet
###length 2
STR_CONFIG_SETTING_CYCLE_SIGNAL_GROUP                           :Kun nuværende gruppe
STR_CONFIG_SETTING_CYCLE_SIGNAL_ALL                             :Alle viste

STR_CONFIG_SETTING_SIGNAL_GUI_MODE                              :Vis signaltyper: {STRING}
STR_CONFIG_SETTING_SIGNAL_GUI_MODE_HELPTEXT                     :Vælg hvilke signaltyper der vises i signal-værktøjslinjen
###length 2
STR_CONFIG_SETTING_SIGNAL_GUI_MODE_PATH                         :Kun togvejssignaler
STR_CONFIG_SETTING_SIGNAL_GUI_MODE_ALL_CYCLE_PATH               :Alle signaler

STR_CONFIG_SETTING_TOWN_LAYOUT                                  :Vej-layout for nye byer: {STRING}
STR_CONFIG_SETTING_TOWN_LAYOUT_HELPTEXT                         :Layout for vejnettet i byer
###length 5
STR_CONFIG_SETTING_TOWN_LAYOUT_DEFAULT                          :Standard
STR_CONFIG_SETTING_TOWN_LAYOUT_BETTER_ROADS                     :Optimerede veje
STR_CONFIG_SETTING_TOWN_LAYOUT_2X2_GRID                         :2x2 gitter
STR_CONFIG_SETTING_TOWN_LAYOUT_3X3_GRID                         :3x3 vej gitter
STR_CONFIG_SETTING_TOWN_LAYOUT_RANDOM                           :Tilfældig

STR_CONFIG_SETTING_ALLOW_TOWN_ROADS                             :Byer kan bygge veje: {STRING}
STR_CONFIG_SETTING_ALLOW_TOWN_ROADS_HELPTEXT                    :Tillad byer at bygge veje når de vokser. Deaktiver for at forbyde byer selv at bygge veje
STR_CONFIG_SETTING_ALLOW_TOWN_LEVEL_CROSSINGS                   :Byer kan bygge niveaukryds: {STRING}
STR_CONFIG_SETTING_ALLOW_TOWN_LEVEL_CROSSINGS_HELPTEXT          :Slå denne indstilling til for at tillade byer, at bygge niveaukryds

STR_CONFIG_SETTING_NOISE_LEVEL                                  :Tillad byer at fastsætte støjgrænser for lufthavne: {STRING}
STR_CONFIG_SETTING_NOISE_LEVEL_HELPTEXT                         :Hvis denne indstilling er slået fra, kan der bygges to lufthavne i hver by. Hvis denne indstilling er slået til, er grænsen fastsat af støjgrænsen for den enkelte byen, hvilket afhænger af population, lufthavnstørrelse og afstand

STR_CONFIG_SETTING_TOWN_FOUNDING                                :At stifte byer i selve spillet: {STRING}
STR_CONFIG_SETTING_TOWN_FOUNDING_HELPTEXT                       :Hvis denne indstilling er slået til er det tilladt for spillere at stifte nye byer i spillet
###length 3
STR_CONFIG_SETTING_TOWN_FOUNDING_FORBIDDEN                      :Forbudt
STR_CONFIG_SETTING_TOWN_FOUNDING_ALLOWED                        :Tilladt
STR_CONFIG_SETTING_TOWN_FOUNDING_ALLOWED_CUSTOM_LAYOUT          :Tilladt, tilpasset by-layout

STR_CONFIG_SETTING_TOWN_CARGOGENMODE                            :Godsgenerering i byer: {STRING}
STR_CONFIG_SETTING_TOWN_CARGOGENMODE_HELPTEXT                   :Hvor meget gods der bliver produceret af byers bygninger, i forhold til byens samlede indbyggertal.{}Kvadratisk vækst: En by med dobbelt indbyggertal genererer fire gange så mange passagerer.{}Lineær vækst: En by med dobbelt indbyggertal genererer dobbelt så mange passagerer.
###length 2
STR_CONFIG_SETTING_TOWN_CARGOGENMODE_ORIGINAL                   :Kvadratisk (original)
STR_CONFIG_SETTING_TOWN_CARGOGENMODE_BITCOUNT                   :Lineær

STR_CONFIG_SETTING_EXTRA_TREE_PLACEMENT                         :Placering af træer i spillet: {STRING}
STR_CONFIG_SETTING_EXTRA_TREE_PLACEMENT_HELPTEXT                :Kontroller den tilfældige fremkomst af træer i løbet af spillet. Dette vil påvirke industrier der er afhængige af træers vækst, f.eks. skovhuggerier.
###length 4
STR_CONFIG_SETTING_EXTRA_TREE_PLACEMENT_NO_SPREAD               :Vokser men spreder ikke {RED}(ødelægger skovhuggeri)
STR_CONFIG_SETTING_EXTRA_TREE_PLACEMENT_SPREAD_RAINFOREST       :Vokser men spreder kun i regnskove
STR_CONFIG_SETTING_EXTRA_TREE_PLACEMENT_SPREAD_ALL              :Voks og spred ud overalt
STR_CONFIG_SETTING_EXTRA_TREE_PLACEMENT_NO_GROWTH_NO_SPREAD     :Vokser ikke, spreder ikke {RED}(ødelægger skovhuggeri)

STR_CONFIG_SETTING_TOOLBAR_POS                                  :Placering af værktøjslinje: {STRING}
STR_CONFIG_SETTING_TOOLBAR_POS_HELPTEXT                         :Horisontal placering af hovedværktøjlinjen i toppen af skærmen
STR_CONFIG_SETTING_STATUSBAR_POS                                :Position af statusbar: {STRING}
STR_CONFIG_SETTING_STATUSBAR_POS_HELPTEXT                       :Horisontal placering af statuslinjen i bunden af skærmen
STR_CONFIG_SETTING_SNAP_RADIUS                                  :Vinduers fastgørelses radius: {STRING}
STR_CONFIG_SETTING_SNAP_RADIUS_HELPTEXT                         :Afstanden mellem vinduer før vinduet automatisk flyttes på linje med det nærliggende vindue
STR_CONFIG_SETTING_SNAP_RADIUS_VALUE                            :{COMMA} pixel{P 0 "" s}
###setting-zero-is-special
STR_CONFIG_SETTING_SNAP_RADIUS_DISABLED                         :Deaktiveret
STR_CONFIG_SETTING_SOFT_LIMIT                                   :Vinduesbegræsning (ikke-sticky): {STRING}
STR_CONFIG_SETTING_SOFT_LIMIT_HELPTEXT                          :Antal ikke klæbende vinduer åbnet før gamle vinduer automatisk bliver lukket for at gøre plads til nye vinduer
STR_CONFIG_SETTING_SOFT_LIMIT_VALUE                             :{COMMA}
###setting-zero-is-special
STR_CONFIG_SETTING_SOFT_LIMIT_DISABLED                          :deaktiveret

STR_CONFIG_SETTING_ZOOM_MIN                                     :Maksimalt zoom-in niveau: {STRING}
STR_CONFIG_SETTING_ZOOM_MIN_HELPTEXT                            :Maximalt zoom-in niveau for skærmbilledet. Højere zoom niveau vil øge hukommelseskravet
STR_CONFIG_SETTING_ZOOM_MAX                                     :Maksimalt zoom-ud niveau: {STRING}
STR_CONFIG_SETTING_ZOOM_MAX_HELPTEXT                            :Det maksimale niveau man kan zoomes ud. Højere niveauer kan forsage forsinkelser i programmet ved brug
###length 6
STR_CONFIG_SETTING_ZOOM_LVL_MIN                                 :4x
STR_CONFIG_SETTING_ZOOM_LVL_IN_2X                               :2x
STR_CONFIG_SETTING_ZOOM_LVL_NORMAL                              :Normal
STR_CONFIG_SETTING_ZOOM_LVL_OUT_2X                              :2x
STR_CONFIG_SETTING_ZOOM_LVL_OUT_4X                              :4x
STR_CONFIG_SETTING_ZOOM_LVL_OUT_8X                              :8x

STR_CONFIG_SETTING_SPRITE_ZOOM_MIN                              :Højeste sprite-opløsning der må anvendes: {STRING}
STR_CONFIG_SETTING_SPRITE_ZOOM_MIN_HELPTEXT                     :Begrænser den maksimale opløsning for sprites. Denne begrænsning vil forhindre brug af højopløsningsgrafik selv når den er tilgængelig. Dette kan bevare en ensartet fremtoning af spillet når der er en blanding af GRF filer med og uden højopløsningsgrafik.
###length 3
STR_CONFIG_SETTING_SPRITE_ZOOM_LVL_MIN                          :4x
STR_CONFIG_SETTING_SPRITE_ZOOM_LVL_IN_2X                        :2x
STR_CONFIG_SETTING_SPRITE_ZOOM_LVL_NORMAL                       :1x

STR_CONFIG_SETTING_TOWN_GROWTH                                  :Byvækst tempo: {STRING}
STR_CONFIG_SETTING_TOWN_GROWTH_HELPTEXT                         :Hastigheden af by vækst
###length 5
STR_CONFIG_SETTING_TOWN_GROWTH_NONE                             :Ingen
STR_CONFIG_SETTING_TOWN_GROWTH_SLOW                             :Langsom
STR_CONFIG_SETTING_TOWN_GROWTH_NORMAL                           :Normal
STR_CONFIG_SETTING_TOWN_GROWTH_FAST                             :Hurtig
STR_CONFIG_SETTING_TOWN_GROWTH_VERY_FAST                        :Meget hurtig

STR_CONFIG_SETTING_LARGER_TOWNS                                 :Andel af byer der er storbyer: {STRING}
STR_CONFIG_SETTING_LARGER_TOWNS_HELPTEXT                        :Mængden af byer der vil blive betragtet som storbyer, og derfor er større og vokser hurtigere
STR_CONFIG_SETTING_LARGER_TOWNS_VALUE                           :1 ud af {COMMA}
###setting-zero-is-special
STR_CONFIG_SETTING_LARGER_TOWNS_DISABLED                        :Ingen
STR_CONFIG_SETTING_CITY_SIZE_MULTIPLIER                         :Startværdi for bystørrelsesfaktor: {STRING}
STR_CONFIG_SETTING_CITY_SIZE_MULTIPLIER_HELPTEXT                :Gennemsnitlig størrelse af storbyer i forhold til normale byer ved start af spillet

STR_CONFIG_SETTING_LINKGRAPH_RECALC_INTERVAL                    :Opdater distributionsgraf hver {STRING}{NBSP}sekund{P 0:2 "" er}
STR_CONFIG_SETTING_LINKGRAPH_RECALC_INTERVAL_HELPTEXT           :Tid mellem efterfølgende genberegninger af linkgrafen. Hver genberegning beregner planerne for én komponent af grafen. Det betyder, at en værdi X for denne indstilling ikke betyder, at hele grafen vil blive opdateret hvert X sekund. Kun en komponent vil. Jo kortere du indstiller det, jo mere CPU-tid vil være nødvendigt for at beregne det. Jo længere du indstiller det, jo længere tid vil det tage, før godsfordelingen starter på nye ruter.
STR_CONFIG_SETTING_LINKGRAPH_RECALC_TIME                        :Tag {STRING}{NBSP}sekund{P 0:2 "" er} til genberegning af fordelingsgraf
STR_CONFIG_SETTING_LINKGRAPH_RECALC_TIME_HELPTEXT               :Tid det tager for hver genberegning af en linkgrafkomponent. Når en genberegning startes, dannes en tråd, som får lov til at køre i dette antal sekunder. Jo kortere du indstiller dette, jo mere sandsynligt er det, at tråden ikke er færdig, når den skal. Så stopper spillet, indtil det er ("lag"). Jo længere du indstiller det, jo længere tid tager det for distributionen at blive opdateret, når ruter ændres.

STR_CONFIG_SETTING_DISTRIBUTION_PAX                             :Distributionsmodel for passagerer: {STRING}
STR_CONFIG_SETTING_DISTRIBUTION_PAX_HELPTEXT                    :"Symmetrisk" betyder, at omtrent det samme antal passagerer vil gå fra en station A til en station B som fra B til A. "Asymmetrisk" betyder, at vilkårlige antal passagerer kan gå i begge retninger. "Manuel" betyder, at der ikke finder nogen automatisk distribution sted for passagerer.
STR_CONFIG_SETTING_DISTRIBUTION_MAIL                            :Distributionsmodel for post: {STRING}
STR_CONFIG_SETTING_DISTRIBUTION_MAIL_HELPTEXT                   :"symmetrisk" betyder, at der sendes omtrent den samme mængde post fra en station A til en station B som fra B til A. "asymmetrisk" betyder, at vilkårlige mængder post kan sendes i begge retninger. "Manuel" betyder, at der ikke finder automatisk distribution sted for post.
STR_CONFIG_SETTING_DISTRIBUTION_ARMOURED                        :Distributionsmodel for PANSRET last-klasse: {STRING}
STR_CONFIG_SETTING_DISTRIBUTION_ARMOURED_HELPTEXT               :PANSRET last-klasse indeholder værdigenstande i tempereret, diamanter i det subtropiske eller guld i det subarktiske klima. NewGRF'er kan ændre det. "Symmetrisk" betyder, at omtrent den samme mængde af denne last vil blive sendt fra en station A til en station B som fra B til A. "Asymmetrisk" betyder, at vilkårlige mængder af denne last kan sendes i begge retninger. "Manuel" betyder, at der ikke finder nogen automatisk distribution sted for den pågældende last. Det anbefales at indstille dette til asymmetrisk eller manuel, når du spiller subarktisk eller subtropisk, da banker kun modtager gods i disse klimaer. For tempereret kan du også vælge symmetrisk, da banker sender værdigenstande tilbage til oprindelsesbanken.
STR_CONFIG_SETTING_DISTRIBUTION_DEFAULT                         :Distributionsmodel for andre lastklasser: {STRING}
STR_CONFIG_SETTING_DISTRIBUTION_DEFAULT_HELPTEXT                :"asymmetrisk" betyder, at vilkårlige mængder last kan sendes i begge retninger. "manuel" betyder, at der ikke finder nogen automatisk distribution sted for disse laster.
###length 3
STR_CONFIG_SETTING_DISTRIBUTION_MANUAL                          :manuel
STR_CONFIG_SETTING_DISTRIBUTION_ASYMMETRIC                      :asymmetrisk
STR_CONFIG_SETTING_DISTRIBUTION_SYMMETRIC                       :symmetrisk

STR_CONFIG_SETTING_LINKGRAPH_ACCURACY                           :Distributionsnøjagtighed: {STRING}
STR_CONFIG_SETTING_LINKGRAPH_ACCURACY_HELPTEXT                  :Jo højere du sætter denne indstilling, jo mere CPU-tid vil beregningen af forbindelsesgrafen tage. Hvis den tager for længe, kan du opleve lag. Hvis du derimod sætter indstillingen til en lav værdi, vil distributionen være unøjagtig, og du kan opleve last ikke blive sendt til de steder, du forventer.

STR_CONFIG_SETTING_DEMAND_DISTANCE                              :Effekt af afstand på efterspørgsel: {STRING}
STR_CONFIG_SETTING_DEMAND_DISTANCE_HELPTEXT                     :Hvis du sætter denne indstilling til en værdi større end 0, vil afstanden mellem oprindelsesstation A for noget last og en mulig destination B have en effekt på mængden af last sendt fra A til B. Jo længere væk B er fra A, jo mindre last vil blive sendt. Jo højere du sætter denne indstilling, jo mindre last vil blive sendt til fjerne stationer, og jo mere last vil blive sendt til nærliggende stationer.
STR_CONFIG_SETTING_DEMAND_SIZE                                  :Mængde returnerende last for symmetrisk model: {STRING}
STR_CONFIG_SETTING_DEMAND_SIZE_HELPTEXT                         :Ved at sætte denne indstilling til mindre end 100%, opfører den symmetriske distribution sig mere som den asymmetriske. Mindre last vil blive tvunget sendt tilbage hvis en bestemt mængde er blevet sendt til en station. Hvis du sætter denne indstilling til 0%, vil den symmetriske distribution opfører sig ligesom den asymmetriske.

STR_CONFIG_SETTING_SHORT_PATH_SATURATION                        :Mætning af korte veje før brug af veje med høj kapacitet: {STRING}
STR_CONFIG_SETTING_SHORT_PATH_SATURATION_HELPTEXT               :Der er ofte flere veje mellem to givne stationer. Cargodist vil mætte den korteste vej først, så bruge den næstkorteste vej indtil den er mættet, osv.. Mætning bestemmes af en vurdering af kapacitet og planlagt brug. Når den har mættet alle veje, og hvis der stadig er efterspørgsel tilbage, vil den overbelaste alle veje, og foretrække vejene med høj kapacitet. Det meste af tiden vil algoritmen dog ikke vurdere kapaciteten nøjagtigt. Denne indstilling giver dig mulighed for at bestemme op til hvilken procentdel en kortere vej skal være mættet i første omgang før den næste, længere vej vælges. Sæt denne indstilling til mindre end 100% for at undgå overfyldte stationer i tilfælde af overvurderet kapacitet.

STR_CONFIG_SETTING_LOCALISATION_UNITS_VELOCITY                  :Hastighedsenheder: {STRING}
STR_CONFIG_SETTING_LOCALISATION_UNITS_VELOCITY_NAUTICAL         :Hastighedsenheder (nautisk): {STRING}
STR_CONFIG_SETTING_LOCALISATION_UNITS_VELOCITY_HELPTEXT         :Når en hastighed er vist i brugergrænsefladen, så vis dem i de valgte enheder
STR_CONFIG_SETTING_LOCALISATION_UNITS_VELOCITY_IMPERIAL         :Imperisk (mph)
STR_CONFIG_SETTING_LOCALISATION_UNITS_VELOCITY_METRIC           :Metrisk (km/t)
STR_CONFIG_SETTING_LOCALISATION_UNITS_VELOCITY_SI               :SI (m/s)
STR_CONFIG_SETTING_LOCALISATION_UNITS_VELOCITY_GAMEUNITS_DAYS   :Spilleenheder (fliser/dag)
STR_CONFIG_SETTING_LOCALISATION_UNITS_VELOCITY_GAMEUNITS_SECS   :Spilleenheder (fliser/sek.)
STR_CONFIG_SETTING_LOCALISATION_UNITS_VELOCITY_KNOTS            :Knob

STR_CONFIG_SETTING_LOCALISATION_UNITS_POWER                     :Køretøjskraftenheder: {STRING}
STR_CONFIG_SETTING_LOCALISATION_UNITS_POWER_HELPTEXT            :Når et køretøjs kraft er vist i brugergrænsefladen, så vis dem i de valgte enheder
###length 3
STR_CONFIG_SETTING_LOCALISATION_UNITS_POWER_IMPERIAL            :Imperisk (hk)
STR_CONFIG_SETTING_LOCALISATION_UNITS_POWER_METRIC              :Metrisk (hk)
STR_CONFIG_SETTING_LOCALISATION_UNITS_POWER_SI                  :SI (kW)

STR_CONFIG_SETTING_LOCALISATION_UNITS_WEIGHT                    :Vægtenheder: {STRING}
STR_CONFIG_SETTING_LOCALISATION_UNITS_WEIGHT_HELPTEXT           :Når en vægt vises i brugergrænsefladen, vise det i de udvalgte enheder
###length 3
STR_CONFIG_SETTING_LOCALISATION_UNITS_WEIGHT_IMPERIAL           :Imperisk (kort t/ton)
STR_CONFIG_SETTING_LOCALISATION_UNITS_WEIGHT_METRIC             :Metrisk (t/ton)
STR_CONFIG_SETTING_LOCALISATION_UNITS_WEIGHT_SI                 :SI (kg)

STR_CONFIG_SETTING_LOCALISATION_UNITS_VOLUME                    :Rumfangsenheder: {STRING}
STR_CONFIG_SETTING_LOCALISATION_UNITS_VOLUME_HELPTEXT           :Når en volumen vises i brugergrænsefladen, vise det i de udvalgte enheder
###length 3
STR_CONFIG_SETTING_LOCALISATION_UNITS_VOLUME_IMPERIAL           :Imperisk (gal)
STR_CONFIG_SETTING_LOCALISATION_UNITS_VOLUME_METRIC             :Metrisk (l)
STR_CONFIG_SETTING_LOCALISATION_UNITS_VOLUME_SI                 :SI (m³)

STR_CONFIG_SETTING_LOCALISATION_UNITS_FORCE                     :Trækevneenheder: {STRING}
STR_CONFIG_SETTING_LOCALISATION_UNITS_FORCE_HELPTEXT            :Når trækevne, også kendt som trækkraft, er vist i brugergrænsefladen, så vis det i de valgte enheder
###length 3
STR_CONFIG_SETTING_LOCALISATION_UNITS_FORCE_IMPERIAL            :Imperisk (lbf)
STR_CONFIG_SETTING_LOCALISATION_UNITS_FORCE_METRIC              :Metrisk (kp)
STR_CONFIG_SETTING_LOCALISATION_UNITS_FORCE_SI                  :SI (kN)

STR_CONFIG_SETTING_LOCALISATION_UNITS_HEIGHT                    :Højdeenheder: {STRING}
STR_CONFIG_SETTING_LOCALISATION_UNITS_HEIGHT_HELPTEXT           :Når højde er vist i brugergrænsefladen, så vis dem i de valgte enheder
###length 3
STR_CONFIG_SETTING_LOCALISATION_UNITS_HEIGHT_IMPERIAL           :Imperisk (fod)
STR_CONFIG_SETTING_LOCALISATION_UNITS_HEIGHT_METRIC             :Metrisk (m)
STR_CONFIG_SETTING_LOCALISATION_UNITS_HEIGHT_SI                 :SI (m)

STR_CONFIG_SETTING_LOCALISATION                                 :Lokalisering
STR_CONFIG_SETTING_GRAPHICS                                     :Grafiksæt / Manglende grafik
STR_CONFIG_SETTING_SOUND                                        :Lydeffekter
STR_CONFIG_SETTING_INTERFACE                                    :Brugerflade
STR_CONFIG_SETTING_INTERFACE_GENERAL                            :Generelt
STR_CONFIG_SETTING_INTERFACE_VIEWPORTS                          :Viewports
STR_CONFIG_SETTING_INTERFACE_CONSTRUCTION                       :Konstruktion
STR_CONFIG_SETTING_ADVISORS                                     :Nyheder / Rådgivere
STR_CONFIG_SETTING_COMPANY                                      :Firma
STR_CONFIG_SETTING_ACCOUNTING                                   :Regnskab
STR_CONFIG_SETTING_VEHICLES                                     :Køretøjer
STR_CONFIG_SETTING_VEHICLES_PHYSICS                             :Fysik / Tilstand
STR_CONFIG_SETTING_VEHICLES_ROUTING                             :Ruteplanlægning
STR_CONFIG_SETTING_VEHICLES_ORDERS                              :Ordre
STR_CONFIG_SETTING_LIMITATIONS                                  :Begrænsninger
STR_CONFIG_SETTING_ACCIDENTS                                    :Katastrofer / Ulykker
STR_CONFIG_SETTING_GENWORLD                                     :Verden generation
STR_CONFIG_SETTING_ENVIRONMENT                                  :Miljø
STR_CONFIG_SETTING_ENVIRONMENT_TIME                             :tid
STR_CONFIG_SETTING_ENVIRONMENT_AUTHORITIES                      :Myndigheder
STR_CONFIG_SETTING_ENVIRONMENT_TOWNS                            :Byer
STR_CONFIG_SETTING_ENVIRONMENT_INDUSTRIES                       :Industrier
STR_CONFIG_SETTING_ENVIRONMENT_CARGODIST                        :Fragtdistribution
STR_CONFIG_SETTING_ENVIRONMENT_TREES                            :Træer
STR_CONFIG_SETTING_AI                                           :Modstandere
STR_CONFIG_SETTING_AI_NPC                                       :Computerstyrede spillere
STR_CONFIG_SETTING_NETWORK                                      :Netværk

STR_CONFIG_SETTING_PATHFINDER_FOR_TRAINS                        :Stifinder til tog: {STRING}
STR_CONFIG_SETTING_PATHFINDER_FOR_TRAINS_HELPTEXT               :Stifinder til brug for toge
STR_CONFIG_SETTING_PATHFINDER_FOR_ROAD_VEHICLES                 :Stifinder til vejkøretøjer: {STRING}
STR_CONFIG_SETTING_PATHFINDER_FOR_ROAD_VEHICLES_HELPTEXT        :Stifinder til brug for vejkøretøjer
STR_CONFIG_SETTING_PATHFINDER_FOR_SHIPS                         :Stifinder til skibe: {STRING}
STR_CONFIG_SETTING_PATHFINDER_FOR_SHIPS_HELPTEXT                :Stifinder til brug for skibe
STR_CONFIG_SETTING_REVERSE_AT_SIGNALS                           :Vend automatisk ved signaler: {STRING}
STR_CONFIG_SETTING_REVERSE_AT_SIGNALS_HELPTEXT                  :Tillad tog at vende ved et signal, hvis det har ventet i lang tid
###length 2
STR_CONFIG_SETTING_PATHFINDER_NPF                               :NPF
STR_CONFIG_SETTING_PATHFINDER_YAPF                              :YAPF {BLUE}(Anbefalet)

STR_CONFIG_SETTING_QUERY_CAPTION                                :{WHITE}Skift indstillingsværdi

# Config errors
STR_CONFIG_ERROR                                                :{WHITE}Fejl i konfigurationsfilen...
STR_CONFIG_ERROR_ARRAY                                          :{WHITE}... fejl i array '{STRING}'
STR_CONFIG_ERROR_INVALID_VALUE                                  :{WHITE}... ugyldig værdi '{STRING}' for '{STRING}'
STR_CONFIG_ERROR_TRAILING_CHARACTERS                            :{WHITE}... efterfølgende karakterer i slutningen af indstilling '{STRING}'
STR_CONFIG_ERROR_DUPLICATE_GRFID                                :{WHITE}... ignorerer NewGRF '{STRING}': identisk GRF ID med '{STRING}'
STR_CONFIG_ERROR_INVALID_GRF                                    :{WHITE}... ignorer ugyldig NewGRF '{STRING}': {STRING}
STR_CONFIG_ERROR_INVALID_GRF_NOT_FOUND                          :ikke fundet
STR_CONFIG_ERROR_INVALID_GRF_UNSAFE                             :usikker til fast brug
STR_CONFIG_ERROR_INVALID_GRF_SYSTEM                             :system NewGRF
STR_CONFIG_ERROR_INVALID_GRF_INCOMPATIBLE                       :inkompatibel med denne version af OpenTTD
STR_CONFIG_ERROR_INVALID_GRF_UNKNOWN                            :ukendt
STR_CONFIG_ERROR_INVALID_SAVEGAME_COMPRESSION_LEVEL             :{WHITE}... komprimeringsniveau '{STRING}' er ikke gyldigt
STR_CONFIG_ERROR_INVALID_SAVEGAME_COMPRESSION_ALGORITHM         :{WHITE}... savegame format '{STRING}' er ikke tilgængeligt. Går tilbage til '{STRING}'
STR_CONFIG_ERROR_INVALID_BASE_GRAPHICS_NOT_FOUND                :{WHITE}... ignorere Basis Grafik sæt '{STRING}': ikke fundet
STR_CONFIG_ERROR_INVALID_BASE_SOUNDS_NOT_FOUND                  :{WHITE}... ignorere Basis Lyde sæt '{STRING}': ikke fundet
STR_CONFIG_ERROR_INVALID_BASE_MUSIC_NOT_FOUND                   :{WHITE}... ignorere Basis Musik sæt '{STRING}': ikke fundet
STR_CONFIG_ERROR_OUT_OF_MEMORY                                  :{WHITE}Utilstrækkelig hukommelse
STR_CONFIG_ERROR_SPRITECACHE_TOO_BIG                            :{WHITE}Allokering af {BYTES} spritecache fejlede. Spritecachen blev indskrænket til {BYTES}. Dette vil sænke OpenTTDs ydelse. Du kan forsøge at slå 32bpp grafik og/eller zoom-ind niveauer for at reducere hukommelseskravet

# Video initalization errors
STR_VIDEO_DRIVER_ERROR                                          :{WHITE}Fejl med grafikindstillinger...
STR_VIDEO_DRIVER_ERROR_NO_HARDWARE_ACCELERATION                 :{WHITE}... ingen kompatibel GPU fundet. Hardware-acceleration deaktiveret
STR_VIDEO_DRIVER_ERROR_HARDWARE_ACCELERATION_CRASH              :{WHITE}... GPU-driver fik spillet til at gå ned. Hardwareacceleration deaktiveret

# Intro window
STR_INTRO_CAPTION                                               :{WHITE}OpenTTD {REV}

STR_INTRO_NEW_GAME                                              :{BLACK}Nyt spil
STR_INTRO_LOAD_GAME                                             :{BLACK}Fortsæt spil
STR_INTRO_PLAY_SCENARIO                                         :{BLACK}Spil et scenarie
STR_INTRO_PLAY_HEIGHTMAP                                        :{BLACK}Spil højdekort
STR_INTRO_SCENARIO_EDITOR                                       :{BLACK}Scenarieeditor
STR_INTRO_MULTIPLAYER                                           :{BLACK}Netværksspil

STR_INTRO_GAME_OPTIONS                                          :{BLACK}Opsætning
STR_INTRO_HIGHSCORE                                             :{BLACK} Topresultater
STR_INTRO_HELP                                                  :{BLACK}Hjælp og manualer
STR_INTRO_CONFIG_SETTINGS_TREE                                  :{BLACK}Indstillinger
STR_INTRO_NEWGRF_SETTINGS                                       :{BLACK}NewGRF indstillinger
STR_INTRO_ONLINE_CONTENT                                        :{BLACK}Tjek Online Indhold
STR_INTRO_AI_SETTINGS                                           :{BLACK}AI Indstillinger
STR_INTRO_GAMESCRIPT_SETTINGS                                   :{BLACK}Indstillinger for spilscript
STR_INTRO_QUIT                                                  :{BLACK}Afslut

STR_INTRO_TOOLTIP_NEW_GAME                                      :{BLACK}Start et nyt spil. Ctrl+Klik springer kortindstillingerne over.
STR_INTRO_TOOLTIP_LOAD_GAME                                     :{BLACK}Fortsæt et gemt spil
STR_INTRO_TOOLTIP_PLAY_HEIGHTMAP                                :{BLACK}Start et nyt spil med et højdekort som landskab
STR_INTRO_TOOLTIP_PLAY_SCENARIO                                 :{BLACK}Start et nyt spil med et brugerdefineret scenarie
STR_INTRO_TOOLTIP_SCENARIO_EDITOR                               :{BLACK}Lav en brugerdefineret verden/scenarie
STR_INTRO_TOOLTIP_MULTIPLAYER                                   :{BLACK}Start et netværksspil

STR_INTRO_TOOLTIP_TEMPERATE                                     :{BLACK}Vælg 'tempereret' landskab
STR_INTRO_TOOLTIP_SUB_ARCTIC_LANDSCAPE                          :{BLACK}Vælg 'subarktisk' landskab
STR_INTRO_TOOLTIP_SUB_TROPICAL_LANDSCAPE                        :{BLACK}Vælg 'subtropisk' landskab
STR_INTRO_TOOLTIP_TOYLAND_LANDSCAPE                             :{BLACK}Vælg 'legetøjsland' landskab

STR_INTRO_TOOLTIP_GAME_OPTIONS                                  :{BLACK}Sæt spillet op
STR_INTRO_TOOLTIP_HIGHSCORE                                     :{BLACK}Hvis topscoreliste
STR_INTRO_TOOLTIP_HELP                                          :{BLACK}Få adgang til dokumentation og online ressourcer
STR_INTRO_TOOLTIP_CONFIG_SETTINGS_TREE                          :{BLACK}Skærm indstillinger
STR_INTRO_TOOLTIP_NEWGRF_SETTINGS                               :{BLACK}Vis NewGRF-indstillinger
STR_INTRO_TOOLTIP_ONLINE_CONTENT                                :{BLACK}Tjek for nyt og opdateret indhold til download
STR_INTRO_TOOLTIP_AI_SETTINGS                                   :{BLACK}Vis AI indstillinger
STR_INTRO_TOOLTIP_GAMESCRIPT_SETTINGS                           :{BLACK}Vis indstillinger for spilscript
STR_INTRO_TOOLTIP_QUIT                                          :{BLACK}Afslut 'OpenTTD'

STR_INTRO_BASESET                                               :{BLACK} Det aktuelt valgte base grafiksæt mangler {NUM} sprite {P "" s}. Se venligst efter opdateringer til basesættet.
STR_INTRO_TRANSLATION                                           :{BLACK}Denne oversættelse mangler {NUM} streng{P "" e}. Hjælp venligst med at gøre OpenTTD bedre ved at tilmelde dig som oversætter. Se readme.txt for detaljer.

# Quit window
STR_QUIT_CAPTION                                                :{WHITE}Afslut
STR_QUIT_ARE_YOU_SURE_YOU_WANT_TO_EXIT_OPENTTD                  :{YELLOW}Er du sikker på du vil afslutte OpenTTD?
STR_QUIT_YES                                                    :{BLACK}Ja
STR_QUIT_NO                                                     :{BLACK}Nej

# Abandon game
STR_ABANDON_GAME_CAPTION                                        :{WHITE}Forlad spillet
STR_ABANDON_GAME_QUERY                                          :{YELLOW}Er du sikker på du vil forlade dette spil ?
STR_ABANDON_SCENARIO_QUERY                                      :{YELLOW}Er du sikker på, at du vil afslutte dette scenarie ?

# Help window
STR_HELP_WINDOW_CAPTION                                         :{WHITE}Hjælp og manualer
STR_HELP_WINDOW_WEBSITES                                        :{BLACK}Hjemmesider
STR_HELP_WINDOW_DOCUMENTS                                       :{BLACK}Dokumenter
STR_HELP_WINDOW_README                                          :{BLACK}Læs mig
STR_HELP_WINDOW_CHANGELOG                                       :{BLACK}Ændringslog
STR_HELP_WINDOW_KNOWN_BUGS                                      :{BLACK}Kendte Bugs
STR_HELP_WINDOW_LICENSE                                         :{BLACK}Licens
STR_HELP_WINDOW_MAIN_WEBSITE                                    :{BLACK}OpenTTD
STR_HELP_WINDOW_MANUAL_WIKI                                     :{BLACK}Manual / Wiki
STR_HELP_WINDOW_BUGTRACKER                                      :{BLACK}Anmeld en fejl
STR_HELP_WINDOW_COMMUNITY                                       :{BLACK}Fællesskab

# Cheat window
STR_CHEATS                                                      :{WHITE}Snydefunktioner
STR_CHEAT_MONEY                                                 :{LTBLUE}Forøg kassebeholdning med {CURRENCY_LONG}
STR_CHEAT_CHANGE_COMPANY                                        :{LTBLUE}Spiller som firmaet: {ORANGE}{COMMA}
STR_CHEAT_EXTRA_DYNAMITE                                        :{LTBLUE}Magisk bulldozer (nedriv ting, som normalt ikke kan fjernes): {ORANGE}{STRING}
STR_CHEAT_CROSSINGTUNNELS                                       :{LTBLUE}Tunneler kan krydse hinanden: {ORANGE}{STRING}
STR_CHEAT_NO_JETCRASH                                           :{LTBLUE}Jetfly vil ikke styrte (ofte) i små lufthavne: {ORANGE}{STRING}
STR_CHEAT_EDIT_MAX_HL                                           :{LTBLUE}Rediger den maksimale map højde: {ORANGE}{NUM}
STR_CHEAT_EDIT_MAX_HL_QUERY_CAPT                                :{WHITE}Rediger den maksimale højde af bjerge på kortet
STR_CHEAT_CHANGE_DATE                                           :{LTBLUE}Ændre dato: {ORANGE}{DATE_SHORT}
STR_CHEAT_CHANGE_DATE_QUERY_CAPT                                :{WHITE}Skift år
STR_CHEAT_SETUP_PROD                                            :{LTBLUE}Aktiver modifikation af produktion: {ORANGE}{STRING}
STR_CHEAT_STATION_RATING                                        :{LTBLUE}Ret stationsvurderinger til 100 %: {ORANGE}{STRING}

# Livery window
STR_LIVERY_CAPTION                                              :{WHITE}{COMPANY} - Farvetema

STR_LIVERY_GENERAL_TOOLTIP                                      :{BLACK}Vis generelle farveskemaer
STR_LIVERY_TRAIN_TOOLTIP                                        :{BLACK}Vis farveskemaer for tog
STR_LIVERY_ROAD_VEHICLE_TOOLTIP                                 :{BLACK}Vis farveskemaer for køretøjer
STR_LIVERY_SHIP_TOOLTIP                                         :{BLACK}Vis farveskemaer for skibe
STR_LIVERY_AIRCRAFT_TOOLTIP                                     :{BLACK}Vis farveskemaer for fly
STR_LIVERY_TRAIN_GROUP_TOOLTIP                                  :{BLACK}Vis farver på toggrupper
STR_LIVERY_ROAD_VEHICLE_GROUP_TOOLTIP                           :{BLACK}Vis farver på vejkøretøjsgrupper
STR_LIVERY_SHIP_GROUP_TOOLTIP                                   :{BLACK}Vis farver på skibsgrupper
STR_LIVERY_AIRCRAFT_GROUP_TOOLTIP                               :{BLACK}Vis farverne på flygrupper
STR_LIVERY_PRIMARY_TOOLTIP                                      :{BLACK}Vælg den primære farve for det valgte farveskema. Ctrl+Click vil sætte denne farve for alle farveskemaer
STR_LIVERY_SECONDARY_TOOLTIP                                    :{BLACK}Vælg den sekundære farve for det valgte farveskema. Ctrl+Click vil sætte denne farve for alle farveskemaer
STR_LIVERY_PANEL_TOOLTIP                                        :{BLACK}Vælg et farveskema, som skal ændres, eller flere farveskemaer vha. CTRL+klik. Klik på boksen for at slå brug af farveskemaet til/fra
STR_LIVERY_TRAIN_GROUP_EMPTY                                    :Der er ikke oprettet toggrupper
STR_LIVERY_ROAD_VEHICLE_GROUP_EMPTY                             :Der er ikke oprettet grupper af vejkøretøjer
STR_LIVERY_SHIP_GROUP_EMPTY                                     :Der er ikke oprettet skibsgrupper
STR_LIVERY_AIRCRAFT_GROUP_EMPTY                                 :Der er ikke oprettet flygrupper

###length 23
STR_LIVERY_DEFAULT                                              :Standard Livery
STR_LIVERY_STEAM                                                :Damplokomotiv
STR_LIVERY_DIESEL                                               :Diesellokomotiv
STR_LIVERY_ELECTRIC                                             :Elektrisk lokomotiv
STR_LIVERY_MONORAIL                                             :Monorail-lokomotiv
STR_LIVERY_MAGLEV                                               :Magnetskinnelokomotiv
STR_LIVERY_DMU                                                  :Dieseltogsæt
STR_LIVERY_EMU                                                  :Eltogsæt
STR_LIVERY_PASSENGER_WAGON_STEAM                                :Passagervogn (damp)
STR_LIVERY_PASSENGER_WAGON_DIESEL                               :Passagervogn (diesel)
STR_LIVERY_PASSENGER_WAGON_ELECTRIC                             :Passagervogn (elektrisk)
STR_LIVERY_PASSENGER_WAGON_MONORAIL                             :Passagervogn (monorail)
STR_LIVERY_PASSENGER_WAGON_MAGLEV                               :Passagervogn (magnetskinne)
STR_LIVERY_FREIGHT_WAGON                                        :Godsvogn
STR_LIVERY_BUS                                                  :Bus
STR_LIVERY_TRUCK                                                :Lastbil
STR_LIVERY_PASSENGER_SHIP                                       :Passagerfærge
STR_LIVERY_FREIGHT_SHIP                                         :Fragtskib
STR_LIVERY_HELICOPTER                                           :Helikopter
STR_LIVERY_SMALL_PLANE                                          :Lille fly
STR_LIVERY_LARGE_PLANE                                          :Stort fly
STR_LIVERY_PASSENGER_TRAM                                       :Passager-sporvogn
STR_LIVERY_FREIGHT_TRAM                                         :Fragt-sporvogn

# Face selection window
STR_FACE_CAPTION                                                :{WHITE}Ansigtsvalg
STR_FACE_CANCEL_TOOLTIP                                         :{BLACK}Annuller nyt valg af ansigt
STR_FACE_OK_TOOLTIP                                             :{BLACK}Accepter nyt ansigtsvalg
STR_FACE_RANDOM                                                 :{BLACK}Tilfældig

STR_FACE_MALE_BUTTON                                            :{BLACK}Mand
STR_FACE_MALE_TOOLTIP                                           :{BLACK}Vælg mandlige ansigter
STR_FACE_FEMALE_BUTTON                                          :{BLACK}Kvinde
STR_FACE_FEMALE_TOOLTIP                                         :{BLACK}Vælg kvindelige ansigter
STR_FACE_NEW_FACE_BUTTON                                        :{BLACK}Nyt ansigt
STR_FACE_NEW_FACE_TOOLTIP                                       :{BLACK}Generer nyt tilfældigt ansigt
STR_FACE_ADVANCED                                               :{BLACK}Avanceret
STR_FACE_ADVANCED_TOOLTIP                                       :{BLACK}Avanceret valg af ansigt.
STR_FACE_SIMPLE                                                 :{BLACK}Simpel
STR_FACE_SIMPLE_TOOLTIP                                         :{BLACK}Simpelt valg af ansigt.
STR_FACE_LOAD                                                   :{BLACK}Hent
STR_FACE_LOAD_TOOLTIP                                           :{BLACK}Hent favoritansigt
STR_FACE_LOAD_DONE                                              :{WHITE}Dit favoritansigt er indlæst fra OpenTTD konfigurationsfilen.
STR_FACE_FACECODE                                               :{BLACK}Spiller ansigtsnr.
STR_FACE_FACECODE_TOOLTIP                                       :{BLACK}Vis og/eller indstil spillers ansigtsnummer
STR_FACE_FACECODE_CAPTION                                       :{WHITE}Vis og/eller indstil spillers ansigtsnummer
STR_FACE_FACECODE_SET                                           :{WHITE}Ny ansigtsnummer-kode er indstillet.
STR_FACE_FACECODE_ERR                                           :{WHITE}Kunne ikke indstille spillers ansigtsnummer - skal være et nummer mellem 0 og 4.294.967.295!
STR_FACE_SAVE                                                   :{BLACK}Gem
STR_FACE_SAVE_TOOLTIP                                           :{BLACK}Gem favoritansigt
STR_FACE_SAVE_DONE                                              :{WHITE}Dette ansigt bliver gemt som din favorit i OpenTTD konfigurationsfilen.
STR_FACE_EUROPEAN                                               :{BLACK}Europæisk
STR_FACE_SELECT_EUROPEAN                                        :{BLACK}Vælg europæiske ansigter
STR_FACE_AFRICAN                                                :{BLACK}Afrikansk
STR_FACE_SELECT_AFRICAN                                         :{BLACK}Vælg afrikanske ansigter
STR_FACE_YES                                                    :Ja
STR_FACE_NO                                                     :Nej
STR_FACE_MOUSTACHE_EARRING_TOOLTIP                              :{BLACK}Slå overskæg eller ørering til
STR_FACE_HAIR                                                   :Hår:
STR_FACE_HAIR_TOOLTIP                                           :{BLACK}Ændre hår
STR_FACE_EYEBROWS                                               :Øjenbryn:
STR_FACE_EYEBROWS_TOOLTIP                                       :{BLACK}Ændre øjenbryn
STR_FACE_EYECOLOUR                                              :Øjenfarve:
STR_FACE_EYECOLOUR_TOOLTIP                                      :{BLACK}Skift øjenfarve
STR_FACE_GLASSES                                                :Briller:
STR_FACE_GLASSES_TOOLTIP                                        :{BLACK}Slå briller til
STR_FACE_GLASSES_TOOLTIP_2                                      :{BLACK}Ændre briller
STR_FACE_NOSE                                                   :Næse:
STR_FACE_NOSE_TOOLTIP                                           :{BLACK}Ændre næse
STR_FACE_LIPS                                                   :Læber:
STR_FACE_MOUSTACHE                                              :Overskæg:
STR_FACE_LIPS_MOUSTACHE_TOOLTIP                                 :{BLACK}Ændre læber eller overskæg
STR_FACE_CHIN                                                   :Hage:
STR_FACE_CHIN_TOOLTIP                                           :{BLACK}Ændre hage
STR_FACE_JACKET                                                 :Jakke:
STR_FACE_JACKET_TOOLTIP                                         :{BLACK}Ændre jakke
STR_FACE_COLLAR                                                 :Krave:
STR_FACE_COLLAR_TOOLTIP                                         :{BLACK}Ændre krave
STR_FACE_TIE                                                    :Slips:
STR_FACE_EARRING                                                :Ørering:
STR_FACE_TIE_EARRING_TOOLTIP                                    :{BLACK}Ændre slips eller ørering

# Matches ServerGameType
###length 3
STR_NETWORK_SERVER_VISIBILITY_LOCAL                             :Lokal
STR_NETWORK_SERVER_VISIBILITY_PUBLIC                            :Offentlig
STR_NETWORK_SERVER_VISIBILITY_INVITE_ONLY                       :Kun inviterede

# Network server list
STR_NETWORK_SERVER_LIST_CAPTION                                 :{WHITE}Netværksspil
STR_NETWORK_SERVER_LIST_PLAYER_NAME                             :{BLACK}Spiller navn:
STR_NETWORK_SERVER_LIST_ENTER_NAME_TOOLTIP                      :{BLACK}Dette er det navn, som andre spillere vil kende dig ved

STR_NETWORK_SERVER_LIST_GAME_NAME                               :{BLACK}Navn
STR_NETWORK_SERVER_LIST_GAME_NAME_TOOLTIP                       :{BLACK}Spillets navn
STR_NETWORK_SERVER_LIST_GENERAL_ONLINE                          :{BLACK}{COMMA}/{COMMA} - {COMMA}/{COMMA}
STR_NETWORK_SERVER_LIST_CLIENTS_CAPTION                         :{BLACK}Klienter
STR_NETWORK_SERVER_LIST_CLIENTS_CAPTION_TOOLTIP                 :{BLACK}Klienter online / maks. klienter{}Selskaber online / maks. selskaber
STR_NETWORK_SERVER_LIST_MAP_SIZE_SHORT                          :{BLACK}{COMMA}x{COMMA}
STR_NETWORK_SERVER_LIST_MAP_SIZE_CAPTION                        :{BLACK}Kortstørrelse
STR_NETWORK_SERVER_LIST_MAP_SIZE_CAPTION_TOOLTIP                :{BLACK}Kortstørrelse for spillet{}Klik for at sortere efter område
STR_NETWORK_SERVER_LIST_DATE_CAPTION                            :{BLACK}Dato
STR_NETWORK_SERVER_LIST_DATE_CAPTION_TOOLTIP                    :{BLACK}Aktuel dato
STR_NETWORK_SERVER_LIST_PLAY_TIME_SHORT                         :{BLACK}{NUM}h {NUM}m
STR_NETWORK_SERVER_LIST_PLAY_TIME_CAPTION                       :{BLACK}Spille tid
STR_NETWORK_SERVER_LIST_INFO_ICONS_TOOLTIP                      :{BLACK}Sprog, server version, osv.

STR_NETWORK_SERVER_LIST_CLICK_GAME_TO_SELECT                    :{BLACK}Klik på et spil fra listen for at vælge det
STR_NETWORK_SERVER_LIST_LAST_JOINED_SERVER                      :{BLACK}Den senest tilsluttede server:
STR_NETWORK_SERVER_LIST_CLICK_TO_SELECT_LAST                    :{BLACK}Klik for at vælge den server du spillede på sidst

STR_NETWORK_SERVER_LIST_GAME_INFO                               :{SILVER}SPIL INFO
STR_NETWORK_SERVER_LIST_CLIENTS                                 :{SILVER}Klienter: {WHITE}{COMMA} / {COMMA} - {COMMA} / {COMMA}
STR_NETWORK_SERVER_LIST_LANDSCAPE                               :{SILVER}Klima: {WHITE}{STRING}
STR_NETWORK_SERVER_LIST_MAP_SIZE                                :{SILVER}Størrelse: {WHITE}{COMMA}x{COMMA}
STR_NETWORK_SERVER_LIST_SERVER_VERSION                          :{SILVER}Server version: {WHITE}{STRING}
STR_NETWORK_SERVER_LIST_SERVER_ADDRESS                          :{SILVER}Serveradresse: {WHITE}{STRING}
STR_NETWORK_SERVER_LIST_INVITE_CODE                             :{SILVER}Invitationskode: {WHITE}{STRING}
STR_NETWORK_SERVER_LIST_START_DATE                              :{SILVER}Start dato: {WHITE}{DATE_SHORT}
STR_NETWORK_SERVER_LIST_CURRENT_DATE                            :{SILVER}Nuværende dato: {WHITE}{DATE_SHORT}
STR_NETWORK_SERVER_LIST_PLAY_TIME                               :{SILVER}Spille tid: {WHITE}{NUM}h {NUM}m
STR_NETWORK_SERVER_LIST_GAMESCRIPT                              :{SILVER}Spilscript: {WHITE}{STRING} (v{NUM})
STR_NETWORK_SERVER_LIST_PASSWORD                                :{SILVER}Beskyttet af kodeord!
STR_NETWORK_SERVER_LIST_SERVER_OFFLINE                          :{SILVER}SERVEREN ER OFFLINE
STR_NETWORK_SERVER_LIST_SERVER_FULL                             :{SILVER}SERVEREN ER FULD
STR_NETWORK_SERVER_LIST_SERVER_BANNED                           :{SILVER}SERVER HAR UDELUKKET DIG
STR_NETWORK_SERVER_LIST_SERVER_TOO_OLD                          :{SILVER}SERVER ER FOR GAMMEL
STR_NETWORK_SERVER_LIST_VERSION_MISMATCH                        :{SILVER}Din og serverens version passer ikke sammen
STR_NETWORK_SERVER_LIST_GRF_MISMATCH                            :{SILVER}NEWGRF ULIGHED

STR_NETWORK_SERVER_LIST_JOIN_GAME                               :{BLACK}Tilslut dig et spil
STR_NETWORK_SERVER_LIST_REFRESH                                 :{BLACK}Genopfrisk server
STR_NETWORK_SERVER_LIST_REFRESH_TOOLTIP                         :{BLACK}Genopfrisk serverens info

STR_NETWORK_SERVER_LIST_SEARCH_SERVER_INTERNET                  :{BLACK}Søg på internettet
STR_NETWORK_SERVER_LIST_SEARCH_SERVER_INTERNET_TOOLTIP          :{BLACK}Søg på internettet efter offentlige servere
STR_NETWORK_SERVER_LIST_SEARCH_SERVER_LAN                       :{BLACK}Søg på LAN
STR_NETWORK_SERVER_LIST_SEARCH_SERVER_LAN_TOOLTIP               :{BLACK}Søg på det lokale netværk efter servere
STR_NETWORK_SERVER_LIST_ADD_SERVER                              :{BLACK}Tilføj server
STR_NETWORK_SERVER_LIST_ADD_SERVER_TOOLTIP                      :{BLACK}Tilføjer en server til listen. Dette kan enten være en server-adresse eller en invitationskode.
STR_NETWORK_SERVER_LIST_START_SERVER                            :{BLACK}Start server
STR_NETWORK_SERVER_LIST_START_SERVER_TOOLTIP                    :{BLACK}Start en ny server

STR_NETWORK_SERVER_LIST_PLAYER_NAME_OSKTITLE                    :{BLACK}Indtast dit navn
STR_NETWORK_SERVER_LIST_ENTER_SERVER_ADDRESS                    :{BLACK}Indtast server-adresse eller invitationskode

# Start new multiplayer server
STR_NETWORK_START_SERVER_CAPTION                                :{WHITE}Start et nyt netværksspil

STR_NETWORK_START_SERVER_NEW_GAME_NAME                          :{BLACK}Spillets navn:
STR_NETWORK_START_SERVER_NEW_GAME_NAME_TOOLTIP                  :{BLACK}Navnet vil blive vist til andre spillere i menuen, hvor man vælger netværksspil
STR_NETWORK_START_SERVER_SET_PASSWORD                           :{BLACK}Sæt kodeord
STR_NETWORK_START_SERVER_PASSWORD_TOOLTIP                       :{BLACK}Beskyt dit spil med et kodeord hvis du ikke vil have fremmede med

STR_NETWORK_START_SERVER_VISIBILITY_LABEL                       :{BLACK}Synlighed:
STR_NETWORK_START_SERVER_VISIBILITY_TOOLTIP                     :{BLACK}Hvorvidt andre kan se din server i den offentlige liste
STR_NETWORK_START_SERVER_CLIENTS_SELECT                         :{BLACK}{NUM} klient{P "" er}
STR_NETWORK_START_SERVER_NUMBER_OF_CLIENTS                      :{BLACK}Maksimalt antal tilladte klienter:
STR_NETWORK_START_SERVER_NUMBER_OF_CLIENTS_TOOLTIP              :{BLACK}Vælg det maksimale antal klienter. Det er ikke nødvendigt at fylde dem alle
STR_NETWORK_START_SERVER_COMPANIES_SELECT                       :{BLACK}{NUM} selskab{P "" er}
STR_NETWORK_START_SERVER_NUMBER_OF_COMPANIES                    :{BLACK}Maks. selskaber:
STR_NETWORK_START_SERVER_NUMBER_OF_COMPANIES_TOOLTIP            :{BLACK}Begræns serveren til et bestemt antal selskaber

STR_NETWORK_START_SERVER_NEW_GAME_NAME_OSKTITLE                 :{BLACK}Skriv et navn for netværksspillet

# Network connecting window
STR_NETWORK_CONNECTING_CAPTION                                  :{WHITE}Tilslutter...

STR_NETWORK_CONNECTING_WAITING                                  :{BLACK}{NUM} klient{P "" er} foran dig
STR_NETWORK_CONNECTING_DOWNLOADING_1                            :{BLACK}{BYTES} hentet indtil videre
STR_NETWORK_CONNECTING_DOWNLOADING_2                            :{BLACK}{BYTES} / {BYTES} hentet indtil videre

###length 8
STR_NETWORK_CONNECTING_1                                        :{BLACK}(1/6) Tilslutter..
STR_NETWORK_CONNECTING_2                                        :{BLACK}(2/6) Godkender..
STR_NETWORK_CONNECTING_3                                        :{BLACK}(3/6) Venter..
STR_NETWORK_CONNECTING_4                                        :{BLACK}(4/6) Henter kort..
STR_NETWORK_CONNECTING_5                                        :{BLACK}(5/6) Behandler data..
STR_NETWORK_CONNECTING_6                                        :{BLACK}(6/6) Registrerer..
STR_NETWORK_CONNECTING_SPECIAL_1                                :{BLACK}Henter spil-info..
STR_NETWORK_CONNECTING_SPECIAL_2                                :{BLACK}Henter selskabsinfo..

STR_NETWORK_CONNECTION_DISCONNECT                               :{BLACK}Afbryd forbindelse

STR_NETWORK_NEED_GAME_PASSWORD_CAPTION                          :{WHITE}Serveren er beskyttet. Indtast kodeord
STR_NETWORK_NEED_COMPANY_PASSWORD_CAPTION                       :{WHITE}Selskabet er beskyttet. Indtast kodeord

# Network company list added strings
STR_NETWORK_COMPANY_LIST_CLIENT_LIST                            :Online spillere
STR_NETWORK_COMPANY_LIST_SPECTATE                               :Bliv tilskuer

# Network client list
STR_NETWORK_CLIENT_LIST_CAPTION                                 :{WHITE}Online Spillere
STR_NETWORK_CLIENT_LIST_SERVER                                  :{BLACK}Server
STR_NETWORK_CLIENT_LIST_SERVER_NAME                             :{BLACK}Navn
STR_NETWORK_CLIENT_LIST_SERVER_NAME_TOOLTIP                     :{BLACK}Navn på serveren du spiller på
STR_NETWORK_CLIENT_LIST_SERVER_NAME_EDIT_TOOLTIP                :{BLACK}Rediger navnet på din server
STR_NETWORK_CLIENT_LIST_SERVER_NAME_QUERY_CAPTION               :Navn på server
STR_NETWORK_CLIENT_LIST_SERVER_VISIBILITY                       :{BLACK}Synlighed
STR_NETWORK_CLIENT_LIST_SERVER_VISIBILITY_TOOLTIP               :{BLACK}Hvorvidt andre folk kan se din server på den offentlige liste
STR_NETWORK_CLIENT_LIST_SERVER_INVITE_CODE                      :{BLACK}Invitationskode
STR_NETWORK_CLIENT_LIST_SERVER_INVITE_CODE_TOOLTIP              :{BLACK}Invitationskode som andre spillere kan bruge til at tilslutte denne server
STR_NETWORK_CLIENT_LIST_SERVER_CONNECTION_TYPE                  :{BLACK}Forbindelsestype
STR_NETWORK_CLIENT_LIST_SERVER_CONNECTION_TYPE_TOOLTIP          :{BLACK}Hvorvidt og hvordan din server kan nås af andre
STR_NETWORK_CLIENT_LIST_PLAYER                                  :{BLACK}Spiller
STR_NETWORK_CLIENT_LIST_PLAYER_NAME                             :{BLACK}Navn
STR_NETWORK_CLIENT_LIST_PLAYER_NAME_TOOLTIP                     :{BLACK}Dit spillernavn
STR_NETWORK_CLIENT_LIST_PLAYER_NAME_EDIT_TOOLTIP                :{BLACK}Rediger dit spillernavn
STR_NETWORK_CLIENT_LIST_PLAYER_NAME_QUERY_CAPTION               :Dit spillernavn
STR_NETWORK_CLIENT_LIST_ADMIN_CLIENT_TOOLTIP                    :{BLACK}Administrative handlinger der kan udføres for denne klient
STR_NETWORK_CLIENT_LIST_ADMIN_COMPANY_TOOLTIP                   :{BLACK}Administrative handlinger der kan udføres for dette selskab
STR_NETWORK_CLIENT_LIST_JOIN_TOOLTIP                            :{BLACK}Tilslut dette selskab
STR_NETWORK_CLIENT_LIST_CHAT_CLIENT_TOOLTIP                     :{BLACK}Send en besked til denne spiller
STR_NETWORK_CLIENT_LIST_CHAT_COMPANY_TOOLTIP                    :{BLACK}Send en besked til alle spillere i dette selskab
STR_NETWORK_CLIENT_LIST_CHAT_SPECTATOR_TOOLTIP                  :{BLACK}Send en besked til alle tilskuere
STR_NETWORK_CLIENT_LIST_SPECTATORS                              :Tilskuere
STR_NETWORK_CLIENT_LIST_NEW_COMPANY                             :(Nyt selskab)
STR_NETWORK_CLIENT_LIST_NEW_COMPANY_TOOLTIP                     :{BLACK}Etabler et nyt selskab og tilslut dig det
STR_NETWORK_CLIENT_LIST_PLAYER_ICON_SELF_TOOLTIP                :{BLACK}Dette er dig
STR_NETWORK_CLIENT_LIST_PLAYER_ICON_HOST_TOOLTIP                :{BLACK}Dette er værten for dette spil
STR_NETWORK_CLIENT_LIST_CLIENT_COMPANY_COUNT                    :{BLACK}{NUM} klient{P "" er} - {NUM}/{NUM} selska{P b er}
STR_NETWORK_CLIENT_LIST_CLIENT_COMPANY_COUNT_TOOLTIP            :{BLACK}Antallet af aktuelt tilsluttede klienter, antal virksomheder og maksimalt antal virksomheder tilladt af serveradministratoren

# Matches ConnectionType
###length 5
STR_NETWORK_CLIENT_LIST_SERVER_CONNECTION_TYPE_UNKNOWN          :{BLACK}Lokal
STR_NETWORK_CLIENT_LIST_SERVER_CONNECTION_TYPE_ISOLATED         :{RED}Spillere udefra kan ikke forbinde
STR_NETWORK_CLIENT_LIST_SERVER_CONNECTION_TYPE_DIRECT           :{BLACK}Offentlig
STR_NETWORK_CLIENT_LIST_SERVER_CONNECTION_TYPE_STUN             :{BLACK}Bag NAT
STR_NETWORK_CLIENT_LIST_SERVER_CONNECTION_TYPE_TURN             :{BLACK}Via relæ

STR_NETWORK_CLIENT_LIST_ADMIN_CLIENT_KICK                       :Smid ud
STR_NETWORK_CLIENT_LIST_ADMIN_CLIENT_BAN                        :Udeluk
STR_NETWORK_CLIENT_LIST_ADMIN_COMPANY_RESET                     :Slet
STR_NETWORK_CLIENT_LIST_ADMIN_COMPANY_UNLOCK                    :Lås adgangskode op

STR_NETWORK_CLIENT_LIST_ASK_CAPTION                             :{WHITE}Admin handling
STR_NETWORK_CLIENT_LIST_ASK_CLIENT_KICK                         :{YELLOW}Er du sikker på du ønsker at smide spilleren '{STRING}' ud?
STR_NETWORK_CLIENT_LIST_ASK_CLIENT_BAN                          :{YELLOW}Er du sikker på du ønsker at udelukke spilleren '{STRING}'?
STR_NETWORK_CLIENT_LIST_ASK_COMPANY_RESET                       :{YELLOW}Er du sikker på du ønsker at slette selskabet '{COMPANY}'?
STR_NETWORK_CLIENT_LIST_ASK_COMPANY_UNLOCK                      :{YELLOW}Er du sikker på du ønsker at nulstille adgangskoden til selskabet '{COMPANY}'?

STR_NETWORK_ASK_RELAY_CAPTION                                   :{WHITE}Anvend relæ?
STR_NETWORK_ASK_RELAY_TEXT                                      :{YELLOW}Det lykkedes ikke at etablere en forbindelse mellem dig og serveren '{STRING}'.{}Ønsker du at anvende '{STRING}' som relæ for denne gang?
STR_NETWORK_ASK_RELAY_NO                                        :{BLACK}Nej
STR_NETWORK_ASK_RELAY_YES_ONCE                                  :{BLACK}Ja, denne gang
STR_NETWORK_ASK_RELAY_YES_ALWAYS                                :{BLACK}Ja, spørg ikke igen

STR_NETWORK_ASK_SURVEY_CAPTION                                  :Deltag i automatiseret undersøgelse?
STR_NETWORK_ASK_SURVEY_TEXT                                     :Kunne du tænke dig at deltage i den automatiske undersøgelse?{}OpenTTD sender en undersøgelse, når du forlader et spil.{}Du kan til enhver tid ændre dette under "Spilindstillinger".
STR_NETWORK_ASK_SURVEY_PREVIEW                                  :Forhåndsvisning af undersøgelsesresultat
STR_NETWORK_ASK_SURVEY_LINK                                     :Om undersøgelse og privatliv
STR_NETWORK_ASK_SURVEY_NO                                       :Nej
STR_NETWORK_ASK_SURVEY_YES                                      :Ja

STR_NETWORK_SPECTATORS                                          :Tilskuere

# Network set password
STR_COMPANY_PASSWORD_CANCEL                                     :{BLACK}Gem ikke den indtastede adgangskode
STR_COMPANY_PASSWORD_OK                                         :{BLACK}Giv firmaet den nye adgangskode
STR_COMPANY_PASSWORD_CAPTION                                    :{WHITE}Firma-adgangskode
STR_COMPANY_PASSWORD_MAKE_DEFAULT                               :{BLACK}Standard firma-adgangskode
STR_COMPANY_PASSWORD_MAKE_DEFAULT_TOOLTIP                       :{BLACK}Brug denne firma-adgangskode som standard for nye firmaer

# Network company info join/password
STR_COMPANY_VIEW_JOIN                                           :{BLACK}Tilslut dig
STR_COMPANY_VIEW_JOIN_TOOLTIP                                   :{BLACK}Tilslut dig og spil som dette firma
STR_COMPANY_VIEW_PASSWORD                                       :{BLACK}Kodeord
STR_COMPANY_VIEW_PASSWORD_TOOLTIP                               :{BLACK}Beskyt dit selskab med et kodeord for at undgå, at fremmede slutter sig til det.
STR_COMPANY_VIEW_SET_PASSWORD                                   :{BLACK}Sæt selskabets kodeord

# Network chat
STR_NETWORK_CHAT_SEND                                           :{BLACK}Send
STR_NETWORK_CHAT_COMPANY_CAPTION                                :[Hold] :
STR_NETWORK_CHAT_CLIENT_CAPTION                                 :[Privat] {STRING}:
STR_NETWORK_CHAT_ALL_CAPTION                                    :[Alle] :

STR_NETWORK_CHAT_COMPANY                                        :[Hold] {STRING}: {WHITE}{STRING}
STR_NETWORK_CHAT_TO_COMPANY                                     :[Hold] Til {STRING}: {WHITE}{STRING}
STR_NETWORK_CHAT_CLIENT                                         :[Privat] {STRING}: {WHITE}{STRING}
STR_NETWORK_CHAT_TO_CLIENT                                      :[Privat] Til {STRING}: {WHITE}{STRING}
STR_NETWORK_CHAT_ALL                                            :[Alle] {STRING}: {WHITE}{STRING}
STR_NETWORK_CHAT_EXTERNAL                                       :[{3:STRING}] {0:STRING}: {WHITE}{1:STRING}
STR_NETWORK_CHAT_OSKTITLE                                       :{BLACK}Skriv tekst i netværks-chat

# Network messages
STR_NETWORK_ERROR_NOTAVAILABLE                                  :{WHITE}Ingen netværksheder fundet
STR_NETWORK_ERROR_NOCONNECTION                                  :{WHITE}Serveren besvarede ikke forbindelsen i tide eller afviste forbindelsen
STR_NETWORK_ERROR_NEWGRF_MISMATCH                               :{WHITE}Kunne ikke tilslutte grundet NewGRF ulighed
STR_NETWORK_ERROR_DESYNC                                        :{WHITE}Netværks synkroniseringsfejl
STR_NETWORK_ERROR_LOSTCONNECTION                                :{WHITE}Netværksforbindelse mistet
STR_NETWORK_ERROR_SAVEGAMEERROR                                 :{WHITE}Kunne ikke hente gemt spil
STR_NETWORK_ERROR_SERVER_START                                  :{WHITE}Kunne ikke starte serveren
STR_NETWORK_ERROR_SERVER_ERROR                                  :{WHITE}Der opstod en protokol-fejl og forbindelsen blev lukket
STR_NETWORK_ERROR_BAD_PLAYER_NAME                               :{WHITE}Dit spillernavn er ikke registreret. Navnet kan sættes i toppen af Netværksspil vinduet.
STR_NETWORK_ERROR_BAD_SERVER_NAME                               :{WHITE}Dit servernavn er ikke indstillet. Navnet kan indstilles øverst i Netværksspil vinduet
STR_NETWORK_ERROR_WRONG_REVISION                                :{WHITE}Revisionen af denne klient passer ikke sammen med serverens revision
STR_NETWORK_ERROR_WRONG_PASSWORD                                :{WHITE}Forkert kodeord
STR_NETWORK_ERROR_SERVER_FULL                                   :{WHITE}Serveren er fuld
STR_NETWORK_ERROR_SERVER_BANNED                                 :{WHITE}Du er udelukket fra denne server
STR_NETWORK_ERROR_KICKED                                        :{WHITE}Du blev smidt ud af spillet
STR_NETWORK_ERROR_KICK_MESSAGE                                  :{WHITE}Grund: {STRING}
STR_NETWORK_ERROR_CHEATER                                       :{WHITE}Snyderi er ikke tilladt på denne server
STR_NETWORK_ERROR_TOO_MANY_COMMANDS                             :{WHITE}Du sendte for mange kommandoer til serveren
STR_NETWORK_ERROR_TIMEOUT_PASSWORD                              :{WHITE}Du tog for lang tid om at indtaste adgangskoden
STR_NETWORK_ERROR_TIMEOUT_COMPUTER                              :{WHITE}Din computer er for langsom at holde trit med serveren
STR_NETWORK_ERROR_TIMEOUT_MAP                                   :{WHITE}Din computer tog for lang tid om at downloade kortet
STR_NETWORK_ERROR_TIMEOUT_JOIN                                  :{WHITE}Din computer var for længe om at forbinde til serveren
STR_NETWORK_ERROR_INVALID_CLIENT_NAME                           :{WHITE}Dit spillernavn er ikke gyldigt

STR_NETWORK_ERROR_CLIENT_GUI_LOST_CONNECTION_CAPTION            :{WHITE}Mulig forbindelses tab
STR_NETWORK_ERROR_CLIENT_GUI_LOST_CONNECTION                    :{WHITE}De{P 0 t ""} sidste {NUM} sekund{P "" er} er der ikke ankommet data fra serveren

###length 21
STR_NETWORK_ERROR_CLIENT_GENERAL                                :generel fejl
STR_NETWORK_ERROR_CLIENT_DESYNC                                 :synkroniseringsfejl
STR_NETWORK_ERROR_CLIENT_SAVEGAME                               :kunne ikke hente kortet
STR_NETWORK_ERROR_CLIENT_CONNECTION_LOST                        :forbindelsen blev afbrudt
STR_NETWORK_ERROR_CLIENT_PROTOCOL_ERROR                         :protokol fejl
STR_NETWORK_ERROR_CLIENT_NEWGRF_MISMATCH                        :NewGRF ulighed
STR_NETWORK_ERROR_CLIENT_NOT_AUTHORIZED                         :ikke autoriseret
STR_NETWORK_ERROR_CLIENT_NOT_EXPECTED                           :modtog en ikke gyldig eller underlig pakke
STR_NETWORK_ERROR_CLIENT_WRONG_REVISION                         :forkert revision
STR_NETWORK_ERROR_CLIENT_NAME_IN_USE                            :navnet er allerede i brug
STR_NETWORK_ERROR_CLIENT_WRONG_PASSWORD                         :forkert spil kodeord
STR_NETWORK_ERROR_CLIENT_COMPANY_MISMATCH                       :forkert firma-id i DoCommand
STR_NETWORK_ERROR_CLIENT_KICKED                                 :smidt ud af serveren
STR_NETWORK_ERROR_CLIENT_CHEATER                                :prøvede at snyde
STR_NETWORK_ERROR_CLIENT_SERVER_FULL                            :serveren er fuld
STR_NETWORK_ERROR_CLIENT_TOO_MANY_COMMANDS                      :sendte for mange kommandoer
STR_NETWORK_ERROR_CLIENT_TIMEOUT_PASSWORD                       :modtog ingen adgangskode i tide
STR_NETWORK_ERROR_CLIENT_TIMEOUT_COMPUTER                       :generel timeout
STR_NETWORK_ERROR_CLIENT_TIMEOUT_MAP                            :det tog for lang tid at downloade kortet
STR_NETWORK_ERROR_CLIENT_TIMEOUT_JOIN                           :det tog for lang tid at bearbejde kortet
STR_NETWORK_ERROR_CLIENT_INVALID_CLIENT_NAME                    :ugyldigt klientnavn

# Network related errors
STR_NETWORK_SERVER_MESSAGE                                      :*** {1:STRING}

###length 12
STR_NETWORK_SERVER_MESSAGE_GAME_PAUSED                          :Spillet er pauset ({STRING})
STR_NETWORK_SERVER_MESSAGE_GAME_STILL_PAUSED_1                  :Spillet er stadig pauset ({STRING})
STR_NETWORK_SERVER_MESSAGE_GAME_STILL_PAUSED_2                  :Spillet er stadig pauset ({STRING}, {STRING})
STR_NETWORK_SERVER_MESSAGE_GAME_STILL_PAUSED_3                  :Spillet er stadig pauset ({STRING}, {STRING}, {STRING})
STR_NETWORK_SERVER_MESSAGE_GAME_STILL_PAUSED_4                  :Spillet er stadig pauset ({STRING}, {STRING}, {STRING}, {STRING})
STR_NETWORK_SERVER_MESSAGE_GAME_STILL_PAUSED_5                  :Spillet er stadig pauset ({STRING}, {STRING}, {STRING}, {STRING}, {STRING})
STR_NETWORK_SERVER_MESSAGE_GAME_UNPAUSED                        :Spillet er sat igang ({STRING})
STR_NETWORK_SERVER_MESSAGE_GAME_REASON_NOT_ENOUGH_PLAYERS       :antal spillere spillere
STR_NETWORK_SERVER_MESSAGE_GAME_REASON_CONNECTING_CLIENTS       :forbinder klienter
STR_NETWORK_SERVER_MESSAGE_GAME_REASON_MANUAL                   :manuelt
STR_NETWORK_SERVER_MESSAGE_GAME_REASON_GAME_SCRIPT              :spil script
STR_NETWORK_SERVER_MESSAGE_GAME_REASON_LINK_GRAPH               :afventer forbindelsesgraf opdatering

STR_NETWORK_MESSAGE_CLIENT_LEAVING                              :forlader
STR_NETWORK_MESSAGE_CLIENT_JOINED                               :*** {STRING} har tilsluttet sig spillet
STR_NETWORK_MESSAGE_CLIENT_JOINED_ID                            :*** {STRING} har tilsluttet sig spillet (Klient #{2:NUM})
STR_NETWORK_MESSAGE_CLIENT_COMPANY_JOIN                         :*** {STRING} har tilsluttet sig selskabet #{2:NUM}
STR_NETWORK_MESSAGE_CLIENT_COMPANY_SPECTATE                     :*** {STRING} har tilsluttet sig som tilskuer
STR_NETWORK_MESSAGE_CLIENT_COMPANY_NEW                          :*** {STRING} har startet et nyt selskab (#{2:NUM})
STR_NETWORK_MESSAGE_CLIENT_LEFT                                 :*** {STRING} har forladt spillet ({2:STRING})
STR_NETWORK_MESSAGE_NAME_CHANGE                                 :*** {STRING} har ændret sit navn til {STRING}
STR_NETWORK_MESSAGE_GIVE_MONEY                                  :*** {STRING} gav {2:CURRENCY_LONG} til {1:STRING}
STR_NETWORK_MESSAGE_SERVER_SHUTDOWN                             :{WHITE}Serveren har lukket ned for dette spil
STR_NETWORK_MESSAGE_SERVER_REBOOT                               :{WHITE}Serveren genstarter...{}Vent venligst...
STR_NETWORK_MESSAGE_KICKED                                      :*** {STRING} blev smidt ud. Grund: ({STRING})

STR_NETWORK_ERROR_COORDINATOR_REGISTRATION_FAILED               :{WHITE}Server registrering mislykkedes
STR_NETWORK_ERROR_COORDINATOR_REUSE_OF_INVITE_CODE              :{WHITE}En anden server har registreret sig med samme invitationskode. Skifter til "lokal" spiltype.
STR_NETWORK_ERROR_COORDINATOR_ISOLATED                          :{WHITE}Din server tillader ikke forbindelser udefra
STR_NETWORK_ERROR_COORDINATOR_ISOLATED_DETAIL                   :{WHITE}Andre spillere vil ikke kunne forbinde til din server

# Content downloading window
STR_CONTENT_TITLE                                               :{WHITE}Download af indhold
STR_CONTENT_TYPE_CAPTION                                        :{BLACK}Type
STR_CONTENT_TYPE_CAPTION_TOOLTIP                                :{BLACK}Indholdstype
STR_CONTENT_NAME_CAPTION                                        :{BLACK}Navn
STR_CONTENT_NAME_CAPTION_TOOLTIP                                :{BLACK}Navn på indhold
STR_CONTENT_MATRIX_TOOLTIP                                      :{BLACK}Klik på en linje for at se alle detaljer{}Vælg den vha. afkrydsning til download
STR_CONTENT_SELECT_ALL_CAPTION                                  :{BLACK}Vælg alle
STR_CONTENT_SELECT_ALL_CAPTION_TOOLTIP                          :{BLACK}Vælg alt indhold til download
STR_CONTENT_SELECT_UPDATES_CAPTION                              :{BLACK}Vælg opdateringer
STR_CONTENT_SELECT_UPDATES_CAPTION_TOOLTIP                      :{BLACK}Vælg alt indhold, der er opdateringer til eksisterende indhold, til download
STR_CONTENT_UNSELECT_ALL_CAPTION                                :{BLACK}Fravælg alle
STR_CONTENT_UNSELECT_ALL_CAPTION_TOOLTIP                        :{BLACK}Fravælg alt indhold fra download
STR_CONTENT_SEARCH_EXTERNAL                                     :{BLACK}Søg på eksterne websider
STR_CONTENT_SEARCH_EXTERNAL_TOOLTIP                             :{BLACK}Søgeresultat ikke tilgængeligt på OpenTTD's indholdstjeneste for websteder som ikke er associeret med OpenTTD
STR_CONTENT_SEARCH_EXTERNAL_DISCLAIMER_CAPTION                  :{WHITE}Du forlader OpenTTD!
STR_CONTENT_SEARCH_EXTERNAL_DISCLAIMER                          :{WHITE}Betingelserne for download af indhold fra eksterne websteder varierer.{}Du må referere til de eksterne sites for vejledning i hvordan indholdet skal installeres i OpenTTD.{} Ønsker du at fortsætte?
STR_CONTENT_FILTER_TITLE                                        :{BLACK}søge filter:
STR_CONTENT_OPEN_URL                                            :{BLACK}Besøg hjemmeside
STR_CONTENT_OPEN_URL_TOOLTIP                                    :{BLACK}Besøg hjemmesiden for dette indhold
STR_CONTENT_DOWNLOAD_CAPTION                                    :{BLACK}Download
STR_CONTENT_DOWNLOAD_CAPTION_TOOLTIP                            :{BLACK}Download det valgte indhold
STR_CONTENT_TOTAL_DOWNLOAD_SIZE                                 :{SILVER}Total størrelse af download: {WHITE}{BYTES}
STR_CONTENT_DETAIL_TITLE                                        :{SILVER}INDHOLDS INFORMATION

###length 5
STR_CONTENT_DETAIL_SUBTITLE_UNSELECTED                          :{SILVER}Du har ikke valgt denne til download
STR_CONTENT_DETAIL_SUBTITLE_SELECTED                            :{SILVER}Du har valgt denne til download
STR_CONTENT_DETAIL_SUBTITLE_AUTOSELECTED                        :{SILVER}Denne afhængighed er valgt til download
STR_CONTENT_DETAIL_SUBTITLE_ALREADY_HERE                        :{SILVER}Du har allerede denne
STR_CONTENT_DETAIL_SUBTITLE_DOES_NOT_EXIST                      :{SILVER}Dette indhold er ukendt og kan ikke downloades i OpenTTD

STR_CONTENT_DETAIL_UPDATE                                       :{SILVER}Dette er en afløser for en eksisterende {STRING}
STR_CONTENT_DETAIL_NAME                                         :{SILVER}Navn: {WHITE}{STRING}
STR_CONTENT_DETAIL_VERSION                                      :{SILVER}Version: {WHITE}{STRING}
STR_CONTENT_DETAIL_DESCRIPTION                                  :{SILVER}Beskrivelse: {WHITE}{STRING}
STR_CONTENT_DETAIL_URL                                          :{SILVER}URL: {WHITE}{STRING}
STR_CONTENT_DETAIL_TYPE                                         :{SILVER}Type: {WHITE}{STRING}
STR_CONTENT_DETAIL_FILESIZE                                     :{SILVER}Størrelse af download: {WHITE}{BYTES}
STR_CONTENT_DETAIL_SELECTED_BECAUSE_OF                          :{SILVER}Valgt på grund af: {WHITE}{STRING}
STR_CONTENT_DETAIL_DEPENDENCIES                                 :{SILVER}Afhængigheder: {WHITE}{STRING}
STR_CONTENT_DETAIL_TAGS                                         :{SILVER}Tags: {WHITE}{STRING}
STR_CONTENT_NO_ZLIB                                             :{WHITE}OpenTTD er kompileret uden "zlib"-understøttelse...
STR_CONTENT_NO_ZLIB_SUB                                         :{WHITE}... det er ikke muligt at downloade indhold!

# Order of these is important!
STR_CONTENT_TYPE_BASE_GRAPHICS                                  :Basisgrafik
STR_CONTENT_TYPE_NEWGRF                                         :NewGRF
STR_CONTENT_TYPE_AI                                             :Computerspiller
STR_CONTENT_TYPE_AI_LIBRARY                                     :Computerspiller-resourcefil
STR_CONTENT_TYPE_SCENARIO                                       :Scenarie
STR_CONTENT_TYPE_HEIGHTMAP                                      :Højdekort
STR_CONTENT_TYPE_BASE_SOUNDS                                    :Basislyde
STR_CONTENT_TYPE_BASE_MUSIC                                     :Basismusik
STR_CONTENT_TYPE_GAME_SCRIPT                                    :Spilscript
STR_CONTENT_TYPE_GS_LIBRARY                                     :GS bibliotek

# Content downloading progress window
STR_CONTENT_DOWNLOAD_TITLE                                      :{WHITE}Downloader indhold...
STR_CONTENT_DOWNLOAD_INITIALISE                                 :{WHITE}Anmoder om filer...
STR_CONTENT_DOWNLOAD_FILE                                       :{WHITE}Downloader p.t. {STRING} ({NUM} of {NUM})
STR_CONTENT_DOWNLOAD_COMPLETE                                   :{WHITE}Download fuldført
STR_CONTENT_DOWNLOAD_PROGRESS_SIZE                              :{WHITE}{BYTES} af {BYTES} downloadet ({NUM} %)

# Content downloading error messages
STR_CONTENT_ERROR_COULD_NOT_CONNECT                             :{WHITE}Kunne ikke tilslutte til indholdsserver...
STR_CONTENT_ERROR_COULD_NOT_DOWNLOAD                            :{WHITE}Download mislykkedes...
STR_CONTENT_ERROR_COULD_NOT_DOWNLOAD_FILE_NOT_WRITABLE          :{WHITE}... kan ikke skrive til fil
STR_CONTENT_ERROR_COULD_NOT_EXTRACT                             :{WHITE}Kunne ikke udpakke den downloadede fil

STR_MISSING_GRAPHICS_SET_CAPTION                                :{WHITE}Manglende grafik
STR_MISSING_GRAPHICS_SET_MESSAGE                                :{BLACK}Grafikfiler er nødvendigt for at køre OpenTTD, men der blev ikke fundet nogle filer. Vil du tillade at OpenTTD downloader og installerer de nødvendige grafikfiler?
STR_MISSING_GRAPHICS_YES_DOWNLOAD                               :{BLACK}Ja, download grafikfilerne
STR_MISSING_GRAPHICS_NO_QUIT                                    :{BLACK}Nej, afslut OpenTTD

STR_MISSING_GRAPHICS_ERROR_TITLE                                :{WHITE}Download mislykkedes
STR_MISSING_GRAPHICS_ERROR                                      :{BLACK}Download af grafikfiler mislykkedes.{}Venligst hent grafikfilerne manuelt.
STR_MISSING_GRAPHICS_ERROR_QUIT                                 :{BLACK}Afslut OpenTTD

# Transparency settings window
STR_TRANSPARENCY_CAPTION                                        :{WHITE}Gennemsigtighedsvalg
STR_TRANSPARENT_SIGNS_TOOLTIP                                   :{BLACK}Skift gennemsigtighed for skilte. CTRL+Klik for at låse værdi.
STR_TRANSPARENT_TREES_TOOLTIP                                   :{BLACK}Skift gennemsigtighed for træer. CTRL+Klik for at låse værdi.
STR_TRANSPARENT_HOUSES_TOOLTIP                                  :{BLACK}Skift gennemsigtighed for huse. CTRL+Klik for at låse værdi.
STR_TRANSPARENT_INDUSTRIES_TOOLTIP                              :{BLACK}Skift gennemsigtighed for industrier. CTRL+Klik for at låse værdi.
STR_TRANSPARENT_BUILDINGS_TOOLTIP                               :{BLACK}Skift gennemsigtighed for konstruktioner som stationer, remiser og rutepunkt. Ctrl+klik låser.
STR_TRANSPARENT_BRIDGES_TOOLTIP                                 :{BLACK}Skift gennemsigtighed for broer. CTRL+Klik for at låse værdi.
STR_TRANSPARENT_STRUCTURES_TOOLTIP                              :{BLACK}Skift gennemsigtighed for strukturer som fyrtårne og antenner. CTRL+Klik for at låse værdi.
STR_TRANSPARENT_CATENARY_TOOLTIP                                :{BLACK}Slå transparens til/fra for køreledninger. CTRL+klik for at låse.
STR_TRANSPARENT_TEXT_TOOLTIP                                    :{BLACK}Skift gennemsigtighed for indlæsning og pris/indtægtstekst. Ctrl+klik for at låse
STR_TRANSPARENT_INVISIBLE_TOOLTIP                               :{BLACK}Gør objekter usynlige i stedet for gennemsigtige

# Linkgraph legend window
STR_LINKGRAPH_LEGEND_CAPTION                                    :{BLACK}Laststrømforklaring
STR_LINKGRAPH_LEGEND_ALL                                        :{BLACK}Alle
STR_LINKGRAPH_LEGEND_NONE                                       :{BLACK}Ingen
STR_LINKGRAPH_LEGEND_SELECT_COMPANIES                           :{BLACK}Vælg firmaer at vise
STR_LINKGRAPH_LEGEND_COMPANY_TOOLTIP                            :{BLACK}{STRING}{}{COMPANY}

# Linkgraph legend window and linkgraph legend in smallmap
STR_LINKGRAPH_LEGEND_UNUSED                                     :{TINY_FONT}{BLACK}ubrugt
STR_LINKGRAPH_LEGEND_SATURATED                                  :{TINY_FONT}{BLACK}mættet
STR_LINKGRAPH_LEGEND_OVERLOADED                                 :{TINY_FONT}{BLACK}overbelastet

# Linkgraph tooltip
STR_LINKGRAPH_STATS_TOOLTIP_RETURN_EXTENSION                    :{}{CARGO_LONG} transporteres tilbage ({COMMA}% of capacity)
STR_LINKGRAPH_STATS_TOOLTIP_TIME_EXTENSION                      :{}Gennemsnitlig rejsetid: {UNITS_DAYS_OR_SECONDS}

# Base for station construction window(s)
STR_STATION_BUILD_COVERAGE_AREA_TITLE                           :{BLACK}Vis dækningsområde
STR_STATION_BUILD_COVERAGE_OFF                                  :{BLACK}Fra
STR_STATION_BUILD_COVERAGE_ON                                   :{BLACK}Til
STR_STATION_BUILD_COVERAGE_AREA_OFF_TOOLTIP                     :{BLACK}Marker ikke dækningsområdet af den foreslåede placering
STR_STATION_BUILD_COVERAGE_AREA_ON_TOOLTIP                      :{BLACK}Marker dækningsområdet af den foreslåede placering
STR_STATION_BUILD_ACCEPTS_CARGO                                 :{BLACK}Accepterer: {GOLD}{CARGO_LIST}
STR_STATION_BUILD_SUPPLIES_CARGO                                :{BLACK}Forsyner: {GOLD}{CARGO_LIST}
STR_STATION_BUILD_INFRASTRUCTURE_COST_YEAR                      :{BLACK}Vedligeholdelsesomkostninger: {GOLD}{CURRENCY_SHORT}/år
STR_STATION_BUILD_INFRASTRUCTURE_COST_PERIOD                    :{BLACK}Vedligeholdelsesomkostninger: {GOLD}{CURRENCY_SHORT}/periode

# Join station window
STR_JOIN_STATION_CAPTION                                        :{WHITE}Sammenkæd station
STR_JOIN_STATION_CREATE_SPLITTED_STATION                        :{YELLOW}Byg en separat station

STR_JOIN_WAYPOINT_CAPTION                                       :{WHITE}Forbind rutepunkt
STR_JOIN_WAYPOINT_CREATE_SPLITTED_WAYPOINT                      :{YELLOW}Byg et separat rutepunkt

# Generic toolbar
STR_TOOLBAR_DISABLED_NO_VEHICLE_AVAILABLE                       :{BLACK}Deaktiveret da der aktuelt ikke er nogen fartøjer tilgængelige for denne infrastruktur

# Rail construction toolbar
STR_RAIL_TOOLBAR_RAILROAD_CONSTRUCTION_CAPTION                  :Jernbanekonstruktion
STR_RAIL_TOOLBAR_ELRAIL_CONSTRUCTION_CAPTION                    :Elektrisk jernbanekonstruktion
STR_RAIL_TOOLBAR_MONORAIL_CONSTRUCTION_CAPTION                  :Monorailkonstruktion
STR_RAIL_TOOLBAR_MAGLEV_CONSTRUCTION_CAPTION                    :Magnetskinnekonstruktion

STR_RAIL_TOOLBAR_TOOLTIP_BUILD_RAILROAD_TRACK                   :{BLACK}Byg jernbane. Ctrl skifter mellem at bygge og fjerne elementer. Shift skifter mellem at bygge og vise prisoverslag.
STR_RAIL_TOOLBAR_TOOLTIP_BUILD_AUTORAIL                         :{BLACK}Byg jernbane med auto-jernbane-værktøj. Ctrl skifter mellem at bygge og fjerne elementer. Shift skifter mellem at bygge og vise prisoverslag.
STR_RAIL_TOOLBAR_TOOLTIP_BUILD_TRAIN_DEPOT_FOR_BUILDING         :{BLACK}Byg en remise (til køb og servicering af tog). Shift skifter mellem at bygge og vise prisoverslag.
STR_RAIL_TOOLBAR_TOOLTIP_CONVERT_RAIL_TO_WAYPOINT               :{BLACK}Ombyg jernbane til rutepunkt. Ctrl muliggør sammenslutning af rutepunkt. Shift skifter mellem at bygge og vise prisoverslag.
STR_RAIL_TOOLBAR_TOOLTIP_BUILD_RAILROAD_STATION                 :{BLACK}Byg en banegård. Ctrl muliggør sammenslutning af stationer. Shift skifter mellem at bygge og vise prisoverslag.
STR_RAIL_TOOLBAR_TOOLTIP_BUILD_RAILROAD_SIGNALS                 :{BLACK}Byg signal på jernbane. Ctrl skifter semafor-/lyssignaler{}Hvis du trækker, opbygges signaler langs en lige jernbanestrækning. Ctrl bygger signaler op til næste vejkryds eller signal{}Ctrl+klik skifter til at åbne vinduet til valg af signal. Shift skifter mellem at bygge/vise omkostningsestimat
STR_RAIL_TOOLBAR_TOOLTIP_BUILD_RAILROAD_BRIDGE                  :{BLACK}Byg jernbanebro. Shift skifter mellem at bygge og vise prisoverslag.
STR_RAIL_TOOLBAR_TOOLTIP_BUILD_RAILROAD_TUNNEL                  :{BLACK}Byg jernbanetunnel. Shift skifter mellem at bygge og vise prisoverslag.
STR_RAIL_TOOLBAR_TOOLTIP_TOGGLE_BUILD_REMOVE_FOR                :{BLACK}Skift mellem at bygge og fjerne jernbaneskinner, signaler, rutepunkter og stationer. Hold Ctrl nede for også at fjerne togspor fra rutepunkter og stationer.
STR_RAIL_TOOLBAR_TOOLTIP_CONVERT_RAIL                           :{BLACK}Ombyg/opgradér typen af jernbane. Shift skifter mellem at bygge og vise prisoverslag.

STR_RAIL_NAME_RAILROAD                                          :Jernbane
STR_RAIL_NAME_ELRAIL                                            :Elektrisk jernbane
STR_RAIL_NAME_MONORAIL                                          :Monorail
STR_RAIL_NAME_MAGLEV                                            :Magnetsvævebane

# Rail depot construction window
STR_BUILD_DEPOT_TRAIN_ORIENTATION_CAPTION                       :{WHITE}Retning af remise
STR_BUILD_DEPOT_TRAIN_ORIENTATION_TOOLTIP                       :{BLACK}Vælg orientering af remise

# Rail waypoint construction window
STR_WAYPOINT_CAPTION                                            :{WHITE}Rutepunkt
STR_WAYPOINT_GRAPHICS_TOOLTIP                                   :{BLACK}Vælg udseende af rutepunkt

# Rail station construction window
STR_STATION_BUILD_RAIL_CAPTION                                  :{WHITE}Valg af banegård
STR_STATION_BUILD_ORIENTATION                                   :{BLACK}Retning
STR_STATION_BUILD_RAILROAD_ORIENTATION_TOOLTIP                  :{BLACK}Vælg retning af banegård
STR_STATION_BUILD_NUMBER_OF_TRACKS                              :{BLACK}Antal spor
STR_STATION_BUILD_NUMBER_OF_TRACKS_TOOLTIP                      :{BLACK}Vælg antal perroner på banegård
STR_STATION_BUILD_PLATFORM_LENGTH                               :{BLACK}Længde af perron
STR_STATION_BUILD_PLATFORM_LENGTH_TOOLTIP                       :{BLACK}Vælg længde af banegård
STR_STATION_BUILD_DRAG_DROP                                     :{BLACK}Træk & slip
STR_STATION_BUILD_DRAG_DROP_TOOLTIP                             :{BLACK}Byg en station vha. træk & slip

STR_STATION_BUILD_STATION_CLASS_TOOLTIP                         :{BLACK}Vælg hvilken stationstype, der skal vises
STR_STATION_BUILD_STATION_TYPE_TOOLTIP                          :{BLACK}Vælg hvilken stationstype du vil bygge

STR_STATION_CLASS_DFLT                                          :Standard station
STR_STATION_CLASS_DFLT_STATION                                  :Standard station
STR_STATION_CLASS_DFLT_ROADSTOP                                 :Standard vejstop
STR_STATION_CLASS_WAYP                                          :Rutepunkt
STR_STATION_CLASS_WAYP_WAYPOINT                                 :Standard rutepunkt

# Signal window
STR_BUILD_SIGNAL_CAPTION                                        :{WHITE}Signalvælger
STR_BUILD_SIGNAL_TOGGLE_ADVANCED_SIGNAL_TOOLTIP                 :{BLACK}Vis eller skjul avancerede signaltyper
STR_BUILD_SIGNAL_SEMAPHORE_NORM_TOOLTIP                         :{BLACK}Standardsignal (semafor){}Dette er den mest almindelige type signal, og tillader kun et tog ad gangen på den samme signalblok
STR_BUILD_SIGNAL_SEMAPHORE_ENTRY_TOOLTIP                        :{BLACK}Indgangssignal (semafor){}Grønt så længe der er et eller flere grønne udgangssignaler fra den efterfølgende sporsektion. Ellers vises rødt.
STR_BUILD_SIGNAL_SEMAPHORE_EXIT_TOOLTIP                         :{BLACK}Udgangssignal (semafor){}Fungerer som et normalt signal men er nødvendigt for at vise den korrekte farve ved indgangs- og kombisignaler.
STR_BUILD_SIGNAL_SEMAPHORE_COMBO_TOOLTIP                        :{BLACK}Kombisignal (semafor){}Kombisignalet fungerer både som indgangs- og udgangssignal. Dette muliggør opbygning af store forgreninger af signaler.
STR_BUILD_SIGNAL_SEMAPHORE_PBS_TOOLTIP                          :{BLACK}Togvejssignal (semafor){}Et togvejssignal tillader, at mere en et tog ad gangen kan køre inden for en signalblok, hvis toget kan reservere en togvej til et sikkert sted at stoppe. Togvejssignaler kan passeres fra bagsiden.
STR_BUILD_SIGNAL_SEMAPHORE_PBS_OWAY_TOOLTIP                     :{BLACK}Ensrettet togvejssignal (semafor){}Et togvejssignal tillader, at mere en et tog ad gangen kan køre inden for en signalblok, hvis toget kan reservere en togvej til et sikkert sted at stoppe. Ensrettede togvejssignal kan ikke passeres fra bagsiden.
STR_BUILD_SIGNAL_ELECTRIC_NORM_TOOLTIP                          :{BLACK}Standardsignal (elektrisk){}Dette er den mest almindelige type signal, og tillader kun et tog ad gangen på den samme signalblok
STR_BUILD_SIGNAL_ELECTRIC_ENTRY_TOOLTIP                         :{BLACK}Indgangssignal (elektrisk){}Grønt så længe der er et eller flere grønne udgangssignaler fra den efterfølgende sporsektion. Ellers vises rødt.
STR_BUILD_SIGNAL_ELECTRIC_EXIT_TOOLTIP                          :{BLACK}Udgangssignal (elektrisk){}Fungerer som et normalt signal, men er nødvendigt for at vise den korrekte farve ved indgangs- og kombisignaler.
STR_BUILD_SIGNAL_ELECTRIC_COMBO_TOOLTIP                         :{BLACK}Kombi signal (elektrisk){}Kombi signalet fungerer både som indgangs- og udgangssignal. Dette muliggør opbygning af store forgreninger af signaler.
STR_BUILD_SIGNAL_ELECTRIC_PBS_TOOLTIP                           :{BLACK}Togvejssignal (elektrisk){}Et togvejssignal tillader, at mere en et tog ad gangen kan køre inden for en signalblok, hvis toget kan reservere en togvej til et sikkert sted at stoppe. Togvejssignaler kan passeres fra bagsiden.
STR_BUILD_SIGNAL_ELECTRIC_PBS_OWAY_TOOLTIP                      :{BLACK}Ensrettet togvejssignal (elektrisk){}Et togvejssignal tillader, at mere en et tog ad gangen kan køre inden for en signalblok, hvis toget kan reservere en togvej til et sikkert sted at stoppe. Ensrettede togvejssignaler kan ikke passeres fra bagsiden.
STR_BUILD_SIGNAL_CONVERT_TOOLTIP                                :{BLACK}Signalombygning{}Når denne er valgt, vil klik på et eksisterende signal ombygge det til den valgte signaltype og -variant. Ctrl vil skifte den eksisterende signalvariant. Shift skifter mellem at bygge og vise prisoverslag.
STR_BUILD_SIGNAL_DRAG_SIGNALS_DENSITY_TOOLTIP                   :{BLACK}Træk-og-slip signalafstand
STR_BUILD_SIGNAL_DRAG_SIGNALS_DENSITY_DECREASE_TOOLTIP          :{BLACK}Formindsk træk-og-slip signalafstand
STR_BUILD_SIGNAL_DRAG_SIGNALS_DENSITY_INCREASE_TOOLTIP          :{BLACK}Forøg træk-og-slip signalafstand

# Bridge selection window
STR_SELECT_RAIL_BRIDGE_CAPTION                                  :{WHITE}Vælg jernbanebro
STR_SELECT_ROAD_BRIDGE_CAPTION                                  :{WHITE}Vælg vejbro
STR_SELECT_BRIDGE_SELECTION_TOOLTIP                             :{BLACK}Valg af bro - klik på din foretrukne brotype for at bygge den
STR_SELECT_BRIDGE_INFO_NAME                                     :{GOLD}{STRING}
STR_SELECT_BRIDGE_INFO_NAME_MAX_SPEED                           :{GOLD}{STRING},{} {VELOCITY}
STR_SELECT_BRIDGE_INFO_NAME_COST                                :{GOLD}{0:STRING},{} {WHITE}{2:CURRENCY_LONG}
STR_SELECT_BRIDGE_INFO_NAME_MAX_SPEED_COST                      :{GOLD}{STRING},{} {VELOCITY} {WHITE}{CURRENCY_LONG}
STR_BRIDGE_NAME_SUSPENSION_STEEL                                :Hængebro, stål
STR_BRIDGE_NAME_GIRDER_STEEL                                    :Bjælkebro, stål
STR_BRIDGE_NAME_CANTILEVER_STEEL                                :Gerberbro, stål
STR_BRIDGE_NAME_SUSPENSION_CONCRETE                             :Hængebro, beton
STR_BRIDGE_NAME_WOODEN                                          :Træ
STR_BRIDGE_NAME_CONCRETE                                        :Beton
STR_BRIDGE_NAME_TUBULAR_STEEL                                   :Rørformet bro, stål
STR_BRIDGE_TUBULAR_SILICON                                      :Rørformet bro, silicium


# Road construction toolbar
STR_ROAD_TOOLBAR_ROAD_CONSTRUCTION_CAPTION                      :{WHITE}Vejkonstruktion
STR_ROAD_TOOLBAR_TRAM_CONSTRUCTION_CAPTION                      :{WHITE}Sporvejskonstruktion
STR_ROAD_TOOLBAR_TOOLTIP_BUILD_ROAD_SECTION                     :{BLACK}Byg vejstrækning. Ctrl+klik for at fjerne vejafsnit. Tryk også på Shift for at vise omkostningsestimat
STR_ROAD_TOOLBAR_TOOLTIP_BUILD_TRAMWAY_SECTION                  :{BLACK}Byg sporvej. Ctrl skifter mellem at bygge og fjerne elementer. Shift skifter mellem at bygge og vise prisoverslag.
STR_ROAD_TOOLBAR_TOOLTIP_BUILD_AUTOROAD                         :{BLACK}Byg vej med auto-vej-værktøjet. Ctrl skifter mellem at bygge og fjerne elementer. Shift skifter mellem at bygge og vise prisoverslag.
STR_ROAD_TOOLBAR_TOOLTIP_BUILD_AUTOTRAM                         :{BLACK}Byg sporvej med auto-sporvej-værktøjet. Ctrl skifter mellem at muliggør at bygge og fjerne elementer. Shift skifter mellem at bygge og vise prisoverslag.
STR_ROAD_TOOLBAR_TOOLTIP_BUILD_ROAD_VEHICLE_DEPOT               :{BLACK}Byg værksted (til køb og servicering af vejkøretøjer). Shift skifter mellem at bygge og vise prisoverslag.
STR_ROAD_TOOLBAR_TOOLTIP_BUILD_TRAM_VEHICLE_DEPOT               :{BLACK}Byg sporvognsremise (til køb og serviceing af sporvogne). Shift skifter mellem at bygge og vise prisoverslag.
STR_ROAD_TOOLBAR_TOOLTIP_BUILD_BUS_STATION                      :{BLACK}Byg en rutebilstation. Ctrl muliggør sammenslutning af stationer. Shift skifter mellem at bygge og vise prisoverslag.
STR_ROAD_TOOLBAR_TOOLTIP_BUILD_PASSENGER_TRAM_STATION           :{BLACK}Byg en passager-sporvognsstation. Ctrl muliggør sammenslutning af stationer. Shift skifter mellem at bygge og vise prisoverslag.
STR_ROAD_TOOLBAR_TOOLTIP_BUILD_TRUCK_LOADING_BAY                :{BLACK}Byg lastbilstation. Ctrl gør det muligt at tilslutte stationer. Shift skifter mellem at bygge/vise omkostningsestimat
STR_ROAD_TOOLBAR_TOOLTIP_BUILD_CARGO_TRAM_STATION               :{BLACK}Byg en fragt-sporvognsstation. Ctrl muliggør sammenslutning af stationer. Shift skifter mellem at bygge og vise prisoverslag.
STR_ROAD_TOOLBAR_TOOLTIP_TOGGLE_ONE_WAY_ROAD                    :{BLACK}Aktiver/Deaktiver ensrettede veje
STR_ROAD_TOOLBAR_TOOLTIP_BUILD_ROAD_BRIDGE                      :{BLACK}Byg en bro. Shift skifter mellem at bygge og vise prisoverslag.
STR_ROAD_TOOLBAR_TOOLTIP_BUILD_TRAMWAY_BRIDGE                   :{BLACK}Byg en sporvejsbro. Shift skifter mellem at bygge og vise prisoverslag.
STR_ROAD_TOOLBAR_TOOLTIP_BUILD_ROAD_TUNNEL                      :{BLACK}Byg en tunnel. Shift skifter mellem at bygge og vise prisoverslag.
STR_ROAD_TOOLBAR_TOOLTIP_BUILD_TRAMWAY_TUNNEL                   :{BLACK}Byg en sporvejstunnel. Shift skifter mellem at bygge og vise prisoverslag.
STR_ROAD_TOOLBAR_TOOLTIP_TOGGLE_BUILD_REMOVE_FOR_ROAD           :{BLACK}Skift mellem bygning/fjernelse af veje
STR_ROAD_TOOLBAR_TOOLTIP_TOGGLE_BUILD_REMOVE_FOR_TRAMWAYS       :{BLACK}Skift mellem bygning/fjernelse af sporveje
STR_ROAD_TOOLBAR_TOOLTIP_CONVERT_ROAD                           :{BLACK}Konverter/opgrader typen af vej. Shift skifter mellem at bygge og vise prisoverslag
STR_ROAD_TOOLBAR_TOOLTIP_CONVERT_TRAM                           :{BLACK}Konverter/opgrader typen af sporvej. Shift skifter mellem at bygge og vise prisoverslag

STR_ROAD_NAME_ROAD                                              :Vej
STR_ROAD_NAME_TRAM                                              :Sporvej

# Road depot construction window
STR_BUILD_DEPOT_ROAD_ORIENTATION_CAPTION                        :{WHITE}Retning af værksted
STR_BUILD_DEPOT_ROAD_ORIENTATION_SELECT_TOOLTIP                 :{BLACK}Vælg retning for værksted
STR_BUILD_DEPOT_TRAM_ORIENTATION_CAPTION                        :{WHITE}Retning af sporvognsremise
STR_BUILD_DEPOT_TRAM_ORIENTATION_SELECT_TOOLTIP                 :{BLACK}Vælg retning af sporvognsremise

# Road vehicle station construction window
STR_STATION_BUILD_BUS_ORIENTATION                               :{WHITE}Retning af rutebilstation
STR_STATION_BUILD_BUS_ORIENTATION_TOOLTIP                       :{BLACK}Vælg retning af rutebilstation
STR_STATION_BUILD_TRUCK_ORIENTATION                             :{WHITE}Retning af fragtcentral
STR_STATION_BUILD_TRUCK_ORIENTATION_TOOLTIP                     :{BLACK}Vælg retning af fragtcentral
STR_STATION_BUILD_PASSENGER_TRAM_ORIENTATION                    :{WHITE}Retning af passager-sporvognsstation
STR_STATION_BUILD_PASSENGER_TRAM_ORIENTATION_TOOLTIP            :{BLACK}Vælg retning af sporvognsstation
STR_STATION_BUILD_CARGO_TRAM_ORIENTATION                        :{WHITE}Retning af sporvognsstation
STR_STATION_BUILD_CARGO_TRAM_ORIENTATION_TOOLTIP                :{BLACK}Vælg retning af sporvognsstation

# Waterways toolbar (last two for SE only)
STR_WATERWAYS_TOOLBAR_CAPTION                                   :{WHITE}Bygning af vandveje
STR_WATERWAYS_TOOLBAR_CAPTION_SE                                :{WHITE}Vandveje
STR_WATERWAYS_TOOLBAR_BUILD_CANALS_TOOLTIP                      :{BLACK}Byg kanaler. Skift tasten vælger mellem byg og vis pris
STR_WATERWAYS_TOOLBAR_BUILD_LOCKS_TOOLTIP                       :{BLACK}Byg en sluse. Shift skifter mellem at bygge og vise prisoverslag.
STR_WATERWAYS_TOOLBAR_BUILD_DEPOT_TOOLTIP                       :{BLACK}Byg en skibsdok (til køb og servicering af skibe). Shift skifter mellem at bygge og vise prisoverslag.
STR_WATERWAYS_TOOLBAR_BUILD_DOCK_TOOLTIP                        :{BLACK}Byg en havn. Ctrl muliggør sammenslutning af stationer. Shift skifter mellem at bygge og vise prisoverslag.
STR_WATERWAYS_TOOLBAR_BUOY_TOOLTIP                              :{BLACK}Placer en bøje, der kan bruges som yderligere navigationspunkt. Shift skifter mellem at bygge og vise prisoverslag.
STR_WATERWAYS_TOOLBAR_BUILD_AQUEDUCT_TOOLTIP                    :{BLACK}Byg akvædukt. Shift skifter mellem at bygge og vise prisoverslag.
STR_WATERWAYS_TOOLBAR_CREATE_LAKE_TOOLTIP                       :{BLACK}Definer vandområde.{}Lav en kanal, med mindre CTRL-tasten bruges ved havniveau, da omgivelserne i stedet vil blive oversvømmet
STR_WATERWAYS_TOOLBAR_CREATE_RIVER_TOOLTIP                      :{BLACK}Placér floder. Ctrl markerer området diagonalt.

# Ship depot construction window
STR_DEPOT_BUILD_SHIP_CAPTION                                    :{WHITE}Retning af skibsdok
STR_DEPOT_BUILD_SHIP_ORIENTATION_TOOLTIP                        :{BLACK}Vælg retning af skibsdok

# Dock construction window
STR_STATION_BUILD_DOCK_CAPTION                                  :{WHITE}Havn

# Airport toolbar
STR_TOOLBAR_AIRCRAFT_CAPTION                                    :{WHITE}Lufthavne
STR_TOOLBAR_AIRCRAFT_BUILD_AIRPORT_TOOLTIP                      :{BLACK}Byg en lufthavn. Ctrl muliggør sammenslutning af stationer. Shift skifter mellem at bygge og vise prisoverslag.

# Airport construction window
STR_STATION_BUILD_AIRPORT_CAPTION                               :{WHITE}Valg af lufthavn
STR_STATION_BUILD_AIRPORT_TOOLTIP                               :{BLACK}Vælg lufthavnens størrelse/type
STR_STATION_BUILD_AIRPORT_CLASS_LABEL                           :{BLACK}Lufthavnsklasse
STR_STATION_BUILD_AIRPORT_LAYOUT_NAME                           :{BLACK}Layout {NUM}

STR_AIRPORT_SMALL                                               :Lille
STR_AIRPORT_CITY                                                :By
STR_AIRPORT_METRO                                               :Metropollufthavn
STR_AIRPORT_INTERNATIONAL                                       :International lufthavn
STR_AIRPORT_COMMUTER                                            :Pendler lufthavn
STR_AIRPORT_INTERCONTINENTAL                                    :Interkontinental
STR_AIRPORT_HELIPORT                                            :Helikopterlandingsplads
STR_AIRPORT_HELIDEPOT                                           :Helikopterværksted
STR_AIRPORT_HELISTATION                                         :Helikopterplads

STR_AIRPORT_CLASS_SMALL                                         :Små lufthavne
STR_AIRPORT_CLASS_LARGE                                         :Store lufthavne
STR_AIRPORT_CLASS_HUB                                           :Central lufthavne
STR_AIRPORT_CLASS_HELIPORTS                                     :Helikopter lufthavne

STR_STATION_BUILD_NOISE                                         :{BLACK}Genereret støj: {GOLD}{COMMA}

# Landscaping toolbar
STR_LANDSCAPING_TOOLBAR                                         :{WHITE}Landskabsværktøjer
STR_LANDSCAPING_TOOLTIP_LOWER_A_CORNER_OF_LAND                  :{BLACK}Sænk punkter i landskabet. Ved trækning sænkes det først valgte hjørne, og udligner det valgte område til samme niveau. Ctrl vælger området diagonalt. Shift skifter mellem at bygge og vise prisoverslag.
STR_LANDSCAPING_TOOLTIP_RAISE_A_CORNER_OF_LAND                  :{BLACK}Hæv punkter i landskabet. Ved trækning hæves det først valgte hjørne, og resten af det valgte område udlignes til samme højde. Ctrl vælger området diagonalt. Shift skifter mellem at bygge og vise prisoverslag.
STR_LANDSCAPING_LEVEL_LAND_TOOLTIP                              :{BLACK}Udjævn et område til en højde svarende til det først markerede hjørne. Ctrl vælger området diagonalt. Shift skifter mellem at bygge og vise prisoverslag.
STR_LANDSCAPING_TOOLTIP_PURCHASE_LAND                           :{BLACK}Køb land til fremtidig brug. Shift skifter mellem at bygge og vise prisoverslag.

# Object construction window
STR_OBJECT_BUILD_CAPTION                                        :{WHITE}Objekt valg
STR_OBJECT_BUILD_TOOLTIP                                        :{BLACK}Vælg objektet der skal bygges. Shift skifter mellem at bygge og vise prisoverslag
STR_OBJECT_BUILD_CLASS_TOOLTIP                                  :{BLACK}Vælg hvilken objekttype du vil bygge
STR_OBJECT_BUILD_PREVIEW_TOOLTIP                                :{BLACK}Forvisning af objektet
STR_OBJECT_BUILD_SIZE                                           :{BLACK}Størrelse: {GOLD}{NUM} x {NUM} felter

STR_OBJECT_CLASS_LTHS                                           :Fyrtårn
STR_OBJECT_CLASS_TRNS                                           :Sendere

# Tree planting window (last eight for SE only)
STR_PLANT_TREE_CAPTION                                          :{WHITE}Træer
STR_PLANT_TREE_TOOLTIP                                          :{BLACK}Vælg typen af træer der skal plantes. Hvis feltet allerede har et træ, vil dette tilføje flere træer i blandede typer, uafhængigt af den valgte type
STR_TREES_RANDOM_TYPE                                           :{BLACK}Træer af tilfældig type
STR_TREES_RANDOM_TYPE_TOOLTIP                                   :{BLACK}Placer træer af tilfældig type. Shift skifter mellem at bygge og vise prisoverslag.
STR_TREES_RANDOM_TREES_BUTTON                                   :{BLACK}Tilfældige træer
STR_TREES_RANDOM_TREES_TOOLTIP                                  :{BLACK}Plant træer tilfældigt i landskabet
STR_TREES_MODE_NORMAL_BUTTON                                    :{BLACK}Normal
STR_TREES_MODE_NORMAL_TOOLTIP                                   :{BLACK}Plant individuelle træer ved at trække hen over landskabet.
STR_TREES_MODE_FOREST_SM_BUTTON                                 :{BLACK}Lund
STR_TREES_MODE_FOREST_SM_TOOLTIP                                :{BLACK}Plant små skove ved at trække hen over landskabet.
STR_TREES_MODE_FOREST_LG_BUTTON                                 :{BLACK}Skov
STR_TREES_MODE_FOREST_LG_TOOLTIP                                :{BLACK}Plant store skove ved at trække hen over landskabet

# Land generation window (SE)
STR_TERRAFORM_TOOLBAR_LAND_GENERATION_CAPTION                   :{WHITE}Land-generering
STR_TERRAFORM_TOOLTIP_PLACE_ROCKY_AREAS_ON_LANDSCAPE            :{BLACK}Placér klippeområder i landskabet
STR_TERRAFORM_TOOLTIP_DEFINE_DESERT_AREA                        :{BLACK}Definer ørkenområde.{}Hold Ctrl nede for at fjerne det.
STR_TERRAFORM_TOOLTIP_INCREASE_SIZE_OF_LAND_AREA                :{BLACK}Forstør landområdet der skal sænkes/hæves
STR_TERRAFORM_TOOLTIP_DECREASE_SIZE_OF_LAND_AREA                :{BLACK}Formindsk landområdet der skal sænkes/hæves
STR_TERRAFORM_TOOLTIP_GENERATE_RANDOM_LAND                      :{BLACK}Generer tilfældigt land
STR_TERRAFORM_SE_NEW_WORLD                                      :{BLACK}Opret nyt scenarie
STR_TERRAFORM_RESET_LANDSCAPE                                   :{BLACK}Nulstil landskab
STR_TERRAFORM_RESET_LANDSCAPE_TOOLTIP                           :{BLACK}Fjern alle spiller-ejede ejendomme fra kortet

STR_QUERY_RESET_LANDSCAPE_CAPTION                               :{WHITE}Nulstil landskab
STR_RESET_LANDSCAPE_CONFIRMATION_TEXT                           :{WHITE}Er du sikker på, at du vil fjerne alle spiller-ejede ejendomme?

# Town generation window (SE)
STR_FOUND_TOWN_CAPTION                                          :{WHITE}Bygenerering
STR_FOUND_TOWN_NEW_TOWN_BUTTON                                  :{BLACK}Ny by
STR_FOUND_TOWN_NEW_TOWN_TOOLTIP                                 :{BLACK}Opfør en ny by. Shift skifter mellem at bygge og vise prisoverslag.
STR_FOUND_TOWN_RANDOM_TOWN_BUTTON                               :{BLACK}Tilfældig by
STR_FOUND_TOWN_RANDOM_TOWN_TOOLTIP                              :{BLACK}Grundlæg et tilfældigt sted
STR_FOUND_TOWN_MANY_RANDOM_TOWNS                                :{BLACK}Mange tilfældige byer
STR_FOUND_TOWN_RANDOM_TOWNS_TOOLTIP                             :{BLACK}Dæk kortet med tilfældigt placerede byer
STR_FOUND_TOWN_EXPAND_ALL_TOWNS                                 :{BLACK}Udvid alle byer
STR_FOUND_TOWN_EXPAND_ALL_TOWNS_TOOLTIP                         :{BLACK}Få alle byer til at vokse lidt

STR_FOUND_TOWN_NAME_TITLE                                       :{YELLOW}Bynavn:
STR_FOUND_TOWN_NAME_EDITOR_TITLE                                :{BLACK}Indtast bynavn
STR_FOUND_TOWN_NAME_EDITOR_HELP                                 :{BLACK}Klik for at indtaste bynavn
STR_FOUND_TOWN_NAME_RANDOM_BUTTON                               :{BLACK}Tilfældigt navn
STR_FOUND_TOWN_NAME_RANDOM_TOOLTIP                              :{BLACK}Generer nyt tilfældigt navn

STR_FOUND_TOWN_INITIAL_SIZE_TITLE                               :{YELLOW}Bystørrelse:
STR_FOUND_TOWN_INITIAL_SIZE_SMALL_BUTTON                        :{BLACK}Lille
STR_FOUND_TOWN_INITIAL_SIZE_MEDIUM_BUTTON                       :{BLACK}Mellem
STR_FOUND_TOWN_INITIAL_SIZE_LARGE_BUTTON                        :{BLACK}Stor
STR_FOUND_TOWN_SIZE_RANDOM                                      :{BLACK}Tilfældig
STR_FOUND_TOWN_INITIAL_SIZE_TOOLTIP                             :{BLACK}Vælg bystørrelse
STR_FOUND_TOWN_CITY                                             :{BLACK}Storby
STR_FOUND_TOWN_CITY_TOOLTIP                                     :{BLACK}Storbyer vokser hurtigere en almindelige byer{}Afhængig af indstillingerne kan de være større ved grundlæggelsen

STR_FOUND_TOWN_ROAD_LAYOUT                                      :{YELLOW}Byens vej-layout:
STR_FOUND_TOWN_SELECT_TOWN_ROAD_LAYOUT                          :{BLACK}Vælg vej-layout for denne by
STR_FOUND_TOWN_SELECT_LAYOUT_ORIGINAL                           :{BLACK}Originalt
STR_FOUND_TOWN_SELECT_LAYOUT_BETTER_ROADS                       :{BLACK}Bedre veje
STR_FOUND_TOWN_SELECT_LAYOUT_2X2_GRID                           :{BLACK}2x2 vej gitter
STR_FOUND_TOWN_SELECT_LAYOUT_3X3_GRID                           :{BLACK}3x3 gitter
STR_FOUND_TOWN_SELECT_LAYOUT_RANDOM                             :{BLACK}Tilfældigt

# Fund new industry window
STR_FUND_INDUSTRY_CAPTION                                       :{WHITE}Finansiér ny industri
STR_FUND_INDUSTRY_SELECTION_TOOLTIP                             :{BLACK}Vælg passende industri fra denne liste
STR_FUND_INDUSTRY_MANY_RANDOM_INDUSTRIES                        :{BLACK}Skab tilfældige industrier
STR_FUND_INDUSTRY_MANY_RANDOM_INDUSTRIES_TOOLTIP                :{BLACK}Dæk kortet med tilfældigt placerede industrier
STR_FUND_INDUSTRY_MANY_RANDOM_INDUSTRIES_CAPTION                :{WHITE}Skab tilfældige industrier
STR_FUND_INDUSTRY_MANY_RANDOM_INDUSTRIES_QUERY                  :{YELLOW}Er du sikker på du ønsker at skabe mange tilfældige industrier?
STR_FUND_INDUSTRY_INDUSTRY_BUILD_COST                           :{BLACK}Pris: {YELLOW}{CURRENCY_LONG}
STR_FUND_INDUSTRY_PROSPECT_NEW_INDUSTRY                         :{BLACK}Efterforsk
STR_FUND_INDUSTRY_BUILD_NEW_INDUSTRY                            :{BLACK}Byg
STR_FUND_INDUSTRY_FUND_NEW_INDUSTRY                             :{BLACK}Finansiér
STR_FUND_INDUSTRY_REMOVE_ALL_INDUSTRIES                         :{BLACK}Fjern alle industrier
STR_FUND_INDUSTRY_REMOVE_ALL_INDUSTRIES_TOOLTIP                 :{BLACK}Fjern alle industrier der nuværende er på kortet
STR_FUND_INDUSTRY_REMOVE_ALL_INDUSTRIES_CAPTION                 :{WHITE}Fjern alle industrier
STR_FUND_INDUSTRY_REMOVE_ALL_INDUSTRIES_QUERY                   :{YELLOW}Er du sikker på du ønsker at fjerne alle industrier?

# Industry cargoes window
STR_INDUSTRY_CARGOES_INDUSTRY_CAPTION                           :{WHITE}Industrikæde for {STRING} industri
STR_INDUSTRY_CARGOES_CARGO_CAPTION                              :{WHITE}Industrikæde for {STRING} gods
STR_INDUSTRY_CARGOES_PRODUCERS                                  :{WHITE}Producerer industrier
STR_INDUSTRY_CARGOES_CUSTOMERS                                  :{WHITE}Accepterer industrier
STR_INDUSTRY_CARGOES_HOUSES                                     :{WHITE}Huse
STR_INDUSTRY_CARGOES_INDUSTRY_TOOLTIP                           :{BLACK}Klik på industrien for at se dens leverandører og kunder
STR_INDUSTRY_CARGOES_CARGO_TOOLTIP                              :{BLACK}{STRING}{}Klik på godset for at se dens leverandører og kunder
STR_INDUSTRY_DISPLAY_CHAIN                                      :{BLACK}Vis Industrikæde
STR_INDUSTRY_DISPLAY_CHAIN_TOOLTIP                              :{BLACK}Vis godsforsynende og -accepterende industrier
STR_INDUSTRY_CARGOES_NOTIFY_SMALLMAP                            :{BLACK}Link til lille kort
STR_INDUSTRY_CARGOES_NOTIFY_SMALLMAP_TOOLTIP                    :{BLACK}Vælg også de viste industrier på lille kort
STR_INDUSTRY_CARGOES_SELECT_CARGO                               :{BLACK}Vælg lasttype
STR_INDUSTRY_CARGOES_SELECT_CARGO_TOOLTIP                       :{BLACK}Vælg den lasttype du ønsker at få vist
STR_INDUSTRY_CARGOES_SELECT_INDUSTRY                            :{BLACK}Vælg industri
STR_INDUSTRY_CARGOES_SELECT_INDUSTRY_TOOLTIP                    :{BLACK}Vælg industrien du ønsker at få vist

# Land area window
STR_LAND_AREA_INFORMATION_CAPTION                               :{WHITE}Landområde-information
STR_LAND_AREA_INFORMATION_LOCATION_TOOLTIP                      :{BLACK}Centrer hovedvinduet over feltets placering. Ctrl+klik åbner et nye vindue over feltet.
STR_LAND_AREA_INFORMATION_COST_TO_CLEAR_N_A                     :{BLACK}Pris for at rydde: {LTBLUE}N/A
STR_LAND_AREA_INFORMATION_COST_TO_CLEAR                         :{BLACK}Pris for at rydde: {RED}{CURRENCY_LONG}
STR_LAND_AREA_INFORMATION_REVENUE_WHEN_CLEARED                  :{BLACK}Indtægt ved rydning: {LTBLUE}{CURRENCY_LONG}
STR_LAND_AREA_INFORMATION_OWNER_N_A                             :N/A
STR_LAND_AREA_INFORMATION_OWNER                                 :{BLACK}Ejer: {LTBLUE}{STRING}
STR_LAND_AREA_INFORMATION_ROAD_OWNER                            :{BLACK}Ejer af vej: {LTBLUE}{STRING}
STR_LAND_AREA_INFORMATION_TRAM_OWNER                            :{BLACK}Ejer af sporvej: {LTBLUE}{STRING}
STR_LAND_AREA_INFORMATION_RAIL_OWNER                            :{BLACK}Ejer af jernbane: {LTBLUE}{STRING}
STR_LAND_AREA_INFORMATION_LOCAL_AUTHORITY                       :{BLACK}Lokal myndighed: {LTBLUE}{STRING}
STR_LAND_AREA_INFORMATION_LOCAL_AUTHORITY_NONE                  :Ingen
STR_LAND_AREA_INFORMATION_LANDINFO_COORDS                       :{BLACK}Koordinater: {LTBLUE}{NUM}x{NUM}x{NUM} ({STRING})
STR_LAND_AREA_INFORMATION_BUILD_DATE                            :{BLACK}Bygget/renoveret: {LTBLUE}{DATE_LONG}
STR_LAND_AREA_INFORMATION_STATION_CLASS                         :{BLACK}Stationsklasse: {LTBLUE}{STRING}
STR_LAND_AREA_INFORMATION_STATION_TYPE                          :{BLACK}Stationstype: {LTBLUE}{STRING}
STR_LAND_AREA_INFORMATION_AIRPORT_CLASS                         :{BLACK}Lufthavnsklasse: {LTBLUE}{STRING}
STR_LAND_AREA_INFORMATION_AIRPORT_NAME                          :{BLACK}Lufthavns navn: {LTBLUE}{STRING}
STR_LAND_AREA_INFORMATION_AIRPORTTILE_NAME                      :{BLACK}Lufthavn brik navn: {LTBLUE}{STRING}
STR_LAND_AREA_INFORMATION_NEWGRF_NAME                           :{BLACK}NewGRF: {LTBLUE}{STRING}
STR_LAND_AREA_INFORMATION_CARGO_ACCEPTED                        :{BLACK}Accepteret last: {LTBLUE}
STR_LAND_AREA_INFORMATION_CARGO_EIGHTS                          :({COMMA}/8 {STRING})
STR_LANG_AREA_INFORMATION_RAIL_TYPE                             :{BLACK}Tog type: {LTBLUE}{STRING}
STR_LANG_AREA_INFORMATION_ROAD_TYPE                             :{BLACK}Vejtype: {LTBLUE}{STRING}
STR_LANG_AREA_INFORMATION_TRAM_TYPE                             :{BLACK}Sporvejstype: {LTBLUE}{STRING}
STR_LANG_AREA_INFORMATION_RAIL_SPEED_LIMIT                      :{BLACK}Togspors hastighedsgrænse: {LTBLUE}{VELOCITY}
STR_LANG_AREA_INFORMATION_ROAD_SPEED_LIMIT                      :{BLACK}Vej hastighedsbegrænsning: {LTBLUE}{VELOCITY}
STR_LANG_AREA_INFORMATION_TRAM_SPEED_LIMIT                      :{BLACK}Sporvogn hastighedsgrænse: {LTBLUE}{VELOCITY}

# Description of land area of different tiles
STR_LAI_CLEAR_DESCRIPTION_ROCKS                                 :Klipper
STR_LAI_CLEAR_DESCRIPTION_ROUGH_LAND                            :Barskt land
STR_LAI_CLEAR_DESCRIPTION_BARE_LAND                             :Bart land
STR_LAI_CLEAR_DESCRIPTION_GRASS                                 :Græs
STR_LAI_CLEAR_DESCRIPTION_FIELDS                                :Marker
STR_LAI_CLEAR_DESCRIPTION_SNOW_COVERED_LAND                     :Snedækket land
STR_LAI_CLEAR_DESCRIPTION_DESERT                                :Ørken

STR_LAI_RAIL_DESCRIPTION_TRACK                                  :Jernbanespor
STR_LAI_RAIL_DESCRIPTION_TRACK_WITH_NORMAL_SIGNALS              :Jernbanespor med bloksignaler
STR_LAI_RAIL_DESCRIPTION_TRACK_WITH_PRESIGNALS                  :Jernbanespor med with pre-signaler
STR_LAI_RAIL_DESCRIPTION_TRACK_WITH_EXITSIGNALS                 :Jernbane spor med udgangs-signaler
STR_LAI_RAIL_DESCRIPTION_TRACK_WITH_COMBOSIGNALS                :Jernbanespor med kombinerede signaler
STR_LAI_RAIL_DESCRIPTION_TRACK_WITH_PBSSIGNALS                  :Jernbanespor med togvejssignaler
STR_LAI_RAIL_DESCRIPTION_TRACK_WITH_NOENTRYSIGNALS              :Jernbanespor med en-vejs togvejssignaler
STR_LAI_RAIL_DESCRIPTION_TRACK_WITH_NORMAL_PRESIGNALS           :Jernbanespor med blok- og pre-signaler
STR_LAI_RAIL_DESCRIPTION_TRACK_WITH_NORMAL_EXITSIGNALS          :Jernbanespor med blok- og udgangs-signaler
STR_LAI_RAIL_DESCRIPTION_TRACK_WITH_NORMAL_COMBOSIGNALS         :Jernbane spor med blok- og kombinerede signaler
STR_LAI_RAIL_DESCRIPTION_TRACK_WITH_NORMAL_PBSSIGNALS           :Jernbanespor med blok- og togvejssignaler
STR_LAI_RAIL_DESCRIPTION_TRACK_WITH_NORMAL_NOENTRYSIGNALS       :Jernbanespor med blok- og en-vejs togvejssignaler
STR_LAI_RAIL_DESCRIPTION_TRACK_WITH_PRE_EXITSIGNALS             :Jernbanespor med pre- og udgangs-signaler
STR_LAI_RAIL_DESCRIPTION_TRACK_WITH_PRE_COMBOSIGNALS            :Jernbanespor med pre- og kombinerede signaler
STR_LAI_RAIL_DESCRIPTION_TRACK_WITH_PRE_PBSSIGNALS              :Jernbanespor med for- og togvejssignaler
STR_LAI_RAIL_DESCRIPTION_TRACK_WITH_PRE_NOENTRYSIGNALS          :Jernbanespor med pre- og en-vejs togvejssignaler
STR_LAI_RAIL_DESCRIPTION_TRACK_WITH_EXIT_COMBOSIGNALS           :Jernbanespor med udgangs- og kombinerede signaler
STR_LAI_RAIL_DESCRIPTION_TRACK_WITH_EXIT_PBSSIGNALS             :Jernbanespor med udgangs- og togvejssignaler
STR_LAI_RAIL_DESCRIPTION_TRACK_WITH_EXIT_NOENTRYSIGNALS         :Jernbanespor med udgangs- og en-vejs togvejssignaler
STR_LAI_RAIL_DESCRIPTION_TRACK_WITH_COMBO_PBSSIGNALS            :Jernbanespor med kombinerede- og togvejssignaler
STR_LAI_RAIL_DESCRIPTION_TRACK_WITH_COMBO_NOENTRYSIGNALS        :Jernbanespor med kombinerede- og en-vejs togvejssignaler
STR_LAI_RAIL_DESCRIPTION_TRACK_WITH_PBS_NOENTRYSIGNALS          :Jernbanespor med togvejs- og en-vejs togvejssignaler
STR_LAI_RAIL_DESCRIPTION_TRAIN_DEPOT                            :Jernbane togdepot

STR_LAI_ROAD_DESCRIPTION_ROAD                                   :Vej
STR_LAI_ROAD_DESCRIPTION_ROAD_WITH_STREETLIGHTS                 :Vej med gadelygter
STR_LAI_ROAD_DESCRIPTION_TREE_LINED_ROAD                        :Vej med vejtræer
STR_LAI_ROAD_DESCRIPTION_ROAD_VEHICLE_DEPOT                     :Værksted
STR_LAI_ROAD_DESCRIPTION_ROAD_RAIL_LEVEL_CROSSING               :Jernbaneoverskæring
STR_LAI_ROAD_DESCRIPTION_TRAMWAY                                :Sporvej

# Houses come directly from their building names
STR_LAI_TOWN_INDUSTRY_DESCRIPTION_UNDER_CONSTRUCTION            :{STRING} (under konstruktion)

STR_LAI_TREE_NAME_TREES                                         :Træer
STR_LAI_TREE_NAME_RAINFOREST                                    :Regnskov
STR_LAI_TREE_NAME_CACTUS_PLANTS                                 :Kaktusplanter

STR_LAI_STATION_DESCRIPTION_RAILROAD_STATION                    :Banegård
STR_LAI_STATION_DESCRIPTION_AIRCRAFT_HANGAR                     :Flyhangar
STR_LAI_STATION_DESCRIPTION_AIRPORT                             :Lufthavn
STR_LAI_STATION_DESCRIPTION_TRUCK_LOADING_AREA                  :Lastbil station
STR_LAI_STATION_DESCRIPTION_BUS_STATION                         :Rutebilstation
STR_LAI_STATION_DESCRIPTION_SHIP_DOCK                           :Havn
STR_LAI_STATION_DESCRIPTION_BUOY                                :Bøje
STR_LAI_STATION_DESCRIPTION_WAYPOINT                            :Rutepunkt

STR_LAI_WATER_DESCRIPTION_WATER                                 :Vand
STR_LAI_WATER_DESCRIPTION_CANAL                                 :Kanal
STR_LAI_WATER_DESCRIPTION_LOCK                                  :Sluse
STR_LAI_WATER_DESCRIPTION_RIVER                                 :Flod
STR_LAI_WATER_DESCRIPTION_COAST_OR_RIVERBANK                    :Kyst eller flodbred
STR_LAI_WATER_DESCRIPTION_SHIP_DEPOT                            :Skibsdok

# Industries come directly from their industry names

STR_LAI_TUNNEL_DESCRIPTION_RAILROAD                             :Jernbanetunnel
STR_LAI_TUNNEL_DESCRIPTION_ROAD                                 :Tunnel

STR_LAI_BRIDGE_DESCRIPTION_RAIL_SUSPENSION_STEEL                :Stål-jernbanehængebro
STR_LAI_BRIDGE_DESCRIPTION_RAIL_GIRDER_STEEL                    :Stålbjælke jernbanebro
STR_LAI_BRIDGE_DESCRIPTION_RAIL_CANTILEVER_STEEL                :Stålgerber jernbanebro
STR_LAI_BRIDGE_DESCRIPTION_RAIL_SUSPENSION_CONCRETE             :Armeret beton jernbanehængebro
STR_LAI_BRIDGE_DESCRIPTION_RAIL_WOODEN                          :Træ-jernbanebro
STR_LAI_BRIDGE_DESCRIPTION_RAIL_CONCRETE                        :Beton-jernbanebro
STR_LAI_BRIDGE_DESCRIPTION_RAIL_TUBULAR_STEEL                   :Stålrør-jernbanebro

STR_LAI_BRIDGE_DESCRIPTION_ROAD_SUSPENSION_STEEL                :Stål-vejhængebro
STR_LAI_BRIDGE_DESCRIPTION_ROAD_GIRDER_STEEL                    :Stålbjælke vejbro
STR_LAI_BRIDGE_DESCRIPTION_ROAD_CANTILEVER_STEEL                :Stålgerber vejbro
STR_LAI_BRIDGE_DESCRIPTION_ROAD_SUSPENSION_CONCRETE             :Armeret beton vejhængebro
STR_LAI_BRIDGE_DESCRIPTION_ROAD_WOODEN                          :Træ-vejbro
STR_LAI_BRIDGE_DESCRIPTION_ROAD_CONCRETE                        :Beton-vejbro
STR_LAI_BRIDGE_DESCRIPTION_ROAD_TUBULAR_STEEL                   :Stålrør-vejbro

STR_LAI_BRIDGE_DESCRIPTION_AQUEDUCT                             :Akvædukt

STR_LAI_OBJECT_DESCRIPTION_TRANSMITTER                          :Sender
STR_LAI_OBJECT_DESCRIPTION_LIGHTHOUSE                           :Fyrtårn
STR_LAI_OBJECT_DESCRIPTION_COMPANY_HEADQUARTERS                 :Selskabets hovedkontor
STR_LAI_OBJECT_DESCRIPTION_COMPANY_OWNED_LAND                   :Land ejet af selskabet

# About OpenTTD window
STR_ABOUT_OPENTTD                                               :{WHITE}Om OpenTTD
STR_ABOUT_ORIGINAL_COPYRIGHT                                    :{BLACK}Original copyright {COPYRIGHT} 1995 Chris Sawyer, Alle rettigheder reserveret
STR_ABOUT_VERSION                                               :{BLACK}OpenTTD version {REV}
STR_ABOUT_COPYRIGHT_OPENTTD                                     :{BLACK}OpenTTD {COPYRIGHT} 2002-{STRING} OpenTTD teamet

# Framerate display window
STR_FRAMERATE_CAPTION                                           :{WHITE}Billedhastighed
STR_FRAMERATE_CAPTION_SMALL                                     :{STRING}{WHITE} ({DECIMAL}x)
STR_FRAMERATE_RATE_GAMELOOP                                     :{BLACK}Simulationshastighed: {STRING}
STR_FRAMERATE_RATE_GAMELOOP_TOOLTIP                             :{BLACK}Antal spil-trin simuleret i sekundet.
STR_FRAMERATE_RATE_BLITTER                                      :{BLACK}Grafik hastighed: {STRING}
STR_FRAMERATE_RATE_BLITTER_TOOLTIP                              :{BLACK}Antal billeder tegnet i sekundet.
STR_FRAMERATE_SPEED_FACTOR                                      :{BLACK}Aktuel spilhastighedsfaktor: {DECIMAL}x
STR_FRAMERATE_SPEED_FACTOR_TOOLTIP                              :{BLACK}Hvor hurtigt spillet aktuelt kører, i forhold til det forventede ved normal simulationshastighed.
STR_FRAMERATE_CURRENT                                           :{WHITE}Aktuel
STR_FRAMERATE_AVERAGE                                           :{WHITE}Gennemsnit
STR_FRAMERATE_MEMORYUSE                                         :{WHITE}Hukommelse
STR_FRAMERATE_DATA_POINTS                                       :{BLACK}Data baseret på {COMMA} målinger
STR_FRAMERATE_MS_GOOD                                           :{LTBLUE}{DECIMAL} ms
STR_FRAMERATE_MS_WARN                                           :{YELLOW}{DECIMAL} ms
STR_FRAMERATE_MS_BAD                                            :{RED}{DECIMAL} ms
STR_FRAMERATE_FPS_GOOD                                          :{LTBLUE}{DECIMAL} billeder/s
STR_FRAMERATE_FPS_WARN                                          :{YELLOW}{DECIMAL} billeder/s
STR_FRAMERATE_FPS_BAD                                           :{RED}{DECIMAL} billeder/s
STR_FRAMERATE_BYTES_GOOD                                        :{LTBLUE}{BYTES}
STR_FRAMERATE_GRAPH_MILLISECONDS                                :{TINY_FONT}{COMMA} ms
STR_FRAMERATE_GRAPH_SECONDS                                     :{TINY_FONT}{COMMA} s

###length 15
STR_FRAMERATE_GAMELOOP                                          :{BLACK}Spillogik total:
STR_FRAMERATE_GL_ECONOMY                                        :{BLACK}  Fragthåndtering:
STR_FRAMERATE_GL_TRAINS                                         :{BLACK}  Togtrin:
STR_FRAMERATE_GL_ROADVEHS                                       :{BLACK}  Køretøjstrin:
STR_FRAMERATE_GL_SHIPS                                          :{BLACK}  Skibstrin:
STR_FRAMERATE_GL_AIRCRAFT                                       :{BLACK}  Flytrin:
STR_FRAMERATE_GL_LANDSCAPE                                      :{BLACK}  Verdenstrin:
STR_FRAMERATE_GL_LINKGRAPH                                      :{BLACK}  Forbindelsesgraf forsinkelser:
STR_FRAMERATE_DRAWING                                           :{BLACK}Grafik-tegning:
STR_FRAMERATE_DRAWING_VIEWPORTS                                 :{BLACK}  Landskabsvisninger:
STR_FRAMERATE_VIDEO                                             :{BLACK}Grafik-output:
STR_FRAMERATE_SOUND                                             :{BLACK}Lydmiksning:
STR_FRAMERATE_ALLSCRIPTS                                        :{BLACK}  Spilscript/AI total:
STR_FRAMERATE_GAMESCRIPT                                        :{BLACK}   Spilscript:
STR_FRAMERATE_AI                                                :{BLACK}   AI {NUM} {STRING}

###length 15
STR_FRAMETIME_CAPTION_GAMELOOP                                  :Spillogik
STR_FRAMETIME_CAPTION_GL_ECONOMY                                :Fragthåndtering
STR_FRAMETIME_CAPTION_GL_TRAINS                                 :Togtrin
STR_FRAMETIME_CAPTION_GL_ROADVEHS                               :Køretøjstrin
STR_FRAMETIME_CAPTION_GL_SHIPS                                  :Skibstrin
STR_FRAMETIME_CAPTION_GL_AIRCRAFT                               : Flytrin
STR_FRAMETIME_CAPTION_GL_LANDSCAPE                              :Verdenstrin
STR_FRAMETIME_CAPTION_GL_LINKGRAPH                              :Forbindelsesgraf forsinkelser
STR_FRAMETIME_CAPTION_DRAWING                                   :Grafik-tegning
STR_FRAMETIME_CAPTION_DRAWING_VIEWPORTS                         :Tegning af landskabsvisninger
STR_FRAMETIME_CAPTION_VIDEO                                     :Grafik-output
STR_FRAMETIME_CAPTION_SOUND                                     :Lydmiksning
STR_FRAMETIME_CAPTION_ALLSCRIPTS                                :Spil/AI script total
STR_FRAMETIME_CAPTION_GAMESCRIPT                                :Spilscript
STR_FRAMETIME_CAPTION_AI                                        :AI {NUM} {STRING}


# Save/load game/scenario
STR_SAVELOAD_SAVE_CAPTION                                       :{WHITE}Gem spil
STR_SAVELOAD_LOAD_CAPTION                                       :{WHITE}Fortsæt spil
STR_SAVELOAD_SAVE_SCENARIO                                      :{WHITE}Gem scenarie
STR_SAVELOAD_LOAD_SCENARIO                                      :{WHITE}Hent scenarie
STR_SAVELOAD_LOAD_HEIGHTMAP                                     :{WHITE}Hent højdekort
STR_SAVELOAD_SAVE_HEIGHTMAP                                     :{WHITE}Gem højdekort
STR_SAVELOAD_HOME_BUTTON                                        :{BLACK}Klik her for at gå til den nuværende standard gem/indlæs mappe
STR_SAVELOAD_BYTES_FREE                                         :{BLACK}{BYTES} fri
STR_SAVELOAD_LIST_TOOLTIP                                       :{BLACK}Liste over drev, biblioteker og gemte spilfiler
STR_SAVELOAD_EDITBOX_TOOLTIP                                    :{BLACK}Nuværende gemte spils navn
STR_SAVELOAD_DELETE_BUTTON                                      :{BLACK}Slet
STR_SAVELOAD_DELETE_TOOLTIP                                     :{BLACK}Slet det valgte gemte spil
STR_SAVELOAD_SAVE_BUTTON                                        :{BLACK}Gem
STR_SAVELOAD_SAVE_TOOLTIP                                       :{BLACK}Gem det nuværende spil, med det valgte navn
STR_SAVELOAD_LOAD_BUTTON                                        :{BLACK}Åbn
STR_SAVELOAD_LOAD_TOOLTIP                                       :{BLACK}Åbn det markerede spil
STR_SAVELOAD_LOAD_HEIGHTMAP_TOOLTIP                             :{BLACK}Indlæs valgte højdemap
STR_SAVELOAD_DETAIL_CAPTION                                     :{BLACK}Spil Detaljer
STR_SAVELOAD_DETAIL_NOT_AVAILABLE                               :{BLACK}Ingen information til rådighed
STR_SAVELOAD_DETAIL_COMPANY_INDEX                               :{SILVER}{COMMA}: {WHITE}{STRING}
STR_SAVELOAD_DETAIL_GRFSTATUS                                   :{SILVER}NewGRF: {WHITE}{STRING}
STR_SAVELOAD_FILTER_TITLE                                       :{BLACK}Filter udtryk:
STR_SAVELOAD_OVERWRITE_TITLE                                    :{WHITE}Overskriv fil
STR_SAVELOAD_OVERWRITE_WARNING                                  :{YELLOW}Er du sikker på du vil overskrive den eksisterende fil?
STR_SAVELOAD_DIRECTORY                                          :{STRING} (Mappe)
STR_SAVELOAD_PARENT_DIRECTORY                                   :{STRING} (Overmappe)

STR_SAVELOAD_OSKTITLE                                           :{BLACK}Skriv et navn til det gemte spil

# World generation
STR_MAPGEN_WORLD_GENERATION_CAPTION                             :{WHITE}Verdensgenerering
STR_MAPGEN_MAPSIZE                                              :{BLACK}Kortstørrelse:
STR_MAPGEN_MAPSIZE_TOOLTIP                                      :{BLACK}Vælg kortets størrelse i fliser. Antallet af tilgængelige fliser vil være en anelse mindre
STR_MAPGEN_BY                                                   :{BLACK}*
STR_MAPGEN_NUMBER_OF_TOWNS                                      :{BLACK}Antal byer:
STR_MAPGEN_NUMBER_OF_TOWNS_TOOLTIP                              :{BLACK}Vælg tætheden af byer eller et brugerdefineret nummer
STR_MAPGEN_TOWN_NAME_LABEL                                      :{BLACK}Bynavne:
STR_MAPGEN_TOWN_NAME_DROPDOWN_TOOLTIP                           :{BLACK}Vælg stil for bynavne
STR_MAPGEN_DATE                                                 :{BLACK}Dato:
STR_MAPGEN_DATE_TOOLTIP                                         :{BLACK}Vælg startdato
STR_MAPGEN_NUMBER_OF_INDUSTRIES                                 :{BLACK}Antal industrier:
STR_MAPGEN_NUMBER_OF_INDUSTRIES_TOOLTIP                         :{BLACK}Vælg tætheden af industrier eller et brugerdefineret tal
STR_MAPGEN_HEIGHTMAP_HEIGHT                                     :{BLACK}Højeste bjergtop:
STR_MAPGEN_HEIGHTMAP_HEIGHT_TOOLTIP                             :{BLACK}Vælg den højeste top, som spillet vil forsøge at skabe, målt i højde over havets overflade
STR_MAPGEN_HEIGHTMAP_HEIGHT_UP                                  :{BLACK}Forøger den maksimale højde på højeste bjergtop på kortet med én
STR_MAPGEN_HEIGHTMAP_HEIGHT_DOWN                                :{BLACK}Sænker den maksimale højde på højeste bjergtop på kortet med én
STR_MAPGEN_SNOW_COVERAGE                                        :{BLACK}Snedække:
STR_MAPGEN_SNOW_COVERAGE_UP                                     :{BLACK}Forøger snedækket med ti procent
STR_MAPGEN_SNOW_COVERAGE_DOWN                                   :{BLACK}Sænker snedækket med ti procent
STR_MAPGEN_SNOW_COVERAGE_TEXT                                   :{BLACK}{NUM}%
STR_MAPGEN_DESERT_COVERAGE                                      :{BLACK}Ørkendækning:
STR_MAPGEN_DESERT_COVERAGE_UP                                   :{BLACK}Forøger ørkendækningen med ti procent
STR_MAPGEN_DESERT_COVERAGE_DOWN                                 :{BLACK}Sænker ørkendækningen med ti procent
STR_MAPGEN_DESERT_COVERAGE_TEXT                                 :{BLACK}{NUM}%
STR_MAPGEN_TERRAIN_TYPE                                         :{BLACK}Terræntype:
STR_MAPGEN_SEA_LEVEL                                            :{BLACK}Havniveau
STR_MAPGEN_SEA_LEVEL_TOOLTIP                                    :{BLACK}Vælg havniveau
STR_MAPGEN_QUANTITY_OF_RIVERS                                   :{BLACK}Floder:
STR_MAPGEN_SMOOTHNESS                                           :{BLACK}Blødhed:
STR_MAPGEN_VARIETY                                              :{BLACK}Varietet af distributionen:
STR_MAPGEN_GENERATE                                             :{WHITE}Generer
STR_MAPGEN_GENERATE_TOOLTIP                                     :{BLACK}Skab en verden og spil OpenTTD!
STR_MAPGEN_NEWGRF_SETTINGS                                      :{BLACK}NewGRF indstillinger
STR_MAPGEN_NEWGRF_SETTINGS_TOOLTIP                              :{BLACK}Vis indstillinger for NewGRF
STR_MAPGEN_AI_SETTINGS                                          :{BLACK}AI indstillinger
STR_MAPGEN_AI_SETTINGS_TOOLTIP                                  :{BLACK}Vis AI indstillinger
STR_MAPGEN_GS_SETTINGS                                          :{BLACK}Indstillinger for spilscript
STR_MAPGEN_GS_SETTINGS_TOOLTIP                                  :{BLACK}Vis indstillinger for spilscript

###length 21
STR_MAPGEN_TOWN_NAME_ORIGINAL_ENGLISH                           :Engelske
STR_MAPGEN_TOWN_NAME_FRENCH                                     :Franske
STR_MAPGEN_TOWN_NAME_GERMAN                                     :Tyske
STR_MAPGEN_TOWN_NAME_ADDITIONAL_ENGLISH                         :Engelske (ekstra)
STR_MAPGEN_TOWN_NAME_LATIN_AMERICAN                             :Latin-Amerikanske
STR_MAPGEN_TOWN_NAME_SILLY                                      :Fjollede
STR_MAPGEN_TOWN_NAME_SWEDISH                                    :Svenske
STR_MAPGEN_TOWN_NAME_DUTCH                                      :Hollandske
STR_MAPGEN_TOWN_NAME_FINNISH                                    :Finske
STR_MAPGEN_TOWN_NAME_POLISH                                     :Polske
STR_MAPGEN_TOWN_NAME_SLOVAK                                     :Slovakiske
STR_MAPGEN_TOWN_NAME_NORWEGIAN                                  :Norske
STR_MAPGEN_TOWN_NAME_HUNGARIAN                                  :Ungarske
STR_MAPGEN_TOWN_NAME_AUSTRIAN                                   :Østrigske
STR_MAPGEN_TOWN_NAME_ROMANIAN                                   :Rumænske
STR_MAPGEN_TOWN_NAME_CZECH                                      :Tjekkiske
STR_MAPGEN_TOWN_NAME_SWISS                                      :Schweiziske
STR_MAPGEN_TOWN_NAME_DANISH                                     :Danske
STR_MAPGEN_TOWN_NAME_TURKISH                                    :Tyrkiske
STR_MAPGEN_TOWN_NAME_ITALIAN                                    :Italienske
STR_MAPGEN_TOWN_NAME_CATALAN                                    :Catalanske

# Strings for map borders at game generation
STR_MAPGEN_BORDER_TYPE                                          :{BLACK}Kortkanter:
STR_MAPGEN_BORDER_TYPE_TOOLTIP                                  :Vælg ydre grænser for spilverdenen
STR_MAPGEN_NORTHWEST                                            :{BLACK}Nordvest
STR_MAPGEN_NORTHEAST                                            :{BLACK}Nordøst
STR_MAPGEN_SOUTHEAST                                            :{BLACK}Sydøst
STR_MAPGEN_SOUTHWEST                                            :{BLACK}Sydvest
STR_MAPGEN_BORDER_FREEFORM                                      :{BLACK}Fri udformning
STR_MAPGEN_BORDER_WATER                                         :{BLACK}Vand
STR_MAPGEN_BORDER_RANDOM                                        :{BLACK}Tilfældige
STR_MAPGEN_BORDER_RANDOMIZE                                     :{BLACK}Tilfældige
STR_MAPGEN_BORDER_MANUAL                                        :{BLACK}Manuel

STR_MAPGEN_HEIGHTMAP_ROTATION                                   :{BLACK}Højdekortets rotation:
STR_MAPGEN_HEIGHTMAP_NAME                                       :{BLACK}Højdekortets navn:
STR_MAPGEN_HEIGHTMAP_NAME_TOOLTIP                               :{BLACK}Navnet på højdekort-billedfilen
STR_MAPGEN_HEIGHTMAP_SIZE_LABEL                                 :{BLACK}Størrelse:
STR_MAPGEN_HEIGHTMAP_SIZE_LABEL_TOOLTIP                         :{BLACK}Størrelsen på kildehøjdekortbilledet. For de bedste resultater skal hver kant matche en tilgængelig kortkantlængde i OpenTTD, såsom 256, 512, 1024 osv.
STR_MAPGEN_HEIGHTMAP_SIZE                                       :{ORANGE}{NUM} x {NUM}

STR_MAPGEN_TERRAIN_TYPE_QUERY_CAPT                              :{WHITE}Ønsket højeste bjergtop
STR_MAPGEN_HEIGHTMAP_HEIGHT_QUERY_CAPT                          :{WHITE}Højeste bjergtop
STR_MAPGEN_SNOW_COVERAGE_QUERY_CAPT                             :{WHITE}Snedække (i %)
STR_MAPGEN_DESERT_COVERAGE_QUERY_CAPT                           :{WHITE}Ørkendækning (i %)
STR_MAPGEN_START_DATE_QUERY_CAPT                                :{WHITE}Ændre startår

# SE Map generation
STR_SE_MAPGEN_CAPTION                                           :{WHITE}Scenarietype
STR_SE_MAPGEN_FLAT_WORLD                                        :{WHITE}Fladt land
STR_SE_MAPGEN_FLAT_WORLD_TOOLTIP                                :{BLACK}Generer fladt landskab
STR_SE_MAPGEN_RANDOM_LAND                                       :{WHITE}Tilfældigt land
STR_SE_MAPGEN_FLAT_WORLD_HEIGHT                                 :{BLACK}Højde af fladt landskab:
STR_SE_MAPGEN_FLAT_WORLD_HEIGHT_TOOLTIP                         :{BLACK}Vælg højden af landet over havets overflade
STR_SE_MAPGEN_FLAT_WORLD_HEIGHT_DOWN                            :{BLACK}Sæt højden af fladt landskab en ned
STR_SE_MAPGEN_FLAT_WORLD_HEIGHT_UP                              :{BLACK}Sæt højden af fladt landskab en op

STR_SE_MAPGEN_FLAT_WORLD_HEIGHT_QUERY_CAPT                      :{WHITE}Ændre højden af fladt landskab

# Map generation progress
STR_GENERATION_WORLD                                            :{WHITE}Genererer verden...
STR_GENERATION_ABORT                                            :{BLACK}Afbryd
STR_GENERATION_ABORT_CAPTION                                    :{WHITE}Afbryd Kortgenereringen
STR_GENERATION_ABORT_MESSAGE                                    :{YELLOW}Vil du virkelig afbryde kortgenereringen?
STR_GENERATION_PROGRESS                                         :{WHITE}{NUM}% færdig
STR_GENERATION_PROGRESS_NUM                                     :{BLACK}{NUM} / {NUM}
STR_GENERATION_WORLD_GENERATION                                 :{BLACK}Verdensgenerering
STR_GENERATION_RIVER_GENERATION                                 :{BLACK}Flod-generering
STR_GENERATION_TREE_GENERATION                                  :{BLACK}Trægenerering
STR_GENERATION_OBJECT_GENERATION                                :{BLACK}Ikke-flytbar generering
STR_GENERATION_CLEARING_TILES                                   :{BLACK}Generer råt og stenet område
STR_GENERATION_SETTINGUP_GAME                                   :{BLACK}Klargør spil
STR_GENERATION_PREPARING_TILELOOP                               :{BLACK}Kører felt-løkken
STR_GENERATION_PREPARING_SCRIPT                                 :{BLACK}Kørende script
STR_GENERATION_PREPARING_GAME                                   :{BLACK}Forbereder spil

# NewGRF settings
STR_NEWGRF_SETTINGS_CAPTION                                     :{WHITE}NewGRF indstillinger
STR_NEWGRF_SETTINGS_INFO_TITLE                                  :{WHITE}Detaljeret NewGRF information
STR_NEWGRF_SETTINGS_ACTIVE_LIST                                 :{WHITE}Aktive NewGRF filer
STR_NEWGRF_SETTINGS_INACTIVE_LIST                               :{WHITE}Inaktive NewGRF filer
STR_NEWGRF_SETTINGS_SELECT_PRESET                               :{ORANGE}Vælg forudindstillet
STR_NEWGRF_FILTER_TITLE                                         :{ORANGE}Filtrer udtryk:
STR_NEWGRF_SETTINGS_PRESET_LIST_TOOLTIP                         :{BLACK}Indlæs den valgte indstilling
STR_NEWGRF_SETTINGS_PRESET_SAVE                                 :{BLACK}Gem indstilling
STR_NEWGRF_SETTINGS_PRESET_SAVE_TOOLTIP                         :{BLACK}Gem den aktuelle liste som indstilling
STR_NEWGRF_SETTINGS_PRESET_DELETE                               :{BLACK}Slet indstilling
STR_NEWGRF_SETTINGS_PRESET_DELETE_TOOLTIP                       :{BLACK}Slet den for tiden valgte indstilling
STR_NEWGRF_SETTINGS_ADD                                         :{BLACK}Tilføj
STR_NEWGRF_SETTINGS_ADD_FILE_TOOLTIP                            :{BLACK}Tilføj det valgte NewGRF sæt til din konfiguration
STR_NEWGRF_SETTINGS_RESCAN_FILES                                :{BLACK}Genfind filer
STR_NEWGRF_SETTINGS_RESCAN_FILES_TOOLTIP                        :{BLACK}Opdater listen over tilgængelige NewGRF sæt
STR_NEWGRF_SETTINGS_REMOVE                                      :{BLACK}Fjern
STR_NEWGRF_SETTINGS_REMOVE_TOOLTIP                              :{BLACK}Fjern det valgte NewGRF sæt fra listen
STR_NEWGRF_SETTINGS_MOVEUP                                      :{BLACK}Flyt op
STR_NEWGRF_SETTINGS_MOVEUP_TOOLTIP                              :{BLACK}Flyt det valgte NewGRF sæt op i listen
STR_NEWGRF_SETTINGS_MOVEDOWN                                    :{BLACK}Flyt ned
STR_NEWGRF_SETTINGS_MOVEDOWN_TOOLTIP                            :{BLACK}Flyt det valgte NewGRF sæt ned i listen
STR_NEWGRF_SETTINGS_UPGRADE                                     :{BLACK}Opgradering
STR_NEWGRF_SETTINGS_UPGRADE_TOOLTIP                             :{BLACK}Opgrader NewGRF filer, som har en nyere version installeret
STR_NEWGRF_SETTINGS_FILE_TOOLTIP                                :{BLACK}En liste over de NewGRF sæt der er installeret.

STR_NEWGRF_SETTINGS_SET_PARAMETERS                              :{BLACK}Indstil parameter
STR_NEWGRF_SETTINGS_SHOW_PARAMETERS                             :{BLACK}Vis parametre
STR_NEWGRF_SETTINGS_TOGGLE_PALETTE                              :{BLACK}Slå palette til/fra
STR_NEWGRF_SETTINGS_TOGGLE_PALETTE_TOOLTIP                      :{BLACK}Slå palette til/fra i den valgte NewGRF.{}Gør dette når grafik fra denne NewGRF ser lyserøde ud i spillet
STR_NEWGRF_SETTINGS_APPLY_CHANGES                               :{BLACK}Anvend ændringer

STR_NEWGRF_SETTINGS_FIND_MISSING_CONTENT_BUTTON                 :{BLACK}Find manglende indhold online
STR_NEWGRF_SETTINGS_FIND_MISSING_CONTENT_TOOLTIP                :{BLACK}Tjek om det manglende indhold kan findes online

STR_NEWGRF_SETTINGS_FILENAME                                    :{BLACK}Filnavn: {SILVER}{STRING}
STR_NEWGRF_SETTINGS_GRF_ID                                      :{BLACK}GRF ID: {SILVER}{STRING}
STR_NEWGRF_SETTINGS_VERSION                                     :{BLACK}Version: {SILVER}{NUM}
STR_NEWGRF_SETTINGS_MIN_VERSION                                 :{BLACK}Min. kompatible version: {SILVER}{NUM}
STR_NEWGRF_SETTINGS_MD5SUM                                      :{BLACK}MD5sum: {SILVER}{STRING}
STR_NEWGRF_SETTINGS_PALETTE                                     :{BLACK}Palette: {SILVER}{STRING}
STR_NEWGRF_SETTINGS_PALETTE_DEFAULT                             :Standard (D)
STR_NEWGRF_SETTINGS_PALETTE_DEFAULT_32BPP                       :Standard (D) / 32 bpp
STR_NEWGRF_SETTINGS_PALETTE_LEGACY                              :Traditionel (W)
STR_NEWGRF_SETTINGS_PALETTE_LEGACY_32BPP                        :Traditionel (W) / 32 bpp
STR_NEWGRF_SETTINGS_PARAMETER                                   :{BLACK}Parameter: {SILVER}{STRING}
STR_NEWGRF_SETTINGS_PARAMETER_NONE                              :Ingen

STR_NEWGRF_SETTINGS_NO_INFO                                     :{BLACK}Ingen information tilgængelig
STR_NEWGRF_SETTINGS_NOT_FOUND                                   :{RED}Tilsvarende fil blev ikke fundet
STR_NEWGRF_SETTINGS_DISABLED                                    :{RED}Deaktiveret
STR_NEWGRF_SETTINGS_INCOMPATIBLE                                :{RED}Ikke kompatibel med denne version af OpenTTD

# NewGRF save preset window
STR_SAVE_PRESET_CAPTION                                         :{WHITE}Gem forudindstilling
STR_SAVE_PRESET_LIST_TOOLTIP                                    :{BLACK} Liste over tilgængelige presets, skal du vælge en til at kopiere det til gemte navn nedenfor
STR_SAVE_PRESET_TITLE                                           :{BLACK}Indtast et navn til det forudindstillede
STR_SAVE_PRESET_EDITBOX_TOOLTIP                                 :{BLACK}Aktuelt valgte navn til den forudindstillede at gemme
STR_SAVE_PRESET_CANCEL                                          :{BLACK}Annuller
STR_SAVE_PRESET_CANCEL_TOOLTIP                                  :{BLACK}Du må ikke ændre den forudindstillede
STR_SAVE_PRESET_SAVE                                            :{BLACK}Gem
STR_SAVE_PRESET_SAVE_TOOLTIP                                    :{BLACK}Gem forudindstilling til det valgte navn

# NewGRF parameters window
STR_BASEGRF_PARAMETERS_CAPTION                                  :{WHITE}Skift grundlæggende grafiske parametre
STR_NEWGRF_PARAMETERS_CAPTION                                   :{WHITE}Ændre NewGRF parameterne
STR_NEWGRF_PARAMETERS_CLOSE                                     :{BLACK}Luk
STR_NEWGRF_PARAMETERS_RESET                                     :{BLACK}Nulstil
STR_NEWGRF_PARAMETERS_RESET_TOOLTIP                             :{BLACK}Sæt alle parameter til deres standart niveau
STR_NEWGRF_PARAMETERS_DEFAULT_NAME                              :Parameter {NUM}
STR_NEWGRF_PARAMETERS_SETTING                                   :{STRING}: {ORANGE}{STRING}
STR_NEWGRF_PARAMETERS_NUM_PARAM                                 :{LTBLUE}Antal parametrer: {ORANGE}{NUM}

# NewGRF inspect window
STR_NEWGRF_INSPECT_CAPTION                                      :{WHITE}Inspicer - {STRING}
STR_NEWGRF_INSPECT_PARENT_BUTTON                                :{BLACK}Forældrer
STR_NEWGRF_INSPECT_PARENT_TOOLTIP                               :{BLACK}Inspicer objektet fra foregående råderum

STR_NEWGRF_INSPECT_CAPTION_OBJECT_AT                            :{STRING} ved {HEX}
STR_NEWGRF_INSPECT_CAPTION_OBJECT_AT_OBJECT                     :Objekt
STR_NEWGRF_INSPECT_CAPTION_OBJECT_AT_RAIL_TYPE                  :Jernbanetype
STR_NEWGRF_INSPECT_CAPTION_OBJECT_AT_ROAD_TYPE                  :Vej type

STR_NEWGRF_INSPECT_QUERY_CAPTION                                :{WHITE}NewGRF variabel 60+x parameter (hexadecimal)

# Sprite aligner window
STR_SPRITE_ALIGNER_CAPTION                                      :{WHITE}Justerer sprite {COMMA} ({STRING})
STR_SPRITE_ALIGNER_NEXT_BUTTON                                  :{BLACK}Næste sprite
STR_SPRITE_ALIGNER_NEXT_TOOLTIP                                 :{BLACK}Fortsæt til næste normale sprite, spring pseudo/omfarvning/font-sprites over og med omløb fra enden til starten
STR_SPRITE_ALIGNER_GOTO_BUTTON                                  :{BLACK}Gå til sprite
STR_SPRITE_ALIGNER_GOTO_TOOLTIP                                 :{BLACK}Gå til den givne sprite. Hvis den ikke er en normalt sprite, fortsæt til næste normale sprite
STR_SPRITE_ALIGNER_PREVIOUS_BUTTON                              :{BLACK}Forrige sprite
STR_SPRITE_ALIGNER_PREVIOUS_TOOLTIP                             :{BLACK}Fortsæt til den forrige normal sprite, spring pseudo/omfarvning/font-sprites over og omløb fra starten til slutningen
STR_SPRITE_ALIGNER_SPRITE_TOOLTIP                               :{BLACK}Repræsentation af den markerede sprite. Justeringen ignoreres når denne sprite tegnes.
STR_SPRITE_ALIGNER_MOVE_TOOLTIP                                 :{BLACK}Flyt spriten rundt for at ændre X- og Y-forskydningen. Ctrl+Klik for at flytte spriten otte enheder af gangen

###length 2
STR_SPRITE_ALIGNER_CENTRE_OFFSET                                :{BLACK}Forskudt centreret
STR_SPRITE_ALIGNER_CENTRE_SPRITE                                :{BLACK}Sprite centreret

STR_SPRITE_ALIGNER_CROSSHAIR                                    :{BLACK}Crosshair

STR_SPRITE_ALIGNER_RESET_BUTTON                                 :{BLACK}Nulstil relativ
STR_SPRITE_ALIGNER_RESET_TOOLTIP                                :{BLACK}Nulstil den nuværende relative forskydning
STR_SPRITE_ALIGNER_OFFSETS_ABS                                  :{BLACK}X-forskydning: {NUM}, Y-forskydning: {NUM} (Absolut)
STR_SPRITE_ALIGNER_OFFSETS_REL                                  :{BLACK}X-forskydning: {NUM}, Y-forskydning: {NUM} (Relativt)
STR_SPRITE_ALIGNER_PICKER_BUTTON                                :{BLACK}Vælg sprite
STR_SPRITE_ALIGNER_PICKER_TOOLTIP                               :{BLACK}Vælg en sprite fra et vilkårligt sted på skærmen

STR_SPRITE_ALIGNER_GOTO_CAPTION                                 :{WHITE}Gå til sprite

# NewGRF (self) generated warnings/errors
STR_NEWGRF_ERROR_MSG_INFO                                       :{SILVER}{STRING}
STR_NEWGRF_ERROR_MSG_WARNING                                    :{RED}Advarsel: {SILVER}{STRING}
STR_NEWGRF_ERROR_MSG_ERROR                                      :{RED}Fejl: {SILVER}{STRING}
STR_NEWGRF_ERROR_MSG_FATAL                                      :{RED}Fatalt: {SILVER}{STRING}
STR_NEWGRF_ERROR_FATAL_POPUP                                    :{WHITE}NewGRF "{STRING}" har returneret med en fatal fejl:{}{STRING}
STR_NEWGRF_ERROR_POPUP                                          :{WHITE}NewGRF "{STRING}" har returneret en fejl:{}{STRING}
STR_NEWGRF_ERROR_VERSION_NUMBER                                 :{1:STRING} virker ikke med TTDPatch-versionen rapporteret af OpenTTD.
STR_NEWGRF_ERROR_DOS_OR_WINDOWS                                 :{1:STRING} er beregnet til {STRING}-version af TTD
STR_NEWGRF_ERROR_UNSET_SWITCH                                   :{1:STRING} er designet til brug sammen med {STRING}
STR_NEWGRF_ERROR_INVALID_PARAMETER                              :Ugyldig parameter for {1:STRING}: parameter {STRING} ({NUM})
STR_NEWGRF_ERROR_LOAD_BEFORE                                    :{1:STRING} skal indlæses inden {STRING}.
STR_NEWGRF_ERROR_LOAD_AFTER                                     :{1:STRING} skal indlæses efter {STRING}.
STR_NEWGRF_ERROR_OTTD_VERSION_NUMBER                            :{1:STRING} kræver OpenTTD version {STRING} eller højere.
STR_NEWGRF_ERROR_AFTER_TRANSLATED_FILE                          :GRF filen, som den er lavet til at oversætte,
STR_NEWGRF_ERROR_TOO_MANY_NEWGRFS_LOADED                        :For mange NewGRF sæt er indlæst.
STR_NEWGRF_ERROR_STATIC_GRF_CAUSES_DESYNC                       :Indlæsning af {1:STRING} som statisk NewGRF med {STRING} kan forårsage de-sykronisering.
STR_NEWGRF_ERROR_UNEXPECTED_SPRITE                              :Uventet sprite (sprite {3:NUM})
STR_NEWGRF_ERROR_UNKNOWN_PROPERTY                               :Ukendt handling 0 egenskab {4:HEX} (sprite {3:NUM})
STR_NEWGRF_ERROR_INVALID_ID                                     :Forsøg på at bruge ugyldigt ID (sprite {3:NUM})
STR_NEWGRF_ERROR_CORRUPT_SPRITE                                 :{YELLOW}{STRING} indeholder en ødelagt sprite. Alle ødelagte sprites vil blive vist som et rødt spørgsmålstegn (?).
STR_NEWGRF_ERROR_MULTIPLE_ACTION_8                              :Indeholder adskillige handling 8 indgange (sprite {3:NUM})
STR_NEWGRF_ERROR_READ_BOUNDS                                    :Læste ud over slutningen af pseudo-sprite (sprite {3:NUM})
STR_NEWGRF_ERROR_GRM_FAILED                                     :De ønskede GRF ressourcer er ikke tilgængelige (sprite {3:NUM})
STR_NEWGRF_ERROR_FORCEFULLY_DISABLED                            :{1:STRING} blev deaktiveret af {2:STRING}
STR_NEWGRF_ERROR_INVALID_SPRITE_LAYOUT                          :Ugyldigt/ukendt sprite layoutformat (sprite {3:NUM})
STR_NEWGRF_ERROR_LIST_PROPERTY_TOO_LONG                         :For mange elementer i værdiliste for egenskab (sprite {3:NUM}, egenskab {4:HEX})
STR_NEWGRF_ERROR_INDPROD_CALLBACK                               :Ugyldig produktion-callback for industri (sprite {3:NUM}, "{2:STRING}")

# NewGRF related 'general' warnings
STR_NEWGRF_POPUP_CAUTION_CAPTION                                :{WHITE}Advarsel!
STR_NEWGRF_CONFIRMATION_TEXT                                    :{YELLOW}Du er ved at ændre et igangværende spil; dette kan få OpenTTD til at gå ned.{}Er du helt sikker på at du vil fortsætte?

STR_NEWGRF_DUPLICATE_GRFID                                      :{WHITE}Kan ikke tilføje sæt: dobbelt GRF ID
STR_NEWGRF_COMPATIBLE_LOADED                                    :{ORANGE}Tilsvarende fil ikke fundet (kompatibel GRF indlæst)
STR_NEWGRF_TOO_MANY_NEWGRFS                                     :{WHITE}Kan ikke tilføje fil: Grænsen for antal NewGRF filer er nået

STR_NEWGRF_COMPATIBLE_LOAD_WARNING                              :{WHITE}Kompatible GRF fil(er) indlæst i stedet for manglende fil(er)
STR_NEWGRF_DISABLED_WARNING                                     :{WHITE}Manglende GRF fil(er) er blevet slået fra
STR_NEWGRF_UNPAUSE_WARNING_TITLE                                :{YELLOW}Manglende GRF-fil(er)
STR_NEWGRF_UNPAUSE_WARNING                                      :{WHITE}OpenTTD kan gå ned, når spillet sættes i gang igen. Undlad at indsende fejlrapporter for efterfølgende nedbrud.{}Vil du virkelig sætte spillet i gang igen?

# NewGRF status
STR_NEWGRF_LIST_NONE                                            :Ingen
###length 3
STR_NEWGRF_LIST_ALL_FOUND                                       :Alle filer tilstede
STR_NEWGRF_LIST_COMPATIBLE                                      :{YELLOW}Har fundet kompatible filer
STR_NEWGRF_LIST_MISSING                                         :{RED}Manglende filer

# NewGRF 'it's broken' warnings
STR_NEWGRF_BROKEN                                               :{WHITE}Denne NewGRFs opførsel '{0:STRING}' vil sandsynligvis forårsage at spillet går ned.
STR_NEWGRF_BROKEN_POWERED_WAGON                                 :{WHITE}Den ændrer status for '{1:ENGINE}' når den ikke er i depot
STR_NEWGRF_BROKEN_VEHICLE_LENGTH                                :{WHITE}Den ændrer toglængden for '{1:ENGINE}' mens den ikke er i depot
STR_NEWGRF_BROKEN_CAPACITY                                      :{WHITE}Det ændrede køretøj kapacitet til '{1:ENGINE}' når det ikke er inde i et depot eller genmontering
STR_BROKEN_VEHICLE_LENGTH                                       :{WHITE}Toget '{VEHICLE}' fra selskabet '{COMPANY}' har ugyldig længde. Det skyldes sandsynligvis at problem med en NewGRF. Risiko for at spillet mister synkronisering eller går ned.

STR_NEWGRF_BUGGY                                                :{WHITE}NewGRF '{0:STRING}' indeholder forkert information
STR_NEWGRF_BUGGY_ARTICULATED_CARGO                              :{WHITE}Fragt-/tilpasningsinformation for '{1:ENGINE}' afviger fra indkøbslisten efter konstruktion. Dette kan medføre, at autofornyelse ikke fungerer korrekt.
STR_NEWGRF_BUGGY_ENDLESS_PRODUCTION_CALLBACK                    :{WHITE}'{1:STRING}' forårsagede en uendelig løkke i produktions-callback'en.
STR_NEWGRF_BUGGY_UNKNOWN_CALLBACK_RESULT                        :{WHITE}Callback {1:HEX} returnerede ukendt/ugyldigt resultat {2:HEX}
STR_NEWGRF_BUGGY_INVALID_CARGO_PRODUCTION_CALLBACK              :{WHITE}'{1:STRING}' returnerede ugyldig godstype i produktion-callback ved {2:HEX}

# 'User removed essential NewGRFs'-placeholders for stuff without specs
STR_NEWGRF_INVALID_CARGO                                        :<ikke gyldigt gods>
STR_NEWGRF_INVALID_CARGO_ABBREV                                 :??
STR_NEWGRF_INVALID_CARGO_QUANTITY                               :{COMMA} af <ikke gyldigt gods>
STR_NEWGRF_INVALID_ENGINE                                       :<ugyldig køretøjsmodel>
STR_NEWGRF_INVALID_INDUSTRYTYPE                                 :<ikke gyldig industri type>

# Placeholders for other invalid stuff, e.g. vehicles that have gone (Game Script).
STR_INVALID_VEHICLE                                             :<utilgængeligt køretøj>

# NewGRF scanning window
STR_NEWGRF_SCAN_CAPTION                                         :{WHITE}Scanner NewGRFs
STR_NEWGRF_SCAN_MESSAGE                                         :{BLACK}Scanner NewGRFs. Afhængig af mængden, vil dette tage noget tid...
STR_NEWGRF_SCAN_STATUS                                          :{BLACK}{NUM} NewGRF{P "" er} scannet, ud af ca. {NUM} NewGRF{P "" er}
STR_NEWGRF_SCAN_ARCHIVES                                        :Scanner for arkiver

# Sign list window
STR_SIGN_LIST_CAPTION                                           :{WHITE}Liste over skilte - {COMMA} Skilt{P "" e}
STR_SIGN_LIST_MATCH_CASE                                        :{BLACK}Match store og små bogstaver
STR_SIGN_LIST_MATCH_CASE_TOOLTIP                                :{BLACK}Vis matchende stort/lille bogstav når der sammenlignes skiltenavne med filter teksten

# Sign window
STR_EDIT_SIGN_CAPTION                                           :{WHITE}Ændre skiltets tekst
STR_EDIT_SIGN_LOCATION_TOOLTIP                                  :{BLACK}Centrér skærmen ved skiltets placering. Ctrl+klik åbner et nyt vindue ved skiltets placering
STR_EDIT_SIGN_NEXT_SIGN_TOOLTIP                                 :{BLACK}Gå til næste skilt
STR_EDIT_SIGN_PREVIOUS_SIGN_TOOLTIP                             :{BLACK}Gå til forrige skilt

STR_EDIT_SIGN_SIGN_OSKTITLE                                     :{BLACK}Indtast et navn for skiltet

# Town directory window
STR_TOWN_DIRECTORY_CAPTION                                      :{WHITE}Byer
STR_TOWN_DIRECTORY_NONE                                         :{ORANGE}- Ingen -
STR_TOWN_DIRECTORY_TOWN                                         :{ORANGE}{TOWN}{BLACK} ({COMMA})
STR_TOWN_DIRECTORY_CITY                                         :{ORANGE}{TOWN}{YELLOW} (storby){BLACK} ({COMMA})
STR_TOWN_DIRECTORY_LIST_TOOLTIP                                 :{BLACK}Bynavne - klik på et navn for at centrere skærmen over byen. Ctrl+Klik åbner et nyt vindue ved byens lokalitet.
STR_TOWN_POPULATION                                             :{BLACK}Verdens befolkning: {COMMA}

# Town view window
STR_TOWN_VIEW_TOWN_CAPTION                                      :{WHITE}{TOWN}
STR_TOWN_VIEW_CITY_CAPTION                                      :{WHITE}{TOWN} (storby)
STR_TOWN_VIEW_POPULATION_HOUSES                                 :{BLACK}Indbyggere: {ORANGE}{COMMA}{BLACK}  Huse: {ORANGE}{COMMA}
STR_TOWN_VIEW_CARGO_LAST_MONTH_MAX                              :{BLACK}{CARGO_LIST} sidste måned: {ORANGE}{COMMA}{BLACK}  mulig: {ORANGE}{COMMA}
STR_TOWN_VIEW_CARGO_LAST_MINUTE_MAX                             :{BLACK}{CARGO_LIST} sidste minut: {ORANGE}{COMMA}{BLACK}  max: {ORANGE}{COMMA}
STR_TOWN_VIEW_CARGO_FOR_TOWNGROWTH                              :{BLACK}Nødvendig godsmængde for at byen kan vokse:
STR_TOWN_VIEW_CARGO_FOR_TOWNGROWTH_REQUIRED_GENERAL             :{ORANGE}{STRING}{RED} krævet
STR_TOWN_VIEW_CARGO_FOR_TOWNGROWTH_REQUIRED_WINTER              :{ORANGE}{STRING}{BLACK} kræves om vinteren
STR_TOWN_VIEW_CARGO_FOR_TOWNGROWTH_DELIVERED_GENERAL            :{ORANGE}{STRING}{GREEN} leveret
STR_TOWN_VIEW_CARGO_FOR_TOWNGROWTH_REQUIRED                     :{ORANGE}{CARGO_TINY} / {CARGO_LONG}{RED} (stadig krævet)
STR_TOWN_VIEW_CARGO_FOR_TOWNGROWTH_DELIVERED                    :{ORANGE}{CARGO_TINY} / {CARGO_LONG}{GREEN} (leveret)
STR_TOWN_VIEW_TOWN_GROWS_EVERY                                  :{BLACK}By vokser hver {ORANGE}{UNITS_DAYS_OR_SECONDS}
STR_TOWN_VIEW_TOWN_GROWS_EVERY_FUNDED                           :{BLACK}By vokser hver {ORANGE}{UNITS_DAYS_OR_SECONDS} (finansieret)
STR_TOWN_VIEW_TOWN_GROW_STOPPED                                 :{BLACK}Byen vokser {RED}ikke{BLACK}
STR_TOWN_VIEW_NOISE_IN_TOWN                                     :{BLACK}Støjgrænse i byen: {ORANGE}{COMMA}{BLACK}  maks.: {ORANGE}{COMMA}
STR_TOWN_VIEW_CENTER_TOOLTIP                                    :{BLACK}Centrer skærmen over byens lokalitet. Ctrl+Klik åbner et nyt vindue ved byens lokalitet
STR_TOWN_VIEW_LOCAL_AUTHORITY_BUTTON                            :{BLACK}Myndigheder
STR_TOWN_VIEW_LOCAL_AUTHORITY_TOOLTIP                           :{BLACK}Vis information om de lokale myndigheder
STR_TOWN_VIEW_RENAME_TOOLTIP                                    :{BLACK}Ændre navnet på byen

STR_TOWN_VIEW_EXPAND_BUTTON                                     :{BLACK}Udvid
STR_TOWN_VIEW_EXPAND_TOOLTIP                                    :{BLACK}Forøg størrelsen af byen
STR_TOWN_VIEW_DELETE_BUTTON                                     :{BLACK}Slet
STR_TOWN_VIEW_DELETE_TOOLTIP                                    :{BLACK}Slet denne by fuldstændigt

STR_TOWN_VIEW_RENAME_TOWN_BUTTON                                :Omdøb byen

# Town local authority window
STR_LOCAL_AUTHORITY_CAPTION                                     :{WHITE}{TOWN} lokal myndighed
STR_LOCAL_AUTHORITY_ZONE                                        :{BLACK}Zone
STR_LOCAL_AUTHORITY_ZONE_TOOLTIP                                :{BLACK}Vis zone og grænse for den lokale myndighed
STR_LOCAL_AUTHORITY_COMPANY_RATINGS                             :{BLACK}Transportselskabsbedømmelse:
STR_LOCAL_AUTHORITY_COMPANY_RATING                              :{YELLOW}{COMPANY} {COMPANY_NUM}: {ORANGE}{STRING}
STR_LOCAL_AUTHORITY_ACTIONS_TITLE                               :{BLACK}Handlinger til rådighed:
STR_LOCAL_AUTHORITY_ACTIONS_TOOLTIP                             :{BLACK}Liste af ting der kan gøres i denne by - klik på en ting for yderligere detaljer
STR_LOCAL_AUTHORITY_DO_IT_BUTTON                                :{BLACK}Gør det
STR_LOCAL_AUTHORITY_DO_IT_TOOLTIP                               :{BLACK}Udfør den valgte handling i listen herover

###length 8
STR_LOCAL_AUTHORITY_ACTION_SMALL_ADVERTISING_CAMPAIGN           :Lille reklamekampagne
STR_LOCAL_AUTHORITY_ACTION_MEDIUM_ADVERTISING_CAMPAIGN          :Mellem reklamekampagne
STR_LOCAL_AUTHORITY_ACTION_LARGE_ADVERTISING_CAMPAIGN           :Stor reklamekampagne
STR_LOCAL_AUTHORITY_ACTION_ROAD_RECONSTRUCTION                  :Finansiér lokal vejfornyelse
STR_LOCAL_AUTHORITY_ACTION_STATUE_OF_COMPANY                    :Byg en statue af selskabets ejer
STR_LOCAL_AUTHORITY_ACTION_NEW_BUILDINGS                        :Finansiér opførsel af nye bygninger
STR_LOCAL_AUTHORITY_ACTION_EXCLUSIVE_TRANSPORT                  :Køb eksklusive transportrettigheder i byen
STR_LOCAL_AUTHORITY_ACTION_BRIBE                                :Bestik de lokale myndigheder
###next-name-looks-similar

STR_LOCAL_AUTHORITY_ACTION_TOOLTIP_SMALL_ADVERTISING            :{PUSH_COLOUR}{YELLOW} Start en lille reklamekampagne for at tiltrække flere passagerer og last til dine stationer.{}Giver en midlertidig forbedring af stationsbedømmelsen i en lille radius omkring bymidten.{}{POP_COLOUR}Pris: {CURRENCY_LONG}
STR_LOCAL_AUTHORITY_ACTION_TOOLTIP_MEDIUM_ADVERTISING           :{PUSH_COLOUR}{YELLOW}Start en mellem reklamekampagne, for at tiltrække flere passagerer og last til dine stationer.{}Giver en midlertidig forbedring af stationsbedømmelsen i en mellemstor radius omkring bymidten.{}{POP_COLOUR}Pris: {CURRENCY_LONG}
STR_LOCAL_AUTHORITY_ACTION_TOOLTIP_LARGE_ADVERTISING            :{PUSH_COLOUR}{YELLOW}Start en stor reklamekampagne, for at tiltrække flere passagerer og last til dine stationer.{}Giver en midlertidig forbedring af stationsbedømmelsen i en stor radius omkring bymidten.{}{POP_COLOUR}Pris: {CURRENCY_LONG}
STR_LOCAL_AUTHORITY_ACTION_TOOLTIP_ROAD_RECONSTRUCTION_MONTHS   :{PUSH_COLOUR}{YELLOW}Finansier genopbygningen af byvejnettet.{}Forårsager betydelige forstyrrelser for vejtrafikken i op til 6 måneder.{}{POP_COLOUR}Pris: {CURRENCY_LONG}
STR_LOCAL_AUTHORITY_ACTION_TOOLTIP_ROAD_RECONSTRUCTION_MINUTES  :{PUSH_COLOUR}{YELLOW}Finansier genopbygningen af byvejnettet.{}Forårsager betydelige forstyrrelser for vejtrafikken i op til 6 minutter.{}{POP_COLOUR}Pris: {CURRENCY_LONG}
STR_LOCAL_AUTHORITY_ACTION_TOOLTIP_STATUE_OF_COMPANY            :{PUSH_COLOUR}{YELLOW}Byg en statue til ære for dit selskab.{}Giver en permanent forbedring af stationsbedømmelser i denne by.{}{POP_COLOUR}Pris: {CURRENCY_LONG}
STR_LOCAL_AUTHORITY_ACTION_TOOLTIP_NEW_BUILDINGS                :{PUSH_COLOUR}{YELLOW}Finansiér opførelse af nye bygninger i byen.{}Giver en midlertidig forøgelse af byens væksthastighed.{}{POP_COLOUR}Pris: {CURRENCY_LONG}
STR_LOCAL_AUTHORITY_ACTION_TOOLTIP_EXCLUSIVE_TRANSPORT_MONTHS   :{PUSH_COLOUR}{YELLOW}Køb eksklusive transportrettigheder i byen i 12 måneder.{}Byens myndigheder tillader ikke, at passagerer og gods bruger dine konkurrenters stationer. En vellykket bestikkelse fra en konkurrent vil annullere denne kontrakt.{}{POP_COLOUR}Pris: {CURRENCY_LONG}
STR_LOCAL_AUTHORITY_ACTION_TOOLTIP_EXCLUSIVE_TRANSPORT_MINUTES  :{PUSH_COLOUR}{YELLOW}Køb eksklusive transportrettigheder i byen i 12 minutter.{}Byens myndigheder tillader ikke, at passagerer og gods bruger dine konkurrenters stationer. En vellykket bestikkelse fra en konkurrent vil annullere denne kontrakt.{}{POP_COLOUR}Pris: {CURRENCY_LONG}
STR_LOCAL_AUTHORITY_ACTION_TOOLTIP_BRIBE                        :{PUSH_COLOUR}{YELLOW}Bestik de lokale myndigheder til at hæve din bedømmelse, med risiko for en stor straf hvis det bliver opdaget.{}{POP_COLOUR}Pris: {CURRENCY_LONG}

# Goal window
STR_GOALS_CAPTION                                               :{WHITE}{COMPANY} Mål
STR_GOALS_SPECTATOR_CAPTION                                     :{WHITE}Globale Mål
STR_GOALS_SPECTATOR                                             :Globale Mål
STR_GOALS_GLOBAL_BUTTON                                         :{BLACK}Global
STR_GOALS_GLOBAL_BUTTON_HELPTEXT                                :{BLACK}Vis globale mål
STR_GOALS_COMPANY_BUTTON                                        :{BLACK}Selskab
STR_GOALS_COMPANY_BUTTON_HELPTEXT                               :{BLACK}Vis selskabs mål
STR_GOALS_TEXT                                                  :{ORANGE}{STRING}
STR_GOALS_NONE                                                  :{ORANGE}- Ingen -
STR_GOALS_PROGRESS                                              :{ORANGE}{STRING}
STR_GOALS_PROGRESS_COMPLETE                                     :{GREEN}{STRING}
STR_GOALS_TOOLTIP_CLICK_ON_SERVICE_TO_CENTER                    :{BLACK}Klik på mål for at centrere hovedvinduet over industri/by/felt Ctrl+klik åbner et nyt vindue over industri/by/felt lokation

# Goal question window
STR_GOAL_QUESTION_CAPTION_QUESTION                              :{BLACK}Spørgsmål
STR_GOAL_QUESTION_CAPTION_INFORMATION                           :{BLACK}Information
STR_GOAL_QUESTION_CAPTION_WARNING                               :{BLACK}Advarsel
STR_GOAL_QUESTION_CAPTION_ERROR                                 :{YELLOW}Fejl

# Goal Question button list
###length 18
STR_GOAL_QUESTION_BUTTON_CANCEL                                 :Annuller
STR_GOAL_QUESTION_BUTTON_OK                                     :OK
STR_GOAL_QUESTION_BUTTON_NO                                     :Nej
STR_GOAL_QUESTION_BUTTON_YES                                    :Ja
STR_GOAL_QUESTION_BUTTON_DECLINE                                :Afvis
STR_GOAL_QUESTION_BUTTON_ACCEPT                                 :Accepter
STR_GOAL_QUESTION_BUTTON_IGNORE                                 :Ignorer
STR_GOAL_QUESTION_BUTTON_RETRY                                  :Prøv igen
STR_GOAL_QUESTION_BUTTON_PREVIOUS                               :Forrige
STR_GOAL_QUESTION_BUTTON_NEXT                                   :Næste
STR_GOAL_QUESTION_BUTTON_STOP                                   :Stop
STR_GOAL_QUESTION_BUTTON_START                                  :Start
STR_GOAL_QUESTION_BUTTON_GO                                     :Kør
STR_GOAL_QUESTION_BUTTON_CONTINUE                               :Fortsæt
STR_GOAL_QUESTION_BUTTON_RESTART                                :Genstart
STR_GOAL_QUESTION_BUTTON_POSTPONE                               :Udskyd
STR_GOAL_QUESTION_BUTTON_SURRENDER                              :Overgiv dig
STR_GOAL_QUESTION_BUTTON_CLOSE                                  :Luk

# Subsidies window
STR_SUBSIDIES_CAPTION                                           :{WHITE}Tilskudsordninger
STR_SUBSIDIES_OFFERED_TITLE                                     :{BLACK}Tilskudsordninger i licitation:
STR_SUBSIDIES_OFFERED_FROM_TO                                   :{ORANGE}{STRING} fra {STRING} til {STRING}{YELLOW} ({STRING})
STR_SUBSIDIES_NONE                                              :{ORANGE}- Ingen -
STR_SUBSIDIES_SUBSIDISED_TITLE                                  :{BLACK}Tilskudsordninger der allerede er vundet:
STR_SUBSIDIES_SUBSIDISED_FROM_TO                                :{ORANGE}{STRING} fra {STRING} til {STRING}{YELLOW} ({COMPANY}{YELLOW}, indtil {STRING})
STR_SUBSIDIES_TOOLTIP_CLICK_ON_SERVICE_TO_CENTER                :{BLACK}Klik på servicen for at centrere skærmen over industrien/byen. Ctrl+Klik åbner et nyt vindue ved industriens/byens lokalitet.
STR_SUBSIDIES_OFFERED_EXPIRY_DATE                               :ved {DATE_SHORT}
STR_SUBSIDIES_OFFERED_EXPIRY_TIME                               :inden {UNITS_MONTHS_OR_MINUTES}
STR_SUBSIDIES_SUBSIDISED_EXPIRY_DATE                            :indtil {DATE_SHORT}
STR_SUBSIDIES_SUBSIDISED_EXPIRY_TIME                            :{UNITS_MONTHS_OR_MINUTES} tilbage

# Story book window
STR_STORY_BOOK_CAPTION                                          :{WHITE}{COMPANY} Historiebog
STR_STORY_BOOK_SPECTATOR_CAPTION                                :{WHITE}Global Historiebog
STR_STORY_BOOK_SPECTATOR                                        :Global Historiebog
STR_STORY_BOOK_TITLE                                            :{YELLOW}{STRING}
STR_STORY_BOOK_GENERIC_PAGE_ITEM                                :Side {NUM}
STR_STORY_BOOK_SEL_PAGE_TOOLTIP                                 :{BLACK}Gå til en bestemt side ved at vælge den i denne rulleliste.
STR_STORY_BOOK_PREV_PAGE                                        :{BLACK}Forrige
STR_STORY_BOOK_PREV_PAGE_TOOLTIP                                :{BLACK}Gå til forrige side
STR_STORY_BOOK_NEXT_PAGE                                        :{BLACK}Næste
STR_STORY_BOOK_NEXT_PAGE_TOOLTIP                                :{BLACK}Gå til næste side
STR_STORY_BOOK_INVALID_GOAL_REF                                 :{RED}Ugyldig målreference

# Station list window
STR_STATION_LIST_TOOLTIP                                        :{BLACK}Stationsnavne - klik på et navn for at centrere skærmen over stationen. Ctrl+Klik åbner et nyt vindue ved stationens lokalitet
STR_STATION_LIST_USE_CTRL_TO_SELECT_MORE                        :{BLACK}Hold Ctrl nede for at vælge mere end én ting
STR_STATION_LIST_CAPTION                                        :{WHITE}{COMPANY} - {COMMA} Stationer
STR_STATION_LIST_STATION                                        :{YELLOW}{STATION} {STATION_FEATURES}
STR_STATION_LIST_WAYPOINT                                       :{YELLOW}{WAYPOINT}
STR_STATION_LIST_NONE                                           :{YELLOW}- Ingen -
STR_STATION_LIST_SELECT_ALL_FACILITIES                          :{BLACK}Vælg alle faciliteter
<<<<<<< HEAD
STR_STATION_LIST_CARGO_FILTER_NO_CARGO_TYPES                    :Ingen gods typer
STR_STATION_LIST_CARGO_FILTER_NO_RATING                         :Ingen gods vurdering
=======
STR_STATION_LIST_CARGO_FILTER_ALL_AND_NO_RATING                 :Alle lasttyper og ingen rating
STR_STATION_LIST_CARGO_FILTER_MULTIPLE                          :Flere lasttyper
STR_STATION_LIST_CARGO_FILTER_NO_CARGO_TYPES                    :Ingen gods typer
STR_STATION_LIST_CARGO_FILTER_ONLY_NO_RATING                    :Ingen lastklassificering
STR_STATION_LIST_CARGO_FILTER_SELECT_ALL                        :Vælg alle og ingen vurdering
STR_STATION_LIST_CARGO_FILTER_NO_RATING                         :Ingen gods vurdering
STR_STATION_LIST_CARGO_FILTER_EXPAND                            :Vis mere...
>>>>>>> 8bccb580

# Station view window
STR_STATION_VIEW_CAPTION                                        :{WHITE}{STATION} {STATION_FEATURES}
STR_STATION_VIEW_WAITING_CARGO                                  :{WHITE}{CARGO_LONG}
STR_STATION_VIEW_RESERVED                                       :{YELLOW}({CARGO_SHORT} forbeholdt lastning)

STR_STATION_VIEW_ACCEPTS_BUTTON                                 :{BLACK}Accepterer
STR_STATION_VIEW_ACCEPTS_TOOLTIP                                :{BLACK}Vis liste over accepteret last
STR_STATION_VIEW_ACCEPTS_CARGO                                  :{BLACK}Accepterer: {WHITE}{CARGO_LIST}

STR_STATION_VIEW_EXCLUSIVE_RIGHTS_SELF                          :{BLACK} Denne station har eksklusive transport rettigheder i denne by.
STR_STATION_VIEW_EXCLUSIVE_RIGHTS_COMPANY                       :{YELLOW} {COMPANY} {BLACK} købte eksklusive transport rettigheder i denne by.

STR_STATION_VIEW_RATINGS_BUTTON                                 :{BLACK}Bedømmelse
STR_STATION_VIEW_RATINGS_TOOLTIP                                :{BLACK}Vis stationens bedømmelse
STR_STATION_VIEW_SUPPLY_RATINGS_TITLE_MONTH                     :{BLACK}Forsyninger pr. måned og lokal vurdering:
STR_STATION_VIEW_SUPPLY_RATINGS_TITLE_MINUTE                    :{BLACK}Forsyninger pr. minut og lokal vurdering:
STR_STATION_VIEW_CARGO_SUPPLY_RATING                            :{WHITE}{STRING}: {YELLOW}{COMMA} / {STRING} ({COMMA}%)

STR_STATION_VIEW_GROUP                                          :{BLACK}Gruppér på
STR_STATION_VIEW_WAITING_STATION                                :Station: Ventende
STR_STATION_VIEW_WAITING_AMOUNT                                 :Mængde: Ventende
STR_STATION_VIEW_PLANNED_STATION                                :Station: Planlagt
STR_STATION_VIEW_PLANNED_AMOUNT                                 :Mængde: Planlagt
STR_STATION_VIEW_FROM                                           :{YELLOW}{CARGO_SHORT} fra {STATION}
STR_STATION_VIEW_VIA                                            :{YELLOW}{CARGO_SHORT} via {STATION}
STR_STATION_VIEW_TO                                             :{YELLOW}{CARGO_SHORT} til {STATION}
STR_STATION_VIEW_FROM_ANY                                       :{RED}{CARGO_SHORT} fra ukendt station
STR_STATION_VIEW_TO_ANY                                         :{RED}{CARGO_SHORT} til enhver station
STR_STATION_VIEW_VIA_ANY                                        :{RED}{CARGO_SHORT} via enhver station
STR_STATION_VIEW_FROM_HERE                                      :{GREEN}{CARGO_SHORT} fra denne station
STR_STATION_VIEW_VIA_HERE                                       :{GREEN}{CARGO_SHORT} stopper ved denne station
STR_STATION_VIEW_TO_HERE                                        :{GREEN}{CARGO_SHORT} til denne station
STR_STATION_VIEW_NONSTOP                                        :{YELLOW}{CARGO_SHORT} uden stop

STR_STATION_VIEW_GROUP_S_V_D                                    :Kilde-Via-Destination
STR_STATION_VIEW_GROUP_S_D_V                                    :Kilde-Destination-Via
STR_STATION_VIEW_GROUP_V_S_D                                    :Via-Kilde-Destination
STR_STATION_VIEW_GROUP_V_D_S                                    :Via-Destination-Kilde
STR_STATION_VIEW_GROUP_D_S_V                                    :Destination-Kilde-Via
STR_STATION_VIEW_GROUP_D_V_S                                    :Destination-Via-Kilde

###length 8
STR_CARGO_RATING_APPALLING                                      :Rædselsfuld
STR_CARGO_RATING_VERY_POOR                                      :Meget dårlig
STR_CARGO_RATING_POOR                                           :Dårlig
STR_CARGO_RATING_MEDIOCRE                                       :Middelmådig
STR_CARGO_RATING_GOOD                                           :God
STR_CARGO_RATING_VERY_GOOD                                      :Meget god
STR_CARGO_RATING_EXCELLENT                                      :Fortrinlig
STR_CARGO_RATING_OUTSTANDING                                    :Enestående

STR_STATION_VIEW_CENTER_TOOLTIP                                 :{BLACK}Centrer skærmen over stationens lokalitet. Ctrl+Klik åbner et nyt vindue ved stationens lokalitet.
STR_STATION_VIEW_RENAME_TOOLTIP                                 :{BLACK}Ændre stationens navn

STR_STATION_VIEW_SCHEDULED_TRAINS_TOOLTIP                       :{BLACK}Vis alle toge, som har denne station i deres ruteplan
STR_STATION_VIEW_SCHEDULED_ROAD_VEHICLES_TOOLTIP                :{BLACK}Vis alle køretøjer, som har denne station i deres ruteplan
STR_STATION_VIEW_SCHEDULED_AIRCRAFT_TOOLTIP                     :{BLACK}Vis alle fly, som har denne lufthavn i deres ruteplan
STR_STATION_VIEW_SCHEDULED_SHIPS_TOOLTIP                        :{BLACK}Vis alle skibe, som har denne station i deres ruteplan

STR_STATION_VIEW_RENAME_STATION_CAPTION                         :Omdøb stationen/fragtcentralen

STR_STATION_VIEW_CLOSE_AIRPORT                                  :{BLACK}Luk lufthavn
STR_STATION_VIEW_CLOSE_AIRPORT_TOOLTIP                          :{BLACK}Forhindre at fly lander i denne lufthavn

# Waypoint/buoy view window
STR_WAYPOINT_VIEW_CAPTION                                       :{WHITE}{WAYPOINT}
STR_WAYPOINT_VIEW_CENTER_TOOLTIP                                :{BLACK}Centrer skærmen over rutepunktets lokalitet. Ctrl+Klik åbner et nyt vindue ved rutepunktets lokalitet.
STR_WAYPOINT_VIEW_CHANGE_WAYPOINT_NAME                          :{BLACK}Omdøb rutepunkt
STR_BUOY_VIEW_CENTER_TOOLTIP                                    :{BLACK}Centrér skærmen ved bøjens placering. Ctrl+klik åbner et nyt vindue ved bøjens placering
STR_BUOY_VIEW_CHANGE_BUOY_NAME                                  :{BLACK}Ændre navnet på bøjen

STR_EDIT_WAYPOINT_NAME                                          :{WHITE}Omdøb rutepunkt

# Finances window
STR_FINANCES_CAPTION                                            :{WHITE}{COMPANY} Finanser {BLACK}{COMPANY_NUM}
STR_FINANCES_YEAR                                               :{WHITE}{NUM}
STR_FINANCES_YEAR_CAPTION                                       :{WHITE}År
STR_FINANCES_PERIOD_CAPTION                                     :{WHITE}Periode

###length 3
STR_FINANCES_REVENUE_TITLE                                      :{WHITE}Indtægt
STR_FINANCES_OPERATING_EXPENSES_TITLE                           :{WHITE}Driftsudgifter
STR_FINANCES_CAPITAL_EXPENSES_TITLE                             :{WHITE}Kapitaludgifter


###length 13
STR_FINANCES_SECTION_CONSTRUCTION                               :{GOLD}Byggeri
STR_FINANCES_SECTION_NEW_VEHICLES                               :{GOLD}Nye køretøjer
STR_FINANCES_SECTION_TRAIN_RUNNING_COSTS                        :{GOLD}Togdriftsomkostning
STR_FINANCES_SECTION_ROAD_VEHICLE_RUNNING_COSTS                 :{GOLD}Køretøjsdriftsomkostning
STR_FINANCES_SECTION_AIRCRAFT_RUNNING_COSTS                     :{GOLD}Flydriftsomkostning
STR_FINANCES_SECTION_SHIP_RUNNING_COSTS                         :{GOLD}Skibsdriftsomkostning
STR_FINANCES_SECTION_INFRASTRUCTURE                             :{GOLD}Infrastruktur
STR_FINANCES_SECTION_TRAIN_REVENUE                              :{GOLD}Tog
STR_FINANCES_SECTION_ROAD_VEHICLE_REVENUE                       :{GOLD}Vejkøretøjer
STR_FINANCES_SECTION_AIRCRAFT_REVENUE                           :{GOLD}Luftfartøj
STR_FINANCES_SECTION_SHIP_REVENUE                               :{GOLD}Skibe
STR_FINANCES_SECTION_LOAN_INTEREST                              :{GOLD}Renter
STR_FINANCES_SECTION_OTHER                                      :{GOLD}Andet

STR_FINANCES_TOTAL_CAPTION                                      :{WHITE}Total
STR_FINANCES_NEGATIVE_INCOME                                    :-{CURRENCY_LONG}
STR_FINANCES_ZERO_INCOME                                        :{CURRENCY_LONG}
STR_FINANCES_POSITIVE_INCOME                                    :+{CURRENCY_LONG}
STR_FINANCES_PROFIT                                             :{WHITE}Overskud
STR_FINANCES_BANK_BALANCE_TITLE                                 :{WHITE}Bank balance
STR_FINANCES_OWN_FUNDS_TITLE                                    :{WHITE}Egenkapital
STR_FINANCES_LOAN_TITLE                                         :{WHITE}Lån
STR_FINANCES_INTEREST_RATE                                      :{WHITE}Renter på lån: {BLACK}{NUM}%
STR_FINANCES_MAX_LOAN                                           :{WHITE}Maks. lån: {BLACK}{CURRENCY_LONG}
STR_FINANCES_TOTAL_CURRENCY                                     :{BLACK}{CURRENCY_LONG}
STR_FINANCES_BANK_BALANCE                                       :{WHITE}{CURRENCY_LONG}
STR_FINANCES_BORROW_BUTTON                                      :{BLACK}Lån {CURRENCY_LONG}
STR_FINANCES_BORROW_TOOLTIP                                     :{BLACK}Forøg lånet. Ctrl+Klik låner så meget som muligt
STR_FINANCES_REPAY_BUTTON                                       :{BLACK}Tilbagebetal {CURRENCY_LONG}
STR_FINANCES_REPAY_TOOLTIP                                      :{BLACK}Tilbagebetal en del af lånet. Ctrl+Klik betaler så meget af lånet tilbage som muligt
STR_FINANCES_INFRASTRUCTURE_BUTTON                              :{BLACK}Infrastruktur

# Company view
STR_COMPANY_VIEW_CAPTION                                        :{WHITE}{COMPANY} {BLACK}{COMPANY_NUM}
STR_COMPANY_VIEW_PRESIDENT_MANAGER_TITLE                        :{WHITE}{PRESIDENT_NAME}{}{GOLD}(Direktør)

STR_COMPANY_VIEW_INAUGURATED_TITLE                              :{GOLD}Indviet: {WHITE}{NUM}
STR_COMPANY_VIEW_COLOUR_SCHEME_TITLE                            :{GOLD}Farvetema:
STR_COMPANY_VIEW_VEHICLES_TITLE                                 :{GOLD}Køretøjer:
STR_COMPANY_VIEW_TRAINS                                         :{WHITE}{COMMA} tog{P "" e}
STR_COMPANY_VIEW_ROAD_VEHICLES                                  :{WHITE}{COMMA} køretøj{P "" er}
STR_COMPANY_VIEW_AIRCRAFT                                       :{WHITE}{COMMA} fly
STR_COMPANY_VIEW_SHIPS                                          :{WHITE}{COMMA} skib{P "" e}
STR_COMPANY_VIEW_VEHICLES_NONE                                  :{WHITE}Ingen
STR_COMPANY_VIEW_COMPANY_VALUE                                  :{GOLD}Selskabsværdi: {WHITE}{CURRENCY_LONG}
STR_COMPANY_VIEW_INFRASTRUCTURE                                 :{GOLD}Infrastruktur:
STR_COMPANY_VIEW_INFRASTRUCTURE_RAIL                            :{WHITE}{COMMA} spor-stykke{P "" r}
STR_COMPANY_VIEW_INFRASTRUCTURE_ROAD                            :{WHITE}{COMMA} vej-stykke{P "" r}
STR_COMPANY_VIEW_INFRASTRUCTURE_WATER                           :{WHITE}{COMMA} vand-felt{P "" er}
STR_COMPANY_VIEW_INFRASTRUCTURE_STATION                         :{WHITE}{COMMA} station-felt{P "" er}
STR_COMPANY_VIEW_INFRASTRUCTURE_AIRPORT                         :{WHITE}{COMMA} lufthavn{P "" e}
STR_COMPANY_VIEW_INFRASTRUCTURE_NONE                            :{WHITE}Ingen

STR_COMPANY_VIEW_BUILD_HQ_BUTTON                                :{BLACK}Byg HK
STR_COMPANY_VIEW_BUILD_HQ_TOOLTIP                               :{BLACK}Byg selskabets hovedkvarter
STR_COMPANY_VIEW_VIEW_HQ_BUTTON                                 :{BLACK}Vis HK
STR_COMPANY_VIEW_VIEW_HQ_TOOLTIP                                :{BLACK}Vis selskabets hovedkvarter
STR_COMPANY_VIEW_RELOCATE_HQ                                    :{BLACK}Flyt hovedkvarter
STR_COMPANY_VIEW_RELOCATE_COMPANY_HEADQUARTERS                  :{BLACK}Flyt selskabets hovedkvarter for 1% af selskabsværdien. Shift skifter mellem at flytte og vise prisoverslag.
STR_COMPANY_VIEW_INFRASTRUCTURE_BUTTON                          :{BLACK}Detaljer
STR_COMPANY_VIEW_INFRASTRUCTURE_TOOLTIP                         :{BLACK}Se detaljerede infrastruktur-tal
STR_COMPANY_VIEW_GIVE_MONEY_BUTTON                              :{BLACK}Giv penge
STR_COMPANY_VIEW_GIVE_MONEY_TOOLTIP                             :{BLACK}Giv penge til dette selskab
STR_COMPANY_VIEW_HOSTILE_TAKEOVER_BUTTON                        :{BLACK}Fjendtlig overtagelse
STR_COMPANY_VIEW_HOSTILE_TAKEOVER_TOOLTIP                       :{BLACK}Foretag en fjendtlig overtagelse af dette firma

STR_COMPANY_VIEW_NEW_FACE_BUTTON                                :{BLACK}Nyt ansigt
STR_COMPANY_VIEW_NEW_FACE_TOOLTIP                               :{BLACK}Vælg nyt ansigt til direktøren
STR_COMPANY_VIEW_COLOUR_SCHEME_BUTTON                           :{BLACK}Farvetema
STR_COMPANY_VIEW_COLOUR_SCHEME_TOOLTIP                          :{BLACK}Skift selskabets farve på køretøjer
STR_COMPANY_VIEW_COMPANY_NAME_BUTTON                            :{BLACK}Selskabsnavn
STR_COMPANY_VIEW_COMPANY_NAME_TOOLTIP                           :{BLACK}Skift selskabets navn
STR_COMPANY_VIEW_PRESIDENT_NAME_BUTTON                          :{BLACK}Direktørnavn
STR_COMPANY_VIEW_PRESIDENT_NAME_TOOLTIP                         :{BLACK}Skift direktørens navn

STR_COMPANY_VIEW_COMPANY_NAME_QUERY_CAPTION                     :Selskabsnavn
STR_COMPANY_VIEW_PRESIDENT_S_NAME_QUERY_CAPTION                 :Direktørens navn
STR_COMPANY_VIEW_GIVE_MONEY_QUERY_CAPTION                       :Skriv hvor mange penge du ønsker at give

STR_BUY_COMPANY_MESSAGE                                         :{WHITE}Vi leder efter et selskab til at overtage vores{}{}Vil du købe {COMPANY} for {CURRENCY_LONG}?
STR_BUY_COMPANY_HOSTILE_TAKEOVER                                :{WHITE}I en fjendtlig overtagelse af {COMPANY} du vil købe alle aktiver, betale af på alle lån og betale to års overskud.{}{}Det samlede anslås at være {CURRENCY_LONG}.{}{}Ønsker du at fortsætte denne fjendtlige overtagelse?

# Company infrastructure window
STR_COMPANY_INFRASTRUCTURE_VIEW_CAPTION                         :{WHITE}Infrastruktur for {COMPANY}
STR_COMPANY_INFRASTRUCTURE_VIEW_RAIL_SECT                       :{GOLD}Spor-stykker:
STR_COMPANY_INFRASTRUCTURE_VIEW_SIGNALS                         :{WHITE}Signaler
STR_COMPANY_INFRASTRUCTURE_VIEW_ROAD_SECT                       :{GOLD}Vej-stykker:
STR_COMPANY_INFRASTRUCTURE_VIEW_TRAM_SECT                       :{GOLD}Sporvejsdele:
STR_COMPANY_INFRASTRUCTURE_VIEW_WATER_SECT                      :{GOLD}Vand-felter:
STR_COMPANY_INFRASTRUCTURE_VIEW_CANALS                          :{WHITE}Kanaler
STR_COMPANY_INFRASTRUCTURE_VIEW_STATION_SECT                    :{GOLD}Stationer:
STR_COMPANY_INFRASTRUCTURE_VIEW_STATIONS                        :{WHITE}Station felter
STR_COMPANY_INFRASTRUCTURE_VIEW_AIRPORTS                        :{WHITE}Lufthavne
STR_COMPANY_INFRASTRUCTURE_VIEW_TOTAL_YEAR                      :{WHITE}{CURRENCY_LONG}/år
STR_COMPANY_INFRASTRUCTURE_VIEW_TOTAL_PERIOD                    :{WHITE}{CURRENCY_LONG}/periode

# Industry directory
STR_INDUSTRY_DIRECTORY_CAPTION                                  :{WHITE}Industrier
STR_INDUSTRY_DIRECTORY_NONE                                     :{ORANGE}- Ingen -
STR_INDUSTRY_DIRECTORY_ITEM_INFO                                :{BLACK}{CARGO_LONG}{STRING}{YELLOW} ({COMMA}% transporteret){BLACK}
STR_INDUSTRY_DIRECTORY_ITEM_NOPROD                              :{ORANGE}{INDUSTRY}
STR_INDUSTRY_DIRECTORY_ITEM_PROD1                               :{ORANGE}{INDUSTRY} {STRING}
STR_INDUSTRY_DIRECTORY_ITEM_PROD2                               :{ORANGE}{INDUSTRY} {STRING}, {STRING}
STR_INDUSTRY_DIRECTORY_ITEM_PROD3                               :{ORANGE}{INDUSTRY} {STRING}, {STRING}, {STRING}
STR_INDUSTRY_DIRECTORY_ITEM_PRODMORE                            :{ORANGE}{INDUSTRY} {STRING}, {STRING}, {STRING} og {NUM} flere...
STR_INDUSTRY_DIRECTORY_LIST_CAPTION                             :{BLACK}Industrinavne - klik på navn for at centrere visningen over en industri. Ctrl+Klik åbner et nyt vindue ved industriens lokalitet.
STR_INDUSTRY_DIRECTORY_ACCEPTED_CARGO_FILTER                    :{BLACK}Accepteret last: {SILVER}{STRING}
STR_INDUSTRY_DIRECTORY_PRODUCED_CARGO_FILTER                    :{BLACK}Produceret last: {SILVER}{STRING}
STR_INDUSTRY_DIRECTORY_FILTER_ALL_TYPES                         :Alle lasttyper
STR_INDUSTRY_DIRECTORY_FILTER_NONE                              :Ingen

# Industry view
STR_INDUSTRY_VIEW_CAPTION                                       :{WHITE}{INDUSTRY}
STR_INDUSTRY_VIEW_PRODUCTION_LAST_MONTH_TITLE                   :{BLACK}Produktion sidste måned:
STR_INDUSTRY_VIEW_TRANSPORTED                                   :{YELLOW}{CARGO_LONG}{STRING}{BLACK} ({COMMA}% transporteret)
STR_INDUSTRY_VIEW_LOCATION_TOOLTIP                              :{BLACK}Centrer skærmen over industriens lokalitet. Ctrl+Klik åbner et nyt vindue ved industriens lokalitet.
STR_INDUSTRY_VIEW_PRODUCTION_LEVEL                              :{BLACK}Produktions niveauet: {YELLOW}{COMMA}%
STR_INDUSTRY_VIEW_INDUSTRY_ANNOUNCED_CLOSURE                    :{YELLOW}Industrien har rapporteret øjeblikkelig nedlukning!

STR_INDUSTRY_VIEW_REQUIRES_N_CARGO                              :{BLACK}Kræver: {YELLOW}{STRING}{STRING}
STR_INDUSTRY_VIEW_PRODUCES_N_CARGO                              :{BLACK}Producerer: {YELLOW}{STRING}{STRING}
STR_INDUSTRY_VIEW_CARGO_LIST_EXTENSION                          :, {STRING}{STRING}

STR_INDUSTRY_VIEW_REQUIRES                                      :{BLACK}Kræver:
STR_INDUSTRY_VIEW_ACCEPT_CARGO                                  :{YELLOW}{STRING}{BLACK}{3:STRING}
STR_INDUSTRY_VIEW_ACCEPT_CARGO_AMOUNT                           :{YELLOW}{STRING}{BLACK}: {CARGO_SHORT} venter{STRING}

STR_CONFIG_GAME_PRODUCTION                                      :{WHITE}Skift produktion (multipla af 8, op til 2040)
STR_CONFIG_GAME_PRODUCTION_LEVEL                                :{WHITE}Ændre produktions niveauet (Op til 800%)

# Vehicle lists
###length VEHICLE_TYPES
STR_VEHICLE_LIST_TRAIN_CAPTION                                  :{WHITE}{STRING} - {COMMA} Tog
STR_VEHICLE_LIST_ROAD_VEHICLE_CAPTION                           :{WHITE}{STRING} - {COMMA} Køretøj{P "" er}
STR_VEHICLE_LIST_SHIP_CAPTION                                   :{WHITE}{STRING} - {COMMA} Skibe
STR_VEHICLE_LIST_AIRCRAFT_CAPTION                               :{WHITE}{STRING} - {COMMA} Fly

###length VEHICLE_TYPES
STR_VEHICLE_LIST_TRAIN_LIST_TOOLTIP                             :{BLACK}Tog - klik på et tog for information
STR_VEHICLE_LIST_ROAD_VEHICLE_TOOLTIP                           :{BLACK}Køretøjer - klik på et køretøj for information
STR_VEHICLE_LIST_SHIP_TOOLTIP                                   :{BLACK}Skibe - klik på et skib for information
STR_VEHICLE_LIST_AIRCRAFT_TOOLTIP                               :{BLACK}Fly - klik på et fly for information

###length VEHICLE_TYPES
STR_VEHICLE_LIST_AVAILABLE_TRAINS                               :Tilgængelige tog
STR_VEHICLE_LIST_AVAILABLE_ROAD_VEHICLES                        :Tilgæn. vejkøretøjer
STR_VEHICLE_LIST_AVAILABLE_SHIPS                                :Tilgængelige skibe
STR_VEHICLE_LIST_AVAILABLE_AIRCRAFT                             :Tilgængelige fly

STR_VEHICLE_LIST_MANAGE_LIST                                    :{BLACK}Administrer liste
STR_VEHICLE_LIST_MANAGE_LIST_TOOLTIP                            :{BLACK}Send instruktioner til alle køretøjer i denne liste
STR_VEHICLE_LIST_REPLACE_VEHICLES                               :Udskift køretøjer
STR_VEHICLE_LIST_SEND_FOR_SERVICING                             :Send til eftersyn
STR_VEHICLE_LIST_CREATE_GROUP                                   :Opret gruppe
STR_VEHICLE_LIST_PROFIT_THIS_YEAR_LAST_YEAR                     :{TINY_FONT}{BLACK}Afkast i år: {CURRENCY_LONG} (sidste år: {CURRENCY_LONG})
STR_VEHICLE_LIST_PROFIT_THIS_PERIOD_LAST_PERIOD                 :{TINY_FONT}{BLACK}Profit denne periode: {CURRENCY_LONG} (sidste periode: {CURRENCY_LONG})
STR_VEHICLE_LIST_CARGO                                          :[{CARGO_LIST}]
STR_VEHICLE_LIST_NAME_AND_CARGO                                 :{STRING} {STRING}

STR_VEHICLE_LIST_SEND_TRAIN_TO_DEPOT                            :Send til remise
STR_VEHICLE_LIST_SEND_ROAD_VEHICLE_TO_DEPOT                     :Send til værksted
STR_VEHICLE_LIST_SEND_SHIP_TO_DEPOT                             :Send til skibsdok
STR_VEHICLE_LIST_SEND_AIRCRAFT_TO_HANGAR                        :Send til hangar

STR_VEHICLE_LIST_MASS_STOP_LIST_TOOLTIP                         :{BLACK}Klik for at stoppe alle køretøjer i listen
STR_VEHICLE_LIST_MASS_START_LIST_TOOLTIP                        :{BLACK}Klik for at starte alle køretøjer i listen
STR_VEHICLE_LIST_AVAILABLE_ENGINES_TOOLTIP                      :{BLACK}Se liste over tilgængelige designs for denne køretøjstype.

STR_VEHICLE_LIST_SHARED_ORDERS_LIST_CAPTION                     :{WHITE}Delte ordrer af {COMMA} transportmid{P del ler}

# Group window
###length VEHICLE_TYPES
STR_GROUP_ALL_TRAINS                                            :Alle toge
STR_GROUP_ALL_ROAD_VEHICLES                                     :Alle vejkøretøjer
STR_GROUP_ALL_SHIPS                                             :Alle skibe
STR_GROUP_ALL_AIRCRAFTS                                         :Alle fly

###length VEHICLE_TYPES
STR_GROUP_DEFAULT_TRAINS                                        :Ikke-grupperede tog
STR_GROUP_DEFAULT_ROAD_VEHICLES                                 :Ikke-grupperede vejkøretøjer
STR_GROUP_DEFAULT_SHIPS                                         :Ikke-grupperede skibe
STR_GROUP_DEFAULT_AIRCRAFTS                                     :Ikke-grupperede fly

STR_GROUP_COUNT_WITH_SUBGROUP                                   :{TINY_FONT}{COMMA} (+{COMMA})

STR_GROUPS_CLICK_ON_GROUP_FOR_TOOLTIP                           :{BLACK}Grupper - klik på en gruppe for at vise alle køretøjer i gruppen
STR_GROUP_CREATE_TOOLTIP                                        :{BLACK}Klik for at oprette en gruppe
STR_GROUP_DELETE_TOOLTIP                                        :{BLACK}Slet den valgte gruppe
STR_GROUP_RENAME_TOOLTIP                                        :{BLACK}Omdøb den valgte gruppe
STR_GROUP_LIVERY_TOOLTIP                                        :{BLACK}Skift farvetema for den valgte gruppe
STR_GROUP_REPLACE_PROTECTION_TOOLTIP                            :{BLACK}Klik for at beskytte denne gruppe mod global auto-udskiftning Ctrl+klik beskytter også undergrupper.

STR_QUERY_GROUP_DELETE_CAPTION                                  :{WHITE}Slet gruppe
STR_GROUP_DELETE_QUERY_TEXT                                     :{WHITE}Er du sikker på at du vil slette denne gruppe og eventuelle under grupper?

STR_GROUP_ADD_SHARED_VEHICLE                                    :Tilføj delte køretøjer
STR_GROUP_REMOVE_ALL_VEHICLES                                   :Fjern alle køretøjer

STR_GROUP_RENAME_CAPTION                                        :{BLACK}Omdøb en gruppe

STR_GROUP_PROFIT_THIS_YEAR                                      :Afkast i år:
STR_GROUP_PROFIT_THIS_PERIOD                                    :Overskud i denne periode:
STR_GROUP_PROFIT_LAST_YEAR                                      :Afkast sidste år:
STR_GROUP_PROFIT_LAST_PERIOD                                    :Overskud i sidste periode
STR_GROUP_OCCUPANCY                                             :Nuværende brug:
STR_GROUP_OCCUPANCY_VALUE                                       :{NUM}%

# Build vehicle window
###length 4
STR_BUY_VEHICLE_TRAIN_RAIL_CAPTION                              :Nye jernbanekøretøjer
STR_BUY_VEHICLE_TRAIN_ELRAIL_CAPTION                            :Nye elektriske jernbanekøretøjer
STR_BUY_VEHICLE_TRAIN_MONORAIL_CAPTION                          :Nye monorailkøretøjer
STR_BUY_VEHICLE_TRAIN_MAGLEV_CAPTION                            :Nye magnetskinnekøretøjer

STR_BUY_VEHICLE_ROAD_VEHICLE_CAPTION                            :Nye køretøjer
STR_BUY_VEHICLE_TRAM_VEHICLE_CAPTION                            :Nye sporvogne

# Vehicle availability
###length VEHICLE_TYPES
STR_BUY_VEHICLE_TRAIN_ALL_CAPTION                               :Jernbanekøretøjer
STR_BUY_VEHICLE_ROAD_VEHICLE_ALL_CAPTION                        :Nye vejkøretøjer
STR_BUY_VEHICLE_SHIP_CAPTION                                    :Nye skibe
STR_BUY_VEHICLE_AIRCRAFT_CAPTION                                :Nyt fly

STR_PURCHASE_INFO_COST_WEIGHT                                   :{BLACK}Pris: {GOLD}{CURRENCY_LONG}{BLACK} Vægt: {GOLD}{WEIGHT_SHORT}
STR_PURCHASE_INFO_COST_REFIT_WEIGHT                             :{BLACK}Pris: {GOLD}{CURRENCY_LONG}{BLACK} (Pris for tilpasning: {GOLD}{CURRENCY_LONG}{BLACK}) Vægt: {GOLD}{WEIGHT_SHORT}
STR_PURCHASE_INFO_SPEED_POWER                                   :{BLACK}Hastighed: {GOLD}{VELOCITY}{BLACK} Styrke: {GOLD}{POWER}
STR_PURCHASE_INFO_SPEED                                         :{BLACK}Hastighed: {GOLD}{VELOCITY}
STR_PURCHASE_INFO_SPEED_OCEAN                                   :{BLACK}Hastighed på havet: {GOLD}{VELOCITY}
STR_PURCHASE_INFO_SPEED_CANAL                                   :{BLACK}Hastighed på kanal/flod: {GOLD}{VELOCITY}
STR_PURCHASE_INFO_RUNNINGCOST_YEAR                              :{BLACK}Driftsomkostninger: {GOLD}{CURRENCY_LONG}/år
STR_PURCHASE_INFO_RUNNINGCOST_PERIOD                            :{BLACK} Driftsomkostninger: {GOLD}{CURRENCY_LONG}/periode
STR_PURCHASE_INFO_CAPACITY                                      :{BLACK}Lasteevne: {GOLD}{CARGO_LONG} {STRING}
STR_PURCHASE_INFO_REFITTABLE                                    :(kan tilpasses)
STR_PURCHASE_INFO_DESIGNED_LIFE                                 :{BLACK}Designet: {GOLD}{NUM}{BLACK} Levetid: {GOLD}{COMMA} år
STR_PURCHASE_INFO_RELIABILITY                                   :{BLACK}Maks. pålidelighed: {GOLD}{COMMA}%
STR_PURCHASE_INFO_COST                                          :{BLACK}Pris: {GOLD}{CURRENCY_LONG}
STR_PURCHASE_INFO_COST_REFIT                                    :{BLACK}Pris: {GOLD}{CURRENCY_LONG}{BLACK} (Pris for tilpasning: {GOLD}{CURRENCY_LONG}{BLACK})
STR_PURCHASE_INFO_WEIGHT_CWEIGHT                                :{BLACK}Vægt: {GOLD}{WEIGHT_SHORT} ({WEIGHT_SHORT})
STR_PURCHASE_INFO_COST_SPEED                                    :{BLACK}Pris: {GOLD}{CURRENCY_LONG}{BLACK} Hastighed: {GOLD}{VELOCITY}
STR_PURCHASE_INFO_COST_REFIT_SPEED                              :{BLACK}Pris: {GOLD}{CURRENCY_LONG}{BLACK} (Pris for tilpasning: {GOLD}{CURRENCY_LONG}{BLACK}) Hastighed: {GOLD}{VELOCITY}
STR_PURCHASE_INFO_AIRCRAFT_CAPACITY                             :{BLACK}Kapacitet: {GOLD}{CARGO_LONG}, {CARGO_LONG}
STR_PURCHASE_INFO_PWAGPOWER_PWAGWEIGHT                          :{BLACK}Motoriserede Vogne: {GOLD}+{POWER}{BLACK} Vægt: {GOLD}+{WEIGHT_SHORT}
STR_PURCHASE_INFO_REFITTABLE_TO                                 :{BLACK}Kan tilpasses til: {GOLD}{STRING}
STR_PURCHASE_INFO_ALL_TYPES                                     :Alle lasttyper
STR_PURCHASE_INFO_NONE                                          :Ingen
STR_PURCHASE_INFO_ENGINES_ONLY                                  :Kun lokomotiver
STR_PURCHASE_INFO_ALL_BUT                                       :Alle undtagen {CARGO_LIST}
STR_PURCHASE_INFO_MAX_TE                                        :{BLACK}Maks. trækkraft: {GOLD}{FORCE}
STR_PURCHASE_INFO_AIRCRAFT_RANGE                                :{BLACK}Rækkevidde: {GOLD}{COMMA} felter
STR_PURCHASE_INFO_AIRCRAFT_TYPE                                 :{BLACK}Fly type: {GOLD}{STRING}

###length 3
STR_CARGO_TYPE_FILTER_ALL                                       :Alle fragttyper
STR_CARGO_TYPE_FILTER_FREIGHT                                   :Fragt
STR_CARGO_TYPE_FILTER_NONE                                      :Ingen

###length VEHICLE_TYPES
STR_BUY_VEHICLE_TRAIN_LIST_TOOLTIP                              :{BLACK}Togvalgsliste - klik på et køretøj for mere information
STR_BUY_VEHICLE_ROAD_VEHICLE_LIST_TOOLTIP                       :{BLACK}Liste over køretøjstyper - klik på køretøj for information
STR_BUY_VEHICLE_SHIP_LIST_TOOLTIP                               :{BLACK}Skib valgliste. Klik på skib for information. Ctrl + Klik for at skifte skjule skibstypen
STR_BUY_VEHICLE_AIRCRAFT_LIST_TOOLTIP                           :{BLACK}Luftfartøj valgliste. Klik på fly til orientering. Ctrl + Klik for at vise/skjule flytypen

###length VEHICLE_TYPES
STR_BUY_VEHICLE_TRAIN_BUY_VEHICLE_BUTTON                        :{BLACK}Køb køretøj
STR_BUY_VEHICLE_ROAD_VEHICLE_BUY_VEHICLE_BUTTON                 :{BLACK}Køb køretøj
STR_BUY_VEHICLE_SHIP_BUY_VEHICLE_BUTTON                         :{BLACK}Køb skib
STR_BUY_VEHICLE_AIRCRAFT_BUY_VEHICLE_BUTTON                     :{BLACK}Køb et fly

###length VEHICLE_TYPES
STR_BUY_VEHICLE_TRAIN_BUY_REFIT_VEHICLE_BUTTON                  :{BLACK}Køb og tilpas køretøj
STR_BUY_VEHICLE_ROAD_VEHICLE_BUY_REFIT_VEHICLE_BUTTON           :{BLACK}Køb og tilpas køretøj
STR_BUY_VEHICLE_SHIP_BUY_REFIT_VEHICLE_BUTTON                   :{BLACK}Køb og tilpas skib
STR_BUY_VEHICLE_AIRCRAFT_BUY_REFIT_VEHICLE_BUTTON               :{BLACK}Køb og tilpas fly

###length VEHICLE_TYPES
STR_BUY_VEHICLE_TRAIN_BUY_VEHICLE_TOOLTIP                       :{BLACK}Køb det markerede lokomotiv/togvogn. Shift skifter mellem at købe og vise prisoverslag.
STR_BUY_VEHICLE_ROAD_VEHICLE_BUY_VEHICLE_TOOLTIP                :{BLACK}Køb det markerede køretøj. Shift skifter mellem at købe og vise prisoverslag.
STR_BUY_VEHICLE_SHIP_BUY_VEHICLE_TOOLTIP                        :{BLACK}Køb det markerede skib. Shift skifter mellem at købe og vise prisoverslag.
STR_BUY_VEHICLE_AIRCRAFT_BUY_VEHICLE_TOOLTIP                    :{BLACK}Køb det markerede fly. Shift skifter mellem at købe og vise prisoverslag.

###length VEHICLE_TYPES
STR_BUY_VEHICLE_TRAIN_BUY_REFIT_VEHICLE_TOOLTIP                 :{BLACK}Køb og tilpas det markerede lokomotiv/togvogn. Shift+klik viser prisoverslag uden at købe
STR_BUY_VEHICLE_ROAD_VEHICLE_BUY_REFIT_VEHICLE_TOOLTIP          :{BLACK}Køb og tilpas det markerede vejkøretøj. Shift+klik viser prisoverslag uden at købe
STR_BUY_VEHICLE_SHIP_BUY_REFIT_VEHICLE_TOOLTIP                  :{BLACK}Køb og tilpas det markerede skib. Shift+klik viser prisoverslag uden at købe.
STR_BUY_VEHICLE_AIRCRAFT_BUY_REFIT_VEHICLE_TOOLTIP              :{BLACK}Køb og tilpas det markerede fly. Shift+klik viser prisoverslag uden at købe.

###length VEHICLE_TYPES
STR_BUY_VEHICLE_TRAIN_RENAME_BUTTON                             :{BLACK}Omdøb
STR_BUY_VEHICLE_ROAD_VEHICLE_RENAME_BUTTON                      :{BLACK}Omdøb
STR_BUY_VEHICLE_SHIP_RENAME_BUTTON                              :{BLACK}Omdøb
STR_BUY_VEHICLE_AIRCRAFT_RENAME_BUTTON                          :{BLACK}Omdøb

###length VEHICLE_TYPES
STR_BUY_VEHICLE_TRAIN_RENAME_TOOLTIP                            :{BLACK}Omdøb tog-/togvognstypen
STR_BUY_VEHICLE_ROAD_VEHICLE_RENAME_TOOLTIP                     :{BLACK}Omdøb køretøjstypen
STR_BUY_VEHICLE_SHIP_RENAME_TOOLTIP                             :{BLACK}Omdøb skibstypen
STR_BUY_VEHICLE_AIRCRAFT_RENAME_TOOLTIP                         :{BLACK}Omdøb flytypen

###length VEHICLE_TYPES
STR_BUY_VEHICLE_TRAIN_HIDE_TOGGLE_BUTTON                        :{BLACK}skjule
STR_BUY_VEHICLE_ROAD_VEHICLE_HIDE_TOGGLE_BUTTON                 :{BLACK}skjule
STR_BUY_VEHICLE_SHIP_HIDE_TOGGLE_BUTTON                         :{BLACK}Skjul
STR_BUY_VEHICLE_AIRCRAFT_HIDE_TOGGLE_BUTTON                     :{BLACK}skjul

###length VEHICLE_TYPES
STR_BUY_VEHICLE_TRAIN_SHOW_TOGGLE_BUTTON                        :{BLACK}Vis
STR_BUY_VEHICLE_ROAD_VEHICLE_SHOW_TOGGLE_BUTTON                 :{BLACK}Vis
STR_BUY_VEHICLE_SHIP_SHOW_TOGGLE_BUTTON                         :{BLACK}Vis
STR_BUY_VEHICLE_AIRCRAFT_SHOW_TOGGLE_BUTTON                     :{BLACK}Vis

###length VEHICLE_TYPES
STR_BUY_VEHICLE_TRAIN_HIDE_SHOW_TOGGLE_TOOLTIP                  :{BLACK}Toggle skjule / vise af tog type
STR_BUY_VEHICLE_ROAD_VEHICLE_HIDE_SHOW_TOGGLE_TOOLTIP           :{BLACK}Toggle skjule / vise af kørtøjstype
STR_BUY_VEHICLE_SHIP_HIDE_SHOW_TOGGLE_TOOLTIP                   :{BLACK}Skift skjul/visning af skibstypen
STR_BUY_VEHICLE_AIRCRAFT_HIDE_SHOW_TOGGLE_TOOLTIP               :{BLACK}Toggle skjule / vise af flytype

###length VEHICLE_TYPES
STR_QUERY_RENAME_TRAIN_TYPE_CAPTION                             :{WHITE}Omdøb tog-/togvognstypen
STR_QUERY_RENAME_ROAD_VEHICLE_TYPE_CAPTION                      :{WHITE}Omdøb køretøjstypen
STR_QUERY_RENAME_SHIP_TYPE_CAPTION                              :{WHITE}Omdøb skibstypen
STR_QUERY_RENAME_AIRCRAFT_TYPE_CAPTION                          :{WHITE}Ømdøb flytypen

# Depot window
STR_DEPOT_CAPTION                                               :{WHITE}{DEPOT}

STR_DEPOT_RENAME_TOOLTIP                                        :{BLACK}Skift navn på depot
STR_DEPOT_RENAME_DEPOT_CAPTION                                  :Omdøb værksted

STR_DEPOT_NO_ENGINE                                             :{BLACK}-
STR_DEPOT_VEHICLE_TOOLTIP                                       :{BLACK}{ENGINE}{STRING}
STR_DEPOT_VEHICLE_TOOLTIP_CHAIN                                 :{BLACK}{NUM} køretøj{P "" er}{STRING}
STR_DEPOT_VEHICLE_TOOLTIP_CARGO                                 :{}{CARGO_LONG} ({CARGO_SHORT})

###length VEHICLE_TYPES
STR_DEPOT_TRAIN_LIST_TOOLTIP                                    :{BLACK}Tog - højreklik på vogn/lokomotiv for information, træk for at tilføje til/fjerne fra togsættet. Hold Ctrl nede for at bruge funktionerne på hele den efterfølgende togkæde.
STR_DEPOT_ROAD_VEHICLE_LIST_TOOLTIP                             :{BLACK}Køretøjer - højreklik på et køretøj for information
STR_DEPOT_SHIP_LIST_TOOLTIP                                     :{BLACK}Skibe - højreklik på et skib for information
STR_DEPOT_AIRCRAFT_LIST_TOOLTIP                                 :{BLACK}Fly - højreklik på et fly for information

###length VEHICLE_TYPES
STR_DEPOT_TRAIN_SELL_TOOLTIP                                    :{BLACK}Træk tog/togvogn her hen for at sælge
STR_DEPOT_ROAD_VEHICLE_SELL_TOOLTIP                             :{BLACK}Træk køretøjet herhen for at sælge
STR_DEPOT_SHIP_SELL_TOOLTIP                                     :{BLACK}Træk det her for at sælge det
STR_DEPOT_AIRCRAFT_SELL_TOOLTIP                                 :{BLACK}Træk fly her hen for at sælge

###length VEHICLE_TYPES
STR_DEPOT_SELL_ALL_BUTTON_TRAIN_TOOLTIP                         :{BLACK}Sælg alle toge i remisen
STR_DEPOT_SELL_ALL_BUTTON_ROAD_VEHICLE_TOOLTIP                  :{BLACK}Sælg alle køretøjer i værkstedet
STR_DEPOT_SELL_ALL_BUTTON_SHIP_TOOLTIP                          :{BLACK}Sælg alle skibe i dokken
STR_DEPOT_SELL_ALL_BUTTON_AIRCRAFT_TOOLTIP                      :{BLACK}Sælg alle fly i hangaren

###length VEHICLE_TYPES
STR_DEPOT_AUTOREPLACE_TRAIN_TOOLTIP                             :{BLACK}Udskift automatisk all toge i remisen
STR_DEPOT_AUTOREPLACE_ROAD_VEHICLE_TOOLTIP                      :{BLACK}Udskift automatisk alle køretøjer i værkstedet
STR_DEPOT_AUTOREPLACE_SHIP_TOOLTIP                              :{BLACK}Udskift automatisk alle skibe i dokken
STR_DEPOT_AUTOREPLACE_AIRCRAFT_TOOLTIP                          :{BLACK}Udskift automatisk alle fly i hangaren

###length VEHICLE_TYPES
STR_DEPOT_TRAIN_NEW_VEHICLES_BUTTON                             :{BLACK}Nye køretøjer
STR_DEPOT_ROAD_VEHICLE_NEW_VEHICLES_BUTTON                      :{BLACK}Nye køretøjer
STR_DEPOT_SHIP_NEW_VEHICLES_BUTTON                              :{BLACK}Nye skibe
STR_DEPOT_AIRCRAFT_NEW_VEHICLES_BUTTON                          :{BLACK}Nyt fly

###length VEHICLE_TYPES
STR_DEPOT_TRAIN_NEW_VEHICLES_TOOLTIP                            :{BLACK}Køb nyt tog/togvogn
STR_DEPOT_ROAD_VEHICLE_NEW_VEHICLES_TOOLTIP                     :{BLACK}Køb nyt køretøj
STR_DEPOT_SHIP_NEW_VEHICLES_TOOLTIP                             :{BLACK}Køb nyt skib
STR_DEPOT_AIRCRAFT_NEW_VEHICLES_TOOLTIP                         :{BLACK}Køb nyt fly

###length VEHICLE_TYPES
STR_DEPOT_CLONE_TRAIN                                           :{BLACK}Klon tog
STR_DEPOT_CLONE_ROAD_VEHICLE                                    :{BLACK}Klon køretøj
STR_DEPOT_CLONE_SHIP                                            :{BLACK}Klon skib
STR_DEPOT_CLONE_AIRCRAFT                                        :{BLACK}Klon fly

###length VEHICLE_TYPES
STR_DEPOT_CLONE_TRAIN_DEPOT_INFO                                :{BLACK}Dette vil købe en kopi af toget inklusiv alle vogne. Klik på denne knap og så på et tog indeni eller udenfor remisen. Ctrl-klik vil kopiere ordrer. Shift-klik vil vise prisoverslag.
STR_DEPOT_CLONE_ROAD_VEHICLE_DEPOT_INFO                         :{BLACK}Dette vil købe en kopi af køretøjet. Klik på denne knap og så på et køretøj indeni eller udenfor værkstedet. Ctrl-klik vil dele ordrer. Shift-klik viser anslået pris uden køb
STR_DEPOT_CLONE_SHIP_DEPOT_INFO                                 :{BLACK}Dette vil købe en kopi af skibet. Klik på denne knap og så på et skib indeni eller udenfor dokken. Ctrl-klik vil dele ordrer. Shift-klik vil vise prisoverslag.
STR_DEPOT_CLONE_AIRCRAFT_INFO_HANGAR_WINDOW                     :{BLACK}Dette vil købe en kopi af et fly. Klik på denne knap og så på et fly indeni eller udenfor hangaren. Ctrl-klik vil dele ordrer. Shift-klik viser estimerede omkostninger uden at indkøbe

###length VEHICLE_TYPES
STR_DEPOT_TRAIN_LOCATION_TOOLTIP                                :{BLACK}Centrér skærmen over remisens placering. Ctrl+klik åbner et nyt vindue ved remisens placering
STR_DEPOT_ROAD_VEHICLE_LOCATION_TOOLTIP                         :{BLACK}Centrér skærmen ved værkstedets placering. Ctrl+klik åbner et nyt vindue ved køretøjsværkstedets placering
STR_DEPOT_SHIP_LOCATION_TOOLTIP                                 :{BLACK}Centrér skærmen ved skibsdokkens placering. Ctrl+klik åbner et nyt vindue ved skibsdokkens placering
STR_DEPOT_AIRCRAFT_LOCATION_TOOLTIP                             :{BLACK}Centrér skærmen ved hangarens placering. Ctrl+klik åbner et nyt vindue ved hangarens placering

###length VEHICLE_TYPES
STR_DEPOT_VEHICLE_ORDER_LIST_TRAIN_TOOLTIP                      :{BLACK}Vis en liste over alle tog med denne remise i ordrelisten
STR_DEPOT_VEHICLE_ORDER_LIST_ROAD_VEHICLE_TOOLTIP               :{BLACK}Vis liste over alle køretøjer med dette værksted i ordrelisten
STR_DEPOT_VEHICLE_ORDER_LIST_SHIP_TOOLTIP                       :{BLACK}Vis liste over alle skibe med denne skibsdok i ordrelisten
STR_DEPOT_VEHICLE_ORDER_LIST_AIRCRAFT_TOOLTIP                   :{BLACK}Hent en liste over alle fly der har hvilken som helst hangar ved denne lufthavn i deres ordrer

###length VEHICLE_TYPES
STR_DEPOT_MASS_STOP_DEPOT_TRAIN_TOOLTIP                         :{BLACK}Klik for at stoppe alle toge i remisen
STR_DEPOT_MASS_STOP_DEPOT_ROAD_VEHICLE_TOOLTIP                  :{BLACK}Klik for at stoppe alle køretøjer i værkstedet
STR_DEPOT_MASS_STOP_DEPOT_SHIP_TOOLTIP                          :{BLACK}Klik for at stoppe alle skibe i dokken
STR_DEPOT_MASS_STOP_HANGAR_TOOLTIP                              :{BLACK}Klik for at stoppe alle fly i hangaren

###length VEHICLE_TYPES
STR_DEPOT_MASS_START_DEPOT_TRAIN_TOOLTIP                        :{BLACK}Klik for at starte alle toge i remisen
STR_DEPOT_MASS_START_DEPOT_ROAD_VEHICLE_TOOLTIP                 :{BLACK}Klik for at starte alle køretøjer i værkstedet
STR_DEPOT_MASS_START_DEPOT_SHIP_TOOLTIP                         :{BLACK}Klik for at starte alle skibe i dokken
STR_DEPOT_MASS_START_HANGAR_TOOLTIP                             :{BLACK}Klik for at starte alle fly i hangaren

STR_DEPOT_DRAG_WHOLE_TRAIN_TO_SELL_TOOLTIP                      :{BLACK}Træk lokomotivet her for at sælge hele toget
STR_DEPOT_SELL_CONFIRMATION_TEXT                                :{YELLOW}Du er ved at sælge alle køretøjer i depotet. Er du sikker?

# Engine preview window
STR_ENGINE_PREVIEW_CAPTION                                      :{WHITE}Besked fra køretøjsfabrikken
STR_ENGINE_PREVIEW_MESSAGE                                      :{GOLD}Vi har lige designet et nyt {STRING} - er du interesseret i et års ekslusiv testkørsel, så vi kan se hvordan det klarer sig inden vi gør det frit tilgængeligt?

STR_ENGINE_PREVIEW_RAILROAD_LOCOMOTIVE                          :jernbanelokomotiv
STR_ENGINE_PREVIEW_ELRAIL_LOCOMOTIVE                            :elektrisk jernbanelokomotiv
STR_ENGINE_PREVIEW_MONORAIL_LOCOMOTIVE                          :monoraillokomotiv
STR_ENGINE_PREVIEW_MAGLEV_LOCOMOTIVE                            :magnettog

STR_ENGINE_PREVIEW_ROAD_VEHICLE                                 :vejkøretøj
STR_ENGINE_PREVIEW_TRAM_VEHICLE                                 :sporvogn

STR_ENGINE_PREVIEW_AIRCRAFT                                     :fly
STR_ENGINE_PREVIEW_SHIP                                         :skib

STR_ENGINE_PREVIEW_TEXT3                                        :{BLACK}{STRING}{}{5:STRING}{}{STRING}
STR_ENGINE_PREVIEW_TEXT4                                        :{BLACK}{STRING}{}{STRING}{}{STRING}{}{STRING}
STR_ENGINE_PREVIEW_COST_WEIGHT                                  :Pris: {CURRENCY_LONG}  Vægt: {WEIGHT_SHORT}
STR_ENGINE_PREVIEW_COST_MAX_SPEED                               :Pris: {CURRENCY_LONG}  Max. Hastighed: {VELOCITY}
STR_ENGINE_PREVIEW_SPEED_POWER                                  :Hastighed: {VELOCITY}  Styrke: {POWER}
STR_ENGINE_PREVIEW_SPEED_POWER_MAX_TE                           :Hastighed: {VELOCITY}  Styrke: {POWER}  Max. T.E.: {FORCE}
<<<<<<< HEAD
=======
STR_ENGINE_PREVIEW_TYPE                                         :Flytype: {STRING}
STR_ENGINE_PREVIEW_TYPE_RANGE                                   :Flytype: {STRING}   Rækkevidde: {COMMA} fliser
>>>>>>> 8bccb580
STR_ENGINE_PREVIEW_RUNCOST_YEAR                                 :Driftsomkostninger: {CURRENCY_LONG}/år
STR_ENGINE_PREVIEW_RUNCOST_PERIOD                               :Driftsomkostninger: {CURRENCY_LONG}/periode
STR_ENGINE_PREVIEW_CAPACITY                                     :Kapacitet: {CARGO_LONG}
STR_ENGINE_PREVIEW_CAPACITY_2                                   :Kapacitet: {CARGO_LONG}, {CARGO_LONG}

# Autoreplace window
STR_REPLACE_VEHICLES_WHITE                                      :{WHITE}Udskift {STRING} - {STRING}

STR_REPLACE_VEHICLE_VEHICLES_IN_USE                             :{YELLOW}Køretøjer i brug
STR_REPLACE_VEHICLE_VEHICLES_IN_USE_TOOLTIP                     :{BLACK}Kolonne med køretøjer, som du ejer
STR_REPLACE_VEHICLE_AVAILABLE_VEHICLES                          :{YELLOW}Tilgængelige køretøjer
STR_REPLACE_VEHICLE_AVAILABLE_VEHICLES_TOOLTIP                  :{BLACK}Kolonne med køretøjer til rådighed til udskiftning

###length VEHICLE_TYPES
STR_REPLACE_VEHICLE_TRAIN                                       :Tog
STR_REPLACE_VEHICLE_ROAD_VEHICLE                                :Vejkøretøj
STR_REPLACE_VEHICLE_SHIP                                        :Skib
STR_REPLACE_VEHICLE_AIRCRAFT                                    :Fly

STR_REPLACE_HELP_LEFT_ARRAY                                     :{BLACK}Vælg en køretøjstype, som du ønsker udskiftet
STR_REPLACE_HELP_RIGHT_ARRAY                                    :{BLACK}Vælg en køretøjstype, som du ønker benyttet i stedet for den type, du har valgt i venste side

STR_REPLACE_VEHICLES_START                                      :{BLACK}Start udskiftning
STR_REPLACE_VEHICLES_NOW                                        :Erstat alle køretøjer nu
STR_REPLACE_VEHICLES_WHEN_OLD                                   :Erstat kun gamle køretøjer
STR_REPLACE_HELP_START_BUTTON                                   :{BLACK}Tryk for at begynde at udskifte køretøjstypen til venstre med køretøjstypen til højre
STR_REPLACE_NOT_REPLACING                                       :{BLACK}Udskifter ikke
STR_REPLACE_NOT_REPLACING_VEHICLE_SELECTED                      :{BLACK}Intet køretøj valgt
STR_REPLACE_REPLACING_WHEN_OLD                                  :{ENGINE} når det er gammelt
STR_REPLACE_VEHICLES_STOP                                       :{BLACK}Stop udskiftning
STR_REPLACE_HELP_STOP_BUTTON                                    :{BLACK}Tryk for at stoppe udskiftningen at den køretøjstype, som du har valgt til venstre

STR_REPLACE_ENGINE_WAGON_SELECT_HELP                            :{BLACK}Skift imellem lokomotiv- og vognudskiftningsvindue
STR_REPLACE_ENGINES                                             :Lokomotiver
STR_REPLACE_WAGONS                                              :Vogne
STR_REPLACE_ALL_RAILTYPE                                        :Alle jernbanevogne
STR_REPLACE_ALL_ROADTYPE                                        :Alle vejkøretøjer

###length 2
STR_REPLACE_HELP_RAILTYPE                                       :{BLACK}Vælg den skinne type, du ønsker at udskifte lokomotiver til
STR_REPLACE_HELP_ROADTYPE                                       :{BLACK}Vælg vejtypen du ønsker at udskifte køretøjer for
###next-name-looks-similar

STR_REPLACE_HELP_REPLACE_INFO_TAB                               :{BLACK}Viser hvilket køretøj det valgte køretøj til venstre bliver udskiftet med, hvis det udskiftes
STR_REPLACE_RAIL_VEHICLES                                       :Jernbane
STR_REPLACE_ELRAIL_VEHICLES                                     :Eltog
STR_REPLACE_MONORAIL_VEHICLES                                   :Monorail
STR_REPLACE_MAGLEV_VEHICLES                                     :Magnetskinnetog

STR_REPLACE_ROAD_VEHICLES                                       :Vejkøretøjer
STR_REPLACE_TRAM_VEHICLES                                       :Sporvogne

STR_REPLACE_REMOVE_WAGON                                        :{BLACK}Fjern vogne ({STRING}): {ORANGE}{STRING}
STR_REPLACE_REMOVE_WAGON_HELP                                   :{BLACK}Få autoudskift til at bevare længden af tog ved at fjerne vogne (startende fra fronten), hvis autoudskiftningen gør toget længere.
STR_REPLACE_REMOVE_WAGON_GROUP_HELP                             :{STRING}. Ctrl+klik for også at anvende på undergrupper

# Vehicle view
STR_VEHICLE_VIEW_CAPTION                                        :{WHITE}{VEHICLE}

###length VEHICLE_TYPES
STR_VEHICLE_VIEW_TRAIN_CENTER_TOOLTIP                           :{BLACK}Centrer hovedvinduet på togets placering. Dobbeltklik vil følge toget i hovedvinduet. Ctrl+klik åbner et nyt vindue på togets placering.
STR_VEHICLE_VIEW_ROAD_VEHICLE_CENTER_TOOLTIP                    :{BLACK}Centrer hovedvinduet på køretøjets placering. Dobbeltklik vil følge køretøjet i hovedvinduet. Ctrl+klik åbner et nyt vindue på køretøjets placering.
STR_VEHICLE_VIEW_SHIP_CENTER_TOOLTIP                            :{BLACK}Centrer hovedvinduet på skibets placering. Dobbeltklik vil følge skibet i hovedvinduet. Ctrl+klik åbner et nyt vindue på skibets placering.
STR_VEHICLE_VIEW_AIRCRAFT_CENTER_TOOLTIP                        :{BLACK}Centrer hovedvinduet på flyets placering. Dobbeltklik vil følge flyet i hovedvinduet. Ctrl+klik åbner et nyt vindue på flyets placering

###length VEHICLE_TYPES
STR_VEHICLE_VIEW_TRAIN_SEND_TO_DEPOT_TOOLTIP                    :{BLACK}Send toget til remise. CTRL+klik vil kun servicere
STR_VEHICLE_VIEW_ROAD_VEHICLE_SEND_TO_DEPOT_TOOLTIP             :{BLACK}Send køretøjet til værksted. CTRL+klik vil kun servicere
STR_VEHICLE_VIEW_SHIP_SEND_TO_DEPOT_TOOLTIP                     :{BLACK}Send skibet til dok. CTRL+klik vil kun servicere
STR_VEHICLE_VIEW_AIRCRAFT_SEND_TO_DEPOT_TOOLTIP                 :{BLACK}Send flyet til en hangar. CTRL+klik vil kun servicere

###length VEHICLE_TYPES
STR_VEHICLE_VIEW_CLONE_TRAIN_INFO                               :{BLACK}Dette vil købe en kopi af toget inklusiv alle vogne. Ctrl-klik vil dele ordrer. Shift-klik vil vise prisoverslag.
STR_VEHICLE_VIEW_CLONE_ROAD_VEHICLE_INFO                        :{BLACK}Dette vil købe en kopi af vejkøretøjet. Ctrl-klik vil dele ordrer. Shift-klik vil vise prisoverslag.
STR_VEHICLE_VIEW_CLONE_SHIP_INFO                                :{BLACK}Dette vil købe en kopi af skibet. Ctrl-klik vil dele ordrer. Shift-klik vil vise prisoverslag.
STR_VEHICLE_VIEW_CLONE_AIRCRAFT_INFO                            :{BLACK}Dette vil købe en kopi af et fly. Ctrl-klik vil dele ordrer. Shift-klik vil vise prisoverslag.

STR_VEHICLE_VIEW_TRAIN_IGNORE_SIGNAL_TOOLTIP                    :{BLACK}Tving toget til at fortsætte uden at vente på at signalet skifter til grønt
STR_VEHICLE_VIEW_TRAIN_REVERSE_TOOLTIP                          :{BLACK}Vend retningen af toget
STR_VEHICLE_VIEW_ROAD_VEHICLE_REVERSE_TOOLTIP                   :{BLACK}Tving køretøjet til at vende
STR_VEHICLE_VIEW_ORDER_LOCATION_TOOLTIP                         :{BLACK}Centrer hovedvisningen på ordrens destination. Ctrl+klik åbner et nyt lokalitetsvindue på ordredestinationens placering

###length VEHICLE_TYPES
STR_VEHICLE_VIEW_TRAIN_REFIT_TOOLTIP                            :{BLACK}Tilpas toget til at køre med en anden lasttype
STR_VEHICLE_VIEW_ROAD_VEHICLE_REFIT_TOOLTIP                     :{BLACK}Tilpas vejkøretøj til at køre med en anden lasttype
STR_VEHICLE_VIEW_SHIP_REFIT_TOOLTIP                             :{BLACK}Tilpas skibet til at sejle med en anden lasttype
STR_VEHICLE_VIEW_AIRCRAFT_REFIT_TOOLTIP                         :{BLACK}Tilpas flyet til at flyve med en anden lasttype

###length VEHICLE_TYPES
STR_VEHICLE_VIEW_TRAIN_ORDERS_TOOLTIP                           :{BLACK}Vis togets ordrer. Ctrl+Klik for at vise togets tidsplan.
STR_VEHICLE_VIEW_ROAD_VEHICLE_ORDERS_TOOLTIP                    :{BLACK}Vis køretøjets ordrer. Ctrl+Klik for at vise køretøjets tidsplan.
STR_VEHICLE_VIEW_SHIP_ORDERS_TOOLTIP                            :{BLACK}Vis skibets ordrer. Ctrl+Klik for at vise skibets tidsplan.
STR_VEHICLE_VIEW_AIRCRAFT_ORDERS_TOOLTIP                        :{BLACK}Vis flyets ordrer. Ctrl+Klik for at vise flyets tidsplan

###length VEHICLE_TYPES
STR_VEHICLE_VIEW_TRAIN_SHOW_DETAILS_TOOLTIP                     :{BLACK}Vis detaljer om toget
STR_VEHICLE_VIEW_ROAD_VEHICLE_SHOW_DETAILS_TOOLTIP              :{BLACK}Vis køretøjets detaljer
STR_VEHICLE_VIEW_SHIP_SHOW_DETAILS_TOOLTIP                      :{BLACK}Vis detaljer omkring skibet
STR_VEHICLE_VIEW_AIRCRAFT_SHOW_DETAILS_TOOLTIP                  :{BLACK}Vis detaljet omkring flyet

###length VEHICLE_TYPES
STR_VEHICLE_VIEW_TRAIN_STATUS_START_STOP_TOOLTIP                :{BLACK}Togets nuværende aktivitet - klik for at stoppe/starte toget
STR_VEHICLE_VIEW_ROAD_VEHICLE_STATUS_START_STOP_TOOLTIP         :{BLACK}Køretøjets nuværende aktivitet - klik for at stoppe/starte køretøj
STR_VEHICLE_VIEW_SHIP_STATE_STATUS_STOP_TOOLTIP                 :{BLACK}Skibets nuværende aktivitet - klik for at stoppe/starte skibet
STR_VEHICLE_VIEW_AIRCRAFT_STATUS_START_STOP_TOOLTIP             :{BLACK}Flyets nuværende aktivitet - klik for at stoppe/starte flyet

# Messages in the start stop button in the vehicle view
STR_VEHICLE_STATUS_LOADING_UNLOADING                            :{LTBLUE}Læsser / Aflæsser
STR_VEHICLE_STATUS_LEAVING                                      :{LTBLUE}Forlader
STR_VEHICLE_STATUS_CRASHED                                      :{RED}Forulykket!
STR_VEHICLE_STATUS_BROKEN_DOWN                                  :{RED}Gået i stykker
STR_VEHICLE_STATUS_STOPPED                                      :{RED}Stoppet
STR_VEHICLE_STATUS_TRAIN_STOPPING_VEL                           :{RED}Stopper, {VELOCITY}
STR_VEHICLE_STATUS_TRAIN_NO_POWER                               :{RED}Ingen strøm
STR_VEHICLE_STATUS_TRAIN_STUCK                                  :{ORANGE}Afventer fri passage
STR_VEHICLE_STATUS_AIRCRAFT_TOO_FAR                             :{ORANGE}For langt til næste destination

STR_VEHICLE_STATUS_HEADING_FOR_STATION_VEL                      :{LTBLUE}Retning mod {STATION}, {VELOCITY}
STR_VEHICLE_STATUS_NO_ORDERS_VEL                                :{LTBLUE}Ingen ordrer, {VELOCITY}
STR_VEHICLE_STATUS_HEADING_FOR_WAYPOINT_VEL                     :{LTBLUE}Retning mod {WAYPOINT}, {VELOCITY}
STR_VEHICLE_STATUS_HEADING_FOR_DEPOT_VEL                        :{ORANGE}Retning mod {DEPOT}, {VELOCITY}
STR_VEHICLE_STATUS_HEADING_FOR_DEPOT_SERVICE_VEL                :{LTBLUE}Service ved {DEPOT}, {VELOCITY}
STR_VEHICLE_STATUS_HEADING_FOR_DEPOT_UNBUNCH_VEL                :{LTBLUE}Afsæt og service ved {DEPOT}, {VELOCITY}

STR_VEHICLE_STATUS_CANNOT_REACH_STATION_VEL                     :{LTBLUE}Kan ikke nå {STATION}, {VELOCITY}
STR_VEHICLE_STATUS_CANNOT_REACH_WAYPOINT_VEL                    :{LTBLUE}Kan ikke nå {WAYPOINT}, {VELOCITY}
STR_VEHICLE_STATUS_CANNOT_REACH_DEPOT_VEL                       :{ORANGE}Kan ikke nå {DEPOT}, {VELOCITY}
STR_VEHICLE_STATUS_CANNOT_REACH_DEPOT_SERVICE_VEL               :{LTBLUE}Kan ikke nå {DEPOT}, {VELOCITY}

# Vehicle stopped/started animations
###length 2
STR_VEHICLE_COMMAND_STOPPED_SMALL                               :{TINY_FONT}{RED}Stoppet
STR_VEHICLE_COMMAND_STOPPED                                     :{RED}Stoppet

###length 2
STR_VEHICLE_COMMAND_STARTED_SMALL                               :{TINY_FONT}{GREEN}Startet
STR_VEHICLE_COMMAND_STARTED                                     :{GREEN}Startet

# Vehicle details
STR_VEHICLE_DETAILS_CAPTION                                     :{WHITE}{VEHICLE} (Detaljer)

###length VEHICLE_TYPES
STR_VEHICLE_DETAILS_TRAIN_RENAME                                :{BLACK}Giv toget et navn
STR_VEHICLE_DETAILS_ROAD_VEHICLE_RENAME                         :{BLACK}Giv køretøjet et navn
STR_VEHICLE_DETAILS_SHIP_RENAME                                 :{BLACK}Giv skibet et navn
STR_VEHICLE_DETAILS_AIRCRAFT_RENAME                             :{BLACK}Navngiv flyet

STR_VEHICLE_INFO_AGE                                            :{COMMA} år ({COMMA})
STR_VEHICLE_INFO_AGE_RED                                        :{RED}{COMMA} år ({COMMA})
STR_VEHICLE_INFO_AGE_RUNNING_COST_YR                            :{BLACK}Alder: {LTBLUE}{STRING}{BLACK}   Driftsomkostninger: {LTBLUE}{CURRENCY_LONG}/år
STR_VEHICLE_INFO_AGE_RUNNING_COST_PERIOD                        :{BLACK}Alder: {LTBLUE}{STRING}{BLACK}   Driftsomkostninger: {LTBLUE}{CURRENCY_LONG}/periode

STR_VEHICLE_INFO_MAX_SPEED                                      :{BLACK}Maks. hast.: {LTBLUE}{VELOCITY}
STR_VEHICLE_INFO_MAX_SPEED_TYPE                                 :{BLACK}Max. hastighed: {LTBLUE}{VELOCITY} {BLACK}Fly type: {LTBLUE}{STRING}
STR_VEHICLE_INFO_MAX_SPEED_TYPE_RANGE                           :{BLACK}Max. hastighed: {LTBLUE}{VELOCITY} {BLACK}Fly type: {LTBLUE}{STRING} {BLACK}Rækkevidde: {LTBLUE}{COMMA} felter
STR_VEHICLE_INFO_WEIGHT_POWER_MAX_SPEED                         :{BLACK}Vægt: {LTBLUE}{WEIGHT_SHORT} {BLACK}Effekt: {LTBLUE}{POWER}{BLACK} Maks. hast.: {LTBLUE}{VELOCITY}
STR_VEHICLE_INFO_WEIGHT_POWER_MAX_SPEED_MAX_TE                  :{BLACK}Vægt: {LTBLUE}{WEIGHT_SHORT} {BLACK}Effekt: {LTBLUE}{POWER}{BLACK} Maks. hast.: {LTBLUE}{VELOCITY} {BLACK}Maks. trækkraft: {LTBLUE}{FORCE}

STR_VEHICLE_INFO_PROFIT_THIS_YEAR_LAST_YEAR                     :{BLACK}Overskud i år: {LTBLUE}{CURRENCY_LONG} (sidste år: {CURRENCY_LONG})
STR_VEHICLE_INFO_PROFIT_THIS_YEAR_LAST_YEAR_MIN_PERFORMANCE     :{BLACK}Årets resultat: {LTBLUE}{CURRENCY_LONG} (sidste år: {CURRENCY_LONG}) {BLACK}Mindste ydeevne: {LTBLUE}{POWER_TO_WEIGHT}
STR_VEHICLE_INFO_PROFIT_THIS_PERIOD_LAST_PERIOD                 :{BLACK}Profit denne periode: {LTBLUE}{CURRENCY_LONG} (sidste periode: {CURRENCY_LONG})
STR_VEHICLE_INFO_PROFIT_THIS_PERIOD_LAST_PERIOD_MIN_PERFORMANCE :{BLACK}Profit denne periode: {LTBLUE}{CURRENCY_LONG} (sidste periode: {CURRENCY_LONG}) {BLACK}Min. ydeevne: {LTBLUE}{POWER_TO_WEIGHT}
STR_VEHICLE_INFO_RELIABILITY_BREAKDOWNS                         :{BLACK}Pålidelighed: {LTBLUE}{COMMA}%  {BLACK}Nedbrud siden sidste service: {LTBLUE}{COMMA}

STR_VEHICLE_INFO_BUILT_VALUE                                    :{LTBLUE}{ENGINE} {BLACK}Bygget: {LTBLUE}{NUM}{BLACK} Værdi: {LTBLUE}{CURRENCY_LONG}
STR_VEHICLE_INFO_NO_CAPACITY                                    :{BLACK}Kapacitet: {LTBLUE}Ingen{STRING}
STR_VEHICLE_INFO_CAPACITY                                       :{BLACK}Kapacitet: {LTBLUE}{CARGO_LONG}{3:STRING}
STR_VEHICLE_INFO_CAPACITY_MULT                                  :{BLACK}Kapacitet: {LTBLUE}{CARGO_LONG}{3:STRING} (x{4:NUM})
STR_VEHICLE_INFO_CAPACITY_CAPACITY                              :{BLACK}Kapacitet: {LTBLUE}{CARGO_LONG}, {CARGO_LONG}{STRING}

STR_VEHICLE_INFO_FEEDER_CARGO_VALUE                             :{BLACK}Værdi af overført fragt: {LTBLUE}{CURRENCY_LONG}

STR_VEHICLE_DETAILS_SERVICING_INTERVAL_DAYS                     :{BLACK}Serviceinterval: {LTBLUE}{COMMA}{NBSP}dage{BLACK}   {STRING}
STR_VEHICLE_DETAILS_SERVICING_INTERVAL_MINUTES                  :{BLACK}Serviceinterval: {LTBLUE}{COMMA}{NBSP}minutter{BLACK}   {STRING}
STR_VEHICLE_DETAILS_SERVICING_INTERVAL_PERCENT                  :{BLACK}Serviceinterval: {LTBLUE}{COMMA}%{BLACK}   {STRING}
STR_VEHICLE_DETAILS_LAST_SERVICE_DATE                           :Sidste service: {LTBLUE}{DATE_LONG}
STR_VEHICLE_DETAILS_LAST_SERVICE_MINUTES_AGO                    :Last service: {LTBLUE}{NUM} minutter siden
STR_VEHICLE_DETAILS_INCREASE_SERVICING_INTERVAL_TOOLTIP_DAYS    :{BLACK}Forøg serviceintervallet med 10 dage. Ctrl+klik for at øge serviceintervallet med 5 dage
STR_VEHICLE_DETAILS_INCREASE_SERVICING_INTERVAL_TOOLTIP_MINUTES :{BLACK}Forøg serviceintervallet med 5 minutter. Ctrl+klik for at øge serviceintervallet med 1 minut
STR_VEHICLE_DETAILS_INCREASE_SERVICING_INTERVAL_TOOLTIP_PERCENT :{BLACK}Forøg serviceintervallet med 10 procent. Ctrl+klik for at øge serviceintervallet med 5 procent
STR_VEHICLE_DETAILS_DECREASE_SERVICING_INTERVAL_TOOLTIP_DAYS    :{BLACK}Reducer serviceintervallet med 10 dage. Ctrl+klik for at reducere serviceintervallet med 5 dage
STR_VEHICLE_DETAILS_DECREASE_SERVICING_INTERVAL_TOOLTIP_MINUTES :{BLACK}Reducer serviceintervallet med 5 minutter. Ctrl+klik for at reducere serviceintervallet med 1 minut
STR_VEHICLE_DETAILS_DECREASE_SERVICING_INTERVAL_TOOLTIP_PERCENT :{BLACK}Reducer serviceintervallet med 10 procent. Ctrl+klik for at reducere serviceintervallet med 5 procent

STR_SERVICE_INTERVAL_DROPDOWN_TOOLTIP                           :{BLACK}Ændre serviceintervallets type
STR_VEHICLE_DETAILS_DEFAULT                                     :Standard
STR_VEHICLE_DETAILS_MINUTES                                     :Minutter
STR_VEHICLE_DETAILS_PERCENT                                     :Procent

###length VEHICLE_TYPES
STR_QUERY_RENAME_TRAIN_CAPTION                                  :{WHITE}Giv toget et navn
STR_QUERY_RENAME_ROAD_VEHICLE_CAPTION                           :{WHITE}Giv køretøjet et navn
STR_QUERY_RENAME_SHIP_CAPTION                                   :{WHITE}Giv skibet et navn
STR_QUERY_RENAME_AIRCRAFT_CAPTION                               :{WHITE}Navngiv flyet

# Extra buttons for train details windows
STR_VEHICLE_DETAILS_TRAIN_ENGINE_BUILT_AND_VALUE                :{LTBLUE}{ENGINE}{BLACK}   Bygget: {LTBLUE}{NUM}{BLACK} Værdi: {LTBLUE}{CURRENCY_LONG}
STR_VEHICLE_DETAILS_TRAIN_WAGON_VALUE                           :{LTBLUE}{ENGINE}{BLACK}   Værdi: {LTBLUE}{CURRENCY_LONG}

STR_VEHICLE_DETAILS_TRAIN_TOTAL_CAPACITY_TEXT                   :{BLACK}Samlet last (lasteevne) på dette tog:
STR_VEHICLE_DETAILS_TRAIN_TOTAL_CAPACITY                        :{LTBLUE}- {CARGO_LONG} ({CARGO_SHORT})
STR_VEHICLE_DETAILS_TRAIN_TOTAL_CAPACITY_MULT                   :{LTBLUE}- {CARGO_LONG} ({CARGO_SHORT}) (x{NUM})

STR_VEHICLE_DETAILS_CARGO_EMPTY                                 :{LTBLUE}Tom
STR_VEHICLE_DETAILS_CARGO_FROM                                  :{LTBLUE}{CARGO_LONG} fra {STATION}
STR_VEHICLE_DETAILS_CARGO_FROM_MULT                             :{LTBLUE}{CARGO_LONG} fra {STATION} (x{NUM})

STR_VEHICLE_DETAIL_TAB_CARGO                                    :{BLACK}Last
STR_VEHICLE_DETAILS_TRAIN_CARGO_TOOLTIP                         :{BLACK}Vis detaljer omkring den last der medbringes
STR_VEHICLE_DETAIL_TAB_INFORMATION                              :{BLACK}Information
STR_VEHICLE_DETAILS_TRAIN_INFORMATION_TOOLTIP                   :{BLACK}Vis detaljer omkring toget/vognene
STR_VEHICLE_DETAIL_TAB_CAPACITIES                               :{BLACK}Lasteevner
STR_VEHICLE_DETAILS_TRAIN_CAPACITIES_TOOLTIP                    :{BLACK}Vis kapaciteten af hver togvogn
STR_VEHICLE_DETAIL_TAB_TOTAL_CARGO                              :{BLACK}Samlet last
STR_VEHICLE_DETAILS_TRAIN_TOTAL_CARGO_TOOLTIP                   :{BLACK}Vis total lasteevne på toget, fordelt på lasttyper

STR_VEHICLE_DETAILS_TRAIN_ARTICULATED_RV_CAPACITY               :{BLACK}Kapacitet: {LTBLUE}

# Vehicle refit
STR_REFIT_CAPTION                                               :{WHITE}{VEHICLE} (tilpas)
STR_REFIT_TITLE                                                 :{GOLD}Vælg den lasttype der skal transporteres:
STR_REFIT_NEW_CAPACITY_COST_OF_REFIT                            :{BLACK}Ny kapacitet: {GOLD}{CARGO_LONG}{}{BLACK}Pris for tilpasning: {RED}{CURRENCY_LONG}
STR_REFIT_NEW_CAPACITY_INCOME_FROM_REFIT                        :{BLACK}Ny kapacitet: {GOLD}{CARGO_LONG}{}{BLACK}Indtægt fra tilpasning: {GREEN}{CURRENCY_LONG}
STR_REFIT_NEW_CAPACITY_COST_OF_AIRCRAFT_REFIT                   :{BLACK}Ny kapacitet: {GOLD}{CARGO_LONG},{GOLD}{CARGO_LONG}{}{BLACK}Pris for tilpasning: {RED}{CURRENCY_LONG}
STR_REFIT_NEW_CAPACITY_INCOME_FROM_AIRCRAFT_REFIT               :{BLACK}Ny kapacitet: {GOLD}{CARGO_LONG}, {GOLD}{CARGO_LONG}{}{BLACK}Indtægt fra tilpasning: {GREEN}{CURRENCY_LONG}
STR_REFIT_SELECT_VEHICLES_TOOLTIP                               :{BLACK}Vælg køretøjer der skal tilpasses. Klik og træk med musen for at vælge flere køretøjer. Klik på et tomt felt for at vælge hele køretøjet. Ctrl+klik vælger et køretøj og den efterfølgende kæde

###length VEHICLE_TYPES
STR_REFIT_TRAIN_LIST_TOOLTIP                                    :{BLACK}Vælg den lasttype toget skal kører med
STR_REFIT_ROAD_VEHICLE_LIST_TOOLTIP                             :{BLACK}Vælg lasttype som lastbilen skal transportere
STR_REFIT_SHIP_LIST_TOOLTIP                                     :{BLACK}Vælg den slags last skibet skal sejle med
STR_REFIT_AIRCRAFT_LIST_TOOLTIP                                 :{BLACK}Vælg den type last flyet skal flyve med

###length VEHICLE_TYPES
STR_REFIT_TRAIN_REFIT_BUTTON                                    :{BLACK}Tilpas tog
STR_REFIT_ROAD_VEHICLE_REFIT_BUTTON                             :{BLACK}Tilpas vejkøretøj
STR_REFIT_SHIP_REFIT_BUTTON                                     :{BLACK}Tilpas skibet
STR_REFIT_AIRCRAFT_REFIT_BUTTON                                 :{BLACK}Tilpas fly

###length VEHICLE_TYPES
STR_REFIT_TRAIN_REFIT_TOOLTIP                                   :{BLACK}Tilpas tog til at køre med den markerede lasttype
STR_REFIT_ROAD_VEHICLE_REFIT_TOOLTIP                            :{BLACK}Tilpas vejkøretøjet til at køre med den markerede lasttype
STR_REFIT_SHIP_REFIT_TOOLTIP                                    :{BLACK}Tilpas skibet til den markerede lasttype
STR_REFIT_AIRCRAFT_REFIT_TOOLTIP                                :{BLACK}Tilpas flyet til at flyve med den markerede lasttype

# Order view
STR_ORDERS_CAPTION                                              :{WHITE}{VEHICLE} (Ordrer)
STR_ORDERS_TIMETABLE_VIEW                                       :{BLACK}Køreplan
STR_ORDERS_TIMETABLE_VIEW_TOOLTIP                               :{BLACK}Skift til køreplan-visning

STR_ORDERS_LIST_TOOLTIP                                         :{BLACK}Ordreliste - klik på en ordre for at markere den. CTRL-klik for at centrere skærmen over stationen
STR_ORDER_INDEX                                                 :{COMMA}:{NBSP}
STR_ORDER_TEXT                                                  :{STRING} {STRING} {STRING} {STRING}

STR_ORDERS_END_OF_ORDERS                                        :- - Slut på ordrer - -
STR_ORDERS_END_OF_SHARED_ORDERS                                 :- - Slut på delt ordreliste - -

# Order bottom buttons
STR_ORDER_NON_STOP                                              :{BLACK}Uden stop
STR_ORDER_GO_TO                                                 :Gå til
STR_ORDER_GO_NON_STOP_TO                                        :Gå uden stop til
STR_ORDER_GO_VIA                                                :Gå via
STR_ORDER_GO_NON_STOP_VIA                                       :Gå uden stop via
STR_ORDER_TOOLTIP_NON_STOP                                      :{BLACK}Ændr standseregel for den valgte ordre

STR_ORDER_TOGGLE_FULL_LOAD                                      :{BLACK}Vilkårlig fuld last
STR_ORDER_DROP_LOAD_IF_POSSIBLE                                 :Last hvis muligt
STR_ORDER_DROP_FULL_LOAD_ALL                                    :Fuld last af al fragt
STR_ORDER_DROP_FULL_LOAD_ANY                                    :Fuld last vilkårlig type fragt
STR_ORDER_DROP_NO_LOADING                                       :Ingen last
STR_ORDER_TOOLTIP_FULL_LOAD                                     :{BLACK}Ændr lasteregel for den valgte ordre

STR_ORDER_TOGGLE_UNLOAD                                         :{BLACK}Los alt
STR_ORDER_DROP_UNLOAD_IF_ACCEPTED                               :Los hvis fragt accepteres
STR_ORDER_DROP_UNLOAD                                           :Aflæs alt
STR_ORDER_DROP_TRANSFER                                         :Overfør
STR_ORDER_DROP_NO_UNLOADING                                     :Ingen losning
STR_ORDER_TOOLTIP_UNLOAD                                        :{BLACK}Ændr losseregel for den valgte ordre

STR_ORDER_REFIT                                                 :{BLACK}Tilpas
STR_ORDER_REFIT_TOOLTIP                                         :{BLACK}Vælg hvilken lasttype, der skal tilpasses til i denne ordre. Ctrl+klik for at fjerne tilpasningsinstruktion
STR_ORDER_REFIT_AUTO                                            :{BLACK}Auto-tilpas
STR_ORDER_REFIT_AUTO_TOOLTIP                                    :{BLACK}Vælg typen af last der skal auto-tilpasses denne ordre. Ctrl+Click for at fjerne auto-tilpas-funktionen. Auto-tilpasning vil kun kunne gøres, hvis køretøjet tillader det
STR_ORDER_DROP_REFIT_AUTO                                       :Bestemt last
STR_ORDER_DROP_REFIT_AUTO_ANY                                   :Tilgængelig last

STR_ORDER_DROP_GO_ALWAYS_DEPOT                                  :Altid benyt
STR_ORDER_DROP_SERVICE_DEPOT                                    :Service hvis nødvendigt
STR_ORDER_DROP_HALT_DEPOT                                       :Stop

# Depot action tooltips, one per vehicle type
###length VEHICLE_TYPES
<<<<<<< HEAD
=======
STR_ORDER_ROAD_DEPOT_ACTION_TOOLTIP                             :{BLACK}Vælg den handling, der skal udføres på dette depot
>>>>>>> 8bccb580
STR_ORDER_SHIP_DEPOT_ACTION_TOOLTIP                             :{BLACK}Vælg den handling, der skal udføres på dette depot
STR_ORDER_HANGAR_ACTION_TOOLTIP                                 :{BLACK}Vælg den handling, der skal udføres i denne hangar
###next-name-looks-similar

STR_ORDER_CONDITIONAL_VARIABLE_TOOLTIP                          :{BLACK}Data som ordrespring baseres på

# Conditional order variables, must follow order of OrderConditionVariable enum
###length 8
STR_ORDER_CONDITIONAL_LOAD_PERCENTAGE                           :Last-procentdel
STR_ORDER_CONDITIONAL_RELIABILITY                               :Pålidelighed
STR_ORDER_CONDITIONAL_MAX_SPEED                                 :Tophastighed
STR_ORDER_CONDITIONAL_AGE                                       :Alder (år)
STR_ORDER_CONDITIONAL_REQUIRES_SERVICE                          :Kræver service
STR_ORDER_CONDITIONAL_UNCONDITIONALLY                           :Altid
STR_ORDER_CONDITIONAL_REMAINING_LIFETIME                        :Resterende levetid (år)
STR_ORDER_CONDITIONAL_MAX_RELIABILITY                           :Maksimal pålidelighed
###next-name-looks-similar

STR_ORDER_CONDITIONAL_COMPARATOR_TOOLTIP                        :{BLACK}Hvordan data sammenlignes med den givne værdi
STR_ORDER_CONDITIONAL_COMPARATOR_EQUALS                         :er lig med
STR_ORDER_CONDITIONAL_COMPARATOR_NOT_EQUALS                     :er ikke lig med
STR_ORDER_CONDITIONAL_COMPARATOR_LESS_THAN                      :er mindre end
STR_ORDER_CONDITIONAL_COMPARATOR_LESS_EQUALS                    :er mindre eller lig med
STR_ORDER_CONDITIONAL_COMPARATOR_MORE_THAN                      :er større end
STR_ORDER_CONDITIONAL_COMPARATOR_MORE_EQUALS                    :er større eller lig med
STR_ORDER_CONDITIONAL_COMPARATOR_IS_TRUE                        :er sand
STR_ORDER_CONDITIONAL_COMPARATOR_IS_FALSE                       :er falsk

STR_ORDER_CONDITIONAL_VALUE_TOOLTIP                             :{BLACK}Værdi data skal sammenlignes med
STR_ORDER_CONDITIONAL_VALUE_CAPT                                :{WHITE}Skriv værdi der sammenlignes med

STR_ORDERS_SKIP_BUTTON                                          :{BLACK}Spring over
STR_ORDERS_SKIP_TOOLTIP                                         :{BLACK}Spring over nuværende ordre og start næste. CTRL + klik springer til den valgte ordre

STR_ORDERS_DELETE_BUTTON                                        :{BLACK}Slet
STR_ORDERS_DELETE_TOOLTIP                                       :{BLACK}Slet den markerede ordre
STR_ORDERS_DELETE_ALL_TOOLTIP                                   :{BLACK}Slet alle ordrer
STR_ORDERS_STOP_SHARING_BUTTON                                  :{BLACK}Ophør med at dele
STR_ORDERS_STOP_SHARING_TOOLTIP                                 :{BLACK}Ophør med at dele order-liste. Ctrl+klik sletter også ordrerne for dette fartøj.

STR_ORDERS_GO_TO_BUTTON                                         :{BLACK}Gå til
STR_ORDER_GO_TO_NEAREST_DEPOT                                   :Gå til nærmeste depot
STR_ORDER_GO_TO_NEAREST_HANGAR                                  :Flyv til nærmeste hangar
STR_ORDER_CONDITIONAL                                           :Betinget ordrespring
STR_ORDER_SHARE                                                 :Del ordrer
STR_ORDERS_GO_TO_TOOLTIP                                        :{BLACK}Indsæt en ny ordre før den markerede, eller i slutningen af ordrelisten. Ctrl laver stationsordrer med 'Vilkårlig fuld last', rutepunkt ordrer med 'Uden stop', og depotordrer med 'Service'. 'Deleordrer' eller Ctrl lader dette køretøj dele ordrer med det valgte køretøj. At klikke på et køretøj kopierer ordrer fra det pågældende køretøj. En depot ordre deaktiverer automatisk servicering af køretøjet

STR_ORDERS_VEH_WITH_SHARED_ORDERS_LIST_TOOLTIP                  :{BLACK}Vis alle transportmidler, der deler denne ruteplan

# String parts to build the order string
STR_ORDER_GO_TO_WAYPOINT                                        :Via {WAYPOINT}
STR_ORDER_GO_NON_STOP_TO_WAYPOINT                               :Kør uden stop via {WAYPOINT}

STR_ORDER_SERVICE_AT                                            :Servicer i
STR_ORDER_SERVICE_NON_STOP_AT                                   :Servicer uden stop i

STR_ORDER_NEAREST_DEPOT                                         :det nærmeste
STR_ORDER_NEAREST_HANGAR                                        :den nærmeste hangar
###length 3
STR_ORDER_TRAIN_DEPOT                                           :Remise
STR_ORDER_ROAD_VEHICLE_DEPOT                                    :Værksted
STR_ORDER_SHIP_DEPOT                                            :Skibsdok
###next-name-looks-similar

STR_ORDER_GO_TO_NEAREST_DEPOT_FORMAT                            :{STRING} {STRING} {STRING}
STR_ORDER_GO_TO_DEPOT_FORMAT                                    :{STRING} {DEPOT}

STR_ORDER_REFIT_ORDER                                           :(Tilpas til {STRING})
STR_ORDER_REFIT_STOP_ORDER                                      :(Tilpas til {STRING} og stop)
STR_ORDER_STOP_ORDER                                            :(Stop)

STR_ORDER_WAIT_TO_UNBUNCH                                       :(vent med at pakke ud)

STR_ORDER_GO_TO_STATION                                         :{STRING} {STATION} {STRING}
STR_ORDER_GO_TO_STATION_CAN_T_USE_STATION                       :{PUSH_COLOUR}{RED}(Kan ikke bruge station){POP_COLOUR} {STRING} {STATION} {STRING}

STR_ORDER_IMPLICIT                                              :(Automatisk)

STR_ORDER_FULL_LOAD                                             :(Fuld last)
STR_ORDER_FULL_LOAD_ANY                                         :(Fuld last vilkårlig type fragt)
STR_ORDER_NO_LOAD                                               :(Ingen last)
STR_ORDER_UNLOAD                                                :(Los og medtag fragt)
STR_ORDER_UNLOAD_FULL_LOAD                                      :(Los og vent på fuld last)
STR_ORDER_UNLOAD_FULL_LOAD_ANY                                  :(Los og vent på fuld last af hvilken som helst type fragt)
STR_ORDER_UNLOAD_NO_LOAD                                        :(Los og efterlad tom)
STR_ORDER_TRANSFER                                              :(Overfør og last fragt)
STR_ORDER_TRANSFER_FULL_LOAD                                    :(Overfør og vent på fuld last)
STR_ORDER_TRANSFER_FULL_LOAD_ANY                                :(Overfør og vent på fuld last af hvilken som helst type fragt)
STR_ORDER_TRANSFER_NO_LOAD                                      :(Overfør og efterlad tom)
STR_ORDER_NO_UNLOAD                                             :(Los ikke og last fragt)
STR_ORDER_NO_UNLOAD_FULL_LOAD                                   :(Los ikke og vent på fuld last)
STR_ORDER_NO_UNLOAD_FULL_LOAD_ANY                               :(Los ikke af og vent på fuld last af hvilken som helst type)
STR_ORDER_NO_UNLOAD_NO_LOAD                                     :(Los ikke og last ikke)

STR_ORDER_AUTO_REFIT                                            :(Auto-tilpas til {STRING})
STR_ORDER_FULL_LOAD_REFIT                                       :(Fuld last med auto-tilpas til {STRING})
STR_ORDER_FULL_LOAD_ANY_REFIT                                   :(Fuld vilkårlig last med auto-tilpas til {STRING})
STR_ORDER_UNLOAD_REFIT                                          :(Los og medtag last med auto-tilpas til {STRING})
STR_ORDER_UNLOAD_FULL_LOAD_REFIT                                :(Los og vent på fuld last med auto-tilpas til {STRING})
STR_ORDER_UNLOAD_FULL_LOAD_ANY_REFIT                            :(Los og vent på fuld vilkårlig last med auto-tilpas til {STRING})
STR_ORDER_TRANSFER_REFIT                                        :(Overfør og medtag last med auto-tilpas til {STRING})
STR_ORDER_TRANSFER_FULL_LOAD_REFIT                              :(Overfør og vent på fuld last med auto-tilpas til {STRING})
STR_ORDER_TRANSFER_FULL_LOAD_ANY_REFIT                          :(Overfør og vent på fuld vilkårlig last med auto-tilpas til {STRING})
STR_ORDER_NO_UNLOAD_REFIT                                       :(Ingen losning og medtag last med with auto-tilpas til {STRING})
STR_ORDER_NO_UNLOAD_FULL_LOAD_REFIT                             :(Ingen losning og vent på fuld last med with auto-tilpas til {STRING})
STR_ORDER_NO_UNLOAD_FULL_LOAD_ANY_REFIT                         :(Ingen losning og vent på fuld vilkårlig last med with auto-tilpas til {STRING})

STR_ORDER_AUTO_REFIT_ANY                                        :tilgængelig last

###length 3
STR_ORDER_STOP_LOCATION_NEAR_END                                :[nærmeste ende]
STR_ORDER_STOP_LOCATION_MIDDLE                                  :[midten]
STR_ORDER_STOP_LOCATION_FAR_END                                 :[fjerneste ende]

STR_ORDER_OUT_OF_RANGE                                          :{RED} (Næste destination er uden for område)

STR_ORDER_CONDITIONAL_UNCONDITIONAL                             :Spring til ordre {COMMA}
STR_ORDER_CONDITIONAL_NUM                                       :Spring til ordre {COMMA} når {STRING} {STRING} {COMMA}
STR_ORDER_CONDITIONAL_TRUE_FALSE                                :Spring til ordre {COMMA} når {STRING} {STRING}

STR_INVALID_ORDER                                               :{RED} (Ugyldig Order)

# Time table window
STR_TIMETABLE_TITLE                                             :{WHITE}{VEHICLE} (Køreplan)
STR_TIMETABLE_ORDER_VIEW                                        :{BLACK}Ordrer
STR_TIMETABLE_ORDER_VIEW_TOOLTIP                                :{BLACK}Skift til ordrevisning

STR_TIMETABLE_TOOLTIP                                           :{BLACK}Køreplan - klik på en ordre for at markere den.

STR_TIMETABLE_NO_TRAVEL                                         :Rejs ikke
STR_TIMETABLE_NOT_TIMETABLEABLE                                 :Rejs (automatisk; planlagt med næste manuelle ordre)
STR_TIMETABLE_TRAVEL_NOT_TIMETABLED                             :Rejs (ikke iflg. køreplan)
STR_TIMETABLE_TRAVEL_NOT_TIMETABLED_SPEED                       :Rejs med højst {2:VELOCITY} (ikke skemalagt)
STR_TIMETABLE_TRAVEL_FOR                                        :Rejs i {STRING}
STR_TIMETABLE_TRAVEL_FOR_SPEED                                  :Rejs mod {STRING} med højst {VELOCITY}
STR_TIMETABLE_TRAVEL_FOR_ESTIMATED                              :Køreplan (for {STRING}, ikke skemalagt)
STR_TIMETABLE_TRAVEL_FOR_SPEED_ESTIMATED                        :Køreplan (for {STRING}, ikke skemalagt) med på de fleste {VELOCITY}
STR_TIMETABLE_STAY_FOR_ESTIMATED                                :(ophold for {STRING}, ikke skemalagt)
STR_TIMETABLE_AND_TRAVEL_FOR_ESTIMATED                          :(rejse for {STRING}, ikke skemalagt)
STR_TIMETABLE_STAY_FOR                                          :og vent i {STRING}
STR_TIMETABLE_AND_TRAVEL_FOR                                    :og rejs i {STRING}

STR_TIMETABLE_TOTAL_TIME                                        :{BLACK}Denne køreplan vil tage {STRING} at fuldføre
STR_TIMETABLE_TOTAL_TIME_INCOMPLETE                             :{BLACK}Denne køreplan vil tage mindst {STRING} at fuldføre (ikke alt indført i køreplan)

STR_TIMETABLE_STATUS_ON_TIME                                    :{BLACK}Dette transportmiddel kommer til tiden
STR_TIMETABLE_STATUS_LATE                                       :{BLACK}Dette transportmiddel er nu {STRING} forsinket
STR_TIMETABLE_STATUS_EARLY                                      :{BLACK}Dette transportmiddel er nu {STRING} foran køreplanen
STR_TIMETABLE_STATUS_NOT_STARTED                                :{BLACK}Denne tidsplan er endnu ikke begyndt.
STR_TIMETABLE_STATUS_START_AT_DATE                              :{BLACK}Denne tidsplan starter kl {STRING}
STR_TIMETABLE_STATUS_START_IN_SECONDS                           :{BLACK}Denne tidsplan starter om {COMMA} Sekunder

STR_TIMETABLE_START                                             :{BLACK}Start tidsplan
STR_TIMETABLE_START_TOOLTIP                                     :{BLACK}Vælg, hvornår denne tidsplan starter. Ctrl+klik fordeler starten af alle køretøjer, der deler denne rækkefølge, jævnt baseret på deres relative rækkefølge, hvis ordren er fuldstændig tidsplanlagt

STR_TIMETABLE_START_SECONDS_QUERY                               :Sekunder til tidsplanen starter

STR_TIMETABLE_CHANGE_TIME                                       :{BLACK}Ændre tid
STR_TIMETABLE_WAIT_TIME_TOOLTIP                                 :{BLACK}Ændre den tid, som den fremhævede rækkefølge skal tage. Ctrl+Click angiver tidspunktet for alle ordrer

STR_TIMETABLE_CLEAR_TIME                                        :{BLACK}Nulstil tid
STR_TIMETABLE_CLEAR_TIME_TOOLTIP                                :{BLACK}Nulstil tiden for den markerede ordre

STR_TIMETABLE_CHANGE_SPEED                                      :{BLACK}Ændr hastighedsbegrænsning
STR_TIMETABLE_CHANGE_SPEED_TOOLTIP                              :{BLACK}Ændre den maksimale rejsehastighed for den fremhævede rækkefølge

STR_TIMETABLE_CLEAR_SPEED                                       :{BLACK}Nulstil hastighedsbegrænsning
STR_TIMETABLE_CLEAR_SPEED_TOOLTIP                               :{BLACK}Nulstil den maksimale rejsehastighed for den markerede ordre

STR_TIMETABLE_RESET_LATENESS                                    :{BLACK}Nulstil forsinkelse
STR_TIMETABLE_RESET_LATENESS_TOOLTIP                            :{BLACK}Nulstil forsinkelsestælleren, så køretøjet kommer til tiden

STR_TIMETABLE_AUTOFILL                                          :{BLACK}Auto-udfyld
STR_TIMETABLE_AUTOFILL_TOOLTIP                                  :{BLACK}Udfyld automatisk tidsplanen med tider for den næste tur (CTRL-klik for at forsøge at bevare ventetider)

STR_TIMETABLE_EXPECTED                                          :{BLACK}Forventet
STR_TIMETABLE_SCHEDULED                                         :{BLACK}Planlagt
STR_TIMETABLE_EXPECTED_TOOLTIP                                  :{BLACK}Skift mellem forventet og tidslagt

STR_TIMETABLE_ARRIVAL_DATE                                      :A: {COLOUR}{DATE_TINY}
STR_TIMETABLE_DEPARTURE_DATE                                    :D: {COLOUR}{DATE_TINY}
STR_TIMETABLE_ARRIVAL_SECONDS_IN_FUTURE                         :A: {COLOUR}{COMMA} sek
STR_TIMETABLE_DEPARTURE_SECONDS_IN_FUTURE                       :D: {COLOUR}{COMMA} sek


# Date window (for timetable)
STR_DATE_CAPTION                                                :{WHITE}Sæt dato
STR_DATE_SET_DATE                                               :{BLACK}Sæt startdato
STR_DATE_SET_DATE_TOOLTIP                                       :{BLACK}Brug valgte dato som tidsplanens startdato
STR_DATE_DAY_TOOLTIP                                            :{BLACK}Vælg dag
STR_DATE_MONTH_TOOLTIP                                          :{BLACK}Vælg måned
STR_DATE_YEAR_TOOLTIP                                           :{BLACK}Vælg år


# AI debug window
STR_AI_DEBUG                                                    :{WHITE}KI/Spilscript-debug
STR_AI_DEBUG_NAME_AND_VERSION                                   :{BLACK}{STRING} (v{NUM})
STR_AI_DEBUG_NAME_TOOLTIP                                       :{BLACK}Navn på scriptet
STR_AI_DEBUG_SETTINGS                                           :{BLACK}Indstillinger
STR_AI_DEBUG_SETTINGS_TOOLTIP                                   :{BLACK}Skift indstillinger for computerspilleren
STR_AI_DEBUG_RELOAD                                             :{BLACK}Genindlæs computerspiller
STR_AI_DEBUG_RELOAD_TOOLTIP                                     :{BLACK}Stop computerspilleren, genindlæs scriptet og genstart computerspilleren
STR_AI_DEBUG_BREAK_STR_ON_OFF_TOOLTIP                           :{BLACK} Aktiver / deaktiver breakpoint funktionen, når en AI logmeddelelsen er lig breakpoint tekststrengen
STR_AI_DEBUG_BREAK_ON_LABEL                                     :{BLACK}Breakpiont slået til:
STR_AI_DEBUG_BREAK_STR_OSKTITLE                                 :{BLACK}Breakpoint slået til
STR_AI_DEBUG_BREAK_STR_TOOLTIP                                  :{BLACK}Når en computerspillers log besked er lig denne tekststreng, vil spillet gå på standby.
STR_AI_DEBUG_MATCH_CASE                                         :{BLACK}Match store og små bogstaver
STR_AI_DEBUG_MATCH_CASE_TOOLTIP                                 :{BLACK}Vis matchende stort/lille bogstav ved sammenligning af AI log beskeder messages mod teksten
STR_AI_DEBUG_CONTINUE                                           :{BLACK}Fortsæt
STR_AI_DEBUG_CONTINUE_TOOLTIP                                   :{BLACK}Sæt spillet i gang, og start den kunstige intelligens igen
STR_AI_DEBUG_SELECT_AI_TOOLTIP                                  :{BLACK}Se fejlretningsoutput af denne AI. Ctrl-klik for at åbne i et nyt vindue
STR_AI_GAME_SCRIPT                                              :{BLACK}Spil Script
STR_AI_GAME_SCRIPT_TOOLTIP                                      :{BLACK}Tjek SpilScript-loggen

STR_ERROR_AI_NO_AI_FOUND                                        :Ingen passende AI kan findes.{}Denne AI er en pladsholder, og vil ikke gøre noget.{} Du kan downloade indtil flere AI'er fra 'Online Indhold'-systemet.
STR_ERROR_AI_PLEASE_REPORT_CRASH                                :{WHITE}En af de kørende scripts gik ned. Rapporter det venligst til script-udvikleren sammen med et skærmbillede af AI/spilscript-debugvinduet.
STR_ERROR_AI_DEBUG_SERVER_ONLY                                  :{YELLOW}Computerspiller/script-debugvindue er kun tilgængeligt for serveren

# AI configuration window
STR_AI_CONFIG_CAPTION_AI                                        :{WHITE}AI konfiguration
STR_AI_CONFIG_CAPTION_GAMESCRIPT                                :{WHITE}Konfiguration af spilscript
STR_AI_CONFIG_GAMELIST_TOOLTIP                                  :{BLACK}Spilscriptet der vil bliver indlæst i næste spil
STR_AI_CONFIG_AILIST_TOOLTIP                                    :{BLACK}AI`er der vil bliver indlæst i næste spil
STR_AI_CONFIG_HUMAN_PLAYER                                      :Menneskelig spiller
STR_AI_CONFIG_RANDOM_AI                                         :Tilfældig computerspiller
STR_AI_CONFIG_NONE                                              :(ingen)
STR_AI_CONFIG_NAME_VERSION                                      :{STRING} {YELLOW}v{NUM}
STR_AI_CONFIG_MAX_COMPETITORS                                   :{LTBLUE}Maksimalt antal modstandere: {ORANGE}{COMMA}
STR_AI_CONFIG_COMPETITORS_INTERVAL                              :{LTBLUE}Interval mellem konkurrenternes start: {ORANGE}{COMMA} minut{P "" er}

STR_AI_CONFIG_MOVE_UP                                           :{BLACK}Flyt op
STR_AI_CONFIG_MOVE_UP_TOOLTIP                                   :{BLACK}Flyt valgte computerspiller op i listen
STR_AI_CONFIG_MOVE_DOWN                                         :{BLACK}Flyt nedad
STR_AI_CONFIG_MOVE_DOWN_TOOLTIP                                 :{BLACK}Flyt valgte computerspiller ned i listen

STR_AI_CONFIG_GAMESCRIPT                                        :{SILVER}Spilscript
STR_AI_CONFIG_GAMESCRIPT_PARAM                                  :{SILVER}Parametre
STR_AI_CONFIG_AI                                                :{SILVER}AI'er

STR_AI_CONFIG_CHANGE_AI                                         :{BLACK}Vælg AI
STR_AI_CONFIG_CHANGE_GAMESCRIPT                                 :{BLACK}Vælg Spilscript
STR_AI_CONFIG_CHANGE_TOOLTIP                                    :{BLACK}Indlæs et andet script. Ctrl+klik for at vise alle tilgængelige versioner
STR_AI_CONFIG_CONFIGURE                                         :{BLACK}Konfigurer computerspiller
STR_AI_CONFIG_CONFIGURE_TOOLTIP                                 :{BLACK}Konfigurer parametre for script'et

# Available AIs window
STR_AI_LIST_CAPTION                                             :{WHITE}Tilgængelig {STRING}
STR_AI_LIST_CAPTION_AI                                          :AIer
STR_AI_LIST_CAPTION_GAMESCRIPT                                  :Spilscripts
STR_AI_LIST_TOOLTIP                                             :{BLACK}Klik for at vælge et script

STR_AI_LIST_AUTHOR                                              :{LTBLUE}Skaber: {ORANGE}{STRING}
STR_AI_LIST_VERSION                                             :{LTBLUE}Version: {ORANGE}{NUM}
STR_AI_LIST_URL                                                 :{LTBLUE}URL: {ORANGE}{STRING}

STR_AI_LIST_ACCEPT                                              :{BLACK}Godkend
STR_AI_LIST_ACCEPT_TOOLTIP                                      :{BLACK}Vælg markeret script
STR_AI_LIST_CANCEL                                              :{BLACK}Afbryd
STR_AI_LIST_CANCEL_TOOLTIP                                      :{BLACK}Skift ikke script'et

STR_SCREENSHOT_CAPTION                                          :{WHITE}Tag skærmbillede
STR_SCREENSHOT_SCREENSHOT                                       :{BLACK}Normalt skærmbillede
STR_SCREENSHOT_ZOOMIN_SCREENSHOT                                :{BLACK}Fuldt zoomet-ind skærmbillede
STR_SCREENSHOT_DEFAULTZOOM_SCREENSHOT                           :{BLACK}Standard zoom skærmbillede
STR_SCREENSHOT_WORLD_SCREENSHOT                                 :{BLACK}Fuldt kort skærmbillede
STR_SCREENSHOT_HEIGHTMAP_SCREENSHOT                             :{BLACK}Højdekort skærmbillede
STR_SCREENSHOT_MINIMAP_SCREENSHOT                               :{BLACK}Minikort skærmbillede

# Script Parameters
STR_AI_SETTINGS_CAPTION                                         :{WHITE}{STRING} Parametre
STR_AI_SETTINGS_CAPTION_AI                                      :AI
STR_AI_SETTINGS_CAPTION_GAMESCRIPT                              :Spil Script
STR_AI_SETTINGS_CLOSE                                           :{BLACK}Luk
STR_AI_SETTINGS_RESET                                           :{BLACK}Nulstil
STR_AI_SETTINGS_SETTING                                         :{STRING}: {ORANGE}{STRING}
STR_AI_SETTINGS_SETTING_DEVIATION                               :{STRING}: {ORANGE}[{STRING}, {STRING}]
STR_AI_SETTINGS_JUST_DEVIATION                                  :[{STRING}, {STRING}]


# Textfile window
STR_TEXTFILE_JUMPLIST                                           :{WHITE}Indholdsfortegnelse
STR_TEXTFILE_JUMPLIST_TOOLTIP                                   :{BLACK}Spring hurtigt til en sektion i den viste fil via denne liste
STR_TEXTFILE_JUMPLIST_ITEM                                      :{WHITE}{STRING}
STR_TEXTFILE_NAVBACK_TOOLTIP                                    :{BLACK}Gå tilbage i navigationshistorikken
STR_TEXTFILE_NAVFORWARD_TOOLTIP                                 :{BLACK}Vend tilbage i navigationshistorikken
STR_TEXTFILE_WRAP_TEXT                                          :{WHITE}Ombryd tekst
STR_TEXTFILE_WRAP_TEXT_TOOLTIP                                  :{BLACK}Ombryd teksten i vinduet, så det hele passer uden at skulle rulle
STR_TEXTFILE_VIEW_README                                        :{BLACK}Se readme
STR_TEXTFILE_VIEW_README_TOOLTIP                                :Se readme for dette indhold
STR_TEXTFILE_VIEW_CHANGELOG                                     :{BLACK}Ændringslog
STR_TEXTFILE_VIEW_CHANGELOG_TOOLTIP                             :Se ændringslog for dette indhold
STR_TEXTFILE_VIEW_LICENCE                                       :{BLACK}Licens
STR_TEXTFILE_VIEW_LICENCE_TOOLTIP                               :Se licens til dette indhold
###length 5
STR_TEXTFILE_README_CAPTION                                     :{WHITE}{STRING} readme for {STRING}
STR_TEXTFILE_CHANGELOG_CAPTION                                  :{WHITE}{STRING} ændringslog for {STRING}
STR_TEXTFILE_LICENCE_CAPTION                                    :{WHITE}{STRING} licens for {STRING}
STR_TEXTFILE_SURVEY_RESULT_CAPTION                              :Forhåndsvisning af undersøgelsesresultat
STR_TEXTFILE_GAME_MANUAL_CAPTION                                :{WHITE}OpenTTD dokument '{STRING}'


# Vehicle loading indicators
STR_PERCENT_UP_SMALL                                            :{TINY_FONT}{WHITE}{NUM}%{UP_ARROW}
STR_PERCENT_UP                                                  :{WHITE}{NUM}%{UP_ARROW}
STR_PERCENT_DOWN_SMALL                                          :{TINY_FONT}{WHITE}{NUM}%{DOWN_ARROW}
STR_PERCENT_DOWN                                                :{WHITE}{NUM}%{DOWN_ARROW}
STR_PERCENT_UP_DOWN_SMALL                                       :{TINY_FONT}{WHITE}{NUM}%{UP_ARROW}{DOWN_ARROW}
STR_PERCENT_UP_DOWN                                             :{WHITE}{NUM}%{UP_ARROW}{DOWN_ARROW}
STR_PERCENT_NONE_SMALL                                          :{TINY_FONT}{WHITE}{NUM}%
STR_PERCENT_NONE                                                :{WHITE}{NUM}%

# Income 'floats'
STR_INCOME_FLOAT_COST_SMALL                                     :{TINY_FONT}{RED}Pris: {CURRENCY_LONG}
STR_INCOME_FLOAT_COST                                           :{RED}Pris: {CURRENCY_LONG}
STR_INCOME_FLOAT_INCOME_SMALL                                   :{TINY_FONT}{GREEN}Indkomst: {CURRENCY_LONG}
STR_INCOME_FLOAT_INCOME                                         :{GREEN}Indkomst: {CURRENCY_LONG}
STR_FEEDER_TINY                                                 :{TINY_FONT}{YELLOW}Overført: {CURRENCY_LONG}
STR_FEEDER                                                      :{YELLOW}Overført: {CURRENCY_LONG}
STR_FEEDER_INCOME_TINY                                          :{TINY_FONT}{YELLOW}Overførsel: {CURRENCY_LONG}{WHITE} / {GREEN}Indtægt: {CURRENCY_LONG}
STR_FEEDER_INCOME                                               :{YELLOW}Overførsel: {CURRENCY_LONG}{WHITE} / {GREEN}Indtægt: {CURRENCY_LONG}
STR_FEEDER_COST_TINY                                            :{TINY_FONT}{YELLOW}Overførsel: {CURRENCY_LONG}{WHITE} / {RED}Omkostning: {CURRENCY_LONG}
STR_FEEDER_COST                                                 :{YELLOW}Overførsel: {CURRENCY_LONG}{WHITE} / {RED}Omkostning: {CURRENCY_LONG}
STR_MESSAGE_ESTIMATED_COST                                      :{WHITE}Anslået Pris: {CURRENCY_LONG}
STR_MESSAGE_ESTIMATED_INCOME                                    :{WHITE}Anslået Indkomst: {CURRENCY_LONG}

# Saveload messages
STR_ERROR_SAVE_STILL_IN_PROGRESS                                :{WHITE}Gemmer stadig,{}vent venligst!
STR_ERROR_AUTOSAVE_FAILED                                       :{WHITE}Fejl under autogem
STR_ERROR_UNABLE_TO_READ_DRIVE                                  :{BLACK}Kan ikke læse drevet
STR_ERROR_GAME_SAVE_FAILED                                      :{WHITE}Fejl under gemning af spil{}{STRING}
STR_ERROR_UNABLE_TO_DELETE_FILE                                 :{WHITE}Kan ikke slette fil
STR_ERROR_GAME_LOAD_FAILED                                      :{WHITE}Fejl under indlæsning af spil{}{STRING}
STR_GAME_SAVELOAD_ERROR_BROKEN_INTERNAL_ERROR                   :Intern fejl: {STRING}
STR_GAME_SAVELOAD_ERROR_BROKEN_SAVEGAME                         :Ødelagt gemt spil - {STRING}
STR_GAME_SAVELOAD_ERROR_TOO_NEW_SAVEGAME                        :Spillet er gemt med en nyere version
STR_GAME_SAVELOAD_ERROR_FILE_NOT_READABLE                       :Filen kan ikke læses
STR_GAME_SAVELOAD_ERROR_FILE_NOT_WRITEABLE                      :Filen kan ikke skrives
STR_GAME_SAVELOAD_ERROR_DATA_INTEGRITY_CHECK_FAILED             :Dataintegritets-tjek fejlede
STR_GAME_SAVELOAD_ERROR_PATCHPACK                               :Spillet er gemt med en ændret version
STR_GAME_SAVELOAD_NOT_AVAILABLE                                 :<ikke tilgængelig>
STR_WARNING_LOADGAME_REMOVED_TRAMS                              :{WHITE}Spillet er gemt i en version uden sporveje. Alle sporveje er blevet fjernet.

# Map generation messages
STR_ERROR_COULD_NOT_CREATE_TOWN                                 :{WHITE}Kortgenerering afbrudt...{}... ingen brugbare lokaliteter til byer
STR_ERROR_NO_TOWN_IN_SCENARIO                                   :{WHITE}... der er ingen byer i dette scenarie

STR_ERROR_PNGMAP                                                :{WHITE}Kan ikke indlæse landskab fra PNG...
STR_ERROR_PNGMAP_FILE_NOT_FOUND                                 :{WHITE}... filen blev ikke fundet.
STR_ERROR_PNGMAP_IMAGE_TYPE                                     :{WHITE}... kan ikke konvertere billedtype. Der skal bruges 8 eller 24-bit PNG.
STR_ERROR_PNGMAP_MISC                                           :{WHITE}... noget gik galt. Undskyld (Måske en ødelagt fil)

STR_ERROR_BMPMAP                                                :{WHITE}Kan ikke indlæse landskab fra BMP...
STR_ERROR_BMPMAP_IMAGE_TYPE                                     :{WHITE}... kunne ikke konvertere billedtypen.

STR_ERROR_HEIGHTMAP_TOO_LARGE                                   :{WHITE}... billede er for stort

STR_WARNING_HEIGHTMAP_SCALE_CAPTION                             :{WHITE}Skalerings advarsel
STR_WARNING_HEIGHTMAP_SCALE_MESSAGE                             :{YELLOW}At ændre størrelsen på kildebilledet anbefales ikke. Fortsæt genereringen?

# Soundset messages
STR_WARNING_FALLBACK_SOUNDSET                                   :{WHITE}Kun nød lydsetet blev fundet. Hvis du gerne vil have lyd bliver du nød til at installere et lydsæt ved hjælp af indholds download systemet.

# Screenshot related messages
STR_WARNING_SCREENSHOT_SIZE_CAPTION                             :{WHITE}Kæmpe skærmbillede
STR_WARNING_SCREENSHOT_SIZE_MESSAGE                             :{YELLOW}Skærmbilledet vil få en opløsning på {COMMA} x {COMMA} pixels. Det kan tage et stykke tid at tage skærmbilledet, ønsker du at forstætte?

STR_MESSAGE_HEIGHTMAP_SUCCESSFULLY                              :{WHITE}Højdekort er blevet gemt som '{STRING}'. Højeste bjergtop er {NUM}
STR_MESSAGE_SCREENSHOT_SUCCESSFULLY                             :{WHITE}Skærmbilledet blev gemt som '{STRING}'
STR_ERROR_SCREENSHOT_FAILED                                     :{WHITE}Fejl under tagning af skærmbillede!

# Error message titles
STR_ERROR_MESSAGE_CAPTION                                       :{YELLOW}Besked
STR_ERROR_MESSAGE_CAPTION_OTHER_COMPANY                         :{YELLOW}Besked fra {STRING}

# Generic construction errors
STR_ERROR_OFF_EDGE_OF_MAP                                       :{WHITE}Ude over kanten af kortet
STR_ERROR_TOO_CLOSE_TO_EDGE_OF_MAP                              :{WHITE}For tæt på kanten af kortet
STR_ERROR_NOT_ENOUGH_CASH_REQUIRES_CURRENCY                     :{WHITE}Ikke nok penge - kræver {CURRENCY_LONG}
STR_ERROR_FLAT_LAND_REQUIRED                                    :{WHITE}Landskabet skal være fladt
STR_ERROR_LAND_SLOPED_IN_WRONG_DIRECTION                        :{WHITE}Landet hælder i den forkerte retning
STR_ERROR_CAN_T_DO_THIS                                         :{WHITE}Det kan du ikke...
STR_ERROR_BUILDING_MUST_BE_DEMOLISHED                           :{WHITE}Det er nødvendigt at nedrive bygningen først
STR_ERROR_CAN_T_CLEAR_THIS_AREA                                 :{WHITE}Kan ikke rydde området...
STR_ERROR_SITE_UNSUITABLE                                       :{WHITE}... upassende placering
STR_ERROR_ALREADY_BUILT                                         :{WHITE}... allerede bygget
STR_ERROR_OWNED_BY                                              :{WHITE}... ejes af {STRING}
STR_ERROR_AREA_IS_OWNED_BY_ANOTHER                              :{WHITE}... området ejes af et andet selskab
STR_ERROR_TERRAFORM_LIMIT_REACHED                               :{WHITE}... grænsen for landskabsændringer er nået
STR_ERROR_CLEARING_LIMIT_REACHED                                :{WHITE}... grænsen for rydning af felter er nået
STR_ERROR_TREE_PLANT_LIMIT_REACHED                              :{WHITE}... grænse for plantning af træer er nået
STR_ERROR_NAME_MUST_BE_UNIQUE                                   :{WHITE}Navnet skal være unikt
STR_ERROR_GENERIC_OBJECT_IN_THE_WAY                             :{WHITE}{1:STRING} i vejen
STR_ERROR_NOT_ALLOWED_WHILE_PAUSED                              :{WHITE}Ikke tilladt imens spillet er på pause

# Local authority errors
STR_ERROR_LOCAL_AUTHORITY_REFUSES_TO_ALLOW_THIS                 :{WHITE}{TOWN} de lokale myndigheder nægter at tillade dette
STR_ERROR_LOCAL_AUTHORITY_REFUSES_AIRPORT                       :{WHITE}{TOWN} lokale myndigheder nægter at tillade, at endnu en lufthavn bygges i byen
STR_ERROR_LOCAL_AUTHORITY_REFUSES_NOISE                         :{WHITE}{TOWN}s lokale myndigheder afviser tilladelse til lufthavn pga. støjgener
STR_ERROR_BRIBE_FAILED                                          :{WHITE}Dit bestikkelsesforsøg er blevet opdaget af en regional efterforsker

# Levelling errors
STR_ERROR_CAN_T_RAISE_LAND_HERE                                 :{WHITE}Kan ikke hæve landet her...
STR_ERROR_CAN_T_LOWER_LAND_HERE                                 :{WHITE}Kan ikke sænke landet her...
STR_ERROR_CAN_T_LEVEL_LAND_HERE                                 :{WHITE}Kan ikke udflade landet her...
STR_ERROR_EXCAVATION_WOULD_DAMAGE                               :{WHITE}Udgravning ville skade en tunnel
STR_ERROR_ALREADY_AT_SEA_LEVEL                                  :{WHITE}... allerede ved havoverfladen
STR_ERROR_TOO_HIGH                                              :{WHITE}... for højt
STR_ERROR_ALREADY_LEVELLED                                      :{WHITE}... allerede fladt
STR_ERROR_BRIDGE_TOO_HIGH_AFTER_LOWER_LAND                      :{WHITE}Bagefter vil broen over dette ville være for høj.

# Company related errors
STR_ERROR_CAN_T_CHANGE_COMPANY_NAME                             :{WHITE}Kan ikke ændre selskabets navn...
STR_ERROR_CAN_T_CHANGE_PRESIDENT                                :{WHITE}Kan ikke ændre direktørens navn...

STR_ERROR_MAXIMUM_PERMITTED_LOAN                                :{WHITE}... maksimale størrelse af lån er {CURRENCY_LONG}
STR_ERROR_CAN_T_BORROW_ANY_MORE_MONEY                           :{WHITE}Kan ikke låne flere penge...
STR_ERROR_LOAN_ALREADY_REPAYED                                  :{WHITE}... ingen lån at tilbagebetale
STR_ERROR_CURRENCY_REQUIRED                                     :{WHITE}... {CURRENCY_LONG} krævet
STR_ERROR_CAN_T_REPAY_LOAN                                      :{WHITE}Kan ikke tilbagebetale lån...
STR_ERROR_INSUFFICIENT_FUNDS                                    :{WHITE}Du kan ikke forære penge væk, som du har lånt i banken...
STR_ERROR_CAN_T_GIVE_MONEY                                      :{WHITE}Kan ikke give penge til dette selskab...
STR_ERROR_CAN_T_BUY_COMPANY                                     :{WHITE}Kan ikke købe selskab...
STR_ERROR_CAN_T_BUILD_COMPANY_HEADQUARTERS                      :{WHITE}Kan ikke bygge selskabets hovedkvarter...

# Town related errors
STR_ERROR_CAN_T_GENERATE_TOWN                                   :{WHITE}Kan ikke bygge nogen byer
STR_ERROR_CAN_T_RENAME_TOWN                                     :{WHITE}Kan ikke omdøbe byen...
STR_ERROR_CAN_T_FOUND_TOWN_HERE                                 :{WHITE}Kan ikke bygge en by her...
STR_ERROR_CAN_T_EXPAND_TOWN                                     :{WHITE}Kan ikke udvide byen...
STR_ERROR_TOO_CLOSE_TO_EDGE_OF_MAP_SUB                          :{WHITE}... for tæt på kanten af kortet
STR_ERROR_TOO_CLOSE_TO_ANOTHER_TOWN                             :{WHITE}... for tæt på en anden by
STR_ERROR_TOO_MANY_TOWNS                                        :{WHITE}... for mange byer
STR_ERROR_NO_SPACE_FOR_TOWN                                     :{WHITE}... der er ikke mere plads på kortet
STR_ERROR_ROAD_WORKS_IN_PROGRESS                                :{WHITE}Vejarbejde i gang
STR_ERROR_TOWN_CAN_T_DELETE                                     :{WHITE}Kan ikke slette denne by...{}En station eller et depot refererer til byen, eller en brik der er ejet a byen kan ikke fjernes
STR_ERROR_STATUE_NO_SUITABLE_PLACE                              :{WHITE}... Der er ingen egnede steder at placere en statue

# Industry related errors
STR_ERROR_TOO_MANY_INDUSTRIES                                   :{WHITE}... for mange industrier
STR_ERROR_CAN_T_GENERATE_INDUSTRIES                             :{WHITE}Kan ikke lave industrier...
STR_ERROR_CAN_T_BUILD_HERE                                      :{WHITE}Kan ikke bygge {STRING} her...
STR_ERROR_CAN_T_CONSTRUCT_THIS_INDUSTRY                         :{WHITE}Kan ikke bygge denne industritype her...
STR_ERROR_CAN_T_PROSPECT_INDUSTRY                               :{WHITE}Kan ikke se industri
STR_ERROR_INDUSTRY_TOO_CLOSE                                    :{WHITE}... for tæt på en anden industribygning
STR_ERROR_MUST_FOUND_TOWN_FIRST                                 :{WHITE}... det er nødvendigt at bygge en by først
STR_ERROR_ONLY_ONE_ALLOWED_PER_TOWN                             :{WHITE}... kun en tilladt per by
STR_ERROR_CAN_ONLY_BE_BUILT_IN_TOWNS_WITH_POPULATION_OF_1200    :{WHITE}... kan kun bygges i byer med mindst 1200 indbyggere
STR_ERROR_CAN_ONLY_BE_BUILT_IN_RAINFOREST                       :{WHITE}... kan kun bygges i regnskovsområder
STR_ERROR_CAN_ONLY_BE_BUILT_IN_DESERT                           :{WHITE}... kan kun bygges i ørkenområder
STR_ERROR_CAN_ONLY_BE_BUILT_IN_TOWNS                            :{WHITE}... kan kun bygges i byer (erstatter huse)
STR_ERROR_CAN_ONLY_BE_BUILT_NEAR_TOWN_CENTER                    :{WHITE}... kan kun bygges nær centrum af byer
STR_ERROR_CAN_ONLY_BE_BUILT_IN_LOW_AREAS                        :{WHITE}... kan kun bygges i lavtliggende områder
STR_ERROR_CAN_ONLY_BE_POSITIONED                                :{WHITE}... kan kun placeres nær kanten af kortet
STR_ERROR_FOREST_CAN_ONLY_BE_PLANTED                            :{WHITE}... skov kan kun plantes over snelinjen
STR_ERROR_CAN_ONLY_BE_BUILT_ABOVE_SNOW_LINE                     :{WHITE} ... kan kun bygges over snegrænsen
STR_ERROR_CAN_ONLY_BE_BUILT_BELOW_SNOW_LINE                     :{WHITE} ... kan kun bygges under snegrænsen

STR_ERROR_PROSPECTING_WAS_UNLUCKY                               :{WHITE}Finansieringen mislykkedes. Prøv igen
STR_ERROR_NO_SUITABLE_PLACES_FOR_PROSPECTING                    :{WHITE}Der er ingen egnede steder at placere denne industri
STR_ERROR_NO_SUITABLE_PLACES_FOR_INDUSTRIES                     :{WHITE}Der var ingen egnede steder for '{STRING}' industrier
STR_ERROR_NO_SUITABLE_PLACES_FOR_INDUSTRIES_EXPLANATION         :{WHITE}Skift kort generations parametre for at få et bedre kort

# Station construction related errors
STR_ERROR_CAN_T_BUILD_RAILROAD_STATION                          :{WHITE}Kan ikke bygge en banegård her...
STR_ERROR_CAN_T_BUILD_BUS_STATION                               :{WHITE}Kan ikke bygge rutebilstation...
STR_ERROR_CAN_T_BUILD_TRUCK_STATION                             :{WHITE}Kan ikke bygge fragtcentral...
STR_ERROR_CAN_T_BUILD_PASSENGER_TRAM_STATION                    :{WHITE}Kan ikke bygge passager-sporvognsstation...
STR_ERROR_CAN_T_BUILD_CARGO_TRAM_STATION                        :{WHITE}Kan ikke bygge fragt-sporvognsstation...
STR_ERROR_CAN_T_BUILD_DOCK_HERE                                 :{WHITE}Kan ikke bygge en havn her...
STR_ERROR_CAN_T_BUILD_AIRPORT_HERE                              :{WHITE}Kan ikke bygge en lufthavn her...

STR_ERROR_ADJOINS_MORE_THAN_ONE_EXISTING                        :{WHITE}Grænser op til mere end en eksisterende station/fragtcentral
STR_ERROR_STATION_TOO_SPREAD_OUT                                :{WHITE}... stationen er for spredt
STR_ERROR_TOO_MANY_STATIONS_LOADING                             :{WHITE}For mange stationer/fragtcentraler
STR_ERROR_TOO_MANY_STATION_SPECS                                :{WHITE}Banegården er i for mange dele
STR_ERROR_TOO_MANY_BUS_STOPS                                    :{WHITE}For mange busterminaler
STR_ERROR_TOO_MANY_TRUCK_STOPS                                  :{WHITE}For mange fragtcentraler
STR_ERROR_TOO_CLOSE_TO_ANOTHER_DOCK                             :{WHITE}For tæt på en anden havn
STR_ERROR_TOO_CLOSE_TO_ANOTHER_AIRPORT                          :{WHITE}For tæt på en anden lufthavn
STR_ERROR_CAN_T_RENAME_STATION                                  :{WHITE}Kan ikke omdøbe stationen...
STR_ERROR_DRIVE_THROUGH_ON_TOWN_ROAD                            :{WHITE}... denne vej er ejet af en by
STR_ERROR_DRIVE_THROUGH_DIRECTION                               :{WHITE}... vejen peger i den forkerte retning
STR_ERROR_DRIVE_THROUGH_CORNER                                  :{WHITE}... drive-through stops kan ikke have hjørner
STR_ERROR_DRIVE_THROUGH_JUNCTION                                :{WHITE}... drive-through stops kan ikke have kryds

# Station destruction related errors
STR_ERROR_CAN_T_REMOVE_PART_OF_STATION                          :{WHITE}Kan ikke fjerne en del af en station...
STR_ERROR_MUST_REMOVE_RAILWAY_STATION_FIRST                     :{WHITE}Jernbanestation skal fjernes først
STR_ERROR_CAN_T_REMOVE_BUS_STATION                              :{WHITE}Kan ikke fjerne rutebilstation...
STR_ERROR_CAN_T_REMOVE_TRUCK_STATION                            :{WHITE}Kan ikke fjerne fragtcentral...
STR_ERROR_CAN_T_REMOVE_PASSENGER_TRAM_STATION                   :{WHITE}Kan ikke fjerne passager-sporvognsstation
STR_ERROR_CAN_T_REMOVE_CARGO_TRAM_STATION                       :{WHITE}Kan ikke fjerne fragt-sporvognsstation
STR_ERROR_MUST_REMOVE_ROAD_STOP_FIRST                           :{WHITE}Det er nødvendigt at fjerne vejen først
STR_ERROR_THERE_IS_NO_STATION                                   :{WHITE}... der er ingen station her

STR_ERROR_MUST_DEMOLISH_RAILROAD                                :{WHITE}Det er nødvendigt at rive stationen ned først
STR_ERROR_MUST_DEMOLISH_BUS_STATION_FIRST                       :{WHITE}Det er nødvendigt at nedrive rutebilstationen først
STR_ERROR_MUST_DEMOLISH_TRUCK_STATION_FIRST                     :{WHITE}Det er nødvendigt at rive fragtcentralen ned først
STR_ERROR_MUST_DEMOLISH_PASSENGER_TRAM_STATION_FIRST            :{WHITE}Passager-sporvognsstation skal fjernes først
STR_ERROR_MUST_DEMOLISH_CARGO_TRAM_STATION_FIRST                :{WHITE}Fragt-sporvognsstation skal fjernes først
STR_ERROR_MUST_DEMOLISH_DOCK_FIRST                              :{WHITE}Det er nødvendigt at rive havnen ned først
STR_ERROR_MUST_DEMOLISH_AIRPORT_FIRST                           :{WHITE}Det er nødvendigt at rive lufthavnen ned først

# Waypoint related errors
STR_ERROR_WAYPOINT_ADJOINS_MORE_THAN_ONE_EXISTING               :{WHITE}Støder op til mere end et eksisterende rutepunkt
STR_ERROR_TOO_CLOSE_TO_ANOTHER_WAYPOINT                         :{WHITE}For tæt på et andet rutepunkt

STR_ERROR_CAN_T_BUILD_TRAIN_WAYPOINT                            :{WHITE}Kan ikke bygge rutepunkt for tog her...
STR_ERROR_CAN_T_POSITION_BUOY_HERE                              :{WHITE}Kan ikke placere en bøje her...
STR_ERROR_CAN_T_CHANGE_WAYPOINT_NAME                            :{WHITE}Kan ikke omdøbe rutepunkt...

STR_ERROR_CAN_T_REMOVE_TRAIN_WAYPOINT                           :{WHITE}Kan ikke fjerne rutepunkt for tog her...
STR_ERROR_MUST_REMOVE_RAILWAYPOINT_FIRST                        :{WHITE}Jernbane-rutepunkt skal fjernes først
STR_ERROR_BUOY_IN_THE_WAY                                       :{WHITE}... der er en bøje i vejen
STR_ERROR_BUOY_IS_IN_USE                                        :{WHITE}... bøjen er i brug af et andet firma!

# Depot related errors
STR_ERROR_CAN_T_BUILD_TRAIN_DEPOT                               :{WHITE}Kan ikke bygge en remise her...
STR_ERROR_CAN_T_BUILD_ROAD_DEPOT                                :{WHITE}Kan ikke bygge værksted her...
STR_ERROR_CAN_T_BUILD_TRAM_DEPOT                                :{WHITE}Kan ikke bygge sporvognsremise her...
STR_ERROR_CAN_T_BUILD_SHIP_DEPOT                                :{WHITE}Kan ikke bygge en skibsdok her...

STR_ERROR_CAN_T_RENAME_DEPOT                                    :{WHITE}Kan ikke omdøbe depot...

STR_ERROR_TRAIN_MUST_BE_STOPPED_INSIDE_DEPOT                    :{WHITE}... skal være stoppet inde i et depot
STR_ERROR_ROAD_VEHICLE_MUST_BE_STOPPED_INSIDE_DEPOT             :{WHITE}... skal være stoppet inde i et værksted først
STR_ERROR_SHIP_MUST_BE_STOPPED_INSIDE_DEPOT                     :{WHITE}... skal være stoppet i et depot
STR_ERROR_AIRCRAFT_MUST_BE_STOPPED_INSIDE_HANGAR                :{WHITE}... skal være stoppet i en hangar

STR_ERROR_TRAINS_CAN_ONLY_BE_ALTERED_INSIDE_A_DEPOT             :{WHITE}Tog kan kun ændres når de er stoppet i en remise
STR_ERROR_TRAIN_TOO_LONG                                        :{WHITE}Toget er for langt
STR_ERROR_CAN_T_REVERSE_DIRECTION_RAIL_VEHICLE                  :{WHITE}Kan ikke vende køretøjet om...
STR_ERROR_CAN_T_REVERSE_DIRECTION_RAIL_VEHICLE_MULTIPLE_UNITS   :{WHITE}... består af flere enheder
STR_ERROR_INCOMPATIBLE_RAIL_TYPES                               :Skinnetyperne passer ikke sammen

STR_ERROR_CAN_T_MOVE_VEHICLE                                    :{WHITE}Kan ikke flytte køretøjet...
STR_ERROR_REAR_ENGINE_FOLLOW_FRONT                              :{WHITE}Det bagerste lokomotiv vil altid følge dets forende
STR_ERROR_UNABLE_TO_FIND_ROUTE_TO                               :{WHITE}Kan ikke finde en route til et lokalt depot
STR_ERROR_UNABLE_TO_FIND_LOCAL_DEPOT                            :{WHITE}Kan ikke finde lokalt værksted

STR_ERROR_DEPOT_WRONG_DEPOT_TYPE                                :Forkert depottype

# Depot unbunching related errors
STR_ERROR_UNBUNCHING_ONLY_ONE_ALLOWED                           :{WHITE}... kan kun have én opsamlingsordre
<<<<<<< HEAD
=======
STR_ERROR_UNBUNCHING_NO_FULL_LOAD                               :{WHITE}... kan ikke bruge ordrer om fuld last, når køretøjet har en opsamlingsordre
>>>>>>> 8bccb580
STR_ERROR_UNBUNCHING_NO_UNBUNCHING_FULL_LOAD                    :{WHITE}... kan ikke pakke et køretøj op med fuld last
STR_ERROR_UNBUNCHING_NO_UNBUNCHING_CONDITIONAL                  :{WHITE}... kan ikke pakke et køretøj op med en betinget ordre

# Autoreplace related errors
STR_ERROR_TRAIN_TOO_LONG_AFTER_REPLACEMENT                      :{WHITE}{VEHICLE} er blevet for langt efter udskiftning
STR_ERROR_AUTOREPLACE_NOTHING_TO_DO                             :{WHITE}Ingen autoudskiftning/-fornyelse foretaget.
STR_ERROR_AUTOREPLACE_MONEY_LIMIT                               :(ikke penge nok)
STR_ERROR_AUTOREPLACE_INCOMPATIBLE_CARGO                        :{WHITE}Nyt fartøj kan ikke transportere {STRING}
STR_ERROR_AUTOREPLACE_INCOMPATIBLE_REFIT                        :{WHITE}Nyt køretøj kan ikke auto-tilpasses i ordren{NUM}

# Rail construction errors
STR_ERROR_IMPOSSIBLE_TRACK_COMBINATION                          :{WHITE}Umulig sporkombination
STR_ERROR_MUST_REMOVE_SIGNALS_FIRST                             :{WHITE}Det er nødvendigt at fjerne signalet først
STR_ERROR_NO_SUITABLE_RAILROAD_TRACK                            :{WHITE}Ingen egnet jernbane
STR_ERROR_MUST_REMOVE_RAILROAD_TRACK                            :{WHITE}Det er nødvendigt at fjerne jernbaneskinnerne først
STR_ERROR_CROSSING_ON_ONEWAY_ROAD                               :{WHITE}Vejen er ensrettet eller blokeret
STR_ERROR_CROSSING_DISALLOWED_RAIL                              :{WHITE}Niveaukrydsning ikke tilladt for denne type skinner
STR_ERROR_CROSSING_DISALLOWED_ROAD                              :{WHITE}Niveaukrydsning ikke tilladt for denne type vej
STR_ERROR_CAN_T_BUILD_SIGNALS_HERE                              :{WHITE}Kan ikke bygge signaler her...
STR_ERROR_CAN_T_BUILD_RAILROAD_TRACK                            :{WHITE}Kan ikke bygge jernbane her...
STR_ERROR_CAN_T_REMOVE_RAILROAD_TRACK                           :{WHITE}Kan ikke fjerne jernbane herfra...
STR_ERROR_CAN_T_REMOVE_SIGNALS_FROM                             :{WHITE}Kan ikke fjerne signaler herfra...
STR_ERROR_SIGNAL_CAN_T_CONVERT_SIGNALS_HERE                     :{WHITE}Kan ikke ombygge signaler her...
STR_ERROR_THERE_IS_NO_RAILROAD_TRACK                            :{WHITE}... der er ikke noget spor
STR_ERROR_THERE_ARE_NO_SIGNALS                                  :{WHITE}... der er ingen signaler

STR_ERROR_CAN_T_CONVERT_RAIL                                    :{WHITE}Kan ikke konvertere jernbanetype her...

# Road construction errors
STR_ERROR_MUST_REMOVE_ROAD_FIRST                                :{WHITE}Det er nødvendigt at fjerne vejen først
STR_ERROR_ONEWAY_ROADS_CAN_T_HAVE_JUNCTION                      :{WHITE}... ensrettede veje kan ikke have kryds
STR_ERROR_CAN_T_BUILD_ROAD_HERE                                 :{WHITE}Kan ikke bygge vej her...
STR_ERROR_CAN_T_BUILD_TRAMWAY_HERE                              :{WHITE}Kan ikke bygge sporvej her...
STR_ERROR_CAN_T_REMOVE_ROAD_FROM                                :{WHITE}Kan ikke fjerne vej herfra...
STR_ERROR_CAN_T_REMOVE_TRAMWAY_FROM                             :{WHITE}Kan ikke fjerne sporvej her...
STR_ERROR_THERE_IS_NO_ROAD                                      :{WHITE}... der er ingen vej
STR_ERROR_THERE_IS_NO_TRAMWAY                                   :{WHITE}... der er ikke noget spor
STR_ERROR_CAN_T_CONVERT_ROAD                                    :{WHITE}Kan ikke konvertere vejtype her...
STR_ERROR_CAN_T_CONVERT_TRAMWAY                                 :{WHITE}Kan ikke konvertere sporvejstype her...
STR_ERROR_NO_SUITABLE_ROAD                                      :{WHITE}Ingen passende vej
STR_ERROR_NO_SUITABLE_TRAMWAY                                   :{WHITE}Ingen egnet sporvej

# Waterway construction errors
STR_ERROR_CAN_T_BUILD_CANALS                                    :{WHITE}Kan ikke bygge en kanal her...
STR_ERROR_CAN_T_BUILD_LOCKS                                     :{WHITE}Kan ikke bygge en sluse her...
STR_ERROR_CAN_T_PLACE_RIVERS                                    :{WHITE}Kan ikke placere floder her...
STR_ERROR_MUST_BE_BUILT_ON_WATER                                :{WHITE}... skal bygges på vand
STR_ERROR_CAN_T_BUILD_ON_WATER                                  :{WHITE}... kan ikke bygge på vand
STR_ERROR_CAN_T_BUILD_ON_SEA                                    :{WHITE} ... kan ikke bygge på åbent hav
STR_ERROR_CAN_T_BUILD_ON_CANAL                                  :{WHITE} ... kan ikke bygge på kanalen
STR_ERROR_CAN_T_BUILD_ON_RIVER                                  :{WHITE} ... kan ikke bygge på floden
STR_ERROR_MUST_DEMOLISH_CANAL_FIRST                             :{WHITE}Kanal må fjernes først
STR_ERROR_CAN_T_BUILD_AQUEDUCT_HERE                             :{WHITE}Kan ikke bygge akvædukt her...

# Tree related errors
STR_ERROR_TREE_ALREADY_HERE                                     :{WHITE}... der er allerede træer her
STR_ERROR_TREE_WRONG_TERRAIN_FOR_TREE_TYPE                      :{WHITE}... forkert terræn for træ type
STR_ERROR_CAN_T_PLANT_TREE_HERE                                 :{WHITE}Kan ikke plante træer her...

# Bridge related errors
STR_ERROR_CAN_T_BUILD_BRIDGE_HERE                               :{WHITE}Kan ikke bygge en bro her...
STR_ERROR_MUST_DEMOLISH_BRIDGE_FIRST                            :{WHITE}Det er nødvendigt at rive broen ned først
STR_ERROR_CAN_T_START_AND_END_ON                                :{WHITE}Kan ikke starte og slutte på samme position
STR_ERROR_BRIDGEHEADS_NOT_SAME_HEIGHT                           :{WHITE}Brohoveder er ikke i samme niveau
STR_ERROR_BRIDGE_TOO_LOW_FOR_TERRAIN                            :{WHITE}Broen er for lav til terrænet
STR_ERROR_BRIDGE_TOO_HIGH_FOR_TERRAIN                           :{WHITE}Broen er for høj for dette terræn.
STR_ERROR_START_AND_END_MUST_BE_IN                              :{WHITE}Start- og slutposition skal være på linje
STR_ERROR_ENDS_OF_BRIDGE_MUST_BOTH                              :{WHITE}... begge ender af en bro skal være på land
STR_ERROR_BRIDGE_TOO_LONG                                       :{WHITE}... broen er for lang
STR_ERROR_BRIDGE_THROUGH_MAP_BORDER                             :{WHITE}Broen ville slutte udenfor kortet

# Tunnel related errors
STR_ERROR_CAN_T_BUILD_TUNNEL_HERE                               :{WHITE}Kan ikke bygge en tunnel her...
STR_ERROR_SITE_UNSUITABLE_FOR_TUNNEL                            :{WHITE}Dette sted er ikke brugbart til starten af en tunnel
STR_ERROR_MUST_DEMOLISH_TUNNEL_FIRST                            :{WHITE}Det er nødvendigt at rive tunnelen ned først
STR_ERROR_ANOTHER_TUNNEL_IN_THE_WAY                             :{WHITE}En anden tunnel er i vejen
STR_ERROR_TUNNEL_THROUGH_MAP_BORDER                             :{WHITE}Tunnellen ville slutte uden for kortet
STR_ERROR_UNABLE_TO_EXCAVATE_LAND                               :{WHITE}Det er umuligt at lave en udgravning til tunnelen i den anden ende
STR_ERROR_TUNNEL_TOO_LONG                                       :{WHITE}... tunnel er for lang

# Object related errors
STR_ERROR_TOO_MANY_OBJECTS                                      :{WHITE}... for mange objecter
STR_ERROR_CAN_T_BUILD_OBJECT                                    :{WHITE}Kan ikke bygge objekt...
STR_ERROR_OBJECT_IN_THE_WAY                                     :{WHITE}Der er et objekt i vejen
STR_ERROR_COMPANY_HEADQUARTERS_IN                               :{WHITE}... selskabets hovedkontor i vejen
STR_ERROR_CAN_T_PURCHASE_THIS_LAND                              :{WHITE}Kan ikke købe dette landområde...
STR_ERROR_YOU_ALREADY_OWN_IT                                    :{WHITE}... du ejer det allerede!
STR_ERROR_BUILD_OBJECT_LIMIT_REACHED                            :{WHITE}... grænse for objekt-konstruktion nået

# Group related errors
STR_ERROR_GROUP_CAN_T_CREATE                                    :{WHITE}Kan ikke oprette gruppe...
STR_ERROR_GROUP_CAN_T_DELETE                                    :{WHITE}Kan ikke slette denne gruppe...
STR_ERROR_GROUP_CAN_T_RENAME                                    :{WHITE}Kan ikke omdøbe gruppe...
STR_ERROR_GROUP_CAN_T_SET_PARENT                                :{WHITE}Kan ikke sætte overordnede gruppe ...
STR_ERROR_GROUP_CAN_T_SET_PARENT_RECURSION                      :{WHITE}... løkker i gruppe-hierarkiet er ikke tilladt
STR_ERROR_GROUP_CAN_T_REMOVE_ALL_VEHICLES                       :{WHITE}Kan ikke fjerne alle køretøjer fra denne gruppe...
STR_ERROR_GROUP_CAN_T_ADD_VEHICLE                               :{WHITE}Kan ikke tilføje køretøjet til denne gruppe...
STR_ERROR_GROUP_CAN_T_ADD_SHARED_VEHICLE                        :{WHITE}Kan ikke tilføje delte køretøjer til gruppe...

# Generic vehicle errors

###length VEHICLE_TYPES
STR_ERROR_TRAIN_IN_THE_WAY                                      :{WHITE}Tog i vejen
STR_ERROR_ROAD_VEHICLE_IN_THE_WAY                               :{WHITE}Køretøj i vejen
STR_ERROR_SHIP_IN_THE_WAY                                       :{WHITE}Der er et skib i vejen
STR_ERROR_AIRCRAFT_IN_THE_WAY                                   :{WHITE}Fly i vejen

###length VEHICLE_TYPES
STR_ERROR_RAIL_VEHICLE_NOT_AVAILABLE                            :{WHITE}Tog er ikke tilgængeligt
STR_ERROR_ROAD_VEHICLE_NOT_AVAILABLE                            :{WHITE}Vejkøretøj er ikke tilgængeligt
STR_ERROR_SHIP_NOT_AVAILABLE                                    :{WHITE}Skib er ikke tilgængeligt
STR_ERROR_AIRCRAFT_NOT_AVAILABLE                                :{WHITE}Fly er ikke tilgængelig

###length VEHICLE_TYPES
STR_ERROR_CAN_T_REFIT_TRAIN                                     :{WHITE}Kan ikke tilpasse tog...
STR_ERROR_CAN_T_REFIT_ROAD_VEHICLE                              :{WHITE}Kan ikke tilpasse vejkøretøj
STR_ERROR_CAN_T_REFIT_SHIP                                      :{WHITE}Kan ikke tilpasse skib...
STR_ERROR_CAN_T_REFIT_AIRCRAFT                                  :{WHITE}Kan ikke tilpasse fly...

###length VEHICLE_TYPES
STR_ERROR_CAN_T_RENAME_TRAIN                                    :{WHITE}Kan ikke give toget navn...
STR_ERROR_CAN_T_RENAME_ROAD_VEHICLE                             :{WHITE}Kan ikke give køretøjet et navn...
STR_ERROR_CAN_T_RENAME_SHIP                                     :{WHITE}Kan ikke give skibet et navn...
STR_ERROR_CAN_T_RENAME_AIRCRAFT                                 :{WHITE}Kan ikke navngive flyet...

###length VEHICLE_TYPES
STR_ERROR_CAN_T_STOP_START_TRAIN                                :{WHITE}Kan ikke stoppe/starte toget...
STR_ERROR_CAN_T_STOP_START_ROAD_VEHICLE                         :{WHITE}Kan ikke stoppe/starte køretøj...
STR_ERROR_CAN_T_STOP_START_SHIP                                 :{WHITE}Kan ikke stoppe/starte skibet...
STR_ERROR_CAN_T_STOP_START_AIRCRAFT                             :{WHITE}Kan ikke stoppe/starte fly...

###length VEHICLE_TYPES
STR_ERROR_CAN_T_SEND_TRAIN_TO_DEPOT                             :{WHITE}Kan ikke sende toget til remise...
STR_ERROR_CAN_T_SEND_ROAD_VEHICLE_TO_DEPOT                      :{WHITE}Kan ikke sende køretøj til værksted...
STR_ERROR_CAN_T_SEND_SHIP_TO_DEPOT                              :{WHITE}Kan ikke sende skibet til dok...
STR_ERROR_CAN_T_SEND_AIRCRAFT_TO_HANGAR                         :{WHITE}Kan ikke sende flyet til en hangar...

###length VEHICLE_TYPES
STR_ERROR_CAN_T_BUY_TRAIN                                       :{WHITE}Kan ikke købe jernbanekøretøj...
STR_ERROR_CAN_T_BUY_ROAD_VEHICLE                                :{WHITE}Kan ikke købe køretøj...
STR_ERROR_CAN_T_BUY_SHIP                                        :{WHITE}Kan ikke købe skibet...
STR_ERROR_CAN_T_BUY_AIRCRAFT                                    :{WHITE}Kan ikke købe flyet...

###length VEHICLE_TYPES
STR_ERROR_CAN_T_RENAME_TRAIN_TYPE                               :{WHITE}Kan ikke omdøbe tog-/togvognstypen...
STR_ERROR_CAN_T_RENAME_ROAD_VEHICLE_TYPE                        :{WHITE}Kan ikke omdøbe køretøjstypen...
STR_ERROR_CAN_T_RENAME_SHIP_TYPE                                :{WHITE}Kan ikke omdøbe skibstypen...
STR_ERROR_CAN_T_RENAME_AIRCRAFT_TYPE                            :{WHITE}Kan ikke omdøbe flytypen...

###length VEHICLE_TYPES
STR_ERROR_CAN_T_SELL_TRAIN                                      :{WHITE}Kan ikke sælge jernbanekøretøjet...
STR_ERROR_CAN_T_SELL_ROAD_VEHICLE                               :{WHITE}Kan ikke sælge køretøj...
STR_ERROR_CAN_T_SELL_SHIP                                       :{WHITE}Kan ikke sælge skibet...
STR_ERROR_CAN_T_SELL_AIRCRAFT                                   :{WHITE}Kan ikke sælge flyet...

STR_ERROR_TOO_MANY_VEHICLES_IN_GAME                             :{WHITE}For mange køretøjer i spillet
STR_ERROR_CAN_T_CHANGE_SERVICING                                :{WHITE}Kan ikke ændre serviceinterval...

STR_ERROR_VEHICLE_IS_DESTROYED                                  :{WHITE}... fartøjet er ødelagt

STR_ERROR_CAN_T_CLONE_VEHICLE_LIST                              :{WHITE}... Ikke alle køretøjer er identiske

STR_ERROR_NO_VEHICLES_AVAILABLE_AT_ALL                          :{WHITE}Ingen køretøjer vil være tilgængelige overhovedet
STR_ERROR_NO_VEHICLES_AVAILABLE_AT_ALL_EXPLANATION              :{WHITE}Skift din NewGRF-konfiguration
STR_ERROR_NO_VEHICLES_AVAILABLE_YET                             :{WHITE}Ingen køretøjer er tilgængelige endnu
STR_ERROR_NO_VEHICLES_AVAILABLE_YET_EXPLANATION                 :{WHITE}Start et nyt spil efter {DATE_SHORT} eller brug en NewGRF der giver tidlige køretøjer

# Specific vehicle errors
STR_ERROR_CAN_T_MAKE_TRAIN_PASS_SIGNAL                          :{WHITE}Kan ikke få toget til at passere signalet...
STR_ERROR_CAN_T_REVERSE_DIRECTION_TRAIN                         :{WHITE}Kan ikke vende retningen af toget...
STR_ERROR_TRAIN_START_NO_POWER                                  :Toget får ingen strøm

STR_ERROR_CAN_T_MAKE_ROAD_VEHICLE_TURN                          :{WHITE}Tillader ikke køretøjer at vende om...

STR_ERROR_AIRCRAFT_IS_IN_FLIGHT                                 :{WHITE}Flyet er i luften

# Order related errors
STR_ERROR_NO_MORE_SPACE_FOR_ORDERS                              :{WHITE}Ikke mere plads til ordrer
STR_ERROR_TOO_MANY_ORDERS                                       :{WHITE}For mange ordrer
STR_ERROR_CAN_T_INSERT_NEW_ORDER                                :{WHITE}Kan ikke indsætte ny ordre...
STR_ERROR_CAN_T_DELETE_THIS_ORDER                               :{WHITE}Kan ikke slette denne ordre...
STR_ERROR_CAN_T_MODIFY_THIS_ORDER                               :{WHITE}Kan ikke ændre denne ordre...
STR_ERROR_CAN_T_MOVE_THIS_ORDER                                 :{WHITE}Kan ikke flytte denne ordre...
STR_ERROR_CAN_T_SKIP_ORDER                                      :{WHITE}Kan ikke springe over nuværende ordre...
STR_ERROR_CAN_T_SKIP_TO_ORDER                                   :{WHITE}Kan ikke springe over valgt ordre...
STR_ERROR_CAN_T_COPY_SHARE_ORDER                                :{WHITE}... køretøj kan ikke køre til alle stationer
STR_ERROR_CAN_T_ADD_ORDER                                       :{WHITE}... køretøj kan ikke køre til denne station
STR_ERROR_CAN_T_ADD_ORDER_SHARED                                :{WHITE}... et køretøj, der deler denne ordre, kan ikke køre til den station
STR_ERROR_CAN_T_COPY_ORDER_VEHICLE_LIST                         :{WHITE}... ikke alle køretøjer har de samme ordrer
STR_ERROR_CAN_T_SHARE_ORDER_VEHICLE_LIST                        :{WHITE}... Ikke alle køretøjer deler ordrer

STR_ERROR_CAN_T_SHARE_ORDER_LIST                                :{WHITE}Kan ikke dele ordreliste...
STR_ERROR_CAN_T_STOP_SHARING_ORDER_LIST                         :{WHITE}Kan ikke ophøre med at dele ordrer-liste...
STR_ERROR_CAN_T_COPY_ORDER_LIST                                 :{WHITE}Kan ikke kopiere ordreliste...
STR_ERROR_TOO_FAR_FROM_PREVIOUS_DESTINATION                     :{WHITE}... for langt fra forrige destination
STR_ERROR_AIRCRAFT_NOT_ENOUGH_RANGE                             :{WHITE}... fly har ikke nok rækkevidde

# Extra messages which go on the third line of errors, explaining why orders failed
STR_ERROR_NO_RAIL_STATION                                       :{WHITE}Der er ingen togstation her
STR_ERROR_NO_BUS_STATION                                        :{WHITE}Der er ingen bus station her
STR_ERROR_NO_TRUCK_STATION                                      :{WHITE}Der er ingen lastbilstation her
STR_ERROR_NO_DOCK                                               :{WHITE}Der er ingen skibsdok
STR_ERROR_NO_AIRPORT                                            :{WHITE}Der er ingen Lufthavn/Helikopterplads
STR_ERROR_NO_STOP_COMPATIBLE_ROAD_TYPE                          :{WHITE}Der er ingen stop med en kompatibel vejtype
STR_ERROR_NO_STOP_COMPATIBLE_TRAM_TYPE                          :{WHITE}Der er ingen stop med en kompatibel sporvognstype
STR_ERROR_NO_STOP_ARTICULATED_VEHICLE                           :{WHITE}Der er ingen stop, der er egnede til leddelte vejkøretøjer.{}Leddelte vejkøretøjer kræver et gennemkørselsstop, ikke et slutstop
STR_ERROR_AIRPORT_NO_PLANES                                     :{WHITE}Dette fly kan ikke lande på denne heliport
STR_ERROR_AIRPORT_NO_HELICOPTERS                                :{WHITE}Denne helikopter kan ikke lande i denne lufthavn
STR_ERROR_NO_RAIL_WAYPOINT                                      :{WHITE}Der er ikke noget Jernbane vejpunkt
STR_ERROR_NO_BUOY                                               :{WHITE}Der er ingen bøje

# Timetable related errors
STR_ERROR_CAN_T_TIMETABLE_VEHICLE                               :{WHITE}Kan ikke lave køreplan for transportmiddel...
STR_ERROR_TIMETABLE_ONLY_WAIT_AT_STATIONS                       :{WHITE}Transportmidler kan kun vente ved stationer.
STR_ERROR_TIMETABLE_NOT_STOPPING_HERE                           :{WHITE}Dette transportmiddel stopper ikke ved denne station.
STR_ERROR_TIMETABLE_INCOMPLETE                                  :{WHITE}... tidsplanen er ufuldstændig
STR_ERROR_TIMETABLE_NOT_STARTED                                 :{WHITE}... tidsplanen er ikke startet endnu

# Sign related errors
STR_ERROR_TOO_MANY_SIGNS                                        :{WHITE}... for mange skilte
STR_ERROR_CAN_T_PLACE_SIGN_HERE                                 :{WHITE}Kan ikke placere skilt her...
STR_ERROR_CAN_T_CHANGE_SIGN_NAME                                :{WHITE}Kan ikke ændre navnet på skiltet...
STR_ERROR_CAN_T_DELETE_SIGN                                     :{WHITE}Kan ikke slette skilt...

# Translatable comment for OpenTTD's desktop shortcut
###external 1
STR_DESKTOP_SHORTCUT_COMMENT                                    :Et simulationsspil baseret på Transport Tycoon Deluxe

# Translatable descriptions in media/baseset/*.ob* files
###external 10
STR_BASEGRAPHICS_DOS_DESCRIPTION                                :Originalgrafik fra Transport Tycoon Deluxe DOS-version.
STR_BASEGRAPHICS_DOS_DE_DESCRIPTION                             :Originalgrafik fra Transport Tycoon Deluxe DOS (Tysk) version.
STR_BASEGRAPHICS_WIN_DESCRIPTION                                :Originalgrafik fra Transport Tycoon Deluxe Windows-version.
STR_BASESOUNDS_DOS_DESCRIPTION                                  :Originallyd fra Transport Tycoon Deluxe DOS-version.
STR_BASESOUNDS_WIN_DESCRIPTION                                  :Originallyd fra Transport Tycoon Deluxe Windows-version.
STR_BASESOUNDS_NONE_DESCRIPTION                                 :En lydpakke uden lyde.
STR_BASEMUSIC_WIN_DESCRIPTION                                   :Originalmusik fra Transport Tycoon Deluxe Windows-version.
STR_BASEMUSIC_DOS_DESCRIPTION                                   :Originalmusik fra Transport Tycoon Deluxe DOS-version.
STR_BASEMUSIC_TTO_DESCRIPTION                                   :Originalmusik fra Transport Tycoon (Original/World Editor) DOS-version.
STR_BASEMUSIC_NONE_DESCRIPTION                                  :En musikpakke uden musik.

##id 0x2000
# Town building names
STR_TOWN_BUILDING_NAME_TALL_OFFICE_BLOCK_1                      :Høj kontorbygning
STR_TOWN_BUILDING_NAME_OFFICE_BLOCK_1                           :Kontorbygning
STR_TOWN_BUILDING_NAME_SMALL_BLOCK_OF_FLATS_1                   :Lille lejlighedskompleks
STR_TOWN_BUILDING_NAME_CHURCH_1                                 :Kirke
STR_TOWN_BUILDING_NAME_LARGE_OFFICE_BLOCK_1                     :Stor kontorbygning
STR_TOWN_BUILDING_NAME_TOWN_HOUSES_1                            :Villaer
STR_TOWN_BUILDING_NAME_HOTEL_1                                  :Hotel
STR_TOWN_BUILDING_NAME_STATUE_1                                 :Statue
STR_TOWN_BUILDING_NAME_FOUNTAIN_1                               :Springvand
STR_TOWN_BUILDING_NAME_PARK_1                                   :Park
STR_TOWN_BUILDING_NAME_OFFICE_BLOCK_2                           :Kontorbygning
STR_TOWN_BUILDING_NAME_SHOPS_AND_OFFICES_1                      :Forretninger og kontorer
STR_TOWN_BUILDING_NAME_MODERN_OFFICE_BUILDING_1                 :Moderne kontorbygning
STR_TOWN_BUILDING_NAME_WAREHOUSE_1                              :Lagerbygning
STR_TOWN_BUILDING_NAME_OFFICE_BLOCK_3                           :Kontorbygning
STR_TOWN_BUILDING_NAME_STADIUM_1                                :Stadion
STR_TOWN_BUILDING_NAME_OLD_HOUSES_1                             :Gamle huse
STR_TOWN_BUILDING_NAME_COTTAGES_1                               :Hytter
STR_TOWN_BUILDING_NAME_HOUSES_1                                 :Huse
STR_TOWN_BUILDING_NAME_FLATS_1                                  :Lejligheder
STR_TOWN_BUILDING_NAME_TALL_OFFICE_BLOCK_2                      :Høj kontorbygning
STR_TOWN_BUILDING_NAME_SHOPS_AND_OFFICES_2                      :Forretninger og kontorer
STR_TOWN_BUILDING_NAME_SHOPS_AND_OFFICES_3                      :Forretninger og kontorer
STR_TOWN_BUILDING_NAME_THEATER_1                                :Teater
STR_TOWN_BUILDING_NAME_STADIUM_2                                :Stadion
STR_TOWN_BUILDING_NAME_OFFICES_1                                :Kontorer
STR_TOWN_BUILDING_NAME_HOUSES_2                                 :Huse
STR_TOWN_BUILDING_NAME_CINEMA_1                                 :Biograf
STR_TOWN_BUILDING_NAME_SHOPPING_MALL_1                          :Indkøbscenter
STR_TOWN_BUILDING_NAME_IGLOO_1                                  :Iglo
STR_TOWN_BUILDING_NAME_TEPEES_1                                 :Tipi
STR_TOWN_BUILDING_NAME_TEAPOT_HOUSE_1                           :Tepottehus
STR_TOWN_BUILDING_NAME_PIGGY_BANK_1                             :Sparegris

##id 0x4800
# industry names
STR_INDUSTRY_NAME_COAL_MINE                                     :Kulmine
STR_INDUSTRY_NAME_POWER_STATION                                 :Kraftværk
STR_INDUSTRY_NAME_SAWMILL                                       :Savværk
STR_INDUSTRY_NAME_FOREST                                        :Skov
STR_INDUSTRY_NAME_OIL_REFINERY                                  :Olieraffinaderi
STR_INDUSTRY_NAME_OIL_RIG                                       :Boreplatform
STR_INDUSTRY_NAME_FACTORY                                       :Fabrik
STR_INDUSTRY_NAME_PRINTING_WORKS                                :Trykkeri
STR_INDUSTRY_NAME_STEEL_MILL                                    :Stålværk
STR_INDUSTRY_NAME_FARM                                          :Bondegård
STR_INDUSTRY_NAME_COPPER_ORE_MINE                               :Kobbermalmsmine
STR_INDUSTRY_NAME_OIL_WELLS                                     :Oliekilde
STR_INDUSTRY_NAME_BANK                                          :Bank
STR_INDUSTRY_NAME_FOOD_PROCESSING_PLANT                         :Fødevareindustri
STR_INDUSTRY_NAME_PAPER_MILL                                    :Papirmølle
STR_INDUSTRY_NAME_GOLD_MINE                                     :Guldmine
STR_INDUSTRY_NAME_BANK_TROPIC_ARCTIC                            :Bank
STR_INDUSTRY_NAME_DIAMOND_MINE                                  :Diamantmine
STR_INDUSTRY_NAME_IRON_ORE_MINE                                 :Jernmalmsmine
STR_INDUSTRY_NAME_FRUIT_PLANTATION                              :Frugtplantage
STR_INDUSTRY_NAME_RUBBER_PLANTATION                             :Gummiplantage
STR_INDUSTRY_NAME_WATER_SUPPLY                                  :Vandværk
STR_INDUSTRY_NAME_WATER_TOWER                                   :Vandtårn
STR_INDUSTRY_NAME_FACTORY_2                                     :Fabrik
STR_INDUSTRY_NAME_FARM_2                                        :Bondegård
STR_INDUSTRY_NAME_LUMBER_MILL                                   :Skovhuggeri
STR_INDUSTRY_NAME_COTTON_CANDY_FOREST                           :Candyfloss Skov
STR_INDUSTRY_NAME_CANDY_FACTORY                                 :Slikfabrik
STR_INDUSTRY_NAME_BATTERY_FARM                                  :Batterigård
STR_INDUSTRY_NAME_COLA_WELLS                                    :Colabrønd
STR_INDUSTRY_NAME_TOY_SHOP                                      :Legetøjsforretning
STR_INDUSTRY_NAME_TOY_FACTORY                                   :Legetøjsfabrik
STR_INDUSTRY_NAME_PLASTIC_FOUNTAINS                             :Plastikspringvand
STR_INDUSTRY_NAME_FIZZY_DRINK_FACTORY                           :Sodavandsfabrik
STR_INDUSTRY_NAME_BUBBLE_GENERATOR                              :Boblegenerator
STR_INDUSTRY_NAME_TOFFEE_QUARRY                                 :Karamelbrud
STR_INDUSTRY_NAME_SUGAR_MINE                                    :Sukkermine

############ WARNING, using range 0x6000 for strings that are stored in the savegame
############ These strings may never get a new id, or savegames will break!

##id 0x6000
STR_SV_EMPTY                                                    :
STR_SV_UNNAMED                                                  :Ikke navngivet
STR_SV_TRAIN_NAME                                               :Tog #{COMMA}
STR_SV_ROAD_VEHICLE_NAME                                        :Vejkøretøj #{COMMA}
STR_SV_SHIP_NAME                                                :Skib #{COMMA}
STR_SV_AIRCRAFT_NAME                                            :Fly #{COMMA}

###length 27
STR_SV_STNAME                                                   :{STRING}
STR_SV_STNAME_NORTH                                             :{STRING} Nord
STR_SV_STNAME_SOUTH                                             :{STRING} Syd
STR_SV_STNAME_EAST                                              :{STRING} Øst
STR_SV_STNAME_WEST                                              :{STRING} Vest
STR_SV_STNAME_CENTRAL                                           :{STRING} Hovedbanegård
STR_SV_STNAME_TRANSFER                                          :{STRING} Centrum
STR_SV_STNAME_HALT                                              :{STRING} Stop
STR_SV_STNAME_VALLEY                                            :{STRING} Dalen
STR_SV_STNAME_HEIGHTS                                           :{STRING} Bakke
STR_SV_STNAME_WOODS                                             :{STRING} Park
STR_SV_STNAME_LAKESIDE                                          :{STRING} Sø
STR_SV_STNAME_EXCHANGE                                          :{STRING} Marked
STR_SV_STNAME_AIRPORT                                           :{STRING} Lufthavn
STR_SV_STNAME_OILFIELD                                          :{STRING} Oliefelt
STR_SV_STNAME_MINES                                             :{STRING} Miner
STR_SV_STNAME_DOCKS                                             :{STRING} Havn
STR_SV_STNAME_BUOY                                              :{STRING}
STR_SV_STNAME_WAYPOINT                                          :{STRING}
##id 0x6020
STR_SV_STNAME_ANNEXE                                            :{STRING} Forstad
STR_SV_STNAME_SIDINGS                                           :{STRING} Sidespor
STR_SV_STNAME_BRANCH                                            :{STRING} Torv
STR_SV_STNAME_UPPER                                             :Øvre {STRING}
STR_SV_STNAME_LOWER                                             :Nedre {STRING}
STR_SV_STNAME_HELIPORT                                          :{STRING} Helikopterplads
STR_SV_STNAME_FOREST                                            :{STRING} Skov
STR_SV_STNAME_FALLBACK                                          :{STRING} Station #{NUM}

############ end of savegame specific region!

##id 0x8000
###length 116
# Vehicle names
STR_VEHICLE_NAME_TRAIN_ENGINE_RAIL_KIRBY_PAUL_TANK_STEAM        :Kirby Paul Tank (Damp)
STR_VEHICLE_NAME_TRAIN_ENGINE_RAIL_MJS_250_DIESEL               :MJS 250 (Diesel)
STR_VEHICLE_NAME_TRAIN_ENGINE_RAIL_PLODDYPHUT_CHOO_CHOO         :Ploddyphut Choo-Choo
STR_VEHICLE_NAME_TRAIN_ENGINE_RAIL_POWERNAUT_CHOO_CHOO          :Powernaut Choo-Choo
STR_VEHICLE_NAME_TRAIN_ENGINE_RAIL_MIGHTYMOVER_CHOO_CHOO        :MightyMover Choo-Choo
STR_VEHICLE_NAME_TRAIN_ENGINE_RAIL_PLODDYPHUT_DIESEL            :Ploddyphut Diesel
STR_VEHICLE_NAME_TRAIN_ENGINE_RAIL_POWERNAUT_DIESEL             :Powernaut Diesel
STR_VEHICLE_NAME_TRAIN_ENGINE_RAIL_WILLS_2_8_0_STEAM            :Wills 2-8-0 (Damp)
STR_VEHICLE_NAME_TRAIN_ENGINE_RAIL_CHANEY_JUBILEE_STEAM         :Chaney 'Jubilee' (Damp)
STR_VEHICLE_NAME_TRAIN_ENGINE_RAIL_GINZU_A4_STEAM               :Ginzu 'A4' (Damp)
STR_VEHICLE_NAME_TRAIN_ENGINE_RAIL_SH_8P_STEAM                  :SH '8P' (Damp)
STR_VEHICLE_NAME_TRAIN_ENGINE_RAIL_MANLEY_MOREL_DMU_DIESEL      :Manley-Morel DMU (Diesel)
STR_VEHICLE_NAME_TRAIN_ENGINE_RAIL_DASH_DIESEL                  :'Dash' (Diesel)
STR_VEHICLE_NAME_TRAIN_ENGINE_RAIL_SH_HENDRY_25_DIESEL          :SH/Hendry '25' (Diesel)
STR_VEHICLE_NAME_TRAIN_ENGINE_RAIL_UU_37_DIESEL                 :UU '37' (Diesel)
STR_VEHICLE_NAME_TRAIN_ENGINE_RAIL_FLOSS_47_DIESEL              :Floss '47' (Diesel)
STR_VEHICLE_NAME_TRAIN_ENGINE_RAIL_CS_4000_DIESEL               :CS 4000 (Diesel)
STR_VEHICLE_NAME_TRAIN_ENGINE_RAIL_CS_2400_DIESEL               :CS 2400 (Diesel)
STR_VEHICLE_NAME_TRAIN_ENGINE_RAIL_CENTENNIAL_DIESEL            :Centennial (Diesel)
STR_VEHICLE_NAME_TRAIN_ENGINE_RAIL_KELLING_3100_DIESEL          :Kelling 3100 (Diesel)
STR_VEHICLE_NAME_TRAIN_ENGINE_RAIL_TURNER_TURBO_DIESEL          :Turner Turbo (Diesel)
STR_VEHICLE_NAME_TRAIN_ENGINE_RAIL_MJS_1000_DIESEL              :MJS 1000 (Diesel)
STR_VEHICLE_NAME_TRAIN_ENGINE_RAIL_SH_125_DIESEL                :SH '125' (Diesel)
STR_VEHICLE_NAME_TRAIN_ENGINE_RAIL_SH_30_ELECTRIC               :SH '30' (Elektrisk)
STR_VEHICLE_NAME_TRAIN_ENGINE_RAIL_SH_40_ELECTRIC               :SH '40' (Elektrisk)
STR_VEHICLE_NAME_TRAIN_ENGINE_RAIL_T_I_M_ELECTRIC               :'T.I.M.' (Elektrisk)
STR_VEHICLE_NAME_TRAIN_ENGINE_RAIL_ASIASTAR_ELECTRIC            :'AsiaStar' (Elektrisk)
STR_VEHICLE_NAME_TRAIN_WAGON_RAIL_PASSENGER_CAR                 :Personvogn
STR_VEHICLE_NAME_TRAIN_WAGON_RAIL_MAIL_VAN                      :Postvogn
STR_VEHICLE_NAME_TRAIN_WAGON_RAIL_COAL_CAR                      :Kulvogn
STR_VEHICLE_NAME_TRAIN_WAGON_RAIL_OIL_TANKER                    :Olievogn
STR_VEHICLE_NAME_TRAIN_WAGON_RAIL_LIVESTOCK_VAN                 :Kreaturvogn
STR_VEHICLE_NAME_TRAIN_WAGON_RAIL_GOODS_VAN                     :Godsvogn
STR_VEHICLE_NAME_TRAIN_WAGON_RAIL_GRAIN_HOPPER                  :Kornvogn
STR_VEHICLE_NAME_TRAIN_WAGON_RAIL_WOOD_TRUCK                    :Trævogn
STR_VEHICLE_NAME_TRAIN_WAGON_RAIL_IRON_ORE_HOPPER               :Jernmalmsvogn
STR_VEHICLE_NAME_TRAIN_WAGON_RAIL_STEEL_TRUCK                   :Stålvogn
STR_VEHICLE_NAME_TRAIN_WAGON_RAIL_ARMORED_VAN                   :Pansret vogn
STR_VEHICLE_NAME_TRAIN_WAGON_RAIL_FOOD_VAN                      :Fødevarevogn
STR_VEHICLE_NAME_TRAIN_WAGON_RAIL_PAPER_TRUCK                   :Papirvogn
STR_VEHICLE_NAME_TRAIN_WAGON_RAIL_COPPER_ORE_HOPPER             :Kobbermalmsvogn
STR_VEHICLE_NAME_TRAIN_WAGON_RAIL_WATER_TANKER                  :Vandtanksvogn
STR_VEHICLE_NAME_TRAIN_WAGON_RAIL_FRUIT_TRUCK                   :Frugtvogn
STR_VEHICLE_NAME_TRAIN_WAGON_RAIL_RUBBER_TRUCK                  :Gummivogn
STR_VEHICLE_NAME_TRAIN_WAGON_RAIL_SUGAR_TRUCK                   :Sukkervogn
STR_VEHICLE_NAME_TRAIN_WAGON_RAIL_COTTON_CANDY_HOPPER           :Candyflossvogn
STR_VEHICLE_NAME_TRAIN_WAGON_RAIL_TOFFEE_HOPPER                 :Karamelvogn
STR_VEHICLE_NAME_TRAIN_WAGON_RAIL_BUBBLE_VAN                    :Boblevogn
STR_VEHICLE_NAME_TRAIN_WAGON_RAIL_COLA_TANKER                   :Colatankvogn
STR_VEHICLE_NAME_TRAIN_WAGON_RAIL_CANDY_VAN                     :Slikvogn
STR_VEHICLE_NAME_TRAIN_WAGON_RAIL_TOY_VAN                       :Legetøjsvogn
STR_VEHICLE_NAME_TRAIN_WAGON_RAIL_BATTERY_TRUCK                 :Batterivogn
STR_VEHICLE_NAME_TRAIN_WAGON_RAIL_FIZZY_DRINK_TRUCK             :Sodavandsvogn
STR_VEHICLE_NAME_TRAIN_WAGON_RAIL_PLASTIC_TRUCK                 :Plastikvogn
STR_VEHICLE_NAME_TRAIN_ENGINE_MONORAIL_X2001_ELECTRIC           :'X2001' (Elektrisk)
STR_VEHICLE_NAME_TRAIN_ENGINE_MONORAIL_MILLENNIUM_Z1_ELECTRIC   :'Millennium Z1' (Elektrisk)
STR_VEHICLE_NAME_TRAIN_ENGINE_MONORAIL_WIZZOWOW_Z99             :Wizzowow Z99
STR_VEHICLE_NAME_TRAIN_WAGON_MONORAIL_PASSENGER_CAR             :Personvogn
STR_VEHICLE_NAME_TRAIN_WAGON_MONORAIL_MAIL_VAN                  :Postvogn
STR_VEHICLE_NAME_TRAIN_WAGON_MONORAIL_COAL_CAR                  :Kulvogn
STR_VEHICLE_NAME_TRAIN_WAGON_MONORAIL_OIL_TANKER                :Olietank
STR_VEHICLE_NAME_TRAIN_WAGON_MONORAIL_LIVESTOCK_VAN             :Kreaturvogn
STR_VEHICLE_NAME_TRAIN_WAGON_MONORAIL_GOODS_VAN                 :Godsvogn
STR_VEHICLE_NAME_TRAIN_WAGON_MONORAIL_GRAIN_HOPPER              :Kornvogn
STR_VEHICLE_NAME_TRAIN_WAGON_MONORAIL_WOOD_TRUCK                :Trævogn
STR_VEHICLE_NAME_TRAIN_WAGON_MONORAIL_IRON_ORE_HOPPER           :Jernmalmsvogn
STR_VEHICLE_NAME_TRAIN_WAGON_MONORAIL_STEEL_TRUCK               :Stålvogn
STR_VEHICLE_NAME_TRAIN_WAGON_MONORAIL_ARMORED_VAN               :Pansret vogn
STR_VEHICLE_NAME_TRAIN_WAGON_MONORAIL_FOOD_VAN                  :Fødevarevogn
STR_VEHICLE_NAME_TRAIN_WAGON_MONORAIL_PAPER_TRUCK               :Papirvogn
STR_VEHICLE_NAME_TRAIN_WAGON_MONORAIL_COPPER_ORE_HOPPER         :Kobbermalmsvogn
STR_VEHICLE_NAME_TRAIN_WAGON_MONORAIL_WATER_TANKER              :Vandtanksvogn
STR_VEHICLE_NAME_TRAIN_WAGON_MONORAIL_FRUIT_TRUCK               :Frugtvogn
STR_VEHICLE_NAME_TRAIN_WAGON_MONORAIL_RUBBER_TRUCK              :Gummivogn
STR_VEHICLE_NAME_TRAIN_WAGON_MONORAIL_SUGAR_TRUCK               :Sukkervogn
STR_VEHICLE_NAME_TRAIN_WAGON_MONORAIL_COTTON_CANDY_HOPPER       :Candyflossvogn
STR_VEHICLE_NAME_TRAIN_WAGON_MONORAIL_TOFFEE_HOPPER             :Karamelvogn
STR_VEHICLE_NAME_TRAIN_WAGON_MONORAIL_BUBBLE_VAN                :Boblevogn
STR_VEHICLE_NAME_TRAIN_WAGON_MONORAIL_COLA_TANKER               :Colatankvogn
STR_VEHICLE_NAME_TRAIN_WAGON_MONORAIL_CANDY_VAN                 :Slikvogn
STR_VEHICLE_NAME_TRAIN_WAGON_MONORAIL_TOY_VAN                   :Legetøjsvogn
STR_VEHICLE_NAME_TRAIN_WAGON_MONORAIL_BATTERY_TRUCK             :Batterivogn
STR_VEHICLE_NAME_TRAIN_WAGON_MONORAIL_FIZZY_DRINK_TRUCK         :Sodavandsvogn
STR_VEHICLE_NAME_TRAIN_WAGON_MONORAIL_PLASTIC_TRUCK             :Plastikvogn
STR_VEHICLE_NAME_TRAIN_ENGINE_MAGLEV_LEV1_LEVIATHAN_ELECTRIC    :Lev1 'Leviathan' (Elektrisk)
STR_VEHICLE_NAME_TRAIN_ENGINE_MAGLEV_LEV2_CYCLOPS_ELECTRIC      :Lev2 'Cyclops' (Elektrisk)
STR_VEHICLE_NAME_TRAIN_ENGINE_MAGLEV_LEV3_PEGASUS_ELECTRIC      :Lev3 'Pegasus' (Elektrisk)
STR_VEHICLE_NAME_TRAIN_ENGINE_MAGLEV_LEV4_CHIMAERA_ELECTRIC     :Lev4 'Chimaera' (Elektrisk)
STR_VEHICLE_NAME_TRAIN_ENGINE_MAGLEV_WIZZOWOW_ROCKETEER         :Wizzowow Rocketeer
STR_VEHICLE_NAME_TRAIN_WAGON_MAGLEV_PASSENGER_CAR               :Personvogn
STR_VEHICLE_NAME_TRAIN_WAGON_MAGLEV_MAIL_VAN                    :Postvogn
STR_VEHICLE_NAME_TRAIN_WAGON_MAGLEV_COAL_CAR                    :Kulvogn
STR_VEHICLE_NAME_TRAIN_WAGON_MAGLEV_OIL_TANKER                  :Olietank
STR_VEHICLE_NAME_TRAIN_WAGON_MAGLEV_LIVESTOCK_VAN               :Kreaturvogn
STR_VEHICLE_NAME_TRAIN_WAGON_MAGLEV_GOODS_VAN                   :Godsvogn
STR_VEHICLE_NAME_TRAIN_WAGON_MAGLEV_GRAIN_HOPPER                :Kornvogn
STR_VEHICLE_NAME_TRAIN_WAGON_MAGLEV_WOOD_TRUCK                  :Trævogn
STR_VEHICLE_NAME_TRAIN_WAGON_MAGLEV_IRON_ORE_HOPPER             :Jernmalmsvogn
STR_VEHICLE_NAME_TRAIN_WAGON_MAGLEV_STEEL_TRUCK                 :Stålvogn
STR_VEHICLE_NAME_TRAIN_WAGON_MAGLEV_ARMORED_VAN                 :Pansret vogn
STR_VEHICLE_NAME_TRAIN_WAGON_MAGLEV_FOOD_VAN                    :Fødevarevogn
STR_VEHICLE_NAME_TRAIN_WAGON_MAGLEV_PAPER_TRUCK                 :Papirvogn
STR_VEHICLE_NAME_TRAIN_WAGON_MAGLEV_COPPER_ORE_HOPPER           :Kobbermalmsvogn
STR_VEHICLE_NAME_TRAIN_WAGON_MAGLEV_WATER_TANKER                :Vandtanksvogn
STR_VEHICLE_NAME_TRAIN_WAGON_MAGLEV_FRUIT_TRUCK                 :Frugtvogn
STR_VEHICLE_NAME_TRAIN_WAGON_MAGLEV_RUBBER_TRUCK                :Gummivogn
STR_VEHICLE_NAME_TRAIN_WAGON_MAGLEV_SUGAR_TRUCK                 :Sukkervogn
STR_VEHICLE_NAME_TRAIN_WAGON_MAGLEV_COTTON_CANDY_HOPPER         :Candyflossvogn
STR_VEHICLE_NAME_TRAIN_WAGON_MAGLEV_TOFFEE_HOPPER               :Karamelvogn
STR_VEHICLE_NAME_TRAIN_WAGON_MAGLEV_BUBBLE_VAN                  :Boblevogn
STR_VEHICLE_NAME_TRAIN_WAGON_MAGLEV_COLA_TANKER                 :Colatankvogn
STR_VEHICLE_NAME_TRAIN_WAGON_MAGLEV_CANDY_VAN                   :Slikvogn
STR_VEHICLE_NAME_TRAIN_WAGON_MAGLEV_TOY_VAN                     :Legetøjsvogn
STR_VEHICLE_NAME_TRAIN_WAGON_MAGLEV_BATTERY_TRUCK               :Batterivogn
STR_VEHICLE_NAME_TRAIN_WAGON_MAGLEV_FIZZY_DRINK_TRUCK           :Sodavandsvogn
STR_VEHICLE_NAME_TRAIN_WAGON_MAGLEV_PLASTIC_TRUCK               :Plastikvogn

###length 88
STR_VEHICLE_NAME_ROAD_VEHICLE_MPS_REGAL_BUS                     :MPS Regal Bus
STR_VEHICLE_NAME_ROAD_VEHICLE_HEREFORD_LEOPARD_BUS              :Hereford Leopard Bus
STR_VEHICLE_NAME_ROAD_VEHICLE_FOSTER_BUS                        :Foster Bus
STR_VEHICLE_NAME_ROAD_VEHICLE_FOSTER_MKII_SUPERBUS              :Foster MkII Superbus
STR_VEHICLE_NAME_ROAD_VEHICLE_PLODDYPHUT_MKI_BUS                :Ploddyphut MkI Bus
STR_VEHICLE_NAME_ROAD_VEHICLE_PLODDYPHUT_MKII_BUS               :Ploddyphut MkII Bus
STR_VEHICLE_NAME_ROAD_VEHICLE_PLODDYPHUT_MKIII_BUS              :Ploddyphut MkIII Bus
STR_VEHICLE_NAME_ROAD_VEHICLE_BALOGH_COAL_TRUCK                 :Balogh Kullastbil
STR_VEHICLE_NAME_ROAD_VEHICLE_UHL_COAL_TRUCK                    :Uhl Kullastbil
STR_VEHICLE_NAME_ROAD_VEHICLE_DW_COAL_TRUCK                     :DW Kullastbil
STR_VEHICLE_NAME_ROAD_VEHICLE_MPS_MAIL_TRUCK                    :MPS Postlastbil
STR_VEHICLE_NAME_ROAD_VEHICLE_REYNARD_MAIL_TRUCK                :Reynard Postlastbil
STR_VEHICLE_NAME_ROAD_VEHICLE_PERRY_MAIL_TRUCK                  :Perry Postlastbil
STR_VEHICLE_NAME_ROAD_VEHICLE_MIGHTYMOVER_MAIL_TRUCK            :MightyMover Postlastbil
STR_VEHICLE_NAME_ROAD_VEHICLE_POWERNAUGHT_MAIL_TRUCK            :Powernaught Postlastbil
STR_VEHICLE_NAME_ROAD_VEHICLE_WIZZOWOW_MAIL_TRUCK               :Wizzowow Postlastbil
STR_VEHICLE_NAME_ROAD_VEHICLE_WITCOMBE_OIL_TANKER               :Witcombe Olietankbil
STR_VEHICLE_NAME_ROAD_VEHICLE_FOSTER_OIL_TANKER                 :Foster Olietankbil
STR_VEHICLE_NAME_ROAD_VEHICLE_PERRY_OIL_TANKER                  :Perry Olietankbil
STR_VEHICLE_NAME_ROAD_VEHICLE_TALBOTT_LIVESTOCK_VAN             :Talbott Kreaturlastbil
STR_VEHICLE_NAME_ROAD_VEHICLE_UHL_LIVESTOCK_VAN                 :Uhl Kreaturlastbil
STR_VEHICLE_NAME_ROAD_VEHICLE_FOSTER_LIVESTOCK_VAN              :Foster Kreaturlastbil
STR_VEHICLE_NAME_ROAD_VEHICLE_BALOGH_GOODS_TRUCK                :Balogh Godslastbil
STR_VEHICLE_NAME_ROAD_VEHICLE_CRAIGHEAD_GOODS_TRUCK             :Craighead Godslastbil
STR_VEHICLE_NAME_ROAD_VEHICLE_GOSS_GOODS_TRUCK                  :Goss Godslastbil
STR_VEHICLE_NAME_ROAD_VEHICLE_HEREFORD_GRAIN_TRUCK              :Hereford Kornlastbil
STR_VEHICLE_NAME_ROAD_VEHICLE_THOMAS_GRAIN_TRUCK                :Thomas Kornlastbil
STR_VEHICLE_NAME_ROAD_VEHICLE_GOSS_GRAIN_TRUCK                  :Goss Kornlastbil
STR_VEHICLE_NAME_ROAD_VEHICLE_WITCOMBE_WOOD_TRUCK               :Witcombe Trælastbil
STR_VEHICLE_NAME_ROAD_VEHICLE_FOSTER_WOOD_TRUCK                 :Foster Trælastbil
STR_VEHICLE_NAME_ROAD_VEHICLE_MORELAND_WOOD_TRUCK               :Moreland Trælastbil
STR_VEHICLE_NAME_ROAD_VEHICLE_MPS_IRON_ORE_TRUCK                :MPS Jernmalmslastbil
STR_VEHICLE_NAME_ROAD_VEHICLE_UHL_IRON_ORE_TRUCK                :Uhl Jernmalmslastbil
STR_VEHICLE_NAME_ROAD_VEHICLE_CHIPPY_IRON_ORE_TRUCK             :Chippy Jernmalmslastbil
STR_VEHICLE_NAME_ROAD_VEHICLE_BALOGH_STEEL_TRUCK                :Balogh Stållastbil
STR_VEHICLE_NAME_ROAD_VEHICLE_UHL_STEEL_TRUCK                   :Uhl Stållastbil
STR_VEHICLE_NAME_ROAD_VEHICLE_KELLING_STEEL_TRUCK               :Kelling Stållastbil
STR_VEHICLE_NAME_ROAD_VEHICLE_BALOGH_ARMORED_TRUCK              :Balogh Pansret Bil
STR_VEHICLE_NAME_ROAD_VEHICLE_UHL_ARMORED_TRUCK                 :Uhl Pansret Bil
STR_VEHICLE_NAME_ROAD_VEHICLE_FOSTER_ARMORED_TRUCK              :Foster Pansret Bil
STR_VEHICLE_NAME_ROAD_VEHICLE_FOSTER_FOOD_VAN                   :Foster Fødevarelastbil
STR_VEHICLE_NAME_ROAD_VEHICLE_PERRY_FOOD_VAN                    :Perry Fødevarelastbil
STR_VEHICLE_NAME_ROAD_VEHICLE_CHIPPY_FOOD_VAN                   :Chippy Fødevarelastbil
STR_VEHICLE_NAME_ROAD_VEHICLE_UHL_PAPER_TRUCK                   :Uhl Papirlastbil
STR_VEHICLE_NAME_ROAD_VEHICLE_BALOGH_PAPER_TRUCK                :Balogh Papirlastbil
STR_VEHICLE_NAME_ROAD_VEHICLE_MPS_PAPER_TRUCK                   :MPS Papirlastbil
STR_VEHICLE_NAME_ROAD_VEHICLE_MPS_COPPER_ORE_TRUCK              :MPS Kobbermalmslastbil
STR_VEHICLE_NAME_ROAD_VEHICLE_UHL_COPPER_ORE_TRUCK              :Uhl Kobbermalmslastbil
STR_VEHICLE_NAME_ROAD_VEHICLE_GOSS_COPPER_ORE_TRUCK             :Goss Kobbermalmslastbil
STR_VEHICLE_NAME_ROAD_VEHICLE_UHL_WATER_TANKER                  :Uhl Vandtankbil
STR_VEHICLE_NAME_ROAD_VEHICLE_BALOGH_WATER_TANKER               :Balogh Vandtankbil
STR_VEHICLE_NAME_ROAD_VEHICLE_MPS_WATER_TANKER                  :MPS Vandtankbil
STR_VEHICLE_NAME_ROAD_VEHICLE_BALOGH_FRUIT_TRUCK                :Balogh Frugtlastbil
STR_VEHICLE_NAME_ROAD_VEHICLE_UHL_FRUIT_TRUCK                   :Uhl Frugtlastbil
STR_VEHICLE_NAME_ROAD_VEHICLE_KELLING_FRUIT_TRUCK               :Kelling Frugtlastbil
STR_VEHICLE_NAME_ROAD_VEHICLE_BALOGH_RUBBER_TRUCK               :Balogh Gummilastbil
STR_VEHICLE_NAME_ROAD_VEHICLE_UHL_RUBBER_TRUCK                  :Uhl Gummilastbil
STR_VEHICLE_NAME_ROAD_VEHICLE_RMT_RUBBER_TRUCK                  :RMT Gummilastbil
STR_VEHICLE_NAME_ROAD_VEHICLE_MIGHTYMOVER_SUGAR_TRUCK           :MightyMover Sukkerlastbil
STR_VEHICLE_NAME_ROAD_VEHICLE_POWERNAUGHT_SUGAR_TRUCK           :Powernaught Sukkerlastbil
STR_VEHICLE_NAME_ROAD_VEHICLE_WIZZOWOW_SUGAR_TRUCK              :Wizzowow Sukkerlastbil
STR_VEHICLE_NAME_ROAD_VEHICLE_MIGHTYMOVER_COLA_TRUCK            :MightyMover Colalastbil
STR_VEHICLE_NAME_ROAD_VEHICLE_POWERNAUGHT_COLA_TRUCK            :Powernaught Colalastbil
STR_VEHICLE_NAME_ROAD_VEHICLE_WIZZOWOW_COLA_TRUCK               :Wizzowow Colalastbil
STR_VEHICLE_NAME_ROAD_VEHICLE_MIGHTYMOVER_COTTON_CANDY          :MightyMover Candyflosslastbil
STR_VEHICLE_NAME_ROAD_VEHICLE_POWERNAUGHT_COTTON_CANDY          :Powernaught Candyflosslastbil
STR_VEHICLE_NAME_ROAD_VEHICLE_WIZZOWOW_COTTON_CANDY_TRUCK       :Wizzowow Candyflosslastbil
STR_VEHICLE_NAME_ROAD_VEHICLE_MIGHTYMOVER_TOFFEE_TRUCK          :MightyMover Karamellastbil
STR_VEHICLE_NAME_ROAD_VEHICLE_POWERNAUGHT_TOFFEE_TRUCK          :Powernaught Karamellastbil
STR_VEHICLE_NAME_ROAD_VEHICLE_WIZZOWOW_TOFFEE_TRUCK             :Wizzowow Karamellastbil
STR_VEHICLE_NAME_ROAD_VEHICLE_MIGHTYMOVER_TOY_VAN               :MightyMover Legetøjslastbil
STR_VEHICLE_NAME_ROAD_VEHICLE_POWERNAUGHT_TOY_VAN               :Powernaught Legetøjslastbil
STR_VEHICLE_NAME_ROAD_VEHICLE_WIZZOWOW_TOY_VAN                  :Wizzowow Legetøjslastbil
STR_VEHICLE_NAME_ROAD_VEHICLE_MIGHTYMOVER_CANDY_TRUCK           :MightyMover Sliklastbil
STR_VEHICLE_NAME_ROAD_VEHICLE_POWERNAUGHT_CANDY_TRUCK           :Powernaught Sliklastbil
STR_VEHICLE_NAME_ROAD_VEHICLE_WIZZOWOW_CANDY_TRUCK              :Wizzowow Sliklastbil
STR_VEHICLE_NAME_ROAD_VEHICLE_MIGHTYMOVER_BATTERY_TRUCK         :MightyMover Batterilastbil
STR_VEHICLE_NAME_ROAD_VEHICLE_POWERNAUGHT_BATTERY_TRUCK         :Powernaught Batterilastbil
STR_VEHICLE_NAME_ROAD_VEHICLE_WIZZOWOW_BATTERY_TRUCK            :Wizzowow Batterilastbil
STR_VEHICLE_NAME_ROAD_VEHICLE_MIGHTYMOVER_FIZZY_DRINK           :MightyMover Sodavandslastbil
STR_VEHICLE_NAME_ROAD_VEHICLE_POWERNAUGHT_FIZZY_DRINK           :Powernaught Sodavandslastbil
STR_VEHICLE_NAME_ROAD_VEHICLE_WIZZOWOW_FIZZY_DRINK_TRUCK        :Wizzowow Sodavandslastbil
STR_VEHICLE_NAME_ROAD_VEHICLE_MIGHTYMOVER_PLASTIC_TRUCK         :MightyMover Plastiklastbil
STR_VEHICLE_NAME_ROAD_VEHICLE_POWERNAUGHT_PLASTIC_TRUCK         :Powernaught Plastiklastbil
STR_VEHICLE_NAME_ROAD_VEHICLE_WIZZOWOW_PLASTIC_TRUCK            :Wizzowow Plastiklastbil
STR_VEHICLE_NAME_ROAD_VEHICLE_MIGHTYMOVER_BUBBLE_TRUCK          :MightyMover Bublelastlastbil
STR_VEHICLE_NAME_ROAD_VEHICLE_POWERNAUGHT_BUBBLE_TRUCK          :Powernaught Bublelastlastbil
STR_VEHICLE_NAME_ROAD_VEHICLE_WIZZOWOW_BUBBLE_TRUCK             :Wizzowow Bublelastlastbil

###length 11
STR_VEHICLE_NAME_SHIP_MPS_OIL_TANKER                            :MPS Olietanker
STR_VEHICLE_NAME_SHIP_CS_INC_OIL_TANKER                         :CS-Inc. Olietanker
STR_VEHICLE_NAME_SHIP_MPS_PASSENGER_FERRY                       :MPS Passagerfærge
STR_VEHICLE_NAME_SHIP_FFP_PASSENGER_FERRY                       :FFP Passagerfærge
STR_VEHICLE_NAME_SHIP_BAKEWELL_300_HOVERCRAFT                   :Bakewell 300 Luftpudebåd
STR_VEHICLE_NAME_SHIP_CHUGGER_CHUG_PASSENGER                    :Chugger-Chug Passagerfærge
STR_VEHICLE_NAME_SHIP_SHIVERSHAKE_PASSENGER_FERRY               :Shivershake Passagerfærge
STR_VEHICLE_NAME_SHIP_YATE_CARGO_SHIP                           :Yate Fragtskib
STR_VEHICLE_NAME_SHIP_BAKEWELL_CARGO_SHIP                       :Bakewell Fragtskib
STR_VEHICLE_NAME_SHIP_MIGHTYMOVER_CARGO_SHIP                    :MightyMover Fragtskib
STR_VEHICLE_NAME_SHIP_POWERNAUT_CARGO_SHIP                      :Powernaut Fragtskib

###length 41
STR_VEHICLE_NAME_AIRCRAFT_SAMPSON_U52                           :Sampson U52
STR_VEHICLE_NAME_AIRCRAFT_COLEMAN_COUNT                         :Coleman Count
STR_VEHICLE_NAME_AIRCRAFT_FFP_DART                              :FFP Dart
STR_VEHICLE_NAME_AIRCRAFT_YATE_HAUGAN                           :Yate Haugan
STR_VEHICLE_NAME_AIRCRAFT_BAKEWELL_COTSWALD_LB_3                :Bakewell Cotswald LB-3
STR_VEHICLE_NAME_AIRCRAFT_BAKEWELL_LUCKETT_LB_8                 :Bakewell Luckett LB-8
STR_VEHICLE_NAME_AIRCRAFT_BAKEWELL_LUCKETT_LB_9                 :Bakewell Luckett LB-9
STR_VEHICLE_NAME_AIRCRAFT_BAKEWELL_LUCKETT_LB80                 :Bakewell Luckett LB80
STR_VEHICLE_NAME_AIRCRAFT_BAKEWELL_LUCKETT_LB_10                :Bakewell Luckett LB-10
STR_VEHICLE_NAME_AIRCRAFT_BAKEWELL_LUCKETT_LB_11                :Bakewell Luckett LB-11
STR_VEHICLE_NAME_AIRCRAFT_YATE_AEROSPACE_YAC_1_11               :Yate Aerospace YAC 1-11
STR_VEHICLE_NAME_AIRCRAFT_DARWIN_100                            :Darwin 100
STR_VEHICLE_NAME_AIRCRAFT_DARWIN_200                            :Darwin 200
STR_VEHICLE_NAME_AIRCRAFT_DARWIN_300                            :Darwin 300
STR_VEHICLE_NAME_AIRCRAFT_DARWIN_400                            :Darwin 400
STR_VEHICLE_NAME_AIRCRAFT_DARWIN_500                            :Darwin 500
STR_VEHICLE_NAME_AIRCRAFT_DARWIN_600                            :Darwin 600
STR_VEHICLE_NAME_AIRCRAFT_GURU_GALAXY                           :Guru Galaxy
STR_VEHICLE_NAME_AIRCRAFT_AIRTAXI_A21                           :Airtaxi A21
STR_VEHICLE_NAME_AIRCRAFT_AIRTAXI_A31                           :Airtaxi A31
STR_VEHICLE_NAME_AIRCRAFT_AIRTAXI_A32                           :Airtaxi A32
STR_VEHICLE_NAME_AIRCRAFT_AIRTAXI_A33                           :Airtaxi A33
STR_VEHICLE_NAME_AIRCRAFT_YATE_AEROSPACE_YAE46                  :Yate Aerospace YAe46
STR_VEHICLE_NAME_AIRCRAFT_DINGER_100                            :Dinger 100
STR_VEHICLE_NAME_AIRCRAFT_AIRTAXI_A34_1000                      :AirTaxi A34-1000
STR_VEHICLE_NAME_AIRCRAFT_YATE_Z_SHUTTLE                        :Yate Z-Shuttle
STR_VEHICLE_NAME_AIRCRAFT_KELLING_K1                            :Kelling K1
STR_VEHICLE_NAME_AIRCRAFT_KELLING_K6                            :Kelling K6
STR_VEHICLE_NAME_AIRCRAFT_KELLING_K7                            :Kelling K7
STR_VEHICLE_NAME_AIRCRAFT_DARWIN_700                            :Darwin 700
STR_VEHICLE_NAME_AIRCRAFT_FFP_HYPERDART_2                       :FFP Hyperdart 2
STR_VEHICLE_NAME_AIRCRAFT_DINGER_200                            :Dinger 200
STR_VEHICLE_NAME_AIRCRAFT_DINGER_1000                           :Dinger 1000
STR_VEHICLE_NAME_AIRCRAFT_PLODDYPHUT_100                        :Ploddyphut 100
STR_VEHICLE_NAME_AIRCRAFT_PLODDYPHUT_500                        :Ploddyphut 500
STR_VEHICLE_NAME_AIRCRAFT_FLASHBANG_X1                          :Flashbang X1
STR_VEHICLE_NAME_AIRCRAFT_JUGGERPLANE_M1                        :Juggerplane M1
STR_VEHICLE_NAME_AIRCRAFT_FLASHBANG_WIZZER                      :Flashbang Wizzer
STR_VEHICLE_NAME_AIRCRAFT_TRICARIO_HELICOPTER                   :Tricario Helikopter
STR_VEHICLE_NAME_AIRCRAFT_GURU_X2_HELICOPTER                    :Guru X2 Helikopter
STR_VEHICLE_NAME_AIRCRAFT_POWERNAUT_HELICOPTER                  :Powernaut Helikopter

##id 0x8800
# Formatting of some strings
STR_FORMAT_DATE_TINY                                            :{ZEROFILL_NUM}-{ZEROFILL_NUM}-{NUM}
STR_FORMAT_DATE_SHORT                                           :{STRING} {NUM}
STR_FORMAT_DATE_LONG                                            :{STRING} {STRING} {NUM}
STR_FORMAT_DATE_ISO                                             :{2:NUM}-{1:ZEROFILL_NUM}-{0:ZEROFILL_NUM}

STR_FORMAT_COMPANY_NUM                                          :(Firma {COMMA})
STR_FORMAT_GROUP_NAME                                           :Gruppe {COMMA}
STR_FORMAT_GROUP_VEHICLE_NAME                                   :{GROUP} #{COMMA}
STR_FORMAT_INDUSTRY_NAME                                        :{TOWN} {STRING}

###length 2
STR_FORMAT_BUOY_NAME                                            :{TOWN} Bøje
STR_FORMAT_BUOY_NAME_SERIAL                                     :{TOWN} Bøje #{COMMA}

###length 2
STR_FORMAT_WAYPOINT_NAME                                        :{TOWN} Rutepunkt
STR_FORMAT_WAYPOINT_NAME_SERIAL                                 :{TOWN} Rutepunkt #{COMMA}

###length 6
STR_FORMAT_DEPOT_NAME_TRAIN                                     :{TOWN} Tog Depot
STR_FORMAT_DEPOT_NAME_TRAIN_SERIAL                              :{TOWN} Tog Depot #{COMMA}
STR_FORMAT_DEPOT_NAME_ROAD_VEHICLE                              :{TOWN} Køretøjs Depot
STR_FORMAT_DEPOT_NAME_ROAD_VEHICLE_SERIAL                       :{TOWN} Køretøj Depot #{COMMA}
STR_FORMAT_DEPOT_NAME_SHIP                                      :{TOWN} Skibs Depot
STR_FORMAT_DEPOT_NAME_SHIP_SERIAL                               :{TOWN} Skibs Depot #{COMMA}
###next-name-looks-similar

STR_FORMAT_DEPOT_NAME_AIRCRAFT                                  :{STATION} Hangar
# _SERIAL version of AIRACRAFT doesn't exist

STR_UNKNOWN_STATION                                             :ukendt station
STR_DEFAULT_SIGN_NAME                                           :Skilt
STR_COMPANY_SOMEONE                                             :en eller anden

STR_SAVEGAME_DURATION_REALTIME                                  :{NUM}t {NUM}m
STR_SAVEGAME_NAME_DEFAULT                                       :{COMPANY}, {STRING}
STR_SAVEGAME_NAME_SPECTATOR                                     :Tilskuer, {1:STRING}

# Viewport strings
STR_VIEWPORT_TOWN_POP                                           :{WHITE}{TOWN} ({COMMA})
STR_VIEWPORT_TOWN                                               :{WHITE}{TOWN}
STR_VIEWPORT_TOWN_TINY_BLACK                                    :{TINY_FONT}{BLACK}{TOWN}
STR_VIEWPORT_TOWN_TINY_WHITE                                    :{TINY_FONT}{WHITE}{TOWN}

STR_VIEWPORT_SIGN_SMALL_BLACK                                   :{TINY_FONT}{BLACK}{SIGN}
STR_VIEWPORT_SIGN_SMALL_WHITE                                   :{TINY_FONT}{WHITE}{SIGN}

STR_VIEWPORT_STATION                                            :{STATION} {STATION_FEATURES}
STR_VIEWPORT_STATION_TINY                                       :{TINY_FONT}{STATION}

STR_VIEWPORT_WAYPOINT                                           :{WAYPOINT}
STR_VIEWPORT_WAYPOINT_TINY                                      :{TINY_FONT}{WAYPOINT}

# Simple strings to get specific types of data
STR_COMPANY_NAME                                                :{COMPANY}
STR_COMPANY_NAME_COMPANY_NUM                                    :{COMPANY} {COMPANY_NUM}
STR_DEPOT_NAME                                                  :{DEPOT}
STR_ENGINE_NAME                                                 :{ENGINE}
STR_HIDDEN_ENGINE_NAME                                          :{ENGINE} (skjult)
STR_GROUP_NAME                                                  :{GROUP}
STR_INDUSTRY_NAME                                               :{INDUSTRY}
STR_PRESIDENT_NAME                                              :{PRESIDENT_NAME}
STR_SIGN_NAME                                                   :{SIGN}
STR_STATION_NAME                                                :{STATION}
STR_TOWN_NAME                                                   :{TOWN}
STR_VEHICLE_NAME                                                :{VEHICLE}
STR_WAYPOINT_NAME                                               :{WAYPOINT}

STR_CURRENCY_SHORT_KILO                                         :{NBSP}k
STR_CURRENCY_SHORT_MEGA                                         :{NBSP}m
STR_CURRENCY_SHORT_GIGA                                         :{NBSP}bn
STR_CURRENCY_SHORT_TERA                                         :{NBSP}tn

STR_JUST_CARGO                                                  :{CARGO_LONG}
STR_JUST_RIGHT_ARROW                                            :{RIGHT_ARROW}
STR_JUST_CHECKMARK                                              :{CHECKMARK}
STR_JUST_COMMA                                                  :{COMMA}
STR_JUST_CURRENCY_SHORT                                         :{CURRENCY_SHORT}
STR_JUST_CURRENCY_LONG                                          :{CURRENCY_LONG}
STR_JUST_CARGO_LIST                                             :{CARGO_LIST}
STR_JUST_DECIMAL                                                :{DECIMAL}
STR_JUST_INT                                                    :{NUM}
STR_JUST_DATE_TINY                                              :{DATE_TINY}
STR_JUST_DATE_SHORT                                             :{DATE_SHORT}
STR_JUST_DATE_LONG                                              :{DATE_LONG}
STR_JUST_DATE_ISO                                               :{DATE_ISO}
STR_JUST_STRING                                                 :{STRING}
STR_JUST_STRING1                                                :{STRING}
STR_JUST_STRING2                                                :{STRING}
STR_JUST_STRING_STRING                                          :{STRING}{STRING}
STR_JUST_RAW_STRING                                             :{STRING}
STR_JUST_BIG_RAW_STRING                                         :{BIG_FONT}{STRING}

# Slightly 'raw' stringcodes with colour or size
STR_WHITE_SIGN                                                  :{WHITE}{SIGN}
STR_TINY_BLACK_HEIGHT                                           :{TINY_FONT}{BLACK}{HEIGHT}

STR_BLACK_1                                                     :{BLACK}1
STR_BLACK_2                                                     :{BLACK}2
STR_BLACK_3                                                     :{BLACK}3
STR_BLACK_4                                                     :{BLACK}4
STR_BLACK_5                                                     :{BLACK}5
STR_BLACK_6                                                     :{BLACK}6
STR_BLACK_7                                                     :{BLACK}7

STR_TRAIN                                                       :{BLACK}{TRAIN}
STR_BUS                                                         :{BLACK}{BUS}
STR_LORRY                                                       :{BLACK}{LORRY}
STR_PLANE                                                       :{BLACK}{PLANE}
STR_SHIP                                                        :{BLACK}{SHIP}

STR_TOOLBAR_RAILTYPE_VELOCITY                                   :{STRING} ({VELOCITY})<|MERGE_RESOLUTION|>--- conflicted
+++ resolved
@@ -1093,14 +1093,10 @@
 STR_GAME_OPTIONS_SOCIAL_PLUGIN_PLATFORM                         :{BLACK}Platform:
 STR_GAME_OPTIONS_SOCIAL_PLUGIN_STATE                            :{BLACK}Plugin-tilstand:
 
-<<<<<<< HEAD
-STR_GAME_OPTIONS_SOCIAL_PLUGIN_STATE_FAILED                     :{RED}Initialisering mislykkedes
-=======
 STR_GAME_OPTIONS_SOCIAL_PLUGIN_STATE_RUNNING                    :{GREEN}Køre
 STR_GAME_OPTIONS_SOCIAL_PLUGIN_STATE_FAILED                     :{RED}Initialisering mislykkedes
 STR_GAME_OPTIONS_SOCIAL_PLUGIN_STATE_PLATFORM_NOT_RUNNING       :{ORANGE}{STRING} kører ikke
 STR_GAME_OPTIONS_SOCIAL_PLUGIN_STATE_UNLOADED                   :{RED}Aflæsset
->>>>>>> 8bccb580
 STR_GAME_OPTIONS_SOCIAL_PLUGIN_STATE_DUPLICATE                  :{RED}Duplikeret plugin
 STR_GAME_OPTIONS_SOCIAL_PLUGIN_STATE_UNSUPPORTED_API            :{RED}Ikke-understøttet version
 STR_GAME_OPTIONS_SOCIAL_PLUGIN_STATE_INVALID_SIGNATURE          :{RED}Ugyldig signatur
@@ -1507,11 +1503,8 @@
 ###setting-zero-is-special
 STR_CONFIG_SETTING_MINUTES_PER_YEAR_FROZEN                      :0 (kalendertid frosset)
 
-<<<<<<< HEAD
-=======
 STR_CONFIG_SETTING_TOWN_CARGO_SCALE                             :Skala bygodsproduktion: {STRING}
 STR_CONFIG_SETTING_TOWN_CARGO_SCALE_HELPTEXT                    :Skaler byernes godsproduktion med denne procentdel.
->>>>>>> 8bccb580
 STR_CONFIG_SETTING_INDUSTRY_CARGO_SCALE                         :Skaler industri gods produktion: {STRING}
 STR_CONFIG_SETTING_INDUSTRY_CARGO_SCALE_HELPTEXT                :Skaler industriens gods produktion med denne procentdel.
 STR_CONFIG_SETTING_CARGO_SCALE_VALUE                            :{NUM}%
@@ -3745,10 +3738,6 @@
 STR_STATION_LIST_WAYPOINT                                       :{YELLOW}{WAYPOINT}
 STR_STATION_LIST_NONE                                           :{YELLOW}- Ingen -
 STR_STATION_LIST_SELECT_ALL_FACILITIES                          :{BLACK}Vælg alle faciliteter
-<<<<<<< HEAD
-STR_STATION_LIST_CARGO_FILTER_NO_CARGO_TYPES                    :Ingen gods typer
-STR_STATION_LIST_CARGO_FILTER_NO_RATING                         :Ingen gods vurdering
-=======
 STR_STATION_LIST_CARGO_FILTER_ALL_AND_NO_RATING                 :Alle lasttyper og ingen rating
 STR_STATION_LIST_CARGO_FILTER_MULTIPLE                          :Flere lasttyper
 STR_STATION_LIST_CARGO_FILTER_NO_CARGO_TYPES                    :Ingen gods typer
@@ -3756,7 +3745,6 @@
 STR_STATION_LIST_CARGO_FILTER_SELECT_ALL                        :Vælg alle og ingen vurdering
 STR_STATION_LIST_CARGO_FILTER_NO_RATING                         :Ingen gods vurdering
 STR_STATION_LIST_CARGO_FILTER_EXPAND                            :Vis mere...
->>>>>>> 8bccb580
 
 # Station view window
 STR_STATION_VIEW_CAPTION                                        :{WHITE}{STATION} {STATION_FEATURES}
@@ -4274,11 +4262,8 @@
 STR_ENGINE_PREVIEW_COST_MAX_SPEED                               :Pris: {CURRENCY_LONG}  Max. Hastighed: {VELOCITY}
 STR_ENGINE_PREVIEW_SPEED_POWER                                  :Hastighed: {VELOCITY}  Styrke: {POWER}
 STR_ENGINE_PREVIEW_SPEED_POWER_MAX_TE                           :Hastighed: {VELOCITY}  Styrke: {POWER}  Max. T.E.: {FORCE}
-<<<<<<< HEAD
-=======
 STR_ENGINE_PREVIEW_TYPE                                         :Flytype: {STRING}
 STR_ENGINE_PREVIEW_TYPE_RANGE                                   :Flytype: {STRING}   Rækkevidde: {COMMA} fliser
->>>>>>> 8bccb580
 STR_ENGINE_PREVIEW_RUNCOST_YEAR                                 :Driftsomkostninger: {CURRENCY_LONG}/år
 STR_ENGINE_PREVIEW_RUNCOST_PERIOD                               :Driftsomkostninger: {CURRENCY_LONG}/periode
 STR_ENGINE_PREVIEW_CAPACITY                                     :Kapacitet: {CARGO_LONG}
@@ -4571,10 +4556,7 @@
 
 # Depot action tooltips, one per vehicle type
 ###length VEHICLE_TYPES
-<<<<<<< HEAD
-=======
 STR_ORDER_ROAD_DEPOT_ACTION_TOOLTIP                             :{BLACK}Vælg den handling, der skal udføres på dette depot
->>>>>>> 8bccb580
 STR_ORDER_SHIP_DEPOT_ACTION_TOOLTIP                             :{BLACK}Vælg den handling, der skal udføres på dette depot
 STR_ORDER_HANGAR_ACTION_TOOLTIP                                 :{BLACK}Vælg den handling, der skal udføres i denne hangar
 ###next-name-looks-similar
@@ -5119,10 +5101,7 @@
 
 # Depot unbunching related errors
 STR_ERROR_UNBUNCHING_ONLY_ONE_ALLOWED                           :{WHITE}... kan kun have én opsamlingsordre
-<<<<<<< HEAD
-=======
 STR_ERROR_UNBUNCHING_NO_FULL_LOAD                               :{WHITE}... kan ikke bruge ordrer om fuld last, når køretøjet har en opsamlingsordre
->>>>>>> 8bccb580
 STR_ERROR_UNBUNCHING_NO_UNBUNCHING_FULL_LOAD                    :{WHITE}... kan ikke pakke et køretøj op med fuld last
 STR_ERROR_UNBUNCHING_NO_UNBUNCHING_CONDITIONAL                  :{WHITE}... kan ikke pakke et køretøj op med en betinget ordre
 
