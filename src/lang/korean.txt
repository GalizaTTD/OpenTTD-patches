--- conflicted
+++ resolved
@@ -2966,62 +2966,36 @@
 STR_LAI_CLEAR_DESCRIPTION_SNOW_COVERED_LAND                     :눈덮인 땅
 STR_LAI_CLEAR_DESCRIPTION_DESERT                                :사막
 
-<<<<<<< HEAD
-STR_LAI_RAIL_DESCRIPTION_TRACK                                  :{STRING} 선로
-STR_LAI_RAIL_DESCRIPTION_TRACK_WITH_NORMAL_SIGNALS              :일반 신호기가 설치된 {STRING} 선로
-STR_LAI_RAIL_DESCRIPTION_TRACK_WITH_PRESIGNALS                  :입구 신호기가 설치된 {STRING} 선로
-STR_LAI_RAIL_DESCRIPTION_TRACK_WITH_EXITSIGNALS                 :출구 신호기가 설치된 {STRING} 선로
-STR_LAI_RAIL_DESCRIPTION_TRACK_WITH_COMBOSIGNALS                :복합 신호기가 설치된 {STRING} 선로
-STR_LAI_RAIL_DESCRIPTION_TRACK_WITH_PROGSIGNALS                 :프로그램 신호기가 설치된 {STRING} 선로
-STR_LAI_RAIL_DESCRIPTION_TRACK_WITH_PBSSIGNALS                  :경로 신호기가 설치된 {STRING} 선로
-STR_LAI_RAIL_DESCRIPTION_TRACK_WITH_NOENTRYSIGNALS              :단방향 경로 신호기가 설치된 {STRING} 선로
-STR_LAI_RAIL_DESCRIPTION_TRACK_WITH_NORMAL_PRESIGNALS           :일반 신호기와 입구 신호기가 설치된 {STRING} 선로
-STR_LAI_RAIL_DESCRIPTION_TRACK_WITH_NORMAL_EXITSIGNALS          :일반 신호기와 출구 신호기가 설치된 {STRING} 선로
-STR_LAI_RAIL_DESCRIPTION_TRACK_WITH_NORMAL_COMBOSIGNALS         :일반 신호기와 복합 신호기가 설치된 {STRING} 선로
-STR_LAI_RAIL_DESCRIPTION_TRACK_WITH_NORMAL_PROGSIGNALS          :일반 신호기와 프로그램 신호기가 설치된 {STRING} 선로
-STR_LAI_RAIL_DESCRIPTION_TRACK_WITH_NORMAL_PBSSIGNALS           :일반 신호기와 경로 신호기가 설치된 {STRING} 선로
-STR_LAI_RAIL_DESCRIPTION_TRACK_WITH_NORMAL_NOENTRYSIGNALS       :일반 신호기와 단방향 경로 신호기가 설치된 {STRING} 선로
-STR_LAI_RAIL_DESCRIPTION_TRACK_WITH_PRE_EXITSIGNALS             :입구 신호기와 출구 신호기가 설치된 {STRING} 선로
-STR_LAI_RAIL_DESCRIPTION_TRACK_WITH_PRE_COMBOSIGNALS            :입구 신호기와 복합 신호기가 설치된 {STRING} 선로
-STR_LAI_RAIL_DESCRIPTION_TRACK_WITH_PRE_PROGSIGNALS             :입구 신호기와 프로그램 신호기가 설치된 {STRING} 선로
-STR_LAI_RAIL_DESCRIPTION_TRACK_WITH_PRE_PBSSIGNALS              :입구 신호기와 경로 신호기가 설치된 {STRING} 선로
-STR_LAI_RAIL_DESCRIPTION_TRACK_WITH_PRE_NOENTRYSIGNALS          :입구 신호기와 단방향 경로 신호기가 설치된 {STRING} 선로
-STR_LAI_RAIL_DESCRIPTION_TRACK_WITH_EXIT_COMBOSIGNALS           :출구 신호기와 복합 신호기가 설치된 {STRING} 선로
-STR_LAI_RAIL_DESCRIPTION_TRACK_WITH_EXIT_PROGSIGNALS            :출구 신호기와 프로그램 신호기가 설치된 {STRING} 선로
-STR_LAI_RAIL_DESCRIPTION_TRACK_WITH_EXIT_PBSSIGNALS             :출구 신호기와 경로 신호기가 설치된 {STRING} 선로
-STR_LAI_RAIL_DESCRIPTION_TRACK_WITH_EXIT_NOENTRYSIGNALS         :출구 신호기와 단방향 경로 신호기가 설치된 {STRING} 선로
-STR_LAI_RAIL_DESCRIPTION_TRACK_WITH_COMBO_PROGSIGNALS           :복합 신호기와 프로그램 신호기가 설치된 {STRING} 선로
-STR_LAI_RAIL_DESCRIPTION_TRACK_WITH_COMBO_PBSSIGNALS            :복합 신호기와 경로 신호기가 설치된 {STRING} 선로
-STR_LAI_RAIL_DESCRIPTION_TRACK_WITH_COMBO_NOENTRYSIGNALS        :복합 신호기와 단방향 경로 신호기가 설치된 {STRING} 선로
-STR_LAI_RAIL_DESCRIPTION_TRACK_WITH_PBS_NOENTRYSIGNALS          :경로 신호기와 단방향 경로 신호기가 설치된 {STRING} 선로
-STR_LAI_RAIL_DESCRIPTION_TRACK_WITH_PBS_PROGSIGNALS             :{STRING} track with path and programmable signals
-STR_LAI_RAIL_DESCRIPTION_TRACK_WITH_NOENTRY_PROGSIGNALS         :{STRING} track with one-way path and programmable signals
-STR_LAI_RAIL_DESCRIPTION_TRAIN_DEPOT                            :{STRING} 차량기지
-=======
 STR_LAI_RAIL_DESCRIPTION_TRACK                                  :철도 선로
 STR_LAI_RAIL_DESCRIPTION_TRACK_WITH_NORMAL_SIGNALS              :일반 신호기가 설치된 철도 선로
 STR_LAI_RAIL_DESCRIPTION_TRACK_WITH_PRESIGNALS                  :입구 신호기가 설치된 철도 선로
 STR_LAI_RAIL_DESCRIPTION_TRACK_WITH_EXITSIGNALS                 :출구 신호기가 설치된 철도 선로
 STR_LAI_RAIL_DESCRIPTION_TRACK_WITH_COMBOSIGNALS                :복합 신호기가 설치된 철도 선로
+STR_LAI_RAIL_DESCRIPTION_TRACK_WITH_PROGSIGNALS                 :프로그램 신호기가 설치된 철도 선로
 STR_LAI_RAIL_DESCRIPTION_TRACK_WITH_PBSSIGNALS                  :경로 신호기가 설치된 철도 선로
 STR_LAI_RAIL_DESCRIPTION_TRACK_WITH_NOENTRYSIGNALS              :단방향 경로 신호기가 설치된 철도 선로
 STR_LAI_RAIL_DESCRIPTION_TRACK_WITH_NORMAL_PRESIGNALS           :일반 신호기와 입구 신호기가 설치된 철도 선로
 STR_LAI_RAIL_DESCRIPTION_TRACK_WITH_NORMAL_EXITSIGNALS          :일반 신호기와 출구 신호기가 설치된 철도 선로
 STR_LAI_RAIL_DESCRIPTION_TRACK_WITH_NORMAL_COMBOSIGNALS         :일반 신호기와 복합 신호기가 설치된 철도 선로
+STR_LAI_RAIL_DESCRIPTION_TRACK_WITH_NORMAL_PROGSIGNALS          :일반 신호기와 프로그램 신호기가 설치된 철도 선로
 STR_LAI_RAIL_DESCRIPTION_TRACK_WITH_NORMAL_PBSSIGNALS           :일반 신호기와 경로 신호기가 설치된 철도 선로
 STR_LAI_RAIL_DESCRIPTION_TRACK_WITH_NORMAL_NOENTRYSIGNALS       :일반 신호기와 단방향 경로 신호기가 설치된 철도 선로
 STR_LAI_RAIL_DESCRIPTION_TRACK_WITH_PRE_EXITSIGNALS             :입구 신호기와 출구 신호기가 설치된 철도 선로
 STR_LAI_RAIL_DESCRIPTION_TRACK_WITH_PRE_COMBOSIGNALS            :입구 신호기와 복합 신호기가 설치된 철도 선로
+STR_LAI_RAIL_DESCRIPTION_TRACK_WITH_PRE_PROGSIGNALS             :입구 신호기와 프로그램 신호기가 설치된 철도 선로
 STR_LAI_RAIL_DESCRIPTION_TRACK_WITH_PRE_PBSSIGNALS              :입구 신호기와 경로 신호기가 설치된 철도 선로
 STR_LAI_RAIL_DESCRIPTION_TRACK_WITH_PRE_NOENTRYSIGNALS          :입구 신호기와 단방향 경로 신호기가 설치된 철도 선로
 STR_LAI_RAIL_DESCRIPTION_TRACK_WITH_EXIT_COMBOSIGNALS           :출구 신호기와 복합 신호기가 설치된 철도 선로
+STR_LAI_RAIL_DESCRIPTION_TRACK_WITH_EXIT_PROGSIGNALS            :출구 신호기와 프로그램 신호기가 설치된 철도 선로
 STR_LAI_RAIL_DESCRIPTION_TRACK_WITH_EXIT_PBSSIGNALS             :출구 신호기와 경로 신호기가 설치된 철도 선로
 STR_LAI_RAIL_DESCRIPTION_TRACK_WITH_EXIT_NOENTRYSIGNALS         :출구 신호기와 단방향 경로 신호기가 설치된 철도 선로
+STR_LAI_RAIL_DESCRIPTION_TRACK_WITH_COMBO_PROGSIGNALS           :복합 신호기와 프로그램 신호기가 설치된 철도 선로
 STR_LAI_RAIL_DESCRIPTION_TRACK_WITH_COMBO_PBSSIGNALS            :복합 신호기와 경로 신호기가 설치된 철도 선로
 STR_LAI_RAIL_DESCRIPTION_TRACK_WITH_COMBO_NOENTRYSIGNALS        :복합 신호기와 단방향 경로 신호기가 설치된 철도 선로
 STR_LAI_RAIL_DESCRIPTION_TRACK_WITH_PBS_NOENTRYSIGNALS          :경로 신호기와 단방향 경로 신호기가 설치된 철도 선로
+STR_LAI_RAIL_DESCRIPTION_TRACK_WITH_PBS_PROGSIGNALS             :경로 신호기와 프로그램 경로 신호기가 설치된 철도 선로
+STR_LAI_RAIL_DESCRIPTION_TRACK_WITH_NOENTRY_PROGSIGNALS         :단방향 신호기와 프로그램 경로 신호기가 설치된 철도 선로
 STR_LAI_RAIL_DESCRIPTION_TRAIN_DEPOT                            :철도 차량기지
->>>>>>> 4753097c
 
 STR_LAI_RAIL_DESCRIPTION_RESTRICTED_SIGNAL                      :경로 제한된 {STRING}
 
