##name Korean
##ownname 한국어
##isocode ko_KR
##plural 11
##textdir ltr
##digitsep ,
##digitsepcur ,
##decimalsep .
##winlangid 0x0412
##grflangid 0x3a
##gender m f

# $Id$

# This file is part of OpenTTD.
# OpenTTD is free software; you can redistribute it and/or modify it under the terms of the GNU General Public License as published by the Free Software Foundation, version 2.
# OpenTTD is distributed in the hope that it will be useful, but WITHOUT ANY WARRANTY; without even the implied warranty of MERCHANTABILITY or FITNESS FOR A PARTICULAR PURPOSE.
# See the GNU General Public License for more details. You should have received a copy of the GNU General Public License along with OpenTTD. If not, see <http://www.gnu.org/licenses/>.


##id 0x0000
STR_NULL                                                        :
STR_EMPTY                                                       :
STR_UNDEFINED                                                   :(정의되지 않은 문자열)
STR_JUST_NOTHING                                                :없음

# Cargo related strings
# Plural cargo name
STR_CARGO_PLURAL_NOTHING                                        :
STR_CARGO_PLURAL_PASSENGERS                                     :{G=m}승객
STR_CARGO_PLURAL_COAL                                           :{G=m}석탄
STR_CARGO_PLURAL_MAIL                                           :{G=m}우편
STR_CARGO_PLURAL_OIL                                            :{G=f}석유
STR_CARGO_PLURAL_LIVESTOCK                                      :{G=m}가축
STR_CARGO_PLURAL_GOODS                                          :{G=m}상품
STR_CARGO_PLURAL_GRAIN                                          :{G=m}곡물
STR_CARGO_PLURAL_WOOD                                           :{G=f}목재
STR_CARGO_PLURAL_IRON_ORE                                       :{G=m}철광석
STR_CARGO_PLURAL_STEEL                                          :{G=m}철
STR_CARGO_PLURAL_VALUABLES                                      :{G=m}귀금속
STR_CARGO_PLURAL_COPPER_ORE                                     :{G=m}구리 광석
STR_CARGO_PLURAL_MAIZE                                          :{G=f}옥수수
STR_CARGO_PLURAL_FRUIT                                          :{G=m}과일
STR_CARGO_PLURAL_DIAMONDS                                       :{G=f}다이아몬드
STR_CARGO_PLURAL_FOOD                                           :{G=m}식품
STR_CARGO_PLURAL_PAPER                                          :{G=f}종이
STR_CARGO_PLURAL_GOLD                                           :{G=m}금
STR_CARGO_PLURAL_WATER                                          :{G=m}물
STR_CARGO_PLURAL_WHEAT                                          :{G=m}밀
STR_CARGO_PLURAL_RUBBER                                         :{G=f}고무
STR_CARGO_PLURAL_SUGAR                                          :{G=m}설탕
STR_CARGO_PLURAL_TOYS                                           :{G=m}장난감
STR_CARGO_PLURAL_CANDY                                          :{G=m}사탕
STR_CARGO_PLURAL_COLA                                           :{G=f}콜라
STR_CARGO_PLURAL_COTTON_CANDY                                   :{G=m}솜사탕
STR_CARGO_PLURAL_BUBBLES                                        :{G=m}거품
STR_CARGO_PLURAL_TOFFEE                                         :{G=f}토피
STR_CARGO_PLURAL_BATTERIES                                      :{G=f}건전지
STR_CARGO_PLURAL_PLASTIC                                        :{G=m}플라스틱
STR_CARGO_PLURAL_FIZZY_DRINKS                                   :{G=f}탄산음료

# Singular cargo name
STR_CARGO_SINGULAR_NOTHING                                      :
STR_CARGO_SINGULAR_PASSENGER                                    :{G=m}승객
STR_CARGO_SINGULAR_COAL                                         :{G=m}석탄
STR_CARGO_SINGULAR_MAIL                                         :{G=m}우편
STR_CARGO_SINGULAR_OIL                                          :{G=f}석유
STR_CARGO_SINGULAR_LIVESTOCK                                    :{G=m}가축
STR_CARGO_SINGULAR_GOODS                                        :{G=m}상품
STR_CARGO_SINGULAR_GRAIN                                        :{G=m}곡물
STR_CARGO_SINGULAR_WOOD                                         :{G=f}목재
STR_CARGO_SINGULAR_IRON_ORE                                     :{G=m}철광석
STR_CARGO_SINGULAR_STEEL                                        :{G=m}철
STR_CARGO_SINGULAR_VALUABLES                                    :{G=m}귀금속
STR_CARGO_SINGULAR_COPPER_ORE                                   :{G=m}구리 광석
STR_CARGO_SINGULAR_MAIZE                                        :{G=f}옥수수
STR_CARGO_SINGULAR_FRUIT                                        :{G=m}과일
STR_CARGO_SINGULAR_DIAMOND                                      :{G=f}다이아몬드
STR_CARGO_SINGULAR_FOOD                                         :{G=m}식품
STR_CARGO_SINGULAR_PAPER                                        :{G=f}종이
STR_CARGO_SINGULAR_GOLD                                         :{G=m}금
STR_CARGO_SINGULAR_WATER                                        :{G=m}물
STR_CARGO_SINGULAR_WHEAT                                        :{G=m}밀
STR_CARGO_SINGULAR_RUBBER                                       :{G=f}고무
STR_CARGO_SINGULAR_SUGAR                                        :{G=m}설탕
STR_CARGO_SINGULAR_TOY                                          :{G=m}장난감
STR_CARGO_SINGULAR_CANDY                                        :{G=m}사탕
STR_CARGO_SINGULAR_COLA                                         :{G=f}콜라
STR_CARGO_SINGULAR_COTTON_CANDY                                 :{G=m}솜사탕
STR_CARGO_SINGULAR_BUBBLE                                       :{G=m}거품
STR_CARGO_SINGULAR_TOFFEE                                       :{G=f}토피
STR_CARGO_SINGULAR_BATTERY                                      :{G=f}건전지
STR_CARGO_SINGULAR_PLASTIC                                      :{G=m}플라스틱
STR_CARGO_SINGULAR_FIZZY_DRINK                                  :{G=f}탄산음료

# Quantity of cargo
STR_QUANTITY_NOTHING                                            :
STR_QUANTITY_PASSENGERS                                         :승객{NBSP}{COMMA}명
STR_QUANTITY_COAL                                               :석탄 {WEIGHT_LONG}
STR_QUANTITY_MAIL                                               :우편 {COMMA}{NBSP}자루
STR_QUANTITY_OIL                                                :석유 {VOLUME_LONG}
STR_QUANTITY_LIVESTOCK                                          :가축 {COMMA}{NBSP}마리
STR_QUANTITY_GOODS                                              :상품 {COMMA}{NBSP}상자
STR_QUANTITY_GRAIN                                              :곡물 {WEIGHT_LONG}
STR_QUANTITY_WOOD                                               :목재 {WEIGHT_LONG}
STR_QUANTITY_IRON_ORE                                           :철광석 {WEIGHT_LONG}
STR_QUANTITY_STEEL                                              :철 {WEIGHT_LONG}
STR_QUANTITY_VALUABLES                                          :귀금속 {COMMA}{NBSP}자루
STR_QUANTITY_COPPER_ORE                                         :구리 광석 {WEIGHT_LONG}
STR_QUANTITY_MAIZE                                              :옥수수 {WEIGHT_LONG}
STR_QUANTITY_FRUIT                                              :과일 {WEIGHT_LONG}
STR_QUANTITY_DIAMONDS                                           :다이아몬드 {COMMA}{NBSP}자루
STR_QUANTITY_FOOD                                               :식품 {WEIGHT_LONG}
STR_QUANTITY_PAPER                                              :종이 {WEIGHT_LONG}
STR_QUANTITY_GOLD                                               :금 {COMMA}{NBSP}자루
STR_QUANTITY_WATER                                              :물 {VOLUME_LONG}
STR_QUANTITY_WHEAT                                              :밀 {WEIGHT_LONG}
STR_QUANTITY_RUBBER                                             :고무 {VOLUME_LONG}
STR_QUANTITY_SUGAR                                              :설탕 {WEIGHT_LONG}
STR_QUANTITY_TOYS                                               :장난감 {COMMA}{NBSP}상자
STR_QUANTITY_SWEETS                                             :사탕 {COMMA}{NBSP}자루
STR_QUANTITY_COLA                                               :콜라 {VOLUME_LONG}
STR_QUANTITY_CANDYFLOSS                                         :솜사탕 {WEIGHT_LONG}
STR_QUANTITY_BUBBLES                                            :거품 {COMMA}개
STR_QUANTITY_TOFFEE                                             :토피 {WEIGHT_LONG}
STR_QUANTITY_BATTERIES                                          :건전지 {COMMA}개
STR_QUANTITY_PLASTIC                                            :플라스틱 {VOLUME_LONG}
STR_QUANTITY_FIZZY_DRINKS                                       :탄산음료 {COMMA}개
STR_QUANTITY_N_A                                                :없음

# Two letter abbreviation of cargo name
STR_ABBREV_NOTHING                                              :
STR_ABBREV_PASSENGERS                                           :{TINY_FONT}승
STR_ABBREV_COAL                                                 :{TINY_FONT}석
STR_ABBREV_MAIL                                                 :{TINY_FONT}우
STR_ABBREV_OIL                                                  :{TINY_FONT}유
STR_ABBREV_LIVESTOCK                                            :{TINY_FONT}축
STR_ABBREV_GOODS                                                :{TINY_FONT}품
STR_ABBREV_GRAIN                                                :{TINY_FONT}곡
STR_ABBREV_WOOD                                                 :{TINY_FONT}목
STR_ABBREV_IRON_ORE                                             :{TINY_FONT}광
STR_ABBREV_STEEL                                                :{TINY_FONT}철
STR_ABBREV_VALUABLES                                            :{TINY_FONT}귀
STR_ABBREV_COPPER_ORE                                           :{TINY_FONT}구
STR_ABBREV_MAIZE                                                :{TINY_FONT}옥
STR_ABBREV_FRUIT                                                :{TINY_FONT}과
STR_ABBREV_DIAMONDS                                             :{TINY_FONT}다
STR_ABBREV_FOOD                                                 :{TINY_FONT}식
STR_ABBREV_PAPER                                                :{TINY_FONT}종
STR_ABBREV_GOLD                                                 :{TINY_FONT}금
STR_ABBREV_WATER                                                :{TINY_FONT}물
STR_ABBREV_WHEAT                                                :{TINY_FONT}밀
STR_ABBREV_RUBBER                                               :{TINY_FONT}고
STR_ABBREV_SUGAR                                                :{TINY_FONT}설
STR_ABBREV_TOYS                                                 :{TINY_FONT}장
STR_ABBREV_SWEETS                                               :{TINY_FONT}사
STR_ABBREV_COLA                                                 :{TINY_FONT}콜
STR_ABBREV_CANDYFLOSS                                           :{TINY_FONT}솜
STR_ABBREV_BUBBLES                                              :{TINY_FONT}거
STR_ABBREV_TOFFEE                                               :{TINY_FONT}태
STR_ABBREV_BATTERIES                                            :{TINY_FONT}건
STR_ABBREV_PLASTIC                                              :{TINY_FONT}플
STR_ABBREV_FIZZY_DRINKS                                         :{TINY_FONT}탄
STR_ABBREV_NONE                                                 :{TINY_FONT}X
STR_ABBREV_ALL                                                  :{TINY_FONT}모두

# 'Mode' of transport for cargoes
STR_PASSENGERS                                                  :{G=m}승객 {COMMA}{NBSP}명
STR_BAGS                                                        :{G=f}{COMMA}{NBSP}자루
STR_TONS                                                        :{G=m}{COMMA}{NBSP}톤
STR_LITERS                                                      :{G=f}{COMMA}{NBSP}리터
STR_ITEMS                                                       :{G=m}{COMMA}{NBSP}마리
STR_CRATES                                                      :{G=f}{COMMA}{NBSP}상자

# Colours, do not shuffle
STR_COLOUR_DARK_BLUE                                            :어두운 파랑
STR_COLOUR_PALE_GREEN                                           :연한 초록
STR_COLOUR_PINK                                                 :분홍
STR_COLOUR_YELLOW                                               :노랑
STR_COLOUR_RED                                                  :빨강
STR_COLOUR_LIGHT_BLUE                                           :밝은 파랑
STR_COLOUR_GREEN                                                :녹색
STR_COLOUR_DARK_GREEN                                           :어두운 녹색
STR_COLOUR_BLUE                                                 :파랑
STR_COLOUR_CREAM                                                :연한 분홍
STR_COLOUR_MAUVE                                                :연한 보라
STR_COLOUR_PURPLE                                               :보라
STR_COLOUR_ORANGE                                               :주황
STR_COLOUR_BROWN                                                :갈색
STR_COLOUR_GREY                                                 :회색
STR_COLOUR_WHITE                                                :흰색
STR_COLOUR_RANDOM                                               :무작위
STR_COLOUR_DEFAULT                                              :기본

# Units used in OpenTTD
STR_UNITS_VELOCITY_IMPERIAL                                     :{COMMA}{NBSP}mph
STR_UNITS_VELOCITY_METRIC                                       :{COMMA}{NBSP}km/h
STR_UNITS_VELOCITY_SI                                           :{COMMA}{NBSP}m/s

STR_UNITS_POWER_IMPERIAL                                        :{COMMA}{NBSP}마력
STR_UNITS_POWER_METRIC                                          :{COMMA}{NBSP}마력
STR_UNITS_POWER_SI                                              :{COMMA}{NBSP}kW

STR_UNITS_WEIGHT_SHORT_IMPERIAL                                 :{COMMA}{NBSP}t
STR_UNITS_WEIGHT_SHORT_METRIC                                   :{COMMA}{NBSP}t
STR_UNITS_WEIGHT_SHORT_SI                                       :{COMMA}{NBSP}kg

STR_UNITS_WEIGHT_LONG_IMPERIAL                                  :{COMMA}{NBSP}톤
STR_UNITS_WEIGHT_LONG_METRIC                                    :{COMMA}{NBSP}톤
STR_UNITS_WEIGHT_LONG_SI                                        :{COMMA}{NBSP}kg

STR_UNITS_VOLUME_SHORT_IMPERIAL                                 :{COMMA}{NBSP}갤런
STR_UNITS_VOLUME_SHORT_METRIC                                   :{COMMA}{NBSP}l
STR_UNITS_VOLUME_SHORT_SI                                       :{COMMA}{NBSP}m³

STR_UNITS_VOLUME_LONG_IMPERIAL                                  :{COMMA}{NBSP}갤런
STR_UNITS_VOLUME_LONG_METRIC                                    :{COMMA}{NBSP}리터
STR_UNITS_VOLUME_LONG_SI                                        :{COMMA}{NBSP}m³

STR_UNITS_FORCE_IMPERIAL                                        :{COMMA}{NBSP}파운드중
STR_UNITS_FORCE_METRIC                                          :{COMMA}{NBSP}kg중
STR_UNITS_FORCE_SI                                              :{COMMA}kN

STR_UNITS_HEIGHT_IMPERIAL                                       :{COMMA}{NBSP}피트
STR_UNITS_HEIGHT_METRIC                                         :{COMMA}{NBSP}m
STR_UNITS_HEIGHT_SI                                             :{COMMA}m

# Common window strings
STR_LIST_FILTER_TITLE                                           :{BLACK}검색할 문자열:
STR_LIST_FILTER_OSKTITLE                                        :{BLACK}검색할 문자를 입력하세요
STR_LIST_FILTER_TOOLTIP                                         :{BLACK}검색할 키워드를 입력하세요

STR_TOOLTIP_GROUP_ORDER                                         :{BLACK}그룹화 순서를 선택하세요.
STR_TOOLTIP_SORT_ORDER                                          :{BLACK}정렬 방법을 선택하십시오. (내림차순/오름차순)
STR_TOOLTIP_SORT_CRITERIA                                       :{BLACK}정렬 기준을 선택하십시오.
STR_TOOLTIP_FILTER_CRITERIA                                     :{BLACK}검색 기준 선택
STR_BUTTON_SORT_BY                                              :{BLACK}정렬
STR_BUTTON_LOCATION                                             :{BLACK}위치
STR_BUTTON_RENAME                                               :{BLACK}이름 바꾸기

STR_TOOLTIP_CLOSE_WINDOW                                        :{BLACK}창을 닫습니다.
STR_TOOLTIP_WINDOW_TITLE_DRAG_THIS                              :{BLACK}창 제목 - 창을 움직이려면 여기를 드래그하세요.
STR_TOOLTIP_SHADE                                               :{BLACK}창 접기 - 창을 접어 제목만 보여줍니다.
STR_TOOLTIP_DEBUG                                               :{BLACK}NewGRF 디버그 정보를 보여주기
STR_TOOLTIP_DEFSIZE                                             :{BLACK}창의 크기를 기본 크기로 되돌립니다. 현재 창 크기를 기본값으로 설정하시려면 CTRL+클릭하십시오.
STR_TOOLTIP_STICKY                                              :{BLACK}이 창을 '모든 창 닫기' 단축키로 닫을 수 없게 고정합니다. CTRL+클릭하면 그 상태를 기본으로 설정합니다.
STR_TOOLTIP_RESIZE                                              :{BLACK}이 창의 크기를 조절하려면 여기를 클릭하고 드래그하세요
STR_TOOLTIP_TOGGLE_LARGE_SMALL_WINDOW                           :{BLACK}창 크기를 대형/소형으로 전환합니다.
STR_TOOLTIP_VSCROLL_BAR_SCROLLS_LIST                            :{BLACK}스크롤 바 - 목록을 상/하로 스크롤하세요.
STR_TOOLTIP_HSCROLL_BAR_SCROLLS_LIST                            :{BLACK}스크롤 바 - 목록을 좌/우로 스크롤하세요.
STR_TOOLTIP_DEMOLISH_BUILDINGS_ETC                              :{BLACK}직사각형 모양의 영역에 있는 건물과 땅 등을 부숩니다. CTRL 키를 누른 채로 사용하면 대각선 영역 선택이 가능합니다. SHIFT 키를 누른채로 사용하면 예상 가격을 볼 수 있습니다.

# Show engines button
STR_SHOW_HIDDEN_ENGINES_VEHICLE_TRAIN                           :{BLACK}숨겨진 차량 보기
STR_SHOW_HIDDEN_ENGINES_VEHICLE_ROAD_VEHICLE                    :{BLACK}숨겨진 차량 보기
STR_SHOW_HIDDEN_ENGINES_VEHICLE_SHIP                            :{BLACK}숨겨진 차량 보기
STR_SHOW_HIDDEN_ENGINES_VEHICLE_AIRCRAFT                        :{BLACK}숨겨진 차량 보기

STR_SHOW_HIDDEN_ENGINES_VEHICLE_TRAIN_TOOLTIP                   :{BLACK}이 버튼을 누르면 숨겨진 열차 차량도 구매 목록에 모두 표시합니다.
STR_SHOW_HIDDEN_ENGINES_VEHICLE_ROAD_VEHICLE_TOOLTIP            :{BLACK}이 버튼을 누르면 숨겨진 자동차/전차 차량도 구매 목록에 모두 표시합니다.
STR_SHOW_HIDDEN_ENGINES_VEHICLE_SHIP_TOOLTIP                    :{BLACK}이 버튼을 누르면 숨겨진 선박도 구매 목록에 모두 표시합니다.
STR_SHOW_HIDDEN_ENGINES_VEHICLE_AIRCRAFT_TOOLTIP                :{BLACK}이 버튼을 누르면 숨겨진 항공기도 구매 목록에 모두 표시합니다.

# Query window
STR_BUTTON_DEFAULT                                              :{BLACK}기본값
STR_BUTTON_CANCEL                                               :{BLACK}취소
STR_BUTTON_OK                                                   :{BLACK}확인

# On screen keyboard window
STR_OSK_KEYBOARD_LAYOUT                                         :`1234567890-=\ㅂㅈㄷㄱㅅㅛㅕㅑㅐㅔ[]ㅁㄴㅇㄹㅎㅗㅓㅏㅣ;'  ㅋㅌㅊㅍㅠㅜㅡ,./ .
STR_OSK_KEYBOARD_LAYOUT_CAPS                                    :~!@#$%^&*()_+|ㅃㅉㄸㄲㅆㅛㅕㅑㅒㅖ{{}}ㅁㄴㅇㄹㅎㅗㅓㅏㅣ:"  ㅋㅌㅊㅍㅠㅜㅡ<>? .

# Measurement tooltip
STR_MEASURE_LENGTH                                              :{BLACK}길이: {NUM}
STR_MEASURE_AREA                                                :{BLACK}넓이: {NUM} x {NUM}
STR_MEASURE_LENGTH_HEIGHTDIFF                                   :{BLACK}길이: {NUM}{}고도차: {HEIGHT}
STR_MEASURE_AREA_HEIGHTDIFF                                     :{BLACK}넓이: {NUM} x {NUM}{}고도차: {HEIGHT}
STR_MEASURE_DIST_HEIGHTDIFF                                     :{BLACK}맨해튼 거리: {NUM}{}직선거리: {NUM}{}가장 가까운 모서리로부터의 거리: {NUM}{}해발고도: {HEIGHT}{}고도차: {HEIGHT}


# These are used in buttons
STR_SORT_BY_CAPTION_NAME                                        :{BLACK}이름
STR_SORT_BY_CAPTION_DATE                                        :{BLACK}날짜
# These are used in dropdowns
STR_SORT_BY_NAME                                                :이름
STR_SORT_BY_PRODUCTION                                          :생산
STR_SORT_BY_TYPE                                                :종류
STR_SORT_BY_TRANSPORTED                                         :수송량
STR_SORT_BY_NUMBER                                              :번호
STR_SORT_BY_PROFIT_LAST_YEAR                                    :작년 수익
STR_SORT_BY_PROFIT_THIS_YEAR                                    :올해 수익
STR_SORT_BY_PROFIT_LIFETIME                                     :평생 수익
STR_SORT_BY_AGE                                                 :연령
STR_SORT_BY_RELIABILITY                                         :신뢰도
STR_SORT_BY_TOTAL_CAPACITY_PER_CARGOTYPE                        :화물당 총 수송량
STR_SORT_BY_MAX_SPEED                                           :최고 속력
STR_SORT_BY_MODEL                                               :모델
STR_SORT_BY_VALUE                                               :가격
STR_SORT_BY_LENGTH                                              :길이
STR_SORT_BY_LIFE_TIME                                           :남은 수명
STR_SORT_BY_TIMETABLE_DELAY                                     :시간표 지연
STR_SORT_BY_AVG_ORDER_OCCUPANCY                                 :평균 경로 사용률
STR_SORT_BY_FACILITY                                            :역 종류
STR_SORT_BY_WAITING_TOTAL                                       :전체 대기 화물량
STR_SORT_BY_WAITING_AVAILABLE                                   :사용 가능한 대기 화물량
STR_SORT_BY_RATING_MAX                                          :높은 화물 등급순
STR_SORT_BY_RATING_MIN                                          :낮은 화물 등급순
STR_SORT_BY_ENGINE_ID                                           :차량ID (기본 정렬)
STR_SORT_BY_COST                                                :가격
STR_SORT_BY_POWER                                               :힘
STR_SORT_BY_TRACTIVE_EFFORT                                     :견인력
STR_SORT_BY_INTRO_DATE                                          :도입 날짜
STR_SORT_BY_RUNNING_COST                                        :유지비
STR_SORT_BY_POWER_VS_RUNNING_COST                               :유지비 분의 힘
STR_SORT_BY_CARGO_CAPACITY                                      :화물 수송량
STR_SORT_BY_RANGE                                               :항속거리
STR_SORT_BY_POPULATION                                          :인구
STR_SORT_BY_RATING                                              :등급

# Tooltips for the main toolbar
STR_TOOLBAR_TOOLTIP_PAUSE_GAME                                  :{BLACK}게임을 일시 정지합니다.
STR_TOOLBAR_TOOLTIP_FORWARD                                     :{BLACK}게임 시간을 빠르게 가도록 합니다.
STR_TOOLBAR_TOOLTIP_OPTIONS                                     :{BLACK}게임 기본 설정을 엽니다.
STR_TOOLBAR_TOOLTIP_SAVE_GAME_ABANDON_GAME                      :{BLACK}게임을 저장하거나, 그만두거나, 게임을 종료합니다
STR_TOOLBAR_TOOLTIP_DISPLAY_MAP                                 :{BLACK}지도, 외부 화면, 팻말 목록을 보여줍니다.
STR_TOOLBAR_TOOLTIP_DISPLAY_TOWN_DIRECTORY                      :{BLACK}도시 메뉴를 표시합니다.
STR_TOOLBAR_TOOLTIP_DISPLAY_SUBSIDIES                           :{BLACK}보조금 메뉴를 표시합니다.
STR_TOOLBAR_TOOLTIP_DISPLAY_LIST_OF_COMPANY_STATIONS            :{BLACK}각 회사의 정거장 목록을 표시합니다.
STR_TOOLBAR_TOOLTIP_DISPLAY_COMPANY_FINANCES                    :{BLACK}각 회사의 재정 정보를 표시합니다.
STR_TOOLBAR_TOOLTIP_DISPLAY_COMPANY_GENERAL                     :{BLACK}각 회사의 기본 정보를 표시합니다.
STR_TOOLBAR_TOOLTIP_DISPLAY_STORY_BOOK                          :{BLACK}스토리 북을 엽니다.
STR_TOOLBAR_TOOLTIP_DISPLAY_GOALS_LIST                          :{BLACK}목표 목록을 보여줍니다.
STR_TOOLBAR_TOOLTIP_DISPLAY_GRAPHS                              :{BLACK}그래프 메뉴를 표시합니다.
STR_TOOLBAR_TOOLTIP_DISPLAY_COMPANY_LEAGUE                      :{BLACK}회사의 성취도 순위를 표시합니다.
STR_TOOLBAR_TOOLTIP_FUND_CONSTRUCTION_OF_NEW                    :{BLACK}새 산업시설에 투자하거나 산업시설의 목록을 표시합니다.
STR_TOOLBAR_TOOLTIP_DISPLAY_LIST_OF_COMPANY_TRAINS              :{BLACK}각 회사의 열차 목록을 표시합니다. CTRL+클릭하면 그룹화된 창은 일반 창으로, 일반 창은 그룹화된 창으로 표시됩니다.
STR_TOOLBAR_TOOLTIP_DISPLAY_LIST_OF_COMPANY_ROAD_VEHICLES       :{BLACK}각 회사의 차량 목록을 표시합니다. CTRL+클릭하면 그룹화된 창은 일반 창으로, 일반 창은 그룹화된 창으로 표시됩니다.
STR_TOOLBAR_TOOLTIP_DISPLAY_LIST_OF_COMPANY_SHIPS               :{BLACK}각 회사의 선박 목록을 표시합니다. CTRL+클릭하면 그룹화된 창은 일반 창으로, 일반 창은 그룹화된 창으로 표시됩니다.
STR_TOOLBAR_TOOLTIP_DISPLAY_LIST_OF_COMPANY_AIRCRAFT            :{BLACK}각 회사의 항공기 목록을 표시합니다. CTRL+클릭하면 그룹화된 창은 일반 창으로, 일반 창은 그룹화된 창으로 표시됩니다.
STR_TOOLBAR_TOOLTIP_ZOOM_THE_VIEW_IN                            :{BLACK}화면을 확대합니다.
STR_TOOLBAR_TOOLTIP_ZOOM_THE_VIEW_OUT                           :{BLACK}화면을 축소합니다.
STR_TOOLBAR_TOOLTIP_BUILD_RAILROAD_TRACK                        :{BLACK}철도 시설을 건설합니다.
STR_TOOLBAR_TOOLTIP_BUILD_ROADS                                 :{BLACK}도로 시설을 건설합니다.
STR_TOOLBAR_TOOLTIP_BUILD_SHIP_DOCKS                            :{BLACK}항만 시설을 건설합니다.
STR_TOOLBAR_TOOLTIP_BUILD_AIRPORTS                              :{BLACK}항공 시설을 건설합니다.
STR_TOOLBAR_TOOLTIP_LANDSCAPING                                 :{BLACK}땅 올리기/내리기, 나무 심기 등의 일를 하기 위한 지형편집창을 엽니다.
STR_TOOLBAR_TOOLTIP_SHOW_SOUND_MUSIC_WINDOW                     :{BLACK}효과음/배경 음악 창을 엽니다.
STR_TOOLBAR_TOOLTIP_SHOW_LAST_MESSAGE_NEWS                      :{BLACK}최근 메시지/뉴스 기록이나 메시지 설정을 엽니다.
STR_TOOLBAR_TOOLTIP_LAND_BLOCK_INFORMATION                      :{BLACK}지역 정보, 콘솔, 스크립트 디버그, 스크린샷, OpenTTD에 대한 정보를 보여줍니다.
STR_TOOLBAR_TOOLTIP_SWITCH_TOOLBAR                              :{BLACK}툴바를 변경합니다.

# Extra tooltips for the scenario editor toolbar
STR_SCENEDIT_TOOLBAR_TOOLTIP_SAVE_SCENARIO_LOAD_SCENARIO        :{BLACK}시나리오를 저장하거나, 불러오거나, 시나리오 에디터를 종료하거나, 게임을 종료합니다
STR_SCENEDIT_TOOLBAR_OPENTTD                                    :{YELLOW}OpenTTD
STR_SCENEDIT_TOOLBAR_SCENARIO_EDITOR                            :{YELLOW}시나리오 에디터
STR_SCENEDIT_TOOLBAR_TOOLTIP_MOVE_THE_STARTING_DATE_BACKWARD    :{BLACK}시작년도를 1년 앞당깁니다.
STR_SCENEDIT_TOOLBAR_TOOLTIP_MOVE_THE_STARTING_DATE_FORWARD     :{BLACK}시작년도를 1년 늦춥니다.
STR_SCENEDIT_TOOLBAR_TOOLTIP_SET_DATE                           :{BLACK}시작 연도를 입력하세요.
STR_SCENEDIT_TOOLBAR_TOOLTIP_DISPLAY_MAP_TOWN_DIRECTORY         :{BLACK}지도, 도시 목록 보여주기
STR_SCENEDIT_TOOLBAR_LANDSCAPE_GENERATION                       :{BLACK}지형을 생성합니다.
STR_SCENEDIT_TOOLBAR_TOWN_GENERATION                            :{BLACK}도시를 생성합니다.
STR_SCENEDIT_TOOLBAR_INDUSTRY_GENERATION                        :{BLACK}산업시설을 건설합니다.
STR_SCENEDIT_TOOLBAR_ROAD_CONSTRUCTION                          :{BLACK}도로를 건설합니다.
STR_SCENEDIT_TOOLBAR_PLANT_TREES                                :{BLACK}나무를 심습니다. SHIFT 키를 사용하면 예상 가격을 볼 수 있습니다.
STR_SCENEDIT_TOOLBAR_PLACE_SIGN                                 :{BLACK}팻말을 답니다.
STR_SCENEDIT_TOOLBAR_PLACE_OBJECT                               :{BLACK}오브젝트를 설치합니다. SHIFT 키를 사용하면 예상 가격을 볼 수 있습니다.
STR_SCENEDIT_TOOLBAR_PLACE_HOUSE                                :건물 건설

############ range for SE file menu starts
STR_SCENEDIT_FILE_MENU_SAVE_SCENARIO                            :시나리오 저장
STR_SCENEDIT_FILE_MENU_LOAD_SCENARIO                            :시나리오 불러오기
STR_SCENEDIT_FILE_MENU_SAVE_HEIGHTMAP                           :높이맵 저장
STR_SCENEDIT_FILE_MENU_LOAD_HEIGHTMAP                           :높이맵 불러오기
STR_SCENEDIT_FILE_MENU_QUIT_EDITOR                              :시나리오 에디터 종료
STR_SCENEDIT_FILE_MENU_SEPARATOR                                :
STR_SCENEDIT_FILE_MENU_QUIT                                     :게임 종료
############ range for SE file menu starts

############ range for settings menu starts
STR_SETTINGS_MENU_GAME_OPTIONS                                  :게임 기본 설정
STR_SETTINGS_MENU_CONFIG_SETTINGS_TREE                          :설정
STR_SETTINGS_MENU_SCRIPT_SETTINGS                               :인공지능/게임 스크립트 설정
STR_SETTINGS_MENU_NEWGRF_SETTINGS                               :NewGRF 설정
STR_SETTINGS_MENU_TRANSPARENCY_OPTIONS                          :투명 설정
STR_SETTINGS_MENU_ZONING                                        :구역 설정
STR_SETTINGS_MENU_TOWN_NAMES_DISPLAYED                          :도시 이름을 표시함
STR_SETTINGS_MENU_STATION_NAMES_DISPLAYED                       :역 이름을 표시함
STR_SETTINGS_MENU_WAYPOINTS_DISPLAYED                           :경유지의 이름을 표시함
STR_SETTINGS_MENU_SIGNS_DISPLAYED                               :팻말을 표시함
STR_SETTINGS_MENU_SHOW_COMPETITOR_SIGNS                         :경쟁사의 팻말과 역 이름을 표시
STR_SETTINGS_MENU_FULL_ANIMATION                                :완전한 애니메이션
STR_SETTINGS_MENU_FULL_DETAIL                                   :그래픽을 아주 상세하게
STR_SETTINGS_MENU_TRANSPARENT_BUILDINGS                         :건물 숨기기
STR_SETTINGS_MENU_TRANSPARENT_SIGNS                             :역명판 감추기
############ range ends here

############ range for file menu starts
STR_FILE_MENU_SAVE_GAME                                         :게임 저장하기
STR_FILE_MENU_LOAD_GAME                                         :불러오기
STR_FILE_MENU_QUIT_GAME                                         :게임 그만두기
STR_FILE_MENU_SEPARATOR                                         :
STR_FILE_MENU_EXIT                                              :종료
############ range ends here

# map menu
STR_MAP_MENU_MAP_OF_WORLD                                       :전체 지도 보기
STR_MAP_MENU_EXTRA_VIEW_PORT                                    :외부 화면
STR_MAP_MENU_LINGRAPH_LEGEND                                    :화물 흐름 범례
STR_MAP_MENU_SIGN_LIST                                          :팻말 목록
STR_MAP_MENU_PLAN_LIST                                          :계획 목록

############ range for town menu starts
STR_TOWN_MENU_TOWN_DIRECTORY                                    :도시 목록
STR_TOWN_MENU_FOUND_TOWN                                        :도시 건설
############ range ends here

############ range for subsidies menu starts
STR_SUBSIDIES_MENU_SUBSIDIES                                    :보조금
############ range ends here

############ range for graph menu starts
STR_GRAPH_MENU_OPERATING_PROFIT_GRAPH                           :경영 수익 그래프
STR_GRAPH_MENU_INCOME_GRAPH                                     :수익 그래프
STR_GRAPH_MENU_DELIVERED_CARGO_GRAPH                            :수송 화물량 그래프
STR_GRAPH_MENU_PERFORMANCE_HISTORY_GRAPH                        :성취도 그래프
STR_GRAPH_MENU_COMPANY_VALUE_GRAPH                              :회사가치 그래프
STR_GRAPH_MENU_CARGO_PAYMENT_RATES                              :화물 운송단가 그래프
############ range ends here

############ range for company league menu starts
STR_GRAPH_MENU_COMPANY_LEAGUE_TABLE                             :회사 성취도 순위
STR_GRAPH_MENU_DETAILED_PERFORMANCE_RATING                      :상세 성취도
STR_GRAPH_MENU_HIGHSCORE                                        :고득점 순위표
############ range ends here

############ range for industry menu starts
STR_INDUSTRY_MENU_INDUSTRY_DIRECTORY                            :산업시설 목록
STR_INDUSTRY_MENU_INDUSTRY_CHAIN                                :산업시설 연계도
STR_INDUSTRY_MENU_FUND_NEW_INDUSTRY                             :새 산업시설 건설
############ range ends here

############ range for railway construction menu starts
STR_RAIL_MENU_RAILROAD_CONSTRUCTION                             :선로 건설
STR_RAIL_MENU_ELRAIL_CONSTRUCTION                               :전기선로 건설
STR_RAIL_MENU_MONORAIL_CONSTRUCTION                             :모노레일 건설
STR_RAIL_MENU_MAGLEV_CONSTRUCTION                               :자기부상열차 건설
############ range ends here

############ range for road construction menu starts
STR_ROAD_MENU_ROAD_CONSTRUCTION                                 :도로 건설
STR_ROAD_MENU_TRAM_CONSTRUCTION                                 :전찻길 건설
############ range ends here

############ range for waterways construction menu starts
STR_WATERWAYS_MENU_WATERWAYS_CONSTRUCTION                       :항만 건설
############ range ends here

############ range for airport construction menu starts
STR_AIRCRAFT_MENU_AIRPORT_CONSTRUCTION                          :공항 건설
############ range ends here

############ range for landscaping menu starts
STR_LANDSCAPING_MENU_LANDSCAPING                                :지형 편집
STR_LANDSCAPING_MENU_PLANT_TREES                                :나무 심기
STR_LANDSCAPING_MENU_PLACE_SIGN                                 :팻말 달기
############ range ends here

############ range for music menu starts
STR_TOOLBAR_SOUND_MUSIC                                         :효과음/배경 음악
############ range ends here

############ range for message menu starts
STR_NEWS_MENU_LAST_MESSAGE_NEWS_REPORT                          :최근 메시지/뉴스 기록
STR_NEWS_MENU_MESSAGE_HISTORY_MENU                              :과거 메시지 목록
############ range ends here

############ range for about menu starts
STR_ABOUT_MENU_LAND_BLOCK_INFO                                  :지형 정보
STR_ABOUT_MENU_SEPARATOR                                        :
STR_ABOUT_MENU_TOGGLE_CONSOLE                                   :콘솔 켜기/끄기
STR_ABOUT_MENU_AI_DEBUG                                         :인공지능/게임 스크립트 디버그
STR_ABOUT_MENU_SCREENSHOT                                       :스크린샷 찍기
STR_ABOUT_MENU_ZOOMIN_SCREENSHOT                                :스크린샷 찍기 (지금 보고 있는 영역)
STR_ABOUT_MENU_DEFAULTZOOM_SCREENSHOT                           :스크린샷 찍기 (창을 제외한 게임 화면만)
STR_ABOUT_MENU_GIANT_SCREENSHOT                                 :스크린샷 찍기 (지도 전체)
STR_ABOUT_MENU_SHOW_FRAMERATE                                   :프레임레이트 보기
STR_ABOUT_MENU_ABOUT_OPENTTD                                    :'OpenTTD'에 대해서
STR_ABOUT_MENU_SPRITE_ALIGNER                                   :스프라이트 정렬도구
STR_ABOUT_MENU_TOGGLE_BOUNDING_BOXES                            :박스 경계선 보기 전환
STR_ABOUT_MENU_TOGGLE_DIRTY_BLOCKS                              :시각적 업데이트 블록 표시 전환
############ range ends here

############ range for ordinal numbers used for the place in the highscore window
STR_ORDINAL_NUMBER_1ST                                          :1
STR_ORDINAL_NUMBER_2ND                                          :2
STR_ORDINAL_NUMBER_3RD                                          :3
STR_ORDINAL_NUMBER_4TH                                          :4
STR_ORDINAL_NUMBER_5TH                                          :5
STR_ORDINAL_NUMBER_6TH                                          :6
STR_ORDINAL_NUMBER_7TH                                          :7
STR_ORDINAL_NUMBER_8TH                                          :8
STR_ORDINAL_NUMBER_9TH                                          :9
STR_ORDINAL_NUMBER_10TH                                         :10
STR_ORDINAL_NUMBER_11TH                                         :11
STR_ORDINAL_NUMBER_12TH                                         :12
STR_ORDINAL_NUMBER_13TH                                         :13
STR_ORDINAL_NUMBER_14TH                                         :14
STR_ORDINAL_NUMBER_15TH                                         :15
############ range for ordinal numbers ends

############ range for days starts
STR_DAY_NUMBER_1ST                                              :1
STR_DAY_NUMBER_2ND                                              :2
STR_DAY_NUMBER_3RD                                              :3
STR_DAY_NUMBER_4TH                                              :4
STR_DAY_NUMBER_5TH                                              :5
STR_DAY_NUMBER_6TH                                              :6
STR_DAY_NUMBER_7TH                                              :7
STR_DAY_NUMBER_8TH                                              :8
STR_DAY_NUMBER_9TH                                              :9
STR_DAY_NUMBER_10TH                                             :10
STR_DAY_NUMBER_11TH                                             :11
STR_DAY_NUMBER_12TH                                             :12
STR_DAY_NUMBER_13TH                                             :13
STR_DAY_NUMBER_14TH                                             :14
STR_DAY_NUMBER_15TH                                             :15
STR_DAY_NUMBER_16TH                                             :16
STR_DAY_NUMBER_17TH                                             :17
STR_DAY_NUMBER_18TH                                             :18
STR_DAY_NUMBER_19TH                                             :19
STR_DAY_NUMBER_20TH                                             :20
STR_DAY_NUMBER_21ST                                             :21
STR_DAY_NUMBER_22ND                                             :22
STR_DAY_NUMBER_23RD                                             :23
STR_DAY_NUMBER_24TH                                             :24
STR_DAY_NUMBER_25TH                                             :25
STR_DAY_NUMBER_26TH                                             :26
STR_DAY_NUMBER_27TH                                             :27
STR_DAY_NUMBER_28TH                                             :28
STR_DAY_NUMBER_29TH                                             :29
STR_DAY_NUMBER_30TH                                             :30
STR_DAY_NUMBER_31ST                                             :31
############ range for days ends

############ range for months starts
STR_MONTH_ABBREV_JAN                                            :1
STR_MONTH_ABBREV_FEB                                            :2
STR_MONTH_ABBREV_MAR                                            :3
STR_MONTH_ABBREV_APR                                            :4
STR_MONTH_ABBREV_MAY                                            :5
STR_MONTH_ABBREV_JUN                                            :6
STR_MONTH_ABBREV_JUL                                            :7
STR_MONTH_ABBREV_AUG                                            :8
STR_MONTH_ABBREV_SEP                                            :9
STR_MONTH_ABBREV_OCT                                            :10
STR_MONTH_ABBREV_NOV                                            :11
STR_MONTH_ABBREV_DEC                                            :12

STR_MONTH_JAN                                                   :{G=m}1월
STR_MONTH_FEB                                                   :{G=m}2월
STR_MONTH_MAR                                                   :{G=m}3월
STR_MONTH_APR                                                   :{G=m}4월
STR_MONTH_MAY                                                   :{G=m}5월
STR_MONTH_JUN                                                   :{G=m}6월
STR_MONTH_JUL                                                   :{G=m}7월
STR_MONTH_AUG                                                   :{G=m}8월
STR_MONTH_SEP                                                   :{G=m}9월
STR_MONTH_OCT                                                   :{G=m}10월
STR_MONTH_NOV                                                   :{G=m}11월
STR_MONTH_DEC                                                   :{G=m}12월
############ range for months ends

# Graph window
STR_GRAPH_KEY_BUTTON                                            :{BLACK}범례
STR_GRAPH_KEY_TOOLTIP                                           :{BLACK}그래프의 범례를 보여줍니다.
STR_GRAPH_X_LABEL_MONTH                                         :{TINY_FONT}{STRING}{} {STRING}
STR_GRAPH_X_LABEL_MONTH_YEAR                                    :{TINY_FONT}{STRING}{} {STRING}{}{NUM}
STR_GRAPH_Y_LABEL                                               :{TINY_FONT}{STRING}
STR_GRAPH_Y_LABEL_NUMBER                                        :{TINY_FONT}{COMMA}

STR_GRAPH_OPERATING_PROFIT_CAPTION                              :{WHITE}경영 수익 그래프
STR_GRAPH_INCOME_CAPTION                                        :{WHITE}수익 그래프
STR_GRAPH_CARGO_DELIVERED_CAPTION                               :{WHITE}수송 화물량
STR_GRAPH_COMPANY_PERFORMANCE_RATINGS_CAPTION                   :{WHITE}회사 성취도 (최고 1000)
STR_GRAPH_COMPANY_VALUES_CAPTION                                :{WHITE}회사 가치

STR_GRAPH_CARGO_PAYMENT_RATES_CAPTION                           :{WHITE}화물 운송단가 비율
STR_GRAPH_CARGO_PAYMENT_RATES_X_LABEL                           :{TINY_FONT}{BLACK}통과시간
STR_GRAPH_CARGO_PAYMENT_RATES_TITLE                             :{TINY_FONT}{BLACK}10 단위(1만 리터)의 화물을 20칸 거리만큼 운송할 때의 운송비 지급량
STR_GRAPH_CARGO_ENABLE_ALL                                      :{TINY_FONT}{BLACK}모두 사용
STR_GRAPH_CARGO_DISABLE_ALL                                     :{TINY_FONT}{BLACK}모두 사용 안 함
STR_GRAPH_CARGO_TOOLTIP_ENABLE_ALL                              :{BLACK}화물 운송단가 비율 그래프에서 모든 화물을 표시
STR_GRAPH_CARGO_TOOLTIP_DISABLE_ALL                             :{BLACK}화물 운송단가 비율 그래프에서 모든 화물을 표시 안 함
STR_GRAPH_CARGO_PAYMENT_TOGGLE_CARGO                            :{BLACK}이 화물에 대한 그래프 켜기/끄기
STR_GRAPH_CARGO_PAYMENT_CARGO                                   :{TINY_FONT}{BLACK}{STRING}

STR_GRAPH_PERFORMANCE_DETAIL_TOOLTIP                            :{BLACK}상세 성취도를 봅니다.

# Graph key window
STR_GRAPH_KEY_CAPTION                                           :{WHITE}회사 그래프 범례
STR_GRAPH_KEY_COMPANY_SELECTION_TOOLTIP                         :{BLACK}특정 회사의 그래프를 보이거나 숨기려면 여기를 클릭하세요.

# Company league window
STR_COMPANY_LEAGUE_TABLE_CAPTION                                :{WHITE}회사 성취도 순위
STR_COMPANY_LEAGUE_COMPANY_NAME                                 :{ORANGE}{COMPANY} {BLACK}{COMPANY_NUM} '{STRING}'
STR_COMPANY_LEAGUE_PERFORMANCE_TITLE_ENGINEER                   :{G=f}기사
STR_COMPANY_LEAGUE_PERFORMANCE_TITLE_TRAFFIC_MANAGER            :{G=f}교통 매니저
STR_COMPANY_LEAGUE_PERFORMANCE_TITLE_TRANSPORT_COORDINATOR      :{G=f}수송 조정자
STR_COMPANY_LEAGUE_PERFORMANCE_TITLE_ROUTE_SUPERVISOR           :{G=f}노선 관리자
STR_COMPANY_LEAGUE_PERFORMANCE_TITLE_DIRECTOR                   :{G=m}임원
STR_COMPANY_LEAGUE_PERFORMANCE_TITLE_CHIEF_EXECUTIVE            :{G=m}최고 경영자
STR_COMPANY_LEAGUE_PERFORMANCE_TITLE_CHAIRMAN                   :{G=m}사장
STR_COMPANY_LEAGUE_PERFORMANCE_TITLE_PRESIDENT                  :{G=m}회장
STR_COMPANY_LEAGUE_PERFORMANCE_TITLE_TYCOON                     :{G=m}타이쿤!

# Performance detail window
STR_PERFORMANCE_DETAIL                                          :{WHITE}상세 성취도
STR_PERFORMANCE_DETAIL_KEY                                      :{BLACK}자세히
STR_PERFORMANCE_DETAIL_AMOUNT_CURRENCY                          :{BLACK}({CURRENCY_SHORT}/{CURRENCY_SHORT})
STR_PERFORMANCE_DETAIL_AMOUNT_INT                               :{BLACK}({COMMA}/{COMMA})
STR_PERFORMANCE_DETAIL_PERCENT                                  :{WHITE}{NUM}%
STR_PERFORMANCE_DETAIL_SELECT_COMPANY_TOOLTIP                   :{BLACK}이 회사의 성취도에 대한 상세 정보를 봅니다.
############ Those following lines need to be in this order!!
STR_PERFORMANCE_DETAIL_VEHICLES                                 :{BLACK}차량:
STR_PERFORMANCE_DETAIL_STATIONS                                 :{BLACK}역:
STR_PERFORMANCE_DETAIL_MIN_PROFIT                               :{BLACK}최소 이익:
STR_PERFORMANCE_DETAIL_MIN_INCOME                               :{BLACK}최소 수입:
STR_PERFORMANCE_DETAIL_MAX_INCOME                               :{BLACK}최대 수입:
STR_PERFORMANCE_DETAIL_DELIVERED                                :{BLACK}수송량:
STR_PERFORMANCE_DETAIL_CARGO                                    :{BLACK}화물:
STR_PERFORMANCE_DETAIL_MONEY                                    :{BLACK}재정:
STR_PERFORMANCE_DETAIL_LOAN                                     :{BLACK}대출:
STR_PERFORMANCE_DETAIL_TOTAL                                    :{BLACK}종합:
############ End of order list
STR_PERFORMANCE_DETAIL_VEHICLES_TOOLTIP                         :{BLACK}작년에 수익을 낸 차량의 수를 나타냅니다. 자동차/전차, 열차, 선박, 항공기를 포함합니다.
STR_PERFORMANCE_DETAIL_STATIONS_TOOLTIP                         :{BLACK}현재 영업 중인 역사의 수를 나타냅니다. 기차역, 버스 정류장, 공항 등은 같은 역으로 묶여있어도 따로 집계됩니다.
STR_PERFORMANCE_DETAIL_MIN_PROFIT_TOOLTIP                       :{BLACK}가장 낮은 수입을 가진 차량의 이익입니다. (2년 이상된 차량만 계산)
STR_PERFORMANCE_DETAIL_MIN_INCOME_TOOLTIP                       :{BLACK}지난 12분기 동안 최소 이익을 달성한 차량이 벌어들인 돈의 양입니다.
STR_PERFORMANCE_DETAIL_MAX_INCOME_TOOLTIP                       :{BLACK}지난 12분기 동안 최대 이익을 달성한 차량이 벌어들인 돈의 양입니다.
STR_PERFORMANCE_DETAIL_DELIVERED_TOOLTIP                        :{BLACK}지난 4분기 동안 수송한 화물량입니다.
STR_PERFORMANCE_DETAIL_CARGO_TOOLTIP                            :{BLACK}지난 1분기 동안 수송한 화물의 종류 수입니다.
STR_PERFORMANCE_DETAIL_MONEY_TOOLTIP                            :{BLACK}회사가 소지한 재정입니다.
STR_PERFORMANCE_DETAIL_LOAN_TOOLTIP                             :{BLACK}회사가 대출해간 재정의 양입니다.
STR_PERFORMANCE_DETAIL_TOTAL_TOOLTIP                            :{BLACK}위 항목들의 총 합계 점수입니다.

# Music window
STR_MUSIC_JAZZ_JUKEBOX_CAPTION                                  :{WHITE}재즈 주크박스
STR_MUSIC_PLAYLIST_ALL                                          :{TINY_FONT}{BLACK}모두
STR_MUSIC_PLAYLIST_OLD_STYLE                                    :{TINY_FONT}{BLACK}고전 스타일
STR_MUSIC_PLAYLIST_NEW_STYLE                                    :{TINY_FONT}{BLACK}뉴 스타일
STR_MUSIC_PLAYLIST_EZY_STREET                                   :{TINY_FONT}{BLACK}이지 스트릿
STR_MUSIC_PLAYLIST_CUSTOM_1                                     :{TINY_FONT}{BLACK}사용자 1
STR_MUSIC_PLAYLIST_CUSTOM_2                                     :{TINY_FONT}{BLACK}사용자 2
STR_MUSIC_MUSIC_VOLUME                                          :{TINY_FONT}{BLACK}음량
STR_MUSIC_EFFECTS_VOLUME                                        :{TINY_FONT}{BLACK}효과 음량
STR_MUSIC_RULER_MIN                                             :{TINY_FONT}{BLACK}최소
STR_MUSIC_RULER_MAX                                             :{TINY_FONT}{BLACK}최대
STR_MUSIC_RULER_MARKER                                          :{TINY_FONT}{BLACK}'
STR_MUSIC_TRACK_NONE                                            :{TINY_FONT}{DKGREEN}--
STR_MUSIC_TRACK_DIGIT                                           :{TINY_FONT}{DKGREEN}{ZEROFILL_NUM}
STR_MUSIC_TITLE_NONE                                            :{TINY_FONT}{DKGREEN}------
STR_MUSIC_TITLE_NOMUSIC                                         :{TINY_FONT}{DKGREEN}사용 가능한 배경 음악 없음
STR_MUSIC_TITLE_NAME                                            :{TINY_FONT}{DKGREEN}"{STRING}"
STR_MUSIC_TRACK                                                 :{TINY_FONT}{BLACK}트랙
STR_MUSIC_XTITLE                                                :{TINY_FONT}{BLACK}제목
STR_MUSIC_SHUFFLE                                               :{TINY_FONT}{BLACK}무작위
STR_MUSIC_PROGRAM                                               :{TINY_FONT}{BLACK}프로그램
STR_MUSIC_TOOLTIP_SKIP_TO_PREVIOUS_TRACK                        :{BLACK}이전 트랙으로 건너뛰기
STR_MUSIC_TOOLTIP_SKIP_TO_NEXT_TRACK_IN_SELECTION               :{BLACK}다음 트랙으로 건너뛰기
STR_MUSIC_TOOLTIP_STOP_PLAYING_MUSIC                            :{BLACK}배경 음악 중지
STR_MUSIC_TOOLTIP_START_PLAYING_MUSIC                           :{BLACK}배경 음악 재생
STR_MUSIC_TOOLTIP_DRAG_SLIDERS_TO_SET_MUSIC                     :{BLACK}배경 음악과 효과음의 음량을 조절하려면 슬라이더를 움직이세요.
STR_MUSIC_TOOLTIP_SELECT_ALL_TRACKS_PROGRAM                     :{BLACK}'모든 트랙' 프로그램을 선택합니다.
STR_MUSIC_TOOLTIP_SELECT_OLD_STYLE_MUSIC                        :{BLACK}'고전 스타일 음악' 프로그램을 선택합니다.
STR_MUSIC_TOOLTIP_SELECT_NEW_STYLE_MUSIC                        :{BLACK}'뉴 스타일 음악' 프로그램을 선택합니다.
STR_MUSIC_TOOLTIP_SELECT_EZY_STREET_STYLE                       :{BLACK}'이지 스트릿 스타일 음악' 프로그램을 선택합니다.
STR_MUSIC_TOOLTIP_SELECT_CUSTOM_1_USER_DEFINED                  :{BLACK}'사용자 1' (유저 정의) 음악 프로그램을 선택합니다.
STR_MUSIC_TOOLTIP_SELECT_CUSTOM_2_USER_DEFINED                  :{BLACK}'사용자 2' (유저 정의) 음악 프로그램을 선택합니다.
STR_MUSIC_TOOLTIP_TOGGLE_PROGRAM_SHUFFLE                        :{BLACK}프로그램을 무작위 재생합니다.
STR_MUSIC_TOOLTIP_SHOW_MUSIC_TRACK_SELECTION                    :{BLACK}배경 음악 트랙을 선택할 수 있는 창을 엽니다.

# Playlist window
STR_PLAYLIST_MUSIC_SELECTION_SETNAME                            :{WHITE}배경 음악 프로그램 - '{STRING}'
STR_PLAYLIST_TRACK_NAME                                         :{TINY_FONT}{LTBLUE}{ZEROFILL_NUM} "{STRING}"
STR_PLAYLIST_TRACK_INDEX                                        :{TINY_FONT}{BLACK}음악 목록
STR_PLAYLIST_PROGRAM                                            :{TINY_FONT}{BLACK}프로그램 - '{STRING}'
STR_PLAYLIST_CLEAR                                              :{TINY_FONT}{BLACK}초기화
STR_PLAYLIST_CHANGE_SET                                         :{BLACK}배경 음악 세트 변경
STR_PLAYLIST_TOOLTIP_CLEAR_CURRENT_PROGRAM_CUSTOM1              :{BLACK}현재 배경 음악 프로그램을 초기화합니다. (사용자1, 사용자2에서만 선택 가능)
STR_PLAYLIST_TOOLTIP_CHANGE_SET                                 :{BLACK}배경 음악 세트를 다른 세트로 변경합니다.
STR_PLAYLIST_TOOLTIP_CLICK_TO_ADD_TRACK                         :{BLACK}배경 음악 목록에 음악을 추가하려면 클릭하세요. (사용자1, 사용자2에서만 사용 가능)
STR_PLAYLIST_TOOLTIP_CLICK_TO_REMOVE_TRACK                      :{BLACK}배경 음악 목록에서 음악을 제거하려면 클릭하세요. (사용자1, 사용자2에서만 사용 가능)

# Highscore window
STR_HIGHSCORE_TOP_COMPANIES_WHO_REACHED                         :{BIG_FONT}{BLACK}{NUM}년까지 존재한 최고의 회사 목록
STR_HIGHSCORE_TOP_COMPANIES_NETWORK_GAME                        :{BIG_FONT}{BLACK}{NUM}의 회사 성취도 목록
STR_HIGHSCORE_POSITION                                          :{BIG_FONT}{BLACK}{COMMA}.
STR_HIGHSCORE_PERFORMANCE_TITLE_BUSINESSMAN                     :{G=f}초보자
STR_HIGHSCORE_PERFORMANCE_TITLE_ENTREPRENEUR                    :{G=f}사업가
STR_HIGHSCORE_PERFORMANCE_TITLE_INDUSTRIALIST                   :{G=f}기업가
STR_HIGHSCORE_PERFORMANCE_TITLE_CAPITALIST                      :{G=f}자본가
STR_HIGHSCORE_PERFORMANCE_TITLE_MAGNATE                         :{G=f}권력자
STR_HIGHSCORE_PERFORMANCE_TITLE_MOGUL                           :{G=m}거물
STR_HIGHSCORE_PERFORMANCE_TITLE_TYCOON_OF_THE_CENTURY           :{G=m}금세기의 타이쿤!
STR_HIGHSCORE_NAME                                              :{PRESIDENT_NAME}, {COMPANY}
STR_HIGHSCORE_STATS                                             :{BIG_FONT}'{STRING}'   ({COMMA})
STR_HIGHSCORE_COMPANY_ACHIEVES_STATUS                           :{BIG_FONT}{BLACK}{COMPANY} 회사가 '{STRING}' 등급을 달성했습니다!
STR_HIGHSCORE_PRESIDENT_OF_COMPANY_ACHIEVES_STATUS              :{BIG_FONT}{WHITE}{1:COMPANY}의 {0:PRESIDENT_NAME}이(가) 드디어 '{2:STRING}' 등급을 달성했습니다!

# Smallmap window
STR_SMALLMAP_CAPTION                                            :{WHITE}지도 - {STRING}

STR_SMALLMAP_TYPE_CONTOURS                                      :고도
STR_SMALLMAP_TYPE_VEHICLES                                      :차량
STR_SMALLMAP_TYPE_INDUSTRIES                                    :산업시설
STR_SMALLMAP_TYPE_ROUTEMAP                                      :화물 흐름
STR_SMALLMAP_TYPE_ROUTES                                        :경로
STR_SMALLMAP_TYPE_VEGETATION                                    :초목
STR_SMALLMAP_TYPE_OWNERS                                        :소유주
STR_SMALLMAP_TOOLTIP_SHOW_LAND_CONTOURS_ON_MAP                  :{BLACK}높이에 따라 땅을 다른 색으로 표시합니다.
STR_SMALLMAP_TOOLTIP_SHOW_VEHICLES_ON_MAP                       :{BLACK}차량을 지도에 표시합니다.
STR_SMALLMAP_TOOLTIP_SHOW_INDUSTRIES_ON_MAP                     :{BLACK}산업시설을 지도에 표시합니다.
STR_SMALLMAP_TOOLTIP_SHOW_LINK_STATS_ON_MAP                     :{BLACK}지도에 화물 흐름을 표시합니다.
STR_SMALLMAP_TOOLTIP_SHOW_TRANSPORT_ROUTES_ON                   :{BLACK}수송 기반시설과 경로를 지도에 표시합니다.
STR_SMALLMAP_TOOLTIP_SHOW_VEGETATION_ON_MAP                     :{BLACK}초목을 지도에 표시합니다.
STR_SMALLMAP_TOOLTIP_SHOW_LAND_OWNERS_ON_MAP                    :{BLACK}부지의 소유주를 지도에 표시합니다.
STR_SMALLMAP_TOOLTIP_INDUSTRY_SELECTION                         :{BLACK}산업시설 종류 표시를 전환하려면 클릭하십시오. CTRL+클릭하면 선택한 산업시설을 제외한 모든 종류를 비활성화합니다. 다시 CTRL+클릭하면 모든 산업시설이 활성화됩니다.
STR_SMALLMAP_TOOLTIP_COMPANY_SELECTION                          :{BLACK}회사 속성의 표시를 전환하려면 회사를 클릭하십시오. CTRL+클릭으로 선택한 회사를 제외한 모든 회사를 비활성화하십시오. 다시 CTRL+클릭하면 다시 모든 회사가 활성화됩니다.
STR_SMALLMAP_TOOLTIP_CARGO_SELECTION                            :{BLACK}해당 화물의 흐름도를 표시하려면 클릭하십시오. CTRL+클릭하면 선택한 화물만 표시합니다.

STR_SMALLMAP_LEGENDA_ROADS                                      :{TINY_FONT}{BLACK}도로
STR_SMALLMAP_LEGENDA_RAILROADS                                  :{TINY_FONT}{BLACK}철도
STR_SMALLMAP_LEGENDA_STATIONS_AIRPORTS_DOCKS                    :{TINY_FONT}{BLACK}역/공항/항구
STR_SMALLMAP_LEGENDA_BUILDINGS_INDUSTRIES                       :{TINY_FONT}{BLACK}건물/산업시설
STR_SMALLMAP_LEGENDA_VEHICLES                                   :{TINY_FONT}{BLACK}차량
STR_SMALLMAP_LEGENDA_TRAINS                                     :{TINY_FONT}{BLACK}열차
STR_SMALLMAP_LEGENDA_ROAD_VEHICLES                              :{TINY_FONT}{BLACK}자동차/전차
STR_SMALLMAP_LEGENDA_SHIPS                                      :{TINY_FONT}{BLACK}선박
STR_SMALLMAP_LEGENDA_AIRCRAFT                                   :{TINY_FONT}{BLACK}항공기
STR_SMALLMAP_LEGENDA_TRANSPORT_ROUTES                           :{TINY_FONT}{BLACK}운송 경로
STR_SMALLMAP_LEGENDA_FOREST                                     :{TINY_FONT}{BLACK}숲
STR_SMALLMAP_LEGENDA_RAILROAD_STATION                           :{TINY_FONT}{BLACK}철도역
STR_SMALLMAP_LEGENDA_TRUCK_LOADING_BAY                          :{TINY_FONT}{BLACK}트럭 적하장
STR_SMALLMAP_LEGENDA_BUS_STATION                                :{TINY_FONT}{BLACK}버스 정류장
STR_SMALLMAP_LEGENDA_AIRPORT_HELIPORT                           :{TINY_FONT}{BLACK}공항/헬리포트
STR_SMALLMAP_LEGENDA_DOCK                                       :{TINY_FONT}{BLACK}항만
STR_SMALLMAP_LEGENDA_ROUGH_LAND                                 :{TINY_FONT}{BLACK}거친 땅
STR_SMALLMAP_LEGENDA_GRASS_LAND                                 :{TINY_FONT}{BLACK}잔디 땅
STR_SMALLMAP_LEGENDA_BARE_LAND                                  :{TINY_FONT}{BLACK}맨 땅
STR_SMALLMAP_LEGENDA_FIELDS                                     :{TINY_FONT}{BLACK}들판
STR_SMALLMAP_LEGENDA_TREES                                      :{TINY_FONT}{BLACK}나무
STR_SMALLMAP_LEGENDA_ROCKS                                      :{TINY_FONT}{BLACK}바위
STR_SMALLMAP_LEGENDA_WATER                                      :{TINY_FONT}{BLACK}물
STR_SMALLMAP_LEGENDA_NO_OWNER                                   :{TINY_FONT}{BLACK}소유주 없음
STR_SMALLMAP_LEGENDA_TOWNS                                      :{TINY_FONT}{BLACK}도시
STR_SMALLMAP_LEGENDA_INDUSTRIES                                 :{TINY_FONT}{BLACK}산업시설
STR_SMALLMAP_LEGENDA_DESERT                                     :{TINY_FONT}{BLACK}사막
STR_SMALLMAP_LEGENDA_SNOW                                       :{TINY_FONT}{BLACK}눈

STR_SMALLMAP_TOOLTIP_TOGGLE_TOWN_NAMES_ON_OFF                   :{BLACK}도시 이름을 보이거나 숨깁니다.
STR_SMALLMAP_CENTER                                             :{BLACK}소형지도 내부창의 위치를 현재 게임 화면 위치로 이동시킵니다.
STR_SMALLMAP_INDUSTRY                                           :{TINY_FONT}{STRING} ({NUM})
STR_SMALLMAP_LINKSTATS                                          :{TINY_FONT}{STRING}
STR_SMALLMAP_COMPANY                                            :{TINY_FONT}{COMPANY}
STR_SMALLMAP_TOWN                                               :{TINY_FONT}{WHITE}{TOWN}
STR_SMALLMAP_SCREENSHOT                                         :{BLACK}스크린샷
STR_SMALLMAP_DISABLE_ALL                                        :{BLACK}모두 사용 안 함
STR_SMALLMAP_ENABLE_ALL                                         :{BLACK}모두 사용
STR_SMALLMAP_SHOW_HEIGHT                                        :{BLACK}고도 표시
STR_SMALLMAP_TOOLTIP_DISABLE_ALL_INDUSTRIES                     :{BLACK}지도 상의 모든 산업시설을 숨깁니다.
STR_SMALLMAP_TOOLTIP_ENABLE_ALL_INDUSTRIES                      :{BLACK}지도 상의 모든 산업시설을 보여줍니다.
STR_SMALLMAP_TOOLTIP_SHOW_HEIGHT                                :{BLACK}지형의 높낮이를 표시합니다.
STR_SMALLMAP_TOOLTIP_DISABLE_ALL_COMPANIES                      :{BLACK}그 어떤 회사의 재산도 지도에 표시하지 않습니다.
STR_SMALLMAP_TOOLTIP_ENABLE_ALL_COMPANIES                       :{BLACK}모든 회사의 재산을 지도에 표시합니다.
STR_SMALLMAP_TOOLTIP_DISABLE_ALL_CARGOS                         :{BLACK}화물 흐름을 게임 화면에 표시하지 않습니다.
STR_SMALLMAP_TOOLTIP_ENABLE_ALL_CARGOS                          :{BLACK}모든 화물의 흐름을 게임 화면에 표시합니다.

# Status bar messages
STR_STATUSBAR_TOOLTIP_SHOW_LAST_NEWS                            :{BLACK}마지막 메시지/뉴스 보기
STR_STATUSBAR_COMPANY_NAME                                      :{SILVER}- -  {COMPANY}  - -
STR_STATUSBAR_PAUSED                                            :{YELLOW}*  *  일시 정지  *  *
STR_STATUSBAR_PAUSED_LINK_GRAPH                                 :{ORANGE}*  *  일시 정지 (연결 상태 갱신을 기다리는 중) *  *
STR_STATUSBAR_AUTOSAVE                                          :{RED}자동 저장
STR_STATUSBAR_SAVING_GAME                                       :{RED}*  *  게임 저장 중  *  *

# News message history
STR_MESSAGE_HISTORY                                             :{WHITE}메시지 기록
STR_MESSAGE_HISTORY_TOOLTIP                                     :{BLACK}최근 뉴스 메시지의 기록입니다
STR_MESSAGE_NEWS_FORMAT                                         :{STRING}  -  {STRING}

STR_NEWS_MESSAGE_CAPTION                                        :{WHITE}메시지
STR_NEWS_CUSTOM_ITEM                                            :{BIG_FONT}{BLACK}{STRING}

STR_NEWS_FIRST_TRAIN_ARRIVAL                                    :{BIG_FONT}{BLACK}시민들이 축하하고 있습니다 . . .{}{STATION}에 처음으로 열차가 도착했습니다!
STR_NEWS_FIRST_BUS_ARRIVAL                                      :{BIG_FONT}{BLACK}시민들이 축하하고 있습니다 . . .{}{STATION}에 처음으로 버스가 도착했습니다!
STR_NEWS_FIRST_TRUCK_ARRIVAL                                    :{BIG_FONT}{BLACK}시민들이 축하하고 있습니다 . . .{}{STATION}에 처음으로 트럭이 도착했습니다!
STR_NEWS_FIRST_PASSENGER_TRAM_ARRIVAL                           :{BIG_FONT}{BLACK}시민들이 축하하고 있습니다 . . .{}{STATION}에 처음으로 여객 전차가 도착했습니다!
STR_NEWS_FIRST_CARGO_TRAM_ARRIVAL                               :{BIG_FONT}{BLACK}시민들이 축하하고 있습니다 . . .{}{STATION}에 처음으로 화물 전차가 도착했습니다!
STR_NEWS_FIRST_SHIP_ARRIVAL                                     :{BIG_FONT}{BLACK}시민들이 축하하고 있습니다 . . .{}{STATION}에 처음으로 선박이 도착했습니다!
STR_NEWS_FIRST_AIRCRAFT_ARRIVAL                                 :{BIG_FONT}{BLACK}시민들이 축하하고 있습니다 . . .{}{STATION}에 처음으로 항공기가 도착했습니다!

STR_NEWS_TRAIN_CRASH                                            :{BIG_FONT}{BLACK}열차 충돌 사고!{}충돌로 인한 폭발로 {COMMA}명의 사망자가 발생하였습니다!
STR_NEWS_ROAD_VEHICLE_CRASH_DRIVER                              :{BIG_FONT}{BLACK}차량 충돌!{}열차와의 충돌로 인해 운전자가 사망했습니다!
STR_NEWS_ROAD_VEHICLE_CRASH                                     :{BIG_FONT}{BLACK}차량 충돌!{}열차와의 충돌로 {COMMA}명이 사망했습니다!
STR_NEWS_AIRCRAFT_CRASH                                         :{BIG_FONT}{BLACK}항공기 충돌사고 발생!{}{COMMA}명이 {STATION}공항에서 사망하였습니다!
STR_NEWS_PLANE_CRASH_OUT_OF_FUEL                                :{BIG_FONT}{BLACK}항공기 추락사고 발생!{}연료 부족으로 인하여 {COMMA}명이 사망하였습니다!

STR_NEWS_DISASTER_ZEPPELIN                                      :{BIG_FONT}{BLACK}체펠린 비행선이 {STATION}에 추락했습니다!
STR_NEWS_DISASTER_SMALL_UFO                                     :{BIG_FONT}{BLACK}'UFO'의 폭격으로 차량이 파괴되었습니다!
STR_NEWS_DISASTER_AIRPLANE_OIL_REFINERY                         :{BIG_FONT}{BLACK}{TOWN} 근처의 정유 공장에서 폭발 사고가 발생하였습니다!
STR_NEWS_DISASTER_HELICOPTER_FACTORY                            :{BIG_FONT}{BLACK}{TOWN} 근처의 공장이 의심스러운 정황으로 인해 파괴되었습니다!
STR_NEWS_DISASTER_BIG_UFO                                       :{BIG_FONT}{BLACK}UFO가 {TOWN} 근처에 착륙했습니다!
STR_NEWS_DISASTER_COAL_MINE_SUBSIDENCE                          :{BIG_FONT}{BLACK}{TOWN} 근처 탄광이 함몰되어 그 파괴의 흔적을 남겼습니다!
STR_NEWS_DISASTER_FLOOD_VEHICLE                                 :{BIG_FONT}{BLACK}홍수 발생!{}최소 {COMMA}명의 실종자가 발생하였으며, 범람 후에 사상자도 발생할 것입니다!

STR_NEWS_COMPANY_IN_TROUBLE_TITLE                               :{BIG_FONT}{BLACK}운송회사에 문제가 생김!
STR_NEWS_COMPANY_IN_TROUBLE_DESCRIPTION                         :{BIG_FONT}{BLACK}성취도를 바로 올리지 못하면 {STRING}{G 0 "은" "는"} 팔리거나 파산할 것입니다!
STR_NEWS_COMPANY_MERGER_TITLE                                   :{BIG_FONT}{BLACK}운송 회사 합병!
STR_NEWS_COMPANY_MERGER_DESCRIPTION                             :{BIG_FONT}{BLACK}{STRING} 회사가 {STRING} 회사에게 {CURRENCY_LONG}의 가격으로 인수합병되었습니다!
STR_NEWS_COMPANY_BANKRUPT_TITLE                                 :{BIG_FONT}{BLACK}파산!
STR_NEWS_COMPANY_BANKRUPT_DESCRIPTION                           :{BIG_FONT}{BLACK}{STRING} 회사가 채권자에 의해 모든 자산이 팔려 파산하였습니다!
STR_NEWS_COMPANY_LAUNCH_TITLE                                   :{BIG_FONT}{BLACK}새로운 운송회사 등장!
STR_NEWS_COMPANY_LAUNCH_DESCRIPTION                             :{BIG_FONT}{BLACK}{STRING}{G 0 "이" "가"} {TOWN}에서 공사를 시작했습니다!
STR_NEWS_MERGER_TAKEOVER_TITLE                                  :{BIG_FONT}{BLACK}{STRING}의 관리권이 {STRING}(으)로 넘어갔습니다!
STR_PRESIDENT_NAME_MANAGER                                      :{BLACK}{PRESIDENT_NAME}{}(사장)

STR_NEWS_NEW_TOWN                                               :{BLACK}{BIG_FONT}{STRING}은(는) 새로운 도시 {TOWN}을(를) 건설했습니다!
STR_NEWS_NEW_TOWN_UNSPONSORED                                   :{BLACK}{BIG_FONT}{TOWN} - 새 도시가 생겼습니다!

STR_NEWS_INDUSTRY_CONSTRUCTION                                  :{BIG_FONT}{BLACK}{1:TOWN} 근처에 새로운 {0:STRING}{G 0 "이" "가"} 건설되고 있습니다!
STR_NEWS_INDUSTRY_PLANTED                                       :{BIG_FONT}{BLACK}새 {STRING}{G 0 "이" "가"} {TOWN} 근처에서 자라나고 있습니다!

STR_NEWS_INDUSTRY_CLOSURE_GENERAL                               :{BIG_FONT}{BLACK}{STRING} : 곧 폐쇄됩니다!
STR_NEWS_INDUSTRY_CLOSURE_SUPPLY_PROBLEMS                       :{BIG_FONT}{BLACK}{STRING} : 공급량이 부족해 곧 폐쇄될 예정입니다!
STR_NEWS_INDUSTRY_CLOSURE_LACK_OF_TREES                         :{BIG_FONT}{BLACK}{STRING} : 주변에 나무가 부족하여 곧 폐쇄될 예정입니다!

STR_NEWS_EURO_INTRODUCTION                                      :{BIG_FONT}{BLACK}유럽 화폐단위 통일!{}{}국가의 단일 유통 화폐로 유로화가 도입되었습니다!
STR_NEWS_BEGIN_OF_RECESSION                                     :{BIG_FONT}{BLACK}세계 공황!{}{}경제 전문가들이 경제 슬럼프에 대해 우려를 표망하고 있습니다!
STR_NEWS_END_OF_RECESSION                                       :{BIG_FONT}{BLACK}공황 종료!{}{}경제가 살아나면서 무역량이 늘어나 산업시설이 제 기능을 되찾았습니다!

STR_NEWS_INDUSTRY_PRODUCTION_INCREASE_GENERAL                   :{BIG_FONT}{BLACK}{INDUSTRY}{G 0 "이" "가"} 생산량을 늘렸습니다!
STR_NEWS_INDUSTRY_PRODUCTION_INCREASE_COAL                      :{BIG_FONT}{BLACK}{INDUSTRY}에서 새 석탄 광맥을 찾았습니다!{}생산량이 2배가 되었습니다!
STR_NEWS_INDUSTRY_PRODUCTION_INCREASE_OIL                       :{BIG_FONT}{BLACK}{INDUSTRY}에서 새 유전을 찾았습니다!{}생산량이 2배가 되었습니다!
STR_NEWS_INDUSTRY_PRODUCTION_INCREASE_FARM                      :{BIG_FONT}{BLACK}{INDUSTRY}에서 향상된 농업 기술을 개발하여 생산량이 2배가 되었습니다!
STR_NEWS_INDUSTRY_PRODUCTION_INCREASE_SMOOTH                    :{BIG_FONT}{BLACK}{1:INDUSTRY}의 {0:STRING} 생산량이 {2:COMMA}% 증가하였습니다!
STR_NEWS_INDUSTRY_PRODUCTION_DECREASE_GENERAL                   :{BIG_FONT}{BLACK}{INDUSTRY}의 생산량이 50%로 떨어졌습니다.
STR_NEWS_INDUSTRY_PRODUCTION_DECREASE_FARM                      :{BIG_FONT}{BLACK}{INDUSTRY}{G 0 "이" "가"} 곤충떼의 습격으로 황폐화되었습니다!{}생산량이 50%로 떨어졌습니다.
STR_NEWS_INDUSTRY_PRODUCTION_DECREASE_SMOOTH                    :{BIG_FONT}{BLACK}{1:INDUSTRY}의 {0:STRING} 생산량이 {2:COMMA}% 감소하였습니다!

STR_NEWS_TRAIN_IS_WAITING                                       :{WHITE}{VEHICLE} : 차량기지 안에서 대기 중입니다.
STR_NEWS_ROAD_VEHICLE_IS_WAITING                                :{WHITE}{VEHICLE} : 차고지에서 대기 중입니다.
STR_NEWS_SHIP_IS_WAITING                                        :{WHITE}{VEHICLE} : 정박소 안에서 대기 중입니다.
STR_NEWS_AIRCRAFT_IS_WAITING                                    :{WHITE}{VEHICLE} : 격납고 안에서 대기 중입니다.

# Order review system / warnings
STR_NEWS_VEHICLE_HAS_TOO_FEW_ORDERS                             :{WHITE}{VEHICLE}에 경로를 하나 이상 지정해주십시오
STR_NEWS_VEHICLE_HAS_VOID_ORDER                                 :{WHITE}{VEHICLE}에 빈 경로가 지정되어 있습니다
STR_NEWS_VEHICLE_HAS_DUPLICATE_ENTRY                            :{WHITE}{VEHICLE}에 중복된 경로가 지정되어 있습니다
STR_NEWS_VEHICLE_HAS_INVALID_ENTRY                              :{WHITE}{VEHICLE}에 잘못된 경로가 지정되어 있습니다
STR_NEWS_PLANE_USES_TOO_SHORT_RUNWAY                            :{WHITE}{VEHICLE}의 경로 중에 활주로가 너무 짧은 공항이 있습니다.

STR_NEWS_VEHICLE_IS_GETTING_OLD                                 :{WHITE}{VEHICLE} : 차량이 낡았습니다.
STR_NEWS_VEHICLE_IS_GETTING_VERY_OLD                            :{WHITE}{VEHICLE} : 차량이 매우 낡았습니다.
STR_NEWS_VEHICLE_IS_GETTING_VERY_OLD_AND                        :{WHITE}{VEHICLE} : 차량이 매우 낡아 교체가 시급합니다
STR_NEWS_TRAIN_IS_STUCK                                         :{WHITE}{VEHICLE} : 다음 목적지로 가는 경로를 찾을 수 없습니다.
STR_NEWS_VEHICLE_IS_LOST                                        :{WHITE}{VEHICLE} : 아직 다음 목적지에 도착하지 못했습니다.
STR_NEWS_VEHICLE_IS_UNPROFITABLE                                :{WHITE}{VEHICLE}의 작년 수익이 {CURRENCY_LONG} 입니다.
STR_NEWS_AIRCRAFT_DEST_TOO_FAR                                  :{WHITE}거리가 너무 멀어서 {VEHICLE}이 다음 목적지에 도착할 수 없습니다

STR_NEWS_ORDER_REFIT_FAILED                                     :{WHITE}경로 상에 있던 개조에 실패하여 {VEHICLE}의 운행을 멈췄습니다.
STR_NEWS_VEHICLE_AUTORENEW_FAILED                               :{WHITE}{VEHICLE}의 자동 교체에 실패하였습니다{}{STRING}

STR_NEWS_NEW_VEHICLE_NOW_AVAILABLE                              :{BIG_FONT}{BLACK}신형 {STRING}{G 0 "을" "를"} 사용할 수 있습니다!
STR_NEWS_NEW_VEHICLE_TYPE                                       :{BIG_FONT}{BLACK}{ENGINE}
STR_NEWS_NEW_VEHICLE_NOW_AVAILABLE_WITH_TYPE                    :{BLACK}신형 {STRING}{G 0 "을" "를"} 사용할 수 있습니다!  -  {ENGINE}

STR_NEWS_STATION_NO_LONGER_ACCEPTS_CARGO                        :{WHITE}{STATION}에서 더 이상 {STRING}{G 1 "을" "를"} 받지 않습니다.
STR_NEWS_STATION_NO_LONGER_ACCEPTS_CARGO_OR_CARGO               :{WHITE}{STATION}에서 더 이상 {STRING}/{STRING}{G 2 "을" "를"} 받지 않습니다.
STR_NEWS_STATION_NOW_ACCEPTS_CARGO                              :{WHITE}{STATION}에서 이제 {STRING}{G 1 "을" "를"} 받을 수 있습니다.
STR_NEWS_STATION_NOW_ACCEPTS_CARGO_AND_CARGO                    :{WHITE}{STATION}에서 이제 {STRING}/{STRING}{G 2 "을" "를"} 받을 수 있습니다.

STR_NEWS_OFFER_OF_SUBSIDY_EXPIRED                               :{BIG_FONT}{BLACK}보조금 지급 계약 파기:{}{}{1:STRING}에서 {2:STRING}까지의 {0:STRING} 수송은{}더 이상 보조금을 지급하지 않습니다.
STR_NEWS_SUBSIDY_WITHDRAWN_SERVICE                              :{BIG_FONT}{BLACK}보조금 지급 만료:{}{}{1:STRING}에서 {2:STRING}까지의{}{0:STRING} 수송 보조금은 더 이상 지급되지 않습니다.
STR_NEWS_SERVICE_SUBSIDY_OFFERED                                :{BIG_FONT}{BLACK}보조금 지급 안내:{}{}처음으로 {1:STRING}에서 {2:STRING}까지{}{0:STRING}{G 0 "을" "를"} 수송하는 회사는{}지역 당국으로부터 보조금을 받게 될 것입니다!
STR_NEWS_SERVICE_SUBSIDY_AWARDED_HALF                           :{BIG_FONT}{BLACK}{0:STRING}에게 보조금 지급!{}{}{2:STRING}에서 {3:STRING}까지의 {1:STRING} 수송에 대해 50%의 추가 보조금을 내년까지 받게 됩니다!
STR_NEWS_SERVICE_SUBSIDY_AWARDED_DOUBLE                         :{BIG_FONT}{BLACK}{0:STRING}에게 보조금 지급!{}{}{2:STRING}에서 {3:STRING}까지의 {1:STRING} 수송에 대해 2배의 추가 보조금을 내년까지 받게 됩니다!
STR_NEWS_SERVICE_SUBSIDY_AWARDED_TRIPLE                         :{BIG_FONT}{BLACK}{0:STRING}에게 보조금 지급!{}{}{2:STRING}에서 {3:STRING}까지의 {1:STRING} 수송에 대해 3배의 추가 보조금을 내년까지 받게 됩니다!
STR_NEWS_SERVICE_SUBSIDY_AWARDED_QUADRUPLE                      :{BIG_FONT}{BLACK}{0:STRING}에게 보조금 지급!{}{}{2:STRING}에서 {3:STRING}까지의 {1:STRING} 수송에 대해 4배의 추가 보조금을 내년까지 받게 됩니다!

STR_NEWS_ROAD_REBUILDING                                        :{BIG_FONT}{BLACK}{TOWN}의 교통 혼잡!{}{}{STRING}에 의해 실시된 도로 보수공사 프로그램으로 인해 6개월 동안 운전자들이 불편을 겪을 것입니다!
STR_NEWS_EXCLUSIVE_RIGHTS_TITLE                                 :{BIG_FONT}{BLACK}독점 수송!
STR_NEWS_EXCLUSIVE_RIGHTS_DESCRIPTION                           :{BIG_FONT}{BLACK}{0:TOWN} 지역 당국이 {1:STRING}과 1년 간의 수송 독점권 계약을 체결하였습니다!

# Extra view window
STR_EXTRA_VIEW_PORT_TITLE                                       :{WHITE}외부 화면 {COMMA}
STR_EXTRA_VIEW_MOVE_VIEW_TO_MAIN                                :{BLACK}외부 화면으로 복사
STR_EXTRA_VIEW_MOVE_VIEW_TO_MAIN_TT                             :{BLACK}현재 장소를 외부 화면에 복사합니다.
STR_EXTRA_VIEW_MOVE_MAIN_TO_VIEW                                :{BLACK}이 장소로 이동
STR_EXTRA_VIEW_MOVE_MAIN_TO_VIEW_TT                             :{BLACK}외부 화면에 저장된 장소로 이동합니다.

# Game options window
STR_GAME_OPTIONS_CAPTION                                        :{WHITE}게임 기본 설정
STR_GAME_OPTIONS_CURRENCY_UNITS_FRAME                           :{BLACK}화폐 단위
STR_GAME_OPTIONS_CURRENCY_UNITS_DROPDOWN_TOOLTIP                :{BLACK}화폐 단위 선택

############ start of currency region
STR_GAME_OPTIONS_CURRENCY_GBP                                   :영국 파운드 (GBP)
STR_GAME_OPTIONS_CURRENCY_USD                                   :미국 달러 (USD)
STR_GAME_OPTIONS_CURRENCY_EUR                                   :유로 (EUR)
STR_GAME_OPTIONS_CURRENCY_JPY                                   :일본 엔 (JPY)
STR_GAME_OPTIONS_CURRENCY_ATS                                   :오스트리아 실링 (ATS)
STR_GAME_OPTIONS_CURRENCY_BEF                                   :벨기에 프랑크 (BEF)
STR_GAME_OPTIONS_CURRENCY_CHF                                   :스위스 프랑크 (CHF)
STR_GAME_OPTIONS_CURRENCY_CZK                                   :체코 코루나 (CZK)
STR_GAME_OPTIONS_CURRENCY_DEM                                   :독일 마르크 (DEM)
STR_GAME_OPTIONS_CURRENCY_DKK                                   :덴마크 크로네 (DKK)
STR_GAME_OPTIONS_CURRENCY_ESP                                   :스페인 페세타 (ESP)
STR_GAME_OPTIONS_CURRENCY_FIM                                   :핀란드 마르카 (FIM)
STR_GAME_OPTIONS_CURRENCY_FRF                                   :프랑스 프랑크 (FRF)
STR_GAME_OPTIONS_CURRENCY_GRD                                   :그리스 드라크마 (GRD)
STR_GAME_OPTIONS_CURRENCY_HUF                                   :헝가리 프로인트 (HUF)
STR_GAME_OPTIONS_CURRENCY_ISK                                   :아이슬란드 크로나 (ISK)
STR_GAME_OPTIONS_CURRENCY_ITL                                   :이탈리아 리라 (ITL)
STR_GAME_OPTIONS_CURRENCY_NLG                                   :네덜란드 길더 (NLG)
STR_GAME_OPTIONS_CURRENCY_NOK                                   :노르웨이 크로네 (NOK)
STR_GAME_OPTIONS_CURRENCY_PLN                                   :폴란드 즈워티 (PLN)
STR_GAME_OPTIONS_CURRENCY_RON                                   :루마니아 레우 (RON)
STR_GAME_OPTIONS_CURRENCY_RUR                                   :러시아 루블 (RUR)
STR_GAME_OPTIONS_CURRENCY_SIT                                   :슬로바키아 톨라 (SIT)
STR_GAME_OPTIONS_CURRENCY_SEK                                   :스웨덴 크로나 (SEK)
STR_GAME_OPTIONS_CURRENCY_TRY                                   :터키 리라 (TRY)
STR_GAME_OPTIONS_CURRENCY_SKK                                   :슬로바키아 코루나 (SKK)
STR_GAME_OPTIONS_CURRENCY_BRL                                   :브라질 레알 (BRL)
STR_GAME_OPTIONS_CURRENCY_EEK                                   :에스토니아 크룬 (EEK)
STR_GAME_OPTIONS_CURRENCY_LTL                                   :리투아니아 리타스 (LTL)
STR_GAME_OPTIONS_CURRENCY_KRW                                   :대한민국 원 (KRW)
STR_GAME_OPTIONS_CURRENCY_ZAR                                   :남아프리카공화국 자르 (ZAR)
STR_GAME_OPTIONS_CURRENCY_CUSTOM                                :사용자 설정...
STR_GAME_OPTIONS_CURRENCY_GEL                                   :그루지야 라리 (GEL)
STR_GAME_OPTIONS_CURRENCY_IRR                                   :이란 리알 (IRR)
STR_GAME_OPTIONS_CURRENCY_RUB                                   :신 러시아 루블 (RUB)
STR_GAME_OPTIONS_CURRENCY_MXN                                   :멕시코 페소 (MXN)
############ end of currency region

STR_GAME_OPTIONS_ROAD_VEHICLES_FRAME                            :{BLACK}차량 통행 방식
STR_GAME_OPTIONS_ROAD_VEHICLES_DROPDOWN_TOOLTIP                 :{BLACK}차량 통행 방법 선택
STR_GAME_OPTIONS_ROAD_VEHICLES_DROPDOWN_LEFT                    :좌측통행
STR_GAME_OPTIONS_ROAD_VEHICLES_DROPDOWN_RIGHT                   :우측통행

STR_GAME_OPTIONS_TOWN_NAMES_FRAME                               :{BLACK}도시 이름
STR_GAME_OPTIONS_TOWN_NAMES_DROPDOWN_TOOLTIP                    :{BLACK}도시 이름 스타일을 선택하십시오.

############ start of townname region
STR_GAME_OPTIONS_TOWN_NAME_ORIGINAL_ENGLISH                     :영국 식 (기본)
STR_GAME_OPTIONS_TOWN_NAME_FRENCH                               :프랑스 식
STR_GAME_OPTIONS_TOWN_NAME_GERMAN                               :독일 식
STR_GAME_OPTIONS_TOWN_NAME_ADDITIONAL_ENGLISH                   :영국 식 (추가)
STR_GAME_OPTIONS_TOWN_NAME_LATIN_AMERICAN                       :라틴아메리카 식
STR_GAME_OPTIONS_TOWN_NAME_SILLY                                :바보같은 도시 이름
STR_GAME_OPTIONS_TOWN_NAME_SWEDISH                              :스웨덴 식
STR_GAME_OPTIONS_TOWN_NAME_DUTCH                                :네덜란드 식
STR_GAME_OPTIONS_TOWN_NAME_FINNISH                              :핀란드 식
STR_GAME_OPTIONS_TOWN_NAME_POLISH                               :폴란드 식
STR_GAME_OPTIONS_TOWN_NAME_SLOVAK                               :슬로바키아 식
STR_GAME_OPTIONS_TOWN_NAME_NORWEGIAN                            :노르웨이 식
STR_GAME_OPTIONS_TOWN_NAME_HUNGARIAN                            :헝가리 식
STR_GAME_OPTIONS_TOWN_NAME_AUSTRIAN                             :오스트리아 식
STR_GAME_OPTIONS_TOWN_NAME_ROMANIAN                             :루마니아 식
STR_GAME_OPTIONS_TOWN_NAME_CZECH                                :체코 식
STR_GAME_OPTIONS_TOWN_NAME_SWISS                                :스위스 식
STR_GAME_OPTIONS_TOWN_NAME_DANISH                               :덴마크 식
STR_GAME_OPTIONS_TOWN_NAME_TURKISH                              :터키 식
STR_GAME_OPTIONS_TOWN_NAME_ITALIAN                              :이탈리아 식
STR_GAME_OPTIONS_TOWN_NAME_CATALAN                              :카탈로니아 식
############ end of townname region

STR_GAME_OPTIONS_AUTOSAVE_FRAME                                 :{BLACK}자동 저장
STR_GAME_OPTIONS_AUTOSAVE_DROPDOWN_TOOLTIP                      :{BLACK}게임 자동 저장 간격을 선택

############ start of autosave dropdown
STR_GAME_OPTIONS_AUTOSAVE_DROPDOWN_OFF                          :사용 안 함
STR_GAME_OPTIONS_AUTOSAVE_DROPDOWN_EVERY_1_MONTH                :매달
STR_GAME_OPTIONS_AUTOSAVE_DROPDOWN_EVERY_3_MONTHS               :3개월마다
STR_GAME_OPTIONS_AUTOSAVE_DROPDOWN_EVERY_6_MONTHS               :6개월마다
STR_GAME_OPTIONS_AUTOSAVE_DROPDOWN_EVERY_12_MONTHS              :12개월마다
############ end of autosave dropdown

STR_GAME_OPTIONS_LANGUAGE                                       :{BLACK}언어
STR_GAME_OPTIONS_LANGUAGE_TOOLTIP                               :{BLACK}사용하실 언어를 선택하세요.

STR_GAME_OPTIONS_FULLSCREEN                                     :{BLACK}전체화면
STR_GAME_OPTIONS_FULLSCREEN_TOOLTIP                             :{BLACK}OpenTTD를 전체화면으로 플레이하려면 클릭하세요.

STR_GAME_OPTIONS_RESOLUTION                                     :{BLACK}화면 해상도
STR_GAME_OPTIONS_RESOLUTION_TOOLTIP                             :{BLACK}사용하실 화면 해상도를 선택하세요.
STR_GAME_OPTIONS_RESOLUTION_OTHER                               :기타

STR_GAME_OPTIONS_GUI_ZOOM_FRAME                                 :{BLACK}인터페이스 크기
STR_GAME_OPTIONS_GUI_ZOOM_DROPDOWN_TOOLTIP                      :{BLACK}인터페이스의 크기를 선택하십시오.

STR_GAME_OPTIONS_GUI_ZOOM_DROPDOWN_NORMAL                       :보통
STR_GAME_OPTIONS_GUI_ZOOM_DROPDOWN_2X_ZOOM                      :2배 크기
STR_GAME_OPTIONS_GUI_ZOOM_DROPDOWN_4X_ZOOM                      :4배 크기

STR_GAME_OPTIONS_BASE_GRF                                       :{BLACK}기본 그래픽 세트
STR_GAME_OPTIONS_BASE_GRF_TOOLTIP                               :{BLACK}사용하실 기본 그래픽을 선택하세요.
STR_GAME_OPTIONS_BASE_GRF_STATUS                                :{RED}{NUM}개 파일 손실
STR_GAME_OPTIONS_BASE_GRF_DESCRIPTION_TOOLTIP                   :{BLACK}기본 그래픽 세트에 대한 추가 정보를 봅니다.

STR_GAME_OPTIONS_BASE_SFX                                       :{BLACK}기본 효과음 세트
STR_GAME_OPTIONS_BASE_SFX_TOOLTIP                               :{BLACK}게임에 사용할 기본 효과음 세트를 선택하십시오.
STR_GAME_OPTIONS_BASE_SFX_DESCRIPTION_TOOLTIP                   :{BLACK}기본 효과음 세트에 대한 추가 정보를 봅니다.

STR_GAME_OPTIONS_BASE_MUSIC                                     :{BLACK}기본 배경 음악 세트
STR_GAME_OPTIONS_BASE_MUSIC_TOOLTIP                             :{BLACK}사용하실 기본 배경 음악 세트를 선택하세요.
STR_GAME_OPTIONS_BASE_MUSIC_STATUS                              :{RED}{NUM}개의 파일이 손상되었습니다.
STR_GAME_OPTIONS_BASE_MUSIC_DESCRIPTION_TOOLTIP                 :{BLACK}기본 배경 음악 세트에 대한 추가 정보를 봅니다.

STR_ERROR_RESOLUTION_LIST_FAILED                                :{WHITE}지원되는 해상도 목록을 불러오는데 실패하였습니다.
STR_ERROR_FULLSCREEN_FAILED                                     :{WHITE}전체화면 모드 실패

# Custom currency window

STR_CURRENCY_WINDOW                                             :{WHITE}사용자 화폐 단위
STR_CURRENCY_EXCHANGE_RATE                                      :{LTBLUE}환율: {ORANGE}{CURRENCY_LONG} = {COMMA}파운드
STR_CURRENCY_DECREASE_EXCHANGE_RATE_TOOLTIP                     :{BLACK}(1 파운드(£)에 대한) 사용자 화폐 단위양을 감소시킵니다.
STR_CURRENCY_INCREASE_EXCHANGE_RATE_TOOLTIP                     :{BLACK}(1 파운드(£)에 대한) 사용자 화폐 단위양을 증가시킵니다.
STR_CURRENCY_SET_EXCHANGE_RATE_TOOLTIP                          :{BLACK}1 파운드(£)에 해당하는 사용자 화폐 단위의 환율을 설정하십시오.

STR_CURRENCY_SEPARATOR                                          :{LTBLUE}단위 구분: {ORANGE}{STRING}
STR_CURRENCY_SET_CUSTOM_CURRENCY_SEPARATOR_TOOLTIP              :{BLACK}사용자 화폐 단위의 단위 구분자를 설정하십시오.

STR_CURRENCY_PREFIX                                             :{LTBLUE}접두어: {ORANGE}{STRING}
STR_CURRENCY_SET_CUSTOM_CURRENCY_PREFIX_TOOLTIP                 :{BLACK}사용자 화폐 단위 앞에 붙는 문구를 설정하십시오.
STR_CURRENCY_SUFFIX                                             :{LTBLUE}접미어: {ORANGE}{STRING}
STR_CURRENCY_SET_CUSTOM_CURRENCY_SUFFIX_TOOLTIP                 :{BLACK}사용자 화폐 단위 뒤에 붙는 문구를 설정하십시오.

STR_CURRENCY_SWITCH_TO_EURO                                     :{LTBLUE}유로화로 전환: {ORANGE}{NUM}
STR_CURRENCY_SWITCH_TO_EURO_NEVER                               :{LTBLUE}유로화로 전환: {ORANGE}전환하지 않음
STR_CURRENCY_SET_CUSTOM_CURRENCY_TO_EURO_TOOLTIP                :{BLACK}유로화(€) 전환 연도를 설정하십시오.
STR_CURRENCY_DECREASE_CUSTOM_CURRENCY_TO_EURO_TOOLTIP           :{BLACK}유로화(€) 전환 연도를 앞으로 당깁니다.
STR_CURRENCY_INCREASE_CUSTOM_CURRENCY_TO_EURO_TOOLTIP           :{BLACK}유로화(€) 전환 연도를 늦춥니다.

STR_CURRENCY_PREVIEW                                            :{LTBLUE}미리보기: {ORANGE}{CURRENCY_LONG}
STR_CURRENCY_CUSTOM_CURRENCY_PREVIEW_TOOLTIP                    :{BLACK}10000 파운드(£)에 해당하는 사용자 화폐 단위입니다.
STR_CURRENCY_CHANGE_PARAMETER                                   :{BLACK}사용자 화폐 변수 변경

STR_DIFFICULTY_LEVEL_SETTING_MAXIMUM_NO_COMPETITORS             :{LTBLUE}최대 경쟁자수: {ORANGE}{COMMA}

STR_NONE                                                        :없음
STR_FUNDING_ONLY                                                :투자만 가능
STR_MINIMAL                                                     :최소
STR_NUM_VERY_LOW                                                :매우 적음
STR_NUM_LOW                                                     :낮음
STR_NUM_NORMAL                                                  :보통
STR_NUM_HIGH                                                    :높음
STR_NUM_CUSTOM                                                  :사용자
STR_NUM_CUSTOM_NUMBER                                           :사용자 설정 ({NUM})

STR_VARIETY_NONE                                                :없음(미설정)
STR_VARIETY_VERY_LOW                                            :매우 낮음
STR_VARIETY_LOW                                                 :낮음
STR_VARIETY_MEDIUM                                              :중간
STR_VARIETY_HIGH                                                :높음
STR_VARIETY_VERY_HIGH                                           :매우 높음

STR_AI_SPEED_VERY_SLOW                                          :매우 느림
STR_AI_SPEED_SLOW                                               :느림
STR_AI_SPEED_MEDIUM                                             :보통
STR_AI_SPEED_FAST                                               :빠름
STR_AI_SPEED_VERY_FAST                                          :매우 빠름

STR_SEA_LEVEL_VERY_LOW                                          :매우 낮음
STR_SEA_LEVEL_LOW                                               :낮음
STR_SEA_LEVEL_MEDIUM                                            :보통
STR_SEA_LEVEL_HIGH                                              :높음
STR_SEA_LEVEL_CUSTOM                                            :사용자 설정
STR_SEA_LEVEL_CUSTOM_PERCENTAGE                                 :사용자 설정 ({NUM}%)

STR_RIVERS_NONE                                                 :없음
STR_RIVERS_FEW                                                  :적게
STR_RIVERS_MODERATE                                             :적당히
STR_RIVERS_LOT                                                  :많이

STR_DISASTER_NONE                                               :고장 안남
STR_DISASTER_REDUCED                                            :적음
STR_DISASTER_NORMAL                                             :일반

STR_SUBSIDY_X1_5                                                :1.5배 지급
STR_SUBSIDY_X2                                                  :2배 지급
STR_SUBSIDY_X3                                                  :3배 지급
STR_SUBSIDY_X4                                                  :4배 지급

STR_TERRAIN_TYPE_VERY_FLAT                                      :매우 평탄함
STR_TERRAIN_TYPE_FLAT                                           :평탄함
STR_TERRAIN_TYPE_HILLY                                          :언덕
STR_TERRAIN_TYPE_MOUNTAINOUS                                    :산
STR_TERRAIN_TYPE_ALPINIST                                       :매우 험한 산지

STR_CITY_APPROVAL_PERMISSIVE                                    :신경 안씀
STR_CITY_APPROVAL_TOLERANT                                      :신경 씀
STR_CITY_APPROVAL_HOSTILE                                       :싫어함

STR_WARNING_NO_SUITABLE_AI                                      :{WHITE}사용할 수 있는 인공지능이 없습니다...{}'온라인 콘텐츠' 시스템을 통해 인공지능을 다운로드받을 수 있습니다.

# Settings tree window
STR_CONFIG_SETTING_TREE_CAPTION                                 :{WHITE}설정
STR_CONFIG_SETTING_FILTER_TITLE                                 :{BLACK}검색할 문자열:
STR_CONFIG_SETTING_EXPAND_ALL                                   :{BLACK}모두 펼치기
STR_CONFIG_SETTING_COLLAPSE_ALL                                 :{BLACK}모두 접기
STR_CONFIG_SETTING_NO_EXPLANATION_AVAILABLE_HELPTEXT            :(설명이 존재하지 않습니다)
STR_CONFIG_SETTING_DEFAULT_VALUE                                :{LTBLUE}기본값: {ORANGE}{STRING}
STR_CONFIG_SETTING_TYPE                                         :{LTBLUE}설정 종류: {ORANGE}{STRING}
STR_CONFIG_SETTING_TYPE_CLIENT                                  :접속자 설정 (게임 저장 파일에 저장되지 않음; 모든 게임에 적용됨)
STR_CONFIG_SETTING_TYPE_GAME_MENU                               :게임 설정 (게임 저장 파일에 저장됨; 새 게임에만 적용됨)
STR_CONFIG_SETTING_TYPE_GAME_INGAME                             :게임 설정 (게임 저장 파일에 저장됨; 현재 게임에만 적용됨)
STR_CONFIG_SETTING_TYPE_COMPANY_MENU                            :회사 설정 (게임 저장 파일에 저장됨; 새 게임에만 적용됨)
STR_CONFIG_SETTING_TYPE_COMPANY_INGAME                          :회사 설정 (게임 저장 파일에 저장됨; 현재 회사에만 적용됨)

STR_CONFIG_SETTING_RESTRICT_CATEGORY                            :{BLACK}분류:
STR_CONFIG_SETTING_RESTRICT_TYPE                                :{BLACK}종류:
STR_CONFIG_SETTING_RESTRICT_DROPDOWN_HELPTEXT                   :{BLACK}미리 지정한 검색어에 해당하는 설정 목록에 표시하도록 할 수 있습니다.
STR_CONFIG_SETTING_RESTRICT_BASIC                               :기본 설정 (일부 중요한 설정만 보임)
STR_CONFIG_SETTING_RESTRICT_ADVANCED                            :고급 설정 (대부분의 설정을 보여줌)
STR_CONFIG_SETTING_RESTRICT_ALL                                 :전문가 설정 / 모든 설정 (모든 설정을 보여줌)
STR_CONFIG_SETTING_RESTRICT_CHANGED_AGAINST_DEFAULT             :기본값과 다른 값을 가진 설정
STR_CONFIG_SETTING_RESTRICT_CHANGED_AGAINST_NEW                 :이 게임 내에서 다른 값을 가진 설정

STR_CONFIG_SETTING_TYPE_DROPDOWN_HELPTEXT                       :{BLACK}특정 설정 종류만 아래 목록에 표시합니다.
STR_CONFIG_SETTING_TYPE_DROPDOWN_ALL                            :모든 설정
STR_CONFIG_SETTING_TYPE_DROPDOWN_CLIENT                         :접속자 설정 (게임 저장 파일에 저장되지 않음; 모든 게임에 적용됨)
STR_CONFIG_SETTING_TYPE_DROPDOWN_GAME_MENU                      :게임 설정 (게임 저장 파일에 저장됨; 새 게임에만 적용됨)
STR_CONFIG_SETTING_TYPE_DROPDOWN_GAME_INGAME                    :게임 설정 (게임 저장 파일에 저장됨; 현재 게임에만 적용됨)
STR_CONFIG_SETTING_TYPE_DROPDOWN_COMPANY_MENU                   :회사 설정 (게임 저장 파일에 저장됨; 새 게임에만 적용됨)
STR_CONFIG_SETTING_TYPE_DROPDOWN_COMPANY_INGAME                 :회사 설정 (게임 저장 파일에 저장됨; 현재 회사에만 적용됨)
STR_CONFIG_SETTING_CATEGORY_HIDES                               :{BLACK}검색 결과를 전부 보시려면{}{SILVER}분류 {BLACK}설정을 {WHITE}{STRING}{BLACK}으로 바꾸십시오.
STR_CONFIG_SETTING_TYPE_HIDES                                   :{BLACK}검색 결과를 전부 보시려면{}{SILVER}종류 {BLACK}설정을 {WHITE}모든 설정{BLACK}으로 바꾸십시오.
STR_CONFIG_SETTING_CATEGORY_AND_TYPE_HIDES                      :{BLACK}검색 결과를 전부 보시려면{}{SILVER}분류 {BLACK}설정을 {WHITE}{STRING}{BLACK}으로, {SILVER}종류 {BLACK}설정을 {WHITE}모든 설정{BLACK}으로 바꾸십시오.
STR_CONFIG_SETTINGS_NONE                                        :{WHITE}- 없음 -

STR_CONFIG_SETTING_OFF                                          :아니요
STR_CONFIG_SETTING_ON                                           :예
STR_CONFIG_SETTING_DISABLED                                     :사용 안 함

STR_CONFIG_SETTING_COMPANIES_OFF                                :끄기
STR_CONFIG_SETTING_COMPANIES_OWN                                :내 회사만
STR_CONFIG_SETTING_COMPANIES_ALL                                :모든 회사에

STR_CONFIG_SETTING_NONE                                         :없음
STR_CONFIG_SETTING_ORIGINAL                                     :오리지널
STR_CONFIG_SETTING_REALISTIC                                    :현실적

STR_CONFIG_SETTING_HORIZONTAL_POS_LEFT                          :왼쪽
STR_CONFIG_SETTING_HORIZONTAL_POS_CENTER                        :가운데
STR_CONFIG_SETTING_HORIZONTAL_POS_RIGHT                         :오른쪽

STR_CONFIG_SETTING_MAXIMUM_INITIAL_LOAN                         :최대 초기 대출금: {STRING}
STR_CONFIG_SETTING_MAXIMUM_INITIAL_LOAN_HELPTEXT                :한 회사가 최대한 빌릴 수 있는 대출금의 양을 조절할 수 있습니다. (여기서 설정한 값은 인플레이션에 의한 효과를 적용하지 않은 값입니다.)
STR_CONFIG_SETTING_INTEREST_RATE                                :대출 금리: {STRING}
STR_CONFIG_SETTING_INTEREST_RATE_HELPTEXT                       :대출 금리입니다. 인플레이션 설정이 켜져있는 경우 인플레이션의 영향을 받습니다.
STR_CONFIG_SETTING_RUNNING_COSTS                                :유지비: {STRING}
STR_CONFIG_SETTING_RUNNING_COSTS_HELPTEXT                       :차량과 기반시설의 유지비 수준을 설정하십시오.
STR_CONFIG_SETTING_CONSTRUCTION_SPEED                           :건설 속도: {STRING}
STR_CONFIG_SETTING_CONSTRUCTION_SPEED_HELPTEXT                  :인공지능의 건설 행동량을 제한하여 건설 속도를 조절할 수 있습니다.
STR_CONFIG_SETTING_VEHICLE_BREAKDOWNS                           :차량 고장 빈도수: {STRING}
STR_CONFIG_SETTING_VEHICLE_BREAKDOWNS_HELPTEXT                  :점검을 제대로 받지 않은 차량이 얼마나 자주 고장나도록 할지를 조절하십시오.
STR_CONFIG_SETTING_SUBSIDY_MULTIPLIER                           :보조금 배수: {STRING}
STR_CONFIG_SETTING_SUBSIDY_MULTIPLIER_HELPTEXT                  :보조금을 얼마나 지급할지 설정하십시오.
STR_CONFIG_SETTING_CONSTRUCTION_COSTS                           :건설 가격: {STRING}
STR_CONFIG_SETTING_CONSTRUCTION_COSTS_HELPTEXT                  :건설 및 구매 가격의 수준을 설정하십시오.
STR_CONFIG_SETTING_RECESSIONS                                   :경제 불황: {STRING}
STR_CONFIG_SETTING_RECESSIONS_HELPTEXT                          :이 설정을 켜면, 몇 년마다 경제 불황이 발생할 수 있습니다. 불황 기간 동안에는 모든 화물의 생산량이 확연하게 줄어듭니다. (불황이 끝나면 이전 수준으로 회복됩니다.)
STR_CONFIG_SETTING_TRAIN_REVERSING                              :열차가 역 내에서 회차하는 것을 금지: {STRING}
STR_CONFIG_SETTING_TRAIN_REVERSING_HELPTEXT                     :이 설정을 켜면. 열차가 뒤로 돌면 다음 목적지까지 더 짧은 경로로 갈 수 있다고 해도 열차가 비두단식 역에서 뒤로 돌 수 없게 됩니다.
STR_CONFIG_SETTING_DISASTERS                                    :재앙: {STRING}
STR_CONFIG_SETTING_DISASTERS_HELPTEXT                           :일정 구역이나 차량, 기반시설을 간혹 파괴할 수도 있는 재앙을 켜거나 끕니다.
STR_CONFIG_SETTING_CITY_APPROVAL                                :지역 개발에 대한 도시의 태도: {STRING}
STR_CONFIG_SETTING_CITY_APPROVAL_HELPTEXT                       :회사가 유발하는 소음과 환경 파괴가 회사에 대한 도시의 평가치와 향후 해당 지역에서 건설하는 행동에 얼마나 영향을 미칠지 선택하십시오.

STR_CONFIG_SETTING_MAX_HEIGHTLEVEL                              :최대 지형 높이: {STRING}
STR_CONFIG_SETTING_MAX_HEIGHTLEVEL_HELPTEXT                     :지도에 생성되는 산이 가질 수 있는 최대 높이를 설정합니다.
STR_CONFIG_SETTING_TOO_HIGH_MOUNTAIN                            :{WHITE}이 값을 최대 지형 높이로 설정할 수 없습니다. 이 값보다 고도가 높은 산이 최소 한 개 이상 존재합니다.
STR_CONFIG_SETTING_AUTOSLOPE                                    :건물, 트랙 등의 하부 지형 편집 허용: {STRING}
STR_CONFIG_SETTING_AUTOSLOPE_HELPTEXT                           :건물이나 도로/선로 등을 제거하지 않고도 하부의 지형을 편집할 수 있게 허용합니다.
STR_CONFIG_SETTING_CATCHMENT                                    :더 현실적인 역세권 지정: {STRING}
STR_CONFIG_SETTING_CATCHMENT_HELPTEXT                           :역과 공항의 종류에 따라 다른 크기의 역세권을 가지도록 만듭니다.
STR_CONFIG_SETTING_CATCHMENT_INCREASE                           :역세권 크기 늘리기: {STRING}
STR_CONFIG_SETTING_CATCHMENT_INCREASE_HELPTEXT                  :정한 칸 만큼 역세권을 증가시킵니다.
STR_CONFIG_SETTING_STATION_RATING_CARGO_CLASS_WAIT_TIME         :화물 종류에 따라 대기 시간이 역 등급에 미치는 영향 조정: {STRING}
STR_CONFIG_SETTING_STATION_RATING_CARGO_CLASS_WAIT_TIME_HELPTEXT:화물이 역에서 대기하는 시간이 역 등급에 미치는 영향이 화물 종류에 따라 달라집니다. 승객, 우편, 장갑 화물, 냉장 화물, 고속 화물은 대기 시간이 역 등급에 영향을 크게 미칠 것입니다. 그에 반해, 대량 화물 및 액체 화물은 역 등급에 영향을 적게 미칩니다.
STR_CONFIG_SETTING_EXTRADYNAMITE                                :도시 소유의 도로, 다리 등의 제거 허용: {STRING}
STR_CONFIG_SETTING_EXTRADYNAMITE_HELPTEXT                       :도시 소유의 기반시설이나 건물을 제거할 수 있게 합니다.
STR_CONFIG_SETTING_TRAIN_LENGTH                                 :열차의 최대 길이: {STRING}
STR_CONFIG_SETTING_TRAIN_LENGTH_HELPTEXT                        :열차의 최대 길이를 제한할 수 있습니다.
STR_CONFIG_SETTING_TILE_LENGTH                                  :{COMMA}칸
STR_CONFIG_SETTING_SMOKE_AMOUNT                                 :차량의 매연 또는 전기 스파크의 양: {STRING}
STR_CONFIG_SETTING_SMOKE_AMOUNT_HELPTEXT                        :차량에서 연기나 전기 스파크가 얼마나 많이 일어나는지 설정합니다.
STR_CONFIG_SETTING_TRAIN_ACCELERATION_MODEL                     :열차 가속 모델: {STRING}
STR_CONFIG_SETTING_TRAIN_ACCELERATION_MODEL_HELPTEXT            :열차 가속 물리 모델을 선택하십시오. "오리지널" 모델은 언덕을 오를 때 무조건 속력이 감소합니다. "현실적" 모델은 열차의 길이나 기관차의 견인력 등의 구성 속성에 따라 언덕과 커브에서 속력이 감소합니다.
STR_CONFIG_SETTING_ROAD_VEHICLE_ACCELERATION_MODEL              :자동차/전차 가속 모델: {STRING}
STR_CONFIG_SETTING_ROAD_VEHICLE_ACCELERATION_MODEL_HELPTEXT     :자동차/전차의 가속 물리 모델을 선택하십시오. "오리지널" 모델은 언덕을 오를 때 무조건 속력이 감소합니다. "현실적" 모델은 차량의 견인력 등 차량의 다양한 속성에 따라 언덕을 오를 때 속력이 감소합니다.
STR_CONFIG_SETTING_TRAIN_SLOPE_STEEPNESS                        :경사도 설정 (열차용): {STRING}
STR_CONFIG_SETTING_TRAIN_SLOPE_STEEPNESS_HELPTEXT               :열차에 적용시킬 경사도를 설정합니다. 값이 높을수록 열차가 언덕을 올라가는데 더 힘이 듭니다.
STR_CONFIG_SETTING_PERCENTAGE                                   :{COMMA}%
STR_CONFIG_SETTING_ROAD_VEHICLE_SLOPE_STEEPNESS                 :경사도 설정 (자동차/전차용): {STRING}
STR_CONFIG_SETTING_ROAD_VEHICLE_SLOPE_STEEPNESS_HELPTEXT        :자동차/전차에 적용시킬 경사도를 설정합니다. 값이 높을수록 차량이 언덕을 오를 때 더 힘이 듭니다.
STR_CONFIG_SETTING_FORBID_90_DEG                                :열차/선박의 90도 회전을 금지함: {STRING}
STR_CONFIG_SETTING_FORBID_90_DEG_HELPTEXT                       :─ 모양의 수평 선로와 │ 모양의 수직 선로가 바로 이어져 만날 때 90도 회전이 발생합니다. 이 설정을 켜면, 열차가 칸 가장자리를 통과할 때 90도로 회전할 수 있도록 허용합니다. 이 설정은 선박의 회전 반경에도 적용됩니다.
STR_CONFIG_SETTING_DISTANT_JOIN_STATIONS                        :역이 같은 방향으로 붙어있지 않아도 같은 이름의 역 짓기 허용: {STRING}
STR_CONFIG_SETTING_DISTANT_JOIN_STATIONS_HELPTEXT               :이미 존재하는 역을 직접 건드리지 않고도 역의 일부분을 새로 추가/확장하는 것을 허용합니다. 인접한 칸에 기존과 다른 새로운 역을 놓을 때에는 CTRL+클릭해야 합니다.
STR_CONFIG_SETTING_INFLATION                                    :인플레이션(화폐 가치 하락) 사용: {STRING}
STR_CONFIG_SETTING_INFLATION_HELPTEXT                           :경제에 인플레이션 효과를 적용합니다. 벌어들이는 수익보다 지출하는 경비가 조금 더 빨리 상승하게 됩니다.
STR_CONFIG_SETTING_MAX_BRIDGE_LENGTH                            :다리의 최대 건설 길이: {STRING}
STR_CONFIG_SETTING_MAX_BRIDGE_LENGTH_HELPTEXT                   :다리의 최대 길이를 제한할 수 있습니다.
STR_CONFIG_SETTING_MAX_BRIDGE_HEIGHT                            :최대 다리 건설 높이: {STRING}
STR_CONFIG_SETTING_MAX_BRIDGE_HEIGHT_HELPTEXT                   :다리를 건설할 수 있는 최대 높이입니다.
STR_CONFIG_SETTING_MAX_TUNNEL_LENGTH                            :터널의 최대 길이: {STRING}
STR_CONFIG_SETTING_MAX_TUNNEL_LENGTH_HELPTEXT                   :터널의 최대 길이를 제한할 수 있습니다.
STR_CONFIG_SETTING_RAW_INDUSTRY_CONSTRUCTION_METHOD             :1차 산업시설 건설 방법: {STRING}
STR_CONFIG_SETTING_RAW_INDUSTRY_CONSTRUCTION_METHOD_HELPTEXT    :1차 산업시설에 대한 투자 방법을 선택합니다. '없음'은 투자가 불가능함을 뜻하고, '건설 가능 (무작위 위치)'은 투자는 가능하지만 지도 상 임의의 장소에 산업시설이 들어서거나 투자에 실패할 수 있음을 의미하고, '건설 가능 (위치 선택 가능)'은 생산 산업시설처럼 회사가 원하는 위치에 7배 비용을 주고 설치가 가능함을 의미합니다.
STR_CONFIG_SETTING_RAW_INDUSTRY_CONSTRUCTION_METHOD_NONE        :건설 불가
STR_CONFIG_SETTING_RAW_INDUSTRY_CONSTRUCTION_METHOD_NORMAL      :건설 가능 (위치 선택 가능, 7배 비용)
STR_CONFIG_SETTING_RAW_INDUSTRY_CONSTRUCTION_METHOD_PROSPECTING :투자 (무작위 위치에 건설)
STR_CONFIG_SETTING_INDUSTRY_PLATFORM                            :산업시설 주위의 평지: {STRING}
STR_CONFIG_SETTING_INDUSTRY_PLATFORM_HELPTEXT                   :산업시설 주변에 도로나 선로를 설치할 수 있는 평지 넓이를 설정합니다. 이 설정을 통해 산업시설 주변에 선로나 역 등을 건설할 공간을 마련할 수 있습니다.
STR_CONFIG_SETTING_MULTIPINDTOWN                                :한 도시에 비슷한 산업시설을 여러 개 건설할 수 있게 허용: {STRING}
STR_CONFIG_SETTING_MULTIPINDTOWN_HELPTEXT                       :일반적으로 도시에는 각 종류의 산업시설이 하나까지만 있을 수 있습니다. 이 설정을 켜면, 한 도시 안에 같은 종류의 산업시설을 여러 개 설치할 수 있게 됩니다.
STR_CONFIG_SETTING_SIGNALSIDE                                   :신호기 보이기: {STRING}
STR_CONFIG_SETTING_SIGNALSIDE_HELPTEXT                          :선로의 어느 쪽에 신호기를 설치할 지 선택합니다.
STR_CONFIG_SETTING_SIGNALSIDE_LEFT                              :왼쪽에
STR_CONFIG_SETTING_SIGNALSIDE_DRIVING_SIDE                      :진행 방향에
STR_CONFIG_SETTING_SIGNALSIDE_RIGHT                             :오른쪽에
STR_CONFIG_SETTING_SHOWFINANCES                                 :연말에 자동으로 재정 창을 띄움: {STRING}
STR_CONFIG_SETTING_SHOWFINANCES_HELPTEXT                        :이 설정을 켜면. 회사의 재정 상태를 확인하기 쉽도록 매년 말에 재정 창이 자동으로 뜹니다.
STR_CONFIG_SETTING_NONSTOP_BY_DEFAULT                           :새로 지정하는 경로는 기본적으로 '직행'으로 처리: {STRING}
STR_CONFIG_SETTING_NONSTOP_BY_DEFAULT_HELPTEXT                  :일반적으로 차량은 경로 상에 있는 모든 역에 정차하게 되어있습니다. 이 설정을 켜면, 차량이 마지막 목적지까지 정차없이 모든 역을 통과할 것입니다. 이 설정은 새로 경로를 지정하는 차량에만 적용되는 점을 알아두십시오. 하지만 각 차량의 경로는 두 가지 방법 중에 원하는 대로 다시 설정할 수 있습니다.
STR_CONFIG_SETTING_STOP_LOCATION                                :새로 지정하는 역 정차 경로는 기본적으로 역의 {STRING}에 정지하도록 설정
STR_CONFIG_SETTING_STOP_LOCATION_HELPTEXT                       :열차가 기본적으로 정거장의 어느 위치에 정차할 것인지를 설정합니다. '가까운 쪽'은 역에 진입하는 곳과 가까운 곳에, '중간'은 역 중앙에, '먼쪽'은 진입하는 곳과 먼 곳에 정차합니다. 이 설정은 새로 경로를 지정하는 차량에만 적용되는 점을 알아두십시오. 하지만 각 차량의 경로는 두 가지 방법 중에 원하는 대로 다시 설정할 수 있습니다.
STR_CONFIG_SETTING_STOP_LOCATION_NEAR_END                       :가까운쪽
STR_CONFIG_SETTING_STOP_LOCATION_MIDDLE                         :중간
STR_CONFIG_SETTING_STOP_LOCATION_FAR_END                        :먼쪽
STR_CONFIG_SETTING_IMPROVED_BREAKDOWNS                          :개선된 고장 활성화: {STRING}
STR_CONFIG_SETTING_AUTOSCROLL                                   :가장자리에 마우스를 가져가면 화면 움직이기: {STRING}
STR_CONFIG_SETTING_AUTOSCROLL_HELPTEXT                          :이 설정을 켜면, 마우스를 게임 및 외부 화면 창의 가장자리에 가까이 가져가면 화면을 이동시킵니다.
STR_CONFIG_SETTING_AUTOSCROLL_DISABLED                          :사용 안 함
STR_CONFIG_SETTING_AUTOSCROLL_MAIN_VIEWPORT_FULLSCREEN          :전체 화면에서 주 게임 화면만
STR_CONFIG_SETTING_AUTOSCROLL_MAIN_VIEWPORT                     :주 게임 화면만
STR_CONFIG_SETTING_AUTOSCROLL_EVERY_VIEWPORT                    :모든 화면에서
STR_CONFIG_SETTING_BRIBE                                        :지역 당국에 뇌물을 주는 행위 허용: {STRING}
STR_CONFIG_SETTING_BRIBE_HELPTEXT                               :회사가 지역 도시 당국에 뇌물을 주는 것을 허용합니다. 뇌물 행위가 적발되는 경우, 회사는 해당 도시에서 6개월간 아무 행동도 할 수 없습니다.
STR_CONFIG_SETTING_ALLOW_EXCLUSIVE                              :독점 운송권 구입 허용: {STRING}
STR_CONFIG_SETTING_ALLOW_EXCLUSIVE_HELPTEXT                     :한 회사가 어떤 도시의 독점수송권을 구매하면, 그 도시에 있는 상대편의 역에서는 그 해 동안 (승객을 포함한) 그 어떠한 화물도 받을 수 없습니다.
STR_CONFIG_SETTING_ALLOW_FUND_BUILDINGS                         :도시 상업 건물 건설에 투자하는 것을 허용: {STRING}
STR_CONFIG_SETTING_ALLOW_FUND_BUILDINGS_HELPTEXT                :회사가 도시가 새로운 건물에 투자할 수 있도록 자금을 주는 것을 허용합니다.
STR_CONFIG_SETTING_ALLOW_FUND_ROAD                              :도시 도로 보수공사 시행을 허용: {STRING}
STR_CONFIG_SETTING_ALLOW_FUND_ROAD_HELPTEXT                     :도로 기반의 수송 체계를 갖추고 있는 다른 회사를 방해하기 위해 해당 도시가 도로 재건축을 시작하도록 회사가 도시에 돈을 지불하는 행위를 허용합니다.
STR_CONFIG_SETTING_ALLOW_GIVE_MONEY                             :다른 회사에게 돈을 송금하는 것을 허용: {STRING}
STR_CONFIG_SETTING_ALLOW_GIVE_MONEY_HELPTEXT                    :멀티 플레이 모드에서 회사 사이에 돈을 보내는 것을 허용합니다.
STR_CONFIG_SETTING_FREIGHT_TRAINS                               :화물 무게가중치 (무거운 열차를 구현할 때 사용): {STRING}배
STR_CONFIG_SETTING_FREIGHT_TRAINS_HELPTEXT                      :열차가 싣고 있는 화물이 열차 속력에 미치는 영향에 대해 설정합니다. 값을 높게 설정하면 화물을 수송하는데 더 큰 힘이 필요합니다. (특히 언덕을 오를 때 심해집니다)
STR_CONFIG_SETTING_PLANE_SPEED                                  :항공기 속력 조절: {STRING}
STR_CONFIG_SETTING_PLANE_SPEED_HELPTEXT                         :항공 수송에 대한 수익을 제한하기 위해, 다른 운송 수단의 속력을 1로 보았을 때의 항공기의 속력 비율을 설정합니다.
STR_CONFIG_SETTING_PLANE_SPEED_VALUE                            :(실제 속력) x {COMMA}분의 1
STR_CONFIG_SETTING_PLANE_CRASHES                                :항공기 추락 빈도수: {STRING}
STR_CONFIG_SETTING_PLANE_CRASHES_HELPTEXT                       :항공기 충돌 사고가 일어날 수 있는지 여부를 설정합니다.
STR_CONFIG_SETTING_PLANE_CRASHES_NONE                           :없음
STR_CONFIG_SETTING_PLANE_CRASHES_REDUCED                        :적음
STR_CONFIG_SETTING_PLANE_CRASHES_NORMAL                         :보통
STR_CONFIG_SETTING_STOP_ON_TOWN_ROAD                            :도시 소유의 도로 위에 버스 정류장 건설 허용: {STRING}
STR_CONFIG_SETTING_STOP_ON_TOWN_ROAD_HELPTEXT                   :도시 소유의 도로 위에 버스 정류장 건설을 허용합니다.
STR_CONFIG_SETTING_STOP_ON_COMPETITOR_ROAD                      :경쟁자 소유의 도로 위에 버스 정류장 건설 허용: {STRING}
STR_CONFIG_SETTING_STOP_ON_COMPETITOR_ROAD_HELPTEXT             :다른 회사 소유의 도로 위에 버스 정류장을 건설하는 것을 허용합니다.
STR_CONFIG_SETTING_DYNAMIC_ENGINES_EXISTING_VEHICLES            :{WHITE}이미 차량이 존재하면 이 설정을 변경하실 수 없습니다.
STR_CONFIG_SETTING_INFRASTRUCTURE_MAINTENANCE                   :기반시설 유지비: {STRING}
STR_CONFIG_SETTING_INFRASTRUCTURE_MAINTENANCE_HELPTEXT          :이 설정을 켜면, 기반시설 유지비가 발생합니다. 유지비는 교통망의 규모에 비례하며 대형 회사는 소형 회사보다 많은 유지비가 들어갑니다.
STR_CONFIG_SETTING_SHIP_COLLISION_AVOIDANCE                     :선박 충돌 방지: {STRING}
STR_CONFIG_SETTING_SHIP_COLLISION_AVOIDANCE_HELPTEXT            :활성화되면 선박들이 서로를 피하려고 시도합니다. 90° 회전이 비활성화된 상태에서 최상의 결과를 보여줍니다.

STR_CONFIG_SETTING_CHUNNEL                                      :해저 터널 건설 허용: {STRING}
STR_CONFIG_SETTING_CHUNNEL_HELPTEXT                             :이 설정을 켜면, 해수면 아래를 통과하는 터널을 건설할 수 있습니다. 터널의 끝이 해안가로부터 최소한 3칸 이상 떨어져있어야 합니다.

STR_CONFIG_SETTING_NO_TRAIN_CRASH_OTHER_COMPANY                 :다른 회사의 열차가 서로 충돌할 수 없게 함: {STRING}
STR_CONFIG_SETTING_NO_TRAIN_CRASH_OTHER_COMPANY_HELPTEXT        :이 옵션은 주로 시설 공유가 활성화된 멀티 플레이 게임에서 신뢰할 수 없는 플레이어에 의해 의도적으로 충돌이 생기는 것을 막기 위해 사용합니다.

STR_CONFIG_SETTING_FLIP_DIRECTION_ALL_TRAINS                    :모든 열차가 차량기지에서 뒤집어질 수 있게 함: {STRING}
STR_CONFIG_SETTING_FLIP_DIRECTION_ALL_TRAINS_HELPTEXT           :NewGRF에서 차량기지에서 열차의 방향을 뒤집을 수 없도록 설정되어 있어도 무시하고 열차를 차량기지에서 뒤집을 수 있게 합니다.

STR_CONFIG_SETTING_COMPANY_STARTING_COLOUR                      :시작시 회사 색상: {STRING}
STR_CONFIG_SETTING_COMPANY_STARTING_COLOUR_HELPTEXT             :새 회사에서 사용할 색상을 선택하세요.

STR_CONFIG_SETTING_NEVER_EXPIRE_AIRPORTS                        :옛날 공항을 사라지지 않고 계속 만들 수 있게 함: {STRING}
STR_CONFIG_SETTING_NEVER_EXPIRE_AIRPORTS_HELPTEXT               :이 설정을 켜면, 소형 공항을 포함한 모든 공항 종류를 도입 이후에 계속 사용할 수 있게 됩니다.

STR_CONFIG_SETTING_WARN_LOST_VEHICLE                            :차량이 길을 잃으면 경고: {STRING}
STR_CONFIG_SETTING_WARN_LOST_VEHICLE_HELPTEXT                   :다음 목적지로 가기 위한 경로를 찾을 수 없는 차량이 있으면 뉴스 메시지로 알려줍니다.
STR_CONFIG_SETTING_ORDER_REVIEW                                 :차량의 경로를 검사: {STRING}
STR_CONFIG_SETTING_ORDER_REVIEW_HELPTEXT                        :이 설정을 켜면, 차량의 경로를 주기적으로 검사하여 문제가 발견되면 뉴스 메시지로 알려줍니다.
STR_CONFIG_SETTING_ORDER_REVIEW_OFF                             :검사하지 않음
STR_CONFIG_SETTING_ORDER_REVIEW_EXDEPOT                         :정지한 차량을 제외하고 검사
STR_CONFIG_SETTING_ORDER_REVIEW_ON                              :모든 차량을 검사
STR_CONFIG_SETTING_WARN_INCOME_LESS                             :차량의 수입이 적자일 때 경고하기: {STRING}
STR_CONFIG_SETTING_WARN_INCOME_LESS_HELPTEXT                    :이 설정을 켜면, 지난 해에 수익이 없는 차량이 있으면 뉴스 메시지로 알려줍니다.
STR_CONFIG_SETTING_NEVER_EXPIRE_VEHICLES                        :옛날 차량을 사라지지 않고 계속 만들 수 있게 함: {STRING}
STR_CONFIG_SETTING_NEVER_EXPIRE_VEHICLES_HELPTEXT               :이 설정을 켜면, 오래된 차량 모델을 포함하여 모든 차량 모델을 도입 이후에 계속 사용할 수 있게 됩니다.
STR_CONFIG_SETTING_AUTORENEW_VEHICLE                            :차량이 낡으면 차량을 자동으로 교체: {STRING}
STR_CONFIG_SETTING_AUTORENEW_VEHICLE_HELPTEXT                   :이 설정을 켜면, 제한 수명에 다다른 차량이 교체 조건을 만족할 경우 자동으로 차량을 교체할 수 있게 됩니다.
STR_CONFIG_SETTING_AUTORENEW_MONTHS                             :차량이 최대 수명의 {STRING}이면 자동 교체
STR_CONFIG_SETTING_AUTORENEW_MONTHS_HELPTEXT                    :자동 교체가 필요한 차량의 상대적인 연령을 설정합니다.
STR_CONFIG_SETTING_AUTORENEW_MONTHS_VALUE_BEFORE                :{COMMA}개월 전
STR_CONFIG_SETTING_AUTORENEW_MONTHS_VALUE_AFTER                 :{COMMA}개월 후
STR_CONFIG_SETTING_AUTORENEW_MONEY                              :자동 교체를 위해 최소한으로 갖고 있어야 할 자금: {STRING}
STR_CONFIG_SETTING_AUTORENEW_MONEY_HELPTEXT                     :차량을 자동 교체하기 위해 최소한으로 있어야 하는 자금의 양을 설정합니다.
STR_CONFIG_SETTING_ERRMSG_DURATION                              :오류 메시지 표시: {STRING}
STR_CONFIG_SETTING_ERRMSG_DURATION_HELPTEXT                     :오류 메시지를 표시할 시간을 설정합니다. 일부 (중요한) 오류 메시지는 이 시간이 지나도 자동으로 사라지지 않고 수동으로 꺼야할 수도 있음을 알아두십시오.
STR_CONFIG_SETTING_ERRMSG_DURATION_VALUE                        :{COMMA}초 동안
STR_CONFIG_SETTING_HOVER_DELAY                                  :도움말 보이기: {STRING}
STR_CONFIG_SETTING_HOVER_DELAY_HELPTEXT                         :마우스를 올려놓았을 때 도움말이 뜨는데 걸리는 시간을 설정합니다. 마우스 오른쪽 클릭으로 바로 뜨도록 할 수도 있습니다.
STR_CONFIG_SETTING_HOVER_DELAY_VALUE                            :마우스를 {COMMA}밀리초 동안 올려놓기 (1밀리초 = 1/1000초)
STR_CONFIG_SETTING_HOVER_DELAY_DISABLED                         :마우스 오른쪽 클릭
STR_CONFIG_SETTING_POPULATION_IN_LABEL                          :도시 이름 옆에 도시의 인구 수를 표시함: {STRING}
STR_CONFIG_SETTING_POPULATION_IN_LABEL_HELPTEXT                 :도시 이름 옆에 도시의 인구 수를 표시합니다.
STR_CONFIG_SETTING_GRAPH_LINE_THICKNESS                         :그래프 선의 두께: {STRING}
STR_CONFIG_SETTING_GRAPH_LINE_THICKNESS_HELPTEXT                :그래프의 선 두께를 설정합니다. 얇으면 자세히 볼 수 있고, 두꺼우면 눈에 확 들어오며 색상을 분간하기가 편해집니다.
STR_CONFIG_SETTING_SHOW_TRAIN_LENGTH_IN_DETAILS                 :상세정보 화면에서 열차 길이 보이기: {STRING}
STR_CONFIG_SETTING_SHOW_TRAIN_LENGTH_IN_DETAILS_HELPTEXT        :열차의 길이를 상세정보 화면에 표시할지 설정합니다.
STR_CONFIG_SETTING_SHOW_VEHICLE_GROUP_IN_DETAILS                :상세정보에서 열차가 소속된 그룹 이름 보이기: {STRING}
STR_CONFIG_SETTING_SHOW_VEHICLE_GROUP_IN_DETAILS_HELPTEXT       :열차의 그룹 이름을 상세정보 화면에 표시할지 설정합니다.
STR_CONFIG_SETTING_SHOW_TRAIN_WEIGHT_RATIOS_IN_DETAILS          :상세정보 화면에서 열차 무게 비 보이기: {STRING}
STR_CONFIG_SETTING_SHOW_TRAIN_WEIGHT_RATIOS_IN_DETAILS_HELPTEXT :열차의 무게 비를 상세정보 화면에 표시할지 설정합니다.
STR_CONFIG_SETTING_SHOW_RESTRICTED_SIG_DEF                      :경로 제한 신호기를 기본 그래픽으로 보이기: {STRING}
STR_CONFIG_SETTING_SHOW_RESTRICTED_SIG_DEF_HELPTEXT             :경로 제한이 설정된 전자 신호기를 NewGRF의 신호기 그래픽 대신 기본 신호기 그래픽에 파란 표시를 한 그래픽으로 표시합니다. 이 옵션은 경로 제한 신호기의 구별을 쉽게 하기 위해 사용합니다.
STR_CONFIG_SETTING_SHOW_ADV_TRACE_RESTRICT_FEATURES             :고급 경로 제한 기능 표시: {STRING}
STR_CONFIG_SETTING_SHOW_ADV_TRACE_RESTRICT_FEATURES_HELPTEXT    :고급 경로 제한 기능을 표시합니다. 이 설정을 끄면, 일부 고급 기능이 인터페이스에 표시되지 않습니다. 하지만 다른 플레이어까지 숨겨진 고급 경로 제한 기능을 사용할 수 없도록 하지는 않습니다.
STR_CONFIG_SETTING_SHOW_PROGSIG_FEATURES                        :신호기 프로그래밍 기능 표시: {STRING}
STR_CONFIG_SETTING_SHOW_PROGSIG_FEATURES_HELPTEXT               :신호기 프로그래밍 기능을 표시합니다. 이 설정을 끄면, 프로그램 신호기를 짓거나 설정하는 버튼이 표시되지 않습니다. 하지만 다른 플레이어까지 프로그램 신호기를 사용할 수 없도록 하지는 않습니다.
STR_CONFIG_SETTING_SHOW_VEH_LIST_CARGO_FILTER                   :차량 목록에 화물 종류 필터 표시: {STRING}
STR_CONFIG_SETTING_SHOW_VEH_LIST_CARGO_FILTER_HELPTEXT          :차량 목록에 화물 종류 필터를 표시합니다. 이 설정을 켜면, 차량 목록 창에 추가 필터 드롭다운이 표시됩니다.
STR_CONFIG_SETTING_SHOW_ADV_LOADING_MODE_FEATURES               :고급 적재 모드 표시: {STRING}
STR_CONFIG_SETTING_SHOW_ADV_LOADING_MODE_FEATURES_HELPTEXT      :고급 적재 모드(통과하며 싣기)를 표시합니다. 이 설정을 끄면, 일부 고급 적재 모드가 인터페이스에 표시되지 않습니다. 하지만 다른 플레이어까지 고급 적재 모드를 사용할 수 없도록 하지는 않습니다.
STR_CONFIG_SETTING_DISABLE_TOP_VEH_LIST_MASS_ACTIONS            :전체 차량에 적용되는 작업 비활성화
STR_CONFIG_SETTING_DISABLE_TOP_VEH_LIST_MASS_ACTIONS_HELPTEXT   :이 설정을 켜면, 모든 차량 또는 그룹에 속하지 않은 차량에 적용되는 차량기지로 보내기/운행 취소 버튼과 출발/정지 버튼을 비활성화합니다. 모든 차량에게 적용되는 작업을 실수로 실행하여 발생할 수 있는 부작용을 방지할 수 있습니다.
STR_CONFIG_SETTING_SHOW_DEPOT_SELL_GUI                          :기지로 보내고 판매 기능 표시: {STRING}
STR_CONFIG_SETTING_SHOW_DEPOT_SELL_GUI_HELPTEXT                 :기지로 보내고 차량을 판매하는 기능을 표시합니다. 활성화되면 차량을 기지로 보내는 버튼의 작동이 바뀝니다.

STR_CONFIG_SETTING_ADV_SIG_BRIDGE_TUN_MODES                     :고급 다리/터널 신호기 활성화: {STRING}
STR_CONFIG_SETTING_ADV_SIG_BRIDGE_TUN_MODES_HELPTEXT            :다리와 터널 위 신호기 시뮬레이션 고급 모드를 활성화합니다. 이 설정을 끄면, 고급 모드에 있지 않은 다리와 터널을 고급 모드로 변경할 수 없지만 다른 플레이어는 이 설정을 켜서 고급 모드를 사용할 수 있습니다.

STR_CONFIG_SETTING_LANDSCAPE                                    :지형: {STRING}
STR_CONFIG_SETTING_LANDSCAPE_HELPTEXT                           :지형에 따라 화물과 도시 성장 요구 조건이 다른 게임 플레이 시나리오가 만들어집니다. NewGRF과 게임 스크립트를 통해 세밀한 조절이 가능합니다.
STR_CONFIG_SETTING_LAND_GENERATOR                               :지형 만들기: {STRING}
STR_CONFIG_SETTING_LAND_GENERATOR_HELPTEXT                      :오리지널 모드는 기본 그래픽 세트에 따라 다른 지형을 생성하며, 단조로운 지형을 구성합니다. 천지창조는 개선된 제어 설정을 가진 생성기로 만들어진 임의 지형(펄린 노이즈)을 구성합니다.
STR_CONFIG_SETTING_MAX_SIGNAL_EVALUATIONS                       :프로그램 신호기가 한 번에 신호를 바꿀 수 있게 허용된 최대 횟수: {STRING}
STR_CONFIG_SETTING_MAX_SIGNAL_EVALUATIONS_HELPTEXT              :프로그램 신호기의 한 번에 신호를 바꿀 수 있게 허용된 최대 횟수를 조정합니다.
STR_CONFIG_SETTING_LAND_GENERATOR_ORIGINAL                      :오리지널
STR_CONFIG_SETTING_LAND_GENERATOR_TERRA_GENESIS                 :천지창조
STR_CONFIG_SETTING_TERRAIN_TYPE                                 :지형 종류: {STRING}
STR_CONFIG_SETTING_TERRAIN_TYPE_HELPTEXT                        :(천지창조 전용) 지형의 언덕 모양을 결정합니다.
STR_CONFIG_SETTING_INDUSTRY_DENSITY                             :산업시설 수: {STRING}
STR_CONFIG_SETTING_INDUSTRY_DENSITY_HELPTEXT                    :게임을 플레이하는 동안 얼마나 많은 산업시설이 생성되고 유지되어야 할 지를 설정합니다.
STR_CONFIG_SETTING_OIL_REF_EDGE_DISTANCE                        :정유 공장의 최대 건설 범위: 지도 맨 끝에서부터 {STRING} 이내
STR_CONFIG_SETTING_OIL_REF_EDGE_DISTANCE_HELPTEXT               :정유 공장은 지도의 동서남북 끝 경계 근처에만 건설할 수 있습니다.
STR_CONFIG_SETTING_SNOWLINE_HEIGHT                              :설선 고도: {STRING}
STR_CONFIG_SETTING_SNOWLINE_HEIGHT_HELPTEXT                     :아한대 기후의 설선 고도를 조절합니다. 눈은 산업시설의 생성과 도시 성장에 영향을 미칩니다.
STR_CONFIG_SETTING_ROUGHNESS_OF_TERRAIN                         :지형의 거친 정도: {STRING}
STR_CONFIG_SETTING_ROUGHNESS_OF_TERRAIN_HELPTEXT                :(천지창조 전용) 언덕의 빈도수를 선택합니다. 평탄한 지형은 개수가 적고 넓게 퍼진 언덕을 만듭니다. 거친 지형은 똑같아 보일 수 있는 많은 언덕이 생기게 됩니다.
STR_CONFIG_SETTING_ROUGHNESS_OF_TERRAIN_VERY_SMOOTH             :매우 부드럽게
STR_CONFIG_SETTING_ROUGHNESS_OF_TERRAIN_SMOOTH                  :부드럽게
STR_CONFIG_SETTING_ROUGHNESS_OF_TERRAIN_ROUGH                   :거칠게
STR_CONFIG_SETTING_ROUGHNESS_OF_TERRAIN_VERY_ROUGH              :매우 거칠게
STR_CONFIG_SETTING_VARIETY                                      :산세 험준도: {STRING}
STR_CONFIG_SETTING_VARIETY_HELPTEXT                             :(천지창조 전용) 지도가 산지와 평지를 모두 갖도록 만들 것인 지를 결정합니다. 이 설정은 지형을 더 평평하게 만드므로, 다른 설정은 '산'으로 설정하시기 바랍니다.
STR_CONFIG_SETTING_RIVER_AMOUNT                                 :강의 양: {STRING}
STR_CONFIG_SETTING_RIVER_AMOUNT_HELPTEXT                        :강을 얼마나 만들지 선택하십시오.
STR_CONFIG_SETTING_TREE_PLACER                                  :나무 배치 알고리즘: {STRING}
STR_CONFIG_SETTING_TREE_PLACER_HELPTEXT                         :지도의 나무 분포 형식을 선택하십시오. '오리지널'을 선택하면 나무가 고르게 분포되고, '향상됨'을 선택하면 나무가 군락을 이루게 됩니다.
STR_CONFIG_SETTING_TREE_PLACER_NONE                             :없음
STR_CONFIG_SETTING_TREE_PLACER_ORIGINAL                         :오리지널
STR_CONFIG_SETTING_TREE_PLACER_IMPROVED                         :향상됨
STR_CONFIG_SETTING_ROAD_SIDE                                    :자동차 통행 방향: {STRING}
STR_CONFIG_SETTING_ROAD_SIDE_HELPTEXT                           :통행방향을 선택하세요.
STR_CONFIG_SETTING_HEIGHTMAP_ROTATION                           :높이맵 회전: {STRING}
STR_CONFIG_SETTING_HEIGHTMAP_ROTATION_COUNTER_CLOCKWISE         :반시계방향
STR_CONFIG_SETTING_HEIGHTMAP_ROTATION_CLOCKWISE                 :시계방향
STR_CONFIG_SETTING_SE_FLAT_WORLD_HEIGHT                         :평지 시나리오의 평지 높이: {STRING}
STR_CONFIG_SETTING_EDGES_NOT_EMPTY                              :{WHITE}지도 북쪽 맨 가장자리에 있는 지형의 칸 한 개 이상이 비어있지 않습니다.
STR_CONFIG_SETTING_EDGES_NOT_WATER                              :{WHITE}지도 맨 가장자리에 있는 칸 한 개 이상이 물이 아닙니다.

STR_CONFIG_SETTING_STATION_SPREAD                               :역의 최대 크기: {STRING}
STR_CONFIG_SETTING_STATION_SPREAD_HELPTEXT                      :역의 최대 크기를 설정합니다. 값이 높으면 게임이 느려질 수도 있습니다.
STR_CONFIG_SETTING_SERVICEATHELIPAD                             :헬리콥터를 발착장에서 자동으로 점검: {STRING}
STR_CONFIG_SETTING_SERVICEATHELIPAD_HELPTEXT                    :공항에 격납고가 없어도 헬리콥터가 공항에 착륙할 때마다 점검을 하도록 합니다.
STR_CONFIG_SETTING_LINK_TERRAFORM_TOOLBAR                       :철도/도로/항만/공항 건설창을 띄울 때 지형 편집창도 같이 띄움: {STRING}
STR_CONFIG_SETTING_LINK_TERRAFORM_TOOLBAR_HELPTEXT              :수송 시설과 관련된 건설 창을 열 때 지형 편집 창을 같이 엽니다.
STR_CONFIG_SETTING_SMALLMAP_LAND_COLOUR                         :소형지도 창에 표시될 땅의 색상: {STRING}
STR_CONFIG_SETTING_SMALLMAP_LAND_COLOUR_HELPTEXT                :소형지도 창에 사용할 지형의 색상을 선택합니다.
STR_CONFIG_SETTING_SMALLMAP_LAND_COLOUR_GREEN                   :녹색
STR_CONFIG_SETTING_SMALLMAP_LAND_COLOUR_DARK_GREEN              :어두운 녹색
STR_CONFIG_SETTING_SMALLMAP_LAND_COLOUR_VIOLET                  :보라색
STR_CONFIG_SETTING_SCROLLMODE                                   :지도 스크롤 방식: {STRING}
STR_CONFIG_SETTING_SCROLLMODE_HELPTEXT                          :지도를 스크롤하는 방식을 결정합니다.
STR_CONFIG_SETTING_SCROLLMODE_DEFAULT                           :마우스 위치가 고정된 상태로 오른쪽 마우스 버튼으로 외부 화면 또는 지도 이동
STR_CONFIG_SETTING_SCROLLMODE_RMB_LOCKED                        :마우스 위치가 고정된 상태로 오른쪽 마우스 버튼으로 지도 이동
STR_CONFIG_SETTING_SCROLLMODE_RMB                               :오른쪽 마우스 버튼으로 지도 이동
STR_CONFIG_SETTING_SCROLLMODE_LMB                               :왼쪽 마우스 버튼으로 지도 이동
STR_CONFIG_SETTING_SMOOTH_SCROLLING                             :게임 화면을 이동시킬 때 부드럽게 이동: {STRING}
STR_CONFIG_SETTING_SMOOTH_SCROLLING_HELPTEXT                    :소형 지도를 클릭하여 특정 지역으로 스크롤되거나 지도 상의 특정 장소로 이동하는 경우에 주 화면이 어떻게 스크롤 되는지를 설정합니다. 이 설정을 켜면, 화면이 목표 지점까지 부드럽게 이동하고, 설정을 끄면 목표 지점으로 곧바로 넘어가게 됩니다.
STR_CONFIG_SETTING_MEASURE_TOOLTIP                              :건설도구 사용시 거리 도움말 표시: {STRING}
STR_CONFIG_SETTING_MEASURE_TOOLTIP_HELPTEXT                     :철도/도로 등의 기반시설을 건설할 때 거리와 높이 차이 등을 표시합니다.
STR_CONFIG_SETTING_LIVERIES                                     :차량 종류에 따라 회사의 색상을 구분하여 표시: {STRING}
STR_CONFIG_SETTING_LIVERIES_HELPTEXT                            :회사 고유 색상을 따르지 않고 차량 종류에 따라 다른 차량 색상을 사용하는 것을 허용합니다.
STR_CONFIG_SETTING_LIVERIES_NONE                                :없음
STR_CONFIG_SETTING_LIVERIES_OWN                                 :내 회사
STR_CONFIG_SETTING_LIVERIES_ALL                                 :모든 회사
STR_CONFIG_SETTING_PREFER_TEAMCHAT                              :엔터(ENTER) 키로 같은 팀끼리 채팅: {STRING}
STR_CONFIG_SETTING_PREFER_TEAMCHAT_HELPTEXT                     :이 설정을 켜면, 멀티 플레이시 같은 회사 간의 채팅을 <CTRL+ENTER> 키 대신 <ENTER> 키로 할 수 있게 됩니다.
STR_CONFIG_SETTING_SCROLLWHEEL_SCROLLING                        :마우스 휠 동작: {STRING}
STR_CONFIG_SETTING_SCROLLWHEEL_SCROLLING_HELPTEXT               :상하좌우로 회전 가능한 마우스 휠(2차원 마우스 휠)로 지도를 스크롤할 수 있게 허용합니다.
STR_CONFIG_SETTING_SCROLLWHEEL_ZOOM                             :화면 확대/축소
STR_CONFIG_SETTING_SCROLLWHEEL_SCROLL                           :지도 스크롤
STR_CONFIG_SETTING_SCROLLWHEEL_OFF                              :끄기
STR_CONFIG_SETTING_SCROLLWHEEL_MULTIPLIER                       :지도 스크롤 속도: {STRING}
STR_CONFIG_SETTING_SCROLLWHEEL_MULTIPLIER_HELPTEXT              :마우스 휠 스크롤의 민감도를 설정합니다.
STR_CONFIG_SETTING_OSK_ACTIVATION                               :화상 키보드: {STRING}
STR_CONFIG_SETTING_OSK_ACTIVATION_HELPTEXT                      :마우스와 같은 장치만을 이용하여 입력 칸에 글자를 입력하기 위해 화상 키보드를 어떤 방식으로 띄울지 선택합니다. 이 설정은 실제 키보드가 없는 소형 기기를 사용하는 분을 위한 기능입니다.
STR_CONFIG_SETTING_OSK_ACTIVATION_DISABLED                      :사용 안 함
STR_CONFIG_SETTING_OSK_ACTIVATION_DOUBLE_CLICK                  :더블 클릭
STR_CONFIG_SETTING_OSK_ACTIVATION_SINGLE_CLICK_FOCUS            :한 번 클릭 (커서가 활성화되어 있을 때)
STR_CONFIG_SETTING_OSK_ACTIVATION_SINGLE_CLICK                  :한 번 클릭 (즉시)
STR_CONFIG_SETTING_SHOW_VEHICLE_ROUTE_STEPS                     :차량의 경로를 보여주기: {STRING}
STR_CONFIG_SETTING_SHOW_VEHICLE_LIST_COMPANY_COLOUR             :타사의 차량을 목록에서 그 회사의 색으로 표시하기: {STRING}
STR_CONFIG_SETTING_SHOW_VEHICLE_LIST_COMPANY_COLOUR_HELPTEXT    :차량 목록 창에서 다른 회사의 차량은 그 회사의 색으로 색칠된 사각형을 표시해 구분하기 좋게 합니다.
STR_CONFIG_SETTING_ENABLE_SINGLE_VEH_SHARED_ORDER_GUI           :경로를 공유하는 차량 창을 한 차량만 있을 때에도 활성화: {STRING}
STR_CONFIG_SETTING_ENABLE_SINGLE_VEH_SHARED_ORDER_GUI_HELPTEXT  :경로를 공유하는 모든 차량을 표시할 때 경로를 공유하는 차량이 한 대밖에 없어도 표시할지 설정합니다.

STR_CONFIG_SETTING_VIEWPORT_MAP_SCAN_SURROUNDINGS               :주변 스캔하기 (맵을 축소했을 때 유용): {STRING}
STR_CONFIG_SETTING_VIEWPORT_MAP_SHOW_SLOPES                     :경사 표시: {STRING}
STR_CONFIG_SETTING_VIEWPORT_MAP_SHOW_BRIDGES                    :다리 표시: {STRING}
STR_CONFIG_SETTING_VIEWPORT_MAP_SHOW_TUNNELS                    :터널 표시: {STRING}
STR_CONFIG_SETTING_VIEWPORT_MAP_SHOW_SCROLLING_VP               :이동하는 외부 화면 표시: {STRING}
STR_CONFIG_SETTING_VIEWPORT_MAP_SHOW_SCROLLING_VP_NOTHING       :표시 안함
STR_CONFIG_SETTING_VIEWPORT_MAP_SHOW_SCROLLING_VP_CONTOUR       :윤곽
STR_CONFIG_SETTING_VIEWPORT_MAP_SHOW_SCROLLING_VP_BLEND         :반투명 흰색 (32bpp 전용)
STR_CONFIG_SETTING_VIEWPORT_MAP_SHOW_SCROLLING_VP_ALL           :반투명 + 윤곽
STR_CONFIG_SETTING_VIEWPORT_MAP_USE_OWNER_COLOUR_BRIDGE_TUNNEL  :다리와 터널의 소유주 색 적용: {STRING}
STR_CONFIG_SETTING_VIEWPORT_MAP_DEFAULT_MODE                    :기본 모드: {STRING}
STR_CONFIG_SETTING_VIEWPORT_MAP_DEFAULT_MODE_VEGETATION         :초목
STR_CONFIG_SETTING_VIEWPORT_MAP_DEFAULT_MODE_OWNER              :소유주
STR_CONFIG_SETTING_VIEWPORT_MAP_DEFAULT_MODE_INDUSTRY           :산업 시설
STR_CONFIG_SETTING_VIEWPORT_MAP_ACTION_DBLCLICK                 :더블 클릭을 하면 실행할 동작: {STRING}
STR_CONFIG_SETTING_VIEWPORT_MAP_ACTION_DBLCLICK_DO_NOTHING      :아무것도 하지 않기
STR_CONFIG_SETTING_VIEWPORT_MAP_ACTION_DBLCLICK_ZOOM_MAIN       :확대/축소 배율 원래대로
STR_CONFIG_SETTING_VIEWPORT_MAP_ACTION_DBLCLICK_NEW_EXTRA       :새 외부 화면 열기
STR_CONFIG_SETTING_VIEWPORT_MAP_SHOW_VEHICLE_ROUTE              :차량 경로 보이기: {STRING}
STR_CONFIG_SETTING_VIEWPORT_MAP_SHOW_VEHICLE_ROUTE_NO           :표시 안함
STR_CONFIG_SETTING_VIEWPORT_MAP_SHOW_VEHICLE_ROUTE_SIMPLE       :단순
STR_CONFIG_SETTING_VIEWPORT_MAP_DRAW_ROUTE_DASH                 :차량 경로 표시 방식: {STRING}
STR_CONFIG_SETTING_VIEWPORT_MAP_DRAW_ROUTE_DASH_VALUE           :{COMMA} 픽셀 간격의 점선
STR_CONFIG_SETTING_VIEWPORT_MAP_DRAW_ROUTE_DASH_DISABLED        :실선

STR_CONFIG_SETTING_RIGHT_MOUSE_BTN_EMU                          :오른쪽 클릭 매크로: {STRING}
STR_CONFIG_SETTING_RIGHT_MOUSE_BTN_EMU_HELPTEXT                 :오른쪽 마우스 버튼 클릭을 대신할 방법을 선택합니다.
STR_CONFIG_SETTING_RIGHT_MOUSE_BTN_EMU_COMMAND                  :커맨드 + 클릭
STR_CONFIG_SETTING_RIGHT_MOUSE_BTN_EMU_CONTROL                  :CTRL + 클릭
STR_CONFIG_SETTING_RIGHT_MOUSE_BTN_EMU_OFF                      :끄기

STR_CONFIG_SETTING_RIGHT_MOUSE_WND_CLOSE                        :오른쪽 클릭으로 창 닫기: {STRING}
STR_CONFIG_SETTING_RIGHT_MOUSE_WND_CLOSE_HELPTEXT               :창 내부를 오른쪽 클릭하여 창을 닫습니다. 오른쪽 클릭으로 도움말 표시 설정을 해제해야 합니다!

STR_CONFIG_SETTING_AUTOSAVE                                     :자동 저장: {STRING}
STR_CONFIG_SETTING_AUTOSAVE_HELPTEXT                            :게임을 자동으로 저장할 간격을 선택하십시오.

STR_CONFIG_SETTING_AUTOSAVE_ON_NETWORK_DISCONNECT               :네트워크 연결이 끊어지면 자동 저장: {STRING}
STR_CONFIG_SETTING_AUTOSAVE_ON_NETWORK_DISCONNECT_HELPTEXT      :이 설정을 켜면 서버와의 연결이 끊어졌을 때 게임을 자동으로 저장합니다.

STR_CONFIG_SETTING_DATE_FORMAT_IN_SAVE_NAMES                    :저장 파일의 이름으로 {STRING} 날짜 형식을 사용합니다.
STR_CONFIG_SETTING_DATE_FORMAT_IN_SAVE_NAMES_HELPTEXT           :게임 저장 파일 이름에 사용할 날짜 형식을 선택합니다.
STR_CONFIG_SETTING_DATE_FORMAT_IN_SAVE_NAMES_LONG               :긴 (2012년 1월 1일)
STR_CONFIG_SETTING_DATE_FORMAT_IN_SAVE_NAMES_SHORT              :짧은 (2012.01.01)
STR_CONFIG_SETTING_DATE_FORMAT_IN_SAVE_NAMES_ISO                :국제표준규격 (2012-01-01)

STR_CONFIG_SETTING_PAUSE_ON_NEW_GAME                            :게임 시작 시 자동으로 일시정지: {STRING}
STR_CONFIG_SETTING_PAUSE_ON_NEW_GAME_HELPTEXT                   :이 설정을 켜면, 새로은 게임을 시작할 때 지도를 더욱 자세히 살펴볼 수 있도록 게임을 자동으로 일시정시합니다.
STR_CONFIG_SETTING_COMMAND_PAUSE_LEVEL                          :일시 정지 상태에서 가능한 행동: {STRING}
STR_CONFIG_SETTING_COMMAND_PAUSE_LEVEL_HELPTEXT                 :게임이 일시 정지된 동안에 할 수 있는 행동을 선택합니다.
STR_CONFIG_SETTING_COMMAND_PAUSE_LEVEL_NO_ACTIONS               :아무 것도 못 함
STR_CONFIG_SETTING_COMMAND_PAUSE_LEVEL_ALL_NON_CONSTRUCTION     :모든 비건설적인 행동
STR_CONFIG_SETTING_COMMAND_PAUSE_LEVEL_ALL_NON_LANDSCAPING      :지형 편집을 제외한 모든 행동
STR_CONFIG_SETTING_COMMAND_PAUSE_LEVEL_ALL_ACTIONS              :모든 행동
STR_CONFIG_SETTING_ADVANCED_VEHICLE_LISTS                       :차량 목록에서 그룹 기능 사용: {STRING}
STR_CONFIG_SETTING_ADVANCED_VEHICLE_LISTS_HELPTEXT              :고급화된 차량 목록의 사용 여부를 설정합니다.
STR_CONFIG_SETTING_LOADING_INDICATORS                           :적재율 표시: {STRING}
STR_CONFIG_SETTING_LOADING_INDICATORS_HELPTEXT                  :적재나 하차하는 차량 위에 적재/하차율을 표시할지 말지를 선택합니다.
STR_CONFIG_SETTING_AUTO_TIMETABLE_BY_DEFAULT                    :자동 시간표를 기본적으로 사용: {STRING}
STR_CONFIG_SETTING_AUTO_TIMETABLE_BY_DEFAULT_HELPTEXT           :새 차량에 대해 자동 시간표를 기본적으로 활성화할지 선택합니다.
STR_CONFIG_SETTING_TIMETABLE_SEPARATION_BY_DEFAULT              :배차 간격 조절을 위해 시간표를 기본으로 사용: {STRING}
STR_CONFIG_SETTING_TIMETABLE_SEPARATION_BY_DEFAULT_HELPTEXT     :배차 간격 조절을 위해 시간표를 사용하는 것을 새 차량에 대해 기본적으로 활성화할지 선택합니다.
STR_CONFIG_SETTING_TIMETABLE_IN_TICKS                           :열차 시간표의 1일을 74틱으로 바꿔 표시: {STRING}
STR_CONFIG_SETTING_TIMETABLE_IN_TICKS_HELPTEXT                  :열차 시간표에서 열차의 운행 시간을 '일'보다 자세한 '틱'으로 표시합니다. 1일은 74틱과 같습니다.
STR_CONFIG_SETTING_TIMETABLE_LEFTOVER_TICKS                     :시간표에 남은 틱 표시하기: {STRING}
STR_CONFIG_SETTING_TIMETABLE_LEFTOVER_TICKS_HELPTEXT            :시간표에서 틱을 날짜/시간으로 변환할 때, 남은 틱을 표시합니다.
STR_CONFIG_SETTING_TIME_IN_MINUTES                              :'일' 대신 '분'으로 시간 표시하기: {STRING}
STR_CONFIG_SETTING_TIME_IN_MINUTES_HELPTEXT                     :'일' 대신 '시'와 '분'으로 시간을 표시할시 선택합니다.
STR_CONFIG_SETTING_TICKS_PER_MINUTE                             :1분을 {STRING}틱으로 설정
STR_CONFIG_SETTING_TICKS_PER_MINUTE_HELPTEXT                    :게임 상의 1분을 몇 틱으로 설정할지 결정합니다.
STR_CONFIG_SETTING_DATE_WITH_TIME                               :시간과 함께 날짜를 표시함: {STRING}
STR_CONFIG_SETTING_DATE_WITH_TIME_HELPTEXT                      :상태 바에 시간과 함께 게임 날짜를 표시합니다.
STR_CONFIG_SETTING_CLOCK_OFFSET                                 :분 단위 시간 조절: {STRING}
STR_CONFIG_SETTING_CLOCK_OFFSET_HELPTEXT                        :게임 시간을 얼마나 당길지 설정합니다.
STR_CONFIG_SETTING_DATE_WITH_TIME_NONE                          :표시 안함
STR_CONFIG_SETTING_DATE_WITH_TIME_Y                             :연도만
STR_CONFIG_SETTING_DATE_WITH_TIME_YM                            :연도와 달
STR_CONFIG_SETTING_DATE_WITH_TIME_YMD                           :전체 날짜
STR_CONFIG_SETTING_TIMETABLE_START_TEXT_ENTRY                   :시간표 시작 시간을 텍스트로 입력 (시간/분 모드에서만): {STRING}
STR_CONFIG_SETTING_TIMETABLE_START_TEXT_ENTRY_HELPTEXT          :시간표 시작 시간을 텍스트로 입력할지 설정합니다. 이 옵션은 분 단위로 게임 시간을 보기로 설정했을 때 사용 가능합니다.
STR_CONFIG_SETTING_TIMETABLE_SEPARATION                         :배차 간격 유지를 위해 시간표 사용하기: {STRING}
STR_CONFIG_SETTING_TIMETABLE_SEPARATION_HELPTEXT                :자동 시간표를 사용할 때 배차 간격 유지를 위해 시간표를 쓸 지 설정합니다.
STR_CONFIG_SETTING_TIMETABLE_SEPARATION_RATE                    :자동 배차 간격 유지 배수: {STRING}
STR_CONFIG_SETTING_TIMETABLE_SEPARATION_RATE_HELPTEXT           :자동 배차 간격 조절을 할 때 한 번에 얼마만큼의 시간표 출발 시간을 조절할지
STR_CONFIG_SETTING_TIMETABLE_SHOW_ARRIVAL_DEPARTURE             :시간표에서 출발일과 도착일 표시: {STRING}
STR_CONFIG_SETTING_TIMETABLE_SHOW_ARRIVAL_DEPARTURE_HELPTEXT    :열차 시간표에서 예상 출발 & 도착 시간을 표시합니다.
STR_CONFIG_SETTING_TIMETABLE_AUTOFILL_ROUNDING_TICKS            :자동 시간표 설정으로 설정한 시간표의 시간을 다음 값의 배수로 어림: {STRING}
STR_CONFIG_SETTING_TIMETABLE_AUTOFILL_ROUNDING_TICKS_HELPTEXT   :자동 시간표로 설정한 시간표의 시간은 어림되지 않습니다. 1일은 74틱입니다.
STR_CONFIG_SETTING_QUICKGOTO                                    :빠른 행선지 설정: {STRING}
STR_CONFIG_SETTING_QUICKGOTO_HELPTEXT                           :경로 창을 열면 자동으로 '행선지' 버튼을 선택하여 곧바로 행선지를 지정할 수 있도록 합니다.
STR_CONFIG_SETTING_DEFAULT_RAIL_TYPE                            :철도 형식 기본값 설정 (게임 시작/불러온 후): {STRING}
STR_CONFIG_SETTING_DEFAULT_RAIL_TYPE_HELPTEXT                   :게임을 새로 시작하거나 불러온 뒤에 사용할 철도의 종류를 선택합니다. '처음 사용 가능한 것'은 가장 오래된 철도 종류를 선택하고, '최신 기술의 철도'는 가장 최신에 나온 철도 종류를 선택하며 '가장 많이 사용한 것'은 플레이어가 가장 많이 사용한 철도 타입을 선택합니다.
STR_CONFIG_SETTING_DEFAULT_RAIL_TYPE_FIRST                      :처음 사용 가능한 것
STR_CONFIG_SETTING_DEFAULT_RAIL_TYPE_LAST                       :가장 최근에 개발된 철도
STR_CONFIG_SETTING_DEFAULT_RAIL_TYPE_MOST_USED                  :가장 많이 사용한 것

STR_CONFIG_SETTING_SHOW_TRACK_RESERVATION                       :차량의 다음 진행 경로 보여주기: {STRING}
STR_CONFIG_SETTING_SHOW_TRACK_RESERVATION_HELPTEXT              :열차가 경로기반 폐색으로 진입할 수 없는 문제를 해결하기 위해 열차가 진행할 경로를 별도의 색으로 표시합니다.
STR_CONFIG_SETTING_PERSISTENT_BUILDINGTOOLS                     :건설 도구를 사용 후 계속 유지: {STRING}
STR_CONFIG_SETTING_PERSISTENT_BUILDINGTOOLS_HELPTEXT            :다리, 터널 등의 건설 도구를 사용 후에도 계속 열어둔 채로 놔둡니다.
STR_CONFIG_SETTING_EXPENSES_LAYOUT                              :재정 창에서 비용을 종류별로 묶어서 표시: {STRING}
STR_CONFIG_SETTING_EXPENSES_LAYOUT_HELPTEXT                     :재정 창에 나타나는 회사 비용을 어떻게 표시할지 설정합니다.

STR_CONFIG_SETTING_ENABLE_BUILD_RIVER                           :강 건설 활성화: {STRING}
STR_CONFIG_SETTING_ENABLE_BUILD_RIVER_HELPTEXT                  :시나리오 편집기 밖에서 강을 건설할 수 있게 할지 설정합니다.
STR_CONFIG_SETTING_ENABLE_REMOVE_WATER                          :바다와 강 제거 허용: {STRING}
STR_CONFIG_SETTING_ENABLE_REMOVE_WATER_HELPTEXT                 :시나리오 에디터 외부에서 바다와 강을 제거할 수 있게 할지 설정합니다.

STR_CONFIG_SETTING_SOUND_TICKER                                 :뉴스 자막: {STRING}
STR_CONFIG_SETTING_SOUND_TICKER_HELPTEXT                        :요약된 뉴스 메시지가 나타나면 효과음을 재생합니다.
STR_CONFIG_SETTING_SOUND_NEWS                                   :새로운 소식: {STRING}
STR_CONFIG_SETTING_SOUND_NEWS_HELPTEXT                          :새로운 소식을 표시할 때 효과음을 재생합니다.
STR_CONFIG_SETTING_SOUND_NEW_YEAR                               :연말: {STRING}
STR_CONFIG_SETTING_SOUND_NEW_YEAR_HELPTEXT                      :작년과 비교한 올해 회사의 성취도를 요약하면서 연말에 효과음을 재생합니다.
STR_CONFIG_SETTING_SOUND_CONFIRM                                :건설: {STRING}
STR_CONFIG_SETTING_SOUND_CONFIRM_HELPTEXT                       :성공적인 건설이나 다른 행동시 효과음을 재생합니다.
STR_CONFIG_SETTING_SOUND_CLICK                                  :버튼 클릭: {STRING}
STR_CONFIG_SETTING_SOUND_CLICK_HELPTEXT                         :버튼을 클릭할 때 효과음을 재생합니다.
STR_CONFIG_SETTING_SOUND_DISASTER                               :재앙/사고: {STRING}
STR_CONFIG_SETTING_SOUND_DISASTER_HELPTEXT                      :사고나 재앙 효과음을 재생합니다.
STR_CONFIG_SETTING_SOUND_VEHICLE                                :차량: {STRING}
STR_CONFIG_SETTING_SOUND_VEHICLE_HELPTEXT                       :차량의 효과음을 재생합니다.
STR_CONFIG_SETTING_SOUND_AMBIENT                                :주변 소리: {STRING}
STR_CONFIG_SETTING_SOUND_AMBIENT_HELPTEXT                       :주변 풍경이나 산업시설, 도시의 효과음을 재생합니다.

STR_CONFIG_SETTING_DISABLE_UNSUITABLE_BUILDING                  :사용 가능한 차량이 없을 경우 해당 기반시설 비활성화: {STRING}
STR_CONFIG_SETTING_DISABLE_UNSUITABLE_BUILDING_HELPTEXT         :이 설정을 켜면, 불필요하게 시간과 돈을 낭비하지 않도록 사용 가능한 차량이 없는 기반시설은 설치할 수 없게 됩니다.
STR_CONFIG_SETTING_MAX_TRAINS                                   :회사당 최대 열차 수: {STRING}
STR_CONFIG_SETTING_MAX_TRAINS_HELPTEXT                          :한 회사가 소유할 수 있는 열차의 최대 수를 제한합니다.
STR_CONFIG_SETTING_MAX_ROAD_VEHICLES                            :회사당 최대 자동차/전차 수: {STRING}
STR_CONFIG_SETTING_MAX_ROAD_VEHICLES_HELPTEXT                   :한 회사가 소유할 수 있는 자동차/전차의 최대 수를 제한합니다.
STR_CONFIG_SETTING_MAX_AIRCRAFT                                 :회사당 최대 항공기 수: {STRING}
STR_CONFIG_SETTING_MAX_AIRCRAFT_HELPTEXT                        :한 회사가 소유할 수 있는 항공기의 최대 수를 제한합니다.
STR_CONFIG_SETTING_MAX_SHIPS                                    :회사당 최대 선박 수: {STRING}
STR_CONFIG_SETTING_MAX_SHIPS_HELPTEXT                           :한 회사가 소유할 수 있는 선박의 최대 수를 제한합니다.

STR_CONFIG_SETTING_AI_BUILDS_TRAINS                             :컴퓨터의 철도 사용을 허가하지 않음: {STRING}
STR_CONFIG_SETTING_AI_BUILDS_TRAINS_HELPTEXT                    :이 설정을 켜면, 컴퓨터 플레이어가 철도를 사용할 수 없게 됩니다.
STR_CONFIG_SETTING_AI_BUILDS_ROAD_VEHICLES                      :컴퓨터의 자동차/전차 사용을 허가하지 않음: {STRING}
STR_CONFIG_SETTING_AI_BUILDS_ROAD_VEHICLES_HELPTEXT             :이 설정을 켜면, 컴퓨터 플레이어가 자동차나 전차를 사용할 수 없게 됩니다.
STR_CONFIG_SETTING_AI_BUILDS_AIRCRAFT                           :컴퓨터의 항공기 사용을 허가하지 않음: {STRING}
STR_CONFIG_SETTING_AI_BUILDS_AIRCRAFT_HELPTEXT                  :이 설정을 켜면, 컴퓨터 플레이어가 항공기를 사용할 수 없게 됩니다.
STR_CONFIG_SETTING_AI_BUILDS_SHIPS                              :컴퓨터의 선박 사용을 허가하지 않음: {STRING}
STR_CONFIG_SETTING_AI_BUILDS_SHIPS_HELPTEXT                     :이 설정을 켜면, 컴퓨터 플레이어가 선박을 사용할 수 없게 됩니다.

STR_CONFIG_SETTING_AI_PROFILE                                   :기본 설정 난이도: {STRING}
STR_CONFIG_SETTING_AI_PROFILE_HELPTEXT                          :무작위 인공지능이 사용할 난이도 설정이나, 인공지능 또는 게임 스크립트를 추가할 때의 난이도 초기값을 고르십시오.
STR_CONFIG_SETTING_AI_PROFILE_EASY                              :쉬움
STR_CONFIG_SETTING_AI_PROFILE_MEDIUM                            :중간
STR_CONFIG_SETTING_AI_PROFILE_HARD                              :어려움

STR_CONFIG_SETTING_AI_IN_MULTIPLAYER                            :멀티플레이에서 컴퓨터 플레이어의 참여 허용: {STRING}
STR_CONFIG_SETTING_AI_IN_MULTIPLAYER_HELPTEXT                   :멀티 플레이 게임에서 인공지능 컴퓨터 플레이어가 참여하는 것을 허용합니다.
STR_CONFIG_SETTING_SCRIPT_MAX_OPCODES                           :게임 스크립트가 중지되기 직전에 계산할 수 있는 최대 횟수: {STRING}
STR_CONFIG_SETTING_SCRIPT_MAX_OPCODES_HELPTEXT                  :게임 스크립트가 한 단계에서 계산할 수 있는 최대 계산 횟수를 설정합니다.

STR_CONFIG_SETTING_SHARING_RAIL                                 :철도 공유: {STRING}
STR_CONFIG_SETTING_SHARING_ROAD                                 :도로 시설 공유: {STRING}
STR_CONFIG_SETTING_SHARING_WATER                                :항구/정박소 공유: {STRING}
STR_CONFIG_SETTING_SHARING_AIR                                  :공항 공유: {STRING}
STR_CONFIG_SETTING_SHARING_FEE_RAIL                             :일 선로 사용료: 1000톤당 {STRING}
STR_CONFIG_SETTING_SHARING_FEE_ROAD                             :도로 시설 사용료: 1일당 {STRING}
STR_CONFIG_SETTING_SHARING_FEE_WATER                            :항만 시설 사용료: 1일당 {STRING}
STR_CONFIG_SETTING_SHARING_FEE_AIR                              :공항 시설 사용료: 1일당 {STRING}
STR_CONFIG_SETTING_SHARING_PAYMENT_IN_DEBT                      :사용료를 지불하기 위해 빚을 지는 것을 허용: {STRING}
STR_CONFIG_SETTING_SHARING_USED_BY_VEHICLES                     :차량이 공유된 시설을 사용하고 있을 경우 설정을 변경할 수 없습니다.
STR_CONFIG_SETTING_SHARING_ORDERS_TO_OTHERS                     :차량이 타사의 정류장을 경로에 포함하고 있을 경우 설정을 변경할 수 없습니다.
STR_CONFIG_SETTING_INFRA_OTHERS_BUY_IN_DEPOT_RAIL               :경쟁사가 차량기지에서 자사의 열차를 구매하거나 교체하는 것을 허용: {STRING}
STR_CONFIG_SETTING_INFRA_OTHERS_BUY_IN_DEPOT_ROAD               :경쟁사가 차고지에서 자사의 차량을 구매하거나 교체하는 것을 허용: {STRING}
STR_CONFIG_SETTING_INFRA_OTHERS_BUY_IN_DEPOT_WATER              :경쟁사가 정박소에서 자사의 선박을 구매하거나 교체하는 것을 허용: {STRING}
STR_CONFIG_SETTING_INFRA_OTHERS_BUY_IN_DEPOT_AIR                :경쟁사가 격납고에서 자사의 항공기를 구매하거나 교체하는 것을 허용: {STRING}

STR_CONFIG_SETTING_SERVINT_ISPERCENT                            :신뢰도에 따른 정비 설정: {STRING}
STR_CONFIG_SETTING_SERVINT_ISPERCENT_HELPTEXT                   :차량 점검 방식을 "마지막 점검 이후 지난 시간 (또는) 최대 신뢰도에 대한 차량 신뢰도의 일정 퍼센트 하락 여부" 중에 하나로 선택합니다.
STR_CONFIG_SETTING_SERVINT_TRAINS                               :열차에 대한 기본 점검 기준: {STRING}
STR_CONFIG_SETTING_SERVINT_TRAINS_HELPTEXT                      :열차에 따로 점검 기간이 설정되어있지 않은 경우에 사용할 기본 점검 기간을 설정합니다.
STR_CONFIG_SETTING_SERVINT_VALUE                                :{COMMA}{NBSP}일/%
STR_CONFIG_SETTING_SERVINT_DISABLED                             :사용 안 함
STR_CONFIG_SETTING_SERVINT_ROAD_VEHICLES                        :차량에 대한 기본 점검 기준: {STRING}
STR_CONFIG_SETTING_SERVINT_ROAD_VEHICLES_HELPTEXT               :차량 정비 설정을 하지 않은 경우, 기본값으로 사용할 정비 주기를 설정합니다.
STR_CONFIG_SETTING_SERVINT_AIRCRAFT                             :항공기에 대한 기본 점검 기준: {STRING}
STR_CONFIG_SETTING_SERVINT_AIRCRAFT_HELPTEXT                    :항공기에 따로 점검 기간이 설정되어있지 않은 경우에 사용할 기본 점검 기간을 설정합니다.
STR_CONFIG_SETTING_SERVINT_SHIPS                                :선박에 대한 기본 점검 기준: {STRING}
STR_CONFIG_SETTING_SERVINT_SHIPS_HELPTEXT                       :선박에 따로 점검 기간이 설정되어있지 않은 경우에 사용할 기본 점검 기간을 설정합니다.
STR_CONFIG_SETTING_NOSERVICE                                    :차량 고장 설정이 비활성화된 경우 정비하지 않음: {STRING}
STR_CONFIG_SETTING_NOSERVICE_HELPTEXT                           :이 설정을 켜면, 차량이 고장나지 않도록 설정되어 있는 경우 차량이 정비를 하러 가지 않습니다.
STR_CONFIG_SETTING_WAGONSPEEDLIMITS                             :화물차 속력 제한 적용: {STRING}
STR_CONFIG_SETTING_WAGONSPEEDLIMITS_HELPTEXT                    :이 설정을 켜면, 화물차의 속력 제한값에 따라 열차의 최대 속력을 제한합니다.
STR_CONFIG_SETTING_DISABLE_ELRAILS                              :전기 철도를 사용하지 않음: {STRING}
STR_CONFIG_SETTING_DISABLE_ELRAILS_HELPTEXT                     :이 설정을 켜면, 전기 기관차가 일반 철도에서도 달릴 수 있도록 만듭니다.

STR_CONFIG_SETTING_NEWS_ARRIVAL_FIRST_VEHICLE_OWN               :내 회사의 첫 차량 도착: {STRING}
STR_CONFIG_SETTING_NEWS_ARRIVAL_FIRST_VEHICLE_OWN_HELPTEXT      :나의 새 역사에 처음으로 차량이 도착하면 메시지로 알려줍니다.
STR_CONFIG_SETTING_NEWS_ARRIVAL_FIRST_VEHICLE_OTHER             :경쟁사의 첫 차량 도착: {STRING}
STR_CONFIG_SETTING_NEWS_ARRIVAL_FIRST_VEHICLE_OTHER_HELPTEXT    :경쟁자의 새 역사에 처음으로 차량이 도착하면 메시지로 알려줍니다.
STR_CONFIG_SETTING_NEWS_ACCIDENTS_DISASTERS                     :사고 / 재앙: {STRING}
STR_CONFIG_SETTING_NEWS_ACCIDENTS_DISASTERS_HELPTEXT            :사고나 재앙이 일어났을 때 메시지로 알려줍니다.
STR_CONFIG_SETTING_NEWS_COMPANY_INFORMATION                     :회사 정보: {STRING}
STR_CONFIG_SETTING_NEWS_COMPANY_INFORMATION_HELPTEXT            :새로운 회사가 열리거나, 파산 위기에 처했을 때 메시지로 알려줍니다.
STR_CONFIG_SETTING_NEWS_INDUSTRY_OPEN                           :산업시설 건설: {STRING}
STR_CONFIG_SETTING_NEWS_INDUSTRY_OPEN_HELPTEXT                  :새로운 산업시설이 건설되면 메시지로 알려줍니다.
STR_CONFIG_SETTING_NEWS_INDUSTRY_CLOSE                          :산업시설 폐쇄: {STRING}
STR_CONFIG_SETTING_NEWS_INDUSTRY_CLOSE_HELPTEXT                 :산업시설이 폐쇄될 때 메시지로 알려줍니다.
STR_CONFIG_SETTING_NEWS_ECONOMY_CHANGES                         :경제 변화: {STRING}
STR_CONFIG_SETTING_NEWS_ECONOMY_CHANGES_HELPTEXT                :거시적인 경제에 변화가 생기면 뉴스 메시지로 알려줍니다.
STR_CONFIG_SETTING_NEWS_INDUSTRY_CHANGES_COMPANY                :내 회사에 의한 산업시설의 생산량 변동: {STRING}
STR_CONFIG_SETTING_NEWS_INDUSTRY_CHANGES_COMPANY_HELPTEXT       :내 회사가 수송하는 산업시설의 생산량이 변하면 소식으로 알려줍니다.
STR_CONFIG_SETTING_NEWS_INDUSTRY_CHANGES_OTHER                  :경쟁사에 의한 산업시설의 생산량 변동: {STRING}
STR_CONFIG_SETTING_NEWS_INDUSTRY_CHANGES_OTHER_HELPTEXT         :경쟁사가 수송하고 있는 산업시설의 생산량이 변하면 메시지로 알려줍니다.
STR_CONFIG_SETTING_NEWS_INDUSTRY_CHANGES_UNSERVED               :다른 산업 생산물 변화: {STRING}
STR_CONFIG_SETTING_NEWS_INDUSTRY_CHANGES_UNSERVED_HELPTEXT      :아무도 수송하지 않는 산업시설의 생산량이 변하면 소식으로 알려줍니다.
STR_CONFIG_SETTING_NEWS_ADVICE                                  :내 회사의 차량에 관한 권고 / 정보: {STRING}
STR_CONFIG_SETTING_NEWS_ADVICE_HELPTEXT                         :주의를 기울여야하는 차량에 대한 메시지를 표시합니다.
STR_CONFIG_SETTING_NEWS_NEW_VEHICLES                            :새 차량: {STRING}
STR_CONFIG_SETTING_NEWS_NEW_VEHICLES_HELPTEXT                   :새로운 차량 종류를 사용할 수 있게 되면 메시지로 알려줍니다.
STR_CONFIG_SETTING_NEWS_CHANGES_ACCEPTANCE                      :역에서 받는 화물의 변경: {STRING}
STR_CONFIG_SETTING_NEWS_CHANGES_ACCEPTANCE_HELPTEXT             :역사가 받을 수 있는 화물이 변경될 경우 메시지로 알려줍니다.
STR_CONFIG_SETTING_NEWS_SUBSIDIES                               :보조금: {STRING}
STR_CONFIG_SETTING_NEWS_SUBSIDIES_HELPTEXT                      :보조금과 관련된 소식을 메시지로 알려줍니다.
STR_CONFIG_SETTING_NEWS_GENERAL_INFORMATION                     :일반 정보: {STRING}
STR_CONFIG_SETTING_NEWS_GENERAL_INFORMATION_HELPTEXT            :도로 재건축 투자나 수송 독점권의 구입 등과 같은 일반적인 사건에 대한 소식을 메시지로 알려줍니다.

STR_CONFIG_SETTING_NEWS_MESSAGES_OFF                            :끄기
STR_CONFIG_SETTING_NEWS_MESSAGES_SUMMARY                        :상태 표시줄로 알림
STR_CONFIG_SETTING_NEWS_MESSAGES_FULL                           :전체 메시지로 알림

STR_CONFIG_SETTING_COLOURED_NEWS_YEAR                           :컬러로 된 뉴스가 시작되는 해: {STRING}년
STR_CONFIG_SETTING_COLOURED_NEWS_YEAR_HELPTEXT                  :신문이 컬러로 나오게 되는 연도를 설정합니다. 이 연도 이전까지는 신문이 흑백으로 나옵니다.
STR_CONFIG_SETTING_STARTING_YEAR                                :시작 연도: {STRING}
STR_CONFIG_SETTING_SMOOTH_ECONOMY                               :부드러운 경제 변화 사용 (자주, 조금씩 변화): {STRING}
STR_CONFIG_SETTING_SMOOTH_ECONOMY_HELPTEXT                      :이 설정을 켜면, 1차 산업시설의 생산량이 소량으로 자주 변하게 됩니다. NewGRF로 추가한 산업시설에는 적용되지 않습니다.
STR_CONFIG_SETTING_ALLOW_SHARES                                 :다른 회사의 지분을 사는 것을 허용: {STRING}
STR_CONFIG_SETTING_ALLOW_SHARES_HELPTEXT                        :이 설정을 켜면, 회사의 지분을 거래할 수 있게 됩니다. 회사의 지분을 거래하려면 해당 회사가 어느 정도 오래되어야 합니다.
STR_CONFIG_SETTING_FEEDER_PAYMENT_SHARE                         :환승시 벌어들이는 중간 수익의 비율: {STRING}
STR_CONFIG_SETTING_FEEDER_PAYMENT_SHARE_HELPTEXT                :더 많은 수익을 내기 위해, 수송 관계상 중간 구간에게 주어진 수익의 비율을 설정합니다.
STR_CONFIG_SETTING_FEEDER_PAYMENT_SRC_STATION                   :환승시 출발 역에 대한 중간 수익을 계산: {STRING}
STR_CONFIG_SETTING_FEEDER_PAYMENT_SRC_STATION_HELPTEXT          :이 설정을 켜면, 현재의 환승시 중간 수익 계산을 각 여정 별로 계산하지 않고, 이전 환승 비용을 제외하고 출발역으로부터 현 지점까지 기준으로 계산합니다.
STR_CONFIG_SETTING_SIMULATE_SIGNALS                             :다리와 터널에서 {STRING}마다 신호기를 설치한 것으로 계산
STR_CONFIG_SETTING_SIMULATE_SIGNALS_VALUE                       :{COMMA} 칸
STR_CONFIG_SETTING_DAY_LENGTH_FACTOR                            :1일의 길이 조절: {STRING}
STR_CONFIG_SETTING_DAY_LENGTH_FACTOR_HELPTEXT                   :이 변수의 값을 늘리면 게임 속도가 느려집니다.
STR_CONFIG_SETTING_DRAG_SIGNALS_DENSITY                         :신호기를 드래그로 설치하는 경우: {STRING}
STR_CONFIG_SETTING_DRAG_SIGNALS_DENSITY_HELPTEXT                :신호기를 드래그할 때, 다음 장애물(신호기, 분기점 등)을 만날 때까지 신호기가 설치될 간격을 설정합니다.
STR_CONFIG_SETTING_DRAG_SIGNALS_DENSITY_VALUE                   :{COMMA}칸 간격으로 설치
STR_CONFIG_SETTING_DRAG_SIGNALS_FIXED_DISTANCE                  :드래그할 때, 신호기 사이의 거리를 계속 고정: {STRING}
STR_CONFIG_SETTING_DRAG_SIGNALS_FIXED_DISTANCE_HELPTEXT         :신호기를 CTRL+드래그 하여 설치할 때의 행동을 선택합니다. 이 설정을 끄면, 신호기가 없는 긴 폐색을 만들지 않기 위해 터널이나 다리 주변에 먼저 신호기가 설치될 것입니다. 이 설정을 켜면, 신호기는 터널/다리와 상관없이 매 n개의 칸마다 설치될 것입니다.
STR_CONFIG_SETTING_SEMAPHORE_BUILD_BEFORE_DATE                  :전자식 신호기의 사용: {STRING}년 이후에
STR_CONFIG_SETTING_SEMAPHORE_BUILD_BEFORE_DATE_HELPTEXT         :전자식 신호기를 사용할 수 있는 연도를 설정합니다. 이 이전에는 구식 신호기만 사용 가능합니다. (두 신호기는 기능적으로는 동일하고 모습만 다릅니다.)
STR_CONFIG_SETTING_ENABLE_SIGNAL_GUI                            :신호기 설치시 신호기 선택 창을 띄움: {STRING}
STR_CONFIG_SETTING_ENABLE_SIGNAL_GUI_HELPTEXT                   :설치할 신호기 종류를 고를 수 있는 신호기 선택 창을 표시합니다. 이 설정을 끄면, 신호기 선택 창 없이 CTRL+클릭 만으로 신호기의 종류를 바꿔야 합니다.
STR_CONFIG_SETTING_DEFAULT_SIGNAL_TYPE                          :기본적으로 만들 신호기 종류: {STRING}
STR_CONFIG_SETTING_DEFAULT_SIGNAL_TYPE_HELPTEXT                 :기본으로 설치할 신호기의 종류를 선택합니다.
STR_CONFIG_SETTING_DEFAULT_SIGNAL_NORMAL                        :일반 신호기
STR_CONFIG_SETTING_DEFAULT_SIGNAL_PBS                           :경로 신호기
STR_CONFIG_SETTING_DEFAULT_SIGNAL_PBSOWAY                       :단방향 경로 신호기
STR_CONFIG_SETTING_CYCLE_SIGNAL_TYPES                           :신호기를 CTRL 클릭할 때 바뀌는 신호기의 종류: {STRING}
STR_CONFIG_SETTING_CYCLE_SIGNAL_TYPES_HELPTEXT                  :신호기 건설에서 CTRL+클릭할 때 바뀌는 신호기의 종류를 선택합니다.
STR_CONFIG_SETTING_CYCLE_SIGNAL_NORMAL                          :일반 신호기만
STR_CONFIG_SETTING_CYCLE_SIGNAL_PBS                             :경로 신호기만
STR_CONFIG_SETTING_CYCLE_SIGNAL_ALL                             :모두

STR_CONFIG_SETTING_TOWN_LAYOUT                                  :새 도시에서 사용할 도로 설계: {STRING}
STR_CONFIG_SETTING_TOWN_LAYOUT_HELPTEXT                         :도시의 도로 설계 구조를 선택합니다.
STR_CONFIG_SETTING_TOWN_LAYOUT_DEFAULT                          :기본값
STR_CONFIG_SETTING_TOWN_LAYOUT_BETTER_ROADS                     :개선된 도로
STR_CONFIG_SETTING_TOWN_LAYOUT_2X2_GRID                         :2x2 칸
STR_CONFIG_SETTING_TOWN_LAYOUT_3X3_GRID                         :3x3 칸
STR_CONFIG_SETTING_TOWN_LAYOUT_RANDOM                           :무작위
STR_CONFIG_SETTING_ALLOW_TOWN_ROADS                             :도시 스스로의 도로 건설 허용: {STRING}
STR_CONFIG_SETTING_ALLOW_TOWN_ROADS_HELPTEXT                    :도시가 성장하기 위해 도로를 건설할 수 있도록 허용합니다. 도시 당국이 스스로 도로를 만들지 못하도록 하려면 이 설정을 끄십시오.
STR_CONFIG_SETTING_ALLOW_TOWN_LEVEL_CROSSINGS                   :도시가 회사 소유의 선로에 건널목을 만드는 것을 허용: {STRING}
STR_CONFIG_SETTING_ALLOW_TOWN_LEVEL_CROSSINGS_HELPTEXT          :도시가 회사 소유의 선로에 건널목을 건설할 수 있도록 허용합니다.
STR_CONFIG_SETTING_NOISE_LEVEL                                  :도시가 공항에서 나오는 소음을 제한하도록 함: {STRING}
STR_CONFIG_SETTING_NOISE_LEVEL_HELPTEXT                         :이 설정을 끄면, 한 도시에는 공항을 2개까지 지을 수 있습니다. 이 설정을 켜면, 한 도시에 지을 수 있는 공항의 수는 도시가 허용 가능한 소음 기준에 따라 달라집니다. 소음 기준은 도시 인구, 공항의 크기와 거리에 따라 다릅니다.
STR_CONFIG_SETTING_TOWN_FOUNDING                                :게임 도중에 도시 건설: {STRING}
STR_CONFIG_SETTING_TOWN_FOUNDING_HELPTEXT                       :플레이어가 게임 중에 새로운 도시를 설립하는 것을 허용합니다.
STR_CONFIG_SETTING_TOWN_FOUNDING_FORBIDDEN                      :금지
STR_CONFIG_SETTING_TOWN_FOUNDING_ALLOWED                        :허용
STR_CONFIG_SETTING_TOWN_FOUNDING_ALLOWED_CUSTOM_LAYOUT          :허용, 도시 구조 선택 가능
STR_CONFIG_SETTING_TOWN_CARGO_FACTOR                            :도시 화물 생성 계수 (적음 < 0 < 많음): {STRING}
STR_CONFIG_SETTING_TOWN_CARGO_FACTOR_HELPTEXT                   :도시가 생산하는 화물의 양을 2^(생성 계수)에 근접하게 조절합니다.

STR_CONFIG_SETTING_EXTRA_TREE_PLACEMENT                         :게임 진행 중에 나무가 자동적으로 번식: {STRING}
STR_CONFIG_SETTING_EXTRA_TREE_PLACEMENT_HELPTEXT                :게임 중에 나무가 자동적으로 번식하는지 여부를 조절합니다. 이 설정을 조정하면, 아열대 기후의 벌목소처럼 나무의 성장에 의존하는 산업시설에 영향을 끼칠 수 있습니다.
STR_CONFIG_SETTING_EXTRA_TREE_PLACEMENT_NONE                    :자라지 않음 {RED}(제재소에 의해 벌목될 수 있음)
STR_CONFIG_SETTING_EXTRA_TREE_PLACEMENT_RAINFOREST              :열대 우림 지역에서만
STR_CONFIG_SETTING_EXTRA_TREE_PLACEMENT_ALL                     :어디서나

STR_CONFIG_SETTING_TREES_AROUND_SNOWLINE                        :조정된 눈 쌓인 나무: {STRING}
STR_CONFIG_SETTING_TREES_AROUND_SNOWLINE_HELPTEXT               :아한대 기후에서의 설선 근처의 눈 쌓인 나무의 개수를 조정합니다. 설선 위에는 나무가 적어집니다. 설선에서는 온대 기후의 나무와 눈 쌓인 나무가 공존할 것입니다. 설선 아래에선 온대 기후의 나무가 자랄 것입니다.
STR_CONFIG_SETTING_TREES_AROUND_SNOWLINE_RANGE                  :눈 쌓인 나무 범위: {STRING}
STR_CONFIG_SETTING_TREES_AROUND_SNOWLINE_RANGE_HELPTEXT         :설선 주변에 위치할 눈 쌓인 나무의 근삿값

STR_CONFIG_SETTING_TREE_GROWTH                                  :나무 성장 속도: {STRING}
STR_CONFIG_SETTING_TREE_GROWTH_HELPTEXT                         :게임 중에서의 나무의 성장 속도를 조절합니다. 이 설정은 열대 우림의 벌목소처럼 나무의 성장에 의존하는 산업 시설에 영향을 끼칠 수 있습니다.
STR_CONFIG_SETTING_TREE_GROWTH_NORMAL                           :보통
STR_CONFIG_SETTING_TREE_GROWTH_SLOW                             :느림
STR_CONFIG_SETTING_TREE_GROWTH_VERY_SLOW                        :다소 느림
STR_CONFIG_SETTING_TREE_GROWTH_EXTREMLY_SLOW                    :매우 느림

STR_CONFIG_SETTING_TOOLBAR_POS                                  :주메뉴의 위치: {STRING}
STR_CONFIG_SETTING_TOOLBAR_POS_HELPTEXT                         :주 메뉴가 화면 상단의 어느 위치에 표시될지를 선택합니다.
STR_CONFIG_SETTING_STATUSBAR_POS                                :상태 표시줄의 위치: {STRING}
STR_CONFIG_SETTING_STATUSBAR_POS_HELPTEXT                       :상태 표시줄이 화면 하단의 어느 위치에 표시될지를 선택합니다.
STR_CONFIG_SETTING_SNAP_RADIUS                                  :창 자동 결합 거리: {STRING}
STR_CONFIG_SETTING_SNAP_RADIUS_HELPTEXT                         :창을 다른 가까운 창에 일정 픽셀 이상 가까이 접근시키면 자동으로 정렬되어 붙게 됩니다.
STR_CONFIG_SETTING_SNAP_RADIUS_VALUE                            :{COMMA}픽셀
STR_CONFIG_SETTING_SNAP_RADIUS_DISABLED                         :사용 안 함
STR_CONFIG_SETTING_SOFT_LIMIT                                   :고정하지 않은 창의 최대 개수: {STRING}개
STR_CONFIG_SETTING_SOFT_LIMIT_HELPTEXT                          :새로운 창을 열었을 때 공간 확보를 위해 열림 상태를 고정시키지 않은 창이 열려있을 수 있는 개수를 설정합니다.
STR_CONFIG_SETTING_SOFT_LIMIT_VALUE                             :{COMMA}
STR_CONFIG_SETTING_SOFT_LIMIT_DISABLED                          :제한 없음
STR_CONFIG_SETTING_ZOOM_MIN                                     :최대 확대 수준: {STRING}
STR_CONFIG_SETTING_ZOOM_MIN_HELPTEXT                            :게임 화면의 최대 확대 수준을 설정합니다. 화면을 더 크게 확대할 수록 더 많은 메모리가 필요합니다.
STR_CONFIG_SETTING_ZOOM_MAX                                     :최대 축소 수준: {STRING}
STR_CONFIG_SETTING_ZOOM_MAX_HELPTEXT                            :게임 화면의 최대 축소 수준을 설정합니다. 화면을 더 작게 축소할 수록 게임이 더 버벅거리게 될 수도 있습니다.
STR_CONFIG_SETTING_ZOOM_LVL_MIN                                 :4x
STR_CONFIG_SETTING_ZOOM_LVL_IN_2X                               :2x
STR_CONFIG_SETTING_ZOOM_LVL_NORMAL                              :기본값
STR_CONFIG_SETTING_ZOOM_LVL_OUT_2X                              :2x
STR_CONFIG_SETTING_ZOOM_LVL_OUT_4X                              :4x
STR_CONFIG_SETTING_ZOOM_LVL_OUT_8X                              :8x
STR_CONFIG_SETTING_ZOOM_LVL_OUT_16X                             :16x
STR_CONFIG_SETTING_ZOOM_LVL_OUT_32X                             :32x
STR_CONFIG_SETTING_ZOOM_LVL_OUT_64X                             :64x
STR_CONFIG_SETTING_ZOOM_LVL_OUT_128X                            :128x
STR_CONFIG_SETTING_TOWN_GROWTH                                  :도시 성장 속도: {STRING}
STR_CONFIG_SETTING_TOWN_GROWTH_HELPTEXT                         :도시의 성장 속도를 설정합니다.
STR_CONFIG_SETTING_TOWN_GROWTH_CARGO_TRANSPORTED                :도시의 화물 수송량이 도시 성장 속도에 미치는 영향: {STRING}
STR_CONFIG_SETTING_TOWN_GROWTH_CARGO_TRANSPORTED_HELPTEXT       :지난 달의 도시 화물 수송량이 도시 성장 속도에 미치는 영향에 대한 백분율입니다.
STR_CONFIG_SETTING_TOWN_GROWTH_EXTREME_SLOW                     :매우 느림
STR_CONFIG_SETTING_TOWN_GROWTH_VERY_SLOW                        :더 느림
STR_CONFIG_SETTING_TOWN_GROWTH_NONE                             :없음
STR_CONFIG_SETTING_TOWN_GROWTH_SLOW                             :느림
STR_CONFIG_SETTING_TOWN_GROWTH_NORMAL                           :보통
STR_CONFIG_SETTING_TOWN_GROWTH_FAST                             :빠름
STR_CONFIG_SETTING_TOWN_GROWTH_VERY_FAST                        :매우 빠름
STR_CONFIG_SETTING_LARGER_TOWNS                                 :대도시가 되는 도시의 비율: {STRING}
STR_CONFIG_SETTING_LARGER_TOWNS_HELPTEXT                        :대도시가 되는 도시의 양을 설정합니다. 대도시는 더 크고 빠르게 성장합니다.
STR_CONFIG_SETTING_LARGER_TOWNS_VALUE                           :{COMMA}개 중에 1개
STR_CONFIG_SETTING_LARGER_TOWNS_DISABLED                        :없음
STR_CONFIG_SETTING_CITY_SIZE_MULTIPLIER                         :초기 대도시 크기 비율: 일반 도시보다 {STRING}배 크게 시작
STR_CONFIG_SETTING_CITY_SIZE_MULTIPLIER_HELPTEXT                :게임을 시작했을 때 일반 도시에 대한 대도시의 평균 크기를 설정합니다.
STR_CONFIG_SETTING_RANDOM_ROAD_RECONSTRUCTION                   :지역 당국이 임의로 도로 보수공사를 시행할 확률: {STRING}
STR_CONFIG_SETTING_RANDOM_ROAD_RECONSTRUCTION_HELPTEXT          :지역 당국이 임의로 도로 보수공사를 시행할 확률입니다. (0 = 하지 않음, 1000 = 최대)
STR_CONFIG_SETTING_TOWN_MIN_DISTANCE                            :도시 사이의 최소 거리: {STRING}
STR_CONFIG_SETTING_TOWN_MIN_DISTANCE_HELPTEXT                   :지도를 생성하고 무작위로 도시를 배치할 때 도시 사이의 최소 거리를 설정합니다.
STR_CONFIG_SETTING_TOWN_ROAD_OVER_RAIL                          :도시가 철도 위로 다리를 지을 수 있도록 허용: {STRING}
STR_CONFIG_SETTING_TOWN_ROAD_OVER_RAIL_HELPTEXT                 :도시가 철도 위로 다리를 지을 수 있게 할 지 설정합니다.

STR_CONFIG_SETTING_LINKGRAPH_INTERVAL                           :분배 상태를 매 {STRING}일 마다 갱신
STR_CONFIG_SETTING_LINKGRAPH_INTERVAL_HELPTEXT                  :다음 연결 상태를 재계산하기까지의 시간입니다. 한 번의 재계산할 때마다 그래프의 한 요소를 위한 계획을 계산합니다. 이는 이 설정의 X값에 따라 모든 그래프가 매 X일마다 갱신되는 것이 아니라는 것을 뜻합니다. 일부 요소만 재계산된다는 뜻입니다. 값이 작으면 작을 수록 CPU가 계산해야 할 횟수가 늘어납니다. 값을 크게 설정할 수록 화물 분배 상태가 새롭게 지정되는 데 더 오랜 시간이 걸립니다.
STR_CONFIG_SETTING_LINKGRAPH_TIME                               :화물 분배 연결 상태를 {STRING}일마다 다시 계산
STR_CONFIG_SETTING_LINKGRAPH_TIME_HELPTEXT                      :각 연결 상태 요소의 재계산을 위해 필요한 시간입니다. 재계산이 시작될 때, 이 날짜만큼 작동하는 스레드가 생성됩니다. 이 값이 작으면 작을수록, 스레드가 끝나야할 때에 스레드가 끝나지 않게 됩니다. 그러면 게임이 랙에 걸려 멈추게 됩니다. 값을 크게 설정할수록 경로가 바뀔 때 분배 상태가 업데이트 되는 시간이 오래 걸리게 됩니다.
STR_CONFIG_SETTING_LINKGRAPH_NOT_DAYLENGTH_SCALED               :연결 상태를 계산할 때 사용되는 1일을 조정 변수로 조정하지 않기: {STRING}
STR_CONFIG_SETTING_LINKGRAPH_NOT_DAYLENGTH_SCALED_HELPTEXT      :활성화되면 조정된 달력 날짜 대신 기본 날짜 길이를 연결 상태 계산에 사용할 것입니다.
STR_CONFIG_SETTING_DISTRIBUTION_MANUAL                          :수동
STR_CONFIG_SETTING_DISTRIBUTION_ASYMMETRIC                      :불균형
STR_CONFIG_SETTING_DISTRIBUTION_SYMMETRIC                       :균형
STR_CONFIG_SETTING_DISTRIBUTION_PAX                             :승객에 대한 분배 형식: {STRING}
STR_CONFIG_SETTING_DISTRIBUTION_PAX_HELPTEXT                    :"균형"은 A역에서 B역으로 가려는 승객의 수가 B에서 A로 가려는 승객의 수와 비슷하다는 뜻입니다. "불균형"은 승객이 아무 방향이나 임의의 양만큼 가게 됨을 뜻합니다. "수동"은 자동적인 승객 분배가 일어나지 않고 기존 방식을 사용하겠음을 뜻합니다.
STR_CONFIG_SETTING_DISTRIBUTION_MAIL                            :우편에 대한 분배 형식: {STRING}
STR_CONFIG_SETTING_DISTRIBUTION_MAIL_HELPTEXT                   :"균형"은 A역에서 B역으로 가려는 우편물의 수가 B에서 A로 가려는 우편물의 수와 비슷하다는 뜻입니다. "불균형"은 우편물이 아무 방향이나 임의의 양만큼 가게 됨을 뜻합니다. "수동"은 자동적인 우편물 분배가 일어나지 않고 기존 방식을 사용하겠음을 뜻합니다.
STR_CONFIG_SETTING_DISTRIBUTION_ARMOURED                        :장갑 화물에 대한 분배 형식: {STRING}
STR_CONFIG_SETTING_DISTRIBUTION_ARMOURED_HELPTEXT               :장갑 화물은 온대 기후의 귀금속, 아열대 기후의 다이아몬드 또는 아한대 기후의 금을 말합니다. NewGRF을 사용하면 달라질 수 있습니다. "균형"은 A역에서 B역으로 가려는 화물의 수가 B에서 A로 가려는 화물의 수와 비슷하다는 뜻입니다. "불균형"은 화물이 아무 방향이나 임의의 양만큼 가게 됨을 뜻합니다. "수동"은 자동적인 화물 분배가 일어나지 않고 기존 방식을 사용하겠음을 뜻합니다. 아한대 기후에서는 균형으로 설정하면 은행이 금광으로 금을 보내지 않으려 하기 때문에 불균형이나 수동으로 설정하는 것을 추천합니다. 온대 기후나 아열대 기후에서는 은행이 일부 적재한 귀금속을 원래 은행으로 보내려고 하기 때문에 균형을 선택해도 됩니다.
STR_CONFIG_SETTING_DISTRIBUTION_DEFAULT                         :다른 화물에 대한 분배 형식: {STRING}
STR_CONFIG_SETTING_DISTRIBUTION_DEFAULT_HELPTEXT                :"불균형"은 화물이 아무 방향이나 임의의 양만큼 가게 됨을 뜻합니다. "수동"은 자동적인 화물 분배가 일어나지 않고 기존 방식을 사용하겠음을 뜻합니다. 특별한 이유가 없는 한, "불균형"이나 "수동"으로 설정하십시오.
STR_CONFIG_SETTING_LINKGRAPH_ACCURACY                           :분배 정확도: {STRING}
STR_CONFIG_SETTING_LINKGRAPH_ACCURACY_HELPTEXT                  :값이 높으면 높을수록 CPU가 연결 상태를 계산하는 시간이 더 오래 걸립니다. 만약 이 시간이 너무 오래 걸리면 랙 현상이 나타날 것입니다. 하지만, 낮은 값으로 설정하면 분배가 부정확하게 일어나서, 화물이 원하는 곳으로 분배되지 않을 수 있습니다.
STR_CONFIG_SETTING_DEMAND_DISTANCE                              :거리에 따른 수요 효과: {STRING}
STR_CONFIG_SETTING_DEMAND_DISTANCE_HELPTEXT                     :이 값을 0보다 크게 설정하면, 어떤 화물이 있는 A역과 목적지가 될 수 있는 역 B 사이의 거리는 A에서 B로 가는 화물의 양에 영향을 미치게 됩니다. A역에서 B역이 더 멀리 떨어질 수록 이동하는 화물의 양은 적어질 것입니다. 값이 크면 클 수록 화물은 멀리 이동하지 않고 가까운 역으로 가게 됩니다.
STR_CONFIG_SETTING_DEMAND_SIZE                                  :균형 모드에서 되돌아오는 화물의 양: {STRING}
STR_CONFIG_SETTING_DEMAND_SIZE_HELPTEXT                         :이 값을 100%보다 작게 설정할 수록 균형 분배는 불균형 분배와 비슷해집니다. 특정 양의 화물을 역으로 보내면 그보다 더 적은 화물이 강제로 되돌아오게 됩니다. 이 값을 0%로 설정하면 균형 분배는 불균형 분배와 똑같습니다.
STR_CONFIG_SETTING_SHORT_PATH_SATURATION                        :다음으로 짧은 경로를 사용하기 위한 경로의 포화도: {STRING}
STR_CONFIG_SETTING_SHORT_PATH_SATURATION_HELPTEXT               :종종 두 역 사이에는 여러 가지 경로가 존재할 수 있습니다. 이 경우, 화물 분배 기능은 먼저 가장 짧은 경로로 화물을 보내고, 그 경로가 포화 상태에 이르면 그 다음으로 짧은 경로를 사용하는 식으로 화물을 분배합니다. 포화도는 경로의 수송 능력과 예정 사용량을 추정하여 계산됩니다. 일단 모든 경로가 포화 상태가 되었는데 아직 수요가 남아있다면, 수송 능력이 높은 경로를 사용하면서 모든 경로를 과부하 상태로 만들게 됩니다. 하지만, 이 알고리즘은 수송량을 대부분 정확히 추정하지는 않습니다. 이 설정을 이용해서, 화물 분배 기능이 짧은 경로의 포화 상태가 몇 퍼센트가 되어야 다음으로 짧은 경로에 화물을 분배할 것인지를 지정할 수 있습니다. 과대평가된 수송량의 경우 너무 붐비는 역이 생기지 않도록 하기 위해서는 이 값을 100%보다 작게 설정하십시오.

STR_CONFIG_SETTING_LOCALISATION_UNITS_VELOCITY                  :속력 단위: {STRING}
STR_CONFIG_SETTING_LOCALISATION_UNITS_VELOCITY_HELPTEXT         :속력를 표시할 때 선택한 단위를 사용하여 나타냅니다.
STR_CONFIG_SETTING_LOCALISATION_UNITS_VELOCITY_IMPERIAL         :임페리얼법 (mph)
STR_CONFIG_SETTING_LOCALISATION_UNITS_VELOCITY_METRIC           :미터법 (km/h)
STR_CONFIG_SETTING_LOCALISATION_UNITS_VELOCITY_SI               :국제표준규격 (m/s)

STR_CONFIG_SETTING_LOCALISATION_UNITS_POWER                     :차량의 힘 단위: {STRING}
STR_CONFIG_SETTING_LOCALISATION_UNITS_POWER_HELPTEXT            :출력할 차량의 힘 단위를 선택합니다.
STR_CONFIG_SETTING_LOCALISATION_UNITS_POWER_IMPERIAL            :임페리얼법 (마력)
STR_CONFIG_SETTING_LOCALISATION_UNITS_POWER_METRIC              :미터법 (마력)
STR_CONFIG_SETTING_LOCALISATION_UNITS_POWER_SI                  :국제표준규격 (kW)

STR_CONFIG_SETTING_LOCALISATION_UNITS_WEIGHT                    :무게 단위: {STRING}
STR_CONFIG_SETTING_LOCALISATION_UNITS_WEIGHT_HELPTEXT           :무게를 표시할 때 선택한 단위를 사용하여 나타냅니다.
STR_CONFIG_SETTING_LOCALISATION_UNITS_WEIGHT_IMPERIAL           :임페리얼법 (미국 톤)
STR_CONFIG_SETTING_LOCALISATION_UNITS_WEIGHT_METRIC             :미터법 (톤)
STR_CONFIG_SETTING_LOCALISATION_UNITS_WEIGHT_SI                 :국제표준규격 (kg)

STR_CONFIG_SETTING_LOCALISATION_UNITS_VOLUME                    :부피 단위: {STRING}
STR_CONFIG_SETTING_LOCALISATION_UNITS_VOLUME_HELPTEXT           :부피를 표시할 때 선택한 단위를 사용하여 나타냅니다.
STR_CONFIG_SETTING_LOCALISATION_UNITS_VOLUME_IMPERIAL           :임페리얼법 (갤런)
STR_CONFIG_SETTING_LOCALISATION_UNITS_VOLUME_METRIC             :미터법 (리터)
STR_CONFIG_SETTING_LOCALISATION_UNITS_VOLUME_SI                 :국제표준규격 (m³)

STR_CONFIG_SETTING_LOCALISATION_UNITS_FORCE                     :견인 효과 단위: {STRING}
STR_CONFIG_SETTING_LOCALISATION_UNITS_FORCE_HELPTEXT            :견인 효과(견인력)를 표시할 때 선택한 단위를 사용하여 나타냅니다.
STR_CONFIG_SETTING_LOCALISATION_UNITS_FORCE_IMPERIAL            :임페리얼법 (파운드중)
STR_CONFIG_SETTING_LOCALISATION_UNITS_FORCE_METRIC              :미터법 (kgf)
STR_CONFIG_SETTING_LOCALISATION_UNITS_FORCE_SI                  :국제표준규격 (kN)

STR_CONFIG_SETTING_LOCALISATION_UNITS_HEIGHT                    :높이 단위: {STRING}
STR_CONFIG_SETTING_LOCALISATION_UNITS_HEIGHT_HELPTEXT           :높이를 표시할 때 선택한 단위를 사용하여 나타냅니다.
STR_CONFIG_SETTING_LOCALISATION_UNITS_HEIGHT_IMPERIAL           :임페리얼법 (ft)
STR_CONFIG_SETTING_LOCALISATION_UNITS_HEIGHT_METRIC             :미터법 (m)
STR_CONFIG_SETTING_LOCALISATION_UNITS_HEIGHT_SI                 :국제표준규격 (m)

STR_CONFIG_SETTING_LOCALISATION                                 :{ORANGE}단위 설정
STR_CONFIG_SETTING_GRAPHICS                                     :{ORANGE}그래픽
STR_CONFIG_SETTING_SOUND                                        :{ORANGE}효과음
STR_CONFIG_SETTING_INTERFACE                                    :{ORANGE}인터페이스
STR_CONFIG_SETTING_INTERFACE_GENERAL                            :{ORANGE}일반
STR_CONFIG_SETTING_INTERFACE_VIEWPORTS                          :{ORANGE}게임 화면
STR_CONFIG_SETTING_INTERFACE_CONSTRUCTION                       :{ORANGE}건설
STR_CONFIG_SETTING_INTERFACE_DEPARTUREBOARDS                    :{ORANGE}출발/도착 안내
STR_CONFIG_SETTING_INTERFACE_WALLCLOCK                          :{ORANGE}시계
STR_CONFIG_SETTING_INTERFACE_TIMETABLE                          :{ORANGE}시간표
STR_CONFIG_SETTING_INTERFACE_ADV_SIGNALS                        :{ORANGE}신호기 (고급)
STR_CONFIG_SETTING_ADVISORS                                     :{ORANGE}뉴스 / 정보
STR_CONFIG_SETTING_COMPANY                                      :{ORANGE}회사
STR_CONFIG_SETTING_ACCOUNTING                                   :{ORANGE}회계
STR_CONFIG_SETTING_VEHICLES                                     :{ORANGE}차량
STR_CONFIG_SETTING_VEHICLES_PHYSICS                             :{ORANGE}물리
STR_CONFIG_SETTING_VEHICLES_ROUTING                             :{ORANGE}경로
STR_CONFIG_SETTING_LIMITATIONS                                  :{ORANGE}제한
STR_CONFIG_SETTING_ACCIDENTS                                    :{ORANGE}재앙 / 사고
STR_CONFIG_SETTING_GENWORLD                                     :{ORANGE}세계 제작
STR_CONFIG_SETTING_ENVIRONMENT                                  :{ORANGE}환경
STR_CONFIG_SETTING_ENVIRONMENT_AUTHORITIES                      :{ORANGE}지역 당국
STR_CONFIG_SETTING_ENVIRONMENT_TOWNS                            :{ORANGE}도시
STR_CONFIG_SETTING_ENVIRONMENT_INDUSTRIES                       :{ORANGE}산업시설
STR_CONFIG_SETTING_ENVIRONMENT_CARGODIST                        :{ORANGE}화물 분배
STR_CONFIG_SETTING_ENVIRONMENT_TREES                            :{ORANGE}나무
STR_CONFIG_SETTING_AI                                           :{ORANGE}경쟁자
STR_CONFIG_SETTING_AI_NPC                                       :{ORANGE}컴퓨터 플레이어
STR_CONFIG_SETTING_VIEWPORT_MAP_OPTIONS                         :{ORANGE}지도 모드
STR_CONFIG_SETTING_SHARING                                      :{ORANGE}시설 공유

STR_CONFIG_SETTING_PATHFINDER_OPF                               :오리지널
STR_CONFIG_SETTING_PATHFINDER_NPF                               :NPF
STR_CONFIG_SETTING_PATHFINDER_YAPF_RECOMMENDED                  :YAPF {BLUE}(권장)

STR_CONFIG_SETTING_PATHFINDER_FOR_TRAINS                        :열차에 사용할 경로 탐색법: {STRING}
STR_CONFIG_SETTING_PATHFINDER_FOR_TRAINS_HELPTEXT               :열차에 사용할 경로 탐색 방법을 선택합니다.
STR_CONFIG_SETTING_PATHFINDER_FOR_ROAD_VEHICLES                 :자동차/전차에 사용할 경로 탐색법: {STRING}
STR_CONFIG_SETTING_PATHFINDER_FOR_ROAD_VEHICLES_HELPTEXT        :자동차/전차에 사용할 경로 탐색 방법을 선택합니다.
STR_CONFIG_SETTING_PATHFINDER_FOR_SHIPS                         :선박에 사용할 경로 탐색법: {STRING}
STR_CONFIG_SETTING_PATHFINDER_FOR_SHIPS_HELPTEXT                :선박에 사용할 경로 탐색 방법을 선택합니다.
STR_CONFIG_SETTING_REVERSE_AT_SIGNALS                           :신호기 앞에서 회차: {STRING}
STR_CONFIG_SETTING_REVERSE_AT_SIGNALS_HELPTEXT                  :열차가 신호기 앞에서 너무 오래 기다리면 뒤로 되돌아갈 수 있도록 허용합니다.

STR_CONFIG_SETTING_ENABLE_ROAD_CUSTOM_BRIDGE_HEADS              :도로교의 시작점을 교차로로 만드는 것을 허용: {STRING}
STR_CONFIG_SETTING_ENABLE_ROAD_CUSTOM_BRIDGE_HEADS_HELPTEXT     :도로교의 입 출구 타일을 경사가 지지 않았을 경우 사용자 지정할 수 있도록 허용합니다.
STR_CONFIG_SETTING_ENABLE_RAIL_CUSTOM_BRIDGE_HEADS              :철교의 시작점을 교차로로 만드는 것을 허용: {STRING}
STR_CONFIG_SETTING_ENABLE_RAIL_CUSTOM_BRIDGE_HEADS_HELPTEXT     :철교의 입 출구 타일을 경사가 지지 않았을 경우 사용자 지정할 수 있도록 허용합니다.

STR_CONFIG_SETTING_ALLOW_GRF_OBJECTS_UNDER_BRIDGES              :모든 NewGRF 오브젝트를 다리 밑에 설치하는 것을 허용: {STRING}
STR_CONFIG_SETTING_ALLOW_GRF_OBJECTS_UNDER_BRIDGES_HELPTEXT     :NewGRF의 설정과 관계 없이 모든 NewGRF 오브젝트가 다리 밑에 설치될 수 있도록 허용합니다.{}그래픽 오류가 발생할 수 있습니다.

STR_CONFIG_SETTING_ALLOW_STATIONS_UNDER_BRIDGES                 :다리 밑에 역을 짓는 것을 허용: {STRING}
STR_CONFIG_SETTING_ALLOW_STATIONS_UNDER_BRIDGES_HELPTEXT        :다리 밑에 공항을 제외한 역을 짓는 것을 허용합니다.{}그래픽 오류가 발생할 수 있습니다.

STR_CONFIG_SETTING_PURCHASE_LAND_PERMITTED                      :토지 소유권 구매 허용: {STRING}
STR_CONFIG_SETTING_PURCHASE_LAND_PERMITTED_HELPTEXT             :회사가 토지 소유권을 구매할 수 있을지와 어떤 방식으로 구매할지를 설정합니다.

STR_PURCHASE_LAND_PERMITTED_NO                                  :허용하지 않음
STR_PURCHASE_LAND_PERMITTED_SINGLE                              :허용, 한 타일씩
STR_PURCHASE_LAND_PERMITTED_AREA                                :허용, 여러 타일씩

STR_PURCHASE_LAND_NOT_PERMITTED                                 :토지 소유권 구매가 금지되어 있습니다
STR_PURCHASE_LAND_NOT_PERMITTED_BULK                            :여러 타일의 토지 소유권 구매가 금지되어 있습니다

STR_CONFIG_SETTING_QUERY_CAPTION                                :{WHITE}설정값 변경

STR_CONFIG_SETTING_ADJACENT_CROSSINGS                           :인접한 건널목 차단: {STRING}
STR_CONFIG_SETTING_ADJACENT_CROSSINGS_HELPTEXT                  :복선 이상의 선로에서 하나 이상의 건널목이 사용 중일 때 인접한 건널목을 자동으로 차단하여 줍니다.
STR_CONFIG_SETTING_SAFER_CROSSINGS                              :더 안전한 건널목: {STRING}
STR_CONFIG_SETTING_SAFER_CROSSINGS_HELPTEXT                     :건널목을 자동차의 안전을 개선한 더 안전한 건널목으로 바꿉니다.

STR_CONFIG_SETTING_PAY_FOR_REPAIR_VEHICLE                       :차량 수리에 비용 지불: {STRING}
STR_CONFIG_SETTING_PAY_FOR_REPAIR_VEHICLE_HELPTEXT              :차량 수리에 비용 지불
STR_CONFIG_SETTING_REPAIR_COST                                  :수리에 사용될 비용: 원래 가격의 1/{STRING}
STR_CONFIG_SETTING_REPAIR_COST_HELPTEXT                         :수리에 사용될 비용

STR_CONFIG_OCCUPANCY_SMOOTHNESS                                 :매끄러운 경로 사용률 측정: {STRING}
STR_CONFIG_OCCUPANCY_SMOOTHNESS_HELPTEXT                        :0%는 가장 새로운 값을 반영하고, 100%는 새로운 값을 반영하지 않습니다.

# Config errors
STR_CONFIG_ERROR                                                :{WHITE}설정 파일에서 오류 발생
STR_CONFIG_ERROR_ARRAY                                          :{WHITE}... 배열 '{STRING}'에서 오류 발생
STR_CONFIG_ERROR_INVALID_VALUE                                  :{WHITE}... '{1:STRING}'에 잘못된 값('{0:STRING}')이 지정되었습니다.
STR_CONFIG_ERROR_TRAILING_CHARACTERS                            :{WHITE}... '{STRING}' 설정의 끝에 후행 문자가 있습니다.
STR_CONFIG_ERROR_DUPLICATE_GRFID                                :{WHITE}... NewGRF '{STRING}' 무시중: '{STRING}'{G 1 "과" "와"} GRF ID가 겹침
STR_CONFIG_ERROR_INVALID_GRF                                    :{WHITE}... 유효하지 않은 NewGRF '{STRING}' 무시중: {STRING}
STR_CONFIG_ERROR_INVALID_GRF_NOT_FOUND                          :찾을 수 없음
STR_CONFIG_ERROR_INVALID_GRF_UNSAFE                             :사용하기에 불안함
STR_CONFIG_ERROR_INVALID_GRF_SYSTEM                             :NewGRF 시스템
STR_CONFIG_ERROR_INVALID_GRF_INCOMPATIBLE                       :현재 OpenTTD 버전과 맞지 않음
STR_CONFIG_ERROR_INVALID_GRF_UNKNOWN                            :알 수 없음
STR_CONFIG_ERROR_INVALID_SAVEGAME_COMPRESSION_LEVEL             :{WHITE}... 압축 레벨 '{STRING}' : 유효하지 않습니다
STR_CONFIG_ERROR_INVALID_SAVEGAME_COMPRESSION_ALGORITHM         :{WHITE}... '{STRING}' 형식으로 게임을 저장할 수 없습니다. '{STRING}' 형식으로 변환합니다
STR_CONFIG_ERROR_INVALID_BASE_GRAPHICS_NOT_FOUND                :{WHITE}... 기본 그래픽 세트({STRING})가 무시되었습니다: 파일을 찾을 수 없습니다.
STR_CONFIG_ERROR_INVALID_BASE_SOUNDS_NOT_FOUND                  :{WHITE}... 기본 효과음 세트({STRING})가 무시되었습니다: 파일을 찾을 수 없습니다.
STR_CONFIG_ERROR_INVALID_BASE_MUSIC_NOT_FOUND                   :{WHITE}... 기본 배경음 세트({STRING})가 무시되었습니다: 파일을 찾을 수 없습니다.
STR_CONFIG_ERROR_OUT_OF_MEMORY                                  :{WHITE}메모리 초과
STR_CONFIG_ERROR_SPRITECACHE_TOO_BIG                            :{WHITE}{BYTES}의 스프라이트 캐시 할당에 실패하였습니다. 스프라이트 캐시 용량이 {BYTES}로 감소합니다. 이는 OpenTTD의 성능을 저하시킬 것입니다. 메모리 요구사항을 낮추려면 32bpp를 비활성화하거나 화면 확대 설정을 기본값에 가깝게 조절하십시오.

# Intro window
STR_INTRO_CAPTION                                               :{WHITE}OpenTTD {REV}

STR_INTRO_NEW_GAME                                              :{BLACK}새 게임
STR_INTRO_LOAD_GAME                                             :{BLACK}불러오기
STR_INTRO_PLAY_SCENARIO                                         :{BLACK}시나리오 플레이
STR_INTRO_PLAY_HEIGHTMAP                                        :{BLACK}높이맵 플레이
STR_INTRO_SCENARIO_EDITOR                                       :{BLACK}시나리오 에디터
STR_INTRO_MULTIPLAYER                                           :{BLACK}멀티 플레이

STR_INTRO_GAME_OPTIONS                                          :{BLACK}게임 설정
STR_INTRO_HIGHSCORE                                             :{BLACK}고득점 순위표
STR_INTRO_CONFIG_SETTINGS_TREE                                  :{BLACK}설정
STR_INTRO_NEWGRF_SETTINGS                                       :{BLACK}NewGRF 설정
STR_INTRO_ONLINE_CONTENT                                        :{BLACK}온라인 콘텐츠 다운로드
STR_INTRO_SCRIPT_SETTINGS                                       :{BLACK}인공지능/게임 스크립트 설정
STR_INTRO_QUIT                                                  :{BLACK}종료

STR_INTRO_TOOLTIP_NEW_GAME                                      :{BLACK}새 게임을 시작합니다.{}CTRL+클릭하시면 지도 설정을 건너뛰고 바로 시작합니다.
STR_INTRO_TOOLTIP_LOAD_GAME                                     :{BLACK}저장한 게임을 불러옵니다.
STR_INTRO_TOOLTIP_PLAY_HEIGHTMAP                                :{BLACK}높이맵을 지형으로 사용하여, 새로운 게임을 시작합니다.
STR_INTRO_TOOLTIP_PLAY_SCENARIO                                 :{BLACK}사용자 시나리오로 새 게임을 시작합니다
STR_INTRO_TOOLTIP_SCENARIO_EDITOR                               :{BLACK}사용자 게임/시나리오를 만듭니다
STR_INTRO_TOOLTIP_MULTIPLAYER                                   :{BLACK}멀티 플레이 게임을 시작합니다

STR_INTRO_TOOLTIP_TEMPERATE                                     :{BLACK}온대 기후 선택
STR_INTRO_TOOLTIP_SUB_ARCTIC_LANDSCAPE                          :{BLACK}아한대 기후 선택
STR_INTRO_TOOLTIP_SUB_TROPICAL_LANDSCAPE                        :{BLACK}아열대 기후 선택
STR_INTRO_TOOLTIP_TOYLAND_LANDSCAPE                             :{BLACK}장난감나라 선택

STR_INTRO_TOOLTIP_GAME_OPTIONS                                  :{BLACK}게임 기본 설정 창을 보여줍니다.
STR_INTRO_TOOLTIP_HIGHSCORE                                     :{BLACK}고득점 순위표를 보여줍니다.
STR_INTRO_TOOLTIP_CONFIG_SETTINGS_TREE                          :{BLACK}설정 창을 엽니다.
STR_INTRO_TOOLTIP_NEWGRF_SETTINGS                               :{BLACK}NewGRF 설정 창을 엽니다.
STR_INTRO_TOOLTIP_ONLINE_CONTENT                                :{BLACK}새로 나왔거나 업데이트된 콘텐츠를 체크하여 다운로드합니다.
STR_INTRO_TOOLTIP_SCRIPT_SETTINGS                               :{BLACK}인공지능/게임 스크립트 설정창을 엽니다.
STR_INTRO_TOOLTIP_QUIT                                          :{BLACK}'OpenTTD'를 종료합니다.

STR_INTRO_BASESET                                               :{BLACK}현재 선택된 기본 그래픽 세트에는 {NUM}개의 스프라이트가 빠져있습니다. 기본 세트를 업데이트하세요.
STR_INTRO_TRANSLATION                                           :{BLACK}이 버전의 OpenTTD는 {NUM}개의 문장이 한국어로 번역되지 않았습니다. OpenTTD가 더욱 발전할 수 있도록 번역에 참여하세요. 자세한 사항은 readme.txt를 참고하세요.

# Quit window
STR_QUIT_CAPTION                                                :{WHITE}종료
STR_QUIT_ARE_YOU_SURE_YOU_WANT_TO_EXIT_OPENTTD                  :{YELLOW}정말 이 게임을 끝내고 {STRING}{G 0 "으" ""}로 돌아가시겠습니까?
STR_QUIT_YES                                                    :{BLACK}예
STR_QUIT_NO                                                     :{BLACK}아니요

# Supported OSes
STR_OSNAME_WINDOWS                                              :{G=f}Windows
STR_OSNAME_DOS                                                  :{G=f}DOS
STR_OSNAME_UNIX                                                 :{G=f}Unix
STR_OSNAME_OSX                                                  :{G=f}OS{NBSP}X
STR_OSNAME_BEOS                                                 :{G=f}BeOS
STR_OSNAME_HAIKU                                                :{G=f}Haiku
STR_OSNAME_MORPHOS                                              :{G=f}MorphOS
STR_OSNAME_AMIGAOS                                              :{G=f}AmigaOS
STR_OSNAME_OS2                                                  :{G=f}OS/2
STR_OSNAME_SUNOS                                                :{G=f}SunOS

# Abandon game
STR_ABANDON_GAME_CAPTION                                        :{WHITE}게임 그만하기
STR_ABANDON_GAME_QUERY                                          :{YELLOW}정말 이 게임을 종료하고 메인으로 이동하시겠습니까?
STR_ABANDON_SCENARIO_QUERY                                      :{YELLOW}정말 이 시나리오를 종료하시겠습니까?

# Cheat window
STR_CHEATS                                                      :{WHITE}치트
STR_CHEATS_TOOLTIP                                              :{BLACK}체크박스의 체크 표시는 이전에 이 치트를 사용했는지 여부를 나타냅니다.
STR_CHEATS_WARNING                                              :{BLACK}경고! 치트는 경쟁자를 속이는 행위입니다. 치트를 사용한 기록은 절대 지워지지 않음을 명심하십시오.
STR_CHEAT_MONEY                                                 :{LTBLUE}재정을 {CURRENCY_LONG} 만큼 증가
STR_CHEAT_CHANGE_COMPANY                                        :{LTBLUE}다음 회사로 플레이: {ORANGE}{COMMA}
STR_CHEAT_EXTRA_DYNAMITE                                        :{LTBLUE}마법 불도저 (산업시설이나 옮길 수 없는 건물 제거): {ORANGE}{STRING}
STR_CHEAT_CROSSINGTUNNELS                                       :{LTBLUE}터널 교차 허용: {ORANGE}{STRING}
STR_CHEAT_NO_JETCRASH                                           :{LTBLUE}대형 항공기가 소형 공항에서 (자주) 충돌하지 않게 함: {ORANGE}{STRING}
STR_CHEAT_EDIT_MAX_HL                                           :{LTBLUE}최대 지형 고도값 수정: {ORANGE}{NUM}
STR_CHEAT_EDIT_MAX_HL_QUERY_CAPT                                :{WHITE}최대 지형 높이값을 수정합니다.
STR_CHEAT_SWITCH_CLIMATE_TEMPERATE_LANDSCAPE                    :온대 기후
STR_CHEAT_SWITCH_CLIMATE_SUB_ARCTIC_LANDSCAPE                   :아한대 기후
STR_CHEAT_SWITCH_CLIMATE_SUB_TROPICAL_LANDSCAPE                 :아열대 기후
STR_CHEAT_SWITCH_CLIMATE_TOYLAND_LANDSCAPE                      :장난감나라
STR_CHEAT_CHANGE_DATE                                           :{LTBLUE}날짜 변경: {ORANGE}{DATE_SHORT}
STR_CHEAT_CHANGE_DATE_QUERY_CAPT                                :{WHITE}현재의 연도를 변경
STR_CHEAT_SETUP_PROD                                            :{LTBLUE}1차 산업시설 생산량 조절 허용: {ORANGE}{STRING}

# Livery window
STR_LIVERY_CAPTION                                              :{WHITE}{COMPANY} - 색상

STR_LIVERY_GENERAL_TOOLTIP                                      :{BLACK}기본 색상 선택
STR_LIVERY_TRAIN_TOOLTIP                                        :{BLACK}열차 색상 선택
STR_LIVERY_ROAD_VEHICLE_TOOLTIP                                 :{BLACK}자동차/전차 색상 선택
STR_LIVERY_SHIP_TOOLTIP                                         :{BLACK}선박 색상 선택
STR_LIVERY_AIRCRAFT_TOOLTIP                                     :{BLACK}항공기 색상 선택
STR_LIVERY_PRIMARY_TOOLTIP                                      :{BLACK}선택한 색상을 1차 색상으로 선택합니다. CTRL+클릭하면 모든 항목에 적용됩니다.
STR_LIVERY_SECONDARY_TOOLTIP                                    :{BLACK}선택한 색상을 2차 색상으로 선택합니다. CTRL+클릭하면 모든 항목에 적용됩니다.
STR_LIVERY_PANEL_TOOLTIP                                        :{BLACK}색상 조합을 바꾸려면 선택하세요. 2개 이상 선택하려면 CTRL+클릭하세요. 네모를 클릭하여 체크하면 해당 색상 조합을 사용하게 됩니다.

STR_LIVERY_DEFAULT                                              :기본 색상
STR_LIVERY_STEAM                                                :{G=f}증기 기관차
STR_LIVERY_DIESEL                                               :{G=f}디젤 기관차
STR_LIVERY_ELECTRIC                                             :{G=f}전기 기관차
STR_LIVERY_MONORAIL                                             :{G=m}모노레일 기관차
STR_LIVERY_MAGLEV                                               :{G=m}자기부상 기관차
STR_LIVERY_DMU                                                  :{G=f}DMU
STR_LIVERY_EMU                                                  :{G=f}EMU
STR_LIVERY_PASSENGER_WAGON_STEAM                                :{G=f}객차 (증기)
STR_LIVERY_PASSENGER_WAGON_DIESEL                               :{G=f}객차 (디젤)
STR_LIVERY_PASSENGER_WAGON_ELECTRIC                             :{G=f}객차 (전기)
STR_LIVERY_PASSENGER_WAGON_MONORAIL                             :{G=f}객차 (모노레일)
STR_LIVERY_PASSENGER_WAGON_MAGLEV                               :{G=f}객차 (자기부상)
STR_LIVERY_FREIGHT_WAGON                                        :{G=f}화물차
STR_LIVERY_BUS                                                  :{G=f}버스
STR_LIVERY_TRUCK                                                :{G=m}트럭
STR_LIVERY_PASSENGER_SHIP                                       :{G=m}여객선
STR_LIVERY_FREIGHT_SHIP                                         :{G=m}화물선
STR_LIVERY_HELICOPTER                                           :{G=f}헬리콥터
STR_LIVERY_SMALL_PLANE                                          :{G=f}소형 항공기
STR_LIVERY_LARGE_PLANE                                          :{G=f}대형 항공기
STR_LIVERY_PASSENGER_TRAM                                       :{G=f}승객 전차
STR_LIVERY_FREIGHT_TRAM                                         :{G=f}화물 전차

# Face selection window
STR_FACE_CAPTION                                                :{WHITE}얼굴 선택
STR_FACE_CANCEL_TOOLTIP                                         :{BLACK}새 얼굴 선택을 취소합니다.
STR_FACE_OK_TOOLTIP                                             :{BLACK}이 얼굴을 선택합니다.
STR_FACE_RANDOM                                                 :{BLACK}무작위화

STR_FACE_MALE_BUTTON                                            :{BLACK}남성
STR_FACE_MALE_TOOLTIP                                           :{BLACK}남성 얼굴 선택
STR_FACE_FEMALE_BUTTON                                          :{BLACK}여성
STR_FACE_FEMALE_TOOLTIP                                         :{BLACK}여성 얼굴 선택
STR_FACE_NEW_FACE_BUTTON                                        :{BLACK}새 얼굴
STR_FACE_NEW_FACE_TOOLTIP                                       :{BLACK}얼굴을 만듭니다.
STR_FACE_ADVANCED                                               :{BLACK}고급
STR_FACE_ADVANCED_TOOLTIP                                       :{BLACK}고급 얼굴 선택 모드로 전환
STR_FACE_SIMPLE                                                 :{BLACK}간단
STR_FACE_SIMPLE_TOOLTIP                                         :{BLACK}간편 얼굴 선택 모드로 전환
STR_FACE_LOAD                                                   :{BLACK}불러오기
STR_FACE_LOAD_TOOLTIP                                           :{BLACK}즐겨찾는 얼굴 불러오기
STR_FACE_LOAD_DONE                                              :{WHITE}당신이 즐겨찾는 얼굴을 OpenTTD 설정 파일로부터 불러왔습니다.
STR_FACE_FACECODE                                               :{BLACK}플레이어 얼굴 번호
STR_FACE_FACECODE_TOOLTIP                                       :{BLACK}플레이어 얼굴 번호 보기/설정
STR_FACE_FACECODE_CAPTION                                       :{WHITE}플레이어 얼굴 번호 보기/설정
STR_FACE_FACECODE_SET                                           :{WHITE}새 얼굴 번호 코드가 설정되었습니다.
STR_FACE_FACECODE_ERR                                           :{WHITE}플레이어 얼굴 번호를 설정할 수 없습니다 - 0에서 4,294,967,295 사이의 값을 입력하십시오!
STR_FACE_SAVE                                                   :{BLACK}저장
STR_FACE_SAVE_TOOLTIP                                           :{BLACK}즐겨찾는 얼굴로 저장
STR_FACE_SAVE_DONE                                              :{WHITE}이 얼굴이 OpenTTD 설정 파일에 즐겨찾는 얼굴로 저장될 것입니다.
STR_FACE_EUROPEAN                                               :{BLACK}유럽인
STR_FACE_SELECT_EUROPEAN                                        :{BLACK}유럽인 얼굴 선택
STR_FACE_AFRICAN                                                :{BLACK}흑인
STR_FACE_SELECT_AFRICAN                                         :{BLACK}흑인 얼굴 선택
STR_FACE_YES                                                    :예
STR_FACE_NO                                                     :아니요
STR_FACE_MOUSTACHE_EARRING_TOOLTIP                              :{BLACK}콧수염이나 귀걸이 착용
STR_FACE_HAIR                                                   :머리:
STR_FACE_HAIR_TOOLTIP                                           :{BLACK}머리 변경
STR_FACE_EYEBROWS                                               :눈썹:
STR_FACE_EYEBROWS_TOOLTIP                                       :{BLACK}눈썹 변경
STR_FACE_EYECOLOUR                                              :눈동자 색:
STR_FACE_EYECOLOUR_TOOLTIP                                      :{BLACK}눈동자색 변경
STR_FACE_GLASSES                                                :안경:
STR_FACE_GLASSES_TOOLTIP                                        :{BLACK}안경 착용
STR_FACE_GLASSES_TOOLTIP_2                                      :{BLACK}안경 변경
STR_FACE_NOSE                                                   :코:
STR_FACE_NOSE_TOOLTIP                                           :{BLACK}코 변경
STR_FACE_LIPS                                                   :입술:
STR_FACE_MOUSTACHE                                              :콧수염:
STR_FACE_LIPS_MOUSTACHE_TOOLTIP                                 :{BLACK}입술/콧수염 변경
STR_FACE_CHIN                                                   :턱:
STR_FACE_CHIN_TOOLTIP                                           :{BLACK}턱 변경
STR_FACE_JACKET                                                 :자켓:
STR_FACE_JACKET_TOOLTIP                                         :{BLACK}자켓 변경
STR_FACE_COLLAR                                                 :옷깃:
STR_FACE_COLLAR_TOOLTIP                                         :{BLACK}옷깃 변경
STR_FACE_TIE                                                    :넥타이:
STR_FACE_EARRING                                                :귀걸이:
STR_FACE_TIE_EARRING_TOOLTIP                                    :{BLACK}넥타이/귀걸이 변경

# Network server list
STR_NETWORK_SERVER_LIST_CAPTION                                 :{WHITE}멀티 플레이
STR_NETWORK_SERVER_LIST_ADVERTISED                              :{BLACK}공개 여부
STR_NETWORK_SERVER_LIST_ADVERTISED_TOOLTIP                      :{BLACK}공개된 게임(인터넷)과 비공개된 게임(LAN) 중에서 선택하십시오.
STR_NETWORK_SERVER_LIST_ADVERTISED_NO                           :아니요
STR_NETWORK_SERVER_LIST_ADVERTISED_YES                          :예
STR_NETWORK_SERVER_LIST_PLAYER_NAME                             :{BLACK}플레이어 이름:
STR_NETWORK_SERVER_LIST_ENTER_NAME_TOOLTIP                      :{BLACK}다른 사람들에게 보여줄 당신의 이름입니다.

STR_NETWORK_SERVER_LIST_GAME_NAME                               :{BLACK}이름
STR_NETWORK_SERVER_LIST_GAME_NAME_TOOLTIP                       :{BLACK}게임 이름
STR_NETWORK_SERVER_LIST_GENERAL_ONLINE                          :{BLACK}{COMMA}/{COMMA} - {COMMA}/{COMMA}
STR_NETWORK_SERVER_LIST_CLIENTS_CAPTION                         :{BLACK}접속자
STR_NETWORK_SERVER_LIST_CLIENTS_CAPTION_TOOLTIP                 :{BLACK}현재 접속자 수 / 최대 접속자 수{}현재 회사 개수 / 최대 회사 개수
STR_NETWORK_SERVER_LIST_MAP_SIZE_SHORT                          :{BLACK}{COMMA}x{COMMA}
STR_NETWORK_SERVER_LIST_MAP_SIZE_CAPTION                        :{BLACK}지도 크기
STR_NETWORK_SERVER_LIST_MAP_SIZE_CAPTION_TOOLTIP                :{BLACK}게임의 지도 크기{}크기별로 정렬하려면 클릭
STR_NETWORK_SERVER_LIST_DATE_CAPTION                            :{BLACK}날짜
STR_NETWORK_SERVER_LIST_DATE_CAPTION_TOOLTIP                    :{BLACK}현재 날짜
STR_NETWORK_SERVER_LIST_YEARS_CAPTION                           :{BLACK}진행 년도
STR_NETWORK_SERVER_LIST_YEARS_CAPTION_TOOLTIP                   :{BLACK}게임이 진행된 년도 수
STR_NETWORK_SERVER_LIST_INFO_ICONS_TOOLTIP                      :{BLACK}언어, 서버 버전 등

STR_NETWORK_SERVER_LIST_CLICK_GAME_TO_SELECT                    :{BLACK}선택하려면 목록에서 게임을 클릭하세요
STR_NETWORK_SERVER_LIST_LAST_JOINED_SERVER                      :{BLACK}최근에 접속한 서버:
STR_NETWORK_SERVER_LIST_CLICK_TO_SELECT_LAST                    :{BLACK}최근에 플레이한 서버를 선택하려면 클릭하세요

STR_NETWORK_SERVER_LIST_GAME_INFO                               :{SILVER}게임 정보
STR_NETWORK_SERVER_LIST_CLIENTS                                 :{SILVER}접속현황: {WHITE}{COMMA} / {COMMA}명 - 회사 {COMMA} / {COMMA}개
STR_NETWORK_SERVER_LIST_LANGUAGE                                :{SILVER}언어: {WHITE}{STRING}
STR_NETWORK_SERVER_LIST_LANDSCAPE                               :{SILVER}기후: {WHITE}{STRING}
STR_NETWORK_SERVER_LIST_MAP_SIZE                                :{SILVER}지도 크기: {WHITE}{COMMA}x{COMMA}
STR_NETWORK_SERVER_LIST_SERVER_VERSION                          :{SILVER}서버 버전: {WHITE}{STRING}
STR_NETWORK_SERVER_LIST_SERVER_ADDRESS                          :{SILVER}서버 주소: {WHITE}{STRING}
STR_NETWORK_SERVER_LIST_START_DATE                              :{SILVER}시작 날짜: {WHITE}{DATE_SHORT}
STR_NETWORK_SERVER_LIST_CURRENT_DATE                            :{SILVER}현재 날짜: {WHITE}{DATE_SHORT}
STR_NETWORK_SERVER_LIST_PASSWORD                                :{SILVER}암호가 걸려있습니다!
STR_NETWORK_SERVER_LIST_SERVER_OFFLINE                          :{SILVER}서버 오프라인
STR_NETWORK_SERVER_LIST_SERVER_FULL                             :{SILVER}서버가 꽉 참
STR_NETWORK_SERVER_LIST_VERSION_MISMATCH                        :{SILVER}버전 다름
STR_NETWORK_SERVER_LIST_GRF_MISMATCH                            :{SILVER}NewGRF 다름

STR_NETWORK_SERVER_LIST_JOIN_GAME                               :{BLACK}게임 참여
STR_NETWORK_SERVER_LIST_REFRESH                                 :{BLACK}새로고침
STR_NETWORK_SERVER_LIST_REFRESH_TOOLTIP                         :{BLACK}서버 정보를 새로 고칩니다.

STR_NETWORK_SERVER_LIST_FIND_SERVER                             :{BLACK}서버 검색
STR_NETWORK_SERVER_LIST_FIND_SERVER_TOOLTIP                     :{BLACK}네트워크에 등록되어 있는 서버를 검색합니다.
STR_NETWORK_SERVER_LIST_ADD_SERVER                              :{BLACK}서버 추가
STR_NETWORK_SERVER_LIST_ADD_SERVER_TOOLTIP                      :{BLACK}서버를 목록에 수동으로 추가합니다.
STR_NETWORK_SERVER_LIST_START_SERVER                            :{BLACK}서버 열기
STR_NETWORK_SERVER_LIST_START_SERVER_TOOLTIP                    :{BLACK}당신이 서버가 되어 게임을 진행합니다.

STR_NETWORK_SERVER_LIST_PLAYER_NAME_OSKTITLE                    :{BLACK}이름을 입력하세요
STR_NETWORK_SERVER_LIST_ENTER_IP                                :{BLACK}호스트(IP) 주소 입력

# Start new multiplayer server
STR_NETWORK_START_SERVER_CAPTION                                :{WHITE}새 멀티플레이 게임 시작하기

STR_NETWORK_START_SERVER_NEW_GAME_NAME                          :{BLACK}게임 이름:
STR_NETWORK_START_SERVER_NEW_GAME_NAME_TOOLTIP                  :{BLACK}멀티플레이 게임 선택 메뉴에서 보여질 게임 제목입니다.
STR_NETWORK_START_SERVER_SET_PASSWORD                           :{BLACK}암호 설정
STR_NETWORK_START_SERVER_PASSWORD_TOOLTIP                       :{BLACK}자유로운 접근을 막고 싶을 때 암호를 설정할 수 있습니다

STR_NETWORK_START_SERVER_UNADVERTISED                           :아니요
STR_NETWORK_START_SERVER_ADVERTISED                             :예
STR_NETWORK_START_SERVER_CLIENTS_SELECT                         :{BLACK}{NUM}명
STR_NETWORK_START_SERVER_NUMBER_OF_CLIENTS                      :{BLACK}최대 접속자 수:
STR_NETWORK_START_SERVER_NUMBER_OF_CLIENTS_TOOLTIP              :{BLACK}최대 접속자수를 선택합니다. 모든 슬롯이 차있을 필요는 없습니다.
STR_NETWORK_START_SERVER_COMPANIES_SELECT                       :{BLACK}{NUM}개
STR_NETWORK_START_SERVER_NUMBER_OF_COMPANIES                    :{BLACK}최대 회사수:
STR_NETWORK_START_SERVER_NUMBER_OF_COMPANIES_TOOLTIP            :{BLACK}서버의 회사의 수를 제한합니다
STR_NETWORK_START_SERVER_SPECTATORS_SELECT                      :{BLACK}{NUM}명
STR_NETWORK_START_SERVER_NUMBER_OF_SPECTATORS                   :{BLACK}최대 관전자수:
STR_NETWORK_START_SERVER_NUMBER_OF_SPECTATORS_TOOLTIP           :{BLACK}게임을 관전하는 접속자의 수를 제한합니다
STR_NETWORK_START_SERVER_LANGUAGE_SPOKEN                        :{BLACK}대화 언어:
STR_NETWORK_START_SERVER_LANGUAGE_TOOLTIP                       :{BLACK}서버에서 주로 사용하는 언어를 고르십시오.

STR_NETWORK_START_SERVER_NEW_GAME_NAME_OSKTITLE                 :{BLACK}네트워크 게임에서 사용할 이름을 입력하세요

# Network game languages
############ Leave those lines in this order!!
STR_NETWORK_LANG_ANY                                            :모든 언어
STR_NETWORK_LANG_ENGLISH                                        :영어
STR_NETWORK_LANG_GERMAN                                         :독일어
STR_NETWORK_LANG_FRENCH                                         :프랑스어
STR_NETWORK_LANG_BRAZILIAN                                      :브라질어
STR_NETWORK_LANG_BULGARIAN                                      :불가리아어
STR_NETWORK_LANG_CHINESE                                        :중국어
STR_NETWORK_LANG_CZECH                                          :체코어
STR_NETWORK_LANG_DANISH                                         :덴마크어
STR_NETWORK_LANG_DUTCH                                          :네덜란드어
STR_NETWORK_LANG_ESPERANTO                                      :에스페란토
STR_NETWORK_LANG_FINNISH                                        :핀란드어
STR_NETWORK_LANG_HUNGARIAN                                      :헝가리어
STR_NETWORK_LANG_ICELANDIC                                      :아이슬란드어
STR_NETWORK_LANG_ITALIAN                                        :이탈리아어
STR_NETWORK_LANG_JAPANESE                                       :일본어
STR_NETWORK_LANG_KOREAN                                         :한국어
STR_NETWORK_LANG_LITHUANIAN                                     :리투아니아어
STR_NETWORK_LANG_NORWEGIAN                                      :노르웨이어
STR_NETWORK_LANG_POLISH                                         :폴란드어
STR_NETWORK_LANG_PORTUGUESE                                     :포르투갈어
STR_NETWORK_LANG_ROMANIAN                                       :루마니아어
STR_NETWORK_LANG_RUSSIAN                                        :러시아어
STR_NETWORK_LANG_SLOVAK                                         :슬로바키아어
STR_NETWORK_LANG_SLOVENIAN                                      :슬로베니아어
STR_NETWORK_LANG_SPANISH                                        :스페인어
STR_NETWORK_LANG_SWEDISH                                        :스웨덴어
STR_NETWORK_LANG_TURKISH                                        :터키어
STR_NETWORK_LANG_UKRAINIAN                                      :우크라이나어
STR_NETWORK_LANG_AFRIKAANS                                      :아프리카어
STR_NETWORK_LANG_CROATIAN                                       :크로아티아어
STR_NETWORK_LANG_CATALAN                                        :카탈로니아어
STR_NETWORK_LANG_ESTONIAN                                       :에스토니아어
STR_NETWORK_LANG_GALICIAN                                       :갈리시아어
STR_NETWORK_LANG_GREEK                                          :그리스어
STR_NETWORK_LANG_LATVIAN                                        :라트비아어
############ End of leave-in-this-order

# Network game lobby
STR_NETWORK_GAME_LOBBY_CAPTION                                  :{WHITE}멀티플레이 게임 대기실

STR_NETWORK_GAME_LOBBY_PREPARE_TO_JOIN                          :{BLACK}참가 준비중: {ORANGE}{STRING}
STR_NETWORK_GAME_LOBBY_COMPANY_LIST_TOOLTIP                     :{BLACK}이 게임에 있는 회사의 목록입니다. 다른 회사에 같이 참가하거나 (빈 슬롯이 있을 경우) 새로운 회사로 시작할 수 있습니다.

STR_NETWORK_GAME_LOBBY_COMPANY_INFO                             :{SILVER}회사 정보
STR_NETWORK_GAME_LOBBY_COMPANY_NAME                             :{SILVER}회사 이름: {WHITE}{STRING}
STR_NETWORK_GAME_LOBBY_INAUGURATION_YEAR                        :{SILVER}설립: {WHITE}{NUM}
STR_NETWORK_GAME_LOBBY_VALUE                                    :{SILVER}회사가치: {WHITE}{CURRENCY_LONG}
STR_NETWORK_GAME_LOBBY_CURRENT_BALANCE                          :{SILVER}재정 수익: {WHITE}{CURRENCY_LONG}
STR_NETWORK_GAME_LOBBY_LAST_YEARS_INCOME                        :{SILVER}작년 수익: {WHITE}{CURRENCY_LONG}
STR_NETWORK_GAME_LOBBY_PERFORMANCE                              :{SILVER}퍼포먼스: {WHITE}{NUM}

STR_NETWORK_GAME_LOBBY_VEHICLES                                 :{SILVER}차량: {WHITE}{NUM} {TRAIN}, {NUM} {LORRY}, {NUM} {BUS}, {NUM} {SHIP}, {NUM} {PLANE}
STR_NETWORK_GAME_LOBBY_STATIONS                                 :{SILVER}역: {WHITE}{NUM} {TRAIN}, {NUM} {LORRY}, {NUM} {BUS}, {NUM} {SHIP}, {NUM} {PLANE}
STR_NETWORK_GAME_LOBBY_PLAYERS                                  :{SILVER}플레이어: {WHITE}{STRING}

STR_NETWORK_GAME_LOBBY_NEW_COMPANY                              :{BLACK}새 회사
STR_NETWORK_GAME_LOBBY_NEW_COMPANY_TOOLTIP                      :{BLACK}새 회사를 만듭니다
STR_NETWORK_GAME_LOBBY_SPECTATE_GAME                            :{BLACK}게임 관전
STR_NETWORK_GAME_LOBBY_SPECTATE_GAME_TOOLTIP                    :{BLACK}게임에 참여하지 않고 보기만 합니다.
STR_NETWORK_GAME_LOBBY_JOIN_COMPANY                             :{BLACK}회사 참여
STR_NETWORK_GAME_LOBBY_JOIN_COMPANY_TOOLTIP                     :{BLACK}이 회사를 도와 플레이합니다.

# Network connecting window
STR_NETWORK_CONNECTING_CAPTION                                  :{WHITE}접속중...

############ Leave those lines in this order!!
STR_NETWORK_CONNECTING_1                                        :{BLACK}(1/6) 접속중...
STR_NETWORK_CONNECTING_2                                        :{BLACK}(2/6) 권한 부여중...
STR_NETWORK_CONNECTING_3                                        :{BLACK}(3/6) 기다리는 중...
STR_NETWORK_CONNECTING_4                                        :{BLACK}(4/6) 지도 다운로드중...
STR_NETWORK_CONNECTING_5                                        :{BLACK}(5/6) 데이터 처리중...
STR_NETWORK_CONNECTING_6                                        :{BLACK}(6/6) 등록중...

STR_NETWORK_CONNECTING_SPECIAL_1                                :{BLACK}게임 정보 가져오는 중...
STR_NETWORK_CONNECTING_SPECIAL_2                                :{BLACK}회사 정보 가져오는 중..
############ End of leave-in-this-order
STR_NETWORK_CONNECTING_WAITING                                  :{BLACK}{NUM}명의 접속자가 먼저 기다리고 있습니다
STR_NETWORK_CONNECTING_DOWNLOADING_1                            :{BLACK}지금까지 {BYTES}를 다운로드하였습니다
STR_NETWORK_CONNECTING_DOWNLOADING_2                            :{BLACK}{BYTES} / {BYTES} 다운로드 완료

STR_NETWORK_CONNECTION_DISCONNECT                               :{BLACK}접속 끊기

STR_NETWORK_NEED_GAME_PASSWORD_CAPTION                          :{WHITE}서버 암호가 걸려있습니다. 암호를 입력하세요.
STR_NETWORK_NEED_COMPANY_PASSWORD_CAPTION                       :{WHITE}회사 암호가 걸려있습니다. 암호를 입력하세요.

# Network company list added strings
STR_NETWORK_COMPANY_LIST_CLIENT_LIST                            :{WHITE}접속자 목록
STR_NETWORK_COMPANY_LIST_SPECTATE                               :{WHITE}관전
STR_NETWORK_COMPANY_LIST_NEW_COMPANY                            :{WHITE}새 회사

# Network client list
STR_NETWORK_CLIENTLIST_KICK                                     :추방
STR_NETWORK_CLIENTLIST_BAN                                      :차단
STR_NETWORK_CLIENTLIST_SPEAK_TO_ALL                             :모두에게 말하기
STR_NETWORK_CLIENTLIST_SPEAK_TO_COMPANY                         :이 회사에게 말하기
STR_NETWORK_CLIENTLIST_SPEAK_TO_CLIENT                          :귓속말하기

STR_NETWORK_SERVER                                              :서버
STR_NETWORK_CLIENT                                              :접속자
STR_NETWORK_SPECTATORS                                          :관전자

STR_NETWORK_TOOLBAR_LIST_SPECTATOR                              :{BLACK}관전자

# Network set password
STR_COMPANY_PASSWORD_CANCEL                                     :{BLACK}입력한 비밀번호는 저장하지 않기
STR_COMPANY_PASSWORD_OK                                         :{BLACK}이 회사에 새 비밀번호 부여
STR_COMPANY_PASSWORD_CAPTION                                    :{WHITE}회사 비밀번호
STR_COMPANY_PASSWORD_MAKE_DEFAULT                               :{BLACK}회사 비밀번호 기본값
STR_COMPANY_PASSWORD_MAKE_DEFAULT_TOOLTIP                       :{BLACK}이 회사 비밀번호를 새 회사의 비밀번호 기본값으로 사용

# Network company info join/password
STR_COMPANY_VIEW_JOIN                                           :{BLACK}참여
STR_COMPANY_VIEW_JOIN_TOOLTIP                                   :{BLACK}이 회사로 참가해서 플레이합니다
STR_COMPANY_VIEW_PASSWORD                                       :{BLACK}암호
STR_COMPANY_VIEW_PASSWORD_TOOLTIP                               :{BLACK}다른 참가자가 이 회사로의 플레이를 하지 못하도록 암호로 보호합니다
STR_COMPANY_VIEW_SET_PASSWORD                                   :{BLACK}회사 암호 설정

# Network chat
STR_NETWORK_CHAT_SEND                                           :{BLACK}보내기
STR_NETWORK_CHAT_COMPANY_CAPTION                                :[팀] :
STR_NETWORK_CHAT_CLIENT_CAPTION                                 :[귓속말] {STRING}:
STR_NETWORK_CHAT_ALL_CAPTION                                    :[전체] :

STR_NETWORK_CHAT_COMPANY                                        :[팀] {STRING}: {WHITE}{STRING}
STR_NETWORK_CHAT_TO_COMPANY                                     :[팀] {STRING}에게: {WHITE}{STRING}
STR_NETWORK_CHAT_CLIENT                                         :[귓속말] {STRING}: {WHITE}{STRING}
STR_NETWORK_CHAT_TO_CLIENT                                      :[귓속말] {STRING}에게: {WHITE}{STRING}
STR_NETWORK_CHAT_ALL                                            :[모두] {STRING}: {WHITE}{STRING}
STR_NETWORK_CHAT_OSKTITLE                                       :{BLACK}채팅 메시지를 입력하세요.

# Network messages
STR_NETWORK_ERROR_NOTAVAILABLE                                  :{WHITE}네트워크 장치를 찾을수 없거나 게임 자체가 네트워크를 사용할 수 없는 버전으로 컴파일되었습니다.
STR_NETWORK_ERROR_NOSERVER                                      :{WHITE}네트워크 게임이 존재하지 않습니다.
STR_NETWORK_ERROR_NOCONNECTION                                  :{WHITE}서버가 요청을 받지 않습니다.
STR_NETWORK_ERROR_NEWGRF_MISMATCH                               :{WHITE}NewGRF이 맞지 않아서 연결할 수 없습니다
STR_NETWORK_ERROR_DESYNC                                        :{WHITE}네트워크와 게임을 동기화하는 데 실패하였습니다.
STR_NETWORK_ERROR_LOSTCONNECTION                                :{WHITE}네트워크와의 연결이 끊어졌습니다.
STR_NETWORK_ERROR_SAVEGAMEERROR                                 :{WHITE}게임 저장 파일을 불러올 수 없습니다
STR_NETWORK_ERROR_SERVER_START                                  :{WHITE}서버를 시작할 수 없습니다
STR_NETWORK_ERROR_CLIENT_START                                  :{WHITE}접속할 수 없습니다
STR_NETWORK_ERROR_TIMEOUT                                       :{WHITE}연결 #{NUM}가 시간초과되었습니다.
STR_NETWORK_ERROR_SERVER_ERROR                                  :{WHITE}프로토콜 오류가 발생되어 연결이 끊어졌습니다
STR_NETWORK_ERROR_WRONG_REVISION                                :{WHITE}이 접속자의 교정내용이 서버의 것과 일치하지 않습니다.
STR_NETWORK_ERROR_WRONG_PASSWORD                                :{WHITE}잘못된 암호입니다
STR_NETWORK_ERROR_SERVER_FULL                                   :{WHITE}서버가 가득 찼습니다.
STR_NETWORK_ERROR_SERVER_BANNED                                 :{WHITE}서버 관리자에 의해 접속이 차단되었습니다.
STR_NETWORK_ERROR_KICKED                                        :{WHITE}서버에서 강제로 추방되었습니다.
STR_NETWORK_ERROR_CHEATER                                       :{WHITE}이 서버에서 치트를 사용할 수 없습니다!
STR_NETWORK_ERROR_TOO_MANY_COMMANDS                             :{WHITE}서버에 너무 많은 명령을 보냈습니다.
STR_NETWORK_ERROR_TIMEOUT_PASSWORD                              :{WHITE}비밀번호 입력 시간을 초과하였습니다.
STR_NETWORK_ERROR_TIMEOUT_COMPUTER                              :{WHITE}사용자의 컴퓨터가 서버와의 연결을 유지할 수 있을만큼 빠르지 않습니다.
STR_NETWORK_ERROR_TIMEOUT_MAP                                   :{WHITE}지도 다운로드 시간을 초과하였습니다
STR_NETWORK_ERROR_TIMEOUT_JOIN                                  :{WHITE}서버 접속 시간을 초과하였습니다.

############ Leave those lines in this order!!
STR_NETWORK_ERROR_CLIENT_GENERAL                                :일반 오류
STR_NETWORK_ERROR_CLIENT_DESYNC                                 :비동기화 오류
STR_NETWORK_ERROR_CLIENT_SAVEGAME                               :지도 불러오기 실패
STR_NETWORK_ERROR_CLIENT_CONNECTION_LOST                        :연결 손실
STR_NETWORK_ERROR_CLIENT_PROTOCOL_ERROR                         :프로토콜 오류
STR_NETWORK_ERROR_CLIENT_NEWGRF_MISMATCH                        :NewGRF 안 맞음
STR_NETWORK_ERROR_CLIENT_NOT_AUTHORIZED                         :권한 없음
STR_NETWORK_ERROR_CLIENT_NOT_EXPECTED                           :잘못된 패킷 수신
STR_NETWORK_ERROR_CLIENT_WRONG_REVISION                         :잘못된 버전
STR_NETWORK_ERROR_CLIENT_NAME_IN_USE                            :이미 사용중인 이름
STR_NETWORK_ERROR_CLIENT_WRONG_PASSWORD                         :잘못된 암호
STR_NETWORK_ERROR_CLIENT_COMPANY_MISMATCH                       :DoCommand 구문 내의 잘못된 회사
STR_NETWORK_ERROR_CLIENT_KICKED                                 :강제추방
STR_NETWORK_ERROR_CLIENT_CHEATER                                :치트 사용 시도
STR_NETWORK_ERROR_CLIENT_SERVER_FULL                            :서버 꽉참
STR_NETWORK_ERROR_CLIENT_TOO_MANY_COMMANDS                      :너무 많은 명령 전송
STR_NETWORK_ERROR_CLIENT_TIMEOUT_PASSWORD                       :제 시간에 비밀번호를 입력하십시오
STR_NETWORK_ERROR_CLIENT_TIMEOUT_COMPUTER                       :반응 시간 초과
STR_NETWORK_ERROR_CLIENT_TIMEOUT_MAP                            :지도 다운로드 시간 초과
STR_NETWORK_ERROR_CLIENT_TIMEOUT_JOIN                           :지도 생성 / 입장 시간 초과
############ End of leave-in-this-order

STR_NETWORK_ERROR_CLIENT_GUI_LOST_CONNECTION_CAPTION            :{WHITE}가능한 연결 손실
STR_NETWORK_ERROR_CLIENT_GUI_LOST_CONNECTION                    :{WHITE}마지막 {NUM}초간 서버로부터 데이터를 받지 못했습니다

# Network related errors
STR_NETWORK_SERVER_MESSAGE                                      :*** {1:STRING}
############ Leave those lines in this order!!
STR_NETWORK_SERVER_MESSAGE_GAME_PAUSED                          :게임이 일시 정지되었습니다. ({STRING})
STR_NETWORK_SERVER_MESSAGE_GAME_STILL_PAUSED_1                  :게임이 아직 일시 정지된 상태입니다. ({STRING})
STR_NETWORK_SERVER_MESSAGE_GAME_STILL_PAUSED_2                  :게임이 아직 일시 정지된 상태입니다. ({STRING}, {STRING})
STR_NETWORK_SERVER_MESSAGE_GAME_STILL_PAUSED_3                  :게임이 아직 일시 정지된 상태입니다. ({STRING}, {STRING}, {STRING})
STR_NETWORK_SERVER_MESSAGE_GAME_STILL_PAUSED_4                  :게임이 아직 일시 정지된 상태입니다. ({STRING}, {STRING}, {STRING}, {STRING})
STR_NETWORK_SERVER_MESSAGE_GAME_STILL_PAUSED_5                  :게임이 아직 일시 정지된 상태입니다. ({STRING}, {STRING}, {STRING}, {STRING}, {STRING})
STR_NETWORK_SERVER_MESSAGE_GAME_UNPAUSED                        :게임이 재개되었습니다. ({STRING})
STR_NETWORK_SERVER_MESSAGE_GAME_REASON_NOT_ENOUGH_PLAYERS       :플레이하는 사람 수
STR_NETWORK_SERVER_MESSAGE_GAME_REASON_CONNECTING_CLIENTS       :접속자와 연결중
STR_NETWORK_SERVER_MESSAGE_GAME_REASON_MANUAL                   :수동
STR_NETWORK_SERVER_MESSAGE_GAME_REASON_GAME_SCRIPT              :게임 스크립트
STR_NETWORK_SERVER_MESSAGE_GAME_REASON_LINK_GRAPH               :연결 상태 갱신을 기다리는 중
############ End of leave-in-this-order
STR_NETWORK_MESSAGE_CLIENT_LEAVING                              :게임 종료
STR_NETWORK_MESSAGE_CLIENT_JOINED                               :*** {STRING} 님이 입장하셨습니다.
STR_NETWORK_MESSAGE_CLIENT_JOINED_ID                            :*** {STRING} 님이 입장하셨습니다. ({2:NUM}번 접속자)
STR_NETWORK_MESSAGE_CLIENT_COMPANY_JOIN                         :*** {STRING} 님이 {2:NUM}번 회사에 참여하셨습니다.
STR_NETWORK_MESSAGE_CLIENT_COMPANY_SPECTATE                     :*** {STRING} 님이 관전을 시작하셨습니다.
STR_NETWORK_MESSAGE_CLIENT_COMPANY_NEW                          :*** {STRING} 님이 새로운 회사({2:NUM}번)를 창설하셨습니다.
STR_NETWORK_MESSAGE_CLIENT_LEFT                                 :*** {STRING} 님이 퇴장하셨습니다. (사유: {2:STRING})
STR_NETWORK_MESSAGE_NAME_CHANGE                                 :*** {STRING} 님의 이름이 {STRING}(으)로 바뀌었습니다.
STR_NETWORK_MESSAGE_GIVE_MONEY                                  :*** {STRING} 님이 당신에게 {2:CURRENCY_LONG}만큼의 돈을 보내셨습니다.
STR_NETWORK_MESSAGE_GAVE_MONEY_AWAY                             :*** {1:STRING} 님에게 {2:CURRENCY_LONG}만큼의 돈을 보냈습니다.
STR_NETWORK_MESSAGE_MONEY_GIVEN                                 :*** {STRING} 님이 {1:STRING}에게 {2:CURRENCY_LONG}만큼의 돈을 보내셨습니다.
STR_NETWORK_MESSAGE_MONEY_GIVE_SRC_DESCRIPTION                  :{STRING} ({COMPANY})
STR_NETWORK_MESSAGE_SERVER_SHUTDOWN                             :{WHITE}서버가 게임을 종료하였습니다.
STR_NETWORK_MESSAGE_SERVER_REBOOT                               :{WHITE}서버 재가동중...{}기다려주세요...

# Content downloading window
STR_CONTENT_TITLE                                               :{WHITE}콘텐츠 다운로드
STR_CONTENT_TYPE_CAPTION                                        :{BLACK}종류
STR_CONTENT_TYPE_CAPTION_TOOLTIP                                :{BLACK}콘텐츠의 종류
STR_CONTENT_NAME_CAPTION                                        :{BLACK}이름
STR_CONTENT_NAME_CAPTION_TOOLTIP                                :{BLACK}콘텐츠의 이름
STR_CONTENT_MATRIX_TOOLTIP                                      :{BLACK}항목을 클릭하면 자세히 볼 수 있습니다{}다운로드할 항목을 누르세요
STR_CONTENT_SELECT_ALL_CAPTION                                  :{BLACK}모두 선택
STR_CONTENT_SELECT_ALL_CAPTION_TOOLTIP                          :{BLACK}모든 콘텐츠를 선택합니다.
STR_CONTENT_SELECT_UPDATES_CAPTION                              :{BLACK}업데이트 선택
STR_CONTENT_SELECT_UPDATES_CAPTION_TOOLTIP                      :{BLACK}업데이트 항목이 있는 컨텐츠를 선택합니다.
STR_CONTENT_UNSELECT_ALL_CAPTION                                :{BLACK}모두 선택해제
STR_CONTENT_UNSELECT_ALL_CAPTION_TOOLTIP                        :{BLACK}모든 콘텐츠의 선택을 해제합니다.
STR_CONTENT_SEARCH_EXTERNAL                                     :{BLACK}외부 사이트에서 검색
STR_CONTENT_SEARCH_EXTERNAL_TOOLTIP                             :{BLACK}OpenTTD의 온라인 콘텐츠 서비스에서 다운로드할 수 없는 콘텐츠를 OpenTTD와 관련이 없는 외부 사이트에서 검색합니다.
STR_CONTENT_SEARCH_EXTERNAL_DISCLAIMER_CAPTION                  :{WHITE}OpenTTD를 종료하는 중입니다!
STR_CONTENT_SEARCH_EXTERNAL_DISCLAIMER                          :{WHITE}외부 웹사이트에서 콘텐츠를 다운로드할 때에는 그에 대한 약관과 조건이 다양합니다.{}이 콘텐츠를 OpenTTD에 설치하는 방법은 외부 사이트에서 찾아보아야 합니다.{}계속하시겠습니까?
STR_CONTENT_FILTER_TITLE                                        :{BLACK}태그/이름 검색:
STR_CONTENT_OPEN_URL                                            :{BLACK}웹사이트 방문
STR_CONTENT_OPEN_URL_TOOLTIP                                    :{BLACK}이 컨텐츠의 웹사이트를 방문합니다.
STR_CONTENT_DOWNLOAD_CAPTION                                    :{BLACK}다운로드
STR_CONTENT_DOWNLOAD_CAPTION_TOOLTIP                            :{BLACK}선택한 콘텐츠의 다운로드를 시작합니다.
STR_CONTENT_TOTAL_DOWNLOAD_SIZE                                 :{SILVER}다운로드 할 파일의 총 용량: {WHITE}{BYTES}
STR_CONTENT_DETAIL_TITLE                                        :{SILVER}콘텐츠 정보
STR_CONTENT_DETAIL_SUBTITLE_UNSELECTED                          :{SILVER}이 콘텐츠를 선택하지 않았습니다.
STR_CONTENT_DETAIL_SUBTITLE_SELECTED                            :{SILVER}이 콘텐츠를 다운로드하기 위해 선택하였습니다.
STR_CONTENT_DETAIL_SUBTITLE_AUTOSELECTED                        :{SILVER}이 콘텐츠는 다른 콘텐츠에서 필요하므로 자동 선택되었습니다.
STR_CONTENT_DETAIL_SUBTITLE_ALREADY_HERE                        :{SILVER}이미 가지고 있는 콘텐츠입니다.
STR_CONTENT_DETAIL_SUBTITLE_DOES_NOT_EXIST                      :{SILVER}이 콘텐츠는 알려지지 않은 콘텐츠이고 OpenTTD 게임 상에서 받을 수 없는 것입니다
STR_CONTENT_DETAIL_UPDATE                                       :{SILVER}이 콘텐츠는 기존에 존재하던 {STRING}{G 0 "을" "를"} 업데이트합니다.
STR_CONTENT_DETAIL_NAME                                         :{SILVER}이름: {WHITE}{STRING}
STR_CONTENT_DETAIL_VERSION                                      :{SILVER}버전: {WHITE}{STRING}
STR_CONTENT_DETAIL_DESCRIPTION                                  :{SILVER}설명: {WHITE}{STRING}
STR_CONTENT_DETAIL_URL                                          :{SILVER}주소: {WHITE}{STRING}
STR_CONTENT_DETAIL_TYPE                                         :{SILVER}종류: {WHITE}{STRING}
STR_CONTENT_DETAIL_FILESIZE                                     :{SILVER}파일 크기: {WHITE}{BYTES}
STR_CONTENT_DETAIL_SELECTED_BECAUSE_OF                          :{WHITE}{STRING}{SILVER} 때문에 선택됨
STR_CONTENT_DETAIL_DEPENDENCIES                                 :{SILVER}필요한 요소: {WHITE}{STRING}
STR_CONTENT_DETAIL_TAGS                                         :{SILVER}태그: {WHITE}{STRING}
STR_CONTENT_NO_ZLIB                                             :{WHITE}OpenTTD가 "zlib" 지원 기능을 포함하지 않고 만들어졌습니다...
STR_CONTENT_NO_ZLIB_SUB                                         :{WHITE}... 콘텐츠를 다운로드 할 수 없습니다!

# Order of these is important!
STR_CONTENT_TYPE_BASE_GRAPHICS                                  :{G=m}기본 그래픽
STR_CONTENT_TYPE_NEWGRF                                         :{G=m}NewGRF
STR_CONTENT_TYPE_AI                                             :{G=m}인공지능
STR_CONTENT_TYPE_AI_LIBRARY                                     :{G=f}인공지능 라이브러리
STR_CONTENT_TYPE_SCENARIO                                       :{G=f}시나리오
STR_CONTENT_TYPE_HEIGHTMAP                                      :{G=m}높이맵
STR_CONTENT_TYPE_BASE_SOUNDS                                    :{G=m}기본 효과음
STR_CONTENT_TYPE_BASE_MUSIC                                     :{G=m}기본 배경 음악
STR_CONTENT_TYPE_GAME_SCRIPT                                    :{G=f}게임 스크립트
STR_CONTENT_TYPE_GS_LIBRARY                                     :{G=f}GS 라이브러리

# Content downloading progress window
STR_CONTENT_DOWNLOAD_TITLE                                      :{WHITE}콘텐츠 다운로드...
STR_CONTENT_DOWNLOAD_INITIALISE                                 :{WHITE}파일 요청중...
STR_CONTENT_DOWNLOAD_FILE                                       :{WHITE}현재 다운로드 {STRING} ({NUM} / {NUM})
STR_CONTENT_DOWNLOAD_COMPLETE                                   :{WHITE}다운로드 완료
STR_CONTENT_DOWNLOAD_PROGRESS_SIZE                              :{WHITE}{BYTES} / {BYTES} 다운로드 ({NUM} %)

# Content downloading error messages
STR_CONTENT_ERROR_COULD_NOT_CONNECT                             :{WHITE}콘텐츠 서버에 접속할 수 없습니다...
STR_CONTENT_ERROR_COULD_NOT_DOWNLOAD                            :{WHITE}다운로드 실패...
STR_CONTENT_ERROR_COULD_NOT_DOWNLOAD_CONNECTION_LOST            :{WHITE}... 접속이 끊겼습니다.
STR_CONTENT_ERROR_COULD_NOT_DOWNLOAD_FILE_NOT_WRITABLE          :{WHITE}... 파일 쓰기가 불가능합니다.
STR_CONTENT_ERROR_COULD_NOT_EXTRACT                             :{WHITE}다운로드한 파일의 압축을 풀 수 없습니다

STR_MISSING_GRAPHICS_SET_CAPTION                                :{WHITE}그래픽 없음
STR_MISSING_GRAPHICS_SET_MESSAGE                                :{BLACK}OpenTTD를 실행시키기 위해서는 그래픽 파일이 필요하지만 컴퓨터에서 그래픽 파일을 찾을 수 없습니다. OpenTTD를 실행시키기 위해 그래픽을 다운로드 받아서 설치하시겠습니까?
STR_MISSING_GRAPHICS_YES_DOWNLOAD                               :{BLACK}예, 그래픽을 다운로드 받습니다.
STR_MISSING_GRAPHICS_NO_QUIT                                    :{BLACK}아니요, OpenTTD를 종료합니다.

# Transparency settings window
STR_TRANSPARENCY_CAPTION                                        :{WHITE}투명 설정
STR_TRANSPARENT_SIGNS_TOOLTIP                                   :{BLACK}역명판 투명 전환. 고정하려면 CTRL+클릭하세요.
STR_TRANSPARENT_TREES_TOOLTIP                                   :{BLACK}나무 투명 전환. 고정하려면 CTRL+클릭하세요.
STR_TRANSPARENT_HOUSES_TOOLTIP                                  :{BLACK}집 투명 전환. 고정하려면 CTRL+클릭하세요.
STR_TRANSPARENT_INDUSTRIES_TOOLTIP                              :{BLACK}산업시설 투명 전환. 고정하려면 CTRL+클릭하세요.
STR_TRANSPARENT_BUILDINGS_TOOLTIP                               :{BLACK}정거장, 차량기지, 경유지 등과 같은 건물을 보이지 않도록 설정할 수 있습니다. 고정하려면 CTRL+클릭하세요.
STR_TRANSPARENT_BRIDGES_TOOLTIP                                 :{BLACK}다리를 투명하게 합니다. 고정하려면 CTRL+클릭하세요.
STR_TRANSPARENT_STRUCTURES_TOOLTIP                              :{BLACK}등대나 안테나 같은 구조물 투명 전환. 고정하려면 CTRL+클릭하세요.
STR_TRANSPARENT_CATENARY_TOOLTIP                                :{BLACK}전차선 보이기/숨기기. 고정하려면 CTRL+클릭하세요.
STR_TRANSPARENT_LOADING_TOOLTIP                                 :{BLACK}적재율 투명 전환. 고정하려면 CTRL+클릭하세요.
STR_TRANSPARENT_TUNNELS_TOOLTIP                                 :{BLACK}터널 안의 차량의 투명도 전환. 고정하려면 CTRL+클릭하세요.
STR_TRANSPARENT_INVISIBLE_TOOLTIP                               :{BLACK}투명이 아니라 아예 안보이게 할 항목을 선택하세요

# Linkgraph legend window
STR_LINKGRAPH_LEGEND_CAPTION                                    :{BLACK}화물 흐름 범례
STR_LINKGRAPH_LEGEND_ALL                                        :{BLACK}모두
STR_LINKGRAPH_LEGEND_NONE                                       :{BLACK}없음
STR_LINKGRAPH_LEGEND_SELECT_COMPANIES                           :{BLACK}표시할 회사를 선택하십시오
STR_LINKGRAPH_LEGEND_COMPANY_TOOLTIP                            :{BLACK}{STRING}{}{COMPANY}

# Linkgraph legend window and linkgraph legend in smallmap
STR_LINKGRAPH_LEGEND_UNUSED                                     :{TINY_FONT}{BLACK}이용 없음
STR_LINKGRAPH_LEGEND_SATURATED                                  :{TINY_FONT}{BLACK}포화
STR_LINKGRAPH_LEGEND_OVERLOADED                                 :{TINY_FONT}{BLACK}과포화

# Base for station construction window(s)
STR_STATION_BUILD_COVERAGE_AREA_TITLE                           :{BLACK}역세권 표시
STR_STATION_BUILD_COVERAGE_OFF                                  :{BLACK}끄기
STR_STATION_BUILD_COVERAGE_ON                                   :{BLACK}켜기
STR_STATION_BUILD_COVERAGE_AREA_OFF_TOOLTIP                     :{BLACK}역세권을 표시하지 않습니다.
STR_STATION_BUILD_COVERAGE_AREA_ON_TOOLTIP                      :{BLACK}역세권을 표시합니다.
STR_STATION_BUILD_ACCEPTS_CARGO                                 :{BLACK}받음: {GOLD}{CARGO_LIST}
STR_STATION_BUILD_SUPPLIES_CARGO                                :{BLACK}공급: {GOLD}{CARGO_LIST}

# Join station window
STR_JOIN_STATION_CAPTION                                        :{WHITE}같은 이름으로 정거장 만들기
STR_JOIN_STATION_CREATE_SPLITTED_STATION                        :{YELLOW}분리된 역을 새로 만들기

STR_JOIN_WAYPOINT_CAPTION                                       :{WHITE}연결할 경유지
STR_JOIN_WAYPOINT_CREATE_SPLITTED_WAYPOINT                      :{YELLOW}분리된 경유지를 새로 만들기

# Rail construction toolbar
STR_RAIL_TOOLBAR_RAILROAD_CONSTRUCTION_CAPTION                  :선로 건설
STR_RAIL_TOOLBAR_ELRAIL_CONSTRUCTION_CAPTION                    :전기선로 건설
STR_RAIL_TOOLBAR_MONORAIL_CONSTRUCTION_CAPTION                  :모노레일 건설
STR_RAIL_TOOLBAR_MAGLEV_CONSTRUCTION_CAPTION                    :자기부상열차 건설

STR_RAIL_TOOLBAR_TOOLTIP_BUILD_RAILROAD_TRACK                   :{BLACK}선로를 건설합니다. CTRL 키를 누르면 건설모드/철거모드로 전환합니다. SHIFT 키를 누르면 예상 가격을 볼 수 있습니다.
STR_RAIL_TOOLBAR_TOOLTIP_BUILD_AUTORAIL                         :{BLACK}자동건설 모드로 선로를 건설합니다. CTRL 키를 누르면 건설/철거모드를 바꿀 수 있습니다. SHIFT 키를 누르면 예상 가격을 볼 수 있습니다.
STR_RAIL_TOOLBAR_TOOLTIP_BUILD_POLYRAIL                         :{BLACK}폴리라인 모드로 선로를 건설합니다. CTRL 키를 누르면 건설/철거모드를 바꿀 수 있습니다. SHIFT 키를 누르면 예상 가격을 볼 수 있습니다.
STR_RAIL_TOOLBAR_TOOLTIP_BUILD_TRAIN_DEPOT_FOR_BUILDING         :{BLACK}차량기지를 건설합니다. 차량을 구입하거나 정비를 할 수 있습니다. SHIFT 키를 사용하면 예상 가격을 볼 수 있습니다.
STR_RAIL_TOOLBAR_TOOLTIP_CONVERT_RAIL_TO_WAYPOINT               :{BLACK}선로에 경유지를 설치합니다. CTRL 키를 사용하면 같은 이름의 경유지를 서로 떨어진 곳에 지을 수 있습니다. SHIFT 키를 누르면 예상 가격을 볼 수 있습니다.
STR_RAIL_TOOLBAR_TOOLTIP_BUILD_RAILROAD_STATION                 :{BLACK}철도역을 짓습니다. CTRL 키를 사용하면 같은 이름의 역을 서로 떨어진 곳에 지을 수 있습니다. SHIFT 키를 사용하면 예상 가격을 볼 수 있습니다.
STR_RAIL_TOOLBAR_TOOLTIP_BUILD_RAILROAD_SIGNALS                 :{BLACK}신호기를 설치합니다. CTRL 키를 누르면 구식/전자식으로 전환합니다.{}선로를 따라 드래그해서 설치할 수 있습니다. CTRL을 누른채 드래그하면 다음 분기점이나 다음 신호기까지 신호기를 설치합니다.{}CTRL 키를 누른 채 클릭하면 신호기 선택 창을 전환합니다. SHIFT 키를 누르면 예상 가격을 볼 수 있습니다.
STR_RAIL_TOOLBAR_TOOLTIP_BUILD_RAILROAD_BRIDGE                  :{BLACK}철교를 짓습니다. SHIFT 키를 사용하면 예상 가격을 볼 수 있습니다.
STR_RAIL_TOOLBAR_TOOLTIP_BUILD_RAILROAD_TUNNEL                  :{BLACK}터널을 짓습니다. SHIFT 키를 사용하면 예상 가격을 볼 수 있습니다.
STR_RAIL_TOOLBAR_TOOLTIP_TOGGLE_BUILD_REMOVE_FOR                :{BLACK}선로, 신호기, 경유지, 역 등의 철도 시설 건설/철거 모드를 켜거나 끌 수 있습니다. CTRL 키를 누르고 있어도 선로에서 경유지와 역을 제거할 수 있습니다.
STR_RAIL_TOOLBAR_TOOLTIP_CONVERT_RAIL                           :{BLACK}철도의 타입을 변경/업그레이드 합니다. SHIFT 키를 사용하면 예상 가격을 볼 수 있습니다.

STR_RAIL_NAME_RAILROAD                                          :철도
STR_RAIL_NAME_ELRAIL                                            :전기철도
STR_RAIL_NAME_MONORAIL                                          :모노레일
STR_RAIL_NAME_MAGLEV                                            :자기부상열차

# Rail depot construction window
STR_BUILD_DEPOT_TRAIN_ORIENTATION_CAPTION                       :{WHITE}차량기지 방향 선택
STR_BUILD_DEPOT_TRAIN_ORIENTATION_TOOLTIP                       :{BLACK}차량기지의 방향을 선택하세요.

# Rail waypoint construction window
STR_WAYPOINT_CAPTION                                            :{WHITE}경유지
STR_WAYPOINT_GRAPHICS_TOOLTIP                                   :{BLACK}경유지 종류 설정

# Rail station construction window
STR_STATION_BUILD_RAIL_CAPTION                                  :{WHITE}철도 역사 선택
STR_STATION_BUILD_ORIENTATION                                   :{BLACK}방향 선택
STR_STATION_BUILD_RAILROAD_ORIENTATION_TOOLTIP                  :{BLACK}철도역 방향을 설정합니다.
STR_STATION_BUILD_NUMBER_OF_TRACKS                              :{BLACK}선로 수
STR_STATION_BUILD_NUMBER_OF_TRACKS_TOOLTIP                      :{BLACK}철도역 플랫폼 개수를 설정합니다.
STR_STATION_BUILD_PLATFORM_LENGTH                               :{BLACK}플랫폼 길이
STR_STATION_BUILD_PLATFORM_LENGTH_TOOLTIP                       :{BLACK}철도역 길이를 설정합니다.
STR_STATION_BUILD_DRAG_DROP                                     :{BLACK}드래그 & 드롭
STR_STATION_BUILD_DRAG_DROP_TOOLTIP                             :{BLACK}드래그 & 드롭으로 역 건설

STR_STATION_BUILD_STATION_CLASS_TOOLTIP                         :{BLACK}표시할 역의 종류를 선택합니다
STR_STATION_BUILD_STATION_TYPE_TOOLTIP                          :{BLACK}건설할 역의 종류를 선택합니다

STR_STATION_CLASS_DFLT                                          :기본 역사
STR_STATION_CLASS_WAYP                                          :경유지

# Signal window
STR_BUILD_SIGNAL_CAPTION                                        :{WHITE}신호기 선택
STR_BUILD_SIGNAL_SEMAPHORE_NORM_TOOLTIP                         :{BLACK}폐색 신호기 (구식){}가장 기본적인 신호기 형식입니다. 단 한 대의 열차만이 이 폐색 구간을 통과할 수 있습니다.
STR_BUILD_SIGNAL_SEMAPHORE_ENTRY_TOOLTIP                        :{BLACK}입구 신호기 (구식){}다음 폐색 구간에 있는 출구 신호기가 하나라도 파란불이면 파란불이 되며, 그렇지 않은 경우에는 빨간불이 됩니다.
STR_BUILD_SIGNAL_SEMAPHORE_EXIT_TOOLTIP                         :{BLACK}출구 신호기 (구식){}일반 신호기와 기능이 똑같지만, 입구 & 복합 신호기와 올바르게 연계되어야 합니다.
STR_BUILD_SIGNAL_SEMAPHORE_COMBO_TOOLTIP                        :{BLACK}복합 신호기 (구식){}복합 신호기는 입구 신호기와 출구 신호기의 역할을 동시에 합니다. 이 신호기는 사전 신호기의 거대한 "나뭇가지 구조"를 건설할 수 있도록 도와줍니다.
STR_BUILD_SIGNAL_SEMAPHORE_PROG_TOOLTIP                         :{BLACK}프로그램 신호기 (구식){}프로그램 신호기는 복잡한 기능을 할 수 있도록 프로그래밍 가능한 복합 신호기입니다.
STR_BUILD_SIGNAL_SEMAPHORE_PBS_TOOLTIP                          :{BLACK}경로 신호기 (구식){}경로 신호기는 경로가 겹치지 않는 경우에 한 대 이상의 열차가 한 폐색 구간에 동시에 들어갈 수 있게 해줍니다. 경로 신호기는 반대편에서 통과가 가능합니다.
STR_BUILD_SIGNAL_SEMAPHORE_PBS_OWAY_TOOLTIP                     :{BLACK}단방향 경로 신호기 (구식){}경로 신호기는 경로가 겹치지 않는 경우에 한 대 이상의 열차가 한 폐색 구간에 동시에 들어갈 수 있게 해줍니다. 단방향 경로 신호기는 반대편에서 통과가 불가능합니다.
STR_BUILD_SIGNAL_ELECTRIC_NORM_TOOLTIP                          :{BLACK}폐색 신호기 (전자식){}가장 기본적인 신호기 형식입니다. 단 한 대의 열차만이 이 폐색 구간을 통과할 수 있습니다.
STR_BUILD_SIGNAL_ELECTRIC_ENTRY_TOOLTIP                         :{BLACK}입구 신호기 (전자식){}다음 폐색 구간에 있는 출구 신호기가 하나라도 파란불이면 파란불이 되며, 그렇지 않은 경우에는 빨간불이 됩니다.
STR_BUILD_SIGNAL_ELECTRIC_EXIT_TOOLTIP                          :{BLACK}출구 신호기 (전자식){}일반 신호기와 기능이 똑같지만, 입구 & 복합 신호기와 올바르게 연계되어야 합니다.
STR_BUILD_SIGNAL_ELECTRIC_COMBO_TOOLTIP                         :{BLACK}복합 신호기 (전자식){}복합 신호기는 입구 신호기와 출구 신호기의 역할을 동시에 합니다. 이 신호기는 사전 신호기의 거대한 "나뭇가지식 구조"를 건설할 수 있도록 도와줍니다.
STR_BUILD_SIGNAL_ELECTRIC_PROG_TOOLTIP                          :{BLACK}프로그램 신호기 (전자식){}프로그램 신호기는 복잡한 기능을 할 수 있도록 프로그래밍 가능한 복합 신호기입니다.
STR_BUILD_SIGNAL_ELECTRIC_PBS_TOOLTIP                           :{BLACK}경로 신호기 (전자식){}경로 신호기는 경로가 겹치지 않는 경우에 한 대 이상의 열차가 한 폐색 구간에 동시에 들어갈 수 있게 해줍니다. 경로 신호기는 반대편에서 통과가 가능합니다.
STR_BUILD_SIGNAL_ELECTRIC_PBS_OWAY_TOOLTIP                      :{BLACK}단방향 경로 신호기 (전자식){}경로 신호기는 경로가 겹치지 않는 경우에 한 대 이상의 열차가 한 폐색 구간에 동시에 들어갈 수 있게 해줍니다. 단방향 경로 신호기는 반대편에서 통과가 불가능합니다.
STR_BUILD_SIGNAL_CONVERT_TOOLTIP                                :{BLACK}신호기 변환{}이 버튼을 선택한 뒤 이미 설치된 신호기를 클릭하면, 신호기의 종류(일반/입구/출구/복합/경로)와 형식(구식↔전자식)을 변경하고, CTRL+클릭하면 신호기의 형식을 변경합니다. SHIFT+클릭을 사용하면 예상 가격을 볼 수 있습니다.
STR_BUILD_SIGNAL_DRAG_SIGNALS_DENSITY_TOOLTIP                   :{BLACK}드래그로 신호기를 설치하는 간격
STR_BUILD_SIGNAL_DRAG_SIGNALS_DENSITY_DECREASE_TOOLTIP          :{BLACK}드래그로 신호기를 설치하는 간격 감소
STR_BUILD_SIGNAL_DRAG_SIGNALS_DENSITY_INCREASE_TOOLTIP          :{BLACK}드래그로 신호기를 설치하는 간격 증가

# Tracerestrict GUI
STR_TRACE_RESTRICT_CONDITIONAL_COMPARATOR_EQUALS                :=
STR_TRACE_RESTRICT_CONDITIONAL_COMPARATOR_NOT_EQUALS            :≠
STR_TRACE_RESTRICT_CONDITIONAL_COMPARATOR_LESS_THAN             :<
STR_TRACE_RESTRICT_CONDITIONAL_COMPARATOR_LESS_EQUALS           :<=
STR_TRACE_RESTRICT_CONDITIONAL_COMPARATOR_MORE_THAN             :>
STR_TRACE_RESTRICT_CONDITIONAL_COMPARATOR_MORE_EQUALS           :>=
STR_TRACE_RESTRICT_CONDITIONAL_COMPARATOR_CARGO_EQUALS          :실을 수 있다면
STR_TRACE_RESTRICT_CONDITIONAL_COMPARATOR_CARGO_NOT_EQUALS      :실을 수 없다면
STR_TRACE_RESTRICT_CONDITIONAL_COMPARATOR_HAS_STATUS            :(이)라면
STR_TRACE_RESTRICT_CONDITIONAL_COMPARATOR_DOESNT_HAVE_STATUS    :이(가) 아니라면
STR_TRACE_RESTRICT_CONDITIONAL_IF                               :조건문:
STR_TRACE_RESTRICT_CONDITIONAL_ELIF                             :아니라면, 조건문:
STR_TRACE_RESTRICT_CONDITIONAL_ORIF                             :또는, 조건문:
STR_TRACE_RESTRICT_CONDITIONAL_ELSE                             :아니라면:
STR_TRACE_RESTRICT_CONDITIONAL_ENDIF                            :조건문 종료
STR_TRACE_RESTRICT_VARIABLE_TRAIN_LENGTH                        :열차 길이
STR_TRACE_RESTRICT_VARIABLE_MAX_SPEED                           :최고 속도
STR_TRACE_RESTRICT_VARIABLE_CURRENT_ORDER                       :현재 경로
STR_TRACE_RESTRICT_VARIABLE_NEXT_ORDER                          :다음 경로
STR_TRACE_RESTRICT_VARIABLE_LAST_VISITED_STATION                :마지막으로 경유한 역
STR_TRACE_RESTRICT_VARIABLE_CARGO                               :화물
STR_TRACE_RESTRICT_VARIABLE_ENTRY_DIRECTION                     :진입 방향
STR_TRACE_RESTRICT_VARIABLE_PBS_ENTRY_SIGNAL                    :경로 신호기
STR_TRACE_RESTRICT_VARIABLE_PBS_ENTRY_SIGNAL_LONG               :통과한 경로 신호기
STR_TRACE_RESTRICT_VARIABLE_TRAIN_GROUP                         :열차 그룹
STR_TRACE_RESTRICT_VARIABLE_TRAIN_SLOT                          :열차 슬롯
STR_TRACE_RESTRICT_VARIABLE_SLOT_OCCUPANCY                      :슬롯 사용량
STR_TRACE_RESTRICT_VARIABLE_SLOT_OCCUPANCY_REMAINING            :남은 슬롯 수용량
STR_TRACE_RESTRICT_VARIABLE_SLOT_OCCUPANCY_SHORT                :사용량
STR_TRACE_RESTRICT_VARIABLE_SLOT_OCCUPANCY_REMAINING_SHORT      :남은 수용량
STR_TRACE_RESTRICT_VARIABLE_TRAIN_WEIGHT                        :무게
STR_TRACE_RESTRICT_VARIABLE_TRAIN_POWER                         :힘
STR_TRACE_RESTRICT_VARIABLE_TRAIN_MAX_TE                        :최고 견인력
STR_TRACE_RESTRICT_VARIABLE_TRAIN_POWER_WEIGHT_RATIO            :힘 / 무게
STR_TRACE_RESTRICT_VARIABLE_TRAIN_MAX_TE_WEIGHT_RATIO           :최고 견인력 / 무게
STR_TRACE_RESTRICT_VARIABLE_TRAIN_OWNER                         :열차 소유주
STR_TRACE_RESTRICT_VARIABLE_TRAIN_STATUS                        :열차 상태
STR_TRACE_RESTRICT_VARIABLE_UNDEFINED                           :정의되지 않음
STR_TRACE_RESTRICT_VARIABLE_UNDEFINED_RED                       :{PUSH_COLOUR}{RED}정의되지 않음{POP_COLOUR}
STR_TRACE_RESTRICT_CONDITIONAL_COMPARE_INTEGER                  :{STRING} {STRING} {STRING} {COMMA} (이)라면
STR_TRACE_RESTRICT_CONDITIONAL_COMPARE_SPEED                    :{STRING} {STRING} {STRING} {VELOCITY} (이)라면
STR_TRACE_RESTRICT_CONDITIONAL_COMPARE_WEIGHT                   :{STRING} {STRING} {STRING} {WEIGHT_SHORT} (이)라면
STR_TRACE_RESTRICT_CONDITIONAL_COMPARE_POWER                    :{STRING} {STRING} {STRING} {POWER} (이)라면
STR_TRACE_RESTRICT_CONDITIONAL_COMPARE_FORCE                    :{STRING} {STRING} {STRING} {FORCE} (이)라면
STR_TRACE_RESTRICT_CONDITIONAL_COMPARE_POWER_WEIGHT_RATIO       :{STRING} {STRING} {STRING} {POWER_WEIGHT_RATIO} (이)라면
STR_TRACE_RESTRICT_CONDITIONAL_COMPARE_FORCE_WEIGHT_RATIO       :{STRING} {STRING} {STRING} {FORCE_WEIGHT_RATIO} (이)라면
STR_TRACE_RESTRICT_CONDITIONAL_ORDER_STATION                    :{STRING} {STRING} {STRING} {STATION} (이)라면
STR_TRACE_RESTRICT_CONDITIONAL_ORDER_WAYPOINT                   :{STRING} {STRING} {STRING} {WAYPOINT} (이)라면
STR_TRACE_RESTRICT_CONDITIONAL_ORDER_DEPOT                      :{STRING} {STRING} {STRING} {DEPOT} (이)라면
STR_TRACE_RESTRICT_CONDITIONAL_CARGO                            :{STRING} 열차가 {2:STRING}{G 2 "을" "를"} {1:STRING}
STR_TRACE_RESTRICT_CONDITIONAL_ENTRY_DIRECTION                  :{STRING} 열차가 타일에 진입한 방향 {STRING} {STRING}{G 2 "이" ""}라면
STR_TRACE_RESTRICT_CONDITIONAL_ENTRY_SIGNAL_FACE                :{STRING} 열차의 진입 방향 {STRING} 신호기의 {STRING}{G 2 "이" ""}라면
STR_TRACE_RESTRICT_CONDITIONAL_TILE_INDEX                       :{STRING} {STRING} {STRING} {NUM} x {NUM} 에 위치한다면
STR_TRACE_RESTRICT_CONDITIONAL_GROUP                            :{STRING} 열차의 소속 그룹 {STRING} {GROUP} (이)라면
STR_TRACE_RESTRICT_CONDITIONAL_GROUP_STR                        :{STRING} 열차의 소속 그룹 {STRING} {BLACK}{STRING} (이)라면 {STRING}
STR_TRACE_RESTRICT_CONDITIONAL_OWNER                            :{STRING} {STRING} {STRING} {COMPANY} {COMPANY_NUM} (이)라면
STR_TRACE_RESTRICT_CONDITIONAL_SLOT                             :{STRING} 열차 {STRING} {TRSLOT} 슬롯에 있으면
STR_TRACE_RESTRICT_CONDITIONAL_SLOT_STR                         :{STRING} 열차 {STRING} {STRING} 슬롯에 있고 {BLACK}{STRING} (이)라면
STR_TRACE_RESTRICT_CONDITIONAL_SLOT_OCCUPANCY                   :{STRING} 슬롯 {2:TRSLOT}의 {1:STRING} {3:STRING} {COMMA} (이)라면
STR_TRACE_RESTRICT_CONDITIONAL_SLOT_OCCUPANCY_STR               :{STRING} {2:STRING}의 {1:STRING} {BLACK}{3:STRING}{STRING} {COMMA} (이)라면
STR_TRACE_RESTRICT_CONDITIONAL_TRAIN_STATUS                     :{STRING} 열차가 {2:STRING}{1:STRING}
STR_TRACE_RESTRICT_CONDITIONAL_UNDEFINED                        :{STRING} {STRING} {STRING} {RED}정의되지 않음 {BLACK}{STRING}(이)라면
STR_TRACE_RESTRICT_CONDITIONAL_COMPARE_UNDEFINED                :{STRING} {RED}정의되지 않음 {BLACK}{STRING}(이)라면
STR_TRACE_RESTRICT_PF_PENALTY_ITEM                              :경로 탐색에서 우선순위를 {COMMA} 만큼 뒤로
STR_TRACE_RESTRICT_PF_PENALTY_ITEM_PRESET                       :경로 탐색에서 우선순위를 {STRING} 낮추기
STR_TRACE_RESTRICT_WHITE                                        :{WHITE}
STR_TRACE_RESTRICT_START                                        :구문 시작
STR_TRACE_RESTRICT_END                                          :구문 끝
STR_TRACE_RESTRICT_PF_DENY                                      :진입 거부
STR_TRACE_RESTRICT_PF_ALLOW                                     :진입 허용
STR_TRACE_RESTRICT_PF_ALLOW_LONG                                :진입 허용 (이전의 거부 취소)
STR_TRACE_RESTRICT_RESERVE_THROUGH                              :경로 예약
STR_TRACE_RESTRICT_RESERVE_THROUGH_CANCEL                       :경로 예약 취소
STR_TRACE_RESTRICT_LONG_RESERVE                                 :경로 장기 예약
STR_TRACE_RESTRICT_LONG_RESERVE_CANCEL                          :경로 장기 예약 취소
STR_TRACE_RESTRICT_WAIT_AT_PBS                                  :경로 신호기에서 대기
STR_TRACE_RESTRICT_WAIT_AT_PBS_CANCEL                           :경로 신호기에서 대기 취소
STR_TRACE_RESTRICT_PBS_RES_END_WAIT                             :경로 예약이 여기서 끝날 때까지 입구 경로 신호기에서 대기
STR_TRACE_RESTRICT_PBS_RES_END_WAIT_CANCEL                      :경로 예약이 여기서 끝날 때까지 입구 경로 신호기에서 대기 취소
STR_TRACE_RESTRICT_PBS_RES_END_WAIT_SHORT                       :경로 예약 종료 대기
STR_TRACE_RESTRICT_PBS_RES_END_WAIT_CANCEL_SHORT                :경로 예약 종료 대기 취소
STR_TRACE_RESTRICT_PF_PENALTY                                   :우선순위 낮춤
STR_TRACE_RESTRICT_PF_VALUE_SMALL                               :조금
STR_TRACE_RESTRICT_PF_VALUE_MEDIUM                              :중간 정도
STR_TRACE_RESTRICT_PF_VALUE_LARGE                               :많이
STR_TRACE_RESTRICT_PF_VALUE_CUSTOM                              :사용자 설정
STR_TRACE_RESTRICT_DIRECTION_FRONT                              :{G=m}앞쪽
STR_TRACE_RESTRICT_DIRECTION_BACK                               :{G=m}뒤쪽
STR_TRACE_RESTRICT_DIRECTION_NE                                 :{G=m}북동
STR_TRACE_RESTRICT_DIRECTION_SE                                 :{G=m}남동
STR_TRACE_RESTRICT_DIRECTION_SW                                 :{G=f}남서
STR_TRACE_RESTRICT_DIRECTION_NW                                 :{G=f}북서
STR_TRACE_RESTRICT_COMPANY                                      :회사
STR_TRACE_RESTRICT_UNDEFINED_COMPANY                            :정의되지 않은 회사
STR_TRACE_RESTRICT_SLOT_OP                                      :슬롯 연산
STR_TRACE_RESTRICT_REVERSE                                      :회차
STR_TRACE_RESTRICT_SLOT_ACQUIRE_WAIT                            :획득 또는 대기
STR_TRACE_RESTRICT_SLOT_TRY_ACQUIRE                             :획득 시도
STR_TRACE_RESTRICT_SLOT_RELEASE_FRONT                           :해제 (앞)
STR_TRACE_RESTRICT_SLOT_RELEASE_BACK                            :해제 (뒤)
STR_TRACE_RESTRICT_SLOT_PBS_RES_END_ACQUIRE_WAIT                :경로 예약 종료: 획득 또는 대기
STR_TRACE_RESTRICT_SLOT_PBS_RES_END_TRY_ACQUIRE                 :경로 예약 종료: 획득 시도
STR_TRACE_RESTRICT_SLOT_PBS_RES_END_RELEASE                     :경로 예약 종료: 해제
STR_TRACE_RESTRICT_SLOT_ACQUIRE_WAIT_ITEM                       :슬롯 획득: {STRING}{BLACK}{STRING}, 또는 경로 신호기에서 대기
STR_TRACE_RESTRICT_SLOT_TRY_ACQUIRE_ITEM                        :슬롯 획득 시도: {STRING}{BLACK}{STRING}, 또는 계속하기
STR_TRACE_RESTRICT_SLOT_RELEASE_FRONT_ITEM                      :슬롯 해제: {STRING}{BLACK}{STRING} (열차의 앞)
STR_TRACE_RESTRICT_SLOT_RELEASE_BACK_ITEM                       :슬롯 해제: {STRING}{BLACK}{STRING} (열차의 뒤)
STR_TRACE_RESTRICT_SLOT_PBS_RES_END_ACQUIRE_WAIT_ITEM           :경로 예약 종료: 슬롯 획득: {STRING}{BLACK}{STRING}, 또는 입구에서 대기
STR_TRACE_RESTRICT_SLOT_PBS_RES_END_TRY_ACQUIRE_ITEM            :경로 예약 종료: 슬롯 획득: {STRING}{BLACK}{STRING}, 또는 계속하기
STR_TRACE_RESTRICT_SLOT_PBS_RES_END_RELEASE_ITEM                :경로 예약 종료: 슬롯 해제: {STRING}{BLACK}{STRING}
STR_TRACE_RESTRICT_SLOT_NAME                                    :{TRSLOT}
STR_TRACE_RESTRICT_SLOT_LIST_HEADER                             :{BLACK}슬롯{CONSUME_ARG}: {LTBLUE}
STR_TRACE_RESTRICT_SLOT_LIST_SEPARATOR                          :{BLACK}, {LTBLUE}
STR_TRACE_RESTRICT_TRAIN_STATUS_EMPTY                           :{G=f}빈 상태
STR_TRACE_RESTRICT_TRAIN_STATUS_FULL                            :{G=f}가득 찬 상태
STR_TRACE_RESTRICT_TRAIN_STATUS_BROKEN_DOWN                     :{G=f}고장난 상태
STR_TRACE_RESTRICT_TRAIN_STATUS_NEEDS_REPAIR                    :{G=f}수리 요구 상태
STR_TRACE_RESTRICT_TRAIN_STATUS_REVERSING                       :{G=m}회차 중
STR_TRACE_RESTRICT_TRAIN_STATUS_HEADING_TO_STATION_WAYPOINT     :{G=m}역 또는 경유지로 향하는 중
STR_TRACE_RESTRICT_TRAIN_STATUS_HEADING_TO_DEPOT                :{G=m}기지로 향하는 중
STR_TRACE_RESTRICT_TRAIN_STATUS_LOADING                         :{G=m}싣는 중
STR_TRACE_RESTRICT_TRAIN_STATUS_WAITING                         :{G=m}기다리는 중
STR_TRACE_RESTRICT_TRAIN_STATUS_LOST                            :{G=f}경로를 찾을 수 없는 상태
STR_TRACE_RESTRICT_TRAIN_STATUS_REQUIRES_SERVICE                :{G=f}정비 요구 상태
STR_TRACE_RESTRICT_REVERSE_SIG                                  :신호기 뒤에서 회차
STR_TRACE_RESTRICT_REVERSE_SIG_CANCEL                           :신호기 뒤에서 회차 취소
STR_TRACE_RESTRICT_VALUE_CAPTION                                :{WHITE}값
STR_TRACE_RESTRICT_CAPTION                                      :{WHITE}경로 탐색 제한
STR_TRACE_RESTRICT_CAPTION_SHARED                               :{WHITE}경로 탐색 제한 - {COMMA}개의 신호기와 공유
STR_TRACE_RESTRICT_UP_BTN_TOOLTIP                               :{BLACK}선택한 구문을 위로 옮깁니다{}CTRL + 클릭하면 전체 블록 대신 조건문만 옮길 수 있습니다.
STR_TRACE_RESTRICT_DOWN_BTN_TOOLTIP                             :{BLACK}선택한 구문을 아래로 옮깁니다{}CTRL + 클릭하면 전체 블록 대신 조건문만 옮길 수 있습니다.
STR_TRACE_RESTRICT_TYPE_TOOLTIP                                 :{BLACK}종류
STR_TRACE_RESTRICT_COND_COMPARATOR_TOOLTIP                      :{BLACK}비교 연산자
STR_TRACE_RESTRICT_COND_VALUE_TOOLTIP                           :{BLACK}값
STR_TRACE_RESTRICT_CONDFLAGS_TOOLTIP                            :{BLACK}조건문 종류
STR_TRACE_RESTRICT_GOTO_SIGNAL_TOOLTIP                          :{BLACK}신호기가 있는 위치로 이동합니다.
STR_TRACE_RESTRICT_SLOT_OP_TOOLTIP                              :{BLACK}슬롯 연산 종류
STR_TRACE_RESTRICT_SLOT_GUI_LIST_TOOLTIP                        :{BLACK}슬롯 - 이 슬롯에 속한 모든 차량을 보려면 클릭하세요
STR_TRACE_RESTRICT_SLOT_CREATE_TOOLTIP                          :{BLACK}슬롯을 생성하려면 클릭하세요
STR_TRACE_RESTRICT_SLOT_DELETE_TOOLTIP                          :{BLACK}선택한 슬롯을 삭제합니다.
STR_TRACE_RESTRICT_SLOT_RENAME_TOOLTIP                          :{BLACK}선택한 슬롯의 이름을 변경합니다.
STR_TRACE_RESTRICT_SLOT_SET_MAX_OCCUPANCY_TOOLTIP               :{BLACK}선택한 슬롯의 최대 수용량을 설정합니다.
STR_TRACE_RESTRICT_SLOT_CAPTION                                 :{WHITE}경로 제한 - 슬롯 관리자
STR_TRACE_RESTRICT_SLOT_MANAGE                                  :슬롯 관리
STR_TRACE_RESTRICT_SLOT_MAX_OCCUPANCY                           :{TINY_FONT}{COMMA} / {COMMA}
STR_TRACE_RESTRICT_SLOT_RENAME_CAPTION                          :{BLACK}슬롯 이름 바꾸기
STR_TRACE_RESTRICT_SLOT_CREATE_CAPTION                          :{BLACK}슬롯 생성하기
STR_TRACE_RESTRICT_SLOT_SET_MAX_OCCUPANCY_CAPTION               :{BLACK}슬롯의 최대 수용량을 설정하세요
STR_TRACE_RESTRICT_SLOT_QUERY_DELETE_CAPTION                    :{WHITE}슬롯 삭제
STR_TRACE_RESTRICT_SLOT_DELETE_QUERY_TEXT                       :{WHITE}이 슬롯을 정말로 삭제하시겠습니까?
STR_TRACE_RESTRICT_INSERT                                       :{BLACK}삽입
STR_TRACE_RESTRICT_REMOVE                                       :{BLACK}제거
STR_TRACE_RESTRICT_RESET                                        :{BLACK}비우기
STR_TRACE_RESTRICT_COPY                                         :{BLACK}복사
STR_TRACE_RESTRICT_APPEND                                       :{BLACK}덧붙이기
STR_TRACE_RESTRICT_SHARE                                        :{BLACK}공유
STR_TRACE_RESTRICT_UNSHARE                                      :{BLACK}공유 해제
STR_TRACE_RESTRICT_SELECT_TARGET                                :{BLACK}선택
STR_TRACE_RESTRICT_SELECT_SIGNAL                                :{BLACK}신호기 선택
STR_TRACE_RESTRICT_INSERT_TOOLTIP                               :{BLACK}구문을 삽입합니다.
STR_TRACE_RESTRICT_REMOVE_TOOLTIP                               :{BLACK}선택된 구문을 제거합니다.
STR_TRACE_RESTRICT_RESET_TOOLTIP                                :{BLACK}선택된 신호기의 구문을 모두 제거합니다. (공유된 신호기에는 영향을 주지 않음)
STR_TRACE_RESTRICT_COPY_TOOLTIP                                 :{BLACK}다른 신호기에서 구문을 복사해 옵니다.
STR_TRACE_RESTRICT_SHARE_TOOLTIP                                :{BLACK}다른 신호기와 구문을 공유합니다.
STR_TRACE_RESTRICT_UNSHARE_TOOLTIP                              :{BLACK}다른 신호기와의 구문 공유를 해제합니다.
STR_TRACE_RESTRICT_SIGNAL_GUI_TOOLTIP                           :{BLACK}경로 탐색 제한
STR_TRACE_RESTRICT_INSTRUCTION_LIST_TOOLTIP                     :{BLACK}선택하려면 구문을 클릭하십시오.{}구문에서 지정된 장소가 있다면, 지정된 장소로 가려면 구문을 Ctrl+클릭하십시오.
STR_TRACE_RESTRICT_ERROR_CAN_T_INSERT_ITEM                      :{WHITE}구문을 삽입할 수 없습니다.
STR_TRACE_RESTRICT_ERROR_CAN_T_MODIFY_ITEM                      :{WHITE}구문을 수정할 수 없습니다.
STR_TRACE_RESTRICT_ERROR_CAN_T_REMOVE_ITEM                      :{WHITE}구문을 제거할 수 없습니다.
STR_TRACE_RESTRICT_ERROR_CAN_T_MOVE_ITEM                        :{WHITE}구문을 옮길 수 없습니다
STR_TRACE_RESTRICT_ERROR_VALUE_TOO_LARGE                        :{WHITE}값이 너무 큽니다. {DECIMAL} 이하로 설정하십시오.
STR_TRACE_RESTRICT_ERROR_NO_PROGRAM                             :프로그램이 존재하지 않습니다.
STR_TRACE_RESTRICT_ERROR_OFFSET_TOO_LARGE                       :오프셋이 너무 큽니다.
STR_TRACE_RESTRICT_ERROR_CAN_T_CHANGE_CONDITIONALITY            :조건을 수정할 수 없습니다.
STR_TRACE_RESTRICT_ERROR_CAN_T_REMOVE_ENDIF                     :'조건문 종료'만 제거할 수 없습니다.
STR_TRACE_RESTRICT_ERROR_CAN_T_SHALLOW_REMOVE_IF_ELIF           :'아니라면, 조건문', '또는, 조건문' 또는 '아니라면' 블록이 있는 '조건문' 블록을 삭제할 수 없습니다.
STR_TRACE_RESTRICT_ERROR_VALIDATE_END_CONDSTACK                 :인증 실패: 출구의 조건스택이 비어있지 않습니다.
STR_TRACE_RESTRICT_ERROR_VALIDATE_NO_IF                         :인증 실패: 시작 '조건문' 없이 존재하는 '아니라면', '조건문 종료'
STR_TRACE_RESTRICT_ERROR_VALIDATE_DUP_ELSE                      :인증 실패: 중복된 '아니라면'
STR_TRACE_RESTRICT_ERROR_VALIDATE_ELIF_NO_IF                    :인증 실패: 시작 '조건문' 없이 존재하는 '아니라면, 조건문'
STR_TRACE_RESTRICT_ERROR_VALIDATE_UNKNOWN_INSTRUCTION           :인증 실패: 알 수 없는 구문
STR_TRACE_RESTRICT_ERROR_SOURCE_SAME_AS_TARGET                  :자신을 참조할 수 없습니다.
STR_TRACE_RESTRICT_ERROR_CAN_T_RESET_SIGNAL                     :{WHITE}구문을 모두 제거할 수 없습니다.
STR_TRACE_RESTRICT_ERROR_CAN_T_COPY_PROGRAM                     :{WHITE}구문을 복제할 수 없습니다.
STR_TRACE_RESTRICT_ERROR_CAN_T_COPY_APPEND_PROGRAM              :{WHITE}구문을 덧붙일 수 없습니다.
STR_TRACE_RESTRICT_ERROR_CAN_T_SHARE_PROGRAM                    :{WHITE}구문을 공유할 수 없습니다.
STR_TRACE_RESTRICT_ERROR_CAN_T_UNSHARE_PROGRAM                  :{WHITE}구문을 공유 해제할 수 없습니다.
STR_TRACE_RESTRICT_ERROR_SLOT_CAN_T_CREATE                      :{WHITE}슬롯을 생성할 수 없습니다...
STR_TRACE_RESTRICT_ERROR_SLOT_CAN_T_DELETE                      :{WHITE}이 슬롯을 제거할 수 없습니다...
STR_TRACE_RESTRICT_ERROR_SLOT_CAN_T_RENAME                      :{WHITE}이 슬롯의 이름을 바꿀 수 없습니다...
STR_TRACE_RESTRICT_ERROR_SLOT_CAN_T_ADD_VEHICLE                 :{WHITE}차량을 이 슬롯에 추가할 수 없습니다...
STR_TRACE_RESTRICT_ERROR_SLOT_CAN_T_REMOVE_VEHICLE              :{WHITE}차량을 이 슬롯에서 제거할 수 없습니다...
STR_TRACE_RESTRICT_ERROR_SLOT_CAN_T_SET_MAX_OCCUPANCY           :{WHITE}이 슬롯의 최대 수용량을 설정할 수 없습니다...

# Programmable Signals
STR_PROGRAM_SIGNAL_TOOLTIP                                      :{BLACK}프로그램 신호등

STR_ERR_PROGSIG_INVALID_INSTRUCTION                             :{WHITE}유효하지 않은 ID로 구문 뒤에 구문을 삽입할 수 없음
STR_ERR_PROGSIG_INVALID_OPCODE                                  :{WHITE}그 opcode로는 구문을 삽입할 수 없음
STR_ERR_PROGSIG_NOT_THERE                                       :{WHITE}프로그램 신호등이 존재하지 않음
STR_ERR_PROGSIG_INVALID_SIGNAL_STATE                            :{WHITE}신호기 상태가 유효하지 않음
STR_ERR_PROGSIG_INVALID_CONDITION                               :{WHITE}조건이 유효하지 않음
STR_ERR_PROGSIG_INVALID_CONDITION_FIELD                         :{WHITE}조건문 입력이 유효한 필드가 아님
STR_ERR_PROGSIG_INVALID_COMPARATOR                              :{WHITE}연산자가 유효하지 않음
STR_ERR_PROGSIG_INVALID_SIGNAL                                  :{WHITE}유효하지 않은 신호기가 선택됨

STR_PROGSIG_CAPTION                                             :{WHITE}신호기 프로그래밍
STR_PROGSIG_COND_VARIABLE_TOOLTIP                               :{BLACK}비교할 상태
STR_PROGSIG_COND_COMPARATOR_TOOLTIP                             :{BLACK}변수를 비교하기 위해 사용할 연산자
STR_PROGSIG_COND_VALUE_TOOLTIP                                  :{BLACK}비교할 값
STR_PROGSIG_SIGNAL_STATE_TOOLTIP                                :{BLACK}신호기를 이 상태로 변경합니다.
STR_PROGSIG_COND_SET_SIGNAL                                     :{BLACK}신호기 설정
STR_PROGSIG_COND_SET_SIGNAL_TOOLTIP                             :{BLACK}클릭한 신호기를 설정합니다.
STR_PROGSIG_GOTO_SIGNAL                                         :{BLACK}신호기 보기
STR_PROGSIG_GOTO_SIGNAL_TOOLTIP                                 :{BLACK}신호기가 위치한 곳으로 이동합니다.
STR_PROGSIG_INSERT_TOOLTIP                                      :{BLACK}구문을 삽입합니다.
STR_PROGSIG_REMOVE_TOOLTIP                                      :{BLACK}선택된 구문을 제거합니다.
STR_PROGSIG_REMOVE_PROGRAM_TOOLTIP                              :{BLACK}전체 프로그램을 제거합니다.
STR_PROGSIG_COPY_PROGRAM_TOOLTIP                                :{BLACK}존재하는 신호기로부터 프로그램을 복사합니다.

STR_PROGSIG_REMOVE_PROGRAM                                      :{RED}프로그램 제거
STR_PROGSIG_COPY_PROGRAM                                        :{BLUE}프로그램 복제
STR_PROGSIG_REMOVE                                              :{BLACK}제거
STR_PROGSIG_INSERT                                              :삽입
STR_PROGSIG_INSERT_IF                                           :조건문
STR_PROGSIG_INSERT_SET_SIGNAL                                   :신호기 상태 삽입

STR_PROGSIG_FIRST                                               :프로그램 시작
STR_PROGSIG_LAST                                                :프로그램 끝

STR_PROGSIG_IF                                                  :조건문: {STRING} (이)라면
STR_PROGSIG_ELSE                                                :아니라면:
STR_PROGSIG_ENDIF                                               :조건문 종료

STR_PROGSIG_SET_SIGNAL                                          :신호기에 {STRING} 신호를 표시

STR_PROGSIG_COND_ALWAYS                                         :항상 맞음
STR_PROGSIG_COND_NEVER                                          :항상 아님
STR_PROGSIG_COND_COMPARE                                        :{STRING} {STRING} {NUM}
STR_PROGSIG_COND_SIGNAL_STATE                                   :신호기 상태
STR_PROGSIG_CONDVAR_SIGNAL_STATE_SPECIFIED                      :{NUM} x {NUM} 에 위치한 신호기가 초록색
STR_PROGSIG_CONDVAR_SIGNAL_STATE_UNSPECIFIED                    :{RED}정해지지 않은 신호기{STRING} 가 초록색
STR_PROGSIG_CONDVAR_NUM_RED                                     :빨간 신호
STR_PROGSIG_CONDVAR_NUM_GREEN                                   :초록 신호

STR_PROGSIG_CONDITION_VALUE_CAPT                                :{WHITE}상태 값

STR_ERROR_CAN_T_INSERT_INSTRUCTION                              :{WHITE}구문을 삽입할 수 없습니다.
STR_ERROR_CAN_T_MODIFY_INSTRUCTION                              :{WHITE}구문을 수정할 수 없습니다.
STR_ERROR_CAN_T_REMOVE_INSTRUCTION                              :{WHITE}구문을 제거할 수 없습니다.
STR_ERROR_CAN_T_GOTO_UNDEFINED_SIGNAL                           :{WHITE}정의되지 않은 신호기로 이동할 수 없습니다.
STR_ERROR_NOT_AN_EXIT_SIGNAL                                    :{WHITE}출구 신호기가 아닙니다.
STR_ERROR_NOT_AN_PROG_SIGNAL                                    :{WHITE}프로그램 신호기가 아닙니다.
STR_ERROR_CANNOT_USE_SELF                                       :{WHITE}자신의 프로그램을 복제해 올 수 없습니다.
STR_ERROR_CAN_T_DEPEND_UPON_BIDIRECTIONAL_SIGNALS               :{WHITE}양방향 신호기를 설정할 수 없습니다.
STR_ERROR_INVALID_SIGNAL                                        :{WHITE}유효하지 않은 신호기

# Bridge selection window
STR_SELECT_RAIL_BRIDGE_CAPTION                                  :{WHITE}철교 선택
STR_SELECT_ROAD_BRIDGE_CAPTION                                  :{WHITE}다리 종류를 선택하십시오
STR_SELECT_BRIDGE_SELECTION_TOOLTIP                             :{BLACK}다리 건설 - 원하는 다리 종류를 선택하세요
STR_SELECT_BRIDGE_INFO                                          :{GOLD}{STRING}{} {VELOCITY} {WHITE}{CURRENCY_LONG}
STR_SELECT_BRIDGE_SCENEDIT_INFO                                 :{GOLD}{STRING}{} {VELOCITY}
STR_BRIDGE_NAME_SUSPENSION_STEEL                                :강철 현수교
STR_BRIDGE_NAME_GIRDER_STEEL                                    :강철 거더교
STR_BRIDGE_NAME_CANTILEVER_STEEL                                :강철 캔틸레버교
STR_BRIDGE_NAME_SUSPENSION_CONCRETE                             :콘크리트 현수교
STR_BRIDGE_NAME_WOODEN                                          :나무 다리
STR_BRIDGE_NAME_CONCRETE                                        :콘크리트교
STR_BRIDGE_NAME_TUBULAR_STEEL                                   :강철 원통형 다리
STR_BRIDGE_TUBULAR_SILICON                                      :실리콘 원통형 다리


# Road construction toolbar
STR_ROAD_TOOLBAR_ROAD_CONSTRUCTION_CAPTION                      :{WHITE}도로 건설
STR_ROAD_TOOLBAR_TRAM_CONSTRUCTION_CAPTION                      :{WHITE}전찻길 건설
STR_ROAD_TOOLBAR_TOOLTIP_BUILD_ROAD_SECTION                     :{BLACK}도로를 짓습니다. CTRL 키를 누르고 있으면 건설/제거 모드를 바꿀 수 있습니다. SHIFT 키를 사용하면 예상 가격을 볼 수 있습니다.
STR_ROAD_TOOLBAR_TOOLTIP_BUILD_TRAMWAY_SECTION                  :{BLACK}전차 선로를 짓습니다. CTRL 키를 누르고 있으면 건설/제거 모드를 바꿀 수 있습니다. SHIFT 키를 사용하면 예상 가격을 볼 수 있습니다.
STR_ROAD_TOOLBAR_TOOLTIP_BUILD_AUTOROAD                         :{BLACK}자동건설 모드로 도로를 짓습니다. CTRL 키를 누르고 있으면 건설/제거 모드를 바꿀 수 있습니다. SHIFT 키를 사용하면 예상 가격을 볼 수 있습니다.
STR_ROAD_TOOLBAR_TOOLTIP_BUILD_AUTOTRAM                         :{BLACK}자동건설 모드로 전차 선로를 짓습니다. CTRL 키를 누르고 있으면 건설/제거 모드를 바꿀 수 있습니다. SHIFT 키를 사용하면 예상 가격을 볼 수 있습니다.
STR_ROAD_TOOLBAR_TOOLTIP_BUILD_ROAD_VEHICLE_DEPOT               :{BLACK}차고지를 건설합니다. 차량을 구입하거나 정비를 할 수 있습니다. SHIFT 키를 누르면 예상 가격을 볼 수 있습니다.
STR_ROAD_TOOLBAR_TOOLTIP_BUILD_TRAM_VEHICLE_DEPOT               :{BLACK}전차 차고지를 건설합니다. 차량을 구입하거나 정비를 할 수 있습니다. SHIFT 키를 누르면 예상 가격을 볼 수 있습니다.
STR_ROAD_TOOLBAR_TOOLTIP_BUILD_BUS_STATION                      :{BLACK}버스 정류장을 짓습니다. CTRL 키를 사용하면 근처 정류장과 연결할 수 있습니다. SHIFT 키를 사용하면 예상 가격을 볼 수 있습니다.
STR_ROAD_TOOLBAR_TOOLTIP_BUILD_PASSENGER_TRAM_STATION           :{BLACK}여객 전차역을 짓습니다. CTRL 키를 사용하면 근처 역과 연결할 수 있습니다. SHIFT 키를 사용하면 예상 가격을 볼 수 있습니다.
STR_ROAD_TOOLBAR_TOOLTIP_BUILD_TRUCK_LOADING_BAY                :{BLACK}트럭 적하장을 짓습니다. CTRL 키를 사용하면 근처 적하장과 연결할 수 있습니다. SHIFT 키를 누르면 예상 가격을 볼 수 있습니다.
STR_ROAD_TOOLBAR_TOOLTIP_BUILD_CARGO_TRAM_STATION               :{BLACK}화물 전차역을 짓습니다. CTRL 키를 사용하면 근처 역과 연결할 수 있습니다. SHIFT 키를 사용하면 예상 가격을 볼 수 있습니다.
STR_ROAD_TOOLBAR_TOOLTIP_TOGGLE_ONE_WAY_ROAD                    :{BLACK}일방통행 도로 건설 모드를 켜거나 끕니다.
STR_ROAD_TOOLBAR_TOOLTIP_BUILD_ROAD_BRIDGE                      :{BLACK}다리를 짓습니다. SHIFT 키를 사용하면 예상 가격을 볼 수 있습니다.
STR_ROAD_TOOLBAR_TOOLTIP_BUILD_TRAMWAY_BRIDGE                   :{BLACK}전차교를 짓습니다. SHIFT 키를 사용하면 예상 가격을 볼 수 있습니다.
STR_ROAD_TOOLBAR_TOOLTIP_BUILD_ROAD_TUNNEL                      :{BLACK}터널을 짓습니다. SHIFT 키를 사용하면 예상 가격을 볼 수 있습니다.
STR_ROAD_TOOLBAR_TOOLTIP_BUILD_TRAMWAY_TUNNEL                   :{BLACK}전차 터널을 짓습니다. SHIFT 키를 사용하면 예상 가격을 볼 수 있습니다.
STR_ROAD_TOOLBAR_TOOLTIP_TOGGLE_BUILD_REMOVE_FOR_ROAD           :{BLACK}도로 제거툴 켜기/끄기
STR_ROAD_TOOLBAR_TOOLTIP_TOGGLE_BUILD_REMOVE_FOR_TRAMWAYS       :{BLACK}전찻길 건설/제거 툴 켜기/끄기

# Road depot construction window
STR_BUILD_DEPOT_ROAD_ORIENTATION_CAPTION                        :{WHITE}차고지 방향 선택
STR_BUILD_DEPOT_ROAD_ORIENTATION_SELECT_TOOLTIP                 :{BLACK}차고지의 방향을 선택하세요.
STR_BUILD_DEPOT_TRAM_ORIENTATION_CAPTION                        :{WHITE}전차 차량기지 방향 선택
STR_BUILD_DEPOT_TRAM_ORIENTATION_SELECT_TOOLTIP                 :{BLACK}차량기지의 방향을 선택하세요

# Road vehicle station construction window
STR_STATION_BUILD_BUS_ORIENTATION                               :{WHITE}버스 정류장 방향 선택
STR_STATION_BUILD_BUS_ORIENTATION_TOOLTIP                       :{BLACK}버스 정류장 방향을 선택합니다.
STR_STATION_BUILD_TRUCK_ORIENTATION                             :{WHITE}트럭 적하장 방향 선택
STR_STATION_BUILD_TRUCK_ORIENTATION_TOOLTIP                     :{BLACK}트럭 적하장의 방향을 선택합니다.
STR_STATION_BUILD_PASSENGER_TRAM_ORIENTATION                    :{WHITE}여객 전차역 방향 선택
STR_STATION_BUILD_PASSENGER_TRAM_ORIENTATION_TOOLTIP            :{BLACK}여객 전차역의 방향을 선택하세요.
STR_STATION_BUILD_CARGO_TRAM_ORIENTATION                        :{WHITE}화물 전차역 방향 선택
STR_STATION_BUILD_CARGO_TRAM_ORIENTATION_TOOLTIP                :{BLACK}화물 전차역의 방향을 선택하세요.

# Waterways toolbar (last two for SE only)
STR_WATERWAYS_TOOLBAR_CAPTION                                   :{WHITE}수로 건설
STR_WATERWAYS_TOOLBAR_CAPTION_SE                                :{WHITE}항만
STR_WATERWAYS_TOOLBAR_BUILD_CANALS_TOOLTIP                      :{BLACK}운하를 만듭니다. SHIFT 키를 사용하면 예상 가격을 볼 수 있습니다.
STR_WATERWAYS_TOOLBAR_BUILD_LOCKS_TOOLTIP                       :{BLACK}갑문을 짓습니다. SHIFT 키를 사용하면 예상 가격을 볼 수 있습니다.
STR_WATERWAYS_TOOLBAR_BUILD_DEPOT_TOOLTIP                       :{BLACK}선박 구입과 점검을 위한 정박소를 만듭니다. SHIFT 키를 사용하면 예상 가격을 볼 수 있습니다.
STR_WATERWAYS_TOOLBAR_BUILD_DOCK_TOOLTIP                        :{BLACK}항구 건설. CTRL 키를 사용하면 근처 역과 연결할 수 있습니다. SHIFT 키를 사용하면 예상 가격을 볼 수 있습니다.
STR_WATERWAYS_TOOLBAR_BUOY_TOOLTIP                              :{BLACK}경유지로 사용할 부표를 설치합니다. SHIFT 키를 사용하면 예상 가격을 볼 수 있습니다.
STR_WATERWAYS_TOOLBAR_BUILD_AQUEDUCT_TOOLTIP                    :{BLACK}수도교를 짓습니다. SHIFT 키를 사용하면 예상 가격을 볼 수 있습니다.
STR_WATERWAYS_TOOLBAR_CREATE_LAKE_TOOLTIP                       :{BLACK}벽으로 물을 막고 있는 운하를 만듭니다.{}해수면 높이에서 CTRL 키를 누른 채로 사용하면 벽 없이 물을 만들어 바다나 호수를 만들 수 있습니다.
STR_WATERWAYS_TOOLBAR_CREATE_RIVER_TOOLTIP                      :{BLACK}강을 만듭니다.

# Ship depot construction window
STR_DEPOT_BUILD_SHIP_CAPTION                                    :{WHITE}정박소 방향 선택
STR_DEPOT_BUILD_SHIP_ORIENTATION_TOOLTIP                        :{BLACK}정박소의 방향을 선택합니다.

# Dock construction window
STR_STATION_BUILD_DOCK_CAPTION                                  :{WHITE}항구

# Airport toolbar
STR_TOOLBAR_AIRCRAFT_CAPTION                                    :{WHITE}공항
STR_TOOLBAR_AIRCRAFT_BUILD_AIRPORT_TOOLTIP                      :{BLACK}공항 건설. CTRL 키를 사용하면 같은 이름의 역을 서로 떨어진 곳에 지을 수 있습니다. SHIFT 키를 사용하면 예상 가격을 볼 수 있습니다.

# Airport construction window
STR_STATION_BUILD_AIRPORT_CAPTION                               :{WHITE}공항 선택
STR_STATION_BUILD_AIRPORT_TOOLTIP                               :{BLACK}공항의 크기/종류를 선택합니다.
STR_STATION_BUILD_AIRPORT_CLASS_LABEL                           :{BLACK}공항 등급
STR_STATION_BUILD_AIRPORT_LAYOUT_NAME                           :{BLACK}레이아웃 {NUM}

STR_AIRPORT_SMALL                                               :소형 공항
STR_AIRPORT_CITY                                                :도시 공항
STR_AIRPORT_METRO                                               :대도시 공항
STR_AIRPORT_INTERNATIONAL                                       :국제 공항
STR_AIRPORT_COMMUTER                                            :통근용 공항
STR_AIRPORT_INTERCONTINENTAL                                    :대륙간 공항
STR_AIRPORT_HELIPORT                                            :헬리콥터 탑승장
STR_AIRPORT_HELIDEPOT                                           :헬리콥터 격납고
STR_AIRPORT_HELISTATION                                         :헬리콥터 정류장

STR_AIRPORT_CLASS_SMALL                                         :소형 공항
STR_AIRPORT_CLASS_LARGE                                         :대형 공항
STR_AIRPORT_CLASS_HUB                                           :허브 공항
STR_AIRPORT_CLASS_HELIPORTS                                     :헬리콥터 공항

STR_STATION_BUILD_NOISE                                         :{BLACK}발생하는 소음 수준: {GOLD}{COMMA}

# Landscaping toolbar
STR_LANDSCAPING_TOOLBAR                                         :{WHITE}지형 편집
STR_LANDSCAPING_TOOLTIP_LOWER_A_CORNER_OF_LAND                  :{BLACK}땅의 모퉁이를 낮춥니다. 드래그하면 시작점의 땅을 낮추고 선택한 영역의 도착점까지 지형을 적절히 맞춥니다. CTRL 키를 누르면 대각선 방향의 영역을 선택할 수 있습니다. SHIFT 키를 누른 채로 사용하면 예상 가격을 볼 수 있습니다.
STR_LANDSCAPING_TOOLTIP_RAISE_A_CORNER_OF_LAND                  :{BLACK}땅의 모퉁이를 높입니다. 드래그하면 시작점의 땅을 높이고 선택한 영역의 도착점까지 지형을 적절히 맞춥니다. CTRL 키를 누르면 대각선 방향의 영역을 선택할 수 있습니다. SHIFT 키를 누른 채로 사용하면 예상 가격을 볼 수 있습니다.
STR_LANDSCAPING_LEVEL_LAND_TOOLTIP                              :{BLACK}처음 선택한 모퉁이의 고도에 맞추어 땅을 평평하게 고릅니다. CTRL 키를 누르면 대각선 방향의 영역을 선택할 수 있습니다. SHIFT 키를 누른 채로 사용하면 예상 가격을 볼 수 있습니다.
STR_LANDSCAPING_TOOLTIP_PURCHASE_LAND                           :{BLACK}나중에 그 땅을 사용하기 위해 소유권을 구입합니다. SHIFT 키를 사용하면 예상 가격을 볼 수 있습니다.
STR_LANDSCAPING_TOOLTIP_RULER_TOOL                              :{BLACK}거리와 고도를 측정하기 위한 가상의 자를 사용합니다.

# Object construction window
STR_OBJECT_BUILD_CAPTION                                        :{WHITE}오브젝트 선택
STR_OBJECT_BUILD_TOOLTIP                                        :{BLACK}건설할 오브젝트를 선택합니다.
STR_OBJECT_BUILD_CLASS_TOOLTIP                                  :{BLACK}건설할 오브젝트의 등급을 선택합니다
STR_OBJECT_BUILD_PREVIEW_TOOLTIP                                :{BLACK}오브젝트 미리보기
STR_OBJECT_BUILD_SIZE                                           :{BLACK}크기: {GOLD}{NUM} x {NUM} 칸

STR_OBJECT_CLASS_LTHS                                           :등대
STR_OBJECT_CLASS_TRNS                                           :송신기

#House construction window (for SE only)
STR_HOUSE_BUILD_CAPTION                                         :{WHITE}건물 선택
STR_HOUSE_BUILD_CUSTOM_CAPTION                                  :{WHITE}{STRING}
STR_HOUSE_BUILD_HOUSESET_LIST_TOOLTIP                           :{BLACK}건물 세트를 선택합니다.
STR_HOUSE_BUILD_SELECT_HOUSE_TOOLTIP                            :{BLACK}건설할 건물을 선택합니다.
STR_HOUSE_BUILD_HOUSE_NAME                                      :{GOLD}{STRING}
STR_HOUSE_BUILD_HISTORICAL_BUILDING                             :{GOLD}(역사적 건물)
STR_HOUSE_BUILD_HOUSE_POPULATION                                :{BLACK}거주 인구: {GOLD}{NUM}
STR_HOUSE_BUILD_HOUSE_ZONES                                     :{BLACK}생성 구역: {STRING} {STRING} {STRING} {STRING} {STRING}
STR_HOUSE_BUILD_HOUSE_ZONE_DISABLED                             :{GRAY}{NUM}
STR_HOUSE_BUILD_HOUSE_ZONE_ENABLED                              :{GOLD}{NUM}
STR_HOUSE_BUILD_LANDSCAPE                                       :{BLACK}지역: {STRING}
STR_HOUSE_BUILD_LANDSCAPE_ABOVE_OR_BELOW_SNOWLINE               :{GOLD}설선과 관계없이
STR_HOUSE_BUILD_LANDSCAPE_ONLY_ABOVE_SNOWLINE                   :{GOLD}설선 위에만
STR_HOUSE_BUILD_LANDSCAPE_ONLY_BELOW_SNOWLINE                   :{GOLD}설선 아래에만
STR_HOUSE_BUILD_YEARS                                           :{BLACK}생성 연도: {STRING}{GOLD} - {STRING}
STR_HOUSE_BUILD_YEARS_BAD_YEAR                                  :{RED}{NUM}
STR_HOUSE_BUILD_YEARS_GOOD_YEAR                                 :{GOLD}{NUM}
STR_HOUSE_BUILD_SUPPLIED_CARGO                                  :{BLACK}공급: {GOLD}{CARGO_LIST}
STR_HOUSE_BUILD_ACCEPTED_CARGO                                  :{BLACK}받음: {GOLD}{STRING}
STR_HOUSE_BUILD_CARGO_FIRST                                     :{STRING}
STR_HOUSE_BUILD_CARGO_SEPARATED                                 :, {STRING}
STR_HOUSE_BUILD_CARGO_VALUE_JUST_NAME                           :{1:STRING}
STR_HOUSE_BUILD_CARGO_VALUE_EIGHTS                              :({COMMA}/8 {STRING})
STR_BASIC_HOUSE_SET_NAME                                        :기본 건물

#Town select window (for SE only)
STR_SELECT_TOWN_CAPTION                                         :{WHITE}도시 선택
STR_SELECT_TOWN_LIST_ITEM                                       :{BLACK}{TOWN}

# Tree planting window (last two for SE only)
STR_PLANT_TREE_CAPTION                                          :{WHITE}나무
STR_PLANT_TREE_TOOLTIP                                          :{BLACK}심고싶은 나무의 종류를 선택합니다. 이미 나무가 심어져있는 경우에는 선택한 나무의 크기를 키웁니다.
STR_TREES_RANDOM_TYPE                                           :{BLACK}여러 종류의 나무 같이 심기
STR_TREES_RANDOM_TYPE_TOOLTIP                                   :{BLACK}여러 종류의 나무를 심습니다. SHIFT 키를 누르고 나무를 심으면 예상 가격을 볼 수 있습니다.
STR_TREES_RANDOM_TREES_BUTTON                                   :{BLACK}무작위로 나무 심기
STR_TREES_RANDOM_TREES_TOOLTIP                                  :{BLACK}전 지역에 걸쳐 무작위로 나무를 심습니다.
STR_TREES_REMOVE_TREES_BUTTON                                   :{BLACK}모든 나무 제거하기
STR_TREES_REMOVE_TREES_TOOLTIP                                  :{BLACK}전 지역에 걸쳐 나무를 모두 제거합니다.

# Land generation window (SE)
STR_TERRAFORM_TOOLBAR_LAND_GENERATION_CAPTION                   :{WHITE}지형 만들기
STR_TERRAFORM_TOOLTIP_PLACE_ROCKY_AREAS_ON_LANDSCAPE            :{BLACK}암석 지역을 위치시킵니다.
STR_TERRAFORM_TOOLTIP_DEFINE_DESERT_AREA                        :{BLACK}사막 지역을 지정합니다.{}CTRL 키를 누르고 있으면 제거할 수 있습니다.
STR_TERRAFORM_TOOLTIP_INCREASE_SIZE_OF_LAND_AREA                :{BLACK}지형 편집툴의 크기를 키움
STR_TERRAFORM_TOOLTIP_DECREASE_SIZE_OF_LAND_AREA                :{BLACK}지형 편집툴의 크기를 줄임
STR_TERRAFORM_TOOLTIP_GENERATE_RANDOM_LAND                      :{BLACK}무작위로 지형 만들기
STR_TERRAFORM_SE_NEW_WORLD                                      :{BLACK}새 시나리오 만들기
STR_TERRAFORM_RESET_LANDSCAPE                                   :{BLACK}지형만 남기기
STR_TERRAFORM_RESET_LANDSCAPE_TOOLTIP                           :{BLACK}지도에서 모든 플레이어 소유의 자산을 제거

STR_QUERY_RESET_LANDSCAPE_CAPTION                               :{WHITE}플레이어 소유물 제거
STR_RESET_LANDSCAPE_CONFIRMATION_TEXT                           :{WHITE}이 작업은 기본 지형(도시 포함) 이외의 모든 플레이어의 소유물(철도,도로 등)을 제거할 것입니다. 계속하시겠습니까?

# Town generation window (SE)
STR_FOUND_TOWN_CAPTION                                          :{WHITE}도시 만들기
STR_FOUND_TOWN_NEW_TOWN_BUTTON                                  :{BLACK}새 도시
STR_FOUND_TOWN_NEW_TOWN_TOOLTIP                                 :{BLACK}새 도시를 건설합니다. SHIFT+클릭으로 예상 가격을 볼 수 있습니다.
STR_FOUND_TOWN_RANDOM_TOWN_BUTTON                               :{BLACK}무작위로 도시 건설
STR_FOUND_TOWN_RANDOM_TOWN_TOOLTIP                              :{BLACK}무작위 위치에 도시를 건설합니다.
STR_FOUND_TOWN_MANY_RANDOM_TOWNS                                :{BLACK}무작위로 여러 도시 건설
STR_FOUND_TOWN_RANDOM_TOWNS_TOOLTIP                             :{BLACK}무작위로 도시를 건설합니다.

STR_FOUND_TOWN_NAME_TITLE                                       :{YELLOW}도시 이름:
STR_FOUND_TOWN_NAME_EDITOR_TITLE                                :{BLACK}도시 이름 입력
STR_FOUND_TOWN_NAME_EDITOR_HELP                                 :{BLACK}도시 이름을 입력하려면 클릭하세요
STR_FOUND_TOWN_NAME_RANDOM_BUTTON                               :{BLACK}무작위 이름
STR_FOUND_TOWN_NAME_RANDOM_TOOLTIP                              :{BLACK}무작위 이름 생성

STR_FOUND_TOWN_INITIAL_SIZE_TITLE                               :{YELLOW}도시 크기:
STR_FOUND_TOWN_INITIAL_SIZE_SMALL_BUTTON                        :{BLACK}소형
STR_FOUND_TOWN_INITIAL_SIZE_MEDIUM_BUTTON                       :{BLACK}중형
STR_FOUND_TOWN_INITIAL_SIZE_LARGE_BUTTON                        :{BLACK}대형
STR_FOUND_TOWN_SIZE_RANDOM                                      :{BLACK}임의
STR_FOUND_TOWN_INITIAL_SIZE_TOOLTIP                             :{BLACK}도시 크기 선택
STR_FOUND_TOWN_CITY                                             :{BLACK}대도시로 만듦
STR_FOUND_TOWN_CITY_TOOLTIP                                     :{BLACK}대도시는 도시보다 빠르게 성장합니다.{}도시를 만들었을 때, 위 설정에 따라 더욱 커집니다.

STR_FOUND_TOWN_ROAD_LAYOUT                                      :{YELLOW}도시 도로 설계:
STR_FOUND_TOWN_SELECT_TOWN_ROAD_LAYOUT                          :{BLACK}이 도시에 사용할 도로 설계를 선택합니다
STR_FOUND_TOWN_SELECT_LAYOUT_ORIGINAL                           :{BLACK}오리지널
STR_FOUND_TOWN_SELECT_LAYOUT_BETTER_ROADS                       :{BLACK}개선된 도로
STR_FOUND_TOWN_SELECT_LAYOUT_2X2_GRID                           :{BLACK}2x2 칸
STR_FOUND_TOWN_SELECT_LAYOUT_3X3_GRID                           :{BLACK}3x3 칸
STR_FOUND_TOWN_SELECT_LAYOUT_RANDOM                             :{BLACK}임의

# Fund new industry window
STR_FUND_INDUSTRY_CAPTION                                       :{WHITE}새 산업시설 건설
STR_FUND_INDUSTRY_SELECTION_TOOLTIP                             :{BLACK}목록에서 적당한 산업시설을 선택하십시오
STR_FUND_INDUSTRY_MANY_RANDOM_INDUSTRIES                        :무작위 산업시설 건설
STR_FUND_INDUSTRY_MANY_RANDOM_INDUSTRIES_TOOLTIP                :{BLACK}무작위로 산업시설을 건설합니다.
STR_FUND_INDUSTRY_INDUSTRY_BUILD_COST                           :{BLACK}가격: {YELLOW}{CURRENCY_LONG}
STR_FUND_INDUSTRY_PROSPECT_NEW_INDUSTRY                         :{BLACK}답사
STR_FUND_INDUSTRY_BUILD_NEW_INDUSTRY                            :{BLACK}건설
STR_FUND_INDUSTRY_FUND_NEW_INDUSTRY                             :{BLACK}투자

# Industry cargoes window
STR_INDUSTRY_CARGOES_INDUSTRY_CAPTION                           :{WHITE}{STRING}{G 0 "과" "와"} 관련된 산업시설 연계도
STR_INDUSTRY_CARGOES_CARGO_CAPTION                              :{WHITE}{STRING}{G 0 "과" "와"} 관련된 산업시설 연계망
STR_INDUSTRY_CARGOES_PRODUCERS                                  :{WHITE}생산 산업시설
STR_INDUSTRY_CARGOES_CUSTOMERS                                  :{WHITE}소비 산업시설
STR_INDUSTRY_CARGOES_HOUSES                                     :{WHITE}도시 가구
STR_INDUSTRY_CARGOES_INDUSTRY_TOOLTIP                           :{BLACK}이 산업시설의 공급자와 고객을 보려면 클릭하세요.
STR_INDUSTRY_CARGOES_CARGO_TOOLTIP                              :{BLACK}{STRING}{}이 화물의 공급자와 고객을 보려면 클릭하세요.
STR_INDUSTRY_DISPLAY_CHAIN                                      :{BLACK}산업시설 연계도 보기
STR_INDUSTRY_DISPLAY_CHAIN_TOOLTIP                              :{BLACK}이 산업시설에서 생산/소비하는 화물을 보여줍니다.
STR_INDUSTRY_CARGOES_NOTIFY_SMALLMAP                            :{BLACK}지도에 표시
STR_INDUSTRY_CARGOES_NOTIFY_SMALLMAP_TOOLTIP                    :{BLACK}위 산업망에 표시된 산업을 소형지도에서 볼 수 있게 합니다.
STR_INDUSTRY_CARGOES_SELECT_CARGO                               :{BLACK}화물 선택
STR_INDUSTRY_CARGOES_SELECT_CARGO_TOOLTIP                       :{BLACK}표시할 화물을 선택하세요.
STR_INDUSTRY_CARGOES_SELECT_INDUSTRY                            :{BLACK}산업시설 선택
STR_INDUSTRY_CARGOES_SELECT_INDUSTRY_TOOLTIP                    :{BLACK}표시할 산업시설을 선택하세요.

# Land area window
STR_LAND_AREA_INFORMATION_CAPTION                               :{WHITE}이 지역의 지형 정보
STR_LAND_AREA_INFORMATION_COST_TO_CLEAR_N_A                     :{BLACK}초기화 가격: {LTBLUE}없음
STR_LAND_AREA_INFORMATION_COST_TO_CLEAR                         :{BLACK}초기화 가격: {RED}{CURRENCY_LONG}
STR_LAND_AREA_INFORMATION_REVENUE_WHEN_CLEARED                  :{BLACK}제거시 들어오는 환불금: {LTBLUE}{CURRENCY_LONG}
STR_LAND_AREA_INFORMATION_OWNER_N_A                             :없음
STR_LAND_AREA_INFORMATION_OWNER                                 :{BLACK}소유주: {LTBLUE}{STRING}
STR_LAND_AREA_INFORMATION_ROAD_OWNER                            :{BLACK}도로 소유주: {LTBLUE}{STRING}
STR_LAND_AREA_INFORMATION_TRAM_OWNER                            :{BLACK}전찻길 소유주: {LTBLUE}{STRING}
STR_LAND_AREA_INFORMATION_RAIL_OWNER                            :{BLACK}철도 소유주: {LTBLUE}{STRING}
STR_LAND_AREA_INFORMATION_LOCAL_AUTHORITY                       :{BLACK}지역 당국: {LTBLUE}{STRING}
STR_LAND_AREA_INFORMATION_LOCAL_AUTHORITY_NONE                  :없음
STR_LAND_AREA_INFORMATION_LANDINFO_COORDS                       :{BLACK}좌표: {LTBLUE}{NUM} x {NUM} x {NUM} ({STRING})
STR_LAND_AREA_INFORMATION_BUILD_DATE                            :{BLACK}건설날짜: {LTBLUE}{DATE_LONG}
STR_LAND_AREA_INFORMATION_STATION_CLASS                         :{BLACK}역 분류: {LTBLUE}{STRING}
STR_LAND_AREA_INFORMATION_STATION_TYPE                          :{BLACK}역 종류: {LTBLUE}{STRING}
STR_LAND_AREA_INFORMATION_AIRPORT_CLASS                         :{BLACK}공항 등급: {LTBLUE}{STRING}
STR_LAND_AREA_INFORMATION_AIRPORT_NAME                          :{BLACK}공항 이름: {LTBLUE}{STRING}
STR_LAND_AREA_INFORMATION_AIRPORTTILE_NAME                      :{BLACK}공항 칸 이름: {LTBLUE}{STRING}
STR_LAND_AREA_INFORMATION_NEWGRF_NAME                           :{BLACK}NewGRF: {LTBLUE}{STRING}
STR_LAND_AREA_INFORMATION_CARGO_ACCEPTED                        :{BLACK}받을 수 있는 화물: {LTBLUE}
STR_LAND_AREA_INFORMATION_CARGO_EIGHTS                          :({COMMA}/8 {STRING})
STR_LANG_AREA_INFORMATION_RAIL_TYPE                             :{BLACK}철도 종류: {LTBLUE}{STRING}
STR_LANG_AREA_INFORMATION_RAIL_SPEED_LIMIT                      :{BLACK}선로의 제한 속력: {LTBLUE}{VELOCITY}
STR_LANG_AREA_INFORMATION_ROAD_SPEED_LIMIT                      :{BLACK}도로 속도 제한: {LTBLUE}{VELOCITY}

# Description of land area of different tiles
STR_LAI_CLEAR_DESCRIPTION_ROCKS                                 :암석
STR_LAI_CLEAR_DESCRIPTION_ROUGH_LAND                            :거친 땅
STR_LAI_CLEAR_DESCRIPTION_BARE_LAND                             :맨 땅
STR_LAI_CLEAR_DESCRIPTION_GRASS                                 :초원
STR_LAI_CLEAR_DESCRIPTION_FIELDS                                :들판
STR_LAI_CLEAR_DESCRIPTION_SNOW_COVERED_LAND                     :눈덮인 땅
STR_LAI_CLEAR_DESCRIPTION_DESERT                                :사막

STR_LAI_RAIL_DESCRIPTION_TRACK                                  :철도 선로
STR_LAI_RAIL_DESCRIPTION_TRACK_WITH_NORMAL_SIGNALS              :일반 신호기가 설치된 철도 선로
STR_LAI_RAIL_DESCRIPTION_TRACK_WITH_PRESIGNALS                  :입구 신호기가 설치된 철도 선로
STR_LAI_RAIL_DESCRIPTION_TRACK_WITH_EXITSIGNALS                 :출구 신호기가 설치된 철도 선로
STR_LAI_RAIL_DESCRIPTION_TRACK_WITH_COMBOSIGNALS                :복합 신호기가 설치된 철도 선로
STR_LAI_RAIL_DESCRIPTION_TRACK_WITH_PROGSIGNALS                 :프로그램 신호기가 설치된 철도 선로
STR_LAI_RAIL_DESCRIPTION_TRACK_WITH_PBSSIGNALS                  :경로 신호기가 설치된 철도 선로
STR_LAI_RAIL_DESCRIPTION_TRACK_WITH_NOENTRYSIGNALS              :단방향 경로 신호기가 설치된 철도 선로
STR_LAI_RAIL_DESCRIPTION_TRACK_WITH_NORMAL_PRESIGNALS           :일반 신호기와 입구 신호기가 설치된 철도 선로
STR_LAI_RAIL_DESCRIPTION_TRACK_WITH_NORMAL_EXITSIGNALS          :일반 신호기와 출구 신호기가 설치된 철도 선로
STR_LAI_RAIL_DESCRIPTION_TRACK_WITH_NORMAL_COMBOSIGNALS         :일반 신호기와 복합 신호기가 설치된 철도 선로
STR_LAI_RAIL_DESCRIPTION_TRACK_WITH_NORMAL_PROGSIGNALS          :일반 신호기와 프로그램 신호기가 설치된 철도 선로
STR_LAI_RAIL_DESCRIPTION_TRACK_WITH_NORMAL_PBSSIGNALS           :일반 신호기와 경로 신호기가 설치된 철도 선로
STR_LAI_RAIL_DESCRIPTION_TRACK_WITH_NORMAL_NOENTRYSIGNALS       :일반 신호기와 단방향 경로 신호기가 설치된 철도 선로
STR_LAI_RAIL_DESCRIPTION_TRACK_WITH_PRE_EXITSIGNALS             :입구 신호기와 출구 신호기가 설치된 철도 선로
STR_LAI_RAIL_DESCRIPTION_TRACK_WITH_PRE_COMBOSIGNALS            :입구 신호기와 복합 신호기가 설치된 철도 선로
STR_LAI_RAIL_DESCRIPTION_TRACK_WITH_PRE_PROGSIGNALS             :입구 신호기와 프로그램 신호기가 설치된 철도 선로
STR_LAI_RAIL_DESCRIPTION_TRACK_WITH_PRE_PBSSIGNALS              :입구 신호기와 경로 신호기가 설치된 철도 선로
STR_LAI_RAIL_DESCRIPTION_TRACK_WITH_PRE_NOENTRYSIGNALS          :입구 신호기와 단방향 경로 신호기가 설치된 철도 선로
STR_LAI_RAIL_DESCRIPTION_TRACK_WITH_EXIT_COMBOSIGNALS           :출구 신호기와 복합 신호기가 설치된 철도 선로
STR_LAI_RAIL_DESCRIPTION_TRACK_WITH_EXIT_PROGSIGNALS            :출구 신호기와 프로그램 신호기가 설치된 철도 선로
STR_LAI_RAIL_DESCRIPTION_TRACK_WITH_EXIT_PBSSIGNALS             :출구 신호기와 경로 신호기가 설치된 철도 선로
STR_LAI_RAIL_DESCRIPTION_TRACK_WITH_EXIT_NOENTRYSIGNALS         :출구 신호기와 단방향 경로 신호기가 설치된 철도 선로
STR_LAI_RAIL_DESCRIPTION_TRACK_WITH_COMBO_PROGSIGNALS           :복합 신호기와 프로그램 신호기가 설치된 철도 선로
STR_LAI_RAIL_DESCRIPTION_TRACK_WITH_COMBO_PBSSIGNALS            :복합 신호기와 경로 신호기가 설치된 철도 선로
STR_LAI_RAIL_DESCRIPTION_TRACK_WITH_COMBO_NOENTRYSIGNALS        :복합 신호기와 단방향 경로 신호기가 설치된 철도 선로
STR_LAI_RAIL_DESCRIPTION_TRACK_WITH_PBS_NOENTRYSIGNALS          :경로 신호기와 단방향 경로 신호기가 설치된 철도 선로
STR_LAI_RAIL_DESCRIPTION_TRACK_WITH_PBS_PROGSIGNALS             :경로 신호기와 프로그램 경로 신호기가 설치된 철도 선로
STR_LAI_RAIL_DESCRIPTION_TRACK_WITH_NOENTRY_PROGSIGNALS         :단방향 신호기와 프로그램 경로 신호기가 설치된 철도 선로
STR_LAI_RAIL_DESCRIPTION_TRAIN_DEPOT                            :철도 차량기지

STR_LAI_RAIL_DESCRIPTION_RESTRICTED_SIGNAL                      :경로 제한된 {STRING}

STR_LAI_ROAD_DESCRIPTION_ROAD                                   :도로
STR_LAI_ROAD_DESCRIPTION_ROAD_WITH_STREETLIGHTS                 :가로등이 있는 도로
STR_LAI_ROAD_DESCRIPTION_TREE_LINED_ROAD                        :가로수가 있는 도로
STR_LAI_ROAD_DESCRIPTION_ROAD_VEHICLE_DEPOT                     :차고지
STR_LAI_ROAD_DESCRIPTION_ROAD_RAIL_LEVEL_CROSSING               :철도 건널목
STR_LAI_ROAD_DESCRIPTION_TRAMWAY                                :전찻길

# Houses come directly from their building names
STR_LAI_TOWN_INDUSTRY_DESCRIPTION_UNDER_CONSTRUCTION            :{STRING} (공사중)

STR_LAI_TREE_NAME_TREES                                         :나무
STR_LAI_TREE_NAME_RAINFOREST                                    :열대우림
STR_LAI_TREE_NAME_CACTUS_PLANTS                                 :선인장

STR_LAI_STATION_DESCRIPTION_RAILROAD_STATION                    :철도역
STR_LAI_STATION_DESCRIPTION_AIRCRAFT_HANGAR                     :항공기 격납고
STR_LAI_STATION_DESCRIPTION_AIRPORT                             :공항
STR_LAI_STATION_DESCRIPTION_TRUCK_LOADING_AREA                  :트럭 적하장
STR_LAI_STATION_DESCRIPTION_BUS_STATION                         :버스 정류장
STR_LAI_STATION_DESCRIPTION_SHIP_DOCK                           :항구
STR_LAI_STATION_DESCRIPTION_BUOY                                :부표
STR_LAI_STATION_DESCRIPTION_WAYPOINT                            :경유지

STR_LAI_WATER_DESCRIPTION_WATER                                 :물
STR_LAI_WATER_DESCRIPTION_CANAL                                 :운하
STR_LAI_WATER_DESCRIPTION_LOCK                                  :갑문
STR_LAI_WATER_DESCRIPTION_RIVER                                 :강
STR_LAI_WATER_DESCRIPTION_COAST_OR_RIVERBANK                    :해안 또는 강기슭
STR_LAI_WATER_DESCRIPTION_SHIP_DEPOT                            :정박소

# Industries come directly from their industry names

STR_LAI_TUNNEL_DESCRIPTION_RAILROAD                             :철도용 터널
STR_LAI_TUNNEL_DESCRIPTION_RAILROAD_CHUNNEL                     :철도용 해저 터널
STR_LAI_TUNNEL_DESCRIPTION_RAILROAD_SIGNAL                      :신호기가 설치된 철도용 터널
STR_LAI_TUNNEL_DESCRIPTION_RAILROAD_SIGNAL_CHUNNEL              :신호기가 설치된 철도용 해저 터널
STR_LAI_TUNNEL_DESCRIPTION_ROAD                                 :도로용 터널
STR_LAI_TUNNEL_DESCRIPTION_ROAD_CHUNNEL                         :도로용 해저 터널

STR_LAI_BRIDGE_DESCRIPTION_RAILROAD_SIGNAL                      :신호기가 설치된 철교
STR_LAI_BRIDGE_DESCRIPTION_RAIL_SUSPENSION_STEEL                :강철 현수 철교
STR_LAI_BRIDGE_DESCRIPTION_RAIL_GIRDER_STEEL                    :강철 들보 철교
STR_LAI_BRIDGE_DESCRIPTION_RAIL_CANTILEVER_STEEL                :강철 캔틸레버 철교
STR_LAI_BRIDGE_DESCRIPTION_RAIL_SUSPENSION_CONCRETE             :철근 콘크리트 현수 철교
STR_LAI_BRIDGE_DESCRIPTION_RAIL_WOODEN                          :나무 철교
STR_LAI_BRIDGE_DESCRIPTION_RAIL_CONCRETE                        :콘크리트 철교
STR_LAI_BRIDGE_DESCRIPTION_RAIL_TUBULAR_STEEL                   :원통형 철교

STR_LAI_BRIDGE_DESCRIPTION_ROAD_SUSPENSION_STEEL                :강철 현수교
STR_LAI_BRIDGE_DESCRIPTION_ROAD_GIRDER_STEEL                    :강철 들보교
STR_LAI_BRIDGE_DESCRIPTION_ROAD_CANTILEVER_STEEL                :강철 캔틸레버교
STR_LAI_BRIDGE_DESCRIPTION_ROAD_SUSPENSION_CONCRETE             :철근 콘트리트 현수교
STR_LAI_BRIDGE_DESCRIPTION_ROAD_WOODEN                          :나무 다리
STR_LAI_BRIDGE_DESCRIPTION_ROAD_CONCRETE                        :콘크리트교
STR_LAI_BRIDGE_DESCRIPTION_ROAD_TUBULAR_STEEL                   :원통형 다리

STR_LAI_BRIDGE_DESCRIPTION_AQUEDUCT                             :수도교

STR_LAI_OBJECT_DESCRIPTION_TRANSMITTER                          :송신기
STR_LAI_OBJECT_DESCRIPTION_LIGHTHOUSE                           :등대
STR_LAI_OBJECT_DESCRIPTION_COMPANY_HEADQUARTERS                 :회사 본사
STR_LAI_OBJECT_DESCRIPTION_COMPANY_OWNED_LAND                   :회사 소유지

# About OpenTTD window
STR_ABOUT_OPENTTD                                               :{WHITE}OpenTTD에 대해서
STR_ABOUT_ORIGINAL_COPYRIGHT                                    :{BLACK}Original copyright {COPYRIGHT} 1995 Chris Sawyer, All rights reserved
STR_ABOUT_VERSION                                               :{BLACK}OpenTTD 버전 {REV}
STR_ABOUT_COPYRIGHT_OPENTTD                                     :{BLACK}OpenTTD {COPYRIGHT} 2002-2019 OpenTTD 개발팀

# Framerate display window
STR_FRAMERATE_CAPTION                                           :{WHITE}프레임레이트
STR_FRAMERATE_CAPTION_SMALL                                     :{STRING}{WHITE} ({DECIMAL}x)
STR_FRAMERATE_RATE_GAMELOOP                                     :{BLACK}시뮬레이션 비율: {STRING}
STR_FRAMERATE_RATE_GAMELOOP_TOOLTIP                             :{BLACK}1초에 시뮬레이션하는 게임 틱 수입니다.
STR_FRAMERATE_RATE_BLITTER                                      :{BLACK}그래픽 프레임레이트: {STRING}
STR_FRAMERATE_RATE_BLITTER_TOOLTIP                              :{BLACK}1초에 표현하는 비디오 프레임 수입니다.
STR_FRAMERATE_SPEED_FACTOR                                      :{BLACK}현재 게임 속력 계수: {DECIMAL}x
STR_FRAMERATE_SPEED_FACTOR_TOOLTIP                              :{BLACK}현재 게임이 일반적인 시뮬레이션 비율 속도에 비해 얼마나 빠르게 구동되고 있는지를 보여줍니다.
STR_FRAMERATE_CURRENT                                           :{WHITE}현재
STR_FRAMERATE_AVERAGE                                           :{WHITE}평균
STR_FRAMERATE_DATA_POINTS                                       :{BLACK}{COMMA}개의 값을 기반으로 측정한 데이터
STR_FRAMERATE_MS_GOOD                                           :{LTBLUE}{DECIMAL}{BLACK} ms
STR_FRAMERATE_MS_WARN                                           :{YELLOW}{DECIMAL} ms
STR_FRAMERATE_MS_BAD                                            :{RED}{DECIMAL} ms
STR_FRAMERATE_FPS_GOOD                                          :{LTBLUE}{DECIMAL} 프레임/초
STR_FRAMERATE_FPS_WARN                                          :{YELLOW}{DECIMAL} 프레임/초
STR_FRAMERATE_FPS_BAD                                           :{RED}{DECIMAL} 프레임/초
STR_FRAMERATE_GRAPH_MILLISECONDS                                :{TINY_FONT}{COMMA} ms
STR_FRAMERATE_GRAPH_SECONDS                                     :{TINY_FONT}{COMMA}초
############ Leave those lines in this order!!
STR_FRAMERATE_GAMELOOP                                          :{BLACK}총 게임 루프:
STR_FRAMERATE_GL_ECONOMY                                        :{BLACK}  화물 처리:
STR_FRAMERATE_GL_TRAINS                                         :{BLACK}  열차 틱:
STR_FRAMERATE_GL_ROADVEHS                                       :{BLACK}  자동차 틱:
STR_FRAMERATE_GL_SHIPS                                          :{BLACK}  선박 틱:
STR_FRAMERATE_GL_AIRCRAFT                                       :{BLACK}  항공기 틱:
STR_FRAMERATE_GL_LANDSCAPE                                      :{BLACK}  세계 틱:
STR_FRAMERATE_GL_LINKGRAPH                                      :{BLACK}  연결 그래프 지연:
STR_FRAMERATE_DRAWING                                           :{BLACK}그래픽 렌더링:
STR_FRAMERATE_DRAWING_VIEWPORTS                                 :{BLACK}  세계 화면:
STR_FRAMERATE_VIDEO                                             :{BLACK}비디오 출력:
STR_FRAMERATE_SOUND                                             :{BLACK}사운드 합성:
############ End of leave-in-this-order
############ Leave those lines in this order!!
STR_FRAMETIME_CAPTION_GAMELOOP                                  :게임 루프
STR_FRAMETIME_CAPTION_GL_ECONOMY                                :화물 처리
STR_FRAMETIME_CAPTION_GL_TRAINS                                 :열차 틱
STR_FRAMETIME_CAPTION_GL_ROADVEHS                               :자동차 틱
STR_FRAMETIME_CAPTION_GL_SHIPS                                  :선박 틱
STR_FRAMETIME_CAPTION_GL_AIRCRAFT                               :항공기 틱
STR_FRAMETIME_CAPTION_GL_LANDSCAPE                              :세계 틱
STR_FRAMETIME_CAPTION_GL_LINKGRAPH                              :연결 그래프 지연
STR_FRAMETIME_CAPTION_DRAWING                                   :그래픽 렌더링
STR_FRAMETIME_CAPTION_DRAWING_VIEWPORTS                         :세계 화면 렌더링
STR_FRAMETIME_CAPTION_VIDEO                                     :비디오 출력
STR_FRAMETIME_CAPTION_SOUND                                     :사운드 합성
############ End of leave-in-this-order


# Save/load game/scenario
STR_SAVELOAD_SAVE_CAPTION                                       :{WHITE}게임 저장
STR_SAVELOAD_LOAD_CAPTION                                       :{WHITE}게임 불러오기
STR_SAVELOAD_SAVE_SCENARIO                                      :{WHITE}시나리오 저장하기
STR_SAVELOAD_LOAD_SCENARIO                                      :{WHITE}시나리오 불러오기
STR_SAVELOAD_LOAD_HEIGHTMAP                                     :{WHITE}높이맵 불러오기
STR_SAVELOAD_SAVE_HEIGHTMAP                                     :{WHITE}높이맵 저장
STR_SAVELOAD_HOME_BUTTON                                        :{BLACK}기본 저장/불러오기 폴더로 이동하려면 여기를 클릭하세요
STR_SAVELOAD_BYTES_FREE                                         :{BLACK}{BYTES} 남음
STR_SAVELOAD_LIST_TOOLTIP                                       :{BLACK}드라이브, 폴더, 저장된 게임 파일의 목록입니다
STR_SAVELOAD_EDITBOX_TOOLTIP                                    :{BLACK}현재 입력된 게임 저장 파일의 이름입니다.
STR_SAVELOAD_DELETE_BUTTON                                      :{BLACK}파일 삭제
STR_SAVELOAD_DELETE_TOOLTIP                                     :{BLACK}현재 선택한 게임 저장 파일을 삭제합니다.
STR_SAVELOAD_SAVE_BUTTON                                        :{BLACK}저장
STR_SAVELOAD_SAVE_TOOLTIP                                       :{BLACK}선택한 이름으로 현재 게임을 저장합니다
STR_SAVELOAD_LOAD_BUTTON                                        :{BLACK}불러오기
STR_SAVELOAD_LOAD_TOOLTIP                                       :{BLACK}선택한 게임을 불러옵니다.
STR_SAVELOAD_LOAD_HEIGHTMAP_TOOLTIP                             :{BLACK}선택한 높이맵을 불러옵니다.
STR_SAVELOAD_DETAIL_CAPTION                                     :{BLACK}게임 상세 정보
STR_SAVELOAD_DETAIL_NOT_AVAILABLE                               :{BLACK}사용 가능한 정보 없음.
STR_SAVELOAD_DETAIL_COMPANY_INDEX                               :{SILVER}{COMMA}: {WHITE}{STRING}
STR_SAVELOAD_DETAIL_GRFSTATUS                                   :{SILVER}NewGRF: {WHITE}{STRING}
STR_SAVELOAD_FILTER_TITLE                                       :{BLACK}검색할 문자열:
STR_SAVELOAD_OVERWRITE_TITLE                                    :{WHITE}파일 덮어쓰기
STR_SAVELOAD_OVERWRITE_WARNING                                  :{YELLOW}정말로 이미 존재하는 파일에 덮어씌우시겠습니까?

STR_SAVELOAD_OSKTITLE                                           :{BLACK}게임을 저장할 파일명을 입력하세요

# World generation
STR_MAPGEN_WORLD_GENERATION_CAPTION                             :{WHITE}세계 제작
STR_MAPGEN_MAPSIZE                                              :{BLACK}지도 크기:
STR_MAPGEN_MAPSIZE_TOOLTIP                                      :{BLACK}지도의 크기를 칸 수 기준으로 선택하십시오. 사용 가능한 지도의 칸 수는 선택한 값보다 조금 적습니다.
STR_MAPGEN_BY                                                   :{BLACK}x
STR_MAPGEN_NUMBER_OF_TOWNS                                      :{BLACK}도시의 수:
STR_MAPGEN_DATE                                                 :{BLACK}날짜:
STR_MAPGEN_NUMBER_OF_INDUSTRIES                                 :{BLACK}산업시설 수:
STR_MAPGEN_MAX_HEIGHTLEVEL                                      :{BLACK}최대 지형 높이:
STR_MAPGEN_MAX_HEIGHTLEVEL_UP                                   :{BLACK}최대 지형 높이를 1칸 높입니다.
STR_MAPGEN_MAX_HEIGHTLEVEL_DOWN                                 :{BLACK}최대 지형 높이를 1칸 낮춥니다.
STR_MAPGEN_SNOW_LINE_HEIGHT                                     :{BLACK}설선 고도:
STR_MAPGEN_SNOW_LINE_UP                                         :{BLACK}설선 고도를 1칸 높입니다
STR_MAPGEN_SNOW_LINE_DOWN                                       :{BLACK}설선 고도를 1칸 낮춥니다
STR_MAPGEN_LAND_GENERATOR                                       :{BLACK}지형 만들기:
STR_MAPGEN_TREE_PLACER                                          :{BLACK}나무 알고리즘:
STR_MAPGEN_TERRAIN_TYPE                                         :{BLACK}지형 종류:
STR_MAPGEN_QUANTITY_OF_SEA_LAKES                                :{BLACK}해수면:
STR_MAPGEN_QUANTITY_OF_RIVERS                                   :{BLACK}강:
STR_MAPGEN_SMOOTHNESS                                           :{BLACK}지표면을 깎는 방식:
STR_MAPGEN_VARIETY                                              :{BLACK}산세 험준도:
STR_MAPGEN_GENERATE                                             :{WHITE}만들기

# Strings for map borders at game generation
STR_MAPGEN_BORDER_TYPE                                          :{BLACK}지도 가장자리:
STR_MAPGEN_NORTHWEST                                            :{BLACK}북서
STR_MAPGEN_NORTHEAST                                            :{BLACK}북동
STR_MAPGEN_SOUTHEAST                                            :{BLACK}남동
STR_MAPGEN_SOUTHWEST                                            :{BLACK}남서
STR_MAPGEN_BORDER_FREEFORM                                      :{BLACK}변경 가능
STR_MAPGEN_BORDER_WATER                                         :{BLACK}물
STR_MAPGEN_BORDER_RANDOM                                        :{BLACK}임의
STR_MAPGEN_BORDER_RANDOMIZE                                     :{BLACK}임의
STR_MAPGEN_BORDER_MANUAL                                        :{BLACK}사용자 정의

STR_MAPGEN_HEIGHTMAP_ROTATION                                   :{BLACK}높이맵 방향:
STR_MAPGEN_HEIGHTMAP_NAME                                       :{BLACK}높이맵 이름:
STR_MAPGEN_HEIGHTMAP_SIZE_LABEL                                 :{BLACK}크기:
STR_MAPGEN_HEIGHTMAP_SIZE                                       :{ORANGE}{NUM} x {NUM}
STR_MAPGEN_TOO_MANY_TILES_MESSAGE                               :{YELLOW}지도에 너무 많은 타일이 존재합니다. 최댓값은 {NUM} 칸 이지만, {NUM} 칸을 선택했습니다.

STR_MAPGEN_MAX_HEIGHTLEVEL_QUERY_CAPT                           :{WHITE}최대 지형 고도값 변경
STR_MAPGEN_SNOW_LINE_QUERY_CAPT                                 :{WHITE}설선 고도를 변경
STR_MAPGEN_START_DATE_QUERY_CAPT                                :{WHITE}시작 연도를 변경합니다.

# SE Map generation
STR_SE_MAPGEN_CAPTION                                           :{WHITE}시나리오 종류
STR_SE_MAPGEN_FLAT_WORLD                                        :{WHITE}평평한 지형
STR_SE_MAPGEN_FLAT_WORLD_TOOLTIP                                :{BLACK}평평한 땅 만들기
STR_SE_MAPGEN_RANDOM_LAND                                       :{WHITE}무작위 지형
STR_SE_MAPGEN_FLAT_WORLD_HEIGHT                                 :{BLACK}평지의 높이:
STR_SE_MAPGEN_FLAT_WORLD_HEIGHT_DOWN                            :{BLACK}평지의 높이를 1칸 낮춥니다.
STR_SE_MAPGEN_FLAT_WORLD_HEIGHT_UP                              :{BLACK}평지의 높이를 1칸 낮춥니다

STR_SE_MAPGEN_FLAT_WORLD_HEIGHT_QUERY_CAPT                      :{WHITE}평지의 높이 변경

# Map generation progress
STR_GENERATION_WORLD                                            :{WHITE}세계 만드는 중..
STR_GENERATION_ABORT                                            :{BLACK}중지
STR_GENERATION_ABORT_CAPTION                                    :{WHITE}세계 제작 중지
STR_GENERATION_ABORT_MESSAGE                                    :{YELLOW}세계 만들기를 중지하시겠습니까?
STR_GENERATION_PROGRESS                                         :{WHITE}{NUM}% 완료
STR_GENERATION_PROGRESS_NUM                                     :{BLACK}{NUM} / {NUM}
STR_GENERATION_WORLD_GENERATION                                 :{BLACK}지형 만드는 중
STR_GENERATION_RIVER_GENERATION                                 :{BLACK}강 제작
STR_GENERATION_TREE_GENERATION                                  :{BLACK}나무 심는 중
STR_GENERATION_OBJECT_GENERATION                                :{BLACK}움직일 수 없는 객체 만드는 중
STR_GENERATION_CLEARING_TILES                                   :{BLACK}거친 암석지대 만드는 중
STR_GENERATION_SETTINGUP_GAME                                   :{BLACK}게임 설정 중
STR_GENERATION_PREPARING_TILELOOP                               :{BLACK}타일 루프 실행중
STR_GENERATION_PREPARING_SCRIPT                                 :{BLACK}스크립트 생성중
STR_GENERATION_PREPARING_GAME                                   :{BLACK}게임 준비중

# NewGRF settings
STR_NEWGRF_SETTINGS_CAPTION                                     :{WHITE}NewGRF 설정
STR_NEWGRF_SETTINGS_INFO_TITLE                                  :{WHITE}NewGRF 상세 정보
STR_NEWGRF_SETTINGS_ACTIVE_LIST                                 :{WHITE}적용한 NewGRF 파일
STR_NEWGRF_SETTINGS_INACTIVE_LIST                               :{WHITE}적용하지 않은 NewGRF 파일
STR_NEWGRF_SETTINGS_SELECT_PRESET                               :{ORANGE}프리셋 선택:
STR_NEWGRF_FILTER_TITLE                                         :{ORANGE}검색할 문자열:
STR_NEWGRF_SETTINGS_PRESET_LIST_TOOLTIP                         :{BLACK}선택한 프리셋을 불러옵니다.
STR_NEWGRF_SETTINGS_PRESET_SAVE                                 :{BLACK}프리셋 저장
STR_NEWGRF_SETTINGS_PRESET_SAVE_TOOLTIP                         :{BLACK}현재 목록을 프리셋으로 저장합니다.
STR_NEWGRF_SETTINGS_PRESET_SAVE_QUERY                           :{BLACK}프리셋 이름 입력
STR_NEWGRF_SETTINGS_PRESET_DELETE                               :{BLACK}프리셋 제거
STR_NEWGRF_SETTINGS_PRESET_DELETE_TOOLTIP                       :{BLACK}현재 선택한 프리셋을 삭제합니다.
STR_NEWGRF_SETTINGS_ADD                                         :{BLACK}추가
STR_NEWGRF_SETTINGS_ADD_FILE_TOOLTIP                            :{BLACK}선택한 NewGRF 파일을 내 설정에 추가합니다.
STR_NEWGRF_SETTINGS_RESCAN_FILES                                :{BLACK}파일 재검색
STR_NEWGRF_SETTINGS_RESCAN_FILES_TOOLTIP                        :{BLACK}사용 가능한 NewGRF 파일을 다시 검색합니다.
STR_NEWGRF_SETTINGS_REMOVE                                      :{BLACK}제거
STR_NEWGRF_SETTINGS_REMOVE_TOOLTIP                              :{BLACK}선택한 NewGRF 파일을 목록에서 제거합니다.
STR_NEWGRF_SETTINGS_MOVEUP                                      :{BLACK}위로
STR_NEWGRF_SETTINGS_MOVEUP_TOOLTIP                              :{BLACK}선택한 NewGRF 파일의 순서를 위로 올립니다.
STR_NEWGRF_SETTINGS_MOVEDOWN                                    :{BLACK}아래로
STR_NEWGRF_SETTINGS_MOVEDOWN_TOOLTIP                            :{BLACK}선택한 NewGRF 파일의 순서를 아래로 내립니다.
STR_NEWGRF_SETTINGS_UPGRADE                                     :{BLACK}업데이트
STR_NEWGRF_SETTINGS_UPGRADE_TOOLTIP                             :{BLACK}새 버전이 있는 NewGRF 파일을 업데이트합니다.
STR_NEWGRF_SETTINGS_FILE_TOOLTIP                                :{BLACK}설치된 NewGRF의 목록입니다.

STR_NEWGRF_SETTINGS_SET_PARAMETERS                              :{BLACK}매개 변수 설정
STR_NEWGRF_SETTINGS_SHOW_PARAMETERS                             :{BLACK}매개변숫값 보기
STR_NEWGRF_SETTINGS_TOGGLE_PALETTE                              :{BLACK}색상표 바꾸기
STR_NEWGRF_SETTINGS_TOGGLE_PALETTE_TOOLTIP                      :{BLACK}NewGRF의 색상표를 바꿉니다.{}게임에서 그래픽이 분홍색으로 보일때 이 기능을 사용하십시오.
STR_NEWGRF_SETTINGS_APPLY_CHANGES                               :{BLACK}변경사항 적용

STR_NEWGRF_SETTINGS_FIND_MISSING_CONTENT_BUTTON                 :{BLACK}온라인에서 없는 파일 검색
STR_NEWGRF_SETTINGS_FIND_MISSING_CONTENT_TOOLTIP                :{BLACK}온라인에서 없는 파일을 검색하여 다운로드할 수 있는지 확인합니다.

STR_NEWGRF_SETTINGS_FILENAME                                    :{BLACK}파일명: {SILVER}{STRING}
STR_NEWGRF_SETTINGS_GRF_ID                                      :{BLACK}GRF ID: {SILVER}{STRING}
STR_NEWGRF_SETTINGS_VERSION                                     :{BLACK}버전: {SILVER}{NUM}
STR_NEWGRF_SETTINGS_MIN_VERSION                                 :{BLACK}최소 이용 가능한 버전: {SILVER}{NUM}
STR_NEWGRF_SETTINGS_MD5SUM                                      :{BLACK}MD5합: {SILVER}{STRING}
STR_NEWGRF_SETTINGS_PALETTE                                     :{BLACK}색상표: {SILVER}{STRING}
STR_NEWGRF_SETTINGS_PALETTE_DEFAULT                             :도스
STR_NEWGRF_SETTINGS_PALETTE_DEFAULT_32BPP                       :도스 / 32 bpp
STR_NEWGRF_SETTINGS_PALETTE_LEGACY                              :Windows
STR_NEWGRF_SETTINGS_PALETTE_LEGACY_32BPP                        :Windows / 32 bpp
STR_NEWGRF_SETTINGS_PARAMETER                                   :{BLACK}매개 변숫값: {SILVER}{STRING}
STR_NEWGRF_SETTINGS_PARAMETER_NONE                              :없음

STR_NEWGRF_SETTINGS_NO_INFO                                     :{BLACK}관련 정보 없음
STR_NEWGRF_SETTINGS_NOT_FOUND                                   :{RED}일치하는 파일을 찾을 수 없습니다
STR_NEWGRF_SETTINGS_DISABLED                                    :{RED}사용 안 함
STR_NEWGRF_SETTINGS_INCOMPATIBLE                                :{RED}이 OpenTTD 버전과 맞지 않습니다...

# NewGRF save preset window
STR_SAVE_PRESET_CAPTION                                         :{WHITE}프리셋 저장
STR_SAVE_PRESET_LIST_TOOLTIP                                    :{BLACK}사용 가능한 프리셋 목록입니다. 아래에 같은 이름을 복사하려면 선택하십시오.
STR_SAVE_PRESET_TITLE                                           :{BLACK}프리셋의 이름을 입력하세요
STR_SAVE_PRESET_EDITBOX_TOOLTIP                                 :{BLACK}저장할 프리셋에 지정할 이름입니다.
STR_SAVE_PRESET_CANCEL                                          :{BLACK}취소
STR_SAVE_PRESET_CANCEL_TOOLTIP                                  :{BLACK}프리셋을 바꾸지 않습니다.
STR_SAVE_PRESET_SAVE                                            :{BLACK}저장
STR_SAVE_PRESET_SAVE_TOOLTIP                                    :{BLACK}이 프리셋을 선택한 이름으로 저장합니다.

# NewGRF parameters window
STR_NEWGRF_PARAMETERS_CAPTION                                   :{WHITE}NewGRF 매개 변숫값 변경
STR_NEWGRF_PARAMETERS_CLOSE                                     :{BLACK}닫기
STR_NEWGRF_PARAMETERS_RESET                                     :{BLACK}초기화
STR_NEWGRF_PARAMETERS_RESET_TOOLTIP                             :{BLACK}모든 매개 변숫값을 기본값으로 설정합니다.
STR_NEWGRF_PARAMETERS_DEFAULT_NAME                              :매개 변수 {NUM}번
STR_NEWGRF_PARAMETERS_SETTING                                   :{STRING}: {ORANGE}{STRING}
STR_NEWGRF_PARAMETERS_NUM_PARAM                                 :{LTBLUE}매개 변수 번호: {ORANGE}{NUM}

# NewGRF inspect window
STR_NEWGRF_INSPECT_CAPTION                                      :{WHITE}NEWGRF 검사 - {STRING}
STR_NEWGRF_INSPECT_PARENT_BUTTON                                :{BLACK}상위 단계
STR_NEWGRF_INSPECT_PARENT_TOOLTIP                               :{BLACK}상위 단계 범위의 오브젝트를 검사합니다.

STR_NEWGRF_INSPECT_CAPTION_OBJECT_AT                            :{STRING}, {HEX}에서
STR_NEWGRF_INSPECT_CAPTION_OBJECT_AT_OBJECT                     :오브젝트
STR_NEWGRF_INSPECT_CAPTION_OBJECT_AT_RAIL_TYPE                  :철도 종류

STR_NEWGRF_INSPECT_QUERY_CAPTION                                :{WHITE}NewGRF 변수 60+x 매개 변수 (16진법)

# Sprite aligner window
STR_SPRITE_ALIGNER_CAPTION                                      :{WHITE}스프라이트 정렬 {COMMA} ({STRING})
STR_SPRITE_ALIGNER_NEXT_BUTTON                                  :{BLACK}다음 스프라이트
STR_SPRITE_ALIGNER_NEXT_TOOLTIP                                 :{BLACK}(유사/재색상/글씨 스프라이트를 제외한) 다음 보통 스프라이트로 이동하고, 마지막 스프라이트에 다다르면 다시 처음으로 돌아갑니다.
STR_SPRITE_ALIGNER_GOTO_BUTTON                                  :{BLACK}스프라이트 번호 입력
STR_SPRITE_ALIGNER_GOTO_TOOLTIP                                 :{BLACK}입력한 스프라이트 번호로 이동합니다. 만약 입력한 번호의 스프라이트가 일반 스프라이트가 아닐경우, 그 다음으로 오는 일반 스프라이트로 이동합니다.
STR_SPRITE_ALIGNER_PREVIOUS_BUTTON                              :{BLACK}이전 스프라이트
STR_SPRITE_ALIGNER_PREVIOUS_TOOLTIP                             :{BLACK}(유사/재색상/글씨 스프라이트를 제외한) 이전 보통 스프라이트로 이동하고, 첫 번째 스프라이트에 다다르면 마지막으로 돌아갑니다.
STR_SPRITE_ALIGNER_SPRITE_TOOLTIP                               :{BLACK}현재 선택된 스프라이트를 표현합니다. 이 스프라이트를 표현할 때, 정렬 상태는 무시하고 표현합니다.
STR_SPRITE_ALIGNER_MOVE_TOOLTIP                                 :{BLACK}X축이나 Y축 방향으로 스프라이트를 이동시킵니다. CTRL+클릭하면 한 번에 8씩 이동시킬 수 있습니다.
STR_SPRITE_ALIGNER_RESET_BUTTON                                 :{BLACK}상대값 초기화
STR_SPRITE_ALIGNER_RESET_TOOLTIP                                :{BLACK}현재 상대값 좌표를 초기화
STR_SPRITE_ALIGNER_OFFSETS_ABS                                  :{BLACK}X 좌표: {NUM}, Y 좌표: {NUM} (절댓값)
STR_SPRITE_ALIGNER_OFFSETS_REL                                  :{BLACK}X 좌표: {NUM}, Y 좌표: {NUM} (상대값)
STR_SPRITE_ALIGNER_PICKER_BUTTON                                :{BLACK}스프라이트 선택
STR_SPRITE_ALIGNER_PICKER_TOOLTIP                               :{BLACK}화면에서 스프라이트를 골라 냅니다.

STR_SPRITE_ALIGNER_GOTO_CAPTION                                 :{WHITE}스프라이트 번호 입력

# NewGRF (self) generated warnings/errors
STR_NEWGRF_ERROR_MSG_INFO                                       :{SILVER}{STRING}
STR_NEWGRF_ERROR_MSG_WARNING                                    :{RED}경고: {SILVER}{STRING}
STR_NEWGRF_ERROR_MSG_ERROR                                      :{RED}오류: {SILVER}{STRING}
STR_NEWGRF_ERROR_MSG_FATAL                                      :{RED}치명적 오류: {SILVER}{STRING}
STR_NEWGRF_ERROR_FATAL_POPUP                                    :{WHITE}치명적인 NewGRF 오류가 발생했습니다:{}{STRING}
STR_NEWGRF_ERROR_VERSION_NUMBER                                 :{1:STRING}은 OpenTTD에서 보고된 TTD패치 버전에서 작동하지 않을 것입니다.
STR_NEWGRF_ERROR_DOS_OR_WINDOWS                                 :{1:STRING}{G 1 "은" "는"} {STRING} 버전의 TTD를 위한 것입니다.
STR_NEWGRF_ERROR_UNSET_SWITCH                                   :{1:STRING}{G 1 "은" "는"} {STRING}{G 1 "와" "과"} 같이 사용해야 합니다
STR_NEWGRF_ERROR_INVALID_PARAMETER                              :{1:STRING}의 매개 변숫값이 유효하지 않습니다: {STRING}번 변수 ({NUM})
STR_NEWGRF_ERROR_LOAD_BEFORE                                    :{1:STRING}{G 1 "은" "는"} 반드시 {STRING} 앞에 불러와야 합니다.
STR_NEWGRF_ERROR_LOAD_AFTER                                     :{1:STRING}{G 1 "은" "는"} 반드시 {STRING} 뒤에 불러와야 합니다.
STR_NEWGRF_ERROR_OTTD_VERSION_NUMBER                            :{1:STRING}는 OpenTTD {STRING} 버전이나 그 이상이 필요합니다.
STR_NEWGRF_ERROR_AFTER_TRANSLATED_FILE                          :GRF 파일이 번역을 위해 만들어졌습니다
STR_NEWGRF_ERROR_TOO_MANY_NEWGRFS_LOADED                        :NewGRF이 너무 많습니다.
STR_NEWGRF_ERROR_STATIC_GRF_CAUSES_DESYNC                       :{2:STRING}{G 2 "을" "를"} 포함한 정적 NewGRF {1:STRING}{G 1 "을" "를"} 불러오는 것은 비동기화를 일으킬 수 있습니다.
STR_NEWGRF_ERROR_UNEXPECTED_SPRITE                              :예기치 않은 스프라이트 (스프라이트 {3:NUM})
STR_NEWGRF_ERROR_UNKNOWN_PROPERTY                               :알려지지 않은 액션 0 속성 {4:HEX} (스프라이트 {3:NUM})
STR_NEWGRF_ERROR_UNIMPLEMETED_MAPPED_PROPERTY                   :구현되지 않은 재배치된 액션 0 속성 특성: {4:HEX}, 이름: {2:STRING}, 재배치: {5:HEX} (스프라이트 {3:NUM})
STR_NEWGRF_ERROR_UNIMPLEMETED_MAPPED_ACTION5_TYPE               :구현되지 않은 재배치된 액션 5 종류: 이름: {2:STRING}, 재배치: {4:HEX} (스프라이트 {3:NUM})
STR_NEWGRF_ERROR_INVALID_ID                                     :유효하지 않은 ID 사용 시도 (스프라이트 {3:NUM})
STR_NEWGRF_ERROR_CORRUPT_SPRITE                                 :{YELLOW}{STRING} 에 손상된 객체가 있습니다. 모든 손상된 객체는 붉은 물음표로 보일 것입니다.
STR_NEWGRF_ERROR_MULTIPLE_ACTION_8                              :여러 개의 Action 8 엔트리 포함 (스프라이트 {3:NUM})
STR_NEWGRF_ERROR_READ_BOUNDS                                    :유사 스프라이트의 끝이었던 부분을 읽으려고 시도함 (스프라이트 {3:NUM})
STR_NEWGRF_ERROR_GRM_FAILED                                     :요청한 GRF 자원을 사용할 수 없음 (스프라이트 {3:NUM})
STR_NEWGRF_ERROR_FORCEFULLY_DISABLED                            :{1:STRING}(은)는 {STRING} 때문에 사용할 수 없습니다
STR_NEWGRF_ERROR_INVALID_SPRITE_LAYOUT                          :유효하지 않은/알 수 없는 스프라이트 구조 유형 (스프라이트 {3:NUM})
STR_NEWGRF_ERROR_LIST_PROPERTY_TOO_LONG                         :속성값 목록에 너무 많은 요소가 있음 (스프라이트 {3:NUM}, 속성 {4:HEX})
STR_NEWGRF_ERROR_INDPROD_CALLBACK                               :유효하지 않은 산업 생산 콜백 (스프라이트 {3:NUM}, "{1:STRING}")

# NewGRF related 'general' warnings
STR_NEWGRF_POPUP_CAUTION_CAPTION                                :{WHITE}경고!
STR_NEWGRF_CONFIRMATION_TEXT                                    :{YELLOW}게임 진행중에 설정을 변경하면 게임이 충돌할 수도 있습니다.{}정말로 설정을 변경하시겠습니까?

STR_NEWGRF_DUPLICATE_GRFID                                      :{WHITE}파일 추가 불가: 중복된 GRF 아이디
STR_NEWGRF_COMPATIBLE_LOADED                                    :{ORANGE}해당 파일을 찾을 수 없습니다. (대체 GRF를 불러옵니다)
STR_NEWGRF_TOO_MANY_NEWGRFS                                     :{WHITE}파일을 추가할 수 없습니다: NewGRF 파일이 너무 많습니다.

STR_NEWGRF_COMPATIBLE_LOAD_WARNING                              :{WHITE}대체할 수 있는 GRF를 불러왔습니다.
STR_NEWGRF_DISABLED_WARNING                                     :{WHITE}없는 GRF 파일은 비활성화됩니다.
STR_NEWGRF_UNPAUSE_WARNING_TITLE                                :{YELLOW}GRF 파일 없음
STR_NEWGRF_UNPAUSE_WARNING                                      :{WHITE}일시정지 해제 시 오류가 발생하거나 게임이 종료될 수 있으며, 이와 관련된 버그 리포트는 접수받지 않습니다.{}정말로 일시정지를 해제하시겠습니까?

# NewGRF status
STR_NEWGRF_LIST_NONE                                            :없음
STR_NEWGRF_LIST_ALL_FOUND                                       :필요한 모든 GRF파일 있음
STR_NEWGRF_LIST_COMPATIBLE                                      :{YELLOW}호환되는 파일을 찾았습니다.
STR_NEWGRF_LIST_MISSING                                         :{RED}파일 없음

# NewGRF 'it's broken' warnings
STR_NEWGRF_BROKEN                                               :{WHITE}'{0:STRING}' NewGRF이 적용되는 과정에서 비동기화나 충돌이 일어날 수 있습니다.
STR_NEWGRF_BROKEN_POWERED_WAGON                                 :{WHITE}차고지 안에 있지 않은 '{1:ENGINE}'에 대한 동력 차량 상태가 바뀌었습니다.
STR_NEWGRF_BROKEN_VEHICLE_LENGTH                                :{WHITE}'{1:ENGINE}'{G 1 "이" "가"} 차고지 안에 있지 않으면 차량 길이가 바뀝니다.
STR_NEWGRF_BROKEN_CAPACITY                                      :{WHITE}차량이 기지 안에 있지 않거나 개조가 불가능한 상태에서 '{1:ENGINE}'의 수송량이 변경되었습니다.
STR_BROKEN_VEHICLE_LENGTH                                       :{WHITE}'{1:COMPANY}'에 속한 열차 '{0:VEHICLE}'의 길이가 잘못된 값을 가지고 있습니다. NewGRF에 의한 문제로 보입니다. 게임이 비동기화 또는 충돌을 일으킬 수 있습니다.

STR_NEWGRF_BUGGY                                                :{WHITE}NewGRF '{STRING}' (이)가 잘못된 정보를 제공하고 있습니다.
STR_NEWGRF_BUGGY_ARTICULATED_CARGO                              :{WHITE}{1:ENGINE}(을)를 만들기 이전과 이후의 화물/개조 정보가 현재의 구매 목록과 다릅니다. 이 경우 자동 교체시 열차 개조에 실패할 수도 있습니다.
STR_NEWGRF_BUGGY_ENDLESS_PRODUCTION_CALLBACK                    :{WHITE}'{1:STRING}' 때문에 결과물 콜백 과정에서 무한 루프가 발생하고 있습니다.
STR_NEWGRF_BUGGY_UNKNOWN_CALLBACK_RESULT                        :{WHITE}콜백 함수({1:HEX})가 알 수 없거나 잘못된 결과 값({2:HEX})을 반환했습니다.

STR_NEWGRF_TOO_MANY_STRINGS                                     :{WHITE}NewGRF에서 할당 가능한 문자열 ID 개수보다 많은 문자열을 사용하고 있습니다.
STR_NEWGRF_TOO_MANY_STRINGS_DETAIL                              :{WHITE}몇몇 이름이나 텍스트가 잘못된 문자열을 표시할 수 있습니다. NewGRF의 개수를 줄이십시오.

# 'User removed essential NewGRFs'-placeholders for stuff without specs
STR_NEWGRF_INVALID_CARGO                                        :<알 수 없는 화물>
STR_NEWGRF_INVALID_CARGO_ABBREV                                 :??
STR_NEWGRF_INVALID_CARGO_QUANTITY                               :<알 수 없는 화물> {COMMA}
STR_NEWGRF_INVALID_ENGINE                                       :<알 수 없는 차량 모델>
STR_NEWGRF_INVALID_INDUSTRYTYPE                                 :<알 수 없는 산업시설>

# Placeholders for other invalid stuff, e.g. vehicles that have gone (Game Script).
STR_INVALID_VEHICLE                                             :<알 수 없는 차량>

# NewGRF scanning window
STR_NEWGRF_SCAN_CAPTION                                         :{WHITE}NewGRF 검색 중
STR_NEWGRF_SCAN_MESSAGE                                         :{BLACK}NewGRF을 검색하는 중입니다. 파일 개수에 따라 시간이 조금 걸릴 수 있습니다...
STR_NEWGRF_SCAN_STATUS                                          :{BLACK}약 {1:NUM}개의 NewGRF 중에서 {0:NUM}개의 NewGRF을 찾았습니다
STR_NEWGRF_SCAN_ARCHIVES                                        :자료 검색 중

# Sign list window
STR_SIGN_LIST_CAPTION                                           :{WHITE}팻말 목록 - 팻말 {COMMA}개
STR_SIGN_LIST_MATCH_CASE                                        :{BLACK}대소문자 구분
STR_SIGN_LIST_MATCH_CASE_TOOLTIP                                :{BLACK}팻말의 이름을 비교할 때 검색 문자열의 대소문자 구분할지 여부를 선택합니다.

# Sign window
STR_EDIT_SIGN_CAPTION                                           :{WHITE}팻말 내용 고치기
STR_EDIT_SIGN_NEXT_SIGN_TOOLTIP                                 :{BLACK}다음 팻말로 가기
STR_EDIT_SIGN_PREVIOUS_SIGN_TOOLTIP                             :{BLACK}이전 팻말로 가기

STR_EDIT_SIGN_SIGN_OSKTITLE                                     :{BLACK}팻말 이름을 입력하세요

# Town directory window
STR_TOWN_DIRECTORY_CAPTION                                      :{WHITE}도시 목록
STR_TOWN_DIRECTORY_NONE                                         :{ORANGE}(없음)
STR_TOWN_DIRECTORY_TOWN                                         :{ORANGE}{TOWN}{BLACK} ({COMMA})
STR_TOWN_DIRECTORY_CITY                                         :{ORANGE}{TOWN}{YELLOW} (대도시){BLACK} ({COMMA})
STR_TOWN_DIRECTORY_LIST_TOOLTIP                                 :{BLACK}도시 이름 - 이 도시로 시점을 변경하려면 클릭하세요. CTRL+클릭하면 이 도시 위치를 기준으로 새로운 외부 화면을 엽니다.
STR_TOWN_POPULATION                                             :{BLACK}총 인구 수: {COMMA}

# Town view window
STR_TOWN_VIEW_TOWN_CAPTION                                      :{WHITE}{TOWN}
STR_TOWN_VIEW_CITY_CAPTION                                      :{WHITE}{TOWN} (대도시)
STR_TOWN_VIEW_POPULATION_HOUSES                                 :{BLACK}인구: {ORANGE}{COMMA}{BLACK}  가구수: {ORANGE}{COMMA}
STR_TOWN_VIEW_CARGO_LAST_MONTH_MAX                              :{BLACK}{CARGO_LIST} 지난 달 수송량: {ORANGE}{COMMA}{BLACK}  최대 생산량: {ORANGE}{COMMA}
STR_TOWN_VIEW_CARGO_FOR_TOWNGROWTH                              :{BLACK}도시가 성장하기 위해 필요한 화물:
STR_TOWN_VIEW_CARGO_FOR_TOWNGROWTH_REQUIRED_GENERAL             :{ORANGE}{STRING}{RED}{G 0 "이" "가"} 필요함
STR_TOWN_VIEW_CARGO_FOR_TOWNGROWTH_REQUIRED_WINTER              :겨울에는 {ORANGE}{STRING}{BLACK}{G 0 "이" "가"} 필요함
STR_TOWN_VIEW_CARGO_FOR_TOWNGROWTH_DELIVERED_GENERAL            :{ORANGE}{STRING}{GREEN}{G 0 "이" "가"} 수송됨
STR_TOWN_VIEW_CARGO_FOR_TOWNGROWTH_REQUIRED                     :{ORANGE}{1:CARGO_LONG} ＼ {0:CARGO_TINY}{RED} (더 필요함)
STR_TOWN_VIEW_CARGO_FOR_TOWNGROWTH_DELIVERED                    :{ORANGE}{1:CARGO_LONG} ＼ {0:CARGO_TINY}{GREEN} (수송됨)
STR_TOWN_VIEW_TOWN_GROWS_EVERY                                  :{BLACK}도시가 {ORANGE}{COMMA}{BLACK}일마다 성장합니다.
STR_TOWN_VIEW_TOWN_GROWS_EVERY_FUNDED                           :{BLACK}도시가 {ORANGE}{COMMA}{BLACK}일마다 성장합니다. (투자됨)
STR_TOWN_VIEW_TOWN_GROW_STOPPED                                 :{BLACK}도시는 {RED}성장하지 않고{BLACK} 있습니다.
STR_TOWN_VIEW_NOISE_IN_TOWN                                     :{BLACK}현재 소음 수준: {ORANGE}{COMMA}{BLACK}  최대 허용 수준: {ORANGE}{COMMA}
STR_TOWN_VIEW_CENTER_TOOLTIP                                    :{BLACK}이 도시의 위치로 시점을 변경합니다. CTRL+클릭하면 이 도시 위치를 기준으로 새로운 외부 화면을 엽니다.
STR_TOWN_VIEW_LOCAL_AUTHORITY_BUTTON                            :{BLACK}지역 당국
STR_TOWN_VIEW_LOCAL_AUTHORITY_TOOLTIP                           :{BLACK}지역 당국의 정보를 보여줍니다.
STR_TOWN_VIEW_RENAME_TOOLTIP                                    :{BLACK}이 도시 이름을 변경합니다.

STR_TOWN_VIEW_EXPAND_BUTTON                                     :{BLACK}확장
STR_TOWN_VIEW_EXPAND_TOOLTIP                                    :{BLACK}도시의 크기를 키웁니다.
STR_TOWN_VIEW_DELETE_BUTTON                                     :{BLACK}삭제
STR_TOWN_VIEW_DELETE_TOOLTIP                                    :{BLACK}이 도시를 완전히 삭제

STR_TOWN_VIEW_RENAME_TOWN_BUTTON                                :도시 이름 변경

# Town local authority window
STR_LOCAL_AUTHORITY_CAPTION                                     :{WHITE}{TOWN} 지역 당국
STR_LOCAL_AUTHORITY_COMPANY_RATINGS                             :{BLACK}회사에 대한 이 도시의 평판:
STR_LOCAL_AUTHORITY_COMPANY_RATING                              :{YELLOW}{COMPANY} {COMPANY_NUM}: {ORANGE}{STRING}
STR_LOCAL_AUTHORITY_ACTIONS_TITLE                               :{BLACK}가능한 행동:
STR_LOCAL_AUTHORITY_ACTIONS_TOOLTIP                             :{BLACK}이 도시에 할 수 있는 일 목록 - 상세 정보를 보시려면 클릭하세요.
STR_LOCAL_AUTHORITY_DO_IT_BUTTON                                :{BLACK}실행
STR_LOCAL_AUTHORITY_DO_IT_TOOLTIP                               :{BLACK}선택된 항목을 실행에 옮깁니다

STR_LOCAL_AUTHORITY_ACTION_SMALL_ADVERTISING_CAMPAIGN           :소규모의 광고 진행
STR_LOCAL_AUTHORITY_ACTION_MEDIUM_ADVERTISING_CAMPAIGN          :중간 규모의 광고 진행
STR_LOCAL_AUTHORITY_ACTION_LARGE_ADVERTISING_CAMPAIGN           :대규모의 광고 진행
STR_LOCAL_AUTHORITY_ACTION_ROAD_RECONSTRUCTION                  :도로 보수공사 시행
STR_LOCAL_AUTHORITY_ACTION_STATUE_OF_COMPANY                    :회사 소유주의 동상 건설
STR_LOCAL_AUTHORITY_ACTION_NEW_BUILDINGS                        :새 건물에 투자
STR_LOCAL_AUTHORITY_ACTION_EXCLUSIVE_TRANSPORT                  :수송 권한 독점권 구입
STR_LOCAL_AUTHORITY_ACTION_BRIBE                                :지역 당국에게 뇌물 주기

STR_LOCAL_AUTHORITY_ACTION_TOOLTIP_SMALL_ADVERTISING            :{YELLOW}더 많은 승객과 화물을 유치하기 위해 소규모의 광고 캠페인을 시작합니다.{}가격: {CURRENCY_LONG}
STR_LOCAL_AUTHORITY_ACTION_TOOLTIP_MEDIUM_ADVERTISING           :{YELLOW}더 많은 승객과 화물을 유치하기 위해 중간 규모의 광고 캠페인을 시작합니다.{}가격: {CURRENCY_LONG}
STR_LOCAL_AUTHORITY_ACTION_TOOLTIP_LARGE_ADVERTISING            :{YELLOW}더 많은 승객과 화물을 유치하기 위해 대규모의 광고 캠페인을 시작합니다.{}가격: {CURRENCY_LONG}
STR_LOCAL_AUTHORITY_ACTION_TOOLTIP_ROAD_RECONSTRUCTION          :{YELLOW}도시 도로망 보수공사를 시행합니다. 앞으로 6개월간 극심한 도로 혼잡을 일으킵니다.{}가격: {CURRENCY_LONG}
STR_LOCAL_AUTHORITY_ACTION_TOOLTIP_STATUE_OF_COMPANY            :{YELLOW}당신의 회사를 대표하는 '명예의 동상'을 건설합니다.{}가격: {CURRENCY_LONG}
STR_LOCAL_AUTHORITY_ACTION_TOOLTIP_NEW_BUILDINGS                :{YELLOW}도시 상업 건물의 건설에 투자합니다.{}가격: {CURRENCY_LONG}
STR_LOCAL_AUTHORITY_ACTION_TOOLTIP_EXCLUSIVE_TRANSPORT          :{YELLOW}1년간의 수송 권한 독점권을 구입합니다. 도시 당국은 오직 당신 회사의 역에만 승객과 화물을 허용할 것입니다.{}가격: {CURRENCY_LONG}
STR_LOCAL_AUTHORITY_ACTION_TOOLTIP_BRIBE                        :{YELLOW}성취도를 올리기 위해 처벌을 감수하고 지역 당국에 뇌물을 줍니다.{}가격: {CURRENCY_LONG}

# Goal window
STR_GOALS_CAPTION                                               :{WHITE}{COMPANY} 목표
STR_GOALS_SPECTATOR_CAPTION                                     :{WHITE}전체 목표
STR_GOALS_GLOBAL_TITLE                                          :{BLACK}전체 목표:
STR_GOALS_TEXT                                                  :{ORANGE}{STRING}
STR_GOALS_NONE                                                  :{ORANGE}- 없음 -
STR_GOALS_SPECTATOR_NONE                                        :{ORANGE}- 적용 불가 -
STR_GOALS_PROGRESS                                              :{ORANGE}{STRING}
STR_GOALS_PROGRESS_COMPLETE                                     :{GREEN}{STRING}
STR_GOALS_COMPANY_TITLE                                         :{BLACK}회사 목표:
STR_GOALS_TOOLTIP_CLICK_ON_SERVICE_TO_CENTER                    :{BLACK}산업시설/마을/지도의 위치로 화면을 이동하려면 클릭하십시오. CTRL+클릭하면 산업시설/마을/지도를 표시하는 외부화면을 엽니다.

# Goal question window
STR_GOAL_QUESTION_CAPTION_QUESTION                              :{G=m}질문
STR_GOAL_QUESTION_CAPTION_INFORMATION                           :{G=f}정보
STR_GOAL_QUESTION_CAPTION_WARNING                               :{G=f}경고
STR_GOAL_QUESTION_CAPTION_ERROR                                 :오류

############ Start of Goal Question button list
STR_GOAL_QUESTION_BUTTON_CANCEL                                 :취소
STR_GOAL_QUESTION_BUTTON_OK                                     :확인
STR_GOAL_QUESTION_BUTTON_NO                                     :아니요
STR_GOAL_QUESTION_BUTTON_YES                                    :예
STR_GOAL_QUESTION_BUTTON_DECLINE                                :거절
STR_GOAL_QUESTION_BUTTON_ACCEPT                                 :수락
STR_GOAL_QUESTION_BUTTON_IGNORE                                 :무시
STR_GOAL_QUESTION_BUTTON_RETRY                                  :재시도
STR_GOAL_QUESTION_BUTTON_PREVIOUS                               :이전
STR_GOAL_QUESTION_BUTTON_NEXT                                   :다음
STR_GOAL_QUESTION_BUTTON_STOP                                   :중지
STR_GOAL_QUESTION_BUTTON_START                                  :시작
STR_GOAL_QUESTION_BUTTON_GO                                     :진행
STR_GOAL_QUESTION_BUTTON_CONTINUE                               :계속
STR_GOAL_QUESTION_BUTTON_RESTART                                :재시작
STR_GOAL_QUESTION_BUTTON_POSTPONE                               :연기
STR_GOAL_QUESTION_BUTTON_SURRENDER                              :양도
STR_GOAL_QUESTION_BUTTON_CLOSE                                  :닫기
############ End of Goal Question button list

# Subsidies window
STR_SUBSIDIES_CAPTION                                           :{WHITE}보조금
STR_SUBSIDIES_OFFERED_TITLE                                     :{BLACK}지급 대기 중인 보조금:
STR_SUBSIDIES_OFFERED_FROM_TO                                   :{ORANGE}{1:STRING}에서 {2:STRING}까지 {0:STRING} 수송{YELLOW} ({3:DATE_SHORT}까지)
STR_SUBSIDIES_NONE                                              :{ORANGE}없음
STR_SUBSIDIES_SUBSIDISED_TITLE                                  :{BLACK}이미 지급 중인 보조금:
STR_SUBSIDIES_SUBSIDISED_FROM_TO                                :{ORANGE}{1:STRING}에서 {2:STRING}까지 {0:STRING} 수송{YELLOW} ({3:COMPANY}{YELLOW}, {DATE_SHORT}까지)
STR_SUBSIDIES_TOOLTIP_CLICK_ON_SERVICE_TO_CENTER                :{BLACK}산업시설/도시의 위치로 시점을 변경하려면 클릭하세요. CTRL+클릭하면 이 산업시설/도시의 위치를 기준으로 새로운 외부 화면을 엽니다.

# Story book window
STR_STORY_BOOK_CAPTION                                          :{WHITE}{COMPANY}의 스토리 북
STR_STORY_BOOK_SPECTATOR_CAPTION                                :{WHITE}전체 스토리 북
STR_STORY_BOOK_TITLE                                            :{YELLOW}{STRING}
STR_STORY_BOOK_GENERIC_PAGE_ITEM                                :{NUM}쪽
STR_STORY_BOOK_SEL_PAGE_TOOLTIP                                 :{BLACK}드롭 다운 목록에서 이동하고자 하는 쪽수를 선택하세요.
STR_STORY_BOOK_PREV_PAGE                                        :{BLACK}이전
STR_STORY_BOOK_PREV_PAGE_TOOLTIP                                :{BLACK}이전 쪽으로 이동합니다.
STR_STORY_BOOK_NEXT_PAGE                                        :{BLACK}다음
STR_STORY_BOOK_NEXT_PAGE_TOOLTIP                                :{BLACK}다음 쪽으로 이동합니다.
STR_STORY_BOOK_INVALID_GOAL_REF                                 :{RED}잘못된 목표 참조

# Station list window
STR_STATION_LIST_TOOLTIP                                        :{BLACK}역 이름 - 이 역의 위치로 시점을 변경하려면 클릭하세요. CTRL+클릭하면 이 역 위치를 기준으로 새로운 외부 화면을 엽니다.
STR_STATION_LIST_USE_CTRL_TO_SELECT_MORE                        :{BLACK}1개 이상의 아이템을 선택하려면 CTRL 키를 누르세요
STR_STATION_LIST_CAPTION                                        :{WHITE}{COMPANY} - {COMMA}개 역사
STR_STATION_LIST_STATION                                        :{YELLOW}{STATION} {STATION_FEATURES}
STR_STATION_LIST_WAYPOINT                                       :{YELLOW}{WAYPOINT}
STR_STATION_LIST_NONE                                           :{YELLOW}- 없음 -
STR_STATION_LIST_SELECT_ALL_FACILITIES                          :{BLACK}모든 시설을 선택합니다.
STR_STATION_LIST_SELECT_ALL_TYPES                               :{BLACK}화물을 하나라도 취급하는 모든 역을 목록에 표시합니다. (화물이 없는 역도 포함)
STR_STATION_LIST_NO_WAITING_CARGO                               :{BLACK}화물을 취급하지 않는 역을 목록에 표시합니다.

# Station view window
STR_STATION_VIEW_CAPTION                                        :{WHITE}{STATION} {STATION_FEATURES}
STR_STATION_VIEW_WAITING_CARGO                                  :{WHITE}{CARGO_LONG}
STR_STATION_VIEW_EN_ROUTE_FROM                                  :{YELLOW}({1:STATION}에서 온 {0:CARGO_SHORT})
STR_STATION_VIEW_RESERVED                                       :{YELLOW}({CARGO_SHORT} 적재 예정)

STR_STATION_VIEW_ACCEPTS_BUTTON                                 :{BLACK}받음
STR_STATION_VIEW_ACCEPTS_TOOLTIP                                :{BLACK}받는 화물의 목록 표시
STR_STATION_VIEW_ACCEPTS_CARGO                                  :{BLACK}받음: {WHITE}{CARGO_LIST}

STR_STATION_VIEW_EXCLUSIVE_RIGHTS_SELF                          :{BLACK}이 역은 도시의 수송권을 독점하고 있는 역입니다.
STR_STATION_VIEW_EXCLUSIVE_RIGHTS_COMPANY                       :{YELLOW}{COMPANY}{BLACK} 이(가) 이 도시의 수송 독점권을 구매하였습니다.

STR_STATION_VIEW_RATINGS_BUTTON                                 :{BLACK}등급
STR_STATION_VIEW_RATINGS_TOOLTIP                                :{BLACK}역의 등급 표시
STR_STATION_VIEW_SUPPLY_RATINGS_TITLE                           :{BLACK}월 공급 및 지역 등급:
STR_STATION_VIEW_CARGO_SUPPLY_RATING                            :{WHITE}{STRING}: {YELLOW}{COMMA} / {STRING} ({COMMA}%)

STR_STATION_VIEW_GROUP                                          :{BLACK}그룹화
STR_STATION_VIEW_WAITING_STATION                                :역: 대기
STR_STATION_VIEW_WAITING_AMOUNT                                 :양: 대기
STR_STATION_VIEW_PLANNED_STATION                                :역: 계획
STR_STATION_VIEW_PLANNED_AMOUNT                                 :양: 계획
STR_STATION_VIEW_FROM                                           :{YELLOW}{1:STATION} 출발: {0:CARGO_SHORT}
STR_STATION_VIEW_VIA                                            :{YELLOW}{1:STATION} 경유: {0:CARGO_SHORT}
STR_STATION_VIEW_TO                                             :{YELLOW}{1:STATION} 도착: {0:CARGO_SHORT}
STR_STATION_VIEW_FROM_ANY                                       :{RED}알 수 없는 역에서 출발한 {CARGO_SHORT}
STR_STATION_VIEW_TO_ANY                                         :{RED}아무 역에나 도착하는 {CARGO_SHORT}
STR_STATION_VIEW_VIA_ANY                                        :{RED}어디든 경유하는 {CARGO_SHORT}
STR_STATION_VIEW_FROM_HERE                                      :{GREEN}여기에서 출발하는 {CARGO_SHORT}
STR_STATION_VIEW_VIA_HERE                                       :{GREEN}이 역을 경유하는 {CARGO_SHORT}
STR_STATION_VIEW_TO_HERE                                        :{GREEN}이 역에 도착하는 {CARGO_SHORT}
STR_STATION_VIEW_NONSTOP                                        :{YELLOW}직행 {CARGO_SHORT}

STR_STATION_VIEW_GROUP_S_V_D                                    :출발-경유-도착
STR_STATION_VIEW_GROUP_S_D_V                                    :출발-도착-경유
STR_STATION_VIEW_GROUP_V_S_D                                    :경유-출발-도착
STR_STATION_VIEW_GROUP_V_D_S                                    :경유-도착-출발
STR_STATION_VIEW_GROUP_D_S_V                                    :도착-출발-경유
STR_STATION_VIEW_GROUP_D_V_S                                    :도착-경유-출발

STR_STATION_VIEW_DEPARTURES_BUTTON                              :{BLACK}출발/도착 정보
STR_STATION_VIEW_DEPARTURES_TOOLTIP                             :{BLACK}출발/도착 정보를 보여줍니다.

############ range for rating starts
STR_CARGO_RATING_APPALLING                                      :형편없음
STR_CARGO_RATING_VERY_POOR                                      :매우 나쁨
STR_CARGO_RATING_POOR                                           :나쁨
STR_CARGO_RATING_MEDIOCRE                                       :보통
STR_CARGO_RATING_GOOD                                           :좋음
STR_CARGO_RATING_VERY_GOOD                                      :매우 좋음
STR_CARGO_RATING_EXCELLENT                                      :훌륭함
STR_CARGO_RATING_OUTSTANDING                                    :매우 훌륭함
############ range for rating ends

STR_STATION_VIEW_CENTER_TOOLTIP                                 :{BLACK}이 역의 위치로 시점을 변경합니다. CTRL+클릭하면 이 역 위치를 기준으로 새로운 외부 화면을 엽니다.
STR_STATION_VIEW_RENAME_TOOLTIP                                 :{BLACK}이 역의 이름을 변경합니다.

STR_STATION_VIEW_SCHEDULED_TRAINS_TOOLTIP                       :{BLACK}이 역을 거쳐가는 모든 열차를 보여줍니다. CTRL+클릭하면 배타적으로 표시합니다.
STR_STATION_VIEW_SCHEDULED_ROAD_VEHICLES_TOOLTIP                :{BLACK}이 역을 거쳐가는 모든 자동차/전차를 보여줍니다. CTRL+클릭하면 배타적으로 표시합니다.
STR_STATION_VIEW_SCHEDULED_AIRCRAFT_TOOLTIP                     :{BLACK}이 역을 거쳐가는 모든 항공기를 보여줍니다. CTRL+클릭하면 배타적으로 표시합니다.
STR_STATION_VIEW_SCHEDULED_SHIPS_TOOLTIP                        :{BLACK}이 역을 거쳐가는 모든 선박을 보여줍니다. CTRL+클릭하면 배타적으로 표시합니다.

STR_STATION_VIEW_RENAME_STATION_CAPTION                         :이 역의 이름을 변경합니다.
STR_STATION_VIEW_CLOSE_AIRPORT                                  :{BLACK}공항 폐쇄
STR_STATION_VIEW_CLOSE_AIRPORT_TOOLTIP                          :{BLACK}이 공항에 항공기가 착륙하는 것을 금지합니다.

# Departures window
STR_DEPARTURES_CAPTION                                          :{WHITE}{STATION} - 실시간 위치 정보
STR_DEPARTURES_CAPTION_WAYPOINT                                 :{WHITE}{WAYPOINT} - 실시간 위치 정보
STR_DEPARTURES_PAX                                              :{BLACK}{TINY_FONT}여
STR_DEPARTURES_FREIGHT                                          :{BLACK}{TINY_FONT}화
STR_DEPARTURES_DEPARTURES                                       :{BLACK}{TINY_FONT}발
STR_DEPARTURES_ARRIVALS                                         :{BLACK}{TINY_FONT}착
STR_DEPARTURES_VIA_BUTTON                                       :{BLACK}{TINY_FONT}경유
STR_DEPARTURES_PAX_TOOLTIP                                      :{BLACK}여객 열차 보이기
STR_DEPARTURES_FREIGHT_TOOLTIP                                  :{BLACK}화물 열차 보이기
STR_DEPARTURES_DEPARTURES_TOOLTIP                               :{BLACK}도착 시간 보이기
STR_DEPARTURES_ARRIVALS_TOOLTIP                                 :{BLACK}출발 시간 보이기
STR_DEPARTURES_VIA_TOOLTIP                                      :{BLACK}통과 열차 보이기
STR_DEPARTURES_EMPTY                                            :{ORANGE}시간표가 지정된 차량이 없습니다.
STR_DEPARTURES_NONE_SELECTED                                    :{ORANGE}표시할 정보를 선택하십시오.
STR_DEPARTURES_TIME                                             :{ORANGE}{DATE_WALLCLOCK_TINY}
STR_DEPARTURES_TIME_DEP                                         :{ORANGE}{DATE_WALLCLOCK_TINY} {GREEN}{UP_ARROW}
STR_DEPARTURES_TIME_ARR                                         :{ORANGE}{DATE_WALLCLOCK_TINY} {RED}{DOWN_ARROW}
STR_DEPARTURES_TIME_BOTH                                        :{ORANGE}{1:DATE_WALLCLOCK_TINY} {RED}{DOWN_ARROW} {ORANGE}{0:DATE_WALLCLOCK_TINY} {GREEN}{UP_ARROW}
STR_DEPARTURES_TERMINUS                                         :{ORANGE}{STATION}{STRING}
STR_DEPARTURES_TERMINUS_VIA_STATION                             :{ORANGE}{STATION}{STRING} 경유 {STATION}{STRING}
STR_DEPARTURES_TERMINUS_VIA                                     :{ORANGE}{STATION}{STRING} 경유
STR_DEPARTURES_VIA                                              :{ORANGE}경유 {STATION}{STRING}
STR_DEPARTURES_TOC                                              :{ORANGE}{COMPANY}
STR_DEPARTURES_GROUP                                            :{ORANGE}{GROUP}
STR_DEPARTURES_VEH                                              :{ORANGE}{VEHICLE}
STR_DEPARTURES_CALLING_AT                                       :{TINY_FONT}{ORANGE}정차역:
STR_DEPARTURES_CALLING_AT_LARGE                                 :{ORANGE}정차역:
STR_DEPARTURES_CALLING_AT_FIRST_STATION                         :{STATION}
STR_DEPARTURES_CALLING_AT_STATION                               :{STRING}, {STATION}
STR_DEPARTURES_CALLING_AT_LAST_STATION                          :{STRING}, {STATION}
STR_DEPARTURES_CALLING_AT_LIST                                  :{TINY_FONT}{ORANGE}{STRING}
STR_DEPARTURES_CALLING_AT_LIST_LARGE                            :{ORANGE}{STRING}
STR_DEPARTURES_CALLING_AT_LIST_SMART_TERMINUS                   :{TINY_FONT}{ORANGE}{STRING} {STATION}행으로 계속됩니다.
STR_DEPARTURES_CALLING_AT_LIST_SMART_TERMINUS_LARGE             :{ORANGE}{STRING} {STATION}행으로 계속됩니다.

STR_DEPARTURES_TYPE_TRAIN                                       :{ORANGE}{TRAIN}
STR_DEPARTURES_TYPE_TRAIN_SILVER                                :{SILVER}{TRAIN}
STR_DEPARTURES_TYPE_BUS                                         :{ORANGE}{BUS}
STR_DEPARTURES_TYPE_BUS_SILVER                                  :{SILVER}{BUS}
STR_DEPARTURES_TYPE_LORRY                                       :{ORANGE}{LORRY}
STR_DEPARTURES_TYPE_LORRY_SILVER                                :{SILVER}{LORRY}
STR_DEPARTURES_TYPE_PLANE                                       :{ORANGE}{PLANE}
STR_DEPARTURES_TYPE_PLANE_SILVER                                :{SILVER}{PLANE}
STR_DEPARTURES_TYPE_SHIP                                        :{ORANGE}{SHIP}
STR_DEPARTURES_TYPE_SHIP_SILVER                                 :{SILVER}{SHIP}

STR_DEPARTURES_STATION_NONE                                     :
STR_DEPARTURES_STATION_PORT                                     :{ORANGE} {SHIP}
STR_DEPARTURES_STATION_AIRPORT                                  :{ORANGE} {PLANE}
STR_DEPARTURES_STATION_PORTAIRPORT                              :{ORANGE} {SHIP} {PLANE}

############ possible statuses start
STR_DEPARTURES_ON_TIME                                          :{GREEN}정시운행
STR_DEPARTURES_ARRIVED                                          :{GREEN}도착
STR_DEPARTURES_DELAYED                                          :{YELLOW}지연
STR_DEPARTURES_EXPECTED                                         :{YELLOW}{DATE_WALLCLOCK_TINY}
STR_DEPARTURES_CANCELLED                                        :{RED}취소됨

############ config settings
STR_CONFIG_SETTING_DEPARTUREBOARDS                              :{ORANGE}출발/도착 정보
STR_CONFIG_MAX_DEPARTURES                                       :한 역마다 최대 {STRING} 개의 정보를 보이기
STR_CONFIG_MAX_DEPARTURES_HELPTEXT                              :출발/도착 정보에 표시할 정보의 최대 개수를 지정합니다.
STR_CONFIG_MAX_DEPARTURE_TIME                                   :{STRING} 일 후의 정보까지 보이기
STR_CONFIG_MAX_DEPARTURE_TIME_HELPTEXT                          :몇 일 후의 정보까지 표시할지 지정합니다.
STR_CONFIG_DEPARTURE_CALC_FREQUENCY                             :{STRING} 틱마다 정보를 갱신하기
STR_CONFIG_DEPARTURE_CALC_FREQUENCY_HELPTEXT                    :정보를 얼마나 자주 갱신할지 틱으로 지정합니다.
STR_CONFIG_DEPARTURE_VEHICLE_NAME                               :차량 이름을 함께 보이기: {STRING}
STR_CONFIG_DEPARTURE_VEHICLE_NAME_HELPTEXT                      :차량 이름을 함께 보이게 할 지 설정합니다.
STR_CONFIG_DEPARTURE_GROUP_NAME                                 :그룹 이름을 함께 보이기: {STRING}
STR_CONFIG_DEPARTURE_GROUP_NAME_HELPTEXT                        :그룹 이름을 함께 보이게 할 지 설정합니다.
STR_CONFIG_DEPARTURE_COMPANY_NAME                               :회사 이름을 함께 보이기: {STRING}
STR_CONFIG_DEPARTURE_COMPANY_NAME_HELPTEXT                      :회사 이름을 함께 보이게 할 지 설정합니다.
STR_CONFIG_DEPARTURE_VEHICLE_TYPE                               :차량 종류 아이콘을 함께 보이기: {STRING}
STR_CONFIG_DEPARTURE_VEHICLE_TYPE_HELPTEXT                      :차량 종류 아이콘을 함께 보이게 할 지 설정합니다.
STR_CONFIG_DEPARTURE_VEHICLE_COLOR                              :차량 종류 아이콘을 회색으로 보이기: {STRING}
STR_CONFIG_DEPARTURE_VEHICLE_COLOR_HELPTEXT                     :차량 종류 아이콘을 회색으로 보이게 할 지 설정합니다.
STR_CONFIG_DEPARTURE_LARGER_FONT                                :정차역을 큰 글씨로 보이기: {STRING}
STR_CONFIG_DEPARTURE_LARGER_FONT_HELPTEXT                       :정차역을 큰 글씨로 보이게 할 지 설정합니다.
STR_CONFIG_DEPARTURE_DESTINATION_TYPE                           :항구나 공항이 목적지일 경우 아이콘 보이기: {STRING}
STR_CONFIG_DEPARTURE_DESTINATION_TYPE_HELPTEXT                  :항구나 공항이 목적지일 경우 아이콘을 보이게 할 지 설정합니다.
STR_CONFIG_DEPARTURE_SHOW_BOTH                                  :출발과 도착을 한 줄로 표시하기: {STRING}
STR_CONFIG_DEPARTURE_SHOW_BOTH_HELPTEXT                         :출발과 도착을 한 줄로 표시할 지 설정합니다.
STR_CONFIG_DEPARTURE_ONLY_PASSENGERS                            :여객 차량만 표시하기: {STRING}
STR_CONFIG_DEPARTURE_ONLY_PASSENGERS_HELPTEXT                   :승객을 수송할 수 있는 차량만 표시할 지 설정합니다.
STR_CONFIG_DEPARTURE_SMART_TERMINUS                             :나중에 도착할 차량은 행선지 보이지 않기: {STRING}
STR_CONFIG_DEPARTURE_SMART_TERMINUS_HELPTEXT                    :나중에 도착할 차량은 행선지 보이지 않기
STR_CONFIG_DEPARTURE_CONDITIONALS                               :조건부 경로 계산: {STRING}
STR_CONFIG_DEPARTURE_CONDITIONALS_HELPTEXT                      :조건부 경로를 계산할 때 어떻게 할 지 결정합니다.
STR_CONFIG_DEPARTURE_CONDITIONALS_1                             :하지 않기
STR_CONFIG_DEPARTURE_CONDITIONALS_2                             :지나치지 않을 것으로 계산
STR_CONFIG_DEPARTURE_CONDITIONALS_3                             :지나칠 것으로 계산
STR_CONFIG_DEPARTURE_SHOW_ALL_STOPS                             :싣거나 하차하지 않아도 정차역에 보이기: {STRING}
STR_CONFIG_DEPARTURE_SHOW_ALL_STOPS_HELPTEXT                    :단지 정차만 하는 역도 정차역에 보일지 설정합니다.
STR_CONFIG_DEPARTURE_MERGE_IDENTICAL                            :동일한 정보 합치기: {STRING}
STR_CONFIG_DEPARTURE_MERGE_IDENTICAL_HELPTEXT                   :동일한 정보를 하나로 합칠 지 설정합니다.

# Waypoint/buoy view window
STR_WAYPOINT_VIEW_CAPTION                                       :{WHITE}{WAYPOINT}
STR_WAYPOINT_VIEW_CENTER_TOOLTIP                                :{BLACK}이 경유지의 위치로 시점을 변경합니다. CTRL+클릭하면 이 경유지 위치를 기준으로 새로운 외부 화면을 엽니다.
STR_WAYPOINT_VIEW_CHANGE_WAYPOINT_NAME                          :{BLACK}이 경유지의 이름을 변경합니다.
STR_BUOY_VIEW_CENTER_TOOLTIP                                    :{BLACK}이 부표의 위치로 시점을 변경합니다. CTRL+클릭하면 이 부표 위치를 기준으로 새로운 외부화면을 엽니다.
STR_BUOY_VIEW_CHANGE_BUOY_NAME                                  :{BLACK}부표 이름 바꾸기

STR_EDIT_WAYPOINT_NAME                                          :{WHITE}경유지 이름 설정

# Finances window
STR_FINANCES_CAPTION                                            :{WHITE}{COMPANY}의 재정 {BLACK}{COMPANY_NUM}
STR_FINANCES_EXPENDITURE_INCOME_TITLE                           :{WHITE}지출/수입
STR_FINANCES_YEAR                                               :{WHITE}{NUM}
STR_FINANCES_SECTION_CONSTRUCTION                               :{GOLD}건설
STR_FINANCES_SECTION_NEW_VEHICLES                               :{GOLD}신규 차량 구입
STR_FINANCES_SECTION_TRAIN_RUNNING_COSTS                        :{GOLD}열차 유지비
STR_FINANCES_SECTION_ROAD_VEHICLE_RUNNING_COSTS                 :{GOLD}자동차/전차 유지비
STR_FINANCES_SECTION_AIRCRAFT_RUNNING_COSTS                     :{GOLD}항공기 유지비
STR_FINANCES_SECTION_SHIP_RUNNING_COSTS                         :{GOLD}선박 유지비
STR_FINANCES_SECTION_PROPERTY_MAINTENANCE                       :{GOLD}유지보수비
STR_FINANCES_SECTION_TRAIN_INCOME                               :{GOLD}열차 수익
STR_FINANCES_SECTION_ROAD_VEHICLE_INCOME                        :{GOLD}차량 수익
STR_FINANCES_SECTION_AIRCRAFT_INCOME                            :{GOLD}항공기 수익
STR_FINANCES_SECTION_SHIP_INCOME                                :{GOLD}선박 수익
STR_FINANCES_SECTION_LOAN_INTEREST                              :{GOLD}이자
STR_FINANCES_SECTION_OTHER                                      :{GOLD}기타
STR_FINANCES_SECTION_INFRASTRUCTURE_COSTS                       :{GOLD}타사 시설 사용비
STR_FINANCES_SECTION_INFRASTRUCTURE_INCOME                      :{GOLD}시설 공유 수익
STR_FINANCES_NEGATIVE_INCOME                                    :{BLACK}-{CURRENCY_LONG}
STR_FINANCES_POSITIVE_INCOME                                    :{BLACK}+{CURRENCY_LONG}
STR_FINANCES_TOTAL_CAPTION                                      :{WHITE}총계:
STR_FINANCES_BANK_BALANCE_TITLE                                 :{WHITE}현 보유 금액
STR_FINANCES_LOAN_TITLE                                         :{WHITE}대출
STR_FINANCES_MAX_LOAN                                           :{WHITE}최대 대출: {BLACK}{CURRENCY_LONG}
STR_FINANCES_TOTAL_CURRENCY                                     :{BLACK}{CURRENCY_LONG}
STR_FINANCES_BORROW_BUTTON                                      :{BLACK}{CURRENCY_LONG} 빌리기
STR_FINANCES_BORROW_TOOLTIP                                     :{BLACK}돈을 빌립니다. CTRL+클릭하면 빌릴 수 있는만큼 빌립니다.
STR_FINANCES_REPAY_BUTTON                                       :{BLACK}{CURRENCY_LONG} 갚기
STR_FINANCES_REPAY_TOOLTIP                                      :{BLACK}돈을 갚습니다. CTRL+클릭하면 갚을 수 있는 만큼 갚습니다.
STR_FINANCES_INFRASTRUCTURE_BUTTON                              :{BLACK}기반시설

# Company view
STR_COMPANY_VIEW_CAPTION                                        :{WHITE}{COMPANY} {BLACK}{COMPANY_NUM}
STR_COMPANY_VIEW_PRESIDENT_MANAGER_TITLE                        :{WHITE}{PRESIDENT_NAME}{}{GOLD}(사장)

STR_COMPANY_VIEW_INAUGURATED_TITLE                              :{GOLD}설립: {WHITE}{NUM}
STR_COMPANY_VIEW_COLOUR_SCHEME_TITLE                            :{GOLD}색상:
STR_COMPANY_VIEW_VEHICLES_TITLE                                 :{GOLD}차량:
STR_COMPANY_VIEW_TRAINS                                         :{WHITE}열차 {COMMA}대
STR_COMPANY_VIEW_ROAD_VEHICLES                                  :{WHITE}자동차/전차 {COMMA}대
STR_COMPANY_VIEW_AIRCRAFT                                       :{WHITE}항공기 {COMMA}대
STR_COMPANY_VIEW_SHIPS                                          :{WHITE}선박 {COMMA}대
STR_COMPANY_VIEW_VEHICLES_NONE                                  :{WHITE}없음
STR_COMPANY_VIEW_COMPANY_VALUE                                  :{GOLD}회사가치: {WHITE}{CURRENCY_LONG}
STR_COMPANY_VIEW_SHARES_OWNED_BY                                :{WHITE}({COMMA}% {COMPANY}의 소유)
STR_COMPANY_VIEW_INFRASTRUCTURE                                 :{GOLD}기반시설:
STR_COMPANY_VIEW_INFRASTRUCTURE_RAIL                            :{WHITE}선로 {COMMA}칸
STR_COMPANY_VIEW_INFRASTRUCTURE_ROAD                            :{WHITE}도로 {COMMA}칸
STR_COMPANY_VIEW_INFRASTRUCTURE_WATER                           :{WHITE}항만시설 {COMMA}칸
STR_COMPANY_VIEW_INFRASTRUCTURE_STATION                         :{WHITE}역 {COMMA}칸
STR_COMPANY_VIEW_INFRASTRUCTURE_AIRPORT                         :{WHITE}공항 {COMMA}개
STR_COMPANY_VIEW_INFRASTRUCTURE_NONE                            :{WHITE}없음

STR_COMPANY_VIEW_BUILD_HQ_BUTTON                                :{BLACK}본사 건설
STR_COMPANY_VIEW_BUILD_HQ_TOOLTIP                               :{BLACK}회사 본사를 건설합니다.
STR_COMPANY_VIEW_VIEW_HQ_BUTTON                                 :{BLACK}본사 보기
STR_COMPANY_VIEW_VIEW_HQ_TOOLTIP                                :{BLACK}회사 본사 위치로 이동합니다.
STR_COMPANY_VIEW_RELOCATE_HQ                                    :{BLACK}본사 위치 변경
STR_COMPANY_VIEW_RELOCATE_COMPANY_HEADQUARTERS                  :{BLACK}회사가치의 1% 가격을 들여 본사를 다른 위치로 옮깁니다. SHIFT+클릭하면 예상 가격을 볼 수 있습니다.
STR_COMPANY_VIEW_INFRASTRUCTURE_BUTTON                          :{BLACK}상세정보
STR_COMPANY_VIEW_INFRASTRUCTURE_TOOLTIP                         :{BLACK}기반시설 상세정보 창을 엽니다.
STR_COMPANY_VIEW_GIVE_MONEY_BUTTON                              :{BLACK}돈 보내기
STR_COMPANY_VIEW_GIVE_MONEY_TOOLTIP                             :{BLACK}다른 회사에 돈 보내기

STR_COMPANY_VIEW_NEW_FACE_BUTTON                                :{BLACK}새 얼굴
STR_COMPANY_VIEW_NEW_FACE_TOOLTIP                               :{BLACK}사장의 얼굴을 선택합니다.
STR_COMPANY_VIEW_COLOUR_SCHEME_BUTTON                           :{BLACK}색상
STR_COMPANY_VIEW_COLOUR_SCHEME_TOOLTIP                          :{BLACK}회사 차량의 색상을 변경합니다.
STR_COMPANY_VIEW_COMPANY_NAME_BUTTON                            :{BLACK}회사 이름
STR_COMPANY_VIEW_COMPANY_NAME_TOOLTIP                           :{BLACK}회사 이름을 변경합니다.
STR_COMPANY_VIEW_PRESIDENT_NAME_BUTTON                          :{BLACK}사장 이름
STR_COMPANY_VIEW_PRESIDENT_NAME_TOOLTIP                         :{BLACK}사장의 이름을 변경합니다.

STR_COMPANY_VIEW_BUY_SHARE_BUTTON                               :{BLACK}회사 지분의 25%를 매입
STR_COMPANY_VIEW_SELL_SHARE_BUTTON                              :{BLACK}회사 지분의 25%를 매도
STR_COMPANY_VIEW_BUY_SHARE_TOOLTIP                              :{BLACK}이 회사 지분의 25%를 매입합니다. SHIFT+클릭으로 예상 매입 가격을 볼 수 있습니다.
STR_COMPANY_VIEW_SELL_SHARE_TOOLTIP                             :{BLACK}이 회사 지분의 25%를 매도합니다. SHIFT+클릭으로 예상 매도 가격을 볼 수 있습니다.

STR_COMPANY_VIEW_COMPANY_NAME_QUERY_CAPTION                     :회사 이름
STR_COMPANY_VIEW_PRESIDENT_S_NAME_QUERY_CAPTION                 :사장 이름
STR_COMPANY_VIEW_GIVE_MONEY_QUERY_CAPTION                       :송금하고 싶은 양을 입력하세요.

STR_BUY_COMPANY_MESSAGE                                         :{WHITE}저희 회사를 거두어주실 운송 회사를 찾고있습니다.{}{}저희 {COMPANY} 회사를 {CURRENCY_LONG}의 가격으로 인수합병하시겠습니까?

# Company infrastructure window
STR_COMPANY_INFRASTRUCTURE_VIEW_CAPTION                         :{WHITE}{COMPANY}의 기반시설
STR_COMPANY_INFRASTRUCTURE_VIEW_RAIL_SECT                       :{GOLD}철도 기반시설:
STR_COMPANY_INFRASTRUCTURE_VIEW_SIGNALS                         :{WHITE}신호기
STR_COMPANY_INFRASTRUCTURE_VIEW_ROAD_SECT                       :{GOLD}도로 기반시설:
STR_COMPANY_INFRASTRUCTURE_VIEW_ROAD                            :{WHITE}도로
STR_COMPANY_INFRASTRUCTURE_VIEW_TRAMWAY                         :{WHITE}전찻길
STR_COMPANY_INFRASTRUCTURE_VIEW_WATER_SECT                      :{GOLD}해운 기반시설:
STR_COMPANY_INFRASTRUCTURE_VIEW_CANALS                          :{WHITE}운하
STR_COMPANY_INFRASTRUCTURE_VIEW_STATION_SECT                    :{GOLD}정거장 시설:
STR_COMPANY_INFRASTRUCTURE_VIEW_STATIONS                        :{WHITE}정류장, 역
STR_COMPANY_INFRASTRUCTURE_VIEW_AIRPORTS                        :{WHITE}공항
STR_COMPANY_INFRASTRUCTURE_VIEW_TOTAL                           :{WHITE}{CURRENCY_LONG}/년

# Industry directory
STR_INDUSTRY_DIRECTORY_CAPTION                                  :{WHITE}산업시설
STR_INDUSTRY_DIRECTORY_NONE                                     :{ORANGE}(없음)
STR_INDUSTRY_DIRECTORY_ITEM                                     :{ORANGE}{INDUSTRY}{BLACK} ({CARGO_LONG}{STRING}){YELLOW} ({COMMA}% 운반됨)
STR_INDUSTRY_DIRECTORY_ITEM_TWO                                 :{ORANGE}{INDUSTRY}{BLACK} ({CARGO_LONG}{STRING}/{CARGO_LONG}{STRING}){YELLOW} ({COMMA}%/{COMMA}%가 각각 운반됨)
STR_INDUSTRY_DIRECTORY_ITEM_NOPROD                              :{ORANGE}{INDUSTRY}
STR_INDUSTRY_DIRECTORY_LIST_CAPTION                             :{BLACK}산업시설 이름 - 산업시설로 시점을 변경하려면 클릭하세요. CTRL+클릭하면 이 산업시설의 위치를 기준으로 새로운 외부 화면을 엽니다.

# Industry view
STR_INDUSTRY_VIEW_CAPTION                                       :{WHITE}{INDUSTRY}
STR_INDUSTRY_VIEW_PRODUCTION_LAST_MONTH_TITLE                   :{BLACK}지난달 생산량:
STR_INDUSTRY_VIEW_TRANSPORTED                                   :{YELLOW}{CARGO_LONG}{STRING}{BLACK} ({COMMA}% 수송됨)
STR_INDUSTRY_VIEW_LOCATION_TOOLTIP                              :{BLACK}이 산업시설로 이동합니다. CTRL+클릭하면 이 산업시설을 기준으로 새로운 외부 화면을 엽니다.
STR_INDUSTRY_VIEW_PRODUCTION_LEVEL                              :{BLACK}생산 수준: {YELLOW}{COMMA}%
STR_INDUSTRY_VIEW_INDUSTRY_ANNOUNCED_CLOSURE                    :{YELLOW}산업시설이 곧 폐쇄됩니다!

STR_INDUSTRY_VIEW_REQUIRES_N_CARGO                              :{BLACK}받는 화물: {YELLOW}{STRING}{STRING}
STR_INDUSTRY_VIEW_PRODUCES_N_CARGO                              :{BLACK}생산 화물: {YELLOW}{STRING}{STRING}
STR_INDUSTRY_VIEW_CARGO_LIST_EXTENSION                          :, {STRING}{STRING}

STR_INDUSTRY_VIEW_TRANSPORTED_TOOLTIP                           :{BLACK}{STRING}{STRING}
STR_INDUSTRY_VIEW_TRANSPORTED_TOOLTIP_EXTENSION                 :{}{BLACK}{CARGO_LONG} ({COMMA}%)

STR_INDUSTRY_VIEW_REQUIRES                                      :{BLACK}받는 화물:
STR_INDUSTRY_VIEW_ACCEPT_CARGO                                  :{YELLOW}{STRING}{BLACK}{3:STRING}
STR_INDUSTRY_VIEW_ACCEPT_CARGO_AMOUNT                           :{YELLOW}{STRING}{BLACK}: {CARGO_SHORT} 대기중{STRING}

# Town tooltip
STR_TOWN_NAME_TOOLTIP                                           :{BLACK}{TOWN}

STR_CONFIG_GAME_PRODUCTION                                      :{WHITE}생산량 변경 (8의 배수, 최대 2040)
STR_CONFIG_GAME_PRODUCTION_LEVEL                                :{WHITE}생산 등급 변경 (퍼센트, 800%까지)

# Vehicle lists
STR_VEHICLE_LIST_TRAIN_CAPTION                                  :{WHITE}{STRING} - {COMMA}대의 열차
STR_VEHICLE_LIST_ROAD_VEHICLE_CAPTION                           :{WHITE}{STRING} - {COMMA}대의 차량
STR_VEHICLE_LIST_SHIP_CAPTION                                   :{WHITE}{STRING} - {COMMA}대의 선박
STR_VEHICLE_LIST_AIRCRAFT_CAPTION                               :{WHITE}{STRING} - {COMMA}대의 항공기

STR_VEHICLE_LIST_TRAIN_LIST_TOOLTIP                             :{BLACK}열차 - 열차 정보를 보려면 클릭
STR_VEHICLE_LIST_ROAD_VEHICLE_TOOLTIP                           :{BLACK}차량 - 자세히 보려면 클릭
STR_VEHICLE_LIST_SHIP_TOOLTIP                                   :{BLACK}선박 - 선박의 정보를 보려면 클릭하세요.
STR_VEHICLE_LIST_AIRCRAFT_TOOLTIP                               :{BLACK}항공기 - 항공기 정보를 보려면 클릭하세요.

STR_VEHICLE_LIST_PROFIT_THIS_YEAR_LAST_YEAR                     :{TINY_FONT}{BLACK}올해 수입: {CURRENCY_LONG} (작년: {CURRENCY_LONG})
STR_VEHICLE_LIST_PROFIT_THIS_YEAR_LAST_YEAR_LIFETIME            :{STRING} (평생: {CURRENCY_LONG})
STR_VEHICLE_LIST_AGE                                            :{STRING}, 연령: {COMMA}년 ({COMMA})
STR_VEHICLE_LIST_AGE_RED                                        :{STRING}, 연령: {RED}{COMMA} {BLACK}년 ({COMMA})
STR_VEHICLE_LIST_CARGO                                          :{STRING}, 화물: {CARGO_LIST}
STR_VEHICLE_LIST_RELIABILITY                                    :{STRING}, 신뢰도: {COMMA}%
STR_VEHICLE_LIST_RELIABILITY_RED                                :{STRING}, 신뢰도: {RED}{COMMA}%
STR_VEHICLE_LIST_MAX_SPEED                                      :{STRING}, 최고 속력: {VELOCITY}
STR_VEHICLE_LIST_ENGINE_BUILT                                   :{STRING}, 모델: {ENGINE}, 생산: {NUM}
STR_VEHICLE_LIST_VALUE                                          :{STRING}, 가격: {CURRENCY_LONG}
STR_VEHICLE_LIST_LENGTH                                         :{STRING}, 길이: {DECIMAL} 칸
STR_VEHICLE_LIST_TIME_TO_LIVE                                   :{STRING}, 남은 수명: {COMMA}년
STR_VEHICLE_LIST_TIME_TO_LIVE_RED                               :{STRING}, 남은 수명: {RED}{COMMA}{BLACK}년
STR_VEHICLE_LIST_TIME_TO_LIVE_OVERDUE                           :{STRING}, 남은 수명: {RED}{COMMA}{BLACK}년 초과
STR_VEHICLE_LIST_TIMETABLE_DELAY_LATE                           :{STRING}, 시간표 지연: {RED}{STRING} 지연
STR_VEHICLE_LIST_TIMETABLE_DELAY_EARLY                          :{STRING}, 시간표 지연: {STRING} 일찍 운행 중
STR_VEHICLE_LIST_TIMETABLE_DELAY_ON_TIME                        :{STRING}, 시간표 지연: 정시 운행 중
STR_VEHICLE_LIST_ORDER_OCCUPANCY_AVERAGE                        :{STRING}, 평균 경로 사용률: {COMMA}%

STR_VEHICLE_LIST_AVAILABLE_TRAINS                               :사용 가능 열차
STR_VEHICLE_LIST_AVAILABLE_ROAD_VEHICLES                        :사용 가능한 차량
STR_VEHICLE_LIST_AVAILABLE_SHIPS                                :사용 가능 선박
STR_VEHICLE_LIST_AVAILABLE_AIRCRAFT                             :사용 가능 항공기
STR_VEHICLE_LIST_AVAILABLE_ENGINES_TOOLTIP                      :{BLACK}이 차량 타입에 사용할 수 있는 기관차의 목록 보기

STR_VEHICLE_LIST_MANAGE_LIST                                    :{BLACK}관리
STR_VEHICLE_LIST_MANAGE_LIST_TOOLTIP                            :{BLACK}이 목록에 있는 모든 열차에게 지시
STR_VEHICLE_LIST_REPLACE_VEHICLES                               :차량 교체
STR_VEHICLE_LIST_SEND_FOR_SERVICING                             :정비하러 보내기
STR_VEHICLE_LIST_CANCEL_DEPOT_SERVICE                           :운행 취소 후 보내기

STR_VEHICLE_LIST_SEND_TRAIN_TO_DEPOT                            :차량기지로 보내기
STR_VEHICLE_LIST_SEND_ROAD_VEHICLE_TO_DEPOT                     :차고지로 보내기
STR_VEHICLE_LIST_SEND_SHIP_TO_DEPOT                             :정박소로 보내기
STR_VEHICLE_LIST_SEND_AIRCRAFT_TO_HANGAR                        :격납고로 보내기

STR_VEHICLE_LIST_SEND_TRAIN_TO_DEPOT_SELL                       :차량기지로 보내 판매
STR_VEHICLE_LIST_SEND_ROAD_VEHICLE_TO_DEPOT_SELL                :차고지로 보내 판매
STR_VEHICLE_LIST_SEND_SHIP_TO_DEPOT_SELL                        :정박소로 보내 판매
STR_VEHICLE_LIST_SEND_AIRCRAFT_TO_HANGAR_SELL                   :격납고로 보내 판매

STR_VEHICLE_LIST_MASS_STOP_LIST_TOOLTIP                         :{BLACK}이 목록의 모든 차량의 운행을 중지시킵니다.
STR_VEHICLE_LIST_MASS_START_LIST_TOOLTIP                        :{BLACK}이 목록에 있는 모든 차량의 운행을 시작합니다.

STR_VEHICLE_LIST_SHARED_ORDERS_LIST_CAPTION                     :{WHITE}경로를 공유 중인 차량 {COMMA}대

STR_VEHICLE_LIST_CHANGE_ORDER_STATION                           :다른 역으로 경로 이동
STR_VEHICLE_LIST_CHANGE_ORDER_WAYPOINT                          :다른 경유지으로 경로 이동
STR_VEHICLE_LIST_CHANGE_ORDER_TRAIN_DEPOT                       :다른 차량기지로 경로 이동
STR_VEHICLE_LIST_CHANGE_ORDER_ROAD_VEHICLE_DEPOT                :다른 차고지로 경로 이동
STR_VEHICLE_LIST_CHANGE_ORDER_SHIP_DEPOT                        :다른 정박소로 경로 이동
STR_VEHICLE_LIST_CHANGE_ORDER_AIRCRAFT_HANGAR                   :다른 격납고로 경로 이동

STR_VEHICLE_LIST_CREATE_GROUP                                   :목록에서 그룹 만들기

# Group window
STR_GROUP_ALL_TRAINS                                            :모든 열차
STR_GROUP_ALL_ROAD_VEHICLES                                     :모든 차량
STR_GROUP_ALL_SHIPS                                             :모든 선박
STR_GROUP_ALL_AIRCRAFTS                                         :모든 항공기

STR_GROUP_DEFAULT_TRAINS                                        :그룹에 속하지 않은 열차
STR_GROUP_DEFAULT_ROAD_VEHICLES                                 :그룹에 속하지 않은 차량
STR_GROUP_DEFAULT_SHIPS                                         :그룹에 속하지 않은 선박
STR_GROUP_DEFAULT_AIRCRAFTS                                     :그룹에 속하지 않은 항공기

STR_GROUPS_CLICK_ON_GROUP_FOR_TOOLTIP                           :{BLACK}그룹 - 클릭해서 그룹에 속한 차량을 모두 나열합니다. 상하위 그룹을 바꾸려면 드래그 앤 드롭하십시오.
STR_GROUP_CREATE_TOOLTIP                                        :{BLACK}그룹 만들기
STR_GROUP_DELETE_TOOLTIP                                        :{BLACK}선택한 그룹 삭제
STR_GROUP_RENAME_TOOLTIP                                        :{BLACK}선택한 그룹 이름 바꾸기
STR_GROUP_LIVERY_TOOLTIP                                        :{BLACK}선택한 그룹의 차량 색상을 변경합니다.
STR_GROUP_COLLAPSE                                              :{BLACK}접기
STR_GROUP_EXPAND                                                :{BLACK}펼치기
STR_GROUP_EXPAND_ALL                                            :{BLACK}모두 펼치기
STR_GROUP_COLLAPSE_ALL                                          :{BLACK}모두 접기
STR_GROUP_COLLAPSE_TOOLTIP                                      :{BLACK}선택한 그룹을 접으려면 클릭하십시오.
STR_GROUP_EXPAND_TOOLTIP                                        :{BLACK}선택한 그룹을 펼치려면 클릭하십시오.
STR_GROUP_REPLACE_PROTECTION_TOOLTIP                            :{BLACK}클릭하여 전체 자동 교체로부터 이 그룹을 보호합니다.

STR_QUERY_GROUP_DELETE_CAPTION                                  :{WHITE}그룹 삭제
STR_GROUP_DELETE_QUERY_TEXT                                     :{WHITE}이 그룹과 하위 그룹을 정말 삭제하시겠습니까?

STR_GROUP_ADD_SHARED_VEHICLE                                    :경로를 공유 중인 차량 추가
STR_GROUP_REMOVE_ALL_VEHICLES                                   :모든 차량 제거

STR_GROUP_RENAME_CAPTION                                        :{BLACK}그룹 이름 설정

STR_GROUP_PROFIT_THIS_YEAR                                      :올해 수익:
STR_GROUP_PROFIT_LAST_YEAR                                      :작년 수익:
STR_GROUP_OCCUPANCY                                             :현재 사용량:
STR_GROUP_OCCUPANCY_VALUE                                       :{NUM}%

# Build vehicle window
STR_BUY_VEHICLE_TRAIN_RAIL_CAPTION                              :새 열차
STR_BUY_VEHICLE_TRAIN_ELRAIL_CAPTION                            :새 전기 열차
STR_BUY_VEHICLE_TRAIN_MONORAIL_CAPTION                          :새 모노레일 열차
STR_BUY_VEHICLE_TRAIN_MAGLEV_CAPTION                            :새 자기부상열차

STR_BUY_VEHICLE_TRAIN_ALL_CAPTION                               :새 열차
STR_BUY_VEHICLE_ROAD_VEHICLE_CAPTION                            :새 차량
STR_BUY_VEHICLE_SHIP_CAPTION                                    :새 선박
STR_BUY_VEHICLE_AIRCRAFT_CAPTION                                :새 항공기

STR_PURCHASE_INFO_COST_WEIGHT                                   :{BLACK}가격: {GOLD}{CURRENCY_LONG}{BLACK} 무게: {GOLD}{WEIGHT_SHORT}
STR_PURCHASE_INFO_SPEED_POWER                                   :{BLACK}속력: {GOLD}{VELOCITY}{BLACK} 힘: {GOLD}{POWER}
STR_PURCHASE_INFO_SPEED                                         :{BLACK}속력: {GOLD}{VELOCITY}
STR_PURCHASE_INFO_SPEED_OCEAN                                   :{BLACK}바다에서 속력: {GOLD}{VELOCITY}
STR_PURCHASE_INFO_SPEED_CANAL                                   :{BLACK}운하/강에서 속력: {GOLD}{VELOCITY}
STR_PURCHASE_INFO_RUNNINGCOST                                   :{BLACK}유지비: {GOLD}{CURRENCY_LONG}/년
STR_PURCHASE_INFO_CAPACITY                                      :{BLACK}수송량: {GOLD}{CARGO_LONG} {STRING}
STR_PURCHASE_INFO_REFITTABLE                                    :(개조 가능)
STR_PURCHASE_INFO_DESIGNED_LIFE                                 :{BLACK}개발: {GOLD}{NUM}{BLACK} 수명: {GOLD}{COMMA}년
STR_PURCHASE_INFO_RELIABILITY                                   :{BLACK}최고 신뢰도: {GOLD}{COMMA}%
STR_PURCHASE_INFO_COST                                          :{BLACK}가격: {GOLD}{CURRENCY_LONG}
STR_PURCHASE_INFO_WEIGHT_CWEIGHT                                :{BLACK}무게: {GOLD}{WEIGHT_SHORT} ({WEIGHT_SHORT})
STR_PURCHASE_INFO_COST_SPEED                                    :{BLACK}가격: {GOLD}{CURRENCY_LONG}{BLACK} 속력: {GOLD}{VELOCITY}
STR_PURCHASE_INFO_AIRCRAFT_CAPACITY                             :{BLACK}수용량: {GOLD}{CARGO_LONG}, {CARGO_LONG}
STR_PURCHASE_INFO_PWAGPOWER_PWAGWEIGHT                          :{BLACK}전원 화물차: {GOLD}+{POWER}{BLACK} 무게: {GOLD}+{WEIGHT_SHORT}
STR_PURCHASE_INFO_REFITTABLE_TO                                 :{BLACK}개조가능 화물: {GOLD}{STRING}
STR_PURCHASE_INFO_ALL_TYPES                                     :모든 화물
STR_PURCHASE_INFO_NONE                                          :없음
STR_PURCHASE_INFO_ALL_BUT                                       :{CARGO_LIST} 이외의 모든 화물
STR_PURCHASE_INFO_MAX_TE                                        :{BLACK}최고 견인력: {GOLD}{FORCE}
STR_PURCHASE_INFO_AIRCRAFT_RANGE                                :{BLACK}항속거리: {GOLD}{COMMA} 칸
STR_PURCHASE_INFO_AIRCRAFT_TYPE                                 :{BLACK}항공기 종류: {GOLD}{STRING}

STR_CARGO_TYPE_FREIGHT                                          :화물

STR_BUY_VEHICLE_TRAIN_LIST_TOOLTIP                              :{BLACK}열차 차량 구매 목록입니다. 차량의 정보를 보려면 클릭하세요. CTRL + 클릭하면 해당 차량을 숨김/표시 처리할 수 있습니다.
STR_BUY_VEHICLE_ROAD_VEHICLE_LIST_TOOLTIP                       :{BLACK}자동차/전차 구매 목록입니다. 차량의 정보를 보려면 클릭하세요. CTRL + 클릭하면 해당 차량을 숨김/표시 처리할 수 있습니다.
STR_BUY_VEHICLE_SHIP_LIST_TOOLTIP                               :{BLACK}선박 구매 목록입니다. 선박의 정보를 보려면 선박을 클릭하세요. CTRL + 클릭하면 해당 선박을 숨김/표시 처리할 수 있습니다.
STR_BUY_VEHICLE_AIRCRAFT_LIST_TOOLTIP                           :{BLACK}항공기 구매 목록입니다. 항공기의 정보를 보려면 클릭하세요. CTRL + 클릭하면 해당 항공기를 숨김/표시 처리할 수 있습니다.

STR_BUY_REFIT_VEHICLE_BUY_VEHICLE_BUTTON                        :{BLACK}구입한 뒤 개조
STR_BUY_REFIT_VEHICLE_BUY_VEHICLE_TOOLTIP                       :{BLACK}자동적으로 강조된 차량을 선택된 화물을 싣도록 개조합니다.

STR_BUY_VEHICLE_TRAIN_BUY_VEHICLE_BUTTON                        :{BLACK}차량 구입
STR_BUY_VEHICLE_ROAD_VEHICLE_BUY_VEHICLE_BUTTON                 :{BLACK}차량 구입
STR_BUY_VEHICLE_SHIP_BUY_VEHICLE_BUTTON                         :{BLACK}선박 구입
STR_BUY_VEHICLE_AIRCRAFT_BUY_VEHICLE_BUTTON                     :{BLACK}항공기 구입

STR_BUY_VEHICLE_TRAIN_BUY_VEHICLE_TOOLTIP                       :{BLACK}선택된 차량을 구입합니다. SHIFT+클릭으로 예상 구입 가격을 볼 수 있습니다.
STR_BUY_VEHICLE_ROAD_VEHICLE_BUY_VEHICLE_TOOLTIP                :{BLACK}선택한 차량을 구입합니다. Shift+클릭하면 예상 구입 비용을 볼 수 있습니다.
STR_BUY_VEHICLE_SHIP_BUY_VEHICLE_TOOLTIP                        :{BLACK}선택한 선박을 구입합니다. SHIFT+클릭으로 예상 구입 비용을 볼 수 있습니다.
STR_BUY_VEHICLE_AIRCRAFT_BUY_VEHICLE_TOOLTIP                    :{BLACK}선택한 항공기를 구입합니다. SHIFT+클릭으로 예상 구입 비용을 볼 수 있습니다.

STR_BUY_VEHICLE_TRAIN_RENAME_BUTTON                             :{BLACK}이름
STR_BUY_VEHICLE_ROAD_VEHICLE_RENAME_BUTTON                      :{BLACK}이름 지정
STR_BUY_VEHICLE_SHIP_RENAME_BUTTON                              :{BLACK}이름 지정
STR_BUY_VEHICLE_AIRCRAFT_RENAME_BUTTON                          :{BLACK}이름 지정

STR_BUY_VEHICLE_TRAIN_RENAME_TOOLTIP                            :{BLACK}열차의 차량 이름을 변경합니다.
STR_BUY_VEHICLE_ROAD_VEHICLE_RENAME_TOOLTIP                     :{BLACK}차량의 차종명을 변경합니다.
STR_BUY_VEHICLE_SHIP_RENAME_TOOLTIP                             :{BLACK}선박의 차량 이름을 변경합니다.
STR_BUY_VEHICLE_AIRCRAFT_RENAME_TOOLTIP                         :{BLACK}항공기의 차량 이름을 변경합니다.

STR_BUY_VEHICLE_TRAIN_HIDE_TOGGLE_BUTTON                        :{BLACK}숨김
STR_BUY_VEHICLE_ROAD_VEHICLE_HIDE_TOGGLE_BUTTON                 :{BLACK}숨김
STR_BUY_VEHICLE_SHIP_HIDE_TOGGLE_BUTTON                         :{BLACK}숨김
STR_BUY_VEHICLE_AIRCRAFT_HIDE_TOGGLE_BUTTON                     :{BLACK}숨김

STR_BUY_VEHICLE_TRAIN_SHOW_TOGGLE_BUTTON                        :{BLACK}보이기
STR_BUY_VEHICLE_ROAD_VEHICLE_SHOW_TOGGLE_BUTTON                 :{BLACK}보이기
STR_BUY_VEHICLE_SHIP_SHOW_TOGGLE_BUTTON                         :{BLACK}보이기
STR_BUY_VEHICLE_AIRCRAFT_SHOW_TOGGLE_BUTTON                     :{BLACK}보이기

STR_BUY_VEHICLE_TRAIN_HIDE_SHOW_TOGGLE_TOOLTIP                  :{BLACK}숨김 처리한 열차 차량을 목록에 보여주거나 숨깁니다.
STR_BUY_VEHICLE_ROAD_VEHICLE_HIDE_SHOW_TOGGLE_TOOLTIP           :{BLACK}숨김 처리한 자동차/전차 차량을 목록에 보여주거나 숨깁니다.
STR_BUY_VEHICLE_SHIP_HIDE_SHOW_TOGGLE_TOOLTIP                   :{BLACK}숨김 처리한 선박을 목록에 보여주거나 숨깁니다.
STR_BUY_VEHICLE_AIRCRAFT_HIDE_SHOW_TOGGLE_TOOLTIP               :{BLACK}숨김 처리한 항공기를 목록에 보여주거나 숨깁니다.

STR_QUERY_RENAME_TRAIN_TYPE_CAPTION                             :{WHITE}열차의 차량 이름을 변경합니다.
STR_QUERY_RENAME_ROAD_VEHICLE_TYPE_CAPTION                      :{WHITE}차종명을 변경합니다.
STR_QUERY_RENAME_SHIP_TYPE_CAPTION                              :{WHITE}선박의 차량 이름을 변경합니다.
STR_QUERY_RENAME_AIRCRAFT_TYPE_CAPTION                          :{WHITE}항공기의 차량 이름을 변경합니다.

# Depot window
STR_DEPOT_CAPTION                                               :{WHITE}{DEPOT}

STR_DEPOT_RENAME_TOOLTIP                                        :{BLACK}이 차량기지의 이름을 변경합니다.
STR_DEPOT_RENAME_DEPOT_CAPTION                                  :차량기지 이름 변경

STR_DEPOT_NO_ENGINE                                             :{BLACK}-
STR_DEPOT_VEHICLE_TOOLTIP                                       :{BLACK}{ENGINE}{STRING}
STR_DEPOT_VEHICLE_TOOLTIP_CHAIN                                 :{BLACK}차량 {NUM}대{STRING}
STR_DEPOT_VEHICLE_TOOLTIP_CARGO                                 :{}{CARGO_LONG} ({CARGO_SHORT})

STR_DEPOT_TRAIN_LIST_TOOLTIP                                    :{BLACK}열차 - 열차에 차량을 추가하거나 제거하려면 차량을 왼쪽 클릭으로 드래그하시고, 열차 정보를 보려면 오른쪽 클릭하십시오. 두 기능을 해당 차량 뒤에 딸려오는 차량에 적용하고 싶다면 CTRL 키를 누르고 계십시오.
STR_DEPOT_ROAD_VEHICLE_LIST_TOOLTIP                             :{BLACK}차량을 오른쪽 클릭하면 해당 차량의 간단한 정보를 볼 수 있습니다.
STR_DEPOT_SHIP_LIST_TOOLTIP                                     :{BLACK}선박 - 선박의 정보를 보려면 오른쪽 클릭하세요.
STR_DEPOT_AIRCRAFT_LIST_TOOLTIP                                 :{BLACK}항공기 - 항공기의 정보를 보려면 오른쪽 클릭하세요.

STR_DEPOT_TRAIN_SELL_TOOLTIP                                    :{BLACK}기관차/객차/화물차 한량만 제거하려면 여기로 드래그하세요
STR_DEPOT_ROAD_VEHICLE_SELL_TOOLTIP                             :{BLACK}차량을 팔려면 여기로 드래그하세요.
STR_DEPOT_SHIP_SELL_TOOLTIP                                     :{BLACK}선박을 팔려면 여기로 드래그하세요.
STR_DEPOT_AIRCRAFT_SELL_TOOLTIP                                 :{BLACK}항공기를 팔려면 여기로 드래그하세요.

STR_DEPOT_DRAG_WHOLE_TRAIN_TO_SELL_TOOLTIP                      :{BLACK}열차 전체를 팔려면 기관차를 여기로 드래그하세요

STR_DEPOT_SELL_ALL_BUTTON_TRAIN_TOOLTIP                         :{BLACK}이 차량기지에 있는 모든 열차를 팝니다.
STR_DEPOT_SELL_ALL_BUTTON_ROAD_VEHICLE_TOOLTIP                  :{BLACK}이 차고지에 있는 모든 차량을 팝니다.
STR_DEPOT_SELL_ALL_BUTTON_SHIP_TOOLTIP                          :{BLACK}이 정박소에 있는 모든 선박을 팝니다.
STR_DEPOT_SELL_ALL_BUTTON_AIRCRAFT_TOOLTIP                      :{BLACK}이 격납고에 있는 모든 항공기를 팝니다.

STR_DEPOT_AUTOREPLACE_TRAIN_TOOLTIP                             :{BLACK}이 차량기지에 있는 모든 열차를 자동으로 교체합니다.
STR_DEPOT_AUTOREPLACE_ROAD_VEHICLE_TOOLTIP                      :{BLACK}이 차고지에 있는 모든 차량을 자동으로 교체합니다.
STR_DEPOT_AUTOREPLACE_SHIP_TOOLTIP                              :{BLACK}이 정박소에 있는 모든 선박을 자동으로 교체합니다.
STR_DEPOT_AUTOREPLACE_AIRCRAFT_TOOLTIP                          :{BLACK}이 격납고에 있는 모든 항공기를 자동으로 교체합니다.

STR_DEPOT_TRAIN_NEW_VEHICLES_BUTTON                             :{BLACK}새 열차
STR_DEPOT_ROAD_VEHICLE_NEW_VEHICLES_BUTTON                      :{BLACK}새 차량
STR_DEPOT_SHIP_NEW_VEHICLES_BUTTON                              :{BLACK}새 선박
STR_DEPOT_AIRCRAFT_NEW_VEHICLES_BUTTON                          :{BLACK}새 항공기

STR_DEPOT_TRAIN_NEW_VEHICLES_TOOLTIP                            :{BLACK}새 열차를 구입합니다.
STR_DEPOT_ROAD_VEHICLE_NEW_VEHICLES_TOOLTIP                     :{BLACK}새 차량을 구입합니다.
STR_DEPOT_SHIP_NEW_VEHICLES_TOOLTIP                             :{BLACK}새 선박을 구입합니다.
STR_DEPOT_AIRCRAFT_NEW_VEHICLES_TOOLTIP                         :{BLACK}새 항공기를 구입합니다.

STR_DEPOT_CLONE_TRAIN                                           :{BLACK}열차 복제
STR_DEPOT_CLONE_ROAD_VEHICLE                                    :{BLACK}차량 복제
STR_DEPOT_CLONE_SHIP                                            :{BLACK}선박 복제
STR_DEPOT_CLONE_AIRCRAFT                                        :{BLACK}항공기 복제

STR_DEPOT_CLONE_TRAIN_DEPOT_INFO                                :{BLACK}객차/화차를 포함한 열차 전체를 복제합니다. 이 버튼을 클릭하고 차량기지 안이나 밖에 있는 열차를 클릭하십시오. CTRL+클릭하면 경로를 같이 공유합니다.
STR_DEPOT_CLONE_ROAD_VEHICLE_DEPOT_INFO                         :{BLACK}차량을 복제합니다. 이 버튼을 클릭하고 차고지 안이나 밖에 있는 차량을 클릭하십시오. CTRL+클릭하면 경로도 함께 공유합니다.
STR_DEPOT_CLONE_SHIP_DEPOT_INFO                                 :{BLACK}선박을 복제합니다. 이 버튼을 누르고 정류소의 안이나 밖에 있는 선박을 클릭하십시오. CTRL+클릭하면 경로를 같이 공유합니다.
STR_DEPOT_CLONE_AIRCRAFT_INFO_HANGAR_WINDOW                     :{BLACK}항공기를 복제합니다. 격납고 안이나 밖에 있는 항공기를 선택하십시오. CTRL+클릭하면 경로를 같이 공유합니다.

STR_DEPOT_TRAIN_LOCATION_TOOLTIP                                :{BLACK}이 차량기지로 이동합니다. CTRL+클릭하면 이 차량기지의 위치를 기준으로 새로운 외부 화면을 엽니다.
STR_DEPOT_ROAD_VEHICLE_LOCATION_TOOLTIP                         :{BLACK}차고지가 있는 곳으로 화면을 이동합니다. CTRL+클릭하면 이 차고지의 위치를 기준으로 외부화면 창을 띄웁니다.
STR_DEPOT_SHIP_LOCATION_TOOLTIP                                 :{BLACK}이 정박소로 이동합니다. CTRL+클릭하면 이 정박소의 위치를 기준으로 새로운 외부 화면을 엽니다.
STR_DEPOT_AIRCRAFT_LOCATION_TOOLTIP                             :{BLACK}이 격납고의 위치로 시점을 이동합니다. CTRL+클릭하면 이 격납고의 위치를 기준으로 새로운 외부 화면을 엽니다.

STR_DEPOT_VEHICLE_ORDER_LIST_TRAIN_TOOLTIP                      :{BLACK}이 차량기지를 거쳐가는 모든 열차의 목록을 보여줍니다.
STR_DEPOT_VEHICLE_ORDER_LIST_ROAD_VEHICLE_TOOLTIP               :{BLACK}이 차고지를 거쳐가는 모든 차량의 목록을 보여줍니다.
STR_DEPOT_VEHICLE_ORDER_LIST_SHIP_TOOLTIP                       :{BLACK}이 정박소를 거쳐가는 모든 선박의 목록을 보여줍니다.
STR_DEPOT_VEHICLE_ORDER_LIST_AIRCRAFT_TOOLTIP                   :{BLACK}이 격납고를 거쳐가는 모든 항공기의 목록을 보여줍니다.

STR_DEPOT_MASS_STOP_DEPOT_TRAIN_TOOLTIP                         :{BLACK}이 차량기지 안에 있는 모든 열차의 운행을 중지시킵니다.
STR_DEPOT_MASS_STOP_DEPOT_ROAD_VEHICLE_TOOLTIP                  :{BLACK}이 차고지 안에 있는 모든 차량의 운행을 중지시키려면 클릭하세요.
STR_DEPOT_MASS_STOP_DEPOT_SHIP_TOOLTIP                          :{BLACK}이 정박소 안에 있는 모든 선박의 운행을 중지시킵니다.
STR_DEPOT_MASS_STOP_HANGAR_TOOLTIP                              :{BLACK}이 격납고 안에 있는 모든 항공기의 운행을 중지시킵니다.

STR_DEPOT_MASS_START_DEPOT_TRAIN_TOOLTIP                        :{BLACK}이 차량기지 안에 있는 모든 열차의 운행을 시작합니다.
STR_DEPOT_MASS_START_DEPOT_ROAD_VEHICLE_TOOLTIP                 :{BLACK}이 차고지 안에 있는 모든 차량의 운행을 시작하려면 클릭하세요.
STR_DEPOT_MASS_START_DEPOT_SHIP_TOOLTIP                         :{BLACK}이 정박소 안에 있는 모든 선박의 운행을 시작합니다.
STR_DEPOT_MASS_START_HANGAR_TOOLTIP                             :{BLACK}이 격납고 안에 있는 모든 항공기의 운행을 시작합니다.

STR_DEPOT_SELL_CONFIRMATION_TEXT                                :{YELLOW}이 안에 있는 모든 차량을 판매하려고 합니다. 계속하시겠습니까?

# Engine preview window
STR_ENGINE_PREVIEW_CAPTION                                      :{WHITE}차량 개발자로부터의 메시지
STR_ENGINE_PREVIEW_MESSAGE                                      :{GOLD}저희는 이제 막 새로운 {STRING}{G 0 "을" "를"} 개발했습니다. 1년 먼저 이 차량을 사용하셔서 모두에게 공개되기 전에 잘 작동하는지 확인해주시겠습니까?
STR_ENGINE_PREVIEW_RAILROAD_LOCOMOTIVE                          :{G=f}철도 기관차
STR_ENGINE_PREVIEW_ROAD_VEHICLE                                 :{G=f}자동차/전차
STR_ENGINE_PREVIEW_AIRCRAFT                                     :{G=f}항공기
STR_ENGINE_PREVIEW_SHIP                                         :{G=m}선박
STR_ENGINE_PREVIEW_MONORAIL_LOCOMOTIVE                          :{G=f}모노레일 기관차
STR_ENGINE_PREVIEW_MAGLEV_LOCOMOTIVE                            :{G=f}자기부상열차

STR_ENGINE_PREVIEW_COST_WEIGHT_SPEED_POWER                      :{BLACK}가격: {CURRENCY_LONG} 무게: {WEIGHT_SHORT}{}속력: {VELOCITY}  힘: {POWER}{}유지비: {CURRENCY_LONG}/년{}수송량: {CARGO_LONG}
STR_ENGINE_PREVIEW_COST_WEIGHT_SPEED_POWER_MAX_TE               :{BLACK}가격: {CURRENCY_LONG} 무게: {WEIGHT_SHORT}{}속력: {VELOCITY}  힘: {POWER}  최대 견인력: {6:FORCE}{}유지비: {4:CURRENCY_LONG}/년{}수송량: {5:CARGO_LONG}
STR_ENGINE_PREVIEW_COST_MAX_SPEED_CAP_RUNCOST                   :{BLACK}가격: {CURRENCY_LONG} 최고 속력: {VELOCITY}{}수송량: {CARGO_LONG}{}유지비: {CURRENCY_LONG}/년
STR_ENGINE_PREVIEW_COST_MAX_SPEED_TYPE_CAP_CAP_RUNCOST          :{BLACK}가격: {CURRENCY_LONG} 최고 속력: {VELOCITY}{}항공기 종류: {STRING}{}수송량: {CARGO_LONG}, {CARGO_LONG}{}유지비: {CURRENCY_LONG}/년
STR_ENGINE_PREVIEW_COST_MAX_SPEED_TYPE_CAP_RUNCOST              :{BLACK}가격: {CURRENCY_LONG} 최고 속력: {VELOCITY}{}항공기 종류: {STRING}{}수송량: {CARGO_LONG}{}유지비: {CURRENCY_LONG}/년
STR_ENGINE_PREVIEW_COST_MAX_SPEED_TYPE_RANGE_CAP_CAP_RUNCOST    :{BLACK}가격: {CURRENCY_LONG} 최고 속력: {VELOCITY}{}항공기 종류: {STRING} 항속거리: {COMMA}칸{}수송량: {CARGO_LONG}, {CARGO_LONG}{}유지비: {CURRENCY_LONG}/년
STR_ENGINE_PREVIEW_COST_MAX_SPEED_TYPE_RANGE_CAP_RUNCOST        :{BLACK}가격: {CURRENCY_LONG} 최고 속력: {VELOCITY}{}항공기 종류: {STRING} 항속거리: {COMMA}칸{}수송량: {CARGO_LONG}{}유지비: {CURRENCY_LONG}/년

# Autoreplace window
STR_REPLACE_VEHICLES_WHITE                                      :{WHITE}{STRING} 교체 - {STRING}
STR_REPLACE_VEHICLE_TRAIN                                       :{G=f}열차
STR_REPLACE_VEHICLE_ROAD_VEHICLE                                :{G=f}자동차/전차
STR_REPLACE_VEHICLE_SHIP                                        :{G=m}선박
STR_REPLACE_VEHICLE_AIRCRAFT                                    :{G=f}항공기

STR_REPLACE_VEHICLE_VEHICLES_IN_USE                             :{YELLOW}사용 중인 차량
STR_REPLACE_VEHICLE_VEHICLES_IN_USE_TOOLTIP                     :{BLACK}이 열은 현재 사용 중인 차량 목록입니다.
STR_REPLACE_VEHICLE_AVAILABLE_VEHICLES                          :{YELLOW}교체할 수 있는 차량
STR_REPLACE_VEHICLE_AVAILABLE_VEHICLES_TOOLTIP                  :{BLACK}이 열은 교체할 수 있는 차량 목록입니다.

STR_REPLACE_HELP_LEFT_ARRAY                                     :{BLACK}교체할 기관차 종류를 선택하십시오.
STR_REPLACE_HELP_RIGHT_ARRAY                                    :{BLACK}새로 교체될 기관차를 선택하십시오.

STR_REPLACE_VEHICLES_START                                      :{BLACK}차량 교체 시작
STR_REPLACE_VEHICLES_NOW                                        :모든 차량을 지금 교체
STR_REPLACE_VEHICLES_WHEN_OLD                                   :오래된 차량만 교체
STR_REPLACE_HELP_START_BUTTON                                   :{BLACK}왼쪽에서 선택한 기관차를 오른쪽의 새 기관차로 교체하려면 누르세요
STR_REPLACE_NOT_REPLACING                                       :{BLACK}교체 안 됨
STR_REPLACE_NOT_REPLACING_VEHICLE_SELECTED                      :{BLACK}차량이 선택되지 않았음
STR_REPLACE_REPLACING_WHEN_OLD                                  :낡으면 {ENGINE}(으)로 교체
STR_REPLACE_VEHICLES_STOP                                       :{BLACK}차량 교체 중지
STR_REPLACE_HELP_STOP_BUTTON                                    :{BLACK}왼쪽에서 선택한 기관차 종류의 차량교체를 중지하려면 이 버튼을 누르세요.

STR_REPLACE_ENGINE_WAGON_SELECT_HELP                            :{BLACK}기관차/화물차 교체 창으로 전환합니다.
STR_REPLACE_ENGINES                                             :기관차
STR_REPLACE_WAGONS                                              :화물차
STR_REPLACE_ALL_RAILTYPE                                        :모든 철도 차량

STR_REPLACE_HELP_RAILTYPE                                       :{BLACK}교체할 기관차의 철도 종류를 고르세요
STR_REPLACE_HELP_REPLACE_INFO_TAB                               :{BLACK}왼쪽의 선택한 기관차가 어떤 기관차로 교체되고 있는지 표시합니다.
STR_REPLACE_RAIL_VEHICLES                                       :철도 차량
STR_REPLACE_ELRAIL_VEHICLES                                     :전기철도 차량
STR_REPLACE_MONORAIL_VEHICLES                                   :모노레일 차량
STR_REPLACE_MAGLEV_VEHICLES                                     :자기부상 차량

STR_REPLACE_REMOVE_WAGON                                        :{BLACK}화물차 제거: {ORANGE}{STRING}
STR_REPLACE_REMOVE_WAGON_HELP                                   :{BLACK}자동 교체시 열차의 길이가 교체 전보다 길어지면 앞쪽부터 화물칸를 제거하여 열차의 전체 길이가 달라지지 않도록 합니다.

# Vehicle view
STR_VEHICLE_VIEW_CAPTION                                        :{WHITE}{VEHICLE}

STR_VEHICLE_VIEW_TRAIN_LOCATION_TOOLTIP                         :{BLACK}이 열차가 있는 곳으로 이동합니다. CTRL+클릭하면 이 열차를 따라갑니다.
STR_VEHICLE_VIEW_ROAD_VEHICLE_LOCATION_TOOLTIP                  :{BLACK}이 차량이 있는 곳으로 이동합니다. CTRL+클릭하면 이 차량을 따라갑니다.
STR_VEHICLE_VIEW_SHIP_LOCATION_TOOLTIP                          :{BLACK}이 선박이 있는 곳으로 이동합니다. CTRL+클릭하면 이 선박을 따라갑니다.
STR_VEHICLE_VIEW_AIRCRAFT_LOCATION_TOOLTIP                      :{BLACK}이 항공기가 있는 곳으로 이동합니다. CTRL+클릭하면 이 항공기를 따라갑니다.

STR_VEHICLE_VIEW_TRAIN_SEND_TO_DEPOT_TOOLTIP                    :{BLACK}열차를 차량기지로 보냅니다. CTRL+클릭하면 점검만 합니다.
STR_VEHICLE_VIEW_ROAD_VEHICLE_SEND_TO_DEPOT_TOOLTIP             :{BLACK}차량을 차고지로 보냅니다. CTRL+클릭하면 점검만 합니다.
STR_VEHICLE_VIEW_SHIP_SEND_TO_DEPOT_TOOLTIP                     :{BLACK}선박을 정박소로 보냅니다. CTRL+클릭하면 정비만 합니다.
STR_VEHICLE_VIEW_AIRCRAFT_SEND_TO_DEPOT_TOOLTIP                 :{BLACK}항공기를 격납고로 보냅니다. CTRL+클릭하면 점검만 합니다.

STR_VEHICLE_VIEW_SEND_TO_DEPOT_TOOLTIP_SHIFT                    :{STRING} SHIFT+클릭해서 선택합니다.
STR_VEHICLE_VIEW_SEND_TO_DEPOT_MENU                             :{BLACK}기지로 보내는 것을 취소합니다. Ctrl+클릭하면 메뉴를 엽니다. Shift+클릭해서 선택합니다.

STR_VEHICLE_VIEW_CLONE_TRAIN_INFO                               :{BLACK}객차/화차를 포함한 열차 전체를 복제합니다. CTRL+클릭하면 경로도 함께 공유됩니다.
STR_VEHICLE_VIEW_CLONE_ROAD_VEHICLE_INFO                        :{BLACK}차량을 복제합니다. CTRL+클릭하면 경로도 함께 공유됩니다.
STR_VEHICLE_VIEW_CLONE_SHIP_INFO                                :{BLACK}선박을 복제합니다. CTRL+클릭하면 경로도 함께 공유됩니다.
STR_VEHICLE_VIEW_CLONE_AIRCRAFT_INFO                            :{BLACK}항공기를 복제합니다. CTRL+클릭하면 경로도 함께 공유됩니다.

STR_VEHICLE_VIEW_TRAIN_IGNORE_SIGNAL_TOOLTIP                    :{BLACK}신호를 무시하고 열차를 진행시킵니다.

STR_VEHICLE_VIEW_TRAIN_REFIT_TOOLTIP                            :{BLACK}다른 종류의 화물을 실을 수 있도록 열차를 개조
STR_VEHICLE_VIEW_ROAD_VEHICLE_REFIT_TOOLTIP                     :{BLACK}차량이 다른 종류의 화물을 싣을 수 있도록 개조합니다.
STR_VEHICLE_VIEW_SHIP_REFIT_TOOLTIP                             :{BLACK}이 선박이 다른 종류의 화물을 실을 수 있도록 개조합니다.
STR_VEHICLE_VIEW_AIRCRAFT_REFIT_TOOLTIP                         :{BLACK}이 항공기가 다른 종류의 화물을 실을 수 있도록 개조합니다.

STR_VEHICLE_VIEW_TRAIN_REVERSE_TOOLTIP                          :{BLACK}열차를 회차시킵니다.
STR_VEHICLE_VIEW_ROAD_VEHICLE_REVERSE_TOOLTIP                   :{BLACK}차량을 유턴시킵니다.

STR_VEHICLE_VIEW_TRAIN_ORDERS_TOOLTIP                           :{BLACK}열차의 경로를 보여줍니다. CTRL+클릭하면 열차의 시간표를 보여줍니다.
STR_VEHICLE_VIEW_ROAD_VEHICLE_ORDERS_TOOLTIP                    :{BLACK}차량의 경로를 보여줍니다. CTRL+클릭하면 차량의 시간표를 보여줍니다.
STR_VEHICLE_VIEW_SHIP_ORDERS_TOOLTIP                            :{BLACK}선박의 경로를 보여줍니다. CTRL+클릭하면 선박의 시간표를 보여줍니다.
STR_VEHICLE_VIEW_AIRCRAFT_ORDERS_TOOLTIP                        :{BLACK}항공기의 경로를 보여줍니다. CTRL+클릭하면 항공기의 시간표를 보여줍니다.

STR_VEHICLE_VIEW_TRAIN_SHOW_DETAILS_TOOLTIP                     :{BLACK}열차의 상세정보를 보여줍니다.
STR_VEHICLE_VIEW_ROAD_VEHICLE_SHOW_DETAILS_TOOLTIP              :{BLACK}차량 상세정보 보기
STR_VEHICLE_VIEW_SHIP_SHOW_DETAILS_TOOLTIP                      :{BLACK}선박 상세정보 보기
STR_VEHICLE_VIEW_AIRCRAFT_SHOW_DETAILS_TOOLTIP                  :{BLACK}항공기 상세정보 보기

STR_VEHICLE_VIEW_TRAIN_STATE_START_STOP_TOOLTIP                 :{BLACK}현재 열차 행동 - 열차를 운행/정지시키려면 클릭하세요. CTRL+클릭하면 목적지를 볼 수 있습니다.
STR_VEHICLE_VIEW_ROAD_VEHICLE_STATE_START_STOP_TOOLTIP          :{BLACK}현재 차량 행동 - 운행/정지시키려면 클릭하세요. CTRL+클릭하면 목적지를 볼 수 있습니다.
STR_VEHICLE_VIEW_SHIP_STATE_START_STOP_TOOLTIP                  :{BLACK}현재 선박 행동 - 선박을 운행/중지시키려면 클릭하세요. CTRL+클릭하면 목적지를 볼 수 있습니다.
STR_VEHICLE_VIEW_AIRCRAFT_STATE_START_STOP_TOOLTIP              :{BLACK}현재 항공기 행동 - 항공기를 운행/중지시키려면 여기를 클릭하세요. CTRL+클릭하면 목적지를 볼 수 있습니다.

# Messages in the start stop button in the vehicle view
STR_VEHICLE_STATUS_LOADING_UNLOADING                            :{LTBLUE}싣는 중 / 내리는 중
STR_VEHICLE_STATUS_LOADING_UNLOADING_ADVANCE                    :{STRING}, {VELOCITY}
STR_VEHICLE_STATUS_LEAVING                                      :{LTBLUE}떠남
STR_VEHICLE_STATUS_CRASHED                                      :{RED}충돌!!
STR_VEHICLE_STATUS_BROKEN_DOWN                                  :{RED}고장
STR_VEHICLE_STATUS_STOPPED                                      :{RED}정지함
STR_VEHICLE_STATUS_BROKEN_DOWN_VEL                              :{RED}고장 - {STRING}, {LTBLUE} {VELOCITY}
STR_VEHICLE_STATUS_BROKEN_DOWN_VEL_SHORT                        :{RED}고장 - {STRING}
STR_VEHICLE_STATUS_TRAIN_STOPPING_VEL                           :{RED}멈추는 중, {VELOCITY}
STR_VEHICLE_STATUS_TRAIN_NO_POWER                               :{RED}기관차 없음
STR_VEHICLE_STATUS_TRAIN_STUCK                                  :{ORANGE}빈 경로 탐색중
STR_VEHICLE_STATUS_TRAIN_STUCK_WAIT_RESTRICTION                 :{ORANGE}경로 제한 신호기에 의해 대기 중
STR_VEHICLE_STATUS_AIRCRAFT_TOO_FAR                             :{ORANGE}다음 목적지가 너무 멀리 있습니다.
STR_VEHICLE_STATUS_TRAIN_WAITING_TIMETABLE                      :{ORANGE}시간표에 따라 대기 중
STR_VEHICLE_STATUS_TRAIN_REVERSING                              :{ORANGE}회차 중, {VELOCITY}

STR_BREAKDOWN_TYPE_CRITICAL                                     :기계적 고장
STR_BREAKDOWN_TYPE_EM_STOP                                      :비상 정지
STR_BREAKDOWN_TYPE_LOW_SPEED                                    :{VELOCITY}로 속도 제한
STR_BREAKDOWN_TYPE_LOW_POWER                                    :{COMMA}%의 힘
STR_BREAKDOWN_TYPE_HIT_RV                                       :차량과 충돌
STR_BREAKDOWN_TYPE_DEPOT                                        :수리를 위해 {STATION} 격납고로 향하는 중
STR_BREAKDOWN_TYPE_LANDING                                      :비상 착륙을 위해 {STATION}{G 0 "으" ""}로 향하는 중
STR_ERROR_TRAIN_TOO_HEAVY                                       :{WHITE}{VEHICLE} 이(가) 너무 무겁습니다.

STR_VEHICLE_STATUS_HEADING_FOR_STATION_VEL                      :{LTBLUE}다음 목적지: {STATION} ({VELOCITY})
STR_VEHICLE_STATUS_NO_ORDERS_VEL                                :{LTBLUE}경로 없음 ({VELOCITY})
STR_VEHICLE_STATUS_HEADING_FOR_WAYPOINT_VEL                     :{LTBLUE}다음 목적지: {WAYPOINT} ({VELOCITY})
STR_VEHICLE_STATUS_HEADING_FOR_DEPOT_VEL                        :{ORANGE}다음 목적지: {DEPOT} ({VELOCITY})
STR_VEHICLE_STATUS_HEADING_FOR_DEPOT_SELL_VEL                   :{CREAM}{PUSH_COLOUR}{RED}판매{POP_COLOUR}: {DEPOT} ({VELOCITY})
STR_VEHICLE_STATUS_HEADING_FOR_DEPOT_SERVICE_VEL                :{LTBLUE}점검: {DEPOT} ({VELOCITY})

# Vehicle stopped/started animations
STR_VEHICLE_COMMAND_STOPPED_SMALL                               :{TINY_FONT}{RED}정지
STR_VEHICLE_COMMAND_STOPPED                                     :{RED}정지
STR_VEHICLE_COMMAND_STARTED_SMALL                               :{TINY_FONT}{GREEN}출발
STR_VEHICLE_COMMAND_STARTED                                     :{GREEN}출발

# Vehicle details
STR_VEHICLE_DETAILS_CAPTION                                     :{WHITE}{VEHICLE} (상세정보)
STR_VEHICLE_NAME_BUTTON                                         :{BLACK}이름

STR_VEHICLE_DETAILS_TRAIN_RENAME                                :{BLACK}열차 이름 지정
STR_VEHICLE_DETAILS_ROAD_VEHICLE_RENAME                         :{BLACK}차량 이름 지정
STR_VEHICLE_DETAILS_SHIP_RENAME                                 :{BLACK}선박 이름 지정
STR_VEHICLE_DETAILS_AIRCRAFT_RENAME                             :{BLACK}항공기 이름 지정

STR_VEHICLE_INFO_AGE_RUNNING_COST_YR                            :{BLACK}연령: {LTBLUE}{STRING}{BLACK}   유지비: {LTBLUE}{CURRENCY_LONG}/년

STR_VEHICLE_LOAD_THROUGH_ABORTED_INSUFFICIENT_TRACK             :{WHITE}{VEHICLE}: {STATION}의 선로 길이가 충분하지 않아 통과하며 싣기가 중단되었습니다.
STR_VEHICLE_LOAD_THROUGH_ABORTED_DEPOT                          :{WHITE}{VEHICLE}: {STATION}의 차량기지 때문에 통과하며 싣기가 중단되었습니다.

STR_RUNNING                                                     :{LTBLUE}운행 중
STR_NEED_REPAIR                                                 :{ORANGE}차량을 수리해야 합니다. 최고 속도가 {VELOCITY}로 감소하였습니다.
STR_CURRENT_STATUS                                              :{BLACK}현재 상태: {STRING}

# The next two need to stay in this order
STR_VEHICLE_INFO_AGE                                            :{COMMA}년 ({COMMA})
STR_VEHICLE_INFO_AGE_RED                                        :{RED}{COMMA}년 ({COMMA})

STR_VEHICLE_INFO_MAX_SPEED                                      :{BLACK}최고 속력: {LTBLUE}{VELOCITY}
STR_VEHICLE_INFO_MAX_SPEED_TYPE                                 :{BLACK}최고 속력: {LTBLUE}{VELOCITY} {BLACK}항공기 종류: {LTBLUE}{STRING}
STR_VEHICLE_INFO_MAX_SPEED_TYPE_RANGE                           :{BLACK}최고 속력: {LTBLUE}{VELOCITY} {BLACK}항공기 종류: {LTBLUE}{STRING} {BLACK}항속거리: {LTBLUE}{COMMA}칸
STR_VEHICLE_INFO_WEIGHT_POWER_MAX_SPEED                         :{BLACK}무게: {LTBLUE}{WEIGHT_SHORT} {BLACK}힘: {LTBLUE}{POWER}{BLACK} 최고 속력: {LTBLUE}{VELOCITY}
STR_VEHICLE_INFO_WEIGHT_POWER_MAX_SPEED_MAX_TE                  :{BLACK}무게: {LTBLUE}{WEIGHT_SHORT} {BLACK}힘: {LTBLUE}{POWER}{BLACK} 최고 속력: {LTBLUE}{VELOCITY} {BLACK}최고 견인력: {LTBLUE}{FORCE}

STR_VEHICLE_INFO_TRAIN_LENGTH                                   :{BLACK}열차 길이: {LTBLUE}{DECIMAL} 칸 {STRING}
STR_VEHICLE_INFO_WEIGHT_RATIOS                                  :{BLACK}힘 / 무게: {LTBLUE}{POWER_WEIGHT_RATIO} {BLACK} 최고 견인력 / 무게: {LTBLUE}{FORCE_WEIGHT_RATIO}

STR_VEHICLE_INFO_PROFIT_THIS_YEAR_LAST_YEAR                     :{BLACK}올해 수익: {LTBLUE}{CURRENCY_LONG} (작년: {CURRENCY_LONG})
STR_VEHICLE_INFO_PROFIT_THIS_YEAR_LAST_YEAR_LIFETIME            :{STRING} (평생: {CURRENCY_LONG})
STR_VEHICLE_INFO_RELIABILITY_BREAKDOWNS                         :{BLACK}신뢰도: {LTBLUE}{COMMA}%  {BLACK}최근 점검 이후의 고장: {LTBLUE}{COMMA}

STR_VEHICLE_INFO_GROUP                                          :{BLACK}그룹: {LTBLUE}{GROUP}

STR_VEHICLE_INFO_BUILT_VALUE                                    :{LTBLUE}{ENGINE} {BLACK}생산: {LTBLUE}{NUM}{BLACK} 가격: {LTBLUE}{CURRENCY_LONG}
STR_VEHICLE_INFO_NO_CAPACITY                                    :{BLACK}수송량: {LTBLUE}없음{STRING}
STR_VEHICLE_INFO_CAPACITY                                       :{BLACK}수송량: {LTBLUE}{CARGO_LONG}{3:STRING}
STR_VEHICLE_INFO_CAPACITY_MULT                                  :{BLACK}수송량: {LTBLUE}{CARGO_LONG}{3:STRING} (x{4:NUM})
STR_VEHICLE_INFO_CAPACITY_CAPACITY                              :{BLACK}수송량: {LTBLUE}{CARGO_LONG}, {CARGO_LONG}{STRING}

STR_VEHICLE_INFO_FEEDER_CARGO_VALUE                             :{BLACK}환승 수익: {LTBLUE}{CURRENCY_LONG}

STR_VEHICLE_DETAILS_SERVICING_INTERVAL_DAYS                     :{BLACK}정비 간격: {LTBLUE}{COMMA}일마다{BLACK}   마지막 정비 날짜: {LTBLUE}{DATE_LONG}
STR_VEHICLE_DETAILS_SERVICING_INTERVAL_PERCENT                  :{BLACK}정비 간격: {LTBLUE}{COMMA}%{BLACK} 이하일 때   마지막 정비 날짜: {LTBLUE}{DATE_LONG}
STR_VEHICLE_DETAILS_INCREASE_SERVICING_INTERVAL_TOOLTIP         :{BLACK}점검 기준값을 10만큼 올립니다. CTRL+클릭하면 점검 기준값을 5만큼 올립니다.
STR_VEHICLE_DETAILS_DECREASE_SERVICING_INTERVAL_TOOLTIP         :{BLACK}점검 기준값을 10만큼 내립니다. CTRL+클릭하면 점검 기준값을 5만큼 내립니다.

STR_SERVICE_INTERVAL_DROPDOWN_TOOLTIP                           :{BLACK}정비 기준 설정을 변경합니다.
STR_VEHICLE_DETAILS_DEFAULT                                     :기본
STR_VEHICLE_DETAILS_DAYS                                        :날짜
STR_VEHICLE_DETAILS_PERCENT                                     :신뢰도

STR_QUERY_RENAME_TRAIN_CAPTION                                  :{WHITE}열차 이름 지정
STR_QUERY_RENAME_ROAD_VEHICLE_CAPTION                           :{WHITE}차량 이름 지정
STR_QUERY_RENAME_SHIP_CAPTION                                   :{WHITE}선박 이름 지정
STR_QUERY_RENAME_AIRCRAFT_CAPTION                               :{WHITE}항공기 이름 지정

# Extra buttons for train details windows
STR_VEHICLE_DETAILS_TRAIN_ENGINE_BUILT_AND_VALUE                :{LTBLUE}{ENGINE}{BLACK}   생산: {LTBLUE}{NUM}{BLACK} 가격: {LTBLUE}{CURRENCY_LONG}
STR_VEHICLE_DETAILS_TRAIN_ENGINE_BUILT_AND_VALUE_AND_SPEED      :{LTBLUE}{ENGINE}{BLACK}   생산: {LTBLUE}{NUM}{BLACK} 가격: {LTBLUE}{CURRENCY_LONG} {BLACK}최고 속도: {LTBLUE}{VELOCITY}
STR_VEHICLE_DETAILS_TRAIN_WAGON_VALUE                           :{LTBLUE}{ENGINE}{BLACK}   가격: {LTBLUE}{CURRENCY_LONG}
STR_VEHICLE_DETAILS_TRAIN_WAGON_VALUE_AND_SPEED                 :{LTBLUE}{ENGINE}{BLACK}   가격: {LTBLUE}{CURRENCY_LONG} {BLACK}최고 속도: {LTBLUE}{VELOCITY}

STR_VEHICLE_DETAILS_TRAIN_TOTAL_CAPACITY_TEXT                   :{BLACK}이 열차의 총 수용량:
STR_VEHICLE_DETAILS_TRAIN_TOTAL_CAPACITY                        :{LTBLUE}- {CARGO_LONG} ({CARGO_SHORT})
STR_VEHICLE_DETAILS_TRAIN_TOTAL_CAPACITY_MULT                   :{LTBLUE}- {CARGO_LONG} ({CARGO_SHORT}) (x{NUM})

STR_VEHICLE_DETAILS_CARGO_EMPTY                                 :{LTBLUE}비어있음
STR_VEHICLE_DETAILS_CARGO_FROM                                  :{LTBLUE}{CARGO_LONG} (출발지: {STATION})
STR_VEHICLE_DETAILS_CARGO_FROM_MULT                             :{LTBLUE}{CARGO_LONG} (출발지: {STATION}) (x{NUM})

STR_VEHICLE_DETAIL_TAB_CARGO                                    :{BLACK}화물
STR_VEHICLE_DETAILS_TRAIN_CARGO_TOOLTIP                         :{BLACK}현재 싣고있는 화물 정보를 보여줌
STR_VEHICLE_DETAIL_TAB_INFORMATION                              :{BLACK}정보
STR_VEHICLE_DETAILS_TRAIN_INFORMATION_TOOLTIP                   :{BLACK}각 차량의 상세 정보를 보여줌
STR_VEHICLE_DETAIL_TAB_CAPACITIES                               :{BLACK}수용량
STR_VEHICLE_DETAILS_TRAIN_CAPACITIES_TOOLTIP                    :{BLACK}각 차량의 수송량 정보를 보여줌
STR_VEHICLE_DETAIL_TAB_TOTAL_CARGO                              :{BLACK}총 화물량
STR_VEHICLE_DETAILS_TRAIN_TOTAL_CARGO_TOOLTIP                   :{BLACK}각 화물 종류에 따른 총 수송량 보여줌

STR_VEHICLE_DETAILS_TRAIN_ARTICULATED_RV_CAPACITY               :{BLACK}수송량: {LTBLUE}

# Vehicle refit
STR_REFIT_CAPTION                                               :{WHITE}{VEHICLE} (개조)
STR_REFIT_TITLE                                                 :{GOLD}수송할 화물 선택:
STR_REFIT_NEW_CAPACITY_COST_OF_REFIT                            :{BLACK}변경 수송량: {GOLD}{CARGO_LONG}{}{BLACK}개조 비용: {RED}{CURRENCY_LONG}
STR_REFIT_NEW_CAPACITY_INCOME_FROM_REFIT                        :{BLACK}변경 수송량: {GOLD}{CARGO_LONG}{}{BLACK}개조시 회수되는 비용: {GREEN}{CURRENCY_LONG}
STR_REFIT_NEW_CAPACITY_COST_OF_AIRCRAFT_REFIT                   :{BLACK}변경 수송량: {GOLD}{CARGO_LONG}, {GOLD}{CARGO_LONG}{}{BLACK}개조 비용: {RED}{CURRENCY_LONG}
STR_REFIT_NEW_CAPACITY_INCOME_FROM_AIRCRAFT_REFIT               :{BLACK}변경 수송량: {GOLD}{CARGO_LONG}, {GOLD}{CARGO_LONG}{}{BLACK}개조시 회수되는 비용: {GREEN}{CURRENCY_LONG}
STR_REFIT_SELECT_VEHICLES_TOOLTIP                               :{BLACK}개조할 차량을 선택하십시오. 마우스로 드래그하면 여러 개의 차량을 선택 가능합니다. 빈 곳을 클릭하면 전체를 선택합니다. CTRL+클릭하면 차량 전체를 선택할 수 있습니다.

STR_REFIT_TRAIN_LIST_TOOLTIP                                    :{BLACK}열차가 수송할 화물의 종류를 선택하세요.
STR_REFIT_ROAD_VEHICLE_LIST_TOOLTIP                             :{BLACK}차량이 수송할 화물의 종류를 선택하세요.
STR_REFIT_SHIP_LIST_TOOLTIP                                     :{BLACK}선박이 운반할 화물의 종류를 선택하십시오
STR_REFIT_AIRCRAFT_LIST_TOOLTIP                                 :{BLACK}이 항공기가 수송할 화물의 종류를 선택하십시오

STR_REFIT_TRAIN_REFIT_BUTTON                                    :{BLACK}열차 개조
STR_REFIT_ROAD_VEHICLE_REFIT_BUTTON                             :{BLACK}차량 개조
STR_REFIT_SHIP_REFIT_BUTTON                                     :{BLACK}선박 개조
STR_REFIT_AIRCRAFT_REFIT_BUTTON                                 :{BLACK}항공기 개조

STR_REFIT_TRAIN_REFIT_TOOLTIP                                   :{BLACK}선택된 화물을 수송하도록 열차를 개조
STR_REFIT_ROAD_VEHICLE_REFIT_TOOLTIP                            :{BLACK}선택한 화물을 싣도록 차량을 개조합니다.
STR_REFIT_SHIP_REFIT_TOOLTIP                                    :{BLACK}선택한 화물을 운반하도록 선박을 개조
STR_REFIT_AIRCRAFT_REFIT_TOOLTIP                                :{BLACK}선택한 화물을 싣도록 항공기를 개조합니다

# Order view
STR_ORDERS_CAPTION                                              :{WHITE}{VEHICLE} (경로)
STR_ORDERS_TIMETABLE_VIEW                                       :{BLACK}시간표
STR_ORDERS_TIMETABLE_VIEW_TOOLTIP                               :{BLACK}시간표 보기 전환

STR_ORDERS_LIST_TOOLTIP                                         :{BLACK}이 열차의 경로 - 선택하려면 클릭하세요. CTRL+클릭하시면 그 역이 있는 장소로 이동합니다.
STR_ORDER_INDEX                                                 :{COMMA}:{NBSP}
STR_ORDER_TEXT                                                  :{STRING} {STRING} {STRING}

STR_ORDERS_END_OF_ORDERS                                        :- - 경로의 끝 - -
STR_ORDERS_END_OF_SHARED_ORDERS                                 :- - 공유된 경로의 끝 - -

# Order bottom buttons
STR_ORDER_NON_STOP                                              :{BLACK}통과 설정
STR_ORDER_GO_TO                                                 :완행
STR_ORDER_GO_NON_STOP_TO                                        :직행
STR_ORDER_GO_VIA                                                :완행 경유
STR_ORDER_GO_NON_STOP_VIA                                       :직행 경유
STR_ORDER_TOOLTIP_NON_STOP                                      :{BLACK}선택한 목적지에서 화물을 정차할 방식을 변경합니다

STR_ORDER_TOGGLE_FULL_LOAD                                      :{BLACK}아무 화물이나 가득 싣기
STR_ORDER_DROP_LOAD_IF_POSSIBLE                                 :가능한 것만 적재
STR_ORDER_DROP_FULL_LOAD_ALL                                    :모든 화물을 가득 실음
STR_ORDER_DROP_FULL_LOAD_ANY                                    :아무 화물이나 가득 싣기
STR_ORDER_DROP_NO_LOADING                                       :싣지 않기
<<<<<<< HEAD
STR_ORDER_DROP_CARGO_TYPE_LOAD                                  :화물 종류에 따라 싣기
STR_ORDER_TOOLTIP_FULL_LOAD                                     :{BLACK}선택한 목적지에서의 화물 적재 방식을 변경합니다
=======
STR_ORDER_TOOLTIP_FULL_LOAD                                     :{BLACK}선택한 목적지에서 화물을 적재할 방식을 변경합니다
>>>>>>> 1db19208

STR_ORDER_TOGGLE_UNLOAD                                         :{BLACK}모든 화물 하차
STR_ORDER_DROP_UNLOAD_IF_ACCEPTED                               :화물을 받는경우 하차
STR_ORDER_DROP_UNLOAD                                           :모든 화물 하차
STR_ORDER_DROP_TRANSFER                                         :환승
STR_ORDER_DROP_NO_UNLOADING                                     :화물을 하차시키지 않음
<<<<<<< HEAD
STR_ORDER_DROP_CARGO_TYPE_UNLOAD                                :화물 종류에 따라 하차
STR_ORDER_TOOLTIP_UNLOAD                                        :{BLACK}선택한 목적지에서의 화물 하차 방식을 변경합니다
=======
STR_ORDER_TOOLTIP_UNLOAD                                        :{BLACK}선택한 목적지에서 화물을 하차할 방식을 변경합니다
>>>>>>> 1db19208

STR_ORDER_REFIT                                                 :{BLACK}개조
STR_ORDER_REFIT_TOOLTIP                                         :{BLACK}이 경로에서 열차를 어떤 화물을 받을 수 있게 개조할 것인지 선택하십시오. CTRL+클릭하면 개조 설정을 해제합니다.
STR_ORDER_REFIT_AUTO                                            :{BLACK}개조
STR_ORDER_REFIT_AUTO_TOOLTIP                                    :{BLACK}이 경로에서 개조할 화물의 종류를 선택하세요. CTRL+클릭하면 개조 설정을 해제합니다. 개조 기능은 개조 가능한 차량에서만 사용할 수 있습니다.
STR_ORDER_DROP_REFIT_AUTO                                       :화물 종류 고정
STR_ORDER_DROP_REFIT_AUTO_ANY                                   :이용가능한 화물

STR_ORDER_REVERSE                                               :{BLACK}회차
STR_ORDER_REVERSE_TOOLTIP                                       :{BLACK}선택된 경로에서 열차의 방향을 전환합니다.

STR_ORDER_SERVICE                                               :{BLACK}정비
STR_ORDER_DROP_GO_ALWAYS_DEPOT                                  :항상 감
STR_ORDER_DROP_SERVICE_DEPOT                                    :필요하면 정비
STR_ORDER_DROP_HALT_DEPOT                                       :멈춤
STR_ORDER_DROP_SELL_DEPOT                                       :판매
STR_ORDER_SERVICE_TOOLTIP                                       :{BLACK}정비가 필요하지 않으면 이 경로를 건너뜁니다.

STR_ORDER_CONDITIONAL_VARIABLE_TOOLTIP                          :{BLACK}경로를 건너뛰기 위한 비교조건을 선택합니다.

# Conditional order variables, must follow order of OrderConditionVariable enum
STR_ORDER_CONDITIONAL_LOAD_PERCENTAGE                           :적재율
STR_ORDER_CONDITIONAL_RELIABILITY                               :신뢰도
STR_ORDER_CONDITIONAL_MAX_SPEED                                 :최고 속력
STR_ORDER_CONDITIONAL_AGE                                       :연령 (년)
STR_ORDER_CONDITIONAL_REQUIRES_SERVICE                          :정비 필요성
STR_ORDER_CONDITIONAL_UNCONDITIONALLY                           :항상
STR_ORDER_CONDITIONAL_REMAINING_LIFETIME                        :남은 수명 (년)
STR_ORDER_CONDITIONAL_MAX_RELIABILITY                           :최대 신뢰도
STR_ORDER_CONDITIONAL_CARGO_WAITING                             :대기 화물
STR_ORDER_CONDITIONAL_ACCEPTANCE_DROPDOWN                       :받는 화물
STR_ORDER_CONDITIONAL_FREE_PLATFORMS                            :빈 승강장
STR_ORDER_CONDITIONAL_PERCENT                                   :확률
STR_ORDER_CONDITIONAL_SLOT_OCCUPANCY                            :슬롯 점유
STR_ORDER_CONDITIONAL_TRAIN_IN_SLOT                             :열차 슬롯

STR_ORDER_CONDITIONAL_REQUIRES_SERVICE_ORDER                    :서비스 {STRING}가 필요함
STR_ORDER_CONDITIONAL_CARGO_WAITING_ORDER                       :다음 역 {STRING} {STRING} 대기 중
STR_ORDER_CONDITIONAL_ACCEPTANCE                                :다음 역 {STRING} {STRING}
STR_CONDITIONAL_FREE_PLATFORMS                                  :[조건 경로] {COMMA}번 경로로 건너뛰기 (다음 역에 빈 승강장이 {2:COMMA} 개{1:STRING})
STR_CONDITIONAL_PERCENT                                         :[조건 경로] {COMMA}번 경로로 건너뛰기 ({COMMA}%의 확률로)

STR_ORDER_CONDITIONAL_NEXT_STATION                              :다음 역이

STR_ORDER_CONDITIONAL_COMPARATOR_TOOLTIP                        :{BLACK}왼쪽의 비교조건과 오른쪽의 입력값을 비교할 연산자를 선택합니다.
STR_ORDER_CONDITIONAL_COMPARATOR_EQUALS                         :=
STR_ORDER_CONDITIONAL_COMPARATOR_NOT_EQUALS                     :≠
STR_ORDER_CONDITIONAL_COMPARATOR_LESS_THAN                      :＜
STR_ORDER_CONDITIONAL_COMPARATOR_LESS_EQUALS                    :≤
STR_ORDER_CONDITIONAL_COMPARATOR_MORE_THAN                      :＞
STR_ORDER_CONDITIONAL_COMPARATOR_MORE_EQUALS                    :≥
STR_ORDER_CONDITIONAL_COMPARATOR_IS_TRUE                        :이(가) 있을 때
STR_ORDER_CONDITIONAL_COMPARATOR_IS_FALSE                       :이(가) 없을 때

STR_ORDER_CONDITIONAL_VALUE_TOOLTIP                             :{BLACK}비교조건에 대한 입력값입니다.
STR_ORDER_CONDITIONAL_CARGO_TOOLTIP                             :{BLACK}화물에 대한 입력값입니다.
STR_ORDER_CONDITIONAL_SLOT_TOOLTIP                              :{BLACK}점유되었는지 확인할 슬롯입니다.
STR_ORDER_CONDITIONAL_VALUE_CAPT                                :{WHITE}비교할 값을 입력하세요.

STR_ORDER_CONDITIONAL_COMPARATOR_ACCEPTS                        :을(를) 받을 때
STR_ORDER_CONDITIONAL_COMPARATOR_DOES_NOT_ACCEPT                :을(를) 받지 않을 때
STR_ORDER_CONDITIONAL_COMPARATOR_HAS                            :을(를) 가질 때
STR_ORDER_CONDITIONAL_COMPARATOR_HAS_NO                         :을(를) 가지지 않을 때
STR_ORDER_CONDITIONAL_COMPARATOR_HAS_LESS_THAN                  :보다 적을 때
STR_ORDER_CONDITIONAL_COMPARATOR_HAS_LESS_EQUALS                :보다 적거나 같을 때
STR_ORDER_CONDITIONAL_COMPARATOR_HAS_MORE_THAN                  :보다 많을 때
STR_ORDER_CONDITIONAL_COMPARATOR_HAS_MORE_EQUALS                :보다 많거나 같을 때
STR_ORDER_CONDITIONAL_COMPARATOR_FULLY_OCCUPIED                 :이(가) 모두 점유되었을 때
STR_ORDER_CONDITIONAL_COMPARATOR_NOT_YET_FULLY_OCCUPIED         :이(가) 모두 점유되지 않았을 때
STR_ORDER_CONDITIONAL_COMPARATOR_TRAIN_IN_SLOT                  :에 속할 때
STR_ORDER_CONDITIONAL_COMPARATOR_TRAIN_NOT_IN_SLOT              :에 속하지 않을 때

STR_ORDERS_SKIP_BUTTON                                          :{BLACK}건너뛰기
STR_ORDERS_SKIP_TOOLTIP                                         :{BLACK}현재 경로를 건너뜁니다, 그리고 다음 경로를 시작합니다. CTRL+클릭하면 선택한 경로로 건너뜁니다.

STR_ORDERS_DELETE_BUTTON                                        :{BLACK}삭제
STR_ORDERS_DELETE_TOOLTIP                                       :{BLACK}선택된 경로를 삭제합니다.
STR_ORDERS_DELETE_ALL_TOOLTIP                                   :{BLACK}모든 경로 삭제
STR_ORDERS_STOP_SHARING_BUTTON                                  :{BLACK}경로 공유 해제
STR_ORDERS_STOP_SHARING_TOOLTIP                                 :{BLACK}경로 공유를 해제합니다. CTRL+클릭하면 경로 공유를 해제하면서 모든 경로를 삭제합니다.

STR_ORDERS_GO_TO_BUTTON                                         :{BLACK}행선지
STR_ORDER_GO_TO_NEAREST_DEPOT                                   :가까운 차량기지/차고지로
STR_ORDER_GO_TO_NEAREST_HANGAR                                  :가까운 격납고로
STR_ORDER_CONDITIONAL                                           :조건부 경로 건너뛰기
STR_ORDER_SHARE                                                 :경로 공유하기
STR_ORDERS_GO_TO_TOOLTIP                                        :{BLACK}선택된 경로 바로 전이나 목록 맨 끝에 새 경로를 삽입합니다. CTRL 키와 함께 누르면, 역에서는 '아무 화물이나 가득 싣기'로, 경유지에서는 '직행'으로, 차량기지에서는 '점검'으로 지정됩니다. '공유된 경로'를 클릭하거나 CTRL 키를 누르면 선택했던 차량과 이 차량의 경로를 공유하게 됩니다. 단순히 클릭하면 그 차량의 경로를 복사하기만 합니다. 차량기지를 경로에 포함시키면 이 차량은 자동 정비를 할 수 없게 됩니다.

STR_ORDERS_VEH_WITH_SHARED_ORDERS_LIST_TOOLTIP                  :{BLACK}이 경로를 공유하고 있는 모든 차량을 표시합니다.

STR_ORDERS_OCCUPANCY_BUTTON                                     :{BLACK}{STRING}%
STR_ORDERS_OCCUPANCY_BUTTON_TOOLTIP                             :{BLACK}평균 경로 사용률입니다.{}경로 사용률의 전체 평균을 보여줍니다.
STR_ORDERS_OCCUPANCY_LIST_TOOLTIP                               :{BLACK}경로 사용률 - 역의 최근 경로 사용률을 보여줍니다. 이는 모든 경로가 공유된 차량에 공유됩니다.
STR_ORDERS_OCCUPANCY_PERCENT                                    :{NUM}%

STR_ORDERS_NEW_GROUP_TOOLTIP                                    :{BLACK}한 차량으로 그룹 만들기

# String parts to build the order string
STR_ORDER_GO_TO_WAYPOINT                                        :완행 경유 {WAYPOINT}
STR_ORDER_GO_NON_STOP_TO_WAYPOINT                               :직행 경유 {WAYPOINT}
STR_ORDER_GO_TO_WAYPOINT_REVERSE                                :완행 경유 {WAYPOINT} (회차)
STR_ORDER_GO_NON_STOP_TO_WAYPOINT_REVERSE                       :직행 경유 {WAYPOINT} (회차)

STR_ORDER_SERVICE_AT                                            :완행 정비
STR_ORDER_SERVICE_NON_STOP_AT                                   :직행 정비

STR_ORDER_NEAREST_DEPOT                                         :가까운
STR_ORDER_NEAREST_HANGAR                                        :가까운 격납고
STR_ORDER_TRAIN_DEPOT                                           :차량기지
STR_ORDER_ROAD_VEHICLE_DEPOT                                    :차고지
STR_ORDER_SHIP_DEPOT                                            :정박소
STR_ORDER_GO_TO_NEAREST_DEPOT_FORMAT                            :{STRING} {STRING} {STRING}
STR_ORDER_GO_TO_DEPOT_FORMAT                                    :{STRING} {DEPOT}

STR_ORDER_REFIT_ORDER                                           :({STRING}{G 0 "으" ""}로 개조)
STR_ORDER_REFIT_STOP_ORDER                                      :({STRING}에서 수리 후 멈춤)
STR_ORDER_STOP_ORDER                                            :(멈춤)
STR_ORDER_SELL_ORDER                                            :(판매)

STR_ORDER_GO_TO_STATION                                         :{STRING} {STATION} {STRING}

STR_ORDER_IMPLICIT                                              :(자동)

STR_ORDER_FULL_LOAD                                             :(모든 화물을 가득 싣기)
STR_ORDER_FULL_LOAD_ANY                                         :(아무 화물이나 가득 싣기)
STR_ORDER_NO_LOAD                                               :(싣지 않기)
STR_ORDER_CARGO_TYPE_LOAD                                       :(화물 종류에 따라 싣기)
STR_ORDER_UNLOAD                                                :(화물 하차 후 적재)
STR_ORDER_UNLOAD_FULL_LOAD                                      :(화물 하차 후 모든 화물을 가득 싣기)
STR_ORDER_UNLOAD_FULL_LOAD_ANY                                  :(화물 하차 후 아무 화물이나 가득 싣기)
STR_ORDER_UNLOAD_NO_LOAD                                        :(화물 하차 후 빈 차로 출발)
STR_ORDER_UNLOAD_CARGO_TYPE_LOAD                                :(화물 하차 후 화물 종류에 따라 싣기)
STR_ORDER_TRANSFER                                              :(환승 후 화물 적재)
STR_ORDER_TRANSFER_FULL_LOAD                                    :(환승 후 모든 화물을 가득 싣기)
STR_ORDER_TRANSFER_FULL_LOAD_ANY                                :(환승 후 아무 화물이나 가득 싣기)
STR_ORDER_TRANSFER_NO_LOAD                                      :(환승 후 빈 차로 출발)
STR_ORDER_TRANSFER_CARGO_TYPE_LOAD                              :(환승 후 화물 종류에 따라 싣기)
STR_ORDER_NO_UNLOAD                                             :(내리지 않고 화물 적재)
STR_ORDER_NO_UNLOAD_FULL_LOAD                                   :(내리지 않고 모든 화물을 가득 싣기)
STR_ORDER_NO_UNLOAD_FULL_LOAD_ANY                               :(내리지 않고 아무 화물이나 가득 싣기)
STR_ORDER_NO_UNLOAD_NO_LOAD                                     :(적재와 하차 없음)
STR_ORDER_NO_UNLOAD_CARGO_TYPE_LOAD                             :(내리지 않고 화물 종류에 따라 싣기)
STR_ORDER_CARGO_TYPE_UNLOAD                                     :(화물 종류에 따라 하차)
STR_ORDER_CARGO_TYPE_UNLOAD_FULL_LOAD                           :(화물 종류에 따라 하차 후 모든 화물을 가득 싣기)
STR_ORDER_CARGO_TYPE_UNLOAD_FULL_LOAD_ANY                       :(화물 종류에 따라 하차 후 아무 화물이나 가득 싣기)
STR_ORDER_CARGO_TYPE_UNLOAD_NO_LOAD                             :(화물 종류에 따라 하차 후 빈 차로 출발)
STR_ORDER_CARGO_TYPE_UNLOAD_CARGO_TYPE_LOAD                     :(화물 종류에 따라 하차 후 화물 종류에 따라 싣기)

STR_ORDER_AUTO_REFIT                                            :({STRING}{G 0 "으" ""}로 개조)
STR_ORDER_FULL_LOAD_REFIT                                       :({STRING}{G 0 "으" ""}로 개조하며 모든 화물을 가득 싣기)
STR_ORDER_FULL_LOAD_ANY_REFIT                                   :({STRING}{G 0 "으" ""}로 개조하며 아무 화물이나 가득 싣기)
STR_ORDER_CARGO_TYPE_LOAD_REFIT                                 :({STRING}{G 0 "으" ""}로 개조하며 화물 종류에 따라 싣기)
STR_ORDER_UNLOAD_REFIT                                          :({STRING}{G 0 "으" ""}로 개조하며 화물 하차 후 적재)
STR_ORDER_UNLOAD_FULL_LOAD_REFIT                                :({STRING}{G 0 "으" ""}로 개조하며 화물 하차 후 모든 화물을 가득 싣기)
STR_ORDER_UNLOAD_FULL_LOAD_ANY_REFIT                            :({STRING}{G 0 "으" ""}로 개조하며 화물 하차 후 아무 화물이나 가득 싣기)
STR_ORDER_UNLOAD_CARGO_TYPE_LOAD_REFIT                          :({STRING}{G 0 "으" ""}로 개조하며 화물 하차 후 화물 종류에 따라 싣기)
STR_ORDER_TRANSFER_REFIT                                        :({STRING}{G 0 "으" ""}로 개조하며 환승 후 화물 적재)
STR_ORDER_TRANSFER_FULL_LOAD_REFIT                              :({STRING}{G 0 "으" ""}로 개조하며 환승 후 모든 화물을 가득 싣기)
STR_ORDER_TRANSFER_FULL_LOAD_ANY_REFIT                          :({STRING}{G 0 "으" ""}로 개조하며 환승 후 아무 화물이나 가득 싣기)
STR_ORDER_TRANSFER_CARGO_TYPE_LOAD_REFIT                        :({STRING}{G 0 "으" ""}로 개조하며 환승 후 화물 하차 후 적재)
STR_ORDER_NO_UNLOAD_REFIT                                       :({STRING}{G 0 "으" ""}로 개조하며 화물을 내리지 않고 적재)
STR_ORDER_NO_UNLOAD_FULL_LOAD_REFIT                             :({STRING}{G 0 "으" ""}로 개조하며 화물을 내리지 않고 모든 화물을 가득 싣기)
STR_ORDER_NO_UNLOAD_FULL_LOAD_ANY_REFIT                         :({STRING}{G 0 "으" ""}로 개조하며 화물을 내리지 않고 아무 화물이나 가득 싣기)
STR_ORDER_NO_UNLOAD_CARGO_TYPE_LOAD_REFIT                       :({STRING}{G 0 "으" ""}로 개조하며 화물을 내리지 않고 화물 종류에 따라 싣기)
STR_ORDER_CARGO_TYPE_UNLOAD_REFIT                               :({STRING}{G 0 "으" ""}로 개조하며 화물 종류에 따라 내리고 적재)
STR_ORDER_CARGO_TYPE_UNLOAD_FULL_LOAD_REFIT                     :({STRING}{G 0 "으" ""}로 개조하며 화물 종류에 따라 내리고 모든 화물을 가득 싣기)
STR_ORDER_CARGO_TYPE_UNLOAD_FULL_LOAD_ANY_REFIT                 :({STRING}{G 0 "으" ""}로 개조하며 화물 종류에 따라 내리고 아무 화물이나 가득 싣기)
STR_ORDER_CARGO_TYPE_UNLOAD_CARGO_TYPE_LOAD_REFIT               :({STRING}{G 0 "으" ""}로 개조하며 화물 종류에 따라 화물 종류에 따라 싣기)

STR_ORDER_AUTO_REFIT_ANY                                        :이용 가능한 화물

STR_ORDER_STOP_LOCATION_NEAR_END                                :[가까운쪽]
STR_ORDER_STOP_LOCATION_MIDDLE                                  :[중간]
STR_ORDER_STOP_LOCATION_FAR_END                                 :[먼쪽]
STR_ORDER_STOP_LOCATION_THROUGH                                 :[통과하며 싣기]

STR_ORDER_OUT_OF_RANGE                                          :{RED} (다음 목적지가 제한 항속거리보다 멀리 있습니다)

STR_ORDER_CONDITIONAL_UNCONDITIONAL                             :[조건 경로] {COMMA}번 경로로 건너뛰기
STR_ORDER_CONDITIONAL_NUM                                       :[조건 경로] {COMMA}번 경로로 건너뛰기 ({STRING} {STRING} {COMMA} 일 때)
STR_ORDER_CONDITIONAL_CARGO                                     :[조건 경로] {COMMA}번 경로로 건너뛰기 ({STRING} {3:STRING}{2:STRING})
STR_ORDER_CONDITIONAL_SLOT                                      :[조건 경로] {COMMA}번 경로로 건너뛰기 ({TRSLOT}{STRING})
STR_ORDER_CONDITIONAL_INVALID_SLOT                              :[조건 경로] {COMMA}번 경로로 건너뛰기 ({PUSH_COLOUR}{RED}{STRING}{POP_COLOUR}{STRING})
STR_ORDER_CONDITIONAL_IN_SLOT                                   :[조건 경로] {COMMA}번 경로로 건너뛰기 (열차가 슬롯 {2:TRSLOT}{1:STRING})
STR_ORDER_CONDITIONAL_IN_INVALID_SLOT                           :[조건 경로] {COMMA}번 경로로 건너뛰기 (열차가 {PUSH_COLOUR}{RED}{2:STRING}{POP_COLOUR}{1:STRING})
STR_ORDER_CONDITIONAL_TRUE_FALSE                                :[조건 경로] {COMMA}번 경로로 건너뛰기 ({STRING}{STRING})

STR_INVALID_ORDER                                               :{RED} (잘못된 행선지)

# Time table window
STR_TIMETABLE_TITLE                                             :{WHITE}{VEHICLE} (시간표)
STR_TIMETABLE_ORDER_VIEW                                        :{BLACK}행선지표
STR_TIMETABLE_ORDER_VIEW_TOOLTIP                                :{BLACK}행선지표 창으로 전환

STR_TIMETABLE_TOOLTIP                                           :{BLACK}시간표 - 경로를 클릭하여 선택하세요.

STR_TIMETABLE_NO_TRAVEL                                         :운행정보 없음
STR_TIMETABLE_NOT_TIMETABLEABLE                                 :이동 (자동; 다음 경로에 의해 시간표 작성)
STR_TIMETABLE_TRAVEL_NOT_TIMETABLED                             :운행 (시간표가 작성되지 않음)
STR_TIMETABLE_TRAVEL_NOT_TIMETABLED_SPEED                       :최대 {2:VELOCITY}의 속력으로 운행 (시간표 작성 안 됨)
STR_TIMETABLE_TRAVEL_FOR                                        :{STRING}에 걸쳐 운행
STR_TIMETABLE_TRAVEL_FOR_SPEED                                  :{0:STRING} 동안 최대 {1:VELOCITY}의 속력으로 운행
STR_TIMETABLE_TRAVEL_FOR_ESTIMATED                              :운행 ({STRING} 동안, 시간표 작성 안 됨)
STR_TIMETABLE_TRAVEL_FOR_SPEED_ESTIMATED                        :최대 {1:VELOCITY}의 속력으로 운행 ({0:STRING} 동안, 시간표 작성 안 됨)
STR_TIMETABLE_STAY_FOR_ESTIMATED                                :({STRING} 동안 정차, 시간표 작성 안 됨)
STR_TIMETABLE_AND_TRAVEL_FOR_ESTIMATED                          :({STRING} 동안 운행, 시간표 작성 안 됨)
STR_TIMETABLE_STAY_FOR                                          :& {STRING} 동안 정차
STR_TIMETABLE_AND_TRAVEL_FOR                                    :& 다음 목적지({STRING})로 이동
STR_TIMETABLE_DAYS                                              :{COMMA}일
STR_TIMETABLE_TICKS                                             :{COMMA}틱
STR_TIMETABLE_MINUTES                                           :{COMMA}분

STR_TIMETABLE_LEFTOVER_TICKS                                    :{STRING} + {COMMA} 틱

STR_TIMETABLE_TOTAL_TIME                                        :{BLACK}이 시간표는 완주하는데 {STRING}이 걸릴 것입니다.
STR_TIMETABLE_TOTAL_TIME_INCOMPLETE                             :{BLACK}이 시간표를 완주하는데 최소 {STRING}이 필요합니다 (시간표가 일부만 지정됨)

STR_TIMETABLE_STATUS_ON_TIME                                    :{BLACK}이 차량은 지금 정시운행 중입니다.
STR_TIMETABLE_STATUS_LATE                                       :{BLACK}이 차량은 현재 {STRING} 늦게 운행하고 있습니다
STR_TIMETABLE_STATUS_EARLY                                      :{BLACK}이 차량은 현재 {STRING} 빨리 운행하고 있습니다
STR_TIMETABLE_STATUS_NOT_STARTED                                :{BLACK}이 시간표는 아직 시작되지 않았습니다.
STR_TIMETABLE_STATUS_START_AT                                   :{BLACK}이 시간표는 {STRING}에 시작될 것입니다.

STR_TIMETABLE_STARTING_DATE                                     :{BLACK}시작 날짜
STR_TIMETABLE_STARTING_DATE_TOOLTIP                             :{BLACK}이 시간표의 시작 날짜를 선택하세요. CTRL+클릭하면 이 차량과 경로를 공유하는 모든 차량에 대하여, 만약 시간표가 완전히 작성되어 있다면 그 경로의 상대적인 순서에 따라 시간표의 시작점을 설정하고 적절히 분배합니다.

STR_TIMETABLE_CHANGE_TIME                                       :{BLACK}시간값 변경
STR_TIMETABLE_WAIT_TIME_TOOLTIP                                 :{BLACK}선택한 경로에서 소요되는 시간 값을 변경합니다.

STR_TIMETABLE_CLEAR_TIME                                        :{BLACK}시간값 초기화
STR_TIMETABLE_CLEAR_TIME_TOOLTIP                                :{BLACK}선택한 경로의 시간 값을 초기화합니다.

STR_TIMETABLE_CHANGE_SPEED                                      :{BLACK}속력 제한
STR_TIMETABLE_CHANGE_SPEED_TOOLTIP                              :{BLACK}선택한 경로의 최대 여행 속력을 제한합니다.

STR_TIMETABLE_CLEAR_SPEED                                       :{BLACK}속력 제한값 초기화
STR_TIMETABLE_CLEAR_SPEED_TOOLTIP                               :{BLACK}선택한 경로의 최대 여행 속력 제한값을 초기화합니다.

STR_TIMETABLE_RESET_LATENESS                                    :{BLACK}지연 시간 초기화
STR_TIMETABLE_RESET_LATENESS_TOOLTIP                            :{BLACK}이 차량의 지연 시간 값을 초기화하여 정시운행 상태로 바꿉니다.

STR_TIMETABLE_AUTOFILL                                          :{BLACK}자동 시간 설정
STR_TIMETABLE_AUTOFILL_TOOLTIP                                  :{BLACK}다음 운행시 자동으로 값을 얻어 시간표를 완성합니다. (역에 머무르는 시간값을 유지하려면 CTRL+클릭하십시오)

STR_TIMETABLE_AUTOMATE                                          :{BLACK}자동
STR_TIMETABLE_AUTOMATE_TOOLTIP                                  :{BLACK}각 운행마다 자동으로 값을 얻어 시간표를 만듭니다. (현재 시간표를 유지하지 않으려면 CTRL+클릭하십시오)

STR_TIMETABLE_AUTO_SEPARATION                                   :{BLACK}자동 배차 조절
STR_TIMETABLE_AUTO_SEPARATION_TOOLTIP                           :{BLACK}시간표 시작 시간을 자동으로 조절하여 배차 간격을 맞춰 줍니다.

STR_TIMETABLE_SCHEDULED_DISPATCH                                :{BLACK}배차 일정
STR_TIMETABLE_SCHEDULED_DISPATCH_TOOLTIP                        :{BLACK}시간표 시작 시간 자동 설정을 위한 '배차 일정' 창을 엽니다.

STR_TIMETABLE_EXPECTED                                          :{BLACK}예정일 기준
STR_TIMETABLE_SCHEDULED                                         :{BLACK}예정 소요시간 기준
STR_TIMETABLE_EXPECTED_TOOLTIP                                  :{BLACK}시간표 검사 기준을 도착 예정일과 도착 예정 시간 기준 중에서 선택합니다.

STR_TIMETABLE_LOCK_ORDER_TIME_TOOLTIP                           :{BLACK}선택된 경로의 시간 값을 고정하거나 고정 해제합니다.(Ctrl+클릭하면 모두 고정하거나 고정 해제).{}고정된 시간 값은 자동 시간 설정이나 자동 시간표가 변경하지 않습니다.

STR_TIMETABLE_LEAVE_EARLY_ORDER                                 :[시간표 대기 무시]
STR_TIMETABLE_LEAVE_NORMAL                                      :시간표의 출발 시각까지 대기
STR_TIMETABLE_LEAVE_EARLY                                       :시간표의 출발 시각 무시

STR_TIMETABLE_EXTRA_DROP_DOWN                                   :{BLACK}추가 옵션
STR_TIMETABLE_EXTRA_DROP_DOWN_TOOLTIP                           :{BLACK}추가 옵션{}{}시간표의 출발 시각까지 대기: 차량이 시간표에 지정된 출발 시각까지 역에서 대기한 후 출발합니다. (기본값){}시간표의 출발 시각 무시: 열차가 역에서 승하차를 마치면, 즉시 설정된 출발 시간을 무시하고 역에서 출발하니다.

STR_TIMETABLE_ARRIVAL_ABBREVIATION                              :도착:
STR_TIMETABLE_DEPARTURE_ABBREVIATION                            :출발:

STR_TIMETABLE_AUTOSEP_TIMETABLE_INCOMPLETE                      :{BLACK}시간표가 완성되지 않아 자동 배차 조절이 적용되고 있지 않습니다.
STR_TIMETABLE_AUTOSEP_OK                                        :{BLACK}자동 배차 조절이 적용되고 있습니다.
STR_TIMETABLE_AUTOSEP_SINGLE_VEH                                :{BLACK}이 시간표를 적용받는 차량이 1 대밖에 존재하지 않아 자동 배차 조절이 적용되고 있지 않습니다.
STR_TIMETABLE_WARNING_AUTOSEP_CONDITIONAL                       :{BLACK}자동 배차 조절 실패... 조건부 경로가 존재합니다.
STR_TIMETABLE_WARNING_AUTOSEP_MISSING_TIMINGS                   :{BLACK}자동 배차 조절 실패... 시간 값이 모두 지정되어 있지 않습니다.
STR_TIMETABLE_WARNING_FULL_LOAD                                 :{BLACK}'가득 싣기'가 설정되어 있는 경로에 시간표를 지정하는 것은 권장하지 않습니다.
STR_TIMETABLE_WARNING_AUTOFILL_CONDITIONAL                      :{BLACK}자동 시간 설정은 조건부 경로 중 한 경로만 채울 것입니다.
STR_TIMETABLE_NON_TIMETABLED_BRANCH                             :{BLACK}하나 이상의 조건부 경로 운행 시간이 채워지지 않았습니다.


# Date window (for timetable)
STR_DATE_CAPTION                                                :{WHITE}날짜 설정
STR_DATE_SET_DATE                                               :{BLACK}날짜 설정
STR_DATE_SET_DATE_TOOLTIP                                       :{BLACK}선택한 날짜를 시간표 시작 날짜로 사용합니다.
STR_DATE_DAY_TOOLTIP                                            :{BLACK}일(日) 선택
STR_DATE_MONTH_TOOLTIP                                          :{BLACK}월(月) 선택
STR_DATE_YEAR_TOOLTIP                                           :{BLACK}년(年) 선택
STR_DATE_MINUTES_DAY_TOOLTIP                                    :{BLACK}분(分) 선택
STR_DATE_MINUTES_MONTH_TOOLTIP                                  :{BLACK}시(時) 선택

# Cargo type orders Window
STR_CARGO_TYPE_ORDERS_LOAD_CAPTION                              :{WHITE}{VEHICLE} ({NUM}: {STATION}에서 싣기)
STR_CARGO_TYPE_ORDERS_UNLOAD_CAPTION                            :{WHITE}{VEHICLE} ({NUM}: {STATION}에서 내리기)
STR_CARGO_TYPE_ORDERS_LOAD_TITLE                                :{GOLD}화물 종류에 따른 적재 설정:
STR_CARGO_TYPE_ORDERS_UNLOAD_TITLE                              :{GOLD}화물 종류에 따른 하차 설정:
STR_CARGO_TYPE_ORDERS_CLOSE_BUTTON                              :{BLACK}닫기

STR_CARGO_TYPE_ORDERS_DROP_FULL_LOAD                            :가득 싣기
STR_CARGO_TYPE_LOAD_ORDERS_DROP_TOOLTIP                         :{BLACK}이 화물 종류는 어떻게 실을 지 설정합니다.
STR_CARGO_TYPE_UNLOAD_ORDERS_DROP_TOOLTIP                       :{BLACK}이 화물 종류는 어떻게 내릴 지 설정합니다.

STR_CARGO_TYPE_ORDERS_SET_TO_ALL_LABEL                          :{BLACK}모두 설정:
STR_CARGO_TYPE_ORDERS_SET_TO_ALL_TOOLTIP                        :{BLACK}모든 화물의 승/하차 설정을 한 번에 변경합니다.

# AI debug window
STR_AI_DEBUG                                                    :{WHITE}인공지능/게임 스크립트 디버그
STR_AI_DEBUG_NAME_AND_VERSION                                   :{BLACK}{STRING} (v{NUM})
STR_AI_DEBUG_NAME_TOOLTIP                                       :{BLACK}이 인공지능의 이름입니다.
STR_AI_DEBUG_SETTINGS                                           :{BLACK}설정
STR_AI_DEBUG_SETTINGS_TOOLTIP                                   :{BLACK}인공지능과 관련된 설정을 변경합니다.
STR_AI_DEBUG_RELOAD                                             :{BLACK}인공지능 재시작
STR_AI_DEBUG_RELOAD_TOOLTIP                                     :{BLACK}인공지능을 종료시키고 스크립트를 다시 불러온 다음, 인공지능을 재시작합니다.
STR_AI_DEBUG_BREAK_STR_ON_OFF_TOOLTIP                           :{BLACK}인공지능 기록 메시지에서 중단 문구가 나타났을 때 인공지능을 중단할지 여부를 설정합니다.
STR_AI_DEBUG_BREAK_ON_LABEL                                     :{BLACK}중단 문구:
STR_AI_DEBUG_BREAK_STR_OSKTITLE                                 :{BLACK}중단 문구
STR_AI_DEBUG_BREAK_STR_TOOLTIP                                  :{BLACK}인공지능 로그 메시지가 이 문자열과 일치하면 게임을 일시 정지시킵니다.
STR_AI_DEBUG_MATCH_CASE                                         :{BLACK}대소문자 구분
STR_AI_DEBUG_MATCH_CASE_TOOLTIP                                 :{BLACK}인공지능 기록 메시지에서 중단 문구를 검색할 때 대소문자를 구분할지 여부를 선택합니다.
STR_AI_DEBUG_CONTINUE                                           :{BLACK}계속
STR_AI_DEBUG_CONTINUE_TOOLTIP                                   :{BLACK}중단된 인공지능의 연산을 재개합니다.
STR_AI_DEBUG_SELECT_AI_TOOLTIP                                  :{BLACK}이 인공지능에서 출력된 기록 메시지를 보여줍니다.
STR_AI_GAME_SCRIPT                                              :{G=f}{BLACK}게임 스크립트
STR_AI_GAME_SCRIPT_TOOLTIP                                      :{BLACK}게임 스크립트 기록 체크

STR_ERROR_AI_NO_AI_FOUND                                        :사용할 수 있는 인공지능이 없습니다.{}따라서 이 경쟁사는 아무 것도 하지 못하는 회사입니다.{}'온라인 컨텐츠 다운로드'에서 새로운 인공지능을 다운로드받으세요.
STR_ERROR_AI_PLEASE_REPORT_CRASH                                :{WHITE}작동 중이던 스크립트 중 하나에서 오류가 발생하여 중단되었습니다. 인공지능 / 게임 스크립트 디버그 창에서 스크린샷을 찍어 스크립트 제작자에게 보고하십시오.
STR_ERROR_AI_DEBUG_SERVER_ONLY                                  :{YELLOW}인공지능/게임 스크립트 디버그창은 오직 서버만 사용 가능합니다

# AI configuration window
STR_AI_CONFIG_CAPTION                                           :{WHITE}인공지능 / 게임 스크립트 설정
STR_AI_CONFIG_GAMELIST_TOOLTIP                                  :{BLACK}다음에 게임을 시작할 때 이 게임 스크립트를 불러올 것입니다.
STR_AI_CONFIG_AILIST_TOOLTIP                                    :{BLACK}다음에 게임을 시작할 때 이 인공지능을 불러올 것입니다
STR_AI_CONFIG_HUMAN_PLAYER                                      :사용자 플레이어
STR_AI_CONFIG_RANDOM_AI                                         :무작위 인공지능
STR_AI_CONFIG_NONE                                              :(없음)

STR_AI_CONFIG_MOVE_UP                                           :{BLACK}위로 이동
STR_AI_CONFIG_MOVE_UP_TOOLTIP                                   :{BLACK}목록에서 선택한 인공지능의 순서를 한 칸 위로 옮깁니다.
STR_AI_CONFIG_MOVE_DOWN                                         :{BLACK}아래로 이동
STR_AI_CONFIG_MOVE_DOWN_TOOLTIP                                 :{BLACK}목록에서 선택한 인공지능의 순서를 한 칸 아래로 옮깁니다.

STR_AI_CONFIG_GAMESCRIPT                                        :{G=f}{SILVER}게임 스크립트
STR_AI_CONFIG_AI                                                :{G=m}{SILVER}인공지능

STR_AI_CONFIG_CHANGE                                            :{BLACK}{STRING} 선택하기
STR_AI_CONFIG_CHANGE_NONE                                       :
STR_AI_CONFIG_CHANGE_AI                                         :인공지능
STR_AI_CONFIG_CHANGE_GAMESCRIPT                                 :게임 스크립트
STR_AI_CONFIG_CHANGE_TOOLTIP                                    :{BLACK}다른 스크립트 불러오기
STR_AI_CONFIG_CONFIGURE                                         :{BLACK}설정
STR_AI_CONFIG_CONFIGURE_TOOLTIP                                 :{BLACK}인공지능의 매개 변수를 설정합니다.

# Available AIs window
STR_AI_LIST_CAPTION                                             :{WHITE}사용 가능한 {STRING}
STR_AI_LIST_CAPTION_AI                                          :인공지능
STR_AI_LIST_CAPTION_GAMESCRIPT                                  :게임 스크립트
STR_AI_LIST_TOOLTIP                                             :{BLACK}스크립트를 선택하려면 클릭하세요.

STR_AI_LIST_AUTHOR                                              :{LTBLUE}저자: {ORANGE}{STRING}
STR_AI_LIST_VERSION                                             :{LTBLUE}버전: {ORANGE}{NUM}
STR_AI_LIST_URL                                                 :{LTBLUE}주소: {ORANGE}{STRING}

STR_AI_LIST_ACCEPT                                              :{BLACK}적용
STR_AI_LIST_ACCEPT_TOOLTIP                                      :{BLACK}선택한 스크립트를 적용합니다.
STR_AI_LIST_CANCEL                                              :{BLACK}취소
STR_AI_LIST_CANCEL_TOOLTIP                                      :{BLACK}인공지능 스크립트를 바꾸지 않습니다

# AI Parameters
STR_AI_SETTINGS_CAPTION                                         :{WHITE}{STRING} 매개 변수
STR_AI_SETTINGS_CAPTION_AI                                      :인공지능
STR_AI_SETTINGS_CAPTION_GAMESCRIPT                              :게임 스크립트
STR_AI_SETTINGS_CLOSE                                           :{BLACK}닫기
STR_AI_SETTINGS_RESET                                           :{BLACK}초기화
STR_AI_SETTINGS_SETTING                                         :{STRING}: {ORANGE}{STRING}
STR_AI_SETTINGS_START_DELAY                                     :이전 인공지능 이후 이 인공지능이 나타나기 위한 날짜수: {ORANGE}약 {STRING}일


# Textfile window
STR_TEXTFILE_README_CAPTION                                     :{WHITE}{STRING} {STRING}의 Readme
STR_TEXTFILE_CHANGELOG_CAPTION                                  :{WHITE}{STRING} {STRING}의 변경기록
STR_TEXTFILE_LICENCE_CAPTION                                    :{WHITE}{STRING} {STRING}의 저작권
STR_TEXTFILE_WRAP_TEXT                                          :{WHITE}자동 줄 바꿈
STR_TEXTFILE_WRAP_TEXT_TOOLTIP                                  :{BLACK}본문 내용에 자동 줄 바꿈을 설정하여 스크롤하지 않고도 본문의 모든 내용을 볼 수 있게 합니다.
STR_TEXTFILE_VIEW_README                                        :{BLACK}Readme 보기
STR_TEXTFILE_VIEW_CHANGELOG                                     :{BLACK}변경기록
STR_TEXTFILE_VIEW_LICENCE                                       :{BLACK}저작권

# Plans window
STR_PLANS_CAPTION                                               :{WHITE}계획
STR_PLANS_NEW_PLAN                                              :{BLACK}새 계획
STR_PLANS_NEW_PLAN_TOOLTIP                                      :{BLACK}새 계획을 작성합니다.
STR_PLANS_ADD_LINES                                             :{BLACK}선 추가
STR_PLANS_ADDING_LINES                                          :{BLACK}추가 중
STR_PLANS_HIDE_ALL                                              :{BLACK}모두 숨기기
STR_PLANS_HIDE_ALL_TOOLTIP                                      :{BLACK}모든 계획을 보이지 않게 합니다.
STR_PLANS_SHOW_ALL                                              :{BLACK}모두 보이기
STR_PLANS_SHOW_ALL_TOOLTIP                                      :{BLACK}모든 계획을 보이게 합니다.
STR_PLANS_VISIBILITY_PRIVATE                                    :{BLACK}개인적으로
STR_PLANS_VISIBILITY_PUBLIC                                     :{BLACK}공용으로
STR_PLANS_VISIBILITY_TOOLTIP                                    :{BLACK}계획의 보기 권한을 수정합니다. (개인적은 노랑, 공용은 파랑). 공용 계획은 타사가 계획 창에서 계획을 열람하거나 선을 추가할 수 있습니다.
STR_PLANS_DELETE                                                :{BLACK}삭제
STR_PLANS_DELETE_TOOLTIP                                        :{BLACK}목록에서 선택된 계획을 삭제합니다.
STR_PLANS_LIST_ITEM_PLAN                                        :계획 #{NUM}: 선 {NUM}개 ({DATE_SHORT})
STR_PLANS_LIST_ITEM_NAMED_PLAN                                  :{STRING}: 선 {NUM}개 ({DATE_SHORT})
STR_PLANS_LIST_ITEM_LINE                                        : -- 선 #{NUM}: {NUM} 선분
STR_PLANS_LIST_TOOLTIP                                          :{BLACK}더블 클릭하여 계획을 접거나 펼 수 있습니다.
STR_PLANS_QUERY_RENAME_PLAN                                     :{WHITE}이름 바꾸기

# Vehicle loading indicators
STR_PERCENT_UP_SMALL                                            :{TINY_FONT}{WHITE}{NUM}%{UP_ARROW}
STR_PERCENT_UP                                                  :{WHITE}{NUM}%{UP_ARROW}
STR_PERCENT_DOWN_SMALL                                          :{TINY_FONT}{WHITE}{NUM}%{DOWN_ARROW}
STR_PERCENT_DOWN                                                :{WHITE}{NUM}%{DOWN_ARROW}
STR_PERCENT_UP_DOWN_SMALL                                       :{TINY_FONT}{WHITE}{NUM}%{UP_ARROW}{DOWN_ARROW}
STR_PERCENT_UP_DOWN                                             :{WHITE}{NUM}%{UP_ARROW}{DOWN_ARROW}
STR_PERCENT_NONE_SMALL                                          :{TINY_FONT}{WHITE}{NUM}%
STR_PERCENT_NONE                                                :{WHITE}{NUM}%

# Income 'floats'
STR_INCOME_FLOAT_COST_SMALL                                     :{TINY_FONT}{RED}가격: {CURRENCY_LONG}
STR_INCOME_FLOAT_COST                                           :{RED}가격: {CURRENCY_LONG}
STR_INCOME_FLOAT_INCOME_SMALL                                   :{TINY_FONT}{GREEN}수익: {CURRENCY_LONG}
STR_INCOME_FLOAT_INCOME                                         :{GREEN}수익: {CURRENCY_LONG}
STR_FEEDER_TINY                                                 :{TINY_FONT}{YELLOW}환승: {CURRENCY_LONG}
STR_FEEDER                                                      :{YELLOW}환승: {CURRENCY_LONG}
STR_FEEDER_INCOME_TINY                                          :{TINY_FONT}{YELLOW}환승: {CURRENCY_LONG}{WHITE} / {GREEN}수익: {CURRENCY_LONG}
STR_FEEDER_INCOME                                               :{YELLOW}환승: {CURRENCY_LONG}{WHITE} / {GREEN}수익: {CURRENCY_LONG}
STR_FEEDER_COST_TINY                                            :{TINY_FONT}{YELLOW}환승: {CURRENCY_LONG}{WHITE} / {RED}가격: {CURRENCY_LONG}
STR_FEEDER_COST                                                 :{YELLOW}환승: {CURRENCY_LONG}{WHITE} / {RED}가격: {CURRENCY_LONG}
STR_MESSAGE_ESTIMATED_COST                                      :{WHITE}예상 가격: {CURRENCY_LONG}
STR_MESSAGE_ESTIMATED_INCOME                                    :{WHITE}예상 수익: {CURRENCY_LONG}

# Saveload messages
STR_ERROR_SAVE_STILL_IN_PROGRESS                                :{WHITE}저장중입니다,{}끝날때까지 기다려주세요
STR_ERROR_AUTOSAVE_FAILED                                       :{WHITE}자동 저장 실패
STR_ERROR_UNABLE_TO_READ_DRIVE                                  :{BLACK}드라이브를 읽을 수 없습니다.
STR_ERROR_GAME_SAVE_FAILED                                      :{WHITE}게임 저장 실패{}{STRING}
STR_ERROR_UNABLE_TO_DELETE_FILE                                 :{WHITE}파일을 삭제할 수 없습니다.
STR_ERROR_GAME_LOAD_FAILED                                      :{WHITE}게임 불러오기 실패{}{STRING}
STR_GAME_SAVELOAD_ERROR_BROKEN_INTERNAL_ERROR                   :내부 오류: {STRING}
STR_GAME_SAVELOAD_ERROR_BROKEN_SAVEGAME                         :손상된 게임 저장 파일 - {STRING}
STR_GAME_SAVELOAD_ERROR_TOO_NEW_SAVEGAME                        :상위 버전의 게임 저장 파일입니다
STR_GAME_SAVELOAD_ERROR_FILE_NOT_READABLE                       :파일을 읽을 수 없습니다
STR_GAME_SAVELOAD_ERROR_FILE_NOT_WRITEABLE                      :파일을 쓸 수 없습니다
STR_GAME_SAVELOAD_ERROR_DATA_INTEGRITY_CHECK_FAILED             :데이터 무결성 검사 실패
STR_GAME_SAVELOAD_NOT_AVAILABLE                                 :<사용 불가능>
STR_WARNING_LOADGAME_REMOVED_TRAMS                              :{WHITE}전차를 지원하지 않는 버전으로 게임이 저장되었습니다. 모든 전차는 제거되었습니다.

STR_GAME_SAVELOAD_ERROR_HUGE_AIRPORTS_PRESENT                   :저장 파일이 큰 공항을 사용합니다.
STR_GAME_SAVELOAD_ERROR_HELI_OILRIG_BUG                         :저장 파일이 유전을 경로로 가진 헬리콥터를 포함합니다.

# Map generation messages
STR_ERROR_COULD_NOT_CREATE_TOWN                                 :{WHITE}지도 생성이 중지되었습니다...{}... 도시를 건설할 적절한 곳이 존재하지 않습니다
STR_ERROR_NO_TOWN_IN_SCENARIO                                   :{WHITE}... 시나리오에 도시가 없습니다.

STR_ERROR_PNGMAP                                                :{WHITE}PNG파일로부터 지형을 불러올 수 없습니다...
STR_ERROR_PNGMAP_FILE_NOT_FOUND                                 :{WHITE}... 파일이 없습니다.
STR_ERROR_PNGMAP_IMAGE_TYPE                                     :{WHITE}... 이미지 타입을 변경할 수 없습니다. 8 또는 24-bit의 PNG 이미지가 필요합니다.
STR_ERROR_PNGMAP_MISC                                           :{WHITE}... 뭔가 잘못되었습니다. 죄송합니다. (손상된 파일로 추정됨)

STR_ERROR_BMPMAP                                                :{WHITE}BMP파일로부터 지형을 불러올 수 없습니다...
STR_ERROR_BMPMAP_IMAGE_TYPE                                     :{WHITE}... 이미지 타입을 변경할 수 없습니다.

STR_ERROR_HEIGHTMAP_TOO_LARGE                                   :{WHITE}... 이미지가 너무 큽니다.

STR_WARNING_HEIGHTMAP_SCALE_CAPTION                             :{WHITE}지도 크기 경고
STR_WARNING_HEIGHTMAP_SCALE_MESSAGE                             :{YELLOW}원본 지도의 크기를 너무 많이 조절하는 것은 좋지 않습니다. 그래도 계속하시겠습니까?

# Soundset messages
STR_WARNING_FALLBACK_SOUNDSET                                   :{WHITE}게임에 대체 효과음 이외의 효과음이 없습니다. 효과음을 듣고 싶으시면, 온라인 컨텐츠 다운로드 시스템에서 효과음 세트를 받아서 설치하세요.

# Screenshot related messages
STR_WARNING_SCREENSHOT_SIZE_CAPTION                             :{WHITE}대형 스크린 샷
STR_WARNING_SCREENSHOT_SIZE_MESSAGE                             :{YELLOW}스크린 샷의 이미지 크기는 {COMMA} x {COMMA} 픽셀이 될 것입니다. 스크린 샷을 찍는 데에는 시간이 다소 걸릴 수 있습니다. 계속하시겠습니까?

STR_MESSAGE_SCREENSHOT_SUCCESSFULLY                             :{WHITE}스크린 샷이 '{STRING}' 로 저장되었습니다.
STR_ERROR_SCREENSHOT_FAILED                                     :{WHITE}스크린 샷을 찍지 못했습니다!

# Error message titles
STR_ERROR_MESSAGE_CAPTION                                       :{YELLOW}알림
STR_ERROR_MESSAGE_CAPTION_OTHER_COMPANY                         :{YELLOW}{STRING} 회사가 보낸 메시지

# Generic construction errors
STR_ERROR_OFF_EDGE_OF_MAP                                       :{WHITE}지도 가장자리에서 너무 멉니다!
STR_ERROR_TOO_CLOSE_TO_EDGE_OF_MAP                              :{WHITE}지도 가장자리와 너무 가깝습니다!
STR_ERROR_NOT_ENOUGH_CASH_REQUIRES_CURRENCY                     :{WHITE}재정이 부족합니다 - {CURRENCY_LONG} 이(가) 필요합니다
STR_ERROR_FLAT_LAND_REQUIRED                                    :{WHITE}평지가 필요합니다!
STR_ERROR_LAND_SLOPED_IN_WRONG_DIRECTION                        :{WHITE}잘못된 방향으로 땅이 기울어졌습니다
STR_ERROR_CAN_T_DO_THIS                                         :{WHITE}그렇게 할 수 없습니다...
STR_ERROR_BUILDING_MUST_BE_DEMOLISHED                           :{WHITE}건물을 먼저 제거하십시오.
STR_ERROR_CAN_T_CLEAR_THIS_AREA                                 :{WHITE}이 지역을 파괴할 수 없습니다...
STR_ERROR_SITE_UNSUITABLE                                       :{WHITE}... 알맞지 않은 장소입니다!
STR_ERROR_ALREADY_BUILT                                         :{WHITE}... 이미 지어져있습니다
STR_ERROR_OWNED_BY                                              :{WHITE}... {STRING}의 소유입니다.
STR_ERROR_AREA_IS_OWNED_BY_ANOTHER                              :{WHITE}... 다른 회사의 소유지입니다!
STR_ERROR_TERRAFORM_LIMIT_REACHED                               :{WHITE}... 지형 편집 제한에 다다랐습니다
STR_ERROR_CLEARING_LIMIT_REACHED                                :{WHITE}... 칸 제거 제한에 다다랐습니다
STR_ERROR_TREE_PLANT_LIMIT_REACHED                              :{WHITE}... 나무 심기 제한에 다다랐습니다
STR_ERROR_NAME_MUST_BE_UNIQUE                                   :{WHITE}이름은 유일해야 합니다
STR_ERROR_GENERIC_OBJECT_IN_THE_WAY                             :{WHITE}중간에 {1:STRING}{G 1 "이" "가"} 있습니다.
STR_ERROR_NOT_ALLOWED_WHILE_PAUSED                              :{WHITE}일시 정지 중에는 할 수 없습니다

# Local authority errors
STR_ERROR_LOCAL_AUTHORITY_REFUSES_TO_ALLOW_THIS                 :{WHITE}{TOWN} 지역 당국이 이 행동을 거부했습니다.
STR_ERROR_LOCAL_AUTHORITY_REFUSES_AIRPORT                       :{WHITE}{TOWN} 지역 당국이 이 도시에 다른 공항이 들어서는 것을 거부하였습니다!
STR_ERROR_LOCAL_AUTHORITY_REFUSES_NOISE                         :{WHITE}{TOWN} 지역 당국이 소음 문제로 인해 공항 건설을 거부하였습니다
STR_ERROR_BRIBE_FAILED                                          :{WHITE}당신의 뇌물 수수 행위가 지역 당국에 의해 발각되었습니다!

# Levelling errors
STR_ERROR_CAN_T_RAISE_LAND_HERE                                 :{WHITE}이곳의 땅을 올릴 수 없습니다...
STR_ERROR_CAN_T_LOWER_LAND_HERE                                 :{WHITE}이곳의 땅을 내릴 수 없습니다...
STR_ERROR_CAN_T_LEVEL_LAND_HERE                                 :{WHITE}이 땅의 높이를 조절할 수 없습니다...
STR_ERROR_EXCAVATION_WOULD_DAMAGE                               :{WHITE}터널 때문에 지형을 편집할 수 없습니다.
STR_ERROR_ALREADY_AT_SEA_LEVEL                                  :{WHITE}이미 해수면에 도달했습니다
STR_ERROR_TOO_HIGH                                              :{WHITE}너무 높습니다!
STR_ERROR_ALREADY_LEVELLED                                      :{WHITE}... 이미 평평합니다.
STR_ERROR_BRIDGE_TOO_HIGH_AFTER_LOWER_LAND                      :{WHITE}다리가 끝나는 부분의 높이가 너무 높습니다.

# Company related errors
STR_ERROR_CAN_T_CHANGE_COMPANY_NAME                             :{WHITE}회사 이름을 바꿀 수 없습니다...
STR_ERROR_CAN_T_CHANGE_PRESIDENT                                :{WHITE}사장의 이름을 바꿀 수 없습니다...

STR_ERROR_MAXIMUM_PERMITTED_LOAN                                :{WHITE}... 허용된 최대 대출금은 {CURRENCY_LONG} 입니다.
STR_ERROR_CAN_T_BORROW_ANY_MORE_MONEY                           :{WHITE}더이상 돈을 빌릴 수 없습니다...
STR_ERROR_LOAN_ALREADY_REPAYED                                  :{WHITE}... 값아야 할 대출금이 없습니다.
STR_ERROR_CURRENCY_REQUIRED                                     :{WHITE}...{CURRENCY_LONG} 필요합니다.
STR_ERROR_CAN_T_REPAY_LOAN                                      :{WHITE}대출금을 갚을 수 없습니다...
STR_ERROR_INSUFFICIENT_FUNDS                                    :{WHITE}은행에서 빌린 돈은 송금할 수 없습니다...
STR_ERROR_CAN_T_BUY_COMPANY                                     :{WHITE}회사를 인수할 수 없습니다...
STR_ERROR_CAN_T_BUILD_COMPANY_HEADQUARTERS                      :{WHITE}본사를 건설할 수 없습니다...
STR_ERROR_CAN_T_BUY_25_SHARE_IN_THIS                            :{WHITE}이 회사 지분의 25%를 매입할 수 없습니다...
STR_ERROR_CAN_T_SELL_25_SHARE_IN                                :{WHITE}이 회사 지분의 25%를 매도할 수 없습니다...
STR_ERROR_PROTECTED                                             :{WHITE}이 회사는 지분을 거래할 수 있을 만큼 오래되지 않았습니다...

# Town related errors
STR_ERROR_CAN_T_GENERATE_TOWN                                   :{WHITE}도시를 만들 수 없습니다!
STR_ERROR_CAN_T_RENAME_TOWN                                     :{WHITE}도시 이름을 바꿀 수 없습니다...
STR_ERROR_CAN_T_FOUND_TOWN_HERE                                 :{WHITE}여기에 도시를 건설할 수 없습니다...
STR_ERROR_CAN_T_EXPAND_TOWN                                     :{WHITE}도시를 확장할 수 없습니다...
STR_ERROR_CAN_T_BUILD_HOUSE_HERE                                :{WHITE}건물을 지을 수 없습니다...
STR_ERROR_TOO_CLOSE_TO_EDGE_OF_MAP_SUB                          :{WHITE}... 지도 가장자리와 너무 가깝습니다!
STR_ERROR_TOO_CLOSE_TO_ANOTHER_TOWN                             :{WHITE}... 다른 도시와 너무 가깝습니다!
STR_ERROR_TOO_MANY_TOWNS                                        :{WHITE}... 도시가 너무 많습니다!
STR_ERROR_NO_SPACE_FOR_TOWN                                     :{WHITE}... 지도에 더이상 공간이 없습니다!
STR_ERROR_TOWN_EXPAND_WARN_NO_ROADS                             :{WHITE}도시가 도로를 짓지 않을 것입니다. [설정→환경→도시]에서 도로를 지을 수 있도록 설정을 변경하실 수 있습니다.
STR_ERROR_ROAD_WORKS_IN_PROGRESS                                :{WHITE}도로 작업이 진행중입니다
STR_ERROR_TOWN_CAN_T_DELETE                                     :{WHITE}이 도시를 삭제할 수 없습니다...{}도시나 도시 소유의 땅에 역, 정류장, 항구, 공항 또는 차량기지, 차고지, 정박소 등이 존재하면 도시를 삭제할 수 없습니다.
STR_ERROR_STATUE_NO_SUITABLE_PLACE                              :{WHITE}... 이 도시의 중심에 동상을 세우기 적합한 장소가 없습니다.
STR_ERROR_BUILDING_NOT_ALLOWED_IN_THIS_TOWN_ZONE                :{WHITE}... 이 도시 구역에 생성될 수 없습니다.
STR_ERROR_BUILDING_NOT_ALLOWED_ABOVE_SNOW_LINE                  :{WHITE}... 설선 위에 건설할 수 없습니다.
STR_ERROR_BUILDING_NOT_ALLOWED_BELOW_SNOW_LINE                  :{WHITE}... 설선 아래에 건설할 수 없습니다.
STR_ERROR_TOO_MANY_HOUSE_SETS                                   :{WHITE}... 건물 세트가 도시에 지나치게 많습니다.
STR_ERROR_TOO_MANY_HOUSE_TYPES                                  :{WHITE}... 건물이 도시에 지나치게 많습니다.
STR_ERROR_BUILDING_IS_TOO_OLD                                   :{WHITE}... 건물이 낡았습니다.
STR_ERROR_BUILDING_IS_TOO_MODERN                                :{WHITE}... 아직 건물을 지을 수 없습니다.
STR_ERROR_ONLY_ONE_BUILDING_ALLOWED_PER_TOWN                    :{WHITE}... 이 종류의 건물은 오직 하나만 지을 수 있습니다.
STR_ERROR_BUILDING_NOT_ALLOWED                                  :{WHITE}... 허가되지 않았습니다.

# Industry related errors
STR_ERROR_TOO_MANY_INDUSTRIES                                   :{WHITE}... 산업시설이 너무 많습니다!
STR_ERROR_CAN_T_GENERATE_INDUSTRIES                             :{WHITE}산업시설을 생성할 수 없습니다...
STR_ERROR_CAN_T_BUILD_HERE                                      :{WHITE}여기에 {STRING}{G 0 "을" "를"} 건설할 수 없습니다...
STR_ERROR_CAN_T_CONSTRUCT_THIS_INDUSTRY                         :{WHITE}여기는 산업시설을 건설할 수 없는 곳입니다...
STR_ERROR_INDUSTRY_TOO_CLOSE                                    :{WHITE}... 다른 산업시설과 너무 가깝습니다.
STR_ERROR_MUST_FOUND_TOWN_FIRST                                 :{WHITE}... 도시를 먼저 만드십시오
STR_ERROR_ONLY_ONE_ALLOWED_PER_TOWN                             :{WHITE}... 한 도시에 하나만 건설 가능합니다!
STR_ERROR_CAN_ONLY_BE_BUILT_IN_TOWNS_WITH_POPULATION_OF_1200    :{WHITE}... 인구 1200명 이상의 도시에만 건설할 수 있습니다!
STR_ERROR_CAN_ONLY_BE_BUILT_IN_RAINFOREST                       :{WHITE}... 열대우림 지역에만 건설할 수 있습니다!
STR_ERROR_CAN_ONLY_BE_BUILT_IN_DESERT                           :{WHITE}... 사막 지역에만 건설할 수 있습니다!
STR_ERROR_CAN_ONLY_BE_BUILT_IN_TOWNS                            :{WHITE}... 도시에만 건설할 수 있습니다! (집이 있는 위치에만)
STR_ERROR_CAN_ONLY_BE_BUILT_NEAR_TOWN_CENTER                    :{WHITE}... 도시의 가운데 근처에만 설치할 수 있습니다.
STR_ERROR_CAN_ONLY_BE_BUILT_IN_LOW_AREAS                        :{WHITE}... 낮은 지역에만 건설할 수 있습니다!
STR_ERROR_CAN_ONLY_BE_POSITIONED                                :{WHITE}... 지도 가장자리에만 위치할 수 있습니다.
STR_ERROR_FOREST_CAN_ONLY_BE_PLANTED                            :{WHITE}... 숲은 만년설 높이 이상의 고도에만 심을 수 있습니다.
STR_ERROR_CAN_ONLY_BE_BUILT_ABOVE_SNOW_LINE                     :{WHITE}... 만년설 고도 위에만 지을 수 있습니다
STR_ERROR_CAN_ONLY_BE_BUILT_BELOW_SNOW_LINE                     :{WHITE}... 만년설 고도 아래에만 지을 수 있습니다

STR_ERROR_NO_SUITABLE_PLACES_FOR_INDUSTRIES                     :{WHITE}적당한 장소가 없어 '{STRING}'{G 0 "이" "가"} 지어지지 않았습니다.
STR_ERROR_NO_SUITABLE_PLACES_FOR_INDUSTRIES_EXPLANATION         :{WHITE}더 나은 지도가 생성되도록 설정 값을 변경해보십시오.

# Station construction related errors
STR_ERROR_CAN_T_BUILD_RAILROAD_STATION                          :{WHITE}여기에 역을 건설할 수 없습니다...
STR_ERROR_CAN_T_BUILD_BUS_STATION                               :{WHITE}버스 정류장을 지을 수 없습니다...
STR_ERROR_CAN_T_BUILD_TRUCK_STATION                             :{WHITE}트럭 적하장을 지을 수 없습니다...
STR_ERROR_CAN_T_BUILD_PASSENGER_TRAM_STATION                    :{WHITE}여기에 여객 전차역을 건설할 수 없습니다...
STR_ERROR_CAN_T_BUILD_CARGO_TRAM_STATION                        :{WHITE}여기에 화물 전차역을 건설할 수 없습니다...
STR_ERROR_CAN_T_BUILD_DOCK_HERE                                 :{WHITE}여기에 항구를 건설할 수 없습니다...
STR_ERROR_CAN_T_BUILD_AIRPORT_HERE                              :{WHITE}여기에 공항을 만들 수 없습니다...

STR_ERROR_ADJOINS_MORE_THAN_ONE_EXISTING                        :{WHITE}2개 이상의 역이 인접합니다
STR_ERROR_STATION_TOO_SPREAD_OUT                                :{WHITE}... 역이 너무 큽니다.
STR_ERROR_TOO_MANY_STATIONS_LOADING                             :{WHITE}역이 너무 많습니다
STR_ERROR_TOO_MANY_STATION_SPECS                                :{WHITE}철도역 조각이 너무 많습니다
STR_ERROR_TOO_MANY_BUS_STOPS                                    :{WHITE}버스 정류장이 너무 많습니다
STR_ERROR_TOO_MANY_TRUCK_STOPS                                  :{WHITE}트럭 적하장이 너무 많습니다
STR_ERROR_TOO_CLOSE_TO_ANOTHER_DOCK                             :{WHITE}다른 항구와 너무 가깝습니다!
STR_ERROR_TOO_MANY_DOCKS                                        :{WHITE}항구가 너무 많습니다!
STR_ERROR_TOO_CLOSE_TO_ANOTHER_AIRPORT                          :{WHITE}다른 공항과 너무 가깝습니다!
STR_ERROR_CAN_T_RENAME_STATION                                  :{WHITE}역 이름을 바꿀 수 없습니다...
STR_ERROR_DRIVE_THROUGH_ON_TOWN_ROAD                            :{WHITE}... 여기는 도시 소유의 도로입니다
STR_ERROR_DRIVE_THROUGH_DIRECTION                               :{WHITE}... 도로의 방향과 일치하지 않습니다.
STR_ERROR_DRIVE_THROUGH_CORNER                                  :{WHITE}... 도로 통과 정류장은 곡선도로에 건설할 수 없습니다.
STR_ERROR_DRIVE_THROUGH_JUNCTION                                :{WHITE}... 도로 통과 정류장은 교차로에 건설할 수 없습니다.
STR_ERROR_DRIVE_THROUGH_ON_ONEWAY_ROAD                          :{WHITE}... 도로가 일방통행이거나 차단되었습니다.

# Station destruction related errors
STR_ERROR_CAN_T_REMOVE_PART_OF_STATION                          :{WHITE}역의 일부를 제거할 수 없습니다...
STR_ERROR_MUST_REMOVE_RAILWAY_STATION_FIRST                     :{WHITE}먼저 철도역을 제거해야 합니다
STR_ERROR_CAN_T_REMOVE_BUS_STATION                              :{WHITE}버스 정류장을 철거할 수 없습니다...
STR_ERROR_CAN_T_REMOVE_TRUCK_STATION                            :{WHITE}트럭 터미널을 제거할 수 없습니다...
STR_ERROR_CAN_T_REMOVE_PASSENGER_TRAM_STATION                   :{WHITE}여객 전차역을 철거할 수 없습니다...
STR_ERROR_CAN_T_REMOVE_CARGO_TRAM_STATION                       :{WHITE}화물 전차역을 철거할 수 없습니다...
STR_ERROR_MUST_REMOVE_ROAD_STOP_FIRST                           :{WHITE}정류장을 먼저 제거하십시오.
STR_ERROR_THERE_IS_NO_STATION                                   :{WHITE}... 여기에는 정거장이 없습니다.

STR_ERROR_MUST_DEMOLISH_RAILROAD                                :{WHITE}철도역을 먼저 철거하십시오.
STR_ERROR_MUST_DEMOLISH_BUS_STATION_FIRST                       :{WHITE}버스 정류장을 먼저 철거하십시오.
STR_ERROR_MUST_DEMOLISH_TRUCK_STATION_FIRST                     :{WHITE}트럭 적하장을 먼저 제거하십시오.
STR_ERROR_MUST_DEMOLISH_PASSENGER_TRAM_STATION_FIRST            :{WHITE}여객 전차역을 먼저 제거하십시오.
STR_ERROR_MUST_DEMOLISH_CARGO_TRAM_STATION_FIRST                :{WHITE}화물 전차역을 먼저 제거하십시오.
STR_ERROR_MUST_DEMOLISH_DOCK_FIRST                              :{WHITE}항구를 먼저 제거하십시오!
STR_ERROR_MUST_DEMOLISH_AIRPORT_FIRST                           :{WHITE}공항을 먼저 제거하십시오!

# Waypoint related errors
STR_ERROR_WAYPOINT_ADJOINS_MORE_THAN_ONE_EXISTING               :{WHITE}최소한 하나 이상의 경유지와 연결하십시오.
STR_ERROR_TOO_CLOSE_TO_ANOTHER_WAYPOINT                         :{WHITE}다른 경유지와 너무 가깝습니다!

STR_ERROR_CAN_T_BUILD_TRAIN_WAYPOINT                            :{WHITE}여기에 열차 경유지를 건설할 수 없습니다.
STR_ERROR_CAN_T_POSITION_BUOY_HERE                              :{WHITE}여기에 부표를 설치할 수 없습니다...
STR_ERROR_CAN_T_CHANGE_WAYPOINT_NAME                            :{WHITE}경유지의 이름을 변경할 수 없습니다...

STR_ERROR_CAN_T_REMOVE_TRAIN_WAYPOINT                           :{WHITE}이 열차 경유지를 제거할 수 없습니다.
STR_ERROR_MUST_REMOVE_RAILWAYPOINT_FIRST                        :{WHITE}열차 경유지를 먼저 제거하십시오.
STR_ERROR_BUOY_IN_THE_WAY                                       :{WHITE}... 도중에 부표가 있습니다.
STR_ERROR_BUOY_IS_IN_USE                                        :{WHITE}... 다른 회사에서 사용 중인 부표입니다!

# Depot related errors
STR_ERROR_CAN_T_BUILD_TRAIN_DEPOT                               :{WHITE}여기에 차량기지를 건설할 수 없습니다...
STR_ERROR_CAN_T_BUILD_ROAD_DEPOT                                :{WHITE}여기에 차고지를 지을 수 없습니다...
STR_ERROR_CAN_T_BUILD_TRAM_DEPOT                                :{WHITE}여기에 차량기지를 건설할 수 없습니다...
STR_ERROR_CAN_T_BUILD_SHIP_DEPOT                                :{WHITE}여기에 정박소를 지을 수 없습니다...

STR_ERROR_CAN_T_RENAME_DEPOT                                    :{WHITE}차량기지의 이름을 바꿀 수 없습니다...

STR_ERROR_TRAIN_MUST_BE_STOPPED_INSIDE_DEPOT                    :{WHITE}... 차량기지 안에 정지되어 있어야 합니다
STR_ERROR_ROAD_VEHICLE_MUST_BE_STOPPED_INSIDE_DEPOT             :{WHITE}... 차고지 안에 정지해 있어야 합니다
STR_ERROR_SHIP_MUST_BE_STOPPED_INSIDE_DEPOT                     :{WHITE}... 정박소 내에 정지해 있어야 합니다!
STR_ERROR_AIRCRAFT_MUST_BE_STOPPED_INSIDE_HANGAR                :{WHITE}... 격납고 내에서 정지되어 있어야합 니다

STR_ERROR_TRAINS_CAN_ONLY_BE_ALTERED_INSIDE_A_DEPOT             :{WHITE}차량기지 내에서 정지한 경우에만 개조할 수 있습니다
STR_ERROR_TRAIN_TOO_LONG                                        :{WHITE}열차가 너무 깁니다!
STR_ERROR_CAN_T_REVERSE_DIRECTION_RAIL_VEHICLE                  :{WHITE}차량의 방향을 뒤집을 수 없습니다...
STR_ERROR_CAN_T_REVERSE_DIRECTION_RAIL_VEHICLE_MULTIPLE_UNITS   :{WHITE}여러 대가 연결된 차량은 뒤집을 수 없습니다...
STR_ERROR_INCOMPATIBLE_RAIL_TYPES                               :알맞지 않은 철도 타입

STR_ERROR_CAN_T_MOVE_VEHICLE                                    :{WHITE}차량을 옮길 수 없습니다...
STR_ERROR_REAR_ENGINE_FOLLOW_FRONT                              :{WHITE}뒷쪽 기관차는 앞쪽것을 항상 따라다닐 것입니다.
STR_ERROR_UNABLE_TO_FIND_ROUTE_TO                               :{WHITE}근처에 있는 차량기지로 가는 길을 찾을 수 없습니다
STR_ERROR_UNABLE_TO_FIND_LOCAL_DEPOT                            :{WHITE}근처에 있는 차고지를 찾을 수 없습니다

STR_ERROR_DEPOT_WRONG_DEPOT_TYPE                                :잘못된 차량기지 종류

# Autoreplace related errors
STR_ERROR_TRAIN_TOO_LONG_AFTER_REPLACEMENT                      :{WHITE}{VEHICLE} : 교체된지 너무 오래되었습니다.
STR_ERROR_AUTOREPLACE_NOTHING_TO_DO                             :{WHITE}자동 교체/갱신 규칙이 적용되지 않았습니다.
STR_ERROR_AUTOREPLACE_MONEY_LIMIT                               :(자금 제한)

# Rail construction errors
STR_ERROR_IMPOSSIBLE_TRACK_COMBINATION                          :{WHITE}불가능한 트랙 조합입니다
STR_ERROR_MUST_REMOVE_SIGNALS_FIRST                             :{WHITE}신호기를 먼저 제거하십시오
STR_ERROR_NO_SUITABLE_RAILROAD_TRACK                            :{WHITE}알맞지 않은 선로입니다.
STR_ERROR_MUST_REMOVE_RAILROAD_TRACK                            :{WHITE}선로를 먼저 제거하십시오.
STR_ERROR_CROSSING_ON_ONEWAY_ROAD                               :{WHITE}도로가 일방통행이거나 막혔습니다
STR_ERROR_CROSSING_DISALLOWED                                   :{WHITE}이 철도 타입에서는 건널목을 만들 수 없습니다.
STR_ERROR_CAN_T_BUILD_SIGNALS_HERE                              :{WHITE}여기에 신호기를 건설할 수 없습니다...
STR_ERROR_CAN_T_BUILD_RAILROAD_TRACK                            :{WHITE}여기에 선로를 건설할 수 없습니다...
STR_ERROR_CAN_T_REMOVE_RAILROAD_TRACK                           :{WHITE}이 선로를 철거할 수 없습니다...
STR_ERROR_CAN_T_REMOVE_SIGNALS_FROM                             :{WHITE}이곳의 신호기를 제거할 수 없습니다...
STR_ERROR_SIGNAL_CAN_T_CONVERT_SIGNALS_HERE                     :{WHITE}이곳의 신호기를 변환할 수 없습니다...
STR_ERROR_THERE_IS_NO_RAILROAD_TRACK                            :{WHITE}... 선로가 없습니다.
STR_ERROR_THERE_ARE_NO_SIGNALS                                  :{WHITE}... 신호기가 없습니다.

STR_ERROR_CAN_T_CONVERT_RAIL                                    :{WHITE}이 선로의 형식을 바꿀 수 없습니다...

STR_ERROR_SIGNAL_CHANGES                                        :{WHITE}프로그램 신호기가 한 번에 바꿀 수 있는 제한 횟수를 넘어섰습니다.

# Road construction errors
STR_ERROR_MUST_REMOVE_ROAD_FIRST                                :{WHITE}도로를 먼저 제거하십시오
STR_ERROR_ONEWAY_ROADS_CAN_T_HAVE_JUNCTION                      :{WHITE}... 일방통행로에는 교차로를 만들 수 없습니다.
STR_ERROR_CAN_T_BUILD_ROAD_HERE                                 :{WHITE}도로를 건설할 수 없습니다...
STR_ERROR_CAN_T_BUILD_TRAMWAY_HERE                              :{WHITE}여기에 전찻길을 건설할 수 없습니다...
STR_ERROR_CAN_T_REMOVE_ROAD_FROM                                :{WHITE}도로를 제거할 수 없습니다...
STR_ERROR_CAN_T_REMOVE_TRAMWAY_FROM                             :{WHITE}이 전찻길을 철거할 수 없습니다...
STR_ERROR_THERE_IS_NO_ROAD                                      :{WHITE}... 도로가 없습니다.
STR_ERROR_THERE_IS_NO_TRAMWAY                                   :{WHITE}... 전찻길이 없습니다.

# Waterway construction errors
STR_ERROR_CAN_T_BUILD_CANALS                                    :{WHITE}여기에 운하를 건설할 수 없습니다...
STR_ERROR_CAN_T_BUILD_LOCKS                                     :{WHITE}여기에 갑문을 지을 수 없습니다...
STR_ERROR_CAN_T_PLACE_RIVERS                                    :{WHITE}여기에 강을 만들 수 없습니다...
STR_ERROR_MUST_BE_BUILT_ON_WATER                                :{WHITE}... 물 위에 지어져야 합니다!
STR_ERROR_CAN_T_BUILD_ON_WATER                                  :{WHITE}... 물 위에 지을 수 없습니다
STR_ERROR_CAN_T_BUILD_ON_SEA                                    :{WHITE}... 바다 위에 지을 수 없습니다
STR_ERROR_CAN_T_BUILD_ON_CANAL                                  :{WHITE}... 운하 위에 지을 수 없습니다
STR_ERROR_CAN_T_BUILD_ON_RIVER                                  :{WHITE}... 강 위에 지을 수 없습니다
STR_ERROR_MUST_DEMOLISH_CANAL_FIRST                             :{WHITE}운하를 먼저 제거하십시오
STR_ERROR_CAN_T_BUILD_AQUEDUCT_HERE                             :{WHITE}여기에 수도교를 지을 수 없습니다...

# Tree related errors
STR_ERROR_TREE_ALREADY_HERE                                     :{WHITE}... 이미 나무가 심어져 있습니다.
STR_ERROR_TREE_WRONG_TERRAIN_FOR_TREE_TYPE                      :{WHITE}... 지형에 맞지 않는 나무타입입니다.
STR_ERROR_CAN_T_PLANT_TREE_HERE                                 :{WHITE}여기에 나무를 심을 수 없습니다...

# Bridge related errors
STR_ERROR_CAN_T_BUILD_BRIDGE_HERE                               :{WHITE}여기에 다리를 지을 수 없습니다...
STR_ERROR_MUST_DEMOLISH_BRIDGE_FIRST                            :{WHITE}다리를 먼저 제거하십시오
STR_ERROR_CAN_T_START_AND_END_ON                                :{WHITE}같은 위치에서 시작하고 끝낼 수 없습니다
STR_ERROR_BRIDGEHEADS_NOT_SAME_HEIGHT                           :{WHITE}다리는 같은 높이를 연결해야 합니다
STR_ERROR_BRIDGE_TOO_LOW_FOR_TERRAIN                            :{WHITE}그 지형은 다리를 건설하기에 너무 낮습니다
STR_ERROR_BRIDGE_TOO_HIGH_FOR_TERRAIN                           :{WHITE}이 지형에 다리를 설치하기에는 고도가 너무 높습니다.
STR_ERROR_START_AND_END_MUST_BE_IN                              :{WHITE}시작과 끝은 한 줄 위에 있어야 합니다
STR_ERROR_ENDS_OF_BRIDGE_MUST_BOTH                              :{WHITE}... 다리의 양 끝은 모두 땅이어야합니다.
STR_ERROR_BRIDGE_TOO_LONG                                       :{WHITE}... 다리가 너무 깁니다!
STR_ERROR_BRIDGE_THROUGH_MAP_BORDER                             :{WHITE}다리 끝이 지도 밖을 넘어갑니다.
STR_ERROR_BRIDGE_TOO_LOW_FOR_STATION                            :{WHITE}여기에 역을 짓기에는 다리가 너무 낮습니다.
STR_ERROR_BRIDGE_PILLARS_OBSTRUCT_STATION                       :{WHITE}다리의 기둥이 역과 겹칩니다.

# Tunnel related errors
STR_ERROR_CAN_T_BUILD_TUNNEL_HERE                               :{WHITE}여기에 터널을 지을 수 없습니다...
STR_ERROR_SITE_UNSUITABLE_FOR_TUNNEL                            :{WHITE}터널 입구에 알맞지 않은 장소입니다
STR_ERROR_MUST_DEMOLISH_TUNNEL_FIRST                            :{WHITE}터널을 먼저 제거하십시오
STR_ERROR_ANOTHER_TUNNEL_IN_THE_WAY                             :{WHITE}도중에 다른 터널이 있습니다
STR_ERROR_TUNNEL_THROUGH_MAP_BORDER                             :{WHITE}터널이 지도 맨끝을 통과합니다
STR_ERROR_CHUNNEL_THROUGH_MAP_BORDER                            :{WHITE}해저 터널이 지도 맨끝을 통과합니다
STR_ERROR_UNABLE_TO_EXCAVATE_LAND                               :{WHITE}지형 문제로 터널의 반대쪽 출구를 만들 수 없습니다
STR_ERROR_TUNNEL_TOO_LONG                                       :{WHITE}... 터널이 너무 깁니다!
STR_ERROR_CHUNNEL_RAMP                                          :{WHITE}... 해저 터널을 만들기 위해서는 5칸에서 {NUM}칸 사이 길이의 여유 공간이 필요합니다.
STR_ERROR_TUNNEL_TOO_MANY                                       :{WHITE}... 터널이 너무 많습니다
STR_ERROR_NO_DRILLING_ABOVE_CHUNNEL                             :{WHITE}해저 터널 위에 유정을 생성할 수 없습니다.
STR_ERROR_ANOTHER_TUNNEL_IN_THE_WAY_FOR_CHUNNEL                 :{WHITE}다른 터널을 통과하기 위해서는 3칸의 여유 공간이 필요합니다.
STR_ERROR_CHUNNEL_ONLY_OVER_SEA                                 :{WHITE}해저 터널은 바다에만 건설할 수 있습니다...

# Object related errors
STR_ERROR_TOO_MANY_OBJECTS                                      :{WHITE}... 오브젝트가 너무 많습니다.
STR_ERROR_CAN_T_BUILD_OBJECT                                    :{WHITE}오브젝트를 건설할 수 없습니다...
STR_ERROR_OBJECT_IN_THE_WAY                                     :{WHITE}중간에 오브젝트가 있습니다
STR_ERROR_COMPANY_HEADQUARTERS_IN                               :{WHITE}... 중간에 회사 본사가 있습니다.
STR_ERROR_CAN_T_PURCHASE_THIS_LAND                              :{WHITE}이 지역을 매입할 수 없습니다...
STR_ERROR_YOU_ALREADY_OWN_IT                                    :{WHITE}... 이미 소유중입니다!
STR_ERROR_PURCHASE_LAND_LIMIT_REACHED                           :{WHITE}... 이미 가능한 모든 토지 소유권을 구매했습니다!

# Group related errors
STR_ERROR_GROUP_CAN_T_CREATE                                    :{WHITE}그룹을 만들 수 없습니다...
STR_ERROR_GROUP_CAN_T_DELETE                                    :{WHITE}이 그룹을 지울 수 없습니다...
STR_ERROR_GROUP_CAN_T_RENAME                                    :{WHITE}그룹의 이름을 바꿀 수 없습니다.
STR_ERROR_GROUP_CAN_T_SET_PARENT                                :{WHITE}상위 그룹으로 설정할 수 없습니다...
STR_ERROR_GROUP_CAN_T_REMOVE_ALL_VEHICLES                       :{WHITE}이 그룹의 모든 차량을 제거할 수 없습니다.
STR_ERROR_GROUP_CAN_T_ADD_VEHICLE                               :{WHITE}이 그룹에 차량을 추가할 수 없습니다...
STR_ERROR_GROUP_CAN_T_ADD_SHARED_VEHICLE                        :{WHITE}이 그룹에 공유된 차량을 추가할 수 없습니다...

# Generic vehicle errors
STR_ERROR_TRAIN_IN_THE_WAY                                      :{WHITE}중간에 열차가 있습니다
STR_ERROR_ROAD_VEHICLE_IN_THE_WAY                               :{WHITE}중간에 차량이 있습니다.
STR_ERROR_SHIP_IN_THE_WAY                                       :{WHITE}중간에 선박이 있습니다
STR_ERROR_AIRCRAFT_IN_THE_WAY                                   :{WHITE}중간에 항공기가 있습니다

STR_ERROR_CAN_T_REFIT_TRAIN                                     :{WHITE}열차를 개조할 수 없습니다...
STR_ERROR_CAN_T_REFIT_ROAD_VEHICLE                              :{WHITE}차량을 개조할 수 없습니다...
STR_ERROR_CAN_T_REFIT_SHIP                                      :{WHITE}선박을 개조할 수 없습니다...
STR_ERROR_CAN_T_REFIT_AIRCRAFT                                  :{WHITE}항공기를 개조할 수 없습니다...

STR_ERROR_CAN_T_RENAME_TRAIN                                    :{WHITE}열차 이름을 지정할 수 없습니다...
STR_ERROR_CAN_T_RENAME_ROAD_VEHICLE                             :{WHITE}차량의 이름을 지정할 수 없습니다...
STR_ERROR_CAN_T_RENAME_SHIP                                     :{WHITE}선박의 이름을 바꿀 수 없습니다...
STR_ERROR_CAN_T_RENAME_AIRCRAFT                                 :{WHITE}항공기의 이름을 지정할 수 없습니다...

STR_ERROR_CAN_T_STOP_START_TRAIN                                :{WHITE}열차를 운행/정지시킬 수 없습니다...
STR_ERROR_CAN_T_STOP_START_ROAD_VEHICLE                         :{WHITE}차량을 운행/정지시킬 수 없습니다...
STR_ERROR_CAN_T_STOP_START_SHIP                                 :{WHITE}선박을 운행/중지시킬 수 없습니다...
STR_ERROR_CAN_T_STOP_START_AIRCRAFT                             :{WHITE}항공기를 운행/중지시킬 수 없습니다...

STR_ERROR_CAN_T_SEND_TRAIN_TO_DEPOT                             :{WHITE}열차를 차량기지로 보낼 수 없습니다...
STR_ERROR_CAN_T_SEND_ROAD_VEHICLE_TO_DEPOT                      :{WHITE}차량을 차고지로 보낼 수 없습니다...
STR_ERROR_CAN_T_SEND_SHIP_TO_DEPOT                              :{WHITE}선박을 정박소로 보낼 수 없습니다...
STR_ERROR_CAN_T_SEND_AIRCRAFT_TO_HANGAR                         :{WHITE}항공기를 격납고로 보낼 수 없습니다...

STR_ERROR_CAN_T_BUY_TRAIN                                       :{WHITE}열차를 구입할 수 없습니다...
STR_ERROR_CAN_T_BUY_ROAD_VEHICLE                                :{WHITE}차량을 구입할 수 없습니다...
STR_ERROR_CAN_T_BUY_SHIP                                        :{WHITE}선박을 구입할 수 없습니다...
STR_ERROR_CAN_T_BUY_AIRCRAFT                                    :{WHITE}항공기를 구입할 수 없습니다...

STR_ERROR_CAN_T_RENAME_TRAIN_TYPE                               :{WHITE}열차의 차량 이름을 다시 지정할 수 없습니다...
STR_ERROR_CAN_T_RENAME_ROAD_VEHICLE_TYPE                        :{WHITE}차종명을 다시 지정할 수 없습니다...
STR_ERROR_CAN_T_RENAME_SHIP_TYPE                                :{WHITE}선박의 차량 이름을 다시 지정할 수 없습니다...
STR_ERROR_CAN_T_RENAME_AIRCRAFT_TYPE                            :{WHITE}항공기의 차량 이름을 다시 지정할 수 없습니다...

STR_ERROR_CAN_T_SELL_TRAIN                                      :{WHITE}열차를 팔 수 없습니다...
STR_ERROR_CAN_T_SELL_ROAD_VEHICLE                               :{WHITE}차량을 팔 수 없습니다...
STR_ERROR_CAN_T_SELL_SHIP                                       :{WHITE}선박을 팔 수 없습니다...
STR_ERROR_CAN_T_SELL_AIRCRAFT                                   :{WHITE}항공기를 팔 수 없습니다...

STR_ERROR_RAIL_VEHICLE_NOT_AVAILABLE                            :{WHITE}이 열차는 사용할 수 없는 상태입니다.
STR_ERROR_ROAD_VEHICLE_NOT_AVAILABLE                            :{WHITE}이 차량은 사용할 수 없는 상태입니다.
STR_ERROR_SHIP_NOT_AVAILABLE                                    :{WHITE}이 선박은 사용할 수 없는 상태입니다.
STR_ERROR_AIRCRAFT_NOT_AVAILABLE                                :{WHITE}이 항공기는 사용할 수 없는 상태입니다.

STR_ERROR_TOO_MANY_VEHICLES_IN_GAME                             :{WHITE}게임에 차량이 너무 많습니다!
STR_ERROR_CAN_T_CHANGE_SERVICING                                :{WHITE}정비 간격 설정을 바꿀 수 없습니다...

STR_ERROR_VEHICLE_IS_DESTROYED                                  :{WHITE}... 차량이 파괴되었습니다.

STR_ERROR_NO_VEHICLES_AVAILABLE_AT_ALL                          :{WHITE}사용할 수 있는 차량이 모두 없어질 것입니다
STR_ERROR_NO_VEHICLES_AVAILABLE_AT_ALL_EXPLANATION              :{WHITE}NewGRF 설정을 변경하십시오
STR_ERROR_NO_VEHICLES_AVAILABLE_YET                             :{WHITE}사용할 수 있는 차량이 하나도 없습니다
STR_ERROR_NO_VEHICLES_AVAILABLE_YET_EXPLANATION                 :{WHITE}{DATE_SHORT}년 이후에 새로운 게임을 시작하거나 차량이 더 빨리 개발되는 NewGRF을 사용하십시오.

# Specific vehicle errors
STR_ERROR_CAN_T_MAKE_TRAIN_PASS_SIGNAL                          :{WHITE}너무 위험해서 신호를 무시할 수 없습니다...
STR_ERROR_CAN_T_REVERSE_DIRECTION_TRAIN                         :{WHITE}열차를 회차시킬 수 없습니다...
STR_ERROR_TRAIN_START_NO_POWER                                  :동력차가 없습니다

STR_ERROR_CAN_T_MAKE_ROAD_VEHICLE_TURN                          :{WHITE}차량을 U턴시킬 수 없습니다...

STR_ERROR_AIRCRAFT_IS_IN_FLIGHT                                 :{WHITE}항공기가 운항중입니다

# Order related errors
STR_ERROR_NO_MORE_SPACE_FOR_ORDERS                              :{WHITE}더이상 경로를 지정할 공간이 없습니다
STR_ERROR_TOO_MANY_ORDERS                                       :{WHITE}경로가 너무 많습니다!
STR_ERROR_CAN_T_INSERT_NEW_ORDER                                :{WHITE}새 경로를 삽입할 수 없습니다...
STR_ERROR_CAN_T_DELETE_THIS_ORDER                               :{WHITE}이 경로를 제거할 수 없습니다...
STR_ERROR_CAN_T_MODIFY_THIS_ORDER                               :{WHITE}이 경로를 수정할 수 없습니다...
STR_ERROR_CAN_T_MOVE_THIS_ORDER                                 :{WHITE}이 경로를 옮길 수 없습니다...
STR_ERROR_CAN_T_SKIP_ORDER                                      :{WHITE}현재 경로를 건너 뛸 수 없습니다...
STR_ERROR_CAN_T_SKIP_TO_ORDER                                   :{WHITE}선택한 경로로 건너 뛸 수 없습니다...
STR_ERROR_CAN_T_COPY_SHARE_ORDER                                :{WHITE}... 차량이 모든 정거장에 갈 수 없습니다
STR_ERROR_CAN_T_ADD_ORDER                                       :{WHITE}... 차량이 그 정거장에 갈 수 없습니다.
STR_ERROR_CAN_T_ADD_ORDER_SHARED                                :{WHITE}... 경로를 공유하고 있는 차량이 그 정거장에 갈 수 없습니다.

STR_ERROR_CAN_T_SHARE_ORDER_LIST                                :{WHITE}경로를 공유할 수 없습니다...
STR_ERROR_CAN_T_STOP_SHARING_ORDER_LIST                         :{WHITE}경로 공유를 중단할 수 없습니다...
STR_ERROR_CAN_T_COPY_ORDER_LIST                                 :{WHITE}경로를 복사할 수 없습니다...
STR_ERROR_TOO_FAR_FROM_PREVIOUS_DESTINATION                     :{WHITE}... 이전의 목적지로부터 너무 멉니다
STR_ERROR_AIRCRAFT_NOT_ENOUGH_RANGE                             :{WHITE}... 항공기의 항속거리가 충분하지 않습니다.

# Timetable related errors
STR_ERROR_CAN_T_TIMETABLE_VEHICLE                               :{WHITE}차량의 시간표를 정할 수 없습니다...
STR_ERROR_TIMETABLE_ONLY_WAIT_AT_STATIONS                       :{WHITE}차량은 정거장에서만 기다릴 수 있습니다.
STR_ERROR_TIMETABLE_NOT_STOPPING_HERE                           :{WHITE}이 차량은 이 정거장에 서지 않습니다.

# Sign related errors
STR_ERROR_TOO_MANY_SIGNS                                        :{WHITE}... 팻말 수가 너무 많습니다
STR_ERROR_CAN_T_PLACE_SIGN_HERE                                 :{WHITE}여기에 팻말을 달 수 없습니다...
STR_ERROR_CAN_T_CHANGE_SIGN_NAME                                :{WHITE}팻말 내용을 고칠 수 없습니다...
STR_ERROR_CAN_T_DELETE_SIGN                                     :{WHITE}팻말을 삭제할 수 없습니다...

# Plan related errors
STR_ERROR_TOO_MANY_PLANS                                        :{WHITE}... 계획 수가 너무 많습니다
STR_ERROR_TOO_MANY_NODES                                        :{WHITE}... 계획이 너무 많은 선으로 이뤄졌습니다
STR_ERROR_NO_MORE_SPACE_FOR_LINES                               :{WHITE}더 이상의 선을 위한 공간이 없습니다.
STR_ERROR_CAN_T_RENAME_PLAN                                     :{WHITE}계획의 이름을 바꿀 수 없습니다...

# Translatable comment for OpenTTD's desktop shortcut
STR_DESKTOP_SHORTCUT_COMMENT                                    :트랜스포트 타이쿤 디럭스를 기반으로 한 시뮬레이션 게임입니다.

# Translatable descriptions in media/baseset/*.ob* files
STR_BASEGRAPHICS_DOS_DESCRIPTION                                :오리지널 트랜스포트 타이쿤 디럭스 도스 에디션의 그래픽입니다.
STR_BASEGRAPHICS_DOS_DE_DESCRIPTION                             :오리지널 트랜스포트 타이쿤 디럭스 도스 에디션(독일)의 그래픽입니다.
STR_BASEGRAPHICS_WIN_DESCRIPTION                                :오리지널 트랜스포트 타이쿤 디럭스 윈도 에디션의 그래픽입니다.
STR_BASESOUNDS_DOS_DESCRIPTION                                  :오리지널 트랜스포트 타이쿤 디럭스 도스 에디션의 효과음입니다.
STR_BASESOUNDS_WIN_DESCRIPTION                                  :오리지널 트랜스포트 타이쿤 디럭스 윈도 에디션의 효과음입니다.
STR_BASESOUNDS_NONE_DESCRIPTION                                 :아무런 효과음도 없는 효과음 팩입니다.
STR_BASEMUSIC_WIN_DESCRIPTION                                   :오리지널 트랜스포트 타이쿤 디럭스 윈도 에디션의 음악입니다.
STR_BASEMUSIC_DOS_DESCRIPTION                                   :오리지널 트랜스포트 타이쿤 디럭스 도스 에디션의 음악입니다.
STR_BASEMUSIC_TTO_DESCRIPTION                                   :오리지널 트랜스포트 타이쿤(오리지널/월드 에디터) 도스 에디션의 음악입니다.
STR_BASEMUSIC_NONE_DESCRIPTION                                  :실제 음악이 없는 음악 목록입니다.

##id 0x2000
# Town building names
STR_TOWN_BUILDING_NAME_TALL_OFFICE_BLOCK_1                      :고층 사무 구획
STR_TOWN_BUILDING_NAME_OFFICE_BLOCK_1                           :사무 구획
STR_TOWN_BUILDING_NAME_SMALL_BLOCK_OF_FLATS_1                   :소규모의 아파트 구획
STR_TOWN_BUILDING_NAME_CHURCH_1                                 :교회
STR_TOWN_BUILDING_NAME_LARGE_OFFICE_BLOCK_1                     :대규모 사무 구획
STR_TOWN_BUILDING_NAME_TOWN_HOUSES_1                            :도시 가구
STR_TOWN_BUILDING_NAME_HOTEL_1                                  :호텔
STR_TOWN_BUILDING_NAME_STATUE_1                                 :동상
STR_TOWN_BUILDING_NAME_FOUNTAIN_1                               :분수
STR_TOWN_BUILDING_NAME_PARK_1                                   :공원
STR_TOWN_BUILDING_NAME_OFFICE_BLOCK_2                           :사무 구획
STR_TOWN_BUILDING_NAME_SHOPS_AND_OFFICES_1                      :상점과 사무실
STR_TOWN_BUILDING_NAME_MODERN_OFFICE_BUILDING_1                 :현대적 사무 건물
STR_TOWN_BUILDING_NAME_WAREHOUSE_1                              :창고
STR_TOWN_BUILDING_NAME_OFFICE_BLOCK_3                           :사무 구획
STR_TOWN_BUILDING_NAME_STADIUM_1                                :운동장
STR_TOWN_BUILDING_NAME_OLD_HOUSES_1                             :오래된 집
STR_TOWN_BUILDING_NAME_COTTAGES_1                               :아담한 집
STR_TOWN_BUILDING_NAME_HOUSES_1                                 :집
STR_TOWN_BUILDING_NAME_FLATS_1                                  :아파트
STR_TOWN_BUILDING_NAME_TALL_OFFICE_BLOCK_2                      :고층 사무 구획
STR_TOWN_BUILDING_NAME_SHOPS_AND_OFFICES_2                      :상점과 사무실
STR_TOWN_BUILDING_NAME_SHOPS_AND_OFFICES_3                      :상점과 사무실
STR_TOWN_BUILDING_NAME_THEATER_1                                :영화관
STR_TOWN_BUILDING_NAME_STADIUM_2                                :운동장
STR_TOWN_BUILDING_NAME_OFFICES_1                                :사무실
STR_TOWN_BUILDING_NAME_HOUSES_2                                 :집
STR_TOWN_BUILDING_NAME_CINEMA_1                                 :시네마
STR_TOWN_BUILDING_NAME_SHOPPING_MALL_1                          :쇼핑몰
STR_TOWN_BUILDING_NAME_IGLOO_1                                  :이글루
STR_TOWN_BUILDING_NAME_TEPEES_1                                 :천막
STR_TOWN_BUILDING_NAME_TEAPOT_HOUSE_1                           :찻잔 집
STR_TOWN_BUILDING_NAME_PIGGY_BANK_1                             :돼지 저금통

##id 0x4800
# industry names
STR_INDUSTRY_NAME_COAL_MINE                                     :{G=m}탄광
STR_INDUSTRY_NAME_POWER_STATION                                 :{G=f}발전소
STR_INDUSTRY_NAME_SAWMILL                                       :{G=f}제재소
STR_INDUSTRY_NAME_FOREST                                        :{G=m}숲
STR_INDUSTRY_NAME_OIL_REFINERY                                  :{G=m}정유 공장
STR_INDUSTRY_NAME_OIL_RIG                                       :{G=m}유전
STR_INDUSTRY_NAME_FACTORY                                       :{G=m}공장
STR_INDUSTRY_NAME_PRINTING_WORKS                                :{G=f}인쇄소
STR_INDUSTRY_NAME_STEEL_MILL                                    :{G=f}제철소
STR_INDUSTRY_NAME_FARM                                          :{G=m}농장
STR_INDUSTRY_NAME_COPPER_ORE_MINE                               :{G=m}구리 광산
STR_INDUSTRY_NAME_OIL_WELLS                                     :{G=m}유정
STR_INDUSTRY_NAME_BANK                                          :{G=m}은행
STR_INDUSTRY_NAME_FOOD_PROCESSING_PLANT                         :{G=m}식품 처리 공장
STR_INDUSTRY_NAME_PAPER_MILL                                    :{G=f}제지소
STR_INDUSTRY_NAME_GOLD_MINE                                     :{G=m}금광
STR_INDUSTRY_NAME_BANK_TROPIC_ARCTIC                            :{G=m}은행
STR_INDUSTRY_NAME_DIAMOND_MINE                                  :{G=m}다이아몬드 광산
STR_INDUSTRY_NAME_IRON_ORE_MINE                                 :{G=m}철 광산
STR_INDUSTRY_NAME_FRUIT_PLANTATION                              :{G=m}과일 농장
STR_INDUSTRY_NAME_RUBBER_PLANTATION                             :{G=m}고무 농장
STR_INDUSTRY_NAME_WATER_SUPPLY                                  :{G=f}상수도
STR_INDUSTRY_NAME_WATER_TOWER                                   :{G=m}급수탑
STR_INDUSTRY_NAME_FACTORY_2                                     :{G=m}공장
STR_INDUSTRY_NAME_FARM_2                                        :{G=m}농장
STR_INDUSTRY_NAME_LUMBER_MILL                                   :{G=f}제재소
STR_INDUSTRY_NAME_COTTON_CANDY_FOREST                           :{G=m}솜사탕 숲
STR_INDUSTRY_NAME_CANDY_FACTORY                                 :{G=m}사탕 공장
STR_INDUSTRY_NAME_BATTERY_FARM                                  :{G=m}건전지 농장
STR_INDUSTRY_NAME_COLA_WELLS                                    :{G=m}콜라 우물
STR_INDUSTRY_NAME_TOY_SHOP                                      :{G=f}장난감 가게
STR_INDUSTRY_NAME_TOY_FACTORY                                   :{G=m}장난감 공장
STR_INDUSTRY_NAME_PLASTIC_FOUNTAINS                             :{G=f}플라스틱 분수
STR_INDUSTRY_NAME_FIZZY_DRINK_FACTORY                           :{G=m}탄산음료 공장
STR_INDUSTRY_NAME_BUBBLE_GENERATOR                              :{G=m}거품 제조 공장
STR_INDUSTRY_NAME_TOFFEE_QUARRY                                 :{G=m}토피 채취장
STR_INDUSTRY_NAME_SUGAR_MINE                                    :{G=m}설탕 광산

############ WARNING, using range 0x6000 for strings that are stored in the savegame
############ These strings may never get a new id, or savegames will break!
##id 0x6000
STR_SV_EMPTY                                                    :
STR_SV_UNNAMED                                                  :이름 없음
STR_SV_TRAIN_NAME                                               :열차 {COMMA}
STR_SV_ROAD_VEHICLE_NAME                                        :차량 {COMMA}
STR_SV_SHIP_NAME                                                :선박 {COMMA}
STR_SV_AIRCRAFT_NAME                                            :항공기 {COMMA}

STR_SV_STNAME                                                   :{STRING}
STR_SV_STNAME_NORTH                                             :북{STRING}
STR_SV_STNAME_SOUTH                                             :남{STRING}
STR_SV_STNAME_EAST                                              :동{STRING}
STR_SV_STNAME_WEST                                              :서{STRING}
STR_SV_STNAME_CENTRAL                                           :{STRING}중앙
STR_SV_STNAME_TRANSFER                                          :{STRING} 환승
STR_SV_STNAME_HALT                                              :{STRING} 정류장
STR_SV_STNAME_VALLEY                                            :{STRING} 계곡
STR_SV_STNAME_HEIGHTS                                           :{STRING} 언덕
STR_SV_STNAME_WOODS                                             :{STRING} 숲
STR_SV_STNAME_LAKESIDE                                          :{STRING} 호숫가
STR_SV_STNAME_EXCHANGE                                          :{STRING} 교환
STR_SV_STNAME_AIRPORT                                           :{STRING}
STR_SV_STNAME_OILFIELD                                          :{STRING} 유전
STR_SV_STNAME_MINES                                             :{STRING} 광산
STR_SV_STNAME_DOCKS                                             :{STRING}항
STR_SV_STNAME_BUOY                                              :{STRING}
STR_SV_STNAME_WAYPOINT                                          :{STRING}
##id 0x6020
STR_SV_STNAME_ANNEXE                                            :{STRING} 별관
STR_SV_STNAME_SIDINGS                                           :{STRING} 측선
STR_SV_STNAME_BRANCH                                            :{STRING} 지선
STR_SV_STNAME_UPPER                                             :상부 {STRING}
STR_SV_STNAME_LOWER                                             :하부 {STRING}
STR_SV_STNAME_HELIPORT                                          :{STRING} 헬리포트
STR_SV_STNAME_FOREST                                            :{STRING} 삼림
STR_SV_STNAME_FALLBACK                                          :{STRING} 정거장 #{NUM}
############ end of savegame specific region!

##id 0x8000
# Vehicle names
STR_VEHICLE_NAME_TRAIN_ENGINE_RAIL_KIRBY_PAUL_TANK_STEAM        :Kirby Paul Tank (증기)
STR_VEHICLE_NAME_TRAIN_ENGINE_RAIL_MJS_250_DIESEL               :MJS 250 (디젤)
STR_VEHICLE_NAME_TRAIN_ENGINE_RAIL_PLODDYPHUT_CHOO_CHOO         :Ploddyphut Choo-Choo
STR_VEHICLE_NAME_TRAIN_ENGINE_RAIL_POWERNAUT_CHOO_CHOO          :Powernaut Choo-Choo
STR_VEHICLE_NAME_TRAIN_ENGINE_RAIL_MIGHTYMOVER_CHOO_CHOO        :MightyMover Choo-Choo
STR_VEHICLE_NAME_TRAIN_ENGINE_RAIL_PLODDYPHUT_DIESEL            :Ploddyphut Diesel
STR_VEHICLE_NAME_TRAIN_ENGINE_RAIL_POWERNAUT_DIESEL             :Powernaut Diesel
STR_VEHICLE_NAME_TRAIN_ENGINE_RAIL_WILLS_2_8_0_STEAM            :Wills 2-8-0 (증기)
STR_VEHICLE_NAME_TRAIN_ENGINE_RAIL_CHANEY_JUBILEE_STEAM         :Chaney 'Jubilee' (증기)
STR_VEHICLE_NAME_TRAIN_ENGINE_RAIL_GINZU_A4_STEAM               :Ginzu 'A4' (증기)
STR_VEHICLE_NAME_TRAIN_ENGINE_RAIL_SH_8P_STEAM                  :SH '8P' (증기)
STR_VEHICLE_NAME_TRAIN_ENGINE_RAIL_MANLEY_MOREL_DMU_DIESEL      :Manley-Morel DMU (디젤)
STR_VEHICLE_NAME_TRAIN_ENGINE_RAIL_DASH_DIESEL                  :'Dash' (디젤)
STR_VEHICLE_NAME_TRAIN_ENGINE_RAIL_SH_HENDRY_25_DIESEL          :SH/Hendry '25' (디젤)
STR_VEHICLE_NAME_TRAIN_ENGINE_RAIL_UU_37_DIESEL                 :UU '37' (디젤)
STR_VEHICLE_NAME_TRAIN_ENGINE_RAIL_FLOSS_47_DIESEL              :Floss '47' (디젤)
STR_VEHICLE_NAME_TRAIN_ENGINE_RAIL_CS_4000_DIESEL               :CS 4000 (디젤)
STR_VEHICLE_NAME_TRAIN_ENGINE_RAIL_CS_2400_DIESEL               :CS 2400 (디젤)
STR_VEHICLE_NAME_TRAIN_ENGINE_RAIL_CENTENNIAL_DIESEL            :Centennial (디젤)
STR_VEHICLE_NAME_TRAIN_ENGINE_RAIL_KELLING_3100_DIESEL          :Kelling 3100 (디젤)
STR_VEHICLE_NAME_TRAIN_ENGINE_RAIL_TURNER_TURBO_DIESEL          :Turner Turbo (디젤)
STR_VEHICLE_NAME_TRAIN_ENGINE_RAIL_MJS_1000_DIESEL              :MJS 1000 (디젤)
STR_VEHICLE_NAME_TRAIN_ENGINE_RAIL_SH_125_DIESEL                :SH '125' (디젤)
STR_VEHICLE_NAME_TRAIN_ENGINE_RAIL_SH_30_ELECTRIC               :SH '30' (전기)
STR_VEHICLE_NAME_TRAIN_ENGINE_RAIL_SH_40_ELECTRIC               :SH '40' (전기)
STR_VEHICLE_NAME_TRAIN_ENGINE_RAIL_T_I_M_ELECTRIC               :'T.I.M.' (전기)
STR_VEHICLE_NAME_TRAIN_ENGINE_RAIL_ASIASTAR_ELECTRIC            :'AsiaStar' (전기)
STR_VEHICLE_NAME_TRAIN_WAGON_RAIL_PASSENGER_CAR                 :승객 수송차량
STR_VEHICLE_NAME_TRAIN_WAGON_RAIL_MAIL_VAN                      :우편 수송차량
STR_VEHICLE_NAME_TRAIN_WAGON_RAIL_COAL_CAR                      :석탄 수송차량
STR_VEHICLE_NAME_TRAIN_WAGON_RAIL_OIL_TANKER                    :석유 수송차량
STR_VEHICLE_NAME_TRAIN_WAGON_RAIL_LIVESTOCK_VAN                 :가축 수송차량
STR_VEHICLE_NAME_TRAIN_WAGON_RAIL_GOODS_VAN                     :상품 수송차량
STR_VEHICLE_NAME_TRAIN_WAGON_RAIL_GRAIN_HOPPER                  :곡물 수송차량
STR_VEHICLE_NAME_TRAIN_WAGON_RAIL_WOOD_TRUCK                    :목재 수송차량
STR_VEHICLE_NAME_TRAIN_WAGON_RAIL_IRON_ORE_HOPPER               :철광석 수송차량
STR_VEHICLE_NAME_TRAIN_WAGON_RAIL_STEEL_TRUCK                   :철 수송차량
STR_VEHICLE_NAME_TRAIN_WAGON_RAIL_ARMORED_VAN                   :귀금속 수송차량
STR_VEHICLE_NAME_TRAIN_WAGON_RAIL_FOOD_VAN                      :식품 수송차량
STR_VEHICLE_NAME_TRAIN_WAGON_RAIL_PAPER_TRUCK                   :종이 수송차량
STR_VEHICLE_NAME_TRAIN_WAGON_RAIL_COPPER_ORE_HOPPER             :구리 광석 수송차량
STR_VEHICLE_NAME_TRAIN_WAGON_RAIL_WATER_TANKER                  :물 수송차량
STR_VEHICLE_NAME_TRAIN_WAGON_RAIL_FRUIT_TRUCK                   :과일 수송차량
STR_VEHICLE_NAME_TRAIN_WAGON_RAIL_RUBBER_TRUCK                  :고무 수송차량
STR_VEHICLE_NAME_TRAIN_WAGON_RAIL_SUGAR_TRUCK                   :설탕 수송차량
STR_VEHICLE_NAME_TRAIN_WAGON_RAIL_COTTON_CANDY_HOPPER           :솜사탕 수송차량
STR_VEHICLE_NAME_TRAIN_WAGON_RAIL_TOFFEE_HOPPER                 :토피 수송차량
STR_VEHICLE_NAME_TRAIN_WAGON_RAIL_BUBBLE_VAN                    :거품 수송차량
STR_VEHICLE_NAME_TRAIN_WAGON_RAIL_COLA_TANKER                   :콜라 수송차량
STR_VEHICLE_NAME_TRAIN_WAGON_RAIL_CANDY_VAN                     :사탕 수송차량
STR_VEHICLE_NAME_TRAIN_WAGON_RAIL_TOY_VAN                       :장난감 수송차량
STR_VEHICLE_NAME_TRAIN_WAGON_RAIL_BATTERY_TRUCK                 :건전지 수송차량
STR_VEHICLE_NAME_TRAIN_WAGON_RAIL_FIZZY_DRINK_TRUCK             :탄산음료 수송차량
STR_VEHICLE_NAME_TRAIN_WAGON_RAIL_PLASTIC_TRUCK                 :플라스틱 수송차량
STR_VEHICLE_NAME_TRAIN_ENGINE_MONORAIL_X2001_ELECTRIC           :'X2001' (전기)
STR_VEHICLE_NAME_TRAIN_ENGINE_MONORAIL_MILLENNIUM_Z1_ELECTRIC   :'Millennium Z1' (전기)
STR_VEHICLE_NAME_TRAIN_ENGINE_MONORAIL_WIZZOWOW_Z99             :Wizzowow Z99
STR_VEHICLE_NAME_TRAIN_WAGON_MONORAIL_PASSENGER_CAR             :승객 수송차량
STR_VEHICLE_NAME_TRAIN_WAGON_MONORAIL_MAIL_VAN                  :우편 수송차량
STR_VEHICLE_NAME_TRAIN_WAGON_MONORAIL_COAL_CAR                  :석탄 수송차량
STR_VEHICLE_NAME_TRAIN_WAGON_MONORAIL_OIL_TANKER                :석유 수송차량
STR_VEHICLE_NAME_TRAIN_WAGON_MONORAIL_LIVESTOCK_VAN             :가축 수송차량
STR_VEHICLE_NAME_TRAIN_WAGON_MONORAIL_GOODS_VAN                 :상품 수송차량
STR_VEHICLE_NAME_TRAIN_WAGON_MONORAIL_GRAIN_HOPPER              :곡물 수송차량
STR_VEHICLE_NAME_TRAIN_WAGON_MONORAIL_WOOD_TRUCK                :목재 수송차량
STR_VEHICLE_NAME_TRAIN_WAGON_MONORAIL_IRON_ORE_HOPPER           :철광석 수송차량
STR_VEHICLE_NAME_TRAIN_WAGON_MONORAIL_STEEL_TRUCK               :철 수송차량
STR_VEHICLE_NAME_TRAIN_WAGON_MONORAIL_ARMORED_VAN               :귀금속 수송차량
STR_VEHICLE_NAME_TRAIN_WAGON_MONORAIL_FOOD_VAN                  :식품 수송차량
STR_VEHICLE_NAME_TRAIN_WAGON_MONORAIL_PAPER_TRUCK               :종이 수송차량
STR_VEHICLE_NAME_TRAIN_WAGON_MONORAIL_COPPER_ORE_HOPPER         :구리 광석 수송차량
STR_VEHICLE_NAME_TRAIN_WAGON_MONORAIL_WATER_TANKER              :물 수송차량
STR_VEHICLE_NAME_TRAIN_WAGON_MONORAIL_FRUIT_TRUCK               :과일 수송차량
STR_VEHICLE_NAME_TRAIN_WAGON_MONORAIL_RUBBER_TRUCK              :고무 수송차량
STR_VEHICLE_NAME_TRAIN_WAGON_MONORAIL_SUGAR_TRUCK               :설탕 수송차량
STR_VEHICLE_NAME_TRAIN_WAGON_MONORAIL_COTTON_CANDY_HOPPER       :솜사탕 수송차량
STR_VEHICLE_NAME_TRAIN_WAGON_MONORAIL_TOFFEE_HOPPER             :토피 수송차량
STR_VEHICLE_NAME_TRAIN_WAGON_MONORAIL_BUBBLE_VAN                :거품 수송차량
STR_VEHICLE_NAME_TRAIN_WAGON_MONORAIL_COLA_TANKER               :콜라 수송차량
STR_VEHICLE_NAME_TRAIN_WAGON_MONORAIL_CANDY_VAN                 :사탕 수송차량
STR_VEHICLE_NAME_TRAIN_WAGON_MONORAIL_TOY_VAN                   :장난감 수송차량
STR_VEHICLE_NAME_TRAIN_WAGON_MONORAIL_BATTERY_TRUCK             :건전지 수송차량
STR_VEHICLE_NAME_TRAIN_WAGON_MONORAIL_FIZZY_DRINK_TRUCK         :탄산음료 수송차량
STR_VEHICLE_NAME_TRAIN_WAGON_MONORAIL_PLASTIC_TRUCK             :플라스틱 수송차량
STR_VEHICLE_NAME_TRAIN_ENGINE_MAGLEV_LEV1_LEVIATHAN_ELECTRIC    :Lev1 'Leviathan' (전기)
STR_VEHICLE_NAME_TRAIN_ENGINE_MAGLEV_LEV2_CYCLOPS_ELECTRIC      :Lev2 'Cyclops' (전기)
STR_VEHICLE_NAME_TRAIN_ENGINE_MAGLEV_LEV3_PEGASUS_ELECTRIC      :Lev3 'Pegasus' (전기)
STR_VEHICLE_NAME_TRAIN_ENGINE_MAGLEV_LEV4_CHIMAERA_ELECTRIC     :Lev4 'Chimaera' (전기)
STR_VEHICLE_NAME_TRAIN_ENGINE_MAGLEV_WIZZOWOW_ROCKETEER         :Wizzowow Rocketeer
STR_VEHICLE_NAME_TRAIN_WAGON_MAGLEV_PASSENGER_CAR               :승객 수송차량
STR_VEHICLE_NAME_TRAIN_WAGON_MAGLEV_MAIL_VAN                    :우편 수송차량
STR_VEHICLE_NAME_TRAIN_WAGON_MAGLEV_COAL_CAR                    :석탄 수송차량
STR_VEHICLE_NAME_TRAIN_WAGON_MAGLEV_OIL_TANKER                  :석유 수송차량
STR_VEHICLE_NAME_TRAIN_WAGON_MAGLEV_LIVESTOCK_VAN               :가축 수송차량
STR_VEHICLE_NAME_TRAIN_WAGON_MAGLEV_GOODS_VAN                   :상품 수송차량
STR_VEHICLE_NAME_TRAIN_WAGON_MAGLEV_GRAIN_HOPPER                :곡물 수송차량
STR_VEHICLE_NAME_TRAIN_WAGON_MAGLEV_WOOD_TRUCK                  :목재 수송차량
STR_VEHICLE_NAME_TRAIN_WAGON_MAGLEV_IRON_ORE_HOPPER             :철광석 수송차량
STR_VEHICLE_NAME_TRAIN_WAGON_MAGLEV_STEEL_TRUCK                 :철 수송차량
STR_VEHICLE_NAME_TRAIN_WAGON_MAGLEV_ARMORED_VAN                 :귀금속 수송차량
STR_VEHICLE_NAME_TRAIN_WAGON_MAGLEV_FOOD_VAN                    :식품 수송차량
STR_VEHICLE_NAME_TRAIN_WAGON_MAGLEV_PAPER_TRUCK                 :종이 수송차량
STR_VEHICLE_NAME_TRAIN_WAGON_MAGLEV_COPPER_ORE_HOPPER           :구리 광석 수송차량
STR_VEHICLE_NAME_TRAIN_WAGON_MAGLEV_WATER_TANKER                :물 수송차량
STR_VEHICLE_NAME_TRAIN_WAGON_MAGLEV_FRUIT_TRUCK                 :과일 수송차량
STR_VEHICLE_NAME_TRAIN_WAGON_MAGLEV_RUBBER_TRUCK                :고무 수송차량
STR_VEHICLE_NAME_TRAIN_WAGON_MAGLEV_SUGAR_TRUCK                 :설탕 수송차량
STR_VEHICLE_NAME_TRAIN_WAGON_MAGLEV_COTTON_CANDY_HOPPER         :솜사탕 수송차량
STR_VEHICLE_NAME_TRAIN_WAGON_MAGLEV_TOFFEE_HOPPER               :토피 수송차량
STR_VEHICLE_NAME_TRAIN_WAGON_MAGLEV_BUBBLE_VAN                  :거품 수송차량
STR_VEHICLE_NAME_TRAIN_WAGON_MAGLEV_COLA_TANKER                 :콜라 수송차량
STR_VEHICLE_NAME_TRAIN_WAGON_MAGLEV_CANDY_VAN                   :사탕 수송차량
STR_VEHICLE_NAME_TRAIN_WAGON_MAGLEV_TOY_VAN                     :장난감 수송차량
STR_VEHICLE_NAME_TRAIN_WAGON_MAGLEV_BATTERY_TRUCK               :건전지 수송차량
STR_VEHICLE_NAME_TRAIN_WAGON_MAGLEV_FIZZY_DRINK_TRUCK           :탄산음료 수송차량
STR_VEHICLE_NAME_TRAIN_WAGON_MAGLEV_PLASTIC_TRUCK               :플라스틱 수송차량
STR_VEHICLE_NAME_ROAD_VEHICLE_MPS_REGAL_BUS                     :MPS Regal 버스
STR_VEHICLE_NAME_ROAD_VEHICLE_HEREFORD_LEOPARD_BUS              :Hereford Leopard 버스
STR_VEHICLE_NAME_ROAD_VEHICLE_FOSTER_BUS                        :Foster 버스
STR_VEHICLE_NAME_ROAD_VEHICLE_FOSTER_MKII_SUPERBUS              :Foster MkII 슈퍼버스
STR_VEHICLE_NAME_ROAD_VEHICLE_PLODDYPHUT_MKI_BUS                :Ploddyphut MkI 버스
STR_VEHICLE_NAME_ROAD_VEHICLE_PLODDYPHUT_MKII_BUS               :Ploddyphut MkII 버스
STR_VEHICLE_NAME_ROAD_VEHICLE_PLODDYPHUT_MKIII_BUS              :Ploddyphut MkIII 버스
STR_VEHICLE_NAME_ROAD_VEHICLE_BALOGH_COAL_TRUCK                 :Balogh 석탄 수송차
STR_VEHICLE_NAME_ROAD_VEHICLE_UHL_COAL_TRUCK                    :Uhl 석탄 수송차
STR_VEHICLE_NAME_ROAD_VEHICLE_DW_COAL_TRUCK                     :DW 석탄 수송차
STR_VEHICLE_NAME_ROAD_VEHICLE_MPS_MAIL_TRUCK                    :MPS 우편 수송차
STR_VEHICLE_NAME_ROAD_VEHICLE_REYNARD_MAIL_TRUCK                :Reynard 우편 수송차
STR_VEHICLE_NAME_ROAD_VEHICLE_PERRY_MAIL_TRUCK                  :Perry 우편 수송차
STR_VEHICLE_NAME_ROAD_VEHICLE_MIGHTYMOVER_MAIL_TRUCK            :MightyMover 우편 수송차
STR_VEHICLE_NAME_ROAD_VEHICLE_POWERNAUGHT_MAIL_TRUCK            :Powernaught 우편 수송차
STR_VEHICLE_NAME_ROAD_VEHICLE_WIZZOWOW_MAIL_TRUCK               :Wizzowow 우편 수송차
STR_VEHICLE_NAME_ROAD_VEHICLE_WITCOMBE_OIL_TANKER               :Witcombe 유조차
STR_VEHICLE_NAME_ROAD_VEHICLE_FOSTER_OIL_TANKER                 :Foster 유조차
STR_VEHICLE_NAME_ROAD_VEHICLE_PERRY_OIL_TANKER                  :Perry 유조차
STR_VEHICLE_NAME_ROAD_VEHICLE_TALBOTT_LIVESTOCK_VAN             :Talbott 가축 수송차
STR_VEHICLE_NAME_ROAD_VEHICLE_UHL_LIVESTOCK_VAN                 :Uhl 가축 수송차
STR_VEHICLE_NAME_ROAD_VEHICLE_FOSTER_LIVESTOCK_VAN              :Foster 가축 수송차
STR_VEHICLE_NAME_ROAD_VEHICLE_BALOGH_GOODS_TRUCK                :Balogh 상품 수송차
STR_VEHICLE_NAME_ROAD_VEHICLE_CRAIGHEAD_GOODS_TRUCK             :Craighead 상품 수송차
STR_VEHICLE_NAME_ROAD_VEHICLE_GOSS_GOODS_TRUCK                  :Goss 상품 수송차
STR_VEHICLE_NAME_ROAD_VEHICLE_HEREFORD_GRAIN_TRUCK              :Hereford 곡물 수송차
STR_VEHICLE_NAME_ROAD_VEHICLE_THOMAS_GRAIN_TRUCK                :Thomas 곡물 수송차
STR_VEHICLE_NAME_ROAD_VEHICLE_GOSS_GRAIN_TRUCK                  :Goss 곡물 수송차
STR_VEHICLE_NAME_ROAD_VEHICLE_WITCOMBE_WOOD_TRUCK               :Witcombe 목재 수송차
STR_VEHICLE_NAME_ROAD_VEHICLE_FOSTER_WOOD_TRUCK                 :Foster 목재 수송차
STR_VEHICLE_NAME_ROAD_VEHICLE_MORELAND_WOOD_TRUCK               :Moreland 목재 수송차
STR_VEHICLE_NAME_ROAD_VEHICLE_MPS_IRON_ORE_TRUCK                :MPS 철광석 수송차
STR_VEHICLE_NAME_ROAD_VEHICLE_UHL_IRON_ORE_TRUCK                :Uhl 철광석 수송차
STR_VEHICLE_NAME_ROAD_VEHICLE_CHIPPY_IRON_ORE_TRUCK             :Chippy 철광석 수송차
STR_VEHICLE_NAME_ROAD_VEHICLE_BALOGH_STEEL_TRUCK                :Balogh 철 수송차량
STR_VEHICLE_NAME_ROAD_VEHICLE_UHL_STEEL_TRUCK                   :Uhl 철 수송차량
STR_VEHICLE_NAME_ROAD_VEHICLE_KELLING_STEEL_TRUCK               :Kelling 철 수송차량
STR_VEHICLE_NAME_ROAD_VEHICLE_BALOGH_ARMORED_TRUCK              :Balogh 귀금속 수송차
STR_VEHICLE_NAME_ROAD_VEHICLE_UHL_ARMORED_TRUCK                 :Uhl 귀금속 수송차
STR_VEHICLE_NAME_ROAD_VEHICLE_FOSTER_ARMORED_TRUCK              :Foster 귀금속 수송차
STR_VEHICLE_NAME_ROAD_VEHICLE_FOSTER_FOOD_VAN                   :Foster 식품 수송차
STR_VEHICLE_NAME_ROAD_VEHICLE_PERRY_FOOD_VAN                    :Perry 식품 수송차
STR_VEHICLE_NAME_ROAD_VEHICLE_CHIPPY_FOOD_VAN                   :Chippy 식품 수송차
STR_VEHICLE_NAME_ROAD_VEHICLE_UHL_PAPER_TRUCK                   :Uhl 종이 수송차
STR_VEHICLE_NAME_ROAD_VEHICLE_BALOGH_PAPER_TRUCK                :Balogh 종이 수송차
STR_VEHICLE_NAME_ROAD_VEHICLE_MPS_PAPER_TRUCK                   :MPS 종이 수송차
STR_VEHICLE_NAME_ROAD_VEHICLE_MPS_COPPER_ORE_TRUCK              :MPS 구리 광석 수송차
STR_VEHICLE_NAME_ROAD_VEHICLE_UHL_COPPER_ORE_TRUCK              :Uhl 구리 광석 수송차
STR_VEHICLE_NAME_ROAD_VEHICLE_GOSS_COPPER_ORE_TRUCK             :Goss 구리 광석 수송차
STR_VEHICLE_NAME_ROAD_VEHICLE_UHL_WATER_TANKER                  :Uhl 물 수송차
STR_VEHICLE_NAME_ROAD_VEHICLE_BALOGH_WATER_TANKER               :Balogh 물 수송차
STR_VEHICLE_NAME_ROAD_VEHICLE_MPS_WATER_TANKER                  :MPS 물 수송차
STR_VEHICLE_NAME_ROAD_VEHICLE_BALOGH_FRUIT_TRUCK                :Balogh 과일 수송차
STR_VEHICLE_NAME_ROAD_VEHICLE_UHL_FRUIT_TRUCK                   :Uhl 과일 수송차
STR_VEHICLE_NAME_ROAD_VEHICLE_KELLING_FRUIT_TRUCK               :Kelling 과일 수송차
STR_VEHICLE_NAME_ROAD_VEHICLE_BALOGH_RUBBER_TRUCK               :Balogh 고무 수송차
STR_VEHICLE_NAME_ROAD_VEHICLE_UHL_RUBBER_TRUCK                  :Uhl 고무 수송차
STR_VEHICLE_NAME_ROAD_VEHICLE_RMT_RUBBER_TRUCK                  :RMT 고무 수송차
STR_VEHICLE_NAME_ROAD_VEHICLE_MIGHTYMOVER_SUGAR_TRUCK           :MightyMover 설탕 수송차
STR_VEHICLE_NAME_ROAD_VEHICLE_POWERNAUGHT_SUGAR_TRUCK           :Powernaught 설탕 수송차
STR_VEHICLE_NAME_ROAD_VEHICLE_WIZZOWOW_SUGAR_TRUCK              :Wizzowow 설탕 수송차
STR_VEHICLE_NAME_ROAD_VEHICLE_MIGHTYMOVER_COLA_TRUCK            :MightyMover 콜라 수송차
STR_VEHICLE_NAME_ROAD_VEHICLE_POWERNAUGHT_COLA_TRUCK            :Powernaught 콜라 수송차
STR_VEHICLE_NAME_ROAD_VEHICLE_WIZZOWOW_COLA_TRUCK               :Wizzowow 콜라 수송차
STR_VEHICLE_NAME_ROAD_VEHICLE_MIGHTYMOVER_COTTON_CANDY          :MightyMover 솜사탕 수송차
STR_VEHICLE_NAME_ROAD_VEHICLE_POWERNAUGHT_COTTON_CANDY          :Powernaught 솜사탕 수송차
STR_VEHICLE_NAME_ROAD_VEHICLE_WIZZOWOW_COTTON_CANDY_TRUCK       :Wizzowow 솜사탕 수송차
STR_VEHICLE_NAME_ROAD_VEHICLE_MIGHTYMOVER_TOFFEE_TRUCK          :MightyMover 토피 수송차
STR_VEHICLE_NAME_ROAD_VEHICLE_POWERNAUGHT_TOFFEE_TRUCK          :Powernaught 토피 수송차
STR_VEHICLE_NAME_ROAD_VEHICLE_WIZZOWOW_TOFFEE_TRUCK             :Wizzowow 토피 수송차
STR_VEHICLE_NAME_ROAD_VEHICLE_MIGHTYMOVER_TOY_VAN               :MightyMover 장난감 수송차
STR_VEHICLE_NAME_ROAD_VEHICLE_POWERNAUGHT_TOY_VAN               :Powernaught 장난감 수송차
STR_VEHICLE_NAME_ROAD_VEHICLE_WIZZOWOW_TOY_VAN                  :Wizzowow 장난감 수송차
STR_VEHICLE_NAME_ROAD_VEHICLE_MIGHTYMOVER_CANDY_TRUCK           :MightyMover 사탕 수송차
STR_VEHICLE_NAME_ROAD_VEHICLE_POWERNAUGHT_CANDY_TRUCK           :Powernaught 사탕 수송차
STR_VEHICLE_NAME_ROAD_VEHICLE_WIZZOWOW_CANDY_TRUCK              :Wizzowow 사탕 수송차
STR_VEHICLE_NAME_ROAD_VEHICLE_MIGHTYMOVER_BATTERY_TRUCK         :MightyMover 건전지 수송차
STR_VEHICLE_NAME_ROAD_VEHICLE_POWERNAUGHT_BATTERY_TRUCK         :Powernaught 건전지 수송차
STR_VEHICLE_NAME_ROAD_VEHICLE_WIZZOWOW_BATTERY_TRUCK            :Wizzowow 건전지 수송차
STR_VEHICLE_NAME_ROAD_VEHICLE_MIGHTYMOVER_FIZZY_DRINK           :MightyMover 탄산음료 수송차
STR_VEHICLE_NAME_ROAD_VEHICLE_POWERNAUGHT_FIZZY_DRINK           :Powernaught 탄산음료 수송차
STR_VEHICLE_NAME_ROAD_VEHICLE_WIZZOWOW_FIZZY_DRINK_TRUCK        :Wizzowow 탄산음료 수송차
STR_VEHICLE_NAME_ROAD_VEHICLE_MIGHTYMOVER_PLASTIC_TRUCK         :MightyMover 플라스틱 수송차
STR_VEHICLE_NAME_ROAD_VEHICLE_POWERNAUGHT_PLASTIC_TRUCK         :Powernaught 플라스틱 수송차
STR_VEHICLE_NAME_ROAD_VEHICLE_WIZZOWOW_PLASTIC_TRUCK            :Wizzowow 플라스틱 수송차
STR_VEHICLE_NAME_ROAD_VEHICLE_MIGHTYMOVER_BUBBLE_TRUCK          :MightyMover 거품 수송차
STR_VEHICLE_NAME_ROAD_VEHICLE_POWERNAUGHT_BUBBLE_TRUCK          :Powernaught 거품 수송차
STR_VEHICLE_NAME_ROAD_VEHICLE_WIZZOWOW_BUBBLE_TRUCK             :Wizzowow 거품 수송차
STR_VEHICLE_NAME_SHIP_MPS_OIL_TANKER                            :MPS 유조선
STR_VEHICLE_NAME_SHIP_CS_INC_OIL_TANKER                         :㈜CS사 유조선
STR_VEHICLE_NAME_SHIP_MPS_PASSENGER_FERRY                       :MPS 여객선
STR_VEHICLE_NAME_SHIP_FFP_PASSENGER_FERRY                       :FFP 여객선
STR_VEHICLE_NAME_SHIP_BAKEWELL_300_HOVERCRAFT                   :Bakewell 300 호버크래프트
STR_VEHICLE_NAME_SHIP_CHUGGER_CHUG_PASSENGER                    :Chugger-Chug 여객선
STR_VEHICLE_NAME_SHIP_SHIVERSHAKE_PASSENGER_FERRY               :Shivershake 여객선
STR_VEHICLE_NAME_SHIP_YATE_CARGO_SHIP                           :Yate 화물선
STR_VEHICLE_NAME_SHIP_BAKEWELL_CARGO_SHIP                       :Bakewell 화물선
STR_VEHICLE_NAME_SHIP_MIGHTYMOVER_CARGO_SHIP                    :MightyMover 화물선
STR_VEHICLE_NAME_SHIP_POWERNAUT_CARGO_SHIP                      :Powernaut 화물선
STR_VEHICLE_NAME_AIRCRAFT_SAMPSON_U52                           :Sampson U52
STR_VEHICLE_NAME_AIRCRAFT_COLEMAN_COUNT                         :Coleman Count
STR_VEHICLE_NAME_AIRCRAFT_FFP_DART                              :FFP Dart
STR_VEHICLE_NAME_AIRCRAFT_YATE_HAUGAN                           :Yate Haugan
STR_VEHICLE_NAME_AIRCRAFT_BAKEWELL_COTSWALD_LB_3                :Bakewell Cotswald LB-3
STR_VEHICLE_NAME_AIRCRAFT_BAKEWELL_LUCKETT_LB_8                 :Bakewell Luckett LB-8
STR_VEHICLE_NAME_AIRCRAFT_BAKEWELL_LUCKETT_LB_9                 :Bakewell Luckett LB-9
STR_VEHICLE_NAME_AIRCRAFT_BAKEWELL_LUCKETT_LB80                 :Bakewell Luckett LB80
STR_VEHICLE_NAME_AIRCRAFT_BAKEWELL_LUCKETT_LB_10                :Bakewell Luckett LB-10
STR_VEHICLE_NAME_AIRCRAFT_BAKEWELL_LUCKETT_LB_11                :Bakewell Luckett LB-11
STR_VEHICLE_NAME_AIRCRAFT_YATE_AEROSPACE_YAC_1_11               :Yate Aerospace YAC 1-11
STR_VEHICLE_NAME_AIRCRAFT_DARWIN_100                            :Darwin 100
STR_VEHICLE_NAME_AIRCRAFT_DARWIN_200                            :Darwin 200
STR_VEHICLE_NAME_AIRCRAFT_DARWIN_300                            :Darwin 300
STR_VEHICLE_NAME_AIRCRAFT_DARWIN_400                            :Darwin 400
STR_VEHICLE_NAME_AIRCRAFT_DARWIN_500                            :Darwin 500
STR_VEHICLE_NAME_AIRCRAFT_DARWIN_600                            :Darwin 600
STR_VEHICLE_NAME_AIRCRAFT_GURU_GALAXY                           :Guru Galaxy
STR_VEHICLE_NAME_AIRCRAFT_AIRTAXI_A21                           :Airtaxi A21
STR_VEHICLE_NAME_AIRCRAFT_AIRTAXI_A31                           :Airtaxi A31
STR_VEHICLE_NAME_AIRCRAFT_AIRTAXI_A32                           :Airtaxi A32
STR_VEHICLE_NAME_AIRCRAFT_AIRTAXI_A33                           :Airtaxi A33
STR_VEHICLE_NAME_AIRCRAFT_YATE_AEROSPACE_YAE46                  :Yate Aerospace YAe46
STR_VEHICLE_NAME_AIRCRAFT_DINGER_100                            :Dinger 100
STR_VEHICLE_NAME_AIRCRAFT_AIRTAXI_A34_1000                      :AirTaxi A34-1000
STR_VEHICLE_NAME_AIRCRAFT_YATE_Z_SHUTTLE                        :Yate Z-Shuttle
STR_VEHICLE_NAME_AIRCRAFT_KELLING_K1                            :Kelling K1
STR_VEHICLE_NAME_AIRCRAFT_KELLING_K6                            :Kelling K6
STR_VEHICLE_NAME_AIRCRAFT_KELLING_K7                            :Kelling K7
STR_VEHICLE_NAME_AIRCRAFT_DARWIN_700                            :Darwin 700
STR_VEHICLE_NAME_AIRCRAFT_FFP_HYPERDART_2                       :FFP Hyperdart 2
STR_VEHICLE_NAME_AIRCRAFT_DINGER_200                            :Dinger 200
STR_VEHICLE_NAME_AIRCRAFT_DINGER_1000                           :Dinger 1000
STR_VEHICLE_NAME_AIRCRAFT_PLODDYPHUT_100                        :Ploddyphut 100
STR_VEHICLE_NAME_AIRCRAFT_PLODDYPHUT_500                        :Ploddyphut 500
STR_VEHICLE_NAME_AIRCRAFT_FLASHBANG_X1                          :Flashbang X1
STR_VEHICLE_NAME_AIRCRAFT_JUGGERPLANE_M1                        :Juggerplane M1
STR_VEHICLE_NAME_AIRCRAFT_FLASHBANG_WIZZER                      :Flashbang Wizzer
STR_VEHICLE_NAME_AIRCRAFT_TRICARIO_HELICOPTER                   :Tricario 헬리콥터
STR_VEHICLE_NAME_AIRCRAFT_GURU_X2_HELICOPTER                    :Guru X2 헬리콥터
STR_VEHICLE_NAME_AIRCRAFT_POWERNAUT_HELICOPTER                  :Powernaut 헬리콥터

##id 0x8800
# Formatting of some strings
STR_FORMAT_DATE_TINY                                            :{2:NUM}.{1:STRING}.{0:STRING}
STR_FORMAT_DATE_SHORT                                           :{1:NUM}년 {0:STRING}
STR_FORMAT_DATE_LONG                                            :{2:NUM}년 {1:STRING}월 {0:STRING}일
STR_FORMAT_DATE_ISO                                             :{2:NUM}-{1:STRING}-{0:STRING}

STR_FORMAT_DATE_MINUTES                                         :{0:STRING}:{1:STRING}
STR_FORMAT_DATE_MINUTES_WITH_Y                                  :{0:STRING}:{1:STRING} / {2:NUM}
STR_FORMAT_DATE_MINUTES_WITH_YM                                 :{0:STRING}:{1:STRING} / {2:DATE_SHORT}
STR_FORMAT_DATE_MINUTES_WITH_YMD                                :{0:STRING}:{1:STRING} / {2:DATE_LONG}

STR_FORMAT_BUOY_NAME                                            :{TOWN} 부표
STR_FORMAT_BUOY_NAME_SERIAL                                     :{TOWN} 부표 #{COMMA}
STR_FORMAT_COMPANY_NUM                                          :(회사 {COMMA})
STR_FORMAT_GROUP_NAME                                           :그룹 {COMMA}
STR_FORMAT_INDUSTRY_NAME                                        :{TOWN} {STRING}
STR_FORMAT_WAYPOINT_NAME                                        :{TOWN} 경유지
STR_FORMAT_WAYPOINT_NAME_SERIAL                                 :{TOWN} 경유지 #{COMMA}

STR_FORMAT_DEPOT_NAME_TRAIN                                     :{TOWN} 차량기지
STR_FORMAT_DEPOT_NAME_TRAIN_SERIAL                              :{TOWN} 차량기지 #{COMMA}
STR_FORMAT_DEPOT_NAME_ROAD_VEHICLE                              :{TOWN} 차고지
STR_FORMAT_DEPOT_NAME_ROAD_VEHICLE_SERIAL                       :{TOWN} 차고지 #{COMMA}
STR_FORMAT_DEPOT_NAME_SHIP                                      :{TOWN} 정박소
STR_FORMAT_DEPOT_NAME_SHIP_SERIAL                               :{TOWN} 정박소 #{COMMA}
STR_FORMAT_DEPOT_NAME_AIRCRAFT                                  :{STATION} 격납고

STR_UNKNOWN_STATION                                             :알 수 없는 정거장
STR_DEFAULT_SIGN_NAME                                           :팻말
STR_COMPANY_SOMEONE                                             :누군가

STR_SAVEGAME_NAME_DEFAULT                                       :{COMPANY}의 게임 ({STRING})
STR_SAVEGAME_NAME_SPECTATOR                                     :관전자의 게임 ({1:STRING})

# Viewport strings
STR_VIEWPORT_SHOW_VEHICLE_ROUTE_STEP                            :{BROWN}{NUM} {STRING}
STR_VIEWPORT_SHOW_VEHICLE_ROUTE_STEP_STATION                    :{BLACK}역
STR_VIEWPORT_SHOW_VEHICLE_ROUTE_STEP_WAYPOINT                   :{GRAY}경
STR_VIEWPORT_SHOW_VEHICLE_ROUTE_STEP_IMPLICIT                   :{GRAY}암
STR_VIEWPORT_SHOW_VEHICLE_ROUTE_STEP_DEPOT                      :{RED}기
STR_VIEWPORT_SHOW_VEHICLE_ROUTE_STEP_OVERFLOW                   :{RED}{NUM}x

STR_VIEWPORT_TOWN_POP_VERY_POOR_RATING                          :{WHITE}{TOWN} {RED}({COMMA})
STR_VIEWPORT_TOWN_POP_MEDIOCRE_RATING                           :{WHITE}{TOWN} {ORANGE}({COMMA})
STR_VIEWPORT_TOWN_POP_GOOD_RATING                               :{WHITE}{TOWN} {YELLOW}({COMMA})
STR_VIEWPORT_TOWN_POP                                           :{WHITE}{TOWN} ({COMMA})
STR_VIEWPORT_TOWN_POP_EXCELLENT_RATING                          :{WHITE}{TOWN} {GREEN}({COMMA})
STR_VIEWPORT_TOWN                                               :{WHITE}{TOWN}
STR_VIEWPORT_TOWN_TINY_BLACK                                    :{TINY_FONT}{BLACK}{TOWN}
STR_VIEWPORT_TOWN_TINY_VERY_POOR_RATING                         :{TINY_FONT}{RED}{TOWN}
STR_VIEWPORT_TOWN_TINY_MEDIOCRE_RATING                          :{TINY_FONT}{ORANGE}{TOWN}
STR_VIEWPORT_TOWN_TINY_GOOD_RATING                              :{TINY_FONT}{YELLOW}{TOWN}
STR_VIEWPORT_TOWN_TINY_WHITE                                    :{TINY_FONT}{WHITE}{TOWN}
STR_VIEWPORT_TOWN_TINY_EXCELLENT_RATING                         :{TINY_FONT}{GREEN}{TOWN}

STR_VIEWPORT_SIGN_SMALL_BLACK                                   :{TINY_FONT}{BLACK}{SIGN}
STR_VIEWPORT_SIGN_SMALL_WHITE                                   :{TINY_FONT}{WHITE}{SIGN}

STR_VIEWPORT_STATION                                            :{STATION} {STATION_FEATURES}
STR_VIEWPORT_STATION_TINY                                       :{TINY_FONT}{STATION}

STR_VIEWPORT_WAYPOINT                                           :{WAYPOINT}
STR_VIEWPORT_WAYPOINT_TINY                                      :{TINY_FONT}{WAYPOINT}

# Simple strings to get specific types of data
STR_COMPANY_NAME                                                :{COMPANY}
STR_COMPANY_NAME_COMPANY_NUM                                    :{COMPANY} {COMPANY_NUM}
STR_DEPOT_NAME                                                  :{DEPOT}
STR_ENGINE_NAME                                                 :{ENGINE}
STR_HIDDEN_ENGINE_NAME                                          :{ENGINE} (숨김)
STR_GROUP_NAME                                                  :{GROUP}
STR_INDUSTRY_NAME                                               :{INDUSTRY}
STR_PRESIDENT_NAME                                              :{PRESIDENT_NAME}
STR_SIGN_NAME                                                   :{SIGN}
STR_STATION_NAME                                                :{STATION}
STR_TOWN_NAME                                                   :{TOWN}
STR_VEHICLE_NAME                                                :{VEHICLE}
STR_WAYPOINT_NAME                                               :{WAYPOINT}

STR_JUST_CARGO                                                  :{CARGO_LONG}
STR_JUST_CHECKMARK                                              :{CHECKMARK}
STR_JUST_COMMA                                                  :{COMMA}
STR_JUST_CURRENCY_SHORT                                         :{CURRENCY_SHORT}
STR_JUST_CURRENCY_LONG                                          :{CURRENCY_LONG}
STR_JUST_CARGO_LIST                                             :{CARGO_LIST}
STR_JUST_INT                                                    :{NUM}
STR_JUST_DECIMAL                                                :{DECIMAL}
STR_JUST_DECIMAL1                                               :{DECIMAL1}
STR_JUST_DATE_TINY                                              :{DATE_TINY}
STR_JUST_DATE_SHORT                                             :{DATE_SHORT}
STR_JUST_DATE_LONG                                              :{DATE_LONG}
STR_JUST_DATE_ISO                                               :{DATE_ISO}
STR_JUST_DATE_WALLCLOCK_TINY                                    :{DATE_WALLCLOCK_TINY}
STR_JUST_DATE_WALLCLOCK_SHORT                                   :{DATE_WALLCLOCK_SHORT}
STR_JUST_DATE_WALLCLOCK_LONG                                    :{DATE_WALLCLOCK_LONG}
STR_JUST_DATE_WALLCLOCK_ISO                                     :{DATE_WALLCLOCK_ISO}
STR_JUST_STRING                                                 :{STRING}
STR_JUST_STRING1                                                :{STRING}
STR_JUST_STRING2                                                :{STRING}
STR_JUST_STRING_STRING                                          :{STRING}{STRING}
STR_JUST_RAW_STRING                                             :{STRING}
STR_JUST_BIG_RAW_STRING                                         :{BIG_FONT}{STRING}

# Slightly 'raw' stringcodes with colour or size
STR_BLACK_COMMA                                                 :{BLACK}{COMMA}
STR_TINY_BLACK_COMA                                             :{TINY_FONT}{BLACK}{COMMA}
STR_TINY_COMMA                                                  :{TINY_FONT}{COMMA}
STR_BLUE_COMMA                                                  :{BLUE}{COMMA}
STR_RED_COMMA                                                   :{RED}{COMMA}
STR_WHITE_COMMA                                                 :{WHITE}{COMMA}
STR_BLACK_DECIMAL                                               :{BLACK}{DECIMAL}
STR_TINY_BLACK_DECIMAL                                          :{TINY_FONT}{BLACK}{DECIMAL}
STR_COMPANY_MONEY                                               :{WHITE}{CURRENCY_LONG}
STR_BLACK_DATE_LONG                                             :{BLACK}{DATE_LONG}
STR_WHITE_DATE_LONG                                             :{WHITE}{DATE_LONG}
STR_WHITE_DATE_WALLCLOCK_LONG                                   :{WHITE}{DATE_WALLCLOCK_LONG}
STR_WHITE_DATE_WALLCLOCK_SHORT                                  :{WHITE}{DATE_WALLCLOCK_SHORT}
STR_SHORT_DATE                                                  :{WHITE}{DATE_TINY}
STR_DATE_LONG_SMALL                                             :{TINY_FONT}{BLACK}{DATE_LONG}
STR_TINY_GROUP                                                  :{TINY_FONT}{GROUP}
STR_BLACK_INT                                                   :{BLACK}{NUM}
STR_ORANGE_INT                                                  :{ORANGE}{NUM}
STR_RED_INT                                                     :{RED}{NUM}
STR_WHITE_SIGN                                                  :{WHITE}{SIGN}
STR_TINY_BLACK_STATION                                          :{TINY_FONT}{BLACK}{STATION}
STR_BLACK_STRING                                                :{BLACK}{STRING}
STR_BLACK_RAW_STRING                                            :{BLACK}{STRING}
STR_ORANGE_STRING                                               :{ORANGE}{STRING}
STR_LTBLUE_STRING                                               :{LTBLUE}{STRING}
STR_WHITE_STRING                                                :{WHITE}{STRING}
STR_ORANGE_STRING1_WHITE                                        :{ORANGE}{STRING}{WHITE}
STR_ORANGE_STRING1_LTBLUE                                       :{ORANGE}{STRING}{LTBLUE}
STR_TINY_BLACK_HEIGHT                                           :{TINY_FONT}{BLACK}{HEIGHT}
STR_TINY_BLACK_VEHICLE                                          :{TINY_FONT}{BLACK}{VEHICLE}
STR_TINY_RIGHT_ARROW                                            :{TINY_FONT}{RIGHT_ARROW}
STR_BLACK_PLUS                                                  :{BLACK}+

STR_WHITE                                                       :{WHITE}
STR_BLACK                                                       :{BLACK}
STR_BLACK_1                                                     :{G=m}{BLACK}1
STR_BLACK_2                                                     :{G=f}{BLACK}2
STR_BLACK_3                                                     :{G=m}{BLACK}3
STR_BLACK_4                                                     :{G=f}{BLACK}4
STR_BLACK_5                                                     :{G=f}{BLACK}5
STR_BLACK_6                                                     :{G=m}{BLACK}6
STR_BLACK_7                                                     :{G=m}{BLACK}7

STR_TRAIN                                                       :{G=f}{BLACK}{TRAIN}
STR_BUS                                                         :{G=f}{BLACK}{BUS}
STR_LORRY                                                       :{G=m}{BLACK}{LORRY}
STR_PLANE                                                       :{G=f}{BLACK}{PLANE}
STR_SHIP                                                        :{G=f}{BLACK}{SHIP}

STR_TOOLBAR_RAILTYPE_VELOCITY                                   :{STRING} ({VELOCITY})

######## Zoning toolbar

STR_ZONING_TOOLBAR                                              :{WHITE}구역 보기
STR_ZONING_OUTER                                                :{BLACK}바깥쪽 타일 테두리:
STR_ZONING_INNER                                                :{BLACK}안쪽 타일 테두리:
STR_ZONING_OUTER_INFO                                           :{BLACK}바깥쪽 타일 테두리를 표시할 기준을 선택하세요.
STR_ZONING_INNER_INFO                                           :{BLACK}안쪽 타일 테두리를 표시할 기준을 선택하세요.

STR_ZONING_NO_ZONING                                            :표시 안함
STR_ZONING_AUTHORITY                                            :권한
STR_ZONING_CAN_BUILD                                            :건설 불가 지역
STR_ZONING_STA_CATCH                                            :역세권
STR_ZONING_STA_CATCH_OPEN                                       :역세권 (창이 열린 역만)
STR_ZONING_BUL_UNSER                                            :역세권 밖의 건물
STR_ZONING_IND_UNSER                                            :역세권 밖의 산업 시설
STR_ZONING_TRACERESTRICT                                        :경로 탐색 제한 신호기
STR_ZONING_2x2_GRID                                             :2x2 도시 도로 격자
STR_ZONING_3x3_GRID                                             :3x3 도시 도로 격자

STR_TMPL_RPL_TITLE                                              :{WHITE}템플릿 교체
STR_TMPL_TEMPLATE_REPLACEMENT                                   :템플릿 교체
STR_TMPL_TRAINS_IN_GROUP                                        :{BLACK}그룹에 속한 열차
STR_TMPL_AVAILABLE_TEMPLATES                                    :{BLACK}가능한 템플릿
STR_TMPL_DEFINE_TEMPLATE                                        :{BLACK}새 템플릿
STR_TMPL_EDIT_TEMPLATE                                          :{BLACK}편집
STR_TMPL_CREATE_CLONE_VEH                                       :{BLACK}복제
STR_TMPL_DELETE_TEMPLATE                                        :{BLACK}삭제
STR_TMPL_RPL_ALL_TMPL                                           :{BLACK}모든 템플릿 교체
STR_TMPL_NEW_VEHICLE                                            :{BLACK}새 차량
STR_TMPL_CONFIRM                                                :{BLACK}확인
STR_TMPL_CANCEL                                                 :{BLACK}취소
STR_TMPL_NEW                                                    :{BLACK}새 템플릿 차량
STR_TMPL_REFIT                                                  :{BLACK}개조
STR_TMPL_GROUP_INFO                                             :{BLACK}그룹 정보: {ORANGE}
STR_TMPL_TEMPLATE_INFO                                          :{BLACK}템플릿 정보: {ORANGE}
STR_TMPL_RPL_START                                              :{BLACK}교체 시작
STR_TMPL_RPL_STOP                                               :{BLACK}교체 중지
STR_TMPL_TRAIN_OVR_VALUE                                        :{TINY_FONT}{BLACK}열차 가격: {CURRENCY_SHORT}
STR_TMPL_TEMPLATE_OVR_VALUE                                     :{TINY_FONT}{BLACK}구입 가격: {GOLD}{CURRENCY_LONG}
STR_TMPL_TEMPLATE_OVR_VALUE_nogold                              :{TINY_FONT}{BLACK}구입 가격: {CURRENCY_LONG}
STR_TMPL_TEMPLATE_OVR_VALUE_nogoldandcurrency                   :{TINY_FONT}{BLACK}구입 가격:
STR_TMPL_TEMPLATE_OVR_VALUE_notinyfont                          :{BLACK}구입 가격: {GOLD}{CURRENCY_LONG}
STR_TMPL_TEMPLATE_OVR_VALUE_notinyfontandblack                  :구입 가격: {GOLD}{CURRENCY_LONG}
STR_TMPL_WARNING_FREE_WAGON                                     :{RED}Free Chain: 운행할 수 없습니다!
STR_TMPL_TEST                                                   :{ORANGE}시험 문자열: {STRING} {STRING}
STR_TMPL_GROUP_USES_TEMPLATE                                    :{BLACK}사용 중인 템플릿: {NUM}
STR_TMP_TEMPLATE_IN_USE                                         :템플릿이 사용 중입니다.
STR_TMPL_GROUP_NUM_TRAINS                                       :{BLACK}{NUM}
STR_TMPL_CREATEGUI_TITLE                                        :{WHITE}템플릿 차량 생성/수정
STR_TMPL_MAINGUI_DEFINEDGROUPS                                  :{BLACK}만들어진 그룹
STR_TMPL_TMPLRPL_EX_DIFF_RAILTYPE                               :다른 선로 종류의 템플릿을 사용 중입니다.

STR_TMPL_SET_USEDEPOT                                           :{BLACK}차량을 기지에서 사용
STR_TMPL_SET_USEDEPOT_TIP                                       :{BLACK}구입 비용을 줄이기 위해 차량을 기지 안에 놔 둡니다.
STR_TMPL_SET_KEEPREMAINDERS                                     :{BLACK}재고로 놔두기
STR_TMPL_SET_KEEPREMAINDERS_TIP                                 :{BLACK}템플릿 교체가 끝난 후 오래된 열차로부터 남은 차량을 나중을 위해 놔 둡니다.
STR_TMPL_SET_REFIT                                              :{BLACK}개조하기
STR_TMPL_SET_REFIT_TIP                                          :{BLACK}설정되면 열차는 템플릿에 지정된 화물을 실을 수 있도록 개조될 것입니다. 만약 모든 객차/화물차가 새로 구입됐거나 기지에 있는 것을 되찾아 온 것이 아닐 경우, 오래된 것을 교체하려고 "시도"할 것입니다. 만약 불가능하면 일반 상태로 개조합니다.
STR_TMPL_SET_OLD_ONLY                                           :{BLACK}낡은 차량만
STR_TMPL_SET_OLD_ONLY_TIP                                       :{BLACK}설정되면 낡은 차량과 자동 교체에 의해 교체되는 차량만이 교체됩니다.

STR_TMPL_CONFIG_USEDEPOT                                        :기지 사용
STR_TMPL_CONFIG_KEEPREMAINDERS                                  :놔두기
STR_TMPL_CONFIG_REFIT                                           :개조
STR_TMPL_CONFIG_OLD_ONLY                                        :낡은 차량만

STR_TMPL_NUM_TRAINS_NEED_RPL                                    :# 개의 교체할 열차:

STR_TMPL_CARGO_SUMMARY                                          :{CARGO_LONG}
STR_TMPL_CARGO_SUMMARY_MULTI                                    :{CARGO_LONG} (x{NUM})

STR_TMPL_RPLALLGUI_TITLE                                        :{WHITE}모든 템플릿 차량 교체
STR_TMPL_RPLALLGUI_INSET_TOP                                    :{BLACK}차량 종류를 고르고 교체
STR_TMPL_RPLALLGUI_INSET_TOP_1                                  :{BLACK}템플릿 기관차
STR_TMPL_RPLALLGUI_INSET_TOP_2                                  :{BLACK}구매 가능한 기관차
STR_TMPL_RPLALLGUI_INSET_BOTTOM                                 :{BLACK}현재 템플릿 목록 (교체가 끝난 뒤 갱신)
STR_TMPL_RPLALLGUI_BUTTON_RPLALL                                :{BLACK}모두 교체
STR_TMPL_RPLALLGUI_BUTTON_APPLY                                 :{BLACK}적용
STR_TMPL_RPLALLGUI_BUTTON_CANCEL                                :{BLACK}취소
STR_TMPL_RPLALLGUI_USE_TIP                                      :{BLACK}각 목록으로부터 차량 종류를 고르고 '모두 교체'를 클릭하십시오. 만약 템플릿 목록에 표시된 결과가 만족스럽다면, '적용'을 클릭해 바뀐 내용을 적용하십시오.

STR_TMPL_CANT_CREATE                                            :{WHITE}템플릿이나 가상 차량을 생성할 수 없습니다...

# Scheduled Dispatch
STR_SCHDISPATCH_CAPTION                                         :{WHITE}{VEHICLE} (배차 일정)
STR_SCHDISPATCH_ENABLED                                         :{BLACK}활성화
STR_SCHDISPATCH_ENABLED_TOOLTIP                                 :{BLACK}배차 일정을 활성화합니다. 자동 배차 조절과 같이 사용할 수 없습니다.
STR_SCHDISPATCH_ADD                                             :{BLACK}출발 슬롯 추가
STR_SCHDISPATCH_ADD_TOOLTIP                                     :{BLACK}이 스케줄에 새 출발 슬롯을 추가합니다.
STR_SCHDISPATCH_ADD_CAPTION                                     :{BLACK}출발 슬롯
STR_SCHDISPATCH_DURATION                                        :{BLACK}반복 주기
STR_SCHDISPATCH_DURATION_TOOLTIP                                :{BLACK}이 스케줄의 반복 주기를 설정합니다.
STR_SCHDISPATCH_DURATION_CAPTION_MINUTE                         :{BLACK}반복 주기 (분)
STR_SCHDISPATCH_DURATION_CAPTION_DAY                            :{BLACK}반복 주기 (일)
STR_SCHDISPATCH_START                                           :{BLACK}시작 일자
STR_SCHDISPATCH_START_TOOLTIP                                   :{BLACK}이 스케줄의 시작 일자를 설정합니다.
STR_SCHDISPATCH_START_CAPTION_MINUTE                            :{BLACK}시작 시각 (hhmm)
STR_SCHDISPATCH_DELAY                                           :{BLACK}지연
STR_SCHDISPATCH_DELAY_TOOLTIP                                   :{BLACK}허용할 수 있는 최대 지연 시간을 설정합니다.
STR_SCHDISPATCH_DELAY_CAPTION_MINUTE                            :{BLACK}지연 (분)
STR_SCHDISPATCH_DELAY_CAPTION_DAY                               :{BLACK}지연 (일)
STR_SCHDISPATCH_RESET_LAST_DISPATCH                             :{BLACK}최근 일정 재설정
STR_SCHDISPATCH_RESET_LAST_DISPATCH_TOOLTIP                     :{BLACK}최근 배차 일정을 재설정합니다. 먼 미래의 차량에 대해 오작동할 때 사용하십시오.

STR_SCHDISPATCH_SUMMARY_LAST_DEPARTURE_PAST                     :{BLACK}최근 출발: {DATE_WALLCLOCK_TINY}.
STR_SCHDISPATCH_SUMMARY_LAST_DEPARTURE_FUTURE                   :{BLACK}최근 배차된 열차가 아직 출발하지 않았습니다. {DATE_WALLCLOCK_TINY}에 출발할 예정입니다.
STR_SCHDISPATCH_SUMMARY_L1                                      :{BLACK}이 스케줄에는 {COMMA}대의 열차가 필요합니다.
STR_SCHDISPATCH_SUMMARY_L2                                      :{BLACK}이 스케줄은 {STRING}마다 반복되고 {DATE_WALLCLOCK_TINY}에 시작됩니다.
STR_SCHDISPATCH_SUMMARY_L3                                      :{BLACK}{STRING} 이상 지연되면 다음 슬롯으로 넘어갑니다.
STR_SCHDISPATCH_SUMMARY_NOT_ENABLED                             :{BLACK}이 스케줄은 비활성화되어 있습니다.<|MERGE_RESOLUTION|>--- conflicted
+++ resolved
@@ -4548,24 +4548,16 @@
 STR_ORDER_DROP_FULL_LOAD_ALL                                    :모든 화물을 가득 실음
 STR_ORDER_DROP_FULL_LOAD_ANY                                    :아무 화물이나 가득 싣기
 STR_ORDER_DROP_NO_LOADING                                       :싣지 않기
-<<<<<<< HEAD
 STR_ORDER_DROP_CARGO_TYPE_LOAD                                  :화물 종류에 따라 싣기
-STR_ORDER_TOOLTIP_FULL_LOAD                                     :{BLACK}선택한 목적지에서의 화물 적재 방식을 변경합니다
-=======
 STR_ORDER_TOOLTIP_FULL_LOAD                                     :{BLACK}선택한 목적지에서 화물을 적재할 방식을 변경합니다
->>>>>>> 1db19208
 
 STR_ORDER_TOGGLE_UNLOAD                                         :{BLACK}모든 화물 하차
 STR_ORDER_DROP_UNLOAD_IF_ACCEPTED                               :화물을 받는경우 하차
 STR_ORDER_DROP_UNLOAD                                           :모든 화물 하차
 STR_ORDER_DROP_TRANSFER                                         :환승
 STR_ORDER_DROP_NO_UNLOADING                                     :화물을 하차시키지 않음
-<<<<<<< HEAD
 STR_ORDER_DROP_CARGO_TYPE_UNLOAD                                :화물 종류에 따라 하차
-STR_ORDER_TOOLTIP_UNLOAD                                        :{BLACK}선택한 목적지에서의 화물 하차 방식을 변경합니다
-=======
 STR_ORDER_TOOLTIP_UNLOAD                                        :{BLACK}선택한 목적지에서 화물을 하차할 방식을 변경합니다
->>>>>>> 1db19208
 
 STR_ORDER_REFIT                                                 :{BLACK}개조
 STR_ORDER_REFIT_TOOLTIP                                         :{BLACK}이 경로에서 열차를 어떤 화물을 받을 수 있게 개조할 것인지 선택하십시오. CTRL+클릭하면 개조 설정을 해제합니다.
