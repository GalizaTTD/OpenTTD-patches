--- conflicted
+++ resolved
@@ -2254,12 +2254,6 @@
 STR_NETWORK_SERVER                                              :Сервер
 STR_NETWORK_CLIENT                                              :Клиент
 STR_NETWORK_SPECTATORS                                          :Наблюдатели
-
-<<<<<<< HEAD
-STR_NETWORK_TOOLBAR_LIST_SPECTATOR                              :{BLACK}Наблюдатель
-=======
-STR_NETWORK_GIVE_MONEY_CAPTION                                  :{WHITE}Введите сумму денег, которую вы хотите передать
->>>>>>> ba55f93f
 
 # Network set password
 STR_COMPANY_PASSWORD_CANCEL                                     :{BLACK}Не сохранять пароль
