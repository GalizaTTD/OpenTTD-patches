--- conflicted
+++ resolved
@@ -673,10 +673,7 @@
 STR_MUSIC_TOOLTIP_SHOW_MUSIC_TRACK_SELECTION                    :{BLACK}Exibir janela de seleção de faixas de música
 
 # Playlist window
-<<<<<<< HEAD
-=======
 STR_PLAYLIST_MUSIC_SELECTION_SETNAME                            :{WHITE}Programação Musical - '{STRING}'
->>>>>>> 01261dae
 STR_PLAYLIST_TRACK_NAME                                         :{TINY_FONT}{LTBLUE}{ZEROFILL_NUM} '{STRING}'
 STR_PLAYLIST_TRACK_INDEX                                        :{TINY_FONT}{BLACK}Índice de faixas
 STR_PLAYLIST_PROGRAM                                            :{TINY_FONT}{BLACK}Programa - '{STRING}'
@@ -1348,15 +1345,12 @@
 STR_CONFIG_SETTING_SMALLMAP_LAND_COLOUR_GREEN                   :Verde
 STR_CONFIG_SETTING_SMALLMAP_LAND_COLOUR_DARK_GREEN              :Verde escuro
 STR_CONFIG_SETTING_SMALLMAP_LAND_COLOUR_VIOLET                  :Violeta
-<<<<<<< HEAD
-=======
 STR_CONFIG_SETTING_SCROLLMODE                                   :Comportamento de rolamento da janela: {STRING}
 STR_CONFIG_SETTING_SCROLLMODE_HELPTEXT                          :Comportamento ao rolar o mapa
 STR_CONFIG_SETTING_SCROLLMODE_DEFAULT                           :Mover vista com BDM, posição do mouse travada
 STR_CONFIG_SETTING_SCROLLMODE_RMB_LOCKED                        :Mover mapa com BDM, posição do mouse travada
 STR_CONFIG_SETTING_SCROLLMODE_RMB                               :Mover mapa com BDM
 STR_CONFIG_SETTING_SCROLLMODE_LMB                               :Move o mapa com BEM
->>>>>>> 01261dae
 STR_CONFIG_SETTING_SMOOTH_SCROLLING                             :Suavizar rolamento da janela: {STRING}
 STR_CONFIG_SETTING_SMOOTH_SCROLLING_HELPTEXT                    :Controla como a janela principal rola para uma posição específica quando clicado no minimapa ou após localizar um objeto. Ativado torna o rolamento suave. Desativado torna o rolamento instantâneo
 STR_CONFIG_SETTING_MEASURE_TOOLTIP                              :Exibe distâncias quando usar ferramentas de construção: {STRING}
@@ -2749,13 +2743,6 @@
 ############ End of leave-in-this-order
 
 
-# Framerate display window
-############ Leave those lines in this order!!
-############ End of leave-in-this-order
-############ Leave those lines in this order!!
-############ End of leave-in-this-order
-
-
 # Save/load game/scenario
 STR_SAVELOAD_SAVE_CAPTION                                       :{WHITE}Salvar Jogo
 STR_SAVELOAD_LOAD_CAPTION                                       :{WHITE}Abrir Jogo
@@ -3048,10 +3035,7 @@
 STR_TOWN_VIEW_TOWN_CAPTION                                      :{WHITE}{TOWN}
 STR_TOWN_VIEW_CITY_CAPTION                                      :{WHITE}{TOWN} (Cidade)
 STR_TOWN_VIEW_POPULATION_HOUSES                                 :{BLACK}População: {ORANGE}{COMMA}{BLACK}  Casas: {ORANGE}{COMMA}
-<<<<<<< HEAD
-=======
 STR_TOWN_VIEW_CARGO_LAST_MONTH_MAX                              :{BLACK}{CARGO_LIST} últ. mês: {ORANGE}{COMMA}{BLACK}  max: {ORANGE}{COMMA}
->>>>>>> 01261dae
 STR_TOWN_VIEW_CARGO_FOR_TOWNGROWTH                              :{BLACK}Carga necessária para prover o crescimento:
 STR_TOWN_VIEW_CARGO_FOR_TOWNGROWTH_REQUIRED_GENERAL             :{ORANGE}{STRING}{RED} necessário(a)
 STR_TOWN_VIEW_CARGO_FOR_TOWNGROWTH_REQUIRED_WINTER              :{ORANGE}{STRING}{BLACK} necessário no inverno
