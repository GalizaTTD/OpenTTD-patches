##name Hungarian
##ownname Magyar
##isocode hu_HU
##plural 2
##textdir ltr
##digitsep .
##digitsepcur .
##decimalsep ,
##winlangid 0x040e
##grflangid 0x24
##case t ba


# This file is part of OpenTTD.
# OpenTTD is free software; you can redistribute it and/or modify it under the terms of the GNU General Public License as published by the Free Software Foundation, version 2.
# OpenTTD is distributed in the hope that it will be useful, but WITHOUT ANY WARRANTY; without even the implied warranty of MERCHANTABILITY or FITNESS FOR A PARTICULAR PURPOSE.
# See the GNU General Public License for more details. You should have received a copy of the GNU General Public License along with OpenTTD. If not, see <http://www.gnu.org/licenses/>.


##id 0x0000
STR_NULL                                                        :
STR_EMPTY                                                       :
STR_UNDEFINED                                                   :(nem definiált string)
STR_JUST_NOTHING                                                :semmi

# Cargo related strings
# Plural cargo name
STR_CARGO_PLURAL_NOTHING                                        :
STR_CARGO_PLURAL_PASSENGERS                                     :Utas
STR_CARGO_PLURAL_PASSENGERS.t                                   :utast
STR_CARGO_PLURAL_COAL                                           :Szén
STR_CARGO_PLURAL_COAL.t                                         :szenet
STR_CARGO_PLURAL_MAIL                                           :Levél
STR_CARGO_PLURAL_MAIL.t                                         :levelet
STR_CARGO_PLURAL_OIL                                            :Olaj
STR_CARGO_PLURAL_OIL.t                                          :olajat
STR_CARGO_PLURAL_LIVESTOCK                                      :Állat
STR_CARGO_PLURAL_LIVESTOCK.t                                    :állatot
STR_CARGO_PLURAL_GOODS                                          :Áru
STR_CARGO_PLURAL_GOODS.t                                        :árut
STR_CARGO_PLURAL_GRAIN                                          :Búza
STR_CARGO_PLURAL_GRAIN.t                                        :búzát
STR_CARGO_PLURAL_WOOD                                           :Fa
STR_CARGO_PLURAL_WOOD.t                                         :fát
STR_CARGO_PLURAL_IRON_ORE                                       :Vasérc
STR_CARGO_PLURAL_IRON_ORE.t                                     :vasércet
STR_CARGO_PLURAL_STEEL                                          :Acél
STR_CARGO_PLURAL_STEEL.t                                        :acélt
STR_CARGO_PLURAL_VALUABLES                                      :Értéktárgyak
STR_CARGO_PLURAL_VALUABLES.t                                    :értéktárgyakat
STR_CARGO_PLURAL_COPPER_ORE                                     :Rézérc
STR_CARGO_PLURAL_COPPER_ORE.t                                   :rézércet
STR_CARGO_PLURAL_MAIZE                                          :Kukorica
STR_CARGO_PLURAL_MAIZE.t                                        :kukoricát
STR_CARGO_PLURAL_FRUIT                                          :Gyümölcs
STR_CARGO_PLURAL_FRUIT.t                                        :gyümölcsöt
STR_CARGO_PLURAL_DIAMONDS                                       :Gyémánt
STR_CARGO_PLURAL_DIAMONDS.t                                     :gyémántot
STR_CARGO_PLURAL_FOOD                                           :Étel
STR_CARGO_PLURAL_FOOD.t                                         :ételt
STR_CARGO_PLURAL_PAPER                                          :Papír
STR_CARGO_PLURAL_PAPER.t                                        :papírt
STR_CARGO_PLURAL_GOLD                                           :Arany
STR_CARGO_PLURAL_GOLD.t                                         :aranyat
STR_CARGO_PLURAL_WATER                                          :Víz
STR_CARGO_PLURAL_WATER.t                                        :vizet
STR_CARGO_PLURAL_WHEAT                                          :Búza
STR_CARGO_PLURAL_WHEAT.t                                        :búzát
STR_CARGO_PLURAL_RUBBER                                         :Gumi
STR_CARGO_PLURAL_RUBBER.t                                       :gumit
STR_CARGO_PLURAL_SUGAR                                          :Cukor
STR_CARGO_PLURAL_SUGAR.t                                        :cukrot
STR_CARGO_PLURAL_TOYS                                           :Játék
STR_CARGO_PLURAL_TOYS.t                                         :játékot
STR_CARGO_PLURAL_SWEETS                                         :Cukorka
STR_CARGO_PLURAL_SWEETS.t                                       :cukorkát
STR_CARGO_PLURAL_COLA                                           :Kóla
STR_CARGO_PLURAL_COLA.t                                         :kólát
STR_CARGO_PLURAL_CANDYFLOSS                                     :Vattacukor
STR_CARGO_PLURAL_CANDYFLOSS.t                                   :vattacukrot
STR_CARGO_PLURAL_BUBBLES                                        :Buborék
STR_CARGO_PLURAL_BUBBLES.t                                      :buborékot
STR_CARGO_PLURAL_TOFFEE                                         :Tejkaramella
STR_CARGO_PLURAL_TOFFEE.t                                       :tejkaramellát
STR_CARGO_PLURAL_BATTERIES                                      :Elem
STR_CARGO_PLURAL_BATTERIES.t                                    :elemet
STR_CARGO_PLURAL_PLASTIC                                        :Műanyag
STR_CARGO_PLURAL_PLASTIC.t                                      :műanyagot
STR_CARGO_PLURAL_FIZZY_DRINKS                                   :Szénsavas ital
STR_CARGO_PLURAL_FIZZY_DRINKS.t                                 :szénsavas italt

# Singular cargo name
STR_CARGO_SINGULAR_NOTHING                                      :
STR_CARGO_SINGULAR_PASSENGER                                    :utas
STR_CARGO_SINGULAR_PASSENGER.t                                  :utast
STR_CARGO_SINGULAR_COAL                                         :szén
STR_CARGO_SINGULAR_COAL.t                                       :szenet
STR_CARGO_SINGULAR_MAIL                                         :levél
STR_CARGO_SINGULAR_MAIL.t                                       :levelet
STR_CARGO_SINGULAR_OIL                                          :olaj
STR_CARGO_SINGULAR_OIL.t                                        :olajat
STR_CARGO_SINGULAR_LIVESTOCK                                    :állat
STR_CARGO_SINGULAR_LIVESTOCK.t                                  :állatot
STR_CARGO_SINGULAR_GOODS                                        :áru
STR_CARGO_SINGULAR_GOODS.t                                      :árut
STR_CARGO_SINGULAR_GRAIN                                        :búza
STR_CARGO_SINGULAR_GRAIN.t                                      :búzát
STR_CARGO_SINGULAR_WOOD                                         :fa
STR_CARGO_SINGULAR_WOOD.t                                       :fát
STR_CARGO_SINGULAR_IRON_ORE                                     :vasérc
STR_CARGO_SINGULAR_IRON_ORE.t                                   :vasércet
STR_CARGO_SINGULAR_STEEL                                        :acél
STR_CARGO_SINGULAR_STEEL.t                                      :acélt
STR_CARGO_SINGULAR_VALUABLES                                    :értéktárgy
STR_CARGO_SINGULAR_VALUABLES.t                                  :értéktárgyat
STR_CARGO_SINGULAR_COPPER_ORE                                   :rézérc
STR_CARGO_SINGULAR_COPPER_ORE.t                                 :rézércet
STR_CARGO_SINGULAR_MAIZE                                        :kukorica
STR_CARGO_SINGULAR_MAIZE.t                                      :kukoricát
STR_CARGO_SINGULAR_FRUIT                                        :gyümölcs
STR_CARGO_SINGULAR_FRUIT.t                                      :gyümölcsöt
STR_CARGO_SINGULAR_DIAMOND                                      :gyémánt
STR_CARGO_SINGULAR_DIAMOND.t                                    :gyémántot
STR_CARGO_SINGULAR_FOOD                                         :étel
STR_CARGO_SINGULAR_FOOD.t                                       :ételt
STR_CARGO_SINGULAR_PAPER                                        :papír
STR_CARGO_SINGULAR_PAPER.t                                      :papírt
STR_CARGO_SINGULAR_GOLD                                         :arany
STR_CARGO_SINGULAR_GOLD.t                                       :aranyat
STR_CARGO_SINGULAR_WATER                                        :víz
STR_CARGO_SINGULAR_WATER.t                                      :vizet
STR_CARGO_SINGULAR_WHEAT                                        :búza
STR_CARGO_SINGULAR_WHEAT.t                                      :búzát
STR_CARGO_SINGULAR_RUBBER                                       :gumi
STR_CARGO_SINGULAR_RUBBER.t                                     :gumit
STR_CARGO_SINGULAR_SUGAR                                        :cukor
STR_CARGO_SINGULAR_SUGAR.t                                      :cukrot
STR_CARGO_SINGULAR_TOY                                          :játék
STR_CARGO_SINGULAR_TOY.t                                        :játékot
STR_CARGO_SINGULAR_SWEETS                                       :cukorka
STR_CARGO_SINGULAR_SWEETS.t                                     :cukorkát
STR_CARGO_SINGULAR_COLA                                         :kóla
STR_CARGO_SINGULAR_COLA.t                                       :kólát
STR_CARGO_SINGULAR_CANDYFLOSS                                   :vattacukor
STR_CARGO_SINGULAR_CANDYFLOSS.t                                 :vattacukrot
STR_CARGO_SINGULAR_BUBBLE                                       :buborék
STR_CARGO_SINGULAR_BUBBLE.t                                     :buborékot
STR_CARGO_SINGULAR_TOFFEE                                       :tejkaramella
STR_CARGO_SINGULAR_TOFFEE.t                                     :tejkaramellát
STR_CARGO_SINGULAR_BATTERY                                      :elem
STR_CARGO_SINGULAR_BATTERY.t                                    :elemet
STR_CARGO_SINGULAR_PLASTIC                                      :műanyag
STR_CARGO_SINGULAR_PLASTIC.t                                    :műanyagot
STR_CARGO_SINGULAR_FIZZY_DRINK                                  :szénsavas ital
STR_CARGO_SINGULAR_FIZZY_DRINK.t                                :szénsavas italt

# Quantity of cargo
STR_QUANTITY_NOTHING                                            :
STR_QUANTITY_PASSENGERS                                         :{COMMA}{NBSP}utas
STR_QUANTITY_COAL                                               :{WEIGHT_LONG} szén
STR_QUANTITY_MAIL                                               :{COMMA}{NBSP}csomag levél
STR_QUANTITY_OIL                                                :{VOLUME_LONG} olaj
STR_QUANTITY_LIVESTOCK                                          :{COMMA}{NBSP}állat
STR_QUANTITY_GOODS                                              :{COMMA}{NBSP}láda áru
STR_QUANTITY_GRAIN                                              :{WEIGHT_LONG} búza
STR_QUANTITY_WOOD                                               :{WEIGHT_LONG} fa
STR_QUANTITY_IRON_ORE                                           :{WEIGHT_LONG} vasérc
STR_QUANTITY_STEEL                                              :{WEIGHT_LONG} acél
STR_QUANTITY_VALUABLES                                          :{COMMA}{NBSP}csomag értéktárgy
STR_QUANTITY_COPPER_ORE                                         :{WEIGHT_LONG} rézérc
STR_QUANTITY_MAIZE                                              :{WEIGHT_LONG} kukorica
STR_QUANTITY_FRUIT                                              :{WEIGHT_LONG} gyümölcs
STR_QUANTITY_DIAMONDS                                           :{COMMA}{NBSP}zsák gyémánt
STR_QUANTITY_FOOD                                               :{WEIGHT_LONG} étel
STR_QUANTITY_PAPER                                              :{WEIGHT_LONG} papír
STR_QUANTITY_GOLD                                               :{COMMA}{NBSP}zsák arany
STR_QUANTITY_WATER                                              :{VOLUME_LONG} víz
STR_QUANTITY_WHEAT                                              :{WEIGHT_LONG} búza
STR_QUANTITY_RUBBER                                             :{VOLUME_LONG} gumi
STR_QUANTITY_SUGAR                                              :{WEIGHT_LONG} cukor
STR_QUANTITY_TOYS                                               :{COMMA}{NBSP}játék
STR_QUANTITY_SWEETS                                             :{COMMA}{NBSP}zsák cukorka
STR_QUANTITY_COLA                                               :{VOLUME_LONG} kóla
STR_QUANTITY_CANDYFLOSS                                         :{WEIGHT_LONG} vattacukor
STR_QUANTITY_BUBBLES                                            :{COMMA} buborék
STR_QUANTITY_TOFFEE                                             :{WEIGHT_LONG} tejkaramella
STR_QUANTITY_BATTERIES                                          :{COMMA} elem
STR_QUANTITY_PLASTIC                                            :{VOLUME_LONG} műanyag
STR_QUANTITY_FIZZY_DRINKS                                       :{COMMA} szénsavas ital
STR_QUANTITY_N_A                                                :N/A

# Two letter abbreviation of cargo name
STR_ABBREV_NOTHING                                              :
STR_ABBREV_PASSENGERS                                           :{TINY_FONT}UT
STR_ABBREV_COAL                                                 :{TINY_FONT}SZ
STR_ABBREV_MAIL                                                 :{TINY_FONT}LV
STR_ABBREV_OIL                                                  :{TINY_FONT}OL
STR_ABBREV_LIVESTOCK                                            :{TINY_FONT}ÁL
STR_ABBREV_GOODS                                                :{TINY_FONT}ÁR
STR_ABBREV_GRAIN                                                :{TINY_FONT}BZ
STR_ABBREV_WOOD                                                 :{TINY_FONT}FA
STR_ABBREV_IRON_ORE                                             :{TINY_FONT}VÉ
STR_ABBREV_STEEL                                                :{TINY_FONT}AC
STR_ABBREV_VALUABLES                                            :{TINY_FONT}ÉP
STR_ABBREV_COPPER_ORE                                           :{TINY_FONT}RÉ
STR_ABBREV_MAIZE                                                :{TINY_FONT}KU
STR_ABBREV_FRUIT                                                :{TINY_FONT}GÜ
STR_ABBREV_DIAMONDS                                             :{TINY_FONT}GM
STR_ABBREV_FOOD                                                 :{TINY_FONT}ÉT
STR_ABBREV_PAPER                                                :{TINY_FONT}PR
STR_ABBREV_GOLD                                                 :{TINY_FONT}AR
STR_ABBREV_WATER                                                :{TINY_FONT}VZ
STR_ABBREV_WHEAT                                                :{TINY_FONT}BZ
STR_ABBREV_RUBBER                                               :{TINY_FONT}GM
STR_ABBREV_SUGAR                                                :{TINY_FONT}CU
STR_ABBREV_TOYS                                                 :{TINY_FONT}JT
STR_ABBREV_SWEETS                                               :{TINY_FONT}CK
STR_ABBREV_COLA                                                 :{TINY_FONT}KL
STR_ABBREV_CANDYFLOSS                                           :{TINY_FONT}VC
STR_ABBREV_BUBBLES                                              :{TINY_FONT}BB
STR_ABBREV_TOFFEE                                               :{TINY_FONT}TK
STR_ABBREV_BATTERIES                                            :{TINY_FONT}EL
STR_ABBREV_PLASTIC                                              :{TINY_FONT}MA
STR_ABBREV_FIZZY_DRINKS                                         :{TINY_FONT}SS
STR_ABBREV_NONE                                                 :{TINY_FONT}SÁ
STR_ABBREV_ALL                                                  :{TINY_FONT}ÖS

# 'Mode' of transport for cargoes
STR_PASSENGERS                                                  :{COMMA}{NBSP}utas
STR_BAGS                                                        :{COMMA}{NBSP}csomag
STR_TONS                                                        :{COMMA}{NBSP}tonna
STR_LITERS                                                      :{COMMA}{NBSP}liter
STR_ITEMS                                                       :{COMMA}{NBSP}darab
STR_CRATES                                                      :{COMMA}{NBSP}láda

STR_COLOUR_DEFAULT                                              :Alapértelmezett
###length 17
STR_COLOUR_DARK_BLUE                                            :Sötétkék
STR_COLOUR_PALE_GREEN                                           :Halványzöld
STR_COLOUR_PINK                                                 :Rózsaszín
STR_COLOUR_YELLOW                                               :Sárga
STR_COLOUR_RED                                                  :Piros
STR_COLOUR_LIGHT_BLUE                                           :Világoskék
STR_COLOUR_GREEN                                                :Zöld
STR_COLOUR_DARK_GREEN                                           :Sötétzöld
STR_COLOUR_BLUE                                                 :Kék
STR_COLOUR_CREAM                                                :Krémszín
STR_COLOUR_MAUVE                                                :Mályvaszín
STR_COLOUR_PURPLE                                               :Lila
STR_COLOUR_ORANGE                                               :Narancssárga
STR_COLOUR_BROWN                                                :Barna
STR_COLOUR_GREY                                                 :Szürke
STR_COLOUR_WHITE                                                :Fehér
STR_COLOUR_RANDOM                                               :Véletlenszerű

# Units used in OpenTTD
STR_UNITS_VELOCITY_IMPERIAL                                     :{COMMA}{NBSP}mi/h
STR_UNITS_VELOCITY_METRIC                                       :{COMMA}{NBSP}km/h
STR_UNITS_VELOCITY_SI                                           :{COMMA}{NBSP}m/s
STR_UNITS_VELOCITY_GAMEUNITS                                    :{DECIMAL}{NBSP}mező/nap

STR_UNIT_NAME_VELOCITY_IMPERIAL                                 :mi/h
STR_UNIT_NAME_VELOCITY_METRIC                                   :km/h
STR_UNIT_NAME_VELOCITY_SI                                       :m/s
STR_UNIT_NAME_VELOCITY_GAMEUNITS                                :mező/nap

STR_UNITS_POWER_IMPERIAL                                        :{COMMA}{NBSP}LE
STR_UNITS_POWER_METRIC                                          :{COMMA}{NBSP}LE
STR_UNITS_POWER_SI                                              :{COMMA}{NBSP}kW

STR_UNITS_WEIGHT_SHORT_IMPERIAL                                 :{COMMA}{NBSP}t
STR_UNITS_WEIGHT_SHORT_METRIC                                   :{COMMA}{NBSP}t
STR_UNITS_WEIGHT_SHORT_SI                                       :{COMMA}{NBSP}kg

STR_UNITS_WEIGHT_LONG_IMPERIAL                                  :{COMMA}{NBSP}tonna
STR_UNITS_WEIGHT_LONG_METRIC                                    :{COMMA}{NBSP}tonna
STR_UNITS_WEIGHT_LONG_SI                                        :{COMMA}{NBSP}kg

STR_UNITS_VOLUME_SHORT_IMPERIAL                                 :{COMMA}{NBSP}gal
STR_UNITS_VOLUME_SHORT_METRIC                                   :{COMMA}{NBSP}l
STR_UNITS_VOLUME_SHORT_SI                                       :{COMMA}{NBSP}m³

STR_UNITS_VOLUME_LONG_IMPERIAL                                  :{COMMA}{NBSP}gallon
STR_UNITS_VOLUME_LONG_METRIC                                    :{COMMA}{NBSP}liter
STR_UNITS_VOLUME_LONG_SI                                        :{COMMA}{NBSP}köbméter

STR_UNITS_FORCE_IMPERIAL                                        :{COMMA}{NBSP}lbf
STR_UNITS_FORCE_METRIC                                          :{COMMA}{NBSP}kp
STR_UNITS_FORCE_SI                                              :{COMMA}{NBSP}kN

STR_UNITS_HEIGHT_IMPERIAL                                       :{COMMA}{NBSP}láb
STR_UNITS_HEIGHT_METRIC                                         :{COMMA}{NBSP}m
STR_UNITS_HEIGHT_SI                                             :{COMMA}{NBSP}m

# Common window strings
STR_LIST_FILTER_TITLE                                           :{BLACK}Szűrő kifejezés:
STR_LIST_FILTER_OSKTITLE                                        :{BLACK}Kulcsszó megadása a szűréshez
STR_LIST_FILTER_TOOLTIP                                         :{BLACK}Írj ide egy kulcsszót ami alapján szűrni szeretnéd a listát

STR_TOOLTIP_GROUP_ORDER                                         :{BLACK}Csoportosítási szempont kiválasztása
STR_TOOLTIP_SORT_ORDER                                          :{BLACK}Csökkenő/növekvő sorbarendezés
STR_TOOLTIP_SORT_CRITERIA                                       :{BLACK}Sorbarendezési feltétel
STR_TOOLTIP_FILTER_CRITERIA                                     :{BLACK}Szűrési feltétel kiválasztása
STR_BUTTON_SORT_BY                                              :{BLACK}Rendezés
STR_BUTTON_RENAME                                               :{BLACK}Átnevez
STR_BUTTON_CATCHMENT                                            :{BLACK}Lefedett terület
STR_TOOLTIP_CATCHMENT                                           :{BLACK}Az állomás által lefedett terület mutatása

STR_TOOLTIP_CLOSE_WINDOW                                        :{BLACK}Ablak bezárása
STR_TOOLTIP_WINDOW_TITLE_DRAG_THIS                              :{BLACK}Ablak címsora - húzd ezt a mozgatáshoz
STR_TOOLTIP_SHADE                                               :{BLACK}Ablak összecsukása - csak a címsor látszódik
STR_TOOLTIP_DEBUG                                               :{BLACK}NewGRF nyomonkövetés információ mutatása
STR_TOOLTIP_DEFSIZE                                             :{BLACK}Az alapértelmezett ablakméret visszaállítása. Ctrl+kattintással a jelenlegi méretet alapértelmezett méretként állíthatod be.
STR_TOOLTIP_STICKY                                              :{BLACK}Ez az ablak akkor se záródjon be, ha az "Összes ablak bezárása" gombot megnyomjuk. Ctrl+kattintással ez az állapot alapértelmezettként állítható be.
STR_TOOLTIP_RESIZE                                              :{BLACK}Fogd és húzd, hogy átméretezd az ablakot
STR_TOOLTIP_TOGGLE_LARGE_SMALL_WINDOW                           :{BLACK}Kicsi/nagy ablakméret közötti váltás
STR_TOOLTIP_VSCROLL_BAR_SCROLLS_LIST                            :{BLACK}Görgetősáv - fel/le görgeti a listát
STR_TOOLTIP_HSCROLL_BAR_SCROLLS_LIST                            :{BLACK}Görgetősáv - jobbra/balra görgeti a listát
STR_TOOLTIP_DEMOLISH_BUILDINGS_ETC                              :{BLACK}Építmények lerombolása egy mezőről. Ctrl lenyomásával átlós terület jelölhető ki. Shift lenyomásával megmutatja a becsült költséget

# Show engines button
###length VEHICLE_TYPES
STR_SHOW_HIDDEN_ENGINES_VEHICLE_TRAIN                           :{BLACK}Rejtett mutatása
STR_SHOW_HIDDEN_ENGINES_VEHICLE_ROAD_VEHICLE                    :{BLACK}Rejtett mutatása
STR_SHOW_HIDDEN_ENGINES_VEHICLE_SHIP                            :{BLACK}Rejtett mutatása
STR_SHOW_HIDDEN_ENGINES_VEHICLE_AIRCRAFT                        :{BLACK}Rejtett mutatása

###length VEHICLE_TYPES
STR_SHOW_HIDDEN_ENGINES_VEHICLE_TRAIN_TOOLTIP                   :{BLACK}Ezzel a gombbal a rejtett vasúti járművek is megjelennek
STR_SHOW_HIDDEN_ENGINES_VEHICLE_ROAD_VEHICLE_TOOLTIP            :{BLACK}Ezzel a gombbal a rejtett közúti járművek is megjelennek
STR_SHOW_HIDDEN_ENGINES_VEHICLE_SHIP_TOOLTIP                    :{BLACK}Ezzel a gombbal a rejtett hajók is megjelennek
STR_SHOW_HIDDEN_ENGINES_VEHICLE_AIRCRAFT_TOOLTIP                :{BLACK}Ezzel a gombbal a rejtett repülőgépek is megjelennek

# Query window
STR_BUTTON_DEFAULT                                              :{BLACK}Alapértelmezett
STR_BUTTON_CANCEL                                               :{BLACK}Mégsem
STR_BUTTON_OK                                                   :{BLACK}OK
STR_WARNING_PASSWORD_SECURITY                                   :{YELLOW}Figyelem: A szerver adminjai láthatják az itt beírt szöveget.

# On screen keyboard window
STR_OSK_KEYBOARD_LAYOUT                                         :0123456789öüóqwertzuiopőúasdfghjkléáűíyxcvbnm,.- .
STR_OSK_KEYBOARD_LAYOUT_CAPS                                    :§'"+!%/=()ÖÜÓQWERTZUIOPŐÚASDFGHJKLÉÁŰÍYXCVBNM?:_ .

# Measurement tooltip
STR_MEASURE_LENGTH                                              :{BLACK}Távolság: {NUM}
STR_MEASURE_AREA                                                :{BLACK}Terület: {NUM} x {NUM}
STR_MEASURE_LENGTH_HEIGHTDIFF                                   :{BLACK}Távolság: {NUM}{}Magasságkülönbség: {HEIGHT}
STR_MEASURE_AREA_HEIGHTDIFF                                     :{BLACK}Terület: {NUM} x {NUM}{}Magasságkülönbség: {HEIGHT}


# These are used in buttons
STR_SORT_BY_CAPTION_NAME                                        :{BLACK}Név
STR_SORT_BY_CAPTION_DATE                                        :{BLACK}Dátum
# These are used in dropdowns
STR_SORT_BY_NAME                                                :Név
STR_SORT_BY_PRODUCTION                                          :Termelés
STR_SORT_BY_TYPE                                                :Típus
STR_SORT_BY_TRANSPORTED                                         :Elszállítás
STR_SORT_BY_NUMBER                                              :Szám
STR_SORT_BY_PROFIT_LAST_YEAR                                    :Tavalyi profit
STR_SORT_BY_PROFIT_THIS_YEAR                                    :Idei profit
STR_SORT_BY_AGE                                                 :Életkor
STR_SORT_BY_RELIABILITY                                         :Megbízhatóság
STR_SORT_BY_TOTAL_CAPACITY_PER_CARGOTYPE                        :Rakomány sz. összkapacitás
STR_SORT_BY_MAX_SPEED                                           :Maximum sebesség
STR_SORT_BY_MODEL                                               :Modell
STR_SORT_BY_VALUE                                               :Érték
STR_SORT_BY_LENGTH                                              :Hossz
STR_SORT_BY_LIFE_TIME                                           :Élettartamból hátralévő idő
STR_SORT_BY_TIMETABLE_DELAY                                     :Menetrendi késés
STR_SORT_BY_FACILITY                                            :Állomástípus
STR_SORT_BY_WAITING_TOTAL                                       :Összes várakozó rakomány
STR_SORT_BY_WAITING_AVAILABLE                                   :Elérhető várakozó rakomány
STR_SORT_BY_RATING_MAX                                          :Legjobb vélemény szerint
STR_SORT_BY_RATING_MIN                                          :Legrosszabb vélemény szerint
STR_SORT_BY_ENGINE_ID                                           :JárműID
STR_SORT_BY_COST                                                :Ár
STR_SORT_BY_POWER                                               :Telj.
STR_SORT_BY_TRACTIVE_EFFORT                                     :Vonóerő
STR_SORT_BY_INTRO_DATE                                          :Bevezetési dátum
STR_SORT_BY_RUNNING_COST                                        :Üzemeltetési ktsg.
STR_SORT_BY_POWER_VS_RUNNING_COST                               :Telj./Üzemeltetési ktsg.
STR_SORT_BY_CARGO_CAPACITY                                      :Szállítási kapacitás
STR_SORT_BY_RANGE                                               :Hatótávolság
STR_SORT_BY_POPULATION                                          :Lakosság
STR_SORT_BY_RATING                                              :Értékelés
STR_SORT_BY_NUM_VEHICLES                                        :Járművek száma
STR_SORT_BY_TOTAL_PROFIT_LAST_YEAR                              :Tavalyi összes profit
STR_SORT_BY_TOTAL_PROFIT_THIS_YEAR                              :Idei összes profit
STR_SORT_BY_AVERAGE_PROFIT_LAST_YEAR                            :Tavalyi átlagos profit
STR_SORT_BY_AVERAGE_PROFIT_THIS_YEAR                            :Idei átlagos profit

# Group by options for vehicle list
STR_GROUP_BY_NONE                                               :Nincs
STR_GROUP_BY_SHARED_ORDERS                                      :Megosztott utasítások

# Order button in shared orders vehicle list
STR_GOTO_ORDER_VIEW                                             :{BLACK}Utasítások
STR_GOTO_ORDER_VIEW_TOOLTIP                                     :{BLACK}A járművek utasításainak mutatása

# Tooltips for the main toolbar
###length 31
STR_TOOLBAR_TOOLTIP_PAUSE_GAME                                  :{BLACK}Játék szüneteltetése
STR_TOOLBAR_TOOLTIP_FORWARD                                     :{BLACK}Játék gyorsítása
STR_TOOLBAR_TOOLTIP_OPTIONS                                     :{BLACK}Beállítások
STR_TOOLBAR_TOOLTIP_SAVE_GAME_ABANDON_GAME                      :{BLACK}Játék mentése, játék elhagyása, kilépés
STR_TOOLBAR_TOOLTIP_DISPLAY_MAP                                 :{BLACK}Térkép, extra látkép és feliratok listája
STR_TOOLBAR_TOOLTIP_DISPLAY_TOWN_DIRECTORY                      :{BLACK}Településlista mutatása
STR_TOOLBAR_TOOLTIP_DISPLAY_SUBSIDIES                           :{BLACK}Támogatások megjelenítése
STR_TOOLBAR_TOOLTIP_DISPLAY_LIST_OF_COMPANY_STATIONS            :{BLACK}Állomások listája
STR_TOOLBAR_TOOLTIP_DISPLAY_COMPANY_FINANCES                    :{BLACK}Pénzügyi adatok
STR_TOOLBAR_TOOLTIP_DISPLAY_COMPANY_GENERAL                     :{BLACK}Általános adatok
STR_TOOLBAR_TOOLTIP_DISPLAY_STORY_BOOK                          :{BLACK}Napló
STR_TOOLBAR_TOOLTIP_DISPLAY_GOALS_LIST                          :{BLACK}Célok listája
STR_TOOLBAR_TOOLTIP_DISPLAY_GRAPHS                              :{BLACK}Grafikonok
STR_TOOLBAR_TOOLTIP_DISPLAY_COMPANY_LEAGUE                      :{BLACK}A vállalatok helyezése
STR_TOOLBAR_TOOLTIP_FUND_CONSTRUCTION_OF_NEW                    :{BLACK}Gazdasági épület építése, meglévők listázása
STR_TOOLBAR_TOOLTIP_DISPLAY_LIST_OF_COMPANY_TRAINS              :{BLACK}Vonatok listája. Ctrl+kattintással válszthatsz a csoport- vagy járműlista között
STR_TOOLBAR_TOOLTIP_DISPLAY_LIST_OF_COMPANY_ROAD_VEHICLES       :{BLACK}Közúti járművek listája. Ctrl+kattintással válszthatsz a csoport- vagy járműlista között
STR_TOOLBAR_TOOLTIP_DISPLAY_LIST_OF_COMPANY_SHIPS               :{BLACK}Hajók listája. Ctrl+kattintással válszthatsz a csoport- vagy járműlista között
STR_TOOLBAR_TOOLTIP_DISPLAY_LIST_OF_COMPANY_AIRCRAFT            :{BLACK}Repülőgépek listája. Ctrl+kattintással válszthatsz a csoport- vagy járműlista között
STR_TOOLBAR_TOOLTIP_ZOOM_THE_VIEW_IN                            :{BLACK}Közelítés
STR_TOOLBAR_TOOLTIP_ZOOM_THE_VIEW_OUT                           :{BLACK}Távolítás
STR_TOOLBAR_TOOLTIP_BUILD_RAILROAD_TRACK                        :{BLACK}Vasúti pálya építése
STR_TOOLBAR_TOOLTIP_BUILD_ROADS                                 :{BLACK}Út építése
STR_TOOLBAR_TOOLTIP_BUILD_TRAMWAYS                              :{BLACK}Villamospálya építése
STR_TOOLBAR_TOOLTIP_BUILD_SHIP_DOCKS                            :{BLACK}Vízi út építése
STR_TOOLBAR_TOOLTIP_BUILD_AIRPORTS                              :{BLACK}Repülőtér építése
STR_TOOLBAR_TOOLTIP_LANDSCAPING                                 :{BLACK}Nyisd meg a tájrendező ablakot a talaj emeléséhez vagy süllyesztéséhez, faültetéshez stb.
STR_TOOLBAR_TOOLTIP_SHOW_SOUND_MUSIC_WINDOW                     :{BLACK}Hang/zene beállításai
STR_TOOLBAR_TOOLTIP_SHOW_LAST_MESSAGE_NEWS                      :{BLACK}Legutóbbi üzenet/újsághír, üzenetek beállításai
STR_TOOLBAR_TOOLTIP_LAND_BLOCK_INFORMATION                      :{BLACK}Terület-információ, konzol, MI/Játékszkript nyomkövetés, képmentések, az OpenTTD-ről
STR_TOOLBAR_TOOLTIP_SWITCH_TOOLBAR                              :{BLACK}Eszköztár váltás

# Extra tooltips for the scenario editor toolbar
STR_SCENEDIT_TOOLBAR_TOOLTIP_SAVE_SCENARIO_LOAD_SCENARIO        :{BLACK}Pálya betöltése, mentése, pályaszerkesztő elhagyása, kilépés
STR_SCENEDIT_TOOLBAR_OPENTTD                                    :{YELLOW}OpenTTD
STR_SCENEDIT_TOOLBAR_SCENARIO_EDITOR                            :{YELLOW}Pályaszerkesztő
STR_SCENEDIT_TOOLBAR_TOOLTIP_MOVE_THE_STARTING_DATE_BACKWARD    :{BLACK}A kezdődátum hátrébb állítása egy évvel
STR_SCENEDIT_TOOLBAR_TOOLTIP_MOVE_THE_STARTING_DATE_FORWARD     :{BLACK}A kezdődátum előrébb állítása egy évvel
STR_SCENEDIT_TOOLBAR_TOOLTIP_SET_DATE                           :{BLACK}Kattints ide a kezdődátum beírásához
STR_SCENEDIT_TOOLBAR_TOOLTIP_DISPLAY_MAP_TOWN_DIRECTORY         :{BLACK}Térkép, városlista
STR_SCENEDIT_TOOLBAR_LANDSCAPE_GENERATION                       :{BLACK}Táj szerkesztése
STR_SCENEDIT_TOOLBAR_TOWN_GENERATION                            :{BLACK}Település-generálás
STR_SCENEDIT_TOOLBAR_INDUSTRY_GENERATION                        :{BLACK}Gazdasági épület-generálás
STR_SCENEDIT_TOOLBAR_ROAD_CONSTRUCTION                          :{BLACK}Út építése
STR_SCENEDIT_TOOLBAR_TRAM_CONSTRUCTION                          :{BLACK}Villamospálya építése
STR_SCENEDIT_TOOLBAR_PLANT_TREES                                :{BLACK}Faültetés. Shift lenyomásával megmutatja a becsült építési költséget
STR_SCENEDIT_TOOLBAR_PLACE_SIGN                                 :{BLACK}Felirat lerakása
STR_SCENEDIT_TOOLBAR_PLACE_OBJECT                               :{BLACK}Objektum elhelyezése. Shift lenyomásával megmutatja a várható költséget

# Scenario editor file menu
###length 7
STR_SCENEDIT_FILE_MENU_SAVE_SCENARIO                            :Pálya mentése
STR_SCENEDIT_FILE_MENU_LOAD_SCENARIO                            :Pálya betöltése
STR_SCENEDIT_FILE_MENU_SAVE_HEIGHTMAP                           :Magasságtérkép mentése
STR_SCENEDIT_FILE_MENU_LOAD_HEIGHTMAP                           :Magasságtérkép betöltése
STR_SCENEDIT_FILE_MENU_QUIT_EDITOR                              :Pályaszerkesztő elhagyása
STR_SCENEDIT_FILE_MENU_SEPARATOR                                :
STR_SCENEDIT_FILE_MENU_QUIT                                     :Kilépés

# Settings menu
###length 14
STR_SETTINGS_MENU_GAME_OPTIONS                                  :Alapbeállítások
STR_SETTINGS_MENU_CONFIG_SETTINGS_TREE                          :Beállítások
STR_SETTINGS_MENU_SCRIPT_SETTINGS                               :MI / Játékszkript beállítások
STR_SETTINGS_MENU_NEWGRF_SETTINGS                               :NewGRF beállítások
STR_SETTINGS_MENU_TRANSPARENCY_OPTIONS                          :Átlátszósági beállítások
STR_SETTINGS_MENU_TOWN_NAMES_DISPLAYED                          :Városnevek mutatása
STR_SETTINGS_MENU_STATION_NAMES_DISPLAYED                       :Állomásnevek mutatása
STR_SETTINGS_MENU_WAYPOINTS_DISPLAYED                           :Ellenőrző pontok mutatása
STR_SETTINGS_MENU_SIGNS_DISPLAYED                               :Feliratok mutatása
STR_SETTINGS_MENU_SHOW_COMPETITOR_SIGNS                         :Az ellenfelek feliratainak és neveinek mutatása
STR_SETTINGS_MENU_FULL_ANIMATION                                :Teljes animáció
STR_SETTINGS_MENU_FULL_DETAIL                                   :Minden részlet
STR_SETTINGS_MENU_TRANSPARENT_BUILDINGS                         :Átlátszó épületek
STR_SETTINGS_MENU_TRANSPARENT_SIGNS                             :Átlátszó feliratok

# File menu
###length 5
STR_FILE_MENU_SAVE_GAME                                         :Játék mentése
STR_FILE_MENU_LOAD_GAME                                         :Játék betöltése
STR_FILE_MENU_QUIT_GAME                                         :Kilépés a játékból
STR_FILE_MENU_SEPARATOR                                         :
STR_FILE_MENU_EXIT                                              :Kilépés

# Map menu
###length 4
STR_MAP_MENU_MAP_OF_WORLD                                       :Világtérkép
STR_MAP_MENU_EXTRA_VIEWPORT                                     :Extra látkép
STR_MAP_MENU_LINGRAPH_LEGEND                                    :Rakományáramlási jelmagyarázat
STR_MAP_MENU_SIGN_LIST                                          :Feliratok listája

# Town menu
###length 2
STR_TOWN_MENU_TOWN_DIRECTORY                                    :Városlista
STR_TOWN_MENU_FOUND_TOWN                                        :Új város alapítása

# Subsidies menu
###length 1
STR_SUBSIDIES_MENU_SUBSIDIES                                    :Támogatások

# Graph menu
###length 6
STR_GRAPH_MENU_OPERATING_PROFIT_GRAPH                           :Működési nyereség grafikon
STR_GRAPH_MENU_INCOME_GRAPH                                     :Bevétel grafikon
STR_GRAPH_MENU_DELIVERED_CARGO_GRAPH                            :Elszállított rakomány grafikon
STR_GRAPH_MENU_PERFORMANCE_HISTORY_GRAPH                        :Teljesítmény grafikon
STR_GRAPH_MENU_COMPANY_VALUE_GRAPH                              :Vállalat értéke grafikon
STR_GRAPH_MENU_CARGO_PAYMENT_RATES                              :Rakományok szállítási díja

# Company league menu
###length 3
STR_GRAPH_MENU_COMPANY_LEAGUE_TABLE                             :Vállalatok helyezései
STR_GRAPH_MENU_DETAILED_PERFORMANCE_RATING                      :Teljesítményértékelések részletezése
STR_GRAPH_MENU_HIGHSCORE                                        :Rekord Tábla

# Industry menu
###length 3
STR_INDUSTRY_MENU_INDUSTRY_DIRECTORY                            :Gazdasági épületek listája
STR_INDUSTRY_MENU_INDUSTRY_CHAIN                                :Ipari lánc
STR_INDUSTRY_MENU_FUND_NEW_INDUSTRY                             :Új gazdasági épület építése

# URailway construction menu
###length 4
STR_RAIL_MENU_RAILROAD_CONSTRUCTION                             :Normál vasút építése
STR_RAIL_MENU_ELRAIL_CONSTRUCTION                               :Villamosított vasút építése
STR_RAIL_MENU_MONORAIL_CONSTRUCTION                             :Egysínű vasút építése
STR_RAIL_MENU_MAGLEV_CONSTRUCTION                               :Maglev vasút építése

# Road construction menu
###length 2
STR_ROAD_MENU_ROAD_CONSTRUCTION                                 :Út építése
STR_ROAD_MENU_TRAM_CONSTRUCTION                                 :Villamospálya építése

# Waterways construction menu
###length 1
STR_WATERWAYS_MENU_WATERWAYS_CONSTRUCTION                       :Vízi út építése

# Aairport construction menu
###length 1
STR_AIRCRAFT_MENU_AIRPORT_CONSTRUCTION                          :Repülőtér építése

# Landscaping menu
###length 3
STR_LANDSCAPING_MENU_LANDSCAPING                                :Tájrendezés
STR_LANDSCAPING_MENU_PLANT_TREES                                :Faültetés
STR_LANDSCAPING_MENU_PLACE_SIGN                                 :Felirat lerakása

# Music menu
###length 1
STR_TOOLBAR_SOUND_MUSIC                                         :Hang/zene

# Message menu
###length 3
STR_NEWS_MENU_LAST_MESSAGE_NEWS_REPORT                          :Legutóbbi üzenet/újsághír
STR_NEWS_MENU_MESSAGE_HISTORY_MENU                              :Előző üzenetek
STR_NEWS_MENU_DELETE_ALL_MESSAGES                               :Az összes üzenet törlése

# About menu
###length 10
STR_ABOUT_MENU_LAND_BLOCK_INFO                                  :Terület-információ
STR_ABOUT_MENU_SEPARATOR                                        :
STR_ABOUT_MENU_TOGGLE_CONSOLE                                   :Átváltás konzolra
STR_ABOUT_MENU_AI_DEBUG                                         :MI / Játékszkript nyomkövetés
STR_ABOUT_MENU_SCREENSHOT                                       :Képmentés
STR_ABOUT_MENU_SHOW_FRAMERATE                                   :FPS ablak
STR_ABOUT_MENU_ABOUT_OPENTTD                                    :Az 'OpenTTD'-ről
STR_ABOUT_MENU_SPRITE_ALIGNER                                   :Sprite elhelyező
STR_ABOUT_MENU_TOGGLE_BOUNDING_BOXES                            :Befoglaló doboz ki/bekapcsolása
STR_ABOUT_MENU_TOGGLE_DIRTY_BLOCKS                              :Koszos épületek színezésének be/kikapcsolása

# Place in highscore window
###length 15
STR_ORDINAL_NUMBER_1ST                                          :1.
STR_ORDINAL_NUMBER_2ND                                          :2.
STR_ORDINAL_NUMBER_3RD                                          :3.
STR_ORDINAL_NUMBER_4TH                                          :4.
STR_ORDINAL_NUMBER_5TH                                          :5.
STR_ORDINAL_NUMBER_6TH                                          :6.
STR_ORDINAL_NUMBER_7TH                                          :7.
STR_ORDINAL_NUMBER_8TH                                          :8.
STR_ORDINAL_NUMBER_9TH                                          :9.
STR_ORDINAL_NUMBER_10TH                                         :10.
STR_ORDINAL_NUMBER_11TH                                         :11.
STR_ORDINAL_NUMBER_12TH                                         :12.
STR_ORDINAL_NUMBER_13TH                                         :13.
STR_ORDINAL_NUMBER_14TH                                         :14.
STR_ORDINAL_NUMBER_15TH                                         :15.

###length 31
STR_DAY_NUMBER_1ST                                              :1.
STR_DAY_NUMBER_2ND                                              :2.
STR_DAY_NUMBER_3RD                                              :3.
STR_DAY_NUMBER_4TH                                              :4.
STR_DAY_NUMBER_5TH                                              :5.
STR_DAY_NUMBER_6TH                                              :6.
STR_DAY_NUMBER_7TH                                              :7.
STR_DAY_NUMBER_8TH                                              :8.
STR_DAY_NUMBER_9TH                                              :9.
STR_DAY_NUMBER_10TH                                             :10.
STR_DAY_NUMBER_11TH                                             :11.
STR_DAY_NUMBER_12TH                                             :12.
STR_DAY_NUMBER_13TH                                             :13.
STR_DAY_NUMBER_14TH                                             :14.
STR_DAY_NUMBER_15TH                                             :15.
STR_DAY_NUMBER_16TH                                             :16.
STR_DAY_NUMBER_17TH                                             :17.
STR_DAY_NUMBER_18TH                                             :18.
STR_DAY_NUMBER_19TH                                             :19.
STR_DAY_NUMBER_20TH                                             :20.
STR_DAY_NUMBER_21ST                                             :21.
STR_DAY_NUMBER_22ND                                             :22.
STR_DAY_NUMBER_23RD                                             :23.
STR_DAY_NUMBER_24TH                                             :24.
STR_DAY_NUMBER_25TH                                             :25.
STR_DAY_NUMBER_26TH                                             :26.
STR_DAY_NUMBER_27TH                                             :27.
STR_DAY_NUMBER_28TH                                             :28.
STR_DAY_NUMBER_29TH                                             :29.
STR_DAY_NUMBER_30TH                                             :30.
STR_DAY_NUMBER_31ST                                             :31.

###length 12
STR_MONTH_ABBREV_JAN                                            :Jan
STR_MONTH_ABBREV_FEB                                            :Feb
STR_MONTH_ABBREV_MAR                                            :Már
STR_MONTH_ABBREV_APR                                            :Ápr
STR_MONTH_ABBREV_MAY                                            :Máj
STR_MONTH_ABBREV_JUN                                            :Jún
STR_MONTH_ABBREV_JUL                                            :Júl
STR_MONTH_ABBREV_AUG                                            :Aug
STR_MONTH_ABBREV_SEP                                            :Szp
STR_MONTH_ABBREV_OCT                                            :Okt
STR_MONTH_ABBREV_NOV                                            :Nov
STR_MONTH_ABBREV_DEC                                            :Dec

###length 12
STR_MONTH_JAN                                                   :január
STR_MONTH_FEB                                                   :február
STR_MONTH_MAR                                                   :március
STR_MONTH_APR                                                   :április
STR_MONTH_MAY                                                   :május
STR_MONTH_JUN                                                   :június
STR_MONTH_JUL                                                   :július
STR_MONTH_AUG                                                   :augusztus
STR_MONTH_SEP                                                   :szeptember
STR_MONTH_OCT                                                   :október
STR_MONTH_NOV                                                   :november
STR_MONTH_DEC                                                   :december

# Graph window
STR_GRAPH_KEY_BUTTON                                            :{BLACK}Jelkulcs
STR_GRAPH_KEY_TOOLTIP                                           :{BLACK}A grafikonok jelmagyarázata
STR_GRAPH_X_LABEL_MONTH                                         :{TINY_FONT}{STRING}
STR_GRAPH_X_LABEL_MONTH_YEAR                                    :{TINY_FONT}{STRING}{}{NUM}
STR_GRAPH_Y_LABEL                                               :{TINY_FONT}{STRING}
STR_GRAPH_Y_LABEL_NUMBER                                        :{TINY_FONT}{COMMA}

STR_GRAPH_OPERATING_PROFIT_CAPTION                              :{WHITE}Működési nyereség grafikon
STR_GRAPH_INCOME_CAPTION                                        :{WHITE}Bevétel grafikon
STR_GRAPH_CARGO_DELIVERED_CAPTION                               :{WHITE}Elszállított áruk mennyisége
STR_GRAPH_COMPANY_PERFORMANCE_RATINGS_CAPTION                   :{WHITE}Vállalatok teljesítménye (legjobb teljesítmény=1000)
STR_GRAPH_COMPANY_VALUES_CAPTION                                :{WHITE}Vállalatok értéke

STR_GRAPH_CARGO_PAYMENT_RATES_CAPTION                           :{WHITE}Rakományok szállítási díja
STR_GRAPH_CARGO_PAYMENT_RATES_X_LABEL                           :{TINY_FONT}{BLACK}ÚTON TÖLTÖTT NAPOK
STR_GRAPH_CARGO_PAYMENT_RATES_TITLE                             :{TINY_FONT}{BLACK}Fizetség 10 egységnyi (vagy 10000 liter) rakomány 20 négyzet távolságra való szállítsa esetén
STR_GRAPH_CARGO_ENABLE_ALL                                      :{TINY_FONT}{BLACK}Bekapcsol mind
STR_GRAPH_CARGO_DISABLE_ALL                                     :{TINY_FONT}{BLACK}Kikapcsol mind
STR_GRAPH_CARGO_TOOLTIP_ENABLE_ALL                              :{BLACK})Összes rakomány megjelenítése a rakományok szállítási díja grafikonon
STR_GRAPH_CARGO_TOOLTIP_DISABLE_ALL                             :{BLACK}Ne mutasson rakományokat a rakományok szállítási díja grafikonon
STR_GRAPH_CARGO_PAYMENT_TOGGLE_CARGO                            :{BLACK}Az adott rakomány grafikonjának mutatása be/ki
STR_GRAPH_CARGO_PAYMENT_CARGO                                   :{TINY_FONT}{BLACK}{STRING}

STR_GRAPH_PERFORMANCE_DETAIL_TOOLTIP                            :{BLACK}Részletes teljesítményértékelés mutatása

# Graph key window
STR_GRAPH_KEY_CAPTION                                           :{WHITE}Jelmagyarázat a grafikonokhoz
STR_GRAPH_KEY_COMPANY_SELECTION_TOOLTIP                         :{BLACK}A vállalat adatainak mutatása/elrejtése a grafikonon

# Company league window
STR_COMPANY_LEAGUE_TABLE_CAPTION                                :{WHITE}A vállalatok helyezése
STR_COMPANY_LEAGUE_COMPANY_NAME                                 :{ORANGE}{COMPANY} {BLACK}{COMPANY_NUM} '{STRING}'
STR_COMPANY_LEAGUE_PERFORMANCE_TITLE_ENGINEER                   :Mérnök
STR_COMPANY_LEAGUE_PERFORMANCE_TITLE_TRAFFIC_MANAGER            :Forgalomigazgató
STR_COMPANY_LEAGUE_PERFORMANCE_TITLE_TRANSPORT_COORDINATOR      :Szállításszervező
STR_COMPANY_LEAGUE_PERFORMANCE_TITLE_ROUTE_SUPERVISOR           :Útfelügyelő
STR_COMPANY_LEAGUE_PERFORMANCE_TITLE_DIRECTOR                   :Igazgató
STR_COMPANY_LEAGUE_PERFORMANCE_TITLE_CHIEF_EXECUTIVE            :Főigazgató
STR_COMPANY_LEAGUE_PERFORMANCE_TITLE_CHAIRMAN                   :Alelnök
STR_COMPANY_LEAGUE_PERFORMANCE_TITLE_PRESIDENT                  :Elnök
STR_COMPANY_LEAGUE_PERFORMANCE_TITLE_TYCOON                     :Nagytőkés

# Performance detail window
STR_PERFORMANCE_DETAIL                                          :{WHITE}Teljesítményértékelések részletezése
STR_PERFORMANCE_DETAIL_KEY                                      :{BLACK}Részletek
STR_PERFORMANCE_DETAIL_AMOUNT_CURRENCY                          :{BLACK}({CURRENCY_SHORT}/{CURRENCY_SHORT})
STR_PERFORMANCE_DETAIL_AMOUNT_INT                               :{BLACK}({COMMA}/{COMMA})
STR_PERFORMANCE_DETAIL_PERCENT                                  :{WHITE}{NUM}%
STR_PERFORMANCE_DETAIL_SELECT_COMPANY_TOOLTIP                   :{BLACK}Vállalat részletes megtekintése

###length 10
STR_PERFORMANCE_DETAIL_VEHICLES                                 :{BLACK}Járművek:
STR_PERFORMANCE_DETAIL_STATIONS                                 :{BLACK}Állomások:
STR_PERFORMANCE_DETAIL_MIN_PROFIT                               :{BLACK}Min. profit:
STR_PERFORMANCE_DETAIL_MIN_INCOME                               :{BLACK}Min. bevétel:
STR_PERFORMANCE_DETAIL_MAX_INCOME                               :{BLACK}Max. bevétel:
STR_PERFORMANCE_DETAIL_DELIVERED                                :{BLACK}Elszállítás:
STR_PERFORMANCE_DETAIL_CARGO                                    :{BLACK}Rakomány:
STR_PERFORMANCE_DETAIL_MONEY                                    :{BLACK}Pénz:
STR_PERFORMANCE_DETAIL_LOAN                                     :{BLACK}Kölcsön:
STR_PERFORMANCE_DETAIL_TOTAL                                    :{BLACK}Összesen:

###length 10
STR_PERFORMANCE_DETAIL_VEHICLES_TOOLTIP                         :{BLACK}Az előző évben profitot hozó járművek száma, beleértve a közúti, vasúti, vízi és légi járművek
STR_PERFORMANCE_DETAIL_STATIONS_TOOLTIP                         :{BLACK}Közelmúltban kiszolgált állomásrészek száma. Vasútállomás, buszmegálló, repülőtér külön számolódik, még akkor is, ha egy állomáshoz tartoznak
STR_PERFORMANCE_DETAIL_MIN_PROFIT_TOOLTIP                       :{BLACK}A legalacsonyabb bevételt hozó jármű profitja (csak 2 évnél idősebb járművek)
STR_PERFORMANCE_DETAIL_MIN_INCOME_TOOLTIP                       :{BLACK}Megkeresett pénz a negyedévben a legkisebb profitnál az utolsó 12 negyedévben.
STR_PERFORMANCE_DETAIL_MAX_INCOME_TOOLTIP                       :{BLACK}Megkeresett pénz a negyedévben a legnagyobb profitnál az utolsó 12 negyedévben
STR_PERFORMANCE_DETAIL_DELIVERED_TOOLTIP                        :{BLACK}Utolsó négy negyedévben elszállított rakomány
STR_PERFORMANCE_DETAIL_CARGO_TOOLTIP                            :{BLACK}Az utolsó negyedévben elszállított rakományok típusa
STR_PERFORMANCE_DETAIL_MONEY_TOOLTIP                            :{BLACK}Vállalat elérhető készpénzmennyisége a bankban
STR_PERFORMANCE_DETAIL_LOAN_TOOLTIP                             :{BLACK}A vállalat által felvett hitelösszeg
STR_PERFORMANCE_DETAIL_TOTAL_TOOLTIP                            :{BLACK}Megszerzett pontok az elérhető pontokból

# Music window
STR_MUSIC_JAZZ_JUKEBOX_CAPTION                                  :{WHITE}Jazz zenegép
STR_MUSIC_PLAYLIST_ALL                                          :{TINY_FONT}{BLACK}Mind
STR_MUSIC_PLAYLIST_OLD_STYLE                                    :{TINY_FONT}{BLACK}Régi Stílus
STR_MUSIC_PLAYLIST_NEW_STYLE                                    :{TINY_FONT}{BLACK}Új Stílus
STR_MUSIC_PLAYLIST_EZY_STREET                                   :{TINY_FONT}{BLACK}Szép az Élet
STR_MUSIC_PLAYLIST_CUSTOM_1                                     :{TINY_FONT}{BLACK}Saját 1
STR_MUSIC_PLAYLIST_CUSTOM_2                                     :{TINY_FONT}{BLACK}Saját 2
STR_MUSIC_MUSIC_VOLUME                                          :{TINY_FONT}{BLACK}Zene Hangereje
STR_MUSIC_EFFECTS_VOLUME                                        :{TINY_FONT}{BLACK}Hangok Hangereje
STR_MUSIC_TRACK_NONE                                            :{TINY_FONT}{DKGREEN}--
STR_MUSIC_TRACK_DIGIT                                           :{TINY_FONT}{DKGREEN}{ZEROFILL_NUM}
STR_MUSIC_TITLE_NONE                                            :{TINY_FONT}{DKGREEN}------
STR_MUSIC_TITLE_NOMUSIC                                         :{TINY_FONT}{DKGREEN}Nincs elérhető zene
STR_MUSIC_TITLE_NAME                                            :{TINY_FONT}{DKGREEN}"{STRING}"
STR_MUSIC_TRACK                                                 :{TINY_FONT}{BLACK}Szám
STR_MUSIC_XTITLE                                                :{TINY_FONT}{BLACK}Cím
STR_MUSIC_SHUFFLE                                               :{TINY_FONT}{BLACK}Kever
STR_MUSIC_PROGRAM                                               :{TINY_FONT}{BLACK}Műsor
STR_MUSIC_TOOLTIP_SKIP_TO_PREVIOUS_TRACK                        :{BLACK}Előző szám
STR_MUSIC_TOOLTIP_SKIP_TO_NEXT_TRACK_IN_SELECTION               :{BLACK}Következő szám
STR_MUSIC_TOOLTIP_STOP_PLAYING_MUSIC                            :{BLACK}Zene leállítása
STR_MUSIC_TOOLTIP_START_PLAYING_MUSIC                           :{BLACK}Zene elindítása
STR_MUSIC_TOOLTIP_DRAG_SLIDERS_TO_SET_MUSIC                     :{BLACK}A csúszkákkal beállíthatod a zene és a hanghatások hangerejét
STR_MUSIC_TOOLTIP_SELECT_ALL_TRACKS_PROGRAM                     :{BLACK}A 'minden szám' műsor kiválasztása
STR_MUSIC_TOOLTIP_SELECT_OLD_STYLE_MUSIC                        :{BLACK}A 'régi stílus' zenei műsor kiválasztása
STR_MUSIC_TOOLTIP_SELECT_NEW_STYLE_MUSIC                        :{BLACK}Az 'új stílus' zenei műsor kiválasztása
STR_MUSIC_TOOLTIP_SELECT_EZY_STREET_STYLE                       :{BLACK}A 'szép az élet' zenei műsor kiválasztása
STR_MUSIC_TOOLTIP_SELECT_CUSTOM_1_USER_DEFINED                  :{BLACK}A 'Saját 1' (felhasználói) zenei műsor kiválasztása
STR_MUSIC_TOOLTIP_SELECT_CUSTOM_2_USER_DEFINED                  :{BLACK}A 'Saját 2' (felhasználói) zenei műsor kiválasztása
STR_MUSIC_TOOLTIP_TOGGLE_PROGRAM_SHUFFLE                        :{BLACK}Véletlen sorrendű lejátszás be/ki
STR_MUSIC_TOOLTIP_SHOW_MUSIC_TRACK_SELECTION                    :{BLACK}A számkiválasztó ablak megjelenítése

# Playlist window
STR_PLAYLIST_MUSIC_SELECTION_SETNAME                            :{WHITE}Zenei lejátszási lista - '{STRING}'
STR_PLAYLIST_TRACK_NAME                                         :{TINY_FONT}{LTBLUE}{ZEROFILL_NUM} "{STRING}"
STR_PLAYLIST_TRACK_INDEX                                        :{TINY_FONT}{BLACK}Számlista
STR_PLAYLIST_PROGRAM                                            :{TINY_FONT}{BLACK}"{STRING}" Műsora
STR_PLAYLIST_CLEAR                                              :{TINY_FONT}{BLACK}Törlés
STR_PLAYLIST_CHANGE_SET                                         :{BLACK}Lista választása
STR_PLAYLIST_TOOLTIP_CLEAR_CURRENT_PROGRAM_CUSTOM1              :{BLACK}Az aktuális műsor törlése (csak Saját 1 és Saját 2)
STR_PLAYLIST_TOOLTIP_CHANGE_SET                                 :{BLACK}A zenei alapcsomag megváltoztatása
STR_PLAYLIST_TOOLTIP_CLICK_TO_ADD_TRACK                         :{BLACK}Kattints a zeneszámra a zenei műsorhoz való hozzáadására (csak Saját 1 és Saját 2)
STR_PLAYLIST_TOOLTIP_CLICK_TO_REMOVE_TRACK                      :{BLACK}Kattints a zeneszámra annak az aktuális zenei műsorból való eltávolításához (csak Saját 1 és Saját 2 esetén)

# Highscore window
STR_HIGHSCORE_TOP_COMPANIES_WHO_REACHED                         :{BIG_FONT}{BLACK}A legjobb vállalatok, melyek elérték {NUM}-t
STR_HIGHSCORE_TOP_COMPANIES_NETWORK_GAME                        :{BIG_FONT}{BLACK}Vállalatok helyezései {NUM}
STR_HIGHSCORE_POSITION                                          :{BIG_FONT}{BLACK}{COMMA}.
STR_HIGHSCORE_PERFORMANCE_TITLE_BUSINESSMAN                     :Üzletember
STR_HIGHSCORE_PERFORMANCE_TITLE_ENTREPRENEUR                    :Vállalkozó
STR_HIGHSCORE_PERFORMANCE_TITLE_INDUSTRIALIST                   :Iparos
STR_HIGHSCORE_PERFORMANCE_TITLE_CAPITALIST                      :Tőkés
STR_HIGHSCORE_PERFORMANCE_TITLE_MAGNATE                         :Nagytőkés
STR_HIGHSCORE_PERFORMANCE_TITLE_MOGUL                           :Mágnás
STR_HIGHSCORE_PERFORMANCE_TITLE_TYCOON_OF_THE_CENTURY           :Az évszázad iparmágnása
STR_HIGHSCORE_NAME                                              :{PRESIDENT_NAME}, {COMPANY}
STR_HIGHSCORE_STATS                                             :{BIG_FONT}'{STRING}'   ({COMMA})
STR_HIGHSCORE_COMPANY_ACHIEVES_STATUS                           :{BIG_FONT}{BLACK}{COMPANY} elérte a '{STRING}' rangot!
STR_HIGHSCORE_PRESIDENT_OF_COMPANY_ACHIEVES_STATUS              :{BIG_FONT}{WHITE}{PRESIDENT_NAME} - {COMPANY} elérte a '{STRING}' rangot!

# Smallmap window
STR_SMALLMAP_CAPTION                                            :{WHITE}Térkép - {STRING}

###length 7
STR_SMALLMAP_TYPE_CONTOURS                                      :Domborzat
STR_SMALLMAP_TYPE_VEHICLES                                      :Járművek
STR_SMALLMAP_TYPE_INDUSTRIES                                    :Gazdaság
STR_SMALLMAP_TYPE_ROUTEMAP                                      :Rakományáramlás
STR_SMALLMAP_TYPE_ROUTES                                        :Utak
STR_SMALLMAP_TYPE_VEGETATION                                    :Növényzet
STR_SMALLMAP_TYPE_OWNERS                                        :Tulajdonosok

STR_SMALLMAP_TOOLTIP_SHOW_LAND_CONTOURS_ON_MAP                  :{BLACK}Domborzat mutatása a térképen
STR_SMALLMAP_TOOLTIP_SHOW_VEHICLES_ON_MAP                       :{BLACK}Járművek mutatása a térképen
STR_SMALLMAP_TOOLTIP_SHOW_INDUSTRIES_ON_MAP                     :{BLACK}Gazdasági épületek mutatása a térképen
STR_SMALLMAP_TOOLTIP_SHOW_LINK_STATS_ON_MAP                     :{BLACK}Rakományáramlás mutatása a térképen
STR_SMALLMAP_TOOLTIP_SHOW_TRANSPORT_ROUTES_ON                   :{BLACK}Szállítási útvonalak mutatása a térképen
STR_SMALLMAP_TOOLTIP_SHOW_VEGETATION_ON_MAP                     :{BLACK}Növényzet mutatása a térképen
STR_SMALLMAP_TOOLTIP_SHOW_LAND_OWNERS_ON_MAP                    :{BLACK}Tulajdonosok mutatása a térképen
STR_SMALLMAP_TOOLTIP_INDUSTRY_SELECTION                         :{BLACK}Kattints egy gazdasági épület típusra annak megjelenítésének ki/bekapcsolásához. Ctrl+kattintással kikapcsolja az összeset kivéve a kiválasztott típust. Ctrl+kattintás még egyszer bekapcsolja az összeset
STR_SMALLMAP_TOOLTIP_COMPANY_SELECTION                          :{BLACK}Kattints egy vállalatra a tulajdonainak megjelenítésének ki/bekapcsolásához. Ctrl+kattintással kikapcsolja az összeset kivéve a kiválasztottat. Ctrl+kattintás még egyszer bekapcsolja az összeset
STR_SMALLMAP_TOOLTIP_CARGO_SELECTION                            :{BLACK}Kattints egy árura, hogy váltsad a tulajdonságának megjelenítését. Ctrl+Kattintás a kíválasztott árun kívül a többit letiltja. Ismételt Ctrl+Kattintásra minden árut engedélyez

STR_SMALLMAP_LEGENDA_ROADS                                      :{TINY_FONT}{BLACK}Út
STR_SMALLMAP_LEGENDA_RAILROADS                                  :{TINY_FONT}{BLACK}Vasút
STR_SMALLMAP_LEGENDA_STATIONS_AIRPORTS_DOCKS                    :{TINY_FONT}{BLACK}Állomás/Repülőtér/Kikötő
STR_SMALLMAP_LEGENDA_BUILDINGS_INDUSTRIES                       :{TINY_FONT}{BLACK}Épület/Gazdaság
STR_SMALLMAP_LEGENDA_VEHICLES                                   :{TINY_FONT}{BLACK}Jármű
STR_SMALLMAP_LEGENDA_TRAINS                                     :{TINY_FONT}{BLACK}Vonat
STR_SMALLMAP_LEGENDA_ROAD_VEHICLES                              :{TINY_FONT}{BLACK}Közúti Jármű
STR_SMALLMAP_LEGENDA_SHIPS                                      :{TINY_FONT}{BLACK}Hajó
STR_SMALLMAP_LEGENDA_AIRCRAFT                                   :{TINY_FONT}{BLACK}Repülőgép
STR_SMALLMAP_LEGENDA_TRANSPORT_ROUTES                           :{TINY_FONT}{BLACK}Szállítási Útvonal
STR_SMALLMAP_LEGENDA_FOREST                                     :{TINY_FONT}{BLACK}Erdő
STR_SMALLMAP_LEGENDA_FOREST.t                                   :{TINY_FONT}{BLACK}erdőt
STR_SMALLMAP_LEGENDA_RAILROAD_STATION                           :{TINY_FONT}{BLACK}Vasútállomás
STR_SMALLMAP_LEGENDA_TRUCK_LOADING_BAY                          :{TINY_FONT}{BLACK}Teherautó-rakodóhely
STR_SMALLMAP_LEGENDA_BUS_STATION                                :{TINY_FONT}{BLACK}Buszmegálló
STR_SMALLMAP_LEGENDA_AIRPORT_HELIPORT                           :{TINY_FONT}{BLACK}Repülőtér/Helikopter-leszálló
STR_SMALLMAP_LEGENDA_DOCK                                       :{TINY_FONT}{BLACK}Kikötő
STR_SMALLMAP_LEGENDA_ROUGH_LAND                                 :{TINY_FONT}{BLACK}Göröngyös Talaj
STR_SMALLMAP_LEGENDA_GRASS_LAND                                 :{TINY_FONT}{BLACK}Füves Talaj
STR_SMALLMAP_LEGENDA_BARE_LAND                                  :{TINY_FONT}{BLACK}Csupasz Föld
STR_SMALLMAP_LEGENDA_RAINFOREST                                 :{TINY_FONT}{BLACK}Esőerdő
STR_SMALLMAP_LEGENDA_FIELDS                                     :{TINY_FONT}{BLACK}Szántóföld
STR_SMALLMAP_LEGENDA_TREES                                      :{TINY_FONT}{BLACK}Fa
STR_SMALLMAP_LEGENDA_ROCKS                                      :{TINY_FONT}{BLACK}Kő
STR_SMALLMAP_LEGENDA_WATER                                      :{TINY_FONT}{BLACK}Víz
STR_SMALLMAP_LEGENDA_NO_OWNER                                   :{TINY_FONT}{BLACK}Nincs Tulajdonos
STR_SMALLMAP_LEGENDA_TOWNS                                      :{TINY_FONT}{BLACK}Település
STR_SMALLMAP_LEGENDA_INDUSTRIES                                 :{TINY_FONT}{BLACK}Gazdasági épület
STR_SMALLMAP_LEGENDA_DESERT                                     :{TINY_FONT}{BLACK}Sivatag
STR_SMALLMAP_LEGENDA_SNOW                                       :{TINY_FONT}{BLACK}Hó

STR_SMALLMAP_TOOLTIP_TOGGLE_TOWN_NAMES_ON_OFF                   :{BLACK}Városnevek be/ki
STR_SMALLMAP_CENTER                                             :{BLACK}A térkép közepét a jelenlegi helyre állítja
STR_SMALLMAP_INDUSTRY                                           :{TINY_FONT}{STRING} ({NUM})
STR_SMALLMAP_LINKSTATS                                          :{TINY_FONT}{STRING}
STR_SMALLMAP_COMPANY                                            :{TINY_FONT}{COMPANY}
STR_SMALLMAP_TOWN                                               :{TINY_FONT}{WHITE}{TOWN}
STR_SMALLMAP_DISABLE_ALL                                        :{BLACK}Kikapcsol mind
STR_SMALLMAP_ENABLE_ALL                                         :{BLACK}Bekapcsol mind
STR_SMALLMAP_SHOW_HEIGHT                                        :{BLACK}Mutasd a magasságot
STR_SMALLMAP_TOOLTIP_DISABLE_ALL_INDUSTRIES                     :{BLACK}Ne mutasd a gazdasági létesítményeket a térképen
STR_SMALLMAP_TOOLTIP_ENABLE_ALL_INDUSTRIES                      :{BLACK}Mutasd az összes gazdasági létesítményt a térképen
STR_SMALLMAP_TOOLTIP_SHOW_HEIGHT                                :{BLACK}Magasságtérkép be/kikapcsolása
STR_SMALLMAP_TOOLTIP_DISABLE_ALL_COMPANIES                      :{BLACK}Semelyik vállalat tulajdonainak megjelenítése a térképen
STR_SMALLMAP_TOOLTIP_ENABLE_ALL_COMPANIES                       :{BLACK}Összes vállalat tulajdonainak megjelenítése a térképen
STR_SMALLMAP_TOOLTIP_DISABLE_ALL_CARGOS                         :{BLACK}Semmilyen rakomány megjelenítés a térképen
STR_SMALLMAP_TOOLTIP_ENABLE_ALL_CARGOS                          :{BLACK}Minden rakomány megjelnítése a térképen

# Status bar messages
STR_STATUSBAR_TOOLTIP_SHOW_LAST_NEWS                            :{BLACK}Utolsó üzenet vagy újsághír megmutatása
STR_STATUSBAR_COMPANY_NAME                                      :{SILVER}- -  {COMPANY}  - -
STR_STATUSBAR_PAUSED                                            :{YELLOW}*  *  SZÜNET  *  *
STR_STATUSBAR_PAUSED_LINK_GRAPH                                 :{ORANGE}*  *  SZÜNET (várakozás a kapcsolati gráf frissítésére) *  *
STR_STATUSBAR_AUTOSAVE                                          :{RED}Automatikus mentés
STR_STATUSBAR_SAVING_GAME                                       :{RED}*  *  JÁTÉK MENTÉSE  *  *

STR_STATUSBAR_SPECTATOR                                         :{WHITE}(megfigyelő)

# News message history
STR_MESSAGE_HISTORY                                             :{WHITE}Előző üzenetek
STR_MESSAGE_HISTORY_TOOLTIP                                     :{BLACK}Az előző hírüzenetek listája
STR_MESSAGE_NEWS_FORMAT                                         :{STRING}  -  {STRING}

STR_NEWS_MESSAGE_CAPTION                                        :{WHITE}Üzenet
STR_NEWS_CUSTOM_ITEM                                            :{BIG_FONT}{BLACK}{STRING}

STR_NEWS_FIRST_TRAIN_ARRIVAL                                    :{BIG_FONT}{BLACK}A lakosság ünnepel . . .{}Megérkezett az első vonat {STATION} állomásra!
STR_NEWS_FIRST_BUS_ARRIVAL                                      :{BIG_FONT}{BLACK}A lakosság ünnepel . . .{}Megérkezett az első busz {STATION} állomásra!
STR_NEWS_FIRST_TRUCK_ARRIVAL                                    :{BIG_FONT}{BLACK}A lakosság ünnepel . . .{}Megérkezett az első teherautó {STATION} állomásra!
STR_NEWS_FIRST_PASSENGER_TRAM_ARRIVAL                           :{BIG_FONT}{BLACK}A lakosság ünnepel . . .{}Első utasszállító villamos megérkezett {STATION} állomásra!
STR_NEWS_FIRST_CARGO_TRAM_ARRIVAL                               :{BIG_FONT}{BLACK}A lakosság ünnepel . . .{}Első teherszállító villamos megérkezett {STATION} állomásra!
STR_NEWS_FIRST_SHIP_ARRIVAL                                     :{BIG_FONT}{BLACK}A lakosság ünnepel . . .{}Megérkezett az első hajó {STATION} állomásra!
STR_NEWS_FIRST_AIRCRAFT_ARRIVAL                                 :{BIG_FONT}{BLACK}A lakosság ünnepel . . .{}Megérkezett az első repülőgép {STATION} állomásra!

STR_NEWS_TRAIN_CRASH                                            :{BIG_FONT}{BLACK}Vonatbaleset!{}{COMMA} ember halt meg az ütközés során
STR_NEWS_ROAD_VEHICLE_CRASH_DRIVER                              :{BIG_FONT}{BLACK}Közúti baleset!{}A vezető meghalt a vonattal való ütközésben
STR_NEWS_ROAD_VEHICLE_CRASH                                     :{BIG_FONT}{BLACK}Közúti baleset!{}{COMMA} ember meghalt a vonattal való ütközéskor
STR_NEWS_AIRCRAFT_CRASH                                         :{BIG_FONT}{BLACK}Lezuhant egy repülőgép!{}{COMMA} ember halt meg a zuhanás után {STATION} állomáson
STR_NEWS_PLANE_CRASH_OUT_OF_FUEL                                :{BIG_FONT}{BLACK}Légibaleset!{}A repülőnek elfogyott az üzemanyaga, {COMMA} ember halt meg a zuhanás során!

STR_NEWS_DISASTER_ZEPPELIN                                      :{BIG_FONT}{BLACK}Zeppelinbaleset {STATION} közelében!
STR_NEWS_DISASTER_SMALL_UFO                                     :{BIG_FONT}{BLACK}'UFO' ütközés pusztított el egy közúti járművet!
STR_NEWS_DISASTER_AIRPLANE_OIL_REFINERY                         :{BIG_FONT}{BLACK}Olajfinomító robbant fel {TOWN} közelében!
STR_NEWS_DISASTER_HELICOPTER_FACTORY                            :{BIG_FONT}{BLACK}Gyanús körülmények között felrobbant egy gyár {TOWN} közelében!
STR_NEWS_DISASTER_BIG_UFO                                       :{BIG_FONT}{BLACK}'UFO' szállt le {TOWN} közelében!
STR_NEWS_DISASTER_COAL_MINE_SUBSIDENCE                          :{BIG_FONT}{BLACK}Egy szénbánya lesüllyedése földcsuszamlást okozott {TOWN} közelében!
STR_NEWS_DISASTER_FLOOD_VEHICLE                                 :{BIG_FONT}{BLACK}Áradás!{}Legalább {COMMA} ember meghalt vagy eltűnt a halálos áradás következtében!

STR_NEWS_COMPANY_IN_TROUBLE_TITLE                               :{BIG_FONT}{BLACK}Egy szállítási vállalat bajban van!
STR_NEWS_COMPANY_IN_TROUBLE_DESCRIPTION                         :{BIG_FONT}{BLACK}{STRING} el lesz árverezve vagy felszámolásra kerül, ha teljesítménye nem nő hamarosan!
STR_NEWS_COMPANY_MERGER_TITLE                                   :{BIG_FONT}{BLACK}Szállítási vállalatok egyesülése!
STR_NEWS_COMPANY_MERGER_DESCRIPTION                             :{BIG_FONT}{BLACK}{STRING} fel lett vásárolva {STRING} által {CURRENCY_LONG}-ért!
STR_NEWS_COMPANY_BANKRUPT_TITLE                                 :{BIG_FONT}{BLACK}Csőd!
STR_NEWS_COMPANY_BANKRUPT_DESCRIPTION                           :{BIG_FONT}{BLACK}{STRING} felszámolásra került a hitelezői által és minden vagyonát elárverezték!
STR_NEWS_COMPANY_LAUNCH_TITLE                                   :{BIG_FONT}{BLACK}Új szállítási vállalat alakult!
STR_NEWS_COMPANY_LAUNCH_DESCRIPTION                             :{BIG_FONT}{BLACK}{STRING} {TOWN} közelében kezd építkezni!
STR_NEWS_MERGER_TAKEOVER_TITLE                                  :{BIG_FONT}{BLACK}{STRING} felvásárlásra került {STRING} által!
STR_PRESIDENT_NAME_MANAGER                                      :{BLACK}{PRESIDENT_NAME}{}(Elnök)

STR_NEWS_NEW_TOWN                                               :{BLACK}{BIG_FONT}{STRING} támogatásával új várost alapítottak {TOWN} néven!
STR_NEWS_NEW_TOWN_UNSPONSORED                                   :{BLACK}{BIG_FONT}Új várost alapítottak {TOWN} néven!

STR_NEWS_INDUSTRY_CONSTRUCTION                                  :{BIG_FONT}{BLACK}Új {STRING.t} építenek {TOWN} közelében!
STR_NEWS_INDUSTRY_PLANTED                                       :{BIG_FONT}{BLACK}Új {STRING.t} ültettek {TOWN} közelében!

STR_NEWS_INDUSTRY_CLOSURE_GENERAL                               :{BIG_FONT}{BLACK}{STRING} bejelentette, hogy hamarosan bezár!
STR_NEWS_INDUSTRY_CLOSURE_SUPPLY_PROBLEMS                       :{BIG_FONT}{BLACK}{STRING} bejelentette, hogy ellátási gondok miatt hamarosan bezár!
STR_NEWS_INDUSTRY_CLOSURE_LACK_OF_TREES                         :{BIG_FONT}{BLACK}{STRING} bejelentette, hogy a közeli fák hiánya miatt hamarosan bezár!

STR_NEWS_EURO_INTRODUCTION                                      :{BIG_FONT}{BLACK}Európai Monetáris Unió!{}{}Az Euró bevezetésre került mint kizárólagos valuta a mindennapos pénzügyi tranzakciókhoz az országodban!
STR_NEWS_BEGIN_OF_RECESSION                                     :{BIG_FONT}{BLACK}Gazdasági világválság!{}{}A közgazdászok gazdasági válságtól tartanak!
STR_NEWS_END_OF_RECESSION                                       :{BIG_FONT}{BLACK}Vége a világválságnak!{}{}A kereskedelem fellendül, ami önbizalmat ad az iparnak, és erősödik a gazdaság!

STR_NEWS_INDUSTRY_PRODUCTION_INCREASE_GENERAL                   :{BIG_FONT}{BLACK}{INDUSTRY} növeli a termelését!
STR_NEWS_INDUSTRY_PRODUCTION_INCREASE_COAL                      :{BIG_FONT}{BLACK}Új szénrétegeket találtak {INDUSTRY} tárnáiban!{}A termelés megkétszereződik!
STR_NEWS_INDUSTRY_PRODUCTION_INCREASE_OIL                       :{BIG_FONT}{BLACK}Új olajtartalékokat találtak {INDUSTRY} alatt!{}A termelés megkétszereződik!
STR_NEWS_INDUSTRY_PRODUCTION_INCREASE_FARM                      :{BIG_FONT}{BLACK}{INDUSTRY} haladó gazdálkodási módszerekkel megkétszerezi termelését!
STR_NEWS_INDUSTRY_PRODUCTION_INCREASE_SMOOTH                    :{BIG_FONT}{BLACK}{STRING}termelés nőtt! {INDUSTRY} mostantól {COMMA}%-kal többet termel!
STR_NEWS_INDUSTRY_PRODUCTION_DECREASE_GENERAL                   :{BIG_FONT}{BLACK}{INDUSTRY} termelése a felére csökkent
STR_NEWS_INDUSTRY_PRODUCTION_DECREASE_FARM                      :{BIG_FONT}{BLACK}Egy rovaráradat {INDUSTRY} pusztulását okozta!{}A termelés a felére csökkent
STR_NEWS_INDUSTRY_PRODUCTION_DECREASE_SMOOTH                    :{BIG_FONT}{BLACK}{STRING}termelés csökkent! {INDUSTRY} mostantól {COMMA}%-kal kevesebbet termel!

###length VEHICLE_TYPES
STR_NEWS_TRAIN_IS_WAITING                                       :{WHITE}{VEHICLE} a járműtelepen vár
STR_NEWS_ROAD_VEHICLE_IS_WAITING                                :{WHITE}{VEHICLE} a garázsban vár
STR_NEWS_SHIP_IS_WAITING                                        :{WHITE}{VEHICLE} a dokkban vár
STR_NEWS_AIRCRAFT_IS_WAITING                                    :{WHITE}{VEHICLE} a hangárban vár
###next-name-looks-similar

# Order review system / warnings
STR_NEWS_VEHICLE_HAS_TOO_FEW_ORDERS                             :{WHITE}{VEHICLE} menetrendje túl kevés utasításból áll
STR_NEWS_VEHICLE_HAS_VOID_ORDER                                 :{WHITE}{VEHICLE} érvénytelen utasítással rendelkezik
STR_NEWS_VEHICLE_HAS_DUPLICATE_ENTRY                            :{WHITE}{VEHICLE} duplikált utasítással rendelkezik
STR_NEWS_VEHICLE_HAS_INVALID_ENTRY                              :{WHITE}{VEHICLE} utasításai között nem létező állomás szerepel
STR_NEWS_PLANE_USES_TOO_SHORT_RUNWAY                            :{WHITE}{VEHICLE} utasításlistájában olyan reptér van, aminek túl rövid a kifutópályája

STR_NEWS_VEHICLE_IS_GETTING_OLD                                 :{WHITE}{VEHICLE} elöregedett
STR_NEWS_VEHICLE_IS_GETTING_VERY_OLD                            :{WHITE}{VEHICLE} nagyon elöregedett
STR_NEWS_VEHICLE_IS_GETTING_VERY_OLD_AND                        :{WHITE}{VEHICLE} nagyon elöregedett, sürgősen le kell cserélni
STR_NEWS_TRAIN_IS_STUCK                                         :{WHITE}{VEHICLE} nem talál utat a célpontjához
STR_NEWS_VEHICLE_IS_LOST                                        :{WHITE}{VEHICLE} eltévedt
STR_NEWS_VEHICLE_IS_UNPROFITABLE                                :{WHITE}{VEHICLE} elmúlt évi profitja {CURRENCY_LONG} volt
STR_NEWS_AIRCRAFT_DEST_TOO_FAR                                  :{WHITE}{VEHICLE} nem tud elmenni a következő repülőtérig, mert az túl messze van

STR_NEWS_ORDER_REFIT_FAILED                                     :{WHITE}Hibás átalakítási utasítás miatt {VEHICLE} megállt
STR_NEWS_VEHICLE_AUTORENEW_FAILED                               :{WHITE}Az automatikus járműfelújítás sikertelen volt {VEHICLE}{}{STRING}

STR_NEWS_NEW_VEHICLE_NOW_AVAILABLE                              :{BIG_FONT}{BLACK}Új {STRING} elérhető!
STR_NEWS_NEW_VEHICLE_TYPE                                       :{BIG_FONT}{BLACK}{ENGINE}
STR_NEWS_NEW_VEHICLE_NOW_AVAILABLE_WITH_TYPE                    :{BLACK}Új {STRING} elérhető!  -  {ENGINE}

STR_NEWS_SHOW_VEHICLE_GROUP_TOOLTIP                             :{BLACK}Ide kattintva megnyílik a járműlista, kijelölve a jármű csoportját

STR_NEWS_STATION_NO_LONGER_ACCEPTS_CARGO                        :{WHITE}{STATION} többé nem fogad el {STRING.t}
STR_NEWS_STATION_NO_LONGER_ACCEPTS_CARGO_OR_CARGO               :{WHITE}{STATION} többé nem fogad el {STRING.t} és {STRING.t}
STR_NEWS_STATION_NOW_ACCEPTS_CARGO                              :{WHITE}{STATION} most már elfogad {STRING.t}
STR_NEWS_STATION_NOW_ACCEPTS_CARGO_AND_CARGO                    :{WHITE}{STATION} most már elfogad {STRING.t} és {STRING.t}

STR_NEWS_OFFER_OF_SUBSIDY_EXPIRED                               :{BIG_FONT}{BLACK}A támogatás határideje lejárt:{}{}{STRING} szállításáért {STRING} és {STRING} között már nem jár támogatás
STR_NEWS_SUBSIDY_WITHDRAWN_SERVICE                              :{BIG_FONT}{BLACK}Támogatás visszavonva:{}{}{STRING} szállítása {STRING} és {STRING} között már nem támogatott
STR_NEWS_SERVICE_SUBSIDY_OFFERED                                :{BIG_FONT}{BLACK}Támogatási ajánlat:{}{}Az első {STRING} szállító {STRING} és {STRING} között {NUM} éves támogatást kap a helyi önkormányzattól!
###length 4
STR_NEWS_SERVICE_SUBSIDY_AWARDED_HALF                           :{BIG_FONT}{BLACK}{STRING} támogatást kapott!{}{}Így {STRING} szállítása {STRING} és {STRING} között a következő {NUM} évben másfélszeres hasznot hoz neki!
STR_NEWS_SERVICE_SUBSIDY_AWARDED_DOUBLE                         :{BIG_FONT}{BLACK}{STRING} támogatást kapott!{}{}Így {STRING} szállítása {STRING} és {STRING} között a következő {NUM} évben kétszeres hasznot hoz neki!
STR_NEWS_SERVICE_SUBSIDY_AWARDED_TRIPLE                         :{BIG_FONT}{BLACK}{STRING} támogatást kapott!{}{}Így {STRING} szállítása {STRING} és {STRING} között a következő {NUM} évben háromszoros hasznot hoz neki!
STR_NEWS_SERVICE_SUBSIDY_AWARDED_QUADRUPLE                      :{BIG_FONT}{BLACK}{STRING} támogatást kapott!{}{}Így {STRING} szállítása {STRING} és {STRING} között a következő {NUM} évben négyszeres hasznot hoz neki!

STR_NEWS_ROAD_REBUILDING                                        :{BIG_FONT}{BLACK}Közlekedési zűrzavar {TOWN} városában!{}{}{STRING} által indított útfelújítás keseríti meg hat hónapig az autóvezetők életét!
STR_NEWS_EXCLUSIVE_RIGHTS_TITLE                                 :{BIG_FONT}{BLACK}Szállítási monopólium!
STR_NEWS_EXCLUSIVE_RIGHTS_DESCRIPTION                           :{BIG_FONT}{BLACK}{TOWN} önkormányzata és {STRING} szerződést kötött egy éves kizárólagos szállítási jogokra!

# Extra view window
STR_EXTRA_VIEWPORT_TITLE                                        :{WHITE}{COMMA}. látkép
STR_EXTRA_VIEW_MOVE_VIEW_TO_MAIN                                :{BLACK}Látkép átállítása
STR_EXTRA_VIEW_MOVE_VIEW_TO_MAIN_TT                             :{BLACK}A látképre a fő nézet pozícióját másolja
STR_EXTRA_VIEW_MOVE_MAIN_TO_VIEW                                :{BLACK}Fő nézet ideállítása
STR_EXTRA_VIEW_MOVE_MAIN_TO_VIEW_TT                             :{BLACK}A látkép pozícióját a fő nézetre másolja

# Game options window
STR_GAME_OPTIONS_CAPTION                                        :{WHITE}Alapbeállítások
STR_GAME_OPTIONS_CURRENCY_UNITS_FRAME                           :{BLACK}Pénznem
STR_GAME_OPTIONS_CURRENCY_UNITS_DROPDOWN_TOOLTIP                :{BLACK}A használt pénznem kiválasztása

###length 42
STR_GAME_OPTIONS_CURRENCY_GBP                                   :Angol Font (GBP)
STR_GAME_OPTIONS_CURRENCY_USD                                   :Amerikai Dollár (USD)
STR_GAME_OPTIONS_CURRENCY_EUR                                   :Euró (EUR)
STR_GAME_OPTIONS_CURRENCY_JPY                                   :Japán Jen (JPY)
STR_GAME_OPTIONS_CURRENCY_ATS                                   :Osztrák Shilling (ATS)
STR_GAME_OPTIONS_CURRENCY_BEF                                   :Belga Frank (BEF)
STR_GAME_OPTIONS_CURRENCY_CHF                                   :Svájci Frank (CHF)
STR_GAME_OPTIONS_CURRENCY_CZK                                   :Cseh Korona (CZK)
STR_GAME_OPTIONS_CURRENCY_DEM                                   :Német Márka (DEM)
STR_GAME_OPTIONS_CURRENCY_DKK                                   :Dán Korona (DKK)
STR_GAME_OPTIONS_CURRENCY_ESP                                   :Spanyol Pezeta (ESP)
STR_GAME_OPTIONS_CURRENCY_FIM                                   :Finn Márka (FIM)
STR_GAME_OPTIONS_CURRENCY_FRF                                   :Svájci Frank (FRF)
STR_GAME_OPTIONS_CURRENCY_GRD                                   :Görög Drachma (GRD)
STR_GAME_OPTIONS_CURRENCY_HUF                                   :Magyar Forint (HUF)
STR_GAME_OPTIONS_CURRENCY_ISK                                   :Izlandi Korona (ISK)
STR_GAME_OPTIONS_CURRENCY_ITL                                   :Olasz Líra (ITL)
STR_GAME_OPTIONS_CURRENCY_NLG                                   :Holland Gulden (NLG)
STR_GAME_OPTIONS_CURRENCY_NOK                                   :Norvég Korona (NOK)
STR_GAME_OPTIONS_CURRENCY_PLN                                   :Lengyel Zlotyi (PLN)
STR_GAME_OPTIONS_CURRENCY_RON                                   :Román Lej (RON)
STR_GAME_OPTIONS_CURRENCY_RUR                                   :Orosz Rubel (RUR)
STR_GAME_OPTIONS_CURRENCY_SIT                                   :Szlovén Tolár (SIT)
STR_GAME_OPTIONS_CURRENCY_SEK                                   :Svéd Korona (SEK)
STR_GAME_OPTIONS_CURRENCY_TRY                                   :Török Líra (TRY)
STR_GAME_OPTIONS_CURRENCY_SKK                                   :Szlovák Korona (SKK)
STR_GAME_OPTIONS_CURRENCY_BRL                                   :Brazil Real (BRL)
STR_GAME_OPTIONS_CURRENCY_EEK                                   :Észt Korona (EKK)
STR_GAME_OPTIONS_CURRENCY_LTL                                   :Litván Litas (LTL)
STR_GAME_OPTIONS_CURRENCY_KRW                                   :Dél-koreai Von (KRW)
STR_GAME_OPTIONS_CURRENCY_ZAR                                   :Dél-afrikai Rand (ZAR)
STR_GAME_OPTIONS_CURRENCY_CUSTOM                                :Saját...
STR_GAME_OPTIONS_CURRENCY_GEL                                   :Grúz Lari (GEL)
STR_GAME_OPTIONS_CURRENCY_IRR                                   :Iráni Riál (IRR)
STR_GAME_OPTIONS_CURRENCY_RUB                                   :Új Orosz Rubel (RUB)
STR_GAME_OPTIONS_CURRENCY_MXN                                   :Mexikói Peso (MXN)
STR_GAME_OPTIONS_CURRENCY_NTD                                   :Új Tajvani Dollár (NTD)
STR_GAME_OPTIONS_CURRENCY_CNY                                   :Kínai Renminbi (CNY)
STR_GAME_OPTIONS_CURRENCY_HKD                                   :Hongkongi Dollár (HKD)
STR_GAME_OPTIONS_CURRENCY_INR                                   :Indiai Rúpia (INR)
STR_GAME_OPTIONS_CURRENCY_IDR                                   :Indonéz rúpia (IDR)
STR_GAME_OPTIONS_CURRENCY_MYR                                   :Maláj ringgit (MYR)

###length 2
STR_GAME_OPTIONS_ROAD_VEHICLES_DROPDOWN_LEFT                    :Balra hajtás
STR_GAME_OPTIONS_ROAD_VEHICLES_DROPDOWN_RIGHT                   :Jobbra hajtás

STR_GAME_OPTIONS_TOWN_NAMES_FRAME                               :{BLACK}Városnevek:
STR_GAME_OPTIONS_TOWN_NAMES_DROPDOWN_TOOLTIP                    :{BLACK}A városnevek stílusának kiválasztása

###length 21
STR_GAME_OPTIONS_TOWN_NAME_ORIGINAL_ENGLISH                     :Angol (Eredeti)
STR_GAME_OPTIONS_TOWN_NAME_FRENCH                               :Francia
STR_GAME_OPTIONS_TOWN_NAME_GERMAN                               :Német
STR_GAME_OPTIONS_TOWN_NAME_ADDITIONAL_ENGLISH                   :Angol (További)
STR_GAME_OPTIONS_TOWN_NAME_LATIN_AMERICAN                       :Latin-amerikai
STR_GAME_OPTIONS_TOWN_NAME_SILLY                                :Komolytalan
STR_GAME_OPTIONS_TOWN_NAME_SWEDISH                              :Svéd
STR_GAME_OPTIONS_TOWN_NAME_DUTCH                                :Holland
STR_GAME_OPTIONS_TOWN_NAME_FINNISH                              :Finn
STR_GAME_OPTIONS_TOWN_NAME_POLISH                               :Lengyel
STR_GAME_OPTIONS_TOWN_NAME_SLOVAK                               :Szlovák
STR_GAME_OPTIONS_TOWN_NAME_NORWEGIAN                            :Norvég
STR_GAME_OPTIONS_TOWN_NAME_HUNGARIAN                            :Magyar
STR_GAME_OPTIONS_TOWN_NAME_AUSTRIAN                             :Osztrák
STR_GAME_OPTIONS_TOWN_NAME_ROMANIAN                             :Romániai
STR_GAME_OPTIONS_TOWN_NAME_CZECH                                :Cseh
STR_GAME_OPTIONS_TOWN_NAME_SWISS                                :Svájci
STR_GAME_OPTIONS_TOWN_NAME_DANISH                               :Dán
STR_GAME_OPTIONS_TOWN_NAME_TURKISH                              :Török
STR_GAME_OPTIONS_TOWN_NAME_ITALIAN                              :Olasz
STR_GAME_OPTIONS_TOWN_NAME_CATALAN                              :Katalán

STR_GAME_OPTIONS_AUTOSAVE_FRAME                                 :{BLACK}Automatikus mentés
STR_GAME_OPTIONS_AUTOSAVE_DROPDOWN_TOOLTIP                      :{BLACK}Az automatikus mentések közötti időtartam kiválasztása

# Autosave dropdown
###length 5
STR_GAME_OPTIONS_AUTOSAVE_DROPDOWN_OFF                          :Nincs
STR_GAME_OPTIONS_AUTOSAVE_DROPDOWN_EVERY_1_MONTH                :Minden hónapban
STR_GAME_OPTIONS_AUTOSAVE_DROPDOWN_EVERY_3_MONTHS               :3 havonta
STR_GAME_OPTIONS_AUTOSAVE_DROPDOWN_EVERY_6_MONTHS               :6 havonta
STR_GAME_OPTIONS_AUTOSAVE_DROPDOWN_EVERY_12_MONTHS              :12 havonta

STR_GAME_OPTIONS_LANGUAGE                                       :{BLACK}Nyelv
STR_GAME_OPTIONS_LANGUAGE_TOOLTIP                               :{BLACK}Válassz nyelvet
STR_GAME_OPTIONS_LANGUAGE_PERCENTAGE                            :{STRING} ({NUM}% teljesítve)

STR_GAME_OPTIONS_FULLSCREEN                                     :{BLACK}Teljes képernyő
STR_GAME_OPTIONS_FULLSCREEN_TOOLTIP                             :{BLACK}Jelöld be ezt, ha teljes képernyős módban szeretnél játszani az OpenTTD-vel

STR_GAME_OPTIONS_RESOLUTION                                     :{BLACK}Képernyő felbontás
STR_GAME_OPTIONS_RESOLUTION_TOOLTIP                             :{BLACK}Játékhoz használt felbontás kiválasztása
STR_GAME_OPTIONS_RESOLUTION_OTHER                               :egyéb
STR_GAME_OPTIONS_RESOLUTION_ITEM                                :{NUM}x{NUM}

STR_GAME_OPTIONS_VIDEO_ACCELERATION                             :{BLACK}Hardveres gyorsítás
STR_GAME_OPTIONS_VIDEO_ACCELERATION_TOOLTIP                     :{BLACK}Bekapcsolásával az OpenTTD hardveres gyorsítást próbál alkalmazni. A beállítás csak a játék újraindítása után lép érvénybe.
STR_GAME_OPTIONS_VIDEO_ACCELERATION_RESTART                     :{WHITE}Ez a beállítás csak a játék újraindítása után lép érvénybe

STR_GAME_OPTIONS_VIDEO_VSYNC                                    :{BLACK}VSync (Vertikális Szinkronizáció)
STR_GAME_OPTIONS_VIDEO_VSYNC_TOOLTIP                            :{BLACK}Jelöld be ezt a négyzetet hogy engedélyezd a v-sync-et. A változtatás csak a játék újraindítása után fog érvényesülni. Kizárólag hardware gyorsítással működik!

STR_GAME_OPTIONS_GUI_ZOOM_FRAME                                 :{BLACK}Felület mérete
STR_GAME_OPTIONS_GUI_ZOOM_DROPDOWN_TOOLTIP                      :{BLACK}Használni kívánt felületméret kiválasztása

STR_GAME_OPTIONS_GUI_ZOOM_DROPDOWN_AUTO                         :(automatikus)
STR_GAME_OPTIONS_GUI_ZOOM_DROPDOWN_NORMAL                       :Normál
STR_GAME_OPTIONS_GUI_ZOOM_DROPDOWN_2X_ZOOM                      :Dupla méret
STR_GAME_OPTIONS_GUI_ZOOM_DROPDOWN_4X_ZOOM                      :Négyszeres méret

STR_GAME_OPTIONS_FONT_ZOOM                                      :{BLACK}Betűméret
STR_GAME_OPTIONS_FONT_ZOOM_DROPDOWN_TOOLTIP                     :{BLACK}Használni kívánt betűméret kiválasztása

STR_GAME_OPTIONS_FONT_ZOOM_DROPDOWN_AUTO                        :(automatikus)
STR_GAME_OPTIONS_FONT_ZOOM_DROPDOWN_NORMAL                      :Normál
STR_GAME_OPTIONS_FONT_ZOOM_DROPDOWN_2X_ZOOM                     :Dupla méret
STR_GAME_OPTIONS_FONT_ZOOM_DROPDOWN_4X_ZOOM                     :Négyszeres méret

STR_GAME_OPTIONS_GRAPHICS                                       :{BLACK}Grafika

STR_GAME_OPTIONS_REFRESH_RATE                                   :{BLACK}Képernyőfrissítési frekvencia
STR_GAME_OPTIONS_REFRESH_RATE_TOOLTIP                           :{BLACK}Játékhoz használt képernyőfrissítési frekvencia kiválasztása
STR_GAME_OPTIONS_REFRESH_RATE_ITEM                              :{NUM}Hz
STR_GAME_OPTIONS_REFRESH_RATE_WARNING                           :{WHITE}A 60 Hz-nél nagyobb frekvencia befolyással lehet a teljesítményre.

STR_GAME_OPTIONS_BASE_GRF                                       :{BLACK}Grafikus alapcsomag
STR_GAME_OPTIONS_BASE_GRF_TOOLTIP                               :{BLACK}A játékhoz használandó grafikus alapcsomag kiválasztása
STR_GAME_OPTIONS_BASE_GRF_STATUS                                :{RED}{NUM} hiányzó/hibás fájl
STR_GAME_OPTIONS_BASE_GRF_DESCRIPTION_TOOLTIP                   :{BLACK}További információk a grafikus alapcsomagról

STR_GAME_OPTIONS_BASE_SFX                                       :{BLACK}Hang alapcsomag
STR_GAME_OPTIONS_BASE_SFX_TOOLTIP                               :{BLACK}Használandó hang alapcsomag kiválasztása
STR_GAME_OPTIONS_BASE_SFX_DESCRIPTION_TOOLTIP                   :{BLACK}További információk a hang alapcsomagról

STR_GAME_OPTIONS_BASE_MUSIC                                     :{BLACK}Zenei alapcsomag
STR_GAME_OPTIONS_BASE_MUSIC_TOOLTIP                             :{BLACK}Használandó zenei alapcsomag kiválasztása
STR_GAME_OPTIONS_BASE_MUSIC_STATUS                              :{RED}{NUM} hibás fájl
STR_GAME_OPTIONS_BASE_MUSIC_DESCRIPTION_TOOLTIP                 :{BLACK}További információk a zenei alapcsomagról

STR_ERROR_RESOLUTION_LIST_FAILED                                :{WHITE}Nem sikerült a támogatott felbontások lekérdezése
STR_ERROR_FULLSCREEN_FAILED                                     :{WHITE}Teljes képernyős módra váltás sikertelen

# Custom currency window

STR_CURRENCY_WINDOW                                             :{WHITE}Saját pénznem
STR_CURRENCY_EXCHANGE_RATE                                      :{LTBLUE}Átváltási arány: {ORANGE}{CURRENCY_LONG} = £ {COMMA}
STR_CURRENCY_DECREASE_EXCHANGE_RATE_TOOLTIP                     :{BLACK}Átváltási arány csökkentése egy Fonthoz (£) képest
STR_CURRENCY_INCREASE_EXCHANGE_RATE_TOOLTIP                     :{BLACK}Átváltási arány növelése egy Fonthoz (£) képest
STR_CURRENCY_SET_EXCHANGE_RATE_TOOLTIP                          :{BLACK}Átváltási arány beállítása egy Fonthoz (£) képest

STR_CURRENCY_SEPARATOR                                          :{LTBLUE}Elválasztó: {ORANGE}{STRING}
STR_CURRENCY_SET_CUSTOM_CURRENCY_SEPARATOR_TOOLTIP              :{BLACK}Elválasztó beállítása a pénznemedhez

STR_CURRENCY_PREFIX                                             :{LTBLUE}Előtag: {ORANGE}{STRING}
STR_CURRENCY_SET_CUSTOM_CURRENCY_PREFIX_TOOLTIP                 :{BLACK}Előtag beállítása a pénznemedhez
STR_CURRENCY_SUFFIX                                             :{LTBLUE}Utótag: {ORANGE}{STRING}
STR_CURRENCY_SET_CUSTOM_CURRENCY_SUFFIX_TOOLTIP                 :{BLACK}Utótag beállítása a pénznemedhez

STR_CURRENCY_SWITCH_TO_EURO                                     :{LTBLUE}Euróra váltás: {ORANGE}{NUM}
STR_CURRENCY_SWITCH_TO_EURO_NEVER                               :{LTBLUE}Euróra váltás: {ORANGE}soha
STR_CURRENCY_SET_CUSTOM_CURRENCY_TO_EURO_TOOLTIP                :{BLACK}Euróra váltás évének beállítása
STR_CURRENCY_DECREASE_CUSTOM_CURRENCY_TO_EURO_TOOLTIP           :{BLACK}Euróra váltás korábban
STR_CURRENCY_INCREASE_CUSTOM_CURRENCY_TO_EURO_TOOLTIP           :{BLACK}Euróra váltás később

STR_CURRENCY_PREVIEW                                            :{LTBLUE}Előnézet: {ORANGE}{CURRENCY_LONG}
STR_CURRENCY_CUSTOM_CURRENCY_PREVIEW_TOOLTIP                    :{BLACK}10000 Font (£) a pénznemedben
STR_CURRENCY_CHANGE_PARAMETER                                   :{BLACK}A saját pénznem paramétereinek megváltoztatása

STR_DIFFICULTY_LEVEL_SETTING_MAXIMUM_NO_COMPETITORS             :{LTBLUE}Ellenfelek száma legfeljebb: {ORANGE}{COMMA}

STR_NONE                                                        :Semmi
STR_FUNDING_ONLY                                                :Csak finanszírozás
STR_MINIMAL                                                     :Minimális
STR_NUM_VERY_LOW                                                :Nagyon kevés
STR_NUM_LOW                                                     :Kevés
STR_NUM_NORMAL                                                  :Normál
STR_NUM_HIGH                                                    :Sok
STR_NUM_CUSTOM                                                  :Egyedi
STR_NUM_CUSTOM_NUMBER                                           :Egyedi ({NUM})

STR_VARIETY_NONE                                                :Nincs
STR_VARIETY_VERY_LOW                                            :Nagyon alacsony
STR_VARIETY_LOW                                                 :Alacsony
STR_VARIETY_MEDIUM                                              :Közepes
STR_VARIETY_HIGH                                                :Magas
STR_VARIETY_VERY_HIGH                                           :Nagyon magas

###length 5
STR_AI_SPEED_VERY_SLOW                                          :Nagyon lassú
STR_AI_SPEED_SLOW                                               :Lassú
STR_AI_SPEED_MEDIUM                                             :Közepes
STR_AI_SPEED_FAST                                               :Gyors
STR_AI_SPEED_VERY_FAST                                          :Nagyon gyors

###length 6
STR_SEA_LEVEL_VERY_LOW                                          :Nagyon alacsony
STR_SEA_LEVEL_LOW                                               :Alacsony
STR_SEA_LEVEL_MEDIUM                                            :Közepes
STR_SEA_LEVEL_HIGH                                              :Magas
STR_SEA_LEVEL_CUSTOM                                            :Egyedi
STR_SEA_LEVEL_CUSTOM_PERCENTAGE                                 :Egyedi ({NUM}%)

###length 4
STR_RIVERS_NONE                                                 :Nincs
STR_RIVERS_FEW                                                  :Kevés
STR_RIVERS_MODERATE                                             :Közepes
STR_RIVERS_LOT                                                  :Sok

###length 3
STR_DISASTER_NONE                                               :Nincs
STR_DISASTER_REDUCED                                            :Ritka
STR_DISASTER_NORMAL                                             :Normál

###length 4
STR_SUBSIDY_X1_5                                                :1,5x
STR_SUBSIDY_X2                                                  :2x
STR_SUBSIDY_X3                                                  :3x
STR_SUBSIDY_X4                                                  :4x

###length 7
STR_TERRAIN_TYPE_VERY_FLAT                                      :Nagyon sík
STR_TERRAIN_TYPE_FLAT                                           :Sík
STR_TERRAIN_TYPE_HILLY                                          :Dombos
STR_TERRAIN_TYPE_MOUNTAINOUS                                    :Hegyvidéki
STR_TERRAIN_TYPE_ALPINIST                                       :Alpesi
STR_TERRAIN_TYPE_CUSTOM                                         :Egyéni magasság
STR_TERRAIN_TYPE_CUSTOM_VALUE                                   :Egyéni magasság ({NUM})

###length 3
STR_CITY_APPROVAL_PERMISSIVE                                    :Engedékeny
STR_CITY_APPROVAL_TOLERANT                                      :Toleráns
STR_CITY_APPROVAL_HOSTILE                                       :Ellenséges

STR_WARNING_NO_SUITABLE_AI                                      :{WHITE}Nincsen megfelelő MI...{}Letölthetsz néhány MI-t a tartalomletöltő rendszeren keresztül

# Settings tree window
STR_CONFIG_SETTING_TREE_CAPTION                                 :{WHITE}Beállítások
STR_CONFIG_SETTING_FILTER_TITLE                                 :{BLACK}Szűrő kifejezés:
STR_CONFIG_SETTING_EXPAND_ALL                                   :{BLACK}Összes szétnyitása
STR_CONFIG_SETTING_COLLAPSE_ALL                                 :{BLACK}Összes összecsukása
STR_CONFIG_SETTING_RESET_ALL                                    :{BLACK}Visszaállítja az összes értéket
STR_CONFIG_SETTING_NO_EXPLANATION_AVAILABLE_HELPTEXT            :(leírás nem elérhető)
STR_CONFIG_SETTING_DEFAULT_VALUE                                :{LTBLUE}Alapértelmezett érték: {ORANGE}{STRING}
STR_CONFIG_SETTING_TYPE                                         :{LTBLUE}Beállítás típusa: {ORANGE}{STRING}
STR_CONFIG_SETTING_TYPE_CLIENT                                  :Kliens beállítás (mentésben nem tárolva; minden játékot befolyásol)
STR_CONFIG_SETTING_TYPE_GAME_MENU                               :Játék beállítás (mentésben tárolva; csak az új játékokat befolyásolja)
STR_CONFIG_SETTING_TYPE_GAME_INGAME                             :Játék beállítás (mentésben tárolva; csak a jelenlegi játékot befolyásolja)
STR_CONFIG_SETTING_TYPE_COMPANY_MENU                            :Vállalat beállítás (mentésben tárolva; csak az új játékokat befolyásolja)
STR_CONFIG_SETTING_TYPE_COMPANY_INGAME                          :Vállalat beállítás (mentésben tárolva; csak a jelenlegi vállalatot befolyásolja)
STR_CONFIG_SETTING_RESET_ALL_CONFIRMATION_DIALOG_CAPTION        :{WHITE}Figyelem!
STR_CONFIG_SETTING_RESET_ALL_CONFIRMATION_DIALOG_TEXT           :{WHITE}Ez a művelet minden játékbeállítást visszaállít.{}Biztos, hogy folytatni akarja a műveletet?

STR_CONFIG_SETTING_RESTRICT_CATEGORY                            :{BLACK}Kategória:
STR_CONFIG_SETTING_RESTRICT_TYPE                                :{BLACK}Típus:
STR_CONFIG_SETTING_RESTRICT_DROPDOWN_HELPTEXT                   :{BLACK}Leszűkíti a listát a megadott szűrők segítségével
STR_CONFIG_SETTING_RESTRICT_BASIC                               :Alap (csak a fontos beállítások)
STR_CONFIG_SETTING_RESTRICT_ADVANCED                            :Haladó (majdnem mindegyik beállítás mutatása)
STR_CONFIG_SETTING_RESTRICT_ALL                                 :Szakértő (minden beállítás, még az egészen furák is)
STR_CONFIG_SETTING_RESTRICT_CHANGED_AGAINST_DEFAULT             :Beállítások az eredetitől eltérő értékekkel
STR_CONFIG_SETTING_RESTRICT_CHANGED_AGAINST_NEW                 :Beállítosok amelyeknek a jelenlegi értéke eltér az eredetitől

STR_CONFIG_SETTING_TYPE_DROPDOWN_HELPTEXT                       :{BLACK}Lista szűkítése a beállítások szerint
STR_CONFIG_SETTING_TYPE_DROPDOWN_ALL                            :Minden beállítástípus
STR_CONFIG_SETTING_TYPE_DROPDOWN_CLIENT                         :Kliens beállítások (nincs mentésben tárolva; minden játékot érintenek)
STR_CONFIG_SETTING_TYPE_DROPDOWN_GAME_MENU                      :Játék beállítások (mentésben tárolva; csak az új játékokat érintik)
STR_CONFIG_SETTING_TYPE_DROPDOWN_GAME_INGAME                    :Játék beállítások (mentésben tárolva; csak a jelenlegi játékot érintik)
STR_CONFIG_SETTING_TYPE_DROPDOWN_COMPANY_MENU                   :Vállalat beállítások (mentésben tárolva; csak az új játékokat érintik)
STR_CONFIG_SETTING_TYPE_DROPDOWN_COMPANY_INGAME                 :Vállalat beállítások (mentésben tárolva; csak a jelenlegi vállalatot érintik)

STR_CONFIG_SETTINGS_NONE                                        :{WHITE}- Nincs találat -
###length 3
STR_CONFIG_SETTING_CATEGORY_HIDES                               :{BLACK}Az összes eredmény mutatása:{}A {SILVER}kategória {BLACK}legyen {WHITE}{STRING}
STR_CONFIG_SETTING_TYPE_HIDES                                   :{BLACK}Az összes eredmény mutatása:{}A {SILVER}típus {BLACK}legyen {WHITE}Minden beállítástípus
STR_CONFIG_SETTING_CATEGORY_AND_TYPE_HIDES                      :{BLACK}Az összes eredmény mutatása:{}A {SILVER}kategória {BLACK}legyen {WHITE}{STRING} {BLACK}, a {SILVER}típus {BLACK}pedig {WHITE}Minden beállítástípus

###length 3
STR_CONFIG_SETTING_OFF                                          :Ki
STR_CONFIG_SETTING_ON                                           :Be
STR_CONFIG_SETTING_DISABLED                                     :kikapcsolva

###length 3
STR_CONFIG_SETTING_COMPANIES_OFF                                :Kikapcsolva
STR_CONFIG_SETTING_COMPANIES_OWN                                :Saját vállalat
STR_CONFIG_SETTING_COMPANIES_ALL                                :Minden vállalat

###length 3
STR_CONFIG_SETTING_NONE                                         :Nincs
STR_CONFIG_SETTING_ORIGINAL                                     :Eredeti
STR_CONFIG_SETTING_REALISTIC                                    :Valósághű

###length 3
STR_CONFIG_SETTING_HORIZONTAL_POS_LEFT                          :Balra
STR_CONFIG_SETTING_HORIZONTAL_POS_CENTER                        :Középen
STR_CONFIG_SETTING_HORIZONTAL_POS_RIGHT                         :Jobbra

STR_CONFIG_SETTING_MAXIMUM_INITIAL_LOAN                         :Maximális kezdeti hitelkeret: {STRING}
STR_CONFIG_SETTING_MAXIMUM_INITIAL_LOAN_HELPTEXT                :Maximálisan kölcsönözhető összeg (az inflációtól eltekintve)

STR_CONFIG_SETTING_INTEREST_RATE                                :Kamatláb: {STRING}
STR_CONFIG_SETTING_INTEREST_RATE_HELPTEXT                       :Banki hitel kamat; inflációt is szabályozza, ha be van kapcsolva

STR_CONFIG_SETTING_RUNNING_COSTS                                :Üzemeltetési költségek: {STRING}
STR_CONFIG_SETTING_RUNNING_COSTS_HELPTEXT                       :Járművek karbantartási és üzemeltetési költségeinek a szintje

STR_CONFIG_SETTING_CONSTRUCTION_SPEED                           :Építkezési sebesség: {STRING}
STR_CONFIG_SETTING_CONSTRUCTION_SPEED_HELPTEXT                  :Korlátozza az építkezési sebességét számítógépes ellenfeleknek

STR_CONFIG_SETTING_VEHICLE_BREAKDOWNS                           :Jármű lerobbanások: {STRING}
STR_CONFIG_SETTING_VEHICLE_BREAKDOWNS_HELPTEXT                  :Megfelelően karbantartott járművek lerobbanásának gyakorisága

STR_CONFIG_SETTING_SUBSIDY_MULTIPLIER                           :Támogatási szorzó érték: {STRING}
STR_CONFIG_SETTING_SUBSIDY_MULTIPLIER_HELPTEXT                  :Támogatott kapcsolatok kifizetéseinek szorzója

STR_CONFIG_SETTING_SUBSIDY_DURATION                             :Támogatások hossza: {STRING}
STR_CONFIG_SETTING_SUBSIDY_DURATION_HELPTEXT                    :Az elnyert támogatások ennyi időn keresztül lesznek érvényesek.

STR_CONFIG_SETTING_SUBSIDY_DURATION_VALUE                       :{NUM} év
###setting-zero-is-special
STR_CONFIG_SETTING_SUBSIDY_DURATION_DISABLED                    :Nincsenek támogatások

STR_CONFIG_SETTING_CONSTRUCTION_COSTS                           :Építkezési költségek: {STRING}
STR_CONFIG_SETTING_CONSTRUCTION_COSTS_HELPTEXT                  :Építkezések és beszerzésk költségeinek szintje

STR_CONFIG_SETTING_RECESSIONS                                   :Gazdasági válságok: {STRING}
STR_CONFIG_SETTING_RECESSIONS_HELPTEXT                          :Ha bekapcsolod, gazdasági válság fog kitörni néhány évente. A válság alatt az összes ipar jelentősen kevesebbet termel. (A válság végével a termelés visszaáll az eredeti szintre.)

STR_CONFIG_SETTING_TRAIN_REVERSING                              :Vonatok állomáson történő megfordulásának tiltása: {STRING}
STR_CONFIG_SETTING_TRAIN_REVERSING_HELPTEXT                     :Ha engedélyezve van, a vonatok nem fordulnak vissza egy (nem vég-) állomáson, még ha lenne egy rövidebb út is visszafordulva

STR_CONFIG_SETTING_DISASTERS                                    :Katasztrófák: {STRING}
STR_CONFIG_SETTING_DISASTERS_HELPTEXT                           :Ha engedélyezve van, néha katasztrófa történhet, ami megállíthatja vagy megsemmisítheti a járműveket és az infrastruktúrát

STR_CONFIG_SETTING_CITY_APPROVAL                                :Városi tanács hozzáállása a területének az átépítéséhez: {STRING}
STR_CONFIG_SETTING_CITY_APPROVAL_HELPTEXT                       :Válaszd ki, hogy mennyi zaj és környezeti kár okozása befolyásolja a cég megítélését egy városban, mely hatással van a cég további építési lehetőségeire a város területén belül

STR_CONFIG_SETTING_MAP_HEIGHT_LIMIT                             :Térkép magasságkorlátja: {STRING}
STR_CONFIG_SETTING_MAP_HEIGHT_LIMIT_HELPTEXT                    :Beállíthatod a térkép legmagasabb pontjának tengerszint feletti magasságát. "(automatikus)" esetén az értéket a térképgenerátor határozza meg.
STR_CONFIG_SETTING_MAP_HEIGHT_LIMIT_VALUE                       :{NUM}
###setting-zero-is-special
STR_CONFIG_SETTING_MAP_HEIGHT_LIMIT_AUTO                        :(automatikus)
STR_CONFIG_SETTING_TOO_HIGH_MOUNTAIN                            :{WHITE}Nem állíthatod erre az értékre a maximális térképmagasságot. Legalább egy hegy magasabb ennél

STR_CONFIG_SETTING_AUTOSLOPE                                    :Épületek, vágányok stb. alatti tereprendezés engedélyezése: {STRING}
STR_CONFIG_SETTING_AUTOSLOPE_HELPTEXT                           :Tájrendezés engedélyezése épületek és utak alatt azok eltávolítása nélkül

STR_CONFIG_SETTING_CATCHMENT                                    :Élethűbben méretezett állomási vonzáskörzetek bekapcsolása: {STRING}
STR_CONFIG_SETTING_CATCHMENT_HELPTEXT                           :A különböző állomások és repterek más vonzáskörzettel rendelkeznek

STR_CONFIG_SETTING_SERVE_NEUTRAL_INDUSTRIES                     :A vállalatok állomásai elláthatnak beépített semleges állomással rendelkező gazdasági épületeket: {STRING}
STR_CONFIG_SETTING_SERVE_NEUTRAL_INDUSTRIES_HELPTEXT            :Ha be van kapcsolva, akkor az olyan gazdasági épületeket, amelyekhez beépített állomás tartozik (pl. olajfúró tornyok), el lehet látni a vállalatok által épített közeli állomásokkal is. Ha ki van kapcsolva, akkor csak a beépített állomásukkal lehet ellátni ezeket a gazdasági épületeket. A vállalatok közeli állomásai nem tudják őket ellátni, és a beépített állomások sem látnak el mást, csak az adott gazdasági épületet.

STR_CONFIG_SETTING_EXTRADYNAMITE                                :Települési tulajdonú utak/hidak/alagutak rombolásának engedélyezése: {STRING}
STR_CONFIG_SETTING_EXTRADYNAMITE_HELPTEXT                       :Városi tulajdonú infrastruktúra és épületek könnyebb eltávolíthatósága

STR_CONFIG_SETTING_TRAIN_LENGTH                                 :Vonatok maximális hossza: {STRING}
STR_CONFIG_SETTING_TRAIN_LENGTH_HELPTEXT                        :Vonatok maximális hosszának beállítása
STR_CONFIG_SETTING_TILE_LENGTH                                  :{COMMA} mező

STR_CONFIG_SETTING_SMOKE_AMOUNT                                 :Járművek kipufogógáz/füst mennyisége: {STRING}
STR_CONFIG_SETTING_SMOKE_AMOUNT_HELPTEXT                        :Járművek által kibocsátott füst vagy szikra mennyiségének beállítása

STR_CONFIG_SETTING_TRAIN_ACCELERATION_MODEL                     :Vonatok gyorsulási módja: {STRING}
STR_CONFIG_SETTING_TRAIN_ACCELERATION_MODEL_HELPTEXT            :Vonatok gyorsulásának fizikai modelljének beállítása. Az "eredeti" modellben a járművek egyenlően kapnak emelkedő általi büntetést. A "valósághű" modell a járművek különböző tulajdonságai alapján bünteti az emelkedőket és az íveket, úgymint hossz és vonóerő

STR_CONFIG_SETTING_ROAD_VEHICLE_ACCELERATION_MODEL              :Közúti járművek gyorsulási módja: {STRING}
STR_CONFIG_SETTING_ROAD_VEHICLE_ACCELERATION_MODEL_HELPTEXT     :Közúti járművek gyorsulásának fizikai modelljének beállítása. Az "eredeti" modellben a járművek egyenlően kapnak emelkedő általi büntetést. A "valósághű" modell a járművek különböző tulajdonságai alapján bünteti az emelkedőket és az íveket, pl. vonóerő

STR_CONFIG_SETTING_TRAIN_SLOPE_STEEPNESS                        :Emelkedő meredeksége vonatoknak: {STRING}
STR_CONFIG_SETTING_TRAIN_SLOPE_STEEPNESS_HELPTEXT               :Egy emelkedő mező meredeksége vonatoknak. Nagyobb érték esetén a vonat nehezebben mássza meg az emelkedőt
STR_CONFIG_SETTING_PERCENTAGE                                   :{COMMA}%

STR_CONFIG_SETTING_ROAD_VEHICLE_SLOPE_STEEPNESS                 :Emelkedő meredeksége közúti járműveknek: {STRING}
STR_CONFIG_SETTING_ROAD_VEHICLE_SLOPE_STEEPNESS_HELPTEXT        :Egy emelkedő mező meredeksége közúti járműveknek. Nagyobb érték esetén a jármű nehezebben mássza meg az emelkedőt

STR_CONFIG_SETTING_FORBID_90_DEG                                :Vonatok nem tehetnek 90 fokos kanyart: {STRING}
STR_CONFIG_SETTING_FORBID_90_DEG_HELPTEXT                       :90 fokos kanyarok akkor fordulnak elő, ha egy vízszintes pályaelemet egy függőleges elem követ közvetlenül a következő mezőn, ami által a vonat egy 90 fokos kanyart tesz a szokásos 45 fokos helyett.

STR_CONFIG_SETTING_DISTANT_JOIN_STATIONS                        :Nem közvetlen szomszédos állomások egyesítése: {STRING}
STR_CONFIG_SETTING_DISTANT_JOIN_STATIONS_HELPTEXT               :Állomásrészek hozzáadásának engedélyezése úgy, hogy az nem érinti közvetlenül a meglévő részeket. Ctrl+kattintás szükséges hozzá az új részek elhelyezése közben

STR_CONFIG_SETTING_INFLATION                                    :Infláció: {STRING}
STR_CONFIG_SETTING_INFLATION_HELPTEXT                           :Infláció engedélyezése a gazdaságban, ahol a költségek jobban emelkednek, mint a bevételek

STR_CONFIG_SETTING_MAX_BRIDGE_LENGTH                            :Hidak maximális hossza: {STRING}
STR_CONFIG_SETTING_MAX_BRIDGE_LENGTH_HELPTEXT                   :Az építendő hidak maximális hossza

STR_CONFIG_SETTING_MAX_BRIDGE_HEIGHT                            :Maximális hídmagasság: {STRING}
STR_CONFIG_SETTING_MAX_BRIDGE_HEIGHT_HELPTEXT                   :Hidak építésének maximális magassága

STR_CONFIG_SETTING_MAX_TUNNEL_LENGTH                            :Alagutak maximális hossza: {STRING}
STR_CONFIG_SETTING_MAX_TUNNEL_LENGTH_HELPTEXT                   :Az építendő alagutak maximális hossza

STR_CONFIG_SETTING_RAW_INDUSTRY_CONSTRUCTION_METHOD             :Kézi nyersanyaglelőhely-létesítési módszer: {STRING}
STR_CONFIG_SETTING_RAW_INDUSTRY_CONSTRUCTION_METHOD_HELPTEXT    :Nyersanyaglelőhelyek létesítésének módszere. "Nincs" azt jelenti, hogy nem lehetséges új alapítása, "kutatás támogatása" azt jelenti, hogy az alapítási lehetséges, de véletlenszerűen bukkan fel valahol a térképen, mint ahogy az magától történne, "mint általában" azt jelenti, hogy úgy alapíthatóak, mint a többi, feldolgozással foglalkozó gazdasági épület
###length 3
STR_CONFIG_SETTING_RAW_INDUSTRY_CONSTRUCTION_METHOD_NONE        :nincs
STR_CONFIG_SETTING_RAW_INDUSTRY_CONSTRUCTION_METHOD_NORMAL      :mint általában
STR_CONFIG_SETTING_RAW_INDUSTRY_CONSTRUCTION_METHOD_PROSPECTING :kutatás támogatása

STR_CONFIG_SETTING_INDUSTRY_PLATFORM                            :Gazdasági épületek körüli sík terület: {STRING}
STR_CONFIG_SETTING_INDUSTRY_PLATFORM_HELPTEXT                   :Egy gazdasági épület körüli sík terület mennyisége. Ez biztosít fennmaradó üres helyet az épület körül pl. pálya építésére stb.

STR_CONFIG_SETTING_MULTIPINDTOWN                                :Több ugyanolyan gazdasági épület településenként: {STRING}
STR_CONFIG_SETTING_MULTIPINDTOWN_HELPTEXT                       :Alapvetően egy település nem szeretne egy fajta gazdasági épületből többet. Ezzel a beállítással engedélyezni lehet hogy több ugyanolyan típusú gazdasági épület is tartozzon egy településhez

STR_CONFIG_SETTING_SIGNALSIDE                                   :Jelzők elhelyezése: {STRING}
STR_CONFIG_SETTING_SIGNALSIDE_HELPTEXT                          :A jelzők vágány melletti elhelyezésének oldalának kiválasztása
###length 3
STR_CONFIG_SETTING_SIGNALSIDE_LEFT                              :Bal oldalon
STR_CONFIG_SETTING_SIGNALSIDE_DRIVING_SIDE                      :Menetirány szerinti oldalon
STR_CONFIG_SETTING_SIGNALSIDE_RIGHT                             :Jobb oldalon

STR_CONFIG_SETTING_SHOWFINANCES                                 :Pénzügyi összesítés minden év végén: {STRING}
STR_CONFIG_SETTING_SHOWFINANCES_HELPTEXT                        :Bekapcsolva a pénzügyi összesítő ablak minden év végén felbukkan, elősegítve a vállalat anyagi helyzetének könnyű ellenőrzését

STR_CONFIG_SETTING_NONSTOP_BY_DEFAULT                           :Minden új utasítás alapból 'non-stop': {STRING}
STR_CONFIG_SETTING_NONSTOP_BY_DEFAULT_HELPTEXT                  :Alapvetően egy jármű megáll minden útjába eső állomáson. Ezzel a beállítással a járművek a következő célpontjukig nem állnak meg egy útjukba eső állomáson sem. Ez a beállítás csak új utasítások esetén működik. Az egyes célpontok viszont beállíthatók másfajta működésmódra is természetesen

STR_CONFIG_SETTING_STOP_LOCATION                                :A vonatok az állomások {STRING} állnak meg új utasításokban
STR_CONFIG_SETTING_STOP_LOCATION_HELPTEXT                       :A hely, ahol a vonat az állomási peron mellett alapértelmezetten megáll. Az 'elején' jelentése, hogy a vonat a peron belépéshez legközelebbi pontján fog megállni, 'közepén' jelentése, hogy a vonat a peron közepén fog megállni, 'végén' jelentése, hogy a vonat a peron belépéshez ellentétes végén fog megállni. Ez a beállítás csak egy alapértelmezett értéket jelent új utasítások részére, az egyes utasítások viszont beállíthatóak másfajta működésmódra is természetesen
###length 3
STR_CONFIG_SETTING_STOP_LOCATION_NEAR_END                       :elején
STR_CONFIG_SETTING_STOP_LOCATION_MIDDLE                         :közepén
STR_CONFIG_SETTING_STOP_LOCATION_FAR_END                        :távoli végén

STR_CONFIG_SETTING_AUTOSCROLL                                   :Ablakmozgatás, ha az egér a képernyő szélén van: {STRING}
STR_CONFIG_SETTING_AUTOSCROLL_HELPTEXT                          :Bekapcsolva görgetődik a látkép, ha az egér az ablak széléhez közel van
###length 4
STR_CONFIG_SETTING_AUTOSCROLL_DISABLED                          :kikapcsolva
STR_CONFIG_SETTING_AUTOSCROLL_MAIN_VIEWPORT_FULLSCREEN          :fő nézet, csak teljes képernyős módban
STR_CONFIG_SETTING_AUTOSCROLL_MAIN_VIEWPORT                     :fő nézet
STR_CONFIG_SETTING_AUTOSCROLL_EVERY_VIEWPORT                    :minden látkép

STR_CONFIG_SETTING_BRIBE                                        :Önkormányzatok megvesztegethetősége: {STRING}
STR_CONFIG_SETTING_BRIBE_HELPTEXT                               :Önkormányzatok megvesztegethetőségének engedélyezése. Ha a megvesztegetési kisérletedet leleplezi egy felügyelő, a vállalatod nem építkezhet a településen hat hónapig

STR_CONFIG_SETTING_ALLOW_EXCLUSIVE                              :Kizárólagos szállítási jogok vásárlásának engedélyezése: {STRING}
STR_CONFIG_SETTING_ALLOW_EXCLUSIVE_HELPTEXT                     :Ha egy vállalat kizárólagos szállítási jogokat vásárol egy településtől, az ellenfelek állomásai nem fognak se utast, se rakományt kapni egy egész évig

STR_CONFIG_SETTING_ALLOW_FUND_BUILDINGS                         :Új épületek építtetésének engedélyezése: {STRING}
STR_CONFIG_SETTING_ALLOW_FUND_BUILDINGS_HELPTEXT                :Pénz adományozásának engedélyezése vállalatoktól településeknek új házak építésére

STR_CONFIG_SETTING_ALLOW_FUND_ROAD                              :Helyi útfelújítások finanszírozásának engedélyezése: {STRING}
STR_CONFIG_SETTING_ALLOW_FUND_ROAD_HELPTEXT                     :Pénz adományozásának engedélyezése vállalatoktól településeknek útfelújításra, hogy szabotálják a közúti közlekedést a településen

STR_CONFIG_SETTING_ALLOW_GIVE_MONEY                             :Pénz küldésének engedélyezése másik vállalatok részére: {STRING}
STR_CONFIG_SETTING_ALLOW_GIVE_MONEY_HELPTEXT                    :Pénzátutalások engedélyezése vállalatok között többjátékos módban

STR_CONFIG_SETTING_FREIGHT_TRAINS                               :Tömegszorzó tehervonatoknak nehéz vonatok szimulációjára: {STRING}
STR_CONFIG_SETTING_FREIGHT_TRAINS_HELPTEXT                      :Tehervonatok terhelési szorzójának beállítása. Magasabb érték esetén a tehervagonok jobban igénybe veszik a vontatójárművet, főleg dombokon

STR_CONFIG_SETTING_PLANE_SPEED                                  :Repülőgép sebességszorzó: {STRING}
STR_CONFIG_SETTING_PLANE_SPEED_HELPTEXT                         :Repülőgépek relatív sebességének beállítása más járműtípusokhoz viszonyítva, a légi szállítás bevételének csökkentéséhez
STR_CONFIG_SETTING_PLANE_SPEED_VALUE                            :1 / {COMMA}

STR_CONFIG_SETTING_PLANE_CRASHES                                :Repülőgép-szerencsétlenségek száma: {STRING}
STR_CONFIG_SETTING_PLANE_CRASHES_HELPTEXT                       :Repülőgép-szerencsétlenség esélyének beállítása.{}* Nagy repülőgépek esetén mindig fennáll a baleset veszélye, ha kis reptéren próbálnak leszállni!
###length 3
STR_CONFIG_SETTING_PLANE_CRASHES_NONE                           :nincs*
STR_CONFIG_SETTING_PLANE_CRASHES_REDUCED                        :csökkentett
STR_CONFIG_SETTING_PLANE_CRASHES_NORMAL                         :normál

STR_CONFIG_SETTING_STOP_ON_TOWN_ROAD                            :Áthaladó megállóhelyek engedélyezése települési tulajdonú utakon: {STRING}
STR_CONFIG_SETTING_STOP_ON_TOWN_ROAD_HELPTEXT                   :Áthaladó megállóhelyek építésének engedélyezése települési tulajdonú utakon
STR_CONFIG_SETTING_STOP_ON_COMPETITOR_ROAD                      :Áthaladó megállóhelyek engedélyezése ellenfél tulajdonában lévő utakon: {STRING}
STR_CONFIG_SETTING_STOP_ON_COMPETITOR_ROAD_HELPTEXT             :Áthaladó megállóhelyek építésének engedélyezése olyan utakon, melyek más vállalatok birtokában vannak
STR_CONFIG_SETTING_DYNAMIC_ENGINES_EXISTING_VEHICLES            :{WHITE}A beállítást nem lehet megváltoztatni, ha van használatban jármű

STR_CONFIG_SETTING_INFRASTRUCTURE_MAINTENANCE                   :Az infrastruktúra fenntartási költségének engedélyezése: {STRING}
STR_CONFIG_SETTING_INFRASTRUCTURE_MAINTENANCE_HELPTEXT          :Bekapcsolva az infrastruktúrának fenntartási költsége van. A költség hatványozottan nő a hálózatnagysággal, nagyobb hatással a nagyobb vállalatokra mint a kisebbekre

STR_CONFIG_SETTING_COMPANY_STARTING_COLOUR                      :A vállalat kezdő színsémája: {STRING}
STR_CONFIG_SETTING_COMPANY_STARTING_COLOUR_HELPTEXT             :A vállalat színsémája a játék kezdetén

STR_CONFIG_SETTING_NEVER_EXPIRE_AIRPORTS                        :Repülőterek nem avulnak el: {STRING}
STR_CONFIG_SETTING_NEVER_EXPIRE_AIRPORTS_HELPTEXT               :Bekapcsolva minden repülőtértípus örökké elérhető marad bevezetése után

STR_CONFIG_SETTING_WARN_LOST_VEHICLE                            :Figyelmeztessen, ha egy jármű eltévedt: {STRING}
STR_CONFIG_SETTING_WARN_LOST_VEHICLE_HELPTEXT                   :Üzenetek megjelenítése azokról a járművekről, melyek nem képesek eljutni következő célpontjukba

STR_CONFIG_SETTING_ORDER_REVIEW                                 :Utasításlista ellenőrzése: {STRING}
STR_CONFIG_SETTING_ORDER_REVIEW_HELPTEXT                        :Bekapcsolva a járművek utasításlistája rendszeresen ellenőrzésre kerül, és bizonyos különös kimenetelek hírüzenetben jelentésre kerülnek
###length 3
STR_CONFIG_SETTING_ORDER_REVIEW_OFF                             :nincs
STR_CONFIG_SETTING_ORDER_REVIEW_EXDEPOT                         :csak mozgó járművekre
STR_CONFIG_SETTING_ORDER_REVIEW_ON                              :minden járműre

STR_CONFIG_SETTING_WARN_INCOME_LESS                             :Figyelmeztetés veszteséges jármű esetén: {STRING}
STR_CONFIG_SETTING_WARN_INCOME_LESS_HELPTEXT                    :Üzenetek megjelenítése azokról a járművekről, melyek nem termeltek profitot egy naptári év alatt

STR_CONFIG_SETTING_NEVER_EXPIRE_VEHICLES                        :Járművek sosem avulnak el: {STRING}
STR_CONFIG_SETTING_NEVER_EXPIRE_VEHICLES_HELPTEXT               :Bekapcsolva minden járműmodell örökké elérhető marad bevezetése után

STR_CONFIG_SETTING_AUTORENEW_VEHICLE                            :Automatikusan felújítja a járművet ha elöregedik: {STRING}
STR_CONFIG_SETTING_AUTORENEW_VEHICLE_HELPTEXT                   :Bekapcsolva a jármű élettartamának végén automatikusan cserére kerül, ha a lecserélési feltételek teljesülnek

STR_CONFIG_SETTING_AUTORENEW_MONTHS                             :Automatikus járműfelújítás ha a jármű max {STRING} éves
STR_CONFIG_SETTING_AUTORENEW_MONTHS_HELPTEXT                    :Járműfelújításhoz szükséges relatív kor
###length 2
STR_CONFIG_SETTING_AUTORENEW_MONTHS_VALUE_BEFORE                :{COMMA} hónappal előtte
STR_CONFIG_SETTING_AUTORENEW_MONTHS_VALUE_AFTER                 :{COMMA} hónappal utána

STR_CONFIG_SETTING_AUTORENEW_MONEY                              :Automatikus járműfelújításhoz szükséges min. pénz: {STRING}
STR_CONFIG_SETTING_AUTORENEW_MONEY_HELPTEXT                     :A bankban maradó legkisebb pénzösszeg mennyisége járműfelújítás előtt

STR_CONFIG_SETTING_ERRMSG_DURATION                              :Hibaüzenetek időtartama: {STRING}
STR_CONFIG_SETTING_ERRMSG_DURATION_HELPTEXT                     :A piros ablakban megjelenő hibaüzenetek kijelzésének időtartama. Bizonyos (kritikus) hibaüzenetek nem záródnak be automatikusan egy idő után, hanem kézzel kell őket bezárni
STR_CONFIG_SETTING_ERRMSG_DURATION_VALUE                        :{COMMA} másodperc

STR_CONFIG_SETTING_HOVER_DELAY                                  :Leírás megjelenítése: {STRING}
STR_CONFIG_SETTING_HOVER_DELAY_HELPTEXT                         :Késleltetés, mielőtt megjelenne az eszközleírás az egér ráhúzása után egy felületi elemen. A leírás elérhető még az egér jobb gombjával is, ha ennek értéke 0-ra van állítva.
STR_CONFIG_SETTING_HOVER_DELAY_VALUE                            :{COMMA} ezredmásodperc után
###setting-zero-is-special
STR_CONFIG_SETTING_HOVER_DELAY_DISABLED                         :Jobb klikk

STR_CONFIG_SETTING_POPULATION_IN_LABEL                          :Mutassa a település lakosságát a feliratban: {STRING}
STR_CONFIG_SETTING_POPULATION_IN_LABEL_HELPTEXT                 :Település lakosságszámának kijelzése a címkéjén

STR_CONFIG_SETTING_GRAPH_LINE_THICKNESS                         :A vonalak vastagsága a grafikonokon: {STRING}
STR_CONFIG_SETTING_GRAPH_LINE_THICKNESS_HELPTEXT                :Vonalak szélessége a grafikonokon. A vékony vonal precízebben olvasható, míg a vastagabb jobban látható és a színek jobban megkülönböztethetőek

STR_CONFIG_SETTING_SHOW_NEWGRF_NAME                             :NewGRF nevének mutatása a járművásárlási ablakban: {STRING}
STR_CONFIG_SETTING_SHOW_NEWGRF_NAME_HELPTEXT                    :A járművásárlási ablakban egy külön sorban legyen kiírva a NewGRF neve, amiből a kiválasztott jármű jön.

STR_CONFIG_SETTING_LANDSCAPE                                    :Táj: {STRING}
STR_CONFIG_SETTING_LANDSCAPE_HELPTEXT                           :A tájak alapvető játékbeállításokat határoznak meg különféle árukkal és településnövekedési tényezőkkel. A NewGRF-ek és a játékszkriptek segítségével ez még tovább hangolható.

STR_CONFIG_SETTING_LAND_GENERATOR                               :Terep generálás: {STRING}
STR_CONFIG_SETTING_LAND_GENERATOR_HELPTEXT                      :Az eredeti térképgenerátor az alap grafikus csomagtól függ, és fix formájú tájakat állít össze. A TerraGenesis egy Perlin zajon alapuló térképgenerátor, nagyobb konfigurálhatósággal.
###length 2
STR_CONFIG_SETTING_LAND_GENERATOR_ORIGINAL                      :Eredeti
STR_CONFIG_SETTING_LAND_GENERATOR_TERRA_GENESIS                 :TerraGenesis

STR_CONFIG_SETTING_TERRAIN_TYPE                                 :Tereptípus: {STRING}
STR_CONFIG_SETTING_TERRAIN_TYPE_HELPTEXT                        :A térkép domborzata

STR_CONFIG_SETTING_INDUSTRY_DENSITY                             :Gazdasági épületek száma: {STRING}
STR_CONFIG_SETTING_INDUSTRY_DENSITY_HELPTEXT                    :Mennyi gazdasági épület legyen, és mennyire legyenek fenntartva a játék folyamán

STR_CONFIG_SETTING_OIL_REF_EDGE_DISTANCE                        :Olajfinomítók és olajfúró tornyok maximális távolsága a térkép szélétől: {STRING}
STR_CONFIG_SETTING_OIL_REF_EDGE_DISTANCE_HELPTEXT               :Megadhatod, hogy a térkép szélétől milyen messze épülhetnek olajfinomítók és olajfúró tornyok. Sziget jellegű térképek esetén így a part közelében fognak épülni. 256 mezőnél szélesebb, ill. hosszabb térképek esetén ez az érték felszorzódik.

STR_CONFIG_SETTING_SNOWLINE_HEIGHT                              :Hóhatár magassága: {STRING}
STR_CONFIG_SETTING_SNOWLINE_HEIGHT_HELPTEXT                     :Ezzel a beállítással szabályozhatod a szub-arktikus táj hóhatárát. A hó befolyással lehet a gazdasági épületek generálására és a települések növekedésére. Csak a pályaszerkesztőben lehet állítani, más esetben a havas terület százalékos kiterjedéséből kerül kiszámításra.

STR_CONFIG_SETTING_SNOW_COVERAGE                                :Havas terület kiterjedése: {STRING}
STR_CONFIG_SETTING_SNOW_COVERAGE_HELPTEXT                       :Beállíthatod, hogy a szub-arktikus tájon a térkép mekkora részét fedje hó. A hó befolyással van a gazdasági épületek elhelyezésére és a települések növekedésére. A beállítás csak a térképgenerátort érinti. A tengerszint feletti legelső szintet sosem fedheti hó.
STR_CONFIG_SETTING_SNOW_COVERAGE_VALUE                          :{NUM}%

STR_CONFIG_SETTING_DESERT_COVERAGE                              :Sivatag kiterjedése: {STRING}
STR_CONFIG_SETTING_DESERT_COVERAGE_HELPTEXT                     :Beállíthatod, hogy a szubtrópusi tájon a térkép mekkora részét fedje sivatag. A sivatag hatással van a gazdasági épületek elhelyezésére és a települések növekedésére. A beállítás csak a térképgenerátort érinti.
STR_CONFIG_SETTING_DESERT_COVERAGE_VALUE                        :{NUM}%

STR_CONFIG_SETTING_ROUGHNESS_OF_TERRAIN                         :A terep durvasága: {STRING}
STR_CONFIG_SETTING_ROUGHNESS_OF_TERRAIN_HELPTEXT                :(csak TerraGenesis esetén) Kiválaszthatod a hegyek mennyiségét: a sima térképeken kevesebb, de kiterjedtebb hegy van, míg a durva térképeken sok hegy van, amik kissé ismétlődőnek tűnhetnek.
###length 4
STR_CONFIG_SETTING_ROUGHNESS_OF_TERRAIN_VERY_SMOOTH             :Nagyon sima
STR_CONFIG_SETTING_ROUGHNESS_OF_TERRAIN_SMOOTH                  :Sima
STR_CONFIG_SETTING_ROUGHNESS_OF_TERRAIN_ROUGH                   :Durva
STR_CONFIG_SETTING_ROUGHNESS_OF_TERRAIN_VERY_ROUGH              :Nagyon durva

STR_CONFIG_SETTING_VARIETY                                      :Változatosság eloszlása: {STRING}
STR_CONFIG_SETTING_VARIETY_HELPTEXT                             :(csak TerraGenesis esetén) Bekapcsolása esetén a térképen lesznek hegyvidékes és sík területek is. Mivel ettől a térkép csak simább lesz, ezért javasolt a 'Hegyes' beállítás használata a tereptípushoz.

STR_CONFIG_SETTING_RIVER_AMOUNT                                 :A folyók mennyisége: {STRING}
STR_CONFIG_SETTING_RIVER_AMOUNT_HELPTEXT                        :Mennyi folyó legyen a térképen

STR_CONFIG_SETTING_TREE_PLACER                                  :Fa-elhelyező módszer: {STRING}
STR_CONFIG_SETTING_TREE_PLACER_HELPTEXT                         :Válaszd ki a fák eloszlását a térképen: Az 'Eredeti' esetén a fák egyenletesen lesznek szétszórva, a 'Javított' esetén pedig csoportokban
###length 3
STR_CONFIG_SETTING_TREE_PLACER_NONE                             :Nincs
STR_CONFIG_SETTING_TREE_PLACER_ORIGINAL                         :Eredeti
STR_CONFIG_SETTING_TREE_PLACER_IMPROVED                         :Javított

STR_CONFIG_SETTING_ROAD_SIDE                                    :Közúti járművek: {STRING}
STR_CONFIG_SETTING_ROAD_SIDE_HELPTEXT                           :Melyik oldalon közlekedjenek a közúti járművek

STR_CONFIG_SETTING_HEIGHTMAP_ROTATION                           :Magasságtérkép forgatása: {STRING}
###length 2
STR_CONFIG_SETTING_HEIGHTMAP_ROTATION_COUNTER_CLOCKWISE         :Órairánnyal szemben
STR_CONFIG_SETTING_HEIGHTMAP_ROTATION_CLOCKWISE                 :Órairányban

STR_CONFIG_SETTING_SE_FLAT_WORLD_HEIGHT                         :A sík térképhez hozzáadandó magasság: {STRING}
###length 2
STR_CONFIG_SETTING_EDGES_NOT_EMPTY                              :{WHITE}Az északi határnál egy vagy több mező nem üres
STR_CONFIG_SETTING_EDGES_NOT_WATER                              :{WHITE}Az egyik határnál egy vagy több mező nem víz

STR_CONFIG_SETTING_STATION_SPREAD                               :Max állomás kiterjedés: {STRING}
STR_CONFIG_SETTING_STATION_SPREAD_HELPTEXT                      :A legnagyobb terület mérete, melyen egy adott állomás terjeszkedhet. Nagyobb érték lelassítja a játékot

STR_CONFIG_SETTING_SERVICEATHELIPAD                             :Helikopterek automatikus javítása a helikopter-leszállókon: {STRING}
STR_CONFIG_SETTING_SERVICEATHELIPAD_HELPTEXT                    :Helikopterek automatikus javítása minden leszálláskor, még ha nincs is járműtelep a reptéren

STR_CONFIG_SETTING_LINK_TERRAFORM_TOOLBAR                       :Tájrendező eszköztár megnyitása az építési eszköztárakkal: {STRING}
STR_CONFIG_SETTING_LINK_TERRAFORM_TOOLBAR_HELPTEXT              :Egy közlekedési ág építési eszköztárának megnyitásakor a tájrendező eszköztárat is nyissa meg

STR_CONFIG_SETTING_SMALLMAP_LAND_COLOUR                         :Föld színe a térképen: {STRING}
STR_CONFIG_SETTING_SMALLMAP_LAND_COLOUR_HELPTEXT                :Talaj színe a térképen
###length 3
STR_CONFIG_SETTING_SMALLMAP_LAND_COLOUR_GREEN                   :Zöld
STR_CONFIG_SETTING_SMALLMAP_LAND_COLOUR_DARK_GREEN              :Sötétzöld
STR_CONFIG_SETTING_SMALLMAP_LAND_COLOUR_VIOLET                  :Sötétkék

STR_CONFIG_SETTING_SCROLLMODE                                   :A látkép mozgatása: {STRING}
STR_CONFIG_SETTING_SCROLLMODE_HELPTEXT                          :A látkép mozgatásának módja
###length 4
STR_CONFIG_SETTING_SCROLLMODE_DEFAULT                           :A látkép mozgatása jobb egérgombbal, fix kurzorral
STR_CONFIG_SETTING_SCROLLMODE_RMB_LOCKED                        :A térkép mozgatása jobb egérgombbal, fix kurzorral
STR_CONFIG_SETTING_SCROLLMODE_RMB                               :A térkép mozgatása jobb egérgombbal
STR_CONFIG_SETTING_SCROLLMODE_LMB                               :A térkép mozgatása bal egérgombbal

STR_CONFIG_SETTING_SMOOTH_SCROLLING                             :Finomított nézőpont-görgetés: {STRING}
STR_CONFIG_SETTING_SMOOTH_SCROLLING_HELPTEXT                    :Beállítható, hogy a fő nézet hogyan mozogjon egy adott pozícióra a térképre kattintáskor ha egy adott objektumra történik mozgás. Bekapcsolva a nézet egyenletesen mozog, kikapcsolva közvetlenül a kijelölt helyre ugrik

STR_CONFIG_SETTING_MEASURE_TOOLTIP                              :Területinformációk mutatása építési eszközök használatakor: {STRING}
STR_CONFIG_SETTING_MEASURE_TOOLTIP_HELPTEXT                     :Mezők közti távolságok és magasságkülönbségek megjelenítése húzás közben építkezéskor

STR_CONFIG_SETTING_LIVERIES                                     :Járművek egyedi színezésének mutatása: {STRING}
STR_CONFIG_SETTING_LIVERIES_HELPTEXT                            :Járműtípus-specifikus színezések használatának engedélyezése (a vállalati színtől eltérően)
###length 3
STR_CONFIG_SETTING_LIVERIES_NONE                                :Egyikét sem
STR_CONFIG_SETTING_LIVERIES_OWN                                 :Csak a sajátét
STR_CONFIG_SETTING_LIVERIES_ALL                                 :Minden vállalatét

STR_CONFIG_SETTING_PREFER_TEAMCHAT                              :Alapesetben csapatban beszélsz <ENTER>-rel: {STRING}
STR_CONFIG_SETTING_PREFER_TEAMCHAT_HELPTEXT                     :Az <ENTER> és <Ctrl+ENTER> billentyűk működésének felcserélése a csapaton belüli és publikus beszélgetésekhez

STR_CONFIG_SETTING_SCROLLWHEEL_MULTIPLIER                       :Egérgörgő sebessége a térképen: {STRING}
STR_CONFIG_SETTING_SCROLLWHEEL_MULTIPLIER_HELPTEXT              :Egérgörgős mozgatás érzékenységének beállítása

STR_CONFIG_SETTING_SCROLLWHEEL_SCROLLING                        :Egérgörgő funkció: {STRING}
STR_CONFIG_SETTING_SCROLLWHEEL_SCROLLING_HELPTEXT               :Két dimenziós egérgörgővel történő mozgatás engedélyezése
###length 3
STR_CONFIG_SETTING_SCROLLWHEEL_ZOOM                             :Térkép nagyítás
STR_CONFIG_SETTING_SCROLLWHEEL_SCROLL                           :Térkép mozgatás
STR_CONFIG_SETTING_SCROLLWHEEL_OFF                              :Ki

STR_CONFIG_SETTING_OSK_ACTIVATION                               :Képernyőbillentyűzet: {STRING}
STR_CONFIG_SETTING_OSK_ACTIVATION_HELPTEXT                      :Válaszd ki a képernyűbillentyűzet ablak megnyitásának módját, hogy csak mutatóeszközzel is be tudj íni szöveget vagy számot. Ez a billentyűzet nélküli játéknál hasznos.
###length 4
STR_CONFIG_SETTING_OSK_ACTIVATION_DISABLED                      :Kikapcsolva
STR_CONFIG_SETTING_OSK_ACTIVATION_DOUBLE_CLICK                  :Dupla kattintás
STR_CONFIG_SETTING_OSK_ACTIVATION_SINGLE_CLICK_FOCUS            :Egyszeres kattintás (amikor előtérben van)
STR_CONFIG_SETTING_OSK_ACTIVATION_SINGLE_CLICK                  :Egyszeres kattintás (azonnal)

STR_CONFIG_SETTING_USE_RELAY_SERVICE                            :Közvetítő szolgáltatás használata: {STRING}
STR_CONFIG_SETTING_USE_RELAY_SERVICE_HELPTEXT                   :Ha egy szerverhez nem lehet közvetlenül csatlakozni, próbáljon-e közvetítő szolgáltatást használni a csatlakozáshoz. "Soha" esetén ez meg van tiltva, "Kérdezzen rá" esetén használat előtt rá fog kérdezni, "Mindig engedélyezve" esetén pedig kérdés nélkül használni fogja a szolgáltatást, amennyiben szükség van rá.
###length 3
STR_CONFIG_SETTING_USE_RELAY_SERVICE_NEVER                      :Soha
STR_CONFIG_SETTING_USE_RELAY_SERVICE_ASK                        :Kérdezzen rá
STR_CONFIG_SETTING_USE_RELAY_SERVICE_ALLOW                      :Mindig engedélyezve

STR_CONFIG_SETTING_RIGHT_MOUSE_BTN_EMU                          :Jobb egérgomb emuláció: {STRING}
STR_CONFIG_SETTING_RIGHT_MOUSE_BTN_EMU_HELPTEXT                 :Jobb egérgomb emulálási módszerének kiválasztása
###length 3
STR_CONFIG_SETTING_RIGHT_MOUSE_BTN_EMU_COMMAND                  :Parancs+Kattintás
STR_CONFIG_SETTING_RIGHT_MOUSE_BTN_EMU_CONTROL                  :Ctrl+kattintás
STR_CONFIG_SETTING_RIGHT_MOUSE_BTN_EMU_OFF                      :Kikapcsolva

STR_CONFIG_SETTING_RIGHT_MOUSE_WND_CLOSE                        :Ablakok bezárása jobb gombbal: {STRING}
STR_CONFIG_SETTING_RIGHT_MOUSE_WND_CLOSE_HELPTEXT               :A jobb gombbal való kattintás az ablak területén bezárja az ablakot. Ez a beállítás kikapcsolja a segédletek jobb gombbal való megjelenítését!

STR_CONFIG_SETTING_AUTOSAVE                                     :Automatikus mentés: {STRING}
STR_CONFIG_SETTING_AUTOSAVE_HELPTEXT                            :Az automatikus mentések között eltelő idő

STR_CONFIG_SETTING_DATE_FORMAT_IN_SAVE_NAMES                    :Játékmentés dátumformátuma: {STRING}
STR_CONFIG_SETTING_DATE_FORMAT_IN_SAVE_NAMES_HELPTEXT           :A játékmentésekben használt dátum formátuma
###length 3
STR_CONFIG_SETTING_DATE_FORMAT_IN_SAVE_NAMES_LONG               :hosszú (31st Dec 2008)
STR_CONFIG_SETTING_DATE_FORMAT_IN_SAVE_NAMES_SHORT              :rövid (31-12-2008)
STR_CONFIG_SETTING_DATE_FORMAT_IN_SAVE_NAMES_ISO                :ISO (2008-12-31)

STR_CONFIG_SETTING_PAUSE_ON_NEW_GAME                            :Automatikus szünettel kezdés új játék esetén: {STRING}
STR_CONFIG_SETTING_PAUSE_ON_NEW_GAME_HELPTEXT                   :Bekapcsolva a játék szünettel kezdődik, időt hagyva a térkép közelebbi tanulmányozására

STR_CONFIG_SETTING_COMMAND_PAUSE_LEVEL                          :Szünetben engedélyezett: {STRING}
STR_CONFIG_SETTING_COMMAND_PAUSE_LEVEL_HELPTEXT                 :A szünet közben történő cselekvések kiválasztása
###length 4
STR_CONFIG_SETTING_COMMAND_PAUSE_LEVEL_NO_ACTIONS               :semmilyen cselekvés
STR_CONFIG_SETTING_COMMAND_PAUSE_LEVEL_ALL_NON_CONSTRUCTION     :Minden, ami nem építés
STR_CONFIG_SETTING_COMMAND_PAUSE_LEVEL_ALL_NON_LANDSCAPING      :Minden, ami nem tájrendezés
STR_CONFIG_SETTING_COMMAND_PAUSE_LEVEL_ALL_ACTIONS              :minden cselekvés

STR_CONFIG_SETTING_ADVANCED_VEHICLE_LISTS                       :Továbbfejlesztett járműlista használata: {STRING}
STR_CONFIG_SETTING_ADVANCED_VEHICLE_LISTS_HELPTEXT              :Továbbfejlesztett járműlista használatának engedélyezése a járművek csoportosításához

STR_CONFIG_SETTING_LOADING_INDICATORS                           :Rakodásjelző használata: {STRING}
STR_CONFIG_SETTING_LOADING_INDICATORS_HELPTEXT                  :A rakodásjelző megjelenítésének kiválasztása a be- és kirakodó járművek felett

STR_CONFIG_SETTING_TIMETABLE_IN_TICKS                           :Menetrendi idő-alapegység tick a nap helyett: {STRING}
STR_CONFIG_SETTING_TIMETABLE_IN_TICKS_HELPTEXT                  :Az utazási idők megjelenítése napok helyett tickekben

STR_CONFIG_SETTING_TIMETABLE_SHOW_ARRIVAL_DEPARTURE             :Indulás és érkezés megjelenítése a menetrendekben: {STRING}
STR_CONFIG_SETTING_TIMETABLE_SHOW_ARRIVAL_DEPARTURE_HELPTEXT    :Várható érkezés és indulás megjelenítése a menetrendekben

STR_CONFIG_SETTING_QUICKGOTO                                    :Utasításlista gyors elkészítése: {STRING}
STR_CONFIG_SETTING_QUICKGOTO_HELPTEXT                           :A 'Menj' parancs előzetes kiválasztása az utasításlista megnyitásakor

STR_CONFIG_SETTING_DEFAULT_RAIL_TYPE                            :Alapértelmezett vasúti pályatípus: {STRING}
STR_CONFIG_SETTING_DEFAULT_RAIL_TYPE_HELPTEXT                   :Egy játék kezdete vagy betöltése után használt vasúti pályatípus. 'Első elérhető' kiválasztja a legrégebbi típusú pályát, 'Utolsó elérhető' kiválasztja a legújabb típusú pályát, 'Legtöbbet használt' kiválasztja azt a pályatípust, amelyik a legtöbb helyen volt használva
###length 3
STR_CONFIG_SETTING_DEFAULT_RAIL_TYPE_FIRST                      :Első elérhető
STR_CONFIG_SETTING_DEFAULT_RAIL_TYPE_LAST                       :Utolsó elérhető
STR_CONFIG_SETTING_DEFAULT_RAIL_TYPE_MOST_USED                  :Legtöbbet használt

STR_CONFIG_SETTING_SHOW_TRACK_RESERVATION                       :Vágányszakasz foglaltságának jelzése: {STRING}
STR_CONFIG_SETTING_SHOW_TRACK_RESERVATION_HELPTEXT              :A vonatok számára lezárt vágányutak jelölése más színnel, az irányjelzési rendszerrel kapcsolatos vonatmegállási problémák megoldásához

STR_CONFIG_SETTING_PERSISTENT_BUILDINGTOOLS                     :Építő eszközök aktívak maradnak használat után: {STRING}
STR_CONFIG_SETTING_PERSISTENT_BUILDINGTOOLS_HELPTEXT            :Az építő eszközök, pl. hidak, alagutak stb. aktívan tartása használatuk után

STR_CONFIG_SETTING_EXPENSES_LAYOUT                              :Kiadási/bevételi adatok csoportosítása a pénzügyi ablakban: {STRING}
STR_CONFIG_SETTING_EXPENSES_LAYOUT_HELPTEXT                     :A pénzügyi adatok ablak elrendezésének beállítása

STR_CONFIG_SETTING_AUTO_REMOVE_SIGNALS                          :Jelzők automatikus eltávolítása vasúti pálya építésekor: {STRING}
STR_CONFIG_SETTING_AUTO_REMOVE_SIGNALS_HELPTEXT                 :Automatikusan eltávolítja a jelzőket vasúti pálya építésekor, ha útban vannak. Potenciálisan vasúti baleseteket okozhat!

STR_CONFIG_SETTING_FAST_FORWARD_SPEED_LIMIT                     :A játék gyorsításának maximális értéke: {STRING}
STR_CONFIG_SETTING_FAST_FORWARD_SPEED_LIMIT_HELPTEXT            :Megadja, hogy milyen gyorsan fusson a játék, ha a gyorsítás be van kapcsolva. 0 esetén nincs korlát, olyan gyorsan fog futni, ahogyan a számítógéped bírja. 100% alatt a játék lassabb lesz. A felső határ a számítógéped teljesítményétől és magától a játéktól is függ.
STR_CONFIG_SETTING_FAST_FORWARD_SPEED_LIMIT_VAL                 :A normál sebesség {NUM}%-a
###setting-zero-is-special
STR_CONFIG_SETTING_FAST_FORWARD_SPEED_LIMIT_ZERO                :Nincs korlát (ahogyan a számítógéped bírja)

STR_CONFIG_SETTING_SOUND_TICKER                                 :Hírsáv: {STRING}
STR_CONFIG_SETTING_SOUND_TICKER_HELPTEXT                        :Hang lejátszása új hír érkezésekor

STR_CONFIG_SETTING_SOUND_NEWS                                   :Újság: {STRING}
STR_CONFIG_SETTING_SOUND_NEWS_HELPTEXT                          :Hanglejátszás az újság megjelenésekor

STR_CONFIG_SETTING_SOUND_NEW_YEAR                               :Év vége: {STRING}
STR_CONFIG_SETTING_SOUND_NEW_YEAR_HELPTEXT                      :Hang lejátszása az előző évhez viszonyítva a cég jelen évi teljesítményének év végi összesítésénél

STR_CONFIG_SETTING_SOUND_CONFIRM                                :Építkezés: {STRING}
STR_CONFIG_SETTING_SOUND_CONFIRM_HELPTEXT                       :Hanglejátszás sikeres építkezések vagy más tevékenységek után

STR_CONFIG_SETTING_SOUND_CLICK                                  :Gombra kattintás: {STRING}
STR_CONFIG_SETTING_SOUND_CLICK_HELPTEXT                         :Sípolás gombra kattintáskor

STR_CONFIG_SETTING_SOUND_DISASTER                               :Katasztrófák/balesetek: {STRING}
STR_CONFIG_SETTING_SOUND_DISASTER_HELPTEXT                      :Balesetek és katasztrófák hangjainak lejátszása

STR_CONFIG_SETTING_SOUND_VEHICLE                                :Járművek: {STRING}
STR_CONFIG_SETTING_SOUND_VEHICLE_HELPTEXT                       :Járműhangok lejátszása

STR_CONFIG_SETTING_SOUND_AMBIENT                                :Terület: {STRING}
STR_CONFIG_SETTING_SOUND_AMBIENT_HELPTEXT                       :Az ipar, városok és tájak környezeti hangjainak lejátszása

STR_CONFIG_SETTING_MAX_TRAINS                                   :Maximum vonat vállalatonként: {STRING}
STR_CONFIG_SETTING_MAX_TRAINS_HELPTEXT                          :Egy vállalat által birtokolható maximális vonatok száma

STR_CONFIG_SETTING_MAX_ROAD_VEHICLES                            :Maximum közúti jármű vállalatonként: {STRING}
STR_CONFIG_SETTING_MAX_ROAD_VEHICLES_HELPTEXT                   :Egy vállalat által birtokolható maximális közúti járművek száma

STR_CONFIG_SETTING_MAX_AIRCRAFT                                 :Maximum repülőgép vállalatonként: {STRING}
STR_CONFIG_SETTING_MAX_AIRCRAFT_HELPTEXT                        :Egy vállalat által birtokolható maximális repülőgépek száma

STR_CONFIG_SETTING_MAX_SHIPS                                    :Maximum hajó vállalatonként: {STRING}
STR_CONFIG_SETTING_MAX_SHIPS_HELPTEXT                           :Egy vállalat által birtokolható maximális hajók száma

STR_CONFIG_SETTING_AI_BUILDS_TRAINS                             :Vonatok tiltása a gépi ellenfeleknek: {STRING}
STR_CONFIG_SETTING_AI_BUILDS_TRAINS_HELPTEXT                    :Bekapcsolva a számítógép által irányított ellenfelek nem építhetnek vasutakat

STR_CONFIG_SETTING_AI_BUILDS_ROAD_VEHICLES                      :Közúti járművek tiltása a gépi ellenfeleknek: {STRING}
STR_CONFIG_SETTING_AI_BUILDS_ROAD_VEHICLES_HELPTEXT             :Bekapcsolva a számítógép által irányított ellenfelek nem építhetnek közutakat

STR_CONFIG_SETTING_AI_BUILDS_AIRCRAFT                           :Repülőgépek tiltása a gépi ellenfeleknek: {STRING}
STR_CONFIG_SETTING_AI_BUILDS_AIRCRAFT_HELPTEXT                  :Bekapcsolva a számítógép által irányított ellenfelek nem építhetnek repülőket

STR_CONFIG_SETTING_AI_BUILDS_SHIPS                              :Hajók tiltása a gépi ellenfeleknek: {STRING}
STR_CONFIG_SETTING_AI_BUILDS_SHIPS_HELPTEXT                     :Bekapcsolva a számítógép által irányított ellenfelek nem építhetnek hajókat

STR_CONFIG_SETTING_AI_PROFILE                                   :Alapértelmezett beállítás: {STRING}
STR_CONFIG_SETTING_AI_PROFILE_HELPTEXT                          :Válaszd ki, hogy melyik beállítási mintát használja a 'véletlen' MI a belső beállításainak, amikor új MI-t vagy szkriptet adsz hozzá
###length 3
STR_CONFIG_SETTING_AI_PROFILE_EASY                              :Könnyű
STR_CONFIG_SETTING_AI_PROFILE_MEDIUM                            :Közepes
STR_CONFIG_SETTING_AI_PROFILE_HARD                              :Nehéz

STR_CONFIG_SETTING_AI_IN_MULTIPLAYER                            :Számítógépes ellenfelek a hálózati játékokban: {STRING}
STR_CONFIG_SETTING_AI_IN_MULTIPLAYER_HELPTEXT                   :Számítógép által irányított játékosok részvételének engedélyezése többjátékos játékokban

STR_CONFIG_SETTING_SCRIPT_MAX_OPCODES                           :Szkriptek felfüggesztéséhez szükséges opcode mennyiség: {STRING}
STR_CONFIG_SETTING_SCRIPT_MAX_OPCODES_HELPTEXT                  :Egy kör alatti maximális számítási lépések száma, amit egy szkript kiszámíthat
STR_CONFIG_SETTING_SCRIPT_MAX_MEMORY                            :A szkriptek maximális memóriahasználata: {STRING}
STR_CONFIG_SETTING_SCRIPT_MAX_MEMORY_HELPTEXT                   :Mennyi memóriát használhat egy adott szkript, mielőtt leállításra kerül. Nagy térképek esetén lehet, hogy ezt az értéket növelni kell.
STR_CONFIG_SETTING_SCRIPT_MAX_MEMORY_VALUE                      :{COMMA} MiB

STR_CONFIG_SETTING_SERVINT_ISPERCENT                            :Javítási intervallumok százalékban: {STRING}
STR_CONFIG_SETTING_SERVINT_ISPERCENT_HELPTEXT                   :A járművek javítási módjának kiválasztása, hogy az utolsó javítás óta eltelt idő, vagy a maximális megbízhatósághoz képesti százalékos csökkenés alapján kerüljelek javításra

STR_CONFIG_SETTING_SERVINT_TRAINS                               :Alapértelmezett javítási intervallum vonatoknak: {STRING}
STR_CONFIG_SETTING_SERVINT_TRAINS_HELPTEXT                      :Alapértelmezett javítási intervallum beállítása új vonatoknak, ha nincs külön javítási intervallum beállítva a járműre
STR_CONFIG_SETTING_SERVINT_ROAD_VEHICLES                        :Alapértelmezett javítási intervallum közúti járműveknek: {STRING}
STR_CONFIG_SETTING_SERVINT_ROAD_VEHICLES_HELPTEXT               :Alapértelmezett javítási intervallum beállítása új közúti járműveknek, ha nincs külön javítási intervallum beállítva a járműre
STR_CONFIG_SETTING_SERVINT_AIRCRAFT                             :Alapértelmezett javítási intervallum repülőgépeknek: {STRING}
STR_CONFIG_SETTING_SERVINT_AIRCRAFT_HELPTEXT                    :Alapértelmezett javítási intervallum beállítása új repülőgépeknek, ha nincs külön javítási intervallum beállítva a járműre
STR_CONFIG_SETTING_SERVINT_SHIPS                                :Alapértelmezett javítási intervallum hajóknak: {STRING}
STR_CONFIG_SETTING_SERVINT_SHIPS_HELPTEXT                       :Alapértelmezett javítási intervallum beállítása új hajóknak, ha nincs külön javítási intervallum beállítva a járműre
STR_CONFIG_SETTING_SERVINT_VALUE                                :{COMMA}{NBSP}nap/%
###setting-zero-is-special
STR_CONFIG_SETTING_SERVINT_DISABLED                             :kikapcsolva

STR_CONFIG_SETTING_NOSERVICE                                    :Ne legyen javítás ha lerobbanások sincsenek: {STRING}
STR_CONFIG_SETTING_NOSERVICE_HELPTEXT                           :Bekapcsolva a járművek nem kerülnek javításra, ha nem tudnak lerobbanni

STR_CONFIG_SETTING_WAGONSPEEDLIMITS                             :A vagonok sebessége korlátozható: {STRING}
STR_CONFIG_SETTING_WAGONSPEEDLIMITS_HELPTEXT                    :Bekapcsolva a szerelvényben lévő vasúti kocsik maximális sebessége is korlátozza a vonat maximális sebességét

STR_CONFIG_SETTING_DISABLE_ELRAILS                              :Villamosított vágányok letiltása: {STRING}
STR_CONFIG_SETTING_DISABLE_ELRAILS_HELPTEXT                     :Bekapcsolva nem szükséges villamosítani egy vágányt ahhoz, hogy azon villanymozdonyok közlekedhessenek

STR_CONFIG_SETTING_NEWS_ARRIVAL_FIRST_VEHICLE_OWN               :Első jármű megérkezése a játékos megállójába: {STRING}
STR_CONFIG_SETTING_NEWS_ARRIVAL_FIRST_VEHICLE_OWN_HELPTEXT      :Újság megjelenítése amikor a cég új állomásához megérkezik az első jármű

STR_CONFIG_SETTING_NEWS_ARRIVAL_FIRST_VEHICLE_OTHER             :Első jármű megérkezése az ellenfél megállójába: {STRING}
STR_CONFIG_SETTING_NEWS_ARRIVAL_FIRST_VEHICLE_OTHER_HELPTEXT    :Újság megjelenítése amikor egy konkurens vállalat új állomásához megérkezik az első jármű

STR_CONFIG_SETTING_NEWS_ACCIDENTS_DISASTERS                     :Balesetek / természeti csapások: {STRING}
STR_CONFIG_SETTING_NEWS_ACCIDENTS_DISASTERS_HELPTEXT            :Újság megjelenítése balesetek vagy katasztrófák bekövetkezésekor

STR_CONFIG_SETTING_NEWS_COMPANY_INFORMATION                     :Vállalati információk: {STRING}
STR_CONFIG_SETTING_NEWS_COMPANY_INFORMATION_HELPTEXT            :Újság megjelenítése amikor egy új cég alapul vagy csődközelbe kerül

STR_CONFIG_SETTING_NEWS_INDUSTRY_OPEN                           :Új gazdasági épületek megjelenése: {STRING}
STR_CONFIG_SETTING_NEWS_INDUSTRY_OPEN_HELPTEXT                  :Újság megjelenítése amikor új ipartelep nyílik

STR_CONFIG_SETTING_NEWS_INDUSTRY_CLOSE                          :Gazdasági épületek bezárása: {STRING}
STR_CONFIG_SETTING_NEWS_INDUSTRY_CLOSE_HELPTEXT                 :Újság megjelenítése, amikor egy ipartelep bezár

STR_CONFIG_SETTING_NEWS_ECONOMY_CHANGES                         :Gazdasági változások: {STRING}
STR_CONFIG_SETTING_NEWS_ECONOMY_CHANGES_HELPTEXT                :Újság megjelenítése a globális gazdasági változásokkal kapcsolatban

STR_CONFIG_SETTING_NEWS_INDUSTRY_CHANGES_COMPANY                :Termelésváltozások a vállalatod által kiszolgált gazdasági létesítményeknél: {STRING}
STR_CONFIG_SETTING_NEWS_INDUSTRY_CHANGES_COMPANY_HELPTEXT       :Újsághír megjelenítése, amikor a cág által kiszolgált gazdasági épületben termelési változás áll be

STR_CONFIG_SETTING_NEWS_INDUSTRY_CHANGES_OTHER                  :Termelésváltozások a konkurenseid által kiszolgált gazdasági létesítményeknél: {STRING}
STR_CONFIG_SETTING_NEWS_INDUSTRY_CHANGES_OTHER_HELPTEXT         :Újsághír megjelenítése, amikor a versenytársak által kiszolgált gazdasági épületben termelési változás áll be

STR_CONFIG_SETTING_NEWS_INDUSTRY_CHANGES_UNSERVED               :Más gazdasági termelési változások: {STRING}
STR_CONFIG_SETTING_NEWS_INDUSTRY_CHANGES_UNSERVED_HELPTEXT      :Üzenet megjelenítése, amikor egy olyan ipartelep teljesítménye változik, amely nem kötődik semelyik cég tevékenységéhez

STR_CONFIG_SETTING_NEWS_ADVICE                                  :A vállalat járműveire vonatkozó ötletek / információk: {STRING}
STR_CONFIG_SETTING_NEWS_ADVICE_HELPTEXT                         :Üzenet megjelenítése beavatkozást igénylő járművekkel kapcsolatban

STR_CONFIG_SETTING_NEWS_NEW_VEHICLES                            :Új járművek: {STRING}
STR_CONFIG_SETTING_NEWS_NEW_VEHICLES_HELPTEXT                   :Újság megjelenítése, amikor egy új jármű elérhetővé válik

STR_CONFIG_SETTING_NEWS_CHANGES_ACCEPTANCE                      :Rakományok elfogadásainak változásai: {STRING}
STR_CONFIG_SETTING_NEWS_CHANGES_ACCEPTANCE_HELPTEXT             :Üzenet megjelenítése az állomások bizonyos áruk fogadóképességének változásáról

STR_CONFIG_SETTING_NEWS_SUBSIDIES                               :Támogatások: {STRING}
STR_CONFIG_SETTING_NEWS_SUBSIDIES_HELPTEXT                      :Újság megjelenítése szállítási támogatásokkal kapcsolatban

STR_CONFIG_SETTING_NEWS_GENERAL_INFORMATION                     :Általános információk: {STRING}
STR_CONFIG_SETTING_NEWS_GENERAL_INFORMATION_HELPTEXT            :Újság megjelenítése mely információkat tartalmaz általános eseményekről, mint például exkluzív szállítási jogok vásárlása vagy új útfelújítási hozzájárulás
###length 3
STR_CONFIG_SETTING_NEWS_MESSAGES_OFF                            :Ki
STR_CONFIG_SETTING_NEWS_MESSAGES_SUMMARY                        :Kivonat
STR_CONFIG_SETTING_NEWS_MESSAGES_FULL                           :Teljes

STR_CONFIG_SETTING_COLOURED_NEWS_YEAR                           :Színes újságcikkek megjelenése: {STRING}
STR_CONFIG_SETTING_COLOURED_NEWS_YEAR_HELPTEXT                  :Az év, melytől az újságok színesben jelennek meg. Az adott év előtt azok fekete-fehérek
STR_CONFIG_SETTING_STARTING_YEAR                                :Játék induló dátuma: {STRING}

STR_CONFIG_SETTING_ENDING_YEAR                                  :Játék végi pontozás ebben az évben: {STRING}
STR_CONFIG_SETTING_ENDING_YEAR_HELPTEXT                         :A játék ebben az évben ér véget pontozás szempontjából. Ennek az évnek a végén a vállalat teljesítménypontszáma rögzítésre kerül, és adott esetben megjelenik a rekord táblán, de a játékosok ezután folytathatják a játékot.{}Ha ez a kezdő év elé van állítva, akkor a rekord tábla sosem jelenik meg.
STR_CONFIG_SETTING_ENDING_YEAR_VALUE                            :{NUM}
###setting-zero-is-special
STR_CONFIG_SETTING_ENDING_YEAR_ZERO                             :Soha

STR_CONFIG_SETTING_ECONOMY_TYPE                                 :Gazdaság típusa: {STRING}
STR_CONFIG_SETTING_ECONOMY_TYPE_HELPTEXT                        :Egyenletes gazdaság esetén a termelés gyakrabban, de kisebb mértékben változik. Stagnáló gazdaság esetén a termelés egyáltalán nem változik, a gazdasági épületek nem zárnak be. NewGRF-ből származó gazdasági épületek esetén ennek a beállításnak lehet, hogy nem lesz hatása.
###length 3
STR_CONFIG_SETTING_ECONOMY_TYPE_ORIGINAL                        :Eredeti
STR_CONFIG_SETTING_ECONOMY_TYPE_SMOOTH                          :Egyenletes
STR_CONFIG_SETTING_ECONOMY_TYPE_FROZEN                          :Stagnáló

STR_CONFIG_SETTING_ALLOW_SHARES                                 :Más vállalatokból lehet részvényt vásárolni: {STRING}
STR_CONFIG_SETTING_ALLOW_SHARES_HELPTEXT                        :Bekapcsolva engedélyezi más vállalatok részvényeinek megvásárlását. A részvények csak akkor elérhetőek, ha a vállalat elért egy bizonyos kort

STR_CONFIG_SETTING_MIN_YEARS_FOR_SHARES                         :Vállalatok minimális életkora részvénykibocsátáshoz: {STRING}
STR_CONFIG_SETTING_MIN_YEARS_FOR_SHARES_HELPTEXT                :Egy vállalatnak legalább ennyi évesnek kell lennie ahhoz, hogy más vállalatok kereskedhessenek a részvényeivel.

STR_CONFIG_SETTING_FEEDER_PAYMENT_SHARE                         :Ráhordó rendszereknek kifizetett profitszázalék: {STRING}
STR_CONFIG_SETTING_FEEDER_PAYMENT_SHARE_HELPTEXT                :A bevételek százaléka, mely a közbenső szállítóknak, ráhordó járatoknak kerül kifizetésre, nagyobb ellenőrzést adva a bevétel felett

STR_CONFIG_SETTING_DRAG_SIGNALS_DENSITY                         :Húzáskor helyezzen jelzőket minden {STRING}
STR_CONFIG_SETTING_DRAG_SIGNALS_DENSITY_HELPTEXT                :Az építendő jelzők közötti távolság beállítása a pályán a következő akadályig (jelző, elágazás), jelzők húzásakor
STR_CONFIG_SETTING_DRAG_SIGNALS_DENSITY_VALUE                   :{COMMA}. mezőre
STR_CONFIG_SETTING_DRAG_SIGNALS_FIXED_DISTANCE                  :Húzáskor állandó távolság tartása a jelzők között: {STRING}
STR_CONFIG_SETTING_DRAG_SIGNALS_FIXED_DISTANCE_HELPTEXT         :Jelzők építési viselkedésének kiválasztása Ctrl+húzás esetére. Kikapcsolva a jelzők alagutak és hidak körül kerülnek telepítésre, elkerülve a hosszú szakaszokat jelző nélkül. Bekapcsolva a jelzők minden n-edik mezőre kerülnek telepítésre, a párhuzamos vágányok elhelyezését megkönnyítendő

STR_CONFIG_SETTING_SEMAPHORE_BUILD_BEFORE_DATE                  :Automatikusan alakjelző épüljön {STRING}-ig.
STR_CONFIG_SETTING_SEMAPHORE_BUILD_BEFORE_DATE_HELPTEXT         :Az év beállítása, melytől fényjelzők kerülnek alkalmazásra. Azelőtt alakjelzők használatosak (melyek funkciója ugyanaz, csak máshogy néznek ki)

STR_CONFIG_SETTING_CYCLE_SIGNAL_TYPES                           :Jelzők típusa átalakításkor: {STRING}
STR_CONFIG_SETTING_CYCLE_SIGNAL_TYPES_HELPTEXT                  :Válaszd ki meg jelzőtípusok közül válassz Ctrl-kattintással egy felépített jelzésen a jelzőépítő eszközzel
###length 2
STR_CONFIG_SETTING_CYCLE_SIGNAL_PBS                             :Csak irányjelzők
STR_CONFIG_SETTING_CYCLE_SIGNAL_ALL                             :Mind látható

STR_CONFIG_SETTING_SIGNAL_GUI_MODE                              :Vasúti jelzők mutatása: {STRING}
STR_CONFIG_SETTING_SIGNAL_GUI_MODE_HELPTEXT                     :Mely jelzők legyenek láthatóak a vasúti jelzők eszköztáron.
###length 2
STR_CONFIG_SETTING_SIGNAL_GUI_MODE_PATH                         :Csak irányjelzők
STR_CONFIG_SETTING_SIGNAL_GUI_MODE_ALL_CYCLE_PATH               :Minden jelző

STR_CONFIG_SETTING_TOWN_LAYOUT                                  :Új települések úthálózati elrendezése: {STRING}
STR_CONFIG_SETTING_TOWN_LAYOUT_HELPTEXT                         :Települési úthálózat elrendezése
###length 5
STR_CONFIG_SETTING_TOWN_LAYOUT_DEFAULT                          :alapértelmezett
STR_CONFIG_SETTING_TOWN_LAYOUT_BETTER_ROADS                     :jobb utak
STR_CONFIG_SETTING_TOWN_LAYOUT_2X2_GRID                         :2x2-es háló
STR_CONFIG_SETTING_TOWN_LAYOUT_3X3_GRID                         :3x3-as háló
STR_CONFIG_SETTING_TOWN_LAYOUT_RANDOM                           :véletlenszerű

STR_CONFIG_SETTING_ALLOW_TOWN_ROADS                             :Települések építhetnek utakat: {STRING}
STR_CONFIG_SETTING_ALLOW_TOWN_ROADS_HELPTEXT                    :Településeknek utak építésének engedélyezése a növekedéshez. Kikapcsolva megakadályozza az önkormányzatot, hogy önmaga utakat építhessen
STR_CONFIG_SETTING_ALLOW_TOWN_LEVEL_CROSSINGS                   :A városok építhetnek vasúti átjárókat: {STRING}
STR_CONFIG_SETTING_ALLOW_TOWN_LEVEL_CROSSINGS_HELPTEXT          :Engedélyezve a települések építhetnek vasúti átjárókat

STR_CONFIG_SETTING_NOISE_LEVEL                                  :Település által szabályzott zajszint reptereknek: {STRING}
STR_CONFIG_SETTING_NOISE_LEVEL_HELPTEXT                         :Kikapcsolva településenként csak kettő repülőtér építhető. Bekapcsolva a repülőterek száma a település által megengedett zajszinttől függ, ami a lakosságszámtól és a távolságtól függ

STR_CONFIG_SETTING_TOWN_FOUNDING                                :Város alapítása játék közben: {STRING}
STR_CONFIG_SETTING_TOWN_FOUNDING_HELPTEXT                       :Bekapcsolva a játékosok alapíthatnak új településeket a játék során
###length 3
STR_CONFIG_SETTING_TOWN_FOUNDING_FORBIDDEN                      :tiltott
STR_CONFIG_SETTING_TOWN_FOUNDING_ALLOWED                        :megengedett
STR_CONFIG_SETTING_TOWN_FOUNDING_ALLOWED_CUSTOM_LAYOUT          :megengedett, egyéni városelrendezés

STR_CONFIG_SETTING_TOWN_CARGOGENMODE                            :Termelés a településeken: {STRING}
STR_CONFIG_SETTING_TOWN_CARGOGENMODE_HELPTEXT                   :Azt adja meg, hogy mennyi rakományt termelnek a városi épületek a település lakosságának függvényében.{}Négyzetes növekedés: Egy kétszer nagyobb település négyszer több utast termel.{}Lineáris növekedés: Egy kétszer nagyobb település kétszer több utast termel.
###length 2
STR_CONFIG_SETTING_TOWN_CARGOGENMODE_ORIGINAL                   :Négyzetes (eredeti)
STR_CONFIG_SETTING_TOWN_CARGOGENMODE_BITCOUNT                   :Lineáris

STR_CONFIG_SETTING_EXTRA_TREE_PLACEMENT                         :Játékbeli faelhelyezkedés: {STRING}
STR_CONFIG_SETTING_EXTRA_TREE_PLACEMENT_HELPTEXT                :Fák véletlenszerű megjelenésének szabályozása a játék során. Ez befolyásolhatja a gazdasági épületeket, melyek a fák növekedésétől függnek, mint a favágók
###length 4
STR_CONFIG_SETTING_EXTRA_TREE_PLACEMENT_NO_SPREAD               :Növekedjenek, de ne terjedjenek {RED}(favágók ellehetetlenítése)
STR_CONFIG_SETTING_EXTRA_TREE_PLACEMENT_SPREAD_RAINFOREST       :Növekedjenek és esőerdőkben terjedjenek
STR_CONFIG_SETTING_EXTRA_TREE_PLACEMENT_SPREAD_ALL              :Növekedjenek és mindenhol terjedjenek
STR_CONFIG_SETTING_EXTRA_TREE_PLACEMENT_NO_GROWTH_NO_SPREAD     :Ne növekedjenek és ne terjedjenek {RED}(favágók ellehetetlenítése)

STR_CONFIG_SETTING_TOOLBAR_POS                                  :A fő eszközsor helye: {STRING}
STR_CONFIG_SETTING_TOOLBAR_POS_HELPTEXT                         :A fő eszközsor vízszintes elhelyezésének beállítása a képernyő tetején
STR_CONFIG_SETTING_STATUSBAR_POS                                :Állapotsor elhelyezkedése: {STRING}
STR_CONFIG_SETTING_STATUSBAR_POS_HELPTEXT                       :Az állapotsor vízszintes elhelyezésének beállítása a képernyő alján
STR_CONFIG_SETTING_SNAP_RADIUS                                  :Ablakillesztés távolsága: {STRING}
STR_CONFIG_SETTING_SNAP_RADIUS_HELPTEXT                         :Ablakok közti távolság mielőtt az ablak automatikusan a közeli ablakhoz kerül igazításra
STR_CONFIG_SETTING_SNAP_RADIUS_VALUE                            :{COMMA} pixel
###setting-zero-is-special
STR_CONFIG_SETTING_SNAP_RADIUS_DISABLED                         :kikapcsolva
STR_CONFIG_SETTING_SOFT_LIMIT                                   :Nem zárolt ablakok maximális száma: {STRING}
STR_CONFIG_SETTING_SOFT_LIMIT_HELPTEXT                          :Nem zárolt ablakok száma mielőtt a régi ablakok bezárásra kerülnek, hogy legyen hely az új ablakok számára
STR_CONFIG_SETTING_SOFT_LIMIT_VALUE                             :{COMMA}
###setting-zero-is-special
STR_CONFIG_SETTING_SOFT_LIMIT_DISABLED                          :kikapcsolva

STR_CONFIG_SETTING_ZOOM_MIN                                     :A nagyítás maximális mértéke: {STRING}
STR_CONFIG_SETTING_ZOOM_MIN_HELPTEXT                            :Maximális nagyítás mértéke. A nagyobb nagyítási mérték több memóriát igényel
STR_CONFIG_SETTING_ZOOM_MAX                                     :A kicsinyítés maximális mértéke: {STRING}
STR_CONFIG_SETTING_ZOOM_MAX_HELPTEXT                            :Maximális kicsinyítés mértéke. A nagyobb kicsinyítési mérték szaggatást okozhat
###length 6
STR_CONFIG_SETTING_ZOOM_LVL_MIN                                 :4x
STR_CONFIG_SETTING_ZOOM_LVL_IN_2X                               :2x
STR_CONFIG_SETTING_ZOOM_LVL_NORMAL                              :Normál
STR_CONFIG_SETTING_ZOOM_LVL_OUT_2X                              :2x
STR_CONFIG_SETTING_ZOOM_LVL_OUT_4X                              :4x
STR_CONFIG_SETTING_ZOOM_LVL_OUT_8X                              :8x

STR_CONFIG_SETTING_SPRITE_ZOOM_MIN                              :Sprite-ok maximális felbontása: {STRING}
STR_CONFIG_SETTING_SPRITE_ZOOM_MIN_HELPTEXT                     :Meghatározhatod a sprite-ok maximális felbontását. Ha korlátozod a maximális felbontást, akkor abban az esetben is kisebb felbontású sprite-ok fognak megjelenni, ha egyébként lenne nagyobb felbontású is. Ez akkor lehet hasznos, ha olyan NewGRF-ek keverékét használod, amelyek különböző felbontással rendelkeznek, konzisztensebb megjelenést biztosítva a játéknak.
###length 3
STR_CONFIG_SETTING_SPRITE_ZOOM_LVL_MIN                          :4x
STR_CONFIG_SETTING_SPRITE_ZOOM_LVL_IN_2X                        :2x
STR_CONFIG_SETTING_SPRITE_ZOOM_LVL_NORMAL                       :1x

STR_CONFIG_SETTING_TOWN_GROWTH                                  :Települések növekedési sebessége: {STRING}
STR_CONFIG_SETTING_TOWN_GROWTH_HELPTEXT                         :A települések növekedési sebessége
###length 5
STR_CONFIG_SETTING_TOWN_GROWTH_NONE                             :Nincs
STR_CONFIG_SETTING_TOWN_GROWTH_SLOW                             :Lassú
STR_CONFIG_SETTING_TOWN_GROWTH_NORMAL                           :Normális
STR_CONFIG_SETTING_TOWN_GROWTH_FAST                             :Gyors
STR_CONFIG_SETTING_TOWN_GROWTH_VERY_FAST                        :Nagyon gyors

STR_CONFIG_SETTING_LARGER_TOWNS                                 :Várossá váló települések aránya: {STRING}
STR_CONFIG_SETTING_LARGER_TOWNS_HELPTEXT                        :Azon települések mennyisége, melyek várossá fognak válni, így egy település nagyobbként kezd és gyorsabban nő
STR_CONFIG_SETTING_LARGER_TOWNS_VALUE                           :1 a {COMMA}-ból
###setting-zero-is-special
STR_CONFIG_SETTING_LARGER_TOWNS_DISABLED                        :nincs
STR_CONFIG_SETTING_CITY_SIZE_MULTIPLIER                         :Kezdeti városméret-szorzó: {STRING}
STR_CONFIG_SETTING_CITY_SIZE_MULTIPLIER_HELPTEXT                :Átlagos városméret a normál településekhez képest a játék kezdetén

STR_CONFIG_SETTING_LINKGRAPH_INTERVAL                           :A szétosztási gráf frissítése {STRING}{NBSP}naponként
STR_CONFIG_SETTING_LINKGRAPH_INTERVAL_HELPTEXT                  :A kapcsolati gráf egyes újraszámításai között eltelő idő. Minden számítás a gráf egy adott komponensére vonatkozik. Egy adott X beállítás esetén nem fog a teljes gráf X naponként frissülni, csak egy komponense. Minél rövidebb ez az idő, annál több CPU időre lesz szükség a számítás elvégzéséhez. Minél hosszabb ez az idő, annál több ideig fog tartani, mire a szétosztás megindul az új útvonalakon.
STR_CONFIG_SETTING_LINKGRAPH_TIME                               :A szétosztási gráf újraszámolására szánt idő: {STRING}{NBSP}nap
STR_CONFIG_SETTING_LINKGRAPH_TIME_HELPTEXT                      :A kapcsolati gráf egy komponensének újraszámítására szánt idő. Az újraszámítás egy külön szálon indul el, és a megadott számú napig fut. Minél rövidebb ez az időtartam, annál valószínűbb, hogy a számítás nincs kész az idő lejártakor, ekkor a játék megáll a számítás befejeződéséig (ettől a játék akadhat). Minél hosszabb ez az időtartam, annál több idő kell a szétosztás frissüléséhez, amikor megváltoznak az útvonalak.

STR_CONFIG_SETTING_DISTRIBUTION_PAX                             :Utasok szétosztása: {STRING}
STR_CONFIG_SETTING_DISTRIBUTION_PAX_HELPTEXT                    :A "szimmetrikus" azt jelenti, hogy megközelítóleg ugyanannyi utas megy majd A-ból B-be, mint B-ből A-ba. Az "aszimmetrikus" beállítás esetén a különbözö irányokba tetszőleges mennyiségű utas mehet. "Kézi" esetben az utasok nem lesznek automatikusan szétosztva.
STR_CONFIG_SETTING_DISTRIBUTION_MAIL                            :Levelek szétosztása: {STRING}
STR_CONFIG_SETTING_DISTRIBUTION_MAIL_HELPTEXT                   :A "szimmetrikus" azt jelenti, hogy megközelítóleg ugyanannyi levél megy majd A-ból B-be, mint B-ből A-ba. Az "aszimmetrikus" beállítás esetén a különbözö irányokba tetszőleges mennyiségű levél mehet. "Kézi" esetben a levelek nem lesznek automatikusan szétosztva.
STR_CONFIG_SETTING_DISTRIBUTION_ARMOURED                        :A PÁNCÉLOZOTT rakománytípus szétosztása: {STRING}
STR_CONFIG_SETTING_DISTRIBUTION_ARMOURED_HELPTEXT               :A PÁNCÉLOZOTT rakománytípus a mérsékelt égövi tájon az értéktárgyakat, szubtrópusi tájon a gyémántot, szubarktikus tájon pedig az aranyat jelenti, ezeken a NewGRF-ek változtathatnak. A "szimmetrikus" azt jelenti, hogy megközelítóleg ugyanannyi rakomány megy majd A-ból B-be, mint B-ből A-ba. Az "aszimmetrikus" beállítás esetén a különbözö irányokba tetszőleges mennyiségű rakomány mehet. "Kézi" esetben a rakományok nem lesznek automatikusan szétosztva. Szubarktikus esetben az "aszimmetrikus" vagy "kézi" beállítás javasolt, mivel a bankok nem fognak aranyat, ill. gyémántot visszaküldeni a bányáknak. Mérsékelt és szubtropikus égövi esetben a "szimmetrikus" is jó választás, ebben az esetben a bankok a fogadott mennyiségnek megfelelően fognak értéktárgyakat visszaküldeni a küldő banknak.
STR_CONFIG_SETTING_DISTRIBUTION_DEFAULT                         :Egyéb rakománytípusok szétosztása: {STRING}
STR_CONFIG_SETTING_DISTRIBUTION_DEFAULT_HELPTEXT                :Az "aszimmetrikus" beállítás esetén a különbözö irányokba tetszőleges mennyiségű rakomány mehet. "Kézi" esetben a rakományok nem lesznek automatikusan szétosztva.
###length 3
STR_CONFIG_SETTING_DISTRIBUTION_MANUAL                          :kézi
STR_CONFIG_SETTING_DISTRIBUTION_ASYMMETRIC                      :aszimmetrikus
STR_CONFIG_SETTING_DISTRIBUTION_SYMMETRIC                       :szimmetrikus

STR_CONFIG_SETTING_LINKGRAPH_ACCURACY                           :A szétosztás pontossága: {STRING}
STR_CONFIG_SETTING_LINKGRAPH_ACCURACY_HELPTEXT                  :Magasabb beállítás esetén a kapcsolati gráf kiszámítása több időt fog igénybe venni. A játék akadozhat, ha ez a számítás túl sok időbe telik. Alacsony beállítás esetén viszont a szétosztás pontatlan lehet, a rakományok váratlan célokat kaphatnak.

STR_CONFIG_SETTING_DEMAND_DISTANCE                              :A távolság hatása a küldött mennyiségekre: {STRING}
STR_CONFIG_SETTING_DEMAND_DISTANCE_HELPTEXT                     :Ha 0-nál magasabb értékre állítod, az A és B állomás távolsága befolyásolni fogja az A-ból B-be küldött rakomány mennyiségét. Minél messzebb van B A-tól, annál kevesebb rakomány kerül majd küldésre. Minél magasabb ez a beállítás, annál kevesebb rakomány megy majd a távolibb állomásokra, és annál több rakomány megy majd a közelebbi állomásokra.
STR_CONFIG_SETTING_DEMAND_SIZE                                  :Szimmetrikus esetben a visszaküldött rakomány mennyisége: {STRING}
STR_CONFIG_SETTING_DEMAND_SIZE_HELPTEXT                         :100%-nál kisebb beállítás esetén a szimmetrikus szétosztás jobban fog hasonlítani az aszimmetrikusra. Adott mennyiségű rakomány küldése esetén kevesebb lesz automatikusan visszaküldve. 0% esetén a szimmetrikus szétosztás pontosan úgy fog viselkedni, mint az aszimmetrikus szétosztás.

STR_CONFIG_SETTING_SHORT_PATH_SATURATION                        :A rövidebb utak telítettsége a szabad utak felhasználása előtt: {STRING}
STR_CONFIG_SETTING_SHORT_PATH_SATURATION_HELPTEXT               :Gyakran több útvonal is van két adott állomás között. A Cargodist először a legrövidebb útvonalat telíti be, majd a második legrövidebb útvonalat, miután az első útvonal már telített, és így tovább. A telítettséget a kapacitás becslése és a tervezett kihasználtság határozza meg. Amennyiben az összes útvonal telített, és még mindig van igény, az összes útvonalat terhelni fogja, elsősorban a legnagyobb kapacitásúakat. Viszont a legtöbb esetben az algoritmus nem fogja pontosan megbecsülni a kapacitást. Ezen opció segítségével beállíthatjuk, hogy milyen telítettségi szintig legyen kihasználva a rövidebb útvonal a hosszabb útvonal használatba vétele előtt. Állítsd 100%-nál kisebbre, hogy elkerüld a túlterhelődő állomásokat abban az esetben, ha a kapacitás túl lenne becsülve!

STR_CONFIG_SETTING_LOCALISATION_UNITS_VELOCITY                  :Sebesség mértékegysége: {STRING}
STR_CONFIG_SETTING_LOCALISATION_UNITS_VELOCITY_HELPTEXT         :A sebességértékek a kiválasztott mértékegységben fognak megjelenni a felhasználói felületen
###length 4
STR_CONFIG_SETTING_LOCALISATION_UNITS_VELOCITY_IMPERIAL         :Angolszász (mi/h)
STR_CONFIG_SETTING_LOCALISATION_UNITS_VELOCITY_METRIC           :Metrikus (km/h)
STR_CONFIG_SETTING_LOCALISATION_UNITS_VELOCITY_SI               :SI (m/s)
STR_CONFIG_SETTING_LOCALISATION_UNITS_VELOCITY_GAMEUNITS        :Játékbeli egység (mező/nap)

STR_CONFIG_SETTING_LOCALISATION_UNITS_POWER                     :Teljesítmény mértékegysége: {STRING}
STR_CONFIG_SETTING_LOCALISATION_UNITS_POWER_HELPTEXT            :A teljesítményértékek a kiválasztott mértékegységben fognak megjelenni a felhasználói felületen
###length 3
STR_CONFIG_SETTING_LOCALISATION_UNITS_POWER_IMPERIAL            :Angolszász (LE)
STR_CONFIG_SETTING_LOCALISATION_UNITS_POWER_METRIC              :Metrikus (LE)
STR_CONFIG_SETTING_LOCALISATION_UNITS_POWER_SI                  :SI (kW)

STR_CONFIG_SETTING_LOCALISATION_UNITS_WEIGHT                    :Tömeg mértékegysége: {STRING}
STR_CONFIG_SETTING_LOCALISATION_UNITS_WEIGHT_HELPTEXT           :A tömegértékek a kiválasztott mértékegységben fognak megjelenni a felhasználói felületen
###length 3
STR_CONFIG_SETTING_LOCALISATION_UNITS_WEIGHT_IMPERIAL           :Angolszász (angolszász tonna)
STR_CONFIG_SETTING_LOCALISATION_UNITS_WEIGHT_METRIC             :Metrikus (t/tonna)
STR_CONFIG_SETTING_LOCALISATION_UNITS_WEIGHT_SI                 :SI (kg)

STR_CONFIG_SETTING_LOCALISATION_UNITS_VOLUME                    :Űrtartalom mértékegysége: {STRING}
STR_CONFIG_SETTING_LOCALISATION_UNITS_VOLUME_HELPTEXT           :Az űrtartalomértékek a kiválasztott mértékegységben fognak megjelenni a felhasználói felületen
###length 3
STR_CONFIG_SETTING_LOCALISATION_UNITS_VOLUME_IMPERIAL           :Angolszász (gal)
STR_CONFIG_SETTING_LOCALISATION_UNITS_VOLUME_METRIC             :Metrikus (l)
STR_CONFIG_SETTING_LOCALISATION_UNITS_VOLUME_SI                 :SI (m³)

STR_CONFIG_SETTING_LOCALISATION_UNITS_FORCE                     :Vonóerő mértékegysége: {STRING}
STR_CONFIG_SETTING_LOCALISATION_UNITS_FORCE_HELPTEXT            :A vonóerőértékek a kiválasztott mértékegységben fognak megjelenni a felhasználói felületen
###length 3
STR_CONFIG_SETTING_LOCALISATION_UNITS_FORCE_IMPERIAL            :Angolszász (lbf)
STR_CONFIG_SETTING_LOCALISATION_UNITS_FORCE_METRIC              :Metrikus (kp)
STR_CONFIG_SETTING_LOCALISATION_UNITS_FORCE_SI                  :SI (kN)

STR_CONFIG_SETTING_LOCALISATION_UNITS_HEIGHT                    :Hosszúság mértékegysége: {STRING}
STR_CONFIG_SETTING_LOCALISATION_UNITS_HEIGHT_HELPTEXT           :A magassági értékek a kiválasztott mértékegységben fognak megjelenni a felhasználói felületen
###length 3
STR_CONFIG_SETTING_LOCALISATION_UNITS_HEIGHT_IMPERIAL           :Angolszász (láb)
STR_CONFIG_SETTING_LOCALISATION_UNITS_HEIGHT_METRIC             :Metrikus (m)
STR_CONFIG_SETTING_LOCALISATION_UNITS_HEIGHT_SI                 :SI (m)

STR_CONFIG_SETTING_LOCALISATION                                 :{ORANGE}Honosítás
STR_CONFIG_SETTING_GRAPHICS                                     :{ORANGE}Megjelenés
STR_CONFIG_SETTING_SOUND                                        :{ORANGE}Hang effektek
STR_CONFIG_SETTING_INTERFACE                                    :{ORANGE}Felület
STR_CONFIG_SETTING_INTERFACE_GENERAL                            :{ORANGE}Általános
STR_CONFIG_SETTING_INTERFACE_VIEWPORTS                          :{ORANGE}Nézet
STR_CONFIG_SETTING_INTERFACE_CONSTRUCTION                       :{ORANGE}Építkezés
STR_CONFIG_SETTING_ADVISORS                                     :{ORANGE}Hírüzenetek / Figyelmeztetések
STR_CONFIG_SETTING_COMPANY                                      :{ORANGE}Vállalat
STR_CONFIG_SETTING_ACCOUNTING                                   :{ORANGE}Pénzügyek
STR_CONFIG_SETTING_VEHICLES                                     :{ORANGE}Járművek
STR_CONFIG_SETTING_VEHICLES_PHYSICS                             :{ORANGE}Fizika
STR_CONFIG_SETTING_VEHICLES_ROUTING                             :{ORANGE}Útvonalkeresés
STR_CONFIG_SETTING_LIMITATIONS                                  :{ORANGE}Korlátozások
STR_CONFIG_SETTING_ACCIDENTS                                    :{ORANGE}Katasztrófák / Balesetek
STR_CONFIG_SETTING_GENWORLD                                     :{ORANGE}Térképgenerálás
STR_CONFIG_SETTING_ENVIRONMENT                                  :{ORANGE}Környezet
STR_CONFIG_SETTING_ENVIRONMENT_AUTHORITIES                      :{ORANGE}Önkormányzatok
STR_CONFIG_SETTING_ENVIRONMENT_TOWNS                            :{ORANGE}Települések
STR_CONFIG_SETTING_ENVIRONMENT_INDUSTRIES                       :{ORANGE}Gazdasági épületek
STR_CONFIG_SETTING_ENVIRONMENT_CARGODIST                        :{ORANGE}Rakományok szétosztása (úticélok)
STR_CONFIG_SETTING_AI                                           :{ORANGE}Ellenfelek
STR_CONFIG_SETTING_AI_NPC                                       :{ORANGE}Számítógép által vezérelt ellenfelek
STR_CONFIG_SETTING_NETWORK                                      :{ORANGE}Hálózat

STR_CONFIG_SETTING_PATHFINDER_FOR_TRAINS                        :Útvonalkereső vonatokhoz: {STRING}
STR_CONFIG_SETTING_PATHFINDER_FOR_TRAINS_HELPTEXT               :A vonatokhoz használt útvonalkereső
STR_CONFIG_SETTING_PATHFINDER_FOR_ROAD_VEHICLES                 :Útvonalkereső közúti járművekhez: {STRING}
STR_CONFIG_SETTING_PATHFINDER_FOR_ROAD_VEHICLES_HELPTEXT        :A közúti járművekhez használt útvonalkereső
STR_CONFIG_SETTING_PATHFINDER_FOR_SHIPS                         :Útvonalkereső hajókhoz: {STRING}
STR_CONFIG_SETTING_PATHFINDER_FOR_SHIPS_HELPTEXT                :A hajókhoz használt útvonalkereső
STR_CONFIG_SETTING_REVERSE_AT_SIGNALS                           :Automatikus megfordulás jelzőknél: {STRING}
STR_CONFIG_SETTING_REVERSE_AT_SIGNALS_HELPTEXT                  :A vonatok automatikus megfordításának engedélyezése, ha azok túl hosszú ideje várakoznak egy jelző előtt
###length 2
STR_CONFIG_SETTING_PATHFINDER_NPF                               :NPF
STR_CONFIG_SETTING_PATHFINDER_YAPF_RECOMMENDED                  :YAPF {BLUE}(Ajánlott)

STR_CONFIG_SETTING_QUERY_CAPTION                                :{WHITE}Válassz beállítási értéket

# Config errors
STR_CONFIG_ERROR                                                :{WHITE}Hiba a konfigurációs fájlban...
STR_CONFIG_ERROR_ARRAY                                          :{WHITE}... hiba a(z) '{STRING}' tömbben
STR_CONFIG_ERROR_INVALID_VALUE                                  :{WHITE}... a(z) '{1:STRING}' beállítás értéke érvénytelen: '{0:STRING}'
STR_CONFIG_ERROR_TRAILING_CHARACTERS                            :{WHITE}... felesleges karakterek a(z) '{STRING}' beállítás végén
STR_CONFIG_ERROR_DUPLICATE_GRFID                                :{WHITE}... érvénytelen NewGRF nem került betöltésre - '{STRING}': ütköző GRF ID egy másik NewGRF-fel: '{STRING}'
STR_CONFIG_ERROR_INVALID_GRF                                    :{WHITE}... érvénytelen NewGRF nem került betöltésre - '{STRING}': {STRING}
STR_CONFIG_ERROR_INVALID_GRF_NOT_FOUND                          :nem található
STR_CONFIG_ERROR_INVALID_GRF_UNSAFE                             :nem biztonságos állandó használatra
STR_CONFIG_ERROR_INVALID_GRF_SYSTEM                             :rendszer NewGRF
STR_CONFIG_ERROR_INVALID_GRF_INCOMPATIBLE                       :nem kompatibilis az OpenTTD ezen verziójával
STR_CONFIG_ERROR_INVALID_GRF_UNKNOWN                            :ismeretlen
STR_CONFIG_ERROR_INVALID_SAVEGAME_COMPRESSION_LEVEL             :{WHITE}... a(z) '{STRING}' tömörítési szint érvénytelen
STR_CONFIG_ERROR_INVALID_SAVEGAME_COMPRESSION_ALGORITHM         :{WHITE}... a(z) '{STRING}' játékmentési formátum nem elérhető. Mentés '{STRING}' formátumban
STR_CONFIG_ERROR_INVALID_BASE_GRAPHICS_NOT_FOUND                :{WHITE}... érvénytelen grafikus alapcsomag nem került betöltésre - '{STRING}': nem található
STR_CONFIG_ERROR_INVALID_BASE_SOUNDS_NOT_FOUND                  :{WHITE}... érvénytelen hang alapcsomag nem került betöltésre - '{STRING}': nem található
STR_CONFIG_ERROR_INVALID_BASE_MUSIC_NOT_FOUND                   :{WHITE}... érvénytelen zenei alapcsomag nem került betöltésre - '{STRING}': nem található
STR_CONFIG_ERROR_OUT_OF_MEMORY                                  :{WHITE}Kevés a memória
STR_CONFIG_ERROR_SPRITECACHE_TOO_BIG                            :{WHITE}{BYTES} memória gyorsítótár kiosztása sikertelen. A gyorsítótár le lett csökkentve {BYTES}ra. Ez csökkenti az OpenTTD teljesítményét. Csökkentheted a memóriaigényt, ha kikapcsolod a 32bpp grafikát és/vagy a nagyítási szinteket

# Video initalization errors
STR_VIDEO_DRIVER_ERROR                                          :{WHITE}Hiba a videobeállításokban...
STR_VIDEO_DRIVER_ERROR_NO_HARDWARE_ACCELERATION                 :{WHITE}... nem található kompatibilis GPU. Hardveres gyorsítás kikapcsolva.

# Intro window
STR_INTRO_CAPTION                                               :{WHITE}OpenTTD {REV}

STR_INTRO_NEW_GAME                                              :{BLACK}Új játék
STR_INTRO_LOAD_GAME                                             :{BLACK}Játék betöltése
STR_INTRO_PLAY_SCENARIO                                         :{BLACK}Játék saját pályán
STR_INTRO_PLAY_HEIGHTMAP                                        :{BLACK}Játék magasságtérképen
STR_INTRO_SCENARIO_EDITOR                                       :{BLACK}Pályaszerkesztő
STR_INTRO_MULTIPLAYER                                           :{BLACK}Hálózati játék

STR_INTRO_GAME_OPTIONS                                          :{BLACK}Alapbeállítások
STR_INTRO_HIGHSCORE                                             :{BLACK}Rekord tábla
STR_INTRO_CONFIG_SETTINGS_TREE                                  :{BLACK}Beállítások
STR_INTRO_NEWGRF_SETTINGS                                       :{BLACK}NewGRF beállítások
STR_INTRO_ONLINE_CONTENT                                        :{BLACK}Letölthető tartalmak
STR_INTRO_SCRIPT_SETTINGS                                       :{BLACK}MI / Játékszkript beállítások
STR_INTRO_QUIT                                                  :{BLACK}Kilépés

STR_INTRO_TOOLTIP_NEW_GAME                                      :{BLACK}Új játék kezdése. Ctrl+kattintással átugorhatod a térkép beállításokat
STR_INTRO_TOOLTIP_LOAD_GAME                                     :{BLACK}Mentett játék betöltése
STR_INTRO_TOOLTIP_PLAY_HEIGHTMAP                                :{BLACK}Új játékot kezd egy magasságtérkép alapján
STR_INTRO_TOOLTIP_PLAY_SCENARIO                                 :{BLACK}Új játék kezdése saját pályán
STR_INTRO_TOOLTIP_SCENARIO_EDITOR                               :{BLACK}Testreszabott világ/pálya készítése
STR_INTRO_TOOLTIP_MULTIPLAYER                                   :{BLACK}Többfős játék indítása

STR_INTRO_TOOLTIP_TEMPERATE                                     :{BLACK}Mérsékelt égövi táj kiválasztása
STR_INTRO_TOOLTIP_SUB_ARCTIC_LANDSCAPE                          :{BLACK}Szubarktikus táj kiválasztása
STR_INTRO_TOOLTIP_SUB_TROPICAL_LANDSCAPE                        :{BLACK}Szubtrópusi táj kiválasztása
STR_INTRO_TOOLTIP_TOYLAND_LANDSCAPE                             :{BLACK}Játékvilág táj kiválasztása

STR_INTRO_TOOLTIP_GAME_OPTIONS                                  :{BLACK}A játék alapvető beállításainak (pl. nyelv, grafikus alapcsomag, stb.) megjelenítése
STR_INTRO_TOOLTIP_HIGHSCORE                                     :{BLACK}Rekord tábla megjelenítése
STR_INTRO_TOOLTIP_CONFIG_SETTINGS_TREE                          :{BLACK}A beállítások megjelenítése
STR_INTRO_TOOLTIP_NEWGRF_SETTINGS                               :{BLACK}NewGRF beállítások megjelenítése
STR_INTRO_TOOLTIP_ONLINE_CONTENT                                :{BLACK}Új és frissített tartalmak megtekintése és letöltése
STR_INTRO_TOOLTIP_SCRIPT_SETTINGS                               :{BLACK}MI és játékszkript beállítások megjelenítése
STR_INTRO_TOOLTIP_QUIT                                          :{BLACK}Kilépés az OpenTTD-ből

STR_INTRO_BASESET                                               :{BLACK}A jelenleg kiválasztott grafikus alapcsomagból {NUM} sprite hiányzik. Frissítsd a grafikus alapcsomagot!
STR_INTRO_TRANSLATION                                           :{BLACK}Ebből a fordításból {NUM} sor hiányzik. Segíts Te is jobbá tenni az OpenTTD-t és jelentkezz fordítónak! További részletekért lásd a readme.txt-t.

# Quit window
STR_QUIT_CAPTION                                                :{WHITE}Kilépés
STR_QUIT_ARE_YOU_SURE_YOU_WANT_TO_EXIT_OPENTTD                  :{YELLOW}Biztosan bezárod ezt a programot?
STR_QUIT_YES                                                    :{BLACK}Igen
STR_QUIT_NO                                                     :{BLACK}Nem

# Abandon game
STR_ABANDON_GAME_CAPTION                                        :{WHITE}Kilépés a játékból
STR_ABANDON_GAME_QUERY                                          :{YELLOW}Biztosan kilépsz ebből a játékból?
STR_ABANDON_SCENARIO_QUERY                                      :{YELLOW}Biztosan abba akarod hagyni a pálya szerkesztését?

# Cheat window
STR_CHEATS                                                      :{WHITE}Csalások
STR_CHEATS_TOOLTIP                                              :{BLACK}A kijelölőnégyzetek jelzik a csalások eddigi használatát
STR_CHEATS_NOTE                                                 :{BLACK}Megjegyzés: a csalások használata mentve lesz a játékmentésben.
STR_CHEAT_MONEY                                                 :{LTBLUE}Tőkeemelés {CURRENCY_LONG}
STR_CHEAT_CHANGE_COMPANY                                        :{LTBLUE}Irányított vállalat: {ORANGE}{COMMA}
STR_CHEAT_EXTRA_DYNAMITE                                        :{LTBLUE}Csodabuldózer (lerombol gazdasági épületeket, mozgathatatlan objektumokat): {ORANGE}{STRING}
STR_CHEAT_CROSSINGTUNNELS                                       :{LTBLUE}Alagutak keresztezhessék egymást: {ORANGE}{STRING}
STR_CHEAT_NO_JETCRASH                                           :{LTBLUE}Jet-repülők nem fognak (gyakran) lezuhanni a kis repülőtereken: {ORANGE} {STRING}
STR_CHEAT_EDIT_MAX_HL                                           :{LTBLUE}Maximális térképmagasság szerkesztése: {ORANGE}{NUM}
STR_CHEAT_EDIT_MAX_HL_QUERY_CAPT                                :{WHITE}A térképen található hegyek maximális magasságának szerkesztése
STR_CHEAT_CHANGE_DATE                                           :{LTBLUE}Dátum módosítás: {ORANGE} {DATE_SHORT}
STR_CHEAT_CHANGE_DATE_QUERY_CAPT                                :{WHITE}Aktuális év megváltoztatása
STR_CHEAT_SETUP_PROD                                            :{LTBLUE}A nyersanyagüzemek termelése változtatható: {ORANGE}{STRING}

###length 4
STR_CHEAT_SWITCH_CLIMATE_TEMPERATE_LANDSCAPE                    :Mérsékelt táj
STR_CHEAT_SWITCH_CLIMATE_SUB_ARCTIC_LANDSCAPE                   :Szubarktikus táj
STR_CHEAT_SWITCH_CLIMATE_SUB_TROPICAL_LANDSCAPE                 :Szubtrópusi táj
STR_CHEAT_SWITCH_CLIMATE_TOYLAND_LANDSCAPE                      :Játékvilág táj

# Livery window
STR_LIVERY_CAPTION                                              :{WHITE}{COMPANY} színsémája

STR_LIVERY_GENERAL_TOOLTIP                                      :{BLACK}Általános színsémák mutatása
STR_LIVERY_TRAIN_TOOLTIP                                        :{BLACK}Vonat színsémák mutatása
STR_LIVERY_ROAD_VEHICLE_TOOLTIP                                 :{BLACK}Közúti jármű színsémák mutatása
STR_LIVERY_SHIP_TOOLTIP                                         :{BLACK}Hajó színsémák mutatása
STR_LIVERY_AIRCRAFT_TOOLTIP                                     :{BLACK}Repülőgép színsémák mutatása
STR_LIVERY_PRIMARY_TOOLTIP                                      :{BLACK}Válassz egy elsődleges színt a kiválasztott sémához. Ctrl+kattintással az összes sémához ezt a színt állíthatod be
STR_LIVERY_SECONDARY_TOOLTIP                                    :{BLACK}Válassz egy másodlagos színt a kiválasztott sémához. Ctrl+kattintással az összes sémához ezt a színt állíthatod be
STR_LIVERY_PANEL_TOOLTIP                                        :{BLACK}Válassz megváltoztatandó színsémát, vagy színsémákat Ctrl+kattintással. Kattints a dobozra a színséma használat váltásához.

###length 23
STR_LIVERY_DEFAULT                                              :Alapértelmezett
STR_LIVERY_STEAM                                                :Gőzmozdony
STR_LIVERY_DIESEL                                               :Dízelmozdony
STR_LIVERY_ELECTRIC                                             :Villanymozdony
STR_LIVERY_MONORAIL                                             :Egysínű mozdony
STR_LIVERY_MAGLEV                                               :Maglev mozdony
STR_LIVERY_DMU                                                  :Dízelmotorkocsi
STR_LIVERY_EMU                                                  :Villanymotorkocsi
STR_LIVERY_PASSENGER_WAGON_STEAM                                :Utasszállító kocsi (gőz)
STR_LIVERY_PASSENGER_WAGON_DIESEL                               :Utasszállító kocsi (dízel)
STR_LIVERY_PASSENGER_WAGON_ELECTRIC                             :Utasszállító kocsi (villamosított)
STR_LIVERY_PASSENGER_WAGON_MONORAIL                             :Utasszállító kocsi (Egysínű)
STR_LIVERY_PASSENGER_WAGON_MAGLEV                               :Utasszállító kocsi (Maglev)
STR_LIVERY_FREIGHT_WAGON                                        :Tehervagon
STR_LIVERY_BUS                                                  :Busz
STR_LIVERY_TRUCK                                                :Teherautó
STR_LIVERY_PASSENGER_SHIP                                       :Utasszállító komp
STR_LIVERY_FREIGHT_SHIP                                         :Teherhajó
STR_LIVERY_HELICOPTER                                           :Helikopter
STR_LIVERY_SMALL_PLANE                                          :Kis repülőgép
STR_LIVERY_LARGE_PLANE                                          :Nagy repülőgép
STR_LIVERY_PASSENGER_TRAM                                       :Utasszállító villamos
STR_LIVERY_FREIGHT_TRAM                                         :Teherszállító villamos

# Face selection window
STR_FACE_CAPTION                                                :{WHITE}Arcválasztás
STR_FACE_CANCEL_TOOLTIP                                         :{BLACK}Új arc elvetése
STR_FACE_OK_TOOLTIP                                             :{BLACK}Új arc elfogadása
STR_FACE_RANDOM                                                 :{BLACK}Új véletlen alapszám

STR_FACE_MALE_BUTTON                                            :{BLACK}Férfi
STR_FACE_MALE_TOOLTIP                                           :{BLACK}Férfi arcok kiválasztása
STR_FACE_FEMALE_BUTTON                                          :{BLACK}Nő
STR_FACE_FEMALE_TOOLTIP                                         :{BLACK}Női arcok kiválasztása
STR_FACE_NEW_FACE_BUTTON                                        :{BLACK}Új arc
STR_FACE_NEW_FACE_TOOLTIP                                       :{BLACK}Véletlenszerű új arc létrehozása
STR_FACE_ADVANCED                                               :{BLACK}Fejlett
STR_FACE_ADVANCED_TOOLTIP                                       :{BLACK}Fejlett arcválasztó
STR_FACE_SIMPLE                                                 :{BLACK}Egyszerű
STR_FACE_SIMPLE_TOOLTIP                                         :{BLACK}Egyszerű arcválasztó
STR_FACE_LOAD                                                   :{BLACK}Betölt
STR_FACE_LOAD_TOOLTIP                                           :{BLACK}Kedvenc arcod betöltése
STR_FACE_LOAD_DONE                                              :{WHITE}A kedvenc arcod az OpenTTD konfig-fájlból be lett töltve.
STR_FACE_FACECODE                                               :{BLACK}Játékos arcszám
STR_FACE_FACECODE_TOOLTIP                                       :{BLACK}Az elnök portréjának kódjánakmegtekintése, módosítása
STR_FACE_FACECODE_CAPTION                                       :{WHITE}Elnöki portré kód megtekintése, módosítása
STR_FACE_FACECODE_SET                                           :{WHITE}Az új portré kód beállítása megtörtént
STR_FACE_FACECODE_ERR                                           :{WHITE}Elnöki portré kód beállítás sikertelen - a megadott értéknek 0 és 4.294.967.295 között kell lennie!
STR_FACE_SAVE                                                   :{BLACK}Mentés
STR_FACE_SAVE_TOOLTIP                                           :{BLACK}Kedvenc arc elmentése
STR_FACE_SAVE_DONE                                              :{WHITE}Ez az arc mint a kedvenc arcod kerül az OpenTTD konfig-fájlba mentésre.
STR_FACE_EUROPEAN                                               :{BLACK}Európai
STR_FACE_SELECT_EUROPEAN                                        :{BLACK}Európai arc választása
STR_FACE_AFRICAN                                                :{BLACK}Afrikai
STR_FACE_SELECT_AFRICAN                                         :{BLACK}Afrikai arc választása
STR_FACE_YES                                                    :Igen
STR_FACE_NO                                                     :Nem
STR_FACE_MOUSTACHE_EARRING_TOOLTIP                              :{BLACK}Engedélyez bajuszt vagy a fülbevalót
STR_FACE_HAIR                                                   :Haj:
STR_FACE_HAIR_TOOLTIP                                           :{BLACK}Haj cseréje
STR_FACE_EYEBROWS                                               :Szemöldök:
STR_FACE_EYEBROWS_TOOLTIP                                       :{BLACK}Szemöldök cseréje
STR_FACE_EYECOLOUR                                              :Szemszín:
STR_FACE_EYECOLOUR_TOOLTIP                                      :{BLACK}Szemszín cseréje
STR_FACE_GLASSES                                                :Szemüveg:
STR_FACE_GLASSES_TOOLTIP                                        :{BLACK}Szemüveg engedélyezése
STR_FACE_GLASSES_TOOLTIP_2                                      :{BLACK}Szemüveg cseréje
STR_FACE_NOSE                                                   :Orr:
STR_FACE_NOSE_TOOLTIP                                           :{BLACK}Orr cseréje
STR_FACE_LIPS                                                   :Ajkak:
STR_FACE_MOUSTACHE                                              :Bajusz:
STR_FACE_LIPS_MOUSTACHE_TOOLTIP                                 :{BLACK}Ajkak vagy bajusz cseréje
STR_FACE_CHIN                                                   :Áll:
STR_FACE_CHIN_TOOLTIP                                           :{BLACK}Áll cseréje
STR_FACE_JACKET                                                 :Kabát
STR_FACE_JACKET_TOOLTIP                                         :{BLACK}Kabát cseréje
STR_FACE_COLLAR                                                 :Gallér
STR_FACE_COLLAR_TOOLTIP                                         :{BLACK}Gallér cseréje
STR_FACE_TIE                                                    :Nyakkendő:
STR_FACE_EARRING                                                :Fülbevaló:
STR_FACE_TIE_EARRING_TOOLTIP                                    :{BLACK}Nyakkendő vagy fülbevaló cseréje

# Matches ServerGameType
###length 3
STR_NETWORK_SERVER_VISIBILITY_LOCAL                             :Helyi
STR_NETWORK_SERVER_VISIBILITY_PUBLIC                            :Nyilvános
STR_NETWORK_SERVER_VISIBILITY_INVITE_ONLY                       :Csak meghívással

# Network server list
STR_NETWORK_SERVER_LIST_CAPTION                                 :{WHITE}Hálózati játék
STR_NETWORK_SERVER_LIST_PLAYER_NAME                             :{BLACK}Játékos neve:
STR_NETWORK_SERVER_LIST_ENTER_NAME_TOOLTIP                      :{BLACK}A többi játékos ilyen néven fog ismerni Téged.

STR_NETWORK_SERVER_LIST_GAME_NAME                               :{BLACK}Név
STR_NETWORK_SERVER_LIST_GAME_NAME_TOOLTIP                       :{BLACK}Játék neve
STR_NETWORK_SERVER_LIST_GENERAL_ONLINE                          :{BLACK}{COMMA}/{COMMA} - {COMMA}/{COMMA}
STR_NETWORK_SERVER_LIST_CLIENTS_CAPTION                         :{BLACK}Kliens
STR_NETWORK_SERVER_LIST_CLIENTS_CAPTION_TOOLTIP                 :{BLACK}Kliens online / kliens max.{}Vállalat online / vállalat max.
STR_NETWORK_SERVER_LIST_MAP_SIZE_SHORT                          :{BLACK}{COMMA}x{COMMA}
STR_NETWORK_SERVER_LIST_MAP_SIZE_CAPTION                        :{BLACK}Térkép méret
STR_NETWORK_SERVER_LIST_MAP_SIZE_CAPTION_TOOLTIP                :{BLACK}A játék térképének mérete{}Kattints ide a rendezéshez
STR_NETWORK_SERVER_LIST_DATE_CAPTION                            :{BLACK}Dátum
STR_NETWORK_SERVER_LIST_DATE_CAPTION_TOOLTIP                    :{BLACK}Az aktuális dátum
STR_NETWORK_SERVER_LIST_YEARS_CAPTION                           :{BLACK}Évek
STR_NETWORK_SERVER_LIST_YEARS_CAPTION_TOOLTIP                   :{BLACK}A játékban eltelt évek száma
STR_NETWORK_SERVER_LIST_INFO_ICONS_TOOLTIP                      :{BLACK}Nyelv, szerver verzió stb.

STR_NETWORK_SERVER_LIST_CLICK_GAME_TO_SELECT                    :{BLACK}Kattintással a listában szereplő játék kiválasztása
STR_NETWORK_SERVER_LIST_LAST_JOINED_SERVER                      :{BLACK}A szerver amihez legutóbb csatlakoztál:
STR_NETWORK_SERVER_LIST_CLICK_TO_SELECT_LAST                    :{BLACK}Kattints ide a legutóbb használt szerver kiválasztásához

STR_NETWORK_SERVER_LIST_GAME_INFO                               :{SILVER}JÁTÉK INFÓ
STR_NETWORK_SERVER_LIST_CLIENTS                                 :{SILVER}Kliensek: {WHITE}{COMMA} / {COMMA} - {COMMA} / {COMMA}
STR_NETWORK_SERVER_LIST_LANDSCAPE                               :{SILVER}Tájtípus: {WHITE}{STRING}
STR_NETWORK_SERVER_LIST_MAP_SIZE                                :{SILVER}A térkép nagysága: {WHITE}{COMMA}x{COMMA}
STR_NETWORK_SERVER_LIST_SERVER_VERSION                          :{SILVER}Szerver verzió: {WHITE}{STRING}
STR_NETWORK_SERVER_LIST_SERVER_ADDRESS                          :{SILVER}A szerver címe: {WHITE}{STRING}
STR_NETWORK_SERVER_LIST_START_DATE                              :{SILVER}Kezdési dátum: {WHITE}{DATE_SHORT}
STR_NETWORK_SERVER_LIST_CURRENT_DATE                            :{SILVER}Jelenlegi dátum: {WHITE}{DATE_SHORT}
STR_NETWORK_SERVER_LIST_GAMESCRIPT                              :{SILVER}Játékszkript: {WHITE}{STRING} (v{NUM})
STR_NETWORK_SERVER_LIST_PASSWORD                                :{SILVER}Jelszóval védve!
STR_NETWORK_SERVER_LIST_SERVER_OFFLINE                          :{SILVER}SZERVER OFFLINE
STR_NETWORK_SERVER_LIST_SERVER_FULL                             :{SILVER}SZERVER TELE
STR_NETWORK_SERVER_LIST_SERVER_BANNED                           :{SILVER}KI VAGY TILTVA ERRŐL A SZERVERRŐL
STR_NETWORK_SERVER_LIST_SERVER_TOO_OLD                          :{SILVER}TÚL RÉGI SZERVER
STR_NETWORK_SERVER_LIST_VERSION_MISMATCH                        :{SILVER}VERZIÓ ELTÉRÉS
STR_NETWORK_SERVER_LIST_GRF_MISMATCH                            :{SILVER}NEWGRF ELTÉRÉS

STR_NETWORK_SERVER_LIST_JOIN_GAME                               :{BLACK}Csatlakozás
STR_NETWORK_SERVER_LIST_REFRESH                                 :{BLACK}Szerver frissítése
STR_NETWORK_SERVER_LIST_REFRESH_TOOLTIP                         :{BLACK}Szerver infó frissítése

STR_NETWORK_SERVER_LIST_SEARCH_SERVER_INTERNET                  :{BLACK}Keresés interneten
STR_NETWORK_SERVER_LIST_SEARCH_SERVER_INTERNET_TOOLTIP          :{BLACK}Nyilvános szerverek keresése az interneten
STR_NETWORK_SERVER_LIST_SEARCH_SERVER_LAN                       :{BLACK}Keresés helyi hálózaton
STR_NETWORK_SERVER_LIST_SEARCH_SERVER_LAN_TOOLTIP               :{BLACK}Szerverek keresése a helyi hálózaton
STR_NETWORK_SERVER_LIST_ADD_SERVER                              :{BLACK}Szerver hozzáadása
STR_NETWORK_SERVER_LIST_ADD_SERVER_TOOLTIP                      :{BLACK}Szerver hozzáadása a listához, a szerver címe vagy meghívókódja alapján.
STR_NETWORK_SERVER_LIST_START_SERVER                            :{BLACK}Szerver indítása
STR_NETWORK_SERVER_LIST_START_SERVER_TOOLTIP                    :{BLACK}Saját szervert indít

STR_NETWORK_SERVER_LIST_PLAYER_NAME_OSKTITLE                    :{BLACK}Add meg a neved
STR_NETWORK_SERVER_LIST_ENTER_SERVER_ADDRESS                    :{BLACK}Írd be a szerver címét vagy meghívókódját

# Start new multiplayer server
STR_NETWORK_START_SERVER_CAPTION                                :{WHITE}Új játékot kezd

STR_NETWORK_START_SERVER_NEW_GAME_NAME                          :{BLACK}Játék neve:
STR_NETWORK_START_SERVER_NEW_GAME_NAME_TOOLTIP                  :{BLACK}A játék neve fog megjelenni a többi játékosnak a többjátékos menüben
STR_NETWORK_START_SERVER_SET_PASSWORD                           :{BLACK}Jelszó beállítása
STR_NETWORK_START_SERVER_PASSWORD_TOOLTIP                       :{BLACK}Védd le a játékodat jelszóval, ha nem akarod hogy illetéktelenek csatlakozzanak

STR_NETWORK_START_SERVER_VISIBILITY_LABEL                       :{BLACK}Láthatóság
STR_NETWORK_START_SERVER_VISIBILITY_TOOLTIP                     :{BLACK}Mások láthassák-e a szerveredet a publikus listában
STR_NETWORK_START_SERVER_CLIENTS_SELECT                         :{BLACK}{NUM} kliens
STR_NETWORK_START_SERVER_NUMBER_OF_CLIENTS                      :{BLACK}Játékosok max. száma:
STR_NETWORK_START_SERVER_NUMBER_OF_CLIENTS_TOOLTIP              :{BLACK}A maximálisan felcsatlakozható kliensek számának kiválasztása. Nem szükséges pont ennyi embernek éppen kapcsolódva lennie
STR_NETWORK_START_SERVER_COMPANIES_SELECT                       :{BLACK}{NUM} vállalat
STR_NETWORK_START_SERVER_NUMBER_OF_COMPANIES                    :{BLACK}Max. vállalatszám:
STR_NETWORK_START_SERVER_NUMBER_OF_COMPANIES_TOOLTIP            :{BLACK}A vállalatok maximális száma a szerveren

STR_NETWORK_START_SERVER_NEW_GAME_NAME_OSKTITLE                 :{BLACK}Add meg a hálózati játékhoz a neved

# Network connecting window
STR_NETWORK_CONNECTING_CAPTION                                  :{WHITE}Kapcsolódás...

STR_NETWORK_CONNECTING_WAITING                                  :{BLACK}{NUM} kliensre várunk, hogy befejezze
STR_NETWORK_CONNECTING_DOWNLOADING_1                            :{BLACK}{BYTES} lett eddig letöltve
STR_NETWORK_CONNECTING_DOWNLOADING_2                            :{BLACK}{BYTES} / {BYTES} lett eddig letöltve

###length 8
STR_NETWORK_CONNECTING_1                                        :{BLACK}(1/6) Kapcsolódás...
STR_NETWORK_CONNECTING_2                                        :{BLACK}(2/6) Engedélyezés...
STR_NETWORK_CONNECTING_3                                        :{BLACK}(3/6) Várakozás...
STR_NETWORK_CONNECTING_4                                        :{BLACK}(4/6) Térkép letöltése...
STR_NETWORK_CONNECTING_5                                        :{BLACK}(5/6) Adatfeldolgozás...
STR_NETWORK_CONNECTING_6                                        :{BLACK}(6/6) Regisztrálás...
STR_NETWORK_CONNECTING_SPECIAL_1                                :{BLACK}Játékinfó lekérése...
STR_NETWORK_CONNECTING_SPECIAL_2                                :{BLACK}Vállalat infó lekérése...

STR_NETWORK_CONNECTION_DISCONNECT                               :{BLACK}Megszakít

STR_NETWORK_NEED_GAME_PASSWORD_CAPTION                          :{WHITE}A szerver jelszóval van védve. Írd be
STR_NETWORK_NEED_COMPANY_PASSWORD_CAPTION                       :{WHITE}A vállalat jelszóval van védve. Írd be

# Network company list added strings
STR_NETWORK_COMPANY_LIST_CLIENT_LIST                            :Online játékosok
<<<<<<< HEAD
STR_NETWORK_COMPANY_LIST_SPECTATE                               :Megfigyelés
=======
STR_NETWORK_COMPANY_LIST_SPECTATE                               :Csatlakozás a megfigyelőkhöz
>>>>>>> 9edb75ec

# Network client list
STR_NETWORK_CLIENT_LIST_CAPTION                                 :{WHITE}Online játékosok
STR_NETWORK_CLIENT_LIST_SERVER                                  :{BLACK}Szerver
STR_NETWORK_CLIENT_LIST_SERVER_NAME                             :{BLACK}Név
STR_NETWORK_CLIENT_LIST_SERVER_NAME_TOOLTIP                     :{BLACK}A szerver neve amin játszol
STR_NETWORK_CLIENT_LIST_SERVER_NAME_EDIT_TOOLTIP                :{BLACK}A szervered nevének szerkesztése
STR_NETWORK_CLIENT_LIST_SERVER_NAME_QUERY_CAPTION               :Szerver neve
STR_NETWORK_CLIENT_LIST_SERVER_VISIBILITY                       :{BLACK}Láthatóság
STR_NETWORK_CLIENT_LIST_SERVER_VISIBILITY_TOOLTIP               :{BLACK}Mások láthassák-e a szerveredet a publikus listában
STR_NETWORK_CLIENT_LIST_SERVER_INVITE_CODE                      :{BLACK}Meghívókód
STR_NETWORK_CLIENT_LIST_SERVER_INVITE_CODE_TOOLTIP              :{BLACK}Más játékosok ezzel a meghívókóddal tudnak csatlakozni a szerverhez
STR_NETWORK_CLIENT_LIST_SERVER_CONNECTION_TYPE                  :{BLACK}Kapcsolat típusa
STR_NETWORK_CLIENT_LIST_SERVER_CONNECTION_TYPE_TOOLTIP          :{BLACK}Hogyan tudják mások elérni a szerveredet
STR_NETWORK_CLIENT_LIST_PLAYER                                  :{BLACK}Játékos
STR_NETWORK_CLIENT_LIST_PLAYER_NAME                             :{BLACK}Név
STR_NETWORK_CLIENT_LIST_PLAYER_NAME_TOOLTIP                     :{BLACK}A játékos neved
STR_NETWORK_CLIENT_LIST_PLAYER_NAME_EDIT_TOOLTIP                :{BLACK}A játékos neved szerkesztése
STR_NETWORK_CLIENT_LIST_PLAYER_NAME_QUERY_CAPTION               :Játékos neve
STR_NETWORK_CLIENT_LIST_ADMIN_CLIENT_TOOLTIP                    :{BLACK}Adminisztrátori műveletek ehhez a vállalathoz
STR_NETWORK_CLIENT_LIST_ADMIN_COMPANY_TOOLTIP                   :{BLACK}Adminisztrátori műveletek ehhez a vállalathoz
STR_NETWORK_CLIENT_LIST_JOIN_TOOLTIP                            :{BLACK}Csatlakozz ehhez a vállalathoz
STR_NETWORK_CLIENT_LIST_CHAT_CLIENT_TOOLTIP                     :{BLACK}Üzenet küldése ennek a játékosnak
STR_NETWORK_CLIENT_LIST_CHAT_COMPANY_TOOLTIP                    :{BLACK}Üzenet küldése az összes játékosnak ebben a vállalatban
STR_NETWORK_CLIENT_LIST_CHAT_SPECTATOR_TOOLTIP                  :{BLACK}Üzenet küldése az összes megfigyelőnek
STR_NETWORK_CLIENT_LIST_SPECTATORS                              :Megfigyelők
STR_NETWORK_CLIENT_LIST_NEW_COMPANY                             :(Új vállalat)
STR_NETWORK_CLIENT_LIST_NEW_COMPANY_TOOLTIP                     :{BLACK}Hozz létre egy új vállalatot és csatlakozz
STR_NETWORK_CLIENT_LIST_PLAYER_ICON_SELF_TOOLTIP                :{BLACK}Ez vagy te
STR_NETWORK_CLIENT_LIST_PLAYER_ICON_HOST_TOOLTIP                :{BLACK}Ez a játék elindítója
STR_NETWORK_CLIENT_LIST_CLIENT_COMPANY_COUNT                    :{BLACK}{NUM} kliens / {NUM} vállalat

# Matches ConnectionType
###length 5
STR_NETWORK_CLIENT_LIST_SERVER_CONNECTION_TYPE_UNKNOWN          :{BLACK}Helyi
STR_NETWORK_CLIENT_LIST_SERVER_CONNECTION_TYPE_ISOLATED         :{RED}Távoli játékosok nem tudnak csatlakozni
STR_NETWORK_CLIENT_LIST_SERVER_CONNECTION_TYPE_DIRECT           :{BLACK}Nyilvános
STR_NETWORK_CLIENT_LIST_SERVER_CONNECTION_TYPE_STUN             :{BLACK}NAT mögött
STR_NETWORK_CLIENT_LIST_SERVER_CONNECTION_TYPE_TURN             :{BLACK}Közvetítőn keresztül

STR_NETWORK_CLIENT_LIST_ADMIN_CLIENT_KICK                       :Kirúgás
STR_NETWORK_CLIENT_LIST_ADMIN_CLIENT_BAN                        :Tiltás
STR_NETWORK_CLIENT_LIST_ADMIN_COMPANY_RESET                     :Törlés
STR_NETWORK_CLIENT_LIST_ADMIN_COMPANY_UNLOCK                    :Jelszó feloldása

STR_NETWORK_CLIENT_LIST_ASK_CAPTION                             :{WHITE}Adminisztrátori művelet
STR_NETWORK_CLIENT_LIST_ASK_CLIENT_KICK                         :{YELLOW}Biztos ki akarod rúgni ezt a játékost: '{STRING}'?
STR_NETWORK_CLIENT_LIST_ASK_CLIENT_BAN                          :{YELLOW}Biztos ki akarod tiltani ezt a játékost: '{STRING}'?
STR_NETWORK_CLIENT_LIST_ASK_COMPANY_RESET                       :{YELLOW}Biztos ki akarod törölni a '{COMPANY}' vállalatot?
STR_NETWORK_CLIENT_LIST_ASK_COMPANY_UNLOCK                      :{YELLOW}Biztos vissza akarod állítani a '{COMPANY}' vállalat jelszavát?

STR_NETWORK_ASK_RELAY_CAPTION                                   :{WHITE}Közvetítő használata
STR_NETWORK_ASK_RELAY_TEXT                                      :{YELLOW}Nem sikerült csatalkozni a '{STRING}' szerverhez.{}Szeretnél igénybe venni közvetítő szolgáltatást a következőn keresztül? '{STRING}'
STR_NETWORK_ASK_RELAY_NO                                        :{BLACK}Nem
STR_NETWORK_ASK_RELAY_YES_ONCE                                  :{BLACK}Igen, most az egyszer
STR_NETWORK_ASK_RELAY_YES_ALWAYS                                :{BLACK}Igen, ne kérdezd újra

STR_NETWORK_SPECTATORS                                          :Megfigyelők

# Network set password
STR_COMPANY_PASSWORD_CANCEL                                     :{BLACK}Ne mentsd el a megadott jelszót
STR_COMPANY_PASSWORD_OK                                         :{BLACK}Add meg az új vállalati jelszót
STR_COMPANY_PASSWORD_CAPTION                                    :{WHITE}Vállalati jelszó
STR_COMPANY_PASSWORD_MAKE_DEFAULT                               :{BLACK}Alapértelmezett vállalati jelszó
STR_COMPANY_PASSWORD_MAKE_DEFAULT_TOOLTIP                       :{BLACK}Ez a jelszó legyen az alapértelmezett jelszó az új vállalatoknál

# Network company info join/password
STR_COMPANY_VIEW_JOIN                                           :{BLACK}Csatlakozás
STR_COMPANY_VIEW_JOIN_TOOLTIP                                   :{BLACK}Csatlakozz és vezesd a vállalatot
STR_COMPANY_VIEW_PASSWORD                                       :{BLACK}Jelszó
STR_COMPANY_VIEW_PASSWORD_TOOLTIP                               :{BLACK}Védd le a vállalatodat jelszóval ha nem akarod hogy mások csatlakozzanak hozzá
STR_COMPANY_VIEW_SET_PASSWORD                                   :{BLACK}Vállalati jelszó beállítása

# Network chat
STR_NETWORK_CHAT_SEND                                           :{BLACK}Elküld
STR_NETWORK_CHAT_COMPANY_CAPTION                                :[Csapat] :
STR_NETWORK_CHAT_CLIENT_CAPTION                                 :[Privát] {STRING}:
STR_NETWORK_CHAT_ALL_CAPTION                                    :[Mindenkinek] :

STR_NETWORK_CHAT_COMPANY                                        :[Csapat] {STRING}: {WHITE}{STRING}
STR_NETWORK_CHAT_TO_COMPANY                                     :[Csapat] {STRING} számára: {WHITE}{STRING}
STR_NETWORK_CHAT_CLIENT                                         :[Privát] {STRING}: {WHITE}{STRING}
STR_NETWORK_CHAT_TO_CLIENT                                      :[Privát] {STRING} számára: {WHITE}{STRING}
STR_NETWORK_CHAT_ALL                                            :[Mindenkinek] {STRING}: {WHITE}{STRING}
STR_NETWORK_CHAT_EXTERNAL                                       :[{3:STRING}] {0:STRING}: {WHITE}{1:STRING}
STR_NETWORK_CHAT_OSKTITLE                                       :{BLACK}Add meg a hálózati beszélgetéshez a neved

# Network messages
STR_NETWORK_ERROR_NOTAVAILABLE                                  :{WHITE}Nem található a hálózati csatoló
STR_NETWORK_ERROR_NOCONNECTION                                  :{WHITE}A kapcsolat időtúllépés miatt megszakadt, vagy vissza lett utasítva
STR_NETWORK_ERROR_NEWGRF_MISMATCH                               :{WHITE}NewGRF eltérés miatt nem sikerült kapcsolódni
STR_NETWORK_ERROR_DESYNC                                        :{WHITE}Hálózat - Játék szinkronizáció sikertelen
STR_NETWORK_ERROR_LOSTCONNECTION                                :{WHITE}Hálózat - Játék kapcsolat elveszett
STR_NETWORK_ERROR_SAVEGAMEERROR                                 :{WHITE}Nem sikerült a szerver játékmentés betöltése
STR_NETWORK_ERROR_SERVER_START                                  :{WHITE}Nem tudtam elindítani a szervert
STR_NETWORK_ERROR_SERVER_ERROR                                  :{WHITE}Protokoll-hiba keletkezett és megszakadt a kapcsolat
STR_NETWORK_ERROR_BAD_PLAYER_NAME                               :{WHITE}A játékos neved nem lett megadva. A nevet a hálózati játék ablak tetején tudod beállítani.
STR_NETWORK_ERROR_BAD_SERVER_NAME                               :{WHITE}A szerver neve nem lett megadva. A szerver nevét az ablak tetején tudod beállítani.
STR_NETWORK_ERROR_WRONG_REVISION                                :{WHITE}A gépeden és a szerveren lévő programnak nem egyezik meg a verziója
STR_NETWORK_ERROR_WRONG_PASSWORD                                :{WHITE}Rossz jelszó
STR_NETWORK_ERROR_SERVER_FULL                                   :{WHITE}A szerver tele van
STR_NETWORK_ERROR_SERVER_BANNED                                 :{WHITE}Ki vagy tiltva erről a szerverről
STR_NETWORK_ERROR_KICKED                                        :{WHITE}Ki lettél rúgva a szerverről
STR_NETWORK_ERROR_KICK_MESSAGE                                  :{WHITE}Oka: {STRING}
STR_NETWORK_ERROR_CHEATER                                       :{WHITE}Ez a szerver nem engedi a csalást
STR_NETWORK_ERROR_TOO_MANY_COMMANDS                             :{WHITE}Túl sok parancsot küldtél a szervernek
STR_NETWORK_ERROR_TIMEOUT_PASSWORD                              :{WHITE}Túl sokáig tartott a jelszó beírása
STR_NETWORK_ERROR_TIMEOUT_COMPUTER                              :{WHITE}A számítógéped túl lassú, hogy tartsa a szerver sebességét
STR_NETWORK_ERROR_TIMEOUT_MAP                                   :{WHITE}Túl sokáig tartott a térkép letöltése a számítógépednek
STR_NETWORK_ERROR_TIMEOUT_JOIN                                  :{WHITE}Túl sokáig tartott a szerverhez való csatlakozása a számítógépednek
STR_NETWORK_ERROR_INVALID_CLIENT_NAME                           :{WHITE}A játékos neved nem megfelelő

STR_NETWORK_ERROR_CLIENT_GUI_LOST_CONNECTION_CAPTION            :{WHITE}Lehetséges, hogy elveszett a kapcsolat
STR_NETWORK_ERROR_CLIENT_GUI_LOST_CONNECTION                    :{WHITE}Az elmúlt {NUM} másodpercben nem érkezett adat a szervertől

###length 21
STR_NETWORK_ERROR_CLIENT_GENERAL                                :általános hiba
STR_NETWORK_ERROR_CLIENT_DESYNC                                 :szinkronizálási hiba
STR_NETWORK_ERROR_CLIENT_SAVEGAME                               :térkép betöltési hiba
STR_NETWORK_ERROR_CLIENT_CONNECTION_LOST                        :elveszett a kapcsolat
STR_NETWORK_ERROR_CLIENT_PROTOCOL_ERROR                         :protokoll hiba
STR_NETWORK_ERROR_CLIENT_NEWGRF_MISMATCH                        :NewGRF eltérés(ek)
STR_NETWORK_ERROR_CLIENT_NOT_AUTHORIZED                         :nem engedélyezett
STR_NETWORK_ERROR_CLIENT_NOT_EXPECTED                           :ismeretlen vagy érvénytelen csomag érkezett
STR_NETWORK_ERROR_CLIENT_WRONG_REVISION                         :rossz verzió
STR_NETWORK_ERROR_CLIENT_NAME_IN_USE                            :a név már használva van
STR_NETWORK_ERROR_CLIENT_WRONG_PASSWORD                         :rossz jelszó
STR_NETWORK_ERROR_CLIENT_COMPANY_MISMATCH                       :hibás vállalat azonosító (wrong company in DoCommand)
STR_NETWORK_ERROR_CLIENT_KICKED                                 :a szerver kirúgott
STR_NETWORK_ERROR_CLIENT_CHEATER                                :csalni próbált
STR_NETWORK_ERROR_CLIENT_SERVER_FULL                            :a szerver megtelt
STR_NETWORK_ERROR_CLIENT_TOO_MANY_COMMANDS                      :túl sok parancsot küldött
STR_NETWORK_ERROR_CLIENT_TIMEOUT_PASSWORD                       :nem érkezett jelszó időben
STR_NETWORK_ERROR_CLIENT_TIMEOUT_COMPUTER                       :általános időtúllépés
STR_NETWORK_ERROR_CLIENT_TIMEOUT_MAP                            :térkép letöltés túl sokáig tartott
STR_NETWORK_ERROR_CLIENT_TIMEOUT_JOIN                           :térkép feldolgozás túl sokáig tartott
STR_NETWORK_ERROR_CLIENT_INVALID_CLIENT_NAME                    :Érvénytelen kliens név

# Network related errors
STR_NETWORK_SERVER_MESSAGE                                      :*** {1:STRING}

###length 12
STR_NETWORK_SERVER_MESSAGE_GAME_PAUSED                          :Játék megállítva ({STRING})
STR_NETWORK_SERVER_MESSAGE_GAME_STILL_PAUSED_1                  :A játék továbbra is szünetel ({STRING})
STR_NETWORK_SERVER_MESSAGE_GAME_STILL_PAUSED_2                  :A játék továbbra is szünetel ({STRING}, {STRING})
STR_NETWORK_SERVER_MESSAGE_GAME_STILL_PAUSED_3                  :A játék továbbra is szünetel ({STRING}, {STRING}, {STRING})
STR_NETWORK_SERVER_MESSAGE_GAME_STILL_PAUSED_4                  :A játék továbbra is szünetel ({STRING}, {STRING}, {STRING}, {STRING})
STR_NETWORK_SERVER_MESSAGE_GAME_STILL_PAUSED_5                  :A játék továbbra is szünetel ({STRING}, {STRING}, {STRING}, {STRING}, {STRING})
STR_NETWORK_SERVER_MESSAGE_GAME_UNPAUSED                        :A játék folytatódik ({STRING})
STR_NETWORK_SERVER_MESSAGE_GAME_REASON_NOT_ENOUGH_PLAYERS       :játékosok száma
STR_NETWORK_SERVER_MESSAGE_GAME_REASON_CONNECTING_CLIENTS       :kapcsolódó kliensek
STR_NETWORK_SERVER_MESSAGE_GAME_REASON_MANUAL                   :kézi
STR_NETWORK_SERVER_MESSAGE_GAME_REASON_GAME_SCRIPT              :játékszkript
STR_NETWORK_SERVER_MESSAGE_GAME_REASON_LINK_GRAPH               :várakozás a kapcsolati gráf frissítésére

STR_NETWORK_MESSAGE_CLIENT_LEAVING                              :kilépés
STR_NETWORK_MESSAGE_CLIENT_JOINED                               :*** {STRING} csatlakozott a játékhoz
STR_NETWORK_MESSAGE_CLIENT_JOINED_ID                            :*** {STRING} csatlakozott a játékhoz ({2:NUM}. számú kliens)
STR_NETWORK_MESSAGE_CLIENT_COMPANY_JOIN                         :*** {STRING} csatlakozott a(z) {2:NUM}. számú vállalathoz
STR_NETWORK_MESSAGE_CLIENT_COMPANY_SPECTATE                     :*** {STRING} csatlakozott a megfigyelőkhöz
STR_NETWORK_MESSAGE_CLIENT_COMPANY_NEW                          :*** {STRING} új vállalatot alapított (#{2:NUM})
STR_NETWORK_MESSAGE_CLIENT_LEFT                                 :*** {STRING} kilépett a játékból ({2:STRING})
STR_NETWORK_MESSAGE_NAME_CHANGE                                 :*** {STRING} nevet változtatott. Új neve: {STRING}
STR_NETWORK_MESSAGE_GIVE_MONEY                                  :*** {0:STRING} a következő összeget utalta {1:STRING} részére: {2:CURRENCY_LONG}
STR_NETWORK_MESSAGE_SERVER_SHUTDOWN                             :{WHITE}A szerver leállította a játékot
STR_NETWORK_MESSAGE_SERVER_REBOOT                               :{WHITE}A szerver újraindul...{}Türelem...
STR_NETWORK_MESSAGE_KICKED                                      :*** {STRING} ki lett rúgva. Oka: ({STRING})

STR_NETWORK_ERROR_COORDINATOR_REGISTRATION_FAILED               :{WHITE}A szerver regisztrációja sikertelen
STR_NETWORK_ERROR_COORDINATOR_REUSE_OF_INVITE_CODE              :{WHITE}Egy másik szerver már regisztrált ugyanezzel a meghívókóddal. Átváltás a "helyi" kapcsolati módra.
STR_NETWORK_ERROR_COORDINATOR_ISOLATED                          :{WHITE}A szerveredhez nem lehet távolról csatlakozni
STR_NETWORK_ERROR_COORDINATOR_ISOLATED_DETAIL                   :{WHITE}Más játékosok nem fognak tudni csatlakozni a szerveredhez

# Content downloading window
STR_CONTENT_TITLE                                               :{WHITE}Tartalom letöltés
STR_CONTENT_TYPE_CAPTION                                        :{BLACK}Típus
STR_CONTENT_TYPE_CAPTION_TOOLTIP                                :{BLACK}A tartalom típusa
STR_CONTENT_NAME_CAPTION                                        :{BLACK}Név
STR_CONTENT_NAME_CAPTION_TOOLTIP                                :{BLACK}A tartalom neve
STR_CONTENT_MATRIX_TOOLTIP                                      :{BLACK}Kattints a sorra a részletek megjelenítéséhez. Kattints a jelölőnégyzetbe letöltésre való kijelöléshez
STR_CONTENT_SELECT_ALL_CAPTION                                  :{BLACK}Összes kijelölése
STR_CONTENT_SELECT_ALL_CAPTION_TOOLTIP                          :{BLACK}Az összes elérhető tartalom kijelölése letöltéshez
STR_CONTENT_SELECT_UPDATES_CAPTION                              :{BLACK}Frissítések kijelölése
STR_CONTENT_SELECT_UPDATES_CAPTION_TOOLTIP                      :{BLACK}Már meglévő tartalmakhoz az összes elérhető frissítés kijelölése letöltéshez
STR_CONTENT_UNSELECT_ALL_CAPTION                                :{BLACK}Nincs kijelölés
STR_CONTENT_UNSELECT_ALL_CAPTION_TOOLTIP                        :{BLACK}Megszünteti az összes kijelölést
STR_CONTENT_SEARCH_EXTERNAL                                     :{BLACK}Keresés külső weblapokon
STR_CONTENT_SEARCH_EXTERNAL_TOOLTIP                             :{BLACK}Keresett tartalom nem érhető el az OpenTTD tartalomszolgáltatásának olyan weblapokon, melyek nincsenek az OpenTTD-hez társítva
STR_CONTENT_SEARCH_EXTERNAL_DISCLAIMER_CAPTION                  :{WHITE}Elhagyod az OpenTTD-t!
STR_CONTENT_SEARCH_EXTERNAL_DISCLAIMER                          :{WHITE}Külső oldalakról letölthető tartalmak szabályai és feltételei változóak.{}A tartalom OpenTTD-be való telepítéséhez segítségért fordulj a külső weboldalhoz.{}Akarod folytatni?
STR_CONTENT_FILTER_TITLE                                        :{BLACK}Címke/név szűrő:
STR_CONTENT_OPEN_URL                                            :{BLACK}Webhely
STR_CONTENT_OPEN_URL_TOOLTIP                                    :{BLACK}A tartalom webhelyének meglátogatása
STR_CONTENT_DOWNLOAD_CAPTION                                    :{BLACK}Letöltés
STR_CONTENT_DOWNLOAD_CAPTION_TOOLTIP                            :{BLACK}A kijelölt tartalmak letöltésének megkezdése
STR_CONTENT_TOTAL_DOWNLOAD_SIZE                                 :{SILVER}A letöltés teljes mérete: {WHITE}{BYTES}
STR_CONTENT_DETAIL_TITLE                                        :{SILVER}INFORMÁCIÓ A KIVÁLASZTOTT TARTALOMRÓL

###length 5
STR_CONTENT_DETAIL_SUBTITLE_UNSELECTED                          :{SILVER}Nem jelölted ki letöltésre
STR_CONTENT_DETAIL_SUBTITLE_SELECTED                            :{SILVER}Kijelölted letöltésre
STR_CONTENT_DETAIL_SUBTITLE_AUTOSELECTED                        :{SILVER}Ez a függőség ki lett jelölve letöltésre
STR_CONTENT_DETAIL_SUBTITLE_ALREADY_HERE                        :{SILVER}Már rendelkezel ezzel a tartalommal
STR_CONTENT_DETAIL_SUBTITLE_DOES_NOT_EXIST                      :{SILVER}Ismeretlen tartalom, nem tölthető le az OpenTTD-hez

STR_CONTENT_DETAIL_UPDATE                                       :{SILVER}Ez a tartalom egy meglévő {STRING} helyettesítése
STR_CONTENT_DETAIL_NAME                                         :{SILVER}Név: {WHITE}{STRING}
STR_CONTENT_DETAIL_VERSION                                      :{SILVER}Verzió: {WHITE}{STRING}
STR_CONTENT_DETAIL_DESCRIPTION                                  :{SILVER}Leírás: {WHITE}{STRING}
STR_CONTENT_DETAIL_URL                                          :{SILVER}URL: {WHITE}{STRING}
STR_CONTENT_DETAIL_TYPE                                         :{SILVER}Típus: {WHITE}{STRING}
STR_CONTENT_DETAIL_FILESIZE                                     :{SILVER}Letöltési méret: {WHITE}{BYTES}
STR_CONTENT_DETAIL_SELECTED_BECAUSE_OF                          :{SILVER}Kijelölés oka: {WHITE}{STRING}
STR_CONTENT_DETAIL_DEPENDENCIES                                 :{SILVER}Függőségek: {WHITE}{STRING}
STR_CONTENT_DETAIL_TAGS                                         :{SILVER}Címkék: {WHITE}{STRING}
STR_CONTENT_NO_ZLIB                                             :{WHITE}Az OpenTTD "zlib" támogatás nélkül lett fordítva...
STR_CONTENT_NO_ZLIB_SUB                                         :{WHITE}... nem lehet letölteni a tartalmat!

# Order of these is important!
STR_CONTENT_TYPE_BASE_GRAPHICS                                  :Grafikus alapcsomag
STR_CONTENT_TYPE_NEWGRF                                         :NewGRF
STR_CONTENT_TYPE_AI                                             :MI
STR_CONTENT_TYPE_AI_LIBRARY                                     :MI könyvtár
STR_CONTENT_TYPE_SCENARIO                                       :Pálya
STR_CONTENT_TYPE_HEIGHTMAP                                      :Magasságtérkép
STR_CONTENT_TYPE_BASE_SOUNDS                                    :Hang alapcsomag
STR_CONTENT_TYPE_BASE_MUSIC                                     :Zenei alapcsomag
STR_CONTENT_TYPE_GAME_SCRIPT                                    :Játékszkript
STR_CONTENT_TYPE_GS_LIBRARY                                     :Játékszkript könyvtár

# Content downloading progress window
STR_CONTENT_DOWNLOAD_TITLE                                      :{WHITE}Tartalom letöltése...
STR_CONTENT_DOWNLOAD_INITIALISE                                 :{WHITE}Fájlok lekérése...
STR_CONTENT_DOWNLOAD_FILE                                       :{WHITE}Jelenlegi letöltés: {STRING} ({NUM} / {NUM})
STR_CONTENT_DOWNLOAD_COMPLETE                                   :{WHITE}Letöltés befejezve
STR_CONTENT_DOWNLOAD_PROGRESS_SIZE                              :{WHITE}{BYTES} / {BYTES} letöltve ({NUM} %)

# Content downloading error messages
STR_CONTENT_ERROR_COULD_NOT_CONNECT                             :{WHITE}A tartalomszolgáltató szerver nem elérhető...
STR_CONTENT_ERROR_COULD_NOT_DOWNLOAD                            :{WHITE}A letöltés meghiúsult...
STR_CONTENT_ERROR_COULD_NOT_DOWNLOAD_FILE_NOT_WRITABLE          :{WHITE}... a fájl nem írható
STR_CONTENT_ERROR_COULD_NOT_EXTRACT                             :{WHITE}Nem sikerült kicsomagolni a letöltött fájlt

STR_MISSING_GRAPHICS_SET_CAPTION                                :{WHITE}Hiányzó grafikus alapcsomag
STR_MISSING_GRAPHICS_SET_MESSAGE                                :{BLACK}Az OpenTTD-nek egy grafikus alapcsomagra van szüksége a működéshez, de nem található grafikus alapcsomag. Engedélyezed az OpenTTD-nek, hogy letöltse és telepítse a grafikus alapcsomagot?
STR_MISSING_GRAPHICS_YES_DOWNLOAD                               :{BLACK}Igen, a grafikai alapcsomag letöltése
STR_MISSING_GRAPHICS_NO_QUIT                                    :{BLACK}Nem, kilépés az OpenTTD-ből

STR_MISSING_GRAPHICS_ERROR_TITLE                                :{WHITE}Letöltés sikertelen
STR_MISSING_GRAPHICS_ERROR                                      :{BLACK}A grafikus alapcsomag letöltése sikertelen.{}Tölts le manuálisan egy grafikus alapcsomagot!
STR_MISSING_GRAPHICS_ERROR_QUIT                                 :{BLACK}Kilépés az OpenTTD-ből

# Transparency settings window
STR_TRANSPARENCY_CAPTION                                        :{WHITE}Átlátszósági beállítások
STR_TRANSPARENT_SIGNS_TOOLTIP                                   :{BLACK}Átlátszó feliratok bekapcsolása. Ctrl+kattintással zárolható
STR_TRANSPARENT_TREES_TOOLTIP                                   :{BLACK}Fák átlátszóságának bekapcsolása. Ctrl+kattintással zárolható
STR_TRANSPARENT_HOUSES_TOOLTIP                                  :{BLACK}Épületek átlátszóságának bekapcsolása. Ctrl+kattintással zárolható
STR_TRANSPARENT_INDUSTRIES_TOOLTIP                              :{BLACK}Gazdasági létesítmények átlátszóságának bekapcsolása. Ctrl+kattintással zárolható
STR_TRANSPARENT_BUILDINGS_TOOLTIP                               :{BLACK}Építhető elemek (állomások, járműtelepek, ellenőrző pontok) átlátszóságának bekapcsolása. Ctrl+kattintással zárolható
STR_TRANSPARENT_BRIDGES_TOOLTIP                                 :{BLACK}Hidak átlátszóságának bekapcsolása. Ctrl+kattintással zárolható
STR_TRANSPARENT_STRUCTURES_TOOLTIP                              :{BLACK}Tereptárgyak (adótornyok, világítótornyok stb.) átlátszóságának bekapcsolása. Ctrl+kattintással zárolható
STR_TRANSPARENT_CATENARY_TOOLTIP                                :{BLACK}Felsővezetékek átlátszóságának bekapcsolása. Ctrl+kattintással zárolható
STR_TRANSPARENT_LOADING_TOOLTIP                                 :{BLACK}Átlátszó rakodásjelző bekapcsolása. Ctrl+kattintással zárolható
STR_TRANSPARENT_INVISIBLE_TOOLTIP                               :{BLACK}Az objektum ne átlátszó legyen, hanem láthatatlan

# Linkgraph legend window
STR_LINKGRAPH_LEGEND_CAPTION                                    :{BLACK}Rakományáramlási jelmagyarázat
STR_LINKGRAPH_LEGEND_ALL                                        :{BLACK}Mind
STR_LINKGRAPH_LEGEND_NONE                                       :{BLACK}Nincs
STR_LINKGRAPH_LEGEND_SELECT_COMPANIES                           :{BLACK}Megjelenítendő cégek kiválasztása
STR_LINKGRAPH_LEGEND_COMPANY_TOOLTIP                            :{BLACK}{STRING}{}{COMPANY}

# Linkgraph legend window and linkgraph legend in smallmap
STR_LINKGRAPH_LEGEND_UNUSED                                     :{TINY_FONT}{BLACK}nem használt
STR_LINKGRAPH_LEGEND_SATURATED                                  :{TINY_FONT}{BLACK}telített
STR_LINKGRAPH_LEGEND_OVERLOADED                                 :{TINY_FONT}{BLACK}túlterhelt

# Base for station construction window(s)
STR_STATION_BUILD_COVERAGE_AREA_TITLE                           :{BLACK}Lefedett terület mutatása:
STR_STATION_BUILD_COVERAGE_OFF                                  :{BLACK}Ki
STR_STATION_BUILD_COVERAGE_ON                                   :{BLACK}Be
STR_STATION_BUILD_COVERAGE_AREA_OFF_TOOLTIP                     :{BLACK}Az állomással lefedett terület elrejtése
STR_STATION_BUILD_COVERAGE_AREA_ON_TOOLTIP                      :{BLACK}Az állomással lefedett terület mutatása (vonzáskörzet)
STR_STATION_BUILD_ACCEPTS_CARGO                                 :{BLACK}Elfogad:{GOLD}{CARGO_LIST}
STR_STATION_BUILD_SUPPLIES_CARGO                                :{BLACK}Termel: {GOLD}{CARGO_LIST}

# Join station window
STR_JOIN_STATION_CAPTION                                        :{WHITE}Állomás egyesítése
STR_JOIN_STATION_CREATE_SPLITTED_STATION                        :{YELLOW}Különálló állomás építése

STR_JOIN_WAYPOINT_CAPTION                                       :{WHITE}Ellenőrző pont egyesítése
STR_JOIN_WAYPOINT_CREATE_SPLITTED_WAYPOINT                      :{YELLOW}Különálló ellenőrző pont építése

# Generic toolbar
STR_TOOLBAR_DISABLED_NO_VEHICLE_AVAILABLE                       :{BLACK}Kikapcsolva, mivel semmilyen jármű sem tudná használni

# Rail construction toolbar
STR_RAIL_TOOLBAR_RAILROAD_CONSTRUCTION_CAPTION                  :Vasút építése
STR_RAIL_TOOLBAR_ELRAIL_CONSTRUCTION_CAPTION                    :Villamosított vasút építése
STR_RAIL_TOOLBAR_MONORAIL_CONSTRUCTION_CAPTION                  :Egysínű vasút építése
STR_RAIL_TOOLBAR_MAGLEV_CONSTRUCTION_CAPTION                    :Maglev vasút építése

STR_RAIL_TOOLBAR_TOOLTIP_BUILD_RAILROAD_TRACK                   :{BLACK}Pályafektetés. A Ctrl billentyűvel válthatsz építés és rombolás között. Shift lenyomásával megmutatja a becsült építési/bontási költséget
STR_RAIL_TOOLBAR_TOOLTIP_BUILD_AUTORAIL                         :{BLACK}Vasúti pálya építése egyszerűsített módon. A Ctrl billentyű segítségével lehet váltani az építés/rombolás között. Shift lenyomásával megmutatja a becsült építési/eltávolítási költséget
STR_RAIL_TOOLBAR_TOOLTIP_BUILD_TRAIN_DEPOT_FOR_BUILDING         :{BLACK}Vasúti járműtelep építése (vonatok vételére és karbantartására). Shift lenyomásával becsült építési költséget mutat
STR_RAIL_TOOLBAR_TOOLTIP_CONVERT_RAIL_TO_WAYPOINT               :{BLACK}Ellenőrző pont építése vágányra. A Ctrl lenyomásával az ellenőrző pontok egyesíthetőek. Shift lenyomásával megmutatja a becsült építési költséget
STR_RAIL_TOOLBAR_TOOLTIP_BUILD_RAILROAD_STATION                 :{BLACK}Vasútállomás építése. A Ctrl lenyomásával egyesítheted más állomásokkal. Shift lenyomásával megmutatja a becsült építési költséget
STR_RAIL_TOOLBAR_TOOLTIP_BUILD_RAILROAD_SIGNALS                 :{BLACK}Vasúti jelzők építése. Ctrl gombbal váltás az alak- és fényjelzők között{}Húzással a sínek mentén végig jelzők épülnek. Húzva Ctrl gombbal a következő pályakiágazásig vagy jelzőig épít jelzőket{}Ctrl+kattintással válthatod a megnyitandó jelzőépítés-kezelő ablakot. Shift lenyomásával megmutatja a becsült építési költséget
STR_RAIL_TOOLBAR_TOOLTIP_BUILD_RAILROAD_BRIDGE                  :{BLACK}Vasúti híd építése. Shift lenyomásával megmutatja a becsült építési költséget
STR_RAIL_TOOLBAR_TOOLTIP_BUILD_RAILROAD_TUNNEL                  :{BLACK}Vasúti alagút építése. Shift lenyomásával megmutatja a becsült építési költséget
STR_RAIL_TOOLBAR_TOOLTIP_TOGGLE_BUILD_REMOVE_FOR                :{BLACK}Váltás építés/feleszedés között vasúti pályák, jelzők, ellenőrző pontok és vasútállomások esetében. Ctrl nyomvatartásával az ellenőrző pontokon és állomásokon a vasúti pályát is eltávolítja
STR_RAIL_TOOLBAR_TOOLTIP_CONVERT_RAIL                           :{BLACK}Sínek átalakítása a kiválasztott típusra. Shift lenyomásával megmutatja a becsült építési költséget

STR_RAIL_NAME_RAILROAD                                          :Vasút
STR_RAIL_NAME_ELRAIL                                            :Villamosított vasút
STR_RAIL_NAME_MONORAIL                                          :Egysínű
STR_RAIL_NAME_MAGLEV                                            :Maglev

# Rail depot construction window
STR_BUILD_DEPOT_TRAIN_ORIENTATION_CAPTION                       :{WHITE}Járműtelep helyzete
STR_BUILD_DEPOT_TRAIN_ORIENTATION_TOOLTIP                       :{BLACK}Járműtelep helyzetének kiválasztása

# Rail waypoint construction window
STR_WAYPOINT_CAPTION                                            :{WHITE}Ellenőrző pont
STR_WAYPOINT_GRAPHICS_TOOLTIP                                   :{BLACK}Válassz ellenőrző pont típust

# Rail station construction window
STR_STATION_BUILD_RAIL_CAPTION                                  :{WHITE}Vasútállomás kiválasztása
STR_STATION_BUILD_ORIENTATION                                   :{BLACK}Helyzet
STR_STATION_BUILD_RAILROAD_ORIENTATION_TOOLTIP                  :{BLACK}Vasútállomás helyzetének kiválasztása
STR_STATION_BUILD_NUMBER_OF_TRACKS                              :{BLACK}Vágányok száma
STR_STATION_BUILD_NUMBER_OF_TRACKS_TOOLTIP                      :{BLACK}A vasútállomás vágányainak száma
STR_STATION_BUILD_PLATFORM_LENGTH                               :{BLACK}Vágányok hossza
STR_STATION_BUILD_PLATFORM_LENGTH_TOOLTIP                       :{BLACK}A vasútállomás hossza
STR_STATION_BUILD_DRAG_DROP                                     :{BLACK}Fogd és dobd
STR_STATION_BUILD_DRAG_DROP_TOOLTIP                             :{BLACK}Állomás építése fogd és dobd módon

STR_STATION_BUILD_STATION_CLASS_TOOLTIP                         :{BLACK}Válassz egy megjelenítendő állomásfajtát
STR_STATION_BUILD_STATION_TYPE_TOOLTIP                          :{BLACK}Megépítendő állomástípus kiválasztása

STR_STATION_CLASS_DFLT                                          :Alapértelmezett állomás
STR_STATION_CLASS_WAYP                                          :Ellenőrző pontok

# Signal window
STR_BUILD_SIGNAL_CAPTION                                        :{WHITE}Jelző választó
STR_BUILD_SIGNAL_SEMAPHORE_NORM_TOOLTIP                         :{BLACK}Normál jelző (alak){}A legegyszerűbb jelzőtípus, az előtte lévő jelzőblokkba egyszerre csak egy vonatot enged tartózkodni
STR_BUILD_SIGNAL_SEMAPHORE_ENTRY_TOOLTIP                        :{BLACK}Bejárati jelző (alak){}Mindaddig szabad, amíg van legalább egy szabad kijárati jelző az utána következő szakaszon. Egyébként Megálljt jelez
STR_BUILD_SIGNAL_SEMAPHORE_EXIT_TOOLTIP                         :{BLACK}Kijárati jelző (alak){}Ugyanúgy viselkedik mint a normál jelző, de megléte elengedhetetlenül szükséges a bejárati- és a kombinált jelzők működéséhez
STR_BUILD_SIGNAL_SEMAPHORE_COMBO_TOOLTIP                        :{BLACK}Kombinált jelző (alak){}A kombinált jelző voltaképpen egy kijárati- és egy bejárati jelző egybeépítve. Segítségével komoly váltókörzetek építhetőek bejárati jelzőkből
STR_BUILD_SIGNAL_SEMAPHORE_PBS_TOOLTIP                          :{BLACK}Irányjelző (alak){}Egy irányjelző lehetővé teszi, hogy amennyiben a vonatok le tudnak foglalni maguknak egy biztonságos vágányutat a következő jelzőig, több vonat is beléphessen ugyanabba a jelzőblokkba. Az irányjelzők mellett hátulról is el lehet haladni
STR_BUILD_SIGNAL_SEMAPHORE_PBS_OWAY_TOOLTIP                     :{BLACK}Egyirányú irányjelző (alak){}Egy irányjelző lehetővé teszi, hogy amennyiben a vonatok le tudnak foglalni maguknak egy biztonságos vágányutat a következő jelzőig, több vonat is beléphessen ugyanabba a jelzőblokkba. Az egyirányú jelzők mellett nem lehet hátulról elhaladni
STR_BUILD_SIGNAL_ELECTRIC_NORM_TOOLTIP                          :{BLACK}Normál jelző (fény){}A legegyszerűbb jelzőtípus, az előtte lévő jelzőblokkba egyszerre csak egy vonatot enged tartózkodni
STR_BUILD_SIGNAL_ELECTRIC_ENTRY_TOOLTIP                         :{BLACK}Bejárati jelző (fény){}Mindaddig szabad (zöld), amíg van legalább egy szabad kijárati jelző az utána következő szakaszon. Egyébként Megálljt (piros) jelez
STR_BUILD_SIGNAL_ELECTRIC_EXIT_TOOLTIP                          :{BLACK}Kijárati jelző (fény){}Ugyanúgy viselkedik mint a normál jelző, de megléte elengedhetetlenül szükséges a bejárati- és a kombinált jelzők működéséhez
STR_BUILD_SIGNAL_ELECTRIC_COMBO_TOOLTIP                         :{BLACK}Kombinált jelző (fény){}A kombinált jelző voltaképpen egy kijárati- és egy bejárati jelző egybeépítve. Segítségével komoly váltókörzetek építhetőek bejárati jelzőkből
STR_BUILD_SIGNAL_ELECTRIC_PBS_TOOLTIP                           :{BLACK}Irányjelző (fény){}Egy irányjelző lehetővé teszi, hogy amennyiben a vonatok le tudnak foglalni maguknak egy biztonságos vágányutat a következő jelzőig, több vonat is beléphessen ugyanabba a jelzőblokkba. Az irányjelzők mellett hátulról is el lehet haladni
STR_BUILD_SIGNAL_ELECTRIC_PBS_OWAY_TOOLTIP                      :{BLACK}Egyirányú irányjelző (fény){}Egy irányjelző lehetővé teszi, hogy amennyiben a vonatok le tudnak foglalni maguknak egy biztonságos vágányutat a következő jelzőig, több vonat is beléphessen ugyanabba a jelzőblokkba. Az egyirányú jelzők mellett nem lehet hátulról elhaladni
STR_BUILD_SIGNAL_CONVERT_TOOLTIP                                :{BLACK}Jelző átalakítás{}Amikor ki van jelölve, egy meglévő jelzőre való kattintással átkonvertálja a kiválasztott jelzőtípusra és -variációra, CTRL+kattintás a variációt fogja változtatni. Shift+kattintással megmutatja a becsült átalakítási költséget
STR_BUILD_SIGNAL_DRAG_SIGNALS_DENSITY_TOOLTIP                   :{BLACK}Automata jelzőtelepítés esetén a jelzők távolsága
STR_BUILD_SIGNAL_DRAG_SIGNALS_DENSITY_DECREASE_TOOLTIP          :{BLACK}Automata jelzőtelepítés esetén a jelzők távolságának csökkentése
STR_BUILD_SIGNAL_DRAG_SIGNALS_DENSITY_INCREASE_TOOLTIP          :{BLACK}Automata jelzőtelepítés esetén a jelzők távolságának növelése

# Bridge selection window
STR_SELECT_RAIL_BRIDGE_CAPTION                                  :{WHITE}Válassz egy vasúti hidat
STR_SELECT_ROAD_BRIDGE_CAPTION                                  :{WHITE}Közúti híd építése
STR_SELECT_BRIDGE_SELECTION_TOOLTIP                             :{BLACK}Híd kiválasztása - kattints arra a hídra, amit meg akarsz építeni
STR_SELECT_BRIDGE_INFO                                          :{GOLD}{STRING},{} {VELOCITY} {WHITE}{CURRENCY_LONG}
STR_SELECT_BRIDGE_SCENEDIT_INFO                                 :{GOLD}{STRING},{} {VELOCITY}
STR_BRIDGE_NAME_SUSPENSION_STEEL                                :Függő, acél
STR_BRIDGE_NAME_GIRDER_STEEL                                    :Gerendás, acél
STR_BRIDGE_NAME_CANTILEVER_STEEL                                :Rácsos, acél
STR_BRIDGE_NAME_SUSPENSION_CONCRETE                             :Függő, beton
STR_BRIDGE_NAME_WOODEN                                          :Fa
STR_BRIDGE_NAME_CONCRETE                                        :Beton
STR_BRIDGE_NAME_TUBULAR_STEEL                                   :Cső, acél
STR_BRIDGE_TUBULAR_SILICON                                      :Cső, Szilikon


# Road construction toolbar
STR_ROAD_TOOLBAR_ROAD_CONSTRUCTION_CAPTION                      :{WHITE}Út építése
STR_ROAD_TOOLBAR_TRAM_CONSTRUCTION_CAPTION                      :{WHITE}Villamospálya építése
STR_ROAD_TOOLBAR_TOOLTIP_BUILD_ROAD_SECTION                     :{BLACK}Út építése. A Ctrl billentyűvel válthatsz építés és rombolás között. Shift lenyomásával megmutatja a becsült építési/bontási költséget
STR_ROAD_TOOLBAR_TOOLTIP_BUILD_TRAMWAY_SECTION                  :{BLACK}Villamospálya építése. A Ctrl billentyűvel válthatsz építés és rombolás között. Shift lenyomásával megmutatja a becsült építési/bontási költséget
STR_ROAD_TOOLBAR_TOOLTIP_BUILD_AUTOROAD                         :{BLACK}Közút építése egyszerűsített módon. A Ctrl billentyűvel válthatsz építés és rombolás között. Shift lenyomásával megmutatja a becsült építési költséget
STR_ROAD_TOOLBAR_TOOLTIP_BUILD_AUTOTRAM                         :{BLACK}Villamospálya építése egyszerűsített módon. A Ctrl billentyűvel válthatsz építés és rombolás között. Shift lenyomásával megmutatja a becsült építési költséget
STR_ROAD_TOOLBAR_TOOLTIP_BUILD_ROAD_VEHICLE_DEPOT               :{BLACK}Garázs építése (járművek vételére és karbantartására). Shift lenyomásával megmutatja a becsült építési költséget
STR_ROAD_TOOLBAR_TOOLTIP_BUILD_TRAM_VEHICLE_DEPOT               :{BLACK}Villamos remíz építése (járművek megépítésére és javítására). Shift lenyomásával megmutatja a becsült építési költséget
STR_ROAD_TOOLBAR_TOOLTIP_BUILD_BUS_STATION                      :{BLACK}Buszmegálló építése. A Ctrl lenyomásával egyesítheted más állomásokkal. Shift lenyomásával megmutatja a becsült építési költséget
STR_ROAD_TOOLBAR_TOOLTIP_BUILD_PASSENGER_TRAM_STATION           :{BLACK}Villamos-utasváró építése. A Ctrl lenyomásával egyesítheted más állomásokkal. Shift lenyomásával megmutatja a becsült építési költséget
STR_ROAD_TOOLBAR_TOOLTIP_BUILD_TRUCK_LOADING_BAY                :{BLACK}Teherautó-rakodóhely építése. A Ctrl lenyomásával egyesítheted más állomásokkal. Shift lenyomásával megmutatja a becsült építési költséget
STR_ROAD_TOOLBAR_TOOLTIP_BUILD_CARGO_TRAM_STATION               :{BLACK}Tehervillamos-állomás építése. A Ctrl lenyomásával egyesítheted más állomásokkal. Shift lenyomásával megmutatja a becsült építési költséget
STR_ROAD_TOOLBAR_TOOLTIP_TOGGLE_ONE_WAY_ROAD                    :{BLACK}Egyirányú utak be/kikapcsolása
STR_ROAD_TOOLBAR_TOOLTIP_BUILD_ROAD_BRIDGE                      :{BLACK}Közúti híd építése. Shift lenyomásával megmutatja a becsült építési költséget
STR_ROAD_TOOLBAR_TOOLTIP_BUILD_TRAMWAY_BRIDGE                   :{BLACK}Villamos-híd építése. Shift lenyomásával megmutatja a becsült építési költséget
STR_ROAD_TOOLBAR_TOOLTIP_BUILD_ROAD_TUNNEL                      :{BLACK}Közúti alagút építése. Shift lenyomásával megmutatja a becsült építési költséget
STR_ROAD_TOOLBAR_TOOLTIP_BUILD_TRAMWAY_TUNNEL                   :{BLACK}Villamos-alagút építése. Shift lenyomásával megmutatja a becsült építési költséget
STR_ROAD_TOOLBAR_TOOLTIP_TOGGLE_BUILD_REMOVE_FOR_ROAD           :{BLACK}Építés és felszedés közötti váltás utaknál
STR_ROAD_TOOLBAR_TOOLTIP_TOGGLE_BUILD_REMOVE_FOR_TRAMWAYS       :{BLACK}Építés és bontás közötti váltás villamospályáknál
STR_ROAD_TOOLBAR_TOOLTIP_CONVERT_ROAD                           :{BLACK}Út átalakítása a kiválasztott típusra. Shift lenyomásával megmutatja a becsült építési költséget
STR_ROAD_TOOLBAR_TOOLTIP_CONVERT_TRAM                           :{BLACK}Villamospálya átalakítása a kiválasztott típusra. Shift lenyomásával megmutatja a becsült építési költséget

STR_ROAD_NAME_ROAD                                              :Út
STR_ROAD_NAME_TRAM                                              :Villamospálya

# Road depot construction window
STR_BUILD_DEPOT_ROAD_ORIENTATION_CAPTION                        :{WHITE}Garázs helyzete
STR_BUILD_DEPOT_ROAD_ORIENTATION_SELECT_TOOLTIP                 :{BLACK}Garázs helyzetének kiválasztása
STR_BUILD_DEPOT_TRAM_ORIENTATION_CAPTION                        :{WHITE}Remíz helyzete
STR_BUILD_DEPOT_TRAM_ORIENTATION_SELECT_TOOLTIP                 :{BLACK}Remíz helyzetének kiválasztása

# Road vehicle station construction window
STR_STATION_BUILD_BUS_ORIENTATION                               :{WHITE}Buszmegálló helyzete
STR_STATION_BUILD_BUS_ORIENTATION_TOOLTIP                       :{BLACK}Buszmegálló helyzetének kiválasztása
STR_STATION_BUILD_TRUCK_ORIENTATION                             :{WHITE}Rakodóhely helyzete
STR_STATION_BUILD_TRUCK_ORIENTATION_TOOLTIP                     :{BLACK}Teherautó-rakodó helyzetének kiválasztása
STR_STATION_BUILD_PASSENGER_TRAM_ORIENTATION                    :{WHITE}Villamos-utasváró helyzete
STR_STATION_BUILD_PASSENGER_TRAM_ORIENTATION_TOOLTIP            :{BLACK}Villamos-utasváró helyzetének kiválasztása
STR_STATION_BUILD_CARGO_TRAM_ORIENTATION                        :{WHITE}Tehervillamos-állomás helyzete
STR_STATION_BUILD_CARGO_TRAM_ORIENTATION_TOOLTIP                :{BLACK}Tehervillamos-állomás helyzetének kiválasztása

# Waterways toolbar (last two for SE only)
STR_WATERWAYS_TOOLBAR_CAPTION                                   :{WHITE}Vízi utak építése
STR_WATERWAYS_TOOLBAR_CAPTION_SE                                :{WHITE}Vízi utak
STR_WATERWAYS_TOOLBAR_BUILD_CANALS_TOOLTIP                      :{BLACK}Csatorna építése. Shift lenyomásával megmutatja a becsült építési költséget
STR_WATERWAYS_TOOLBAR_BUILD_LOCKS_TOOLTIP                       :{BLACK}Zsilip építése. Shift lenyomásával megmutatja a várható építési költséget
STR_WATERWAYS_TOOLBAR_BUILD_DEPOT_TOOLTIP                       :{BLACK}Dokk építése (hajók vételére és karbantartására). Shift lenyomásával megmutatja a becsült építési költséget
STR_WATERWAYS_TOOLBAR_BUILD_DOCK_TOOLTIP                        :{BLACK}Kikötő építése. A Ctrl lenyomásával egyesítheted más állomásokkal. Shift lenyomásával megmutatja a becsült építési költséget
STR_WATERWAYS_TOOLBAR_BUOY_TOOLTIP                              :{BLACK}Bója lerakása, amit a hajók útirányjelző pontként használhatnak. Shift lenyomásával megmutatja a becsült építési költséget
STR_WATERWAYS_TOOLBAR_BUILD_AQUEDUCT_TOOLTIP                    :{BLACK}Csatornahíd építése. Shift lenyomásával megmutatja a várható építési költséget
STR_WATERWAYS_TOOLBAR_CREATE_LAKE_TOOLTIP                       :{BLACK}Vizi terület definiálása.{}Csatornát készít, kivéve ha tengerszinten Ctrl gombot lenyomva használod, ekkor elárasztja a területet
STR_WATERWAYS_TOOLBAR_CREATE_RIVER_TOOLTIP                      :{BLACK}Folyók elhelyezése

# Ship depot construction window
STR_DEPOT_BUILD_SHIP_CAPTION                                    :{WHITE}Dokk helyzete
STR_DEPOT_BUILD_SHIP_ORIENTATION_TOOLTIP                        :{BLACK}Dokk helyzetének kiválasztása

# Dock construction window
STR_STATION_BUILD_DOCK_CAPTION                                  :{WHITE}Kikötő

# Airport toolbar
STR_TOOLBAR_AIRCRAFT_CAPTION                                    :{WHITE}Repülőterek
STR_TOOLBAR_AIRCRAFT_BUILD_AIRPORT_TOOLTIP                      :{BLACK}Repülőtér építése. A Ctrl lenyomásával egyesítheted más állomásokkal. Shift lenyomásával megmutatja a becsült építési költséget

# Airport construction window
STR_STATION_BUILD_AIRPORT_CAPTION                               :{WHITE}Repülőtér beállítása
STR_STATION_BUILD_AIRPORT_TOOLTIP                               :{BLACK}Repülőtér méretének/típusának kiválasztása
STR_STATION_BUILD_AIRPORT_CLASS_LABEL                           :{BLACK}Repülőtér osztálya
STR_STATION_BUILD_AIRPORT_LAYOUT_NAME                           :{BLACK}Elrendezés {NUM}

STR_AIRPORT_SMALL                                               :Kicsi
STR_AIRPORT_CITY                                                :Városi
STR_AIRPORT_METRO                                               :Nagyvárosi
STR_AIRPORT_INTERNATIONAL                                       :Nemzetközi
STR_AIRPORT_COMMUTER                                            :Elővárosi
STR_AIRPORT_INTERCONTINENTAL                                    :Interkontinentális
STR_AIRPORT_HELIPORT                                            :Helileszálló
STR_AIRPORT_HELIDEPOT                                           :Helihangár
STR_AIRPORT_HELISTATION                                         :Heliállomás

STR_AIRPORT_CLASS_SMALL                                         :Kis repülőterek
STR_AIRPORT_CLASS_LARGE                                         :Nagy repülőterek
STR_AIRPORT_CLASS_HUB                                           :Központi repülőterek
STR_AIRPORT_CLASS_HELIPORTS                                     :Helikopter-állomások

STR_STATION_BUILD_NOISE                                         :{BLACK}Zajtermelés: {GOLD}{COMMA}

# Landscaping toolbar
STR_LANDSCAPING_TOOLBAR                                         :{WHITE}Tájrendezés
STR_LANDSCAPING_TOOLTIP_LOWER_A_CORNER_OF_LAND                  :{BLACK}Egy pont lesüllyesztése. Húzással az első kiválasztott sarkot lesüllyeszti, majd a kiválasztott területet vele egy szintbe hozza. Ctrl lenyomásával átlós terület jelölhető ki. Shift lenyomásával megmutatja a terepsüllyesztés várható építési költségét
STR_LANDSCAPING_TOOLTIP_RAISE_A_CORNER_OF_LAND                  :{BLACK}Egy sarokpont megemelése. Húzással az első kiválasztott sarkot megemeli, majd a kiválasztott területet vele egy szintbe hozza. Ctrl lenyomásával átlós terület jelölhető ki. Shift lenyomásával megmutatja a terepemelés várható építési költségét
STR_LANDSCAPING_LEVEL_LAND_TOOLTIP                              :{BLACK}Talaj a kijelölt sarokpont szintjére hozása. Ctrl lenyomásával átlós terület jelölhető ki. Shift lenyomásával megmutatja az átalakítás várható költségét
STR_LANDSCAPING_TOOLTIP_PURCHASE_LAND                           :{BLACK}Földterület megvétele későbbi használatra. Shift lenyomásával megmutatja a várható költséget

# Object construction window
STR_OBJECT_BUILD_CAPTION                                        :{WHITE}Objektum kiválasztása
STR_OBJECT_BUILD_TOOLTIP                                        :{BLACK}Építendő objektum kiválasztása. Shift lenyomásával megmutatja a várható költséget
STR_OBJECT_BUILD_CLASS_TOOLTIP                                  :{BLACK}Építendő objektum típusának kiválasztása
STR_OBJECT_BUILD_PREVIEW_TOOLTIP                                :{BLACK}Objektum előnézete
STR_OBJECT_BUILD_SIZE                                           :{BLACK}Méret: {GOLD}{NUM} x {NUM} mező

STR_OBJECT_CLASS_LTHS                                           :Világítótornyok
STR_OBJECT_CLASS_TRNS                                           :Adótornyok

# Tree planting window (last eight for SE only)
STR_PLANT_TREE_CAPTION                                          :{WHITE}Fák
STR_PLANT_TREE_TOOLTIP                                          :{BLACK}Ültetendő fa kiválasztása. Ha már van fa a mezőn, akkor újabb fák ültetése a kiválasztott fatípustól függetlenül
STR_TREES_RANDOM_TYPE                                           :{BLACK}Véletlenszerű fafélék
STR_TREES_RANDOM_TYPE_TOOLTIP                                   :{BLACK}Véletlenszerűen kiválasztott fákat helyez el. Shift lenyomásával megmutatja a várható telepítési költséget
STR_TREES_RANDOM_TREES_BUTTON                                   :{BLACK}Véletlenszerű fák
STR_TREES_RANDOM_TREES_TOOLTIP                                  :{BLACK}Véletlenszerűen fákat ültet a térképre
STR_TREES_MODE_NORMAL_BUTTON                                    :{BLACK}Normál
STR_TREES_MODE_NORMAL_TOOLTIP                                   :{BLACK}A tájon való húzással egyesével fákat ültet.
STR_TREES_MODE_FOREST_SM_BUTTON                                 :{BLACK}Liget
STR_TREES_MODE_FOREST_SM_TOOLTIP                                :{BLACK}A tájon való húzással kis erdőket, ligeteket ültet.
STR_TREES_MODE_FOREST_LG_BUTTON                                 :{BLACK}Erdő
STR_TREES_MODE_FOREST_LG_TOOLTIP                                :{BLACK}A tájon való húzással nagy erdőket ültet.

# Land generation window (SE)
STR_TERRAFORM_TOOLBAR_LAND_GENERATION_CAPTION                   :{WHITE}Táj szerkesztése
STR_TERRAFORM_TOOLTIP_PLACE_ROCKY_AREAS_ON_LANDSCAPE            :{BLACK}Sziklás területek elhelyezése a térképen
STR_TERRAFORM_TOOLTIP_DEFINE_DESERT_AREA                        :{BLACK}Sivatagot hoz létre.{}Nyomj Ctrl-t az eltávolításához
STR_TERRAFORM_TOOLTIP_INCREASE_SIZE_OF_LAND_AREA                :{BLACK}Az emelendő/süllyesztendő földterület növelése
STR_TERRAFORM_TOOLTIP_DECREASE_SIZE_OF_LAND_AREA                :{BLACK}Az emelendő/süllyesztendő földterület csökkentése
STR_TERRAFORM_TOOLTIP_GENERATE_RANDOM_LAND                      :{BLACK}Véletlenszerű táj készítése
STR_TERRAFORM_SE_NEW_WORLD                                      :{BLACK}Új pálya létrehozása
STR_TERRAFORM_RESET_LANDSCAPE                                   :{BLACK}A táj törlése
STR_TERRAFORM_RESET_LANDSCAPE_TOOLTIP                           :{BLACK}Eltávolít minden, a vállalat által birtokolt elemet a térképről

STR_QUERY_RESET_LANDSCAPE_CAPTION                               :{WHITE}Táj törlése
STR_RESET_LANDSCAPE_CONFIRMATION_TEXT                           :{WHITE}Biztos vagy benne, hogy el akarsz távolítani minden, a vállalt által birtokolt elemet?

# Town generation window (SE)
STR_FOUND_TOWN_CAPTION                                          :{WHITE}Városkészítés
STR_FOUND_TOWN_NEW_TOWN_BUTTON                                  :{BLACK}Új település
STR_FOUND_TOWN_NEW_TOWN_TOOLTIP                                 :{BLACK}Új település építése. Shift+kattintással megmutatja a becsült költséget
STR_FOUND_TOWN_RANDOM_TOWN_BUTTON                               :{BLACK}Egy véletlen település
STR_FOUND_TOWN_RANDOM_TOWN_TOOLTIP                              :{BLACK}Település építése véletlenszerű helyre
STR_FOUND_TOWN_MANY_RANDOM_TOWNS                                :{BLACK}Sok véletlen település
STR_FOUND_TOWN_RANDOM_TOWNS_TOOLTIP                             :{BLACK}Véletlenszerüen elhelyez a térképen sok települést.

STR_FOUND_TOWN_NAME_TITLE                                       :{YELLOW}Városnév:
STR_FOUND_TOWN_NAME_EDITOR_TITLE                                :{BLACK}A város nevének megadása
STR_FOUND_TOWN_NAME_EDITOR_HELP                                 :{BLACK}Kattints ide a város nevének beírásához
STR_FOUND_TOWN_NAME_RANDOM_BUTTON                               :{BLACK}Véletlen név
STR_FOUND_TOWN_NAME_RANDOM_TOOLTIP                              :{BLACK}Új véletlen név generálása

STR_FOUND_TOWN_INITIAL_SIZE_TITLE                               :{YELLOW}Új település mérete:
STR_FOUND_TOWN_INITIAL_SIZE_SMALL_BUTTON                        :{BLACK}Kicsi
STR_FOUND_TOWN_INITIAL_SIZE_MEDIUM_BUTTON                       :{BLACK}Közepes
STR_FOUND_TOWN_INITIAL_SIZE_LARGE_BUTTON                        :{BLACK}Nagy
STR_FOUND_TOWN_SIZE_RANDOM                                      :{BLACK}Véletlenszerű
STR_FOUND_TOWN_INITIAL_SIZE_TOOLTIP                             :{BLACK}A település méretének kiválasztása
STR_FOUND_TOWN_CITY                                             :{BLACK}Város
STR_FOUND_TOWN_CITY_TOOLTIP                                     :{BLACK}Átlagosnál gyorsabban növekedő városok{}Beállítástól függően nagyobbak alapításkor

STR_FOUND_TOWN_ROAD_LAYOUT                                      :{YELLOW}Település úthálózat építési mintája:
STR_FOUND_TOWN_SELECT_TOWN_ROAD_LAYOUT                          :{BLACK}Válassz úthálózati elrendezést ehhez a városhoz
STR_FOUND_TOWN_SELECT_LAYOUT_ORIGINAL                           :{BLACK}Eredeti
STR_FOUND_TOWN_SELECT_LAYOUT_BETTER_ROADS                       :{BLACK}Jobb utak
STR_FOUND_TOWN_SELECT_LAYOUT_2X2_GRID                           :{BLACK}2x2-es háló
STR_FOUND_TOWN_SELECT_LAYOUT_3X3_GRID                           :{BLACK}3x3-as háló
STR_FOUND_TOWN_SELECT_LAYOUT_RANDOM                             :{BLACK}Véletlenszerű

# Fund new industry window
STR_FUND_INDUSTRY_CAPTION                                       :{WHITE}Új gazdasági épület
STR_FUND_INDUSTRY_SELECTION_TOOLTIP                             :{BLACK}Megfelelő gazdasági épülettípus kiválasztása a listából
STR_FUND_INDUSTRY_MANY_RANDOM_INDUSTRIES                        :{BLACK}Sok véletlen gazdasági épület
STR_FUND_INDUSTRY_MANY_RANDOM_INDUSTRIES_TOOLTIP                :{BLACK}Elhelyez a térképen véletlenszerüen sok gazdasági épületet
STR_FUND_INDUSTRY_MANY_RANDOM_INDUSTRIES_CAPTION                :{WHITE}Sok véletlen gazdasági épület
STR_FUND_INDUSTRY_MANY_RANDOM_INDUSTRIES_QUERY                  :{YELLOW}Tényleg szeretnél sok véletlen gazdasági épületet felépíteni?
STR_FUND_INDUSTRY_INDUSTRY_BUILD_COST                           :{BLACK}Ár: {YELLOW}{CURRENCY_LONG}
STR_FUND_INDUSTRY_PROSPECT_NEW_INDUSTRY                         :{BLACK}Kutatás
STR_FUND_INDUSTRY_BUILD_NEW_INDUSTRY                            :{BLACK}Épít
STR_FUND_INDUSTRY_FUND_NEW_INDUSTRY                             :{BLACK}Alapít
STR_FUND_INDUSTRY_REMOVE_ALL_INDUSTRIES                         :{BLACK}Összes gazdasági épület eltávolítása
STR_FUND_INDUSTRY_REMOVE_ALL_INDUSTRIES_TOOLTIP                 :{BLACK}Eltávolítja az összes, a térképen található gazdasági épületet
STR_FUND_INDUSTRY_REMOVE_ALL_INDUSTRIES_CAPTION                 :{WHITE}Összes gazdasági épület eltávolítása
STR_FUND_INDUSTRY_REMOVE_ALL_INDUSTRIES_QUERY                   :{YELLOW}Biztosan el akarod távolítani az összes gazdasági épületet?

# Industry cargoes window
STR_INDUSTRY_CARGOES_INDUSTRY_CAPTION                           :{WHITE}Ipari láncolat {STRING} gazdasági épületnek
STR_INDUSTRY_CARGOES_CARGO_CAPTION                              :{WHITE}Ipari láncolat {STRING} rakománynak
STR_INDUSTRY_CARGOES_PRODUCERS                                  :{WHITE}Termelő gazdasági épületek
STR_INDUSTRY_CARGOES_CUSTOMERS                                  :{WHITE}Elfogadó gazdasági épületek
STR_INDUSTRY_CARGOES_HOUSES                                     :{WHITE}Házak
STR_INDUSTRY_CARGOES_INDUSTRY_TOOLTIP                           :{BLACK}Kattints a gazdasági épületre az ellátók és a fogyasztók megjelenítéséhez
STR_INDUSTRY_CARGOES_CARGO_TOOLTIP                              :{BLACK}{STRING}{}Kattints a rakományra az ellátók és a fogyasztók megjelenítéséhez.
STR_INDUSTRY_DISPLAY_CHAIN                                      :{BLACK}Láncolat mutatása
STR_INDUSTRY_DISPLAY_CHAIN_TOOLTIP                              :{BLACK}Rakományellátó és fogyasztó gazdasági épületek megjelenítése
STR_INDUSTRY_CARGOES_NOTIFY_SMALLMAP                            :{BLACK}Térképre kapcsolás
STR_INDUSTRY_CARGOES_NOTIFY_SMALLMAP_TOOLTIP                    :{BLACK}A térképen megjelenített gazdasági épületek kiválasztása
STR_INDUSTRY_CARGOES_SELECT_CARGO                               :{BLACK}Szállítmánytípus kiválasztása
STR_INDUSTRY_CARGOES_SELECT_CARGO_TOOLTIP                       :{BLACK}Válaszd ki a szállítmány típust amit meg akarsz jeleníteni
STR_INDUSTRY_CARGOES_SELECT_INDUSTRY                            :{BLACK}Iparág választás
STR_INDUSTRY_CARGOES_SELECT_INDUSTRY_TOOLTIP                    :{BLACK}Válaszd ki az iparágat amit meg akarsz jeleníteni

# Land area window
STR_LAND_AREA_INFORMATION_CAPTION                               :{WHITE}Terület-információ
STR_LAND_AREA_INFORMATION_LOCATION_TOOLTIP                      :{BLACK}A főnézetet a csempére állítja. Ctrl+Klikk megnyit egy új főnézetet a csempén.
STR_LAND_AREA_INFORMATION_COST_TO_CLEAR_N_A                     :{BLACK}{LTBLUE}Nem lehet lerombolni
STR_LAND_AREA_INFORMATION_COST_TO_CLEAR                         :{BLACK}A megtisztítás költsége: {RED}{CURRENCY_LONG}
STR_LAND_AREA_INFORMATION_REVENUE_WHEN_CLEARED                  :{BLACK}Bevétel lerombolás esetén: {LTBLUE}{CURRENCY_LONG}
STR_LAND_AREA_INFORMATION_OWNER_N_A                             :Nincs
STR_LAND_AREA_INFORMATION_OWNER                                 :{BLACK}Tulajdonos: {LTBLUE}{STRING}
STR_LAND_AREA_INFORMATION_ROAD_OWNER                            :{BLACK}Az út tulajdonosa: {LTBLUE}{STRING}
STR_LAND_AREA_INFORMATION_TRAM_OWNER                            :{BLACK}A villamospálya tulajdonosa: {LTBLUE}{STRING}
STR_LAND_AREA_INFORMATION_RAIL_OWNER                            :{BLACK}A vasúti pálya tulajdonosa: {LTBLUE}{STRING}
STR_LAND_AREA_INFORMATION_LOCAL_AUTHORITY                       :{BLACK}Helyi önkormányzat: {LTBLUE}{STRING}
STR_LAND_AREA_INFORMATION_LOCAL_AUTHORITY_NONE                  :Nincs
STR_LAND_AREA_INFORMATION_LANDINFO_COORDS                       :{BLACK}Koordináták: {LTBLUE}{NUM} x {NUM} x {NUM} ({STRING})
STR_LAND_AREA_INFORMATION_BUILD_DATE                            :{BLACK}Épült: {LTBLUE}{DATE_LONG}
STR_LAND_AREA_INFORMATION_STATION_CLASS                         :{BLACK}Állomás osztálya: {LTBLUE}{STRING}
STR_LAND_AREA_INFORMATION_STATION_TYPE                          :{BLACK}Állomás típusa: {LTBLUE}{STRING}
STR_LAND_AREA_INFORMATION_AIRPORT_CLASS                         :{BLACK}Repülőtér osztály: {LTBLUE}{STRING}
STR_LAND_AREA_INFORMATION_AIRPORT_NAME                          :{BLACK}Repülőtér név: {LTBLUE}{STRING}
STR_LAND_AREA_INFORMATION_AIRPORTTILE_NAME                      :{BLACK}Repülőtér mező név: {LTBLUE}{STRING}
STR_LAND_AREA_INFORMATION_NEWGRF_NAME                           :{BLACK}NewGRF: {LTBLUE}{STRING}
STR_LAND_AREA_INFORMATION_CARGO_ACCEPTED                        :{BLACK}Elfogad: {LTBLUE}
STR_LAND_AREA_INFORMATION_CARGO_EIGHTS                          :({COMMA}/8 {STRING})
STR_LANG_AREA_INFORMATION_RAIL_TYPE                             :{BLACK}Vasút típusa: {LTBLUE}{STRING}
STR_LANG_AREA_INFORMATION_ROAD_TYPE                             :{BLACK}Út típusa: {LTBLUE}{STRING}
STR_LANG_AREA_INFORMATION_TRAM_TYPE                             :{BLACK}Villamospálya típusa: {LTBLUE}{STRING}
STR_LANG_AREA_INFORMATION_RAIL_SPEED_LIMIT                      :{BLACK}Vasúti pályasebesség: {LTBLUE}{VELOCITY}
STR_LANG_AREA_INFORMATION_ROAD_SPEED_LIMIT                      :{BLACK}Közúti sebességkorlátozás: {LTBLUE}{VELOCITY}
STR_LANG_AREA_INFORMATION_TRAM_SPEED_LIMIT                      :{BLACK}Villamosok sebességkorlátozása: {LTBLUE}{VELOCITY}

# Description of land area of different tiles
STR_LAI_CLEAR_DESCRIPTION_ROCKS                                 :Kövek
STR_LAI_CLEAR_DESCRIPTION_ROUGH_LAND                            :Durva föld
STR_LAI_CLEAR_DESCRIPTION_BARE_LAND                             :Csupasz föld
STR_LAI_CLEAR_DESCRIPTION_GRASS                                 :Fű
STR_LAI_CLEAR_DESCRIPTION_FIELDS                                :Szántóföld
STR_LAI_CLEAR_DESCRIPTION_SNOW_COVERED_LAND                     :Havas föld
STR_LAI_CLEAR_DESCRIPTION_DESERT                                :Sivatag

STR_LAI_RAIL_DESCRIPTION_TRACK                                  :Vasúti pálya
STR_LAI_RAIL_DESCRIPTION_TRACK_WITH_NORMAL_SIGNALS              :Vasúti pálya normál jelzőkkel
STR_LAI_RAIL_DESCRIPTION_TRACK_WITH_PRESIGNALS                  :Vasúti pálya előjelzőkkel
STR_LAI_RAIL_DESCRIPTION_TRACK_WITH_EXITSIGNALS                 :Vasúti pálya kijárati jelzőkkel
STR_LAI_RAIL_DESCRIPTION_TRACK_WITH_COMBOSIGNALS                :Vasúti pálya kombinált jelzőkkel
STR_LAI_RAIL_DESCRIPTION_TRACK_WITH_PBSSIGNALS                  :Vasúti pálya irányjelzőkkel
STR_LAI_RAIL_DESCRIPTION_TRACK_WITH_NOENTRYSIGNALS              :Vasúti pálya egyirányú irányjelzőkkel
STR_LAI_RAIL_DESCRIPTION_TRACK_WITH_NORMAL_PRESIGNALS           :Vasúti pálya normál- és előjelzőkkel
STR_LAI_RAIL_DESCRIPTION_TRACK_WITH_NORMAL_EXITSIGNALS          :Vasúti pálya normál- és kijárati jelzőkkel
STR_LAI_RAIL_DESCRIPTION_TRACK_WITH_NORMAL_COMBOSIGNALS         :Vasúti pálya normál- és kombinált jelzőkkel
STR_LAI_RAIL_DESCRIPTION_TRACK_WITH_NORMAL_PBSSIGNALS           :Vasúti pálya normál- és irányjelzőkkel
STR_LAI_RAIL_DESCRIPTION_TRACK_WITH_NORMAL_NOENTRYSIGNALS       :Vasúti pálya normál- és egyirányú irányjelzőkkel
STR_LAI_RAIL_DESCRIPTION_TRACK_WITH_PRE_EXITSIGNALS             :Vasúti pálya elő- és kijárati jelzőkkel
STR_LAI_RAIL_DESCRIPTION_TRACK_WITH_PRE_COMBOSIGNALS            :Vasúti pálya elő- és kombinált jelzőkkel
STR_LAI_RAIL_DESCRIPTION_TRACK_WITH_PRE_PBSSIGNALS              :Vasúti pálya elő- és irányjelzőkkel
STR_LAI_RAIL_DESCRIPTION_TRACK_WITH_PRE_NOENTRYSIGNALS          :Vasúti pálya elő- és egyirányú irányjelzőkkel
STR_LAI_RAIL_DESCRIPTION_TRACK_WITH_EXIT_COMBOSIGNALS           :Vasúti pálya kijárati- és kombinált jelzőkkel
STR_LAI_RAIL_DESCRIPTION_TRACK_WITH_EXIT_PBSSIGNALS             :Vasúti pálya kijárati- és irányjelzőkkel
STR_LAI_RAIL_DESCRIPTION_TRACK_WITH_EXIT_NOENTRYSIGNALS         :Vasúti pálya kijárati- és egyirányú irányjelzőkkel
STR_LAI_RAIL_DESCRIPTION_TRACK_WITH_COMBO_PBSSIGNALS            :Vasúti pálya kombinált- és irányjelzőkkel
STR_LAI_RAIL_DESCRIPTION_TRACK_WITH_COMBO_NOENTRYSIGNALS        :Vasúti pálya kombinált- és egyirányú irányjelzőkkel
STR_LAI_RAIL_DESCRIPTION_TRACK_WITH_PBS_NOENTRYSIGNALS          :Vasúti pálya irány- és egyirányú irányjelzőkkel
STR_LAI_RAIL_DESCRIPTION_TRAIN_DEPOT                            :Vasúti járműtelep

STR_LAI_ROAD_DESCRIPTION_ROAD                                   :Út
STR_LAI_ROAD_DESCRIPTION_ROAD_WITH_STREETLIGHTS                 :Út közvilágítással
STR_LAI_ROAD_DESCRIPTION_TREE_LINED_ROAD                        :Fával szegélyezett út
STR_LAI_ROAD_DESCRIPTION_ROAD_VEHICLE_DEPOT                     :Garázs
STR_LAI_ROAD_DESCRIPTION_ROAD_RAIL_LEVEL_CROSSING               :Közúti-vasúti átjáró
STR_LAI_ROAD_DESCRIPTION_TRAMWAY                                :Villamospálya

# Houses come directly from their building names
STR_LAI_TOWN_INDUSTRY_DESCRIPTION_UNDER_CONSTRUCTION            :{STRING} (építés alatt)

STR_LAI_TREE_NAME_TREES                                         :Fák
STR_LAI_TREE_NAME_RAINFOREST                                    :Esőerdő
STR_LAI_TREE_NAME_CACTUS_PLANTS                                 :Kaktusz

STR_LAI_STATION_DESCRIPTION_RAILROAD_STATION                    :Vasútállomás
STR_LAI_STATION_DESCRIPTION_AIRCRAFT_HANGAR                     :Repülőtéri hangár
STR_LAI_STATION_DESCRIPTION_AIRPORT                             :Repülőtér
STR_LAI_STATION_DESCRIPTION_TRUCK_LOADING_AREA                  :Teherautó-rakodóhely
STR_LAI_STATION_DESCRIPTION_BUS_STATION                         :Buszmegálló
STR_LAI_STATION_DESCRIPTION_SHIP_DOCK                           :Kikötő
STR_LAI_STATION_DESCRIPTION_BUOY                                :Bója
STR_LAI_STATION_DESCRIPTION_WAYPOINT                            :Ellenőrző pont

STR_LAI_WATER_DESCRIPTION_WATER                                 :Víz
STR_LAI_WATER_DESCRIPTION_CANAL                                 :Csatorna
STR_LAI_WATER_DESCRIPTION_LOCK                                  :Zsilip
STR_LAI_WATER_DESCRIPTION_RIVER                                 :Folyó
STR_LAI_WATER_DESCRIPTION_COAST_OR_RIVERBANK                    :Tenger- vagy folyópart
STR_LAI_WATER_DESCRIPTION_SHIP_DEPOT                            :Dokk

# Industries come directly from their industry names

STR_LAI_TUNNEL_DESCRIPTION_RAILROAD                             :Vasúti alagút
STR_LAI_TUNNEL_DESCRIPTION_ROAD                                 :Közúti alagút

STR_LAI_BRIDGE_DESCRIPTION_RAIL_SUSPENSION_STEEL                :Acél függő vasúti híd
STR_LAI_BRIDGE_DESCRIPTION_RAIL_GIRDER_STEEL                    :Gerendás acél vasúti híd
STR_LAI_BRIDGE_DESCRIPTION_RAIL_CANTILEVER_STEEL                :Rácsos acél vasúti híd
STR_LAI_BRIDGE_DESCRIPTION_RAIL_SUSPENSION_CONCRETE             :Vasbeton függő vasúti híd
STR_LAI_BRIDGE_DESCRIPTION_RAIL_WOODEN                          :Fa vasúti híd
STR_LAI_BRIDGE_DESCRIPTION_RAIL_CONCRETE                        :Beton vasúti híd
STR_LAI_BRIDGE_DESCRIPTION_RAIL_TUBULAR_STEEL                   :Cső vasúti híd

STR_LAI_BRIDGE_DESCRIPTION_ROAD_SUSPENSION_STEEL                :Acél függő közúti híd
STR_LAI_BRIDGE_DESCRIPTION_ROAD_GIRDER_STEEL                    :Gerendás acél közúti híd
STR_LAI_BRIDGE_DESCRIPTION_ROAD_CANTILEVER_STEEL                :Rácsos acél közúti híd
STR_LAI_BRIDGE_DESCRIPTION_ROAD_SUSPENSION_CONCRETE             :Vasbeton függő közúti híd
STR_LAI_BRIDGE_DESCRIPTION_ROAD_WOODEN                          :Fa közúti híd
STR_LAI_BRIDGE_DESCRIPTION_ROAD_CONCRETE                        :Beton közúti híd
STR_LAI_BRIDGE_DESCRIPTION_ROAD_TUBULAR_STEEL                   :Cső közúti híd

STR_LAI_BRIDGE_DESCRIPTION_AQUEDUCT                             :Csatornahíd

STR_LAI_OBJECT_DESCRIPTION_TRANSMITTER                          :Rádióadó-torony
STR_LAI_OBJECT_DESCRIPTION_LIGHTHOUSE                           :Világítótorony
STR_LAI_OBJECT_DESCRIPTION_COMPANY_HEADQUARTERS                 :Vállalat székháza
STR_LAI_OBJECT_DESCRIPTION_COMPANY_OWNED_LAND                   :Vállalat által birtokolt föld

# About OpenTTD window
STR_ABOUT_OPENTTD                                               :{WHITE}Az OpenTTD-ről
STR_ABOUT_ORIGINAL_COPYRIGHT                                    :{BLACK}Eredeti copyright {COPYRIGHT} 1995 Chris Sawyer, Minden jog fenntartva
STR_ABOUT_VERSION                                               :{BLACK}OpenTTD {REV} verzió
STR_ABOUT_COPYRIGHT_OPENTTD                                     :{BLACK}OpenTTD {COPYRIGHT}2002-{STRING} Az OpenTTD csapat

# Framerate display window
STR_FRAMERATE_CAPTION                                           :{WHITE}FPS ablak
STR_FRAMERATE_CAPTION_SMALL                                     :{STRING}{WHITE} ({DECIMAL}x)
STR_FRAMERATE_RATE_GAMELOOP                                     :{BLACK}Szimuláció: {STRING}
STR_FRAMERATE_RATE_GAMELOOP_TOOLTIP                             :{BLACK}A másodpercenként szimulált játékbeli tickek száma.
STR_FRAMERATE_RATE_BLITTER                                      :{BLACK}A grafika képkockasűrűsége: {STRING}
STR_FRAMERATE_RATE_BLITTER_TOOLTIP                              :{BLACK}A másodpercenként renderelt képkockák száma.
STR_FRAMERATE_SPEED_FACTOR                                      :{BLACK}A játék pillanatnyi sebessége: {DECIMAL}x
STR_FRAMERATE_SPEED_FACTOR_TOOLTIP                              :{BLACK}Milyen gyorsan fut a játék, viszonyítva az elvárt sebességhez normál játéksebesség esetén.
STR_FRAMERATE_CURRENT                                           :{WHITE}Pillanatnyi
STR_FRAMERATE_AVERAGE                                           :{WHITE}Átlagos
STR_FRAMERATE_MEMORYUSE                                         :{WHITE}Memória
STR_FRAMERATE_DATA_POINTS                                       :{BLACK}Adatok {COMMA} mérés alapján
STR_FRAMERATE_MS_GOOD                                           :{LTBLUE}{DECIMAL} ms
STR_FRAMERATE_MS_WARN                                           :{YELLOW}{DECIMAL} ms
STR_FRAMERATE_MS_BAD                                            :{RED}{DECIMAL} ms
STR_FRAMERATE_FPS_GOOD                                          :{LTBLUE}{DECIMAL} frame/s
STR_FRAMERATE_FPS_WARN                                          :{YELLOW}{DECIMAL} frame/s
STR_FRAMERATE_FPS_BAD                                           :{RED}{DECIMAL} frame/s
STR_FRAMERATE_BYTES_GOOD                                        :{LTBLUE}{BYTES}
STR_FRAMERATE_GRAPH_MILLISECONDS                                :{TINY_FONT}{COMMA} ms
STR_FRAMERATE_GRAPH_SECONDS                                     :{TINY_FONT}{COMMA} s

###length 15
STR_FRAMERATE_GAMELOOP                                          :{BLACK}Játékciklus összesen:
STR_FRAMERATE_GL_ECONOMY                                        :{BLACK}  Árukezelés:
STR_FRAMERATE_GL_TRAINS                                         :{BLACK}  Vonat tickek:
STR_FRAMERATE_GL_ROADVEHS                                       :{BLACK}  Közúti jármű tickek:
STR_FRAMERATE_GL_SHIPS                                          :{BLACK}  Hajó tickek:
STR_FRAMERATE_GL_AIRCRAFT                                       :{BLACK}  Repülőgép tickek:
STR_FRAMERATE_GL_LANDSCAPE                                      :{BLACK}  Világ tickek:
STR_FRAMERATE_GL_LINKGRAPH                                      :{BLACK}  Kapcsolati gráf:
STR_FRAMERATE_DRAWING                                           :{BLACK}Renderelés:
STR_FRAMERATE_DRAWING_VIEWPORTS                                 :{BLACK}  Világ látképek:
STR_FRAMERATE_VIDEO                                             :{BLACK}Videokimenet:
STR_FRAMERATE_SOUND                                             :{BLACK}Hangkeverés:
STR_FRAMERATE_ALLSCRIPTS                                        :{BLACK}  Játékszkript/MI összesen:
STR_FRAMERATE_GAMESCRIPT                                        :{BLACK}   Játékszkript:
STR_FRAMERATE_AI                                                :{BLACK}   MI {NUM} {STRING}

###length 15
STR_FRAMETIME_CAPTION_GAMELOOP                                  :Játékciklus
STR_FRAMETIME_CAPTION_GL_ECONOMY                                :Árukezelés
STR_FRAMETIME_CAPTION_GL_TRAINS                                 :Vonat tickek
STR_FRAMETIME_CAPTION_GL_ROADVEHS                               :Közúti jármű tickek
STR_FRAMETIME_CAPTION_GL_SHIPS                                  :Hajó tickek
STR_FRAMETIME_CAPTION_GL_AIRCRAFT                               :Repülőgép tickek
STR_FRAMETIME_CAPTION_GL_LANDSCAPE                              :Világ tickek
STR_FRAMETIME_CAPTION_GL_LINKGRAPH                              :Kapcsolati gráf
STR_FRAMETIME_CAPTION_DRAWING                                   :Renderelés
STR_FRAMETIME_CAPTION_DRAWING_VIEWPORTS                         :Világ látképek
STR_FRAMETIME_CAPTION_VIDEO                                     :Videokimenet
STR_FRAMETIME_CAPTION_SOUND                                     :Hangkeverés
STR_FRAMETIME_CAPTION_ALLSCRIPTS                                :Játékszkriptek/MI-k összesen
STR_FRAMETIME_CAPTION_GAMESCRIPT                                :Játékszkript
STR_FRAMETIME_CAPTION_AI                                        :MI {NUM} {STRING}


# Save/load game/scenario
STR_SAVELOAD_SAVE_CAPTION                                       :{WHITE}Játék mentése
STR_SAVELOAD_LOAD_CAPTION                                       :{WHITE}Játék betöltése
STR_SAVELOAD_SAVE_SCENARIO                                      :{WHITE}Pálya mentése
STR_SAVELOAD_LOAD_SCENARIO                                      :{WHITE}Pálya betöltése
STR_SAVELOAD_LOAD_HEIGHTMAP                                     :{WHITE}Magasságtérkép betöltése
STR_SAVELOAD_SAVE_HEIGHTMAP                                     :{WHITE}Magasságtérkép mentése
STR_SAVELOAD_HOME_BUTTON                                        :{BLACK}Kattints ide az aktuális mentési könyvtárra való ugráshoz
STR_SAVELOAD_BYTES_FREE                                         :{BLACK}{BYTES} szabad
STR_SAVELOAD_LIST_TOOLTIP                                       :{BLACK}Meghajtók, könyvtárak és mentések listája
STR_SAVELOAD_EDITBOX_TOOLTIP                                    :{BLACK}A mentés neve
STR_SAVELOAD_DELETE_BUTTON                                      :{BLACK}Töröl
STR_SAVELOAD_DELETE_TOOLTIP                                     :{BLACK}A kijelölt mentés törlése
STR_SAVELOAD_SAVE_BUTTON                                        :{BLACK}Ment
STR_SAVELOAD_SAVE_TOOLTIP                                       :{BLACK}A játék elmentése a választott néven
STR_SAVELOAD_LOAD_BUTTON                                        :{BLACK}Betölt
STR_SAVELOAD_LOAD_TOOLTIP                                       :{BLACK}Betölti a kiválasztott játékmentést
STR_SAVELOAD_LOAD_HEIGHTMAP_TOOLTIP                             :{BLACK}Betölti a kiválasztott magasságtérképet
STR_SAVELOAD_DETAIL_CAPTION                                     :{BLACK}Részletek
STR_SAVELOAD_DETAIL_NOT_AVAILABLE                               :{BLACK}Nincs elérhető információ
STR_SAVELOAD_DETAIL_COMPANY_INDEX                               :{SILVER}{COMMA}: {WHITE}{STRING}
STR_SAVELOAD_DETAIL_GRFSTATUS                                   :{SILVER}NewGRF: {WHITE}{STRING}
STR_SAVELOAD_FILTER_TITLE                                       :{BLACK}Szűrő:
STR_SAVELOAD_OVERWRITE_TITLE                                    :{WHITE}Fájl felülírása
STR_SAVELOAD_OVERWRITE_WARNING                                  :{YELLOW}Biztos vagy benne, hogy felülírod a létező fájlt?
STR_SAVELOAD_DIRECTORY                                          :{STRING} (Könyvtár)
STR_SAVELOAD_PARENT_DIRECTORY                                   :{STRING} (Szülőkönyvtár)

STR_SAVELOAD_OSKTITLE                                           :{BLACK}Add meg a játékmentés nevét

# World generation
STR_MAPGEN_WORLD_GENERATION_CAPTION                             :{WHITE}Világ létrehozása
STR_MAPGEN_MAPSIZE                                              :{BLACK}Térkép méret:
STR_MAPGEN_MAPSIZE_TOOLTIP                                      :{BLACK}Válaszd ki a térkép méretét. Az elérhető mezők száma egy kicsit kevesebb lesz
STR_MAPGEN_BY                                                   :{BLACK}*
STR_MAPGEN_NUMBER_OF_TOWNS                                      :{BLACK}Várossűrűség:
STR_MAPGEN_DATE                                                 :{BLACK}Dátum:
STR_MAPGEN_NUMBER_OF_INDUSTRIES                                 :{BLACK}Gazd. épületek száma:
STR_MAPGEN_HEIGHTMAP_HEIGHT                                     :{BLACK}Legmagasabb pont:
STR_MAPGEN_HEIGHTMAP_HEIGHT_UP                                  :{BLACK}A térkép legmagasabb pontjának tengerszint feletti magasságának növelése eggyel
STR_MAPGEN_HEIGHTMAP_HEIGHT_DOWN                                :{BLACK}A térkép legmagasabb pontjának tengerszint feletti magasságának csökkentése eggyel
STR_MAPGEN_SNOW_COVERAGE                                        :{BLACK}Havas terület kiterjedése:
STR_MAPGEN_SNOW_COVERAGE_UP                                     :{BLACK}A havas terület kiterjedésének növelése 10%-kal
STR_MAPGEN_SNOW_COVERAGE_DOWN                                   :{BLACK}A havas terület kiterjedésének csökkentése 10%-kal
STR_MAPGEN_SNOW_COVERAGE_TEXT                                   :{BLACK}{NUM}%
STR_MAPGEN_DESERT_COVERAGE                                      :{BLACK}Sivatag kiterjedése:
STR_MAPGEN_DESERT_COVERAGE_UP                                   :{BLACK}A sivatag kiterjedésének növelése 10%-kal
STR_MAPGEN_DESERT_COVERAGE_DOWN                                 :{BLACK}A sivatag kiterjedésének csökkentése 10%-kal
STR_MAPGEN_DESERT_COVERAGE_TEXT                                 :{BLACK}{NUM}%
STR_MAPGEN_SNOW_LINE_HEIGHT                                     :{BLACK}Hóhatár:
STR_MAPGEN_SNOW_LINE_UP                                         :{BLACK}A hóhatár megnövelése eggyel
STR_MAPGEN_SNOW_LINE_DOWN                                       :{BLACK}A hóhatár csökkentése eggyel
STR_MAPGEN_LAND_GENERATOR                                       :{BLACK}Térkép generátor:
STR_MAPGEN_TERRAIN_TYPE                                         :{BLACK}Tereptípus:
STR_MAPGEN_QUANTITY_OF_SEA_LAKES                                :{BLACK}Tengerszint:
STR_MAPGEN_QUANTITY_OF_RIVERS                                   :{BLACK}Folyók:
STR_MAPGEN_SMOOTHNESS                                           :{BLACK}Simaság:
STR_MAPGEN_VARIETY                                              :{BLACK}Változatosság eloszlása:
STR_MAPGEN_GENERATE                                             :{WHITE}Generál

# Strings for map borders at game generation
STR_MAPGEN_BORDER_TYPE                                          :{BLACK}Térkép határai:
STR_MAPGEN_NORTHWEST                                            :{BLACK}Északnyugat
STR_MAPGEN_NORTHEAST                                            :{BLACK}Északkelet
STR_MAPGEN_SOUTHEAST                                            :{BLACK}Délkelet
STR_MAPGEN_SOUTHWEST                                            :{BLACK}Délnyugat
STR_MAPGEN_BORDER_FREEFORM                                      :{BLACK}Szárazföld
STR_MAPGEN_BORDER_WATER                                         :{BLACK}Víz
STR_MAPGEN_BORDER_RANDOM                                        :{BLACK}Véletlen
STR_MAPGEN_BORDER_RANDOMIZE                                     :{BLACK}Véletlen
STR_MAPGEN_BORDER_MANUAL                                        :{BLACK}Kézi

STR_MAPGEN_HEIGHTMAP_ROTATION                                   :{BLACK}Magasságtérkép elforgatása:
STR_MAPGEN_HEIGHTMAP_NAME                                       :{BLACK}Magasságtérkép neve:
STR_MAPGEN_HEIGHTMAP_SIZE_LABEL                                 :{BLACK}Méret:
STR_MAPGEN_HEIGHTMAP_SIZE                                       :{ORANGE}{NUM} x {NUM}

STR_MAPGEN_TERRAIN_TYPE_QUERY_CAPT                              :{WHITE}A legmagasabb pont tengerszint feletti magassága
STR_MAPGEN_HEIGHTMAP_HEIGHT_QUERY_CAPT                          :{WHITE}Legmagasabb pont
STR_MAPGEN_SNOW_COVERAGE_QUERY_CAPT                             :{WHITE}A havas terület kiterjedése (százalékban)
STR_MAPGEN_DESERT_COVERAGE_QUERY_CAPT                           :{WHITE}A sivatag kiterjedése (százalékban)
STR_MAPGEN_SNOW_LINE_QUERY_CAPT                                 :{WHITE}Hóhatár megváltoztatása
STR_MAPGEN_START_DATE_QUERY_CAPT                                :{WHITE}Kezdő év megváltoztatása

# SE Map generation
STR_SE_MAPGEN_CAPTION                                           :{WHITE}Pálya típusa
STR_SE_MAPGEN_FLAT_WORLD                                        :{WHITE}Lapos terep
STR_SE_MAPGEN_FLAT_WORLD_TOOLTIP                                :{BLACK}Egy lapos terepet generál
STR_SE_MAPGEN_RANDOM_LAND                                       :{WHITE}Véletlen térkép
STR_SE_MAPGEN_FLAT_WORLD_HEIGHT                                 :{BLACK}Lapos terep magassága:
STR_SE_MAPGEN_FLAT_WORLD_HEIGHT_DOWN                            :{BLACK}Lapos terep magasságának csökkentése eggyel
STR_SE_MAPGEN_FLAT_WORLD_HEIGHT_UP                              :{BLACK}Lapos terep magasságának növelése eggyel

STR_SE_MAPGEN_FLAT_WORLD_HEIGHT_QUERY_CAPT                      :{WHITE}Lapos terep magasságának megváltoztatása

# Map generation progress
STR_GENERATION_WORLD                                            :{WHITE}Világ létrehozása...
STR_GENERATION_ABORT                                            :{BLACK}Félbeszakít
STR_GENERATION_ABORT_CAPTION                                    :{WHITE}Megszakítja a világ létrehozását
STR_GENERATION_ABORT_MESSAGE                                    :{YELLOW}Tényleg meg akarod szakítani a térkép generálását?
STR_GENERATION_PROGRESS                                         :{WHITE}{NUM}% kész
STR_GENERATION_PROGRESS_NUM                                     :{BLACK}{NUM} / {NUM}
STR_GENERATION_WORLD_GENERATION                                 :{BLACK}Világ létrehozása
STR_GENERATION_RIVER_GENERATION                                 :{BLACK}Folyó generálás
STR_GENERATION_TREE_GENERATION                                  :{BLACK}Fák generálása
STR_GENERATION_OBJECT_GENERATION                                :{BLACK}Mozgathatatlan létesítmények létrehozása
STR_GENERATION_CLEARING_TILES                                   :{BLACK}Durva és köves területek generálása
STR_GENERATION_SETTINGUP_GAME                                   :{BLACK}Játék beállítása
STR_GENERATION_PREPARING_TILELOOP                               :{BLACK}Mezők véglegesítése
STR_GENERATION_PREPARING_SCRIPT                                 :{BLACK}Futó szkript
STR_GENERATION_PREPARING_GAME                                   :{BLACK}Játék előkészítése

# NewGRF settings
STR_NEWGRF_SETTINGS_CAPTION                                     :{WHITE}NewGRF beállítások
STR_NEWGRF_SETTINGS_INFO_TITLE                                  :{WHITE}Részletes NewGRF információ
STR_NEWGRF_SETTINGS_ACTIVE_LIST                                 :{WHITE}Aktív NewGRF fájlok
STR_NEWGRF_SETTINGS_INACTIVE_LIST                               :{WHITE}Inaktív NewGRF fájlok
STR_NEWGRF_SETTINGS_SELECT_PRESET                               :{ORANGE}Lista kiválasztása:
STR_NEWGRF_FILTER_TITLE                                         :{ORANGE}Szűrendő kifejezés:
STR_NEWGRF_SETTINGS_PRESET_LIST_TOOLTIP                         :{BLACK}Kiválasztott lista betöltése
STR_NEWGRF_SETTINGS_PRESET_SAVE                                 :{BLACK}Lista mentése
STR_NEWGRF_SETTINGS_PRESET_SAVE_TOOLTIP                         :{BLACK}A kiválasztott elemek listába mentése
STR_NEWGRF_SETTINGS_PRESET_DELETE                               :{BLACK}Lista törlése
STR_NEWGRF_SETTINGS_PRESET_DELETE_TOOLTIP                       :{BLACK}A jelenleg kiválasztott lista törlése
STR_NEWGRF_SETTINGS_ADD                                         :{BLACK}Hozzáad
STR_NEWGRF_SETTINGS_ADD_FILE_TOOLTIP                            :{BLACK}A kiválasztott NewGRF fájlt hozzáadja a konfigurációdhoz
STR_NEWGRF_SETTINGS_RESCAN_FILES                                :{BLACK}Fájlok újraellenőrzése
STR_NEWGRF_SETTINGS_RESCAN_FILES_TOOLTIP                        :{BLACK}Az elérhető NewGRF fájlok listájának frissítése
STR_NEWGRF_SETTINGS_REMOVE                                      :{BLACK}Eltávolít
STR_NEWGRF_SETTINGS_REMOVE_TOOLTIP                              :{BLACK}Eltávolítja a kiválasztott NewGRF-et a listáról
STR_NEWGRF_SETTINGS_MOVEUP                                      :{BLACK}Fel
STR_NEWGRF_SETTINGS_MOVEUP_TOOLTIP                              :{BLACK}A kiválasztott NewGRF-et felfelé mozgatja a listán
STR_NEWGRF_SETTINGS_MOVEDOWN                                    :{BLACK}Le
STR_NEWGRF_SETTINGS_MOVEDOWN_TOOLTIP                            :{BLACK}A kiválasztott NewGRF-et lefelé mozgatja a listán
STR_NEWGRF_SETTINGS_UPGRADE                                     :{BLACK}Verziófrissítés
STR_NEWGRF_SETTINGS_UPGRADE_TOOLTIP                             :{BLACK}Frissíti azokat a NewGRF-eket, amelyekből van telepítve újabb verzió
STR_NEWGRF_SETTINGS_FILE_TOOLTIP                                :{BLACK}A feltelepített NewGRF fájlok listája.

STR_NEWGRF_SETTINGS_SET_PARAMETERS                              :{BLACK}Paraméterek beállítása
STR_NEWGRF_SETTINGS_SHOW_PARAMETERS                             :{BLACK}Paraméterek megjelenítése
STR_NEWGRF_SETTINGS_TOGGLE_PALETTE                              :{BLACK}Palettaváltás
STR_NEWGRF_SETTINGS_TOGGLE_PALETTE_TOOLTIP                      :{BLACK}A kiválasztott NewGRF palettájának váltása.{}Akkor használd, ha a NewGRF-ból származó grafikai elemek rózsaszínként jelennek meg
STR_NEWGRF_SETTINGS_APPLY_CHANGES                               :{BLACK}Alkalmazás

STR_NEWGRF_SETTINGS_FIND_MISSING_CONTENT_BUTTON                 :{BLACK}Keresd a hiányzó tartalmat online
STR_NEWGRF_SETTINGS_FIND_MISSING_CONTENT_TOOLTIP                :{BLACK}Ellenőrizd, hogy letölthető-e a hiányzó tartalom

STR_NEWGRF_SETTINGS_FILENAME                                    :{BLACK}Fájlnév: {SILVER}{STRING}
STR_NEWGRF_SETTINGS_GRF_ID                                      :{BLACK}GRF ID: {SILVER}{STRING}
STR_NEWGRF_SETTINGS_VERSION                                     :{BLACK}Vezió: {SILVER}{NUM}
STR_NEWGRF_SETTINGS_MIN_VERSION                                 :{BLACK}Min. kompatibilis verzió: {SILVER}{NUM}
STR_NEWGRF_SETTINGS_MD5SUM                                      :{BLACK}MD5sum: {SILVER}{STRING}
STR_NEWGRF_SETTINGS_PALETTE                                     :{BLACK}Paletta: {SILVER}{STRING}
STR_NEWGRF_SETTINGS_PALETTE_DEFAULT                             :Alapértelmezett (D)
STR_NEWGRF_SETTINGS_PALETTE_DEFAULT_32BPP                       :Alapértelmezett (D) / 32 bpp
STR_NEWGRF_SETTINGS_PALETTE_LEGACY                              :Régi (W)
STR_NEWGRF_SETTINGS_PALETTE_LEGACY_32BPP                        :Régi (W) / 32 bpp
STR_NEWGRF_SETTINGS_PARAMETER                                   :{BLACK}Paraméterek: {SILVER}{STRING}
STR_NEWGRF_SETTINGS_PARAMETER_NONE                              :Nincs

STR_NEWGRF_SETTINGS_NO_INFO                                     :{BLACK}Nem érhető el információ
STR_NEWGRF_SETTINGS_NOT_FOUND                                   :{RED}Fájl nem található
STR_NEWGRF_SETTINGS_DISABLED                                    :{RED}Kikapcsolva
STR_NEWGRF_SETTINGS_INCOMPATIBLE                                :{RED}Nem kompatibilis az OpenTTD ezen verziójával

# NewGRF save preset window
STR_SAVE_PRESET_CAPTION                                         :{WHITE}Lista mentése
STR_SAVE_PRESET_LIST_TOOLTIP                                    :{BLACK}Az elérhető listák, kattints az egyikre, hogy lemásold a lenti mezőbe
STR_SAVE_PRESET_TITLE                                           :{BLACK}A lista neve
STR_SAVE_PRESET_EDITBOX_TOOLTIP                                 :{BLACK}A lista mentéséhez kiválasztott név
STR_SAVE_PRESET_CANCEL                                          :{BLACK}Mégse
STR_SAVE_PRESET_CANCEL_TOOLTIP                                  :{BLACK}Ne mentse a listát
STR_SAVE_PRESET_SAVE                                            :{BLACK}Mentés
STR_SAVE_PRESET_SAVE_TOOLTIP                                    :{BLACK}A lista mentése a megadott névvel

# NewGRF parameters window
STR_NEWGRF_PARAMETERS_CAPTION                                   :{WHITE}NewGRF paraméterek megváltoztatása
STR_NEWGRF_PARAMETERS_CLOSE                                     :{BLACK}Bezárás
STR_NEWGRF_PARAMETERS_RESET                                     :{BLACK}Alapértelmezett
STR_NEWGRF_PARAMETERS_RESET_TOOLTIP                             :{BLACK}Összes paraméter alapértelmezettre állítása
STR_NEWGRF_PARAMETERS_DEFAULT_NAME                              :Paraméter {NUM}
STR_NEWGRF_PARAMETERS_SETTING                                   :{STRING}: {ORANGE}{STRING}
STR_NEWGRF_PARAMETERS_NUM_PARAM                                 :{LTBLUE}Paraméterek száma: {ORANGE}{NUM}

# NewGRF inspect window
STR_NEWGRF_INSPECT_CAPTION                                      :{WHITE}Megtekintés - {STRING}
STR_NEWGRF_INSPECT_PARENT_BUTTON                                :{BLACK}Szülő
STR_NEWGRF_INSPECT_PARENT_TOOLTIP                               :{BLACK}Objektum megtekintése szülőterületen

STR_NEWGRF_INSPECT_CAPTION_OBJECT_AT                            :{STRING} {HEX}-ban
STR_NEWGRF_INSPECT_CAPTION_OBJECT_AT_OBJECT                     :Objektum
STR_NEWGRF_INSPECT_CAPTION_OBJECT_AT_RAIL_TYPE                  :Pályatípus

STR_NEWGRF_INSPECT_QUERY_CAPTION                                :{WHITE}NewGRF változó 60+x paraméter (hexadecimális)

# Sprite aligner window
STR_SPRITE_ALIGNER_CAPTION                                      :{WHITE}Elhelyezési sprite {COMMA} ({STRING})
STR_SPRITE_ALIGNER_NEXT_BUTTON                                  :{BLACK}Következő sprite
STR_SPRITE_ALIGNER_NEXT_TOOLTIP                                 :{BLACK}Továbbhaladás a következő normál spritera, kihagyva bármilyen ál/átszínező/betű spriteokat, a végén folytatva az elsővel
STR_SPRITE_ALIGNER_GOTO_BUTTON                                  :{BLACK}Ugrás a spritehoz
STR_SPRITE_ALIGNER_GOTO_TOOLTIP                                 :{BLACK}Ugrás a megadott spritehoz. Ha a sprite nem normál sprite, továbbhaladás a következő normál spritehoz
STR_SPRITE_ALIGNER_PREVIOUS_BUTTON                              :{BLACK}Előző sprite
STR_SPRITE_ALIGNER_PREVIOUS_TOOLTIP                             :{BLACK}Továbbhaladás az előző normál spritera, kihagyva bármilyen ál/átszínező/betű spriteokat, az elején folytatva az utolsóval
STR_SPRITE_ALIGNER_SPRITE_TOOLTIP                               :{BLACK}A jelenleg kiválasztott sprite ábrázolása. Az elhelyezkedés kikapcsolt sprite-rajzolás közben
STR_SPRITE_ALIGNER_MOVE_TOOLTIP                                 :{BLACK}Sprite elmozdítása, módosítva az X és Y offszeteket. Ctrl+kattintással a spriteot nyolc egységgel mozgatja
STR_SPRITE_ALIGNER_RESET_BUTTON                                 :{BLACK}Eltolás visszaállítása
STR_SPRITE_ALIGNER_RESET_TOOLTIP                                :{BLACK}A jelenlegi relatív eltolás visszaállítása
STR_SPRITE_ALIGNER_OFFSETS_ABS                                  :{BLACK}X eltolás: {NUM}, Y eltolás: {NUM} (Abszolút)
STR_SPRITE_ALIGNER_OFFSETS_REL                                  :{BLACK}X eltolás: {NUM}, Y eltolás: {NUM} (Relatív)
STR_SPRITE_ALIGNER_PICKER_BUTTON                                :{BLACK}Sprite felszedése
STR_SPRITE_ALIGNER_PICKER_TOOLTIP                               :{BLACK}Szedj fel egy spriteot akárhonnan a képernyőről

STR_SPRITE_ALIGNER_GOTO_CAPTION                                 :{WHITE}Ugrás a spritehoz

# NewGRF (self) generated warnings/errors
STR_NEWGRF_ERROR_MSG_INFO                                       :{SILVER}{STRING}
STR_NEWGRF_ERROR_MSG_WARNING                                    :{RED}Figyelmeztetés: {SILVER}{STRING}
STR_NEWGRF_ERROR_MSG_ERROR                                      :{RED}Hiba: {SILVER}{STRING}
STR_NEWGRF_ERROR_MSG_FATAL                                      :{RED}Végzetes hiba: {SILVER}{STRING}
STR_NEWGRF_ERROR_FATAL_POPUP                                    :{WHITE}Egy végzetes NewGRF hiba történt:{}{STRING}
STR_NEWGRF_ERROR_POPUP                                          :{WHITE}NewGRF hiba történt:{}{STRING}
STR_NEWGRF_ERROR_VERSION_NUMBER                                 :{1:STRING} nem fog működni az OpenTTD által jelentett TTDPatch verzióval
STR_NEWGRF_ERROR_DOS_OR_WINDOWS                                 :{1:STRING} a TTD {STRING} verziójához van
STR_NEWGRF_ERROR_UNSET_SWITCH                                   :{1:STRING} úgy lett tervezve, hogy együtt lesz használva ezzel: {STRING}
STR_NEWGRF_ERROR_INVALID_PARAMETER                              :Hibás paraméterérték ehhez: {1:STRING}: paraméter {STRING} ({NUM})
STR_NEWGRF_ERROR_LOAD_BEFORE                                    :{1:STRING} muszáj, hogy betöltődjön ezelőtt: {STRING}
STR_NEWGRF_ERROR_LOAD_AFTER                                     :{1:STRING} muszáj, hogy ezután töltődjön be: {STRING}
STR_NEWGRF_ERROR_OTTD_VERSION_NUMBER                            :{1:STRING} csak a {STRING} vagy újabb verziójú OpenTTD-vel működik
STR_NEWGRF_ERROR_AFTER_TRANSLATED_FILE                          :az adott GRF fájl célja egy másik lefordítása
STR_NEWGRF_ERROR_TOO_MANY_NEWGRFS_LOADED                        :Túl sok NewGRF van betöltve
STR_NEWGRF_ERROR_STATIC_GRF_CAUSES_DESYNC                       :{1:STRING} betöltése mint statikus NewGRF {STRING} mellett ütközést okozhat
STR_NEWGRF_ERROR_UNEXPECTED_SPRITE                              :Váratlan sprite (sprite {3:NUM})
STR_NEWGRF_ERROR_UNKNOWN_PROPERTY                               :Ismeretlen Action 0 tulajdonság {4:HEX} (sprite {3:NUM})
STR_NEWGRF_ERROR_INVALID_ID                                     :Érvénytelen ID használat (sprite {3:NUM})
STR_NEWGRF_ERROR_CORRUPT_SPRITE                                 :{YELLOW}{STRING} hibás sprite-ot tartalmaz. Minden hibás sprite piros kérdőjellel (?) kerül jelölésre
STR_NEWGRF_ERROR_MULTIPLE_ACTION_8                              :Több Action 8 bejegyzést tartalmaz (sprite {3:NUM})
STR_NEWGRF_ERROR_READ_BOUNDS                                    :Ál-sprite távoli végének olvasása (sprite {3:NUM})
STR_NEWGRF_ERROR_GRM_FAILED                                     :Kért GRF források nem elérhetőek (sprite {3:NUM})
STR_NEWGRF_ERROR_FORCEFULLY_DISABLED                            :{1:STRING} kikapcsolva {STRING} által
STR_NEWGRF_ERROR_INVALID_SPRITE_LAYOUT                          :Érvénytelen/ismeretlen sprite szerkezet formátum (sprite {3:NUM})
STR_NEWGRF_ERROR_LIST_PROPERTY_TOO_LONG                         :Túl sok érték a tulajdonságlistában (sprite {3:NUM}, property {4:HEX})
STR_NEWGRF_ERROR_INDPROD_CALLBACK                               :Érvénytelen termelési callback gazdasági épületben (sprite {3:NUM}, "{2:STRING}")

# NewGRF related 'general' warnings
STR_NEWGRF_POPUP_CAUTION_CAPTION                                :{WHITE}Figyelem!
STR_NEWGRF_CONFIRMATION_TEXT                                    :{YELLOW}Te éppen egy jelenleg futó játékon akarsz változtatni; ettől elszállhat az OpenTTD. Ezekről ne tegyél hibajelentést.{}Teljesen biztos vagy ebben?

STR_NEWGRF_DUPLICATE_GRFID                                      :{WHITE}Nem lehetséges a fájl hozzáadása: duplikált GRF azonosító
STR_NEWGRF_COMPATIBLE_LOADED                                    :{ORANGE}Pontosan megegyező fájlt nem találtam (kompatibilis GRF-fel helyettesítve)
STR_NEWGRF_TOO_MANY_NEWGRFS                                     :{WHITE}Nem adhatod hozzá: Elérted a NewGRF fájlok maximális számát

STR_NEWGRF_COMPATIBLE_LOAD_WARNING                              :{WHITE}Kompatibilis GRFek betöltve a hiányzó fájlok helyett
STR_NEWGRF_DISABLED_WARNING                                     :{WHITE}Hiányzó GRF fájlokat kikapcsoltam
STR_NEWGRF_UNPAUSE_WARNING_TITLE                                :{YELLOW}Hiányzó GRF fájlok
STR_NEWGRF_UNPAUSE_WARNING                                      :{WHITE}A játék folytatásától az OpenTTD lefagyhat.{}Ne jelentsd be az ismétlődő lefagyásokat egyesével.{}Biztosan folytatni akarod?

# NewGRF status
STR_NEWGRF_LIST_NONE                                            :Nincs
###length 3
STR_NEWGRF_LIST_ALL_FOUND                                       :Minden fájl
STR_NEWGRF_LIST_COMPATIBLE                                      :{YELLOW}Talált kompatibilis fájlok
STR_NEWGRF_LIST_MISSING                                         :{RED}Hiányzó fájlok

# NewGRF 'it's broken' warnings
STR_NEWGRF_BROKEN                                               :{WHITE}A '{0:STRING}' viselkedése valószínűleg ütközést vagy összeomlást okoz
STR_NEWGRF_BROKEN_POWERED_WAGON                                 :{WHITE}Megváltoztatta '{1:ENGINE}' meghajtott vagon állapotát mikor nem volt bent a járműtelepen
STR_NEWGRF_BROKEN_VEHICLE_LENGTH                                :{WHITE}Megváltoztatta '{1:ENGINE}' jármű hosszát mikor nem volt a járműtelepen
STR_NEWGRF_BROKEN_CAPACITY                                      :{WHITE}Megváltoztatta a '{1:ENGINE}' kapacitását, amikor az nem a garázsban vagy átalakítás alatt áll
STR_BROKEN_VEHICLE_LENGTH                                       :{WHITE}A '{1:COMPANY}' vállalat '{0:VEHICLE}' jelű vonatának érvénytelen a hossza. Ezt a NewGRF-ek okozhatják. A játék elszállhat vagy lefagyhat

STR_NEWGRF_BUGGY                                                :{WHITE}A(z) '{0:STRING}' NewGRF helytelen információt tartalmaz
STR_NEWGRF_BUGGY_ARTICULATED_CARGO                              :{WHITE}A(z) '{1:ENGINE}' rakomány/átalakítás információja a gyártás után különbözik a vételi listán találhatótól. Ez hibát okozhat az automatikus felújítás/lecserélés során az átalakításban
STR_NEWGRF_BUGGY_ENDLESS_PRODUCTION_CALLBACK                    :{WHITE}'{1:STRING}' végtelen ciklust okozott a termelés folyamatnál
STR_NEWGRF_BUGGY_UNKNOWN_CALLBACK_RESULT                        :{WHITE}{1:HEX} visszatérő érték ismeretlen/érvénytelen {2:HEX} értékkel tért vissza
STR_NEWGRF_BUGGY_INVALID_CARGO_PRODUCTION_CALLBACK              :{WHITE}'{1:STRING}' érvénytelen rakománytípussal tért vissza a termelési callback-ben: {2:HEX}

# 'User removed essential NewGRFs'-placeholders for stuff without specs
STR_NEWGRF_INVALID_CARGO                                        :<érvénytelen rakomány>
STR_NEWGRF_INVALID_CARGO_ABBREV                                 :??
STR_NEWGRF_INVALID_CARGO_QUANTITY                               :{COMMA} of <érvénytelen rakomány>
STR_NEWGRF_INVALID_ENGINE                                       :<érvénytelen jármű modell>
STR_NEWGRF_INVALID_INDUSTRYTYPE                                 :<érvénytelen gazdasági épület>

# Placeholders for other invalid stuff, e.g. vehicles that have gone (Game Script).
STR_INVALID_VEHICLE                                             :<érvénytelen jármű>

# NewGRF scanning window
STR_NEWGRF_SCAN_CAPTION                                         :{WHITE}NewGRF-ek beolvasása
STR_NEWGRF_SCAN_MESSAGE                                         :{BLACK}NewGRF-ek beolvasása. Mennyiségtől függően eltarthat egy ideig...
STR_NEWGRF_SCAN_STATUS                                          :{BLACK}{NUM} NewGRF beolvasva kb. {NUM} NewGRF közül
STR_NEWGRF_SCAN_ARCHIVES                                        :Archív fájlok keresése

# Sign list window
STR_SIGN_LIST_CAPTION                                           :{WHITE}Feliratok listája ({COMMA} db)
STR_SIGN_LIST_MATCH_CASE                                        :{BLACK}Kis- és nagybetűk megkülönböztetése
STR_SIGN_LIST_MATCH_CASE_TOOLTIP                                :{BLACK}Kis- és nagybetűk megkülönböztetése a feliratok szövegei és a szűrő kulcsszó összehasonlítása közben

# Sign window
STR_EDIT_SIGN_CAPTION                                           :{WHITE}Felirat szerkesztése
STR_EDIT_SIGN_LOCATION_TOOLTIP                                  :{BLACK}A fő nézetet a felirat helyére állítja. Ctrl+kattintás esetén új nézetet nyit a felirat helyére.
STR_EDIT_SIGN_NEXT_SIGN_TOOLTIP                                 :{BLACK}Következő felirat
STR_EDIT_SIGN_PREVIOUS_SIGN_TOOLTIP                             :{BLACK}Előző felirat

STR_EDIT_SIGN_SIGN_OSKTITLE                                     :{BLACK}Felirat szövegének szerkesztése

# Town directory window
STR_TOWN_DIRECTORY_CAPTION                                      :{WHITE}Városok
STR_TOWN_DIRECTORY_NONE                                         :{ORANGE}- Nincs -
STR_TOWN_DIRECTORY_TOWN                                         :{ORANGE}{TOWN}{BLACK} ({COMMA})
STR_TOWN_DIRECTORY_CITY                                         :{ORANGE}{TOWN}{YELLOW} (Város){BLACK} ({COMMA})
STR_TOWN_DIRECTORY_LIST_TOOLTIP                                 :{BLACK}Városnevek - kattints egy névre a város megnézéséhez. Ctrl+kattintás esetén új látképet nyit a város pozíciójára
STR_TOWN_POPULATION                                             :{BLACK}Világnépesség: {COMMA}

# Town view window
STR_TOWN_VIEW_TOWN_CAPTION                                      :{WHITE}{TOWN}
STR_TOWN_VIEW_CITY_CAPTION                                      :{WHITE}{TOWN} (Város)
STR_TOWN_VIEW_POPULATION_HOUSES                                 :{BLACK}Lakosság: {ORANGE}{COMMA}{BLACK} Házak: {ORANGE}{COMMA}
STR_TOWN_VIEW_CARGO_LAST_MONTH_MAX                              :{BLACK}{CARGO_LIST} a legutóbbi hónapban: {ORANGE}{COMMA}{BLACK}  maximum: {ORANGE}{COMMA}
STR_TOWN_VIEW_CARGO_FOR_TOWNGROWTH                              :{BLACK}A város növekedéséhez szükséges rakomány:
STR_TOWN_VIEW_CARGO_FOR_TOWNGROWTH_REQUIRED_GENERAL             :{ORANGE}{STRING}{RED} szükséges
STR_TOWN_VIEW_CARGO_FOR_TOWNGROWTH_REQUIRED_WINTER              :{ORANGE}{STRING}{BLACK} szükséges télen
STR_TOWN_VIEW_CARGO_FOR_TOWNGROWTH_DELIVERED_GENERAL            :{ORANGE}{STRING}{GREEN} szállítva
STR_TOWN_VIEW_CARGO_FOR_TOWNGROWTH_REQUIRED                     :{ORANGE}{CARGO_TINY} / {CARGO_LONG}{RED} (több szükséges)
STR_TOWN_VIEW_CARGO_FOR_TOWNGROWTH_DELIVERED                    :{ORANGE}{CARGO_TINY} / {CARGO_LONG}{GREEN} (szállítva)
STR_TOWN_VIEW_TOWN_GROWS_EVERY                                  :{BLACK}A település {ORANGE}{COMMA}{BLACK}{NBSP}naponta növekszik
STR_TOWN_VIEW_TOWN_GROWS_EVERY_FUNDED                           :{BLACK}A település {ORANGE}{COMMA}{BLACK}{NBSP}naponta növekszik (támogatást kapott)
STR_TOWN_VIEW_TOWN_GROW_STOPPED                                 :{BLACK}A település {RED}nem{BLACK} növekszik
STR_TOWN_VIEW_NOISE_IN_TOWN                                     :{BLACK}Zajszint a városban: {ORANGE}{COMMA}{BLACK}  max: {ORANGE}{COMMA}
STR_TOWN_VIEW_CENTER_TOOLTIP                                    :{BLACK}A fő nézetet a városra állítja. Ctrl+kattintás esetén új nézetet nyit a város pozíciójára
STR_TOWN_VIEW_LOCAL_AUTHORITY_BUTTON                            :{BLACK}Önkormányzat
STR_TOWN_VIEW_LOCAL_AUTHORITY_TOOLTIP                           :{BLACK}Az önkormányzat adatainak megmutatása
STR_TOWN_VIEW_RENAME_TOOLTIP                                    :{BLACK}A város nevének megváltoztatása

STR_TOWN_VIEW_EXPAND_BUTTON                                     :{BLACK}Növel
STR_TOWN_VIEW_EXPAND_TOOLTIP                                    :{BLACK}A település méretének növelése
STR_TOWN_VIEW_DELETE_BUTTON                                     :{BLACK}Töröl
STR_TOWN_VIEW_DELETE_TOOLTIP                                    :{BLACK}A település teljes eltüntetése

STR_TOWN_VIEW_RENAME_TOWN_BUTTON                                :Város átnevezése

# Town local authority window
STR_LOCAL_AUTHORITY_CAPTION                                     :{WHITE}{TOWN} önkormányzata
STR_LOCAL_AUTHORITY_ZONE                                        :{BLACK}Terület
STR_LOCAL_AUTHORITY_ZONE_TOOLTIP                                :{BLACK}A helyi önkormányzathoz tartozó terület mutatása
STR_LOCAL_AUTHORITY_COMPANY_RATINGS                             :{BLACK}Vélemény a szállítási vállalatokról:
STR_LOCAL_AUTHORITY_COMPANY_RATING                              :{YELLOW}{COMPANY} {COMPANY_NUM}: {ORANGE}{STRING}
STR_LOCAL_AUTHORITY_ACTIONS_TITLE                               :{BLACK}Lehetséges intézkedések:
STR_LOCAL_AUTHORITY_ACTIONS_TOOLTIP                             :{BLACK}A városban megtehető dolgok listája - kattints egy elemre a részletekhez
STR_LOCAL_AUTHORITY_DO_IT_BUTTON                                :{BLACK}Tedd meg
STR_LOCAL_AUTHORITY_DO_IT_TOOLTIP                               :{BLACK}A fenti listában kijelölt intézkedés végrehajtása

###length 8
STR_LOCAL_AUTHORITY_ACTION_SMALL_ADVERTISING_CAMPAIGN           :Kis reklámhadjárat
STR_LOCAL_AUTHORITY_ACTION_MEDIUM_ADVERTISING_CAMPAIGN          :Közepes reklámhadjárat
STR_LOCAL_AUTHORITY_ACTION_LARGE_ADVERTISING_CAMPAIGN           :Nagy reklámhadjárat
STR_LOCAL_AUTHORITY_ACTION_ROAD_RECONSTRUCTION                  :A helyi utak helyreállíttatása
STR_LOCAL_AUTHORITY_ACTION_STATUE_OF_COMPANY                    :Szobor építtetése a vállalat tulajdonosának
STR_LOCAL_AUTHORITY_ACTION_NEW_BUILDINGS                        :Új épületek építésének támogatása
STR_LOCAL_AUTHORITY_ACTION_EXCLUSIVE_TRANSPORT                  :Kizárólagos szállítási jogok vásárlása
STR_LOCAL_AUTHORITY_ACTION_BRIBE                                :Önkormányzat megvesztegetése

###length 8
STR_LOCAL_AUTHORITY_ACTION_TOOLTIP_SMALL_ADVERTISING            :{YELLOW}Kis helyi reklámhadjárat indítása, hogy több utast és rakományt vonzz a megállóidba.{}A város körül kis területen ideiglenesen javítja az állomásaid minősítését.{}Ára: {CURRENCY_LONG}
STR_LOCAL_AUTHORITY_ACTION_TOOLTIP_MEDIUM_ADVERTISING           :{YELLOW}Közepes helyi reklámhadjárat indítása, hogy több utast és rakományt vonzz a megállóidba.{}A város körül közepes méretű területen ideiglenesen javítja az állomásaid minősítését.{}Ára: {CURRENCY_LONG}
STR_LOCAL_AUTHORITY_ACTION_TOOLTIP_LARGE_ADVERTISING            :{YELLOW}Nagy helyi reklámhadjárat indítása, hogy több utast és rakományt vonzz a megállóidba.{}A város körül nagy területen ideiglenesen javítja az állomásaid minősítését.{}Ára: {CURRENCY_LONG}
STR_LOCAL_AUTHORITY_ACTION_TOOLTIP_ROAD_RECONSTRUCTION          :{YELLOW}A városi úthálózat felújításának támogatása.{}Hat hónapig jelentősen összezavarja a közúti forgalmat.{}Ára: {CURRENCY_LONG}
STR_LOCAL_AUTHORITY_ACTION_TOOLTIP_STATUE_OF_COMPANY            :{YELLOW}Szobor építése a vállalatod tiszteletére.{}Javítja az állomásaid értékelését a városban.{}Ára: {CURRENCY_LONG}
STR_LOCAL_AUTHORITY_ACTION_TOOLTIP_NEW_BUILDINGS                :{YELLOW}Új kereskedelmi épületek építésének támogatása a városban.{}A város egy ideig gyorsabban fog növekedni.{}Ára: {CURRENCY_LONG}
STR_LOCAL_AUTHORITY_ACTION_TOOLTIP_EXCLUSIVE_TRANSPORT          :{YELLOW}Egy éves kizárólagos szállítási jogok vásárlása a városban.{}Az önkormányzat megtiltja az utasoknak és a rakományoknak, hogy más vállalatok állomásait használják.{}Ára: {CURRENCY_LONG}
STR_LOCAL_AUTHORITY_ACTION_TOOLTIP_BRIBE                        :{YELLOW}A megítélésed növelése az önkormányzat megvesztegetésével, komoly büntetést kockáztatva, ha az kiderül.{}Ára: {CURRENCY_LONG}

# Goal window
STR_GOALS_CAPTION                                               :{WHITE}{COMPANY} céljai
STR_GOALS_SPECTATOR_CAPTION                                     :{WHITE}Globális célok
STR_GOALS_SPECTATOR                                             :Globális célok
STR_GOALS_GLOBAL_BUTTON                                         :{BLACK}Globális célok
STR_GOALS_GLOBAL_BUTTON_HELPTEXT                                :{BLACK}Globális célok mutatása
STR_GOALS_COMPANY_BUTTON                                        :{BLACK}Vállalati célok
STR_GOALS_COMPANY_BUTTON_HELPTEXT                               :{BLACK}Vállalati célok mutatása
STR_GOALS_TEXT                                                  :{ORANGE}{STRING}
STR_GOALS_NONE                                                  :{ORANGE}- Nincs -
STR_GOALS_PROGRESS                                              :{ORANGE}{STRING}
STR_GOALS_PROGRESS_COMPLETE                                     :{GREEN}{STRING}
STR_GOALS_TOOLTIP_CLICK_ON_SERVICE_TO_CENTER                    :{BLACK}Kattintással a fő nézetet a célra állítja. Ctrl+kattintással új látképet nyit a gazdasági épület/település/mező helyéről

# Goal question window
STR_GOAL_QUESTION_CAPTION_QUESTION                              :{BLACK}Kérdés
STR_GOAL_QUESTION_CAPTION_INFORMATION                           :{BLACK}Információ
STR_GOAL_QUESTION_CAPTION_WARNING                               :{BLACK}Figyelmeztetés
STR_GOAL_QUESTION_CAPTION_ERROR                                 :{YELLOW}Hiba

# Goal Question button list
###length 18
STR_GOAL_QUESTION_BUTTON_CANCEL                                 :Mégse
STR_GOAL_QUESTION_BUTTON_OK                                     :OK
STR_GOAL_QUESTION_BUTTON_NO                                     :Nem
STR_GOAL_QUESTION_BUTTON_YES                                    :Igen
STR_GOAL_QUESTION_BUTTON_DECLINE                                :Visszautasít
STR_GOAL_QUESTION_BUTTON_ACCEPT                                 :Elfogad
STR_GOAL_QUESTION_BUTTON_IGNORE                                 :Kihagyás
STR_GOAL_QUESTION_BUTTON_RETRY                                  :Újra
STR_GOAL_QUESTION_BUTTON_PREVIOUS                               :Előző
STR_GOAL_QUESTION_BUTTON_NEXT                                   :Következő
STR_GOAL_QUESTION_BUTTON_STOP                                   :Megállj
STR_GOAL_QUESTION_BUTTON_START                                  :Indít
STR_GOAL_QUESTION_BUTTON_GO                                     :Megy
STR_GOAL_QUESTION_BUTTON_CONTINUE                               :Folytat
STR_GOAL_QUESTION_BUTTON_RESTART                                :Újrakezd
STR_GOAL_QUESTION_BUTTON_POSTPONE                               :Elhalaszt
STR_GOAL_QUESTION_BUTTON_SURRENDER                              :Felad
STR_GOAL_QUESTION_BUTTON_CLOSE                                  :Bezár

# Subsidies window
STR_SUBSIDIES_CAPTION                                           :{WHITE}Támogatások
STR_SUBSIDIES_OFFERED_TITLE                                     :{BLACK}Támogatás jár
STR_SUBSIDIES_OFFERED_FROM_TO                                   :{ORANGE}{STRING} szállításáért {STRING} és {STRING} között{YELLOW} ({DATE_SHORT}ig)
STR_SUBSIDIES_NONE                                              :{ORANGE}---
STR_SUBSIDIES_SUBSIDISED_TITLE                                  :{BLACK}Már támogatást kap
STR_SUBSIDIES_SUBSIDISED_FROM_TO                                :{ORANGE}{STRING} szállításáért {STRING} és {STRING} között {YELLOW} ({COMPANY}{YELLOW} ({DATE_SHORT}ig)
STR_SUBSIDIES_TOOLTIP_CLICK_ON_SERVICE_TO_CENTER                :{BLACK}Kattints egy sorra a város/gazdasági épület megnézéséhez. Ctrl+kattintás esetén új látképet nyit a város/gazdasági épület pozíciójára

# Story book window
STR_STORY_BOOK_CAPTION                                          :{WHITE}{COMPANY} naplója
STR_STORY_BOOK_SPECTATOR_CAPTION                                :{WHITE}Globális napló
STR_STORY_BOOK_SPECTATOR                                        :Globális napló
STR_STORY_BOOK_TITLE                                            :{YELLOW}{STRING}
STR_STORY_BOOK_GENERIC_PAGE_ITEM                                :{NUM}. oldal
STR_STORY_BOOK_SEL_PAGE_TOOLTIP                                 :{BLACK}Ugrás tetszőleges oldalra
STR_STORY_BOOK_PREV_PAGE                                        :{BLACK}Előző
STR_STORY_BOOK_PREV_PAGE_TOOLTIP                                :{BLACK}Előző oldal
STR_STORY_BOOK_NEXT_PAGE                                        :{BLACK}Következő
STR_STORY_BOOK_NEXT_PAGE_TOOLTIP                                :{BLACK}Következő oldal
STR_STORY_BOOK_INVALID_GOAL_REF                                 :{RED}Érvénytelen cél referencia

# Station list window
STR_STATION_LIST_TOOLTIP                                        :{BLACK}Állomásnevek - kattints egy névre az állomás megnézéséhez. Ctrl+kattintásra új látképet nyit az állomás pozíciójára
STR_STATION_LIST_USE_CTRL_TO_SELECT_MORE                        :{BLACK}Több elem kiválasztásához tartsd lenyomva a Ctrl gombot
STR_STATION_LIST_CAPTION                                        :{WHITE}{COMPANY} állomásai - {COMMA}
STR_STATION_LIST_STATION                                        :{YELLOW}{STATION} {STATION_FEATURES}
STR_STATION_LIST_WAYPOINT                                       :{YELLOW}{WAYPOINT}
STR_STATION_LIST_NONE                                           :{YELLOW}- Nincs -
STR_STATION_LIST_SELECT_ALL_FACILITIES                          :{BLACK}Minden szállítóegység kiválasztása
STR_STATION_LIST_SELECT_ALL_TYPES                               :{BLACK}Minden rakománytípus mutatása (beleértve ha nincs várakozó rakomány)
STR_STATION_LIST_NO_WAITING_CARGO                               :{BLACK}Semmilyen áru nem várakozik

# Station view window
STR_STATION_VIEW_CAPTION                                        :{WHITE}{STATION} {STATION_FEATURES}
STR_STATION_VIEW_WAITING_CARGO                                  :{WHITE}{CARGO_LONG}
STR_STATION_VIEW_RESERVED                                       :{YELLOW}({CARGO_SHORT} lefoglalva berakodáshoz)

STR_STATION_VIEW_ACCEPTS_BUTTON                                 :{BLACK}Elfogadás
STR_STATION_VIEW_ACCEPTS_TOOLTIP                                :{BLACK}Az elfogadott áruk listájának mutatása
STR_STATION_VIEW_ACCEPTS_CARGO                                  :{BLACK}Elfogad:{WHITE}{CARGO_LIST}

STR_STATION_VIEW_EXCLUSIVE_RIGHTS_SELF                          :{BLACK}Ez az állomás kizárólagos szállítási jogokkal rendelkezik ezen a településen.
STR_STATION_VIEW_EXCLUSIVE_RIGHTS_COMPANY                       :{YELLOW}{COMPANY}{BLACK} kizárólagos szállítási jogokat vásárolt a településen.

STR_STATION_VIEW_RATINGS_BUTTON                                 :{BLACK}Vélemény
STR_STATION_VIEW_RATINGS_TOOLTIP                                :{BLACK}Vélemény megmutatása az állomásról
STR_STATION_VIEW_SUPPLY_RATINGS_TITLE                           :{BLACK}Havi kínálat és helyi minősítés:
STR_STATION_VIEW_CARGO_SUPPLY_RATING                            :{WHITE}{STRING}: {YELLOW}{COMMA} / {STRING} ({COMMA}%)

STR_STATION_VIEW_GROUP                                          :{BLACK}Csoportosítás
STR_STATION_VIEW_WAITING_STATION                                :Állomás: várakozik
STR_STATION_VIEW_WAITING_AMOUNT                                 :Mennyiség: várakozik
STR_STATION_VIEW_PLANNED_STATION                                :Állomás: tervezett
STR_STATION_VIEW_PLANNED_AMOUNT                                 :Mennyiség: tervezett
STR_STATION_VIEW_FROM                                           :{YELLOW}{CARGO_SHORT} {STATION} állomásról
STR_STATION_VIEW_VIA                                            :{YELLOW}{CARGO_SHORT} {STATION} állomáson keresztül
STR_STATION_VIEW_TO                                             :{YELLOW}{CARGO_SHORT} {STATION} állomásra
STR_STATION_VIEW_FROM_ANY                                       :{RED}{CARGO_SHORT} ismeretlen állomásról
STR_STATION_VIEW_TO_ANY                                         :{RED}{CARGO_SHORT} bármely állomásra
STR_STATION_VIEW_VIA_ANY                                        :{RED}{CARGO_SHORT} bármely állomáson keresztül
STR_STATION_VIEW_FROM_HERE                                      :{GREEN}{CARGO_SHORT} erről az állomásról
STR_STATION_VIEW_VIA_HERE                                       :{GREEN}{CARGO_SHORT} ezen az állomáson keresztül
STR_STATION_VIEW_TO_HERE                                        :{GREEN}{CARGO_SHORT} erre az állomásra
STR_STATION_VIEW_NONSTOP                                        :{YELLOW}{CARGO_SHORT} megállás nélkül

STR_STATION_VIEW_GROUP_S_V_D                                    :Honnan-Keresztül-Hova
STR_STATION_VIEW_GROUP_S_D_V                                    :Honnan-Hova-Keresztül
STR_STATION_VIEW_GROUP_V_S_D                                    :Keresztül-Honnan-Hova
STR_STATION_VIEW_GROUP_V_D_S                                    :Keresztül-Hova-Honnan
STR_STATION_VIEW_GROUP_D_S_V                                    :Hova-Honnan-Keresztül
STR_STATION_VIEW_GROUP_D_V_S                                    :Hova-Keresztül-Honnan

###length 8
STR_CARGO_RATING_APPALLING                                      :szörnyű
STR_CARGO_RATING_VERY_POOR                                      :nagyon rossz
STR_CARGO_RATING_POOR                                           :rossz
STR_CARGO_RATING_MEDIOCRE                                       :közepes
STR_CARGO_RATING_GOOD                                           :jó
STR_CARGO_RATING_VERY_GOOD                                      :nagyon jó
STR_CARGO_RATING_EXCELLENT                                      :kiváló
STR_CARGO_RATING_OUTSTANDING                                    :kimagasló

STR_STATION_VIEW_CENTER_TOOLTIP                                 :{BLACK}A fő nézetet az állomásra állítja. Ctrl+kattintás esetén új látképet nyit az állomás pozíciójára
STR_STATION_VIEW_RENAME_TOOLTIP                                 :{BLACK}Az állomás nevének megváltoztatása

STR_STATION_VIEW_SCHEDULED_TRAINS_TOOLTIP                       :{BLACK}Kilistázza az összes vonatot, aminek a menetrendjében szerepel ez az állomás
STR_STATION_VIEW_SCHEDULED_ROAD_VEHICLES_TOOLTIP                :{BLACK}Kilistázza az összes közúti járművet, aminek a menetrendjében szerepel ez az állomás
STR_STATION_VIEW_SCHEDULED_AIRCRAFT_TOOLTIP                     :{BLACK}Kilistázza az összes repülőt, aminek a menetrendjében szerepel ez az állomás
STR_STATION_VIEW_SCHEDULED_SHIPS_TOOLTIP                        :{BLACK}Kilistázza az összes hajót, aminek a menetrendjében szerepel ez az állomás

STR_STATION_VIEW_RENAME_STATION_CAPTION                         :Állomás/rakodóhely átnevezése

STR_STATION_VIEW_CLOSE_AIRPORT                                  :{BLACK}Reptér bezárása
STR_STATION_VIEW_CLOSE_AIRPORT_TOOLTIP                          :{BLACK}Repülőgép leszállásának megakadályozása ezen a reptéren

# Waypoint/buoy view window
STR_WAYPOINT_VIEW_CAPTION                                       :{WHITE}{WAYPOINT}
STR_WAYPOINT_VIEW_CENTER_TOOLTIP                                :{BLACK}A fő nézetet az ellenőrző pontra állítja. Ctrl+kattintás esetén új látképet nyit az ellenőrző pont pozíciójára
STR_WAYPOINT_VIEW_CHANGE_WAYPOINT_NAME                          :{BLACK}Átnevezi az ellenőrző pontot
STR_BUOY_VIEW_CENTER_TOOLTIP                                    :{BLACK}A fő nézetet a bójára állítja. Ctrl+kattintás esetén új látképet nyit a bója pozíciójára
STR_BUOY_VIEW_CHANGE_BUOY_NAME                                  :{BLACK}Bója átnevezése

STR_EDIT_WAYPOINT_NAME                                          :{WHITE}Ellenőrző pont nevének módosítása

# Finances window
STR_FINANCES_CAPTION                                            :{WHITE}{COMPANY} pénzügyei {BLACK}{COMPANY_NUM}
STR_FINANCES_EXPENDITURE_INCOME_TITLE                           :{WHITE}Kiadás/Bevétel
STR_FINANCES_YEAR                                               :{WHITE}{NUM}

###length 13
STR_FINANCES_SECTION_CONSTRUCTION                               :{GOLD}Építkezés
STR_FINANCES_SECTION_NEW_VEHICLES                               :{GOLD}Új járművek
STR_FINANCES_SECTION_TRAIN_RUNNING_COSTS                        :{GOLD}Vonat működtetési költség
STR_FINANCES_SECTION_ROAD_VEHICLE_RUNNING_COSTS                 :{GOLD}Közúti jármű műk. költség
STR_FINANCES_SECTION_AIRCRAFT_RUNNING_COSTS                     :{GOLD}Repülőgép műk. költség
STR_FINANCES_SECTION_SHIP_RUNNING_COSTS                         :{GOLD}Hajó működtetési költség
STR_FINANCES_SECTION_PROPERTY_MAINTENANCE                       :{GOLD}Ingatlanok karbantartása
STR_FINANCES_SECTION_TRAIN_INCOME                               :{GOLD}Vonatok bevétele
STR_FINANCES_SECTION_ROAD_VEHICLE_INCOME                        :{GOLD}Közúti járművek bevétele
STR_FINANCES_SECTION_AIRCRAFT_INCOME                            :{GOLD}Repülőgépek bevétele
STR_FINANCES_SECTION_SHIP_INCOME                                :{GOLD}Hajók bevétele
STR_FINANCES_SECTION_LOAN_INTEREST                              :{GOLD}Kölcsön kamata
STR_FINANCES_SECTION_OTHER                                      :{GOLD}Egyéb

STR_FINANCES_NEGATIVE_INCOME                                    :{BLACK}-{CURRENCY_LONG}
STR_FINANCES_POSITIVE_INCOME                                    :{BLACK}+{CURRENCY_LONG}
STR_FINANCES_TOTAL_CAPTION                                      :{WHITE}Összesen:
STR_FINANCES_BANK_BALANCE_TITLE                                 :{WHITE}Banki egyenleg
STR_FINANCES_LOAN_TITLE                                         :{WHITE}Kölcsön
STR_FINANCES_MAX_LOAN                                           :{WHITE}Max. kölcsön: {BLACK}{CURRENCY_LONG}
STR_FINANCES_TOTAL_CURRENCY                                     :{BLACK}{CURRENCY_LONG}
STR_FINANCES_BORROW_BUTTON                                      :{BLACK}Kölcsönkér {CURRENCY_LONG}
STR_FINANCES_BORROW_TOOLTIP                                     :{BLACK}Kölcsön növelése. Ctrl+kattintással amennyivel csak lehet
STR_FINANCES_REPAY_BUTTON                                       :{BLACK}Visszafizet {CURRENCY_LONG}
STR_FINANCES_REPAY_TOOLTIP                                      :{BLACK}A kölcsön egy részének törlesztése. Ctrl+kattintással amennyivel csak lehet
STR_FINANCES_INFRASTRUCTURE_BUTTON                              :{BLACK}Infrastruktúra

# Company view
STR_COMPANY_VIEW_CAPTION                                        :{WHITE}{COMPANY} {BLACK}{COMPANY_NUM}
STR_COMPANY_VIEW_PRESIDENT_MANAGER_TITLE                        :{WHITE}{PRESIDENT_NAME}{}{GOLD}(Elnök)

STR_COMPANY_VIEW_INAUGURATED_TITLE                              :{GOLD}Alapítás éve: {WHITE}{NUM}
STR_COMPANY_VIEW_COLOUR_SCHEME_TITLE                            :{GOLD}Színséma:
STR_COMPANY_VIEW_VEHICLES_TITLE                                 :{GOLD}Járművek:
STR_COMPANY_VIEW_TRAINS                                         :{WHITE}{COMMA} vonat
STR_COMPANY_VIEW_ROAD_VEHICLES                                  :{WHITE}{COMMA} közúti jármű
STR_COMPANY_VIEW_AIRCRAFT                                       :{WHITE}{COMMA} repülőgép
STR_COMPANY_VIEW_SHIPS                                          :{WHITE}{COMMA} hajó
STR_COMPANY_VIEW_VEHICLES_NONE                                  :{WHITE}Nincs
STR_COMPANY_VIEW_COMPANY_VALUE                                  :{GOLD}Vállalat értéke: {WHITE}{CURRENCY_LONG}
STR_COMPANY_VIEW_SHARES_OWNED_BY                                :{WHITE}({COMMA}% {COMPANY} tulajdona)
STR_COMPANY_VIEW_INFRASTRUCTURE                                 :{GOLD}Infrastruktúra:
STR_COMPANY_VIEW_INFRASTRUCTURE_RAIL                            :{WHITE}{COMMA} vasúti elem
STR_COMPANY_VIEW_INFRASTRUCTURE_ROAD                            :{WHITE}{COMMA} közúti elem
STR_COMPANY_VIEW_INFRASTRUCTURE_WATER                           :{WHITE}{COMMA} vízi elem
STR_COMPANY_VIEW_INFRASTRUCTURE_STATION                         :{WHITE}{COMMA} állomáselem
STR_COMPANY_VIEW_INFRASTRUCTURE_AIRPORT                         :{WHITE}{COMMA} repülőtér
STR_COMPANY_VIEW_INFRASTRUCTURE_NONE                            :{WHITE}Nincs

STR_COMPANY_VIEW_BUILD_HQ_BUTTON                                :{BLACK}Székház építése
STR_COMPANY_VIEW_BUILD_HQ_TOOLTIP                               :{BLACK}A vállalat székházának felépítése
STR_COMPANY_VIEW_VIEW_HQ_BUTTON                                 :{BLACK}Székház
STR_COMPANY_VIEW_VIEW_HQ_TOOLTIP                                :{BLACK}Székház megtekintése
STR_COMPANY_VIEW_RELOCATE_HQ                                    :{BLACK}SZH áthelyezése
STR_COMPANY_VIEW_RELOCATE_COMPANY_HEADQUARTERS                  :{BLACK}A vállalat székházának újraépítése máshol a vállalat értékének 1%-áért. Shift+kattintással megmutatja a becsült költséget a székhely áthelyezése nélkül
STR_COMPANY_VIEW_INFRASTRUCTURE_BUTTON                          :{BLACK}Részletek
STR_COMPANY_VIEW_INFRASTRUCTURE_TOOLTIP                         :{BLACK}Részletes információk megtekintése az infrastruktúráról
STR_COMPANY_VIEW_GIVE_MONEY_BUTTON                              :{BLACK}Adományozz pénzt
STR_COMPANY_VIEW_GIVE_MONEY_TOOLTIP                             :{BLACK}Utalj pénzt ennek a vállalatnak

STR_COMPANY_VIEW_NEW_FACE_BUTTON                                :{BLACK}Új arc
STR_COMPANY_VIEW_NEW_FACE_TOOLTIP                               :{BLACK}Új arc választása az elnöknek
STR_COMPANY_VIEW_COLOUR_SCHEME_BUTTON                           :{BLACK}Színséma
STR_COMPANY_VIEW_COLOUR_SCHEME_TOOLTIP                          :{BLACK}A vállalat járműszíneinek megváltoztatása
STR_COMPANY_VIEW_COMPANY_NAME_BUTTON                            :{BLACK}Vállalat neve
STR_COMPANY_VIEW_COMPANY_NAME_TOOLTIP                           :{BLACK}A vállalat nevének megváltoztatása
STR_COMPANY_VIEW_PRESIDENT_NAME_BUTTON                          :{BLACK}Elnök neve
STR_COMPANY_VIEW_PRESIDENT_NAME_TOOLTIP                         :{BLACK}Az elnök nevének megváltoztatása

STR_COMPANY_VIEW_BUY_SHARE_BUTTON                               :{BLACK}25% megvétele a vállalatból
STR_COMPANY_VIEW_SELL_SHARE_BUTTON                              :{BLACK}25% eladása a vállalatból
STR_COMPANY_VIEW_BUY_SHARE_TOOLTIP                              :{BLACK}25%-nyi vállalati részvény megvétele. Shift+kattintással megmutatja a becsült költséget vásárlás nélkül
STR_COMPANY_VIEW_SELL_SHARE_TOOLTIP                             :{BLACK}25%-nyi vállalati részvény eladása. Shift+kattintással megmutatja a becsült költséget eladás nélkül

STR_COMPANY_VIEW_COMPANY_NAME_QUERY_CAPTION                     :A vállalat neve
STR_COMPANY_VIEW_PRESIDENT_S_NAME_QUERY_CAPTION                 :Elnök neve
STR_COMPANY_VIEW_GIVE_MONEY_QUERY_CAPTION                       :Mennyi pénzt szeretnél adományozni?

STR_BUY_COMPANY_MESSAGE                                         :{WHITE}Vállalatunk vagyontárgyait eladásra kínáljuk: járművek, terület és hálózat tulajdonok, bankszámla{}{}Megveszed {COMPANY} vállalatot {CURRENCY_LONG}-ért?

# Company infrastructure window
STR_COMPANY_INFRASTRUCTURE_VIEW_CAPTION                         :{WHITE}{COMPANY} infrastruktúrája
STR_COMPANY_INFRASTRUCTURE_VIEW_RAIL_SECT                       :{GOLD}Vasúti elemek:
STR_COMPANY_INFRASTRUCTURE_VIEW_SIGNALS                         :{WHITE}Vasúti jelzők
STR_COMPANY_INFRASTRUCTURE_VIEW_ROAD_SECT                       :{GOLD}Közúti elemek:
STR_COMPANY_INFRASTRUCTURE_VIEW_TRAM_SECT                       :{GOLD}Villamospálya elemek:
STR_COMPANY_INFRASTRUCTURE_VIEW_WATER_SECT                      :{GOLD}Vízi elemek:
STR_COMPANY_INFRASTRUCTURE_VIEW_CANALS                          :{WHITE}Csatornák
STR_COMPANY_INFRASTRUCTURE_VIEW_STATION_SECT                    :{GOLD}Állomások:
STR_COMPANY_INFRASTRUCTURE_VIEW_STATIONS                        :{WHITE}Állomáselemek
STR_COMPANY_INFRASTRUCTURE_VIEW_AIRPORTS                        :{WHITE}Repülőterek
STR_COMPANY_INFRASTRUCTURE_VIEW_TOTAL                           :{WHITE}{CURRENCY_LONG}/év

# Industry directory
STR_INDUSTRY_DIRECTORY_CAPTION                                  :{WHITE}Gazdasági épületek
STR_INDUSTRY_DIRECTORY_NONE                                     :{ORANGE}- Nincs -
STR_INDUSTRY_DIRECTORY_ITEM_INFO                                :{BLACK}{CARGO_LONG}{STRING}{YELLOW} ({COMMA}% elszállítva){BLACK}
STR_INDUSTRY_DIRECTORY_ITEM_NOPROD                              :{ORANGE}{INDUSTRY}
STR_INDUSTRY_DIRECTORY_ITEM_PROD1                               :{ORANGE}{INDUSTRY} {STRING}
STR_INDUSTRY_DIRECTORY_ITEM_PROD2                               :{ORANGE}{INDUSTRY} {STRING}, {STRING}
STR_INDUSTRY_DIRECTORY_ITEM_PROD3                               :{ORANGE}{INDUSTRY} {STRING}, {STRING}, {STRING}
STR_INDUSTRY_DIRECTORY_ITEM_PRODMORE                            :{ORANGE}{INDUSTRY} {STRING}, {STRING}, {STRING} és {NUM} további...
STR_INDUSTRY_DIRECTORY_LIST_CAPTION                             :{BLACK}Gazdasági épületek neve - a névre kattintva a fő nézetet a választott objektumra irányíthatod. Ctrl+kattintással új látképet nyit a gazdasági épület pozíciójára
STR_INDUSTRY_DIRECTORY_ACCEPTED_CARGO_FILTER                    :{BLACK}Elfogad: {SILVER}{STRING}
STR_INDUSTRY_DIRECTORY_PRODUCED_CARGO_FILTER                    :{BLACK}Termel: {SILVER}{STRING}
STR_INDUSTRY_DIRECTORY_FILTER_ALL_TYPES                         :Minden rakománytípus
STR_INDUSTRY_DIRECTORY_FILTER_NONE                              :Semmi

# Industry view
STR_INDUSTRY_VIEW_CAPTION                                       :{WHITE}{INDUSTRY}
STR_INDUSTRY_VIEW_PRODUCTION_LAST_MONTH_TITLE                   :{BLACK}Múlt havi termelés:
STR_INDUSTRY_VIEW_TRANSPORTED                                   :{YELLOW}{CARGO_LONG}{STRING}{BLACK} ({COMMA}% elszállítva)
STR_INDUSTRY_VIEW_LOCATION_TOOLTIP                              :{BLACK}A fő nézetet a gazdasági épületre állítja. Ctrl+kattintás esetén új látképet nyit a gazdasági épület pozíciójára
STR_INDUSTRY_VIEW_PRODUCTION_LEVEL                              :{BLACK}Termelési szint: {YELLOW}{COMMA}%
STR_INDUSTRY_VIEW_INDUSTRY_ANNOUNCED_CLOSURE                    :{YELLOW}A gyár bejelentette a közelgő bezárását!

STR_INDUSTRY_VIEW_REQUIRES_N_CARGO                              :{BLACK}Elfogad: {YELLOW}{STRING}{STRING}
STR_INDUSTRY_VIEW_PRODUCES_N_CARGO                              :{BLACK}Termel: {YELLOW}{STRING}{STRING}
STR_INDUSTRY_VIEW_CARGO_LIST_EXTENSION                          :, {STRING}{STRING}

STR_INDUSTRY_VIEW_REQUIRES                                      :{BLACK}Elfogad:
STR_INDUSTRY_VIEW_ACCEPT_CARGO                                  :{YELLOW}{STRING}{BLACK}{3:STRING}
STR_INDUSTRY_VIEW_ACCEPT_CARGO_AMOUNT                           :{YELLOW}{STRING}{BLACK}: {CARGO_SHORT} várakozik{STRING}

STR_CONFIG_GAME_PRODUCTION                                      :{WHITE}Termelés megváltoztatása (8 többszörösei 2040-ig)
STR_CONFIG_GAME_PRODUCTION_LEVEL                                :{WHITE}Termelési szint megváltoztatása (százalékosan, 800%-ig)

# Vehicle lists
###length VEHICLE_TYPES
STR_VEHICLE_LIST_TRAIN_CAPTION                                  :{WHITE}{STRING} vonatai - {COMMA}
STR_VEHICLE_LIST_ROAD_VEHICLE_CAPTION                           :{WHITE}{STRING} közúti járművei - {COMMA}
STR_VEHICLE_LIST_SHIP_CAPTION                                   :{WHITE}{STRING} hajói - {COMMA}
STR_VEHICLE_LIST_AIRCRAFT_CAPTION                               :{WHITE}{STRING} repülőgépei - {COMMA}

###length VEHICLE_TYPES
STR_VEHICLE_LIST_TRAIN_LIST_TOOLTIP                             :{BLACK}Vonatok - kattints egy vonatra az adataihoz
STR_VEHICLE_LIST_ROAD_VEHICLE_TOOLTIP                           :{BLACK}Közúti járművek - kattints egy járműre az adataihoz
STR_VEHICLE_LIST_SHIP_TOOLTIP                                   :{BLACK}Hajók - kattints egy hajóra az adataihoz
STR_VEHICLE_LIST_AIRCRAFT_TOOLTIP                               :{BLACK}Repülőgépek - kattints egy repülőgépre az adataihoz

###length VEHICLE_TYPES
STR_VEHICLE_LIST_AVAILABLE_TRAINS                               :Elérhető vonatok
STR_VEHICLE_LIST_AVAILABLE_ROAD_VEHICLES                        :Elérhető közúti járművek
STR_VEHICLE_LIST_AVAILABLE_SHIPS                                :Elérhető hajók
STR_VEHICLE_LIST_AVAILABLE_AIRCRAFT                             :Elérhető repülők

STR_VEHICLE_LIST_MANAGE_LIST                                    :{BLACK}Lista kezelése
STR_VEHICLE_LIST_MANAGE_LIST_TOOLTIP                            :{BLACK}A listán szereplő járműveknek utasítás küldése
STR_VEHICLE_LIST_REPLACE_VEHICLES                               :Járművek lecserélése
STR_VEHICLE_LIST_SEND_FOR_SERVICING                             :Javításra küld
STR_VEHICLE_LIST_PROFIT_THIS_YEAR_LAST_YEAR                     :{TINY_FONT}{BLACK}Idei nyereség: {CURRENCY_LONG} (Tavalyi: {CURRENCY_LONG})

STR_VEHICLE_LIST_SEND_TRAIN_TO_DEPOT                            :Elküldi járműtelepre
STR_VEHICLE_LIST_SEND_ROAD_VEHICLE_TO_DEPOT                     :Elküldi garázsba
STR_VEHICLE_LIST_SEND_SHIP_TO_DEPOT                             :Elküldi dokkba
STR_VEHICLE_LIST_SEND_AIRCRAFT_TO_HANGAR                        :Elküldi hangárba

STR_VEHICLE_LIST_MASS_STOP_LIST_TOOLTIP                         :{BLACK}Kattints ide a listán lévő összes jármű leállításához
STR_VEHICLE_LIST_MASS_START_LIST_TOOLTIP                        :{BLACK}Kattints ide a listán lévő összes jármű elindításához
STR_VEHICLE_LIST_AVAILABLE_ENGINES_TOOLTIP                      :{BLACK}Nézd meg az ehhez a járműtípushoz választható mozdonyok listáját

STR_VEHICLE_LIST_SHARED_ORDERS_LIST_CAPTION                     :{WHITE}{COMMA} jármű megosztott utasításlistája

# Group window
###length VEHICLE_TYPES
STR_GROUP_ALL_TRAINS                                            :Összes vonat
STR_GROUP_ALL_ROAD_VEHICLES                                     :Összes közúti jármű
STR_GROUP_ALL_SHIPS                                             :Összes hajó
STR_GROUP_ALL_AIRCRAFTS                                         :Összes repülő

###length VEHICLE_TYPES
STR_GROUP_DEFAULT_TRAINS                                        :Csoportosítatlan vonatok
STR_GROUP_DEFAULT_ROAD_VEHICLES                                 :Csoportosítatlan közúti járművek
STR_GROUP_DEFAULT_SHIPS                                         :Csoportosítatlan hajók
STR_GROUP_DEFAULT_AIRCRAFTS                                     :Csoportosítatlan repülők

STR_GROUP_COUNT_WITH_SUBGROUP                                   :{TINY_FONT}{COMMA} (+{COMMA})

STR_GROUPS_CLICK_ON_GROUP_FOR_TOOLTIP                           :{BLACK}Csoportok - Kattints a csoport nevére a járművek listázásához. Húzással a csoportokat hierarchiába rendezheted.
STR_GROUP_CREATE_TOOLTIP                                        :{BLACK}Csoport létrehozásához kattints ide
STR_GROUP_DELETE_TOOLTIP                                        :{BLACK}Kijelölt csoport törlése
STR_GROUP_RENAME_TOOLTIP                                        :{BLACK}Kijelölt csoport átnevezése
STR_GROUP_LIVERY_TOOLTIP                                        :{BLACK}A kiválasztott csoport színsémájának megváltoztatása
STR_GROUP_REPLACE_PROTECTION_TOOLTIP                            :{BLACK}Csoport teljes listás automata csere alóli mentessége. Ctrl+kattintással az alárendelt csoportokat is mentesítheted.

STR_QUERY_GROUP_DELETE_CAPTION                                  :{WHITE}Csoport törlése
STR_GROUP_DELETE_QUERY_TEXT                                     :{WHITE}Biztosan törölni akarod ezt a csoportot minden alcsoportjával együtt?

STR_GROUP_ADD_SHARED_VEHICLE                                    :Megosztott jármű hozzáadása
STR_GROUP_REMOVE_ALL_VEHICLES                                   :Összes jármű eltávolítása

STR_GROUP_RENAME_CAPTION                                        :{BLACK}Csoport átnevezése

STR_GROUP_PROFIT_THIS_YEAR                                      :Idei nyereség:
STR_GROUP_PROFIT_LAST_YEAR                                      :Tavalyi nyereség:
STR_GROUP_OCCUPANCY                                             :Jelenlegi kihasználtság:
STR_GROUP_OCCUPANCY_VALUE                                       :{NUM}%

# Build vehicle window
###length 4
STR_BUY_VEHICLE_TRAIN_RAIL_CAPTION                              :Új vasúti járművek
STR_BUY_VEHICLE_TRAIN_ELRAIL_CAPTION                            :Új villamos vasúti járművek
STR_BUY_VEHICLE_TRAIN_MONORAIL_CAPTION                          :Új egysínű járművek
STR_BUY_VEHICLE_TRAIN_MAGLEV_CAPTION                            :Új Maglev járművek

STR_BUY_VEHICLE_ROAD_VEHICLE_CAPTION                            :Új közúti járművek
STR_BUY_VEHICLE_TRAM_VEHICLE_CAPTION                            :Új villamosok

# Vehicle availability
###length VEHICLE_TYPES
STR_BUY_VEHICLE_TRAIN_ALL_CAPTION                               :Új vasúti járművek
STR_BUY_VEHICLE_ROAD_VEHICLE_ALL_CAPTION                        :Új közúti járművek
STR_BUY_VEHICLE_SHIP_CAPTION                                    :Új hajók
STR_BUY_VEHICLE_AIRCRAFT_CAPTION                                :Új repülőgépek

STR_PURCHASE_INFO_COST_WEIGHT                                   :{BLACK}Ár: {GOLD}{CURRENCY_LONG}{BLACK} Súly: {GOLD}{WEIGHT_SHORT}
STR_PURCHASE_INFO_COST_REFIT_WEIGHT                             :{BLACK}Ár: {GOLD}{CURRENCY_LONG}{BLACK} (Átalakítás költsége: {GOLD}{CURRENCY_LONG}{BLACK}) Súly: {GOLD}{WEIGHT_SHORT}
STR_PURCHASE_INFO_SPEED_POWER                                   :{BLACK}Sebesség: {GOLD}{VELOCITY}{BLACK} Telj.: {GOLD}{POWER}
STR_PURCHASE_INFO_SPEED                                         :{BLACK}Sebesség: {GOLD}{VELOCITY}
STR_PURCHASE_INFO_SPEED_OCEAN                                   :{BLACK}Sebesség óceánon: {GOLD}{VELOCITY}
STR_PURCHASE_INFO_SPEED_CANAL                                   :{BLACK}Sebesség folyón/csatornán: {GOLD}{VELOCITY}
STR_PURCHASE_INFO_RUNNINGCOST                                   :{BLACK}Üzemeltetés: {GOLD}{CURRENCY_LONG}/év
STR_PURCHASE_INFO_CAPACITY                                      :{BLACK}Kapacitás: {GOLD}{CARGO_LONG} {STRING}
STR_PURCHASE_INFO_REFITTABLE                                    :(átalakítható)
STR_PURCHASE_INFO_DESIGNED_LIFE                                 :{BLACK}Kifejlesztve: {GOLD}{NUM}{BLACK} Élettartam: {GOLD}{COMMA} év
STR_PURCHASE_INFO_RELIABILITY                                   :{BLACK}Max. megbízhatóság: {GOLD}{COMMA}%
STR_PURCHASE_INFO_COST                                          :{BLACK}Ár: {GOLD}{CURRENCY_LONG}
STR_PURCHASE_INFO_COST_REFIT                                    :{BLACK}Ár: {GOLD}{CURRENCY_LONG}{BLACK} (Átalakítás költsége: {GOLD}{CURRENCY_LONG}{BLACK})
STR_PURCHASE_INFO_WEIGHT_CWEIGHT                                :{BLACK}Súly: {GOLD}{WEIGHT_SHORT} ({WEIGHT_SHORT})
STR_PURCHASE_INFO_COST_SPEED                                    :{BLACK}Ár: {GOLD}{CURRENCY_LONG}{BLACK} Sebesség: {GOLD}{VELOCITY}
STR_PURCHASE_INFO_COST_REFIT_SPEED                              :{BLACK}Ár: {GOLD}{CURRENCY_LONG}{BLACK} (Átalakítás költsége: {GOLD}{CURRENCY_LONG}{BLACK}) Végsebesség: {GOLD}{VELOCITY}
STR_PURCHASE_INFO_AIRCRAFT_CAPACITY                             :{BLACK}Kapacitás: {GOLD}{CARGO_LONG}, {CARGO_LONG}
STR_PURCHASE_INFO_PWAGPOWER_PWAGWEIGHT                          :{BLACK}Meghajtott vagonok: {GOLD}+{POWER}{BLACK} Súly: {GOLD}+{WEIGHT_SHORT}
STR_PURCHASE_INFO_REFITTABLE_TO                                 :{BLACK}Átalakítható: {GOLD}{STRING}
STR_PURCHASE_INFO_ALL_TYPES                                     :Minden rakománytípusra
STR_PURCHASE_INFO_NONE                                          :Semmi
STR_PURCHASE_INFO_ENGINES_ONLY                                  :Csak mozdonyok
STR_PURCHASE_INFO_ALL_BUT                                       :Mindenre, kivéve {CARGO_LIST}
STR_PURCHASE_INFO_MAX_TE                                        :{BLACK}Maximális vonóerő: {GOLD}{FORCE}
STR_PURCHASE_INFO_AIRCRAFT_RANGE                                :{BLACK}Hatótávolság: {GOLD}{COMMA} mező
STR_PURCHASE_INFO_AIRCRAFT_TYPE                                 :{BLACK}Típus: {GOLD}{STRING}

###length VEHICLE_TYPES
STR_BUY_VEHICLE_TRAIN_LIST_TOOLTIP                              :{BLACK}Vasúti jármű kiválasztása - kattints egy járműre az adataihoz. Ctrl+kattintással a járműtípus elrejthető/felfedhető
STR_BUY_VEHICLE_ROAD_VEHICLE_LIST_TOOLTIP                       :{BLACK}Közúti jármű kiválasztása - kattints egy járműre az adataihoz. Ctrl+kattintással a járműtípus elrejthető/felfedhető
STR_BUY_VEHICLE_SHIP_LIST_TOOLTIP                               :{BLACK}Hajó kiválasztása - kattints egy hajóra az adataihoz. Ctrl+kattintással a hajótípus elrejthető/felfedhető
STR_BUY_VEHICLE_AIRCRAFT_LIST_TOOLTIP                           :{BLACK}Repülőgép kiválasztása - kattints egy repülőgépre az adataihoz. Ctrl+kattintással a repülőgéptípus elrejthető/felfedhető

###length VEHICLE_TYPES
STR_BUY_VEHICLE_TRAIN_BUY_VEHICLE_BUTTON                        :{BLACK}Megvesz
STR_BUY_VEHICLE_ROAD_VEHICLE_BUY_VEHICLE_BUTTON                 :{BLACK}Megvesz
STR_BUY_VEHICLE_SHIP_BUY_VEHICLE_BUTTON                         :{BLACK}Megvesz
STR_BUY_VEHICLE_AIRCRAFT_BUY_VEHICLE_BUTTON                     :{BLACK}Megvesz

###length VEHICLE_TYPES
STR_BUY_VEHICLE_TRAIN_BUY_REFIT_VEHICLE_BUTTON                  :{BLACK}Megvesz és átalakít
STR_BUY_VEHICLE_ROAD_VEHICLE_BUY_REFIT_VEHICLE_BUTTON           :{BLACK}Megvesz és átalakít
STR_BUY_VEHICLE_SHIP_BUY_REFIT_VEHICLE_BUTTON                   :{BLACK}Megvesz és átalakít
STR_BUY_VEHICLE_AIRCRAFT_BUY_REFIT_VEHICLE_BUTTON               :{BLACK}Megvesz és átalakít

###length VEHICLE_TYPES
STR_BUY_VEHICLE_TRAIN_BUY_VEHICLE_TOOLTIP                       :{BLACK}A kijelölt vasúti jármű megvétele. Shift+kattintással megmutatja a becsült költséget vásárlás nélkül
STR_BUY_VEHICLE_ROAD_VEHICLE_BUY_VEHICLE_TOOLTIP                :{BLACK}A kijelölt közúti jármű megvétele. Shift+kattintással megmutatja a becsült költséget vásárlás nélkül
STR_BUY_VEHICLE_SHIP_BUY_VEHICLE_TOOLTIP                        :{BLACK}A kijelölt hajó megvétele. Shift+kattintással megmutatja a becsült költséget vásárlás nélkül
STR_BUY_VEHICLE_AIRCRAFT_BUY_VEHICLE_TOOLTIP                    :{BLACK}A kijelölt repülőgép megvétele. Shift+kattintással megmutatja a becsült költséget vásárlás nélkül

###length VEHICLE_TYPES
STR_BUY_VEHICLE_TRAIN_BUY_REFIT_VEHICLE_TOOLTIP                 :{BLACK}A kijelölt vasúti jármű megvétele és átalakítása a kijelölt rakománytípusra. Shift+kattintással megmutatja a becsült költséget vásárlás nélkül
STR_BUY_VEHICLE_ROAD_VEHICLE_BUY_REFIT_VEHICLE_TOOLTIP          :{BLACK}A kijelölt közúti jármű megvétele és átalakítása a kijelölt rakománytípusra. Shift+kattintással megmutatja a becsült költséget vásárlás nélkül
STR_BUY_VEHICLE_SHIP_BUY_REFIT_VEHICLE_TOOLTIP                  :{BLACK}A kijelölt hajó megvétele és átalakítása a kijelölt rakománytípusra. Shift+kattintással megmutatja a becsült költséget vásárlás nélkül
STR_BUY_VEHICLE_AIRCRAFT_BUY_REFIT_VEHICLE_TOOLTIP              :{BLACK}A kijelölt repülőgép megvétele és átalakítása a kijelölt rakománytípusra. Shift+kattintással megmutatja a becsült költséget vásárlás nélkül

###length VEHICLE_TYPES
STR_BUY_VEHICLE_TRAIN_RENAME_BUTTON                             :{BLACK}Átnevez
STR_BUY_VEHICLE_ROAD_VEHICLE_RENAME_BUTTON                      :{BLACK}Átnevez
STR_BUY_VEHICLE_SHIP_RENAME_BUTTON                              :{BLACK}Átnevez
STR_BUY_VEHICLE_AIRCRAFT_RENAME_BUTTON                          :{BLACK}Átnevez

###length VEHICLE_TYPES
STR_BUY_VEHICLE_TRAIN_RENAME_TOOLTIP                            :{BLACK}A vasúti jármű márkanevének megváltoztatása
STR_BUY_VEHICLE_ROAD_VEHICLE_RENAME_TOOLTIP                     :{BLACK}A közúti jármű márkanevének megváltoztatása
STR_BUY_VEHICLE_SHIP_RENAME_TOOLTIP                             :{BLACK}A hajó márkanevének megváltoztatása
STR_BUY_VEHICLE_AIRCRAFT_RENAME_TOOLTIP                         :{BLACK}A repülőgép márkanevének megváltoztatása

###length VEHICLE_TYPES
STR_BUY_VEHICLE_TRAIN_HIDE_TOGGLE_BUTTON                        :{BLACK}Elrejtés
STR_BUY_VEHICLE_ROAD_VEHICLE_HIDE_TOGGLE_BUTTON                 :{BLACK}Elrejtés
STR_BUY_VEHICLE_SHIP_HIDE_TOGGLE_BUTTON                         :{BLACK}Elrejtés
STR_BUY_VEHICLE_AIRCRAFT_HIDE_TOGGLE_BUTTON                     :{BLACK}Elrejtés

###length VEHICLE_TYPES
STR_BUY_VEHICLE_TRAIN_SHOW_TOGGLE_BUTTON                        :{BLACK}Megjelenítés
STR_BUY_VEHICLE_ROAD_VEHICLE_SHOW_TOGGLE_BUTTON                 :{BLACK}Megjelenítés
STR_BUY_VEHICLE_SHIP_SHOW_TOGGLE_BUTTON                         :{BLACK}Megjelenítés
STR_BUY_VEHICLE_AIRCRAFT_SHOW_TOGGLE_BUTTON                     :{BLACK}Megjelenítés

###length VEHICLE_TYPES
STR_BUY_VEHICLE_TRAIN_HIDE_SHOW_TOGGLE_TOOLTIP                  :{BLACK}Vasúti járműtípus elrejtése/felfedése
STR_BUY_VEHICLE_ROAD_VEHICLE_HIDE_SHOW_TOGGLE_TOOLTIP           :{BLACK}Közúti járműtípus elrejtése/felfedése
STR_BUY_VEHICLE_SHIP_HIDE_SHOW_TOGGLE_TOOLTIP                   :{BLACK}Hajótípus elrejtése/felfedése
STR_BUY_VEHICLE_AIRCRAFT_HIDE_SHOW_TOGGLE_TOOLTIP               :{BLACK}Repülőgéptípus elrejtése/felfedése

###length VEHICLE_TYPES
STR_QUERY_RENAME_TRAIN_TYPE_CAPTION                             :{WHITE}Márkanév megváltoztatása
STR_QUERY_RENAME_ROAD_VEHICLE_TYPE_CAPTION                      :{WHITE}Márkanév megváltoztatása
STR_QUERY_RENAME_SHIP_TYPE_CAPTION                              :{WHITE}Márkanév megváltoztatása
STR_QUERY_RENAME_AIRCRAFT_TYPE_CAPTION                          :{WHITE}Márkanév megváltoztatása

# Depot window
STR_DEPOT_CAPTION                                               :{WHITE}{DEPOT}

STR_DEPOT_RENAME_TOOLTIP                                        :{BLACK}Járműtelep nevének megváltoztatása
STR_DEPOT_RENAME_DEPOT_CAPTION                                  :Járműtelep átnevezése

STR_DEPOT_NO_ENGINE                                             :{BLACK}-
STR_DEPOT_VEHICLE_TOOLTIP                                       :{BLACK}{ENGINE}{STRING}
STR_DEPOT_VEHICLE_TOOLTIP_CHAIN                                 :{BLACK}{NUM} jármű{STRING}
STR_DEPOT_VEHICLE_TOOLTIP_CARGO                                 :{}{CARGO_LONG} ({CARGO_SHORT})

###length VEHICLE_TYPES
STR_DEPOT_TRAIN_LIST_TOOLTIP                                    :{BLACK}Vonatok - bal gombbal húzással áthelyezheted a járműveket a vonatba/vonatból, jobb gombbal kattintással járműinformáció. Ctrl lenyomásával a funkciókat a szerelvényre alkalmazod.
STR_DEPOT_ROAD_VEHICLE_LIST_TOOLTIP                             :{BLACK}Járművek - kattints jobb gombbal egy járműre az adataihoz
STR_DEPOT_SHIP_LIST_TOOLTIP                                     :{BLACK}Hajók - kattints jobb gombbal egy hajóra az adataihoz
STR_DEPOT_AIRCRAFT_LIST_TOOLTIP                                 :{BLACK}Repülőgépek - kattints jobb gombbal egy repülőgépre az adataihoz

###length VEHICLE_TYPES
STR_DEPOT_TRAIN_SELL_TOOLTIP                                    :{BLACK}Húzz ide egy járművet az eladásához
STR_DEPOT_ROAD_VEHICLE_SELL_TOOLTIP                             :{BLACK}Húzz ide egy járművet az eladásához
STR_DEPOT_SHIP_SELL_TOOLTIP                                     :{BLACK}Húzz ide egy hajót az eladásához
STR_DEPOT_AIRCRAFT_SELL_TOOLTIP                                 :{BLACK}Húzz ide egy repülőgépet az eladásához

###length VEHICLE_TYPES
STR_DEPOT_SELL_ALL_BUTTON_TRAIN_TOOLTIP                         :{BLACK}A járműtelepen tartózkodó összes vonat eladása
STR_DEPOT_SELL_ALL_BUTTON_ROAD_VEHICLE_TOOLTIP                  :{BLACK}Összes garázsban tartózkodó jármű eladása
STR_DEPOT_SELL_ALL_BUTTON_SHIP_TOOLTIP                          :{BLACK}Összes dokkban tartózkodó hajó eladása
STR_DEPOT_SELL_ALL_BUTTON_AIRCRAFT_TOOLTIP                      :{BLACK}Összes hangárban tartózkodó repülő eladása

###length VEHICLE_TYPES
STR_DEPOT_AUTOREPLACE_TRAIN_TOOLTIP                             :{BLACK}A járműtelepen tartózkodó összes vonat automatikus cseréje
STR_DEPOT_AUTOREPLACE_ROAD_VEHICLE_TOOLTIP                      :{BLACK}A garázsban tartózkodó összes jármű automatikus cseréje
STR_DEPOT_AUTOREPLACE_SHIP_TOOLTIP                              :{BLACK}A dokkban tartózkodó összes hajó automatikus cseréje
STR_DEPOT_AUTOREPLACE_AIRCRAFT_TOOLTIP                          :{BLACK}A hangárban tartózkodó összes repülő automatikus cseréje

###length VEHICLE_TYPES
STR_DEPOT_TRAIN_NEW_VEHICLES_BUTTON                             :{BLACK}Új járművek
STR_DEPOT_ROAD_VEHICLE_NEW_VEHICLES_BUTTON                      :{BLACK}Új járművek
STR_DEPOT_SHIP_NEW_VEHICLES_BUTTON                              :{BLACK}Új hajók
STR_DEPOT_AIRCRAFT_NEW_VEHICLES_BUTTON                          :{BLACK}Új repülőgépek

###length VEHICLE_TYPES
STR_DEPOT_TRAIN_NEW_VEHICLES_TOOLTIP                            :{BLACK}Új vasúti járművek vétele
STR_DEPOT_ROAD_VEHICLE_NEW_VEHICLES_TOOLTIP                     :{BLACK}Új közúti járművek vétele
STR_DEPOT_SHIP_NEW_VEHICLES_TOOLTIP                             :{BLACK}Új hajók vétele
STR_DEPOT_AIRCRAFT_NEW_VEHICLES_TOOLTIP                         :{BLACK}Új repülőgépek vétele

###length VEHICLE_TYPES
STR_DEPOT_CLONE_TRAIN                                           :{BLACK}Vonat másolása
STR_DEPOT_CLONE_ROAD_VEHICLE                                    :{BLACK}Jármű másolása
STR_DEPOT_CLONE_SHIP                                            :{BLACK}Hajó másolása
STR_DEPOT_CLONE_AIRCRAFT                                        :{BLACK}Repülőgép másolása

###length VEHICLE_TYPES
STR_DEPOT_CLONE_TRAIN_DEPOT_INFO                                :{BLACK}Ide kattintva elkészítheted egy teljes vonat másolatát annak összes kocsijával. Kattints erre a gombra, majd a vonatra kívül vagy belül a járműtelepen. Kattints ide, majd a másolandó vonatra. Ctrl+kattintással az utasításlistát is megosztod. Shift+kattintással megmutatja a becsült költséget vásárlás nélkül
STR_DEPOT_CLONE_ROAD_VEHICLE_DEPOT_INFO                         :{BLACK}Ide kattintva megveheted egy közúti jármű másolatát. Kattints ide, majd a másolandó járműre a járműtelepen belül vagy kívül. Ctrl+kattintással az utasításlistát is megosztod. Shift+kattintással megmutatja a becsült költséget vásárlás nélkül
STR_DEPOT_CLONE_SHIP_DEPOT_INFO                                 :{BLACK}Ide kattintva elkészítheted egy hajó másolatát. Kattints ide, majd a másolandó hajóra. Ctrl+Kattintással a menetrendet is megosztod. Shift+kattintással megmutatja a becsült költséget vásárlás nélkül
STR_DEPOT_CLONE_AIRCRAFT_INFO_HANGAR_WINDOW                     :{BLACK}Ide kattintva elkészítheted egy repülőgép másolatát. Kattints ide, majd a másolandó repülőgépre. Ctrl+kattintással a menetrendet is megosztod. Shift+kattintással megmutatja a becsült költséget vásárlás nélkül

###length VEHICLE_TYPES
STR_DEPOT_TRAIN_LOCATION_TOOLTIP                                :{BLACK}A fő nézetet a járműtelepre állítja. Ctrl+kattintás esetén új látképet nyit a járműtelep pozíciójára
STR_DEPOT_ROAD_VEHICLE_LOCATION_TOOLTIP                         :{BLACK}A fő nézetet a garázsra állítja. Ctrl+kattintás esetén új látképet nyit a garázs pozíciójára
STR_DEPOT_SHIP_LOCATION_TOOLTIP                                 :{BLACK}A fő nézetet a dokkra állítja. Ctrl+kattintás esetén új látképet nyit a dokk pozíciójára
STR_DEPOT_AIRCRAFT_LOCATION_TOOLTIP                             :{BLACK}A fő nézetet a hangárra állítja. Ctrl+kattintás esetén új látképet nyit a hangár pozíciójára

###length VEHICLE_TYPES
STR_DEPOT_VEHICLE_ORDER_LIST_TRAIN_TOOLTIP                      :{BLACK}Vonatok listája, amelyek menetrendjében a járműtelep szerepel
STR_DEPOT_VEHICLE_ORDER_LIST_ROAD_VEHICLE_TOOLTIP               :{BLACK}Az összes, a hangárt menetrendszerüen látogató jármű listájának összeállítása
STR_DEPOT_VEHICLE_ORDER_LIST_SHIP_TOOLTIP                       :{BLACK}Az összes, a dokkot menetrendszerüen látogató hajó listájának összeállítása
STR_DEPOT_VEHICLE_ORDER_LIST_AIRCRAFT_TOOLTIP                   :{BLACK}Az összes, a hangárt menetrendszerüen látogató repülőgép listájának összeállítása

###length VEHICLE_TYPES
STR_DEPOT_MASS_STOP_DEPOT_TRAIN_TOOLTIP                         :{BLACK}Kattints ide a járműtelepen lévő összes vonat megállításához
STR_DEPOT_MASS_STOP_DEPOT_ROAD_VEHICLE_TOOLTIP                  :{BLACK}Kattints ide az összes közúti jármű megállításához a garázsban
STR_DEPOT_MASS_STOP_DEPOT_SHIP_TOOLTIP                          :{BLACK}Kattints ide az összes hajó leállításához a dokkban
STR_DEPOT_MASS_STOP_HANGAR_TOOLTIP                              :{BLACK}Kattints ide az összes repülőgép leállításához a hangárban

###length VEHICLE_TYPES
STR_DEPOT_MASS_START_DEPOT_TRAIN_TOOLTIP                        :{BLACK}Kattints ide az összes vonat elindításához a járműtelepről
STR_DEPOT_MASS_START_DEPOT_ROAD_VEHICLE_TOOLTIP                 :{BLACK}Kattints ide az összes közúti jármű elindításához a garázsból
STR_DEPOT_MASS_START_DEPOT_SHIP_TOOLTIP                         :{BLACK}Kattints ide az összes hajó elindításához a dokkból
STR_DEPOT_MASS_START_HANGAR_TOOLTIP                             :{BLACK}Kattints ide az összes repülő elindításához a hangárból

STR_DEPOT_DRAG_WHOLE_TRAIN_TO_SELL_TOOLTIP                      :{BLACK}Húzd ide a mozdonyt a teljes vonat eladásához
STR_DEPOT_SELL_CONFIRMATION_TEXT                                :{YELLOW}Biztosan eladod a járműtelepen lévő összes járművet?

# Engine preview window
STR_ENGINE_PREVIEW_CAPTION                                      :{WHITE}Üzenet egy járműgyártótól
STR_ENGINE_PREVIEW_MESSAGE                                      :{GOLD}Most készültek el egy új {STRING} tervei - érdekelne a jármű egy éves kizárólagos használata, hogy megnézhessük a képességeit, mielőtt mindenki számára elérhetővé tesszük?

STR_ENGINE_PREVIEW_RAILROAD_LOCOMOTIVE                          :vasúti mozdony
STR_ENGINE_PREVIEW_ELRAIL_LOCOMOTIVE                            :villamos vasúti mozdony
STR_ENGINE_PREVIEW_MONORAIL_LOCOMOTIVE                          :egysínű mozdony
STR_ENGINE_PREVIEW_MAGLEV_LOCOMOTIVE                            :Maglev mozdony

STR_ENGINE_PREVIEW_ROAD_VEHICLE                                 :közúti jármű
STR_ENGINE_PREVIEW_TRAM_VEHICLE                                 :villamos

STR_ENGINE_PREVIEW_AIRCRAFT                                     :repülőgép
STR_ENGINE_PREVIEW_SHIP                                         :hajó

STR_ENGINE_PREVIEW_COST_WEIGHT_SPEED_POWER                      :{BLACK}Ár: {CURRENCY_LONG} Súly: {WEIGHT_SHORT}{}Sebesség: {VELOCITY} Teljesítmény: {POWER}{}Üzemeltetés: {CURRENCY_LONG}/év{}Kapacitás: {CARGO_LONG}
STR_ENGINE_PREVIEW_COST_WEIGHT_SPEED_POWER_MAX_TE               :{BLACK}Ár: {CURRENCY_LONG} Súly: {WEIGHT_SHORT}{}Sebesség: {VELOCITY} Teljesítmény: {POWER} Maximális vonóerő: {6:FORCE}{}Üzemeltetés: {4:CURRENCY_LONG}/év{}Kapacitás: {5:CARGO_LONG}
STR_ENGINE_PREVIEW_COST_MAX_SPEED_CAP_RUNCOST                   :{BLACK}Ár: {CURRENCY_LONG} Végsebesség: {VELOCITY}{}Kapacitás: {CARGO_LONG}{}Üzemeltetés: {CURRENCY_LONG}/év
STR_ENGINE_PREVIEW_COST_MAX_SPEED_TYPE_CAP_CAP_RUNCOST          :{BLACK}Ár: {CURRENCY_LONG} Sebesség: {VELOCITY}{}Típus: {STRING}{}Kapacitás: {CARGO_LONG}, {CARGO_LONG}{}Üzemeltetés: {CURRENCY_LONG}/év
STR_ENGINE_PREVIEW_COST_MAX_SPEED_TYPE_CAP_RUNCOST              :{BLACK}Ár: {CURRENCY_LONG} Sebesség: {VELOCITY}{}Típus: {STRING}{}Kapacitás: {CARGO_LONG}{}Üzemeltetés: {CURRENCY_LONG}/év
STR_ENGINE_PREVIEW_COST_MAX_SPEED_TYPE_RANGE_CAP_CAP_RUNCOST    :{BLACK}Ár: {CURRENCY_LONG} Sebesség: {VELOCITY}{}Típus: {STRING} Hatótávolság: {COMMA} mező{}Kapacitás: {CARGO_LONG}, {CARGO_LONG}{}Üzemeltetés: {CURRENCY_LONG}/év
STR_ENGINE_PREVIEW_COST_MAX_SPEED_TYPE_RANGE_CAP_RUNCOST        :{BLACK}Ár: {CURRENCY_LONG} Sebesség: {VELOCITY}{}Típus: {STRING} Hatótávolság: {COMMA} mező{}Kapacitás: {CARGO_LONG}{}Üzemeltetés: {CURRENCY_LONG}/év

# Autoreplace window
STR_REPLACE_VEHICLES_WHITE                                      :{WHITE}{STRING} lecserélése - {STRING}

STR_REPLACE_VEHICLE_VEHICLES_IN_USE                             :{YELLOW}Járművek használatban
STR_REPLACE_VEHICLE_VEHICLES_IN_USE_TOOLTIP                     :{BLACK}Oszlop tulajdonolt járművekkel
STR_REPLACE_VEHICLE_AVAILABLE_VEHICLES                          :{YELLOW}Elérhető járművek
STR_REPLACE_VEHICLE_AVAILABLE_VEHICLES_TOOLTIP                  :{BLACK}Oszlop cserére alkalmas járművekkel

###length VEHICLE_TYPES
STR_REPLACE_VEHICLE_TRAIN                                       :Vonatok
STR_REPLACE_VEHICLE_ROAD_VEHICLE                                :Közúti járművek
STR_REPLACE_VEHICLE_SHIP                                        :Hajók
STR_REPLACE_VEHICLE_AIRCRAFT                                    :Repülőgépek

STR_REPLACE_HELP_LEFT_ARRAY                                     :{BLACK}Cserélendő járműtípus kiválasztása
STR_REPLACE_HELP_RIGHT_ARRAY                                    :{BLACK}A bal oldalon kiválasztott járműtípus helyett kívánt új járműtípus kiválasztása

STR_REPLACE_VEHICLES_START                                      :{BLACK}Járműcsere elkezdése
STR_REPLACE_VEHICLES_NOW                                        :Az összes jármű azonnali lecserélése
STR_REPLACE_VEHICLES_WHEN_OLD                                   :Csak az elöregedett járművek lecserélése
STR_REPLACE_HELP_START_BUTTON                                   :{BLACK}Nyomd meg ezt a gombot hogy a bal oldalon kiválasztott járműveket lecseréld a jobb oldalon kiválasztottra
STR_REPLACE_NOT_REPLACING                                       :{BLACK}Nem cserélendő
STR_REPLACE_NOT_REPLACING_VEHICLE_SELECTED                      :{BLACK}Nincs kiválasztva jármű
STR_REPLACE_REPLACING_WHEN_OLD                                  :{ENGINE} - csak ha elöregedett
STR_REPLACE_VEHICLES_STOP                                       :{BLACK}Járműcsere befejezése
STR_REPLACE_HELP_STOP_BUTTON                                    :{BLACK}Nyomd meg ezt a gombot, ha be akarod fejezni a bal oldalon kiválasztott járművek cseréjét

STR_REPLACE_ENGINE_WAGON_SELECT_HELP                            :{BLACK}Váltás a mozdony és a vagoncserélő ablak között
STR_REPLACE_ENGINES                                             :Mozdonyok
STR_REPLACE_WAGONS                                              :Vagonok
STR_REPLACE_ALL_RAILTYPE                                        :Minden vasúti jármű
STR_REPLACE_ALL_ROADTYPE                                        :Minden típus

###length 2
STR_REPLACE_HELP_RAILTYPE                                       :{BLACK}Cserélendő egységek vasúttípusának kiválasztása
STR_REPLACE_HELP_ROADTYPE                                       :{BLACK}Cserélendő járművek úttípusának kiválasztása
###next-name-looks-similar

STR_REPLACE_HELP_REPLACE_INFO_TAB                               :{BLACK}Megmutatja, hogy melyik bal oldali egységet akarod kicserélni
STR_REPLACE_RAIL_VEHICLES                                       :Normál vasúti járművek
STR_REPLACE_ELRAIL_VEHICLES                                     :Villamosított vasúti járművek
STR_REPLACE_MONORAIL_VEHICLES                                   :Egysínű Vasutak
STR_REPLACE_MAGLEV_VEHICLES                                     :Maglev Járművek

STR_REPLACE_ROAD_VEHICLES                                       :Közúti járművek
STR_REPLACE_TRAM_VEHICLES                                       :Villamosok

STR_REPLACE_REMOVE_WAGON                                        :{BLACK}Vagon törlés ({STRING}): {ORANGE}{STRING}
STR_REPLACE_REMOVE_WAGON_HELP                                   :{BLACK}Az automatikus cserénél a szerelvény hosszának a megtartása vagonok eltávolításával (mozdony utántól kezdve), ha a csere után a szerelvény hosszabb lenne
STR_REPLACE_REMOVE_WAGON_GROUP_HELP                             :{STRING}. Ctrl+kattintással az alárendelt csoportokra is alkalmazhatod ezt.

# Vehicle view
STR_VEHICLE_VIEW_CAPTION                                        :{WHITE}{VEHICLE}

###length VEHICLE_TYPES
STR_VEHICLE_VIEW_TRAIN_CENTER_TOOLTIP                           :{BLACK}Közelítés a vonat jelenlegi helyzetére. Dupla kattintással a fő nézetben követni fogja a vonatot. Ctrl+kattintással új nézet nyílik a vonat helyzetére.
STR_VEHICLE_VIEW_ROAD_VEHICLE_CENTER_TOOLTIP                    :{BLACK}Közelítés a közúti jármű jelenlegi helyzetére. Dupla kattintással a fő nézetben követni fogja a járművet. Ctrl+kattintással új nézet nyílik a jármű helyzetére.
STR_VEHICLE_VIEW_SHIP_CENTER_TOOLTIP                            :{BLACK}Közelítés a hajó jelenlegi helyzetére. Dupla kattintással a fő nézetben követni fogja a hajót. Ctrl+kattintással új nézet nyílik a hajó helyzetére.
STR_VEHICLE_VIEW_AIRCRAFT_CENTER_TOOLTIP                        :{BLACK}Közelítés a repülőgép jelenlegi helyzetére. Dupla kattintással a fő nézetben követni fogja a repülőgépet. Ctrl+kattintással új nézet nyílik a repülőgép helyzetére.

###length VEHICLE_TYPES
STR_VEHICLE_VIEW_TRAIN_SEND_TO_DEPOT_TOOLTIP                    :{BLACK}A járműtelepre küldi a vonatot. Ctrl+kattintással csak javításra
STR_VEHICLE_VIEW_ROAD_VEHICLE_SEND_TO_DEPOT_TOOLTIP             :{BLACK}Garázsba küldi a járművet. Ctrl+kattintással csak javításra
STR_VEHICLE_VIEW_SHIP_SEND_TO_DEPOT_TOOLTIP                     :{BLACK}Dokkba küldi a hajót. Ctrl+kattintással csak javításra
STR_VEHICLE_VIEW_AIRCRAFT_SEND_TO_DEPOT_TOOLTIP                 :{BLACK}Hangárba küldi a repülőgépet. Ctrl+kattintással csak javításra

###length VEHICLE_TYPES
STR_VEHICLE_VIEW_CLONE_TRAIN_INFO                               :{BLACK}Ide kattintva a teljes vonat másolatát készítheted el. Ctrl+kattintással az utasításlistát is megosztod. Shift+kattintással megmutatja a becsült költséget vásárlás nélkül
STR_VEHICLE_VIEW_CLONE_ROAD_VEHICLE_INFO                        :{BLACK}Ide kattintva a jármű másolatát készítheted el. Ctrl+kattintással az utasításlistát is megosztod. Shift+kattintással megmutatja a becsült költséget vásárlás nélkül
STR_VEHICLE_VIEW_CLONE_SHIP_INFO                                :{BLACK}Ide kattintva a hajó másolatát készítheted el. Ctrl+kattintással az utasításlistát is megosztod. Shift+kattintással megmutatja a becsült költséget vásárlás nélkül
STR_VEHICLE_VIEW_CLONE_AIRCRAFT_INFO                            :{BLACK}Ide kattintva a repülőgép másolatát készítheted el. Ctrl+kattintással az utasításlistát is megosztod. Shift+kattintással megmutatja a becsült költséget vásárlás nélkül

STR_VEHICLE_VIEW_TRAIN_IGNORE_SIGNAL_TOOLTIP                    :{BLACK}A vonat rákényszerítése a megállj jelzés meghaladására
STR_VEHICLE_VIEW_TRAIN_REVERSE_TOOLTIP                          :{BLACK}Vonat megfordítása
STR_VEHICLE_VIEW_ROAD_VEHICLE_REVERSE_TOOLTIP                   :{BLACK}Jármű rákényszerítése megfordulásra
STR_VEHICLE_VIEW_ORDER_LOCATION_TOOLTIP                         :{BLACK}Közelítés a célpontra. Ctrl+kattintással új nézet nyílik a célpont helyére.

###length VEHICLE_TYPES
STR_VEHICLE_VIEW_TRAIN_REFIT_TOOLTIP                            :{BLACK}A vonat átalakítása másfajta rakomány szállítására
STR_VEHICLE_VIEW_ROAD_VEHICLE_REFIT_TOOLTIP                     :{BLACK}Teherautó átalakítása másfajta rakomány szállítására
STR_VEHICLE_VIEW_SHIP_REFIT_TOOLTIP                             :{BLACK}A hajó átalakítása másfajta rakomány szállítására
STR_VEHICLE_VIEW_AIRCRAFT_REFIT_TOOLTIP                         :{BLACK}A repülőgép átalakítása másfajta rakomány szállítására

###length VEHICLE_TYPES
STR_VEHICLE_VIEW_TRAIN_ORDERS_TOOLTIP                           :{BLACK}A vonat utasításainak mutatása. Ctrl+kattintás a menetrendet mutatja
STR_VEHICLE_VIEW_ROAD_VEHICLE_ORDERS_TOOLTIP                    :{BLACK}A jármű utasításainak mutatása. Ctrl+kattintás a menetrendet mutatja
STR_VEHICLE_VIEW_SHIP_ORDERS_TOOLTIP                            :{BLACK}A hajó utasításainak mutatása. Ctrl+kattintás a menetrendet mutatja
STR_VEHICLE_VIEW_AIRCRAFT_ORDERS_TOOLTIP                        :{BLACK}A repülőgép utasításainak mutatása. Ctrl+kattintás a menetrendet mutatja

###length VEHICLE_TYPES
STR_VEHICLE_VIEW_TRAIN_SHOW_DETAILS_TOOLTIP                     :{BLACK}A vonat adatai
STR_VEHICLE_VIEW_ROAD_VEHICLE_SHOW_DETAILS_TOOLTIP              :{BLACK}A közúti jármű adatai
STR_VEHICLE_VIEW_SHIP_SHOW_DETAILS_TOOLTIP                      :{BLACK}A hajó adatai
STR_VEHICLE_VIEW_AIRCRAFT_SHOW_DETAILS_TOOLTIP                  :{BLACK}A repülőgép adatai

###length VEHICLE_TYPES
STR_VEHICLE_VIEW_TRAIN_STATUS_START_STOP_TOOLTIP                :{BLACK}Aktuális vonatmozgás - kattints ide a vonat elindításához vagy megállításához.
STR_VEHICLE_VIEW_ROAD_VEHICLE_STATUS_START_STOP_TOOLTIP         :{BLACK}Aktuális járműmozgás - kattints ide a jármű elindításához vagy megállításához.
STR_VEHICLE_VIEW_SHIP_STATE_STATUS_STOP_TOOLTIP                 :{BLACK}Aktuális hajómozgás - kattints ide a hajó elindításához vagy megállításához.
STR_VEHICLE_VIEW_AIRCRAFT_STATUS_START_STOP_TOOLTIP             :{BLACK}Aktuális repülőgépmozgás - kattints ide a repülőgép elindításához vagy megállításához.

# Messages in the start stop button in the vehicle view
STR_VEHICLE_STATUS_LOADING_UNLOADING                            :{LTBLUE}Berakodás / Kirakodás
STR_VEHICLE_STATUS_LEAVING                                      :{LTBLUE}Indul
STR_VEHICLE_STATUS_CRASHED                                      :{RED}Balesetet szenvedett!
STR_VEHICLE_STATUS_BROKEN_DOWN                                  :{RED}Lerobbant
STR_VEHICLE_STATUS_STOPPED                                      :{RED}Áll
STR_VEHICLE_STATUS_TRAIN_STOPPING_VEL                           :{RED}Lassít, {VELOCITY}
STR_VEHICLE_STATUS_TRAIN_NO_POWER                               :{RED}Nincs áram
STR_VEHICLE_STATUS_TRAIN_STUCK                                  :{ORANGE}Szabad útra vár
STR_VEHICLE_STATUS_AIRCRAFT_TOO_FAR                             :{ORANGE}A következő repülőtér túl messze van

STR_VEHICLE_STATUS_HEADING_FOR_STATION_VEL                      :{LTBLUE}{STATION} állomás felé, {VELOCITY}
STR_VEHICLE_STATUS_NO_ORDERS_VEL                                :{LTBLUE}Nincs utasítás, {VELOCITY}
STR_VEHICLE_STATUS_HEADING_FOR_WAYPOINT_VEL                     :{LTBLUE}Útban {WAYPOINT} felé, {VELOCITY}
STR_VEHICLE_STATUS_HEADING_FOR_DEPOT_VEL                        :{ORANGE}Útban {DEPOT} felé, {VELOCITY}
STR_VEHICLE_STATUS_HEADING_FOR_DEPOT_SERVICE_VEL                :{LTBLUE}Javítás {DEPOT}ban, {VELOCITY}

STR_VEHICLE_STATUS_CANNOT_REACH_STATION_VEL                     :{LTBLUE}{STATION} nem elérhető, {VELOCITY}
STR_VEHICLE_STATUS_CANNOT_REACH_WAYPOINT_VEL                    :{LTBLUE}{WAYPOINT} nem elérhető, {VELOCITY}
STR_VEHICLE_STATUS_CANNOT_REACH_DEPOT_VEL                       :{ORANGE}{DEPOT} nem elérhető, {VELOCITY}
STR_VEHICLE_STATUS_CANNOT_REACH_DEPOT_SERVICE_VEL               :{LTBLUE}{DEPOT} nem elérhető, {VELOCITY}

# Vehicle stopped/started animations
###length 2
STR_VEHICLE_COMMAND_STOPPED_SMALL                               :{TINY_FONT}{RED}Megállítva
STR_VEHICLE_COMMAND_STOPPED                                     :{RED}Megállítva

###length 2
STR_VEHICLE_COMMAND_STARTED_SMALL                               :{TINY_FONT}{GREEN}Elindítva
STR_VEHICLE_COMMAND_STARTED                                     :{GREEN}Elindítva

# Vehicle details
STR_VEHICLE_DETAILS_CAPTION                                     :{WHITE}{VEHICLE} adatai

###length VEHICLE_TYPES
STR_VEHICLE_DETAILS_TRAIN_RENAME                                :{BLACK}Vonat átnevezése
STR_VEHICLE_DETAILS_ROAD_VEHICLE_RENAME                         :{BLACK}Közúti jármű átnevezése
STR_VEHICLE_DETAILS_SHIP_RENAME                                 :{BLACK}Hajó átnevezése
STR_VEHICLE_DETAILS_AIRCRAFT_RENAME                             :{BLACK}Repülőgép átnevezése

STR_VEHICLE_INFO_AGE_RUNNING_COST_YR                            :{BLACK}Kor: {LTBLUE}{STRING}{BLACK}   Üzemeltetés: {LTBLUE}{CURRENCY_LONG}/év
STR_VEHICLE_INFO_AGE                                            :{COMMA} év ({COMMA})
STR_VEHICLE_INFO_AGE_RED                                        :{RED}{COMMA} év ({COMMA})

STR_VEHICLE_INFO_MAX_SPEED                                      :{BLACK}Végsebesség: {LTBLUE}{VELOCITY}
STR_VEHICLE_INFO_MAX_SPEED_TYPE                                 :{BLACK}Sebesség: {LTBLUE}{VELOCITY} {BLACK}Típus: {LTBLUE}{STRING}
STR_VEHICLE_INFO_MAX_SPEED_TYPE_RANGE                           :{BLACK}Sebesség: {LTBLUE}{VELOCITY} {BLACK}Típus: {LTBLUE}{STRING} {BLACK}Hatótávolság: {LTBLUE}{COMMA} mező
STR_VEHICLE_INFO_WEIGHT_POWER_MAX_SPEED                         :{BLACK}Súly: {LTBLUE}{WEIGHT_SHORT} {BLACK}Teljesítmény: {LTBLUE}{POWER}{BLACK} Végsebesség: {LTBLUE}{VELOCITY}
STR_VEHICLE_INFO_WEIGHT_POWER_MAX_SPEED_MAX_TE                  :{BLACK}Súly: {LTBLUE}{WEIGHT_SHORT} {BLACK}Teljesítmény: {LTBLUE}{POWER}{BLACK} Végsebesség: {LTBLUE}{VELOCITY} {BLACK}Vonóerő: {LTBLUE}{FORCE}

STR_VEHICLE_INFO_PROFIT_THIS_YEAR_LAST_YEAR                     :{BLACK}Idei haszon: {LTBLUE}{CURRENCY_LONG} (tavalyi: {CURRENCY_LONG})
STR_VEHICLE_INFO_RELIABILITY_BREAKDOWNS                         :{BLACK}Megbízhatóság: {LTBLUE}{COMMA}%  {BLACK}Lerobbanások az utolsó javítás óta: {LTBLUE}{COMMA}

STR_VEHICLE_INFO_BUILT_VALUE                                    :{LTBLUE}{ENGINE} {BLACK}Vásárlás éve: {LTBLUE}{NUM}{BLACK} Érték: {LTBLUE}{CURRENCY_LONG}
STR_VEHICLE_INFO_NO_CAPACITY                                    :{BLACK}Kapacitás: {LTBLUE}Nincs{STRING}
STR_VEHICLE_INFO_CAPACITY                                       :{BLACK}Kapacitás: {LTBLUE}{CARGO_LONG}{3:STRING}
STR_VEHICLE_INFO_CAPACITY_MULT                                  :{BLACK}Kapacitás: {LTBLUE}{CARGO_LONG}{3:STRING} (x{4:NUM})
STR_VEHICLE_INFO_CAPACITY_CAPACITY                              :{BLACK}Kapacitás: {LTBLUE}{CARGO_LONG}, {CARGO_LONG}{STRING}

STR_VEHICLE_INFO_FEEDER_CARGO_VALUE                             :{BLACK}Szállítási díj: {LTBLUE}{CURRENCY_LONG}

STR_VEHICLE_DETAILS_SERVICING_INTERVAL_DAYS                     :{BLACK}Javítási időköz: {LTBLUE}{COMMA}{NBSP}nap{BLACK}   Utolsó javítás: {LTBLUE}{DATE_LONG}
STR_VEHICLE_DETAILS_SERVICING_INTERVAL_PERCENT                  :{BLACK}Javítási intervallum: {LTBLUE}{COMMA}%{BLACK}   Utolsó javítás: {LTBLUE}{DATE_LONG}
STR_VEHICLE_DETAILS_INCREASE_SERVICING_INTERVAL_TOOLTIP         :{BLACK}Javítási időköz növelése 10-zel. Ctrl+kattintás 5-tel növeli
STR_VEHICLE_DETAILS_DECREASE_SERVICING_INTERVAL_TOOLTIP         :{BLACK}Javítási időköz csökkentése 10-zel. Ctrl+Kattintás 5-tel csökkenti

STR_SERVICE_INTERVAL_DROPDOWN_TOOLTIP                           :{BLACK}Javítási időköz módjának megváltoztatása
STR_VEHICLE_DETAILS_DEFAULT                                     :Alapértelmezett
STR_VEHICLE_DETAILS_DAYS                                        :Napok
STR_VEHICLE_DETAILS_PERCENT                                     :Százalék

###length VEHICLE_TYPES
STR_QUERY_RENAME_TRAIN_CAPTION                                  :{WHITE}Vonat átnevezése
STR_QUERY_RENAME_ROAD_VEHICLE_CAPTION                           :{WHITE}Közúti jármű átnevezése
STR_QUERY_RENAME_SHIP_CAPTION                                   :{WHITE}Hajó átnevezése
STR_QUERY_RENAME_AIRCRAFT_CAPTION                               :{WHITE}Repülőgép átnevezése

# Extra buttons for train details windows
STR_VEHICLE_DETAILS_TRAIN_ENGINE_BUILT_AND_VALUE                :{LTBLUE}{ENGINE}{BLACK} Vásárlás éve: {LTBLUE}{NUM}{BLACK} Érték: {LTBLUE}{CURRENCY_LONG}
STR_VEHICLE_DETAILS_TRAIN_WAGON_VALUE                           :{LTBLUE}{ENGINE}{BLACK}   Érték: {LTBLUE}{CURRENCY_LONG}

STR_VEHICLE_DETAILS_TRAIN_TOTAL_CAPACITY_TEXT                   :{BLACK}Teljes szállítási kapacitása ennek a vonatnak:
STR_VEHICLE_DETAILS_TRAIN_TOTAL_CAPACITY                        :{LTBLUE}- {CARGO_LONG} ({CARGO_SHORT})
STR_VEHICLE_DETAILS_TRAIN_TOTAL_CAPACITY_MULT                   :{LTBLUE}- {CARGO_LONG} ({CARGO_SHORT}) (x{NUM})

STR_VEHICLE_DETAILS_CARGO_EMPTY                                 :{LTBLUE}Üres
STR_VEHICLE_DETAILS_CARGO_FROM                                  :{LTBLUE}{CARGO_LONG} {STATION} állomásról
STR_VEHICLE_DETAILS_CARGO_FROM_MULT                             :{LTBLUE}{CARGO_LONG} {STATION} állomásról (x{NUM})

STR_VEHICLE_DETAIL_TAB_CARGO                                    :{BLACK}Rakomány
STR_VEHICLE_DETAILS_TRAIN_CARGO_TOOLTIP                         :{BLACK}A szállított rakomány részletei
STR_VEHICLE_DETAIL_TAB_INFORMATION                              :{BLACK}Információ
STR_VEHICLE_DETAILS_TRAIN_INFORMATION_TOOLTIP                   :{BLACK}A vonat kocsiainak részletei
STR_VEHICLE_DETAIL_TAB_CAPACITIES                               :{BLACK}Kapacitás
STR_VEHICLE_DETAILS_TRAIN_CAPACITIES_TOOLTIP                    :{BLACK}Az egyes kocsik kapacitása
STR_VEHICLE_DETAIL_TAB_TOTAL_CARGO                              :{BLACK}Teljes rakomány
STR_VEHICLE_DETAILS_TRAIN_TOTAL_CARGO_TOOLTIP                   :{BLACK}Megmutatja a vonat teljes kapacitását, rakománytípusokra lebontva

STR_VEHICLE_DETAILS_TRAIN_ARTICULATED_RV_CAPACITY               :{BLACK}Kapacitás: {LTBLUE}

# Vehicle refit
STR_REFIT_CAPTION                                               :{WHITE}{VEHICLE} átalakítása
STR_REFIT_TITLE                                                 :{GOLD}Átalakítás, hogy szállíthasson:
STR_REFIT_NEW_CAPACITY_COST_OF_REFIT                            :{BLACK}Új kapacitás: {GOLD}{CARGO_LONG}{}{BLACK}Átalakítás költsége: {RED}{CURRENCY_LONG}
STR_REFIT_NEW_CAPACITY_INCOME_FROM_REFIT                        :{BLACK}Új kapacitás: {GOLD}{CARGO_LONG}{}{BLACK}Bevétel átalakításból: {GREEN}{CURRENCY_LONG}
STR_REFIT_NEW_CAPACITY_COST_OF_AIRCRAFT_REFIT                   :{BLACK}Új kapacitás: {GOLD}{CARGO_LONG}, {GOLD}{CARGO_LONG}{}{BLACK}Átalakítás költsége: {RED}{CURRENCY_LONG}
STR_REFIT_NEW_CAPACITY_INCOME_FROM_AIRCRAFT_REFIT               :{BLACK}Új kapacitás: {GOLD}{CARGO_LONG}, {GOLD}{CARGO_LONG}{}{BLACK}Bevétel átalakításból: {GREEN}{CURRENCY_LONG}
STR_REFIT_SELECT_VEHICLES_TOOLTIP                               :{BLACK}Átalakítandó járművek kiválasztása. Egérrel húzva több jármű választható ki. Üres helyre kattintva az egész jármű jelölhető ki. Ctrl+Kattintással a jármű és az azt követő szerelvény jelölhető ki

###length VEHICLE_TYPES
STR_REFIT_TRAIN_LIST_TOOLTIP                                    :{BLACK}Vonat által szállítandó rakomány kiválasztása
STR_REFIT_ROAD_VEHICLE_LIST_TOOLTIP                             :{BLACK}Közúti jármű által szállítandó rakomány kiválasztása
STR_REFIT_SHIP_LIST_TOOLTIP                                     :{BLACK}Hajó által szállítandó rakomány kiválasztása
STR_REFIT_AIRCRAFT_LIST_TOOLTIP                                 :{BLACK}Repülőgép által szállítandó rakomány kiválasztása

###length VEHICLE_TYPES
STR_REFIT_TRAIN_REFIT_BUTTON                                    :{BLACK}Vonat átalakítása
STR_REFIT_ROAD_VEHICLE_REFIT_BUTTON                             :{BLACK}Közúti jármű átalakítása
STR_REFIT_SHIP_REFIT_BUTTON                                     :{BLACK}Hajó átalakítása
STR_REFIT_AIRCRAFT_REFIT_BUTTON                                 :{BLACK}Repülőgép átalakítása

###length VEHICLE_TYPES
STR_REFIT_TRAIN_REFIT_TOOLTIP                                   :{BLACK}Vonat átalakítása a kijelölt rakomány szállítására
STR_REFIT_ROAD_VEHICLE_REFIT_TOOLTIP                            :{BLACK}Közúti jármű átalakítása a kijelölt rakomány szállítására
STR_REFIT_SHIP_REFIT_TOOLTIP                                    :{BLACK}Hajó átalakítása a kijelölt rakomány szállítására
STR_REFIT_AIRCRAFT_REFIT_TOOLTIP                                :{BLACK}Repülőgép átalakítása a kijelölt rakomány szállítására

# Order view
STR_ORDERS_CAPTION                                              :{WHITE}{VEHICLE} utasításai
STR_ORDERS_TIMETABLE_VIEW                                       :{BLACK}Menetrend
STR_ORDERS_TIMETABLE_VIEW_TOOLTIP                               :{BLACK}Átkapcsolás menetrendi nézetre

STR_ORDERS_LIST_TOOLTIP                                         :{BLACK}Utasításlista - kattints egy célpontra a kijelöléséhez. Ctrl+kattintással az utasítás helyszínére görget
STR_ORDER_INDEX                                                 :{COMMA}:{NBSP}
STR_ORDER_TEXT                                                  :{STRING} {STRING} {STRING}

STR_ORDERS_END_OF_ORDERS                                        :- - Utasítások vége - -
STR_ORDERS_END_OF_SHARED_ORDERS                                 :- - Megosztott utasításlista vége - -

# Order bottom buttons
STR_ORDER_NON_STOP                                              :{BLACK}Non-stop
STR_ORDER_GO_TO                                                 :Menj
STR_ORDER_GO_NON_STOP_TO                                        :Non-stop - Megállás nélkül menj
STR_ORDER_GO_VIA                                                :Via - Megállás nélkül menj át
STR_ORDER_GO_NON_STOP_VIA                                       :Non-stop via - Megállás nélkül menj és hajts át
STR_ORDER_TOOLTIP_NON_STOP                                      :{BLACK}A kijelölt célpont megközelítésének és a megállási-áthajtási szokásainak beállítása

STR_ORDER_TOGGLE_FULL_LOAD                                      :{BLACK}Telerakodás bármiből
STR_ORDER_DROP_LOAD_IF_POSSIBLE                                 :Berakodás, ha lehetséges
STR_ORDER_DROP_FULL_LOAD_ALL                                    :Telerakodás mindenből
STR_ORDER_DROP_FULL_LOAD_ANY                                    :Telerakodás bármiből
STR_ORDER_DROP_NO_LOADING                                       :Nincs berakodás
STR_ORDER_TOOLTIP_FULL_LOAD                                     :{BLACK}A kijelölt célponton a berakodási szokások beállítása

STR_ORDER_TOGGLE_UNLOAD                                         :{BLACK}Teljes kirakodás
STR_ORDER_DROP_UNLOAD_IF_ACCEPTED                               :Kirakodás ha fogadott
STR_ORDER_DROP_UNLOAD                                           :Teljes kirakodás
STR_ORDER_DROP_TRANSFER                                         :Elszállítás
STR_ORDER_DROP_NO_UNLOADING                                     :Nincs kirakodás
STR_ORDER_TOOLTIP_UNLOAD                                        :{BLACK}A kijelölt célponton a kirakodási szokások beállítása

STR_ORDER_REFIT                                                 :{BLACK}Átalakít
STR_ORDER_REFIT_TOOLTIP                                         :{BLACK}Az utasításban szereplő átalakítandó árutípus kiválasztása. Ctrl+kattintással az átalakítási utasítás eltávolítása
STR_ORDER_REFIT_AUTO                                            :{BLACK}Átalakítás
STR_ORDER_REFIT_AUTO_TOOLTIP                                    :{BLACK}Az utasításban szereplő automatikusan átalakítandó árutípus kiválasztása. Ctrl+kattintással az átalakítási utasítás eltávolítása. Az átalakítás csak akkor megy végbe, ha a jármű megengedi ezt
STR_ORDER_DROP_REFIT_AUTO                                       :Fix rakomány
STR_ORDER_DROP_REFIT_AUTO_ANY                                   :Elérhető rakomány

STR_ORDER_SERVICE                                               :{BLACK}Javítás
STR_ORDER_DROP_GO_ALWAYS_DEPOT                                  :Mindig menj javítani
STR_ORDER_DROP_SERVICE_DEPOT                                    :Ha javításra szorul
STR_ORDER_DROP_HALT_DEPOT                                       :Maradj ott
STR_ORDER_SERVICE_TOOLTIP                                       :{BLACK}Utasítás kihagyása, ha javítás szükséges

STR_ORDER_CONDITIONAL_VARIABLE_TOOLTIP                          :{BLACK}A jármű adata ami alapján ugrani szeretnénk a parancssorban

# Conditional order variables, must follow order of OrderConditionVariable enum
###length 8
STR_ORDER_CONDITIONAL_LOAD_PERCENTAGE                           :Rakomány százaléka
STR_ORDER_CONDITIONAL_RELIABILITY                               :Megbízhatóság
STR_ORDER_CONDITIONAL_MAX_SPEED                                 :Maximális sebesség
STR_ORDER_CONDITIONAL_AGE                                       :Kor (év)
STR_ORDER_CONDITIONAL_REQUIRES_SERVICE                          :Javításra szorul
STR_ORDER_CONDITIONAL_UNCONDITIONALLY                           :Mindig
STR_ORDER_CONDITIONAL_REMAINING_LIFETIME                        :Hátralévő élettartam (év)
STR_ORDER_CONDITIONAL_MAX_RELIABILITY                           :Maximális megbízhatóság
###next-name-looks-similar

STR_ORDER_CONDITIONAL_COMPARATOR_TOOLTIP                        :{BLACK}Hogyan viszonyul a jármű kiválasztott adata a megadott értékhez
STR_ORDER_CONDITIONAL_COMPARATOR_EQUALS                         :egyenlő
STR_ORDER_CONDITIONAL_COMPARATOR_NOT_EQUALS                     :nem egyenlő
STR_ORDER_CONDITIONAL_COMPARATOR_LESS_THAN                      :kevesebb, mint
STR_ORDER_CONDITIONAL_COMPARATOR_LESS_EQUALS                    :nem több, mint
STR_ORDER_CONDITIONAL_COMPARATOR_MORE_THAN                      :több, mint
STR_ORDER_CONDITIONAL_COMPARATOR_MORE_EQUALS                    :nem kevesebb, mint
STR_ORDER_CONDITIONAL_COMPARATOR_IS_TRUE                        :igaz
STR_ORDER_CONDITIONAL_COMPARATOR_IS_FALSE                       :hamis

STR_ORDER_CONDITIONAL_VALUE_TOOLTIP                             :{BLACK}Az érték amihez a jármű egy adatát viszonyítjuk
STR_ORDER_CONDITIONAL_VALUE_CAPT                                :{WHITE}Írd be az értéket amihez viszonyítani szeretnél

STR_ORDERS_SKIP_BUTTON                                          :{BLACK}Kihagy
STR_ORDERS_SKIP_TOOLTIP                                         :{BLACK}Jelenlegi utasítás átugrása, és a következő aktiválása. Ctrl+kattintásra a kiválasztott utasításra ugrik

STR_ORDERS_DELETE_BUTTON                                        :{BLACK}Töröl
STR_ORDERS_DELETE_TOOLTIP                                       :{BLACK}A kijelölt utasítás törlése
STR_ORDERS_DELETE_ALL_TOOLTIP                                   :{BLACK}Összes utasítás törlése
STR_ORDERS_STOP_SHARING_BUTTON                                  :{BLACK}Megosztás vége
STR_ORDERS_STOP_SHARING_TOOLTIP                                 :{BLACK}Az utasításlista megosztásának megszakítása. Ctrl+kattintással törli a teljes utasításlistát

STR_ORDERS_GO_TO_BUTTON                                         :{BLACK}Új cél
STR_ORDER_GO_TO_NEAREST_DEPOT                                   :Legközelebbi járműtelepre
STR_ORDER_GO_TO_NEAREST_HANGAR                                  :Legközelebbi hangárba
STR_ORDER_CONDITIONAL                                           :Feltételes ugrás
STR_ORDER_SHARE                                                 :Utasításlista megosztása
STR_ORDERS_GO_TO_TOOLTIP                                        :{BLACK}Új utasítás beillesztése a kijelölt utasítás elé vagy a lista végére. Ctrl+kattintás állomásoknál 'bármiből teljes rakományra vár'-t, ellenőrző pontoknál 'Non-stop'-ot, járműtelepeknél 'Javításra menj' parancsot ad a célponthoz. 'Menetrend megosztása' esetén a jármű megosztja az utasításait a kiválasztott járművel. Ha járműtelep szerepel a menetrendben, kikapcsolja az automatikus javításokat

STR_ORDERS_VEH_WITH_SHARED_ORDERS_LIST_TOOLTIP                  :{BLACK}Megmutatja az összes járművet, amik megosztják ezt az utasításlistát

# String parts to build the order string
STR_ORDER_GO_TO_WAYPOINT                                        :Menj át {WAYPOINT}
STR_ORDER_GO_NON_STOP_TO_WAYPOINT                               :Megállás nélkül menj át {WAYPOINT}

STR_ORDER_SERVICE_AT                                            :Javításra menj
STR_ORDER_SERVICE_NON_STOP_AT                                   :Javításra megállás nélkül menj

STR_ORDER_NEAREST_DEPOT                                         :a legközelebbi
STR_ORDER_NEAREST_HANGAR                                        :a legközelebbi hangárba
###length 3
STR_ORDER_TRAIN_DEPOT                                           :járműtelepre
STR_ORDER_ROAD_VEHICLE_DEPOT                                    :garázsba
STR_ORDER_SHIP_DEPOT                                            :dokkba
###next-name-looks-similar

STR_ORDER_GO_TO_NEAREST_DEPOT_FORMAT                            :{STRING} {STRING} {STRING}
STR_ORDER_GO_TO_DEPOT_FORMAT                                    :{STRING} {DEPOT}

STR_ORDER_REFIT_ORDER                                           :(Átalakít erre: {STRING})
STR_ORDER_REFIT_STOP_ORDER                                      :(átalakít erre: {STRING}, és megáll)
STR_ORDER_STOP_ORDER                                            :(megáll)

STR_ORDER_GO_TO_STATION                                         :{STRING} {STATION} {STRING}
STR_ORDER_GO_TO_STATION_CAN_T_USE_STATION                       :{PUSH_COLOUR}{RED}(Az állomás nem használható){POP_COLOUR} {STRING} {STATION} {STRING}

STR_ORDER_IMPLICIT                                              :(Automata)

STR_ORDER_FULL_LOAD                                             :(Mindenből teljes berakodás)
STR_ORDER_FULL_LOAD_ANY                                         :(Bármiből teljes berakodás)
STR_ORDER_NO_LOAD                                               :(Nincs berakodás)
STR_ORDER_UNLOAD                                                :(Kirakodás és rakományfelvétel)
STR_ORDER_UNLOAD_FULL_LOAD                                      :(Kirakodás és mindenből teljes berakodás)
STR_ORDER_UNLOAD_FULL_LOAD_ANY                                  :(Kirakodás és bármiből teljes berakodás)
STR_ORDER_UNLOAD_NO_LOAD                                        :(Kirakodás és üresen indulás)
STR_ORDER_TRANSFER                                              :(Elszállítás és rakományfelvétel)
STR_ORDER_TRANSFER_FULL_LOAD                                    :(Elszállítás és mindenből teljes berakodás)
STR_ORDER_TRANSFER_FULL_LOAD_ANY                                :(Elszállítás és bármiből teljes berakodás)
STR_ORDER_TRANSFER_NO_LOAD                                      :(Elszállítás és üresen indulás)
STR_ORDER_NO_UNLOAD                                             :(Ki nem rakodás és rakományfelvétel)
STR_ORDER_NO_UNLOAD_FULL_LOAD                                   :(Ki nem rakodás és mindenből teljes berakodás)
STR_ORDER_NO_UNLOAD_FULL_LOAD_ANY                               :(Ki nem rakodás és bármiből teljes berakodás)
STR_ORDER_NO_UNLOAD_NO_LOAD                                     :(Nincs ki- és berakodás)

STR_ORDER_AUTO_REFIT                                            :(Átalakítás {STRING} szállítására)
STR_ORDER_FULL_LOAD_REFIT                                       :(Mindenből teljes berakodás és átalakítás {STRING} rakományra)
STR_ORDER_FULL_LOAD_ANY_REFIT                                   :(Bármiből teljes berakodás és átalakítás {STRING} rakományra)
STR_ORDER_UNLOAD_REFIT                                          :(Kirakodás, rakományfelvétel és átalakítás {STRING} rakományra)
STR_ORDER_UNLOAD_FULL_LOAD_REFIT                                :(Kirakodás, mindenből teljes berakodás és átalakítás {STRING} rakományra)
STR_ORDER_UNLOAD_FULL_LOAD_ANY_REFIT                            :(Kirakodás, bármiből teljes berakodás és átalakítás {STRING} rakományra)
STR_ORDER_TRANSFER_REFIT                                        :(Elszállítás, rakományfelvétel és átalakítás {STRING} rakományra)
STR_ORDER_TRANSFER_FULL_LOAD_REFIT                              :(Elszállítás, bármiből teljes berakodás és átalakítás {STRING} rakományra)
STR_ORDER_TRANSFER_FULL_LOAD_ANY_REFIT                          :(Elszállítás, mindenből teljes berakodás és átalakítás {STRING} rakományra)
STR_ORDER_NO_UNLOAD_REFIT                                       :(Ki nem rakodás, rakományfelvétel és átalakítás {STRING} rakományra)
STR_ORDER_NO_UNLOAD_FULL_LOAD_REFIT                             :(Ki nem rakodás, mindenből teljes berakodás és átalakítás {STRING} rakományra)
STR_ORDER_NO_UNLOAD_FULL_LOAD_ANY_REFIT                         :(Ki nem rakodás, bármiből teljes berakodás és átalakítás {STRING} rakományra)

STR_ORDER_AUTO_REFIT_ANY                                        :elérhető rakomány

###length 3
STR_ORDER_STOP_LOCATION_NEAR_END                                :[eleje]
STR_ORDER_STOP_LOCATION_MIDDLE                                  :[közép]
STR_ORDER_STOP_LOCATION_FAR_END                                 :[végén]

STR_ORDER_OUT_OF_RANGE                                          :{RED} (A következő állomás túl messze van)

STR_ORDER_CONDITIONAL_UNCONDITIONAL                             :Ugorj a(z) {COMMA}. utasításra
STR_ORDER_CONDITIONAL_NUM                                       :Ugorj a(z) {COMMA}. utasításra, ha {STRING} {STRING} {COMMA}
STR_ORDER_CONDITIONAL_TRUE_FALSE                                :Ugorj a(z) {COMMA}. utasításra, ha a '{STRING}' feltétel {STRING}

STR_INVALID_ORDER                                               :{RED} (Hibás utasítás)

# Time table window
STR_TIMETABLE_TITLE                                             :{WHITE}{VEHICLE} várakozási és menetidői
STR_TIMETABLE_ORDER_VIEW                                        :{BLACK}Utasításlista
STR_TIMETABLE_ORDER_VIEW_TOOLTIP                                :{BLACK}Átkapcsolás a menetrend utasítástáblájára

STR_TIMETABLE_TOOLTIP                                           :{BLACK}Menetrend - egy utasítás kijelöléshez kattints rá

STR_TIMETABLE_NO_TRAVEL                                         :Nincs menet
STR_TIMETABLE_NOT_TIMETABLEABLE                                 :Menet (automata; menetrend a következő kézi utasítás alapján)
STR_TIMETABLE_TRAVEL_NOT_TIMETABLED                             :Következő célpontig a menetidő időzítetlen
STR_TIMETABLE_TRAVEL_NOT_TIMETABLED_SPEED                       :Menet {2:VELOCITY} max. sebességgel (nincs menetrend)
STR_TIMETABLE_TRAVEL_FOR                                        :Menetidő: {STRING}
STR_TIMETABLE_TRAVEL_FOR_SPEED                                  :Menetidő: {STRING} {VELOCITY} max. sebességgel
STR_TIMETABLE_TRAVEL_FOR_ESTIMATED                              :Menet ({STRING}ig, időzítetlen)
STR_TIMETABLE_TRAVEL_FOR_SPEED_ESTIMATED                        :Menet ({STRING}ig, időzítetlen) {VELOCITY} max. sebességgel
STR_TIMETABLE_STAY_FOR_ESTIMATED                                :(ottmarad {STRING}ig, időzítetlen)
STR_TIMETABLE_AND_TRAVEL_FOR_ESTIMATED                          :({STRING} utazás, időzítetlen)
STR_TIMETABLE_STAY_FOR                                          :állomásra és maradj ott {STRING}ig
STR_TIMETABLE_AND_TRAVEL_FOR                                    :és a menetidő: {STRING}
STR_TIMETABLE_DAYS                                              :{COMMA}{NBSP}nap
STR_TIMETABLE_TICKS                                             :{COMMA}{NBSP}tick

STR_TIMETABLE_TOTAL_TIME                                        :{BLACK}A menetrend teljesítési ideje: {STRING}
STR_TIMETABLE_TOTAL_TIME_INCOMPLETE                             :{BLACK}A menetrend teljesítési ideje legalább: {STRING} (nincs minden időzítve)

STR_TIMETABLE_STATUS_ON_TIME                                    :{BLACK}Ez a jármű jelenleg pontosan közlekedik
STR_TIMETABLE_STATUS_LATE                                       :{BLACK}Ez a jármű jelenleg {STRING} eltéréssel, késéssel közlekedik
STR_TIMETABLE_STATUS_EARLY                                      :{BLACK}Ez a jármű jelenleg {STRING} eltéréssel, korábban közlekedik
STR_TIMETABLE_STATUS_NOT_STARTED                                :{BLACK}A menetrend még nincs megkezdve
STR_TIMETABLE_STATUS_START_AT                                   :{BLACK}A menetrend megkezdésének dátuma {STRING}

STR_TIMETABLE_STARTING_DATE                                     :{BLACK}Indulás dátuma
STR_TIMETABLE_STARTING_DATE_TOOLTIP                             :{BLACK}Menetrend kezdeti dátumának kiválasztása. A ctrl+kattintás azon kívül, hogy beállítja ennek a menetrendnek a kezdetét, egyenletesen elosztja az ezen a menetrenden osztozó járműveket a jelenlegi utasításuk alapján, amennyiben a menetrend teljesen időzítve van.

STR_TIMETABLE_CHANGE_TIME                                       :{BLACK}Idő megváltoztatása
STR_TIMETABLE_WAIT_TIME_TOOLTIP                                 :{BLACK}A kijelölt utasítás végrehajtási idejét változtatja meg

STR_TIMETABLE_CLEAR_TIME                                        :{BLACK}Idő törlése
STR_TIMETABLE_CLEAR_TIME_TOOLTIP                                :{BLACK}A kijelölt menetrendi sorhoz tartozó végrehajtási idő törlése

STR_TIMETABLE_CHANGE_SPEED                                      :{BLACK}Sebességkorlátozás megváltoztatása
STR_TIMETABLE_CHANGE_SPEED_TOOLTIP                              :{BLACK}Kijelölt utasítás sebességkorlátozásának megváltoztatása

STR_TIMETABLE_CLEAR_SPEED                                       :{BLACK}Sebességkorlátozás törlése
STR_TIMETABLE_CLEAR_SPEED_TOOLTIP                               :{BLACK}Sebességkorlátozás törlése a kijelölt utasításból

STR_TIMETABLE_RESET_LATENESS                                    :{BLACK}Késés nullázása
STR_TIMETABLE_RESET_LATENESS_TOOLTIP                            :{BLACK}Késés-számláló nullázása, azaz a jármű pontos lesz

STR_TIMETABLE_AUTOFILL                                          :{BLACK}Automatikus kitöltés
STR_TIMETABLE_AUTOFILL_TOOLTIP                                  :{BLACK}Menetrend automatikus kitöltése a következő út értékeivel (Ctrl+kattintással megtartja a várakozási időket)

STR_TIMETABLE_EXPECTED                                          :{BLACK}Várható
STR_TIMETABLE_SCHEDULED                                         :{BLACK}Tervezett
STR_TIMETABLE_EXPECTED_TOOLTIP                                  :{BLACK}Váltás a várható és a tervezett időpontok között

STR_TIMETABLE_ARRIVAL_ABBREVIATION                              :É:
STR_TIMETABLE_DEPARTURE_ABBREVIATION                            :I:


# Date window (for timetable)
STR_DATE_CAPTION                                                :{WHITE}Dátum beállítása
STR_DATE_SET_DATE                                               :{BLACK}Dátum beállítása
STR_DATE_SET_DATE_TOOLTIP                                       :{BLACK}A kiválasztott dátum beállítása a menetrend kezdeti időpontjának
STR_DATE_DAY_TOOLTIP                                            :{BLACK}Válassz napot
STR_DATE_MONTH_TOOLTIP                                          :{BLACK}Válassz hónapot
STR_DATE_YEAR_TOOLTIP                                           :{BLACK}Válassz évet


# AI debug window
STR_AI_DEBUG                                                    :{WHITE}MI / Játékszkript nyomkövetés
STR_AI_DEBUG_NAME_AND_VERSION                                   :{BLACK}{STRING} (v{NUM})
STR_AI_DEBUG_NAME_TOOLTIP                                       :{BLACK}Szkript neve
STR_AI_DEBUG_SETTINGS                                           :{BLACK}Beállítások
STR_AI_DEBUG_SETTINGS_TOOLTIP                                   :{BLACK}A szkript beállításainak módosítása
STR_AI_DEBUG_RELOAD                                             :{BLACK}MI újratöltése
STR_AI_DEBUG_RELOAD_TOOLTIP                                     :{BLACK}MI kilövése, szkript újratöltése, MI újraindítása
STR_AI_DEBUG_BREAK_STR_ON_OFF_TOOLTIP                           :{BLACK}Megállítás be/kikapcsolása, ha az AI naplóbejegyzés megegyezik a megállítási sorral
STR_AI_DEBUG_BREAK_ON_LABEL                                     :{BLACK}Megállítás:
STR_AI_DEBUG_BREAK_STR_OSKTITLE                                 :{BLACK}Megállítás
STR_AI_DEBUG_BREAK_STR_TOOLTIP                                  :{BLACK}Ha egy MI naplóbejegyzés megegyezik ezzel a sorral, a játék szünet módba kapcsol
STR_AI_DEBUG_MATCH_CASE                                         :{BLACK}Kis- és nagybetűk megkülönböztetése
STR_AI_DEBUG_MATCH_CASE_TOOLTIP                                 :{BLACK}Kis- és nagybetűk megkülönböztetése az MI naplóbejegyzéseknek a megállítási sorral való összehasonlításánál
STR_AI_DEBUG_CONTINUE                                           :{BLACK}Folytatás
STR_AI_DEBUG_CONTINUE_TOOLTIP                                   :{BLACK}Játék folytatása és MI visszakapcsolása
STR_AI_DEBUG_SELECT_AI_TOOLTIP                                  :{BLACK}A MI kimeneti nyomonkövetésének megtekintése
STR_AI_GAME_SCRIPT                                              :{BLACK}Játékszkript
STR_AI_GAME_SCRIPT_TOOLTIP                                      :{BLACK}Játékszkript napló ellenőrzése

STR_ERROR_AI_NO_AI_FOUND                                        :Nincs MI, amit be lehetne tölteni.{}A jelenlegi MI csak dísz és nem fog semmit csinálni.{}MI-k letöltéséhez használd a tartalomletöltő rendszert
STR_ERROR_AI_PLEASE_REPORT_CRASH                                :{WHITE}Az egyik futó szkript futása közben hiba történt. Kérjük jelezd ezt a szkript készítőjének az MI / Játékzkript nyomkövetés ablakról készített képernyőmentéssel
STR_ERROR_AI_DEBUG_SERVER_ONLY                                  :{YELLOW}Az MI / Játékszkript nyomkövetés ablak csak a szerver számára elérhető

# AI configuration window
STR_AI_CONFIG_CAPTION                                           :{WHITE}MI / Játékszkript beállítások
STR_AI_CONFIG_GAMELIST_TOOLTIP                                  :{BLACK}A következő játékban betöltődő játékszkript
STR_AI_CONFIG_AILIST_TOOLTIP                                    :{BLACK}A következő játékban betöltődő MI-k
STR_AI_CONFIG_HUMAN_PLAYER                                      :Játékos
STR_AI_CONFIG_RANDOM_AI                                         :Véletlenszerűen választott MI
STR_AI_CONFIG_NONE                                              :(nincs)

STR_AI_CONFIG_MOVE_UP                                           :{BLACK}Mozgatás Fel
STR_AI_CONFIG_MOVE_UP_TOOLTIP                                   :{BLACK}Kiválasztott MI mozgatása felfelé a listában
STR_AI_CONFIG_MOVE_DOWN                                         :{BLACK}Mozgatás Le
STR_AI_CONFIG_MOVE_DOWN_TOOLTIP                                 :{BLACK}Kiválasztott MI mozgatása lefelé a listában

STR_AI_CONFIG_GAMESCRIPT                                        :{SILVER}Játékszkript
STR_AI_CONFIG_AI                                                :{SILVER}MI-k

STR_AI_CONFIG_CHANGE                                            :{BLACK}{STRING} kiválasztása
STR_AI_CONFIG_CHANGE_NONE                                       :
STR_AI_CONFIG_CHANGE_AI                                         :MI
STR_AI_CONFIG_CHANGE_GAMESCRIPT                                 :Játékszkript
STR_AI_CONFIG_CHANGE_TOOLTIP                                    :{BLACK}Másik szkript betöltése
STR_AI_CONFIG_CONFIGURE                                         :{BLACK}Beállítások
STR_AI_CONFIG_CONFIGURE_TOOLTIP                                 :{BLACK}A szkript paramétereinek beállítása

# Available AIs window
STR_AI_LIST_CAPTION                                             :{WHITE}Elérhető {STRING}
STR_AI_LIST_CAPTION_AI                                          :MI-k
STR_AI_LIST_CAPTION_GAMESCRIPT                                  :Játékszkriptek
STR_AI_LIST_TOOLTIP                                             :{BLACK}Kattints ide a szkript kiválasztásához

STR_AI_LIST_AUTHOR                                              :{LTBLUE}Készítő: {ORANGE}{STRING}
STR_AI_LIST_VERSION                                             :{LTBLUE}Verzió: {ORANGE}{NUM}
STR_AI_LIST_URL                                                 :{LTBLUE}URL: {ORANGE}{STRING}

STR_AI_LIST_ACCEPT                                              :{BLACK}Elfogad
STR_AI_LIST_ACCEPT_TOOLTIP                                      :{BLACK}A kijelölt szkript kiválasztása
STR_AI_LIST_CANCEL                                              :{BLACK}Mégsem
STR_AI_LIST_CANCEL_TOOLTIP                                      :{BLACK}Ne változtassa a szkriptet

STR_SCREENSHOT_CAPTION                                          :{WHITE}Képmentés
STR_SCREENSHOT_SCREENSHOT                                       :{BLACK}Normál képernyőkép
STR_SCREENSHOT_ZOOMIN_SCREENSHOT                                :{BLACK}Maximális nagyítású képernyőkép
STR_SCREENSHOT_DEFAULTZOOM_SCREENSHOT                           :{BLACK}Alapértelmezett nagyítású képernyőkép
STR_SCREENSHOT_WORLD_SCREENSHOT                                 :{BLACK}Teljes térképes képernyőkép
STR_SCREENSHOT_HEIGHTMAP_SCREENSHOT                             :{BLACK}Magasságtérkép mentése
STR_SCREENSHOT_MINIMAP_SCREENSHOT                               :{BLACK}Minitérkép mentése

# AI Parameters
STR_AI_SETTINGS_CAPTION                                         :{WHITE}{STRING} Paraméterek
STR_AI_SETTINGS_CAPTION_AI                                      :MI
STR_AI_SETTINGS_CAPTION_GAMESCRIPT                              :Játékszkript
STR_AI_SETTINGS_CLOSE                                           :{BLACK}Bezárás
STR_AI_SETTINGS_RESET                                           :{BLACK}Visszaállítás
STR_AI_SETTINGS_SETTING                                         :{STRING}: {ORANGE}{STRING}
STR_AI_SETTINGS_START_DELAY                                     :Az előző MI indításától eltelt napok száma ezen MI indításáig (megközelítőleg): {ORANGE}{STRING}


# Textfile window
STR_TEXTFILE_WRAP_TEXT                                          :{WHITE}Szöveg törése
STR_TEXTFILE_WRAP_TEXT_TOOLTIP                                  :{BLACK}Szöveg törése az ablakban, hogy minden kiférjen és ne kelljen görgetni
STR_TEXTFILE_VIEW_README                                        :{BLACK}Readme megtekintése
STR_TEXTFILE_VIEW_CHANGELOG                                     :{BLACK}Változások listája
STR_TEXTFILE_VIEW_LICENCE                                       :{BLACK}Licenc
###length 3
STR_TEXTFILE_README_CAPTION                                     :{WHITE}{STRING} {STRING} readme-je
STR_TEXTFILE_CHANGELOG_CAPTION                                  :{WHITE}A(z) {STRING} {STRING} változásainak listája
STR_TEXTFILE_LICENCE_CAPTION                                    :{WHITE}A(z) {STRING} {STRING} licence


# Vehicle loading indicators
STR_PERCENT_UP_SMALL                                            :{TINY_FONT}{WHITE}{NUM}%{UP_ARROW}
STR_PERCENT_UP                                                  :{WHITE}{NUM}%{UP_ARROW}
STR_PERCENT_DOWN_SMALL                                          :{TINY_FONT}{WHITE}{NUM}%{DOWN_ARROW}
STR_PERCENT_DOWN                                                :{WHITE}{NUM}%{DOWN_ARROW}
STR_PERCENT_UP_DOWN_SMALL                                       :{TINY_FONT}{WHITE}{NUM}%{UP_ARROW}{DOWN_ARROW}
STR_PERCENT_UP_DOWN                                             :{WHITE}{NUM}%{UP_ARROW}{DOWN_ARROW}
STR_PERCENT_NONE_SMALL                                          :{TINY_FONT}{WHITE}{NUM}%
STR_PERCENT_NONE                                                :{WHITE}{NUM}%

# Income 'floats'
STR_INCOME_FLOAT_COST_SMALL                                     :{TINY_FONT}{RED}{CURRENCY_LONG} KIADÁS
STR_INCOME_FLOAT_COST                                           :{RED}{CURRENCY_LONG} kiadás
STR_INCOME_FLOAT_INCOME_SMALL                                   :{TINY_FONT}{GREEN}{CURRENCY_LONG} BEVÉTEL
STR_INCOME_FLOAT_INCOME                                         :{GREEN}{CURRENCY_LONG} bevétel
STR_FEEDER_TINY                                                 :{TINY_FONT}{YELLOW}Eleszállít: {CURRENCY_LONG}
STR_FEEDER                                                      :{YELLOW}Elszállít: {CURRENCY_LONG}
STR_FEEDER_INCOME_TINY                                          :{TINY_FONT}{YELLOW}Elszállítás: {CURRENCY_LONG}{WHITE} / {GREEN}Bevétel: {CURRENCY_LONG}
STR_FEEDER_INCOME                                               :{YELLOW}Elszállítás: {CURRENCY_LONG}{WHITE} / {GREEN}Bevétel: {CURRENCY_LONG}
STR_FEEDER_COST_TINY                                            :{TINY_FONT}{YELLOW}Elszállítás: {CURRENCY_LONG}{WHITE} / {RED}Költség: {CURRENCY_LONG}
STR_FEEDER_COST                                                 :{YELLOW}Elszállítás: {CURRENCY_LONG}{WHITE} / {RED}Költség: {CURRENCY_LONG}
STR_MESSAGE_ESTIMATED_COST                                      :{WHITE}Becsült ár: {CURRENCY_LONG}
STR_MESSAGE_ESTIMATED_INCOME                                    :{WHITE}Becsült bevétel: {CURRENCY_LONG}

# Saveload messages
STR_ERROR_SAVE_STILL_IN_PROGRESS                                :{WHITE}A mentés még tart,{}kérlek várd meg a végét!
STR_ERROR_AUTOSAVE_FAILED                                       :{WHITE}Automatikus mentés sikertelen
STR_ERROR_UNABLE_TO_READ_DRIVE                                  :{BLACK}Nem olvasható a meghajtó
STR_ERROR_GAME_SAVE_FAILED                                      :{WHITE}A mentés nem sikerült{}{STRING}
STR_ERROR_UNABLE_TO_DELETE_FILE                                 :{WHITE}Nem sikerült törölni a fájlt
STR_ERROR_GAME_LOAD_FAILED                                      :{WHITE}A betöltés nem sikerült{}{STRING}
STR_GAME_SAVELOAD_ERROR_BROKEN_INTERNAL_ERROR                   :Belső hiba: {STRING}
STR_GAME_SAVELOAD_ERROR_BROKEN_SAVEGAME                         :Hibás játékállás-mentés - {STRING}
STR_GAME_SAVELOAD_ERROR_TOO_NEW_SAVEGAME                        :A játékállást újabb verzió mentette el
STR_GAME_SAVELOAD_ERROR_FILE_NOT_READABLE                       :A fájl nem olvasható
STR_GAME_SAVELOAD_ERROR_FILE_NOT_WRITEABLE                      :A fájl nem írható
STR_GAME_SAVELOAD_ERROR_DATA_INTEGRITY_CHECK_FAILED             :Adat integritás hiba
STR_GAME_SAVELOAD_ERROR_PATCHPACK                               :A játékállást a játék módosított változata mentette el
STR_GAME_SAVELOAD_NOT_AVAILABLE                                 :<nem elérhető>
STR_WARNING_LOADGAME_REMOVED_TRAMS                              :{WHITE}A játék olyan verzióban lett elmentve, ami nem támogatja a villamosokat. Az összes villamos el lett távolítva

# Map generation messages
STR_ERROR_COULD_NOT_CREATE_TOWN                                 :{WHITE}A térkép generálása meghiúsult...{}... nincs városépítésre alkalmas hely
STR_ERROR_NO_TOWN_IN_SCENARIO                                   :{WHITE}... nincs település ezen a pályán

STR_ERROR_PNGMAP                                                :{WHITE}Nem tudom a térképet betölteni a PNG-ből...
STR_ERROR_PNGMAP_FILE_NOT_FOUND                                 :{WHITE}... fájl nem található
STR_ERROR_PNGMAP_IMAGE_TYPE                                     :{WHITE}... a képtípus nem konvertálható. 8 vagy 24-bites PNG kép szükséges
STR_ERROR_PNGMAP_MISC                                           :{WHITE}... valami félresikeredett (talán sérült a fájl)

STR_ERROR_BMPMAP                                                :{WHITE}Nem sikerült a térkép betöltése a BMP-ből...
STR_ERROR_BMPMAP_IMAGE_TYPE                                     :{WHITE}... nem sikerült a képtípust konvertálni

STR_ERROR_HEIGHTMAP_TOO_LARGE                                   :{WHITE}... túl nagy a kép

STR_WARNING_HEIGHTMAP_SCALE_CAPTION                             :{WHITE}Átméretezési figyelmeztetés
STR_WARNING_HEIGHTMAP_SCALE_MESSAGE                             :{YELLOW}A forrás térkép túlságosan nagy mértékű átméretezése nem javasolt. Folytatod mégis?

# Soundset messages
STR_WARNING_FALLBACK_SOUNDSET                                   :{WHITE}Csak egy elavult hang alapcsomagot találtam. Ha szeretnél hangokat, telepíts egy hang alapcsomagot a tartalomletöltő rendszeren keresztül

# Screenshot related messages
STR_WARNING_SCREENSHOT_SIZE_CAPTION                             :{WHITE}Hatalmas képernyőkép
STR_WARNING_SCREENSHOT_SIZE_MESSAGE                             :{YELLOW}A képernyőkép felbontása {COMMA} x {COMMA} pixel lesz. A méret miatt ez eltarthat egy ideig. Szeretnéd folytatni?

STR_MESSAGE_HEIGHTMAP_SUCCESSFULLY                              :{WHITE}Magasságtérkép sikeresen elmentve '{STRING}' néven. A térkép legmagasabb pontja: {NUM}
STR_MESSAGE_SCREENSHOT_SUCCESSFULLY                             :{WHITE}A képernyő elmentve '{STRING}' néven
STR_ERROR_SCREENSHOT_FAILED                                     :{WHITE}A képmentés nem sikerült!

# Error message titles
STR_ERROR_MESSAGE_CAPTION                                       :{YELLOW}Üzenet
STR_ERROR_MESSAGE_CAPTION_OTHER_COMPANY                         :{YELLOW}{STRING} üzenete

# Generic construction errors
STR_ERROR_OFF_EDGE_OF_MAP                                       :{WHITE}Kilóg a térképről
STR_ERROR_TOO_CLOSE_TO_EDGE_OF_MAP                              :{WHITE}Túl közel van a térkép határához
STR_ERROR_NOT_ENOUGH_CASH_REQUIRES_CURRENCY                     :{WHITE}Nincs elég pénzed - {CURRENCY_LONG} kellene
STR_ERROR_FLAT_LAND_REQUIRED                                    :{WHITE}Sima talaj szükséges
STR_ERROR_LAND_SLOPED_IN_WRONG_DIRECTION                        :{WHITE}Rossz irányba lejt a föld
STR_ERROR_CAN_T_DO_THIS                                         :{WHITE}Nem teheted ezt...
STR_ERROR_BUILDING_MUST_BE_DEMOLISHED                           :{WHITE}Előbb le kell rombolnod az épületet
STR_ERROR_CAN_T_CLEAR_THIS_AREA                                 :{WHITE}Nem tisztíthatod meg ezt a területet...
STR_ERROR_SITE_UNSUITABLE                                       :{WHITE}... nem alkalmas rá a hely
STR_ERROR_ALREADY_BUILT                                         :{WHITE}... már van itt
STR_ERROR_OWNED_BY                                              :{WHITE}... {STRING} tulajdona
STR_ERROR_AREA_IS_OWNED_BY_ANOTHER                              :{WHITE}... a terület más vállalaté
STR_ERROR_TERRAFORM_LIMIT_REACHED                               :{WHITE}... tájrendezési limit elérve
STR_ERROR_CLEARING_LIMIT_REACHED                                :{WHITE}... mezőtörlési limit elérve
STR_ERROR_TREE_PLANT_LIMIT_REACHED                              :{WHITE}... a faültetési korlátozás elérve
STR_ERROR_NAME_MUST_BE_UNIQUE                                   :{WHITE}A névnek egyedinek kell lennie
STR_ERROR_GENERIC_OBJECT_IN_THE_WAY                             :{WHITE}...{1:STRING} van az útban
STR_ERROR_NOT_ALLOWED_WHILE_PAUSED                              :{WHITE}Szünet közben nem megengedett

# Local authority errors
STR_ERROR_LOCAL_AUTHORITY_REFUSES_TO_ALLOW_THIS                 :{WHITE}{TOWN} önkormányzata nem engedélyezi
STR_ERROR_LOCAL_AUTHORITY_REFUSES_AIRPORT                       :{WHITE}{TOWN} önkormányzata nem engedélyez új repülőteret a városban
STR_ERROR_LOCAL_AUTHORITY_REFUSES_NOISE                         :{WHITE}{TOWN} önkormányzata a zajszintnormák miatt megtagadta a repülőtér építését
STR_ERROR_BRIBE_FAILED                                          :{WHITE}A megvesztegetési kísérletedet leleplezte egy helyi felügyelő

# Levelling errors
STR_ERROR_CAN_T_RAISE_LAND_HERE                                 :{WHITE}Nem emelheted fel itt a földet...
STR_ERROR_CAN_T_LOWER_LAND_HERE                                 :{WHITE}Nem süllyesztheted le itt a földet...
STR_ERROR_CAN_T_LEVEL_LAND_HERE                                 :{WHITE}Itt nem tudsz terepmagasságot változtatni...
STR_ERROR_EXCAVATION_WOULD_DAMAGE                               :{WHITE}Az ásás megsértené az alagutat
STR_ERROR_ALREADY_AT_SEA_LEVEL                                  :{WHITE}Már tengerszinten van
STR_ERROR_TOO_HIGH                                              :{WHITE}Túl magas
STR_ERROR_ALREADY_LEVELLED                                      :{WHITE}... már sík
STR_ERROR_BRIDGE_TOO_HIGH_AFTER_LOWER_LAND                      :{WHITE}Ezután a híd túl magas lenne.

# Company related errors
STR_ERROR_CAN_T_CHANGE_COMPANY_NAME                             :{WHITE}Nem változtathatod meg a vállalat nevét...
STR_ERROR_CAN_T_CHANGE_PRESIDENT                                :{WHITE}Nem változtathatod meg az elnök nevét...

STR_ERROR_MAXIMUM_PERMITTED_LOAN                                :{WHITE}...{CURRENCY_LONG} a megengedett legnagyobb kölcsön.
STR_ERROR_CAN_T_BORROW_ANY_MORE_MONEY                           :{WHITE}Nem kölcsönözhetsz több pénzt...
STR_ERROR_LOAN_ALREADY_REPAYED                                  :{WHITE}... nincs visszafizetendő kölcsönöd
STR_ERROR_CURRENCY_REQUIRED                                     :{WHITE}... {CURRENCY_LONG} kellene hozzá
STR_ERROR_CAN_T_REPAY_LOAN                                      :{WHITE}Nem törleszthetsz a kölcsönből...
STR_ERROR_INSUFFICIENT_FUNDS                                    :{WHITE}Nem tudod a banktól kölcsönkapott pénzt továbbadni...
STR_ERROR_CAN_T_GIVE_MONEY                                      :{WHITE}Nem tudsz pénzt adományozni a vállalatnak...
STR_ERROR_CAN_T_BUY_COMPANY                                     :{WHITE}Nem veheted meg a vállalatot...
STR_ERROR_CAN_T_BUILD_COMPANY_HEADQUARTERS                      :{WHITE}Nem építheted ide a székházadat...
STR_ERROR_CAN_T_BUY_25_SHARE_IN_THIS                            :{WHITE}Nem vehetsz 25%-nyi részvényt ebből a vállalatból...
STR_ERROR_CAN_T_SELL_25_SHARE_IN                                :{WHITE}Nem adhatsz el 25%-nyi részvényt ebből a vállalatból...
STR_ERROR_PROTECTED                                             :{WHITE}Ez a vállalat egyelőre még nem rendelkezik részvényekkel...

# Town related errors
STR_ERROR_CAN_T_GENERATE_TOWN                                   :{WHITE}Nem lehet több települést építeni
STR_ERROR_CAN_T_RENAME_TOWN                                     :{WHITE}Nem nevezheted át a várost...
STR_ERROR_CAN_T_FOUND_TOWN_HERE                                 :{WHITE}Nem építhetsz ide várost...
STR_ERROR_CAN_T_EXPAND_TOWN                                     :{WHITE}Nem növelhető város...
STR_ERROR_TOO_CLOSE_TO_EDGE_OF_MAP_SUB                          :{WHITE}... túl közel van a térkép határához
STR_ERROR_TOO_CLOSE_TO_ANOTHER_TOWN                             :{WHITE}... túl közel van egy másik településhez
STR_ERROR_TOO_MANY_TOWNS                                        :{WHITE}... túl sok a település
STR_ERROR_NO_SPACE_FOR_TOWN                                     :{WHITE}... nincs több hely a térképen
STR_ERROR_TOWN_EXPAND_WARN_NO_ROADS                             :{WHITE}A település nem fog utakat építeni. Az útépítést a Haladó beállítások->Környezet->Települések menüben engedélyezheted
STR_ERROR_ROAD_WORKS_IN_PROGRESS                                :{WHITE}Útkarbantartás folyamatban
STR_ERROR_TOWN_CAN_T_DELETE                                     :{WHITE}Nem törölheted ezt a várost...{}Egy állomás vagy járműtelep hivatkozik a városra, vagy egy városi tulajdonú mező nem eltávolítható
STR_ERROR_STATUE_NO_SUITABLE_PLACE                              :{WHITE}... nincs megfelelő hely egy szobornak a város központjában

# Industry related errors
STR_ERROR_TOO_MANY_INDUSTRIES                                   :{WHITE}... túl sok a gazdasági épület
STR_ERROR_CAN_T_GENERATE_INDUSTRIES                             :{WHITE}Nem tudok gazdasági épületet generálni...
STR_ERROR_CAN_T_BUILD_HERE                                      :{WHITE}Nem építhető ide {STRING}...
STR_ERROR_CAN_T_CONSTRUCT_THIS_INDUSTRY                         :{WHITE}Nem építheted ide ezt a gazdasági épületet...
STR_ERROR_INDUSTRY_TOO_CLOSE                                    :{WHITE}... túl közel egy másik gazdasági épülethez
STR_ERROR_MUST_FOUND_TOWN_FIRST                                 :{WHITE}... előbb települést kell építened
STR_ERROR_ONLY_ONE_ALLOWED_PER_TOWN                             :{WHITE}... városonként csak egy lehet
STR_ERROR_CAN_ONLY_BE_BUILT_IN_TOWNS_WITH_POPULATION_OF_1200    :{WHITE}... csak 1200-nál nagyobb lakosságszámú településeken építhető
STR_ERROR_CAN_ONLY_BE_BUILT_IN_RAINFOREST                       :{WHITE}... csak esőerdőben építhető
STR_ERROR_CAN_ONLY_BE_BUILT_IN_DESERT                           :{WHITE}... csak sivatagban építhető
STR_ERROR_CAN_ONLY_BE_BUILT_IN_TOWNS                            :{WHITE}... csak településen, meglévő házak helyére építhető
STR_ERROR_CAN_ONLY_BE_BUILT_NEAR_TOWN_CENTER                    :{WHITE}... csak települések központjában építhető
STR_ERROR_CAN_ONLY_BE_BUILT_IN_LOW_AREAS                        :{WHITE}... csak alacsony terepen építhető
STR_ERROR_CAN_ONLY_BE_POSITIONED                                :{WHITE}... csak a térkép határaihoz közel építhető
STR_ERROR_FOREST_CAN_ONLY_BE_PLANTED                            :{WHITE}... erdő csak a hóhatár fölé ültethető
STR_ERROR_CAN_ONLY_BE_BUILT_ABOVE_SNOW_LINE                     :{WHITE}... csak a hóhatár fölé építhető
STR_ERROR_CAN_ONLY_BE_BUILT_BELOW_SNOW_LINE                     :{WHITE}... csak a hóhatár alá építhető

STR_ERROR_NO_SUITABLE_PLACES_FOR_INDUSTRIES                     :{WHITE}Nem volt megfelelő hely '{STRING}' elhelyezésére
STR_ERROR_NO_SUITABLE_PLACES_FOR_INDUSTRIES_EXPLANATION         :{WHITE}Változtasd meg a térképgenerálás paramétereit, hogy jobb térképet kapj

# Station construction related errors
STR_ERROR_CAN_T_BUILD_RAILROAD_STATION                          :{WHITE}Nem építhetsz ide vasútállomást...
STR_ERROR_CAN_T_BUILD_BUS_STATION                               :{WHITE}Nem építhetsz ide buszmegállót...
STR_ERROR_CAN_T_BUILD_TRUCK_STATION                             :{WHITE}Nem építhetsz ide teherautó-rakodóhelyet...
STR_ERROR_CAN_T_BUILD_PASSENGER_TRAM_STATION                    :{WHITE}Nem építhetsz ide villamos-utasvárót...
STR_ERROR_CAN_T_BUILD_CARGO_TRAM_STATION                        :{WHITE}Nem építhetsz ide tehervillamos-állomást...
STR_ERROR_CAN_T_BUILD_DOCK_HERE                                 :{WHITE}Nem építhetsz ide kikötőt...
STR_ERROR_CAN_T_BUILD_AIRPORT_HERE                              :{WHITE}Nem építhetsz ide repülőteret...

STR_ERROR_ADJOINS_MORE_THAN_ONE_EXISTING                        :{WHITE}Több állomással/rakodóhellyel érintkezik
STR_ERROR_STATION_TOO_SPREAD_OUT                                :{WHITE}... az állomás túl kiterjedt
STR_ERROR_TOO_MANY_STATIONS_LOADING                             :{WHITE}Túl sok az állomás/rakodóhely
STR_ERROR_TOO_MANY_STATION_SPECS                                :{WHITE}Túl sok vasútállomás-rész
STR_ERROR_TOO_MANY_BUS_STOPS                                    :{WHITE}Túl sok buszmegálló
STR_ERROR_TOO_MANY_TRUCK_STOPS                                  :{WHITE}Túl sok a teherautó-rakodóhely
STR_ERROR_TOO_CLOSE_TO_ANOTHER_DOCK                             :{WHITE}Túl közel van egy másik kikötőhöz
STR_ERROR_TOO_CLOSE_TO_ANOTHER_AIRPORT                          :{WHITE}Túl közel van egy másik repülőtérhez
STR_ERROR_CAN_T_RENAME_STATION                                  :{WHITE}Nem nevezheted át az állomást...
STR_ERROR_DRIVE_THROUGH_ON_TOWN_ROAD                            :{WHITE}... ez egy városi tulajdonú út
STR_ERROR_DRIVE_THROUGH_DIRECTION                               :{WHITE}... az út a másik irányba vezet
STR_ERROR_DRIVE_THROUGH_CORNER                                  :{WHITE}... áthaladó megállóhelyeken nem lehet kanyar
STR_ERROR_DRIVE_THROUGH_JUNCTION                                :{WHITE}... áthaladó megállóhelyeken nem lehet elágazás

# Station destruction related errors
STR_ERROR_CAN_T_REMOVE_PART_OF_STATION                          :{WHITE}Nem lehet eltávolítani az állomás részét...
STR_ERROR_MUST_REMOVE_RAILWAY_STATION_FIRST                     :{WHITE}Előbb le kell rombolnod a vasútállomást
STR_ERROR_CAN_T_REMOVE_BUS_STATION                              :{WHITE}Nem távolíthatod el ezt a buszmegállót...
STR_ERROR_CAN_T_REMOVE_TRUCK_STATION                            :{WHITE}Nem távolíthatod el ezt a teherautó-rakodóhelyet...
STR_ERROR_CAN_T_REMOVE_PASSENGER_TRAM_STATION                   :{WHITE}Nem lehet a villamos-utasvárót eltávolítani...
STR_ERROR_CAN_T_REMOVE_CARGO_TRAM_STATION                       :{WHITE}Nem lehet a tehervillamos-állomást eltávolítani
STR_ERROR_MUST_REMOVE_ROAD_STOP_FIRST                           :{WHITE}Előbb el kell távolítanod a megállóhelyet
STR_ERROR_THERE_IS_NO_STATION                                   :{WHITE}... nincs itt állomás

STR_ERROR_MUST_DEMOLISH_RAILROAD                                :{WHITE}Előbb le kell rombolnod a vasútállomást
STR_ERROR_MUST_DEMOLISH_BUS_STATION_FIRST                       :{WHITE}Előbb le kell rombolnod a buszmegállót
STR_ERROR_MUST_DEMOLISH_TRUCK_STATION_FIRST                     :{WHITE}Előbb le kell rombolnod a teherautó-rakodóhelyet
STR_ERROR_MUST_DEMOLISH_PASSENGER_TRAM_STATION_FIRST            :{WHITE}Előbb le kell rombolni a villamos-utasvárót
STR_ERROR_MUST_DEMOLISH_CARGO_TRAM_STATION_FIRST                :{WHITE}Előbb le kell rombolni a tehervillamos-állomást
STR_ERROR_MUST_DEMOLISH_DOCK_FIRST                              :{WHITE}Előbb le kell rombolnod a kikötőt
STR_ERROR_MUST_DEMOLISH_AIRPORT_FIRST                           :{WHITE}Előbb le kell rombolnod a repülőteret

# Waypoint related errors
STR_ERROR_WAYPOINT_ADJOINS_MORE_THAN_ONE_EXISTING               :{WHITE}Több létező ellenőrző ponttal szomszédos
STR_ERROR_TOO_CLOSE_TO_ANOTHER_WAYPOINT                         :{WHITE}Túl közel van egy másik ellenőrző ponthoz

STR_ERROR_CAN_T_BUILD_TRAIN_WAYPOINT                            :{WHITE}Ide nem lehet vonat ellenőrző pontot építeni...
STR_ERROR_CAN_T_POSITION_BUOY_HERE                              :{WHITE}Nem rakhatsz ide bóját...
STR_ERROR_CAN_T_CHANGE_WAYPOINT_NAME                            :{WHITE}Nem lehet megváltoztatni az ellenőrző pont nevét...

STR_ERROR_CAN_T_REMOVE_TRAIN_WAYPOINT                           :{WHITE}Nem lehet eltávolítani az ellenőrző pontot...
STR_ERROR_MUST_REMOVE_RAILWAYPOINT_FIRST                        :{WHITE}Előbb le kell rombolnod az ellenőrző pontot
STR_ERROR_BUOY_IN_THE_WAY                                       :{WHITE}... bója van az útban
STR_ERROR_BUOY_IS_IN_USE                                        :{WHITE}... a bóját más vállalat használja!

# Depot related errors
STR_ERROR_CAN_T_BUILD_TRAIN_DEPOT                               :{WHITE}Nem építhetsz ide járműtelepet...
STR_ERROR_CAN_T_BUILD_ROAD_DEPOT                                :{WHITE}Nem építhetsz ide garázst...
STR_ERROR_CAN_T_BUILD_TRAM_DEPOT                                :{WHITE}Ide nem lehet remízt építeni...
STR_ERROR_CAN_T_BUILD_SHIP_DEPOT                                :{WHITE}Nem építhetsz ide dokkot...

STR_ERROR_CAN_T_RENAME_DEPOT                                    :{WHITE}Nem nevezheted át a járműtelepet...

STR_ERROR_TRAIN_MUST_BE_STOPPED_INSIDE_DEPOT                    :{WHITE}... fűtőhűzban kellene állnia ehhez
STR_ERROR_ROAD_VEHICLE_MUST_BE_STOPPED_INSIDE_DEPOT             :{WHITE}... garázsban kellene állnia ehhez
STR_ERROR_SHIP_MUST_BE_STOPPED_INSIDE_DEPOT                     :{WHITE}... dokkban kellene állnia ehhez
STR_ERROR_AIRCRAFT_MUST_BE_STOPPED_INSIDE_HANGAR                :{WHITE}... hangárban kellene állnia ehhez

STR_ERROR_TRAINS_CAN_ONLY_BE_ALTERED_INSIDE_A_DEPOT             :{WHITE}Csak a járműtelepen álló vonatokat lehet megváltoztatni
STR_ERROR_TRAIN_TOO_LONG                                        :{WHITE}Túl hosszú a vonat
STR_ERROR_CAN_T_REVERSE_DIRECTION_RAIL_VEHICLE                  :{WHITE}A járművet nem lehet megfordítani...
STR_ERROR_CAN_T_REVERSE_DIRECTION_RAIL_VEHICLE_MULTIPLE_UNITS   :{WHITE}... több részből álló járművet tartalmaz
STR_ERROR_INCOMPATIBLE_RAIL_TYPES                               :Nem kompatibilis pályatípusok

STR_ERROR_CAN_T_MOVE_VEHICLE                                    :{WHITE}Nem mozgathatod a járművet...
STR_ERROR_REAR_ENGINE_FOLLOW_FRONT                              :{WHITE}A mozdony első felének mindig elől kell lennie
STR_ERROR_UNABLE_TO_FIND_ROUTE_TO                               :{WHITE}Nem találok utat a helyi járműtelepre
STR_ERROR_UNABLE_TO_FIND_LOCAL_DEPOT                            :{WHITE}Nem találom a helyi garázst

STR_ERROR_DEPOT_WRONG_DEPOT_TYPE                                :Rossz járműteleptípus

# Autoreplace related errors
STR_ERROR_TRAIN_TOO_LONG_AFTER_REPLACEMENT                      :{WHITE}{VEHICLE} túl hosszú a csere után
STR_ERROR_AUTOREPLACE_NOTHING_TO_DO                             :{WHITE}Nincsenek automatikus járműfelújítási szabályok alkalmazva
STR_ERROR_AUTOREPLACE_MONEY_LIMIT                               :(pénzlimit)
STR_ERROR_AUTOREPLACE_INCOMPATIBLE_CARGO                        :{WHITE}Az új jármű nem tud {STRING.t} szállítani
STR_ERROR_AUTOREPLACE_INCOMPATIBLE_REFIT                        :{WHITE}Az új jármű nem alakítható át a(z) {NUM}. utasítás során

# Rail construction errors
STR_ERROR_IMPOSSIBLE_TRACK_COMBINATION                          :{WHITE}Nem lehetséges vágányösszetétel
STR_ERROR_MUST_REMOVE_SIGNALS_FIRST                             :{WHITE}Először el kell távolítani a jelzőket
STR_ERROR_NO_SUITABLE_RAILROAD_TRACK                            :{WHITE}Nincs megfelelő vasúti pálya
STR_ERROR_MUST_REMOVE_RAILROAD_TRACK                            :{WHITE}Előbb le kell rombolnod a vasúti pályát
STR_ERROR_CROSSING_ON_ONEWAY_ROAD                               :{WHITE}... az út egyirányú vagy blokkolt
STR_ERROR_CROSSING_DISALLOWED_RAIL                              :{WHITE}Ehhez a síntipushoz nem megengedett vasúti átjárók építése
STR_ERROR_CROSSING_DISALLOWED_ROAD                              :{WHITE}Ehhez az úttípushoz nem megengedett vasúti átjárók építése
STR_ERROR_CAN_T_BUILD_SIGNALS_HERE                              :{WHITE}Nem helyezhetsz ide jelzőt...
STR_ERROR_CAN_T_BUILD_RAILROAD_TRACK                            :{WHITE}Nem építhetsz ide vasúti pályát...
STR_ERROR_CAN_T_REMOVE_RAILROAD_TRACK                           :{WHITE}Nem szedheted fel innen a vasúti pályát...
STR_ERROR_CAN_T_REMOVE_SIGNALS_FROM                             :{WHITE}Innen nem távolíthatod el a jelzőt...
STR_ERROR_SIGNAL_CAN_T_CONVERT_SIGNALS_HERE                     :{WHITE}Itt nem lehet konvertálni a jelzőket...
STR_ERROR_THERE_IS_NO_RAILROAD_TRACK                            :{WHITE}... nincs itt vasúti pálya
STR_ERROR_THERE_ARE_NO_SIGNALS                                  :{WHITE}... nincs itt jelző

STR_ERROR_CAN_T_CONVERT_RAIL                                    :{WHITE}Nem lehet itt vasúti pálya típust átalakítani...

# Road construction errors
STR_ERROR_MUST_REMOVE_ROAD_FIRST                                :{WHITE}Előbb le kell rombolnod az utat
STR_ERROR_ONEWAY_ROADS_CAN_T_HAVE_JUNCTION                      :{WHITE}... egyirányú utaknak nem lehetnek kereszteződéseik...
STR_ERROR_CAN_T_BUILD_ROAD_HERE                                 :{WHITE}Ide nem lehet utat építeni...
STR_ERROR_CAN_T_BUILD_TRAMWAY_HERE                              :{WHITE}Ide nem lehet villamospályát építeni...
STR_ERROR_CAN_T_REMOVE_ROAD_FROM                                :{WHITE}Nem rombolhatod le innen az utat...
STR_ERROR_CAN_T_REMOVE_TRAMWAY_FROM                             :{WHITE}Innen nem lehet villamospályát eltávolítani...
STR_ERROR_THERE_IS_NO_ROAD                                      :{WHITE}... nincs itt út
STR_ERROR_THERE_IS_NO_TRAMWAY                                   :{WHITE}... nincs itt villamospálya
STR_ERROR_CAN_T_CONVERT_ROAD                                    :{WHITE}Nem lehet itt az út típusát átalakítani...
STR_ERROR_CAN_T_CONVERT_TRAMWAY                                 :{WHITE}Nem lehet itt a villamospálya típusát átalakítani...
STR_ERROR_NO_SUITABLE_ROAD                                      :{WHITE}Nincs megfelelő út
STR_ERROR_NO_SUITABLE_TRAMWAY                                   :{WHITE}Nincs megfelelő villamospálya

# Waterway construction errors
STR_ERROR_CAN_T_BUILD_CANALS                                    :{WHITE}Ide nem lehet csatornát építeni...
STR_ERROR_CAN_T_BUILD_LOCKS                                     :{WHITE}Ide nem lehet zsilipet építeni...
STR_ERROR_CAN_T_PLACE_RIVERS                                    :{WHITE}Ide nem lehet folyót elhelyezni...
STR_ERROR_MUST_BE_BUILT_ON_WATER                                :{WHITE}... csak vízen építhető
STR_ERROR_CAN_T_BUILD_ON_WATER                                  :{WHITE}... nem építhető vízen
STR_ERROR_CAN_T_BUILD_ON_SEA                                    :{WHITE}... nem építhető nyílt tengerre
STR_ERROR_CAN_T_BUILD_ON_CANAL                                  :{WHITE}... nem építhető csatornára
STR_ERROR_CAN_T_BUILD_ON_RIVER                                  :{WHITE}... nem építhető folyóra
STR_ERROR_MUST_DEMOLISH_CANAL_FIRST                             :{WHITE}A csatornát előbb le kell rombolni
STR_ERROR_CAN_T_BUILD_AQUEDUCT_HERE                             :{WHITE}Ide nem lehet csatornahidat építeni...

# Tree related errors
STR_ERROR_TREE_ALREADY_HERE                                     :{WHITE}... már van itt fa
STR_ERROR_TREE_WRONG_TERRAIN_FOR_TREE_TYPE                      :{WHITE}... rossz tereptípus a fafajtának
STR_ERROR_CAN_T_PLANT_TREE_HERE                                 :{WHITE}Ide nem lehet fát ültetni...

# Bridge related errors
STR_ERROR_CAN_T_BUILD_BRIDGE_HERE                               :{WHITE}Ide nem lehet hidat építeni...
STR_ERROR_MUST_DEMOLISH_BRIDGE_FIRST                            :{WHITE}Előbb le kell rombolnod a hidat
STR_ERROR_CAN_T_START_AND_END_ON                                :{WHITE}Nem kezdődhet és végződhet ugyanott
STR_ERROR_BRIDGEHEADS_NOT_SAME_HEIGHT                           :{WHITE}Hídfők nem egy szinten vannak
STR_ERROR_BRIDGE_TOO_LOW_FOR_TERRAIN                            :{WHITE}A híd túl alacsony a terepre
STR_ERROR_BRIDGE_TOO_HIGH_FOR_TERRAIN                           :{WHITE}A híd túl magas erre a terepre.
STR_ERROR_START_AND_END_MUST_BE_IN                              :{WHITE}A kezdetének és a végének egy vonalban kell lennie
STR_ERROR_ENDS_OF_BRIDGE_MUST_BOTH                              :{WHITE}... a híd mindkét végének szárazföldön kell lennie
STR_ERROR_BRIDGE_TOO_LONG                                       :{WHITE}... a híd túl hosszú
STR_ERROR_BRIDGE_THROUGH_MAP_BORDER                             :{WHITE}A híd a térképen túl végződne

# Tunnel related errors
STR_ERROR_CAN_T_BUILD_TUNNEL_HERE                               :{WHITE}Nem áshatsz ide alagutat...
STR_ERROR_SITE_UNSUITABLE_FOR_TUNNEL                            :{WHITE}Nem alkalmas a hely alagút bejáratának
STR_ERROR_MUST_DEMOLISH_TUNNEL_FIRST                            :{WHITE}Előbb le kell rombolnod az alagutat
STR_ERROR_ANOTHER_TUNNEL_IN_THE_WAY                             :{WHITE}Másik alagút van az útban
STR_ERROR_TUNNEL_THROUGH_MAP_BORDER                             :{WHITE}Az alagút vége a pályán kívülre esik
STR_ERROR_UNABLE_TO_EXCAVATE_LAND                               :{WHITE}Nem lehet kiásni a földet az alagút túloldalán
STR_ERROR_TUNNEL_TOO_LONG                                       :{WHITE}... alagút túl hosszú

# Object related errors
STR_ERROR_TOO_MANY_OBJECTS                                      :{WHITE}... túl sok az objektum
STR_ERROR_CAN_T_BUILD_OBJECT                                    :{WHITE}Nem építhető objektum...
STR_ERROR_OBJECT_IN_THE_WAY                                     :{WHITE}Objektum van az útban
STR_ERROR_COMPANY_HEADQUARTERS_IN                               :{WHITE}... vállalat székháza van az útban
STR_ERROR_CAN_T_PURCHASE_THIS_LAND                              :{WHITE}Nem veheted meg ezt a földterületet...
STR_ERROR_YOU_ALREADY_OWN_IT                                    :{WHITE}... már a tiéd!

# Group related errors
STR_ERROR_GROUP_CAN_T_CREATE                                    :{WHITE}Csoport létrehozás sikertelen...
STR_ERROR_GROUP_CAN_T_DELETE                                    :{WHITE}Csoport törlése sikertelen...
STR_ERROR_GROUP_CAN_T_RENAME                                    :{WHITE}Csoport átnevezése sikertelen...
STR_ERROR_GROUP_CAN_T_SET_PARENT                                :{WHITE}Nem teheted ezt a csoportot a másik alcsoportjává...
STR_ERROR_GROUP_CAN_T_SET_PARENT_RECURSION                      :{WHITE}... kört okozna a csoporthierarchiában
STR_ERROR_GROUP_CAN_T_REMOVE_ALL_VEHICLES                       :{WHITE}Csoport járműveinek törlése sikertelen...
STR_ERROR_GROUP_CAN_T_ADD_VEHICLE                               :{WHITE}Jármű hozzáadása a csoporthoz sikertelen...
STR_ERROR_GROUP_CAN_T_ADD_SHARED_VEHICLE                        :{WHITE}Megosztott jármű csoporthoz való hozzáadása sikertelen...

# Generic vehicle errors

###length VEHICLE_TYPES
STR_ERROR_TRAIN_IN_THE_WAY                                      :{WHITE}Vonat van az útban
STR_ERROR_ROAD_VEHICLE_IN_THE_WAY                               :{WHITE}Közúti jármű van az útban
STR_ERROR_SHIP_IN_THE_WAY                                       :{WHITE}Hajó van az útban
STR_ERROR_AIRCRAFT_IN_THE_WAY                                   :{WHITE}Repülőgép van az útban

###length VEHICLE_TYPES
STR_ERROR_RAIL_VEHICLE_NOT_AVAILABLE                            :{WHITE}A jármű nem elérhető
STR_ERROR_ROAD_VEHICLE_NOT_AVAILABLE                            :{WHITE}A jármű nem elérhető
STR_ERROR_SHIP_NOT_AVAILABLE                                    :{WHITE}A hajó nem elérhető
STR_ERROR_AIRCRAFT_NOT_AVAILABLE                                :{WHITE}A repülő nem elérhető

###length VEHICLE_TYPES
STR_ERROR_CAN_T_REFIT_TRAIN                                     :{WHITE}Nem alakíthatod át a vonatot...
STR_ERROR_CAN_T_REFIT_ROAD_VEHICLE                              :{WHITE}Nem lehet átalakítani a teherautót...
STR_ERROR_CAN_T_REFIT_SHIP                                      :{WHITE}Nem alakíthatod át a hajót...
STR_ERROR_CAN_T_REFIT_AIRCRAFT                                  :{WHITE}Nem alakíthatod át a repülőgépet...

###length VEHICLE_TYPES
STR_ERROR_CAN_T_RENAME_TRAIN                                    :{WHITE}Nem nevezheted át a vonatot...
STR_ERROR_CAN_T_RENAME_ROAD_VEHICLE                             :{WHITE}Nem nevezheted át a közúti járművet...
STR_ERROR_CAN_T_RENAME_SHIP                                     :{WHITE}Nem nevezheted át a hajót...
STR_ERROR_CAN_T_RENAME_AIRCRAFT                                 :{WHITE}Nem nevezheted át a repülőgépet...

###length VEHICLE_TYPES
STR_ERROR_CAN_T_STOP_START_TRAIN                                :{WHITE}Nem indíthatod el vagy állíthatod meg a vonatot...
STR_ERROR_CAN_T_STOP_START_ROAD_VEHICLE                         :{WHITE}Nem indíthatod el vagy állíthatod meg a közúti járművet...
STR_ERROR_CAN_T_STOP_START_SHIP                                 :{WHITE}Nem indíthatod el vagy állíthatod meg a hajót...
STR_ERROR_CAN_T_STOP_START_AIRCRAFT                             :{WHITE}Nem indíthatod el vagy állíthatod meg a repülőgépet...

###length VEHICLE_TYPES
STR_ERROR_CAN_T_SEND_TRAIN_TO_DEPOT                             :{WHITE}Nem küldheted a vonatot a járműtelepre...
STR_ERROR_CAN_T_SEND_ROAD_VEHICLE_TO_DEPOT                      :{WHITE}Nem küldheted a járművet a garázsba...
STR_ERROR_CAN_T_SEND_SHIP_TO_DEPOT                              :{WHITE}Nem küldheted a hajót a dokkba...
STR_ERROR_CAN_T_SEND_AIRCRAFT_TO_HANGAR                         :{WHITE}Nem küldheted a repülőgépet a hangárba...

###length VEHICLE_TYPES
STR_ERROR_CAN_T_BUY_TRAIN                                       :{WHITE}Nem veheted meg a vasúti járművet...
STR_ERROR_CAN_T_BUY_ROAD_VEHICLE                                :{WHITE}Nem veheted meg a közúti járművet...
STR_ERROR_CAN_T_BUY_SHIP                                        :{WHITE}Nem veheted meg a hajót...
STR_ERROR_CAN_T_BUY_AIRCRAFT                                    :{WHITE}Nem veheted meg a repülőgépet...

###length VEHICLE_TYPES
STR_ERROR_CAN_T_RENAME_TRAIN_TYPE                               :{WHITE}Nem változtathatod meg a márkanevet...
STR_ERROR_CAN_T_RENAME_ROAD_VEHICLE_TYPE                        :{WHITE}Nem változtathatod meg a márkanevet...
STR_ERROR_CAN_T_RENAME_SHIP_TYPE                                :{WHITE}Nem változtathatod meg a márkanevet...
STR_ERROR_CAN_T_RENAME_AIRCRAFT_TYPE                            :{WHITE}Nem változtathatod meg a márkanevet...

###length VEHICLE_TYPES
STR_ERROR_CAN_T_SELL_TRAIN                                      :{WHITE}Nem adhatod el a vasúti járművet...
STR_ERROR_CAN_T_SELL_ROAD_VEHICLE                               :{WHITE}Nem adhatod el a közúti járművet...
STR_ERROR_CAN_T_SELL_SHIP                                       :{WHITE}Nem adhatod el a hajót...
STR_ERROR_CAN_T_SELL_AIRCRAFT                                   :{WHITE}Nem adhatod el a repülőgépet...

STR_ERROR_TOO_MANY_VEHICLES_IN_GAME                             :{WHITE}Túl sok jármű van a játékban
STR_ERROR_CAN_T_CHANGE_SERVICING                                :{WHITE}Nem változtathatod meg a javítási időközt...

STR_ERROR_VEHICLE_IS_DESTROYED                                  :{WHITE}... jármű megsemmisült

STR_ERROR_NO_VEHICLES_AVAILABLE_AT_ALL                          :{WHITE}Egyáltalán nincsenek elérhető járművek
STR_ERROR_NO_VEHICLES_AVAILABLE_AT_ALL_EXPLANATION              :{WHITE}Változtasd meg a NewGRF konfigurációdat!
STR_ERROR_NO_VEHICLES_AVAILABLE_YET                             :{WHITE}Még nincsenek elérhető járművek
STR_ERROR_NO_VEHICLES_AVAILABLE_YET_EXPLANATION                 :{WHITE}Indíts új játékot {DATE_SHORT} után, vagy használj olyan NewGRF-et, ami tartalmaz megfelelően korai járműveket!

# Specific vehicle errors
STR_ERROR_CAN_T_MAKE_TRAIN_PASS_SIGNAL                          :{WHITE}Nem haladhatja meg a vonat a megállj jelzést...
STR_ERROR_CAN_T_REVERSE_DIRECTION_TRAIN                         :{WHITE}Nem fordíthatod meg a vonatot...
STR_ERROR_TRAIN_START_NO_POWER                                  :Nincs vontatási energia

STR_ERROR_CAN_T_MAKE_ROAD_VEHICLE_TURN                          :{WHITE}A közúti jármű nem tud megfordulni...

STR_ERROR_AIRCRAFT_IS_IN_FLIGHT                                 :{WHITE}... a levegőben van

# Order related errors
STR_ERROR_NO_MORE_SPACE_FOR_ORDERS                              :{WHITE}Nincs több hely új utasításnak
STR_ERROR_TOO_MANY_ORDERS                                       :{WHITE}Túl sok az utasítás
STR_ERROR_CAN_T_INSERT_NEW_ORDER                                :{WHITE}Nem adhatsz meg új célpontot...
STR_ERROR_CAN_T_DELETE_THIS_ORDER                               :{WHITE}Nem törölheted ezt a célpontot...
STR_ERROR_CAN_T_MODIFY_THIS_ORDER                               :{WHITE}Nem módosíthatod ezt a célpontot...
STR_ERROR_CAN_T_MOVE_THIS_ORDER                                 :{WHITE}Utasítás mozgatása nem lehetséges...
STR_ERROR_CAN_T_SKIP_ORDER                                      :{WHITE}Nem lehet átugrani a jelenlegi utasítást...
STR_ERROR_CAN_T_SKIP_TO_ORDER                                   :{WHITE}Nem lehet a kiválasztott utasításra ugrani...
STR_ERROR_CAN_T_COPY_SHARE_ORDER                                :{WHITE}... a jármű nem tud az összes állomásra eljutni
STR_ERROR_CAN_T_ADD_ORDER                                       :{WHITE}... a jármű nem tud a megadott állomásra eljutni
STR_ERROR_CAN_T_ADD_ORDER_SHARED                                :{WHITE}... egy jármű, amivel meg van osztva ez az utasítás, nem tud a megadott állomásra eljutni

STR_ERROR_CAN_T_SHARE_ORDER_LIST                                :{WHITE}Nem lehet megosztani a menetrendet...
STR_ERROR_CAN_T_STOP_SHARING_ORDER_LIST                         :{WHITE}Nem lehet befejezni a menetrend megosztását...
STR_ERROR_CAN_T_COPY_ORDER_LIST                                 :{WHITE}Nem lehet másolni a menetrendet...
STR_ERROR_TOO_FAR_FROM_PREVIOUS_DESTINATION                     :{WHITE}... túl távol van az előző céltól
STR_ERROR_AIRCRAFT_NOT_ENOUGH_RANGE                             :{WHITE}... a repülőgépnek kicsi a hatótávolsága

# Timetable related errors
STR_ERROR_CAN_T_TIMETABLE_VEHICLE                               :{WHITE}A jármű nem időzíthető
STR_ERROR_TIMETABLE_ONLY_WAIT_AT_STATIONS                       :{WHITE}A járművek csak az állomáson várakozhatnak
STR_ERROR_TIMETABLE_NOT_STOPPING_HERE                           :{WHITE}Ez a jármű nem áll meg ezen az állomáson

# Sign related errors
STR_ERROR_TOO_MANY_SIGNS                                        :{WHITE}... túl sok a felirat
STR_ERROR_CAN_T_PLACE_SIGN_HERE                                 :{WHITE}Nem rakhatsz ide feliratot...
STR_ERROR_CAN_T_CHANGE_SIGN_NAME                                :{WHITE}Nem változtathatod meg a feliratot...
STR_ERROR_CAN_T_DELETE_SIGN                                     :{WHITE}A felirat nem törölhető...

# Translatable comment for OpenTTD's desktop shortcut
###external 1
STR_DESKTOP_SHORTCUT_COMMENT                                    :Transport Tycoon Deluxe alapokon nyugvó szimulációs játék

# Translatable descriptions in media/baseset/*.ob* files
###external 10
STR_BASEGRAPHICS_DOS_DESCRIPTION                                :Az eredeti Transport Tycoon Deluxe DOS verziójának grafikája.
STR_BASEGRAPHICS_DOS_DE_DESCRIPTION                             :Az eredeti Transport Tycoon Deluxe DOS (német) verziójának grafikája.
STR_BASEGRAPHICS_WIN_DESCRIPTION                                :Az eredeti Transport Tycoon Deluxe Windows verziójának grafikája.
STR_BASESOUNDS_DOS_DESCRIPTION                                  :Az eredeti Transport Tycoon Deluxe DOS verziójának hangjai.
STR_BASESOUNDS_WIN_DESCRIPTION                                  :Az eredeti Transport Tycoon Deluxe Windows verziójának hangjai.
STR_BASESOUNDS_NONE_DESCRIPTION                                 :Hang alapcsomag hangok nélkül.
STR_BASEMUSIC_WIN_DESCRIPTION                                   :Az eredeti Transport Tycoon Deluxe Windows verziójának zenéje.
STR_BASEMUSIC_DOS_DESCRIPTION                                   :Az eredeti Transport Tycoon Deluxe DOS verziójának zenéje.
STR_BASEMUSIC_TTO_DESCRIPTION                                   :Az eredeti Transport Tycoon (az első változat és a World Editor) DOS verziójának zenéje.
STR_BASEMUSIC_NONE_DESCRIPTION                                  :Zenei alapcsomag zene nélkül.

STR_TRADITIONAL_TRAIN_NAME                                      :Vonat {COMMA}
STR_TRADITIONAL_ROAD_VEHICLE_NAME                               :Közúti jármű {COMMA}
STR_TRADITIONAL_SHIP_NAME                                       :Hajó {COMMA}
STR_TRADITIONAL_AIRCRAFT_NAME                                   :Repülő {COMMA}

##id 0x2000
# Town building names
STR_TOWN_BUILDING_NAME_TALL_OFFICE_BLOCK_1                      :Magas irodaház
STR_TOWN_BUILDING_NAME_OFFICE_BLOCK_1                           :Irodaház
STR_TOWN_BUILDING_NAME_SMALL_BLOCK_OF_FLATS_1                   :Kis bérház
STR_TOWN_BUILDING_NAME_CHURCH_1                                 :Templom
STR_TOWN_BUILDING_NAME_LARGE_OFFICE_BLOCK_1                     :Nagy irodaház
STR_TOWN_BUILDING_NAME_TOWN_HOUSES_1                            :Városi házak
STR_TOWN_BUILDING_NAME_HOTEL_1                                  :Szálloda
STR_TOWN_BUILDING_NAME_STATUE_1                                 :Szobor
STR_TOWN_BUILDING_NAME_FOUNTAIN_1                               :Szökőkút
STR_TOWN_BUILDING_NAME_PARK_1                                   :Park
STR_TOWN_BUILDING_NAME_OFFICE_BLOCK_2                           :Irodaház
STR_TOWN_BUILDING_NAME_SHOPS_AND_OFFICES_1                      :Boltok és irodák
STR_TOWN_BUILDING_NAME_MODERN_OFFICE_BUILDING_1                 :Modern irodaház
STR_TOWN_BUILDING_NAME_WAREHOUSE_1                              :Közraktár
STR_TOWN_BUILDING_NAME_OFFICE_BLOCK_3                           :Irodaház
STR_TOWN_BUILDING_NAME_STADIUM_1                                :Stadion
STR_TOWN_BUILDING_NAME_OLD_HOUSES_1                             :Régi házak
STR_TOWN_BUILDING_NAME_COTTAGES_1                               :Vidéki házak
STR_TOWN_BUILDING_NAME_HOUSES_1                                 :Házak
STR_TOWN_BUILDING_NAME_FLATS_1                                  :Bérház
STR_TOWN_BUILDING_NAME_TALL_OFFICE_BLOCK_2                      :Magas irodaház
STR_TOWN_BUILDING_NAME_SHOPS_AND_OFFICES_2                      :Boltok és irodák
STR_TOWN_BUILDING_NAME_SHOPS_AND_OFFICES_3                      :Boltok és irodák
STR_TOWN_BUILDING_NAME_THEATER_1                                :Színház
STR_TOWN_BUILDING_NAME_STADIUM_2                                :Stadion
STR_TOWN_BUILDING_NAME_OFFICES_1                                :Irodák
STR_TOWN_BUILDING_NAME_HOUSES_2                                 :Házak
STR_TOWN_BUILDING_NAME_CINEMA_1                                 :Mozi
STR_TOWN_BUILDING_NAME_SHOPPING_MALL_1                          :Bevásárlóközpont
STR_TOWN_BUILDING_NAME_IGLOO_1                                  :Jégkunyhó
STR_TOWN_BUILDING_NAME_TEPEES_1                                 :Indiánsátor
STR_TOWN_BUILDING_NAME_TEAPOT_HOUSE_1                           :Teáskanna-ház
STR_TOWN_BUILDING_NAME_PIGGY_BANK_1                             :Malacpersely

##id 0x4800
# industry names
STR_INDUSTRY_NAME_COAL_MINE                                     :Szénbánya
STR_INDUSTRY_NAME_COAL_MINE.t                                   :szénbányát
STR_INDUSTRY_NAME_POWER_STATION                                 :Erőmű
STR_INDUSTRY_NAME_POWER_STATION.t                               :erőművet
STR_INDUSTRY_NAME_SAWMILL                                       :Fűrésztelep
STR_INDUSTRY_NAME_SAWMILL.t                                     :fűrésztelepet
STR_INDUSTRY_NAME_FOREST                                        :Erdő
STR_INDUSTRY_NAME_FOREST.t                                      :erdőt
STR_INDUSTRY_NAME_OIL_REFINERY                                  :Olajfinomító
STR_INDUSTRY_NAME_OIL_REFINERY.t                                :olajfinomítót
STR_INDUSTRY_NAME_OIL_RIG                                       :Olajfúró torony
STR_INDUSTRY_NAME_OIL_RIG.t                                     :olajfúró tornyot
STR_INDUSTRY_NAME_FACTORY                                       :Gyár
STR_INDUSTRY_NAME_FACTORY.t                                     :gyárat
STR_INDUSTRY_NAME_PRINTING_WORKS                                :Nyomda
STR_INDUSTRY_NAME_PRINTING_WORKS.t                              :nyomdát
STR_INDUSTRY_NAME_STEEL_MILL                                    :Acélöntő
STR_INDUSTRY_NAME_STEEL_MILL.t                                  :acélöntőt
STR_INDUSTRY_NAME_FARM                                          :Farm
STR_INDUSTRY_NAME_FARM.t                                        :farmot
STR_INDUSTRY_NAME_COPPER_ORE_MINE                               :Rézércbánya
STR_INDUSTRY_NAME_COPPER_ORE_MINE.t                             :rézércbányát
STR_INDUSTRY_NAME_OIL_WELLS                                     :Olajkút
STR_INDUSTRY_NAME_OIL_WELLS.t                                   :olajkutat
STR_INDUSTRY_NAME_BANK                                          :Bank
STR_INDUSTRY_NAME_BANK.t                                        :bankot
STR_INDUSTRY_NAME_FOOD_PROCESSING_PLANT                         :Konzervgyár
STR_INDUSTRY_NAME_FOOD_PROCESSING_PLANT.t                       :konzervgyárat
STR_INDUSTRY_NAME_PAPER_MILL                                    :Papírgyár
STR_INDUSTRY_NAME_PAPER_MILL.t                                  :papírgyárat
STR_INDUSTRY_NAME_GOLD_MINE                                     :Aranybánya
STR_INDUSTRY_NAME_GOLD_MINE.t                                   :aranybányát
STR_INDUSTRY_NAME_BANK_TROPIC_ARCTIC                            :Bank
STR_INDUSTRY_NAME_BANK_TROPIC_ARCTIC.t                          :bankot
STR_INDUSTRY_NAME_DIAMOND_MINE                                  :Gyémántbánya
STR_INDUSTRY_NAME_DIAMOND_MINE.t                                :gyémántbányát
STR_INDUSTRY_NAME_IRON_ORE_MINE                                 :Vasércbánya
STR_INDUSTRY_NAME_IRON_ORE_MINE.t                               :vasércbányát
STR_INDUSTRY_NAME_FRUIT_PLANTATION                              :Gyümölcsültetvény
STR_INDUSTRY_NAME_FRUIT_PLANTATION.t                            :gyümölcsültetvényt
STR_INDUSTRY_NAME_RUBBER_PLANTATION                             :Gumifa ültetvény
STR_INDUSTRY_NAME_RUBBER_PLANTATION.t                           :gumiültetvényt
STR_INDUSTRY_NAME_WATER_SUPPLY                                  :Vízforrás
STR_INDUSTRY_NAME_WATER_SUPPLY.t                                :vízforrást
STR_INDUSTRY_NAME_WATER_TOWER                                   :Víztorony
STR_INDUSTRY_NAME_WATER_TOWER.t                                 :víztornyot
STR_INDUSTRY_NAME_FACTORY_2                                     :Gyár
STR_INDUSTRY_NAME_FACTORY_2.t                                   :gyárat
STR_INDUSTRY_NAME_FARM_2                                        :Farm
STR_INDUSTRY_NAME_FARM_2.t                                      :farmot
STR_INDUSTRY_NAME_LUMBER_MILL                                   :Favágó
STR_INDUSTRY_NAME_LUMBER_MILL.t                                 :favágót
STR_INDUSTRY_NAME_COTTON_CANDY_FOREST                           :Vattacukor-erdő
STR_INDUSTRY_NAME_COTTON_CANDY_FOREST.t                         :vattacukor-erdőt
STR_INDUSTRY_NAME_CANDY_FACTORY                                 :Cukorkagyár
STR_INDUSTRY_NAME_CANDY_FACTORY.t                               :cukorkagyárat
STR_INDUSTRY_NAME_BATTERY_FARM                                  :Elemfarm
STR_INDUSTRY_NAME_BATTERY_FARM.t                                :elemfarmot
STR_INDUSTRY_NAME_COLA_WELLS                                    :Kólakút
STR_INDUSTRY_NAME_COLA_WELLS.t                                  :kólakutat
STR_INDUSTRY_NAME_TOY_SHOP                                      :Játékbolt
STR_INDUSTRY_NAME_TOY_SHOP.t                                    :játékboltot
STR_INDUSTRY_NAME_TOY_FACTORY                                   :Játékgyár
STR_INDUSTRY_NAME_TOY_FACTORY.t                                 :játékgyárat
STR_INDUSTRY_NAME_PLASTIC_FOUNTAINS                             :Műanyagforrás
STR_INDUSTRY_NAME_PLASTIC_FOUNTAINS.t                           :műanyagforrást
STR_INDUSTRY_NAME_FIZZY_DRINK_FACTORY                           :Üdítőital-gyár
STR_INDUSTRY_NAME_FIZZY_DRINK_FACTORY.t                         :üdítőital-gyárat
STR_INDUSTRY_NAME_BUBBLE_GENERATOR                              :Buborékgenerátor
STR_INDUSTRY_NAME_BUBBLE_GENERATOR.t                            :buborékgenerátort
STR_INDUSTRY_NAME_TOFFEE_QUARRY                                 :Tejkaramella fejtő
STR_INDUSTRY_NAME_TOFFEE_QUARRY.t                               :tejkaramella fejtőt
STR_INDUSTRY_NAME_SUGAR_MINE                                    :Cukorbánya
STR_INDUSTRY_NAME_SUGAR_MINE.t                                  :cukorbányát

############ WARNING, using range 0x6000 for strings that are stored in the savegame
############ These strings may never get a new id, or savegames will break!

##id 0x6000
STR_SV_EMPTY                                                    :
STR_SV_UNNAMED                                                  :Névtelen
STR_SV_TRAIN_NAME                                               :Vonat #{COMMA}
STR_SV_ROAD_VEHICLE_NAME                                        :Közúti jármű #{COMMA}
STR_SV_SHIP_NAME                                                :Hajó #{COMMA}
STR_SV_AIRCRAFT_NAME                                            :Repülő #{COMMA}

###length 27
STR_SV_STNAME                                                   :{STRING}
STR_SV_STNAME_NORTH                                             :{STRING} Észak
STR_SV_STNAME_SOUTH                                             :{STRING} Dél
STR_SV_STNAME_EAST                                              :{STRING} Kelet
STR_SV_STNAME_WEST                                              :{STRING} Nyugat
STR_SV_STNAME_CENTRAL                                           :{STRING} Központ
STR_SV_STNAME_TRANSFER                                          :{STRING} Átszálló
STR_SV_STNAME_HALT                                              :{STRING} Megálló
STR_SV_STNAME_VALLEY                                            :{STRING} Völgy
STR_SV_STNAME_HEIGHTS                                           :{STRING} Hegy
STR_SV_STNAME_WOODS                                             :{STRING} Erdő
STR_SV_STNAME_LAKESIDE                                          :{STRING} Tópart
STR_SV_STNAME_EXCHANGE                                          :{STRING} Átrakó
STR_SV_STNAME_AIRPORT                                           :{STRING} Repülőtér
STR_SV_STNAME_OILFIELD                                          :{STRING} Olajmező
STR_SV_STNAME_MINES                                             :{STRING} Bányák
STR_SV_STNAME_DOCKS                                             :{STRING} Kikötő
STR_SV_STNAME_BUOY                                              :{STRING}
STR_SV_STNAME_WAYPOINT                                          :{STRING}
##id 0x6020
STR_SV_STNAME_ANNEXE                                            :{STRING} Külső
STR_SV_STNAME_SIDINGS                                           :{STRING} Rakodó
STR_SV_STNAME_BRANCH                                            :{STRING} Fogadó
STR_SV_STNAME_UPPER                                             :{STRING} Felső
STR_SV_STNAME_LOWER                                             :{STRING} Alsó
STR_SV_STNAME_HELIPORT                                          :{STRING} Helileszálló
STR_SV_STNAME_FOREST                                            :{STRING} Erdőség
STR_SV_STNAME_FALLBACK                                          :{STRING} {NUM}. sz. Állomás

############ end of savegame specific region!

##id 0x8000
###length 116
# Vehicle names
STR_VEHICLE_NAME_TRAIN_ENGINE_RAIL_KIRBY_PAUL_TANK_STEAM        :Kirby Paul Tank (Gőz)
STR_VEHICLE_NAME_TRAIN_ENGINE_RAIL_MJS_250_DIESEL               :MJS 250 (Dízel)
STR_VEHICLE_NAME_TRAIN_ENGINE_RAIL_PLODDYPHUT_CHOO_CHOO         :Cammogó Csi-hu-hu
STR_VEHICLE_NAME_TRAIN_ENGINE_RAIL_POWERNAUT_CHOO_CHOO          :SemmiErő Csi-hu-hu
STR_VEHICLE_NAME_TRAIN_ENGINE_RAIL_MIGHTYMOVER_CHOO_CHOO        :ErőGép Csi-hu-hu
STR_VEHICLE_NAME_TRAIN_ENGINE_RAIL_PLODDYPHUT_DIESEL            :Cammogó Dízel
STR_VEHICLE_NAME_TRAIN_ENGINE_RAIL_POWERNAUT_DIESEL             :SemmiErő Dízel
STR_VEHICLE_NAME_TRAIN_ENGINE_RAIL_WILLS_2_8_0_STEAM            :Wills 2-8-0 (Gőz)
STR_VEHICLE_NAME_TRAIN_ENGINE_RAIL_CHANEY_JUBILEE_STEAM         :Chaney 'Jubilee' (Gőz)
STR_VEHICLE_NAME_TRAIN_ENGINE_RAIL_GINZU_A4_STEAM               :Ginzu 'A4' (Gőz)
STR_VEHICLE_NAME_TRAIN_ENGINE_RAIL_SH_8P_STEAM                  :SH '8P' (Gőz)
STR_VEHICLE_NAME_TRAIN_ENGINE_RAIL_MANLEY_MOREL_DMU_DIESEL      :Manley-Morel DMU (Dízel)
STR_VEHICLE_NAME_TRAIN_ENGINE_RAIL_DASH_DIESEL                  :'Dash' (Dízel)
STR_VEHICLE_NAME_TRAIN_ENGINE_RAIL_SH_HENDRY_25_DIESEL          :SH/Hendry '25' (Dízel)
STR_VEHICLE_NAME_TRAIN_ENGINE_RAIL_UU_37_DIESEL                 :UU '37' (Dízel)
STR_VEHICLE_NAME_TRAIN_ENGINE_RAIL_FLOSS_47_DIESEL              :Floss '47' (Dízel)
STR_VEHICLE_NAME_TRAIN_ENGINE_RAIL_CS_4000_DIESEL               :CS 4000 (Dízel)
STR_VEHICLE_NAME_TRAIN_ENGINE_RAIL_CS_2400_DIESEL               :CS 2400 (Dízel)
STR_VEHICLE_NAME_TRAIN_ENGINE_RAIL_CENTENNIAL_DIESEL            :Centennial (Dízel)
STR_VEHICLE_NAME_TRAIN_ENGINE_RAIL_KELLING_3100_DIESEL          :Kelling 3100 (Dízel)
STR_VEHICLE_NAME_TRAIN_ENGINE_RAIL_TURNER_TURBO_DIESEL          :Turner Turbo (Dízel)
STR_VEHICLE_NAME_TRAIN_ENGINE_RAIL_MJS_1000_DIESEL              :MJS 1000 (Dízel)
STR_VEHICLE_NAME_TRAIN_ENGINE_RAIL_SH_125_DIESEL                :SH '125' (Dízel)
STR_VEHICLE_NAME_TRAIN_ENGINE_RAIL_SH_30_ELECTRIC               :SH '30' (Elektromos)
STR_VEHICLE_NAME_TRAIN_ENGINE_RAIL_SH_40_ELECTRIC               :SH '40' (Elektromos)
STR_VEHICLE_NAME_TRAIN_ENGINE_RAIL_T_I_M_ELECTRIC               :'T.I.M.' (Elektromos)
STR_VEHICLE_NAME_TRAIN_ENGINE_RAIL_ASIASTAR_ELECTRIC            :'AsiaStar' (Elektromos)
STR_VEHICLE_NAME_TRAIN_WAGON_RAIL_PASSENGER_CAR                 :Személyvagon
STR_VEHICLE_NAME_TRAIN_WAGON_RAIL_MAIL_VAN                      :Levélszállító vagon
STR_VEHICLE_NAME_TRAIN_WAGON_RAIL_COAL_CAR                      :Szénszállító vagon
STR_VEHICLE_NAME_TRAIN_WAGON_RAIL_OIL_TANKER                    :Olajszállító vagon
STR_VEHICLE_NAME_TRAIN_WAGON_RAIL_LIVESTOCK_VAN                 :Állatszállító vagon
STR_VEHICLE_NAME_TRAIN_WAGON_RAIL_GOODS_VAN                     :Áruszállító vagon
STR_VEHICLE_NAME_TRAIN_WAGON_RAIL_GRAIN_HOPPER                  :Gabonaszállító vagon
STR_VEHICLE_NAME_TRAIN_WAGON_RAIL_WOOD_TRUCK                    :Faszállító vagon
STR_VEHICLE_NAME_TRAIN_WAGON_RAIL_IRON_ORE_HOPPER               :Vasércszállító vagon
STR_VEHICLE_NAME_TRAIN_WAGON_RAIL_STEEL_TRUCK                   :Acélszállító vagon
STR_VEHICLE_NAME_TRAIN_WAGON_RAIL_ARMORED_VAN                   :Páncélozott vagon
STR_VEHICLE_NAME_TRAIN_WAGON_RAIL_FOOD_VAN                      :Ételszállító vagon
STR_VEHICLE_NAME_TRAIN_WAGON_RAIL_PAPER_TRUCK                   :Papírszállító vagon
STR_VEHICLE_NAME_TRAIN_WAGON_RAIL_COPPER_ORE_HOPPER             :Rézércszállító vagon
STR_VEHICLE_NAME_TRAIN_WAGON_RAIL_WATER_TANKER                  :Vízszállító vagon
STR_VEHICLE_NAME_TRAIN_WAGON_RAIL_FRUIT_TRUCK                   :Gyümölcsszállító vagon
STR_VEHICLE_NAME_TRAIN_WAGON_RAIL_RUBBER_TRUCK                  :Gumiszállító vagon
STR_VEHICLE_NAME_TRAIN_WAGON_RAIL_SUGAR_TRUCK                   :Cukorszállító vagon
STR_VEHICLE_NAME_TRAIN_WAGON_RAIL_COTTON_CANDY_HOPPER           :Vattacukorszállító vagon
STR_VEHICLE_NAME_TRAIN_WAGON_RAIL_TOFFEE_HOPPER                 :Tejkaramella-szállító vagon
STR_VEHICLE_NAME_TRAIN_WAGON_RAIL_BUBBLE_VAN                    :Buborékszállító vagon
STR_VEHICLE_NAME_TRAIN_WAGON_RAIL_COLA_TANKER                   :Kólaszállító vagon
STR_VEHICLE_NAME_TRAIN_WAGON_RAIL_CANDY_VAN                     :Cukorkaszállító vagon
STR_VEHICLE_NAME_TRAIN_WAGON_RAIL_TOY_VAN                       :Játékszállító vagon
STR_VEHICLE_NAME_TRAIN_WAGON_RAIL_BATTERY_TRUCK                 :Elemszállító vagon
STR_VEHICLE_NAME_TRAIN_WAGON_RAIL_FIZZY_DRINK_TRUCK             :Szénsavasital-szállító vagon
STR_VEHICLE_NAME_TRAIN_WAGON_RAIL_PLASTIC_TRUCK                 :Műanyagszállító vagon
STR_VEHICLE_NAME_TRAIN_ENGINE_MONORAIL_X2001_ELECTRIC           :'X2001' (Elektromos)
STR_VEHICLE_NAME_TRAIN_ENGINE_MONORAIL_MILLENNIUM_Z1_ELECTRIC   :'Millennium Z1' (Elektromos)
STR_VEHICLE_NAME_TRAIN_ENGINE_MONORAIL_WIZZOWOW_Z99             :ZummDeGyors Z99
STR_VEHICLE_NAME_TRAIN_WAGON_MONORAIL_PASSENGER_CAR             :Személyvagon
STR_VEHICLE_NAME_TRAIN_WAGON_MONORAIL_MAIL_VAN                  :Levélszállító vagon
STR_VEHICLE_NAME_TRAIN_WAGON_MONORAIL_COAL_CAR                  :Szénszállító vagon
STR_VEHICLE_NAME_TRAIN_WAGON_MONORAIL_OIL_TANKER                :Olajszállító vagon
STR_VEHICLE_NAME_TRAIN_WAGON_MONORAIL_LIVESTOCK_VAN             :Állatszállító vagon
STR_VEHICLE_NAME_TRAIN_WAGON_MONORAIL_GOODS_VAN                 :Áruszállító vagon
STR_VEHICLE_NAME_TRAIN_WAGON_MONORAIL_GRAIN_HOPPER              :Gabonaszállító vagon
STR_VEHICLE_NAME_TRAIN_WAGON_MONORAIL_WOOD_TRUCK                :Faszállító vagon
STR_VEHICLE_NAME_TRAIN_WAGON_MONORAIL_IRON_ORE_HOPPER           :Vasércszállító vagon
STR_VEHICLE_NAME_TRAIN_WAGON_MONORAIL_STEEL_TRUCK               :Acélszállító vagon
STR_VEHICLE_NAME_TRAIN_WAGON_MONORAIL_ARMORED_VAN               :Páncélozott vagon
STR_VEHICLE_NAME_TRAIN_WAGON_MONORAIL_FOOD_VAN                  :Ételszállító vagon
STR_VEHICLE_NAME_TRAIN_WAGON_MONORAIL_PAPER_TRUCK               :Papírszállító vagon
STR_VEHICLE_NAME_TRAIN_WAGON_MONORAIL_COPPER_ORE_HOPPER         :Rézércszállító vagon
STR_VEHICLE_NAME_TRAIN_WAGON_MONORAIL_WATER_TANKER              :Vízszállító vagon
STR_VEHICLE_NAME_TRAIN_WAGON_MONORAIL_FRUIT_TRUCK               :Gyümölcsszállító vagon
STR_VEHICLE_NAME_TRAIN_WAGON_MONORAIL_RUBBER_TRUCK              :Gumiszállító vagon
STR_VEHICLE_NAME_TRAIN_WAGON_MONORAIL_SUGAR_TRUCK               :Cukorszállító vagon
STR_VEHICLE_NAME_TRAIN_WAGON_MONORAIL_COTTON_CANDY_HOPPER       :Vattacukorszállító vagon
STR_VEHICLE_NAME_TRAIN_WAGON_MONORAIL_TOFFEE_HOPPER             :Tejkaramella-szállító vagon
STR_VEHICLE_NAME_TRAIN_WAGON_MONORAIL_BUBBLE_VAN                :Buborékszállító vagon
STR_VEHICLE_NAME_TRAIN_WAGON_MONORAIL_COLA_TANKER               :Kólaszállító vagon
STR_VEHICLE_NAME_TRAIN_WAGON_MONORAIL_CANDY_VAN                 :Cukorkaszállító vagon
STR_VEHICLE_NAME_TRAIN_WAGON_MONORAIL_TOY_VAN                   :Játékszállító vagon
STR_VEHICLE_NAME_TRAIN_WAGON_MONORAIL_BATTERY_TRUCK             :Elemszállító vagon
STR_VEHICLE_NAME_TRAIN_WAGON_MONORAIL_FIZZY_DRINK_TRUCK         :Szénsavasital-szállító vagon
STR_VEHICLE_NAME_TRAIN_WAGON_MONORAIL_PLASTIC_TRUCK             :Műanyagszállító vagon
STR_VEHICLE_NAME_TRAIN_ENGINE_MAGLEV_LEV1_LEVIATHAN_ELECTRIC    :Lev1 'Leviátán' (Elektromos)
STR_VEHICLE_NAME_TRAIN_ENGINE_MAGLEV_LEV2_CYCLOPS_ELECTRIC      :Lev2 'Küklopsz' (Elektromos)
STR_VEHICLE_NAME_TRAIN_ENGINE_MAGLEV_LEV3_PEGASUS_ELECTRIC      :Lev3 'Pegazus' (Elektromos)
STR_VEHICLE_NAME_TRAIN_ENGINE_MAGLEV_LEV4_CHIMAERA_ELECTRIC     :Lev4 'Kiméra' (Elektromos)
STR_VEHICLE_NAME_TRAIN_ENGINE_MAGLEV_WIZZOWOW_ROCKETEER         :ZummDeGyors Rakéta
STR_VEHICLE_NAME_TRAIN_WAGON_MAGLEV_PASSENGER_CAR               :Személyvagon
STR_VEHICLE_NAME_TRAIN_WAGON_MAGLEV_MAIL_VAN                    :Levélszállító vagon
STR_VEHICLE_NAME_TRAIN_WAGON_MAGLEV_COAL_CAR                    :Szénszállító vagon
STR_VEHICLE_NAME_TRAIN_WAGON_MAGLEV_OIL_TANKER                  :Olajszállító vagon
STR_VEHICLE_NAME_TRAIN_WAGON_MAGLEV_LIVESTOCK_VAN               :Állatszállító vagon
STR_VEHICLE_NAME_TRAIN_WAGON_MAGLEV_GOODS_VAN                   :Áruszállító vagon
STR_VEHICLE_NAME_TRAIN_WAGON_MAGLEV_GRAIN_HOPPER                :Gabonaszállító vagon
STR_VEHICLE_NAME_TRAIN_WAGON_MAGLEV_WOOD_TRUCK                  :Faszállító vagon
STR_VEHICLE_NAME_TRAIN_WAGON_MAGLEV_IRON_ORE_HOPPER             :Vasércszállító vagon
STR_VEHICLE_NAME_TRAIN_WAGON_MAGLEV_STEEL_TRUCK                 :Acélszállító vagon
STR_VEHICLE_NAME_TRAIN_WAGON_MAGLEV_ARMORED_VAN                 :Páncélozott vagon
STR_VEHICLE_NAME_TRAIN_WAGON_MAGLEV_FOOD_VAN                    :Ételszállító vagon
STR_VEHICLE_NAME_TRAIN_WAGON_MAGLEV_PAPER_TRUCK                 :Papírszállító vagon
STR_VEHICLE_NAME_TRAIN_WAGON_MAGLEV_COPPER_ORE_HOPPER           :Rézércszállító vagon
STR_VEHICLE_NAME_TRAIN_WAGON_MAGLEV_WATER_TANKER                :Vízszállító vagon
STR_VEHICLE_NAME_TRAIN_WAGON_MAGLEV_FRUIT_TRUCK                 :Gyümölcsszállító vagon
STR_VEHICLE_NAME_TRAIN_WAGON_MAGLEV_RUBBER_TRUCK                :Gumiszállító vagon
STR_VEHICLE_NAME_TRAIN_WAGON_MAGLEV_SUGAR_TRUCK                 :Cukorszállító vagon
STR_VEHICLE_NAME_TRAIN_WAGON_MAGLEV_COTTON_CANDY_HOPPER         :Vattacukorszállító vagon
STR_VEHICLE_NAME_TRAIN_WAGON_MAGLEV_TOFFEE_HOPPER               :Tejkaramella-szállító vagon
STR_VEHICLE_NAME_TRAIN_WAGON_MAGLEV_BUBBLE_VAN                  :Buborékszállító vagon
STR_VEHICLE_NAME_TRAIN_WAGON_MAGLEV_COLA_TANKER                 :Kólaszállító vagon
STR_VEHICLE_NAME_TRAIN_WAGON_MAGLEV_CANDY_VAN                   :Cukorkaszállító vagon
STR_VEHICLE_NAME_TRAIN_WAGON_MAGLEV_TOY_VAN                     :Játékszállító vagon
STR_VEHICLE_NAME_TRAIN_WAGON_MAGLEV_BATTERY_TRUCK               :Elemszállító vagon
STR_VEHICLE_NAME_TRAIN_WAGON_MAGLEV_FIZZY_DRINK_TRUCK           :Szénsavasital-szállító vagon
STR_VEHICLE_NAME_TRAIN_WAGON_MAGLEV_PLASTIC_TRUCK               :Műanyagszállító vagon

###length 88
STR_VEHICLE_NAME_ROAD_VEHICLE_MPS_REGAL_BUS                     :MPS királyi busz
STR_VEHICLE_NAME_ROAD_VEHICLE_HEREFORD_LEOPARD_BUS              :Hereford leopárd busz
STR_VEHICLE_NAME_ROAD_VEHICLE_FOSTER_BUS                        :Foster busz
STR_VEHICLE_NAME_ROAD_VEHICLE_FOSTER_MKII_SUPERBUS              :Foster MkII szuperbusz
STR_VEHICLE_NAME_ROAD_VEHICLE_PLODDYPHUT_MKI_BUS                :Cammogó MkI busz
STR_VEHICLE_NAME_ROAD_VEHICLE_PLODDYPHUT_MKII_BUS               :Cammogó MkII busz
STR_VEHICLE_NAME_ROAD_VEHICLE_PLODDYPHUT_MKIII_BUS              :Cammogó MkIII busz
STR_VEHICLE_NAME_ROAD_VEHICLE_BALOGH_COAL_TRUCK                 :Balogh szénszállító autó
STR_VEHICLE_NAME_ROAD_VEHICLE_UHL_COAL_TRUCK                    :Uhl szénszállító
STR_VEHICLE_NAME_ROAD_VEHICLE_DW_COAL_TRUCK                     :DW szénszállító
STR_VEHICLE_NAME_ROAD_VEHICLE_MPS_MAIL_TRUCK                    :MPS levélszállító
STR_VEHICLE_NAME_ROAD_VEHICLE_REYNARD_MAIL_TRUCK                :Reynard levélszállító
STR_VEHICLE_NAME_ROAD_VEHICLE_PERRY_MAIL_TRUCK                  :Perry levélszállító
STR_VEHICLE_NAME_ROAD_VEHICLE_MIGHTYMOVER_MAIL_TRUCK            :ErőGép levélszállító
STR_VEHICLE_NAME_ROAD_VEHICLE_POWERNAUGHT_MAIL_TRUCK            :SemmiErő levélszállító
STR_VEHICLE_NAME_ROAD_VEHICLE_WIZZOWOW_MAIL_TRUCK               :ZummDeGyors levélszállító
STR_VEHICLE_NAME_ROAD_VEHICLE_WITCOMBE_OIL_TANKER               :Witcombe olajszállító
STR_VEHICLE_NAME_ROAD_VEHICLE_FOSTER_OIL_TANKER                 :Foster olajszállító
STR_VEHICLE_NAME_ROAD_VEHICLE_PERRY_OIL_TANKER                  :Perry olajszállító
STR_VEHICLE_NAME_ROAD_VEHICLE_TALBOTT_LIVESTOCK_VAN             :Talbott állatszállító
STR_VEHICLE_NAME_ROAD_VEHICLE_UHL_LIVESTOCK_VAN                 :Uhl állatszállító
STR_VEHICLE_NAME_ROAD_VEHICLE_FOSTER_LIVESTOCK_VAN              :Foster állatszállító
STR_VEHICLE_NAME_ROAD_VEHICLE_BALOGH_GOODS_TRUCK                :Balogh áruszállító
STR_VEHICLE_NAME_ROAD_VEHICLE_CRAIGHEAD_GOODS_TRUCK             :Craighead áruszállító
STR_VEHICLE_NAME_ROAD_VEHICLE_GOSS_GOODS_TRUCK                  :Goss áruszállító
STR_VEHICLE_NAME_ROAD_VEHICLE_HEREFORD_GRAIN_TRUCK              :Hereford gabonaszállító
STR_VEHICLE_NAME_ROAD_VEHICLE_THOMAS_GRAIN_TRUCK                :Thomas gabonaszállító
STR_VEHICLE_NAME_ROAD_VEHICLE_GOSS_GRAIN_TRUCK                  :Goss gabonaszállító
STR_VEHICLE_NAME_ROAD_VEHICLE_WITCOMBE_WOOD_TRUCK               :Witcombe faszállító
STR_VEHICLE_NAME_ROAD_VEHICLE_FOSTER_WOOD_TRUCK                 :Foster faszállító
STR_VEHICLE_NAME_ROAD_VEHICLE_MORELAND_WOOD_TRUCK               :Moreland faszállító
STR_VEHICLE_NAME_ROAD_VEHICLE_MPS_IRON_ORE_TRUCK                :MPS vasércszállító
STR_VEHICLE_NAME_ROAD_VEHICLE_UHL_IRON_ORE_TRUCK                :Uhl vasércszállító
STR_VEHICLE_NAME_ROAD_VEHICLE_CHIPPY_IRON_ORE_TRUCK             :Chippy vasércszállító
STR_VEHICLE_NAME_ROAD_VEHICLE_BALOGH_STEEL_TRUCK                :Balogh acélszállító
STR_VEHICLE_NAME_ROAD_VEHICLE_UHL_STEEL_TRUCK                   :Uhl acélszállító
STR_VEHICLE_NAME_ROAD_VEHICLE_KELLING_STEEL_TRUCK               :Kelling acélszállító
STR_VEHICLE_NAME_ROAD_VEHICLE_BALOGH_ARMORED_TRUCK              :Balogh páncélkocsi
STR_VEHICLE_NAME_ROAD_VEHICLE_UHL_ARMORED_TRUCK                 :Uhl páncélkocsi
STR_VEHICLE_NAME_ROAD_VEHICLE_FOSTER_ARMORED_TRUCK              :Foster páncélkocsi
STR_VEHICLE_NAME_ROAD_VEHICLE_FOSTER_FOOD_VAN                   :Foster ételszállító
STR_VEHICLE_NAME_ROAD_VEHICLE_PERRY_FOOD_VAN                    :Perry ételszállító
STR_VEHICLE_NAME_ROAD_VEHICLE_CHIPPY_FOOD_VAN                   :Chippy ételszállító
STR_VEHICLE_NAME_ROAD_VEHICLE_UHL_PAPER_TRUCK                   :Uhl papírszállító
STR_VEHICLE_NAME_ROAD_VEHICLE_BALOGH_PAPER_TRUCK                :Balogh papírszállító
STR_VEHICLE_NAME_ROAD_VEHICLE_MPS_PAPER_TRUCK                   :MPS papírszállító
STR_VEHICLE_NAME_ROAD_VEHICLE_MPS_COPPER_ORE_TRUCK              :MPS rézércszállító
STR_VEHICLE_NAME_ROAD_VEHICLE_UHL_COPPER_ORE_TRUCK              :Uhl rézércszállító
STR_VEHICLE_NAME_ROAD_VEHICLE_GOSS_COPPER_ORE_TRUCK             :Goss rézércszállító
STR_VEHICLE_NAME_ROAD_VEHICLE_UHL_WATER_TANKER                  :Uhl vízszállító
STR_VEHICLE_NAME_ROAD_VEHICLE_BALOGH_WATER_TANKER               :Balogh vízszállító
STR_VEHICLE_NAME_ROAD_VEHICLE_MPS_WATER_TANKER                  :MPS vízszállító
STR_VEHICLE_NAME_ROAD_VEHICLE_BALOGH_FRUIT_TRUCK                :Balogh gyümölcsszállító
STR_VEHICLE_NAME_ROAD_VEHICLE_UHL_FRUIT_TRUCK                   :Uhl gyümölcsszállító
STR_VEHICLE_NAME_ROAD_VEHICLE_KELLING_FRUIT_TRUCK               :Kelling gyümölcsszállító
STR_VEHICLE_NAME_ROAD_VEHICLE_BALOGH_RUBBER_TRUCK               :Balogh gumiszállító
STR_VEHICLE_NAME_ROAD_VEHICLE_UHL_RUBBER_TRUCK                  :Uhl gumiszállító
STR_VEHICLE_NAME_ROAD_VEHICLE_RMT_RUBBER_TRUCK                  :RMT gumiszállító
STR_VEHICLE_NAME_ROAD_VEHICLE_MIGHTYMOVER_SUGAR_TRUCK           :SemmiErő cukorszállító
STR_VEHICLE_NAME_ROAD_VEHICLE_POWERNAUGHT_SUGAR_TRUCK           :ErőGép cukorszállító
STR_VEHICLE_NAME_ROAD_VEHICLE_WIZZOWOW_SUGAR_TRUCK              :ZummDeGyors cukorszállító
STR_VEHICLE_NAME_ROAD_VEHICLE_MIGHTYMOVER_COLA_TRUCK            :SemmiErő kólaszállító
STR_VEHICLE_NAME_ROAD_VEHICLE_POWERNAUGHT_COLA_TRUCK            :ErőGép kólaszállító
STR_VEHICLE_NAME_ROAD_VEHICLE_WIZZOWOW_COLA_TRUCK               :ZummDeGyors kólaszállító
STR_VEHICLE_NAME_ROAD_VEHICLE_MIGHTYMOVER_COTTON_CANDY          :SemmiErő vattacukor-sz.
STR_VEHICLE_NAME_ROAD_VEHICLE_POWERNAUGHT_COTTON_CANDY          :ErőGép vattacukor-sz.
STR_VEHICLE_NAME_ROAD_VEHICLE_WIZZOWOW_COTTON_CANDY_TRUCK       :ZummDeGyors vattacukor-sz.
STR_VEHICLE_NAME_ROAD_VEHICLE_MIGHTYMOVER_TOFFEE_TRUCK          :SemmiErő tejkaramella-sz.
STR_VEHICLE_NAME_ROAD_VEHICLE_POWERNAUGHT_TOFFEE_TRUCK          :ErőGép tejkaramella-sz.
STR_VEHICLE_NAME_ROAD_VEHICLE_WIZZOWOW_TOFFEE_TRUCK             :ZummDeGyors tejkaramella-sz.
STR_VEHICLE_NAME_ROAD_VEHICLE_MIGHTYMOVER_TOY_VAN               :SemmiErő játékszállító
STR_VEHICLE_NAME_ROAD_VEHICLE_POWERNAUGHT_TOY_VAN               :ErőGép játékszállító
STR_VEHICLE_NAME_ROAD_VEHICLE_WIZZOWOW_TOY_VAN                  :ZummDeGyors játékszállító
STR_VEHICLE_NAME_ROAD_VEHICLE_MIGHTYMOVER_CANDY_TRUCK           :SemmiErő cukorkaszállító
STR_VEHICLE_NAME_ROAD_VEHICLE_POWERNAUGHT_CANDY_TRUCK           :ErőGép cukorkaszállító
STR_VEHICLE_NAME_ROAD_VEHICLE_WIZZOWOW_CANDY_TRUCK              :ZummDeGyors cukorkaszállító
STR_VEHICLE_NAME_ROAD_VEHICLE_MIGHTYMOVER_BATTERY_TRUCK         :SemmiErő elemszállító
STR_VEHICLE_NAME_ROAD_VEHICLE_POWERNAUGHT_BATTERY_TRUCK         :ErőGép elemszállító
STR_VEHICLE_NAME_ROAD_VEHICLE_WIZZOWOW_BATTERY_TRUCK            :ZummDeGyors elemszállító
STR_VEHICLE_NAME_ROAD_VEHICLE_MIGHTYMOVER_FIZZY_DRINK           :SemmiErő szénsavasital-sz.
STR_VEHICLE_NAME_ROAD_VEHICLE_POWERNAUGHT_FIZZY_DRINK           :ErőGép szénsavasital-sz.
STR_VEHICLE_NAME_ROAD_VEHICLE_WIZZOWOW_FIZZY_DRINK_TRUCK        :ZummDeGyors szénsavasital-sz.
STR_VEHICLE_NAME_ROAD_VEHICLE_MIGHTYMOVER_PLASTIC_TRUCK         :SemmiErő műanyagszállító
STR_VEHICLE_NAME_ROAD_VEHICLE_POWERNAUGHT_PLASTIC_TRUCK         :ErőGép műanyagszállító
STR_VEHICLE_NAME_ROAD_VEHICLE_WIZZOWOW_PLASTIC_TRUCK            :ZummDeGyors műanyagszállító
STR_VEHICLE_NAME_ROAD_VEHICLE_MIGHTYMOVER_BUBBLE_TRUCK          :SemmiErő buborékszállító
STR_VEHICLE_NAME_ROAD_VEHICLE_POWERNAUGHT_BUBBLE_TRUCK          :ErőGép buborékszállító
STR_VEHICLE_NAME_ROAD_VEHICLE_WIZZOWOW_BUBBLE_TRUCK             :ZummDeGyors buborékszállító

###length 11
STR_VEHICLE_NAME_SHIP_MPS_OIL_TANKER                            :MPS olajszállító hajó
STR_VEHICLE_NAME_SHIP_CS_INC_OIL_TANKER                         :CS-Inc. olajszállító hajó
STR_VEHICLE_NAME_SHIP_MPS_PASSENGER_FERRY                       :MPS komp
STR_VEHICLE_NAME_SHIP_FFP_PASSENGER_FERRY                       :FFP komp
STR_VEHICLE_NAME_SHIP_BAKEWELL_300_HOVERCRAFT                   :Bakewell 300 légpárnás hajó
STR_VEHICLE_NAME_SHIP_CHUGGER_CHUG_PASSENGER                    :Zity-zöty komp
STR_VEHICLE_NAME_SHIP_SHIVERSHAKE_PASSENGER_FERRY               :SzétRáz komp
STR_VEHICLE_NAME_SHIP_YATE_CARGO_SHIP                           :Yate teherhajó
STR_VEHICLE_NAME_SHIP_BAKEWELL_CARGO_SHIP                       :Bakewell teherhajó
STR_VEHICLE_NAME_SHIP_MIGHTYMOVER_CARGO_SHIP                    :ErőGép teherhajó
STR_VEHICLE_NAME_SHIP_POWERNAUT_CARGO_SHIP                      :SemmiErő teherhajó

###length 41
STR_VEHICLE_NAME_AIRCRAFT_SAMPSON_U52                           :Sampson U52
STR_VEHICLE_NAME_AIRCRAFT_COLEMAN_COUNT                         :Coleman Count
STR_VEHICLE_NAME_AIRCRAFT_FFP_DART                              :FFP Dárda
STR_VEHICLE_NAME_AIRCRAFT_YATE_HAUGAN                           :Yate Haugan
STR_VEHICLE_NAME_AIRCRAFT_BAKEWELL_COTSWALD_LB_3                :Bakewell Cotswald LB-3
STR_VEHICLE_NAME_AIRCRAFT_BAKEWELL_LUCKETT_LB_8                 :Bakewell Luckett LB-8
STR_VEHICLE_NAME_AIRCRAFT_BAKEWELL_LUCKETT_LB_9                 :Bakewell Luckett LB-9
STR_VEHICLE_NAME_AIRCRAFT_BAKEWELL_LUCKETT_LB80                 :Bakewell Luckett LB80
STR_VEHICLE_NAME_AIRCRAFT_BAKEWELL_LUCKETT_LB_10                :Bakewell Luckett LB-10
STR_VEHICLE_NAME_AIRCRAFT_BAKEWELL_LUCKETT_LB_11                :Bakewell Luckett LB-11
STR_VEHICLE_NAME_AIRCRAFT_YATE_AEROSPACE_YAC_1_11               :Yate Aerospace YAC 1-11
STR_VEHICLE_NAME_AIRCRAFT_DARWIN_100                            :Darwin 100
STR_VEHICLE_NAME_AIRCRAFT_DARWIN_200                            :Darwin 200
STR_VEHICLE_NAME_AIRCRAFT_DARWIN_300                            :Darwin 300
STR_VEHICLE_NAME_AIRCRAFT_DARWIN_400                            :Darwin 400
STR_VEHICLE_NAME_AIRCRAFT_DARWIN_500                            :Darwin 500
STR_VEHICLE_NAME_AIRCRAFT_DARWIN_600                            :Darwin 600
STR_VEHICLE_NAME_AIRCRAFT_GURU_GALAXY                           :Guru Galaxis
STR_VEHICLE_NAME_AIRCRAFT_AIRTAXI_A21                           :Légitaxi A21
STR_VEHICLE_NAME_AIRCRAFT_AIRTAXI_A31                           :Légitaxi A31
STR_VEHICLE_NAME_AIRCRAFT_AIRTAXI_A32                           :Légitaxi A32
STR_VEHICLE_NAME_AIRCRAFT_AIRTAXI_A33                           :Légitaxi A33
STR_VEHICLE_NAME_AIRCRAFT_YATE_AEROSPACE_YAE46                  :Yate Aerospace YAe46
STR_VEHICLE_NAME_AIRCRAFT_DINGER_100                            :Dinger 100
STR_VEHICLE_NAME_AIRCRAFT_AIRTAXI_A34_1000                      :Légitaxi A34-1000
STR_VEHICLE_NAME_AIRCRAFT_YATE_Z_SHUTTLE                        :Yate Z-Shuttle
STR_VEHICLE_NAME_AIRCRAFT_KELLING_K1                            :Kelling K1
STR_VEHICLE_NAME_AIRCRAFT_KELLING_K6                            :Kelling K6
STR_VEHICLE_NAME_AIRCRAFT_KELLING_K7                            :Kelling K7
STR_VEHICLE_NAME_AIRCRAFT_DARWIN_700                            :Darwin 700
STR_VEHICLE_NAME_AIRCRAFT_FFP_HYPERDART_2                       :FFP Hiperdárda 2
STR_VEHICLE_NAME_AIRCRAFT_DINGER_200                            :Dinger 200
STR_VEHICLE_NAME_AIRCRAFT_DINGER_1000                           :Dinger 1000
STR_VEHICLE_NAME_AIRCRAFT_PLODDYPHUT_100                        :Cammogó 100
STR_VEHICLE_NAME_AIRCRAFT_PLODDYPHUT_500                        :Cammogó 500
STR_VEHICLE_NAME_AIRCRAFT_FLASHBANG_X1                          :BummSzáguld X1
STR_VEHICLE_NAME_AIRCRAFT_JUGGERPLANE_M1                        :LégiHáz M1
STR_VEHICLE_NAME_AIRCRAFT_FLASHBANG_WIZZER                      :CsíkHúzó
STR_VEHICLE_NAME_AIRCRAFT_TRICARIO_HELICOPTER                   :Tricario Helikopter
STR_VEHICLE_NAME_AIRCRAFT_GURU_X2_HELICOPTER                    :Guru X2 Helikopter
STR_VEHICLE_NAME_AIRCRAFT_POWERNAUT_HELICOPTER                  :SemmiErő Helikopter

##id 0x8800
# Formatting of some strings
STR_FORMAT_DATE_TINY                                            :{STRING}-{STRING}-{NUM}
STR_FORMAT_DATE_SHORT                                           :{STRING} {NUM}
STR_FORMAT_DATE_LONG                                            :{STRING} {STRING} {NUM}
STR_FORMAT_DATE_ISO                                             :{2:NUM}-{1:STRING}-{0:STRING}

STR_FORMAT_COMPANY_NUM                                          :({COMMA}. vállalat)
STR_FORMAT_GROUP_NAME                                           :{COMMA} csoport
STR_FORMAT_GROUP_VEHICLE_NAME                                   :{GROUP} #{COMMA}
STR_FORMAT_INDUSTRY_NAME                                        :{TOWN}i {STRING}

###length 2
STR_FORMAT_BUOY_NAME                                            :{TOWN} Bója
STR_FORMAT_BUOY_NAME.ba                                         :{TOWN} Bóján
STR_FORMAT_BUOY_NAME_SERIAL                                     :{TOWN} {COMMA}. sz. Bója
STR_FORMAT_BUOY_NAME_SERIAL.ba                                  :{TOWN} {COMMA}. sz. Bóján

###length 2
STR_FORMAT_WAYPOINT_NAME                                        :{TOWN} Ellenőrző pont
STR_FORMAT_WAYPOINT_NAME.ba                                     :{TOWN} Ellenőrző ponton
STR_FORMAT_WAYPOINT_NAME_SERIAL                                 :{TOWN} {COMMA}. sz. Ellenőrző pont
STR_FORMAT_WAYPOINT_NAME_SERIAL.ba                              :{TOWN} {COMMA}. sz. Ellenőrző ponton

###length 6
STR_FORMAT_DEPOT_NAME_TRAIN                                     :{TOWN} Járműtelep
STR_FORMAT_DEPOT_NAME_TRAIN_SERIAL                              :{TOWN} {COMMA}. sz. Vasúti járműtelep
STR_FORMAT_DEPOT_NAME_ROAD_VEHICLE                              :{TOWN} Garázs
STR_FORMAT_DEPOT_NAME_ROAD_VEHICLE_SERIAL                       :{TOWN} {COMMA}. sz. Garázs
STR_FORMAT_DEPOT_NAME_SHIP                                      :{TOWN} Dokk
STR_FORMAT_DEPOT_NAME_SHIP_SERIAL                               :{TOWN} {COMMA}. sz. Dokk
###next-name-looks-similar

STR_FORMAT_DEPOT_NAME_AIRCRAFT                                  :{STATION} Hangár
# _SERIAL version of AIRACRAFT doesn't exist

STR_UNKNOWN_STATION                                             :ismeretlen állomás
STR_DEFAULT_SIGN_NAME                                           :Felirat
STR_COMPANY_SOMEONE                                             :valaki

STR_SAVEGAME_NAME_DEFAULT                                       :{COMPANY}, {STRING}
STR_SAVEGAME_NAME_SPECTATOR                                     :Megfigyelő, {1:STRING}

# Viewport strings
STR_VIEWPORT_TOWN_POP                                           :{WHITE}{TOWN} ({COMMA})
STR_VIEWPORT_TOWN                                               :{WHITE}{TOWN}
STR_VIEWPORT_TOWN_TINY_BLACK                                    :{TINY_FONT}{BLACK}{TOWN}
STR_VIEWPORT_TOWN_TINY_WHITE                                    :{TINY_FONT}{WHITE}{TOWN}

STR_VIEWPORT_SIGN_SMALL_BLACK                                   :{TINY_FONT}{BLACK}{SIGN}
STR_VIEWPORT_SIGN_SMALL_WHITE                                   :{TINY_FONT}{WHITE}{SIGN}

STR_VIEWPORT_STATION                                            :{STATION} {STATION_FEATURES}
STR_VIEWPORT_STATION_TINY                                       :{TINY_FONT}{STATION}

STR_VIEWPORT_WAYPOINT                                           :{WAYPOINT}
STR_VIEWPORT_WAYPOINT_TINY                                      :{TINY_FONT}{WAYPOINT}

# Simple strings to get specific types of data
STR_COMPANY_NAME                                                :{COMPANY}
STR_COMPANY_NAME_COMPANY_NUM                                    :{COMPANY} {COMPANY_NUM}
STR_DEPOT_NAME                                                  :{DEPOT}
STR_ENGINE_NAME                                                 :{ENGINE}
STR_HIDDEN_ENGINE_NAME                                          :{ENGINE} (rejtett)
STR_GROUP_NAME                                                  :{GROUP}
STR_INDUSTRY_NAME                                               :{INDUSTRY}
STR_PRESIDENT_NAME                                              :{PRESIDENT_NAME}
STR_SIGN_NAME                                                   :{SIGN}
STR_STATION_NAME                                                :{STATION}
STR_TOWN_NAME                                                   :{TOWN}
STR_VEHICLE_NAME                                                :{VEHICLE}
STR_WAYPOINT_NAME                                               :{WAYPOINT}

STR_JUST_CARGO                                                  :{CARGO_LONG}
STR_JUST_CHECKMARK                                              :{CHECKMARK}
STR_JUST_COMMA                                                  :{COMMA}
STR_JUST_CURRENCY_SHORT                                         :{CURRENCY_SHORT}
STR_JUST_CURRENCY_LONG                                          :{CURRENCY_LONG}
STR_JUST_CARGO_LIST                                             :{CARGO_LIST}
STR_JUST_INT                                                    :{NUM}
STR_JUST_DATE_TINY                                              :{DATE_TINY}
STR_JUST_DATE_SHORT                                             :{DATE_SHORT}
STR_JUST_DATE_LONG                                              :{DATE_LONG}
STR_JUST_DATE_ISO                                               :{DATE_ISO}
STR_JUST_STRING                                                 :{STRING}
STR_JUST_STRING_STRING                                          :{STRING}{STRING}
STR_JUST_RAW_STRING                                             :{STRING}
STR_JUST_BIG_RAW_STRING                                         :{BIG_FONT}{STRING}

# Slightly 'raw' stringcodes with colour or size
STR_BLACK_COMMA                                                 :{BLACK}{COMMA}
STR_TINY_BLACK_COMA                                             :{TINY_FONT}{BLACK}{COMMA}
STR_TINY_COMMA                                                  :{TINY_FONT}{COMMA}
STR_BLUE_COMMA                                                  :{BLUE}{COMMA}
STR_RED_COMMA                                                   :{RED}{COMMA}
STR_WHITE_COMMA                                                 :{WHITE}{COMMA}
STR_TINY_BLACK_DECIMAL                                          :{TINY_FONT}{BLACK}{DECIMAL}
STR_COMPANY_MONEY                                               :{WHITE}{CURRENCY_LONG}
STR_BLACK_DATE_LONG                                             :{BLACK}{DATE_LONG}
STR_WHITE_DATE_LONG                                             :{WHITE}{DATE_LONG}
STR_SHORT_DATE                                                  :{WHITE}{DATE_TINY}
STR_DATE_LONG_SMALL                                             :{TINY_FONT}{BLACK}{DATE_LONG}
STR_TINY_GROUP                                                  :{TINY_FONT}{GROUP}
STR_BLACK_INT                                                   :{BLACK}{NUM}
STR_ORANGE_INT                                                  :{ORANGE}{NUM}
STR_WHITE_SIGN                                                  :{WHITE}{SIGN}
STR_TINY_BLACK_STATION                                          :{TINY_FONT}{BLACK}{STATION}
STR_BLACK_STRING                                                :{BLACK}{STRING}
STR_BLACK_RAW_STRING                                            :{BLACK}{STRING}
STR_ORANGE_STRING                                               :{ORANGE}{STRING}
STR_LTBLUE_STRING                                               :{LTBLUE}{STRING}
STR_WHITE_STRING                                                :{WHITE}{STRING}
STR_ORANGE_STRING1_WHITE                                        :{ORANGE}{STRING}{WHITE}
STR_ORANGE_STRING1_LTBLUE                                       :{ORANGE}{STRING}{LTBLUE}
STR_TINY_BLACK_HEIGHT                                           :{TINY_FONT}{BLACK}{HEIGHT}
STR_TINY_BLACK_VEHICLE                                          :{TINY_FONT}{BLACK}{VEHICLE}
STR_TINY_RIGHT_ARROW                                            :{TINY_FONT}{RIGHT_ARROW}

STR_BLACK_1                                                     :{BLACK}1
STR_BLACK_2                                                     :{BLACK}2
STR_BLACK_3                                                     :{BLACK}3
STR_BLACK_4                                                     :{BLACK}4
STR_BLACK_5                                                     :{BLACK}5
STR_BLACK_6                                                     :{BLACK}6
STR_BLACK_7                                                     :{BLACK}7

STR_TRAIN                                                       :{BLACK}{TRAIN}
STR_BUS                                                         :{BLACK}{BUS}
STR_LORRY                                                       :{BLACK}{LORRY}
STR_PLANE                                                       :{BLACK}{PLANE}
STR_SHIP                                                        :{BLACK}{SHIP}

STR_TOOLBAR_RAILTYPE_VELOCITY                                   :{STRING} ({VELOCITY})<|MERGE_RESOLUTION|>--- conflicted
+++ resolved
@@ -2397,11 +2397,7 @@
 
 # Network company list added strings
 STR_NETWORK_COMPANY_LIST_CLIENT_LIST                            :Online játékosok
-<<<<<<< HEAD
-STR_NETWORK_COMPANY_LIST_SPECTATE                               :Megfigyelés
-=======
 STR_NETWORK_COMPANY_LIST_SPECTATE                               :Csatlakozás a megfigyelőkhöz
->>>>>>> 9edb75ec
 
 # Network client list
 STR_NETWORK_CLIENT_LIST_CAPTION                                 :{WHITE}Online játékosok
