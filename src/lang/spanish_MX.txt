##name Spanish (Mexican)
##ownname Español (MX)
##isocode es_MX
##plural 0
##textdir ltr
##digitsep ,
##digitsepcur ,
##decimalsep .
##winlangid 0x080a
##grflangid 0x55
##gender m f


# This file is part of OpenTTD.
# OpenTTD is free software; you can redistribute it and/or modify it under the terms of the GNU General Public License as published by the Free Software Foundation, version 2.
# OpenTTD is distributed in the hope that it will be useful, but WITHOUT ANY WARRANTY; without even the implied warranty of MERCHANTABILITY or FITNESS FOR A PARTICULAR PURPOSE.
# See the GNU General Public License for more details. You should have received a copy of the GNU General Public License along with OpenTTD. If not, see <http://www.gnu.org/licenses/>.


##id 0x0000
STR_NULL                                                        :
STR_EMPTY                                                       :
STR_UNDEFINED                                                   :(no definido)
STR_JUST_NOTHING                                                :Nada

# Cargo related strings
# Plural cargo name
STR_CARGO_PLURAL_NOTHING                                        :
STR_CARGO_PLURAL_PASSENGERS                                     :{G=m}Pasajeros
STR_CARGO_PLURAL_COAL                                           :{G=m}Carbón
STR_CARGO_PLURAL_MAIL                                           :{G=m}Correo
STR_CARGO_PLURAL_OIL                                            :{G=m}Petróleo
STR_CARGO_PLURAL_LIVESTOCK                                      :{G=m}Ganado
STR_CARGO_PLURAL_GOODS                                          :{G=f}Mercancías
STR_CARGO_PLURAL_GRAIN                                          :{G=m}Granos
STR_CARGO_PLURAL_WOOD                                           :{G=f}Madera
STR_CARGO_PLURAL_IRON_ORE                                       :{G=m}Minerales de hierro
STR_CARGO_PLURAL_STEEL                                          :{G=m}Acero
STR_CARGO_PLURAL_VALUABLES                                      :{G=m}Valores
STR_CARGO_PLURAL_COPPER_ORE                                     :{G=m}Mineral de cobre
STR_CARGO_PLURAL_MAIZE                                          :{G=m}Maíz
STR_CARGO_PLURAL_FRUIT                                          :{G=f}Frutas
STR_CARGO_PLURAL_DIAMONDS                                       :{G=m}Diamantes
STR_CARGO_PLURAL_FOOD                                           :{G=m}Alimentos
STR_CARGO_PLURAL_PAPER                                          :{G=m}Papel
STR_CARGO_PLURAL_GOLD                                           :{G=m}Oro
STR_CARGO_PLURAL_WATER                                          :{G=m}Agua
STR_CARGO_PLURAL_WHEAT                                          :{G=m}Trigo
STR_CARGO_PLURAL_RUBBER                                         :{G=m}Caucho
STR_CARGO_PLURAL_SUGAR                                          :{G=m}Azúcar
STR_CARGO_PLURAL_TOYS                                           :{G=m}Juguetes
STR_CARGO_PLURAL_SWEETS                                         :{G=m}Dulces
STR_CARGO_PLURAL_COLA                                           :{G=f}Bebidas de cola
STR_CARGO_PLURAL_CANDYFLOSS                                     :{G=m}Algodones de azúcar
STR_CARGO_PLURAL_BUBBLES                                        :{G=f}Burbujas
STR_CARGO_PLURAL_TOFFEE                                         :{G=m}Caramelos suaves
STR_CARGO_PLURAL_BATTERIES                                      :{G=f}Pilas
STR_CARGO_PLURAL_PLASTIC                                        :{G=m}Plásticos
STR_CARGO_PLURAL_FIZZY_DRINKS                                   :{G=m}Refrescos

# Singular cargo name
STR_CARGO_SINGULAR_NOTHING                                      :
STR_CARGO_SINGULAR_PASSENGER                                    :{G=m}Pasajero
STR_CARGO_SINGULAR_COAL                                         :{G=m}Carbón
STR_CARGO_SINGULAR_MAIL                                         :{G=m}Correo
STR_CARGO_SINGULAR_OIL                                          :{G=m}Petróleo
STR_CARGO_SINGULAR_LIVESTOCK                                    :{G=m}Ganado
STR_CARGO_SINGULAR_GOODS                                        :{G=f}Mercancía
STR_CARGO_SINGULAR_GRAIN                                        :{G=m}Grano
STR_CARGO_SINGULAR_WOOD                                         :{G=f}Madera
STR_CARGO_SINGULAR_IRON_ORE                                     :{G=m}Mineral de hierro
STR_CARGO_SINGULAR_STEEL                                        :{G=m}Acero
STR_CARGO_SINGULAR_VALUABLES                                    :{G=m}Objeto de valor
STR_CARGO_SINGULAR_COPPER_ORE                                   :{G=m}Mineral de cobre
STR_CARGO_SINGULAR_MAIZE                                        :{G=m}Maíz
STR_CARGO_SINGULAR_FRUIT                                        :{G=f}Fruta
STR_CARGO_SINGULAR_DIAMOND                                      :{G=m}Diamante
STR_CARGO_SINGULAR_FOOD                                         :{G=m}Alimento
STR_CARGO_SINGULAR_PAPER                                        :{G=m}Papel
STR_CARGO_SINGULAR_GOLD                                         :{G=m}Oro
STR_CARGO_SINGULAR_WATER                                        :{G=m}Agua
STR_CARGO_SINGULAR_WHEAT                                        :{G=m}Trigo
STR_CARGO_SINGULAR_RUBBER                                       :{G=m}Caucho
STR_CARGO_SINGULAR_SUGAR                                        :{G=m}Azúcar
STR_CARGO_SINGULAR_TOY                                          :{G=m}Juguete
STR_CARGO_SINGULAR_SWEETS                                       :{G=m}Dulce
STR_CARGO_SINGULAR_COLA                                         :{G=f}Bebida de cola
STR_CARGO_SINGULAR_CANDYFLOSS                                   :{G=m}Algodón de azúcar
STR_CARGO_SINGULAR_BUBBLE                                       :{G=f}Burbuja
STR_CARGO_SINGULAR_TOFFEE                                       :{G=m}Caramelo suave
STR_CARGO_SINGULAR_BATTERY                                      :{G=f}Pila
STR_CARGO_SINGULAR_PLASTIC                                      :{G=m}Plástico
STR_CARGO_SINGULAR_FIZZY_DRINK                                  :{G=m}Refresco

# Quantity of cargo
STR_QUANTITY_NOTHING                                            :
STR_QUANTITY_PASSENGERS                                         :{COMMA}{NBSP}pasajero{P "" s}
STR_QUANTITY_COAL                                               :{WEIGHT_LONG} de carbón
STR_QUANTITY_MAIL                                               :{G=f}{COMMA}{NBSP}bolsa{P "" s} de correo
STR_QUANTITY_OIL                                                :{VOLUME_LONG} de petróleo
STR_QUANTITY_LIVESTOCK                                          :{G=f}{COMMA}{NBSP}cabeza{P "" s} de ganado
STR_QUANTITY_GOODS                                              :{G=f}{COMMA}{NBSP}caja{P "" s} de mercancías
STR_QUANTITY_GRAIN                                              :{WEIGHT_LONG} de grano
STR_QUANTITY_WOOD                                               :{WEIGHT_LONG} de madera
STR_QUANTITY_IRON_ORE                                           :{WEIGHT_LONG} de mineral de hierro
STR_QUANTITY_STEEL                                              :{WEIGHT_LONG} de acero
STR_QUANTITY_VALUABLES                                          :{G=f}{COMMA}{NBSP}bolsa{P "" s} de objetos de valor
STR_QUANTITY_COPPER_ORE                                         :{WEIGHT_LONG} de mineral de cobre
STR_QUANTITY_MAIZE                                              :{WEIGHT_LONG} de maíz
STR_QUANTITY_FRUIT                                              :{WEIGHT_LONG} de fruta
STR_QUANTITY_DIAMONDS                                           :{G=f}{COMMA}{NBSP}bolsa{P "" s} de diamantes
STR_QUANTITY_FOOD                                               :{WEIGHT_LONG} de alimento
STR_QUANTITY_PAPER                                              :{WEIGHT_LONG} de papel
STR_QUANTITY_GOLD                                               :{G=f}{COMMA}{NBSP}bolsa{P "" s} de oro
STR_QUANTITY_WATER                                              :{VOLUME_LONG} de agua
STR_QUANTITY_WHEAT                                              :{WEIGHT_LONG} de trigo
STR_QUANTITY_RUBBER                                             :{VOLUME_LONG} de caucho
STR_QUANTITY_SUGAR                                              :{WEIGHT_LONG} de azúcar
STR_QUANTITY_TOYS                                               :{COMMA}{NBSP}juguete{P "" s}
STR_QUANTITY_SWEETS                                             :{G=f}{COMMA}{NBSP}bolsa{P "" s} de dulces
STR_QUANTITY_COLA                                               :{VOLUME_LONG} de cola
STR_QUANTITY_CANDYFLOSS                                         :{WEIGHT_LONG} de algo{P dón dones} de azúcar
STR_QUANTITY_BUBBLES                                            :{G=f}{COMMA} burbuja{P "" s}
STR_QUANTITY_TOFFEE                                             :{WEIGHT_LONG} de caramelo suave
STR_QUANTITY_BATTERIES                                          :{G=f}{COMMA} pila{P "" s}
STR_QUANTITY_PLASTIC                                            :{VOLUME_LONG} de plásticos
STR_QUANTITY_FIZZY_DRINKS                                       :{COMMA} refresco{P "" s}
STR_QUANTITY_N_A                                                :N/A

# Two letter abbreviation of cargo name
STR_ABBREV_NOTHING                                              :
STR_ABBREV_PASSENGERS                                           :{TINY_FONT}PS
STR_ABBREV_COAL                                                 :{TINY_FONT}CA
STR_ABBREV_MAIL                                                 :{TINY_FONT}CO
STR_ABBREV_OIL                                                  :{TINY_FONT}PE
STR_ABBREV_LIVESTOCK                                            :{TINY_FONT}GA
STR_ABBREV_GOODS                                                :{TINY_FONT}ME
STR_ABBREV_GRAIN                                                :{TINY_FONT}GR
STR_ABBREV_WOOD                                                 :{TINY_FONT}MA
STR_ABBREV_IRON_ORE                                             :{TINY_FONT}HI
STR_ABBREV_STEEL                                                :{TINY_FONT}AC
STR_ABBREV_VALUABLES                                            :{TINY_FONT}OV
STR_ABBREV_COPPER_ORE                                           :{TINY_FONT}CB
STR_ABBREV_MAIZE                                                :{TINY_FONT}MZ
STR_ABBREV_FRUIT                                                :{TINY_FONT}FR
STR_ABBREV_DIAMONDS                                             :{TINY_FONT}DI
STR_ABBREV_FOOD                                                 :{TINY_FONT}AL
STR_ABBREV_PAPER                                                :{TINY_FONT}PA
STR_ABBREV_GOLD                                                 :{TINY_FONT}OR
STR_ABBREV_WATER                                                :{TINY_FONT}AG
STR_ABBREV_WHEAT                                                :{TINY_FONT}TR
STR_ABBREV_RUBBER                                               :{TINY_FONT}CH
STR_ABBREV_SUGAR                                                :{TINY_FONT}AZ
STR_ABBREV_TOYS                                                 :{TINY_FONT}JU
STR_ABBREV_SWEETS                                               :{TINY_FONT}DU
STR_ABBREV_COLA                                                 :{TINY_FONT}CL
STR_ABBREV_CANDYFLOSS                                           :{TINY_FONT}AA
STR_ABBREV_BUBBLES                                              :{TINY_FONT}BU
STR_ABBREV_TOFFEE                                               :{TINY_FONT}CS
STR_ABBREV_BATTERIES                                            :{TINY_FONT}PI
STR_ABBREV_PLASTIC                                              :{TINY_FONT}PL
STR_ABBREV_FIZZY_DRINKS                                         :{TINY_FONT}RE
STR_ABBREV_NONE                                                 :{TINY_FONT}NADA
STR_ABBREV_ALL                                                  :{TINY_FONT}TODO

# 'Mode' of transport for cargoes
STR_PASSENGERS                                                  :{G=m}{COMMA}{NBSP}pasajero{P "" s}
STR_BAGS                                                        :{G=f}{COMMA}{NBSP}bolsa{P "" s}
STR_TONS                                                        :{G=f}{COMMA}{NBSP}tonelada{P "" s}
STR_LITERS                                                      :{G=m}{COMMA}{NBSP}litro{P "" s}
STR_ITEMS                                                       :{G=m}{COMMA}{NBSP}artículo{P "" s}
STR_CRATES                                                      :{G=f}{COMMA}{NBSP}caja{P "" s}

STR_COLOUR_DEFAULT                                              :Predefinido
###length 17
STR_COLOUR_DARK_BLUE                                            :Azul oscuro
STR_COLOUR_PALE_GREEN                                           :Verde claro
STR_COLOUR_PINK                                                 :Rosa
STR_COLOUR_YELLOW                                               :Amarillo
STR_COLOUR_RED                                                  :Rojo
STR_COLOUR_LIGHT_BLUE                                           :Azul claro
STR_COLOUR_GREEN                                                :Verde
STR_COLOUR_DARK_GREEN                                           :Verde oscuro
STR_COLOUR_BLUE                                                 :Azul
STR_COLOUR_CREAM                                                :Crema
STR_COLOUR_MAUVE                                                :Malva
STR_COLOUR_PURPLE                                               :Morado
STR_COLOUR_ORANGE                                               :Naranja
STR_COLOUR_BROWN                                                :Café
STR_COLOUR_GREY                                                 :Gris
STR_COLOUR_WHITE                                                :Blanco
STR_COLOUR_RANDOM                                               :Aleatorio

# Units used in OpenTTD
STR_UNITS_VELOCITY_IMPERIAL                                     :{COMMA}{NBSP}mph
STR_UNITS_VELOCITY_METRIC                                       :{COMMA}{NBSP}km/h
STR_UNITS_VELOCITY_SI                                           :{COMMA}{NBSP}m/s
STR_UNITS_VELOCITY_GAMEUNITS                                    :{DECIMAL}{NBSP}casillas/día

STR_UNIT_NAME_VELOCITY_IMPERIAL                                 :mph
STR_UNIT_NAME_VELOCITY_METRIC                                   :km/h
STR_UNIT_NAME_VELOCITY_SI                                       :m/s
STR_UNIT_NAME_VELOCITY_GAMEUNITS                                :casillas/día

STR_UNITS_POWER_IMPERIAL                                        :{COMMA}{NBSP}hp
STR_UNITS_POWER_METRIC                                          :{COMMA}{NBSP}cv
STR_UNITS_POWER_SI                                              :{COMMA}{NBSP}kW

STR_UNITS_POWER_IMPERIAL_TO_WEIGHT_IMPERIAL                     :{DECIMAL}{NBSP}hp/t
STR_UNITS_POWER_IMPERIAL_TO_WEIGHT_METRIC                       :{DECIMAL}{NBSP}hp/t
STR_UNITS_POWER_IMPERIAL_TO_WEIGHT_SI                           :{DECIMAL}{NBSP}hp/Mg
STR_UNITS_POWER_METRIC_TO_WEIGHT_IMPERIAL                       :{DECIMAL}{NBSP}hp/t
STR_UNITS_POWER_METRIC_TO_WEIGHT_METRIC                         :{DECIMAL}{NBSP}hp/t
STR_UNITS_POWER_METRIC_TO_WEIGHT_SI                             :{DECIMAL}{NBSP}hp/Mg
STR_UNITS_POWER_SI_TO_WEIGHT_IMPERIAL                           :{DECIMAL}{NBSP}kW/t
STR_UNITS_POWER_SI_TO_WEIGHT_METRIC                             :{DECIMAL}{NBSP}kW/t
STR_UNITS_POWER_SI_TO_WEIGHT_SI                                 :{DECIMAL}{NBSP}W/kg

STR_UNITS_WEIGHT_SHORT_IMPERIAL                                 :{COMMA}{NBSP}t
STR_UNITS_WEIGHT_SHORT_METRIC                                   :{COMMA}{NBSP}t
STR_UNITS_WEIGHT_SHORT_SI                                       :{COMMA}{NBSP}kg

STR_UNITS_WEIGHT_LONG_IMPERIAL                                  :{G=f}{COMMA}{NBSP}tonelada{P "" s}
STR_UNITS_WEIGHT_LONG_METRIC                                    :{G=f}{COMMA}{NBSP}tonelada{P "" s}
STR_UNITS_WEIGHT_LONG_SI                                        :{COMMA}{NBSP}kg

STR_UNITS_VOLUME_SHORT_IMPERIAL                                 :{COMMA}{NBSP}gal
STR_UNITS_VOLUME_SHORT_METRIC                                   :{COMMA}{NBSP}l
STR_UNITS_VOLUME_SHORT_SI                                       :{COMMA}{NBSP}m³

STR_UNITS_VOLUME_LONG_IMPERIAL                                  :{COMMA}{NBSP} gal{P ón ones}
STR_UNITS_VOLUME_LONG_METRIC                                    :{COMMA}{NBSP}litro{P "" s}
STR_UNITS_VOLUME_LONG_SI                                        :{COMMA}{NBSP}m³

STR_UNITS_FORCE_IMPERIAL                                        :{COMMA}{NBSP}lbf
STR_UNITS_FORCE_METRIC                                          :{COMMA}{NBSP}kp
STR_UNITS_FORCE_SI                                              :{COMMA}{NBSP}kN

STR_UNITS_HEIGHT_IMPERIAL                                       :{COMMA}{NBSP}pies
STR_UNITS_HEIGHT_METRIC                                         :{COMMA}{NBSP}m
STR_UNITS_HEIGHT_SI                                             :{COMMA}{NBSP}m

# Common window strings
STR_LIST_FILTER_TITLE                                           :{BLACK}Filtrar:
STR_LIST_FILTER_OSKTITLE                                        :{BLACK}Indicar texto a filtrar
STR_LIST_FILTER_TOOLTIP                                         :{BLACK}Indicar palabras clave para filtrar la lista

STR_TOOLTIP_GROUP_ORDER                                         :{BLACK}Elegir orden de grupo
STR_TOOLTIP_SORT_ORDER                                          :{BLACK}Elegir orden descendiente o ascendiente
STR_TOOLTIP_SORT_CRITERIA                                       :{BLACK}Elegir patrón de ordenamiento
STR_TOOLTIP_FILTER_CRITERIA                                     :{BLACK}Elegir criterio de filtrado
STR_BUTTON_SORT_BY                                              :{BLACK}Ordenar
STR_BUTTON_RENAME                                               :{BLACK}Cambiar nombre
STR_BUTTON_CATCHMENT                                            :{BLACK}Cobertura
STR_TOOLTIP_CATCHMENT                                           :{BLACK}Alternar vista de área de cobertura

STR_TOOLTIP_CLOSE_WINDOW                                        :{BLACK}Cerrar ventana
STR_TOOLTIP_WINDOW_TITLE_DRAG_THIS                              :{BLACK}Título de la ventana (arrastrar para mover)
STR_TOOLTIP_SHADE                                               :{BLACK}Ocultar ventana (mostrar solo título)
STR_TOOLTIP_DEBUG                                               :{BLACK}Mostrar información de depuración de NewGRF
STR_TOOLTIP_DEFSIZE                                             :{BLACK}Cambiar al tamaño por defecto de la ventana. Ctrl+Clic guarda el tamaño actual como nuevo tamaño por defecto
STR_TOOLTIP_STICKY                                              :{BLACK}Excluir esta ventana de la función de la tecla "Cerrar todas las ventanas". Ctrl+Clic guarda esta preferencia como opción por defecto
STR_TOOLTIP_RESIZE                                              :{BLACK}Arrastrar para cambiar el tamaño de esta ventana
STR_TOOLTIP_TOGGLE_LARGE_SMALL_WINDOW                           :{BLACK}Cambiar entre tamaño de ventana grande o pequeño
STR_TOOLTIP_VSCROLL_BAR_SCROLLS_LIST                            :{BLACK}Barra de desplazamiento (mueve la lista arriba o abajo)
STR_TOOLTIP_HSCROLL_BAR_SCROLLS_LIST                            :{BLACK}Barra de desplazamiento (mueve la lista izquierda o derecha)
STR_TOOLTIP_DEMOLISH_BUILDINGS_ETC                              :{BLACK}Demoler edificios, etc. en un área de terreno. Ctrl para seleccionar un área en diagonal. Mayús muestra un costo estimado

# Show engines button
###length VEHICLE_TYPES
STR_SHOW_HIDDEN_ENGINES_VEHICLE_TRAIN                           :{BLACK}Mostrar ocultos
STR_SHOW_HIDDEN_ENGINES_VEHICLE_ROAD_VEHICLE                    :{BLACK}Mostrar ocultos
STR_SHOW_HIDDEN_ENGINES_VEHICLE_SHIP                            :{BLACK}Mostrar ocultos
STR_SHOW_HIDDEN_ENGINES_VEHICLE_AIRCRAFT                        :{BLACK}Mostrar ocultos

###length VEHICLE_TYPES
STR_SHOW_HIDDEN_ENGINES_VEHICLE_TRAIN_TOOLTIP                   :{BLACK}Activar para mostrar también los trenes ocultos
STR_SHOW_HIDDEN_ENGINES_VEHICLE_ROAD_VEHICLE_TOOLTIP            :{BLACK}Activar para mostrar también los autotransportes ocultos
STR_SHOW_HIDDEN_ENGINES_VEHICLE_SHIP_TOOLTIP                    :{BLACK}Activar para mostrar también los barcos ocultos
STR_SHOW_HIDDEN_ENGINES_VEHICLE_AIRCRAFT_TOOLTIP                :{BLACK}Activar para mostrar también las aeronaves ocultas

# Query window
STR_BUTTON_DEFAULT                                              :{BLACK}Por defecto
STR_BUTTON_CANCEL                                               :{BLACK}Cancelar
STR_BUTTON_OK                                                   :{BLACK}Aceptar
STR_WARNING_PASSWORD_SECURITY                                   :{YELLOW}Advertencia: los administradores del servidor tienen acceso al texto escrito aquí

# On screen keyboard window
STR_OSK_KEYBOARD_LAYOUT                                         :|1234567890'¿\qwertyuiop´+asdfghjklñ{}<zxcvbnm,.- .
STR_OSK_KEYBOARD_LAYOUT_CAPS                                    :°!"#$%&/()=?¡|QWERTYUIOP¨*ASDFGHJKLÑ[]>ZXCVBNM;:_ .

# Measurement tooltip
STR_MEASURE_LENGTH                                              :{BLACK}Longitud: {NUM}
STR_MEASURE_AREA                                                :{BLACK}Área: {NUM} × {NUM}
STR_MEASURE_LENGTH_HEIGHTDIFF                                   :{BLACK}Longitud: {NUM}{}Diferencia altura: {HEIGHT}
STR_MEASURE_AREA_HEIGHTDIFF                                     :{BLACK}Área: {NUM}×{NUM}{}Diferencia altura: {HEIGHT}


# These are used in buttons
STR_SORT_BY_CAPTION_NAME                                        :{BLACK}Nombre
STR_SORT_BY_CAPTION_DATE                                        :{BLACK}Fecha
# These are used in dropdowns
STR_SORT_BY_NAME                                                :Nombre
STR_SORT_BY_PRODUCTION                                          :Producción
STR_SORT_BY_TYPE                                                :Tipo
STR_SORT_BY_TRANSPORTED                                         :Transportado
STR_SORT_BY_NUMBER                                              :Número
STR_SORT_BY_PROFIT_LAST_YEAR                                    :Ganancias último año
STR_SORT_BY_PROFIT_THIS_YEAR                                    :Ganancias este año
STR_SORT_BY_AGE                                                 :Edad
STR_SORT_BY_RELIABILITY                                         :Fiabilidad
STR_SORT_BY_TOTAL_CAPACITY_PER_CARGOTYPE                        :Capacidad por tipo de carga
STR_SORT_BY_MAX_SPEED                                           :Velocidad máxima
STR_SORT_BY_MODEL                                               :Modelo
STR_SORT_BY_VALUE                                               :Valor
STR_SORT_BY_LENGTH                                              :Longitud
STR_SORT_BY_LIFE_TIME                                           :Vida útil restante
STR_SORT_BY_TIMETABLE_DELAY                                     :Retraso en itinerario
STR_SORT_BY_FACILITY                                            :Tipo de estación
STR_SORT_BY_WAITING_TOTAL                                       :Carga total en espera
STR_SORT_BY_WAITING_AVAILABLE                                   :Carga disponible en espera
STR_SORT_BY_RATING_MAX                                          :Mayor índice de carga
STR_SORT_BY_RATING_MIN                                          :Menor índice de carga
STR_SORT_BY_ENGINE_ID                                           :ID de vehículo (orden clásico)
STR_SORT_BY_COST                                                :Costo
STR_SORT_BY_POWER                                               :Potencia
STR_SORT_BY_TRACTIVE_EFFORT                                     :Fuerza de tracción
STR_SORT_BY_INTRO_DATE                                          :Fecha de introducción
STR_SORT_BY_RUNNING_COST                                        :Costo de operación
STR_SORT_BY_POWER_VS_RUNNING_COST                               :Potencia vs. costo de operación
STR_SORT_BY_CARGO_CAPACITY                                      :Capacidad de carga
STR_SORT_BY_RANGE                                               :Alcance
STR_SORT_BY_POPULATION                                          :Población
STR_SORT_BY_RATING                                              :Evaluación
STR_SORT_BY_NUM_VEHICLES                                        :Número de vehículos
STR_SORT_BY_TOTAL_PROFIT_LAST_YEAR                              :Ganancias totales último año
STR_SORT_BY_TOTAL_PROFIT_THIS_YEAR                              :Ganancias totales de este año
STR_SORT_BY_AVERAGE_PROFIT_LAST_YEAR                            :Ganancias medias último año
STR_SORT_BY_AVERAGE_PROFIT_THIS_YEAR                            :Ganancias promedio de este año

# Group by options for vehicle list
STR_GROUP_BY_NONE                                               :Ninguno
STR_GROUP_BY_SHARED_ORDERS                                      :Recorridos compartidos

# Order button in shared orders vehicle list
STR_GOTO_ORDER_VIEW                                             :{BLACK}Recorridos
STR_GOTO_ORDER_VIEW_TOOLTIP                                     :{BLACK}Abrir ventana de recorridos

# Tooltips for the main toolbar
###length 31
STR_TOOLBAR_TOOLTIP_PAUSE_GAME                                  :{BLACK}Pausar partida
STR_TOOLBAR_TOOLTIP_FORWARD                                     :{BLACK}Avance rápido
STR_TOOLBAR_TOOLTIP_OPTIONS                                     :{BLACK}Opciones
STR_TOOLBAR_TOOLTIP_SAVE_GAME_ABANDON_GAME                      :{BLACK}Guardar partida y salir del juego
STR_TOOLBAR_TOOLTIP_DISPLAY_MAP                                 :{BLACK}Mostrar mapa, ventana de vista adicional o lista de carteles
STR_TOOLBAR_TOOLTIP_DISPLAY_TOWN_DIRECTORY                      :{BLACK}Mostrar guía de localidades
STR_TOOLBAR_TOOLTIP_DISPLAY_SUBSIDIES                           :{BLACK}Mostrar subsidios
STR_TOOLBAR_TOOLTIP_DISPLAY_LIST_OF_COMPANY_STATIONS            :{BLACK}Mostrar lista de estaciones
STR_TOOLBAR_TOOLTIP_DISPLAY_COMPANY_FINANCES                    :{BLACK}Mostrar información financiera de la empresa
STR_TOOLBAR_TOOLTIP_DISPLAY_COMPANY_GENERAL                     :{BLACK}Mostrar información general de la empresa
STR_TOOLBAR_TOOLTIP_DISPLAY_STORY_BOOK                          :{BLACK}Mostrar historial
STR_TOOLBAR_TOOLTIP_DISPLAY_GOALS_LIST                          :{BLACK}Mostrar lista de metas
STR_TOOLBAR_TOOLTIP_DISPLAY_GRAPHS                              :{BLACK}Mostrar gráficas
STR_TOOLBAR_TOOLTIP_DISPLAY_COMPANY_LEAGUE                      :{BLACK}Mostrar tabla de evaluación de empresas
STR_TOOLBAR_TOOLTIP_FUND_CONSTRUCTION_OF_NEW                    :{BLACK}Listar todas las industrias o aportar fondos para una nueva
STR_TOOLBAR_TOOLTIP_DISPLAY_LIST_OF_COMPANY_TRAINS              :{BLACK}Mostrar lista de trenes de la empresa. Ctrl+Clic oculta la lista de grupos
STR_TOOLBAR_TOOLTIP_DISPLAY_LIST_OF_COMPANY_ROAD_VEHICLES       :{BLACK}Mostrar lista de autotransportes de la empresa. Ctrl+Clic oculta la lista de grupos
STR_TOOLBAR_TOOLTIP_DISPLAY_LIST_OF_COMPANY_SHIPS               :{BLACK}Mostrar lista de barcos de la empresa. Ctrl+Clic oculta la lista de grupos
STR_TOOLBAR_TOOLTIP_DISPLAY_LIST_OF_COMPANY_AIRCRAFT            :{BLACK}Mostrar lista de aeronaves de la empresa. Ctrl+Clic oculta la lista de grupos
STR_TOOLBAR_TOOLTIP_ZOOM_THE_VIEW_IN                            :{BLACK}Acercar
STR_TOOLBAR_TOOLTIP_ZOOM_THE_VIEW_OUT                           :{BLACK}Alejar
STR_TOOLBAR_TOOLTIP_BUILD_RAILROAD_TRACK                        :{BLACK}Construir vías férreas
STR_TOOLBAR_TOOLTIP_BUILD_ROADS                                 :{BLACK}Construir carreteras
STR_TOOLBAR_TOOLTIP_BUILD_TRAMWAYS                              :{BLACK}Construir tranvías
STR_TOOLBAR_TOOLTIP_BUILD_SHIP_DOCKS                            :{BLACK}Construir muelles
STR_TOOLBAR_TOOLTIP_BUILD_AIRPORTS                              :{BLACK}Construir aeropuertos
STR_TOOLBAR_TOOLTIP_LANDSCAPING                                 :{BLACK}Abrir herramienta para nivelar o elevar el terreno, plantar árboles, etc.
STR_TOOLBAR_TOOLTIP_SHOW_SOUND_MUSIC_WINDOW                     :{BLACK}Mostrar ventana de sonido y música
STR_TOOLBAR_TOOLTIP_SHOW_LAST_MESSAGE_NEWS                      :{BLACK}Mostrar último mensaje o noticia, mostrar opciones de mensajes
STR_TOOLBAR_TOOLTIP_LAND_BLOCK_INFORMATION                      :{BLACK}Información sobre área de terreno, consola, depuración de script, capturas de pantalla, acerca de OpenTTD
STR_TOOLBAR_TOOLTIP_SWITCH_TOOLBAR                              :{BLACK}Cambiar barras de herramientas

# Extra tooltips for the scenario editor toolbar
STR_SCENEDIT_TOOLBAR_TOOLTIP_SAVE_SCENARIO_LOAD_SCENARIO        :{BLACK}Guardar mapa personalizado, cargar mapa personalizado, salir del editor, salir
STR_SCENEDIT_TOOLBAR_OPENTTD                                    :{YELLOW}OpenTTD
STR_SCENEDIT_TOOLBAR_SCENARIO_EDITOR                            :{YELLOW}Editor de mapas personalizados
STR_SCENEDIT_TOOLBAR_TOOLTIP_MOVE_THE_STARTING_DATE_BACKWARD    :{BLACK}Retroceder un año la fecha de inicio
STR_SCENEDIT_TOOLBAR_TOOLTIP_MOVE_THE_STARTING_DATE_FORWARD     :{BLACK}Avanzar un año la fecha de inicio
STR_SCENEDIT_TOOLBAR_TOOLTIP_SET_DATE                           :{BLACK}Clic para establecer el año inicial
STR_SCENEDIT_TOOLBAR_TOOLTIP_DISPLAY_MAP_TOWN_DIRECTORY         :{BLACK}Mostrar mapa, guía de localidades
STR_SCENEDIT_TOOLBAR_LANDSCAPE_GENERATION                       :{BLACK}Generación de terreno
STR_SCENEDIT_TOOLBAR_TOWN_GENERATION                            :{BLACK}Generación de localidades
STR_SCENEDIT_TOOLBAR_INDUSTRY_GENERATION                        :{BLACK}Generación de industrias
STR_SCENEDIT_TOOLBAR_ROAD_CONSTRUCTION                          :{BLACK}Construcción de carreteras
STR_SCENEDIT_TOOLBAR_TRAM_CONSTRUCTION                          :{BLACK}Construcción de tranvía
STR_SCENEDIT_TOOLBAR_PLANT_TREES                                :{BLACK}Plantar árboles. Mayús muestra un costo estimado
STR_SCENEDIT_TOOLBAR_PLACE_SIGN                                 :{BLACK}Poner cartel
STR_SCENEDIT_TOOLBAR_PLACE_OBJECT                               :{BLACK}Colocar objeto. Ctrl para seleccionar un área en diagonal. Mayús muestra un costo estimado

# Scenario editor file menu
###length 7
STR_SCENEDIT_FILE_MENU_SAVE_SCENARIO                            :Guardar mapa
STR_SCENEDIT_FILE_MENU_LOAD_SCENARIO                            :Cargar mapa
STR_SCENEDIT_FILE_MENU_SAVE_HEIGHTMAP                           :Guardar mapa de alturas
STR_SCENEDIT_FILE_MENU_LOAD_HEIGHTMAP                           :Cargar mapa de alturas
STR_SCENEDIT_FILE_MENU_QUIT_EDITOR                              :Salir del editor
STR_SCENEDIT_FILE_MENU_SEPARATOR                                :
STR_SCENEDIT_FILE_MENU_QUIT                                     :Salir

# Settings menu
###length 15
STR_SETTINGS_MENU_GAME_OPTIONS                                  :Opciones de juego
STR_SETTINGS_MENU_CONFIG_SETTINGS_TREE                          :Configuración
STR_SETTINGS_MENU_AI_SETTINGS                                   :Configuración de IA
STR_SETTINGS_MENU_GAMESCRIPT_SETTINGS                           :Configuración de scripts de juego
STR_SETTINGS_MENU_NEWGRF_SETTINGS                               :Configuración de NewGRF
STR_SETTINGS_MENU_TRANSPARENCY_OPTIONS                          :Opciones de transparencia
STR_SETTINGS_MENU_TOWN_NAMES_DISPLAYED                          :Mostrar nombres de localidades
STR_SETTINGS_MENU_STATION_NAMES_DISPLAYED                       :Mostrar nombres de estaciones
STR_SETTINGS_MENU_WAYPOINTS_DISPLAYED                           :Mostrar puntos de ruta
STR_SETTINGS_MENU_SIGNS_DISPLAYED                               :Mostrar carteles propios
STR_SETTINGS_MENU_SHOW_COMPETITOR_SIGNS                         :Mostrar carteles y nombres del competidor
STR_SETTINGS_MENU_FULL_ANIMATION                                :Animación completa
STR_SETTINGS_MENU_FULL_DETAIL                                   :Detalle completo
STR_SETTINGS_MENU_TRANSPARENT_BUILDINGS                         :Edificios transparentes
STR_SETTINGS_MENU_TRANSPARENT_SIGNS                             :Carteles transparentes

# File menu
###length 5
STR_FILE_MENU_SAVE_GAME                                         :Guardar partida
STR_FILE_MENU_LOAD_GAME                                         :Cargar partida
STR_FILE_MENU_QUIT_GAME                                         :Salir de la partida
STR_FILE_MENU_SEPARATOR                                         :
STR_FILE_MENU_EXIT                                              :Salir

# Map menu
###length 4
STR_MAP_MENU_MAP_OF_WORLD                                       :Minimapa completo
STR_MAP_MENU_EXTRA_VIEWPORT                                     :Ventana de vista adicional
STR_MAP_MENU_LINGRAPH_LEGEND                                    :Leyenda de flujo de carga
STR_MAP_MENU_SIGN_LIST                                          :Lista de carteles

# Town menu
###length 2
STR_TOWN_MENU_TOWN_DIRECTORY                                    :Guía de localidades
STR_TOWN_MENU_FOUND_TOWN                                        :Fundar localidad

# Subsidies menu
###length 1
STR_SUBSIDIES_MENU_SUBSIDIES                                    :Subsidios

# Graph menu
###length 6
STR_GRAPH_MENU_OPERATING_PROFIT_GRAPH                           :Gráfica de utilidades operativas
STR_GRAPH_MENU_INCOME_GRAPH                                     :Gráfica de ingresos
STR_GRAPH_MENU_DELIVERED_CARGO_GRAPH                            :Gráfica de carga entregada
STR_GRAPH_MENU_PERFORMANCE_HISTORY_GRAPH                        :Gráfica de desempeño
STR_GRAPH_MENU_COMPANY_VALUE_GRAPH                              :Gráfica del valor de la empresa
STR_GRAPH_MENU_CARGO_PAYMENT_RATES                              :Tasas de pago por carga

# Company league menu
###length 3
STR_GRAPH_MENU_COMPANY_LEAGUE_TABLE                             :Tabla de evaluación de empresas
STR_GRAPH_MENU_DETAILED_PERFORMANCE_RATING                      :Detalles de desempeño
STR_GRAPH_MENU_HIGHSCORE                                        :Tabla de puntuaciones

# Industry menu
###length 3
STR_INDUSTRY_MENU_INDUSTRY_DIRECTORY                            :Guía de industrias
STR_INDUSTRY_MENU_INDUSTRY_CHAIN                                :Cadenas de industrias
STR_INDUSTRY_MENU_FUND_NEW_INDUSTRY                             :Fundar nueva industria

# URailway construction menu
###length 4
STR_RAIL_MENU_RAILROAD_CONSTRUCTION                             :Construcción de ferrocarril
STR_RAIL_MENU_ELRAIL_CONSTRUCTION                               :Construcción de ferrocarril eléctrico
STR_RAIL_MENU_MONORAIL_CONSTRUCTION                             :Construcción de monorriel
STR_RAIL_MENU_MAGLEV_CONSTRUCTION                               :Construcción de maglev

# Road construction menu
###length 2
STR_ROAD_MENU_ROAD_CONSTRUCTION                                 :Construcción de carretera
STR_ROAD_MENU_TRAM_CONSTRUCTION                                 :Construcción de tranvía

# Waterways construction menu
###length 1
STR_WATERWAYS_MENU_WATERWAYS_CONSTRUCTION                       :Construcción de canales

# Aairport construction menu
###length 1
STR_AIRCRAFT_MENU_AIRPORT_CONSTRUCTION                          :Construcción de aeropuerto

# Landscaping menu
###length 3
STR_LANDSCAPING_MENU_LANDSCAPING                                :Alteración de terreno
STR_LANDSCAPING_MENU_PLANT_TREES                                :Plantar árboles
STR_LANDSCAPING_MENU_PLACE_SIGN                                 :Poner letrero

# Music menu
###length 1
STR_TOOLBAR_SOUND_MUSIC                                         :Sonido y música

# Message menu
###length 3
STR_NEWS_MENU_LAST_MESSAGE_NEWS_REPORT                          :Último mensaje o noticia
STR_NEWS_MENU_MESSAGE_HISTORY_MENU                              :Historial de mensajes
STR_NEWS_MENU_DELETE_ALL_MESSAGES                               :Eliminar todos los mensajes

# About menu
###length 10
STR_ABOUT_MENU_LAND_BLOCK_INFO                                  :Información sobre área de terreno
STR_ABOUT_MENU_SEPARATOR                                        :
STR_ABOUT_MENU_TOGGLE_CONSOLE                                   :Activar consola
STR_ABOUT_MENU_AI_DEBUG                                         :Depuración de scripts de IA o juego
STR_ABOUT_MENU_SCREENSHOT                                       :Captura de pantalla
STR_ABOUT_MENU_SHOW_FRAMERATE                                   :Mostrar FPS
STR_ABOUT_MENU_ABOUT_OPENTTD                                    :Acerca de OpenTTD
STR_ABOUT_MENU_SPRITE_ALIGNER                                   :Alineador de sprites
STR_ABOUT_MENU_TOGGLE_BOUNDING_BOXES                            :Activar cajas delimitadoras
STR_ABOUT_MENU_TOGGLE_DIRTY_BLOCKS                              :Activar coloreado de bloques modificados

# Place in highscore window
###length 15
STR_ORDINAL_NUMBER_1ST                                          :1º
STR_ORDINAL_NUMBER_2ND                                          :2º
STR_ORDINAL_NUMBER_3RD                                          :3º
STR_ORDINAL_NUMBER_4TH                                          :4º
STR_ORDINAL_NUMBER_5TH                                          :5º
STR_ORDINAL_NUMBER_6TH                                          :6º
STR_ORDINAL_NUMBER_7TH                                          :7º
STR_ORDINAL_NUMBER_8TH                                          :8º
STR_ORDINAL_NUMBER_9TH                                          :9º
STR_ORDINAL_NUMBER_10TH                                         :10º
STR_ORDINAL_NUMBER_11TH                                         :11º
STR_ORDINAL_NUMBER_12TH                                         :12º
STR_ORDINAL_NUMBER_13TH                                         :13º
STR_ORDINAL_NUMBER_14TH                                         :14º
STR_ORDINAL_NUMBER_15TH                                         :15º

###length 31
STR_DAY_NUMBER_1ST                                              :1
STR_DAY_NUMBER_2ND                                              :2
STR_DAY_NUMBER_3RD                                              :3
STR_DAY_NUMBER_4TH                                              :4
STR_DAY_NUMBER_5TH                                              :5
STR_DAY_NUMBER_6TH                                              :6
STR_DAY_NUMBER_7TH                                              :7
STR_DAY_NUMBER_8TH                                              :8
STR_DAY_NUMBER_9TH                                              :9
STR_DAY_NUMBER_10TH                                             :10
STR_DAY_NUMBER_11TH                                             :11
STR_DAY_NUMBER_12TH                                             :12
STR_DAY_NUMBER_13TH                                             :13
STR_DAY_NUMBER_14TH                                             :14
STR_DAY_NUMBER_15TH                                             :15
STR_DAY_NUMBER_16TH                                             :16
STR_DAY_NUMBER_17TH                                             :17
STR_DAY_NUMBER_18TH                                             :18
STR_DAY_NUMBER_19TH                                             :19
STR_DAY_NUMBER_20TH                                             :20
STR_DAY_NUMBER_21ST                                             :21
STR_DAY_NUMBER_22ND                                             :22
STR_DAY_NUMBER_23RD                                             :23
STR_DAY_NUMBER_24TH                                             :24
STR_DAY_NUMBER_25TH                                             :25
STR_DAY_NUMBER_26TH                                             :26
STR_DAY_NUMBER_27TH                                             :27
STR_DAY_NUMBER_28TH                                             :28
STR_DAY_NUMBER_29TH                                             :29
STR_DAY_NUMBER_30TH                                             :30
STR_DAY_NUMBER_31ST                                             :31

###length 12
STR_MONTH_ABBREV_JAN                                            :Ene
STR_MONTH_ABBREV_FEB                                            :Feb
STR_MONTH_ABBREV_MAR                                            :Mar
STR_MONTH_ABBREV_APR                                            :Abr
STR_MONTH_ABBREV_MAY                                            :May
STR_MONTH_ABBREV_JUN                                            :Jun
STR_MONTH_ABBREV_JUL                                            :Jul
STR_MONTH_ABBREV_AUG                                            :Ago
STR_MONTH_ABBREV_SEP                                            :Sep
STR_MONTH_ABBREV_OCT                                            :Oct
STR_MONTH_ABBREV_NOV                                            :Nov
STR_MONTH_ABBREV_DEC                                            :Dic

###length 12
STR_MONTH_JAN                                                   :Enero
STR_MONTH_FEB                                                   :Febrero
STR_MONTH_MAR                                                   :Marzo
STR_MONTH_APR                                                   :Abril
STR_MONTH_MAY                                                   :Mayo
STR_MONTH_JUN                                                   :Junio
STR_MONTH_JUL                                                   :Julio
STR_MONTH_AUG                                                   :Agosto
STR_MONTH_SEP                                                   :Septiembre
STR_MONTH_OCT                                                   :Octubre
STR_MONTH_NOV                                                   :Noviembre
STR_MONTH_DEC                                                   :Diciembre

###length VEHICLE_TYPES
STR_VEHICLE_TYPE_TRAINS                                         :Trenes
STR_VEHICLE_TYPE_ROAD_VEHICLES                                  :Vehículos de carretera
STR_VEHICLE_TYPE_SHIPS                                          :Barcos
STR_VEHICLE_TYPE_AIRCRAFT                                       :Aeronaves

# Graph window
STR_GRAPH_KEY_BUTTON                                            :{BLACK}Leyenda
STR_GRAPH_KEY_TOOLTIP                                           :{BLACK}Mostrar leyenda de gráficas
STR_GRAPH_X_LABEL_MONTH                                         :{TINY_FONT}{STRING}
STR_GRAPH_X_LABEL_MONTH_YEAR                                    :{TINY_FONT}{STRING}{}{NUM}
STR_GRAPH_Y_LABEL                                               :{TINY_FONT}{STRING}
STR_GRAPH_Y_LABEL_NUMBER                                        :{TINY_FONT}{COMMA}

STR_GRAPH_OPERATING_PROFIT_CAPTION                              :{WHITE}Gráfica de utilidad operativa
STR_GRAPH_INCOME_CAPTION                                        :{WHITE}Gráfica de ingresos
STR_GRAPH_CARGO_DELIVERED_CAPTION                               :{WHITE}Unidades de carga entregadas
STR_GRAPH_COMPANY_PERFORMANCE_RATINGS_CAPTION                   :{WHITE}Nivel de desempeño (nivel máximo: 1000)
STR_GRAPH_COMPANY_VALUES_CAPTION                                :{WHITE}Valor de la empresa

STR_GRAPH_CARGO_PAYMENT_RATES_CAPTION                           :{WHITE}Tasas de pago por carga
STR_GRAPH_CARGO_PAYMENT_RATES_X_LABEL                           :{TINY_FONT}{BLACK}Días en tránsito
STR_GRAPH_CARGO_PAYMENT_RATES_TITLE                             :{TINY_FONT}{BLACK}Pago por entregar 10 unidades (o 10,000 litros) de carga por distancia de 20 casillas
STR_GRAPH_CARGO_ENABLE_ALL                                      :{TINY_FONT}{BLACK}Activar todos
STR_GRAPH_CARGO_DISABLE_ALL                                     :{TINY_FONT}{BLACK}Desactivar todos
STR_GRAPH_CARGO_TOOLTIP_ENABLE_ALL                              :{BLACK}Mostrar todos los tipos de carga en la gráfica de tasas de pago
STR_GRAPH_CARGO_TOOLTIP_DISABLE_ALL                             :{BLACK}Ocultar todos los tipos de carga en la gráfica de tasas de pago
STR_GRAPH_CARGO_PAYMENT_TOGGLE_CARGO                            :{BLACK}Alternar gráfica de este tipo de carga
STR_GRAPH_CARGO_PAYMENT_CARGO                                   :{TINY_FONT}{BLACK}{STRING}

STR_GRAPH_PERFORMANCE_DETAIL_TOOLTIP                            :{BLACK}Mostrar detalles de nivel de desempeño

# Graph key window
STR_GRAPH_KEY_CAPTION                                           :{WHITE}Leyenda de gráfica
STR_GRAPH_KEY_COMPANY_SELECTION_TOOLTIP                         :{BLACK}Mostrar u ocultar esta empresa en la gráfica

# Company league window
STR_COMPANY_LEAGUE_TABLE_CAPTION                                :{WHITE}Tabla de evaluación de empresas
STR_COMPANY_LEAGUE_COMPANY_NAME                                 :{ORANGE}{COMPANY} {BLACK}{COMPANY_NUM} '{STRING}'
STR_COMPANY_LEAGUE_PERFORMANCE_TITLE_ENGINEER                   :Ingeniero
STR_COMPANY_LEAGUE_PERFORMANCE_TITLE_TRAFFIC_MANAGER            :Director de Tráfico
STR_COMPANY_LEAGUE_PERFORMANCE_TITLE_TRANSPORT_COORDINATOR      :Coordinador de Transporte
STR_COMPANY_LEAGUE_PERFORMANCE_TITLE_ROUTE_SUPERVISOR           :Supervisor de Rutas
STR_COMPANY_LEAGUE_PERFORMANCE_TITLE_DIRECTOR                   :Jefe
STR_COMPANY_LEAGUE_PERFORMANCE_TITLE_CHIEF_EXECUTIVE            :Subdirector
STR_COMPANY_LEAGUE_PERFORMANCE_TITLE_CHAIRMAN                   :Director(a)
STR_COMPANY_LEAGUE_PERFORMANCE_TITLE_PRESIDENT                  :Gerente
STR_COMPANY_LEAGUE_PERFORMANCE_TITLE_TYCOON                     :Magnate

# Performance detail window
STR_PERFORMANCE_DETAIL                                          :{WHITE}Detalle de nivel de desempeño
STR_PERFORMANCE_DETAIL_KEY                                      :{BLACK}Detalle
STR_PERFORMANCE_DETAIL_AMOUNT_CURRENCY                          :{BLACK}({CURRENCY_SHORT}/{CURRENCY_SHORT})
STR_PERFORMANCE_DETAIL_AMOUNT_INT                               :{BLACK}({COMMA}/{COMMA})
STR_PERFORMANCE_DETAIL_PERCENT                                  :{WHITE}{NUM}%
STR_PERFORMANCE_DETAIL_SELECT_COMPANY_TOOLTIP                   :{BLACK}Mostrar detalles de esta empresa

###length 10
STR_PERFORMANCE_DETAIL_VEHICLES                                 :{BLACK}Vehículos:
STR_PERFORMANCE_DETAIL_STATIONS                                 :{BLACK}Estaciones:
STR_PERFORMANCE_DETAIL_MIN_PROFIT                               :{BLACK}Utilidad mín.:
STR_PERFORMANCE_DETAIL_MIN_INCOME                               :{BLACK}Ingreso mín.:
STR_PERFORMANCE_DETAIL_MAX_INCOME                               :{BLACK}Ingreso máx.:
STR_PERFORMANCE_DETAIL_DELIVERED                                :{BLACK}Entregado:
STR_PERFORMANCE_DETAIL_CARGO                                    :{BLACK}Carga:
STR_PERFORMANCE_DETAIL_MONEY                                    :{BLACK}Dinero:
STR_PERFORMANCE_DETAIL_LOAN                                     :{BLACK}Préstamo:
STR_PERFORMANCE_DETAIL_TOTAL                                    :{BLACK}Total:

###length 10
STR_PERFORMANCE_DETAIL_VEHICLES_TOOLTIP                         :{BLACK}Cuántos vehículos tuvieron ganancias el último año, contando los autotransportes, trenes, barcos y aeronaves
STR_PERFORMANCE_DETAIL_STATIONS_TOOLTIP                         :{BLACK}Número de estaciones abastecidas recientemente. Las estaciones de tren, paradas de autobuses, aeropuertos y demás se contabilizan aparte, aun si pertenecen a la misma estación
STR_PERFORMANCE_DETAIL_MIN_PROFIT_TOOLTIP                       :{BLACK}Utilidad del vehículo con menores ingresos (de entre aquellos con más de 2 años)
STR_PERFORMANCE_DETAIL_MIN_INCOME_TOOLTIP                       :{BLACK}Cantidad de efectivo ganado en el trimestre con la utilidad más baja de los últimos 12 trimestres
STR_PERFORMANCE_DETAIL_MAX_INCOME_TOOLTIP                       :{BLACK}Cantidad de efectivo ganado en el trimestre con la utilidad más alta de los últimos 12 trimestres
STR_PERFORMANCE_DETAIL_DELIVERED_TOOLTIP                        :{BLACK}Unidades de carga entregadas en los últimos cuatro trimestres
STR_PERFORMANCE_DETAIL_CARGO_TOOLTIP                            :{BLACK}Número de tipos de carga entregadas en el último trimestre
STR_PERFORMANCE_DETAIL_MONEY_TOOLTIP                            :{BLACK}Cantidad de dinero que esta empresa tiene en el banco
STR_PERFORMANCE_DETAIL_LOAN_TOOLTIP                             :{BLACK}Cantidad de dinero que esta empresa ha recibido como préstamo
STR_PERFORMANCE_DETAIL_TOTAL_TOOLTIP                            :{BLACK}Total de puntos ganados del máximo posible

# Music window
STR_MUSIC_JAZZ_JUKEBOX_CAPTION                                  :{WHITE}Selección de jazz
STR_MUSIC_PLAYLIST_ALL                                          :{TINY_FONT}{BLACK}Todo
STR_MUSIC_PLAYLIST_OLD_STYLE                                    :{TINY_FONT}{BLACK}Antiguo
STR_MUSIC_PLAYLIST_NEW_STYLE                                    :{TINY_FONT}{BLACK}Moderno
STR_MUSIC_PLAYLIST_EZY_STREET                                   :{TINY_FONT}{BLACK}Ezy Street
STR_MUSIC_PLAYLIST_CUSTOM_1                                     :{TINY_FONT}{BLACK}Personal 1
STR_MUSIC_PLAYLIST_CUSTOM_2                                     :{TINY_FONT}{BLACK}Personal 2
STR_MUSIC_MUSIC_VOLUME                                          :{TINY_FONT}{BLACK}Volumen música
STR_MUSIC_EFFECTS_VOLUME                                        :{TINY_FONT}{BLACK}Volumen efectos
STR_MUSIC_TRACK_NONE                                            :{TINY_FONT}{DKGREEN}--
STR_MUSIC_TRACK_DIGIT                                           :{TINY_FONT}{DKGREEN}{ZEROFILL_NUM}
STR_MUSIC_TITLE_NONE                                            :{TINY_FONT}{DKGREEN}------
STR_MUSIC_TITLE_NOMUSIC                                         :{TINY_FONT}{DKGREEN}No hay música disponible
STR_MUSIC_TITLE_NAME                                            :{TINY_FONT}{DKGREEN}"{STRING}"
STR_MUSIC_TRACK                                                 :{TINY_FONT}{BLACK}Pista
STR_MUSIC_XTITLE                                                :{TINY_FONT}{BLACK}Título
STR_MUSIC_SHUFFLE                                               :{TINY_FONT}{BLACK}Mezclar
STR_MUSIC_PROGRAM                                               :{TINY_FONT}{BLACK}Programa
STR_MUSIC_TOOLTIP_SKIP_TO_PREVIOUS_TRACK                        :{BLACK}Saltar a la pista anterior de la selección
STR_MUSIC_TOOLTIP_SKIP_TO_NEXT_TRACK_IN_SELECTION               :{BLACK}Saltar a la pista siguiente de la selección
STR_MUSIC_TOOLTIP_STOP_PLAYING_MUSIC                            :{BLACK}Detener música
STR_MUSIC_TOOLTIP_START_PLAYING_MUSIC                           :{BLACK}Comenzar música
STR_MUSIC_TOOLTIP_DRAG_SLIDERS_TO_SET_MUSIC                     :{BLACK}Mover el deslizador para ajustar el volumen de la música y los efectos
STR_MUSIC_TOOLTIP_SELECT_ALL_TRACKS_PROGRAM                     :{BLACK}Elegir programa 'todas las pistas'
STR_MUSIC_TOOLTIP_SELECT_OLD_STYLE_MUSIC                        :{BLACK}Elegir programa 'antiguo'
STR_MUSIC_TOOLTIP_SELECT_NEW_STYLE_MUSIC                        :{BLACK}Elegir programa 'moderno'
STR_MUSIC_TOOLTIP_SELECT_EZY_STREET_STYLE                       :{BLACK}Elegir programa 'Ezy Street'
STR_MUSIC_TOOLTIP_SELECT_CUSTOM_1_USER_DEFINED                  :{BLACK}Elegir programa 'Personal 1' (definido por el usuario)
STR_MUSIC_TOOLTIP_SELECT_CUSTOM_2_USER_DEFINED                  :{BLACK}Elegir programa 'Personal 2' (definido por el usuario)
STR_MUSIC_TOOLTIP_TOGGLE_PROGRAM_SHUFFLE                        :{BLACK}Encender o apagar mezclador
STR_MUSIC_TOOLTIP_SHOW_MUSIC_TRACK_SELECTION                    :{BLACK}Mostrar ventana de selección de pistas musicales

# Playlist window
STR_PLAYLIST_MUSIC_SELECTION_SETNAME                            :{WHITE}Programa musical - "{STRING}"
STR_PLAYLIST_TRACK_NAME                                         :{TINY_FONT}{LTBLUE}{ZEROFILL_NUM} "{STRING}"
STR_PLAYLIST_TRACK_INDEX                                        :{TINY_FONT}{BLACK}Lista de reproducción
STR_PLAYLIST_PROGRAM                                            :{TINY_FONT}{BLACK}Programa: '{STRING}'
STR_PLAYLIST_CLEAR                                              :{TINY_FONT}{BLACK}Eliminar
STR_PLAYLIST_CHANGE_SET                                         :{BLACK}Cambiar lista musical
STR_PLAYLIST_TOOLTIP_CLEAR_CURRENT_PROGRAM_CUSTOM1              :{BLACK}Eliminar programa actual (solo Personal 1 y Personal 2)
STR_PLAYLIST_TOOLTIP_CHANGE_SET                                 :{BLACK}Cambiar la selección musical a otra lista instalada
STR_PLAYLIST_TOOLTIP_CLICK_TO_ADD_TRACK                         :{BLACK}Clic en la pista de música para añadirla al programa actual (solo Personal 1 y 2)
STR_PLAYLIST_TOOLTIP_CLICK_TO_REMOVE_TRACK                      :{BLACK}Clic en la pista de música para quitarla del programa actual (solo Personal 1 y 2)

# Highscore window
STR_HIGHSCORE_TOP_COMPANIES_WHO_REACHED                         :{BIG_FONT}{BLACK}Lista de empresas que han llegado a {NUM}
STR_HIGHSCORE_TOP_COMPANIES_NETWORK_GAME                        :{BIG_FONT}{BLACK}Tabla de clasificación de empresas en {NUM}
STR_HIGHSCORE_POSITION                                          :{BIG_FONT}{BLACK}{COMMA}.
STR_HIGHSCORE_PERFORMANCE_TITLE_BUSINESSMAN                     :Empresario(a)
STR_HIGHSCORE_PERFORMANCE_TITLE_ENTREPRENEUR                    :Empresario
STR_HIGHSCORE_PERFORMANCE_TITLE_INDUSTRIALIST                   :Industrial
STR_HIGHSCORE_PERFORMANCE_TITLE_CAPITALIST                      :Capitalista
STR_HIGHSCORE_PERFORMANCE_TITLE_MAGNATE                         :Magnate
STR_HIGHSCORE_PERFORMANCE_TITLE_MOGUL                           :Potentado
STR_HIGHSCORE_PERFORMANCE_TITLE_TYCOON_OF_THE_CENTURY           :Magnate del siglo
STR_HIGHSCORE_NAME                                              :{PRESIDENT_NAME}, {COMPANY}
STR_HIGHSCORE_STATS                                             :{BIG_FONT}'{STRING}'   ({COMMA})
STR_HIGHSCORE_COMPANY_ACHIEVES_STATUS                           :{BIG_FONT}{BLACK}¡{COMPANY} logra colocarse como '{STRING}'!
STR_HIGHSCORE_PRESIDENT_OF_COMPANY_ACHIEVES_STATUS              :{BIG_FONT}{WHITE}¡{PRESIDENT_NAME} de {COMPANY} logra colocarse como '{STRING}'!

# Smallmap window
STR_SMALLMAP_CAPTION                                            :{WHITE}Mapa: {STRING}

###length 7
STR_SMALLMAP_TYPE_CONTOURS                                      :Curvas de nivel
STR_SMALLMAP_TYPE_VEHICLES                                      :Vehículos
STR_SMALLMAP_TYPE_INDUSTRIES                                    :Industrias
STR_SMALLMAP_TYPE_ROUTEMAP                                      :Flujo de carga
STR_SMALLMAP_TYPE_ROUTES                                        :Rutas
STR_SMALLMAP_TYPE_VEGETATION                                    :Vegetación
STR_SMALLMAP_TYPE_OWNERS                                        :Propietarios

STR_SMALLMAP_TOOLTIP_SHOW_LAND_CONTOURS_ON_MAP                  :{BLACK}Mostrar curvas de nivel
STR_SMALLMAP_TOOLTIP_SHOW_VEHICLES_ON_MAP                       :{BLACK}Mostrar vehículos
STR_SMALLMAP_TOOLTIP_SHOW_INDUSTRIES_ON_MAP                     :{BLACK}Mostrar industrias
STR_SMALLMAP_TOOLTIP_SHOW_LINK_STATS_ON_MAP                     :{BLACK}Mostrar flujo de carga
STR_SMALLMAP_TOOLTIP_SHOW_TRANSPORT_ROUTES_ON                   :{BLACK}Mostrar rutas de transporte
STR_SMALLMAP_TOOLTIP_SHOW_VEGETATION_ON_MAP                     :{BLACK}Mostrar vegetación
STR_SMALLMAP_TOOLTIP_SHOW_LAND_OWNERS_ON_MAP                    :{BLACK}Mostrar propietarios
STR_SMALLMAP_TOOLTIP_INDUSTRY_SELECTION                         :{BLACK}Clic en un tipo de industria para mostrarlo u ocultarlo. Ctrl+Clic alterna entre mostrar todos los tipos, con excepción del elegido, o mostrar solo el elegido
STR_SMALLMAP_TOOLTIP_COMPANY_SELECTION                          :{BLACK}Clic en una empresa para mostrar u ocultar sus bienes. Ctrl+Clic alterna entre mostrar todas las empresas, con excepción de la elegida, o mostrar solo la elegida
STR_SMALLMAP_TOOLTIP_CARGO_SELECTION                            :{BLACK}Clic en una carga para mostrar u ocultar sus bienes. Ctrl+Clic alterna entre mostrar todas las cargas, con excepción de la elegida, o mostrar solo la elegida

STR_SMALLMAP_LEGENDA_ROADS                                      :{TINY_FONT}{BLACK}Carreteras
STR_SMALLMAP_LEGENDA_RAILROADS                                  :{TINY_FONT}{BLACK}Ferrocarriles
STR_SMALLMAP_LEGENDA_STATIONS_AIRPORTS_DOCKS                    :{TINY_FONT}{BLACK}Estaciones, aeropuertos y puertos
STR_SMALLMAP_LEGENDA_BUILDINGS_INDUSTRIES                       :{TINY_FONT}{BLACK}Edificios e industrias
STR_SMALLMAP_LEGENDA_VEHICLES                                   :{TINY_FONT}{BLACK}Vehículos
STR_SMALLMAP_LEGENDA_TRAINS                                     :{TINY_FONT}{BLACK}Trenes
STR_SMALLMAP_LEGENDA_ROAD_VEHICLES                              :{TINY_FONT}{BLACK}Autotransportes
STR_SMALLMAP_LEGENDA_SHIPS                                      :{TINY_FONT}{BLACK}Barcos
STR_SMALLMAP_LEGENDA_AIRCRAFT                                   :{TINY_FONT}{BLACK}Aeronaves
STR_SMALLMAP_LEGENDA_TRANSPORT_ROUTES                           :{TINY_FONT}{BLACK}Rutas de transporte
STR_SMALLMAP_LEGENDA_FOREST                                     :{TINY_FONT}{BLACK}Bosque
STR_SMALLMAP_LEGENDA_RAILROAD_STATION                           :{TINY_FONT}{BLACK}Estación de ferrocarril
STR_SMALLMAP_LEGENDA_TRUCK_LOADING_BAY                          :{TINY_FONT}{BLACK}Estación de carga de camiones
STR_SMALLMAP_LEGENDA_BUS_STATION                                :{TINY_FONT}{BLACK}Parada de autobús
STR_SMALLMAP_LEGENDA_AIRPORT_HELIPORT                           :{TINY_FONT}{BLACK}Aeropuerto/Helipuerto
STR_SMALLMAP_LEGENDA_DOCK                                       :{TINY_FONT}{BLACK}Muelle
STR_SMALLMAP_LEGENDA_ROUGH_LAND                                 :{TINY_FONT}{BLACK}Suelo irregular
STR_SMALLMAP_LEGENDA_GRASS_LAND                                 :{TINY_FONT}{BLACK}Pasto
STR_SMALLMAP_LEGENDA_BARE_LAND                                  :{TINY_FONT}{BLACK}Terreno árido
STR_SMALLMAP_LEGENDA_RAINFOREST                                 :{TINY_FONT}{BLACK}Selva
STR_SMALLMAP_LEGENDA_FIELDS                                     :{TINY_FONT}{BLACK}Sembradíos
STR_SMALLMAP_LEGENDA_TREES                                      :{TINY_FONT}{BLACK}Árboles
STR_SMALLMAP_LEGENDA_ROCKS                                      :{TINY_FONT}{BLACK}Rocas
STR_SMALLMAP_LEGENDA_WATER                                      :{TINY_FONT}{BLACK}Agua
STR_SMALLMAP_LEGENDA_NO_OWNER                                   :{TINY_FONT}{BLACK}Sin propietario
STR_SMALLMAP_LEGENDA_TOWNS                                      :{TINY_FONT}{BLACK}Localidades
STR_SMALLMAP_LEGENDA_INDUSTRIES                                 :{TINY_FONT}{BLACK}Industrias
STR_SMALLMAP_LEGENDA_DESERT                                     :{TINY_FONT}{BLACK}Desierto
STR_SMALLMAP_LEGENDA_SNOW                                       :{TINY_FONT}{BLACK}Nieve

STR_SMALLMAP_TOOLTIP_TOGGLE_TOWN_NAMES_ON_OFF                   :{BLACK}Mostrar nombres de localidades
STR_SMALLMAP_CENTER                                             :{BLACK}Centrar en ubicación actual
STR_SMALLMAP_INDUSTRY                                           :{TINY_FONT}{STRING} ({NUM})
STR_SMALLMAP_LINKSTATS                                          :{TINY_FONT}{STRING}
STR_SMALLMAP_COMPANY                                            :{TINY_FONT}{COMPANY}
STR_SMALLMAP_TOWN                                               :{TINY_FONT}{WHITE}{TOWN}
STR_SMALLMAP_DISABLE_ALL                                        :{BLACK}Ocultar todo
STR_SMALLMAP_ENABLE_ALL                                         :{BLACK}Mostrar todo
STR_SMALLMAP_SHOW_HEIGHT                                        :{BLACK}Mostrar relieve
STR_SMALLMAP_TOOLTIP_DISABLE_ALL_INDUSTRIES                     :{BLACK}Ocultar del mapa las industrias
STR_SMALLMAP_TOOLTIP_ENABLE_ALL_INDUSTRIES                      :{BLACK}Mostrar todas las industrias en el mapa
STR_SMALLMAP_TOOLTIP_SHOW_HEIGHT                                :{BLACK}Alternar vista de relieve
STR_SMALLMAP_TOOLTIP_DISABLE_ALL_COMPANIES                      :{BLACK}Ocultar del mapa las propiedades de las empresas
STR_SMALLMAP_TOOLTIP_ENABLE_ALL_COMPANIES                       :{BLACK}Mostrar todas las propiedades de empresas en el mapa
STR_SMALLMAP_TOOLTIP_DISABLE_ALL_CARGOS                         :{BLACK}Ocultar del mapa las cargas
STR_SMALLMAP_TOOLTIP_ENABLE_ALL_CARGOS                          :{BLACK}Mostrar todas las cargas en el mapa

# Status bar messages
STR_STATUSBAR_TOOLTIP_SHOW_LAST_NEWS                            :{BLACK}Mostrar último mensaje o noticia
STR_STATUSBAR_COMPANY_NAME                                      :{SILVER}- -  {COMPANY}  - -
STR_STATUSBAR_PAUSED                                            :{YELLOW}* *  EN PAUSA  *  *
STR_STATUSBAR_PAUSED_LINK_GRAPH                                 :{ORANGE}*  *  EN PAUSA (esperando actualización de gráf. de distribución) *  *
STR_STATUSBAR_AUTOSAVE                                          :{RED}GUARDADO AUTOMÁTICO
STR_STATUSBAR_SAVING_GAME                                       :{RED}*  *  GUARDANDO PARTIDA  *  *

STR_STATUSBAR_SPECTATOR                                         :{WHITE}(espectador)

# News message history
STR_MESSAGE_HISTORY                                             :{WHITE}Historial de mensajes
STR_MESSAGE_HISTORY_TOOLTIP                                     :{BLACK}Lista de los mensajes más recientes
STR_MESSAGE_NEWS_FORMAT                                         :{STRING}  -  {STRING}

STR_NEWS_MESSAGE_CAPTION                                        :{WHITE}Mensaje
STR_NEWS_CUSTOM_ITEM                                            :{BIG_FONT}{BLACK}{STRING}

STR_NEWS_FIRST_TRAIN_ARRIVAL                                    :{BIG_FONT}{BLACK}Los ciudadanos celebran:{}¡Llegada del primer tren a {STATION}!
STR_NEWS_FIRST_BUS_ARRIVAL                                      :{BIG_FONT}{BLACK}Los ciudadanos celebran:{}¡Llegada del primer autobús a {STATION}!
STR_NEWS_FIRST_TRUCK_ARRIVAL                                    :{BIG_FONT}{BLACK}Los ciudadanos celebran:{}¡Llegada del primer camión a {STATION}!
STR_NEWS_FIRST_PASSENGER_TRAM_ARRIVAL                           :{BIG_FONT}{BLACK}Los ciudadanos celebran:{}¡Llegada del primer tranvía de pasajeros a {STATION}!
STR_NEWS_FIRST_CARGO_TRAM_ARRIVAL                               :{BIG_FONT}{BLACK}Los ciudadanos celebran:{}¡Llegada del primer tranvía de carga a {STATION}!
STR_NEWS_FIRST_SHIP_ARRIVAL                                     :{BIG_FONT}{BLACK}Los ciudadanos celebran:{}¡Llegada del primer barco a {STATION}!
STR_NEWS_FIRST_AIRCRAFT_ARRIVAL                                 :{BIG_FONT}{BLACK}Los ciudadanos celebran:{}¡Llegada del primer vuelo a {STATION}!

STR_NEWS_TRAIN_CRASH                                            :{BIG_FONT}{BLACK}¡Accidente de tren!{}{COMMA} muertos deja explosión después de choque
STR_NEWS_ROAD_VEHICLE_CRASH_DRIVER                              :{BIG_FONT}{BLACK}¡Accidente de tráfico!{}Muere conductor en explosión después de choque con el tren
STR_NEWS_ROAD_VEHICLE_CRASH                                     :{BIG_FONT}{BLACK}¡Accidente de tráfico!{}{COMMA} muertos deja explosión después de choque con el tren
STR_NEWS_AIRCRAFT_CRASH                                         :{BIG_FONT}{BLACK}¡Accidente aéreo!{}{COMMA} muertos deja explosión en {STATION}
STR_NEWS_PLANE_CRASH_OUT_OF_FUEL                                :{BIG_FONT}{BLACK}¡Accidente aéreo!{}Avión se queda sin combustible, ¡{COMMA} personas mueren en explosión!

STR_NEWS_DISASTER_ZEPPELIN                                      :{BIG_FONT}{BLACK}¡Desastre de zepelín en {STATION}!
STR_NEWS_DISASTER_SMALL_UFO                                     :{BIG_FONT}{BLACK}¡Vehículo destruido en la carretera al impactar con ovni!
STR_NEWS_DISASTER_AIRPLANE_OIL_REFINERY                         :{BIG_FONT}{BLACK}¡Explota refinería de petróleo cerca de {TOWN}!
STR_NEWS_DISASTER_HELICOPTER_FACTORY                            :{BIG_FONT}{BLACK}¡Fábrica destruida misteriosamente cerca de {TOWN}!
STR_NEWS_DISASTER_BIG_UFO                                       :{BIG_FONT}{BLACK}¡Ovni aterriza cerca de {TOWN}!
STR_NEWS_DISASTER_COAL_MINE_SUBSIDENCE                          :{BIG_FONT}{BLACK}¡Hundimiento de mina de carbón deja ola de destrucción cerca de {TOWN}!
STR_NEWS_DISASTER_FLOOD_VEHICLE                                 :{BIG_FONT}{BLACK}¡Inundación!{}¡{COMMA} desaparecidos o muertos después de las terribles inundaciones!

STR_NEWS_COMPANY_IN_TROUBLE_TITLE                               :{BIG_FONT}{BLACK}¡Empresa de transporte en problemas!
STR_NEWS_COMPANY_IN_TROUBLE_DESCRIPTION                         :{BIG_FONT}{BLACK}¡{STRING} será vendida o declarada en bancarrota de no incrementar su desempeño pronto!
STR_NEWS_COMPANY_MERGER_TITLE                                   :{BIG_FONT}{BLACK}¡Fusión de empresas de transportes!
STR_NEWS_COMPANY_MERGER_DESCRIPTION                             :{BIG_FONT}{BLACK}¡{STRING} fue vendida a {STRING} por {CURRENCY_LONG}!
STR_NEWS_COMPANY_BANKRUPT_TITLE                                 :{BIG_FONT}{BLACK}¡En bancarrota!
STR_NEWS_COMPANY_BANKRUPT_DESCRIPTION                           :{BIG_FONT}{BLACK}¡{STRING} fue cerrada por sus acreedores y todos sus activos fueron vendidos!
STR_NEWS_COMPANY_LAUNCH_TITLE                                   :{BIG_FONT}{BLACK}¡Nueva empresa de transportes!
STR_NEWS_COMPANY_LAUNCH_DESCRIPTION                             :{BIG_FONT}{BLACK}¡{STRING} comienza su construcción cerca de {TOWN}!
STR_NEWS_MERGER_TAKEOVER_TITLE                                  :{BIG_FONT}{BLACK}¡{STRING} ha sido adquirida por {STRING}!
STR_PRESIDENT_NAME_MANAGER                                      :{BLACK}{PRESIDENT_NAME}{}(Gerente)

STR_NEWS_NEW_TOWN                                               :{BLACK}{BIG_FONT}¡{STRING} patrocinó la creación de la nueva localidad de {TOWN}!
STR_NEWS_NEW_TOWN_UNSPONSORED                                   :{BLACK}{BIG_FONT}¡La nueva localidad de {TOWN} ha sido formada!

STR_NEWS_INDUSTRY_CONSTRUCTION                                  :{BIG_FONT}{BLACK}¡Nuev{G o a} {STRING} en construcción cerca de {TOWN}!
STR_NEWS_INDUSTRY_PLANTED                                       :{BIG_FONT}{BLACK}¡Nuev{G o a} {STRING} fundad{G o a} cerca de {TOWN}!

STR_NEWS_INDUSTRY_CLOSURE_GENERAL                               :{BIG_FONT}{BLACK}¡La industria {STRING} anuncia su inminente cierre!
STR_NEWS_INDUSTRY_CLOSURE_SUPPLY_PROBLEMS                       :{BIG_FONT}{BLACK}¡La falta de abastecimiento provoca que {STRING} anuncie su inminente cierre!
STR_NEWS_INDUSTRY_CLOSURE_LACK_OF_TREES                         :{BIG_FONT}{BLACK}¡La escasez forestal provoca que {STRING} anuncie su inminente cierre!

STR_NEWS_EURO_INTRODUCTION                                      :{BIG_FONT}{BLACK}¡Unión Monetaria Europea!{}{}¡El Euro es ahora la nueva divisa de todas las transacciones en tu país!
STR_NEWS_BEGIN_OF_RECESSION                                     :{BIG_FONT}{BLACK}¡Recesión mundial!{}{}¡Expertos temen lo peor mientras la economía se desploma!
STR_NEWS_END_OF_RECESSION                                       :{BIG_FONT}{BLACK}¡Fin de la recesión!{}{}¡Incremento en el comercio da confianza a las industrias mientras la economía se fortalece!

STR_NEWS_INDUSTRY_PRODUCTION_INCREASE_GENERAL                   :{BIG_FONT}{BLACK}¡{INDUSTRY} incrementa su producción!
STR_NEWS_INDUSTRY_PRODUCTION_INCREASE_COAL                      :{BIG_FONT}{BLACK}¡Encontrado nuevo yacimiento de carbón en {INDUSTRY}!{}¡Se espera duplicar la producción!
STR_NEWS_INDUSTRY_PRODUCTION_INCREASE_OIL                       :{BIG_FONT}{BLACK}¡Encontradas nuevas reservas de petróleo en {INDUSTRY}!{}¡Se espera duplicar la producción!
STR_NEWS_INDUSTRY_PRODUCTION_INCREASE_FARM                      :{BIG_FONT}{BLACK}¡Nuevos métodos agrícolas en {INDUSTRY} esperan duplicar la producción!
STR_NEWS_INDUSTRY_PRODUCTION_INCREASE_SMOOTH                    :{BIG_FONT}{BLACK}¡La producción de {STRING} en {INDUSTRY} aumenta un {COMMA}%!
STR_NEWS_INDUSTRY_PRODUCTION_DECREASE_GENERAL                   :{BIG_FONT}{BLACK}¡La producción en {INDUSTRY} desciende un 50%!
STR_NEWS_INDUSTRY_PRODUCTION_DECREASE_FARM                      :{BIG_FONT}{BLACK}¡Plaga de insectos causa estragos en {INDUSTRY}!{} La producción desciende un 50%
STR_NEWS_INDUSTRY_PRODUCTION_DECREASE_SMOOTH                    :{BIG_FONT}{BLACK}¡La producción de {STRING} en {INDUSTRY} desciende un {COMMA}%!

###length VEHICLE_TYPES
STR_NEWS_TRAIN_IS_WAITING                                       :{WHITE}{VEHICLE} está esperando en el depósito
STR_NEWS_ROAD_VEHICLE_IS_WAITING                                :{WHITE}{VEHICLE} está esperando en el depósito
STR_NEWS_SHIP_IS_WAITING                                        :{WHITE}{VEHICLE} está esperando en el astillero
STR_NEWS_AIRCRAFT_IS_WAITING                                    :{WHITE}{VEHICLE} está esperando en el hangar
###next-name-looks-similar

# Order review system / warnings
STR_NEWS_VEHICLE_HAS_TOO_FEW_ORDERS                             :{WHITE}{VEHICLE} tiene muy pocos recorridos en el itinerario
STR_NEWS_VEHICLE_HAS_VOID_ORDER                                 :{WHITE}{VEHICLE} tiene un recorrido vacío
STR_NEWS_VEHICLE_HAS_DUPLICATE_ENTRY                            :{WHITE}{VEHICLE} tiene recorridos duplicados
STR_NEWS_VEHICLE_HAS_INVALID_ENTRY                              :{WHITE}{VEHICLE} tiene una estación no válida en la lista
STR_NEWS_PLANE_USES_TOO_SHORT_RUNWAY                            :{WHITE}{VEHICLE} tiene un aeropuerto con una pista muy corta en la lista

STR_NEWS_VEHICLE_IS_GETTING_OLD                                 :{WHITE}{VEHICLE} se está haciendo viejo
STR_NEWS_VEHICLE_IS_GETTING_VERY_OLD                            :{WHITE}{VEHICLE} se está haciendo muy viejo
STR_NEWS_VEHICLE_IS_GETTING_VERY_OLD_AND                        :{WHITE}{VEHICLE} se está haciendo muy viejo y requiere renovación urgente
STR_NEWS_TRAIN_IS_STUCK                                         :{WHITE}{VEHICLE} no encuentra una ruta para continuar
STR_NEWS_VEHICLE_IS_LOST                                        :{WHITE}{VEHICLE} se perdió
STR_NEWS_VEHICLE_IS_UNPROFITABLE                                :{WHITE}Las ganancias de {VEHICLE} el último año fueron {CURRENCY_LONG}
STR_NEWS_AIRCRAFT_DEST_TOO_FAR                                  :{WHITE}{VEHICLE} no puede llegar al siguiente destino porque no está a su alcance

STR_NEWS_ORDER_REFIT_FAILED                                     :{WHITE}{VEHICLE} no avanza porque no pudo reformarse
STR_NEWS_VEHICLE_AUTORENEW_FAILED                               :{WHITE}Renovación automática fallida para {VEHICLE}{}{STRING}

STR_NEWS_NEW_VEHICLE_NOW_AVAILABLE                              :{BIG_FONT}{BLACK}¡Nuev{G o a} {STRING} ahora disponible!
STR_NEWS_NEW_VEHICLE_TYPE                                       :{BIG_FONT}{BLACK}{ENGINE}
STR_NEWS_NEW_VEHICLE_NOW_AVAILABLE_WITH_TYPE                    :{BLACK}¡Nuev{G o a} {STRING} ahora disponible!  -  {ENGINE}

STR_NEWS_SHOW_VEHICLE_GROUP_TOOLTIP                             :{BLACK}Abrir la ventana de este vehículo

STR_NEWS_STATION_NO_LONGER_ACCEPTS_CARGO                        :{WHITE}{STATION} ya no acepta {STRING}
STR_NEWS_STATION_NO_LONGER_ACCEPTS_CARGO_OR_CARGO               :{WHITE}{STATION} ya no acepta {STRING} ni {STRING}
STR_NEWS_STATION_NOW_ACCEPTS_CARGO                              :{WHITE}{STATION} acepta ahora {STRING}
STR_NEWS_STATION_NOW_ACCEPTS_CARGO_AND_CARGO                    :{WHITE}{STATION} acepta ahora {STRING} y {STRING}

STR_NEWS_OFFER_OF_SUBSIDY_EXPIRED                               :{BIG_FONT}{BLACK}Oferta de subsidio vencida:{}{}{STRING} de {STRING} a {STRING} ya no está subsidiado
STR_NEWS_SUBSIDY_WITHDRAWN_SERVICE                              :{BIG_FONT}{BLACK}Subsidio retirado:{}{}El servicio de {STRING} de {STRING} hacia {STRING} ya no está subsidiado
STR_NEWS_SERVICE_SUBSIDY_OFFERED                                :{BIG_FONT}{BLACK}Se ofrece subsidio.{}{}¡El primer transporte de {STRING} desde {STRING} a {STRING} tendrá subsidio por {NUM} año{P "" s} por parte del ayuntamiento local!
###length 4
STR_NEWS_SERVICE_SUBSIDY_AWARDED_HALF                           :{BIG_FONT}{BLACK}¡Subsidio otorgado a {STRING}!{}{}¡El transporte de {STRING} desde {STRING} a {STRING} generará 50% extra por {NUM} año{P "" s}!
STR_NEWS_SERVICE_SUBSIDY_AWARDED_DOUBLE                         :{BIG_FONT}{BLACK}¡Subsidio otorgado a {STRING}!{}{}¡El transporte de {STRING} desde {STRING} a {STRING} generará tasa doble por {NUM} año{P "" s}!
STR_NEWS_SERVICE_SUBSIDY_AWARDED_TRIPLE                         :{BIG_FONT}{BLACK}¡Subsidio otorgado a {STRING}!{}{}¡El transporte de {STRING} desde {STRING} a {STRING} generará tasa triple por {NUM} año{P "" s}!
STR_NEWS_SERVICE_SUBSIDY_AWARDED_QUADRUPLE                      :{BIG_FONT}{BLACK}¡Subsidio otorgado a {STRING}!{}{}¡El transporte de {STRING} desde {STRING} a {STRING} generará tasa cuádruple por {NUM} año{P "" s}!

STR_NEWS_ROAD_REBUILDING                                        :{BIG_FONT}{BLACK}¡Caos por el tráfico en {TOWN}!{}{}¡Obras de reconstrucción de caminos por parte de {STRING} provocan 6 meses de dolores de cabeza a conductores!
STR_NEWS_EXCLUSIVE_RIGHTS_TITLE                                 :{BIG_FONT}{BLACK}¡Monopolio de transportes!
STR_NEWS_EXCLUSIVE_RIGHTS_DESCRIPTION                           :{BIG_FONT}{BLACK}¡Ayuntamiento de {TOWN} firma contrato de exclusividad con {STRING} por un año!

# Extra view window
STR_EXTRA_VIEWPORT_TITLE                                        :{WHITE}Vista {COMMA}
STR_EXTRA_VIEW_MOVE_VIEW_TO_MAIN                                :{BLACK}Cambiar ventana de vista
STR_EXTRA_VIEW_MOVE_VIEW_TO_MAIN_TT                             :{BLACK}Copiar la vista principal a esta ventana de vista
STR_EXTRA_VIEW_MOVE_MAIN_TO_VIEW                                :{BLACK}Cambiar vista principal
STR_EXTRA_VIEW_MOVE_MAIN_TO_VIEW_TT                             :{BLACK}Copiar ubicación en esta vista a la principal

# Game options window
STR_GAME_OPTIONS_CAPTION                                        :{WHITE}Opciones de juego
STR_GAME_OPTIONS_CURRENCY_UNITS_FRAME                           :{BLACK}Divisa
STR_GAME_OPTIONS_CURRENCY_UNITS_DROPDOWN_TOOLTIP                :{BLACK}Elegir divisa

###length 42
STR_GAME_OPTIONS_CURRENCY_GBP                                   :Libra británica (GBP)
STR_GAME_OPTIONS_CURRENCY_USD                                   :Dólar estadounidense (USD)
STR_GAME_OPTIONS_CURRENCY_EUR                                   :Euro (EUR)
STR_GAME_OPTIONS_CURRENCY_JPY                                   :Yen japonés (¥)
STR_GAME_OPTIONS_CURRENCY_ATS                                   :Chelín austríaco (ATS)
STR_GAME_OPTIONS_CURRENCY_BEF                                   :Franco belga (BEF)
STR_GAME_OPTIONS_CURRENCY_CHF                                   :Franco suizo (CHF)
STR_GAME_OPTIONS_CURRENCY_CZK                                   :Corona checa (CZK)
STR_GAME_OPTIONS_CURRENCY_DEM                                   :Marco alemán (DEM)
STR_GAME_OPTIONS_CURRENCY_DKK                                   :Corona danesa (DKK)
STR_GAME_OPTIONS_CURRENCY_ESP                                   :Peseta española (ESP)
STR_GAME_OPTIONS_CURRENCY_FIM                                   :Marco finlandés (FIM)
STR_GAME_OPTIONS_CURRENCY_FRF                                   :Franco francés (FRF)
STR_GAME_OPTIONS_CURRENCY_GRD                                   :Dracma griego (GRD)
STR_GAME_OPTIONS_CURRENCY_HUF                                   :Florín húngaro (HUF)
STR_GAME_OPTIONS_CURRENCY_ISK                                   :Corona islandesa (ISK)
STR_GAME_OPTIONS_CURRENCY_ITL                                   :Lira italiana (ITL)
STR_GAME_OPTIONS_CURRENCY_NLG                                   :Florín holandés (NLG)
STR_GAME_OPTIONS_CURRENCY_NOK                                   :Corona noruega (NOK)
STR_GAME_OPTIONS_CURRENCY_PLN                                   :Zloty polaco (PLN)
STR_GAME_OPTIONS_CURRENCY_RON                                   :Leu rumano (RON)
STR_GAME_OPTIONS_CURRENCY_RUR                                   :Rublo ruso (RUR)
STR_GAME_OPTIONS_CURRENCY_SIT                                   :Tólar esloveno (SIT)
STR_GAME_OPTIONS_CURRENCY_SEK                                   :Corona sueca (SEK)
STR_GAME_OPTIONS_CURRENCY_TRY                                   :Lira turca (TRY)
STR_GAME_OPTIONS_CURRENCY_SKK                                   :Corona eslovaca (SKK)
STR_GAME_OPTIONS_CURRENCY_BRL                                   :Real brasileño (BRL)
STR_GAME_OPTIONS_CURRENCY_EEK                                   :Corona estonia (EEK)
STR_GAME_OPTIONS_CURRENCY_LTL                                   :Litas lituana (LTL)
STR_GAME_OPTIONS_CURRENCY_KRW                                   :Won surcoreano (KRW)
STR_GAME_OPTIONS_CURRENCY_ZAR                                   :Rand sudafricano (ZAR)
STR_GAME_OPTIONS_CURRENCY_CUSTOM                                :Personalizada...
STR_GAME_OPTIONS_CURRENCY_GEL                                   :Lari georgiano (GEL)
STR_GAME_OPTIONS_CURRENCY_IRR                                   :Rial iraní (IRR)
STR_GAME_OPTIONS_CURRENCY_RUB                                   :Nuevo rublo ruso (RUR)
STR_GAME_OPTIONS_CURRENCY_MXN                                   :Peso mexicano (MXN)
STR_GAME_OPTIONS_CURRENCY_NTD                                   :Nuevo dólar taiwanés (NTD)
STR_GAME_OPTIONS_CURRENCY_CNY                                   :Yuan chino (CNY)
STR_GAME_OPTIONS_CURRENCY_HKD                                   :Dólar hongkonés (HKD)
STR_GAME_OPTIONS_CURRENCY_INR                                   :Rupia india (INR)
STR_GAME_OPTIONS_CURRENCY_IDR                                   :Rupia indonesia (IDR)
STR_GAME_OPTIONS_CURRENCY_MYR                                   :Ringgit malasio (MYR)

STR_GAME_OPTIONS_AUTOSAVE_FRAME                                 :{BLACK}Guardado automático
STR_GAME_OPTIONS_AUTOSAVE_DROPDOWN_TOOLTIP                      :{BLACK}Elegir el intervalo de guardados automáticos

# Autosave dropdown
###length 5
STR_GAME_OPTIONS_AUTOSAVE_DROPDOWN_OFF                          :Desactivado
STR_GAME_OPTIONS_AUTOSAVE_DROPDOWN_EVERY_1_MONTH                :Cada mes
STR_GAME_OPTIONS_AUTOSAVE_DROPDOWN_EVERY_3_MONTHS               :Cada 3 meses
STR_GAME_OPTIONS_AUTOSAVE_DROPDOWN_EVERY_6_MONTHS               :Cada 6 meses
STR_GAME_OPTIONS_AUTOSAVE_DROPDOWN_EVERY_12_MONTHS              :Cada 12 meses

STR_GAME_OPTIONS_LANGUAGE                                       :{BLACK}Idioma
STR_GAME_OPTIONS_LANGUAGE_TOOLTIP                               :{BLACK}Elegir el idioma de la interfaz
STR_GAME_OPTIONS_LANGUAGE_PERCENTAGE                            :{STRING} ({NUM}% completado)

STR_GAME_OPTIONS_FULLSCREEN                                     :{BLACK}Pantalla completa
STR_GAME_OPTIONS_FULLSCREEN_TOOLTIP                             :{BLACK}Jugar OpenTTD en pantalla completa

STR_GAME_OPTIONS_RESOLUTION                                     :{BLACK}Resolución de pantalla
STR_GAME_OPTIONS_RESOLUTION_TOOLTIP                             :{BLACK}Elegir la resolución de pantalla
STR_GAME_OPTIONS_RESOLUTION_OTHER                               :Otra
STR_GAME_OPTIONS_RESOLUTION_ITEM                                :{NUM}×{NUM}

STR_GAME_OPTIONS_VIDEO_ACCELERATION                             :{BLACK}Aceleración por hardware
STR_GAME_OPTIONS_VIDEO_ACCELERATION_TOOLTIP                     :{BLACK}Activar esta casilla para intentar emplear la aceleración por hardware. Este cambio solo tiene efecto tras reiniciar el juego
STR_GAME_OPTIONS_VIDEO_ACCELERATION_RESTART                     :{WHITE}Esta configuración solo tendrá efecto después de reiniciar el juego

STR_GAME_OPTIONS_VIDEO_VSYNC                                    :{BLACK}Sincronización vertical
STR_GAME_OPTIONS_VIDEO_VSYNC_TOOLTIP                            :{BLACK}Activar esta casilla para realizar sincronización vertical de pantalla (VSync). Este cambio solo tiene efecto tras reiniciar el juego y si la aceleración por hardware está activada.

STR_GAME_OPTIONS_VIDEO_DRIVER_INFO                              :{BLACK}Controlador actual: {STRING}

STR_GAME_OPTIONS_GUI_SCALE_FRAME                                :{BLACK}Tamaño de la interfaz
STR_GAME_OPTIONS_GUI_SCALE_TOOLTIP                              :{BLACK}Mover el deslizador para cambiar el tamaño de la interfaz. Mantener pulsado Ctrl para un control fino
STR_GAME_OPTIONS_GUI_SCALE_AUTO                                 :{BLACK}Detectar automáticamente
STR_GAME_OPTIONS_GUI_SCALE_AUTO_TOOLTIP                         :{BLACK}Detectar tamaño de la interfaz automáticamente

STR_GAME_OPTIONS_GUI_SCALE_BEVELS                               :{BLACK}Ajustar biseles
STR_GAME_OPTIONS_GUI_SCALE_BEVELS_TOOLTIP                       :{BLACK}Ajustar el tamaño de los biseles respecto a la interfaz

STR_GAME_OPTIONS_GUI_SCALE_1X                                   :1x
STR_GAME_OPTIONS_GUI_SCALE_2X                                   :2x
STR_GAME_OPTIONS_GUI_SCALE_3X                                   :3x
STR_GAME_OPTIONS_GUI_SCALE_4X                                   :4x
STR_GAME_OPTIONS_GUI_SCALE_5X                                   :5x

STR_GAME_OPTIONS_GRAPHICS                                       :{BLACK}Gráficos

STR_GAME_OPTIONS_REFRESH_RATE                                   :{BLACK}Frecuencia de actualización
STR_GAME_OPTIONS_REFRESH_RATE_TOOLTIP                           :{BLACK}Elegir la frecuencia de actualización de la pantalla
STR_GAME_OPTIONS_REFRESH_RATE_ITEM                              :{NUM} Hz
STR_GAME_OPTIONS_REFRESH_RATE_WARNING                           :{WHITE}Las frecuencias mayores a 60 Hz pueden alterar el rendimiento.

STR_GAME_OPTIONS_BASE_GRF                                       :{BLACK}Gráficos base
STR_GAME_OPTIONS_BASE_GRF_TOOLTIP                               :{BLACK}Elegir los gráficos base
STR_GAME_OPTIONS_BASE_GRF_STATUS                                :{RED}{NUM} archivo{P "" s} perdido{P "" s} o con errores
STR_GAME_OPTIONS_BASE_GRF_DESCRIPTION_TOOLTIP                   :{BLACK}Información adicional sobre los gráficos base

STR_GAME_OPTIONS_BASE_SFX                                       :{BLACK}Sonidos base
STR_GAME_OPTIONS_BASE_SFX_TOOLTIP                               :{BLACK}Elegir sonidos base
STR_GAME_OPTIONS_BASE_SFX_DESCRIPTION_TOOLTIP                   :{BLACK}Información adicional sobre los sonidos base

STR_GAME_OPTIONS_BASE_MUSIC                                     :{BLACK}Música base
STR_GAME_OPTIONS_BASE_MUSIC_TOOLTIP                             :{BLACK}Elegir música base
STR_GAME_OPTIONS_BASE_MUSIC_STATUS                              :{RED}{NUM} archivo{P "" s} con errores
STR_GAME_OPTIONS_BASE_MUSIC_DESCRIPTION_TOOLTIP                 :{BLACK}Información adicional sobre música base

STR_ERROR_RESOLUTION_LIST_FAILED                                :{WHITE}No se pudo obtener una lista de resoluciones compatibles
STR_ERROR_FULLSCREEN_FAILED                                     :{WHITE}El modo de pantalla completa falló

# Custom currency window

STR_CURRENCY_WINDOW                                             :{WHITE}Moneda personalizada
STR_CURRENCY_EXCHANGE_RATE                                      :{LTBLUE}Tasa de cambio: {ORANGE} {CURRENCY_LONG} = £ {COMMA}
STR_CURRENCY_DECREASE_EXCHANGE_RATE_TOOLTIP                     :{BLACK}Reducir el valor de la moneda por una libra (£)
STR_CURRENCY_INCREASE_EXCHANGE_RATE_TOOLTIP                     :{BLACK}Incrementar el valor de la moneda por una libra (£)
STR_CURRENCY_SET_EXCHANGE_RATE_TOOLTIP                          :{BLACK}Ajustar el valor de cambio de la moneda por una Libra (£)

STR_CURRENCY_SEPARATOR                                          :{LTBLUE}Separador: {ORANGE}{STRING}
STR_CURRENCY_SET_CUSTOM_CURRENCY_SEPARATOR_TOOLTIP              :{BLACK}Establecer el separador de cifras de la moneda

STR_CURRENCY_PREFIX                                             :{LTBLUE}Prefijo: {ORANGE}{STRING}
STR_CURRENCY_SET_CUSTOM_CURRENCY_PREFIX_TOOLTIP                 :{BLACK}Establecer el prefijo de la moneda
STR_CURRENCY_SUFFIX                                             :{LTBLUE}Sufijo: {ORANGE}{STRING}
STR_CURRENCY_SET_CUSTOM_CURRENCY_SUFFIX_TOOLTIP                 :{BLACK}Establecer el sufijo de la moneda

STR_CURRENCY_SWITCH_TO_EURO                                     :{LTBLUE}Cambiar a euro: {ORANGE}{NUM}
STR_CURRENCY_SWITCH_TO_EURO_NEVER                               :{LTBLUE}Cambiar a euro: {ORANGE}nunca
STR_CURRENCY_SET_CUSTOM_CURRENCY_TO_EURO_TOOLTIP                :{BLACK}Establecer el año del cambio a euro
STR_CURRENCY_DECREASE_CUSTOM_CURRENCY_TO_EURO_TOOLTIP           :{BLACK}Cambiar a euro antes
STR_CURRENCY_INCREASE_CUSTOM_CURRENCY_TO_EURO_TOOLTIP           :{BLACK}Cambiar a euro después

STR_CURRENCY_PREVIEW                                            :{LTBLUE}Vista previa: {ORANGE} {CURRENCY_LONG}
STR_CURRENCY_CUSTOM_CURRENCY_PREVIEW_TOOLTIP                    :{BLACK}10000 libras (£) en la moneda
STR_CURRENCY_CHANGE_PARAMETER                                   :{BLACK}Cambiar parámetro de moneda personalizada

STR_NONE                                                        :Ninguno
STR_FUNDING_ONLY                                                :Solo fundadas
STR_MINIMAL                                                     :Mínimo
STR_NUM_VERY_LOW                                                :Muy bajo
STR_NUM_LOW                                                     :Bajo
STR_NUM_NORMAL                                                  :Normal
STR_NUM_HIGH                                                    :Alto
STR_NUM_CUSTOM                                                  :Personalizado
STR_NUM_CUSTOM_NUMBER                                           :Personalizado ({NUM})

STR_VARIETY_NONE                                                :Ninguna
STR_VARIETY_VERY_LOW                                            :Muy baja
STR_VARIETY_LOW                                                 :Baja
STR_VARIETY_MEDIUM                                              :Media
STR_VARIETY_HIGH                                                :Alta
STR_VARIETY_VERY_HIGH                                           :Muy alta

###length 5
STR_AI_SPEED_VERY_SLOW                                          :Muy lenta
STR_AI_SPEED_SLOW                                               :Lenta
STR_AI_SPEED_MEDIUM                                             :Media
STR_AI_SPEED_FAST                                               :Rápida
STR_AI_SPEED_VERY_FAST                                          :Muy rápida

###length 6
STR_SEA_LEVEL_VERY_LOW                                          :Muy bajo
STR_SEA_LEVEL_LOW                                               :Bajo
STR_SEA_LEVEL_MEDIUM                                            :Medio
STR_SEA_LEVEL_HIGH                                              :Alto
STR_SEA_LEVEL_CUSTOM                                            :Personalizado
STR_SEA_LEVEL_CUSTOM_PERCENTAGE                                 :Personalizado ({NUM}%)

###length 4
STR_RIVERS_NONE                                                 :Ninguno
STR_RIVERS_FEW                                                  :Muy pocos
STR_RIVERS_MODERATE                                             :Algunos
STR_RIVERS_LOT                                                  :Muchos

###length 3
STR_DISASTER_NONE                                               :Ninguno
STR_DISASTER_REDUCED                                            :Reducidos
STR_DISASTER_NORMAL                                             :Normal

###length 4
STR_SUBSIDY_X1_5                                                :x1.5
STR_SUBSIDY_X2                                                  :x2
STR_SUBSIDY_X3                                                  :x3
STR_SUBSIDY_X4                                                  :x4

###length 4
STR_CLIMATE_TEMPERATE_LANDSCAPE                                 :Ambiente Templado
STR_CLIMATE_SUB_ARCTIC_LANDSCAPE                                :Ambiente Subártico
STR_CLIMATE_SUB_TROPICAL_LANDSCAPE                              :Ambiente Subtropical
STR_CLIMATE_TOYLAND_LANDSCAPE                                   :Ambiente de Mundo de juguetes

###length 7
STR_TERRAIN_TYPE_VERY_FLAT                                      :Muy plano
STR_TERRAIN_TYPE_FLAT                                           :Plano
STR_TERRAIN_TYPE_HILLY                                          :Accidentado
STR_TERRAIN_TYPE_MOUNTAINOUS                                    :Montañoso
STR_TERRAIN_TYPE_ALPINIST                                       :Escarpado
STR_TERRAIN_TYPE_CUSTOM                                         :Definir altura
STR_TERRAIN_TYPE_CUSTOM_VALUE                                   :Altura person. ({NUM})

###length 4
STR_CITY_APPROVAL_LENIENT                                       :Poco severa
STR_CITY_APPROVAL_TOLERANT                                      :Tolerante
STR_CITY_APPROVAL_HOSTILE                                       :Hostil
STR_CITY_APPROVAL_PERMISSIVE                                    :Permisiva (no afecta las acciones de las empresas)

STR_WARNING_NO_SUITABLE_AI                                      :{WHITE}No se encontraron archivos de IA apropiados...{}Se pueden descargar por medio del sistema de 'Contenido en línea'

# Settings tree window
STR_CONFIG_SETTING_TREE_CAPTION                                 :{WHITE}Configuración
STR_CONFIG_SETTING_FILTER_TITLE                                 :{BLACK}Filtrar:
STR_CONFIG_SETTING_EXPAND_ALL                                   :{BLACK}Desplegar todo
STR_CONFIG_SETTING_COLLAPSE_ALL                                 :{BLACK}Compactar todo
STR_CONFIG_SETTING_RESET_ALL                                    :{BLACK}Restablecer todos los ajustes
STR_CONFIG_SETTING_NO_EXPLANATION_AVAILABLE_HELPTEXT            :(sin explicación disponible)
STR_CONFIG_SETTING_DEFAULT_VALUE                                :{LTBLUE}Valor por defecto: {ORANGE}{STRING}
STR_CONFIG_SETTING_TYPE                                         :{LTBLUE}Tipo de opción: {ORANGE}{STRING}
STR_CONFIG_SETTING_TYPE_CLIENT                                  :Opción de cliente (no se almacena en partidas guardadas, afecta todas las partidas)
STR_CONFIG_SETTING_TYPE_GAME_MENU                               :Opción de partida (se almacena en las partidas guardadas, afecta solamente partidas nuevas)
STR_CONFIG_SETTING_TYPE_GAME_INGAME                             :Opción de partida (almacenada en la partida guardada, afecta solamente la partida actual)
STR_CONFIG_SETTING_TYPE_COMPANY_MENU                            :Opción de empresa (se almacena en las partidas guardadas, afecta solamente las partidas nuevas)
STR_CONFIG_SETTING_TYPE_COMPANY_INGAME                          :Opción de empresa (almacenada en la partida guardada, afecta solamente la empresa actual)
STR_CONFIG_SETTING_RESET_ALL_CONFIRMATION_DIALOG_CAPTION        :{WHITE}¡Advertencia!
STR_CONFIG_SETTING_RESET_ALL_CONFIRMATION_DIALOG_TEXT           :{WHITE}Esta acción restablecerá todos los ajustes del juego a sus valores originales.{}¿Deseas proceder?

STR_CONFIG_SETTING_RESTRICT_CATEGORY                            :{BLACK}Categoría:
STR_CONFIG_SETTING_RESTRICT_TYPE                                :{BLACK}Tipo:
STR_CONFIG_SETTING_RESTRICT_DROPDOWN_HELPTEXT                   :{BLACK}Restringir lista de opciones a los filtros predefinidos
STR_CONFIG_SETTING_RESTRICT_BASIC                               :Básico (mostrar solo las opciones más esenciales)
STR_CONFIG_SETTING_RESTRICT_ADVANCED                            :Avanzado (mostrar la mayoría de las opciones)
STR_CONFIG_SETTING_RESTRICT_ALL                                 :Experto (mostrar todas las opciones, incluso las avanzadas)
STR_CONFIG_SETTING_RESTRICT_CHANGED_AGAINST_DEFAULT             :Opciones con un valor diferente al valor por defecto
STR_CONFIG_SETTING_RESTRICT_CHANGED_AGAINST_NEW                 :Opciones con un valor diferente a las opciones de partida nueva

STR_CONFIG_SETTING_TYPE_DROPDOWN_HELPTEXT                       :{BLACK}Restringir la lista a ciertos tipos de opciones
STR_CONFIG_SETTING_TYPE_DROPDOWN_ALL                            :Todos los tipos de opciones
STR_CONFIG_SETTING_TYPE_DROPDOWN_CLIENT                         :Opciones de cliente (no se almacena en partidas guardadas, afecta todas las partidas)
STR_CONFIG_SETTING_TYPE_DROPDOWN_GAME_MENU                      :Opciones de juego (se almacena en las partidas guardadas, afecta solamente partidas nuevas)
STR_CONFIG_SETTING_TYPE_DROPDOWN_GAME_INGAME                    :Opciones de juego (se almacena en las partidas guardadas, afecta solamente la partida actual)
STR_CONFIG_SETTING_TYPE_DROPDOWN_COMPANY_MENU                   :Opciones de empresa (se almacena en las partidas guardadas, afecta solamente partidas nuevas)
STR_CONFIG_SETTING_TYPE_DROPDOWN_COMPANY_INGAME                 :Opciones de empresa (se almacena en las partidas guardadas, afecta solamente la empresa actual)

STR_CONFIG_SETTINGS_NONE                                        :{WHITE}- Ninguno -
###length 3
STR_CONFIG_SETTING_CATEGORY_HIDES                               :{BLACK}Mostrar todos los resultados por opción de configuración{}{SILVER}Categoría {BLACK}a {WHITE}{STRING}
STR_CONFIG_SETTING_TYPE_HIDES                                   :{BLACK}Mostrar todos los resultados por opción de configuración{}{SILVER}Tipo {BLACK}a {WHITE}Todos los tipos de opción
STR_CONFIG_SETTING_CATEGORY_AND_TYPE_HIDES                      :{BLACK}Mostrar todos los resultados por opción de configuración{}{SILVER}Categoría {BLACK}a {WHITE}{STRING} {BLACK}y {SILVER}Tipo {BLACK}a {WHITE}Todos los tipos de opción

###length 3
STR_CONFIG_SETTING_OFF                                          :No
STR_CONFIG_SETTING_ON                                           :Sí
STR_CONFIG_SETTING_DISABLED                                     :Deshabilitado

###length 3
STR_CONFIG_SETTING_COMPANIES_OFF                                :Desactivado
STR_CONFIG_SETTING_COMPANIES_OWN                                :Mi empresa
STR_CONFIG_SETTING_COMPANIES_ALL                                :Todas las empresas

###length 3
STR_CONFIG_SETTING_NONE                                         :Ninguno
STR_CONFIG_SETTING_ORIGINAL                                     :Original
STR_CONFIG_SETTING_REALISTIC                                    :Realista

###length 3
STR_CONFIG_SETTING_HORIZONTAL_POS_LEFT                          :Izquierda
STR_CONFIG_SETTING_HORIZONTAL_POS_CENTER                        :Centro
STR_CONFIG_SETTING_HORIZONTAL_POS_RIGHT                         :Derecha

STR_CONFIG_SETTING_MAXIMUM_INITIAL_LOAN                         :Máximo préstamo inicial: {STRING}
STR_CONFIG_SETTING_MAXIMUM_INITIAL_LOAN_HELPTEXT                :Máxima cantidad que una empresa puede pedir prestada (sin tener en cuenta la inflación)

STR_CONFIG_SETTING_INTEREST_RATE                                :Porcentaje de interés: {STRING}
STR_CONFIG_SETTING_INTEREST_RATE_HELPTEXT                       :Tasa de interés del préstamo; controla también la inflación, en caso de estar activada

STR_CONFIG_SETTING_RUNNING_COSTS                                :Costos de operación: {STRING}
STR_CONFIG_SETTING_RUNNING_COSTS_HELPTEXT                       :Nivel de costos de mantenimiento y operación de vehículos e infraestructura

STR_CONFIG_SETTING_CONSTRUCTION_SPEED                           :Velocidad de construcción: {STRING}
STR_CONFIG_SETTING_CONSTRUCTION_SPEED_HELPTEXT                  :Restringir la velocidad de las acciones de construcción de jugadores no humanos

STR_CONFIG_SETTING_VEHICLE_BREAKDOWNS                           :Averías de vehículos: {STRING}
STR_CONFIG_SETTING_VEHICLE_BREAKDOWNS_HELPTEXT                  :Controlar cada cuánto los vehículos con poco mantenimiento sufren fallas

STR_CONFIG_SETTING_SUBSIDY_MULTIPLIER                           :Multiplicador de subsidio: {STRING}
STR_CONFIG_SETTING_SUBSIDY_MULTIPLIER_HELPTEXT                  :Establecer cuánto se paga por subsidios conectados

STR_CONFIG_SETTING_SUBSIDY_DURATION                             :Duración de subsidio: {STRING}
STR_CONFIG_SETTING_SUBSIDY_DURATION_HELPTEXT                    :Años que durará un subsidio otorgado

STR_CONFIG_SETTING_SUBSIDY_DURATION_VALUE                       :{NUM} año{P "" s}
###setting-zero-is-special
STR_CONFIG_SETTING_SUBSIDY_DURATION_DISABLED                    :Sin subsidios

STR_CONFIG_SETTING_CONSTRUCTION_COSTS                           :Costos de construcción: {STRING}
STR_CONFIG_SETTING_CONSTRUCTION_COSTS_HELPTEXT                  :Nivel de costos de construcción y adquisición

STR_CONFIG_SETTING_RECESSIONS                                   :Recesiones: {STRING}
STR_CONFIG_SETTING_RECESSIONS_HELPTEXT                          :Al activarse, habrá recesiones cada cierto año en las que toda la producción decaerá considerablemente, restableciéndose al final de cada recesión

STR_CONFIG_SETTING_TRAIN_REVERSING                              :Prohibir a los trenes que den reversa en estaciones: {STRING}
STR_CONFIG_SETTING_TRAIN_REVERSING_HELPTEXT                     :Al activarse, los trenes no podrán dar reversa en estaciones de paso, aun si detrás hay una ruta más corta a su próximo destino

STR_CONFIG_SETTING_DISASTERS                                    :Desastres: {STRING}
STR_CONFIG_SETTING_DISASTERS_HELPTEXT                           :Desastres que ocasionalmente pueden bloquear o destruir vehículos o infraestructura

STR_CONFIG_SETTING_CITY_APPROVAL                                :Postura de los ayuntamientos: {STRING}
STR_CONFIG_SETTING_CITY_APPROVAL_HELPTEXT                       :Medida en que el ruido y el daño ambiental causado por las empresas afectan su evaluación y futuras acciones de construcción una localidad

STR_CONFIG_SETTING_MAP_HEIGHT_LIMIT                             :Límite de altura del mapa: {STRING}
STR_CONFIG_SETTING_MAP_HEIGHT_LIMIT_HELPTEXT                    :Ajustar la altura máxima de terreno en un mapa. "(automático)" tomará un buen valor tras finalizar la generación del terreno
STR_CONFIG_SETTING_MAP_HEIGHT_LIMIT_VALUE                       :{NUM}
###setting-zero-is-special
STR_CONFIG_SETTING_MAP_HEIGHT_LIMIT_AUTO                        :(automático)
STR_CONFIG_SETTING_TOO_HIGH_MOUNTAIN                            :{WHITE}No se puede establecer el límite de elevación del mapa en el valor indicado. Al menos una montaña ya es más alta

STR_CONFIG_SETTING_AUTOSLOPE                                    :Alterar terreno debajo de edificios, vías férreas, etc.: {STRING}
STR_CONFIG_SETTING_AUTOSLOPE_HELPTEXT                           :Permitir alteración de terreno debajo de infraestructura sin tener que retirarla

STR_CONFIG_SETTING_CATCHMENT                                    :Permitir áreas de recolección más realistas: {STRING}
STR_CONFIG_SETTING_CATCHMENT_HELPTEXT                           :Las áreas de recolección se ajustarán a los tamaños de los tipos de estaciones y aeropuertos

STR_CONFIG_SETTING_SERVE_NEUTRAL_INDUSTRIES                     :Las estaciones privadas pueden dar servicio a industrias con estaciones neutrales: {STRING}
STR_CONFIG_SETTING_SERVE_NEUTRAL_INDUSTRIES_HELPTEXT            :Al activarse, las industrias con estaciones integradas (ej. plataformas petrolíferas) podrán aceptar carga de estaciones aledañas. Al desactivarse, tales industrias solo recibirán carga en sus propias estaciones y no aceptarán de otras estaciones, ni la estación integrada brindará servicio a nada más que su industria

STR_CONFIG_SETTING_EXTRADYNAMITE                                :Permitir eliminación más fácil de propiedades de localidades: {STRING}
STR_CONFIG_SETTING_EXTRADYNAMITE_HELPTEXT                       :Hacer más fácil la eliminación de la infraestructura y los edificios que sean propiedad de las localidades

STR_CONFIG_SETTING_TRAIN_LENGTH                                 :Longitud máxima de trenes: {STRING}
STR_CONFIG_SETTING_TRAIN_LENGTH_HELPTEXT                        :Longitud máxima permitida para los trenes
STR_CONFIG_SETTING_TILE_LENGTH                                  :{COMMA} casilla{P 0 "" s}

STR_CONFIG_SETTING_SMOKE_AMOUNT                                 :Cantidad de humo o chispas: {STRING}
STR_CONFIG_SETTING_SMOKE_AMOUNT_HELPTEXT                        :Cantidad de humo o chispas que son emitidos por los vehículos

STR_CONFIG_SETTING_TRAIN_ACCELERATION_MODEL                     :Modelo de aceleración para trenes: {STRING}
STR_CONFIG_SETTING_TRAIN_ACCELERATION_MODEL_HELPTEXT            :Elegir el modelo de simulación física para emplear en la aceleración de trenes. El modelo 'Original' penaliza las pendientes de forma idéntica para todos los vehículos. El modelo 'Simulado' penaliza pendientes y curvas según las características del tren como longitud, fuerza de tracción, etc.

STR_CONFIG_SETTING_ROAD_VEHICLE_ACCELERATION_MODEL              :Modelo de aceleración para autotransportes: {STRING}
STR_CONFIG_SETTING_ROAD_VEHICLE_ACCELERATION_MODEL_HELPTEXT     :Elegir el modelo de simulación física para emplear en la aceleración de autotransportes. El modelo 'Original' penaliza las pendientes de forma idéntica a todos los vehículos. El modelo 'Simulado' penaliza pendientes y curvas según las características del vehículo como potencia, fuerza de tracción, etc.

STR_CONFIG_SETTING_TRAIN_SLOPE_STEEPNESS                        :Inclinación de pendientes para trenes: {STRING}
STR_CONFIG_SETTING_TRAIN_SLOPE_STEEPNESS_HELPTEXT               :Grado de inclinación de una casilla con pendiente para un tren. Los valores altos hacen que sea más difícil subir las colinas
STR_CONFIG_SETTING_PERCENTAGE                                   :{COMMA}%

STR_CONFIG_SETTING_ROAD_VEHICLE_SLOPE_STEEPNESS                 :Inclinación de pendientes para autotransportes: {STRING}
STR_CONFIG_SETTING_ROAD_VEHICLE_SLOPE_STEEPNESS_HELPTEXT        :Grado de inclinación de una casilla con pendiente para un autotransporte. Los valores altos hacen que sea más difícil subir las colinas

STR_CONFIG_SETTING_FORBID_90_DEG                                :Prohibir a trenes realizar giros de 90°: {STRING}
STR_CONFIG_SETTING_FORBID_90_DEG_HELPTEXT                       :Los giros de 90° ocurren en vías férreas perpendiculares donde el tren gira 90° al pasar de una casilla a otra, en lugar de los 45° habituales en otras combinaciones de vías.

STR_CONFIG_SETTING_DISTANT_JOIN_STATIONS                        :Permitir ampliación de estaciones no adyacentes: {STRING}
STR_CONFIG_SETTING_DISTANT_JOIN_STATIONS_HELPTEXT               :Se podrán añadir partes a una estación sin que tengan que estar una al lado de la otra. Ctrl+Clic para añadir las nuevas partes

STR_CONFIG_SETTING_INFLATION                                    :Inflación: {STRING}
STR_CONFIG_SETTING_INFLATION_HELPTEXT                           :Activar inflación en la economía, lo que hace que los costos aumenten ligeramente más rápido que los ingresos

STR_CONFIG_SETTING_MAX_BRIDGE_LENGTH                            :Longitud máxima de puentes: {STRING}
STR_CONFIG_SETTING_MAX_BRIDGE_LENGTH_HELPTEXT                   :Longitud máxima permitida al construir puentes

STR_CONFIG_SETTING_MAX_BRIDGE_HEIGHT                            :Altura máxima de puentes: {STRING}
STR_CONFIG_SETTING_MAX_BRIDGE_HEIGHT_HELPTEXT                   :Altura máxima permitida al construir puentes

STR_CONFIG_SETTING_MAX_TUNNEL_LENGTH                            :Longitud máxima de túneles: {STRING}
STR_CONFIG_SETTING_MAX_TUNNEL_LENGTH_HELPTEXT                   :Longitud máxima permitida al construir túneles

STR_CONFIG_SETTING_RAW_INDUSTRY_CONSTRUCTION_METHOD             :Método para fundar una industria primaria: {STRING}
STR_CONFIG_SETTING_RAW_INDUSTRY_CONSTRUCTION_METHOD_HELPTEXT    :Método con el que se funda una industria primaria. 'Ninguno' indica que no se puede crear ninguna. 'Prospección' indica que se puede fundar una nueva industria pero cuya construcción ocurrirá en un lugar aleatorio del mapa con posibilidad de fallar. 'Como las demás' indica que las industrias primarias pueden construirse como otras industrias, en el lugar que se quiera
###length 3
STR_CONFIG_SETTING_RAW_INDUSTRY_CONSTRUCTION_METHOD_NONE        :Ninguno
STR_CONFIG_SETTING_RAW_INDUSTRY_CONSTRUCTION_METHOD_NORMAL      :Como las demás
STR_CONFIG_SETTING_RAW_INDUSTRY_CONSTRUCTION_METHOD_PROSPECTING :Prospección

STR_CONFIG_SETTING_INDUSTRY_PLATFORM                            :Área plana alrededor de industrias: {STRING}
STR_CONFIG_SETTING_INDUSTRY_PLATFORM_HELPTEXT                   :Cantidad de espacio plano alrededor de las industrias. Esto asegura que haya espacio libre alrededor de las industrias para construir vías férreas, etc.

STR_CONFIG_SETTING_MULTIPINDTOWN                                :Permitir varias industrias similares por localidad: {STRING}
STR_CONFIG_SETTING_MULTIPINDTOWN_HELPTEXT                       :En general, una localidad admite un solo tipo de industria a la vez, pero con esta opción varias industrias del mismo tipo en una localidad serán posibles

STR_CONFIG_SETTING_SIGNALSIDE                                   :Mostrar señales: {STRING}
STR_CONFIG_SETTING_SIGNALSIDE_HELPTEXT                          :Elegir el lado de las vías donde se construirán las señales
###length 3
STR_CONFIG_SETTING_SIGNALSIDE_LEFT                              :A la izquierda
STR_CONFIG_SETTING_SIGNALSIDE_DRIVING_SIDE                      :En el lado de conducción
STR_CONFIG_SETTING_SIGNALSIDE_RIGHT                             :A la derecha

STR_CONFIG_SETTING_SHOWFINANCES                                 :Mostrar ventana de finanzas al final del año: {STRING}
STR_CONFIG_SETTING_SHOWFINANCES_HELPTEXT                        :Al activarse, la ventana de finanzas aparecerá al final de cada año para permitir la inspección más sencilla del estado financiero de la empresa

STR_CONFIG_SETTING_NONSTOP_BY_DEFAULT                           :Todo nuevo recorrido es 'Sin paradas' por defecto: {STRING}
STR_CONFIG_SETTING_NONSTOP_BY_DEFAULT_HELPTEXT                  :Cada vehículo hace parada en cada estación por la que pasa, pero al activar esta opción el vehículo seguirá de largo hasta llegar a su destino. Esta opción solo define el valor por defecto para nuevos recorridos, pero cada recorrido individual puede ajustarse independientemente

STR_CONFIG_SETTING_STOP_LOCATION                                :Todos los nuevos trenes paran por defecto en el {STRING} del andén
STR_CONFIG_SETTING_STOP_LOCATION_HELPTEXT                       :Sección del andén donde un tren se detendrá: "inicio" es cerca de la entrada, "mitad" es en medio, y "final" es cerca de la salida. Esta opción solo define el valor por defecto de nuevos recorridos, pero cada recorrido individual puede ajustarse independientemente
###length 3
STR_CONFIG_SETTING_STOP_LOCATION_NEAR_END                       :inicio
STR_CONFIG_SETTING_STOP_LOCATION_MIDDLE                         :mitad
STR_CONFIG_SETTING_STOP_LOCATION_FAR_END                        :final

STR_CONFIG_SETTING_AUTOSCROLL                                   :Recorrer vista cuando se mueva el cursor a los bordes: {STRING}
STR_CONFIG_SETTING_AUTOSCROLL_HELPTEXT                          :Al activarse, las vistas se desplazarán cuando el ratón se acerque a los bordes de la ventana
###length 4
STR_CONFIG_SETTING_AUTOSCROLL_DISABLED                          :Desactivado
STR_CONFIG_SETTING_AUTOSCROLL_MAIN_VIEWPORT_FULLSCREEN          :Vista principal, solo en pantalla completa
STR_CONFIG_SETTING_AUTOSCROLL_MAIN_VIEWPORT                     :Vista principal
STR_CONFIG_SETTING_AUTOSCROLL_EVERY_VIEWPORT                    :Todas las vistas

STR_CONFIG_SETTING_BRIBE                                        :Permitir sobornos al ayuntamiento: {STRING}
STR_CONFIG_SETTING_BRIBE_HELPTEXT                               :Las empresas podrán sobornar a los ayuntamientos, pero si un inspector lo descubre, la empresa no podrá operar en la localidad durante seis meses

STR_CONFIG_SETTING_ALLOW_EXCLUSIVE                              :Permitir adquisición de derechos de transporte exclusivos: {STRING}
STR_CONFIG_SETTING_ALLOW_EXCLUSIVE_HELPTEXT                     :Si una empresa compra los derechos de transporte exclusivos en una localidad, las estaciones de la competencia no recibirán carga todo un año

STR_CONFIG_SETTING_ALLOW_FUND_BUILDINGS                         :Permitir construcción de nuevos edificios: {STRING}
STR_CONFIG_SETTING_ALLOW_FUND_BUILDINGS_HELPTEXT                :Las empresas aportan dinero a los ayuntamientos para que construyan nuevas casas y edificios

STR_CONFIG_SETTING_ALLOW_FUND_ROAD                              :Permitir el pago de la reconstrucción de las carreteras locales: {STRING}
STR_CONFIG_SETTING_ALLOW_FUND_ROAD_HELPTEXT                     :Las empresas aportan dinero a los ayuntamientos para reconstruir sus carreteras, lo que perjudicando otros servicios de transporte en la zona

STR_CONFIG_SETTING_ALLOW_GIVE_MONEY                             :Permitir envío de dinero a otras empresas: {STRING}
STR_CONFIG_SETTING_ALLOW_GIVE_MONEY_HELPTEXT                    :En modo multijugador, las empresas podrán transferirse dinero

STR_CONFIG_SETTING_FREIGHT_TRAINS                               :Multiplicador de peso para simular trenes pesados: {STRING}
STR_CONFIG_SETTING_FREIGHT_TRAINS_HELPTEXT                      :Impacto de llevar carga en los trenes. Un valor mayor exige mayor potencia a los trenes para llevar carga, sobre todo al subir colinas

STR_CONFIG_SETTING_PLANE_SPEED                                  :Factor de velocidad de aeronaves: {STRING}
STR_CONFIG_SETTING_PLANE_SPEED_HELPTEXT                         :Establece la velocidad relativa de las aeronaves comparada con la de otros vehículos para reducir las utilidades de transportación aérea
STR_CONFIG_SETTING_PLANE_SPEED_VALUE                            :1/{COMMA}

STR_CONFIG_SETTING_PLANE_CRASHES                                :Cantidad de accidentes aéreos: {STRING}
STR_CONFIG_SETTING_PLANE_CRASHES_HELPTEXT                       :Probabilidad de que ocurran accidentes aéreos.{}* Las aeronaves grandes son más propensas a accidentes en aeropuertos pequeños
###length 3
STR_CONFIG_SETTING_PLANE_CRASHES_NONE                           :Ninguno*
STR_CONFIG_SETTING_PLANE_CRASHES_REDUCED                        :Reducida
STR_CONFIG_SETTING_PLANE_CRASHES_NORMAL                         :Normal

STR_CONFIG_SETTING_STOP_ON_TOWN_ROAD                            :Permitir construcción de paradas de paso en localidades: {STRING}
STR_CONFIG_SETTING_STOP_ON_TOWN_ROAD_HELPTEXT                   :Se podrán construir paradas de paso en las carreteras que sean propiedad de las localidades
STR_CONFIG_SETTING_STOP_ON_COMPETITOR_ROAD                      :Permitir construcción de paradas de paso en carreteras de la competencia: {STRING}
STR_CONFIG_SETTING_STOP_ON_COMPETITOR_ROAD_HELPTEXT             :Se podrán construir paradas de paso en las carreteras que sean propiedad de otras empresas
STR_CONFIG_SETTING_DYNAMIC_ENGINES_EXISTING_VEHICLES            :{WHITE}No se puede cambiar esta opción si ya existen vehículos

STR_CONFIG_SETTING_INFRASTRUCTURE_MAINTENANCE                   :Mantenimiento de infraestructura: {STRING}
STR_CONFIG_SETTING_INFRASTRUCTURE_MAINTENANCE_HELPTEXT          :Al activarse, la infraestructura tiene costo de mantenimiento que aumenta según el tamaño de la red de transporte, de modo que las empresas grandes se afectan más que las pequeñas

STR_CONFIG_SETTING_COMPANY_STARTING_COLOUR                      :Color inicial de la empresa: {STRING}
STR_CONFIG_SETTING_COMPANY_STARTING_COLOUR_HELPTEXT             :Elegir el color inicial de la empresa

STR_CONFIG_SETTING_NEVER_EXPIRE_AIRPORTS                        :Aeropuertos siempre disponibles: {STRING}
STR_CONFIG_SETTING_NEVER_EXPIRE_AIRPORTS_HELPTEXT               :Los tipos de aeropuertos estarán disponibles todo el tiempo tras haber sido introducidos

STR_CONFIG_SETTING_WARN_LOST_VEHICLE                            :Avisar si un vehículo se ha perdido: {STRING}
STR_CONFIG_SETTING_WARN_LOST_VEHICLE_HELPTEXT                   :Mostrar mensajes indicando aquellos vehículos que no puedan encontrar una ruta a su destino

STR_CONFIG_SETTING_ORDER_REVIEW                                 :Revisar recorridos de los vehículos: {STRING}
STR_CONFIG_SETTING_ORDER_REVIEW_HELPTEXT                        :Al activarse, se revisan regularmente los recorridos de los vehículos y los problemas obvios que se detecten se informan en una noticia
###length 3
STR_CONFIG_SETTING_ORDER_REVIEW_OFF                             :No
STR_CONFIG_SETTING_ORDER_REVIEW_EXDEPOT                         :Sí, excepto los vehículos detenidos
STR_CONFIG_SETTING_ORDER_REVIEW_ON                              :Todos los vehículos

STR_CONFIG_SETTING_WARN_INCOME_LESS                             :Avisar si las utilidades de un vehículo son negativas: {STRING}
STR_CONFIG_SETTING_WARN_INCOME_LESS_HELPTEXT                    :Mostrar un mensaje cuando un vehículo no haya obtenido ninguna ganancia durante un año

STR_CONFIG_SETTING_NEVER_EXPIRE_VEHICLES                        :Vehículos siempre disponibles: {STRING}
STR_CONFIG_SETTING_NEVER_EXPIRE_VEHICLES_HELPTEXT               :Todos los modelos de vehículos estarán disponibles para siempre tras haber sido introducidos

STR_CONFIG_SETTING_AUTORENEW_VEHICLE                            :Renovar automáticamente vehículos viejos: {STRING}
STR_CONFIG_SETTING_AUTORENEW_VEHICLE_HELPTEXT                   :Los vehículos próximos al final de su vida útil serán renovados automáticamente, siempre y cuando se cumplan las condiciones de renovación

STR_CONFIG_SETTING_AUTORENEW_MONTHS                             :Renovar automáticamente el vehículo cumpla {STRING}
STR_CONFIG_SETTING_AUTORENEW_MONTHS_HELPTEXT                    :Edad relativa en que un vehículo se considera para renovación
###length 2
STR_CONFIG_SETTING_AUTORENEW_MONTHS_VALUE_BEFORE                :{COMMA} mes{P 0 "" es} antes
STR_CONFIG_SETTING_AUTORENEW_MONTHS_VALUE_AFTER                 :{COMMA} mes{P 0 "" es} después

STR_CONFIG_SETTING_AUTORENEW_MONEY                              :Costo mínimo requerido para renovación automática: {STRING}
STR_CONFIG_SETTING_AUTORENEW_MONEY_HELPTEXT                     :Mínima cantidad de dinero disponible en el banco para poder considerar la renovación automática de vehículos

STR_CONFIG_SETTING_ERRMSG_DURATION                              :Duración de mensajes de error: {STRING}
STR_CONFIG_SETTING_ERRMSG_DURATION_HELPTEXT                     :Duración de los mensajes de error mostrados en los avisos en rojo. Algunos mensajes de error (críticos) no se cierran automáticamente, solo de forma manual
STR_CONFIG_SETTING_ERRMSG_DURATION_VALUE                        :{COMMA} segundo{P 0 "" s}

STR_CONFIG_SETTING_HOVER_DELAY                                  :Mostrar información de herramientas: {STRING}
STR_CONFIG_SETTING_HOVER_DELAY_HELPTEXT                         :Tiempo de retraso para mostrar información de ayuda al posar el ratón en un elemento de la interfaz. Si el valor es 0 los mensajes se muestran con el botón derecho del ratón.
STR_CONFIG_SETTING_HOVER_DELAY_VALUE                            :Posar el ratón {COMMA} milisegundo{P 0 "" s}
###setting-zero-is-special
STR_CONFIG_SETTING_HOVER_DELAY_DISABLED                         :Botón derecho

STR_CONFIG_SETTING_POPULATION_IN_LABEL                          :Mostrar población de localidades: {STRING}
STR_CONFIG_SETTING_POPULATION_IN_LABEL_HELPTEXT                 :Mostrar en el mapa la población de las localidades junto a sus nombres

STR_CONFIG_SETTING_GRAPH_LINE_THICKNESS                         :Grosor de las líneas en las gráficas: {STRING}
STR_CONFIG_SETTING_GRAPH_LINE_THICKNESS_HELPTEXT                :Grosor de las líneas en las gráficas. Una línea fina es más precisa, una línea más gruesa es más fácil de distinguir

STR_CONFIG_SETTING_SHOW_NEWGRF_NAME                             :Mostrar el nombre del GRF en la ventana de construcción de vehículo: {STRING}
STR_CONFIG_SETTING_SHOW_NEWGRF_NAME_HELPTEXT                    :Indicar por medio de una línea adicional en la ventana de construcción de vehículo su NewGRF.
STR_CONFIG_SETTING_SHOW_CARGO_IN_LISTS                          :Mostrar la carga que los vehículos pueden llevar en las ventanas de listas {STRING}
STR_CONFIG_SETTING_SHOW_CARGO_IN_LISTS_HELPTEXT                 :Al activarse, la carga que el vehículo puede transportar aparecerá en las listas de vehículos

STR_CONFIG_SETTING_LANDSCAPE                                    :Ambiente: {STRING}
STR_CONFIG_SETTING_LANDSCAPE_HELPTEXT                           :Los ambientes definen mapas con diferentes tipos de carga y requisitos de crecimiento de las localidades. Pueden ajustarse con NewGRF y scripts de juego

STR_CONFIG_SETTING_LAND_GENERATOR                               :Generador de terreno: {STRING}
STR_CONFIG_SETTING_LAND_GENERATOR_HELPTEXT                      :El generador 'Original' depende de los gráficos base y crea formas de terreno fijas. 'TerraGenesis' es un generador basado en Ruido Perlin que permite un mayor control de configuración
###length 2
STR_CONFIG_SETTING_LAND_GENERATOR_ORIGINAL                      :Original
STR_CONFIG_SETTING_LAND_GENERATOR_TERRA_GENESIS                 :TerraGenesis

STR_CONFIG_SETTING_TERRAIN_TYPE                                 :Tipo de terreno: {STRING}
STR_CONFIG_SETTING_TERRAIN_TYPE_HELPTEXT                        :(Solo TerraGenesis) Colinas del terreno

STR_CONFIG_SETTING_INDUSTRY_DENSITY                             :Densidad industrial: {STRING}
STR_CONFIG_SETTING_INDUSTRY_DENSITY_HELPTEXT                    :Número de industrias a generar y nivel a mantener durante el juego

STR_CONFIG_SETTING_OIL_REF_EDGE_DISTANCE                        :Distancia máxima de industrias petrolíferas al borde del mapa: {STRING}
STR_CONFIG_SETTING_OIL_REF_EDGE_DISTANCE_HELPTEXT               :Distancia límite desde el borde del mapa a partir del cual se pueden construir refinerías y plataformas de petróleo. En mapas con forma de isla esto garantiza que se ubiquen cerca de la costa. En mapas de más de 256 casillas el valor se amplía.

STR_CONFIG_SETTING_SNOWLINE_HEIGHT                              :Nivel de inicio de nieve: {STRING}
STR_CONFIG_SETTING_SNOWLINE_HEIGHT_HELPTEXT                     :Controlar la altitud donde inicia la nieve en un ambiente Subártico, lo cual afectará la generación de industrias y los requisitos de crecimiento de localidades. Solo puede cambiarse en el Editor de mapas, si no, se calculará según la "Extensión de nieve"

STR_CONFIG_SETTING_SNOW_COVERAGE                                :Extensión de nieve: {STRING}
STR_CONFIG_SETTING_SNOW_COVERAGE_HELPTEXT                       :Controlar la cantidad aproximada de nieve al generar un ambiente Subártico, la cual afectará la generación de industrias y los requisitos de crecimiento de las localidades. La superficie casi al ras del nivel del mar nunca tiene nieve
STR_CONFIG_SETTING_SNOW_COVERAGE_VALUE                          :{NUM}%

STR_CONFIG_SETTING_DESERT_COVERAGE                              :Extensión de desierto: {STRING}
STR_CONFIG_SETTING_DESERT_COVERAGE_HELPTEXT                     :Controlar la cantidad aproximada de desierto al generar un mapa de ambiente tropical, lo cual afectará la generación de industrias también.
STR_CONFIG_SETTING_DESERT_COVERAGE_VALUE                        :{NUM}%

STR_CONFIG_SETTING_ROUGHNESS_OF_TERRAIN                         :Rugosidad del terreno: {STRING}
STR_CONFIG_SETTING_ROUGHNESS_OF_TERRAIN_HELPTEXT                :(Solo TerraGenesis) Cantidad de colinas: los terrenos más planos tienen menos colinas, aunque suelen ser más extensas. Los terrenos más rugosos tienen múltiples colinas, lo cual puede resultar repetitivo
###length 4
STR_CONFIG_SETTING_ROUGHNESS_OF_TERRAIN_VERY_SMOOTH             :Muy suave
STR_CONFIG_SETTING_ROUGHNESS_OF_TERRAIN_SMOOTH                  :Suave
STR_CONFIG_SETTING_ROUGHNESS_OF_TERRAIN_ROUGH                   :Rugoso
STR_CONFIG_SETTING_ROUGHNESS_OF_TERRAIN_VERY_ROUGH              :Muy rugoso

STR_CONFIG_SETTING_VARIETY                                      :Distribución de variedad: {STRING}
STR_CONFIG_SETTING_VARIETY_HELPTEXT                             :(Sólo TerraGenesis) Controlar si el mapa tendrá zonas montañosas y planas. Puesto que esta opción solo hace más plano el mapa, hay que elegir terreno montañoso en otras opciones

STR_CONFIG_SETTING_RIVER_AMOUNT                                 :Cantidad de ríos: {STRING}
STR_CONFIG_SETTING_RIVER_AMOUNT_HELPTEXT                        :Número de ríos que habrá en el mapa

STR_CONFIG_SETTING_TREE_PLACER                                  :Algoritmo de colocación de árboles: {STRING}
STR_CONFIG_SETTING_TREE_PLACER_HELPTEXT                         :La distribución de los árboles sobre el mapa. 'Original' distribuye la plantación de árboles uniformemente, mientras que 'Mejorado' los planta en grupos
###length 3
STR_CONFIG_SETTING_TREE_PLACER_NONE                             :Ninguno
STR_CONFIG_SETTING_TREE_PLACER_ORIGINAL                         :Original
STR_CONFIG_SETTING_TREE_PLACER_IMPROVED                         :Mejorado

STR_CONFIG_SETTING_ROAD_SIDE                                    :Autotransportes: {STRING}
STR_CONFIG_SETTING_ROAD_SIDE_HELPTEXT                           :Elegir el lado de la circulación

###length 2
STR_CONFIG_SETTING_ROAD_SIDE_LEFT                               :Manejar por la izquierda
STR_CONFIG_SETTING_ROAD_SIDE_RIGHT                              :Manejar por la derecha

STR_CONFIG_SETTING_HEIGHTMAP_ROTATION                           :Rotar mapa de alturas: {STRING}
###length 2
STR_CONFIG_SETTING_HEIGHTMAP_ROTATION_COUNTER_CLOCKWISE         :A la izquierda
STR_CONFIG_SETTING_HEIGHTMAP_ROTATION_CLOCKWISE                 :A la derecha

STR_CONFIG_SETTING_SE_FLAT_WORLD_HEIGHT                         :El nivel de la elevación del mapa plano tiene: {STRING}
###length 2
STR_CONFIG_SETTING_EDGES_NOT_EMPTY                              :{WHITE}Una o más casillas del borde norte no están vacías
STR_CONFIG_SETTING_EDGES_NOT_WATER                              :{WHITE}Una o más casillas en uno de los bordes no es agua

STR_CONFIG_SETTING_STATION_SPREAD                               :Máxima ampliación de estaciones: {STRING}
STR_CONFIG_SETTING_STATION_SPREAD_HELPTEXT                      :Máxima área que pueden ocupar las partes de una estación. Los valores muy altos pueden hacer que el juego sea lento

STR_CONFIG_SETTING_SERVICEATHELIPAD                             :Realizar automáticamente el mantenimiento de helicópteros en los helipuertos: {STRING}
STR_CONFIG_SETTING_SERVICEATHELIPAD_HELPTEXT                    :Dar mantenimiento a los helicópteros después de cada aterrizaje, aun sin haber hangar en el aeropuerto

STR_CONFIG_SETTING_LINK_TERRAFORM_TOOLBAR                       :Unir la barra de alteración de terreno con la barra de construcción: {STRING}
STR_CONFIG_SETTING_LINK_TERRAFORM_TOOLBAR_HELPTEXT              :Al abrir alguna de las barras de herramientas de construcción abrir también la barra de alteración de terreno

STR_CONFIG_SETTING_SMALLMAP_LAND_COLOUR                         :Color de terreno usado en el minimapa: {STRING}
STR_CONFIG_SETTING_SMALLMAP_LAND_COLOUR_HELPTEXT                :Color para el terreno mostrado en el minimapa
###length 3
STR_CONFIG_SETTING_SMALLMAP_LAND_COLOUR_GREEN                   :Verde
STR_CONFIG_SETTING_SMALLMAP_LAND_COLOUR_DARK_GREEN              :Verde oscuro
STR_CONFIG_SETTING_SMALLMAP_LAND_COLOUR_VIOLET                  :Violeta

STR_CONFIG_SETTING_LINKGRAPH_COLOURS                            :Colores de flujos de carga: {STRING}
STR_CONFIG_SETTING_LINKGRAPH_COLOURS_HELPTEXT                   :Colores de la gradiente en los indicadores visuales del flujo de carga.
###length 4
STR_CONFIG_SETTING_LINKGRAPH_COLOURS_GREEN_TO_RED               :De verde a rojo (original)
STR_CONFIG_SETTING_LINKGRAPH_COLOURS_GREEN_TO_BLUE              :De verde a azul
STR_CONFIG_SETTING_LINKGRAPH_COLOURS_GREY_TO_RED                :De gris a rojo
STR_CONFIG_SETTING_LINKGRAPH_COLOURS_GREYSCALE                  :Escala de grises

STR_CONFIG_SETTING_SCROLLMODE                                   :Desplazamiento de vista: {STRING}
STR_CONFIG_SETTING_SCROLLMODE_HELPTEXT                          :Modo de recorrer la vista sobre el mapa
###length 4
STR_CONFIG_SETTING_SCROLLMODE_DEFAULT                           :Desplazar la vista con clic derecho, ratón en posición fija
STR_CONFIG_SETTING_SCROLLMODE_RMB_LOCKED                        :Recorrer mapa con clic derecho, ratón en posición fija
STR_CONFIG_SETTING_SCROLLMODE_RMB                               :Recorrer mapa con clic derecho
STR_CONFIG_SETTING_SCROLLMODE_LMB                               :Recorrer mapa con clic izquierdo

STR_CONFIG_SETTING_SMOOTH_SCROLLING                             :Desplazamiento suave: {STRING}
STR_CONFIG_SETTING_SMOOTH_SCROLLING_HELPTEXT                    :Desplazamiento de la vista principal a una ubicación en el minimapa o al ver un objeto determinado en el mapa. Al activarse, el desplazamiento es suave; al desactivarse, el desplazamiento es instantáneo

STR_CONFIG_SETTING_MEASURE_TOOLTIP                              :Mostrar información de medidas al usar las herramientas de construcción: {STRING}
STR_CONFIG_SETTING_MEASURE_TOOLTIP_HELPTEXT                     :Mostrar distancias en número de casillas y las diferencias de altura cuando se realicen labores de construcción

STR_CONFIG_SETTING_LIVERIES                                     :Mostrar cromáticas por tipo de vehículo: {STRING}
STR_CONFIG_SETTING_LIVERIES_HELPTEXT                            :Controlar el uso de cromáticas por vehículo y no por empresa
###length 3
STR_CONFIG_SETTING_LIVERIES_NONE                                :Ninguno
STR_CONFIG_SETTING_LIVERIES_OWN                                 :Mi empresa
STR_CONFIG_SETTING_LIVERIES_ALL                                 :Todas las empresas

STR_CONFIG_SETTING_PREFER_TEAMCHAT                              :Activar chat de equipo con la tecla Intro: {STRING}
STR_CONFIG_SETTING_PREFER_TEAMCHAT_HELPTEXT                     :Cambiar el acceso al chat interno de la empresa y al chat público entre Intro y Ctrl+Intro

STR_CONFIG_SETTING_SCROLLWHEEL_MULTIPLIER                       :Velocidad de la rueda del ratón sobre el mapa: {STRING}
STR_CONFIG_SETTING_SCROLLWHEEL_MULTIPLIER_HELPTEXT              :Controlar la sensibilidad de la rueda del ratón

STR_CONFIG_SETTING_SCROLLWHEEL_SCROLLING                        :Función de la rueda del ratón: {STRING}
STR_CONFIG_SETTING_SCROLLWHEEL_SCROLLING_HELPTEXT               :Activar el desplazamiento del mapa con ratones de rueda bidimensional
###length 3
STR_CONFIG_SETTING_SCROLLWHEEL_ZOOM                             :Enfocar mapa
STR_CONFIG_SETTING_SCROLLWHEEL_SCROLL                           :Desplazarse sobre el mapa
STR_CONFIG_SETTING_SCROLLWHEEL_OFF                              :Nada

STR_CONFIG_SETTING_OSK_ACTIVATION                               :Teclado en pantalla: {STRING}
STR_CONFIG_SETTING_OSK_ACTIVATION_HELPTEXT                      :Elegir el método para abrir el teclado en pantalla y escribir texto empleando solamente el puntero. Esta opción está pensada para dispositivos pequeños sin teclado físico
###length 4
STR_CONFIG_SETTING_OSK_ACTIVATION_DISABLED                      :Deshabilitado
STR_CONFIG_SETTING_OSK_ACTIVATION_DOUBLE_CLICK                  :Doble clic
STR_CONFIG_SETTING_OSK_ACTIVATION_SINGLE_CLICK_FOCUS            :Un solo clic (al enfocar)
STR_CONFIG_SETTING_OSK_ACTIVATION_SINGLE_CLICK                  :Un solo clic (instantáneo)

STR_CONFIG_SETTING_USE_RELAY_SERVICE                            :Utilizar servicio de retransmisión: {STRING}
STR_CONFIG_SETTING_USE_RELAY_SERVICE_HELPTEXT                   :Si no se puede establecer una conexión con el servidor, se puede usar un servicio de retransmisión (relay). "Nunca" deshabilita esta opción, "Preguntar" pide una confirmación, "Permitir" habilita la opción sin preguntar.
###length 3
STR_CONFIG_SETTING_USE_RELAY_SERVICE_NEVER                      :Nunca
STR_CONFIG_SETTING_USE_RELAY_SERVICE_ASK                        :Preguntar
STR_CONFIG_SETTING_USE_RELAY_SERVICE_ALLOW                      :Permitir

STR_CONFIG_SETTING_RIGHT_MOUSE_BTN_EMU                          :Emulación del botón derecho: {STRING}
STR_CONFIG_SETTING_RIGHT_MOUSE_BTN_EMU_HELPTEXT                 :Método para emular los clic con el botón derecho del ratón
###length 3
STR_CONFIG_SETTING_RIGHT_MOUSE_BTN_EMU_COMMAND                  :Command+Clic
STR_CONFIG_SETTING_RIGHT_MOUSE_BTN_EMU_CONTROL                  :Ctrl+Clic
STR_CONFIG_SETTING_RIGHT_MOUSE_BTN_EMU_OFF                      :Ninguno

STR_CONFIG_SETTING_RIGHT_MOUSE_WND_CLOSE                        :Cerrar ventana con clic derecho: {STRING}
STR_CONFIG_SETTING_RIGHT_MOUSE_WND_CLOSE_HELPTEXT               :Cerrar la ventana haciendo clic derecho sobre ella. ¡Desactiva los mensajes de ayuda con clic derecho!

STR_CONFIG_SETTING_AUTOSAVE                                     :Guardado automático: {STRING}
STR_CONFIG_SETTING_AUTOSAVE_HELPTEXT                            :Intervalo entre guardados automáticos de la partida

STR_CONFIG_SETTING_DATE_FORMAT_IN_SAVE_NAMES                    :Usar formato de fecha {STRING} para los nombres de partidas guardadas
STR_CONFIG_SETTING_DATE_FORMAT_IN_SAVE_NAMES_HELPTEXT           :Asignar un formato de fecha como nombre al guardar una partida
###length 3
STR_CONFIG_SETTING_DATE_FORMAT_IN_SAVE_NAMES_LONG               :largo (31 Dic 2008)
STR_CONFIG_SETTING_DATE_FORMAT_IN_SAVE_NAMES_SHORT              :corto (31-12-2008)
STR_CONFIG_SETTING_DATE_FORMAT_IN_SAVE_NAMES_ISO                :ISO (2008-12-31)

STR_CONFIG_SETTING_PAUSE_ON_NEW_GAME                            :Pausar la partida automáticamente al comenzar: {STRING}
STR_CONFIG_SETTING_PAUSE_ON_NEW_GAME_HELPTEXT                   :Al activarse, en cada inicio de partida el juego se detendrá automáticamente, para permitir la inspección del mapa

STR_CONFIG_SETTING_COMMAND_PAUSE_LEVEL                          :Al pausar, permitir: {STRING}
STR_CONFIG_SETTING_COMMAND_PAUSE_LEVEL_HELPTEXT                 :Acciones se pueden realizar mientras el juego está en pausa.
###length 4
STR_CONFIG_SETTING_COMMAND_PAUSE_LEVEL_NO_ACTIONS               :Ninguna acción
STR_CONFIG_SETTING_COMMAND_PAUSE_LEVEL_ALL_NON_CONSTRUCTION     :Todas las acciones, menos construir
STR_CONFIG_SETTING_COMMAND_PAUSE_LEVEL_ALL_NON_LANDSCAPING      :Todas las acciones, menos alterar el terreno
STR_CONFIG_SETTING_COMMAND_PAUSE_LEVEL_ALL_ACTIONS              :Todas las acciones

STR_CONFIG_SETTING_ADVANCED_VEHICLE_LISTS                       :Usar grupos en la lista de vehículos: {STRING}
STR_CONFIG_SETTING_ADVANCED_VEHICLE_LISTS_HELPTEXT              :Activar el uso de listas avanzadas para agrupar vehículos

STR_CONFIG_SETTING_LOADING_INDICATORS                           :Usar indicadores de carga: {STRING}
STR_CONFIG_SETTING_LOADING_INDICATORS_HELPTEXT                  :Mostrar indicadores sobre los vehículos mientras cargan o descargan

STR_CONFIG_SETTING_TIMETABLE_IN_TICKS                           :Mostrar tiempo de viaje en ticks en lugar de días: {STRING}
STR_CONFIG_SETTING_TIMETABLE_IN_TICKS_HELPTEXT                  :Mostrar los tiempos de viaje en los itinerarios en impulsos de reloj de sistema (ticks) en lugar de días

STR_CONFIG_SETTING_TIMETABLE_SHOW_ARRIVAL_DEPARTURE             :Mostrar salidas y llegadas en itinerarios: {STRING}
STR_CONFIG_SETTING_TIMETABLE_SHOW_ARRIVAL_DEPARTURE_HELPTEXT    :Mostrar tiempos anticipados de llegadas y salidas en los itinerarios

STR_CONFIG_SETTING_QUICKGOTO                                    :Creación rápida de recorridos para vehículos: {STRING}
STR_CONFIG_SETTING_QUICKGOTO_HELPTEXT                           :Elegir automáticamente la opción 'Ir a' al abrir la ventana de recorridos

STR_CONFIG_SETTING_DEFAULT_RAIL_TYPE                            :Tipo de vías por defecto al iniciar o cargar un juego: {STRING}
STR_CONFIG_SETTING_DEFAULT_RAIL_TYPE_HELPTEXT                   :Tipo de vías de tren por defecto al iniciar o cargar un juego. "Primero disponible" elige el tipo más viejo, "Último disponible" elige el tipo más nuevo y "Más usado" elige el tipo de mayor uso al momento
###length 3
STR_CONFIG_SETTING_DEFAULT_RAIL_TYPE_FIRST                      :Primero disponible
STR_CONFIG_SETTING_DEFAULT_RAIL_TYPE_LAST                       :Último disponible
STR_CONFIG_SETTING_DEFAULT_RAIL_TYPE_MOST_USED                  :Más usado

STR_CONFIG_SETTING_SHOW_TRACK_RESERVATION                       :Mostrar rutas reservadas sobre las vías férreas: {STRING}
STR_CONFIG_SETTING_SHOW_TRACK_RESERVATION_HELPTEXT              :Dar un color especial a las vías de tren reservadas para ayudar a resolver problemas con trenes que no ingresan en secciones con señales de ruta

STR_CONFIG_SETTING_PERSISTENT_BUILDINGTOOLS                     :Mantener activas las herramientas de construcción tras su uso: {STRING}
STR_CONFIG_SETTING_PERSISTENT_BUILDINGTOOLS_HELPTEXT            :Mantener abiertas las herramientas de construcción de puentes, túneles, etc., después de usarlas

STR_CONFIG_SETTING_AUTO_REMOVE_SIGNALS                          :Quitar señales de forma automática al construir vías férreas: {STRING}
STR_CONFIG_SETTING_AUTO_REMOVE_SIGNALS_HELPTEXT                 :Quitar las señales de forma automática al construir vías férreas si estas obstruyen. Puede provocar choques de trenes.

STR_CONFIG_SETTING_FAST_FORWARD_SPEED_LIMIT                     :Límite de velocidad del avance rápido: {STRING}
STR_CONFIG_SETTING_FAST_FORWARD_SPEED_LIMIT_HELPTEXT            :Límite de velocidad del avance rápido. 0 significa sin límite o la velocidad que el sistema permita. Valores debajo de 100% retardan el juego. El límite más alto varía en factor de las capacidades del sistema y el juego.
STR_CONFIG_SETTING_FAST_FORWARD_SPEED_LIMIT_VAL                 :{NUM}% velocidad normal
###setting-zero-is-special
STR_CONFIG_SETTING_FAST_FORWARD_SPEED_LIMIT_ZERO                :Sin límite (lo que permita el sistema)

STR_CONFIG_SETTING_SOUND_TICKER                                 :Boletín de noticias: {STRING}
STR_CONFIG_SETTING_SOUND_TICKER_HELPTEXT                        :Reproducir sonido para mensajes resumidos de noticias

STR_CONFIG_SETTING_SOUND_NEWS                                   :Noticias: {STRING}
STR_CONFIG_SETTING_SOUND_NEWS_HELPTEXT                          :Reproducir sonido al mostrar noticias

STR_CONFIG_SETTING_SOUND_NEW_YEAR                               :Fin de año: {STRING}
STR_CONFIG_SETTING_SOUND_NEW_YEAR_HELPTEXT                      :Reproducir sonido al mostrar el resumen anual del desempeño de la empresa al terminar el año

STR_CONFIG_SETTING_SOUND_CONFIRM                                :Construcción: {STRING}
STR_CONFIG_SETTING_SOUND_CONFIRM_HELPTEXT                       :Reproducir sonido al construir con éxito o realizar otras acciones

STR_CONFIG_SETTING_SOUND_CLICK                                  :Clic de botones: {STRING}
STR_CONFIG_SETTING_SOUND_CLICK_HELPTEXT                         :Emitir pitido al pulsar botones

STR_CONFIG_SETTING_SOUND_DISASTER                               :Desastres y accidentes: {STRING}
STR_CONFIG_SETTING_SOUND_DISASTER_HELPTEXT                      :Reproducir efectos de sonido en desastres y accidentes

STR_CONFIG_SETTING_SOUND_VEHICLE                                :Vehículos: {STRING}
STR_CONFIG_SETTING_SOUND_VEHICLE_HELPTEXT                       :Reproducir efectos de sonido de vehículos

STR_CONFIG_SETTING_SOUND_AMBIENT                                :Ambiental: {STRING}
STR_CONFIG_SETTING_SOUND_AMBIENT_HELPTEXT                       :Reproducir sonidos ambientales de terreno, industrias y localidades

STR_CONFIG_SETTING_MAX_TRAINS                                   :Número máximo de trenes por empresa: {STRING}
STR_CONFIG_SETTING_MAX_TRAINS_HELPTEXT                          :Número máximo de trenes que una empresa puede tener

STR_CONFIG_SETTING_MAX_ROAD_VEHICLES                            :Número máximo de autotransportes por empresa: {STRING}
STR_CONFIG_SETTING_MAX_ROAD_VEHICLES_HELPTEXT                   :Número máximo de autotransportes que una empresa puede tener

STR_CONFIG_SETTING_MAX_AIRCRAFT                                 :Número máximo de aeronaves por empresa: {STRING}
STR_CONFIG_SETTING_MAX_AIRCRAFT_HELPTEXT                        :Número máximo de aeronaves que una empresa puede tener

STR_CONFIG_SETTING_MAX_SHIPS                                    :Número máximo de barcos por empresa: {STRING}
STR_CONFIG_SETTING_MAX_SHIPS_HELPTEXT                           :Número máximo de barcos que una empresa puede tener

STR_CONFIG_SETTING_AI_BUILDS_TRAINS                             :Desactivar trenes para la computadora: {STRING}
STR_CONFIG_SETTING_AI_BUILDS_TRAINS_HELPTEXT                    :Activar esta opción deshabilita la construcción de trenes por jugadores no humanos

STR_CONFIG_SETTING_AI_BUILDS_ROAD_VEHICLES                      :Desactivar autotransportes para la computadora: {STRING}
STR_CONFIG_SETTING_AI_BUILDS_ROAD_VEHICLES_HELPTEXT             :Activar esta opción deshabilita la construcción de autotransportes por jugadores no humanos

STR_CONFIG_SETTING_AI_BUILDS_AIRCRAFT                           :Desactivar aeronaves para la computadora: {STRING}
STR_CONFIG_SETTING_AI_BUILDS_AIRCRAFT_HELPTEXT                  :Activar esta opción deshabilita la construcción de aeronaves por jugadores no humanos

STR_CONFIG_SETTING_AI_BUILDS_SHIPS                              :Desactivar barcos para la computadora: {STRING}
STR_CONFIG_SETTING_AI_BUILDS_SHIPS_HELPTEXT                     :Activar esta opción deshabilita la construcción de barcos por jugadores no humanos

STR_CONFIG_SETTING_AI_PROFILE                                   :Perfil por defecto: {STRING}
STR_CONFIG_SETTING_AI_PROFILE_HELPTEXT                          :Perfil para los jugadores no humanos aleatorios, o para los valores iniciales al añadir un nuevo jugador no humano o un script de juego
###length 3
STR_CONFIG_SETTING_AI_PROFILE_EASY                              :Fácil
STR_CONFIG_SETTING_AI_PROFILE_MEDIUM                            :Intermedio
STR_CONFIG_SETTING_AI_PROFILE_HARD                              :Difícil

STR_CONFIG_SETTING_AI_IN_MULTIPLAYER                            :Permitir jugadores no humanos en modo multijugador: {STRING}
STR_CONFIG_SETTING_AI_IN_MULTIPLAYER_HELPTEXT                   :Los jugadores controlados por la computadora podrán participar en partidas de varios jugadores

STR_CONFIG_SETTING_SCRIPT_MAX_OPCODES                           :#opcodes disponibles antes de que los scripts sean suspendidos: {STRING}
STR_CONFIG_SETTING_SCRIPT_MAX_OPCODES_HELPTEXT                  :Número máximo de operaciones que un script puede realizar por turno
STR_CONFIG_SETTING_SCRIPT_MAX_MEMORY                            :Máx. uso de memoria por script : {STRING}
STR_CONFIG_SETTING_SCRIPT_MAX_MEMORY_HELPTEXT                   :Cantidad de memoria que puede consumir un script individual antes de ser finalizado. Puede que deba incrementarse para mapas grandes.
STR_CONFIG_SETTING_SCRIPT_MAX_MEMORY_VALUE                      :{COMMA} MiB

STR_CONFIG_SETTING_SERVINT_ISPERCENT                            :Intervalo de mantenimiento en porcentajes: {STRING}
STR_CONFIG_SETTING_SERVINT_ISPERCENT_HELPTEXT                   :Elegir si el mantenimiento de vehículos se da por días o por fiabilidad menor a un porcentaje específico

STR_CONFIG_SETTING_SERVINT_TRAINS                               :Intervalo de mantenimiento por defecto para trenes: {STRING}
STR_CONFIG_SETTING_SERVINT_TRAINS_HELPTEXT                      :Intervalo de mantenimiento por defecto para nuevos trenes, en caso de no definirse otro explícitamente
STR_CONFIG_SETTING_SERVINT_ROAD_VEHICLES                        :Intervalo de mantenimiento por defecto para autotransportes: {STRING}
STR_CONFIG_SETTING_SERVINT_ROAD_VEHICLES_HELPTEXT               :Intervalo de mantenimiento por defecto para nuevos autotransportes, en caso de no definirse otro explícitamente
STR_CONFIG_SETTING_SERVINT_AIRCRAFT                             :Intervalo de mantenimiento por defecto para aeronaves: {STRING}
STR_CONFIG_SETTING_SERVINT_AIRCRAFT_HELPTEXT                    :Intervalo de mantenimiento por defecto para nuevas aeronaves, en caso de no definirse otro explícitamente
STR_CONFIG_SETTING_SERVINT_SHIPS                                :Intervalo de mantenimiento por defecto para barcos: {STRING}
STR_CONFIG_SETTING_SERVINT_SHIPS_HELPTEXT                       :Intervalo de mantenimiento por defecto para nuevos barcos, en caso de no definirse otro explícitamente
STR_CONFIG_SETTING_SERVINT_VALUE                                :{COMMA}{NBSP}día{P 0 "" s} o %
###setting-zero-is-special
STR_CONFIG_SETTING_SERVINT_DISABLED                             :Deshabilitado

STR_CONFIG_SETTING_NOSERVICE                                    :Desactivar mantenimiento si las averías están desactivadas: {STRING}
STR_CONFIG_SETTING_NOSERVICE_HELPTEXT                           :Al activarse, los vehículos no recibirán mantenimiento si no pueden averiarse

STR_CONFIG_SETTING_WAGONSPEEDLIMITS                             :Activar límites de velocidad para vagones: {STRING}
STR_CONFIG_SETTING_WAGONSPEEDLIMITS_HELPTEXT                    :Al activarse, se tienen en cuenta los límites de velocidad de los vagones para decidir la máxima velocidad de un tren

STR_CONFIG_SETTING_DISABLE_ELRAILS                              :Desactivar ferrocarriles eléctricos: {STRING}
STR_CONFIG_SETTING_DISABLE_ELRAILS_HELPTEXT                     :Al activarse, no es necesario electrificar las vías para que los trenes eléctricos las usen

STR_CONFIG_SETTING_NEWS_ARRIVAL_FIRST_VEHICLE_OWN               :Llegada del primer vehículo a una estación del jugador: {STRING}
STR_CONFIG_SETTING_NEWS_ARRIVAL_FIRST_VEHICLE_OWN_HELPTEXT      :Mostrar noticia cuando el primer vehículo llegue a una estación del jugador

STR_CONFIG_SETTING_NEWS_ARRIVAL_FIRST_VEHICLE_OTHER             :Llegada del primer vehículo a una estación de la competencia: {STRING}
STR_CONFIG_SETTING_NEWS_ARRIVAL_FIRST_VEHICLE_OTHER_HELPTEXT    :Mostrar noticia cuando el primer vehículo llegue a la estación de un competidor

STR_CONFIG_SETTING_NEWS_ACCIDENTS_DISASTERS                     :Accidentes y desastres: {STRING}
STR_CONFIG_SETTING_NEWS_ACCIDENTS_DISASTERS_HELPTEXT            :Mostrar noticia cuando ocurra un accidente o un desastre

STR_CONFIG_SETTING_NEWS_ACCIDENT_OTHER                          :Accidentes de vehículos de la competencia: {STRING}
STR_CONFIG_SETTING_NEWS_ACCIDENT_OTHER_HELPTEXT                 :Mostrar noticias sobre accidentes que involucren vehículos de la competencia

STR_CONFIG_SETTING_NEWS_COMPANY_INFORMATION                     :Información de la empresa: {STRING}
STR_CONFIG_SETTING_NEWS_COMPANY_INFORMATION_HELPTEXT            :Mostrar noticia cuando una nueva empresa sea creada o cuando alguna empresa esté en peligro de quiebra

STR_CONFIG_SETTING_NEWS_INDUSTRY_OPEN                           :Apertura de industrias: {STRING}
STR_CONFIG_SETTING_NEWS_INDUSTRY_OPEN_HELPTEXT                  :Mostrar noticia cuando abra una nueva industria

STR_CONFIG_SETTING_NEWS_INDUSTRY_CLOSE                          :Cierre de industrias: {STRING}
STR_CONFIG_SETTING_NEWS_INDUSTRY_CLOSE_HELPTEXT                 :Mostrar noticia cuando cierre una industria

STR_CONFIG_SETTING_NEWS_ECONOMY_CHANGES                         :Cambios en la economía: {STRING}
STR_CONFIG_SETTING_NEWS_ECONOMY_CHANGES_HELPTEXT                :Mostrar noticias sobre cambios globales a la economía

STR_CONFIG_SETTING_NEWS_INDUSTRY_CHANGES_COMPANY                :Cambios de producción en industrias atendidas por la empresa: {STRING}
STR_CONFIG_SETTING_NEWS_INDUSTRY_CHANGES_COMPANY_HELPTEXT       :Mostrar noticia cuando cambie el nivel de producción de una industria que esté atendida por la empresa del jugador

STR_CONFIG_SETTING_NEWS_INDUSTRY_CHANGES_OTHER                  :Cambios de producción en las industrias servidas por los competidores: {STRING}
STR_CONFIG_SETTING_NEWS_INDUSTRY_CHANGES_OTHER_HELPTEXT         :Mostrar noticia cuando cambie el nivel de producción de una industria que esté atendida por las empresas de la competencia

STR_CONFIG_SETTING_NEWS_INDUSTRY_CHANGES_UNSERVED               :Cambios de producción de otras industrias: {STRING}
STR_CONFIG_SETTING_NEWS_INDUSTRY_CHANGES_UNSERVED_HELPTEXT      :Mostrar noticia cuando cambie el nivel de producción de una industria que no esté atendida por nadie

STR_CONFIG_SETTING_NEWS_ADVICE                                  :Sugerencias e información de los vehículos de la empresa: {STRING}
STR_CONFIG_SETTING_NEWS_ADVICE_HELPTEXT                         :Mostrar mensajes sobre vehículos que requieran atención

STR_CONFIG_SETTING_NEWS_NEW_VEHICLES                            :Nuevos vehículos: {STRING}
STR_CONFIG_SETTING_NEWS_NEW_VEHICLES_HELPTEXT                   :Mostrar noticias sobre nuevos tipos de vehículos disponibles

STR_CONFIG_SETTING_NEWS_CHANGES_ACCEPTANCE                      :Cambios en la aceptación de carga: {STRING}
STR_CONFIG_SETTING_NEWS_CHANGES_ACCEPTANCE_HELPTEXT             :Mostrar mensajes de cambios a la aceptación de carga en estaciones

STR_CONFIG_SETTING_NEWS_SUBSIDIES                               :Subsidios: {STRING}
STR_CONFIG_SETTING_NEWS_SUBSIDIES_HELPTEXT                      :Mostrar noticias sobre eventos relacionados con subsidios

STR_CONFIG_SETTING_NEWS_GENERAL_INFORMATION                     :Información general: {STRING}
STR_CONFIG_SETTING_NEWS_GENERAL_INFORMATION_HELPTEXT            :Mostrar noticias sobre eventos generales, tales como la compra de derechos exclusivos de transporte o el pago de la reconstrucción de carreteras locales
###length 3
STR_CONFIG_SETTING_NEWS_MESSAGES_OFF                            :Desactivado
STR_CONFIG_SETTING_NEWS_MESSAGES_SUMMARY                        :Resumen
STR_CONFIG_SETTING_NEWS_MESSAGES_FULL                           :Completo

STR_CONFIG_SETTING_COLOURED_NEWS_YEAR                           :Noticias a color aparecen en el año: {STRING}
STR_CONFIG_SETTING_COLOURED_NEWS_YEAR_HELPTEXT                  :Año en el que los periódicos se imprimirán a color. Antes de ese año, saldrán en blanco y negro
STR_CONFIG_SETTING_STARTING_YEAR                                :Fecha de inicio: {STRING}

STR_CONFIG_SETTING_ENDING_YEAR                                  :Año de fin de juego: {STRING}
STR_CONFIG_SETTING_ENDING_YEAR_HELPTEXT                         :Año en el que se termina el juego para registrar la puntuación de la empresa y mostrar la tabla de puntuaciones, aunque el jugador puede continuar el juego.{}Cualquier fecha anterior al año de inicio hará que la tabla de puntuaciones nunca se muestre.
STR_CONFIG_SETTING_ENDING_YEAR_VALUE                            :{NUM}
###setting-zero-is-special
STR_CONFIG_SETTING_ENDING_YEAR_ZERO                             :Nunca

STR_CONFIG_SETTING_ECONOMY_TYPE                                 :Tipo de economía: {STRING}
STR_CONFIG_SETTING_ECONOMY_TYPE_HELPTEXT                        :La economía estable provoca cambios menores pero continuos en la producción. La economía rígida impide el cierre de industrias y los cambios en la producción. Esta configuración podría tener efecto nulo si algún NewGRF incluye otras industrias
###length 3
STR_CONFIG_SETTING_ECONOMY_TYPE_ORIGINAL                        :Original
STR_CONFIG_SETTING_ECONOMY_TYPE_SMOOTH                          :Estable
STR_CONFIG_SETTING_ECONOMY_TYPE_FROZEN                          :Rígida

STR_CONFIG_SETTING_ALLOW_SHARES                                 :Permitir compra de acciones de otras empresas: {STRING}
STR_CONFIG_SETTING_ALLOW_SHARES_HELPTEXT                        :Al activarse, se pueden comprar y vender las acciones de otras empresas, aunque solo estarán disponibles a partir de una edad determinada de las empresas

STR_CONFIG_SETTING_MIN_YEARS_FOR_SHARES                         :Edad mínima de la empresa para intercambiar acciones: {STRING}
STR_CONFIG_SETTING_MIN_YEARS_FOR_SHARES_HELPTEXT                :Establecer la edad mínima que debe tener una empresa para que otros puedan comprarle y venderle acciones.

STR_CONFIG_SETTING_FEEDER_PAYMENT_SHARE                         :Porcentaje de la utilidad total a pagar por transferencias de carga: {STRING}
STR_CONFIG_SETTING_FEEDER_PAYMENT_SHARE_HELPTEXT                :Porcentaje de utilidad cedida a los transportes intermedios en sistemas de transferencia de carga, dando un mayor control sobre la utilidad de cada vehículo

STR_CONFIG_SETTING_DRAG_SIGNALS_DENSITY                         :Al arrastrar, colocar señales cada: {STRING}
STR_CONFIG_SETTING_DRAG_SIGNALS_DENSITY_HELPTEXT                :Distancia de separación entre señales hasta topar con algún obstáculo (otra señal, un desvío, etc.) al colocarlas con arrastre
STR_CONFIG_SETTING_DRAG_SIGNALS_DENSITY_VALUE                   :{COMMA} casilla{P 0 "" s}
STR_CONFIG_SETTING_DRAG_SIGNALS_FIXED_DISTANCE                  :Al arrastrar, mantener distancia fija entre señales: {STRING}
STR_CONFIG_SETTING_DRAG_SIGNALS_FIXED_DISTANCE_HELPTEXT         :Forma en que se colocan las señales con Ctrl+Arrastrar. Al desactivarse, se colocan señales cerca de túneles y puentes para evitar tramos largos sin señales. Al activarse, se colocan señales cada tanto de casillas, con lo que alinear señales en vías paralelas es más fácil

STR_CONFIG_SETTING_SEMAPHORE_BUILD_BEFORE_DATE                  :Señales mecánicas por defecto antes de: {STRING}
STR_CONFIG_SETTING_SEMAPHORE_BUILD_BEFORE_DATE_HELPTEXT         :Año a partir del cual se usarán señales eléctricas. Antes de ese año se usarán señales mecánicas, las cuales funcionan igual, pero tienen distinto aspecto

STR_CONFIG_SETTING_CYCLE_SIGNAL_TYPES                           :Cambiar entre tipos de señales: {STRING}
STR_CONFIG_SETTING_CYCLE_SIGNAL_TYPES_HELPTEXT                  :Elegir la alternación entre señales al usar Ctrl+Clic con la herramienta de señales
###length 2
STR_CONFIG_SETTING_CYCLE_SIGNAL_PBS                             :Solo señales de ruta
STR_CONFIG_SETTING_CYCLE_SIGNAL_ALL                             :Todas

STR_CONFIG_SETTING_SIGNAL_GUI_MODE                              :Mostrar tipos de señales: {STRING}
STR_CONFIG_SETTING_SIGNAL_GUI_MODE_HELPTEXT                     :Elegir las señales mostradas en la barra de señales
###length 2
STR_CONFIG_SETTING_SIGNAL_GUI_MODE_PATH                         :Solo señales de ruta
STR_CONFIG_SETTING_SIGNAL_GUI_MODE_ALL_CYCLE_PATH               :Todas las señales

STR_CONFIG_SETTING_TOWN_LAYOUT                                  :Diseño urbano para nuevas localidades: {STRING}
STR_CONFIG_SETTING_TOWN_LAYOUT_HELPTEXT                         :Diseño de carreteras dentro de las localidades
###length 5
STR_CONFIG_SETTING_TOWN_LAYOUT_DEFAULT                          :Original
STR_CONFIG_SETTING_TOWN_LAYOUT_BETTER_ROADS                     :Mejorado
STR_CONFIG_SETTING_TOWN_LAYOUT_2X2_GRID                         :Rejilla de 2×2
STR_CONFIG_SETTING_TOWN_LAYOUT_3X3_GRID                         :Rejilla de 3×3
STR_CONFIG_SETTING_TOWN_LAYOUT_RANDOM                           :Aleatorio

STR_CONFIG_SETTING_ALLOW_TOWN_ROADS                             :Permitir a las localidades construir carreteras: {STRING}
STR_CONFIG_SETTING_ALLOW_TOWN_ROADS_HELPTEXT                    :Los ayuntamientos construyen carreteras para que las localidades se expandan. Desactivar para impedirlo
STR_CONFIG_SETTING_ALLOW_TOWN_LEVEL_CROSSINGS                   :Permitir a las localidades construir pasos a nivel: {STRING}
STR_CONFIG_SETTING_ALLOW_TOWN_LEVEL_CROSSINGS_HELPTEXT          :Permite a las localidades construir pasos a nivel

STR_CONFIG_SETTING_NOISE_LEVEL                                  :Permitir que localidades controlen ruido de aeropuertos: {STRING}
STR_CONFIG_SETTING_NOISE_LEVEL_HELPTEXT                         :Al desactivarse, solo podrá haber dos aeropuertos por localidad. Al activarse, el número de aeropuertos por localidad se limitará por su nivel de ruido permitido, el cual dependerá de la población, el tamaño del aeropuerto y la distancia

STR_CONFIG_SETTING_TOWN_FOUNDING                                :Fundar localidades: {STRING}
STR_CONFIG_SETTING_TOWN_FOUNDING_HELPTEXT                       :Activar esta opción permite a los jugadores funda nuevas localidades durante la partida
###length 3
STR_CONFIG_SETTING_TOWN_FOUNDING_FORBIDDEN                      :Prohibido
STR_CONFIG_SETTING_TOWN_FOUNDING_ALLOWED                        :Permitido
STR_CONFIG_SETTING_TOWN_FOUNDING_ALLOWED_CUSTOM_LAYOUT          :Permitido, diseño urbano personalizado

STR_CONFIG_SETTING_TOWN_CARGOGENMODE                            :Generación de carga en localidades: {STRING}
STR_CONFIG_SETTING_TOWN_CARGOGENMODE_HELPTEXT                   :Cantidad de carga producida por las casas con relación a la población.{}Crecimiento cuadrado: una localidad de doble tamaño genera el cuádruple de pasajeros.{}Crecimiento lineal: una localidad de doble tamaño genera el doble de pasajeros.
###length 2
STR_CONFIG_SETTING_TOWN_CARGOGENMODE_ORIGINAL                   :Cuadrado
STR_CONFIG_SETTING_TOWN_CARGOGENMODE_BITCOUNT                   :Lineal

STR_CONFIG_SETTING_EXTRA_TREE_PLACEMENT                         :Crecimiento de árboles durante la partida: {STRING}
STR_CONFIG_SETTING_EXTRA_TREE_PLACEMENT_HELPTEXT                :Controlar la aparición aleatoria de árboles durante la partida. Esto puede afectar industrias que dependen del crecimiento de árboles, como los aserraderos
###length 4
STR_CONFIG_SETTING_EXTRA_TREE_PLACEMENT_NO_SPREAD               :Crecer, pero no expandir {RED}(rompe el aserradero)
STR_CONFIG_SETTING_EXTRA_TREE_PLACEMENT_SPREAD_RAINFOREST       :Crecer, pero solo expandir en bosques
STR_CONFIG_SETTING_EXTRA_TREE_PLACEMENT_SPREAD_ALL              :Crecer y expandir por todos lados
STR_CONFIG_SETTING_EXTRA_TREE_PLACEMENT_NO_GROWTH_NO_SPREAD     :No crecer ni expandir {RED}(rompe el aserradero)

STR_CONFIG_SETTING_TOOLBAR_POS                                  :Posición de la barra de herramientas principal: {STRING}
STR_CONFIG_SETTING_TOOLBAR_POS_HELPTEXT                         :Posición horizontal de la barra de herramientas principal en la parte superior de la pantalla
STR_CONFIG_SETTING_STATUSBAR_POS                                :Posición de la barra de estado: {STRING}
STR_CONFIG_SETTING_STATUSBAR_POS_HELPTEXT                       :Posición horizontal de la barra de estado en la parte inferior de la pantalla
STR_CONFIG_SETTING_SNAP_RADIUS                                  :Radio de ajuste de ventana: {STRING}
STR_CONFIG_SETTING_SNAP_RADIUS_HELPTEXT                         :Distancia máxima entre ventanas aledañas para la activación de alineación automática
STR_CONFIG_SETTING_SNAP_RADIUS_VALUE                            :{COMMA} pixel{P 0 "" es}
###setting-zero-is-special
STR_CONFIG_SETTING_SNAP_RADIUS_DISABLED                         :Deshabilitado
STR_CONFIG_SETTING_SOFT_LIMIT                                   :Máximo número de ventanas sin anclar: {STRING}
STR_CONFIG_SETTING_SOFT_LIMIT_HELPTEXT                          :Número máximo de ventanas sin anclar que pueden estar abiertas antes de que las anteriores se cierren automáticamente para dejar paso a las nuevas
STR_CONFIG_SETTING_SOFT_LIMIT_VALUE                             :{COMMA}
###setting-zero-is-special
STR_CONFIG_SETTING_SOFT_LIMIT_DISABLED                          :Deshabilitado

STR_CONFIG_SETTING_ZOOM_MIN                                     :Máximo acercamiento: {STRING}
STR_CONFIG_SETTING_ZOOM_MIN_HELPTEXT                            :Máximo nivel de acercamiento para las ventanas de vista y la vista principal. Aumentar el nivel de acercamiento aumenta el consumo de memoria del juego
STR_CONFIG_SETTING_ZOOM_MAX                                     :Máximo alejamiento: {STRING}
STR_CONFIG_SETTING_ZOOM_MAX_HELPTEXT                            :Máximo nivel de alejamiento para las ventanas de vista y la vista principal. Los niveles altos podrían provocar que el juego sea más lento
###length 6
STR_CONFIG_SETTING_ZOOM_LVL_MIN                                 :4x
STR_CONFIG_SETTING_ZOOM_LVL_IN_2X                               :2x
STR_CONFIG_SETTING_ZOOM_LVL_NORMAL                              :Normal
STR_CONFIG_SETTING_ZOOM_LVL_OUT_2X                              :2x
STR_CONFIG_SETTING_ZOOM_LVL_OUT_4X                              :4x
STR_CONFIG_SETTING_ZOOM_LVL_OUT_8X                              :8x

STR_CONFIG_SETTING_SPRITE_ZOOM_MIN                              :Máxima resolución de sprites: {STRING}
STR_CONFIG_SETTING_SPRITE_ZOOM_MIN_HELPTEXT                     :Limitar la resolución máxima para sprites, lo cual impedirá que se usen gráficos de alta resolución aun cuando estén disponibles. Con esto se mantiene uniformidad en la apariencia del juego al haber archivos GRF múltiples con gráficos de resolución diversos.
###length 3
STR_CONFIG_SETTING_SPRITE_ZOOM_LVL_MIN                          :4x
STR_CONFIG_SETTING_SPRITE_ZOOM_LVL_IN_2X                        :2x
STR_CONFIG_SETTING_SPRITE_ZOOM_LVL_NORMAL                       :1x

STR_CONFIG_SETTING_TOWN_GROWTH                                  :Velocidad de crecimiento de localidades: {STRING}
STR_CONFIG_SETTING_TOWN_GROWTH_HELPTEXT                         :A qué velocidad se expanden las localidades
###length 5
STR_CONFIG_SETTING_TOWN_GROWTH_NONE                             :Ninguna
STR_CONFIG_SETTING_TOWN_GROWTH_SLOW                             :Lenta
STR_CONFIG_SETTING_TOWN_GROWTH_NORMAL                           :Normal
STR_CONFIG_SETTING_TOWN_GROWTH_FAST                             :Rápida
STR_CONFIG_SETTING_TOWN_GROWTH_VERY_FAST                        :Muy rápida

STR_CONFIG_SETTING_LARGER_TOWNS                                 :Proporción de localidades que se convertirán en ciudades: {STRING}
STR_CONFIG_SETTING_LARGER_TOWNS_HELPTEXT                        :Número de localidades que se convertirán en ciudades, las cuales comienzan siendo más grandes y crecen más rápido
STR_CONFIG_SETTING_LARGER_TOWNS_VALUE                           :1 de cada {COMMA}
###setting-zero-is-special
STR_CONFIG_SETTING_LARGER_TOWNS_DISABLED                        :Ninguno
STR_CONFIG_SETTING_CITY_SIZE_MULTIPLIER                         :Multiplicador inicial de tamaño de ciudad: {STRING}
STR_CONFIG_SETTING_CITY_SIZE_MULTIPLIER_HELPTEXT                :Tamaño medio de las ciudades relativo a las localidades al inicio del juego

STR_CONFIG_SETTING_LINKGRAPH_INTERVAL                           :Actualizar la gráfica de distribución cada {STRING}{NBSP}día{P 0:2 "" s}
STR_CONFIG_SETTING_LINKGRAPH_INTERVAL_HELPTEXT                  :Periodo de tiempo entre cálculos consecutivos de la gráfica de distribución. Esta opción se refiere a los cálculos para cada uno de los componentes de la gráfica, por lo cual establecer un valor no quiere decir que la gráfica completa se actualizará tras ese número de días, solo algún componente lo hará. Cuanto menor sea, mayor tiempo de CPU será necesario para calcular la gráfica distribución. Cuanto mayor sea, más tardará la gráfica en adaptarse a nuevas rutas
STR_CONFIG_SETTING_LINKGRAPH_TIME                               :Usar {STRING}{NBSP}día{P 0:2 "" s} para el cálculo de la gráfica de distribución
STR_CONFIG_SETTING_LINKGRAPH_TIME_HELPTEXT                      :Tiempo requerido en el cálculo de cada uno de los componentes de la gráfica de distribución. Cuanto menor sea este valor, más probable es que el juego sea más lento. Cuanto mayor sea, más tiempo tardará la distribución en actualizarse cuando se produzcan cambios en las rutas

STR_CONFIG_SETTING_DISTRIBUTION_PAX                             :Modo de distribución para pasajeros: {STRING}
STR_CONFIG_SETTING_DISTRIBUTION_PAX_HELPTEXT                    :En una distribución "Simétrica" se envía la misma cantidad de pasajeros entre dos estaciones. En una distribución "Asimétrica" se pueden enviar cantidades arbitrarias de pasajeros en ambas direcciones. "Manual" significa que no hay distribución automática para los pasajeros.
STR_CONFIG_SETTING_DISTRIBUTION_MAIL                            :Modo de distribución para el correo: {STRING}
STR_CONFIG_SETTING_DISTRIBUTION_MAIL_HELPTEXT                   :En una distribución "Simétrica" se envía la misma cantidad de correo entre dos estaciones. En una distribución "Asimétrica" se pueden enviar cantidades arbitrarias de correo en ambas direcciones. "Manual" significa que no hay distribución automática para el correo
STR_CONFIG_SETTING_DISTRIBUTION_ARMOURED                        :Modo de distribución para cargamento de valores: {STRING}
STR_CONFIG_SETTING_DISTRIBUTION_ARMOURED_HELPTEXT               :El cargamento de valores contiene objetos de valor en el ambiente Templado, diamantes en el Subtropical y oro en el Subártico. Algún NewGRF puede modificar esto. En una distribución "Simétrica", se envía la misma cantidad de carga entre dos estaciones. En una distribución "Asimétrica", se envían cantidades arbitrarias de carga en ambas direcciones. "Manual" significa que no hay distribución automática para esta carga. Se recomienda la distribución "Asimétrica" o "Manual" al jugar en ambiente Subártico, ya que los bancos no regresan oro a las minas. En los ambiente Templado y Subtropical se puede escoger "Simétrica", ya que los bancos pueden regresar algunos objetos de valor a su banco de origen.
STR_CONFIG_SETTING_DISTRIBUTION_DEFAULT                         :Modo de distribución para otra carga: {STRING}
STR_CONFIG_SETTING_DISTRIBUTION_DEFAULT_HELPTEXT                :"Asimétrica" significa que se pueden enviar cantidades arbitrarias de carga en ambas direcciones. "Manual" significa que no habrá distribución automática para esta clase de carga.
###length 3
STR_CONFIG_SETTING_DISTRIBUTION_MANUAL                          :Manual
STR_CONFIG_SETTING_DISTRIBUTION_ASYMMETRIC                      :Asimétrica
STR_CONFIG_SETTING_DISTRIBUTION_SYMMETRIC                       :Simétrica

STR_CONFIG_SETTING_LINKGRAPH_ACCURACY                           :Precisión de la distribución: {STRING}
STR_CONFIG_SETTING_LINKGRAPH_ACCURACY_HELPTEXT                  :Si el valor es alto, se requerirá mayor tiempo para calcular la gráfica de distribución (si se lleva demasiado tiempo, se notará desfase en el juego). Si es muy bajo, la distribución será imprecisa, pudiendo hacer que la carga no vaya al lugar indicado

STR_CONFIG_SETTING_DEMAND_DISTANCE                              :Efecto de la distancia en la demanda: {STRING}
STR_CONFIG_SETTING_DEMAND_DISTANCE_HELPTEXT                     :Con un valor mayor de 0, la distancia entre una estación de origen A y una estación de destino B afectará la cantidad de carga que se envíe desde A a B, enviando menos carga cuanto más lejos esté. Cuanto mayor sea el valor de esta opción, menos carga se enviará a estaciones distantes en favor de estaciones cercanas.
STR_CONFIG_SETTING_DEMAND_SIZE                                  :Cantidad de carga en retorno en modo simétrico: {STRING}
STR_CONFIG_SETTING_DEMAND_SIZE_HELPTEXT                         :Con un valor menor de 100% la distribución simétrica de carga será más asimétrica, lo cual obligará a enviar menos carga en retorno en función de la enviada a una estación. Si es 0%, la distribución simétrica igual que la asimétrica.

STR_CONFIG_SETTING_SHORT_PATH_SATURATION                        :Nivel de saturación de rutas cortas antes de cambiar a rutas de mayor capacidad: {STRING}
STR_CONFIG_SETTING_SHORT_PATH_SATURATION_HELPTEXT               :Entre dos estaciones a veces hay varias rutas. Se intentará saturar la ruta más corta primero, luego la que le sigue, y así sucesivamente. La saturación está determinada por una estimación de capacidad y uso planeado. Al saturarse todas las rutas, si aún hay demanda se sobrecargarán todas, empezando por las de mayor capacidad. El algoritmo no siempre estimará la capacidad de forma precisa. Esta opción permite especificar el porcentaje de saturación que debe tener una ruta más corta en la primera vuelta antes de pasar a la siguiente. Menos de 100% evita estaciones abarrotadas si las capacidades se sobreestiman.

STR_CONFIG_SETTING_LOCALISATION_UNITS_VELOCITY                  :Unidades de velocidad: {STRING}
STR_CONFIG_SETTING_LOCALISATION_UNITS_VELOCITY_HELPTEXT         :Cada vez que se muestre una velocidad en la interfaz de usuario, se emplearán las unidades elegidas
###length 4
STR_CONFIG_SETTING_LOCALISATION_UNITS_VELOCITY_IMPERIAL         :Imperial (mph)
STR_CONFIG_SETTING_LOCALISATION_UNITS_VELOCITY_METRIC           :Métrico (km/h)
STR_CONFIG_SETTING_LOCALISATION_UNITS_VELOCITY_SI               :SI (m/s)
STR_CONFIG_SETTING_LOCALISATION_UNITS_VELOCITY_GAMEUNITS        :Unidades del juego (casillas/día)

STR_CONFIG_SETTING_LOCALISATION_UNITS_POWER                     :Unidades de potencia de vehículos: {STRING}
STR_CONFIG_SETTING_LOCALISATION_UNITS_POWER_HELPTEXT            :Cada vez que se muestre la potencia de un vehículo en la interfaz de usuario, se emplearán las unidades elegidas
###length 3
STR_CONFIG_SETTING_LOCALISATION_UNITS_POWER_IMPERIAL            :Imperial (hp)
STR_CONFIG_SETTING_LOCALISATION_UNITS_POWER_METRIC              :Métrico (cv)
STR_CONFIG_SETTING_LOCALISATION_UNITS_POWER_SI                  :SI (kW)

STR_CONFIG_SETTING_LOCALISATION_UNITS_WEIGHT                    :Unidades de peso: {STRING}
STR_CONFIG_SETTING_LOCALISATION_UNITS_WEIGHT_HELPTEXT           :Cada vez que se muestre un peso en la interfaz de usuario, se emplearán las unidades elegidas
###length 3
STR_CONFIG_SETTING_LOCALISATION_UNITS_WEIGHT_IMPERIAL           :Imperial (t o tonelada)
STR_CONFIG_SETTING_LOCALISATION_UNITS_WEIGHT_METRIC             :Métrico (t o tonelada)
STR_CONFIG_SETTING_LOCALISATION_UNITS_WEIGHT_SI                 :SI (kg)

STR_CONFIG_SETTING_LOCALISATION_UNITS_VOLUME                    :Unidades de volumen: {STRING}
STR_CONFIG_SETTING_LOCALISATION_UNITS_VOLUME_HELPTEXT           :Cada vez que se muestre un volumen en la interfaz de usuario, se emplearán las unidades elegidas
###length 3
STR_CONFIG_SETTING_LOCALISATION_UNITS_VOLUME_IMPERIAL           :Imperial (gal)
STR_CONFIG_SETTING_LOCALISATION_UNITS_VOLUME_METRIC             :Métrico (l)
STR_CONFIG_SETTING_LOCALISATION_UNITS_VOLUME_SI                 :SI (m³)

STR_CONFIG_SETTING_LOCALISATION_UNITS_FORCE                     :Unidades de fuerza de tracción: {STRING}
STR_CONFIG_SETTING_LOCALISATION_UNITS_FORCE_HELPTEXT            :Cada vez que se muestre una fuerza de tracción (o esfuerzo de tracción) en la interfaz de usuario, se emplearán las unidades elegidas
###length 3
STR_CONFIG_SETTING_LOCALISATION_UNITS_FORCE_IMPERIAL            :Imperial (lbf)
STR_CONFIG_SETTING_LOCALISATION_UNITS_FORCE_METRIC              :Métrico (kp)
STR_CONFIG_SETTING_LOCALISATION_UNITS_FORCE_SI                  :SI (kN)

STR_CONFIG_SETTING_LOCALISATION_UNITS_HEIGHT                    :Unidades de altura: {STRING}
STR_CONFIG_SETTING_LOCALISATION_UNITS_HEIGHT_HELPTEXT           :Cada vez que se muestre una altura en la interfaz de usuario, se emplearán las unidades elegidas
###length 3
STR_CONFIG_SETTING_LOCALISATION_UNITS_HEIGHT_IMPERIAL           :Imperial (pies)
STR_CONFIG_SETTING_LOCALISATION_UNITS_HEIGHT_METRIC             :Métrico (m)
STR_CONFIG_SETTING_LOCALISATION_UNITS_HEIGHT_SI                 :SI (m)

STR_CONFIG_SETTING_LOCALISATION                                 :{ORANGE}Adaptación local
STR_CONFIG_SETTING_GRAPHICS                                     :{ORANGE}Gráficos
STR_CONFIG_SETTING_SOUND                                        :{ORANGE}Sonido
STR_CONFIG_SETTING_INTERFACE                                    :{ORANGE}Interfaz
STR_CONFIG_SETTING_INTERFACE_GENERAL                            :{ORANGE}General
STR_CONFIG_SETTING_INTERFACE_VIEWPORTS                          :{ORANGE}Ventanas de vista
STR_CONFIG_SETTING_INTERFACE_CONSTRUCTION                       :{ORANGE}Construcción
STR_CONFIG_SETTING_ADVISORS                                     :{ORANGE}Noticias y sugerencias
STR_CONFIG_SETTING_COMPANY                                      :{ORANGE}Empresa
STR_CONFIG_SETTING_ACCOUNTING                                   :{ORANGE}Contabilidad
STR_CONFIG_SETTING_VEHICLES                                     :{ORANGE}Vehículos
STR_CONFIG_SETTING_VEHICLES_PHYSICS                             :{ORANGE}Leyes físicas
STR_CONFIG_SETTING_VEHICLES_ROUTING                             :{ORANGE}Enrutamiento
STR_CONFIG_SETTING_LIMITATIONS                                  :{ORANGE}Restricciones
STR_CONFIG_SETTING_ACCIDENTS                                    :{ORANGE}Desastres y accidentes
STR_CONFIG_SETTING_GENWORLD                                     :{ORANGE}Generación de mapa
STR_CONFIG_SETTING_ENVIRONMENT                                  :{ORANGE}Entorno
STR_CONFIG_SETTING_ENVIRONMENT_AUTHORITIES                      :{ORANGE}Autoridades
STR_CONFIG_SETTING_ENVIRONMENT_TOWNS                            :{ORANGE}Localidades
STR_CONFIG_SETTING_ENVIRONMENT_INDUSTRIES                       :{ORANGE}Industrias
STR_CONFIG_SETTING_ENVIRONMENT_CARGODIST                        :{ORANGE}Distribución de carga
STR_CONFIG_SETTING_AI                                           :{ORANGE}Competidores
STR_CONFIG_SETTING_AI_NPC                                       :{ORANGE}Jugadores no humanos
STR_CONFIG_SETTING_NETWORK                                      :{ORANGE}Red

STR_CONFIG_SETTING_PATHFINDER_FOR_TRAINS                        :Algoritmo de rutas para trenes: {STRING}
STR_CONFIG_SETTING_PATHFINDER_FOR_TRAINS_HELPTEXT               :Algoritmo de búsqueda de rutas para trenes
STR_CONFIG_SETTING_PATHFINDER_FOR_ROAD_VEHICLES                 :Algoritmo de rutas para autotransportes: {STRING}
STR_CONFIG_SETTING_PATHFINDER_FOR_ROAD_VEHICLES_HELPTEXT        :Algoritmo de búsqueda de rutas para autotransportes
STR_CONFIG_SETTING_PATHFINDER_FOR_SHIPS                         :Algoritmo de rutas para barcos: {STRING}
STR_CONFIG_SETTING_PATHFINDER_FOR_SHIPS_HELPTEXT                :Algoritmo de búsqueda de rutas para barcos
STR_CONFIG_SETTING_REVERSE_AT_SIGNALS                           :Cambio de sentido automático en señales: {STRING}
STR_CONFIG_SETTING_REVERSE_AT_SIGNALS_HELPTEXT                  :Los trenes se darán la vuelta ante una señal si han estado esperado durante un tiempo largo
###length 2
STR_CONFIG_SETTING_PATHFINDER_NPF                               :NPF
STR_CONFIG_SETTING_PATHFINDER_YAPF                              :YAPF {BLUE}(recomendado)

STR_CONFIG_SETTING_QUERY_CAPTION                                :{WHITE}Establecer valor

# Config errors
STR_CONFIG_ERROR                                                :{WHITE}Error en el archivo de configuración...
STR_CONFIG_ERROR_ARRAY                                          :{WHITE}... error en arreglo '{STRING}'
STR_CONFIG_ERROR_INVALID_VALUE                                  :{WHITE}... valor '{STRING}' no válido para '{STRING}'
STR_CONFIG_ERROR_TRAILING_CHARACTERS                            :{WHITE}... caracteres en blanco al final de la opción '{STRING}'
STR_CONFIG_ERROR_DUPLICATE_GRFID                                :{WHITE}... NewGRF '{STRING}' ignorado: GRF ID duplicado con '{STRING}'
STR_CONFIG_ERROR_INVALID_GRF                                    :{WHITE}... NewGRF '{STRING}' no válido, ignorado: {STRING}
STR_CONFIG_ERROR_INVALID_GRF_NOT_FOUND                          :no encontrado
STR_CONFIG_ERROR_INVALID_GRF_UNSAFE                             :inseguro para uso estático
STR_CONFIG_ERROR_INVALID_GRF_SYSTEM                             :NewGRF de sistema
STR_CONFIG_ERROR_INVALID_GRF_INCOMPATIBLE                       :no compatible con esta versión de OpenTTD
STR_CONFIG_ERROR_INVALID_GRF_UNKNOWN                            :desconocido
STR_CONFIG_ERROR_INVALID_SAVEGAME_COMPRESSION_LEVEL             :{WHITE}... el nivel de compresión '{STRING}' no es válido
STR_CONFIG_ERROR_INVALID_SAVEGAME_COMPRESSION_ALGORITHM         :{WHITE}... el formato de guardado '{STRING}' no está disponible. Revertiendo a '{STRING}'
STR_CONFIG_ERROR_INVALID_BASE_GRAPHICS_NOT_FOUND                :{WHITE}... gráficos base '{STRING}' ignorados: no encontrados
STR_CONFIG_ERROR_INVALID_BASE_SOUNDS_NOT_FOUND                  :{WHITE}... sonidos base '{STRING}' ignorados: no encontrados
STR_CONFIG_ERROR_INVALID_BASE_MUSIC_NOT_FOUND                   :{WHITE}... música base '{STRING}' ignorada: no encontrada
STR_CONFIG_ERROR_OUT_OF_MEMORY                                  :{WHITE}No hay memoria suficiente
STR_CONFIG_ERROR_SPRITECACHE_TOO_BIG                            :{WHITE}La asignación de {BYTES} de caché de sprites ha fallado. La caché de sprites ha sido reducida a {BYTES}, lo que reducirá el desempeño de OpenTTD. Para reducir los requisitos de memoria es posible deshabilitar los gráficos de 32bpp o reducir los grados de acercamiento

# Video initalization errors
STR_VIDEO_DRIVER_ERROR                                          :{WHITE}Error en la configuración de video...
STR_VIDEO_DRIVER_ERROR_NO_HARDWARE_ACCELERATION                 :{WHITE}... no se encontró una tarjeta gráfica compatible. La aceleración por hardware está deshabilitada

# Intro window
STR_INTRO_CAPTION                                               :{WHITE}OpenTTD {REV}

STR_INTRO_NEW_GAME                                              :{BLACK}Nueva partida
STR_INTRO_LOAD_GAME                                             :{BLACK}Cargar partida
STR_INTRO_PLAY_SCENARIO                                         :{BLACK}Jugar mapa pers.
STR_INTRO_PLAY_HEIGHTMAP                                        :{BLACK}Jugar mapa de alturas
STR_INTRO_SCENARIO_EDITOR                                       :{BLACK}Editor de mapas
STR_INTRO_MULTIPLAYER                                           :{BLACK}Multijugador

STR_INTRO_GAME_OPTIONS                                          :{BLACK}Opciones de juego
STR_INTRO_HIGHSCORE                                             :{BLACK}Tabla de puntuaciones
STR_INTRO_CONFIG_SETTINGS_TREE                                  :{BLACK}Configuración
STR_INTRO_NEWGRF_SETTINGS                                       :{BLACK}Config. NewGRF
STR_INTRO_ONLINE_CONTENT                                        :{BLACK}Contenido en línea
STR_INTRO_AI_SETTINGS                                           :{BLACK}Configuración de IA
STR_INTRO_GAMESCRIPT_SETTINGS                                   :{BLACK}Scripts de juego
STR_INTRO_QUIT                                                  :{BLACK}Salir

STR_INTRO_TOOLTIP_NEW_GAME                                      :{BLACK}Comenzar una nueva partida. Ctrl+Clic omite la configuración del mapa
STR_INTRO_TOOLTIP_LOAD_GAME                                     :{BLACK}Cargar una partida guardada
STR_INTRO_TOOLTIP_PLAY_HEIGHTMAP                                :{BLACK}Empezar una nueva partida usando un mapa de alturas como terreno
STR_INTRO_TOOLTIP_PLAY_SCENARIO                                 :{BLACK}Comenzar una nueva partida usando un mapa personalizado
STR_INTRO_TOOLTIP_SCENARIO_EDITOR                               :{BLACK}Crear un mapa personalizado
STR_INTRO_TOOLTIP_MULTIPLAYER                                   :{BLACK}Empezar una partida multijugador

STR_INTRO_TOOLTIP_TEMPERATE                                     :{BLACK}Elegir mapa de ambiente Templado
STR_INTRO_TOOLTIP_SUB_ARCTIC_LANDSCAPE                          :{BLACK}Elegir mapa de ambiente Subártico
STR_INTRO_TOOLTIP_SUB_TROPICAL_LANDSCAPE                        :{BLACK}Elegir mapa de ambiente Subtropical
STR_INTRO_TOOLTIP_TOYLAND_LANDSCAPE                             :{BLACK}Elegir mapa de ambiente de Mundo de juguetes

STR_INTRO_TOOLTIP_GAME_OPTIONS                                  :{BLACK}Mostrar las opciones de juego
STR_INTRO_TOOLTIP_HIGHSCORE                                     :{BLACK}Mostrar tabla de puntuaciones
STR_INTRO_TOOLTIP_CONFIG_SETTINGS_TREE                          :{BLACK}Mostrar configuración
STR_INTRO_TOOLTIP_NEWGRF_SETTINGS                               :{BLACK}Mostrar configuración de NewGRF
STR_INTRO_TOOLTIP_ONLINE_CONTENT                                :{BLACK}Revisar si hay nuevos contenidos actualizados para descargar
STR_INTRO_TOOLTIP_AI_SETTINGS                                   :{BLACK}Mostrar configuración de IA
STR_INTRO_TOOLTIP_GAMESCRIPT_SETTINGS                           :{BLACK}Mostrar configuración de scripts de juego
STR_INTRO_TOOLTIP_QUIT                                          :{BLACK}Salir de 'OpenTTD'

STR_INTRO_BASESET                                               :{BLACK}A los gráficos base elegidos les hace falta {NUM} spirte{P "" s}. Necesitan actualizarse.
STR_INTRO_TRANSLATION                                           :{BLACK}Este idioma tiene {NUM} cadena{P "" s} de texto sin traducir todavía. Ayudar a mejorar OpenTTD registrándote como traductor. Consulta el archivo readme.txt para más detalles.

# Quit window
STR_QUIT_CAPTION                                                :{WHITE}Salir
STR_QUIT_ARE_YOU_SURE_YOU_WANT_TO_EXIT_OPENTTD                  :{YELLOW}¿Estás seguro de salir de OpenTTD?
STR_QUIT_YES                                                    :{BLACK}Sí
STR_QUIT_NO                                                     :{BLACK}No

# Abandon game
STR_ABANDON_GAME_CAPTION                                        :{WHITE}Salir de la partida
STR_ABANDON_GAME_QUERY                                          :{YELLOW}¿Estás seguro de que deseas salir de esta partida?
STR_ABANDON_SCENARIO_QUERY                                      :{YELLOW}¿Estás seguro de que deseas salir de este mapa?

# Cheat window
STR_CHEATS                                                      :{WHITE}Trucos
STR_CHEATS_TOOLTIP                                              :{BLACK}Las casillas marcadas indican que ya se usó este truco
STR_CHEATS_NOTE                                                 :{BLACK}Nota: todo uso de esta configuración se guardará en el archivo de juego
STR_CHEAT_MONEY                                                 :{LTBLUE}Añadir {CURRENCY_LONG} en efectivo
STR_CHEAT_CHANGE_COMPANY                                        :{LTBLUE}Jugar como la empresa: {ORANGE}{COMMA}
STR_CHEAT_EXTRA_DYNAMITE                                        :{LTBLUE}Excavadora mágica (elimina industrias y objetos inamovibles): {ORANGE}{STRING}
STR_CHEAT_CROSSINGTUNNELS                                       :{LTBLUE}Los túneles se pueden cruzar: {ORANGE}{STRING}
STR_CHEAT_NO_JETCRASH                                           :{LTBLUE}Las aeronaves jet no se estrellan (tanto) en aeropuertos pequeños: {ORANGE}{STRING}
STR_CHEAT_EDIT_MAX_HL                                           :{LTBLUE}Cambiar la elevación máxima del mapa: {ORANGE}{NUM}
STR_CHEAT_EDIT_MAX_HL_QUERY_CAPT                                :{WHITE}Cambiar la elevación máxima de las montañas en el mapa
STR_CHEAT_CHANGE_DATE                                           :{LTBLUE}Cambiar fecha: {ORANGE} {DATE_SHORT}
STR_CHEAT_CHANGE_DATE_QUERY_CAPT                                :{WHITE}Cambiar año actual
STR_CHEAT_SETUP_PROD                                            :{LTBLUE}Permitir cambio de valores de producción: {ORANGE}{STRING}

# Livery window
STR_LIVERY_CAPTION                                              :{WHITE}{COMPANY} - Cromática

STR_LIVERY_GENERAL_TOOLTIP                                      :{BLACK}Mostrar cromática general
STR_LIVERY_TRAIN_TOOLTIP                                        :{BLACK}Mostrar cromáticas para trenes
STR_LIVERY_ROAD_VEHICLE_TOOLTIP                                 :{BLACK}Mostrar cromáticas de autotransportes
STR_LIVERY_SHIP_TOOLTIP                                         :{BLACK}Mostrar cromáticas para barcos
STR_LIVERY_AIRCRAFT_TOOLTIP                                     :{BLACK}Mostrar cromáticas para aeronaves
STR_LIVERY_PRIMARY_TOOLTIP                                      :{BLACK}Elegir el color principal para la cromática elegida. Ctrl+Clic para establecerlo como cromática general
STR_LIVERY_SECONDARY_TOOLTIP                                    :{BLACK}Elegir el color secundario para el diseño seleccionado. Ctrl+Clic para establecerlo como cromática general
STR_LIVERY_PANEL_TOOLTIP                                        :{BLACK}Elegir un solo tipo de cromática, o Ctrl+Clic para elegir varios. Marcar las casillas para establecer diferentes combinaciones según el tipo de vehículo

###length 23
STR_LIVERY_DEFAULT                                              :Cromática estándar
STR_LIVERY_STEAM                                                :Locomotora a vapor
STR_LIVERY_DIESEL                                               :Locomotora de diésel
STR_LIVERY_ELECTRIC                                             :Locomotora eléctrica
STR_LIVERY_MONORAIL                                             :Locomotora de monorriel
STR_LIVERY_MAGLEV                                               :Locomotora maglev
STR_LIVERY_DMU                                                  :DMU
STR_LIVERY_EMU                                                  :EMU
STR_LIVERY_PASSENGER_WAGON_STEAM                                :Carro de pasajeros (vapor)
STR_LIVERY_PASSENGER_WAGON_DIESEL                               :Carro de pasajeros (diésel)
STR_LIVERY_PASSENGER_WAGON_ELECTRIC                             :Carro de pasajeros (eléctrico)
STR_LIVERY_PASSENGER_WAGON_MONORAIL                             :Carro de pasajeros (monorriel)
STR_LIVERY_PASSENGER_WAGON_MAGLEV                               :Carro de pasajeros (maglev)
STR_LIVERY_FREIGHT_WAGON                                        :Vagón de carga
STR_LIVERY_BUS                                                  :Autobús
STR_LIVERY_TRUCK                                                :Camión de carga
STR_LIVERY_PASSENGER_SHIP                                       :Transbordador de pasajeros
STR_LIVERY_FREIGHT_SHIP                                         :Barco de carga
STR_LIVERY_HELICOPTER                                           :Helicóptero
STR_LIVERY_SMALL_PLANE                                          :Aeronave pequeña
STR_LIVERY_LARGE_PLANE                                          :Aeronave grande
STR_LIVERY_PASSENGER_TRAM                                       :Tranvía de pasajeros
STR_LIVERY_FREIGHT_TRAM                                         :Tranvía de carga

# Face selection window
STR_FACE_CAPTION                                                :{WHITE}Selección de cara
STR_FACE_CANCEL_TOOLTIP                                         :{BLACK}Cancelar selección de nueva cara
STR_FACE_OK_TOOLTIP                                             :{BLACK}Aceptar selección de nueva cara
STR_FACE_RANDOM                                                 :{BLACK}Aleatorio

STR_FACE_MALE_BUTTON                                            :{BLACK}Hombre
STR_FACE_MALE_TOOLTIP                                           :{BLACK}Elegir cara masculina
STR_FACE_FEMALE_BUTTON                                          :{BLACK}Mujer
STR_FACE_FEMALE_TOOLTIP                                         :{BLACK}Elegir cara femenina
STR_FACE_NEW_FACE_BUTTON                                        :{BLACK}Nueva cara
STR_FACE_NEW_FACE_TOOLTIP                                       :{BLACK}Generar cara al azar
STR_FACE_ADVANCED                                               :{BLACK}Avanzado
STR_FACE_ADVANCED_TOOLTIP                                       :{BLACK}Selección avanzada de caras
STR_FACE_SIMPLE                                                 :{BLACK}Simple
STR_FACE_SIMPLE_TOOLTIP                                         :{BLACK}Selección simple de caras
STR_FACE_LOAD                                                   :{BLACK}Cargar
STR_FACE_LOAD_TOOLTIP                                           :{BLACK}Cargar cara favorita
STR_FACE_LOAD_DONE                                              :{WHITE}Cara favorita cargada desde el archivo de configuración
STR_FACE_FACECODE                                               :{BLACK}Número de cara
STR_FACE_FACECODE_TOOLTIP                                       :{BLACK}Establecer un número de cara
STR_FACE_FACECODE_CAPTION                                       :{WHITE}Establecer un número de cara
STR_FACE_FACECODE_SET                                           :{WHITE}Nuevo número de cara fue asignado
STR_FACE_FACECODE_ERR                                           :{WHITE}No se puede asignar número de cara, ¡debe ser un valor entre 0 y 4,294,967,295!
STR_FACE_SAVE                                                   :{BLACK}Guardar
STR_FACE_SAVE_TOOLTIP                                           :{BLACK}Guardar cara favorita
STR_FACE_SAVE_DONE                                              :{WHITE}Cara guardada como favorita en el archivo de configuración
STR_FACE_EUROPEAN                                               :{BLACK}Europea
STR_FACE_SELECT_EUROPEAN                                        :{BLACK}Elegir cara con rasgos europeos
STR_FACE_AFRICAN                                                :{BLACK}Africana
STR_FACE_SELECT_AFRICAN                                         :{BLACK}Elegir cara con rasgos africanos
STR_FACE_YES                                                    :Sí
STR_FACE_NO                                                     :No
STR_FACE_MOUSTACHE_EARRING_TOOLTIP                              :{BLACK}Añadir bigotes o aretes
STR_FACE_HAIR                                                   :Pelo:
STR_FACE_HAIR_TOOLTIP                                           :{BLACK}Cambiar cabello
STR_FACE_EYEBROWS                                               :Cejas:
STR_FACE_EYEBROWS_TOOLTIP                                       :{BLACK}Cambiar cejas
STR_FACE_EYECOLOUR                                              :Color de ojos:
STR_FACE_EYECOLOUR_TOOLTIP                                      :{BLACK}Cambiar color de ojos
STR_FACE_GLASSES                                                :Gafas:
STR_FACE_GLASSES_TOOLTIP                                        :{BLACK}Añadir gafas
STR_FACE_GLASSES_TOOLTIP_2                                      :{BLACK}Cambiar gafas
STR_FACE_NOSE                                                   :Nariz:
STR_FACE_NOSE_TOOLTIP                                           :{BLACK}Cambiar nariz
STR_FACE_LIPS                                                   :Labios:
STR_FACE_MOUSTACHE                                              :Bigote:
STR_FACE_LIPS_MOUSTACHE_TOOLTIP                                 :{BLACK}Cambiar labios o bigote
STR_FACE_CHIN                                                   :Barbilla:
STR_FACE_CHIN_TOOLTIP                                           :{BLACK}Cambiar barbilla
STR_FACE_JACKET                                                 :Saco:
STR_FACE_JACKET_TOOLTIP                                         :{BLACK}Cambiar saco
STR_FACE_COLLAR                                                 :Cuello:
STR_FACE_COLLAR_TOOLTIP                                         :{BLACK}Cambiar cuello
STR_FACE_TIE                                                    :Corbata:
STR_FACE_EARRING                                                :Aretes:
STR_FACE_TIE_EARRING_TOOLTIP                                    :{BLACK}Cambiar corbata o aretes

# Matches ServerGameType
###length 3
STR_NETWORK_SERVER_VISIBILITY_LOCAL                             :Local
STR_NETWORK_SERVER_VISIBILITY_PUBLIC                            :Público
STR_NETWORK_SERVER_VISIBILITY_INVITE_ONLY                       :Solo con invitación

# Network server list
STR_NETWORK_SERVER_LIST_CAPTION                                 :{WHITE}Multijugador
STR_NETWORK_SERVER_LIST_PLAYER_NAME                             :{BLACK}Nombre del jugador:
STR_NETWORK_SERVER_LIST_ENTER_NAME_TOOLTIP                      :{BLACK}Nombre con el que otros jugadores te identificarán

STR_NETWORK_SERVER_LIST_GAME_NAME                               :{BLACK}Nombre
STR_NETWORK_SERVER_LIST_GAME_NAME_TOOLTIP                       :{BLACK}Nombre de la partida
STR_NETWORK_SERVER_LIST_GENERAL_ONLINE                          :{BLACK}{COMMA}/{COMMA} - {COMMA}/{COMMA}
STR_NETWORK_SERVER_LIST_CLIENTS_CAPTION                         :{BLACK}Clientes
STR_NETWORK_SERVER_LIST_CLIENTS_CAPTION_TOOLTIP                 :{BLACK}Clientes conectados/máx. clientes{}Empresas conectadas/máximo de empresas
STR_NETWORK_SERVER_LIST_MAP_SIZE_SHORT                          :{BLACK}{COMMA}×{COMMA}
STR_NETWORK_SERVER_LIST_MAP_SIZE_CAPTION                        :{BLACK}Tamaño del mapa
STR_NETWORK_SERVER_LIST_MAP_SIZE_CAPTION_TOOLTIP                :{BLACK}Tamaño del mapa de la partida{}Clic para ordenar por área
STR_NETWORK_SERVER_LIST_DATE_CAPTION                            :{BLACK}Fecha
STR_NETWORK_SERVER_LIST_DATE_CAPTION_TOOLTIP                    :{BLACK}Fecha actual
STR_NETWORK_SERVER_LIST_YEARS_CAPTION                           :{BLACK}Años
STR_NETWORK_SERVER_LIST_YEARS_CAPTION_TOOLTIP                   :{BLACK}Número de años{}que han transcurrido en la partida
STR_NETWORK_SERVER_LIST_INFO_ICONS_TOOLTIP                      :{BLACK}Idioma, versión del servidor, etc.

STR_NETWORK_SERVER_LIST_CLICK_GAME_TO_SELECT                    :{BLACK}Clic para elegir una partida de la lista
STR_NETWORK_SERVER_LIST_LAST_JOINED_SERVER                      :{BLACK}Servidor al que te conectaste la última vez:
STR_NETWORK_SERVER_LIST_CLICK_TO_SELECT_LAST                    :{BLACK}Clic para elegir el servidor al que te conectaste la última vez

STR_NETWORK_SERVER_LIST_GAME_INFO                               :{SILVER}INFORMACIÓN DE PARTIDA
STR_NETWORK_SERVER_LIST_CLIENTS                                 :{SILVER}Clientes: {WHITE}{COMMA}/{COMMA} - {COMMA}/{COMMA}
STR_NETWORK_SERVER_LIST_LANDSCAPE                               :{SILVER}Ambiente: {WHITE}{STRING}
STR_NETWORK_SERVER_LIST_MAP_SIZE                                :{SILVER}Tamaño del mapa: {WHITE}{COMMA}x{COMMA}
STR_NETWORK_SERVER_LIST_SERVER_VERSION                          :{SILVER}Versión del servidor: {WHITE}{STRING}
STR_NETWORK_SERVER_LIST_SERVER_ADDRESS                          :{SILVER}Dirección del servidor: {WHITE}{STRING}
STR_NETWORK_SERVER_LIST_INVITE_CODE                             :{SILVER}Código de invitación: {WHITE}{STRING}
STR_NETWORK_SERVER_LIST_START_DATE                              :{SILVER}Fecha de inicio: {WHITE}{DATE_SHORT}
STR_NETWORK_SERVER_LIST_CURRENT_DATE                            :{SILVER}Fecha actual: {WHITE}{DATE_SHORT}
STR_NETWORK_SERVER_LIST_GAMESCRIPT                              :{SILVER}Script de juego: {WHITE}{STRING} (versión {NUM})
STR_NETWORK_SERVER_LIST_PASSWORD                                :{SILVER}¡Protegido por contraseña!
STR_NETWORK_SERVER_LIST_SERVER_OFFLINE                          :{SILVER}SERVIDOR APAGADO
STR_NETWORK_SERVER_LIST_SERVER_FULL                             :{SILVER}SERVIDOR LLENO
STR_NETWORK_SERVER_LIST_SERVER_BANNED                           :{SILVER}SIN ACCESO AL SERVIDOR
STR_NETWORK_SERVER_LIST_SERVER_TOO_OLD                          :{SILVER}EL SERVIDOR ES MUY VIEJO
STR_NETWORK_SERVER_LIST_VERSION_MISMATCH                        :{SILVER}INCOMPATIBILIDAD DE VERSIONES
STR_NETWORK_SERVER_LIST_GRF_MISMATCH                            :{SILVER}INCOMPATIBILIDAD CON NEWGRF

STR_NETWORK_SERVER_LIST_JOIN_GAME                               :{BLACK}Unirse a la partida
STR_NETWORK_SERVER_LIST_REFRESH                                 :{BLACK}Volver a cargar servidor
STR_NETWORK_SERVER_LIST_REFRESH_TOOLTIP                         :{BLACK}Volver a cargar información del servidor

STR_NETWORK_SERVER_LIST_SEARCH_SERVER_INTERNET                  :{BLACK}Buscar en internet
STR_NETWORK_SERVER_LIST_SEARCH_SERVER_INTERNET_TOOLTIP          :{BLACK}Buscar servidores públicos en internet
STR_NETWORK_SERVER_LIST_SEARCH_SERVER_LAN                       :{BLACK}Buscar en red local
STR_NETWORK_SERVER_LIST_SEARCH_SERVER_LAN_TOOLTIP               :{BLACK}Buscar servidores en la red local
STR_NETWORK_SERVER_LIST_ADD_SERVER                              :{BLACK}Añadir servidor
STR_NETWORK_SERVER_LIST_ADD_SERVER_TOOLTIP                      :{BLACK}Añadir el servidor a la lista. Puede ser una dirección o un código de invitación
STR_NETWORK_SERVER_LIST_START_SERVER                            :{BLACK}Iniciar servidor
STR_NETWORK_SERVER_LIST_START_SERVER_TOOLTIP                    :{BLACK}Iniciar un nuevo servidor

STR_NETWORK_SERVER_LIST_PLAYER_NAME_OSKTITLE                    :{BLACK}Introducir nombre del jugador
STR_NETWORK_SERVER_LIST_ENTER_SERVER_ADDRESS                    :{BLACK}Dirección del servidor o código de invitación

# Start new multiplayer server
STR_NETWORK_START_SERVER_CAPTION                                :{WHITE}Empezar nueva partida multijugador

STR_NETWORK_START_SERVER_NEW_GAME_NAME                          :{BLACK}Nombre de la partida:
STR_NETWORK_START_SERVER_NEW_GAME_NAME_TOOLTIP                  :{BLACK}La partida será mostrada a otros jugadores en el menú de selección de partidas
STR_NETWORK_START_SERVER_SET_PASSWORD                           :{BLACK}Establecer contraseña
STR_NETWORK_START_SERVER_PASSWORD_TOOLTIP                       :{BLACK}Proteger la partida con una contraseña para prevenir el acceso a otras personas

STR_NETWORK_START_SERVER_VISIBILITY_LABEL                       :{BLACK}Visibilidad
STR_NETWORK_START_SERVER_VISIBILITY_TOOLTIP                     :{BLACK}Quién puede ver tu servidor en la lista pública
STR_NETWORK_START_SERVER_CLIENTS_SELECT                         :{BLACK}{NUM} cliente{P "" s}
STR_NETWORK_START_SERVER_NUMBER_OF_CLIENTS                      :{BLACK}Número máximo de clientes:
STR_NETWORK_START_SERVER_NUMBER_OF_CLIENTS_TOOLTIP              :{BLACK}Elegir el número máximo de clientes. No es necesario que se conecten todos
STR_NETWORK_START_SERVER_COMPANIES_SELECT                       :{BLACK}{NUM} empresa{P "" s}
STR_NETWORK_START_SERVER_NUMBER_OF_COMPANIES                    :{BLACK}Número máximo de empresas:
STR_NETWORK_START_SERVER_NUMBER_OF_COMPANIES_TOOLTIP            :{BLACK}Limitar el servidor a un cierto número de empresas

STR_NETWORK_START_SERVER_NEW_GAME_NAME_OSKTITLE                 :{BLACK}Introducir un nombre para la partida en red

# Network connecting window
STR_NETWORK_CONNECTING_CAPTION                                  :{WHITE}Conectando...

STR_NETWORK_CONNECTING_WAITING                                  :{BLACK}{NUM} cliente{P "" s} en espera
STR_NETWORK_CONNECTING_DOWNLOADING_1                            :{BLACK}{BYTES} descargados hasta ahora
STR_NETWORK_CONNECTING_DOWNLOADING_2                            :{BLACK}{BYTES}/{BYTES} descargados

###length 8
STR_NETWORK_CONNECTING_1                                        :{BLACK}(1/6) Conectando...
STR_NETWORK_CONNECTING_2                                        :{BLACK}(2/6) Autorizando...
STR_NETWORK_CONNECTING_3                                        :{BLACK}(3/6) Esperando...
STR_NETWORK_CONNECTING_4                                        :{BLACK}(4/6) Descargando mapa...
STR_NETWORK_CONNECTING_5                                        :{BLACK}(5/6) Procesando datos...
STR_NETWORK_CONNECTING_6                                        :{BLACK}(6/6) Registrando...
STR_NETWORK_CONNECTING_SPECIAL_1                                :{BLACK}Recibiendo información de partida...
STR_NETWORK_CONNECTING_SPECIAL_2                                :{BLACK}Recibiendo información de la empresa...

STR_NETWORK_CONNECTION_DISCONNECT                               :{BLACK}Desconectarse

STR_NETWORK_NEED_GAME_PASSWORD_CAPTION                          :{WHITE}Servidor protegido. Introducir contraseña
STR_NETWORK_NEED_COMPANY_PASSWORD_CAPTION                       :{WHITE}Empresa protegida. Introducir contraseña

# Network company list added strings
STR_NETWORK_COMPANY_LIST_CLIENT_LIST                            :Jugadores conectados
STR_NETWORK_COMPANY_LIST_SPECTATE                               :Espectador

# Network client list
STR_NETWORK_CLIENT_LIST_CAPTION                                 :{WHITE}Jugadores en línea
STR_NETWORK_CLIENT_LIST_SERVER                                  :{BLACK}Servidor
STR_NETWORK_CLIENT_LIST_SERVER_NAME                             :{BLACK}Nombre
STR_NETWORK_CLIENT_LIST_SERVER_NAME_TOOLTIP                     :{BLACK}Nombre del servidor en el que estás jugando
STR_NETWORK_CLIENT_LIST_SERVER_NAME_EDIT_TOOLTIP                :{BLACK}Modificar nombre del servidor
STR_NETWORK_CLIENT_LIST_SERVER_NAME_QUERY_CAPTION               :Nombre del servidor
STR_NETWORK_CLIENT_LIST_SERVER_VISIBILITY                       :{BLACK}Visibilidad
STR_NETWORK_CLIENT_LIST_SERVER_VISIBILITY_TOOLTIP               :{BLACK}Quién puede ver tu servidor en la lista pública
STR_NETWORK_CLIENT_LIST_SERVER_INVITE_CODE                      :{BLACK}Código de invitación
STR_NETWORK_CLIENT_LIST_SERVER_INVITE_CODE_TOOLTIP              :{BLACK}Código para que otros jugadores se unan a este servidor
STR_NETWORK_CLIENT_LIST_SERVER_CONNECTION_TYPE                  :{BLACK}Tipo de conexión
STR_NETWORK_CLIENT_LIST_SERVER_CONNECTION_TYPE_TOOLTIP          :{BLACK}Quién puede conectarse a tu servidor
STR_NETWORK_CLIENT_LIST_PLAYER                                  :{BLACK}Jugador
STR_NETWORK_CLIENT_LIST_PLAYER_NAME                             :{BLACK}Nombre
STR_NETWORK_CLIENT_LIST_PLAYER_NAME_TOOLTIP                     :{BLACK}Tu nombre de jugador
STR_NETWORK_CLIENT_LIST_PLAYER_NAME_EDIT_TOOLTIP                :{BLACK}Modificar nombre de jugador
STR_NETWORK_CLIENT_LIST_PLAYER_NAME_QUERY_CAPTION               :Tu nombre de jugador
STR_NETWORK_CLIENT_LIST_ADMIN_CLIENT_TOOLTIP                    :{BLACK}Acciones administrativas para este cliente
STR_NETWORK_CLIENT_LIST_ADMIN_COMPANY_TOOLTIP                   :{BLACK}Acciones administrativas para esta empresa
STR_NETWORK_CLIENT_LIST_JOIN_TOOLTIP                            :{BLACK}Unirse a esta empresa
STR_NETWORK_CLIENT_LIST_CHAT_CLIENT_TOOLTIP                     :{BLACK}Enviar mensaje a este jugador
STR_NETWORK_CLIENT_LIST_CHAT_COMPANY_TOOLTIP                    :{BLACK}Enviar mensaje a todos los jugadores de la empresa
STR_NETWORK_CLIENT_LIST_CHAT_SPECTATOR_TOOLTIP                  :{BLACK}Enviar mensaje a los espectadores
STR_NETWORK_CLIENT_LIST_SPECTATORS                              :Espectadores
STR_NETWORK_CLIENT_LIST_NEW_COMPANY                             :(Nueva empresa)
STR_NETWORK_CLIENT_LIST_NEW_COMPANY_TOOLTIP                     :{BLACK}Crear nueva empresa y unirse a ella
STR_NETWORK_CLIENT_LIST_PLAYER_ICON_SELF_TOOLTIP                :{BLACK}Este eres tú
STR_NETWORK_CLIENT_LIST_PLAYER_ICON_HOST_TOOLTIP                :{BLACK}Este es el host del juego
STR_NETWORK_CLIENT_LIST_CLIENT_COMPANY_COUNT                    :{BLACK}{NUM} cliente{P "" s}/{NUM} empresa{P "" s}

# Matches ConnectionType
###length 5
STR_NETWORK_CLIENT_LIST_SERVER_CONNECTION_TYPE_UNKNOWN          :{BLACK}Local
STR_NETWORK_CLIENT_LIST_SERVER_CONNECTION_TYPE_ISOLATED         :{RED}Los jugadores remotos no pueden conectarse
STR_NETWORK_CLIENT_LIST_SERVER_CONNECTION_TYPE_DIRECT           :{BLACK}Pública
STR_NETWORK_CLIENT_LIST_SERVER_CONNECTION_TYPE_STUN             :{BLACK}Detrás de NAT
STR_NETWORK_CLIENT_LIST_SERVER_CONNECTION_TYPE_TURN             :{BLACK}Retransmisión (relay)

STR_NETWORK_CLIENT_LIST_ADMIN_CLIENT_KICK                       :Expulsar
STR_NETWORK_CLIENT_LIST_ADMIN_CLIENT_BAN                        :Bloquear acceso
STR_NETWORK_CLIENT_LIST_ADMIN_COMPANY_RESET                     :Eliminar
STR_NETWORK_CLIENT_LIST_ADMIN_COMPANY_UNLOCK                    :Restablecer contraseña

STR_NETWORK_CLIENT_LIST_ASK_CAPTION                             :{WHITE}Acción de administrador
STR_NETWORK_CLIENT_LIST_ASK_CLIENT_KICK                         :{YELLOW}¿Sacar al jugador "{STRING}"?
STR_NETWORK_CLIENT_LIST_ASK_CLIENT_BAN                          :{YELLOW}¿Bloquear acceso al jugador "{STRING}"?
STR_NETWORK_CLIENT_LIST_ASK_COMPANY_RESET                       :{YELLOW}¿Eliminar la empresa "{COMPANY}"?
STR_NETWORK_CLIENT_LIST_ASK_COMPANY_UNLOCK                      :{YELLOW}¿Restablecer contraseña de la empresa "{COMPANY}"?

STR_NETWORK_ASK_RELAY_CAPTION                                   :{WHITE}¿Utilizar servicio de retransmisión?
STR_NETWORK_ASK_RELAY_TEXT                                      :{YELLOW}No se pudo establecer una conexión con el servidor "{STRING}".{}¿Deseas retransmitir esta sesión a través de "{STRING}"?
STR_NETWORK_ASK_RELAY_NO                                        :{BLACK}No
STR_NETWORK_ASK_RELAY_YES_ONCE                                  :{BLACK}Sí, solo esta vez
STR_NETWORK_ASK_RELAY_YES_ALWAYS                                :{BLACK}Sí, no volver a preguntar

STR_NETWORK_SPECTATORS                                          :Espectadores

# Network set password
STR_COMPANY_PASSWORD_CANCEL                                     :{BLACK}No guardar la contraseña introducida
STR_COMPANY_PASSWORD_OK                                         :{BLACK}Asignar a la empresa la nueva contraseña
STR_COMPANY_PASSWORD_CAPTION                                    :{WHITE}Contraseña de la empresa
STR_COMPANY_PASSWORD_MAKE_DEFAULT                               :{BLACK}Contraseña por defecto de la empresa
STR_COMPANY_PASSWORD_MAKE_DEFAULT_TOOLTIP                       :{BLACK}Usar la contraseña de esta empresa para cualquier otra nueva empresa

# Network company info join/password
STR_COMPANY_VIEW_JOIN                                           :{BLACK}Unirse
STR_COMPANY_VIEW_JOIN_TOOLTIP                                   :{BLACK}Unirse y jugar como esta empresa
STR_COMPANY_VIEW_PASSWORD                                       :{BLACK}Contraseña
STR_COMPANY_VIEW_PASSWORD_TOOLTIP                               :{BLACK}Proteger con contraseña tu empresa para prevenir que usuarios no autorizados se unan a ella
STR_COMPANY_VIEW_SET_PASSWORD                                   :{BLACK}Establecer contraseña de la empresa

# Network chat
STR_NETWORK_CHAT_SEND                                           :{BLACK}Enviar
STR_NETWORK_CHAT_COMPANY_CAPTION                                :[Equipo] :
STR_NETWORK_CHAT_CLIENT_CAPTION                                 :[Privado] {STRING}:
STR_NETWORK_CHAT_ALL_CAPTION                                    :[Todos] :

STR_NETWORK_CHAT_COMPANY                                        :[Equipo] {STRING}: {WHITE}{STRING}
STR_NETWORK_CHAT_TO_COMPANY                                     :[Equipo] a {STRING}: {WHITE}{STRING}
STR_NETWORK_CHAT_CLIENT                                         :[Privado] {STRING}: {WHITE}{STRING}
STR_NETWORK_CHAT_TO_CLIENT                                      :[Privado] a {STRING}: {WHITE}{STRING}
STR_NETWORK_CHAT_ALL                                            :[Todos] {STRING}: {WHITE}{STRING}
STR_NETWORK_CHAT_EXTERNAL                                       :[{3:STRING}] {0:STRING}: {WHITE}{1:STRING}
STR_NETWORK_CHAT_OSKTITLE                                       :{BLACK}Introducir mensaje para el chat en red

# Network messages
STR_NETWORK_ERROR_NOTAVAILABLE                                  :{WHITE}No se encontraron dispositivos de red
STR_NETWORK_ERROR_NOCONNECTION                                  :{WHITE}El tiempo de espera de conexión con el servidor expiró o se rechazó
STR_NETWORK_ERROR_NEWGRF_MISMATCH                               :{WHITE}No se pudo conectar debido a incompatibilidad de NewGRF
STR_NETWORK_ERROR_DESYNC                                        :{WHITE}La sincronización de la partida en red falló
STR_NETWORK_ERROR_LOSTCONNECTION                                :{WHITE}La conexión con la partida en red se perdió
STR_NETWORK_ERROR_SAVEGAMEERROR                                 :{WHITE}No se pudo cargar la partida
STR_NETWORK_ERROR_SERVER_START                                  :{WHITE}No se pudo iniciar el servidor
STR_NETWORK_ERROR_SERVER_ERROR                                  :{WHITE}Se produjo un error de protocolo y la conexión fue cerrada
STR_NETWORK_ERROR_BAD_PLAYER_NAME                               :{WHITE}Aún no tienes nombre de jugador, pero lo puedes poner en la parte superior de la ventana de Multijugador.
STR_NETWORK_ERROR_BAD_SERVER_NAME                               :{WHITE}El servidor aún no tiene nombre, pero lo puedes poner en la parte superior de la ventana de Multijugador.
STR_NETWORK_ERROR_WRONG_REVISION                                :{WHITE}La versión de este cliente no corresponde con la versión del servidor
STR_NETWORK_ERROR_WRONG_PASSWORD                                :{WHITE}Contraseña incorrecta
STR_NETWORK_ERROR_SERVER_FULL                                   :{WHITE}El servidor está completo
STR_NETWORK_ERROR_SERVER_BANNED                                 :{WHITE}Se te ha prohibido el acceso al servidor
STR_NETWORK_ERROR_KICKED                                        :{WHITE}Has sido expulsado del servidor
STR_NETWORK_ERROR_KICK_MESSAGE                                  :{WHITE}Razón: {STRING}
STR_NETWORK_ERROR_CHEATER                                       :{WHITE}No se permiten trucos en este servidor
STR_NETWORK_ERROR_TOO_MANY_COMMANDS                             :{WHITE}Estabas enviando demasiados comandos al servidor
STR_NETWORK_ERROR_TIMEOUT_PASSWORD                              :{WHITE}Tardaste demasiado en introducir la contraseña
STR_NETWORK_ERROR_TIMEOUT_COMPUTER                              :{WHITE}Tu computadora es demasiado lenta para seguir la velocidad del servidor
STR_NETWORK_ERROR_TIMEOUT_MAP                                   :{WHITE}Tu computadora tardó demasiado en descargar el mapa
STR_NETWORK_ERROR_TIMEOUT_JOIN                                  :{WHITE}Tu computadora tardó demasiado en conectarse al servidor
STR_NETWORK_ERROR_INVALID_CLIENT_NAME                           :{WHITE}Tu nombre de jugador no es válido

STR_NETWORK_ERROR_CLIENT_GUI_LOST_CONNECTION_CAPTION            :{WHITE}Posible pérdida de conexión
STR_NETWORK_ERROR_CLIENT_GUI_LOST_CONNECTION                    :{WHITE}No se han recibido datos del servidor desde hace {NUM} segundo{P "" s}

###length 21
STR_NETWORK_ERROR_CLIENT_GENERAL                                :error general
STR_NETWORK_ERROR_CLIENT_DESYNC                                 :error de desincronización
STR_NETWORK_ERROR_CLIENT_SAVEGAME                               :no se puede cargar el mapa
STR_NETWORK_ERROR_CLIENT_CONNECTION_LOST                        :conexión perdida
STR_NETWORK_ERROR_CLIENT_PROTOCOL_ERROR                         :error de protocolo
STR_NETWORK_ERROR_CLIENT_NEWGRF_MISMATCH                        :NewGRF incompatible
STR_NETWORK_ERROR_CLIENT_NOT_AUTHORIZED                         :no autorizado
STR_NETWORK_ERROR_CLIENT_NOT_EXPECTED                           :recibido paquete inválido o inesperado
STR_NETWORK_ERROR_CLIENT_WRONG_REVISION                         :revisión incorrecta
STR_NETWORK_ERROR_CLIENT_NAME_IN_USE                            :nombre en uso
STR_NETWORK_ERROR_CLIENT_WRONG_PASSWORD                         :contraseña incorrecta
STR_NETWORK_ERROR_CLIENT_COMPANY_MISMATCH                       :empresa incorrecta en un DoCommand
STR_NETWORK_ERROR_CLIENT_KICKED                                 :expulsado por el servidor
STR_NETWORK_ERROR_CLIENT_CHEATER                                :trataste de usar un truco
STR_NETWORK_ERROR_CLIENT_SERVER_FULL                            :servidor lleno
STR_NETWORK_ERROR_CLIENT_TOO_MANY_COMMANDS                      :estabas enviando demasiados comandos
STR_NETWORK_ERROR_CLIENT_TIMEOUT_PASSWORD                       :no se recibió la contraseña a tiempo
STR_NETWORK_ERROR_CLIENT_TIMEOUT_COMPUTER                       :tiempo agotado en general
STR_NETWORK_ERROR_CLIENT_TIMEOUT_MAP                            :la descarga del mapa tardó demasiado
STR_NETWORK_ERROR_CLIENT_TIMEOUT_JOIN                           :el procesado del mapa tardó demasiado
STR_NETWORK_ERROR_CLIENT_INVALID_CLIENT_NAME                    :nombre de cliente no válido

# Network related errors
STR_NETWORK_SERVER_MESSAGE                                      :*** {1:STRING}

###length 12
STR_NETWORK_SERVER_MESSAGE_GAME_PAUSED                          :Partida pausada ({STRING})
STR_NETWORK_SERVER_MESSAGE_GAME_STILL_PAUSED_1                  :Partida aún en pausa ({STRING})
STR_NETWORK_SERVER_MESSAGE_GAME_STILL_PAUSED_2                  :Partida aún en pausa ({STRING}, {STRING})
STR_NETWORK_SERVER_MESSAGE_GAME_STILL_PAUSED_3                  :Partida aún en pausa ({STRING}, {STRING}, {STRING})
STR_NETWORK_SERVER_MESSAGE_GAME_STILL_PAUSED_4                  :Partida aún en pausa ({STRING}, {STRING}, {STRING}, {STRING})
STR_NETWORK_SERVER_MESSAGE_GAME_STILL_PAUSED_5                  :Partida aún en pausa ({STRING}, {STRING}, {STRING}, {STRING}, {STRING})
STR_NETWORK_SERVER_MESSAGE_GAME_UNPAUSED                        :Partida reanudada ({STRING})
STR_NETWORK_SERVER_MESSAGE_GAME_REASON_NOT_ENOUGH_PLAYERS       :número de jugadores
STR_NETWORK_SERVER_MESSAGE_GAME_REASON_CONNECTING_CLIENTS       :clientes conectándose
STR_NETWORK_SERVER_MESSAGE_GAME_REASON_MANUAL                   :manual
STR_NETWORK_SERVER_MESSAGE_GAME_REASON_GAME_SCRIPT              :script de juego
STR_NETWORK_SERVER_MESSAGE_GAME_REASON_LINK_GRAPH               :esperando actualización de gráf. de distribución

STR_NETWORK_MESSAGE_CLIENT_LEAVING                              :saliendo
STR_NETWORK_MESSAGE_CLIENT_JOINED                               :*** {STRING} se unió a la partida
STR_NETWORK_MESSAGE_CLIENT_JOINED_ID                            :*** {0:STRING} se unió a la partida (Cliente #{2:NUM})
STR_NETWORK_MESSAGE_CLIENT_COMPANY_JOIN                         :*** {0:STRING} se unió a la empresa #{2:NUM}
STR_NETWORK_MESSAGE_CLIENT_COMPANY_SPECTATE                     :*** {STRING} se unió como espectador
STR_NETWORK_MESSAGE_CLIENT_COMPANY_NEW                          :*** {0:STRING} creó una nueva empresa (#{2:NUM})
STR_NETWORK_MESSAGE_CLIENT_LEFT                                 :*** {0:STRING} salió de la partida ({2:STRING})
STR_NETWORK_MESSAGE_NAME_CHANGE                                 :*** {STRING} cambió su nombre a {STRING}
STR_NETWORK_MESSAGE_GIVE_MONEY                                  :*** {0:STRING} le transfirió {2:CURRENCY_LONG} a {1:STRING}
STR_NETWORK_MESSAGE_SERVER_SHUTDOWN                             :{WHITE}El servidor ha cerrado la sesión
STR_NETWORK_MESSAGE_SERVER_REBOOT                               :{WHITE}Se está reiniciando el servidor...{}Espera por favor...
STR_NETWORK_MESSAGE_KICKED                                      :*** {STRING} ha sido expulsado. Razón: ({STRING})

STR_NETWORK_ERROR_COORDINATOR_REGISTRATION_FAILED               :{WHITE}El registro del servidor falló
STR_NETWORK_ERROR_COORDINATOR_REUSE_OF_INVITE_CODE              :{WHITE}Otro servidor ya se registró con el mismo código de invitación. Se cambiará el modo de juego a "local".
STR_NETWORK_ERROR_COORDINATOR_ISOLATED                          :{WHITE}Tu servidor no permite conexiones remotas
STR_NETWORK_ERROR_COORDINATOR_ISOLATED_DETAIL                   :{WHITE}Otros jugadores no podrán conectarse a tu servidor

# Content downloading window
STR_CONTENT_TITLE                                               :{WHITE}Descarga de contenido
STR_CONTENT_TYPE_CAPTION                                        :{BLACK}Tipo
STR_CONTENT_TYPE_CAPTION_TOOLTIP                                :{BLACK}Tipo de contenido
STR_CONTENT_NAME_CAPTION                                        :{BLACK}Nombre
STR_CONTENT_NAME_CAPTION_TOOLTIP                                :{BLACK}Nombre del contenido
STR_CONTENT_MATRIX_TOOLTIP                                      :{BLACK}Clic en un elemento para ver sus detalles{}Clic en la casilla para seleccionarlo como descarga
STR_CONTENT_SELECT_ALL_CAPTION                                  :{BLACK}Elegir todas
STR_CONTENT_SELECT_ALL_CAPTION_TOOLTIP                          :{BLACK}Marcar para descargar todo el contenido
STR_CONTENT_SELECT_UPDATES_CAPTION                              :{BLACK}Elegir actualizaciones
STR_CONTENT_SELECT_UPDATES_CAPTION_TOOLTIP                      :{BLACK}Marcar para descargar solo actualizaciones de contenido existente
STR_CONTENT_UNSELECT_ALL_CAPTION                                :{BLACK}Desmarcar todo
STR_CONTENT_UNSELECT_ALL_CAPTION_TOOLTIP                        :{BLACK}Desmarcar todo el contenido para no ser descargado
STR_CONTENT_SEARCH_EXTERNAL                                     :{BLACK}Buscar en sitios web externos
STR_CONTENT_SEARCH_EXTERNAL_TOOLTIP                             :{BLACK}Buscar contenido no disponible en el servicio de contenido del juego en sitios web externos no asociados con OpenTTD
STR_CONTENT_SEARCH_EXTERNAL_DISCLAIMER_CAPTION                  :{WHITE}¡Estás saliendo de OpenTTD!
STR_CONTENT_SEARCH_EXTERNAL_DISCLAIMER                          :{WHITE}Los términos y condiciones para descargar contenido de sitios web externos varían.{}Será necesario referirse a tales sitios para saber cómo instalar el contenido en OpenTTD.{}¿Continuar?
STR_CONTENT_FILTER_TITLE                                        :{BLACK}Etiqueta o nombre:
STR_CONTENT_OPEN_URL                                            :{BLACK}Visitar sitio web
STR_CONTENT_OPEN_URL_TOOLTIP                                    :{BLACK}Visitar el sitio web de este contenido
STR_CONTENT_DOWNLOAD_CAPTION                                    :{BLACK}Descargar
STR_CONTENT_DOWNLOAD_CAPTION_TOOLTIP                            :{BLACK}Comenzar a descargar el contenido elegido
STR_CONTENT_TOTAL_DOWNLOAD_SIZE                                 :{SILVER}Tamaño total de descarga: {WHITE}{BYTES}
STR_CONTENT_DETAIL_TITLE                                        :{SILVER}INFORMACIÓN DEL CONTENIDO

###length 5
STR_CONTENT_DETAIL_SUBTITLE_UNSELECTED                          :{SILVER}Contenido no elegido para descargar
STR_CONTENT_DETAIL_SUBTITLE_SELECTED                            :{SILVER}Contenido elegido para descargar
STR_CONTENT_DETAIL_SUBTITLE_AUTOSELECTED                        :{SILVER}Dependencia elegida para descargar
STR_CONTENT_DETAIL_SUBTITLE_ALREADY_HERE                        :{SILVER}Este contenido ya fue descargado
STR_CONTENT_DETAIL_SUBTITLE_DOES_NOT_EXIST                      :{SILVER}Este contenido es desconocido y no puede ser descargado en OpenTTD

STR_CONTENT_DETAIL_UPDATE                                       :{SILVER}Este es un sustituto de un{G "" a} {STRING} existente
STR_CONTENT_DETAIL_NAME                                         :{SILVER}Nombre: {WHITE}{STRING}
STR_CONTENT_DETAIL_VERSION                                      :{SILVER}Versión: {WHITE}{STRING}
STR_CONTENT_DETAIL_DESCRIPTION                                  :{SILVER}Descripción: {WHITE}{STRING}
STR_CONTENT_DETAIL_URL                                          :{SILVER}URL: {WHITE}{STRING}
STR_CONTENT_DETAIL_TYPE                                         :{SILVER}Tipo: {WHITE}{STRING}
STR_CONTENT_DETAIL_FILESIZE                                     :{SILVER}Tamaño de descarga: {WHITE}{BYTES}
STR_CONTENT_DETAIL_SELECTED_BECAUSE_OF                          :{SILVER}Razón de selección: {WHITE}{STRING}
STR_CONTENT_DETAIL_DEPENDENCIES                                 :{SILVER}Dependencias: {WHITE}{STRING}
STR_CONTENT_DETAIL_TAGS                                         :{SILVER}Etiquetas: {WHITE}{STRING}
STR_CONTENT_NO_ZLIB                                             :{WHITE}OpenTTD ha sido compilado sin soporte "zlib"...
STR_CONTENT_NO_ZLIB_SUB                                         :{WHITE}... ¡No es posible descargar contenido!

# Order of these is important!
STR_CONTENT_TYPE_BASE_GRAPHICS                                  :{G=m}Gráficos base
STR_CONTENT_TYPE_NEWGRF                                         :{G=m}NewGRF
STR_CONTENT_TYPE_AI                                             :{G=f}IA
STR_CONTENT_TYPE_AI_LIBRARY                                     :{G=f}Biblioteca de IA
STR_CONTENT_TYPE_SCENARIO                                       :{G=m}Mapa pers.
STR_CONTENT_TYPE_HEIGHTMAP                                      :{G=m}Mapa de alturas
STR_CONTENT_TYPE_BASE_SOUNDS                                    :{G=m}Sonidos base
STR_CONTENT_TYPE_BASE_MUSIC                                     :{G=m}Música base
STR_CONTENT_TYPE_GAME_SCRIPT                                    :Script de juego
STR_CONTENT_TYPE_GS_LIBRARY                                     :Biblioteca SJ

# Content downloading progress window
STR_CONTENT_DOWNLOAD_TITLE                                      :{WHITE}Descargando contenido...
STR_CONTENT_DOWNLOAD_INITIALISE                                 :{WHITE}Solicitando archivos...
STR_CONTENT_DOWNLOAD_FILE                                       :{WHITE}Descargando {STRING} ({NUM} de {NUM})
STR_CONTENT_DOWNLOAD_COMPLETE                                   :{WHITE}Descarga finalizada
STR_CONTENT_DOWNLOAD_PROGRESS_SIZE                              :{WHITE}{BYTES} de {BYTES} descargados ({NUM}%)

# Content downloading error messages
STR_CONTENT_ERROR_COULD_NOT_CONNECT                             :{WHITE}No es posible conectarse al servidor de contenidos...
STR_CONTENT_ERROR_COULD_NOT_DOWNLOAD                            :{WHITE}Descarga errónea...
STR_CONTENT_ERROR_COULD_NOT_DOWNLOAD_FILE_NOT_WRITABLE          :{WHITE}... no se puede escribir en el archivo
STR_CONTENT_ERROR_COULD_NOT_EXTRACT                             :{WHITE}No ha sido posible descomprimir el archivo descargado

STR_MISSING_GRAPHICS_SET_CAPTION                                :{WHITE}Gráficos no encontrados
STR_MISSING_GRAPHICS_SET_MESSAGE                                :{BLACK}OpenTTD requiere gráficos para funcionar pero no se encontró ninguno. ¿Permitir que se descarguen e instalen automáticamente?
STR_MISSING_GRAPHICS_YES_DOWNLOAD                               :{BLACK}Sí, descargar los gráficos
STR_MISSING_GRAPHICS_NO_QUIT                                    :{BLACK}No, salir de OpenTTD

STR_MISSING_GRAPHICS_ERROR_TITLE                                :{WHITE}La descarga falló
STR_MISSING_GRAPHICS_ERROR                                      :{BLACK}La descarga de gráficos falló.{}Se deben descargar manualmente.
STR_MISSING_GRAPHICS_ERROR_QUIT                                 :{BLACK}Salir de OpenTTD

# Transparency settings window
STR_TRANSPARENCY_CAPTION                                        :{WHITE}Opciones de transparencia
STR_TRANSPARENT_SIGNS_TOOLTIP                                   :{BLACK}Transparencia de carteles. Ctrl+Clic para bloquear
STR_TRANSPARENT_TREES_TOOLTIP                                   :{BLACK}Transparencia de árboles. Ctrl+Clic para bloquear
STR_TRANSPARENT_HOUSES_TOOLTIP                                  :{BLACK}Transparencia de casas. Ctrl+Clic para bloquear
STR_TRANSPARENT_INDUSTRIES_TOOLTIP                              :{BLACK}Transparencia de industrias. Ctrl+Clic para bloquear
STR_TRANSPARENT_BUILDINGS_TOOLTIP                               :{BLACK}Transparencia de estaciones, depósitos o puntos de ruta. Ctrl+Clic para bloquear
STR_TRANSPARENT_BRIDGES_TOOLTIP                                 :{BLACK}Transparencia de puentes. Ctrl+Clic para bloquear
STR_TRANSPARENT_STRUCTURES_TOOLTIP                              :{BLACK}Transparencia de estructuras como faros o antenas. Ctrl+Clic para bloquear
STR_TRANSPARENT_CATENARY_TOOLTIP                                :{BLACK}Transparencia de catenaria. Ctrl+Clic para bloquear
STR_TRANSPARENT_LOADING_TOOLTIP                                 :{BLACK}Transparencia de indicadores de embarque. Ctrl+Clic para bloquear
STR_TRANSPARENT_INVISIBLE_TOOLTIP                               :{BLACK}Ocultar objetos totalmente

# Linkgraph legend window
STR_LINKGRAPH_LEGEND_CAPTION                                    :{BLACK}Leyenda de flujo de carga
STR_LINKGRAPH_LEGEND_ALL                                        :{BLACK}Todas
STR_LINKGRAPH_LEGEND_NONE                                       :{BLACK}Ninguna
STR_LINKGRAPH_LEGEND_SELECT_COMPANIES                           :{BLACK}Elegir las empresas a mostrar
STR_LINKGRAPH_LEGEND_COMPANY_TOOLTIP                            :{BLACK}{STRING}{}{COMPANY}

# Linkgraph legend window and linkgraph legend in smallmap
STR_LINKGRAPH_LEGEND_UNUSED                                     :{TINY_FONT}{BLACK}sin uso
STR_LINKGRAPH_LEGEND_SATURATED                                  :{TINY_FONT}{BLACK}saturado
STR_LINKGRAPH_LEGEND_OVERLOADED                                 :{TINY_FONT}{BLACK}sobrecargado

# Linkgraph tooltip
STR_LINKGRAPH_STATS_TOOLTIP                                     :{BLACK}{CARGO_LONG} a ser transportad{G 0 o a}{P 0 "" s} al mes desde {STATION} a {STATION} ({COMMA}% de la capacidad){STRING}
STR_LINKGRAPH_STATS_TOOLTIP_RETURN_EXTENSION                    :{}{CARGO_LONG} a ser transportad{G 0 o a}{P 0 "" s}) de vuelta ({COMMA}% de la capacidad)
STR_LINKGRAPH_STATS_TOOLTIP_TIME_EXTENSION                      :{}Tiempo promedio de viaje: {NUM}{NBSP}día{P "" s}
STR_LINKGRAPH_STATS_TOOLTIP_TIME_EXTENSION_GENERAL              :{}Tiempo promedio de viaje: {STRING}
STR_LINKGRAPH_STATS_TOOLTIP_CAPACITY                            :{}Capacidad: {CARGO_LONG}

# Base for station construction window(s)
STR_STATION_BUILD_COVERAGE_AREA_TITLE                           :{BLACK}Mostrar área de recolección
STR_STATION_BUILD_COVERAGE_OFF                                  :{BLACK}Desactivado
STR_STATION_BUILD_COVERAGE_ON                                   :{BLACK}Activado
STR_STATION_BUILD_COVERAGE_AREA_OFF_TOOLTIP                     :{BLACK}No mostrar área de recolección en el sitio planeado
STR_STATION_BUILD_COVERAGE_AREA_ON_TOOLTIP                      :{BLACK}Mostrar área de recolección en el sitio planeado
STR_STATION_BUILD_ACCEPTS_CARGO                                 :{BLACK}Acepta: {GOLD}{CARGO_LIST}
STR_STATION_BUILD_SUPPLIES_CARGO                                :{BLACK}Abastece: {GOLD}{CARGO_LIST}
STR_STATION_BUILD_INFRASTRUCTURE_COST                           :{BLACK}Costo de mantenimiento: {GOLD}{CURRENCY_SHORT}/año

# Join station window
STR_JOIN_STATION_CAPTION                                        :{WHITE}Ampliar estación
STR_JOIN_STATION_CREATE_SPLITTED_STATION                        :{YELLOW}Construir aparte

STR_JOIN_WAYPOINT_CAPTION                                       :{WHITE}Unir puntos de ruta
STR_JOIN_WAYPOINT_CREATE_SPLITTED_WAYPOINT                      :{YELLOW}Construir aparte

# Generic toolbar
STR_TOOLBAR_DISABLED_NO_VEHICLE_AVAILABLE                       :{BLACK}Deshabilitado al no haber vehículos disponibles para esta infraestructura

# Rail construction toolbar
STR_RAIL_TOOLBAR_RAILROAD_CONSTRUCTION_CAPTION                  :Construcción de ferrocarril
STR_RAIL_TOOLBAR_ELRAIL_CONSTRUCTION_CAPTION                    :Construcción ferrocarril eléctrico
STR_RAIL_TOOLBAR_MONORAIL_CONSTRUCTION_CAPTION                  :Construcción de monorriel
STR_RAIL_TOOLBAR_MAGLEV_CONSTRUCTION_CAPTION                    :Construcción de maglev

STR_RAIL_TOOLBAR_TOOLTIP_BUILD_RAILROAD_TRACK                   :{BLACK}Construir tramo de vías férreas en una orientación. Ctrl quita o coloca vías. Mayús muestra un costo estimado
STR_RAIL_TOOLBAR_TOOLTIP_BUILD_AUTORAIL                         :{BLACK}Construir tramo de vías férreas con orientación automática. Ctrl quita o coloca vías. Mayús muestra un costo estimado
STR_RAIL_TOOLBAR_TOOLTIP_BUILD_TRAIN_DEPOT_FOR_BUILDING         :{BLACK}Construir depósito de trenes (para comprar y dar mantenimiento a trenes). Mayús muestra un costo estimado
STR_RAIL_TOOLBAR_TOOLTIP_CONVERT_RAIL_TO_WAYPOINT               :{BLACK}Construir punto de ruta sobre vías férreas. Ctrl activa la unión de puntos de ruta. Mayús muestra un costo estimado
STR_RAIL_TOOLBAR_TOOLTIP_BUILD_RAILROAD_STATION                 :{BLACK}Construir estación de ferrocarril. Ctrl activa la ampliación de estaciones. Mayús muestra un costo estimado
STR_RAIL_TOOLBAR_TOOLTIP_BUILD_RAILROAD_SIGNALS                 :{BLACK}Construir señales. Ctrl alterna entre señales mecánicas y eléctricas{}Arrastrar sobre un tramo recto permite poner señales intercaladas. Ctrl pone señales hasta una desviación u otra señal{}Ctrl+Clic cambia al modo de selección de señales. Mayús muestra un costo estimado
STR_RAIL_TOOLBAR_TOOLTIP_BUILD_RAILROAD_BRIDGE                  :{BLACK}Construir puente de ferrocarril. Mayús muestra un costo estimado
STR_RAIL_TOOLBAR_TOOLTIP_BUILD_RAILROAD_TUNNEL                  :{BLACK}Construir túnel de ferrocarril. Mayús muestra un costo estimado
STR_RAIL_TOOLBAR_TOOLTIP_TOGGLE_BUILD_REMOVE_FOR                :{BLACK}Quitar vías férreas, señales, estaciones y puntos de ruta. Al mantener pulsado Ctrl se quitan también las vías al retirar estaciones o puntos de ruta
STR_RAIL_TOOLBAR_TOOLTIP_CONVERT_RAIL                           :{BLACK}Convertir o actualizar tipos de vías férreas. Mayús muestra un costo estimado

STR_RAIL_NAME_RAILROAD                                          :Ferrocarril
STR_RAIL_NAME_ELRAIL                                            :Ferrocarril eléctrico
STR_RAIL_NAME_MONORAIL                                          :Monorriel
STR_RAIL_NAME_MAGLEV                                            :Maglev

# Rail depot construction window
STR_BUILD_DEPOT_TRAIN_ORIENTATION_CAPTION                       :{WHITE}Orientación del depósito
STR_BUILD_DEPOT_TRAIN_ORIENTATION_TOOLTIP                       :{BLACK}Elegir la orientación del depósito de trenes

# Rail waypoint construction window
STR_WAYPOINT_CAPTION                                            :{WHITE}Punto de ruta
STR_WAYPOINT_GRAPHICS_TOOLTIP                                   :{BLACK}Elegir el tipo de punto de ruta

# Rail station construction window
STR_STATION_BUILD_RAIL_CAPTION                                  :{WHITE}Selección de estación
STR_STATION_BUILD_ORIENTATION                                   :{BLACK}Orientación
STR_STATION_BUILD_RAILROAD_ORIENTATION_TOOLTIP                  :{BLACK}Elegir la orientación de la estación de ferrocarril
STR_STATION_BUILD_NUMBER_OF_TRACKS                              :{BLACK}Número de andenes
STR_STATION_BUILD_NUMBER_OF_TRACKS_TOOLTIP                      :{BLACK}Elegir el número de andenes de la estación de ferrocarril
STR_STATION_BUILD_PLATFORM_LENGTH                               :{BLACK}Longitud del andén
STR_STATION_BUILD_PLATFORM_LENGTH_TOOLTIP                       :{BLACK}Elegir la longitud de la estación de ferrocarril
STR_STATION_BUILD_DRAG_DROP                                     :{BLACK}Arrastrar y soltar
STR_STATION_BUILD_DRAG_DROP_TOOLTIP                             :{BLACK}Construir una estación mediante arrastrar y soltar el ratón

STR_STATION_BUILD_STATION_CLASS_TOOLTIP                         :{BLACK}Mostrar el tipo de estación elegida
STR_STATION_BUILD_STATION_TYPE_TOOLTIP                          :{BLACK}Construir el tipo de estación elegida

STR_STATION_CLASS_DFLT                                          :Estación por defecto
STR_STATION_CLASS_WAYP                                          :Puntos de ruta

# Signal window
STR_BUILD_SIGNAL_CAPTION                                        :{WHITE}Selección de señales
STR_BUILD_SIGNAL_TOGGLE_ADVANCED_SIGNAL_TOOLTIP                 :{BLACK}Alternar vista de señales avanzadas
STR_BUILD_SIGNAL_SEMAPHORE_NORM_TOOLTIP                         :{BLACK}Señal de tramo (mecánica){}Es la señal más básica. Permite a un solo tren ocupar un tramo de vía entre dos señales
STR_BUILD_SIGNAL_SEMAPHORE_ENTRY_TOOLTIP                        :{BLACK}Señal de entrada (mecánica){}Se abre si existe una o más señales de salida en el siguiente tramo, de lo contrario se mostrará cerrada
STR_BUILD_SIGNAL_SEMAPHORE_EXIT_TOOLTIP                         :{BLACK}Señal de salida (mecánica){}Igual que una señal de tramo pero es necesaria para activar la posición correcta de las señales de entrada y combo
STR_BUILD_SIGNAL_SEMAPHORE_COMBO_TOOLTIP                        :{BLACK}Señal combo (mecánica){}Hace lo mismo que las señales de entrada y de salida, lo que permite construir amplios "árboles" de señales condicionales
STR_BUILD_SIGNAL_SEMAPHORE_PBS_TOOLTIP                          :{BLACK}Señal de ruta (mecánica){}Permite a más de un tren entrar al mismo tiempo en un tramo de vía con señales, en tanto que el tren pueda reservar una ruta hasta un lugar seguro. Puede ser pasada por detrás
STR_BUILD_SIGNAL_SEMAPHORE_PBS_OWAY_TOOLTIP                     :{BLACK}Señal de ruta de un sentido (mecánica){}Igual que una señal de ruta pero no puede ser pasada por detrás
STR_BUILD_SIGNAL_ELECTRIC_NORM_TOOLTIP                          :{BLACK}Señal de tramo (eléctrica){}Es la señal más básica. Permite a un solo tren ocupar un tramo de vía entre dos señales
STR_BUILD_SIGNAL_ELECTRIC_ENTRY_TOOLTIP                         :{BLACK}Señal de entrada (eléctrica){}En verde si existe una o más señales de salida en el siguiente tramo, de lo contrario se mostrará en rojo
STR_BUILD_SIGNAL_ELECTRIC_EXIT_TOOLTIP                          :{BLACK}Señal de salida (eléctrica){}Igual que una señal de tramo pero es necesaria para activar el color correcto de las señales de entrada y combo
STR_BUILD_SIGNAL_ELECTRIC_COMBO_TOOLTIP                         :{BLACK}Señal combo (eléctrica){}Hace lo mismo que las señales de entrada y de salida, lo que permite construir amplios "árboles" de señales condicionales
STR_BUILD_SIGNAL_ELECTRIC_PBS_TOOLTIP                           :{BLACK}Señal de ruta (eléctrica){}Permite a más de un tren entrar al mismo tiempo en un tramo de vía con señales, en tanto que el tren pueda reservar una ruta hasta un lugar seguro. Puede ser pasada por detrás
STR_BUILD_SIGNAL_ELECTRIC_PBS_OWAY_TOOLTIP                      :{BLACK}Señal de ruta de un sentido (eléctrica){}Igual que una señal de ruta pero no puede ser pasada por detrás
STR_BUILD_SIGNAL_CONVERT_TOOLTIP                                :{BLACK}Conversión de señal{}Activar para pulsar sobre una señal existente y convertirla en el tipo y variante elegidos. Ctrl+Clic permite cambiar entre variantes de señales. Mayús+Clic muestra un costo estimado
STR_BUILD_SIGNAL_DRAG_SIGNALS_DENSITY_TOOLTIP                   :{BLACK}Distancia entre señales
STR_BUILD_SIGNAL_DRAG_SIGNALS_DENSITY_DECREASE_TOOLTIP          :{BLACK}Reducir distancia entre señales
STR_BUILD_SIGNAL_DRAG_SIGNALS_DENSITY_INCREASE_TOOLTIP          :{BLACK}Aumentar distancia entre señales

# Bridge selection window
STR_SELECT_RAIL_BRIDGE_CAPTION                                  :{WHITE}Selección de puente de ferrocarril
STR_SELECT_ROAD_BRIDGE_CAPTION                                  :{WHITE}Selección de puente de carretera
STR_SELECT_BRIDGE_SELECTION_TOOLTIP                             :{BLACK}Selección de puente. Clic para construir
STR_SELECT_BRIDGE_INFO                                          :{GOLD}{STRING},{} {VELOCITY} {WHITE}{CURRENCY_LONG}
STR_SELECT_BRIDGE_SCENEDIT_INFO                                 :{GOLD}{STRING},{} {VELOCITY}
STR_BRIDGE_NAME_SUSPENSION_STEEL                                :Colgante (acero)
STR_BRIDGE_NAME_GIRDER_STEEL                                    :Vigas (acero)
STR_BRIDGE_NAME_CANTILEVER_STEEL                                :Voladizo (acero)
STR_BRIDGE_NAME_SUSPENSION_CONCRETE                             :Colgante (concreto)
STR_BRIDGE_NAME_WOODEN                                          :Madera
STR_BRIDGE_NAME_CONCRETE                                        :Concreto
STR_BRIDGE_NAME_TUBULAR_STEEL                                   :Tubular (acero)
STR_BRIDGE_TUBULAR_SILICON                                      :Tubular (silicio)


# Road construction toolbar
STR_ROAD_TOOLBAR_ROAD_CONSTRUCTION_CAPTION                      :{WHITE}Construcción de carretera
STR_ROAD_TOOLBAR_TRAM_CONSTRUCTION_CAPTION                      :{WHITE}Construcción de tranvía
STR_ROAD_TOOLBAR_TOOLTIP_BUILD_ROAD_SECTION                     :{BLACK}Construir sección de carretera. Ctrl quita las carreteras. Mayús muestra un costo estimado
STR_ROAD_TOOLBAR_TOOLTIP_BUILD_TRAMWAY_SECTION                  :{BLACK}Construir sección de tranvía. Ctrl quita los carriles de tranvía. Mayús muestra un costo estimado
STR_ROAD_TOOLBAR_TOOLTIP_BUILD_AUTOROAD                         :{BLACK}Construir carretera con orientación automática. Ctrl quita carreteras. Mayús muestra un costo estimado
STR_ROAD_TOOLBAR_TOOLTIP_BUILD_AUTOTRAM                         :{BLACK}Construir tranvías con orientación automática. Ctrl quita los carriles de tranvía. Mayús muestra un costo estimado
STR_ROAD_TOOLBAR_TOOLTIP_BUILD_ROAD_VEHICLE_DEPOT               :{BLACK}Construir depósito de autotransportes (para comprar y dar mantenimiento a vehículos). Mayús muestra un costo estimado
STR_ROAD_TOOLBAR_TOOLTIP_BUILD_TRAM_VEHICLE_DEPOT               :{BLACK}Construir depósito de tranvías (para comprar y dar mantenimiento a tranvías). Mayús muestra un costo estimado
STR_ROAD_TOOLBAR_TOOLTIP_BUILD_BUS_STATION                      :{BLACK}Construir parada de autobús. Ctrl activa la ampliación de estaciones. Mayús muestra un costo estimado
STR_ROAD_TOOLBAR_TOOLTIP_BUILD_PASSENGER_TRAM_STATION           :{BLACK}Construir estación de tranvía de pasajeros. Ctrl activa la ampliación de estaciones. Mayús muestra un costo estimado
STR_ROAD_TOOLBAR_TOOLTIP_BUILD_TRUCK_LOADING_BAY                :{BLACK}Construir estación de carga de camiones. Ctrl activa la ampliación de estaciones. Mayús muestra un costo estimado
STR_ROAD_TOOLBAR_TOOLTIP_BUILD_CARGO_TRAM_STATION               :{BLACK}Construir estación de tranvía de carga. Ctrl activa la ampliación de estaciones. Mayús muestra un costo estimado
STR_ROAD_TOOLBAR_TOOLTIP_TOGGLE_ONE_WAY_ROAD                    :{BLACK}Activar o desactivar carreteras de un sentido
STR_ROAD_TOOLBAR_TOOLTIP_BUILD_ROAD_BRIDGE                      :{BLACK}Construir puente de carretera. Mayús muestra un costo estimado
STR_ROAD_TOOLBAR_TOOLTIP_BUILD_TRAMWAY_BRIDGE                   :{BLACK}Construir puente de tranvía. Mayús muestra un costo estimado
STR_ROAD_TOOLBAR_TOOLTIP_BUILD_ROAD_TUNNEL                      :{BLACK}Construir túnel de carretera. Mayús muestra un costo estimado
STR_ROAD_TOOLBAR_TOOLTIP_BUILD_TRAMWAY_TUNNEL                   :{BLACK}Construir túnel de tranvía. Mayús muestra un costo estimado
STR_ROAD_TOOLBAR_TOOLTIP_TOGGLE_BUILD_REMOVE_FOR_ROAD           :{BLACK}Quitar carretera
STR_ROAD_TOOLBAR_TOOLTIP_TOGGLE_BUILD_REMOVE_FOR_TRAMWAYS       :{BLACK}Quitar carriles de tranvía
STR_ROAD_TOOLBAR_TOOLTIP_CONVERT_ROAD                           :{BLACK}Convertir o actualizar tipo de carretera. Mayús muestra un costo estimado
STR_ROAD_TOOLBAR_TOOLTIP_CONVERT_TRAM                           :{BLACK}Convertir o actualizar tipo de tranvía. Mayús muestra un costo estimado

STR_ROAD_NAME_ROAD                                              :Carretera
STR_ROAD_NAME_TRAM                                              :Tranvía

# Road depot construction window
STR_BUILD_DEPOT_ROAD_ORIENTATION_CAPTION                        :{WHITE}Orientación del depósito
STR_BUILD_DEPOT_ROAD_ORIENTATION_SELECT_TOOLTIP                 :{BLACK}Elegir la orientación del depósito de autotransportes
STR_BUILD_DEPOT_TRAM_ORIENTATION_CAPTION                        :{WHITE}Orientación del depósito
STR_BUILD_DEPOT_TRAM_ORIENTATION_SELECT_TOOLTIP                 :{BLACK}Elegir la orientación del depósito de tranvías

# Road vehicle station construction window
STR_STATION_BUILD_BUS_ORIENTATION                               :{WHITE}Orientación de la parada de autobús
STR_STATION_BUILD_BUS_ORIENTATION_TOOLTIP                       :{BLACK}Elegir la orientación de la parada de autobús
STR_STATION_BUILD_TRUCK_ORIENTATION                             :{WHITE}Orientación de la estación de camiones
STR_STATION_BUILD_TRUCK_ORIENTATION_TOOLTIP                     :{BLACK}Elegir la orientación de la estación de camiones
STR_STATION_BUILD_PASSENGER_TRAM_ORIENTATION                    :{WHITE}Orientación de la estación de tranvía de pasajeros
STR_STATION_BUILD_PASSENGER_TRAM_ORIENTATION_TOOLTIP            :{BLACK}Elegir la orientación de la estación de tranvía de pasajeros
STR_STATION_BUILD_CARGO_TRAM_ORIENTATION                        :{WHITE}Orientación de la estación de tranvía de carga
STR_STATION_BUILD_CARGO_TRAM_ORIENTATION_TOOLTIP                :{BLACK}Elegir la orientación de la estación de tranvía de carga

# Waterways toolbar (last two for SE only)
STR_WATERWAYS_TOOLBAR_CAPTION                                   :{WHITE}Vías fluviales
STR_WATERWAYS_TOOLBAR_CAPTION_SE                                :{WHITE}Canales
STR_WATERWAYS_TOOLBAR_BUILD_CANALS_TOOLTIP                      :{BLACK}Construir canal. Mayús muestra un costo estimado
STR_WATERWAYS_TOOLBAR_BUILD_LOCKS_TOOLTIP                       :{BLACK}Construir esclusa. Mayús muestra un costo estimado
STR_WATERWAYS_TOOLBAR_BUILD_DEPOT_TOOLTIP                       :{BLACK}Construir astillero (para comprar y dar mantenimiento a barcos). Mayús muestra un costo estimado
STR_WATERWAYS_TOOLBAR_BUILD_DOCK_TOOLTIP                        :{BLACK}Construir muelles. Ctrl activa la ampliación de estaciones. Mayús muestra un costo estimado
STR_WATERWAYS_TOOLBAR_BUOY_TOOLTIP                              :{BLACK}Colocar boya para utilizar como punto de ruta marítimo. Mayús muestra un costo estimado
STR_WATERWAYS_TOOLBAR_BUILD_AQUEDUCT_TOOLTIP                    :{BLACK}Construir acueducto. Mayús muestra un costo estimado
STR_WATERWAYS_TOOLBAR_CREATE_LAKE_TOOLTIP                       :{BLACK}Definir cuerpo de agua.{}Crea un canal, a menos que se pulse Ctrl en un área al nivel del mar, en cuyo caso se inundarán los alrededores
STR_WATERWAYS_TOOLBAR_CREATE_RIVER_TOOLTIP                      :{BLACK}Colocar ríos. Ctrl para seleccionar un área en diagonal

# Ship depot construction window
STR_DEPOT_BUILD_SHIP_CAPTION                                    :{WHITE}Orientación del astillero
STR_DEPOT_BUILD_SHIP_ORIENTATION_TOOLTIP                        :{BLACK}Elegir la orientación del astillero

# Dock construction window
STR_STATION_BUILD_DOCK_CAPTION                                  :{WHITE}Muelle

# Airport toolbar
STR_TOOLBAR_AIRCRAFT_CAPTION                                    :{WHITE}Aeropuertos
STR_TOOLBAR_AIRCRAFT_BUILD_AIRPORT_TOOLTIP                      :{BLACK}Construir aeropuerto. Ctrl activa la ampliación de aeropuertos. Mayús muestra un costo estimado

# Airport construction window
STR_STATION_BUILD_AIRPORT_CAPTION                               :{WHITE}Selección de aeropuerto
STR_STATION_BUILD_AIRPORT_TOOLTIP                               :{BLACK}Elegir tamaño y tipo de aeropuerto
STR_STATION_BUILD_AIRPORT_CLASS_LABEL                           :{BLACK}Tipo de aeropuerto
STR_STATION_BUILD_AIRPORT_LAYOUT_NAME                           :{BLACK}Diseño {NUM}

STR_AIRPORT_SMALL                                               :Pequeño
STR_AIRPORT_CITY                                                :Ciudad
STR_AIRPORT_METRO                                               :Metropolitano
STR_AIRPORT_INTERNATIONAL                                       :Internacional
STR_AIRPORT_COMMUTER                                            :Suburbano
STR_AIRPORT_INTERCONTINENTAL                                    :Intercontinental
STR_AIRPORT_HELIPORT                                            :Helipuerto
STR_AIRPORT_HELIDEPOT                                           :Hangar para helicóptero
STR_AIRPORT_HELISTATION                                         :Estación de helicóptero

STR_AIRPORT_CLASS_SMALL                                         :Aeropuertos pequeños
STR_AIRPORT_CLASS_LARGE                                         :Aeropuertos grandes
STR_AIRPORT_CLASS_HUB                                           :Aeropuertos centrales
STR_AIRPORT_CLASS_HELIPORTS                                     :Helipuertos

STR_STATION_BUILD_NOISE                                         :{BLACK}Ruido generado: {GOLD}{COMMA}

# Landscaping toolbar
STR_LANDSCAPING_TOOLBAR                                         :{WHITE}Alteración de terreno
STR_LANDSCAPING_TOOLTIP_LOWER_A_CORNER_OF_LAND                  :{BLACK}Rebajar una esquina del terreno. Al arrastrar el ratón se rebaja la primera esquina elegida y el resto del terreno seleccionado se nivela a dicha altura. Ctrl para seleccionar un área en diagonal.
STR_LANDSCAPING_TOOLTIP_RAISE_A_CORNER_OF_LAND                  :{BLACK}Elevar una esquina del terreno. Al arrastrar el ratón se eleva la primera esquina elegida y se nivela el resto del terreno seleccionado a dicha altura. Ctrl para seleccionar un área en diagonal. Mayús muestra un costo estimado
STR_LANDSCAPING_LEVEL_LAND_TOOLTIP                              :{BLACK}Nivelar un área de terreno a la altura de la primera esquina seleccionada. Ctrl para seleccionar un área en diagonal. Mayús muestra un costo estimado
STR_LANDSCAPING_TOOLTIP_PURCHASE_LAND                           :{BLACK}Comprar terreno para usos futuros. Ctrl para seleccionar un área en diagonal. Mayús muestra un costo estimado

# Object construction window
STR_OBJECT_BUILD_CAPTION                                        :{WHITE}Selección de objeto
STR_OBJECT_BUILD_TOOLTIP                                        :{BLACK}Elegir una estructura u objeto a construir. Ctrl para seleccionar un área en diagonal. Mayús muestra un costo estimado
STR_OBJECT_BUILD_CLASS_TOOLTIP                                  :{BLACK}Elegir el tipo de objeto o estructura a construir
STR_OBJECT_BUILD_PREVIEW_TOOLTIP                                :{BLACK}Vista previa del objeto
STR_OBJECT_BUILD_SIZE                                           :{BLACK}Tamaño: {GOLD}{NUM}×{NUM} casillas

STR_OBJECT_CLASS_LTHS                                           :Faros
STR_OBJECT_CLASS_TRNS                                           :Torres de transmisión

# Tree planting window (last eight for SE only)
STR_PLANT_TREE_CAPTION                                          :{WHITE}Árboles
STR_PLANT_TREE_TOOLTIP                                          :{BLACK}Elegir el tipo de árboles a plantar. Si la casilla ya tiene un árbol, se añadirán más árboles de distintos tipos sin importar el tipo elegido
STR_TREES_RANDOM_TYPE                                           :{BLACK}Tipo aleatorio
STR_TREES_RANDOM_TYPE_TOOLTIP                                   :{BLACK}Colocar árboles de distinto tipo al azar. Mayús muestra un costo estimado
STR_TREES_RANDOM_TREES_BUTTON                                   :{BLACK}Árboles al azar
STR_TREES_RANDOM_TREES_TOOLTIP                                  :{BLACK}Planta árboles al azar sobre el terreno
STR_TREES_MODE_NORMAL_BUTTON                                    :{BLACK}Normal
STR_TREES_MODE_NORMAL_TOOLTIP                                   :{BLACK}Plantar árboles individuales al arrastrar sobre el terreno.
STR_TREES_MODE_FOREST_SM_BUTTON                                 :{BLACK}Arboleda
STR_TREES_MODE_FOREST_SM_TOOLTIP                                :{BLACK}Plantar bosques pequeños al arrastrar sobre el terreno.
STR_TREES_MODE_FOREST_LG_BUTTON                                 :{BLACK}Bosque
STR_TREES_MODE_FOREST_LG_TOOLTIP                                :{BLACK}Plantar grandes bosques al arrastrar sobre el terreno.

# Land generation window (SE)
STR_TERRAFORM_TOOLBAR_LAND_GENERATION_CAPTION                   :{WHITE}Generación de terreno
STR_TERRAFORM_TOOLTIP_PLACE_ROCKY_AREAS_ON_LANDSCAPE            :{BLACK}Colocar zonas rocosas sobre el terreno
STR_TERRAFORM_TOOLTIP_DEFINE_DESERT_AREA                        :{BLACK}Definir área desértica.{}Mantener pulsado Ctrl para quitarla
STR_TERRAFORM_TOOLTIP_INCREASE_SIZE_OF_LAND_AREA                :{BLACK}Aumentar el tamaño del área de terreno a rebajar o elevar
STR_TERRAFORM_TOOLTIP_DECREASE_SIZE_OF_LAND_AREA                :{BLACK}Disminuir el tamaño del área de terreno a rebajar o elevar
STR_TERRAFORM_TOOLTIP_GENERATE_RANDOM_LAND                      :{BLACK}Generar terreno al azar
STR_TERRAFORM_SE_NEW_WORLD                                      :{BLACK}Crear nuevo mapa
STR_TERRAFORM_RESET_LANDSCAPE                                   :{BLACK}Restablecer terreno
STR_TERRAFORM_RESET_LANDSCAPE_TOOLTIP                           :{BLACK}Eliminar del mapa todas las propiedades de las empresas

STR_QUERY_RESET_LANDSCAPE_CAPTION                               :{WHITE}Restaurar terreno
STR_RESET_LANDSCAPE_CONFIRMATION_TEXT                           :{WHITE}¿Eliminar todas las propiedades de las empresas?

# Town generation window (SE)
STR_FOUND_TOWN_CAPTION                                          :{WHITE}Generación de localidades
STR_FOUND_TOWN_NEW_TOWN_BUTTON                                  :{BLACK}Nueva localidad
STR_FOUND_TOWN_NEW_TOWN_TOOLTIP                                 :{BLACK}Fundar una nueva localidad. Mayús muestra un costo estimado
STR_FOUND_TOWN_RANDOM_TOWN_BUTTON                               :{BLACK}Localidad aleatoria
STR_FOUND_TOWN_RANDOM_TOWN_TOOLTIP                              :{BLACK}Fundar la localidad en un lugar aleatorio
STR_FOUND_TOWN_MANY_RANDOM_TOWNS                                :{BLACK}Muchas localidades aleatorias
STR_FOUND_TOWN_RANDOM_TOWNS_TOOLTIP                             :{BLACK}Cubrir el mapa con localidades colocadas al azar
STR_FOUND_TOWN_EXPAND_ALL_TOWNS                                 :{BLACK}Expandir todas las localidades

STR_FOUND_TOWN_NAME_TITLE                                       :{YELLOW}Nombre de la localidad:
STR_FOUND_TOWN_NAME_EDITOR_TITLE                                :{BLACK}Ingresar el nombre de la localidad
STR_FOUND_TOWN_NAME_EDITOR_HELP                                 :{BLACK}Clic para ingresar el nombre de la localidad
STR_FOUND_TOWN_NAME_RANDOM_BUTTON                               :{BLACK}Nombre aleatorio
STR_FOUND_TOWN_NAME_RANDOM_TOOLTIP                              :{BLACK}Generar nuevo nombre al azar

STR_FOUND_TOWN_INITIAL_SIZE_TITLE                               :{YELLOW}Tamaño de la localidad:
STR_FOUND_TOWN_INITIAL_SIZE_SMALL_BUTTON                        :{BLACK}Pequeño
STR_FOUND_TOWN_INITIAL_SIZE_MEDIUM_BUTTON                       :{BLACK}Mediano
STR_FOUND_TOWN_INITIAL_SIZE_LARGE_BUTTON                        :{BLACK}Grande
STR_FOUND_TOWN_SIZE_RANDOM                                      :{BLACK}Aleatorio
STR_FOUND_TOWN_INITIAL_SIZE_TOOLTIP                             :{BLACK}Elegir el tamaño de la localidad
STR_FOUND_TOWN_CITY                                             :{BLACK}Ciudad
STR_FOUND_TOWN_CITY_TOOLTIP                                     :{BLACK}Las ciudades crecen más rápido que las localidades{}Según la configuración del juego, al ser creadas son más grandes

STR_FOUND_TOWN_ROAD_LAYOUT                                      :{YELLOW}Diseño urbano:
STR_FOUND_TOWN_SELECT_TOWN_ROAD_LAYOUT                          :{BLACK}Elegir el diseño urbano de esta localidad
STR_FOUND_TOWN_SELECT_LAYOUT_ORIGINAL                           :{BLACK}Original
STR_FOUND_TOWN_SELECT_LAYOUT_BETTER_ROADS                       :{BLACK}Mejorado
STR_FOUND_TOWN_SELECT_LAYOUT_2X2_GRID                           :{BLACK}Rejilla de 2×2
STR_FOUND_TOWN_SELECT_LAYOUT_3X3_GRID                           :{BLACK}Rejilla de 3×3
STR_FOUND_TOWN_SELECT_LAYOUT_RANDOM                             :{BLACK}Aleatorio

# Fund new industry window
STR_FUND_INDUSTRY_CAPTION                                       :{WHITE}Fundación de una nueva industria
STR_FUND_INDUSTRY_SELECTION_TOOLTIP                             :{BLACK}Elegir de la lista la industria adecuada
STR_FUND_INDUSTRY_MANY_RANDOM_INDUSTRIES                        :{BLACK}Crear industrias al azar
STR_FUND_INDUSTRY_MANY_RANDOM_INDUSTRIES_TOOLTIP                :{BLACK}Cubrir el mapa con industrias colocadas al azar
STR_FUND_INDUSTRY_MANY_RANDOM_INDUSTRIES_CAPTION                :{WHITE}Crear industrias al azar
STR_FUND_INDUSTRY_MANY_RANDOM_INDUSTRIES_QUERY                  :{YELLOW}¿Seguro de crear muchas industrias al azar?
STR_FUND_INDUSTRY_INDUSTRY_BUILD_COST                           :{BLACK}Costo: {YELLOW}{CURRENCY_LONG}
STR_FUND_INDUSTRY_PROSPECT_NEW_INDUSTRY                         :{BLACK}Prospección
STR_FUND_INDUSTRY_BUILD_NEW_INDUSTRY                            :{BLACK}Construir
STR_FUND_INDUSTRY_FUND_NEW_INDUSTRY                             :{BLACK}Fundar
STR_FUND_INDUSTRY_REMOVE_ALL_INDUSTRIES                         :{BLACK}Eliminar todas las industrias
STR_FUND_INDUSTRY_REMOVE_ALL_INDUSTRIES_TOOLTIP                 :{BLACK}Eliminar todas las industrias que haya en el mapa
STR_FUND_INDUSTRY_REMOVE_ALL_INDUSTRIES_CAPTION                 :{WHITE}Eliminar todas las industrias
STR_FUND_INDUSTRY_REMOVE_ALL_INDUSTRIES_QUERY                   :{YELLOW}¿Seguro de eliminar todas las industrias?

# Industry cargoes window
STR_INDUSTRY_CARGOES_INDUSTRY_CAPTION                           :{WHITE}Cadena industrial para la industria de {STRING}
STR_INDUSTRY_CARGOES_CARGO_CAPTION                              :{WHITE}Cadena industrial para carga de {STRING}
STR_INDUSTRY_CARGOES_PRODUCERS                                  :{WHITE}Industrias abastecedoras
STR_INDUSTRY_CARGOES_CUSTOMERS                                  :{WHITE}Industrias receptoras
STR_INDUSTRY_CARGOES_HOUSES                                     :{WHITE}Casas
STR_INDUSTRY_CARGOES_INDUSTRY_TOOLTIP                           :{BLACK}Clic en la industria para ver sus proveedores y clientes
STR_INDUSTRY_CARGOES_CARGO_TOOLTIP                              :{BLACK}{STRING}{}Clic en la carga para ver sus proveedores y clientes
STR_INDUSTRY_DISPLAY_CHAIN                                      :{BLACK}Mostrar cadena industrial
STR_INDUSTRY_DISPLAY_CHAIN_TOOLTIP                              :{BLACK}Mostrar las industrias que abastecen y aceptan la carga
STR_INDUSTRY_CARGOES_NOTIFY_SMALLMAP                            :{BLACK}Ver en minimapa
STR_INDUSTRY_CARGOES_NOTIFY_SMALLMAP_TOOLTIP                    :{BLACK}Elegir y ver en el minimapa las industrias mostradas en el mapa principal
STR_INDUSTRY_CARGOES_SELECT_CARGO                               :{BLACK}Elegir carga
STR_INDUSTRY_CARGOES_SELECT_CARGO_TOOLTIP                       :{BLACK}Elegir el tipo de carga
STR_INDUSTRY_CARGOES_SELECT_INDUSTRY                            :{BLACK}Elegir industria
STR_INDUSTRY_CARGOES_SELECT_INDUSTRY_TOOLTIP                    :{BLACK}Elegir la industria a mostrar

# Land area window
STR_LAND_AREA_INFORMATION_CAPTION                               :{WHITE}Información sobre área de terreno
STR_LAND_AREA_INFORMATION_LOCATION_TOOLTIP                      :{BLACK}Centrar la vista en la casilla. Ctrl+Clic abre una vista aparte
STR_LAND_AREA_INFORMATION_COST_TO_CLEAR_N_A                     :{BLACK}Costo por despejar: {LTBLUE}N/D
STR_LAND_AREA_INFORMATION_COST_TO_CLEAR                         :{BLACK}Costo por despejar: {RED}{CURRENCY_LONG}
STR_LAND_AREA_INFORMATION_REVENUE_WHEN_CLEARED                  :{BLACK}Ingreso por despejar: {LTBLUE}{CURRENCY_LONG}
STR_LAND_AREA_INFORMATION_OWNER_N_A                             :N/D
STR_LAND_AREA_INFORMATION_OWNER                                 :{BLACK}Propietario: {LTBLUE}{STRING}
STR_LAND_AREA_INFORMATION_ROAD_OWNER                            :{BLACK}Propietario de la carretera: {LTBLUE}{STRING}
STR_LAND_AREA_INFORMATION_TRAM_OWNER                            :{BLACK}Propietario del tranvía: {LTBLUE}{STRING}
STR_LAND_AREA_INFORMATION_RAIL_OWNER                            :{BLACK}Propietario del ferrocarril: {LTBLUE}{STRING}
STR_LAND_AREA_INFORMATION_LOCAL_AUTHORITY                       :{BLACK}Ayuntamiento: {LTBLUE}{STRING}
STR_LAND_AREA_INFORMATION_LOCAL_AUTHORITY_NONE                  :Ninguno
STR_LAND_AREA_INFORMATION_LANDINFO_COORDS                       :{BLACK}Coordenadas: {LTBLUE}{NUM}×{NUM}×{NUM} ({STRING})
STR_LAND_AREA_INFORMATION_BUILD_DATE                            :{BLACK}Construido: {LTBLUE}{DATE_LONG}
STR_LAND_AREA_INFORMATION_STATION_CLASS                         :{BLACK}Clase de estación: {LTBLUE}{STRING}
STR_LAND_AREA_INFORMATION_STATION_TYPE                          :{BLACK}Tipo de estación: {LTBLUE}{STRING}
STR_LAND_AREA_INFORMATION_AIRPORT_CLASS                         :{BLACK}Tipo de aeropuerto: {LTBLUE}{STRING}
STR_LAND_AREA_INFORMATION_AIRPORT_NAME                          :{BLACK}Nombre del aeropuerto: {LTBLUE}{STRING}
STR_LAND_AREA_INFORMATION_AIRPORTTILE_NAME                      :{BLACK}Nombre de casilla del aeropuerto: {LTBLUE}{STRING}
STR_LAND_AREA_INFORMATION_NEWGRF_NAME                           :{BLACK}NewGRF: {LTBLUE}{STRING}
STR_LAND_AREA_INFORMATION_CARGO_ACCEPTED                        :{BLACK}Carga aceptada: {LTBLUE}
STR_LAND_AREA_INFORMATION_CARGO_EIGHTS                          :({COMMA}/8 {STRING})
STR_LANG_AREA_INFORMATION_RAIL_TYPE                             :{BLACK}Tipo de vía: {LTBLUE}{STRING}
STR_LANG_AREA_INFORMATION_ROAD_TYPE                             :{BLACK}Tipo de carretera: {LTBLUE}{STRING}
STR_LANG_AREA_INFORMATION_TRAM_TYPE                             :{BLACK}Tipo de tranvía: {LTBLUE}{STRING}
STR_LANG_AREA_INFORMATION_RAIL_SPEED_LIMIT                      :{BLACK}Límite de velocidad de ferrocarril: {LTBLUE}{VELOCITY}
STR_LANG_AREA_INFORMATION_ROAD_SPEED_LIMIT                      :{BLACK}Límite de velocidad de carretera: {LTBLUE}{VELOCITY}
STR_LANG_AREA_INFORMATION_TRAM_SPEED_LIMIT                      :{BLACK}Velocidad límite de tranvía: {LTBLUE}{VELOCITY}

# Description of land area of different tiles
STR_LAI_CLEAR_DESCRIPTION_ROCKS                                 :Rocas
STR_LAI_CLEAR_DESCRIPTION_ROUGH_LAND                            :Suelo irregular
STR_LAI_CLEAR_DESCRIPTION_BARE_LAND                             :Tierra árida
STR_LAI_CLEAR_DESCRIPTION_GRASS                                 :Hierba
STR_LAI_CLEAR_DESCRIPTION_FIELDS                                :Sembradíos
STR_LAI_CLEAR_DESCRIPTION_SNOW_COVERED_LAND                     :Terreno nevado
STR_LAI_CLEAR_DESCRIPTION_DESERT                                :Desierto

STR_LAI_RAIL_DESCRIPTION_TRACK                                  :Vías férreas
STR_LAI_RAIL_DESCRIPTION_TRACK_WITH_NORMAL_SIGNALS              :Vías férreas con señales de bloqueo
STR_LAI_RAIL_DESCRIPTION_TRACK_WITH_PRESIGNALS                  :Vías férreas con señales de entrada
STR_LAI_RAIL_DESCRIPTION_TRACK_WITH_EXITSIGNALS                 :Vías férreas con señales de salida
STR_LAI_RAIL_DESCRIPTION_TRACK_WITH_COMBOSIGNALS                :Vías férreas con señales combo
STR_LAI_RAIL_DESCRIPTION_TRACK_WITH_PBSSIGNALS                  :Vías férreas con señales de ruta
STR_LAI_RAIL_DESCRIPTION_TRACK_WITH_NOENTRYSIGNALS              :Vías férreas con señales de ruta de un solo sentido
STR_LAI_RAIL_DESCRIPTION_TRACK_WITH_NORMAL_PRESIGNALS           :Vías férreas con señales de bloqueo y de entrada
STR_LAI_RAIL_DESCRIPTION_TRACK_WITH_NORMAL_EXITSIGNALS          :Vías férreas con señales de bloqueo y de salida
STR_LAI_RAIL_DESCRIPTION_TRACK_WITH_NORMAL_COMBOSIGNALS         :Vías férreas con señales de bloqueo y combo
STR_LAI_RAIL_DESCRIPTION_TRACK_WITH_NORMAL_PBSSIGNALS           :Vías férreas con señales de bloqueo y de ruta
STR_LAI_RAIL_DESCRIPTION_TRACK_WITH_NORMAL_NOENTRYSIGNALS       :Vías férreas con señales de bloqueo y de ruta de un solo sentido
STR_LAI_RAIL_DESCRIPTION_TRACK_WITH_PRE_EXITSIGNALS             :Vías férreas con señales de entrada y de salida
STR_LAI_RAIL_DESCRIPTION_TRACK_WITH_PRE_COMBOSIGNALS            :Vías férreas con señales de entrada y combo
STR_LAI_RAIL_DESCRIPTION_TRACK_WITH_PRE_PBSSIGNALS              :Vías férreas con señales de entrada y de ruta
STR_LAI_RAIL_DESCRIPTION_TRACK_WITH_PRE_NOENTRYSIGNALS          :Vías férreas con señales de entrada y de ruta de un solo sentido
STR_LAI_RAIL_DESCRIPTION_TRACK_WITH_EXIT_COMBOSIGNALS           :Vías férreas con señales de salida y combo
STR_LAI_RAIL_DESCRIPTION_TRACK_WITH_EXIT_PBSSIGNALS             :Vías férreas con señales de salida y de ruta
STR_LAI_RAIL_DESCRIPTION_TRACK_WITH_EXIT_NOENTRYSIGNALS         :Vías férreas con señales de salida y de ruta de un solo sentido
STR_LAI_RAIL_DESCRIPTION_TRACK_WITH_COMBO_PBSSIGNALS            :Vías férreas con señales combo y de ruta
STR_LAI_RAIL_DESCRIPTION_TRACK_WITH_COMBO_NOENTRYSIGNALS        :Vías férreas con señales combo y de ruta de un solo sentido
STR_LAI_RAIL_DESCRIPTION_TRACK_WITH_PBS_NOENTRYSIGNALS          :Vías férreas con señales de ruta y de ruta de un solo sentido
STR_LAI_RAIL_DESCRIPTION_TRAIN_DEPOT                            :Depósito (trenes)

STR_LAI_ROAD_DESCRIPTION_ROAD                                   :Carretera
STR_LAI_ROAD_DESCRIPTION_ROAD_WITH_STREETLIGHTS                 :Carretera con alumbrado
STR_LAI_ROAD_DESCRIPTION_TREE_LINED_ROAD                        :Carretera con árboles
STR_LAI_ROAD_DESCRIPTION_ROAD_VEHICLE_DEPOT                     :Depósito de autotransportes
STR_LAI_ROAD_DESCRIPTION_ROAD_RAIL_LEVEL_CROSSING               :Paso a nivel
STR_LAI_ROAD_DESCRIPTION_TRAMWAY                                :Tranvía

# Houses come directly from their building names
STR_LAI_TOWN_INDUSTRY_DESCRIPTION_UNDER_CONSTRUCTION            :{STRING} (en construcción)

STR_LAI_TREE_NAME_TREES                                         :Árboles
STR_LAI_TREE_NAME_RAINFOREST                                    :Selva
STR_LAI_TREE_NAME_CACTUS_PLANTS                                 :Cactus

STR_LAI_STATION_DESCRIPTION_RAILROAD_STATION                    :Estación de ferrocarril
STR_LAI_STATION_DESCRIPTION_AIRCRAFT_HANGAR                     :Hangar de aeronaves
STR_LAI_STATION_DESCRIPTION_AIRPORT                             :Aeropuerto
STR_LAI_STATION_DESCRIPTION_TRUCK_LOADING_AREA                  :Estación de carga de camiones
STR_LAI_STATION_DESCRIPTION_BUS_STATION                         :Parada de autobús
STR_LAI_STATION_DESCRIPTION_SHIP_DOCK                           :Muelle
STR_LAI_STATION_DESCRIPTION_BUOY                                :Boya
STR_LAI_STATION_DESCRIPTION_WAYPOINT                            :Punto de ruta

STR_LAI_WATER_DESCRIPTION_WATER                                 :Agua
STR_LAI_WATER_DESCRIPTION_CANAL                                 :Canal
STR_LAI_WATER_DESCRIPTION_LOCK                                  :Esclusa
STR_LAI_WATER_DESCRIPTION_RIVER                                 :Río
STR_LAI_WATER_DESCRIPTION_COAST_OR_RIVERBANK                    :Costa o rivera
STR_LAI_WATER_DESCRIPTION_SHIP_DEPOT                            :Astillero

# Industries come directly from their industry names

STR_LAI_TUNNEL_DESCRIPTION_RAILROAD                             :Túnel de ferrocarril
STR_LAI_TUNNEL_DESCRIPTION_ROAD                                 :Túnel de carretera

STR_LAI_BRIDGE_DESCRIPTION_RAIL_SUSPENSION_STEEL                :Puente colgante de ferrocarril (acero)
STR_LAI_BRIDGE_DESCRIPTION_RAIL_GIRDER_STEEL                    :Puente de vigas de ferrocarril (acero)
STR_LAI_BRIDGE_DESCRIPTION_RAIL_CANTILEVER_STEEL                :Puente voladizo de ferrocarril (acero)
STR_LAI_BRIDGE_DESCRIPTION_RAIL_SUSPENSION_CONCRETE             :Puente colgante de ferrocarril (concreto reforzado)
STR_LAI_BRIDGE_DESCRIPTION_RAIL_WOODEN                          :Puente de ferrocarril (madera)
STR_LAI_BRIDGE_DESCRIPTION_RAIL_CONCRETE                        :Puente de ferrocarril (concreto)
STR_LAI_BRIDGE_DESCRIPTION_RAIL_TUBULAR_STEEL                   :Puente tubular de ferrocarril

STR_LAI_BRIDGE_DESCRIPTION_ROAD_SUSPENSION_STEEL                :Puente colgante de carretera (acero)
STR_LAI_BRIDGE_DESCRIPTION_ROAD_GIRDER_STEEL                    :Puente de vigas de carretera (acero)
STR_LAI_BRIDGE_DESCRIPTION_ROAD_CANTILEVER_STEEL                :Puente voladizo de carretera (acero)
STR_LAI_BRIDGE_DESCRIPTION_ROAD_SUSPENSION_CONCRETE             :Puente colgante de carretera (concreto reforzado)
STR_LAI_BRIDGE_DESCRIPTION_ROAD_WOODEN                          :Puente de carretera (madera)
STR_LAI_BRIDGE_DESCRIPTION_ROAD_CONCRETE                        :Puente de carretera (concreto)
STR_LAI_BRIDGE_DESCRIPTION_ROAD_TUBULAR_STEEL                   :Puente tubular de carretera

STR_LAI_BRIDGE_DESCRIPTION_AQUEDUCT                             :Acueducto

STR_LAI_OBJECT_DESCRIPTION_TRANSMITTER                          :Torre de transmisión
STR_LAI_OBJECT_DESCRIPTION_LIGHTHOUSE                           :Faro
STR_LAI_OBJECT_DESCRIPTION_COMPANY_HEADQUARTERS                 :Sede de la empresa
STR_LAI_OBJECT_DESCRIPTION_COMPANY_OWNED_LAND                   :Terreno propiedad de una empresa

# About OpenTTD window
STR_ABOUT_OPENTTD                                               :{WHITE}Acerca de OpenTTD
STR_ABOUT_ORIGINAL_COPYRIGHT                                    :{BLACK}Copyright original {COPYRIGHT} 1995 Chris Sawyer, Todos los derechos reservados
STR_ABOUT_VERSION                                               :{BLACK}OpenTTD versión {REV}
STR_ABOUT_COPYRIGHT_OPENTTD                                     :{BLACK}OpenTTD {COPYRIGHT} 2002-{STRING}, el equipo de OpenTTD

# Framerate display window
STR_FRAMERATE_CAPTION                                           :{WHITE}FPS
STR_FRAMERATE_CAPTION_SMALL                                     :{STRING}{WHITE} ({DECIMAL}x)
STR_FRAMERATE_RATE_GAMELOOP                                     :{BLACK}Simulación: {STRING}
STR_FRAMERATE_RATE_GAMELOOP_TOOLTIP                             :{BLACK}Número de ticks simulados por segundo.
STR_FRAMERATE_RATE_BLITTER                                      :{BLACK}FPS de gráficos: {STRING}
STR_FRAMERATE_RATE_BLITTER_TOOLTIP                              :{BLACK}Número de cuadros por segundo.
STR_FRAMERATE_SPEED_FACTOR                                      :{BLACK}Factor de velocidad de juego actual: {DECIMAL}x
STR_FRAMERATE_SPEED_FACTOR_TOOLTIP                              :{BLACK}Rapidez actual del juego comparada con la esperada durante una simulación normal.
STR_FRAMERATE_CURRENT                                           :{WHITE}Actual
STR_FRAMERATE_AVERAGE                                           :{WHITE}Promedio
STR_FRAMERATE_MEMORYUSE                                         :{WHITE}Memoria
STR_FRAMERATE_DATA_POINTS                                       :{BLACK}Información de {COMMA} mediciones
STR_FRAMERATE_MS_GOOD                                           :{LTBLUE}{DECIMAL} ms
STR_FRAMERATE_MS_WARN                                           :{YELLOW}{DECIMAL} ms
STR_FRAMERATE_MS_BAD                                            :{RED}{DECIMAL} ms
STR_FRAMERATE_FPS_GOOD                                          :{LTBLUE}{DECIMAL} cuadros/s
STR_FRAMERATE_FPS_WARN                                          :{YELLOW}{DECIMAL} cuadros/s
STR_FRAMERATE_FPS_BAD                                           :{RED}{DECIMAL} cuadros/s
STR_FRAMERATE_BYTES_GOOD                                        :{LTBLUE}{BYTES}
STR_FRAMERATE_GRAPH_MILLISECONDS                                :{TINY_FONT}{COMMA} ms
STR_FRAMERATE_GRAPH_SECONDS                                     :{TINY_FONT}{COMMA} s

###length 15
STR_FRAMERATE_GAMELOOP                                          :{BLACK}Bucles de juego totales:
STR_FRAMERATE_GL_ECONOMY                                        :{BLACK} Manejo de carga:
STR_FRAMERATE_GL_TRAINS                                         :{BLACK} Ticks de trenes:
STR_FRAMERATE_GL_ROADVEHS                                       :{BLACK} Ticks de autotransportes:
STR_FRAMERATE_GL_SHIPS                                          :{BLACK} Ticks de barcos:
STR_FRAMERATE_GL_AIRCRAFT                                       :{BLACK} Ticks de aeronaves:
STR_FRAMERATE_GL_LANDSCAPE                                      :{BLACK} Ticks de mapa:
STR_FRAMERATE_GL_LINKGRAPH                                      :{BLACK} Retraso en gráfica de distribución:
STR_FRAMERATE_DRAWING                                           :{BLACK}Presentación de gráficos:
STR_FRAMERATE_DRAWING_VIEWPORTS                                 :{BLACK} Ventanas de vista generales:
STR_FRAMERATE_VIDEO                                             :{BLACK}Salida de video:
STR_FRAMERATE_SOUND                                             :{BLACK}Mezcla de sonido:
STR_FRAMERATE_ALLSCRIPTS                                        :{BLACK}  Scripts en total:
STR_FRAMERATE_GAMESCRIPT                                        :{BLACK} Script de juego:
STR_FRAMERATE_AI                                                :{BLACK} IA {NUM} {STRING}

###length 15
STR_FRAMETIME_CAPTION_GAMELOOP                                  :Bucle de juego
STR_FRAMETIME_CAPTION_GL_ECONOMY                                :Manejo de carga
STR_FRAMETIME_CAPTION_GL_TRAINS                                 :Ticks de trenes
STR_FRAMETIME_CAPTION_GL_ROADVEHS                               :Ticks de autotransportes
STR_FRAMETIME_CAPTION_GL_SHIPS                                  :Ticks de barcos
STR_FRAMETIME_CAPTION_GL_AIRCRAFT                               :Ticks de areonaves
STR_FRAMETIME_CAPTION_GL_LANDSCAPE                              :Ticks de mapa
STR_FRAMETIME_CAPTION_GL_LINKGRAPH                              :Retraso en gráfica de distribución
STR_FRAMETIME_CAPTION_DRAWING                                   :Presentación de gráficos
STR_FRAMETIME_CAPTION_DRAWING_VIEWPORTS                         :Presentación de ventanas de vista generales
STR_FRAMETIME_CAPTION_VIDEO                                     :Salida de video
STR_FRAMETIME_CAPTION_SOUND                                     :Mezcla de sonido
STR_FRAMETIME_CAPTION_ALLSCRIPTS                                :Scripts de juego e IA en total
STR_FRAMETIME_CAPTION_GAMESCRIPT                                :Script de juego
STR_FRAMETIME_CAPTION_AI                                        :IA {NUM} {STRING}


# Save/load game/scenario
STR_SAVELOAD_SAVE_CAPTION                                       :{WHITE}Guardar partida
STR_SAVELOAD_LOAD_CAPTION                                       :{WHITE}Cargar partida
STR_SAVELOAD_SAVE_SCENARIO                                      :{WHITE}Guardar mapa
STR_SAVELOAD_LOAD_SCENARIO                                      :{WHITE}Cargar mapa
STR_SAVELOAD_LOAD_HEIGHTMAP                                     :{WHITE}Cargar mapa de alturas
STR_SAVELOAD_SAVE_HEIGHTMAP                                     :{WHITE}Guardar mapa de alturas
STR_SAVELOAD_HOME_BUTTON                                        :{BLACK}Clic para ir a la carpeta de guardado por defecto
STR_SAVELOAD_BYTES_FREE                                         :{BLACK}{BYTES} libres
STR_SAVELOAD_LIST_TOOLTIP                                       :{BLACK}Lista de unidades de almacenamiento, carpetas y partidas guardadas
STR_SAVELOAD_EDITBOX_TOOLTIP                                    :{BLACK}Nombre elegido para la partida a guardar
STR_SAVELOAD_DELETE_BUTTON                                      :{BLACK}Eliminar
STR_SAVELOAD_DELETE_TOOLTIP                                     :{BLACK}Eliminar la partida guardada elegida
STR_SAVELOAD_SAVE_BUTTON                                        :{BLACK}Guardar
STR_SAVELOAD_SAVE_TOOLTIP                                       :{BLACK}Guardar la partida actual usando el nombre elegido
STR_SAVELOAD_LOAD_BUTTON                                        :{BLACK}Cargar
STR_SAVELOAD_LOAD_TOOLTIP                                       :{BLACK}Cargar la partida elegida
STR_SAVELOAD_LOAD_HEIGHTMAP_TOOLTIP                             :{BLACK}Cargar el mapa de alturas elegido
STR_SAVELOAD_DETAIL_CAPTION                                     :{BLACK}Detalles de la partida
STR_SAVELOAD_DETAIL_NOT_AVAILABLE                               :{BLACK}No hay información disponible
STR_SAVELOAD_DETAIL_COMPANY_INDEX                               :{SILVER}{COMMA}: {WHITE}{STRING}
STR_SAVELOAD_DETAIL_GRFSTATUS                                   :{SILVER}NewGRF: {WHITE}{STRING}
STR_SAVELOAD_FILTER_TITLE                                       :{BLACK}Filtrar:
STR_SAVELOAD_OVERWRITE_TITLE                                    :{WHITE}Sobrescribir archivo
STR_SAVELOAD_OVERWRITE_WARNING                                  :{YELLOW}¿Estás seguro de sobrescribir el archivo?
STR_SAVELOAD_DIRECTORY                                          :{STRING} (Carpeta)
STR_SAVELOAD_PARENT_DIRECTORY                                   :{STRING} (Carpeta superior)

STR_SAVELOAD_OSKTITLE                                           :{BLACK}Indicar un nombre para la partida a guardar

# World generation
STR_MAPGEN_WORLD_GENERATION_CAPTION                             :{WHITE}Generación de mapa
STR_MAPGEN_MAPSIZE                                              :{BLACK}Tamaño del mapa:
STR_MAPGEN_MAPSIZE_TOOLTIP                                      :{BLACK}Elegir el tamaño del mapa en número de casillas. El número real de casillas disponibles en el mapa será ligeramente inferior
STR_MAPGEN_BY                                                   :{BLACK}×
STR_MAPGEN_NUMBER_OF_TOWNS                                      :{BLACK}Núm. de localidades:
STR_MAPGEN_TOWN_NAME_LABEL                                      :{BLACK}Nombres de localidades:
STR_MAPGEN_TOWN_NAME_DROPDOWN_TOOLTIP                           :{BLACK}Elegir el estilo de nombres para las localidades
STR_MAPGEN_DATE                                                 :{BLACK}Fecha:
STR_MAPGEN_NUMBER_OF_INDUSTRIES                                 :{BLACK}Núm. de industrias:
STR_MAPGEN_HEIGHTMAP_HEIGHT                                     :{BLACK}Cima más alta:
STR_MAPGEN_HEIGHTMAP_HEIGHT_UP                                  :{BLACK}Incrementar altura de cima más alta en 1
STR_MAPGEN_HEIGHTMAP_HEIGHT_DOWN                                :{BLACK}Disminuir altura de cima más alta en 1
STR_MAPGEN_SNOW_COVERAGE                                        :{BLACK}Extensión de nieve:
STR_MAPGEN_SNOW_COVERAGE_UP                                     :{BLACK}Incrementar extensión de nieve un 10%
STR_MAPGEN_SNOW_COVERAGE_DOWN                                   :{BLACK}Disminuir extensión de nieve un 10%
STR_MAPGEN_SNOW_COVERAGE_TEXT                                   :{BLACK}{NUM}%
STR_MAPGEN_DESERT_COVERAGE                                      :{BLACK}Extensión de desierto:
STR_MAPGEN_DESERT_COVERAGE_UP                                   :{BLACK}Incrementar extensión de desierto un 10%
STR_MAPGEN_DESERT_COVERAGE_DOWN                                 :{BLACK}Disminuir extensión de desierto un 10%
STR_MAPGEN_DESERT_COVERAGE_TEXT                                 :{BLACK}{NUM}%
<<<<<<< HEAD
STR_MAPGEN_SNOW_LINE_HEIGHT                                     :{BLACK}Nivel de nieve:
STR_MAPGEN_SNOW_LINE_UP                                         :{BLACK}Mover el nivel de inicio de nieve hacia arriba
STR_MAPGEN_SNOW_LINE_DOWN                                       :{BLACK}Mover el nivel de inicio de nieve hacia abajo
STR_MAPGEN_LAND_GENERATOR                                       :{BLACK}Generador de terreno:
=======
>>>>>>> dced2d8c
STR_MAPGEN_TERRAIN_TYPE                                         :{BLACK}Tipo de terreno:
STR_MAPGEN_SEA_LEVEL                                            :{BLACK}Nivel del mar:
STR_MAPGEN_QUANTITY_OF_RIVERS                                   :{BLACK}Ríos:
STR_MAPGEN_SMOOTHNESS                                           :{BLACK}Suavidad:
STR_MAPGEN_VARIETY                                              :{BLACK}Variedad:
STR_MAPGEN_GENERATE                                             :{WHITE}Generar
STR_MAPGEN_NEWGRF_SETTINGS                                      :{BLACK}Configuración de NewGRF
STR_MAPGEN_NEWGRF_SETTINGS_TOOLTIP                              :{BLACK}Mostrar configuración de NewGRF
STR_MAPGEN_AI_SETTINGS                                          :{BLACK}Configuración de IA
STR_MAPGEN_AI_SETTINGS_TOOLTIP                                  :{BLACK}Mostrar configuración de IA
STR_MAPGEN_GS_SETTINGS                                          :{BLACK}Configuración de scripts de juego
STR_MAPGEN_GS_SETTINGS_TOOLTIP                                  :{BLACK}Mostrar configuración de scripts de juego

###length 21
STR_MAPGEN_TOWN_NAME_ORIGINAL_ENGLISH                           :Inglés
STR_MAPGEN_TOWN_NAME_FRENCH                                     :Francés
STR_MAPGEN_TOWN_NAME_GERMAN                                     :Alemán
STR_MAPGEN_TOWN_NAME_ADDITIONAL_ENGLISH                         :Inglés (adicional)
STR_MAPGEN_TOWN_NAME_LATIN_AMERICAN                             :América Latina
STR_MAPGEN_TOWN_NAME_SILLY                                      :Tonterías (inglés)
STR_MAPGEN_TOWN_NAME_SWEDISH                                    :Sueco
STR_MAPGEN_TOWN_NAME_DUTCH                                      :Holandés
STR_MAPGEN_TOWN_NAME_FINNISH                                    :Finlandés
STR_MAPGEN_TOWN_NAME_POLISH                                     :Polaco
STR_MAPGEN_TOWN_NAME_SLOVAK                                     :Eslovaco
STR_MAPGEN_TOWN_NAME_NORWEGIAN                                  :Noruego
STR_MAPGEN_TOWN_NAME_HUNGARIAN                                  :Húngaro
STR_MAPGEN_TOWN_NAME_AUSTRIAN                                   :Austríaco
STR_MAPGEN_TOWN_NAME_ROMANIAN                                   :Rumano
STR_MAPGEN_TOWN_NAME_CZECH                                      :Checo
STR_MAPGEN_TOWN_NAME_SWISS                                      :Suizo
STR_MAPGEN_TOWN_NAME_DANISH                                     :Danés
STR_MAPGEN_TOWN_NAME_TURKISH                                    :Turco
STR_MAPGEN_TOWN_NAME_ITALIAN                                    :Italiano
STR_MAPGEN_TOWN_NAME_CATALAN                                    :Catalán

# Strings for map borders at game generation
STR_MAPGEN_BORDER_TYPE                                          :{BLACK}Bordes del mapa:
STR_MAPGEN_NORTHWEST                                            :{BLACK}Noroeste
STR_MAPGEN_NORTHEAST                                            :{BLACK}Noreste
STR_MAPGEN_SOUTHEAST                                            :{BLACK}Sureste
STR_MAPGEN_SOUTHWEST                                            :{BLACK}Suroeste
STR_MAPGEN_BORDER_FREEFORM                                      :{BLACK}Forma libre
STR_MAPGEN_BORDER_WATER                                         :{BLACK}Agua
STR_MAPGEN_BORDER_RANDOM                                        :{BLACK}Aleatorio
STR_MAPGEN_BORDER_RANDOMIZE                                     :{BLACK}Aleatorio
STR_MAPGEN_BORDER_MANUAL                                        :{BLACK}Manual

STR_MAPGEN_HEIGHTMAP_ROTATION                                   :{BLACK}Rotación del mapa de alturas:
STR_MAPGEN_HEIGHTMAP_NAME                                       :{BLACK}Nombre del mapa de alturas:
STR_MAPGEN_HEIGHTMAP_SIZE_LABEL                                 :{BLACK}Tamaño:
STR_MAPGEN_HEIGHTMAP_SIZE                                       :{ORANGE}{NUM}×{NUM}

STR_MAPGEN_TERRAIN_TYPE_QUERY_CAPT                              :{WHITE}Altura de cima
STR_MAPGEN_HEIGHTMAP_HEIGHT_QUERY_CAPT                          :{WHITE}Cima más alta
STR_MAPGEN_SNOW_COVERAGE_QUERY_CAPT                             :{WHITE}Extensión de nieve (en %)
STR_MAPGEN_DESERT_COVERAGE_QUERY_CAPT                           :{WHITE}Extensión de desierto (en %)
STR_MAPGEN_SNOW_LINE_QUERY_CAPT                                 :{WHITE}Cambiar el nivel de inicio de nieve
STR_MAPGEN_START_DATE_QUERY_CAPT                                :{WHITE}Cambiar año de inicio

# SE Map generation
STR_SE_MAPGEN_CAPTION                                           :{WHITE}Tipo de mapa
STR_SE_MAPGEN_FLAT_WORLD                                        :{WHITE}Terreno plano
STR_SE_MAPGEN_FLAT_WORLD_TOOLTIP                                :{BLACK}Generar un mapa plano
STR_SE_MAPGEN_RANDOM_LAND                                       :{WHITE}Terreno aleatorio
STR_SE_MAPGEN_FLAT_WORLD_HEIGHT                                 :{BLACK}Elevación terreno plano:
STR_SE_MAPGEN_FLAT_WORLD_HEIGHT_DOWN                            :{BLACK}Reducir la elevación del terreno plano
STR_SE_MAPGEN_FLAT_WORLD_HEIGHT_UP                              :{BLACK}Aumentar la elevación del terreno plano

STR_SE_MAPGEN_FLAT_WORLD_HEIGHT_QUERY_CAPT                      :{WHITE}Cambiar elevación de terreno plano

# Map generation progress
STR_GENERATION_WORLD                                            :{WHITE}Generando mapa...
STR_GENERATION_ABORT                                            :{BLACK}Cancelar
STR_GENERATION_ABORT_CAPTION                                    :{WHITE}Cancelar generación de mapa
STR_GENERATION_ABORT_MESSAGE                                    :{YELLOW}¿Cancelar realmente la generación del mapa?
STR_GENERATION_PROGRESS                                         :{WHITE}{NUM}% completado
STR_GENERATION_PROGRESS_NUM                                     :{BLACK}{NUM}/{NUM}
STR_GENERATION_WORLD_GENERATION                                 :{BLACK}Generación de mapa
STR_GENERATION_RIVER_GENERATION                                 :{BLACK}Generación de ríos
STR_GENERATION_TREE_GENERATION                                  :{BLACK}Generación de árboles
STR_GENERATION_OBJECT_GENERATION                                :{BLACK}Generación de objetos
STR_GENERATION_CLEARING_TILES                                   :{BLACK}Generación de áreas rugosas y rocosas
STR_GENERATION_SETTINGUP_GAME                                   :{BLACK}Configurando partida
STR_GENERATION_PREPARING_TILELOOP                               :{BLACK}Generando casillas
STR_GENERATION_PREPARING_SCRIPT                                 :{BLACK}Ejecutando script
STR_GENERATION_PREPARING_GAME                                   :{BLACK}Preparando partida

# NewGRF settings
STR_NEWGRF_SETTINGS_CAPTION                                     :{WHITE}Configuración de NewGRF
STR_NEWGRF_SETTINGS_INFO_TITLE                                  :{WHITE}Información detallada de NewGRF
STR_NEWGRF_SETTINGS_ACTIVE_LIST                                 :{WHITE}Archivos NewGRF activos
STR_NEWGRF_SETTINGS_INACTIVE_LIST                               :{WHITE}Archivos NewGRF inactivos
STR_NEWGRF_SETTINGS_SELECT_PRESET                               :{ORANGE}Seleccionar perfil:
STR_NEWGRF_FILTER_TITLE                                         :{ORANGE}Filtrar:
STR_NEWGRF_SETTINGS_PRESET_LIST_TOOLTIP                         :{BLACK}Cargar perfil
STR_NEWGRF_SETTINGS_PRESET_SAVE                                 :{BLACK}Guardar
STR_NEWGRF_SETTINGS_PRESET_SAVE_TOOLTIP                         :{BLACK}Guardar lista actual como nuevo perfil
STR_NEWGRF_SETTINGS_PRESET_DELETE                               :{BLACK}Eliminar
STR_NEWGRF_SETTINGS_PRESET_DELETE_TOOLTIP                       :{BLACK}Eliminar el perfil elegido
STR_NEWGRF_SETTINGS_ADD                                         :{BLACK}Añadir
STR_NEWGRF_SETTINGS_ADD_FILE_TOOLTIP                            :{BLACK}Añadir el NewGRF seleccionado a la lista de archivos activos
STR_NEWGRF_SETTINGS_RESCAN_FILES                                :{BLACK}Volver a cargar archivos
STR_NEWGRF_SETTINGS_RESCAN_FILES_TOOLTIP                        :{BLACK}Volver a cargar la lista de archivos NewGRF disponibles
STR_NEWGRF_SETTINGS_REMOVE                                      :{BLACK}Quitar
STR_NEWGRF_SETTINGS_REMOVE_TOOLTIP                              :{BLACK}Quitar el NewGRF elegido de la lista de archivos activos
STR_NEWGRF_SETTINGS_MOVEUP                                      :{BLACK}Subir
STR_NEWGRF_SETTINGS_MOVEUP_TOOLTIP                              :{BLACK}Mover el NewGRF elegido una posición arriba en la lista
STR_NEWGRF_SETTINGS_MOVEDOWN                                    :{BLACK}Bajar
STR_NEWGRF_SETTINGS_MOVEDOWN_TOOLTIP                            :{BLACK}Mover el NewGRF elegido una posición abajo en la lista
STR_NEWGRF_SETTINGS_UPGRADE                                     :{BLACK}Actualizar
STR_NEWGRF_SETTINGS_UPGRADE_TOOLTIP                             :{BLACK}Actualizar los archivos NewGRF que lo requieran a la versión más reciente
STR_NEWGRF_SETTINGS_FILE_TOOLTIP                                :{BLACK}Lista de archivos NewGRF instalados

STR_NEWGRF_SETTINGS_SET_PARAMETERS                              :{BLACK}Parámetros
STR_NEWGRF_SETTINGS_SHOW_PARAMETERS                             :{BLACK}Mostrar parámetros
STR_NEWGRF_SETTINGS_TOGGLE_PALETTE                              :{BLACK}Cambiar paleta
STR_NEWGRF_SETTINGS_TOGGLE_PALETTE_TOOLTIP                      :{BLACK}Cambia la paleta del NewGRF elegido.{}Esto es necesario cuando los gráficos de un NewGRF se ven de color rosa durante el juego
STR_NEWGRF_SETTINGS_APPLY_CHANGES                               :{BLACK}Aplicar cambios

STR_NEWGRF_SETTINGS_FIND_MISSING_CONTENT_BUTTON                 :{BLACK}Buscar en línea el contenido que haga falta
STR_NEWGRF_SETTINGS_FIND_MISSING_CONTENT_TOOLTIP                :{BLACK}Revisar si el contenido que falta puede ser encontrado en línea

STR_NEWGRF_SETTINGS_FILENAME                                    :{BLACK}Archivo: {SILVER}{STRING}
STR_NEWGRF_SETTINGS_GRF_ID                                      :{BLACK}GRF ID: {SILVER}{STRING}
STR_NEWGRF_SETTINGS_VERSION                                     :{BLACK}Versión: {SILVER}{NUM}
STR_NEWGRF_SETTINGS_MIN_VERSION                                 :{BLACK}Mín. versión compatible: {SILVER}{NUM}
STR_NEWGRF_SETTINGS_MD5SUM                                      :{BLACK}MD5sum: {SILVER}{STRING}
STR_NEWGRF_SETTINGS_PALETTE                                     :{BLACK}Paleta: {SILVER}{STRING}
STR_NEWGRF_SETTINGS_PALETTE_DEFAULT                             :Por defecto (D)
STR_NEWGRF_SETTINGS_PALETTE_DEFAULT_32BPP                       :Por defecto (D) / 32 bpp
STR_NEWGRF_SETTINGS_PALETTE_LEGACY                              :Tradicional (W)
STR_NEWGRF_SETTINGS_PALETTE_LEGACY_32BPP                        :Tradicional (W) / 32 bpp
STR_NEWGRF_SETTINGS_PARAMETER                                   :{BLACK}Parámetros: {SILVER}{STRING}
STR_NEWGRF_SETTINGS_PARAMETER_NONE                              :Ninguna

STR_NEWGRF_SETTINGS_NO_INFO                                     :{BLACK}No hay información disponible
STR_NEWGRF_SETTINGS_NOT_FOUND                                   :{RED}Archivo no encontrado
STR_NEWGRF_SETTINGS_DISABLED                                    :{RED}Desactivado
STR_NEWGRF_SETTINGS_INCOMPATIBLE                                :{RED}No compatible con esta versión de OpenTTD

# NewGRF save preset window
STR_SAVE_PRESET_CAPTION                                         :{WHITE}Guardar perfil
STR_SAVE_PRESET_LIST_TOOLTIP                                    :{BLACK}Lista de perfiles disponibles (elegir uno para copiar el nombre en el perfil inferior)
STR_SAVE_PRESET_TITLE                                           :{BLACK}Indicar un nombre para el perfil
STR_SAVE_PRESET_EDITBOX_TOOLTIP                                 :{BLACK}Nombre del perfil a guardar
STR_SAVE_PRESET_CANCEL                                          :{BLACK}Cancelar
STR_SAVE_PRESET_CANCEL_TOOLTIP                                  :{BLACK}No modificar el perfil
STR_SAVE_PRESET_SAVE                                            :{BLACK}Guardar
STR_SAVE_PRESET_SAVE_TOOLTIP                                    :{BLACK}Guardar el perfil con el nombre elegido

# NewGRF parameters window
STR_NEWGRF_PARAMETERS_CAPTION                                   :{WHITE}Cambiar parámetros de NewGRF
STR_NEWGRF_PARAMETERS_CLOSE                                     :{BLACK}Cerrar
STR_NEWGRF_PARAMETERS_RESET                                     :{BLACK}Restablecer
STR_NEWGRF_PARAMETERS_RESET_TOOLTIP                             :{BLACK}Restablecer todos los parámetros a sus valores predeterminados
STR_NEWGRF_PARAMETERS_DEFAULT_NAME                              :Parámetro {NUM}
STR_NEWGRF_PARAMETERS_SETTING                                   :{STRING}: {ORANGE}{STRING}
STR_NEWGRF_PARAMETERS_NUM_PARAM                                 :{LTBLUE}Número de parámetros: {ORANGE}{NUM}

# NewGRF inspect window
STR_NEWGRF_INSPECT_CAPTION                                      :{WHITE}Analizar: {STRING}
STR_NEWGRF_INSPECT_PARENT_BUTTON                                :{BLACK}Superior
STR_NEWGRF_INSPECT_PARENT_TOOLTIP                               :{BLACK}Inspeccionar objeto del entorno externo

STR_NEWGRF_INSPECT_CAPTION_OBJECT_AT                            :{STRING} en {HEX}
STR_NEWGRF_INSPECT_CAPTION_OBJECT_AT_OBJECT                     :Objeto
STR_NEWGRF_INSPECT_CAPTION_OBJECT_AT_RAIL_TYPE                  :Tipo de ferrocarril

STR_NEWGRF_INSPECT_QUERY_CAPTION                                :{WHITE}Parámetro de variable NewGRF 60+x (hexadecimal)

# Sprite aligner window
STR_SPRITE_ALIGNER_CAPTION                                      :{WHITE}Alinear sprite {COMMA} ({STRING})
STR_SPRITE_ALIGNER_NEXT_BUTTON                                  :{BLACK}Siguiente sprite
STR_SPRITE_ALIGNER_NEXT_TOOLTIP                                 :{BLACK}Ir al siguiente sprite (ignorando pseudosprites, sprites coloreados y sprites de fuente) y pasar del último al primer sprite
STR_SPRITE_ALIGNER_GOTO_BUTTON                                  :{BLACK}Ir a sprite
STR_SPRITE_ALIGNER_GOTO_TOOLTIP                                 :{BLACK}Ir al sprite indicado. Si el sprite no es un sprite normal, ir al siguiente sprite normal
STR_SPRITE_ALIGNER_PREVIOUS_BUTTON                              :{BLACK}Sprite anterior
STR_SPRITE_ALIGNER_PREVIOUS_TOOLTIP                             :{BLACK}Ir al sprite anterior (ignorando pseudosprites, sprites coloreados y sprites de fuente) y pasar del primer al último sprite
STR_SPRITE_ALIGNER_SPRITE_TOOLTIP                               :{BLACK}Representación del sprite elegido. Se ignora la alineación al ser dibujado
STR_SPRITE_ALIGNER_MOVE_TOOLTIP                                 :{BLACK}Mover el sprite cambiando los valores X y Y. Ctrl+Clic mueve el sprite ocho unidades de una sola vez

###length 2


STR_SPRITE_ALIGNER_RESET_BUTTON                                 :{BLACK}Restaurar coordenadas relativas
STR_SPRITE_ALIGNER_RESET_TOOLTIP                                :{BLACK}Restaurar las coordenadas relativas
STR_SPRITE_ALIGNER_OFFSETS_ABS                                  :{BLACK}Coordenada X: {NUM}, Coordenada Y: {NUM} (absoluta)
STR_SPRITE_ALIGNER_OFFSETS_REL                                  :{BLACK}Coordenada X: {NUM}, Coordenada Y: {NUM} (relativa)
STR_SPRITE_ALIGNER_PICKER_BUTTON                                :{BLACK}Elegir sprite
STR_SPRITE_ALIGNER_PICKER_TOOLTIP                               :{BLACK}Elegir un sprite de cualquier parte de la pantalla

STR_SPRITE_ALIGNER_GOTO_CAPTION                                 :{WHITE}Ir a sprite

# NewGRF (self) generated warnings/errors
STR_NEWGRF_ERROR_MSG_INFO                                       :{SILVER}{STRING}
STR_NEWGRF_ERROR_MSG_WARNING                                    :{RED}Atención: {SILVER}{STRING}
STR_NEWGRF_ERROR_MSG_ERROR                                      :{RED}Error: {SILVER}{STRING}
STR_NEWGRF_ERROR_MSG_FATAL                                      :{RED}Error fatal: {SILVER}{STRING}
STR_NEWGRF_ERROR_FATAL_POPUP                                    :{WHITE}Ocurrió un error fatal de NewGRF:{}{STRING}
STR_NEWGRF_ERROR_POPUP                                          :{WHITE}Ocurrió un error de NewGRF:{}{STRING}
STR_NEWGRF_ERROR_VERSION_NUMBER                                 :{1:STRING} no funcionará con la con la versión de TTDPatch reportada por OpenTTD
STR_NEWGRF_ERROR_DOS_OR_WINDOWS                                 :{1:STRING} es la para la versión {2:STRING} de TTD
STR_NEWGRF_ERROR_UNSET_SWITCH                                   :{1:STRING} está diseñado para usarse con {2:STRING}
STR_NEWGRF_ERROR_INVALID_PARAMETER                              :Parámetro no válido para {1:STRING}: parámetro {2:STRING} ({3:NUM})
STR_NEWGRF_ERROR_LOAD_BEFORE                                    :{1:STRING} debe cargarse antes de {2:STRING}
STR_NEWGRF_ERROR_LOAD_AFTER                                     :{1:STRING} debe cargarse después de {2:STRING}
STR_NEWGRF_ERROR_OTTD_VERSION_NUMBER                            :{1:STRING} requiere OpenTTD versión {2:STRING} o superior
STR_NEWGRF_ERROR_AFTER_TRANSLATED_FILE                          :El archivo GRF fue diseñado para ser traducido
STR_NEWGRF_ERROR_TOO_MANY_NEWGRFS_LOADED                        :Demasiados NewGRF cargados
STR_NEWGRF_ERROR_STATIC_GRF_CAUSES_DESYNC                       :Cargar {1:STRING} como NewGRF estático con {2:STRING} puede causar asincronías
STR_NEWGRF_ERROR_UNEXPECTED_SPRITE                              :Sprite inesperado (sprite {3:NUM})
STR_NEWGRF_ERROR_UNKNOWN_PROPERTY                               :Propiedad de Acción 0 desconocida {4:HEX} (sprite {3:NUM})
STR_NEWGRF_ERROR_INVALID_ID                                     :Intento de usar una ID no válida (sprite {3:NUM})
STR_NEWGRF_ERROR_CORRUPT_SPRITE                                 :{YELLOW}{STRING} contiene un sprite con errores. Todos los sprites con errores se muestran como un símbolo de interrogación rojo (?)
STR_NEWGRF_ERROR_MULTIPLE_ACTION_8                              :Contiene múltiples entradas de Acción 8 (sprite {3:NUM})
STR_NEWGRF_ERROR_READ_BOUNDS                                    :La lectura excedió el límite de un pseudosprite (sprite {3:NUM})
STR_NEWGRF_ERROR_GRM_FAILED                                     :Recursos GRF solicitados no disponibles (sprite {3:NUM})
STR_NEWGRF_ERROR_FORCEFULLY_DISABLED                            :{1:STRING} fue desactivado por {STRING}
STR_NEWGRF_ERROR_INVALID_SPRITE_LAYOUT                          :Formato de colocación de sprites no válido o desconocido (sprite {3:NUM})
STR_NEWGRF_ERROR_LIST_PROPERTY_TOO_LONG                         :Demasiados elementos en la lista de valores de propiedad (sprite {3:NUM}, property {4:HEX})
STR_NEWGRF_ERROR_INDPROD_CALLBACK                               :Llamada de producción de industria no válida (sprite {3:NUM}, "{2:STRING}")

# NewGRF related 'general' warnings
STR_NEWGRF_POPUP_CAUTION_CAPTION                                :{WHITE}¡Precaución!
STR_NEWGRF_CONFIRMATION_TEXT                                    :{YELLOW}Se van a modificar los NewGRF de una partida ya comenzada. Esto puede provocar un error fatal en OpenTTD o corromper la partida.{}No se deben crear reportes de errores por problemas causados por esta acción.{}¿Continuar de todos modos?

STR_NEWGRF_DUPLICATE_GRFID                                      :{WHITE}El archivo no puede añadirse: GRF ID duplicado
STR_NEWGRF_COMPATIBLE_LOADED                                    :{ORANGE}Archivo no encontrado (GRF compatible cargado)
STR_NEWGRF_TOO_MANY_NEWGRFS                                     :{WHITE}No se puede añadir archivo: se alcanzó el máximo de NewGRF permitidos

STR_NEWGRF_COMPATIBLE_LOAD_WARNING                              :{WHITE}GRF(s) compatible cargado para archivos que faltan
STR_NEWGRF_DISABLED_WARNING                                     :{WHITE}El o los archivos GRF no encontrados han sido desactivados
STR_NEWGRF_UNPAUSE_WARNING_TITLE                                :{YELLOW}Archivo(s) GRF no encontrados
STR_NEWGRF_UNPAUSE_WARNING                                      :{WHITE}Reanudar la partida puede provocar un error fatal en OpenTTD. No se deben crear reportes para errores fatales posteriores.{}¿Proceder de todos modos?

# NewGRF status
STR_NEWGRF_LIST_NONE                                            :Ninguno
###length 3
STR_NEWGRF_LIST_ALL_FOUND                                       :Todos los archivos presentes
STR_NEWGRF_LIST_COMPATIBLE                                      :{YELLOW}Archivos compatibles encontrados
STR_NEWGRF_LIST_MISSING                                         :{RED}Archivos que faltan

# NewGRF 'it's broken' warnings
STR_NEWGRF_BROKEN                                               :{WHITE}Es posible que el funcionamiento del NewGRF '{0:STRING}' cause desincronizaciones o errores
STR_NEWGRF_BROKEN_POWERED_WAGON                                 :{WHITE}Cambió el estado 'vagón con motor' para '{1:ENGINE}' cuando no estaba dentro de un depósito
STR_NEWGRF_BROKEN_VEHICLE_LENGTH                                :{WHITE}cambió la longitud del vehículo para '{1:ENGINE}' cuando no estaba dentro de un depósito
STR_NEWGRF_BROKEN_CAPACITY                                      :{WHITE}Cambió la capacidad del vehículo para '{1:ENGINE}' cuando no estaba dentro de un depósito o mientras no se estaba reformando
STR_BROKEN_VEHICLE_LENGTH                                       :{WHITE}Tren {VEHICLE} de {COMPANY} tiene una longitud no válida. Quizá es por problemas de los NewGRF, y puede provocar que el juego falle

STR_NEWGRF_BUGGY                                                :{WHITE}El NewGRF '{0:STRING}' da información incorrecta
STR_NEWGRF_BUGGY_ARTICULATED_CARGO                              :{WHITE}La información de carga o reforma de '{1:ENGINE}' difiere de la lista de compra después de la construcción. Esto puede causar que la renovación y el reemplazo automático no haga la reforma correcta
STR_NEWGRF_BUGGY_ENDLESS_PRODUCTION_CALLBACK                    :{WHITE}'{1:STRING}' ha causado un bucle sin fin en la llamada de producción
STR_NEWGRF_BUGGY_UNKNOWN_CALLBACK_RESULT                        :{WHITE}La llamada {1:HEX} devolvió un resultado desconocido o no válido {2:HEX}
STR_NEWGRF_BUGGY_INVALID_CARGO_PRODUCTION_CALLBACK              :{WHITE}'{1:STRING}' retornó un tipo inválido de carga en la callback de producción en {2:HEX}

# 'User removed essential NewGRFs'-placeholders for stuff without specs
STR_NEWGRF_INVALID_CARGO                                        :<carga no válida>
STR_NEWGRF_INVALID_CARGO_ABBREV                                 :??
STR_NEWGRF_INVALID_CARGO_QUANTITY                               :{COMMA} de <carga no válida>
STR_NEWGRF_INVALID_ENGINE                                       :<modelo de vehículo no válido>
STR_NEWGRF_INVALID_INDUSTRYTYPE                                 :<industria no válida>

# Placeholders for other invalid stuff, e.g. vehicles that have gone (Game Script).
STR_INVALID_VEHICLE                                             :<vehículo no válido>

# NewGRF scanning window
STR_NEWGRF_SCAN_CAPTION                                         :{WHITE}Analizando archivos NewGRF
STR_NEWGRF_SCAN_MESSAGE                                         :{BLACK}Analizando archivos NewGRF. Dependiendo de la cantidad, esto puede tardar un poco...
STR_NEWGRF_SCAN_STATUS                                          :{BLACK}{NUM} NewGRF{P "" s} analizado{P "" s} de un total aproximado de {NUM} NewGRF{P "" s}
STR_NEWGRF_SCAN_ARCHIVES                                        :Analizando archivos

# Sign list window
STR_SIGN_LIST_CAPTION                                           :{WHITE}Lista de carteles: {COMMA} cartel{P "" es}
STR_SIGN_LIST_MATCH_CASE                                        :{BLACK}Distinguir mayúsculas
STR_SIGN_LIST_MATCH_CASE_TOOLTIP                                :{BLACK}Distinguir entre mayúsculas y minúsculas al filtrar la lista de carteles

# Sign window
STR_EDIT_SIGN_CAPTION                                           :{WHITE}Editar texto del cartel
STR_EDIT_SIGN_LOCATION_TOOLTIP                                  :{BLACK}Centrar la vista en la señal. Ctrl+Clic abre una vista aparte
STR_EDIT_SIGN_NEXT_SIGN_TOOLTIP                                 :{BLACK}Ir al siguiente cartel
STR_EDIT_SIGN_PREVIOUS_SIGN_TOOLTIP                             :{BLACK}Ir al cartel anterior

STR_EDIT_SIGN_SIGN_OSKTITLE                                     :{BLACK}Indicar un nombre para el cartel

# Town directory window
STR_TOWN_DIRECTORY_CAPTION                                      :{WHITE}Localidades
STR_TOWN_DIRECTORY_NONE                                         :{ORANGE}- Ninguno -
STR_TOWN_DIRECTORY_TOWN                                         :{ORANGE}{TOWN}{BLACK} ({COMMA})
STR_TOWN_DIRECTORY_CITY                                         :{ORANGE}{TOWN}{YELLOW} (ciudad){BLACK} ({COMMA})
STR_TOWN_DIRECTORY_LIST_TOOLTIP                                 :{BLACK}Nombres de las localidades. Clic para centrar la vista en la localidad. Ctrl+Clic abre una vista aparte
STR_TOWN_POPULATION                                             :{BLACK}Población mundial: {COMMA}

# Town view window
STR_TOWN_VIEW_TOWN_CAPTION                                      :{WHITE}{TOWN}
STR_TOWN_VIEW_CITY_CAPTION                                      :{WHITE}{TOWN} (ciudad)
STR_TOWN_VIEW_POPULATION_HOUSES                                 :{BLACK}Habitantes: {ORANGE}{COMMA}{BLACK}  Casas: {ORANGE}{COMMA}
STR_TOWN_VIEW_CARGO_LAST_MONTH_MAX                              :{BLACK}{CARGO_LIST} último mes: {ORANGE}{COMMA}{BLACK}  máx.: {ORANGE}{COMMA}
STR_TOWN_VIEW_CARGO_FOR_TOWNGROWTH                              :{BLACK}Carga necesaria para crecimiento:
STR_TOWN_VIEW_CARGO_FOR_TOWNGROWTH_REQUIRED_GENERAL             :{ORANGE}{STRING}{RED} (requerida)
STR_TOWN_VIEW_CARGO_FOR_TOWNGROWTH_REQUIRED_WINTER              :{ORANGE}{STRING}{BLACK} (requerida en invierno)
STR_TOWN_VIEW_CARGO_FOR_TOWNGROWTH_DELIVERED_GENERAL            :{ORANGE}{STRING}{GREEN} (entregada)
STR_TOWN_VIEW_CARGO_FOR_TOWNGROWTH_REQUIRED                     :{ORANGE}{CARGO_TINY}/{CARGO_LONG}{RED} (todavía requerid{G 1 o a}{P 1 "" s})
STR_TOWN_VIEW_CARGO_FOR_TOWNGROWTH_DELIVERED                    :{ORANGE}{CARGO_TINY}/{CARGO_LONG}{GREEN} (entregad{G 1 o a}{P 1 "" s})
STR_TOWN_VIEW_TOWN_GROWS_EVERY                                  :{BLACK}La localidad crece cada {ORANGE}{COMMA}{BLACK}{NBSP}día{P "" s}
STR_TOWN_VIEW_TOWN_GROWS_EVERY_FUNDED                           :{BLACK}La localidad crece cada {ORANGE}{COMMA}{BLACK}{NBSP}días{P "" s} (obra negra)
STR_TOWN_VIEW_TOWN_GROW_STOPPED                                 :{BLACK}La localidad {RED}no{BLACK} está creciendo
STR_TOWN_VIEW_NOISE_IN_TOWN                                     :{BLACK}Nivel de ruido en la localidad: {ORANGE}{COMMA}{BLACK} máx.: {ORANGE}{COMMA}
STR_TOWN_VIEW_CENTER_TOOLTIP                                    :{BLACK}Centrar la vista en la localidad. Ctrl+Clic abre una vista aparte
STR_TOWN_VIEW_LOCAL_AUTHORITY_BUTTON                            :{BLACK}Ayuntamiento
STR_TOWN_VIEW_LOCAL_AUTHORITY_TOOLTIP                           :{BLACK}Mostrar información sobre el ayuntamiento local
STR_TOWN_VIEW_RENAME_TOOLTIP                                    :{BLACK}Cambiar nombre de la localidad

STR_TOWN_VIEW_EXPAND_BUTTON                                     :{BLACK}Aumentar
STR_TOWN_VIEW_EXPAND_TOOLTIP                                    :{BLACK}Aumentar la población de la localidad
STR_TOWN_VIEW_DELETE_BUTTON                                     :{BLACK}Eliminar
STR_TOWN_VIEW_DELETE_TOOLTIP                                    :{BLACK}Eliminar esta localidad completamente

STR_TOWN_VIEW_RENAME_TOWN_BUTTON                                :Cambiar nombre

# Town local authority window
STR_LOCAL_AUTHORITY_CAPTION                                     :{WHITE}Ayuntamiento de {TOWN}
STR_LOCAL_AUTHORITY_ZONE                                        :{BLACK}Jurisdicción
STR_LOCAL_AUTHORITY_ZONE_TOOLTIP                                :{BLACK}Mostrar área dentro de jurisdicción local
STR_LOCAL_AUTHORITY_COMPANY_RATINGS                             :{BLACK}Evaluación de empresas de transporte:
STR_LOCAL_AUTHORITY_COMPANY_RATING                              :{YELLOW}{COMPANY} {COMPANY_NUM}: {ORANGE}{STRING}
STR_LOCAL_AUTHORITY_ACTIONS_TITLE                               :{BLACK}Acciones disponibles:
STR_LOCAL_AUTHORITY_ACTIONS_TOOLTIP                             :{BLACK}Acciones que pueden realizarse en esta localidad. Clic muestra más detalles
STR_LOCAL_AUTHORITY_DO_IT_BUTTON                                :{BLACK}Realizar
STR_LOCAL_AUTHORITY_DO_IT_TOOLTIP                               :{BLACK}Llevar a cabo la acción elegida de la lista

###length 8
STR_LOCAL_AUTHORITY_ACTION_SMALL_ADVERTISING_CAMPAIGN           :Pequeña campaña publicitaria
STR_LOCAL_AUTHORITY_ACTION_MEDIUM_ADVERTISING_CAMPAIGN          :Mediana campaña publicitaria
STR_LOCAL_AUTHORITY_ACTION_LARGE_ADVERTISING_CAMPAIGN           :Gran campaña publicitaria
STR_LOCAL_AUTHORITY_ACTION_ROAD_RECONSTRUCTION                  :Pagar la reconstrucción de las carreteras locales
STR_LOCAL_AUTHORITY_ACTION_STATUE_OF_COMPANY                    :Poner una estatua al dueño de la empresa
STR_LOCAL_AUTHORITY_ACTION_NEW_BUILDINGS                        :Pagar la construcción de nuevos edificios
STR_LOCAL_AUTHORITY_ACTION_EXCLUSIVE_TRANSPORT                  :Comprar los derechos exclusivos de transporte
STR_LOCAL_AUTHORITY_ACTION_BRIBE                                :Sobornar al ayuntamiento

###length 8
STR_LOCAL_AUTHORITY_ACTION_TOOLTIP_SMALL_ADVERTISING            :{PUSH_COLOUR}{YELLOW}Iniciar una pequeña campaña publicitaria local para atraer más pasajeros y carga a tus servicios de transporte.{}Otorga un aumento temporal a la evaluación de estaciones en un radio pequeño alrededor del centro de la localidad.{}{POP_COLOUR}Costo: {CURRENCY_LONG}
STR_LOCAL_AUTHORITY_ACTION_TOOLTIP_MEDIUM_ADVERTISING           :{PUSH_COLOUR}{YELLOW}Iniciar una campaña publicitaria local mediana para atraer más pasajeros y carga a tus servicios de transporte.{}Otorga un aumento temporal a la evaluación de estaciones en un radio mediano alrededor del centro de la localidad.{}{POP_COLOUR}Costo: {CURRENCY_LONG}
STR_LOCAL_AUTHORITY_ACTION_TOOLTIP_LARGE_ADVERTISING            :{PUSH_COLOUR}{YELLOW}Iniciar una gran campaña publicitaria local para atraer más pasajeros y carga a tus servicios de transporte.{}Otorga un aumento temporal a la evaluación de estaciones en un radio grande alrededor del centro de la localidad.{}{POP_COLOUR}Costo: {CURRENCY_LONG}
STR_LOCAL_AUTHORITY_ACTION_TOOLTIP_ROAD_RECONSTRUCTION          :{PUSH_COLOUR}{YELLOW}Pagar la reconstrucción de las carreteras locales.{}Provoca considerables complicaciones al tráfico hasta por 6 meses.{}{POP_COLOUR}Costo: {CURRENCY_LONG}
STR_LOCAL_AUTHORITY_ACTION_TOOLTIP_STATUE_OF_COMPANY            :{PUSH_COLOUR}{YELLOW}Construir una estatua en honor a tu empresa.{}Otorga un aumento permanente a la evaluación estaciones en esta localidad.{}Costo: {CURRENCY_LONG}
STR_LOCAL_AUTHORITY_ACTION_TOOLTIP_NEW_BUILDINGS                :{PUSH_COLOUR}{YELLOW}Pagar la construcción de nuevos edificios comerciales en la localidad.{}Otorga un aumento temporal a su crecimiento.{}{POP_COLOUR}Costo: {CURRENCY_LONG}
STR_LOCAL_AUTHORITY_ACTION_TOOLTIP_EXCLUSIVE_TRANSPORT          :{PUSH_COLOUR}{YELLOW}Comprar los derechos exclusivos de transporte en esta localidad por un año.{}El ayuntamiento solo permitirá el uso de estaciones que sean de tu empresa.{}{POP_COLOUR}Costo: {CURRENCY_LONG}
STR_LOCAL_AUTHORITY_ACTION_TOOLTIP_BRIBE                        :{PUSH_COLOUR}{YELLOW}Sobornar al ayuntamiento para aumentar mejorar tu evaluación, con el riesgo de una severa penalización si llegas a ser descubierto.{}{POP_COLOUR}Costo: {CURRENCY_LONG}

# Goal window
STR_GOALS_CAPTION                                               :{WHITE}Metas de {COMPANY}
STR_GOALS_SPECTATOR_CAPTION                                     :{WHITE}Metas globales
STR_GOALS_SPECTATOR                                             :Metas globales
STR_GOALS_GLOBAL_BUTTON                                         :{BLACK}Globales
STR_GOALS_GLOBAL_BUTTON_HELPTEXT                                :{BLACK}Mostrar objetivos globales
STR_GOALS_COMPANY_BUTTON                                        :{BLACK}Empresa
STR_GOALS_COMPANY_BUTTON_HELPTEXT                               :{BLACK}Mostrar objetivos de la empresa
STR_GOALS_TEXT                                                  :{ORANGE}{STRING}
STR_GOALS_NONE                                                  :{ORANGE}- Ninguna -
STR_GOALS_PROGRESS                                              :{ORANGE}{STRING}
STR_GOALS_PROGRESS_COMPLETE                                     :{GREEN}{STRING}
STR_GOALS_TOOLTIP_CLICK_ON_SERVICE_TO_CENTER                    :{BLACK}Clic en una meta para centrar la vista en la industria, localidad o casilla. Ctrl+Clic abre una vista aparte

# Goal question window
STR_GOAL_QUESTION_CAPTION_QUESTION                              :{BLACK}Pregunta
STR_GOAL_QUESTION_CAPTION_INFORMATION                           :{BLACK}Información
STR_GOAL_QUESTION_CAPTION_WARNING                               :{BLACK}Advertencia
STR_GOAL_QUESTION_CAPTION_ERROR                                 :{YELLOW}Error

# Goal Question button list
###length 18
STR_GOAL_QUESTION_BUTTON_CANCEL                                 :Cancelar
STR_GOAL_QUESTION_BUTTON_OK                                     :Aceptar
STR_GOAL_QUESTION_BUTTON_NO                                     :No
STR_GOAL_QUESTION_BUTTON_YES                                    :Sí
STR_GOAL_QUESTION_BUTTON_DECLINE                                :Rechazar
STR_GOAL_QUESTION_BUTTON_ACCEPT                                 :Aceptar
STR_GOAL_QUESTION_BUTTON_IGNORE                                 :Ignorar
STR_GOAL_QUESTION_BUTTON_RETRY                                  :Reintentar
STR_GOAL_QUESTION_BUTTON_PREVIOUS                               :Anterior
STR_GOAL_QUESTION_BUTTON_NEXT                                   :Siguiente
STR_GOAL_QUESTION_BUTTON_STOP                                   :Detener
STR_GOAL_QUESTION_BUTTON_START                                  :Comenzar
STR_GOAL_QUESTION_BUTTON_GO                                     :Ir
STR_GOAL_QUESTION_BUTTON_CONTINUE                               :Continuar
STR_GOAL_QUESTION_BUTTON_RESTART                                :Reiniciar
STR_GOAL_QUESTION_BUTTON_POSTPONE                               :Posponer
STR_GOAL_QUESTION_BUTTON_SURRENDER                              :Rendirse
STR_GOAL_QUESTION_BUTTON_CLOSE                                  :Cerrar

# Subsidies window
STR_SUBSIDIES_CAPTION                                           :{WHITE}Subsidios
STR_SUBSIDIES_OFFERED_TITLE                                     :{BLACK}Se ofrecen subsidios al servicio que lleve:
STR_SUBSIDIES_OFFERED_FROM_TO                                   :{ORANGE}{STRING} desde {STRING} a {STRING}{YELLOW} (antes de {DATE_SHORT})
STR_SUBSIDIES_NONE                                              :{ORANGE}- Ninguno -
STR_SUBSIDIES_SUBSIDISED_TITLE                                  :{BLACK}Servicios con subsidio:
STR_SUBSIDIES_SUBSIDISED_FROM_TO                                :{ORANGE}{STRING} desde {STRING} a {STRING}{YELLOW} ({COMPANY}{YELLOW}, hasta {DATE_SHORT})
STR_SUBSIDIES_TOOLTIP_CLICK_ON_SERVICE_TO_CENTER                :{BLACK}Clic en un servicio para centrar la vista en la industria o localidad. Ctrl+Clic abre una vista aparte

# Story book window
STR_STORY_BOOK_CAPTION                                          :{WHITE}Historial de {COMPANY}
STR_STORY_BOOK_SPECTATOR_CAPTION                                :{WHITE}Historial global
STR_STORY_BOOK_SPECTATOR                                        :Historial global
STR_STORY_BOOK_TITLE                                            :{YELLOW}{STRING}
STR_STORY_BOOK_GENERIC_PAGE_ITEM                                :Página {NUM}
STR_STORY_BOOK_SEL_PAGE_TOOLTIP                                 :{BLACK}Pasar a una página específica al elegirla de esta lista
STR_STORY_BOOK_PREV_PAGE                                        :{BLACK}Anterior
STR_STORY_BOOK_PREV_PAGE_TOOLTIP                                :{BLACK}Ir a la página anterior
STR_STORY_BOOK_NEXT_PAGE                                        :{BLACK}Siguiente
STR_STORY_BOOK_NEXT_PAGE_TOOLTIP                                :{BLACK}Ir a la página siguiente
STR_STORY_BOOK_INVALID_GOAL_REF                                 :{RED}Referencia a objetivos no válida

# Station list window
STR_STATION_LIST_TOOLTIP                                        :{BLACK}Nombres de estaciones. Clic para centrar la vista en la estación. Ctrl+Clic abre una vista aparte
STR_STATION_LIST_USE_CTRL_TO_SELECT_MORE                        :{BLACK}Mantener pulsado Ctrl para seleccionar más de un elemento
STR_STATION_LIST_CAPTION                                        :{WHITE}{COMPANY}: {COMMA} estaci{P ón ones}
STR_STATION_LIST_STATION                                        :{YELLOW}{STATION} {STATION_FEATURES}
STR_STATION_LIST_WAYPOINT                                       :{YELLOW}{WAYPOINT}
STR_STATION_LIST_NONE                                           :{YELLOW}- Ninguna -
STR_STATION_LIST_SELECT_ALL_FACILITIES                          :{BLACK}Elegir todos los tipos de estación
STR_STATION_LIST_SELECT_ALL_TYPES                               :{BLACK}Elegir todos los tipos de carga (también los que no están en espera)
STR_STATION_LIST_NO_WAITING_CARGO                               :{BLACK}No hay ninguna carga esperando

# Station view window
STR_STATION_VIEW_CAPTION                                        :{WHITE}{STATION} {STATION_FEATURES}
STR_STATION_VIEW_WAITING_CARGO                                  :{WHITE}{CARGO_LONG}
STR_STATION_VIEW_RESERVED                                       :{YELLOW}({CARGO_SHORT} reservad{G 0 o a}{P 0 "" s} para cargar)

STR_STATION_VIEW_ACCEPTS_BUTTON                                 :{BLACK}Acepta
STR_STATION_VIEW_ACCEPTS_TOOLTIP                                :{BLACK}Lista de carga aceptada
STR_STATION_VIEW_ACCEPTS_CARGO                                  :{BLACK}Acepta: {WHITE}{CARGO_LIST}

STR_STATION_VIEW_EXCLUSIVE_RIGHTS_SELF                          :{BLACK}Esta estación tiene los derechos exclusivos de transporte en esta localidad.
STR_STATION_VIEW_EXCLUSIVE_RIGHTS_COMPANY                       :{YELLOW}{COMPANY}{BLACK} compró los derechos exclusivos de transporte en esta localidad.

STR_STATION_VIEW_RATINGS_BUTTON                                 :{BLACK}Evaluación
STR_STATION_VIEW_RATINGS_TOOLTIP                                :{BLACK}Ver evaluación de la estación
STR_STATION_VIEW_SUPPLY_RATINGS_TITLE                           :{BLACK}Abastecimiento mensual y evaluación local:
STR_STATION_VIEW_CARGO_SUPPLY_RATING                            :{WHITE}{STRING}: {YELLOW}{COMMA}/{STRING} ({COMMA}%)

STR_STATION_VIEW_GROUP                                          :{BLACK}Agrupar por
STR_STATION_VIEW_WAITING_STATION                                :Estación: Esperando
STR_STATION_VIEW_WAITING_AMOUNT                                 :Cantidad: Esperando
STR_STATION_VIEW_PLANNED_STATION                                :Estación: Planeado
STR_STATION_VIEW_PLANNED_AMOUNT                                 :Cantidad: Planeado
STR_STATION_VIEW_FROM                                           :{YELLOW}{CARGO_SHORT} desde {STATION}
STR_STATION_VIEW_VIA                                            :{YELLOW}{CARGO_SHORT} pasando por {STATION}
STR_STATION_VIEW_TO                                             :{YELLOW}{CARGO_SHORT} a {STATION}
STR_STATION_VIEW_FROM_ANY                                       :{RED}{CARGO_SHORT} desde estación desconocida
STR_STATION_VIEW_TO_ANY                                         :{RED}{CARGO_SHORT} a cualquier estación
STR_STATION_VIEW_VIA_ANY                                        :{RED}{CARGO_SHORT} pasando por cualquier estación
STR_STATION_VIEW_FROM_HERE                                      :{GREEN}{CARGO_SHORT} con salida desde esta estación
STR_STATION_VIEW_VIA_HERE                                       :{GREEN}{CARGO_SHORT} se detendrá en esta estación
STR_STATION_VIEW_TO_HERE                                        :{GREEN}{CARGO_SHORT} a esta estación
STR_STATION_VIEW_NONSTOP                                        :{YELLOW}{CARGO_SHORT} sin paradas

STR_STATION_VIEW_GROUP_S_V_D                                    :Origen-Ruta-Destino
STR_STATION_VIEW_GROUP_S_D_V                                    :Origen-Destino-Ruta
STR_STATION_VIEW_GROUP_V_S_D                                    :Ruta-Origen-Destino
STR_STATION_VIEW_GROUP_V_D_S                                    :Ruta-Destino-Origen
STR_STATION_VIEW_GROUP_D_S_V                                    :Destino-Origen-Ruta
STR_STATION_VIEW_GROUP_D_V_S                                    :Destino-Ruta-Origen

###length 8
STR_CARGO_RATING_APPALLING                                      :Espantosa
STR_CARGO_RATING_VERY_POOR                                      :Atroz
STR_CARGO_RATING_POOR                                           :Mala
STR_CARGO_RATING_MEDIOCRE                                       :Mediocre
STR_CARGO_RATING_GOOD                                           :Buena
STR_CARGO_RATING_VERY_GOOD                                      :Muy buena
STR_CARGO_RATING_EXCELLENT                                      :Excelente
STR_CARGO_RATING_OUTSTANDING                                    :Excepcional

STR_STATION_VIEW_CENTER_TOOLTIP                                 :{BLACK}Centrar la vista en la estación. Ctrl+Clic abre una vista aparte
STR_STATION_VIEW_RENAME_TOOLTIP                                 :{BLACK}Cambiar nombre de la estación

STR_STATION_VIEW_SCHEDULED_TRAINS_TOOLTIP                       :{BLACK}Mostrar aquellos trenes que tienen esta estación en su itinerario
STR_STATION_VIEW_SCHEDULED_ROAD_VEHICLES_TOOLTIP                :{BLACK}Mostrar los autotransportes con esta parada en su itinerario
STR_STATION_VIEW_SCHEDULED_AIRCRAFT_TOOLTIP                     :{BLACK}Mostrar aquellas aeronaves que tienen este aeropuerto en su horario
STR_STATION_VIEW_SCHEDULED_SHIPS_TOOLTIP                        :{BLACK}Mostrar aquellos barcos que tienen este muelle en su horario

STR_STATION_VIEW_RENAME_STATION_CAPTION                         :Cambiar nombre de estación

STR_STATION_VIEW_CLOSE_AIRPORT                                  :{BLACK}Cerrar aeropuerto
STR_STATION_VIEW_CLOSE_AIRPORT_TOOLTIP                          :{BLACK}Evita el aterrizaje de aeronaves en este aeropuerto

# Waypoint/buoy view window
STR_WAYPOINT_VIEW_CAPTION                                       :{WHITE}{WAYPOINT}
STR_WAYPOINT_VIEW_CENTER_TOOLTIP                                :{BLACK}Centrar la vista en el punto de ruta. Ctrl+Clic abre una vista aparte
STR_WAYPOINT_VIEW_CHANGE_WAYPOINT_NAME                          :{BLACK}Cambiar nombre de punto de ruta
STR_BUOY_VIEW_CENTER_TOOLTIP                                    :{BLACK}Centrar la vista en la boya. Ctrl+Clic abre una vista aparte
STR_BUOY_VIEW_CHANGE_BUOY_NAME                                  :{BLACK}Cambiar nombre de boya

STR_EDIT_WAYPOINT_NAME                                          :{WHITE}Cambiar nombre de punto de ruta

# Finances window
STR_FINANCES_CAPTION                                            :{WHITE}Finanzas de {COMPANY} {BLACK}{COMPANY_NUM}
STR_FINANCES_YEAR                                               :{WHITE}{NUM}

###length 3
STR_FINANCES_REVENUE_TITLE                                      :{WHITE}Ingresos
STR_FINANCES_OPERATING_EXPENSES_TITLE                           :{WHITE}Gastos operativos
STR_FINANCES_CAPITAL_EXPENSES_TITLE                             :{WHITE}Gasto de capital


###length 13
STR_FINANCES_SECTION_CONSTRUCTION                               :{GOLD}Construcción
STR_FINANCES_SECTION_NEW_VEHICLES                               :{GOLD}Nuevos vehículos
STR_FINANCES_SECTION_TRAIN_RUNNING_COSTS                        :{GOLD}Trenes
STR_FINANCES_SECTION_ROAD_VEHICLE_RUNNING_COSTS                 :{GOLD}Autotransportes
STR_FINANCES_SECTION_AIRCRAFT_RUNNING_COSTS                     :{GOLD}Aeronaves
STR_FINANCES_SECTION_SHIP_RUNNING_COSTS                         :{GOLD}Barcos
STR_FINANCES_SECTION_INFRASTRUCTURE                             :{GOLD}Infraestructura
STR_FINANCES_SECTION_TRAIN_REVENUE                              :{GOLD}Trenes
STR_FINANCES_SECTION_ROAD_VEHICLE_REVENUE                       :{GOLD}Autotransportes
STR_FINANCES_SECTION_AIRCRAFT_REVENUE                           :{GOLD}Aeronaves
STR_FINANCES_SECTION_SHIP_REVENUE                               :{GOLD}Barcos
STR_FINANCES_SECTION_LOAN_INTEREST                              :{GOLD}T. de interés del préstamo
STR_FINANCES_SECTION_OTHER                                      :{GOLD}Otros

STR_FINANCES_TOTAL_CAPTION                                      :{WHITE}Total
STR_FINANCES_NEGATIVE_INCOME                                    :-{CURRENCY_LONG}
STR_FINANCES_ZERO_INCOME                                        :{CURRENCY_LONG}
STR_FINANCES_POSITIVE_INCOME                                    :+{CURRENCY_LONG}
STR_FINANCES_PROFIT                                             :{WHITE}Ganancias
STR_FINANCES_BANK_BALANCE_TITLE                                 :{WHITE}Saldo en banco
STR_FINANCES_OWN_FUNDS_TITLE                                    :{WHITE}Fondos propios
STR_FINANCES_LOAN_TITLE                                         :{WHITE}Préstamo
STR_FINANCES_INTEREST_RATE                                      :{WHITE}T. de interés del préstamo: {BLACK}{NUM}%
STR_FINANCES_MAX_LOAN                                           :{WHITE}Préstamo máximo: {BLACK}{CURRENCY_LONG}
STR_FINANCES_TOTAL_CURRENCY                                     :{BLACK}{CURRENCY_LONG}
STR_FINANCES_BANK_BALANCE                                       :{WHITE}{CURRENCY_LONG}
STR_FINANCES_BORROW_BUTTON                                      :{BLACK}Pedir préstamo de {CURRENCY_LONG}
STR_FINANCES_BORROW_TOOLTIP                                     :{BLACK}Incrementar préstamo. Ctrl+Clic solicita todo el préstamo posible
STR_FINANCES_REPAY_BUTTON                                       :{BLACK}Abonar {CURRENCY_LONG} del préstamo
STR_FINANCES_REPAY_TOOLTIP                                      :{BLACK}Pagar una parte del préstamo. Ctrl+Clic liquida la mayor cantidad posible
STR_FINANCES_INFRASTRUCTURE_BUTTON                              :{BLACK}Infraestructura

# Company view
STR_COMPANY_VIEW_CAPTION                                        :{WHITE}{COMPANY} {BLACK}{COMPANY_NUM}
STR_COMPANY_VIEW_PRESIDENT_MANAGER_TITLE                        :{WHITE}{PRESIDENT_NAME}{}{GOLD}(Gerente)

STR_COMPANY_VIEW_INAUGURATED_TITLE                              :{GOLD}Inauguración: {WHITE}{NUM}
STR_COMPANY_VIEW_COLOUR_SCHEME_TITLE                            :{GOLD}Cromática:
STR_COMPANY_VIEW_VEHICLES_TITLE                                 :{GOLD}Vehículos:
STR_COMPANY_VIEW_TRAINS                                         :{WHITE}{COMMA} tren{P "" es}
STR_COMPANY_VIEW_ROAD_VEHICLES                                  :{WHITE}{COMMA} autotransporte{P "" s}
STR_COMPANY_VIEW_AIRCRAFT                                       :{WHITE}{COMMA} aeronave{P "" s}
STR_COMPANY_VIEW_SHIPS                                          :{WHITE}{COMMA} barco{P "" s}
STR_COMPANY_VIEW_VEHICLES_NONE                                  :{WHITE}Ninguno
STR_COMPANY_VIEW_COMPANY_VALUE                                  :{GOLD}Valor de la empresa: {WHITE}{CURRENCY_LONG}
STR_COMPANY_VIEW_SHARES_OWNED_BY                                :{WHITE}({COMMA}% propiedad de {COMPANY})
STR_COMPANY_VIEW_INFRASTRUCTURE                                 :{GOLD}Infraestructura:
STR_COMPANY_VIEW_INFRASTRUCTURE_RAIL                            :{WHITE}{COMMA} tramo{P "" s} de vías férreas
STR_COMPANY_VIEW_INFRASTRUCTURE_ROAD                            :{WHITE}{COMMA} tramo{P "" s} de carretera
STR_COMPANY_VIEW_INFRASTRUCTURE_WATER                           :{WHITE}{COMMA} casilla{P "" s} de agua
STR_COMPANY_VIEW_INFRASTRUCTURE_STATION                         :{WHITE}{COMMA} casilla{P "" s} de estaci{P ón ones}
STR_COMPANY_VIEW_INFRASTRUCTURE_AIRPORT                         :{WHITE}{COMMA} aeropuerto{P "" s}
STR_COMPANY_VIEW_INFRASTRUCTURE_NONE                            :{WHITE}Ninguna

STR_COMPANY_VIEW_BUILD_HQ_BUTTON                                :{BLACK}Construir sede
STR_COMPANY_VIEW_BUILD_HQ_TOOLTIP                               :{BLACK}Construir edificio de las oficinas centrales de la empresa
STR_COMPANY_VIEW_VIEW_HQ_BUTTON                                 :{BLACK}Ver sede
STR_COMPANY_VIEW_VIEW_HQ_TOOLTIP                                :{BLACK}Ver edificio de las oficinas centrales de la empresa
STR_COMPANY_VIEW_RELOCATE_HQ                                    :{BLACK}Reubicar sede
STR_COMPANY_VIEW_RELOCATE_COMPANY_HEADQUARTERS                  :{BLACK}Reubicar la sede de la empresa pagando el 1% del valor total de la empresa. Mayús+Clic muestra un costo estimado de reubicación
STR_COMPANY_VIEW_INFRASTRUCTURE_BUTTON                          :{BLACK}Detalles
STR_COMPANY_VIEW_INFRASTRUCTURE_TOOLTIP                         :{BLACK}Ver informe detallado de infraestructura
STR_COMPANY_VIEW_GIVE_MONEY_BUTTON                              :{BLACK}Transferir capital
STR_COMPANY_VIEW_GIVE_MONEY_TOOLTIP                             :{BLACK}Transferir capital a esta empresa

STR_COMPANY_VIEW_NEW_FACE_BUTTON                                :{BLACK}Nueva cara
STR_COMPANY_VIEW_NEW_FACE_TOOLTIP                               :{BLACK}Elegir nueva cara para el gerente
STR_COMPANY_VIEW_COLOUR_SCHEME_BUTTON                           :{BLACK}Cromática
STR_COMPANY_VIEW_COLOUR_SCHEME_TOOLTIP                          :{BLACK}Cambiar la cromática (colores corporativos) de los vehículos
STR_COMPANY_VIEW_COMPANY_NAME_BUTTON                            :{BLACK}Nombre de la empresa
STR_COMPANY_VIEW_COMPANY_NAME_TOOLTIP                           :{BLACK}Cambiar el nombre de la empresa
STR_COMPANY_VIEW_PRESIDENT_NAME_BUTTON                          :{BLACK}Nombre del gerente
STR_COMPANY_VIEW_PRESIDENT_NAME_TOOLTIP                         :{BLACK}Cambiar el nombre del gerente

STR_COMPANY_VIEW_BUY_SHARE_BUTTON                               :{BLACK}Comprar un 25% de las acciones
STR_COMPANY_VIEW_SELL_SHARE_BUTTON                              :{BLACK}Vender 25% de las acciones
STR_COMPANY_VIEW_BUY_SHARE_TOOLTIP                              :{BLACK}Comprar 25% de las acciones de esta empresa. Mayús+Clic muestra un precio estimado de compra
STR_COMPANY_VIEW_SELL_SHARE_TOOLTIP                             :{BLACK}Vender 25% de las acciones de esta empresa. Mayús+Clic muestra el ingreso estimado sin vender ninguna acción

STR_COMPANY_VIEW_COMPANY_NAME_QUERY_CAPTION                     :Nombre de la empresa
STR_COMPANY_VIEW_PRESIDENT_S_NAME_QUERY_CAPTION                 :Nombre del gerente
STR_COMPANY_VIEW_GIVE_MONEY_QUERY_CAPTION                       :Cantidad de dinero a transferir

STR_BUY_COMPANY_MESSAGE                                         :{WHITE}Buscamos una empresa de transportes que quiera adquirir la nuestra.{}{}¿Comprar {COMPANY} por {CURRENCY_LONG}?

# Company infrastructure window
STR_COMPANY_INFRASTRUCTURE_VIEW_CAPTION                         :{WHITE}Infraestructura de {COMPANY}
STR_COMPANY_INFRASTRUCTURE_VIEW_RAIL_SECT                       :{GOLD}Tramos de vías férreas:
STR_COMPANY_INFRASTRUCTURE_VIEW_SIGNALS                         :{WHITE}Señales
STR_COMPANY_INFRASTRUCTURE_VIEW_ROAD_SECT                       :{GOLD}Tramos de carretera:
STR_COMPANY_INFRASTRUCTURE_VIEW_TRAM_SECT                       :{GOLD}Tramos de tranvía:
STR_COMPANY_INFRASTRUCTURE_VIEW_WATER_SECT                      :{GOLD}Casillas de agua:
STR_COMPANY_INFRASTRUCTURE_VIEW_CANALS                          :{WHITE}Canales
STR_COMPANY_INFRASTRUCTURE_VIEW_STATION_SECT                    :{GOLD}Estaciones:
STR_COMPANY_INFRASTRUCTURE_VIEW_STATIONS                        :{WHITE}Casillas de estaciones
STR_COMPANY_INFRASTRUCTURE_VIEW_AIRPORTS                        :{WHITE}Aeropuertos
STR_COMPANY_INFRASTRUCTURE_VIEW_TOTAL                           :{WHITE}{CURRENCY_LONG}/año

# Industry directory
STR_INDUSTRY_DIRECTORY_CAPTION                                  :{WHITE}Industrias
STR_INDUSTRY_DIRECTORY_NONE                                     :{ORANGE}- Ninguna -
STR_INDUSTRY_DIRECTORY_ITEM_INFO                                :{BLACK}{CARGO_LONG}{STRING}{YELLOW} ({COMMA}% transportad{G 0 o a}{P 0 "" s}){BLACK}
STR_INDUSTRY_DIRECTORY_ITEM_NOPROD                              :{ORANGE}{INDUSTRY}
STR_INDUSTRY_DIRECTORY_ITEM_PROD1                               :{ORANGE}{INDUSTRY} {STRING}
STR_INDUSTRY_DIRECTORY_ITEM_PROD2                               :{ORANGE}{INDUSTRY} {STRING}, {STRING}
STR_INDUSTRY_DIRECTORY_ITEM_PROD3                               :{ORANGE}{INDUSTRY} {STRING}, {STRING}, {STRING}
STR_INDUSTRY_DIRECTORY_ITEM_PRODMORE                            :{ORANGE}{INDUSTRY} {STRING}, {STRING}, {STRING} y {NUM} más...
STR_INDUSTRY_DIRECTORY_LIST_CAPTION                             :{BLACK}Nombres de industrias. Clic para centrar la vista en la industria. Ctrl+Clic abre una vista aparte
STR_INDUSTRY_DIRECTORY_ACCEPTED_CARGO_FILTER                    :{BLACK}Carga aceptada: {SILVER}{STRING}
STR_INDUSTRY_DIRECTORY_PRODUCED_CARGO_FILTER                    :{BLACK}Carga producida: {SILVER}{STRING}
STR_INDUSTRY_DIRECTORY_FILTER_ALL_TYPES                         :Todos los tipos
STR_INDUSTRY_DIRECTORY_FILTER_NONE                              :Ninguno

# Industry view
STR_INDUSTRY_VIEW_CAPTION                                       :{WHITE}{INDUSTRY}
STR_INDUSTRY_VIEW_PRODUCTION_LAST_MONTH_TITLE                   :{BLACK}Producción último mes:
STR_INDUSTRY_VIEW_TRANSPORTED                                   :{YELLOW}{CARGO_LONG}{STRING}{BLACK} ({COMMA}% transportad{G 0 o a}{P 0 "" s})
STR_INDUSTRY_VIEW_LOCATION_TOOLTIP                              :{BLACK}Centrar la vista en la industria. Ctrl+Clic abre una vista aparte
STR_INDUSTRY_VIEW_PRODUCTION_LEVEL                              :{BLACK}Nivel de producción: {YELLOW}{COMMA}%
STR_INDUSTRY_VIEW_INDUSTRY_ANNOUNCED_CLOSURE                    :{YELLOW}¡La industria ha anunciado su cierre inminente!

STR_INDUSTRY_VIEW_REQUIRES_N_CARGO                              :{BLACK}Requiere: {YELLOW}{STRING}{STRING}
STR_INDUSTRY_VIEW_PRODUCES_N_CARGO                              :{BLACK}Produce: {YELLOW}{STRING}{STRING}
STR_INDUSTRY_VIEW_CARGO_LIST_EXTENSION                          :, {STRING}{STRING}

STR_INDUSTRY_VIEW_REQUIRES                                      :{BLACK}Requiere:
STR_INDUSTRY_VIEW_ACCEPT_CARGO                                  :{YELLOW}{0:STRING}{BLACK}{3:STRING}
STR_INDUSTRY_VIEW_ACCEPT_CARGO_AMOUNT                           :{YELLOW}{STRING}{BLACK}: {CARGO_SHORT} esperando{STRING}

STR_CONFIG_GAME_PRODUCTION                                      :{WHITE}Cambiar producción (múltiplo de 8, máximo 2040)
STR_CONFIG_GAME_PRODUCTION_LEVEL                                :{WHITE}Cambiar nivel de producción (porcentaje, máximo 800%)

# Vehicle lists
###length VEHICLE_TYPES
STR_VEHICLE_LIST_TRAIN_CAPTION                                  :{WHITE}{STRING}: {COMMA} tren{P "" es}
STR_VEHICLE_LIST_ROAD_VEHICLE_CAPTION                           :{WHITE}{STRING}: {COMMA} autotransporte{P "" s}
STR_VEHICLE_LIST_SHIP_CAPTION                                   :{WHITE}{STRING}: {COMMA} barco{P "" s}
STR_VEHICLE_LIST_AIRCRAFT_CAPTION                               :{WHITE}{STRING}: {COMMA} aeronave{P "" s}

###length VEHICLE_TYPES
STR_VEHICLE_LIST_TRAIN_LIST_TOOLTIP                             :{BLACK}Trenes. Clic para más información
STR_VEHICLE_LIST_ROAD_VEHICLE_TOOLTIP                           :{BLACK}Autotransportes. Clic para más información
STR_VEHICLE_LIST_SHIP_TOOLTIP                                   :{BLACK}Barcos. Clic para más información
STR_VEHICLE_LIST_AIRCRAFT_TOOLTIP                               :{BLACK}Aeronave. Clic para más información

###length VEHICLE_TYPES
STR_VEHICLE_LIST_AVAILABLE_TRAINS                               :Trenes disponibles
STR_VEHICLE_LIST_AVAILABLE_ROAD_VEHICLES                        :Autotransportes disponibles
STR_VEHICLE_LIST_AVAILABLE_SHIPS                                :Barcos disponibles
STR_VEHICLE_LIST_AVAILABLE_AIRCRAFT                             :Aeronaves disponibles

STR_VEHICLE_LIST_MANAGE_LIST                                    :{BLACK}Administrar lista
STR_VEHICLE_LIST_MANAGE_LIST_TOOLTIP                            :{BLACK}Enviar instrucciones a todos los vehículos de la lista
STR_VEHICLE_LIST_REPLACE_VEHICLES                               :Reemplazar vehículos
STR_VEHICLE_LIST_SEND_FOR_SERVICING                             :Enviar a mantenimiento
STR_VEHICLE_LIST_PROFIT_THIS_YEAR_LAST_YEAR                     :{TINY_FONT}{BLACK}Ganancias este año: {CURRENCY_LONG} (último año: {CURRENCY_LONG})
STR_VEHICLE_LIST_CARGO                                          :{TINY_FONT}{BLACK}[{CARGO_LIST}]
STR_VEHICLE_LIST_NAME_AND_CARGO                                 :{TINY_FONT}{BLACK}{STRING} {STRING}

STR_VEHICLE_LIST_SEND_TRAIN_TO_DEPOT                            :Enviar a depósito
STR_VEHICLE_LIST_SEND_ROAD_VEHICLE_TO_DEPOT                     :Enviar a depósito
STR_VEHICLE_LIST_SEND_SHIP_TO_DEPOT                             :Enviar a astillero
STR_VEHICLE_LIST_SEND_AIRCRAFT_TO_HANGAR                        :Enviar al hangar

STR_VEHICLE_LIST_MASS_STOP_LIST_TOOLTIP                         :{BLACK}Clic para detener todos los vehículos de la lista
STR_VEHICLE_LIST_MASS_START_LIST_TOOLTIP                        :{BLACK}Clic para poner en marcha todos los vehículos de la lista
STR_VEHICLE_LIST_AVAILABLE_ENGINES_TOOLTIP                      :{BLACK}Ver la lista de modelos disponibles para este tipo de vehículo

STR_VEHICLE_LIST_SHARED_ORDERS_LIST_CAPTION                     :{WHITE}Recorridos compartidos por {COMMA} vehículo{P "" s}

# Group window
###length VEHICLE_TYPES
STR_GROUP_ALL_TRAINS                                            :Todos los trenes
STR_GROUP_ALL_ROAD_VEHICLES                                     :Todos los autotransportes
STR_GROUP_ALL_SHIPS                                             :Todos los barcos
STR_GROUP_ALL_AIRCRAFTS                                         :Todas las aeronaves

###length VEHICLE_TYPES
STR_GROUP_DEFAULT_TRAINS                                        :Trenes sin agrupar
STR_GROUP_DEFAULT_ROAD_VEHICLES                                 :Autotransportes sin agrupar
STR_GROUP_DEFAULT_SHIPS                                         :Barcos sin agrupar
STR_GROUP_DEFAULT_AIRCRAFTS                                     :Aeronaves sin agrupar

STR_GROUP_COUNT_WITH_SUBGROUP                                   :{TINY_FONT}{COMMA} (+{COMMA})

STR_GROUPS_CLICK_ON_GROUP_FOR_TOOLTIP                           :{BLACK}Grupos. Clic para ver los vehículos incluidos. Arrastrar y soltar para reorganizar los grupos.
STR_GROUP_CREATE_TOOLTIP                                        :{BLACK}Clic para crear un grupo
STR_GROUP_DELETE_TOOLTIP                                        :{BLACK}Eliminar el grupo seleccionado
STR_GROUP_RENAME_TOOLTIP                                        :{BLACK}Cambiar nombre del grupo seleccionado
STR_GROUP_LIVERY_TOOLTIP                                        :{BLACK}Cambiar cromática del grupo elegido
STR_GROUP_REPLACE_PROTECTION_TOOLTIP                            :{BLACK}Clic para evitar que los vehículos en este grupo se reemplacen automáticamente. Ctrl+Clic incluye a los subgrupos.

STR_QUERY_GROUP_DELETE_CAPTION                                  :{WHITE}Eliminar grupo
STR_GROUP_DELETE_QUERY_TEXT                                     :{WHITE}¿Eliminar este grupo y todos sus subgrupos?

STR_GROUP_ADD_SHARED_VEHICLE                                    :Añadir vehículos con recorridos compartidos
STR_GROUP_REMOVE_ALL_VEHICLES                                   :Quitar todos los vehículos

STR_GROUP_RENAME_CAPTION                                        :{BLACK}Cambiar nombre del grupo

STR_GROUP_PROFIT_THIS_YEAR                                      :Ganancias de este año:
STR_GROUP_PROFIT_LAST_YEAR                                      :Ganancias último año:
STR_GROUP_OCCUPANCY                                             :Uso actual:
STR_GROUP_OCCUPANCY_VALUE                                       :{NUM}%

# Build vehicle window
###length 4
STR_BUY_VEHICLE_TRAIN_RAIL_CAPTION                              :Nuevos trenes
STR_BUY_VEHICLE_TRAIN_ELRAIL_CAPTION                            :Nuevos trenes eléctricos
STR_BUY_VEHICLE_TRAIN_MONORAIL_CAPTION                          :Nuevos monorrieles
STR_BUY_VEHICLE_TRAIN_MAGLEV_CAPTION                            :Nuevos trenes maglev

STR_BUY_VEHICLE_ROAD_VEHICLE_CAPTION                            :Nuevos autotransportes
STR_BUY_VEHICLE_TRAM_VEHICLE_CAPTION                            :Nuevos tranvías

# Vehicle availability
###length VEHICLE_TYPES
STR_BUY_VEHICLE_TRAIN_ALL_CAPTION                               :Nuevos trenes
STR_BUY_VEHICLE_ROAD_VEHICLE_ALL_CAPTION                        :Nuevos autotransportes
STR_BUY_VEHICLE_SHIP_CAPTION                                    :Nuevos barcos
STR_BUY_VEHICLE_AIRCRAFT_CAPTION                                :Nuevas aeronaves

STR_PURCHASE_INFO_COST_WEIGHT                                   :{BLACK}Costo: {GOLD}{CURRENCY_LONG}{BLACK} Peso: {GOLD}{WEIGHT_SHORT}
STR_PURCHASE_INFO_COST_REFIT_WEIGHT                             :{BLACK}Costo: {GOLD}{CURRENCY_LONG}{BLACK} (Costo de reformación: {GOLD}{CURRENCY_LONG}{BLACK}) Peso: {GOLD}{WEIGHT_SHORT}
STR_PURCHASE_INFO_SPEED_POWER                                   :{BLACK}Velocidad: {GOLD}{VELOCITY}{BLACK} Potencia: {GOLD}{POWER}
STR_PURCHASE_INFO_SPEED                                         :{BLACK}Velocidad: {GOLD}{VELOCITY}
STR_PURCHASE_INFO_SPEED_OCEAN                                   :{BLACK}Velocidad en océano: {GOLD}{VELOCITY}
STR_PURCHASE_INFO_SPEED_CANAL                                   :{BLACK}Velocidad en canales y ríos: {GOLD}{VELOCITY}
STR_PURCHASE_INFO_RUNNINGCOST                                   :{BLACK}Costo de operación: {GOLD}{CURRENCY_LONG}/año
STR_PURCHASE_INFO_CAPACITY                                      :{BLACK}Capacidad: {GOLD}{CARGO_LONG} {STRING}
STR_PURCHASE_INFO_REFITTABLE                                    :(reformable)
STR_PURCHASE_INFO_DESIGNED_LIFE                                 :{BLACK}Diseñado: {GOLD}{NUM}{BLACK} Duración: {GOLD}{COMMA} año{P "" s}
STR_PURCHASE_INFO_DESIGNED                                      :{BLACK}Diseñado: {GOLD}{NUM}
STR_PURCHASE_INFO_RELIABILITY                                   :{BLACK}Máx. fiabilidad: {GOLD}{COMMA}%
STR_PURCHASE_INFO_COST                                          :{BLACK}Costo: {GOLD}{CURRENCY_LONG}
STR_PURCHASE_INFO_COST_REFIT                                    :{BLACK}Costo: {GOLD}{CURRENCY_LONG}{BLACK} (Costo de reformación: {GOLD}{CURRENCY_LONG}{BLACK})
STR_PURCHASE_INFO_WEIGHT_CWEIGHT                                :{BLACK}Peso: {GOLD}{WEIGHT_SHORT} ({WEIGHT_SHORT})
STR_PURCHASE_INFO_COST_SPEED                                    :{BLACK}Costo: {GOLD}{CURRENCY_LONG}{BLACK} Velocidad: {GOLD}{VELOCITY}
STR_PURCHASE_INFO_COST_REFIT_SPEED                              :{BLACK}Costo: {GOLD}{CURRENCY_LONG}{BLACK} (Costo de reformación: {GOLD}{CURRENCY_LONG}{BLACK}) Velocidad: {GOLD}{VELOCITY}
STR_PURCHASE_INFO_AIRCRAFT_CAPACITY                             :{BLACK}Capacidad: {GOLD}{CARGO_LONG}, {CARGO_LONG}
STR_PURCHASE_INFO_PWAGPOWER_PWAGWEIGHT                          :{BLACK}Vagones con motor: {GOLD}+{POWER}{BLACK} Peso: {GOLD}+{WEIGHT_SHORT}
STR_PURCHASE_INFO_REFITTABLE_TO                                 :{BLACK}Reforma: {GOLD}{STRING}
STR_PURCHASE_INFO_ALL_TYPES                                     :Todo tipo de carga
STR_PURCHASE_INFO_NONE                                          :Ninguno
STR_PURCHASE_INFO_ENGINES_ONLY                                  :Solo locomotoras
STR_PURCHASE_INFO_ALL_BUT                                       :Todo excepto {CARGO_LIST}
STR_PURCHASE_INFO_MAX_TE                                        :{BLACK}Máx. fuerza de tracción: {GOLD}{FORCE}
STR_PURCHASE_INFO_AIRCRAFT_RANGE                                :{BLACK}Alcance: {GOLD}{COMMA} casillas
STR_PURCHASE_INFO_AIRCRAFT_TYPE                                 :{BLACK}Tipo de aeronave: {GOLD}{STRING}

###length 3
STR_CARGO_TYPE_FILTER_ALL                                       :Todos los tipos
STR_CARGO_TYPE_FILTER_FREIGHT                                   :Carga
STR_CARGO_TYPE_FILTER_NONE                                      :Ninguno

###length VEHICLE_TYPES
STR_BUY_VEHICLE_TRAIN_LIST_TOOLTIP                              :{BLACK}Lista de selección trenes. Clic en un tren para más información. Ctrl+Clic para mostrar u ocultar el tipo de tren
STR_BUY_VEHICLE_ROAD_VEHICLE_LIST_TOOLTIP                       :{BLACK}Lista de selección de autotransportes. Clic en un vehículo para más información. Ctrl+Clic para mostrar u ocultar el tipo del vehículo
STR_BUY_VEHICLE_SHIP_LIST_TOOLTIP                               :{BLACK}Lista de selección de barcos. Clic en un barco para más información. Ctrl+Clic para mostrar u ocultar el tipo de barco
STR_BUY_VEHICLE_AIRCRAFT_LIST_TOOLTIP                           :{BLACK}Lista de selección de aeronaves. Clic en una aeronave para más información. Ctrl+Clic para mostrar u ocultar el tipo de aeronave

###length VEHICLE_TYPES
STR_BUY_VEHICLE_TRAIN_BUY_VEHICLE_BUTTON                        :{BLACK}Comprar
STR_BUY_VEHICLE_ROAD_VEHICLE_BUY_VEHICLE_BUTTON                 :{BLACK}Comprar
STR_BUY_VEHICLE_SHIP_BUY_VEHICLE_BUTTON                         :{BLACK}Comprar
STR_BUY_VEHICLE_AIRCRAFT_BUY_VEHICLE_BUTTON                     :{BLACK}Comprar

###length VEHICLE_TYPES
STR_BUY_VEHICLE_TRAIN_BUY_REFIT_VEHICLE_BUTTON                  :{BLACK}Comprar y reformar tren
STR_BUY_VEHICLE_ROAD_VEHICLE_BUY_REFIT_VEHICLE_BUTTON           :{BLACK}Comprar y reformar vehículo
STR_BUY_VEHICLE_SHIP_BUY_REFIT_VEHICLE_BUTTON                   :{BLACK}Comprar y reformar barco
STR_BUY_VEHICLE_AIRCRAFT_BUY_REFIT_VEHICLE_BUTTON               :{BLACK}Comprar y reformar aeronave

###length VEHICLE_TYPES
STR_BUY_VEHICLE_TRAIN_BUY_VEHICLE_TOOLTIP                       :{BLACK}Comprar el tren elegido. Mayús+Clic muestra un precio estimado de compra
STR_BUY_VEHICLE_ROAD_VEHICLE_BUY_VEHICLE_TOOLTIP                :{BLACK}Comprar el autotransporte elegido. Mayús+Clic muestra un costo estimado de compra
STR_BUY_VEHICLE_SHIP_BUY_VEHICLE_TOOLTIP                        :{BLACK}Comprar el barco elegido. Mayús+Clic muestra un precio estimado de compra
STR_BUY_VEHICLE_AIRCRAFT_BUY_VEHICLE_TOOLTIP                    :{BLACK}Comprar la aeronave elegida. Mayús+Clic muestra un costo estimado de compra

###length VEHICLE_TYPES
STR_BUY_VEHICLE_TRAIN_BUY_REFIT_VEHICLE_TOOLTIP                 :{BLACK}Comprar y reformar el tren elegido. Mayús+Clic muestra un precio estimado de compra
STR_BUY_VEHICLE_ROAD_VEHICLE_BUY_REFIT_VEHICLE_TOOLTIP          :{BLACK}Comprar y reformar el autotransporte elegido. Mayús+Clic muestra un precio estimado de compra
STR_BUY_VEHICLE_SHIP_BUY_REFIT_VEHICLE_TOOLTIP                  :{BLACK}Comprar y reformar el barco elegido. Mayús+Clic muestra un precio estimado de compra
STR_BUY_VEHICLE_AIRCRAFT_BUY_REFIT_VEHICLE_TOOLTIP              :{BLACK}Comprar y reformar la aeronave seleccionada. Mayús+Clic muestra un costo estimado de compra

###length VEHICLE_TYPES
STR_BUY_VEHICLE_TRAIN_RENAME_BUTTON                             :{BLACK}Cambiar nombre
STR_BUY_VEHICLE_ROAD_VEHICLE_RENAME_BUTTON                      :{BLACK}Cambiar nombre
STR_BUY_VEHICLE_SHIP_RENAME_BUTTON                              :{BLACK}Cambiar nombre
STR_BUY_VEHICLE_AIRCRAFT_RENAME_BUTTON                          :{BLACK}Cambiar nombre

###length VEHICLE_TYPES
STR_BUY_VEHICLE_TRAIN_RENAME_TOOLTIP                            :{BLACK}Cambiar el nombre a este tipo de tren
STR_BUY_VEHICLE_ROAD_VEHICLE_RENAME_TOOLTIP                     :{BLACK}Cambiar el nombre a este tipo de vehículo
STR_BUY_VEHICLE_SHIP_RENAME_TOOLTIP                             :{BLACK}Cambiar el nombre a este tipo de barco
STR_BUY_VEHICLE_AIRCRAFT_RENAME_TOOLTIP                         :{BLACK}Cambiar el nombre a este tipo de aeronave

###length VEHICLE_TYPES
STR_BUY_VEHICLE_TRAIN_HIDE_TOGGLE_BUTTON                        :{BLACK}Ocultar
STR_BUY_VEHICLE_ROAD_VEHICLE_HIDE_TOGGLE_BUTTON                 :{BLACK}Ocultar
STR_BUY_VEHICLE_SHIP_HIDE_TOGGLE_BUTTON                         :{BLACK}Ocultar
STR_BUY_VEHICLE_AIRCRAFT_HIDE_TOGGLE_BUTTON                     :{BLACK}Ocultar

###length VEHICLE_TYPES
STR_BUY_VEHICLE_TRAIN_SHOW_TOGGLE_BUTTON                        :{BLACK}Mostrar
STR_BUY_VEHICLE_ROAD_VEHICLE_SHOW_TOGGLE_BUTTON                 :{BLACK}Mostrar
STR_BUY_VEHICLE_SHIP_SHOW_TOGGLE_BUTTON                         :{BLACK}Mostrar
STR_BUY_VEHICLE_AIRCRAFT_SHOW_TOGGLE_BUTTON                     :{BLACK}Mostrar

###length VEHICLE_TYPES
STR_BUY_VEHICLE_TRAIN_HIDE_SHOW_TOGGLE_TOOLTIP                  :{BLACK}Mostrar u ocultar este tipo de tren
STR_BUY_VEHICLE_ROAD_VEHICLE_HIDE_SHOW_TOGGLE_TOOLTIP           :{BLACK}Mostrar u ocultar este tipo de autotransporte
STR_BUY_VEHICLE_SHIP_HIDE_SHOW_TOGGLE_TOOLTIP                   :{BLACK}Mostrar u ocultar este tipo de barco
STR_BUY_VEHICLE_AIRCRAFT_HIDE_SHOW_TOGGLE_TOOLTIP               :{BLACK}Mostrar u ocultar este tipo de aeronave

###length VEHICLE_TYPES
STR_QUERY_RENAME_TRAIN_TYPE_CAPTION                             :{WHITE}Cambiar el nombre del tren
STR_QUERY_RENAME_ROAD_VEHICLE_TYPE_CAPTION                      :{WHITE}Cambiar el nombre del autotransporte
STR_QUERY_RENAME_SHIP_TYPE_CAPTION                              :{WHITE}Cambiar el nombre del barco
STR_QUERY_RENAME_AIRCRAFT_TYPE_CAPTION                          :{WHITE}Cambiar el nombre de la aeronave

# Depot window
STR_DEPOT_CAPTION                                               :{WHITE}{DEPOT}

STR_DEPOT_RENAME_TOOLTIP                                        :{BLACK}Cambiar nombre del depósito
STR_DEPOT_RENAME_DEPOT_CAPTION                                  :Cambiar nombre del depósito

STR_DEPOT_NO_ENGINE                                             :{BLACK}-
STR_DEPOT_VEHICLE_TOOLTIP                                       :{BLACK}{ENGINE}{STRING}
STR_DEPOT_VEHICLE_TOOLTIP_CHAIN                                 :{BLACK}{NUM} vehículo{P "" s}{STRING}
STR_DEPOT_VEHICLE_TOOLTIP_CARGO                                 :{}{CARGO_LONG} (capacidad: {CARGO_SHORT})

###length VEHICLE_TYPES
STR_DEPOT_TRAIN_LIST_TOOLTIP                                    :{BLACK}Trenes: arrastrar vehículos de ferrocarril con Clic izquierdo para añadirlos o quitarlos del tren. Clic derecho para más información. Mantener pulsado Ctrl para usar estos comandos con el resto del tren
STR_DEPOT_ROAD_VEHICLE_LIST_TOOLTIP                             :{BLACK}Vehículos. Clic derecho para más información
STR_DEPOT_SHIP_LIST_TOOLTIP                                     :{BLACK}Barcos. Clic derecho para más información
STR_DEPOT_AIRCRAFT_LIST_TOOLTIP                                 :{BLACK}Aeronaves. Clic derecho para más información

###length VEHICLE_TYPES
STR_DEPOT_TRAIN_SELL_TOOLTIP                                    :{BLACK}Arrastrar aquí un vehículo para venderlo
STR_DEPOT_ROAD_VEHICLE_SELL_TOOLTIP                             :{BLACK}Arrastrar aquí el autotransporte para venderlo
STR_DEPOT_SHIP_SELL_TOOLTIP                                     :{BLACK}Arrastrar aquí el barco para venderlo
STR_DEPOT_AIRCRAFT_SELL_TOOLTIP                                 :{BLACK}Arrastrar aquí la aeronave para venderla

###length VEHICLE_TYPES
STR_DEPOT_SELL_ALL_BUTTON_TRAIN_TOOLTIP                         :{BLACK}Vender todos los trenes del depósito
STR_DEPOT_SELL_ALL_BUTTON_ROAD_VEHICLE_TOOLTIP                  :{BLACK}Vender todos los autotransportes del depósito
STR_DEPOT_SELL_ALL_BUTTON_SHIP_TOOLTIP                          :{BLACK}Vender todos los barcos del astillero
STR_DEPOT_SELL_ALL_BUTTON_AIRCRAFT_TOOLTIP                      :{BLACK}Vender todas las aeronaves del hangar

###length VEHICLE_TYPES
STR_DEPOT_AUTOREPLACE_TRAIN_TOOLTIP                             :{BLACK}Reemplazar automáticamente todos los trenes en el depósito
STR_DEPOT_AUTOREPLACE_ROAD_VEHICLE_TOOLTIP                      :{BLACK}Reemplazar automáticamente todos los autotransportes en el depósito
STR_DEPOT_AUTOREPLACE_SHIP_TOOLTIP                              :{BLACK}Reemplazar automáticamente todos los barcos en el astillero
STR_DEPOT_AUTOREPLACE_AIRCRAFT_TOOLTIP                          :{BLACK}Reemplaza automáticamente todas las aeronaves en el hangar

###length VEHICLE_TYPES
STR_DEPOT_TRAIN_NEW_VEHICLES_BUTTON                             :{BLACK}Nuevo tren
STR_DEPOT_ROAD_VEHICLE_NEW_VEHICLES_BUTTON                      :{BLACK}Nuevo vehículo
STR_DEPOT_SHIP_NEW_VEHICLES_BUTTON                              :{BLACK}Nuevo barco
STR_DEPOT_AIRCRAFT_NEW_VEHICLES_BUTTON                          :{BLACK}Nueva aeronave

###length VEHICLE_TYPES
STR_DEPOT_TRAIN_NEW_VEHICLES_TOOLTIP                            :{BLACK}Comprar nuevo tren
STR_DEPOT_ROAD_VEHICLE_NEW_VEHICLES_TOOLTIP                     :{BLACK}Comprar nuevo autotransporte
STR_DEPOT_SHIP_NEW_VEHICLES_TOOLTIP                             :{BLACK}Comprar nuevo barco
STR_DEPOT_AIRCRAFT_NEW_VEHICLES_TOOLTIP                         :{BLACK}Comprar nueva aeronave

###length VEHICLE_TYPES
STR_DEPOT_CLONE_TRAIN                                           :{BLACK}Clonar
STR_DEPOT_CLONE_ROAD_VEHICLE                                    :{BLACK}Clonar
STR_DEPOT_CLONE_SHIP                                            :{BLACK}Clonar
STR_DEPOT_CLONE_AIRCRAFT                                        :{BLACK}Clonar

###length VEHICLE_TYPES
STR_DEPOT_CLONE_TRAIN_DEPOT_INFO                                :{BLACK}Esto comprará una copia del tren y sus vagones. Clic en este botón y después en el tren a copiar. Ctrl+Clic para compartir los recorridos. Mayús+Clic muestra un costo estimado de compra
STR_DEPOT_CLONE_ROAD_VEHICLE_DEPOT_INFO                         :{BLACK}Esto comprará una copia del autotransporte. Clic en este botón y después en el vehículo a copiar. Ctrl+Clic para compartir los recorridos. Mayús+Clic muestra un costo estimado de compra
STR_DEPOT_CLONE_SHIP_DEPOT_INFO                                 :{BLACK}Esto comprará una copia del barco. Clic en este botón y después en el barco a copiar. Ctrl+Clic para compartir los recorridos. Mayús+Clic muestra un costo estimado de compra
STR_DEPOT_CLONE_AIRCRAFT_INFO_HANGAR_WINDOW                     :{BLACK}Esto comprará una copia de la aeronave. Clic en este botón y después en la aeronave a copiar. Ctrl+Clic para compartir los recorridos. Mayús+Clic muestra un costo estimado de compra

###length VEHICLE_TYPES
STR_DEPOT_TRAIN_LOCATION_TOOLTIP                                :{BLACK}Centrar la vista en el depósito de trenes. Ctrl+Clic abre una vista aparte
STR_DEPOT_ROAD_VEHICLE_LOCATION_TOOLTIP                         :{BLACK}Centrar la vista en el depósito de vehículos. Ctrl+Clic abre una vista aparte
STR_DEPOT_SHIP_LOCATION_TOOLTIP                                 :{BLACK}Centrar la vista en el astillero. Ctrl+Clic abre una vista aparte
STR_DEPOT_AIRCRAFT_LOCATION_TOOLTIP                             :{BLACK}Centrar la vista en el hangar. Ctrl+Clic abre una vista aparte

###length VEHICLE_TYPES
STR_DEPOT_VEHICLE_ORDER_LIST_TRAIN_TOOLTIP                      :{BLACK}Listar todos los trenes con recorridos por este depósito
STR_DEPOT_VEHICLE_ORDER_LIST_ROAD_VEHICLE_TOOLTIP               :{BLACK}Listar todos los vehículos con recorridos por este depósito
STR_DEPOT_VEHICLE_ORDER_LIST_SHIP_TOOLTIP                       :{BLACK}Listar todos los barcos con recorridos por este astillero
STR_DEPOT_VEHICLE_ORDER_LIST_AIRCRAFT_TOOLTIP                   :{BLACK}Listar todas las aeronaves con recorridos por este hangar

###length VEHICLE_TYPES
STR_DEPOT_MASS_STOP_DEPOT_TRAIN_TOOLTIP                         :{BLACK}Clic para detener todos los trenes que hay en el depósito
STR_DEPOT_MASS_STOP_DEPOT_ROAD_VEHICLE_TOOLTIP                  :{BLACK}Clic para detener todos los vehículos que hay en el depósito
STR_DEPOT_MASS_STOP_DEPOT_SHIP_TOOLTIP                          :{BLACK}Clic para detener todos los barcos que hay en el astillero
STR_DEPOT_MASS_STOP_HANGAR_TOOLTIP                              :{BLACK}Clic para detener todas las aeronaves que hay en el hangar

###length VEHICLE_TYPES
STR_DEPOT_MASS_START_DEPOT_TRAIN_TOOLTIP                        :{BLACK}Clic para poner en marcha todos los trenes que hay en el depósito
STR_DEPOT_MASS_START_DEPOT_ROAD_VEHICLE_TOOLTIP                 :{BLACK}Clic para poner en marcha todos los vehículos que hay en el depósito
STR_DEPOT_MASS_START_DEPOT_SHIP_TOOLTIP                         :{BLACK}Clic para poner en marcha todos los barcos que hay en el astillero
STR_DEPOT_MASS_START_HANGAR_TOOLTIP                             :{BLACK}Clic para despegar todas las aeronaves que hay en el hangar

STR_DEPOT_DRAG_WHOLE_TRAIN_TO_SELL_TOOLTIP                      :{BLACK}Arrastrar aquí la locomotora para vender todo el tren
STR_DEPOT_SELL_CONFIRMATION_TEXT                                :{YELLOW}Se venderán todos los vehículos que hay en este depósito. ¿Proceder?

# Engine preview window
STR_ENGINE_PREVIEW_CAPTION                                      :{WHITE}Mensaje del fabricante de vehículos
STR_ENGINE_PREVIEW_MESSAGE                                      :{GOLD}Hemos diseñado un{G "" a} nuev{G o a} {STRING}. ¿Le interesaría el uso exclusivo de este vehículo por un año para que podamos probar su desempeño antes de lanzarlo al público?

STR_ENGINE_PREVIEW_RAILROAD_LOCOMOTIVE                          :{G=f}locomotora
STR_ENGINE_PREVIEW_ELRAIL_LOCOMOTIVE                            :locomotora eléctrica
STR_ENGINE_PREVIEW_MONORAIL_LOCOMOTIVE                          :{G=f}locomotora de monorriel
STR_ENGINE_PREVIEW_MAGLEV_LOCOMOTIVE                            :{G=f}locomotora maglev

STR_ENGINE_PREVIEW_ROAD_VEHICLE                                 :{G=m}autotransporte
STR_ENGINE_PREVIEW_TRAM_VEHICLE                                 :tranvía

STR_ENGINE_PREVIEW_AIRCRAFT                                     :{G=f}aeronave
STR_ENGINE_PREVIEW_SHIP                                         :{G=m}barco

STR_ENGINE_PREVIEW_COST_WEIGHT_SPEED_POWER                      :{BLACK}Costo: {CURRENCY_LONG} Peso: {WEIGHT_SHORT}{}Velocidad: {VELOCITY}  Potencia: {POWER}{}Costo de operación: {CURRENCY_LONG}/año{}Capacidad: {CARGO_LONG}
STR_ENGINE_PREVIEW_COST_WEIGHT_SPEED_POWER_MAX_TE               :{BLACK}Costo: {0:CURRENCY_LONG} Peso: {1:WEIGHT_SHORT}{}Velocidad: {2:VELOCITY}  Potencia: {3:POWER}  Máx. F.T.: {6:FORCE}{}Costo de operación: {4:CURRENCY_LONG}/año{}Capacidad: {5:CARGO_LONG}
STR_ENGINE_PREVIEW_COST_MAX_SPEED_CAP_RUNCOST                   :{BLACK}Costo: {CURRENCY_LONG} Velocidad máx.: {VELOCITY}{}Capacidad: {CARGO_LONG}{}Costo de mantenimiento: {CURRENCY_LONG}/año
STR_ENGINE_PREVIEW_COST_MAX_SPEED_TYPE_CAP_CAP_RUNCOST          :{BLACK}Costo: {CURRENCY_LONG} Vel. máx.: {VELOCITY}{}Tipo de aeronave: {STRING}{}Capacidad: {CARGO_LONG}, {CARGO_LONG}{}Costo de operación: {CURRENCY_LONG} al año
STR_ENGINE_PREVIEW_COST_MAX_SPEED_TYPE_CAP_RUNCOST              :{BLACK}Costo: {CURRENCY_LONG} Vel. máx.: {VELOCITY}{}Tipo de aeronave: {STRING}{}Capacidad: {CARGO_LONG}{}Costo de operación: {CURRENCY_LONG} al año
STR_ENGINE_PREVIEW_COST_MAX_SPEED_TYPE_RANGE_CAP_CAP_RUNCOST    :{BLACK}Costo: {CURRENCY_LONG} Vel. máx.: {VELOCITY}{}Tipo de aeronave: {STRING} Alcance: {COMMA} casillas{}Capacidad: {CARGO_LONG}, {CARGO_LONG}{}Costo de operación: {CURRENCY_LONG} al año
STR_ENGINE_PREVIEW_COST_MAX_SPEED_TYPE_RANGE_CAP_RUNCOST        :{BLACK}Costo: {CURRENCY_LONG} Vel. máx.: {VELOCITY}{}Tipo de aeronave: {STRING} Alcance: {COMMA} tiles{}Capacidad: {CARGO_LONG}{}Costo de operación: {CURRENCY_LONG} al año

# Autoreplace window
STR_REPLACE_VEHICLES_WHITE                                      :{WHITE}Reemplazar {STRING} - {STRING}

STR_REPLACE_VEHICLE_VEHICLES_IN_USE                             :{YELLOW}Vehículos en uso
STR_REPLACE_VEHICLE_VEHICLES_IN_USE_TOOLTIP                     :{BLACK}Esta columna muestra los vehículos ya adquiridos
STR_REPLACE_VEHICLE_AVAILABLE_VEHICLES                          :{YELLOW}Vehículos disponibles
STR_REPLACE_VEHICLE_AVAILABLE_VEHICLES_TOOLTIP                  :{BLACK}Esta columna muestra los vehículos disponibles para realizar el reemplazo

###length VEHICLE_TYPES
STR_REPLACE_VEHICLE_TRAIN                                       :Tren
STR_REPLACE_VEHICLE_ROAD_VEHICLE                                :Autotransporte
STR_REPLACE_VEHICLE_SHIP                                        :Barco
STR_REPLACE_VEHICLE_AIRCRAFT                                    :Aeronave

STR_REPLACE_HELP_LEFT_ARRAY                                     :{BLACK}Elegir el tipo de vehículo a reemplazar
STR_REPLACE_HELP_RIGHT_ARRAY                                    :{BLACK}Elegir el nuevo tipo de vehículo que reemplazará al vehículo elegido a la izquierda

STR_REPLACE_VEHICLES_START                                      :{BLACK}Iniciar proceso de reemplazo
STR_REPLACE_VEHICLES_NOW                                        :Reemplazar todos los vehículos ahora
STR_REPLACE_VEHICLES_WHEN_OLD                                   :Reemplazar sólo los vehículos viejos
STR_REPLACE_HELP_START_BUTTON                                   :{BLACK}Clic para reemplazar el vehículo elegido a la izquierda por el elegido a la derecha
STR_REPLACE_NOT_REPLACING                                       :{BLACK}Reemplazo no iniciado
STR_REPLACE_NOT_REPLACING_VEHICLE_SELECTED                      :{BLACK}No hay vehículos elegidos
STR_REPLACE_REPLACING_WHEN_OLD                                  :{ENGINE} cuando esté viejo
STR_REPLACE_VEHICLES_STOP                                       :{BLACK}Dejar de reemplazar vehículos
STR_REPLACE_HELP_STOP_BUTTON                                    :{BLACK}Presionar este botón para detener el reemplazo del vehículo situado a la izquierda

STR_REPLACE_ENGINE_WAGON_SELECT_HELP                            :{BLACK}Cambiar entre reemplazo de vagón y locomotora
STR_REPLACE_ENGINES                                             :Locomotoras
STR_REPLACE_WAGONS                                              :Vagones
STR_REPLACE_ALL_RAILTYPE                                        :Todos los vehículos ferroviarios
STR_REPLACE_ALL_ROADTYPE                                        :Todos los autotransportes

###length 2
STR_REPLACE_HELP_RAILTYPE                                       :{BLACK}Elegir el tipo de vías férreas según el vehículo ferroviario a reemplazar
STR_REPLACE_HELP_ROADTYPE                                       :{BLACK}Elegir el tipo de carretera según el autotransporte a reemplazar
###next-name-looks-similar

STR_REPLACE_HELP_REPLACE_INFO_TAB                               :{BLACK}Mostrar el vehículo que reemplazará al otro de la izquierda
STR_REPLACE_RAIL_VEHICLES                                       :Trenes
STR_REPLACE_ELRAIL_VEHICLES                                     :Trenes eléctricos
STR_REPLACE_MONORAIL_VEHICLES                                   :Trenes de monorriel
STR_REPLACE_MAGLEV_VEHICLES                                     :Trenes maglev

STR_REPLACE_ROAD_VEHICLES                                       :Autotransportes
STR_REPLACE_TRAM_VEHICLES                                       :Vehículos de tranvía

STR_REPLACE_REMOVE_WAGON                                        :{BLACK}Quitar vagones ({STRING}): {ORANGE}{STRING}
STR_REPLACE_REMOVE_WAGON_HELP                                   :{BLACK}Hacer que el reemplazo automático mantenga la longitud del tren quitando vagones (empezando por el frente), si el cambio de locomotora produce un tren más largo
STR_REPLACE_REMOVE_WAGON_GROUP_HELP                             :{STRING}. Ctrl+Clic para incluir subgrupos

# Vehicle view
STR_VEHICLE_VIEW_CAPTION                                        :{WHITE}{VEHICLE}

###length VEHICLE_TYPES
STR_VEHICLE_VIEW_TRAIN_CENTER_TOOLTIP                           :{BLACK} Centrar la vista en el tren. Doble clic permite seguir el tren. Ctrl+Clic abre una vista aparte
STR_VEHICLE_VIEW_ROAD_VEHICLE_CENTER_TOOLTIP                    :{BLACK} Centrar la vista en el vehículo. Doble clic permite seguir el vehículo. Ctrl+Clic abre una vista aparte
STR_VEHICLE_VIEW_SHIP_CENTER_TOOLTIP                            :{BLACK}Centrar la vista en el barco. Ctrl+Clic abre una vista aparte
STR_VEHICLE_VIEW_AIRCRAFT_CENTER_TOOLTIP                        :{BLACK} Centrar la vista en la aeronave. Doble clic permite seguir la aeronave. Ctrl+Clic abre una vista aparte

###length VEHICLE_TYPES
STR_VEHICLE_VIEW_TRAIN_SEND_TO_DEPOT_TOOLTIP                    :{BLACK}Enviar tren al depósito. Ctrl+Clic para realizar solamente mantenimiento
STR_VEHICLE_VIEW_ROAD_VEHICLE_SEND_TO_DEPOT_TOOLTIP             :{BLACK}Enviar vehículo al depósito. Ctrl+Clic para realizar solamente mantenimiento
STR_VEHICLE_VIEW_SHIP_SEND_TO_DEPOT_TOOLTIP                     :{BLACK}Enviar barco al astillero. Ctrl+Clic para realizar solamente mantenimiento
STR_VEHICLE_VIEW_AIRCRAFT_SEND_TO_DEPOT_TOOLTIP                 :{BLACK}Enviar aeronave al hangar. Ctrl+Clic para realizar solamente mantenimiento

###length VEHICLE_TYPES
STR_VEHICLE_VIEW_CLONE_TRAIN_INFO                               :{BLACK}Esto comprará una copia idéntica del tren, incluyendo todos sus vagones y carros. Clic en este botón y después en el tren a copiar. Ctrl+Clic para compartir los recorridos. Mayús+Clic muestra un costo estimado de compra
STR_VEHICLE_VIEW_CLONE_ROAD_VEHICLE_INFO                        :{BLACK}Esto comprará una copia idéntica del vehículo. Clic en este botón y después en el tren a copiar. Ctrl+Clic para compartir los recorridos. Mayús+Clic muestra un costo estimado de compra
STR_VEHICLE_VIEW_CLONE_SHIP_INFO                                :{BLACK}Esto comprará una copia idéntica del barco. Clic en este botón y después en el tren a copiar. Ctrl+Clic para compartir los recorridos. Mayús+Clic muestra un costo estimado de compra
STR_VEHICLE_VIEW_CLONE_AIRCRAFT_INFO                            :{BLACK}Esto comprará una copia idéntica de la aeronave. Clic en este botón y después en el tren a copiar. Ctrl+Clic para compartir los recorridos. Mayús+Clic muestra un costo estimado de compra

STR_VEHICLE_VIEW_TRAIN_IGNORE_SIGNAL_TOOLTIP                    :{BLACK}Forzar al tren a proceder sin esperar a que la señal le ceda vía libre
STR_VEHICLE_VIEW_TRAIN_REVERSE_TOOLTIP                          :{BLACK}Cambiar dirección del tren
STR_VEHICLE_VIEW_ROAD_VEHICLE_REVERSE_TOOLTIP                   :{BLACK}Forzar al vehículo a girar en sentido opuesto
STR_VEHICLE_VIEW_ORDER_LOCATION_TOOLTIP                         :{BLACK}Centrar la vista en el destino del recorrido. Ctrl+Clic abre una vista aparte

###length VEHICLE_TYPES
STR_VEHICLE_VIEW_TRAIN_REFIT_TOOLTIP                            :{BLACK}Reformar tren para llevar otro tipo de carga
STR_VEHICLE_VIEW_ROAD_VEHICLE_REFIT_TOOLTIP                     :{BLACK}Reformar autotransporte para llevar otro tipo de carga
STR_VEHICLE_VIEW_SHIP_REFIT_TOOLTIP                             :{BLACK}Reformar barco para llevar otro tipo de carga
STR_VEHICLE_VIEW_AIRCRAFT_REFIT_TOOLTIP                         :{BLACK}Reformar aeronave para llevar otro tipo de carga

###length VEHICLE_TYPES
STR_VEHICLE_VIEW_TRAIN_ORDERS_TOOLTIP                           :{BLACK}Ver recorridos del tren. Ctrl+Clic muestra su itinerario
STR_VEHICLE_VIEW_ROAD_VEHICLE_ORDERS_TOOLTIP                    :{BLACK}Ver recorridos del vehículo Ctrl+Clic muestra su itinerario
STR_VEHICLE_VIEW_SHIP_ORDERS_TOOLTIP                            :{BLACK}Ver recorridos del barco. Ctrl+Clic muestra su itinerario
STR_VEHICLE_VIEW_AIRCRAFT_ORDERS_TOOLTIP                        :{BLACK}Ver recorridos de la aeronave. Ctrl+Clic muestra su itinerario

###length VEHICLE_TYPES
STR_VEHICLE_VIEW_TRAIN_SHOW_DETAILS_TOOLTIP                     :{BLACK}Ver detalles del tren
STR_VEHICLE_VIEW_ROAD_VEHICLE_SHOW_DETAILS_TOOLTIP              :{BLACK}Ver detalles del vehículo
STR_VEHICLE_VIEW_SHIP_SHOW_DETAILS_TOOLTIP                      :{BLACK}Ver detalles del barco
STR_VEHICLE_VIEW_AIRCRAFT_SHOW_DETAILS_TOOLTIP                  :{BLACK}Ver detalles de la aeronave

###length VEHICLE_TYPES
STR_VEHICLE_VIEW_TRAIN_STATUS_START_STOP_TOOLTIP                :{BLACK}Acción actual del tren. Clic para arrancar o detener
STR_VEHICLE_VIEW_ROAD_VEHICLE_STATUS_START_STOP_TOOLTIP         :{BLACK}Acción actual del vehículo. Clic para arrancar o detener
STR_VEHICLE_VIEW_SHIP_STATE_STATUS_STOP_TOOLTIP                 :{BLACK}Acción actual del barco. Clic para arrancar o detener
STR_VEHICLE_VIEW_AIRCRAFT_STATUS_START_STOP_TOOLTIP             :{BLACK}Acción actual de la aeronave. Clic para arrancar o detener

# Messages in the start stop button in the vehicle view
STR_VEHICLE_STATUS_LOADING_UNLOADING                            :{LTBLUE}Cargando/Descargando
STR_VEHICLE_STATUS_LEAVING                                      :{LTBLUE}Partiendo
STR_VEHICLE_STATUS_CRASHED                                      :{RED}¡Accidentado!
STR_VEHICLE_STATUS_BROKEN_DOWN                                  :{RED}Averiado
STR_VEHICLE_STATUS_STOPPED                                      :{RED}Detenido
STR_VEHICLE_STATUS_TRAIN_STOPPING_VEL                           :{RED}Deteniéndose, {VELOCITY}
STR_VEHICLE_STATUS_TRAIN_NO_POWER                               :{RED}Sin potencia
STR_VEHICLE_STATUS_TRAIN_STUCK                                  :{ORANGE}Esperando ruta libre
STR_VEHICLE_STATUS_AIRCRAFT_TOO_FAR                             :{ORANGE}Muy lejos del próximo destino

STR_VEHICLE_STATUS_HEADING_FOR_STATION_VEL                      :{LTBLUE}Hacia {STATION}, {VELOCITY}
STR_VEHICLE_STATUS_NO_ORDERS_VEL                                :{LTBLUE}Sin recorridos, {VELOCITY}
STR_VEHICLE_STATUS_HEADING_FOR_WAYPOINT_VEL                     :{LTBLUE}Hacia {WAYPOINT}, {VELOCITY}
STR_VEHICLE_STATUS_HEADING_FOR_DEPOT_VEL                        :{ORANGE}Hacia {DEPOT}, {VELOCITY}
STR_VEHICLE_STATUS_HEADING_FOR_DEPOT_SERVICE_VEL                :{LTBLUE}Mantenimiento en {DEPOT}, {VELOCITY}

STR_VEHICLE_STATUS_CANNOT_REACH_STATION_VEL                     :{LTBLUE}No puede llegar a {STATION}, {VELOCITY}
STR_VEHICLE_STATUS_CANNOT_REACH_WAYPOINT_VEL                    :{LTBLUE}No puede llegar a {WAYPOINT}, {VELOCITY}
STR_VEHICLE_STATUS_CANNOT_REACH_DEPOT_VEL                       :{ORANGE}No puede llegar a {DEPOT}, {VELOCITY}
STR_VEHICLE_STATUS_CANNOT_REACH_DEPOT_SERVICE_VEL               :{LTBLUE}No puede llegar a {DEPOT}, {VELOCITY}

# Vehicle stopped/started animations
###length 2
STR_VEHICLE_COMMAND_STOPPED_SMALL                               :{TINY_FONT}{RED}Detenido
STR_VEHICLE_COMMAND_STOPPED                                     :{RED}Detenido

###length 2
STR_VEHICLE_COMMAND_STARTED_SMALL                               :{TINY_FONT}{GREEN}En marcha
STR_VEHICLE_COMMAND_STARTED                                     :{GREEN}En marcha

# Vehicle details
STR_VEHICLE_DETAILS_CAPTION                                     :{WHITE}{VEHICLE} (Detalles)

###length VEHICLE_TYPES
STR_VEHICLE_DETAILS_TRAIN_RENAME                                :{BLACK}Cambiar nombre
STR_VEHICLE_DETAILS_ROAD_VEHICLE_RENAME                         :{BLACK}Cambiar nombre
STR_VEHICLE_DETAILS_SHIP_RENAME                                 :{BLACK}Cambiar nombre
STR_VEHICLE_DETAILS_AIRCRAFT_RENAME                             :{BLACK}Cambiar nombre

STR_VEHICLE_INFO_AGE_RUNNING_COST_YR                            :{BLACK}Edad: {LTBLUE}{STRING}{BLACK}   Costo de mantenimiento: {LTBLUE}{CURRENCY_LONG}/año
STR_VEHICLE_INFO_AGE                                            :{COMMA} año{P "" s} ({COMMA})
STR_VEHICLE_INFO_AGE_RED                                        :{RED}{COMMA} año{P "" s} ({COMMA})

STR_VEHICLE_INFO_MAX_SPEED                                      :{BLACK}Velocidad máx.: {LTBLUE}{VELOCITY}
STR_VEHICLE_INFO_MAX_SPEED_TYPE                                 :{BLACK}Vel. máx.: {LTBLUE}{VELOCITY} {BLACK}Tipo de aeronave: {LTBLUE}{STRING}
STR_VEHICLE_INFO_MAX_SPEED_TYPE_RANGE                           :{BLACK}Vel. máx.: {LTBLUE}{VELOCITY} {BLACK}Tipo de aeronave: {LTBLUE}{STRING} {BLACK}Alcance: {LTBLUE}{COMMA} casillas
STR_VEHICLE_INFO_WEIGHT_POWER_MAX_SPEED                         :{BLACK}Peso: {LTBLUE}{WEIGHT_SHORT} {BLACK}Potencia: {LTBLUE}{POWER}{BLACK} Velocidad máx.: {LTBLUE}{VELOCITY}
STR_VEHICLE_INFO_WEIGHT_POWER_MAX_SPEED_MAX_TE                  :{BLACK}Peso: {LTBLUE}{WEIGHT_SHORT} {BLACK}Potencia: {LTBLUE}{POWER}{BLACK} Velocidad máx.: {LTBLUE}{VELOCITY} {BLACK}F.T. máx.: {LTBLUE}{FORCE}

STR_VEHICLE_INFO_PROFIT_THIS_YEAR_LAST_YEAR                     :{BLACK}Ganancias este año: {LTBLUE}{CURRENCY_LONG} (último año: {CURRENCY_LONG})
STR_VEHICLE_INFO_PROFIT_THIS_YEAR_LAST_YEAR_MIN_PERFORMANCE     :{BLACK}Ganancias este año: {LTBLUE}{CURRENCY_LONG} (último año: {CURRENCY_LONG}) {BLACK}Mín. rendimiento: {LTBLUE}{POWER_TO_WEIGHT}
STR_VEHICLE_INFO_RELIABILITY_BREAKDOWNS                         :{BLACK}Fiabilidad: {LTBLUE}{COMMA}%  {BLACK}Averías desde el último mantenimiento: {LTBLUE}{COMMA}

STR_VEHICLE_INFO_BUILT_VALUE                                    :{LTBLUE}{ENGINE} {BLACK}Construido: {LTBLUE}{NUM}{BLACK} Valor: {LTBLUE}{CURRENCY_LONG}
STR_VEHICLE_INFO_NO_CAPACITY                                    :{BLACK}Capacidad: {LTBLUE}Ninguna{STRING}
STR_VEHICLE_INFO_CAPACITY                                       :{BLACK}Capacidad: {LTBLUE}{0:CARGO_LONG}{3:STRING}
STR_VEHICLE_INFO_CAPACITY_MULT                                  :{BLACK}Capacidad: {LTBLUE}{0:CARGO_LONG}{3:STRING} (×{4:NUM})
STR_VEHICLE_INFO_CAPACITY_CAPACITY                              :{BLACK}Capacidad: {LTBLUE}{CARGO_LONG}, {CARGO_LONG}{STRING}

STR_VEHICLE_INFO_FEEDER_CARGO_VALUE                             :{BLACK}Créditos por transferencia: {LTBLUE}{CURRENCY_LONG}

STR_VEHICLE_DETAILS_SERVICING_INTERVAL_DAYS                     :{BLACK}Mantenimiento cada: {LTBLUE}{COMMA}{NBSP}días{BLACK}   Último mantenimiento: {LTBLUE}{DATE_LONG}
STR_VEHICLE_DETAILS_SERVICING_INTERVAL_PERCENT                  :{BLACK}Mantenimiento cada: {LTBLUE}{COMMA}%{BLACK}   Último mantenimiento: {LTBLUE}{DATE_LONG}
STR_VEHICLE_DETAILS_INCREASE_SERVICING_INTERVAL_TOOLTIP         :{BLACK}Incrementar el intervalo de mantenimiento 10 días. Ctrl+Clic para incrementar el intervalo de mantenimiento en 5 días
STR_VEHICLE_DETAILS_DECREASE_SERVICING_INTERVAL_TOOLTIP         :{BLACK}Reducir intervalo de mantenimiento 10 días. Ctrl+Clic para reducir el intervalo de mantenimiento 5 días

STR_SERVICE_INTERVAL_DROPDOWN_TOOLTIP                           :{BLACK}Cambiar tipo de intervalo de mantenimiento
STR_VEHICLE_DETAILS_DEFAULT                                     :Por defecto
STR_VEHICLE_DETAILS_DAYS                                        :Días
STR_VEHICLE_DETAILS_PERCENT                                     :Porcentaje

###length VEHICLE_TYPES
STR_QUERY_RENAME_TRAIN_CAPTION                                  :{WHITE}Cambiar nombre
STR_QUERY_RENAME_ROAD_VEHICLE_CAPTION                           :{WHITE}Cambiar nombre
STR_QUERY_RENAME_SHIP_CAPTION                                   :{WHITE}Cambiar nombre
STR_QUERY_RENAME_AIRCRAFT_CAPTION                               :{WHITE}Cambiar nombre

# Extra buttons for train details windows
STR_VEHICLE_DETAILS_TRAIN_ENGINE_BUILT_AND_VALUE                :{LTBLUE}{ENGINE}{BLACK}   Construido: {LTBLUE}{NUM}{BLACK} Valor: {LTBLUE}{CURRENCY_LONG}
STR_VEHICLE_DETAILS_TRAIN_WAGON_VALUE                           :{LTBLUE}{ENGINE}{BLACK}   Valor: {LTBLUE}{CURRENCY_LONG}

STR_VEHICLE_DETAILS_TRAIN_TOTAL_CAPACITY_TEXT                   :{BLACK}Capacidad total de este tren:
STR_VEHICLE_DETAILS_TRAIN_TOTAL_CAPACITY                        :{LTBLUE}{CARGO_LONG} ({CARGO_SHORT})
STR_VEHICLE_DETAILS_TRAIN_TOTAL_CAPACITY_MULT                   :{LTBLUE}{CARGO_LONG} ({CARGO_SHORT}) (x{NUM})

STR_VEHICLE_DETAILS_CARGO_EMPTY                                 :{LTBLUE}Vacío
STR_VEHICLE_DETAILS_CARGO_FROM                                  :{LTBLUE}{CARGO_LONG} desde {STATION}
STR_VEHICLE_DETAILS_CARGO_FROM_MULT                             :{LTBLUE}{CARGO_LONG} desde {STATION} (×{NUM})

STR_VEHICLE_DETAIL_TAB_CARGO                                    :{BLACK}Carga
STR_VEHICLE_DETAILS_TRAIN_CARGO_TOOLTIP                         :{BLACK}Mostrar detalles de mercancía transportada
STR_VEHICLE_DETAIL_TAB_INFORMATION                              :{BLACK}Información
STR_VEHICLE_DETAILS_TRAIN_INFORMATION_TOOLTIP                   :{BLACK}Mostrar detalles de los vehículos
STR_VEHICLE_DETAIL_TAB_CAPACITIES                               :{BLACK}Capacidades
STR_VEHICLE_DETAILS_TRAIN_CAPACITIES_TOOLTIP                    :{BLACK}Mostrar capacidades de cada vehículo del tren
STR_VEHICLE_DETAIL_TAB_TOTAL_CARGO                              :{BLACK}Carga total
STR_VEHICLE_DETAILS_TRAIN_TOTAL_CARGO_TOOLTIP                   :{BLACK}Mostrar capacidad total del tren dividida por carga

STR_VEHICLE_DETAILS_TRAIN_ARTICULATED_RV_CAPACITY               :{BLACK}Capacidad: {LTBLUE}

# Vehicle refit
STR_REFIT_CAPTION                                               :{WHITE}{VEHICLE} (reformar)
STR_REFIT_TITLE                                                 :{GOLD}Elegir el nuevo tipo de carga:
STR_REFIT_NEW_CAPACITY_COST_OF_REFIT                            :{BLACK}Nueva capacidad: {GOLD}{CARGO_LONG}{}{BLACK}Costo por reformar: {RED}{CURRENCY_LONG}
STR_REFIT_NEW_CAPACITY_INCOME_FROM_REFIT                        :{BLACK}Nueva capacidad: {GOLD}{CARGO_LONG}{}{BLACK}Ingreso al reformar: {GREEN}{CURRENCY_LONG}
STR_REFIT_NEW_CAPACITY_COST_OF_AIRCRAFT_REFIT                   :{BLACK}Nueva capacidad: {GOLD}{CARGO_LONG}, {GOLD}{CARGO_LONG}{}{BLACK}Costo por reformar: {RED}{CURRENCY_LONG}
STR_REFIT_NEW_CAPACITY_INCOME_FROM_AIRCRAFT_REFIT               :{BLACK}Nueva capacidad: {GOLD}{CARGO_LONG}, {GOLD}{CARGO_LONG}{}{BLACK}Ingreso al reformar: {GREEN}{CURRENCY_LONG}
STR_REFIT_SELECT_VEHICLES_TOOLTIP                               :{BLACK}Elegir los vehículos a reformar. Arrastrar con el ratón para elegir más de un vehículo. Clic en un espacio vacío para elegir el tren completo. Ctrl+Clic para elegir una unidad del tren y los vagones subsecuentes

###length VEHICLE_TYPES
STR_REFIT_TRAIN_LIST_TOOLTIP                                    :{BLACK}Elegir el tipo de carga para el tren
STR_REFIT_ROAD_VEHICLE_LIST_TOOLTIP                             :{BLACK}Elegir el tipo de carga para el autotransporte
STR_REFIT_SHIP_LIST_TOOLTIP                                     :{BLACK}Elegir el tipo de carga para el barco
STR_REFIT_AIRCRAFT_LIST_TOOLTIP                                 :{BLACK}Elegir el tipo de carga para la aeronave

###length VEHICLE_TYPES
STR_REFIT_TRAIN_REFIT_BUTTON                                    :{BLACK}Reformar tren
STR_REFIT_ROAD_VEHICLE_REFIT_BUTTON                             :{BLACK}Reformar autotransporte
STR_REFIT_SHIP_REFIT_BUTTON                                     :{BLACK}Reformar barco
STR_REFIT_AIRCRAFT_REFIT_BUTTON                                 :{BLACK}Reformar aeronave

###length VEHICLE_TYPES
STR_REFIT_TRAIN_REFIT_TOOLTIP                                   :{BLACK}Reformar el tren para transportar la carga elegida
STR_REFIT_ROAD_VEHICLE_REFIT_TOOLTIP                            :{BLACK}Reformar el autotransporte para llevar la carga elegida
STR_REFIT_SHIP_REFIT_TOOLTIP                                    :{BLACK}Reformar el barco para transportar la carga elegida
STR_REFIT_AIRCRAFT_REFIT_TOOLTIP                                :{BLACK}Reformar la aeronave para transportar la carga elegida

# Order view
STR_ORDERS_CAPTION                                              :{WHITE}{VEHICLE} (Recorridos)
STR_ORDERS_TIMETABLE_VIEW                                       :{BLACK}Itinerario
STR_ORDERS_TIMETABLE_VIEW_TOOLTIP                               :{BLACK}Cambiar a la ventana de itinerarios

STR_ORDERS_LIST_TOOLTIP                                         :{BLACK}Lista de recorridos. Clic para resaltar. Ctrl+Clic para ir al destino del recorrido
STR_ORDER_INDEX                                                 :{COMMA}:{NBSP}
STR_ORDER_TEXT                                                  :{STRING} {STRING} {STRING}

STR_ORDERS_END_OF_ORDERS                                        :- - Fin de recorridos - -
STR_ORDERS_END_OF_SHARED_ORDERS                                 :- - Fin de recorridos compartidos - -

# Order bottom buttons
STR_ORDER_NON_STOP                                              :{BLACK}Sin paradas
STR_ORDER_GO_TO                                                 :Ir a
STR_ORDER_GO_NON_STOP_TO                                        :Ir sin paradas a
STR_ORDER_GO_VIA                                                :Pasar por
STR_ORDER_GO_NON_STOP_VIA                                       :Ir sin paradas por
STR_ORDER_TOOLTIP_NON_STOP                                      :{BLACK}Cambiar la forma de hacer parada en el recorrido resaltado

STR_ORDER_TOGGLE_FULL_LOAD                                      :{BLACK}Llenar cualquiera
STR_ORDER_DROP_LOAD_IF_POSSIBLE                                 :Cargar si hay disponible
STR_ORDER_DROP_FULL_LOAD_ALL                                    :Llenar todo
STR_ORDER_DROP_FULL_LOAD_ANY                                    :Llenar cualquiera
STR_ORDER_DROP_NO_LOADING                                       :No cargar
STR_ORDER_TOOLTIP_FULL_LOAD                                     :{BLACK}Cambiar la forma de cargar en el recorrido resaltado

STR_ORDER_TOGGLE_UNLOAD                                         :{BLACK}Descargar todo
STR_ORDER_DROP_UNLOAD_IF_ACCEPTED                               :Descargar si es aceptado
STR_ORDER_DROP_UNLOAD                                           :Descargar todo
STR_ORDER_DROP_TRANSFER                                         :Transferir
STR_ORDER_DROP_NO_UNLOADING                                     :No descargar
STR_ORDER_TOOLTIP_UNLOAD                                        :{BLACK}Cambiar la forma de descargar en el recorrido resaltado

STR_ORDER_REFIT                                                 :{BLACK}Reformar
STR_ORDER_REFIT_TOOLTIP                                         :{BLACK}Elegir la reforma de carga en este recorrido. Ctrl+Clic para eliminar
STR_ORDER_REFIT_AUTO                                            :{BLACK}Reformar en estación
STR_ORDER_REFIT_AUTO_TOOLTIP                                    :{BLACK}Elegir la reforma de carga en este recorrido. Ctrl+Clic para eliminar. La reforma en estaciones solo será posible si el vehículo lo permite
STR_ORDER_DROP_REFIT_AUTO                                       :Carga fija
STR_ORDER_DROP_REFIT_AUTO_ANY                                   :Carga disponible

STR_ORDER_SERVICE                                               :{BLACK}Mantenimiento
STR_ORDER_DROP_GO_ALWAYS_DEPOT                                  :Ir siempre
STR_ORDER_DROP_SERVICE_DEPOT                                    :Mantto. si es necesario
STR_ORDER_DROP_HALT_DEPOT                                       :Detenerse
STR_ORDER_SERVICE_TOOLTIP                                       :{BLACK}Ignorar este recorrido a menos que el mantenimiento sea necesario

STR_ORDER_CONDITIONAL_VARIABLE_TOOLTIP                          :{BLACK}Datos del vehículo para recorridos condicionales

# Conditional order variables, must follow order of OrderConditionVariable enum
###length 8
STR_ORDER_CONDITIONAL_LOAD_PERCENTAGE                           :Porcentaje de carga
STR_ORDER_CONDITIONAL_RELIABILITY                               :Fiabilidad
STR_ORDER_CONDITIONAL_MAX_SPEED                                 :Velocidad máxima
STR_ORDER_CONDITIONAL_AGE                                       :Edad (años)
STR_ORDER_CONDITIONAL_REQUIRES_SERVICE                          :Requiere mantenimiento
STR_ORDER_CONDITIONAL_UNCONDITIONALLY                           :Siempre
STR_ORDER_CONDITIONAL_REMAINING_LIFETIME                        :Vida útil restante (años)
STR_ORDER_CONDITIONAL_MAX_RELIABILITY                           :Fiabilidad máxima
###next-name-looks-similar

STR_ORDER_CONDITIONAL_COMPARATOR_TOOLTIP                        :{BLACK}Comparación de los datos del vehículo respecto al valor dado
STR_ORDER_CONDITIONAL_COMPARATOR_EQUALS                         :es igual a
STR_ORDER_CONDITIONAL_COMPARATOR_NOT_EQUALS                     :no es igual a
STR_ORDER_CONDITIONAL_COMPARATOR_LESS_THAN                      :es menor que
STR_ORDER_CONDITIONAL_COMPARATOR_LESS_EQUALS                    :es menor o igual que
STR_ORDER_CONDITIONAL_COMPARATOR_MORE_THAN                      :es mayor que
STR_ORDER_CONDITIONAL_COMPARATOR_MORE_EQUALS                    :es mayor o igual a
STR_ORDER_CONDITIONAL_COMPARATOR_IS_TRUE                        :es verdadero
STR_ORDER_CONDITIONAL_COMPARATOR_IS_FALSE                       :es falso

STR_ORDER_CONDITIONAL_VALUE_TOOLTIP                             :{BLACK}El valor contra el cual comparar de los datos del vehículo
STR_ORDER_CONDITIONAL_VALUE_CAPT                                :{WHITE}Indicar el valor a comparar

STR_ORDERS_SKIP_BUTTON                                          :{BLACK}Ignorar
STR_ORDERS_SKIP_TOOLTIP                                         :{BLACK}Ignorar el recorrido actual y proceder con el siguiente. Ctrl+Clic para iniciar desde el recorrido resaltado

STR_ORDERS_DELETE_BUTTON                                        :{BLACK}Eliminar
STR_ORDERS_DELETE_TOOLTIP                                       :{BLACK}Eliminar recorrido resaltado
STR_ORDERS_DELETE_ALL_TOOLTIP                                   :{BLACK}Eliminar todos los recorridos
STR_ORDERS_STOP_SHARING_BUTTON                                  :{BLACK}Dejar de compartir
STR_ORDERS_STOP_SHARING_TOOLTIP                                 :{BLACK}Dejar de compartir la lista de recorridos. Ctrl+Clic elimina también todos los recorridos de este vehículo

STR_ORDERS_GO_TO_BUTTON                                         :{BLACK}Ir a
STR_ORDER_GO_TO_NEAREST_DEPOT                                   :Ir al depósito más cercano
STR_ORDER_GO_TO_NEAREST_HANGAR                                  :Ir al hangar más cercano
STR_ORDER_CONDITIONAL                                           :Salto condicional de recorridos
STR_ORDER_SHARE                                                 :Compartir recorridos
STR_ORDERS_GO_TO_TOOLTIP                                        :{BLACK}Añadir un nuevo recorrido antes del resaltado o al final de la lista. Ctrl+Clic en una estación para 'Cargar máx. cualquier carga', en un punto de ruta para 'Sin paradas' y en un depósito para 'Mantenimiento' (desactiva el mantenimiento automático). Ctrl+Clic en otro vehículo para que ambos compartan los recorridos. Clic en un vehículo para copiar sus recorridos (sin compartirlos).

STR_ORDERS_VEH_WITH_SHARED_ORDERS_LIST_TOOLTIP                  :{BLACK}Ver todos los vehículos que comparten el mismo itinerario

# String parts to build the order string
STR_ORDER_GO_TO_WAYPOINT                                        :Ir pasando por {WAYPOINT}
STR_ORDER_GO_NON_STOP_TO_WAYPOINT                               :Ir sin paradas pasando por {WAYPOINT}

STR_ORDER_SERVICE_AT                                            :Mantenimiento en
STR_ORDER_SERVICE_NON_STOP_AT                                   :Ir a sin paradas a mantenimiento en

STR_ORDER_NEAREST_DEPOT                                         :el más cercano
STR_ORDER_NEAREST_HANGAR                                        :el hangar más cercano
###length 3
STR_ORDER_TRAIN_DEPOT                                           :depósito de trenes
STR_ORDER_ROAD_VEHICLE_DEPOT                                    :Depósito de autotransportes
STR_ORDER_SHIP_DEPOT                                            :astillero de barcos
###next-name-looks-similar

STR_ORDER_GO_TO_NEAREST_DEPOT_FORMAT                            :{STRING} {STRING} {STRING}
STR_ORDER_GO_TO_DEPOT_FORMAT                                    :{STRING} {DEPOT}

STR_ORDER_REFIT_ORDER                                           :(Reformar a {STRING})
STR_ORDER_REFIT_STOP_ORDER                                      :(Reformar a {STRING} y detenerse)
STR_ORDER_STOP_ORDER                                            :(Detenerse)

STR_ORDER_GO_TO_STATION                                         :{STRING} {STATION} {STRING}
STR_ORDER_GO_TO_STATION_CAN_T_USE_STATION                       :{PUSH_COLOUR}{RED}(No se puede usar la estación){POP_COLOUR} {STRING} {STATION} {STRING}

STR_ORDER_IMPLICIT                                              :(Implícito)

STR_ORDER_FULL_LOAD                                             :(Llenar todo)
STR_ORDER_FULL_LOAD_ANY                                         :(Llenar cualquiera)
STR_ORDER_NO_LOAD                                               :(No cargar)
STR_ORDER_UNLOAD                                                :(Descargar y cargar)
STR_ORDER_UNLOAD_FULL_LOAD                                      :(Descargar y llenar todo)
STR_ORDER_UNLOAD_FULL_LOAD_ANY                                  :(Descargar y llenar cualquiera)
STR_ORDER_UNLOAD_NO_LOAD                                        :(Descargar y dejar vacío)
STR_ORDER_TRANSFER                                              :(Transferir y cargar)
STR_ORDER_TRANSFER_FULL_LOAD                                    :(Transferir y llenar)
STR_ORDER_TRANSFER_FULL_LOAD_ANY                                :(Transferir y llenar cualquiera)
STR_ORDER_TRANSFER_NO_LOAD                                      :(Transferir y dejar vacío)
STR_ORDER_NO_UNLOAD                                             :(No descargar y cargar)
STR_ORDER_NO_UNLOAD_FULL_LOAD                                   :(No descargar y llenar todo)
STR_ORDER_NO_UNLOAD_FULL_LOAD_ANY                               :(No descargar y llenar cualquiera)
STR_ORDER_NO_UNLOAD_NO_LOAD                                     :(No descargar ni cargar)

STR_ORDER_AUTO_REFIT                                            :(Reformar a {STRING})
STR_ORDER_FULL_LOAD_REFIT                                       :(Llenar todo y reformar a{STRING})
STR_ORDER_FULL_LOAD_ANY_REFIT                                   :(Llenar cualquiera y reformar a {STRING})
STR_ORDER_UNLOAD_REFIT                                          :(Descargar y cargar con reforma a {STRING})
STR_ORDER_UNLOAD_FULL_LOAD_REFIT                                :(Descargar y llenar todo con reforma a {STRING})
STR_ORDER_UNLOAD_FULL_LOAD_ANY_REFIT                            :(Descargar y llenar cualquiera con reforma a {STRING})
STR_ORDER_TRANSFER_REFIT                                        :(Transferir y cargar con reforma a {STRING})
STR_ORDER_TRANSFER_FULL_LOAD_REFIT                              :(Transferir y llenar con reforma a {STRING})
STR_ORDER_TRANSFER_FULL_LOAD_ANY_REFIT                          :(Transferir y llenar cualquiera con reforma a {STRING})
STR_ORDER_NO_UNLOAD_REFIT                                       :(No descargar y cargar con reforma a {STRING})
STR_ORDER_NO_UNLOAD_FULL_LOAD_REFIT                             :(No descargar y llenar todo con reforma a {STRING})
STR_ORDER_NO_UNLOAD_FULL_LOAD_ANY_REFIT                         :(No descargar y llenar cualquiera con reforma a {STRING})

STR_ORDER_AUTO_REFIT_ANY                                        :carga disponible

###length 3
STR_ORDER_STOP_LOCATION_NEAR_END                                :[inicio]
STR_ORDER_STOP_LOCATION_MIDDLE                                  :[mitad]
STR_ORDER_STOP_LOCATION_FAR_END                                 :[final]

STR_ORDER_OUT_OF_RANGE                                          :{RED} (El siguiente destino está muy lejos)

STR_ORDER_CONDITIONAL_UNCONDITIONAL                             :Saltar al recorrido {COMMA}
STR_ORDER_CONDITIONAL_NUM                                       :Saltar al recorrido {COMMA} cuando {STRING} {STRING} {COMMA}
STR_ORDER_CONDITIONAL_TRUE_FALSE                                :Saltar al recorrido {COMMA} cuando {STRING} {STRING}

STR_INVALID_ORDER                                               :{RED} (Recorrido no válido)

# Time table window
STR_TIMETABLE_TITLE                                             :{WHITE}{VEHICLE} (Itinerarios)
STR_TIMETABLE_ORDER_VIEW                                        :{BLACK}Recorridos
STR_TIMETABLE_ORDER_VIEW_TOOLTIP                                :{BLACK}Cambiar a la ventana de recorridos

STR_TIMETABLE_TOOLTIP                                           :{BLACK}Itinerarios. Clic en un recorrido para resaltarlo

STR_TIMETABLE_NO_TRAVEL                                         :No viajar
STR_TIMETABLE_NOT_TIMETABLEABLE                                 :Viajar (automático; programado según la siguiente instrucción manual)
STR_TIMETABLE_TRAVEL_NOT_TIMETABLED                             :Viajar (no programado)
STR_TIMETABLE_TRAVEL_NOT_TIMETABLED_SPEED                       :Viajar (no programado) a {2:VELOCITY} como máximo
STR_TIMETABLE_TRAVEL_FOR                                        :Viajar durante {STRING}
STR_TIMETABLE_TRAVEL_FOR_SPEED                                  :Viajar durante {STRING} a {VELOCITY} como máximo
STR_TIMETABLE_TRAVEL_FOR_ESTIMATED                              :Viajar (durante {STRING}, no programado)
STR_TIMETABLE_TRAVEL_FOR_SPEED_ESTIMATED                        :Viajar (durante {STRING}, no programado) a {VELOCITY} como máximo
STR_TIMETABLE_STAY_FOR_ESTIMATED                                :(esperar {STRING}, no programado)
STR_TIMETABLE_AND_TRAVEL_FOR_ESTIMATED                          :(viajar {STRING}, no programado)
STR_TIMETABLE_STAY_FOR                                          :y esperar {STRING}
STR_TIMETABLE_AND_TRAVEL_FOR                                    :y viajar {STRING}
STR_TIMETABLE_DAYS                                              :{COMMA}{NBSP}día{P "" s}
STR_TIMETABLE_TICKS                                             :{COMMA}{NBSP}tick{P "" s}

STR_TIMETABLE_TOTAL_TIME                                        :{BLACK}El itinerario completo se recorre en {STRING}
STR_TIMETABLE_TOTAL_TIME_INCOMPLETE                             :{BLACK}El itinerario completo se recorre en {STRING} (no todo programado)

STR_TIMETABLE_STATUS_ON_TIME                                    :{BLACK}Este vehículo va a tiempo
STR_TIMETABLE_STATUS_LATE                                       :{BLACK}Este vehículo va retrasado por {STRING}
STR_TIMETABLE_STATUS_EARLY                                      :{BLACK}Este vehículo va adelantado por {STRING}
STR_TIMETABLE_STATUS_NOT_STARTED                                :{BLACK}Este itinerario no ha comenzado
STR_TIMETABLE_STATUS_START_AT                                   :{BLACK}Este itinerario comenzará el {STRING}

STR_TIMETABLE_STARTING_DATE                                     :{BLACK}Fecha de inicio
STR_TIMETABLE_STARTING_DATE_TOOLTIP                             :{BLACK}Elegir una fecha de inicio del itinerario. Ctrl+Clic para distribuir uniformemente todos los demás vehículos que lo compartan, siempre y cuando esté programado completamente

STR_TIMETABLE_CHANGE_TIME                                       :{BLACK}Cambiar tiempo
STR_TIMETABLE_WAIT_TIME_TOOLTIP                                 :{BLACK}Cambiar cuánto debe tardar el recorrido resaltado

STR_TIMETABLE_CLEAR_TIME                                        :{BLACK}Borrar tiempo
STR_TIMETABLE_CLEAR_TIME_TOOLTIP                                :{BLACK}Anula el tiempo en el recorrido resaltado

STR_TIMETABLE_CHANGE_SPEED                                      :{BLACK}Cambiar límite de velocidad
STR_TIMETABLE_CHANGE_SPEED_TOOLTIP                              :{BLACK}Cambiar el límite de velocidad en el recorrido resaltado

STR_TIMETABLE_CLEAR_SPEED                                       :{BLACK}Borrar límite de velocidad
STR_TIMETABLE_CLEAR_SPEED_TOOLTIP                               :{BLACK}Anular el límite de velocidad en el recorrido resaltado

STR_TIMETABLE_RESET_LATENESS                                    :{BLACK}Reiniciar retrasos
STR_TIMETABLE_RESET_LATENESS_TOOLTIP                            :{BLACK}Reiniciar el contador del retraso para que el vehículo vaya a tiempo

STR_TIMETABLE_AUTOFILL                                          :{BLACK}Llenar automáticamente
STR_TIMETABLE_AUTOFILL_TOOLTIP                                  :{BLACK}Llenar la tabla de itinerarios automáticamente con los valores del siguiente recorrido (Ctrl+Clic para intentar mantener los tiempos de espera)

STR_TIMETABLE_EXPECTED                                          :{BLACK}Esperado
STR_TIMETABLE_SCHEDULED                                         :{BLACK}Programado
STR_TIMETABLE_EXPECTED_TOOLTIP                                  :{BLACK}Cambiar entre esperado y programado

STR_TIMETABLE_ARRIVAL_ABBREVIATION                              :Lleg:
STR_TIMETABLE_DEPARTURE_ABBREVIATION                            :Sal:


# Date window (for timetable)
STR_DATE_CAPTION                                                :{WHITE}Elegir fecha
STR_DATE_SET_DATE                                               :{BLACK}Elegir fecha
STR_DATE_SET_DATE_TOOLTIP                                       :{BLACK}Usar la fecha elegida como fecha inicial del itinerario
STR_DATE_DAY_TOOLTIP                                            :{BLACK}Elegir día
STR_DATE_MONTH_TOOLTIP                                          :{BLACK}Elegir mes
STR_DATE_YEAR_TOOLTIP                                           :{BLACK}Elegir año


# AI debug window
STR_AI_DEBUG                                                    :{WHITE}Depuración de scripts de IA y juego
STR_AI_DEBUG_NAME_AND_VERSION                                   :{BLACK}{STRING} (v{NUM})
STR_AI_DEBUG_NAME_TOOLTIP                                       :{BLACK}Nombre del script
STR_AI_DEBUG_SETTINGS                                           :{BLACK}Configuración
STR_AI_DEBUG_SETTINGS_TOOLTIP                                   :{BLACK}Cambiar la configuración del script
STR_AI_DEBUG_RELOAD                                             :{BLACK}Volver a cargar código
STR_AI_DEBUG_RELOAD_TOOLTIP                                     :{BLACK}Eliminar la IA, volver a cargar el código y reiniciar la IA
STR_AI_DEBUG_BREAK_STR_ON_OFF_TOOLTIP                           :{BLACK}Alternar interrupción de ejec. cuando la IA registre un mensaje que coincida con el texto de interrupción
STR_AI_DEBUG_BREAK_ON_LABEL                                     :{BLACK}Interrumpir en:
STR_AI_DEBUG_BREAK_STR_OSKTITLE                                 :{BLACK}Pausar cuando el script registre esta cadena
STR_AI_DEBUG_BREAK_STR_TOOLTIP                                  :{BLACK}Cuando un mensaje en el log de una IA coincida con esta cadena, pausar la partida
STR_AI_DEBUG_MATCH_CASE                                         :{BLACK}Distinguir mayúsculas
STR_AI_DEBUG_MATCH_CASE_TOOLTIP                                 :{BLACK}Alternar distinción de mayúsculas al comparar los mensajes registrados de la IA con el texto de interrupción
STR_AI_DEBUG_CONTINUE                                           :{BLACK}Continuar
STR_AI_DEBUG_CONTINUE_TOOLTIP                                   :{BLACK}Reanudar y que la IA continúe
STR_AI_DEBUG_SELECT_AI_TOOLTIP                                  :{BLACK}Mostrar salida de depuración de esta IA
STR_AI_GAME_SCRIPT                                              :{BLACK}Script de juego
STR_AI_GAME_SCRIPT_TOOLTIP                                      :{BLACK}Analizar el registro del script de juego

STR_ERROR_AI_NO_AI_FOUND                                        :No se encontró ninguna IA apropiada para cargar.{}Esta es una IA estándar que no hace nada.{}Se pueden descargar nuevas IA desde el "Contenido en línea"
STR_ERROR_AI_PLEASE_REPORT_CRASH                                :{WHITE}Uno de los scripts ejecutados ha fallado. Por favor, informa del fallo al autor del script con una captura de la ventana de depuración
STR_ERROR_AI_DEBUG_SERVER_ONLY                                  :{YELLOW}La ventana de depuración de scripts solo está disponible para el servidor

# AI configuration window
STR_AI_CONFIG_CAPTION_AI                                        :{WHITE}Configuración de IA
STR_AI_CONFIG_CAPTION_GAMESCRIPT                                :Configuración de scripts de juego
STR_AI_CONFIG_GAMELIST_TOOLTIP                                  :{BLACK}Script de juego que será cargado en la próxima partida
STR_AI_CONFIG_AILIST_TOOLTIP                                    :{BLACK}Scripts de IA que serán cargados la próxima partida
STR_AI_CONFIG_HUMAN_PLAYER                                      :Jugador humano
STR_AI_CONFIG_RANDOM_AI                                         :IA aleatoria
STR_AI_CONFIG_NONE                                              :(ninguno)
STR_AI_CONFIG_MAX_COMPETITORS                                   :{LTBLUE}Núm. máximo de jugadores: {ORANGE}{COMMA}

STR_AI_CONFIG_MOVE_UP                                           :{BLACK}Mover hacia arriba
STR_AI_CONFIG_MOVE_UP_TOOLTIP                                   :{BLACK}Mover la IA elegida una posición hacia arriba
STR_AI_CONFIG_MOVE_DOWN                                         :{BLACK}Mover hacia abajo
STR_AI_CONFIG_MOVE_DOWN_TOOLTIP                                 :{BLACK}Mover la IA elegida una posición hacia abajo

STR_AI_CONFIG_GAMESCRIPT                                        :{SILVER}Script de juego
STR_AI_CONFIG_GAMESCRIPT_PARAM                                  :{SILVER}Parámetros
STR_AI_CONFIG_AI                                                :{SILVER}IA

STR_AI_CONFIG_CHANGE_AI                                         :{BLACK}Elegir IA
STR_AI_CONFIG_CHANGE_GAMESCRIPT                                 :{BLACK}Elegir script de juego
STR_AI_CONFIG_CHANGE_TOOLTIP                                    :{BLACK}Cargar otro script
STR_AI_CONFIG_CONFIGURE                                         :{BLACK}Configurar
STR_AI_CONFIG_CONFIGURE_TOOLTIP                                 :{BLACK}Configurar los parámetros del script

# Available AIs window
STR_AI_LIST_CAPTION                                             :{WHITE}Disponible {STRING}
STR_AI_LIST_CAPTION_AI                                          :Lista de IA
STR_AI_LIST_CAPTION_GAMESCRIPT                                  :Scripts de juego
STR_AI_LIST_TOOLTIP                                             :{BLACK}Clic para elegir un script

STR_AI_LIST_AUTHOR                                              :{LTBLUE}Autor: {ORANGE}{STRING}
STR_AI_LIST_VERSION                                             :{LTBLUE}Versión: {ORANGE}{NUM}
STR_AI_LIST_URL                                                 :{LTBLUE}URL: {ORANGE}{STRING}

STR_AI_LIST_ACCEPT                                              :{BLACK}Aceptar
STR_AI_LIST_ACCEPT_TOOLTIP                                      :{BLACK}Elegir el script marcado
STR_AI_LIST_CANCEL                                              :{BLACK}Cancelar
STR_AI_LIST_CANCEL_TOOLTIP                                      :{BLACK}No cambiar de script

STR_SCREENSHOT_CAPTION                                          :{WHITE}Tomar captura de pantalla
STR_SCREENSHOT_SCREENSHOT                                       :{BLACK}Captura normal
STR_SCREENSHOT_ZOOMIN_SCREENSHOT                                :{BLACK}Acercamiento máximo
STR_SCREENSHOT_DEFAULTZOOM_SCREENSHOT                           :{BLACK}Acercamiento por defecto
STR_SCREENSHOT_WORLD_SCREENSHOT                                 :{BLACK}Mapa completo
STR_SCREENSHOT_HEIGHTMAP_SCREENSHOT                             :{BLACK}Mapa de alturas
STR_SCREENSHOT_MINIMAP_SCREENSHOT                               :{BLACK}Captura de minimapa

# AI Parameters
STR_AI_SETTINGS_CAPTION_AI                                      :{WHITE}Parámetros de IA
STR_AI_SETTINGS_CLOSE                                           :{BLACK}Cerrar
STR_AI_SETTINGS_RESET                                           :{BLACK}Reiniciar
STR_AI_SETTINGS_SETTING                                         :{STRING}: {ORANGE}{STRING}
STR_AI_SETTINGS_START_DELAY                                     :Número de días a esperar antes de comenzar esta IA desde el momento en el que empezó la anterior: {ORANGE}{STRING}


# Textfile window
STR_TEXTFILE_WRAP_TEXT                                          :{WHITE}Unir texto
STR_TEXTFILE_WRAP_TEXT_TOOLTIP                                  :{BLACK}Unir el texto de la ventana para que quepa sin tener que desplazarse
STR_TEXTFILE_VIEW_README                                        :{BLACK}Ver archivo Léeme
STR_TEXTFILE_VIEW_CHANGELOG                                     :{BLACK}Registro de cambios
STR_TEXTFILE_VIEW_LICENCE                                       :{BLACK}Licencia
###length 3
STR_TEXTFILE_README_CAPTION                                     :{WHITE}Archivo Léeme del {STRING} {STRING}
STR_TEXTFILE_CHANGELOG_CAPTION                                  :{WHITE}Registro de cambios del {STRING} {STRING}
STR_TEXTFILE_LICENCE_CAPTION                                    :{WHITE}Licencia del {STRING} {STRING}


# Vehicle loading indicators
STR_PERCENT_UP_SMALL                                            :{TINY_FONT}{WHITE}{NUM}%{UP_ARROW}
STR_PERCENT_UP                                                  :{WHITE}{NUM}%{UP_ARROW}
STR_PERCENT_DOWN_SMALL                                          :{TINY_FONT}{WHITE}{NUM}%{DOWN_ARROW}
STR_PERCENT_DOWN                                                :{WHITE}{NUM}%{DOWN_ARROW}
STR_PERCENT_UP_DOWN_SMALL                                       :{TINY_FONT}{WHITE}{NUM}%{UP_ARROW}{DOWN_ARROW}
STR_PERCENT_UP_DOWN                                             :{WHITE}{NUM}%{UP_ARROW}{DOWN_ARROW}
STR_PERCENT_NONE_SMALL                                          :{TINY_FONT}{WHITE}{NUM}%
STR_PERCENT_NONE                                                :{WHITE}{NUM}%

# Income 'floats'
STR_INCOME_FLOAT_COST_SMALL                                     :{TINY_FONT}{RED}Costo: {CURRENCY_LONG}
STR_INCOME_FLOAT_COST                                           :{RED}Costo: {CURRENCY_LONG}
STR_INCOME_FLOAT_INCOME_SMALL                                   :{TINY_FONT}{GREEN}Ingreso: {CURRENCY_LONG}
STR_INCOME_FLOAT_INCOME                                         :{GREEN}Ingreso: {CURRENCY_LONG}
STR_FEEDER_TINY                                                 :{TINY_FONT}{YELLOW}Transferencia: {CURRENCY_LONG}
STR_FEEDER                                                      :{YELLOW}Transferencia: {CURRENCY_LONG}
STR_FEEDER_INCOME_TINY                                          :{TINY_FONT}{YELLOW}Transferencia: {CURRENCY_LONG}{WHITE} / {GREEN}Utilidad: {CURRENCY_LONG}
STR_FEEDER_INCOME                                               :{YELLOW}Transferencia: {CURRENCY_LONG}{WHITE} / {GREEN}Utilidad: {CURRENCY_LONG}
STR_FEEDER_COST_TINY                                            :{TINY_FONT}{YELLOW}Transferencia: {CURRENCY_LONG}{WHITE} / {RED}Costo: {CURRENCY_LONG}
STR_FEEDER_COST                                                 :{YELLOW}Transferencia: {CURRENCY_LONG}{WHITE} / {RED}Costo: {CURRENCY_LONG}
STR_MESSAGE_ESTIMATED_COST                                      :{WHITE}Costo estimado: {CURRENCY_LONG}
STR_MESSAGE_ESTIMATED_INCOME                                    :{WHITE}Ingreso estimado: {CURRENCY_LONG}

# Saveload messages
STR_ERROR_SAVE_STILL_IN_PROGRESS                                :{WHITE}Se sigue guardando la partida,{}¡por favor espera hasta que termine!
STR_ERROR_AUTOSAVE_FAILED                                       :{WHITE}Error en guardado automático
STR_ERROR_UNABLE_TO_READ_DRIVE                                  :{BLACK}No es posible leer la unidad de disco
STR_ERROR_GAME_SAVE_FAILED                                      :{WHITE}Error guardando partida{}{STRING}
STR_ERROR_UNABLE_TO_DELETE_FILE                                 :{WHITE}No es posible eliminar el archivo
STR_ERROR_GAME_LOAD_FAILED                                      :{WHITE}Error al cargar partida{}{STRING}
STR_GAME_SAVELOAD_ERROR_BROKEN_INTERNAL_ERROR                   :Error interno: {STRING}
STR_GAME_SAVELOAD_ERROR_BROKEN_SAVEGAME                         :Archivo con errores - {STRING}
STR_GAME_SAVELOAD_ERROR_TOO_NEW_SAVEGAME                        :La partida guardada es de una versión más reciente del juego
STR_GAME_SAVELOAD_ERROR_FILE_NOT_READABLE                       :No se puede leer el archivo
STR_GAME_SAVELOAD_ERROR_FILE_NOT_WRITEABLE                      :No se puede escribir en el archivo
STR_GAME_SAVELOAD_ERROR_DATA_INTEGRITY_CHECK_FAILED             :El análisis de integridad de los datos falló
STR_GAME_SAVELOAD_ERROR_PATCHPACK                               :El juego guardado es de una versión modificada
STR_GAME_SAVELOAD_NOT_AVAILABLE                                 :<no disponible>
STR_WARNING_LOADGAME_REMOVED_TRAMS                              :{WHITE}La partida fue guardada en una versión que no admite tranvías. Todos los tranvías serán eliminados

# Map generation messages
STR_ERROR_COULD_NOT_CREATE_TOWN                                 :{WHITE}Generación de mapa abortada...{}... no hay ubicaciones apropiadas para localidades
STR_ERROR_NO_TOWN_IN_SCENARIO                                   :{WHITE}... no hay localidades en el mapa

STR_ERROR_PNGMAP                                                :{WHITE}No se puede cargar mapa desde PNG...
STR_ERROR_PNGMAP_FILE_NOT_FOUND                                 :{WHITE}... archivo no encontrado
STR_ERROR_PNGMAP_IMAGE_TYPE                                     :{WHITE}... no se pudo convertir el tipo de imagen. Se requieren imágenes PNG de 8 o 24 bits
STR_ERROR_PNGMAP_MISC                                           :{WHITE}... algo salió mal (quizá el archivo está dañado)

STR_ERROR_BMPMAP                                                :{WHITE}No se pudo cargar mapa desde BMP...
STR_ERROR_BMPMAP_IMAGE_TYPE                                     :{WHITE}... no se pudo convertir el tipo de imagen

STR_ERROR_HEIGHTMAP_TOO_LARGE                                   :{WHITE}... la imagen es demasiado grande

STR_WARNING_HEIGHTMAP_SCALE_CAPTION                             :{WHITE}Advertencia de escala
STR_WARNING_HEIGHTMAP_SCALE_MESSAGE                             :{YELLOW}No se recomienda cambiar demasiado el tamaño del mapa de origen. ¿Continuar de todos modos?

# Soundset messages
STR_WARNING_FALLBACK_SOUNDSET                                   :{WHITE}Solamente se encontraron sonidos de respaldo. Es posible instalar más sonidos a través del 'Contenido en línea'

# Screenshot related messages
STR_WARNING_SCREENSHOT_SIZE_CAPTION                             :{WHITE}Captura de pantalla gigante
STR_WARNING_SCREENSHOT_SIZE_MESSAGE                             :{YELLOW}La captura de pantalla tendrá una resolución {COMMA}×{COMMA} pixeles, y puede tardar un poco en realizarse. ¿Continuar?

STR_MESSAGE_HEIGHTMAP_SUCCESSFULLY                              :{WHITE}Mapa de alturas "{STRING}" guardado con éxito. La cima más alta mide {NUM}
STR_MESSAGE_SCREENSHOT_SUCCESSFULLY                             :{WHITE}Captura de pantalla guardada exitosamente en '{STRING}'
STR_ERROR_SCREENSHOT_FAILED                                     :{WHITE}¡La captura de pantalla falló!

# Error message titles
STR_ERROR_MESSAGE_CAPTION                                       :{YELLOW}Mensaje
STR_ERROR_MESSAGE_CAPTION_OTHER_COMPANY                         :{YELLOW}Mensaje de {STRING}

# Generic construction errors
STR_ERROR_OFF_EDGE_OF_MAP                                       :{WHITE}Fuera del borde del mapa
STR_ERROR_TOO_CLOSE_TO_EDGE_OF_MAP                              :{WHITE}Demasiado cerca del borde del mapa
STR_ERROR_NOT_ENOUGH_CASH_REQUIRES_CURRENCY                     :{WHITE}No alcanza el dinero: se necesitan {CURRENCY_LONG}
STR_ERROR_FLAT_LAND_REQUIRED                                    :{WHITE}Se requiere terreno plano
STR_ERROR_LAND_SLOPED_IN_WRONG_DIRECTION                        :{WHITE}Tierra inclinada en dirección errónea
STR_ERROR_CAN_T_DO_THIS                                         :{WHITE}No se puede hacer eso...
STR_ERROR_BUILDING_MUST_BE_DEMOLISHED                           :{WHITE}Primero se debe demoler el edificio
STR_ERROR_CAN_T_CLEAR_THIS_AREA                                 :{WHITE}No se puede despejar esta zona...
STR_ERROR_SITE_UNSUITABLE                                       :{WHITE}... lugar no apto
STR_ERROR_ALREADY_BUILT                                         :{WHITE}... ya construido
STR_ERROR_OWNED_BY                                              :{WHITE}... propiedad de {STRING}
STR_ERROR_AREA_IS_OWNED_BY_ANOTHER                              :{WHITE}... otra empresa es dueña de esta área
STR_ERROR_TERRAFORM_LIMIT_REACHED                               :{WHITE}... no se puede modificar más terreno
STR_ERROR_CLEARING_LIMIT_REACHED                                :{WHITE}... no se pueden despejar más casillas
STR_ERROR_TREE_PLANT_LIMIT_REACHED                              :{WHITE}... no se pueden plantar más árboles
STR_ERROR_NAME_MUST_BE_UNIQUE                                   :{WHITE}El nombre debe ser único
STR_ERROR_GENERIC_OBJECT_IN_THE_WAY                             :{WHITE}{1:STRING} estorba
STR_ERROR_NOT_ALLOWED_WHILE_PAUSED                              :{WHITE}No permitido en pausa

# Local authority errors
STR_ERROR_LOCAL_AUTHORITY_REFUSES_TO_ALLOW_THIS                 :{WHITE}El ayuntamiento de {TOWN} se opone a esta acción
STR_ERROR_LOCAL_AUTHORITY_REFUSES_AIRPORT                       :{WHITE}El ayuntamiento de {TOWN} se opone a la construcción de otro aeropuerto en esta localidad
STR_ERROR_LOCAL_AUTHORITY_REFUSES_NOISE                         :{WHITE}El ayuntamiento de {TOWN} se opone a otorgar permiso para la construcción del aeropuerto debido a cuestiones de ruido
STR_ERROR_BRIBE_FAILED                                          :{WHITE}El intento de soborno ha sido descubierto por un investigador de la zona

# Levelling errors
STR_ERROR_CAN_T_RAISE_LAND_HERE                                 :{WHITE}No se puede elevar el terreno aquí...
STR_ERROR_CAN_T_LOWER_LAND_HERE                                 :{WHITE}No se puede rebajar el terreno aquí...
STR_ERROR_CAN_T_LEVEL_LAND_HERE                                 :{WHITE}No se puede nivelar el terreno aquí...
STR_ERROR_EXCAVATION_WOULD_DAMAGE                               :{WHITE}La excavación dañaría el túnel
STR_ERROR_ALREADY_AT_SEA_LEVEL                                  :{WHITE}... ya está al nivel del mar
STR_ERROR_TOO_HIGH                                              :{WHITE}... demasiado alto
STR_ERROR_ALREADY_LEVELLED                                      :{WHITE}... ya está plano
STR_ERROR_BRIDGE_TOO_HIGH_AFTER_LOWER_LAND                      :{WHITE}Después del cambio, el puente sobre este terreno será demasiado alto

# Company related errors
STR_ERROR_CAN_T_CHANGE_COMPANY_NAME                             :{WHITE}No se puede cambiar el nombre de la empresa...
STR_ERROR_CAN_T_CHANGE_PRESIDENT                                :{WHITE}No se puede cambiar el nombre del gerente...

STR_ERROR_MAXIMUM_PERMITTED_LOAN                                :{WHITE}... el máximo préstamo permitido es de {CURRENCY_LONG}
STR_ERROR_CAN_T_BORROW_ANY_MORE_MONEY                           :{WHITE}No se puede pedir más préstamo...
STR_ERROR_LOAN_ALREADY_REPAYED                                  :{WHITE}... no hay préstamo que pagar
STR_ERROR_CURRENCY_REQUIRED                                     :{WHITE}... se requieren {CURRENCY_LONG}
STR_ERROR_CAN_T_REPAY_LOAN                                      :{WHITE}No se puede pagar préstamo...
STR_ERROR_INSUFFICIENT_FUNDS                                    :{WHITE}No se puede regalar dinero que fue prestado de un banco...
STR_ERROR_CAN_T_GIVE_MONEY                                      :{WHITE}No se puede transferir capital a esta empresa...
STR_ERROR_CAN_T_BUY_COMPANY                                     :{WHITE}No se puede comprar la empresa...
STR_ERROR_CAN_T_BUILD_COMPANY_HEADQUARTERS                      :{WHITE}No se puede construir la sede de la empresa...
STR_ERROR_CAN_T_BUY_25_SHARE_IN_THIS                            :{WHITE}No se puede comprar el 25% de acciones...
STR_ERROR_CAN_T_SELL_25_SHARE_IN                                :{WHITE}No se puede vender el 25% de acciones...
STR_ERROR_PROTECTED                                             :{WHITE}Esta empresa es muy reciente para comerciar con acciones...

# Town related errors
STR_ERROR_CAN_T_GENERATE_TOWN                                   :{WHITE}No se puede crear ninguna localidad
STR_ERROR_CAN_T_RENAME_TOWN                                     :{WHITE}No se puede cambiar nombre de la localidad...
STR_ERROR_CAN_T_FOUND_TOWN_HERE                                 :{WHITE}No se puede crear localidad aquí...
STR_ERROR_CAN_T_EXPAND_TOWN                                     :{WHITE}No se puede expandir la localidad...
STR_ERROR_TOO_CLOSE_TO_EDGE_OF_MAP_SUB                          :{WHITE}... demasiado cerca del borde del mapa
STR_ERROR_TOO_CLOSE_TO_ANOTHER_TOWN                             :{WHITE}... demasiado cerca de otra localidad
STR_ERROR_TOO_MANY_TOWNS                                        :{WHITE}... demasiadas localidades
STR_ERROR_NO_SPACE_FOR_TOWN                                     :{WHITE}... ya no hay espacio en el mapa
STR_ERROR_TOWN_EXPAND_WARN_NO_ROADS                             :{WHITE}La localidad no construirá carreteras. Se puede activar esta función en Configuración->Entorno->Localidades
STR_ERROR_ROAD_WORKS_IN_PROGRESS                                :{WHITE}Obras de carretera en progreso
STR_ERROR_TOWN_CAN_T_DELETE                                     :{WHITE}No se puede eliminar esta localidad...{}Aún tiene una estación o depósito, o una de sus casillas no se puede quitar
STR_ERROR_STATUE_NO_SUITABLE_PLACE                              :{WHITE}... no hay lugar apto para una estatua en el centro de esta localidad

# Industry related errors
STR_ERROR_TOO_MANY_INDUSTRIES                                   :{WHITE}... demasiadas industrias
STR_ERROR_CAN_T_GENERATE_INDUSTRIES                             :{WHITE}No se pueden crear industrias...
STR_ERROR_CAN_T_BUILD_HERE                                      :{WHITE}No se puede construir {STRING} aquí...
STR_ERROR_CAN_T_CONSTRUCT_THIS_INDUSTRY                         :{WHITE}No se puede construir este tipo de industria aquí...
STR_ERROR_CAN_T_PROSPECT_INDUSTRY                               :{WHITE}No se puede hacer prospección para la industria...
STR_ERROR_INDUSTRY_TOO_CLOSE                                    :{WHITE}... demasiado cerca de otra industria
STR_ERROR_MUST_FOUND_TOWN_FIRST                                 :{WHITE}... primero se debe crear al menos una localidad
STR_ERROR_ONLY_ONE_ALLOWED_PER_TOWN                             :{WHITE}... solo se permite una por localidad
STR_ERROR_CAN_ONLY_BE_BUILT_IN_TOWNS_WITH_POPULATION_OF_1200    :{WHITE}... solo se puede construir en localidades de al menos 1,200 habitantes
STR_ERROR_CAN_ONLY_BE_BUILT_IN_RAINFOREST                       :{WHITE}... solo se puede construir en áreas de selva
STR_ERROR_CAN_ONLY_BE_BUILT_IN_DESERT                           :{WHITE}... solo se puede construir en áreas desérticas
STR_ERROR_CAN_ONLY_BE_BUILT_IN_TOWNS                            :{WHITE}... solo se puede construir en localidades (reemplazando casas)
STR_ERROR_CAN_ONLY_BE_BUILT_NEAR_TOWN_CENTER                    :{WHITE}... solo se puede construir cerca del centro de una localidad
STR_ERROR_CAN_ONLY_BE_BUILT_IN_LOW_AREAS                        :{WHITE}... solo se puede construir en zonas bajas
STR_ERROR_CAN_ONLY_BE_POSITIONED                                :{WHITE}... solo se puede situar cerca de los bordes del mapa
STR_ERROR_FOREST_CAN_ONLY_BE_PLANTED                            :{WHITE}... los bosques solo se pueden plantar sobre la nieve
STR_ERROR_CAN_ONLY_BE_BUILT_ABOVE_SNOW_LINE                     :{WHITE}... solo se puede construir por encima del nivel de nieve
STR_ERROR_CAN_ONLY_BE_BUILT_BELOW_SNOW_LINE                     :{WHITE}... solo se puede construir por debajo del nivel de nieve

STR_ERROR_NO_SUITABLE_PLACES_FOR_PROSPECTING                    :{WHITE}No se encontraron lugares aptos para hacer prospección de esta industria
STR_ERROR_NO_SUITABLE_PLACES_FOR_INDUSTRIES                     :{WHITE}No hubo espacio para industrias de tipo "{STRING}"
STR_ERROR_NO_SUITABLE_PLACES_FOR_INDUSTRIES_EXPLANATION         :{WHITE}Cambia las opciones de generación para crear un mejor mapa

# Station construction related errors
STR_ERROR_CAN_T_BUILD_RAILROAD_STATION                          :{WHITE}No se puede construir la estación de tren aquí...
STR_ERROR_CAN_T_BUILD_BUS_STATION                               :{WHITE}No se puede construir la parada de autobús aquí...
STR_ERROR_CAN_T_BUILD_TRUCK_STATION                             :{WHITE}No se puede construir la estación de camiones aquí...
STR_ERROR_CAN_T_BUILD_PASSENGER_TRAM_STATION                    :{WHITE}No se puede construir la estación de tranvía de pasajeros aquí...
STR_ERROR_CAN_T_BUILD_CARGO_TRAM_STATION                        :{WHITE}No se puede construir la estación de tranvía de carga aquí...
STR_ERROR_CAN_T_BUILD_DOCK_HERE                                 :{WHITE}No se pueden construir muelles aquí...
STR_ERROR_CAN_T_BUILD_AIRPORT_HERE                              :{WHITE}No se puede construir el aeropuerto aquí...

STR_ERROR_ADJOINS_MORE_THAN_ONE_EXISTING                        :{WHITE}Se amplía más de una parada o estación existente
STR_ERROR_STATION_TOO_SPREAD_OUT                                :{WHITE}... estación demasiado amplia
STR_ERROR_TOO_MANY_STATIONS_LOADING                             :{WHITE}Demasiadas estaciones
STR_ERROR_TOO_MANY_STATION_SPECS                                :{WHITE}Demasiadas partes de estación de tren
STR_ERROR_TOO_MANY_BUS_STOPS                                    :{WHITE}Demasiadas paradas de autobuses
STR_ERROR_TOO_MANY_TRUCK_STOPS                                  :{WHITE}Demasiadas estaciones de camiones
STR_ERROR_TOO_CLOSE_TO_ANOTHER_DOCK                             :{WHITE}Demasiado cerca de otro muelle
STR_ERROR_TOO_CLOSE_TO_ANOTHER_AIRPORT                          :{WHITE}Demasiado cerca de otro aeropuerto
STR_ERROR_CAN_T_RENAME_STATION                                  :{WHITE}No se puede cambiar nombre de la estación...
STR_ERROR_DRIVE_THROUGH_ON_TOWN_ROAD                            :{WHITE}... esta carretera es propiedad de una localidad
STR_ERROR_DRIVE_THROUGH_DIRECTION                               :{WHITE}... carretera en el sentido incorrecto
STR_ERROR_DRIVE_THROUGH_CORNER                                  :{WHITE}... las paradas de paso no pueden tener esquinas
STR_ERROR_DRIVE_THROUGH_JUNCTION                                :{WHITE}... las paradas de paso no pueden tener intersecciones

# Station destruction related errors
STR_ERROR_CAN_T_REMOVE_PART_OF_STATION                          :{WHITE}No se puede quitar parte de la estación...
STR_ERROR_MUST_REMOVE_RAILWAY_STATION_FIRST                     :{WHITE}Primero se debe quitar la estación de ferrocarril
STR_ERROR_CAN_T_REMOVE_BUS_STATION                              :{WHITE}No se puede quitar la parada de autobús...
STR_ERROR_CAN_T_REMOVE_TRUCK_STATION                            :{WHITE}No se puede quitar la estación de camiones...
STR_ERROR_CAN_T_REMOVE_PASSENGER_TRAM_STATION                   :{WHITE}No se puede quitar la estación de tranvía de pasajeros...
STR_ERROR_CAN_T_REMOVE_CARGO_TRAM_STATION                       :{WHITE}No se puede quitar la estación de tranvía de carga...
STR_ERROR_MUST_REMOVE_ROAD_STOP_FIRST                           :{WHITE}Primero se debe quitar la parada de autobús
STR_ERROR_THERE_IS_NO_STATION                                   :{WHITE}... no hay ninguna estación aquí

STR_ERROR_MUST_DEMOLISH_RAILROAD                                :{WHITE}Primero se debe demoler la estación de ferrocarril
STR_ERROR_MUST_DEMOLISH_BUS_STATION_FIRST                       :{WHITE}Primero se debe demoler la parada de autobús
STR_ERROR_MUST_DEMOLISH_TRUCK_STATION_FIRST                     :{WHITE}Primero se debe demoler la estación de camiones
STR_ERROR_MUST_DEMOLISH_PASSENGER_TRAM_STATION_FIRST            :{WHITE}Primero se debe demoler la estación del tranvía de pasajeros
STR_ERROR_MUST_DEMOLISH_CARGO_TRAM_STATION_FIRST                :{WHITE}Primero se debe demoler la estación del tranvía de carga
STR_ERROR_MUST_DEMOLISH_DOCK_FIRST                              :{WHITE}Primero se debe demoler el muelle
STR_ERROR_MUST_DEMOLISH_AIRPORT_FIRST                           :{WHITE}Primero se debe demoler el aeropuerto

# Waypoint related errors
STR_ERROR_WAYPOINT_ADJOINS_MORE_THAN_ONE_EXISTING               :{WHITE}Se amplía más de un punto de ruta existente
STR_ERROR_TOO_CLOSE_TO_ANOTHER_WAYPOINT                         :{WHITE}Demasiado cerca de otro punto de ruta

STR_ERROR_CAN_T_BUILD_TRAIN_WAYPOINT                            :{WHITE}No se puede construir el punto de ruta aquí...
STR_ERROR_CAN_T_POSITION_BUOY_HERE                              :{WHITE}No se puede colocar la boya aquí...
STR_ERROR_CAN_T_CHANGE_WAYPOINT_NAME                            :{WHITE}No se puede cambiar el nombre del punto de ruta...

STR_ERROR_CAN_T_REMOVE_TRAIN_WAYPOINT                           :{WHITE}No se puede quitar el punto de ruta de aquí...
STR_ERROR_MUST_REMOVE_RAILWAYPOINT_FIRST                        :{WHITE}Primero se debe retirar el punto de ruta
STR_ERROR_BUOY_IN_THE_WAY                                       :{WHITE}... una boya estorba
STR_ERROR_BUOY_IS_IN_USE                                        :{WHITE}... ¡boya en uso por otra empresa!

# Depot related errors
STR_ERROR_CAN_T_BUILD_TRAIN_DEPOT                               :{WHITE}No se puede construir el depósito de trenes aquí...
STR_ERROR_CAN_T_BUILD_ROAD_DEPOT                                :{WHITE}No se puede construir el depósito de carretera aquí...
STR_ERROR_CAN_T_BUILD_TRAM_DEPOT                                :{WHITE}No se puede construir el depósito de tranvía aquí...
STR_ERROR_CAN_T_BUILD_SHIP_DEPOT                                :{WHITE}No se puede construir el astillero aquí...

STR_ERROR_CAN_T_RENAME_DEPOT                                    :{WHITE}No se puede cambiar nombre del depósito...

STR_ERROR_TRAIN_MUST_BE_STOPPED_INSIDE_DEPOT                    :{WHITE}... puede que esté detenido dentro de un depósito
STR_ERROR_ROAD_VEHICLE_MUST_BE_STOPPED_INSIDE_DEPOT             :{WHITE}... puede que esté detenido dentro de un depósito
STR_ERROR_SHIP_MUST_BE_STOPPED_INSIDE_DEPOT                     :{WHITE}... puede que esté detenido dentro de un astillero
STR_ERROR_AIRCRAFT_MUST_BE_STOPPED_INSIDE_HANGAR                :{WHITE}... puede que esté detenido dentro de un hangar

STR_ERROR_TRAINS_CAN_ONLY_BE_ALTERED_INSIDE_A_DEPOT             :{WHITE}Los trenes pueden modificarse solo si están detenidos dentro de un depósito
STR_ERROR_TRAIN_TOO_LONG                                        :{WHITE}Tren demasiado largo
STR_ERROR_CAN_T_REVERSE_DIRECTION_RAIL_VEHICLE                  :{WHITE}No se puede cambiar dirección del vehículo...
STR_ERROR_CAN_T_REVERSE_DIRECTION_RAIL_VEHICLE_MULTIPLE_UNITS   :{WHITE}... vehículo compuesto por múltiples unidades
STR_ERROR_INCOMPATIBLE_RAIL_TYPES                               :Los tipos de vías férreas no son compatibles

STR_ERROR_CAN_T_MOVE_VEHICLE                                    :{WHITE}No se puede mover vehículo...
STR_ERROR_REAR_ENGINE_FOLLOW_FRONT                              :{WHITE}La locomotora trasera debe conectarse a la delantera
STR_ERROR_UNABLE_TO_FIND_ROUTE_TO                               :{WHITE}No se puede encontrar ruta al depósito
STR_ERROR_UNABLE_TO_FIND_LOCAL_DEPOT                            :{WHITE}No se puede encontrar depósito

STR_ERROR_DEPOT_WRONG_DEPOT_TYPE                                :Tipo de depósito erróneo

# Autoreplace related errors
STR_ERROR_TRAIN_TOO_LONG_AFTER_REPLACEMENT                      :{WHITE}{VEHICLE} es demasiado largo después del reemplazo
STR_ERROR_AUTOREPLACE_NOTHING_TO_DO                             :{WHITE}No se han aplicado reglas de reemplazo o renovación
STR_ERROR_AUTOREPLACE_MONEY_LIMIT                               :(límite de dinero)
STR_ERROR_AUTOREPLACE_INCOMPATIBLE_CARGO                        :{WHITE}El nuevo vehículo no puede llevar {STRING}
STR_ERROR_AUTOREPLACE_INCOMPATIBLE_REFIT                        :{WHITE}El nuevo vehículo no puede reformarse en el recorrido {NUM}

# Rail construction errors
STR_ERROR_IMPOSSIBLE_TRACK_COMBINATION                          :{WHITE}Combinación imposible de vías
STR_ERROR_MUST_REMOVE_SIGNALS_FIRST                             :{WHITE}Primero se deben quitar las señales
STR_ERROR_NO_SUITABLE_RAILROAD_TRACK                            :{WHITE}Tramo de vías férreas no apropiado
STR_ERROR_MUST_REMOVE_RAILROAD_TRACK                            :{WHITE}Primero se debe quitar el tramo de vías férreas
STR_ERROR_CROSSING_ON_ONEWAY_ROAD                               :{WHITE}Carretera de un solo sentido o bloqueada
STR_ERROR_CROSSING_DISALLOWED_RAIL                              :{WHITE}No se permiten pasos a nivel para este tipo de vías férreas
STR_ERROR_CROSSING_DISALLOWED_ROAD                              :{WHITE}No se permiten pasos a nivel para este tipo de carretera
STR_ERROR_CAN_T_BUILD_SIGNALS_HERE                              :{WHITE}No se pueden instalar señales aquí...
STR_ERROR_CAN_T_BUILD_RAILROAD_TRACK                            :{WHITE}No se pueden construir vías férreas aquí...
STR_ERROR_CAN_T_REMOVE_RAILROAD_TRACK                           :{WHITE}No se pueden quitar vías férreas de aquí...
STR_ERROR_CAN_T_REMOVE_SIGNALS_FROM                             :{WHITE}No se pueden quitar señales de aquí...
STR_ERROR_SIGNAL_CAN_T_CONVERT_SIGNALS_HERE                     :{WHITE}No se pueden convertir las señales aquí...
STR_ERROR_THERE_IS_NO_RAILROAD_TRACK                            :{WHITE}... no hay vías férreas
STR_ERROR_THERE_ARE_NO_SIGNALS                                  :{WHITE}... no hay señales

STR_ERROR_CAN_T_CONVERT_RAIL                                    :{WHITE}No se puede convertir tipo de vías férreas aquí...

# Road construction errors
STR_ERROR_MUST_REMOVE_ROAD_FIRST                                :{WHITE}Primero se debe quitar la carretera
STR_ERROR_ONEWAY_ROADS_CAN_T_HAVE_JUNCTION                      :{WHITE}... las carreteras de un sentido no pueden tener intersecciones
STR_ERROR_CAN_T_BUILD_ROAD_HERE                                 :{WHITE}No se puede construir carretera aquí...
STR_ERROR_CAN_T_BUILD_TRAMWAY_HERE                              :{WHITE}No se puede construir tranvía aquí...
STR_ERROR_CAN_T_REMOVE_ROAD_FROM                                :{WHITE}No se puede quitar carretera de aquí...
STR_ERROR_CAN_T_REMOVE_TRAMWAY_FROM                             :{WHITE}No se puede quitar tranvía de aquí...
STR_ERROR_THERE_IS_NO_ROAD                                      :{WHITE}... no hay carretera
STR_ERROR_THERE_IS_NO_TRAMWAY                                   :{WHITE}... no hay tranvía
STR_ERROR_CAN_T_CONVERT_ROAD                                    :{WHITE}No se puede transformar esta carretera...
STR_ERROR_CAN_T_CONVERT_TRAMWAY                                 :{WHITE}No se puede transformar esta vía de tranvía...
STR_ERROR_NO_SUITABLE_ROAD                                      :{WHITE}Carretera no apta
STR_ERROR_NO_SUITABLE_TRAMWAY                                   :{WHITE}Tranvía no apto

# Waterway construction errors
STR_ERROR_CAN_T_BUILD_CANALS                                    :{WHITE}No se pueden construir canales aquí...
STR_ERROR_CAN_T_BUILD_LOCKS                                     :{WHITE}No se pueden construir esclusas aquí...
STR_ERROR_CAN_T_PLACE_RIVERS                                    :{WHITE}No se pueden colocar ríos aquí...
STR_ERROR_MUST_BE_BUILT_ON_WATER                                :{WHITE}... se debe construir sobre el agua
STR_ERROR_CAN_T_BUILD_ON_WATER                                  :{WHITE}... no se puede construir sobre el agua
STR_ERROR_CAN_T_BUILD_ON_SEA                                    :{WHITE}... no se puede construir sobre mar abierto
STR_ERROR_CAN_T_BUILD_ON_CANAL                                  :{WHITE}... no se puede construir sobre un canal
STR_ERROR_CAN_T_BUILD_ON_RIVER                                  :{WHITE}... no se puede construir sobre un río
STR_ERROR_MUST_DEMOLISH_CANAL_FIRST                             :{WHITE}Primero se debe tapar el canal
STR_ERROR_CAN_T_BUILD_AQUEDUCT_HERE                             :{WHITE}No se puede construir un acueducto aquí

# Tree related errors
STR_ERROR_TREE_ALREADY_HERE                                     :{WHITE}... ya hay árboles aquí
STR_ERROR_TREE_WRONG_TERRAIN_FOR_TREE_TYPE                      :{WHITE}... terreno no apto para este tipo de árbol
STR_ERROR_CAN_T_PLANT_TREE_HERE                                 :{WHITE}No se pueden plantar árboles aquí...

# Bridge related errors
STR_ERROR_CAN_T_BUILD_BRIDGE_HERE                               :{WHITE}No se puede construir puente aquí...
STR_ERROR_MUST_DEMOLISH_BRIDGE_FIRST                            :{WHITE}Primero se debe demoler el puente
STR_ERROR_CAN_T_START_AND_END_ON                                :{WHITE}No se puede comenzar y acabar en la misma posición
STR_ERROR_BRIDGEHEADS_NOT_SAME_HEIGHT                           :{WHITE}Los estribos del puente no están al mismo nivel
STR_ERROR_BRIDGE_TOO_LOW_FOR_TERRAIN                            :{WHITE}El puente es demasiado bajo para este terreno
STR_ERROR_BRIDGE_TOO_HIGH_FOR_TERRAIN                           :{WHITE}El puente es demasiado alto para este terreno
STR_ERROR_START_AND_END_MUST_BE_IN                              :{WHITE}Principio y final deben estar alineados
STR_ERROR_ENDS_OF_BRIDGE_MUST_BOTH                              :{WHITE}... los dos extremos del puente deben estar sobre tierra
STR_ERROR_BRIDGE_TOO_LONG                                       :{WHITE}... puente demasiado largo
STR_ERROR_BRIDGE_THROUGH_MAP_BORDER                             :{WHITE}El puente terminaría fuera del mapa

# Tunnel related errors
STR_ERROR_CAN_T_BUILD_TUNNEL_HERE                               :{WHITE}No se puede construir túnel aquí...
STR_ERROR_SITE_UNSUITABLE_FOR_TUNNEL                            :{WHITE}Lugar no apto para entrada de túnel
STR_ERROR_MUST_DEMOLISH_TUNNEL_FIRST                            :{WHITE}Primero se debe demoler el túnel
STR_ERROR_ANOTHER_TUNNEL_IN_THE_WAY                             :{WHITE}Otro túnel se interpone
STR_ERROR_TUNNEL_THROUGH_MAP_BORDER                             :{WHITE}El túnel se extendería más allá del mapa
STR_ERROR_UNABLE_TO_EXCAVATE_LAND                               :{WHITE}No se puede excavar la tierra al otro lado del túnel
STR_ERROR_TUNNEL_TOO_LONG                                       :{WHITE}... túnel demasiado largo

# Object related errors
STR_ERROR_TOO_MANY_OBJECTS                                      :{WHITE}... demasiados objetos
STR_ERROR_CAN_T_BUILD_OBJECT                                    :{WHITE}No se puede colocar objeto...
STR_ERROR_OBJECT_IN_THE_WAY                                     :{WHITE}Otro objeto estorba
STR_ERROR_COMPANY_HEADQUARTERS_IN                               :{WHITE}... la sede de la empresa estorba
STR_ERROR_CAN_T_PURCHASE_THIS_LAND                              :{WHITE}No se puede adquirir este terreno...
STR_ERROR_YOU_ALREADY_OWN_IT                                    :{WHITE}... ¡ya fue adquirido por el jugador!
STR_ERROR_BUILD_OBJECT_LIMIT_REACHED                            :... no se pueden construir más objetos

# Group related errors
STR_ERROR_GROUP_CAN_T_CREATE                                    :{WHITE}No se puede crear grupo...
STR_ERROR_GROUP_CAN_T_DELETE                                    :{WHITE}No se puede eliminar grupo...
STR_ERROR_GROUP_CAN_T_RENAME                                    :{WHITE}No se puede cambiar nombre del grupo...
STR_ERROR_GROUP_CAN_T_SET_PARENT                                :{WHITE}No se puede establecer la jerarquía de grupos...
STR_ERROR_GROUP_CAN_T_SET_PARENT_RECURSION                      :{WHITE}... los bucles en la jerarquía de grupos no están permitidos
STR_ERROR_GROUP_CAN_T_REMOVE_ALL_VEHICLES                       :{WHITE}No se pueden quitar todos los vehículos de este grupo...
STR_ERROR_GROUP_CAN_T_ADD_VEHICLE                               :{WHITE}No se puede añadir el vehículo a este grupo...
STR_ERROR_GROUP_CAN_T_ADD_SHARED_VEHICLE                        :{WHITE}No se pueden añadir vehículos compartidos al grupo...

# Generic vehicle errors

###length VEHICLE_TYPES
STR_ERROR_TRAIN_IN_THE_WAY                                      :{WHITE}Tren estorba
STR_ERROR_ROAD_VEHICLE_IN_THE_WAY                               :{WHITE}Autotransporte estorba
STR_ERROR_SHIP_IN_THE_WAY                                       :{WHITE}Barco estorba
STR_ERROR_AIRCRAFT_IN_THE_WAY                                   :{WHITE}Aeronave estorba

###length VEHICLE_TYPES
STR_ERROR_RAIL_VEHICLE_NOT_AVAILABLE                            :{WHITE}Vehículo no disponible
STR_ERROR_ROAD_VEHICLE_NOT_AVAILABLE                            :{WHITE}Vehículo no disponible
STR_ERROR_SHIP_NOT_AVAILABLE                                    :{WHITE}Barco no disponible
STR_ERROR_AIRCRAFT_NOT_AVAILABLE                                :{WHITE}Aeronave no disponible

###length VEHICLE_TYPES
STR_ERROR_CAN_T_REFIT_TRAIN                                     :{WHITE}No se puede reformar tren...
STR_ERROR_CAN_T_REFIT_ROAD_VEHICLE                              :{WHITE}No se puede reformar autotransporte...
STR_ERROR_CAN_T_REFIT_SHIP                                      :{WHITE}No se puede reformar barco...
STR_ERROR_CAN_T_REFIT_AIRCRAFT                                  :{WHITE}No se puede reformar aeronave...

###length VEHICLE_TYPES
STR_ERROR_CAN_T_RENAME_TRAIN                                    :{WHITE}No se puede cambiar nombre del tren...
STR_ERROR_CAN_T_RENAME_ROAD_VEHICLE                             :{WHITE}No se puede cambiar nombre del vehículo...
STR_ERROR_CAN_T_RENAME_SHIP                                     :{WHITE}No se puede cambiar nombre del barco...
STR_ERROR_CAN_T_RENAME_AIRCRAFT                                 :{WHITE}No se puede cambiar nombre de la aeronave...

###length VEHICLE_TYPES
STR_ERROR_CAN_T_STOP_START_TRAIN                                :{WHITE}No se puede detener o poner en marcha el tren...
STR_ERROR_CAN_T_STOP_START_ROAD_VEHICLE                         :{WHITE}No se puede detener o poner en marcha el vehículo...
STR_ERROR_CAN_T_STOP_START_SHIP                                 :{WHITE}No se puede detener o poner en marcha el barco...
STR_ERROR_CAN_T_STOP_START_AIRCRAFT                             :{WHITE}No se puede aterrizar o despegar la aeronave...

###length VEHICLE_TYPES
STR_ERROR_CAN_T_SEND_TRAIN_TO_DEPOT                             :{WHITE}No se puede enviar el tren al depósito...
STR_ERROR_CAN_T_SEND_ROAD_VEHICLE_TO_DEPOT                      :{WHITE}No se puede enviar el vehículo al depósito...
STR_ERROR_CAN_T_SEND_SHIP_TO_DEPOT                              :{WHITE}No se puede enviar el barco a astillero...
STR_ERROR_CAN_T_SEND_AIRCRAFT_TO_HANGAR                         :{WHITE}No se puede enviar la aeronave al hangar

###length VEHICLE_TYPES
STR_ERROR_CAN_T_BUY_TRAIN                                       :{WHITE}No se puede comprar tren...
STR_ERROR_CAN_T_BUY_ROAD_VEHICLE                                :{WHITE}No se puede comprar vehículo...
STR_ERROR_CAN_T_BUY_SHIP                                        :{WHITE}No se puede comprar barco...
STR_ERROR_CAN_T_BUY_AIRCRAFT                                    :{WHITE}No se puede comprar aeronave...

###length VEHICLE_TYPES
STR_ERROR_CAN_T_RENAME_TRAIN_TYPE                               :{WHITE}No se puede cambiar nombre del tipo de tren...
STR_ERROR_CAN_T_RENAME_ROAD_VEHICLE_TYPE                        :{WHITE}No se puede cambiar nombre del tipo de vehículo...
STR_ERROR_CAN_T_RENAME_SHIP_TYPE                                :{WHITE}No se puede cambiar nombre del tipo de barco...
STR_ERROR_CAN_T_RENAME_AIRCRAFT_TYPE                            :{WHITE}No se puede cambiar nombre del tipo de aeronave...

###length VEHICLE_TYPES
STR_ERROR_CAN_T_SELL_TRAIN                                      :{WHITE}No se puede vender tren...
STR_ERROR_CAN_T_SELL_ROAD_VEHICLE                               :{WHITE}No se puede vender vehículo...
STR_ERROR_CAN_T_SELL_SHIP                                       :{WHITE}No se puede vender barco...
STR_ERROR_CAN_T_SELL_AIRCRAFT                                   :{WHITE}No se puede vender aeronave...

STR_ERROR_TOO_MANY_VEHICLES_IN_GAME                             :{WHITE}Demasiados vehículos en el juego
STR_ERROR_CAN_T_CHANGE_SERVICING                                :{WHITE}No se puede cambiar el intervalo de mantenimiento...

STR_ERROR_VEHICLE_IS_DESTROYED                                  :{WHITE}... el vehículo está destruido

STR_ERROR_CAN_T_CLONE_VEHICLE_LIST                              :{WHITE}... no todos los vehículos son idénticos

STR_ERROR_NO_VEHICLES_AVAILABLE_AT_ALL                          :{WHITE}No habrá vehículos disponibles
STR_ERROR_NO_VEHICLES_AVAILABLE_AT_ALL_EXPLANATION              :{WHITE}Se debe modificar la configuración de NewGRF
STR_ERROR_NO_VEHICLES_AVAILABLE_YET                             :{WHITE}Todavía no hay vehículos disponibles
STR_ERROR_NO_VEHICLES_AVAILABLE_YET_EXPLANATION                 :{WHITE}Se debe empezar una nueva partida después de {DATE_SHORT} o usar un NewGRF que proporcione vehículos más antiguos

# Specific vehicle errors
STR_ERROR_CAN_T_MAKE_TRAIN_PASS_SIGNAL                          :{WHITE}El tren no puede rebasar la señal si está en peligro...
STR_ERROR_CAN_T_REVERSE_DIRECTION_TRAIN                         :{WHITE}No se puede cambiar la dirección del tren...
STR_ERROR_TRAIN_START_NO_POWER                                  :El tren no tiene potencia

STR_ERROR_CAN_T_MAKE_ROAD_VEHICLE_TURN                          :{WHITE}No se puede girar autotransporte...

STR_ERROR_AIRCRAFT_IS_IN_FLIGHT                                 :{WHITE}La aeronave está en vuelo

# Order related errors
STR_ERROR_NO_MORE_SPACE_FOR_ORDERS                              :{WHITE}Ya no hay espacio para más recorridos
STR_ERROR_TOO_MANY_ORDERS                                       :{WHITE}Demasiados recorridos
STR_ERROR_CAN_T_INSERT_NEW_ORDER                                :{WHITE}No se puede añadir un nuevo recorrido...
STR_ERROR_CAN_T_DELETE_THIS_ORDER                               :{WHITE}No se puede eliminar este recorrido...
STR_ERROR_CAN_T_MODIFY_THIS_ORDER                               :{WHITE}No se puede modificar este recorrido...
STR_ERROR_CAN_T_MOVE_THIS_ORDER                                 :{WHITE}No se puede mover este recorrido...
STR_ERROR_CAN_T_SKIP_ORDER                                      :{WHITE}No se puede ignorar el recorrido actual...
STR_ERROR_CAN_T_SKIP_TO_ORDER                                   :{WHITE}No se puede pasar al recorrido elegido...
STR_ERROR_CAN_T_COPY_SHARE_ORDER                                :{WHITE}... el vehículo no puede ir a todas las estaciones
STR_ERROR_CAN_T_ADD_ORDER                                       :{WHITE}... el vehículo no puede ir a esa estación
STR_ERROR_CAN_T_ADD_ORDER_SHARED                                :{WHITE}... un vehículo que comparte este recorrido no puede ir a esa estación
STR_ERROR_CAN_T_COPY_ORDER_VEHICLE_LIST                         :{WHITE}... no todos los vehículos tienen los mismos recorridos
STR_ERROR_CAN_T_SHARE_ORDER_VEHICLE_LIST                        :{WHITE}... no todos los vehículos comparten los recorridos

STR_ERROR_CAN_T_SHARE_ORDER_LIST                                :{WHITE}No se puede compartir la lista de recorridos...
STR_ERROR_CAN_T_STOP_SHARING_ORDER_LIST                         :{WHITE}No se puede dejar de compartir la lista de recorridos...
STR_ERROR_CAN_T_COPY_ORDER_LIST                                 :{WHITE}No se puede copiar la lista de recorridos...
STR_ERROR_TOO_FAR_FROM_PREVIOUS_DESTINATION                     :{WHITE}... demasiado lejos del destino anterior
STR_ERROR_AIRCRAFT_NOT_ENOUGH_RANGE                             :{WHITE}... la aeronave no tiene suficiente alcance

# Timetable related errors
STR_ERROR_CAN_T_TIMETABLE_VEHICLE                               :{WHITE}No se pueden asignar itinerarios al vehículo...
STR_ERROR_TIMETABLE_ONLY_WAIT_AT_STATIONS                       :{WHITE}Los vehículos solo pueden esperar en estaciones
STR_ERROR_TIMETABLE_NOT_STOPPING_HERE                           :{WHITE}Este vehículo no se detendrá en esta estación

# Sign related errors
STR_ERROR_TOO_MANY_SIGNS                                        :{WHITE}... demasiados carteles
STR_ERROR_CAN_T_PLACE_SIGN_HERE                                 :{WHITE}No se puede poner cartel aquí...
STR_ERROR_CAN_T_CHANGE_SIGN_NAME                                :{WHITE}No se puede cambiar el nombre del cartel...
STR_ERROR_CAN_T_DELETE_SIGN                                     :{WHITE}No se puede quitar el cartel...

# Translatable comment for OpenTTD's desktop shortcut
###external 1
STR_DESKTOP_SHORTCUT_COMMENT                                    :Un juego de simulación basado en Transport Tycoon Deluxe

# Translatable descriptions in media/baseset/*.ob* files
###external 10
STR_BASEGRAPHICS_DOS_DESCRIPTION                                :Gráficos originales de Transport Tycoon Deluxe para DOS.
STR_BASEGRAPHICS_DOS_DE_DESCRIPTION                             :Gráficos originales de Transport Tycoon Deluxe para DOS (en alemán).
STR_BASEGRAPHICS_WIN_DESCRIPTION                                :Gráficos originales de Transport Tycoon Deluxe para Windows.
STR_BASESOUNDS_DOS_DESCRIPTION                                  :Sonidos originales de Transport Tycoon Deluxe para DOS.
STR_BASESOUNDS_WIN_DESCRIPTION                                  :Sonidos originales de Transport Tycoon Deluxe para Windows.
STR_BASESOUNDS_NONE_DESCRIPTION                                 :Paquete de sonidos vacío
STR_BASEMUSIC_WIN_DESCRIPTION                                   :Música original de Transport Tycoon Deluxe para Windows.
STR_BASEMUSIC_DOS_DESCRIPTION                                   :Música original de Transport Tycoon Deluxe para DOS.
STR_BASEMUSIC_TTO_DESCRIPTION                                   :Música original de Transport Tycoon versión World Editor para DOS.
STR_BASEMUSIC_NONE_DESCRIPTION                                  :Paquete de música vacío

STR_TRADITIONAL_TRAIN_NAME                                      :Tren {COMMA}
STR_TRADITIONAL_ROAD_VEHICLE_NAME                               :Vehículo de carretera {COMMA}
STR_TRADITIONAL_SHIP_NAME                                       :Barco {COMMA}
STR_TRADITIONAL_AIRCRAFT_NAME                                   :Aeronave {COMMA}

##id 0x2000
# Town building names
STR_TOWN_BUILDING_NAME_TALL_OFFICE_BLOCK_1                      :Edificio alto de oficinas
STR_TOWN_BUILDING_NAME_OFFICE_BLOCK_1                           :Edificio de oficinas
STR_TOWN_BUILDING_NAME_SMALL_BLOCK_OF_FLATS_1                   :Conjunto habitacional pequeño
STR_TOWN_BUILDING_NAME_CHURCH_1                                 :Iglesia
STR_TOWN_BUILDING_NAME_LARGE_OFFICE_BLOCK_1                     :Complejo de oficinas
STR_TOWN_BUILDING_NAME_TOWN_HOUSES_1                            :Casas adosadas
STR_TOWN_BUILDING_NAME_HOTEL_1                                  :Hotel
STR_TOWN_BUILDING_NAME_STATUE_1                                 :Estatua
STR_TOWN_BUILDING_NAME_FOUNTAIN_1                               :Fuente
STR_TOWN_BUILDING_NAME_PARK_1                                   :Parque
STR_TOWN_BUILDING_NAME_OFFICE_BLOCK_2                           :Edificio de oficinas
STR_TOWN_BUILDING_NAME_SHOPS_AND_OFFICES_1                      :Tiendas y oficinas
STR_TOWN_BUILDING_NAME_MODERN_OFFICE_BUILDING_1                 :Edificio de oficinas moderno
STR_TOWN_BUILDING_NAME_WAREHOUSE_1                              :Almacén
STR_TOWN_BUILDING_NAME_OFFICE_BLOCK_3                           :Edificio de oficinas
STR_TOWN_BUILDING_NAME_STADIUM_1                                :Estadio
STR_TOWN_BUILDING_NAME_OLD_HOUSES_1                             :Casas antiguas
STR_TOWN_BUILDING_NAME_COTTAGES_1                               :Casas rurales
STR_TOWN_BUILDING_NAME_HOUSES_1                                 :Casas
STR_TOWN_BUILDING_NAME_FLATS_1                                  :Departamentos
STR_TOWN_BUILDING_NAME_TALL_OFFICE_BLOCK_2                      :Edificio alto de oficinas
STR_TOWN_BUILDING_NAME_SHOPS_AND_OFFICES_2                      :Tiendas y oficinas
STR_TOWN_BUILDING_NAME_SHOPS_AND_OFFICES_3                      :Tiendas y oficinas
STR_TOWN_BUILDING_NAME_THEATER_1                                :Teatro
STR_TOWN_BUILDING_NAME_STADIUM_2                                :Estadio
STR_TOWN_BUILDING_NAME_OFFICES_1                                :Oficinas
STR_TOWN_BUILDING_NAME_HOUSES_2                                 :Casas
STR_TOWN_BUILDING_NAME_CINEMA_1                                 :Cine
STR_TOWN_BUILDING_NAME_SHOPPING_MALL_1                          :Centro comercial
STR_TOWN_BUILDING_NAME_IGLOO_1                                  :Iglú
STR_TOWN_BUILDING_NAME_TEPEES_1                                 :Tipis
STR_TOWN_BUILDING_NAME_TEAPOT_HOUSE_1                           :Casa de olla de té
STR_TOWN_BUILDING_NAME_PIGGY_BANK_1                             :Alcancía

##id 0x4800
# industry names
STR_INDUSTRY_NAME_COAL_MINE                                     :{G=f}Mina de carbón
STR_INDUSTRY_NAME_POWER_STATION                                 :{G=f}Central eléctrica
STR_INDUSTRY_NAME_SAWMILL                                       :{G=m}Aserradero
STR_INDUSTRY_NAME_FOREST                                        :{G=m}Bosque
STR_INDUSTRY_NAME_OIL_REFINERY                                  :{G=f}Refinería de petróleo
STR_INDUSTRY_NAME_OIL_RIG                                       :{G=f}Plataforma petrolífera
STR_INDUSTRY_NAME_FACTORY                                       :{G=f}Fábrica
STR_INDUSTRY_NAME_PRINTING_WORKS                                :{G=f}Imprenta
STR_INDUSTRY_NAME_STEEL_MILL                                    :{G=f}Planta acerera
STR_INDUSTRY_NAME_FARM                                          :{G=f}Granja
STR_INDUSTRY_NAME_COPPER_ORE_MINE                               :{G=f}Mina de cobre
STR_INDUSTRY_NAME_OIL_WELLS                                     :{G=m}Pozos petrolíferos
STR_INDUSTRY_NAME_BANK                                          :{G=m}Banco
STR_INDUSTRY_NAME_FOOD_PROCESSING_PLANT                         :{G=f}Planta procesadora de alimentos
STR_INDUSTRY_NAME_PAPER_MILL                                    :{G=f}Fábrica de papel
STR_INDUSTRY_NAME_GOLD_MINE                                     :{G=f}Mina de oro
STR_INDUSTRY_NAME_BANK_TROPIC_ARCTIC                            :{G=m}Banco
STR_INDUSTRY_NAME_DIAMOND_MINE                                  :{G=f}Mina de diamantes
STR_INDUSTRY_NAME_IRON_ORE_MINE                                 :{G=f}Mina de hierro
STR_INDUSTRY_NAME_FRUIT_PLANTATION                              :{G=f}Plantación de fruta
STR_INDUSTRY_NAME_RUBBER_PLANTATION                             :{G=f}Plantación de caucho
STR_INDUSTRY_NAME_WATER_SUPPLY                                  :{G=m}Suministro de agua
STR_INDUSTRY_NAME_WATER_TOWER                                   :{G=f}Torre de agua
STR_INDUSTRY_NAME_FACTORY_2                                     :{G=f}Fábrica
STR_INDUSTRY_NAME_FARM_2                                        :{G=f}Granja
STR_INDUSTRY_NAME_LUMBER_MILL                                   :{G=m}Aserradero
STR_INDUSTRY_NAME_COTTON_CANDY_FOREST                           :{G=m}Bosque de algodón de azúcar
STR_INDUSTRY_NAME_CANDY_FACTORY                                 :{G=f}Fábrica de dulces
STR_INDUSTRY_NAME_BATTERY_FARM                                  :{G=f}Granja de pilas
STR_INDUSTRY_NAME_COLA_WELLS                                    :{G=m}Pozos de cola
STR_INDUSTRY_NAME_TOY_SHOP                                      :{G=f}Tienda de juguetes
STR_INDUSTRY_NAME_TOY_FACTORY                                   :{G=f}Fábrica de juguetes
STR_INDUSTRY_NAME_PLASTIC_FOUNTAINS                             :{G=f}Fuentes de plástico
STR_INDUSTRY_NAME_FIZZY_DRINK_FACTORY                           :{G=f}Fábrica de refrescos
STR_INDUSTRY_NAME_BUBBLE_GENERATOR                              :{G=m}Generador de burbujas
STR_INDUSTRY_NAME_TOFFEE_QUARRY                                 :{G=f}Cantera de caramelos
STR_INDUSTRY_NAME_SUGAR_MINE                                    :{G=f}Mina de azúcar

############ WARNING, using range 0x6000 for strings that are stored in the savegame
############ These strings may never get a new id, or savegames will break!

##id 0x6000
STR_SV_EMPTY                                                    :
STR_SV_UNNAMED                                                  :Sin nombre
STR_SV_TRAIN_NAME                                               :Tren #{COMMA}
STR_SV_ROAD_VEHICLE_NAME                                        :Autotransporte #{COMMA}
STR_SV_SHIP_NAME                                                :Barco #{COMMA}
STR_SV_AIRCRAFT_NAME                                            :Aeronave #{COMMA}

###length 27
STR_SV_STNAME                                                   :{STRING}
STR_SV_STNAME_NORTH                                             :{STRING} Norte
STR_SV_STNAME_SOUTH                                             :{STRING} Sur
STR_SV_STNAME_EAST                                              :{STRING} Oriente
STR_SV_STNAME_WEST                                              :{STRING} Poniente
STR_SV_STNAME_CENTRAL                                           :{STRING} Centro
STR_SV_STNAME_TRANSFER                                          :Conexión {STRING}
STR_SV_STNAME_HALT                                              :Parada {STRING}
STR_SV_STNAME_VALLEY                                            :Valle de {STRING}
STR_SV_STNAME_HEIGHTS                                           :Cumbres de {STRING}
STR_SV_STNAME_WOODS                                             :Arboledas de {STRING}
STR_SV_STNAME_LAKESIDE                                          :Lago {STRING}
STR_SV_STNAME_EXCHANGE                                          :Intercambio {STRING}
STR_SV_STNAME_AIRPORT                                           :Aeropuerto de {STRING}
STR_SV_STNAME_OILFIELD                                          :Yacimiento petrolífero de {STRING}
STR_SV_STNAME_MINES                                             :Minas de {STRING}
STR_SV_STNAME_DOCKS                                             :Muelles de {STRING}
STR_SV_STNAME_BUOY                                              :{STRING}
STR_SV_STNAME_WAYPOINT                                          :{STRING}
##id 0x6020
STR_SV_STNAME_ANNEXE                                            :Anexo {STRING}
STR_SV_STNAME_SIDINGS                                           :Desvío {STRING}
STR_SV_STNAME_BRANCH                                            :Ramal {STRING}
STR_SV_STNAME_UPPER                                             :Alto {STRING}
STR_SV_STNAME_LOWER                                             :Bajo {STRING}
STR_SV_STNAME_HELIPORT                                          :Helipuerto de {STRING}
STR_SV_STNAME_FOREST                                            :Bosque de {STRING}
STR_SV_STNAME_FALLBACK                                          :Estación de {STRING} #{NUM}

############ end of savegame specific region!

##id 0x8000
###length 116
# Vehicle names
STR_VEHICLE_NAME_TRAIN_ENGINE_RAIL_KIRBY_PAUL_TANK_STEAM        :Kirby Paul Tank (vapor)
STR_VEHICLE_NAME_TRAIN_ENGINE_RAIL_MJS_250_DIESEL               :MJS 250 (diésel)
STR_VEHICLE_NAME_TRAIN_ENGINE_RAIL_PLODDYPHUT_CHOO_CHOO         :Ploddyphut Choo-Choo
STR_VEHICLE_NAME_TRAIN_ENGINE_RAIL_POWERNAUT_CHOO_CHOO          :Powernaut Choo-Choo
STR_VEHICLE_NAME_TRAIN_ENGINE_RAIL_MIGHTYMOVER_CHOO_CHOO        :MightyMover Choo-Choo
STR_VEHICLE_NAME_TRAIN_ENGINE_RAIL_PLODDYPHUT_DIESEL            :Ploddyphut Diésel
STR_VEHICLE_NAME_TRAIN_ENGINE_RAIL_POWERNAUT_DIESEL             :Powernaut Diésel
STR_VEHICLE_NAME_TRAIN_ENGINE_RAIL_WILLS_2_8_0_STEAM            :Wills 2-8-0 (vapor)
STR_VEHICLE_NAME_TRAIN_ENGINE_RAIL_CHANEY_JUBILEE_STEAM         :Chaney 'Jubilee' (vapor)
STR_VEHICLE_NAME_TRAIN_ENGINE_RAIL_GINZU_A4_STEAM               :Ginzu 'A4' (vapor)
STR_VEHICLE_NAME_TRAIN_ENGINE_RAIL_SH_8P_STEAM                  :SH '8P' (vapor)
STR_VEHICLE_NAME_TRAIN_ENGINE_RAIL_MANLEY_MOREL_DMU_DIESEL      :Manley-Morel DMU (diésel)
STR_VEHICLE_NAME_TRAIN_ENGINE_RAIL_DASH_DIESEL                  :'Dash' (diésel)
STR_VEHICLE_NAME_TRAIN_ENGINE_RAIL_SH_HENDRY_25_DIESEL          :SH/Hendry '25' (diésel)
STR_VEHICLE_NAME_TRAIN_ENGINE_RAIL_UU_37_DIESEL                 :UU '37' (diésel)
STR_VEHICLE_NAME_TRAIN_ENGINE_RAIL_FLOSS_47_DIESEL              :Floss '47' (diésel)
STR_VEHICLE_NAME_TRAIN_ENGINE_RAIL_CS_4000_DIESEL               :CS 4000 (diésel)
STR_VEHICLE_NAME_TRAIN_ENGINE_RAIL_CS_2400_DIESEL               :CS 2400 (diésel)
STR_VEHICLE_NAME_TRAIN_ENGINE_RAIL_CENTENNIAL_DIESEL            :Centennial (diésel)
STR_VEHICLE_NAME_TRAIN_ENGINE_RAIL_KELLING_3100_DIESEL          :Kelling 3100 (diésel)
STR_VEHICLE_NAME_TRAIN_ENGINE_RAIL_TURNER_TURBO_DIESEL          :Turner Turbo (diésel)
STR_VEHICLE_NAME_TRAIN_ENGINE_RAIL_MJS_1000_DIESEL              :MJS 1000 (diésel)
STR_VEHICLE_NAME_TRAIN_ENGINE_RAIL_SH_125_DIESEL                :SH '125' (diésel)
STR_VEHICLE_NAME_TRAIN_ENGINE_RAIL_SH_30_ELECTRIC               :SH '30' (eléctrica)
STR_VEHICLE_NAME_TRAIN_ENGINE_RAIL_SH_40_ELECTRIC               :SH '40' (eléctrica)
STR_VEHICLE_NAME_TRAIN_ENGINE_RAIL_T_I_M_ELECTRIC               :'T.I.M.' (eléctrica)
STR_VEHICLE_NAME_TRAIN_ENGINE_RAIL_ASIASTAR_ELECTRIC            :'AsiaStar' (eléctrica)
STR_VEHICLE_NAME_TRAIN_WAGON_RAIL_PASSENGER_CAR                 :Carro de pasajeros
STR_VEHICLE_NAME_TRAIN_WAGON_RAIL_MAIL_VAN                      :Vagón de correos
STR_VEHICLE_NAME_TRAIN_WAGON_RAIL_COAL_CAR                      :Vagón de carbón
STR_VEHICLE_NAME_TRAIN_WAGON_RAIL_OIL_TANKER                    :Cisterna de petróleo
STR_VEHICLE_NAME_TRAIN_WAGON_RAIL_LIVESTOCK_VAN                 :Vagón de ganado
STR_VEHICLE_NAME_TRAIN_WAGON_RAIL_GOODS_VAN                     :Vagón de mercancías
STR_VEHICLE_NAME_TRAIN_WAGON_RAIL_GRAIN_HOPPER                  :Tolva de grano
STR_VEHICLE_NAME_TRAIN_WAGON_RAIL_WOOD_TRUCK                    :Vagón de madera
STR_VEHICLE_NAME_TRAIN_WAGON_RAIL_IRON_ORE_HOPPER               :Tolva de mineral de hierro
STR_VEHICLE_NAME_TRAIN_WAGON_RAIL_STEEL_TRUCK                   :Vagón de acero
STR_VEHICLE_NAME_TRAIN_WAGON_RAIL_ARMORED_VAN                   :Vagón blindado
STR_VEHICLE_NAME_TRAIN_WAGON_RAIL_FOOD_VAN                      :Vagón de alimento
STR_VEHICLE_NAME_TRAIN_WAGON_RAIL_PAPER_TRUCK                   :Vagón de papel
STR_VEHICLE_NAME_TRAIN_WAGON_RAIL_COPPER_ORE_HOPPER             :Tolva de mineral de cobre
STR_VEHICLE_NAME_TRAIN_WAGON_RAIL_WATER_TANKER                  :Cisterna de agua
STR_VEHICLE_NAME_TRAIN_WAGON_RAIL_FRUIT_TRUCK                   :Vagón de fruta
STR_VEHICLE_NAME_TRAIN_WAGON_RAIL_RUBBER_TRUCK                  :Vagón de caucho
STR_VEHICLE_NAME_TRAIN_WAGON_RAIL_SUGAR_TRUCK                   :Vagón de azúcar
STR_VEHICLE_NAME_TRAIN_WAGON_RAIL_COTTON_CANDY_HOPPER           :Tolva de algodón de azúcar
STR_VEHICLE_NAME_TRAIN_WAGON_RAIL_TOFFEE_HOPPER                 :Tolva de caramelos
STR_VEHICLE_NAME_TRAIN_WAGON_RAIL_BUBBLE_VAN                    :Vagón de burbujas
STR_VEHICLE_NAME_TRAIN_WAGON_RAIL_COLA_TANKER                   :Cisterna de cola
STR_VEHICLE_NAME_TRAIN_WAGON_RAIL_CANDY_VAN                     :Vagón de dulces
STR_VEHICLE_NAME_TRAIN_WAGON_RAIL_TOY_VAN                       :Vagón de juguetes
STR_VEHICLE_NAME_TRAIN_WAGON_RAIL_BATTERY_TRUCK                 :Vagón de pilas
STR_VEHICLE_NAME_TRAIN_WAGON_RAIL_FIZZY_DRINK_TRUCK             :Vagón de refrescos
STR_VEHICLE_NAME_TRAIN_WAGON_RAIL_PLASTIC_TRUCK                 :Vagón de plásticos
STR_VEHICLE_NAME_TRAIN_ENGINE_MONORAIL_X2001_ELECTRIC           :'X2001' (Eléctrico)
STR_VEHICLE_NAME_TRAIN_ENGINE_MONORAIL_MILLENNIUM_Z1_ELECTRIC   :'Millennium Z1' (Eléctrico)
STR_VEHICLE_NAME_TRAIN_ENGINE_MONORAIL_WIZZOWOW_Z99             :Wizzowow Z99
STR_VEHICLE_NAME_TRAIN_WAGON_MONORAIL_PASSENGER_CAR             :Carro de pasajeros
STR_VEHICLE_NAME_TRAIN_WAGON_MONORAIL_MAIL_VAN                  :Vagón de correo
STR_VEHICLE_NAME_TRAIN_WAGON_MONORAIL_COAL_CAR                  :Vagón de carbón
STR_VEHICLE_NAME_TRAIN_WAGON_MONORAIL_OIL_TANKER                :Cisterna de petróleo
STR_VEHICLE_NAME_TRAIN_WAGON_MONORAIL_LIVESTOCK_VAN             :Vagón de ganado
STR_VEHICLE_NAME_TRAIN_WAGON_MONORAIL_GOODS_VAN                 :Vagón de mercancías
STR_VEHICLE_NAME_TRAIN_WAGON_MONORAIL_GRAIN_HOPPER              :Tolva de grano
STR_VEHICLE_NAME_TRAIN_WAGON_MONORAIL_WOOD_TRUCK                :Vagón de madera
STR_VEHICLE_NAME_TRAIN_WAGON_MONORAIL_IRON_ORE_HOPPER           :Tolva de mineral de hierro
STR_VEHICLE_NAME_TRAIN_WAGON_MONORAIL_STEEL_TRUCK               :Vagón de acero
STR_VEHICLE_NAME_TRAIN_WAGON_MONORAIL_ARMORED_VAN               :Vagón blindado
STR_VEHICLE_NAME_TRAIN_WAGON_MONORAIL_FOOD_VAN                  :Vagón de alimento
STR_VEHICLE_NAME_TRAIN_WAGON_MONORAIL_PAPER_TRUCK               :Vagón de papel
STR_VEHICLE_NAME_TRAIN_WAGON_MONORAIL_COPPER_ORE_HOPPER         :Tolva de mineral de cobre
STR_VEHICLE_NAME_TRAIN_WAGON_MONORAIL_WATER_TANKER              :Cisterna de agua
STR_VEHICLE_NAME_TRAIN_WAGON_MONORAIL_FRUIT_TRUCK               :Vagón de fruta
STR_VEHICLE_NAME_TRAIN_WAGON_MONORAIL_RUBBER_TRUCK              :Vagón de caucho
STR_VEHICLE_NAME_TRAIN_WAGON_MONORAIL_SUGAR_TRUCK               :Vagón de azúcar
STR_VEHICLE_NAME_TRAIN_WAGON_MONORAIL_COTTON_CANDY_HOPPER       :Tolva de algodón de azúcar
STR_VEHICLE_NAME_TRAIN_WAGON_MONORAIL_TOFFEE_HOPPER             :Tolva de caramelos
STR_VEHICLE_NAME_TRAIN_WAGON_MONORAIL_BUBBLE_VAN                :Vagón de burbujas
STR_VEHICLE_NAME_TRAIN_WAGON_MONORAIL_COLA_TANKER               :Cisterna de cola
STR_VEHICLE_NAME_TRAIN_WAGON_MONORAIL_CANDY_VAN                 :Vagón de dulces
STR_VEHICLE_NAME_TRAIN_WAGON_MONORAIL_TOY_VAN                   :Vagón de juguetes
STR_VEHICLE_NAME_TRAIN_WAGON_MONORAIL_BATTERY_TRUCK             :Vagón de pilas
STR_VEHICLE_NAME_TRAIN_WAGON_MONORAIL_FIZZY_DRINK_TRUCK         :Vagón de refrescos
STR_VEHICLE_NAME_TRAIN_WAGON_MONORAIL_PLASTIC_TRUCK             :Vagón de plásticos
STR_VEHICLE_NAME_TRAIN_ENGINE_MAGLEV_LEV1_LEVIATHAN_ELECTRIC    :Lev1 'Leviathan' (eléctrica)
STR_VEHICLE_NAME_TRAIN_ENGINE_MAGLEV_LEV2_CYCLOPS_ELECTRIC      :Lev2 'Cyclops' (eléctrica)
STR_VEHICLE_NAME_TRAIN_ENGINE_MAGLEV_LEV3_PEGASUS_ELECTRIC      :Lev3 'Pegasus' (eléctrica)
STR_VEHICLE_NAME_TRAIN_ENGINE_MAGLEV_LEV4_CHIMAERA_ELECTRIC     :Lev4 'Chimaera' (eléctrica)
STR_VEHICLE_NAME_TRAIN_ENGINE_MAGLEV_WIZZOWOW_ROCKETEER         :Wizzowow Rocketeer
STR_VEHICLE_NAME_TRAIN_WAGON_MAGLEV_PASSENGER_CAR               :Vagón de pasajeros
STR_VEHICLE_NAME_TRAIN_WAGON_MAGLEV_MAIL_VAN                    :Vagón de correo
STR_VEHICLE_NAME_TRAIN_WAGON_MAGLEV_COAL_CAR                    :Vagón de carbón
STR_VEHICLE_NAME_TRAIN_WAGON_MAGLEV_OIL_TANKER                  :Cisterna de petróleo
STR_VEHICLE_NAME_TRAIN_WAGON_MAGLEV_LIVESTOCK_VAN               :Vagón de ganado
STR_VEHICLE_NAME_TRAIN_WAGON_MAGLEV_GOODS_VAN                   :Vagón de mercancías
STR_VEHICLE_NAME_TRAIN_WAGON_MAGLEV_GRAIN_HOPPER                :Vagón de tolva de grano
STR_VEHICLE_NAME_TRAIN_WAGON_MAGLEV_WOOD_TRUCK                  :Vagón de madera
STR_VEHICLE_NAME_TRAIN_WAGON_MAGLEV_IRON_ORE_HOPPER             :Tolva de mineral de hierro
STR_VEHICLE_NAME_TRAIN_WAGON_MAGLEV_STEEL_TRUCK                 :Vagón de acero
STR_VEHICLE_NAME_TRAIN_WAGON_MAGLEV_ARMORED_VAN                 :Vagón blindado
STR_VEHICLE_NAME_TRAIN_WAGON_MAGLEV_FOOD_VAN                    :Vagón de alimento
STR_VEHICLE_NAME_TRAIN_WAGON_MAGLEV_PAPER_TRUCK                 :Vagón de papel
STR_VEHICLE_NAME_TRAIN_WAGON_MAGLEV_COPPER_ORE_HOPPER           :Tolva de mineral de cobre
STR_VEHICLE_NAME_TRAIN_WAGON_MAGLEV_WATER_TANKER                :Cisterna de agua
STR_VEHICLE_NAME_TRAIN_WAGON_MAGLEV_FRUIT_TRUCK                 :Vagón de fruta
STR_VEHICLE_NAME_TRAIN_WAGON_MAGLEV_RUBBER_TRUCK                :Vagón de caucho
STR_VEHICLE_NAME_TRAIN_WAGON_MAGLEV_SUGAR_TRUCK                 :Vagón de azúcar
STR_VEHICLE_NAME_TRAIN_WAGON_MAGLEV_COTTON_CANDY_HOPPER         :Tolva de algodón de azúcar
STR_VEHICLE_NAME_TRAIN_WAGON_MAGLEV_TOFFEE_HOPPER               :Tolva de caramelos
STR_VEHICLE_NAME_TRAIN_WAGON_MAGLEV_BUBBLE_VAN                  :Vagón de burbujas
STR_VEHICLE_NAME_TRAIN_WAGON_MAGLEV_COLA_TANKER                 :Cisterna de cola
STR_VEHICLE_NAME_TRAIN_WAGON_MAGLEV_CANDY_VAN                   :Vagón de dulces
STR_VEHICLE_NAME_TRAIN_WAGON_MAGLEV_TOY_VAN                     :Vagón de juguetes
STR_VEHICLE_NAME_TRAIN_WAGON_MAGLEV_BATTERY_TRUCK               :Vagón de pilas
STR_VEHICLE_NAME_TRAIN_WAGON_MAGLEV_FIZZY_DRINK_TRUCK           :Vagón de refrescos
STR_VEHICLE_NAME_TRAIN_WAGON_MAGLEV_PLASTIC_TRUCK               :Vagón de plásticos

###length 88
STR_VEHICLE_NAME_ROAD_VEHICLE_MPS_REGAL_BUS                     :Autobús MPS Regal
STR_VEHICLE_NAME_ROAD_VEHICLE_HEREFORD_LEOPARD_BUS              :Autobús Hereford Leopard
STR_VEHICLE_NAME_ROAD_VEHICLE_FOSTER_BUS                        :Autobús Foster
STR_VEHICLE_NAME_ROAD_VEHICLE_FOSTER_MKII_SUPERBUS              :Superbús Foster MkII
STR_VEHICLE_NAME_ROAD_VEHICLE_PLODDYPHUT_MKI_BUS                :Autobús Ploddyphut MkI
STR_VEHICLE_NAME_ROAD_VEHICLE_PLODDYPHUT_MKII_BUS               :Autobús Ploddyphut MkII
STR_VEHICLE_NAME_ROAD_VEHICLE_PLODDYPHUT_MKIII_BUS              :Autobús Ploddyphut MkIII
STR_VEHICLE_NAME_ROAD_VEHICLE_BALOGH_COAL_TRUCK                 :Camión carbonero Balogh
STR_VEHICLE_NAME_ROAD_VEHICLE_UHL_COAL_TRUCK                    :Camión carbonero Uhl
STR_VEHICLE_NAME_ROAD_VEHICLE_DW_COAL_TRUCK                     :Camión carbonero DW
STR_VEHICLE_NAME_ROAD_VEHICLE_MPS_MAIL_TRUCK                    :Camión de correo MPS
STR_VEHICLE_NAME_ROAD_VEHICLE_REYNARD_MAIL_TRUCK                :Camión de correo Reynard
STR_VEHICLE_NAME_ROAD_VEHICLE_PERRY_MAIL_TRUCK                  :Camión de correo Perry
STR_VEHICLE_NAME_ROAD_VEHICLE_MIGHTYMOVER_MAIL_TRUCK            :Camión de correo MightyMover
STR_VEHICLE_NAME_ROAD_VEHICLE_POWERNAUGHT_MAIL_TRUCK            :Camión de correo Powernaught
STR_VEHICLE_NAME_ROAD_VEHICLE_WIZZOWOW_MAIL_TRUCK               :Camión de correo Wizzowow
STR_VEHICLE_NAME_ROAD_VEHICLE_WITCOMBE_OIL_TANKER               :Cisterna de petróleo Witcombe
STR_VEHICLE_NAME_ROAD_VEHICLE_FOSTER_OIL_TANKER                 :Cisterna de petróleo Foster
STR_VEHICLE_NAME_ROAD_VEHICLE_PERRY_OIL_TANKER                  :Cisterna de petróleo Perry
STR_VEHICLE_NAME_ROAD_VEHICLE_TALBOTT_LIVESTOCK_VAN             :Camión de ganado Talbott
STR_VEHICLE_NAME_ROAD_VEHICLE_UHL_LIVESTOCK_VAN                 :Camión de ganado Uhl
STR_VEHICLE_NAME_ROAD_VEHICLE_FOSTER_LIVESTOCK_VAN              :Camión de ganado Foster
STR_VEHICLE_NAME_ROAD_VEHICLE_BALOGH_GOODS_TRUCK                :Camión de mercancías Balogh
STR_VEHICLE_NAME_ROAD_VEHICLE_CRAIGHEAD_GOODS_TRUCK             :Camión de mercancías Craighead
STR_VEHICLE_NAME_ROAD_VEHICLE_GOSS_GOODS_TRUCK                  :Camión de mercancías Goss
STR_VEHICLE_NAME_ROAD_VEHICLE_HEREFORD_GRAIN_TRUCK              :Camión granero Hereford
STR_VEHICLE_NAME_ROAD_VEHICLE_THOMAS_GRAIN_TRUCK                :Camión granero Thomas
STR_VEHICLE_NAME_ROAD_VEHICLE_GOSS_GRAIN_TRUCK                  :Camión granero Goss
STR_VEHICLE_NAME_ROAD_VEHICLE_WITCOMBE_WOOD_TRUCK               :Camión maderero Witcombe
STR_VEHICLE_NAME_ROAD_VEHICLE_FOSTER_WOOD_TRUCK                 :Camión maderero Foster
STR_VEHICLE_NAME_ROAD_VEHICLE_MORELAND_WOOD_TRUCK               :Camión maderero Moreland
STR_VEHICLE_NAME_ROAD_VEHICLE_MPS_IRON_ORE_TRUCK                :Camión de hierro MPS
STR_VEHICLE_NAME_ROAD_VEHICLE_UHL_IRON_ORE_TRUCK                :Camión de hierro Uhl
STR_VEHICLE_NAME_ROAD_VEHICLE_CHIPPY_IRON_ORE_TRUCK             :Camión de hierro Chippy
STR_VEHICLE_NAME_ROAD_VEHICLE_BALOGH_STEEL_TRUCK                :Camión de acero Balogh
STR_VEHICLE_NAME_ROAD_VEHICLE_UHL_STEEL_TRUCK                   :Camión de acero Uhl
STR_VEHICLE_NAME_ROAD_VEHICLE_KELLING_STEEL_TRUCK               :Camión de acero Kelling
STR_VEHICLE_NAME_ROAD_VEHICLE_BALOGH_ARMORED_TRUCK              :Camión blindado Balogh
STR_VEHICLE_NAME_ROAD_VEHICLE_UHL_ARMORED_TRUCK                 :Camión blindado Uhl
STR_VEHICLE_NAME_ROAD_VEHICLE_FOSTER_ARMORED_TRUCK              :Camión blindado Foster
STR_VEHICLE_NAME_ROAD_VEHICLE_FOSTER_FOOD_VAN                   :Camión de alimentos Foster
STR_VEHICLE_NAME_ROAD_VEHICLE_PERRY_FOOD_VAN                    :Camión de alimentos Perry
STR_VEHICLE_NAME_ROAD_VEHICLE_CHIPPY_FOOD_VAN                   :Camión de alimentos Chippy
STR_VEHICLE_NAME_ROAD_VEHICLE_UHL_PAPER_TRUCK                   :Camión de papel Uhl
STR_VEHICLE_NAME_ROAD_VEHICLE_BALOGH_PAPER_TRUCK                :Camión de papel Balogh
STR_VEHICLE_NAME_ROAD_VEHICLE_MPS_PAPER_TRUCK                   :Camión de papel MPS
STR_VEHICLE_NAME_ROAD_VEHICLE_MPS_COPPER_ORE_TRUCK              :Camión de cobre MPS
STR_VEHICLE_NAME_ROAD_VEHICLE_UHL_COPPER_ORE_TRUCK              :Camión de cobre Uhl
STR_VEHICLE_NAME_ROAD_VEHICLE_GOSS_COPPER_ORE_TRUCK             :Camión de cobre Goss
STR_VEHICLE_NAME_ROAD_VEHICLE_UHL_WATER_TANKER                  :Cisterna de agua Uhl
STR_VEHICLE_NAME_ROAD_VEHICLE_BALOGH_WATER_TANKER               :Cisterna de agua Balogh
STR_VEHICLE_NAME_ROAD_VEHICLE_MPS_WATER_TANKER                  :Cisterna de agua MPS
STR_VEHICLE_NAME_ROAD_VEHICLE_BALOGH_FRUIT_TRUCK                :Camión frutero Balogh
STR_VEHICLE_NAME_ROAD_VEHICLE_UHL_FRUIT_TRUCK                   :Camión frutero Uhl
STR_VEHICLE_NAME_ROAD_VEHICLE_KELLING_FRUIT_TRUCK               :Camión frutero Kelling
STR_VEHICLE_NAME_ROAD_VEHICLE_BALOGH_RUBBER_TRUCK               :Camión de caucho Balogh
STR_VEHICLE_NAME_ROAD_VEHICLE_UHL_RUBBER_TRUCK                  :Camión de caucho Uhl
STR_VEHICLE_NAME_ROAD_VEHICLE_RMT_RUBBER_TRUCK                  :Camión de caucho RMT
STR_VEHICLE_NAME_ROAD_VEHICLE_MIGHTYMOVER_SUGAR_TRUCK           :Camión de azúcar MightyMover
STR_VEHICLE_NAME_ROAD_VEHICLE_POWERNAUGHT_SUGAR_TRUCK           :Camión de azúcar Powernaught
STR_VEHICLE_NAME_ROAD_VEHICLE_WIZZOWOW_SUGAR_TRUCK              :Camión de azúcar Wizzowow
STR_VEHICLE_NAME_ROAD_VEHICLE_MIGHTYMOVER_COLA_TRUCK            :Camión de cola MightyMover
STR_VEHICLE_NAME_ROAD_VEHICLE_POWERNAUGHT_COLA_TRUCK            :Camión de cola Powernaught
STR_VEHICLE_NAME_ROAD_VEHICLE_WIZZOWOW_COLA_TRUCK               :Camión de cola Wizzowow
STR_VEHICLE_NAME_ROAD_VEHICLE_MIGHTYMOVER_COTTON_CANDY          :Camión de algodón de azúcar MightyMover
STR_VEHICLE_NAME_ROAD_VEHICLE_POWERNAUGHT_COTTON_CANDY          :Camión de algodón de azúcar Powernaught
STR_VEHICLE_NAME_ROAD_VEHICLE_WIZZOWOW_COTTON_CANDY_TRUCK       :Camión de algodón de azúcar Wizzowow
STR_VEHICLE_NAME_ROAD_VEHICLE_MIGHTYMOVER_TOFFEE_TRUCK          :Camión de caramelos MightyMover
STR_VEHICLE_NAME_ROAD_VEHICLE_POWERNAUGHT_TOFFEE_TRUCK          :Camión de caramelos Powernaught
STR_VEHICLE_NAME_ROAD_VEHICLE_WIZZOWOW_TOFFEE_TRUCK             :Camión de caramelos Wizzowow
STR_VEHICLE_NAME_ROAD_VEHICLE_MIGHTYMOVER_TOY_VAN               :Camión de juguetes MightyMover
STR_VEHICLE_NAME_ROAD_VEHICLE_POWERNAUGHT_TOY_VAN               :Camión de juguetes Powernaught
STR_VEHICLE_NAME_ROAD_VEHICLE_WIZZOWOW_TOY_VAN                  :Camión de juguetes Wizzowow
STR_VEHICLE_NAME_ROAD_VEHICLE_MIGHTYMOVER_CANDY_TRUCK           :Camión de dulces MightyMover
STR_VEHICLE_NAME_ROAD_VEHICLE_POWERNAUGHT_CANDY_TRUCK           :Camión de dulces Powernaught
STR_VEHICLE_NAME_ROAD_VEHICLE_WIZZOWOW_CANDY_TRUCK              :Camión de dulces Wizzowow
STR_VEHICLE_NAME_ROAD_VEHICLE_MIGHTYMOVER_BATTERY_TRUCK         :Camión de pilas MightyMover
STR_VEHICLE_NAME_ROAD_VEHICLE_POWERNAUGHT_BATTERY_TRUCK         :Camión de pilas Powernaught
STR_VEHICLE_NAME_ROAD_VEHICLE_WIZZOWOW_BATTERY_TRUCK            :Camión de pilas Wizzowow
STR_VEHICLE_NAME_ROAD_VEHICLE_MIGHTYMOVER_FIZZY_DRINK           :Camión de refrescos MightyMover
STR_VEHICLE_NAME_ROAD_VEHICLE_POWERNAUGHT_FIZZY_DRINK           :Camión de refrescos Powernaught
STR_VEHICLE_NAME_ROAD_VEHICLE_WIZZOWOW_FIZZY_DRINK_TRUCK        :Camión de refrescos Wizzowow
STR_VEHICLE_NAME_ROAD_VEHICLE_MIGHTYMOVER_PLASTIC_TRUCK         :Camión de plásticos MightyMover
STR_VEHICLE_NAME_ROAD_VEHICLE_POWERNAUGHT_PLASTIC_TRUCK         :Camión de plásticos Powernaught
STR_VEHICLE_NAME_ROAD_VEHICLE_WIZZOWOW_PLASTIC_TRUCK            :Camión de plásticos Wizzowow
STR_VEHICLE_NAME_ROAD_VEHICLE_MIGHTYMOVER_BUBBLE_TRUCK          :Camión de burbujas MightyMover
STR_VEHICLE_NAME_ROAD_VEHICLE_POWERNAUGHT_BUBBLE_TRUCK          :Camión de burbujas Powernaught
STR_VEHICLE_NAME_ROAD_VEHICLE_WIZZOWOW_BUBBLE_TRUCK             :Camión de burbujas Wizzowow

###length 11
STR_VEHICLE_NAME_SHIP_MPS_OIL_TANKER                            :Petrolero MPS
STR_VEHICLE_NAME_SHIP_CS_INC_OIL_TANKER                         :Petrolero CS-Inc.
STR_VEHICLE_NAME_SHIP_MPS_PASSENGER_FERRY                       :Transbordador MPS
STR_VEHICLE_NAME_SHIP_FFP_PASSENGER_FERRY                       :Transbordador FFP
STR_VEHICLE_NAME_SHIP_BAKEWELL_300_HOVERCRAFT                   :Aerodeslizador Bakewell 300
STR_VEHICLE_NAME_SHIP_CHUGGER_CHUG_PASSENGER                    :Transbordador Chugger-Chug
STR_VEHICLE_NAME_SHIP_SHIVERSHAKE_PASSENGER_FERRY               :Transbordador Shivershake
STR_VEHICLE_NAME_SHIP_YATE_CARGO_SHIP                           :Buque carguero Yate
STR_VEHICLE_NAME_SHIP_BAKEWELL_CARGO_SHIP                       :Buque carguero Bakewell
STR_VEHICLE_NAME_SHIP_MIGHTYMOVER_CARGO_SHIP                    :Buque carguero MightyMover
STR_VEHICLE_NAME_SHIP_POWERNAUT_CARGO_SHIP                      :Buque carguero Powernaut

###length 41
STR_VEHICLE_NAME_AIRCRAFT_SAMPSON_U52                           :Sampson U52
STR_VEHICLE_NAME_AIRCRAFT_COLEMAN_COUNT                         :Coleman Count
STR_VEHICLE_NAME_AIRCRAFT_FFP_DART                              :FFP Dart
STR_VEHICLE_NAME_AIRCRAFT_YATE_HAUGAN                           :Yate Haugan
STR_VEHICLE_NAME_AIRCRAFT_BAKEWELL_COTSWALD_LB_3                :Bakewell Cotswald LB-3
STR_VEHICLE_NAME_AIRCRAFT_BAKEWELL_LUCKETT_LB_8                 :Bakewell Luckett LB-8
STR_VEHICLE_NAME_AIRCRAFT_BAKEWELL_LUCKETT_LB_9                 :Bakewell Luckett LB-9
STR_VEHICLE_NAME_AIRCRAFT_BAKEWELL_LUCKETT_LB80                 :Bakewell Luckett LB80
STR_VEHICLE_NAME_AIRCRAFT_BAKEWELL_LUCKETT_LB_10                :Bakewell Luckett LB-10
STR_VEHICLE_NAME_AIRCRAFT_BAKEWELL_LUCKETT_LB_11                :Bakewell Luckett LB-11
STR_VEHICLE_NAME_AIRCRAFT_YATE_AEROSPACE_YAC_1_11               :Yate Aerospace YAC 1-11
STR_VEHICLE_NAME_AIRCRAFT_DARWIN_100                            :Darwin 100
STR_VEHICLE_NAME_AIRCRAFT_DARWIN_200                            :Darwin 200
STR_VEHICLE_NAME_AIRCRAFT_DARWIN_300                            :Darwin 300
STR_VEHICLE_NAME_AIRCRAFT_DARWIN_400                            :Darwin 400
STR_VEHICLE_NAME_AIRCRAFT_DARWIN_500                            :Darwin 500
STR_VEHICLE_NAME_AIRCRAFT_DARWIN_600                            :Darwin 600
STR_VEHICLE_NAME_AIRCRAFT_GURU_GALAXY                           :Guru Galaxy
STR_VEHICLE_NAME_AIRCRAFT_AIRTAXI_A21                           :Aerotaxi A21
STR_VEHICLE_NAME_AIRCRAFT_AIRTAXI_A31                           :Aerotaxi A31
STR_VEHICLE_NAME_AIRCRAFT_AIRTAXI_A32                           :Aerotaxi A32
STR_VEHICLE_NAME_AIRCRAFT_AIRTAXI_A33                           :Aerotaxi A33
STR_VEHICLE_NAME_AIRCRAFT_YATE_AEROSPACE_YAE46                  :Yate Aerospace YAe46
STR_VEHICLE_NAME_AIRCRAFT_DINGER_100                            :Dinger 100
STR_VEHICLE_NAME_AIRCRAFT_AIRTAXI_A34_1000                      :Aerotaxi A34-1000
STR_VEHICLE_NAME_AIRCRAFT_YATE_Z_SHUTTLE                        :Yate Z-Shuttle
STR_VEHICLE_NAME_AIRCRAFT_KELLING_K1                            :Kelling K1
STR_VEHICLE_NAME_AIRCRAFT_KELLING_K6                            :Kelling K6
STR_VEHICLE_NAME_AIRCRAFT_KELLING_K7                            :Kelling K7
STR_VEHICLE_NAME_AIRCRAFT_DARWIN_700                            :Darwin 700
STR_VEHICLE_NAME_AIRCRAFT_FFP_HYPERDART_2                       :FFP Hyperdart 2
STR_VEHICLE_NAME_AIRCRAFT_DINGER_200                            :Dinger 200
STR_VEHICLE_NAME_AIRCRAFT_DINGER_1000                           :Dinger 1000
STR_VEHICLE_NAME_AIRCRAFT_PLODDYPHUT_100                        :Ploddyphut 100
STR_VEHICLE_NAME_AIRCRAFT_PLODDYPHUT_500                        :Ploddyphut 500
STR_VEHICLE_NAME_AIRCRAFT_FLASHBANG_X1                          :Flashbang X1
STR_VEHICLE_NAME_AIRCRAFT_JUGGERPLANE_M1                        :Juggerplane M1
STR_VEHICLE_NAME_AIRCRAFT_FLASHBANG_WIZZER                      :Flashbang Wizzer
STR_VEHICLE_NAME_AIRCRAFT_TRICARIO_HELICOPTER                   :Helicóptero Tricario
STR_VEHICLE_NAME_AIRCRAFT_GURU_X2_HELICOPTER                    :Helicóptero Guru X2
STR_VEHICLE_NAME_AIRCRAFT_POWERNAUT_HELICOPTER                  :Helicóptero Powernaut

##id 0x8800
# Formatting of some strings
STR_FORMAT_DATE_TINY                                            :{0:STRING}/{1:STRING}/{2:NUM}
STR_FORMAT_DATE_SHORT                                           :{STRING} {NUM}
STR_FORMAT_DATE_LONG                                            :{0:STRING} {1:STRING} {2:NUM}
STR_FORMAT_DATE_ISO                                             :{2:NUM}-{1:STRING}-{0:STRING}

STR_FORMAT_COMPANY_NUM                                          :(Empresa {COMMA})
STR_FORMAT_GROUP_NAME                                           :Grupo {COMMA}
STR_FORMAT_GROUP_VEHICLE_NAME                                   :{GROUP} #{COMMA}
STR_FORMAT_INDUSTRY_NAME                                        :{1:STRING}, {0:TOWN}

###length 2
STR_FORMAT_BUOY_NAME                                            :Boya {TOWN}
STR_FORMAT_BUOY_NAME_SERIAL                                     :Boya {TOWN} #{COMMA}

###length 2
STR_FORMAT_WAYPOINT_NAME                                        :Punto de ruta, {TOWN}
STR_FORMAT_WAYPOINT_NAME_SERIAL                                 :Punto de ruta #{1:COMMA}, {0:TOWN}

###length 6
STR_FORMAT_DEPOT_NAME_TRAIN                                     :Depósito de trenes, {TOWN}
STR_FORMAT_DEPOT_NAME_TRAIN_SERIAL                              :Depósito de trenes #{1:COMMA}, {0:TOWN}
STR_FORMAT_DEPOT_NAME_ROAD_VEHICLE                              :Depósito de autotransportes, {TOWN}
STR_FORMAT_DEPOT_NAME_ROAD_VEHICLE_SERIAL                       :Depósito de autotransportes #{1:COMMA}, {0:TOWN}
STR_FORMAT_DEPOT_NAME_SHIP                                      :Astillero, {TOWN}
STR_FORMAT_DEPOT_NAME_SHIP_SERIAL                               :Astillero #{1:COMMA}, {0:TOWN}
###next-name-looks-similar

STR_FORMAT_DEPOT_NAME_AIRCRAFT                                  :Hangar de {STATION}
# _SERIAL version of AIRACRAFT doesn't exist

STR_UNKNOWN_STATION                                             :estación desconocida
STR_DEFAULT_SIGN_NAME                                           :Cartel
STR_COMPANY_SOMEONE                                             :alguien

STR_SAVEGAME_NAME_DEFAULT                                       :{COMPANY}, {STRING}
STR_SAVEGAME_NAME_SPECTATOR                                     :Espectador, {1:STRING}

# Viewport strings
STR_VIEWPORT_TOWN_POP                                           :{WHITE}{TOWN} ({COMMA})
STR_VIEWPORT_TOWN                                               :{WHITE}{TOWN}
STR_VIEWPORT_TOWN_TINY_BLACK                                    :{TINY_FONT}{BLACK}{TOWN}
STR_VIEWPORT_TOWN_TINY_WHITE                                    :{TINY_FONT}{WHITE}{TOWN}

STR_VIEWPORT_SIGN_SMALL_BLACK                                   :{TINY_FONT}{BLACK}{SIGN}
STR_VIEWPORT_SIGN_SMALL_WHITE                                   :{TINY_FONT}{WHITE}{SIGN}

STR_VIEWPORT_STATION                                            :{STATION} {STATION_FEATURES}
STR_VIEWPORT_STATION_TINY                                       :{TINY_FONT}{STATION}

STR_VIEWPORT_WAYPOINT                                           :{WAYPOINT}
STR_VIEWPORT_WAYPOINT_TINY                                      :{TINY_FONT}{WAYPOINT}

# Simple strings to get specific types of data
STR_COMPANY_NAME                                                :{COMPANY}
STR_COMPANY_NAME_COMPANY_NUM                                    :{COMPANY} {COMPANY_NUM}
STR_DEPOT_NAME                                                  :{DEPOT}
STR_ENGINE_NAME                                                 :{ENGINE}
STR_HIDDEN_ENGINE_NAME                                          :{ENGINE} (oculto)
STR_GROUP_NAME                                                  :{GROUP}
STR_INDUSTRY_NAME                                               :{INDUSTRY}
STR_PRESIDENT_NAME                                              :{PRESIDENT_NAME}
STR_SIGN_NAME                                                   :{SIGN}
STR_STATION_NAME                                                :{STATION}
STR_TOWN_NAME                                                   :{TOWN}
STR_VEHICLE_NAME                                                :{VEHICLE}
STR_WAYPOINT_NAME                                               :{WAYPOINT}

STR_JUST_CARGO                                                  :{CARGO_LONG}
STR_JUST_CHECKMARK                                              :{CHECKMARK}
STR_JUST_COMMA                                                  :{COMMA}
STR_JUST_CURRENCY_SHORT                                         :{CURRENCY_SHORT}
STR_JUST_CURRENCY_LONG                                          :{CURRENCY_LONG}
STR_JUST_CARGO_LIST                                             :{CARGO_LIST}
STR_JUST_INT                                                    :{NUM}
STR_JUST_DATE_TINY                                              :{DATE_TINY}
STR_JUST_DATE_SHORT                                             :{DATE_SHORT}
STR_JUST_DATE_LONG                                              :{DATE_LONG}
STR_JUST_DATE_ISO                                               :{DATE_ISO}
STR_JUST_STRING                                                 :{STRING}
STR_JUST_STRING_STRING                                          :{STRING}{STRING}
STR_JUST_RAW_STRING                                             :{STRING}
STR_JUST_BIG_RAW_STRING                                         :{BIG_FONT}{STRING}

# Slightly 'raw' stringcodes with colour or size
STR_BLACK_COMMA                                                 :{BLACK}{COMMA}
STR_TINY_BLACK_COMA                                             :{TINY_FONT}{BLACK}{COMMA}
STR_TINY_COMMA                                                  :{TINY_FONT}{COMMA}
STR_BLUE_COMMA                                                  :{BLUE}{COMMA}
STR_RED_COMMA                                                   :{RED}{COMMA}
STR_WHITE_COMMA                                                 :{WHITE}{COMMA}
STR_TINY_BLACK_DECIMAL                                          :{TINY_FONT}{BLACK}{DECIMAL}
STR_COMPANY_MONEY                                               :{WHITE}{CURRENCY_LONG}
STR_BLACK_DATE_LONG                                             :{BLACK}{DATE_LONG}
STR_WHITE_DATE_LONG                                             :{WHITE}{DATE_LONG}
STR_SHORT_DATE                                                  :{WHITE}{DATE_TINY}
STR_DATE_LONG_SMALL                                             :{TINY_FONT}{BLACK}{DATE_LONG}
STR_TINY_GROUP                                                  :{TINY_FONT}{GROUP}
STR_BLACK_INT                                                   :{BLACK}{NUM}
STR_ORANGE_INT                                                  :{ORANGE}{NUM}
STR_WHITE_SIGN                                                  :{WHITE}{SIGN}
STR_TINY_BLACK_STATION                                          :{TINY_FONT}{BLACK}{STATION}
STR_BLACK_STRING                                                :{BLACK}{STRING}
STR_BLACK_RAW_STRING                                            :{BLACK}{STRING}
STR_ORANGE_STRING                                               :{ORANGE}{STRING}
STR_LTBLUE_STRING                                               :{LTBLUE}{STRING}
STR_WHITE_STRING                                                :{WHITE}{STRING}
STR_ORANGE_STRING1_WHITE                                        :{ORANGE}{STRING}{WHITE}
STR_ORANGE_STRING1_LTBLUE                                       :{ORANGE}{STRING}{LTBLUE}
STR_TINY_BLACK_HEIGHT                                           :{TINY_FONT}{BLACK}{HEIGHT}
STR_TINY_BLACK_VEHICLE                                          :{TINY_FONT}{BLACK}{VEHICLE}
STR_TINY_RIGHT_ARROW                                            :{TINY_FONT}{RIGHT_ARROW}

STR_BLACK_1                                                     :{BLACK}1
STR_BLACK_2                                                     :{BLACK}2
STR_BLACK_3                                                     :{BLACK}3
STR_BLACK_4                                                     :{BLACK}4
STR_BLACK_5                                                     :{BLACK}5
STR_BLACK_6                                                     :{BLACK}6
STR_BLACK_7                                                     :{BLACK}7

STR_TRAIN                                                       :{BLACK}{TRAIN}
STR_BUS                                                         :{BLACK}{BUS}
STR_LORRY                                                       :{BLACK}{LORRY}
STR_PLANE                                                       :{BLACK}{PLANE}
STR_SHIP                                                        :{BLACK}{SHIP}

STR_TOOLBAR_RAILTYPE_VELOCITY                                   :{STRING} ({VELOCITY})<|MERGE_RESOLUTION|>--- conflicted
+++ resolved
@@ -3160,13 +3160,9 @@
 STR_MAPGEN_DESERT_COVERAGE_UP                                   :{BLACK}Incrementar extensión de desierto un 10%
 STR_MAPGEN_DESERT_COVERAGE_DOWN                                 :{BLACK}Disminuir extensión de desierto un 10%
 STR_MAPGEN_DESERT_COVERAGE_TEXT                                 :{BLACK}{NUM}%
-<<<<<<< HEAD
 STR_MAPGEN_SNOW_LINE_HEIGHT                                     :{BLACK}Nivel de nieve:
 STR_MAPGEN_SNOW_LINE_UP                                         :{BLACK}Mover el nivel de inicio de nieve hacia arriba
 STR_MAPGEN_SNOW_LINE_DOWN                                       :{BLACK}Mover el nivel de inicio de nieve hacia abajo
-STR_MAPGEN_LAND_GENERATOR                                       :{BLACK}Generador de terreno:
-=======
->>>>>>> dced2d8c
 STR_MAPGEN_TERRAIN_TYPE                                         :{BLACK}Tipo de terreno:
 STR_MAPGEN_SEA_LEVEL                                            :{BLACK}Nivel del mar:
 STR_MAPGEN_QUANTITY_OF_RIVERS                                   :{BLACK}Ríos:
