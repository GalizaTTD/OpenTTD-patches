--- conflicted
+++ resolved
@@ -3185,13 +3185,9 @@
 STR_MAPGEN_DESERT_COVERAGE_UP                                   :{BLACK}Increase desert coverage by ten percent
 STR_MAPGEN_DESERT_COVERAGE_DOWN                                 :{BLACK}Decrease desert coverage by ten percent
 STR_MAPGEN_DESERT_COVERAGE_TEXT                                 :{BLACK}{NUM}%
-<<<<<<< HEAD
 STR_MAPGEN_SNOW_LINE_HEIGHT                                     :{BLACK}Snow line height:
 STR_MAPGEN_SNOW_LINE_UP                                         :{BLACK}Move the snow line height one up
 STR_MAPGEN_SNOW_LINE_DOWN                                       :{BLACK}Move the snow line height one down
-STR_MAPGEN_LAND_GENERATOR                                       :{BLACK}Land generator:
-=======
->>>>>>> dced2d8c
 STR_MAPGEN_TERRAIN_TYPE                                         :{BLACK}Terrain type:
 STR_MAPGEN_SEA_LEVEL                                            :{BLACK}Sea level:
 STR_MAPGEN_QUANTITY_OF_RIVERS                                   :{BLACK}Rivers:
