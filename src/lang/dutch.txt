--- conflicted
+++ resolved
@@ -2127,12 +2127,8 @@
 STR_NETWORK_NEED_COMPANY_PASSWORD_CAPTION                       :{WHITE}Bedrijf is beveiligd. Voer wachtwoord in
 
 # Network company list added strings
-<<<<<<< HEAD
-STR_NETWORK_COMPANY_LIST_CLIENT_LIST                            :Spelerslijst
+STR_NETWORK_COMPANY_LIST_CLIENT_LIST                            :Spelers online
 STR_NETWORK_COMPANY_LIST_SPECTATE                               :Toekijken
-=======
-STR_NETWORK_COMPANY_LIST_CLIENT_LIST                            :Spelers online
->>>>>>> 8228021a
 
 # Network client list
 STR_NETWORK_CLIENT_LIST_CAPTION                                 :{WHITE}Meerdere spelers
