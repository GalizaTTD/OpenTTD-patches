##name Norwegian (Bokmal)
##ownname Norsk (bokmål)
##isocode nb_NO
##plural 0
##textdir ltr
##digitsep {NBSP}
##digitsepcur {NBSP}
##decimalsep ,
##winlangid 0x0414
##grflangid 0x2f
##gender masculine feminine neuter
##case small


# $Id$

# This file is part of OpenTTD.
# OpenTTD is free software; you can redistribute it and/or modify it under the terms of the GNU General Public License as published by the Free Software Foundation, version 2.
# OpenTTD is distributed in the hope that it will be useful, but WITHOUT ANY WARRANTY; without even the implied warranty of MERCHANTABILITY or FITNESS FOR A PARTICULAR PURPOSE.
# See the GNU General Public License for more details. You should have received a copy of the GNU General Public License along with OpenTTD. If not, see <http://www.gnu.org/licenses/>.


##id 0x0000
STR_NULL                                                        :
STR_EMPTY                                                       :
STR_UNDEFINED                                                   :(udefinert streng)
STR_JUST_NOTHING                                                :Ingenting

# Cargo related strings
# Plural cargo name
STR_CARGO_PLURAL_NOTHING                                        :
STR_CARGO_PLURAL_PASSENGERS                                     :Passasjerer
STR_CARGO_PLURAL_COAL                                           :Kull
STR_CARGO_PLURAL_MAIL                                           :Post
STR_CARGO_PLURAL_OIL                                            :Olje
STR_CARGO_PLURAL_LIVESTOCK                                      :Buskap
STR_CARGO_PLURAL_GOODS                                          :Gods
STR_CARGO_PLURAL_GRAIN                                          :Korn
STR_CARGO_PLURAL_WOOD                                           :Tømmer
STR_CARGO_PLURAL_IRON_ORE                                       :Jernmalm
STR_CARGO_PLURAL_STEEL                                          :Stål
STR_CARGO_PLURAL_VALUABLES                                      :Verdisaker
STR_CARGO_PLURAL_COPPER_ORE                                     :Kobbermalm
STR_CARGO_PLURAL_MAIZE                                          :Mais
STR_CARGO_PLURAL_FRUIT                                          :Frukt
STR_CARGO_PLURAL_DIAMONDS                                       :Diamanter
STR_CARGO_PLURAL_FOOD                                           :Mat
STR_CARGO_PLURAL_PAPER                                          :Papir
STR_CARGO_PLURAL_GOLD                                           :Gull
STR_CARGO_PLURAL_WATER                                          :Vann
STR_CARGO_PLURAL_WHEAT                                          :Hvete
STR_CARGO_PLURAL_RUBBER                                         :Gummi
STR_CARGO_PLURAL_SUGAR                                          :Sukker
STR_CARGO_PLURAL_TOYS                                           :Leketøy
STR_CARGO_PLURAL_CANDY                                          :Godteri
STR_CARGO_PLURAL_COLA                                           :Cola
STR_CARGO_PLURAL_COTTON_CANDY                                   :Sukkerspinn
STR_CARGO_PLURAL_BUBBLES                                        :Bobler
STR_CARGO_PLURAL_TOFFEE                                         :Karamell
STR_CARGO_PLURAL_BATTERIES                                      :Batterier
STR_CARGO_PLURAL_PLASTIC                                        :Plast
STR_CARGO_PLURAL_FIZZY_DRINKS                                   :Mineralvann

# Singular cargo name
STR_CARGO_SINGULAR_NOTHING                                      :
STR_CARGO_SINGULAR_PASSENGER                                    :Passasjer
STR_CARGO_SINGULAR_COAL                                         :Kull
STR_CARGO_SINGULAR_MAIL                                         :Post
STR_CARGO_SINGULAR_OIL                                          :Olje
STR_CARGO_SINGULAR_LIVESTOCK                                    :Buskap
STR_CARGO_SINGULAR_GOODS                                        :Gods
STR_CARGO_SINGULAR_GRAIN                                        :Korn
STR_CARGO_SINGULAR_WOOD                                         :Tømmer
STR_CARGO_SINGULAR_IRON_ORE                                     :Jernmalm
STR_CARGO_SINGULAR_STEEL                                        :Stål
STR_CARGO_SINGULAR_VALUABLES                                    :Verdisaker
STR_CARGO_SINGULAR_COPPER_ORE                                   :Kobbermalm
STR_CARGO_SINGULAR_MAIZE                                        :Mais
STR_CARGO_SINGULAR_FRUIT                                        :Frukt
STR_CARGO_SINGULAR_DIAMOND                                      :Diamant
STR_CARGO_SINGULAR_FOOD                                         :Mat
STR_CARGO_SINGULAR_PAPER                                        :Papir
STR_CARGO_SINGULAR_GOLD                                         :Gull
STR_CARGO_SINGULAR_WATER                                        :Vann
STR_CARGO_SINGULAR_WHEAT                                        :Hvete
STR_CARGO_SINGULAR_RUBBER                                       :Gummi
STR_CARGO_SINGULAR_SUGAR                                        :Sukker
STR_CARGO_SINGULAR_TOY                                          :Leketøy
STR_CARGO_SINGULAR_CANDY                                        :Godteri
STR_CARGO_SINGULAR_COLA                                         :Cola
STR_CARGO_SINGULAR_COTTON_CANDY                                 :Sukkerspinn
STR_CARGO_SINGULAR_BUBBLE                                       :Boble
STR_CARGO_SINGULAR_TOFFEE                                       :Karamell
STR_CARGO_SINGULAR_BATTERY                                      :Batteri
STR_CARGO_SINGULAR_PLASTIC                                      :Plast
STR_CARGO_SINGULAR_FIZZY_DRINK                                  :Mineralvann

# Quantity of cargo
STR_QUANTITY_NOTHING                                            :
STR_QUANTITY_PASSENGERS                                         :{COMMA}{NBSP}passasjer{P "" er}
STR_QUANTITY_COAL                                               :{WEIGHT_LONG} kull
STR_QUANTITY_MAIL                                               :{COMMA}{NBSP}postsekk{P "" er}
STR_QUANTITY_OIL                                                :{VOLUME_LONG} olje
STR_QUANTITY_LIVESTOCK                                          :{COMMA}{NBSP}enhet{P "" er} buskap
STR_QUANTITY_GOODS                                              :{COMMA}{NBSP}kasse{P "" r} med gods
STR_QUANTITY_GRAIN                                              :{WEIGHT_LONG} korn
STR_QUANTITY_WOOD                                               :{WEIGHT_LONG} tømmer
STR_QUANTITY_IRON_ORE                                           :{WEIGHT_LONG} jernmalm
STR_QUANTITY_STEEL                                              :{WEIGHT_LONG} stål
STR_QUANTITY_VALUABLES                                          :{COMMA}{NBSP}sekk{P "" er} med verdisaker
STR_QUANTITY_COPPER_ORE                                         :{WEIGHT_LONG} kobbermalm
STR_QUANTITY_MAIZE                                              :{WEIGHT_LONG} mais
STR_QUANTITY_FRUIT                                              :{WEIGHT_LONG} frukt
STR_QUANTITY_DIAMONDS                                           :{COMMA}{NBSP}sekk{P "" er} med diamanter
STR_QUANTITY_FOOD                                               :{WEIGHT_LONG} mat
STR_QUANTITY_PAPER                                              :{WEIGHT_LONG} papir
STR_QUANTITY_GOLD                                               :{COMMA}{NBSP}sekk{P "" er} med gull
STR_QUANTITY_WATER                                              :{VOLUME_LONG} vann
STR_QUANTITY_WHEAT                                              :{WEIGHT_LONG} hvete
STR_QUANTITY_RUBBER                                             :{VOLUME_LONG} gummi
STR_QUANTITY_SUGAR                                              :{WEIGHT_LONG} sukker
STR_QUANTITY_TOYS                                               :{COMMA}{NBSP}leke{P "" r}
STR_QUANTITY_SWEETS                                             :{COMMA}{NBSP}sekk{P "" er} med godteri
STR_QUANTITY_COLA                                               :{VOLUME_LONG} cola
STR_QUANTITY_CANDYFLOSS                                         :{WEIGHT_LONG} sukkerspinn
STR_QUANTITY_BUBBLES                                            :{COMMA} boble{P "" r}
STR_QUANTITY_TOFFEE                                             :{WEIGHT_LONG} karamell
STR_QUANTITY_BATTERIES                                          :{COMMA} batteri{P "" er}
STR_QUANTITY_PLASTIC                                            :{VOLUME_LONG} plast
STR_QUANTITY_FIZZY_DRINKS                                       :{COMMA} mineralvann
STR_QUANTITY_N_A                                                :Ikke tilgjengelig

# Two letter abbreviation of cargo name
STR_ABBREV_NOTHING                                              :
STR_ABBREV_PASSENGERS                                           :{TINY_FONT}PS
STR_ABBREV_COAL                                                 :{TINY_FONT}KL
STR_ABBREV_MAIL                                                 :{TINY_FONT}PT
STR_ABBREV_OIL                                                  :{TINY_FONT}OL
STR_ABBREV_LIVESTOCK                                            :{TINY_FONT}BS
STR_ABBREV_GOODS                                                :{TINY_FONT}GD
STR_ABBREV_GRAIN                                                :{TINY_FONT}KN
STR_ABBREV_WOOD                                                 :{TINY_FONT}TR
STR_ABBREV_IRON_ORE                                             :{TINY_FONT}JM
STR_ABBREV_STEEL                                                :{TINY_FONT}ST
STR_ABBREV_VALUABLES                                            :{TINY_FONT}VS
STR_ABBREV_COPPER_ORE                                           :{TINY_FONT}KM
STR_ABBREV_MAIZE                                                :{TINY_FONT}MS
STR_ABBREV_FRUIT                                                :{TINY_FONT}FT
STR_ABBREV_DIAMONDS                                             :{TINY_FONT}DM
STR_ABBREV_FOOD                                                 :{TINY_FONT}MT
STR_ABBREV_PAPER                                                :{TINY_FONT}PR
STR_ABBREV_GOLD                                                 :{TINY_FONT}GL
STR_ABBREV_WATER                                                :{TINY_FONT}VN
STR_ABBREV_WHEAT                                                :{TINY_FONT}HV
STR_ABBREV_RUBBER                                               :{TINY_FONT}GM
STR_ABBREV_SUGAR                                                :{TINY_FONT}SK
STR_ABBREV_TOYS                                                 :{TINY_FONT}LT
STR_ABBREV_SWEETS                                               :{TINY_FONT}GT
STR_ABBREV_COLA                                                 :{TINY_FONT}CL
STR_ABBREV_CANDYFLOSS                                           :{TINY_FONT}SP
STR_ABBREV_BUBBLES                                              :{TINY_FONT}BO
STR_ABBREV_TOFFEE                                               :{TINY_FONT}KM
STR_ABBREV_BATTERIES                                            :{TINY_FONT}BA
STR_ABBREV_PLASTIC                                              :{TINY_FONT}PL
STR_ABBREV_FIZZY_DRINKS                                         :{TINY_FONT}MV
STR_ABBREV_NONE                                                 :{TINY_FONT}IN
STR_ABBREV_ALL                                                  :{TINY_FONT}ALLE

# 'Mode' of transport for cargoes
STR_PASSENGERS                                                  :{COMMA}{NBSP}passasjer{P "" er}
STR_BAGS                                                        :{COMMA}{NBSP}sekk{P "" er}
STR_TONS                                                        :{COMMA}{NBSP}tonn
STR_LITERS                                                      :{COMMA}{NBSP}liter
STR_ITEMS                                                       :{COMMA}{NBSP}element{P "" er}
STR_CRATES                                                      :{COMMA}{NBSP}kasse{P "" r}

# Colours, do not shuffle
STR_COLOUR_DARK_BLUE                                            :Mørkeblå
STR_COLOUR_PALE_GREEN                                           :Lysegrønn
STR_COLOUR_PINK                                                 :Rosa
STR_COLOUR_YELLOW                                               :Gul
STR_COLOUR_RED                                                  :Rød
STR_COLOUR_LIGHT_BLUE                                           :Lyseblå
STR_COLOUR_GREEN                                                :Grønn
STR_COLOUR_DARK_GREEN                                           :Mørkegrønn
STR_COLOUR_BLUE                                                 :Blå
STR_COLOUR_CREAM                                                :Kremgul
STR_COLOUR_MAUVE                                                :Rødlilla
STR_COLOUR_PURPLE                                               :Lilla
STR_COLOUR_ORANGE                                               :Oransje
STR_COLOUR_BROWN                                                :Brun
STR_COLOUR_GREY                                                 :Grå
STR_COLOUR_WHITE                                                :Hvit

# Units used in OpenTTD
STR_UNITS_VELOCITY_IMPERIAL                                     :{COMMA}{NBSP}mi/t
STR_UNITS_VELOCITY_METRIC                                       :{COMMA}{NBSP}km/t
STR_UNITS_VELOCITY_SI                                           :{COMMA}{NBSP}m/s

STR_UNITS_POWER_IMPERIAL                                        :{COMMA}{NBSP}hk
STR_UNITS_POWER_METRIC                                          :{COMMA}{NBSP}hk
STR_UNITS_POWER_SI                                              :{COMMA}{NBSP}kW

STR_UNITS_WEIGHT_SHORT_IMPERIAL                                 :{COMMA}{NBSP}t
STR_UNITS_WEIGHT_SHORT_METRIC                                   :{COMMA}{NBSP}t
STR_UNITS_WEIGHT_SHORT_SI                                       :{COMMA}{NBSP}kg

<<<<<<< HEAD
STR_UNITS_WEIGHT_LONG_IMPERIAL                                  :{COMMA}{NBSP}tonn{P "" er}
STR_UNITS_WEIGHT_LONG_METRIC                                    :{COMMA}{NBSP}tonn{P "" er}
=======
STR_UNITS_WEIGHT_LONG_IMPERIAL                                  :{COMMA}{NBSP}tonn
STR_UNITS_WEIGHT_LONG_METRIC                                    :{COMMA}{NBSP}tonn{P "" ""}
>>>>>>> 95a329a4
STR_UNITS_WEIGHT_LONG_SI                                        :{COMMA}{NBSP}kg

STR_UNITS_VOLUME_SHORT_IMPERIAL                                 :{COMMA}{NBSP}gal
STR_UNITS_VOLUME_SHORT_METRIC                                   :{COMMA}{NBSP}l
STR_UNITS_VOLUME_SHORT_SI                                       :{COMMA} m³

<<<<<<< HEAD
STR_UNITS_VOLUME_LONG_IMPERIAL                                  :{COMMA}{NBSP}gallon{P "" er}
STR_UNITS_VOLUME_LONG_METRIC                                    :{COMMA}{NBSP}liter{P "" er}
=======
STR_UNITS_VOLUME_LONG_IMPERIAL                                  :{COMMA}{NBSP}gallon
STR_UNITS_VOLUME_LONG_METRIC                                    :{COMMA}{NBSP}liter
>>>>>>> 95a329a4
STR_UNITS_VOLUME_LONG_SI                                        :{COMMA}{NBSP}m³

STR_UNITS_FORCE_IMPERIAL                                        :{COMMA}{NBSP}lbf
STR_UNITS_FORCE_METRIC                                          :{COMMA}{NBSP}kgf
STR_UNITS_FORCE_SI                                              :{COMMA}{NBSP}kN

STR_UNITS_HEIGHT_IMPERIAL                                       :{COMMA}{NBSP}fot
STR_UNITS_HEIGHT_METRIC                                         :{COMMA}{NBSP}m
STR_UNITS_HEIGHT_SI                                             :{COMMA}{NBSP}m

# Common window strings
STR_LIST_FILTER_TITLE                                           :{BLACK}Filterstreng:
STR_LIST_FILTER_OSKTITLE                                        :{BLACK}Skriv inn søkefilter
STR_LIST_FILTER_TOOLTIP                                         :{BLACK}Skriv inn et søkeord for å filtrere listen med

STR_TOOLTIP_GROUP_ORDER                                         :{BLACK}Velg grupperings-rekkefølge
STR_TOOLTIP_SORT_ORDER                                          :{BLACK}Velg sorteringsrekkefølge (synkende/stigende)
STR_TOOLTIP_SORT_CRITERIA                                       :{BLACK}Velg sorteringskriterier
STR_TOOLTIP_FILTER_CRITERIA                                     :{BLACK}Velg filtreringskriterier
STR_BUTTON_SORT_BY                                              :{BLACK}Sorter etter
STR_BUTTON_LOCATION                                             :{BLACK}Gå til
STR_BUTTON_RENAME                                               :{BLACK}Gi nytt navn

STR_TOOLTIP_CLOSE_WINDOW                                        :{BLACK}Lukk vindu
STR_TOOLTIP_WINDOW_TITLE_DRAG_THIS                              :{BLACK}Vindustittel - dra her for å flytte vindu
STR_TOOLTIP_SHADE                                               :{BLACK}Skyggevindu - Vis kun tittelfeltet
STR_TOOLTIP_DEBUG                                               :{BLACK}Vis NewGRF-debuggingsinformasjon
STR_TOOLTIP_DEFSIZE                                             :{BLACK}Gjennopprett vindu til standard størrelse. Ctrl + Klikk for å lagre gjeldende størrelse som standard
STR_TOOLTIP_STICKY                                              :{BLACK}Beskytt dette vinduet mot 'Lukk alle vinduer'-knappen. Ctrl + Klikk for å lagre tilstanden som standard.
STR_TOOLTIP_RESIZE                                              :{BLACK}Klikk og dra for å endre størrelsen på vinduet
STR_TOOLTIP_TOGGLE_LARGE_SMALL_WINDOW                           :{BLACK}Veksle mellom stor/liten vindustørrelse
STR_TOOLTIP_VSCROLL_BAR_SCROLLS_LIST                            :{BLACK}Rullefelt - ruller listen opp/ned
STR_TOOLTIP_HSCROLL_BAR_SCROLLS_LIST                            :{BLACK}Rullefelt - ruller listen til venstre/høyre
STR_TOOLTIP_DEMOLISH_BUILDINGS_ETC                              :{BLACK}Riv bygninger osv. på et landområde. Ctrl velger område diagonalt. Shift slår av/på kostnadsestimat

# Show engines button
STR_SHOW_HIDDEN_ENGINES_VEHICLE_TRAIN                           :{BLACK}Vis skjulte
STR_SHOW_HIDDEN_ENGINES_VEHICLE_ROAD_VEHICLE                    :{BLACK}Vis skjulte
STR_SHOW_HIDDEN_ENGINES_VEHICLE_SHIP                            :{BLACK}Vis skjulte
STR_SHOW_HIDDEN_ENGINES_VEHICLE_AIRCRAFT                        :{BLACK}Vis skjulte

STR_SHOW_HIDDEN_ENGINES_VEHICLE_TRAIN_TOOLTIP                   :{BLACK}Ved å aktivere denne knappen, blir de skjulte tog også vist
STR_SHOW_HIDDEN_ENGINES_VEHICLE_ROAD_VEHICLE_TOOLTIP            :{BLACK}Ved å aktivere denne knappen, blir de skjulte kjøretøy også vist
STR_SHOW_HIDDEN_ENGINES_VEHICLE_SHIP_TOOLTIP                    :{BLACK}Ved å aktivere denne knappen, blir de skjulte skip også vist
STR_SHOW_HIDDEN_ENGINES_VEHICLE_AIRCRAFT_TOOLTIP                :{BLACK}Ved å aktivere denne knappen, blir de skjulte fly også vist

# Query window
STR_BUTTON_DEFAULT                                              :{BLACK}Standard
STR_BUTTON_CANCEL                                               :{BLACK}Avbryt
STR_BUTTON_OK                                                   :{BLACK}OK

# On screen keyboard window
STR_OSK_KEYBOARD_LAYOUT                                         :`1234567890-=\qwertyuiop[]asdfghjkl;'  zxcvbnm,./ .
STR_OSK_KEYBOARD_LAYOUT_CAPS                                    :~!@#$%^&*()_+|QWERTYUIOP{{}}ASDFGHJKL:"  ZXCVBNM<>? .

# Measurement tooltip
STR_MEASURE_LENGTH                                              :{BLACK}Lengde: {NUM}
STR_MEASURE_AREA                                                :{BLACK}Område: {NUM} x {NUM}
STR_MEASURE_LENGTH_HEIGHTDIFF                                   :{BLACK}Lengde: {NUM}{}Høydeforskjell: {HEIGHT}
STR_MEASURE_AREA_HEIGHTDIFF                                     :{BLACK}Område: {NUM} x {NUM}{}Høydeforskjell: {HEIGHT}


# These are used in buttons
STR_SORT_BY_CAPTION_NAME                                        :{BLACK}Navn
STR_SORT_BY_CAPTION_DATE                                        :{BLACK}Dato
# These are used in dropdowns
STR_SORT_BY_NAME                                                :Navn
STR_SORT_BY_PRODUCTION                                          :Produksjon
STR_SORT_BY_TYPE                                                :Type
STR_SORT_BY_TRANSPORTED                                         :Transportert
STR_SORT_BY_NUMBER                                              :Nummer
STR_SORT_BY_PROFIT_LAST_YEAR                                    :Fortjeneste i fjor
STR_SORT_BY_PROFIT_THIS_YEAR                                    :Fortjeneste i år
STR_SORT_BY_AGE                                                 :Alder
STR_SORT_BY_RELIABILITY                                         :Pålitelighet
STR_SORT_BY_TOTAL_CAPACITY_PER_CARGOTYPE                        :Total kapasitet per varetype
STR_SORT_BY_MAX_SPEED                                           :Maks hastighet
STR_SORT_BY_MODEL                                               :Modell
STR_SORT_BY_VALUE                                               :Verdi
STR_SORT_BY_LENGTH                                              :Lengde
STR_SORT_BY_LIFE_TIME                                           :Gjenværende levetid
STR_SORT_BY_TIMETABLE_DELAY                                     :Rutetabellforsinkelse
STR_SORT_BY_FACILITY                                            :Stasjonstype
STR_SORT_BY_WAITING_TOTAL                                       :Samlet ventende last
STR_SORT_BY_WAITING_AVAILABLE                                   :Tilgjengelig ventende last
STR_SORT_BY_RATING_MAX                                          :Høyeste varerating
STR_SORT_BY_RATING_MIN                                          :Laveste varerating
STR_SORT_BY_ENGINE_ID                                           :MaskinID (klassisk type)
STR_SORT_BY_COST                                                :Kostnad
STR_SORT_BY_POWER                                               :Kraft
STR_SORT_BY_TRACTIVE_EFFORT                                     :Trekkraft
STR_SORT_BY_INTRO_DATE                                          :Introduksjonsdato
STR_SORT_BY_RUNNING_COST                                        :Driftskostnad
STR_SORT_BY_POWER_VS_RUNNING_COST                               :Effekt-/Driftskostnad
STR_SORT_BY_CARGO_CAPACITY                                      :Lastekapasitet
STR_SORT_BY_RANGE                                               :Rekkevidde
STR_SORT_BY_POPULATION                                          :Folketall
STR_SORT_BY_RATING                                              :Rangering

# Tooltips for the main toolbar
STR_TOOLBAR_TOOLTIP_PAUSE_GAME                                  :{BLACK}Sett spillet på pause
STR_TOOLBAR_TOOLTIP_FORWARD                                     :{BLACK}Dobbel hastighet på spillet
STR_TOOLBAR_TOOLTIP_OPTIONS                                     :{BLACK}Innstillinger
STR_TOOLBAR_TOOLTIP_SAVE_GAME_ABANDON_GAME                      :{BLACK}Lagre, avbryt spillet, avslutt OpenTTD
STR_TOOLBAR_TOOLTIP_DISPLAY_MAP                                 :{BLACK}Vis kart, ekstra tilleggsvindu eller skiltliste
STR_TOOLBAR_TOOLTIP_DISPLAY_TOWN_DIRECTORY                      :{BLACK}Vis byoversikt
STR_TOOLBAR_TOOLTIP_DISPLAY_SUBSIDIES                           :{BLACK}Vis subsidier
STR_TOOLBAR_TOOLTIP_DISPLAY_LIST_OF_COMPANY_STATIONS            :{BLACK}Vis liste over firmaets stasjoner
STR_TOOLBAR_TOOLTIP_DISPLAY_COMPANY_FINANCES                    :{BLACK}Vis firmaenes økonomiske data
STR_TOOLBAR_TOOLTIP_DISPLAY_COMPANY_GENERAL                     :{BLACK}Vis firmaenes generelle data
STR_TOOLBAR_TOOLTIP_DISPLAY_STORY_BOOK                          :{BLACK}Vise historiebok
STR_TOOLBAR_TOOLTIP_DISPLAY_GOALS_LIST                          :{BLACK}Vise målliste
STR_TOOLBAR_TOOLTIP_DISPLAY_GRAPHS                              :{BLACK}Vis grafer
STR_TOOLBAR_TOOLTIP_DISPLAY_COMPANY_LEAGUE                      :{BLACK}Vis firmarangeringstabell
STR_TOOLBAR_TOOLTIP_FUND_CONSTRUCTION_OF_NEW                    :{BLACK}Finansier bygging av ny industri eller vis liste over industrier
STR_TOOLBAR_TOOLTIP_DISPLAY_LIST_OF_COMPANY_TRAINS              :{BLACK}Vis gruppe- og kjøretøyliste over firmaets tog. Ctrl+klikk viser kun kjøretøyliste
STR_TOOLBAR_TOOLTIP_DISPLAY_LIST_OF_COMPANY_ROAD_VEHICLES       :{BLACK}Vis gruppe- og kjøretøyliste over firmaets lastebiler/busser. Ctrl+klikk viser kun kjøretøyliste
STR_TOOLBAR_TOOLTIP_DISPLAY_LIST_OF_COMPANY_SHIPS               :{BLACK}Vis gruppe- og kjøretøyliste over firmaets skip. Ctrl+klikk viser kun kjøretøyliste
STR_TOOLBAR_TOOLTIP_DISPLAY_LIST_OF_COMPANY_AIRCRAFT            :{BLACK}Vis gruppe- og kjøretøyliste over firmaets luftfartøy. Ctrl+klikk viser kun kjøretøyliste
STR_TOOLBAR_TOOLTIP_ZOOM_THE_VIEW_IN                            :{BLACK}Zoom inn
STR_TOOLBAR_TOOLTIP_ZOOM_THE_VIEW_OUT                           :{BLACK}Zoom ut
STR_TOOLBAR_TOOLTIP_BUILD_RAILROAD_TRACK                        :{BLACK}Bygg jernbanespor
STR_TOOLBAR_TOOLTIP_BUILD_ROADS                                 :{BLACK}Bygg veier
STR_TOOLBAR_TOOLTIP_BUILD_SHIP_DOCKS                            :{BLACK}Bygg havner
STR_TOOLBAR_TOOLTIP_BUILD_AIRPORTS                              :{BLACK}Bygg flyplasser
STR_TOOLBAR_TOOLTIP_LANDSCAPING                                 :{BLACK}Åpne landskapsverktøylinjen for å heve/senke land, plante trær, osv.
STR_TOOLBAR_TOOLTIP_SHOW_SOUND_MUSIC_WINDOW                     :{BLACK}Vis lyd-/musikkinnstillinger
STR_TOOLBAR_TOOLTIP_SHOW_LAST_MESSAGE_NEWS                      :{BLACK}Vis siste melding/nyhet, vis meldingsinnstillinger
STR_TOOLBAR_TOOLTIP_LAND_BLOCK_INFORMATION                      :{BLACK}Informasjon om landområde, konsoll, skriptfeilsøking, skjermbilder, om OpenTTD
STR_TOOLBAR_TOOLTIP_SWITCH_TOOLBAR                              :{BLACK}Skift verktøylinjer

# Extra tooltips for the scenario editor toolbar
STR_SCENEDIT_TOOLBAR_TOOLTIP_SAVE_SCENARIO_LOAD_SCENARIO        :{BLACK}Lagre scenario, last inn scenario, forlat scenarioredigering, avslutt OpenTTD
STR_SCENEDIT_TOOLBAR_OPENTTD                                    :{YELLOW}OpenTTD
STR_SCENEDIT_TOOLBAR_SCENARIO_EDITOR                            :{YELLOW}Rediger scenario
STR_SCENEDIT_TOOLBAR_TOOLTIP_MOVE_THE_STARTING_DATE_BACKWARD    :{BLACK}Flytt startdatoen tilbake ett år
STR_SCENEDIT_TOOLBAR_TOOLTIP_MOVE_THE_STARTING_DATE_FORWARD     :{BLACK}Flytt startdatoen frem ett år
STR_SCENEDIT_TOOLBAR_TOOLTIP_SET_DATE                           :{BLACK}Klikk her for å taste inn startåret
STR_SCENEDIT_TOOLBAR_TOOLTIP_DISPLAY_MAP_TOWN_DIRECTORY         :{BLACK}Vis kart og byoversikt
STR_SCENEDIT_TOOLBAR_LANDSCAPE_GENERATION                       :{BLACK}Landskapsgenerering
STR_SCENEDIT_TOOLBAR_TOWN_GENERATION                            :{BLACK}Bygenerering
STR_SCENEDIT_TOOLBAR_INDUSTRY_GENERATION                        :{BLACK}Industrigenerering
STR_SCENEDIT_TOOLBAR_ROAD_CONSTRUCTION                          :{BLACK}Veibygging
STR_SCENEDIT_TOOLBAR_PLANT_TREES                                :{BLACK}Plant trær. Shift slår av/på kostnadsestimat
STR_SCENEDIT_TOOLBAR_PLACE_SIGN                                 :{BLACK}Plasser skilt
STR_SCENEDIT_TOOLBAR_PLACE_OBJECT                               :{BLACK}Plasser objekt. Shift slår av/på kostnadsestimat

############ range for SE file menu starts
STR_SCENEDIT_FILE_MENU_SAVE_SCENARIO                            :Lagre scenario
STR_SCENEDIT_FILE_MENU_LOAD_SCENARIO                            :Last inn scenario
STR_SCENEDIT_FILE_MENU_SAVE_HEIGHTMAP                           :Lagre høydekart
STR_SCENEDIT_FILE_MENU_LOAD_HEIGHTMAP                           :Last inn høydekart
STR_SCENEDIT_FILE_MENU_QUIT_EDITOR                              :Avslutt redigeringsprogram
STR_SCENEDIT_FILE_MENU_SEPARATOR                                :
STR_SCENEDIT_FILE_MENU_QUIT                                     :Avslutt
############ range for SE file menu starts

############ range for settings menu starts
STR_SETTINGS_MENU_GAME_OPTIONS                                  :Spillinnstillinger
STR_SETTINGS_MENU_CONFIG_SETTINGS_TREE                          :Innstillinger
STR_SETTINGS_MENU_SCRIPT_SETTINGS                               :AI-/Spillskript-innstillinger
STR_SETTINGS_MENU_NEWGRF_SETTINGS                               :NewGRF-innstillinger
STR_SETTINGS_MENU_TRANSPARENCY_OPTIONS                          :Instillinger for gjennomsiktighet
STR_SETTINGS_MENU_TOWN_NAMES_DISPLAYED                          :Vis bynavn
STR_SETTINGS_MENU_STATION_NAMES_DISPLAYED                       :Vis stasjonsnavn
STR_SETTINGS_MENU_WAYPOINTS_DISPLAYED                           :Vis kontrollpunkt
STR_SETTINGS_MENU_SIGNS_DISPLAYED                               :Vis skilt
STR_SETTINGS_MENU_SHOW_COMPETITOR_SIGNS                         :Vis motstanderskilt og -navn
STR_SETTINGS_MENU_FULL_ANIMATION                                :Fullstending animasjon
STR_SETTINGS_MENU_FULL_DETAIL                                   :Maks detaljer
STR_SETTINGS_MENU_TRANSPARENT_BUILDINGS                         :Gjennomsiktige bygninger
STR_SETTINGS_MENU_TRANSPARENT_SIGNS                             :Gjennomsiktige skilt
############ range ends here

############ range for file menu starts
STR_FILE_MENU_SAVE_GAME                                         :Lagre spill
STR_FILE_MENU_LOAD_GAME                                         :Last inn spill
STR_FILE_MENU_QUIT_GAME                                         :Avslutt gjeldende spill
STR_FILE_MENU_SEPARATOR                                         :
STR_FILE_MENU_EXIT                                              :Avslutt OpenTTD
############ range ends here

# map menu
STR_MAP_MENU_MAP_OF_WORLD                                       :Verdenskart
STR_MAP_MENU_EXTRA_VIEW_PORT                                    :Ekstra tilleggsvindu
STR_MAP_MENU_LINGRAPH_LEGEND                                    :Symbolforklaring for vareflyt
STR_MAP_MENU_SIGN_LIST                                          :Skiltliste

############ range for town menu starts
STR_TOWN_MENU_TOWN_DIRECTORY                                    :Byoversikt
STR_TOWN_MENU_FOUND_TOWN                                        :Grunnlegg by
############ range ends here

############ range for subsidies menu starts
STR_SUBSIDIES_MENU_SUBSIDIES                                    :Subsidier
############ range ends here

############ range for graph menu starts
STR_GRAPH_MENU_OPERATING_PROFIT_GRAPH                           :Graf over fortjeneste
STR_GRAPH_MENU_INCOME_GRAPH                                     :Graf over Inntekter
STR_GRAPH_MENU_DELIVERED_CARGO_GRAPH                            :Graf over leverte varer
STR_GRAPH_MENU_PERFORMANCE_HISTORY_GRAPH                        :Graf over prestasjonhistorikk
STR_GRAPH_MENU_COMPANY_VALUE_GRAPH                              :Graf over firmaverdi
STR_GRAPH_MENU_CARGO_PAYMENT_RATES                              :Varetakster
############ range ends here

############ range for company league menu starts
STR_GRAPH_MENU_COMPANY_LEAGUE_TABLE                             :Firmarangeringstabell
STR_GRAPH_MENU_DETAILED_PERFORMANCE_RATING                      :Detaljert prestasjonrating
STR_GRAPH_MENU_HIGHSCORE                                        :Tavle med høyeste poengsummer
############ range ends here

############ range for industry menu starts
STR_INDUSTRY_MENU_INDUSTRY_DIRECTORY                            :Liste over industrier
STR_INDUSTRY_MENU_INDUSTRY_CHAIN                                :Industrikjeder
STR_INDUSTRY_MENU_FUND_NEW_INDUSTRY                             :Finansier ny industri
############ range ends here

############ range for railway construction menu starts
STR_RAIL_MENU_RAILROAD_CONSTRUCTION                             :Bygg jernbane
STR_RAIL_MENU_ELRAIL_CONSTRUCTION                               :Bygg elektrisk jernbane
STR_RAIL_MENU_MONORAIL_CONSTRUCTION                             :Bygg monorail
STR_RAIL_MENU_MAGLEV_CONSTRUCTION                               :Bygg maglev
############ range ends here

############ range for road construction menu starts
STR_ROAD_MENU_ROAD_CONSTRUCTION                                 :Bygg vei
STR_ROAD_MENU_TRAM_CONSTRUCTION                                 :Bygg trikkespor
############ range ends here

############ range for waterways construction menu starts
STR_WATERWAYS_MENU_WATERWAYS_CONSTRUCTION                       :Bygg vannveier
############ range ends here

############ range for airport construction menu starts
STR_AIRCRAFT_MENU_AIRPORT_CONSTRUCTION                          :Bygg flyplass
############ range ends here

############ range for landscaping menu starts
STR_LANDSCAPING_MENU_LANDSCAPING                                :Landskapsverktøy
STR_LANDSCAPING_MENU_PLANT_TREES                                :Plant trær
STR_LANDSCAPING_MENU_PLACE_SIGN                                 :Plasser skilt
############ range ends here

############ range for music menu starts
STR_TOOLBAR_SOUND_MUSIC                                         :Lyd/musikk
############ range ends here

############ range for message menu starts
STR_NEWS_MENU_LAST_MESSAGE_NEWS_REPORT                          :Siste melding/nyhet
STR_NEWS_MENU_MESSAGE_HISTORY_MENU                              :Tidligere meldinger
############ range ends here

############ range for about menu starts
STR_ABOUT_MENU_LAND_BLOCK_INFO                                  :Informasjon om landområde
STR_ABOUT_MENU_SEPARATOR                                        :
STR_ABOUT_MENU_TOGGLE_CONSOLE                                   :Vis/skjul konsoll
STR_ABOUT_MENU_AI_DEBUG                                         :AI/Spillskript-feilsøking
STR_ABOUT_MENU_SCREENSHOT                                       :Skjermbilde
STR_ABOUT_MENU_ZOOMIN_SCREENSHOT                                :Fullt forstørret skjermbilde
STR_ABOUT_MENU_DEFAULTZOOM_SCREENSHOT                           :Normalt forstørret skjermbilde
STR_ABOUT_MENU_GIANT_SCREENSHOT                                 :Skjermbilde av hele kartet
STR_ABOUT_MENU_ABOUT_OPENTTD                                    :Om 'OpenTTD'
STR_ABOUT_MENU_SPRITE_ALIGNER                                   :Spriteforskyver
STR_ABOUT_MENU_TOGGLE_BOUNDING_BOXES                            :Vis/skjul markeringsramme
STR_ABOUT_MENU_TOGGLE_DIRTY_BLOCKS                              :Veksle mellom farger på skitne blokker
############ range ends here

############ range for ordinal numbers used for the place in the highscore window
STR_ORDINAL_NUMBER_1ST                                          :1.
STR_ORDINAL_NUMBER_2ND                                          :2.
STR_ORDINAL_NUMBER_3RD                                          :3.
STR_ORDINAL_NUMBER_4TH                                          :4.
STR_ORDINAL_NUMBER_5TH                                          :5.
STR_ORDINAL_NUMBER_6TH                                          :6.
STR_ORDINAL_NUMBER_7TH                                          :7.
STR_ORDINAL_NUMBER_8TH                                          :8.
STR_ORDINAL_NUMBER_9TH                                          :9.
STR_ORDINAL_NUMBER_10TH                                         :10.
STR_ORDINAL_NUMBER_11TH                                         :11.
STR_ORDINAL_NUMBER_12TH                                         :12.
STR_ORDINAL_NUMBER_13TH                                         :13.
STR_ORDINAL_NUMBER_14TH                                         :14.
STR_ORDINAL_NUMBER_15TH                                         :15.
############ range for ordinal numbers ends

############ range for days starts
STR_DAY_NUMBER_1ST                                              :1.
STR_DAY_NUMBER_2ND                                              :2.
STR_DAY_NUMBER_3RD                                              :3.
STR_DAY_NUMBER_4TH                                              :4.
STR_DAY_NUMBER_5TH                                              :5.
STR_DAY_NUMBER_6TH                                              :6.
STR_DAY_NUMBER_7TH                                              :7.
STR_DAY_NUMBER_8TH                                              :8.
STR_DAY_NUMBER_9TH                                              :9.
STR_DAY_NUMBER_10TH                                             :10.
STR_DAY_NUMBER_11TH                                             :11.
STR_DAY_NUMBER_12TH                                             :12.
STR_DAY_NUMBER_13TH                                             :13.
STR_DAY_NUMBER_14TH                                             :14.
STR_DAY_NUMBER_15TH                                             :15.
STR_DAY_NUMBER_16TH                                             :16.
STR_DAY_NUMBER_17TH                                             :17.
STR_DAY_NUMBER_18TH                                             :18.
STR_DAY_NUMBER_19TH                                             :19.
STR_DAY_NUMBER_20TH                                             :20.
STR_DAY_NUMBER_21ST                                             :21.
STR_DAY_NUMBER_22ND                                             :22.
STR_DAY_NUMBER_23RD                                             :23.
STR_DAY_NUMBER_24TH                                             :24.
STR_DAY_NUMBER_25TH                                             :25.
STR_DAY_NUMBER_26TH                                             :26.
STR_DAY_NUMBER_27TH                                             :27.
STR_DAY_NUMBER_28TH                                             :28.
STR_DAY_NUMBER_29TH                                             :29.
STR_DAY_NUMBER_30TH                                             :30.
STR_DAY_NUMBER_31ST                                             :31.
############ range for days ends

############ range for months starts
STR_MONTH_ABBREV_JAN                                            :Jan
STR_MONTH_ABBREV_FEB                                            :Feb
STR_MONTH_ABBREV_MAR                                            :Mar
STR_MONTH_ABBREV_APR                                            :Apr
STR_MONTH_ABBREV_MAY                                            :Mai
STR_MONTH_ABBREV_JUN                                            :Jun
STR_MONTH_ABBREV_JUL                                            :Jul
STR_MONTH_ABBREV_AUG                                            :Aug
STR_MONTH_ABBREV_SEP                                            :Sep
STR_MONTH_ABBREV_OCT                                            :Okt
STR_MONTH_ABBREV_NOV                                            :Nov
STR_MONTH_ABBREV_DEC                                            :Des

STR_MONTH_JAN                                                   :januar
STR_MONTH_FEB                                                   :februar
STR_MONTH_MAR                                                   :mars
STR_MONTH_APR                                                   :april
STR_MONTH_MAY                                                   :mai
STR_MONTH_JUN                                                   :juni
STR_MONTH_JUL                                                   :juli
STR_MONTH_AUG                                                   :august
STR_MONTH_SEP                                                   :september
STR_MONTH_OCT                                                   :oktober
STR_MONTH_NOV                                                   :november
STR_MONTH_DEC                                                   :desember
############ range for months ends

# Graph window
STR_GRAPH_KEY_BUTTON                                            :{BLACK}Nøkkel
STR_GRAPH_KEY_TOOLTIP                                           :{BLACK}Vis nøkkel for grafene
STR_GRAPH_X_LABEL_MONTH                                         :{TINY_FONT}{STRING}{} {STRING}
STR_GRAPH_X_LABEL_MONTH_YEAR                                    :{TINY_FONT}{STRING}{} {STRING}{}{NUM}
STR_GRAPH_Y_LABEL                                               :{TINY_FONT}{STRING}
STR_GRAPH_Y_LABEL_NUMBER                                        :{TINY_FONT}{COMMA}

STR_GRAPH_OPERATING_PROFIT_CAPTION                              :{WHITE}Fortjenestegraf
STR_GRAPH_INCOME_CAPTION                                        :{WHITE}Inntektsgraf
STR_GRAPH_CARGO_DELIVERED_CAPTION                               :{WHITE}Vareenheter levert
STR_GRAPH_COMPANY_PERFORMANCE_RATINGS_CAPTION                   :{WHITE}Prestasjonsvurdering av firma (maks poeng=1000)
STR_GRAPH_COMPANY_VALUES_CAPTION                                :{WHITE}Firmaverdier

STR_GRAPH_CARGO_PAYMENT_RATES_CAPTION                           :{WHITE}Varetakster
STR_GRAPH_CARGO_PAYMENT_RATES_X_LABEL                           :{TINY_FONT}{BLACK}Dager i transport
STR_GRAPH_CARGO_PAYMENT_RATES_TITLE                             :{TINY_FONT}{BLACK}Betaling for levering av ti vareenheter (eller 10,000 liter) over en avstand på 20 ruter
STR_GRAPH_CARGO_ENABLE_ALL                                      :{TINY_FONT}{BLACK}Vis alle
STR_GRAPH_CARGO_DISABLE_ALL                                     :{TINY_FONT}{BLACK}Skjul alle
STR_GRAPH_CARGO_TOOLTIP_ENABLE_ALL                              :{BLACK}Vis alle varer på varetakstgrafen
STR_GRAPH_CARGO_TOOLTIP_DISABLE_ALL                             :{BLACK}Skjul alle varer på varetakstgrafen
STR_GRAPH_CARGO_PAYMENT_TOGGLE_CARGO                            :{BLACK}Vis/skjul graf for en bestemt varetype
STR_GRAPH_CARGO_PAYMENT_CARGO                                   :{TINY_FONT}{BLACK}{STRING}

STR_GRAPH_PERFORMANCE_DETAIL_TOOLTIP                            :{BLACK}Vis detaljerte prestasjonsmålinger

# Graph key window
STR_GRAPH_KEY_CAPTION                                           :{WHITE}Nøkkel til firmagraf
STR_GRAPH_KEY_COMPANY_SELECTION_TOOLTIP                         :{BLACK}Klikk her for å vise/skjule firmaet i grafen.

# Company league window
STR_COMPANY_LEAGUE_TABLE_CAPTION                                :{WHITE}Firmarangering
STR_COMPANY_LEAGUE_COMPANY_NAME                                 :{ORANGE}{COMPANY} {BLACK}{COMPANY_NUM} '{STRING}'
STR_COMPANY_LEAGUE_PERFORMANCE_TITLE_ENGINEER                   :Ingeniør
STR_COMPANY_LEAGUE_PERFORMANCE_TITLE_TRAFFIC_MANAGER            :Trafikkleder
STR_COMPANY_LEAGUE_PERFORMANCE_TITLE_TRANSPORT_COORDINATOR      :Transportkoordinator
STR_COMPANY_LEAGUE_PERFORMANCE_TITLE_ROUTE_SUPERVISOR           :Oppsynsmann
STR_COMPANY_LEAGUE_PERFORMANCE_TITLE_DIRECTOR                   :Direktør
STR_COMPANY_LEAGUE_PERFORMANCE_TITLE_CHIEF_EXECUTIVE            :Sjefsleder
STR_COMPANY_LEAGUE_PERFORMANCE_TITLE_CHAIRMAN                   :Formann
STR_COMPANY_LEAGUE_PERFORMANCE_TITLE_PRESIDENT                  :President
STR_COMPANY_LEAGUE_PERFORMANCE_TITLE_TYCOON                     :Finansfyrste

# Performance detail window
STR_PERFORMANCE_DETAIL                                          :{WHITE}Detaljert prestasjonsrating
STR_PERFORMANCE_DETAIL_KEY                                      :{BLACK}Detaljer
STR_PERFORMANCE_DETAIL_AMOUNT_CURRENCY                          :{BLACK}({CURRENCY_SHORT}/{CURRENCY_SHORT})
STR_PERFORMANCE_DETAIL_AMOUNT_INT                               :{BLACK}({COMMA}/{COMMA})
STR_PERFORMANCE_DETAIL_PERCENT                                  :{WHITE}{NUM}{NBSP}%
STR_PERFORMANCE_DETAIL_SELECT_COMPANY_TOOLTIP                   :{BLACK}Vis detaljer om dette firmaet
############ Those following lines need to be in this order!!
STR_PERFORMANCE_DETAIL_VEHICLES                                 :{BLACK}Kjøretøy:
STR_PERFORMANCE_DETAIL_STATIONS                                 :{BLACK}Stasjoner:
STR_PERFORMANCE_DETAIL_MIN_PROFIT                               :{BLACK}Min. fortjeneste:
STR_PERFORMANCE_DETAIL_MIN_INCOME                               :{BLACK}Min. inntekt:
STR_PERFORMANCE_DETAIL_MAX_INCOME                               :{BLACK}Maks inntekt:
STR_PERFORMANCE_DETAIL_DELIVERED                                :{BLACK}Levert:
STR_PERFORMANCE_DETAIL_CARGO                                    :{BLACK}Varer:
STR_PERFORMANCE_DETAIL_MONEY                                    :{BLACK}Penger:
STR_PERFORMANCE_DETAIL_LOAN                                     :{BLACK}Lån:
STR_PERFORMANCE_DETAIL_TOTAL                                    :{BLACK}Totalt:
############ End of order list
STR_PERFORMANCE_DETAIL_VEHICLES_TOOLTIP                         :{BLACK}Antall kjøretøy med positiv fortjeneste i fjor. Dette inkluderer veikjøretøy, tog, skip og luftfartøy
STR_PERFORMANCE_DETAIL_STATIONS_TOOLTIP                         :{BLACK}Antall nylig betjente stasjonsdeler. Hver del av en stasjon (f.eks. togstasjon, bussholdeplass, flyplass) er medregnet, selv om de er tilkoblet en stasjon.
STR_PERFORMANCE_DETAIL_MIN_PROFIT_TOOLTIP                       :{BLACK}Fortjenesten til kjøretøyet med lavest inntekt (kun kjøretøy eldre enn 2 år er medregnet)
STR_PERFORMANCE_DETAIL_MIN_INCOME_TOOLTIP                       :{BLACK}Inntekt i det kvartalet med minst fortjeneste de siste 12 kvartalene
STR_PERFORMANCE_DETAIL_MAX_INCOME_TOOLTIP                       :{BLACK}Inntekt i det kvartalet med størst fortjeneste de siste 12 kvartalene
STR_PERFORMANCE_DETAIL_DELIVERED_TOOLTIP                        :{BLACK}Vareenheter levert de siste fire kvartalene.
STR_PERFORMANCE_DETAIL_CARGO_TOOLTIP                            :{BLACK}Antall varetyper levert det siste kvartalet.
STR_PERFORMANCE_DETAIL_MONEY_TOOLTIP                            :{BLACK}Hvor mye penger dette firmaet har i banken
STR_PERFORMANCE_DETAIL_LOAN_TOOLTIP                             :{BLACK}Størrelsen på firmaets lån
STR_PERFORMANCE_DETAIL_TOTAL_TOOLTIP                            :{BLACK}Totale poeng av mulige poeng

# Music window
STR_MUSIC_JAZZ_JUKEBOX_CAPTION                                  :{WHITE}Jazz-jukeboks
STR_MUSIC_PLAYLIST_ALL                                          :{TINY_FONT}{BLACK}Alle
STR_MUSIC_PLAYLIST_OLD_STYLE                                    :{TINY_FONT}{BLACK}Gamle slagere
STR_MUSIC_PLAYLIST_NEW_STYLE                                    :{TINY_FONT}{BLACK}Nye godbiter
STR_MUSIC_PLAYLIST_EZY_STREET                                   :{TINY_FONT}{BLACK}Ezy Street
STR_MUSIC_PLAYLIST_CUSTOM_1                                     :{TINY_FONT}{BLACK}Egendefinert 1
STR_MUSIC_PLAYLIST_CUSTOM_2                                     :{TINY_FONT}{BLACK}Egendefinert 2
STR_MUSIC_MUSIC_VOLUME                                          :{TINY_FONT}{BLACK}Musikkvolum
STR_MUSIC_EFFECTS_VOLUME                                        :{TINY_FONT}{BLACK}Lydeffektvolum
STR_MUSIC_RULER_MIN                                             :{TINY_FONT}{BLACK}MIN
STR_MUSIC_RULER_MAX                                             :{TINY_FONT}{BLACK}MAKS
STR_MUSIC_RULER_MARKER                                          :{TINY_FONT}{BLACK}'
STR_MUSIC_TRACK_NONE                                            :{TINY_FONT}{DKGREEN}--
STR_MUSIC_TRACK_DIGIT                                           :{TINY_FONT}{DKGREEN}{ZEROFILL_NUM}
STR_MUSIC_TITLE_NONE                                            :{TINY_FONT}{DKGREEN}------
STR_MUSIC_TITLE_NAME                                            :{TINY_FONT}{DKGREEN}«{STRING}»
STR_MUSIC_TRACK                                                 :{TINY_FONT}{BLACK}Spor
STR_MUSIC_XTITLE                                                :{TINY_FONT}{BLACK}Tittel
STR_MUSIC_SHUFFLE                                               :{TINY_FONT}{BLACK}Tilfeldig
STR_MUSIC_PROGRAM                                               :{TINY_FONT}{BLACK}Program
STR_MUSIC_TOOLTIP_SKIP_TO_PREVIOUS_TRACK                        :{BLACK}Spill forrige spor
STR_MUSIC_TOOLTIP_SKIP_TO_NEXT_TRACK_IN_SELECTION               :{BLACK}Spill neste spor
STR_MUSIC_TOOLTIP_STOP_PLAYING_MUSIC                            :{BLACK}Stopp musikken
STR_MUSIC_TOOLTIP_START_PLAYING_MUSIC                           :{BLACK}Start musikken
STR_MUSIC_TOOLTIP_DRAG_SLIDERS_TO_SET_MUSIC                     :{BLACK}Dra for å endre volum på musikk og lydeffekter
STR_MUSIC_TOOLTIP_SELECT_ALL_TRACKS_PROGRAM                     :{BLACK}Velg alle spor
STR_MUSIC_TOOLTIP_SELECT_OLD_STYLE_MUSIC                        :{BLACK}Velg programmet 'gamle slagere'
STR_MUSIC_TOOLTIP_SELECT_NEW_STYLE_MUSIC                        :{BLACK}Velg programmet 'nye godbiter'
STR_MUSIC_TOOLTIP_SELECT_EZY_STREET_STYLE                       :{BLACK}Velg programmet 'Ezy Street'
STR_MUSIC_TOOLTIP_SELECT_CUSTOM_1_USER_DEFINED                  :{BLACK}Velg programmet 'Egendefinert 1'
STR_MUSIC_TOOLTIP_SELECT_CUSTOM_2_USER_DEFINED                  :{BLACK}Velg programmet 'Egendefinert 2'
STR_MUSIC_TOOLTIP_TOGGLE_PROGRAM_SHUFFLE                        :{BLACK}Skru av/på tilfeldig program
STR_MUSIC_TOOLTIP_SHOW_MUSIC_TRACK_SELECTION                    :{BLACK}Vis musikkspormeny

STR_ERROR_NO_SONGS                                              :{WHITE}Et musikksett uten sanger er valgt. Ingen sanger vil bli avspilt

# Playlist window
STR_PLAYLIST_MUSIC_PROGRAM_SELECTION                            :{WHITE}Musikkprogram
STR_PLAYLIST_TRACK_NAME                                         :{TINY_FONT}{LTBLUE}{ZEROFILL_NUM} "{STRING}"
STR_PLAYLIST_TRACK_INDEX                                        :{TINY_FONT}{BLACK}Sporliste
STR_PLAYLIST_PROGRAM                                            :{TINY_FONT}{BLACK}Program - '{STRING}'
STR_PLAYLIST_CLEAR                                              :{TINY_FONT}{BLACK}Tøm
STR_PLAYLIST_TOOLTIP_CLEAR_CURRENT_PROGRAM_CUSTOM1              :{BLACK}Slett gjeldende program (gjelder bare Egendefinert 1 og 2)
STR_PLAYLIST_TOOLTIP_CLICK_TO_ADD_TRACK                         :{BLACK}Klikk på et musikkspor for å legge til gjeldende program (Gjelder bare egendefinert 1 og 2)
STR_PLAYLIST_TOOLTIP_CLICK_TO_REMOVE_TRACK                      :{BLACK}Klikk på et musikkspor for å fjerne det fra nåværende program (Gjelder bare egendefinert 1 og 2)

# Highscore window
STR_HIGHSCORE_TOP_COMPANIES_WHO_REACHED                         :{BIG_FONT}{BLACK}Beste firmaer som nådde {NUM}
STR_HIGHSCORE_TOP_COMPANIES_NETWORK_GAME                        :{BIG_FONT}{BLACK}Firmarangering i {NUM}
STR_HIGHSCORE_POSITION                                          :{BIG_FONT}{BLACK}{COMMA}.
STR_HIGHSCORE_PERFORMANCE_TITLE_BUSINESSMAN                     :Forretningsmann
STR_HIGHSCORE_PERFORMANCE_TITLE_ENTREPRENEUR                    :Entreprenør
STR_HIGHSCORE_PERFORMANCE_TITLE_INDUSTRIALIST                   :Industrialist
STR_HIGHSCORE_PERFORMANCE_TITLE_CAPITALIST                      :Kapitalist
STR_HIGHSCORE_PERFORMANCE_TITLE_MAGNATE                         :Magnat
STR_HIGHSCORE_PERFORMANCE_TITLE_MOGUL                           :Mogul
STR_HIGHSCORE_PERFORMANCE_TITLE_TYCOON_OF_THE_CENTURY           :Århundrets finansfyrste
STR_HIGHSCORE_NAME                                              :{PRESIDENT_NAME}, {COMPANY}
STR_HIGHSCORE_STATS                                             :{BIG_FONT}'{STRING}'   ({COMMA})
STR_HIGHSCORE_COMPANY_ACHIEVES_STATUS                           :{BIG_FONT}{BLACK}{COMPANY} oppnår '{STRING}'-status!
STR_HIGHSCORE_PRESIDENT_OF_COMPANY_ACHIEVES_STATUS              :{BIG_FONT}{WHITE}{PRESIDENT_NAME} fra {COMPANY} oppnår '{STRING}'-status!

# Smallmap window
STR_SMALLMAP_CAPTION                                            :{WHITE}Kart - {STRING}

STR_SMALLMAP_TYPE_CONTOURS                                      :Konturer
STR_SMALLMAP_TYPE_VEHICLES                                      :Kjøretøy
STR_SMALLMAP_TYPE_INDUSTRIES                                    :Industrier
STR_SMALLMAP_TYPE_ROUTEMAP                                      :Vareflyt
STR_SMALLMAP_TYPE_ROUTES                                        :Ruter
STR_SMALLMAP_TYPE_VEGETATION                                    :Vegetasjon
STR_SMALLMAP_TYPE_OWNERS                                        :Eiere
STR_SMALLMAP_TOOLTIP_SHOW_LAND_CONTOURS_ON_MAP                  :{BLACK}Vis landkonturer på kartet
STR_SMALLMAP_TOOLTIP_SHOW_VEHICLES_ON_MAP                       :{BLACK}Vis kjøretøy på kartet
STR_SMALLMAP_TOOLTIP_SHOW_INDUSTRIES_ON_MAP                     :{BLACK}Vis industrier på kartet
STR_SMALLMAP_TOOLTIP_SHOW_LINK_STATS_ON_MAP                     :{BLACK}Vis flyt av varetyper på kartet
STR_SMALLMAP_TOOLTIP_SHOW_TRANSPORT_ROUTES_ON                   :{BLACK}Vis transportruter på kartet
STR_SMALLMAP_TOOLTIP_SHOW_VEGETATION_ON_MAP                     :{BLACK}Vis vegetasjon på kartet
STR_SMALLMAP_TOOLTIP_SHOW_LAND_OWNERS_ON_MAP                    :{BLACK}Vis landeiere på kartet
STR_SMALLMAP_TOOLTIP_INDUSTRY_SELECTION                         :{BLACK}Klikk på en industritype for å slå på dens visning. Ctrl+klikk deaktiverer alle typer unntatt den valgte. Ctrl+klikk på den igjen for å slå på visning av alle industrier
STR_SMALLMAP_TOOLTIP_COMPANY_SELECTION                          :{BLACK}Klikk på et firma for å slå på visning av firmaets eiendom. Ctrl+klikk deaktiverer visning av alle firmaene unntatt det valgte. Ctrl+klikk på firmaet igjen for å slå på visning av alle firmaene
STR_SMALLMAP_TOOLTIP_CARGO_SELECTION                            :{BLACK}Klikk på en varetype for å veksle mellom å vise dens egenskap. Ctrl + Klikk deaktiverer alle varetyper utenom den valgte. Ctrl + klikk på den igjen for å aktivere alle varetyper

STR_SMALLMAP_LEGENDA_ROADS                                      :{TINY_FONT}{BLACK}Veier
STR_SMALLMAP_LEGENDA_RAILROADS                                  :{TINY_FONT}{BLACK}Jernbaner
STR_SMALLMAP_LEGENDA_STATIONS_AIRPORTS_DOCKS                    :{TINY_FONT}{BLACK}Stasjoner/Flyplasser/Havner
STR_SMALLMAP_LEGENDA_BUILDINGS_INDUSTRIES                       :{TINY_FONT}{BLACK}Bygninger/Industrier
STR_SMALLMAP_LEGENDA_VEHICLES                                   :{TINY_FONT}{BLACK}Kjøretøy
STR_SMALLMAP_LEGENDA_TRAINS                                     :{TINY_FONT}{BLACK}Tog
STR_SMALLMAP_LEGENDA_ROAD_VEHICLES                              :{TINY_FONT}{BLACK}Kjøretøy
STR_SMALLMAP_LEGENDA_SHIPS                                      :{TINY_FONT}{BLACK}Skip
STR_SMALLMAP_LEGENDA_AIRCRAFT                                   :{TINY_FONT}{BLACK}Luftfartøy
STR_SMALLMAP_LEGENDA_TRANSPORT_ROUTES                           :{TINY_FONT}{BLACK}Transportruter
STR_SMALLMAP_LEGENDA_FOREST                                     :{TINY_FONT}{BLACK}Skog
STR_SMALLMAP_LEGENDA_RAILROAD_STATION                           :{TINY_FONT}{BLACK}Jernbanestasjon
STR_SMALLMAP_LEGENDA_TRUCK_LOADING_BAY                          :{TINY_FONT}{BLACK}Lasteterminal
STR_SMALLMAP_LEGENDA_BUS_STATION                                :{TINY_FONT}{BLACK}Busstasjon
STR_SMALLMAP_LEGENDA_AIRPORT_HELIPORT                           :{TINY_FONT}{BLACK}Flyplass/Helikopterplass
STR_SMALLMAP_LEGENDA_DOCK                                       :{TINY_FONT}{BLACK}Havn
STR_SMALLMAP_LEGENDA_ROUGH_LAND                                 :{TINY_FONT}{BLACK}Utmark
STR_SMALLMAP_LEGENDA_GRASS_LAND                                 :{TINY_FONT}{BLACK}Gress
STR_SMALLMAP_LEGENDA_BARE_LAND                                  :{TINY_FONT}{BLACK}Bart land
STR_SMALLMAP_LEGENDA_FIELDS                                     :{TINY_FONT}{BLACK}Jorder
STR_SMALLMAP_LEGENDA_TREES                                      :{TINY_FONT}{BLACK}Trær
STR_SMALLMAP_LEGENDA_ROCKS                                      :{TINY_FONT}{BLACK}Steiner
STR_SMALLMAP_LEGENDA_WATER                                      :{TINY_FONT}{BLACK}Vann
STR_SMALLMAP_LEGENDA_NO_OWNER                                   :{TINY_FONT}{BLACK}Ingen eier
STR_SMALLMAP_LEGENDA_TOWNS                                      :{TINY_FONT}{BLACK}Byer
STR_SMALLMAP_LEGENDA_INDUSTRIES                                 :{TINY_FONT}{BLACK}Industrier
STR_SMALLMAP_LEGENDA_DESERT                                     :{TINY_FONT}{BLACK}Ørken
STR_SMALLMAP_LEGENDA_SNOW                                       :{TINY_FONT}{BLACK}Snø

STR_SMALLMAP_TOOLTIP_TOGGLE_TOWN_NAMES_ON_OFF                   :{BLACK}Skru av/på bynavn på kartet
STR_SMALLMAP_CENTER                                             :{BLACK}Midstill oversiktskartet på gjeldende posisjon
STR_SMALLMAP_INDUSTRY                                           :{TINY_FONT}{STRING} ({NUM})
STR_SMALLMAP_LINKSTATS                                          :{TINY_FONT}{STRING}
STR_SMALLMAP_COMPANY                                            :{TINY_FONT}{COMPANY}
STR_SMALLMAP_TOWN                                               :{TINY_FONT}{WHITE}{TOWN}
STR_SMALLMAP_DISABLE_ALL                                        :{BLACK}Deaktiver alle
STR_SMALLMAP_ENABLE_ALL                                         :{BLACK}Aktiver alle
STR_SMALLMAP_SHOW_HEIGHT                                        :{BLACK}Vis høyde
STR_SMALLMAP_TOOLTIP_DISABLE_ALL_INDUSTRIES                     :{BLACK}Ikke vis industrier på kartet
STR_SMALLMAP_TOOLTIP_ENABLE_ALL_INDUSTRIES                      :{BLACK}Vis alle industrier på kartet
STR_SMALLMAP_TOOLTIP_SHOW_HEIGHT                                :{BLACK}Veksle mellom visning av høydekart
STR_SMALLMAP_TOOLTIP_DISABLE_ALL_COMPANIES                      :{BLACK}Ikke vis firmaeiendommer på kartet
STR_SMALLMAP_TOOLTIP_ENABLE_ALL_COMPANIES                       :{BLACK}Vis alle firmaeiendommer på kartet
STR_SMALLMAP_TOOLTIP_DISABLE_ALL_CARGOS                         :{BLACK}Ikke vis noen varetyper på kartet
STR_SMALLMAP_TOOLTIP_ENABLE_ALL_CARGOS                          :{BLACK}Vis alle varetyper på kartet

# Status bar messages
STR_STATUSBAR_TOOLTIP_SHOW_LAST_NEWS                            :{BLACK}Vis siste melding eller nyhetsrapport
STR_STATUSBAR_COMPANY_NAME                                      :{SILVER}- -  {COMPANY}  - -
STR_STATUSBAR_PAUSED                                            :{YELLOW}* *  PAUSE  *  *
STR_STATUSBAR_AUTOSAVE                                          :{RED}AUTOLAGRING
STR_STATUSBAR_SAVING_GAME                                       :{RED}*  *  LAGRER SPILL  *  *

# News message history
STR_MESSAGE_HISTORY                                             :{WHITE}Meldingshistorikk
STR_MESSAGE_HISTORY_TOOLTIP                                     :{BLACK}En liste over de siste nyhetsmeldingene
STR_MESSAGE_NEWS_FORMAT                                         :{STRING}  -  {STRING}

STR_NEWS_MESSAGE_CAPTION                                        :{WHITE}Melding
STR_NEWS_CUSTOM_ITEM                                            :{BIG_FONT}{BLACK}{STRING}

STR_NEWS_FIRST_TRAIN_ARRIVAL                                    :{BIG_FONT}{BLACK}Innbyggerne jubler . . .{}Første tog ankommer {STATION}!
STR_NEWS_FIRST_BUS_ARRIVAL                                      :{BIG_FONT}{BLACK}Innbyggerne jubler . . .{}Første buss ankommer {STATION}!
STR_NEWS_FIRST_TRUCK_ARRIVAL                                    :{BIG_FONT}{BLACK}Innbyggerne jubler . . .{}Første lastebil ankommer {STATION}!
STR_NEWS_FIRST_PASSENGER_TRAM_ARRIVAL                           :{BIG_FONT}{BLACK}Innbyggerne jubler . . .{}Første passasjertrikk ankommer {STATION}!
STR_NEWS_FIRST_CARGO_TRAM_ARRIVAL                               :{BIG_FONT}{BLACK}Innbyggerne jubler . . .{}Første varetrikk ankommer {STATION}!
STR_NEWS_FIRST_SHIP_ARRIVAL                                     :{BIG_FONT}{BLACK}Innbyggerne jubler . . .{}Første skip ankommer {STATION}!
STR_NEWS_FIRST_AIRCRAFT_ARRIVAL                                 :{BIG_FONT}{BLACK}Innbyggerne jubler . . .{}Første luftfartøy ankommer {STATION}!

STR_NEWS_TRAIN_CRASH                                            :{BIG_FONT}{BLACK}Togkrasj!{}{COMMA} dør i flammehav etter kollisjon
STR_NEWS_ROAD_VEHICLE_CRASH_DRIVER                              :{BIG_FONT}{BLACK}Bilulykke!{}Sjåfør dør i flammehav etter kollisjon med tog
STR_NEWS_ROAD_VEHICLE_CRASH                                     :{BIG_FONT}{BLACK}Bilulykke!{}{COMMA} dør i flammehav etter kollisjon med tog
STR_NEWS_AIRCRAFT_CRASH                                         :{BIG_FONT}{BLACK}Flystyrt!{}{COMMA} dør i flammehav ved {STATION}
STR_NEWS_PLANE_CRASH_OUT_OF_FUEL                                :{BIG_FONT}{BLACK}Flystyrt!{}{COMMA} dør i flammehav etter at flyet gikk tom for drivstoff!

STR_NEWS_DISASTER_ZEPPELIN                                      :{BIG_FONT}{BLACK}Zeppelinerulykke ved {STATION}!
STR_NEWS_DISASTER_SMALL_UFO                                     :{BIG_FONT}{BLACK}Kjøretøy ødelagt i UFO-kollisjon!
STR_NEWS_DISASTER_AIRPLANE_OIL_REFINERY                         :{BIG_FONT}{BLACK}Eksplosjon på oljeraffineri i nærheten av {TOWN}!
STR_NEWS_DISASTER_HELICOPTER_FACTORY                            :{BIG_FONT}{BLACK}Fabrikk ødelagt under mistenkelige omstendigheter i nærheten av {TOWN}!
STR_NEWS_DISASTER_BIG_UFO                                       :{BIG_FONT}{BLACK}UFO lander i nærheten av {TOWN}!
STR_NEWS_DISASTER_COAL_MINE_SUBSIDENCE                          :{BIG_FONT}{BLACK}Gruvegangkollaps fører til store ødeleggelser i nærheten av {TOWN}!
STR_NEWS_DISASTER_FLOOD_VEHICLE                                 :{BIG_FONT}{BLACK}Flom!{}Minst {COMMA} savnet eller antatt død{P "" e} etter voldsom oversvømmelse!

STR_NEWS_COMPANY_IN_TROUBLE_TITLE                               :{BIG_FONT}{BLACK}Transportfirma i trøbbel!
STR_NEWS_COMPANY_IN_TROUBLE_DESCRIPTION                         :{BIG_FONT}{BLACK}{STRING} vil selges eller slås konkurs hvis ikke firmaets økonomi bedrer seg snart!
STR_NEWS_COMPANY_MERGER_TITLE                                   :{BIG_FONT}{BLACK}Transportfirmaer fusjonerer!
STR_NEWS_COMPANY_MERGER_DESCRIPTION                             :{BIG_FONT}{BLACK}{STRING} har blitt solgt til {STRING} for {CURRENCY_LONG}!
STR_NEWS_COMPANY_BANKRUPT_TITLE                                 :{BIG_FONT}{BLACK}Konkurs!
STR_NEWS_COMPANY_BANKRUPT_DESCRIPTION                           :{BIG_FONT}{BLACK}{STRING} har blitt nedlagt av kreditorene og alle aktiva har blitt solgt!
STR_NEWS_COMPANY_LAUNCH_TITLE                                   :{BIG_FONT}{BLACK}Nytt transportfirma opprettet!
STR_NEWS_COMPANY_LAUNCH_DESCRIPTION                             :{BIG_FONT}{BLACK}{STRING} starter opp i nærheten av {TOWN}!
STR_NEWS_MERGER_TAKEOVER_TITLE                                  :{BIG_FONT}{BLACK}{STRING} har blitt kjøpt opp av {STRING}!
STR_PRESIDENT_NAME_MANAGER                                      :{BLACK}{PRESIDENT_NAME}{}(Sjef)

STR_NEWS_NEW_TOWN                                               :{BLACK}{BIG_FONT}{STRING} sponset grunnleggelsen av den nye byen {TOWN}!

STR_NEWS_INDUSTRY_CONSTRUCTION                                  :{BIG_FONT}{BLACK}Ny{G "" "" tt} {STRING} bygges i nærheten av {TOWN}!
STR_NEWS_INDUSTRY_PLANTED                                       :{BIG_FONT}{BLACK}Ny{G "" "" tt} {STRING} plantes i nærheten av {TOWN}!

STR_NEWS_INDUSTRY_CLOSURE_GENERAL                               :{BIG_FONT}{BLACK}{STRING} legges ned!
STR_NEWS_INDUSTRY_CLOSURE_SUPPLY_PROBLEMS                       :{BIG_FONT}{BLACK}{STRING} legges ned pga. leveringsproblemer!
STR_NEWS_INDUSTRY_CLOSURE_LACK_OF_TREES                         :{BIG_FONT}{BLACK}{STRING} legges ned pga. tømmermangel.

STR_NEWS_EURO_INTRODUCTION                                      :{BIG_FONT}{BLACK}Europeisk valutaunion!{}{}Euro introdusert som enerådende valutaenhet for transaksjoner i landet ditt!
STR_NEWS_BEGIN_OF_RECESSION                                     :{BIG_FONT}{BLACK}Global finanskrise!{}{}Økonomer frykter det verste i det økonomien raser!
STR_NEWS_END_OF_RECESSION                                       :{BIG_FONT}{BLACK}Finanskrisen over!{}{}Opptur i markedet gir industrien selvsikkerheten tilbake!

STR_NEWS_INDUSTRY_PRODUCTION_INCREASE_GENERAL                   :{BIG_FONT}{BLACK}{INDUSTRY} øker produksjonen!
STR_NEWS_INDUSTRY_PRODUCTION_INCREASE_COAL                      :{BIG_FONT}{BLACK}Ny kullåre funnet i {INDUSTRY}!{}En dobling i produksjonen ventes!
STR_NEWS_INDUSTRY_PRODUCTION_INCREASE_OIL                       :{BIG_FONT}{BLACK}Nye oljereserver funnet i {INDUSTRY}!{}En dobling i produksjonen ventes!
STR_NEWS_INDUSTRY_PRODUCTION_INCREASE_FARM                      :{BIG_FONT}{BLACK}Forbedring i gårdbruksmetoder på {INDUSTRY} forventes å doble produksjonen!
STR_NEWS_INDUSTRY_PRODUCTION_INCREASE_SMOOTH                    :{BIG_FONT}{BLACK}Produksjonen av {STRING} ved {INDUSTRY} øker med {COMMA}{NBSP}%!
STR_NEWS_INDUSTRY_PRODUCTION_DECREASE_GENERAL                   :{BIG_FONT}{BLACK}{INDUSTRY} sin produksjon har sunket med 50{NBSP}%
STR_NEWS_INDUSTRY_PRODUCTION_DECREASE_FARM                      :{BIG_FONT}{BLACK}Insektinvasjon gjør stor skade på {INDUSTRY}!{}Produksjonen synker med 50{NBSP}%
STR_NEWS_INDUSTRY_PRODUCTION_DECREASE_SMOOTH                    :{BIG_FONT}{BLACK}Produksjonen av {STRING} ved {INDUSTRY} synker med {COMMA}{NBSP}%!

STR_NEWS_TRAIN_IS_WAITING                                       :{WHITE}{VEHICLE} venter i togstallen
STR_NEWS_ROAD_VEHICLE_IS_WAITING                                :{WHITE}{VEHICLE} venter i garasjen
STR_NEWS_SHIP_IS_WAITING                                        :{WHITE}{VEHICLE} venter i skipsdokken
STR_NEWS_AIRCRAFT_IS_WAITING                                    :{WHITE}{VEHICLE} venter i hangaren

# Order review system / warnings
STR_NEWS_VEHICLE_HAS_TOO_FEW_ORDERS                             :{WHITE}{VEHICLE} har for få ordre på ruteplanen
STR_NEWS_VEHICLE_HAS_VOID_ORDER                                 :{WHITE}{VEHICLE} har en tom ordre
STR_NEWS_VEHICLE_HAS_DUPLICATE_ENTRY                            :{WHITE}{VEHICLE} har doble ordre
STR_NEWS_VEHICLE_HAS_INVALID_ENTRY                              :{WHITE}{VEHICLE} har en ugyldig stasjon i ordrelisten
STR_NEWS_PLANE_USES_TOO_SHORT_RUNWAY                            :{WHITE}{VEHICLE} har i sine ordrer en flyplass der rullebanen er for kort

STR_NEWS_VEHICLE_IS_GETTING_OLD                                 :{WHITE}{VEHICLE} begynner å bli gammel
STR_NEWS_VEHICLE_IS_GETTING_VERY_OLD                            :{WHITE}{VEHICLE} er veldig gammel
STR_NEWS_VEHICLE_IS_GETTING_VERY_OLD_AND                        :{WHITE}{VEHICLE} er veldig gammel, og bør byttes ut snarest
STR_NEWS_TRAIN_IS_STUCK                                         :{WHITE}{VEHICLE} kan ikke finne en rute å fortsette på.
STR_NEWS_VEHICLE_IS_LOST                                        :{WHITE}{VEHICLE} har kjørt seg vill
STR_NEWS_VEHICLE_IS_UNPROFITABLE                                :{WHITE}{VEHICLE}s inntekt i fjor var {CURRENCY_LONG}
STR_NEWS_AIRCRAFT_DEST_TOO_FAR                                  :{WHITE}{VEHICLE} kan ikke kjøre til neste destinasjon fordi den er utenfor rekkevidde

STR_NEWS_ORDER_REFIT_FAILED                                     :{WHITE}{VEHICLE} stoppet fordi ombyggingsordre feilet
STR_NEWS_VEHICLE_AUTORENEW_FAILED                               :{WHITE}Kunne ikke autofornye {VEHICLE}{}{STRING}

STR_NEWS_NEW_VEHICLE_NOW_AVAILABLE                              :{BIG_FONT}{BLACK}Ny{G "" "" tt} {STRING} er nå tilgjengelig!
STR_NEWS_NEW_VEHICLE_TYPE                                       :{BIG_FONT}{BLACK}{ENGINE}
STR_NEWS_NEW_VEHICLE_NOW_AVAILABLE_WITH_TYPE                    :{BLACK}Ny{G "" "" tt} {STRING} er nå tilgjengelig!  -  {ENGINE}

STR_NEWS_STATION_NO_LONGER_ACCEPTS_CARGO                        :{WHITE}{STATION} godtar ikke lenger {STRING}
STR_NEWS_STATION_NO_LONGER_ACCEPTS_CARGO_OR_CARGO               :{WHITE}{STATION} godtar ikke lenger {STRING} eller {STRING}
STR_NEWS_STATION_NOW_ACCEPTS_CARGO                              :{WHITE}{STATION} godtar nå {STRING}
STR_NEWS_STATION_NOW_ACCEPTS_CARGO_AND_CARGO                    :{WHITE}{STATION} godtar nå {STRING} og {STRING}

STR_NEWS_OFFER_OF_SUBSIDY_EXPIRED                               :{BIG_FONT}{BLACK}Subsidietilbud har gått ut:{}{}{STRING} fra {STRING} til {STRING} vil ikke subsidieres.
STR_NEWS_SUBSIDY_WITHDRAWN_SERVICE                              :{BIG_FONT}{BLACK}Subsidie er trukket tilbake:{}{}Transport av {STRING} fra {STRING} til {STRING} subsidieres ikke lenger.
STR_NEWS_SERVICE_SUBSIDY_OFFERED                                :{BIG_FONT}{BLACK}Subsidietilbud:{}{}Første transport av {STRING} fra {STRING} til {STRING} vil subsidieres av bystyret i ett år!
STR_NEWS_SERVICE_SUBSIDY_AWARDED_HALF                           :{BIG_FONT}{BLACK}Subsidie gitt til {STRING}!{}{}Transport av {STRING} fra {STRING} til {STRING} vil gi 50{NBSP}% ekstra fortjeneste det neste året!
STR_NEWS_SERVICE_SUBSIDY_AWARDED_DOUBLE                         :{BIG_FONT}{BLACK}Subsidie gitt til {STRING}!{}{}Transport av {STRING} fra {STRING} til {STRING} vil gi dobbel fortjeneste det neste året!
STR_NEWS_SERVICE_SUBSIDY_AWARDED_TRIPLE                         :{BIG_FONT}{BLACK}Subsidie gitt til {STRING}!{}{}Transport av {STRING} fra {STRING} til {STRING} vil gi trippel fortjeneste det neste året!
STR_NEWS_SERVICE_SUBSIDY_AWARDED_QUADRUPLE                      :{BIG_FONT}{BLACK}Subsidie gitt til {STRING}!{}{}Transport av {STRING} fra {STRING} til {STRING} vil gi firedobbel fortjeneste det neste året!

STR_NEWS_ROAD_REBUILDING                                        :{BIG_FONT}{BLACK}Traffikkaos i {TOWN}!{}{}Veiarbeid finansiert av {STRING} medfører 6 måneders irritasjon for bilistene!
STR_NEWS_EXCLUSIVE_RIGHTS_TITLE                                 :{BIG_FONT}{BLACK}Transport monopol!
STR_NEWS_EXCLUSIVE_RIGHTS_DESCRIPTION                           :{BIG_FONT}{BLACK}Lokal myndighet i {TOWN} signerer kontrakt med {STRING} for ett år med eksklusift transport rettigheter!

# Extra view window
STR_EXTRA_VIEW_PORT_TITLE                                       :{WHITE}Tilleggsvindu {COMMA}
STR_EXTRA_VIEW_MOVE_VIEW_TO_MAIN                                :{BLACK}Kopier til tilleggsvindu
STR_EXTRA_VIEW_MOVE_VIEW_TO_MAIN_TT                             :{BLACK}Kopier hovedvisningen til dette tilleggsvinduet
STR_EXTRA_VIEW_MOVE_MAIN_TO_VIEW                                :{BLACK}Lim inn fra tilleggsvindu
STR_EXTRA_VIEW_MOVE_MAIN_TO_VIEW_TT                             :{BLACK}Kopier plasseringen av dette tilleggsvinduet til hovedvisningen

# Game options window
STR_GAME_OPTIONS_CAPTION                                        :{WHITE}Spillinnstillinger
STR_GAME_OPTIONS_CURRENCY_UNITS_FRAME                           :{BLACK}Valutaenhet
STR_GAME_OPTIONS_CURRENCY_UNITS_DROPDOWN_TOOLTIP                :{BLACK}Velg valutaenhet som skal brukes

############ start of currency region
STR_GAME_OPTIONS_CURRENCY_GBP                                   :Britisk pund (GBP)
STR_GAME_OPTIONS_CURRENCY_USD                                   :Amerikansk dollar (USD)
STR_GAME_OPTIONS_CURRENCY_EUR                                   :Euro (EUR)
STR_GAME_OPTIONS_CURRENCY_JPY                                   :Japansk yen (JPY)
STR_GAME_OPTIONS_CURRENCY_ATS                                   :Østerriksk shilling (ATS)
STR_GAME_OPTIONS_CURRENCY_BEF                                   :Belgisk franc (BEF)
STR_GAME_OPTIONS_CURRENCY_CHF                                   :Sveitsisk franc (CHF)
STR_GAME_OPTIONS_CURRENCY_CZK                                   :Tsjekkisk koruna (CZK)
STR_GAME_OPTIONS_CURRENCY_DEM                                   :Tysk mark (DEM)
STR_GAME_OPTIONS_CURRENCY_DKK                                   :Dansk krone (DKK)
STR_GAME_OPTIONS_CURRENCY_ESP                                   :Spansk pesetas (ESP)
STR_GAME_OPTIONS_CURRENCY_FIM                                   :Finsk mark (FIM)
STR_GAME_OPTIONS_CURRENCY_FRF                                   :Fransk franc (FRF)
STR_GAME_OPTIONS_CURRENCY_GRD                                   :Gresk drakme (GRD)
STR_GAME_OPTIONS_CURRENCY_HUF                                   :Ungarsk forint (HUF)
STR_GAME_OPTIONS_CURRENCY_ISK                                   :Islandsk krone (ISK)
STR_GAME_OPTIONS_CURRENCY_ITL                                   :Italiensk lire (ITL)
STR_GAME_OPTIONS_CURRENCY_NLG                                   :Hollandsk guilder (NLG)
STR_GAME_OPTIONS_CURRENCY_NOK                                   :Norsk krone (NOK)
STR_GAME_OPTIONS_CURRENCY_PLN                                   :Polsk złoty (PLN)
STR_GAME_OPTIONS_CURRENCY_RON                                   :Rumensk leu (RON)
STR_GAME_OPTIONS_CURRENCY_RUR                                   :Russisk rubel (RUR)
STR_GAME_OPTIONS_CURRENCY_SIT                                   :Slovensk tolar (SIT)
STR_GAME_OPTIONS_CURRENCY_SEK                                   :Svensk krone (SEK)
STR_GAME_OPTIONS_CURRENCY_TRY                                   :Tyrkisk lire (TRY)
STR_GAME_OPTIONS_CURRENCY_SKK                                   :Slovakisk koruna (SKK)
STR_GAME_OPTIONS_CURRENCY_BRL                                   :Brasiliansk real (BRL)
STR_GAME_OPTIONS_CURRENCY_EEK                                   :Estlandsk krone (EEK)
STR_GAME_OPTIONS_CURRENCY_LTL                                   :Litauiske litas (LTL)
STR_GAME_OPTIONS_CURRENCY_KRW                                   :Sørkoreanske won (KRW)
STR_GAME_OPTIONS_CURRENCY_ZAR                                   :Sørafrikanske rand (ZAR)
STR_GAME_OPTIONS_CURRENCY_CUSTOM                                :Egendefinert...
STR_GAME_OPTIONS_CURRENCY_GEL                                   :Georgianske Lari (GEL)
STR_GAME_OPTIONS_CURRENCY_IRR                                   :Iranske Rial (IRR)
############ end of currency region

STR_GAME_OPTIONS_ROAD_VEHICLES_FRAME                            :{BLACK}Kjøretøy
STR_GAME_OPTIONS_ROAD_VEHICLES_DROPDOWN_TOOLTIP                 :{BLACK}Velg kjøreside for veier
STR_GAME_OPTIONS_ROAD_VEHICLES_DROPDOWN_LEFT                    :Venstrekjøring
STR_GAME_OPTIONS_ROAD_VEHICLES_DROPDOWN_RIGHT                   :Høyrekjøring

STR_GAME_OPTIONS_TOWN_NAMES_FRAME                               :{BLACK}Bynavn
STR_GAME_OPTIONS_TOWN_NAMES_DROPDOWN_TOOLTIP                    :{BLACK}Velg nasjonalitet på bynavn

############ start of townname region
STR_GAME_OPTIONS_TOWN_NAME_ORIGINAL_ENGLISH                     :Engelsk (Original)
STR_GAME_OPTIONS_TOWN_NAME_FRENCH                               :Fransk
STR_GAME_OPTIONS_TOWN_NAME_GERMAN                               :Tysk
STR_GAME_OPTIONS_TOWN_NAME_ADDITIONAL_ENGLISH                   :Engelsk (utvidet)
STR_GAME_OPTIONS_TOWN_NAME_LATIN_AMERICAN                       :Latinamerikansk
STR_GAME_OPTIONS_TOWN_NAME_SILLY                                :Tåpelige
STR_GAME_OPTIONS_TOWN_NAME_SWEDISH                              :Svensk
STR_GAME_OPTIONS_TOWN_NAME_DUTCH                                :Nederlandsk
STR_GAME_OPTIONS_TOWN_NAME_FINNISH                              :Finsk
STR_GAME_OPTIONS_TOWN_NAME_POLISH                               :Polsk
STR_GAME_OPTIONS_TOWN_NAME_SLOVAK                               :Slovakisk
STR_GAME_OPTIONS_TOWN_NAME_NORWEGIAN                            :Norsk
STR_GAME_OPTIONS_TOWN_NAME_HUNGARIAN                            :Ungarsk
STR_GAME_OPTIONS_TOWN_NAME_AUSTRIAN                             :Østeriske
STR_GAME_OPTIONS_TOWN_NAME_ROMANIAN                             :Rumensk
STR_GAME_OPTIONS_TOWN_NAME_CZECH                                :Tsjekkisk
STR_GAME_OPTIONS_TOWN_NAME_SWISS                                :Sveitsisk
STR_GAME_OPTIONS_TOWN_NAME_DANISH                               :Dansk
STR_GAME_OPTIONS_TOWN_NAME_TURKISH                              :Tyrkisk
STR_GAME_OPTIONS_TOWN_NAME_ITALIAN                              :Italiensk
STR_GAME_OPTIONS_TOWN_NAME_CATALAN                              :Katalansk
############ end of townname region

STR_GAME_OPTIONS_AUTOSAVE_FRAME                                 :{BLACK}Automatisk lagring
STR_GAME_OPTIONS_AUTOSAVE_DROPDOWN_TOOLTIP                      :{BLACK}Velg intervall for automatisk lagring

############ start of autosave dropdown
STR_GAME_OPTIONS_AUTOSAVE_DROPDOWN_OFF                          :Av
STR_GAME_OPTIONS_AUTOSAVE_DROPDOWN_EVERY_1_MONTH                :Hver måned
STR_GAME_OPTIONS_AUTOSAVE_DROPDOWN_EVERY_3_MONTHS               :Hver 3. måned
STR_GAME_OPTIONS_AUTOSAVE_DROPDOWN_EVERY_6_MONTHS               :Hver 6. måned
STR_GAME_OPTIONS_AUTOSAVE_DROPDOWN_EVERY_12_MONTHS              :Hver 12. måned
############ end of autosave dropdown

STR_GAME_OPTIONS_LANGUAGE                                       :{BLACK}Språk
STR_GAME_OPTIONS_LANGUAGE_TOOLTIP                               :{BLACK}Velg språk som skal brukes

STR_GAME_OPTIONS_FULLSCREEN                                     :{BLACK}Fullskjerm
STR_GAME_OPTIONS_FULLSCREEN_TOOLTIP                             :{BLACK}Kryss av denne knappen for å spille OpenTTD i fullskjermmodus

STR_GAME_OPTIONS_RESOLUTION                                     :{BLACK}Skjermoppløsning
STR_GAME_OPTIONS_RESOLUTION_TOOLTIP                             :{BLACK}Velg skjermoppløsningen som skal brukes
STR_GAME_OPTIONS_RESOLUTION_OTHER                               :annet

STR_GAME_OPTIONS_GUI_ZOOM_FRAME                                 :{BLACK}Grensesnitt-størrelse
STR_GAME_OPTIONS_GUI_ZOOM_DROPDOWN_TOOLTIP                      :{BLACK}Velg grensesnitt-størrelsen som skal benyttes

STR_GAME_OPTIONS_GUI_ZOOM_DROPDOWN_NORMAL                       :Normal
STR_GAME_OPTIONS_GUI_ZOOM_DROPDOWN_2X_ZOOM                      :2 ganger størrelse
STR_GAME_OPTIONS_GUI_ZOOM_DROPDOWN_4X_ZOOM                      :4 ganger størrelse

STR_GAME_OPTIONS_BASE_GRF                                       :{BLACK}Grafikksett
STR_GAME_OPTIONS_BASE_GRF_TOOLTIP                               :{BLACK}Velg grafikksett som skal brukes
STR_GAME_OPTIONS_BASE_GRF_STATUS                                :{RED}{NUM} manglende/ødelagt{P "" e} fil{P "" er}
STR_GAME_OPTIONS_BASE_GRF_DESCRIPTION_TOOLTIP                   :{BLACK}Tilleggsinformasjon om grafikksettet

STR_GAME_OPTIONS_BASE_SFX                                       :{BLACK}Lydsett
STR_GAME_OPTIONS_BASE_SFX_TOOLTIP                               :{BLACK}Velg lydsett som skal brukes
STR_GAME_OPTIONS_BASE_SFX_DESCRIPTION_TOOLTIP                   :{BLACK}Tilleggsinformasjon om lydsettet

STR_GAME_OPTIONS_BASE_MUSIC                                     :{BLACK}Musikksett
STR_GAME_OPTIONS_BASE_MUSIC_TOOLTIP                             :{BLACK}Velg musikksett som skal brukes
STR_GAME_OPTIONS_BASE_MUSIC_STATUS                              :{RED}{NUM} ødelagt{P "" e} fil{P "" er}
STR_GAME_OPTIONS_BASE_MUSIC_DESCRIPTION_TOOLTIP                 :{BLACK}Ytterligere informasjon om det originale musikksettet

STR_ERROR_RESOLUTION_LIST_FAILED                                :{WHITE}Mislytes med å hente en liste over støttede oppløsninger
STR_ERROR_FULLSCREEN_FAILED                                     :{WHITE}Fullskjermmodus mislyktes

# Custom currency window

STR_CURRENCY_WINDOW                                             :{WHITE}Egendefinert valuta
STR_CURRENCY_EXCHANGE_RATE                                      :{LTBLUE}Valutakurs: {ORANGE}{CURRENCY_LONG} = £ {COMMA}
STR_CURRENCY_DECREASE_EXCHANGE_RATE_TOOLTIP                     :{BLACK}Reduser valutaen din i forhold til ett pund (£)
STR_CURRENCY_INCREASE_EXCHANGE_RATE_TOOLTIP                     :{BLACK}Øk valutaen din i forhold til ett pund (£)
STR_CURRENCY_SET_EXCHANGE_RATE_TOOLTIP                          :{BLACK}Still inn valutakursen din i forhold til ett pund (£)

STR_CURRENCY_SEPARATOR                                          :{LTBLUE}Skilletegn: {ORANGE}{STRING}
STR_CURRENCY_SET_CUSTOM_CURRENCY_SEPARATOR_TOOLTIP              :{BLACK}Velg desimalskilletegn for din valuta

STR_CURRENCY_PREFIX                                             :{LTBLUE}Prefiks: {ORANGE}{STRING}
STR_CURRENCY_SET_CUSTOM_CURRENCY_PREFIX_TOOLTIP                 :{BLACK}Velg prefiks for din valuta
STR_CURRENCY_SUFFIX                                             :{LTBLUE}Suffiks: {ORANGE}{STRING}
STR_CURRENCY_SET_CUSTOM_CURRENCY_SUFFIX_TOOLTIP                 :{BLACK}Velg suffiks for din valuta

STR_CURRENCY_SWITCH_TO_EURO                                     :{LTBLUE}Gå over til euro: {ORANGE}{NUM}
STR_CURRENCY_SWITCH_TO_EURO_NEVER                               :{LTBLUE}Gå over til euro: {ORANGE}aldri
STR_CURRENCY_SET_CUSTOM_CURRENCY_TO_EURO_TOOLTIP                :{BLACK}Velg år for overgang til euro
STR_CURRENCY_DECREASE_CUSTOM_CURRENCY_TO_EURO_TOOLTIP           :{BLACK}Gå over til euro tidligere
STR_CURRENCY_INCREASE_CUSTOM_CURRENCY_TO_EURO_TOOLTIP           :{BLACK}Gå over til euro senere

STR_CURRENCY_PREVIEW                                            :{LTBLUE}Forhåndsvis: {ORANGE}{CURRENCY_LONG}
STR_CURRENCY_CUSTOM_CURRENCY_PREVIEW_TOOLTIP                    :{BLACK}10000 pund (£) i din valuta
STR_CURRENCY_CHANGE_PARAMETER                                   :{BLACK}Endre egendefinert valutaparameter

STR_DIFFICULTY_LEVEL_SETTING_MAXIMUM_NO_COMPETITORS             :{LTBLUE}Maks antall motstandere: {ORANGE}{COMMA}

STR_NONE                                                        :Ingen
STR_FUNDING_ONLY                                                :Kun finansiering
STR_MINIMAL                                                     :Minimal
STR_NUM_VERY_LOW                                                :Veldig lavt
STR_NUM_LOW                                                     :Lavt
STR_NUM_NORMAL                                                  :Normalt
STR_NUM_HIGH                                                    :Høyt
STR_NUM_CUSTOM                                                  :Egendefinert
STR_NUM_CUSTOM_NUMBER                                           :Egendefinert ({NUM})

STR_VARIETY_NONE                                                :Ingen
STR_VARIETY_VERY_LOW                                            :Veldig lav
STR_VARIETY_LOW                                                 :Lav
STR_VARIETY_MEDIUM                                              :Middels
STR_VARIETY_HIGH                                                :Høy
STR_VARIETY_VERY_HIGH                                           :Veldig høy

STR_AI_SPEED_VERY_SLOW                                          :Veldig treg
STR_AI_SPEED_SLOW                                               :Treg
STR_AI_SPEED_MEDIUM                                             :Middels
STR_AI_SPEED_FAST                                               :Rask
STR_AI_SPEED_VERY_FAST                                          :Veldig rask

STR_SEA_LEVEL_VERY_LOW                                          :Veldig lavt
STR_SEA_LEVEL_LOW                                               :Lavt
STR_SEA_LEVEL_MEDIUM                                            :Middels
STR_SEA_LEVEL_HIGH                                              :Høyt
STR_SEA_LEVEL_CUSTOM                                            :Egendefinert
STR_SEA_LEVEL_CUSTOM_PERCENTAGE                                 :Egendefinert ({NUM}%)

STR_RIVERS_NONE                                                 :Ingen
STR_RIVERS_FEW                                                  :Få
STR_RIVERS_MODERATE                                             :Middels
STR_RIVERS_LOT                                                  :Mange

STR_DISASTER_NONE                                               :Ingen
STR_DISASTER_REDUCED                                            :Redusert
STR_DISASTER_NORMAL                                             :Normalt

STR_SUBSIDY_X1_5                                                :x1.5
STR_SUBSIDY_X2                                                  :x2
STR_SUBSIDY_X3                                                  :x3
STR_SUBSIDY_X4                                                  :x4

STR_TERRAIN_TYPE_VERY_FLAT                                      :Veldig flatt
STR_TERRAIN_TYPE_FLAT                                           :Flatt
STR_TERRAIN_TYPE_HILLY                                          :Åslendt
STR_TERRAIN_TYPE_MOUNTAINOUS                                    :Berglendt
STR_TERRAIN_TYPE_ALPINIST                                       :Alpinist

STR_CITY_APPROVAL_PERMISSIVE                                    :Ettergivende
STR_CITY_APPROVAL_TOLERANT                                      :Tolerant
STR_CITY_APPROVAL_HOSTILE                                       :Fientlig

STR_WARNING_NO_SUITABLE_AI                                      :{WHITE}Ingen egnet AI tilgjengelig...{}Du kan laste ned flere AIer fra nettet med spillets nedlastingssystem.

# Settings tree window
STR_CONFIG_SETTING_TREE_CAPTION                                 :{WHITE}Innstillinger
STR_CONFIG_SETTING_FILTER_TITLE                                 :{BLACK}Filtrer streng:
STR_CONFIG_SETTING_EXPAND_ALL                                   :{BLACK}Vis alle
STR_CONFIG_SETTING_COLLAPSE_ALL                                 :{BLACK}Skjul alle
STR_CONFIG_SETTING_NO_EXPLANATION_AVAILABLE_HELPTEXT            :(ingen forklaring tilgjengelig)
STR_CONFIG_SETTING_DEFAULT_VALUE                                :{LTBLUE}Standard verdi: {ORANGE}{STRING}
STR_CONFIG_SETTING_TYPE                                         :{LTBLUE}Instillings type: {ORANGE}{STRING}
STR_CONFIG_SETTING_TYPE_CLIENT                                  :Klient innstilling (ikke lagret i lagringsfilene, påvirker alle spill)
STR_CONFIG_SETTING_TYPE_GAME_MENU                               :Selskapet innstilling (lagret i lagringsfilene, påvirker bare nye spill)
STR_CONFIG_SETTING_TYPE_GAME_INGAME                             :Selskapet innstilling (lagret i lagringsfilen, påvirker bare gjeldende spill)
STR_CONFIG_SETTING_TYPE_COMPANY_MENU                            :Selskapet innstilling (lagret i lagringsfilen, påvirker bare nye spill)
STR_CONFIG_SETTING_TYPE_COMPANY_INGAME                          :Selskapet innstilling (lagret i lagringsfilen, påvirker bare gjeldende selskap)

STR_CONFIG_SETTING_RESTRICT_CATEGORY                            :{BLACK}Kategori:
STR_CONFIG_SETTING_RESTRICT_TYPE                                :{BLACK}Type:
STR_CONFIG_SETTING_RESTRICT_DROPDOWN_HELPTEXT                   :{BLACK}Begrenser listen nedenfor ved hjelp av forhåndsdefinerte filtre
STR_CONFIG_SETTING_RESTRICT_BASIC                               :Grunnleggende (vis bare viktige innstillinger)
STR_CONFIG_SETTING_RESTRICT_ADVANCED                            :Avansert (Vis de fleste innstillinger)
STR_CONFIG_SETTING_RESTRICT_ALL                                 :Ekspert (vis alle innstillinger, inkludert merkelige)
STR_CONFIG_SETTING_RESTRICT_CHANGED_AGAINST_DEFAULT             :Innstillinger med annen verdi enn standarden
STR_CONFIG_SETTING_RESTRICT_CHANGED_AGAINST_NEW                 :Innstillinger med annen verdi enn innstillingene dine for nye spill

STR_CONFIG_SETTING_TYPE_DROPDOWN_HELPTEXT                       :{BLACK}Begrenser listen nedenfor til bestemte innstillingstyper
STR_CONFIG_SETTING_TYPE_DROPDOWN_ALL                            :Alle instillingstyper
STR_CONFIG_SETTING_TYPE_DROPDOWN_CLIENT                         :Klientinnstillinger (lagres ikke i lagringsfiler; påvirker alle spill)
STR_CONFIG_SETTING_TYPE_DROPDOWN_GAME_MENU                      :Spillinnstillinger (lagres i lagringsfil; påvirker bare nye spill)
STR_CONFIG_SETTING_TYPE_DROPDOWN_GAME_INGAME                    :Spillinnstillinger (lagres i lagringsfilen; påvirker bare gjeldende spill)
STR_CONFIG_SETTING_TYPE_DROPDOWN_COMPANY_MENU                   :Firmainnstillinger (lagres i lagringsfilen; påvirker bare nye spill)
STR_CONFIG_SETTING_TYPE_DROPDOWN_COMPANY_INGAME                 :Firmainnstillinger (lagret i lagringsfilen; påvirker bare gjeldende selskap)
STR_CONFIG_SETTING_CATEGORY_HIDES                               :{BLACK} Vis alle søkeresultater ved å sette {} {SILVER} kategori {BLACK} til {WHITE} {STRING}
STR_CONFIG_SETTING_TYPE_HIDES                                   :{BLACK} Vis alle søkeresultater ved å sette {} {SILVER} type {BLACK} til {WHITE} alle innstillingstyper
STR_CONFIG_SETTING_CATEGORY_AND_TYPE_HIDES                      :{BLACK} Vis alle søkeresultater ved å sette {} {SILVER} kategori {BLACK} til {WHITE} {STRING} {BLACK} og {SILVER} type {BLACK} til {WHITE} alle innstillingstyper
STR_CONFIG_SETTINGS_NONE                                        :{WHITE}- Ingen -

STR_CONFIG_SETTING_OFF                                          :Av
STR_CONFIG_SETTING_ON                                           :På
STR_CONFIG_SETTING_DISABLED                                     :Deaktivert

STR_CONFIG_SETTING_COMPANIES_OFF                                :Av
STR_CONFIG_SETTING_COMPANIES_OWN                                :Eget firma
STR_CONFIG_SETTING_COMPANIES_ALL                                :Alle firmaer

STR_CONFIG_SETTING_NONE                                         :Ingen
STR_CONFIG_SETTING_ORIGINAL                                     :Original
STR_CONFIG_SETTING_REALISTIC                                    :Realistisk

STR_CONFIG_SETTING_HORIZONTAL_POS_LEFT                          :Venstre
STR_CONFIG_SETTING_HORIZONTAL_POS_CENTER                        :Midtstilt
STR_CONFIG_SETTING_HORIZONTAL_POS_RIGHT                         :Høyre

STR_CONFIG_SETTING_MAXIMUM_INITIAL_LOAN                         :Maksimalt innledende lån: {STRING}
STR_CONFIG_SETTING_MAXIMUM_INITIAL_LOAN_HELPTEXT                :Det maksimale beløp et selskap kan låne (uten å ta inflasjon i betraktning)
STR_CONFIG_SETTING_INTEREST_RATE                                :Lånerente: {STRING}
STR_CONFIG_SETTING_INTEREST_RATE_HELPTEXT                       :Lånerente; kontrollerer også inflasjonen, hvis aktivert
STR_CONFIG_SETTING_RUNNING_COSTS                                :Driftskostnader: {STRING}
STR_CONFIG_SETTING_RUNNING_COSTS_HELPTEXT                       :Still nivå av vedlikehold og driftskostnader for kjøretøy og infrastruktur
STR_CONFIG_SETTING_CONSTRUCTION_SPEED                           :Byggehastighet: {STRING}
STR_CONFIG_SETTING_CONSTRUCTION_SPEED_HELPTEXT                  :Begrens mengden av byggetiltak hos datastyrte motsandere
STR_CONFIG_SETTING_VEHICLE_BREAKDOWNS                           :Havarerte kjøretøy: {STRING}
STR_CONFIG_SETTING_VEHICLE_BREAKDOWNS_HELPTEXT                  :Kontrollér hvor ofte mangelfullt vedlikeholdte kjøretøy kan bryte sammen
STR_CONFIG_SETTING_SUBSIDY_MULTIPLIER                           :Multiplikator for subsidier: {STRING}
STR_CONFIG_SETTING_SUBSIDY_MULTIPLIER_HELPTEXT                  :Angi hvor mye som betales for subsidierte forbindelser
STR_CONFIG_SETTING_CONSTRUCTION_COSTS                           :Byggekostnader: {STRING}
STR_CONFIG_SETTING_CONSTRUCTION_COSTS_HELPTEXT                  :Still kostnadsnivå for bygging og kjøp
STR_CONFIG_SETTING_RECESSIONS                                   :Resesjoner: {STRING}
STR_CONFIG_SETTING_RECESSIONS_HELPTEXT                          :Hvis aktivert, resesjoner kan forekomme med noen års mellomrom. Under en lavkonjunktur vil all produksjon være betydelig lavere (den returnerer til tidligere nivå når resesjonen er over)
STR_CONFIG_SETTING_TRAIN_REVERSING                              :Forby reversering av tog i stasjoner: {STRING}
STR_CONFIG_SETTING_TRAIN_REVERSING_HELPTEXT                     :Hvis aktivert, vil ikke toget rygge i ikke-terminus stationer, selv om det er en kortere vei til deres neste stasjon ved å rygge
STR_CONFIG_SETTING_DISASTERS                                    :Katastrofer: {STRING}
STR_CONFIG_SETTING_DISASTERS_HELPTEXT                           :Aktiver/inaktiver katastrofer som tidvis kan blokkere eller ødelegge kjøretøy og infrastruktur
STR_CONFIG_SETTING_CITY_APPROVAL                                :Bystyrets holdning til restrukturering av området: {STRING}
STR_CONFIG_SETTING_CITY_APPROVAL_HELPTEXT                       :Velg hvor mye støy og miljøskader forårsaket av selskaper påvirker deres anseelse i byen og muligheter for ytterligere utbygging i nærområdet

STR_CONFIG_SETTING_MAX_HEIGHTLEVEL                              :Maksimal karthøyde: {STRING}
STR_CONFIG_SETTING_MAX_HEIGHTLEVEL_HELPTEXT                     :Still inn maksimal tillatt høyde for fjellene på kartet
STR_CONFIG_SETTING_TOO_HIGH_MOUNTAIN                            :{WHITE}Du kan ikke sette den maksimale karthøyden til denne verdien. Minst ett fjell på kartet er høyere
STR_CONFIG_SETTING_AUTOSLOPE                                    :Tillat endring av landskap under bygninger, spor, osv.: {STRING}
STR_CONFIG_SETTING_AUTOSLOPE_HELPTEXT                           :Tillat endring av landskapet under bygninger og spor uten å fjerne dem
STR_CONFIG_SETTING_CATCHMENT                                    :Mer realistisk størrelse på oppfangingsområder: {STRING}
STR_CONFIG_SETTING_CATCHMENT_HELPTEXT                           :Ha oppsamlingsområder i forskjellige størrelser for forskjellige typer stasjoner og lufthavner
STR_CONFIG_SETTING_EXTRADYNAMITE                                :Tillat fjerning av flere veier, broer osv. eid av byene: {STRING}
STR_CONFIG_SETTING_EXTRADYNAMITE_HELPTEXT                       :Gjør det enklere å fjerne infrastruktur og bygninger som tilhører byer
STR_CONFIG_SETTING_TRAIN_LENGTH                                 :Maksimal toglengde: {STRING}
STR_CONFIG_SETTING_TRAIN_LENGTH_HELPTEXT                        :Sett maksimumlengde for tog
STR_CONFIG_SETTING_TILE_LENGTH                                  :{COMMA} rute{P 0 "" r}
STR_CONFIG_SETTING_SMOKE_AMOUNT                                 :Mengde med kjøretøyrøyk/gnister: {STRING}
STR_CONFIG_SETTING_SMOKE_AMOUNT_HELPTEXT                        :Velg hvor mye røyk og hvor mange gnister som kommer fra kjøretøy
STR_CONFIG_SETTING_TRAIN_ACCELERATION_MODEL                     :Togakselerasjonstype: {STRING}
STR_CONFIG_SETTING_TRAIN_ACCELERATION_MODEL_HELPTEXT            :Velg fysikkmodell for togakselerasjon. Originalmodellen gjør at alle tog går saktere i oppoverbakke, mens den realistiske modellen tar flere faktorer i betraktning.
STR_CONFIG_SETTING_ROAD_VEHICLE_ACCELERATION_MODEL              :Kjøretøyers akselerasjonstype: {STRING}
STR_CONFIG_SETTING_ROAD_VEHICLE_ACCELERATION_MODEL_HELPTEXT     :Velg fysikkmodell for kjøretøyakselerasjon. Originalmodellen gjør at alle kjøretøy går sakte i motbakke. Den realistiske modellen tar flere forhold med kjøretøyene i betraktning.
STR_CONFIG_SETTING_TRAIN_SLOPE_STEEPNESS                        :Skråningens bratthet for tog: {STRING}
STR_CONFIG_SETTING_TRAIN_SLOPE_STEEPNESS_HELPTEXT               :Brattheten av et skrått kartelement for et tog. Høyere verdier gjør det vanskeligere å klatre en bakke
STR_CONFIG_SETTING_PERCENTAGE                                   :{COMMA} %
STR_CONFIG_SETTING_ROAD_VEHICLE_SLOPE_STEEPNESS                 :Skråningens bratthet for veikjøretøy: {STRING}
STR_CONFIG_SETTING_ROAD_VEHICLE_SLOPE_STEEPNESS_HELPTEXT        :Brattheten av et skrått kartelement for et veikjøretøy. Høyere verdier gjør det vanskeligere å kjøre opp bakken
STR_CONFIG_SETTING_FORBID_90_DEG                                :Forby tog og skip å gjøre 90° svinger: {STRING}
STR_CONFIG_SETTING_FORBID_90_DEG_HELPTEXT                       :90-graders svinger oppstår når et horisontalt spor etterfølges av et vertikalt spor på tilstøtende kartelement, som dermed fører til at toget må snu 90 grader når det krysser kartelementet, istedenfor de vanlige 45 grader for andre spor-kombinasjoner. Dette gjelder også for båters svingradius
STR_CONFIG_SETTING_DISTANT_JOIN_STATIONS                        :Tillat sammenslåing av stasjoner som ikke ligger inntil hverandre: {STRING}
STR_CONFIG_SETTING_DISTANT_JOIN_STATIONS_HELPTEXT               :Gjør det mulig å legge til deler til en stasjon uten at de er direkte ved siden av hverandre. Bruk Ctrl+klikk for å bygge slike stasjoner.
STR_CONFIG_SETTING_INFLATION                                    :Inflasjon: {STRING}
STR_CONFIG_SETTING_INFLATION_HELPTEXT                           :Aktiver inflasjon i økonomien, der kostnader stiger litt raskere enn betalinger
STR_CONFIG_SETTING_MAX_BRIDGE_LENGTH                            :Maksimal brolengde: {STRING}
STR_CONFIG_SETTING_MAX_BRIDGE_LENGTH_HELPTEXT                   :Maksimal lengde for broer
STR_CONFIG_SETTING_MAX_BRIDGE_HEIGHT                            :Maksimal brohøyde: {STRING}
STR_CONFIG_SETTING_MAX_BRIDGE_HEIGHT_HELPTEXT                   :Maksimal høyde for å bygge broer
STR_CONFIG_SETTING_MAX_TUNNEL_LENGTH                            :Maksimal tunnellengde: {STRING}
STR_CONFIG_SETTING_MAX_TUNNEL_LENGTH_HELPTEXT                   :Maksimal lengde for tunneller
STR_CONFIG_SETTING_RAW_INDUSTRY_CONSTRUCTION_METHOD             :Konstruksjonsmetode for primærindustri: {STRING}
STR_CONFIG_SETTING_RAW_INDUSTRY_CONSTRUCTION_METHOD_HELPTEXT    :Metode for finansiering av primærindustri. 'Ingen' betyr at det ikke er mulig å finansiere noen. 'Prospekterer' betyr at finansiering er mulig, men oppbyggingen skjer på et tilfeldig sted på kartet, og det er rimelig sjanse for at den mislykkes. 'Som andre industrier' betyr at råvareindustri kan bygges opp av firmaer hvor som helst på kartet på samme måte som prosessindustri
STR_CONFIG_SETTING_RAW_INDUSTRY_CONSTRUCTION_METHOD_NONE        :Ingen
STR_CONFIG_SETTING_RAW_INDUSTRY_CONSTRUCTION_METHOD_NORMAL      :Som andre industrier
STR_CONFIG_SETTING_RAW_INDUSTRY_CONSTRUCTION_METHOD_PROSPECTING :Prospekterer
STR_CONFIG_SETTING_INDUSTRY_PLATFORM                            :Flatt område rundt industrier: {STRING}
STR_CONFIG_SETTING_INDUSTRY_PLATFORM_HELPTEXT                   :Mengde flatmark rundt en industri. Dette sikrer at det er plass til å bygge spor og stasjoner i nærheten av industrien.
STR_CONFIG_SETTING_MULTIPINDTOWN                                :Tillat flere like industrier i samme by: {STRING}
STR_CONFIG_SETTING_MULTIPINDTOWN_HELPTEXT                       :Normalt vil en by ikke ha mer enn én næring av samme type. Med denne innstillingen vil det tillates flere næringer av samme type i samme by
STR_CONFIG_SETTING_SIGNALSIDE                                   :Vis signaler: {STRING}
STR_CONFIG_SETTING_SIGNALSIDE_HELPTEXT                          :Velg på hvilken side av skinnene signalene blir plassert
STR_CONFIG_SETTING_SIGNALSIDE_LEFT                              :Til venstre
STR_CONFIG_SETTING_SIGNALSIDE_DRIVING_SIDE                      :På kjøre-siden
STR_CONFIG_SETTING_SIGNALSIDE_RIGHT                             :Til høyre
STR_CONFIG_SETTING_SHOWFINANCES                                 :Vis regnskap ved nyttår: {STRING}
STR_CONFIG_SETTING_SHOWFINANCES_HELPTEXT                        :Hvis aktivert, spretter økonomivinduet opp på slutten av hvert år for å muliggjør en enkel inspeksjon av selskapets økonomiske status
STR_CONFIG_SETTING_NONSTOP_BY_DEFAULT                           :Nye ordre er 'direkte' som standard: {STRING}
STR_CONFIG_SETTING_NONSTOP_BY_DEFAULT_HELPTEXT                  :Normalt vil et kjøretøy stoppe på alle stasjoner det passerer. Ved å aktivere denne innstillingen, vil det kjøre gjennom alle stasjoner på vei til sin endelige destinasjon uten å stoppe. Merk at denne innstillingen bare definerer en standardverdi for nye ordre. Individuelle ordre kan uansett settes til begge atferder
STR_CONFIG_SETTING_STOP_LOCATION                                :Nye togordre stopper som standard ved {STRING} av plattformen
STR_CONFIG_SETTING_STOP_LOCATION_HELPTEXT                       :Plass hvor toget vil stoppe på plattformen som standard. Valget 'near end' betyr nær inngangspunktet og 'far end' betyr langt unna inngangspunktet. Merk at denne innstillingen bare definerer en standardverdi for nye ordre. Individuelle ordre kan uansett settes til begge atferder
STR_CONFIG_SETTING_STOP_LOCATION_NEAR_END                       :nærenden
STR_CONFIG_SETTING_STOP_LOCATION_MIDDLE                         :midten
STR_CONFIG_SETTING_STOP_LOCATION_FAR_END                        :bortenden
STR_CONFIG_SETTING_AUTOSCROLL                                   :Flytt på bildet hvis pilen er nær ytterkantene av skjermen: {STRING}
STR_CONFIG_SETTING_AUTOSCROLL_HELPTEXT                          :Når aktivert, vil synsfeltet begynne å rulle når musen er nær kanten av vinduet
STR_CONFIG_SETTING_AUTOSCROLL_DISABLED                          :Deaktivert
STR_CONFIG_SETTING_AUTOSCROLL_MAIN_VIEWPORT_FULLSCREEN          :Hoved tillegsvindu, bare fullskjerm
STR_CONFIG_SETTING_AUTOSCROLL_MAIN_VIEWPORT                     :hoved tillegsvindu
STR_CONFIG_SETTING_AUTOSCROLL_EVERY_VIEWPORT                    :alle tillegsvindu
STR_CONFIG_SETTING_BRIBE                                        :Tillat bestikkelser av bystyret: {STRING}
STR_CONFIG_SETTING_BRIBE_HELPTEXT                               :Tillat firmaer å prøve å bestikke de lokale myndighetene i byen. Hvis bestikkelsen blir oppdaget av en inspektør, vil selskapet ikke være i stand til å gjøre forretninger i byen de neste seks månedene
STR_CONFIG_SETTING_BRIBE_HELPTEXT.small                         :firma
STR_CONFIG_SETTING_ALLOW_EXCLUSIVE                              :Tillat kjøp av eksklusive transportrettigheter: {STRING}
STR_CONFIG_SETTING_ALLOW_EXCLUSIVE_HELPTEXT                     :Om et firma kjøper eksklusive transportrettigheter for en by, vil ikke motstandernes stasjoner motta varer eller passasjorer på ett år.
STR_CONFIG_SETTING_ALLOW_FUND_BUILDINGS                         :Tillat finansiering av bygninger: {STRING}
STR_CONFIG_SETTING_ALLOW_FUND_BUILDINGS_HELPTEXT                :Tillat firmaer å gi penger til byer til bygging av nye bygninger
STR_CONFIG_SETTING_ALLOW_FUND_ROAD                              :Tillat finansiering av lokal veikonstruksjon: {STRING}
STR_CONFIG_SETTING_ALLOW_FUND_ROAD_HELPTEXT                     :Tillat firmaer å gi penger til byer for omlegging av veinettet for å sabotere veibaserte tjenester i byen
STR_CONFIG_SETTING_ALLOW_GIVE_MONEY                             :Tillat pengeoverføring til andre firmaer: {STRING}
STR_CONFIG_SETTING_ALLOW_GIVE_MONEY_HELPTEXT                    :Tillat firmaer å overføre penger til andre firmaer i flerspillermodus
STR_CONFIG_SETTING_FREIGHT_TRAINS                               :Vektmultiplikator for last for å simulere tunge tog: {STRING}
STR_CONFIG_SETTING_FREIGHT_TRAINS_HELPTEXT                      :Still virkningen av å frakte gods i tog. En høyere verdi gjør det mer krevende for tog å frakte gods, spesielt i bakker
STR_CONFIG_SETTING_PLANE_SPEED                                  :Flyfart faktor: {STRING}
STR_CONFIG_SETTING_PLANE_SPEED_HELPTEXT                         :Still den relative hastigheten til fly sammenlignet med andre kjøretøy, for å redusere inntekter ved luftfrakt
STR_CONFIG_SETTING_PLANE_SPEED_VALUE                            :1 / {COMMA}
STR_CONFIG_SETTING_PLANE_CRASHES                                :Antall flystyrter: {STRING}
STR_CONFIG_SETTING_PLANE_CRASHES_HELPTEXT                       :Bestem sjansen for en flykatastrofe
STR_CONFIG_SETTING_PLANE_CRASHES_NONE                           :Ingen
STR_CONFIG_SETTING_PLANE_CRASHES_REDUCED                        :Redusert
STR_CONFIG_SETTING_PLANE_CRASHES_NORMAL                         :Normalt
STR_CONFIG_SETTING_STOP_ON_TOWN_ROAD                            :Tillat stoppesteder med gjennomkjøring på by-eide veier: {STRING}
STR_CONFIG_SETTING_STOP_ON_TOWN_ROAD_HELPTEXT                   :Tillat bygging av stoppesteder med gjennomkjøring på by-eide veier
STR_CONFIG_SETTING_STOP_ON_COMPETITOR_ROAD                      :Tillat stoppesteder med gjennomkjøring på motstander-eide veier: {STRING}
STR_CONFIG_SETTING_STOP_ON_COMPETITOR_ROAD_HELPTEXT             :Tillat bygging av gjennomkjørbare lastestasjoner på veier eid av andre selskaper
STR_CONFIG_SETTING_DYNAMIC_ENGINES_EXISTING_VEHICLES            :{WHITE}Det er ikke mulig å endre denne innstillingen når det allerede finnes kjøretøy.
STR_CONFIG_SETTING_INFRASTRUCTURE_MAINTENANCE                   :Vedlikehold av infrastruktur: {STRING}
STR_CONFIG_SETTING_INFRASTRUCTURE_MAINTENANCE_HELPTEXT          :Når aktivert, medfører infrastruktur vedlikeholdskostnader. Kostnadene vokser over-proporsjonalt med nettverkets størrelse, og påvirker dermed større selskaper mer enn de små

STR_CONFIG_SETTING_NEVER_EXPIRE_AIRPORTS                        :Flyplasser utgår aldri: {STRING}
STR_CONFIG_SETTING_NEVER_EXPIRE_AIRPORTS_HELPTEXT               :Aktivering av denne innstillingen gjør at hver type flyplass forblir tilgjengelig for alltid etter at sin introduksjon

STR_CONFIG_SETTING_WARN_LOST_VEHICLE                            :Varsle hvis et kjøretøy har kjørt seg vill: {STRING}
STR_CONFIG_SETTING_WARN_LOST_VEHICLE_HELPTEXT                   :Utløser meldinger om kjøretøy som ikke finner en rute til deres angitte destinasjon
STR_CONFIG_SETTING_ORDER_REVIEW                                 :Inspiser kjøretøyenes ordre: {STRING}
STR_CONFIG_SETTING_ORDER_REVIEW_HELPTEXT                        :Når aktivert, blir ordrene til kjøretøyene regelmessig kontrollert, og noen åpenbare problemer blir rapportert med en nyhetsmelding når de oppages
STR_CONFIG_SETTING_ORDER_REVIEW_OFF                             :Nei
STR_CONFIG_SETTING_ORDER_REVIEW_EXDEPOT                         :Ja, men utelukk stoppede kjøretøy
STR_CONFIG_SETTING_ORDER_REVIEW_ON                              :Alle kjøretøy
STR_CONFIG_SETTING_WARN_INCOME_LESS                             :Advar hvis inntekten til et kjøretøy er negativ: {STRING}
STR_CONFIG_SETTING_WARN_INCOME_LESS_HELPTEXT                    :Når aktivert, vil en nyhetsmelding vises når et kjøretøy ikke har tjent penger i løpet av ett kalenderår
STR_CONFIG_SETTING_NEVER_EXPIRE_VEHICLES                        :Kjøretøy utgår aldri: {STRING}
STR_CONFIG_SETTING_NEVER_EXPIRE_VEHICLES_HELPTEXT               :Når aktivert, vil alle kjøretøysmodeller være tilgjengelig for alltid etter de introduseres
STR_CONFIG_SETTING_AUTORENEW_VEHICLE                            :Autoforny kjøretøy når det blir gammelt: {STRING}
STR_CONFIG_SETTING_AUTORENEW_VEHICLE_HELPTEXT                   :Når aktivert, blir et kjøretøy som nærmer seg slutten av sin levetid automatisk erstattet når betingelsene for fornyelse er oppfylt
STR_CONFIG_SETTING_AUTORENEW_MONTHS                             :Autoforny kjøretøy når det er {STRING} maks alder
STR_CONFIG_SETTING_AUTORENEW_MONTHS_HELPTEXT                    :Relativ alder når kjøretøy burde bli vurdert autofornyet
STR_CONFIG_SETTING_AUTORENEW_MONTHS_VALUE_BEFORE                :{COMMA} måned{P 0 "" er} før
STR_CONFIG_SETTING_AUTORENEW_MONTHS_VALUE_AFTER                 :{COMMA} måned{P 0 "" er} etter
STR_CONFIG_SETTING_AUTORENEW_MONEY                              :Minimum formue for autofornyelse av kjøretøy: {STRING}
STR_CONFIG_SETTING_AUTORENEW_MONEY_HELPTEXT                     :Minste pengemengde som må være igjen i banken for å vurdere automatisk fornying av kjøretøy
STR_CONFIG_SETTING_ERRMSG_DURATION                              :Varighet av error-melding: {STRING}
STR_CONFIG_SETTING_ERRMSG_DURATION_HELPTEXT                     :Varighet for visning av feilmeldinger i et rødt vindu. Vær oppmerksom på at noen (kritiske) feilmeldinger ikke lukkes automatisk etter dette tidspunktet, men må lukkes manuelt
STR_CONFIG_SETTING_ERRMSG_DURATION_VALUE                        :{COMMA} andre{P 0 "" s}
STR_CONFIG_SETTING_HOVER_DELAY                                  :Vis verktøytips: {STRING}
STR_CONFIG_SETTING_HOVER_DELAY_HELPTEXT                         :Forsinkelse før verktøytips vises når musen svever over elementer i grensesnittet. Alternativt kan verktøytips bindes til den høyre museknappen
STR_CONFIG_SETTING_HOVER_DELAY_VALUE                            :Hovre i {COMMA} millisekunder{P 0 "" s}
STR_CONFIG_SETTING_HOVER_DELAY_DISABLED                         :Høyreklikk
STR_CONFIG_SETTING_POPULATION_IN_LABEL                          :Vis byers innbyggertall i tittelfeltet: {STRING}
STR_CONFIG_SETTING_POPULATION_IN_LABEL_HELPTEXT                 :Vis inbyggertallet i byer i tittelfeltet på kartet
STR_CONFIG_SETTING_GRAPH_LINE_THICKNESS                         :Graflinjenes tykkelse: {STRING}
STR_CONFIG_SETTING_GRAPH_LINE_THICKNESS_HELPTEXT                :Linjebredde i grafene. En tynn linje er mer presis å lese av, mens en tykkere linje er lettere å se, og farger er lettere å skille

STR_CONFIG_SETTING_LANDSCAPE                                    :Landskap: {STRING}
STR_CONFIG_SETTING_LANDSCAPE_HELPTEXT                           :Landskap definerer grunnleggende spill-scenarier med forskjellige laster og byers vekstkrav. NewGRF og spill-skript tillater imidlertid finere kontroll
STR_CONFIG_SETTING_LAND_GENERATOR                               :Landskapsgenerator: {STRING}
STR_CONFIG_SETTING_LAND_GENERATOR_HELPTEXT                      :Den opprinnelige generatoren avhenger av det originale grafikksettet, og komponerer faste landskapsformer. TerraGenesis er en Perlin støybasert generator med finere kontrollinnstillinger
STR_CONFIG_SETTING_LAND_GENERATOR_ORIGINAL                      :Orginal
STR_CONFIG_SETTING_LAND_GENERATOR_TERRA_GENESIS                 :TerraGenesis
STR_CONFIG_SETTING_TERRAIN_TYPE                                 :Terrengtype: {STRING}
STR_CONFIG_SETTING_TERRAIN_TYPE_HELPTEXT                        :(TerraGenesis bare) Hvor kupert landskapet er
STR_CONFIG_SETTING_INDUSTRY_DENSITY                             :Industritetthet: {STRING}
STR_CONFIG_SETTING_INDUSTRY_DENSITY_HELPTEXT                    :Angi hvor mange næringer som skal genereres og hvilket nivå som skal opprettholdes i løpet av spillet
STR_CONFIG_SETTING_OIL_REF_EDGE_DISTANCE                        :Maks avstand fra kant for Oljeraffinerier: {STRING}
STR_CONFIG_SETTING_OIL_REF_EDGE_DISTANCE_HELPTEXT               :Olje rafinerier er bare bygd nær kartets kanter, det er ved kysten på øy kart
STR_CONFIG_SETTING_SNOWLINE_HEIGHT                              :Snøgrense: {STRING}
STR_CONFIG_SETTING_SNOWLINE_HEIGHT_HELPTEXT                     :Kontroller på hvilken høyde snøen begynner i sub-arktiske landskap. Snø påvirker også industrigenerering og byers vekstkrav
STR_CONFIG_SETTING_ROUGHNESS_OF_TERRAIN                         :Grad av ujevnhet i terreng: {STRING}
STR_CONFIG_SETTING_ROUGHNESS_OF_TERRAIN_HELPTEXT                :(TerraGenesis bare) Velg frekvensen av åser: Glatte landskap har færre og mer utbredte åser. Røffe landskap har mange åser, som kan fremstå repeterende
STR_CONFIG_SETTING_ROUGHNESS_OF_TERRAIN_VERY_SMOOTH             :Veldig jevnt
STR_CONFIG_SETTING_ROUGHNESS_OF_TERRAIN_SMOOTH                  :Jevnt
STR_CONFIG_SETTING_ROUGHNESS_OF_TERRAIN_ROUGH                   :Ulendt
STR_CONFIG_SETTING_ROUGHNESS_OF_TERRAIN_VERY_ROUGH              :Veldig ulendt
STR_CONFIG_SETTING_VARIETY                                      :Variasjonsspredning: {STRING}
STR_CONFIG_SETTING_VARIETY_HELPTEXT                             :(TerraGenesis bare) Kontrollere om kartet inneholder både fjellrike og flate områder. Siden dette bare gjør kartet flatere, bør andre innstillinger settes til fjellrik
STR_CONFIG_SETTING_RIVER_AMOUNT                                 :Elvemengde: {STRING}
STR_CONFIG_SETTING_RIVER_AMOUNT_HELPTEXT                        :Velg hvor mange elver som genereres
STR_CONFIG_SETTING_TREE_PLACER                                  :Treplasseringalgoritme: {STRING}
STR_CONFIG_SETTING_TREE_PLACER_HELPTEXT                         :Velg fordelingen av trær på kartet: 'Original' planter trær jevnt spredt, 'Forbedret' planter dem i grupper
STR_CONFIG_SETTING_TREE_PLACER_NONE                             :Ingen
STR_CONFIG_SETTING_TREE_PLACER_ORIGINAL                         :Original
STR_CONFIG_SETTING_TREE_PLACER_IMPROVED                         :Forbedret
STR_CONFIG_SETTING_ROAD_SIDE                                    :Veikjøretøy: {STRING}
STR_CONFIG_SETTING_ROAD_SIDE_HELPTEXT                           :Velg kjøre-siden
STR_CONFIG_SETTING_HEIGHTMAP_ROTATION                           :Høydekartrotering: {STRING}
STR_CONFIG_SETTING_HEIGHTMAP_ROTATION_COUNTER_CLOCKWISE         :Mot klokka
STR_CONFIG_SETTING_HEIGHTMAP_ROTATION_CLOCKWISE                 :Med klokka
STR_CONFIG_SETTING_SE_FLAT_WORLD_HEIGHT                         :Høydenivå et flatt scenariokart får: {STRING}
STR_CONFIG_SETTING_EDGES_NOT_EMPTY                              :{WHITE}En eller flere ruter ved den nordlige kanten av kartet er ikke tom(me)
STR_CONFIG_SETTING_EDGES_NOT_WATER                              :{WHITE}En eller flere ruter ved en av kantene på kartet er ikke vann

STR_CONFIG_SETTING_STATION_SPREAD                               :Maks stasjonspredning: {STRING}
STR_CONFIG_SETTING_STATION_SPREAD_HELPTEXT                      :Maksimalt areal som delene av en enkelt stasjon kan spres ut på. Vær oppmerksom på at høye verdier vil gjøre spillet tregere
STR_CONFIG_SETTING_SERVICEATHELIPAD                             :Automatisk vedlikehold ved helikopterplass: {STRING}
STR_CONFIG_SETTING_SERVICEATHELIPAD_HELPTEXT                    :Utfør vedlikehold av helikoptre etter hver landing, selv om det ikke er noen depot på flyplassen
STR_CONFIG_SETTING_LINK_TERRAFORM_TOOLBAR                       :Koble landskapsverktøylinjen til bygningsverktøylinjene: {STRING}
STR_CONFIG_SETTING_LINK_TERRAFORM_TOOLBAR_HELPTEXT              :Når du åpner verktøylinjen for en transporttype, åpne også verktøylinjen for landskapsendring
STR_CONFIG_SETTING_SMALLMAP_LAND_COLOUR                         :Landfarge brukt på oversiktskartet: {STRING}
STR_CONFIG_SETTING_SMALLMAP_LAND_COLOUR_HELPTEXT                :Farge på terrenget på minikartet
STR_CONFIG_SETTING_SMALLMAP_LAND_COLOUR_GREEN                   :Grønn
STR_CONFIG_SETTING_SMALLMAP_LAND_COLOUR_DARK_GREEN              :Mørkegrønn
STR_CONFIG_SETTING_SMALLMAP_LAND_COLOUR_VIOLET                  :Fiolett
STR_CONFIG_SETTING_REVERSE_SCROLLING                            :Snu rulleretningen: {STRING}
STR_CONFIG_SETTING_REVERSE_SCROLLING_HELPTEXT                   :Opptreden ved rulling av kartet med høyre museknapp. Når deaktivert, beveger musen kameraet. Når aktivert, beveger musen kartet
STR_CONFIG_SETTING_SMOOTH_SCROLLING                             :Myk rulling: {STRING}
STR_CONFIG_SETTING_SMOOTH_SCROLLING_HELPTEXT                    :Velge hvordan synsfeltet ruller til en bestemt posisjon når du klikker på det lille kartet, eller ved utstedelse av en kommando for å gå til et bestemt objekt på kartet. Hvis aktivert, ruller synsfeltet jevnt, og hvis deaktivert hopper det direkte til det valgte punktet
STR_CONFIG_SETTING_MEASURE_TOOLTIP                              :Vis målingsverktøy ved bruk av byggingsverktøy: {STRING}
STR_CONFIG_SETTING_MEASURE_TOOLTIP_HELPTEXT                     :Vise avstander mellom kartelementer samt høydeforskjeller når du drar linjer ved byggevirksomhet
STR_CONFIG_SETTING_LIVERIES                                     :Vis utleiefirma etter kjøretøytype: {STRING}
STR_CONFIG_SETTING_LIVERIES_HELPTEXT                            :Kontrollér bruken av kjøretøystype-spesifikke lakkeringer (i motsetning til selskaps-spesifikke)
STR_CONFIG_SETTING_LIVERIES_NONE                                :Ingen
STR_CONFIG_SETTING_LIVERIES_OWN                                 :Eget firma
STR_CONFIG_SETTING_LIVERIES_ALL                                 :Alle firmaer
STR_CONFIG_SETTING_PREFER_TEAMCHAT                              :Foretrekk lagsamtale med <ENTER>: {STRING}
STR_CONFIG_SETTING_PREFER_TEAMCHAT_HELPTEXT                     :Bytte bindingen av firmaets interne og offentlige kommunikasjon til <ENTER>, henholdsvis <Ctrl+ENTER>
STR_CONFIG_SETTING_SCROLLWHEEL_SCROLLING                        :Rullehjulets funksjon: {STRING}
STR_CONFIG_SETTING_SCROLLWHEEL_SCROLLING_HELPTEXT               :Tillat rulling med todimensjonale musehjul
STR_CONFIG_SETTING_SCROLLWHEEL_ZOOM                             :Zoom kartet
STR_CONFIG_SETTING_SCROLLWHEEL_SCROLL                           :Rull kartet
STR_CONFIG_SETTING_SCROLLWHEEL_OFF                              :Av
STR_CONFIG_SETTING_SCROLLWHEEL_MULTIPLIER                       :Rullehjulets hastighet på kartet: {STRING}
STR_CONFIG_SETTING_SCROLLWHEEL_MULTIPLIER_HELPTEXT              :Kontroller sensitiviteten til rulling med muse-hjulet
STR_CONFIG_SETTING_OSK_ACTIVATION                               :Skjermtastatur: {STRING}
STR_CONFIG_SETTING_OSK_ACTIVATION_HELPTEXT                      :Velg metode for å åpne skjerm-tastaturet for inntasting av tekst i tekstbokser ved hjelp av pekeenheten. Dette er ment for små enheter uten fysisk tastatur
STR_CONFIG_SETTING_OSK_ACTIVATION_DISABLED                      :Deaktivert
STR_CONFIG_SETTING_OSK_ACTIVATION_DOUBLE_CLICK                  :Dobbeltklikk
STR_CONFIG_SETTING_OSK_ACTIVATION_SINGLE_CLICK_FOCUS            :Enkelt klikk (ved fokus)
STR_CONFIG_SETTING_OSK_ACTIVATION_SINGLE_CLICK                  :Enkelt klikk (umiddelbart)

STR_CONFIG_SETTING_RIGHT_MOUSE_BTN_EMU                          :Høyreklikkemulering: {STRING}
STR_CONFIG_SETTING_RIGHT_MOUSE_BTN_EMU_HELPTEXT                 :Velg metoden å etterligne høyreklikk
STR_CONFIG_SETTING_RIGHT_MOUSE_BTN_EMU_COMMAND                  :Kommando+klikk
STR_CONFIG_SETTING_RIGHT_MOUSE_BTN_EMU_CONTROL                  :Ctrl+klikk
STR_CONFIG_SETTING_RIGHT_MOUSE_BTN_EMU_OFF                      :Av

STR_CONFIG_SETTING_LEFT_MOUSE_BTN_SCROLLING                     :Venstre-klikk rulling: {STRING}
STR_CONFIG_SETTING_LEFT_MOUSE_BTN_SCROLLING_HELPTEXT            :Tillat rulling av kartet ved å dra det med den venstre museknappen. Dette er spesielt nyttig når du bruker en berøringsskjerm

STR_CONFIG_SETTING_AUTOSAVE                                     :Autolagring: {STRING}
STR_CONFIG_SETTING_AUTOSAVE_HELPTEXT                            :Velg intervall mellom automatiske lagringer av spillet

STR_CONFIG_SETTING_DATE_FORMAT_IN_SAVE_NAMES                    :Bruk {STRING} datoformat i navn på lagrede spill.
STR_CONFIG_SETTING_DATE_FORMAT_IN_SAVE_NAMES_HELPTEXT           :Datoformat i lagrede spills filnavn
STR_CONFIG_SETTING_DATE_FORMAT_IN_SAVE_NAMES_LONG               :langt (31. Des 2008)
STR_CONFIG_SETTING_DATE_FORMAT_IN_SAVE_NAMES_SHORT              :kort (31-12-2008)
STR_CONFIG_SETTING_DATE_FORMAT_IN_SAVE_NAMES_ISO                :ISO (2008-12-31)

STR_CONFIG_SETTING_PAUSE_ON_NEW_GAME                            :Pause automatisk ved start av nytt spill: {STRING}
STR_CONFIG_SETTING_PAUSE_ON_NEW_GAME_HELPTEXT                   :Når aktivert, vil spillet automatisk pause når du starter et nytt spill, for å tillate nærmere studie av kartet
STR_CONFIG_SETTING_COMMAND_PAUSE_LEVEL                          :Når spillet er på pause, tillat: {STRING}
STR_CONFIG_SETTING_COMMAND_PAUSE_LEVEL_HELPTEXT                 :Velg hvilke handlinger som kan bli gjort når spillet er pauset
STR_CONFIG_SETTING_COMMAND_PAUSE_LEVEL_NO_ACTIONS               :Ingen handlinger
STR_CONFIG_SETTING_COMMAND_PAUSE_LEVEL_ALL_NON_CONSTRUCTION     :Alt utenom konstruksjon
STR_CONFIG_SETTING_COMMAND_PAUSE_LEVEL_ALL_NON_LANDSCAPING      :Alt utenom landskapsendringer
STR_CONFIG_SETTING_COMMAND_PAUSE_LEVEL_ALL_ACTIONS              :Alle handlinger
STR_CONFIG_SETTING_ADVANCED_VEHICLE_LISTS                       :Bruk grupper i kjøretøyliste: {STRING}
STR_CONFIG_SETTING_ADVANCED_VEHICLE_LISTS_HELPTEXT              :Aktiver bruk av de avanserte kjøretøyslistene for guppering av kjøretøy
STR_CONFIG_SETTING_LOADING_INDICATORS                           :Bruk lastingsindikatorer: {STRING}
STR_CONFIG_SETTING_LOADING_INDICATORS_HELPTEXT                  :Velg hvorvidt lasteindikatorer vises over kjøretøy som lastes eller losses
STR_CONFIG_SETTING_TIMETABLE_IN_TICKS                           :Vis rutetabell i antall tikk i stedet for antall dager: {STRING}
STR_CONFIG_SETTING_TIMETABLE_IN_TICKS_HELPTEXT                  :Vis reisetider i tidstabeller i spillets 'tidsenheter' fremfor dager
STR_CONFIG_SETTING_TIMETABLE_SHOW_ARRIVAL_DEPARTURE             :Vis ankomst og avgang i rutetabeller: {STRING}
STR_CONFIG_SETTING_TIMETABLE_SHOW_ARRIVAL_DEPARTURE_HELPTEXT    :Vise forventede ankomst- og avgangstider i rutetabeller
STR_CONFIG_SETTING_QUICKGOTO                                    :Rask opprettelse av kjøretøyordre: {STRING}
STR_CONFIG_SETTING_QUICKGOTO_HELPTEXT                           :Forhåndsvelg 'gå til markøren' når ordre-vinduet åpnes
STR_CONFIG_SETTING_DEFAULT_RAIL_TYPE                            :Standard jernbanetype (etter nytt/innlastet spill): {STRING}
STR_CONFIG_SETTING_DEFAULT_RAIL_TYPE_HELPTEXT                   :Jernbanetype som velges når man starter eller laster et spill. 'første tilgjengelige' velger den eldste typen spor, 'siste tilgjengelige' velger den nyeste typen spor og 'mest brukt' velger den typen som for tiden er mest i bruk
STR_CONFIG_SETTING_DEFAULT_RAIL_TYPE_FIRST                      :Første tilgjengelige
STR_CONFIG_SETTING_DEFAULT_RAIL_TYPE_LAST                       :Siste tilgjengelige
STR_CONFIG_SETTING_DEFAULT_RAIL_TYPE_MOST_USED                  :Mest brukt
STR_CONFIG_SETTING_SHOW_TRACK_RESERVATION                       :Vis reserverte spor: {STRING}
STR_CONFIG_SETTING_SHOW_TRACK_RESERVATION_HELPTEXT              :Gi reserverte spor en annen farge for å bistå med problemer hvor tog nekter å entre sti-baserte blokker
STR_CONFIG_SETTING_PERSISTENT_BUILDINGTOOLS                     :La byggingsverktøy være aktive etter bruk: {STRING}
STR_CONFIG_SETTING_PERSISTENT_BUILDINGTOOLS_HELPTEXT            :Holde verktøylinjen for bruer, tunneler, osv åpnet etter bruk
STR_CONFIG_SETTING_EXPENSES_LAYOUT                              :Grupper utgifter i firmaets finansvindu: {STRING}
STR_CONFIG_SETTING_EXPENSES_LAYOUT_HELPTEXT                     :Definer oppsettet for vinduet som viser selskapets utgifter

STR_CONFIG_SETTING_SOUND_TICKER                                 :Nyhetstavle: {STRING}
STR_CONFIG_SETTING_SOUND_TICKER_HELPTEXT                        :Spille av lyd for oppsummerte nyhetsmeldinger
STR_CONFIG_SETTING_SOUND_NEWS                                   :Avis: {STRING}
STR_CONFIG_SETTING_SOUND_NEWS_HELPTEXT                          :Spille av lyd ved visning av aviser
STR_CONFIG_SETTING_SOUND_NEW_YEAR                               :Utgangen av år: {STRING}
STR_CONFIG_SETTING_SOUND_NEW_YEAR_HELPTEXT                      :Spille av lydeffekt ved utgangen av et år som oppsummerer selskapets resultater i løpet av året i forhold til året før
STR_CONFIG_SETTING_SOUND_CONFIRM                                :Konstruksjon: {STRING}
STR_CONFIG_SETTING_SOUND_CONFIRM_HELPTEXT                       :Spille av lydeffekt ved fullførte konstruksjoner eller andre tiltak
STR_CONFIG_SETTING_SOUND_CLICK                                  :Tastetrykk: {STRING}
STR_CONFIG_SETTING_SOUND_CLICK_HELPTEXT                         :Pipetone ved tastetrykk
STR_CONFIG_SETTING_SOUND_DISASTER                               :Katastrofer/ulykker: {STRING}
STR_CONFIG_SETTING_SOUND_DISASTER_HELPTEXT                      :Spill av lydeffekter til ulykker og katastrofer
STR_CONFIG_SETTING_SOUND_VEHICLE                                :Kjøretøy: {STRING}
STR_CONFIG_SETTING_SOUND_VEHICLE_HELPTEXT                       :Spill lydeffekter til kjøretøy
STR_CONFIG_SETTING_SOUND_AMBIENT                                :Omgivelse: {STRING}
STR_CONFIG_SETTING_SOUND_AMBIENT_HELPTEXT                       :Spille lyder fra omgivelsene av landskapet, industrier og tettsteder

STR_CONFIG_SETTING_DISABLE_UNSUITABLE_BUILDING                  :Fjern infrastrukturbygging før tilhørende kjøretøy er tilgjengelige: {STRING}
STR_CONFIG_SETTING_DISABLE_UNSUITABLE_BUILDING_HELPTEXT         :Når aktivert, vil infrastruktur bare være tilgjengelig hvis det også finnes kjøretøy tilgjengelig, for å forhindre sløsing av tid og penger på ubrukelig infrastruktur
STR_CONFIG_SETTING_MAX_TRAINS                                   :Maks antall tog per firma: {STRING}
STR_CONFIG_SETTING_MAX_TRAINS_HELPTEXT                          :Maksimalt antall tog som et firma kan ha
STR_CONFIG_SETTING_MAX_ROAD_VEHICLES                            :Maks antall veikjøretøy per firma: {STRING}
STR_CONFIG_SETTING_MAX_ROAD_VEHICLES_HELPTEXT                   :Maksimalt antall veikjøretøy som et firma kan ha
STR_CONFIG_SETTING_MAX_AIRCRAFT                                 :Maks antall luftfartøy per firma: {STRING}
STR_CONFIG_SETTING_MAX_AIRCRAFT_HELPTEXT                        :Maksimalt antall fly som et firma kan ha
STR_CONFIG_SETTING_MAX_SHIPS                                    :Maks antall skip per firma: {STRING}
STR_CONFIG_SETTING_MAX_SHIPS_HELPTEXT                           :Maksimalt antall skip som et firma kan ha

STR_CONFIG_SETTING_AI_BUILDS_TRAINS                             :Hindre datamaskinen i å bygge tog: {STRING}
STR_CONFIG_SETTING_AI_BUILDS_TRAINS_HELPTEXT                    :Aktivering av denne innstillingen gjør bygging av tog umulig for en datamaskin-spiller
STR_CONFIG_SETTING_AI_BUILDS_ROAD_VEHICLES                      :Hindre datamaskinen i å bygge kjøretøy: {STRING}
STR_CONFIG_SETTING_AI_BUILDS_ROAD_VEHICLES_HELPTEXT             :Aktivering av denne innstillingen gjør bygging av veikjøretøy umulig for en datamaskin-spiller
STR_CONFIG_SETTING_AI_BUILDS_AIRCRAFT                           :Hindre datamaskinen i å bygge luftfartøy: {STRING}
STR_CONFIG_SETTING_AI_BUILDS_AIRCRAFT_HELPTEXT                  :Aktivering av denne innstillingen gjør bygging av fly umulig for en datamaskin-spiller
STR_CONFIG_SETTING_AI_BUILDS_SHIPS                              :Hindre datamaskinen i å bygge skip: {STRING}
STR_CONFIG_SETTING_AI_BUILDS_SHIPS_HELPTEXT                     :Aktivering av denne innstillingen gjør bygging av skip umulig for en datamaskin-spiller

STR_CONFIG_SETTING_AI_PROFILE                                   :Profil for standardinnstillinger: {STRING}
STR_CONFIG_SETTING_AI_PROFILE_HELPTEXT                          :Velg hvilken innstillingsprofil som skal brukes for tilfeldige data-spillere eller for startverdier når du legger til nye data-spillere eller spill-skript
STR_CONFIG_SETTING_AI_PROFILE_EASY                              :Lett
STR_CONFIG_SETTING_AI_PROFILE_MEDIUM                            :Middels
STR_CONFIG_SETTING_AI_PROFILE_HARD                              :Vanskelig

STR_CONFIG_SETTING_AI_IN_MULTIPLAYER                            :Tillat AI-er i flerspiller: {STRING}
STR_CONFIG_SETTING_AI_IN_MULTIPLAYER_HELPTEXT                   :Tillat datamaskin-spillere å delta i flerspiller-spill
STR_CONFIG_SETTING_SCRIPT_MAX_OPCODES                           :#opcodes før skript er avbrutt: {STRING}
STR_CONFIG_SETTING_SCRIPT_MAX_OPCODES_HELPTEXT                  :Maksimalt antall beregningstrinn et skript kan ta i én omgang

STR_CONFIG_SETTING_SERVINT_ISPERCENT                            :Vedlikeholdsintervaller er i prosent: {STRING}
STR_CONFIG_SETTING_SERVINT_ISPERCENT_HELPTEXT                   :Velge om vedlikehold av kjøretøyer utløses av tiden som er forløpt fra siste gjennomførte vedlikehold, eller av at pålitelighet dropper under en bestemt prosent av maksimal pålitelighet
STR_CONFIG_SETTING_SERVINT_TRAINS                               :Standard vedlikeholdsintervall for tog: {STRING}
STR_CONFIG_SETTING_SERVINT_TRAINS_HELPTEXT                      :Angi standard vedlikeholdsintervall for nye skinnegående kjøretøy, hvis det ikke er satt noe serviceintervall for kjøretøyet
STR_CONFIG_SETTING_SERVINT_VALUE                                :{COMMA}{NBSP}dag{P 0 "" er}/%
STR_CONFIG_SETTING_SERVINT_DISABLED                             :Deaktivert
STR_CONFIG_SETTING_SERVINT_ROAD_VEHICLES                        :Standard vedlikeholdsintervall for veikjøretøy: {STRING}
STR_CONFIG_SETTING_SERVINT_ROAD_VEHICLES_HELPTEXT               :Angi standard vedlikeholdsintervall for nye veikjøretøy, hvis det ikke er satt noe vedlikeholdsintervall for kjøretøyet
STR_CONFIG_SETTING_SERVINT_AIRCRAFT                             :Standard vedlikeholdsintervall for fly: {STRING}
STR_CONFIG_SETTING_SERVINT_AIRCRAFT_HELPTEXT                    :Angi standard vedlikeholdsintervall for nye fly, hvis det ikke er angitt noe vedlikeholdsintervall for flyet
STR_CONFIG_SETTING_SERVINT_SHIPS                                :Standard vedlikeholdsintervall for skip: {STRING}
STR_CONFIG_SETTING_SERVINT_SHIPS_HELPTEXT                       :Angi standard vedlikeholdsintervall for nye skip, hvis det ikke er angitt noe vedlikeholdsintervall for fartøyet
STR_CONFIG_SETTING_NOSERVICE                                    :Deaktiver vedlikehold når havarier er slått av: {STRING}
STR_CONFIG_SETTING_NOSERVICE_HELPTEXT                           :Når aktivert, vil kjøretøy ikke bli vedlikeholdt hvis de ikke kan bryte sammen
STR_CONFIG_SETTING_WAGONSPEEDLIMITS                             :Aktiver fartsgrenser for vogner: {STRING}
STR_CONFIG_SETTING_WAGONSPEEDLIMITS_HELPTEXT                    :Når aktivert, brukes også fartsgrenser til vogner for å avgjøre den maksimale hastigheten til et tog
STR_CONFIG_SETTING_DISABLE_ELRAILS                              :Deaktiver elektriske spor: {STRING}
STR_CONFIG_SETTING_DISABLE_ELRAILS_HELPTEXT                     :Aktivering av denne innstillingen deaktiverer kravet om å elektrifisere spor for å tillate at elektriske motorer kan kjøre på dem

STR_CONFIG_SETTING_NEWS_ARRIVAL_FIRST_VEHICLE_OWN               :Første kjøretøy ankommer spillers stasjon: {STRING}
STR_CONFIG_SETTING_NEWS_ARRIVAL_FIRST_VEHICLE_OWN_HELPTEXT      :Vis en nyhetsoppdatering når det første kjøretøyet ankommer stasjonen til en ny spiller
STR_CONFIG_SETTING_NEWS_ARRIVAL_FIRST_VEHICLE_OTHER             :Første kjøretøy ankommer motstanders stasjon: {STRING}
STR_CONFIG_SETTING_NEWS_ARRIVAL_FIRST_VEHICLE_OTHER_HELPTEXT    :Vise nyhetsoppdatering når det første kjøretøyet ankommer stasjonen til en ny motstander
STR_CONFIG_SETTING_NEWS_ACCIDENTS_DISASTERS                     :Ulykker / katastrofer: {STRING}
STR_CONFIG_SETTING_NEWS_ACCIDENTS_DISASTERS_HELPTEXT            :Vise nyhetsoppdatering når ulykker eller katastrofer inntreffer
STR_CONFIG_SETTING_NEWS_COMPANY_INFORMATION                     :Firmainformasjon: {STRING}
STR_CONFIG_SETTING_NEWS_COMPANY_INFORMATION_HELPTEXT            :Vise nyhetsoppdatering når nye selskaper starter opp, eller når selskaper er konkurstruet
STR_CONFIG_SETTING_NEWS_INDUSTRY_OPEN                           :Åpning av industrier: {STRING}
STR_CONFIG_SETTING_NEWS_INDUSTRY_OPEN_HELPTEXT                  :Vise nyhetsoppdatering når nye industrier åpner drift
STR_CONFIG_SETTING_NEWS_INDUSTRY_CLOSE                          :Stenging av industrier: {STRING}
STR_CONFIG_SETTING_NEWS_INDUSTRY_CLOSE_HELPTEXT                 :Vise nyhetsoppdatering når industrier avvikler driften
STR_CONFIG_SETTING_NEWS_ECONOMY_CHANGES                         :Økonomiske endringer: {STRING}
STR_CONFIG_SETTING_NEWS_ECONOMY_CHANGES_HELPTEXT                :Vis en nyhetsoppdatering om globale forandringer i økonomi
STR_CONFIG_SETTING_NEWS_INDUSTRY_CHANGES_COMPANY                :Produksjonsendringer hos industrier ekspedert av firmaet: {STRING}
STR_CONFIG_SETTING_NEWS_INDUSTRY_CHANGES_COMPANY_HELPTEXT       :Vise nyhetsoppdateringer når produksjonsnivået endrer seg for industrier som er tilknyttet selskapet
STR_CONFIG_SETTING_NEWS_INDUSTRY_CHANGES_OTHER                  :Produksjonsendringer hos industrier ekspedert av motspiller(e): {STRING}
STR_CONFIG_SETTING_NEWS_INDUSTRY_CHANGES_OTHER_HELPTEXT         :Vise nyhetsoppdateringer når produksjonsnivået endrer seg for industrier som er tilknyttet konkurrentene
STR_CONFIG_SETTING_NEWS_INDUSTRY_CHANGES_UNSERVED               :Andre industriproduksjonsendringer: {STRING}
STR_CONFIG_SETTING_NEWS_INDUSTRY_CHANGES_UNSERVED_HELPTEXT      :Vise nyhetsoppdatering når produksjonsnivået endrer seg for industrier som ikke er tilknyttet selskapet eller andre konkurrenter
STR_CONFIG_SETTING_NEWS_ADVICE                                  :Forslag / informasjon om firmaets kjøretøyer: {STRING}
STR_CONFIG_SETTING_NEWS_ADVICE_HELPTEXT                         :Vise meldinger om kjøretøy som trenger oppmerksomhet
STR_CONFIG_SETTING_NEWS_NEW_VEHICLES                            :Nye kjøretøy: {STRING}
STR_CONFIG_SETTING_NEWS_NEW_VEHICLES_HELPTEXT                   :Vise nyhetsoppdatering når nye kjøretøystyper blir tilgjengelig
STR_CONFIG_SETTING_NEWS_CHANGES_ACCEPTANCE                      :Endringer i godtatte varer: {STRING}
STR_CONFIG_SETTING_NEWS_CHANGES_ACCEPTANCE_HELPTEXT             :Vise meldinger om stasjoners skiftende aksept av godstyper
STR_CONFIG_SETTING_NEWS_SUBSIDIES                               :Subsidier: {STRING}
STR_CONFIG_SETTING_NEWS_SUBSIDIES_HELPTEXT                      :Vise nyhetsoppdateringer om subsidie-relaterte hendelser
STR_CONFIG_SETTING_NEWS_GENERAL_INFORMATION                     :Generell informasjon: {STRING}
STR_CONFIG_SETTING_NEWS_GENERAL_INFORMATION_HELPTEXT            :Vise avis for generelle hendelser, som for eksempel kjøp av eksklusive rettigheter eller finansiering av veibygging

STR_CONFIG_SETTING_NEWS_MESSAGES_OFF                            :Av
STR_CONFIG_SETTING_NEWS_MESSAGES_SUMMARY                        :Sammendrag
STR_CONFIG_SETTING_NEWS_MESSAGES_FULL                           :Fullt

STR_CONFIG_SETTING_COLOURED_NEWS_YEAR                           :Farge i avisen kommer i: {STRING}
STR_CONFIG_SETTING_COLOURED_NEWS_YEAR_HELPTEXT                  :Året der avisannonseringene bli vist i farger. Før dette året blir alle annonseringer vist i svart/hvitt,
STR_CONFIG_SETTING_STARTING_YEAR                                :Start spillet i år: {STRING}
STR_CONFIG_SETTING_SMOOTH_ECONOMY                               :Jevn økonomi (flere, mindre endringer): {STRING}
STR_CONFIG_SETTING_SMOOTH_ECONOMY_HELPTEXT                      :Når denne er aktivert, endrer industriproduksjonen seg oftere, og i mindre trinn. Denne innstillingen har vanligvis ingen effekt hvis industriene er fra en NewGRF
STR_CONFIG_SETTING_ALLOW_SHARES                                 :Tillat aksjekjøp i andre firmaer: {STRING}
STR_CONFIG_SETTING_ALLOW_SHARES_HELPTEXT                        :Når aktivert, tillates kjøp og salg av selskapers aksjer. Aksjer vil kun være tilgjengelig selskaper som når en viss alder
STR_CONFIG_SETTING_FEEDER_PAYMENT_SHARE                         :Prosentandel av etappe-overskudd som skal betales i innmatingssystem: {STRING}
STR_CONFIG_SETTING_FEEDER_PAYMENT_SHARE_HELPTEXT                :Andel av inntekten gitt til de mellomliggende etapper i et overføringssystem, noe som gir mer kontroll over inntektene
STR_CONFIG_SETTING_DRAG_SIGNALS_DENSITY                         :Når du drar en linje, plasser signaler hver: {STRING}
STR_CONFIG_SETTING_DRAG_SIGNALS_DENSITY_HELPTEXT                :Angi distansen for når signaler vil bli bygget på et spor frem til neste hinder (signal, kryss), hvis signaler blir dratt
STR_CONFIG_SETTING_DRAG_SIGNALS_DENSITY_VALUE                   :{COMMA} kartelement{P 0 "" er}
STR_CONFIG_SETTING_DRAG_SIGNALS_FIXED_DISTANCE                  :Når du drar en linje, oppretthold fast avstand mellom signaler: {STRING}
STR_CONFIG_SETTING_DRAG_SIGNALS_FIXED_DISTANCE_HELPTEXT         :Velg oppførselen til signalplassering ved Ctrl + dragning av signaler. Hvis deaktivert, blir signaler plassert ved tunneler eller broer for å unngå lange strekninger uten signaler. Hvis aktivert, blir signalene plassert for hver N ruter, noe som gjør justering av signaler på parallelle spor enklere
STR_CONFIG_SETTING_SEMAPHORE_BUILD_BEFORE_DATE                  :Bygg vingesignal automatisk før: {STRING}
STR_CONFIG_SETTING_SEMAPHORE_BUILD_BEFORE_DATE_HELPTEXT         :Angi året når elektriske signal vil bi tatt i bruk for spor. Før dette året vil ikke-elektriske signal bli brukt (som har nøyaktig samme funksjon, men forskjellig utseende)
STR_CONFIG_SETTING_ENABLE_SIGNAL_GUI                            :Aktiver signalgrensesnittet: {STRING}
STR_CONFIG_SETTING_ENABLE_SIGNAL_GUI_HELPTEXT                   :Vis et vindu for å velge hvilke signaltyper som skal bygges, i stedet for vindusløs signaltype-rotasjon når man Ctrl+klikker på bygde signaler
STR_CONFIG_SETTING_DEFAULT_SIGNAL_TYPE                          :Standard signaltype: {STRING}
STR_CONFIG_SETTING_DEFAULT_SIGNAL_TYPE_HELPTEXT                 :Standard signaltype som blir brukt
STR_CONFIG_SETTING_DEFAULT_SIGNAL_NORMAL                        :Blokksignaler
STR_CONFIG_SETTING_DEFAULT_SIGNAL_PBS                           :Avanserte signaler
STR_CONFIG_SETTING_DEFAULT_SIGNAL_PBSOWAY                       :Enveis avanserte signaler
STR_CONFIG_SETTING_CYCLE_SIGNAL_TYPES                           :Bla gjennom signaltyper: {STRING}
STR_CONFIG_SETTING_CYCLE_SIGNAL_TYPES_HELPTEXT                  :Velg hvilke signaltyper å gå gjennom når Ctrl+trykke på et bygg signal med signal-verktøyet
STR_CONFIG_SETTING_CYCLE_SIGNAL_NORMAL                          :Kun blokksignaler
STR_CONFIG_SETTING_CYCLE_SIGNAL_PBS                             :Kun avanserte signaler
STR_CONFIG_SETTING_CYCLE_SIGNAL_ALL                             :Alle

STR_CONFIG_SETTING_TOWN_LAYOUT                                  :Veiløsning for nye byer: {STRING}
STR_CONFIG_SETTING_TOWN_LAYOUT_HELPTEXT                         :Løsning for veinettverket i byer
STR_CONFIG_SETTING_TOWN_LAYOUT_DEFAULT                          :Original
STR_CONFIG_SETTING_TOWN_LAYOUT_BETTER_ROADS                     :Bedre veier
STR_CONFIG_SETTING_TOWN_LAYOUT_2X2_GRID                         :2x2 Rutenett
STR_CONFIG_SETTING_TOWN_LAYOUT_3X3_GRID                         :3x3 Rutenett
STR_CONFIG_SETTING_TOWN_LAYOUT_RANDOM                           :Tilfeldig
STR_CONFIG_SETTING_ALLOW_TOWN_ROADS                             :Byer kan bygge veier: {STRING}
STR_CONFIG_SETTING_ALLOW_TOWN_ROADS_HELPTEXT                    :Tillat byer å bygge veier for å vokse. Deaktiver for å forhindre bystyrer å bygge veier på egenhånd
STR_CONFIG_SETTING_ALLOW_TOWN_LEVEL_CROSSINGS                   :Byer har lov å bygge planoverganger: {STRING}
STR_CONFIG_SETTING_ALLOW_TOWN_LEVEL_CROSSINGS_HELPTEXT          :Ved å aktivere denne innstillingen, tillates byer å bygge planoverganger
STR_CONFIG_SETTING_NOISE_LEVEL                                  :Tillat bykontrollert støynivå for flyplasser: {STRING}
STR_CONFIG_SETTING_NOISE_LEVEL_HELPTEXT                         :Når denne innstillingen er deaktivert, kan det være to flyplasser i hver by. Når denne innstillingen er aktivert, blir antall flyplasser i en by bestemt av graden av støytoleranse i byen. Graden avhenger av innbyggertall, flyplasstørrelse og avstand
STR_CONFIG_SETTING_TOWN_FOUNDING                                :Grunnlegging av byer i spillet: {STRING}
STR_CONFIG_SETTING_TOWN_FOUNDING_HELPTEXT                       :Ved å aktivere denne innstillingen tillates spillere å grunnlegge nye byer i spillet
STR_CONFIG_SETTING_TOWN_FOUNDING_FORBIDDEN                      :Forbudt
STR_CONFIG_SETTING_TOWN_FOUNDING_ALLOWED                        :Tillatt
STR_CONFIG_SETTING_TOWN_FOUNDING_ALLOWED_CUSTOM_LAYOUT          :Tillatt, egendefinert oppsett av by

STR_CONFIG_SETTING_EXTRA_TREE_PLACEMENT                         :Plassering av trær i spillet: {STRING}
STR_CONFIG_SETTING_EXTRA_TREE_PLACEMENT_HELPTEXT                :Kontroll tilfeldige utseender til tre under spillet. Dette kan påvirke industrier som avhenger av trevekst, for eksempel trelast
STR_CONFIG_SETTING_EXTRA_TREE_PLACEMENT_NONE                    :Ingen {RED}(ødelegger sagbruk)
STR_CONFIG_SETTING_EXTRA_TREE_PLACEMENT_RAINFOREST              :Kun i regnskog
STR_CONFIG_SETTING_EXTRA_TREE_PLACEMENT_ALL                     :Overalt

STR_CONFIG_SETTING_TOOLBAR_POS                                  :Plassering av hovedverktøylinje: {STRING}
STR_CONFIG_SETTING_TOOLBAR_POS_HELPTEXT                         :Horisontal posisjon av hoved verktøylinjen på toppen av skjermen
STR_CONFIG_SETTING_STATUSBAR_POS                                :Statusbarens posisjon: {STRING}
STR_CONFIG_SETTING_STATUSBAR_POS_HELPTEXT                       :Horisontal posisjon av status verktøylinjen på bunnen av skjermen
STR_CONFIG_SETTING_SNAP_RADIUS                                  :Vinduers smekkeradius: {STRING}
STR_CONFIG_SETTING_SNAP_RADIUS_HELPTEXT                         :Avstanden mellom vinduer før vinduet som blir flyttet automatisk tilpasset nærliggende vinduer
STR_CONFIG_SETTING_SNAP_RADIUS_VALUE                            :{COMMA} piks{P 0 el ler}
STR_CONFIG_SETTING_SNAP_RADIUS_DISABLED                         :Deaktivert
STR_CONFIG_SETTING_SOFT_LIMIT                                   :Maksimalt antall flytende vinduer: {STRING}
STR_CONFIG_SETTING_SOFT_LIMIT_HELPTEXT                          :Antall ikke-klebrige åpne vinduer før gamle vinduer automatisk blir lukket for å gi plass til nye vinduer
STR_CONFIG_SETTING_SOFT_LIMIT_VALUE                             :{COMMA}
STR_CONFIG_SETTING_SOFT_LIMIT_DISABLED                          :deaktivert
STR_CONFIG_SETTING_ZOOM_MIN                                     :Maks zoom-inn nivå: {STRING}
STR_CONFIG_SETTING_ZOOM_MIN_HELPTEXT                            :Maksimalt forstørrelsesnivå for synsfelt. Vær oppmerksom på at aktivering av høyere forstørrelsesnivå øker minnekravet
STR_CONFIG_SETTING_ZOOM_MAX                                     :Maks zoom-ut nivå: {STRING}
STR_CONFIG_SETTING_ZOOM_MAX_HELPTEXT                            :Maksimalt 'zoom-ut' nivå for synsfelt. Høye ut-zoomingsnivåer kan føre til hakking når det brukes
STR_CONFIG_SETTING_ZOOM_LVL_MIN                                 :4x
STR_CONFIG_SETTING_ZOOM_LVL_IN_2X                               :2x
STR_CONFIG_SETTING_ZOOM_LVL_NORMAL                              :Normal
STR_CONFIG_SETTING_ZOOM_LVL_OUT_2X                              :2x
STR_CONFIG_SETTING_ZOOM_LVL_OUT_4X                              :4x
STR_CONFIG_SETTING_ZOOM_LVL_OUT_8X                              :8x
STR_CONFIG_SETTING_TOWN_GROWTH                                  :Hastighet for byenes vekst: {STRING}
STR_CONFIG_SETTING_TOWN_GROWTH_HELPTEXT                         :Hastigheten byer vokser med
STR_CONFIG_SETTING_TOWN_GROWTH_NONE                             :Ingen
STR_CONFIG_SETTING_TOWN_GROWTH_SLOW                             :Sakte
STR_CONFIG_SETTING_TOWN_GROWTH_NORMAL                           :Normal
STR_CONFIG_SETTING_TOWN_GROWTH_FAST                             :Rask
STR_CONFIG_SETTING_TOWN_GROWTH_VERY_FAST                        :Veldig rask
STR_CONFIG_SETTING_LARGER_TOWNS                                 :Andel av tettsteder som vil bli til byer: {STRING}
STR_CONFIG_SETTING_LARGER_TOWNS_HELPTEXT                        :Mengden av tettsteder som vil bli til byer, altså tettsteder som er større i starten og vokser raskere
STR_CONFIG_SETTING_LARGER_TOWNS_VALUE                           :1 av {COMMA}
STR_CONFIG_SETTING_LARGER_TOWNS_DISABLED                        :ingen
STR_CONFIG_SETTING_CITY_SIZE_MULTIPLIER                         :Innledende bystørrelsesmultiplikator: {STRING}
STR_CONFIG_SETTING_CITY_SIZE_MULTIPLIER_HELPTEXT                :Gjennomsnittsstørrelse på (stor)byer i forhold til vanlige byer ved begynnelsen av spillet

STR_CONFIG_SETTING_LINKGRAPH_INTERVAL                           :Oppdater distribusjonsgraf hver {STRING}{NBSP}dag{P 0:2 "" er}
STR_CONFIG_SETTING_LINKGRAPH_INTERVAL_HELPTEXT                  :Tid mellom påfølgende reberegning av koblingsgrafen. Hver reberegning beregner planene for en del av grafen. Det betyr at en verdi X for denne innstillingen ikke betyr at hele grafen vil bli oppdatert for hver X. dag. Bare noen komponenter vil. Jo kortere du setter det, dess mer CPU tid bil være nødvendig for å beregne det. Jo lenger du setter den, dess lenger vil det ta før last-distribusjonen begynner på nye ruter.
STR_CONFIG_SETTING_LINKGRAPH_TIME                               :Benytt {STRING}{NBSP}dag{P 0:2 "" er} for omberegning av distribusjonsgraf
STR_CONFIG_SETTING_LINKGRAPH_TIME_HELPTEXT                      :Tiden det tar for hver ny reberegning av en graf-link komponent. Når en reberegning iverksettes, blir en tråd startet som tillates å kjøre for dette antall dager. Jo kortere du setter dette, desto mer sannsynlig er det at tråden ikke er ferdig til ønsket tid. Da stopper spillet ("etterslep"). Jo lenger du setter den, desto lenger tid tar det for distribusjonen å bli oppdatert når rutene endres.
STR_CONFIG_SETTING_DISTRIBUTION_MANUAL                          :manual
STR_CONFIG_SETTING_DISTRIBUTION_ASYMMETRIC                      :asymmetrisk
STR_CONFIG_SETTING_DISTRIBUTION_SYMMETRIC                       :symmetrisk
STR_CONFIG_SETTING_DISTRIBUTION_PAX                             :Distribusjonsmodus for passasjerer: {STRING}
STR_CONFIG_SETTING_DISTRIBUTION_PAX_HELPTEXT                    :"symmetrisk" betyr at omtrent like mange passasjerer vil reise fra stasjon A til stasjon B som omvendt (fra B til A). "asymmetrisk" betyr at et vilkårlig antall passasjerer vil reise i begge retninger. "manuelt" betyr at det ikke vil forekomme automatisk distribusjon for passasjerene
STR_CONFIG_SETTING_DISTRIBUTION_MAIL                            :Distribusjonsmodus for post: {STRING}
STR_CONFIG_SETTING_DISTRIBUTION_MAIL_HELPTEXT                   :"symmetrisk" betyr at omrent samme mengde post vil bli sent fra stasjon A til stasjon B som omvendt (fra B til A). "asymmetrisk" betyr at vilkårlige mengder post kan bli sendt i begge retninger. "manuelt" betyr at ingen automatisk distribusjon vil forekomme for post.
STR_CONFIG_SETTING_DISTRIBUTION_ARMOURED                        :Distribusjonsmodus for den pansrede gods-klassen: {STRING}
STR_CONFIG_SETTING_DISTRIBUTION_ARMOURED_HELPTEXT               :Den PANSREDE godsklassen inneholder verdisaker i det tempererte klimaet, diamanter i det subtropiske, og gull i det subarktiske. NewGRF-er kan endre på dette. "symmetrisk" betyr at omtrent like mye gods vil bli sendt fra stasjon A til stasjon B som omvendt (fra B til A). "asymmetrisk" betyr at vilkårlige mengder gods kan sendes i begge retninger. "manuelt" betyr at ingen automatisk distribusjon vil forekomme for lasten. Det anbefales å sette denne til asymmetrisk eller manuell når du spiller subarktisk, siden banker ikke vil sende noe gull tilbake til gullgruver. For temperert og subtropisk klima kan du også velge symmetrisk, da banker fint kan velge å sende verdisaker tilbake til opprinnelig bank.
STR_CONFIG_SETTING_DISTRIBUTION_DEFAULT                         :Distribusjonsmodus for andre godsklasser: {STRING}
STR_CONFIG_SETTING_DISTRIBUTION_DEFAULT_HELPTEXT                :"asymmetrisk" betyr at vilkårlige mengder gods kan sendes i begge retninger. "manuelt" betyr at ingen automatisk distribusjon av gods vil forekomme for disse godstypene.
STR_CONFIG_SETTING_LINKGRAPH_ACCURACY                           :Distribusjons-nøyaktighet: {STRING}
STR_CONFIG_SETTING_LINKGRAPH_ACCURACY_HELPTEXT                  :Jo høyere du setter denne, desto mer prosessor-tid vil beregningen av koblingsgrafen ta. Hvis dette bruker for lang tid, vil du oppleve etterslep. Hvis du setter den til en lav verdi, vil distribusjonen bli mer unøyaktig, og du vil kunne oppleve at gods ikke blir sendt til de stedene du forventer at den skal gå.
STR_CONFIG_SETTING_DEMAND_DISTANCE                              :Efffekten av avstand på behov: {STRING}
STR_CONFIG_SETTING_DEMAND_DISTANCE_HELPTEXT                     :Hvis du setter denne til en verdi større enn 0, vil avstanden mellom opprinnelsesstasjonen (A) og en mulig destinasjon (B) ha en effekt på mengden av last som sendes fra A til B. Jo lengre vekk B er fra A, desto mindre gods vil bli sent. Jo høyere du setter den, desto mindre gods vil bli sendt til stasjoner langt vekk, og en større andel gods vil bli sendt til mer nærliggende stasjoner.
STR_CONFIG_SETTING_DEMAND_SIZE                                  :Mengde retur-last ved symmetrisk modus: {STRING}
STR_CONFIG_SETTING_DEMAND_SIZE_HELPTEXT                         :Ved å sette denne til mindre enn 100%, vil symmetrisk distribusjon oppføre seg mer som den asymmetriske: Mindre gods vil ved automatikk bli sendt tilbake til den opprinnelige stasjonen. Hvis du setter denne til 0% vil symmetrisk distribusjon oppføre seg akkurat som den asymmetriske.
STR_CONFIG_SETTING_SHORT_PATH_SATURATION                        :Metning av korte stier før man anvender rommelige stier: {STRING}
STR_CONFIG_SETTING_SHORT_PATH_SATURATION_HELPTEXT               :Ofte er det flere stier mellom to gitte stasjoner. Varedistribusjons-algoritmen vil mette den korteste strekning først. Deretter vil den bruke den neste korteste veien inntil den er mettet, og så videre. Metning bestemmes ut fra en vurdering av kapasitet og planlagt bruk. Når den har mettet alle veier, vil den, hvis det fortsatt er etterspørsel, overbelaste alle veier, og foretrekke de med høy kapasitet. Algoritmen vil imidlertid ikke estimere kapasitet nøyaktig, mesteparten av tiden. Med denne innstillingen kan du angi opptil hvilken prosentandel en kortere sti må være metter før man velger en en lengre (ledig) sti. Sett denne til mindre enn 100% for å unngå overfylte stasjoner i tilfeller hvor kapasiteten overvurderes.

STR_CONFIG_SETTING_LOCALISATION_UNITS_VELOCITY                  :Hastighetsenheter: {STRING}
STR_CONFIG_SETTING_LOCALISATION_UNITS_VELOCITY_HELPTEXT         :Når en hastighet vises i brukergrensesnittet, vise det i de valgte enheter
STR_CONFIG_SETTING_LOCALISATION_UNITS_VELOCITY_IMPERIAL         :Det britiske imperiets enhetssystem (mph)
STR_CONFIG_SETTING_LOCALISATION_UNITS_VELOCITY_METRIC           :Metrisk (km/t)
STR_CONFIG_SETTING_LOCALISATION_UNITS_VELOCITY_SI               :SI (m/s)

STR_CONFIG_SETTING_LOCALISATION_UNITS_POWER                     :Kjøretøys effektenheter: {STRING}
STR_CONFIG_SETTING_LOCALISATION_UNITS_POWER_HELPTEXT            :Når et kjøretøys effekt er vist i brukergrensesnittet, vise det i de valgte enheter
STR_CONFIG_SETTING_LOCALISATION_UNITS_POWER_IMPERIAL            :Det britiske imperiets enhetssystem (hp)
STR_CONFIG_SETTING_LOCALISATION_UNITS_POWER_METRIC              :Metrisk (HK)
STR_CONFIG_SETTING_LOCALISATION_UNITS_POWER_SI                  :SI (kW)

STR_CONFIG_SETTING_LOCALISATION_UNITS_WEIGHT                    :Vekt-enheter: {STRING}
STR_CONFIG_SETTING_LOCALISATION_UNITS_WEIGHT_HELPTEXT           :Når vektene vises i brukergrensesnittet, vis dem i de utvalgte enhetene
STR_CONFIG_SETTING_LOCALISATION_UNITS_WEIGHT_IMPERIAL           :Det britiske imperiets enhetssystem ('short t'/tonn)
STR_CONFIG_SETTING_LOCALISATION_UNITS_WEIGHT_METRIC             :Metrisk (t/tonn)
STR_CONFIG_SETTING_LOCALISATION_UNITS_WEIGHT_SI                 :SI (kg)

STR_CONFIG_SETTING_LOCALISATION_UNITS_VOLUME                    :Volumenheter: {STRING}
STR_CONFIG_SETTING_LOCALISATION_UNITS_VOLUME_HELPTEXT           :Når volumene vises i brukergrensesnittet, vis dem i de utvalgte enhetene
STR_CONFIG_SETTING_LOCALISATION_UNITS_VOLUME_IMPERIAL           :Det britiske imperiets enhetssystem (gal)
STR_CONFIG_SETTING_LOCALISATION_UNITS_VOLUME_METRIC             :Metrisk (l)
STR_CONFIG_SETTING_LOCALISATION_UNITS_VOLUME_SI                 :SI (m³)

STR_CONFIG_SETTING_LOCALISATION_UNITS_FORCE                     :Enhet for trekkraft: {STRING}
STR_CONFIG_SETTING_LOCALISATION_UNITS_FORCE_HELPTEXT            :Når trekkarbeid, også kjent som trekkraft, er vist i brukergrensesnittet, vis det i de utvalgte enhetene
STR_CONFIG_SETTING_LOCALISATION_UNITS_FORCE_IMPERIAL            :Det britiske imperiets enhetssystem (lbf)
STR_CONFIG_SETTING_LOCALISATION_UNITS_FORCE_METRIC              :Metrisk (kgf)
STR_CONFIG_SETTING_LOCALISATION_UNITS_FORCE_SI                  :SI (kN)

STR_CONFIG_SETTING_LOCALISATION_UNITS_HEIGHT                    :Høyde-enheter: {STRING}
STR_CONFIG_SETTING_LOCALISATION_UNITS_HEIGHT_HELPTEXT           :Når en høyde vises i brukergrensesnittet, vis den i de valgte enhetene
STR_CONFIG_SETTING_LOCALISATION_UNITS_HEIGHT_IMPERIAL           :Det britiske imperiets enhetssystem (fot)
STR_CONFIG_SETTING_LOCALISATION_UNITS_HEIGHT_METRIC             :Metrisk (m)
STR_CONFIG_SETTING_LOCALISATION_UNITS_HEIGHT_SI                 :SI (m)

STR_CONFIG_SETTING_LOCALISATION                                 :{ORANGE}Lokalisering
STR_CONFIG_SETTING_GRAPHICS                                     :{ORANGE}Grafikk
STR_CONFIG_SETTING_SOUND                                        :{ORANGE}Lydeffekter
STR_CONFIG_SETTING_INTERFACE                                    :{ORANGE}Grensesnitt
STR_CONFIG_SETTING_INTERFACE_GENERAL                            :{ORANGE}Generelt
STR_CONFIG_SETTING_INTERFACE_VIEWPORTS                          :{ORANGE}Synsfelt
STR_CONFIG_SETTING_INTERFACE_CONSTRUCTION                       :{ORANGE}Konstruksjon
STR_CONFIG_SETTING_ADVISORS                                     :{ORANGE}Nyheter / Rådgivere
STR_CONFIG_SETTING_COMPANY                                      :{ORANGE}Firma
STR_CONFIG_SETTING_ACCOUNTING                                   :{ORANGE}Regnskap
STR_CONFIG_SETTING_VEHICLES                                     :{ORANGE}Kjøretøy
STR_CONFIG_SETTING_VEHICLES_PHYSICS                             :{ORANGE}Fysikk
STR_CONFIG_SETTING_VEHICLES_ROUTING                             :{ORANGE}Ruting
STR_CONFIG_SETTING_LIMITATIONS                                  :{ORANGE}Begrensninger
STR_CONFIG_SETTING_ACCIDENTS                                    :{ORANGE}Katastrofer / Ulykker
STR_CONFIG_SETTING_GENWORLD                                     :{ORANGE}Verdensgenerering
STR_CONFIG_SETTING_ENVIRONMENT                                  :{ORANGE}Miljø
STR_CONFIG_SETTING_ENVIRONMENT_AUTHORITIES                      :{ORANGE}Myndigheter
STR_CONFIG_SETTING_ENVIRONMENT_TOWNS                            :{ORANGE}Byer
STR_CONFIG_SETTING_ENVIRONMENT_INDUSTRIES                       :{ORANGE}Industrier
STR_CONFIG_SETTING_ENVIRONMENT_CARGODIST                        :{ORANGE}Gods-distribusjon
STR_CONFIG_SETTING_AI                                           :{ORANGE}Motstandere
STR_CONFIG_SETTING_AI_NPC                                       :{ORANGE}Datamaskinstyrte spillere

STR_CONFIG_SETTING_PATHFINDER_OPF                               :Original
STR_CONFIG_SETTING_PATHFINDER_NPF                               :NPF
STR_CONFIG_SETTING_PATHFINDER_YAPF_RECOMMENDED                  :YAPF {BLUE}(Anbefalt)

STR_CONFIG_SETTING_PATHFINDER_FOR_TRAINS                        :Veifinner for tog: {STRING}
STR_CONFIG_SETTING_PATHFINDER_FOR_TRAINS_HELPTEXT               :Stifinner som skal brukes for tog
STR_CONFIG_SETTING_PATHFINDER_FOR_ROAD_VEHICLES                 :Veifinner for kjøretøy: {STRING}
STR_CONFIG_SETTING_PATHFINDER_FOR_ROAD_VEHICLES_HELPTEXT        :Stifinner som skal brukes for kjøretøyer
STR_CONFIG_SETTING_PATHFINDER_FOR_SHIPS                         :Veifinner for skip: {STRING}
STR_CONFIG_SETTING_PATHFINDER_FOR_SHIPS_HELPTEXT                :Stifinner som brukes for skip
STR_CONFIG_SETTING_REVERSE_AT_SIGNALS                           :Automatisk reversering ved signaler: {STRING}
STR_CONFIG_SETTING_REVERSE_AT_SIGNALS_HELPTEXT                  :La tog reversere ved signaler om de har ventet der lenge

STR_CONFIG_SETTING_QUERY_CAPTION                                :{WHITE}Endre verdi

# Config errors
STR_CONFIG_ERROR                                                :{WHITE}Feil med konfigurasjonsfilen...
STR_CONFIG_ERROR_ARRAY                                          :{WHITE}... feil i matrise '{STRING}'
STR_CONFIG_ERROR_INVALID_VALUE                                  :{WHITE}... ugyldig verdi '{STRING}' for '{STRING}'
STR_CONFIG_ERROR_TRAILING_CHARACTERS                            :{WHITE}... etterslengende bokstaver i slutten av innstilling '{STRING}'
STR_CONFIG_ERROR_DUPLICATE_GRFID                                :{WHITE}... ignorerer NewGRF '{STRING}': duplikat GRF ID med '{STRING}'
STR_CONFIG_ERROR_INVALID_GRF                                    :{WHITE}... ignorerer ugyldig NewGRF '{STRING}': {STRING}
STR_CONFIG_ERROR_INVALID_GRF_NOT_FOUND                          :ikke funnet
STR_CONFIG_ERROR_INVALID_GRF_UNSAFE                             :usikker for statisk bruk
STR_CONFIG_ERROR_INVALID_GRF_SYSTEM                             :system NewGRF
STR_CONFIG_ERROR_INVALID_GRF_INCOMPATIBLE                       :inkompatibel med denne versjonen av OpenTTD
STR_CONFIG_ERROR_INVALID_GRF_UNKNOWN                            :ukjent
STR_CONFIG_ERROR_INVALID_SAVEGAME_COMPRESSION_LEVEL             :{WHITE}... komprimeringsnivå '{STRING}' er ikke gyldig
STR_CONFIG_ERROR_INVALID_SAVEGAME_COMPRESSION_ALGORITHM         :{WHITE}... lagrede spills format '{STRING}' er ikke tilgjengelig. Vender tilbake til '{STRING}'
STR_CONFIG_ERROR_INVALID_BASE_GRAPHICS_NOT_FOUND                :{WHITE}... ignorerer Grunn Graffik set '{STRING}': ikke funnet
STR_CONFIG_ERROR_INVALID_BASE_SOUNDS_NOT_FOUND                  :{WHITE}... ignorerer Grunn Lyd set '{STRING}': ikke funnet
STR_CONFIG_ERROR_INVALID_BASE_MUSIC_NOT_FOUND                   :{WHITE}... ignorerer Grunn Musikk set '{STRING}': ikke funnet
STR_CONFIG_ERROR_OUT_OF_MEMORY                                  :{WHITE}Tomt for minne
STR_CONFIG_ERROR_SPRITECACHE_TOO_BIG                            :{WHITE}Tildeling av {BYTES} fra spritecachen feilet. Spritecachen ble redusert til {BYTES}. Dette senke ytelsen av OpenTTD. For å redusere minneforbruken kan du forsøke å slå av 32bpp grafikk og/eller zoomnivå.

# Intro window
STR_INTRO_CAPTION                                               :{WHITE}OpenTTD {REV}

STR_INTRO_NEW_GAME                                              :{BLACK}Nytt spill
STR_INTRO_LOAD_GAME                                             :{BLACK}Last inn spill
STR_INTRO_PLAY_SCENARIO                                         :{BLACK}Spill scenario
STR_INTRO_PLAY_HEIGHTMAP                                        :{BLACK}Spill høydekart
STR_INTRO_SCENARIO_EDITOR                                       :{BLACK}Rediger scenario
STR_INTRO_MULTIPLAYER                                           :{BLACK}Flerspiller

STR_INTRO_GAME_OPTIONS                                          :{BLACK}Spillinnstillinger
STR_INTRO_HIGHSCORE                                             :{BLACK}Tavle med høyeste poengsummer
STR_INTRO_CONFIG_SETTINGS_TREE                                  :{BLACK}Innstillinger
STR_INTRO_NEWGRF_SETTINGS                                       :{BLACK}NewGRF-innstillinger
STR_INTRO_ONLINE_CONTENT                                        :{BLACK}Se etter innhold på nettet
STR_INTRO_SCRIPT_SETTINGS                                       :{BLACK}AI/Spillskript-innstillinger
STR_INTRO_QUIT                                                  :{BLACK}Avslutt

STR_INTRO_TOOLTIP_NEW_GAME                                      :{BLACK}Start et nytt spill. Ctrl+klikk hopper over kartkonfigurering
STR_INTRO_TOOLTIP_LOAD_GAME                                     :{BLACK}Last inn et lagret spill
STR_INTRO_TOOLTIP_PLAY_HEIGHTMAP                                :{BLACK}Start et nytt spill og bruk et høydekart som landskap
STR_INTRO_TOOLTIP_PLAY_SCENARIO                                 :{BLACK}Start et nytt spill som bruker et egendefinert scenario
STR_INTRO_TOOLTIP_SCENARIO_EDITOR                               :{BLACK}Opprett en egendefinert spillverden eller et scenario
STR_INTRO_TOOLTIP_MULTIPLAYER                                   :{BLACK}Start et flerspiller-spill

STR_INTRO_TOOLTIP_TEMPERATE                                     :{BLACK}Velg temperert miljø
STR_INTRO_TOOLTIP_SUB_ARCTIC_LANDSCAPE                          :{BLACK}Velg subarktisk miljø
STR_INTRO_TOOLTIP_SUB_TROPICAL_LANDSCAPE                        :{BLACK}Velg subtropisk miljø
STR_INTRO_TOOLTIP_TOYLAND_LANDSCAPE                             :{BLACK}Velg leketøyland

STR_INTRO_TOOLTIP_GAME_OPTIONS                                  :{BLACK}Vis spillinnstillinger
STR_INTRO_TOOLTIP_HIGHSCORE                                     :{BLACK}Vise tavle over høyeste poengsummer
STR_INTRO_TOOLTIP_CONFIG_SETTINGS_TREE                          :{BLACK}Vis innstillinger
STR_INTRO_TOOLTIP_NEWGRF_SETTINGS                               :{BLACK}Vis NewGRF-instillinger
STR_INTRO_TOOLTIP_ONLINE_CONTENT                                :{BLACK}Se etter nytt og oppdatert innhold for nedlasting
STR_INTRO_TOOLTIP_SCRIPT_SETTINGS                               :{BLACK}Vis AI/Spillskript-innstillinger
STR_INTRO_TOOLTIP_QUIT                                          :{BLACK}Avslutt 'OpenTTD'

STR_INTRO_TRANSLATION                                           :{BLACK}Denne oversettelsen mangler {NUM} streng{P "" er}. Vennligst hjelp til å gjøre OpenTTD bedre ved å bli med i oversettergruppen. For detaljer, sjekk readme.txt.

# Quit window
STR_QUIT_CAPTION                                                :{WHITE}Avslutt
STR_QUIT_ARE_YOU_SURE_YOU_WANT_TO_EXIT_OPENTTD                  :{YELLOW}Er du sikker på at du vil avslutte OpenTTD og gå tilbake til {STRING}?
STR_QUIT_YES                                                    :{BLACK}Ja
STR_QUIT_NO                                                     :{BLACK}Nei

# Supported OSes
STR_OSNAME_WINDOWS                                              :Windows
STR_OSNAME_DOS                                                  :DOS
STR_OSNAME_UNIX                                                 :Unix
STR_OSNAME_OSX                                                  :OS{NBSP}X
STR_OSNAME_BEOS                                                 :BeOS
STR_OSNAME_HAIKU                                                :Haiku
STR_OSNAME_MORPHOS                                              :MorphOS
STR_OSNAME_AMIGAOS                                              :AmigaOS
STR_OSNAME_OS2                                                  :OS/2
STR_OSNAME_SUNOS                                                :SunOS

# Abandon game
STR_ABANDON_GAME_CAPTION                                        :{WHITE}Avslutt spill
STR_ABANDON_GAME_QUERY                                          :{YELLOW}Er du sikker på at du vil avslutte dette spillet?
STR_ABANDON_SCENARIO_QUERY                                      :{YELLOW}Er du sikker på at du vil forlate dette scenariet?

# Cheat window
STR_CHEATS                                                      :{WHITE}Juksekoder
STR_CHEATS_TOOLTIP                                              :{BLACK}Avkrysningsbokser indikerer om du har brukt denne juksekoden tidligere
STR_CHEATS_WARNING                                              :{BLACK}Advarsel! Du er i ferd med å bedra dine motstandere. Vær klar over at en slik skammelig oppførsel vil bli husket i all evighet
STR_CHEAT_MONEY                                                 :{LTBLUE}Øk pengebeholdningen med {CURRENCY_LONG}
STR_CHEAT_CHANGE_COMPANY                                        :{LTBLUE}Spiller som firma: {ORANGE}{COMMA}
STR_CHEAT_EXTRA_DYNAMITE                                        :{LTBLUE}Magisk bulldoser (fjern industrier, uflyttbare objekter): {ORANGE}{STRING}
STR_CHEAT_CROSSINGTUNNELS                                       :{LTBLUE}Tunneler kan krysse hverandre: {ORANGE}{STRING}
STR_CHEAT_NO_JETCRASH                                           :{LTBLUE}Jetfly vil ikke krasje (regelmessig) på små flyplasser: {ORANGE} {STRING}
STR_CHEAT_EDIT_MAX_HL                                           :{LTBLUE}Rediger den maksimale karthøyden: {ORANGE}{NUM}
STR_CHEAT_EDIT_MAX_HL_QUERY_CAPT                                :{WHITE}Rediger den maksimale fjellhøyden på kartet
STR_CHEAT_SWITCH_CLIMATE_TEMPERATE_LANDSCAPE                    :Temperert landskap
STR_CHEAT_SWITCH_CLIMATE_SUB_ARCTIC_LANDSCAPE                   :Subarktisk landskap
STR_CHEAT_SWITCH_CLIMATE_SUB_TROPICAL_LANDSCAPE                 :Subtropisk landskap
STR_CHEAT_SWITCH_CLIMATE_TOYLAND_LANDSCAPE                      :Leketøylandskap
STR_CHEAT_CHANGE_DATE                                           :{LTBLUE}Endre dato: {ORANGE} {DATE_SHORT}
STR_CHEAT_CHANGE_DATE_QUERY_CAPT                                :{WHITE}Endre nåværende år
STR_CHEAT_SETUP_PROD                                            :{LTBLUE}Tillat endring av produksjonsmengder: {ORANGE}{STRING}

# Livery window
STR_LIVERY_CAPTION                                              :{WHITE}Ny firmafarge

STR_LIVERY_GENERAL_TOOLTIP                                      :{BLACK}Vis generelle fargetemaer
STR_LIVERY_TRAIN_TOOLTIP                                        :{BLACK}Vis togfargetemaer
STR_LIVERY_ROAD_VEHICLE_TOOLTIP                                 :{BLACK}Vis kjøretøyfargetemaer
STR_LIVERY_SHIP_TOOLTIP                                         :{BLACK}Vis skipsfargetemaer
STR_LIVERY_AIRCRAFT_TOOLTIP                                     :{BLACK}Vis luftfartøyfargetemaer
STR_LIVERY_PRIMARY_TOOLTIP                                      :{BLACK}Velg primærfarge for valgte tema. Ctrl+Klikk vil bruke denne fargen på alt
STR_LIVERY_SECONDARY_TOOLTIP                                    :{BLACK}Velg sekundærfarge for valgte tema. Ctrl+Klikk kommer til å bruke denne fargen for alle temaene.
STR_LIVERY_PANEL_TOOLTIP                                        :{BLACK}Velg fargetemaet du ønsker å endre, eller flere fargetemaer med Ctrl+klikk. Klikk på boksen for å vise bruken av fargetemaene

STR_LIVERY_DEFAULT                                              :Standardfarger
STR_LIVERY_STEAM                                                :Damplokomotiv
STR_LIVERY_DIESEL                                               :Diesellokomotiv
STR_LIVERY_ELECTRIC                                             :Elektrisk lokomotiv
STR_LIVERY_MONORAIL                                             :Monorail-lokomotiv
STR_LIVERY_MAGLEV                                               :Maglev-lokomotiv
STR_LIVERY_DMU                                                  :Dieseltogsett (DMU)
STR_LIVERY_EMU                                                  :Elektrisk togsett (EMU)
STR_LIVERY_PASSENGER_WAGON_STEAM                                :Passasjervogn (damp)
STR_LIVERY_PASSENGER_WAGON_DIESEL                               :Passasjervogn (diesel)
STR_LIVERY_PASSENGER_WAGON_ELECTRIC                             :Passasjervogn (elektrisk)
STR_LIVERY_PASSENGER_WAGON_MONORAIL                             :Passasjervogn (monorail)
STR_LIVERY_PASSENGER_WAGON_MAGLEV                               :Passasjervogn (maglev)
STR_LIVERY_FREIGHT_WAGON                                        :Varevogn
STR_LIVERY_BUS                                                  :Buss
STR_LIVERY_TRUCK                                                :Lastebil
STR_LIVERY_PASSENGER_SHIP                                       :Passasjerferje
STR_LIVERY_FREIGHT_SHIP                                         :Fraktskip
STR_LIVERY_HELICOPTER                                           :Helikopter
STR_LIVERY_SMALL_PLANE                                          :Lite fly
STR_LIVERY_LARGE_PLANE                                          :Stort fly
STR_LIVERY_PASSENGER_TRAM                                       :Passasjertrikk
STR_LIVERY_FREIGHT_TRAM                                         :Varetrikk

# Face selection window
STR_FACE_CAPTION                                                :{WHITE}Velg ansikt
STR_FACE_CANCEL_TOOLTIP                                         :{BLACK}Avbryt ansiktsvalg
STR_FACE_OK_TOOLTIP                                             :{BLACK}Godta nytt ansikt
STR_FACE_RANDOM                                                 :{BLACK}Tilfeldiggjør

STR_FACE_MALE_BUTTON                                            :{BLACK}Mann
STR_FACE_MALE_TOOLTIP                                           :{BLACK}Velg mannsansikter
STR_FACE_FEMALE_BUTTON                                          :{BLACK}Kvinne
STR_FACE_FEMALE_TOOLTIP                                         :{BLACK}Velg kvinneansikter
STR_FACE_NEW_FACE_BUTTON                                        :{BLACK}Nytt ansikt
STR_FACE_NEW_FACE_TOOLTIP                                       :{BLACK}Lag et tilfeldig ansikt
STR_FACE_ADVANCED                                               :{BLACK}Avansert
STR_FACE_ADVANCED_TOOLTIP                                       :{BLACK}Avansert ansiktsvalg
STR_FACE_SIMPLE                                                 :{BLACK}Enkelt
STR_FACE_SIMPLE_TOOLTIP                                         :{BLACK}Enkelt ansiktsvalg
STR_FACE_LOAD                                                   :{BLACK}Last inn
STR_FACE_LOAD_TOOLTIP                                           :{BLACK}Last inn favorittansikt
STR_FACE_LOAD_DONE                                              :{WHITE}Ditt favorittansikt har blitt lastet inn fra OpenTTDs konfigurasjonsfil
STR_FACE_FACECODE                                               :{BLACK}Ansiktsnummer
STR_FACE_FACECODE_TOOLTIP                                       :{BLACK}Vis og/eller endre ansiktsnummeret til firmaets leder
STR_FACE_FACECODE_CAPTION                                       :{WHITE}Vis og/eller endre lederens ansiktsnummer
STR_FACE_FACECODE_SET                                           :{WHITE}Ny ansiktsnummerkode har blitt satt
STR_FACE_FACECODE_ERR                                           :{WHITE}Kunne ikke endre lederens ansiktsnummer - må være et heltall mellom 0 og 4294967295!
STR_FACE_SAVE                                                   :{BLACK}Lagre
STR_FACE_SAVE_TOOLTIP                                           :{BLACK}Lagre favorittansikt
STR_FACE_SAVE_DONE                                              :{WHITE}Dette ansiktet vil bli lagret som din favoritt i OpenTTDs konfigurasjonsfil
STR_FACE_EUROPEAN                                               :{BLACK}Europeisk
STR_FACE_SELECT_EUROPEAN                                        :{BLACK}Velg europeiske ansikter
STR_FACE_AFRICAN                                                :{BLACK}Afrikansk
STR_FACE_SELECT_AFRICAN                                         :{BLACK}Velg afrikanske ansikter
STR_FACE_YES                                                    :Ja
STR_FACE_NO                                                     :Nei
STR_FACE_MOUSTACHE_EARRING_TOOLTIP                              :{BLACK}Aktiver bart eller ørering
STR_FACE_HAIR                                                   :Hår:
STR_FACE_HAIR_TOOLTIP                                           :{BLACK}Endre hår
STR_FACE_EYEBROWS                                               :Øyenbryn:
STR_FACE_EYEBROWS_TOOLTIP                                       :{BLACK}Endre øyenbryn
STR_FACE_EYECOLOUR                                              :Øyenfarge:
STR_FACE_EYECOLOUR_TOOLTIP                                      :{BLACK}Endre øyenfarge
STR_FACE_GLASSES                                                :Briller:
STR_FACE_GLASSES_TOOLTIP                                        :{BLACK}Aktiver briller
STR_FACE_GLASSES_TOOLTIP_2                                      :{BLACK}Endre briller
STR_FACE_NOSE                                                   :Nese:
STR_FACE_NOSE_TOOLTIP                                           :{BLACK}Endre nese
STR_FACE_LIPS                                                   :Lepper:
STR_FACE_MOUSTACHE                                              :Bart:
STR_FACE_LIPS_MOUSTACHE_TOOLTIP                                 :{BLACK}Endre lepper eller bart
STR_FACE_CHIN                                                   :Hake:
STR_FACE_CHIN_TOOLTIP                                           :{BLACK}Endre hake
STR_FACE_JACKET                                                 :Jakke:
STR_FACE_JACKET_TOOLTIP                                         :{BLACK}Endre jakke
STR_FACE_COLLAR                                                 :Krage:
STR_FACE_COLLAR_TOOLTIP                                         :{BLACK}Endre krage
STR_FACE_TIE                                                    :Slips:
STR_FACE_EARRING                                                :Ørering:
STR_FACE_TIE_EARRING_TOOLTIP                                    :{BLACK}Endre slips eller ørering

# Network server list
STR_NETWORK_SERVER_LIST_CAPTION                                 :{WHITE}Flerspiller
STR_NETWORK_SERVER_LIST_ADVERTISED                              :{BLACK}Annonsert
STR_NETWORK_SERVER_LIST_ADVERTISED_TOOLTIP                      :{BLACK}Velg mellom et utlyst (internett) og et ikke utlyst (Lokalnettverk, LAN) spill
STR_NETWORK_SERVER_LIST_ADVERTISED_NO                           :Nei
STR_NETWORK_SERVER_LIST_ADVERTISED_YES                          :Ja
STR_NETWORK_SERVER_LIST_PLAYER_NAME                             :{BLACK}Spillernavn:
STR_NETWORK_SERVER_LIST_ENTER_NAME_TOOLTIP                      :{BLACK}Dette er navnet andre spillere vil identifisere deg med

STR_NETWORK_SERVER_LIST_GAME_NAME                               :{BLACK}Navn
STR_NETWORK_SERVER_LIST_GAME_NAME_TOOLTIP                       :{BLACK}Navn på spillet
STR_NETWORK_SERVER_LIST_GENERAL_ONLINE                          :{BLACK}{COMMA}/{COMMA} - {COMMA}/{COMMA}
STR_NETWORK_SERVER_LIST_CLIENTS_CAPTION                         :{BLACK}Klienter
STR_NETWORK_SERVER_LIST_CLIENTS_CAPTION_TOOLTIP                 :{BLACK}Klienter på nett / maks antall klienter{}Firmaer på nett / maks antall firmaer
STR_NETWORK_SERVER_LIST_MAP_SIZE_SHORT                          :{BLACK}{COMMA}x{COMMA}
STR_NETWORK_SERVER_LIST_MAP_SIZE_CAPTION                        :{BLACK}Kartstørrelse
STR_NETWORK_SERVER_LIST_MAP_SIZE_CAPTION_TOOLTIP                :{BLACK}Kartstørrelsen på spillet{}Klikk for å sortere på område
STR_NETWORK_SERVER_LIST_DATE_CAPTION                            :{BLACK}Dato
STR_NETWORK_SERVER_LIST_DATE_CAPTION_TOOLTIP                    :{BLACK}Gjeldende dato
STR_NETWORK_SERVER_LIST_YEARS_CAPTION                           :{BLACK}År
STR_NETWORK_SERVER_LIST_YEARS_CAPTION_TOOLTIP                   :{BLACK}Antall år {}spillet pågår
STR_NETWORK_SERVER_LIST_INFO_ICONS_TOOLTIP                      :{BLACK}Språk, tjenerversjon, osv.

STR_NETWORK_SERVER_LIST_CLICK_GAME_TO_SELECT                    :{BLACK}Klikk på et spill i listen for å velge det
STR_NETWORK_SERVER_LIST_LAST_JOINED_SERVER                      :{BLACK}Tjeneren du koblet til forrige gang:
STR_NETWORK_SERVER_LIST_CLICK_TO_SELECT_LAST                    :{BLACK}Klikk for å velge tjeneren du spilte på forrige gang

STR_NETWORK_SERVER_LIST_GAME_INFO                               :{SILVER}SPILLOVERSIKT
STR_NETWORK_SERVER_LIST_CLIENTS                                 :{SILVER}Klienter: {WHITE}{COMMA} / {COMMA} - {COMMA} / {COMMA}
STR_NETWORK_SERVER_LIST_LANGUAGE                                :{SILVER}Språk: {WHITE}{STRING}
STR_NETWORK_SERVER_LIST_LANDSCAPE                               :{SILVER}Landskap: {WHITE}{STRING}
STR_NETWORK_SERVER_LIST_MAP_SIZE                                :{SILVER}Kartstørrelse: {WHITE}{COMMA}x{COMMA}
STR_NETWORK_SERVER_LIST_SERVER_VERSION                          :{SILVER}Tjenerversjon: {WHITE}{STRING}
STR_NETWORK_SERVER_LIST_SERVER_ADDRESS                          :{SILVER}Tjeneradresse: {WHITE}{STRING}
STR_NETWORK_SERVER_LIST_START_DATE                              :{SILVER}Startdato: {WHITE}{DATE_SHORT}
STR_NETWORK_SERVER_LIST_CURRENT_DATE                            :{SILVER}Nettverksdato: {WHITE}{DATE_SHORT}
STR_NETWORK_SERVER_LIST_PASSWORD                                :{SILVER}Passordbeskyttet!
STR_NETWORK_SERVER_LIST_SERVER_OFFLINE                          :{SILVER}TJENEREN ER FRAKOBLET
STR_NETWORK_SERVER_LIST_SERVER_FULL                             :{SILVER}TJENEREN ER FULL
STR_NETWORK_SERVER_LIST_VERSION_MISMATCH                        :{SILVER}DU HAR EN ANNEN VERSJON ENN TJENEREN
STR_NETWORK_SERVER_LIST_GRF_MISMATCH                            :{SILVER}DU HAR EN ANNEN NEWGRF ENN TJENEREN

STR_NETWORK_SERVER_LIST_JOIN_GAME                               :{BLACK}Bli med i spill
STR_NETWORK_SERVER_LIST_REFRESH                                 :{BLACK}Oppdater tjener
STR_NETWORK_SERVER_LIST_REFRESH_TOOLTIP                         :{BLACK}Oppdater tjenerinfo

STR_NETWORK_SERVER_LIST_FIND_SERVER                             :{BLACK}Finn tjenere
STR_NETWORK_SERVER_LIST_FIND_SERVER_TOOLTIP                     :{BLACK}Søk på nettverket etter en tjener
STR_NETWORK_SERVER_LIST_ADD_SERVER                              :{BLACK}Legg til tjener
STR_NETWORK_SERVER_LIST_ADD_SERVER_TOOLTIP                      :{BLACK}Legger til en tjener til listen som alltid vil bli sjekket for aktive spill.
STR_NETWORK_SERVER_LIST_START_SERVER                            :{BLACK}Start tjener
STR_NETWORK_SERVER_LIST_START_SERVER_TOOLTIP                    :{BLACK}Start en egen tjener

STR_NETWORK_SERVER_LIST_PLAYER_NAME_OSKTITLE                    :{BLACK}Skriv inn ditt navn
STR_NETWORK_SERVER_LIST_ENTER_IP                                :{BLACK}Skriv inn IP-adressen til verten

# Start new multiplayer server
STR_NETWORK_START_SERVER_CAPTION                                :{WHITE}Start et nytt flerspillerspill

STR_NETWORK_START_SERVER_NEW_GAME_NAME                          :{BLACK}Spillnavn:
STR_NETWORK_START_SERVER_NEW_GAME_NAME_TOOLTIP                  :{BLACK}Spillnavnet er det som vises til andre spillere i listen over spill
STR_NETWORK_START_SERVER_SET_PASSWORD                           :{BLACK}Sett passord
STR_NETWORK_START_SERVER_PASSWORD_TOOLTIP                       :{BLACK}Beskytt ditt spill med et passord hvis du ikke vil at hvem som helst skal bli med på det

STR_NETWORK_START_SERVER_UNADVERTISED                           :Nei
STR_NETWORK_START_SERVER_ADVERTISED                             :Ja
STR_NETWORK_START_SERVER_CLIENTS_SELECT                         :{BLACK}{NUM} klient{P "" er}
STR_NETWORK_START_SERVER_NUMBER_OF_CLIENTS                      :{BLACK}Maks antall klienter:
STR_NETWORK_START_SERVER_NUMBER_OF_CLIENTS.small                :dra og slipp
STR_NETWORK_START_SERVER_NUMBER_OF_CLIENTS_TOOLTIP              :{BLACK}Velg maks antall klienter. Ikke alle plassene trenger å bli tatt
STR_NETWORK_START_SERVER_COMPANIES_SELECT                       :{BLACK}{NUM} firma{P "" er}
STR_NETWORK_START_SERVER_NUMBER_OF_COMPANIES                    :{BLACK}Maks antall firmaer:
STR_NETWORK_START_SERVER_NUMBER_OF_COMPANIES_TOOLTIP            :{BLACK}Begrens tjeneren til et bestemt antall firmaer
STR_NETWORK_START_SERVER_SPECTATORS_SELECT                      :{BLACK}{NUM} tilskuer{P "" e}
STR_NETWORK_START_SERVER_NUMBER_OF_SPECTATORS                   :{BLACK}Maks antall tilskuere:
STR_NETWORK_START_SERVER_NUMBER_OF_SPECTATORS_TOOLTIP           :{BLACK}Begrens tjeneren til et bestemt antall tilskuere
STR_NETWORK_START_SERVER_LANGUAGE_SPOKEN                        :{BLACK}Språk de snakker på tjeneren:
STR_NETWORK_START_SERVER_LANGUAGE_TOOLTIP                       :{BLACK}Andre spillere skal kunne vite hvilket språk man snakker på denne tjeneren

STR_NETWORK_START_SERVER_NEW_GAME_NAME_OSKTITLE                 :{BLACK}Skriv inn et navn for nettverksspillet

# Network game languages
############ Leave those lines in this order!!
STR_NETWORK_LANG_ANY                                            :Hvilket som helst
STR_NETWORK_LANG_ENGLISH                                        :Engelsk
STR_NETWORK_LANG_GERMAN                                         :Tysk
STR_NETWORK_LANG_FRENCH                                         :Fransk
STR_NETWORK_LANG_BRAZILIAN                                      :Brasiliansk
STR_NETWORK_LANG_BULGARIAN                                      :Bulgarsk
STR_NETWORK_LANG_CHINESE                                        :Kinesisk
STR_NETWORK_LANG_CZECH                                          :Tsjekkisk
STR_NETWORK_LANG_DANISH                                         :Dansk
STR_NETWORK_LANG_DUTCH                                          :Nederlandsk
STR_NETWORK_LANG_ESPERANTO                                      :Esperanto
STR_NETWORK_LANG_FINNISH                                        :Finsk
STR_NETWORK_LANG_HUNGARIAN                                      :Ungarsk
STR_NETWORK_LANG_ICELANDIC                                      :Islandsk
STR_NETWORK_LANG_ITALIAN                                        :Italiensk
STR_NETWORK_LANG_JAPANESE                                       :Japansk
STR_NETWORK_LANG_KOREAN                                         :Koreansk
STR_NETWORK_LANG_LITHUANIAN                                     :Litauisk
STR_NETWORK_LANG_NORWEGIAN                                      :Norsk
STR_NETWORK_LANG_POLISH                                         :Polsk
STR_NETWORK_LANG_PORTUGUESE                                     :Portugisisk
STR_NETWORK_LANG_ROMANIAN                                       :Rumensk
STR_NETWORK_LANG_RUSSIAN                                        :Russisk
STR_NETWORK_LANG_SLOVAK                                         :Slovakisk
STR_NETWORK_LANG_SLOVENIAN                                      :Slovensk
STR_NETWORK_LANG_SPANISH                                        :Spansk
STR_NETWORK_LANG_SWEDISH                                        :Svensk
STR_NETWORK_LANG_TURKISH                                        :Tyrkisk
STR_NETWORK_LANG_UKRAINIAN                                      :Ukrainsk
STR_NETWORK_LANG_AFRIKAANS                                      :Afrikaans
STR_NETWORK_LANG_CROATIAN                                       :Kroatisk
STR_NETWORK_LANG_CATALAN                                        :Katalansk
STR_NETWORK_LANG_ESTONIAN                                       :Estisk
STR_NETWORK_LANG_GALICIAN                                       :Galicisk
STR_NETWORK_LANG_GREEK                                          :Gresk
STR_NETWORK_LANG_LATVIAN                                        :Latvisk
############ End of leave-in-this-order

# Network game lobby
STR_NETWORK_GAME_LOBBY_CAPTION                                  :{WHITE}Flerspillerlobby

STR_NETWORK_GAME_LOBBY_PREPARE_TO_JOIN                          :{BLACK}Prøver å koble til: {ORANGE}{STRING}
STR_NETWORK_GAME_LOBBY_COMPANY_LIST_TOOLTIP                     :{BLACK}En liste over alle nåværende firmaer i spillet. Du kan enten bli med i et eller starte et nytt hvis det er en ledig firmaplass.

STR_NETWORK_GAME_LOBBY_COMPANY_INFO                             :{SILVER}FIRMAOVERSIKT
STR_NETWORK_GAME_LOBBY_COMPANY_NAME                             :{SILVER}Firmanavn: {WHITE}{STRING}
STR_NETWORK_GAME_LOBBY_INAUGURATION_YEAR                        :{SILVER}Grunnlagt: {WHITE}{NUM}
STR_NETWORK_GAME_LOBBY_VALUE                                    :{SILVER}Firmaverdi: {WHITE}{CURRENCY_LONG}
STR_NETWORK_GAME_LOBBY_CURRENT_BALANCE                          :{SILVER}Nåværende balanse: {WHITE}{CURRENCY_LONG}
STR_NETWORK_GAME_LOBBY_LAST_YEARS_INCOME                        :{SILVER}Inntekt i fjor: {WHITE}{CURRENCY_LONG}
STR_NETWORK_GAME_LOBBY_PERFORMANCE                              :{SILVER}Nettverksytelse: {WHITE}{NUM}

STR_NETWORK_GAME_LOBBY_VEHICLES                                 :{SILVER}Kjøretøy: {WHITE}{NUM} {TRAIN}, {NUM} {LORRY}, {NUM} {BUS}, {NUM} {SHIP}, {NUM} {PLANE}
STR_NETWORK_GAME_LOBBY_STATIONS                                 :{SILVER}Stasjoner: {WHITE}{NUM} {TRAIN}, {NUM} {LORRY}, {NUM} {BUS}, {NUM} {SHIP}, {NUM} {PLANE}
STR_NETWORK_GAME_LOBBY_PLAYERS                                  :{SILVER}Spillere: {WHITE}{STRING}

STR_NETWORK_GAME_LOBBY_NEW_COMPANY                              :{BLACK}Nytt firma
STR_NETWORK_GAME_LOBBY_NEW_COMPANY_TOOLTIP                      :{BLACK}Start et nytt firma
STR_NETWORK_GAME_LOBBY_SPECTATE_GAME                            :{BLACK}Vær tilskuer
STR_NETWORK_GAME_LOBBY_SPECTATE_GAME_TOOLTIP                    :{BLACK}Vær tilskuer til spillet
STR_NETWORK_GAME_LOBBY_JOIN_COMPANY                             :{BLACK}Bli med i firmaet
STR_NETWORK_GAME_LOBBY_JOIN_COMPANY_TOOLTIP                     :{BLACK}Hjelp til med å styre dette firmaet

# Network connecting window
STR_NETWORK_CONNECTING_CAPTION                                  :{WHITE}Kobler til...

############ Leave those lines in this order!!
STR_NETWORK_CONNECTING_1                                        :{BLACK}(1/6) Kobler til...
STR_NETWORK_CONNECTING_2                                        :{BLACK}(2/6) Godkjenner...
STR_NETWORK_CONNECTING_3                                        :{BLACK}(3/6) Venter...
STR_NETWORK_CONNECTING_4                                        :{BLACK}(4/6) Laster ned kart...
STR_NETWORK_CONNECTING_5                                        :{BLACK}(5/6) Behandler data...
STR_NETWORK_CONNECTING_6                                        :{BLACK}(6/6) Registrerer...

STR_NETWORK_CONNECTING_SPECIAL_1                                :{BLACK}Henter spillinformasjon...
STR_NETWORK_CONNECTING_SPECIAL_2                                :{BLACK}Henter firmainformasjon...
############ End of leave-in-this-order
STR_NETWORK_CONNECTING_WAITING                                  :{BLACK}{NUM} klient{P "" er} foran deg
STR_NETWORK_CONNECTING_DOWNLOADING_1                            :{BLACK}{BYTES} nedlastet hittil
STR_NETWORK_CONNECTING_DOWNLOADING_2                            :{BLACK}{BYTES} / {BYTES} nedlastet hittil

STR_NETWORK_CONNECTION_DISCONNECT                               :{BLACK}Koble fra

STR_NETWORK_NEED_GAME_PASSWORD_CAPTION                          :{WHITE}Tjeneren er beskyttet. Skriv inn passord
STR_NETWORK_NEED_COMPANY_PASSWORD_CAPTION                       :{WHITE}Firmaet er beskyttet. Skriv inn passord

# Network company list added strings
STR_NETWORK_COMPANY_LIST_CLIENT_LIST                            :{WHITE}Liste over klienter
STR_NETWORK_COMPANY_LIST_SPECTATE                               :{WHITE}Vær tilskuer
STR_NETWORK_COMPANY_LIST_NEW_COMPANY                            :{WHITE}Nytt firma

# Network client list
STR_NETWORK_CLIENTLIST_KICK                                     :Kast ut
STR_NETWORK_CLIENTLIST_BAN                                      :Bannlys
STR_NETWORK_CLIENTLIST_GIVE_MONEY                               :Gi penger
STR_NETWORK_CLIENTLIST_SPEAK_TO_ALL                             :Snakk til alle
STR_NETWORK_CLIENTLIST_SPEAK_TO_COMPANY                         :Snakk til firma
STR_NETWORK_CLIENTLIST_SPEAK_TO_CLIENT                          :Privat melding

STR_NETWORK_SERVER                                              :Tjener
STR_NETWORK_CLIENT                                              :Klient
STR_NETWORK_SPECTATORS                                          :Tilskuere

STR_NETWORK_GIVE_MONEY_CAPTION                                  :{WHITE}Skriv inn hvor mye penger du ønsker å gi
STR_NETWORK_TOOLBAR_LIST_SPECTATOR                              :{BLACK}Tilskuer

# Network set password
STR_COMPANY_PASSWORD_CANCEL                                     :{BLACK}Ikke lagre passordet
STR_COMPANY_PASSWORD_OK                                         :{BLACK}Gi firmaet det nye passordet
STR_COMPANY_PASSWORD_CAPTION                                    :{WHITE}Firmapassord
STR_COMPANY_PASSWORD_MAKE_DEFAULT                               :{BLACK}Standard firmapassord
STR_COMPANY_PASSWORD_MAKE_DEFAULT_TOOLTIP                       :{BLACK}Bruk dette passordet som standard for nye firmaer

# Network company info join/password
STR_COMPANY_VIEW_JOIN                                           :{BLACK}Bli med
STR_COMPANY_VIEW_JOIN_TOOLTIP                                   :{BLACK}Bli med og spill som dette firmaet
STR_COMPANY_VIEW_PASSWORD                                       :{BLACK}Passord
STR_COMPANY_VIEW_PASSWORD_TOOLTIP                               :{BLACK}Passordbeskytt firmaet ditt for å forhindre uautoriserte brukere fra å bli med
STR_COMPANY_VIEW_SET_PASSWORD                                   :{BLACK}Velg firmapassord

# Network chat
STR_NETWORK_CHAT_SEND                                           :{BLACK}Send
STR_NETWORK_CHAT_COMPANY_CAPTION                                :[Lag] :
STR_NETWORK_CHAT_CLIENT_CAPTION                                 :[Privat] {STRING}:
STR_NETWORK_CHAT_ALL_CAPTION                                    :[Alle] :

STR_NETWORK_CHAT_COMPANY                                        :[Lag] {STRING}: {WHITE}{STRING}
STR_NETWORK_CHAT_TO_COMPANY                                     :[Lag] Til {STRING}: {WHITE}{STRING}
STR_NETWORK_CHAT_CLIENT                                         :[Privat] {STRING}: {WHITE}{STRING}
STR_NETWORK_CHAT_TO_CLIENT                                      :[Privat] Til {STRING}: {WHITE}{STRING}
STR_NETWORK_CHAT_ALL                                            :[Alle] {STRING}: {WHITE}{STRING}
STR_NETWORK_CHAT_OSKTITLE                                       :{BLACK}Skriv inn tekst for nettverkssamtale

# Network messages
STR_NETWORK_ERROR_NOTAVAILABLE                                  :{WHITE}Ingen nettverksadaptere funnet eller kompilert uten ENABLE_NETWORK
STR_NETWORK_ERROR_NOSERVER                                      :{WHITE}Kunne ikke finne noen nettverksspill
STR_NETWORK_ERROR_NOCONNECTION                                  :{WHITE}Tjeneren svarte ikke på forespørselen
STR_NETWORK_ERROR_NEWGRF_MISMATCH                               :{WHITE}Kunne ikke koble til pga. ulike versjoner av NewGRF
STR_NETWORK_ERROR_DESYNC                                        :{WHITE}Synkronisering av nettverksspill feilet.
STR_NETWORK_ERROR_LOSTCONNECTION                                :{WHITE}Mistet tilkobling til nettverksspill
STR_NETWORK_ERROR_SAVEGAMEERROR                                 :{WHITE}Kunne ikke laste inn lagret spill
STR_NETWORK_ERROR_SERVER_START                                  :{WHITE}Kunne ikke starte tjeneren
STR_NETWORK_ERROR_CLIENT_START                                  :{WHITE}Kunne ikke opprette forbindelse
STR_NETWORK_ERROR_TIMEOUT                                       :{WHITE}Tilkobling #{NUM} ble tidsavbrutt
STR_NETWORK_ERROR_SERVER_ERROR                                  :{WHITE}Forbindelsen ble brutt pga. en protokollfeil
STR_NETWORK_ERROR_WRONG_REVISION                                :{WHITE}Klientversjonen er ikke den samme som tjenerversjonen
STR_NETWORK_ERROR_WRONG_PASSWORD                                :{WHITE}Feil passord
STR_NETWORK_ERROR_SERVER_FULL                                   :{WHITE}Tjeneren er full
STR_NETWORK_ERROR_SERVER_BANNED                                 :{WHITE}Du er bannlyst fra denne tjeneren
STR_NETWORK_ERROR_KICKED                                        :{WHITE}Du ble kastet ut av spillet
STR_NETWORK_ERROR_CHEATER                                       :{WHITE}Juksing er ikke tillatt på denne tjeneren
STR_NETWORK_ERROR_TOO_MANY_COMMANDS                             :{WHITE}Du sendte for mange kommandoer til serveren
STR_NETWORK_ERROR_TIMEOUT_PASSWORD                              :{WHITE}Du brukte for lang tid på å skrive inn passordet
STR_NETWORK_ERROR_TIMEOUT_COMPUTER                              :{WHITE}Din datamaskin er ikke rask nok til å holde følge med tjeneren
STR_NETWORK_ERROR_TIMEOUT_MAP                                   :{WHITE}Din datamaskin brukte for lang tid på å laste ned kartet
STR_NETWORK_ERROR_TIMEOUT_JOIN                                  :{WHITE}Din datamaskin brukte for lang tid på å koble til tjeneren

############ Leave those lines in this order!!
STR_NETWORK_ERROR_CLIENT_GENERAL                                :generell feil
STR_NETWORK_ERROR_CLIENT_DESYNC                                 :synkroniseringsfeil
STR_NETWORK_ERROR_CLIENT_SAVEGAME                               :kunne ikke åpne kartet
STR_NETWORK_ERROR_CLIENT_CONNECTION_LOST                        :forbindelsen ble brutt
STR_NETWORK_ERROR_CLIENT_PROTOCOL_ERROR                         :protokollfeil
STR_NETWORK_ERROR_CLIENT_NEWGRF_MISMATCH                        :NewGRF stemmer ikke
STR_NETWORK_ERROR_CLIENT_NOT_AUTHORIZED                         :ikke autorisert
STR_NETWORK_ERROR_CLIENT_NOT_EXPECTED                           :mottok ugyldig eller uventet pakke
STR_NETWORK_ERROR_CLIENT_WRONG_REVISION                         :feil versjon
STR_NETWORK_ERROR_CLIENT_NAME_IN_USE                            :navnet er allerede i bruk
STR_NETWORK_ERROR_CLIENT_WRONG_PASSWORD                         :feil passord
STR_NETWORK_ERROR_CLIENT_COMPANY_MISMATCH                       :feil firma i DoCommand
STR_NETWORK_ERROR_CLIENT_KICKED                                 :kastet ut av tjeneren
STR_NETWORK_ERROR_CLIENT_CHEATER                                :prøvde å jukse
STR_NETWORK_ERROR_CLIENT_SERVER_FULL                            :tjeneren er full
STR_NETWORK_ERROR_CLIENT_TOO_MANY_COMMANDS                      :sendte for mange kommandoer
STR_NETWORK_ERROR_CLIENT_TIMEOUT_PASSWORD                       :mottok ikke passord tidsnok
STR_NETWORK_ERROR_CLIENT_TIMEOUT_COMPUTER                       :generelt tidsavbrudd
STR_NETWORK_ERROR_CLIENT_TIMEOUT_MAP                            :nedlasting av kart tok for lang tid
STR_NETWORK_ERROR_CLIENT_TIMEOUT_JOIN                           :behandling av kartet tok for lang tid
############ End of leave-in-this-order

STR_NETWORK_ERROR_CLIENT_GUI_LOST_CONNECTION_CAPTION            :{WHITE}Mulig tap av tilkobling
STR_NETWORK_ERROR_CLIENT_GUI_LOST_CONNECTION                    :{WHITE} Siste {NUM} sekund{P "" er} har ingen data ankommet fra serveren

# Network related errors
STR_NETWORK_SERVER_MESSAGE                                      :*** {1:STRING}
############ Leave those lines in this order!!
STR_NETWORK_SERVER_MESSAGE_GAME_PAUSED                          :Spill satt på pause ({STRING})
STR_NETWORK_SERVER_MESSAGE_GAME_STILL_PAUSED_1                  :Spillet er fortsatt på pause ({STRING})
STR_NETWORK_SERVER_MESSAGE_GAME_STILL_PAUSED_2                  :Spillet er fortsatt på pause ({STRING}, {STRING})
STR_NETWORK_SERVER_MESSAGE_GAME_STILL_PAUSED_3                  :Spillet er fortsatt på pause ({STRING}, {STRING}, {STRING})
STR_NETWORK_SERVER_MESSAGE_GAME_STILL_PAUSED_4                  :Spillet er fortsatt på pause ({STRING}, {STRING}, {STRING}, {STRING})
STR_NETWORK_SERVER_MESSAGE_GAME_UNPAUSED                        :Spillet fortsetter ({STRING})
STR_NETWORK_SERVER_MESSAGE_GAME_REASON_NOT_ENOUGH_PLAYERS       :ikke nok spillere
STR_NETWORK_SERVER_MESSAGE_GAME_REASON_CONNECTING_CLIENTS       :kobler til klienter
STR_NETWORK_SERVER_MESSAGE_GAME_REASON_MANUAL                   :manual
STR_NETWORK_SERVER_MESSAGE_GAME_REASON_GAME_SCRIPT              :spillskript
############ End of leave-in-this-order
STR_NETWORK_MESSAGE_CLIENT_LEAVING                              :forlater
STR_NETWORK_MESSAGE_CLIENT_JOINED                               :*** {STRING} har blitt med i spillet
STR_NETWORK_MESSAGE_CLIENT_JOINED_ID                            :*** {STRING} har blitt med i spillet (Klient #{2:NUM})
STR_NETWORK_MESSAGE_CLIENT_COMPANY_JOIN                         :*** {STRING} har blitt med i firma nr. {2:NUM}
STR_NETWORK_MESSAGE_CLIENT_COMPANY_SPECTATE                     :*** {STRING} har blitt med som tilskuer
STR_NETWORK_MESSAGE_CLIENT_COMPANY_NEW                          :*** {STRING} har startet et nytt firma (nr. {2:NUM})
STR_NETWORK_MESSAGE_CLIENT_LEFT                                 :*** {STRING} har forlatt spillet ({2:STRING})
STR_NETWORK_MESSAGE_NAME_CHANGE                                 :*** {STRING} har forandret sitt navn til {STRING}
STR_NETWORK_MESSAGE_GIVE_MONEY                                  :*** {STRING} ga {2:CURRENCY_LONG} til ditt firma
STR_NETWORK_MESSAGE_GAVE_MONEY_AWAY                             :*** Du ga {2:CURRENCY_LONG} til {1:STRING}
STR_NETWORK_MESSAGE_SERVER_SHUTDOWN                             :{WHITE}Tjeneren avsluttet spillet
STR_NETWORK_MESSAGE_SERVER_REBOOT                               :{WHITE}Tjeneren starter på nytt...{}Vennligst vent...

# Content downloading window
STR_CONTENT_TITLE                                               :{WHITE}Laster ned innhold
STR_CONTENT_TYPE_CAPTION                                        :{BLACK}Type
STR_CONTENT_TYPE_CAPTION_TOOLTIP                                :{BLACK}Type innhold
STR_CONTENT_NAME_CAPTION                                        :{BLACK}Navn
STR_CONTENT_NAME_CAPTION_TOOLTIP                                :{BLACK}Navn på innhold
STR_CONTENT_MATRIX_TOOLTIP                                      :{BLACK}Klikk på en linje for å se detaljene{}Klikk på avmerkningsboksen for å merke den for nedlastning
STR_CONTENT_SELECT_ALL_CAPTION                                  :{BLACK}Velg alle
STR_CONTENT_SELECT_ALL_CAPTION_TOOLTIP                          :{BLACK}Merk alt innhold for nedlastning
STR_CONTENT_SELECT_UPDATES_CAPTION                              :{BLACK}Velg oppgraderinger
STR_CONTENT_SELECT_UPDATES_CAPTION_TOOLTIP                      :{BLACK}Merk alt innhold som er en oppgradering av eksisterende innhold
STR_CONTENT_UNSELECT_ALL_CAPTION                                :{BLACK}Velg bort alle
STR_CONTENT_UNSELECT_ALL_CAPTION_TOOLTIP                        :{BLACK}Merk alt innhold som ikke skal lastes ned
STR_CONTENT_SEARCH_EXTERNAL                                     :{BLACK}Søk eksterne nettsider
STR_CONTENT_SEARCH_EXTERNAL_TOOLTIP                             :{BLACK} Søk etter innhold som ikke er tilgjengelig på OpenTTD sin innholdstjeneste på nettsteder som ikke er tilknyttet OpenTTD
STR_CONTENT_SEARCH_EXTERNAL_DISCLAIMER_CAPTION                  :{WHITE}Du forlater OpenTTD!
STR_CONTENT_SEARCH_EXTERNAL_DISCLAIMER                          :{WHITE} Vilkårene for nedlasting av innhold fra eksterne nettsider kan variere.{}Du må henvende deg til de eksterne nettstedene for instruksjoner om hvordan du installerer innholdet i OpenTTD.{}Vil du fortsette?
STR_CONTENT_FILTER_TITLE                                        :{BLACK}Merke/Navnefilter:
STR_CONTENT_OPEN_URL                                            :{BLACK}Besøk hjemmeside
STR_CONTENT_OPEN_URL_TOOLTIP                                    :{BLACK}Besøk hjemmesiden for dette innholdet
STR_CONTENT_DOWNLOAD_CAPTION                                    :{BLACK}Last ned
STR_CONTENT_DOWNLOAD_CAPTION_TOOLTIP                            :{BLACK}Start nedlastningen av det merkede innholdet
STR_CONTENT_TOTAL_DOWNLOAD_SIZE                                 :{SILVER}Total nedlastingsstørrelse: {WHITE}{BYTES}
STR_CONTENT_DETAIL_TITLE                                        :{SILVER}INNHOLDSINFORMASJON
STR_CONTENT_DETAIL_SUBTITLE_UNSELECTED                          :{SILVER}Du har ikke valgt at dette skal lastes ned
STR_CONTENT_DETAIL_SUBTITLE_SELECTED                            :{SILVER}Du har valgt at dette skal lastes ned
STR_CONTENT_DETAIL_SUBTITLE_AUTOSELECTED                        :{SILVER}Denne avhengigheten er valgt for nedlasting
STR_CONTENT_DETAIL_SUBTITLE_ALREADY_HERE                        :{SILVER}Dette har du fra før
STR_CONTENT_DETAIL_SUBTITLE_DOES_NOT_EXIST                      :{SILVER}Dette innholdet er ukjent og kan ikke lastes ned i OpenTTD
STR_CONTENT_DETAIL_UPDATE                                       :{SILVER}Dette er en erstatning for e{G n i t} eksisterende {STRING}
STR_CONTENT_DETAIL_NAME                                         :{SILVER}Navn: {WHITE}{STRING}
STR_CONTENT_DETAIL_VERSION                                      :{SILVER}Versjon: {WHITE}{STRING}
STR_CONTENT_DETAIL_DESCRIPTION                                  :{SILVER}Beskrivelse: {WHITE}{STRING}
STR_CONTENT_DETAIL_URL                                          :{SILVER}URL: {WHITE}{STRING}
STR_CONTENT_DETAIL_TYPE                                         :{SILVER}Type: {WHITE}{STRING}
STR_CONTENT_DETAIL_FILESIZE                                     :{SILVER}Nedlastningsstørrelse: {WHITE}{BYTES}
STR_CONTENT_DETAIL_SELECTED_BECAUSE_OF                          :{SILVER}Valgt pga.: {WHITE}{STRING}
STR_CONTENT_DETAIL_DEPENDENCIES                                 :{SILVER}Avhengig av: {WHITE}{STRING}
STR_CONTENT_DETAIL_TAGS                                         :{SILVER}Merker: {WHITE}{STRING}
STR_CONTENT_NO_ZLIB                                             :{WHITE}OpenTTD er bygget uten støtte for «zlib»...
STR_CONTENT_NO_ZLIB_SUB                                         :{WHITE}...{NBSP}det er ikke mulig å laste ned innhold!

# Order of these is important!
STR_CONTENT_TYPE_BASE_GRAPHICS                                  :Grafikk
STR_CONTENT_TYPE_NEWGRF                                         :NewGRF
STR_CONTENT_TYPE_AI                                             :AI
STR_CONTENT_TYPE_AI_LIBRARY                                     :AI-bibliotek
STR_CONTENT_TYPE_SCENARIO                                       :Scenario
STR_CONTENT_TYPE_HEIGHTMAP                                      :Høydekart
STR_CONTENT_TYPE_BASE_SOUNDS                                    :Lyder
STR_CONTENT_TYPE_BASE_MUSIC                                     :Musikk
STR_CONTENT_TYPE_GAME_SCRIPT                                    :Spillskript
STR_CONTENT_TYPE_GS_LIBRARY                                     :Spillskriptbibliotek

# Content downloading progress window
STR_CONTENT_DOWNLOAD_TITLE                                      :{WHITE}Laster ned innhold...
STR_CONTENT_DOWNLOAD_INITIALISE                                 :{WHITE}Spør etter filer...
STR_CONTENT_DOWNLOAD_FILE                                       :{WHITE}Laster ned {STRING} ({NUM} av {NUM})
STR_CONTENT_DOWNLOAD_COMPLETE                                   :{WHITE}Nedlastning fullført
STR_CONTENT_DOWNLOAD_PROGRESS_SIZE                              :{WHITE}{BYTES} av {BYTES} lastet ned ({NUM}{NBSP}%)

# Content downloading error messages
STR_CONTENT_ERROR_COULD_NOT_CONNECT                             :{WHITE}Kunne ikke koble til innholdstjener...
STR_CONTENT_ERROR_COULD_NOT_DOWNLOAD                            :{WHITE}Nedlastning mislyktes...
STR_CONTENT_ERROR_COULD_NOT_DOWNLOAD_CONNECTION_LOST            :{WHITE}...{NBSP}mistet tilkoblingen
STR_CONTENT_ERROR_COULD_NOT_DOWNLOAD_FILE_NOT_WRITABLE          :{WHITE}...{NBSP}kunne ikke skrive til fil
STR_CONTENT_ERROR_COULD_NOT_EXTRACT                             :{WHITE}Kunne ikke pakke ut den nedlastede filen

STR_MISSING_GRAPHICS_SET_CAPTION                                :{WHITE}Manglende grafikk
STR_MISSING_GRAPHICS_SET_MESSAGE                                :{BLACK}OpenTTD krever grafikk for å fungere, men fant ingen. Tillater du OpenTTD å laste ned og installere denne grafikken?
STR_MISSING_GRAPHICS_YES_DOWNLOAD                               :{BLACK}Ja, last ned grafikken
STR_MISSING_GRAPHICS_NO_QUIT                                    :{BLACK}Nei, avslutt OpenTTD

# Transparency settings window
STR_TRANSPARENCY_CAPTION                                        :{WHITE}Instillinger for gjennomsiktighet
STR_TRANSPARENT_SIGNS_TOOLTIP                                   :{BLACK}Gjennomsiktige skilt. Ctrl+klikk for å låse
STR_TRANSPARENT_TREES_TOOLTIP                                   :{BLACK}Gjennomsiktige trær. Ctrl+klikk for å låse
STR_TRANSPARENT_HOUSES_TOOLTIP                                  :{BLACK}Gjennomsiktige hus. Ctrl+klikk for å låse
STR_TRANSPARENT_INDUSTRIES_TOOLTIP                              :{BLACK}Gjennomsiktige industrier. Ctrl+klikk for å låse
STR_TRANSPARENT_BUILDINGS_TOOLTIP                               :{BLACK}Gjennomsiktige stasjoner, garasjer, staller, hangarer, dokker og kontrollpunkt. Ctrl+klikk for å låse
STR_TRANSPARENT_BRIDGES_TOOLTIP                                 :{BLACK}Gjennomsiktige broer. Ctrl+klikk for å låse
STR_TRANSPARENT_STRUCTURES_TOOLTIP                              :{BLACK}Gjennomsiktige bygg som fyrtårn og antenner. Ctrl+klikk for å låse
STR_TRANSPARENT_CATENARY_TOOLTIP                                :{BLACK}Gjennomsiktige kontaktledninger. Ctrl+klikk for å låse
STR_TRANSPARENT_LOADING_TOOLTIP                                 :{BLACK}Gjennomsiktige lastingsindikatorer. Ctrl+klikk for å låse
STR_TRANSPARENT_INVISIBLE_TOOLTIP                               :{BLACK}Gjør objekter usynlige i stedet for gjennomsiktige

# Linkgraph legend window
STR_LINKGRAPH_LEGEND_CAPTION                                    :{BLACK}Symbolforklaring for lastflyt
STR_LINKGRAPH_LEGEND_ALL                                        :{BLACK}Alle
STR_LINKGRAPH_LEGEND_NONE                                       :{BLACK}Ingen
STR_LINKGRAPH_LEGEND_SELECT_COMPANIES                           :{BLACK}Velg selskaper som skal vises

# Linkgraph legend window and linkgraph legend in smallmap
STR_LINKGRAPH_LEGEND_UNUSED                                     :{TINY_FONT}{BLACK}ubrukt
STR_LINKGRAPH_LEGEND_SATURATED                                  :{TINY_FONT}{BLACK}mettet
STR_LINKGRAPH_LEGEND_OVERLOADED                                 :{TINY_FONT}{BLACK}overbelastet

# Base for station construction window(s)
STR_STATION_BUILD_COVERAGE_AREA_TITLE                           :{BLACK}Markering av dekningsområde
STR_STATION_BUILD_COVERAGE_OFF                                  :{BLACK}Av
STR_STATION_BUILD_COVERAGE_ON                                   :{BLACK}På
STR_STATION_BUILD_COVERAGE_AREA_OFF_TOOLTIP                     :{BLACK}Ikke marker dekningsområdet til den foreslåtte plasseringen
STR_STATION_BUILD_COVERAGE_AREA_ON_TOOLTIP                      :{BLACK}Marker dekningsområdet til den foreslåtte plasseringen
STR_STATION_BUILD_ACCEPTS_CARGO                                 :{BLACK}Godtar: {GOLD}{CARGO_LIST}
STR_STATION_BUILD_SUPPLIES_CARGO                                :{BLACK}Tilbyr: {GOLD}{CARGO_LIST}

# Join station window
STR_JOIN_STATION_CAPTION                                        :{WHITE}Slå sammen stasjoner
STR_JOIN_STATION_CREATE_SPLITTED_STATION                        :{YELLOW}Bygg separat stasjon

STR_JOIN_WAYPOINT_CAPTION                                       :{WHITE}Slå sammen kontrollpunkter
STR_JOIN_WAYPOINT_CREATE_SPLITTED_WAYPOINT                      :{YELLOW}Bygg separat kontrollpunkt

# Rail construction toolbar
STR_RAIL_TOOLBAR_RAILROAD_CONSTRUCTION_CAPTION                  :Bygg jernbane
STR_RAIL_TOOLBAR_ELRAIL_CONSTRUCTION_CAPTION                    :Bygg elektrisk jernbane
STR_RAIL_TOOLBAR_MONORAIL_CONSTRUCTION_CAPTION                  :Bygg monorail
STR_RAIL_TOOLBAR_MAGLEV_CONSTRUCTION_CAPTION                    :Bygg maglev

STR_RAIL_TOOLBAR_TOOLTIP_BUILD_RAILROAD_TRACK                   :{BLACK}Bygg jernbanespor. Ctrl veksler mellom å bygge/fjerne. Shift slår av/på kostnadsestimat
STR_RAIL_TOOLBAR_TOOLTIP_BUILD_AUTORAIL                         :{BLACK}Bygg jernbane ved hjelp av autobanemodusen. Ctrl veksler mellom å bygge/fjerne. Shift slår av og på kostnadsestimat
STR_RAIL_TOOLBAR_TOOLTIP_BUILD_TRAIN_DEPOT_FOR_BUILDING         :{BLACK}Bygg togstall (trengs for å kjøpe og vedlikeholde tog). Shift slår av/på kostnadsestimat
STR_RAIL_TOOLBAR_TOOLTIP_CONVERT_RAIL_TO_WAYPOINT               :{BLACK}Gjør om jernbane til kontrollpunkt. Ctrl slår sammen kontrollpunkt. Shift slår av/på kostnadsestimat
STR_RAIL_TOOLBAR_TOOLTIP_BUILD_RAILROAD_STATION                 :{BLACK}Bygg jernbanestasjon. Ctrl slår sammen stasjoner. Shift slår av/på kostnadsestimat
STR_RAIL_TOOLBAR_TOOLTIP_BUILD_RAILROAD_SIGNALS                 :{BLACK}Bygg jernbanesignaler. Ctrl veksler mellom vingesignaler/lyssignaler{}Hold og dra for å bygge signaler langs en rett jernbanestrekning. Ctrl bygger signaler til det neste krysset eller signalet. Ctrl+klikk viser/skjuler signalvalgsvinduet. Shift bytter mellom bygging/vising av kostnadsestimat
STR_RAIL_TOOLBAR_TOOLTIP_BUILD_RAILROAD_BRIDGE                  :{BLACK}Bygg jernbanebro. Shift slår av/på kostnadsestimat
STR_RAIL_TOOLBAR_TOOLTIP_BUILD_RAILROAD_TUNNEL                  :{BLACK}Bygg jernbanetunnel. Shift slår av/på kostnadsestimat
STR_RAIL_TOOLBAR_TOOLTIP_TOGGLE_BUILD_REMOVE_FOR                :{BLACK}Veksle mellom bygging/fjerning av jernbanespor, signaler, kontrollpunkt og stasjoner. Hold inne Ctrl for i tillegg å fjerne jernbanespor fra kontrollpunkt og stasjoner
STR_RAIL_TOOLBAR_TOOLTIP_CONVERT_RAIL                           :{BLACK}Konverter/oppgrader jernbanetypen. Shift slår av/på kostnadsestimat

STR_RAIL_NAME_RAILROAD                                          :Jernbane
STR_RAIL_NAME_ELRAIL                                            :Elektrisk jernbane
STR_RAIL_NAME_MONORAIL                                          :Monorail
STR_RAIL_NAME_MAGLEV                                            :Maglev

# Rail depot construction window
STR_BUILD_DEPOT_TRAIN_ORIENTATION_CAPTION                       :{WHITE}Togstallens retning
STR_BUILD_DEPOT_TRAIN_ORIENTATION_TOOLTIP                       :{BLACK}Velg togstallens retning

# Rail waypoint construction window
STR_WAYPOINT_CAPTION                                            :{WHITE}Kontrollpunkt
STR_WAYPOINT_GRAPHICS_TOOLTIP                                   :{BLACK}Velg type kontrollpunkt

# Rail station construction window
STR_STATION_BUILD_RAIL_CAPTION                                  :{WHITE}Velg jernbanestasjonstype
STR_STATION_BUILD_ORIENTATION                                   :{BLACK}Retning
STR_STATION_BUILD_RAILROAD_ORIENTATION_TOOLTIP                  :{BLACK}Velg jernbanestasjonens retning
STR_STATION_BUILD_NUMBER_OF_TRACKS                              :{BLACK}Antall spor
STR_STATION_BUILD_NUMBER_OF_TRACKS_TOOLTIP                      :{BLACK}Velg antall spor jernbanestasjonen skal ha
STR_STATION_BUILD_PLATFORM_LENGTH                               :{BLACK}Plattformlengde
STR_STATION_BUILD_PLATFORM_LENGTH_TOOLTIP                       :{BLACK}Velg hvor lang jernbanestasjonen skal være
STR_STATION_BUILD_DRAG_DROP                                     :{BLACK}Dra og slipp
STR_STATION_BUILD_DRAG_DROP_TOOLTIP                             :{BLACK}Bygg en stasjon med dra og slipp

STR_STATION_BUILD_STATION_CLASS_TOOLTIP                         :{BLACK}Velg en stasjonstype å vise
STR_STATION_BUILD_STATION_TYPE_TOOLTIP                          :{BLACK}Velg stasjonstypen du vil bygge

STR_STATION_CLASS_DFLT                                          :Standard stasjon
STR_STATION_CLASS_WAYP                                          :Kontrollpunkter

# Signal window
STR_BUILD_SIGNAL_CAPTION                                        :{WHITE}Signalvalg
STR_BUILD_SIGNAL_SEMAPHORE_NORM_TOOLTIP                         :{BLACK}Blokksignal (vingesignal){}Dette er den enkleste typen av signaler som tillater kun ett tog å kjøre om gangen.
STR_BUILD_SIGNAL_SEMAPHORE_ENTRY_TOOLTIP                        :{BLACK}Inngangssignal (vingesignal){}Grønt så lenge det er ett eller flere grønne utgangssignal fra etterfølgende sporseksjon. Ellers rødt.
STR_BUILD_SIGNAL_SEMAPHORE_EXIT_TOOLTIP                         :{BLACK}Utgangssignal (vingesignal){}Oppfører seg på samme måte som et blokksignal, men er nødvendig for å utløse riktig farge på inngangs- og kombinasjons-forsignaler.
STR_BUILD_SIGNAL_SEMAPHORE_COMBO_TOOLTIP                        :{BLACK}Kombinasjonssignal (vingesignal){}Kombinasjonssignalet fungerer både som inn- og utgangssignal. Dette gjør at du kan bygge store "grener" med forsignaler.
STR_BUILD_SIGNAL_SEMAPHORE_PBS_TOOLTIP                          :{BLACK}Avansert signal (vingesignal){}Et avansert signal tillater flere tog å kjøre samtidig på samme signalblokk, dersom togene kan reservere en rute til et trygt stoppested. Vanlige avanserte signaler kan passeres bakfra.
STR_BUILD_SIGNAL_SEMAPHORE_PBS_OWAY_TOOLTIP                     :{BLACK}Enveis avansert signal (vingesignal){}Et avansert signal tillater flere tog å kjøre samtidig på samme signalblokk, dersom togene kan reservere en rute til et trygt stoppested. Enveis avanserte signaler kan ikke passeres bakfra
STR_BUILD_SIGNAL_ELECTRIC_NORM_TOOLTIP                          :{BLACK}Blokksignal (lyssignal){}Dette er den enkleste typen av signaler som tillater kun ett tog å kjøre om gangen.
STR_BUILD_SIGNAL_ELECTRIC_ENTRY_TOOLTIP                         :{BLACK}Inngangssignal (lyssignal){}Grønt så lenge det er ett eller flere grønne utgangssignal fra etterfølgende sporseksjon. Ellers rødt.
STR_BUILD_SIGNAL_ELECTRIC_EXIT_TOOLTIP                          :{BLACK}Utgangssignal (lyssignal){}Oppfører seg på samme måte som et blokksignal, men er nødvendig for å utløse riktig farge på inngangs- og kombinasjons-forsignaler.
STR_BUILD_SIGNAL_ELECTRIC_COMBO_TOOLTIP                         :{BLACK}Kombinasjonssignal (lyssignal){}Kombinasjonssignalet fungerer både som inn- og utgangssignal. Dette gjør at du kan bygge store "grener" med forsignaler.
STR_BUILD_SIGNAL_ELECTRIC_PBS_TOOLTIP                           :{BLACK}Avanserte signal (lyssignal){}Et avansert signal tillater flere tog å kjøre samtidig på samme signalblokk, dersom togene kan reservere en rute til et trygt stoppested. Vanlige avanserte signaler kan passeres bakfra.
STR_BUILD_SIGNAL_ELECTRIC_PBS_OWAY_TOOLTIP                      :{BLACK}Enveis avansert signal (lyssignal){}Et avansert signal tillater flere tog å kjøre samtidig på samme signalblokk, dersom togene kan reservere en rute til et trygt stoppested . Enveis avanserte signaler kan ikke passeres bakfra.
STR_BUILD_SIGNAL_CONVERT_TOOLTIP                                :{BLACK}Konverter signal{}Konverterer signaler til den valgte signaltypen. Ctrl+klikk vil endre eksisterende variant. Shift+klikk viser kostnadsestimat
STR_BUILD_SIGNAL_DRAG_SIGNALS_DENSITY_TOOLTIP                   :{BLACK}Signaltetthet ved dra-og-slipp
STR_BUILD_SIGNAL_DRAG_SIGNALS_DENSITY_DECREASE_TOOLTIP          :{BLACK}Senk signaltetthet ved dra-og-slipp
STR_BUILD_SIGNAL_DRAG_SIGNALS_DENSITY_INCREASE_TOOLTIP          :{BLACK}Øk signaltetthet ved dra-og-slipp

# Bridge selection window
STR_SELECT_RAIL_BRIDGE_CAPTION                                  :{WHITE}Velg jernbanebrotype
STR_SELECT_ROAD_BRIDGE_CAPTION                                  :{WHITE}Velg veibrotype
STR_SELECT_BRIDGE_SELECTION_TOOLTIP                             :{BLACK}Brovalg - klikk på broen du vil ha for å bygge den.
STR_SELECT_BRIDGE_INFO                                          :{GOLD}{STRING},{} {VELOCITY} {WHITE}{CURRENCY_LONG}
STR_SELECT_BRIDGE_SCENEDIT_INFO                                 :{GOLD}{STRING},{} {VELOCITY}
STR_BRIDGE_NAME_SUSPENSION_STEEL                                :Hengebro, stål
STR_BRIDGE_NAME_GIRDER_STEEL                                    :Bjelker, stål
STR_BRIDGE_NAME_CANTILEVER_STEEL                                :Frittbærende, stål
STR_BRIDGE_NAME_SUSPENSION_CONCRETE                             :Hengebro, betong
STR_BRIDGE_NAME_WOODEN                                          :Tre
STR_BRIDGE_NAME_CONCRETE                                        :Betong
STR_BRIDGE_NAME_TUBULAR_STEEL                                   :Hvelv, stål
STR_BRIDGE_TUBULAR_SILICON                                      :Hvelv, Silisium


# Road construction toolbar
STR_ROAD_TOOLBAR_ROAD_CONSTRUCTION_CAPTION                      :{WHITE}Bygg vei
STR_ROAD_TOOLBAR_TRAM_CONSTRUCTION_CAPTION                      :{WHITE}Bygg trikkespor
STR_ROAD_TOOLBAR_TOOLTIP_BUILD_ROAD_SECTION                     :{BLACK}Bygg vei. Ctrl veksler mellom å bygge/fjerne. Shift slår av/på kostnadsestimat
STR_ROAD_TOOLBAR_TOOLTIP_BUILD_TRAMWAY_SECTION                  :{BLACK}Bygg trikkestasjon. Ctrl veksler mellom å bygge/fjerne. Shift slår av/på kostnadsestimat
STR_ROAD_TOOLBAR_TOOLTIP_BUILD_AUTOROAD                         :{BLACK}Bygg veiseksjon ved bruk av autoveimodusen. Ctrl veksler mellom å bygge/fjerne. Shift slår av/på kostnadsestimat
STR_ROAD_TOOLBAR_TOOLTIP_BUILD_AUTOTRAM                         :{BLACK}Bygg trikkespor ved bruk av autotrikkespormodusen. Ctrl veksler mellom å bygge/fjerne. Shift slår av/på kostnadsestimat
STR_ROAD_TOOLBAR_TOOLTIP_BUILD_ROAD_VEHICLE_DEPOT               :{BLACK}Bygg garasje (nødvendig for kjøp og vedlikehold av kjøretøy). Shift slår av/på kostnadsestimat
STR_ROAD_TOOLBAR_TOOLTIP_BUILD_TRAM_VEHICLE_DEPOT               :{BLACK}Bygg trikkestall (nødvendig for kjøp og vedlikehold av trikker). Shift slår av/på kostnadsestimat
STR_ROAD_TOOLBAR_TOOLTIP_BUILD_BUS_STATION                      :{BLACK}Bygg bussholdeplass. Ctrl slår sammen stasjoner. Shift slår av/på kostnadsestimat
STR_ROAD_TOOLBAR_TOOLTIP_BUILD_PASSENGER_TRAM_STATION           :{BLACK}Bygg trikkestasjon for passasjerer. Ctrl slår sammen stasjoner. Shift slår av/på kostnadsestimat
STR_ROAD_TOOLBAR_TOOLTIP_BUILD_TRUCK_LOADING_BAY                :{BLACK}Bygg lasteterminal. Ctrl slår sammen stasjoner. Shift slår av/på kostnadsestimat
STR_ROAD_TOOLBAR_TOOLTIP_BUILD_CARGO_TRAM_STATION               :{BLACK}Bygg trikkestasjon for varer. Ctrl slår sammen stasjoner. Shift slår av/på kostnadsestimat
STR_ROAD_TOOLBAR_TOOLTIP_TOGGLE_ONE_WAY_ROAD                    :{BLACK}Skru av/på enveiskjørte veier
STR_ROAD_TOOLBAR_TOOLTIP_BUILD_ROAD_BRIDGE                      :{BLACK}Bygg veibro. Shift slår av/på kostnadsestimat
STR_ROAD_TOOLBAR_TOOLTIP_BUILD_TRAMWAY_BRIDGE                   :{BLACK}Bygg trikkesporbro. Shift slår av/på kostnadsestimat
STR_ROAD_TOOLBAR_TOOLTIP_BUILD_ROAD_TUNNEL                      :{BLACK}Bygg veitunnel. Shift slår av/på kostnadsestimat
STR_ROAD_TOOLBAR_TOOLTIP_BUILD_TRAMWAY_TUNNEL                   :{BLACK}Bygg trikkesportunnel. Shift slår av/på kostnadsestimat
STR_ROAD_TOOLBAR_TOOLTIP_TOGGLE_BUILD_REMOVE_FOR_ROAD           :{BLACK}Veksle mellom bygging/fjerning for veibygging
STR_ROAD_TOOLBAR_TOOLTIP_TOGGLE_BUILD_REMOVE_FOR_TRAMWAYS       :{BLACK}Veksle mellom bygging/fjerning for trikkesporkonstruksjon

# Road depot construction window
STR_BUILD_DEPOT_ROAD_ORIENTATION_CAPTION                        :{WHITE}Garasjens retning
STR_BUILD_DEPOT_ROAD_ORIENTATION_SELECT_TOOLTIP                 :{BLACK}Velg garasjens retning
STR_BUILD_DEPOT_TRAM_ORIENTATION_CAPTION                        :{WHITE}Trikkestallens retning
STR_BUILD_DEPOT_TRAM_ORIENTATION_SELECT_TOOLTIP                 :{BLACK}Velg trikkestallens retning

# Road vehicle station construction window
STR_STATION_BUILD_BUS_ORIENTATION                               :{WHITE}Bussterminalens retning
STR_STATION_BUILD_BUS_ORIENTATION_TOOLTIP                       :{BLACK}Velg bussterminalens retning
STR_STATION_BUILD_TRUCK_ORIENTATION                             :{WHITE}Lasteterminalens retning
STR_STATION_BUILD_TRUCK_ORIENTATION_TOOLTIP                     :{BLACK}Velg lasteterminalens retning
STR_STATION_BUILD_PASSENGER_TRAM_ORIENTATION                    :{WHITE}Passasjertrikkestasjonens retning
STR_STATION_BUILD_PASSENGER_TRAM_ORIENTATION_TOOLTIP            :{BLACK}Velg passasjertrikkestasjonens retning
STR_STATION_BUILD_CARGO_TRAM_ORIENTATION                        :{WHITE}Varetrikkestasjonens retning
STR_STATION_BUILD_CARGO_TRAM_ORIENTATION_TOOLTIP                :{BLACK}Velg varetrikkestasjonens retning

# Waterways toolbar (last two for SE only)
STR_WATERWAYS_TOOLBAR_CAPTION                                   :{WHITE}Bygg vannveier
STR_WATERWAYS_TOOLBAR_CAPTION_SE                                :{WHITE}Vannveier
STR_WATERWAYS_TOOLBAR_BUILD_CANALS_TOOLTIP                      :{BLACK}Bygg kanaler. Shift slår av/på kostnadsestimat
STR_WATERWAYS_TOOLBAR_BUILD_LOCKS_TOOLTIP                       :{BLACK}Bygg sluser. Shift slår av/på kostnadsestimat
STR_WATERWAYS_TOOLBAR_BUILD_DEPOT_TOOLTIP                       :{BLACK}Bygg skipsdokk (nødvendig for kjøp og vedlikehold av skip). Shift slår av/på kostnadsestimat
STR_WATERWAYS_TOOLBAR_BUILD_DOCK_TOOLTIP                        :{BLACK}Bygg havn. Ctrl slår sammen stasjoner. Shift slår av/på kostnadsestimat
STR_WATERWAYS_TOOLBAR_BUOY_TOOLTIP                              :{BLACK}Plasser en bøye, som kan brukes til å danne kontrollpunkter. Shift slår av/på kostnadsestimat
STR_WATERWAYS_TOOLBAR_BUILD_AQUEDUCT_TOOLTIP                    :{BLACK}Bygg akvedukt. Shift slår av/på kostnadsestimat
STR_WATERWAYS_TOOLBAR_CREATE_LAKE_TOOLTIP                       :{BLACK}Definer vannområde.{}Lag en kanal, unntatt hvis Ctrl holdes nede på havnivå, hvorpå området rundt vil fylles istedenfor
STR_WATERWAYS_TOOLBAR_CREATE_RIVER_TOOLTIP                      :{BLACK}Plasser elver

# Ship depot construction window
STR_DEPOT_BUILD_SHIP_CAPTION                                    :{WHITE}Skipsdokkens retning
STR_DEPOT_BUILD_SHIP_ORIENTATION_TOOLTIP                        :{BLACK}Velg skipsdokkens retning

# Dock construction window
STR_STATION_BUILD_DOCK_CAPTION                                  :{WHITE}Havn

# Airport toolbar
STR_TOOLBAR_AIRCRAFT_CAPTION                                    :{WHITE}Flyplasser
STR_TOOLBAR_AIRCRAFT_BUILD_AIRPORT_TOOLTIP                      :{BLACK}Bygg flyplass. Ctrl slår sammen stasjoner. Shift slår av/på kostnadsestimat

# Airport construction window
STR_STATION_BUILD_AIRPORT_CAPTION                               :{WHITE}Velg flyplasstype
STR_STATION_BUILD_AIRPORT_TOOLTIP                               :{BLACK}Velg størrelse/type flyplass
STR_STATION_BUILD_AIRPORT_CLASS_LABEL                           :{BLACK}Flyplasstype
STR_STATION_BUILD_AIRPORT_LAYOUT_NAME                           :{BLACK}Planløsning {NUM}

STR_AIRPORT_SMALL                                               :Liten
STR_AIRPORT_CITY                                                :Storby
STR_AIRPORT_METRO                                               :Metropol
STR_AIRPORT_INTERNATIONAL                                       :Internasjonal
STR_AIRPORT_COMMUTER                                            :Pendler
STR_AIRPORT_INTERCONTINENTAL                                    :Interkontinental
STR_AIRPORT_HELIPORT                                            :Helikopterplass
STR_AIRPORT_HELIDEPOT                                           :Helikopterhangar
STR_AIRPORT_HELISTATION                                         :{G=masculine}Helikopterstasjon

STR_AIRPORT_CLASS_SMALL                                         :Små flyplasser
STR_AIRPORT_CLASS_LARGE                                         :Store flyplasser
STR_AIRPORT_CLASS_HUB                                           :Hovedflyplasser
STR_AIRPORT_CLASS_HELIPORTS                                     :Helikopterplasser

STR_STATION_BUILD_NOISE                                         :{BLACK}Støy generert: {GOLD}{COMMA}

# Landscaping toolbar
STR_LANDSCAPING_TOOLBAR                                         :{WHITE}Landskapsverktøy
STR_LANDSCAPING_TOOLTIP_LOWER_A_CORNER_OF_LAND                  :{BLACK}Senk et hjørne av et landområde. Dra for å senke det første valgte hjørnet, og jevne resten til samme høyde. Ctrl velger område diagonalt. Shift slår av/på kostnadsestimat
STR_LANDSCAPING_TOOLTIP_RAISE_A_CORNER_OF_LAND                  :{BLACK}Hev et hjørne av et landområde. Dra for å heve det første valgte hjørnet, og jevne resten til samme høyde. Ctrl velger område diagonalt. Shift slår av/på kostnadsestimat
STR_LANDSCAPING_LEVEL_LAND_TOOLTIP                              :{BLACK}Jevn ut land til samme høyde som det første valgte hjørnet. Ctrl velger området diagonalt. Shift slår av/på kostnadsestimat
STR_LANDSCAPING_TOOLTIP_PURCHASE_LAND                           :{BLACK}Kjøp land for fremtidig bruk. Shift slår av/på kostnadsestimat

# Object construction window
STR_OBJECT_BUILD_CAPTION                                        :{WHITE}Objektvalg
STR_OBJECT_BUILD_TOOLTIP                                        :{BLACK}Velg objekt å bygge. Shift slår av/på kostnadsestimat
STR_OBJECT_BUILD_CLASS_TOOLTIP                                  :{BLACK}Velg objektstype du vil bygge
STR_OBJECT_BUILD_PREVIEW_TOOLTIP                                :{BLACK}Forhåndsvisning av objektet
STR_OBJECT_BUILD_SIZE                                           :{BLACK}Størrelse: {GOLD}{NUM} x {NUM} ruter

STR_OBJECT_CLASS_LTHS                                           :Fyrtårn
STR_OBJECT_CLASS_TRNS                                           :Radiosendere

# Tree planting window (last two for SE only)
STR_PLANT_TREE_CAPTION                                          :{WHITE}Trær
STR_PLANT_TREE_TOOLTIP                                          :{BLACK}Velg typen tre som skal plantes. Hvis feltet allerede har et tre, vil dette plante flere typer trær uavhengig av den valgte typen
STR_TREES_RANDOM_TYPE                                           :{BLACK}Trær av tilfeldig type
STR_TREES_RANDOM_TYPE_TOOLTIP                                   :{BLACK}Plasser trær av tilfeldig type. Shift slår av/på kostnadsestimat
STR_TREES_RANDOM_TREES_BUTTON                                   :{BLACK}Tilfeldige trær
STR_TREES_RANDOM_TREES_TOOLTIP                                  :{BLACK}Plasser trær tilfeldig i landskapet

# Land generation window (SE)
STR_TERRAFORM_TOOLBAR_LAND_GENERATION_CAPTION                   :{WHITE}Landskapsgenerering
STR_TERRAFORM_TOOLTIP_PLACE_ROCKY_AREAS_ON_LANDSCAPE            :{BLACK}Plasser steinete felt i landskapet
STR_TERRAFORM_TOOLTIP_DEFINE_DESERT_AREA                        :{BLACK}Definer ørkenområde.{}Hold inne Ctrl for å fjerne det
STR_TERRAFORM_TOOLTIP_INCREASE_SIZE_OF_LAND_AREA                :{BLACK}Øk størrelse av landareal for heving/senking
STR_TERRAFORM_TOOLTIP_DECREASE_SIZE_OF_LAND_AREA                :{BLACK}Reduser størrelse av landareal for heving/senking
STR_TERRAFORM_TOOLTIP_GENERATE_RANDOM_LAND                      :{BLACK}Generer tilfeldig landskap
STR_TERRAFORM_SE_NEW_WORLD                                      :{BLACK}Opprett et nytt scenario
STR_TERRAFORM_RESET_LANDSCAPE                                   :{BLACK}Tilbakestill landskap
STR_TERRAFORM_RESET_LANDSCAPE_TOOLTIP                           :{BLACK}Fjern all spiller-eid eiendom fra kartet

STR_QUERY_RESET_LANDSCAPE_CAPTION                               :{WHITE}Tilbakestill landskap
STR_RESET_LANDSCAPE_CONFIRMATION_TEXT                           :{WHITE}Er du sikker på at du vil fjerne all spiller-eid eiendom?

# Town generation window (SE)
STR_FOUND_TOWN_CAPTION                                          :{WHITE}Bygenerering
STR_FOUND_TOWN_NEW_TOWN_BUTTON                                  :{BLACK}Ny by
STR_FOUND_TOWN_NEW_TOWN_TOOLTIP                                 :{BLACK}Grunnlegg en ny by. Shift+klikk viser kun beregnet kostnad
STR_FOUND_TOWN_RANDOM_TOWN_BUTTON                               :{BLACK}Tilfeldig by
STR_FOUND_TOWN_RANDOM_TOWN_TOOLTIP                              :{BLACK}Grunnlegg en by på et tilfeldig sted
STR_FOUND_TOWN_MANY_RANDOM_TOWNS                                :{BLACK}Mange tilfeldige byer
STR_FOUND_TOWN_RANDOM_TOWNS_TOOLTIP                             :{BLACK}Dekk kartet med tilfeldig plasserte byer

STR_FOUND_TOWN_NAME_TITLE                                       :{YELLOW}Navn på by:
STR_FOUND_TOWN_NAME_EDITOR_TITLE                                :{BLACK}Skriv inn navn på by
STR_FOUND_TOWN_NAME_EDITOR_HELP                                 :{BLACK}Klikk for å skrive navn på by
STR_FOUND_TOWN_NAME_RANDOM_BUTTON                               :{BLACK}Tilfeldig navn
STR_FOUND_TOWN_NAME_RANDOM_TOOLTIP                              :{BLACK}Generer et tilfeldig navn

STR_FOUND_TOWN_INITIAL_SIZE_TITLE                               :{YELLOW}Bystørrelse:
STR_FOUND_TOWN_INITIAL_SIZE_SMALL_BUTTON                        :{BLACK}Liten
STR_FOUND_TOWN_INITIAL_SIZE_MEDIUM_BUTTON                       :{BLACK}Middels
STR_FOUND_TOWN_INITIAL_SIZE_LARGE_BUTTON                        :{BLACK}Stor
STR_FOUND_TOWN_SIZE_RANDOM                                      :{BLACK}Tilfeldig
STR_FOUND_TOWN_INITIAL_SIZE_TOOLTIP                             :{BLACK}Velg bystørrelse
STR_FOUND_TOWN_CITY                                             :{BLACK}By
STR_FOUND_TOWN_CITY_TOOLTIP                                     :{BLACK}Storbyer vokser raskere enn vanlige byer{}Avhengig av innstillinger er de større når de blir grunnlagt

STR_FOUND_TOWN_ROAD_LAYOUT                                      :{YELLOW}Byers veiløsning:
STR_FOUND_TOWN_SELECT_TOWN_ROAD_LAYOUT                          :{BLACK}Velg veiløsning for denne byen
STR_FOUND_TOWN_SELECT_LAYOUT_ORIGINAL                           :{BLACK}Original
STR_FOUND_TOWN_SELECT_LAYOUT_BETTER_ROADS                       :{BLACK}Bedre veier
STR_FOUND_TOWN_SELECT_LAYOUT_2X2_GRID                           :{BLACK}2x2 rutenett
STR_FOUND_TOWN_SELECT_LAYOUT_3X3_GRID                           :{BLACK}3x3 rutenett
STR_FOUND_TOWN_SELECT_LAYOUT_RANDOM                             :{BLACK}Tilfeldig

# Fund new industry window
STR_FUND_INDUSTRY_CAPTION                                       :{WHITE}Finansier ny industri
STR_FUND_INDUSTRY_SELECTION_TOOLTIP                             :{BLACK}Velg passende industri fra listen
STR_FUND_INDUSTRY_MANY_RANDOM_INDUSTRIES                        :Mange tilfeldige industrier
STR_FUND_INDUSTRY_MANY_RANDOM_INDUSTRIES_TOOLTIP                :{BLACK}Dekk kartet med tilfeldig plasserte industrier
STR_FUND_INDUSTRY_INDUSTRY_BUILD_COST                           :{BLACK}Koster: {YELLOW}{CURRENCY_LONG}
STR_FUND_INDUSTRY_PROSPECT_NEW_INDUSTRY                         :{BLACK}Prospekt
STR_FUND_INDUSTRY_BUILD_NEW_INDUSTRY                            :{BLACK}Bygg
STR_FUND_INDUSTRY_FUND_NEW_INDUSTRY                             :{BLACK}Finansier

# Industry cargoes window
STR_INDUSTRY_CARGOES_INDUSTRY_CAPTION                           :{WHITE}Industrikjede for {STRING}
STR_INDUSTRY_CARGOES_CARGO_CAPTION                              :{WHITE}Industrikjede for {STRING}
STR_INDUSTRY_CARGOES_PRODUCERS                                  :{WHITE}Produserende industrier
STR_INDUSTRY_CARGOES_CUSTOMERS                                  :{WHITE}Aksepterende industrier
STR_INDUSTRY_CARGOES_HOUSES                                     :{WHITE}Hus
STR_INDUSTRY_CARGOES_INDUSTRY_TOOLTIP                           :{BLACK}Klikk på industrien for å se dens leverandører og kunder
STR_INDUSTRY_CARGOES_CARGO_TOOLTIP                              :{BLACK}{STRING}{}Klikk på varen for å se dens leverandører og kunder
STR_INDUSTRY_DISPLAY_CHAIN                                      :{BLACK}Vis kjede
STR_INDUSTRY_DISPLAY_CHAIN_TOOLTIP                              :{BLACK}Vis vareleverings- og vareaksepterende industrier
STR_INDUSTRY_CARGOES_NOTIFY_SMALLMAP                            :{BLACK}Link til oversiktskart
STR_INDUSTRY_CARGOES_NOTIFY_SMALLMAP_TOOLTIP                    :{BLACK}Velg de viste industriene på oversiktskartet i tillegg
STR_INDUSTRY_CARGOES_SELECT_CARGO                               :{BLACK}Velg last
STR_INDUSTRY_CARGOES_SELECT_CARGO_TOOLTIP                       :{BLACK} Velg lasten du vil vise
STR_INDUSTRY_CARGOES_SELECT_INDUSTRY                            :{BLACK}Velg industri
STR_INDUSTRY_CARGOES_SELECT_INDUSTRY_TOOLTIP                    :{BLACK}Velg industrien du vil vise

# Land area window
STR_LAND_AREA_INFORMATION_CAPTION                               :{WHITE}Informasjon om landområde
STR_LAND_AREA_INFORMATION_COST_TO_CLEAR_N_A                     :{BLACK}Ryddingskostnad: {LTBLUE}Ikke tilgjengelig
STR_LAND_AREA_INFORMATION_COST_TO_CLEAR                         :{BLACK}Ryddingskostnad: {RED}{CURRENCY_LONG}
STR_LAND_AREA_INFORMATION_REVENUE_WHEN_CLEARED                  :{BLACK}Utbytte når ryddet: {LTBLUE}{CURRENCY_LONG}
STR_LAND_AREA_INFORMATION_OWNER_N_A                             :Ikke tilgjengelig
STR_LAND_AREA_INFORMATION_OWNER                                 :{BLACK}Eier: {LTBLUE}{STRING}
STR_LAND_AREA_INFORMATION_ROAD_OWNER                            :{BLACK}Eier av vei: {LTBLUE}{STRING}
STR_LAND_AREA_INFORMATION_TRAM_OWNER                            :{BLACK}Eier av trikkespor: {LTBLUE}{STRING}
STR_LAND_AREA_INFORMATION_RAIL_OWNER                            :{BLACK}Eier av jernbanespor: {LTBLUE}{STRING}
STR_LAND_AREA_INFORMATION_LOCAL_AUTHORITY                       :{BLACK}Bystyret: {LTBLUE}{STRING}
STR_LAND_AREA_INFORMATION_LOCAL_AUTHORITY_NONE                  :Ingen
STR_LAND_AREA_INFORMATION_LANDINFO_COORDS                       :{BLACK}Koordinater: {LTBLUE}{NUM} x {NUM} x {NUM} ({STRING})
STR_LAND_AREA_INFORMATION_BUILD_DATE                            :{BLACK}Bygget: {LTBLUE}{DATE_LONG}
STR_LAND_AREA_INFORMATION_STATION_CLASS                         :{BLACK}Stasjonstype: {LTBLUE}{STRING}
STR_LAND_AREA_INFORMATION_STATION_TYPE                          :{BLACK}Stasjonstype: {LTBLUE}{STRING}
STR_LAND_AREA_INFORMATION_AIRPORT_CLASS                         :{BLACK}Flyplasstype: {LTBLUE}{STRING}
STR_LAND_AREA_INFORMATION_AIRPORT_NAME                          :{BLACK}Navn på flyplass: {LTBLUE}{STRING}
STR_LAND_AREA_INFORMATION_AIRPORTTILE_NAME                      :{BLACK}Flyplassrutens navn: {LTBLUE}{STRING}
STR_LAND_AREA_INFORMATION_NEWGRF_NAME                           :{BLACK}NewGRF: {LTBLUE}{STRING}
STR_LAND_AREA_INFORMATION_CARGO_ACCEPTED                        :{BLACK}Godtatte varer: {LTBLUE}
STR_LAND_AREA_INFORMATION_CARGO_EIGHTS                          :({COMMA}/8 {STRING})
STR_LANG_AREA_INFORMATION_RAIL_SPEED_LIMIT                      :{BLACK}Fartsgrense for jernbanespor: {LTBLUE}{VELOCITY}
STR_LANG_AREA_INFORMATION_ROAD_SPEED_LIMIT                      :{BLACK}Veiens fartsgrense: {LTBLUE}{VELOCITY}

# Description of land area of different tiles
STR_LAI_CLEAR_DESCRIPTION_ROCKS                                 :Steiner
STR_LAI_CLEAR_DESCRIPTION_ROUGH_LAND                            :Ulendt terreng
STR_LAI_CLEAR_DESCRIPTION_BARE_LAND                             :Bart land
STR_LAI_CLEAR_DESCRIPTION_GRASS                                 :Gress
STR_LAI_CLEAR_DESCRIPTION_FIELDS                                :Jorder
STR_LAI_CLEAR_DESCRIPTION_SNOW_COVERED_LAND                     :Snødekket land
STR_LAI_CLEAR_DESCRIPTION_DESERT                                :Ørken

STR_LAI_RAIL_DESCRIPTION_TRACK                                  :{STRING}spor
STR_LAI_RAIL_DESCRIPTION_TRACK_WITH_NORMAL_SIGNALS              :{STRING}spor med blokksignaler
STR_LAI_RAIL_DESCRIPTION_TRACK_WITH_PRESIGNALS                  :{STRING}spor med forsignaler
STR_LAI_RAIL_DESCRIPTION_TRACK_WITH_EXITSIGNALS                 :{STRING}spor med utgangssignaler
STR_LAI_RAIL_DESCRIPTION_TRACK_WITH_COMBOSIGNALS                :{STRING}spor med kombinasjonssignaler
STR_LAI_RAIL_DESCRIPTION_TRACK_WITH_PBSSIGNALS                  :{STRING}spor med avanserte signaler
STR_LAI_RAIL_DESCRIPTION_TRACK_WITH_NOENTRYSIGNALS              :{STRING} spor med enveis avanserte signaler
STR_LAI_RAIL_DESCRIPTION_TRACK_WITH_NORMAL_PRESIGNALS           :{STRING} spor med blokk- og forsignaler
STR_LAI_RAIL_DESCRIPTION_TRACK_WITH_NORMAL_EXITSIGNALS          :{STRING} spor med blokk- og utgangssignaler
STR_LAI_RAIL_DESCRIPTION_TRACK_WITH_NORMAL_COMBOSIGNALS         :{STRING} spor med blokk- og kombinasjonssignaler
STR_LAI_RAIL_DESCRIPTION_TRACK_WITH_NORMAL_PBSSIGNALS           :{STRING} spor med blokk- og avanserte signaler
STR_LAI_RAIL_DESCRIPTION_TRACK_WITH_NORMAL_NOENTRYSIGNALS       :{STRING} spor med blokk- og enveis avanserte signaler
STR_LAI_RAIL_DESCRIPTION_TRACK_WITH_PRE_EXITSIGNALS             :{STRING} spor med for- og utgangssignaler
STR_LAI_RAIL_DESCRIPTION_TRACK_WITH_PRE_COMBOSIGNALS            :{STRING} spor med for- og kombinasjonssignaler
STR_LAI_RAIL_DESCRIPTION_TRACK_WITH_PRE_PBSSIGNALS              :{STRING} spor med for- og avanserte signaler
STR_LAI_RAIL_DESCRIPTION_TRACK_WITH_PRE_NOENTRYSIGNALS          :{STRING} spor med for- og enveis avanserte signaler
STR_LAI_RAIL_DESCRIPTION_TRACK_WITH_EXIT_COMBOSIGNALS           :{STRING} spor med utgangs- og kombinasjonssignaler
STR_LAI_RAIL_DESCRIPTION_TRACK_WITH_EXIT_PBSSIGNALS             :{STRING} spor med utgangs- og avanserte signaler
STR_LAI_RAIL_DESCRIPTION_TRACK_WITH_EXIT_NOENTRYSIGNALS         :{STRING} spor med utgangs- og enveis avanserte signaler
STR_LAI_RAIL_DESCRIPTION_TRACK_WITH_COMBO_PBSSIGNALS            :{STRING} spor med kombinasjon- og avanserte signaler
STR_LAI_RAIL_DESCRIPTION_TRACK_WITH_COMBO_NOENTRYSIGNALS        :{STRING} spor med kombinasjon- og enveis avanserte signaler
STR_LAI_RAIL_DESCRIPTION_TRACK_WITH_PBS_NOENTRYSIGNALS          :{STRING} spor med avanserte- og enveis avanserte signaler
STR_LAI_RAIL_DESCRIPTION_TRAIN_DEPOT                            :{STRING} togstall

STR_LAI_ROAD_DESCRIPTION_ROAD                                   :Vei
STR_LAI_ROAD_DESCRIPTION_ROAD_WITH_STREETLIGHTS                 :Vei med gatelykter
STR_LAI_ROAD_DESCRIPTION_TREE_LINED_ROAD                        :Aveny
STR_LAI_ROAD_DESCRIPTION_ROAD_VEHICLE_DEPOT                     :Garasje
STR_LAI_ROAD_DESCRIPTION_ROAD_RAIL_LEVEL_CROSSING               :Jernbaneovergang
STR_LAI_ROAD_DESCRIPTION_TRAMWAY                                :Trikkespor

# Houses come directly from their building names
STR_LAI_TOWN_INDUSTRY_DESCRIPTION_UNDER_CONSTRUCTION            :{STRING} (under bygging)

STR_LAI_TREE_NAME_TREES                                         :Trær
STR_LAI_TREE_NAME_RAINFOREST                                    :Regnskog
STR_LAI_TREE_NAME_CACTUS_PLANTS                                 :Kaktusplanter

STR_LAI_STATION_DESCRIPTION_RAILROAD_STATION                    :{G=masculine}Jernbanestasjon
STR_LAI_STATION_DESCRIPTION_AIRCRAFT_HANGAR                     :{G=masculine}Hangar
STR_LAI_STATION_DESCRIPTION_AIRPORT                             :{G=feminine}Lufthavn
STR_LAI_STATION_DESCRIPTION_TRUCK_LOADING_AREA                  :{G=masculine}Lasteterminal
STR_LAI_STATION_DESCRIPTION_BUS_STATION                         :{G=masculine}Bussterminal
STR_LAI_STATION_DESCRIPTION_SHIP_DOCK                           :{G=feminine}Havn
STR_LAI_STATION_DESCRIPTION_BUOY                                :{G=feminine}Bøye
STR_LAI_STATION_DESCRIPTION_WAYPOINT                            :{G=neuter}Kontrollpunkt

STR_LAI_WATER_DESCRIPTION_WATER                                 :Vann
STR_LAI_WATER_DESCRIPTION_CANAL                                 :Kanal
STR_LAI_WATER_DESCRIPTION_LOCK                                  :Sluse
STR_LAI_WATER_DESCRIPTION_RIVER                                 :Elv
STR_LAI_WATER_DESCRIPTION_COAST_OR_RIVERBANK                    :Kyst eller elvebredd
STR_LAI_WATER_DESCRIPTION_SHIP_DEPOT                            :Skipsdokk

# Industries come directly from their industry names

STR_LAI_TUNNEL_DESCRIPTION_RAILROAD                             :Jernbanetunnel
STR_LAI_TUNNEL_DESCRIPTION_ROAD                                 :Veitunnel

STR_LAI_BRIDGE_DESCRIPTION_RAIL_SUSPENSION_STEEL                :Hengebro av stål (jernbane)
STR_LAI_BRIDGE_DESCRIPTION_RAIL_GIRDER_STEEL                    :Bjelkebro av stål (jernbane)
STR_LAI_BRIDGE_DESCRIPTION_RAIL_CANTILEVER_STEEL                :Frittbærende bro av stål (jernbane)
STR_LAI_BRIDGE_DESCRIPTION_RAIL_SUSPENSION_CONCRETE             :Hengebro av armert betong (jernbane)
STR_LAI_BRIDGE_DESCRIPTION_RAIL_WOODEN                          :Trebro (jernbane)
STR_LAI_BRIDGE_DESCRIPTION_RAIL_CONCRETE                        :Betongbro (jernbane)
STR_LAI_BRIDGE_DESCRIPTION_RAIL_TUBULAR_STEEL                   :Hvelvbro (jernbane)

STR_LAI_BRIDGE_DESCRIPTION_ROAD_SUSPENSION_STEEL                :Hengebro av stål (vei)
STR_LAI_BRIDGE_DESCRIPTION_ROAD_GIRDER_STEEL                    :Bjelkebro av stål (vei)
STR_LAI_BRIDGE_DESCRIPTION_ROAD_CANTILEVER_STEEL                :Frittbærende bro av stål (vei)
STR_LAI_BRIDGE_DESCRIPTION_ROAD_SUSPENSION_CONCRETE             :Hengebro av armert betong (vei)
STR_LAI_BRIDGE_DESCRIPTION_ROAD_WOODEN                          :Trebro (vei)
STR_LAI_BRIDGE_DESCRIPTION_ROAD_CONCRETE                        :Betongbro (vei)
STR_LAI_BRIDGE_DESCRIPTION_ROAD_TUBULAR_STEEL                   :Hvelvbro (vei)

STR_LAI_BRIDGE_DESCRIPTION_AQUEDUCT                             :Akvedukt

STR_LAI_OBJECT_DESCRIPTION_TRANSMITTER                          :Radiosender
STR_LAI_OBJECT_DESCRIPTION_LIGHTHOUSE                           :Fyrtårn
STR_LAI_OBJECT_DESCRIPTION_COMPANY_HEADQUARTERS                 :Firmaets hovedkontor
STR_LAI_OBJECT_DESCRIPTION_COMPANY_OWNED_LAND                   :Firma-eid landområde

# About OpenTTD window
STR_ABOUT_OPENTTD                                               :{WHITE}Om OpenTTD
STR_ABOUT_ORIGINAL_COPYRIGHT                                    :{BLACK}Opprinnelig opphavsbeskyttet {COPYRIGHT} 1995 Chris Sawyer, Alle rettigheter reservert
STR_ABOUT_VERSION                                               :{BLACK}OpenTTD versjon {REV}
STR_ABOUT_COPYRIGHT_OPENTTD                                     :{BLACK}OpenTTD {COPYRIGHT} 2002-2015 OpenTTD-teamet

# Save/load game/scenario
STR_SAVELOAD_SAVE_CAPTION                                       :{WHITE}Lagre spill
STR_SAVELOAD_LOAD_CAPTION                                       :{WHITE}Last inn spill
STR_SAVELOAD_SAVE_SCENARIO                                      :{WHITE}Lagre scenario
STR_SAVELOAD_LOAD_SCENARIO                                      :{WHITE}Last inn scenario
STR_SAVELOAD_LOAD_HEIGHTMAP                                     :{WHITE}Last inn høydekart
STR_SAVELOAD_SAVE_HEIGHTMAP                                     :{WHITE}Lagre høydekart
STR_SAVELOAD_HOME_BUTTON                                        :{BLACK}Klikk her for å komme til standardmappen for lagring og innlasting
STR_SAVELOAD_BYTES_FREE                                         :{BLACK}{BYTES} ledig
STR_SAVELOAD_LIST_TOOLTIP                                       :{BLACK}Liste over disker, mapper og lagrede spill
STR_SAVELOAD_EDITBOX_TOOLTIP                                    :{BLACK}Gjeldende navn for valgt lagret spill
STR_SAVELOAD_DELETE_BUTTON                                      :{BLACK}Slett
STR_SAVELOAD_DELETE_TOOLTIP                                     :{BLACK}Slett valgte lagrede spill
STR_SAVELOAD_SAVE_BUTTON                                        :{BLACK}Lagre
STR_SAVELOAD_SAVE_TOOLTIP                                       :{BLACK}Lagre gjeldende spill ved å bruke navnet som er valgt
STR_SAVELOAD_LOAD_BUTTON                                        :{BLACK}Last inn
STR_SAVELOAD_LOAD_TOOLTIP                                       :{BLACK}Last inn det valgte spillet
STR_SAVELOAD_LOAD_HEIGHTMAP_TOOLTIP                             :{BLACK}Last inn det valgte høydekartet
STR_SAVELOAD_DETAIL_CAPTION                                     :{BLACK}Spilldetaljer
STR_SAVELOAD_DETAIL_NOT_AVAILABLE                               :{BLACK}Ingen informasjon tilgjengelig.
STR_SAVELOAD_DETAIL_COMPANY_INDEX                               :{SILVER}{COMMA}: {WHITE}{STRING}
STR_SAVELOAD_DETAIL_GRFSTATUS                                   :{SILVER}NewGRF: {WHITE}{STRING}

STR_SAVELOAD_OSKTITLE                                           :{BLACK}Skriv inn et navn på spillet som skal lagres

# World generation
STR_MAPGEN_WORLD_GENERATION_CAPTION                             :{WHITE}Generer en verden
STR_MAPGEN_MAPSIZE                                              :{BLACK}Kartstørrelse:
STR_MAPGEN_MAPSIZE_TOOLTIP                                      :{BLACK}Velg størrelsen på kartet i ruter. Antall tilgjengelige ruter vil være litt mindre
STR_MAPGEN_BY                                                   :{BLACK}*
STR_MAPGEN_NUMBER_OF_TOWNS                                      :{BLACK}Antall byer:
STR_MAPGEN_DATE                                                 :{BLACK}Dato:
STR_MAPGEN_NUMBER_OF_INDUSTRIES                                 :{BLACK}Antall industrier:
STR_MAPGEN_MAX_HEIGHTLEVEL                                      :{BLACK}Maksimal karthøyde:
STR_MAPGEN_MAX_HEIGHTLEVEL_UP                                   :{BLACK}Øk den maksimale fjellhøyden på kartet med én
STR_MAPGEN_MAX_HEIGHTLEVEL_DOWN                                 :{BLACK}Redusér den maksimale fjellhøyden på kartet med én
STR_MAPGEN_SNOW_LINE_HEIGHT                                     :{BLACK}Høyde på snøgrensen:
STR_MAPGEN_SNOW_LINE_UP                                         :{BLACK}Flytt høyden på snøgrensen ett hakk opp
STR_MAPGEN_SNOW_LINE_DOWN                                       :{BLACK}Flytt høyden på snøgrensen ett hakk ned
STR_MAPGEN_LAND_GENERATOR                                       :{BLACK}Landskapsgenerator
STR_MAPGEN_TREE_PLACER                                          :{BLACK}Trealgoritme:
STR_MAPGEN_TERRAIN_TYPE                                         :{BLACK}Terrengtype:
STR_MAPGEN_QUANTITY_OF_SEA_LAKES                                :{BLACK}Havnivå:
STR_MAPGEN_QUANTITY_OF_RIVERS                                   :{BLACK}Elver:
STR_MAPGEN_SMOOTHNESS                                           :{BLACK}Jevnhet:
STR_MAPGEN_VARIETY                                              :{BLACK}Variasjonsspredning:
STR_MAPGEN_GENERATE                                             :{WHITE}Generer

# Strings for map borders at game generation
STR_MAPGEN_BORDER_TYPE                                          :{BLACK}Kartkanter:
STR_MAPGEN_NORTHWEST                                            :{BLACK}Nordvest
STR_MAPGEN_NORTHEAST                                            :{BLACK}Nordøst
STR_MAPGEN_SOUTHEAST                                            :{BLACK}Sørøst
STR_MAPGEN_SOUTHWEST                                            :{BLACK}Sørvest
STR_MAPGEN_BORDER_FREEFORM                                      :{BLACK}Frihånds
STR_MAPGEN_BORDER_WATER                                         :{BLACK}Sjø
STR_MAPGEN_BORDER_RANDOM                                        :{BLACK}Tilfeldig
STR_MAPGEN_BORDER_RANDOMIZE                                     :{BLACK}Tilfeldig
STR_MAPGEN_BORDER_MANUAL                                        :{BLACK}Manuell

STR_MAPGEN_HEIGHTMAP_ROTATION                                   :{BLACK}Høydekartrotering:
STR_MAPGEN_HEIGHTMAP_NAME                                       :{BLACK}Høydekartnavn:
STR_MAPGEN_HEIGHTMAP_SIZE_LABEL                                 :{BLACK}Størrelse:
STR_MAPGEN_HEIGHTMAP_SIZE                                       :{ORANGE}{NUM} x {NUM}

STR_MAPGEN_MAX_HEIGHTLEVEL_QUERY_CAPT                           :{WHITE}Endre maksimal karthøyde
STR_MAPGEN_SNOW_LINE_QUERY_CAPT                                 :{WHITE}Endre høyden på snøgrensen
STR_MAPGEN_START_DATE_QUERY_CAPT                                :{WHITE}Endre startår

# SE Map generation
STR_SE_MAPGEN_CAPTION                                           :{WHITE}Scenariotype
STR_SE_MAPGEN_FLAT_WORLD                                        :{WHITE}Flatt land
STR_SE_MAPGEN_FLAT_WORLD_TOOLTIP                                :{BLACK}Generer et flatt landskap
STR_SE_MAPGEN_RANDOM_LAND                                       :{WHITE}Tilfeldig landskap
STR_SE_MAPGEN_FLAT_WORLD_HEIGHT                                 :{BLACK}Høyde på flatt land:
STR_SE_MAPGEN_FLAT_WORLD_HEIGHT_DOWN                            :{BLACK}Flytt høyden på flatt land ett nivå ned
STR_SE_MAPGEN_FLAT_WORLD_HEIGHT_UP                              :{BLACK}Flytt høyden på flatt land ett nivå opp

STR_SE_MAPGEN_FLAT_WORLD_HEIGHT_QUERY_CAPT                      :{WHITE}Endre høyden på flatt land

# Map generation progress
STR_GENERATION_WORLD                                            :{WHITE}Genererer verden...
STR_GENERATION_ABORT                                            :{BLACK}Avbryt
STR_GENERATION_ABORT_CAPTION                                    :{WHITE}Avbryt verdensgenerering
STR_GENERATION_ABORT_MESSAGE                                    :{YELLOW}Vil du virkelig avbryte verdensgenereringen?
STR_GENERATION_PROGRESS                                         :{WHITE}{NUM}{NBSP}% ferdig
STR_GENERATION_PROGRESS_NUM                                     :{BLACK}{NUM} / {NUM}
STR_GENERATION_WORLD_GENERATION                                 :{BLACK}Generer en verden
STR_GENERATION_RIVER_GENERATION                                 :{BLACK}Skap elver
STR_GENERATION_TREE_GENERATION                                  :{BLACK}Tregenerering
STR_GENERATION_OBJECT_GENERATION                                :{BLACK}Objekt-generering
STR_GENERATION_CLEARING_TILES                                   :{BLACK}Generering av ulendt og steinete område
STR_GENERATION_SETTINGUP_GAME                                   :{BLACK}Klargjør spillet
STR_GENERATION_PREPARING_TILELOOP                               :{BLACK}Kjører rute-løkke
STR_GENERATION_PREPARING_SCRIPT                                 :{BLACK}Kjører skript
STR_GENERATION_PREPARING_GAME                                   :{BLACK}Gjør klart spillet

# NewGRF settings
STR_NEWGRF_SETTINGS_CAPTION                                     :{WHITE}Innstillinger for NewGRF
STR_NEWGRF_SETTINGS_INFO_TITLE                                  :{WHITE}Detaljert NewGRF-informasjon
STR_NEWGRF_SETTINGS_ACTIVE_LIST                                 :{WHITE}Aktive NewGRF-filer
STR_NEWGRF_SETTINGS_INACTIVE_LIST                               :{WHITE}Inaktive NewGRF-filer
STR_NEWGRF_SETTINGS_SELECT_PRESET                               :{ORANGE}Velg forhåndsoppsett:
STR_NEWGRF_FILTER_TITLE                                         :{ORANGE}Søkefilter:
STR_NEWGRF_SETTINGS_PRESET_LIST_TOOLTIP                         :{BLACK}Last inn valgte forhåndsoppsett
STR_NEWGRF_SETTINGS_PRESET_SAVE                                 :{BLACK}Lagre forhåndsoppsettet
STR_NEWGRF_SETTINGS_PRESET_SAVE_TOOLTIP                         :{BLACK}Lagre den nåværende listen som et forhåndsoppsett
STR_NEWGRF_SETTINGS_PRESET_SAVE_QUERY                           :{BLACK}Skriv inn et navn på forhåndsoppsettet
STR_NEWGRF_SETTINGS_PRESET_DELETE                               :{BLACK}Slett forhåndsoppsettet
STR_NEWGRF_SETTINGS_PRESET_DELETE_TOOLTIP                       :{BLACK}Slett det valgte forhåndsoppsettet
STR_NEWGRF_SETTINGS_ADD                                         :{BLACK}Legg til
STR_NEWGRF_SETTINGS_ADD_FILE_TOOLTIP                            :{BLACK}Legg til den valgte NewGRF-filen i din konfigurasjon
STR_NEWGRF_SETTINGS_RESCAN_FILES                                :{BLACK}Skann filer på nytt
STR_NEWGRF_SETTINGS_RESCAN_FILES_TOOLTIP                        :{BLACK}Oppdater listen over tilgjengelige NewGRF-filer
STR_NEWGRF_SETTINGS_REMOVE                                      :{BLACK}Fjern
STR_NEWGRF_SETTINGS_REMOVE_TOOLTIP                              :{BLACK}Fjern den valgte NewGRF-filen fra listen
STR_NEWGRF_SETTINGS_MOVEUP                                      :{BLACK}Flytt opp
STR_NEWGRF_SETTINGS_MOVEUP_TOOLTIP                              :{BLACK}Flytt den valgte NewGRF-filen oppover listen
STR_NEWGRF_SETTINGS_MOVEDOWN                                    :{BLACK}Flytt ned
STR_NEWGRF_SETTINGS_MOVEDOWN_TOOLTIP                            :{BLACK}Flytt den valgte NewGRF-filen nedover listen
STR_NEWGRF_SETTINGS_UPGRADE                                     :{BLACK}Oppgrader
STR_NEWGRF_SETTINGS_UPGRADE_TOOLTIP                             :{BLACK}Oppgrader NewGRF-filene der du har en nyere versjon installert
STR_NEWGRF_SETTINGS_FILE_TOOLTIP                                :{BLACK}En liste over NewGRF-filene som er installert.

STR_NEWGRF_SETTINGS_SET_PARAMETERS                              :{BLACK}Sett parametre
STR_NEWGRF_SETTINGS_SHOW_PARAMETERS                             :{BLACK}Vis parametre
STR_NEWGRF_SETTINGS_TOGGLE_PALETTE                              :{BLACK}Endre palett
STR_NEWGRF_SETTINGS_TOGGLE_PALETTE_TOOLTIP                      :{BLACK}Endre paletten på valgte NewGRF.{}Gjør dette når grafikken fra denne NewGRFen ser rosa ut i spillet
STR_NEWGRF_SETTINGS_APPLY_CHANGES                               :{BLACK}Bruk endringene

STR_NEWGRF_SETTINGS_FIND_MISSING_CONTENT_BUTTON                 :{BLACK}Finn manglende innhold på nettet
STR_NEWGRF_SETTINGS_FIND_MISSING_CONTENT_TOOLTIP                :{BLACK}Sjekk om manglende innhold kan bli funnet på nettet

STR_NEWGRF_SETTINGS_FILENAME                                    :{BLACK}Filnavn: {SILVER}{STRING}
STR_NEWGRF_SETTINGS_GRF_ID                                      :{BLACK}GRF-ID: {SILVER}{STRING}
STR_NEWGRF_SETTINGS_VERSION                                     :{BLACK}Versjon: {SILVER}{NUM}
STR_NEWGRF_SETTINGS_MIN_VERSION                                 :{BLACK}Min. kompatibel versjon: {SILVER}{NUM}
STR_NEWGRF_SETTINGS_MD5SUM                                      :{BLACK}MD5sum: {SILVER}{STRING}
STR_NEWGRF_SETTINGS_PALETTE                                     :{BLACK}Palett: {SILVER}{STRING}
STR_NEWGRF_SETTINGS_PARAMETER                                   :{BLACK}Parametre: {SILVER}{STRING}

STR_NEWGRF_SETTINGS_NO_INFO                                     :{BLACK}Ingen informasjon tilgjengelig
STR_NEWGRF_SETTINGS_NOT_FOUND                                   :{RED}Matchende fil ble ikke funnet
STR_NEWGRF_SETTINGS_DISABLED                                    :{RED}Deaktivert
STR_NEWGRF_SETTINGS_INCOMPATIBLE                                :{RED}Inkompatibel med denne versjonen av OpenTTD

# NewGRF save preset window
STR_SAVE_PRESET_CAPTION                                         :{WHITE}Lagre forhåndsinnstilling
STR_SAVE_PRESET_LIST_TOOLTIP                                    :{BLACK}Liste over tilgjengelige forhåndsinnstillinger. Velg en for å kopiere den til det lagrede navnet nedenfor
STR_SAVE_PRESET_TITLE                                           :{BLACK}Skriv inn et navn for forhåndsinnstillingen
STR_SAVE_PRESET_EDITBOX_TOOLTIP                                 :{BLACK}Valgt navn for forhåndsinnstillingen som skal lagres
STR_SAVE_PRESET_CANCEL                                          :{BLACK}Avbryt
STR_SAVE_PRESET_CANCEL_TOOLTIP                                  :{BLACK}Ikke forandre forhåndsinnstillingen
STR_SAVE_PRESET_SAVE                                            :{BLACK}Lagre
STR_SAVE_PRESET_SAVE_TOOLTIP                                    :{BLACK}Lagre forhåndsinnstillingen med det valgte navnet

# NewGRF parameters window
STR_NEWGRF_PARAMETERS_CAPTION                                   :{WHITE}Forandre NewGRF-parametre
STR_NEWGRF_PARAMETERS_CLOSE                                     :{BLACK}Lukk
STR_NEWGRF_PARAMETERS_RESET                                     :{BLACK}Tilbakestill
STR_NEWGRF_PARAMETERS_RESET_TOOLTIP                             :{BLACK}Sett alle parametere til standardverdi
STR_NEWGRF_PARAMETERS_DEFAULT_NAME                              :Parameter {NUM}
STR_NEWGRF_PARAMETERS_SETTING                                   :{STRING}: {ORANGE}{STRING}
STR_NEWGRF_PARAMETERS_NUM_PARAM                                 :{LTBLUE}Antall parametere: {ORANGE}{NUM}

# NewGRF inspect window
STR_NEWGRF_INSPECT_CAPTION                                      :{WHITE}Inspiser - {STRING}
STR_NEWGRF_INSPECT_PARENT_BUTTON                                :{BLACK}Eier
STR_NEWGRF_INSPECT_PARENT_TOOLTIP                               :{BLACK}Inspiser objektet til eiervisningen

STR_NEWGRF_INSPECT_CAPTION_OBJECT_AT                            :{STRING} ved {HEX}
STR_NEWGRF_INSPECT_CAPTION_OBJECT_AT_OBJECT                     :Objekt
STR_NEWGRF_INSPECT_CAPTION_OBJECT_AT_RAIL_TYPE                  :Jernbanetype

STR_NEWGRF_INSPECT_QUERY_CAPTION                                :{WHITE}NewGRF-variabel 60+x parameter (heksadesimal)

# Sprite aligner window
STR_SPRITE_ALIGNER_CAPTION                                      :{WHITE}Forskyver sprite {COMMA} ({STRING})
STR_SPRITE_ALIGNER_NEXT_BUTTON                                  :{BLACK}Neste sprite
STR_SPRITE_ALIGNER_NEXT_TOOLTIP                                 :{BLACK}Fortsett til neste normale sprite og hopp over enhver pseudo-/omfargings-/skrifttype- sprite, samt start om ved begynnelsen
STR_SPRITE_ALIGNER_GOTO_BUTTON                                  :{BLACK}Gå til sprite
STR_SPRITE_ALIGNER_GOTO_TOOLTIP                                 :{BLACK}Gå til gitt sprite. Hvis spriten ikke er en normal sprite, fortsett til neste normale sprite
STR_SPRITE_ALIGNER_PREVIOUS_BUTTON                              :{BLACK}Forrige sprite
STR_SPRITE_ALIGNER_PREVIOUS_TOOLTIP                             :{BLACK}Fortsett til forrige normale sprite og hopp over enhver pseudo-/omfargings-/skrifttype- sprite, samt start om ved begynnelsen
STR_SPRITE_ALIGNER_SPRITE_TOOLTIP                               :{BLACK}Forhåndsvisning av valgt sprite. Innrettingen ignoreres når spriten tegnes
STR_SPRITE_ALIGNER_MOVE_TOOLTIP                                 :{BLACK}Flytt på spriten for å endre X- og Y-forskyvningene
STR_SPRITE_ALIGNER_RESET_BUTTON                                 :{BLACK}Tilbakestill relativt
STR_SPRITE_ALIGNER_RESET_TOOLTIP                                :{BLACK}Nullstill de nåværende relative forskyvningene
STR_SPRITE_ALIGNER_OFFSETS_ABS                                  :{BLACK}X forskyvning: {NUM}, Y forskyvning: {NUM} (Absolutt)
STR_SPRITE_ALIGNER_OFFSETS_REL                                  :{BLACK}X forskyvning: {NUM}, Y forskyvning: {NUM} (Relativt)
STR_SPRITE_ALIGNER_PICKER_BUTTON                                :{BLACK}Velg en sprite
STR_SPRITE_ALIGNER_PICKER_TOOLTIP                               :{BLACK}Velg en sprite fra et vilkårlig sted på skjermen

STR_SPRITE_ALIGNER_GOTO_CAPTION                                 :{WHITE}Gå til sprite

# NewGRF (self) generated warnings/errors
STR_NEWGRF_ERROR_MSG_INFO                                       :{SILVER}{STRING}
STR_NEWGRF_ERROR_MSG_WARNING                                    :{RED}Advarsel: {SILVER}{STRING}
STR_NEWGRF_ERROR_MSG_ERROR                                      :{RED}Feil: {SILVER}{STRING}
STR_NEWGRF_ERROR_MSG_FATAL                                      :{RED}Fatal: {SILVER}{STRING}
STR_NEWGRF_ERROR_FATAL_POPUP                                    :{WHITE}En fatal NewGRF-feil har oppstått: {}{STRING}
STR_NEWGRF_ERROR_VERSION_NUMBER                                 :{1:STRING} virker ikke med TTDPatch-versjonen som er rapportert av OpenTTD
STR_NEWGRF_ERROR_DOS_OR_WINDOWS                                 :{1:STRING} er for versjon {STRING} av TTD
STR_NEWGRF_ERROR_UNSET_SWITCH                                   :{1:STRING} er laget for bruk med {STRING}
STR_NEWGRF_ERROR_INVALID_PARAMETER                              :Ugyldig parameter for {1:STRING}: parameter {STRING} ({NUM})
STR_NEWGRF_ERROR_LOAD_BEFORE                                    :{1:STRING} må lastes inn før {STRING}.
STR_NEWGRF_ERROR_LOAD_AFTER                                     :{1:STRING} må lastes inn etter {STRING}.
STR_NEWGRF_ERROR_OTTD_VERSION_NUMBER                            :{1:STRING} krever OpenTTD versjon {STRING} eller nyere
STR_NEWGRF_ERROR_AFTER_TRANSLATED_FILE                          :GRF-filen den var laget for å oversette
STR_NEWGRF_ERROR_TOO_MANY_NEWGRFS_LOADED                        :For mange NewGRF-er er innlastet
STR_NEWGRF_ERROR_STATIC_GRF_CAUSES_DESYNC                       :Å laste inn {1:STRING} som statisk NewGRF med {STRING} kan forårsake synkroniseringsfeil
STR_NEWGRF_ERROR_UNEXPECTED_SPRITE                              :Uventet sprite (figur {3:NUM})
STR_NEWGRF_ERROR_UNKNOWN_PROPERTY                               :Ukjent Handling 0 egenskap {4:HEX} (figur {3:NUM})
STR_NEWGRF_ERROR_INVALID_ID                                     :Forsøk på å bruke ugyldig ID (sprite {3:NUM})
STR_NEWGRF_ERROR_CORRUPT_SPRITE                                 :{YELLOW}{STRING} inneholder en ødelagt sprite. Alle ødelagte spriter blir vist som røde spørsmålstegn (?).
STR_NEWGRF_ERROR_MULTIPLE_ACTION_8                              :Inneholder flere Handling 8-oppføringer (figur {3:NUM})
STR_NEWGRF_ERROR_READ_BOUNDS                                    :Leste forbi slutten av pseudo-sprite (figur {3:NUM})
STR_NEWGRF_ERROR_MISSING_SPRITES                                :{WHITE}Det benyttede grafikksettet mangler en del spriter.{}Du må oppdatere grafikksettet.
STR_NEWGRF_ERROR_MISSING_SPRITES_UNSTABLE                       :{WHITE}Den benyttede grafikkpakken mangler en mengde bildeelementer.{}Du må oppdatere grafikkpakken.{}Siden du spiller en {YELLOW}utviklingsversjon av OpenTTD{WHITE}, kan det være at du også trenger en {YELLOW}utviklingsversjon av grafikkpakken{WHITE}
STR_NEWGRF_ERROR_GRM_FAILED                                     :Etterspurte GRF-ressurser ikke tilgjengelig (figur {3:NUM})
STR_NEWGRF_ERROR_FORCEFULLY_DISABLED                            :{1:STRING} ble deaktivert av {STRING}
STR_NEWGRF_ERROR_INVALID_SPRITE_LAYOUT                          :Ugyldig/ukjent sprite layout-format (figur {3:NUM})

# NewGRF related 'general' warnings
STR_NEWGRF_POPUP_CAUTION_CAPTION                                :{WHITE}Advarsel!
STR_NEWGRF_CONFIRMATION_TEXT                                    :{YELLOW}Du er i ferd med å gjøre forandringer i et kjørende spill. Dette kan krasje OpenTTD. Ikke send inn bug-rapporter om slike feil.{}Er du helt sikker på at du vil gjøre dette?

STR_NEWGRF_DUPLICATE_GRFID                                      :{WHITE}Kan ikke legge til fil: GRF ID finnes allerede
STR_NEWGRF_COMPATIBLE_LOADED                                    :{ORANGE}Matchende fil ble ikke funnet (kompatibel GRF-fil lastet inn)
STR_NEWGRF_TOO_MANY_NEWGRFS                                     :{WHITE}Kan ikke legge til fil: Maksgrense nådd for NewGRF-filer

STR_NEWGRF_COMPATIBLE_LOAD_WARNING                              :{WHITE}Kompatibel GRF(er) lastet for manglende filer
STR_NEWGRF_DISABLED_WARNING                                     :{WHITE}Manglende GRF-fil(er) har blitt deaktivert
STR_NEWGRF_UNPAUSE_WARNING_TITLE                                :{YELLOW}Mangler GRF-fil(er)
STR_NEWGRF_UNPAUSE_WARNING                                      :{WHITE}Å slå av pause kan medføre at OpenTTD krasjer. Ikke rapporter feil for etterfølgende krasjer.{}Er du sikker på at du vil slå av pause?

# NewGRF status
STR_NEWGRF_LIST_NONE                                            :Ingen
STR_NEWGRF_LIST_ALL_FOUND                                       :Alle filer tilstede
STR_NEWGRF_LIST_COMPATIBLE                                      :{YELLOW}Fant kompatible filer
STR_NEWGRF_LIST_MISSING                                         :{RED}Manglende filer

# NewGRF 'it's broken' warnings
STR_NEWGRF_BROKEN                                               :{WHITE}Atferden til NewGRF '{STRING}' vil trolig forårsake synkroniseringsfeil og/eller krasj.
STR_NEWGRF_BROKEN_POWERED_WAGON                                 :{WHITE}Det endret maskinvogn-tilstand for '{1:ENGINE}' mens det er utenfor en togstall.
STR_NEWGRF_BROKEN_VEHICLE_LENGTH                                :{WHITE}Det endret kjøretøylengde for '{1:ENGINE}' når utenfor en togstall.
STR_NEWGRF_BROKEN_CAPACITY                                      :{WHITE} Det endret kjøretøykapasitet for '{1:ENGINE}' når ikke i et depot eller under ombygging
STR_BROKEN_VEHICLE_LENGTH                                       :{WHITE}Tog '{VEHICLE}' tilhørende '{COMPANY}' har ugyldig lengde. Dette skyldes trolig problemer med NewGRF-er. Spillet kan bli usynkronisert eller krasje.

STR_NEWGRF_BUGGY                                                :{WHITE}NewGRF '{0:STRING}' gir feilaktig informasjon.
STR_NEWGRF_BUGGY_ARTICULATED_CARGO                              :{WHITE}Vare-/ombyggingsinformasjon for '{1:ENGINE}' er forskjellig fra kjøpelisten etter konstruksjonen. Dette kan resultere i at autofornying ikke fungerer på riktig måte.
STR_NEWGRF_BUGGY_ENDLESS_PRODUCTION_CALLBACK                    :{WHITE}'{1:STRING}' forårsaket en uendelig løkke i produksjonstilbakekallet.
STR_NEWGRF_BUGGY_UNKNOWN_CALLBACK_RESULT                        :{WHITE}Tilbakekall {1:HEX} rapporterte ukjent/ugyldig resultat {2:HEX}

# 'User removed essential NewGRFs'-placeholders for stuff without specs
STR_NEWGRF_INVALID_CARGO                                        :<invalid cargo>
STR_NEWGRF_INVALID_CARGO_ABBREV                                 :??
STR_NEWGRF_INVALID_CARGO_QUANTITY                               :{COMMA} med <invalid cargo>
STR_NEWGRF_INVALID_ENGINE                                       :<invalid vehicle model>
STR_NEWGRF_INVALID_INDUSTRYTYPE                                 :<invalid industry>

# Placeholders for other invalid stuff, e.g. vehicles that have gone (Game Script).
STR_INVALID_VEHICLE                                             :<ugyldig kjøretøy>

# NewGRF scanning window
STR_NEWGRF_SCAN_CAPTION                                         :{WHITE}Skanner NewGRFer
STR_NEWGRF_SCAN_MESSAGE                                         :{BLACK}Skanner NewGRFer. Avhengig av mengde kan dette ta litt tid...
STR_NEWGRF_SCAN_STATUS                                          :{BLACK}{NUM} NewGRF{P "" er} skannet, av totalt {NUM}.
STR_NEWGRF_SCAN_ARCHIVES                                        :Skanner etter arkiv

# Sign list window
STR_SIGN_LIST_CAPTION                                           :{WHITE}Skiltliste - {COMMA} skilt
STR_SIGN_LIST_MATCH_CASE                                        :{BLACK}Skriftformgjenkjennelse
STR_SIGN_LIST_MATCH_CASE_TOOLTIP                                :{BLACK}Veksle mellom skriftformgjenkjennelse ved sammenligning av skiltnavn mot filterstrengen

# Sign window
STR_EDIT_SIGN_CAPTION                                           :{WHITE}Skriv inn skilttekst
STR_EDIT_SIGN_NEXT_SIGN_TOOLTIP                                 :{BLACK}Gå til neste skilt
STR_EDIT_SIGN_PREVIOUS_SIGN_TOOLTIP                             :{BLACK}Gå til forrige skilt

STR_EDIT_SIGN_SIGN_OSKTITLE                                     :{BLACK}Skriv inn et navn på skiltet

# Town directory window
STR_TOWN_DIRECTORY_CAPTION                                      :{WHITE}Byer
STR_TOWN_DIRECTORY_NONE                                         :{ORANGE}- Ingen -
STR_TOWN_DIRECTORY_TOWN                                         :{ORANGE}{TOWN}{BLACK} ({COMMA})
STR_TOWN_DIRECTORY_LIST_TOOLTIP                                 :{BLACK}Bynavn - klikk på navnet for å gå til byen. Ctrl+klikk åpner et nytt tilleggsvindu over byen
STR_TOWN_POPULATION                                             :{BLACK}Verdensbefolkning: {COMMA}

# Town view window
STR_TOWN_VIEW_TOWN_CAPTION                                      :{WHITE}{TOWN}
STR_TOWN_VIEW_CITY_CAPTION                                      :{WHITE}{TOWN} (By)
STR_TOWN_VIEW_POPULATION_HOUSES                                 :{BLACK}Innbyggertall: {ORANGE}{COMMA}{BLACK}  Antall hus: {ORANGE}{COMMA}
STR_TOWN_VIEW_PASSENGERS_LAST_MONTH_MAX                         :{BLACK}Passasjerer forrige måned: {ORANGE}{COMMA}{BLACK}  maks: {ORANGE}{COMMA}
STR_TOWN_VIEW_MAIL_LAST_MONTH_MAX                               :{BLACK}Post forrige måned: {ORANGE}{COMMA}{BLACK}  maks: {ORANGE}{COMMA}
STR_TOWN_VIEW_CARGO_FOR_TOWNGROWTH                              :{BLACK}Varebehov for byvekst:
STR_TOWN_VIEW_CARGO_FOR_TOWNGROWTH_REQUIRED_GENERAL             :{ORANGE}{STRING}{RED} påkrevd
STR_TOWN_VIEW_CARGO_FOR_TOWNGROWTH_REQUIRED_WINTER              :{ORANGE}{STRING}{BLACK} nødvendig om vinteren
STR_TOWN_VIEW_CARGO_FOR_TOWNGROWTH_DELIVERED_GENERAL            :{ORANGE}{STRING}{GREEN} levert
STR_TOWN_VIEW_CARGO_FOR_TOWNGROWTH_REQUIRED                     :{ORANGE}{CARGO_TINY} / {CARGO_LONG}{RED} (fortsatt nødvendig)
STR_TOWN_VIEW_CARGO_FOR_TOWNGROWTH_DELIVERED                    :{ORANGE}{CARGO_TINY} / {CARGO_LONG}{GREEN} (levert)
STR_TOWN_VIEW_TOWN_GROWS_EVERY                                  :{BLACK}Byen vokser hver {ORANGE}{COMMA}{BLACK}{NBSP}dag{P "" s}
STR_TOWN_VIEW_TOWN_GROWS_EVERY_FUNDED                           :{BLACK}Byen vokser hver {ORANGE}{COMMA}{BLACK}{NBSP}dag{P "" s} (finansiert)
STR_TOWN_VIEW_TOWN_GROW_STOPPED                                 :{BLACK}Byen vokser {RED}ikke{BLACK}
STR_TOWN_VIEW_NOISE_IN_TOWN                                     :{BLACK}Flystøy: {ORANGE}{COMMA}{BLACK}  støygrense: {ORANGE}{COMMA}
STR_TOWN_VIEW_CENTER_TOOLTIP                                    :{BLACK}Gå til by. Ctrl+klikk åpner et nytt tilleggsvindu over byen
STR_TOWN_VIEW_LOCAL_AUTHORITY_BUTTON                            :{BLACK}Bystyre
STR_TOWN_VIEW_LOCAL_AUTHORITY_TOOLTIP                           :{BLACK}Vis informasjon om bystyret
STR_TOWN_VIEW_RENAME_TOOLTIP                                    :{BLACK}Endre navn på byen

STR_TOWN_VIEW_EXPAND_BUTTON                                     :{BLACK}Utvid
STR_TOWN_VIEW_EXPAND_TOOLTIP                                    :{BLACK}Øk bystørrelse
STR_TOWN_VIEW_DELETE_BUTTON                                     :{BLACK}Slett
STR_TOWN_VIEW_DELETE_TOOLTIP                                    :{BLACK}Slett denne byen fullstendig

STR_TOWN_VIEW_RENAME_TOWN_BUTTON                                :Endre bynavnet

# Town local authority window
STR_LOCAL_AUTHORITY_CAPTION                                     :{WHITE}{TOWN}s bystyre
STR_LOCAL_AUTHORITY_COMPANY_RATINGS                             :{BLACK}Vurdering av transportfirma:
STR_LOCAL_AUTHORITY_COMPANY_RATING                              :{YELLOW}{COMPANY} {COMPANY_NUM}: {ORANGE}{STRING}
STR_LOCAL_AUTHORITY_ACTIONS_TITLE                               :{BLACK}Handlinger tilgjengelig:
STR_LOCAL_AUTHORITY_ACTIONS_TOOLTIP                             :{BLACK}Liste over ting som kan gjøres for/i byen - klikk på valg for mer informasjon
STR_LOCAL_AUTHORITY_DO_IT_BUTTON                                :{BLACK}Gjør det
STR_LOCAL_AUTHORITY_DO_IT_TOOLTIP                               :{BLACK}Utfør den merkede handlingen valgt i listen over

STR_LOCAL_AUTHORITY_ACTION_SMALL_ADVERTISING_CAMPAIGN           :Liten reklamekampanje
STR_LOCAL_AUTHORITY_ACTION_MEDIUM_ADVERTISING_CAMPAIGN          :Middels stor reklamekampanje
STR_LOCAL_AUTHORITY_ACTION_LARGE_ADVERTISING_CAMPAIGN           :Stor reklamekampanje
STR_LOCAL_AUTHORITY_ACTION_ROAD_RECONSTRUCTION                  :Finansier ombygging av byens veinett
STR_LOCAL_AUTHORITY_ACTION_STATUE_OF_COMPANY                    :Bygg statue av firmaets grunnlegger
STR_LOCAL_AUTHORITY_ACTION_NEW_BUILDINGS                        :Finansier nye bygninger
STR_LOCAL_AUTHORITY_ACTION_EXCLUSIVE_TRANSPORT                  :Kjøp eksklusive transportrettigheter
STR_LOCAL_AUTHORITY_ACTION_BRIBE                                :Bestikk bystyret

STR_LOCAL_AUTHORITY_ACTION_TOOLTIP_SMALL_ADVERTISING            :{YELLOW}Start en liten lokal reklamekampanje for å tiltrekke deg flere passasjerer og mer varer til dine transporttjenester.{}Kostnad: {CURRENCY_LONG}
STR_LOCAL_AUTHORITY_ACTION_TOOLTIP_MEDIUM_ADVERTISING           :{YELLOW}Start en middels stor lokal reklamekampanje for å tiltrekke deg flere passasjerer og mer varer til dine transporttjenester.{}Kostnad: {CURRENCY_LONG}
STR_LOCAL_AUTHORITY_ACTION_TOOLTIP_LARGE_ADVERTISING            :{YELLOW}Start en stor lokal reklamekampanje for å tiltrekke deg flere passasjerer og mer varer til dine transporttjenester.{}Kostnad: {CURRENCY_LONG}
STR_LOCAL_AUTHORITY_ACTION_TOOLTIP_ROAD_RECONSTRUCTION          :{YELLOW}Finansier ombygging av det lokale veinettet. Fører til betydelige veiforstyrrelser i opptil seks måneder.{}Kostnad: {CURRENCY_LONG}
STR_LOCAL_AUTHORITY_ACTION_TOOLTIP_STATUE_OF_COMPANY            :{YELLOW}Bygg en statue for å ære firmaet.{}Kostnad: {CURRENCY_LONG}
STR_LOCAL_AUTHORITY_ACTION_TOOLTIP_NEW_BUILDINGS                :{YELLOW}Finansier byggingen av nye kommersielle bygninger i byen.{}Kostnad: {CURRENCY_LONG}
STR_LOCAL_AUTHORITY_ACTION_TOOLTIP_EXCLUSIVE_TRANSPORT          :{YELLOW}Kjøp ett års ekslusive transportrettigheter i byen. Bystyret vil kun tillate passasjerer og varer å bruke dine transporttjenester.{}Kostnad: {CURRENCY_LONG}
STR_LOCAL_AUTHORITY_ACTION_TOOLTIP_BRIBE                        :{YELLOW}Du kan bestikke bystyret for å forbedre vurderingen av firmaet ditt, men du risikerer å bli bøtelagt hvis du blir oppdaget.{}Kostnad: {CURRENCY_LONG}

# Goal window
STR_GOALS_CAPTION                                               :{WHITE}{COMPANY} Målsetninger
STR_GOALS_SPECTATOR_CAPTION                                     :{WHITE}Globale mål
STR_GOALS_GLOBAL_TITLE                                          :{BLACK}Globale mål:
STR_GOALS_TEXT                                                  :{ORANGE}{STRING}
STR_GOALS_NONE                                                  :{ORANGE}- Ingen -
STR_GOALS_SPECTATOR_NONE                                        :{ORANGE}- Ikke relevant -
STR_GOALS_PROGRESS                                              :{ORANGE}{STRING}
STR_GOALS_PROGRESS_COMPLETE                                     :{GREEN}{STRING}
STR_GOALS_COMPANY_TITLE                                         :{BLACK}Firmaets mål:
STR_GOALS_TOOLTIP_CLICK_ON_SERVICE_TO_CENTER                    :{BLACK}klikk på mål for å gå til industri/by/rute . Ctrl+klikk åpner et nytt tilleggsvindu over industriens/byens/rutens beliggenhet

# Goal question window
STR_GOAL_QUESTION_CAPTION_QUESTION                              :Spørsmål
STR_GOAL_QUESTION_CAPTION_INFORMATION                           :Informasjon
STR_GOAL_QUESTION_CAPTION_WARNING                               :Advarsel
STR_GOAL_QUESTION_CAPTION_ERROR                                 :Feil

############ Start of Goal Question button list
STR_GOAL_QUESTION_BUTTON_CANCEL                                 :Avbryt
STR_GOAL_QUESTION_BUTTON_OK                                     :OK
STR_GOAL_QUESTION_BUTTON_NO                                     :Nei
STR_GOAL_QUESTION_BUTTON_YES                                    :Ja
STR_GOAL_QUESTION_BUTTON_DECLINE                                :Avslå
STR_GOAL_QUESTION_BUTTON_ACCEPT                                 :Godta
STR_GOAL_QUESTION_BUTTON_IGNORE                                 :Ignorer
STR_GOAL_QUESTION_BUTTON_RETRY                                  :Prøv igjen
STR_GOAL_QUESTION_BUTTON_PREVIOUS                               :Forrige
STR_GOAL_QUESTION_BUTTON_NEXT                                   :Neste
STR_GOAL_QUESTION_BUTTON_STOP                                   :Stopp
STR_GOAL_QUESTION_BUTTON_START                                  :Start
STR_GOAL_QUESTION_BUTTON_GO                                     :Kjør
STR_GOAL_QUESTION_BUTTON_CONTINUE                               :Fortsett
STR_GOAL_QUESTION_BUTTON_RESTART                                :Start på nytt
STR_GOAL_QUESTION_BUTTON_POSTPONE                               :Utsett
STR_GOAL_QUESTION_BUTTON_SURRENDER                              :Gi opp
STR_GOAL_QUESTION_BUTTON_CLOSE                                  :Lukk
############ End of Goal Question button list

# Subsidies window
STR_SUBSIDIES_CAPTION                                           :{WHITE}Subsidier
STR_SUBSIDIES_OFFERED_TITLE                                     :{BLACK}Subsidietilbud:
STR_SUBSIDIES_OFFERED_FROM_TO                                   :{ORANGE}{STRING} fra {STRING} til {STRING}{YELLOW} (innen {DATE_SHORT})
STR_SUBSIDIES_NONE                                              :{ORANGE}- Ingen -
STR_SUBSIDIES_SUBSIDISED_TITLE                                  :{BLACK}Tjenester som allerede subsidieres:
STR_SUBSIDIES_SUBSIDISED_FROM_TO                                :{ORANGE}{STRING} fra {STRING} til {STRING}{YELLOW} ({COMPANY}{YELLOW}, inntil {DATE_SHORT})
STR_SUBSIDIES_TOOLTIP_CLICK_ON_SERVICE_TO_CENTER                :{BLACK}Klikk for å gå til industri/by. Ctrl+klikk åpner et nytt tilleggsvindu over industrien/byen

# Story book window
STR_STORY_BOOK_CAPTION                                          :{WHITE}{COMPANY} Historiebok
STR_STORY_BOOK_SPECTATOR_CAPTION                                :{WHITE}Global historiebok
STR_STORY_BOOK_TITLE                                            :{YELLOW}{STRING}
STR_STORY_BOOK_GENERIC_PAGE_ITEM                                :Side {NUM}
STR_STORY_BOOK_SEL_PAGE_TOOLTIP                                 :{BLACK}Gå til en bestemt side ved å velge den i denne nedtrekkslisten.
STR_STORY_BOOK_PREV_PAGE                                        :{BLACK}Forrige
STR_STORY_BOOK_PREV_PAGE_TOOLTIP                                :{BLACK}Gå til forrige side
STR_STORY_BOOK_NEXT_PAGE                                        :{BLACK}Neste
STR_STORY_BOOK_NEXT_PAGE_TOOLTIP                                :{BLACK}Gå til neste side
STR_STORY_BOOK_INVALID_GOAL_REF                                 :{RED}Ugyldig mål-referanse

# Station list window
STR_STATION_LIST_TOOLTIP                                        :{BLACK}Stasjonsnavn - klikk på navnet for å gå til stasjonen. Ctrl+klikk åpner et nytt tilleggsvindu over stasjonen.
STR_STATION_LIST_USE_CTRL_TO_SELECT_MORE                        :{BLACK}Hold inne Ctrl for å velge flere
STR_STATION_LIST_CAPTION                                        :{WHITE}{COMPANY} - {COMMA} stasjon{P "" er}
STR_STATION_LIST_STATION                                        :{YELLOW}{STATION} {STATION_FEATURES}
STR_STATION_LIST_WAYPOINT                                       :{YELLOW}{WAYPOINT}
STR_STATION_LIST_NONE                                           :{YELLOW}- Ingen -
STR_STATION_LIST_SELECT_ALL_FACILITIES                          :{BLACK}Velg alle anlegg
STR_STATION_LIST_SELECT_ALL_TYPES                               :{BLACK}Velg alle varetyper (inkludert varer som ikke venter)
STR_STATION_LIST_NO_WAITING_CARGO                               :{BLACK}Ingen varetyper venter

# Station view window
STR_STATION_VIEW_CAPTION                                        :{WHITE}{STATION} {STATION_FEATURES}
STR_STATION_VIEW_WAITING_CARGO                                  :{WHITE}{CARGO_LONG}
STR_STATION_VIEW_EN_ROUTE_FROM                                  :{YELLOW}({CARGO_SHORT} på vei fra {STATION})
STR_STATION_VIEW_RESERVED                                       :{YELLOW}({CARGO_SHORT} reservert for lasting)

STR_STATION_VIEW_ACCEPTS_BUTTON                                 :{BLACK}Godtar
STR_STATION_VIEW_ACCEPTS_TOOLTIP                                :{BLACK}Vis liste over godtatte varer
STR_STATION_VIEW_ACCEPTS_CARGO                                  :{BLACK}Godtar: {WHITE}{CARGO_LIST}

STR_STATIOV_VIEW_EXCLUSIVE_RIGHTS_SELF                          :{BLACK}Denne stasjonen har eksklusive transportrettigheter i denne byen.
STR_STATIOV_VIEW_EXCLUSIVE_RIGHTS_COMPANY                       :{YELLOW}{COMPANY}{BLACK} kjøpte eksklusive transportrettigheter i denne byen.

STR_STATION_VIEW_RATINGS_BUTTON                                 :{BLACK}Vurderinger
STR_STATION_VIEW_RATINGS_TOOLTIP                                :{BLACK}Vis stasjonsvurdering
STR_STATION_VIEW_SUPPLY_RATINGS_TITLE                           :{BLACK}Månedlig forsyning og lokal rangering:
STR_STATION_VIEW_CARGO_SUPPLY_RATING                            :{WHITE}{STRING}: {YELLOW}{COMMA} / {STRING} ({COMMA}%)

STR_STATION_VIEW_GROUP                                          :{BLACK}Gruppér etter
STR_STATION_VIEW_WAITING_STATION                                :Stasjon: Venter på
STR_STATION_VIEW_WAITING_AMOUNT                                 :Beløp: Venter på
STR_STATION_VIEW_PLANNED_STATION                                :Stasjon: Planlagt
STR_STATION_VIEW_PLANNED_AMOUNT                                 :Beløp: Planlagt
STR_STATION_VIEW_FROM                                           :{YELLOW}{CARGO_SHORT} fra {STATION}
STR_STATION_VIEW_VIA                                            :{YELLOW}{CARGO_SHORT} via {STATION}
STR_STATION_VIEW_TO                                             :{YELLOW}{CARGO_SHORT} til {STATION}
STR_STATION_VIEW_FROM_ANY                                       :{RED}{CARGO_SHORT} fra ukjent stasjon
STR_STATION_VIEW_TO_ANY                                         :{RED}{CARGO_SHORT} til hvilken som helst stasjon
STR_STATION_VIEW_VIA_ANY                                        :{RED}{CARGO_SHORT} via hvilken som helst stasjon
STR_STATION_VIEW_FROM_HERE                                      :{GREEN}{CARGO_SHORT} fra denne stasjonen
STR_STATION_VIEW_VIA_HERE                                       :{GREEN}{CARGO_SHORT} stopper på denne stasjonen
STR_STATION_VIEW_TO_HERE                                        :{GREEN}{CARGO_SHORT} til denne stasjonen
STR_STATION_VIEW_NONSTOP                                        :{YELLOW}{CARGO_SHORT} non-stop

STR_STATION_VIEW_GROUP_S_V_D                                    :Utgangspunkt-Via-Destinasjon
STR_STATION_VIEW_GROUP_S_D_V                                    :Utgangspunkt-Destinasjon-Via
STR_STATION_VIEW_GROUP_V_S_D                                    :Via-Utgangspunkt-Destinasjon
STR_STATION_VIEW_GROUP_V_D_S                                    :Via-Destinasjon-Utgangspunkt
STR_STATION_VIEW_GROUP_D_S_V                                    :Destinasjon-Utgangspunkt-Via
STR_STATION_VIEW_GROUP_D_V_S                                    :Mål via kilde

############ range for rating starts
STR_CARGO_RATING_APPALLING                                      :Elendig
STR_CARGO_RATING_VERY_POOR                                      :Veldig dårlig
STR_CARGO_RATING_POOR                                           :Dårlig
STR_CARGO_RATING_MEDIOCRE                                       :Middelmådig
STR_CARGO_RATING_GOOD                                           :God
STR_CARGO_RATING_VERY_GOOD                                      :Veldig god
STR_CARGO_RATING_EXCELLENT                                      :Utmerket
STR_CARGO_RATING_OUTSTANDING                                    :Fremragende
############ range for rating ends

STR_STATION_VIEW_CENTER_TOOLTIP                                 :{BLACK}Gå til stasjon. Ctrl+klikk åpner et nytt tilleggsvindu over stasjonen
STR_STATION_VIEW_RENAME_TOOLTIP                                 :{BLACK}Endre stasjonens navn

STR_STATION_VIEW_SCHEDULED_TRAINS_TOOLTIP                       :{BLACK}Vis alle tog som har denne stasjonen på sin ruteplan
STR_STATION_VIEW_SCHEDULED_ROAD_VEHICLES_TOOLTIP                :{BLACK}Vis alle kjøretøy som har denne stasjonen på sin ruteplan
STR_STATION_VIEW_SCHEDULED_AIRCRAFT_TOOLTIP                     :{BLACK}Vis alle luftfartøy som har denne stasjonen på sin ruteplan
STR_STATION_VIEW_SCHEDULED_SHIPS_TOOLTIP                        :{BLACK}Vis alle skip som har denne stasjonen på sin ruteplan

STR_STATION_VIEW_RENAME_STATION_CAPTION                         :Endre navnet til stasjon/lasteterminal

STR_STATION_VIEW_CLOSE_AIRPORT                                  :{BLACK}Steng flyplass
STR_STATION_VIEW_CLOSE_AIRPORT_TOOLTIP                          :{BLACK}Hindre fly i å lande på denne flyplassen.

# Waypoint/buoy view window
STR_WAYPOINT_VIEW_CAPTION                                       :{WHITE}{WAYPOINT}
STR_WAYPOINT_VIEW_CENTER_TOOLTIP                                :{BLACK}Gå til kontrollpunkt. Ctrl+klikk åpner et nytt tilleggsvindu over kontrollpunktet
STR_WAYPOINT_VIEW_CHANGE_WAYPOINT_NAME                          :{BLACK}Endre kontrollpunktets navn
STR_BUOY_VIEW_CENTER_TOOLTIP                                    :{BLACK}Gå til bøye. Ctrl+klikk åpner et nytt tilleggsvindu over bøyen
STR_BUOY_VIEW_CHANGE_BUOY_NAME                                  :{BLACK}Endre navn på bøye

STR_EDIT_WAYPOINT_NAME                                          :{WHITE}Endre navn på kontrollpunkt

# Finances window
STR_FINANCES_CAPTION                                            :{WHITE}{COMPANY}s regnskap{BLACK}{COMPANY_NUM}
STR_FINANCES_EXPENDITURE_INCOME_TITLE                           :{WHITE}Utgifter/inntekter
STR_FINANCES_YEAR                                               :{WHITE}{NUM}
STR_FINANCES_SECTION_CONSTRUCTION                               :{GOLD}Konstruksjon
STR_FINANCES_SECTION_NEW_VEHICLES                               :{GOLD}Nye kjøretøy
STR_FINANCES_SECTION_TRAIN_RUNNING_COSTS                        :{GOLD}Driftskostnader for tog
STR_FINANCES_SECTION_ROAD_VEHICLE_RUNNING_COSTS                 :{GOLD}Driftskostnader for kjøretøy
STR_FINANCES_SECTION_AIRCRAFT_RUNNING_COSTS                     :{GOLD}Driftskostnader for luftfartøy
STR_FINANCES_SECTION_SHIP_RUNNING_COSTS                         :{GOLD}Driftskostnader for skip
STR_FINANCES_SECTION_PROPERTY_MAINTENANCE                       :{GOLD}Vedlikehold av eiendom
STR_FINANCES_SECTION_TRAIN_INCOME                               :{GOLD}Inntekter fra tog
STR_FINANCES_SECTION_ROAD_VEHICLE_INCOME                        :{GOLD}Inntekter fra kjøretøy
STR_FINANCES_SECTION_AIRCRAFT_INCOME                            :{GOLD}Inntekter fra luftfartøy
STR_FINANCES_SECTION_SHIP_INCOME                                :{GOLD}Inntekter fra skip
STR_FINANCES_SECTION_LOAN_INTEREST                              :{GOLD}Renter
STR_FINANCES_SECTION_OTHER                                      :{GOLD}Annet
STR_FINANCES_NEGATIVE_INCOME                                    :{BLACK}-{CURRENCY_LONG}
STR_FINANCES_POSITIVE_INCOME                                    :{BLACK}+{CURRENCY_LONG}
STR_FINANCES_TOTAL_CAPTION                                      :{WHITE}Totalt:
STR_FINANCES_BANK_BALANCE_TITLE                                 :{WHITE}Saldo
STR_FINANCES_LOAN_TITLE                                         :{WHITE}Lån
STR_FINANCES_MAX_LOAN                                           :{WHITE}Maks lån: {BLACK}{CURRENCY_LONG}
STR_FINANCES_TOTAL_CURRENCY                                     :{BLACK}{CURRENCY_LONG}
STR_FINANCES_BORROW_BUTTON                                      :{BLACK}Lån ({CURRENCY_LONG})
STR_FINANCES_BORROW_TOOLTIP                                     :{BLACK}Øk størrelsen på lånet. Ctrl+klikk tar opp maks lån
STR_FINANCES_REPAY_BUTTON                                       :{BLACK}Betal tilbake ({CURRENCY_LONG})
STR_FINANCES_REPAY_TOOLTIP                                      :{BLACK}Betal tilbake en del av lånet. Ctrl+klikk betaler ned så mye som mulig.
STR_FINANCES_INFRASTRUCTURE_BUTTON                              :{BLACK}Infrastruktur

# Company view
STR_COMPANY_VIEW_CAPTION                                        :{WHITE}{COMPANY} {BLACK}{COMPANY_NUM}
STR_COMPANY_VIEW_PRESIDENT_MANAGER_TITLE                        :{WHITE}{PRESIDENT_NAME}{}{GOLD}(Sjef)

STR_COMPANY_VIEW_INAUGURATED_TITLE                              :{GOLD}Grunnlagt: {WHITE}{NUM}
STR_COMPANY_VIEW_COLOUR_SCHEME_TITLE                            :{GOLD}Firmafarge:
STR_COMPANY_VIEW_VEHICLES_TITLE                                 :{GOLD}Kjøretøy:
STR_COMPANY_VIEW_TRAINS                                         :{WHITE}{COMMA} tog
STR_COMPANY_VIEW_ROAD_VEHICLES                                  :{WHITE}{COMMA} kjøretøy
STR_COMPANY_VIEW_AIRCRAFT                                       :{WHITE}{COMMA} luftfartøy
STR_COMPANY_VIEW_SHIPS                                          :{WHITE}{COMMA} skip
STR_COMPANY_VIEW_VEHICLES_NONE                                  :{WHITE}Ingen
STR_COMPANY_VIEW_COMPANY_VALUE                                  :{GOLD}Firmaverdi: {WHITE}{CURRENCY_LONG}
STR_COMPANY_VIEW_SHARES_OWNED_BY                                :{WHITE}({COMMA}{NBSP}% eies av {COMPANY})
STR_COMPANY_VIEW_INFRASTRUCTURE                                 :{GOLD}Infrastruktur:
STR_COMPANY_VIEW_INFRASTRUCTURE_RAIL                            :{WHITE}{COMMA} jernbanebit{P "" er}
STR_COMPANY_VIEW_INFRASTRUCTURE_ROAD                            :{WHITE}{COMMA} veibit{P "" er}
STR_COMPANY_VIEW_INFRASTRUCTURE_WATER                           :{WHITE}{COMMA} vannrute{P "" r}
STR_COMPANY_VIEW_INFRASTRUCTURE_STATION                         :{WHITE}{COMMA} stasjonsrute{P "" r}
STR_COMPANY_VIEW_INFRASTRUCTURE_AIRPORT                         :{WHITE}{COMMA} flyplass{P "" er}
STR_COMPANY_VIEW_INFRASTRUCTURE_NONE                            :{WHITE}Ingen

STR_COMPANY_VIEW_BUILD_HQ_BUTTON                                :{BLACK}Bygg firmaets hovedkontor
STR_COMPANY_VIEW_BUILD_HQ_TOOLTIP                               :{BLACK}Bygg firmaets hovedkontor
STR_COMPANY_VIEW_VIEW_HQ_BUTTON                                 :{BLACK}Se firmaets hovedkontor
STR_COMPANY_VIEW_VIEW_HQ_TOOLTIP                                :{BLACK}Vis firmaets hovedkontor
STR_COMPANY_VIEW_RELOCATE_HQ                                    :{BLACK}Flytt firmaets hovedkontor
STR_COMPANY_VIEW_RELOCATE_COMPANY_HEADQUARTERS                  :{BLACK}Gjenoppbygg (flytt) firmaets hovedkontor et annet sted til en kostnad av 1{NBSP}% av firmaverdien. Shift+klikk viser beregnet kostnad uten å flytte kontoret
STR_COMPANY_VIEW_INFRASTRUCTURE_BUTTON                          :{BLACK}Detaljer
STR_COMPANY_VIEW_INFRASTRUCTURE_TOOLTIP                         :{BLACK}Vis detaljert infrastrukturtelling

STR_COMPANY_VIEW_NEW_FACE_BUTTON                                :{BLACK}Nytt ansikt
STR_COMPANY_VIEW_NEW_FACE_TOOLTIP                               :{BLACK}Velg nytt ansikt på sjefen
STR_COMPANY_VIEW_COLOUR_SCHEME_BUTTON                           :{BLACK}Firmafarge
STR_COMPANY_VIEW_COLOUR_SCHEME_TOOLTIP                          :{BLACK}Endre firmafarge
STR_COMPANY_VIEW_COMPANY_NAME_BUTTON                            :{BLACK}Firmanavn
STR_COMPANY_VIEW_COMPANY_NAME_TOOLTIP                           :{BLACK}Endre firmanavn
STR_COMPANY_VIEW_PRESIDENT_NAME_BUTTON                          :{BLACK}Sjefens navn
STR_COMPANY_VIEW_PRESIDENT_NAME_TOOLTIP                         :{BLACK}Endre sjefens navn

STR_COMPANY_VIEW_BUY_SHARE_BUTTON                               :{BLACK}Kjøp 25{NBSP}% av aksjene i firmaet
STR_COMPANY_VIEW_SELL_SHARE_BUTTON                              :{BLACK}Selg 25{NBSP}% av aksjene i firmaet
STR_COMPANY_VIEW_BUY_SHARE_TOOLTIP                              :{BLACK}Kjøp 25{NBSP}% av aksjene i firmaet. Shift+klikk viser beregnet kostnad uten å kjøpe noen aksjer
STR_COMPANY_VIEW_SELL_SHARE_TOOLTIP                             :{BLACK}Selg 25{NBSP}% av aksjene i firmaet. Shift+klikk viser beregnet inntekt uten å selge noen aksjer

STR_COMPANY_VIEW_COMPANY_NAME_QUERY_CAPTION                     :Firmanavn
STR_COMPANY_VIEW_PRESIDENT_S_NAME_QUERY_CAPTION                 :Sjefens navn

STR_BUY_COMPANY_MESSAGE                                         :{WHITE}Vi ser etter et transportfirma som er villig til å overta oss.{}{}Vil du kjøpe {COMPANY} for {CURRENCY_LONG}?

# Company infrastructure window
STR_COMPANY_INFRASTRUCTURE_VIEW_CAPTION                         :{WHITE}Infrastrukturen til {COMPANY}
STR_COMPANY_INFRASTRUCTURE_VIEW_RAIL_SECT                       :{GOLD}Jernbanebiter:
STR_COMPANY_INFRASTRUCTURE_VIEW_SIGNALS                         :{WHITE}Signaler
STR_COMPANY_INFRASTRUCTURE_VIEW_ROAD_SECT                       :{GOLD}Veibiter:
STR_COMPANY_INFRASTRUCTURE_VIEW_ROAD                            :{WHITE}Vei
STR_COMPANY_INFRASTRUCTURE_VIEW_TRAMWAY                         :{WHITE}Trikkespor
STR_COMPANY_INFRASTRUCTURE_VIEW_WATER_SECT                      :{GOLD}Vannruter:
STR_COMPANY_INFRASTRUCTURE_VIEW_CANALS                          :{WHITE}Kanaler
STR_COMPANY_INFRASTRUCTURE_VIEW_STATION_SECT                    :{GOLD}Stasjoner:
STR_COMPANY_INFRASTRUCTURE_VIEW_STATIONS                        :{WHITE}Stasjonsruter
STR_COMPANY_INFRASTRUCTURE_VIEW_AIRPORTS                        :{WHITE}Flyplasser
STR_COMPANY_INFRASTRUCTURE_VIEW_TOTAL                           :{WHITE}{CURRENCY_LONG}/år

# Industry directory
STR_INDUSTRY_DIRECTORY_CAPTION                                  :{WHITE}Industrier
STR_INDUSTRY_DIRECTORY_NONE                                     :{ORANGE}- Ingen -
STR_INDUSTRY_DIRECTORY_ITEM                                     :{ORANGE}{INDUSTRY}{BLACK} ({CARGO_LONG}{STRING}){YELLOW} ({COMMA}{NBSP}% transportert)
STR_INDUSTRY_DIRECTORY_ITEM_TWO                                 :{ORANGE}{INDUSTRY}{BLACK} ({CARGO_LONG}{STRING}/{CARGO_LONG}{STRING}){YELLOW} ({COMMA}{NBSP}%/{COMMA}{NBSP}% transportert)
STR_INDUSTRY_DIRECTORY_ITEM_NOPROD                              :{ORANGE}{INDUSTRY}
STR_INDUSTRY_DIRECTORY_LIST_CAPTION                             :{BLACK}Industrinavn - klikk på navn for å gå til industri. Ctrl+klikk åpner et nytt tilleggsvindu over industrien

# Industry view
STR_INDUSTRY_VIEW_CAPTION                                       :{WHITE}{INDUSTRY}
STR_INDUSTRY_VIEW_PRODUCTION_LAST_MONTH_TITLE                   :{BLACK}Produksjon forrige måned:
STR_INDUSTRY_VIEW_TRANSPORTED                                   :{YELLOW}{CARGO_LONG}{STRING}{BLACK} ({COMMA}{NBSP}% transportert)
STR_INDUSTRY_VIEW_LOCATION_TOOLTIP                              :{BLACK}Gå til industri. Ctrl+klikk åpner et nytt tilleggsvindu over industrien
STR_INDUSTRY_VIEW_PRODUCTION_LEVEL                              :{BLACK}Produksjonsnivå: {YELLOW}{COMMA}%
STR_INDUSTRY_VIEW_INDUSTRY_ANNOUNCED_CLOSURE                    :{YELLOW}Næringen har annonsert snarlig nedleggelse!

############ range for requires starts
STR_INDUSTRY_VIEW_REQUIRES_CARGO                                :{BLACK}Trenger: {YELLOW}{STRING}{STRING}
STR_INDUSTRY_VIEW_REQUIRES_CARGO_CARGO                          :{BLACK}Trenger: {YELLOW}{STRING}{STRING}, {STRING}{STRING}
STR_INDUSTRY_VIEW_REQUIRES_CARGO_CARGO_CARGO                    :{BLACK}Trenger: {YELLOW}{STRING}{STRING}, {STRING}{STRING}, {STRING}{STRING}
############ range for requires ends

############ range for produces starts
STR_INDUSTRY_VIEW_WAITING_FOR_PROCESSING                        :{BLACK}Varer som venter på behandling:
STR_INDUSTRY_VIEW_WAITING_STOCKPILE_CARGO                       :{YELLOW}{CARGO_LONG}{STRING}{BLACK}
STR_INDUSTRY_VIEW_PRODUCES_CARGO                                :{BLACK}Produserer: {YELLOW}{STRING}{STRING}
STR_INDUSTRY_VIEW_PRODUCES_CARGO_CARGO                          :{BLACK}Produserer: {YELLOW}{STRING}{STRING}, {STRING}{STRING}
############ range for produces ends

STR_CONFIG_GAME_PRODUCTION                                      :{WHITE}Endre produksjon (multiplum av 8, opptil 2040)
STR_CONFIG_GAME_PRODUCTION_LEVEL                                :{WHITE}Endre produksjonsnivå (prosentsats, opptil 800{NBSP}%)

# Vehicle lists
STR_VEHICLE_LIST_TRAIN_CAPTION                                  :{WHITE}{STRING} - {COMMA} tog
STR_VEHICLE_LIST_ROAD_VEHICLE_CAPTION                           :{WHITE}{STRING} - {COMMA} kjøretøy
STR_VEHICLE_LIST_SHIP_CAPTION                                   :{WHITE}{STRING} - {COMMA} skip
STR_VEHICLE_LIST_AIRCRAFT_CAPTION                               :{WHITE}{STRING} - {COMMA} luftfartøy

STR_VEHICLE_LIST_TRAIN_LIST_TOOLTIP                             :{BLACK}Tog - klikk på tog for mer informasjon
STR_VEHICLE_LIST_ROAD_VEHICLE_TOOLTIP                           :{BLACK}Kjøretøy - klikk på kjøretøy for informasjon
STR_VEHICLE_LIST_SHIP_TOOLTIP                                   :{BLACK}Skip - klikk på skip for mer informasjon
STR_VEHICLE_LIST_AIRCRAFT_TOOLTIP                               :{BLACK}Luftfartøy - klikk på luftfartøy for mer informasjon

STR_VEHICLE_LIST_PROFIT_THIS_YEAR_LAST_YEAR                     :{TINY_FONT}{BLACK}Fortjeneste i år: {CURRENCY_LONG} (i fjor: {CURRENCY_LONG})

STR_VEHICLE_LIST_AVAILABLE_TRAINS                               :Tilgjengelige tog
STR_VEHICLE_LIST_AVAILABLE_ROAD_VEHICLES                        :Tilgjengelige kjøretøy
STR_VEHICLE_LIST_AVAILABLE_SHIPS                                :Tilgjengelige skip
STR_VEHICLE_LIST_AVAILABLE_AIRCRAFT                             :Tilgjengelige luftfartøy
STR_VEHICLE_LIST_AVAILABLE_ENGINES_TOOLTIP                      :{BLACK}Se en liste over tilgjengelige modeller for denne kjøretøytypen.

STR_VEHICLE_LIST_MANAGE_LIST                                    :{BLACK}Administrer liste
STR_VEHICLE_LIST_MANAGE_LIST_TOOLTIP                            :{BLACK}Send instruksjoner til alle kjøretøy i denne listen
STR_VEHICLE_LIST_REPLACE_VEHICLES                               :Bytt ut kjøretøy
STR_VEHICLE_LIST_SEND_FOR_SERVICING                             :Send til vedlikehold

STR_VEHICLE_LIST_SEND_TRAIN_TO_DEPOT                            :Send til togstallen
STR_VEHICLE_LIST_SEND_ROAD_VEHICLE_TO_DEPOT                     :Send til garasjen
STR_VEHICLE_LIST_SEND_SHIP_TO_DEPOT                             :Send til skipsdokken
STR_VEHICLE_LIST_SEND_AIRCRAFT_TO_HANGAR                        :Send til hangaren

STR_VEHICLE_LIST_MASS_STOP_LIST_TOOLTIP                         :{BLACK}Klikk for å stoppe alle kjøretøy i listen
STR_VEHICLE_LIST_MASS_START_LIST_TOOLTIP                        :{BLACK}Klikk for å starte alle kjøretøy i listen

STR_VEHICLE_LIST_SHARED_ORDERS_LIST_CAPTION                     :{WHITE}Delte ordre av {COMMA} kjøretøy

# Group window
STR_GROUP_ALL_TRAINS                                            :Alle tog
STR_GROUP_ALL_ROAD_VEHICLES                                     :Alle kjøretøy
STR_GROUP_ALL_SHIPS                                             :Alle skip
STR_GROUP_ALL_AIRCRAFTS                                         :Alle luftfartøy

STR_GROUP_DEFAULT_TRAINS                                        :Ugrupperte tog
STR_GROUP_DEFAULT_ROAD_VEHICLES                                 :Ugrupperte kjøretøy
STR_GROUP_DEFAULT_SHIPS                                         :Ugrupperte skip
STR_GROUP_DEFAULT_AIRCRAFTS                                     :Ugrupperte luftfartøy

STR_GROUPS_CLICK_ON_GROUP_FOR_TOOLTIP                           :{BLACK}Grupper - Klikk på en gruppe for å se alle kjøretøy i gruppen. Dra og slipp grupper for å arrangere dem hierarkisk
STR_GROUP_CREATE_TOOLTIP                                        :{BLACK}Klikk for å opprette en gruppe
STR_GROUP_DELETE_TOOLTIP                                        :{BLACK}Fjern den valgte gruppen
STR_GROUP_RENAME_TOOLTIP                                        :{BLACK}Gi nytt navn på den valgte gruppen
STR_GROUP_REPLACE_PROTECTION_TOOLTIP                            :{BLACK}Klikk for å beskytte denne gruppen fra global autoerstatning

STR_QUERY_GROUP_DELETE_CAPTION                                  :{WHITE}Slette gruppe
STR_GROUP_DELETE_QUERY_TEXT                                     :{WHITE}Er du sikker på at du vil slette denne gruppen og eventuelle etterkommere?

STR_GROUP_ADD_SHARED_VEHICLE                                    :Legg til delte kjøretøy
STR_GROUP_REMOVE_ALL_VEHICLES                                   :Fjern alle kjøretøy

STR_GROUP_RENAME_CAPTION                                        :{BLACK}Endre navn på gruppe

# Build vehicle window
STR_BUY_VEHICLE_TRAIN_RAIL_CAPTION                              :Nye tog/vogner for jernbane
STR_BUY_VEHICLE_TRAIN_ELRAIL_CAPTION                            :Nye tog/vogner for elektrisk jernbane
STR_BUY_VEHICLE_TRAIN_MONORAIL_CAPTION                          :Nye tog/vogner for monorail
STR_BUY_VEHICLE_TRAIN_MAGLEV_CAPTION                            :Nye tog/vogner for maglev

STR_BUY_VEHICLE_TRAIN_ALL_CAPTION                               :Nye tog/vogner
STR_BUY_VEHICLE_ROAD_VEHICLE_CAPTION                            :Nye kjøretøy
STR_BUY_VEHICLE_SHIP_CAPTION                                    :Nye skip
STR_BUY_VEHICLE_AIRCRAFT_CAPTION                                :Nye luftfartøy

STR_PURCHASE_INFO_COST_WEIGHT                                   :{BLACK}Kostnad: {GOLD}{CURRENCY_LONG}{BLACK} Vekt: {GOLD}{WEIGHT_SHORT}
STR_PURCHASE_INFO_SPEED_POWER                                   :{BLACK}Hastighet: {GOLD}{VELOCITY}{BLACK} Kraft: {GOLD}{POWER}
STR_PURCHASE_INFO_SPEED                                         :{BLACK}Hastighet: {GOLD}{VELOCITY}
STR_PURCHASE_INFO_SPEED_OCEAN                                   :{BLACK}Hastighet på havet: {GOLD}{VELOCITY}
STR_PURCHASE_INFO_SPEED_CANAL                                   :{BLACK}Hastighet på kanal/elv: {GOLD}{VELOCITY}
STR_PURCHASE_INFO_RUNNINGCOST                                   :{BLACK}Driftskostnad: {GOLD}{CURRENCY_LONG}/år
STR_PURCHASE_INFO_CAPACITY                                      :{BLACK}Kapasitet: {GOLD}{CARGO_LONG} {STRING}
STR_PURCHASE_INFO_REFITTABLE                                    :(ombyggbart)
STR_PURCHASE_INFO_DESIGNED_LIFE                                 :{BLACK}Designet: {GOLD}{NUM}{BLACK} Levetid: {GOLD}{COMMA} år
STR_PURCHASE_INFO_RELIABILITY                                   :{BLACK}Maks pålitelighet: {GOLD}{COMMA}{NBSP}%
STR_PURCHASE_INFO_COST                                          :{BLACK}Kostnad: {GOLD}{CURRENCY_LONG}
STR_PURCHASE_INFO_WEIGHT_CWEIGHT                                :{BLACK}Vekt: {GOLD}{WEIGHT_SHORT} ({WEIGHT_SHORT})
STR_PURCHASE_INFO_COST_SPEED                                    :{BLACK}Kostnad: {GOLD}{CURRENCY_LONG}{BLACK} Hastighet: {GOLD}{VELOCITY}
STR_PURCHASE_INFO_AIRCRAFT_CAPACITY                             :{BLACK}Kapasitet: {GOLD}{CARGO_LONG}, {CARGO_LONG}
STR_PURCHASE_INFO_PWAGPOWER_PWAGWEIGHT                          :{BLACK}Lokomotivvogner: {GOLD}+{POWER}{BLACK} Vekt: {GOLD}+{WEIGHT_SHORT}
STR_PURCHASE_INFO_REFITTABLE_TO                                 :{BLACK}Kan bygges om til: {GOLD}{STRING}
STR_PURCHASE_INFO_ALL_TYPES                                     :Alle varetyper
STR_PURCHASE_INFO_ALL_BUT                                       :Alt utenom {CARGO_LIST}
STR_PURCHASE_INFO_MAX_TE                                        :{BLACK}Maks trekkraft: {GOLD}{FORCE}
STR_PURCHASE_INFO_AIRCRAFT_RANGE                                :{BLACK}Rekkevidde: {GOLD}{COMMA} ruter

STR_BUY_VEHICLE_TRAIN_LIST_TOOLTIP                              :{BLACK}Liste over tog/vogner - klikk på tog/vogn for mer informasjon. Ctrl+klikk for å skjule/vise denne typen
STR_BUY_VEHICLE_ROAD_VEHICLE_LIST_TOOLTIP                       :{BLACK}Liste over kjøretøy - klikk på kjøretøy for mer informasjon. Ctrl+klikk for å skjule/vise kjøretøytypen
STR_BUY_VEHICLE_SHIP_LIST_TOOLTIP                               :{BLACK}Liste over skip - klikk på skip for mer informasjon. Ctrl+klikk for å skjule/vise skiptypen
STR_BUY_VEHICLE_AIRCRAFT_LIST_TOOLTIP                           :{BLACK}Liste over luftfartøy - klikk på luftfartøy for mer informasjon. Ctrl+klikk for å skjule/vise luftfartøytypen

STR_BUY_VEHICLE_TRAIN_BUY_VEHICLE_BUTTON                        :{BLACK}Kjøp tog/vogn
STR_BUY_VEHICLE_ROAD_VEHICLE_BUY_VEHICLE_BUTTON                 :{BLACK}Kjøp kjøretøy
STR_BUY_VEHICLE_SHIP_BUY_VEHICLE_BUTTON                         :{BLACK}Kjøp skip
STR_BUY_VEHICLE_AIRCRAFT_BUY_VEHICLE_BUTTON                     :{BLACK}Kjøp luftfartøy

STR_BUY_VEHICLE_TRAIN_BUY_VEHICLE_TOOLTIP                       :{BLACK}Kjøp det merkede tog/vogn. Shift+klikk viser estimert kostnad
STR_BUY_VEHICLE_ROAD_VEHICLE_BUY_VEHICLE_TOOLTIP                :{BLACK}Kjøp det merkede kjøretøy. Shift+klikk viser estimert kostnad
STR_BUY_VEHICLE_SHIP_BUY_VEHICLE_TOOLTIP                        :{BLACK}Kjøp det merkede skip. Shift+klikk viser estimert kostnad
STR_BUY_VEHICLE_AIRCRAFT_BUY_VEHICLE_TOOLTIP                    :{BLACK}Kjøp det merkede luftfartøy. Shift+klikk viser estimert kostnad

STR_BUY_VEHICLE_TRAIN_RENAME_BUTTON                             :{BLACK}Endre navn
STR_BUY_VEHICLE_ROAD_VEHICLE_RENAME_BUTTON                      :{BLACK}Endre navn
STR_BUY_VEHICLE_SHIP_RENAME_BUTTON                              :{BLACK}Endre navn
STR_BUY_VEHICLE_AIRCRAFT_RENAME_BUTTON                          :{BLACK}Endre navn

STR_BUY_VEHICLE_TRAIN_RENAME_TOOLTIP                            :{BLACK}Gi nytt navn til tog-/vogntypen
STR_BUY_VEHICLE_ROAD_VEHICLE_RENAME_TOOLTIP                     :{BLACK}Gi nytt navn til kjøretøytypen
STR_BUY_VEHICLE_SHIP_RENAME_TOOLTIP                             :{BLACK}Gi nytt navn til skipstypen
STR_BUY_VEHICLE_AIRCRAFT_RENAME_TOOLTIP                         :{BLACK}Gi nytt navn til luftfartøytypen

STR_BUY_VEHICLE_TRAIN_HIDE_TOGGLE_BUTTON                        :{BLACK}Skjul
STR_BUY_VEHICLE_ROAD_VEHICLE_HIDE_TOGGLE_BUTTON                 :{BLACK}Skjul
STR_BUY_VEHICLE_SHIP_HIDE_TOGGLE_BUTTON                         :{BLACK}Skjul
STR_BUY_VEHICLE_AIRCRAFT_HIDE_TOGGLE_BUTTON                     :{BLACK}Skjul

STR_BUY_VEHICLE_TRAIN_SHOW_TOGGLE_BUTTON                        :{BLACK}Vis
STR_BUY_VEHICLE_ROAD_VEHICLE_SHOW_TOGGLE_BUTTON                 :{BLACK}Vis
STR_BUY_VEHICLE_SHIP_SHOW_TOGGLE_BUTTON                         :{BLACK}Vis
STR_BUY_VEHICLE_AIRCRAFT_SHOW_TOGGLE_BUTTON                     :{BLACK}Vis

STR_BUY_VEHICLE_TRAIN_HIDE_SHOW_TOGGLE_TOOLTIP                  :{BLACK}Veksle mellom å skjule/vise typen av jernbanekjøretøy
STR_BUY_VEHICLE_ROAD_VEHICLE_HIDE_SHOW_TOGGLE_TOOLTIP           :{BLACK}Veksle mellom å skjule/vise kjøretøystypen
STR_BUY_VEHICLE_SHIP_HIDE_SHOW_TOGGLE_TOOLTIP                   :{BLACK}Veksle mellom å skjule/vise skipstypen
STR_BUY_VEHICLE_AIRCRAFT_HIDE_SHOW_TOGGLE_TOOLTIP               :{BLACK}Bytte mellom å skjule/vise flytypen

STR_QUERY_RENAME_TRAIN_TYPE_CAPTION                             :{WHITE}Gi tog/vogntype nytt navn
STR_QUERY_RENAME_ROAD_VEHICLE_TYPE_CAPTION                      :{WHITE}Gi kjøretøytypen nytt navn
STR_QUERY_RENAME_SHIP_TYPE_CAPTION                              :{WHITE}Gi skipstypen nytt navn
STR_QUERY_RENAME_AIRCRAFT_TYPE_CAPTION                          :{WHITE}Gi luftfartøytypen nytt navn

# Depot window
STR_DEPOT_CAPTION                                               :{WHITE}{DEPOT}

STR_DEPOT_RENAME_TOOLTIP                                        :{BLACK}Endre navn på garasje/stall/hangar/dokk
STR_DEPOT_RENAME_DEPOT_CAPTION                                  :Endre navn på garasje/stall/hangar/dokk

STR_DEPOT_NO_ENGINE                                             :{BLACK}-
STR_DEPOT_VEHICLE_TOOLTIP                                       :{BLACK}{ENGINE}{STRING}
STR_DEPOT_VEHICLE_TOOLTIP_CHAIN                                 :{BLACK}{NUM} kjøretøy{STRING}
STR_DEPOT_VEHICLE_TOOLTIP_CARGO                                 :{}{CARGO_LONG} ({CARGO_SHORT})

STR_DEPOT_TRAIN_LIST_TOOLTIP                                    :{BLACK}Tog - dra vogn/tog med venstreklikk for å legge til/fjerne fra tog, høyreklikk for mer informasjon. Hold inne Ctrl for å gjøre begge funksjonene gjeldende for hele togkjeden
STR_DEPOT_ROAD_VEHICLE_LIST_TOOLTIP                             :{BLACK}Kjøretøy - høyreklikk på kjøretøy for mer informasjon
STR_DEPOT_SHIP_LIST_TOOLTIP                                     :{BLACK}Skip - høyreklikk på skip for mer informasjon
STR_DEPOT_AIRCRAFT_LIST_TOOLTIP                                 :{BLACK}Luftfartøy - høyreklikk på luftfartøy for mer informasjon

STR_DEPOT_TRAIN_SELL_TOOLTIP                                    :{BLACK}Dra tog/vogn hit for å selge det
STR_DEPOT_ROAD_VEHICLE_SELL_TOOLTIP                             :{BLACK}Dra kjøretøy hit for å selge det
STR_DEPOT_SHIP_SELL_TOOLTIP                                     :{BLACK}Dra skip hit for å selge det
STR_DEPOT_AIRCRAFT_SELL_TOOLTIP                                 :{BLACK}Dra luftfartøy hit for å selge det

STR_DEPOT_DRAG_WHOLE_TRAIN_TO_SELL_TOOLTIP                      :{BLACK}Dra lokomotivet hit for å selge hele toget

STR_DEPOT_SELL_ALL_BUTTON_TRAIN_TOOLTIP                         :{BLACK}Selg alle tog i togstallen
STR_DEPOT_SELL_ALL_BUTTON_ROAD_VEHICLE_TOOLTIP                  :{BLACK}Selg alle kjøretøy i garasjen
STR_DEPOT_SELL_ALL_BUTTON_SHIP_TOOLTIP                          :{BLACK}Selg alle skip i skipsdokken
STR_DEPOT_SELL_ALL_BUTTON_AIRCRAFT_TOOLTIP                      :{BLACK}Selg alle luftfartøy i hangaren

STR_DEPOT_AUTOREPLACE_TRAIN_TOOLTIP                             :{BLACK}Autoerstatt alle tog i togstallen
STR_DEPOT_AUTOREPLACE_ROAD_VEHICLE_TOOLTIP                      :{BLACK}Autoerstatt alle kjøretøy i garasjen
STR_DEPOT_AUTOREPLACE_SHIP_TOOLTIP                              :{BLACK}Autoerstatt alle skip i skipsdokken
STR_DEPOT_AUTOREPLACE_AIRCRAFT_TOOLTIP                          :{BLACK}Autoerstatt alle luftfartøy i hangaren

STR_DEPOT_TRAIN_NEW_VEHICLES_BUTTON                             :{BLACK}Nye tog/vogner
STR_DEPOT_ROAD_VEHICLE_NEW_VEHICLES_BUTTON                      :{BLACK}Nye kjøretøy
STR_DEPOT_SHIP_NEW_VEHICLES_BUTTON                              :{BLACK}Nye skip
STR_DEPOT_AIRCRAFT_NEW_VEHICLES_BUTTON                          :{BLACK}Nye luftfartøy

STR_DEPOT_TRAIN_NEW_VEHICLES_TOOLTIP                            :{BLACK}Kjøp nytt tog/vogn
STR_DEPOT_ROAD_VEHICLE_NEW_VEHICLES_TOOLTIP                     :{BLACK}Kjøp nytt kjøretøy
STR_DEPOT_SHIP_NEW_VEHICLES_TOOLTIP                             :{BLACK}Kjøp nytt skip
STR_DEPOT_AIRCRAFT_NEW_VEHICLES_TOOLTIP                         :{BLACK}Kjøp nye luftfartøy

STR_DEPOT_CLONE_TRAIN                                           :{BLACK}Kopier tog
STR_DEPOT_CLONE_ROAD_VEHICLE                                    :{BLACK}Kopier kjøretøy
STR_DEPOT_CLONE_SHIP                                            :{BLACK}Kopier skip
STR_DEPOT_CLONE_AIRCRAFT                                        :{BLACK}Kopier luftfartøy

STR_DEPOT_CLONE_TRAIN_DEPOT_INFO                                :{BLACK}Dette vil kjøpe en kopi av et tog inkludert alle vognene. Klikk denne knappen og deretter på et tog utenfor eller inni togstallen. Ctrl+klikk deler ordrene. Shift+klikk viser estimert kostnad uten kjøp
STR_DEPOT_CLONE_ROAD_VEHICLE_DEPOT_INFO                         :{BLACK}Dette vil skape en kopi av et kjøretøy. Klikk denne knappen og deretter på et kjøretøy utenfor eller inni garasjen. Ctrl+klikk vil dele ordrene. Shift+klikk viser estimert kostnad
STR_DEPOT_CLONE_SHIP_DEPOT_INFO                                 :{BLACK}Dette vil skape en kopi av et skip. Klikk denne knappen og deretter på et skip utenfor eller inni skipsdokken. Ctrl+klikk vil dele ordrene. Shift+klikk viser estimert kostnad
STR_DEPOT_CLONE_AIRCRAFT_INFO_HANGAR_WINDOW                     :{BLACK}Dette vil skape en kopi av et luftfartøy. Klikk denne knappen og deretter på et luftfartøy utenfor eller inni hangaren. Ctrl+klikk vil dele ordrene. Shift+klikk viser estimert kostnad

STR_DEPOT_TRAIN_LOCATION_TOOLTIP                                :{BLACK}Gå til togstall. Ctrl+klikk åpner et nytt tilleggsvindu over togstallen
STR_DEPOT_ROAD_VEHICLE_LOCATION_TOOLTIP                         :{BLACK}Gå til garasje. Ctrl+klikk åpner et nytt tilleggsvindu over garasjen
STR_DEPOT_SHIP_LOCATION_TOOLTIP                                 :{BLACK}Gå til skipsdokk. Ctrl+klikk åpner et nytt tilleggsvindu over skipsdokken
STR_DEPOT_AIRCRAFT_LOCATION_TOOLTIP                             :{BLACK}Gå til hangar. Ctrl+klikk åpner et nytt tilleggsvindu over hangaren

STR_DEPOT_VEHICLE_ORDER_LIST_TRAIN_TOOLTIP                      :{BLACK}Få en liste over alle tog med denne togstallen i sine ordre
STR_DEPOT_VEHICLE_ORDER_LIST_ROAD_VEHICLE_TOOLTIP               :{BLACK}Få en liste over alle kjøretøy med denne garasjen i sine ordre
STR_DEPOT_VEHICLE_ORDER_LIST_SHIP_TOOLTIP                       :{BLACK}Få en liste over alle skip med denne skipsdokken i sine ordre
STR_DEPOT_VEHICLE_ORDER_LIST_AIRCRAFT_TOOLTIP                   :{BLACK}Få en liste over alle luftfartøy med denne hangaren i sine ordre

STR_DEPOT_MASS_STOP_DEPOT_TRAIN_TOOLTIP                         :{BLACK}Klikk for å stoppe alle togene i togstallen
STR_DEPOT_MASS_STOP_DEPOT_ROAD_VEHICLE_TOOLTIP                  :{BLACK}Klikk for å stoppe alle kjøretøyene i garasjen
STR_DEPOT_MASS_STOP_DEPOT_SHIP_TOOLTIP                          :{BLACK}Klikk for å stoppe alle skipene i skipsdokken
STR_DEPOT_MASS_STOP_HANGAR_TOOLTIP                              :{BLACK}Klikk for å stoppe alle luftfartøyene i hangaren

STR_DEPOT_MASS_START_DEPOT_TRAIN_TOOLTIP                        :{BLACK}Klikk for å starte alle togene i togstallen
STR_DEPOT_MASS_START_DEPOT_ROAD_VEHICLE_TOOLTIP                 :{BLACK}Klikk for å starte alle kjøretøyene i garasjen
STR_DEPOT_MASS_START_DEPOT_SHIP_TOOLTIP                         :{BLACK}Klikk for å starte alle skipene i skipsdokken
STR_DEPOT_MASS_START_HANGAR_TOOLTIP                             :{BLACK}Klikk for å starte alle luftfartøyene i hangaren

STR_DEPOT_SELL_CONFIRMATION_TEXT                                :{YELLOW}Du er nå i ferd med å selge alle kjøretøyene i garasjen/stallen/hangaren/dokken. Er du sikker på at du vil dette?

# Engine preview window
STR_ENGINE_PREVIEW_CAPTION                                      :{WHITE}Melding fra kjøretøysprodusent
STR_ENGINE_PREVIEW_MESSAGE                                      :{GOLD}Vi har nettopp designet e{G n i t} ny{G "" "" tt} {STRING} - er du interessert i et års ekslusivt bruk av dette, slik at vi kan se hvordan det virker før det blir allment tilgjengelig?
STR_ENGINE_PREVIEW_RAILROAD_LOCOMOTIVE                          :lokomotiv
STR_ENGINE_PREVIEW_ROAD_VEHICLE                                 :kjøretøy
STR_ENGINE_PREVIEW_AIRCRAFT                                     :{G=neuter}luftfartøy
STR_ENGINE_PREVIEW_SHIP                                         :skip
STR_ENGINE_PREVIEW_MONORAIL_LOCOMOTIVE                          :monorail-lokomotiv
STR_ENGINE_PREVIEW_MAGLEV_LOCOMOTIVE                            :maglev-lokomotiv

STR_ENGINE_PREVIEW_COST_WEIGHT_SPEED_POWER                      :{BLACK}Kostnad: {CURRENCY_LONG} Vekt: {WEIGHT_SHORT}{}Hastighet: {VELOCITY}  Kraft: {POWER}{}Driftskostnader: {CURRENCY_LONG}/år{}Kapasitet: {CARGO_LONG}
STR_ENGINE_PREVIEW_COST_WEIGHT_SPEED_POWER_MAX_TE               :{BLACK}Kostnad: {CURRENCY_LONG} Vekt: {WEIGHT_SHORT}{}Hastighet: {VELOCITY}  Kraft: {POWER}  Maks trekkraft: {6:FORCE}{}Vedlikehold: {4:CURRENCY_LONG}/år{}Kapasitet: {5:CARGO_LONG}
STR_ENGINE_PREVIEW_COST_MAX_SPEED_CAPACITY_CAPACITY_RUNCOST     :{BLACK}Kostnad: {CURRENCY_LONG} Maks hastighet: {VELOCITY}{}Kapasitet: {CARGO_LONG}, {CARGO_LONG}{}Driftskostnader: {CURRENCY_LONG}/år
STR_ENGINE_PREVIEW_COST_MAX_SPEED_CAPACITY_RUNCOST              :{BLACK}Kostnad: {CURRENCY_LONG} Maks hastighet: {VELOCITY}{}Kapasitet: {CARGO_LONG}{}Driftskostnader: {CURRENCY_LONG}/år
STR_ENGINE_PREVIEW_COST_MAX_SPEED_RANGE_CAPACITY_CAPACITY_RUNCOST:{BLACK}Kostnad: {CURRENCY_LONG} Maks hastighet: {VELOCITY} Rekkevidde: {COMMA} ruter{}Kapasitet: {CARGO_LONG}, {CARGO_LONG}{}Driftskostnad: {CURRENCY_LONG}/år
STR_ENGINE_PREVIEW_COST_MAX_SPEED_RANGE_CAPACITY_RUNCOST        :{BLACK}Kostnad: {CURRENCY_LONG} Maks hastighet: {VELOCITY} Rekkevidde: {COMMA} ruter{}Kapasitet: {CARGO_LONG}{}Driftskostnad: {CURRENCY_LONG}/år

# Autoreplace window
STR_REPLACE_VEHICLES_WHITE                                      :{WHITE}Erstatte {STRING} - {STRING}
STR_REPLACE_VEHICLE_TRAIN                                       :Tog
STR_REPLACE_VEHICLE_ROAD_VEHICLE                                :Kjøretøy
STR_REPLACE_VEHICLE_SHIP                                        :Skip
STR_REPLACE_VEHICLE_AIRCRAFT                                    :{G=neuter}Luftfartøy

STR_REPLACE_VEHICLE_VEHICLES_IN_USE                             :{YELLOW}Kjøretøy i bruk
STR_REPLACE_VEHICLE_VEHICLES_IN_USE_TOOLTIP                     :{BLACK}Kolonne med kjøretøy som du eier
STR_REPLACE_VEHICLE_AVAILABLE_VEHICLES                          :{YELLOW}Tilgjengelige kjøretøy
STR_REPLACE_VEHICLE_AVAILABLE_VEHICLES_TOOLTIP                  :{BLACK}Kolonne med kjøretøy tilgjengelig for utskiftning

STR_REPLACE_HELP_LEFT_ARRAY                                     :{BLACK}Velg lokomotivtype som skal erstattes
STR_REPLACE_HELP_RIGHT_ARRAY                                    :{BLACK}Velg lokomotivtypen du ønsker at skal erstatte den du har valgt til venstre

STR_REPLACE_VEHICLES_START                                      :{BLACK}Start erstatning av kjøretøy
STR_REPLACE_VEHICLES_NOW                                        :Bytt ut alle kjøretøy nå
STR_REPLACE_VEHICLES_WHEN_OLD                                   :Bytt ut bare gamle kjøretøy
STR_REPLACE_HELP_START_BUTTON                                   :{BLACK}Klikk denne knappen hvis du vil erstatte det valgte lokomotivet på venstresiden med det valgte lokomotivet på høyresiden
STR_REPLACE_NOT_REPLACING                                       :{BLACK}Erstatter ikke
STR_REPLACE_NOT_REPLACING_VEHICLE_SELECTED                      :{BLACK}Ingen kjøretøy valgt
STR_REPLACE_REPLACING_WHEN_OLD                                  :{ENGINE} når gammel
STR_REPLACE_VEHICLES_STOP                                       :{BLACK}Stopp erstatning av kjøretøy
STR_REPLACE_HELP_STOP_BUTTON                                    :{BLACK}Klikk denne knappen for å stoppe erstatning av lokomotivet som er valgt på venstresiden

STR_REPLACE_ENGINE_WAGON_SELECT                                 :{BLACK}Erstatter: {ORANGE}{STRING}
STR_REPLACE_ENGINE_WAGON_SELECT_HELP                            :{BLACK}Veksle mellom tog- og vognerstatningsvinduet
STR_REPLACE_ENGINES                                             :Lokomotiv
STR_REPLACE_WAGONS                                              :Vogner

STR_REPLACE_HELP_RAILTYPE                                       :{BLACK}Velg jernbanetypen du vil bytte ut lokomotiv på
STR_REPLACE_HELP_REPLACE_INFO_TAB                               :{BLACK}Viser hvilket lokomotiv som overtar for det valgte lokomotivet på venstresiden
STR_REPLACE_RAIL_VEHICLES                                       :Jernbanekjøretøy
STR_REPLACE_ELRAIL_VEHICLES                                     :Elektriske jernbanekjøretøy
STR_REPLACE_MONORAIL_VEHICLES                                   :Monorail-kjøretøy
STR_REPLACE_MAGLEV_VEHICLES                                     :Maglev-kjøretøy

STR_REPLACE_REMOVE_WAGON                                        :{BLACK}Vognfjerning: {ORANGE}{STRING}
STR_REPLACE_REMOVE_WAGON_HELP                                   :{BLACK}La autoerstatningen beholde lengen på toget ved å fjerne vogner (fra første vogn), hvis utskiftningen gjør toget lengre.

# Vehicle view
STR_VEHICLE_VIEW_CAPTION                                        :{WHITE}{VEHICLE}

STR_VEHICLE_VIEW_TRAIN_LOCATION_TOOLTIP                         :{BLACK}Gå til tog. Ctrl+klikk vil følge toget i hovedvinduet
STR_VEHICLE_VIEW_ROAD_VEHICLE_LOCATION_TOOLTIP                  :{BLACK}Gå til kjøretøy. Ctrl+klikk vil følge kjøretøyet i hovedvinduet
STR_VEHICLE_VIEW_SHIP_LOCATION_TOOLTIP                          :{BLACK}Gå til skip. Ctrl+klikk vil følge skipet i hovedvinduet
STR_VEHICLE_VIEW_AIRCRAFT_LOCATION_TOOLTIP                      :{BLACK}Gå til luftfartøy. Ctrl+klikk vil følge luftfartøyet i hovedvinduet

STR_VEHICLE_VIEW_TRAIN_SEND_TO_DEPOT_TOOLTIP                    :{BLACK}Send toget til en togstall. Ctrl+klikk for kun å utføre vedlikehold
STR_VEHICLE_VIEW_ROAD_VEHICLE_SEND_TO_DEPOT_TOOLTIP             :{BLACK}Send kjøretøyet til en garasje. Ctrl+klikk for kun å utføre vedlikehold
STR_VEHICLE_VIEW_SHIP_SEND_TO_DEPOT_TOOLTIP                     :{BLACK}Send skipet til en skipsdokk. Ctrl+klikk for kun å utføre vedlikehold
STR_VEHICLE_VIEW_AIRCRAFT_SEND_TO_DEPOT_TOOLTIP                 :{BLACK}Send luftfartøyet til en hangar. Ctrl+klikk for kun å utføre vedlikehold

STR_VEHICLE_VIEW_CLONE_TRAIN_INFO                               :{BLACK}Dette vil skape en kopi av toget, inkludert alle vognene. Ctrl+klikk vil sørge for delte ordre. Shift+klikk viser estimert kostnad
STR_VEHICLE_VIEW_CLONE_ROAD_VEHICLE_INFO                        :{BLACK}Dette vil skape en kopi av kjøretøyet. Ctrl+klikk vil sørge for delte ordre
STR_VEHICLE_VIEW_CLONE_SHIP_INFO                                :{BLACK}Dette vil skape en kopi av skipet. Ctrl+klikk vil dele ordrene. Shift+klikk viser estimert kostnad
STR_VEHICLE_VIEW_CLONE_AIRCRAFT_INFO                            :{BLACK}Dette vil skape en kopi av luftfartøyet. Ctrl+klikk vil dele ordrene. Shift+klikk viser estimert kostnad

STR_VEHICLE_VIEW_TRAIN_IGNORE_SIGNAL_TOOLTIP                    :{BLACK}Tving toget til å fortsette uten å vente på klarsignal

STR_VEHICLE_VIEW_TRAIN_REFIT_TOOLTIP                            :{BLACK}Bygg om toget til å frakte en annen varetype
STR_VEHICLE_VIEW_ROAD_VEHICLE_REFIT_TOOLTIP                     :{BLACK}Bygg om kjøretøyet til å frakte en annen varetype
STR_VEHICLE_VIEW_SHIP_REFIT_TOOLTIP                             :{BLACK}Bygg om skipet til å frakte en annen varetype
STR_VEHICLE_VIEW_AIRCRAFT_REFIT_TOOLTIP                         :{BLACK}Bygg om luftfartøyet til å frakte en annen varetype

STR_VEHICLE_VIEW_TRAIN_REVERSE_TOOLTIP                          :{BLACK}Snu togets kjøreretning
STR_VEHICLE_VIEW_ROAD_VEHICLE_REVERSE_TOOLTIP                   :{BLACK}Tving kjøretøy til å snu om

STR_VEHICLE_VIEW_TRAIN_ORDERS_TOOLTIP                           :{BLACK}Vis togets ordreliste. Ctrl+klikk for å vise togets rutetabell
STR_VEHICLE_VIEW_ROAD_VEHICLE_ORDERS_TOOLTIP                    :{BLACK}Vis kjøretøyets ordreliste. Ctrl+klikk for å vise kjøretøyets rutetabell
STR_VEHICLE_VIEW_SHIP_ORDERS_TOOLTIP                            :{BLACK}Vis skipets ordreliste. Ctrl+klikk for å vise skipets rutetabell
STR_VEHICLE_VIEW_AIRCRAFT_ORDERS_TOOLTIP                        :{BLACK}Vis luftfartøyets ordreliste. Ctrl+klikk for å vise luftfartøyets rutetabell

STR_VEHICLE_VIEW_TRAIN_SHOW_DETAILS_TOOLTIP                     :{BLACK}Vis detaljer om toget
STR_VEHICLE_VIEW_ROAD_VEHICLE_SHOW_DETAILS_TOOLTIP              :{BLACK}Vis detaljer om kjøretøyet
STR_VEHICLE_VIEW_SHIP_SHOW_DETAILS_TOOLTIP                      :{BLACK}Vis detaljer om skipet
STR_VEHICLE_VIEW_AIRCRAFT_SHOW_DETAILS_TOOLTIP                  :{BLACK}Vis detaljer om luftfartøyet

STR_VEHICLE_VIEW_TRAIN_STATE_START_STOP_TOOLTIP                 :{BLACK}Gjeldende togstatus - klikk her for å stoppe/starte toget. Ctrl+klikk ruller til destinasjonen
STR_VEHICLE_VIEW_ROAD_VEHICLE_STATE_START_STOP_TOOLTIP          :{BLACK}Gjeldende kjøretøystatus - klikk her for å stoppe/starte kjøretøyet. Ctrl+klikk ruller til destinasjonen
STR_VEHICLE_VIEW_SHIP_STATE_START_STOP_TOOLTIP                  :{BLACK}Gjeldende skipsstatus - klikk her for å stoppe/starte skipet. Ctrl+klikk ruller til destinasjonen
STR_VEHICLE_VIEW_AIRCRAFT_STATE_START_STOP_TOOLTIP              :{BLACK}Gjeldende luftfartøystatus - klikk her for å stoppe/starte luftfartøyet. Ctrl+klikk ruller til destinasjonen

# Messages in the start stop button in the vehicle view
STR_VEHICLE_STATUS_LOADING_UNLOADING                            :{LTBLUE}Laster / Losser
STR_VEHICLE_STATUS_LEAVING                                      :{LTBLUE}Forlater
STR_VEHICLE_STATUS_CRASHED                                      :{RED}Krasjet!
STR_VEHICLE_STATUS_BROKEN_DOWN                                  :{RED}Havarert
STR_VEHICLE_STATUS_STOPPED                                      :{RED}Stoppet
STR_VEHICLE_STATUS_TRAIN_STOPPING_VEL                           :{RED}Stopper, {VELOCITY}
STR_VEHICLE_STATUS_TRAIN_NO_POWER                               :{RED}Ingen strøm
STR_VEHICLE_STATUS_TRAIN_STUCK                                  :{ORANGE}Venter på ledig rute
STR_VEHICLE_STATUS_AIRCRAFT_TOO_FAR                             :{ORANGE}For langt til neste destinasjon

STR_VEHICLE_STATUS_HEADING_FOR_STATION_VEL                      :{LTBLUE}På vei til {STATION}, {VELOCITY}
STR_VEHICLE_STATUS_NO_ORDERS_VEL                                :{LTBLUE}Ingen ordre, {VELOCITY}
STR_VEHICLE_STATUS_HEADING_FOR_WAYPOINT_VEL                     :{LTBLUE}Har kurs mot {WAYPOINT}, {VELOCITY}
STR_VEHICLE_STATUS_HEADING_FOR_DEPOT_VEL                        :{ORANGE}På vei til {DEPOT}, {VELOCITY}
STR_VEHICLE_STATUS_HEADING_FOR_DEPOT_SERVICE_VEL                :{LTBLUE}Vedlikehold ved {DEPOT}, {VELOCITY}

# Vehicle stopped/started animations
STR_VEHICLE_COMMAND_STOPPED_SMALL                               :{TINY_FONT}{RED}Stoppet
STR_VEHICLE_COMMAND_STOPPED                                     :{RED}Stoppet
STR_VEHICLE_COMMAND_STARTED_SMALL                               :{TINY_FONT}{GREEN}Startet
STR_VEHICLE_COMMAND_STARTED                                     :{GREEN}Startet

# Vehicle details
STR_VEHICLE_DETAILS_CAPTION                                     :{WHITE}{VEHICLE} (Detaljer)
STR_VEHICLE_NAME_BUTTON                                         :{BLACK}Navn

STR_VEHICLE_DETAILS_TRAIN_RENAME                                :{BLACK}Navngi tog
STR_VEHICLE_DETAILS_ROAD_VEHICLE_RENAME                         :{BLACK}Navngi kjøretøy
STR_VEHICLE_DETAILS_SHIP_RENAME                                 :{BLACK}Navngi skip
STR_VEHICLE_DETAILS_AIRCRAFT_RENAME                             :{BLACK}Navngi luftfartøy

STR_VEHICLE_INFO_AGE_RUNNING_COST_YR                            :{BLACK}Alder: {LTBLUE}{STRING}{BLACK}   Driftskostnader: {LTBLUE}{CURRENCY_LONG}/år
# The next two need to stay in this order
STR_VEHICLE_INFO_AGE                                            :{COMMA} år ({COMMA})
STR_VEHICLE_INFO_AGE_RED                                        :{RED}{COMMA} år ({COMMA})

STR_VEHICLE_INFO_MAX_SPEED                                      :{BLACK}Maks hastighet: {LTBLUE}{VELOCITY}
STR_VEHICLE_INFO_MAX_SPEED_RANGE                                :{BLACK}Maks hastighet: {LTBLUE}{VELOCITY} {BLACK}Rekkevidde: {LTBLUE}{COMMA} ruter
STR_VEHICLE_INFO_WEIGHT_POWER_MAX_SPEED                         :{BLACK}Vekt: {LTBLUE}{WEIGHT_SHORT} {BLACK}Kraft: {LTBLUE}{POWER}{BLACK} Maks hastighet: {LTBLUE}{VELOCITY}
STR_VEHICLE_INFO_WEIGHT_POWER_MAX_SPEED_MAX_TE                  :{BLACK}Vekt: {LTBLUE}{WEIGHT_SHORT} {BLACK}Kraft: {LTBLUE}{POWER}{BLACK} Maks hastighet: {LTBLUE}{VELOCITY} {BLACK}Maks trekkraft: {LTBLUE}{FORCE}

STR_VEHICLE_INFO_PROFIT_THIS_YEAR_LAST_YEAR                     :{BLACK}Fortjeneste i år: {LTBLUE}{CURRENCY_LONG} (i fjor: {CURRENCY_LONG})
STR_VEHICLE_INFO_RELIABILITY_BREAKDOWNS                         :{BLACK}Pålitelighet: {LTBLUE}{COMMA}{NBSP}%  {BLACK}Havarier siden siste vedlikehold: {LTBLUE}{COMMA}

STR_VEHICLE_INFO_BUILT_VALUE                                    :{LTBLUE}{ENGINE} {BLACK}Bygget: {LTBLUE}{NUM}{BLACK} Verdi: {LTBLUE}{CURRENCY_LONG}
STR_VEHICLE_INFO_NO_CAPACITY                                    :{BLACK}Kapasitet: {LTBLUE}Ingen{STRING}
STR_VEHICLE_INFO_CAPACITY                                       :{BLACK}Kapasitet: {LTBLUE}{CARGO_LONG}{3:STRING}
STR_VEHICLE_INFO_CAPACITY_MULT                                  :{BLACK}Kapasitet: {LTBLUE}{CARGO_LONG}{3:STRING} (x{4:NUM})
STR_VEHICLE_INFO_CAPACITY_CAPACITY                              :{BLACK}Kapasitet: {LTBLUE}{CARGO_LONG}, {CARGO_LONG}{STRING}

STR_VEHICLE_INFO_FEEDER_CARGO_VALUE                             :{BLACK}Overføringskreditt: {LTBLUE}{CURRENCY_LONG}

STR_VEHICLE_DETAILS_SERVICING_INTERVAL_DAYS                     :{BLACK}Vedlikeholdsintervall: {LTBLUE}{COMMA}{NBSP}dager{BLACK}   Forrige vedlikehold: {LTBLUE}{DATE_LONG}
STR_VEHICLE_DETAILS_SERVICING_INTERVAL_PERCENT                  :{BLACK}Vedlikeholdsintervall: {LTBLUE}{COMMA}{NBSP}%{BLACK}   Forrige vedlikehold: {LTBLUE}{DATE_LONG}
STR_VEHICLE_DETAILS_INCREASE_SERVICING_INTERVAL_TOOLTIP         :{BLACK}Øk vedlikeholdsintervall med 10. Ctrl+klikk øker med 5
STR_VEHICLE_DETAILS_DECREASE_SERVICING_INTERVAL_TOOLTIP         :{BLACK}Reduser vedlikeholdsintervall med 10. Ctrl+klikk reduserer med 5

STR_SERVICE_INTERVAL_DROPDOWN_TOOLTIP                           :{BLACK}Enhet for vedlikeholdsintervall
STR_VEHICLE_DETAILS_DEFAULT                                     :Standard
STR_VEHICLE_DETAILS_DAYS                                        :Dager
STR_VEHICLE_DETAILS_PERCENT                                     :Prosentandel

STR_QUERY_RENAME_TRAIN_CAPTION                                  :{WHITE}Navngi tog
STR_QUERY_RENAME_ROAD_VEHICLE_CAPTION                           :{WHITE}Navngi kjøretøy
STR_QUERY_RENAME_SHIP_CAPTION                                   :{WHITE}Navngi skip
STR_QUERY_RENAME_AIRCRAFT_CAPTION                               :{WHITE}Navngi luftfartøy

# Extra buttons for train details windows
STR_VEHICLE_DETAILS_TRAIN_ENGINE_BUILT_AND_VALUE                :{LTBLUE}{ENGINE}{BLACK}   Bygget: {LTBLUE}{NUM}{BLACK} Verdi: {LTBLUE}{CURRENCY_LONG}
STR_VEHICLE_DETAILS_TRAIN_WAGON_VALUE                           :{LTBLUE}{ENGINE}{BLACK}   Verdi: {LTBLUE}{CURRENCY_LONG}

STR_VEHICLE_DETAILS_TRAIN_TOTAL_CAPACITY_TEXT                   :{BLACK}Total varekapasitet på dette toget:
STR_VEHICLE_DETAILS_TRAIN_TOTAL_CAPACITY                        :{LTBLUE}- {CARGO_LONG} ({CARGO_SHORT})
STR_VEHICLE_DETAILS_TRAIN_TOTAL_CAPACITY_MULT                   :{LTBLUE}- {CARGO_LONG} ({CARGO_SHORT}) (x{NUM})

STR_VEHICLE_DETAILS_CARGO_EMPTY                                 :{LTBLUE}Tom
STR_VEHICLE_DETAILS_CARGO_FROM                                  :{LTBLUE}{CARGO_LONG} fra {STATION}
STR_VEHICLE_DETAILS_CARGO_FROM_MULT                             :{LTBLUE}{CARGO_LONG} fra {STATION} (x{NUM})

STR_VEHICLE_DETAIL_TAB_CARGO                                    :{BLACK}Varer
STR_VEHICLE_DETAILS_TRAIN_CARGO_TOOLTIP                         :{BLACK}Vis detaljer om innholdet i vognene
STR_VEHICLE_DETAIL_TAB_INFORMATION                              :{BLACK}Informasjon
STR_VEHICLE_DETAILS_TRAIN_INFORMATION_TOOLTIP                   :{BLACK}Vis detaljer om tog/vogner
STR_VEHICLE_DETAIL_TAB_CAPACITIES                               :{BLACK}Kapasitet
STR_VEHICLE_DETAILS_TRAIN_CAPACITIES_TOOLTIP                    :{BLACK}Vis kapasiteten til vognene
STR_VEHICLE_DETAIL_TAB_TOTAL_CARGO                              :{BLACK}Total last
STR_VEHICLE_DETAILS_TRAIN_TOTAL_CARGO_TOOLTIP                   :{BLACK}Vis total kapasitet på toget fordelt på varetype

STR_VEHICLE_DETAILS_TRAIN_ARTICULATED_RV_CAPACITY               :{BLACK}Kapasitet: {LTBLUE}

# Vehicle refit
STR_REFIT_CAPTION                                               :{WHITE}{VEHICLE} (Bygg om)
STR_REFIT_TITLE                                                 :{GOLD}Velg varetype:
STR_REFIT_NEW_CAPACITY_COST_OF_REFIT                            :{BLACK}Ny kapasitet: {GOLD}{CARGO_LONG}{}{BLACK}Kostnad for ombygging: {RED}{CURRENCY_LONG}
STR_REFIT_NEW_CAPACITY_INCOME_FROM_REFIT                        :{BLACK}Ny kapasitet: {GOLD}{CARGO_LONG}{}{BLACK}Intekt fra ombygning: {GREEN}{CURRENCY_LONG}
STR_REFIT_NEW_CAPACITY_COST_OF_AIRCRAFT_REFIT                   :{BLACK}Ny kapasitet: {GOLD}{CARGO_LONG}, {GOLD}{CARGO_LONG}{}{BLACK}Kostnad for ombygging: {RED}{CURRENCY_LONG}
STR_REFIT_NEW_CAPACITY_INCOME_FROM_AIRCRAFT_REFIT               :{BLACK}Ny kapasitet: {GOLD}{CARGO_LONG}, {GOLD}{CARGO_LONG}{}{BLACK}Intekt fra ombygning: {GREEN}{CURRENCY_LONG}
STR_REFIT_SELECT_VEHICLES_TOOLTIP                               :{BLACK}Velg kjøretøy for ombygging. Dra med musen for å velge flere kjøretøy. Klikk på et tomt område for å velge hele kjøretøyet. Ctrl+klikk vil velge et kjøretøy og den følgende kjeden

STR_REFIT_TRAIN_LIST_TOOLTIP                                    :{BLACK}Velg hvilken varetype toget skal frakte
STR_REFIT_ROAD_VEHICLE_LIST_TOOLTIP                             :{BLACK}Velg hvilken varetype kjøretøyet skal frakte
STR_REFIT_SHIP_LIST_TOOLTIP                                     :{BLACK}Velg hvilken varetype skipet skal frakte
STR_REFIT_AIRCRAFT_LIST_TOOLTIP                                 :{BLACK}Velg hvilken varetype luftfartøyet skal frakte

STR_REFIT_TRAIN_REFIT_BUTTON                                    :{BLACK}Bygg om toget
STR_REFIT_ROAD_VEHICLE_REFIT_BUTTON                             :{BLACK}Bygg om kjøretøyet
STR_REFIT_SHIP_REFIT_BUTTON                                     :{BLACK}Bygg om skipet
STR_REFIT_AIRCRAFT_REFIT_BUTTON                                 :{BLACK}Bygg om luftfartøy

STR_REFIT_TRAIN_REFIT_TOOLTIP                                   :{BLACK}Bygg om toget til å frakte den merkede varetypen
STR_REFIT_ROAD_VEHICLE_REFIT_TOOLTIP                            :{BLACK}Bygg om kjøretøyet til å frakte den merkede varetypen
STR_REFIT_SHIP_REFIT_TOOLTIP                                    :{BLACK}Bygg om skipet til å frakte den merkede varetypen
STR_REFIT_AIRCRAFT_REFIT_TOOLTIP                                :{BLACK}Bygg om luftfartøyet til å frakte den merkede varetypen

# Order view
STR_ORDERS_CAPTION                                              :{WHITE}{VEHICLE} (Ordre)
STR_ORDERS_TIMETABLE_VIEW                                       :{BLACK}Rutetabell
STR_ORDERS_TIMETABLE_VIEW_TOOLTIP                               :{BLACK}Skift til rutetabellvisning

STR_ORDERS_LIST_TOOLTIP                                         :{BLACK}Ordreliste - klikk på en ordre for å markere den. Ctrl+klikk viser ordrens endestasjon
STR_ORDER_INDEX                                                 :{COMMA}:{NBSP}
STR_ORDER_TEXT                                                  :{STRING} {STRING} {STRING}

STR_ORDERS_END_OF_ORDERS                                        :- - Slutt på ordre - -
STR_ORDERS_END_OF_SHARED_ORDERS                                 :- - Slutt på delte ordre - -

# Order bottom buttons
STR_ORDER_NON_STOP                                              :{BLACK}Direkte
STR_ORDER_GO_TO                                                 :Gå til
STR_ORDER_GO_NON_STOP_TO                                        :Gå direkte til
STR_ORDER_GO_VIA                                                :Gå via
STR_ORDER_GO_NON_STOP_VIA                                       :Gå direkte via
STR_ORDER_TOOLTIP_NON_STOP                                      :{BLACK}Endre stopprutinene for den merkede ordren

STR_ORDER_TOGGLE_FULL_LOAD                                      :{BLACK}Full last av alle varetyper
STR_ORDER_DROP_LOAD_IF_POSSIBLE                                 :Last hvis tilgjengelig
STR_ORDER_DROP_FULL_LOAD_ALL                                    :Full last av alle varetyper
STR_ORDER_DROP_FULL_LOAD_ANY                                    :Full last av minst en varetype
STR_ORDER_DROP_NO_LOADING                                       :Ingen lasting
STR_ORDER_TOOLTIP_FULL_LOAD                                     :{BLACK}Endre lasterutinene for den merkede ordren

STR_ORDER_TOGGLE_UNLOAD                                         :{BLACK}Loss av alt
STR_ORDER_DROP_UNLOAD_IF_ACCEPTED                               :Losse hvis godtatt
STR_ORDER_DROP_UNLOAD                                           :Loss av alt
STR_ORDER_DROP_TRANSFER                                         :Overfør
STR_ORDER_DROP_NO_UNLOADING                                     :Ingen lossing
STR_ORDER_TOOLTIP_UNLOAD                                        :{BLACK}Endre lossingsrutinene for den merkede ordren

STR_ORDER_REFIT                                                 :{BLACK}Bygg om
STR_ORDER_REFIT_TOOLTIP                                         :{BLACK}Velg hvilken varetype det skal bygges om til i denne ordren. Ctrl+klikk for å fjerne ombyggingsordren
STR_ORDER_REFIT_AUTO                                            :{BLACK}Ombygging på stasjon
STR_ORDER_REFIT_AUTO_TOOLTIP                                    :{BLACK}Velg hvilken godstype det skal bygges om til i denne ordren. Ctrl+klikk for å fjerne ombyggingsinstrukser. Ombygging blir kun utført hvis kjøretøyet tillater det
STR_ORDER_DROP_REFIT_AUTO                                       :Fast varetype
STR_ORDER_DROP_REFIT_AUTO_ANY                                   :Tilgjengelig varetype

STR_ORDER_SERVICE                                               :{BLACK}Vedlikehold
STR_ORDER_DROP_GO_ALWAYS_DEPOT                                  :Alltid gå
STR_ORDER_DROP_SERVICE_DEPOT                                    :Vedlikehold ved behov
STR_ORDER_DROP_HALT_DEPOT                                       :Stopp
STR_ORDER_SERVICE_TOOLTIP                                       :{BLACK}Hopp over ordren med mindre vedlikehold er nødvendig

STR_ORDER_CONDITIONAL_VARIABLE_TOOLTIP                          :{BLACK}Kjøretøydata å basere hopp på

# Conditional order variables, must follow order of OrderConditionVariable enum
STR_ORDER_CONDITIONAL_LOAD_PERCENTAGE                           :Lastprosent
STR_ORDER_CONDITIONAL_RELIABILITY                               :Pålitelighet
STR_ORDER_CONDITIONAL_MAX_SPEED                                 :Maks hastighet
STR_ORDER_CONDITIONAL_AGE                                       :Alder (år)
STR_ORDER_CONDITIONAL_REQUIRES_SERVICE                          :Trenger vedlikehold
STR_ORDER_CONDITIONAL_UNCONDITIONALLY                           :Alltid
STR_ORDER_CONDITIONAL_REMAINING_LIFETIME                        :Gjenstående levetid (år)

STR_ORDER_CONDITIONAL_COMPARATOR_TOOLTIP                        :{BLACK}Hvordan sammenligne kjøretøyets data til den gitte verdi
STR_ORDER_CONDITIONAL_COMPARATOR_EQUALS                         :er lik
STR_ORDER_CONDITIONAL_COMPARATOR_NOT_EQUALS                     :er ikke lik
STR_ORDER_CONDITIONAL_COMPARATOR_LESS_THAN                      :er mindre enn
STR_ORDER_CONDITIONAL_COMPARATOR_LESS_EQUALS                    :er mindre eller lik
STR_ORDER_CONDITIONAL_COMPARATOR_MORE_THAN                      :er mer enn
STR_ORDER_CONDITIONAL_COMPARATOR_MORE_EQUALS                    :er mer eller lik
STR_ORDER_CONDITIONAL_COMPARATOR_IS_TRUE                        :er sant
STR_ORDER_CONDITIONAL_COMPARATOR_IS_FALSE                       :er usant

STR_ORDER_CONDITIONAL_VALUE_TOOLTIP                             :{BLACK}Verdien til å sammenligne kjøretøyets data mot
STR_ORDER_CONDITIONAL_VALUE_CAPT                                :{WHITE}Skriv inn verdi til å sammenligne mot

STR_ORDERS_SKIP_BUTTON                                          :{BLACK}Hopp over
STR_ORDERS_SKIP_TOOLTIP                                         :{BLACK}Hopp over den nåværende ordren og begynn på neste. Ctrl+klikk hopper fram til valgte ordre

STR_ORDERS_DELETE_BUTTON                                        :{BLACK}Slett
STR_ORDERS_DELETE_TOOLTIP                                       :{BLACK}Slett den merkede ordren
STR_ORDERS_DELETE_ALL_TOOLTIP                                   :{BLACK}Slett alle ordre
STR_ORDERS_STOP_SHARING_BUTTON                                  :{BLACK}Stopp deling
STR_ORDERS_STOP_SHARING_TOOLTIP                                 :{BLACK}Stopp deling av ordreliste. Ctrl+klikk vil slette alle ordrer for dette kjøretøyet

STR_ORDERS_GO_TO_BUTTON                                         :{BLACK}Kjør til
STR_ORDER_GO_TO_NEAREST_DEPOT                                   :Gå til nærmeste garasje/stall/hangar/dokk
STR_ORDER_GO_TO_NEAREST_HANGAR                                  :Gå til nærmeste hangar
STR_ORDER_CONDITIONAL                                           :Betinget ordrehopp
STR_ORDER_SHARE                                                 :Del ordre
STR_ORDERS_GO_TO_TOOLTIP                                        :{BLACK}Sett inn en ny ordre før den merkede ordren, eller legg til i slutten av listen. Ctrl gir ordren 'full last, enhver varetype', kontrollpunktordre 'direkte' og verkstedsordre 'vedlikehold'. 'Del ordrer' eller Ctrl lar dette kjøretøyet dele ordrer med det valgte kjøretøyet. Klikk på et kjøretøy for å kopiere ordrene fra det. En verkstedsordre slår av automatisk vedlikehold av kjøretøyet

STR_ORDERS_VEH_WITH_SHARED_ORDERS_LIST_TOOLTIP                  :{BLACK}Vis alle kjøretøy som deler denne ruteplanen

# String parts to build the order string
STR_ORDER_GO_TO_WAYPOINT                                        :Kjør via {WAYPOINT}
STR_ORDER_GO_NON_STOP_TO_WAYPOINT                               :Kjør direkte via {WAYPOINT}

STR_ORDER_SERVICE_AT                                            :Vedlikehold ved
STR_ORDER_SERVICE_NON_STOP_AT                                   :Vedlikehold direkte ved

STR_ORDER_NEAREST_DEPOT                                         :det nærmeste
STR_ORDER_NEAREST_HANGAR                                        :den nærmeste hangaren
STR_ORDER_TRAIN_DEPOT                                           :Togstall
STR_ORDER_ROAD_VEHICLE_DEPOT                                    :Garasje
STR_ORDER_SHIP_DEPOT                                            :Skipsdokk
STR_ORDER_GO_TO_NEAREST_DEPOT_FORMAT                            :{STRING} {STRING} {STRING}
STR_ORDER_GO_TO_DEPOT_FORMAT                                    :{STRING} {DEPOT}

STR_ORDER_REFIT_ORDER                                           :(Bygg om til {STRING})
STR_ORDER_REFIT_STOP_ORDER                                      :(Bygg om til {STRING} og stopp)
STR_ORDER_STOP_ORDER                                            :(Stopp)

STR_ORDER_GO_TO_STATION                                         :{STRING} {STATION} {STRING}

STR_ORDER_IMPLICIT                                              :(Ubetinget)

STR_ORDER_FULL_LOAD                                             :(Full last av alle varetyper)
STR_ORDER_FULL_LOAD_ANY                                         :(Full last av minst en varetype)
STR_ORDER_NO_LOAD                                               :(Ingen lasting)
STR_ORDER_UNLOAD                                                :(Loss av og last på varer)
STR_ORDER_UNLOAD_FULL_LOAD                                      :(Loss av og vent på full last)
STR_ORDER_UNLOAD_FULL_LOAD_ANY                                  :(Loss av og vent på første fulle last)
STR_ORDER_UNLOAD_NO_LOAD                                        :(Loss av og forlat tom)
STR_ORDER_TRANSFER                                              :(Overfør og last på varer)
STR_ORDER_TRANSFER_FULL_LOAD                                    :(Overfør og vent på full last)
STR_ORDER_TRANSFER_FULL_LOAD_ANY                                :(Overfør og vent på første fulle last)
STR_ORDER_TRANSFER_NO_LOAD                                      :(Overfør og forlat tom)
STR_ORDER_NO_UNLOAD                                             :(Ingen lossing og last på varer)
STR_ORDER_NO_UNLOAD_FULL_LOAD                                   :(Ingen lossing og vent på full last)
STR_ORDER_NO_UNLOAD_FULL_LOAD_ANY                               :(Ingen lossing og vent på første fulle last)
STR_ORDER_NO_UNLOAD_NO_LOAD                                     :(Ingen av og pålasting)

STR_ORDER_AUTO_REFIT                                            :(Ombygging til {STRING})
STR_ORDER_FULL_LOAD_REFIT                                       :(Full last med ombygging til {STRING})
STR_ORDER_FULL_LOAD_ANY_REFIT                                   :(Full last av minst en varetype med ombygging til {STRING})
STR_ORDER_UNLOAD_REFIT                                          :(Loss av og ta last med ombygging til {STRING})
STR_ORDER_UNLOAD_FULL_LOAD_REFIT                                :(Loss av og vent på full last med ombygging til {STRING})
STR_ORDER_UNLOAD_FULL_LOAD_ANY_REFIT                            :(Loss av og vent på første fulle last med ombygging til {STRING})
STR_ORDER_TRANSFER_REFIT                                        :(Overfør og last på varer med ombygging til {STRING})
STR_ORDER_TRANSFER_FULL_LOAD_REFIT                              :(Overfør og vent på full last med ombygging til {STRING})
STR_ORDER_TRANSFER_FULL_LOAD_ANY_REFIT                          :(Overfør og vent på første fulle last med ombygging til {STRING})
STR_ORDER_NO_UNLOAD_REFIT                                       :(Ingen lossing og last på varer med ombygging til {STRING})
STR_ORDER_NO_UNLOAD_FULL_LOAD_REFIT                             :(Ingen lossing og vent på full last med ombygging til {STRING})
STR_ORDER_NO_UNLOAD_FULL_LOAD_ANY_REFIT                         :(Ingen lossing og vent på første fulle last med ombygging til {STRING})

STR_ORDER_AUTO_REFIT_ANY                                        :tilgjengelige varetyper

STR_ORDER_STOP_LOCATION_NEAR_END                                :[nærenden]
STR_ORDER_STOP_LOCATION_MIDDLE                                  :[midten]
STR_ORDER_STOP_LOCATION_FAR_END                                 :[bortenden]

STR_ORDER_OUT_OF_RANGE                                          :{RED} (Neste destinasjon er utenfor rekkevidde)

STR_ORDER_CONDITIONAL_UNCONDITIONAL                             :Hopp til ordre {COMMA}
STR_ORDER_CONDITIONAL_NUM                                       :Hopp til ordre {COMMA} når {STRING} {STRING} {COMMA}
STR_ORDER_CONDITIONAL_TRUE_FALSE                                :Hopp til ordre {COMMA} når {STRING} {STRING}

STR_INVALID_ORDER                                               :{RED} (Ugyldig ordre)

# Time table window
STR_TIMETABLE_TITLE                                             :{WHITE}{VEHICLE} (Rutetabell)
STR_TIMETABLE_ORDER_VIEW                                        :{BLACK}Ordre
STR_TIMETABLE_ORDER_VIEW_TOOLTIP                                :{BLACK}Skift til ordreoversikt

STR_TIMETABLE_TOOLTIP                                           :{BLACK}Rutetabell - klikk på en ordre for å merke den.

STR_TIMETABLE_NO_TRAVEL                                         :Ingen reise
STR_TIMETABLE_NOT_TIMETABLEABLE                                 :Reis (automatisk; settes på ruteplan med neste manuelle ordre)
STR_TIMETABLE_TRAVEL_NOT_TIMETABLED                             :Reise (uten rutetabell)
STR_TIMETABLE_TRAVEL_NOT_TIMETABLED_SPEED                       :Reis (uten rutetabell) med maks {2:VELOCITY}
STR_TIMETABLE_TRAVEL_FOR                                        :Reise i {STRING}
STR_TIMETABLE_TRAVEL_FOR_SPEED                                  :Reis i {STRING} med maks {VELOCITY}
STR_TIMETABLE_TRAVEL_FOR_ESTIMATED                              :Reise (i {STRING}, ikke oppsatt i rutetabell)
STR_TIMETABLE_TRAVEL_FOR_SPEED_ESTIMATED                        :Reise (i {STRING}, ikke oppsatt i rutetabell) med høyst {VELOCITY}
STR_TIMETABLE_STAY_FOR_ESTIMATED                                :(opphold i {STRING}, ikke oppsatt i rutetabell)
STR_TIMETABLE_AND_TRAVEL_FOR_ESTIMATED                          :(reise for {STRING}, ikke oppsatt med rutetabell)
STR_TIMETABLE_STAY_FOR                                          :og bli værende i {STRING}
STR_TIMETABLE_AND_TRAVEL_FOR                                    :og reis i {STRING}
<<<<<<< HEAD
STR_TIMETABLE_DAYS                                              :{COMMA}{NBSP}dag{P "" s}
STR_TIMETABLE_TICKS                                             :{COMMA}{NBSP}tikk{P "" s}
=======
STR_TIMETABLE_DAYS                                              :{COMMA}{NBSP}dag{P "" er}
STR_TIMETABLE_TICKS                                             :{COMMA}{NBSP}tikk
>>>>>>> 95a329a4

STR_TIMETABLE_TOTAL_TIME                                        :{BLACK}Det vil ta {STRING} å fullføre rutetabellen
STR_TIMETABLE_TOTAL_TIME_INCOMPLETE                             :{BLACK}Det vil ta minst {STRING} å fullføre denne rutetabellen (rutetabell ikke fullstendig)

STR_TIMETABLE_STATUS_ON_TIME                                    :{BLACK}Dette kjøretøyet er i rute
STR_TIMETABLE_STATUS_LATE                                       :{BLACK}Dette kjøretøyet er {STRING} for sent ute
STR_TIMETABLE_STATUS_EARLY                                      :{BLACK}Dette kjøretøyet er {STRING} for tidlig ute
STR_TIMETABLE_STATUS_NOT_STARTED                                :{BLACK}Denne rutetabellen har ikke blitt startet ennå
STR_TIMETABLE_STATUS_START_AT                                   :{BLACK}Denne rutetabellen vil bli startet {STRING}

STR_TIMETABLE_STARTING_DATE                                     :{BLACK}Startdato
STR_TIMETABLE_STARTING_DATE_TOOLTIP                             :{BLACK}Velg startdato for denne rutetabellen. Ctrl + Klikk setter utgangspunktet for denne rutetabellen og distribuerer alle kjøretøy som deler denne ordren jevnt basert på deres relative rekkefølge, hvis ordren har en fullstendig rutetabell.

STR_TIMETABLE_CHANGE_TIME                                       :{BLACK}Endre tid
STR_TIMETABLE_WAIT_TIME_TOOLTIP                                 :{BLACK}Endre varigheten for den merkede ordren

STR_TIMETABLE_CLEAR_TIME                                        :{BLACK}Nullstill tid
STR_TIMETABLE_CLEAR_TIME_TOOLTIP                                :{BLACK}Fjern varigheten for den merkede ordren

STR_TIMETABLE_CHANGE_SPEED                                      :{BLACK}Endre fartsgrense
STR_TIMETABLE_CHANGE_SPEED_TOOLTIP                              :{BLACK}Endre maks reisehastighet for den merkede ordren

STR_TIMETABLE_CLEAR_SPEED                                       :{BLACK}Fjern fartsgrense
STR_TIMETABLE_CLEAR_SPEED_TOOLTIP                               :{BLACK}Fjern maks reisehastighet for den merkede ordren

STR_TIMETABLE_RESET_LATENESS                                    :{BLACK}Nullstill senhetsteller
STR_TIMETABLE_RESET_LATENESS_TOOLTIP                            :{BLACK}Nullstill senhetstelleren slik at kjøretøyet ankommer i tide

STR_TIMETABLE_AUTOFILL                                          :{BLACK}Fyll automatisk
STR_TIMETABLE_AUTOFILL_TOOLTIP                                  :{BLACK}Fyll ut rutetabellen automatisk med verdiene fra neste tur (Ctrl+klikk for å prøve å beholde ventetider)

STR_TIMETABLE_EXPECTED                                          :{BLACK}Ventet
STR_TIMETABLE_SCHEDULED                                         :{BLACK}Planlagt
STR_TIMETABLE_EXPECTED_TOOLTIP                                  :{BLACK}Veksle mellom forventet og planlagt

STR_TIMETABLE_ARRIVAL_ABBREVIATION                              :Ank:
STR_TIMETABLE_DEPARTURE_ABBREVIATION                            :Avg:


# Date window (for timetable)
STR_DATE_CAPTION                                                :{WHITE}Velg dato
STR_DATE_SET_DATE                                               :{BLACK}Velg dato
STR_DATE_SET_DATE_TOOLTIP                                       :{BLACK}Bruk den valgte datoen som startpunkt for rutetabellen
STR_DATE_DAY_TOOLTIP                                            :{BLACK}Velg dag
STR_DATE_MONTH_TOOLTIP                                          :{BLACK}Velg måned
STR_DATE_YEAR_TOOLTIP                                           :{BLACK}Velg år


# AI debug window
STR_AI_DEBUG                                                    :{WHITE}AI/Spillskript-feilsøking
STR_AI_DEBUG_NAME_AND_VERSION                                   :{BLACK}{STRING} (v{NUM})
STR_AI_DEBUG_NAME_TOOLTIP                                       :{BLACK}Navnet til AIen
STR_AI_DEBUG_SETTINGS                                           :{BLACK}Innstillinger
STR_AI_DEBUG_SETTINGS_TOOLTIP                                   :{BLACK}Endre skriptinnstillinger
STR_AI_DEBUG_RELOAD                                             :{BLACK}Last inn AI på nytt
STR_AI_DEBUG_RELOAD_TOOLTIP                                     :{BLACK}Slå av AI, last skript på nytt, og start AI på nytt
STR_AI_DEBUG_BREAK_STR_ON_OFF_TOOLTIP                           :{BLACK}Tillat/nekt bryt når en AI-loggbeskjed tilsvarer brytstrengen
STR_AI_DEBUG_BREAK_ON_LABEL                                     :{BLACK}Bryt på:
STR_AI_DEBUG_BREAK_STR_OSKTITLE                                 :{BLACK}Bryt på
STR_AI_DEBUG_BREAK_STR_TOOLTIP                                  :{BLACK}Når en AI-loggbeskjed tilsvarer denne strengen, settes spillet på pause.
STR_AI_DEBUG_MATCH_CASE                                         :{BLACK}Skriftformgjenkjennelse
STR_AI_DEBUG_MATCH_CASE_TOOLTIP                                 :{BLACK}Veksle mellom skriftformgjenkjennelse ved sammenligning av AI-loggbeskjeder mot bruddstrengen
STR_AI_DEBUG_CONTINUE                                           :{BLACK}Fortsett
STR_AI_DEBUG_CONTINUE_TOOLTIP                                   :{BLACK}Slå av pause og fortsett AIen
STR_AI_DEBUG_SELECT_AI_TOOLTIP                                  :{BLACK}Vis feilsøkingsresultater fra denne AIen
STR_AI_GAME_SCRIPT                                              :{BLACK}Spillskript
STR_AI_GAME_SCRIPT_TOOLTIP                                      :{BLACK}Sjekk spillskriptloggen

STR_ERROR_AI_NO_AI_FOUND                                        :Ingen passende AI ble funnet.{}Denne AIen er en plassholder og vil ikke gjøre noe.{}Du kan laste ned flere AIer fra nettet med spillets nedlastingssystem.
STR_ERROR_AI_PLEASE_REPORT_CRASH                                :{WHITE}Et skript krasjet. Vennligst rapporter dette til skript-forfatteren med et skjermbilde av AI/Spillskript feilsøkingsvinduet
STR_ERROR_AI_DEBUG_SERVER_ONLY                                  :{YELLOW}AI/Spillskript-feilsøkingsvindu er kun tilgjengelig for tjeneren

# AI configuration window
STR_AI_CONFIG_CAPTION                                           :{WHITE}AI/Spillskript-konfigurasjon
STR_AI_CONFIG_GAMELIST_TOOLTIP                                  :{BLACK}Spillskriptet som vil bli lastet i neste spill
STR_AI_CONFIG_AILIST_TOOLTIP                                    :{BLACK}AI-ene som vil bli lastet i neste spill
STR_AI_CONFIG_HUMAN_PLAYER                                      :Menneskelig spiller
STR_AI_CONFIG_RANDOM_AI                                         :Tilfeldig AI
STR_AI_CONFIG_NONE                                              :(ingen)

STR_AI_CONFIG_MOVE_UP                                           :{BLACK}Flytt opp
STR_AI_CONFIG_MOVE_UP_TOOLTIP                                   :{BLACK}Flytt valgte AI oppover i listen
STR_AI_CONFIG_MOVE_DOWN                                         :{BLACK}Flytt ned
STR_AI_CONFIG_MOVE_DOWN_TOOLTIP                                 :{BLACK}Flytt valgte AI nedover i listen

STR_AI_CONFIG_GAMESCRIPT                                        :{SILVER}Spillskript
STR_AI_CONFIG_AI                                                :{SILVER}AI-er

STR_AI_CONFIG_CHANGE                                            :{BLACK}Velg {STRING}
STR_AI_CONFIG_CHANGE_NONE                                       :
STR_AI_CONFIG_CHANGE_NONE.small                                 :AI
STR_AI_CONFIG_CHANGE_AI                                         :AI
STR_AI_CONFIG_CHANGE_GAMESCRIPT                                 :Spillskript
STR_AI_CONFIG_CHANGE_TOOLTIP                                    :{BLACK}Last enda et skript
STR_AI_CONFIG_CONFIGURE                                         :{BLACK}Konfigurer
STR_AI_CONFIG_CONFIGURE_TOOLTIP                                 :{BLACK}Konfigurer skriptparametrene

# Available AIs window
STR_AI_LIST_CAPTION                                             :{WHITE}Tilgjengelige {STRING}
STR_AI_LIST_CAPTION_AI                                          :AI-er
STR_AI_LIST_CAPTION_GAMESCRIPT                                  :Spillskript
STR_AI_LIST_TOOLTIP                                             :{BLACK}Klikk for å velge et skript

STR_AI_LIST_AUTHOR                                              :{LTBLUE}Forfatter: {ORANGE}{STRING}
STR_AI_LIST_VERSION                                             :{LTBLUE}Versjon: {ORANGE}{NUM}
STR_AI_LIST_URL                                                 :{LTBLUE}URL: {ORANGE}{STRING}

STR_AI_LIST_ACCEPT                                              :{BLACK}Godta
STR_AI_LIST_ACCEPT_TOOLTIP                                      :{BLACK}Velg det merkede skript
STR_AI_LIST_CANCEL                                              :{BLACK}Avbryt
STR_AI_LIST_CANCEL_TOOLTIP                                      :{BLACK}Ikke endre skriptet

# AI Parameters
STR_AI_SETTINGS_CAPTION                                         :{WHITE}{STRING} Parametre
STR_AI_SETTINGS_CAPTION_AI                                      :AI
STR_AI_SETTINGS_CAPTION_GAMESCRIPT                              :Spillskript
STR_AI_SETTINGS_CLOSE                                           :{BLACK}Lukk
STR_AI_SETTINGS_RESET                                           :{BLACK}Tilbakestill
STR_AI_SETTINGS_SETTING                                         :{STRING}: {ORANGE}{STRING}
STR_AI_SETTINGS_START_DELAY                                     :Antall dager denne AIen skal starte etter den forrige (ca): {ORANGE}{STRING}


# Textfile window
STR_TEXTFILE_README_CAPTION                                     :{WHITE}{STRING} hjelpefil til {STRING}
STR_TEXTFILE_CHANGELOG_CAPTION                                  :{WHITE}{STRING} endringslogg til {STRING}
STR_TEXTFILE_LICENCE_CAPTION                                    :{WHITE}{STRING} lisens til {STRING}
STR_TEXTFILE_WRAP_TEXT                                          :{WHITE}Bryt teksten
STR_TEXTFILE_WRAP_TEXT_TOOLTIP                                  :{BLACK}Bryt teksten i vinduet så alt passer uten å måtte skrolle
STR_TEXTFILE_VIEW_README                                        :{BLACK}Se på hjelpefilen
STR_TEXTFILE_VIEW_CHANGELOG                                     :{BLACK}Endringslogg
STR_TEXTFILE_VIEW_LICENCE                                       :{BLACK}Lisens


# Vehicle loading indicators
STR_PERCENT_UP_SMALL                                            :{TINY_FONT}{WHITE}{NUM}{NBSP}%{UP_ARROW}
STR_PERCENT_UP                                                  :{WHITE}{NUM}{NBSP}%{UP_ARROW}
STR_PERCENT_DOWN_SMALL                                          :{TINY_FONT}{WHITE}{NUM}{NBSP}%{DOWN_ARROW}
STR_PERCENT_DOWN                                                :{WHITE}{NUM}{NBSP}%{DOWN_ARROW}
STR_PERCENT_UP_DOWN_SMALL                                       :{TINY_FONT}{WHITE}{NUM}{NBSP}%{UP_ARROW}{DOWN_ARROW}
STR_PERCENT_UP_DOWN                                             :{WHITE}{NUM}{NBSP}%{UP_ARROW}{DOWN_ARROW}
STR_PERCENT_NONE_SMALL                                          :{TINY_FONT}{WHITE}{NUM}%
STR_PERCENT_NONE                                                :{WHITE}{NUM}%

# Income 'floats'
STR_INCOME_FLOAT_COST_SMALL                                     :{TINY_FONT}{RED}Kostnad: {CURRENCY_LONG}
STR_INCOME_FLOAT_COST                                           :{RED}Kostnad: {CURRENCY_LONG}
STR_INCOME_FLOAT_INCOME_SMALL                                   :{TINY_FONT}{GREEN}Inntekt: {CURRENCY_LONG}
STR_INCOME_FLOAT_INCOME                                         :{GREEN}Inntekt: {CURRENCY_LONG}
STR_FEEDER_TINY                                                 :{TINY_FONT}{YELLOW}Overføring: {CURRENCY_LONG}
STR_FEEDER                                                      :{YELLOW}Overføring: {CURRENCY_LONG}
STR_FEEDER_INCOME_TINY                                          :{TINY_FONT}{YELLOW}Overføring: {CURRENCY_LONG}{WHITE} / {GREEN}Inntekt: {CURRENCY_LONG}
STR_FEEDER_INCOME                                               :{YELLOW}Overføring: {CURRENCY_LONG}{WHITE} / {GREEN}Inntekt: {CURRENCY_LONG}
STR_FEEDER_COST_TINY                                            :{TINY_FONT}{YELLOW}Overføring: {CURRENCY_LONG}{WHITE} / {RED}Kostnad: {CURRENCY_LONG}
STR_FEEDER_COST                                                 :{YELLOW}Overføring: {CURRENCY_LONG}{WHITE} / {RED}Kostnad: {CURRENCY_LONG}
STR_MESSAGE_ESTIMATED_COST                                      :{WHITE}Anslått kostnad: {CURRENCY_LONG}
STR_MESSAGE_ESTIMATED_INCOME                                    :{WHITE}Anslått inntekt: {CURRENCY_LONG}

# Saveload messages
STR_ERROR_SAVE_STILL_IN_PROGRESS                                :{WHITE}Lagring pågår enda,{}vennligst vent til den er klar!
STR_ERROR_AUTOSAVE_FAILED                                       :{WHITE}Autolagring feilet
STR_ERROR_UNABLE_TO_READ_DRIVE                                  :{BLACK}Kan ikke lese fra disk
STR_ERROR_GAME_SAVE_FAILED                                      :{WHITE}Lagring av spillet mislyktes{}{STRING}
STR_ERROR_UNABLE_TO_DELETE_FILE                                 :{WHITE}Kan ikke slette fil
STR_ERROR_GAME_LOAD_FAILED                                      :{WHITE}Feil ved lasting av spill{}{STRING}
STR_GAME_SAVELOAD_ERROR_BROKEN_INTERNAL_ERROR                   :Intern feil: {STRING}
STR_GAME_SAVELOAD_ERROR_BROKEN_SAVEGAME                         :Ødelagt lagret spill - {STRING}
STR_GAME_SAVELOAD_ERROR_TOO_NEW_SAVEGAME                        :Spillet er lagret i en nyere versjon
STR_GAME_SAVELOAD_ERROR_FILE_NOT_READABLE                       :Kan ikke lese filen
STR_GAME_SAVELOAD_ERROR_FILE_NOT_WRITEABLE                      :Kan ikke skrive til filen
STR_GAME_SAVELOAD_ERROR_DATA_INTEGRITY_CHECK_FAILED             :Integritetssjekk av data mislyktes
STR_GAME_SAVELOAD_NOT_AVAILABLE                                 :<not available>
STR_WARNING_LOADGAME_REMOVED_TRAMS                              :{WHITE}Spillet ble lagret i en versjon uten støtte for trikk. Alle trikker har blitt fjernet.

# Map generation messages
STR_ERROR_COULD_NOT_CREATE_TOWN                                 :{WHITE}Kartgenerering avbrutt...{}... ingen passende steder å plassere byer
STR_ERROR_NO_TOWN_IN_SCENARIO                                   :{WHITE}... det er ingen by i dette scenarioet

STR_ERROR_PNGMAP                                                :{WHITE}Kunne ikke laste landskap fra PNG...
STR_ERROR_PNGMAP_FILE_NOT_FOUND                                 :{WHITE}... fant ikke filen.
STR_ERROR_PNGMAP_IMAGE_TYPE                                     :{WHITE}... kunne ikke konvertere bildetypen. 8- eller 24-bits PNG-bilde kreves
STR_ERROR_PNGMAP_MISC                                           :{WHITE}... noe gikk akkurat galt (sannsynligvis en ødelagt fil)

STR_ERROR_BMPMAP                                                :{WHITE}Kunne ikke laste landskap fra BMP...
STR_ERROR_BMPMAP_IMAGE_TYPE                                     :{WHITE}... kunne ikke konvertere bildetype.

STR_ERROR_HEIGHTMAP_TOO_LARGE                                   :{WHITE}... bildet er for stort

STR_WARNING_HEIGHTMAP_SCALE_CAPTION                             :{WHITE}Skalaadvarsel
STR_WARNING_HEIGHTMAP_SCALE_MESSAGE                             :{YELLOW}Å endre kildekartstørrelsen for mye er ikke anbefalt. Fortsette generering?

# Soundset messages
STR_WARNING_FALLBACK_SOUNDSET                                   :{WHITE}Kun et reservelydsett ble funnet. Hvis du vil ha lyder, installer et lydsett via spillets nedlastingssystem.

# Screenshot related messages
STR_WARNING_SCREENSHOT_SIZE_CAPTION                             :{WHITE}Stort skjermbilde
STR_WARNING_SCREENSHOT_SIZE_MESSAGE                             :{YELLOW}Skjermbildet kommer til å ha en oppløsning på {COMMA} x {COMMA} pixler. Å ta et skjermbildet kan ta sin tid. Vil du fortsette?

STR_MESSAGE_SCREENSHOT_SUCCESSFULLY                             :{WHITE}Skjermbildet ble lagret som '{STRING}'
STR_ERROR_SCREENSHOT_FAILED                                     :{WHITE}Skjermbilde mislyktes!

# Error message titles
STR_ERROR_MESSAGE_CAPTION                                       :{YELLOW}Melding
STR_ERROR_MESSAGE_CAPTION_OTHER_COMPANY                         :{YELLOW}Melding fra {STRING}

# Generic construction errors
STR_ERROR_OFF_EDGE_OF_MAP                                       :{WHITE}Utenfor kartet
STR_ERROR_TOO_CLOSE_TO_EDGE_OF_MAP                              :{WHITE}For nær kanten av kartet
STR_ERROR_NOT_ENOUGH_CASH_REQUIRES_CURRENCY                     :{WHITE}Du har ikke nok penger - du trenger {CURRENCY_LONG}
STR_ERROR_FLAT_LAND_REQUIRED                                    :{WHITE}Flatt land er nødvendig
STR_ERROR_LAND_SLOPED_IN_WRONG_DIRECTION                        :{WHITE}Landet heller i feil retning
STR_ERROR_CAN_T_DO_THIS                                         :{WHITE}Kan ikke gjøre dette...
STR_ERROR_BUILDING_MUST_BE_DEMOLISHED                           :{WHITE}Bygningen må rives først
STR_ERROR_CAN_T_CLEAR_THIS_AREA                                 :{WHITE}Kan ikke rydde dette området...
STR_ERROR_SITE_UNSUITABLE                                       :{WHITE}...{NBSP}feltet er uegnet
STR_ERROR_ALREADY_BUILT                                         :{WHITE}... allerede bygget
STR_ERROR_OWNED_BY                                              :{WHITE}...{NBSP}eies av {STRING}
STR_ERROR_AREA_IS_OWNED_BY_ANOTHER                              :{WHITE}... området eies av et annet firma
STR_ERROR_TERRAFORM_LIMIT_REACHED                               :{WHITE}... grense for landskapsendring er nådd
STR_ERROR_CLEARING_LIMIT_REACHED                                :{WHITE}... ruterensingens grense nådd
STR_ERROR_TREE_PLANT_LIMIT_REACHED                              :{WHITE}... tre planterings grense nådd
STR_ERROR_NAME_MUST_BE_UNIQUE                                   :{WHITE}Navn må være unikt
STR_ERROR_GENERIC_OBJECT_IN_THE_WAY                             :{WHITE}{1:STRING} er i veien
STR_ERROR_NOT_ALLOWED_WHILE_PAUSED                              :{WHITE}Ikke tillatt mens spillet er på pause

# Local authority errors
STR_ERROR_LOCAL_AUTHORITY_REFUSES_TO_ALLOW_THIS                 :{WHITE}{TOWN}s bystyre nekter deg å gjøre dette.
STR_ERROR_LOCAL_AUTHORITY_REFUSES_AIRPORT                       :{WHITE}{TOWN}s bystyre tillater ikke flere flyplasser i denne byen
STR_ERROR_LOCAL_AUTHORITY_REFUSES_NOISE                         :{WHITE}{TOWN}s bystyre nekter deg byggetillatelse til flyplass her pga. støybekymringer
STR_ERROR_BRIBE_FAILED                                          :{WHITE}Bestikkelsen du forsøkte har blitt oppdaget av en regional etterforsker

# Levelling errors
STR_ERROR_CAN_T_RAISE_LAND_HERE                                 :{WHITE}Kan ikke heve land her...
STR_ERROR_CAN_T_LOWER_LAND_HERE                                 :{WHITE}Kan ikke senke land her...
STR_ERROR_CAN_T_LEVEL_LAND_HERE                                 :{WHITE}Kan ikke jevne ut land her...
STR_ERROR_EXCAVATION_WOULD_DAMAGE                               :{WHITE}Utgraving ville skadet tunnel
STR_ERROR_ALREADY_AT_SEA_LEVEL                                  :{WHITE}... allerede på havnivå
STR_ERROR_TOO_HIGH                                              :{WHITE}... for høyt
STR_ERROR_ALREADY_LEVELLED                                      :{WHITE}... allerede flatt
STR_ERROR_BRIDGE_TOO_HIGH_AFTER_LOWER_LAND                      :{WHITE}Etterpå vil broen over den være for høy.

# Company related errors
STR_ERROR_CAN_T_CHANGE_COMPANY_NAME                             :{WHITE}Kan ikke endre firmaets navn...
STR_ERROR_CAN_T_CHANGE_PRESIDENT                                :{WHITE}Kan ikke endre sjefens navn...

STR_ERROR_MAXIMUM_PERMITTED_LOAN                                :{WHITE}... maks lån er {CURRENCY_LONG}
STR_ERROR_CAN_T_BORROW_ANY_MORE_MONEY                           :{WHITE}Kan ikke låne mer penger...
STR_ERROR_LOAN_ALREADY_REPAYED                                  :{WHITE}... ingen lån å tilbakebetale
STR_ERROR_CURRENCY_REQUIRED                                     :{WHITE}... du trenger {CURRENCY_LONG}
STR_ERROR_CAN_T_REPAY_LOAN                                      :{WHITE}Kan ikke betale tilbake lån...
STR_ERROR_INSUFFICIENT_FUNDS                                    :{WHITE}Kan ikke gi bort penger som er lånt fra banken...
STR_ERROR_CAN_T_BUY_COMPANY                                     :{WHITE}Kan ikke kjøpe firma...
STR_ERROR_CAN_T_BUILD_COMPANY_HEADQUARTERS                      :{WHITE}Kan ikke bygge firmaets hovedkontor...
STR_ERROR_CAN_T_BUY_25_SHARE_IN_THIS                            :{WHITE}Kan ikke kjøpe 25{NBSP}% av aksjene...
STR_ERROR_CAN_T_SELL_25_SHARE_IN                                :{WHITE}Kan ikke selge 25{NBSP}% av aksjene...
STR_ERROR_PROTECTED                                             :{WHITE}Dette firmaet selger ikke aksjer enda...

# Town related errors
STR_ERROR_CAN_T_GENERATE_TOWN                                   :{WHITE}Kan ikke grunnlegge noen byer
STR_ERROR_CAN_T_RENAME_TOWN                                     :{WHITE}Kan ikke endre navn på byen...
STR_ERROR_CAN_T_FOUND_TOWN_HERE                                 :{WHITE}Kan ikke grunnlegge by her...
STR_ERROR_CAN_T_EXPAND_TOWN                                     :{WHITE}Kan ikke utvide byen...
STR_ERROR_TOO_CLOSE_TO_EDGE_OF_MAP_SUB                          :{WHITE}...{NBSP}for nær kanten av kartet
STR_ERROR_TOO_CLOSE_TO_ANOTHER_TOWN                             :{WHITE}...{NBSP}for nær en annen by
STR_ERROR_TOO_MANY_TOWNS                                        :{WHITE}...{NBSP}for mange byer
STR_ERROR_NO_SPACE_FOR_TOWN                                     :{WHITE}... det er ikke mer plass på kartet
STR_ERROR_TOWN_EXPAND_WARN_NO_ROADS                             :{WHITE}Byen kommer ikke til å bygge veier. Du kan aktivere bygging av veier via Innstillinger->Miljø->Byer
STR_ERROR_ROAD_WORKS_IN_PROGRESS                                :{WHITE}Veiarbeid i gang
STR_ERROR_TOWN_CAN_T_DELETE                                     :{WHITE}Kan ikke fjerne denne byen...{}En stasjon eller garasje/stall/hangar/dokk henviser til byen eller en by-eid rute som ikke kan fjernes
STR_ERROR_STATUE_NO_SUITABLE_PLACE                              :{WHITE}... det er ingen passende steder for en statue i sentrum av denne byen

# Industry related errors
STR_ERROR_TOO_MANY_INDUSTRIES                                   :{WHITE}... for mange industrier
STR_ERROR_CAN_T_GENERATE_INDUSTRIES                             :{WHITE}Kan ikke generere industrier...
STR_ERROR_CAN_T_BUILD_HERE                                      :{WHITE}Kan ikke bygge {STRING} her...
STR_ERROR_CAN_T_CONSTRUCT_THIS_INDUSTRY                         :{WHITE}Kan ikke bygge denne typen industri her...
STR_ERROR_INDUSTRY_TOO_CLOSE                                    :{WHITE}... for nærme en annen industri
STR_ERROR_MUST_FOUND_TOWN_FIRST                                 :{WHITE}... må grunnlegge en by først
STR_ERROR_ONLY_ONE_ALLOWED_PER_TOWN                             :{WHITE}...{NBSP}kun én tillates per by
STR_ERROR_CAN_ONLY_BE_BUILT_IN_TOWNS_WITH_POPULATION_OF_1200    :{WHITE}...{NBSP}kan kun bygges i byer med minst 1{NBSP}200 innbyggere
STR_ERROR_CAN_ONLY_BE_BUILT_IN_RAINFOREST                       :{WHITE}...{NBSP}kan kun bygges i regnskogområder
STR_ERROR_CAN_ONLY_BE_BUILT_IN_DESERT                           :{WHITE}... kan kun bygges i ørkenområder
STR_ERROR_CAN_ONLY_BE_BUILT_IN_TOWNS                            :{WHITE}...{NBSP}kan kun bygges i byer (erstatter hus)
STR_ERROR_CAN_ONLY_BE_BUILT_NEAR_TOWN_CENTER                    :{WHITE}... kan bare bli bygd nær midten av byer
STR_ERROR_CAN_ONLY_BE_BUILT_IN_LOW_AREAS                        :{WHITE}... kan kun bygges i lavtliggende områder
STR_ERROR_CAN_ONLY_BE_POSITIONED                                :{WHITE}... kan kun plasseres i nærheten av kartkanten
STR_ERROR_FOREST_CAN_ONLY_BE_PLANTED                            :{WHITE}... skog kan bare plantes over snøgrensen
STR_ERROR_CAN_ONLY_BE_BUILT_ABOVE_SNOW_LINE                     :{WHITE}... kan kun bygges over snøgrensen
STR_ERROR_CAN_ONLY_BE_BUILT_BELOW_SNOW_LINE                     :{WHITE}... kan kun bygges under snøgrensen

STR_ERROR_NO_SUITABLE_PLACES_FOR_INDUSTRIES                     :{WHITE}Det var ingen egnede steder for '{STRING}' bransjer
STR_ERROR_NO_SUITABLE_PLACES_FOR_INDUSTRIES_EXPLANATION         :{WHITE}Endre parametrene for kart-generering for å få et bedre kart

# Station construction related errors
STR_ERROR_CAN_T_BUILD_RAILROAD_STATION                          :{WHITE}Kan ikke bygge jernbanestasjon her...
STR_ERROR_CAN_T_BUILD_BUS_STATION                               :{WHITE}Kan ikke bygge busstasjon...
STR_ERROR_CAN_T_BUILD_TRUCK_STATION                             :{WHITE}Kan ikke bygge lasteterminal...
STR_ERROR_CAN_T_BUILD_PASSENGER_TRAM_STATION                    :{WHITE}Kan ikke bygge trikkestasjon for passasjerer...
STR_ERROR_CAN_T_BUILD_CARGO_TRAM_STATION                        :{WHITE}Kan ikke bygge trikkestasjon for varer...
STR_ERROR_CAN_T_BUILD_DOCK_HERE                                 :{WHITE}Kan ikke bygge havn her...
STR_ERROR_CAN_T_BUILD_AIRPORT_HERE                              :{WHITE}Kan ikke bygge lufthavn her...

STR_ERROR_ADJOINS_MORE_THAN_ONE_EXISTING                        :{WHITE}Grenser til mer enn én eksisterende stasjon/lasteterminal
STR_ERROR_STATION_TOO_SPREAD_OUT                                :{WHITE}...{NBSP}stasjonen er spredd for mye
STR_ERROR_TOO_MANY_STATIONS_LOADING                             :{WHITE}For mange stasjoner/lasteterminaler
STR_ERROR_TOO_MANY_STATION_SPECS                                :{WHITE}For mange enkeltdeler på jernbanestasjonen
STR_ERROR_TOO_MANY_BUS_STOPS                                    :{WHITE}For mange bussholdeplasser
STR_ERROR_TOO_MANY_TRUCK_STOPS                                  :{WHITE}For mange lasteterminaler
STR_ERROR_TOO_CLOSE_TO_ANOTHER_STATION                          :{WHITE}For nærme en annen stasjon/lasteterminal
STR_ERROR_TOO_CLOSE_TO_ANOTHER_DOCK                             :{WHITE}For nærme enn annen havn
STR_ERROR_TOO_CLOSE_TO_ANOTHER_AIRPORT                          :{WHITE}For nærme en annen flyplass
STR_ERROR_CAN_T_RENAME_STATION                                  :{WHITE}Kan ikke endre stasjonens navn...
STR_ERROR_DRIVE_THROUGH_ON_TOWN_ROAD                            :{WHITE}... denne veien er eid av en by
STR_ERROR_DRIVE_THROUGH_DIRECTION                               :{WHITE}... veien vender i feil retning
STR_ERROR_DRIVE_THROUGH_CORNER                                  :{WHITE}... gjennomkjøringsstopper kan ikke ha hjørner
STR_ERROR_DRIVE_THROUGH_JUNCTION                                :{WHITE}... gjennomkjøringsstopper kan ikke ha kryss

# Station destruction related errors
STR_ERROR_CAN_T_REMOVE_PART_OF_STATION                          :{WHITE}Kan ikke fjerne del av stasjonen...
STR_ERROR_MUST_REMOVE_RAILWAY_STATION_FIRST                     :{WHITE}Må fjerne jernbanestasjon først
STR_ERROR_CAN_T_REMOVE_BUS_STATION                              :{WHITE}Kan ikke fjerne busstasjonen...
STR_ERROR_CAN_T_REMOVE_TRUCK_STATION                            :{WHITE}Kan ikke fjerne lasteterminalen...
STR_ERROR_CAN_T_REMOVE_PASSENGER_TRAM_STATION                   :{WHITE}Kan ikke fjerne trikkestasjon for passasjerer...
STR_ERROR_CAN_T_REMOVE_CARGO_TRAM_STATION                       :{WHITE}Kan ikke fjerne trikkestasjon for varer...
STR_ERROR_MUST_REMOVE_ROAD_STOP_FIRST                           :{WHITE}Må fjerne stoppested først
STR_ERROR_THERE_IS_NO_STATION                                   :{WHITE}... det finnes ingen stasjon her

STR_ERROR_MUST_DEMOLISH_RAILROAD                                :{WHITE}Må rive jernbanestasjon først
STR_ERROR_MUST_DEMOLISH_BUS_STATION_FIRST                       :{WHITE}Må rive bussterminal først
STR_ERROR_MUST_DEMOLISH_TRUCK_STATION_FIRST                     :{WHITE}Må rive lasteterminal først
STR_ERROR_MUST_DEMOLISH_PASSENGER_TRAM_STATION_FIRST            :{WHITE}Må rive trikkestasjon for passasjerer først
STR_ERROR_MUST_DEMOLISH_CARGO_TRAM_STATION_FIRST                :{WHITE}Må rive trikkestasjon for varer først
STR_ERROR_MUST_DEMOLISH_DOCK_FIRST                              :{WHITE}Må rive havn først
STR_ERROR_MUST_DEMOLISH_AIRPORT_FIRST                           :{WHITE}Må rive flyplass først

# Waypoint related errors
STR_ERROR_WAYPOINT_ADJOINS_MORE_THAN_ONE_EXISTING               :{WHITE}Grenser til flere enn ett eksisterende kontrollpunkt
STR_ERROR_TOO_CLOSE_TO_ANOTHER_WAYPOINT                         :{WHITE}For nærme et annet kontrollpunkt

STR_ERROR_CAN_T_BUILD_TRAIN_WAYPOINT                            :{WHITE}Kan ikke bygge kontrollpunkt for tog her...
STR_ERROR_CAN_T_POSITION_BUOY_HERE                              :{WHITE}Kan ikke plassere bøye her...
STR_ERROR_CAN_T_CHANGE_WAYPOINT_NAME                            :{WHITE}Kan ikke endre navn på kontrollpunkt...

STR_ERROR_CAN_T_REMOVE_TRAIN_WAYPOINT                           :{WHITE}Kan ikke fjerne kontrollpunkt for tog her...
STR_ERROR_MUST_REMOVE_RAILWAYPOINT_FIRST                        :{WHITE}Må fjerne kontrollpunkt for tog først
STR_ERROR_BUOY_IN_THE_WAY                                       :{WHITE}... bøyen er i veien
STR_ERROR_BUOY_IS_IN_USE                                        :{WHITE}... bøyen er i bruk av et annet firma!

# Depot related errors
STR_ERROR_CAN_T_BUILD_TRAIN_DEPOT                               :{WHITE}Kan ikke bygge togstall her...
STR_ERROR_CAN_T_BUILD_ROAD_DEPOT                                :{WHITE}Kan ikke bygge garasje her...
STR_ERROR_CAN_T_BUILD_TRAM_DEPOT                                :{WHITE}Kan ikke bygge trikkestall her...
STR_ERROR_CAN_T_BUILD_SHIP_DEPOT                                :{WHITE}Kan ikke bygge skipsdokk her...

STR_ERROR_CAN_T_RENAME_DEPOT                                    :{WHITE}Kan ikke endre navn på garasje/stall/hangar/dokk...

STR_ERROR_TRAIN_MUST_BE_STOPPED_INSIDE_DEPOT                    :{WHITE}... må være stoppet i en togstall
STR_ERROR_ROAD_VEHICLE_MUST_BE_STOPPED_INSIDE_DEPOT             :{WHITE}... må være stoppet i en garasje
STR_ERROR_SHIP_MUST_BE_STOPPED_INSIDE_DEPOT                     :{WHITE}... må være stoppet i en skipsdokk
STR_ERROR_AIRCRAFT_MUST_BE_STOPPED_INSIDE_HANGAR                :{WHITE}... må være stoppet i en hangar

STR_ERROR_TRAINS_CAN_ONLY_BE_ALTERED_INSIDE_A_DEPOT             :{WHITE}Tog kan kun endres når det har stoppet i togstallen
STR_ERROR_TRAIN_TOO_LONG                                        :{WHITE}Toget er for langt
STR_ERROR_CAN_T_REVERSE_DIRECTION_RAIL_VEHICLE                  :{WHITE}Kan ikke snu om kjøreretningen til kjøretøy...
STR_ERROR_CAN_T_REVERSE_DIRECTION_RAIL_VEHICLE_MULTIPLE_UNITS   :{WHITE}... består av flere deler
STR_ERROR_INCOMPATIBLE_RAIL_TYPES                               :Inkompatible jernbanetyper

STR_ERROR_CAN_T_MOVE_VEHICLE                                    :{WHITE}Kan ikke flytte kjøretøy...
STR_ERROR_REAR_ENGINE_FOLLOW_FRONT                              :{WHITE}Bakre maskin vil alltid følge det fremste motstykket
STR_ERROR_UNABLE_TO_FIND_ROUTE_TO                               :{WHITE}Finner ingen rute til nærmeste garasje/stall/hangar/dokk
STR_ERROR_UNABLE_TO_FIND_LOCAL_DEPOT                            :{WHITE}Kan ikke finne en garasje/stall/hangar/dokk i nærheten

STR_ERROR_DEPOT_WRONG_DEPOT_TYPE                                :Feil type garasje/stall/hangar/dokk

# Autoreplace related errors
STR_ERROR_TRAIN_TOO_LONG_AFTER_REPLACEMENT                      :{WHITE}{VEHICLE} er for langt etter utskiftning
STR_ERROR_AUTOREPLACE_NOTHING_TO_DO                             :{WHITE}Ingen autoerstatt/fornyelseregler satt.
STR_ERROR_AUTOREPLACE_MONEY_LIMIT                               :(pengegrense)

# Rail construction errors
STR_ERROR_IMPOSSIBLE_TRACK_COMBINATION                          :{WHITE}Umulig sporkombinasjon
STR_ERROR_MUST_REMOVE_SIGNALS_FIRST                             :{WHITE}Må fjerne signaler først
STR_ERROR_NO_SUITABLE_RAILROAD_TRACK                            :{WHITE}Ingen passende jernbanespor
STR_ERROR_MUST_REMOVE_RAILROAD_TRACK                            :{WHITE}Må fjerne jernbanespor først
STR_ERROR_CROSSING_ON_ONEWAY_ROAD                               :{WHITE}Veien er enveiskjørt eller blokkert
STR_ERROR_CROSSING_DISALLOWED                                   :{WHITE}Denne jernbanetypen tillater ikke planoverganger
STR_ERROR_CAN_T_BUILD_SIGNALS_HERE                              :{WHITE}Kan ikke bygge signaler her...
STR_ERROR_CAN_T_BUILD_RAILROAD_TRACK                            :{WHITE}Kan ikke bygge jernbanespor her...
STR_ERROR_CAN_T_REMOVE_RAILROAD_TRACK                           :{WHITE}Kan ikke fjerne jernbanespor herfra...
STR_ERROR_CAN_T_REMOVE_SIGNALS_FROM                             :{WHITE}Kan ikke fjerne signaler herfra...
STR_ERROR_SIGNAL_CAN_T_CONVERT_SIGNALS_HERE                     :{WHITE}Kan ikke konvertere signaler her...
STR_ERROR_THERE_IS_NO_RAILROAD_TRACK                            :{WHITE}... det finnes ingen jernbanespor
STR_ERROR_THERE_ARE_NO_SIGNALS                                  :{WHITE}... det finnes ingen signaler

STR_ERROR_CAN_T_CONVERT_RAIL                                    :{WHITE}Kan ikke konvertere jernbanetype her...

# Road construction errors
STR_ERROR_MUST_REMOVE_ROAD_FIRST                                :{WHITE}Må fjerne vei først
STR_ERROR_ONEWAY_ROADS_CAN_T_HAVE_JUNCTION                      :{WHITE}... enveiskjørte veier kan ikke ha kryss
STR_ERROR_CAN_T_BUILD_ROAD_HERE                                 :{WHITE}Kan ikke bygge vei her...
STR_ERROR_CAN_T_BUILD_TRAMWAY_HERE                              :{WHITE}Kan ikke bygge trikkespor her...
STR_ERROR_CAN_T_REMOVE_ROAD_FROM                                :{WHITE}Kan ikke fjerne vei herfra...
STR_ERROR_CAN_T_REMOVE_TRAMWAY_FROM                             :{WHITE}Kan ikke fjerne trikkespor herfra...
STR_ERROR_THERE_IS_NO_ROAD                                      :{WHITE}... det finnes ingen vei
STR_ERROR_THERE_IS_NO_TRAMWAY                                   :{WHITE}... det finnes ingen trikkespor

# Waterway construction errors
STR_ERROR_CAN_T_BUILD_CANALS                                    :{WHITE}Kan ikke bygge kanaler her...
STR_ERROR_CAN_T_BUILD_LOCKS                                     :{WHITE}Kan ikke bygge sluser her...
STR_ERROR_CAN_T_PLACE_RIVERS                                    :{WHITE}Kan ikke plassere elver her...
STR_ERROR_MUST_BE_BUILT_ON_WATER                                :{WHITE}... må bygges i sjøen
STR_ERROR_CAN_T_BUILD_ON_WATER                                  :{WHITE}... kan ikke bygge i sjøen
STR_ERROR_CAN_T_BUILD_ON_SEA                                    :{WHITE}... kan ikke bygge på åpent hav
STR_ERROR_CAN_T_BUILD_ON_CANAL                                  :{WHITE}... kan ikke bygge på en kanal
STR_ERROR_CAN_T_BUILD_ON_RIVER                                  :{WHITE}... kan ikke bygge på en elv
STR_ERROR_MUST_DEMOLISH_CANAL_FIRST                             :{WHITE}Må fjerne kanal først
STR_ERROR_CAN_T_BUILD_AQUEDUCT_HERE                             :{WHITE}Kan ikke bygge akvedukt her...

# Tree related errors
STR_ERROR_TREE_ALREADY_HERE                                     :{WHITE}... det er allerede et tre her
STR_ERROR_TREE_WRONG_TERRAIN_FOR_TREE_TYPE                      :{WHITE}... feil terreng for treslag
STR_ERROR_CAN_T_PLANT_TREE_HERE                                 :{WHITE}Kan ikke plante trær her...

# Bridge related errors
STR_ERROR_CAN_T_BUILD_BRIDGE_HERE                               :{WHITE}Kan ikke bygge bro her...
STR_ERROR_MUST_DEMOLISH_BRIDGE_FIRST                            :{WHITE}Må rive bro først
STR_ERROR_CAN_T_START_AND_END_ON                                :{WHITE}Kan ikke starte og slutte på samme felt
STR_ERROR_BRIDGEHEADS_NOT_SAME_HEIGHT                           :{WHITE}Broender er ikke på samme nivå
STR_ERROR_BRIDGE_TOO_LOW_FOR_TERRAIN                            :{WHITE}Broen er for lav for terrenget
STR_ERROR_BRIDGE_TOO_HIGH_FOR_TERRAIN                           :{WHITE}Bro er for høy for dette terrenget.
STR_ERROR_START_AND_END_MUST_BE_IN                              :{WHITE}Start og slutt må være på linje
STR_ERROR_ENDS_OF_BRIDGE_MUST_BOTH                              :{WHITE}...{NBSP}broens ender må være på land
STR_ERROR_BRIDGE_TOO_LONG                                       :{WHITE}... broen er for lang
STR_ERROR_BRIDGE_THROUGH_MAP_BORDER                             :{WHITE}Bro vil ende utenfor kartet

# Tunnel related errors
STR_ERROR_CAN_T_BUILD_TUNNEL_HERE                               :{WHITE}Kan ikke bygge tunnel her...
STR_ERROR_SITE_UNSUITABLE_FOR_TUNNEL                            :{WHITE}Feltet er upassende for tunnelinngang
STR_ERROR_MUST_DEMOLISH_TUNNEL_FIRST                            :{WHITE}Må rive tunnel først
STR_ERROR_ANOTHER_TUNNEL_IN_THE_WAY                             :{WHITE}En annen tunnel er i veien
STR_ERROR_TUNNEL_THROUGH_MAP_BORDER                             :{WHITE}Tunnelen ville munne ut utenfor kartkanten
STR_ERROR_UNABLE_TO_EXCAVATE_LAND                               :{WHITE}Kan ikke grave ut land til den andre tunnelinngangen
STR_ERROR_TUNNEL_TOO_LONG                                       :{WHITE}... tunnel er for lang

# Object related errors
STR_ERROR_TOO_MANY_OBJECTS                                      :{WHITE}... for mange objekter
STR_ERROR_CAN_T_BUILD_OBJECT                                    :{WHITE}Kan ikke bygge objekt...
STR_ERROR_OBJECT_IN_THE_WAY                                     :{WHITE}Objekt er i veien
STR_ERROR_COMPANY_HEADQUARTERS_IN                               :{WHITE}... firmaets hovedkontor er i veien
STR_ERROR_CAN_T_PURCHASE_THIS_LAND                              :{WHITE}Kan ikke kjøpe dette landområdet...
STR_ERROR_YOU_ALREADY_OWN_IT                                    :{WHITE}... du eier det allerede!

# Group related errors
STR_ERROR_GROUP_CAN_T_CREATE                                    :{WHITE}Kan ikke opprette gruppe...
STR_ERROR_GROUP_CAN_T_DELETE                                    :{WHITE}Kan ikke slette denne gruppen...
STR_ERROR_GROUP_CAN_T_RENAME                                    :{WHITE}Kan ikke gi nytt navn på denne gruppen...
STR_ERROR_GROUP_CAN_T_SET_PARENT                                :{WHITE}Kan ikke sette foreldregruppe...
STR_ERROR_GROUP_CAN_T_REMOVE_ALL_VEHICLES                       :{WHITE}Kan ikke fjerne alle kjøretøy fra denne gruppen...
STR_ERROR_GROUP_CAN_T_ADD_VEHICLE                               :{WHITE}Kan ikke legge til kjøretøyet i denne gruppen...
STR_ERROR_GROUP_CAN_T_ADD_SHARED_VEHICLE                        :{WHITE}Kan ikke legge til delte kjøretøyer i gruppen...

# Generic vehicle errors
STR_ERROR_TRAIN_IN_THE_WAY                                      :{WHITE}Tog i veien
STR_ERROR_ROAD_VEHICLE_IN_THE_WAY                               :{WHITE}Kjøretøy i veien
STR_ERROR_SHIP_IN_THE_WAY                                       :{WHITE}Skip i veien
STR_ERROR_AIRCRAFT_IN_THE_WAY                                   :{WHITE}Luftfartøy i veien

STR_ERROR_CAN_T_REFIT_TRAIN                                     :{WHITE}Kan ikke bygge om tog...
STR_ERROR_CAN_T_REFIT_ROAD_VEHICLE                              :{WHITE}Kan ikke bygge om kjøretøy...
STR_ERROR_CAN_T_REFIT_SHIP                                      :{WHITE}Kan ikke bygge om skip...
STR_ERROR_CAN_T_REFIT_AIRCRAFT                                  :{WHITE}Kan ikke bygge om luftfartøy...

STR_ERROR_CAN_T_RENAME_TRAIN                                    :{WHITE}Kan ikke navngi tog...
STR_ERROR_CAN_T_RENAME_ROAD_VEHICLE                             :{WHITE}Kan ikke navngi kjøretøy...
STR_ERROR_CAN_T_RENAME_SHIP                                     :{WHITE}Kan ikke navngi skip...
STR_ERROR_CAN_T_RENAME_AIRCRAFT                                 :{WHITE}Kan ikke navngi luftfartøy...

STR_ERROR_CAN_T_STOP_START_TRAIN                                :{WHITE}Kan ikke stoppe/starte tog...
STR_ERROR_CAN_T_STOP_START_ROAD_VEHICLE                         :{WHITE}Kan ikke stoppe/starte kjøretøy...
STR_ERROR_CAN_T_STOP_START_SHIP                                 :{WHITE}Kan ikke stoppe/starte skip...
STR_ERROR_CAN_T_STOP_START_AIRCRAFT                             :{WHITE}Kan ikke stoppe/starte luftfartøy...

STR_ERROR_CAN_T_SEND_TRAIN_TO_DEPOT                             :{WHITE}Kan ikke sende tog til togstall...
STR_ERROR_CAN_T_SEND_ROAD_VEHICLE_TO_DEPOT                      :{WHITE}Kan ikke sende kjøretøy til garasjen...
STR_ERROR_CAN_T_SEND_SHIP_TO_DEPOT                              :{WHITE}Kan ikke sende skip til skipsdokken...
STR_ERROR_CAN_T_SEND_AIRCRAFT_TO_HANGAR                         :{WHITE}Kan ikke sende luftfartøy til hangar...

STR_ERROR_CAN_T_BUY_TRAIN                                       :{WHITE}Kan ikke kjøpe jernbanekjøretøy...
STR_ERROR_CAN_T_BUY_ROAD_VEHICLE                                :{WHITE}Kan ikke kjøpe kjøretøy...
STR_ERROR_CAN_T_BUY_SHIP                                        :{WHITE}Kan ikke kjøpe skip...
STR_ERROR_CAN_T_BUY_AIRCRAFT                                    :{WHITE}Kan ikke kjøpe luftfartøy...

STR_ERROR_CAN_T_RENAME_TRAIN_TYPE                               :{WHITE}Kan ikke gi lokomotiv-/vogntypen nytt navn...
STR_ERROR_CAN_T_RENAME_ROAD_VEHICLE_TYPE                        :{WHITE}Kan ikke gi kjøretøytypen nytt navn...
STR_ERROR_CAN_T_RENAME_SHIP_TYPE                                :{WHITE}Kan ikke gi skipstypen nytt navn...
STR_ERROR_CAN_T_RENAME_AIRCRAFT_TYPE                            :{WHITE}Kan ikke gi luftfartøytypen nytt navn...

STR_ERROR_CAN_T_SELL_TRAIN                                      :{WHITE}Kan ikke selge jernbanekjøretøy...
STR_ERROR_CAN_T_SELL_ROAD_VEHICLE                               :{WHITE}Kan ikke selge kjøretøy...
STR_ERROR_CAN_T_SELL_SHIP                                       :{WHITE}Kan ikke selge skip...
STR_ERROR_CAN_T_SELL_AIRCRAFT                                   :{WHITE}Kan ikke selge luftfartøy...

STR_ERROR_RAIL_VEHICLE_NOT_AVAILABLE                            :{WHITE}Jernbanekjøretøyet er ikke tilgjengelig
STR_ERROR_ROAD_VEHICLE_NOT_AVAILABLE                            :{WHITE}Kjøretøyet er ikke tilgjengelig
STR_ERROR_SHIP_NOT_AVAILABLE                                    :{WHITE}Skipet er ikke tilgjengelig
STR_ERROR_AIRCRAFT_NOT_AVAILABLE                                :{WHITE}Luftfartøyet er ikke tilgjengelig

STR_ERROR_TOO_MANY_VEHICLES_IN_GAME                             :{WHITE}For mange kjøretøy i spillet
STR_ERROR_CAN_T_CHANGE_SERVICING                                :{WHITE}Kan ikke endre vedlikeholdsintervall...

STR_ERROR_VEHICLE_IS_DESTROYED                                  :{WHITE}...{NBSP}kjøretøy er ødelagt

STR_ERROR_NO_VEHICLES_AVAILABLE_AT_ALL                          :{WHITE}Ingen kjøretøyer vil være tilgjengelig i det hele tatt
STR_ERROR_NO_VEHICLES_AVAILABLE_AT_ALL_EXPLANATION              :{WHITE}Endre din NewGRF konfigurasjon
STR_ERROR_NO_VEHICLES_AVAILABLE_YET                             :{WHITE}Ingen kjøretøyer er tilgjengelig enda
STR_ERROR_NO_VEHICLES_AVAILABLE_YET_EXPLANATION                 :{WHITE}Starte et nytt spill etter {DATE_SHORT}, eller bruke en NewGRF som inneholder tidlige kjøretøy

# Specific vehicle errors
STR_ERROR_CAN_T_MAKE_TRAIN_PASS_SIGNAL                          :{WHITE}Kan ikke tvinge tog til å passere signal ved fare...
STR_ERROR_CAN_T_REVERSE_DIRECTION_TRAIN                         :{WHITE}Kan ikke snu om toget...
STR_ERROR_TRAIN_START_NO_POWER                                  :Tog mangler kraft

STR_ERROR_CAN_T_MAKE_ROAD_VEHICLE_TURN                          :{WHITE}Kan ikke snu om kjøretøy...

STR_ERROR_AIRCRAFT_IS_IN_FLIGHT                                 :{WHITE}Luftfartøyet er i luften

# Order related errors
STR_ERROR_NO_MORE_SPACE_FOR_ORDERS                              :{WHITE}Ikke plass til flere ordre
STR_ERROR_TOO_MANY_ORDERS                                       :{WHITE}For mange ordre
STR_ERROR_CAN_T_INSERT_NEW_ORDER                                :{WHITE}Kan ikke sette inn ny ordre...
STR_ERROR_CAN_T_DELETE_THIS_ORDER                               :{WHITE}Kan ikke slette denne ordren...
STR_ERROR_CAN_T_MODIFY_THIS_ORDER                               :{WHITE}Kan ikke endre denne ordren...
STR_ERROR_CAN_T_MOVE_THIS_ORDER                                 :{WHITE}Kan ikke flytte denne ordren...
STR_ERROR_CAN_T_SKIP_ORDER                                      :{WHITE}Kan ikke hoppe over nåværende ordre...
STR_ERROR_CAN_T_SKIP_TO_ORDER                                   :{WHITE}Kan ikke hoppe til den valgte ordren...
STR_ERROR_CAN_T_COPY_SHARE_ORDER                                :{WHITE}... kjøretøyet kan ikke nå alle stasjoner
STR_ERROR_CAN_T_ADD_ORDER                                       :{WHITE}... kjøretøyet kan ikke gå til den stasjonen
STR_ERROR_CAN_T_ADD_ORDER_SHARED                                :{WHITE}... et kjøretøy som deler denne ordren kan ikke gå til den stasjonen

STR_ERROR_CAN_T_SHARE_ORDER_LIST                                :{WHITE}Kan ikke dele ordreliste...
STR_ERROR_CAN_T_STOP_SHARING_ORDER_LIST                         :{WHITE}Kan ikke stoppe deling av ordreliste...
STR_ERROR_CAN_T_COPY_ORDER_LIST                                 :{WHITE}Kan ikke kopiere ordreliste...
STR_ERROR_TOO_FAR_FROM_PREVIOUS_DESTINATION                     :{WHITE}...{NBSP}for langt i fra forrige destinasjon
STR_ERROR_AIRCRAFT_NOT_ENOUGH_RANGE                             :{WHITE}... luftfartøy har ikke stor nok rekkevidde

# Timetable related errors
STR_ERROR_CAN_T_TIMETABLE_VEHICLE                               :{WHITE}Kan ikke gi kjøretøyet rutetabell...
STR_ERROR_TIMETABLE_ONLY_WAIT_AT_STATIONS                       :{WHITE}Kjøretøy kan bare vente på stasjoner
STR_ERROR_TIMETABLE_NOT_STOPPING_HERE                           :{WHITE}Dette kjøretøyet stopper ikke på denne stasjonen.

# Sign related errors
STR_ERROR_TOO_MANY_SIGNS                                        :{WHITE}... for mange skilt
STR_ERROR_CAN_T_PLACE_SIGN_HERE                                 :{WHITE}Kan ikke plassere skilt her...
STR_ERROR_CAN_T_CHANGE_SIGN_NAME                                :{WHITE}Kan ikke endre teksten på skiltet...
STR_ERROR_CAN_T_DELETE_SIGN                                     :{WHITE}Kan ikke slette skilt...

# Translatable comment for OpenTTD's desktop shortcut
STR_DESKTOP_SHORTCUT_COMMENT                                    :Et simuleringsspill basert på Transport Tycoon Deluxe

# Translatable descriptions in media/baseset/*.ob* files
STR_BASEGRAPHICS_DOS_DESCRIPTION                                :Original grafikk fra Transport Tycoon Deluxe for DOS.
STR_BASEGRAPHICS_DOS_DE_DESCRIPTION                             :Original grafikk fra Transport Tycoon Deluxe for DOS (tysk).
STR_BASEGRAPHICS_WIN_DESCRIPTION                                :Original grafikk fra Transport Tycoon Deluxe for Windows.
STR_BASESOUNDS_DOS_DESCRIPTION                                  :Originale lyder fra Transport Tycoon Deluxe for DOS.
STR_BASESOUNDS_WIN_DESCRIPTION                                  :Originale lyder fra Transport Tycoon Deluxe for Windows.
STR_BASESOUNDS_NONE_DESCRIPTION                                 :En lydpakke uten noen lyder.
STR_BASEMUSIC_WIN_DESCRIPTION                                   :Original musikk fra Transport Tycoon Deluxe for Windows.
STR_BASEMUSIC_NONE_DESCRIPTION                                  :En musikkpakke uten noe musikk.

##id 0x2000
# Town building names
STR_TOWN_BUILDING_NAME_TALL_OFFICE_BLOCK_1                      :Høyhus
STR_TOWN_BUILDING_NAME_OFFICE_BLOCK_1                           :Kontorblokk
STR_TOWN_BUILDING_NAME_SMALL_BLOCK_OF_FLATS_1                   :Leilighetsblokk
STR_TOWN_BUILDING_NAME_CHURCH_1                                 :Kirke
STR_TOWN_BUILDING_NAME_LARGE_OFFICE_BLOCK_1                     :Stor kontorblokk
STR_TOWN_BUILDING_NAME_TOWN_HOUSES_1                            :Byhus
STR_TOWN_BUILDING_NAME_HOTEL_1                                  :Hotell
STR_TOWN_BUILDING_NAME_STATUE_1                                 :Statue
STR_TOWN_BUILDING_NAME_FOUNTAIN_1                               :Fontene
STR_TOWN_BUILDING_NAME_PARK_1                                   :Park
STR_TOWN_BUILDING_NAME_OFFICE_BLOCK_2                           :Kontorblokk
STR_TOWN_BUILDING_NAME_SHOPS_AND_OFFICES_1                      :Butikker og kontorer
STR_TOWN_BUILDING_NAME_MODERN_OFFICE_BUILDING_1                 :Moderne kontorblokk
STR_TOWN_BUILDING_NAME_WAREHOUSE_1                              :Varehus
STR_TOWN_BUILDING_NAME_OFFICE_BLOCK_3                           :Kontorblokk
STR_TOWN_BUILDING_NAME_STADIUM_1                                :Stadion
STR_TOWN_BUILDING_NAME_OLD_HOUSES_1                             :Gamle hus
STR_TOWN_BUILDING_NAME_COTTAGES_1                               :Hytter
STR_TOWN_BUILDING_NAME_HOUSES_1                                 :Hus
STR_TOWN_BUILDING_NAME_FLATS_1                                  :Leiligheter
STR_TOWN_BUILDING_NAME_TALL_OFFICE_BLOCK_2                      :Høy kontorblokk
STR_TOWN_BUILDING_NAME_SHOPS_AND_OFFICES_2                      :Butikker og kontorer
STR_TOWN_BUILDING_NAME_SHOPS_AND_OFFICES_3                      :Butikker og kontorer
STR_TOWN_BUILDING_NAME_THEATER_1                                :Teater
STR_TOWN_BUILDING_NAME_STADIUM_2                                :Stadion
STR_TOWN_BUILDING_NAME_OFFICES_1                                :Kontorer
STR_TOWN_BUILDING_NAME_HOUSES_2                                 :Hus
STR_TOWN_BUILDING_NAME_CINEMA_1                                 :Kino
STR_TOWN_BUILDING_NAME_SHOPPING_MALL_1                          :Kjøpesenter
STR_TOWN_BUILDING_NAME_IGLOO_1                                  :Iglo
STR_TOWN_BUILDING_NAME_TEPEES_1                                 :Indianertelt
STR_TOWN_BUILDING_NAME_TEAPOT_HOUSE_1                           :Tekjelehus
STR_TOWN_BUILDING_NAME_PIGGY_BANK_1                             :Sparebøsse

##id 0x4800
# industry names
STR_INDUSTRY_NAME_COAL_MINE                                     :{G=feminine}Kullgruve
STR_INDUSTRY_NAME_POWER_STATION                                 :{G=masculine}Kraftstasjon
STR_INDUSTRY_NAME_SAWMILL                                       :{G=neuter}Sagbruk
STR_INDUSTRY_NAME_FOREST                                        :{G=masculine}Skog
STR_INDUSTRY_NAME_OIL_REFINERY                                  :{G=neuter}Oljeraffineri
STR_INDUSTRY_NAME_OIL_RIG                                       :{G=masculine}Oljeplattform
STR_INDUSTRY_NAME_FACTORY                                       :{G=masculine}Fabrikk
STR_INDUSTRY_NAME_PRINTING_WORKS                                :{G=masculine}Trykkeri
STR_INDUSTRY_NAME_STEEL_MILL                                    :{G=neuter}Smelteverk
STR_INDUSTRY_NAME_FARM                                          :{G=masculine}Gård
STR_INDUSTRY_NAME_COPPER_ORE_MINE                               :{G=feminine}Kobbergruve
STR_INDUSTRY_NAME_OIL_WELLS                                     :{G=masculine}Oljebrønn
STR_INDUSTRY_NAME_BANK                                          :{G=masculine}Bank
STR_INDUSTRY_NAME_FOOD_PROCESSING_PLANT                         :{G=masculine}Matforedlingsfabrikk
STR_INDUSTRY_NAME_PAPER_MILL                                    :{G=masculine}Papirfabrikk
STR_INDUSTRY_NAME_GOLD_MINE                                     :{G=feminine}Gullgruve
STR_INDUSTRY_NAME_BANK_TROPIC_ARCTIC                            :{G=masculine}Bank
STR_INDUSTRY_NAME_DIAMOND_MINE                                  :{G=feminine}Diamantgruve
STR_INDUSTRY_NAME_IRON_ORE_MINE                                 :{G=feminine}Jerngruve
STR_INDUSTRY_NAME_FRUIT_PLANTATION                              :{G=masculine}Fruktplantasje
STR_INDUSTRY_NAME_RUBBER_PLANTATION                             :{G=masculine}Gummiplantasje
STR_INDUSTRY_NAME_WATER_SUPPLY                                  :{G=neuter}Vannreservoar
STR_INDUSTRY_NAME_WATER_TOWER                                   :{G=neuter}Vanntårn
STR_INDUSTRY_NAME_FACTORY_2                                     :{G=masculine}Fabrikk
STR_INDUSTRY_NAME_FARM_2                                        :{G=masculine}Gård
STR_INDUSTRY_NAME_LUMBER_MILL                                   :{G=neuter}Sagbruk
STR_INDUSTRY_NAME_COTTON_CANDY_FOREST                           :{G=masculine}Sukkerspinnskog
STR_INDUSTRY_NAME_CANDY_FACTORY                                 :{G=masculine}Godterifabrikk
STR_INDUSTRY_NAME_BATTERY_FARM                                  :{G=masculine}Batterigård
STR_INDUSTRY_NAME_COLA_WELLS                                    :{G=masculine}Colabrønn
STR_INDUSTRY_NAME_TOY_SHOP                                      :{G=masculine}Leketøysbutikk
STR_INDUSTRY_NAME_TOY_FACTORY                                   :Leketøysfabrikk
STR_INDUSTRY_NAME_PLASTIC_FOUNTAINS                             :{G=feminine}Plastfontene
STR_INDUSTRY_NAME_FIZZY_DRINK_FACTORY                           :{G=masculine}Mineralvannfabrikk
STR_INDUSTRY_NAME_BUBBLE_GENERATOR                              :{G=masculine}Boblegenerator
STR_INDUSTRY_NAME_TOFFEE_QUARRY                                 :{G=neuter}Karamellbrudd
STR_INDUSTRY_NAME_SUGAR_MINE                                    :{G=feminine}Sukkergruve

############ WARNING, using range 0x6000 for strings that are stored in the savegame
############ These strings may never get a new id, or savegames will break!
##id 0x6000
STR_SV_EMPTY                                                    :
STR_SV_UNNAMED                                                  :Uten navn
STR_SV_TRAIN_NAME                                               :Tog {COMMA}
STR_SV_ROAD_VEHICLE_NAME                                        :Kjøretøy {COMMA}
STR_SV_SHIP_NAME                                                :Skip {COMMA}
STR_SV_AIRCRAFT_NAME                                            :Luftfartøy {COMMA}

STR_SV_STNAME                                                   :{STRING}
STR_SV_STNAME_NORTH                                             :{STRING} nord
STR_SV_STNAME_SOUTH                                             :{STRING} sør
STR_SV_STNAME_EAST                                              :{STRING} øst
STR_SV_STNAME_WEST                                              :{STRING} vest
STR_SV_STNAME_CENTRAL                                           :{STRING} sentrum
STR_SV_STNAME_TRANSFER                                          :{STRING}ruta
STR_SV_STNAME_HALT                                              :{STRING} holdeplass
STR_SV_STNAME_VALLEY                                            :{STRING}dalen
STR_SV_STNAME_HEIGHTS                                           :{STRING}haugen
STR_SV_STNAME_WOODS                                             :{STRING}vollen
STR_SV_STNAME_LAKESIDE                                          :{STRING}sjøen
STR_SV_STNAME_EXCHANGE                                          :{STRING}moen
STR_SV_STNAME_AIRPORT                                           :{STRING} lufthavn
STR_SV_STNAME_OILFIELD                                          :{STRING} oljefelt
STR_SV_STNAME_MINES                                             :{STRING}gruva
STR_SV_STNAME_DOCKS                                             :{STRING} havn
STR_SV_STNAME_BUOY                                              :{STRING}
STR_SV_STNAME_WAYPOINT                                          :{STRING}
##id 0x6020
STR_SV_STNAME_ANNEXE                                            :{STRING}moen
STR_SV_STNAME_SIDINGS                                           :{STRING}veien
STR_SV_STNAME_BRANCH                                            :{STRING}lia
STR_SV_STNAME_UPPER                                             :Øvre {STRING}
STR_SV_STNAME_LOWER                                             :Nedre {STRING}
STR_SV_STNAME_HELIPORT                                          :{STRING} helikopterplass
STR_SV_STNAME_FOREST                                            :{STRING}skogen
STR_SV_STNAME_FALLBACK                                          :{STRING} stasjon #{NUM}
############ end of savegame specific region!

##id 0x8000
# Vehicle names
STR_VEHICLE_NAME_TRAIN_ENGINE_RAIL_KIRBY_PAUL_TANK_STEAM        :Kirby Paul Tank (damp)
STR_VEHICLE_NAME_TRAIN_ENGINE_RAIL_MJS_250_DIESEL               :MJS 250 (diesel)
STR_VEHICLE_NAME_TRAIN_ENGINE_RAIL_PLODDYPHUT_CHOO_CHOO         :Ploddyphut Choo-Choo
STR_VEHICLE_NAME_TRAIN_ENGINE_RAIL_POWERNAUT_CHOO_CHOO          :Powernaut Choo-Choo
STR_VEHICLE_NAME_TRAIN_ENGINE_RAIL_MIGHTYMOVER_CHOO_CHOO        :MightyMover Choo-Choo
STR_VEHICLE_NAME_TRAIN_ENGINE_RAIL_PLODDYPHUT_DIESEL            :Ploddyphut Diesel
STR_VEHICLE_NAME_TRAIN_ENGINE_RAIL_POWERNAUT_DIESEL             :Powernaut Diesel
STR_VEHICLE_NAME_TRAIN_ENGINE_RAIL_WILLS_2_8_0_STEAM            :Wills 2-8-0 (damp)
STR_VEHICLE_NAME_TRAIN_ENGINE_RAIL_CHANEY_JUBILEE_STEAM         :Chaney 'Jubilee' (damp)
STR_VEHICLE_NAME_TRAIN_ENGINE_RAIL_GINZU_A4_STEAM               :Ginzu 'A4' (damp)
STR_VEHICLE_NAME_TRAIN_ENGINE_RAIL_SH_8P_STEAM                  :SH '8P' (damp)
STR_VEHICLE_NAME_TRAIN_ENGINE_RAIL_MANLEY_MOREL_DMU_DIESEL      :Manley-Morel DMU (diesel)
STR_VEHICLE_NAME_TRAIN_ENGINE_RAIL_DASH_DIESEL                  :'Dash' (diesel)
STR_VEHICLE_NAME_TRAIN_ENGINE_RAIL_SH_HENDRY_25_DIESEL          :SH/Hendry '25' (diesel)
STR_VEHICLE_NAME_TRAIN_ENGINE_RAIL_UU_37_DIESEL                 :UU '37' (diesel)
STR_VEHICLE_NAME_TRAIN_ENGINE_RAIL_FLOSS_47_DIESEL              :Floss '47' (diesel)
STR_VEHICLE_NAME_TRAIN_ENGINE_RAIL_CS_4000_DIESEL               :CS 4000 (diesel)
STR_VEHICLE_NAME_TRAIN_ENGINE_RAIL_CS_2400_DIESEL               :CS 2400 (diesel)
STR_VEHICLE_NAME_TRAIN_ENGINE_RAIL_CENTENNIAL_DIESEL            :Centennial (diesel)
STR_VEHICLE_NAME_TRAIN_ENGINE_RAIL_KELLING_3100_DIESEL          :Kelling 3100 (diesel)
STR_VEHICLE_NAME_TRAIN_ENGINE_RAIL_TURNER_TURBO_DIESEL          :Turner Turbo (diesel)
STR_VEHICLE_NAME_TRAIN_ENGINE_RAIL_MJS_1000_DIESEL              :MJS 1000 (diesel)
STR_VEHICLE_NAME_TRAIN_ENGINE_RAIL_SH_125_DIESEL                :SH '125' (diesel)
STR_VEHICLE_NAME_TRAIN_ENGINE_RAIL_SH_30_ELECTRIC               :SH '30' (elektrisk)
STR_VEHICLE_NAME_TRAIN_ENGINE_RAIL_SH_40_ELECTRIC               :SH '40' (elektrisk)
STR_VEHICLE_NAME_TRAIN_ENGINE_RAIL_T_I_M_ELECTRIC               :'T.I.M.' (elektrisk)
STR_VEHICLE_NAME_TRAIN_ENGINE_RAIL_ASIASTAR_ELECTRIC            :'AsiaStar' (elektrisk)
STR_VEHICLE_NAME_TRAIN_WAGON_RAIL_PASSENGER_CAR                 :Passasjervogn
STR_VEHICLE_NAME_TRAIN_WAGON_RAIL_MAIL_VAN                      :Postvogn
STR_VEHICLE_NAME_TRAIN_WAGON_RAIL_COAL_CAR                      :Kullvogn
STR_VEHICLE_NAME_TRAIN_WAGON_RAIL_OIL_TANKER                    :Oljetankvogn
STR_VEHICLE_NAME_TRAIN_WAGON_RAIL_LIVESTOCK_VAN                 :Buskapsvogn
STR_VEHICLE_NAME_TRAIN_WAGON_RAIL_GOODS_VAN                     :Godsvogn
STR_VEHICLE_NAME_TRAIN_WAGON_RAIL_GRAIN_HOPPER                  :Kornvogn
STR_VEHICLE_NAME_TRAIN_WAGON_RAIL_WOOD_TRUCK                    :Tømmervogn
STR_VEHICLE_NAME_TRAIN_WAGON_RAIL_IRON_ORE_HOPPER               :Jernmalmvogn
STR_VEHICLE_NAME_TRAIN_WAGON_RAIL_STEEL_TRUCK                   :Stålvogn
STR_VEHICLE_NAME_TRAIN_WAGON_RAIL_ARMORED_VAN                   :Pansret vogn
STR_VEHICLE_NAME_TRAIN_WAGON_RAIL_FOOD_VAN                      :Matvogn
STR_VEHICLE_NAME_TRAIN_WAGON_RAIL_PAPER_TRUCK                   :Papirvogn
STR_VEHICLE_NAME_TRAIN_WAGON_RAIL_COPPER_ORE_HOPPER             :Kobbermalmvogn
STR_VEHICLE_NAME_TRAIN_WAGON_RAIL_WATER_TANKER                  :Vannvogn
STR_VEHICLE_NAME_TRAIN_WAGON_RAIL_FRUIT_TRUCK                   :Fruktvogn
STR_VEHICLE_NAME_TRAIN_WAGON_RAIL_RUBBER_TRUCK                  :Gummivogn
STR_VEHICLE_NAME_TRAIN_WAGON_RAIL_SUGAR_TRUCK                   :Sukkervogn
STR_VEHICLE_NAME_TRAIN_WAGON_RAIL_COTTON_CANDY_HOPPER           :Sukkerspinnvogn
STR_VEHICLE_NAME_TRAIN_WAGON_RAIL_TOFFEE_HOPPER                 :Karamellvogn
STR_VEHICLE_NAME_TRAIN_WAGON_RAIL_BUBBLE_VAN                    :Boblevogn
STR_VEHICLE_NAME_TRAIN_WAGON_RAIL_COLA_TANKER                   :Colavogn
STR_VEHICLE_NAME_TRAIN_WAGON_RAIL_CANDY_VAN                     :Godterivogn
STR_VEHICLE_NAME_TRAIN_WAGON_RAIL_TOY_VAN                       :Leketøyvogn
STR_VEHICLE_NAME_TRAIN_WAGON_RAIL_BATTERY_TRUCK                 :Batterivogn
STR_VEHICLE_NAME_TRAIN_WAGON_RAIL_FIZZY_DRINK_TRUCK             :Mineralvannvogn
STR_VEHICLE_NAME_TRAIN_WAGON_RAIL_PLASTIC_TRUCK                 :Plastvogn
STR_VEHICLE_NAME_TRAIN_ENGINE_MONORAIL_X2001_ELECTRIC           :'X2001' (elektrisk)
STR_VEHICLE_NAME_TRAIN_ENGINE_MONORAIL_MILLENNIUM_Z1_ELECTRIC   :'Millennium Z1' (elektrisk)
STR_VEHICLE_NAME_TRAIN_ENGINE_MONORAIL_WIZZOWOW_Z99             :Wizzowow Z99
STR_VEHICLE_NAME_TRAIN_WAGON_MONORAIL_PASSENGER_CAR             :Passasjervogn
STR_VEHICLE_NAME_TRAIN_WAGON_MONORAIL_MAIL_VAN                  :Postvogn
STR_VEHICLE_NAME_TRAIN_WAGON_MONORAIL_COAL_CAR                  :Kullvogn
STR_VEHICLE_NAME_TRAIN_WAGON_MONORAIL_OIL_TANKER                :Oljetankvogn
STR_VEHICLE_NAME_TRAIN_WAGON_MONORAIL_LIVESTOCK_VAN             :Buskapsvogn
STR_VEHICLE_NAME_TRAIN_WAGON_MONORAIL_GOODS_VAN                 :Godsvogn
STR_VEHICLE_NAME_TRAIN_WAGON_MONORAIL_GRAIN_HOPPER              :Kornvogn
STR_VEHICLE_NAME_TRAIN_WAGON_MONORAIL_WOOD_TRUCK                :Tømmervogn
STR_VEHICLE_NAME_TRAIN_WAGON_MONORAIL_IRON_ORE_HOPPER           :Jernmalmvogn
STR_VEHICLE_NAME_TRAIN_WAGON_MONORAIL_STEEL_TRUCK               :Stålvogn
STR_VEHICLE_NAME_TRAIN_WAGON_MONORAIL_ARMORED_VAN               :Pansret vogn
STR_VEHICLE_NAME_TRAIN_WAGON_MONORAIL_FOOD_VAN                  :Matvogn
STR_VEHICLE_NAME_TRAIN_WAGON_MONORAIL_PAPER_TRUCK               :Papirvogn
STR_VEHICLE_NAME_TRAIN_WAGON_MONORAIL_COPPER_ORE_HOPPER         :Kobbermalmvogn
STR_VEHICLE_NAME_TRAIN_WAGON_MONORAIL_WATER_TANKER              :Vannvogn
STR_VEHICLE_NAME_TRAIN_WAGON_MONORAIL_FRUIT_TRUCK               :Fruktvogn
STR_VEHICLE_NAME_TRAIN_WAGON_MONORAIL_RUBBER_TRUCK              :Gummivogn
STR_VEHICLE_NAME_TRAIN_WAGON_MONORAIL_SUGAR_TRUCK               :Sukkervogn
STR_VEHICLE_NAME_TRAIN_WAGON_MONORAIL_COTTON_CANDY_HOPPER       :Sukkerspinnvogn
STR_VEHICLE_NAME_TRAIN_WAGON_MONORAIL_TOFFEE_HOPPER             :Karamellvogn
STR_VEHICLE_NAME_TRAIN_WAGON_MONORAIL_BUBBLE_VAN                :Boblevogn
STR_VEHICLE_NAME_TRAIN_WAGON_MONORAIL_COLA_TANKER               :Colavogn
STR_VEHICLE_NAME_TRAIN_WAGON_MONORAIL_CANDY_VAN                 :Godterivogn
STR_VEHICLE_NAME_TRAIN_WAGON_MONORAIL_TOY_VAN                   :Leketøyvogn
STR_VEHICLE_NAME_TRAIN_WAGON_MONORAIL_BATTERY_TRUCK             :Batterivogn
STR_VEHICLE_NAME_TRAIN_WAGON_MONORAIL_FIZZY_DRINK_TRUCK         :Mineralvannvogn
STR_VEHICLE_NAME_TRAIN_WAGON_MONORAIL_PLASTIC_TRUCK             :Plastvogn
STR_VEHICLE_NAME_TRAIN_ENGINE_MAGLEV_LEV1_LEVIATHAN_ELECTRIC    :Lev1 'Leviathan' (elektrisk)
STR_VEHICLE_NAME_TRAIN_ENGINE_MAGLEV_LEV2_CYCLOPS_ELECTRIC      :Lev2 'Cyclops' (elektrisk)
STR_VEHICLE_NAME_TRAIN_ENGINE_MAGLEV_LEV3_PEGASUS_ELECTRIC      :Lev3 'Pegasus' (elektrisk)
STR_VEHICLE_NAME_TRAIN_ENGINE_MAGLEV_LEV4_CHIMAERA_ELECTRIC     :Lev4 'Chimaera' (elektrisk)
STR_VEHICLE_NAME_TRAIN_ENGINE_MAGLEV_WIZZOWOW_ROCKETEER         :Wizzowow Rocketeer
STR_VEHICLE_NAME_TRAIN_WAGON_MAGLEV_PASSENGER_CAR               :Passasjervogn
STR_VEHICLE_NAME_TRAIN_WAGON_MAGLEV_MAIL_VAN                    :Postvogn
STR_VEHICLE_NAME_TRAIN_WAGON_MAGLEV_COAL_CAR                    :Kullvogn
STR_VEHICLE_NAME_TRAIN_WAGON_MAGLEV_OIL_TANKER                  :Oljetankvogn
STR_VEHICLE_NAME_TRAIN_WAGON_MAGLEV_LIVESTOCK_VAN               :Buskapsvogn
STR_VEHICLE_NAME_TRAIN_WAGON_MAGLEV_GOODS_VAN                   :Godsvogn
STR_VEHICLE_NAME_TRAIN_WAGON_MAGLEV_GRAIN_HOPPER                :Kornvogn
STR_VEHICLE_NAME_TRAIN_WAGON_MAGLEV_WOOD_TRUCK                  :Tømmervogn
STR_VEHICLE_NAME_TRAIN_WAGON_MAGLEV_IRON_ORE_HOPPER             :Jernmalmvogn
STR_VEHICLE_NAME_TRAIN_WAGON_MAGLEV_STEEL_TRUCK                 :Stålvogn
STR_VEHICLE_NAME_TRAIN_WAGON_MAGLEV_ARMORED_VAN                 :Pansret vogn
STR_VEHICLE_NAME_TRAIN_WAGON_MAGLEV_FOOD_VAN                    :Matvogn
STR_VEHICLE_NAME_TRAIN_WAGON_MAGLEV_PAPER_TRUCK                 :Papirvogn
STR_VEHICLE_NAME_TRAIN_WAGON_MAGLEV_COPPER_ORE_HOPPER           :Kobbermalmvogn
STR_VEHICLE_NAME_TRAIN_WAGON_MAGLEV_WATER_TANKER                :Vannvogn
STR_VEHICLE_NAME_TRAIN_WAGON_MAGLEV_FRUIT_TRUCK                 :Fruktvogn
STR_VEHICLE_NAME_TRAIN_WAGON_MAGLEV_RUBBER_TRUCK                :Gummivogn
STR_VEHICLE_NAME_TRAIN_WAGON_MAGLEV_SUGAR_TRUCK                 :Sukkervogn
STR_VEHICLE_NAME_TRAIN_WAGON_MAGLEV_COTTON_CANDY_HOPPER         :Sukkerspinnvogn
STR_VEHICLE_NAME_TRAIN_WAGON_MAGLEV_TOFFEE_HOPPER               :Karamellvogn
STR_VEHICLE_NAME_TRAIN_WAGON_MAGLEV_BUBBLE_VAN                  :Boblevogn
STR_VEHICLE_NAME_TRAIN_WAGON_MAGLEV_COLA_TANKER                 :Colavogn
STR_VEHICLE_NAME_TRAIN_WAGON_MAGLEV_CANDY_VAN                   :Godterivogn
STR_VEHICLE_NAME_TRAIN_WAGON_MAGLEV_TOY_VAN                     :Leketøyvogn
STR_VEHICLE_NAME_TRAIN_WAGON_MAGLEV_BATTERY_TRUCK               :Batterivogn
STR_VEHICLE_NAME_TRAIN_WAGON_MAGLEV_FIZZY_DRINK_TRUCK           :Mineralvannvogn
STR_VEHICLE_NAME_TRAIN_WAGON_MAGLEV_PLASTIC_TRUCK               :Plastikkvogn
STR_VEHICLE_NAME_ROAD_VEHICLE_MPS_REGAL_BUS                     :MPS Regal-buss
STR_VEHICLE_NAME_ROAD_VEHICLE_HEREFORD_LEOPARD_BUS              :Hereford Leopard-buss
STR_VEHICLE_NAME_ROAD_VEHICLE_FOSTER_BUS                        :Foster-buss
STR_VEHICLE_NAME_ROAD_VEHICLE_FOSTER_MKII_SUPERBUS              :Foster MkII Super-buss
STR_VEHICLE_NAME_ROAD_VEHICLE_PLODDYPHUT_MKI_BUS                :Ploddyphut MkI-buss
STR_VEHICLE_NAME_ROAD_VEHICLE_PLODDYPHUT_MKII_BUS               :Ploddyphut MkII-buss
STR_VEHICLE_NAME_ROAD_VEHICLE_PLODDYPHUT_MKIII_BUS              :Ploddyphut MkIII-buss
STR_VEHICLE_NAME_ROAD_VEHICLE_BALOGH_COAL_TRUCK                 :Balogh-kullbil
STR_VEHICLE_NAME_ROAD_VEHICLE_UHL_COAL_TRUCK                    :Uhl-kullbil
STR_VEHICLE_NAME_ROAD_VEHICLE_DW_COAL_TRUCK                     :DW-kullbil
STR_VEHICLE_NAME_ROAD_VEHICLE_MPS_MAIL_TRUCK                    :MPS-postbil
STR_VEHICLE_NAME_ROAD_VEHICLE_REYNARD_MAIL_TRUCK                :Reynard-postbil
STR_VEHICLE_NAME_ROAD_VEHICLE_PERRY_MAIL_TRUCK                  :Perry-postbil
STR_VEHICLE_NAME_ROAD_VEHICLE_MIGHTYMOVER_MAIL_TRUCK            :MightyMover-postbil
STR_VEHICLE_NAME_ROAD_VEHICLE_POWERNAUGHT_MAIL_TRUCK            :Powernaught-postbil
STR_VEHICLE_NAME_ROAD_VEHICLE_WIZZOWOW_MAIL_TRUCK               :Wizzowow-postbil
STR_VEHICLE_NAME_ROAD_VEHICLE_WITCOMBE_OIL_TANKER               :Witcombe-tankbil for olje
STR_VEHICLE_NAME_ROAD_VEHICLE_FOSTER_OIL_TANKER                 :Foster-tankbil for olje
STR_VEHICLE_NAME_ROAD_VEHICLE_PERRY_OIL_TANKER                  :Perry-tankbil for olje
STR_VEHICLE_NAME_ROAD_VEHICLE_TALBOTT_LIVESTOCK_VAN             :Talbott-lastebil for buskap
STR_VEHICLE_NAME_ROAD_VEHICLE_UHL_LIVESTOCK_VAN                 :Uhl-lastebil for buskap
STR_VEHICLE_NAME_ROAD_VEHICLE_FOSTER_LIVESTOCK_VAN              :Foster-lastebil for buskap
STR_VEHICLE_NAME_ROAD_VEHICLE_BALOGH_GOODS_TRUCK                :Balogh-lastebil for gods
STR_VEHICLE_NAME_ROAD_VEHICLE_CRAIGHEAD_GOODS_TRUCK             :Craighead-lastebil for gods
STR_VEHICLE_NAME_ROAD_VEHICLE_GOSS_GOODS_TRUCK                  :Goss-lastebil for gods
STR_VEHICLE_NAME_ROAD_VEHICLE_HEREFORD_GRAIN_TRUCK              :Hereford-lastebil for korn
STR_VEHICLE_NAME_ROAD_VEHICLE_THOMAS_GRAIN_TRUCK                :Thomas-lastebil for korn
STR_VEHICLE_NAME_ROAD_VEHICLE_GOSS_GRAIN_TRUCK                  :Goss-lastebil for korn
STR_VEHICLE_NAME_ROAD_VEHICLE_WITCOMBE_WOOD_TRUCK               :Witcombe-tømmerbil
STR_VEHICLE_NAME_ROAD_VEHICLE_FOSTER_WOOD_TRUCK                 :Foster-tømmerbil
STR_VEHICLE_NAME_ROAD_VEHICLE_MORELAND_WOOD_TRUCK               :Moreland-tømmerbil
STR_VEHICLE_NAME_ROAD_VEHICLE_MPS_IRON_ORE_TRUCK                :MPS-lastebil for jernmalm
STR_VEHICLE_NAME_ROAD_VEHICLE_UHL_IRON_ORE_TRUCK                :Uhl-lastebil for jernmalm
STR_VEHICLE_NAME_ROAD_VEHICLE_CHIPPY_IRON_ORE_TRUCK             :Chippy-lastebil for jernmalm
STR_VEHICLE_NAME_ROAD_VEHICLE_BALOGH_STEEL_TRUCK                :Balogh-lastebil for stål
STR_VEHICLE_NAME_ROAD_VEHICLE_UHL_STEEL_TRUCK                   :Uhl-lastebil for stål
STR_VEHICLE_NAME_ROAD_VEHICLE_KELLING_STEEL_TRUCK               :Kelling-lastebil for stål
STR_VEHICLE_NAME_ROAD_VEHICLE_BALOGH_ARMORED_TRUCK              :Balogh-panserbil for verditransport
STR_VEHICLE_NAME_ROAD_VEHICLE_UHL_ARMORED_TRUCK                 :Uhl-panserbil for verditransport
STR_VEHICLE_NAME_ROAD_VEHICLE_FOSTER_ARMORED_TRUCK              :Foster-panserbil for verditransport
STR_VEHICLE_NAME_ROAD_VEHICLE_FOSTER_FOOD_VAN                   :Foster-lastebil for mat
STR_VEHICLE_NAME_ROAD_VEHICLE_PERRY_FOOD_VAN                    :Perry-lastebil for mat
STR_VEHICLE_NAME_ROAD_VEHICLE_CHIPPY_FOOD_VAN                   :Chippy-lastebil for mat
STR_VEHICLE_NAME_ROAD_VEHICLE_UHL_PAPER_TRUCK                   :Uhl-lastebil for papir
STR_VEHICLE_NAME_ROAD_VEHICLE_BALOGH_PAPER_TRUCK                :Balogh-lastebil for papir
STR_VEHICLE_NAME_ROAD_VEHICLE_MPS_PAPER_TRUCK                   :MPS-lastebil for papir
STR_VEHICLE_NAME_ROAD_VEHICLE_MPS_COPPER_ORE_TRUCK              :MPS-lastebil for kobbermalm
STR_VEHICLE_NAME_ROAD_VEHICLE_UHL_COPPER_ORE_TRUCK              :Uhl-lastebil for kobbermalm
STR_VEHICLE_NAME_ROAD_VEHICLE_GOSS_COPPER_ORE_TRUCK             :Goss-lastebil for kobbermalm
STR_VEHICLE_NAME_ROAD_VEHICLE_UHL_WATER_TANKER                  :Uhl-tankbil for vann
STR_VEHICLE_NAME_ROAD_VEHICLE_BALOGH_WATER_TANKER               :Balogh-tankbil for vann
STR_VEHICLE_NAME_ROAD_VEHICLE_MPS_WATER_TANKER                  :MPS-tankbil for vann
STR_VEHICLE_NAME_ROAD_VEHICLE_BALOGH_FRUIT_TRUCK                :Balogh-lastebil for frukt
STR_VEHICLE_NAME_ROAD_VEHICLE_UHL_FRUIT_TRUCK                   :Uhl-lastebil for frukt
STR_VEHICLE_NAME_ROAD_VEHICLE_KELLING_FRUIT_TRUCK               :Kelling-lastebil for frukt
STR_VEHICLE_NAME_ROAD_VEHICLE_BALOGH_RUBBER_TRUCK               :Balogh-lastebil for gummi
STR_VEHICLE_NAME_ROAD_VEHICLE_UHL_RUBBER_TRUCK                  :Uhl-lastebil for gummi
STR_VEHICLE_NAME_ROAD_VEHICLE_RMT_RUBBER_TRUCK                  :RMT-lastebil for gummi
STR_VEHICLE_NAME_ROAD_VEHICLE_MIGHTYMOVER_SUGAR_TRUCK           :MightyMover-lastebil for sukker
STR_VEHICLE_NAME_ROAD_VEHICLE_POWERNAUGHT_SUGAR_TRUCK           :Powernaught-lastebil for sukker
STR_VEHICLE_NAME_ROAD_VEHICLE_WIZZOWOW_SUGAR_TRUCK              :Wizzowow-lastebil for sukker
STR_VEHICLE_NAME_ROAD_VEHICLE_MIGHTYMOVER_COLA_TRUCK            :MightyMover-lastebil for cola
STR_VEHICLE_NAME_ROAD_VEHICLE_POWERNAUGHT_COLA_TRUCK            :Powernaught-lastebil for cola
STR_VEHICLE_NAME_ROAD_VEHICLE_WIZZOWOW_COLA_TRUCK               :Wizzowow-lastebil for cola
STR_VEHICLE_NAME_ROAD_VEHICLE_MIGHTYMOVER_COTTON_CANDY          :MightyMover-lastebil for sukkerspinn
STR_VEHICLE_NAME_ROAD_VEHICLE_POWERNAUGHT_COTTON_CANDY          :Powernaught-lastebil for sukkerspinn
STR_VEHICLE_NAME_ROAD_VEHICLE_WIZZOWOW_COTTON_CANDY_TRUCK       :Wizzowow-lastebil for sukkerspinn
STR_VEHICLE_NAME_ROAD_VEHICLE_MIGHTYMOVER_TOFFEE_TRUCK          :MightyMover-lastebil for karamell
STR_VEHICLE_NAME_ROAD_VEHICLE_POWERNAUGHT_TOFFEE_TRUCK          :Powernaught-lastebil for karamell
STR_VEHICLE_NAME_ROAD_VEHICLE_WIZZOWOW_TOFFEE_TRUCK             :Wizzowow-lastebil for karamell
STR_VEHICLE_NAME_ROAD_VEHICLE_MIGHTYMOVER_TOY_VAN               :MightyMover-lastebil for leketøy
STR_VEHICLE_NAME_ROAD_VEHICLE_POWERNAUGHT_TOY_VAN               :Powernaught-lastebil for leketøy
STR_VEHICLE_NAME_ROAD_VEHICLE_WIZZOWOW_TOY_VAN                  :Wizzowow-lastebil for leketøy
STR_VEHICLE_NAME_ROAD_VEHICLE_MIGHTYMOVER_CANDY_TRUCK           :MightyMover-lastebil for godteri
STR_VEHICLE_NAME_ROAD_VEHICLE_POWERNAUGHT_CANDY_TRUCK           :Powernaught-lastebil for godteri
STR_VEHICLE_NAME_ROAD_VEHICLE_WIZZOWOW_CANDY_TRUCK              :Wizzowow-lastebil for godteri
STR_VEHICLE_NAME_ROAD_VEHICLE_MIGHTYMOVER_BATTERY_TRUCK         :MightyMover-lastebil for batteri
STR_VEHICLE_NAME_ROAD_VEHICLE_POWERNAUGHT_BATTERY_TRUCK         :Powernaught-lastebil for batteri
STR_VEHICLE_NAME_ROAD_VEHICLE_WIZZOWOW_BATTERY_TRUCK            :Wizzowow-lastebil for batteri
STR_VEHICLE_NAME_ROAD_VEHICLE_MIGHTYMOVER_FIZZY_DRINK           :MightyMover-tankbil for mineralvann
STR_VEHICLE_NAME_ROAD_VEHICLE_POWERNAUGHT_FIZZY_DRINK           :Powernaught-tankbil for mineralvann
STR_VEHICLE_NAME_ROAD_VEHICLE_WIZZOWOW_FIZZY_DRINK_TRUCK        :Wizzowow-tankbil for mineralvann
STR_VEHICLE_NAME_ROAD_VEHICLE_MIGHTYMOVER_PLASTIC_TRUCK         :MightyMover-lastebil for plast
STR_VEHICLE_NAME_ROAD_VEHICLE_POWERNAUGHT_PLASTIC_TRUCK         :Powernaught-lastebil for plast
STR_VEHICLE_NAME_ROAD_VEHICLE_WIZZOWOW_PLASTIC_TRUCK            :Wizzowow-lastebil for plast
STR_VEHICLE_NAME_ROAD_VEHICLE_MIGHTYMOVER_BUBBLE_TRUCK          :MightyMover-lastebil for bobler
STR_VEHICLE_NAME_ROAD_VEHICLE_POWERNAUGHT_BUBBLE_TRUCK          :Powernaught-lastebil for bobler
STR_VEHICLE_NAME_ROAD_VEHICLE_WIZZOWOW_BUBBLE_TRUCK             :Wizzowow-lastebil for bobler
STR_VEHICLE_NAME_SHIP_MPS_OIL_TANKER                            :MPS-oljetanker
STR_VEHICLE_NAME_SHIP_CS_INC_OIL_TANKER                         :CS-Inc.-oljetanker
STR_VEHICLE_NAME_SHIP_MPS_PASSENGER_FERRY                       :MPS-passasjerferje
STR_VEHICLE_NAME_SHIP_FFP_PASSENGER_FERRY                       :FFP-passasjerferje
STR_VEHICLE_NAME_SHIP_BAKEWELL_300_HOVERCRAFT                   :Bakewell 300-luftputeskip
STR_VEHICLE_NAME_SHIP_CHUGGER_CHUG_PASSENGER                    :Chugger-Chug-passasjerferje
STR_VEHICLE_NAME_SHIP_SHIVERSHAKE_PASSENGER_FERRY               :Shivershake-passasjerferje
STR_VEHICLE_NAME_SHIP_YATE_CARGO_SHIP                           :Yate kontainerskip
STR_VEHICLE_NAME_SHIP_BAKEWELL_CARGO_SHIP                       :Bakewell kontainerskip
STR_VEHICLE_NAME_SHIP_MIGHTYMOVER_CARGO_SHIP                    :MightyMover kontainerskip
STR_VEHICLE_NAME_SHIP_POWERNAUT_CARGO_SHIP                      :Powernaut kontainerskip
STR_VEHICLE_NAME_AIRCRAFT_SAMPSON_U52                           :Sampson U52
STR_VEHICLE_NAME_AIRCRAFT_COLEMAN_COUNT                         :Coleman Count
STR_VEHICLE_NAME_AIRCRAFT_FFP_DART                              :FFP Dart
STR_VEHICLE_NAME_AIRCRAFT_YATE_HAUGAN                           :Yate Haugan
STR_VEHICLE_NAME_AIRCRAFT_BAKEWELL_COTSWALD_LB_3                :Bakewell Cotswald LB-3
STR_VEHICLE_NAME_AIRCRAFT_BAKEWELL_LUCKETT_LB_8                 :Bakewell Luckett LB-8
STR_VEHICLE_NAME_AIRCRAFT_BAKEWELL_LUCKETT_LB_9                 :Bakewell Luckett LB-9
STR_VEHICLE_NAME_AIRCRAFT_BAKEWELL_LUCKETT_LB80                 :Bakewell Luckett LB80
STR_VEHICLE_NAME_AIRCRAFT_BAKEWELL_LUCKETT_LB_10                :Bakewell Luckett LB-10
STR_VEHICLE_NAME_AIRCRAFT_BAKEWELL_LUCKETT_LB_11                :Bakewell Luckett LB-11
STR_VEHICLE_NAME_AIRCRAFT_YATE_AEROSPACE_YAC_1_11               :Yate Aerospace YAC 1-11
STR_VEHICLE_NAME_AIRCRAFT_DARWIN_100                            :Darwin 100
STR_VEHICLE_NAME_AIRCRAFT_DARWIN_200                            :Darwin 200
STR_VEHICLE_NAME_AIRCRAFT_DARWIN_300                            :Darwin 300
STR_VEHICLE_NAME_AIRCRAFT_DARWIN_400                            :Darwin 400
STR_VEHICLE_NAME_AIRCRAFT_DARWIN_500                            :Darwin 500
STR_VEHICLE_NAME_AIRCRAFT_DARWIN_600                            :Darwin 600
STR_VEHICLE_NAME_AIRCRAFT_GURU_GALAXY                           :Guru Galaxy
STR_VEHICLE_NAME_AIRCRAFT_AIRTAXI_A21                           :Airtaxi A21
STR_VEHICLE_NAME_AIRCRAFT_AIRTAXI_A31                           :Airtaxi A31
STR_VEHICLE_NAME_AIRCRAFT_AIRTAXI_A32                           :Airtaxi A32
STR_VEHICLE_NAME_AIRCRAFT_AIRTAXI_A33                           :Airtaxi A33
STR_VEHICLE_NAME_AIRCRAFT_YATE_AEROSPACE_YAE46                  :Yate Aerospace YAe46
STR_VEHICLE_NAME_AIRCRAFT_DINGER_100                            :Dinger 100
STR_VEHICLE_NAME_AIRCRAFT_AIRTAXI_A34_1000                      :AirTaxi A34-1000
STR_VEHICLE_NAME_AIRCRAFT_YATE_Z_SHUTTLE                        :Yate Z-Shuttle
STR_VEHICLE_NAME_AIRCRAFT_KELLING_K1                            :Kelling K1
STR_VEHICLE_NAME_AIRCRAFT_KELLING_K6                            :Kelling K6
STR_VEHICLE_NAME_AIRCRAFT_KELLING_K7                            :Kelling K7
STR_VEHICLE_NAME_AIRCRAFT_DARWIN_700                            :Darwin 700
STR_VEHICLE_NAME_AIRCRAFT_FFP_HYPERDART_2                       :FFP Hyperdart 2
STR_VEHICLE_NAME_AIRCRAFT_DINGER_200                            :Dinger 200
STR_VEHICLE_NAME_AIRCRAFT_DINGER_1000                           :Dinger 1000
STR_VEHICLE_NAME_AIRCRAFT_PLODDYPHUT_100                        :Ploddyphut 100
STR_VEHICLE_NAME_AIRCRAFT_PLODDYPHUT_500                        :Ploddyphut 500
STR_VEHICLE_NAME_AIRCRAFT_FLASHBANG_X1                          :Flashbang X1
STR_VEHICLE_NAME_AIRCRAFT_JUGGERPLANE_M1                        :Juggerplane M1
STR_VEHICLE_NAME_AIRCRAFT_FLASHBANG_WIZZER                      :Flashbang Wizzer
STR_VEHICLE_NAME_AIRCRAFT_TRICARIO_HELICOPTER                   :Tricario-helikopter
STR_VEHICLE_NAME_AIRCRAFT_GURU_X2_HELICOPTER                    :Guru X2-helikopter
STR_VEHICLE_NAME_AIRCRAFT_POWERNAUT_HELICOPTER                  :Powernaut-helikopter

##id 0x8800
# Formatting of some strings
STR_FORMAT_DATE_TINY                                            :{STRING}-{STRING}-{NUM}
STR_FORMAT_DATE_SHORT                                           :{STRING} {NUM}
STR_FORMAT_DATE_LONG                                            :{STRING} {STRING} {NUM}
STR_FORMAT_DATE_ISO                                             :{2:NUM}-{1:STRING}-{0:STRING}

STR_FORMAT_BUOY_NAME                                            :{TOWN} Bøye
STR_FORMAT_BUOY_NAME_SERIAL                                     :{TOWN} Bøye #{COMMA}
STR_FORMAT_COMPANY_NUM                                          :(Firma {COMMA})
STR_FORMAT_GROUP_NAME                                           :Gruppe {COMMA}
STR_FORMAT_INDUSTRY_NAME                                        :{TOWN} {STRING}
STR_FORMAT_WAYPOINT_NAME                                        :{TOWN} Kontrollpunkt
STR_FORMAT_WAYPOINT_NAME_SERIAL                                 :{TOWN} Kontrollpunkt # {COMMA}

STR_FORMAT_DEPOT_NAME_TRAIN                                     :{TOWN} Togstall
STR_FORMAT_DEPOT_NAME_TRAIN_SERIAL                              :{TOWN} Togstall #{COMMA}
STR_FORMAT_DEPOT_NAME_ROAD_VEHICLE                              :{TOWN} Garasje
STR_FORMAT_DEPOT_NAME_ROAD_VEHICLE_SERIAL                       :{TOWN} Garasje #{COMMA}
STR_FORMAT_DEPOT_NAME_SHIP                                      :{TOWN} Skipsdokk
STR_FORMAT_DEPOT_NAME_SHIP_SERIAL                               :{TOWN} Skipsdokk #{COMMA}
STR_FORMAT_DEPOT_NAME_AIRCRAFT                                  :{STATION} Hangar

STR_UNKNOWN_STATION                                             :ukjent stasjon
STR_DEFAULT_SIGN_NAME                                           :Skilt
STR_COMPANY_SOMEONE                                             :noen

STR_SAVEGAME_NAME_DEFAULT                                       :{COMPANY}, {STRING}
STR_SAVEGAME_NAME_SPECTATOR                                     :Tilskuer, {1:STRING}

# Viewport strings
STR_VIEWPORT_TOWN_POP                                           :{WHITE}{TOWN} ({COMMA})
STR_VIEWPORT_TOWN                                               :{WHITE}{TOWN}
STR_VIEWPORT_TOWN_TINY_BLACK                                    :{TINY_FONT}{BLACK}{TOWN}
STR_VIEWPORT_TOWN_TINY_WHITE                                    :{TINY_FONT}{WHITE}{TOWN}

STR_VIEWPORT_SIGN_SMALL_BLACK                                   :{TINY_FONT}{BLACK}{SIGN}
STR_VIEWPORT_SIGN_SMALL_WHITE                                   :{TINY_FONT}{WHITE}{SIGN}

STR_VIEWPORT_STATION                                            :{STATION} {STATION_FEATURES}
STR_VIEWPORT_STATION_TINY                                       :{TINY_FONT}{STATION}

STR_VIEWPORT_WAYPOINT                                           :{WAYPOINT}
STR_VIEWPORT_WAYPOINT_TINY                                      :{TINY_FONT}{WAYPOINT}

# Simple strings to get specific types of data
STR_COMPANY_NAME                                                :{COMPANY}
STR_COMPANY_NAME_COMPANY_NUM                                    :{COMPANY} {COMPANY_NUM}
STR_DEPOT_NAME                                                  :{DEPOT}
STR_ENGINE_NAME                                                 :{ENGINE}
STR_HIDDEN_ENGINE_NAME                                          :{ENGINE} (skjult)
STR_GROUP_NAME                                                  :{GROUP}
STR_INDUSTRY_NAME                                               :{INDUSTRY}
STR_PRESIDENT_NAME                                              :{PRESIDENT_NAME}
STR_SIGN_NAME                                                   :{SIGN}
STR_STATION_NAME                                                :{STATION}
STR_TOWN_NAME                                                   :{TOWN}
STR_VEHICLE_NAME                                                :{VEHICLE}
STR_WAYPOINT_NAME                                               :{WAYPOINT}

STR_JUST_CARGO                                                  :{CARGO_LONG}
STR_JUST_CHECKMARK                                              :{CHECKMARK}
STR_JUST_COMMA                                                  :{COMMA}
STR_JUST_CURRENCY_SHORT                                         :{CURRENCY_SHORT}
STR_JUST_CURRENCY_LONG                                          :{CURRENCY_LONG}
STR_JUST_CARGO_LIST                                             :{CARGO_LIST}
STR_JUST_INT                                                    :{NUM}
STR_JUST_DATE_TINY                                              :{DATE_TINY}
STR_JUST_DATE_SHORT                                             :{DATE_SHORT}
STR_JUST_DATE_LONG                                              :{DATE_LONG}
STR_JUST_DATE_ISO                                               :{DATE_ISO}
STR_JUST_STRING                                                 :{STRING}
STR_JUST_STRING_STRING                                          :{STRING}{STRING}
STR_JUST_RAW_STRING                                             :{STRING}
STR_JUST_BIG_RAW_STRING                                         :{BIG_FONT}{STRING}

# Slightly 'raw' stringcodes with colour or size
STR_BLACK_COMMA                                                 :{BLACK}{COMMA}
STR_TINY_BLACK_COMA                                             :{TINY_FONT}{BLACK}{COMMA}
STR_TINY_COMMA                                                  :{TINY_FONT}{COMMA}
STR_BLUE_COMMA                                                  :{BLUE}{COMMA}
STR_RED_COMMA                                                   :{RED}{COMMA}
STR_WHITE_COMMA                                                 :{WHITE}{COMMA}
STR_TINY_BLACK_DECIMAL                                          :{TINY_FONT}{BLACK}{DECIMAL}
STR_COMPANY_MONEY                                               :{WHITE}{CURRENCY_LONG}
STR_BLACK_DATE_LONG                                             :{BLACK}{DATE_LONG}
STR_WHITE_DATE_LONG                                             :{WHITE}{DATE_LONG}
STR_SHORT_DATE                                                  :{WHITE}{DATE_TINY}
STR_DATE_LONG_SMALL                                             :{TINY_FONT}{BLACK}{DATE_LONG}
STR_TINY_GROUP                                                  :{TINY_FONT}{GROUP}
STR_BLACK_INT                                                   :{BLACK}{NUM}
STR_ORANGE_INT                                                  :{ORANGE}{NUM}
STR_WHITE_SIGN                                                  :{WHITE}{SIGN}
STR_TINY_BLACK_STATION                                          :{TINY_FONT}{BLACK}{STATION}
STR_BLACK_STRING                                                :{BLACK}{STRING}
STR_BLACK_RAW_STRING                                            :{BLACK}{STRING}
STR_ORANGE_STRING                                               :{ORANGE}{STRING}
STR_LTBLUE_STRING                                               :{LTBLUE}{STRING}
STR_WHITE_STRING                                                :{WHITE}{STRING}
STR_ORANGE_STRING1_WHITE                                        :{ORANGE}{STRING}{WHITE}
STR_ORANGE_STRING1_LTBLUE                                       :{ORANGE}{STRING}{LTBLUE}
STR_TINY_BLACK_HEIGHT                                           :{TINY_FONT}{BLACK}{HEIGHT}
STR_TINY_BLACK_VEHICLE                                          :{TINY_FONT}{BLACK}{VEHICLE}
STR_TINY_RIGHT_ARROW                                            :{TINY_FONT}{RIGHT_ARROW}

STR_BLACK_1                                                     :{BLACK}1
STR_BLACK_2                                                     :{BLACK}2
STR_BLACK_3                                                     :{BLACK}3
STR_BLACK_4                                                     :{BLACK}4
STR_BLACK_5                                                     :{BLACK}5
STR_BLACK_6                                                     :{BLACK}6
STR_BLACK_7                                                     :{BLACK}7

STR_TRAIN                                                       :{BLACK}{TRAIN}
STR_BUS                                                         :{BLACK}{BUS}
STR_LORRY                                                       :{BLACK}{LORRY}
STR_PLANE                                                       :{BLACK}{PLANE}
STR_SHIP                                                        :{BLACK}{SHIP}

STR_TOOLBAR_RAILTYPE_VELOCITY                                   :{STRING} ({VELOCITY})<|MERGE_RESOLUTION|>--- conflicted
+++ resolved
@@ -205,26 +205,16 @@
 STR_UNITS_WEIGHT_SHORT_METRIC                                   :{COMMA}{NBSP}t
 STR_UNITS_WEIGHT_SHORT_SI                                       :{COMMA}{NBSP}kg
 
-<<<<<<< HEAD
-STR_UNITS_WEIGHT_LONG_IMPERIAL                                  :{COMMA}{NBSP}tonn{P "" er}
-STR_UNITS_WEIGHT_LONG_METRIC                                    :{COMMA}{NBSP}tonn{P "" er}
-=======
 STR_UNITS_WEIGHT_LONG_IMPERIAL                                  :{COMMA}{NBSP}tonn
 STR_UNITS_WEIGHT_LONG_METRIC                                    :{COMMA}{NBSP}tonn{P "" ""}
->>>>>>> 95a329a4
 STR_UNITS_WEIGHT_LONG_SI                                        :{COMMA}{NBSP}kg
 
 STR_UNITS_VOLUME_SHORT_IMPERIAL                                 :{COMMA}{NBSP}gal
 STR_UNITS_VOLUME_SHORT_METRIC                                   :{COMMA}{NBSP}l
 STR_UNITS_VOLUME_SHORT_SI                                       :{COMMA} m³
 
-<<<<<<< HEAD
-STR_UNITS_VOLUME_LONG_IMPERIAL                                  :{COMMA}{NBSP}gallon{P "" er}
-STR_UNITS_VOLUME_LONG_METRIC                                    :{COMMA}{NBSP}liter{P "" er}
-=======
 STR_UNITS_VOLUME_LONG_IMPERIAL                                  :{COMMA}{NBSP}gallon
 STR_UNITS_VOLUME_LONG_METRIC                                    :{COMMA}{NBSP}liter
->>>>>>> 95a329a4
 STR_UNITS_VOLUME_LONG_SI                                        :{COMMA}{NBSP}m³
 
 STR_UNITS_FORCE_IMPERIAL                                        :{COMMA}{NBSP}lbf
@@ -3918,13 +3908,8 @@
 STR_TIMETABLE_AND_TRAVEL_FOR_ESTIMATED                          :(reise for {STRING}, ikke oppsatt med rutetabell)
 STR_TIMETABLE_STAY_FOR                                          :og bli værende i {STRING}
 STR_TIMETABLE_AND_TRAVEL_FOR                                    :og reis i {STRING}
-<<<<<<< HEAD
-STR_TIMETABLE_DAYS                                              :{COMMA}{NBSP}dag{P "" s}
-STR_TIMETABLE_TICKS                                             :{COMMA}{NBSP}tikk{P "" s}
-=======
 STR_TIMETABLE_DAYS                                              :{COMMA}{NBSP}dag{P "" er}
 STR_TIMETABLE_TICKS                                             :{COMMA}{NBSP}tikk
->>>>>>> 95a329a4
 
 STR_TIMETABLE_TOTAL_TIME                                        :{BLACK}Det vil ta {STRING} å fullføre rutetabellen
 STR_TIMETABLE_TOTAL_TIME_INCOMPLETE                             :{BLACK}Det vil ta minst {STRING} å fullføre denne rutetabellen (rutetabell ikke fullstendig)
