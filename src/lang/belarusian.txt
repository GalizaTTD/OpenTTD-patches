##name Belarusian
##ownname Беларуская
##isocode be_BY
##plural 6
##textdir ltr
##digitsep {NBSP}
##digitsepcur {NBSP}
##decimalsep ,
##winlangid 0x0423
##grflangid 0x10
##gender m f n p
##case m f n p nom gen dat acc abl pre


# This file is part of OpenTTD.
# OpenTTD is free software; you can redistribute it and/or modify it under the terms of the GNU General Public License as published by the Free Software Foundation, version 2.
# OpenTTD is distributed in the hope that it will be useful, but WITHOUT ANY WARRANTY; without even the implied warranty of MERCHANTABILITY or FITNESS FOR A PARTICULAR PURPOSE.
# See the GNU General Public License for more details. You should have received a copy of the GNU General Public License along with OpenTTD. If not, see <http://www.gnu.org/licenses/>.


##id 0x0000
STR_NULL                                                        :
STR_EMPTY                                                       :
STR_UNDEFINED                                                   :(ня вызначана)
STR_JUST_NOTHING                                                :Нiчога

# Cargo related strings
# Plural cargo name
STR_CARGO_PLURAL_NOTHING                                        :
STR_CARGO_PLURAL_PASSENGERS                                     :{G=p}Пасажыры
STR_CARGO_PLURAL_PASSENGERS.nom                                 :Пасажыры
STR_CARGO_PLURAL_PASSENGERS.gen                                 :пасажыраў
STR_CARGO_PLURAL_PASSENGERS.dat                                 :пасажырам
STR_CARGO_PLURAL_PASSENGERS.acc                                 :пасажыраў
STR_CARGO_PLURAL_PASSENGERS.abl                                 :пасажырамі
STR_CARGO_PLURAL_PASSENGERS.pre                                 :пасажырах
STR_CARGO_PLURAL_COAL                                           :{G=m}Вугаль
STR_CARGO_PLURAL_COAL.gen                                       :вугалю
STR_CARGO_PLURAL_COAL.dat                                       :вугалю
STR_CARGO_PLURAL_COAL.acc                                       :вугаль
STR_CARGO_PLURAL_COAL.abl                                       :вугалем
STR_CARGO_PLURAL_COAL.pre                                       :вугалі
STR_CARGO_PLURAL_MAIL                                           :{G=f}Пошта
STR_CARGO_PLURAL_MAIL.gen                                       :пошты
STR_CARGO_PLURAL_MAIL.dat                                       :пошце
STR_CARGO_PLURAL_MAIL.acc                                       :пошту
STR_CARGO_PLURAL_MAIL.abl                                       :поштай
STR_CARGO_PLURAL_MAIL.pre                                       :пошце
STR_CARGO_PLURAL_OIL                                            :{G=f}Нафта
STR_CARGO_PLURAL_OIL.gen                                        :нафты
STR_CARGO_PLURAL_OIL.dat                                        :нафце
STR_CARGO_PLURAL_OIL.acc                                        :нафту
STR_CARGO_PLURAL_OIL.abl                                        :нафтай
STR_CARGO_PLURAL_OIL.pre                                        :нафце
STR_CARGO_PLURAL_LIVESTOCK                                      :{G=f}Жывёла
STR_CARGO_PLURAL_LIVESTOCK.gen                                  :жывёлы
STR_CARGO_PLURAL_LIVESTOCK.dat                                  :жывёле
STR_CARGO_PLURAL_LIVESTOCK.acc                                  :жывёлу
STR_CARGO_PLURAL_LIVESTOCK.abl                                  :жывёлай
STR_CARGO_PLURAL_LIVESTOCK.pre                                  :жывёле
STR_CARGO_PLURAL_GOODS                                          :{G=p}Тавары
STR_CARGO_PLURAL_GOODS.gen                                      :тавараў
STR_CARGO_PLURAL_GOODS.dat                                      :таварам
STR_CARGO_PLURAL_GOODS.acc                                      :тавары
STR_CARGO_PLURAL_GOODS.abl                                      :таварамі
STR_CARGO_PLURAL_GOODS.pre                                      :таварах
STR_CARGO_PLURAL_GRAIN                                          :{G=n}Зерне
STR_CARGO_PLURAL_GRAIN.gen                                      :зерня
STR_CARGO_PLURAL_GRAIN.dat                                      :зерню
STR_CARGO_PLURAL_GRAIN.acc                                      :зерне
STR_CARGO_PLURAL_GRAIN.abl                                      :зернем
STR_CARGO_PLURAL_GRAIN.pre                                      :зерні
STR_CARGO_PLURAL_WOOD                                           :{G=f}Драўніна
STR_CARGO_PLURAL_WOOD.gen                                       :драўніны
STR_CARGO_PLURAL_WOOD.dat                                       :драўніне
STR_CARGO_PLURAL_WOOD.acc                                       :драўніну
STR_CARGO_PLURAL_WOOD.abl                                       :драўнінай
STR_CARGO_PLURAL_WOOD.pre                                       :драўніне
STR_CARGO_PLURAL_IRON_ORE                                       :{G=f}Жалезная руда
STR_CARGO_PLURAL_IRON_ORE.gen                                   :жалезнай руды
STR_CARGO_PLURAL_IRON_ORE.dat                                   :жалезнай рудзе
STR_CARGO_PLURAL_IRON_ORE.acc                                   :жалезную руду
STR_CARGO_PLURAL_IRON_ORE.abl                                   :жалезнай рудой
STR_CARGO_PLURAL_IRON_ORE.pre                                   :жалезнай рудзе
STR_CARGO_PLURAL_STEEL                                          :{G=f}Сталь
STR_CARGO_PLURAL_STEEL.gen                                      :сталі
STR_CARGO_PLURAL_STEEL.dat                                      :сталі
STR_CARGO_PLURAL_STEEL.acc                                      :сталь
STR_CARGO_PLURAL_STEEL.abl                                      :стальлю
STR_CARGO_PLURAL_STEEL.pre                                      :сталі
STR_CARGO_PLURAL_VALUABLES                                      :{G=p}Каштоўнасьці
STR_CARGO_PLURAL_VALUABLES.gen                                  :каштоўнасьцяў
STR_CARGO_PLURAL_VALUABLES.dat                                  :каштоўнасьцям
STR_CARGO_PLURAL_VALUABLES.acc                                  :каштоўнасьці
STR_CARGO_PLURAL_VALUABLES.abl                                  :каштоўнасьцямі
STR_CARGO_PLURAL_VALUABLES.pre                                  :каштоўнасьцях
STR_CARGO_PLURAL_COPPER_ORE                                     :{G=f}Медная руда
STR_CARGO_PLURAL_COPPER_ORE.gen                                 :меднай руды
STR_CARGO_PLURAL_COPPER_ORE.dat                                 :меднай рудзе
STR_CARGO_PLURAL_COPPER_ORE.acc                                 :медную руду
STR_CARGO_PLURAL_COPPER_ORE.abl                                 :меднай рудой
STR_CARGO_PLURAL_COPPER_ORE.pre                                 :меднай рудзе
STR_CARGO_PLURAL_MAIZE                                          :{G=f}Кукуруза
STR_CARGO_PLURAL_MAIZE.gen                                      :кукурузы
STR_CARGO_PLURAL_MAIZE.dat                                      :кукурузе
STR_CARGO_PLURAL_MAIZE.acc                                      :кукурузу
STR_CARGO_PLURAL_MAIZE.abl                                      :кукурузай
STR_CARGO_PLURAL_MAIZE.pre                                      :кукурузе
STR_CARGO_PLURAL_FRUIT                                          :{G=f}Садавіна
STR_CARGO_PLURAL_FRUIT.gen                                      :садавіны
STR_CARGO_PLURAL_FRUIT.dat                                      :садавіне
STR_CARGO_PLURAL_FRUIT.acc                                      :садавіну
STR_CARGO_PLURAL_FRUIT.abl                                      :садавінай
STR_CARGO_PLURAL_FRUIT.pre                                      :садавіне
STR_CARGO_PLURAL_DIAMONDS                                       :{G=p}Алмазы
STR_CARGO_PLURAL_DIAMONDS.gen                                   :алмазаў
STR_CARGO_PLURAL_DIAMONDS.dat                                   :алмазам
STR_CARGO_PLURAL_DIAMONDS.acc                                   :алмазы
STR_CARGO_PLURAL_DIAMONDS.abl                                   :алмазамі
STR_CARGO_PLURAL_DIAMONDS.pre                                   :алмазах
STR_CARGO_PLURAL_FOOD                                           :{G=f}Ежа
STR_CARGO_PLURAL_FOOD.gen                                       :ежы
STR_CARGO_PLURAL_FOOD.dat                                       :ежы
STR_CARGO_PLURAL_FOOD.acc                                       :ежу
STR_CARGO_PLURAL_FOOD.abl                                       :ежай
STR_CARGO_PLURAL_FOOD.pre                                       :ежы
STR_CARGO_PLURAL_PAPER                                          :{G=f}Папера
STR_CARGO_PLURAL_PAPER.gen                                      :паперы
STR_CARGO_PLURAL_PAPER.dat                                      :паперы
STR_CARGO_PLURAL_PAPER.acc                                      :паперу
STR_CARGO_PLURAL_PAPER.abl                                      :паперай
STR_CARGO_PLURAL_PAPER.pre                                      :паперы
STR_CARGO_PLURAL_GOLD                                           :{G=n}Золата
STR_CARGO_PLURAL_GOLD.gen                                       :золата
STR_CARGO_PLURAL_GOLD.dat                                       :золату
STR_CARGO_PLURAL_GOLD.acc                                       :золата
STR_CARGO_PLURAL_GOLD.abl                                       :золатам
STR_CARGO_PLURAL_GOLD.pre                                       :золаце
STR_CARGO_PLURAL_WATER                                          :{G=f}Вада
STR_CARGO_PLURAL_WATER.gen                                      :вады
STR_CARGO_PLURAL_WATER.dat                                      :вадзе
STR_CARGO_PLURAL_WATER.acc                                      :ваду
STR_CARGO_PLURAL_WATER.abl                                      :вадой
STR_CARGO_PLURAL_WATER.pre                                      :вадзе
STR_CARGO_PLURAL_WHEAT                                          :{G=f}Пшаніца
STR_CARGO_PLURAL_WHEAT.gen                                      :пшаніцы
STR_CARGO_PLURAL_WHEAT.dat                                      :пшаніцы
STR_CARGO_PLURAL_WHEAT.acc                                      :пшаніцу
STR_CARGO_PLURAL_WHEAT.abl                                      :пшаніцай
STR_CARGO_PLURAL_WHEAT.pre                                      :пшаніцы
STR_CARGO_PLURAL_RUBBER                                         :{G=m}Каўчук
STR_CARGO_PLURAL_RUBBER.gen                                     :каўчуку
STR_CARGO_PLURAL_RUBBER.dat                                     :каўчуку
STR_CARGO_PLURAL_RUBBER.acc                                     :каўчук
STR_CARGO_PLURAL_RUBBER.abl                                     :каўчукам
STR_CARGO_PLURAL_RUBBER.pre                                     :каўчуку
STR_CARGO_PLURAL_SUGAR                                          :{G=m}Цукар
STR_CARGO_PLURAL_SUGAR.gen                                      :цукру
STR_CARGO_PLURAL_SUGAR.dat                                      :цукру
STR_CARGO_PLURAL_SUGAR.acc                                      :цукар
STR_CARGO_PLURAL_SUGAR.abl                                      :цукрам
STR_CARGO_PLURAL_SUGAR.pre                                      :цукры
STR_CARGO_PLURAL_TOYS                                           :{G=p}Цацкi
STR_CARGO_PLURAL_TOYS.gen                                       :цацак
STR_CARGO_PLURAL_TOYS.dat                                       :цацкам
STR_CARGO_PLURAL_TOYS.acc                                       :цацкі
STR_CARGO_PLURAL_TOYS.abl                                       :цацкамі
STR_CARGO_PLURAL_TOYS.pre                                       :цацках
STR_CARGO_PLURAL_SWEETS                                         :{G=p}Цукеркi
STR_CARGO_PLURAL_SWEETS.gen                                     :цукерак
STR_CARGO_PLURAL_SWEETS.dat                                     :цукеркам
STR_CARGO_PLURAL_SWEETS.acc                                     :цукеркі
STR_CARGO_PLURAL_SWEETS.abl                                     :цукеркамі
STR_CARGO_PLURAL_SWEETS.pre                                     :цукерках
STR_CARGO_PLURAL_COLA                                           :{G=f}Кола
STR_CARGO_PLURAL_COLA.gen                                       :колы
STR_CARGO_PLURAL_COLA.dat                                       :коле
STR_CARGO_PLURAL_COLA.acc                                       :колу
STR_CARGO_PLURAL_COLA.abl                                       :колай
STR_CARGO_PLURAL_COLA.pre                                       :коле
STR_CARGO_PLURAL_CANDYFLOSS                                     :{G=f}Цукровая баўна
STR_CARGO_PLURAL_CANDYFLOSS.gen                                 :цукровай баўны
STR_CARGO_PLURAL_CANDYFLOSS.dat                                 :цукровай баўне
STR_CARGO_PLURAL_CANDYFLOSS.acc                                 :цукровую баўну
STR_CARGO_PLURAL_CANDYFLOSS.abl                                 :цукровай баўнай
STR_CARGO_PLURAL_CANDYFLOSS.pre                                 :цукровай баўне
STR_CARGO_PLURAL_BUBBLES                                        :{G=p}Бурбалкi
STR_CARGO_PLURAL_BUBBLES.gen                                    :бурбалак
STR_CARGO_PLURAL_BUBBLES.dat                                    :бурбалкам
STR_CARGO_PLURAL_BUBBLES.acc                                    :бурбалкі
STR_CARGO_PLURAL_BUBBLES.abl                                    :бурбалкамі
STR_CARGO_PLURAL_BUBBLES.pre                                    :бурбалках
STR_CARGO_PLURAL_TOFFEE                                         :{G=p}Ірыскі
STR_CARGO_PLURAL_TOFFEE.gen                                     :ірысак
STR_CARGO_PLURAL_TOFFEE.dat                                     :ірыскам
STR_CARGO_PLURAL_TOFFEE.acc                                     :ірыскі
STR_CARGO_PLURAL_TOFFEE.abl                                     :ірыскамі
STR_CARGO_PLURAL_TOFFEE.pre                                     :ірысках
STR_CARGO_PLURAL_BATTERIES                                      :{G=p}Батарэйкi
STR_CARGO_PLURAL_BATTERIES.gen                                  :батарэек
STR_CARGO_PLURAL_BATTERIES.dat                                  :батарэйкам
STR_CARGO_PLURAL_BATTERIES.acc                                  :батарэйкі
STR_CARGO_PLURAL_BATTERIES.abl                                  :батарэйкамі
STR_CARGO_PLURAL_BATTERIES.pre                                  :батарэйках
STR_CARGO_PLURAL_PLASTIC                                        :{G=m}Плястык
STR_CARGO_PLURAL_PLASTIC.gen                                    :плястыку
STR_CARGO_PLURAL_PLASTIC.dat                                    :плястыку
STR_CARGO_PLURAL_PLASTIC.acc                                    :плястык
STR_CARGO_PLURAL_PLASTIC.abl                                    :плястыкам
STR_CARGO_PLURAL_PLASTIC.pre                                    :плястыку
STR_CARGO_PLURAL_FIZZY_DRINKS                                   :{G=f}Газіроўка
STR_CARGO_PLURAL_FIZZY_DRINKS.gen                               :газіроўкі
STR_CARGO_PLURAL_FIZZY_DRINKS.dat                               :газіроўцы
STR_CARGO_PLURAL_FIZZY_DRINKS.acc                               :газіроўку
STR_CARGO_PLURAL_FIZZY_DRINKS.abl                               :газіроўкай
STR_CARGO_PLURAL_FIZZY_DRINKS.pre                               :газіроўцы

# Singular cargo name
STR_CARGO_SINGULAR_NOTHING                                      :
STR_CARGO_SINGULAR_PASSENGER                                    :{G=m}Пасажыр
STR_CARGO_SINGULAR_PASSENGER.gen                                :пасажыра
STR_CARGO_SINGULAR_PASSENGER.dat                                :пасажыру
STR_CARGO_SINGULAR_PASSENGER.acc                                :пасажыра
STR_CARGO_SINGULAR_PASSENGER.abl                                :пасажырам
STR_CARGO_SINGULAR_PASSENGER.pre                                :пасажыру
STR_CARGO_SINGULAR_COAL                                         :{G=m}Вугаль
STR_CARGO_SINGULAR_COAL.gen                                     :вугалю
STR_CARGO_SINGULAR_COAL.dat                                     :вугалю
STR_CARGO_SINGULAR_COAL.acc                                     :вугаль
STR_CARGO_SINGULAR_COAL.abl                                     :вугалем
STR_CARGO_SINGULAR_COAL.pre                                     :вугалі
STR_CARGO_SINGULAR_MAIL                                         :{G=f}Пошта
STR_CARGO_SINGULAR_MAIL.gen                                     :пошты
STR_CARGO_SINGULAR_MAIL.dat                                     :пошце
STR_CARGO_SINGULAR_MAIL.acc                                     :пошту
STR_CARGO_SINGULAR_MAIL.abl                                     :поштай
STR_CARGO_SINGULAR_MAIL.pre                                     :пошце
STR_CARGO_SINGULAR_OIL                                          :{G=f}Нафта
STR_CARGO_SINGULAR_OIL.gen                                      :нафты
STR_CARGO_SINGULAR_OIL.dat                                      :нафце
STR_CARGO_SINGULAR_OIL.acc                                      :нафту
STR_CARGO_SINGULAR_OIL.abl                                      :нафтай
STR_CARGO_SINGULAR_OIL.pre                                      :нафце
STR_CARGO_SINGULAR_LIVESTOCK                                    :{G=f}Жывёла
STR_CARGO_SINGULAR_LIVESTOCK.gen                                :жывёлы
STR_CARGO_SINGULAR_LIVESTOCK.dat                                :жывёле
STR_CARGO_SINGULAR_LIVESTOCK.acc                                :жывёлу
STR_CARGO_SINGULAR_LIVESTOCK.abl                                :жывёлай
STR_CARGO_SINGULAR_LIVESTOCK.pre                                :жывёле
STR_CARGO_SINGULAR_GOODS                                        :{G=p}Тавары
STR_CARGO_SINGULAR_GOODS.gen                                    :тавараў
STR_CARGO_SINGULAR_GOODS.dat                                    :таварам
STR_CARGO_SINGULAR_GOODS.acc                                    :тавары
STR_CARGO_SINGULAR_GOODS.abl                                    :таварамі
STR_CARGO_SINGULAR_GOODS.pre                                    :таварах
STR_CARGO_SINGULAR_GRAIN                                        :{G=n}Зерне
STR_CARGO_SINGULAR_GRAIN.gen                                    :зерня
STR_CARGO_SINGULAR_GRAIN.dat                                    :зерню
STR_CARGO_SINGULAR_GRAIN.acc                                    :зерне
STR_CARGO_SINGULAR_GRAIN.abl                                    :зернем
STR_CARGO_SINGULAR_GRAIN.pre                                    :зерні
STR_CARGO_SINGULAR_WOOD                                         :{G=f}Драўнiна
STR_CARGO_SINGULAR_WOOD.gen                                     :драўніны
STR_CARGO_SINGULAR_WOOD.dat                                     :драўніне
STR_CARGO_SINGULAR_WOOD.acc                                     :драўніну
STR_CARGO_SINGULAR_WOOD.abl                                     :драўнінай
STR_CARGO_SINGULAR_WOOD.pre                                     :драўніне
STR_CARGO_SINGULAR_IRON_ORE                                     :{G=f}Жалезная руда
STR_CARGO_SINGULAR_IRON_ORE.gen                                 :жалезнай руды
STR_CARGO_SINGULAR_IRON_ORE.dat                                 :жалезнай рудзе
STR_CARGO_SINGULAR_IRON_ORE.acc                                 :жалезную руду
STR_CARGO_SINGULAR_IRON_ORE.abl                                 :жалезнай рудой
STR_CARGO_SINGULAR_IRON_ORE.pre                                 :жалезнай рудзе
STR_CARGO_SINGULAR_STEEL                                        :{G=f}Сталь
STR_CARGO_SINGULAR_STEEL.gen                                    :сталі
STR_CARGO_SINGULAR_STEEL.dat                                    :сталі
STR_CARGO_SINGULAR_STEEL.acc                                    :сталь
STR_CARGO_SINGULAR_STEEL.abl                                    :стальлю
STR_CARGO_SINGULAR_STEEL.pre                                    :сталі
STR_CARGO_SINGULAR_VALUABLES                                    :{G=p}Каштоўнасьцi
STR_CARGO_SINGULAR_VALUABLES.gen                                :каштоўнасьцяў
STR_CARGO_SINGULAR_VALUABLES.dat                                :каштоўнасьцям
STR_CARGO_SINGULAR_VALUABLES.acc                                :каштоўнасьці
STR_CARGO_SINGULAR_VALUABLES.abl                                :каштоўнасьцямі
STR_CARGO_SINGULAR_VALUABLES.pre                                :каштоўнасьцях
STR_CARGO_SINGULAR_COPPER_ORE                                   :{G=f}Медная руда
STR_CARGO_SINGULAR_COPPER_ORE.gen                               :меднай руды
STR_CARGO_SINGULAR_COPPER_ORE.dat                               :меднай рудзе
STR_CARGO_SINGULAR_COPPER_ORE.acc                               :медную руду
STR_CARGO_SINGULAR_COPPER_ORE.abl                               :меднай рудой
STR_CARGO_SINGULAR_COPPER_ORE.pre                               :меднай рудзе
STR_CARGO_SINGULAR_MAIZE                                        :{G=f}Кукуруза
STR_CARGO_SINGULAR_MAIZE.gen                                    :кукурузы
STR_CARGO_SINGULAR_MAIZE.dat                                    :кукурузе
STR_CARGO_SINGULAR_MAIZE.acc                                    :кукурузу
STR_CARGO_SINGULAR_MAIZE.abl                                    :кукурузай
STR_CARGO_SINGULAR_MAIZE.pre                                    :кукурузе
STR_CARGO_SINGULAR_FRUIT                                        :{G=f}Садавіна
STR_CARGO_SINGULAR_FRUIT.gen                                    :садавіны
STR_CARGO_SINGULAR_FRUIT.dat                                    :садавіне
STR_CARGO_SINGULAR_FRUIT.acc                                    :садавіну
STR_CARGO_SINGULAR_FRUIT.abl                                    :садавінай
STR_CARGO_SINGULAR_FRUIT.pre                                    :садавіне
STR_CARGO_SINGULAR_DIAMOND                                      :{G=m}Алмаз
STR_CARGO_SINGULAR_DIAMOND.gen                                  :алмаза
STR_CARGO_SINGULAR_DIAMOND.dat                                  :алмазу
STR_CARGO_SINGULAR_DIAMOND.acc                                  :алмаз
STR_CARGO_SINGULAR_DIAMOND.abl                                  :алмазам
STR_CARGO_SINGULAR_DIAMOND.pre                                  :алмазе
STR_CARGO_SINGULAR_FOOD                                         :{G=f}Ежа
STR_CARGO_SINGULAR_FOOD.gen                                     :ежы
STR_CARGO_SINGULAR_FOOD.dat                                     :ежы
STR_CARGO_SINGULAR_FOOD.acc                                     :ежу
STR_CARGO_SINGULAR_FOOD.abl                                     :ежай
STR_CARGO_SINGULAR_FOOD.pre                                     :ежы
STR_CARGO_SINGULAR_PAPER                                        :{G=f}Папера
STR_CARGO_SINGULAR_PAPER.gen                                    :паперы
STR_CARGO_SINGULAR_PAPER.dat                                    :паперы
STR_CARGO_SINGULAR_PAPER.acc                                    :паперу
STR_CARGO_SINGULAR_PAPER.abl                                    :паперай
STR_CARGO_SINGULAR_PAPER.pre                                    :паперы
STR_CARGO_SINGULAR_GOLD                                         :{G=n}Золата
STR_CARGO_SINGULAR_GOLD.gen                                     :золата
STR_CARGO_SINGULAR_GOLD.dat                                     :золату
STR_CARGO_SINGULAR_GOLD.acc                                     :золата
STR_CARGO_SINGULAR_GOLD.abl                                     :золатам
STR_CARGO_SINGULAR_GOLD.pre                                     :золаце
STR_CARGO_SINGULAR_WATER                                        :{G=f}Вада
STR_CARGO_SINGULAR_WATER.gen                                    :вады
STR_CARGO_SINGULAR_WATER.dat                                    :вадзе
STR_CARGO_SINGULAR_WATER.acc                                    :ваду
STR_CARGO_SINGULAR_WATER.abl                                    :вадой
STR_CARGO_SINGULAR_WATER.pre                                    :вадзе
STR_CARGO_SINGULAR_WHEAT                                        :{G=f}Пшаніца
STR_CARGO_SINGULAR_WHEAT.gen                                    :пшаніцы
STR_CARGO_SINGULAR_WHEAT.dat                                    :пшаніцы
STR_CARGO_SINGULAR_WHEAT.acc                                    :пшаніцу
STR_CARGO_SINGULAR_WHEAT.abl                                    :пшаніцай
STR_CARGO_SINGULAR_WHEAT.pre                                    :пшаніцы
STR_CARGO_SINGULAR_RUBBER                                       :{G=m}Каўчук
STR_CARGO_SINGULAR_RUBBER.gen                                   :каўчуку
STR_CARGO_SINGULAR_RUBBER.dat                                   :каўчуку
STR_CARGO_SINGULAR_RUBBER.acc                                   :каўчук
STR_CARGO_SINGULAR_RUBBER.abl                                   :каўчукам
STR_CARGO_SINGULAR_RUBBER.pre                                   :каўчуку
STR_CARGO_SINGULAR_SUGAR                                        :{G=m}Цукар
STR_CARGO_SINGULAR_SUGAR.gen                                    :цукру
STR_CARGO_SINGULAR_SUGAR.dat                                    :цукру
STR_CARGO_SINGULAR_SUGAR.acc                                    :цукар
STR_CARGO_SINGULAR_SUGAR.abl                                    :цукрам
STR_CARGO_SINGULAR_SUGAR.pre                                    :цукры
STR_CARGO_SINGULAR_TOY                                          :{G=f}Цацка
STR_CARGO_SINGULAR_TOY.gen                                      :цацкі
STR_CARGO_SINGULAR_TOY.dat                                      :цаццы
STR_CARGO_SINGULAR_TOY.acc                                      :цацку
STR_CARGO_SINGULAR_TOY.abl                                      :цацкай
STR_CARGO_SINGULAR_TOY.pre                                      :цаццы
STR_CARGO_SINGULAR_SWEETS                                       :{G=f}Цукерка
STR_CARGO_SINGULAR_SWEETS.gen                                   :цукеркі
STR_CARGO_SINGULAR_SWEETS.dat                                   :цукерцы
STR_CARGO_SINGULAR_SWEETS.acc                                   :цукерку
STR_CARGO_SINGULAR_SWEETS.abl                                   :цукеркай
STR_CARGO_SINGULAR_SWEETS.pre                                   :цукерцы
STR_CARGO_SINGULAR_COLA                                         :{G=f}Кола
STR_CARGO_SINGULAR_COLA.gen                                     :колы
STR_CARGO_SINGULAR_COLA.dat                                     :коле
STR_CARGO_SINGULAR_COLA.acc                                     :колу
STR_CARGO_SINGULAR_COLA.abl                                     :колай
STR_CARGO_SINGULAR_COLA.pre                                     :коле
STR_CARGO_SINGULAR_CANDYFLOSS                                   :{G=f}Цукровая баўна
STR_CARGO_SINGULAR_CANDYFLOSS.gen                               :цукровай баўны
STR_CARGO_SINGULAR_CANDYFLOSS.dat                               :цукровай баўне
STR_CARGO_SINGULAR_CANDYFLOSS.acc                               :цукровую баўну
STR_CARGO_SINGULAR_CANDYFLOSS.abl                               :цукровай баўнай
STR_CARGO_SINGULAR_CANDYFLOSS.pre                               :цукровай баўне
STR_CARGO_SINGULAR_BUBBLE                                       :{G=f}Бурбалка
STR_CARGO_SINGULAR_BUBBLE.gen                                   :бурбалкі
STR_CARGO_SINGULAR_BUBBLE.dat                                   :бурбалцы
STR_CARGO_SINGULAR_BUBBLE.acc                                   :бурбалку
STR_CARGO_SINGULAR_BUBBLE.abl                                   :бурбалкай
STR_CARGO_SINGULAR_BUBBLE.pre                                   :бурбалцы
STR_CARGO_SINGULAR_TOFFEE                                       :{G=f}Ірыска
STR_CARGO_SINGULAR_TOFFEE.gen                                   :ірыскі
STR_CARGO_SINGULAR_TOFFEE.dat                                   :ірысцы
STR_CARGO_SINGULAR_TOFFEE.acc                                   :ірыску
STR_CARGO_SINGULAR_TOFFEE.abl                                   :ірыскай
STR_CARGO_SINGULAR_TOFFEE.pre                                   :ірысцы
STR_CARGO_SINGULAR_BATTERY                                      :{G=f}Батарэйка
STR_CARGO_SINGULAR_BATTERY.gen                                  :батарэйкі
STR_CARGO_SINGULAR_BATTERY.dat                                  :батарэйцы
STR_CARGO_SINGULAR_BATTERY.acc                                  :батарэйку
STR_CARGO_SINGULAR_BATTERY.abl                                  :батарэйкай
STR_CARGO_SINGULAR_BATTERY.pre                                  :батарэйцы
STR_CARGO_SINGULAR_PLASTIC                                      :{G=m}Плястык
STR_CARGO_SINGULAR_PLASTIC.gen                                  :плястыку
STR_CARGO_SINGULAR_PLASTIC.dat                                  :плястыку
STR_CARGO_SINGULAR_PLASTIC.acc                                  :плястык
STR_CARGO_SINGULAR_PLASTIC.abl                                  :плястыкам
STR_CARGO_SINGULAR_PLASTIC.pre                                  :плястыку
STR_CARGO_SINGULAR_FIZZY_DRINK                                  :{G=f}Газіроўка
STR_CARGO_SINGULAR_FIZZY_DRINK.gen                              :газіроўкі
STR_CARGO_SINGULAR_FIZZY_DRINK.dat                              :газіроўцы
STR_CARGO_SINGULAR_FIZZY_DRINK.acc                              :газіроўку
STR_CARGO_SINGULAR_FIZZY_DRINK.abl                              :газіроўкай
STR_CARGO_SINGULAR_FIZZY_DRINK.pre                              :газіроўцы

# Quantity of cargo
STR_QUANTITY_NOTHING                                            :
STR_QUANTITY_PASSENGERS                                         :{COMMA}{NBSP}пасажыр{P "" а аў}
STR_QUANTITY_COAL                                               :{WEIGHT_LONG} вугалю
STR_QUANTITY_MAIL                                               :{COMMA}{NBSP}мяш{P ок кi коў} пошты
STR_QUANTITY_OIL                                                :{VOLUME_LONG} нафты
STR_QUANTITY_LIVESTOCK                                          :{COMMA}{NBSP}гал{P ава авы оў} жывёлы
STR_QUANTITY_GOODS                                              :{COMMA}{NBSP}скрын{P ка кi ак} тавараў
STR_QUANTITY_GRAIN                                              :{WEIGHT_LONG} зерня
STR_QUANTITY_WOOD                                               :{WEIGHT_LONG} драўнiны
STR_QUANTITY_IRON_ORE                                           :{WEIGHT_LONG} жалезнай руды
STR_QUANTITY_STEEL                                              :{WEIGHT_LONG} сталi
STR_QUANTITY_VALUABLES                                          :{COMMA}{NBSP}мяш{P ок кi коў} каштоўнасьцяў
STR_QUANTITY_COPPER_ORE                                         :{WEIGHT_LONG} меднай руды
STR_QUANTITY_MAIZE                                              :{WEIGHT_LONG} кукурузы
STR_QUANTITY_FRUIT                                              :{WEIGHT_LONG} садавiны
STR_QUANTITY_DIAMONDS                                           :{COMMA}{NBSP}мяш{P ок кi коў} алмазаў
STR_QUANTITY_FOOD                                               :{WEIGHT_LONG} ежы
STR_QUANTITY_PAPER                                              :{WEIGHT_LONG} паперы
STR_QUANTITY_GOLD                                               :{COMMA}{NBSP}мяш{P ок кi коў} золата
STR_QUANTITY_WATER                                              :{VOLUME_LONG} вады
STR_QUANTITY_WHEAT                                              :{WEIGHT_LONG} пшаніцы
STR_QUANTITY_RUBBER                                             :{VOLUME_LONG} каўчуку
STR_QUANTITY_SUGAR                                              :{WEIGHT_LONG} цукру
STR_QUANTITY_TOYS                                               :{COMMA}{NBSP}цац{P ка кi ак}
STR_QUANTITY_SWEETS                                             :{COMMA}{NBSP}скрын{P ка кi ак} цукерак
STR_QUANTITY_COLA                                               :{VOLUME_LONG} колы
STR_QUANTITY_CANDYFLOSS                                         :{WEIGHT_LONG} цукровай баўны
STR_QUANTITY_BUBBLES                                            :{COMMA} бурбал{P ка кi ак}
STR_QUANTITY_TOFFEE                                             :{WEIGHT_LONG} ірысак
STR_QUANTITY_BATTERIES                                          :{COMMA} батарэ{P йка йкi ек}
STR_QUANTITY_PLASTIC                                            :{VOLUME_LONG} плястыку
STR_QUANTITY_FIZZY_DRINKS                                       :{COMMA} слоі{P к кі каў} газіроўкi
STR_QUANTITY_N_A                                                :адсутнiчае

# Two letter abbreviation of cargo name
STR_ABBREV_NOTHING                                              :
STR_ABBREV_PASSENGERS                                           :{TINY_FONT}ПС
STR_ABBREV_COAL                                                 :{TINY_FONT}ВГ
STR_ABBREV_MAIL                                                 :{TINY_FONT}ПО
STR_ABBREV_OIL                                                  :{TINY_FONT}НФ
STR_ABBREV_LIVESTOCK                                            :{TINY_FONT}ЖВ
STR_ABBREV_GOODS                                                :{TINY_FONT}ТВ
STR_ABBREV_GRAIN                                                :{TINY_FONT}ЗР
STR_ABBREV_WOOD                                                 :{TINY_FONT}ДР
STR_ABBREV_IRON_ORE                                             :{TINY_FONT}ЖР
STR_ABBREV_STEEL                                                :{TINY_FONT}СТ
STR_ABBREV_VALUABLES                                            :{TINY_FONT}КШ
STR_ABBREV_COPPER_ORE                                           :{TINY_FONT}МР
STR_ABBREV_MAIZE                                                :{TINY_FONT}КК
STR_ABBREV_FRUIT                                                :{TINY_FONT}СД
STR_ABBREV_DIAMONDS                                             :{TINY_FONT}АЛ
STR_ABBREV_FOOD                                                 :{TINY_FONT}ЕЖ
STR_ABBREV_PAPER                                                :{TINY_FONT}ПП
STR_ABBREV_GOLD                                                 :{TINY_FONT}ЗЛ
STR_ABBREV_WATER                                                :{TINY_FONT}ВД
STR_ABBREV_WHEAT                                                :{TINY_FONT}ПШ
STR_ABBREV_RUBBER                                               :{TINY_FONT}КЧ
STR_ABBREV_SUGAR                                                :{TINY_FONT}ЦК
STR_ABBREV_TOYS                                                 :{TINY_FONT}ЦЦ
STR_ABBREV_SWEETS                                               :{TINY_FONT}ЦУ
STR_ABBREV_COLA                                                 :{TINY_FONT}КЛ
STR_ABBREV_CANDYFLOSS                                           :{TINY_FONT}ЦВ
STR_ABBREV_BUBBLES                                              :{TINY_FONT}БУ
STR_ABBREV_TOFFEE                                               :{TINY_FONT}ІР
STR_ABBREV_BATTERIES                                            :{TINY_FONT}БА
STR_ABBREV_PLASTIC                                              :{TINY_FONT}ПЛ
STR_ABBREV_FIZZY_DRINKS                                         :{TINY_FONT}ГЗ
STR_ABBREV_NONE                                                 :{TINY_FONT}НЯМА
STR_ABBREV_ALL                                                  :{TINY_FONT}Усё

# 'Mode' of transport for cargoes
STR_PASSENGERS                                                  :{COMMA}{NBSP}пасажыр{P "" ы аў}
STR_BAGS                                                        :{COMMA}{NBSP}мяш{P ок кi коў}
STR_TONS                                                        :{COMMA}{NBSP}тон{P а ы ""}
STR_LITERS                                                      :{COMMA}{NBSP}лiтр{P "" ы аў}
STR_ITEMS                                                       :{COMMA}{NBSP}штук{P а i ""}
STR_CRATES                                                      :{COMMA}{NBSP}скрын{P я i яў}

###length 17
STR_COLOUR_DARK_BLUE                                            :Цёмна-сiнi
STR_COLOUR_PALE_GREEN                                           :Бледна-зялёны
STR_COLOUR_PINK                                                 :Ружовы
STR_COLOUR_YELLOW                                               :Жоўты
STR_COLOUR_RED                                                  :Чырвоны
STR_COLOUR_LIGHT_BLUE                                           :Блакiтны
STR_COLOUR_GREEN                                                :Зялёны
STR_COLOUR_DARK_GREEN                                           :Цёмна-зялёны
STR_COLOUR_BLUE                                                 :Сiнi
STR_COLOUR_CREAM                                                :Крэмавы
STR_COLOUR_MAUVE                                                :Лiловы
STR_COLOUR_PURPLE                                               :Пурпурны
STR_COLOUR_ORANGE                                               :Памаранчавы
STR_COLOUR_BROWN                                                :Карычневы
STR_COLOUR_GREY                                                 :Шэры
STR_COLOUR_WHITE                                                :Белы
STR_COLOUR_RANDOM                                               :Выпадковы

# Units used in OpenTTD
STR_UNITS_VELOCITY_IMPERIAL                                     :{COMMA}{NBSP}мiл{P я i яў}/г
STR_UNITS_VELOCITY_METRIC                                       :{COMMA}{NBSP}км/г
STR_UNITS_VELOCITY_SI                                           :{COMMA}{NBSP}м/с

STR_UNIT_NAME_VELOCITY_IMPERIAL                                 :міль/г
STR_UNIT_NAME_VELOCITY_METRIC                                   :км/г
STR_UNIT_NAME_VELOCITY_SI                                       :м/с

STR_UNITS_POWER_IMPERIAL                                        :{COMMA}{NBSP}к.с.
STR_UNITS_POWER_METRIC                                          :{COMMA}{NBSP}к.с.
STR_UNITS_POWER_SI                                              :{COMMA}{NBSP}кВт


STR_UNITS_WEIGHT_SHORT_IMPERIAL                                 :{COMMA}{NBSP}т
STR_UNITS_WEIGHT_SHORT_METRIC                                   :{COMMA}{NBSP}т
STR_UNITS_WEIGHT_SHORT_SI                                       :{COMMA}{NBSP}кг

STR_UNITS_WEIGHT_LONG_IMPERIAL                                  :{COMMA}{NBSP}тон{P а ы ""}
STR_UNITS_WEIGHT_LONG_METRIC                                    :{COMMA}{NBSP}тон{P а ы ""}
STR_UNITS_WEIGHT_LONG_SI                                        :{COMMA}{NBSP}кг

STR_UNITS_VOLUME_SHORT_IMPERIAL                                 :{COMMA}{NBSP}гал.
STR_UNITS_VOLUME_SHORT_METRIC                                   :{COMMA}{NBSP}л
STR_UNITS_VOLUME_SHORT_SI                                       :{COMMA}{NBSP}м³

STR_UNITS_VOLUME_LONG_IMPERIAL                                  :{COMMA}{NBSP}галон{P "" а аў}
STR_UNITS_VOLUME_LONG_METRIC                                    :{COMMA}{NBSP}лiтр{P "" ы аў}
STR_UNITS_VOLUME_LONG_SI                                        :{COMMA}{NBSP}м³

STR_UNITS_FORCE_IMPERIAL                                        :{COMMA}{NBSP}фунт{P "" а аў}-сілы
STR_UNITS_FORCE_METRIC                                          :{COMMA}{NBSP}кгс
STR_UNITS_FORCE_SI                                              :{COMMA}{NBSP}кН

STR_UNITS_HEIGHT_IMPERIAL                                       :{COMMA}{NBSP}фут{P "" ы аў}
STR_UNITS_HEIGHT_METRIC                                         :{COMMA}{NBSP}м
STR_UNITS_HEIGHT_SI                                             :{COMMA}{NBSP}м

# Common window strings
STR_LIST_FILTER_TITLE                                           :{BLACK}Фільтар:
STR_LIST_FILTER_OSKTITLE                                        :{BLACK}Увядзіце радок фільтра
STR_LIST_FILTER_TOOLTIP                                         :{BLACK}Увядзіце ключавое слова для фільтрацыі сьпісу

STR_TOOLTIP_GROUP_ORDER                                         :{BLACK}Выбар парадку групоўкі
STR_TOOLTIP_SORT_ORDER                                          :{BLACK}Зьмена напрамку сартаваньня (зьмяньшэньне / ўзрастаньне)
STR_TOOLTIP_SORT_CRITERIA                                       :{BLACK}Зьмена крытэрыю сартаваньня
STR_TOOLTIP_FILTER_CRITERIA                                     :{BLACK}Выберыце фiльтр
STR_BUTTON_SORT_BY                                              :{BLACK}Сартаваньне
STR_BUTTON_RENAME                                               :{BLACK}Перайменаваць
STR_BUTTON_CATCHMENT                                            :{BLACK}Ахоп

STR_TOOLTIP_CLOSE_WINDOW                                        :{BLACK}Закрыць вакно
STR_TOOLTIP_WINDOW_TITLE_DRAG_THIS                              :{BLACK}Загаловак вакна — цягніце яго для перамяшчэньня вакна
STR_TOOLTIP_SHADE                                               :{BLACK}Згарнуць вакно, пакінуўшы загаловак
STR_TOOLTIP_DEBUG                                               :{BLACK}Паказаць наладачную iнфармацыю NewGRF
STR_TOOLTIP_DEFSIZE                                             :{BLACK}Зьмяніць памеры вакна на значэньні па змоўчаньні. Ctrl+пстрычка захавае бягучы памер як значэньне па змоўчаньні.
STR_TOOLTIP_STICKY                                              :{BLACK}Пазначыць гэтае вакно як незачыняльнае па клявішы «Закрыць усе вокны». Ctrl+пстрычка захоўвае гэты стан па змоўчаньні.
STR_TOOLTIP_RESIZE                                              :{BLACK}Націсьніце ды цягніце для зьмяненьня памеру вакна
STR_TOOLTIP_TOGGLE_LARGE_SMALL_WINDOW                           :{BLACK}Вялікае/маленькае вакно
STR_TOOLTIP_VSCROLL_BAR_SCROLLS_LIST                            :{BLACK}Пракрутка ўверх/уніз
STR_TOOLTIP_HSCROLL_BAR_SCROLLS_LIST                            :{BLACK}Пракрутка налева/направа
STR_TOOLTIP_DEMOLISH_BUILDINGS_ETC                              :{BLACK}Поўная ачыстка прамавугольнага ўчастку зямлі. Ctrl — выбар вобласьці па дыяганалі. Пры націснутым Shift — ацэнка кошту ачысткі.

# Show engines button
###length VEHICLE_TYPES
STR_SHOW_HIDDEN_ENGINES_VEHICLE_TRAIN                           :{BLACK}Паказаць схаваныя
STR_SHOW_HIDDEN_ENGINES_VEHICLE_ROAD_VEHICLE                    :{BLACK}Паказаць схаваныя
STR_SHOW_HIDDEN_ENGINES_VEHICLE_SHIP                            :{BLACK}Паказаць схаваныя
STR_SHOW_HIDDEN_ENGINES_VEHICLE_AIRCRAFT                        :{BLACK}Паказаць схаваныя

###length VEHICLE_TYPES
STR_SHOW_HIDDEN_ENGINES_VEHICLE_TRAIN_TOOLTIP                   :{BLACK}Калі гэта кнопка націснута, схаваныя мадэлi лакаматываў і вагонаў таксама будуць паказаны
STR_SHOW_HIDDEN_ENGINES_VEHICLE_ROAD_VEHICLE_TOOLTIP            :{BLACK}Калі гэта кнопка націснута, схаваныя мадэлі аўтамабіляў таксама будуць паказаны
STR_SHOW_HIDDEN_ENGINES_VEHICLE_SHIP_TOOLTIP                    :{BLACK}Калі гэта кнопка націснута, схаваныя мадэлі караблёў таксама будуць паказаны
STR_SHOW_HIDDEN_ENGINES_VEHICLE_AIRCRAFT_TOOLTIP                :{BLACK}Калі гэта кнопка націснута, схаваныя мадэлi паветраных суднаў таксама будуць паказаны

# Query window
STR_BUTTON_DEFAULT                                              :{BLACK}Па змоўчаньнi
STR_BUTTON_CANCEL                                               :{BLACK}Скасаваць
STR_BUTTON_OK                                                   :{BLACK}OK
STR_WARNING_PASSWORD_SECURITY                                   :{YELLOW}Увага: адміністратары сервера могуць убачыць ваш пароль.

# On screen keyboard window
STR_OSK_KEYBOARD_LAYOUT                                         :`1234567890-=\qwertyuiop[]asdfghjkl;'  zxcvbnm,./ .
STR_OSK_KEYBOARD_LAYOUT_CAPS                                    :~!@#$%^&*()_+|QWERTYUIOP{{}}ASDFGHJKL:"  ZXCVBNM<>? .

# Measurement tooltip
STR_MEASURE_LENGTH                                              :{BLACK}Даўжыня: {NUM}
STR_MEASURE_AREA                                                :{BLACK}Плошча: {NUM} x {NUM}
STR_MEASURE_LENGTH_HEIGHTDIFF                                   :{BLACK}Даўжыня: {NUM}{}Розьніца вышыняў: {HEIGHT}
STR_MEASURE_AREA_HEIGHTDIFF                                     :{BLACK}Плошча: {NUM} x {NUM}{}Розьніца вышыняў: {HEIGHT}


# These are used in buttons
STR_SORT_BY_CAPTION_NAME                                        :{BLACK}Назва
STR_SORT_BY_CAPTION_DATE                                        :{BLACK}Дата
# These are used in dropdowns
STR_SORT_BY_NAME                                                :Назва
STR_SORT_BY_PRODUCTION                                          :Вытворчасьць
STR_SORT_BY_TYPE                                                :Тып
STR_SORT_BY_TRANSPORTED                                         :Вывезена
STR_SORT_BY_NUMBER                                              :Нумар
STR_SORT_BY_PROFIT_LAST_YEAR                                    :Прыбытак летась
STR_SORT_BY_PROFIT_THIS_YEAR                                    :Прыбытак сёлета
STR_SORT_BY_AGE                                                 :Узрост
STR_SORT_BY_RELIABILITY                                         :Надзейнасьць
STR_SORT_BY_TOTAL_CAPACITY_PER_CARGOTYPE                        :Умяшчальнасьць грузу
STR_SORT_BY_MAX_SPEED                                           :Максымальная хуткасьць
STR_SORT_BY_MODEL                                               :Мадэль
STR_SORT_BY_VALUE                                               :Кошт
STR_SORT_BY_LENGTH                                              :Даўжыня
STR_SORT_BY_LIFE_TIME                                           :Рэшткавы тэрмін службы
STR_SORT_BY_TIMETABLE_DELAY                                     :Адставаньне ад ґрафіку
STR_SORT_BY_FACILITY                                            :Тып станцыі
STR_SORT_BY_WAITING_TOTAL                                       :Агульны аб'ём грузу
STR_SORT_BY_WAITING_AVAILABLE                                   :Аб'ём даступнага грузу
STR_SORT_BY_RATING_MAX                                          :Найвышэйшы рэйтынґ
STR_SORT_BY_RATING_MIN                                          :Ніжэйшы рэйтынґ
STR_SORT_BY_ENGINE_ID                                           :Назва, серыя
STR_SORT_BY_COST                                                :Кошт
STR_SORT_BY_POWER                                               :Магутнасьць
STR_SORT_BY_TRACTIVE_EFFORT                                     :Цягавае намаганьне
STR_SORT_BY_INTRO_DATE                                          :Пачатак вытворчасьцi
STR_SORT_BY_RUNNING_COST                                        :Кошт абслугоўваньня
STR_SORT_BY_POWER_VS_RUNNING_COST                               :Магутнасьць/кошт абслуг.
STR_SORT_BY_CARGO_CAPACITY                                      :Ёмiстасьць
STR_SORT_BY_RANGE                                               :Далёкасьць
STR_SORT_BY_POPULATION                                          :Насельніцтва
STR_SORT_BY_RATING                                              :Рэйтынґ

# Group by options for vehicle list

# Order button in shared orders vehicle list

# Tooltips for the main toolbar
###length 31
STR_TOOLBAR_TOOLTIP_PAUSE_GAME                                  :{BLACK}Паўза
STR_TOOLBAR_TOOLTIP_FORWARD                                     :{BLACK}Паскорыць гульню
STR_TOOLBAR_TOOLTIP_OPTIONS                                     :{BLACK}Наладкі
STR_TOOLBAR_TOOLTIP_SAVE_GAME_ABANDON_GAME                      :{BLACK}Захаваньне гульні, галоўнае мэню, выхад
STR_TOOLBAR_TOOLTIP_DISPLAY_MAP                                 :{BLACK}Паказаць мапу, вакно прагляду цi сьпiс знакаў
STR_TOOLBAR_TOOLTIP_DISPLAY_TOWN_DIRECTORY                      :{BLACK}Сьпiс гарадоў
STR_TOOLBAR_TOOLTIP_DISPLAY_SUBSIDIES                           :{BLACK}Паказаць субсыдыі
STR_TOOLBAR_TOOLTIP_DISPLAY_LIST_OF_COMPANY_STATIONS            :{BLACK}Сьпiс станцыяў
STR_TOOLBAR_TOOLTIP_DISPLAY_COMPANY_FINANCES                    :{BLACK}Паказаць фінансавую інфармацыю кампаніі
STR_TOOLBAR_TOOLTIP_DISPLAY_COMPANY_GENERAL                     :{BLACK}Паказаць агульную інфармацыю аб кампаніі
STR_TOOLBAR_TOOLTIP_DISPLAY_STORY_BOOK                          :{BLACK}Паказаць гісторыю кампаніі
STR_TOOLBAR_TOOLTIP_DISPLAY_GOALS_LIST                          :{BLACK}Паказаць сьпіс задач
STR_TOOLBAR_TOOLTIP_DISPLAY_GRAPHS                              :{BLACK}Паказаць ґрафiкi
STR_TOOLBAR_TOOLTIP_DISPLAY_COMPANY_LEAGUE                      :{BLACK}Паказаць рэйтынґі кампаніяў
STR_TOOLBAR_TOOLTIP_FUND_CONSTRUCTION_OF_NEW                    :{BLACK}Сьпіс існуючых прадпрыемстваў; заснаваньне новых
STR_TOOLBAR_TOOLTIP_DISPLAY_LIST_OF_COMPANY_TRAINS              :{BLACK}Сьпіс цягнікоў. Ctrl+клік пераключае адлюстраваньне па групах
STR_TOOLBAR_TOOLTIP_DISPLAY_LIST_OF_COMPANY_ROAD_VEHICLES       :{BLACK}Сьпіс аўтатранспарту. Ctrl+клік пераключае адлюстраваньне па групах
STR_TOOLBAR_TOOLTIP_DISPLAY_LIST_OF_COMPANY_SHIPS               :{BLACK}Сьпіс караблёў. Ctrl+клік пераключае адлюстраваньне па групах
STR_TOOLBAR_TOOLTIP_DISPLAY_LIST_OF_COMPANY_AIRCRAFT            :{BLACK}Сьпіс самалётаў. Ctrl+клік пераключае адлюстраваньне па групах
STR_TOOLBAR_TOOLTIP_ZOOM_THE_VIEW_IN                            :{BLACK}Наблізіць
STR_TOOLBAR_TOOLTIP_ZOOM_THE_VIEW_OUT                           :{BLACK}Аддаліць
STR_TOOLBAR_TOOLTIP_BUILD_RAILROAD_TRACK                        :{BLACK}Будаўніцтва чыгунак
STR_TOOLBAR_TOOLTIP_BUILD_ROADS                                 :{BLACK}Будаўніцтва аўтамабільных дарог
STR_TOOLBAR_TOOLTIP_BUILD_SHIP_DOCKS                            :{BLACK}Будаўніцтва водных камунікацыяў
STR_TOOLBAR_TOOLTIP_BUILD_AIRPORTS                              :{BLACK}Будаўніцтва аэрапортаў
STR_TOOLBAR_TOOLTIP_LANDSCAPING                                 :{BLACK}Адкрыць панэль ляндшафту для зьмяненьня рэльефу, пасадкi дрэваў i г.д.
STR_TOOLBAR_TOOLTIP_SHOW_SOUND_MUSIC_WINDOW                     :{BLACK}Наладка гуку й музыкі
STR_TOOLBAR_TOOLTIP_SHOW_LAST_MESSAGE_NEWS                      :{BLACK}Паказаць апошнiя паведамленьнi/навiны, паказаць наладкi паведамленьняў
STR_TOOLBAR_TOOLTIP_LAND_BLOCK_INFORMATION                      :{BLACK}Iнфармацыя аб зямлi; кансоль; наладка штучнага інтэлекту (AI/ШI); здымкi экрана; аб гульні
STR_TOOLBAR_TOOLTIP_SWITCH_TOOLBAR                              :{BLACK}Пераключыць панэлі інструмэнтаў

# Extra tooltips for the scenario editor toolbar
STR_SCENEDIT_TOOLBAR_TOOLTIP_SAVE_SCENARIO_LOAD_SCENARIO        :{BLACK}Захаваньне/загрузка сцэнара, выхад з рэдактара, выхад
STR_SCENEDIT_TOOLBAR_OPENTTD                                    :{YELLOW}OpenTTD
STR_SCENEDIT_TOOLBAR_SCENARIO_EDITOR                            :{YELLOW}Рэдактар сцэнараў
STR_SCENEDIT_TOOLBAR_TOOLTIP_MOVE_THE_STARTING_DATE_BACKWARD    :{BLACK}Зьменшыць пачатковую дату гульні на 1 год
STR_SCENEDIT_TOOLBAR_TOOLTIP_MOVE_THE_STARTING_DATE_FORWARD     :{BLACK}Павялічыць пачатковую дату гульні на 1 год
STR_SCENEDIT_TOOLBAR_TOOLTIP_SET_DATE                           :{BLACK}Клікніце, каб зьмяніць пачатковую дату гульні
STR_SCENEDIT_TOOLBAR_TOOLTIP_DISPLAY_MAP_TOWN_DIRECTORY         :{BLACK}Паказаць мапу, сьпіс гарадоў
STR_SCENEDIT_TOOLBAR_LANDSCAPE_GENERATION                       :{BLACK}Ґенэрацыя ляндшафту
STR_SCENEDIT_TOOLBAR_TOWN_GENERATION                            :{BLACK}Ґенэрацыя гарадоў
STR_SCENEDIT_TOOLBAR_INDUSTRY_GENERATION                        :{BLACK}Ґенэрацыя прамысловасьці
STR_SCENEDIT_TOOLBAR_ROAD_CONSTRUCTION                          :{BLACK}Будаўніцтва аўтамабільных дарог
STR_SCENEDIT_TOOLBAR_TRAM_CONSTRUCTION                          :{BLACK}Будаўніцтва трамвайных шляхоў
STR_SCENEDIT_TOOLBAR_PLANT_TREES                                :{BLACK}Пасадзіць дрэвы. Пры націснутым Shift — ацэнка кошту высадкі.
STR_SCENEDIT_TOOLBAR_PLACE_SIGN                                 :{BLACK}Паставіць метку
STR_SCENEDIT_TOOLBAR_PLACE_OBJECT                               :{BLACK}Разьмясьціць аб'ект. Пры націснутым Shift — ацэнка кошту будаўніцтва.

# Scenario editor file menu
###length 7
STR_SCENEDIT_FILE_MENU_SAVE_SCENARIO                            :Захаваць сцэнар
STR_SCENEDIT_FILE_MENU_LOAD_SCENARIO                            :Загрузіць сцэнар
STR_SCENEDIT_FILE_MENU_SAVE_HEIGHTMAP                           :Захаваць мапу вышыняў
STR_SCENEDIT_FILE_MENU_LOAD_HEIGHTMAP                           :Загрузіць мапу вышыняў
STR_SCENEDIT_FILE_MENU_QUIT_EDITOR                              :Выйсьці з рэдактара
STR_SCENEDIT_FILE_MENU_SEPARATOR                                :
STR_SCENEDIT_FILE_MENU_QUIT                                     :Выхад

# Settings menu
###length 15
STR_SETTINGS_MENU_GAME_OPTIONS                                  :Наладкі гульні
STR_SETTINGS_MENU_CONFIG_SETTINGS_TREE                          :Наладкі
STR_SETTINGS_MENU_NEWGRF_SETTINGS                               :Наладкі NewGRF
STR_SETTINGS_MENU_TRANSPARENCY_OPTIONS                          :Наладкі празрыстасьці
STR_SETTINGS_MENU_TOWN_NAMES_DISPLAYED                          :Паказваць назвы гарадоў
STR_SETTINGS_MENU_STATION_NAMES_DISPLAYED                       :Паказваць назвы станцыяў
STR_SETTINGS_MENU_WAYPOINTS_DISPLAYED                           :Паказваць назвы пунктаў шляху
STR_SETTINGS_MENU_SIGNS_DISPLAYED                               :Паказваць меткi
STR_SETTINGS_MENU_SHOW_COMPETITOR_SIGNS                         :Паказаны знакi й назвы канкурэнта
STR_SETTINGS_MENU_FULL_ANIMATION                                :Поўная анімацыя
STR_SETTINGS_MENU_FULL_DETAIL                                   :Поўная дэталізацыя
STR_SETTINGS_MENU_TRANSPARENT_BUILDINGS                         :Празрыстыя будынкі
STR_SETTINGS_MENU_TRANSPARENT_SIGNS                             :Празрыстыя надпісы

# File menu
###length 5
STR_FILE_MENU_SAVE_GAME                                         :Захаваць гульню
STR_FILE_MENU_LOAD_GAME                                         :Загрузіць гульню
STR_FILE_MENU_QUIT_GAME                                         :Да галоўнага мэню
STR_FILE_MENU_SEPARATOR                                         :
STR_FILE_MENU_EXIT                                              :Выхад

# Map menu
###length 4
STR_MAP_MENU_MAP_OF_WORLD                                       :Мапа сусьвету
STR_MAP_MENU_EXTRA_VIEWPORT                                     :Дадатковае вакно прагляду
STR_MAP_MENU_LINGRAPH_LEGEND                                    :Леґенда грузаперавозак
STR_MAP_MENU_SIGN_LIST                                          :Сьпіс таблічак

# Town menu
###length 2
STR_TOWN_MENU_TOWN_DIRECTORY                                    :Сьпіс гарадоў
STR_TOWN_MENU_FOUND_TOWN                                        :Заснаваць горад

# Subsidies menu
###length 1
STR_SUBSIDIES_MENU_SUBSIDIES                                    :Субсыдыі

# Graph menu
###length 6
STR_GRAPH_MENU_OPERATING_PROFIT_GRAPH                           :Ґрафік прыбытку
STR_GRAPH_MENU_INCOME_GRAPH                                     :Ґрафік даходу
STR_GRAPH_MENU_DELIVERED_CARGO_GRAPH                            :Ґрафік дастаўленага грузу
STR_GRAPH_MENU_PERFORMANCE_HISTORY_GRAPH                        :Ґрафік рэйтынґу кампаніі
STR_GRAPH_MENU_COMPANY_VALUE_GRAPH                              :Ґрафік вартасьці кампаніі
STR_GRAPH_MENU_CARGO_PAYMENT_RATES                              :Ґрафік аплаты перавозак

# Company league menu
###length 3
STR_GRAPH_MENU_COMPANY_LEAGUE_TABLE                             :Табліца фірмаў
STR_GRAPH_MENU_DETAILED_PERFORMANCE_RATING                      :Дэталізаваны рэйтынґ кампаніі
STR_GRAPH_MENU_HIGHSCORE                                        :Табліца рэкордаў

# Industry menu
###length 3
STR_INDUSTRY_MENU_INDUSTRY_DIRECTORY                            :Пералік прамысловасьці
STR_INDUSTRY_MENU_INDUSTRY_CHAIN                                :Вытворчыя ланцужкі
STR_INDUSTRY_MENU_FUND_NEW_INDUSTRY                             :Заснаваць новае прадпрыемства

# URailway construction menu
###length 4
STR_RAIL_MENU_RAILROAD_CONSTRUCTION                             :Будаўніцтва чыгункі
STR_RAIL_MENU_ELRAIL_CONSTRUCTION                               :Будаўніцтва электрыфікаванай чыгункі
STR_RAIL_MENU_MONORAIL_CONSTRUCTION                             :Будаўніцтва монарэйкавай дарогі
STR_RAIL_MENU_MAGLEV_CONSTRUCTION                               :Будаўніцтва маґлева

# Road construction menu
###length 2
STR_ROAD_MENU_ROAD_CONSTRUCTION                                 :Будаўніцтва дарогаў
STR_ROAD_MENU_TRAM_CONSTRUCTION                                 :Будаўніцтва трамвайных каляiнаў

# Waterways construction menu
###length 1
STR_WATERWAYS_MENU_WATERWAYS_CONSTRUCTION                       :Будаўніцтва водных камунікацыяў

# Aairport construction menu
###length 1
STR_AIRCRAFT_MENU_AIRPORT_CONSTRUCTION                          :Будаўніцтва аэрапортаў

# Landscaping menu
###length 3
STR_LANDSCAPING_MENU_LANDSCAPING                                :Ляндшафт
STR_LANDSCAPING_MENU_PLANT_TREES                                :Пасадзіць дрэвы
STR_LANDSCAPING_MENU_PLACE_SIGN                                 :Паставіць метку

# Music menu
###length 1
STR_TOOLBAR_SOUND_MUSIC                                         :Гукі/музыка

# Message menu
###length 3
STR_NEWS_MENU_LAST_MESSAGE_NEWS_REPORT                          :Апошняе паведамленьне
STR_NEWS_MENU_MESSAGE_HISTORY_MENU                              :Гісторыя паведамленьняў
STR_NEWS_MENU_DELETE_ALL_MESSAGES                               :Выдаліць усе паведамленьні

# About menu
###length 10
STR_ABOUT_MENU_LAND_BLOCK_INFO                                  :Зьвесткі аб зямлі
STR_ABOUT_MENU_SEPARATOR                                        :
STR_ABOUT_MENU_TOGGLE_CONSOLE                                   :Кансоль
STR_ABOUT_MENU_AI_DEBUG                                         :Наладка штучнага інтэлекту (ШІ/AI) / скрыптоў
STR_ABOUT_MENU_SCREENSHOT                                       :Здымак экрана (Ctrl+S)
STR_ABOUT_MENU_SHOW_FRAMERATE                                   :Паказаць чашчыню кадраў
STR_ABOUT_MENU_ABOUT_OPENTTD                                    :Аб гульні OpenTTD
STR_ABOUT_MENU_SPRITE_ALIGNER                                   :Выраўноўваньне спрайтаў
STR_ABOUT_MENU_TOGGLE_BOUNDING_BOXES                            :Пераключыць абмежавальныя рамкі
STR_ABOUT_MENU_TOGGLE_DIRTY_BLOCKS                              :Падфарбоўваць блёкі, якія патрабуюць перамалёўкі

# Place in highscore window
###length 15
STR_ORDINAL_NUMBER_1ST                                          :1-е
STR_ORDINAL_NUMBER_2ND                                          :2-е
STR_ORDINAL_NUMBER_3RD                                          :3-е
STR_ORDINAL_NUMBER_4TH                                          :4-е
STR_ORDINAL_NUMBER_5TH                                          :5-е
STR_ORDINAL_NUMBER_6TH                                          :6-е
STR_ORDINAL_NUMBER_7TH                                          :7-е
STR_ORDINAL_NUMBER_8TH                                          :8-е
STR_ORDINAL_NUMBER_9TH                                          :9-е
STR_ORDINAL_NUMBER_10TH                                         :10-е
STR_ORDINAL_NUMBER_11TH                                         :11-е
STR_ORDINAL_NUMBER_12TH                                         :12-е
STR_ORDINAL_NUMBER_13TH                                         :13-е
STR_ORDINAL_NUMBER_14TH                                         :14-е
STR_ORDINAL_NUMBER_15TH                                         :15-е

###length 31
STR_DAY_NUMBER_1ST                                              :1-е
STR_DAY_NUMBER_2ND                                              :2-е
STR_DAY_NUMBER_3RD                                              :3-е
STR_DAY_NUMBER_4TH                                              :4-е
STR_DAY_NUMBER_5TH                                              :5-е
STR_DAY_NUMBER_6TH                                              :6-е
STR_DAY_NUMBER_7TH                                              :7-е
STR_DAY_NUMBER_8TH                                              :8-е
STR_DAY_NUMBER_9TH                                              :9-е
STR_DAY_NUMBER_10TH                                             :10-е
STR_DAY_NUMBER_11TH                                             :11-е
STR_DAY_NUMBER_12TH                                             :12-е
STR_DAY_NUMBER_13TH                                             :13-е
STR_DAY_NUMBER_14TH                                             :14-е
STR_DAY_NUMBER_15TH                                             :15-е
STR_DAY_NUMBER_16TH                                             :16-е
STR_DAY_NUMBER_17TH                                             :17-е
STR_DAY_NUMBER_18TH                                             :18-е
STR_DAY_NUMBER_19TH                                             :19-е
STR_DAY_NUMBER_20TH                                             :20-е
STR_DAY_NUMBER_21ST                                             :21-е
STR_DAY_NUMBER_22ND                                             :22-е
STR_DAY_NUMBER_23RD                                             :23-е
STR_DAY_NUMBER_24TH                                             :24-е
STR_DAY_NUMBER_25TH                                             :25-е
STR_DAY_NUMBER_26TH                                             :26-е
STR_DAY_NUMBER_27TH                                             :27-е
STR_DAY_NUMBER_28TH                                             :28-е
STR_DAY_NUMBER_29TH                                             :29-е
STR_DAY_NUMBER_30TH                                             :30-е
STR_DAY_NUMBER_31ST                                             :31-е

###length 12
STR_MONTH_ABBREV_JAN                                            :Сту
STR_MONTH_ABBREV_FEB                                            :Лют
STR_MONTH_ABBREV_MAR                                            :Сак
STR_MONTH_ABBREV_APR                                            :Крас
STR_MONTH_ABBREV_MAY                                            :Тра
STR_MONTH_ABBREV_JUN                                            :Чэр
STR_MONTH_ABBREV_JUL                                            :Ліп
STR_MONTH_ABBREV_AUG                                            :Жні
STR_MONTH_ABBREV_SEP                                            :Вер
STR_MONTH_ABBREV_OCT                                            :Кас
STR_MONTH_ABBREV_NOV                                            :Ліс
STR_MONTH_ABBREV_DEC                                            :Сьн

###length 12
STR_MONTH_JAN                                                   :Студзень
STR_MONTH_FEB                                                   :Люты
STR_MONTH_MAR                                                   :Сакавік
STR_MONTH_APR                                                   :Красавік
STR_MONTH_MAY                                                   :Травень
STR_MONTH_JUN                                                   :Чэрвень
STR_MONTH_JUL                                                   :Ліпень
STR_MONTH_AUG                                                   :Жнівень
STR_MONTH_SEP                                                   :Верасень
STR_MONTH_OCT                                                   :Кастрычнік
STR_MONTH_NOV                                                   :Лістапад
STR_MONTH_DEC                                                   :Сьнежань

###length VEHICLE_TYPES
STR_VEHICLE_TYPE_TRAINS                                         :Цыгнікі
STR_VEHICLE_TYPE_ROAD_VEHICLES                                  :Аўтатранспарт
STR_VEHICLE_TYPE_SHIPS                                          :Караблі
STR_VEHICLE_TYPE_AIRCRAFT                                       :Авіятранспарт

# Graph window
STR_GRAPH_KEY_BUTTON                                            :{BLACK}Леґенда
STR_GRAPH_KEY_TOOLTIP                                           :{BLACK}Паказаць леґенду да ґрафікаў
STR_GRAPH_X_LABEL_MONTH                                         :{TINY_FONT}{STRING}
STR_GRAPH_X_LABEL_MONTH_YEAR                                    :{TINY_FONT}{STRING}{}{NUM}
STR_GRAPH_Y_LABEL                                               :{TINY_FONT}{STRING}
STR_GRAPH_Y_LABEL_NUMBER                                        :{TINY_FONT}{COMMA}

STR_GRAPH_OPERATING_PROFIT_CAPTION                              :{WHITE}Ґрафік аперацыйнага прыбытку
STR_GRAPH_INCOME_CAPTION                                        :{WHITE}Ґрафік даходу
STR_GRAPH_CARGO_DELIVERED_CAPTION                               :{WHITE}Колькасьць перавезеных грузаў
STR_GRAPH_COMPANY_PERFORMANCE_RATINGS_CAPTION                   :{WHITE}Рэйтынґ кампаніі (макс. = 1000)
STR_GRAPH_COMPANY_VALUES_CAPTION                                :{WHITE}Вартасьць кампаніі

STR_GRAPH_CARGO_PAYMENT_RATES_CAPTION                           :{WHITE}Тарыфы на перавозку грузаў
STR_GRAPH_CARGO_PAYMENT_RATES_X_LABEL                           :{TINY_FONT}{BLACK}Дзён у дарозе
STR_GRAPH_CARGO_PAYMENT_RATES_TITLE                             :{TINY_FONT}{BLACK}Плата за дастаўку 10 адзінак (альбо 10.000 літраў) грузу на адлегласьць ў 20 квадратаў
STR_GRAPH_CARGO_ENABLE_ALL                                      :{TINY_FONT}{BLACK}Паказаць усё
STR_GRAPH_CARGO_DISABLE_ALL                                     :{TINY_FONT}{BLACK}Схаваць усё
STR_GRAPH_CARGO_TOOLTIP_ENABLE_ALL                              :{BLACK}Паказаць усе грузы на ґрафіку
STR_GRAPH_CARGO_TOOLTIP_DISABLE_ALL                             :{BLACK}Схаваць усе грузы на ґрафіку
STR_GRAPH_CARGO_PAYMENT_TOGGLE_CARGO                            :{BLACK}Уключыць/выключыць адлюстраваньне грузу на ґрафіку
STR_GRAPH_CARGO_PAYMENT_CARGO                                   :{TINY_FONT}{BLACK}{STRING}

STR_GRAPH_PERFORMANCE_DETAIL_TOOLTIP                            :{BLACK}Паказаць складнікі рэйтынґу

# Graph key window
STR_GRAPH_KEY_CAPTION                                           :{WHITE}Леґенда
STR_GRAPH_KEY_COMPANY_SELECTION_TOOLTIP                         :{BLACK}Клікніце тут, каб паказаць/схаваць кампанію на ґрафіку

# Company league window
STR_COMPANY_LEAGUE_TABLE_CAPTION                                :{WHITE}Табліца фірмаў
STR_COMPANY_LEAGUE_COMPANY_NAME                                 :{ORANGE}{COMPANY} {BLACK}{COMPANY_NUM} «{STRING}»
STR_COMPANY_LEAGUE_PERFORMANCE_TITLE_ENGINEER                   :Інжынэр
STR_COMPANY_LEAGUE_PERFORMANCE_TITLE_TRAFFIC_MANAGER            :Рэґуліроўшчык
STR_COMPANY_LEAGUE_PERFORMANCE_TITLE_TRANSPORT_COORDINATOR      :Дыспэчар
STR_COMPANY_LEAGUE_PERFORMANCE_TITLE_ROUTE_SUPERVISOR           :Начальнік дарогі
STR_COMPANY_LEAGUE_PERFORMANCE_TITLE_DIRECTOR                   :Дырэктар
STR_COMPANY_LEAGUE_PERFORMANCE_TITLE_CHIEF_EXECUTIVE            :Выканаўчы дырэктар
STR_COMPANY_LEAGUE_PERFORMANCE_TITLE_CHAIRMAN                   :Старшыня
STR_COMPANY_LEAGUE_PERFORMANCE_TITLE_PRESIDENT                  :Прэзідэнт
STR_COMPANY_LEAGUE_PERFORMANCE_TITLE_TYCOON                     :Маґнат

# Performance detail window
STR_PERFORMANCE_DETAIL                                          :{WHITE}Рэйтынґ у дэталях
STR_PERFORMANCE_DETAIL_KEY                                      :{BLACK}Дэталі
STR_PERFORMANCE_DETAIL_AMOUNT_CURRENCY                          :{BLACK}({CURRENCY_SHORT}/{CURRENCY_SHORT})
STR_PERFORMANCE_DETAIL_AMOUNT_INT                               :{BLACK}({COMMA}/{COMMA})
STR_PERFORMANCE_DETAIL_PERCENT                                  :{WHITE}{NUM}%
STR_PERFORMANCE_DETAIL_SELECT_COMPANY_TOOLTIP                   :{BLACK}Падрабязная інфармацыя аб кампаніі

###length 10
STR_PERFORMANCE_DETAIL_VEHICLES                                 :{BLACK}Коль-ць ТС:
STR_PERFORMANCE_DETAIL_STATIONS                                 :{BLACK}Станцыі:
STR_PERFORMANCE_DETAIL_MIN_PROFIT                               :{BLACK}Мін. прыбытак:
STR_PERFORMANCE_DETAIL_MIN_INCOME                               :{BLACK}Мін. даход:
STR_PERFORMANCE_DETAIL_MAX_INCOME                               :{BLACK}Макс. даход:
STR_PERFORMANCE_DETAIL_DELIVERED                                :{BLACK}Дастаўлена:
STR_PERFORMANCE_DETAIL_CARGO                                    :{BLACK}Груз:
STR_PERFORMANCE_DETAIL_MONEY                                    :{BLACK}Грошы:
STR_PERFORMANCE_DETAIL_LOAN                                     :{BLACK}Пазыка:
STR_PERFORMANCE_DETAIL_TOTAL                                    :{BLACK}Усяго:

###length 10
STR_PERFORMANCE_DETAIL_VEHICLES_TOOLTIP                         :{BLACK}Колькасьць транспартных сродкаў, якія летась прынеслі даход. У тым ліку аўтамабілі, цягнікі, караблі, самалёты.
STR_PERFORMANCE_DETAIL_STATIONS_TOOLTIP                         :{BLACK}Колькасьць станцыяў, якія нядаўна абслугоўваліся. Асобна улічваецца кожная частка злучанай станцыі (чыгуначная, аўтамабільная, аэрапорт).
STR_PERFORMANCE_DETAIL_MIN_PROFIT_TOOLTIP                       :{BLACK}Прыбытак ад транспартнага сродку з найніжэйшым даходам (сярод ТС старэйшых за два гады).
STR_PERFORMANCE_DETAIL_MIN_INCOME_TOOLTIP                       :{BLACK}Найменшы квартальны прыбытак за апошнія 4 гады (12 кварталаў).
STR_PERFORMANCE_DETAIL_MAX_INCOME_TOOLTIP                       :{BLACK}Найвялікшы квартальны прыбытак за апошнія 4 гады (12 кварталаў).
STR_PERFORMANCE_DETAIL_DELIVERED_TOOLTIP                        :{BLACK}Колькасьць грузаў, перавезеных за апошнія 4 кварталы
STR_PERFORMANCE_DETAIL_CARGO_TOOLTIP                            :{BLACK}Колькасьць тыпаў грузаў, перавезеных за апошні квартал
STR_PERFORMANCE_DETAIL_MONEY_TOOLTIP                            :{BLACK}Колькасьць грошай на банкаўскім рахунку кампаніі
STR_PERFORMANCE_DETAIL_LOAN_TOOLTIP                             :{BLACK}Памер пазыкі, якая атрымана гэтай кампаніяй у банку
STR_PERFORMANCE_DETAIL_TOTAL_TOOLTIP                            :{BLACK}Усяго пунктаў з агульнай колькасьці магчымых

# Music window
STR_MUSIC_JAZZ_JUKEBOX_CAPTION                                  :{WHITE}Музычны аўтамат
STR_MUSIC_PLAYLIST_ALL                                          :{TINY_FONT}{BLACK}Усё
STR_MUSIC_PLAYLIST_OLD_STYLE                                    :{TINY_FONT}{BLACK}Стары стыль
STR_MUSIC_PLAYLIST_NEW_STYLE                                    :{TINY_FONT}{BLACK}Новы стыль
STR_MUSIC_PLAYLIST_EZY_STREET                                   :{TINY_FONT}{BLACK}Вулічны стыль
STR_MUSIC_PLAYLIST_CUSTOM_1                                     :{TINY_FONT}{BLACK}Уласны 1
STR_MUSIC_PLAYLIST_CUSTOM_2                                     :{TINY_FONT}{BLACK}Уласны 2
STR_MUSIC_MUSIC_VOLUME                                          :{TINY_FONT}{BLACK}Гучнасьць музыкі
STR_MUSIC_EFFECTS_VOLUME                                        :{TINY_FONT}{BLACK}Гучнасьць эфэктаў
STR_MUSIC_TRACK_NONE                                            :{TINY_FONT}{DKGREEN}--
STR_MUSIC_TRACK_DIGIT                                           :{TINY_FONT}{DKGREEN}{ZEROFILL_NUM}
STR_MUSIC_TITLE_NONE                                            :{TINY_FONT}{DKGREEN}------
STR_MUSIC_TITLE_NOMUSIC                                         :{TINY_FONT}{DKGREEN}Музычнае афармленне недаступна
STR_MUSIC_TITLE_NAME                                            :{TINY_FONT}{DKGREEN}«{STRING}»
STR_MUSIC_TRACK                                                 :{TINY_FONT}{BLACK}Трэк
STR_MUSIC_XTITLE                                                :{TINY_FONT}{BLACK}Назва
STR_MUSIC_SHUFFLE                                               :{TINY_FONT}{BLACK}Выпадковы выбар
STR_MUSIC_PROGRAM                                               :{TINY_FONT}{BLACK}Праґрама
STR_MUSIC_TOOLTIP_SKIP_TO_PREVIOUS_TRACK                        :{BLACK}Перайсьці да папярэдняга трэка ў падборцы
STR_MUSIC_TOOLTIP_SKIP_TO_NEXT_TRACK_IN_SELECTION               :{BLACK}Перайсьці да наступнага трэка ў падборцы
STR_MUSIC_TOOLTIP_STOP_PLAYING_MUSIC                            :{BLACK}Спыніць музыку
STR_MUSIC_TOOLTIP_START_PLAYING_MUSIC                           :{BLACK}Запусьціць музыку
STR_MUSIC_TOOLTIP_DRAG_SLIDERS_TO_SET_MUSIC                     :{BLACK}Пасуньце паўзункі, каб наладзіць гучнасьць музыкі й гукавых эфэктаў
STR_MUSIC_TOOLTIP_SELECT_ALL_TRACKS_PROGRAM                     :{BLACK}Выбраць праґраму «Усе трэкі»
STR_MUSIC_TOOLTIP_SELECT_OLD_STYLE_MUSIC                        :{BLACK}Выбраць праґраму «Стары стыль»
STR_MUSIC_TOOLTIP_SELECT_NEW_STYLE_MUSIC                        :{BLACK}Выбраць праґраму «Новы стыль»
STR_MUSIC_TOOLTIP_SELECT_EZY_STREET_STYLE                       :{BLACK}Выбраць праґраму «Вулічны стыль»
STR_MUSIC_TOOLTIP_SELECT_CUSTOM_1_USER_DEFINED                  :{BLACK}Выбраць праґраму «Уласная 1» (вызначаную карыстальнікам)
STR_MUSIC_TOOLTIP_SELECT_CUSTOM_2_USER_DEFINED                  :{BLACK}Выбраць праґраму «Уласная 2» (вызначаную карыстальнікам)
STR_MUSIC_TOOLTIP_TOGGLE_PROGRAM_SHUFFLE                        :{BLACK}Уключыць/выключыць выпадковы выбар трэкаў
STR_MUSIC_TOOLTIP_SHOW_MUSIC_TRACK_SELECTION                    :{BLACK}Паказаць вакно выбару трэкаў

# Playlist window
STR_PLAYLIST_MUSIC_SELECTION_SETNAME                            :{WHITE}Музычная праграма - '{STRING}'
STR_PLAYLIST_TRACK_NAME                                         :{TINY_FONT}{LTBLUE}{ZEROFILL_NUM} «{STRING}»
STR_PLAYLIST_TRACK_INDEX                                        :{TINY_FONT}{BLACK}Сьпіс трэкаў
STR_PLAYLIST_PROGRAM                                            :{TINY_FONT}{BLACK}Programme — «{STRING}»
STR_PLAYLIST_CLEAR                                              :{TINY_FONT}{BLACK}Ачысьціць
STR_PLAYLIST_CHANGE_SET                                         :{BLACK}Зьмяніць набор
STR_PLAYLIST_TOOLTIP_CLEAR_CURRENT_PROGRAM_CUSTOM1              :{BLACK}Ачысьціць сьпіс уласнай праґрамы
STR_PLAYLIST_TOOLTIP_CHANGE_SET                                 :{BLACK}Змяніць выбар музычнага афармлення на іншы ўсталяваны набор
STR_PLAYLIST_TOOLTIP_CLICK_TO_ADD_TRACK                         :{BLACK}Клікніце па назьве трэка, каб дадаць яго ва ўласную праґраму
STR_PLAYLIST_TOOLTIP_CLICK_TO_REMOVE_TRACK                      :{BLACK}Клікніце па назьве трэка, каб выдаліць яго з уласнай праґрамы

# Highscore window
STR_HIGHSCORE_TOP_COMPANIES_WHO_REACHED                         :{BIG_FONT}{BLACK}Найбуйнейшыя кампаніі, якія дасягнулі {NUM}
STR_HIGHSCORE_TOP_COMPANIES_NETWORK_GAME                        :{BIG_FONT}{BLACK}Табліца кампаніяў у {NUM}
STR_HIGHSCORE_POSITION                                          :{BIG_FONT}{BLACK}{COMMA}.
STR_HIGHSCORE_PERFORMANCE_TITLE_BUSINESSMAN                     :Бізнэсоўца
STR_HIGHSCORE_PERFORMANCE_TITLE_ENTREPRENEUR                    :Прадпрымальнік
STR_HIGHSCORE_PERFORMANCE_TITLE_INDUSTRIALIST                   :Прамысловец
STR_HIGHSCORE_PERFORMANCE_TITLE_CAPITALIST                      :Капіталіст
STR_HIGHSCORE_PERFORMANCE_TITLE_MAGNATE                         :Маґнат
STR_HIGHSCORE_PERFORMANCE_TITLE_MOGUL                           :Транспартны кароль
STR_HIGHSCORE_PERFORMANCE_TITLE_TYCOON_OF_THE_CENTURY           :Аліґарх стагоддзя
STR_HIGHSCORE_NAME                                              :{PRESIDENT_NAME}, {COMPANY}
STR_HIGHSCORE_STATS                                             :{BIG_FONT}«{STRING}»   ({COMMA})
STR_HIGHSCORE_COMPANY_ACHIEVES_STATUS                           :{BIG_FONT}{BLACK}Дырэктара кампаніі «{COMPANY}» называюць {STRING.abl}!
STR_HIGHSCORE_PRESIDENT_OF_COMPANY_ACHIEVES_STATUS              :{BIG_FONT}{WHITE}{PRESIDENT_NAME}, прэзідэнт кампаніі «{COMPANY}», заслужыў тытул «{STRING}»!

# Smallmap window
STR_SMALLMAP_CAPTION                                            :{WHITE}Мапа - {STRING}

###length 7
STR_SMALLMAP_TYPE_CONTOURS                                      :Рэльеф
STR_SMALLMAP_TYPE_VEHICLES                                      :Транспарт
STR_SMALLMAP_TYPE_INDUSTRIES                                    :Прамысловасьць
STR_SMALLMAP_TYPE_ROUTEMAP                                      :Грузавыя плыні
STR_SMALLMAP_TYPE_ROUTES                                        :Маршруты
STR_SMALLMAP_TYPE_VEGETATION                                    :Расьліннасьць
STR_SMALLMAP_TYPE_OWNERS                                        :Уладальнікі

STR_SMALLMAP_TOOLTIP_SHOW_LAND_CONTOURS_ON_MAP                  :{BLACK}Паказаць на мапе контуры зямлі
STR_SMALLMAP_TOOLTIP_SHOW_VEHICLES_ON_MAP                       :{BLACK}Паказаць на мапе транспарт
STR_SMALLMAP_TOOLTIP_SHOW_INDUSTRIES_ON_MAP                     :{BLACK}Паказаць на мапе прамысловасьць
STR_SMALLMAP_TOOLTIP_SHOW_LINK_STATS_ON_MAP                     :{BLACK}Паказаць на мапе грузавыя плыні
STR_SMALLMAP_TOOLTIP_SHOW_TRANSPORT_ROUTES_ON                   :{BLACK}Паказаць на мапе маршруты
STR_SMALLMAP_TOOLTIP_SHOW_VEGETATION_ON_MAP                     :{BLACK}Паказаць на мапе расьліннасьць
STR_SMALLMAP_TOOLTIP_SHOW_LAND_OWNERS_ON_MAP                    :{BLACK}Паказаць на мапе уладальнікаў зямлі
STR_SMALLMAP_TOOLTIP_INDUSTRY_SELECTION                         :{BLACK}Клiк па тыпе прадпрыемства пераключае яго паказ на мапе. Ctrl+клiк адключае ўсе тыпы, акрамя аднаго выбранага. Паўторны Ctrl+клiк уключае ўсе тыпы прадпрыемстваў.
STR_SMALLMAP_TOOLTIP_COMPANY_SELECTION                          :{BLACK}Клiк па назьве кампанii пераключае паказ яе маёмасьцi на мапе. Ctrl+клiк адключае ўсе кампанii, акрамя адной выбранай.
STR_SMALLMAP_TOOLTIP_CARGO_SELECTION                            :{BLACK}Пстрычка па назве грузу пераключае бачнасьць гэтага грузу. Ctrl+пстрычка хавае ўсе грузы акрамя выбранага. Паўторная Ctrl+пстрычка адлюстроўвае ўсе грузы.

STR_SMALLMAP_LEGENDA_ROADS                                      :{TINY_FONT}{BLACK}Дарогі
STR_SMALLMAP_LEGENDA_RAILROADS                                  :{TINY_FONT}{BLACK}Чыгункі
STR_SMALLMAP_LEGENDA_STATIONS_AIRPORTS_DOCKS                    :{TINY_FONT}{BLACK}Станцыі/Аэрапорты/Прыстані
STR_SMALLMAP_LEGENDA_BUILDINGS_INDUSTRIES                       :{TINY_FONT}{BLACK}Будынкі/Прадпрыемствы
STR_SMALLMAP_LEGENDA_VEHICLES                                   :{TINY_FONT}{BLACK}Транспарт
STR_SMALLMAP_LEGENDA_TRAINS                                     :{TINY_FONT}{BLACK}Цыгнікі
STR_SMALLMAP_LEGENDA_ROAD_VEHICLES                              :{TINY_FONT}{BLACK}Аўтатранспарт
STR_SMALLMAP_LEGENDA_SHIPS                                      :{TINY_FONT}{BLACK}Караблі
STR_SMALLMAP_LEGENDA_AIRCRAFT                                   :{TINY_FONT}{BLACK}Авіятранспарт
STR_SMALLMAP_LEGENDA_TRANSPORT_ROUTES                           :{TINY_FONT}{BLACK}Маршруты транспарту
STR_SMALLMAP_LEGENDA_FOREST                                     :{TINY_FONT}{BLACK}Лес
STR_SMALLMAP_LEGENDA_RAILROAD_STATION                           :{TINY_FONT}{BLACK}Чыгуначная станцыя
STR_SMALLMAP_LEGENDA_TRUCK_LOADING_BAY                          :{TINY_FONT}{BLACK}Грузавы тэрмінал
STR_SMALLMAP_LEGENDA_BUS_STATION                                :{TINY_FONT}{BLACK}Аўтобусная станцыя
STR_SMALLMAP_LEGENDA_AIRPORT_HELIPORT                           :{TINY_FONT}{BLACK}Аэрапорт/вертадром
STR_SMALLMAP_LEGENDA_DOCK                                       :{TINY_FONT}{BLACK}Прыстань
STR_SMALLMAP_LEGENDA_ROUGH_LAND                                 :{TINY_FONT}{BLACK}Няроўная зямля
STR_SMALLMAP_LEGENDA_GRASS_LAND                                 :{TINY_FONT}{BLACK}Трава
STR_SMALLMAP_LEGENDA_BARE_LAND                                  :{TINY_FONT}{BLACK}Голая зямля
STR_SMALLMAP_LEGENDA_FIELDS                                     :{TINY_FONT}{BLACK}Палі
STR_SMALLMAP_LEGENDA_TREES                                      :{TINY_FONT}{BLACK}Дрэвы
STR_SMALLMAP_LEGENDA_ROCKS                                      :{TINY_FONT}{BLACK}Камяні
STR_SMALLMAP_LEGENDA_WATER                                      :{TINY_FONT}{BLACK}Вада
STR_SMALLMAP_LEGENDA_NO_OWNER                                   :{TINY_FONT}{BLACK}Няма ўладальніка
STR_SMALLMAP_LEGENDA_TOWNS                                      :{TINY_FONT}{BLACK}Гарады
STR_SMALLMAP_LEGENDA_INDUSTRIES                                 :{TINY_FONT}{BLACK}Прадпрыемствы
STR_SMALLMAP_LEGENDA_DESERT                                     :{TINY_FONT}{BLACK}Пустэльня
STR_SMALLMAP_LEGENDA_SNOW                                       :{TINY_FONT}{BLACK}Сьнег

STR_SMALLMAP_TOOLTIP_TOGGLE_TOWN_NAMES_ON_OFF                   :{BLACK}Паказаць/схаваць назвы гарадоў на мапе
STR_SMALLMAP_CENTER                                             :{BLACK}Цэнтраваць мінімапу па гэтай пазыцыі
STR_SMALLMAP_INDUSTRY                                           :{TINY_FONT}{STRING} ({NUM})
STR_SMALLMAP_LINKSTATS                                          :{TINY_FONT}{STRING}
STR_SMALLMAP_COMPANY                                            :{TINY_FONT}{COMPANY}
STR_SMALLMAP_TOWN                                               :{TINY_FONT}{WHITE}{TOWN}
STR_SMALLMAP_DISABLE_ALL                                        :{BLACK}Выключыць усё
STR_SMALLMAP_ENABLE_ALL                                         :{BLACK}Уключыць усё
STR_SMALLMAP_SHOW_HEIGHT                                        :{BLACK}Паказаць рэльеф
STR_SMALLMAP_TOOLTIP_DISABLE_ALL_INDUSTRIES                     :{BLACK}Не паказваць прамысловасьць на мапе
STR_SMALLMAP_TOOLTIP_ENABLE_ALL_INDUSTRIES                      :{BLACK}Паказаць усе прадпрыемствы на мапе
STR_SMALLMAP_TOOLTIP_SHOW_HEIGHT                                :{BLACK}Адлюстроўваць рэльеф на мапе
STR_SMALLMAP_TOOLTIP_DISABLE_ALL_COMPANIES                      :{BLACK}Паказаць маёмасьць, якая не належыць кампанii
STR_SMALLMAP_TOOLTIP_ENABLE_ALL_COMPANIES                       :{BLACK}Паказаць усю маёмасьць кампанii на мапе
STR_SMALLMAP_TOOLTIP_DISABLE_ALL_CARGOS                         :{BLACK}Не адлюстроўваць грузы на мапе
STR_SMALLMAP_TOOLTIP_ENABLE_ALL_CARGOS                          :{BLACK}Адлюстроўваць усе віды грузаў на мапе

# Status bar messages
STR_STATUSBAR_TOOLTIP_SHOW_LAST_NEWS                            :{BLACK}Паказаць апошняе паведамленьне ці навіну
STR_STATUSBAR_COMPANY_NAME                                      :{SILVER}- -  {COMPANY}  - -
STR_STATUSBAR_PAUSED                                            :{YELLOW}*  *  ПАЎЗА  *  *
STR_STATUSBAR_AUTOSAVE                                          :{RED}Аўтазахаваньне
STR_STATUSBAR_SAVING_GAME                                       :{RED}*  *  ЗАХАВАНЬНЕ ГУЛЬНІ  *  *


# News message history
STR_MESSAGE_HISTORY                                             :{WHITE}Гісторыя паведамленьняў
STR_MESSAGE_HISTORY_TOOLTIP                                     :{BLACK}Сьпіс нядаўніх навін
STR_MESSAGE_NEWS_FORMAT                                         :{STRING}  —  {STRING}

STR_NEWS_MESSAGE_CAPTION                                        :{WHITE}Паведамленьне
STR_NEWS_CUSTOM_ITEM                                            :{BIG_FONT}{BLACK}{STRING}

STR_NEWS_FIRST_TRAIN_ARRIVAL                                    :{BIG_FONT}{BLACK}Жыхары сьвяткуюць . . .{}Першы цягнік прыбыў на станцыю {STATION}!
STR_NEWS_FIRST_BUS_ARRIVAL                                      :{BIG_FONT}{BLACK}Жыхары сьвяткуюць . . .{}Першы аўтобус прыбыў на прыпынак {STATION}!
STR_NEWS_FIRST_TRUCK_ARRIVAL                                    :{BIG_FONT}{BLACK}Жыхары сьвяткуюць . . .{}Першы грузавік прыбыў на тэрмiнал {STATION}!
STR_NEWS_FIRST_PASSENGER_TRAM_ARRIVAL                           :{BIG_FONT}{BLACK}Жыхары сьвяткуюць . . .{}Першы трамвай прыбыў на {STATION}!
STR_NEWS_FIRST_CARGO_TRAM_ARRIVAL                               :{BIG_FONT}{BLACK}Жыхары сьвяткуюць . . .{}Першы грузавы трамвай прыбыў на {STATION}!
STR_NEWS_FIRST_SHIP_ARRIVAL                                     :{BIG_FONT}{BLACK}Жыхары сьвяткуюць . . .{}Першы карабель прычаліў да прыстані {STATION}!
STR_NEWS_FIRST_AIRCRAFT_ARRIVAL                                 :{BIG_FONT}{BLACK}Жыхары сьвяткуюць . . .{}Першы самалёт прыбыў у {STATION}!

STR_NEWS_TRAIN_CRASH                                            :{BIG_FONT}{BLACK}Чыгуначная катастрофа!{}{COMMA} чалавек{P "" і ""} загіну{P ў лі ла} ў выніку крушеньня!
STR_NEWS_ROAD_VEHICLE_CRASH_DRIVER                              :{BIG_FONT}{BLACK}АВАРЫЯ!{} Кіроўца загінуў у выніку сутыкненьня машыны з цягніком!
STR_NEWS_ROAD_VEHICLE_CRASH                                     :{BIG_FONT}{BLACK}АВАРЫЯ!{}{COMMA} чалавек{P "" і ""} загіну{P ў лі ла} пры сутыкненьні з цягніком!
STR_NEWS_AIRCRAFT_CRASH                                         :{BIG_FONT}{BLACK}Авіякатастрофа!{}{COMMA} чалавек{P "" і ""} загіну{P ў лі ла} ў вагні ў аэрапорце {STATION}!
STR_NEWS_PLANE_CRASH_OUT_OF_FUEL                                :{BIG_FONT}{BLACK}Авіякатастрофа!{}У самалёце скончылася паліва, {COMMA} человек{P "" і ""} загіну{P ў лі ла} пры падзенні!

STR_NEWS_DISASTER_ZEPPELIN                                      :{BIG_FONT}{BLACK}Катастрофа цэпеліна над аэрадромам {STATION}!
STR_NEWS_DISASTER_SMALL_UFO                                     :{BIG_FONT}{BLACK}Аўтамабіль зьнішчаны пры сутыкненьні з НЛА!
STR_NEWS_DISASTER_AIRPLANE_OIL_REFINERY                         :{BIG_FONT}{BLACK}Выбух на нафтаперапрацоўчым заводзе каля г.{NBSP}{TOWN}!
STR_NEWS_DISASTER_HELICOPTER_FACTORY                            :{BIG_FONT}{BLACK}Выбух на фабрыцы пры падазроных абставінах каля г.{NBSP}{TOWN}!
STR_NEWS_DISASTER_BIG_UFO                                       :{BIG_FONT}{BLACK}НЛА прызямлілася каля г.{NBSP}{TOWN}!
STR_NEWS_DISASTER_COAL_MINE_SUBSIDENCE                          :{BIG_FONT}{BLACK}Абвал на вугальнай шахце выклікаў апоўзень у раёне г.{NBSP}{TOWN}!
STR_NEWS_DISASTER_FLOOD_VEHICLE                                 :{BIG_FONT}{BLACK}Патоп!{}По меншай меры {COMMA} человек{P "" і ""} прызнаны{P "" я я} загінуўшым{P "" і і} бяз вестак у выніку паводкі!

STR_NEWS_COMPANY_IN_TROUBLE_TITLE                               :{BIG_FONT}{BLACK}Транспартная кампанія ў небясьпечным стане!
STR_NEWS_COMPANY_IN_TROUBLE_DESCRIPTION                         :{BIG_FONT}{BLACK}{STRING} будзе прададзена альбо абвешчана банкрутам, калі не пачне прыносіць прыбытак!
STR_NEWS_COMPANY_MERGER_TITLE                                   :{BIG_FONT}{BLACK}З'яднаньне транспартных кампаніяў!
STR_NEWS_COMPANY_MERGER_DESCRIPTION                             :{BIG_FONT}{BLACK}{STRING} была прададзена {STRING} за {CURRENCY_LONG}!
STR_NEWS_COMPANY_BANKRUPT_TITLE                                 :{BIG_FONT}{BLACK}Банкрут!
STR_NEWS_COMPANY_BANKRUPT_DESCRIPTION                           :{BIG_FONT}{BLACK}{STRING} ліквідавана крэдыторамі, усе актывы прададзеныя!
STR_NEWS_COMPANY_LAUNCH_TITLE                                   :{BIG_FONT}{BLACK}Заснавана новая транспартная кампанія!
STR_NEWS_COMPANY_LAUNCH_DESCRIPTION                             :{BIG_FONT}{BLACK}{STRING} распачынае будаўніцтва каля г. {TOWN}!
STR_NEWS_MERGER_TAKEOVER_TITLE                                  :{BIG_FONT}{BLACK}{STRING} выкуплена {STRING}!
STR_PRESIDENT_NAME_MANAGER                                      :{BLACK}{PRESIDENT_NAME}{}(Дырэктар)

STR_NEWS_NEW_TOWN                                               :{BLACK}{BIG_FONT}Кампанія «{STRING}» сталася фундатарам новага горада {TOWN}!
STR_NEWS_NEW_TOWN_UNSPONSORED                                   :{BLACK}{BIG_FONT}Заснаваны новы горад - {TOWN}!

STR_NEWS_INDUSTRY_CONSTRUCTION                                  :{BIG_FONT}{BLACK}Новае прадпрыемства! {STRING} буду{G 0 е е е ю}цца каля г. {NBSP}{TOWN}!
STR_NEWS_INDUSTRY_PLANTED                                       :{BIG_FONT}{BLACK}Новае прадпрыемства! {STRING} закладзен{G 0 ы а а ыя} каля г. {NBSP}{TOWN}!

STR_NEWS_INDUSTRY_CLOSURE_GENERAL                               :{BIG_FONT}{BLACK}Прадпрыемства «{STRING}» аб'яўляе аб хуткім закрыцьці!
STR_NEWS_INDUSTRY_CLOSURE_SUPPLY_PROBLEMS                       :{BIG_FONT}{BLACK}«{STRING}» закрываецца з-за праблем з пастаўкамі сыравіны!
STR_NEWS_INDUSTRY_CLOSURE_LACK_OF_TREES                         :{BIG_FONT}{BLACK}«{STRING}» аб'яўляе аб закрыцьці ў сувязі з адсутнасьцю дрэваў у навакольлі!

STR_NEWS_EURO_INTRODUCTION                                      :{BIG_FONT}{BLACK}Эўрапейскі Валютны Зьвяз!{}{}Эўра прадстаўлена як адзіная валюта для ўсіх транзакцыяў у вашай краіне!
STR_NEWS_BEGIN_OF_RECESSION                                     :{BIG_FONT}{BLACK}Сусьветная рэцэсія!!{}{}Фінансавыя экспэрты чакаюць горшага з нагоды крызісу ў эканоміцы!
STR_NEWS_END_OF_RECESSION                                       :{BIG_FONT}{BLACK}Канец рэцэсіі!{}{}Пад'ём гандлю дае ўпэўненасьць прамыслоўцам дзякуючы ўмацаваньню эканомікі!

STR_NEWS_INDUSTRY_PRODUCTION_INCREASE_GENERAL                   :{BIG_FONT}{BLACK}«{INDUSTRY}» павялічвае аб'ёмы вытворчасьці!
STR_NEWS_INDUSTRY_PRODUCTION_INCREASE_COAL                      :{BIG_FONT}{BLACK}«{INDUSTRY}» пачынае распрацоўку новага вугальнага пласта! Здабыча павялічана ўдвая!
STR_NEWS_INDUSTRY_PRODUCTION_INCREASE_OIL                       :{BIG_FONT}{BLACK}Выяўлены новыя запасы нафты!{}«{INDUSTRY}» павялічвае тэмпы здабычы ўдвая
STR_NEWS_INDUSTRY_PRODUCTION_INCREASE_FARM                      :{BIG_FONT}{BLACK}Новыя сельскагаспадарчыя мэтады ў «{INDUSTRY}» мусяць падвоіць прадукцыйнасьць!
STR_NEWS_INDUSTRY_PRODUCTION_INCREASE_SMOOTH                    :{BIG_FONT}{BLACK}«{1:INDUSTRY}» павялічвае вытворчасьць {0:STRING.gen} на{NBSP}{2:COMMA}%!
STR_NEWS_INDUSTRY_PRODUCTION_DECREASE_GENERAL                   :{BIG_FONT}{BLACK}Вытворчасьць на «{INDUSTRY}» упала на 50%
STR_NEWS_INDUSTRY_PRODUCTION_DECREASE_FARM                      :{BIG_FONT}{BLACK}Нашэсьце інсэктаў выклікала спусташэньне у «{INDUSTRY}»! Вытворчасьць упала на 50%!
STR_NEWS_INDUSTRY_PRODUCTION_DECREASE_SMOOTH                    :{BIG_FONT}{BLACK}«{1:INDUSTRY}» зьніжае вытворчасьць {0:STRING.gen} на{NBSP}{2:COMMA}%!

###length VEHICLE_TYPES
STR_NEWS_TRAIN_IS_WAITING                                       :{WHITE}{VEHICLE} чакае ў дэпо
STR_NEWS_ROAD_VEHICLE_IS_WAITING                                :{WHITE}{VEHICLE} чакае ў дэпо
STR_NEWS_SHIP_IS_WAITING                                        :{WHITE}{VEHICLE} чакае ў дэпо
STR_NEWS_AIRCRAFT_IS_WAITING                                    :{WHITE}{VEHICLE} чакае ў самалётным анґары
###next-name-looks-similar

# Order review system / warnings
STR_NEWS_VEHICLE_HAS_TOO_FEW_ORDERS                             :{WHITE}У ТС «{VEHICLE}» не хапае заданьняў у раскладзе
STR_NEWS_VEHICLE_HAS_VOID_ORDER                                 :{WHITE}{VEHICLE} не мае заданьняў
STR_NEWS_VEHICLE_HAS_DUPLICATE_ENTRY                            :{WHITE}{VEHICLE} мае дубляваныя заданьні
STR_NEWS_VEHICLE_HAS_INVALID_ENTRY                              :{WHITE}{VEHICLE} мае няісную станцыю ў заданьнях
STR_NEWS_PLANE_USES_TOO_SHORT_RUNWAY                            :{WHITE}{VEHICLE} накіраван{G 0 ы а а ы} у аэрапорт з занадта кароткай паласой

STR_NEWS_VEHICLE_IS_GETTING_OLD                                 :{WHITE}{VEHICLE} састарэў
STR_NEWS_VEHICLE_IS_GETTING_VERY_OLD                            :{WHITE}{VEHICLE} цалкам састарэў
STR_NEWS_VEHICLE_IS_GETTING_VERY_OLD_AND                        :{WHITE}{VEHICLE} цалкам састарэў і патрабуе безадкладнай замены
STR_NEWS_TRAIN_IS_STUCK                                         :{WHITE}{VEHICLE} ня можа знайсьці шлях для працягу руху
STR_NEWS_VEHICLE_IS_LOST                                        :{WHITE}{VEHICLE} заблудзіўся.
STR_NEWS_VEHICLE_IS_UNPROFITABLE                                :{WHITE}{VEHICLE}: леташні прыбытак склаў {CURRENCY_LONG}
STR_NEWS_AIRCRAFT_DEST_TOO_FAR                                  :{WHITE}{VEHICLE} ня можа дасягнусь наступнага пункту: не хапае далёкасьцi

STR_NEWS_ORDER_REFIT_FAILED                                     :{WHITE}{VEHICLE} спынены, паколькі пераабсталяваньне не ўдалося
STR_NEWS_VEHICLE_AUTORENEW_FAILED                               :{WHITE}Памылка аўтаабнаўленьня для {VEHICLE}{}{STRING}

STR_NEWS_NEW_VEHICLE_NOW_AVAILABLE                              :{BIG_FONT}{BLACK}З'явіўся новы {STRING}!
STR_NEWS_NEW_VEHICLE_TYPE                                       :{BIG_FONT}{BLACK}{ENGINE}
STR_NEWS_NEW_VEHICLE_NOW_AVAILABLE_WITH_TYPE                    :{BLACK}З'явіўся новы {STRING}!  —  {ENGINE}

STR_NEWS_SHOW_VEHICLE_GROUP_TOOLTIP                             :{BLACK}Адчыніць акно групаў транспарта і абраць групу, да якой прыналежыць гэты транспартны сродак

STR_NEWS_STATION_NO_LONGER_ACCEPTS_CARGO                        :{WHITE}{STATION} больш не прымае {STRING.acc}
STR_NEWS_STATION_NO_LONGER_ACCEPTS_CARGO_OR_CARGO               :{WHITE}{STATION} больш не прымае {STRING.acc} ды {STRING.acc}
STR_NEWS_STATION_NOW_ACCEPTS_CARGO                              :{WHITE}{STATION} цяпер прымае {STRING.acc}
STR_NEWS_STATION_NOW_ACCEPTS_CARGO_AND_CARGO                    :{WHITE}{STATION} цяпер прымае {STRING.acc} ды {STRING.acc}

STR_NEWS_OFFER_OF_SUBSIDY_EXPIRED                               :{BIG_FONT}{BLACK}Прапанова субсыдыі мінула:{}{}Перавозка {STRING.gen} па маршруце {STRING} — {STRING} субсыдыявацца больш ня будзе.
STR_NEWS_SUBSIDY_WITHDRAWN_SERVICE                              :{BIG_FONT}{BLACK}Тэрмін субсыдыі сышоў:{}{}Перавозка {STRING.gen} па маршруце {STRING} — {STRING} больш не субсыдуецца.
###length 4

STR_NEWS_ROAD_REBUILDING                                        :{BIG_FONT}{BLACK}Хаос на дарогах г. {NBSP}{TOWN}!{}{}Рэканструкцыя дарогаў, прафінансаваная {STRING}, прынясе кіроўцам 6 месяцаў пакут!
STR_NEWS_EXCLUSIVE_RIGHTS_TITLE                                 :{BIG_FONT}{BLACK}Транспартная манаполія!
STR_NEWS_EXCLUSIVE_RIGHTS_DESCRIPTION                           :{BIG_FONT}{BLACK}Мясцовыя ўлады г. {TOWN} падпісалі кантракт з {STRING} на адзін год эксклюзыўных транспартных правоў!

# Extra view window
STR_EXTRA_VIEWPORT_TITLE                                        :{WHITE}Вакно прагляду {COMMA}
STR_EXTRA_VIEW_MOVE_VIEW_TO_MAIN                                :{BLACK}Капіяваць у вакно прагляду
STR_EXTRA_VIEW_MOVE_VIEW_TO_MAIN_TT                             :{BLACK}Скапіяваць бягучую пазыцыю ў вакно прагляду
STR_EXTRA_VIEW_MOVE_MAIN_TO_VIEW                                :{BLACK}У асноўнае акно
STR_EXTRA_VIEW_MOVE_MAIN_TO_VIEW_TT                             :{BLACK}Перайсьці да гэтага месца ў асноўным вакне

# Game options window
STR_GAME_OPTIONS_CAPTION                                        :{WHITE}Наладкі гульні
STR_GAME_OPTIONS_CURRENCY_UNITS_FRAME                           :{BLACK}Валюта
STR_GAME_OPTIONS_CURRENCY_UNITS_DROPDOWN_TOOLTIP                :{BLACK}Выбар валюты

###length 42
STR_GAME_OPTIONS_CURRENCY_GBP                                   :Брытанскі фунт (£)
STR_GAME_OPTIONS_CURRENCY_USD                                   :Даляр ЗША ($)
STR_GAME_OPTIONS_CURRENCY_EUR                                   :Эўра (€)
STR_GAME_OPTIONS_CURRENCY_JPY                                   :Японская ена (¥)
STR_GAME_OPTIONS_CURRENCY_ATS                                   :Аўстралійскі шылінг (ATS)
STR_GAME_OPTIONS_CURRENCY_BEF                                   :Бэльґійскі франк (BEF)
STR_GAME_OPTIONS_CURRENCY_CHF                                   :Швайцарскі франк (CHF)
STR_GAME_OPTIONS_CURRENCY_CZK                                   :Чэская крона (CZK)
STR_GAME_OPTIONS_CURRENCY_DEM                                   :Нямецкая марка (DEM)
STR_GAME_OPTIONS_CURRENCY_DKK                                   :Дацкая крона (DKK)
STR_GAME_OPTIONS_CURRENCY_ESP                                   :Гішпанская пэсэта (ESP)
STR_GAME_OPTIONS_CURRENCY_FIM                                   :Фінская марка (FIM)
STR_GAME_OPTIONS_CURRENCY_FRF                                   :Францускі франк (FRF)
STR_GAME_OPTIONS_CURRENCY_GRD                                   :Грэцкая драхма (GRD)
STR_GAME_OPTIONS_CURRENCY_HUF                                   :Вугорскі форынт (HUF)
STR_GAME_OPTIONS_CURRENCY_ISK                                   :Ісьляндзкая крона (ISK)
STR_GAME_OPTIONS_CURRENCY_ITL                                   :Італьянская ліра (ITL)
STR_GAME_OPTIONS_CURRENCY_NLG                                   :Нідэрляндзкі гульдэн (NLG)
STR_GAME_OPTIONS_CURRENCY_NOK                                   :Нарвэская крона (NOK)
STR_GAME_OPTIONS_CURRENCY_PLN                                   :Польскі злоты (PLN)
STR_GAME_OPTIONS_CURRENCY_RON                                   :Румынскі лей (RON)
STR_GAME_OPTIONS_CURRENCY_RUR                                   :Расейскі рубель (RUR)
STR_GAME_OPTIONS_CURRENCY_SIT                                   :Славенскі толар (SIT)
STR_GAME_OPTIONS_CURRENCY_SEK                                   :Швэдзкая крона (SEK)
STR_GAME_OPTIONS_CURRENCY_TRY                                   :Турэцкая ліра (TRY)
STR_GAME_OPTIONS_CURRENCY_SKK                                   :Славацкая каруна (SKK)
STR_GAME_OPTIONS_CURRENCY_BRL                                   :Бразыльскі рэал (BRL)
STR_GAME_OPTIONS_CURRENCY_EEK                                   :Эстонская крона (EEK)
STR_GAME_OPTIONS_CURRENCY_LTL                                   :Летувiскi лiт (LTL)
STR_GAME_OPTIONS_CURRENCY_KRW                                   :Паўднёвакарэйская вона (KRW)
STR_GAME_OPTIONS_CURRENCY_ZAR                                   :Паўднёваафрыканскі рэнд (ZAR)
STR_GAME_OPTIONS_CURRENCY_CUSTOM                                :Уласная...
STR_GAME_OPTIONS_CURRENCY_GEL                                   :Грузінскі лары (GEL)
STR_GAME_OPTIONS_CURRENCY_IRR                                   :Іранскі рыал (IRR)
STR_GAME_OPTIONS_CURRENCY_MXN                                   :Мексіканскі песа (MXN)
STR_GAME_OPTIONS_CURRENCY_NTD                                   :Новы тайваньскі даляр (NTD)
STR_GAME_OPTIONS_CURRENCY_CNY                                   :Кітайскі юань (CNY)
STR_GAME_OPTIONS_CURRENCY_HKD                                   :Ганконскі даляр (HKD)
STR_GAME_OPTIONS_CURRENCY_INR                                   :Індыйская рупія (INR)

STR_GAME_OPTIONS_AUTOSAVE_FRAME                                 :{BLACK}Аўтазахаваньне
STR_GAME_OPTIONS_AUTOSAVE_DROPDOWN_TOOLTIP                      :{BLACK}Інтэрвал паміж аўтаматычнымі захаваньнямі гульні

# Autosave dropdown
###length 5
STR_GAME_OPTIONS_AUTOSAVE_DROPDOWN_OFF                          :Выключана
STR_GAME_OPTIONS_AUTOSAVE_DROPDOWN_EVERY_1_MONTH                :Штомесяц
STR_GAME_OPTIONS_AUTOSAVE_DROPDOWN_EVERY_3_MONTHS               :Кожныя 3 месяцы
STR_GAME_OPTIONS_AUTOSAVE_DROPDOWN_EVERY_6_MONTHS               :Кожныя 6 месяцаў
STR_GAME_OPTIONS_AUTOSAVE_DROPDOWN_EVERY_12_MONTHS              :Кожныя 12 месяцаў

STR_GAME_OPTIONS_LANGUAGE                                       :{BLACK}Мова
STR_GAME_OPTIONS_LANGUAGE_TOOLTIP                               :{BLACK}Выбраць мову інтэрфэйсу

STR_GAME_OPTIONS_FULLSCREEN                                     :{BLACK}Поўны экран
STR_GAME_OPTIONS_FULLSCREEN_TOOLTIP                             :{BLACK}Уключыць/выключыць поўнаэкранны рэжым

STR_GAME_OPTIONS_RESOLUTION                                     :{BLACK}Вырашэньне экрана
STR_GAME_OPTIONS_RESOLUTION_TOOLTIP                             :{BLACK}Выбар вырашэньня экрана
STR_GAME_OPTIONS_RESOLUTION_OTHER                               :Iншае








STR_GAME_OPTIONS_REFRESH_RATE                                   :{BLACK}Чашчыня абнаўлення экрана

STR_GAME_OPTIONS_BASE_GRF                                       :{BLACK}Набор базавай ґрафікі
STR_GAME_OPTIONS_BASE_GRF_TOOLTIP                               :{BLACK}Выбар базавага набору ґрафічных аб'ектаў
STR_GAME_OPTIONS_BASE_GRF_STATUS                                :{RED}{NUM} адсутнічаюч{P ы ых ых}/пашкоджан{P ы ых ых} файл{P "" ы аў}
STR_GAME_OPTIONS_BASE_GRF_DESCRIPTION_TOOLTIP                   :{BLACK}Дадатковая інфармацыя аб базавым ґрафічным наборы

STR_GAME_OPTIONS_BASE_SFX                                       :{BLACK}Базавы набор гукаў
STR_GAME_OPTIONS_BASE_SFX_TOOLTIP                               :{BLACK}Выберыце базавы набор гукаў для выкарыстаньня
STR_GAME_OPTIONS_BASE_SFX_DESCRIPTION_TOOLTIP                   :{BLACK}Дадатковая інфармацыя аб базавым гукавым наборы

STR_GAME_OPTIONS_BASE_MUSIC                                     :{BLACK}Базавы набор музыкі
STR_GAME_OPTIONS_BASE_MUSIC_TOOLTIP                             :{BLACK}Выберыце базавы музычны набор для выкарыстаньня
STR_GAME_OPTIONS_BASE_MUSIC_STATUS                              :{RED}{NUM} пашкоджан{P ы ых ых} файл{P 0 "" ы аў}
STR_GAME_OPTIONS_BASE_MUSIC_DESCRIPTION_TOOLTIP                 :{BLACK}Дадатковая інфармацыя аб базавым музычным наборы

STR_ERROR_RESOLUTION_LIST_FAILED                                :{WHITE}Не атрымалася атрымаць сьпіс падтрымліваемых разрозненьняў экрана
STR_ERROR_FULLSCREEN_FAILED                                     :{WHITE}Памылка поўнаэкраннага рэжыму

# Custom currency window

STR_CURRENCY_WINDOW                                             :{WHITE}Уласная валюта
STR_CURRENCY_EXCHANGE_RATE                                      :{LTBLUE}Абменны курс: {ORANGE}{CURRENCY_LONG} = £{COMMA}
STR_CURRENCY_DECREASE_EXCHANGE_RATE_TOOLTIP                     :{BLACK}Падвысіць курс вашае валюты ў адносінах да фунта (£)
STR_CURRENCY_INCREASE_EXCHANGE_RATE_TOOLTIP                     :{BLACK}Зьнізіць курс вашае валюты ў адносінах да фунта (£)
STR_CURRENCY_SET_EXCHANGE_RATE_TOOLTIP                          :{BLACK}Усталяваць курс вашае валюты ў адносінах да фунта (£)

STR_CURRENCY_SEPARATOR                                          :{LTBLUE}Разьдзяляльнік: {ORANGE}{STRING}
STR_CURRENCY_SET_CUSTOM_CURRENCY_SEPARATOR_TOOLTIP              :{BLACK}Усталяваць разьдзяляльнік разрадаў (тысяч) для вашае валюты

STR_CURRENCY_PREFIX                                             :{LTBLUE}Прэфікс: {ORANGE}{STRING}
STR_CURRENCY_SET_CUSTOM_CURRENCY_PREFIX_TOOLTIP                 :{BLACK}Усталяваць прэфікс для вашае валюты
STR_CURRENCY_SUFFIX                                             :{LTBLUE}Суфікс: {ORANGE}{STRING}
STR_CURRENCY_SET_CUSTOM_CURRENCY_SUFFIX_TOOLTIP                 :{BLACK}Усталяваць суфікс для вашае валюты

STR_CURRENCY_SWITCH_TO_EURO                                     :{LTBLUE}Перайсьці на Эўра: {ORANGE}у {NUM} годзе
STR_CURRENCY_SWITCH_TO_EURO_NEVER                               :{LTBLUE}Перайсьці на Эўра: {ORANGE}ніколі
STR_CURRENCY_SET_CUSTOM_CURRENCY_TO_EURO_TOOLTIP                :{BLACK}Усталяваць год перахода на Эўра
STR_CURRENCY_DECREASE_CUSTOM_CURRENCY_TO_EURO_TOOLTIP           :{BLACK}Перайсьці на Эўра раней
STR_CURRENCY_INCREASE_CUSTOM_CURRENCY_TO_EURO_TOOLTIP           :{BLACK}Перайсьці на Эўра пазьней

STR_CURRENCY_PREVIEW                                            :{LTBLUE}Узор: {ORANGE}{CURRENCY_LONG}
STR_CURRENCY_CUSTOM_CURRENCY_PREVIEW_TOOLTIP                    :{BLACK}10000 брыт. фунтаў (£) у вашай валюце
STR_CURRENCY_CHANGE_PARAMETER                                   :{BLACK}Зьмяніць парамэтр уласнай валюты

STR_NONE                                                        :Няма
STR_FUNDING_ONLY                                                :Будаваць самому
STR_MINIMAL                                                     :Мінімальнае
STR_NUM_VERY_LOW                                                :Вельмі мала
STR_NUM_LOW                                                     :Мала
STR_NUM_NORMAL                                                  :Звычайна
STR_NUM_HIGH                                                    :Шмат
STR_NUM_CUSTOM                                                  :Уласны
STR_NUM_CUSTOM_NUMBER                                           :Зададзены ({NUM})

STR_VARIETY_NONE                                                :Няма
STR_VARIETY_VERY_LOW                                            :Вельмі нізкае
STR_VARIETY_LOW                                                 :Нізкае
STR_VARIETY_MEDIUM                                              :Сярэдняе
STR_VARIETY_HIGH                                                :Шмат
STR_VARIETY_VERY_HIGH                                           :Вельмі шмат

###length 5
STR_AI_SPEED_VERY_SLOW                                          :Вельмі павольная
STR_AI_SPEED_SLOW                                               :Павольная
STR_AI_SPEED_MEDIUM                                             :Сярэдняя
STR_AI_SPEED_FAST                                               :Шпаркая
STR_AI_SPEED_VERY_FAST                                          :Дужа шпаркая

###length 6
STR_SEA_LEVEL_VERY_LOW                                          :Вельмi малая
STR_SEA_LEVEL_LOW                                               :Малая
STR_SEA_LEVEL_MEDIUM                                            :Сярэдняя
STR_SEA_LEVEL_HIGH                                              :Вялiкая
STR_SEA_LEVEL_CUSTOM                                            :Зададзены
STR_SEA_LEVEL_CUSTOM_PERCENTAGE                                 :Зададзены ({NUM}%)

###length 4
STR_RIVERS_NONE                                                 :Няма
STR_RIVERS_FEW                                                  :Малая
STR_RIVERS_MODERATE                                             :Сярэдняя
STR_RIVERS_LOT                                                  :Вялікая

###length 3
STR_DISASTER_NONE                                               :Выключаны
STR_DISASTER_REDUCED                                            :Зьніжаныя
STR_DISASTER_NORMAL                                             :Звычайныя

###length 4
STR_SUBSIDY_X1_5                                                :x1.5
STR_SUBSIDY_X2                                                  :x2
STR_SUBSIDY_X3                                                  :x3
STR_SUBSIDY_X4                                                  :x4

###length 4
STR_CLIMATE_TEMPERATE_LANDSCAPE                                 :умераны ляндшафт
STR_CLIMATE_SUB_ARCTIC_LANDSCAPE                                :субарктычны ляндшафт
STR_CLIMATE_SUB_TROPICAL_LANDSCAPE                              :субтрапічны ляндшафт
STR_CLIMATE_TOYLAND_LANDSCAPE                                   :цацачны ляндшафт

###length 7
STR_TERRAIN_TYPE_VERY_FLAT                                      :Вельмі пляскатая
STR_TERRAIN_TYPE_FLAT                                           :Раўнінная
STR_TERRAIN_TYPE_HILLY                                          :Узгорастая
STR_TERRAIN_TYPE_MOUNTAINOUS                                    :Гарыстая
STR_TERRAIN_TYPE_ALPINIST                                       :Выключна горны
STR_TERRAIN_TYPE_CUSTOM                                         :Усталяваць вышыню ўручную

###length 4
STR_CITY_APPROVAL_TOLERANT                                      :Памяркоўнае
STR_CITY_APPROVAL_HOSTILE                                       :Варожае
STR_CITY_APPROVAL_PERMISSIVE                                    :Дазваляючае

STR_WARNING_NO_SUITABLE_AI                                      :{WHITE}Модулі штучнага інтэлекту (ШІ/AI) адсутнічаюць.{}Іх можна спампаваць праз сістэму праверкі "анлайн-кантэнту".

# Settings tree window
STR_CONFIG_SETTING_TREE_CAPTION                                 :{WHITE}Наладкі
STR_CONFIG_SETTING_FILTER_TITLE                                 :{BLACK}Фільтар:
STR_CONFIG_SETTING_EXPAND_ALL                                   :{BLACK}Разгарнуць усё
STR_CONFIG_SETTING_COLLAPSE_ALL                                 :{BLACK}Згарнуць усё
STR_CONFIG_SETTING_NO_EXPLANATION_AVAILABLE_HELPTEXT            :(няма тлумачэньня)
STR_CONFIG_SETTING_DEFAULT_VALUE                                :{LTBLUE}Значэньне па змоўчаньні: {ORANGE}{STRING}
STR_CONFIG_SETTING_TYPE                                         :{LTBLUE}Тып наладак: {ORANGE}{STRING}
STR_CONFIG_SETTING_TYPE_CLIENT                                  :Наладкі кліента (не ўтрымліваюцца ў файлах захаваньняў; уплываюць на ўсе гульні)
STR_CONFIG_SETTING_TYPE_GAME_MENU                               :Наладкі гульні (утрымліваюцца ў файлах захаваньняў; сапраўдныя толькі для новых гульняў)
STR_CONFIG_SETTING_TYPE_GAME_INGAME                             :Наладкі гульні (утрымліваюцца ў файлах захаваньняў; сапраўдныя толькі для бягучай гульні)
STR_CONFIG_SETTING_TYPE_COMPANY_MENU                            :Наладкі кампаніі (утрымліваюцца ў файлах захаваньняў; сапраўдныя толькі для новых гульняў)
STR_CONFIG_SETTING_TYPE_COMPANY_INGAME                          :Наладкі кампаніі (утрымліваюцца ў файлах захаваньняў; сапраўдныя толькі для бягучай гульні)

STR_CONFIG_SETTING_RESTRICT_CATEGORY                            :{BLACK}Катэґорыя:
STR_CONFIG_SETTING_RESTRICT_TYPE                                :{BLACK}Тып:
STR_CONFIG_SETTING_RESTRICT_DROPDOWN_HELPTEXT                   :{BLACK}Адлюстроўваць у спісе толькі наладкі, якія адпавядаюць абранай катэгорыі
STR_CONFIG_SETTING_RESTRICT_BASIC                               :Асноўныя наладкі (толькі самыя важныя)
STR_CONFIG_SETTING_RESTRICT_ADVANCED                            :Пашыраныя наладкі (практычна ўсе)
STR_CONFIG_SETTING_RESTRICT_ALL                                 :Спэцыяльныя наладкі (усе, уключаючы самыя незразумелыя)
STR_CONFIG_SETTING_RESTRICT_CHANGED_AGAINST_DEFAULT             :Наладкі са значэньнямі, якія адрозьніваюцца ад значэньняў па змоўчаньні
STR_CONFIG_SETTING_RESTRICT_CHANGED_AGAINST_NEW                 :Наладкі са значэньнямі, якія адрозьніваюцца ад наладак новай гульні

STR_CONFIG_SETTING_TYPE_DROPDOWN_HELPTEXT                       :{BLACK}Абмяжоўвае сьпіс ніжэй вызначанымі тыпамі наладак
STR_CONFIG_SETTING_TYPE_DROPDOWN_ALL                            :Усе наладкі
STR_CONFIG_SETTING_TYPE_DROPDOWN_CLIENT                         :Наладкі кліента (не запісваюцца ў захаваньні; уплываюць на ўсе гульні)
STR_CONFIG_SETTING_TYPE_DROPDOWN_GAME_MENU                      :Наладкі гульні (запісваюцца ў захаваньні; уплываюць толькі на новыя гульні)
STR_CONFIG_SETTING_TYPE_DROPDOWN_GAME_INGAME                    :Наладкі гульні (запісваюцца ў захаваньне; уплываюць толькі на бягучую гульню)
STR_CONFIG_SETTING_TYPE_DROPDOWN_COMPANY_MENU                   :Наладкі кампаніі (запісваюцца ў захаваньні; уплываюць толькі на новыя гульні)
STR_CONFIG_SETTING_TYPE_DROPDOWN_COMPANY_INGAME                 :Наладкі кампаніі (запісваюцца ў захаваньне; уплываюць толькі на бягучую кампанію)

STR_CONFIG_SETTINGS_NONE                                        :{WHITE}- Няма -
###length 3
STR_CONFIG_SETTING_CATEGORY_HIDES                               :{BLACK}Паказаць усе вынікі пошуку па наладках{}{SILVER}Катэґорыя {BLACK}да {WHITE}{STRING}
STR_CONFIG_SETTING_TYPE_HIDES                                   :{BLACK}Паказаць усе вынікі пошуку па наладках{}{SILVER}Тып {BLACK}да {WHITE}Усе тыпы наладак
STR_CONFIG_SETTING_CATEGORY_AND_TYPE_HIDES                      :{BLACK}Паказаць усе вынікі пошуку па наладках{}{SILVER}Катэґорыя {BLACK}да {WHITE}{STRING} {BLACK}і {SILVER}Тып {BLACK}да {WHITE}Усе тыпы наладак

###length 3
STR_CONFIG_SETTING_OFF                                          :не
STR_CONFIG_SETTING_ON                                           :так
STR_CONFIG_SETTING_DISABLED                                     :адключана

###length 3
STR_CONFIG_SETTING_COMPANIES_OFF                                :не
STR_CONFIG_SETTING_COMPANIES_OWN                                :для сваёй кампаніі
STR_CONFIG_SETTING_COMPANIES_ALL                                :для ўсіх кампаніяў

###length 3
STR_CONFIG_SETTING_NONE                                         :няма
STR_CONFIG_SETTING_ORIGINAL                                     :арыґiнальная
STR_CONFIG_SETTING_REALISTIC                                    :рэалістычная

###length 3
STR_CONFIG_SETTING_HORIZONTAL_POS_LEFT                          :леваруч
STR_CONFIG_SETTING_HORIZONTAL_POS_CENTER                        :ў цэнтры
STR_CONFIG_SETTING_HORIZONTAL_POS_RIGHT                         :праваруч

STR_CONFIG_SETTING_MAXIMUM_INITIAL_LOAN                         :Максымальная сума пазыкі: {STRING}
STR_CONFIG_SETTING_MAXIMUM_INITIAL_LOAN_HELPTEXT                :Максымальная сума пазыкі для кампаніі (без уліку інфляцыі)

STR_CONFIG_SETTING_INTEREST_RATE                                :Адсоткавая стаўка: {STRING}
STR_CONFIG_SETTING_INTEREST_RATE_HELPTEXT                       :Адсоткавая стаўка па пазыках; таксама кантралюе інфляцыю, калі тая ўключана

STR_CONFIG_SETTING_RUNNING_COSTS                                :Эксплуатацыйныя выдаткі: {STRING}
STR_CONFIG_SETTING_RUNNING_COSTS_HELPTEXT                       :Усталюйце ўзровень абслугоўваньня й эксплуатацыйныя выдаткі на транспарт й інфраструктуру

STR_CONFIG_SETTING_CONSTRUCTION_SPEED                           :Хуткасьць будаўніцтва: {STRING}
STR_CONFIG_SETTING_CONSTRUCTION_SPEED_HELPTEXT                  :Абмяжуйце колькасьць будаўнічых мэрапрыемстваў для ШІ

STR_CONFIG_SETTING_VEHICLE_BREAKDOWNS                           :Паломкі транспарта: {STRING}
STR_CONFIG_SETTING_VEHICLE_BREAKDOWNS_HELPTEXT                  :Задайце частасьць паломак недастаткова якасна абслужанага транспарта

STR_CONFIG_SETTING_SUBSIDY_MULTIPLIER                           :Множнік субсыдыяў: {STRING}
STR_CONFIG_SETTING_SUBSIDY_MULTIPLIER_HELPTEXT                  :Усталюйце множнік аплаты за перавозкі, якія субсыдуюцца

STR_CONFIG_SETTING_SUBSIDY_DURATION                             :Працягласць субсідый: {STRING}

###setting-zero-is-special

STR_CONFIG_SETTING_CONSTRUCTION_COSTS                           :Выдаткі на будаўніцтва: {STRING}
STR_CONFIG_SETTING_CONSTRUCTION_COSTS_HELPTEXT                  :Усталюйце ўзровень выдаткаў на будаўніцтва й набыцьцё

STR_CONFIG_SETTING_RECESSIONS                                   :Спады: {STRING}
STR_CONFIG_SETTING_RECESSIONS_HELPTEXT                          :Калі ўключана, спад можа наставаць раз у некалькі гадоў. Падчас спаду ўвесь аб'ём вытворчасьці значна ніжэй (ён вяртаецца да ранейшага ўзроўня, калі спад сканчаецца)

STR_CONFIG_SETTING_TRAIN_REVERSING                              :Забараніць разварот цягнікоў на станцыях: {STRING}
STR_CONFIG_SETTING_TRAIN_REVERSING_HELPTEXT                     :Калі ўключана, цягнікі ня будуць разварочвацца на прахадных станцыях, нават калі гэта дазволіць скараціць шлях да наступнага пункта прызначэньня.

STR_CONFIG_SETTING_DISASTERS                                    :Бедствы: {STRING}
STR_CONFIG_SETTING_DISASTERS_HELPTEXT                           :Пераключыце бедствы, якія могуць час ад часу блякаваць ці зьнішчаць транспартныя сродкі ды інфраструктуру

STR_CONFIG_SETTING_CITY_APPROVAL                                :Стаўленьне гарадзкой рады да рэструктурызацыі навакольляў: {STRING}
STR_CONFIG_SETTING_CITY_APPROVAL_HELPTEXT                       :Выберыце ўзровень шуму й забруджваньня навакольнага асяроддзя кампаніямі, які ўплывае на іх рэйтынґ у гарадах і магчымасьць далейшага будаўніцтва каля гарадоў

STR_CONFIG_SETTING_MAP_HEIGHT_LIMIT_HELPTEXT                    :Усталяваць максімальнае значэнне вышыні гор на карце. «(Аўтавылучэнне)» падбярэ прымальнае значэнне пасля стварэння ландшафту.
STR_CONFIG_SETTING_MAP_HEIGHT_LIMIT_VALUE                       :{NUM}
###setting-zero-is-special
STR_CONFIG_SETTING_TOO_HIGH_MOUNTAIN                            :{WHITE}Немагчыма зьмяніць максімальную вышыню. На мапе ёсць горы вышэй гэтага значэньня.

STR_CONFIG_SETTING_AUTOSLOPE                                    :Дазволіць зьмену ляндшафту пад будынкамі, дарогамі й г. д. (аўтаспускі): {STRING}
STR_CONFIG_SETTING_AUTOSLOPE_HELPTEXT                           :Дазволіць зьмену ляндшафту пад будынкамі й рэйкамi, не выдаляючы іx

STR_CONFIG_SETTING_CATCHMENT                                    :Зона пакрыцьця залежыць ад тыпу станцыі: {STRING}
STR_CONFIG_SETTING_CATCHMENT_HELPTEXT                           :Мець розныя памеры тэрыторыі, на якіх розныя тыпы станцыяў ды аэрапортаў зьбіраюць пасажыраў і грузы.

STR_CONFIG_SETTING_SERVE_NEUTRAL_INDUSTRIES_HELPTEXT            :Пры ўключэнні - прадпрыемствы, якія маюць уласныя станцыі пагрузкі (напрыклад, нафтавыя платформы), змогуць абслугоўвацца таксама і станцыямі гульцоў, пабудаванымі паблізу.{}Пры адключэнні - прадпрыемствы будуць рабіць пагрузку толькі праз свае ўнутраныя станцыі, і гэтыя станцыі будуць абслугоўваць толькі сваё прадпрыемства.

STR_CONFIG_SETTING_EXTRADYNAMITE                                :Дазволіць знос амаль усіх гарадзкіх аб'ектаў: {STRING}
STR_CONFIG_SETTING_EXTRADYNAMITE_HELPTEXT                       :Спрасьціць знос гарадзкіх будынкаў ды інфраструктуры

STR_CONFIG_SETTING_TRAIN_LENGTH                                 :Максымальная даўжыня цягнiкоў: {STRING}
STR_CONFIG_SETTING_TRAIN_LENGTH_HELPTEXT                        :Усталяваць максымальную даўжыню цягнiкоў
STR_CONFIG_SETTING_TILE_LENGTH                                  :{COMMA} клет{P ка кi ак}

STR_CONFIG_SETTING_SMOKE_AMOUNT                                 :Колькасьць дыму/іскраў у лакаматываў: {STRING}
STR_CONFIG_SETTING_SMOKE_AMOUNT_HELPTEXT                        :Усталяваць, колькі дыму ці іскраў выпускаюць транспартныя сродкi

STR_CONFIG_SETTING_TRAIN_ACCELERATION_MODEL                     :Мадэль паскарэньня цягнікоў: {STRING}
STR_CONFIG_SETTING_TRAIN_ACCELERATION_MODEL_HELPTEXT            :Выбраць фізычную мадэль прысьпешаньня цягнікоў. Арыґінальная мадэль штрафуе ўхілы для ўсяго транспарту. Рэалістычная мадэль штрафуе ўхілы ды павароты ў залежнасьці ад розных асаблівасьцяў чыгуначнага саставу: напрыклад, даўжыні ды цягавага намаганьня

STR_CONFIG_SETTING_ROAD_VEHICLE_ACCELERATION_MODEL              :Мадэль паскарэньня аўтатранспарту: {STRING}
STR_CONFIG_SETTING_ROAD_VEHICLE_ACCELERATION_MODEL_HELPTEXT     :Выбраць фізычную мадэль пасьпяшэньня аўтатранспарту. Арыґінальная мадэль штрафуе ўхілы для ўсяго транспарту. Рэалістычная мадэль штрафуе ўхілы ў залежнасьці ад розных асаблівасьцяў машыны, напрыклад, велічыні цягавага намаганьня

STR_CONFIG_SETTING_TRAIN_SLOPE_STEEPNESS                        :Крутасьць сьхiлаў для цягнiкоў: {STRING}
STR_CONFIG_SETTING_TRAIN_SLOPE_STEEPNESS_HELPTEXT               :Крутасьць ухілаў для цягнікоў. Вышэйшыя значэньні ўскладняюць пад'ем на узгорак
STR_CONFIG_SETTING_PERCENTAGE                                   :{COMMA}%

STR_CONFIG_SETTING_ROAD_VEHICLE_SLOPE_STEEPNESS                 :Крутасьць сьхiлаў для аўтатранспарту: {STRING}
STR_CONFIG_SETTING_ROAD_VEHICLE_SLOPE_STEEPNESS_HELPTEXT        :Крутасьць ухілаў для аўтатранспарту. Вышэйшыя значэньні ўскладняюць пад'ём на узгорак

STR_CONFIG_SETTING_FORBID_90_DEG                                :Забараніць цягнікам 90-ґрадусныя павароты: {STRING}
STR_CONFIG_SETTING_FORBID_90_DEG_HELPTEXT                       :90-ґрадусныя павароты здараюцца, калі за гарызантальнымі рэйкамі адразу вынікаюць вэртыкальныя на суседняй клетцы. Цягнік вымушаны паварочваць на 90 ґрадусаў пры перасячэньні клетак замест звычайных 45 ґрадусаў пры іншай камбінацыі каляінаў.

STR_CONFIG_SETTING_DISTANT_JOIN_STATIONS                        :Дазволіць аб'яднаньне станцыяў, не прымыкаючых адна да адной: {STRING}
STR_CONFIG_SETTING_DISTANT_JOIN_STATIONS_HELPTEXT               :Дазволіць дадаць частку станцыі, якая непасрэдна не прылягае да існуючых частак. Патрабуе Ctrl+пстрычку пры разьмяшчэньні новых частак.

STR_CONFIG_SETTING_INFLATION                                    :Уключыць інфляцыю: {STRING}
STR_CONFIG_SETTING_INFLATION_HELPTEXT                           :Уключыць інфляцыю ў эканоміцы, калі кошты растуць нязначна хутчэй за выплаты

STR_CONFIG_SETTING_MAX_BRIDGE_LENGTH                            :Максымальная даўжыня мастоў: {STRING}
STR_CONFIG_SETTING_MAX_BRIDGE_LENGTH_HELPTEXT                   :Максымальная даўжыня мастоў, якія вы можаце пабудаваць

STR_CONFIG_SETTING_MAX_BRIDGE_HEIGHT                            :Максімальная вышыня мастоў: {STRING}
STR_CONFIG_SETTING_MAX_BRIDGE_HEIGHT_HELPTEXT                   :Максімальная дапушчальная вышыня мастоў

STR_CONFIG_SETTING_MAX_TUNNEL_LENGTH                            :Максымальная даўжыня тунэляў: {STRING}
STR_CONFIG_SETTING_MAX_TUNNEL_LENGTH_HELPTEXT                   :Максымальная даўжыня тунэляў, якія вы можаце пабудаваць

STR_CONFIG_SETTING_RAW_INDUSTRY_CONSTRUCTION_METHOD             :Мэтад стварэньня сыравінных прадпрыемстваў: {STRING}
STR_CONFIG_SETTING_RAW_INDUSTRY_CONSTRUCTION_METHOD_HELPTEXT    :Мэтад заснаваньня асноўных прадпрыемстваў. "Не ствараць" азначае, что будзе немагчыма заснаваць аніякае. "Ґеалягiчная разьведка" робіць заснаваньне магчымым, але здараецца гэта ў адвольным месцы мапы, а таксама можа ня здарыцца ўвогуле. "Як i iншыя" азначае, што сыравінныя прадпрыемствы, як і перапрацоўчыя, могуць быць створаны самімі гульцамі ў любым месцы па іх жаданьні.
###length 3
STR_CONFIG_SETTING_RAW_INDUSTRY_CONSTRUCTION_METHOD_NONE        :не ствараць
STR_CONFIG_SETTING_RAW_INDUSTRY_CONSTRUCTION_METHOD_NORMAL      :як i iншыя
STR_CONFIG_SETTING_RAW_INDUSTRY_CONSTRUCTION_METHOD_PROSPECTING :ґеалягiчная разьведка

STR_CONFIG_SETTING_INDUSTRY_PLATFORM                            :Роўная зямля вакол прадпрыемстваў: {STRING}
STR_CONFIG_SETTING_INDUSTRY_PLATFORM_HELPTEXT                   :Памер роўнай паверхні вакол прадпрыемства. Гэта забясьпечвае прастору для далейшага будаўніцтва чыгункі вакол прадпрыемства ды інш.

STR_CONFIG_SETTING_MULTIPINDTOWN                                :Дазволіць некалькі прадпрыемстваў аднаго тыпу на горад: {STRING}
STR_CONFIG_SETTING_MULTIPINDTOWN_HELPTEXT                       :Звычайна горад не жадае больш за адно прадпрыемства кожнага тыпу. Гэта наладка дазваляе некалькі аднолькавых прадпрыемстваў на адзін населены пункт.

STR_CONFIG_SETTING_SIGNALSIDE                                   :Паказаць сыґналы: {STRING}
STR_CONFIG_SETTING_SIGNALSIDE_HELPTEXT                          :Выбраць, на якім баку ад чыгуначнай каляіны разьмясьціць сыґналы.
###length 3
STR_CONFIG_SETTING_SIGNALSIDE_LEFT                              :Зьлева
STR_CONFIG_SETTING_SIGNALSIDE_DRIVING_SIDE                      :На баку руху аўтатранспарту
STR_CONFIG_SETTING_SIGNALSIDE_RIGHT                             :Справа

STR_CONFIG_SETTING_SHOWFINANCES                                 :Паказваць фінансавую статыстыку напрыканцы года: {STRING}
STR_CONFIG_SETTING_SHOWFINANCES_HELPTEXT                        :Калі ўключана, вакно фінансаў адкрываецца напрыканцы кожнага года, каб палегчыць праверку фінансавага становішча кампаніі.

STR_CONFIG_SETTING_NONSTOP_BY_DEFAULT                           :Ствараць заданні з пазнакай «без прыпынкаў»: {STRING}
STR_CONFIG_SETTING_NONSTOP_BY_DEFAULT_HELPTEXT                  :Звычайна транспартны сродак спыняецца на кожнай станцыі, праз якую праходзіць. Калі ўключыць гэту наладку, ён будзе мінаць усе станцыі без прыпынкаў, пакуль не дасягне канцавога пункта прызначэньня. Зазначце, што гэтая наладка датычыць толькі від новых заданьняў па змоўчаньні. Але ўсе заданьні могуць быць усталяваны дэталёва для абодвух тыпаў паводзінаў.

STR_CONFIG_SETTING_STOP_LOCATION                                :Па змоўчаньні цягнікі спыняюцца {STRING} станцыі
STR_CONFIG_SETTING_STOP_LOCATION_HELPTEXT                       :Усталяваць, дзе цягнік будзе спыняцца па змоўчаньні. "Пачатак станцыі" азначае, што цягнік спыніцца паблізу да кропкі прыбыцьця. "Сярэдзіна" — пасярэдзіне плятформаў. "Канец станцы" — цягнік даедзе да самай далёкай клеткі. Зазначце, што гэта наладка вызначае толькі від новых заданьняў па змоўчаньні. Індывідуальна ўсе заданьні могуць быць адрэдагаваны для ўсіх варыянтаў паводзінаў.
###length 3
STR_CONFIG_SETTING_STOP_LOCATION_NEAR_END                       :на пачатку
STR_CONFIG_SETTING_STOP_LOCATION_MIDDLE                         :ў сярэдзіне
STR_CONFIG_SETTING_STOP_LOCATION_FAR_END                        :ў канцы

STR_CONFIG_SETTING_AUTOSCROLL                                   :Перамяшчаць агляд, калі курсор знаходзіцца на краі экрана: {STRING}
STR_CONFIG_SETTING_AUTOSCROLL_HELPTEXT                          :Уключае зрушваньне агляду пры набліжэньні паказальніка мышы да краю экрана
###length 4
STR_CONFIG_SETTING_AUTOSCROLL_DISABLED                          :няма
STR_CONFIG_SETTING_AUTOSCROLL_MAIN_VIEWPORT_FULLSCREEN          :у асноўным вакне пры поўнаэкранным рэжыме
STR_CONFIG_SETTING_AUTOSCROLL_MAIN_VIEWPORT                     :у асноўным вакне
STR_CONFIG_SETTING_AUTOSCROLL_EVERY_VIEWPORT                    :ва ўсіх вокнах

STR_CONFIG_SETTING_BRIBE                                        :Дазволіць падкупляць мясцовыя ўлады: {STRING}
STR_CONFIG_SETTING_BRIBE_HELPTEXT                               :Дазволіць кампаніям спрабаваць даць хабар мясцовай адміністрацыі. Калі хабар будзе выкрыты інспэктарам, кампанія ўвогуле ня зможа дзейнічаць у гэтым населеным пункце на працягу 6-ці месяцаў.

STR_CONFIG_SETTING_ALLOW_EXCLUSIVE                              :Дазволіць купляць эксклюзыўныя трансп. правы: {STRING}
STR_CONFIG_SETTING_ALLOW_EXCLUSIVE_HELPTEXT                     :Калі кампанія набывае эксклюзыўныя транспартныя правы ў населеным пункце, станцыі апанэнтаў (пасажырскія ды грузавыя) не атрымаюць ніводнага грузу за цэлы год.

STR_CONFIG_SETTING_ALLOW_FUND_BUILDINGS                         :Дазволіць фінансаваньне будаўніцтва будынкаў: {STRING}
STR_CONFIG_SETTING_ALLOW_FUND_BUILDINGS_HELPTEXT                :Дазволіць кампаніям даваць грошы гарадзкім уладам для заснаваньня новых будынкаў

STR_CONFIG_SETTING_ALLOW_FUND_ROAD                              :Дазволіць фінансаваньне рэканструкцыі дарогаў: {STRING}
STR_CONFIG_SETTING_ALLOW_FUND_ROAD_HELPTEXT                     :Дазваляць кампаніям даваць грошы гарадзкім уладам для "рэканструкцыі" вуліц, каб сабатаваць канкурэнту аўтатранспартныя зносіны ў горадзе.

STR_CONFIG_SETTING_ALLOW_GIVE_MONEY                             :Дазволіць перадачу грошай іншым кампаніям: {STRING}
STR_CONFIG_SETTING_ALLOW_GIVE_MONEY_HELPTEXT                    :Дазволіць перавод грошай паміж кампаніямі пры сеткавай гульні

STR_CONFIG_SETTING_FREIGHT_TRAINS                               :Множнік вагі для сымуляцыі цяжкіх таварных цягнікоў: {STRING}
STR_CONFIG_SETTING_FREIGHT_TRAINS_HELPTEXT                      :Усталяваць, як уплывае на цягнікі груз, які яны перавозяць. Вышэйшыя значэньні патрабуюць ад цягнікоў большай магутнасьці ды цягавага намаганьня, асабліва на ўзгорках.

STR_CONFIG_SETTING_PLANE_SPEED                                  :Множнiк хуткасьцi самалётаў: {STRING}
STR_CONFIG_SETTING_PLANE_SPEED_HELPTEXT                         :Усталяваць адносную хуткасьць самалётаў у параўнаньні зь іншымі транспартнымі сродкамі, каб зьменшыць даходы ад авіяперавозак.
STR_CONFIG_SETTING_PLANE_SPEED_VALUE                            :1 / {COMMA}

STR_CONFIG_SETTING_PLANE_CRASHES                                :Верагоднасьць авіякатастрофаў: {STRING}
STR_CONFIG_SETTING_PLANE_CRASHES_HELPTEXT                       :Наладка верагоднасьці падзеньня самалёта.{}* У буйных самалётаў заўсёды ёсць рызыка крушэньня пры пасадцы ў маленькіх аэрапортах.
###length 3
STR_CONFIG_SETTING_PLANE_CRASHES_NONE                           :адсутнічае*
STR_CONFIG_SETTING_PLANE_CRASHES_REDUCED                        :зьніжаная
STR_CONFIG_SETTING_PLANE_CRASHES_NORMAL                         :звычайная

STR_CONFIG_SETTING_STOP_ON_TOWN_ROAD                            :Дазволіць будаўніцтва прыпынкаў Ro-Ro на дарогах гарадзкой уласнасьці: {STRING}
STR_CONFIG_SETTING_STOP_ON_TOWN_ROAD_HELPTEXT                   :Дазволіць пабудову на дарогах, якія належаць гораду, прыпынкаў, празь якія можна проста праехаць (не заязжаючы "унутар").
STR_CONFIG_SETTING_STOP_ON_COMPETITOR_ROAD                      :Дазволіць будаўніцтва прыпынкаў Ro-Ro на дарогах канкурэнтаў: {STRING}
STR_CONFIG_SETTING_STOP_ON_COMPETITOR_ROAD_HELPTEXT             :Дазволіць пабудову на дарогах, якія належаць іншым кампаніям, прыпынкаў, празь якія можна проста праехаць (не заязжаючы "унутар").
STR_CONFIG_SETTING_DYNAMIC_ENGINES_EXISTING_VEHICLES            :{WHITE}Зьмена гэтага парамэтру немагчыма, калі ў гульні ёсьць транспартныя сродкі.

STR_CONFIG_SETTING_INFRASTRUCTURE_MAINTENANCE                   :Утрыманьне iнфраструктуры: {STRING}
STR_CONFIG_SETTING_INFRASTRUCTURE_MAINTENANCE_HELPTEXT          :Калі ўключана, інфраструктура патрабуе выдаткаў на ўтрыманьне. Кошт расьце прапарцыянальна памерам сеткі, таму гэта больш датычыць вялікіх кампаніяў, ніж малых.

STR_CONFIG_SETTING_COMPANY_STARTING_COLOUR                      :Фірмовы колер кампаніі: {STRING}

STR_CONFIG_SETTING_NEVER_EXPIRE_AIRPORTS                        :Малыя аэрапорты ніколі не састарэюць: {STRING}
STR_CONFIG_SETTING_NEVER_EXPIRE_AIRPORTS_HELPTEXT               :Уключэньне гэтай наладкі робіць усе віды аэрапортаў даступнымі назаўжды.

STR_CONFIG_SETTING_WARN_LOST_VEHICLE                            :Папярэджваць, калі ТС заблудзiўся: {STRING}
STR_CONFIG_SETTING_WARN_LOST_VEHICLE_HELPTEXT                   :Выклікае паведамленьні, калі транспарт ня можа знайсьці шлях да кропкі прызначэньня.

STR_CONFIG_SETTING_ORDER_REVIEW                                 :Праверка заданьняў транспарту: {STRING}
STR_CONFIG_SETTING_ORDER_REVIEW_HELPTEXT                        :Калі ўключана, заданьні транспартных сродкаў перыядычна правяраюцца, і заўважаныя праблемы выклікаюць паведамленьні.
###length 3
STR_CONFIG_SETTING_ORDER_REVIEW_OFF                             :не правяраць
STR_CONFIG_SETTING_ORDER_REVIEW_EXDEPOT                         :правяраць, акрамя тых, што стаяць
STR_CONFIG_SETTING_ORDER_REVIEW_ON                              :правяраць усе

STR_CONFIG_SETTING_WARN_INCOME_LESS                             :Папярэджваць, калі даход транспарту адмоўны: {STRING}
STR_CONFIG_SETTING_WARN_INCOME_LESS_HELPTEXT                    :Калі ўключана, вы атрымаеце паведамленьне аб транспартным сродку, які аніразу не атрымаў прыбытак на працягу каляндарнага году.

STR_CONFIG_SETTING_NEVER_EXPIRE_VEHICLES                        :Транспарт ніколі не выходзіць з ужытку: {STRING}
STR_CONFIG_SETTING_NEVER_EXPIRE_VEHICLES_HELPTEXT               :Калі ўключана, усе мадэлі транспартных сродкаў пасьля з'яўленьня застануцца даступнымі назаўжды.

STR_CONFIG_SETTING_AUTORENEW_VEHICLE                            :Аўтазамена старых транспартных сродкаў: {STRING}
STR_CONFIG_SETTING_AUTORENEW_VEHICLE_HELPTEXT                   :Калі ўключана, транспарт напрыканцы свайго пэўнага тэрміна службы будзе аўтаматычна заменены, калі ўмовы замены будуць выкананыя.

STR_CONFIG_SETTING_AUTORENEW_MONTHS                             :Аўтазамена транспарта {STRING} заканчэння тэрміна эксплуатацыі
STR_CONFIG_SETTING_AUTORENEW_MONTHS_HELPTEXT                    :Адносны ўзрост, калі транспартны сродак будзе разглядацца як той, што патрабуе аўтаўзамены.
###length 2
STR_CONFIG_SETTING_AUTORENEW_MONTHS_VALUE_BEFORE                :{COMMA} месяц{P "" ы аў} перад
STR_CONFIG_SETTING_AUTORENEW_MONTHS_VALUE_AFTER                 :{COMMA} месяц{P "" ы аў} пасьля

STR_CONFIG_SETTING_AUTORENEW_MONEY                              :Сума, неабходная для аўтазамены: {STRING}
STR_CONFIG_SETTING_AUTORENEW_MONEY_HELPTEXT                     :Мінімальна сума грошай, якая мусіць заставацца на банкавым рахунку, перад тым как распачаць аўтазамену транспарту.

STR_CONFIG_SETTING_ERRMSG_DURATION                              :Працягласьць паведамленняў аб памылцы: {STRING}
STR_CONFIG_SETTING_ERRMSG_DURATION_HELPTEXT                     :Працялегласьць паказваньня паведамленьняў аб памылках у чырвоным вакне. Зазначце, што некаторыя (крытычныя) паведамленьні ня будуць аўтаматычна зьнікаць пасьля гэтага часу, але мусяць быць закрытымі уручную.
STR_CONFIG_SETTING_ERRMSG_DURATION_VALUE                        :{COMMA} сэкунд{P а ы аў}

STR_CONFIG_SETTING_HOVER_DELAY                                  :Паказваць падказкi: {STRING}
STR_CONFIG_SETTING_HOVER_DELAY_HELPTEXT                         :Затрымка паміж навядзеньнем паказальніка мышы на элемент інтэрфейсу і з'яўленьнем падказкі. Калі гэта значэнне роўна 0, падказкі з'яўляюцца па пстрычцы правай кнопкі мышы.
STR_CONFIG_SETTING_HOVER_DELAY_VALUE                            :пры навядзеньні паказальніка на {COMMA} мілісэкунд{P у ы аў}
###setting-zero-is-special
STR_CONFIG_SETTING_HOVER_DELAY_DISABLED                         :па правым кліку

STR_CONFIG_SETTING_POPULATION_IN_LABEL                          :Паказваць колькасьць жыхароў горада ў назьве: {STRING}
STR_CONFIG_SETTING_POPULATION_IN_LABEL_HELPTEXT                 :Паказваць у надпісах на мапе колькасьць жыхароў населеных пунктаў адразу пасьля іх назвы.

STR_CONFIG_SETTING_GRAPH_LINE_THICKNESS                         :Таўшчыня лiнiяў у ґрафiках: {STRING}
STR_CONFIG_SETTING_GRAPH_LINE_THICKNESS_HELPTEXT                :Таўшчыня лініяў ґрафікаў. Тонкая лінія дакладней, тоўстую лягчэй убачыць і адрозьніць колер.

STR_CONFIG_SETTING_SHOW_NEWGRF_NAME_HELPTEXT                    :Паказваць назву модуля NewGRF, што змяшчае абраную мадэль транспартнага сродку, у акне куплі транспарта.

STR_CONFIG_SETTING_LANDSCAPE                                    :Тып карты: {STRING}
STR_CONFIG_SETTING_LANDSCAPE_HELPTEXT                           :Выбар тыпу мапы вызначае аснову гульнёвага працэсу, напрыклад, даступныя тыпы транспарта і грузаў, розныя ўмовы росту гарадоў. Усё гэта таксама можа быць зменена з дапамогай модуляў NewGRF і гульнёвых скрыптоў.

STR_CONFIG_SETTING_LAND_GENERATOR                               :Ґенэратар зямлі: {STRING}
STR_CONFIG_SETTING_LAND_GENERATOR_HELPTEXT                      :Арыгінальны генератар разлічаны на базавы графічны набор і стварае ландшафт з тыпавых элементаў.{}TerraGenesis выкарыстоўвае для стварэння ландшафту шум Перлiна і больш тонка наладжваецца.
###length 2
STR_CONFIG_SETTING_LAND_GENERATOR_ORIGINAL                      :Арыґінальны
STR_CONFIG_SETTING_LAND_GENERATOR_TERRA_GENESIS                 :TerraGenesis

STR_CONFIG_SETTING_TERRAIN_TYPE                                 :Тып ландшафту: {STRING}
STR_CONFIG_SETTING_TERRAIN_TYPE_HELPTEXT                        :(Толькі для TerraGenesis){}Узгоркаватасць ландшафту

STR_CONFIG_SETTING_INDUSTRY_DENSITY                             :Колькасць прадпрыемстваў: {STRING}
STR_CONFIG_SETTING_INDUSTRY_DENSITY_HELPTEXT                    :Выберыце, колькі прадпрыемстваў ствараць напачатку і на якім узроўні падтрымліваць іх колькасць падчас гульні.

STR_CONFIG_SETTING_OIL_REF_EDGE_DISTANCE                        :Макс. адлегласьць ад краю мапы да прадпрыемстваў нафтавае індустрыі: {STRING}
STR_CONFIG_SETTING_OIL_REF_EDGE_DISTANCE_HELPTEXT               :Гэта наладка абмяжоўвае адлегласьць ад краю мапы да нафтавых платформаў і нафтаперапрацоўчых заводаў. Такім чынам, на краях мапы, якія сканчаюцца вадою, яны будуць будавацца ля берага. На мапах памерам больш 256 гэта значэньне будзе адпаведна павялічана.

STR_CONFIG_SETTING_SNOWLINE_HEIGHT                              :Вышыня сьнегавой лініі: {STRING}
STR_CONFIG_SETTING_SNOWLINE_HEIGHT_HELPTEXT                     :Азначце, на якой вышыні ў субарктычным клімаце ўсталёўваецца снегавы полаг. Наяўнасьць снега ўплывае на расстаноўку прадпрыемстваў і на ўмовы росту гарадоў.


STR_CONFIG_SETTING_DESERT_COVERAGE_HELPTEXT                     :Гэта значэнне вызначае прыкладны адносны плошчу сушы, пакрытай пяском у трапічным клімаце. Пустэльні ўплываюць на размяшчэнне прадпрыемстваў.{}Выкарыстоўваецца толькі пры стварэнні карты.

STR_CONFIG_SETTING_ROUGHNESS_OF_TERRAIN                         :Нароўнасьць ляндшафту: {STRING}
STR_CONFIG_SETTING_ROUGHNESS_OF_TERRAIN_HELPTEXT                :(Толькі для TerraGenesis){}Выберыце колькасьць гор і ўзгоркаў на карце. На гладкім ландшафце ўзгоркаў трохі і яны больш пакатыя. На грубым - шмат гор, і ландшафт можа здацца занадта аднастайным.
###length 4
STR_CONFIG_SETTING_ROUGHNESS_OF_TERRAIN_VERY_SMOOTH             :Вельмі гладкі
STR_CONFIG_SETTING_ROUGHNESS_OF_TERRAIN_SMOOTH                  :Гладкі
STR_CONFIG_SETTING_ROUGHNESS_OF_TERRAIN_ROUGH                   :Грубы
STR_CONFIG_SETTING_ROUGHNESS_OF_TERRAIN_VERY_ROUGH              :Вельмі грубы

STR_CONFIG_SETTING_VARIETY                                      :Разнастайнасць ландшафту: {STRING}
STR_CONFIG_SETTING_VARIETY_HELPTEXT                             :(Толькі для TerraGenesis){}Вызначае наяўнасць на карце як горных, так і раўнінных абласцей. Паколькі дадзеная наладка ўплывае толькі на згладжванне карты, астатнія наладкі павінны быць выстаўлены ў горны ландшафт.

STR_CONFIG_SETTING_RIVER_AMOUNT                                 :Колькасць рэк: {STRING}
STR_CONFIG_SETTING_RIVER_AMOUNT_HELPTEXT                        :Выберыце колькасць рэк на мапе

STR_CONFIG_SETTING_TREE_PLACER                                  :Альґарытм расстаноўкі дрэваў: {STRING}
STR_CONFIG_SETTING_TREE_PLACER_HELPTEXT                         :Выберыце спосаб размеркаваньня дрэў на карце: «арыгінальны» алгарытм высаджвае іх раўнамерна па ўсёй карце; «палепшаны» - групамі.
###length 3
STR_CONFIG_SETTING_TREE_PLACER_NONE                             :Няма
STR_CONFIG_SETTING_TREE_PLACER_ORIGINAL                         :Арыґінальны
STR_CONFIG_SETTING_TREE_PLACER_IMPROVED                         :Палепшаны

STR_CONFIG_SETTING_ROAD_SIDE                                    :Рух аўтатранспарту: {STRING}
STR_CONFIG_SETTING_ROAD_SIDE_HELPTEXT                           :Выберыце бок дарогі, па якому рухаецца аўтатранспарт

###length 2
STR_CONFIG_SETTING_ROAD_SIDE_LEFT                               :Езьдзіць леваруч
STR_CONFIG_SETTING_ROAD_SIDE_RIGHT                              :Езьдзіць праваруч

STR_CONFIG_SETTING_HEIGHTMAP_ROTATION                           :Кручэньне мапы вышыняў: {STRING}
###length 2
STR_CONFIG_SETTING_HEIGHTMAP_ROTATION_COUNTER_CLOCKWISE         :супраць руху гадзіньнікавай стрэлкі
STR_CONFIG_SETTING_HEIGHTMAP_ROTATION_CLOCKWISE                 :па гадзіньнікавай стрэлцы

STR_CONFIG_SETTING_SE_FLAT_WORLD_HEIGHT                         :Ўзровень вышыні для мапаў з пляскатым рэльефам: {STRING}
###length 2
STR_CONFIG_SETTING_EDGES_NOT_EMPTY                              :{WHITE}Адна ці некалькі клетак ў паўночным куце мапы не пустыя
STR_CONFIG_SETTING_EDGES_NOT_WATER                              :{WHITE}Адна ці некалькі клетак берага без вады

STR_CONFIG_SETTING_STATION_SPREAD                               :Максымальная працялегласьць станцыяў: {STRING}
STR_CONFIG_SETTING_STATION_SPREAD_HELPTEXT                      :Максымальная плошча, на якую могуць распаўсюджвацца часткі адной станцыі. Зазначце, што вышэйшыя значэньні замаруджваюць гульню.

STR_CONFIG_SETTING_SERVICEATHELIPAD                             :Уключыць абслугоўваньне на шрубалётных пляцоўках: {STRING}
STR_CONFIG_SETTING_SERVICEATHELIPAD_HELPTEXT                    :Абслугоўваць шрубалёты пры кожнай пасадцы, нават калі ў аэрапорце няма анґару.

STR_CONFIG_SETTING_LINK_TERRAFORM_TOOLBAR                       :Зьвязаць ляндшафтную панэль з транспартнай: {STRING}
STR_CONFIG_SETTING_LINK_TERRAFORM_TOOLBAR_HELPTEXT              :Калі адкрываецца панэль інструмэнтаў нейкага транспарту, таксама паказваць панэль інструмэнтаў для зьмены ляндшафту.

STR_CONFIG_SETTING_SMALLMAP_LAND_COLOUR                         :Колер зямлі на мінімапе: {STRING}
STR_CONFIG_SETTING_SMALLMAP_LAND_COLOUR_HELPTEXT                :Колер ляндшафту на малой мапе.
###length 3
STR_CONFIG_SETTING_SMALLMAP_LAND_COLOUR_GREEN                   :зялёны
STR_CONFIG_SETTING_SMALLMAP_LAND_COLOUR_DARK_GREEN              :цёмна-зялёны
STR_CONFIG_SETTING_SMALLMAP_LAND_COLOUR_VIOLET                  :фіялетавы

###length 4

STR_CONFIG_SETTING_SCROLLMODE                                   :Перамяшчэнне агляду: {STRING}
STR_CONFIG_SETTING_SCROLLMODE_HELPTEXT                          :Спосаб перамяшчэння па гульнёваму полю
###length 4
STR_CONFIG_SETTING_SCROLLMODE_DEFAULT                           :Перамяшчаць з дапамогай ПКМ, зафіксаваўшы курсор
STR_CONFIG_SETTING_SCROLLMODE_RMB_LOCKED                        :Перамяшчаць з дапамогай ПКМ, зафіксаваўшы курсор
STR_CONFIG_SETTING_SCROLLMODE_RMB                               :Перамяшчаць з дапамогай ПКМ
STR_CONFIG_SETTING_SCROLLMODE_LMB                               :Перамяшчаць з дапамогай ЛКМ

STR_CONFIG_SETTING_SMOOTH_SCROLLING                             :Павольная пракрутка ў вакне прагляду: {STRING}
STR_CONFIG_SETTING_SMOOTH_SCROLLING_HELPTEXT                    :Кантралюе, што адбудзецца ў галоўным вакне, калі пстрыкнуць у малым вакне прагляду па нейкай кропцы. Калі ўключана, позірк будзе павольна перамяшчацца па мапе ў галоўным вакне. Калі выключана — экран адразу прыгне ў вызначанае месца.

STR_CONFIG_SETTING_MEASURE_TOOLTIP                              :Паказваць замеры пры будаўніцтве: {STRING}
STR_CONFIG_SETTING_MEASURE_TOOLTIP_HELPTEXT                     :Паказваць адлегласьць у клетках і розьніцу ў вышынях, калі нешта будуецца "працяжкай" (з націснутай кнопкай мышы).

STR_CONFIG_SETTING_LIVERIES                                     :Паказваць індывідуальную афарбоўку транспарта: {STRING}
STR_CONFIG_SETTING_LIVERIES_HELPTEXT                            :Ўжываньне спэцыфічных афарбовак (ліўрэй) для канкрэтнага тыпу транспартных сродкаў (у адрозьненьне ад фірмовага колеру ўсёй кампаніі).
###length 3
STR_CONFIG_SETTING_LIVERIES_NONE                                :не
STR_CONFIG_SETTING_LIVERIES_OWN                                 :толькі для сваёй кампаніі
STR_CONFIG_SETTING_LIVERIES_ALL                                 :для ўсіх кампаніяў

STR_CONFIG_SETTING_PREFER_TEAMCHAT                              :Камандны чат па націсьненьні Enter: {STRING}
STR_CONFIG_SETTING_PREFER_TEAMCHAT_HELPTEXT                     :Пераключыць зьвязку ўнутрыкаманднага чату да <ENTER>, публічнага чату да <Ctrl+ENTER>.

STR_CONFIG_SETTING_SCROLLWHEEL_MULTIPLIER                       :Шпаркасьць перамяшчэньня колам мышы: {STRING}
STR_CONFIG_SETTING_SCROLLWHEEL_MULTIPLIER_HELPTEXT              :Кантроль чульлівасьці кола мышы да пракруткі.

STR_CONFIG_SETTING_SCROLLWHEEL_SCROLLING                        :Выкарыстоўваць кола пракруткі: {STRING}
STR_CONFIG_SETTING_SCROLLWHEEL_SCROLLING_HELPTEXT               :Уключыць скролінг для кола мышы.
###length 3
STR_CONFIG_SETTING_SCROLLWHEEL_ZOOM                             :для зьмены маштабу (zoom)
STR_CONFIG_SETTING_SCROLLWHEEL_SCROLL                           :для перамяшчэньня агляду
STR_CONFIG_SETTING_SCROLLWHEEL_OFF                              :не выкарыстоўваць

STR_CONFIG_SETTING_OSK_ACTIVATION                               :Экранная клавіятура: {STRING}
STR_CONFIG_SETTING_OSK_ACTIVATION_HELPTEXT                      :Выберыце спосаб адкрыцьця экраннай клавіятуры для ўводу тэксту ў палі толькі з дапамогай паказвальнай прылады. (Прызначана для невялікіх прылад без фактычнай клавіятуры)
###length 4
STR_CONFIG_SETTING_OSK_ACTIVATION_DISABLED                      :Адключана
STR_CONFIG_SETTING_OSK_ACTIVATION_DOUBLE_CLICK                  :Падвоеная пстрычка
STR_CONFIG_SETTING_OSK_ACTIVATION_SINGLE_CLICK_FOCUS            :Адзіночная пстрычка (калі выдзелена)
STR_CONFIG_SETTING_OSK_ACTIVATION_SINGLE_CLICK                  :Адзіночная пстрычка (неадкладна)

###length 3
STR_CONFIG_SETTING_USE_RELAY_SERVICE_NEVER                      :не

STR_CONFIG_SETTING_RIGHT_MOUSE_BTN_EMU                          :Эмуляцыя правага кліка мышы: {STRING}
STR_CONFIG_SETTING_RIGHT_MOUSE_BTN_EMU_HELPTEXT                 :Выбаць мэтад імітацыі націсьненьня правай кнопкі мышы.
###length 3
STR_CONFIG_SETTING_RIGHT_MOUSE_BTN_EMU_COMMAND                  :каманда+клік
STR_CONFIG_SETTING_RIGHT_MOUSE_BTN_EMU_CONTROL                  :Ctrl+клік
STR_CONFIG_SETTING_RIGHT_MOUSE_BTN_EMU_OFF                      :выключана

STR_CONFIG_SETTING_RIGHT_MOUSE_WND_CLOSE                        :Зачыняць вокны пстрычкай ПКМ: {STRING}
STR_CONFIG_SETTING_RIGHT_MOUSE_WND_CLOSE_HELPTEXT               :Зачыняць акно пстрычкай правай кнопкай мышы ў яго межах. Пры гэтым адключаецца з'яўленне падказак па правай кнопцы.

STR_CONFIG_SETTING_AUTOSAVE                                     :Аўтазахаваньні: {STRING}
STR_CONFIG_SETTING_AUTOSAVE_HELPTEXT                            :Азначце інтэрвал паміж аўтаматычнымі захаваньнямі

STR_CONFIG_SETTING_DATE_FORMAT_IN_SAVE_NAMES                    :Выкарыстоўваць {STRING} фармат даты для імёнаў захаваньняў
STR_CONFIG_SETTING_DATE_FORMAT_IN_SAVE_NAMES_HELPTEXT           :Фармат даты ў назвах захаваных гульняў.
###length 3
STR_CONFIG_SETTING_DATE_FORMAT_IN_SAVE_NAMES_LONG               :доўгі (31-е Сту 2008 г.)
STR_CONFIG_SETTING_DATE_FORMAT_IN_SAVE_NAMES_SHORT              :кароткі (31-01-2008)
STR_CONFIG_SETTING_DATE_FORMAT_IN_SAVE_NAMES_ISO                :ISO (2008-01-31)

STR_CONFIG_SETTING_PAUSE_ON_NEW_GAME                            :Аўтаматычнае ўключэньне паўзы напачатку гульні: {STRING}
STR_CONFIG_SETTING_PAUSE_ON_NEW_GAME_HELPTEXT                   :Калі ўключана, распачатая гульня будзе аўтаматычна стаяць на паўзе, дазваляючы блізкае вывучэньне мапы.

STR_CONFIG_SETTING_COMMAND_PAUSE_LEVEL                          :Падчас паўзы дазволіць: {STRING}
STR_CONFIG_SETTING_COMMAND_PAUSE_LEVEL_HELPTEXT                 :Выбраць дзеяньні, якія будуць дазволены, калі гульня на паўзе.
###length 4
STR_CONFIG_SETTING_COMMAND_PAUSE_LEVEL_NO_ACTIONS               :нiчога
STR_CONFIG_SETTING_COMMAND_PAUSE_LEVEL_ALL_NON_CONSTRUCTION     :усе дзеяньні, акрамя будаўніцтва
STR_CONFIG_SETTING_COMMAND_PAUSE_LEVEL_ALL_NON_LANDSCAPING      :усе дзеяньнi, акрамя зьмяненьня ляндшафту
STR_CONFIG_SETTING_COMMAND_PAUSE_LEVEL_ALL_ACTIONS              :усе дзеяньнi

STR_CONFIG_SETTING_ADVANCED_VEHICLE_LISTS                       :Паказваць групы ў сьпісе транспарта: {STRING}
STR_CONFIG_SETTING_ADVANCED_VEHICLE_LISTS_HELPTEXT              :Дазволіць ужываньне пашыранага сьпісу транспартных сродкаў для групаваньня.

STR_CONFIG_SETTING_LOADING_INDICATORS                           :Паказваць індыкатар загрузкі: {STRING}
STR_CONFIG_SETTING_LOADING_INDICATORS_HELPTEXT                  :Выбраць, ці будуць паказвацца індыкатары загрузкі над транспартам, які грузіцца ці разгружаецца.

STR_CONFIG_SETTING_TIMETABLE_IN_TICKS                           :Паказваць расклад ў «ціках» замест дзён: {STRING}
STR_CONFIG_SETTING_TIMETABLE_IN_TICKS_HELPTEXT                  :Паказваць у раскладзе час падарожжа ў гульнёвых "ціках" замест дзён.

STR_CONFIG_SETTING_TIMETABLE_SHOW_ARRIVAL_DEPARTURE             :Паказваць у раскладах час прыбыцьця й адпраўленьня: {STRING}
STR_CONFIG_SETTING_TIMETABLE_SHOW_ARRIVAL_DEPARTURE_HELPTEXT    :Паказваць верагодны час прыбыцьця й адпраўленьня ў раскладах.

STR_CONFIG_SETTING_QUICKGOTO                                    :Хуткае стварэньне заданьняў транспарту: {STRING}
STR_CONFIG_SETTING_QUICKGOTO_HELPTEXT                           :Пры адкрыцьці вакна заданьняў курсор аўтаматычна будзе ўключаны ў рэжым "Ісьці да".

STR_CONFIG_SETTING_DEFAULT_RAIL_TYPE                            :Тып чыгункі па змоўчанні (пасьля старту/загрузкі): {STRING}
STR_CONFIG_SETTING_DEFAULT_RAIL_TYPE_HELPTEXT                   :Тып чыгункі, якая аўтаматычна выбіраецца на пачатку гульні. "Першыя даступныя" выбірае найстарэйшы тып чыгункі, "апошнія даступныя" выбірае найноўшы, а "найбольш ужывальныя" выбірае чыгунку, якая найчасьцей выкарыстоўваецца.
###length 3
STR_CONFIG_SETTING_DEFAULT_RAIL_TYPE_FIRST                      :першыя даступныя
STR_CONFIG_SETTING_DEFAULT_RAIL_TYPE_LAST                       :апошнія даступныя
STR_CONFIG_SETTING_DEFAULT_RAIL_TYPE_MOST_USED                  :найбольш ужывальныя

STR_CONFIG_SETTING_SHOW_TRACK_RESERVATION                       :Паказваць зарэзерваваныя каляiны: {STRING}
STR_CONFIG_SETTING_SHOW_TRACK_RESERVATION_HELPTEXT              :Зарэзэрваваныя рэйкі будуць мець адрозны колер. Дапамагае вырашыць праблему, калі цягнік адмаўляецца заехаць у блёк з маршрутнымі сьветлафорамі.

STR_CONFIG_SETTING_PERSISTENT_BUILDINGTOOLS                     :Захоўваць актыўнымі інструмэнты будаўніцтва пасьля ўжываньня: {STRING}
STR_CONFIG_SETTING_PERSISTENT_BUILDINGTOOLS_HELPTEXT            :Захаваць будаўнічыя інструмэнты для мастоў, тунэляў і г.д. пасля выкарыстаньня.


###setting-zero-is-special

STR_CONFIG_SETTING_SOUND_TICKER                                 :Бягучы радок: {STRING}
STR_CONFIG_SETTING_SOUND_TICKER_HELPTEXT                        :Прайграваць гук пры з'яўленьні бягучага радка з навінамі

STR_CONFIG_SETTING_SOUND_NEWS                                   :Ґазэта: {STRING}
STR_CONFIG_SETTING_SOUND_NEWS_HELPTEXT                          :Прайграваць гукавыя эфэкты пры публікацыі ґазэтаў

STR_CONFIG_SETTING_SOUND_NEW_YEAR                               :У канцы года: {STRING}
STR_CONFIG_SETTING_SOUND_NEW_YEAR_HELPTEXT                      :Прайграваць гукавы эфэкт пры адлюстраваньні фінансавай справаздачы кампаніі за мінулыя гады

STR_CONFIG_SETTING_SOUND_CONFIRM                                :Будаўніцтва: {STRING}
STR_CONFIG_SETTING_SOUND_CONFIRM_HELPTEXT                       :Прайграваць гукавыя эфекты пры завяршэньні будаўніцтва й іншых дзеяньнях

STR_CONFIG_SETTING_SOUND_CLICK                                  :Націскі кнопак: {STRING}
STR_CONFIG_SETTING_SOUND_CLICK_HELPTEXT                         :Прайграваць гук націскаў на кнопкі

STR_CONFIG_SETTING_SOUND_DISASTER                               :Аварыі/катастрофы: {STRING}
STR_CONFIG_SETTING_SOUND_DISASTER_HELPTEXT                      :Прайграваць гук аварыяў і катастрофаў

STR_CONFIG_SETTING_SOUND_VEHICLE                                :Транспарт: {STRING}
STR_CONFIG_SETTING_SOUND_VEHICLE_HELPTEXT                       :Прайграваць гук, які выдаецца транспартам

STR_CONFIG_SETTING_SOUND_AMBIENT                                :Фон: {STRING}
STR_CONFIG_SETTING_SOUND_AMBIENT_HELPTEXT                       :Прайграваць фонавы шум ляндшафту, прадпрыемстваў і гарадоў

STR_CONFIG_SETTING_MAX_TRAINS                                   :Максымальная колькасьць цягнікоў на гульца: {STRING}
STR_CONFIG_SETTING_MAX_TRAINS_HELPTEXT                          :Максымальная колькасьць цягнікоў, якую можа мець кампанія.

STR_CONFIG_SETTING_MAX_ROAD_VEHICLES                            :Максымальная колькасьць аўтатранспарту на гульца: {STRING}
STR_CONFIG_SETTING_MAX_ROAD_VEHICLES_HELPTEXT                   :Максымальная колькасьць аўтамабіляў, якую можа мець кампанія.

STR_CONFIG_SETTING_MAX_AIRCRAFT                                 :Максымальная колькасьць самалётаў на гульца: {STRING}
STR_CONFIG_SETTING_MAX_AIRCRAFT_HELPTEXT                        :Максымальная колькасьць паветраных суднаў, якую можа мець кампанія.

STR_CONFIG_SETTING_MAX_SHIPS                                    :Максымальная колькасьць караблёў на гульца: {STRING}
STR_CONFIG_SETTING_MAX_SHIPS_HELPTEXT                           :Максымальная колькасьць караблёў, якую можа мець кампанія.

STR_CONFIG_SETTING_AI_BUILDS_TRAINS                             :Забараніць пабудову цягнікоў кампутарам: {STRING}
STR_CONFIG_SETTING_AI_BUILDS_TRAINS_HELPTEXT                    :Уключэньне гэтай наладкі робіць немагчымым набыцьцё цягнікоў для кампутарнага гульца.

STR_CONFIG_SETTING_AI_BUILDS_ROAD_VEHICLES                      :Забараніць пабудову аўтатранспарту кампутарам: {STRING}
STR_CONFIG_SETTING_AI_BUILDS_ROAD_VEHICLES_HELPTEXT             :Уключэньне гэтай наладкі робіць немагчымым набыцьцё аўтатранспарту для кампутарнага гульца.

STR_CONFIG_SETTING_AI_BUILDS_AIRCRAFT                           :Забараніць пабудову самалётаў кампутарам: {STRING}
STR_CONFIG_SETTING_AI_BUILDS_AIRCRAFT_HELPTEXT                  :Уключэньне гэтай наладкі робіць немагчымым набыцьцё паветраных суднаў для кампутарнага гульца.

STR_CONFIG_SETTING_AI_BUILDS_SHIPS                              :Забараніць пабудову караблёў кампутарам: {STRING}
STR_CONFIG_SETTING_AI_BUILDS_SHIPS_HELPTEXT                     :Уключэньне гэтай наладкі робіць немагчымым набыцьцё караблёў для кампутарнага гульца.

STR_CONFIG_SETTING_AI_PROFILE                                   :Зыходны профіль наладак: {STRING}
STR_CONFIG_SETTING_AI_PROFILE_HELPTEXT                          :Выберыце, які профіль наладак выкарыстоўваць выпадковаму ШІ ці для пачатковых значэньняў пры даданні новага ШІ ці сцэнара гульні
###length 3
STR_CONFIG_SETTING_AI_PROFILE_EASY                              :Лёгкі
STR_CONFIG_SETTING_AI_PROFILE_MEDIUM                            :Сярэдні
STR_CONFIG_SETTING_AI_PROFILE_HARD                              :Цяжкі

STR_CONFIG_SETTING_AI_IN_MULTIPLAYER                            :Дазволіць штучны інтэлект (ШІ/AI) у сеткавай гульні: {STRING}
STR_CONFIG_SETTING_AI_IN_MULTIPLAYER_HELPTEXT                   :Дазволіць кампутарным гульцам (штучнаму інтэлекту) браць удзел у сеткавых гульнях.

STR_CONFIG_SETTING_SCRIPT_MAX_OPCODES                           :Колькасьць апэрацыяў перад спыненьнем скрыптоў: {STRING}
STR_CONFIG_SETTING_SCRIPT_MAX_OPCODES_HELPTEXT                  :Максымальная колькасьць вылічэньняў, якія скрыпт можа выканаць за раз.
STR_CONFIG_SETTING_SCRIPT_MAX_MEMORY                            :Макс. аб'ём памяці для скрыпту: {STRING}
STR_CONFIG_SETTING_SCRIPT_MAX_MEMORY_VALUE                      :{COMMA} МіБ

STR_CONFIG_SETTING_SERVINT_ISPERCENT                            :Інтэрвал абслугоўваньня ў адсотках (%): {STRING}
STR_CONFIG_SETTING_SERVINT_ISPERCENT_HELPTEXT                   :Выбраць, ці залежыць абслугоўваньне транспарту ад даты апошняга абслугоўваньня або ад падзеньня надзейнасьці на пэўны адсотак ад максымальнай.

STR_CONFIG_SETTING_SERVINT_TRAINS                               :Iнтэрвал абслугоўваньня для цягнiкоў: {STRING}
STR_CONFIG_SETTING_SERVINT_TRAINS_HELPTEXT                      :Усталяваць міжсэрвісны інтэрвал для новых чыгуначных транспартных сродкаў, калі пэўны інтэрвал ня вызначаны для канкрэтнага цягніка.
STR_CONFIG_SETTING_SERVINT_ROAD_VEHICLES                        :Iнтэрвал абслугоўваньня для аўтатранспарту: {STRING}
STR_CONFIG_SETTING_SERVINT_ROAD_VEHICLES_HELPTEXT               :Усталяваць міжсэрвісны інтэрвал для новага аўтатранспарту, калі пэўны інтэрвал ня вызначаны для канкрэтнай машыны.
STR_CONFIG_SETTING_SERVINT_AIRCRAFT                             :Iнтэрвал абслугоўваньня для паветраных суднаў: {STRING}
STR_CONFIG_SETTING_SERVINT_AIRCRAFT_HELPTEXT                    :Усталяваць міжсэрвісны інтэрвал для новых паветраных суднаў, калі пэўны інтэрвал ня вызначаны для канкрэтнага судна.
STR_CONFIG_SETTING_SERVINT_SHIPS                                :Iнтэрвал абслугоўваньня для караблёў: {STRING}
STR_CONFIG_SETTING_SERVINT_SHIPS_HELPTEXT                       :Усталяваць міжсэрвісны інтэрвал для новых караблёў, калі пэўны інтэрвал ня вызначаны для канкрэтнага судна.
STR_CONFIG_SETTING_SERVINT_VALUE                                :{COMMA}{NBSP}д{P зень днi дзён}/%
###setting-zero-is-special
STR_CONFIG_SETTING_SERVINT_DISABLED                             :адключана

STR_CONFIG_SETTING_NOSERVICE                                    :Адключыць абслугоўваньне, калі скасаваны паломкі: {STRING}
STR_CONFIG_SETTING_NOSERVICE_HELPTEXT                           :Калі ўключана, транспарт не абслугоўваецца ўвогуле, калі адключаны паломкі.

STR_CONFIG_SETTING_WAGONSPEEDLIMITS                             :Уключыць абмежаваньне хуткасьці ваґонаў: {STRING}
STR_CONFIG_SETTING_WAGONSPEEDLIMITS_HELPTEXT                    :Калі ўключана, выкарыстоўваць таксама й ліміты хуткасьці ў асобных ваґонаў для вызначэньня максымальнай хуткасьці ўсяго цягніка.

STR_CONFIG_SETTING_DISABLE_ELRAILS                              :Адключыць электрыфікаваную чыгунку: {STRING}
STR_CONFIG_SETTING_DISABLE_ELRAILS_HELPTEXT                     :Уключэньне гэтай наладкі скасуе неабходнасьць электрыфікаваць чыгунку для запуску цягнікоў на электрычнай цязе.

STR_CONFIG_SETTING_NEWS_ARRIVAL_FIRST_VEHICLE_OWN               :Прыбыцьцё першага транспартнага сродку на станцыю гульца: {STRING}
STR_CONFIG_SETTING_NEWS_ARRIVAL_FIRST_VEHICLE_OWN_HELPTEXT      :Паказваць ґазэту, калі першы транспартны сродак прыбывае на станцыю гульца

STR_CONFIG_SETTING_NEWS_ARRIVAL_FIRST_VEHICLE_OTHER             :Першы транспартны сродак на станцыю канкурэнта: {STRING}
STR_CONFIG_SETTING_NEWS_ARRIVAL_FIRST_VEHICLE_OTHER_HELPTEXT    :Паказваць ґазэту, калі першы транспартны сродак прыбывае на станцыю канкурэнта

STR_CONFIG_SETTING_NEWS_ACCIDENTS_DISASTERS                     :Здарэньні й катастрофы: {STRING}
STR_CONFIG_SETTING_NEWS_ACCIDENTS_DISASTERS_HELPTEXT            :Паказваць ґазэту, калі здараецца аварыя ці катастрофа


STR_CONFIG_SETTING_NEWS_COMPANY_INFORMATION                     :Інфармацыя аб Кампаніі: {STRING}
STR_CONFIG_SETTING_NEWS_COMPANY_INFORMATION_HELPTEXT            :Паказваць ґазэту, калі новая кампанія распачынае дзейнасьць або існуючая кампанія рызыкуе банкруцтвам

STR_CONFIG_SETTING_NEWS_INDUSTRY_OPEN                           :Адкрыцьцё новых прадпрыемстваў: {STRING}
STR_CONFIG_SETTING_NEWS_INDUSTRY_OPEN_HELPTEXT                  :Паказаць ґазэту, калі адкрываецца новае прадпрыемства

STR_CONFIG_SETTING_NEWS_INDUSTRY_CLOSE                          :Закрыцьцё прадпрыемстваў: {STRING}
STR_CONFIG_SETTING_NEWS_INDUSTRY_CLOSE_HELPTEXT                 :Паказаць ґазэту, калі нейкае прадпрыемства закрываецца

STR_CONFIG_SETTING_NEWS_ECONOMY_CHANGES                         :Зьмены ў эканоміцы: {STRING}
STR_CONFIG_SETTING_NEWS_ECONOMY_CHANGES_HELPTEXT                :Паказваць ґазэты аб глабальных зьменах ў эканоміцы

STR_CONFIG_SETTING_NEWS_INDUSTRY_CHANGES_COMPANY                :Зьмены ў прадукцыйнасьці прадпрыемстваў, якія абслугоўвае Кампанія: {STRING}
STR_CONFIG_SETTING_NEWS_INDUSTRY_CHANGES_COMPANY_HELPTEXT       :Паказаць ґазэту, калі зьмяняецца прадукцыйнасьць прадпрыемстваў, якія абслугоўваюцца кампаніяй гульца

STR_CONFIG_SETTING_NEWS_INDUSTRY_CHANGES_OTHER                  :Зьмены ў прадукцыйнасьці прадпрыемстваў, якія абслугоўвае канкурэнт(-ы): {STRING}
STR_CONFIG_SETTING_NEWS_INDUSTRY_CHANGES_OTHER_HELPTEXT         :Паказаць ґазэту, калі зьмяняецца прадукцыйнасьць прадпрыемстваў, якія абслугоўваюцца канкурэнтамі

STR_CONFIG_SETTING_NEWS_INDUSTRY_CHANGES_UNSERVED               :Зьмены ў прадукцыйнасьці прадпрыемстваў, якія ніхто не абслугоўвае: {STRING}
STR_CONFIG_SETTING_NEWS_INDUSTRY_CHANGES_UNSERVED_HELPTEXT      :Паказаць ґазэту, калі зьмяняецца ўзровень прадукцыйнасьці прадпрыемства, якое нікім не абслугоўваецца

STR_CONFIG_SETTING_NEWS_ADVICE                                  :Парады / зьвесткі аб транспартных сродках гульца: {STRING}
STR_CONFIG_SETTING_NEWS_ADVICE_HELPTEXT                         :Паказаць паведамленьні аб транспартных сродках, якія патрабуюць увагі

STR_CONFIG_SETTING_NEWS_NEW_VEHICLES                            :Новы транспарт: {STRING}
STR_CONFIG_SETTING_NEWS_NEW_VEHICLES_HELPTEXT                   :Паказваць ґазэты, калі з'яўляюцца новыя мадэлі транспартных сродкаў

STR_CONFIG_SETTING_NEWS_CHANGES_ACCEPTANCE                      :Зьмены ў сьпісах грузаў, якія прымаюцца станцыямі: {STRING}
STR_CONFIG_SETTING_NEWS_CHANGES_ACCEPTANCE_HELPTEXT             :Паказваць паведамленьні пра станцыі, якія зьмянілі сьпіс грузаў, што прымаюцца

STR_CONFIG_SETTING_NEWS_SUBSIDIES                               :Субсыдыі: {STRING}
STR_CONFIG_SETTING_NEWS_SUBSIDIES_HELPTEXT                      :Паказваць ґазэту з навінамі аб субсыдыях

STR_CONFIG_SETTING_NEWS_GENERAL_INFORMATION                     :Агульная інфармацыя: {STRING}
STR_CONFIG_SETTING_NEWS_GENERAL_INFORMATION_HELPTEXT            :Паказваць ґазэты з агульнымі навінамі, накшталт куплі эксклюзыўных транспартных правоў ці правядзеньня рэканструкцыі дарогаў
###length 3
STR_CONFIG_SETTING_NEWS_MESSAGES_OFF                            :Выкл.
STR_CONFIG_SETTING_NEWS_MESSAGES_SUMMARY                        :Сьцісла
STR_CONFIG_SETTING_NEWS_MESSAGES_FULL                           :Цалкам

STR_CONFIG_SETTING_COLOURED_NEWS_YEAR                           :Каляровыя ґазэты з'яўляюцца ў {STRING} годзе
STR_CONFIG_SETTING_COLOURED_NEWS_YEAR_HELPTEXT                  :Год, у якім ґазэты пачынаюць друкавацца каляровымі. Да гэтага году — выходзяць чорна-белымі.
STR_CONFIG_SETTING_STARTING_YEAR                                :Год пачатку гульні: {STRING}

STR_CONFIG_SETTING_ENDING_YEAR_VALUE                            :{NUM}
###setting-zero-is-special
STR_CONFIG_SETTING_ENDING_YEAR_ZERO                             :Ніколі

###length 3

STR_CONFIG_SETTING_ALLOW_SHARES                                 :Дазволіць купляць акцыі іншых кампаніяў: {STRING}
STR_CONFIG_SETTING_ALLOW_SHARES_HELPTEXT                        :Калі ўключана, дазваляецца купляць і прадаваць долі ў кампаніях. Акцыі даступны для кампаніяў, якія дасягнулі пэўнага ўзросту.

STR_CONFIG_SETTING_MIN_YEARS_FOR_SHARES                         :Мін. узрост кампаніі для выпуску акцыяў: {STRING}
STR_CONFIG_SETTING_MIN_YEARS_FOR_SHARES_HELPTEXT                :Мінімальны ўзрост, якога павінна дасягнуць кампанія для пачатку выпуску акцыяў, якімі змогуць гандляваць іншыя гульцы.

STR_CONFIG_SETTING_FEEDER_PAYMENT_SHARE                         :Адсотак даходу, якi налiчваецца пры частковай перавозцы: {STRING}
STR_CONFIG_SETTING_FEEDER_PAYMENT_SHARE_HELPTEXT                :Адсотак даходу, які налічваецца на прамежкавых адцінках у вялікіх сетках, даючы большы кантроль над даходамі.

STR_CONFIG_SETTING_DRAG_SIGNALS_DENSITY                         :Пры цягненьнi з Ctrl расстаўляць сыґналы кожныя: {STRING}
STR_CONFIG_SETTING_DRAG_SIGNALS_DENSITY_HELPTEXT                :Усталяваць дыстанцыю, на якой сыґналы будуюцца да наступнай перашкоды (іншага сыґнала, скрыжаваньня), калі сыґналы будуюцца цягненьнем.
STR_CONFIG_SETTING_DRAG_SIGNALS_DENSITY_VALUE                   :{COMMA} клет{P ка кi ак}
STR_CONFIG_SETTING_DRAG_SIGNALS_FIXED_DISTANCE                  :Захоўваць дыстанцыю памiж сыґналамi пры цягненьнi: {STRING}
STR_CONFIG_SETTING_DRAG_SIGNALS_FIXED_DISTANCE_HELPTEXT         :Выбраць мэтад разьмяшчэньня сыґналаў пры іх Ctrl+цягненьні. Калі адключана, сыґналы ўсталёўваюцца вакол тунэляў і мастоў, каб пазьбегнуць доўгіх прамежкаў без сыґналаў. Калі ўключана, сыґналы разьмяшчаюцца кожныя N клетак, спрашчаючы выраўноўваньне на паралельнай каляіне.

STR_CONFIG_SETTING_SEMAPHORE_BUILD_BEFORE_DATE                  :Будаваць сэмафоры (сыґналы старога стылю): да {STRING} года
STR_CONFIG_SETTING_SEMAPHORE_BUILD_BEFORE_DATE_HELPTEXT         :Выбраць год, калі на чыгунцы з'яўляюцца сьветлафоры. Да гэтага году ўжываюцца сэмафоры (якія выконваюць тыя ж функцыі, але выглядаюць інакш).

STR_CONFIG_SETTING_CYCLE_SIGNAL_TYPES                           :Выбар сыґналаў (Ctrl+клік): {STRING}
STR_CONFIG_SETTING_CYCLE_SIGNAL_TYPES_HELPTEXT                  :Якія тыпы сыґналаў можна выбраць, пстрыкаюцы з націснутым Ctrl па гатовым сыґнале.
###length 2
STR_CONFIG_SETTING_CYCLE_SIGNAL_PBS                             :толькі маршрутныя (PMS)
STR_CONFIG_SETTING_CYCLE_SIGNAL_ALL                             :усе

###length 2

STR_CONFIG_SETTING_TOWN_LAYOUT                                  :Тып дарожнай сеткі для новых горадоў: {STRING}
STR_CONFIG_SETTING_TOWN_LAYOUT_HELPTEXT                         :Пляніроўка сеткі дарогаў у населеных пунктах.
###length 5
STR_CONFIG_SETTING_TOWN_LAYOUT_DEFAULT                          :арыґінальны альґарытм
STR_CONFIG_SETTING_TOWN_LAYOUT_BETTER_ROADS                     :палепшаны альґарытм
STR_CONFIG_SETTING_TOWN_LAYOUT_2X2_GRID                         :краты 2×2
STR_CONFIG_SETTING_TOWN_LAYOUT_3X3_GRID                         :краты 3×3
STR_CONFIG_SETTING_TOWN_LAYOUT_RANDOM                           :адвольная забудова

STR_CONFIG_SETTING_ALLOW_TOWN_ROADS                             :Гарадам дазволена будаваць дарогі: {STRING}
STR_CONFIG_SETTING_ALLOW_TOWN_ROADS_HELPTEXT                    :Дазволіць гарадам будаваць дарогі дзеля росту насельніцтва. Адключэньне забараняе гарадзкiм адміністрацыям самастойна будаваць дарогі.
STR_CONFIG_SETTING_ALLOW_TOWN_LEVEL_CROSSINGS                   :Гарадам дазволена будаваць чыгуначныя пераезды: {STRING}
STR_CONFIG_SETTING_ALLOW_TOWN_LEVEL_CROSSINGS_HELPTEXT          :Уключэньне гэтай наладкі дазваляе гарадам будаваць чыгуначная пераезды.

STR_CONFIG_SETTING_NOISE_LEVEL                                  :Гарадам дазволена кантраляваць узровень шуму ад аэрапортаў: {STRING}
STR_CONFIG_SETTING_NOISE_LEVEL_HELPTEXT                         :Пры выключанай наладцы колькасьць аэрапортаў абмежавана дзвюма на кожны горад. Пры ўключанай - адміністрацыя горада абмяжоўвае толькі ўзровень дапушчальнага шуму (ён залежыць ад колькасці жыхароў). Узровень шуму, вырабленага аэрапортам, залежыць ад яго тыпу і адлегласьці ад цэнтра горада.

STR_CONFIG_SETTING_TOWN_FOUNDING                                :Заснаваньне гарадоў у гульні: {STRING}
STR_CONFIG_SETTING_TOWN_FOUNDING_HELPTEXT                       :Уключэньне гэтай наладкі дазваляе гульцам фундаваць новыя населеныя пункты падчас гульні.
###length 3
STR_CONFIG_SETTING_TOWN_FOUNDING_FORBIDDEN                      :забаронена
STR_CONFIG_SETTING_TOWN_FOUNDING_ALLOWED                        :дазволена
STR_CONFIG_SETTING_TOWN_FOUNDING_ALLOWED_CUSTOM_LAYOUT          :дазволена з выбарам дарожнай сеткі

STR_CONFIG_SETTING_TOWN_CARGOGENMODE                            :Колькасць грузаў і пасажыраў у гарадах: {STRING}
STR_CONFIG_SETTING_TOWN_CARGOGENMODE_HELPTEXT                   :Залежнасць колькасці грузаў і пасажыраў ад памеру горада.{}Лінейная: у горадзе двухразовага памеру з'яўляецца ў 2 разу больш пасажыраў.{}Квадратычная: у горадзе двухразовага памеру з'яўляецца ў 4 разу больш пасажыраў.
###length 2
STR_CONFIG_SETTING_TOWN_CARGOGENMODE_ORIGINAL                   :квадратычная залежнасьць (арыґінальная)
STR_CONFIG_SETTING_TOWN_CARGOGENMODE_BITCOUNT                   :лінейная залежнасць

STR_CONFIG_SETTING_EXTRA_TREE_PLACEMENT                         :Расстаноўка дрэваў у гульні: {STRING}
STR_CONFIG_SETTING_EXTRA_TREE_PLACEMENT_HELPTEXT                :Кантроль адвольнага з'яўленьня дрэваў падчас гульні. Гэта можа закрануць прадпрыемствы, якія залежаць ад росту дрэваў, напрыклад, пільні.
###length 4
STR_CONFIG_SETTING_EXTRA_TREE_PLACEMENT_NO_SPREAD               :Растуць, але не распаўсюджваюцца {RED}(ломіцца пільня)

STR_CONFIG_SETTING_TOOLBAR_POS                                  :Разьмяшчэньне галоўнай панэлі: {STRING}
STR_CONFIG_SETTING_TOOLBAR_POS_HELPTEXT                         :Гарызантальнае разьмяшчэньне галоўнай панэлі інструмэнтаў зьверху экрана.
STR_CONFIG_SETTING_STATUSBAR_POS                                :Разьмяшчэньне радка стану: {STRING}
STR_CONFIG_SETTING_STATUSBAR_POS_HELPTEXT                       :Гарызантальнае разьмяшчэньне панэлі становішча зьнізу экрана
STR_CONFIG_SETTING_SNAP_RADIUS                                  :Радыюс прыліпаньня вакна: {STRING}
STR_CONFIG_SETTING_SNAP_RADIUS_HELPTEXT                         :Адлегласьць паміж вокнамі, пакуль вакно пры перямяшчэньні ня будзе выраўнавана па іншым, бліжэйшым вакне.
STR_CONFIG_SETTING_SNAP_RADIUS_VALUE                            :{COMMA} пiксэл{P "" ы аў}
###setting-zero-is-special
STR_CONFIG_SETTING_SNAP_RADIUS_DISABLED                         :адключана
STR_CONFIG_SETTING_SOFT_LIMIT                                   :Макс. колькасьць адкрытых вокнаў (не «прылепленых»): {STRING}
STR_CONFIG_SETTING_SOFT_LIMIT_HELPTEXT                          :Колькасьць адкрытых непрылепленых вокнаў, пакуль старэйшыя вокны не пачнуць аўтаматычна закрывацца.
STR_CONFIG_SETTING_SOFT_LIMIT_VALUE                             :{COMMA}
###setting-zero-is-special
STR_CONFIG_SETTING_SOFT_LIMIT_DISABLED                          :адключана

STR_CONFIG_SETTING_ZOOM_MIN                                     :Максымальны ўзровень набліжэньня: {STRING}
STR_CONFIG_SETTING_ZOOM_MIN_HELPTEXT                            :Максымальны ўзровень набліжэньня ў вокнах прагляду. Зазначце, што вышэйшыя значэньні патрабуюць больш кампутарнай памяці.
STR_CONFIG_SETTING_ZOOM_MAX                                     :Максымальны ўзровень аддаленьня: {STRING}
STR_CONFIG_SETTING_ZOOM_MAX_HELPTEXT                            :Максымальны ўзровень аддаленьня ў вокнах прагляду. Зазначце, што вышэйшыя значэньні патрабуюць больш кампутарнай памяці.
###length 6
STR_CONFIG_SETTING_ZOOM_LVL_MIN                                 :4x
STR_CONFIG_SETTING_ZOOM_LVL_IN_2X                               :2x
STR_CONFIG_SETTING_ZOOM_LVL_NORMAL                              :Нармальны
STR_CONFIG_SETTING_ZOOM_LVL_OUT_2X                              :2x
STR_CONFIG_SETTING_ZOOM_LVL_OUT_4X                              :4x
STR_CONFIG_SETTING_ZOOM_LVL_OUT_8X                              :8x

STR_CONFIG_SETTING_SPRITE_ZOOM_MIN_HELPTEXT                     :Абмежаванне максімальнага разрознення спрайтаў адключае выкарыстанне графікі высокага разрознення, нават калі яна даступная. Гэта можна выкарыстоўваць для ўніфікацыі вонкавага выгляду гульні пры адначасовым выкарыстанні розных модуляў NewGRF, некаторыя з якіх утрымоўваюць графіку высокага разрознення, а іншыя - не.
###length 3

STR_CONFIG_SETTING_TOWN_GROWTH                                  :Хуткасьць росту гарадоў: {STRING}
STR_CONFIG_SETTING_TOWN_GROWTH_HELPTEXT                         :Хуткасьць, зь якой растуць населеныя пункты.
###length 5
STR_CONFIG_SETTING_TOWN_GROWTH_NONE                             :няма
STR_CONFIG_SETTING_TOWN_GROWTH_SLOW                             :павольная
STR_CONFIG_SETTING_TOWN_GROWTH_NORMAL                           :звычайная
STR_CONFIG_SETTING_TOWN_GROWTH_FAST                             :шпаркая
STR_CONFIG_SETTING_TOWN_GROWTH_VERY_FAST                        :дужа шпаркая

STR_CONFIG_SETTING_LARGER_TOWNS                                 :Частка мястэчкаў, якiя стануць гарадамi: {STRING}
STR_CONFIG_SETTING_LARGER_TOWNS_HELPTEXT                        :Колькасьць мястэчкаў, якія вырастуць да гарадоў: гэта значыць, мястэчкаў, якія растуць і пашыраюцца хутчэй за іншыя.
STR_CONFIG_SETTING_LARGER_TOWNS_VALUE                           :1 з {COMMA}
###setting-zero-is-special
STR_CONFIG_SETTING_LARGER_TOWNS_DISABLED                        :нiводнае
STR_CONFIG_SETTING_CITY_SIZE_MULTIPLIER                         :Першапачатковы множнік памеру населенага пункта: {STRING}
STR_CONFIG_SETTING_CITY_SIZE_MULTIPLIER_HELPTEXT                :Адносная колькасьць гарадоў у параўнаньні з мястэчкамі на пачатку гульні.

STR_CONFIG_SETTING_LINKGRAPH_INTERVAL                           :Абнаўляць ґраф размеркаваньня раз у {STRING}{NBSP}д{P 0:2 зень ні зён}
STR_CONFIG_SETTING_LINKGRAPH_INTERVAL_HELPTEXT                  :Перыяд пераразьліку ґрафаў размеркаваньня. У кожным цыкле разьлічваецца не ґраф цалкам, а толькі адзін зь яго кампанэнтаў. Чым менш гэта значэньне, тым больш будзе нагрузка на працэсар. Чым больш значэньне, тым больш часу пройдзе перад пачаткам разьліку ґрафаў для новых маршрутаў.
STR_CONFIG_SETTING_LINKGRAPH_TIME                               :Пералічваць ґраф разьмеркаваньня раз у {STRING}{NBSP}д{P 0:2 зень ні зён}
STR_CONFIG_SETTING_LINKGRAPH_TIME_HELPTEXT                      :Час, адведзены для пераразьліку кампанэнтаў ґрафа. Разьлік запускаецца асобным патокам і працягваецца на працягу паказанай колькасьці гульнявых дзён. Калі значэньне будзе надта малым, то, магчыма, разьлік не пасьпее завяршыцца, і гульня будзе чакаць завяршэньня (гэта прывядзе да затрымак). Пры вялікіх значэньнях ґрафы размеркаваньня будуць павольней абнаўляцца пры зьменах маршрутаў.

STR_CONFIG_SETTING_DISTRIBUTION_PAX                             :Разьмеркаваньне пасажыраў: {STRING}
STR_CONFIG_SETTING_DISTRIBUTION_PAX_HELPTEXT                    :«Сымэтрычнае» азначае, што прыкладна аднолькавая колькасьць пасажыраў будзе накіроўвацца па прамым і зваротным маршрутам.{}«Несымэтрычнае» азначае, што пасажырапатокі ў любых кірунках не будуць залежаць адзін ад аднаго.{}«Уручную» — не выкарыстоўваць аўтаматычнае разьмеркаваньне для пасажыраў.
STR_CONFIG_SETTING_DISTRIBUTION_MAIL                            :Разьмеркаваньне пошты: {STRING}
STR_CONFIG_SETTING_DISTRIBUTION_MAIL_HELPTEXT                   :«Сымэтрычнае» азначае, што прыкладна аднолькавая колькасьць пошты будзе накіроўвацца па прамым і зваротным маршрутам.{}«Несымэтрычнае» азначае, што аб'ёмы пошты ў любых кірунках не будуць залежаць адзін ад аднаго.{}«Уручную» — не выкарыстоўваць аўтаматычнае разьмеркаваньне для пошты.
STR_CONFIG_SETTING_DISTRIBUTION_ARMOURED                        :Разьмеркаваньне каштоўных грузаў: {STRING}
STR_CONFIG_SETTING_DISTRIBUTION_ARMOURED_HELPTEXT               :Каштоўныя грузы - гэта каштоўнасьці, алмазы й золата. Модулі NewGRF могуць змяніць вызначэньні грузаў.{}«Сыметрычнае» азначае, што прыкладна аднолькавая колькасьць грузу будзе накіроўвацца па прамым і зваротным маршрутам.{}«Несыметрычнае» азначае, што аб'ёмы грузаў у любых кірунках ня будуць залежаць адзін ад аднаго.{}«Уручную» - не выкарыстоўваць аўтаматычнае размеркаваньне грузаў.{}На субарктычных мапах рэкамендуецца ўсталяваць несіметрычнае ці ручное разьмеркаваньне, бо банкі не вяртаюць золата ў шахты. Ва ўмераным ці субтрапічным клімаце можна ўсталяваць сіметрычнае разьмеркаваньне, бо банкі абменьваюцца каштоўнасьцямі паміж сабой.
STR_CONFIG_SETTING_DISTRIBUTION_DEFAULT                         :Разьмеркаваньне іншых грузаў: {STRING}
STR_CONFIG_SETTING_DISTRIBUTION_DEFAULT_HELPTEXT                :«Несымэтрычнае» азначае, што выпадковыя аб'ёмы грузаў могуць быць адпраўлены ў любых кірунках.{}«Уручную» азначае, што ніякага аўтаматычнага разьмеркаваньня для гэтых грузаў ня будзе.
###length 3
STR_CONFIG_SETTING_DISTRIBUTION_MANUAL                          :уручную
STR_CONFIG_SETTING_DISTRIBUTION_ASYMMETRIC                      :несымэтрычнае
STR_CONFIG_SETTING_DISTRIBUTION_SYMMETRIC                       :сымэтрычнае

STR_CONFIG_SETTING_LINKGRAPH_ACCURACY                           :Дакладнасьць разьмеркаваньня: {STRING}
STR_CONFIG_SETTING_LINKGRAPH_ACCURACY_HELPTEXT                  :Чым вышэй дадзенае значэньне, тым больш працэсарнага часу выкарыстоўваецца для разьліку ґрафа грузаперавозак. Пры высокіх значэньнях магчымы затрымкі ў гульні. Аднак пры нізкіх значэньнях разлікі грузапатокаў будуць недакладнымі, і грузы, магчыма, будуць адпраўляцца не туды, куды трэба.

STR_CONFIG_SETTING_DEMAND_DISTANCE                              :Залежнасьць попыту ад адлегласьці: {STRING}
STR_CONFIG_SETTING_DEMAND_DISTANCE_HELPTEXT                     :Калі гэта значэньне больш за 0 — тая колькасьць грузу, што адпраўляецца з адной станцыі на іншую, будзе залежаць ад адлегласьці паміж станцыямі. Чым вышэй гэта значэньне, тым больш грузу будзе адпраўляцца да блізкіх станцый і менш{NBSP} — да далёкіх.
STR_CONFIG_SETTING_DEMAND_SIZE                                  :Колькасьць грузу, што вяртаецца, пры сымэтрычным разьмеркаваньні: {STRING}
STR_CONFIG_SETTING_DEMAND_SIZE_HELPTEXT                         :Усталёўка гэтага значэньня ніжэй 100% прымусіць разьмеркаваньне быць меней «сымэтрычным»: колькасьць грузу, які вяртаецца, зможа быць меншай за колькасць адпраўленага. Усталёўка 0% зробіць разьмеркаваньне цалкам несымэтрычным.

STR_CONFIG_SETTING_SHORT_PATH_SATURATION                        :Насычэньне кароткіх маршрутаў перад выкарыстаньнем ёмістых: {STRING}
STR_CONFIG_SETTING_SHORT_PATH_SATURATION_HELPTEXT               :Пры наяўнасці некалькіх маршрутаў паміж станцыямі альґарытм разьмеркаваньня грузаў будзе выкарыстоўваць карацейшы маршрут да яго насычэньня, потым наступны па даўжыні, пакуль ён таксама не будзе насычаны, і г.{NBSP}д. Насычэньне вызначаецца па ацэнцы ёмістасьці ды плянуемай напружанасьці выкарыстаньня. Калі ўсе шляхі насычаныя, а попыт застаецца, Cargodist будзе перагружаць усе маршруты, аддаючы перавагу больш ёмістым. Збольшага альґарытм ня будзе дакладна вылічваць ёмістасьць. Гэта наладка дазваляе вызнасыць, наколькі загружаць маршрут, перад тым як пачаць выкарыстоўваць даўжэйшы. Усталюйце значэньне ніжэй за 100%, каб пазьбегнуць перагрузкі станцыяў у выпадку, калі прапускная здольнасьць маршруту будзе пераацэнена альґарытмам.

STR_CONFIG_SETTING_LOCALISATION_UNITS_VELOCITY                  :Сыстэма адзінак для хуткасьці: {STRING}
STR_CONFIG_SETTING_LOCALISATION_UNITS_VELOCITY_HELPTEXT         :Паказваць значэньні хуткасьці ў выбранай сыстэме адзінак
###length 4
STR_CONFIG_SETTING_LOCALISATION_UNITS_VELOCITY_IMPERIAL         :ангельскія (міль/г)
STR_CONFIG_SETTING_LOCALISATION_UNITS_VELOCITY_METRIC           :мэтрычная (км/г)
STR_CONFIG_SETTING_LOCALISATION_UNITS_VELOCITY_SI               :СІ (м/с)
STR_CONFIG_SETTING_LOCALISATION_UNITS_VELOCITY_GAMEUNITS        :нутрагульнявая (клеткі ў дзень)

STR_CONFIG_SETTING_LOCALISATION_UNITS_POWER                     :Сыстэма адзінак для магутнасьці: {STRING}
STR_CONFIG_SETTING_LOCALISATION_UNITS_POWER_HELPTEXT            :Паказваць магутнасьць рухавікоў транспартных сродкаў у выбранай сыстэме адзінак
###length 3
STR_CONFIG_SETTING_LOCALISATION_UNITS_POWER_IMPERIAL            :ангельская (к. с.)
STR_CONFIG_SETTING_LOCALISATION_UNITS_POWER_METRIC              :мэтрычная (к. с.)
STR_CONFIG_SETTING_LOCALISATION_UNITS_POWER_SI                  :СІ (кВт)

STR_CONFIG_SETTING_LOCALISATION_UNITS_WEIGHT                    :Сыстэма адзінак для масы: {STRING}
STR_CONFIG_SETTING_LOCALISATION_UNITS_WEIGHT_HELPTEXT           :Паказваць значэньні масы ў абранай сыстэме адзінак
###length 3
STR_CONFIG_SETTING_LOCALISATION_UNITS_WEIGHT_IMPERIAL           :ангельская (малая тона)
STR_CONFIG_SETTING_LOCALISATION_UNITS_WEIGHT_METRIC             :мэтрычная (т)
STR_CONFIG_SETTING_LOCALISATION_UNITS_WEIGHT_SI                 :СІ (кг)

STR_CONFIG_SETTING_LOCALISATION_UNITS_VOLUME                    :Сыстэма адзінак для аб'ёму: {STRING}
STR_CONFIG_SETTING_LOCALISATION_UNITS_VOLUME_HELPTEXT           :Паказваць значэньні аб'ёму ў абранай сыстэме адзінак
###length 3
STR_CONFIG_SETTING_LOCALISATION_UNITS_VOLUME_IMPERIAL           :ангельская (галон)
STR_CONFIG_SETTING_LOCALISATION_UNITS_VOLUME_METRIC             :мэтрычная (л)
STR_CONFIG_SETTING_LOCALISATION_UNITS_VOLUME_SI                 :СІ (m³)

STR_CONFIG_SETTING_LOCALISATION_UNITS_FORCE                     :Сыстэма адзінак для цягавага намаганьня: {STRING}
STR_CONFIG_SETTING_LOCALISATION_UNITS_FORCE_HELPTEXT            :Паказваць значэньні цягавага намаганьня ў абранай сыстэме адзінак
###length 3
STR_CONFIG_SETTING_LOCALISATION_UNITS_FORCE_IMPERIAL            :ангельская (фунт-сіла)
STR_CONFIG_SETTING_LOCALISATION_UNITS_FORCE_METRIC              :мэтрычная (кгс)
STR_CONFIG_SETTING_LOCALISATION_UNITS_FORCE_SI                  :СІ (кН)

STR_CONFIG_SETTING_LOCALISATION_UNITS_HEIGHT                    :Сыстэма адзінак для вышыні: {STRING}
STR_CONFIG_SETTING_LOCALISATION_UNITS_HEIGHT_HELPTEXT           :Паказваць значэньні вышыні ў абранай сыстэме адзінак
###length 3
STR_CONFIG_SETTING_LOCALISATION_UNITS_HEIGHT_IMPERIAL           :ангельская (фут)
STR_CONFIG_SETTING_LOCALISATION_UNITS_HEIGHT_METRIC             :мэтрычная (м)
STR_CONFIG_SETTING_LOCALISATION_UNITS_HEIGHT_SI                 :СІ (м)

STR_CONFIG_SETTING_LOCALISATION                                 :{ORANGE}Лакалізацыя
STR_CONFIG_SETTING_GRAPHICS                                     :{ORANGE}Графіка
STR_CONFIG_SETTING_SOUND                                        :{ORANGE}Гукавыя эфэкты
STR_CONFIG_SETTING_INTERFACE                                    :{ORANGE}Інтэрфэйс
STR_CONFIG_SETTING_INTERFACE_GENERAL                            :{ORANGE}Агульныя наладкі
STR_CONFIG_SETTING_INTERFACE_VIEWPORTS                          :{ORANGE}Вокны прагляду
STR_CONFIG_SETTING_INTERFACE_CONSTRUCTION                       :{ORANGE}Будаўніцтва
STR_CONFIG_SETTING_ADVISORS                                     :{ORANGE}Навіны і інфармацыя
STR_CONFIG_SETTING_COMPANY                                      :{ORANGE}Кампанія
STR_CONFIG_SETTING_ACCOUNTING                                   :{ORANGE}Фінансы
STR_CONFIG_SETTING_VEHICLES                                     :{ORANGE}Транспарт
STR_CONFIG_SETTING_VEHICLES_PHYSICS                             :{ORANGE}Фізічная мадэль
STR_CONFIG_SETTING_VEHICLES_ROUTING                             :{ORANGE}Маршруты
STR_CONFIG_SETTING_LIMITATIONS                                  :{ORANGE}Абмежаваньні
STR_CONFIG_SETTING_ACCIDENTS                                    :{ORANGE}Аварыі і катастрофы
STR_CONFIG_SETTING_GENWORLD                                     :{ORANGE}Стварэньне мапы
STR_CONFIG_SETTING_ENVIRONMENT                                  :{ORANGE}Навакольнае асяроддзе
STR_CONFIG_SETTING_ENVIRONMENT_AUTHORITIES                      :{ORANGE}Гарадская адміністрацыя
STR_CONFIG_SETTING_ENVIRONMENT_TOWNS                            :{ORANGE}Населеныя пункты
STR_CONFIG_SETTING_ENVIRONMENT_INDUSTRIES                       :{ORANGE}Прамысловасьць
STR_CONFIG_SETTING_ENVIRONMENT_CARGODIST                        :{ORANGE}Разьмеркаваньне грузаў
STR_CONFIG_SETTING_AI                                           :{ORANGE}Канкурэнты
STR_CONFIG_SETTING_AI_NPC                                       :{ORANGE}Кампутарныя гульцы

STR_CONFIG_SETTING_PATHFINDER_FOR_TRAINS                        :Альґарытм пошуку шляху для цягнікоў: {STRING}
STR_CONFIG_SETTING_PATHFINDER_FOR_TRAINS_HELPTEXT               :Мэханізм пошуку шляху для цягнікоў.
STR_CONFIG_SETTING_PATHFINDER_FOR_ROAD_VEHICLES                 :Альґарытм пошуку шляху для аўтатранспарту: {STRING}
STR_CONFIG_SETTING_PATHFINDER_FOR_ROAD_VEHICLES_HELPTEXT        :Мэханізм пошуку шляху для аўтатранспарту.
STR_CONFIG_SETTING_PATHFINDER_FOR_SHIPS                         :Альґарытм пошуку шляху для караблёў: {STRING}
STR_CONFIG_SETTING_PATHFINDER_FOR_SHIPS_HELPTEXT                :Мэханізм пошуку шляху для караблёў.
STR_CONFIG_SETTING_REVERSE_AT_SIGNALS                           :Аўтаматычны разварот перад сыґналамi: {STRING}
STR_CONFIG_SETTING_REVERSE_AT_SIGNALS_HELPTEXT                  :Дазволіць цягнікам разварочвацца перад сыґналамі, калі яны чакаюць доўгі час.
###length 2
STR_CONFIG_SETTING_PATHFINDER_NPF                               :NPF
STR_CONFIG_SETTING_PATHFINDER_YAPF                              :YAPF {BLUE}(рэкамэндуецца)

STR_CONFIG_SETTING_QUERY_CAPTION                                :{WHITE}Зьмяніць значэньне

# Config errors
STR_CONFIG_ERROR                                                :{WHITE}Памылка ў файле канфiгурацыi...
STR_CONFIG_ERROR_ARRAY                                          :{WHITE}... памылка ў масыве '{STRING}'
STR_CONFIG_ERROR_INVALID_VALUE                                  :{WHITE}... несапраўднае значэньне '{STRING}' для '{STRING}'
STR_CONFIG_ERROR_TRAILING_CHARACTERS                            :{WHITE}... блукаючыя сымбалi напрыканцы наладкi '{STRING}'
STR_CONFIG_ERROR_DUPLICATE_GRFID                                :{WHITE}... іґнараваньне NewGRF '{STRING}': дублююцца GRF ID з '{STRING}'
STR_CONFIG_ERROR_INVALID_GRF                                    :{WHITE}... iґнараваньне несапраўднага NewGRF '{STRING}': {STRING}
STR_CONFIG_ERROR_INVALID_GRF_NOT_FOUND                          :ня знойдзена
STR_CONFIG_ERROR_INVALID_GRF_UNSAFE                             :небясьпечна для статычнага ўжываньня
STR_CONFIG_ERROR_INVALID_GRF_SYSTEM                             :сыстэма NewGRF
STR_CONFIG_ERROR_INVALID_GRF_INCOMPATIBLE                       :несумяшчальна з гэтай вэрсiяй OpenTTD
STR_CONFIG_ERROR_INVALID_GRF_UNKNOWN                            :невядомы
STR_CONFIG_ERROR_INVALID_SAVEGAME_COMPRESSION_LEVEL             :{WHITE}... узровень сьцiсканьня (кампрэсii) '{STRING}' няправiльны
STR_CONFIG_ERROR_INVALID_SAVEGAME_COMPRESSION_ALGORITHM         :{WHITE}... фармат захаванай гульнi '{STRING}' недаступны. Зварот да '{STRING}'
STR_CONFIG_ERROR_INVALID_BASE_GRAPHICS_NOT_FOUND                :{WHITE}... набор ґрафікі "{STRING}" ня знойдзены
STR_CONFIG_ERROR_INVALID_BASE_SOUNDS_NOT_FOUND                  :{WHITE}... набор гукаў "{STRING}" ня знойдзены
STR_CONFIG_ERROR_INVALID_BASE_MUSIC_NOT_FOUND                   :{WHITE}... набор музыкі "{STRING}" ня знойдзены
STR_CONFIG_ERROR_OUT_OF_MEMORY                                  :{WHITE}Недахоп апэратыўнай памяці
STR_CONFIG_ERROR_SPRITECACHE_TOO_BIG                            :{WHITE}Не атрымалася вылучыць {BYTES} для кэша спрайтаў. Памер кэша зніжаны да {BYTES}. Гэта адмоўна адаб'ецца на прадукцыйнасьці OpenTTD. Каб зьменшыць выдаткі памяці, адключыце 32-бітную ґрафіку й зьменшыце максімальны ўзровень набліжэньня.

# Video initalization errors

# Intro window
STR_INTRO_CAPTION                                               :{WHITE}OpenTTD {REV}

STR_INTRO_NEW_GAME                                              :{BLACK}Новая гульня
STR_INTRO_LOAD_GAME                                             :{BLACK}Загрузіць гульню
STR_INTRO_PLAY_SCENARIO                                         :{BLACK}Гуляць сцэнар
STR_INTRO_PLAY_HEIGHTMAP                                        :{BLACK}Загрузіць мапу вышыняў
STR_INTRO_SCENARIO_EDITOR                                       :{BLACK}Рэдактар сцэнараў
STR_INTRO_MULTIPLAYER                                           :{BLACK}Сеткавая гульня

STR_INTRO_GAME_OPTIONS                                          :{BLACK}Наладкі гульні
STR_INTRO_HIGHSCORE                                             :{BLACK}Табліца рэкордаў
STR_INTRO_CONFIG_SETTINGS_TREE                                  :{BLACK}Наладкі
STR_INTRO_NEWGRF_SETTINGS                                       :{BLACK}Наладкi NewGRF
STR_INTRO_ONLINE_CONTENT                                        :{BLACK}Праверыць анлайн-кантэнт
STR_INTRO_QUIT                                                  :{BLACK}Выхад

STR_INTRO_TOOLTIP_NEW_GAME                                      :{BLACK}Пачаць новую гульню. Ctrl+клік прапускае этап наладак мапы
STR_INTRO_TOOLTIP_LOAD_GAME                                     :{BLACK}Загрузіць захаваную гульню
STR_INTRO_TOOLTIP_PLAY_HEIGHTMAP                                :{BLACK}Пачаць новую гульню, выкарыстаць мапу вышыняў як шаблон для мапы
STR_INTRO_TOOLTIP_PLAY_SCENARIO                                 :{BLACK}Пачаць новую гульню, выкарыстаць адмысловы сцэнар
STR_INTRO_TOOLTIP_SCENARIO_EDITOR                               :{BLACK}Стварыць адмысловы сусьвет гульні/сцэнар
STR_INTRO_TOOLTIP_MULTIPLAYER                                   :{BLACK}Пачаць сеткавую гульню

STR_INTRO_TOOLTIP_TEMPERATE                                     :{BLACK}Выбраць ляншдтафт умеранага клімату
STR_INTRO_TOOLTIP_SUB_ARCTIC_LANDSCAPE                          :{BLACK}Выбраць ляндшафт субарктычнага клімату
STR_INTRO_TOOLTIP_SUB_TROPICAL_LANDSCAPE                        :{BLACK}Выбраць ляндшафт субтрапічнага клімату
STR_INTRO_TOOLTIP_TOYLAND_LANDSCAPE                             :{BLACK}Выбраць цацачны сьвет

STR_INTRO_TOOLTIP_GAME_OPTIONS                                  :{BLACK}Паказаць наладкі гульні
STR_INTRO_TOOLTIP_HIGHSCORE                                     :{BLACK}Паказаць табліцу рэкордаў
STR_INTRO_TOOLTIP_CONFIG_SETTINGS_TREE                          :{BLACK}Акно наладак
STR_INTRO_TOOLTIP_NEWGRF_SETTINGS                               :{BLACK}Паказаць наладкі NewGRF
STR_INTRO_TOOLTIP_ONLINE_CONTENT                                :{BLACK}Праверыць новы й абноўлены кантэнт, каб спампаваць
STR_INTRO_TOOLTIP_QUIT                                          :{BLACK}Выйсьці з OpenTTD

STR_INTRO_BASESET                                               :{BLACK}У абраным наборы базавай графікі адсутнічае {NUM} спрайт{P "" а аў}. Калі ласка, абнавіце набор графікі.
STR_INTRO_TRANSLATION                                           :{BLACK}На гэту мову не перакладзен{P 0 ы ы а} {NUM} рад{P ок кі коў}. Вы можаце дапамагчы праекту, калi зарэґіструецеся як перакладчык. Інструкцыі ў файле readme.txt.

# Quit window
STR_QUIT_CAPTION                                                :{WHITE}Выхад
STR_QUIT_YES                                                    :{BLACK}Так
STR_QUIT_NO                                                     :{BLACK}Не

# Abandon game
STR_ABANDON_GAME_CAPTION                                        :{WHITE}У галоўнае мэню
STR_ABANDON_GAME_QUERY                                          :{YELLOW}Вы сапраўды жадаеце пакінуць гульню?
STR_ABANDON_SCENARIO_QUERY                                      :{YELLOW}Вы ўпэўнены, што хочаце пакінуць гэты сцэнар?

# Cheat window
STR_CHEATS                                                      :{WHITE}Махлярства (чыты)
STR_CHEATS_TOOLTIP                                              :{BLACK}Птушкі паказваюць, ці выкарыстоўвалі Вы гэты чыт раней
STR_CHEAT_MONEY                                                 :{LTBLUE}Дадаць {CURRENCY_LONG}
STR_CHEAT_CHANGE_COMPANY                                        :{LTBLUE}Гульня за кампанію: {ORANGE}{COMMA}
STR_CHEAT_EXTRA_DYNAMITE                                        :{LTBLUE}Чароўны дынамiт (знос УСЯГО): {ORANGE}{STRING}
STR_CHEAT_CROSSINGTUNNELS                                       :{LTBLUE}Тунэлi могуць перасякацца: {ORANGE}{STRING}
STR_CHEAT_NO_JETCRASH                                           :{LTBLUE}Вялікія самалёты радзей разьбіваюцца ў малых аэрапортах: {ORANGE}{STRING}
STR_CHEAT_EDIT_MAX_HL                                           :{LTBLUE}Зьмяніць макс. вышыню мапы: {ORANGE}{NUM}
STR_CHEAT_EDIT_MAX_HL_QUERY_CAPT                                :{WHITE}Зьмяніць максімальную вышыню гор на мапе
STR_CHEAT_CHANGE_DATE                                           :{LTBLUE}Зьмяненьне даты: {ORANGE}{DATE_SHORT}
STR_CHEAT_CHANGE_DATE_QUERY_CAPT                                :{WHITE}Зьмяніць бягучы год
STR_CHEAT_SETUP_PROD                                            :{LTBLUE}Дазволіць зьмяненьне прадукцыйнасьці: {ORANGE}{STRING}

# Livery window
STR_LIVERY_CAPTION                                              :{WHITE}Колеры кампаніі «{COMPANY}»

STR_LIVERY_GENERAL_TOOLTIP                                      :{BLACK}Паказаць асноўныя каляровыя схэмы
STR_LIVERY_TRAIN_TOOLTIP                                        :{BLACK}Паказаць каляровыя схэмы цягнікоў
STR_LIVERY_ROAD_VEHICLE_TOOLTIP                                 :{BLACK}Паказаць каляровыя схэмы аўтатранспарту
STR_LIVERY_SHIP_TOOLTIP                                         :{BLACK}Паказаць каляровыя схэмы караблёў
STR_LIVERY_AIRCRAFT_TOOLTIP                                     :{BLACK}Паказаць каляровыя схэмы самалётаў
STR_LIVERY_PRIMARY_TOOLTIP                                      :{BLACK}Налада асноўнага колеру абранага тыпу транспарта. Ctrl+пстрычка ўсталюе абраны колер для ўсіх тыпаў транспарта.
STR_LIVERY_SECONDARY_TOOLTIP                                    :{BLACK}Налада дадатковага колеру абранага тыпу транспарта. Ctrl+пстрычка ўсталюе абраны колер для ўсіх тыпаў транспарта.
STR_LIVERY_PANEL_TOOLTIP                                        :{BLACK}Выберыце каляровую схэму ці некалькі схэмаў з Ctrl, пастаўце птушку для праверкі выбранай схэмы

###length 23
STR_LIVERY_DEFAULT                                              :Стандартная афарбоўка
STR_LIVERY_STEAM                                                :Паравоз
STR_LIVERY_DIESEL                                               :Цеплавоз
STR_LIVERY_ELECTRIC                                             :Электравоз
STR_LIVERY_MONORAIL                                             :Монарэйкавы лякаматыў
STR_LIVERY_MAGLEV                                               :Маґнітны лякаматыў
STR_LIVERY_DMU                                                  :Дызель-цягнік (DMU)
STR_LIVERY_EMU                                                  :Электрацягнік (EMU)
STR_LIVERY_PASSENGER_WAGON_STEAM                                :Пасажырскія ваґоны (пад паравозам)
STR_LIVERY_PASSENGER_WAGON_DIESEL                               :Пасажырскія ваґоны (пад цеплавозам)
STR_LIVERY_PASSENGER_WAGON_ELECTRIC                             :Пасажырскія ваґоны (пад электравозам)
STR_LIVERY_PASSENGER_WAGON_MONORAIL                             :Пасажырскія ваґоны (монарэйкавыя)
STR_LIVERY_PASSENGER_WAGON_MAGLEV                               :Пасажырскія ваґоны (маґлеў)
STR_LIVERY_FREIGHT_WAGON                                        :Грузавыя ваґоны
STR_LIVERY_BUS                                                  :Аўтобус
STR_LIVERY_TRUCK                                                :Грузавы аўтамабіль
STR_LIVERY_PASSENGER_SHIP                                       :Пасажырскі карабель
STR_LIVERY_FREIGHT_SHIP                                         :Грузавы карабель
STR_LIVERY_HELICOPTER                                           :Шрубалёт
STR_LIVERY_SMALL_PLANE                                          :Малы самалёт
STR_LIVERY_LARGE_PLANE                                          :Вялікі самалёт
STR_LIVERY_PASSENGER_TRAM                                       :Пасажырскі трамвай
STR_LIVERY_FREIGHT_TRAM                                         :Грузавы трамвай

# Face selection window
STR_FACE_CAPTION                                                :{WHITE}Выбар твару
STR_FACE_CANCEL_TOOLTIP                                         :{BLACK}Скасаваць выбар новага твару
STR_FACE_OK_TOOLTIP                                             :{BLACK}Прыняць выбар новага твару
STR_FACE_RANDOM                                                 :{BLACK}Выпадковая

STR_FACE_MALE_BUTTON                                            :{BLACK}Мужчынскі
STR_FACE_MALE_TOOLTIP                                           :{BLACK}Выбар мужчынскіх твараў
STR_FACE_FEMALE_BUTTON                                          :{BLACK}Жаночы
STR_FACE_FEMALE_TOOLTIP                                         :{BLACK}Выбар жаночых твараў
STR_FACE_NEW_FACE_BUTTON                                        :{BLACK}Новы твар
STR_FACE_NEW_FACE_TOOLTIP                                       :{BLACK}Стварэньне зьнешнасьці выпадковым чынам
STR_FACE_ADVANCED                                               :{BLACK}Падрабязна
STR_FACE_ADVANCED_TOOLTIP                                       :{BLACK}Дэталізаваны выбар зьнешнасьці
STR_FACE_SIMPLE                                                 :{BLACK}Проста
STR_FACE_SIMPLE_TOOLTIP                                         :{BLACK}Просты выбар зьнешнасьці
STR_FACE_LOAD                                                   :{BLACK}Загрузіць
STR_FACE_LOAD_TOOLTIP                                           :{BLACK}Загрузіць улюбёны твар
STR_FACE_LOAD_DONE                                              :{WHITE}Ваш улюбёны твар быў загружаны праз файл канфігурацыі OpenTTD
STR_FACE_FACECODE                                               :{BLACK}Лічбавы нумар твару
STR_FACE_FACECODE_TOOLTIP                                       :{BLACK}Паглядзець і/або выбраць нумар твару
STR_FACE_FACECODE_CAPTION                                       :{WHITE}Лічбавы код зьнешнасьці
STR_FACE_FACECODE_SET                                           :{WHITE}Новый лічбавы код зьнешнасьці быў усталяваны
STR_FACE_FACECODE_ERR                                           :{WHITE}Немагчыма ўсталяваць лічбавы код зьнешнасьці: мусіць быць выражана лічбай паміж 0 і 4,294,967,295!
STR_FACE_SAVE                                                   :{BLACK}Захаваць
STR_FACE_SAVE_TOOLTIP                                           :{BLACK}Захаваць улюбёны твар
STR_FACE_SAVE_DONE                                              :{WHITE}Гэты твар быў захаваны як ваш улюбёны ў файле канфігурацыі OpenTTD
STR_FACE_EUROPEAN                                               :{BLACK}Эўрапейскі
STR_FACE_SELECT_EUROPEAN                                        :{BLACK}Выбар твараў эўрапейскага тыпу
STR_FACE_AFRICAN                                                :{BLACK}Афрыканскі
STR_FACE_SELECT_AFRICAN                                         :{BLACK}Выбар твараў афрыканскага тыпу
STR_FACE_YES                                                    :Так
STR_FACE_NO                                                     :Не
STR_FACE_MOUSTACHE_EARRING_TOOLTIP                              :{BLACK}Уключыць вусы ці завушніцы
STR_FACE_HAIR                                                   :Валасы:
STR_FACE_HAIR_TOOLTIP                                           :{BLACK}Зьмяніць валасы
STR_FACE_EYEBROWS                                               :Бровы:
STR_FACE_EYEBROWS_TOOLTIP                                       :{BLACK}Зьмяніць бровы
STR_FACE_EYECOLOUR                                              :Колер вачэй:
STR_FACE_EYECOLOUR_TOOLTIP                                      :{BLACK}Зьмяніць колер вачэй
STR_FACE_GLASSES                                                :Акуляры:
STR_FACE_GLASSES_TOOLTIP                                        :{BLACK}Наяўнасьць акуляраў
STR_FACE_GLASSES_TOOLTIP_2                                      :{BLACK}Зьмяніць акуляры
STR_FACE_NOSE                                                   :Нос:
STR_FACE_NOSE_TOOLTIP                                           :{BLACK}Зьмяніць нос
STR_FACE_LIPS                                                   :Вусны:
STR_FACE_MOUSTACHE                                              :Вусы:
STR_FACE_LIPS_MOUSTACHE_TOOLTIP                                 :{BLACK}Зьмяніць вусны ці вусы
STR_FACE_CHIN                                                   :Падбародак:
STR_FACE_CHIN_TOOLTIP                                           :{BLACK}Зьмяніць падбародак:
STR_FACE_JACKET                                                 :Пінжак:
STR_FACE_JACKET_TOOLTIP                                         :{BLACK}Зьмяніць пінжак
STR_FACE_COLLAR                                                 :Каўнер:
STR_FACE_COLLAR_TOOLTIP                                         :{BLACK}Зьмяніць каўнер
STR_FACE_TIE                                                    :Гальштук:
STR_FACE_EARRING                                                :Завушніца:
STR_FACE_TIE_EARRING_TOOLTIP                                    :{BLACK}Зьмяніць гальштук або завушніцу

# Matches ServerGameType
###length 3
STR_NETWORK_SERVER_VISIBILITY_LOCAL                             :Лакальны

# Network server list
STR_NETWORK_SERVER_LIST_CAPTION                                 :{WHITE}Сеткавая гульня
STR_NETWORK_SERVER_LIST_PLAYER_NAME                             :{BLACK}Імя гульца:
STR_NETWORK_SERVER_LIST_ENTER_NAME_TOOLTIP                      :{BLACK}Гэта ваша імя, якое будзе бачна іншым гульцам

STR_NETWORK_SERVER_LIST_GAME_NAME                               :{BLACK}Назва
STR_NETWORK_SERVER_LIST_GAME_NAME_TOOLTIP                       :{BLACK}Назва гэтай гульні
STR_NETWORK_SERVER_LIST_GENERAL_ONLINE                          :{BLACK}{COMMA}/{COMMA} — {COMMA}/{COMMA}
STR_NETWORK_SERVER_LIST_CLIENTS_CAPTION                         :{BLACK}Кліенты
STR_NETWORK_SERVER_LIST_CLIENTS_CAPTION_TOOLTIP                 :{BLACK}Клиентаў анлайн/макс.{}Кампаніяў анлайн/макс.
STR_NETWORK_SERVER_LIST_MAP_SIZE_SHORT                          :{BLACK}{COMMA}x{COMMA}
STR_NETWORK_SERVER_LIST_MAP_SIZE_CAPTION                        :{BLACK}Памер мапы
STR_NETWORK_SERVER_LIST_MAP_SIZE_CAPTION_TOOLTIP                :{BLACK}Памер мапы гульні{}Клікніце для сартаваньня па плошчы
STR_NETWORK_SERVER_LIST_DATE_CAPTION                            :{BLACK}Дата
STR_NETWORK_SERVER_LIST_DATE_CAPTION_TOOLTIP                    :{BLACK}Бягучая дата
STR_NETWORK_SERVER_LIST_YEARS_CAPTION                           :{BLACK}Гады
STR_NETWORK_SERVER_LIST_YEARS_CAPTION_TOOLTIP                   :{BLACK}Колькасьць год{}у гульні
STR_NETWORK_SERVER_LIST_INFO_ICONS_TOOLTIP                      :{BLACK}Мова, вэрсія сэрвэра й г.д.

STR_NETWORK_SERVER_LIST_CLICK_GAME_TO_SELECT                    :{BLACK}Выберыце гульню са сьпіса й клікніце
STR_NETWORK_SERVER_LIST_LAST_JOINED_SERVER                      :{BLACK}Апошні сэрвэр, да якога вы далучаліся:
STR_NETWORK_SERVER_LIST_CLICK_TO_SELECT_LAST                    :{BLACK}Клікніце для выбару апошняга сэрвэра

STR_NETWORK_SERVER_LIST_GAME_INFO                               :{SILVER}ІНФАРМАЦЫЯ АБ ГУЛЬНІ
STR_NETWORK_SERVER_LIST_CLIENTS                                 :{SILVER}Кліенты: {WHITE}{COMMA} / {COMMA} — {COMMA} / {COMMA}
STR_NETWORK_SERVER_LIST_LANDSCAPE                               :{SILVER}Ляндшафт: {WHITE}{STRING}
STR_NETWORK_SERVER_LIST_MAP_SIZE                                :{SILVER}Памер мапы: {WHITE}{COMMA}x{COMMA}
STR_NETWORK_SERVER_LIST_SERVER_VERSION                          :{SILVER}Вэрсія сэрвэра: {WHITE}{STRING}
STR_NETWORK_SERVER_LIST_SERVER_ADDRESS                          :{SILVER}Адрас сэрвэра: {WHITE}{STRING}
STR_NETWORK_SERVER_LIST_START_DATE                              :{SILVER}Дата пачатку: {WHITE}{DATE_SHORT}
STR_NETWORK_SERVER_LIST_CURRENT_DATE                            :{SILVER}Бягучая дата: {WHITE}{DATE_SHORT}
STR_NETWORK_SERVER_LIST_PASSWORD                                :{SILVER}Ахавана паролем!
STR_NETWORK_SERVER_LIST_SERVER_OFFLINE                          :{SILVER}СЭРВЭР АДКЛЮЧАНЫ
STR_NETWORK_SERVER_LIST_SERVER_FULL                             :{SILVER}СЭРВЭР ЗАПОЎНЕНЫ
STR_NETWORK_SERVER_LIST_SERVER_BANNED                           :{SILVER}ВЫ ЗАБЛАКАВАНЫ НА СЕРВЕРЫ
STR_NETWORK_SERVER_LIST_VERSION_MISMATCH                        :{SILVER}ВЭРСІЯ НЕ ПАДЫХОДЗІЦЬ
STR_NETWORK_SERVER_LIST_GRF_MISMATCH                            :{SILVER}НЕ СУПАДАЕ НАБОР NEWGRF

STR_NETWORK_SERVER_LIST_JOIN_GAME                               :{BLACK}Далучыцца да гульні
STR_NETWORK_SERVER_LIST_REFRESH                                 :{BLACK}Абнавіць сэрвэр
STR_NETWORK_SERVER_LIST_REFRESH_TOOLTIP                         :{BLACK}Абнавіць iнфармацыю аб сэрвэры

STR_NETWORK_SERVER_LIST_SEARCH_SERVER_INTERNET_TOOLTIP          :{BLACK}Пошук агульнадаступных сервераў у інтэрнэце
STR_NETWORK_SERVER_LIST_ADD_SERVER                              :{BLACK}Дадаць сэрвэр
STR_NETWORK_SERVER_LIST_ADD_SERVER_TOOLTIP                      :{BLACK}Дадаць сэрвэр у сьпіс, які будзе аўтаматычна правярацца на ідучыя гульні
STR_NETWORK_SERVER_LIST_START_SERVER                            :{BLACK}Запуск сэрвэра
STR_NETWORK_SERVER_LIST_START_SERVER_TOOLTIP                    :{BLACK}Запуск сэрвэра на вашым кампутары. Да гэтае гульні змогуць далучыцца іншыя гульцы.

STR_NETWORK_SERVER_LIST_PLAYER_NAME_OSKTITLE                    :{BLACK}Увядзіце вашае імя

# Start new multiplayer server
STR_NETWORK_START_SERVER_CAPTION                                :{WHITE}Запуск новай сеткавай гульні

STR_NETWORK_START_SERVER_NEW_GAME_NAME                          :{BLACK}Назва гульні:
STR_NETWORK_START_SERVER_NEW_GAME_NAME_TOOLTIP                  :{BLACK}Назва гульні, якую гульцы ўбачаць у мэню выбару сеткавай гульні
STR_NETWORK_START_SERVER_SET_PASSWORD                           :{BLACK}Усталяваць пароль
STR_NETWORK_START_SERVER_PASSWORD_TOOLTIP                       :{BLACK}Абараніце вашу гульню паролем, калі ня хочаце рабіць яе публічна даступнай

STR_NETWORK_START_SERVER_CLIENTS_SELECT                         :{BLACK}{NUM} клiент{P "" ы аў}
STR_NETWORK_START_SERVER_NUMBER_OF_CLIENTS                      :{BLACK}Макс. колькасьць клiентаў:
STR_NETWORK_START_SERVER_NUMBER_OF_CLIENTS_TOOLTIP              :{BLACK}Выбар максымальнай колькасьці кліентаў. Ня ўсе месцы павінны быць занятыя
STR_NETWORK_START_SERVER_COMPANIES_SELECT                       :{BLACK}{NUM} кампанi{P я i яў}
STR_NETWORK_START_SERVER_NUMBER_OF_COMPANIES                    :{BLACK}Макс. колькасьць кампанiяў:
STR_NETWORK_START_SERVER_NUMBER_OF_COMPANIES_TOOLTIP            :{BLACK}Абмежаваць максымальную колькасьць кампаніяў на сэрвэры

STR_NETWORK_START_SERVER_NEW_GAME_NAME_OSKTITLE                 :{BLACK}Увядзіце назву сеткавай гульні

# Network connecting window
STR_NETWORK_CONNECTING_CAPTION                                  :{WHITE}Злучэньне...

STR_NETWORK_CONNECTING_WAITING                                  :{BLACK}{NUM} кліент{P "" ы аў} рыхтуецца далучыцца
STR_NETWORK_CONNECTING_DOWNLOADING_1                            :{BLACK}{BYTES} запампавана
STR_NETWORK_CONNECTING_DOWNLOADING_2                            :{BLACK}Запампавана {BYTES} / {BYTES}

###length 8
STR_NETWORK_CONNECTING_1                                        :{BLACK}(1/6) Злучэньне...
STR_NETWORK_CONNECTING_2                                        :{BLACK}(2/6) Аўтарызацыя...
STR_NETWORK_CONNECTING_3                                        :{BLACK}(3/6) Чаканьне...
STR_NETWORK_CONNECTING_4                                        :{BLACK}(4/6) Запампоўваньне мапы...
STR_NETWORK_CONNECTING_5                                        :{BLACK}(5/6) Апрацоўка даных...
STR_NETWORK_CONNECTING_6                                        :{BLACK}(6/6) Рэґістрацыя...
STR_NETWORK_CONNECTING_SPECIAL_1                                :{BLACK}Здабыцьцё інфармацыі аб гульні...
STR_NETWORK_CONNECTING_SPECIAL_2                                :{BLACK}Здабыцьцё інфармацыі пра кампаніі...

STR_NETWORK_CONNECTION_DISCONNECT                               :{BLACK}Адлучыцца

STR_NETWORK_NEED_GAME_PASSWORD_CAPTION                          :{WHITE}Сэрвэр абаронены. Увядзіце пароль
STR_NETWORK_NEED_COMPANY_PASSWORD_CAPTION                       :{WHITE}Кампанія абароненая. Увядзіце пароль

# Network company list added strings
STR_NETWORK_COMPANY_LIST_CLIENT_LIST                            :Сьпіс кліентаў
STR_NETWORK_COMPANY_LIST_SPECTATE                               :Назіраць

# Network client list
STR_NETWORK_CLIENT_LIST_CHAT_CLIENT_TOOLTIP                     :{BLACK}Адправіць паведамленне гэтаму гульцу
STR_NETWORK_CLIENT_LIST_NEW_COMPANY_TOOLTIP                     :{BLACK}Заснаваць новую транспартную кампанію й далучыцца да яе
STR_NETWORK_CLIENT_LIST_PLAYER_ICON_HOST_TOOLTIP                :{BLACK}Гэта арганізатар гульні

# Matches ConnectionType
###length 5

STR_NETWORK_CLIENT_LIST_ADMIN_CLIENT_KICK                       :Адключыць

STR_NETWORK_CLIENT_LIST_ASK_CLIENT_KICK                         :{YELLOW}Адключыць гульца «{STRING}»?


STR_NETWORK_SPECTATORS                                          :Назіральнікі

# Network set password
STR_COMPANY_PASSWORD_CANCEL                                     :{BLACK}Не захоўваць уведзены пароль
STR_COMPANY_PASSWORD_OK                                         :{BLACK}Даць кампаніі новы пароль
STR_COMPANY_PASSWORD_CAPTION                                    :{WHITE}Пароль кампаніі
STR_COMPANY_PASSWORD_MAKE_DEFAULT                               :{BLACK}Пароль кампаніі па змоўчаньні
STR_COMPANY_PASSWORD_MAKE_DEFAULT_TOOLTIP                       :{BLACK}Выкарыстоўваць пароль гэтай кампаніі як пароль па змоўчаньні для новых кампаніяў

# Network company info join/password
STR_COMPANY_VIEW_JOIN                                           :{BLACK}Далучыцца
STR_COMPANY_VIEW_JOIN_TOOLTIP                                   :{BLACK}Далучыцца й гуляць за гэтую кампанію
STR_COMPANY_VIEW_PASSWORD                                       :{BLACK}Пароль
STR_COMPANY_VIEW_PASSWORD_TOOLTIP                               :{BLACK}Абараніць вашу кампанію паролем, каб неаўтарызаваныя карыстальнікі не маглі далучыцца
STR_COMPANY_VIEW_SET_PASSWORD                                   :{BLACK}Усталяваць пароль кампаніі

# Network chat
STR_NETWORK_CHAT_SEND                                           :{BLACK}Адправіць
STR_NETWORK_CHAT_COMPANY_CAPTION                                :[Каманда] :
STR_NETWORK_CHAT_CLIENT_CAPTION                                 :[Прыватнае] {STRING}:
STR_NETWORK_CHAT_ALL_CAPTION                                    :[Усім] :

STR_NETWORK_CHAT_COMPANY                                        :[Каманда] {STRING}: {WHITE}{STRING}
STR_NETWORK_CHAT_TO_COMPANY                                     :[Каманьдзе] {STRING}: {WHITE}{STRING}
STR_NETWORK_CHAT_CLIENT                                         :[Прыватнае] {STRING}: {WHITE}{STRING}
STR_NETWORK_CHAT_TO_CLIENT                                      :[Прыватнае] для {STRING}: {WHITE}{STRING}
STR_NETWORK_CHAT_ALL                                            :[Усім] {STRING}: {WHITE}{STRING}
STR_NETWORK_CHAT_OSKTITLE                                       :{BLACK}Увядзіце тэкст для каманднага чату

# Network messages
STR_NETWORK_ERROR_NOTAVAILABLE                                  :{WHITE}Ня знойдзена сеткавых прыстасаваньняў
STR_NETWORK_ERROR_NOCONNECTION                                  :{WHITE}Сэрвэр не адказвае на запыт
STR_NETWORK_ERROR_NEWGRF_MISMATCH                               :{WHITE}Немагчыма далучыцца з-за неадпаведнасьці NewGRF
STR_NETWORK_ERROR_DESYNC                                        :{WHITE}Сынхранізацыя сеткавай гульні не ўдалася
STR_NETWORK_ERROR_LOSTCONNECTION                                :{WHITE}Злучэньне сеткавай гульні страчана
STR_NETWORK_ERROR_SAVEGAMEERROR                                 :{WHITE}Не ўдалося загрузіць захаваную гульню
STR_NETWORK_ERROR_SERVER_START                                  :{WHITE}Не ўдалося запусьціць сэрвэр
STR_NETWORK_ERROR_SERVER_ERROR                                  :{WHITE}Заўважана памылка пратаколу, і злучэньне было закрытае
STR_NETWORK_ERROR_WRONG_REVISION                                :{WHITE}Вэрсія кліента (гэтай гульні) не адпавядае вэрсіі сэрвэра
STR_NETWORK_ERROR_WRONG_PASSWORD                                :{WHITE}Няправільны пароль
STR_NETWORK_ERROR_SERVER_FULL                                   :{WHITE}Сэрвэр перапоўнены
STR_NETWORK_ERROR_SERVER_BANNED                                 :{WHITE}Доступ на гэты сэрвэр вам забаронены
STR_NETWORK_ERROR_KICKED                                        :{WHITE}Вас выкінулі з гульні
STR_NETWORK_ERROR_KICK_MESSAGE                                  :{WHITE}Прычына: {STRING}
STR_NETWORK_ERROR_CHEATER                                       :{WHITE}Махлярства не дазволена на гэтым сэрвэры
STR_NETWORK_ERROR_TOO_MANY_COMMANDS                             :{WHITE}Вы дасылалi да сэрвэра занадта шмат камандаў
STR_NETWORK_ERROR_TIMEOUT_PASSWORD                              :{WHITE}Вы задоўга ня можаце ўвесьцi пароль
STR_NETWORK_ERROR_TIMEOUT_COMPUTER                              :{WHITE}Ваш кампутар задоўга ня можа далучыцца да сэрвэру
STR_NETWORK_ERROR_TIMEOUT_MAP                                   :{WHITE}Ваш кампутар задоўга пампуе мапу
STR_NETWORK_ERROR_TIMEOUT_JOIN                                  :{WHITE}Ваш кампутар задоўга далучаецца да сэрвэру

STR_NETWORK_ERROR_CLIENT_GUI_LOST_CONNECTION_CAPTION            :{WHITE}Падключэньне згублена
STR_NETWORK_ERROR_CLIENT_GUI_LOST_CONNECTION                    :{WHITE}На працягу {NUM} сэкунд{P ы аў аў} не атрымана ніякіх дадзеных з боку сэрвэра

###length 21
STR_NETWORK_ERROR_CLIENT_GENERAL                                :агульная памылка
STR_NETWORK_ERROR_CLIENT_DESYNC                                 :памылка сынхранізацыі
STR_NETWORK_ERROR_CLIENT_SAVEGAME                               :не ўдалося загрузіць мапу
STR_NETWORK_ERROR_CLIENT_CONNECTION_LOST                        :злучэньне страчана
STR_NETWORK_ERROR_CLIENT_PROTOCOL_ERROR                         :памылка пратаколу
STR_NETWORK_ERROR_CLIENT_NEWGRF_MISMATCH                        :Неадпаведнасьць NewGRF
STR_NETWORK_ERROR_CLIENT_NOT_AUTHORIZED                         :не аўтарызованы
STR_NETWORK_ERROR_CLIENT_NOT_EXPECTED                           :атрыманы несапраўдны ці нечаканы пакет
STR_NETWORK_ERROR_CLIENT_WRONG_REVISION                         :няправільная вэрсія
STR_NETWORK_ERROR_CLIENT_NAME_IN_USE                            :гэтае імя ўжо выкарыстоўваецца
STR_NETWORK_ERROR_CLIENT_WRONG_PASSWORD                         :няправільны пароль
STR_NETWORK_ERROR_CLIENT_COMPANY_MISMATCH                       :няправільны параметр company ў DoCommand
STR_NETWORK_ERROR_CLIENT_KICKED                                 :Вас выкінуў сэрвэр
STR_NETWORK_ERROR_CLIENT_CHEATER                                :паспрабаваў махляваць
STR_NETWORK_ERROR_CLIENT_SERVER_FULL                            :сэрвэр перапоўнены
STR_NETWORK_ERROR_CLIENT_TOO_MANY_COMMANDS                      :дасылаў занадта шмат каманд
STR_NETWORK_ERROR_CLIENT_TIMEOUT_PASSWORD                       :пароль не атрыманы своечасова
STR_NETWORK_ERROR_CLIENT_TIMEOUT_COMPUTER                       :агульны перапынак
STR_NETWORK_ERROR_CLIENT_TIMEOUT_MAP                            :мапа пампуецца задоўга
STR_NETWORK_ERROR_CLIENT_TIMEOUT_JOIN                           :апрацоўка мапы iдзе задоўга

# Network related errors
STR_NETWORK_SERVER_MESSAGE                                      :*** {1:STRING}

###length 12
STR_NETWORK_SERVER_MESSAGE_GAME_PAUSED                          :Гульня прыпынена ({STRING})
STR_NETWORK_SERVER_MESSAGE_GAME_STILL_PAUSED_1                  :Гульня ўсё яшчэ спынена ({STRING})
STR_NETWORK_SERVER_MESSAGE_GAME_STILL_PAUSED_2                  :Гульня ўсё яшчэ спынена ({STRING}, {STRING})
STR_NETWORK_SERVER_MESSAGE_GAME_STILL_PAUSED_3                  :Гульня ўсё яшчэ спынена ({STRING}, {STRING}, {STRING})
STR_NETWORK_SERVER_MESSAGE_GAME_STILL_PAUSED_4                  :Гульня ўсё яшчэ ў паўзе ({STRING}, {STRING}, {STRING}, {STRING})
STR_NETWORK_SERVER_MESSAGE_GAME_UNPAUSED                        :Гульня працягнута ({STRING})
STR_NETWORK_SERVER_MESSAGE_GAME_REASON_NOT_ENOUGH_PLAYERS       :колькасьць гульцоў
STR_NETWORK_SERVER_MESSAGE_GAME_REASON_CONNECTING_CLIENTS       :злучэньне кліентаў
STR_NETWORK_SERVER_MESSAGE_GAME_REASON_MANUAL                   :уручную
STR_NETWORK_SERVER_MESSAGE_GAME_REASON_GAME_SCRIPT              :гульнёвы скрыпт

STR_NETWORK_MESSAGE_CLIENT_LEAVING                              :выходзіць
STR_NETWORK_MESSAGE_CLIENT_JOINED                               :*** {STRING} далучыўся да гульні
STR_NETWORK_MESSAGE_CLIENT_JOINED_ID                            :*** {STRING} далучыўся да гульні (кліент #{2:NUM})
STR_NETWORK_MESSAGE_CLIENT_COMPANY_JOIN                         :*** {STRING} далучыўся да кампаніі #{2:NUM}
STR_NETWORK_MESSAGE_CLIENT_COMPANY_SPECTATE                     :*** {STRING} далучыўся да назіральнікаў
STR_NETWORK_MESSAGE_CLIENT_COMPANY_NEW                          :*** {STRING} распачаў новую кампанію (#{2:NUM})
STR_NETWORK_MESSAGE_CLIENT_LEFT                                 :*** {STRING} выйшаў з гульні ({2:STRING})
STR_NETWORK_MESSAGE_NAME_CHANGE                                 :*** {STRING} зьмяніў сваё імя на {STRING}
STR_NETWORK_MESSAGE_SERVER_SHUTDOWN                             :{WHITE}Гэты сэрвэр закрыў сэсію
STR_NETWORK_MESSAGE_SERVER_REBOOT                               :{WHITE}Гэты сэрвэр перазапускаецца...{}Пачакайце, калі ласка

STR_NETWORK_ERROR_COORDINATOR_ISOLATED_DETAIL                   :{WHITE}Іншыя гульцы не змогуць далучыцца да вашага сервера

# Content downloading window
STR_CONTENT_TITLE                                               :{WHITE}Кантэнт запампоўваецца
STR_CONTENT_TYPE_CAPTION                                        :{BLACK}Тып
STR_CONTENT_TYPE_CAPTION_TOOLTIP                                :{BLACK}Тып кантэнту
STR_CONTENT_NAME_CAPTION                                        :{BLACK}Назва
STR_CONTENT_NAME_CAPTION_TOOLTIP                                :{BLACK}Найменаваньне кантэнту
STR_CONTENT_MATRIX_TOOLTIP                                      :{BLACK}Клікніце па радку для прагляду падрабязнасьцяў{}Пастаўце птушку побач з тым, што трэба запампаваць
STR_CONTENT_SELECT_ALL_CAPTION                                  :{BLACK}Выбраць ўсё
STR_CONTENT_SELECT_ALL_CAPTION_TOOLTIP                          :{BLACK}Адзначыць увесь кантэнт для запампоўваньня
STR_CONTENT_SELECT_UPDATES_CAPTION                              :{BLACK}Выбраць абнаўленьні
STR_CONTENT_SELECT_UPDATES_CAPTION_TOOLTIP                      :{BLACK}Адзначыць увесь кантэнт, які зьяўляецца абнаўленьнем для існуючага
STR_CONTENT_UNSELECT_ALL_CAPTION                                :{BLACK}Нічога не адзначаць
STR_CONTENT_UNSELECT_ALL_CAPTION_TOOLTIP                        :{BLACK}Адзначыць увесь кантэнт нявыбраным, нічога не запампоўваць
STR_CONTENT_SEARCH_EXTERNAL                                     :{BLACK}Шукаць на іншых сайтах
STR_CONTENT_SEARCH_EXTERNAL_TOOLTIP                             :{BLACK}Вынікі пошуку знаходзяцца на іншых сайтах, якія ня маюць дачыненьня да OpenTTD
STR_CONTENT_SEARCH_EXTERNAL_DISCLAIMER_CAPTION                  :{WHITE}Вы пакідаеце OpenTTD!
STR_CONTENT_SEARCH_EXTERNAL_DISCLAIMER                          :{WHITE}Умовы загрузкі змесціва зь іншых сайтаў могуць адрозьнівацца.{}За інструкцыямі па ўсталёўцы кампанэнтаў OpenTTD вам трэба зьвярнуцца на адпаведныя сайты.{}Вы жадаеце працягнуць?
STR_CONTENT_FILTER_TITLE                                        :{BLACK}Фільтар па бірках/назвах:
STR_CONTENT_OPEN_URL                                            :{BLACK}Наведаць вэб-старонку
STR_CONTENT_OPEN_URL_TOOLTIP                                    :{BLACK}Наведаць вэб-старонку для гэтага кантэнту
STR_CONTENT_DOWNLOAD_CAPTION                                    :{BLACK}Запампаваць
STR_CONTENT_DOWNLOAD_CAPTION_TOOLTIP                            :{BLACK}Запусьціць запампоўку выбранага кантэнту
STR_CONTENT_TOTAL_DOWNLOAD_SIZE                                 :{SILVER}Агульны памер запампоўкі: {WHITE}{BYTES}
STR_CONTENT_DETAIL_TITLE                                        :{SILVER}ІНФАРМАЦЫЯ АБ КАНТЭНЦЕ

###length 5
STR_CONTENT_DETAIL_SUBTITLE_UNSELECTED                          :{SILVER}Вы гэтага не выбіралі для запампоўваньня
STR_CONTENT_DETAIL_SUBTITLE_SELECTED                            :{SILVER}Вы выбралі гэта для запампоўваньня
STR_CONTENT_DETAIL_SUBTITLE_AUTOSELECTED                        :{SILVER}Гэты модуль залежыць ад іншага й будзе спампаваны
STR_CONTENT_DETAIL_SUBTITLE_ALREADY_HERE                        :{SILVER}Ўжо маеце гэта
STR_CONTENT_DETAIL_SUBTITLE_DOES_NOT_EXIST                      :{SILVER}Гэты кантэнт невядомы й ня можа быць спампаваны ў OpenTTD

STR_CONTENT_DETAIL_UPDATE                                       :{SILVER}Гэта абнаўленьне існуюч{G ага ай ага ых} {STRING.gen}
STR_CONTENT_DETAIL_NAME                                         :{SILVER}Назва: {WHITE}{STRING}
STR_CONTENT_DETAIL_VERSION                                      :{SILVER}Вэрсія: {WHITE}{STRING}
STR_CONTENT_DETAIL_DESCRIPTION                                  :{SILVER}Апісаньне: {WHITE}{STRING}
STR_CONTENT_DETAIL_URL                                          :{SILVER}URL: {WHITE}{STRING}
STR_CONTENT_DETAIL_TYPE                                         :{SILVER}Тып: {WHITE}{STRING}
STR_CONTENT_DETAIL_FILESIZE                                     :{SILVER}Памер: {WHITE}{BYTES}
STR_CONTENT_DETAIL_SELECTED_BECAUSE_OF                          :{SILVER}Выбрана разам з: {WHITE}{STRING}
STR_CONTENT_DETAIL_DEPENDENCIES                                 :{SILVER}Залежнасьці: {WHITE}{STRING}
STR_CONTENT_DETAIL_TAGS                                         :{SILVER}Ярлыкі: {WHITE}{STRING}
STR_CONTENT_NO_ZLIB                                             :{WHITE}OpenTTD сабраны без падтрымкі бібліятэкі "zlib"...
STR_CONTENT_NO_ZLIB_SUB                                         :{WHITE}... запампоўваньне кантэнту немагчыма!

# Order of these is important!
STR_CONTENT_TYPE_BASE_GRAPHICS                                  :{G=m}Базавая ґрафіка
STR_CONTENT_TYPE_BASE_GRAPHICS.gen                              :набору базавай ґрафікі
STR_CONTENT_TYPE_BASE_GRAPHICS.acc                              :набор базавай ґрафікі
STR_CONTENT_TYPE_NEWGRF                                         :{G=m}NewGRF
STR_CONTENT_TYPE_NEWGRF.gen                                     :NewGRF
STR_CONTENT_TYPE_NEWGRF.acc                                     :NewGRF
STR_CONTENT_TYPE_AI                                             :{G=m}ШІ
STR_CONTENT_TYPE_AI.gen                                         :ШІ
STR_CONTENT_TYPE_AI.acc                                         :ШІ
STR_CONTENT_TYPE_AI_LIBRARY                                     :{G=f}Бібліятэка ШІ
STR_CONTENT_TYPE_AI_LIBRARY.gen                                 :бібліятэкі ШІ
STR_CONTENT_TYPE_AI_LIBRARY.acc                                 :бібліятэку ШІ
STR_CONTENT_TYPE_SCENARIO                                       :{G=m}Сцэнар
STR_CONTENT_TYPE_SCENARIO.gen                                   :сцэнара
STR_CONTENT_TYPE_SCENARIO.acc                                   :сцэнар
STR_CONTENT_TYPE_HEIGHTMAP                                      :{G=f}Мапа вышыняў
STR_CONTENT_TYPE_HEIGHTMAP.gen                                  :мапы вышыняў
STR_CONTENT_TYPE_HEIGHTMAP.acc                                  :мапу вышыняў
STR_CONTENT_TYPE_BASE_SOUNDS                                    :{G=m}Базавыя гукі
STR_CONTENT_TYPE_BASE_SOUNDS.gen                                :набору базавых гукаў
STR_CONTENT_TYPE_BASE_SOUNDS.acc                                :набор базавых гукаў
STR_CONTENT_TYPE_BASE_MUSIC                                     :{G=m}Базавая музыка
STR_CONTENT_TYPE_BASE_MUSIC.gen                                 :набору базавай музыкі
STR_CONTENT_TYPE_BASE_MUSIC.acc                                 :набор базавай музыкі
STR_CONTENT_TYPE_GAME_SCRIPT                                    :Гульнёвы скрыпт
STR_CONTENT_TYPE_GS_LIBRARY                                     :Бібліятэка IС

# Content downloading progress window
STR_CONTENT_DOWNLOAD_TITLE                                      :{WHITE}Запампоўваньне кантэнту...
STR_CONTENT_DOWNLOAD_INITIALISE                                 :{WHITE}Запытваюцца файлы...
STR_CONTENT_DOWNLOAD_FILE                                       :{WHITE}Зараз запампоўваецца {STRING} ({NUM} з {NUM})
STR_CONTENT_DOWNLOAD_COMPLETE                                   :{WHITE}Запампоўваньне выканана
STR_CONTENT_DOWNLOAD_PROGRESS_SIZE                              :{WHITE}{BYTES} з {BYTES} запампована ({NUM} %)

# Content downloading error messages
STR_CONTENT_ERROR_COULD_NOT_CONNECT                             :{WHITE}Не ўдалося злучыцца з сэрвэрам кантэнту...
STR_CONTENT_ERROR_COULD_NOT_DOWNLOAD                            :{WHITE}Памылка запампоўваньня...
STR_CONTENT_ERROR_COULD_NOT_DOWNLOAD_FILE_NOT_WRITABLE          :{WHITE}... немагчыма запісаць файл
STR_CONTENT_ERROR_COULD_NOT_EXTRACT                             :{WHITE}Не ўдалося распакаваць запампаваны файл

STR_MISSING_GRAPHICS_SET_CAPTION                                :{WHITE}Адсутная ґрафiка
STR_MISSING_GRAPHICS_SET_MESSAGE                                :{BLACK}OpenTTD патрабуе ґрафiкi для функцыянаваньня, але ня можа знайсьцi нiякай. Вы дазваляеце OpenTTD спампаваць ды ўсталяваць гэтую ґрафiку?
STR_MISSING_GRAPHICS_YES_DOWNLOAD                               :{BLACK}Так, спампаваць ґрафiку
STR_MISSING_GRAPHICS_NO_QUIT                                    :{BLACK}Не, выйсьцi з OpenTTD

STR_MISSING_GRAPHICS_ERROR                                      :{BLACK}Не атрымалася запампаваць графіку.{}Калі ласка, загрузіце графіку ўручную.
STR_MISSING_GRAPHICS_ERROR_QUIT                                 :{BLACK}Выйсці з OpenTTD

# Transparency settings window
STR_TRANSPARENCY_CAPTION                                        :{WHITE}Наладкі празрыстасьці
STR_TRANSPARENT_SIGNS_TOOLTIP                                   :{BLACK}Пераключэньне празрыстасьці надпісаў. Ctrl+пстрычка — заблякаваць.
STR_TRANSPARENT_TREES_TOOLTIP                                   :{BLACK}Пераключыць празрыстасьць для дрэваў. Ctrl+клік — заблякаваць.
STR_TRANSPARENT_HOUSES_TOOLTIP                                  :{BLACK}Пераключыць празрыстасьць для дамоў. Ctrl+клік — заблякаваць.
STR_TRANSPARENT_INDUSTRIES_TOOLTIP                              :{BLACK}Пераключыць празрыстасьць для прадпрыемстваў. Ctrl+клік — заблякаваць.
STR_TRANSPARENT_BUILDINGS_TOOLTIP                               :{BLACK}Пераключыць празрыстасьць для будынінаў кшталту станцыяў, дэпо, пунктаў шляху. Ctrl+клік — заблякаваць.
STR_TRANSPARENT_BRIDGES_TOOLTIP                                 :{BLACK}Пераключыць празрыстасьць для мастоў. Ctrl+клік — заблякаваць.
STR_TRANSPARENT_STRUCTURES_TOOLTIP                              :{BLACK}Пераключыць празрыстасьць для пабудоў кшталту маякоў і антэнаў. Ctrl+клік — заблякаваць.
STR_TRANSPARENT_CATENARY_TOOLTIP                                :{BLACK}Пераключыць празрыстасьць для кантактнай сеткі. Ctrl+клік — заблякаваць.
STR_TRANSPARENT_LOADING_TOOLTIP                                 :{BLACK}Пераключыць празрыстасьць для індыкатараў загрузкі. Ctrl+клік — заблякаваць.
STR_TRANSPARENT_INVISIBLE_TOOLTIP                               :{BLACK}Зрабіць аб'екты не празрыстымі, а цалкам нябачнымі

# Linkgraph legend window
STR_LINKGRAPH_LEGEND_CAPTION                                    :{BLACK}Схема грузапатокаў
STR_LINKGRAPH_LEGEND_ALL                                        :{BLACK}Усе
STR_LINKGRAPH_LEGEND_NONE                                       :{BLACK}Няма
STR_LINKGRAPH_LEGEND_SELECT_COMPANIES                           :{BLACK}Выберыце кампаніі для адлюстраваньня
STR_LINKGRAPH_LEGEND_COMPANY_TOOLTIP                            :{BLACK}{STRING}{}{COMPANY}

# Linkgraph legend window and linkgraph legend in smallmap
STR_LINKGRAPH_LEGEND_UNUSED                                     :{TINY_FONT}{BLACK}нявыкарыст.
STR_LINKGRAPH_LEGEND_SATURATED                                  :{TINY_FONT}{BLACK}насычана
STR_LINKGRAPH_LEGEND_OVERLOADED                                 :{TINY_FONT}{BLACK}перагруз

# Linkgraph tooltip

# Base for station construction window(s)
STR_STATION_BUILD_COVERAGE_AREA_TITLE                           :{BLACK}Падсьветка зоны пакрыцьця
STR_STATION_BUILD_COVERAGE_OFF                                  :{BLACK}Выкл.
STR_STATION_BUILD_COVERAGE_ON                                   :{BLACK}Укл.
STR_STATION_BUILD_COVERAGE_AREA_OFF_TOOLTIP                     :{BLACK}Не паказваць зону пакрыцьця
STR_STATION_BUILD_COVERAGE_AREA_ON_TOOLTIP                      :{BLACK}Паказваць зону пакрыцьця
STR_STATION_BUILD_ACCEPTS_CARGO                                 :{BLACK}Прымае: {GOLD}{CARGO_LIST}
STR_STATION_BUILD_SUPPLIES_CARGO                                :{BLACK}Прапаноўвае: {GOLD}{CARGO_LIST}

# Join station window
STR_JOIN_STATION_CAPTION                                        :{WHITE}Аб'яднаць станцыі
STR_JOIN_STATION_CREATE_SPLITTED_STATION                        :{YELLOW}Пабудаваць асобную станцыю

STR_JOIN_WAYPOINT_CAPTION                                       :{WHITE}Аб'яднаць пункты шляху
STR_JOIN_WAYPOINT_CREATE_SPLITTED_WAYPOINT                      :{YELLOW}Пабудаваць асобны пункт шляху

# Generic toolbar
STR_TOOLBAR_DISABLED_NO_VEHICLE_AVAILABLE                       :{BLACK}Адключана, бо няма прыдатных транспартных сродкаў для гэтай інфраструктуры

# Rail construction toolbar
STR_RAIL_TOOLBAR_RAILROAD_CONSTRUCTION_CAPTION                  :Чыгунка
STR_RAIL_TOOLBAR_ELRAIL_CONSTRUCTION_CAPTION                    :Электрыфікаваная чыгунка
STR_RAIL_TOOLBAR_MONORAIL_CONSTRUCTION_CAPTION                  :Монарэйкі
STR_RAIL_TOOLBAR_MAGLEV_CONSTRUCTION_CAPTION                    :Маґлеў

STR_RAIL_TOOLBAR_TOOLTIP_BUILD_RAILROAD_TRACK                   :{BLACK}Будаўніцтва чыгункі. Пры націснутым Ctrl — выдаленьне пабудаваных рэйкаў. Пры націснутым Shift - ацэнка кошту будаўніцтва.
STR_RAIL_TOOLBAR_TOOLTIP_BUILD_AUTORAIL                         :{BLACK}Будаўніцтва чыгункі ў аўтаматычным рэжыме. Пры націснутым Ctrl - выдаленьне пабудаваных рэйкаў. Пры націснутым Shift — ацэнка кошту будаўніцтва.
STR_RAIL_TOOLBAR_TOOLTIP_BUILD_TRAIN_DEPOT_FOR_BUILDING         :{BLACK}Будаўніцтва дэпо (для пакупак і абслугоўваньня цягнікоў). Пры націснутым Shift — ацэнка кошту будаўніцтва.
STR_RAIL_TOOLBAR_TOOLTIP_CONVERT_RAIL_TO_WAYPOINT               :{BLACK}Усталяваць на рэйках пункт шляху. Націсьненьне Ctrl дазваляе аб'ядноўваць пункты шляху. Пры націснутым Shift — ацэнка кошту будаўніцтва.
STR_RAIL_TOOLBAR_TOOLTIP_BUILD_RAILROAD_STATION                 :{BLACK}Будаўніцтва чыгуначных станцыяў. Націсьненьне Ctrl дазваляе аб'ядноўваць станцыі. Пры націснутым Shift — ацэнка кошту будаўніцтва.
STR_RAIL_TOOLBAR_TOOLTIP_BUILD_RAILROAD_SIGNALS                 :{BLACK}Усталёўка сыгналаў. Ctrl пераключае семафоры/святлафоры.{}Перацягваньнем можна будаваць сыгналы на прамым участку шляху. З націснутым Ctrl - будаўніцтва сыгналаў да найблізкага скрыжаваньня ці сыгналу.{}Ctrl+пстрычка пераключае адкрыццё акна выбару сыгналаў. Пры націснутым Shift - ацэнка кошту будаўніцтва.
STR_RAIL_TOOLBAR_TOOLTIP_BUILD_RAILROAD_BRIDGE                  :{BLACK}Будаўніцтва чыгуначных мастоў. Пры націснутым Shift — ацэнка кошту будаўніцтва.
STR_RAIL_TOOLBAR_TOOLTIP_BUILD_RAILROAD_TUNNEL                  :{BLACK}Будаўніцтва чыгуначных тунэляў. Пры націснутым Shift — ацэнка кошту будаўніцтва.
STR_RAIL_TOOLBAR_TOOLTIP_TOGGLE_BUILD_REMOVE_FOR                :{BLACK}Пераключэньне паміж будаўніцтвам і выдаленьнем чыгуначных рэйкаў, сыґналаў, станцыяў. Пры націснутым Ctrl станцыі ліквідуюцца разам з рэйкамі.
STR_RAIL_TOOLBAR_TOOLTIP_CONVERT_RAIL                           :{BLACK}Канвэртаваць/мадэрнізаваць тып каляінаў. Пры націснутым Shift — ацэнка кошту будаўніцтва.

STR_RAIL_NAME_RAILROAD                                          :Чыгунка
STR_RAIL_NAME_ELRAIL                                            :Электрыфiкаваная чыгунка
STR_RAIL_NAME_MONORAIL                                          :Монарэйкi
STR_RAIL_NAME_MAGLEV                                            :Маґлеў

# Rail depot construction window
STR_BUILD_DEPOT_TRAIN_ORIENTATION_CAPTION                       :{WHITE}Кірунак дэпо
STR_BUILD_DEPOT_TRAIN_ORIENTATION_TOOLTIP                       :{BLACK}Выберыце кірунак дэпо

# Rail waypoint construction window
STR_WAYPOINT_CAPTION                                            :{WHITE}Пункт шляху (Waypoint)
STR_WAYPOINT_GRAPHICS_TOOLTIP                                   :{BLACK}Выберыце тып пункта шляху

# Rail station construction window
STR_STATION_BUILD_RAIL_CAPTION                                  :{WHITE}Выбар чыгуначнай станцыі
STR_STATION_BUILD_ORIENTATION                                   :{BLACK}Кірунак
STR_STATION_BUILD_RAILROAD_ORIENTATION_TOOLTIP                  :{BLACK}Выбар кірунку каляінаў чыгуначнай станцыі
STR_STATION_BUILD_NUMBER_OF_TRACKS                              :{BLACK}Колькасьць каляінаў/плятформаў
STR_STATION_BUILD_NUMBER_OF_TRACKS_TOOLTIP                      :{BLACK}Выберыце колькасьць каляінаў чыгуначнай станцыі
STR_STATION_BUILD_PLATFORM_LENGTH                               :{BLACK}Даўжыня каляінаў
STR_STATION_BUILD_PLATFORM_LENGTH_TOOLTIP                       :{BLACK}Выберыце даўжыню станцыйных каляінаў
STR_STATION_BUILD_DRAG_DROP                                     :{BLACK}Участак
STR_STATION_BUILD_DRAG_DROP_TOOLTIP                             :{BLACK}Пабудаваць станцыю на выбраным участку зямлі

STR_STATION_BUILD_STATION_CLASS_TOOLTIP                         :{BLACK}Выберыце клясу станцыі для паказу
STR_STATION_BUILD_STATION_TYPE_TOOLTIP                          :{BLACK}Выберыце тып станцыі для пабудовы

STR_STATION_CLASS_DFLT                                          :Станцыя па змоўчаньні
STR_STATION_CLASS_WAYP                                          :Пункты шляху

# Signal window
STR_BUILD_SIGNAL_CAPTION                                        :{WHITE}Выбар сыґналаў
STR_BUILD_SIGNAL_SEMAPHORE_NORM_TOOLTIP                         :{BLACK}Звычайны сэмафор.{}Не дазваляе некалькім цягнікам адначасова знаходзіцца на адным блёк-участку.
STR_BUILD_SIGNAL_SEMAPHORE_ENTRY_TOOLTIP                        :{BLACK}Уваходны сэмафор (прэсыґнал).{}Адкрыты, калі хаця б адзін з выхадных сыґналаў на наступнай сэкцыі каляіны адкрыты. У астатніх выпадках закрыты.
STR_BUILD_SIGNAL_SEMAPHORE_EXIT_TOOLTIP                         :{BLACK}Выхадны сэмафор (прэсыґнал).{}Працуе як звычайны сэмафор, але яго стан улічваецца ў працы ўваходных і камбінаваных сыґналаў.
STR_BUILD_SIGNAL_SEMAPHORE_COMBO_TOOLTIP                        :{BLACK}Камбінаваны сэмафор (прэсыґнал).{}Працуе адначасова як уваходны й выхадны сэмафор. Гэта дазваляе будаваць вялікія «дрэвы» каляінаў з прэсыґналамі.
STR_BUILD_SIGNAL_SEMAPHORE_PBS_TOOLTIP                          :{BLACK}Маршрутны сэмафор (PMS).{}Дазваляе некалькім цягнікам знаходзіцца ў адным сыґнальным блёку, калі кожны зь іх можа зарэзэрваваць сабе бясьпечны шлях. Дазваляе праходжаньне цягнікоў у абодва бакі.
STR_BUILD_SIGNAL_SEMAPHORE_PBS_OWAY_TOOLTIP                     :{BLACK}Аднабаковы маршрутны сэмафор (PMS).{}Дазваляе некалькім цягнікам знаходзіцца ў адным сыґнальным блёку, калі кожны зь іх можа зарэзэрваваць сабе бясьпечны шлях. Не дазваляе цягнікам праходзіць з адваротнага боку.
STR_BUILD_SIGNAL_ELECTRIC_NORM_TOOLTIP                          :{BLACK}Звычайны сьветлафор.{}Не дазваляе некалькім цягнікам адначасова знаходзіцца на адным блёк-участку.
STR_BUILD_SIGNAL_ELECTRIC_ENTRY_TOOLTIP                         :{BLACK}Уваходны сьветлафор (прэсыґнал).{}Адкрыты, калі хаця б адзін з выхадных сыґналаў на наступнай сэкцыі каляіны адкрыты. У астатніх выпадках закрыты.
STR_BUILD_SIGNAL_ELECTRIC_EXIT_TOOLTIP                          :{BLACK}Выхадны сьветлафор (прэсыґнал).{}Працуе як звычайны сьветлафор, але яго стан улічваецца ў працы ўваходных і камбінаваных сыґналаў.
STR_BUILD_SIGNAL_ELECTRIC_COMBO_TOOLTIP                         :{BLACK}Камбінаваны сьветлафор (прэсыґнал).{}Працуе адначасова як уваходны й выхадны сьветлафор. Гэта дазваляе будаваць вялікія «дрэвы» каляінаў з прэсыґналамі.
STR_BUILD_SIGNAL_ELECTRIC_PBS_TOOLTIP                           :{BLACK}Маршрутны сьветлафор (PMS).{}Дазваляе некалькім цягнікам знаходзіцца ў адным сыґнальным блёку, калі кожны зь іх можа зарэзэрваваць сабе бясьпечны шлях. Дазваляе праходжаньне цягнікоў у абодва бакі.
STR_BUILD_SIGNAL_ELECTRIC_PBS_OWAY_TOOLTIP                      :{BLACK}Аднабаковы маршрутны сьветлафор (PMS).{}Дазваляе некалькім цягнікам знаходзіцца ў адным сыґнальным блёку, калі кожны зь іх можа зарэзэрваваць сабе бясьпечны шлях. Не дазваляе цягнікам праходзіць з адваротнага боку.
STR_BUILD_SIGNAL_CONVERT_TOOLTIP                                :{BLACK}Зьмяненьне тыпаў сыґналаў.{}Калі кнопка націснута, пстрыкніце для пераўтварэньня існуючага сыґнала ў сыґнал выбранага тыпу й віду, або пстрыкніце з націснутым Ctrl для перабіраньня існуючых варыянтаў. Shift+пстрычка — ацэнка кошту пераўтварэньня.
STR_BUILD_SIGNAL_DRAG_SIGNALS_DENSITY_TOOLTIP                   :{BLACK}Адлегласьць паміж сыґналамі пры працягваньні.
STR_BUILD_SIGNAL_DRAG_SIGNALS_DENSITY_DECREASE_TOOLTIP          :{BLACK}Паменшыць адлегласць паміж сыґналамі пры працягваньні
STR_BUILD_SIGNAL_DRAG_SIGNALS_DENSITY_INCREASE_TOOLTIP          :{BLACK}Павялічыць адлегласць паміж сыґналамі пры працягваньні

# Bridge selection window
STR_SELECT_RAIL_BRIDGE_CAPTION                                  :{WHITE}Выберыце чыгуначны мост
STR_SELECT_ROAD_BRIDGE_CAPTION                                  :{WHITE}Выберыце аўтамабiльны мост
STR_SELECT_BRIDGE_SELECTION_TOOLTIP                             :{BLACK}Выбар моста — пстрыкніце па малюнку моста, які Вы хочаце пабудаваць
STR_SELECT_BRIDGE_INFO                                          :{GOLD}{STRING},{} {VELOCITY} {WHITE}{CURRENCY_LONG}
STR_SELECT_BRIDGE_SCENEDIT_INFO                                 :{GOLD}{STRING},{} {VELOCITY}
STR_BRIDGE_NAME_SUSPENSION_STEEL                                :Падвесны сталёвы
STR_BRIDGE_NAME_GIRDER_STEEL                                    :Бэлечны сталёвы
STR_BRIDGE_NAME_CANTILEVER_STEEL                                :Кансольны сталёвы
STR_BRIDGE_NAME_SUSPENSION_CONCRETE                             :Падвесны бэтонавы
STR_BRIDGE_NAME_WOODEN                                          :Драўляны
STR_BRIDGE_NAME_CONCRETE                                        :Бэтонавы
STR_BRIDGE_NAME_TUBULAR_STEEL                                   :Трубчасты сталёвы
STR_BRIDGE_TUBULAR_SILICON                                      :Трубчасты крэмніевы


# Road construction toolbar
STR_ROAD_TOOLBAR_ROAD_CONSTRUCTION_CAPTION                      :{WHITE}Будаўніцтва аўтамабільных дарогаў
STR_ROAD_TOOLBAR_TRAM_CONSTRUCTION_CAPTION                      :{WHITE}Трамваі
STR_ROAD_TOOLBAR_TOOLTIP_BUILD_ROAD_SECTION                     :{BLACK}Будаўніцтва аўтамабільнай дарогі. Пры націснутым Ctrl — выдаленьне дарогі. Пры націснутым Shift — ацэнка кошту будаўніцтва.
STR_ROAD_TOOLBAR_TOOLTIP_BUILD_TRAMWAY_SECTION                  :{BLACK}Будаўніцтва трамвайных каляінаў. Пры націснутым Ctrl — выдаленьне каляінаў. Пры націснутым Shift — ацэнка кошту будаўніцтва.
STR_ROAD_TOOLBAR_TOOLTIP_BUILD_AUTOROAD                         :{BLACK}Будаўніцтва аўтамабільнай дарогі у аўтаматычным рэжыме. Пры націснутым Ctrl — выдаленьне дарогі. Пры націснутым Shift — ацэнка кошту будаўніцтва.
STR_ROAD_TOOLBAR_TOOLTIP_BUILD_AUTOTRAM                         :{BLACK}Будаўніцтва трамвайных каляінаў у аўтаматычным рэжыме. Пры націснутым Ctrl — выдаленьне каляінаў. Пры націснутым Shift — ацэнка кошту будаўніцтва.
STR_ROAD_TOOLBAR_TOOLTIP_BUILD_ROAD_VEHICLE_DEPOT               :{BLACK}Будаўніцтва гаража для аўтатранспарту (для пакупак і абслугоўваньня машынаў). Пры націснутым Shift — ацэнка кошту будаўніцтва.
STR_ROAD_TOOLBAR_TOOLTIP_BUILD_TRAM_VEHICLE_DEPOT               :{BLACK}Будаўніцтва трамвайнага дэпо (для пакупак і абслугоўваньня трамваяў). Пры націснутым Shift — ацэнка кошту будаўніцтва.
STR_ROAD_TOOLBAR_TOOLTIP_BUILD_BUS_STATION                      :{BLACK}Будаўніцтва аўтобусных прыпынкаў. Ctrl дазваляе аб'ядноўваць прыпынкі. Пры націснутым Shift — ацэнка кошту будаўніцтва.
STR_ROAD_TOOLBAR_TOOLTIP_BUILD_PASSENGER_TRAM_STATION           :{BLACK}Будаўніцтва трамвайных прыпынкаў. Ctrl дазваляе аб'ядноўваць прыпынкі. Пры націснутым Shift — ацэнка кошту будаўніцтва.
STR_ROAD_TOOLBAR_TOOLTIP_BUILD_TRUCK_LOADING_BAY                :{BLACK}Будаўніцтва грузавых тэрміналаў. Націск Ctrl дазваляе аб'ядноўваць тэрміналы. Пры націснутым Shift — ацэнка кошту будаўніцтва.
STR_ROAD_TOOLBAR_TOOLTIP_BUILD_CARGO_TRAM_STATION               :{BLACK}Будаўніцтва прыпынкаў для грузавых трамваяў. Ctrl дазваляе аб'ядноўваць прыпынкi. Пры націснутым Shift — ацэнка кошту будаўніцтва.
STR_ROAD_TOOLBAR_TOOLTIP_TOGGLE_ONE_WAY_ROAD                    :{BLACK}Уключыць/выключыць аднабаковыя дарогі
STR_ROAD_TOOLBAR_TOOLTIP_BUILD_ROAD_BRIDGE                      :{BLACK}Будаўніцтва аўтамабiльных мастоў. Пры націснутым Shift — ацэнка кошту будаўніцтва.
STR_ROAD_TOOLBAR_TOOLTIP_BUILD_TRAMWAY_BRIDGE                   :{BLACK}Будаўніцтва трамвайных мастоў. Пры націснутым Shift — ацэнка кошту будаўніцтва.
STR_ROAD_TOOLBAR_TOOLTIP_BUILD_ROAD_TUNNEL                      :{BLACK}Будаўніцтва аўтамабiльных тунэляў. Пры націснутым Shift — ацэнка кошту будаўніцтва.
STR_ROAD_TOOLBAR_TOOLTIP_BUILD_TRAMWAY_TUNNEL                   :{BLACK}Будаўніцтва трамвайных тунэляў. Пры націснутым Shift — ацэнка кошту будаўніцтва.
STR_ROAD_TOOLBAR_TOOLTIP_TOGGLE_BUILD_REMOVE_FOR_ROAD           :{BLACK}Будаўніцтва/выдаленьне аўтамабільных дарогаў
STR_ROAD_TOOLBAR_TOOLTIP_TOGGLE_BUILD_REMOVE_FOR_TRAMWAYS       :{BLACK}Будаўніцтва/выдаленьне трамвайных каляінаў

STR_ROAD_NAME_ROAD                                              :Аўтамабільная дарога

# Road depot construction window
STR_BUILD_DEPOT_ROAD_ORIENTATION_CAPTION                        :{WHITE}Кірунак гаража
STR_BUILD_DEPOT_ROAD_ORIENTATION_SELECT_TOOLTIP                 :{BLACK}Выберыце кірунак гаража
STR_BUILD_DEPOT_TRAM_ORIENTATION_CAPTION                        :{WHITE}Кірунак трамвайнага дэпо
STR_BUILD_DEPOT_TRAM_ORIENTATION_SELECT_TOOLTIP                 :{BLACK}Выберыце кірунак трамвайнага дэпо

# Road vehicle station construction window
STR_STATION_BUILD_BUS_ORIENTATION                               :{WHITE}Кірунак аўтобуснага прыпынка
STR_STATION_BUILD_BUS_ORIENTATION_TOOLTIP                       :{BLACK}Выберыце кірунак аўтобуснага прыпынка
STR_STATION_BUILD_TRUCK_ORIENTATION                             :{WHITE}Кірунак грузавога тэрмінала
STR_STATION_BUILD_TRUCK_ORIENTATION_TOOLTIP                     :{BLACK}Выберыце кірунак грузавога тэрмінала
STR_STATION_BUILD_PASSENGER_TRAM_ORIENTATION                    :{WHITE}Кірунак прыпынку пасажырскіх трамваяў
STR_STATION_BUILD_PASSENGER_TRAM_ORIENTATION_TOOLTIP            :{BLACK}Выберыце кірунак трамвайнага прыпынка
STR_STATION_BUILD_CARGO_TRAM_ORIENTATION                        :{WHITE}Кірунак прыпынка грузавых трамваяў
STR_STATION_BUILD_CARGO_TRAM_ORIENTATION_TOOLTIP                :{BLACK}Выберыце кірунак прыпынка грузавых трамваяў

# Waterways toolbar (last two for SE only)
STR_WATERWAYS_TOOLBAR_CAPTION                                   :{WHITE}Будаўніцтва водных камунікацыяў
STR_WATERWAYS_TOOLBAR_CAPTION_SE                                :{WHITE}Водныя камунікацыі
STR_WATERWAYS_TOOLBAR_BUILD_CANALS_TOOLTIP                      :{BLACK}Будаўніцтва каналаў. Пры націснутым Shift — ацэнка кошту будаўніцтва.
STR_WATERWAYS_TOOLBAR_BUILD_LOCKS_TOOLTIP                       :{BLACK}Будаўніцтва шлюзаў. Пры націснутым Shift — ацэнка кошту будаўніцтва.
STR_WATERWAYS_TOOLBAR_BUILD_DEPOT_TOOLTIP                       :{BLACK}Будаўніцтва докаў (для пакупак і абслугоўваньня караблёў). Пры націснутым Shift — ацэнка кошту будаўніцтва.
STR_WATERWAYS_TOOLBAR_BUILD_DOCK_TOOLTIP                        :{BLACK}Будаўніцтва прыстаняў. Націснуты Ctrl дазваляе аб'ядноўваць станцыi. Пры націснутым Shift — ацэнка кошту будаўніцтва.
STR_WATERWAYS_TOOLBAR_BUOY_TOOLTIP                              :{BLACK}Разьмясьціць буй, які можа быць выкарыстаны як пункт шляху. Пры націснутым Shift — ацэнка кошту будаўніцтва.
STR_WATERWAYS_TOOLBAR_BUILD_AQUEDUCT_TOOLTIP                    :{BLACK}Будаўніцтва аквэдукаў Пры націснутым Shift — ацэнка кошту будаўніцтва.
STR_WATERWAYS_TOOLBAR_CREATE_LAKE_TOOLTIP                       :{BLACK}Пазначыць, дзе будзе вада.{}Пабудаваць канал, а пры націснутым Ctrl клетка на ўзроўні мора запаўняецца вадой.
STR_WATERWAYS_TOOLBAR_CREATE_RIVER_TOOLTIP                      :{BLACK}Разьмясьціць рэкі

# Ship depot construction window
STR_DEPOT_BUILD_SHIP_CAPTION                                    :{WHITE}Кірунак дока
STR_DEPOT_BUILD_SHIP_ORIENTATION_TOOLTIP                        :{BLACK}Выберыце кірунак сухога дока

# Dock construction window
STR_STATION_BUILD_DOCK_CAPTION                                  :{WHITE}Док

# Airport toolbar
STR_TOOLBAR_AIRCRAFT_CAPTION                                    :{WHITE}Aэрапорты
STR_TOOLBAR_AIRCRAFT_BUILD_AIRPORT_TOOLTIP                      :{BLACK}Будаўніцтва аэрапортаў. Націск Ctrl дазваляе аб'ядноўваць станцыі. Пры націснутым Shift — ацэнка кошту будаўніцтва.

# Airport construction window
STR_STATION_BUILD_AIRPORT_CAPTION                               :{WHITE}Выбар аэрапорта
STR_STATION_BUILD_AIRPORT_TOOLTIP                               :{BLACK}Выберыце памер/тып аэрапорта
STR_STATION_BUILD_AIRPORT_CLASS_LABEL                           :{BLACK}Тып аэрапорта
STR_STATION_BUILD_AIRPORT_LAYOUT_NAME                           :{BLACK}Зона {NUM}

STR_AIRPORT_SMALL                                               :Малы
STR_AIRPORT_CITY                                                :Гарадзкі
STR_AIRPORT_METRO                                               :Сталічны
STR_AIRPORT_INTERNATIONAL                                       :Міжнародны
STR_AIRPORT_COMMUTER                                            :Прыгарадны
STR_AIRPORT_INTERCONTINENTAL                                    :Міжкантынентальны
STR_AIRPORT_HELIPORT                                            :Шрубалётная пляцоўка
STR_AIRPORT_HELIDEPOT                                           :Шрубалётны анґар
STR_AIRPORT_HELISTATION                                         :Шрубалётная база

STR_AIRPORT_CLASS_SMALL                                         :Малыя аэрапорты
STR_AIRPORT_CLASS_SMALL.nom                                     :Малы
STR_AIRPORT_CLASS_LARGE                                         :Сярэднiя аэрапорты
STR_AIRPORT_CLASS_LARGE.nom                                     :Сярэднi
STR_AIRPORT_CLASS_HUB                                           :Вялiкiя аэрапорты
STR_AIRPORT_CLASS_HUB.nom                                       :Вялiкi
STR_AIRPORT_CLASS_HELIPORTS                                     :Шрубалётныя пляцоўкі
STR_AIRPORT_CLASS_HELIPORTS.nom                                 :Шрубалётны

STR_STATION_BUILD_NOISE                                         :{BLACK}Узровень шуму: {GOLD}{COMMA}

# Landscaping toolbar
STR_LANDSCAPING_TOOLBAR                                         :{WHITE}Земляныя работы
STR_LANDSCAPING_TOOLTIP_LOWER_A_CORNER_OF_LAND                  :{BLACK}Апусьціць кут зямлі. Перацягваньне апускае першы абраны кут і выраўноўвае выбраную вобласьць да новай вышыні кута. Ctrl выбірае вобласьць па дыяганалі. Пры націснутым Shift — ацэнка кошту будаўніцтва.
STR_LANDSCAPING_TOOLTIP_RAISE_A_CORNER_OF_LAND                  :{BLACK}Падняць кут зямлі. Перацягваньне падымае першы абраны кут і выраўноўвае выбраную вобласьць да новай вышыні кута. Ctrl выбірае вобласьць па дыяганалі. Пры націснутым Shift — ацэнка кошту будаўніцтва.
STR_LANDSCAPING_LEVEL_LAND_TOOLTIP                              :{BLACK}Выраўнаваць зямлю да вышыні першага абранага кута. Ctrl выбірае вобласьць па дыяганалі. Пры націснутым Shift — ацэнка кошту выраўноўваньня.
STR_LANDSCAPING_TOOLTIP_PURCHASE_LAND                           :{BLACK}Набыцьцё зямлі. Пры націснутым Shift — ацэнка кошту набыцьця.

# Object construction window
STR_OBJECT_BUILD_CAPTION                                        :{WHITE}Выбар аб'екта
STR_OBJECT_BUILD_TOOLTIP                                        :{BLACK}Абярыце ствараны аб'ект. Пры націснутым Shift — ацэнка кошту пабудовы.
STR_OBJECT_BUILD_CLASS_TOOLTIP                                  :{BLACK}Абярыце клясу аб'екта для будаўніцтва
STR_OBJECT_BUILD_PREVIEW_TOOLTIP                                :{BLACK}Прагляд аб'екта
STR_OBJECT_BUILD_SIZE                                           :{BLACK}Памер: {GOLD}{NUM} x {NUM} клетак

STR_OBJECT_CLASS_LTHS                                           :Маякi
STR_OBJECT_CLASS_TRNS                                           :Перадатчыкi

# Tree planting window (last eight for SE only)
STR_PLANT_TREE_CAPTION                                          :{WHITE}Дрэвы
STR_PLANT_TREE_TOOLTIP                                          :{BLACK}Выберыце тып дрэваў для пасадкі. Калі на ўчастку ўжо ёсьць дрэвы, будуць дададзены некалькі дрэваў рознага тыпу, незалежна ад выбранага.
STR_TREES_RANDOM_TYPE                                           :{BLACK}Дрэвы розных відаў
STR_TREES_RANDOM_TYPE_TOOLTIP                                   :{BLACK}Высадка дрэў выпадковага тыпу. Пры націснутым Shift — ацэнка кошту высадкі.
STR_TREES_RANDOM_TREES_BUTTON                                   :{BLACK}Расставіць па мапе
STR_TREES_RANDOM_TREES_TOOLTIP                                  :{BLACK}Пасадзіць дрэвы розных выпадковых відаў па усёй мапе

# Land generation window (SE)
STR_TERRAFORM_TOOLBAR_LAND_GENERATION_CAPTION                   :{WHITE}Стварэньне ляндшафту
STR_TERRAFORM_TOOLTIP_PLACE_ROCKY_AREAS_ON_LANDSCAPE            :{BLACK}Разьмясьціць камяні па мапе
STR_TERRAFORM_TOOLTIP_DEFINE_DESERT_AREA                        :{BLACK}Разьмясьціць пустэльню.{}Націсьніце Ctrl, каб выдаліць яе.
STR_TERRAFORM_TOOLTIP_INCREASE_SIZE_OF_LAND_AREA                :{BLACK}Павялічыць плошчу зьмяненьня рэльефу
STR_TERRAFORM_TOOLTIP_DECREASE_SIZE_OF_LAND_AREA                :{BLACK}Паменшыць плошчу зьмяненьня рэльефу
STR_TERRAFORM_TOOLTIP_GENERATE_RANDOM_LAND                      :{BLACK}Стварыць выпадковую мапу
STR_TERRAFORM_SE_NEW_WORLD                                      :{BLACK}Стварыць новы сцэнар
STR_TERRAFORM_RESET_LANDSCAPE                                   :{BLACK}Ачысьціць ляндшафт
STR_TERRAFORM_RESET_LANDSCAPE_TOOLTIP                           :{BLACK}Выдаліць з мапы ўсю маёмасьць, якая належыць гульцам

STR_QUERY_RESET_LANDSCAPE_CAPTION                               :{WHITE}Ачысьціць ляндшафт
STR_RESET_LANDSCAPE_CONFIRMATION_TEXT                           :{WHITE}Вы ўпэўненыя, што жадаеце выдаліць усю маёмасьць гульцоў?

# Town generation window (SE)
STR_FOUND_TOWN_CAPTION                                          :{WHITE}Стварэньне гарадоў
STR_FOUND_TOWN_NEW_TOWN_BUTTON                                  :{BLACK}Новы горад
STR_FOUND_TOWN_NEW_TOWN_TOOLTIP                                 :{BLACK}Заснаваць новы горад. Shift+пстрычка — ацэнка кошту заснаваньня.
STR_FOUND_TOWN_RANDOM_TOWN_BUTTON                               :{BLACK}Выпадковы горад
STR_FOUND_TOWN_RANDOM_TOWN_TOOLTIP                              :{BLACK}Заснаваць горад у выпадковым месцы
STR_FOUND_TOWN_MANY_RANDOM_TOWNS                                :{BLACK}Шмат выпадковых гарадоў
STR_FOUND_TOWN_RANDOM_TOWNS_TOOLTIP                             :{BLACK}Пакрыць усю мапу гарадамі выпадковым чынам

STR_FOUND_TOWN_NAME_TITLE                                       :{YELLOW}Назва горада:
STR_FOUND_TOWN_NAME_EDITOR_TITLE                                :{BLACK}Увядзіце назву горада
STR_FOUND_TOWN_NAME_EDITOR_HELP                                 :{BLACK}Пстрыкніце, каб зьмяніць назву горада
STR_FOUND_TOWN_NAME_RANDOM_BUTTON                               :{BLACK}Выпадковая назва
STR_FOUND_TOWN_NAME_RANDOM_TOOLTIP                              :{BLACK}Спарадзіць новую выпадковую назву

STR_FOUND_TOWN_INITIAL_SIZE_TITLE                               :{YELLOW}Памер горада:
STR_FOUND_TOWN_INITIAL_SIZE_SMALL_BUTTON                        :{BLACK}Малы
STR_FOUND_TOWN_INITIAL_SIZE_MEDIUM_BUTTON                       :{BLACK}Сярэдні
STR_FOUND_TOWN_INITIAL_SIZE_LARGE_BUTTON                        :{BLACK}Вялікі
STR_FOUND_TOWN_SIZE_RANDOM                                      :{BLACK}Выпадковы
STR_FOUND_TOWN_INITIAL_SIZE_TOOLTIP                             :{BLACK}Выберыце памер горада
STR_FOUND_TOWN_CITY                                             :{BLACK}Мэґаполіс
STR_FOUND_TOWN_CITY_TOOLTIP                                     :{BLACK}Мэґаполісы растуць хутчэй за звычайныя гарады (мястэчкі).{}У залежнасьці ад наладак, яны большыя ўжо падчас заснаваньня.

STR_FOUND_TOWN_ROAD_LAYOUT                                      :{YELLOW}Сетка гарадзкіх дарогаў:
STR_FOUND_TOWN_SELECT_TOWN_ROAD_LAYOUT                          :{BLACK}Выберыце альґарытм будаўніцтва дарогаў гэтым горадам
STR_FOUND_TOWN_SELECT_LAYOUT_ORIGINAL                           :{BLACK}Арыґінальная
STR_FOUND_TOWN_SELECT_LAYOUT_BETTER_ROADS                       :{BLACK}Палепшаная
STR_FOUND_TOWN_SELECT_LAYOUT_2X2_GRID                           :{BLACK}Краты 2×2
STR_FOUND_TOWN_SELECT_LAYOUT_3X3_GRID                           :{BLACK}Краты 3×3
STR_FOUND_TOWN_SELECT_LAYOUT_RANDOM                             :{BLACK}Выпадковая

# Fund new industry window
STR_FUND_INDUSTRY_CAPTION                                       :{WHITE}Стварыць новае прадпрыемства
STR_FUND_INDUSTRY_SELECTION_TOOLTIP                             :{BLACK}Выберыце тып вытворчасьці са сьпісу
STR_FUND_INDUSTRY_MANY_RANDOM_INDUSTRIES                        :Шмат выпадковых прадпрыемстваў
STR_FUND_INDUSTRY_MANY_RANDOM_INDUSTRIES_TOOLTIP                :{BLACK}Выпадкова разьмясьціць прадпрыемствы на мапе
STR_FUND_INDUSTRY_INDUSTRY_BUILD_COST                           :{BLACK}Кошт: {YELLOW}{CURRENCY_LONG}
STR_FUND_INDUSTRY_PROSPECT_NEW_INDUSTRY                         :{BLACK}Ґеалагічныя пошукі
STR_FUND_INDUSTRY_BUILD_NEW_INDUSTRY                            :{BLACK}Пабудаваць
STR_FUND_INDUSTRY_FUND_NEW_INDUSTRY                             :{BLACK}Прафінансаваць

# Industry cargoes window
STR_INDUSTRY_CARGOES_INDUSTRY_CAPTION                           :{WHITE}Ланцужок грузаперавозак для {STRING.gen}
STR_INDUSTRY_CARGOES_CARGO_CAPTION                              :{WHITE}Ланцужок грузаперавозак для {STRING.gen}
STR_INDUSTRY_CARGOES_PRODUCERS                                  :{WHITE}Вытворцы
STR_INDUSTRY_CARGOES_CUSTOMERS                                  :{WHITE}Спажыўцы
STR_INDUSTRY_CARGOES_HOUSES                                     :{WHITE}Гарадзкія будынкі
STR_INDUSTRY_CARGOES_INDUSTRY_TOOLTIP                           :{BLACK}Пстрычка па прадпрыемстве пакажа ягоных пастаўшчыкоў і спажыўцоў
STR_INDUSTRY_CARGOES_CARGO_TOOLTIP                              :{BLACK}{STRING}{}Пстрычка па тыпе грузу пакажа ягоных пастаўшчыкоў і спажыўцоў
STR_INDUSTRY_DISPLAY_CHAIN                                      :{BLACK}Паказаць ланцужок
STR_INDUSTRY_DISPLAY_CHAIN_TOOLTIP                              :{BLACK}Паказаць вытворцаў сыравіны й спажыўцоў прадукцыі гэтага прадпрыемства
STR_INDUSTRY_CARGOES_NOTIFY_SMALLMAP                            :{BLACK}Лiнк да мiнiмапы
STR_INDUSTRY_CARGOES_NOTIFY_SMALLMAP_TOOLTIP                    :{BLACK}Выберыце паказаныя прадпрыемствы таксама й на мiнiмапе
STR_INDUSTRY_CARGOES_SELECT_CARGO                               :{BLACK}Выберыце груз
STR_INDUSTRY_CARGOES_SELECT_CARGO_TOOLTIP                       :{BLACK}Выберыце груз для адлюстраваньня
STR_INDUSTRY_CARGOES_SELECT_INDUSTRY                            :{BLACK}Выберыце прадпрыемства
STR_INDUSTRY_CARGOES_SELECT_INDUSTRY_TOOLTIP                    :{BLACK}Выберыце прадпрыемства для адлюстраваньня

# Land area window
STR_LAND_AREA_INFORMATION_CAPTION                               :{WHITE}Інфармацыя аб участку зямлі
STR_LAND_AREA_INFORMATION_COST_TO_CLEAR_N_A                     :{BLACK}Каб ачысьціць, трэба: {LTBLUE}(няма дадзеных)
STR_LAND_AREA_INFORMATION_COST_TO_CLEAR                         :{BLACK}Каб ачысьціць, трэба: {RED}{CURRENCY_LONG}
STR_LAND_AREA_INFORMATION_REVENUE_WHEN_CLEARED                  :{BLACK}Выручка ад продажу: {LTBLUE}{CURRENCY_LONG}
STR_LAND_AREA_INFORMATION_OWNER_N_A                             :няма дадзеных
STR_LAND_AREA_INFORMATION_OWNER                                 :{BLACK}Уладальнiк: {LTBLUE}{STRING}
STR_LAND_AREA_INFORMATION_ROAD_OWNER                            :{BLACK}Уладальнiк дарогi: {LTBLUE}{STRING}
STR_LAND_AREA_INFORMATION_TRAM_OWNER                            :{BLACK}Уладальнiк трамвайных каляінаў: {LTBLUE}{STRING}
STR_LAND_AREA_INFORMATION_RAIL_OWNER                            :{BLACK}Уладальнiк чыгункi: {LTBLUE}{STRING}
STR_LAND_AREA_INFORMATION_LOCAL_AUTHORITY                       :{BLACK}Мясцовая адміністрацыя: {LTBLUE}{STRING}
STR_LAND_AREA_INFORMATION_LOCAL_AUTHORITY_NONE                  :Няма
STR_LAND_AREA_INFORMATION_LANDINFO_COORDS                       :{BLACK}Каардынаты: {LTBLUE}{NUM}x{NUM}x{NUM} ({STRING})
STR_LAND_AREA_INFORMATION_BUILD_DATE                            :{BLACK}Пабудавана: {LTBLUE}{DATE_LONG}
STR_LAND_AREA_INFORMATION_STATION_CLASS                         :{BLACK}Кляса станцыі: {LTBLUE}{STRING}
STR_LAND_AREA_INFORMATION_STATION_TYPE                          :{BLACK}Тып станцыi: {LTBLUE}{STRING}
STR_LAND_AREA_INFORMATION_AIRPORT_CLASS                         :{BLACK}Клас аэрапорта: {LTBLUE}{STRING.nom}
STR_LAND_AREA_INFORMATION_AIRPORT_NAME                          :{BLACK}Назва аэрапорта: {LTBLUE}{STRING}
STR_LAND_AREA_INFORMATION_AIRPORTTILE_NAME                      :{BLACK}Зона аэрапорта: {LTBLUE}{STRING}
STR_LAND_AREA_INFORMATION_NEWGRF_NAME                           :{BLACK}NewGRF: {LTBLUE}{STRING}
STR_LAND_AREA_INFORMATION_CARGO_ACCEPTED                        :{BLACK}Прымае: {LTBLUE}
STR_LAND_AREA_INFORMATION_CARGO_EIGHTS                          :({COMMA}/8 {STRING})
STR_LANG_AREA_INFORMATION_RAIL_TYPE                             :{BLACK}Тып чыгуначнага палатна: {LTBLUE}{STRING}
STR_LANG_AREA_INFORMATION_ROAD_TYPE                             :{BLACK}Тып дарожнага палатна: {LTBLUE}{STRING}
STR_LANG_AREA_INFORMATION_RAIL_SPEED_LIMIT                      :{BLACK}Макс. хуткасьць чыгункi: {LTBLUE}{VELOCITY}
STR_LANG_AREA_INFORMATION_ROAD_SPEED_LIMIT                      :{BLACK}Макс. хуткасьць аўтамабіляў: {LTBLUE}{VELOCITY}

# Description of land area of different tiles
STR_LAI_CLEAR_DESCRIPTION_ROCKS                                 :Камяні
STR_LAI_CLEAR_DESCRIPTION_ROUGH_LAND                            :Грубая зямля
STR_LAI_CLEAR_DESCRIPTION_BARE_LAND                             :Голая зямля
STR_LAI_CLEAR_DESCRIPTION_GRASS                                 :Трава
STR_LAI_CLEAR_DESCRIPTION_FIELDS                                :Палi
STR_LAI_CLEAR_DESCRIPTION_SNOW_COVERED_LAND                     :Засьнежаная зямля
STR_LAI_CLEAR_DESCRIPTION_DESERT                                :Пустэльня

STR_LAI_RAIL_DESCRIPTION_TRACK                                  :Чыгуначны пуць
STR_LAI_RAIL_DESCRIPTION_TRACK_WITH_NORMAL_SIGNALS              :Чыгуначны пуць з сігналамі
STR_LAI_RAIL_DESCRIPTION_TRACK_WITH_PRESIGNALS                  :Чыгуначны пуць з уваходнымі сігналамі
STR_LAI_RAIL_DESCRIPTION_TRACK_WITH_EXITSIGNALS                 :Чыгуначны пуць з выходнымі сігналамі
STR_LAI_RAIL_DESCRIPTION_TRACK_WITH_COMBOSIGNALS                :Чыгуначны пуць з камбінаванымі сігналамі
STR_LAI_RAIL_DESCRIPTION_TRACK_WITH_PBSSIGNALS                  :Чыгуначны пуць з маршрутнымі сігналамі
STR_LAI_RAIL_DESCRIPTION_TRACK_WITH_NOENTRYSIGNALS              :Чыгуначны пуць з аднабаковымі маршрутнымі сігналамі
STR_LAI_RAIL_DESCRIPTION_TRACK_WITH_NORMAL_PRESIGNALS           :Чыгуначны пуць са звычайным і ўваходным сігналамі
STR_LAI_RAIL_DESCRIPTION_TRACK_WITH_NORMAL_EXITSIGNALS          :Чыгуначны пуць са звычайным і выходным сігналамі
STR_LAI_RAIL_DESCRIPTION_TRACK_WITH_NORMAL_COMBOSIGNALS         :Чыгуначны пуць са звычайнымі й камбінаванымі сігналамі
STR_LAI_RAIL_DESCRIPTION_TRACK_WITH_NORMAL_PBSSIGNALS           :Чыгуначны пуць са звычайнымі і маршрутнымі сігналамі
STR_LAI_RAIL_DESCRIPTION_TRACK_WITH_NORMAL_NOENTRYSIGNALS       :Чыгуначны пуць са звычайным і аднабаковым маршрутным сігналамі
STR_LAI_RAIL_DESCRIPTION_TRACK_WITH_PRE_EXITSIGNALS             :Чыгуначны пуць з уваходным і выходным сігналамі
STR_LAI_RAIL_DESCRIPTION_TRACK_WITH_PRE_COMBOSIGNALS            :Чыгуначны пуць з уваходным і камбінаваным сігналамі
STR_LAI_RAIL_DESCRIPTION_TRACK_WITH_PRE_PBSSIGNALS              :Чыгуначны пуць з выходным і маршрутным сігналамі
STR_LAI_RAIL_DESCRIPTION_TRACK_WITH_PRE_NOENTRYSIGNALS          :Чыгуначны пуць з уваходным і аднабаковым маршрутным сігналамі
STR_LAI_RAIL_DESCRIPTION_TRACK_WITH_EXIT_COMBOSIGNALS           :Чыгуначны пуць з выходнымі й камбінаванымі сігналамі
STR_LAI_RAIL_DESCRIPTION_TRACK_WITH_EXIT_PBSSIGNALS             :Чыгуначны пуць з выходным і маршрутным сігналамі
STR_LAI_RAIL_DESCRIPTION_TRACK_WITH_EXIT_NOENTRYSIGNALS         :Чыгуначны пуць з выходным і аднабаковым маршрутным сігналамі
STR_LAI_RAIL_DESCRIPTION_TRACK_WITH_COMBO_PBSSIGNALS            :Чыгуначны пуць з камбінаваным і маршрутным сігналамі
STR_LAI_RAIL_DESCRIPTION_TRACK_WITH_COMBO_NOENTRYSIGNALS        :Чыгуначны пуць з камбінаваным і аднабаковым маршрутным сігналамі
STR_LAI_RAIL_DESCRIPTION_TRACK_WITH_PBS_NOENTRYSIGNALS          :Чыгуначны пуць з маршрутным і аднабаковым маршрутным сігналамі
STR_LAI_RAIL_DESCRIPTION_TRAIN_DEPOT                            :Чыгуначнае дэпо

STR_LAI_ROAD_DESCRIPTION_ROAD                                   :Дарога
STR_LAI_ROAD_DESCRIPTION_ROAD_WITH_STREETLIGHTS                 :Дарога з вулічным асьвятленьнем
STR_LAI_ROAD_DESCRIPTION_TREE_LINED_ROAD                        :Дарога з азеляненьнем
STR_LAI_ROAD_DESCRIPTION_ROAD_VEHICLE_DEPOT                     :Гараж
STR_LAI_ROAD_DESCRIPTION_ROAD_RAIL_LEVEL_CROSSING               :Чыгуначны пераезд
STR_LAI_ROAD_DESCRIPTION_TRAMWAY                                :Трамвайныя каляіны

# Houses come directly from their building names
STR_LAI_TOWN_INDUSTRY_DESCRIPTION_UNDER_CONSTRUCTION            :{STRING} (будуецца)

STR_LAI_TREE_NAME_TREES                                         :Дрэвы
STR_LAI_TREE_NAME_RAINFOREST                                    :Джунґлі
STR_LAI_TREE_NAME_CACTUS_PLANTS                                 :Кактусы

STR_LAI_STATION_DESCRIPTION_RAILROAD_STATION                    :Чыгуначная станцыя
STR_LAI_STATION_DESCRIPTION_AIRCRAFT_HANGAR                     :Анґар
STR_LAI_STATION_DESCRIPTION_AIRPORT                             :Аэрапорт
STR_LAI_STATION_DESCRIPTION_TRUCK_LOADING_AREA                  :Грузавы тэрмінал
STR_LAI_STATION_DESCRIPTION_BUS_STATION                         :Аўтобусны прыпынак
STR_LAI_STATION_DESCRIPTION_SHIP_DOCK                           :Прыстань
STR_LAI_STATION_DESCRIPTION_BUOY                                :Буй
STR_LAI_STATION_DESCRIPTION_WAYPOINT                            :Пункт шляху

STR_LAI_WATER_DESCRIPTION_WATER                                 :Вада
STR_LAI_WATER_DESCRIPTION_CANAL                                 :Канал
STR_LAI_WATER_DESCRIPTION_LOCK                                  :Шлюз
STR_LAI_WATER_DESCRIPTION_RIVER                                 :Рака
STR_LAI_WATER_DESCRIPTION_COAST_OR_RIVERBANK                    :Бераг
STR_LAI_WATER_DESCRIPTION_SHIP_DEPOT                            :Док

# Industries come directly from their industry names

STR_LAI_TUNNEL_DESCRIPTION_RAILROAD                             :Чыгуначны тунэль
STR_LAI_TUNNEL_DESCRIPTION_ROAD                                 :Аўтамабiльны тунэль

STR_LAI_BRIDGE_DESCRIPTION_RAIL_SUSPENSION_STEEL                :Сталёвы падвесны чыгуначны мост
STR_LAI_BRIDGE_DESCRIPTION_RAIL_GIRDER_STEEL                    :Сталёвы бэлечны чыгуначны мост
STR_LAI_BRIDGE_DESCRIPTION_RAIL_CANTILEVER_STEEL                :Сталёвы кансольны чыгуначны мост
STR_LAI_BRIDGE_DESCRIPTION_RAIL_SUSPENSION_CONCRETE             :Жалезабэтонавы падвесны чыгуначны мост
STR_LAI_BRIDGE_DESCRIPTION_RAIL_WOODEN                          :Драўляны чыгуначны мост
STR_LAI_BRIDGE_DESCRIPTION_RAIL_CONCRETE                        :Бэтонавы чыгуначны мост
STR_LAI_BRIDGE_DESCRIPTION_RAIL_TUBULAR_STEEL                   :Трубчасты чыгуначны мост

STR_LAI_BRIDGE_DESCRIPTION_ROAD_SUSPENSION_STEEL                :Сталёвы падвесны аўтамабiльны мост
STR_LAI_BRIDGE_DESCRIPTION_ROAD_GIRDER_STEEL                    :Сталёвы бэлечны аўтамабiльны мост
STR_LAI_BRIDGE_DESCRIPTION_ROAD_CANTILEVER_STEEL                :Сталёвы кансольны аўтамабiльны мост
STR_LAI_BRIDGE_DESCRIPTION_ROAD_SUSPENSION_CONCRETE             :Жалезабэтонавы падвесны аўтамабiльны мост
STR_LAI_BRIDGE_DESCRIPTION_ROAD_WOODEN                          :Драўляны аўтамабiльны мост
STR_LAI_BRIDGE_DESCRIPTION_ROAD_CONCRETE                        :Бэтонавы аўтамабiльны мост
STR_LAI_BRIDGE_DESCRIPTION_ROAD_TUBULAR_STEEL                   :Трубчасты аўтамабiльны мост

STR_LAI_BRIDGE_DESCRIPTION_AQUEDUCT                             :Аквэдук

STR_LAI_OBJECT_DESCRIPTION_TRANSMITTER                          :Перадатчык
STR_LAI_OBJECT_DESCRIPTION_LIGHTHOUSE                           :Маяк
STR_LAI_OBJECT_DESCRIPTION_COMPANY_HEADQUARTERS                 :Штаб-кватэра кампаніі
STR_LAI_OBJECT_DESCRIPTION_COMPANY_OWNED_LAND                   :Зямля належыць кампаніі

# About OpenTTD window
STR_ABOUT_OPENTTD                                               :{WHITE}Аб OpenTTD
STR_ABOUT_ORIGINAL_COPYRIGHT                                    :{BLACK}Арыґінальныя аўтарскія правы {COPYRIGHT} 1995 Chris Sawyer. Усе правы абароненыя.
STR_ABOUT_VERSION                                               :{BLACK}OpenTTD вэрсія {REV}
STR_ABOUT_COPYRIGHT_OPENTTD                                     :{BLACK}OpenTTD {COPYRIGHT} 2002–{STRING} Каманда распрацоўнікаў OpenTTD

# Framerate display window
STR_FRAMERATE_CAPTION                                           :{WHITE}Хуткасць гульні
STR_FRAMERATE_CAPTION_SMALL                                     :{STRING}{WHITE} ({DECIMAL}x)
STR_FRAMERATE_RATE_GAMELOOP                                     :{BLACK}Хуткасць разліку гульні: {STRING}
STR_FRAMERATE_RATE_BLITTER_TOOLTIP                              :{BLACK}Колькасць адлюстроўваных кадраў у секунду.
STR_FRAMERATE_SPEED_FACTOR                                      :{BLACK}Бягучая хуткасьць гульні: {DECIMAL}x
STR_FRAMERATE_SPEED_FACTOR_TOOLTIP                              :{BLACK}Фактычная хуткасьць гульні (у параўнаньні з чаканаю хуткасьцю пры звычайнай хуткасьці сімуляцыі).
STR_FRAMERATE_DATA_POINTS                                       :{BLACK}Дадзеныя па {COMMA} вымярэнь{P ню ям ям}
STR_FRAMERATE_MS_GOOD                                           :{LTBLUE}{DECIMAL} мс
STR_FRAMERATE_MS_WARN                                           :{YELLOW}{DECIMAL} мс
STR_FRAMERATE_MS_BAD                                            :{RED}{DECIMAL} мс
STR_FRAMERATE_FPS_WARN                                          :{YELLOW}{DECIMAL} кадр{P "" а аў}/с
STR_FRAMERATE_FPS_BAD                                           :{RED}{DECIMAL} кадр{P "" а аў}/с
STR_FRAMERATE_BYTES_GOOD                                        :{LTBLUE}{BYTES}
STR_FRAMERATE_GRAPH_MILLISECONDS                                :{TINY_FONT}{COMMA} мс
STR_FRAMERATE_GRAPH_SECONDS                                     :{TINY_FONT}{COMMA} с

###length 15
STR_FRAMERATE_GAMELOOP                                          :{BLACK}Разлік гульнявога цыклу:
STR_FRAMERATE_GL_ROADVEHS                                       :{BLACK} Рух аўтамабіляў:
STR_FRAMERATE_GL_AIRCRAFT                                       :{BLACK} Рух паветраных судоў:
STR_FRAMERATE_GL_LINKGRAPH                                      :{BLACK} Затрымка ґрафа размеркаваньня:
STR_FRAMERATE_DRAWING                                           :{BLACK}Адмалёўка адлюстравання:
STR_FRAMERATE_ALLSCRIPTS                                        :{BLACK}Усяго скрыптоў/ШІ:
STR_FRAMERATE_GAMESCRIPT                                        :{BLACK}   Гульнявы скрыпт:
STR_FRAMERATE_AI                                                :{BLACK}   ШІ {NUM} {STRING}

###length 15
STR_FRAMETIME_CAPTION_GAMELOOP                                  :Разлік гульнявога цыклу
STR_FRAMETIME_CAPTION_GL_TRAINS                                 :Рух цягнікоў
STR_FRAMETIME_CAPTION_GL_ROADVEHS                               :Рух аўтамабіляў
STR_FRAMETIME_CAPTION_GL_SHIPS                                  :Рух караблёў
STR_FRAMETIME_CAPTION_GL_AIRCRAFT                               :Рух паветраных судоў
STR_FRAMETIME_CAPTION_GL_LANDSCAPE                              :Разлік зменаў на мапе
STR_FRAMETIME_CAPTION_GL_LINKGRAPH                              :Затрымка ґрафа размеркаваньня
STR_FRAMETIME_CAPTION_DRAWING                                   :Адмалёўка адлюстравання
STR_FRAMETIME_CAPTION_VIDEO                                     :Вывад на экран
STR_FRAMETIME_CAPTION_SOUND                                     :Апрацоўка гуку
STR_FRAMETIME_CAPTION_ALLSCRIPTS                                :Агульны час выканання скрыптоў
STR_FRAMETIME_CAPTION_GAMESCRIPT                                :Час выканання гульнявога скрыпту
STR_FRAMETIME_CAPTION_AI                                        :ШІ {NUM} {STRING}


# Save/load game/scenario
STR_SAVELOAD_SAVE_CAPTION                                       :{WHITE}Захаваць гульню
STR_SAVELOAD_LOAD_CAPTION                                       :{WHITE}Загрузіць гульню
STR_SAVELOAD_SAVE_SCENARIO                                      :{WHITE}Захаваць сцэнар
STR_SAVELOAD_LOAD_SCENARIO                                      :{WHITE}Загрузіць сцэнар
STR_SAVELOAD_LOAD_HEIGHTMAP                                     :{WHITE}Загрузіць мапу вышыняў
STR_SAVELOAD_SAVE_HEIGHTMAP                                     :{WHITE}Захаваць мапу вышыняў
STR_SAVELOAD_HOME_BUTTON                                        :{BLACK}Націсьніце тут, каб перайсьці да вызначанага па змоўчаньні каталёга захаваньня/загрузкі
STR_SAVELOAD_BYTES_FREE                                         :{BLACK}{BYTES} вольна
STR_SAVELOAD_LIST_TOOLTIP                                       :{BLACK}Сьпіс дыскаў, каталёґаў і файлаў захаваных гульняў
STR_SAVELOAD_EDITBOX_TOOLTIP                                    :{BLACK}Выбраная назва для захаваньня гульні
STR_SAVELOAD_DELETE_BUTTON                                      :{BLACK}Выдаліць
STR_SAVELOAD_DELETE_TOOLTIP                                     :{BLACK}Выдаліць выбраную захаваную гульню
STR_SAVELOAD_SAVE_BUTTON                                        :{BLACK}Захаваць
STR_SAVELOAD_SAVE_TOOLTIP                                       :{BLACK}Захаваць гульню пад выбранай назвай
STR_SAVELOAD_LOAD_BUTTON                                        :{BLACK}Загрузіць
STR_SAVELOAD_LOAD_TOOLTIP                                       :{BLACK}Загрузіць выбраную гульню
STR_SAVELOAD_LOAD_HEIGHTMAP_TOOLTIP                             :{BLACK}Загрузіць выбраную мапу вышыняў
STR_SAVELOAD_DETAIL_CAPTION                                     :{BLACK}Зьвесткі аб гульні
STR_SAVELOAD_DETAIL_NOT_AVAILABLE                               :{BLACK}Няма зьвесткаў.
STR_SAVELOAD_DETAIL_COMPANY_INDEX                               :{SILVER}{COMMA}: {WHITE}{STRING}
STR_SAVELOAD_DETAIL_GRFSTATUS                                   :{SILVER}NewGRF: {WHITE}{STRING}
STR_SAVELOAD_OVERWRITE_TITLE                                    :{WHITE}Перазапіс файла
STR_SAVELOAD_OVERWRITE_WARNING                                  :{YELLOW}Перазапісаць файл?

STR_SAVELOAD_OSKTITLE                                           :{BLACK}Увядзіце назву для захаваньня гульні

# World generation
STR_MAPGEN_WORLD_GENERATION_CAPTION                             :{WHITE}Стварэньне сусьвету
STR_MAPGEN_MAPSIZE                                              :{BLACK}Памер мапы:
STR_MAPGEN_MAPSIZE_TOOLTIP                                      :{BLACK}Выберыце памер памы ў клетках. Колькасьць даступных клетак будзе трохі меншай
STR_MAPGEN_BY                                                   :{BLACK}*
STR_MAPGEN_NUMBER_OF_TOWNS                                      :{BLACK}Колькасьць гарадоў:
STR_MAPGEN_TOWN_NAME_LABEL                                      :{BLACK}Назвы гарадоў
STR_MAPGEN_TOWN_NAME_DROPDOWN_TOOLTIP                           :{BLACK}На якой мове будуць назвы населеных пунктаў
STR_MAPGEN_DATE                                                 :{BLACK}Дата:
STR_MAPGEN_NUMBER_OF_INDUSTRIES                                 :{BLACK}Колькасьць прадпрыемстваў:
STR_MAPGEN_SNOW_COVERAGE_TEXT                                   :{BLACK}{NUM}%
STR_MAPGEN_DESERT_COVERAGE_DOWN                                 :{BLACK}Паменшыць плошчу пяшчанага пакрыцця на 10%
<<<<<<< HEAD
STR_MAPGEN_SNOW_LINE_HEIGHT                                     :{BLACK}Вышыня сьнегавой лініі:
STR_MAPGEN_SNOW_LINE_UP                                         :{BLACK}Падняць сьнегавую лінію
STR_MAPGEN_SNOW_LINE_DOWN                                       :{BLACK}Апусьціць сьнегавую лінію
STR_MAPGEN_LAND_GENERATOR                                       :{BLACK}Ґенэратар ляндшафту:
=======
>>>>>>> dced2d8c
STR_MAPGEN_TERRAIN_TYPE                                         :{BLACK}Тып ляндшафту:
STR_MAPGEN_SEA_LEVEL                                            :{BLACK}Колькасьць азёраў/мораў:
STR_MAPGEN_QUANTITY_OF_RIVERS                                   :{BLACK}Колькасьць рэк:
STR_MAPGEN_SMOOTHNESS                                           :{BLACK}Гладкасьць:
STR_MAPGEN_VARIETY                                              :{BLACK}Разнастайнасьць ляндшафту:
STR_MAPGEN_GENERATE                                             :{WHITE}Стварыць

###length 21
STR_MAPGEN_TOWN_NAME_ORIGINAL_ENGLISH                           :Анґельскія (арыґінальныя)
STR_MAPGEN_TOWN_NAME_FRENCH                                     :Францускія
STR_MAPGEN_TOWN_NAME_GERMAN                                     :Нямецкія
STR_MAPGEN_TOWN_NAME_ADDITIONAL_ENGLISH                         :Анґельскія (дадатковыя)
STR_MAPGEN_TOWN_NAME_LATIN_AMERICAN                             :Лацінаамэрыканскія
STR_MAPGEN_TOWN_NAME_SILLY                                      :Анґельскія (жартоўныя)
STR_MAPGEN_TOWN_NAME_SWEDISH                                    :Швэдзкія
STR_MAPGEN_TOWN_NAME_DUTCH                                      :Нідэрляндзкія
STR_MAPGEN_TOWN_NAME_FINNISH                                    :Фінскія
STR_MAPGEN_TOWN_NAME_POLISH                                     :Польскія
STR_MAPGEN_TOWN_NAME_SLOVAK                                     :Славацкія
STR_MAPGEN_TOWN_NAME_NORWEGIAN                                  :Нарвэскія
STR_MAPGEN_TOWN_NAME_HUNGARIAN                                  :Вугорскія
STR_MAPGEN_TOWN_NAME_AUSTRIAN                                   :Аўстрыйскія
STR_MAPGEN_TOWN_NAME_ROMANIAN                                   :Румынскія
STR_MAPGEN_TOWN_NAME_CZECH                                      :Чэскія
STR_MAPGEN_TOWN_NAME_SWISS                                      :Швайцарскія
STR_MAPGEN_TOWN_NAME_DANISH                                     :Дацкія
STR_MAPGEN_TOWN_NAME_TURKISH                                    :Турэцкія
STR_MAPGEN_TOWN_NAME_ITALIAN                                    :Італьянскія
STR_MAPGEN_TOWN_NAME_CATALAN                                    :Каталёнскія

# Strings for map borders at game generation
STR_MAPGEN_BORDER_TYPE                                          :{BLACK}Краі мапы:
STR_MAPGEN_NORTHWEST                                            :{BLACK}Паўночны захад
STR_MAPGEN_NORTHEAST                                            :{BLACK}Паўночны ўсход
STR_MAPGEN_SOUTHEAST                                            :{BLACK}Паўднёвы ўсход
STR_MAPGEN_SOUTHWEST                                            :{BLACK}Паўднёвы захад
STR_MAPGEN_BORDER_FREEFORM                                      :{BLACK}Зямля
STR_MAPGEN_BORDER_WATER                                         :{BLACK}Вада
STR_MAPGEN_BORDER_RANDOM                                        :{BLACK}Выпадковы
STR_MAPGEN_BORDER_RANDOMIZE                                     :{BLACK}Выпадковыя
STR_MAPGEN_BORDER_MANUAL                                        :{BLACK}Уручную

STR_MAPGEN_HEIGHTMAP_ROTATION                                   :{BLACK}Паварот мапы:
STR_MAPGEN_HEIGHTMAP_NAME                                       :{BLACK}Назва мапы:
STR_MAPGEN_HEIGHTMAP_SIZE_LABEL                                 :{BLACK}Памер:
STR_MAPGEN_HEIGHTMAP_SIZE                                       :{ORANGE}{NUM} * {NUM}

STR_MAPGEN_SNOW_LINE_QUERY_CAPT                                 :{WHITE}Зьмяніць вышыню сьнегавой лініі
STR_MAPGEN_START_DATE_QUERY_CAPT                                :{WHITE}Зьмяніць год пачатку гульні

# SE Map generation
STR_SE_MAPGEN_CAPTION                                           :{WHITE}Тып сцэнару
STR_SE_MAPGEN_FLAT_WORLD                                        :{WHITE}Пляскаты рэльеф
STR_SE_MAPGEN_FLAT_WORLD_TOOLTIP                                :{BLACK}Стварыць роўную зямлю
STR_SE_MAPGEN_RANDOM_LAND                                       :{WHITE}Выпадковы рэльеф
STR_SE_MAPGEN_FLAT_WORLD_HEIGHT                                 :{BLACK}Вышыня над узроўнем мора:
STR_SE_MAPGEN_FLAT_WORLD_HEIGHT_DOWN                            :{BLACK}Падняць ўзровень роўнай зямлі на 1
STR_SE_MAPGEN_FLAT_WORLD_HEIGHT_UP                              :{BLACK}Апусьціць ўзровень роўнай зямлі на 1

STR_SE_MAPGEN_FLAT_WORLD_HEIGHT_QUERY_CAPT                      :{WHITE}Зьмяніць вышыню роўнай зямлі

# Map generation progress
STR_GENERATION_WORLD                                            :{WHITE}Стварэньне сусьвету...
STR_GENERATION_ABORT                                            :{BLACK}Перапыніць
STR_GENERATION_ABORT_CAPTION                                    :{WHITE}Перапыніць стварэньне гульнявога сьвету
STR_GENERATION_ABORT_MESSAGE                                    :{YELLOW}Вы сур'ёзна жадаеце перапыніць стварэньне сьвету?
STR_GENERATION_PROGRESS                                         :{WHITE}{NUM}% гатова
STR_GENERATION_PROGRESS_NUM                                     :{BLACK}{NUM} / {NUM}
STR_GENERATION_WORLD_GENERATION                                 :{BLACK}Стварэньне сусьвету
STR_GENERATION_RIVER_GENERATION                                 :{BLACK}Стварэньне рэк
STR_GENERATION_TREE_GENERATION                                  :{BLACK}Высаджваньне лясоў
STR_GENERATION_OBJECT_GENERATION                                :{BLACK}Ґенэрацыя нерухомасьці
STR_GENERATION_CLEARING_TILES                                   :{BLACK}Расстаноўка дэкарацыяў і камянёў
STR_GENERATION_SETTINGUP_GAME                                   :{BLACK}Наладка гульні
STR_GENERATION_PREPARING_TILELOOP                               :{BLACK}Падрыхтоўка да запуску...
STR_GENERATION_PREPARING_SCRIPT                                 :{BLACK}Выконваецца скрыпт
STR_GENERATION_PREPARING_GAME                                   :{BLACK}Падрыхтоўка гульні

# NewGRF settings
STR_NEWGRF_SETTINGS_CAPTION                                     :{WHITE}Наладкі NewGRF
STR_NEWGRF_SETTINGS_INFO_TITLE                                  :{WHITE}Дэталёвая інфармацыя аб NewGRF
STR_NEWGRF_SETTINGS_ACTIVE_LIST                                 :{WHITE}Актыўныя файлы NewGRF
STR_NEWGRF_SETTINGS_INACTIVE_LIST                               :{WHITE}Неактыўныя файлы NewGRF
STR_NEWGRF_SETTINGS_SELECT_PRESET                               :{ORANGE}Набор файлаў:
STR_NEWGRF_FILTER_TITLE                                         :{ORANGE}Фільтар:
STR_NEWGRF_SETTINGS_PRESET_LIST_TOOLTIP                         :{BLACK}Загрузіць выбраны набор
STR_NEWGRF_SETTINGS_PRESET_SAVE                                 :{BLACK}Захаваць набор
STR_NEWGRF_SETTINGS_PRESET_SAVE_TOOLTIP                         :{BLACK}Захаваць гэты сьпіс як набор
STR_NEWGRF_SETTINGS_PRESET_DELETE                               :{BLACK}Выдаліць набор
STR_NEWGRF_SETTINGS_PRESET_DELETE_TOOLTIP                       :{BLACK}Выдаліць выбраны набор
STR_NEWGRF_SETTINGS_ADD                                         :{BLACK}Дадаць
STR_NEWGRF_SETTINGS_ADD_FILE_TOOLTIP                            :{BLACK}Дадаць выбраны файл NewGRF у вашую канфігурацыю
STR_NEWGRF_SETTINGS_RESCAN_FILES                                :{BLACK}Абнавіць файлы
STR_NEWGRF_SETTINGS_RESCAN_FILES_TOOLTIP                        :{BLACK}Абнавіць сьпіс даступных файлаў NewGRF
STR_NEWGRF_SETTINGS_REMOVE                                      :{BLACK}Выдаліць
STR_NEWGRF_SETTINGS_REMOVE_TOOLTIP                              :{BLACK}Выдаліць вылучаны файл NewGRF са сьпісу
STR_NEWGRF_SETTINGS_MOVEUP                                      :{BLACK}Уверх
STR_NEWGRF_SETTINGS_MOVEUP_TOOLTIP                              :{BLACK}Перамясьціць выбраны файл NewGRF вышэй
STR_NEWGRF_SETTINGS_MOVEDOWN                                    :{BLACK}Уніз
STR_NEWGRF_SETTINGS_MOVEDOWN_TOOLTIP                            :{BLACK}Перамясьціць выбраны файл NewGRF ніжэй
STR_NEWGRF_SETTINGS_UPGRADE                                     :{BLACK}Абнавіць
STR_NEWGRF_SETTINGS_UPGRADE_TOOLTIP                             :{BLACK}Абнавіць файлы модуляў NewGRF, калі ёсць такая магчымасьць
STR_NEWGRF_SETTINGS_FILE_TOOLTIP                                :{BLACK}Сьпіс устаноўленых файлаў NewGRF.

STR_NEWGRF_SETTINGS_SET_PARAMETERS                              :{BLACK}Усталяваць парамэтры
STR_NEWGRF_SETTINGS_SHOW_PARAMETERS                             :{BLACK}Паказаць парамэтры
STR_NEWGRF_SETTINGS_TOGGLE_PALETTE                              :{BLACK}Пераключыць палітру
STR_NEWGRF_SETTINGS_TOGGLE_PALETTE_TOOLTIP                      :{BLACK}Пераключыць палітру для выбраных NewGRF файлаў.{}Выкарыстоўвайце пераключэньне, калі ґрафіка ў гульні малюецца ружовым колерам.
STR_NEWGRF_SETTINGS_APPLY_CHANGES                               :{BLACK}Ужыць зьмены

STR_NEWGRF_SETTINGS_FIND_MISSING_CONTENT_BUTTON                 :{BLACK}Знайсьці адсутны кантэнт у Сеціве
STR_NEWGRF_SETTINGS_FIND_MISSING_CONTENT_TOOLTIP                :{BLACK}Адзначце, каб знайсьці адсутны кантэнт у Сеціве

STR_NEWGRF_SETTINGS_FILENAME                                    :{BLACK}Імя файла: {SILVER}{STRING}
STR_NEWGRF_SETTINGS_GRF_ID                                      :{BLACK}GRF ID: {SILVER}{STRING}
STR_NEWGRF_SETTINGS_VERSION                                     :{BLACK}Вэрсiя: {SILVER}{NUM}
STR_NEWGRF_SETTINGS_MIN_VERSION                                 :{BLACK}Патрэбна вэрсiя гульнi не ніжэй за {SILVER}{NUM}
STR_NEWGRF_SETTINGS_MD5SUM                                      :{BLACK}Сума MD5: {SILVER}{STRING}
STR_NEWGRF_SETTINGS_PALETTE                                     :{BLACK}Палітра: {SILVER}{STRING}
STR_NEWGRF_SETTINGS_PALETTE_LEGACY                              :Састарэлая (W)
STR_NEWGRF_SETTINGS_PALETTE_LEGACY_32BPP                        :Састарэлая (W) / 32 bpp
STR_NEWGRF_SETTINGS_PARAMETER                                   :{BLACK}Парамэтры: {SILVER}{STRING}
STR_NEWGRF_SETTINGS_PARAMETER_NONE                              :Няма

STR_NEWGRF_SETTINGS_NO_INFO                                     :{BLACK}Няма даступнай інфармацыі
STR_NEWGRF_SETTINGS_NOT_FOUND                                   :{RED}Файл ня знойдзены
STR_NEWGRF_SETTINGS_DISABLED                                    :{RED}Адключана
STR_NEWGRF_SETTINGS_INCOMPATIBLE                                :{RED}Несумяшчальна з дадзенай вэрсіяй OpenTTD

# NewGRF save preset window
STR_SAVE_PRESET_CAPTION                                         :{WHITE}Захаванне набору
STR_SAVE_PRESET_LIST_TOOLTIP                                    :{BLACK}Сьпіс даступных набораў. Выберыце адзін з іх, каб скапіяваць яго назву ў радок імя.
STR_SAVE_PRESET_TITLE                                           :{BLACK}Увядзіце імя набору
STR_SAVE_PRESET_EDITBOX_TOOLTIP                                 :{BLACK}Бягучае імя для захаваньня набору
STR_SAVE_PRESET_CANCEL                                          :{BLACK}Адмена
STR_SAVE_PRESET_CANCEL_TOOLTIP                                  :{BLACK}Не рабіць ніякіх змен
STR_SAVE_PRESET_SAVE                                            :{BLACK}Захаваць
STR_SAVE_PRESET_SAVE_TOOLTIP                                    :{BLACK}Захаваць набор пад выбраным імем

# NewGRF parameters window
STR_NEWGRF_PARAMETERS_CAPTION                                   :{WHITE}Зьмяніць парамэтры NewGRF
STR_NEWGRF_PARAMETERS_CLOSE                                     :{BLACK}Закрыць
STR_NEWGRF_PARAMETERS_RESET                                     :{BLACK}Ськiд
STR_NEWGRF_PARAMETERS_RESET_TOOLTIP                             :{BLACK}Ськінуць значэньнi ўсіх парамэтраў
STR_NEWGRF_PARAMETERS_DEFAULT_NAME                              :Парамэтр {NUM}
STR_NEWGRF_PARAMETERS_SETTING                                   :{STRING}: {ORANGE}{STRING}
STR_NEWGRF_PARAMETERS_NUM_PARAM                                 :{LTBLUE}Колькасьць парамэтраў: {ORANGE}{NUM}

# NewGRF inspect window
STR_NEWGRF_INSPECT_CAPTION                                      :{WHITE}Прагляд — {STRING}
STR_NEWGRF_INSPECT_PARENT_BUTTON                                :{BLACK}Бацька (parent)
STR_NEWGRF_INSPECT_PARENT_TOOLTIP                               :{BLACK}Прагляд аб'екта ў кантэксьце бацькі

STR_NEWGRF_INSPECT_CAPTION_OBJECT_AT                            :{STRING} у {HEX}
STR_NEWGRF_INSPECT_CAPTION_OBJECT_AT_OBJECT                     :Аб'ект
STR_NEWGRF_INSPECT_CAPTION_OBJECT_AT_RAIL_TYPE                  :Тып рэйкаў

STR_NEWGRF_INSPECT_QUERY_CAPTION                                :{WHITE}Парамэтр зьменнай NewGRF 60+x (шаснаццаткавы)

# Sprite aligner window
STR_SPRITE_ALIGNER_CAPTION                                      :{WHITE}Выраўноўваньне спрайта {COMMA} ({STRING})
STR_SPRITE_ALIGNER_NEXT_BUTTON                                  :{BLACK}Наступны спрайт
STR_SPRITE_ALIGNER_NEXT_TOOLTIP                                 :{BLACK}Перайсьці да наступнага звычайнага спрайта, прапускаючы змяняючыя колер, шрыфтавыя, псэўдаспрайты. Пераход з канца сьпісу да першага спрайта.
STR_SPRITE_ALIGNER_GOTO_BUTTON                                  :{BLACK}Перайсьці да спрайта
STR_SPRITE_ALIGNER_GOTO_TOOLTIP                                 :{BLACK}Перайсьці да зададзеных спрайту. Калі спрайт не нармальны, пераход адбудзецца да наступнага нармальнага.
STR_SPRITE_ALIGNER_PREVIOUS_BUTTON                              :{BLACK}Папярэдні спрайт
STR_SPRITE_ALIGNER_PREVIOUS_TOOLTIP                             :{BLACK}Перайсьці да папярэдняга звычайнага спрайта, прапускаючы змяняючыя колер, шрыфтавыя, псэўдаспрайты. Пераход з пачатку сьпісу да апошняга спрайта.
STR_SPRITE_ALIGNER_SPRITE_TOOLTIP                               :{BLACK}Прадстаўленьне выбранага спрайта. Выраўноўваньне не ўлічваецца пры прарысоўцы гэтага спрайта.
STR_SPRITE_ALIGNER_MOVE_TOOLTIP                                 :{BLACK}Рухайце спрайт, зьмяняючы зрушэньне па X і па Y. Ctrl+пстрычка, каб зрушыць спрайт на восем адзінак за раз

###length 2


STR_SPRITE_ALIGNER_RESET_BUTTON                                 :{BLACK}Скід зрушэння
STR_SPRITE_ALIGNER_RESET_TOOLTIP                                :{BLACK}Скінуць значэнні адноснага зрушэння
STR_SPRITE_ALIGNER_OFFSETS_ABS                                  :{BLACK}Зрушэнне X: {NUM}; зрушэнне Y: {NUM} (абсалютнае)
STR_SPRITE_ALIGNER_OFFSETS_REL                                  :{BLACK}Зрушэнне X: {NUM}; зрушэнне Y: {NUM} (адноснае)
STR_SPRITE_ALIGNER_PICKER_BUTTON                                :{BLACK}Выбраць спрайт
STR_SPRITE_ALIGNER_PICKER_TOOLTIP                               :{BLACK}Абярыце любы спрайт на экране

STR_SPRITE_ALIGNER_GOTO_CAPTION                                 :{WHITE}Перайсьці да спрайта

# NewGRF (self) generated warnings/errors
STR_NEWGRF_ERROR_MSG_INFO                                       :{SILVER}{STRING}
STR_NEWGRF_ERROR_MSG_WARNING                                    :{RED}Увага: {SILVER}{STRING}
STR_NEWGRF_ERROR_MSG_ERROR                                      :{RED}Памылка: {SILVER}{STRING}
STR_NEWGRF_ERROR_MSG_FATAL                                      :{RED}Крытычная памылка: {SILVER}{STRING}
STR_NEWGRF_ERROR_FATAL_POPUP                                    :{WHITE}Памылка пры рабоце з NewGRF:{}{STRING}
STR_NEWGRF_ERROR_POPUP                                          :{WHITE}Памылка, звязаная з модулем NewGRF:{}{STRING}
STR_NEWGRF_ERROR_VERSION_NUMBER                                 :{1:STRING} ня будзе працаваць з вэрсіяй TTDPatch, паведламленай OpenTTD.
STR_NEWGRF_ERROR_DOS_OR_WINDOWS                                 :Файл {1:STRING} патрабуе {STRING}-вэрсію TTD.
STR_NEWGRF_ERROR_UNSET_SWITCH                                   :{1:STRING} зроблены для выкарыстаньня сумесна з {STRING}
STR_NEWGRF_ERROR_INVALID_PARAMETER                              :Няправільны парамэтр {1:STRING}: парамэтр {STRING} ({NUM})
STR_NEWGRF_ERROR_LOAD_BEFORE                                    :{1:STRING} павінен быць загружаны перад {STRING}.
STR_NEWGRF_ERROR_LOAD_AFTER                                     :{1:STRING} павінен быць загружаны пасьля {STRING}.
STR_NEWGRF_ERROR_OTTD_VERSION_NUMBER                            :{1:STRING} патрабуе OpenTTD вэрсіі {STRING} або вышэй.
STR_NEWGRF_ERROR_AFTER_TRANSLATED_FILE                          :файл GRF, які ім перакладаецца.
STR_NEWGRF_ERROR_TOO_MANY_NEWGRFS_LOADED                        :Загружана занадта шмат новай ґрафікі.
STR_NEWGRF_ERROR_STATIC_GRF_CAUSES_DESYNC                       :Загрузка {1:STRING} у якасьці статычнага NewGRF з {STRING} можа выклікаць памылку сынхранізацыі.
STR_NEWGRF_ERROR_UNEXPECTED_SPRITE                              :Нечаканы спрайт (спрайт {3:NUM})
STR_NEWGRF_ERROR_UNKNOWN_PROPERTY                               :Невядомая ўласьцівасьць у «Action 0» {4:HEX} (спрайт {3:NUM})
STR_NEWGRF_ERROR_INVALID_ID                                     :Спроба выкарыстаньня недапушчальнага ідэнтыфікатара (спрайт {3:NUM})
STR_NEWGRF_ERROR_CORRUPT_SPRITE                                 :{YELLOW}{STRING} утрымлiвае пашкоджаны спрайт. Усе пашкоджаныя спрайты будуць паказаны чырвоным знакам пытаньня (?).
STR_NEWGRF_ERROR_MULTIPLE_ACTION_8                              :Утрымлiвае некалькі блёкаў «Action 8» (спрайт {3:NUM})
STR_NEWGRF_ERROR_READ_BOUNDS                                    :Чытаньне па-за канцом псэўда-спрайту (спрайт {3:NUM})
STR_NEWGRF_ERROR_GRM_FAILED                                     :Запытаныя рэсурсы GRF недаступныя (спрайт {3:NUM})
STR_NEWGRF_ERROR_FORCEFULLY_DISABLED                            :{1:STRING} быў адключаны з-за {2:STRING}
STR_NEWGRF_ERROR_INVALID_SPRITE_LAYOUT                          :Недапушчальны/невядомы фармат размяшчэньня спрайтаў (спрайт {3:NUM})
STR_NEWGRF_ERROR_LIST_PROPERTY_TOO_LONG                         :Занадта шмат элементаў у спісе значэнняў (спрайт {3:NUM}, уласцівасць {4:HEX})
STR_NEWGRF_ERROR_INDPROD_CALLBACK                               :Няверная апрацоўка прадукцыі прадпрыемства (спрайт {3:NUM}, "{2:STRING}")

# NewGRF related 'general' warnings
STR_NEWGRF_POPUP_CAUTION_CAPTION                                :{WHITE}Асьцярожна!
STR_NEWGRF_CONFIRMATION_TEXT                                    :{YELLOW}Вы мадыфікуеце запушчаную гульню — гэта можа закрыць OpenTTD цi прывесьці да нестабільнай працы. Не прысылайце справаздачу з памылкамi ў гэтым выпадку.{}Вы сапраўды жадаеце гэта зрабіць?

STR_NEWGRF_DUPLICATE_GRFID                                      :{WHITE}Немагчыма дадаць файл: дублююцца GRF ID
STR_NEWGRF_COMPATIBLE_LOADED                                    :{ORANGE}Адпаведны файл ня знойдзены (загружаны сумяшчальны GRF)
STR_NEWGRF_TOO_MANY_NEWGRFS                                     :{WHITE}Не магу дадаць файл: ліміт файлаў NewGRF дасягнены

STR_NEWGRF_COMPATIBLE_LOAD_WARNING                              :{WHITE}Замест адсутных загружаны сумяшчальныя файлы NewGRF
STR_NEWGRF_DISABLED_WARNING                                     :{WHITE}Адсутныя файлы NewGRF былі адключаны
STR_NEWGRF_UNPAUSE_WARNING_TITLE                                :{YELLOW}Адсутныя GRF файлы
STR_NEWGRF_UNPAUSE_WARNING                                      :{WHITE}Зьняцьце з паўзы можа прывесьці да памылкi OpenTTD.{}Вы хочаце запусьціць гульню?

# NewGRF status
STR_NEWGRF_LIST_NONE                                            :Няма
###length 3
STR_NEWGRF_LIST_ALL_FOUND                                       :Усе файлы даступныя
STR_NEWGRF_LIST_COMPATIBLE                                      :{YELLOW}Знойдзены сумяшчальныя файлы
STR_NEWGRF_LIST_MISSING                                         :{RED}Файлы адсутнічаюць

# NewGRF 'it's broken' warnings
STR_NEWGRF_BROKEN                                               :{WHITE}Файл NewGRF «{0:STRING}» можа прывесьці да страты сынхранізацыі й крушэньня гульні.
STR_NEWGRF_BROKEN_POWERED_WAGON                                 :{WHITE}Мяняецца стан лакаматыва «{1:ENGINE}», які знаходзіцца па-за дэпо.
STR_NEWGRF_BROKEN_VEHICLE_LENGTH                                :{WHITE}Мяняецца даўжыня транспарту «{1:ENGINE}», які знаходзіцца па-за дэпо.
STR_NEWGRF_BROKEN_CAPACITY                                      :{WHITE}Гэта зьмяніла ёмістасьць транспарту '{1:ENGINE}', калі не ў дэпо для пераабсталяваньня
STR_BROKEN_VEHICLE_LENGTH                                       :{WHITE}Цягнік «{VEHICLE}», які належыць «{COMPANY}», мае няправільную даўжыню. Верагодна, гэта выклікана праблемамі ў файле новай ґрафікі. Гульня можа рассынхранізавацца або «выляцець».

STR_NEWGRF_BUGGY                                                :{WHITE}NewGRF «{0:STRING}» падае няправільную інфармацыю.
STR_NEWGRF_BUGGY_ARTICULATED_CARGO                              :{WHITE}Інфармацыя аб умяшчальнасьці/пераабсталяваньнi для лякаматыва «{1:ENGINE}» пасьля пабудовы адрозьніваецца ад зьвестак у сьпісе пакупкі, што можа перашкодзіць функцыі аўтаабнаўленьня/аўтазамены карэктна зрабіць пераабсталяваньне.
STR_NEWGRF_BUGGY_ENDLESS_PRODUCTION_CALLBACK                    :{WHITE}«{1:STRING}» выклікаў бясконцы цыкл.
STR_NEWGRF_BUGGY_UNKNOWN_CALLBACK_RESULT                        :{WHITE}Функцыя зваротнага выклiку {1:HEX} вярнула невядомы/беспадстаўны вынiк {2:HEX}

# 'User removed essential NewGRFs'-placeholders for stuff without specs
STR_NEWGRF_INVALID_CARGO                                        :<невядомы груз>
STR_NEWGRF_INVALID_CARGO_ABBREV                                 :??
STR_NEWGRF_INVALID_CARGO_QUANTITY                               :{COMMA} <невядомага грузу>
STR_NEWGRF_INVALID_ENGINE                                       :<няправільная мадэль>
STR_NEWGRF_INVALID_INDUSTRYTYPE                                 :<невядомае прадпрыемства>

# Placeholders for other invalid stuff, e.g. vehicles that have gone (Game Script).
STR_INVALID_VEHICLE                                             :<недапушчальны ТС>

# NewGRF scanning window
STR_NEWGRF_SCAN_CAPTION                                         :{WHITE}Сканаваньне NewGRF
STR_NEWGRF_SCAN_MESSAGE                                         :{BLACK}Ідзе сканаваньне NewGRF. Гэта зойме некаторы час...
STR_NEWGRF_SCAN_STATUS                                          :{BLACK}Прасканаван{P 0 ы ы а} {NUM} з {NUM} модул{P я яў яў} NewGRF
STR_NEWGRF_SCAN_ARCHIVES                                        :Пошук архіваў

# Sign list window
STR_SIGN_LIST_CAPTION                                           :{WHITE}Сьпіс таблічак: {COMMA} табліч{P ка кi ак}
STR_SIGN_LIST_MATCH_CASE                                        :{BLACK}Рэґiстр
STR_SIGN_LIST_MATCH_CASE_TOOLTIP                                :{BLACK}Пераключыць праверку рэґістра пры параўнанні назваў таблiчак з фільтрам

# Sign window
STR_EDIT_SIGN_CAPTION                                           :{WHITE}Зьмяніць надпіс на таблічцы
STR_EDIT_SIGN_LOCATION_TOOLTIP                                  :{BLACK}Паказаць знак у асноўным акне. Ctrl+пстрычка - паказаць у дадатковым акне.
STR_EDIT_SIGN_NEXT_SIGN_TOOLTIP                                 :{BLACK}Да наступнай таблічкi
STR_EDIT_SIGN_PREVIOUS_SIGN_TOOLTIP                             :{BLACK}Да папярэдняй таблічкi

STR_EDIT_SIGN_SIGN_OSKTITLE                                     :{BLACK}Увядзіце назву таблічкi

# Town directory window
STR_TOWN_DIRECTORY_CAPTION                                      :{WHITE}Гарады
STR_TOWN_DIRECTORY_NONE                                         :{ORANGE}- Няма -
STR_TOWN_DIRECTORY_TOWN                                         :{ORANGE}{TOWN}{BLACK} ({COMMA})
STR_TOWN_DIRECTORY_CITY                                         :{ORANGE}{TOWN}{YELLOW} (Мегаполіс){BLACK} ({COMMA})
STR_TOWN_DIRECTORY_LIST_TOOLTIP                                 :{BLACK}Сьпіс гарадоў: клiк па назьве паказвае горад у асноўным вакне. Ctrl+клiк паказвае ў дадатковым вакне.
STR_TOWN_POPULATION                                             :{BLACK}Насельніцтва: {COMMA}

# Town view window
STR_TOWN_VIEW_TOWN_CAPTION                                      :{WHITE}{TOWN}
STR_TOWN_VIEW_CITY_CAPTION                                      :{WHITE}{TOWN} (Мэґаполіс)
STR_TOWN_VIEW_POPULATION_HOUSES                                 :{BLACK}Насельніцтва: {ORANGE}{COMMA}{BLACK}  Будынкаў: {ORANGE}{COMMA}
STR_TOWN_VIEW_CARGO_LAST_MONTH_MAX                              :{BLACK}{CARGO_LIST} у мінулым месяцы: {ORANGE}{COMMA}{BLACK} Макс.: {ORANGE}{COMMA}
STR_TOWN_VIEW_CARGO_FOR_TOWNGROWTH                              :{BLACK}Груз, неабходны для росту горада:
STR_TOWN_VIEW_CARGO_FOR_TOWNGROWTH_REQUIRED_GENERAL             :{ORANGE}{STRING}{RED} патрабу{G 0 е e e ю}цца
STR_TOWN_VIEW_CARGO_FOR_TOWNGROWTH_REQUIRED_WINTER              :{ORANGE}{STRING}{BLACK} патрабу{G 0 е e e ю}цца ўзімку
STR_TOWN_VIEW_CARGO_FOR_TOWNGROWTH_DELIVERED_GENERAL            :{ORANGE}{STRING}{GREEN} дастаўлена
STR_TOWN_VIEW_CARGO_FOR_TOWNGROWTH_REQUIRED                     :{ORANGE}{CARGO_TINY} / {CARGO_LONG}{RED} (недастаткова)
STR_TOWN_VIEW_CARGO_FOR_TOWNGROWTH_DELIVERED                    :{ORANGE}{CARGO_TINY} / {CARGO_LONG}{GREEN} (дастаткова)
STR_TOWN_VIEW_TOWN_GROWS_EVERY                                  :{BLACK}Горад расьце раз у {ORANGE}{COMMA}{BLACK}{NBSP}д{P зень нi зён}
STR_TOWN_VIEW_TOWN_GROWS_EVERY_FUNDED                           :{BLACK}Горад расьце раз у {ORANGE}{COMMA}{BLACK}{NBSP}д{P зень нi зён} (прафінансавана)
STR_TOWN_VIEW_TOWN_GROW_STOPPED                                 :{BLACK}Горад {RED}не{BLACK} разьвіваецца
STR_TOWN_VIEW_NOISE_IN_TOWN                                     :{BLACK}Узровень шуму ў горадзе: {ORANGE}{COMMA}{BLACK}  Макс: {ORANGE}{COMMA}
STR_TOWN_VIEW_CENTER_TOOLTIP                                    :{BLACK}Паказаць горад у асноўным вакне. Ctrl+клік — паказаць у дадатковым вакне.
STR_TOWN_VIEW_LOCAL_AUTHORITY_BUTTON                            :{BLACK}Мясцовыя ўлады
STR_TOWN_VIEW_LOCAL_AUTHORITY_TOOLTIP                           :{BLACK}Інфармацыя аб мясцовай адміністрацыі
STR_TOWN_VIEW_RENAME_TOOLTIP                                    :{BLACK}Перайменаваць горад

STR_TOWN_VIEW_EXPAND_BUTTON                                     :{BLACK}Пашырыць
STR_TOWN_VIEW_EXPAND_TOOLTIP                                    :{BLACK}Павялічыць памер горада
STR_TOWN_VIEW_DELETE_BUTTON                                     :{BLACK}Зьнішчыць
STR_TOWN_VIEW_DELETE_TOOLTIP                                    :{BLACK}Цалкам зьнішчыць гэты горад

STR_TOWN_VIEW_RENAME_TOWN_BUTTON                                :Перайменаваць горад

# Town local authority window
STR_LOCAL_AUTHORITY_CAPTION                                     :{WHITE}Адміністрацыя г. {NBSP}{TOWN}
STR_LOCAL_AUTHORITY_ZONE                                        :{BLACK}Мяжа
STR_LOCAL_AUTHORITY_COMPANY_RATINGS                             :{BLACK}Рэйтынґ транспартных кампаніяў
STR_LOCAL_AUTHORITY_COMPANY_RATING                              :{YELLOW}{COMPANY} {COMPANY_NUM}: {ORANGE}{STRING}
STR_LOCAL_AUTHORITY_ACTIONS_TITLE                               :{BLACK}Даступныя дзеяньні:
STR_LOCAL_AUTHORITY_ACTIONS_TOOLTIP                             :{BLACK}Сьпіс магчымых дзеяньняў у гэтым горадзе: пстрыкніце для дадатковых зьвестак
STR_LOCAL_AUTHORITY_DO_IT_BUTTON                                :{BLACK}Скарыстаць
STR_LOCAL_AUTHORITY_DO_IT_TOOLTIP                               :{BLACK}Выканаць дзеяньне, выбранае ў сьпісе вышэй

###length 8
STR_LOCAL_AUTHORITY_ACTION_SMALL_ADVERTISING_CAMPAIGN           :Малая рэклямная кампанія
STR_LOCAL_AUTHORITY_ACTION_MEDIUM_ADVERTISING_CAMPAIGN          :Сярэдняя рэклямная кампанія
STR_LOCAL_AUTHORITY_ACTION_LARGE_ADVERTISING_CAMPAIGN           :Вялікая рэклямная кампанія
STR_LOCAL_AUTHORITY_ACTION_ROAD_RECONSTRUCTION                  :Прафінансаваць рамонт гарадзкіх дарогаў
STR_LOCAL_AUTHORITY_ACTION_STATUE_OF_COMPANY                    :Усталяваць статую ў гонар ўладальніка кампаніі
STR_LOCAL_AUTHORITY_ACTION_NEW_BUILDINGS                        :Прафінансаваць будаўніцтва новых дамоў
STR_LOCAL_AUTHORITY_ACTION_EXCLUSIVE_TRANSPORT                  :Купіць эксклюзіўныя транспартныя правы
STR_LOCAL_AUTHORITY_ACTION_BRIBE                                :Даць хабар мясцовай адміністрацыі

###length 8
STR_LOCAL_AUTHORITY_ACTION_TOOLTIP_SMALL_ADVERTISING            :{YELLOW}Правесьці малую рэклямную кампанію для павелічэньня груза-і пасажырапатоку на вашых станцыях.{}Кошт: {CURRENCY_LONG}
STR_LOCAL_AUTHORITY_ACTION_TOOLTIP_MEDIUM_ADVERTISING           :{YELLOW}Правесьці сярэднюю рэклямную кампанію для павелічэньня груза-і пасажырапатоку на вашых станцыях.{}Кошт: {CURRENCY_LONG}
STR_LOCAL_AUTHORITY_ACTION_TOOLTIP_LARGE_ADVERTISING            :{YELLOW}Правесьці вялікую рэклямную кампанію для павелічэньня груза-і пасажырапатоку на вашых станцыях.{}Кошт: {CURRENCY_LONG}
STR_LOCAL_AUTHORITY_ACTION_TOOLTIP_ROAD_RECONSTRUCTION          :{YELLOW}Прафінансаваць рэканструкцыю гарадзкіх дарогаў. Выклікае вялікія парушэньні руху на тэрмін да 6 месяцаў.{}Кошт: {CURRENCY_LONG}
STR_LOCAL_AUTHORITY_ACTION_TOOLTIP_STATUE_OF_COMPANY            :{YELLOW}Усталяваць статую ў гонар вашай кампаніі.{}Кошт: {CURRENCY_LONG}
STR_LOCAL_AUTHORITY_ACTION_TOOLTIP_NEW_BUILDINGS                :{YELLOW}Прафінансаваць будаўніцтва новых камерцыйных будынкаў у горадзе.{}Кошт: {CURRENCY_LONG}
STR_LOCAL_AUTHORITY_ACTION_TOOLTIP_EXCLUSIVE_TRANSPORT          :{YELLOW}Купіць гадавыя эксклюзіўныя правы на транспартныя перавозкі ў горадзе. Адміністрацыя дазволіць карыстацца ТОЛЬКІ вашымі станцыямі.{}Кошт: {CURRENCY_LONG}
STR_LOCAL_AUTHORITY_ACTION_TOOLTIP_BRIBE                        :{YELLOW}Даць хабар гарадзкой адміністрацыі для павышэньня рэйтынґу. Існуе рызыка санкцыяў, калі факт хабару раскрыецца.{}Кошт: {CURRENCY_LONG}

# Goal window
STR_GOALS_CAPTION                                               :{WHITE}Задачы кампаніі «{COMPANY}»
STR_GOALS_SPECTATOR_CAPTION                                     :{WHITE}Глабальныя задачы
STR_GOALS_SPECTATOR                                             :Агульныя задачы
STR_GOALS_TEXT                                                  :{ORANGE}{STRING}
STR_GOALS_NONE                                                  :{ORANGE}- Няма -
STR_GOALS_PROGRESS                                              :{ORANGE}{STRING}
STR_GOALS_PROGRESS_COMPLETE                                     :{GREEN}{STRING}
STR_GOALS_TOOLTIP_CLICK_ON_SERVICE_TO_CENTER                    :{BLACK}Пстрыкніце па задачы, каб паказаць прадпрыемства/горад/клетку. Ctrl+пстрычка паказвае ў новым вакне.

# Goal question window
STR_GOAL_QUESTION_CAPTION_QUESTION                              :Пытаньне
STR_GOAL_QUESTION_CAPTION_INFORMATION                           :Інфармацыя
STR_GOAL_QUESTION_CAPTION_WARNING                               :Папярэджаньне
STR_GOAL_QUESTION_CAPTION_ERROR                                 :Памылка

# Goal Question button list
###length 18
STR_GOAL_QUESTION_BUTTON_CANCEL                                 :Адмова
STR_GOAL_QUESTION_BUTTON_OK                                     :Так
STR_GOAL_QUESTION_BUTTON_NO                                     :Не
STR_GOAL_QUESTION_BUTTON_YES                                    :Так
STR_GOAL_QUESTION_BUTTON_DECLINE                                :Адхіліць
STR_GOAL_QUESTION_BUTTON_ACCEPT                                 :Прыняць
STR_GOAL_QUESTION_BUTTON_IGNORE                                 :Iґнараваць
STR_GOAL_QUESTION_BUTTON_RETRY                                  :Спрабаваць ізноў
STR_GOAL_QUESTION_BUTTON_PREVIOUS                               :Папярэднi
STR_GOAL_QUESTION_BUTTON_NEXT                                   :Наступны
STR_GOAL_QUESTION_BUTTON_STOP                                   :Спыніць
STR_GOAL_QUESTION_BUTTON_START                                  :Пачаць
STR_GOAL_QUESTION_BUTTON_GO                                     :Iсьцi
STR_GOAL_QUESTION_BUTTON_CONTINUE                               :Працягнуць
STR_GOAL_QUESTION_BUTTON_RESTART                                :Пачаць ізноў
STR_GOAL_QUESTION_BUTTON_POSTPONE                               :Адкласьцi
STR_GOAL_QUESTION_BUTTON_SURRENDER                              :Здацца
STR_GOAL_QUESTION_BUTTON_CLOSE                                  :Закрыць

# Subsidies window
STR_SUBSIDIES_CAPTION                                           :{WHITE}Субсыдыі:
STR_SUBSIDIES_OFFERED_TITLE                                     :{BLACK}Прапанаваныя субсыдыі:
STR_SUBSIDIES_OFFERED_FROM_TO                                   :{ORANGE}{STRING} па маршруце з {STRING} у {STRING}{YELLOW} (па {DATE_SHORT})
STR_SUBSIDIES_NONE                                              :{ORANGE}- Няма -
STR_SUBSIDIES_SUBSIDISED_TITLE                                  :{BLACK}Маршруты, якія ўжо субсыдуюцца:
STR_SUBSIDIES_SUBSIDISED_FROM_TO                                :{ORANGE}{STRING} па маршруце з {STRING} у {STRING}{YELLOW} ({COMPANY}{YELLOW}, да {DATE_SHORT})
STR_SUBSIDIES_TOOLTIP_CLICK_ON_SERVICE_TO_CENTER                :{BLACK}Націсьніце на маршрут для адлюстраваньня прадпрыемства/горада. Ctrl+пстрычка паказвае ў дадатковым вакне.

# Story book window
STR_STORY_BOOK_CAPTION                                          :{WHITE}Гісторыя кампаніі «{COMPANY}»
STR_STORY_BOOK_SPECTATOR_CAPTION                                :{WHITE}Сусьветная гісторыя
STR_STORY_BOOK_TITLE                                            :{YELLOW}{STRING}
STR_STORY_BOOK_GENERIC_PAGE_ITEM                                :Стар. {NUM}
STR_STORY_BOOK_SEL_PAGE_TOOLTIP                                 :{BLACK}Перайсьці на патрэбную старонку, выбраўшы яе ў выпадаючым сьпісе.
STR_STORY_BOOK_PREV_PAGE                                        :{BLACK}Папярэдняя
STR_STORY_BOOK_PREV_PAGE_TOOLTIP                                :{BLACK}Папярэдняя старонка
STR_STORY_BOOK_NEXT_PAGE                                        :{BLACK}Наступная
STR_STORY_BOOK_NEXT_PAGE_TOOLTIP                                :{BLACK}Наступная старонка
STR_STORY_BOOK_INVALID_GOAL_REF                                 :{RED}Няправільная спасылка на дасягненьне

# Station list window
STR_STATION_LIST_TOOLTIP                                        :{BLACK}Сьпіс станцыяў: пстрычка па назьве паказвае станцыю ў асноўным вакне. Ctrl+клiк паказвае ў дадатковым вакне.
STR_STATION_LIST_USE_CTRL_TO_SELECT_MORE                        :{BLACK}Націсьніце й ўтрымлівайце Ctrl для выбару больш за адзін варыянт
STR_STATION_LIST_CAPTION                                        :{WHITE}{COMPANY} — {COMMA} станцы{P я i яў}
STR_STATION_LIST_STATION                                        :{YELLOW}{STATION} {STATION_FEATURES}
STR_STATION_LIST_WAYPOINT                                       :{YELLOW}{WAYPOINT}
STR_STATION_LIST_NONE                                           :{YELLOW}- Няма -
STR_STATION_LIST_SELECT_ALL_FACILITIES                          :{BLACK}Паказаць усе станцыі
STR_STATION_LIST_SELECT_ALL_TYPES                               :{BLACK}Выбраць усе тыпы грузаў
STR_STATION_LIST_NO_WAITING_CARGO                               :{BLACK}На станцыі няма грузаў, якія чакаюць пагрузкі

# Station view window
STR_STATION_VIEW_CAPTION                                        :{WHITE}{STATION} {STATION_FEATURES}
STR_STATION_VIEW_WAITING_CARGO                                  :{WHITE}{CARGO_LONG}
STR_STATION_VIEW_RESERVED                                       :{YELLOW}({CARGO_SHORT} зарэзэрвавана для грузу)

STR_STATION_VIEW_ACCEPTS_BUTTON                                 :{BLACK}Прымае
STR_STATION_VIEW_ACCEPTS_TOOLTIP                                :{BLACK}Паказаць сьпіс прымаемых грузаў
STR_STATION_VIEW_ACCEPTS_CARGO                                  :{BLACK}Прымае: {WHITE}{CARGO_LIST}

STR_STATION_VIEW_EXCLUSIVE_RIGHTS_SELF                          :{BLACK}Гэта станцыя мае эксклюзыўныя транспартныя правы ў гэтым населеным пункце.
STR_STATION_VIEW_EXCLUSIVE_RIGHTS_COMPANY                       :{YELLOW}{COMPANY}{BLACK} набыў эксклюзыўныя транспартныя правы ў гэтым населеным пункце.

STR_STATION_VIEW_RATINGS_BUTTON                                 :{BLACK}Рэйтынґ
STR_STATION_VIEW_RATINGS_TOOLTIP                                :{BLACK}Паказаць рэйтынґ станцыі
STR_STATION_VIEW_SUPPLY_RATINGS_TITLE                           :{BLACK}Месячны аб'ём паставак і мясцовы рэйтынґ:
STR_STATION_VIEW_CARGO_SUPPLY_RATING                            :{WHITE}{STRING}: {YELLOW}{COMMA} / {STRING} ({COMMA}%)

STR_STATION_VIEW_GROUP                                          :{BLACK}Групаваць
STR_STATION_VIEW_WAITING_STATION                                :па станцыі (якія чакаюць)
STR_STATION_VIEW_WAITING_AMOUNT                                 :па колькасьці (якія чакаюць)
STR_STATION_VIEW_PLANNED_STATION                                :па станцыі (плянаваныя)
STR_STATION_VIEW_PLANNED_AMOUNT                                 :па колькасьці (плянаваныя)
STR_STATION_VIEW_FROM                                           :{YELLOW}{CARGO_SHORT} з {STATION}
STR_STATION_VIEW_VIA                                            :{YELLOW}{CARGO_SHORT} праз {STATION}
STR_STATION_VIEW_TO                                             :{YELLOW}{CARGO_SHORT} у {STATION}
STR_STATION_VIEW_FROM_ANY                                       :{RED}{CARGO_SHORT} зь невядомай станцыі
STR_STATION_VIEW_TO_ANY                                         :{RED}{CARGO_SHORT} на любую станцыю
STR_STATION_VIEW_VIA_ANY                                        :{RED}{CARGO_SHORT} праз любую станцыю
STR_STATION_VIEW_FROM_HERE                                      :{GREEN}{CARGO_SHORT} з гэтай станцыі
STR_STATION_VIEW_VIA_HERE                                       :{GREEN}{CARGO_SHORT} праз гэту станцыю
STR_STATION_VIEW_TO_HERE                                        :{GREEN}{CARGO_SHORT} на гэту станцыю
STR_STATION_VIEW_NONSTOP                                        :{YELLOW}{CARGO_SHORT} без перасадак

STR_STATION_VIEW_GROUP_S_V_D                                    :Адкуль — Праз — Куды
STR_STATION_VIEW_GROUP_S_D_V                                    :Адкуль — Куды — Праз
STR_STATION_VIEW_GROUP_V_S_D                                    :Праз — Адкуль — Куды
STR_STATION_VIEW_GROUP_V_D_S                                    :Праз — Куды — Адкуль
STR_STATION_VIEW_GROUP_D_S_V                                    :Куды — Адкуль — Праз
STR_STATION_VIEW_GROUP_D_V_S                                    :Куды — Праз — Адкуль

###length 8
STR_CARGO_RATING_APPALLING                                      :Жудасны
STR_CARGO_RATING_VERY_POOR                                      :Вельмi дрэнны
STR_CARGO_RATING_POOR                                           :Дрэнны
STR_CARGO_RATING_MEDIOCRE                                       :Пасрэдны
STR_CARGO_RATING_GOOD                                           :Добры
STR_CARGO_RATING_VERY_GOOD                                      :Вельмі добры
STR_CARGO_RATING_EXCELLENT                                      :Выдатны
STR_CARGO_RATING_OUTSTANDING                                    :Цудоўны

STR_STATION_VIEW_CENTER_TOOLTIP                                 :{BLACK}Паказаць станцыю ў асноўным вакне. Ctrl+клік — паказаць у дадатковым вакне.
STR_STATION_VIEW_RENAME_TOOLTIP                                 :{BLACK}Перайменаваць станцыю

STR_STATION_VIEW_SCHEDULED_TRAINS_TOOLTIP                       :{BLACK}Паказаць усе цягнiкi, у раскладзе якіх ёсьць гэтая станцыя
STR_STATION_VIEW_SCHEDULED_ROAD_VEHICLES_TOOLTIP                :{BLACK}Паказаць усе аўтамабiлi, у раскладзе якіх ёсьць гэты тэрмiнал/прыпынак
STR_STATION_VIEW_SCHEDULED_AIRCRAFT_TOOLTIP                     :{BLACK}Паказаць увесь авiятранспарт, у раскладзе якога ёсьць гэты аэрапорт
STR_STATION_VIEW_SCHEDULED_SHIPS_TOOLTIP                        :{BLACK}Паказаць усе караблі, у раскладзе якіх ёсьць гэтая прыстань

STR_STATION_VIEW_RENAME_STATION_CAPTION                         :Перайменаваць станцыю

STR_STATION_VIEW_CLOSE_AIRPORT                                  :{BLACK}Закрыць аэрапорт
STR_STATION_VIEW_CLOSE_AIRPORT_TOOLTIP                          :{BLACK}Прадухiляць пасадку паветранаго судна ў гэтым аэрапорце

# Waypoint/buoy view window
STR_WAYPOINT_VIEW_CAPTION                                       :{WHITE}{WAYPOINT}
STR_WAYPOINT_VIEW_CENTER_TOOLTIP                                :{BLACK}Паказаць пункт шляху ў асноўным вакне. Ctrl+клік — паказаць у дадатковым вакне.
STR_WAYPOINT_VIEW_CHANGE_WAYPOINT_NAME                          :{BLACK}Перайменаваць пункт шляху
STR_BUOY_VIEW_CENTER_TOOLTIP                                    :{BLACK}Паказаць буй у асноўным вакне. Ctrl+клік — паказаць у дадатковым вакне.
STR_BUOY_VIEW_CHANGE_BUOY_NAME                                  :{BLACK}Зьмяніць назву буя

STR_EDIT_WAYPOINT_NAME                                          :{WHITE}Назва пункта шляху

# Finances window
STR_FINANCES_CAPTION                                            :{WHITE}Фінансы — {COMPANY} {BLACK}{COMPANY_NUM}
STR_FINANCES_YEAR                                               :{WHITE}{NUM}

###length 3


###length 13
STR_FINANCES_SECTION_CONSTRUCTION                               :{GOLD}Будаўніцтва
STR_FINANCES_SECTION_NEW_VEHICLES                               :{GOLD}Новая тэхніка
STR_FINANCES_SECTION_TRAIN_RUNNING_COSTS                        :{GOLD}Эксплуатацыя цягнiкоў
STR_FINANCES_SECTION_ROAD_VEHICLE_RUNNING_COSTS                 :{GOLD}Эксплуатацыя аўтамабiляў
STR_FINANCES_SECTION_AIRCRAFT_RUNNING_COSTS                     :{GOLD}Эксплуатацыя авіяцыі
STR_FINANCES_SECTION_SHIP_RUNNING_COSTS                         :{GOLD}Эксплуатацыя караблёў
STR_FINANCES_SECTION_LOAN_INTEREST                              :{GOLD}Працэнты па пазыцы
STR_FINANCES_SECTION_OTHER                                      :{GOLD}Іншыя выдаткі

STR_FINANCES_NEGATIVE_INCOME                                    :{BLACK}-{CURRENCY_LONG}
STR_FINANCES_POSITIVE_INCOME                                    :{BLACK}+{CURRENCY_LONG}
STR_FINANCES_BANK_BALANCE_TITLE                                 :{WHITE}Банкаўскі баланс
STR_FINANCES_LOAN_TITLE                                         :{WHITE}Пазыка
STR_FINANCES_MAX_LOAN                                           :{WHITE}Макс. пазыка: {BLACK}{CURRENCY_LONG}
STR_FINANCES_TOTAL_CURRENCY                                     :{BLACK}{CURRENCY_LONG}
STR_FINANCES_BORROW_BUTTON                                      :{BLACK}Пазычыць {CURRENCY_LONG}
STR_FINANCES_BORROW_TOOLTIP                                     :{BLACK}Павелічыць памер пазыкі. Ctrl+клiк — пазычыць да максымальнай сумы.
STR_FINANCES_REPAY_BUTTON                                       :{BLACK}Аддаць {CURRENCY_LONG}
STR_FINANCES_REPAY_TOOLTIP                                      :{BLACK}Вярнуць частку пазыкі. Ctrl+клiк — вярнуць усё, па магчымасьці.
STR_FINANCES_INFRASTRUCTURE_BUTTON                              :{BLACK}Iнфраструктура

# Company view
STR_COMPANY_VIEW_CAPTION                                        :{WHITE}{COMPANY} {BLACK}{COMPANY_NUM}
STR_COMPANY_VIEW_PRESIDENT_MANAGER_TITLE                        :{WHITE}{PRESIDENT_NAME}{}{GOLD}(Дырэктар)

STR_COMPANY_VIEW_INAUGURATED_TITLE                              :{GOLD}На пасадзе з {WHITE}{NUM} года
STR_COMPANY_VIEW_COLOUR_SCHEME_TITLE                            :{GOLD}Колер:
STR_COMPANY_VIEW_VEHICLES_TITLE                                 :{GOLD}Транспарт:
STR_COMPANY_VIEW_TRAINS                                         :{WHITE}{COMMA} цягнiк{P "" i оў}
STR_COMPANY_VIEW_ROAD_VEHICLES                                  :{WHITE}{COMMA} аўтамабiл{P ь i яў}
STR_COMPANY_VIEW_AIRCRAFT                                       :{WHITE}{COMMA} паветр. судн{P а ы аў}
STR_COMPANY_VIEW_SHIPS                                          :{WHITE}{COMMA} караб{P ель лi лёў}
STR_COMPANY_VIEW_VEHICLES_NONE                                  :{WHITE}няма
STR_COMPANY_VIEW_COMPANY_VALUE                                  :{GOLD}Кошт кампаніі: {WHITE}{CURRENCY_LONG}
STR_COMPANY_VIEW_SHARES_OWNED_BY                                :{WHITE}({COMMA}% валодае {COMPANY})
STR_COMPANY_VIEW_INFRASTRUCTURE                                 :{GOLD}Iнфраструктура:
STR_COMPANY_VIEW_INFRASTRUCTURE_RAIL                            :{WHITE}{COMMA} чыгуначн{P ы ыя ых} {P ў ў у}част{P ак кi каў}
STR_COMPANY_VIEW_INFRASTRUCTURE_ROAD                            :{WHITE}{COMMA} дарожн{P ы ыя ых} {P ў ў у}част{P ак кi каў}
STR_COMPANY_VIEW_INFRASTRUCTURE_WATER                           :{WHITE}{COMMA} водн{P ы ыя ых} {P ў ў у}част{P ак кi аў}
STR_COMPANY_VIEW_INFRASTRUCTURE_STATION                         :{WHITE}{COMMA} {P ў ў у}част{P ак кi аў} занята станцыямі
STR_COMPANY_VIEW_INFRASTRUCTURE_AIRPORT                         :{WHITE}{COMMA} аэрапорт{P "" ы аў}
STR_COMPANY_VIEW_INFRASTRUCTURE_NONE                            :{WHITE}Нiчога

STR_COMPANY_VIEW_BUILD_HQ_BUTTON                                :{BLACK}Пабудаваць штаб
STR_COMPANY_VIEW_BUILD_HQ_TOOLTIP                               :{BLACK}Пабудаваць штаб-кватэру кампаніі
STR_COMPANY_VIEW_VIEW_HQ_BUTTON                                 :{BLACK}Агледзець штаб
STR_COMPANY_VIEW_VIEW_HQ_TOOLTIP                                :{BLACK}Агледзець штаб-кватэру кампаніі
STR_COMPANY_VIEW_RELOCATE_HQ                                    :{BLACK}Перамясьціць
STR_COMPANY_VIEW_RELOCATE_COMPANY_HEADQUARTERS                  :{BLACK}Перамясьціць штаб-кватэру кампаніі ў іншае месца за 1% ацэнкавага кошту капіталу кампаніі. Shift+пстрычка — ацэнка кошту пераносу.
STR_COMPANY_VIEW_INFRASTRUCTURE_BUTTON                          :{BLACK}Дэталi
STR_COMPANY_VIEW_INFRASTRUCTURE_TOOLTIP                         :{BLACK}Паказаць дэталёвыя iнфраструктурныя падлiкi
STR_COMPANY_VIEW_GIVE_MONEY_BUTTON                              :{BLACK}Передаць грошай

STR_COMPANY_VIEW_NEW_FACE_BUTTON                                :{BLACK}Зьнешнасьць
STR_COMPANY_VIEW_NEW_FACE_TOOLTIP                               :{BLACK}Зьмяніць зьнешнасьць дырэктара
STR_COMPANY_VIEW_COLOUR_SCHEME_BUTTON                           :{BLACK}Колер
STR_COMPANY_VIEW_COLOUR_SCHEME_TOOLTIP                          :{BLACK}Зьмяніць колер транспартных сродкаў кампаніі
STR_COMPANY_VIEW_COMPANY_NAME_BUTTON                            :{BLACK}Назва кампаніі
STR_COMPANY_VIEW_COMPANY_NAME_TOOLTIP                           :{BLACK}Зьмяніць назву кампаніі
STR_COMPANY_VIEW_PRESIDENT_NAME_BUTTON                          :{BLACK}Дырэктар
STR_COMPANY_VIEW_PRESIDENT_NAME_TOOLTIP                         :{BLACK}Зьмяніць імя дырэктара

STR_COMPANY_VIEW_BUY_SHARE_BUTTON                               :{BLACK}Купіць 25% акцыяў кампаніі
STR_COMPANY_VIEW_SELL_SHARE_BUTTON                              :{BLACK}Прадаць 25% акцыяў кампаніі
STR_COMPANY_VIEW_BUY_SHARE_TOOLTIP                              :{BLACK}Набыць 25% акцыяў гэтай кампаніі. Shift+пстрычка — ацэнка кошту акцыяў.
STR_COMPANY_VIEW_SELL_SHARE_TOOLTIP                             :{BLACK}Прадаць 25% акцыяў гэтай кампаніі. Shift+пстрычка — ацэнка кошту акцыяў.

STR_COMPANY_VIEW_COMPANY_NAME_QUERY_CAPTION                     :Кампанія
STR_COMPANY_VIEW_PRESIDENT_S_NAME_QUERY_CAPTION                 :Імя дырэктара
STR_COMPANY_VIEW_GIVE_MONEY_QUERY_CAPTION                       :Увядзіце суму грошай, якую вы хочаце перадаць

STR_BUY_COMPANY_MESSAGE                                         :{WHITE}Мы шукаем транспартную кампанію для далучэньня да яе.{}{}Вы хочаце купіць {COMPANY} за {CURRENCY_LONG}?

# Company infrastructure window
STR_COMPANY_INFRASTRUCTURE_VIEW_CAPTION                         :{WHITE}Iнфраструктура {COMPANY}
STR_COMPANY_INFRASTRUCTURE_VIEW_RAIL_SECT                       :{GOLD}Чыгуначныя элемэнты:
STR_COMPANY_INFRASTRUCTURE_VIEW_SIGNALS                         :{WHITE}Сыґналы
STR_COMPANY_INFRASTRUCTURE_VIEW_ROAD_SECT                       :{GOLD}Дарожныя элемэнты:
STR_COMPANY_INFRASTRUCTURE_VIEW_WATER_SECT                      :{GOLD}Водныя клеткi:
STR_COMPANY_INFRASTRUCTURE_VIEW_CANALS                          :{WHITE}Каналы
STR_COMPANY_INFRASTRUCTURE_VIEW_STATION_SECT                    :{GOLD}Станцыi:
STR_COMPANY_INFRASTRUCTURE_VIEW_STATIONS                        :{WHITE}Станцыйныя клеткi
STR_COMPANY_INFRASTRUCTURE_VIEW_AIRPORTS                        :{WHITE}Аэрапорты
STR_COMPANY_INFRASTRUCTURE_VIEW_TOTAL                           :{WHITE}{CURRENCY_LONG}/год

# Industry directory
STR_INDUSTRY_DIRECTORY_CAPTION                                  :{WHITE}Прамысловасьць
STR_INDUSTRY_DIRECTORY_NONE                                     :{ORANGE}- Няма -
STR_INDUSTRY_DIRECTORY_ITEM_NOPROD                              :{ORANGE}{INDUSTRY}
STR_INDUSTRY_DIRECTORY_ITEM_PROD1                               :{ORANGE}{INDUSTRY} {STRING}
STR_INDUSTRY_DIRECTORY_ITEM_PROD2                               :{ORANGE}{INDUSTRY} {STRING}, {STRING}
STR_INDUSTRY_DIRECTORY_ITEM_PRODMORE                            :{ORANGE}{INDUSTRY} {STRING}, {STRING}, {STRING} і яшчэ {NUM}...
STR_INDUSTRY_DIRECTORY_LIST_CAPTION                             :{BLACK}Сьпіс прадпрыемстваў: пстрычка па назьве паказвае прадпрыемства ў асноўным вакне. Ctrl+клік - у дадатковым вакне.
STR_INDUSTRY_DIRECTORY_ACCEPTED_CARGO_FILTER                    :{BLACK}Прыманы груз: {SILVER}{STRING}
STR_INDUSTRY_DIRECTORY_FILTER_ALL_TYPES                         :Любы
STR_INDUSTRY_DIRECTORY_FILTER_NONE                              :Адсутнічае

# Industry view
STR_INDUSTRY_VIEW_CAPTION                                       :{WHITE}{INDUSTRY}
STR_INDUSTRY_VIEW_PRODUCTION_LAST_MONTH_TITLE                   :{BLACK}Выраблена за мінулы месяц:
STR_INDUSTRY_VIEW_TRANSPORTED                                   :{YELLOW}{CARGO_LONG}{STRING}{BLACK} ({COMMA}% перавезена)
STR_INDUSTRY_VIEW_LOCATION_TOOLTIP                              :{BLACK}Паказаць прадпрыемства ў асноўным вакне. Ctrl+клік — паказаць у дадатковым вакне.
STR_INDUSTRY_VIEW_PRODUCTION_LEVEL                              :{BLACK}Прадукцыйнасьць: {YELLOW}{COMMA}%
STR_INDUSTRY_VIEW_INDUSTRY_ANNOUNCED_CLOSURE                    :{YELLOW}Прадпрыемства хутка закрываецца!

STR_INDUSTRY_VIEW_REQUIRES_N_CARGO                              :{BLACK}Патрабуе: {YELLOW}{STRING}{STRING}
STR_INDUSTRY_VIEW_CARGO_LIST_EXTENSION                          :, {STRING}{STRING}

STR_INDUSTRY_VIEW_REQUIRES                                      :{BLACK}Патрабуецца:
STR_INDUSTRY_VIEW_ACCEPT_CARGO                                  :{YELLOW}{STRING}{BLACK}{3:STRING}
STR_INDUSTRY_VIEW_ACCEPT_CARGO_AMOUNT                           :{YELLOW}{STRING}{BLACK}: {CARGO_SHORT} чакае{STRING}

STR_CONFIG_GAME_PRODUCTION                                      :{WHITE}Зьмяніць прадукцыйнасьць (кратна 8, да 2040)
STR_CONFIG_GAME_PRODUCTION_LEVEL                                :{WHITE}Зьмяніць прадукцыйнасьць (у адсотках, да 800%)

# Vehicle lists
###length VEHICLE_TYPES
STR_VEHICLE_LIST_TRAIN_CAPTION                                  :{WHITE}{STRING} — {COMMA} цягнiк{P "" i оў}
STR_VEHICLE_LIST_ROAD_VEHICLE_CAPTION                           :{WHITE}{STRING} — {COMMA} аўтамабiл{P ь i яў}
STR_VEHICLE_LIST_SHIP_CAPTION                                   :{WHITE}{STRING} — {COMMA} караб{P ель лi лёў}
STR_VEHICLE_LIST_AIRCRAFT_CAPTION                               :{WHITE}{STRING} — {COMMA} адзін{P ка кi ак} авiятранспарту

###length VEHICLE_TYPES
STR_VEHICLE_LIST_TRAIN_LIST_TOOLTIP                             :{BLACK}Цягнiкi: клікніце для атрыманьня даведкі
STR_VEHICLE_LIST_ROAD_VEHICLE_TOOLTIP                           :{BLACK}Аўтамабілі: клікніце для атрыманьня даведкі
STR_VEHICLE_LIST_SHIP_TOOLTIP                                   :{BLACK}Караблi: клікніце для атрыманьня даведкі
STR_VEHICLE_LIST_AIRCRAFT_TOOLTIP                               :{BLACK}Самалёты: клікніце для атрыманьня даведкі

###length VEHICLE_TYPES
STR_VEHICLE_LIST_AVAILABLE_TRAINS                               :Даступныя цягнiкi
STR_VEHICLE_LIST_AVAILABLE_ROAD_VEHICLES                        :Даступныя аўтамабiлi
STR_VEHICLE_LIST_AVAILABLE_SHIPS                                :Даступныя караблi
STR_VEHICLE_LIST_AVAILABLE_AIRCRAFT                             :Даступныя самалёты

STR_VEHICLE_LIST_MANAGE_LIST                                    :{BLACK}Арганізацыя
STR_VEHICLE_LIST_MANAGE_LIST_TOOLTIP                            :{BLACK}Упраўленьне транспартам, які знаходзіцца ў гэтым сьпісе
STR_VEHICLE_LIST_REPLACE_VEHICLES                               :Замена транспарту
STR_VEHICLE_LIST_SEND_FOR_SERVICING                             :Накіраваць на абслугоўваньне
STR_VEHICLE_LIST_PROFIT_THIS_YEAR_LAST_YEAR                     :{TINY_FONT}{BLACK}Прыбытак сёлета: {CURRENCY_LONG} (летась: {CURRENCY_LONG})

STR_VEHICLE_LIST_SEND_TRAIN_TO_DEPOT                            :Накіраваць у дэпо
STR_VEHICLE_LIST_SEND_ROAD_VEHICLE_TO_DEPOT                     :Накіраваць у гараж
STR_VEHICLE_LIST_SEND_SHIP_TO_DEPOT                             :Накіраваць у док
STR_VEHICLE_LIST_SEND_AIRCRAFT_TO_HANGAR                        :Накіраваць у анґар

STR_VEHICLE_LIST_MASS_STOP_LIST_TOOLTIP                         :{BLACK}Націсьніце, каб спыніць увесь транспарт ў сьпісе
STR_VEHICLE_LIST_MASS_START_LIST_TOOLTIP                        :{BLACK}Націсьніце, каб запусьціць увесь транспарт ў сьпісе
STR_VEHICLE_LIST_AVAILABLE_ENGINES_TOOLTIP                      :{BLACK}Сьпіс даступных рухавікоў для абранага тыпу транспарта

STR_VEHICLE_LIST_SHARED_ORDERS_LIST_CAPTION                     :{WHITE}Агульныя заданьні для {COMMA} адз. транспарту

# Group window
###length VEHICLE_TYPES
STR_GROUP_ALL_TRAINS                                            :Усе цягнiкi
STR_GROUP_ALL_ROAD_VEHICLES                                     :Усе аўтамабiлi
STR_GROUP_ALL_SHIPS                                             :Усе караблi
STR_GROUP_ALL_AIRCRAFTS                                         :Усе самалёты

###length VEHICLE_TYPES
STR_GROUP_DEFAULT_TRAINS                                        :Бяз групы
STR_GROUP_DEFAULT_ROAD_VEHICLES                                 :Бяз групы
STR_GROUP_DEFAULT_SHIPS                                         :Бяз групы
STR_GROUP_DEFAULT_AIRCRAFTS                                     :Бяз групы


STR_GROUPS_CLICK_ON_GROUP_FOR_TOOLTIP                           :{BLACK}Ґрупы — клікніце па назьве ґрупы, каб убачыць сьпіс транспарту ў гэтай ґрупе. Націсьніце ды перацягвайце ґрупы, каб упарадкаваць гіерархію.
STR_GROUP_CREATE_TOOLTIP                                        :{BLACK}Стварыць групу
STR_GROUP_DELETE_TOOLTIP                                        :{BLACK}Выдаліць выбраную групу
STR_GROUP_RENAME_TOOLTIP                                        :{BLACK}Перайменаваць выбраную групу
STR_GROUP_LIVERY_TOOLTIP                                        :{BLACK}Змяніць колер абранае групы
STR_GROUP_REPLACE_PROTECTION_TOOLTIP                            :{BLACK}Абарона транспарту ў групе ад глабальнай аўтазамены

STR_QUERY_GROUP_DELETE_CAPTION                                  :{WHITE}Выдаліць ґрупу
STR_GROUP_DELETE_QUERY_TEXT                                     :{WHITE}Вы ўпэўнены, што жадаеце выдаліць гэту ґрупу з усімі вытворнымі?

STR_GROUP_ADD_SHARED_VEHICLE                                    :Дадаць транспарт з агульнымі заданьнямі
STR_GROUP_REMOVE_ALL_VEHICLES                                   :Выдаліць усе

STR_GROUP_RENAME_CAPTION                                        :{BLACK}Перайменаваць групу

STR_GROUP_PROFIT_THIS_YEAR                                      :Прыбытак сёлета:
STR_GROUP_PROFIT_LAST_YEAR                                      :Прыбытак летась:
STR_GROUP_OCCUPANCY                                             :Сярэдняя загрузка ТС:
STR_GROUP_OCCUPANCY_VALUE                                       :{NUM}%

# Build vehicle window
###length 4
STR_BUY_VEHICLE_TRAIN_RAIL_CAPTION                              :Новы цягнік
STR_BUY_VEHICLE_TRAIN_ELRAIL_CAPTION                            :Новы электрычны цягнік
STR_BUY_VEHICLE_TRAIN_MONORAIL_CAPTION                          :Новы монарэйкавы цягнік
STR_BUY_VEHICLE_TRAIN_MAGLEV_CAPTION                            :Новы маґнітарэйкавы цягнік

STR_BUY_VEHICLE_ROAD_VEHICLE_CAPTION                            :Новы аўтамабiль
STR_BUY_VEHICLE_TRAM_VEHICLE_CAPTION                            :Новыя трамваі

# Vehicle availability
###length VEHICLE_TYPES
STR_BUY_VEHICLE_TRAIN_ALL_CAPTION                               :Новы цягнiк
STR_BUY_VEHICLE_ROAD_VEHICLE_ALL_CAPTION                        :Новы дарожны транспарт
STR_BUY_VEHICLE_SHIP_CAPTION                                    :Новы карабель
STR_BUY_VEHICLE_AIRCRAFT_CAPTION                                :Новы авiятранспарт

STR_PURCHASE_INFO_COST_WEIGHT                                   :{BLACK}Кошт: {GOLD}{CURRENCY_LONG}{BLACK} Вага: {GOLD}{WEIGHT_SHORT}
STR_PURCHASE_INFO_SPEED_POWER                                   :{BLACK}Хуткасьць: {GOLD}{VELOCITY}{BLACK} Магутнасьць: {GOLD}{POWER}
STR_PURCHASE_INFO_SPEED                                         :{BLACK}Хуткасьць: {GOLD}{VELOCITY}
STR_PURCHASE_INFO_SPEED_OCEAN                                   :{BLACK}Хуткасьць у акіяне: {GOLD}{VELOCITY}
STR_PURCHASE_INFO_SPEED_CANAL                                   :{BLACK}Хуткасьць у канале/рацэ: {GOLD}{VELOCITY}
STR_PURCHASE_INFO_RUNNINGCOST                                   :{BLACK}Кошт абслугоўваньня: {GOLD}{CURRENCY_LONG}/год
STR_PURCHASE_INFO_CAPACITY                                      :{BLACK}Ёмістасьць: {GOLD}{CARGO_LONG} {STRING}
STR_PURCHASE_INFO_REFITTABLE                                    :(пераабст.)
STR_PURCHASE_INFO_DESIGNED_LIFE                                 :{BLACK}Распрацаваны ў {GOLD}{NUM} г.{BLACK} Тэрмін службы: {GOLD}{COMMA} г{P од ады адоў}
STR_PURCHASE_INFO_DESIGNED                                      :{BLACK}Распрацаваны ў {GOLD}{NUM} г.
STR_PURCHASE_INFO_RELIABILITY                                   :{BLACK}Макс. надзейнасьць: {GOLD}{COMMA}%
STR_PURCHASE_INFO_COST                                          :{BLACK}Кошт: {GOLD}{CURRENCY_LONG}
STR_PURCHASE_INFO_COST_REFIT                                    :{BLACK}Кошт: {GOLD}{CURRENCY_LONG}{BLACK} (Кошт пераабсталявання: {GOLD}{CURRENCY_LONG}{BLACK})
STR_PURCHASE_INFO_WEIGHT_CWEIGHT                                :{BLACK}Вага: {GOLD}{WEIGHT_SHORT} ({WEIGHT_SHORT})
STR_PURCHASE_INFO_COST_SPEED                                    :{BLACK}Кошт: {GOLD}{CURRENCY_LONG}{BLACK} Хуткасьць: {GOLD}{VELOCITY}
STR_PURCHASE_INFO_COST_REFIT_SPEED                              :{BLACK}Кошт: {GOLD}{CURRENCY_LONG}{BLACK} (Вартасць пераабсталявання: {GOLD}{CURRENCY_LONG}{BLACK}) Хуткасць: {GOLD}{VELOCITY}
STR_PURCHASE_INFO_AIRCRAFT_CAPACITY                             :{BLACK}Ёмістасьць: {GOLD}{CARGO_LONG}, {CARGO_LONG}
STR_PURCHASE_INFO_PWAGPOWER_PWAGWEIGHT                          :{BLACK}Маторныя ваґоны: {GOLD}+{POWER}{BLACK} Вага: {GOLD}+{WEIGHT_SHORT}
STR_PURCHASE_INFO_REFITTABLE_TO                                 :{BLACK}Пераабст. для: {GOLD}{STRING}
STR_PURCHASE_INFO_ALL_TYPES                                     :Усе тыпы грузаў
STR_PURCHASE_INFO_ALL_BUT                                       :Усё, акрамя {CARGO_LIST}
STR_PURCHASE_INFO_MAX_TE                                        :{BLACK}Макс. цягавае намаганьне: {GOLD}{FORCE}
STR_PURCHASE_INFO_AIRCRAFT_RANGE                                :{BLACK}Далёкасьць: {GOLD}{COMMA} клет{P ка кi ак}
STR_PURCHASE_INFO_AIRCRAFT_TYPE                                 :{BLACK}Тып паветр. судна: {GOLD}{STRING}

###length 3

###length VEHICLE_TYPES
STR_BUY_VEHICLE_TRAIN_LIST_TOOLTIP                              :{BLACK}Сьпіс лакаматываў і вагонаў - пстрыкніце для атрыманьня інфармацыі. Ctrl+пстрычка схавае/пакажа ТС.
STR_BUY_VEHICLE_ROAD_VEHICLE_LIST_TOOLTIP                       :{BLACK}Сьпіс аўтатранспарту - пстрыкніце для атрыманьня інфармацыі. Ctrl+пстрычка схавае/пакажа выбраны аўтамабіль.
STR_BUY_VEHICLE_SHIP_LIST_TOOLTIP                               :{BLACK}Сьпіс караблёў - пстрыкніце для атрыманьня інфармацыі. Ctrl+пстрычка схавае/пакажа выбраны карабель.
STR_BUY_VEHICLE_AIRCRAFT_LIST_TOOLTIP                           :{BLACK}Сьпіс паветраных судоў: пстрыкніце для атрыманьня інфармацыі. Ctrl+пстрычка схавае/пакажа ТС.

###length VEHICLE_TYPES
STR_BUY_VEHICLE_TRAIN_BUY_VEHICLE_BUTTON                        :{BLACK}Купіць
STR_BUY_VEHICLE_ROAD_VEHICLE_BUY_VEHICLE_BUTTON                 :{BLACK}Купіць
STR_BUY_VEHICLE_SHIP_BUY_VEHICLE_BUTTON                         :{BLACK}Купіць
STR_BUY_VEHICLE_AIRCRAFT_BUY_VEHICLE_BUTTON                     :{BLACK}Купіць

###length VEHICLE_TYPES
STR_BUY_VEHICLE_ROAD_VEHICLE_BUY_REFIT_VEHICLE_BUTTON           :{BLACK}Купіць і пераабсталяваць
STR_BUY_VEHICLE_AIRCRAFT_BUY_REFIT_VEHICLE_BUTTON               :{BLACK}Купіць і пераабсталяваць

###length VEHICLE_TYPES
STR_BUY_VEHICLE_TRAIN_BUY_VEHICLE_TOOLTIP                       :{BLACK}Набыць абраны лякаматыў/ваґон. Shift+пстрычка — ацэнка кошту набыцьця.
STR_BUY_VEHICLE_ROAD_VEHICLE_BUY_VEHICLE_TOOLTIP                :{BLACK}Набыць абраны аўтамабіль. Shift+пстрычка — ацэнка кошту набыцьця.
STR_BUY_VEHICLE_SHIP_BUY_VEHICLE_TOOLTIP                        :{BLACK}Набыць абраны карабель. Shift+пстрычка — ацэнка кошту набыцьця.
STR_BUY_VEHICLE_AIRCRAFT_BUY_VEHICLE_TOOLTIP                    :{BLACK}Набыць абраны авіятранспарт. Shift+пстрычка — ацэнка кошту набыцьця.

###length VEHICLE_TYPES
STR_BUY_VEHICLE_TRAIN_BUY_REFIT_VEHICLE_TOOLTIP                 :{BLACK}Набыць і пераабсталяваць абраны лякаматыў/ваґон. Shift+пстрычка пакажа арыентыровачны кошт куплі.
STR_BUY_VEHICLE_ROAD_VEHICLE_BUY_REFIT_VEHICLE_TOOLTIP          :{BLACK}Набыць і пераабсталяваць абраны аўтамабіль. Shift+пстрычка пакажа арыентыровачны кошт куплі.
STR_BUY_VEHICLE_SHIP_BUY_REFIT_VEHICLE_TOOLTIP                  :{BLACK}Набыць і пераабсталяваць вылучанае судна. Shift+пстрычка пакажа арыентыровачны кошт куплі.
STR_BUY_VEHICLE_AIRCRAFT_BUY_REFIT_VEHICLE_TOOLTIP              :{BLACK}Набыць і пераабсталяваць абранае паветранае судна. Shift+пстрычка пакажа арыентыровачны кошт куплі.

###length VEHICLE_TYPES
STR_BUY_VEHICLE_TRAIN_RENAME_BUTTON                             :{BLACK}Перайменаваць
STR_BUY_VEHICLE_ROAD_VEHICLE_RENAME_BUTTON                      :{BLACK}Перайменаваць
STR_BUY_VEHICLE_SHIP_RENAME_BUTTON                              :{BLACK}Перайменаваць
STR_BUY_VEHICLE_AIRCRAFT_RENAME_BUTTON                          :{BLACK}Перайменаваць

###length VEHICLE_TYPES
STR_BUY_VEHICLE_TRAIN_RENAME_TOOLTIP                            :{BLACK}Зьмяніць назву мадэлі цягнiка
STR_BUY_VEHICLE_ROAD_VEHICLE_RENAME_TOOLTIP                     :{BLACK}Зьмяніць назву мадэлі аўтамабiля
STR_BUY_VEHICLE_SHIP_RENAME_TOOLTIP                             :{BLACK}Зьмяніць назву мадэлі карабля
STR_BUY_VEHICLE_AIRCRAFT_RENAME_TOOLTIP                         :{BLACK}Зьмяніць назву мадэлі паветр. судна

###length VEHICLE_TYPES
STR_BUY_VEHICLE_TRAIN_HIDE_TOGGLE_BUTTON                        :{BLACK}Схаваць
STR_BUY_VEHICLE_ROAD_VEHICLE_HIDE_TOGGLE_BUTTON                 :{BLACK}Схаваць
STR_BUY_VEHICLE_SHIP_HIDE_TOGGLE_BUTTON                         :{BLACK}Схаваць
STR_BUY_VEHICLE_AIRCRAFT_HIDE_TOGGLE_BUTTON                     :{BLACK}Схаваць

###length VEHICLE_TYPES
STR_BUY_VEHICLE_TRAIN_SHOW_TOGGLE_BUTTON                        :{BLACK}Паказаць
STR_BUY_VEHICLE_ROAD_VEHICLE_SHOW_TOGGLE_BUTTON                 :{BLACK}Паказаць
STR_BUY_VEHICLE_SHIP_SHOW_TOGGLE_BUTTON                         :{BLACK}Паказаць
STR_BUY_VEHICLE_AIRCRAFT_SHOW_TOGGLE_BUTTON                     :{BLACK}Паказаць

###length VEHICLE_TYPES
STR_BUY_VEHICLE_TRAIN_HIDE_SHOW_TOGGLE_TOOLTIP                  :{BLACK}Пераключыць скрываньне/адлюстраваньне выбранага лакаматыва/вагона
STR_BUY_VEHICLE_ROAD_VEHICLE_HIDE_SHOW_TOGGLE_TOOLTIP           :{BLACK}Пераключыць скрываньне/адлюстраваньне выбранай мадэлі аўтамабіля
STR_BUY_VEHICLE_SHIP_HIDE_SHOW_TOGGLE_TOOLTIP                   :{BLACK}Пераключыць скрываньне/адлюстраваньне выбранай мадэлі карабля
STR_BUY_VEHICLE_AIRCRAFT_HIDE_SHOW_TOGGLE_TOOLTIP               :{BLACK}Пераключыць скрываньне/адлюстраваньне выбранай мадэлі паветранага судна

###length VEHICLE_TYPES
STR_QUERY_RENAME_TRAIN_TYPE_CAPTION                             :{WHITE}Назва мадэлі цягнiка
STR_QUERY_RENAME_ROAD_VEHICLE_TYPE_CAPTION                      :{WHITE}Назва мадэлі аўтамабiля
STR_QUERY_RENAME_SHIP_TYPE_CAPTION                              :{WHITE}Назва мадэлі карабля
STR_QUERY_RENAME_AIRCRAFT_TYPE_CAPTION                          :{WHITE}Назва мадэлі паветр. судна

# Depot window
STR_DEPOT_CAPTION                                               :{WHITE}{DEPOT}

STR_DEPOT_RENAME_TOOLTIP                                        :{BLACK}Перайменаваць дэпо
STR_DEPOT_RENAME_DEPOT_CAPTION                                  :Назва дэпо

STR_DEPOT_NO_ENGINE                                             :{BLACK}-
STR_DEPOT_VEHICLE_TOOLTIP                                       :{BLACK}{ENGINE}{STRING}
STR_DEPOT_VEHICLE_TOOLTIP_CHAIN                                 :{BLACK}{NUM} адзін{P ка кi ак}{STRING}
STR_DEPOT_VEHICLE_TOOLTIP_CARGO                                 :{}{CARGO_LONG} ({CARGO_SHORT})

###length VEHICLE_TYPES
STR_DEPOT_TRAIN_LIST_TOOLTIP                                    :{BLACK}Цягнікі. Выкарыстоўвайце перацягваньне для зьмены складу цягніка; націсьніце ПКМ для атрыманьня інфармацыі. Утрымлівайце Ctrl для перацягваньня ваґона разам з усімі наступнымі за ім.
STR_DEPOT_ROAD_VEHICLE_LIST_TOOLTIP                             :{BLACK}Аўтамабiлi: правы клік для атрыманьня інфармацыі
STR_DEPOT_SHIP_LIST_TOOLTIP                                     :{BLACK}Караблi: правы клік для атрыманьня інфармацыі
STR_DEPOT_AIRCRAFT_LIST_TOOLTIP                                 :{BLACK}Авiятранспарт: правы клік для атрыманьня інфармацыі

###length VEHICLE_TYPES
STR_DEPOT_TRAIN_SELL_TOOLTIP                                    :{BLACK}Перацягніце сюды цягнік, каб прадаць яго
STR_DEPOT_ROAD_VEHICLE_SELL_TOOLTIP                             :{BLACK}Перацягніце сюды аўтамабіль, каб прадаць яго
STR_DEPOT_SHIP_SELL_TOOLTIP                                     :{BLACK}Перацягніце сюды карабель, каб прадаць яго
STR_DEPOT_AIRCRAFT_SELL_TOOLTIP                                 :{BLACK}Перацягніце сюды авіятранспарт, каб прадаць яго

###length VEHICLE_TYPES
STR_DEPOT_SELL_ALL_BUTTON_TRAIN_TOOLTIP                         :{BLACK}Прадаць усе цягнiкi ў дэпо
STR_DEPOT_SELL_ALL_BUTTON_ROAD_VEHICLE_TOOLTIP                  :{BLACK}Прадаць усе аўтамабiлi ў гаражы
STR_DEPOT_SELL_ALL_BUTTON_SHIP_TOOLTIP                          :{BLACK}Прадаць усе караблi ў доку
STR_DEPOT_SELL_ALL_BUTTON_AIRCRAFT_TOOLTIP                      :{BLACK}Прадаць увесь авiятранспарт у анґары

###length VEHICLE_TYPES
STR_DEPOT_AUTOREPLACE_TRAIN_TOOLTIP                             :{BLACK}Аўтазамена ўсіх цягнiкоў у дэпо
STR_DEPOT_AUTOREPLACE_ROAD_VEHICLE_TOOLTIP                      :{BLACK}Аўтазамена ўсіх аўтамабіляў у гаражы
STR_DEPOT_AUTOREPLACE_SHIP_TOOLTIP                              :{BLACK}Аўтазамена ўсіх караблёў у доку
STR_DEPOT_AUTOREPLACE_AIRCRAFT_TOOLTIP                          :{BLACK}Аўтазамена ўсяго авiятранспарту ў анґары

###length VEHICLE_TYPES
STR_DEPOT_TRAIN_NEW_VEHICLES_BUTTON                             :{BLACK}Новы цягнік
STR_DEPOT_ROAD_VEHICLE_NEW_VEHICLES_BUTTON                      :{BLACK}Новы аўтамабiль
STR_DEPOT_SHIP_NEW_VEHICLES_BUTTON                              :{BLACK}Новы карабель
STR_DEPOT_AIRCRAFT_NEW_VEHICLES_BUTTON                          :{BLACK}Новае судна

###length VEHICLE_TYPES
STR_DEPOT_TRAIN_NEW_VEHICLES_TOOLTIP                            :{BLACK}Купіць новы цягнiк
STR_DEPOT_ROAD_VEHICLE_NEW_VEHICLES_TOOLTIP                     :{BLACK}Купіць новы аўтамабiль
STR_DEPOT_SHIP_NEW_VEHICLES_TOOLTIP                             :{BLACK}Купіць новы карабель
STR_DEPOT_AIRCRAFT_NEW_VEHICLES_TOOLTIP                         :{BLACK}Купіць новы авiятранспарт

###length VEHICLE_TYPES
STR_DEPOT_CLONE_TRAIN                                           :{BLACK}Капіяваць цягнік
STR_DEPOT_CLONE_ROAD_VEHICLE                                    :{BLACK}Капіяваць машыну
STR_DEPOT_CLONE_SHIP                                            :{BLACK}Капіяваць карабель
STR_DEPOT_CLONE_AIRCRAFT                                        :{BLACK}Капіяваць авіятранспарт

###length VEHICLE_TYPES
STR_DEPOT_CLONE_TRAIN_DEPOT_INFO                                :{BLACK}Стварыць копію састава. Націсьніце на кнопку, а затым на цягнік усярэдзіне ці знадворку дэпо. Ctrl+пстрычка створыць цягнік з агульным маршрутам. Shift+пстрычка - ацэнка кошту куплі.
STR_DEPOT_CLONE_ROAD_VEHICLE_DEPOT_INFO                         :{BLACK}Стварыць копію аўтамабіля. Націсьніце на кнопку, а затым на машыну ўнутры ці звонку гаража. Ctrl+пстрычка створыць аўтамабіль з агульнымі заданьнямі. Shift+пстрычка — ацэнка кошту набыцьця.
STR_DEPOT_CLONE_SHIP_DEPOT_INFO                                 :{BLACK}Стварыць копію карабля. Націсьніце на кнопку, а затым на карабель унутры ці звонку дока. Ctrl+пстрычка створыць карабель з агульнымі заданьнямі. Shift+пстрычка — ацэнка кошту набыцьця.
STR_DEPOT_CLONE_AIRCRAFT_INFO_HANGAR_WINDOW                     :{BLACK}Стварыць копію паветр. судна. Націсьніце на кнопку, а потым на паветр. судна ўнутры ці звонку анґара. Ctrl+пстрычка створыць копію з агульнымі заданьнямі. Shift+пстрычка — ацэнка кошту набыцьця.

###length VEHICLE_TYPES
STR_DEPOT_TRAIN_LOCATION_TOOLTIP                                :{BLACK}Паказаць дэпо ў галоўным вакне. Ctrl+клік — паказаць у дадатковым вакне.
STR_DEPOT_ROAD_VEHICLE_LOCATION_TOOLTIP                         :{BLACK}Паказаць гараж у галоўным вакне. Ctrl+клік — паказаць у дадатковым вакне.
STR_DEPOT_SHIP_LOCATION_TOOLTIP                                 :{BLACK}Паказаць док у галоўным вакне. Ctrl+клік — паказаць у дадатковым вакне.
STR_DEPOT_AIRCRAFT_LOCATION_TOOLTIP                             :{BLACK}Паказаць анґар у галоўным вакне. Ctrl+клік — паказаць у дадатковым вакне.

###length VEHICLE_TYPES
STR_DEPOT_VEHICLE_ORDER_LIST_TRAIN_TOOLTIP                      :{BLACK}Атрымаць сьпіс цягнiкоў, якія маюць у заданьнях гэтае дэпо
STR_DEPOT_VEHICLE_ORDER_LIST_ROAD_VEHICLE_TOOLTIP               :{BLACK}Атрымаць сьпіс аўтамабiляў, якія маюць у заданьнях гэты гараж
STR_DEPOT_VEHICLE_ORDER_LIST_SHIP_TOOLTIP                       :{BLACK}Атрымаць сьпіс караблёў, якія маюць у заданьнях гэты док
STR_DEPOT_VEHICLE_ORDER_LIST_AIRCRAFT_TOOLTIP                   :{BLACK}Атрымаць сьпіс авiятранспарту, які мае ў заданьнях гэты анґар

###length VEHICLE_TYPES
STR_DEPOT_MASS_STOP_DEPOT_TRAIN_TOOLTIP                         :{BLACK}Націсьніце для спыненьня ўсіх цягнікоў у дэпо
STR_DEPOT_MASS_STOP_DEPOT_ROAD_VEHICLE_TOOLTIP                  :{BLACK}Націсьніце для спыненьня ўсіх аўтамабіляў у гаражы
STR_DEPOT_MASS_STOP_DEPOT_SHIP_TOOLTIP                          :{BLACK}Націсьніце для спыненьня ўсіх караблёў у доку
STR_DEPOT_MASS_STOP_HANGAR_TOOLTIP                              :{BLACK}Націсьніце для спыненьня ўсяго авiятранспарту ў анґары

###length VEHICLE_TYPES
STR_DEPOT_MASS_START_DEPOT_TRAIN_TOOLTIP                        :{BLACK}Націсьніце для запуску ўсіх цягнікоў у дэпо
STR_DEPOT_MASS_START_DEPOT_ROAD_VEHICLE_TOOLTIP                 :{BLACK}Націсьніце для запуску ўсіх аўтамабіляў у гаражы
STR_DEPOT_MASS_START_DEPOT_SHIP_TOOLTIP                         :{BLACK}Націсьніце для запуску ўсіх караблёў у доку
STR_DEPOT_MASS_START_HANGAR_TOOLTIP                             :{BLACK}Націсьніце для запуску ўсяго авiятранспарту ў анґары

STR_DEPOT_DRAG_WHOLE_TRAIN_TO_SELL_TOOLTIP                      :{BLACK}Перацягніце сюды лякаматыў для продажу ўсяго цягніка
STR_DEPOT_SELL_CONFIRMATION_TEXT                                :{YELLOW}Увесь транспарт у дэпо будзе прададзены. Вы ўпэўнены?

# Engine preview window
STR_ENGINE_PREVIEW_CAPTION                                      :{WHITE}Паведамленьне ад вытворцы транспарту
STR_ENGINE_PREVIEW_MESSAGE                                      :{GOLD}Мы стварылі новую мадэль {STRING.gen}. Цi зацікаўлены Вы ў яе гадавым эксклюзіўным выкарыстаньні для праверкі перад запускам у масавую вытворчасьць?

STR_ENGINE_PREVIEW_RAILROAD_LOCOMOTIVE                          :{G=m}чыгуначны лякаматыў
STR_ENGINE_PREVIEW_RAILROAD_LOCOMOTIVE.gen                      :чыгуначнага лакаматыва
STR_ENGINE_PREVIEW_RAILROAD_LOCOMOTIVE.acc                      :чыгуначны лякаматыў
STR_ENGINE_PREVIEW_MONORAIL_LOCOMOTIVE                          :{G=m}монарэйкавы лякаматыў
STR_ENGINE_PREVIEW_MONORAIL_LOCOMOTIVE.gen                      :монарэйкавага лякаматыва
STR_ENGINE_PREVIEW_MONORAIL_LOCOMOTIVE.acc                      :монарэйкавы лякаматыў
STR_ENGINE_PREVIEW_MAGLEV_LOCOMOTIVE                            :{G=m}маґнітарэйкавы лякаматыў
STR_ENGINE_PREVIEW_MAGLEV_LOCOMOTIVE.gen                        :магнiтарэйкавага лякаматыва
STR_ENGINE_PREVIEW_MAGLEV_LOCOMOTIVE.acc                        :магнітарэйкавы лякаматыў

STR_ENGINE_PREVIEW_ROAD_VEHICLE                                 :{G=m}аўтамабiль
STR_ENGINE_PREVIEW_ROAD_VEHICLE.gen                             :аўтамабiля
STR_ENGINE_PREVIEW_ROAD_VEHICLE.acc                             :аўтамабіль

STR_ENGINE_PREVIEW_AIRCRAFT                                     :{G=m}авiятранспарт
STR_ENGINE_PREVIEW_AIRCRAFT.gen                                 :авiятранспарту
STR_ENGINE_PREVIEW_AIRCRAFT.acc                                 :авіятранспарт
STR_ENGINE_PREVIEW_SHIP                                         :{G=m}карабель
STR_ENGINE_PREVIEW_SHIP.gen                                     :карабля
STR_ENGINE_PREVIEW_SHIP.acc                                     :карабель

STR_ENGINE_PREVIEW_COST_WEIGHT_SPEED_POWER                      :{BLACK}Кошт: {CURRENCY_LONG} Вага: {WEIGHT_SHORT}{}Хуткасьць: {VELOCITY}  Магутнасьць: {POWER}{}Кошт абслуг.: {CURRENCY_LONG}/год{}Ёмістасьць: {CARGO_LONG}
STR_ENGINE_PREVIEW_COST_WEIGHT_SPEED_POWER_MAX_TE               :{BLACK}Кошт: {CURRENCY_LONG} Вага: {WEIGHT_SHORT}{}Хуткасьць: {VELOCITY}  Магутнасьць: {POWER}  Макс. ЦН: {6:FORCE}{}Кошт абслуг.: {4:CURRENCY_LONG}/год{}Ёмістасьць: {5:CARGO_LONG}
STR_ENGINE_PREVIEW_COST_MAX_SPEED_CAP_RUNCOST                   :{BLACK}Кошт: {CURRENCY_LONG} Макс. хуткасьць: {VELOCITY}{}Ёмістасьць: {CARGO_LONG}{}Кошт абслуг.: {CURRENCY_LONG}/год
STR_ENGINE_PREVIEW_COST_MAX_SPEED_TYPE_CAP_CAP_RUNCOST          :{BLACK}Кошт: {CURRENCY_LONG} Макс. хуткасць: {VELOCITY}{}Тып: {STRING}{}Ёмістасць: {CARGO_LONG}, {CARGO_LONG}{}Кошт абслуг.: {CURRENCY_LONG}/год
STR_ENGINE_PREVIEW_COST_MAX_SPEED_TYPE_CAP_RUNCOST              :{BLACK}Кошт: {CURRENCY_LONG} Макс. хуткасць: {VELOCITY}{}Тып: {STRING}{}Ёмістасць: {CARGO_LONG}{}Кошт абслуг.: {CURRENCY_LONG}/год
STR_ENGINE_PREVIEW_COST_MAX_SPEED_TYPE_RANGE_CAP_CAP_RUNCOST    :{BLACK}Кошт: {CURRENCY_LONG} Макс. хуткасць: {VELOCITY}{}Тып: {STRING} Далёкасць: {COMMA} клетак{}Ёмістасць: {CARGO_LONG}, {CARGO_LONG}{}Кошт абслуг.: {CURRENCY_LONG}/год
STR_ENGINE_PREVIEW_COST_MAX_SPEED_TYPE_RANGE_CAP_RUNCOST        :{BLACK}Кошт: {CURRENCY_LONG} Макс. хуткасць: {VELOCITY}{}Тып: {STRING} Далёкасць: {COMMA} клетак{}Ёмістасць: {CARGO_LONG}{}Кошт абслуг.: {CURRENCY_LONG}/год

# Autoreplace window
STR_REPLACE_VEHICLES_WHITE                                      :{WHITE}Замена {STRING.gen} — {STRING}

STR_REPLACE_VEHICLE_VEHICLES_IN_USE                             :{YELLOW}Наяўныя ТС
STR_REPLACE_VEHICLE_VEHICLES_IN_USE_TOOLTIP                     :{BLACK}Тут пералічаны мадэлі выкарыстоўваемых транспартных сродкаў
STR_REPLACE_VEHICLE_AVAILABLE_VEHICLES                          :{YELLOW}Даступныя ТС
STR_REPLACE_VEHICLE_AVAILABLE_VEHICLES_TOOLTIP                  :{BLACK}Тут пералічаны мадэлі транспартных сродкаў, даступныя для замены

###length VEHICLE_TYPES
STR_REPLACE_VEHICLE_TRAIN                                       :{G=m}Цягнiк
STR_REPLACE_VEHICLE_TRAIN.gen                                   :чыгуначнага транспарту
STR_REPLACE_VEHICLE_TRAIN.acc                                   :чыгуначны транспарт
STR_REPLACE_VEHICLE_ROAD_VEHICLE                                :{G=m}Аўтатранспарт
STR_REPLACE_VEHICLE_ROAD_VEHICLE.gen                            :аўтранспарту
STR_REPLACE_VEHICLE_ROAD_VEHICLE.acc                            :аўтатранспарт
STR_REPLACE_VEHICLE_SHIP                                        :{G=m}Карабель
STR_REPLACE_VEHICLE_SHIP.gen                                    :караблёў
STR_REPLACE_VEHICLE_SHIP.acc                                    :карабель
STR_REPLACE_VEHICLE_AIRCRAFT                                    :{G=m}Паветраны транспарт
STR_REPLACE_VEHICLE_AIRCRAFT.gen                                :паветранага транспарту
STR_REPLACE_VEHICLE_AIRCRAFT.acc                                :паветраны транспарт

STR_REPLACE_HELP_LEFT_ARRAY                                     :{BLACK}Выбар тыпу транспарту для замены
STR_REPLACE_HELP_RIGHT_ARRAY                                    :{BLACK}Выбар тыпу транспарту, на які варта замяніць

STR_REPLACE_VEHICLES_START                                      :{BLACK}Пачаць замену
STR_REPLACE_VEHICLES_NOW                                        :Замяніць увесь транспарт
STR_REPLACE_VEHICLES_WHEN_OLD                                   :Замяніць толькi старыя транспартныя сродкі
STR_REPLACE_HELP_START_BUTTON                                   :{BLACK}Пачаць замену выбраных тыпаў транспарту
STR_REPLACE_NOT_REPLACING                                       :{BLACK}Няма замены
STR_REPLACE_NOT_REPLACING_VEHICLE_SELECTED                      :{BLACK}Транспарт ня выбраны
STR_REPLACE_REPLACING_WHEN_OLD                                  :{ENGINE} калi стары
STR_REPLACE_VEHICLES_STOP                                       :{BLACK}Спыніць замену
STR_REPLACE_HELP_STOP_BUTTON                                    :{BLACK}Спыніць замену транспарту

STR_REPLACE_ENGINE_WAGON_SELECT_HELP                            :{BLACK}Пераключэньне паміж вокнамі замены лякаматываў і ваґонаў
STR_REPLACE_ENGINES                                             :Лякаматывы
STR_REPLACE_WAGONS                                              :Ваґоны
STR_REPLACE_ALL_RAILTYPE                                        :Увесь чыгуначны транспарт

###length 2
STR_REPLACE_HELP_RAILTYPE                                       :{BLACK}Выберыце тып чыгуначнага транспарту, цягнікі якога жадаеце замяніць
###next-name-looks-similar

STR_REPLACE_HELP_REPLACE_INFO_TAB                               :{BLACK}На які транспарт адбываецца замена
STR_REPLACE_RAIL_VEHICLES                                       :Чыгуначны транспарт на аўтаномнай цязе
STR_REPLACE_ELRAIL_VEHICLES                                     :Чыгуначны транспарт на электрацязе
STR_REPLACE_MONORAIL_VEHICLES                                   :Монарэйкавыя ТС
STR_REPLACE_MAGLEV_VEHICLES                                     :Маґнітныя ТС

STR_REPLACE_ROAD_VEHICLES                                       :Аўтатранспарт
STR_REPLACE_TRAM_VEHICLES                                       :Трамваі

STR_REPLACE_REMOVE_WAGON_HELP                                   :{BLACK}Дазволіць пры аўтазамене захоўваць даўжыню цягнікоў шляхам выдаленьня ваґонаў (пачынаючы з галавы цягніка), калі пры аўтазамене лякаматыва павялічыцца даўжыня цягніка.
STR_REPLACE_REMOVE_WAGON_GROUP_HELP                             :{STRING}{}Ctrl+пстрычка - ужыць таксама і да ўкладзеных груп.

# Vehicle view
STR_VEHICLE_VIEW_CAPTION                                        :{WHITE}{VEHICLE}

###length VEHICLE_TYPES

###length VEHICLE_TYPES
STR_VEHICLE_VIEW_TRAIN_SEND_TO_DEPOT_TOOLTIP                    :{BLACK}Паслаць цягнiк у дэпо. Ctrl+клік — толькі для абслугоўваньня.
STR_VEHICLE_VIEW_ROAD_VEHICLE_SEND_TO_DEPOT_TOOLTIP             :{BLACK}Паслаць аўтамабiль у гараж. Ctrl+клік — толькі для абслугоўваньня.
STR_VEHICLE_VIEW_SHIP_SEND_TO_DEPOT_TOOLTIP                     :{BLACK}Паслаць карабель у док. Ctrl+клік — толькі для абслугоўваньня.
STR_VEHICLE_VIEW_AIRCRAFT_SEND_TO_DEPOT_TOOLTIP                 :{BLACK}Паслаць авiятранспарт у анґар. Ctrl+клік — толькі для абслугоўваньня.

###length VEHICLE_TYPES
STR_VEHICLE_VIEW_CLONE_TRAIN_INFO                               :{BLACK}Стварыць копію састава. Ctrl+пстрычка створыць цягнік з агульнымі заданьнямі. Shift+пстрычка — ацэнка кошту набыцьця.
STR_VEHICLE_VIEW_CLONE_ROAD_VEHICLE_INFO                        :{BLACK}Стварыць копію аўтамабіля. Ctrl+пстрычка створыць аўтамабіль з агульнымі заданьнямі. Shift+пстрычка — ацэнка кошту набыцьця.
STR_VEHICLE_VIEW_CLONE_SHIP_INFO                                :{BLACK}Стварыць копію карабля. Ctrl+пстрычка створыць карабель з агульнымі заданьнямі. Shift+пстрычка — ацэнка кошту набыцьця.
STR_VEHICLE_VIEW_CLONE_AIRCRAFT_INFO                            :{BLACK}Стварыць копію паветр. судна. Ctrl+пстрычка створыць копію з агульнымі заданьнямі. Shift+пстрычка — ацэнка кошту набыцьця.

STR_VEHICLE_VIEW_TRAIN_IGNORE_SIGNAL_TOOLTIP                    :{BLACK}Прымусіць цягнік праехаць чырвоны сыґнал святлафора
STR_VEHICLE_VIEW_TRAIN_REVERSE_TOOLTIP                          :{BLACK}Завярнуць цягнiк у адваротны бок
STR_VEHICLE_VIEW_ROAD_VEHICLE_REVERSE_TOOLTIP                   :{BLACK}Прымусова завярнуць аўтамабіль

###length VEHICLE_TYPES
STR_VEHICLE_VIEW_TRAIN_REFIT_TOOLTIP                            :{BLACK}Пераабсталяваньне цягнiка для перавозкі іншага тыпу грузу
STR_VEHICLE_VIEW_ROAD_VEHICLE_REFIT_TOOLTIP                     :{BLACK}Пераабсталяваньне аўтамабiля для перавозкі іншага тыпу грузу
STR_VEHICLE_VIEW_SHIP_REFIT_TOOLTIP                             :{BLACK}Пераабсталяваньне карабля для перавозкі іншага тыпу грузу
STR_VEHICLE_VIEW_AIRCRAFT_REFIT_TOOLTIP                         :{BLACK}Пераабсталяваньне паветр. судна для перавозкі іншага тыпу грузу

###length VEHICLE_TYPES
STR_VEHICLE_VIEW_TRAIN_ORDERS_TOOLTIP                           :{BLACK}Паказаць заданьні. Ctrl+клік — паказаць расклад руху цягніка
STR_VEHICLE_VIEW_ROAD_VEHICLE_ORDERS_TOOLTIP                    :{BLACK}Паказаць заданьні. Ctrl+клік — паказаць расклад руху машыны
STR_VEHICLE_VIEW_SHIP_ORDERS_TOOLTIP                            :{BLACK}Паказаць заданьні. Ctrl+клік — паказаць расклад руху карабля
STR_VEHICLE_VIEW_AIRCRAFT_ORDERS_TOOLTIP                        :{BLACK}Паказаць заданьні. Ctrl+клік — паказаць расклад руху паветр. судна

###length VEHICLE_TYPES
STR_VEHICLE_VIEW_TRAIN_SHOW_DETAILS_TOOLTIP                     :{BLACK}Паказаць зьвесткі аб цягнiку
STR_VEHICLE_VIEW_ROAD_VEHICLE_SHOW_DETAILS_TOOLTIP              :{BLACK}Паказаць зьвесткі аб машыне
STR_VEHICLE_VIEW_SHIP_SHOW_DETAILS_TOOLTIP                      :{BLACK}Паказаць зьвесткі аб караблi
STR_VEHICLE_VIEW_AIRCRAFT_SHOW_DETAILS_TOOLTIP                  :{BLACK}Паказаць зьвесткі аб авiятранспарце

###length VEHICLE_TYPES

# Messages in the start stop button in the vehicle view
STR_VEHICLE_STATUS_LOADING_UNLOADING                            :{LTBLUE}Разгрузка / Пагрузка
STR_VEHICLE_STATUS_LEAVING                                      :{LTBLUE}Ад'язджае
STR_VEHICLE_STATUS_CRASHED                                      :{RED}Трапіў у аварыю!
STR_VEHICLE_STATUS_BROKEN_DOWN                                  :{RED}Паломка
STR_VEHICLE_STATUS_STOPPED                                      :{RED}Спынены
STR_VEHICLE_STATUS_TRAIN_STOPPING_VEL                           :{RED}Спыняецца; {VELOCITY}
STR_VEHICLE_STATUS_TRAIN_NO_POWER                               :{RED}Няма току
STR_VEHICLE_STATUS_TRAIN_STUCK                                  :{ORANGE}Чакае вольнай каляіны
STR_VEHICLE_STATUS_AIRCRAFT_TOO_FAR                             :{ORANGE}Занадта далёка да наступнага месца прызначэньня

STR_VEHICLE_STATUS_HEADING_FOR_STATION_VEL                      :{LTBLUE}Iдзе да {STATION}; {VELOCITY}
STR_VEHICLE_STATUS_NO_ORDERS_VEL                                :{LTBLUE}Няма заданьняў; {VELOCITY}
STR_VEHICLE_STATUS_HEADING_FOR_WAYPOINT_VEL                     :{LTBLUE}Iдзе да {WAYPOINT}; {VELOCITY}
STR_VEHICLE_STATUS_HEADING_FOR_DEPOT_VEL                        :{ORANGE}Iдзе ў {DEPOT}; {VELOCITY}
STR_VEHICLE_STATUS_HEADING_FOR_DEPOT_SERVICE_VEL                :{LTBLUE}Абслуг. у {DEPOT}; {VELOCITY}


# Vehicle stopped/started animations
###length 2
STR_VEHICLE_COMMAND_STOPPED_SMALL                               :{TINY_FONT}{RED}Спынены
STR_VEHICLE_COMMAND_STOPPED                                     :{RED}Спынены

###length 2
STR_VEHICLE_COMMAND_STARTED_SMALL                               :{TINY_FONT}{GREEN}Запушчаны
STR_VEHICLE_COMMAND_STARTED                                     :{GREEN}Запушчаны

# Vehicle details
STR_VEHICLE_DETAILS_CAPTION                                     :{WHITE}{VEHICLE} (Дэталі)

###length VEHICLE_TYPES
STR_VEHICLE_DETAILS_TRAIN_RENAME                                :{BLACK}Перайменаваць цягнiк
STR_VEHICLE_DETAILS_ROAD_VEHICLE_RENAME                         :{BLACK}Перайменаваць аўтамабiль
STR_VEHICLE_DETAILS_SHIP_RENAME                                 :{BLACK}Перайменаваць карабель
STR_VEHICLE_DETAILS_AIRCRAFT_RENAME                             :{BLACK}Перайменаваць паветранае судна

STR_VEHICLE_INFO_AGE_RUNNING_COST_YR                            :{BLACK}Узрост: {LTBLUE}{STRING}{BLACK}   Кошт абслугоўваньня: {LTBLUE}{CURRENCY_LONG}/год
STR_VEHICLE_INFO_AGE                                            :{COMMA} г{P од ады адоў} ({COMMA})
STR_VEHICLE_INFO_AGE_RED                                        :{RED}{COMMA} г{P од ады адоў} ({COMMA})

STR_VEHICLE_INFO_MAX_SPEED                                      :{BLACK}Макс. хуткасьць: {LTBLUE}{VELOCITY}
STR_VEHICLE_INFO_MAX_SPEED_TYPE                                 :{BLACK}Макс. хуткасць: {LTBLUE}{VELOCITY} {BLACK}Тып паветр. судна: {LTBLUE}{STRING}
STR_VEHICLE_INFO_MAX_SPEED_TYPE_RANGE                           :{BLACK}Макс. хуткасць: {LTBLUE}{VELOCITY} {BLACK}Тып: {LTBLUE}{STRING} {BLACK}Далёкасць: {LTBLUE}{COMMA} клетак
STR_VEHICLE_INFO_WEIGHT_POWER_MAX_SPEED                         :{BLACK}Вага: {LTBLUE}{WEIGHT_SHORT} {BLACK}Магутнасьць: {LTBLUE}{POWER}{BLACK} Макс. хуткасьць: {LTBLUE}{VELOCITY}
STR_VEHICLE_INFO_WEIGHT_POWER_MAX_SPEED_MAX_TE                  :{BLACK}Вага: {LTBLUE}{WEIGHT_SHORT} {BLACK}Магутнасьць: {LTBLUE}{POWER}{BLACK} Макс. хуткасьць: {LTBLUE}{VELOCITY} {BLACK}Макс. ЦН: {LTBLUE}{FORCE}

STR_VEHICLE_INFO_PROFIT_THIS_YEAR_LAST_YEAR                     :{BLACK}Прыбытак сёлета: {LTBLUE}{CURRENCY_LONG} (летась: {CURRENCY_LONG})
STR_VEHICLE_INFO_RELIABILITY_BREAKDOWNS                         :{BLACK}Надзейнасьць: {LTBLUE}{COMMA}%  {BLACK}Паломак з апошняга агляду: {LTBLUE}{COMMA}

STR_VEHICLE_INFO_BUILT_VALUE                                    :{LTBLUE}{ENGINE} {BLACK}Пабудаваны ў: {LTBLUE}{NUM} г.{BLACK} Кошт: {LTBLUE}{CURRENCY_LONG}
STR_VEHICLE_INFO_NO_CAPACITY                                    :{BLACK}Ёмiстасьць: {LTBLUE}адсутнiчае{STRING}
STR_VEHICLE_INFO_CAPACITY                                       :{BLACK}Ёмiстасьць: {LTBLUE}{CARGO_LONG}{3:STRING}
STR_VEHICLE_INFO_CAPACITY_MULT                                  :{BLACK}Ёмiстасьць: {LTBLUE}{CARGO_LONG}{3:STRING} (x{4:NUM})
STR_VEHICLE_INFO_CAPACITY_CAPACITY                              :{BLACK}Ёмiстасьць: {LTBLUE}{CARGO_LONG}, {CARGO_LONG}{STRING}

STR_VEHICLE_INFO_FEEDER_CARGO_VALUE                             :{BLACK}Выручка перавозкі: {LTBLUE}{CURRENCY_LONG}

STR_VEHICLE_DETAILS_SERVICING_INTERVAL_DAYS                     :{BLACK}Агляд кожныя {LTBLUE}{COMMA}{NBSP}дзён{BLACK}   Апошнi раз: {LTBLUE}{DATE_LONG}
STR_VEHICLE_DETAILS_SERVICING_INTERVAL_PERCENT                  :{BLACK}Агляд кожныя {LTBLUE}{COMMA}%{BLACK}   Апошнi раз: {LTBLUE}{DATE_LONG}
STR_VEHICLE_DETAILS_INCREASE_SERVICING_INTERVAL_TOOLTIP         :{BLACK}Павялiчыць інтэрвал абслугоўваньня на 10. Ctrl+клік — павялічыць інтэрвал абслугоўваньня на 5.
STR_VEHICLE_DETAILS_DECREASE_SERVICING_INTERVAL_TOOLTIP         :{BLACK}Зьменшыць інтэрвал абслугоўваньня на 10. Ctrl+клік — паменшыць інтэрвал абслугоўваньня на 5.

STR_SERVICE_INTERVAL_DROPDOWN_TOOLTIP                           :{BLACK}Зьмяніць прынцып разьліку інтэрвалу абслугоўваньня
STR_VEHICLE_DETAILS_DEFAULT                                     :Па змоўчаньні
STR_VEHICLE_DETAILS_DAYS                                        :У днях
STR_VEHICLE_DETAILS_PERCENT                                     :У адсотках

###length VEHICLE_TYPES
STR_QUERY_RENAME_TRAIN_CAPTION                                  :{WHITE}Назва цягнiка
STR_QUERY_RENAME_ROAD_VEHICLE_CAPTION                           :{WHITE}Назва аўтамабiля
STR_QUERY_RENAME_SHIP_CAPTION                                   :{WHITE}Назва карабля
STR_QUERY_RENAME_AIRCRAFT_CAPTION                               :{WHITE}Назва паветр. судна

# Extra buttons for train details windows
STR_VEHICLE_DETAILS_TRAIN_ENGINE_BUILT_AND_VALUE                :{LTBLUE}{ENGINE}{BLACK}   Пабудаваны ў: {LTBLUE}{NUM} г.{BLACK} Кошт: {LTBLUE}{CURRENCY_LONG}
STR_VEHICLE_DETAILS_TRAIN_WAGON_VALUE                           :{LTBLUE}{ENGINE}{BLACK}   Кошт: {LTBLUE}{CURRENCY_LONG}

STR_VEHICLE_DETAILS_TRAIN_TOTAL_CAPACITY_TEXT                   :{BLACK}Агульная загружанасьць цягніка:
STR_VEHICLE_DETAILS_TRAIN_TOTAL_CAPACITY                        :{LTBLUE}- {CARGO_LONG} ({CARGO_SHORT})
STR_VEHICLE_DETAILS_TRAIN_TOTAL_CAPACITY_MULT                   :{LTBLUE}- {CARGO_LONG} ({CARGO_SHORT}) (x{NUM})

STR_VEHICLE_DETAILS_CARGO_EMPTY                                 :{LTBLUE}Пуста
STR_VEHICLE_DETAILS_CARGO_FROM                                  :{LTBLUE}{CARGO_LONG} з {STATION}
STR_VEHICLE_DETAILS_CARGO_FROM_MULT                             :{LTBLUE}{CARGO_LONG} з {STATION} (x{NUM})

STR_VEHICLE_DETAIL_TAB_CARGO                                    :{BLACK}Груз
STR_VEHICLE_DETAILS_TRAIN_CARGO_TOOLTIP                         :{BLACK}Паказаць зьвесткі аб перавезеных грузах
STR_VEHICLE_DETAIL_TAB_INFORMATION                              :{BLACK}Iнфармацыя
STR_VEHICLE_DETAILS_TRAIN_INFORMATION_TOOLTIP                   :{BLACK}Паказаць зьвесткі аб ваґонах
STR_VEHICLE_DETAIL_TAB_CAPACITIES                               :{BLACK}Умяшчальнасьць
STR_VEHICLE_DETAILS_TRAIN_CAPACITIES_TOOLTIP                    :{BLACK}Паказаць умяшчальнасьць ваґонаў
STR_VEHICLE_DETAIL_TAB_TOTAL_CARGO                              :{BLACK}Агульны груз
STR_VEHICLE_DETAILS_TRAIN_TOTAL_CARGO_TOOLTIP                   :{BLACK}Паказаць агульную ўмяшчальнасьць цягніка па тыпах грузаў

STR_VEHICLE_DETAILS_TRAIN_ARTICULATED_RV_CAPACITY               :{BLACK}Ёмістасьць: {LTBLUE}

# Vehicle refit
STR_REFIT_CAPTION                                               :{WHITE}{VEHICLE} (Пераабсталяваньне)
STR_REFIT_TITLE                                                 :{GOLD}Выберыце тып грузу для перавозкі:
STR_REFIT_NEW_CAPACITY_COST_OF_REFIT                            :{BLACK}Новая ёмістасьць: {GOLD}{CARGO_LONG}{}{BLACK}Кошт пераабсталяваньня: {RED}{CURRENCY_LONG}
STR_REFIT_NEW_CAPACITY_INCOME_FROM_REFIT                        :{BLACK}Новая ўмяшчальнасьць: {GOLD}{CARGO_LONG}{}{BLACK}Даход ад пераабсталяваньня: {GREEN}{CURRENCY_LONG}
STR_REFIT_NEW_CAPACITY_COST_OF_AIRCRAFT_REFIT                   :{BLACK}Новая ёмістасьць: {GOLD}{CARGO_LONG}, {GOLD}{CARGO_LONG}{}{BLACK}Кошт пераабсталяваньня: {RED}{CURRENCY_LONG}
STR_REFIT_NEW_CAPACITY_INCOME_FROM_AIRCRAFT_REFIT               :{BLACK}Новая ўмяшчальнасьць: {GOLD}{CARGO_LONG}, {GOLD}{CARGO_LONG}{}{BLACK}Даход ад пераабсталяваньня: {GREEN}{CURRENCY_LONG}
STR_REFIT_SELECT_VEHICLES_TOOLTIP                               :{BLACK}Абярыце ваґоны для пераабсталяваньня. Можна абвесьці мышшу некалькі ваґонаў. Пстрычка па-за межамі састава абярэ ўвесь састаў. Ctrl+пстрычка абярэ ваґоны да канца састава.

###length VEHICLE_TYPES
STR_REFIT_TRAIN_LIST_TOOLTIP                                    :{BLACK}Выберыце тып грузу для перавозкі
STR_REFIT_ROAD_VEHICLE_LIST_TOOLTIP                             :{BLACK}Выберыце тып грузу для перавозкі
STR_REFIT_SHIP_LIST_TOOLTIP                                     :{BLACK}Выберыце тып грузу для перавозкі
STR_REFIT_AIRCRAFT_LIST_TOOLTIP                                 :{BLACK}Выберыце тып грузу для перавозкі

###length VEHICLE_TYPES
STR_REFIT_TRAIN_REFIT_BUTTON                                    :{BLACK}Пераабсталяваць цягнiк
STR_REFIT_ROAD_VEHICLE_REFIT_BUTTON                             :{BLACK}Пераабсталяваць аўтамабiль
STR_REFIT_SHIP_REFIT_BUTTON                                     :{BLACK}Пераабсталяваць карабель
STR_REFIT_AIRCRAFT_REFIT_BUTTON                                 :{BLACK}Пераабсталяваць паветр. судна

###length VEHICLE_TYPES
STR_REFIT_TRAIN_REFIT_TOOLTIP                                   :{BLACK}Пераабсталяваць цягнiк для перавозкі выбранага тыпу грузу
STR_REFIT_ROAD_VEHICLE_REFIT_TOOLTIP                            :{BLACK}Пераабсталяваць аўтамабiль для перавозкі выбранага тыпу грузу
STR_REFIT_SHIP_REFIT_TOOLTIP                                    :{BLACK}Пераабсталяваць карабель для перавозкі выбранага тыпу грузу
STR_REFIT_AIRCRAFT_REFIT_TOOLTIP                                :{BLACK}Пераабсталяваць авiятранспарт для перавозкі выбранага тыпу грузу

# Order view
STR_ORDERS_CAPTION                                              :{WHITE}{VEHICLE} (Заданьнi)
STR_ORDERS_TIMETABLE_VIEW                                       :{BLACK}Расклад
STR_ORDERS_TIMETABLE_VIEW_TOOLTIP                               :{BLACK}Прагляд раскладу руху

STR_ORDERS_LIST_TOOLTIP                                         :{BLACK}Сьпіс заданьняў: пстрыкніце заданьне для вылучэньня. Ctrl+пстрычка — агляд станцыі прызначэньня.
STR_ORDER_INDEX                                                 :{COMMA}:{NBSP}
STR_ORDER_TEXT                                                  :{STRING} {STRING} {STRING}

STR_ORDERS_END_OF_ORDERS                                        :- - Канец заданьняў - -
STR_ORDERS_END_OF_SHARED_ORDERS                                 :- - Канец агульных заданьняў - -

# Order bottom buttons
STR_ORDER_NON_STOP                                              :{BLACK}Без прыпынкаў
STR_ORDER_GO_TO                                                 :Ісьці да
STR_ORDER_GO_NON_STOP_TO                                        :Ісьці без прыпынкаў да
STR_ORDER_GO_VIA                                                :Ісьці праз
STR_ORDER_GO_NON_STOP_VIA                                       :Ісьці без прыпынкаў праз
STR_ORDER_TOOLTIP_NON_STOP                                      :{BLACK}Зьмяніць рэжым прыпынкаў пры выкананьні вылучанага заданьня

STR_ORDER_TOGGLE_FULL_LOAD                                      :{BLACK}Поўная загрузка любым грузам
STR_ORDER_DROP_LOAD_IF_POSSIBLE                                 :Пагрузіць, калі даступна
STR_ORDER_DROP_FULL_LOAD_ALL                                    :Поўная загрузка ўсяго грузу
STR_ORDER_DROP_FULL_LOAD_ANY                                    :Поўная загрузка любым грузам
STR_ORDER_DROP_NO_LOADING                                       :Не грузіцца
STR_ORDER_TOOLTIP_FULL_LOAD                                     :{BLACK}Зьмяніць спосаб пагрузкі на гэтай станцыі

STR_ORDER_TOGGLE_UNLOAD                                         :{BLACK}Выгрузіць усё
STR_ORDER_DROP_UNLOAD_IF_ACCEPTED                               :Разгрузіцца, калі груз прымаецца
STR_ORDER_DROP_UNLOAD                                           :Выгрузіць усё
STR_ORDER_DROP_TRANSFER                                         :Перадаць
STR_ORDER_DROP_NO_UNLOADING                                     :Не разгружацца
STR_ORDER_TOOLTIP_UNLOAD                                        :{BLACK}Зьмяніць спосаб разгрузкі на гэтай станцыі

STR_ORDER_REFIT                                                 :{BLACK}Пераабсталяваць
STR_ORDER_REFIT_TOOLTIP                                         :{BLACK}Выберыце тып грузу для пераабсталяваньня. Ctrl+клік — для выдаленьня заданьня.
STR_ORDER_REFIT_AUTO                                            :{BLACK}Пераабсталяваньне
STR_ORDER_REFIT_AUTO_TOOLTIP                                    :{BLACK}Выберыце тып грузу для пераабсталяваньня. Яно будзе праведзена, калі ТС дазваляе гэта зрабіць. Ctrl+пстрычка адменіць пераабсталяваньне.
STR_ORDER_DROP_REFIT_AUTO                                       :Нязьменны груз
STR_ORDER_DROP_REFIT_AUTO_ANY                                   :Даступны груз

STR_ORDER_SERVICE                                               :{BLACK}Абслугоўваньне
STR_ORDER_DROP_GO_ALWAYS_DEPOT                                  :Ісьці заўсёды
STR_ORDER_DROP_SERVICE_DEPOT                                    :Абслужыць, калі неабходна
STR_ORDER_DROP_HALT_DEPOT                                       :Стоп
STR_ORDER_SERVICE_TOOLTIP                                       :{BLACK}Прапусьціць гэтае заданьне, калі абслугоўваньне не патрабуецца

STR_ORDER_CONDITIONAL_VARIABLE_TOOLTIP                          :{BLACK}Парамэтр транспарту для параўнаньня

# Conditional order variables, must follow order of OrderConditionVariable enum
###length 8
STR_ORDER_CONDITIONAL_LOAD_PERCENTAGE                           :Адсотак пагрузкі
STR_ORDER_CONDITIONAL_RELIABILITY                               :Надзейнасьць
STR_ORDER_CONDITIONAL_MAX_SPEED                                 :Макс. хуткасьць
STR_ORDER_CONDITIONAL_AGE                                       :Узрост (гадоў)
STR_ORDER_CONDITIONAL_REQUIRES_SERVICE                          :Патрабуецца абслугоўваньне
STR_ORDER_CONDITIONAL_UNCONDITIONALLY                           :Заўсёды
STR_ORDER_CONDITIONAL_REMAINING_LIFETIME                        :Рэшткавы тэрмiн службы (гадоў)
STR_ORDER_CONDITIONAL_MAX_RELIABILITY                           :Максімальная надзейнасць
###next-name-looks-similar

STR_ORDER_CONDITIONAL_COMPARATOR_TOOLTIP                        :{BLACK}Умова пераходу
STR_ORDER_CONDITIONAL_COMPARATOR_EQUALS                         :роўна
STR_ORDER_CONDITIONAL_COMPARATOR_NOT_EQUALS                     :ня роўна
STR_ORDER_CONDITIONAL_COMPARATOR_LESS_THAN                      :менш за
STR_ORDER_CONDITIONAL_COMPARATOR_LESS_EQUALS                    :ня больш за
STR_ORDER_CONDITIONAL_COMPARATOR_MORE_THAN                      :больш за
STR_ORDER_CONDITIONAL_COMPARATOR_MORE_EQUALS                    :ня менш ці роўна
STR_ORDER_CONDITIONAL_COMPARATOR_IS_TRUE                        :праўда
STR_ORDER_CONDITIONAL_COMPARATOR_IS_FALSE                       :хлусьня

STR_ORDER_CONDITIONAL_VALUE_TOOLTIP                             :{BLACK}Значэньне для параўнаньня з дадзенымі транспарту
STR_ORDER_CONDITIONAL_VALUE_CAPT                                :{WHITE}Увядзіце значэньне для параўнаньня

STR_ORDERS_SKIP_BUTTON                                          :{BLACK}Прапусьціць
STR_ORDERS_SKIP_TOOLTIP                                         :{BLACK}Перайсьці да наступнага заданьня. Ctrl+клік — перайсьці да выдзеленага заданьня.

STR_ORDERS_DELETE_BUTTON                                        :{BLACK}Выдаліць
STR_ORDERS_DELETE_TOOLTIP                                       :{BLACK}Выдаліць вылучанае заданьне
STR_ORDERS_DELETE_ALL_TOOLTIP                                   :{BLACK}Выдаліць усе заданьні
STR_ORDERS_STOP_SHARING_BUTTON                                  :{BLACK}Індывідуальны сьпіс
STR_ORDERS_STOP_SHARING_TOOLTIP                                 :{BLACK}Зрабіць агульны сьпіс заданьняў індывідуальным. Ctrl+пстрычка ачысьціць сьпіс заданьняў.

STR_ORDERS_GO_TO_BUTTON                                         :{BLACK}Iсьцi
STR_ORDER_GO_TO_NEAREST_DEPOT                                   :Ісьці да бліжэйшага дэпо
STR_ORDER_GO_TO_NEAREST_HANGAR                                  :Ісьці да бліжэйшага анґара
STR_ORDER_CONDITIONAL                                           :Умоўны пераход да заданьня
STR_ORDER_SHARE                                                 :Агульныя заданьнi
STR_ORDERS_GO_TO_TOOLTIP                                        :{BLACK}Уставіць новае заданьне перад вылучаным, або ў канец сьпісу. Ctrl дадае на станцыях «поўная пагрузка любым грузам», на пунктах шляху - «без прыпынку», на дэпо - «абслугоўваньне». «Агульныя заданьні» або Ctrl дазваляюць гэтаму транспарту мець агульныя заданьні з вылучаным транспартам. Пстрычка па транспарце капіюе заданьнi гэтага транспарту. Заданьне «ў дэпо» адключае аўтаматычнае абслугоўваньне гэтага транспарту.

STR_ORDERS_VEH_WITH_SHARED_ORDERS_LIST_TOOLTIP                  :{BLACK}Паказаць ўвесь транспарт з агульнымі заданьнямі

# String parts to build the order string
STR_ORDER_GO_TO_WAYPOINT                                        :Ехаць праз {WAYPOINT}
STR_ORDER_GO_NON_STOP_TO_WAYPOINT                               :Ехаць без прыпынкаў праз {WAYPOINT}

STR_ORDER_SERVICE_AT                                            :Для праходжаньня ТА ісьці ў
STR_ORDER_SERVICE_NON_STOP_AT                                   :Для праходжаньня ТА ісьці без прыпынкаў у

STR_ORDER_NEAREST_DEPOT                                         :{NBSP}
STR_ORDER_NEAREST_HANGAR                                        :{G=m}{NBSP}анґар
###length 3
STR_ORDER_TRAIN_DEPOT                                           :{G=n}дэпо
STR_ORDER_ROAD_VEHICLE_DEPOT                                    :{G=m}гараж
STR_ORDER_SHIP_DEPOT                                            :{G=m}док
###next-name-looks-similar

STR_ORDER_GO_TO_NEAREST_DEPOT_FORMAT                            :{STRING} найбліжэйш{G 2 ы ую ае ыя}{STRING}{STRING}
STR_ORDER_GO_TO_DEPOT_FORMAT                                    :{STRING} {DEPOT}

STR_ORDER_REFIT_ORDER                                           :(Пераабстал. пад {STRING.acc})
STR_ORDER_REFIT_STOP_ORDER                                      :(Пераабстал. пад {STRING.acc} i стоп)
STR_ORDER_STOP_ORDER                                            :(Стоп)

STR_ORDER_GO_TO_STATION                                         :{STRING} {STATION} {STRING}
STR_ORDER_GO_TO_STATION_CAN_T_USE_STATION                       :{PUSH_COLOUR}{RED}(Няверны тып){POP_COLOUR} {STRING} {STATION} {STRING}

STR_ORDER_IMPLICIT                                              :(Аўтаматычна)

STR_ORDER_FULL_LOAD                                             :(Поўная загрузка)
STR_ORDER_FULL_LOAD_ANY                                         :(Поўная загрузка любым грузам)
STR_ORDER_NO_LOAD                                               :(Не грузіцца)
STR_ORDER_UNLOAD                                                :(Разгрузіцца й забраць груз)
STR_ORDER_UNLOAD_FULL_LOAD                                      :(Разгрузіцца й чакаць поўнай загрузкі)
STR_ORDER_UNLOAD_FULL_LOAD_ANY                                  :(Разгрузіцца й чакаць поўнай загрузкі любым грузам)
STR_ORDER_UNLOAD_NO_LOAD                                        :(Разгрузіцца й сысьці пустым)
STR_ORDER_TRANSFER                                              :(Перадаць і забраць груз)
STR_ORDER_TRANSFER_FULL_LOAD                                    :(Перадаць і чакаць поўнай загрузкі)
STR_ORDER_TRANSFER_FULL_LOAD_ANY                                :(Перадаць і чакаць поўнай загрузкі любым грузам)
STR_ORDER_TRANSFER_NO_LOAD                                      :(Перадаць і сысьці пустым)
STR_ORDER_NO_UNLOAD                                             :(Не разгружацца й забраць груз)
STR_ORDER_NO_UNLOAD_FULL_LOAD                                   :(Не разгружацца й чакаць поўнай загрузкі)
STR_ORDER_NO_UNLOAD_FULL_LOAD_ANY                               :(Не разгружацца й чакаць поўнай загрузкі любым грузам)
STR_ORDER_NO_UNLOAD_NO_LOAD                                     :(Не разгружацца й не грузіцца)

STR_ORDER_AUTO_REFIT                                            :(Пераабстал. пад {STRING.acc})
STR_ORDER_FULL_LOAD_REFIT                                       :(Пераабстал. пад {STRING.acc} і чакаць поўнай загрузкі)
STR_ORDER_FULL_LOAD_ANY_REFIT                                   :(Пераабстал. пад {STRING.acc} і чакаць поўнай загрузкі любым грузам)
STR_ORDER_UNLOAD_REFIT                                          :(Разгрузіцца, пераабстал. пад {STRING.acc} і забраць груз)
STR_ORDER_UNLOAD_FULL_LOAD_REFIT                                :(Разгрузіцца, пераабстал. пад {STRING.acc} і чакаць поўнай загрузкі)
STR_ORDER_UNLOAD_FULL_LOAD_ANY_REFIT                            :(Разгрузіцца, пераабстал. пад {STRING.acc} і чакаць поўнай загрузкі любым грузам)
STR_ORDER_TRANSFER_REFIT                                        :(Перадаць, пераабстал. пад {STRING.acc} і забраць груз)
STR_ORDER_TRANSFER_FULL_LOAD_REFIT                              :(Перадаць, пераабстал. пад {STRING.acc} і чакаць поўнай загрузкі)
STR_ORDER_TRANSFER_FULL_LOAD_ANY_REFIT                          :(Перадаць, пераабстал. пад {STRING.acc} і чакаць поўнай загрузкі любым грузам)
STR_ORDER_NO_UNLOAD_REFIT                                       :(Не разгружацца, пераабстал. пад {STRING.acc} і забраць груз)
STR_ORDER_NO_UNLOAD_FULL_LOAD_REFIT                             :(Не разгружацца, пераабстал. пад {STRING.acc} і чакаць поўнай загрузкі)
STR_ORDER_NO_UNLOAD_FULL_LOAD_ANY_REFIT                         :(Не разгружацца, пераабстал. пад {STRING.acc} і чакаць поўнай загрузкі любым грузам)

STR_ORDER_AUTO_REFIT_ANY                                        :даступны груз

###length 3
STR_ORDER_STOP_LOCATION_NEAR_END                                :[пачатак станцыi]
STR_ORDER_STOP_LOCATION_MIDDLE                                  :[сярэдзiна станцыi]
STR_ORDER_STOP_LOCATION_FAR_END                                 :[канец станцыі]

STR_ORDER_OUT_OF_RANGE                                          :{RED} (Адлегласьць да наступнага пункта прызначэньня перавышае далёкасьць паветранага судна)

STR_ORDER_CONDITIONAL_UNCONDITIONAL                             :Перайсьці да заданьня {COMMA}
STR_ORDER_CONDITIONAL_NUM                                       :Перайсьці да заданьня {COMMA}, калi {STRING} {STRING} {COMMA}
STR_ORDER_CONDITIONAL_TRUE_FALSE                                :Перайсьці да заданьня {COMMA}, калi {STRING} — {STRING}

STR_INVALID_ORDER                                               :{RED} (Няправільнае месца прызначэньня)

# Time table window
STR_TIMETABLE_TITLE                                             :{WHITE}{VEHICLE} (Расклад)
STR_TIMETABLE_ORDER_VIEW                                        :{BLACK}Заданьні
STR_TIMETABLE_ORDER_VIEW_TOOLTIP                                :{BLACK}Пераключыцца на прагляд заданьняў

STR_TIMETABLE_TOOLTIP                                           :{BLACK}Расклад: выберыце заданьне.

STR_TIMETABLE_NO_TRAVEL                                         :Няма назначэньня
STR_TIMETABLE_NOT_TIMETABLEABLE                                 :Прабег (аўтаматычна; у расклад наступным заданьнем уручную)
STR_TIMETABLE_TRAVEL_NOT_TIMETABLED                             :Час у шляху (не зададзены)
STR_TIMETABLE_TRAVEL_NOT_TIMETABLED_SPEED                       :Рухацца не хутчэй за {2:VELOCITY} (расклад ня вызначаны)
STR_TIMETABLE_TRAVEL_FOR                                        :Час у шляху — {STRING}
STR_TIMETABLE_TRAVEL_FOR_SPEED                                  :Рухацца да {STRING} не хутчэй за {VELOCITY}
STR_TIMETABLE_TRAVEL_FOR_ESTIMATED                              :У дарозе прыкладна {STRING} (графік не складзены)
STR_TIMETABLE_TRAVEL_FOR_SPEED_ESTIMATED                        :Ісці прыкладна {STRING} з хуткасцю не больш за {VELOCITY} (графік не складзены)
STR_TIMETABLE_STAY_FOR_ESTIMATED                                :(чакаць {STRING}, графік не складзены)
STR_TIMETABLE_AND_TRAVEL_FOR_ESTIMATED                          :(у дарозе {STRING}, графік не складзены)
STR_TIMETABLE_STAY_FOR                                          :і чакаць {STRING}
STR_TIMETABLE_AND_TRAVEL_FOR                                    :і рухацца да {STRING}
STR_TIMETABLE_DAYS                                              :{COMMA}{NBSP}д{P зень нi зён}
STR_TIMETABLE_TICKS                                             :{COMMA}{NBSP}цiк{P "" i аў}

STR_TIMETABLE_TOTAL_TIME                                        :{BLACK}Увесь маршрут зойме {STRING}
STR_TIMETABLE_TOTAL_TIME_INCOMPLETE                             :{BLACK}Рух па маршруце зойме {STRING} (ня ўсё ўлічана)

STR_TIMETABLE_STATUS_ON_TIME                                    :{BLACK}Гэты транспарт прыходзіць своечасова
STR_TIMETABLE_STATUS_LATE                                       :{BLACK}Гэты транспарт спазьняецца на {STRING}
STR_TIMETABLE_STATUS_EARLY                                      :{BLACK}Гэты транспарт апярэджвае ґрафік на {STRING}
STR_TIMETABLE_STATUS_NOT_STARTED                                :{BLACK}Ґрафік руху яшчэ не ўсталяваны
STR_TIMETABLE_STATUS_START_AT                                   :{BLACK}Адлік часу пачнецца з {STRING}

STR_TIMETABLE_STARTING_DATE                                     :{BLACK}Пачатковая дата
STR_TIMETABLE_STARTING_DATE_TOOLTIP                             :{BLACK}Выберыце пачатковую дату для гэтага ґрафіка. Ctrl+пстрычка ўсталюе пачатковую дату і раўнамерна разьмяркуе ўсе транспартныя сродкі, якія рухаюцца па гэтым маршруце, калі час руху па ім цалкам разьлічаны.

STR_TIMETABLE_CHANGE_TIME                                       :{BLACK}Зьмяніць час
STR_TIMETABLE_WAIT_TIME_TOOLTIP                                 :{BLACK}Зьмяніць час для вылучанага заданьня

STR_TIMETABLE_CLEAR_TIME                                        :{BLACK}Ськінуць час
STR_TIMETABLE_CLEAR_TIME_TOOLTIP                                :{BLACK}Ськінуць час у вылучаным заданьні

STR_TIMETABLE_CHANGE_SPEED                                      :{BLACK}Зьмяніць абмежаваньне хуткасьцi
STR_TIMETABLE_CHANGE_SPEED_TOOLTIP                              :{BLACK}Зьмяніць макс. хуткасьць руху для выдзеленага заданьня

STR_TIMETABLE_CLEAR_SPEED                                       :{BLACK}Ачысьціць абмежаваньне хуткасьці
STR_TIMETABLE_CLEAR_SPEED_TOOLTIP                               :{BLACK}Ачысьціць макс. хуткасьць руху для выдзеленага заданьня

STR_TIMETABLE_RESET_LATENESS                                    :{BLACK}Ськід лічыльніка
STR_TIMETABLE_RESET_LATENESS_TOOLTIP                            :{BLACK}Ськінуць лічыльнік так, каб транспарт прыбыў своечасова

STR_TIMETABLE_AUTOFILL                                          :{BLACK}Аўтаразьлiк
STR_TIMETABLE_AUTOFILL_TOOLTIP                                  :{BLACK}Запоўніць расклад аўтаматычна часам, выдаткаваным на рух у наступнай паездцы. Ctrl+клік, каб пры гэтым не зьмяняўся час чаканьня.

STR_TIMETABLE_EXPECTED                                          :{BLACK}Чакаецца
STR_TIMETABLE_SCHEDULED                                         :{BLACK}Па раскладзе
STR_TIMETABLE_EXPECTED_TOOLTIP                                  :{BLACK}Пераключэньне паміж ґрафікам руху й чаканым часам прыбыцьця/адпраўленьня

STR_TIMETABLE_ARRIVAL_ABBREVIATION                              :П:
STR_TIMETABLE_DEPARTURE_ABBREVIATION                            :А:


# Date window (for timetable)
STR_DATE_CAPTION                                                :{WHITE}Выбар даты
STR_DATE_SET_DATE                                               :{BLACK}Усталяваць дату
STR_DATE_SET_DATE_TOOLTIP                                       :{BLACK}Усталяваць дату пачатку разьліку ґрафіку руху
STR_DATE_DAY_TOOLTIP                                            :{BLACK}Выбар дня
STR_DATE_MONTH_TOOLTIP                                          :{BLACK}Выбар месяца
STR_DATE_YEAR_TOOLTIP                                           :{BLACK}Выбар года


# AI debug window
STR_AI_DEBUG                                                    :{WHITE}Адладка ШІ / скрыпту
STR_AI_DEBUG_NAME_AND_VERSION                                   :{BLACK}{STRING} (v{NUM})
STR_AI_DEBUG_NAME_TOOLTIP                                       :{BLACK}Імя скрыпту
STR_AI_DEBUG_SETTINGS                                           :{BLACK}Наладкi
STR_AI_DEBUG_SETTINGS_TOOLTIP                                   :{BLACK}Зьмяніць наладкi скрыпту
STR_AI_DEBUG_RELOAD                                             :{BLACK}Перазагрузіць ШI
STR_AI_DEBUG_RELOAD_TOOLTIP                                     :{BLACK}Выдаліць ШI, перазагрузіць скрыпт і перазапусьціць ШI
STR_AI_DEBUG_BREAK_STR_ON_OFF_TOOLTIP                           :{BLACK}Уключыць/адключыць паўзу пры з'яўленьні ў журнале сыґнальнага радка
STR_AI_DEBUG_BREAK_ON_LABEL                                     :{BLACK}Радок:
STR_AI_DEBUG_BREAK_STR_OSKTITLE                                 :{BLACK}Радок для ўключэньня паўзы
STR_AI_DEBUG_BREAK_STR_TOOLTIP                                  :{BLACK}Калі ў журнале з'яўляецца дадзены радок, уключаецца паўза
STR_AI_DEBUG_MATCH_CASE                                         :{BLACK}Рэґістр
STR_AI_DEBUG_MATCH_CASE_TOOLTIP                                 :{BLACK}Пераключыць праверку рэґістра пры параўнаньні радкоў
STR_AI_DEBUG_CONTINUE                                           :{BLACK}Працягнуць
STR_AI_DEBUG_CONTINUE_TOOLTIP                                   :{BLACK}Працягнуць гульню
STR_AI_DEBUG_SELECT_AI_TOOLTIP                                  :{BLACK}Прагляд зьвестак адладкі модуля ШI
STR_AI_GAME_SCRIPT                                              :{BLACK}Гульнёвы скрыпт
STR_AI_GAME_SCRIPT_TOOLTIP                                      :{BLACK}Паказаць журнал працы гульнёвага скрыпту

STR_ERROR_AI_NO_AI_FOUND                                        :Ня знойдзена прыдатных модуляў ШI,{}таму канкурэнты нічога рабіць не будуць.{}Модулі ШI можна спампаваць праз сістэму анлайн-кантэнту.
STR_ERROR_AI_PLEASE_REPORT_CRASH                                :{WHITE}Адзін з запушчаных ШI / скрыптоў завяршыў сваю працу аварыйна. Калі ласка, паведаміце аб гэтым аўтару скрыпту, прыклаўшы здымак вакна адладкі.
STR_ERROR_AI_DEBUG_SERVER_ONLY                                  :{YELLOW}Вакно адладкі ШІ / скрыпту даступна толькі для сэрвэра

# AI configuration window
STR_AI_CONFIG_GAMELIST_TOOLTIP                                  :{BLACK}Гульнёвы скрыпт, які будзе загружаны ў наступнай гульні
STR_AI_CONFIG_AILIST_TOOLTIP                                    :{BLACK}Модулі ШІ, якія будуць загружаны ў наступнай гульні
STR_AI_CONFIG_HUMAN_PLAYER                                      :Чалавек
STR_AI_CONFIG_RANDOM_AI                                         :Выпадковы ШI
STR_AI_CONFIG_NONE                                              :(няма)
STR_AI_CONFIG_MAX_COMPETITORS                                   :{LTBLUE}Максымальная колькасьць канкурэнтаў: {ORANGE}{COMMA}

STR_AI_CONFIG_MOVE_UP                                           :{BLACK}Уверх
STR_AI_CONFIG_MOVE_UP_TOOLTIP                                   :{BLACK}Перамясьціць гэты модуль ШI ўверх па сьпісе
STR_AI_CONFIG_MOVE_DOWN                                         :{BLACK}Уніз
STR_AI_CONFIG_MOVE_DOWN_TOOLTIP                                 :{BLACK}Перамясьціць гэты модуль ШI ўніз па сьпісе

STR_AI_CONFIG_GAMESCRIPT                                        :{SILVER}Гульнёвы скрыпт
STR_AI_CONFIG_AI                                                :{SILVER}ШI

STR_AI_CONFIG_CHANGE_AI                                         :ШI
STR_AI_CONFIG_CHANGE_GAMESCRIPT                                 :Гульнёвы скрыпт
STR_AI_CONFIG_CHANGE_TOOLTIP                                    :{BLACK}Загрузіць іншы скрыпт
STR_AI_CONFIG_CONFIGURE                                         :{BLACK}Канфігурацыя
STR_AI_CONFIG_CONFIGURE_TOOLTIP                                 :{BLACK}Наладзіць парамэтры скрыпту

# Available AIs window
STR_AI_LIST_CAPTION                                             :{WHITE}Даступныя {STRING}
STR_AI_LIST_CAPTION_AI                                          :модулі ШІ
STR_AI_LIST_CAPTION_GAMESCRIPT                                  :гульнёвыя скрыпты
STR_AI_LIST_TOOLTIP                                             :{BLACK}Пстрыкніце для выбару скрыпту

STR_AI_LIST_AUTHOR                                              :{LTBLUE}Аўтар: {ORANGE}{STRING}
STR_AI_LIST_VERSION                                             :{LTBLUE}Вэрсiя: {ORANGE}{NUM}
STR_AI_LIST_URL                                                 :{LTBLUE}URL: {ORANGE}{STRING}

STR_AI_LIST_ACCEPT                                              :{BLACK}Выбраць
STR_AI_LIST_ACCEPT_TOOLTIP                                      :{BLACK}Выбраць падсьвечаны скрыпт
STR_AI_LIST_CANCEL                                              :{BLACK}Скасаваць
STR_AI_LIST_CANCEL_TOOLTIP                                      :{BLACK}Не змяняць скрыпт

STR_SCREENSHOT_ZOOMIN_SCREENSHOT                                :{BLACK}Бачная вобласць у максімальным набліжэнні

# AI Parameters
STR_AI_SETTINGS_CAPTION_AI                                      :ШI
STR_AI_SETTINGS_CLOSE                                           :{BLACK}Закрыць
STR_AI_SETTINGS_RESET                                           :{BLACK}Ськід
STR_AI_SETTINGS_SETTING                                         :{STRING}: {ORANGE}{STRING}
STR_AI_SETTINGS_START_DELAY                                     :Колькасьць дзён да старту гэтага AI/ШI пасьля папярэдняга: {ORANGE}{STRING}


# Textfile window
STR_TEXTFILE_WRAP_TEXT                                          :{WHITE}Пераносіць тэкст
STR_TEXTFILE_WRAP_TEXT_TOOLTIP                                  :{BLACK}Пераносіць тэкст так, каб ён зьмяшчаўся ў вакне без неабходнасьці пракруткі
STR_TEXTFILE_VIEW_README                                        :{BLACK}Прагледзець iнструкцыю
STR_TEXTFILE_VIEW_CHANGELOG                                     :{BLACK}Журнал зьменаў
STR_TEXTFILE_VIEW_LICENCE                                       :{BLACK}Ліцэнзія
###length 3
STR_TEXTFILE_README_CAPTION                                     :{WHITE}{STRING} iнструкцыя {STRING}
STR_TEXTFILE_CHANGELOG_CAPTION                                  :{WHITE}{STRING} сьпiс зьменаў {STRING}
STR_TEXTFILE_LICENCE_CAPTION                                    :{WHITE}{STRING} ліцэнзія {STRING}


# Vehicle loading indicators
STR_PERCENT_UP_SMALL                                            :{TINY_FONT}{WHITE}{NUM}%{UP_ARROW}
STR_PERCENT_UP                                                  :{WHITE}{NUM}%{UP_ARROW}
STR_PERCENT_DOWN_SMALL                                          :{TINY_FONT}{WHITE}{NUM}%{DOWN_ARROW}
STR_PERCENT_DOWN                                                :{WHITE}{NUM}%{DOWN_ARROW}
STR_PERCENT_UP_DOWN_SMALL                                       :{TINY_FONT}{WHITE}{NUM}%{UP_ARROW}{DOWN_ARROW}
STR_PERCENT_UP_DOWN                                             :{WHITE}{NUM}%{UP_ARROW}{DOWN_ARROW}
STR_PERCENT_NONE_SMALL                                          :{TINY_FONT}{WHITE}{NUM}%
STR_PERCENT_NONE                                                :{WHITE}{NUM}%

# Income 'floats'
STR_INCOME_FLOAT_COST_SMALL                                     :{TINY_FONT}{RED}Расход: {CURRENCY_LONG}
STR_INCOME_FLOAT_COST                                           :{RED}Расход: {CURRENCY_LONG}
STR_INCOME_FLOAT_INCOME_SMALL                                   :{TINY_FONT}{GREEN}Даход: {CURRENCY_LONG}
STR_INCOME_FLOAT_INCOME                                         :{GREEN}Даход: {CURRENCY_LONG}
STR_FEEDER_TINY                                                 :{TINY_FONT}{YELLOW}Трансфэр: {CURRENCY_LONG}
STR_FEEDER                                                      :{YELLOW}Трансфэр: {CURRENCY_LONG}
STR_FEEDER_INCOME_TINY                                          :{TINY_FONT}{YELLOW}Перавозка: {CURRENCY_LONG}{WHITE} / {GREEN}Прыбытак: {CURRENCY_LONG}
STR_FEEDER_INCOME                                               :{YELLOW}Перавозка: {CURRENCY_LONG}{WHITE} / {GREEN}Прыбытак: {CURRENCY_LONG}
STR_FEEDER_COST_TINY                                            :{TINY_FONT}{YELLOW}Перавозка: {CURRENCY_LONG}{WHITE} / {RED}Кошт: {CURRENCY_LONG}
STR_FEEDER_COST                                                 :{YELLOW}Перавозка: {CURRENCY_LONG}{WHITE} / {RED}Кошт: {CURRENCY_LONG}
STR_MESSAGE_ESTIMATED_COST                                      :{WHITE}Меркаваны кошт: {CURRENCY_LONG}
STR_MESSAGE_ESTIMATED_INCOME                                    :{WHITE}Меркаваны даход: {CURRENCY_LONG}

# Saveload messages
STR_ERROR_SAVE_STILL_IN_PROGRESS                                :{WHITE}Ідзе захаваньне,{}калі ласка, дачакайцеся завяршэньня!
STR_ERROR_AUTOSAVE_FAILED                                       :{WHITE}Памылка аўтазахаваньня
STR_ERROR_UNABLE_TO_READ_DRIVE                                  :{BLACK}Не атрымалася прачытаць дыск
STR_ERROR_GAME_SAVE_FAILED                                      :{WHITE}Немагчыма захаваць гульню{}{STRING}
STR_ERROR_UNABLE_TO_DELETE_FILE                                 :{WHITE}Немагчыма выдаліць файл
STR_ERROR_GAME_LOAD_FAILED                                      :{WHITE}Немагчыма загрузіць гульню{}{STRING}
STR_GAME_SAVELOAD_ERROR_BROKEN_INTERNAL_ERROR                   :Унутраная памылка: {STRING}
STR_GAME_SAVELOAD_ERROR_BROKEN_SAVEGAME                         :Файл пашкоджаны — {STRING}
STR_GAME_SAVELOAD_ERROR_TOO_NEW_SAVEGAME                        :Захаваньне зроблена ў больш новай вэрсіі
STR_GAME_SAVELOAD_ERROR_FILE_NOT_READABLE                       :Файл не чытаецца
STR_GAME_SAVELOAD_ERROR_FILE_NOT_WRITEABLE                      :Незапiсваемы файл
STR_GAME_SAVELOAD_ERROR_DATA_INTEGRITY_CHECK_FAILED             :Парушана цэласнасьць
STR_GAME_SAVELOAD_NOT_AVAILABLE                                 :<недаступна>
STR_WARNING_LOADGAME_REMOVED_TRAMS                              :{WHITE}Гульня была захавана ў вэрсіі без падтрымкі трамваяў. Усе трамваі былі адключаны.

# Map generation messages
STR_ERROR_COULD_NOT_CREATE_TOWN                                 :{WHITE}Ґенэрацыя мапы спынена...{}... няма прыдатных месцаў для разьмяшчэньня гарадоў
STR_ERROR_NO_TOWN_IN_SCENARIO                                   :{WHITE}... у гэтым сцэнары няма гарадоў

STR_ERROR_PNGMAP                                                :{WHITE}Не атрымалася загрузіць ляндшафт з PNG...
STR_ERROR_PNGMAP_FILE_NOT_FOUND                                 :{WHITE}... файл ня знойдзены.
STR_ERROR_PNGMAP_IMAGE_TYPE                                     :{WHITE}... не атрымалася пераўтварыць вiдарыс. Патрабуецца PNG 8 або 24-біт глыбіні колеру.
STR_ERROR_PNGMAP_MISC                                           :{WHITE}... нешта пайшло ня так. Выбачайце (магчыма, файл пашкоджаны).

STR_ERROR_BMPMAP                                                :{WHITE}Не атрымалася загрузіць ляндшафт з BMP...
STR_ERROR_BMPMAP_IMAGE_TYPE                                     :{WHITE}... немагчыма пераўтварыць тып вiдарысу.

STR_ERROR_HEIGHTMAP_TOO_LARGE                                   :{WHITE}... выява занадта вялiкая

STR_WARNING_HEIGHTMAP_SCALE_CAPTION                             :{WHITE}Выхад за межы даступных значэньняў
STR_WARNING_HEIGHTMAP_SCALE_MESSAGE                             :{YELLOW}Зьмяненьне памераў зыходнай мапы да такіх значэньняў не рэкамэндуецца. Працягваць?

# Soundset messages
STR_WARNING_FALLBACK_SOUNDSET                                   :{WHITE}Бягучая гукавая схэма абрана сістэмай аўтаматычна. Дадатковыя наборы гукаў можна загрузіць праз сістэму анлайн-кантэнту.

# Screenshot related messages
STR_WARNING_SCREENSHOT_SIZE_CAPTION                             :{WHITE}Велізарны здымак экрана
STR_WARNING_SCREENSHOT_SIZE_MESSAGE                             :{YELLOW}Здымак экрана будзе мець памеры {COMMA} х {COMMA} піксэляў. Яго стварэньне зойме некаторы час. Працягнуць?

STR_MESSAGE_SCREENSHOT_SUCCESSFULLY                             :{WHITE}Здымак экрана захаваны пад імем «{STRING}»
STR_ERROR_SCREENSHOT_FAILED                                     :{WHITE}Не атрымалася захаваць здымак экрана

# Error message titles
STR_ERROR_MESSAGE_CAPTION                                       :{YELLOW}Паведамленьне
STR_ERROR_MESSAGE_CAPTION_OTHER_COMPANY                         :{YELLOW}Паведамленьне ад {STRING}

# Generic construction errors
STR_ERROR_OFF_EDGE_OF_MAP                                       :{WHITE}За краем мапы
STR_ERROR_TOO_CLOSE_TO_EDGE_OF_MAP                              :{WHITE}Занадта блізка да краю мапы
STR_ERROR_NOT_ENOUGH_CASH_REQUIRES_CURRENCY                     :{WHITE}Недастаткова грошай: патрабуецца {CURRENCY_LONG}
STR_ERROR_FLAT_LAND_REQUIRED                                    :{WHITE}Неабходна роўнае месца
STR_ERROR_LAND_SLOPED_IN_WRONG_DIRECTION                        :{WHITE}Няправільны ўхіл зямлі
STR_ERROR_CAN_T_DO_THIS                                         :{WHITE}Гэта немагчыма...
STR_ERROR_BUILDING_MUST_BE_DEMOLISHED                           :{WHITE}Спачатку зьнясіце будынкi
STR_ERROR_CAN_T_CLEAR_THIS_AREA                                 :{WHITE}Немагчыма расчысьціць дадзены ўчастак...
STR_ERROR_SITE_UNSUITABLE                                       :{WHITE}... непрыдатнае месца
STR_ERROR_ALREADY_BUILT                                         :{WHITE}... ужо пабудавана
STR_ERROR_OWNED_BY                                              :{WHITE}... належыць {STRING}
STR_ERROR_AREA_IS_OWNED_BY_ANOTHER                              :{WHITE}... участак належыць іншай кампаніі
STR_ERROR_TERRAFORM_LIMIT_REACHED                               :{WHITE}... дасягнуты лiмiт ляндшафтных зьменаў
STR_ERROR_CLEARING_LIMIT_REACHED                                :{WHITE}... дасягнута абмежаваньне па колькасьці ачышчаных клетак
STR_ERROR_TREE_PLANT_LIMIT_REACHED                              :{WHITE}... дасягнены лiмiт пасаджаных дрэваў
STR_ERROR_NAME_MUST_BE_UNIQUE                                   :{WHITE}Імя павінна быць унікальным
STR_ERROR_GENERIC_OBJECT_IN_THE_WAY                             :{WHITE}{1:STRING} на шляху
STR_ERROR_NOT_ALLOWED_WHILE_PAUSED                              :{WHITE}Забаронена падчас паўзы

# Local authority errors
STR_ERROR_LOCAL_AUTHORITY_REFUSES_TO_ALLOW_THIS                 :{WHITE}... адміністрацыя горада {TOWN} забараняе вам гэта рабіць
STR_ERROR_LOCAL_AUTHORITY_REFUSES_AIRPORT                       :{WHITE}Адміністрацыя г. {NBSP}{TOWN} забараняе пабудову яшчэ аднаго аэрапорта ў горадзе
STR_ERROR_LOCAL_AUTHORITY_REFUSES_NOISE                         :{WHITE}Адміністрацыя г. {NBSP}{TOWN} не дазваляе будаўніцтва аэрапорта з-за высокага ўзроўню шуму.
STR_ERROR_BRIBE_FAILED                                          :{WHITE}Вашая спроба даць хабар была высьветлена рэґiянальным сьледчым

# Levelling errors
STR_ERROR_CAN_T_RAISE_LAND_HERE                                 :{WHITE}Тут немагчыма падвысіць узровень зямлі...
STR_ERROR_CAN_T_LOWER_LAND_HERE                                 :{WHITE}Тут немагчыма панізіць узровень зямлі...
STR_ERROR_CAN_T_LEVEL_LAND_HERE                                 :{WHITE}Тут немагчыма выраўнаваць зямлю...
STR_ERROR_EXCAVATION_WOULD_DAMAGE                               :{WHITE}Земляныя работы пашкодзяць тунэль
STR_ERROR_ALREADY_AT_SEA_LEVEL                                  :{WHITE}Ужо на ўзроўні мора
STR_ERROR_TOO_HIGH                                              :{WHITE}Занадта высока
STR_ERROR_ALREADY_LEVELLED                                      :{WHITE}... ужо роўна
STR_ERROR_BRIDGE_TOO_HIGH_AFTER_LOWER_LAND                      :{WHITE}Пасля гэтага вышыня моста будзе недапушчальна вялікай

# Company related errors
STR_ERROR_CAN_T_CHANGE_COMPANY_NAME                             :{WHITE}Немагчыма зьмяніць назву кампаніі...
STR_ERROR_CAN_T_CHANGE_PRESIDENT                                :{WHITE}Немагчыма зьмяніць імя дырэктара...

STR_ERROR_MAXIMUM_PERMITTED_LOAN                                :{WHITE}... больш за {CURRENCY_LONG} пазыкі Вам не дадуць.
STR_ERROR_CAN_T_BORROW_ANY_MORE_MONEY                           :{WHITE}Немагчыма заняць больш грошай...
STR_ERROR_LOAN_ALREADY_REPAYED                                  :{WHITE}... пазыка цалкам пагашана
STR_ERROR_CURRENCY_REQUIRED                                     :{WHITE}... патрабуецца {CURRENCY_LONG}
STR_ERROR_CAN_T_REPAY_LOAN                                      :{WHITE}Немагчыма пагасіць пазыку...
STR_ERROR_INSUFFICIENT_FUNDS                                    :{WHITE}Немагчыма аддаць пазычаныя банкам грошы...
STR_ERROR_CAN_T_BUY_COMPANY                                     :{WHITE}Немагчыма набыць кампанію...
STR_ERROR_CAN_T_BUILD_COMPANY_HEADQUARTERS                      :{WHITE}Тут немагчыма пабудаваць штаб-кватэру кампанii...
STR_ERROR_CAN_T_BUY_25_SHARE_IN_THIS                            :{WHITE}Немагчыма купіць 25% акцыяў гэтай кампаніі...
STR_ERROR_CAN_T_SELL_25_SHARE_IN                                :{WHITE}Немагчыма прадаць 25% акцый гэтай кампаніі...
STR_ERROR_PROTECTED                                             :{WHITE}Гэтая кампанія яшчэ не выпускае акцыі...

# Town related errors
STR_ERROR_CAN_T_GENERATE_TOWN                                   :{WHITE}Немагчыма пабудаваць гарады...
STR_ERROR_CAN_T_RENAME_TOWN                                     :{WHITE}Немагчыма перайменаваць горад...
STR_ERROR_CAN_T_FOUND_TOWN_HERE                                 :{WHITE}Тут немагчыма пабудаваць горад...
STR_ERROR_CAN_T_EXPAND_TOWN                                     :{WHITE}Немагчыма пашырыць горад...
STR_ERROR_TOO_CLOSE_TO_EDGE_OF_MAP_SUB                          :{WHITE}... занадта блізка да краю мапы
STR_ERROR_TOO_CLOSE_TO_ANOTHER_TOWN                             :{WHITE}... занадта блізка да іншага горада
STR_ERROR_TOO_MANY_TOWNS                                        :{WHITE}... занадта шмат гарадоў
STR_ERROR_NO_SPACE_FOR_TOWN                                     :{WHITE}... няма месца на мапе
STR_ERROR_TOWN_EXPAND_WARN_NO_ROADS                             :{WHITE}Гарады ня будуць будаваць дарогі самі. Вы можаце ўключыць будаўніцтва дарог у раздзеле «Наладкі -> Навак.{NBSP}асяроддзе -> Гарады».
STR_ERROR_ROAD_WORKS_IN_PROGRESS                                :{WHITE}Ідуць дарожныя работы...
STR_ERROR_TOWN_CAN_T_DELETE                                     :{WHITE}Немагчыма зьнішчыць горад:{}да яго адносіцца станцыя або дэпо, альбо немагчыма ачысьціць адну з занятых ім клетак.
STR_ERROR_STATUE_NO_SUITABLE_PLACE                              :{WHITE}... у цэнтры горада няма месца для статуі

# Industry related errors
STR_ERROR_TOO_MANY_INDUSTRIES                                   :{WHITE}... занадта шмат прадпрыемстваў
STR_ERROR_CAN_T_GENERATE_INDUSTRIES                             :{WHITE}Немагчыма стварыць прамысловасьць...
STR_ERROR_CAN_T_BUILD_HERE                                      :{WHITE}Тут нельга стварыць {STRING}...
STR_ERROR_CAN_T_CONSTRUCT_THIS_INDUSTRY                         :{WHITE}Пабудаваць гэтае прадпрыемства немагчыма...
STR_ERROR_INDUSTRY_TOO_CLOSE                                    :{WHITE}... занадта блізка да іншага прадпрыемства
STR_ERROR_MUST_FOUND_TOWN_FIRST                                 :{WHITE}... спачатку пабудуйце горад
STR_ERROR_ONLY_ONE_ALLOWED_PER_TOWN                             :{WHITE}... такі аб'ект ужо ёсьць у горадзе
STR_ERROR_CAN_ONLY_BE_BUILT_IN_TOWNS_WITH_POPULATION_OF_1200    :{WHITE}... можна пабудаваць у гарадах з насельніцтвам ня менш за 1200 жыхароў
STR_ERROR_CAN_ONLY_BE_BUILT_IN_RAINFOREST                       :{WHITE}... можна будаваць толькі ў тропіках
STR_ERROR_CAN_ONLY_BE_BUILT_IN_DESERT                           :{WHITE}... можна будаваць толькі ў пустэльні
STR_ERROR_CAN_ONLY_BE_BUILT_IN_TOWNS                            :{WHITE}... можна будаваць толькі ў гарадах (на месцы дамоў)
STR_ERROR_CAN_ONLY_BE_BUILT_NEAR_TOWN_CENTER                    :{WHITE}... можа быць пабудавана толькi ў цэнтры гарадоў
STR_ERROR_CAN_ONLY_BE_BUILT_IN_LOW_AREAS                        :{WHITE}... можна будаваць толькі ў нізінах
STR_ERROR_CAN_ONLY_BE_POSITIONED                                :{WHITE}... можа знаходзіцца толькі ля краю мапы
STR_ERROR_FOREST_CAN_ONLY_BE_PLANTED                            :{WHITE}... лес можна саджаць толькі вышэй за сьнегавую лiнiю
STR_ERROR_CAN_ONLY_BE_BUILT_ABOVE_SNOW_LINE                     :{WHITE}... магчыма пабудаваць толькi вышэй за сьнегавую лiнiю
STR_ERROR_CAN_ONLY_BE_BUILT_BELOW_SNOW_LINE                     :{WHITE}... магчыма пабудаваць толькi нiжэй за сьнегавую лiнiю

STR_ERROR_NO_SUITABLE_PLACES_FOR_INDUSTRIES                     :{WHITE}Няма прыдатных месцаў для прамысловасьці "{STRING}"
STR_ERROR_NO_SUITABLE_PLACES_FOR_INDUSTRIES_EXPLANATION         :{WHITE}Змяніце наладкі стварэньня мапы для атрыманьня лепшай мапы

# Station construction related errors
STR_ERROR_CAN_T_BUILD_RAILROAD_STATION                          :{WHITE}Тут немагчыма пабудаваць чыгуначную станцыю...
STR_ERROR_CAN_T_BUILD_BUS_STATION                               :{WHITE}Тут немагчыма пабудаваць аўтобусны прыпынак...
STR_ERROR_CAN_T_BUILD_TRUCK_STATION                             :{WHITE}Тут немагчыма пабудаваць грузавы тэрмiнал...
STR_ERROR_CAN_T_BUILD_PASSENGER_TRAM_STATION                    :{WHITE}Тут немагчыма пабудаваць трамвайны прыпынак...
STR_ERROR_CAN_T_BUILD_CARGO_TRAM_STATION                        :{WHITE}Тут немагчыма пабудаваць прыпынак грузавых трамваяў...
STR_ERROR_CAN_T_BUILD_DOCK_HERE                                 :{WHITE}Тут немагчыма пабудаваць прыстань...
STR_ERROR_CAN_T_BUILD_AIRPORT_HERE                              :{WHITE}Тут немагчыма пабудаваць аэрапорт...

STR_ERROR_ADJOINS_MORE_THAN_ONE_EXISTING                        :{WHITE}Далучаецца больш чым да адной існуючай станцыі
STR_ERROR_STATION_TOO_SPREAD_OUT                                :{WHITE}... станцыя занадта вялікая
STR_ERROR_TOO_MANY_STATIONS_LOADING                             :{WHITE}Занадта шмат станцыяў і прыпынкаў
STR_ERROR_TOO_MANY_STATION_SPECS                                :{WHITE}Занадта вялікая чыгуначная станцыя
STR_ERROR_TOO_MANY_BUS_STOPS                                    :{WHITE}Занадта шмат аўтобусных прыпынкаў
STR_ERROR_TOO_MANY_TRUCK_STOPS                                  :{WHITE}Занадта шмат грузавых тэрмiналаў
STR_ERROR_TOO_CLOSE_TO_ANOTHER_DOCK                             :{WHITE}Занадта блізка да іншай прыстані
STR_ERROR_TOO_CLOSE_TO_ANOTHER_AIRPORT                          :{WHITE}Занадта блізка да іншага аэрапорта
STR_ERROR_CAN_T_RENAME_STATION                                  :{WHITE}Немагчыма перайменаваць станцыю...
STR_ERROR_DRIVE_THROUGH_ON_TOWN_ROAD                            :{WHITE}... гэтая дарога належыць гораду
STR_ERROR_DRIVE_THROUGH_DIRECTION                               :{WHITE}... няправільны кірунак дарогі
STR_ERROR_DRIVE_THROUGH_CORNER                                  :{WHITE}... на прахадных прыпынках нельга рабіць павароты
STR_ERROR_DRIVE_THROUGH_JUNCTION                                :{WHITE}... на прахадных прыпынках нельга рабіць скрыжаваньнi

# Station destruction related errors
STR_ERROR_CAN_T_REMOVE_PART_OF_STATION                          :{WHITE}Немагчыма выдаліць частку станцыi...
STR_ERROR_MUST_REMOVE_RAILWAY_STATION_FIRST                     :{WHITE}Спачатку выдаліце чыгуначную станцыю
STR_ERROR_CAN_T_REMOVE_BUS_STATION                              :{WHITE}Немагчыма выдаліць аўтобусны прыпынак...
STR_ERROR_CAN_T_REMOVE_TRUCK_STATION                            :{WHITE}Немагчыма выдаліць грузавы тэрмiнал...
STR_ERROR_CAN_T_REMOVE_PASSENGER_TRAM_STATION                   :{WHITE}Немагчыма выдаліць трамвайны прыпынак...
STR_ERROR_CAN_T_REMOVE_CARGO_TRAM_STATION                       :{WHITE}Немагчыма выдаліць прыпынак грузавых трамваяў...
STR_ERROR_MUST_REMOVE_ROAD_STOP_FIRST                           :{WHITE}Спачатку выдаліце прыпынак
STR_ERROR_THERE_IS_NO_STATION                                   :{WHITE}...тут няма станцыі

STR_ERROR_MUST_DEMOLISH_RAILROAD                                :{WHITE}Спачатку зьнясіце чыгуначную станцыю
STR_ERROR_MUST_DEMOLISH_BUS_STATION_FIRST                       :{WHITE}Спачатку зьнясіце аўтобусны прыпынак
STR_ERROR_MUST_DEMOLISH_TRUCK_STATION_FIRST                     :{WHITE}Спачатку зьнясіце грузавы тэрмiнал
STR_ERROR_MUST_DEMOLISH_PASSENGER_TRAM_STATION_FIRST            :{WHITE}Спачатку зьнясіце трамвайны прыпынак
STR_ERROR_MUST_DEMOLISH_CARGO_TRAM_STATION_FIRST                :{WHITE}Спачатку зьнясіце прыпынак грузавых трамваяў
STR_ERROR_MUST_DEMOLISH_DOCK_FIRST                              :{WHITE}Спачатку зьнясіце прыстань
STR_ERROR_MUST_DEMOLISH_AIRPORT_FIRST                           :{WHITE}Спачатку зьнясіце аэрапорт

# Waypoint related errors
STR_ERROR_WAYPOINT_ADJOINS_MORE_THAN_ONE_EXISTING               :{WHITE}Прымыкае да некалькіх пунктаў шляху
STR_ERROR_TOO_CLOSE_TO_ANOTHER_WAYPOINT                         :{WHITE}Занадта блізка да іншага пункта шляху

STR_ERROR_CAN_T_BUILD_TRAIN_WAYPOINT                            :{WHITE}Тут немагчыма пабудаваць пункт шляху...
STR_ERROR_CAN_T_POSITION_BUOY_HERE                              :{WHITE}Не атрымалася ўсталяваць тут буй...
STR_ERROR_CAN_T_CHANGE_WAYPOINT_NAME                            :{WHITE}Немагчыма перайменаваць пункт шляху...

STR_ERROR_CAN_T_REMOVE_TRAIN_WAYPOINT                           :{WHITE}Немагчыма выдаліць пункт шляху...
STR_ERROR_MUST_REMOVE_RAILWAYPOINT_FIRST                        :{WHITE}Спачатку выдаліце пункт шляху
STR_ERROR_BUOY_IN_THE_WAY                                       :{WHITE}... буй на шляху
STR_ERROR_BUOY_IS_IN_USE                                        :{WHITE}... буй выкарыстоўваецца iншай кампанiяй!

# Depot related errors
STR_ERROR_CAN_T_BUILD_TRAIN_DEPOT                               :{WHITE}Тут немагчыма пабудаваць дэпо...
STR_ERROR_CAN_T_BUILD_ROAD_DEPOT                                :{WHITE}Тут немагчыма пабудаваць гараж...
STR_ERROR_CAN_T_BUILD_TRAM_DEPOT                                :{WHITE}Тут немагчыма пабудаваць трамвайнае дэпо...
STR_ERROR_CAN_T_BUILD_SHIP_DEPOT                                :{WHITE}Тут немагчыма пабудаваць док...

STR_ERROR_CAN_T_RENAME_DEPOT                                    :{WHITE}Не атрымалася перайменаваць дэпо...

STR_ERROR_TRAIN_MUST_BE_STOPPED_INSIDE_DEPOT                    :{WHITE}... павінен быць спынены ў дэпо
STR_ERROR_ROAD_VEHICLE_MUST_BE_STOPPED_INSIDE_DEPOT             :{WHITE}... павінен быць спынены ў гаражы
STR_ERROR_SHIP_MUST_BE_STOPPED_INSIDE_DEPOT                     :{WHITE}... павінен быць спынены ў доку
STR_ERROR_AIRCRAFT_MUST_BE_STOPPED_INSIDE_HANGAR                :{WHITE}... павінен быць спынены ў анґары

STR_ERROR_TRAINS_CAN_ONLY_BE_ALTERED_INSIDE_A_DEPOT             :{WHITE}Склад цягніка можна мяняць толькі ў дэпо
STR_ERROR_TRAIN_TOO_LONG                                        :{WHITE}Цягнiк занадта доўгi
STR_ERROR_CAN_T_REVERSE_DIRECTION_RAIL_VEHICLE                  :{WHITE}Не атрымалася разьвярнуць цягнік...
STR_ERROR_CAN_T_REVERSE_DIRECTION_RAIL_VEHICLE_MULTIPLE_UNITS   :{WHITE}... складаецца з некалькіх частак
STR_ERROR_INCOMPATIBLE_RAIL_TYPES                               :Несумяшчальны тып рэйкаў

STR_ERROR_CAN_T_MOVE_VEHICLE                                    :{WHITE}Немагчыма перамясьціць трансп. сродак...
STR_ERROR_REAR_ENGINE_FOLLOW_FRONT                              :{WHITE}Тылавы лякаматыў заўсёды iдзе за яго пярэдняй часткай
STR_ERROR_UNABLE_TO_FIND_ROUTE_TO                               :{WHITE}Немагчыма знайсьці маршрут да дэпо
STR_ERROR_UNABLE_TO_FIND_LOCAL_DEPOT                            :{WHITE}Немагчыма знайсьці гараж

STR_ERROR_DEPOT_WRONG_DEPOT_TYPE                                :Няправільны тып дэпо

# Autoreplace related errors
STR_ERROR_TRAIN_TOO_LONG_AFTER_REPLACEMENT                      :{WHITE}ТС «{VEHICLE}» занадта доўгі пасьля замены
STR_ERROR_AUTOREPLACE_NOTHING_TO_DO                             :{WHITE}Правілы аўтазамены/абнаўленьня не былі ўжыты
STR_ERROR_AUTOREPLACE_MONEY_LIMIT                               :(мала грошай)

# Rail construction errors
STR_ERROR_IMPOSSIBLE_TRACK_COMBINATION                          :{WHITE}Недапушчальная камбінацыя каляінаў
STR_ERROR_MUST_REMOVE_SIGNALS_FIRST                             :{WHITE}Спачатку выдаліце сыґналы
STR_ERROR_NO_SUITABLE_RAILROAD_TRACK                            :{WHITE}Няма прыдатных рэйкаў
STR_ERROR_MUST_REMOVE_RAILROAD_TRACK                            :{WHITE}Спачатку выдаліце чыгунку
STR_ERROR_CROSSING_ON_ONEWAY_ROAD                               :{WHITE}Дарога аднабаковая або блякаваная
STR_ERROR_CROSSING_DISALLOWED_RAIL                              :{WHITE}Праз гэты від рэйкаў забаронена будаваць пераезды
STR_ERROR_CAN_T_BUILD_SIGNALS_HERE                              :{WHITE}Тут немагчыма паставіць сьветлафор...
STR_ERROR_CAN_T_BUILD_RAILROAD_TRACK                            :{WHITE}Тут немагчыма пракласьцi рэйкі...
STR_ERROR_CAN_T_REMOVE_RAILROAD_TRACK                           :{WHITE}Не атрымалася выдаліць чыгунку...
STR_ERROR_CAN_T_REMOVE_SIGNALS_FROM                             :{WHITE}Не атрымалася выдаліць сьветлафор...
STR_ERROR_SIGNAL_CAN_T_CONVERT_SIGNALS_HERE                     :{WHITE}Немагчыма пераўтварыць тут сыґнал...
STR_ERROR_THERE_IS_NO_RAILROAD_TRACK                            :{WHITE}...тут няма чыгункi
STR_ERROR_THERE_ARE_NO_SIGNALS                                  :{WHITE}... сыґналы адсутнічаюць

STR_ERROR_CAN_T_CONVERT_RAIL                                    :{WHITE}Тут немагчыма пераўтварыць тып рэйкаў...

# Road construction errors
STR_ERROR_MUST_REMOVE_ROAD_FIRST                                :{WHITE}Спачатку выдаліце дарогу
STR_ERROR_ONEWAY_ROADS_CAN_T_HAVE_JUNCTION                      :{WHITE}... аднабаковыя дарогі ня могуць мець такое скрыжаваньне
STR_ERROR_CAN_T_BUILD_ROAD_HERE                                 :{WHITE}Тут немагчыма пабудаваць дарогу...
STR_ERROR_CAN_T_BUILD_TRAMWAY_HERE                              :{WHITE}Тут немагчыма пракласьцi трамвайныя каляiны...
STR_ERROR_CAN_T_REMOVE_ROAD_FROM                                :{WHITE}Не атрымалася выдаліць дарогу...
STR_ERROR_CAN_T_REMOVE_TRAMWAY_FROM                             :{WHITE}Не атрымалася выдаліць трамвайныя каляiны...
STR_ERROR_THERE_IS_NO_ROAD                                      :{WHITE}...тут няма дарогi
STR_ERROR_THERE_IS_NO_TRAMWAY                                   :{WHITE}...тут няма трамвайных каляiнаў
STR_ERROR_CAN_T_CONVERT_ROAD                                    :{WHITE}Тут немагчыма змяніць тып дарожнага палатна...
STR_ERROR_NO_SUITABLE_ROAD                                      :{WHITE}Няма прыдатнага дарожнага палатна

# Waterway construction errors
STR_ERROR_CAN_T_BUILD_CANALS                                    :{WHITE}Тут немагчыма пабудаваць канал...
STR_ERROR_CAN_T_BUILD_LOCKS                                     :{WHITE}Тут немагчыма пабудаваць шлюз...
STR_ERROR_CAN_T_PLACE_RIVERS                                    :{WHITE}Тут немагчыма разьмясьціць раку...
STR_ERROR_MUST_BE_BUILT_ON_WATER                                :{WHITE}... трэба будаваць у вадзе
STR_ERROR_CAN_T_BUILD_ON_WATER                                  :{WHITE}... нельга будаваць у вадзе
STR_ERROR_CAN_T_BUILD_ON_SEA                                    :{WHITE}... немагчыма пабудаваць у адкрытым моры
STR_ERROR_CAN_T_BUILD_ON_CANAL                                  :{WHITE}... немагчыма пабудаваць на канале
STR_ERROR_CAN_T_BUILD_ON_RIVER                                  :{WHITE}... немагчыма пабудаваць на рацэ
STR_ERROR_MUST_DEMOLISH_CANAL_FIRST                             :{WHITE}Спачатку зьнясіце канал
STR_ERROR_CAN_T_BUILD_AQUEDUCT_HERE                             :{WHITE}Тут немагчыма пабудаваць аквэдук...

# Tree related errors
STR_ERROR_TREE_ALREADY_HERE                                     :{WHITE}... ўжо ёсьць дрэва
STR_ERROR_TREE_WRONG_TERRAIN_FOR_TREE_TYPE                      :{WHITE}... гэтыя дрэвы тут не растуць
STR_ERROR_CAN_T_PLANT_TREE_HERE                                 :{WHITE}Немагчыма высадзіць дрэвы...

# Bridge related errors
STR_ERROR_CAN_T_BUILD_BRIDGE_HERE                               :{WHITE}Тут немагчыма пабудаваць мост...
STR_ERROR_MUST_DEMOLISH_BRIDGE_FIRST                            :{WHITE}Спачатку зьнясіце мост
STR_ERROR_CAN_T_START_AND_END_ON                                :{WHITE}Ня можа пачынацца й заканчвацца ў той жа кропцы
STR_ERROR_BRIDGEHEADS_NOT_SAME_HEIGHT                           :{WHITE}Апоры моста павінны быць на адным узроўні
STR_ERROR_BRIDGE_TOO_LOW_FOR_TERRAIN                            :{WHITE}Занадта нізкі мост
STR_ERROR_BRIDGE_TOO_HIGH_FOR_TERRAIN                           :{WHITE}Масты такой вышыні будаваць нельга.
STR_ERROR_START_AND_END_MUST_BE_IN                              :{WHITE}Пачатак і канец павінны быць на адной лініі
STR_ERROR_ENDS_OF_BRIDGE_MUST_BOTH                              :{WHITE}... абодва канца моста павінны абапірацца на зямлю
STR_ERROR_BRIDGE_TOO_LONG                                       :{WHITE}... мост занадта доўгі
STR_ERROR_BRIDGE_THROUGH_MAP_BORDER                             :{WHITE}Мост выходзіць за межы мапы

# Tunnel related errors
STR_ERROR_CAN_T_BUILD_TUNNEL_HERE                               :{WHITE}Тут немагчыма пабудаваць тунэль...
STR_ERROR_SITE_UNSUITABLE_FOR_TUNNEL                            :{WHITE}Непрыдатнае месца для будаўніцтва тунэля
STR_ERROR_MUST_DEMOLISH_TUNNEL_FIRST                            :{WHITE}Спачатку зьнясіце тунэль
STR_ERROR_ANOTHER_TUNNEL_IN_THE_WAY                             :{WHITE}Іншы тунэль на шляху
STR_ERROR_TUNNEL_THROUGH_MAP_BORDER                             :{WHITE}Тунэль заканчваецца па-за межамі мапы
STR_ERROR_UNABLE_TO_EXCAVATE_LAND                               :{WHITE}Немагчыма падняць/апусьціць зямлю для іншага канца тунэля
STR_ERROR_TUNNEL_TOO_LONG                                       :{WHITE}... тунэль занадта доўгi

# Object related errors
STR_ERROR_TOO_MANY_OBJECTS                                      :{WHITE}... занадта шмат аб'ектаў
STR_ERROR_CAN_T_BUILD_OBJECT                                    :{WHITE}Немагчыма пабудаваць аб'ект...
STR_ERROR_OBJECT_IN_THE_WAY                                     :{WHITE}Аб'ект на шляху
STR_ERROR_COMPANY_HEADQUARTERS_IN                               :{WHITE}... штаб-кватэра кампаніі на шляху
STR_ERROR_CAN_T_PURCHASE_THIS_LAND                              :{WHITE}Немагчыма купіць гэтую зямлю...
STR_ERROR_YOU_ALREADY_OWN_IT                                    :{WHITE}... Вы ўжо валодаеце гэтым!

# Group related errors
STR_ERROR_GROUP_CAN_T_CREATE                                    :{WHITE}Не атрымалася стварыць групу...
STR_ERROR_GROUP_CAN_T_DELETE                                    :{WHITE}Не атрымалася выдаліць групу...
STR_ERROR_GROUP_CAN_T_RENAME                                    :{WHITE}Не атрымалася перайменаваць групу...
STR_ERROR_GROUP_CAN_T_SET_PARENT                                :{WHITE}Немагчыма ўсталяваць "бацькоўскую" (вышэйстаячую) ґрупу...
STR_ERROR_GROUP_CAN_T_REMOVE_ALL_VEHICLES                       :{WHITE}Не атрымалася выдаліць увесь транспарт з групы...
STR_ERROR_GROUP_CAN_T_ADD_VEHICLE                               :{WHITE}Не атрымалася дадаць транспарт у групу...
STR_ERROR_GROUP_CAN_T_ADD_SHARED_VEHICLE                        :{WHITE}Не атрымалася дадаць транспарт з агульнымі заданьнямі ў групу...

# Generic vehicle errors

###length VEHICLE_TYPES
STR_ERROR_TRAIN_IN_THE_WAY                                      :{WHITE}Цягнiк на шляху
STR_ERROR_ROAD_VEHICLE_IN_THE_WAY                               :{WHITE}Аўтамабiль на шляху
STR_ERROR_SHIP_IN_THE_WAY                                       :{WHITE}Карабель на шляху
STR_ERROR_AIRCRAFT_IN_THE_WAY                                   :{WHITE}ЁН ЛЯЦІЦЬ!

###length VEHICLE_TYPES
STR_ERROR_RAIL_VEHICLE_NOT_AVAILABLE                            :{WHITE}Лякаматыў недаступны
STR_ERROR_ROAD_VEHICLE_NOT_AVAILABLE                            :{WHITE}Аўтатранспарт недаступны
STR_ERROR_SHIP_NOT_AVAILABLE                                    :{WHITE}Карабель недаступны
STR_ERROR_AIRCRAFT_NOT_AVAILABLE                                :{WHITE}Авiятранспарт недаступны

###length VEHICLE_TYPES
STR_ERROR_CAN_T_REFIT_TRAIN                                     :{WHITE}Не атрымалася пераабсталяваць цягнiк...
STR_ERROR_CAN_T_REFIT_ROAD_VEHICLE                              :{WHITE}Не атрымалася пераабсталяваць аўтамабiль...
STR_ERROR_CAN_T_REFIT_SHIP                                      :{WHITE}Не атрымалася пераабсталяваць карабель...
STR_ERROR_CAN_T_REFIT_AIRCRAFT                                  :{WHITE}Не атрымалася пераабсталяваць самалёт...

###length VEHICLE_TYPES
STR_ERROR_CAN_T_RENAME_TRAIN                                    :{WHITE}Немагчыма перайменаваць цягнiк...
STR_ERROR_CAN_T_RENAME_ROAD_VEHICLE                             :{WHITE}Немагчыма перайменаваць аўтамабiль...
STR_ERROR_CAN_T_RENAME_SHIP                                     :{WHITE}Немагчыма перайменаваць карабель...
STR_ERROR_CAN_T_RENAME_AIRCRAFT                                 :{WHITE}Немагчыма перайменаваць паветранае судна...

###length VEHICLE_TYPES
STR_ERROR_CAN_T_STOP_START_TRAIN                                :{WHITE}Не атрымалася спыніць/запусьціць цягнiк...
STR_ERROR_CAN_T_STOP_START_ROAD_VEHICLE                         :{WHITE}Не атрымалася спыніць/запусьціць аўтамабiль...
STR_ERROR_CAN_T_STOP_START_SHIP                                 :{WHITE}Не атрымалася спыніць/запусьціць карабель...
STR_ERROR_CAN_T_STOP_START_AIRCRAFT                             :{WHITE}Не атрымалася спыніць/запусьціць авiятранспарт...

###length VEHICLE_TYPES
STR_ERROR_CAN_T_SEND_TRAIN_TO_DEPOT                             :{WHITE}Не атрымалася накіраваць цягнiк у дэпо...
STR_ERROR_CAN_T_SEND_ROAD_VEHICLE_TO_DEPOT                      :{WHITE}Не атрымалася накіраваць аўтамабiль у гараж...
STR_ERROR_CAN_T_SEND_SHIP_TO_DEPOT                              :{WHITE}Не атрымалася накіраваць карабель у док...
STR_ERROR_CAN_T_SEND_AIRCRAFT_TO_HANGAR                         :{WHITE}Не атрымалася накіраваць самалёт у анґар...

###length VEHICLE_TYPES
STR_ERROR_CAN_T_BUY_TRAIN                                       :{WHITE}Не атрымалася купіць цягнiк...
STR_ERROR_CAN_T_BUY_ROAD_VEHICLE                                :{WHITE}Не атрымалася купіць аўтамабiль...
STR_ERROR_CAN_T_BUY_SHIP                                        :{WHITE}Не атрымалася купіць карабель...
STR_ERROR_CAN_T_BUY_AIRCRAFT                                    :{WHITE}Не атрымалася купіць паветр. транспарт...

###length VEHICLE_TYPES
STR_ERROR_CAN_T_RENAME_TRAIN_TYPE                               :{WHITE}Немагчыма зьмяніць назву мадэлі цягніка...
STR_ERROR_CAN_T_RENAME_ROAD_VEHICLE_TYPE                        :{WHITE}Немагчыма зьмяніць назву мадэлі аўтамабіля...
STR_ERROR_CAN_T_RENAME_SHIP_TYPE                                :{WHITE}Немагчыма зьмяніць назву мадэлі карабля...
STR_ERROR_CAN_T_RENAME_AIRCRAFT_TYPE                            :{WHITE}Немагчыма зьмяніць назву мадэлі паветр. судна ...

###length VEHICLE_TYPES
STR_ERROR_CAN_T_SELL_TRAIN                                      :{WHITE}Не атрымалася прадаць цягнік...
STR_ERROR_CAN_T_SELL_ROAD_VEHICLE                               :{WHITE}Не атрымалася прадаць аўтамабiль...
STR_ERROR_CAN_T_SELL_SHIP                                       :{WHITE}Не атрымалася прадаць карабель...
STR_ERROR_CAN_T_SELL_AIRCRAFT                                   :{WHITE}Не атрымалася прадаць самалёт...

STR_ERROR_TOO_MANY_VEHICLES_IN_GAME                             :{WHITE}Занадта шмат транспарту ў гульні
STR_ERROR_CAN_T_CHANGE_SERVICING                                :{WHITE}Не атрымалася зьмяніць інтэрвал абслугоўваньня...

STR_ERROR_VEHICLE_IS_DESTROYED                                  :{WHITE}... транспартны сродак зьнішчаны


STR_ERROR_NO_VEHICLES_AVAILABLE_AT_ALL                          :{WHITE}Усе транспартныя сродкі будуць недаступныя
STR_ERROR_NO_VEHICLES_AVAILABLE_AT_ALL_EXPLANATION              :{WHITE}Зьмяніце канфігурацыю модуля NewGRF
STR_ERROR_NO_VEHICLES_AVAILABLE_YET                             :{WHITE}Няма даступных транспартных сродкаў
STR_ERROR_NO_VEHICLES_AVAILABLE_YET_EXPLANATION                 :{WHITE}Пачніце гульню пасьля {DATE_SHORT} або падключыце NewGRF з транспартам адпаведных часоў.

# Specific vehicle errors
STR_ERROR_CAN_T_MAKE_TRAIN_PASS_SIGNAL                          :{WHITE}Немагчыма іґнараваць сыґнал. Небясьпечна...
STR_ERROR_CAN_T_REVERSE_DIRECTION_TRAIN                         :{WHITE}Не атрымалася завярнуць цягнік...
STR_ERROR_TRAIN_START_NO_POWER                                  :У цягніка няма цягі

STR_ERROR_CAN_T_MAKE_ROAD_VEHICLE_TURN                          :{WHITE}Немагчыма завярнуць аўтамабіль...

STR_ERROR_AIRCRAFT_IS_IN_FLIGHT                                 :{WHITE}Самалёт у палёце

# Order related errors
STR_ERROR_NO_MORE_SPACE_FOR_ORDERS                              :{WHITE}Сьпіс заданьняў запоўнены
STR_ERROR_TOO_MANY_ORDERS                                       :{WHITE}Занадта шмат заданьняў
STR_ERROR_CAN_T_INSERT_NEW_ORDER                                :{WHITE}Немагчыма ўставіць новае заданьне...
STR_ERROR_CAN_T_DELETE_THIS_ORDER                               :{WHITE}Немагчыма выдаліць гэтае заданьне...
STR_ERROR_CAN_T_MODIFY_THIS_ORDER                               :{WHITE}Немагчыма зьмяніць гэта заданьне...
STR_ERROR_CAN_T_MOVE_THIS_ORDER                                 :{WHITE}Не атрымалася перамясьціць гэта заданьне...
STR_ERROR_CAN_T_SKIP_ORDER                                      :{WHITE}Не атрымалася прапусьціць бягучае заданьне...
STR_ERROR_CAN_T_SKIP_TO_ORDER                                   :{WHITE}Не атрымалася перайсьці да выдзеленага заданьня...
STR_ERROR_CAN_T_COPY_SHARE_ORDER                                :{WHITE}... ТС ня можа дасягнуць усіх станцыяў
STR_ERROR_CAN_T_ADD_ORDER                                       :{WHITE}... ТС ня можа дасягнуць гэтай станцыі
STR_ERROR_CAN_T_ADD_ORDER_SHARED                                :{WHITE}... ТС з агульным заданьнем ня можа дасягнуць гэтай станцыі

STR_ERROR_CAN_T_SHARE_ORDER_LIST                                :{WHITE}Немагчыма выкарыстоўваць агульны сьпіс заданьняў
STR_ERROR_CAN_T_STOP_SHARING_ORDER_LIST                         :{WHITE}Немагчыма стварыць індывідуальны сьпіс заданьняў...
STR_ERROR_CAN_T_COPY_ORDER_LIST                                 :{WHITE}Немагчыма скапіяаваць сьпіс заданьняў
STR_ERROR_TOO_FAR_FROM_PREVIOUS_DESTINATION                     :{WHITE}... занадта далёка ад папярэдняй кропкі
STR_ERROR_AIRCRAFT_NOT_ENOUGH_RANGE                             :{WHITE}... Паветранаму судну не хапае далёкасьцi

# Timetable related errors
STR_ERROR_CAN_T_TIMETABLE_VEHICLE                               :{WHITE}Не атрымалася скласьці расклад руху...
STR_ERROR_TIMETABLE_ONLY_WAIT_AT_STATIONS                       :{WHITE}Транспарт можа чакаць толькі на станцыі.
STR_ERROR_TIMETABLE_NOT_STOPPING_HERE                           :{WHITE}Гэты транспарт не спыняецца на гэтай станцыі.

# Sign related errors
STR_ERROR_TOO_MANY_SIGNS                                        :{WHITE}... занадта шмат знакаў
STR_ERROR_CAN_T_PLACE_SIGN_HERE                                 :{WHITE}Не атрымалася ўсталяваць таблічку...
STR_ERROR_CAN_T_CHANGE_SIGN_NAME                                :{WHITE}Не атрымалася зьмяніць надпіс на таблічцы...
STR_ERROR_CAN_T_DELETE_SIGN                                     :{WHITE}Не атрымалася выдаліць знак...

# Translatable comment for OpenTTD's desktop shortcut
###external 1
STR_DESKTOP_SHORTCUT_COMMENT                                    :Эканамічны сімулятар на аснове «Transport Tycoon Deluxe»

# Translatable descriptions in media/baseset/*.ob* files
###external 10
STR_BASEGRAPHICS_DOS_DESCRIPTION                                :Арыґінальная ґрафіка з Transport Tycoon Deluxe для DOS.
STR_BASEGRAPHICS_DOS_DE_DESCRIPTION                             :Арыґінальная ґрафіка зь нямецкай версіі Transport Tycoon Deluxe для DOS.
STR_BASEGRAPHICS_WIN_DESCRIPTION                                :Арыґінальная ґрафіка з Transport Tycoon Deluxe для Windows.
STR_BASESOUNDS_DOS_DESCRIPTION                                  :Арыґінальны набор гукавога афармленьня з гульні Transport Tycoon Deluxe для DOS.
STR_BASESOUNDS_WIN_DESCRIPTION                                  :Арыґінальны набор гукавога афармленьня з гульні Transport Tycoon Deluxe для Windows.
STR_BASESOUNDS_NONE_DESCRIPTION                                 :"Пусты" набор гукавога афармленьня, які не зьмяшчае ніякіх гукаў.
STR_BASEMUSIC_WIN_DESCRIPTION                                   :Арыґінальны набор музычнага афармленьня з гульні Transport Tycoon Deluxe для Windows.
STR_BASEMUSIC_DOS_DESCRIPTION                                   :Набор музычнага афармленьня з гульні Transport Tycoon Deluxe для DOS.
STR_BASEMUSIC_TTO_DESCRIPTION                                   :Набор музычнага афармлення з гульні Transport Tycoon (Original/World Editor) для DOS.
STR_BASEMUSIC_NONE_DESCRIPTION                                  :"Пусты" набор музычнага афармлення, які не зьмяшчае ніякай музыкі.

STR_TRADITIONAL_TRAIN_NAME                                      :Цягнiк {COMMA}
STR_TRADITIONAL_ROAD_VEHICLE_NAME                               :Аўтамабiль {COMMA}
STR_TRADITIONAL_SHIP_NAME                                       :Карабель {COMMA}
STR_TRADITIONAL_AIRCRAFT_NAME                                   :Самалёт {COMMA}

##id 0x2000
# Town building names
STR_TOWN_BUILDING_NAME_TALL_OFFICE_BLOCK_1                      :Вышынны офісны будынак
STR_TOWN_BUILDING_NAME_OFFICE_BLOCK_1                           :Офісны будынак
STR_TOWN_BUILDING_NAME_SMALL_BLOCK_OF_FLATS_1                   :Малы жылы дом
STR_TOWN_BUILDING_NAME_CHURCH_1                                 :Царква
STR_TOWN_BUILDING_NAME_LARGE_OFFICE_BLOCK_1                     :Вялікi офісны будынак
STR_TOWN_BUILDING_NAME_TOWN_HOUSES_1                            :Гарадзкія дамы
STR_TOWN_BUILDING_NAME_HOTEL_1                                  :Гатэль
STR_TOWN_BUILDING_NAME_STATUE_1                                 :Статуя
STR_TOWN_BUILDING_NAME_FOUNTAIN_1                               :Фантан
STR_TOWN_BUILDING_NAME_PARK_1                                   :Парк
STR_TOWN_BUILDING_NAME_OFFICE_BLOCK_2                           :Офісны будынак
STR_TOWN_BUILDING_NAME_SHOPS_AND_OFFICES_1                      :Гандлёва-офісны цэнтр
STR_TOWN_BUILDING_NAME_MODERN_OFFICE_BUILDING_1                 :Сучасны офісны будынак
STR_TOWN_BUILDING_NAME_WAREHOUSE_1                              :Склад
STR_TOWN_BUILDING_NAME_OFFICE_BLOCK_3                           :Офісны будынак
STR_TOWN_BUILDING_NAME_STADIUM_1                                :Стадыён
STR_TOWN_BUILDING_NAME_OLD_HOUSES_1                             :Старыя дамы
STR_TOWN_BUILDING_NAME_COTTAGES_1                               :Катэджы
STR_TOWN_BUILDING_NAME_HOUSES_1                                 :Дамы
STR_TOWN_BUILDING_NAME_FLATS_1                                  :Шматкватэрны дом
STR_TOWN_BUILDING_NAME_TALL_OFFICE_BLOCK_2                      :Вышынны офісны будынак
STR_TOWN_BUILDING_NAME_SHOPS_AND_OFFICES_2                      :Гандлёва-офісны цэнтр
STR_TOWN_BUILDING_NAME_SHOPS_AND_OFFICES_3                      :Гандлёва-офісны цэнтр
STR_TOWN_BUILDING_NAME_THEATER_1                                :Тэатр
STR_TOWN_BUILDING_NAME_STADIUM_2                                :Стадыён
STR_TOWN_BUILDING_NAME_OFFICES_1                                :Офiсы
STR_TOWN_BUILDING_NAME_HOUSES_2                                 :Дамы
STR_TOWN_BUILDING_NAME_CINEMA_1                                 :Кінатэатр
STR_TOWN_BUILDING_NAME_SHOPPING_MALL_1                          :Гандлёвы цэнтр
STR_TOWN_BUILDING_NAME_IGLOO_1                                  :Iглу
STR_TOWN_BUILDING_NAME_TEPEES_1                                 :Халупы
STR_TOWN_BUILDING_NAME_TEAPOT_HOUSE_1                           :Домік-імбрык
STR_TOWN_BUILDING_NAME_PIGGY_BANK_1                             :Свiньня-скарбонка

##id 0x4800
# industry names
STR_INDUSTRY_NAME_COAL_MINE                                     :{G=f}Вугальная шахта
STR_INDUSTRY_NAME_COAL_MINE.gen                                 :вугальнай шахты
STR_INDUSTRY_NAME_COAL_MINE.acc                                 :вугальную шахту
STR_INDUSTRY_NAME_POWER_STATION                                 :{G=f}Электрастанцыя
STR_INDUSTRY_NAME_POWER_STATION.gen                             :электрастанцыi
STR_INDUSTRY_NAME_POWER_STATION.acc                             :электрастанцыю
STR_INDUSTRY_NAME_SAWMILL                                       :{G=f}Пільня
STR_INDUSTRY_NAME_SAWMILL.gen                                   :лесапільні
STR_INDUSTRY_NAME_SAWMILL.acc                                   :лесапільню
STR_INDUSTRY_NAME_FOREST                                        :{G=m}Лес
STR_INDUSTRY_NAME_FOREST.gen                                    :лесу
STR_INDUSTRY_NAME_FOREST.acc                                    :лес
STR_INDUSTRY_NAME_OIL_REFINERY                                  :{G=m}Нафтазавод
STR_INDUSTRY_NAME_OIL_REFINERY.gen                              :нафтаперапрацоўчага завода
STR_INDUSTRY_NAME_OIL_REFINERY.acc                              :нафтаперапрацоўчы завод
STR_INDUSTRY_NAME_OIL_RIG                                       :{G=f}Нафтавая плятформа
STR_INDUSTRY_NAME_OIL_RIG.gen                                   :нафтаздабываючай плятформы
STR_INDUSTRY_NAME_OIL_RIG.acc                                   :нафтаздабываючую плятформу
STR_INDUSTRY_NAME_FACTORY                                       :{G=m}Завод
STR_INDUSTRY_NAME_FACTORY.gen                                   :завода
STR_INDUSTRY_NAME_FACTORY.acc                                   :завод
STR_INDUSTRY_NAME_PRINTING_WORKS                                :{G=f}Тыпаґрафiя
STR_INDUSTRY_NAME_PRINTING_WORKS.gen                            :тыпаґрафii
STR_INDUSTRY_NAME_PRINTING_WORKS.acc                            :тыпаґрафію
STR_INDUSTRY_NAME_STEEL_MILL                                    :{G=m}Сталеліцейны завод
STR_INDUSTRY_NAME_STEEL_MILL.gen                                :сталеліцейнага завода
STR_INDUSTRY_NAME_STEEL_MILL.acc                                :сталеліцейны завод
STR_INDUSTRY_NAME_FARM                                          :{G=f}Ферма
STR_INDUSTRY_NAME_FARM.gen                                      :фермы
STR_INDUSTRY_NAME_FARM.acc                                      :ферму
STR_INDUSTRY_NAME_COPPER_ORE_MINE                               :{G=f}Шахта меднай руды
STR_INDUSTRY_NAME_COPPER_ORE_MINE.gen                           :шахты меднай руды
STR_INDUSTRY_NAME_COPPER_ORE_MINE.acc                           :шахту меднай руды
STR_INDUSTRY_NAME_OIL_WELLS                                     :{G=f}Нафтавая сьвiдравiна
STR_INDUSTRY_NAME_OIL_WELLS.gen                                 :нафтавай свiдравiны
STR_INDUSTRY_NAME_OIL_WELLS.acc                                 :нафтавую сьвідравіну
STR_INDUSTRY_NAME_BANK                                          :{G=m}Банк
STR_INDUSTRY_NAME_BANK.gen                                      :банка
STR_INDUSTRY_NAME_BANK.acc                                      :банк
STR_INDUSTRY_NAME_FOOD_PROCESSING_PLANT                         :{G=f}Харчовая фабрыка
STR_INDUSTRY_NAME_FOOD_PROCESSING_PLANT.gen                     :харчовай фабрыкі
STR_INDUSTRY_NAME_FOOD_PROCESSING_PLANT.acc                     :харчовую фабрыку
STR_INDUSTRY_NAME_PAPER_MILL                                    :{G=f}Папяровая фабрыка
STR_INDUSTRY_NAME_PAPER_MILL.gen                                :папяровай фабрыкi
STR_INDUSTRY_NAME_PAPER_MILL.acc                                :папяровую фабрыку
STR_INDUSTRY_NAME_GOLD_MINE                                     :{G=f}Залатаносная шахта
STR_INDUSTRY_NAME_GOLD_MINE.gen                                 :залатаноснай шахты
STR_INDUSTRY_NAME_GOLD_MINE.acc                                 :залатаносную шахту
STR_INDUSTRY_NAME_BANK_TROPIC_ARCTIC                            :{G=m}Банк
STR_INDUSTRY_NAME_BANK_TROPIC_ARCTIC.gen                        :банка
STR_INDUSTRY_NAME_BANK_TROPIC_ARCTIC.acc                        :банк
STR_INDUSTRY_NAME_DIAMOND_MINE                                  :{G=p}Алмазныя капальні
STR_INDUSTRY_NAME_DIAMOND_MINE.gen                              :алмазных капальняў
STR_INDUSTRY_NAME_DIAMOND_MINE.acc                              :алмазныя капальні
STR_INDUSTRY_NAME_IRON_ORE_MINE                                 :{G=f}Шахта жалезнай руды
STR_INDUSTRY_NAME_IRON_ORE_MINE.gen                             :шахты жалезнай руды
STR_INDUSTRY_NAME_IRON_ORE_MINE.acc                             :шахту жалезнай руды
STR_INDUSTRY_NAME_FRUIT_PLANTATION                              :{G=f}Плантацыя садавiны
STR_INDUSTRY_NAME_FRUIT_PLANTATION.gen                          :плантацыi садавiны
STR_INDUSTRY_NAME_FRUIT_PLANTATION.acc                          :плантацыю садавіны
STR_INDUSTRY_NAME_RUBBER_PLANTATION                             :{G=f}Плантацыя гевеі
STR_INDUSTRY_NAME_RUBBER_PLANTATION.gen                         :плантацыi гевеi
STR_INDUSTRY_NAME_RUBBER_PLANTATION.acc                         :плантацыю гевеі
STR_INDUSTRY_NAME_WATER_SUPPLY                                  :{G=f}Вадзяная сьвідравіна
STR_INDUSTRY_NAME_WATER_SUPPLY.gen                              :вадзяной сьвiдравiны
STR_INDUSTRY_NAME_WATER_SUPPLY.acc                              :вадзяную сьвiдравіну
STR_INDUSTRY_NAME_WATER_TOWER                                   :{G=f}Воданапорная вежа
STR_INDUSTRY_NAME_WATER_TOWER.gen                               :воданапорнай вежы
STR_INDUSTRY_NAME_WATER_TOWER.acc                               :воданапорную вежу
STR_INDUSTRY_NAME_FACTORY_2                                     :{G=m}Завод
STR_INDUSTRY_NAME_FACTORY_2.gen                                 :завода
STR_INDUSTRY_NAME_FACTORY_2.acc                                 :завод
STR_INDUSTRY_NAME_FARM_2                                        :{G=f}Ферма
STR_INDUSTRY_NAME_FARM_2.gen                                    :фермы
STR_INDUSTRY_NAME_FARM_2.acc                                    :ферму
STR_INDUSTRY_NAME_LUMBER_MILL                                   :{G=f}Пільня
STR_INDUSTRY_NAME_LUMBER_MILL.gen                               :лесапільні
STR_INDUSTRY_NAME_LUMBER_MILL.acc                               :лесапільню
STR_INDUSTRY_NAME_COTTON_CANDY_FOREST                           :{G=m}Лес цукровай баўны
STR_INDUSTRY_NAME_COTTON_CANDY_FOREST.gen                       :лесу цукровай баўны
STR_INDUSTRY_NAME_COTTON_CANDY_FOREST.acc                       :лес цукровай баўны
STR_INDUSTRY_NAME_CANDY_FACTORY                                 :{G=f}Цукерачная фабрыка
STR_INDUSTRY_NAME_CANDY_FACTORY.gen                             :цукерачнай фабрыкi
STR_INDUSTRY_NAME_CANDY_FACTORY.acc                             :цукерачную фабрыку
STR_INDUSTRY_NAME_BATTERY_FARM                                  :{G=n}Поле батарэек
STR_INDUSTRY_NAME_BATTERY_FARM.gen                              :поля батарэек
STR_INDUSTRY_NAME_BATTERY_FARM.acc                              :поле батарэек
STR_INDUSTRY_NAME_COLA_WELLS                                    :{G=p}Калодзежы колы
STR_INDUSTRY_NAME_COLA_WELLS.gen                                :калодзежаў колы
STR_INDUSTRY_NAME_COLA_WELLS.acc                                :калодзежы колы
STR_INDUSTRY_NAME_TOY_SHOP                                      :{G=f}Крама цацак
STR_INDUSTRY_NAME_TOY_SHOP.gen                                  :крамы цацак
STR_INDUSTRY_NAME_TOY_SHOP.acc                                  :краму цацак
STR_INDUSTRY_NAME_TOY_FACTORY                                   :{G=m}Завод цацак
STR_INDUSTRY_NAME_TOY_FACTORY.gen                               :завода цацак
STR_INDUSTRY_NAME_TOY_FACTORY.acc                               :завод цацак
STR_INDUSTRY_NAME_PLASTIC_FOUNTAINS                             :{G=p}Фантаны плястыку
STR_INDUSTRY_NAME_PLASTIC_FOUNTAINS.gen                         :фантанаў плястыку
STR_INDUSTRY_NAME_PLASTIC_FOUNTAINS.acc                         :фантан плястыку
STR_INDUSTRY_NAME_FIZZY_DRINK_FACTORY                           :{G=m}Завод газіроўкi
STR_INDUSTRY_NAME_FIZZY_DRINK_FACTORY.gen                       :завода газіроўкi
STR_INDUSTRY_NAME_FIZZY_DRINK_FACTORY.acc                       :завод газіроўкі
STR_INDUSTRY_NAME_BUBBLE_GENERATOR                              :{G=m}Ґенэратар бурбалак
STR_INDUSTRY_NAME_BUBBLE_GENERATOR.gen                          :генератара бурбалак
STR_INDUSTRY_NAME_BUBBLE_GENERATOR.acc                          :генэратар бурбалак
STR_INDUSTRY_NAME_TOFFEE_QUARRY                                 :{G=m}Ірысавы кар'ер
STR_INDUSTRY_NAME_TOFFEE_QUARRY.gen                             :ірысавага кар'еру
STR_INDUSTRY_NAME_TOFFEE_QUARRY.acc                             :ірысавы кар'ер
STR_INDUSTRY_NAME_SUGAR_MINE                                    :{G=f}Цукровая шахта
STR_INDUSTRY_NAME_SUGAR_MINE.gen                                :цукровай шахты
STR_INDUSTRY_NAME_SUGAR_MINE.acc                                :цукровую шахту

############ WARNING, using range 0x6000 for strings that are stored in the savegame
############ These strings may never get a new id, or savegames will break!

##id 0x6000
STR_SV_EMPTY                                                    :
STR_SV_UNNAMED                                                  :Без iмя
STR_SV_TRAIN_NAME                                               :Цягнiк {COMMA}
STR_SV_ROAD_VEHICLE_NAME                                        :Аўтамабiль {COMMA}
STR_SV_SHIP_NAME                                                :Карабель {COMMA}
STR_SV_AIRCRAFT_NAME                                            :Самалёт {COMMA}

###length 27
STR_SV_STNAME                                                   :{STRING}
STR_SV_STNAME_NORTH                                             :{G=m}{STRING}-Паўночны
STR_SV_STNAME_NORTH.gen                                         :{STRING}-Паўночнага
STR_SV_STNAME_NORTH.acc                                         :{STRING}-Паўночны
STR_SV_STNAME_SOUTH                                             :{G=m}{STRING}-Паўднёвы
STR_SV_STNAME_SOUTH.gen                                         :{STRING}-Паўднёвага
STR_SV_STNAME_SOUTH.acc                                         :{STRING}-Паўднёвы
STR_SV_STNAME_EAST                                              :{G=m}{STRING}-Усходнi
STR_SV_STNAME_EAST.gen                                          :{STRING}-Усходняга
STR_SV_STNAME_EAST.acc                                          :{STRING}-Усходнi
STR_SV_STNAME_WEST                                              :{G=m}{STRING}-Заходнi
STR_SV_STNAME_WEST.gen                                          :{STRING}-Заходняга
STR_SV_STNAME_WEST.acc                                          :{STRING}-Заходнi
STR_SV_STNAME_CENTRAL                                           :{G=m}{STRING}-Цэнтральны
STR_SV_STNAME_CENTRAL.gen                                       :{STRING}-Цэнтральнага
STR_SV_STNAME_CENTRAL.acc                                       :{STRING}-Цэнтральны
STR_SV_STNAME_TRANSFER                                          :{G=m}{STRING}-Таварны
STR_SV_STNAME_TRANSFER.gen                                      :{STRING}-Таварнага
STR_SV_STNAME_TRANSFER.acc                                      :{STRING}-Таварны
STR_SV_STNAME_HALT                                              :{G=m}{STRING}-Прамежкавы
STR_SV_STNAME_HALT.gen                                          :{STRING}-Прамежкавага
STR_SV_STNAME_HALT.acc                                          :{STRING}-Прамежкавага
STR_SV_STNAME_VALLEY                                            :{G=f}{STRING}-Даліна
STR_SV_STNAME_VALLEY.gen                                        :{STRING}-Даліны
STR_SV_STNAME_VALLEY.acc                                        :{STRING}-Даліну
STR_SV_STNAME_HEIGHTS                                           :{G=m}{STRING}-Вышынны
STR_SV_STNAME_HEIGHTS.gen                                       :{STRING}-Вышыннага
STR_SV_STNAME_HEIGHTS.acc                                       :{STRING}-Вышынны
STR_SV_STNAME_WOODS                                             :{G=m}{STRING}-Лясны
STR_SV_STNAME_WOODS.gen                                         :{STRING}-Ляснога
STR_SV_STNAME_WOODS.acc                                         :{STRING}-Лясны
STR_SV_STNAME_LAKESIDE                                          :{G=m}{STRING}-Азёрны
STR_SV_STNAME_LAKESIDE.gen                                      :{STRING}-Азёрнага
STR_SV_STNAME_LAKESIDE.acc                                      :{STRING}-Азёрны
STR_SV_STNAME_EXCHANGE                                          :{G=m}{STRING}-Сартавальны
STR_SV_STNAME_EXCHANGE.gen                                      :{STRING}-Сартавальнага
STR_SV_STNAME_EXCHANGE.acc                                      :{STRING}-Сартавальны
STR_SV_STNAME_AIRPORT                                           :{G=m}{STRING}-Аэрапорт
STR_SV_STNAME_AIRPORT.gen                                       :{STRING}-Аэрапорта
STR_SV_STNAME_AIRPORT.acc                                       :{STRING}-Аэрапорт
STR_SV_STNAME_OILFIELD                                          :{G=f}{STRING} Нафтавая плятформа
STR_SV_STNAME_OILFIELD.gen                                      :{STRING} Нафтавай плятформы
STR_SV_STNAME_OILFIELD.acc                                      :{STRING} Нафтавую плятформу
STR_SV_STNAME_MINES                                             :{G=p}{STRING}-Шахты
STR_SV_STNAME_MINES.gen                                         :{STRING}-Шахтаў
STR_SV_STNAME_MINES.acc                                         :{STRING}-Шахты
STR_SV_STNAME_DOCKS                                             :{G=f}{STRING}-Прыстань
STR_SV_STNAME_DOCKS.gen                                         :{STRING}-Прыстанi
STR_SV_STNAME_DOCKS.acc                                         :{STRING}-Прыстань
STR_SV_STNAME_BUOY                                              :{STRING}
STR_SV_STNAME_WAYPOINT                                          :{STRING}
##id 0x6020
STR_SV_STNAME_ANNEXE                                            :{G=m}{STRING}-Дадатковы
STR_SV_STNAME_ANNEXE.gen                                        :{STRING}-Дадатковага
STR_SV_STNAME_ANNEXE.acc                                        :{STRING}-Дадатковы
STR_SV_STNAME_SIDINGS                                           :{G=m}{STRING}-Запасны
STR_SV_STNAME_SIDINGS.gen                                       :{STRING}-Запаснога
STR_SV_STNAME_SIDINGS.acc                                       :{STRING}-Запасны
STR_SV_STNAME_BRANCH                                            :{G=m}{STRING}-Тупік
STR_SV_STNAME_BRANCH.gen                                        :{STRING}-Тупіка
STR_SV_STNAME_BRANCH.acc                                        :{STRING}-Тупік
STR_SV_STNAME_UPPER                                             :{G=m}{STRING} Верхнi
STR_SV_STNAME_UPPER.gen                                         :{STRING} Верхняга
STR_SV_STNAME_UPPER.acc                                         :{STRING} Верхнi
STR_SV_STNAME_LOWER                                             :{G=m}{STRING}-Нiжнi
STR_SV_STNAME_LOWER.gen                                         :{STRING}-Нiжняга
STR_SV_STNAME_LOWER.acc                                         :{STRING}-Нiжнi
STR_SV_STNAME_HELIPORT                                          :{G=f}{STRING}-Пляцоўка
STR_SV_STNAME_HELIPORT.gen                                      :{STRING}-Пляцоўкi
STR_SV_STNAME_HELIPORT.acc                                      :{STRING}-Пляцоўку
STR_SV_STNAME_FOREST                                            :{G=m}{STRING}-Лес
STR_SV_STNAME_FOREST.gen                                        :{STRING}-Леса
STR_SV_STNAME_FOREST.acc                                        :{STRING}-Лес
STR_SV_STNAME_FALLBACK                                          :{NBSP}{STRING}, станцыя №{NUM}

############ end of savegame specific region!

##id 0x8000
###length 116
# Vehicle names
STR_VEHICLE_NAME_TRAIN_ENGINE_RAIL_KIRBY_PAUL_TANK_STEAM        :Танк-паравоз Kirby Paul
STR_VEHICLE_NAME_TRAIN_ENGINE_RAIL_MJS_250_DIESEL               :Цеплавоз MJS 250
STR_VEHICLE_NAME_TRAIN_ENGINE_RAIL_PLODDYPHUT_CHOO_CHOO         :Паравоз Ploddyphut «Чу-Чу»
STR_VEHICLE_NAME_TRAIN_ENGINE_RAIL_POWERNAUT_CHOO_CHOO          :Паравоз Powernaut «Чу-Чу»
STR_VEHICLE_NAME_TRAIN_ENGINE_RAIL_MIGHTYMOVER_CHOO_CHOO        :Паравоз MightyMover «Чу-Чу»
STR_VEHICLE_NAME_TRAIN_ENGINE_RAIL_PLODDYPHUT_DIESEL            :Цеплавоз Ploddyphut
STR_VEHICLE_NAME_TRAIN_ENGINE_RAIL_POWERNAUT_DIESEL             :Цеплавоз Powernaut
STR_VEHICLE_NAME_TRAIN_ENGINE_RAIL_WILLS_2_8_0_STEAM            :Паравоз Wills 2-8-0
STR_VEHICLE_NAME_TRAIN_ENGINE_RAIL_CHANEY_JUBILEE_STEAM         :Паравоз Chaney «Юбiлейны»
STR_VEHICLE_NAME_TRAIN_ENGINE_RAIL_GINZU_A4_STEAM               :Паравоз Ginzu A4
STR_VEHICLE_NAME_TRAIN_ENGINE_RAIL_SH_8P_STEAM                  :Паравоз SH 8P
STR_VEHICLE_NAME_TRAIN_ENGINE_RAIL_MANLEY_MOREL_DMU_DIESEL      :Дызель-цягнік Manley-Morel (DMU)
STR_VEHICLE_NAME_TRAIN_ENGINE_RAIL_DASH_DIESEL                  :Цеплавоз Dash
STR_VEHICLE_NAME_TRAIN_ENGINE_RAIL_SH_HENDRY_25_DIESEL          :Цеплавоз SH/Hendry 25
STR_VEHICLE_NAME_TRAIN_ENGINE_RAIL_UU_37_DIESEL                 :Цеплавоз UU 37
STR_VEHICLE_NAME_TRAIN_ENGINE_RAIL_FLOSS_47_DIESEL              :Цеплавоз Floss 47
STR_VEHICLE_NAME_TRAIN_ENGINE_RAIL_CS_4000_DIESEL               :Цеплавоз CS 4000
STR_VEHICLE_NAME_TRAIN_ENGINE_RAIL_CS_2400_DIESEL               :Цеплавоз CS 2400
STR_VEHICLE_NAME_TRAIN_ENGINE_RAIL_CENTENNIAL_DIESEL            :Цеплавоз Centennial
STR_VEHICLE_NAME_TRAIN_ENGINE_RAIL_KELLING_3100_DIESEL          :Цеплавоз Kelling 3100
STR_VEHICLE_NAME_TRAIN_ENGINE_RAIL_TURNER_TURBO_DIESEL          :Цеплавоз Turner «Турба»
STR_VEHICLE_NAME_TRAIN_ENGINE_RAIL_MJS_1000_DIESEL              :Цеплавоз MJS 1000
STR_VEHICLE_NAME_TRAIN_ENGINE_RAIL_SH_125_DIESEL                :Цеплавоз SH 125
STR_VEHICLE_NAME_TRAIN_ENGINE_RAIL_SH_30_ELECTRIC               :Электравоз SH 30
STR_VEHICLE_NAME_TRAIN_ENGINE_RAIL_SH_40_ELECTRIC               :Электравоз SH 40
STR_VEHICLE_NAME_TRAIN_ENGINE_RAIL_T_I_M_ELECTRIC               :Электравоз T.I.M.
STR_VEHICLE_NAME_TRAIN_ENGINE_RAIL_ASIASTAR_ELECTRIC            :Электравоз AsiaStar
STR_VEHICLE_NAME_TRAIN_WAGON_RAIL_PASSENGER_CAR                 :Пасажырскi ваґон
STR_VEHICLE_NAME_TRAIN_WAGON_RAIL_MAIL_VAN                      :Паштовы ваґон
STR_VEHICLE_NAME_TRAIN_WAGON_RAIL_COAL_CAR                      :Вугальная плятформа
STR_VEHICLE_NAME_TRAIN_WAGON_RAIL_OIL_TANKER                    :Нафтавая цыстэрна
STR_VEHICLE_NAME_TRAIN_WAGON_RAIL_LIVESTOCK_VAN                 :Ваґон для жывёлы
STR_VEHICLE_NAME_TRAIN_WAGON_RAIL_GOODS_VAN                     :Таварны ваґон
STR_VEHICLE_NAME_TRAIN_WAGON_RAIL_GRAIN_HOPPER                  :Хопер для зерня
STR_VEHICLE_NAME_TRAIN_WAGON_RAIL_WOOD_TRUCK                    :Ваґон для драўнiны
STR_VEHICLE_NAME_TRAIN_WAGON_RAIL_IRON_ORE_HOPPER               :Хопер для жалезнай руды
STR_VEHICLE_NAME_TRAIN_WAGON_RAIL_STEEL_TRUCK                   :Ваґон для сталi
STR_VEHICLE_NAME_TRAIN_WAGON_RAIL_ARMORED_VAN                   :Браніраваны ваґон
STR_VEHICLE_NAME_TRAIN_WAGON_RAIL_FOOD_VAN                      :Рэфрыжэратар (прадукты)
STR_VEHICLE_NAME_TRAIN_WAGON_RAIL_PAPER_TRUCK                   :Ваґон для паперы
STR_VEHICLE_NAME_TRAIN_WAGON_RAIL_COPPER_ORE_HOPPER             :Хопер для меднай руды
STR_VEHICLE_NAME_TRAIN_WAGON_RAIL_WATER_TANKER                  :Вадзяная цыстэрна
STR_VEHICLE_NAME_TRAIN_WAGON_RAIL_FRUIT_TRUCK                   :Рэфрыжэратар (садавiна)
STR_VEHICLE_NAME_TRAIN_WAGON_RAIL_RUBBER_TRUCK                  :Ваґон для каўчуку
STR_VEHICLE_NAME_TRAIN_WAGON_RAIL_SUGAR_TRUCK                   :Ваґон для цукру
STR_VEHICLE_NAME_TRAIN_WAGON_RAIL_COTTON_CANDY_HOPPER           :Хопер для цукровай баўны
STR_VEHICLE_NAME_TRAIN_WAGON_RAIL_TOFFEE_HOPPER                 :Хопер для ірысак
STR_VEHICLE_NAME_TRAIN_WAGON_RAIL_BUBBLE_VAN                    :Ваґон для бурбалак
STR_VEHICLE_NAME_TRAIN_WAGON_RAIL_COLA_TANKER                   :Цыстэрна для колы
STR_VEHICLE_NAME_TRAIN_WAGON_RAIL_CANDY_VAN                     :Ваґон для цукерак
STR_VEHICLE_NAME_TRAIN_WAGON_RAIL_TOY_VAN                       :Ваґон для цацак
STR_VEHICLE_NAME_TRAIN_WAGON_RAIL_BATTERY_TRUCK                 :Ваґон для батарэек
STR_VEHICLE_NAME_TRAIN_WAGON_RAIL_FIZZY_DRINK_TRUCK             :Ваґон для газіроўкi
STR_VEHICLE_NAME_TRAIN_WAGON_RAIL_PLASTIC_TRUCK                 :Ваґон для плястыку
STR_VEHICLE_NAME_TRAIN_ENGINE_MONORAIL_X2001_ELECTRIC           :Электравоз X2001
STR_VEHICLE_NAME_TRAIN_ENGINE_MONORAIL_MILLENNIUM_Z1_ELECTRIC   :Электравоз Millennium Z1
STR_VEHICLE_NAME_TRAIN_ENGINE_MONORAIL_WIZZOWOW_Z99             :Wizzowow Z99
STR_VEHICLE_NAME_TRAIN_WAGON_MONORAIL_PASSENGER_CAR             :Пасажырскi ваґон
STR_VEHICLE_NAME_TRAIN_WAGON_MONORAIL_MAIL_VAN                  :Паштовы ваґон
STR_VEHICLE_NAME_TRAIN_WAGON_MONORAIL_COAL_CAR                  :Вугальная плятформа
STR_VEHICLE_NAME_TRAIN_WAGON_MONORAIL_OIL_TANKER                :Нафтавая цыстэрна
STR_VEHICLE_NAME_TRAIN_WAGON_MONORAIL_LIVESTOCK_VAN             :Ваґон для жывёлы
STR_VEHICLE_NAME_TRAIN_WAGON_MONORAIL_GOODS_VAN                 :Таварны ваґон
STR_VEHICLE_NAME_TRAIN_WAGON_MONORAIL_GRAIN_HOPPER              :Хопер для зерня
STR_VEHICLE_NAME_TRAIN_WAGON_MONORAIL_WOOD_TRUCK                :Ваґон для драўнiны
STR_VEHICLE_NAME_TRAIN_WAGON_MONORAIL_IRON_ORE_HOPPER           :Хопер для жалезнай руды
STR_VEHICLE_NAME_TRAIN_WAGON_MONORAIL_STEEL_TRUCK               :Ваґон для сталi
STR_VEHICLE_NAME_TRAIN_WAGON_MONORAIL_ARMORED_VAN               :Браніраваны ваґон
STR_VEHICLE_NAME_TRAIN_WAGON_MONORAIL_FOOD_VAN                  :Рэфрыжэратар (прадукты)
STR_VEHICLE_NAME_TRAIN_WAGON_MONORAIL_PAPER_TRUCK               :Ваґон для паперы
STR_VEHICLE_NAME_TRAIN_WAGON_MONORAIL_COPPER_ORE_HOPPER         :Хопер для меднай руды
STR_VEHICLE_NAME_TRAIN_WAGON_MONORAIL_WATER_TANKER              :Вадзяная цыстэрна
STR_VEHICLE_NAME_TRAIN_WAGON_MONORAIL_FRUIT_TRUCK               :Рэфрыжэратар (садавiна)
STR_VEHICLE_NAME_TRAIN_WAGON_MONORAIL_RUBBER_TRUCK              :Ваґон для каўчуку
STR_VEHICLE_NAME_TRAIN_WAGON_MONORAIL_SUGAR_TRUCK               :Ваґон для цукру
STR_VEHICLE_NAME_TRAIN_WAGON_MONORAIL_COTTON_CANDY_HOPPER       :Хопер для цукровай баўны
STR_VEHICLE_NAME_TRAIN_WAGON_MONORAIL_TOFFEE_HOPPER             :Хопер для ірысак
STR_VEHICLE_NAME_TRAIN_WAGON_MONORAIL_BUBBLE_VAN                :Ваґон для бурбалак
STR_VEHICLE_NAME_TRAIN_WAGON_MONORAIL_COLA_TANKER               :Цыстэрна для колы
STR_VEHICLE_NAME_TRAIN_WAGON_MONORAIL_CANDY_VAN                 :Ваґон для цукерак
STR_VEHICLE_NAME_TRAIN_WAGON_MONORAIL_TOY_VAN                   :Ваґон для цацак
STR_VEHICLE_NAME_TRAIN_WAGON_MONORAIL_BATTERY_TRUCK             :Ваґон для батарэек
STR_VEHICLE_NAME_TRAIN_WAGON_MONORAIL_FIZZY_DRINK_TRUCK         :Ваґон для газіроўкi
STR_VEHICLE_NAME_TRAIN_WAGON_MONORAIL_PLASTIC_TRUCK             :Ваґон для плястыку
STR_VEHICLE_NAME_TRAIN_ENGINE_MAGLEV_LEV1_LEVIATHAN_ELECTRIC    :Lev1 «Левияфан»
STR_VEHICLE_NAME_TRAIN_ENGINE_MAGLEV_LEV2_CYCLOPS_ELECTRIC      :Lev2 «Цыклоп»
STR_VEHICLE_NAME_TRAIN_ENGINE_MAGLEV_LEV3_PEGASUS_ELECTRIC      :Lev3 «Пеґас»
STR_VEHICLE_NAME_TRAIN_ENGINE_MAGLEV_LEV4_CHIMAERA_ELECTRIC     :Lev4 «Хiмэра»
STR_VEHICLE_NAME_TRAIN_ENGINE_MAGLEV_WIZZOWOW_ROCKETEER         :Wizzowow «Ракета»
STR_VEHICLE_NAME_TRAIN_WAGON_MAGLEV_PASSENGER_CAR               :Пасажырскi ваґон
STR_VEHICLE_NAME_TRAIN_WAGON_MAGLEV_MAIL_VAN                    :Паштовы ваґон
STR_VEHICLE_NAME_TRAIN_WAGON_MAGLEV_COAL_CAR                    :Вугальная плятформа
STR_VEHICLE_NAME_TRAIN_WAGON_MAGLEV_OIL_TANKER                  :Нафтавая цыстэрна
STR_VEHICLE_NAME_TRAIN_WAGON_MAGLEV_LIVESTOCK_VAN               :Ваґон для жывёлы
STR_VEHICLE_NAME_TRAIN_WAGON_MAGLEV_GOODS_VAN                   :Таварны ваґон
STR_VEHICLE_NAME_TRAIN_WAGON_MAGLEV_GRAIN_HOPPER                :Хопер для зерня
STR_VEHICLE_NAME_TRAIN_WAGON_MAGLEV_WOOD_TRUCK                  :Ваґон для драўнiны
STR_VEHICLE_NAME_TRAIN_WAGON_MAGLEV_IRON_ORE_HOPPER             :Хопер для жалезнай руды
STR_VEHICLE_NAME_TRAIN_WAGON_MAGLEV_STEEL_TRUCK                 :Ваґон для сталi
STR_VEHICLE_NAME_TRAIN_WAGON_MAGLEV_ARMORED_VAN                 :Браніраваны ваґон
STR_VEHICLE_NAME_TRAIN_WAGON_MAGLEV_FOOD_VAN                    :Рэфрыжэратар (ежа)
STR_VEHICLE_NAME_TRAIN_WAGON_MAGLEV_PAPER_TRUCK                 :Ваґон для паперы
STR_VEHICLE_NAME_TRAIN_WAGON_MAGLEV_COPPER_ORE_HOPPER           :Хопер для меднай руды
STR_VEHICLE_NAME_TRAIN_WAGON_MAGLEV_WATER_TANKER                :Вадзяная цыстэрна
STR_VEHICLE_NAME_TRAIN_WAGON_MAGLEV_FRUIT_TRUCK                 :Рэфрыжэратар (садавiна)
STR_VEHICLE_NAME_TRAIN_WAGON_MAGLEV_RUBBER_TRUCK                :Ваґон для каўчуку
STR_VEHICLE_NAME_TRAIN_WAGON_MAGLEV_SUGAR_TRUCK                 :Ваґон для цукру
STR_VEHICLE_NAME_TRAIN_WAGON_MAGLEV_COTTON_CANDY_HOPPER         :Хопер для цукровай баўны
STR_VEHICLE_NAME_TRAIN_WAGON_MAGLEV_TOFFEE_HOPPER               :Хопер для ірысак
STR_VEHICLE_NAME_TRAIN_WAGON_MAGLEV_BUBBLE_VAN                  :Ваґон для бурбалак
STR_VEHICLE_NAME_TRAIN_WAGON_MAGLEV_COLA_TANKER                 :Цыстэрна для колы
STR_VEHICLE_NAME_TRAIN_WAGON_MAGLEV_CANDY_VAN                   :Ваґон для цукерак
STR_VEHICLE_NAME_TRAIN_WAGON_MAGLEV_TOY_VAN                     :Ваґон для цацак
STR_VEHICLE_NAME_TRAIN_WAGON_MAGLEV_BATTERY_TRUCK               :Ваґон для батарэек
STR_VEHICLE_NAME_TRAIN_WAGON_MAGLEV_FIZZY_DRINK_TRUCK           :Ваґон для газіроўкi
STR_VEHICLE_NAME_TRAIN_WAGON_MAGLEV_PLASTIC_TRUCK               :Ваґон для плястыку

###length 88
STR_VEHICLE_NAME_ROAD_VEHICLE_MPS_REGAL_BUS                     :Аўтобус MPS Regal
STR_VEHICLE_NAME_ROAD_VEHICLE_HEREFORD_LEOPARD_BUS              :Аўтобус Hereford Leopard
STR_VEHICLE_NAME_ROAD_VEHICLE_FOSTER_BUS                        :Аўтобус Foster
STR_VEHICLE_NAME_ROAD_VEHICLE_FOSTER_MKII_SUPERBUS              :Аўтобус Foster MkII
STR_VEHICLE_NAME_ROAD_VEHICLE_PLODDYPHUT_MKI_BUS                :Аўтобус Ploddyphut MkI
STR_VEHICLE_NAME_ROAD_VEHICLE_PLODDYPHUT_MKII_BUS               :Аўтобус Ploddyphut MkII
STR_VEHICLE_NAME_ROAD_VEHICLE_PLODDYPHUT_MKIII_BUS              :Аўтобус Ploddyphut MkIII
STR_VEHICLE_NAME_ROAD_VEHICLE_BALOGH_COAL_TRUCK                 :Грузавiк Balogh (вугаль)
STR_VEHICLE_NAME_ROAD_VEHICLE_UHL_COAL_TRUCK                    :Грузавiк Uhl (вугаль)
STR_VEHICLE_NAME_ROAD_VEHICLE_DW_COAL_TRUCK                     :Грузавiк DW (вугаль)
STR_VEHICLE_NAME_ROAD_VEHICLE_MPS_MAIL_TRUCK                    :Паштовы фурґон MPS
STR_VEHICLE_NAME_ROAD_VEHICLE_REYNARD_MAIL_TRUCK                :Паштовы фурґон Reynard
STR_VEHICLE_NAME_ROAD_VEHICLE_PERRY_MAIL_TRUCK                  :Паштовы фурґон Perry
STR_VEHICLE_NAME_ROAD_VEHICLE_MIGHTYMOVER_MAIL_TRUCK            :Паштовы фурґон MightyMover
STR_VEHICLE_NAME_ROAD_VEHICLE_POWERNAUGHT_MAIL_TRUCK            :Паштовы фурґон Powernaught
STR_VEHICLE_NAME_ROAD_VEHICLE_WIZZOWOW_MAIL_TRUCK               :Паштовы фурґон Wizzowow
STR_VEHICLE_NAME_ROAD_VEHICLE_WITCOMBE_OIL_TANKER               :Цыстэрна Witcombe (нафта)
STR_VEHICLE_NAME_ROAD_VEHICLE_FOSTER_OIL_TANKER                 :Цыстэрна Foster (нафта)
STR_VEHICLE_NAME_ROAD_VEHICLE_PERRY_OIL_TANKER                  :Цыстэрна Perry (нафта)
STR_VEHICLE_NAME_ROAD_VEHICLE_TALBOTT_LIVESTOCK_VAN             :Жывёлавозка Talbott
STR_VEHICLE_NAME_ROAD_VEHICLE_UHL_LIVESTOCK_VAN                 :Жывёлавозка Uhl
STR_VEHICLE_NAME_ROAD_VEHICLE_FOSTER_LIVESTOCK_VAN              :Жывёлавозка Foster
STR_VEHICLE_NAME_ROAD_VEHICLE_BALOGH_GOODS_TRUCK                :Грузавiк Balogh (тавары)
STR_VEHICLE_NAME_ROAD_VEHICLE_CRAIGHEAD_GOODS_TRUCK             :Грузавiк Craighead (тавары)
STR_VEHICLE_NAME_ROAD_VEHICLE_GOSS_GOODS_TRUCK                  :Грузавiк Goss (тавары)
STR_VEHICLE_NAME_ROAD_VEHICLE_HEREFORD_GRAIN_TRUCK              :Зерневозка Hereford
STR_VEHICLE_NAME_ROAD_VEHICLE_THOMAS_GRAIN_TRUCK                :Зерневозка Thomas
STR_VEHICLE_NAME_ROAD_VEHICLE_GOSS_GRAIN_TRUCK                  :Зерневозка Goss
STR_VEHICLE_NAME_ROAD_VEHICLE_WITCOMBE_WOOD_TRUCK               :Грузавiк Witcombe (драўнiна)
STR_VEHICLE_NAME_ROAD_VEHICLE_FOSTER_WOOD_TRUCK                 :Грузавiк Foster (драўнiна)
STR_VEHICLE_NAME_ROAD_VEHICLE_MORELAND_WOOD_TRUCK               :Грузавiк Moreland (драўнiна)
STR_VEHICLE_NAME_ROAD_VEHICLE_MPS_IRON_ORE_TRUCK                :Грузавiк MPS (жал. руда)
STR_VEHICLE_NAME_ROAD_VEHICLE_UHL_IRON_ORE_TRUCK                :Грузавiк Uhl (жал. руда)
STR_VEHICLE_NAME_ROAD_VEHICLE_CHIPPY_IRON_ORE_TRUCK             :Грузавiк Chippy (жал. руда)
STR_VEHICLE_NAME_ROAD_VEHICLE_BALOGH_STEEL_TRUCK                :Грузавiк Balogh (сталь)
STR_VEHICLE_NAME_ROAD_VEHICLE_UHL_STEEL_TRUCK                   :Грузавiк Uhl (сталь)
STR_VEHICLE_NAME_ROAD_VEHICLE_KELLING_STEEL_TRUCK               :Грузавiк Kelling (сталь)
STR_VEHICLE_NAME_ROAD_VEHICLE_BALOGH_ARMORED_TRUCK              :Бранявiк Balogh
STR_VEHICLE_NAME_ROAD_VEHICLE_UHL_ARMORED_TRUCK                 :Бранявiк Uhl
STR_VEHICLE_NAME_ROAD_VEHICLE_FOSTER_ARMORED_TRUCK              :Бранявiк Foster
STR_VEHICLE_NAME_ROAD_VEHICLE_FOSTER_FOOD_VAN                   :Рэфрыжэратар Foster
STR_VEHICLE_NAME_ROAD_VEHICLE_PERRY_FOOD_VAN                    :Рэфрыжэратар Perry
STR_VEHICLE_NAME_ROAD_VEHICLE_CHIPPY_FOOD_VAN                   :Рэфрыжэратар Chippy
STR_VEHICLE_NAME_ROAD_VEHICLE_UHL_PAPER_TRUCK                   :Грузавiк Uhl (папера)
STR_VEHICLE_NAME_ROAD_VEHICLE_BALOGH_PAPER_TRUCK                :Грузавiк Balogh (папера)
STR_VEHICLE_NAME_ROAD_VEHICLE_MPS_PAPER_TRUCK                   :Грузавiк MPS (папера)
STR_VEHICLE_NAME_ROAD_VEHICLE_MPS_COPPER_ORE_TRUCK              :Грузавiк MPS (медн. руда)
STR_VEHICLE_NAME_ROAD_VEHICLE_UHL_COPPER_ORE_TRUCK              :Грузавiк Uhl (медн. руда)
STR_VEHICLE_NAME_ROAD_VEHICLE_GOSS_COPPER_ORE_TRUCK             :Грузавiк Goss (медн. руда)
STR_VEHICLE_NAME_ROAD_VEHICLE_UHL_WATER_TANKER                  :Вадзяная цыстэрна Uhl
STR_VEHICLE_NAME_ROAD_VEHICLE_BALOGH_WATER_TANKER               :Вадзяная цыстэрна Balogh
STR_VEHICLE_NAME_ROAD_VEHICLE_MPS_WATER_TANKER                  :Вадзяная цыстэрна MPS
STR_VEHICLE_NAME_ROAD_VEHICLE_BALOGH_FRUIT_TRUCK                :Рэфрыжэратар Balogh (садавіна)
STR_VEHICLE_NAME_ROAD_VEHICLE_UHL_FRUIT_TRUCK                   :Рэфрыжэратар Uhl (садавіна)
STR_VEHICLE_NAME_ROAD_VEHICLE_KELLING_FRUIT_TRUCK               :Рэфрыжэратар Kelling (садавіна)
STR_VEHICLE_NAME_ROAD_VEHICLE_BALOGH_RUBBER_TRUCK               :Грузавiк Balogh (каўчук)
STR_VEHICLE_NAME_ROAD_VEHICLE_UHL_RUBBER_TRUCK                  :Грузавiк Uhl (каўчук)
STR_VEHICLE_NAME_ROAD_VEHICLE_RMT_RUBBER_TRUCK                  :Грузавiк RMT (каўчук)
STR_VEHICLE_NAME_ROAD_VEHICLE_MIGHTYMOVER_SUGAR_TRUCK           :Грузавiк Powernaught (цукар)
STR_VEHICLE_NAME_ROAD_VEHICLE_POWERNAUGHT_SUGAR_TRUCK           :Грузавiк Powernaught (цукар)
STR_VEHICLE_NAME_ROAD_VEHICLE_WIZZOWOW_SUGAR_TRUCK              :Грузавiк Wizzowow (цукар)
STR_VEHICLE_NAME_ROAD_VEHICLE_MIGHTYMOVER_COLA_TRUCK            :Цыстэрна MightyMover (кола)
STR_VEHICLE_NAME_ROAD_VEHICLE_POWERNAUGHT_COLA_TRUCK            :Цыстэрна Powernaught (кола)
STR_VEHICLE_NAME_ROAD_VEHICLE_WIZZOWOW_COLA_TRUCK               :Цыстэрна Wizzowow (кола)
STR_VEHICLE_NAME_ROAD_VEHICLE_MIGHTYMOVER_COTTON_CANDY          :Грузавiк MightyMover (цук. баўна)
STR_VEHICLE_NAME_ROAD_VEHICLE_POWERNAUGHT_COTTON_CANDY          :Грузавiк Powernaught (цук. баўна)
STR_VEHICLE_NAME_ROAD_VEHICLE_WIZZOWOW_COTTON_CANDY_TRUCK       :Грузавiк Wizzowow (цук. баўна)
STR_VEHICLE_NAME_ROAD_VEHICLE_MIGHTYMOVER_TOFFEE_TRUCK          :Грузавік MightyMover (ірыскі)
STR_VEHICLE_NAME_ROAD_VEHICLE_POWERNAUGHT_TOFFEE_TRUCK          :Грузавік Powernaught (ірыскі)
STR_VEHICLE_NAME_ROAD_VEHICLE_WIZZOWOW_TOFFEE_TRUCK             :Грузавік Wizzowow (ірыскі)
STR_VEHICLE_NAME_ROAD_VEHICLE_MIGHTYMOVER_TOY_VAN               :Грузавiк MightyMover (цацкi)
STR_VEHICLE_NAME_ROAD_VEHICLE_POWERNAUGHT_TOY_VAN               :Грузавiк Powernaught (цацкi)
STR_VEHICLE_NAME_ROAD_VEHICLE_WIZZOWOW_TOY_VAN                  :Грузавiк Wizzowow (цацкi)
STR_VEHICLE_NAME_ROAD_VEHICLE_MIGHTYMOVER_CANDY_TRUCK           :Грузавiк MightyMover (цукеркi)
STR_VEHICLE_NAME_ROAD_VEHICLE_POWERNAUGHT_CANDY_TRUCK           :Грузавiк Powernaught (цукеркi)
STR_VEHICLE_NAME_ROAD_VEHICLE_WIZZOWOW_CANDY_TRUCK              :Грузавiк Wizzowow (цукеркi)
STR_VEHICLE_NAME_ROAD_VEHICLE_MIGHTYMOVER_BATTERY_TRUCK         :Грузавiк MightyMover (батарэйкi)
STR_VEHICLE_NAME_ROAD_VEHICLE_POWERNAUGHT_BATTERY_TRUCK         :Грузавiк Powernaught (батарэйкi)
STR_VEHICLE_NAME_ROAD_VEHICLE_WIZZOWOW_BATTERY_TRUCK            :Грузавiк Wizzowow (батарэйкi)
STR_VEHICLE_NAME_ROAD_VEHICLE_MIGHTYMOVER_FIZZY_DRINK           :Грузавік MightyMover (газіроўка)
STR_VEHICLE_NAME_ROAD_VEHICLE_POWERNAUGHT_FIZZY_DRINK           :Грузавік Powernaught (газіроўка)
STR_VEHICLE_NAME_ROAD_VEHICLE_WIZZOWOW_FIZZY_DRINK_TRUCK        :Грузавік Wizzowow (газіроўка)
STR_VEHICLE_NAME_ROAD_VEHICLE_MIGHTYMOVER_PLASTIC_TRUCK         :Грузавiк MightyMover (плястык)
STR_VEHICLE_NAME_ROAD_VEHICLE_POWERNAUGHT_PLASTIC_TRUCK         :Грузавiк Powernaught (плястык)
STR_VEHICLE_NAME_ROAD_VEHICLE_WIZZOWOW_PLASTIC_TRUCK            :Грузавiк Wizzowow (плястык)
STR_VEHICLE_NAME_ROAD_VEHICLE_MIGHTYMOVER_BUBBLE_TRUCK          :Грузавiк MightyMover (бурбалкi)
STR_VEHICLE_NAME_ROAD_VEHICLE_POWERNAUGHT_BUBBLE_TRUCK          :Грузавiк Powernaught (бурбалкi)
STR_VEHICLE_NAME_ROAD_VEHICLE_WIZZOWOW_BUBBLE_TRUCK             :Грузавiк Wizzowow (бурбалкi)

###length 11
STR_VEHICLE_NAME_SHIP_MPS_OIL_TANKER                            :Нафт. танкер MPS
STR_VEHICLE_NAME_SHIP_CS_INC_OIL_TANKER                         :Нафт. танкер CS-Inc.
STR_VEHICLE_NAME_SHIP_MPS_PASSENGER_FERRY                       :Пасажыр. судна MPS
STR_VEHICLE_NAME_SHIP_FFP_PASSENGER_FERRY                       :Пасажыр. судна FFP
STR_VEHICLE_NAME_SHIP_BAKEWELL_300_HOVERCRAFT                   :Судна на паветр. падушцы Bakewell 300
STR_VEHICLE_NAME_SHIP_CHUGGER_CHUG_PASSENGER                    :Пасажыр. судна Chugger-Chug
STR_VEHICLE_NAME_SHIP_SHIVERSHAKE_PASSENGER_FERRY               :Пасажыр. судна Shivershake
STR_VEHICLE_NAME_SHIP_YATE_CARGO_SHIP                           :Сухагруз Yate
STR_VEHICLE_NAME_SHIP_BAKEWELL_CARGO_SHIP                       :Сухагруз Bakewell
STR_VEHICLE_NAME_SHIP_MIGHTYMOVER_CARGO_SHIP                    :Сухагруз MightyMover
STR_VEHICLE_NAME_SHIP_POWERNAUT_CARGO_SHIP                      :Сухагруз Powernaut

###length 41
STR_VEHICLE_NAME_AIRCRAFT_SAMPSON_U52                           :Sampson U52
STR_VEHICLE_NAME_AIRCRAFT_COLEMAN_COUNT                         :Coleman Count
STR_VEHICLE_NAME_AIRCRAFT_FFP_DART                              :FFP Dart
STR_VEHICLE_NAME_AIRCRAFT_YATE_HAUGAN                           :Yate Haugan
STR_VEHICLE_NAME_AIRCRAFT_BAKEWELL_COTSWALD_LB_3                :Bakewell Cotswald LB-3
STR_VEHICLE_NAME_AIRCRAFT_BAKEWELL_LUCKETT_LB_8                 :Bakewell Luckett LB-8
STR_VEHICLE_NAME_AIRCRAFT_BAKEWELL_LUCKETT_LB_9                 :Bakewell Luckett LB-9
STR_VEHICLE_NAME_AIRCRAFT_BAKEWELL_LUCKETT_LB80                 :Bakewell Luckett LB80
STR_VEHICLE_NAME_AIRCRAFT_BAKEWELL_LUCKETT_LB_10                :Bakewell Luckett LB-10
STR_VEHICLE_NAME_AIRCRAFT_BAKEWELL_LUCKETT_LB_11                :Bakewell Luckett LB-11
STR_VEHICLE_NAME_AIRCRAFT_YATE_AEROSPACE_YAC_1_11               :Yate Aerospace YAC 1-11
STR_VEHICLE_NAME_AIRCRAFT_DARWIN_100                            :Дарвiн 100
STR_VEHICLE_NAME_AIRCRAFT_DARWIN_200                            :Дарвiн 200
STR_VEHICLE_NAME_AIRCRAFT_DARWIN_300                            :Дарвiн 300
STR_VEHICLE_NAME_AIRCRAFT_DARWIN_400                            :Дарвiн 400
STR_VEHICLE_NAME_AIRCRAFT_DARWIN_500                            :Дарвiн 500
STR_VEHICLE_NAME_AIRCRAFT_DARWIN_600                            :Дарвiн 600
STR_VEHICLE_NAME_AIRCRAFT_GURU_GALAXY                           :Гуру «Ґаляктыка»
STR_VEHICLE_NAME_AIRCRAFT_AIRTAXI_A21                           :Аэратаксi A21
STR_VEHICLE_NAME_AIRCRAFT_AIRTAXI_A31                           :Аэратаксi A31
STR_VEHICLE_NAME_AIRCRAFT_AIRTAXI_A32                           :Аэратаксi A32
STR_VEHICLE_NAME_AIRCRAFT_AIRTAXI_A33                           :Аэратаксi A33
STR_VEHICLE_NAME_AIRCRAFT_YATE_AEROSPACE_YAE46                  :Yate Aerospace YAe46
STR_VEHICLE_NAME_AIRCRAFT_DINGER_100                            :Dinger 100
STR_VEHICLE_NAME_AIRCRAFT_AIRTAXI_A34_1000                      :Аэратаксi A34-1000
STR_VEHICLE_NAME_AIRCRAFT_YATE_Z_SHUTTLE                        :Yate Z-Шатл
STR_VEHICLE_NAME_AIRCRAFT_KELLING_K1                            :Kelling K1
STR_VEHICLE_NAME_AIRCRAFT_KELLING_K6                            :Kelling K6
STR_VEHICLE_NAME_AIRCRAFT_KELLING_K7                            :Kelling K7
STR_VEHICLE_NAME_AIRCRAFT_DARWIN_700                            :Дарвiн 700
STR_VEHICLE_NAME_AIRCRAFT_FFP_HYPERDART_2                       :FFP Hyperdart 2
STR_VEHICLE_NAME_AIRCRAFT_DINGER_200                            :Dinger 200
STR_VEHICLE_NAME_AIRCRAFT_DINGER_1000                           :Dinger 1000
STR_VEHICLE_NAME_AIRCRAFT_PLODDYPHUT_100                        :Ploddyphut 100
STR_VEHICLE_NAME_AIRCRAFT_PLODDYPHUT_500                        :Ploddyphut 500
STR_VEHICLE_NAME_AIRCRAFT_FLASHBANG_X1                          :Flashbang X1
STR_VEHICLE_NAME_AIRCRAFT_JUGGERPLANE_M1                        :Джаґґэрлёт M1
STR_VEHICLE_NAME_AIRCRAFT_FLASHBANG_WIZZER                      :Flashbang Wizzer
STR_VEHICLE_NAME_AIRCRAFT_TRICARIO_HELICOPTER                   :Шрубалёт Tricario
STR_VEHICLE_NAME_AIRCRAFT_GURU_X2_HELICOPTER                    :Шрубалёт Guru X2
STR_VEHICLE_NAME_AIRCRAFT_POWERNAUT_HELICOPTER                  :Шрубалёт Powernaut

##id 0x8800
# Formatting of some strings
STR_FORMAT_DATE_TINY                                            :{STRING}.{STRING}.{NUM}
STR_FORMAT_DATE_SHORT                                           :{STRING} {NUM} г.
STR_FORMAT_DATE_LONG                                            :{STRING} {STRING.gen} {NUM} г.
STR_FORMAT_DATE_ISO                                             :{2:NUM}-{1:STRING}-{0:STRING}

STR_FORMAT_COMPANY_NUM                                          :(Кампанiя {COMMA})
STR_FORMAT_GROUP_NAME                                           :Група {COMMA}
STR_FORMAT_INDUSTRY_NAME                                        :{1:STRING} {0:TOWN}

###length 2
STR_FORMAT_BUOY_NAME                                            :Буй {TOWN}
STR_FORMAT_BUOY_NAME_SERIAL                                     :Буй {TOWN} №{COMMA}

###length 2
STR_FORMAT_WAYPOINT_NAME                                        :Пункт шляху {TOWN}
STR_FORMAT_WAYPOINT_NAME_SERIAL                                 :Пункт шляху {TOWN} №{COMMA}

###length 6
STR_FORMAT_DEPOT_NAME_TRAIN                                     :Дэпо {TOWN}
STR_FORMAT_DEPOT_NAME_TRAIN_SERIAL                              :Дэпо {TOWN} №{COMMA}
STR_FORMAT_DEPOT_NAME_ROAD_VEHICLE                              :Гараж {TOWN}
STR_FORMAT_DEPOT_NAME_ROAD_VEHICLE_SERIAL                       :Гараж {TOWN} №{COMMA}
STR_FORMAT_DEPOT_NAME_SHIP                                      :Док {TOWN}
STR_FORMAT_DEPOT_NAME_SHIP_SERIAL                               :Док {TOWN} №{COMMA}
###next-name-looks-similar

STR_FORMAT_DEPOT_NAME_AIRCRAFT                                  :Анґар ({STATION})
# _SERIAL version of AIRACRAFT doesn't exist

STR_UNKNOWN_STATION                                             :невядомая станцыя
STR_DEFAULT_SIGN_NAME                                           :Таблічка
STR_COMPANY_SOMEONE                                             :хтосьцi

STR_SAVEGAME_NAME_DEFAULT                                       :{COMPANY}, {STRING}
STR_SAVEGAME_NAME_SPECTATOR                                     :Назіральнік, {1:STRING}

# Viewport strings
STR_VIEWPORT_TOWN_POP                                           :{WHITE}{TOWN} ({COMMA})
STR_VIEWPORT_TOWN                                               :{WHITE}{TOWN}
STR_VIEWPORT_TOWN_TINY_BLACK                                    :{TINY_FONT}{BLACK}{TOWN}
STR_VIEWPORT_TOWN_TINY_WHITE                                    :{TINY_FONT}{WHITE}{TOWN}

STR_VIEWPORT_SIGN_SMALL_BLACK                                   :{TINY_FONT}{BLACK}{SIGN}
STR_VIEWPORT_SIGN_SMALL_WHITE                                   :{TINY_FONT}{WHITE}{SIGN}

STR_VIEWPORT_STATION                                            :{STATION} {STATION_FEATURES}
STR_VIEWPORT_STATION_TINY                                       :{TINY_FONT}{STATION}

STR_VIEWPORT_WAYPOINT                                           :{WAYPOINT}
STR_VIEWPORT_WAYPOINT_TINY                                      :{TINY_FONT}{WAYPOINT}

# Simple strings to get specific types of data
STR_COMPANY_NAME                                                :{COMPANY}
STR_COMPANY_NAME_COMPANY_NUM                                    :{COMPANY} {COMPANY_NUM}
STR_DEPOT_NAME                                                  :{DEPOT}
STR_ENGINE_NAME                                                 :{ENGINE}
STR_HIDDEN_ENGINE_NAME                                          :{ENGINE} (схаван{G 0 "ы" "а" "а" "ыя"})
STR_GROUP_NAME                                                  :{GROUP}
STR_INDUSTRY_NAME                                               :{INDUSTRY}
STR_PRESIDENT_NAME                                              :{PRESIDENT_NAME}
STR_SIGN_NAME                                                   :{SIGN}
STR_STATION_NAME                                                :{STATION}
STR_TOWN_NAME                                                   :{TOWN}
STR_VEHICLE_NAME                                                :{VEHICLE}
STR_WAYPOINT_NAME                                               :{WAYPOINT}

STR_JUST_CARGO                                                  :{CARGO_LONG}
STR_JUST_CHECKMARK                                              :{CHECKMARK}
STR_JUST_COMMA                                                  :{COMMA}
STR_JUST_CURRENCY_SHORT                                         :{CURRENCY_SHORT}
STR_JUST_CURRENCY_LONG                                          :{CURRENCY_LONG}
STR_JUST_CARGO_LIST                                             :{CARGO_LIST}
STR_JUST_INT                                                    :{NUM}
STR_JUST_DATE_TINY                                              :{DATE_TINY}
STR_JUST_DATE_SHORT                                             :{DATE_SHORT}
STR_JUST_DATE_LONG                                              :{DATE_LONG}
STR_JUST_DATE_ISO                                               :{DATE_ISO}
STR_JUST_STRING                                                 :{STRING}
STR_JUST_STRING_STRING                                          :{STRING}{STRING}
STR_JUST_RAW_STRING                                             :{STRING}
STR_JUST_BIG_RAW_STRING                                         :{BIG_FONT}{STRING}

# Slightly 'raw' stringcodes with colour or size
STR_BLACK_COMMA                                                 :{BLACK}{COMMA}
STR_TINY_BLACK_COMA                                             :{TINY_FONT}{BLACK}{COMMA}
STR_TINY_COMMA                                                  :{TINY_FONT}{COMMA}
STR_BLUE_COMMA                                                  :{BLUE}{COMMA}
STR_RED_COMMA                                                   :{RED}{COMMA}
STR_WHITE_COMMA                                                 :{WHITE}{COMMA}
STR_TINY_BLACK_DECIMAL                                          :{TINY_FONT}{BLACK}{DECIMAL}
STR_COMPANY_MONEY                                               :{WHITE}{CURRENCY_LONG}
STR_BLACK_DATE_LONG                                             :{BLACK}{DATE_LONG}
STR_WHITE_DATE_LONG                                             :{WHITE}{DATE_LONG}
STR_SHORT_DATE                                                  :{WHITE}{DATE_TINY}
STR_DATE_LONG_SMALL                                             :{TINY_FONT}{BLACK}{DATE_LONG}
STR_TINY_GROUP                                                  :{TINY_FONT}{GROUP}
STR_BLACK_INT                                                   :{BLACK}{NUM}
STR_ORANGE_INT                                                  :{ORANGE}{NUM}
STR_WHITE_SIGN                                                  :{WHITE}{SIGN}
STR_TINY_BLACK_STATION                                          :{TINY_FONT}{BLACK}{STATION}
STR_BLACK_STRING                                                :{BLACK}{STRING}
STR_BLACK_RAW_STRING                                            :{BLACK}{STRING}
STR_ORANGE_STRING                                               :{ORANGE}{STRING}
STR_LTBLUE_STRING                                               :{LTBLUE}{STRING}
STR_WHITE_STRING                                                :{WHITE}{STRING}
STR_ORANGE_STRING1_WHITE                                        :{ORANGE}{STRING}{WHITE}
STR_ORANGE_STRING1_LTBLUE                                       :{ORANGE}{STRING}{LTBLUE}
STR_TINY_BLACK_HEIGHT                                           :{TINY_FONT}{BLACK}{HEIGHT}
STR_TINY_BLACK_VEHICLE                                          :{TINY_FONT}{BLACK}{VEHICLE}
STR_TINY_RIGHT_ARROW                                            :{TINY_FONT}{RIGHT_ARROW}

STR_BLACK_1                                                     :{BLACK}1
STR_BLACK_2                                                     :{BLACK}2
STR_BLACK_3                                                     :{BLACK}3
STR_BLACK_4                                                     :{BLACK}4
STR_BLACK_5                                                     :{BLACK}5
STR_BLACK_6                                                     :{BLACK}6
STR_BLACK_7                                                     :{BLACK}7

STR_TRAIN                                                       :{BLACK}{TRAIN}
STR_BUS                                                         :{BLACK}{BUS}
STR_LORRY                                                       :{BLACK}{LORRY}
STR_PLANE                                                       :{BLACK}{PLANE}
STR_SHIP                                                        :{BLACK}{SHIP}

STR_TOOLBAR_RAILTYPE_VELOCITY                                   :{STRING} ({VELOCITY})<|MERGE_RESOLUTION|>--- conflicted
+++ resolved
@@ -3247,13 +3247,9 @@
 STR_MAPGEN_NUMBER_OF_INDUSTRIES                                 :{BLACK}Колькасьць прадпрыемстваў:
 STR_MAPGEN_SNOW_COVERAGE_TEXT                                   :{BLACK}{NUM}%
 STR_MAPGEN_DESERT_COVERAGE_DOWN                                 :{BLACK}Паменшыць плошчу пяшчанага пакрыцця на 10%
-<<<<<<< HEAD
 STR_MAPGEN_SNOW_LINE_HEIGHT                                     :{BLACK}Вышыня сьнегавой лініі:
 STR_MAPGEN_SNOW_LINE_UP                                         :{BLACK}Падняць сьнегавую лінію
 STR_MAPGEN_SNOW_LINE_DOWN                                       :{BLACK}Апусьціць сьнегавую лінію
-STR_MAPGEN_LAND_GENERATOR                                       :{BLACK}Ґенэратар ляндшафту:
-=======
->>>>>>> dced2d8c
 STR_MAPGEN_TERRAIN_TYPE                                         :{BLACK}Тып ляндшафту:
 STR_MAPGEN_SEA_LEVEL                                            :{BLACK}Колькасьць азёраў/мораў:
 STR_MAPGEN_QUANTITY_OF_RIVERS                                   :{BLACK}Колькасьць рэк:
