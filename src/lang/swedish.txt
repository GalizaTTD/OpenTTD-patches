##name Swedish
##ownname Svenska
##isocode sv_SE
##plural 0
##textdir ltr
##digitsep .
##digitsepcur .
##decimalsep ,
##winlangid 0x081d
##grflangid 0x2e


# This file is part of OpenTTD.
# OpenTTD is free software; you can redistribute it and/or modify it under the terms of the GNU General Public License as published by the Free Software Foundation, version 2.
# OpenTTD is distributed in the hope that it will be useful, but WITHOUT ANY WARRANTY; without even the implied warranty of MERCHANTABILITY or FITNESS FOR A PARTICULAR PURPOSE.
# See the GNU General Public License for more details. You should have received a copy of the GNU General Public License along with OpenTTD. If not, see <http://www.gnu.org/licenses/>.


##id 0x0000
STR_NULL                                                        :
STR_EMPTY                                                       :
STR_UNDEFINED                                                   :(odefinierad sträng)
STR_JUST_NOTHING                                                :Inget

# Cargo related strings
# Plural cargo name
STR_CARGO_PLURAL_NOTHING                                        :
STR_CARGO_PLURAL_PASSENGERS                                     :Passagerare
STR_CARGO_PLURAL_COAL                                           :Kol
STR_CARGO_PLURAL_MAIL                                           :Post
STR_CARGO_PLURAL_OIL                                            :Olja
STR_CARGO_PLURAL_LIVESTOCK                                      :Boskap
STR_CARGO_PLURAL_GOODS                                          :Gods
STR_CARGO_PLURAL_GRAIN                                          :Spannmål
STR_CARGO_PLURAL_WOOD                                           :Timmer
STR_CARGO_PLURAL_IRON_ORE                                       :Järnmalm
STR_CARGO_PLURAL_STEEL                                          :Stål
STR_CARGO_PLURAL_VALUABLES                                      :Värdesaker
STR_CARGO_PLURAL_COPPER_ORE                                     :Kopparmalm
STR_CARGO_PLURAL_MAIZE                                          :Majs
STR_CARGO_PLURAL_FRUIT                                          :Frukt
STR_CARGO_PLURAL_DIAMONDS                                       :Diamanter
STR_CARGO_PLURAL_FOOD                                           :Mat
STR_CARGO_PLURAL_PAPER                                          :Papper
STR_CARGO_PLURAL_GOLD                                           :Guld
STR_CARGO_PLURAL_WATER                                          :Vatten
STR_CARGO_PLURAL_WHEAT                                          :Vete
STR_CARGO_PLURAL_RUBBER                                         :Gummi
STR_CARGO_PLURAL_SUGAR                                          :Socker
STR_CARGO_PLURAL_TOYS                                           :Leksaker
STR_CARGO_PLURAL_SWEETS                                         :Godis
STR_CARGO_PLURAL_COLA                                           :Kola
STR_CARGO_PLURAL_CANDYFLOSS                                     :Sockervadd
STR_CARGO_PLURAL_BUBBLES                                        :Bubblor
STR_CARGO_PLURAL_TOFFEE                                         :Knäck
STR_CARGO_PLURAL_BATTERIES                                      :Batterier
STR_CARGO_PLURAL_PLASTIC                                        :Plast
STR_CARGO_PLURAL_FIZZY_DRINKS                                   :Läsk

# Singular cargo name
STR_CARGO_SINGULAR_NOTHING                                      :
STR_CARGO_SINGULAR_PASSENGER                                    :Passagerare
STR_CARGO_SINGULAR_COAL                                         :Kol
STR_CARGO_SINGULAR_MAIL                                         :Post
STR_CARGO_SINGULAR_OIL                                          :Olja
STR_CARGO_SINGULAR_LIVESTOCK                                    :Boskap
STR_CARGO_SINGULAR_GOODS                                        :Gods
STR_CARGO_SINGULAR_GRAIN                                        :Vete
STR_CARGO_SINGULAR_WOOD                                         :Timmer
STR_CARGO_SINGULAR_IRON_ORE                                     :Järnmalm
STR_CARGO_SINGULAR_STEEL                                        :Stål
STR_CARGO_SINGULAR_VALUABLES                                    :Värdesaker
STR_CARGO_SINGULAR_COPPER_ORE                                   :Kopparmalm
STR_CARGO_SINGULAR_MAIZE                                        :Majs
STR_CARGO_SINGULAR_FRUIT                                        :Frukt
STR_CARGO_SINGULAR_DIAMOND                                      :Diamant
STR_CARGO_SINGULAR_FOOD                                         :Mat
STR_CARGO_SINGULAR_PAPER                                        :Papper
STR_CARGO_SINGULAR_GOLD                                         :Guld
STR_CARGO_SINGULAR_WATER                                        :Vatten
STR_CARGO_SINGULAR_WHEAT                                        :Spannmål
STR_CARGO_SINGULAR_RUBBER                                       :Gummi
STR_CARGO_SINGULAR_SUGAR                                        :Socker
STR_CARGO_SINGULAR_TOY                                          :Leksak
STR_CARGO_SINGULAR_SWEETS                                       :Godis
STR_CARGO_SINGULAR_COLA                                         :Kola
STR_CARGO_SINGULAR_CANDYFLOSS                                   :Sockervadd
STR_CARGO_SINGULAR_BUBBLE                                       :Bubbla
STR_CARGO_SINGULAR_TOFFEE                                       :Knäck
STR_CARGO_SINGULAR_BATTERY                                      :Batteri
STR_CARGO_SINGULAR_PLASTIC                                      :Plast
STR_CARGO_SINGULAR_FIZZY_DRINK                                  :Läsk

# Quantity of cargo
STR_QUANTITY_NOTHING                                            :
STR_QUANTITY_PASSENGERS                                         :{COMMA}{NBSP}passagerare
STR_QUANTITY_COAL                                               :{WEIGHT_LONG} kol
STR_QUANTITY_MAIL                                               :{COMMA}{NBSP}postsäck{P "" ar}
STR_QUANTITY_OIL                                                :{VOLUME_LONG} olja
STR_QUANTITY_LIVESTOCK                                          :{COMMA}{NBSP}boskap
STR_QUANTITY_GOODS                                              :{COMMA}{NBSP}låd{P a or} gods
STR_QUANTITY_GRAIN                                              :{WEIGHT_LONG} spannmål
STR_QUANTITY_WOOD                                               :{WEIGHT_LONG} timmer
STR_QUANTITY_IRON_ORE                                           :{WEIGHT_LONG} järnmalm
STR_QUANTITY_STEEL                                              :{WEIGHT_LONG} stål
STR_QUANTITY_VALUABLES                                          :{COMMA}{NBSP}värdesäck{P "" ar}
STR_QUANTITY_COPPER_ORE                                         :{WEIGHT_LONG} kopparmalm
STR_QUANTITY_MAIZE                                              :{WEIGHT_LONG} majs
STR_QUANTITY_FRUIT                                              :{WEIGHT_LONG} frukt
STR_QUANTITY_DIAMONDS                                           :{COMMA}{NBSP}diamantsäck{P "" ar}
STR_QUANTITY_FOOD                                               :{WEIGHT_LONG} mat
STR_QUANTITY_PAPER                                              :{WEIGHT_LONG} papper
STR_QUANTITY_GOLD                                               :{COMMA}{NBSP}guldsäck{P "" ar}
STR_QUANTITY_WATER                                              :{VOLUME_LONG} vatten
STR_QUANTITY_WHEAT                                              :{WEIGHT_LONG} vete
STR_QUANTITY_RUBBER                                             :{VOLUME_LONG} gummi
STR_QUANTITY_SUGAR                                              :{WEIGHT_LONG} socker
STR_QUANTITY_TOYS                                               :{COMMA}{NBSP}leksak{P "" er}
STR_QUANTITY_SWEETS                                             :{COMMA}{NBSP}godispås{P e ar}
STR_QUANTITY_COLA                                               :{VOLUME_LONG} kola
STR_QUANTITY_CANDYFLOSS                                         :{WEIGHT_LONG} sockervadd
STR_QUANTITY_BUBBLES                                            :{COMMA} bubbl{P a or}
STR_QUANTITY_TOFFEE                                             :{WEIGHT_LONG} knäck
STR_QUANTITY_BATTERIES                                          :{COMMA} batteri{P "" er}
STR_QUANTITY_PLASTIC                                            :{VOLUME_LONG} plast
STR_QUANTITY_FIZZY_DRINKS                                       :{COMMA} läsk
STR_QUANTITY_N_A                                                :N/A

# Two letter abbreviation of cargo name
STR_ABBREV_NOTHING                                              :
STR_ABBREV_PASSENGERS                                           :{TINY_FONT}PS
STR_ABBREV_COAL                                                 :{TINY_FONT}KL
STR_ABBREV_MAIL                                                 :{TINY_FONT}PO
STR_ABBREV_OIL                                                  :{TINY_FONT}OL
STR_ABBREV_LIVESTOCK                                            :{TINY_FONT}BO
STR_ABBREV_GOODS                                                :{TINY_FONT}GD
STR_ABBREV_GRAIN                                                :{TINY_FONT}SP
STR_ABBREV_WOOD                                                 :{TINY_FONT}TI
STR_ABBREV_IRON_ORE                                             :{TINY_FONT}JÄ
STR_ABBREV_STEEL                                                :{TINY_FONT}ST
STR_ABBREV_VALUABLES                                            :{TINY_FONT}VÄ
STR_ABBREV_COPPER_ORE                                           :{TINY_FONT}KO
STR_ABBREV_MAIZE                                                :{TINY_FONT}MA
STR_ABBREV_FRUIT                                                :{TINY_FONT}FR
STR_ABBREV_DIAMONDS                                             :{TINY_FONT}DI
STR_ABBREV_FOOD                                                 :{TINY_FONT}MT
STR_ABBREV_PAPER                                                :{TINY_FONT}PA
STR_ABBREV_GOLD                                                 :{TINY_FONT}GL
STR_ABBREV_WATER                                                :{TINY_FONT}VA
STR_ABBREV_WHEAT                                                :{TINY_FONT}VE
STR_ABBREV_RUBBER                                               :{TINY_FONT}GU
STR_ABBREV_SUGAR                                                :{TINY_FONT}SO
STR_ABBREV_TOYS                                                 :{TINY_FONT}LE
STR_ABBREV_SWEETS                                               :{TINY_FONT}GO
STR_ABBREV_COLA                                                 :{TINY_FONT}KA
STR_ABBREV_CANDYFLOSS                                           :{TINY_FONT}SS
STR_ABBREV_BUBBLES                                              :{TINY_FONT}BU
STR_ABBREV_TOFFEE                                               :{TINY_FONT}KN
STR_ABBREV_BATTERIES                                            :{TINY_FONT}BA
STR_ABBREV_PLASTIC                                              :{TINY_FONT}PL
STR_ABBREV_FIZZY_DRINKS                                         :{TINY_FONT}LÄ
STR_ABBREV_NONE                                                 :{TINY_FONT}NEJ
STR_ABBREV_ALL                                                  :{TINY_FONT}ALLA

# 'Mode' of transport for cargoes
STR_PASSENGERS                                                  :{COMMA}{NBSP}passagerare
STR_BAGS                                                        :{COMMA}{NBSP}väsk{P a or}
STR_TONS                                                        :{COMMA}{NBSP}ton
STR_LITERS                                                      :{COMMA}{NBSP}liter
STR_ITEMS                                                       :{COMMA}{NBSP}föremål
STR_CRATES                                                      :{COMMA}{NBSP}låd{P a or}

# Colours, do not shuffle
STR_COLOUR_DARK_BLUE                                            :Mörkblå
STR_COLOUR_PALE_GREEN                                           :Blekgrön
STR_COLOUR_PINK                                                 :Rosa
STR_COLOUR_YELLOW                                               :Gul
STR_COLOUR_RED                                                  :Röd
STR_COLOUR_LIGHT_BLUE                                           :Ljusblå
STR_COLOUR_GREEN                                                :Grön
STR_COLOUR_DARK_GREEN                                           :Mörkgrön
STR_COLOUR_BLUE                                                 :Blå
STR_COLOUR_CREAM                                                :Gräddvit
STR_COLOUR_MAUVE                                                :Lila
STR_COLOUR_PURPLE                                               :Purpur
STR_COLOUR_ORANGE                                               :Orange
STR_COLOUR_BROWN                                                :Brun
STR_COLOUR_GREY                                                 :Grå
STR_COLOUR_WHITE                                                :Vit
STR_COLOUR_RANDOM                                               :Slumpmässig
STR_COLOUR_DEFAULT                                              :Standard

# Units used in OpenTTD
STR_UNITS_VELOCITY_IMPERIAL                                     :{COMMA}{NBSP}mph
STR_UNITS_VELOCITY_METRIC                                       :{COMMA}{NBSP}km/h
STR_UNITS_VELOCITY_SI                                           :{COMMA}{NBSP}m/s
STR_UNITS_VELOCITY_GAMEUNITS                                    :{DECIMAL}{NBSP}rutor/dag

STR_UNIT_NAME_VELOCITY_IMPERIAL                                 :mph
STR_UNIT_NAME_VELOCITY_METRIC                                   :km/h
STR_UNIT_NAME_VELOCITY_SI                                       :m/s
STR_UNIT_NAME_VELOCITY_GAMEUNITS                                :rutor/dag

STR_UNITS_POWER_IMPERIAL                                        :{COMMA}{NBSP}hk
STR_UNITS_POWER_METRIC                                          :{COMMA}{NBSP}hk
STR_UNITS_POWER_SI                                              :{COMMA}{NBSP}kW

STR_UNITS_WEIGHT_SHORT_IMPERIAL                                 :{COMMA}{NBSP}t
STR_UNITS_WEIGHT_SHORT_METRIC                                   :{COMMA}{NBSP}t
STR_UNITS_WEIGHT_SHORT_SI                                       :{COMMA}{NBSP}kg

STR_UNITS_WEIGHT_LONG_IMPERIAL                                  :{COMMA}{NBSP}ton
STR_UNITS_WEIGHT_LONG_METRIC                                    :{COMMA}{NBSP}ton
STR_UNITS_WEIGHT_LONG_SI                                        :{COMMA}{NBSP}kg

STR_UNITS_VOLUME_SHORT_IMPERIAL                                 :{COMMA}{NBSP}gal
STR_UNITS_VOLUME_SHORT_METRIC                                   :{COMMA}{NBSP}l
STR_UNITS_VOLUME_SHORT_SI                                       :{COMMA}{NBSP}m³

STR_UNITS_VOLUME_LONG_IMPERIAL                                  :{COMMA}{NBSP}gallon{P "" s}
STR_UNITS_VOLUME_LONG_METRIC                                    :{COMMA}{NBSP}liter
STR_UNITS_VOLUME_LONG_SI                                        :{COMMA}{NBSP}m³

STR_UNITS_FORCE_IMPERIAL                                        :{COMMA}{NBSP}lbf
STR_UNITS_FORCE_METRIC                                          :{COMMA}{NBSP}kgf
STR_UNITS_FORCE_SI                                              :{COMMA}{NBSP}kN

STR_UNITS_HEIGHT_IMPERIAL                                       :{COMMA}{NBSP}fot
STR_UNITS_HEIGHT_METRIC                                         :{COMMA}{NBSP}m
STR_UNITS_HEIGHT_SI                                             :{COMMA}{NBSP}m

# Common window strings
STR_LIST_FILTER_TITLE                                           :{BLACK}Sökfilter:
STR_LIST_FILTER_OSKTITLE                                        :{BLACK}Skriv in sökfilter
STR_LIST_FILTER_TOOLTIP                                         :{BLACK}Skriv in ett sökord att filtrera listan efter

STR_TOOLTIP_GROUP_ORDER                                         :{BLACK}Välj order att gruppera på
STR_TOOLTIP_SORT_ORDER                                          :{BLACK}Välj sorteringsordning (fallande/stigande)
STR_TOOLTIP_SORT_CRITERIA                                       :{BLACK}Välj sortering
STR_TOOLTIP_FILTER_CRITERIA                                     :{BLACK}Angre kriterier för filtrering
STR_BUTTON_SORT_BY                                              :{BLACK}Sortera efter
STR_BUTTON_RENAME                                               :{BLACK}Byt namn
STR_BUTTON_CATCHMENT                                            :{BLACK}Upptagningsområde
STR_TOOLTIP_CATCHMENT                                           :{BLACK}Växla visning av upptagningsområde

STR_TOOLTIP_CLOSE_WINDOW                                        :{BLACK}Stäng fönster
STR_TOOLTIP_WINDOW_TITLE_DRAG_THIS                              :{BLACK}Fönstertitel - dra för att flytta fönstret
STR_TOOLTIP_SHADE                                               :{BLACK}Dölj fönster - Visa bara namnlisten
STR_TOOLTIP_DEBUG                                               :{BLACK}Visa NewGRF felsökningsinformation
STR_TOOLTIP_DEFSIZE                                             :{BLACK}Återställ fönstret till standardstorlek. Ctrl-klicka för att sätta nuvarande storlek som ny standard
STR_TOOLTIP_STICKY                                              :{BLACK}Markera att fönstret ska lämnas öppet när 'Stäng alla fönster'-knappen används. Ctrl+klick för att spara som standardinställning
STR_TOOLTIP_RESIZE                                              :{BLACK}Klicka och dra för att förstora fönstret
STR_TOOLTIP_TOGGLE_LARGE_SMALL_WINDOW                           :{BLACK}Växla stor/liten fönsterstorlek
STR_TOOLTIP_VSCROLL_BAR_SCROLLS_LIST                            :{BLACK}Rullningslist - rullar listan upp/ned
STR_TOOLTIP_HSCROLL_BAR_SCROLLS_LIST                            :{BLACK}Rullningslist - rullar listan höger/vänster
STR_TOOLTIP_DEMOLISH_BUILDINGS_ETC                              :{BLACK}Riv byggnader etc. på en markruta. Ctrl väljer yta diagonalt. Shift växlar mellan att riva/visa beräknad kostnad

# Show engines button
STR_SHOW_HIDDEN_ENGINES_VEHICLE_TRAIN                           :{BLACK}Visa dolda
STR_SHOW_HIDDEN_ENGINES_VEHICLE_ROAD_VEHICLE                    :{BLACK}Visa dolda
STR_SHOW_HIDDEN_ENGINES_VEHICLE_SHIP                            :{BLACK}Visa dolda
STR_SHOW_HIDDEN_ENGINES_VEHICLE_AIRCRAFT                        :{BLACK}Visa dolda

STR_SHOW_HIDDEN_ENGINES_VEHICLE_TRAIN_TOOLTIP                   :{BLACK}När denna knapp aktiveras visas även dolda lok och vagnar
STR_SHOW_HIDDEN_ENGINES_VEHICLE_ROAD_VEHICLE_TOOLTIP            :{BLACK}När denna knapp aktiveras visas även dolda vägfordon
STR_SHOW_HIDDEN_ENGINES_VEHICLE_SHIP_TOOLTIP                    :{BLACK}När denna knapp aktiveras visas även dolda fartyg
STR_SHOW_HIDDEN_ENGINES_VEHICLE_AIRCRAFT_TOOLTIP                :{BLACK}När denna knapp aktiveras visas även dolda flygfarkoster

# Query window
STR_BUTTON_DEFAULT                                              :{BLACK}Standardinställning
STR_BUTTON_CANCEL                                               :{BLACK}Avbryt
STR_BUTTON_OK                                                   :{BLACK}OK
STR_WARNING_PASSWORD_SECURITY                                   :{YELLOW}Varning: Serveradministratörer kan ha möjlighet att läsa text som skrivs här.

# On screen keyboard window
STR_OSK_KEYBOARD_LAYOUT                                         :`1234567890-=\qwertyuiop[]asdfghjkl;'  zxcvbnm,./ .
STR_OSK_KEYBOARD_LAYOUT_CAPS                                    :~!@#$%^&*()_+|QWERTYUIOP{{}}ASDFGHJKL:"  ZXCVBNM<>? .

# Measurement tooltip
STR_MEASURE_LENGTH                                              :{BLACK}Längd: {NUM}
STR_MEASURE_AREA                                                :{BLACK}Yta: {NUM} x {NUM}
STR_MEASURE_LENGTH_HEIGHTDIFF                                   :{BLACK}Längd: {NUM}{}Höjdskillnad: {HEIGHT}
STR_MEASURE_AREA_HEIGHTDIFF                                     :{BLACK}Yta: {NUM} x {NUM}{}Höjdskillnad: {HEIGHT}


# These are used in buttons
STR_SORT_BY_CAPTION_NAME                                        :{BLACK}Namn
STR_SORT_BY_CAPTION_DATE                                        :{BLACK}Datum
# These are used in dropdowns
STR_SORT_BY_NAME                                                :Namn
STR_SORT_BY_PRODUCTION                                          :Produktion
STR_SORT_BY_TYPE                                                :Typ
STR_SORT_BY_TRANSPORTED                                         :Transporterat
STR_SORT_BY_NUMBER                                              :Nummer
STR_SORT_BY_PROFIT_LAST_YEAR                                    :Vinst förra året
STR_SORT_BY_PROFIT_THIS_YEAR                                    :Vinst i år
STR_SORT_BY_AGE                                                 :Ålder
STR_SORT_BY_RELIABILITY                                         :Tillförlitlighet
STR_SORT_BY_TOTAL_CAPACITY_PER_CARGOTYPE                        :Total kapacitet per godstyp
STR_SORT_BY_MAX_SPEED                                           :Maximal hastighet
STR_SORT_BY_MODEL                                               :Modell
STR_SORT_BY_VALUE                                               :Värde
STR_SORT_BY_LENGTH                                              :Längd
STR_SORT_BY_LIFE_TIME                                           :Återstående livstid
STR_SORT_BY_TIMETABLE_DELAY                                     :Tidtabellsförsening
STR_SORT_BY_FACILITY                                            :Stationstyp
STR_SORT_BY_WAITING_TOTAL                                       :Väntande gods totalt
STR_SORT_BY_WAITING_AVAILABLE                                   :Väntande gods tillgängligt
STR_SORT_BY_RATING_MAX                                          :Högsta värdering av last
STR_SORT_BY_RATING_MIN                                          :Lägsta värdering av last
STR_SORT_BY_ENGINE_ID                                           :MotorID (klassisk sortering)
STR_SORT_BY_COST                                                :Kostnad
STR_SORT_BY_POWER                                               :Kraft
STR_SORT_BY_TRACTIVE_EFFORT                                     :Dragkraft
STR_SORT_BY_INTRO_DATE                                          :Introduktionsdatum
STR_SORT_BY_RUNNING_COST                                        :Driftskostnad
STR_SORT_BY_POWER_VS_RUNNING_COST                               :Kraft/Driftskostnad
STR_SORT_BY_CARGO_CAPACITY                                      :Lastkapacitet
STR_SORT_BY_RANGE                                               :Räckvidd
STR_SORT_BY_POPULATION                                          :Folkmängd
STR_SORT_BY_RATING                                              :Värdering
STR_SORT_BY_NUM_VEHICLES                                        :Antal fordon
STR_SORT_BY_TOTAL_PROFIT_LAST_YEAR                              :Total vinst förra året
STR_SORT_BY_TOTAL_PROFIT_THIS_YEAR                              :Total vinst detta år
STR_SORT_BY_AVERAGE_PROFIT_LAST_YEAR                            :Genomsnittlig vinst förra året
STR_SORT_BY_AVERAGE_PROFIT_THIS_YEAR                            :Genomsnittlig vinst detta året

# Group by options for vehicle list
STR_GROUP_BY_NONE                                               :Ingen
STR_GROUP_BY_SHARED_ORDERS                                      :Delade order

# Tooltips for the main toolbar
STR_TOOLBAR_TOOLTIP_PAUSE_GAME                                  :{BLACK}Pausa spelet
STR_TOOLBAR_TOOLTIP_FORWARD                                     :{BLACK}Snabbspola spelet
STR_TOOLBAR_TOOLTIP_OPTIONS                                     :{BLACK}Inställningar
STR_TOOLBAR_TOOLTIP_SAVE_GAME_ABANDON_GAME                      :{BLACK}Spara spelet, avsluta spelet, avsluta
STR_TOOLBAR_TOOLTIP_DISPLAY_MAP                                 :{BLACK}Visa karta, extra vyfönster eller skyltlista
STR_TOOLBAR_TOOLTIP_DISPLAY_TOWN_DIRECTORY                      :{BLACK}Visa lista över städer
STR_TOOLBAR_TOOLTIP_DISPLAY_SUBSIDIES                           :{BLACK}Visa subventioner
STR_TOOLBAR_TOOLTIP_DISPLAY_LIST_OF_COMPANY_STATIONS            :{BLACK}Visa lista över företagets stationer
STR_TOOLBAR_TOOLTIP_DISPLAY_COMPANY_FINANCES                    :{BLACK}Visa finansinformation för företaget
STR_TOOLBAR_TOOLTIP_DISPLAY_COMPANY_GENERAL                     :{BLACK}Visa allmän företagsinformation
STR_TOOLBAR_TOOLTIP_DISPLAY_STORY_BOOK                          :{BLACK}Visa berättelsebok
STR_TOOLBAR_TOOLTIP_DISPLAY_GOALS_LIST                          :{BLACK}Visa lista över mål
STR_TOOLBAR_TOOLTIP_DISPLAY_GRAPHS                              :{BLACK}Visa grafer
STR_TOOLBAR_TOOLTIP_DISPLAY_COMPANY_LEAGUE                      :{BLACK}Visa topplista över företag
STR_TOOLBAR_TOOLTIP_FUND_CONSTRUCTION_OF_NEW                    :{BLACK}Bekosta konstruktion av en ny industri eller lista alla industrier
STR_TOOLBAR_TOOLTIP_DISPLAY_LIST_OF_COMPANY_TRAINS              :{BLACK}Visa lista över företagets tåg. Ctrl+klick döljer listan över grupper
STR_TOOLBAR_TOOLTIP_DISPLAY_LIST_OF_COMPANY_ROAD_VEHICLES       :{BLACK}Visa lista över företagets vägfordon. Ctrl+klick döljer listan över grupper
STR_TOOLBAR_TOOLTIP_DISPLAY_LIST_OF_COMPANY_SHIPS               :{BLACK}Visa lista över företagets skepp. Ctrl+klick döljer listan över grupper
STR_TOOLBAR_TOOLTIP_DISPLAY_LIST_OF_COMPANY_AIRCRAFT            :{BLACK}Visa lista över företagets flygplan. Ctrl+klick döljer listan över grupper
STR_TOOLBAR_TOOLTIP_ZOOM_THE_VIEW_IN                            :{BLACK}Zooma in vyn
STR_TOOLBAR_TOOLTIP_ZOOM_THE_VIEW_OUT                           :{BLACK}Zooma ut vyn
STR_TOOLBAR_TOOLTIP_BUILD_RAILROAD_TRACK                        :{BLACK}Bygg järnväg
STR_TOOLBAR_TOOLTIP_BUILD_ROADS                                 :{BLACK}Bygg vägar
STR_TOOLBAR_TOOLTIP_BUILD_TRAMWAYS                              :{BLACK}Bygg spårvagnar
STR_TOOLBAR_TOOLTIP_BUILD_SHIP_DOCKS                            :{BLACK}Bygg hamnar
STR_TOOLBAR_TOOLTIP_BUILD_AIRPORTS                              :{BLACK}Bygg flygplatser
STR_TOOLBAR_TOOLTIP_LANDSCAPING                                 :{BLACK}Öppna landskapsarkitektursverktygen för att höja/sänka land, plantera träd, etc.
STR_TOOLBAR_TOOLTIP_SHOW_SOUND_MUSIC_WINDOW                     :{BLACK}Visa ljud-/musikfönster
STR_TOOLBAR_TOOLTIP_SHOW_LAST_MESSAGE_NEWS                      :{BLACK}Visa senaste meddelandet/nyheten, visa meddelandeinställningar
STR_TOOLBAR_TOOLTIP_LAND_BLOCK_INFORMATION                      :{BLACK}Markinformation, konsol, felsökning av skript, skärmdumpar, om OpenTTD
STR_TOOLBAR_TOOLTIP_SWITCH_TOOLBAR                              :{BLACK}Byt verktygsrad

# Extra tooltips for the scenario editor toolbar
STR_SCENEDIT_TOOLBAR_TOOLTIP_SAVE_SCENARIO_LOAD_SCENARIO        :{BLACK}Spara scenario, öppna scenario, avsluta scenarioeditor, avsluta OpenTTD
STR_SCENEDIT_TOOLBAR_OPENTTD                                    :{YELLOW}OpenTTD
STR_SCENEDIT_TOOLBAR_SCENARIO_EDITOR                            :{YELLOW}Scenarioeditor
STR_SCENEDIT_TOOLBAR_TOOLTIP_MOVE_THE_STARTING_DATE_BACKWARD    :{BLACK}Flytta startdatumet 1 år bakåt
STR_SCENEDIT_TOOLBAR_TOOLTIP_MOVE_THE_STARTING_DATE_FORWARD     :{BLACK}Flytta startdatumet 1 år framåt
STR_SCENEDIT_TOOLBAR_TOOLTIP_SET_DATE                           :{BLACK}Klicka för att mata in startår
STR_SCENEDIT_TOOLBAR_TOOLTIP_DISPLAY_MAP_TOWN_DIRECTORY         :{BLACK}Visa karta, lista över städer
STR_SCENEDIT_TOOLBAR_LANDSCAPE_GENERATION                       :{BLACK}Generera landskap
STR_SCENEDIT_TOOLBAR_TOWN_GENERATION                            :{BLACK}Generera städer
STR_SCENEDIT_TOOLBAR_INDUSTRY_GENERATION                        :{BLACK}Generera industrier
STR_SCENEDIT_TOOLBAR_ROAD_CONSTRUCTION                          :{BLACK}Bygg vägar
STR_SCENEDIT_TOOLBAR_TRAM_CONSTRUCTION                          :{BLACK}Spårvägskonstruktion
STR_SCENEDIT_TOOLBAR_PLANT_TREES                                :{BLACK}Plantera träd. Shift växlar mellan att bygga/visa beräknad kostnad
STR_SCENEDIT_TOOLBAR_PLACE_SIGN                                 :{BLACK}Placera skylt
STR_SCENEDIT_TOOLBAR_PLACE_OBJECT                               :{BLACK}Placera objekt. Shift växlar mellan att bygga/visa beräknad kostnad

############ range for SE file menu starts
STR_SCENEDIT_FILE_MENU_SAVE_SCENARIO                            :Spara scenario
STR_SCENEDIT_FILE_MENU_LOAD_SCENARIO                            :Öppna scenario
STR_SCENEDIT_FILE_MENU_SAVE_HEIGHTMAP                           :Spara höjdkarta
STR_SCENEDIT_FILE_MENU_LOAD_HEIGHTMAP                           :Ladda höjdkarta
STR_SCENEDIT_FILE_MENU_QUIT_EDITOR                              :Avsluta scenarioeditor
STR_SCENEDIT_FILE_MENU_SEPARATOR                                :
STR_SCENEDIT_FILE_MENU_QUIT                                     :Avsluta
############ range for SE file menu starts

############ range for settings menu starts
STR_SETTINGS_MENU_GAME_OPTIONS                                  :Spelinställningar
STR_SETTINGS_MENU_CONFIG_SETTINGS_TREE                          :Inställningar
STR_SETTINGS_MENU_SCRIPT_SETTINGS                               :Inställningar för AI / spelskript
STR_SETTINGS_MENU_NEWGRF_SETTINGS                               :Inställningar för NewGRF
STR_SETTINGS_MENU_TRANSPARENCY_OPTIONS                          :Inställningar för genomskinlighet
STR_SETTINGS_MENU_TOWN_NAMES_DISPLAYED                          :Stadsnamn visas
STR_SETTINGS_MENU_STATION_NAMES_DISPLAYED                       :Stationsnamn visas
STR_SETTINGS_MENU_WAYPOINTS_DISPLAYED                           :Riktmärken visas
STR_SETTINGS_MENU_SIGNS_DISPLAYED                               :Skyltar visas
STR_SETTINGS_MENU_SHOW_COMPETITOR_SIGNS                         :Motståndarnas skyltar och namn visas
STR_SETTINGS_MENU_FULL_ANIMATION                                :Full animering
STR_SETTINGS_MENU_FULL_DETAIL                                   :Full detaljnivå
STR_SETTINGS_MENU_TRANSPARENT_BUILDINGS                         :Genomskinliga byggnader
STR_SETTINGS_MENU_TRANSPARENT_SIGNS                             :Genomskinliga skyltar
############ range ends here

############ range for file menu starts
STR_FILE_MENU_SAVE_GAME                                         :Spara spelet
STR_FILE_MENU_LOAD_GAME                                         :Ladda ett spel
STR_FILE_MENU_QUIT_GAME                                         :Avsluta spelet
STR_FILE_MENU_SEPARATOR                                         :
STR_FILE_MENU_EXIT                                              :Avsluta
############ range ends here

# map menu
STR_MAP_MENU_MAP_OF_WORLD                                       :Världskarta
STR_MAP_MENU_EXTRA_VIEWPORT                                     :Nytt vyfönster
STR_MAP_MENU_LINGRAPH_LEGEND                                    :Legend för Godsflöden
STR_MAP_MENU_SIGN_LIST                                          :Skyltlista

############ range for town menu starts
STR_TOWN_MENU_TOWN_DIRECTORY                                    :Lista med städer
STR_TOWN_MENU_FOUND_TOWN                                        :Grunda stad
############ range ends here

############ range for subsidies menu starts
STR_SUBSIDIES_MENU_SUBSIDIES                                    :Subventioner
############ range ends here

############ range for graph menu starts
STR_GRAPH_MENU_OPERATING_PROFIT_GRAPH                           :Graf över gångbar inkomst
STR_GRAPH_MENU_INCOME_GRAPH                                     :Graf över inkomster
STR_GRAPH_MENU_DELIVERED_CARGO_GRAPH                            :Graf över levererat gods
STR_GRAPH_MENU_PERFORMANCE_HISTORY_GRAPH                        :Graf över prestationshistorik
STR_GRAPH_MENU_COMPANY_VALUE_GRAPH                              :Graf över företagets värde
STR_GRAPH_MENU_CARGO_PAYMENT_RATES                              :Fraktförtjänster
############ range ends here

############ range for company league menu starts
STR_GRAPH_MENU_COMPANY_LEAGUE_TABLE                             :Tabell över ledande företag
STR_GRAPH_MENU_DETAILED_PERFORMANCE_RATING                      :Detaljerad prestationsvärdering
STR_GRAPH_MENU_HIGHSCORE                                        :Bästa spelresultat
############ range ends here

############ range for industry menu starts
STR_INDUSTRY_MENU_INDUSTRY_DIRECTORY                            :Industriförteckning
STR_INDUSTRY_MENU_INDUSTRY_CHAIN                                :Industrikedjor
STR_INDUSTRY_MENU_FUND_NEW_INDUSTRY                             :Bekosta ny industri
############ range ends here

############ range for railway construction menu starts
STR_RAIL_MENU_RAILROAD_CONSTRUCTION                             :Bygg järnväg
STR_RAIL_MENU_ELRAIL_CONSTRUCTION                               :Bygg elektrifierad järnväg
STR_RAIL_MENU_MONORAIL_CONSTRUCTION                             :Bygg monorail
STR_RAIL_MENU_MAGLEV_CONSTRUCTION                               :Bygg maglev
############ range ends here

############ range for road construction menu starts
STR_ROAD_MENU_ROAD_CONSTRUCTION                                 :Bygg väg
STR_ROAD_MENU_TRAM_CONSTRUCTION                                 :Bygg spårväg
############ range ends here

############ range for waterways construction menu starts
STR_WATERWAYS_MENU_WATERWAYS_CONSTRUCTION                       :Bygg kanal
############ range ends here

############ range for airport construction menu starts
STR_AIRCRAFT_MENU_AIRPORT_CONSTRUCTION                          :Bygg flygplats
############ range ends here

############ range for landscaping menu starts
STR_LANDSCAPING_MENU_LANDSCAPING                                :Landskapsarkitektur
STR_LANDSCAPING_MENU_PLANT_TREES                                :Plantera träd
STR_LANDSCAPING_MENU_PLACE_SIGN                                 :Placera skylt
############ range ends here

############ range for music menu starts
STR_TOOLBAR_SOUND_MUSIC                                         :Ljud/musik
############ range ends here

############ range for message menu starts
STR_NEWS_MENU_LAST_MESSAGE_NEWS_REPORT                          :Senaste meddelandet/nyheten
STR_NEWS_MENU_MESSAGE_HISTORY_MENU                              :Meddelandehistorik
STR_NEWS_MENU_DELETE_ALL_MESSAGES                               :Ta bort alla meddelanden
############ range ends here

############ range for about menu starts
STR_ABOUT_MENU_LAND_BLOCK_INFO                                  :Information om mark
STR_ABOUT_MENU_SEPARATOR                                        :
STR_ABOUT_MENU_TOGGLE_CONSOLE                                   :Visa/dölj konsolen
STR_ABOUT_MENU_AI_DEBUG                                         :Felsökning av AI / spelskript
STR_ABOUT_MENU_SCREENSHOT                                       :Skärmdump
STR_ABOUT_MENU_SHOW_FRAMERATE                                   :Visa bildfrekvens
STR_ABOUT_MENU_ABOUT_OPENTTD                                    :Om 'OpenTTD'
STR_ABOUT_MENU_SPRITE_ALIGNER                                   :Justering av spriteobjekt
STR_ABOUT_MENU_TOGGLE_BOUNDING_BOXES                            :Slå av/på yttre gränser för grafiska element
STR_ABOUT_MENU_TOGGLE_DIRTY_BLOCKS                              :Slå av/på färgläggning av smutsiga block
############ range ends here

############ range for ordinal numbers used for the place in the highscore window
STR_ORDINAL_NUMBER_1ST                                          :1
STR_ORDINAL_NUMBER_2ND                                          :2
STR_ORDINAL_NUMBER_3RD                                          :3
STR_ORDINAL_NUMBER_4TH                                          :4
STR_ORDINAL_NUMBER_5TH                                          :5
STR_ORDINAL_NUMBER_6TH                                          :6
STR_ORDINAL_NUMBER_7TH                                          :7
STR_ORDINAL_NUMBER_8TH                                          :8
STR_ORDINAL_NUMBER_9TH                                          :9
STR_ORDINAL_NUMBER_10TH                                         :10
STR_ORDINAL_NUMBER_11TH                                         :11
STR_ORDINAL_NUMBER_12TH                                         :12
STR_ORDINAL_NUMBER_13TH                                         :13
STR_ORDINAL_NUMBER_14TH                                         :14
STR_ORDINAL_NUMBER_15TH                                         :15
############ range for ordinal numbers ends

############ range for days starts
STR_DAY_NUMBER_1ST                                              :1
STR_DAY_NUMBER_2ND                                              :2
STR_DAY_NUMBER_3RD                                              :3
STR_DAY_NUMBER_4TH                                              :4
STR_DAY_NUMBER_5TH                                              :5
STR_DAY_NUMBER_6TH                                              :6
STR_DAY_NUMBER_7TH                                              :7
STR_DAY_NUMBER_8TH                                              :8
STR_DAY_NUMBER_9TH                                              :9
STR_DAY_NUMBER_10TH                                             :10
STR_DAY_NUMBER_11TH                                             :11
STR_DAY_NUMBER_12TH                                             :12
STR_DAY_NUMBER_13TH                                             :13
STR_DAY_NUMBER_14TH                                             :14
STR_DAY_NUMBER_15TH                                             :15
STR_DAY_NUMBER_16TH                                             :16
STR_DAY_NUMBER_17TH                                             :17
STR_DAY_NUMBER_18TH                                             :18
STR_DAY_NUMBER_19TH                                             :19
STR_DAY_NUMBER_20TH                                             :20
STR_DAY_NUMBER_21ST                                             :21
STR_DAY_NUMBER_22ND                                             :22
STR_DAY_NUMBER_23RD                                             :23
STR_DAY_NUMBER_24TH                                             :24
STR_DAY_NUMBER_25TH                                             :25
STR_DAY_NUMBER_26TH                                             :26
STR_DAY_NUMBER_27TH                                             :27
STR_DAY_NUMBER_28TH                                             :28
STR_DAY_NUMBER_29TH                                             :29
STR_DAY_NUMBER_30TH                                             :30
STR_DAY_NUMBER_31ST                                             :31
############ range for days ends

############ range for months starts
STR_MONTH_ABBREV_JAN                                            :jan
STR_MONTH_ABBREV_FEB                                            :feb
STR_MONTH_ABBREV_MAR                                            :mar
STR_MONTH_ABBREV_APR                                            :apr
STR_MONTH_ABBREV_MAY                                            :maj
STR_MONTH_ABBREV_JUN                                            :jun
STR_MONTH_ABBREV_JUL                                            :jul
STR_MONTH_ABBREV_AUG                                            :aug
STR_MONTH_ABBREV_SEP                                            :sep
STR_MONTH_ABBREV_OCT                                            :okt
STR_MONTH_ABBREV_NOV                                            :nov
STR_MONTH_ABBREV_DEC                                            :dec

STR_MONTH_JAN                                                   :januari
STR_MONTH_FEB                                                   :februari
STR_MONTH_MAR                                                   :mars
STR_MONTH_APR                                                   :april
STR_MONTH_MAY                                                   :maj
STR_MONTH_JUN                                                   :juni
STR_MONTH_JUL                                                   :juli
STR_MONTH_AUG                                                   :augusti
STR_MONTH_SEP                                                   :september
STR_MONTH_OCT                                                   :oktober
STR_MONTH_NOV                                                   :november
STR_MONTH_DEC                                                   :december
############ range for months ends

# Graph window
STR_GRAPH_KEY_BUTTON                                            :{BLACK}Nyckel
STR_GRAPH_KEY_TOOLTIP                                           :{BLACK}Visa nyckel till grafer
STR_GRAPH_X_LABEL_MONTH                                         :{TINY_FONT}{STRING}
STR_GRAPH_X_LABEL_MONTH_YEAR                                    :{TINY_FONT}{STRING}{}{NUM}
STR_GRAPH_Y_LABEL                                               :{TINY_FONT}{STRING}
STR_GRAPH_Y_LABEL_NUMBER                                        :{TINY_FONT}{COMMA}

STR_GRAPH_OPERATING_PROFIT_CAPTION                              :{WHITE}Graf över vinst
STR_GRAPH_INCOME_CAPTION                                        :{WHITE}Graf över inkomster
STR_GRAPH_CARGO_DELIVERED_CAPTION                               :{WHITE}Enheter levererat gods
STR_GRAPH_COMPANY_PERFORMANCE_RATINGS_CAPTION                   :{WHITE}Företagets prestationsvärderingar (maxvärdering=1000)
STR_GRAPH_COMPANY_VALUES_CAPTION                                :{WHITE}Företagsvärde

STR_GRAPH_CARGO_PAYMENT_RATES_CAPTION                           :{WHITE}Fraktförtjänster
STR_GRAPH_CARGO_PAYMENT_RATES_X_LABEL                           :{TINY_FONT}{BLACK}Dagar under transport
STR_GRAPH_CARGO_PAYMENT_RATES_TITLE                             :{TINY_FONT}{BLACK}Betalning för leverans av 10 enheter (eller 10,000 liter) gods på ett avstånd av 20 rutor
STR_GRAPH_CARGO_ENABLE_ALL                                      :{TINY_FONT}{BLACK}Aktivera alla
STR_GRAPH_CARGO_DISABLE_ALL                                     :{TINY_FONT}{BLACK}Inaktivera alla
STR_GRAPH_CARGO_TOOLTIP_ENABLE_ALL                              :{BLACK}Visa alla godstyper på grafen över fraktförtjänster
STR_GRAPH_CARGO_TOOLTIP_DISABLE_ALL                             :{BLACK}Visa inga godstyper på grafen över fraktförtjänster
STR_GRAPH_CARGO_PAYMENT_TOGGLE_CARGO                            :{BLACK}Växla graf för godstyp av/på
STR_GRAPH_CARGO_PAYMENT_CARGO                                   :{TINY_FONT}{BLACK}{STRING}

STR_GRAPH_PERFORMANCE_DETAIL_TOOLTIP                            :{BLACK}Visa detaljerad prestationsvärdering

# Graph key window
STR_GRAPH_KEY_CAPTION                                           :{WHITE}Nyckel till företagsgrafer
STR_GRAPH_KEY_COMPANY_SELECTION_TOOLTIP                         :{BLACK}Klicka här för att visa/dölja företaget i grafen

# Company league window
STR_COMPANY_LEAGUE_TABLE_CAPTION                                :{WHITE}Företagstabell
STR_COMPANY_LEAGUE_COMPANY_NAME                                 :{ORANGE}{COMPANY} {BLACK}{COMPANY_NUM} '{STRING}'
STR_COMPANY_LEAGUE_PERFORMANCE_TITLE_ENGINEER                   :Lokförare
STR_COMPANY_LEAGUE_PERFORMANCE_TITLE_TRAFFIC_MANAGER            :Trafikledare
STR_COMPANY_LEAGUE_PERFORMANCE_TITLE_TRANSPORT_COORDINATOR      :Transportsamordnare
STR_COMPANY_LEAGUE_PERFORMANCE_TITLE_ROUTE_SUPERVISOR           :Linjeförman
STR_COMPANY_LEAGUE_PERFORMANCE_TITLE_DIRECTOR                   :Chef
STR_COMPANY_LEAGUE_PERFORMANCE_TITLE_CHIEF_EXECUTIVE            :Direktör
STR_COMPANY_LEAGUE_PERFORMANCE_TITLE_CHAIRMAN                   :Ordförande
STR_COMPANY_LEAGUE_PERFORMANCE_TITLE_PRESIDENT                  :Verkställande direktör
STR_COMPANY_LEAGUE_PERFORMANCE_TITLE_TYCOON                     :Pamp

# Performance detail window
STR_PERFORMANCE_DETAIL                                          :{WHITE}Detaljerad prestationsvärdering
STR_PERFORMANCE_DETAIL_KEY                                      :{BLACK}Detaljer
STR_PERFORMANCE_DETAIL_AMOUNT_CURRENCY                          :{BLACK}({CURRENCY_SHORT}/{CURRENCY_SHORT})
STR_PERFORMANCE_DETAIL_AMOUNT_INT                               :{BLACK}({COMMA}/{COMMA})
STR_PERFORMANCE_DETAIL_PERCENT                                  :{WHITE}{NUM}%
STR_PERFORMANCE_DETAIL_SELECT_COMPANY_TOOLTIP                   :{BLACK}Visa detaljer om detta företag
############ Those following lines need to be in this order!!
STR_PERFORMANCE_DETAIL_VEHICLES                                 :{BLACK}Fordon:
STR_PERFORMANCE_DETAIL_STATIONS                                 :{BLACK}Stationer:
STR_PERFORMANCE_DETAIL_MIN_PROFIT                               :{BLACK}Min. vinst:
STR_PERFORMANCE_DETAIL_MIN_INCOME                               :{BLACK}Min. inkomst:
STR_PERFORMANCE_DETAIL_MAX_INCOME                               :{BLACK}Max. inkomst:
STR_PERFORMANCE_DETAIL_DELIVERED                                :{BLACK}Levererat:
STR_PERFORMANCE_DETAIL_CARGO                                    :{BLACK}Gods:
STR_PERFORMANCE_DETAIL_MONEY                                    :{BLACK}Pengar:
STR_PERFORMANCE_DETAIL_LOAN                                     :{BLACK}Lån:
STR_PERFORMANCE_DETAIL_TOTAL                                    :{BLACK}Totalt:
############ End of order list
STR_PERFORMANCE_DETAIL_VEHICLES_TOOLTIP                         :{BLACK}Antal fordon som gick med vinst förra året. Inkluderar vägfordon, tåg, skepp och flygplan
STR_PERFORMANCE_DETAIL_STATIONS_TOOLTIP                         :{BLACK}Antalet nyligen betjänade stationer. Tågstationer, busshållplatser, flygplatser osv räknas var för sig även om de tillhör samma station
STR_PERFORMANCE_DETAIL_MIN_PROFIT_TOOLTIP                       :{BLACK}Vinsten för fordonet med lägst inkomst (endast fordon äldre än två år)
STR_PERFORMANCE_DETAIL_MIN_INCOME_TOOLTIP                       :{BLACK}Intjänade pengar det kvartal med lägst vinst av de senaste 12 kvartalen
STR_PERFORMANCE_DETAIL_MAX_INCOME_TOOLTIP                       :{BLACK}Intjänade pengar det kvartal med högst vinst de senaste 12 kvartalen
STR_PERFORMANCE_DETAIL_DELIVERED_TOOLTIP                        :{BLACK}Antalet enheter gods levererat de senaste fyra kvartalen.
STR_PERFORMANCE_DETAIL_CARGO_TOOLTIP                            :{BLACK}Antal olika typer av gods levererat det senaste kvartalet.
STR_PERFORMANCE_DETAIL_MONEY_TOOLTIP                            :{BLACK}Summa som företaget har på bankkontot
STR_PERFORMANCE_DETAIL_LOAN_TOOLTIP                             :{BLACK}Summa som företaget har lånat
STR_PERFORMANCE_DETAIL_TOTAL_TOOLTIP                            :{BLACK}Totalt antal poäng utav möjligt antal poäng

# Music window
STR_MUSIC_JAZZ_JUKEBOX_CAPTION                                  :{WHITE}Jazz Jukebox
STR_MUSIC_PLAYLIST_ALL                                          :{TINY_FONT}{BLACK}Alla
STR_MUSIC_PLAYLIST_OLD_STYLE                                    :{TINY_FONT}{BLACK}Gammaldags
STR_MUSIC_PLAYLIST_NEW_STYLE                                    :{TINY_FONT}{BLACK}Modern
STR_MUSIC_PLAYLIST_EZY_STREET                                   :{TINY_FONT}{BLACK}Ezy Street
STR_MUSIC_PLAYLIST_CUSTOM_1                                     :{TINY_FONT}{BLACK}Personlig 1
STR_MUSIC_PLAYLIST_CUSTOM_2                                     :{TINY_FONT}{BLACK}Personlig 2
STR_MUSIC_MUSIC_VOLUME                                          :{TINY_FONT}{BLACK}Musikvolym
STR_MUSIC_EFFECTS_VOLUME                                        :{TINY_FONT}{BLACK}Effektvolym
STR_MUSIC_TRACK_NONE                                            :{TINY_FONT}{DKGREEN}--
STR_MUSIC_TRACK_DIGIT                                           :{TINY_FONT}{DKGREEN}{ZEROFILL_NUM}
STR_MUSIC_TITLE_NONE                                            :{TINY_FONT}{DKGREEN}------
STR_MUSIC_TITLE_NOMUSIC                                         :{TINY_FONT}{DKGREEN}Ingen musik tillgänglig
STR_MUSIC_TITLE_NAME                                            :{TINY_FONT}{DKGREEN}"{STRING}"
STR_MUSIC_TRACK                                                 :{TINY_FONT}{BLACK}Spår
STR_MUSIC_XTITLE                                                :{TINY_FONT}{BLACK}Titel
STR_MUSIC_SHUFFLE                                               :{TINY_FONT}{BLACK}Slumpa
STR_MUSIC_PROGRAM                                               :{TINY_FONT}{BLACK}Spellista
STR_MUSIC_TOOLTIP_SKIP_TO_PREVIOUS_TRACK                        :{BLACK}Byt till föregående spår
STR_MUSIC_TOOLTIP_SKIP_TO_NEXT_TRACK_IN_SELECTION               :{BLACK}Byt till nästa spår
STR_MUSIC_TOOLTIP_STOP_PLAYING_MUSIC                            :{BLACK}Sluta spela musik
STR_MUSIC_TOOLTIP_START_PLAYING_MUSIC                           :{BLACK}Börja spela musik
STR_MUSIC_TOOLTIP_DRAG_SLIDERS_TO_SET_MUSIC                     :{BLACK}Dra för att ändra musik- och ljudvolym
STR_MUSIC_TOOLTIP_SELECT_ALL_TRACKS_PROGRAM                     :{BLACK}Välj spellistan 'alla'
STR_MUSIC_TOOLTIP_SELECT_OLD_STYLE_MUSIC                        :{BLACK}Välj spellistan 'gammaldags'
STR_MUSIC_TOOLTIP_SELECT_NEW_STYLE_MUSIC                        :{BLACK}Välj spellistan 'modern'
STR_MUSIC_TOOLTIP_SELECT_EZY_STREET_STYLE                       :{BLACK}Välj spellistan 'Ezy Street style music'
STR_MUSIC_TOOLTIP_SELECT_CUSTOM_1_USER_DEFINED                  :{BLACK}Välj spellistan 'Personlig 1' (användardefinerad)
STR_MUSIC_TOOLTIP_SELECT_CUSTOM_2_USER_DEFINED                  :{BLACK}Välj spellistan 'Personlig 2' (användardefinerad)
STR_MUSIC_TOOLTIP_TOGGLE_PROGRAM_SHUFFLE                        :{BLACK}Växla slumpning av/på
STR_MUSIC_TOOLTIP_SHOW_MUSIC_TRACK_SELECTION                    :{BLACK}Visa fönstret för val av musikspår

# Playlist window
STR_PLAYLIST_MUSIC_SELECTION_SETNAME                            :{WHITE}Musikprogram - '{STRING}'
STR_PLAYLIST_TRACK_NAME                                         :{TINY_FONT}{LTBLUE}{ZEROFILL_NUM} "{STRING}"
STR_PLAYLIST_TRACK_INDEX                                        :{TINY_FONT}{BLACK}Spårindex
STR_PLAYLIST_PROGRAM                                            :{TINY_FONT}{BLACK}Spellista - '{STRING}'
STR_PLAYLIST_CLEAR                                              :{TINY_FONT}{BLACK}Töm
STR_PLAYLIST_CHANGE_SET                                         :{BLACK}Byt samling
STR_PLAYLIST_TOOLTIP_CLEAR_CURRENT_PROGRAM_CUSTOM1              :{BLACK}Töm aktuell spellista (enbart Personlig1 eller Personlig2)
STR_PLAYLIST_TOOLTIP_CHANGE_SET                                 :{BLACK}Ändra musikvalet till en annan installerad samling
STR_PLAYLIST_TOOLTIP_CLICK_TO_ADD_TRACK                         :{BLACK}Klicka på ett musikstycke för att lägga till det i spellistan (enbart Personlig1 eller Personlig2)
STR_PLAYLIST_TOOLTIP_CLICK_TO_REMOVE_TRACK                      :{BLACK}Klicka på ett musikstycke för att ta bort det från spellistan (endast Personlig1 och Personlig2)

# Highscore window
STR_HIGHSCORE_TOP_COMPANIES_WHO_REACHED                         :{BIG_FONT}{BLACK}De bästa företagen som nådde {NUM}
STR_HIGHSCORE_TOP_COMPANIES_NETWORK_GAME                        :{BIG_FONT}{BLACK}Företagslista för {NUM}
STR_HIGHSCORE_POSITION                                          :{BIG_FONT}{BLACK}{COMMA}.
STR_HIGHSCORE_PERFORMANCE_TITLE_BUSINESSMAN                     :Affärsman
STR_HIGHSCORE_PERFORMANCE_TITLE_ENTREPRENEUR                    :Entreprenör
STR_HIGHSCORE_PERFORMANCE_TITLE_INDUSTRIALIST                   :Industrialist
STR_HIGHSCORE_PERFORMANCE_TITLE_CAPITALIST                      :Kapitalist
STR_HIGHSCORE_PERFORMANCE_TITLE_MAGNATE                         :Magnat
STR_HIGHSCORE_PERFORMANCE_TITLE_MOGUL                           :Mogul
STR_HIGHSCORE_PERFORMANCE_TITLE_TYCOON_OF_THE_CENTURY           :Århundradets pamp
STR_HIGHSCORE_NAME                                              :{PRESIDENT_NAME}, {COMPANY}
STR_HIGHSCORE_STATS                                             :{BIG_FONT}'{STRING}'   ({COMMA})
STR_HIGHSCORE_COMPANY_ACHIEVES_STATUS                           :{BIG_FONT}{BLACK}{COMPANY} uppnår '{STRING}'status!
STR_HIGHSCORE_PRESIDENT_OF_COMPANY_ACHIEVES_STATUS              :{BIG_FONT}{WHITE}{PRESIDENT_NAME} från {COMPANY} uppnår '{STRING}'status!

# Smallmap window
STR_SMALLMAP_CAPTION                                            :{WHITE}Karta - {STRING}

STR_SMALLMAP_TYPE_CONTOURS                                      :Konturer
STR_SMALLMAP_TYPE_VEHICLES                                      :Fordon
STR_SMALLMAP_TYPE_INDUSTRIES                                    :Industrier
STR_SMALLMAP_TYPE_ROUTEMAP                                      :Godsflöde
STR_SMALLMAP_TYPE_ROUTES                                        :Rutter
STR_SMALLMAP_TYPE_VEGETATION                                    :Vegetation
STR_SMALLMAP_TYPE_OWNERS                                        :Ägare
STR_SMALLMAP_TOOLTIP_SHOW_LAND_CONTOURS_ON_MAP                  :{BLACK}Visa markkonturer på kartan
STR_SMALLMAP_TOOLTIP_SHOW_VEHICLES_ON_MAP                       :{BLACK}Visa fordon på kartan
STR_SMALLMAP_TOOLTIP_SHOW_INDUSTRIES_ON_MAP                     :{BLACK}Visa industrier på kartan
STR_SMALLMAP_TOOLTIP_SHOW_LINK_STATS_ON_MAP                     :{BLACK}Visa godsflöden på kartan
STR_SMALLMAP_TOOLTIP_SHOW_TRANSPORT_ROUTES_ON                   :{BLACK}Visa transportrutter på kartan
STR_SMALLMAP_TOOLTIP_SHOW_VEGETATION_ON_MAP                     :{BLACK}Visa vegetation på kartan
STR_SMALLMAP_TOOLTIP_SHOW_LAND_OWNERS_ON_MAP                    :{BLACK}Visa markägare på kartan
STR_SMALLMAP_TOOLTIP_INDUSTRY_SELECTION                         :{BLACK}Klicka på en typ av industri för att växla om den visas. Ctrl+klick visar inga andra typer av industrier. Ctrl+klick igen visar alla typer av industrier.
STR_SMALLMAP_TOOLTIP_COMPANY_SELECTION                          :{BLACK}Klicka på ett företag för att växla om det företagets egendomar visas. Ctrl+klick visar inga företag utom det valda. Ctrl+klick igen visar alla företag.
STR_SMALLMAP_TOOLTIP_CARGO_SELECTION                            :{BLACK}Klicka på en godstyp för att växla visning av dess egenskap. Ctrl+klick stänger av alla godstyper utom den valda. Ctrl+klicka igen för att aktivera alla godstyper

STR_SMALLMAP_LEGENDA_ROADS                                      :{TINY_FONT}{BLACK}Vägar
STR_SMALLMAP_LEGENDA_RAILROADS                                  :{TINY_FONT}{BLACK}Järnvägar
STR_SMALLMAP_LEGENDA_STATIONS_AIRPORTS_DOCKS                    :{TINY_FONT}{BLACK}Stationer/Flygplatser/Hamnar
STR_SMALLMAP_LEGENDA_BUILDINGS_INDUSTRIES                       :{TINY_FONT}{BLACK}Byggnader/Industrier
STR_SMALLMAP_LEGENDA_VEHICLES                                   :{TINY_FONT}{BLACK}Fordon
STR_SMALLMAP_LEGENDA_TRAINS                                     :{TINY_FONT}{BLACK}Tåg
STR_SMALLMAP_LEGENDA_ROAD_VEHICLES                              :{TINY_FONT}{BLACK}Vägfordon
STR_SMALLMAP_LEGENDA_SHIPS                                      :{TINY_FONT}{BLACK}Skepp
STR_SMALLMAP_LEGENDA_AIRCRAFT                                   :{TINY_FONT}{BLACK}Flygplan
STR_SMALLMAP_LEGENDA_TRANSPORT_ROUTES                           :{TINY_FONT}{BLACK}Transportrutter
STR_SMALLMAP_LEGENDA_FOREST                                     :{TINY_FONT}{BLACK}Skog
STR_SMALLMAP_LEGENDA_RAILROAD_STATION                           :{TINY_FONT}{BLACK}Järnvägsstation
STR_SMALLMAP_LEGENDA_TRUCK_LOADING_BAY                          :{TINY_FONT}{BLACK}Lastbrygga
STR_SMALLMAP_LEGENDA_BUS_STATION                                :{TINY_FONT}{BLACK}Busshållplats
STR_SMALLMAP_LEGENDA_AIRPORT_HELIPORT                           :{TINY_FONT}{BLACK}Flygplats/Helikopterplats
STR_SMALLMAP_LEGENDA_DOCK                                       :{TINY_FONT}{BLACK}Hamn
STR_SMALLMAP_LEGENDA_ROUGH_LAND                                 :{TINY_FONT}{BLACK}Obearbetad mark
STR_SMALLMAP_LEGENDA_GRASS_LAND                                 :{TINY_FONT}{BLACK}Gräsmark
STR_SMALLMAP_LEGENDA_BARE_LAND                                  :{TINY_FONT}{BLACK}Barmark
STR_SMALLMAP_LEGENDA_RAINFOREST                                 :{TINY_FONT}{BLACK}Regnskog
STR_SMALLMAP_LEGENDA_FIELDS                                     :{TINY_FONT}{BLACK}Fält
STR_SMALLMAP_LEGENDA_TREES                                      :{TINY_FONT}{BLACK}Träd
STR_SMALLMAP_LEGENDA_ROCKS                                      :{TINY_FONT}{BLACK}Stenar
STR_SMALLMAP_LEGENDA_WATER                                      :{TINY_FONT}{BLACK}Vatten
STR_SMALLMAP_LEGENDA_NO_OWNER                                   :{TINY_FONT}{BLACK}Ingen ägare
STR_SMALLMAP_LEGENDA_TOWNS                                      :{TINY_FONT}{BLACK}Städer
STR_SMALLMAP_LEGENDA_INDUSTRIES                                 :{TINY_FONT}{BLACK}Industrier
STR_SMALLMAP_LEGENDA_DESERT                                     :{TINY_FONT}{BLACK}Öken
STR_SMALLMAP_LEGENDA_SNOW                                       :{TINY_FONT}{BLACK}Snö

STR_SMALLMAP_TOOLTIP_TOGGLE_TOWN_NAMES_ON_OFF                   :{BLACK}Växla stadsnamn på/av på kartan
STR_SMALLMAP_CENTER                                             :{BLACK}Centrera minikartan på den nuvarande positionen
STR_SMALLMAP_INDUSTRY                                           :{TINY_FONT}{STRING} ({NUM})
STR_SMALLMAP_LINKSTATS                                          :{TINY_FONT}{STRING}
STR_SMALLMAP_COMPANY                                            :{TINY_FONT}{COMPANY}
STR_SMALLMAP_TOWN                                               :{TINY_FONT}{WHITE}{TOWN}
STR_SMALLMAP_DISABLE_ALL                                        :{BLACK}Inaktivera alla
STR_SMALLMAP_ENABLE_ALL                                         :{BLACK}Aktivera alla
STR_SMALLMAP_SHOW_HEIGHT                                        :{BLACK}Visa höjd
STR_SMALLMAP_TOOLTIP_DISABLE_ALL_INDUSTRIES                     :{BLACK}Visa inga industrier på kartan
STR_SMALLMAP_TOOLTIP_ENABLE_ALL_INDUSTRIES                      :{BLACK}Visa alla industrier på kartan
STR_SMALLMAP_TOOLTIP_SHOW_HEIGHT                                :{BLACK}Växla visning av höjdkarta
STR_SMALLMAP_TOOLTIP_DISABLE_ALL_COMPANIES                      :{BLACK}Visa inga företags egendomar på kartan
STR_SMALLMAP_TOOLTIP_ENABLE_ALL_COMPANIES                       :{BLACK}Visa alla företags egendomar på kartan
STR_SMALLMAP_TOOLTIP_DISABLE_ALL_CARGOS                         :{BLACK}Visa inga godstyper på kartan
STR_SMALLMAP_TOOLTIP_ENABLE_ALL_CARGOS                          :{BLACK}Visa alla godstyper på kartan

# Status bar messages
STR_STATUSBAR_TOOLTIP_SHOW_LAST_NEWS                            :{BLACK}Visa senaste meddelande eller nyhet
STR_STATUSBAR_COMPANY_NAME                                      :{SILVER}- -  {COMPANY}  - -
STR_STATUSBAR_PAUSED                                            :{YELLOW}*  *  PAUSAD  *  *
STR_STATUSBAR_PAUSED_LINK_GRAPH                                 :{ORANGE}*  *  PAUSAD (väntar på updatering av länkdiagram) *  *
STR_STATUSBAR_AUTOSAVE                                          :{RED}AUTOSPARA
STR_STATUSBAR_SAVING_GAME                                       :{RED}*  *  SPARAR SPEL  *  *

# News message history
STR_MESSAGE_HISTORY                                             :{WHITE}Meddelandehistorik
STR_MESSAGE_HISTORY_TOOLTIP                                     :{BLACK}En lista med de senaste nyheterna
STR_MESSAGE_NEWS_FORMAT                                         :{STRING}  -  {STRING}

STR_NEWS_MESSAGE_CAPTION                                        :{WHITE}Meddelande
STR_NEWS_CUSTOM_ITEM                                            :{BIG_FONT}{BLACK}{STRING}

STR_NEWS_FIRST_TRAIN_ARRIVAL                                    :{BIG_FONT}{BLACK}Invånarna firar . . .{}Första tåget ankommer till {STATION}!
STR_NEWS_FIRST_BUS_ARRIVAL                                      :{BIG_FONT}{BLACK}Invånarna firar . . .{}Första bussen ankommer till {STATION}!
STR_NEWS_FIRST_TRUCK_ARRIVAL                                    :{BIG_FONT}{BLACK}Invånarna firar . . .{}Första lastbilen ankommer till {STATION}!
STR_NEWS_FIRST_PASSENGER_TRAM_ARRIVAL                           :{BIG_FONT}{BLACK}Invånarna firar . . .{}Första passagerarspårvagnen anländer till {STATION}!
STR_NEWS_FIRST_CARGO_TRAM_ARRIVAL                               :{BIG_FONT}{BLACK}Invånarna firar . . .{}Första godsspårvagnen anländer till {STATION}!
STR_NEWS_FIRST_SHIP_ARRIVAL                                     :{BIG_FONT}{BLACK}Invånarna firar . . .{}Första fartyget ankommer till {STATION}!
STR_NEWS_FIRST_AIRCRAFT_ARRIVAL                                 :{BIG_FONT}{BLACK}Invånarna firar . . .{}Första flygplanet ankommer till {STATION}!

STR_NEWS_TRAIN_CRASH                                            :{BIG_FONT}{BLACK}Tågkrasch!{}{COMMA} dog i lågorna efter kollision
STR_NEWS_ROAD_VEHICLE_CRASH_DRIVER                              :{BIG_FONT}{BLACK}Vägfordonskrasch!{}Föraren dog i lågorna efter kollision med tåg
STR_NEWS_ROAD_VEHICLE_CRASH                                     :{BIG_FONT}{BLACK}Vägfordonskrasch!{}{COMMA} dog i lågorna efter kollision med tåg
STR_NEWS_AIRCRAFT_CRASH                                         :{BIG_FONT}{BLACK}Flygplanskrasch!{}{COMMA} dog i lågorna på {STATION}
STR_NEWS_PLANE_CRASH_OUT_OF_FUEL                                :{BIG_FONT}{BLACK}Flygplanskrasch!{}Flygplanet fick slut på bränsle, {COMMA} dog i lågorna!

STR_NEWS_DISASTER_ZEPPELIN                                      :{BIG_FONT}{BLACK}Zeppelinare-katastrof på {STATION}!
STR_NEWS_DISASTER_SMALL_UFO                                     :{BIG_FONT}{BLACK}Vägfordon förstört i 'UFO'-kollision!
STR_NEWS_DISASTER_AIRPLANE_OIL_REFINERY                         :{BIG_FONT}{BLACK}Oljeraffinaderi exploderade nära {TOWN}!
STR_NEWS_DISASTER_HELICOPTER_FACTORY                            :{BIG_FONT}{BLACK}Fabrik förstörd under misstänkta omständigheter nära {TOWN}!
STR_NEWS_DISASTER_BIG_UFO                                       :{BIG_FONT}{BLACK}'UFO' landar nära {TOWN}!
STR_NEWS_DISASTER_COAL_MINE_SUBSIDENCE                          :{BIG_FONT}{BLACK}Kolgruva rasar - lämnar spår av förödelse nära {TOWN}!
STR_NEWS_DISASTER_FLOOD_VEHICLE                                 :{BIG_FONT}{BLACK}Översvämning!{}Minst {COMMA} saknas, förmodas döda efter betydande översvämning!

STR_NEWS_COMPANY_IN_TROUBLE_TITLE                               :{BIG_FONT}{BLACK}Transportföretag har problem!
STR_NEWS_COMPANY_IN_TROUBLE_DESCRIPTION                         :{BIG_FONT}{BLACK}{STRING} kommer att säljas eller förklaras bankrutt om det inte går bättre snart!
STR_NEWS_COMPANY_MERGER_TITLE                                   :{BIG_FONT}{BLACK}Transportföretag slås ihop!
STR_NEWS_COMPANY_MERGER_DESCRIPTION                             :{BIG_FONT}{BLACK}{STRING} har sålts till {STRING} för {CURRENCY_LONG}!
STR_NEWS_COMPANY_BANKRUPT_TITLE                                 :{BIG_FONT}{BLACK}Bankrutt!
STR_NEWS_COMPANY_BANKRUPT_DESCRIPTION                           :{BIG_FONT}{BLACK}{STRING} har avvecklats av investerarna och alla tillgångar har sålts ut!
STR_NEWS_COMPANY_LAUNCH_TITLE                                   :{BIG_FONT}{BLACK}Nytt transportföretag startat!
STR_NEWS_COMPANY_LAUNCH_DESCRIPTION                             :{BIG_FONT}{BLACK}{STRING} börjar bygga nära {TOWN}!
STR_NEWS_MERGER_TAKEOVER_TITLE                                  :{BIG_FONT}{BLACK}{STRING} har tagits över av {STRING}!
STR_PRESIDENT_NAME_MANAGER                                      :{BLACK}{PRESIDENT_NAME}{}(VD)

STR_NEWS_NEW_TOWN                                               :{BLACK}{BIG_FONT}{STRING} har sponsrat byggnationen av nya staden {TOWN}!
STR_NEWS_NEW_TOWN_UNSPONSORED                                   :{BLACK}{BIG_FONT}En ny stad, kallad {TOWN}, har grundats!

STR_NEWS_INDUSTRY_CONSTRUCTION                                  :{BIG_FONT}{BLACK}Ny {STRING} under konstruktion nära {TOWN}!
STR_NEWS_INDUSTRY_PLANTED                                       :{BIG_FONT}{BLACK}Ny {STRING} planteras nära {TOWN}!

STR_NEWS_INDUSTRY_CLOSURE_GENERAL                               :{BIG_FONT}{BLACK}{STRING} meddelar att de stänger ner snarast!
STR_NEWS_INDUSTRY_CLOSURE_SUPPLY_PROBLEMS                       :{BIG_FONT}{BLACK}Leveransproblem får {STRING} att meddela att de stänger ner snarast!
STR_NEWS_INDUSTRY_CLOSURE_LACK_OF_TREES                         :{BIG_FONT}{BLACK}Avsaknad av träd får {STRING} att meddela att de stänger ner snarast!

STR_NEWS_EURO_INTRODUCTION                                      :{BIG_FONT}{BLACK}Europeiska Valutasystemet!{}{}Euron introduceras som enda valuta i ditt land!
STR_NEWS_BEGIN_OF_RECESSION                                     :{BIG_FONT}{BLACK}Lågkonjuktur!{}{}Finansexperter befarar det värsta när ekonomin rasar!
STR_NEWS_END_OF_RECESSION                                       :{BIG_FONT}{BLACK}Lågkonjunkturen över!{}{}Uppsving i handeln ger tillförsikt till industrier när ekonomin stärks!

STR_NEWS_INDUSTRY_PRODUCTION_INCREASE_GENERAL                   :{BIG_FONT}{BLACK}{INDUSTRY} ökar produktionen!
STR_NEWS_INDUSTRY_PRODUCTION_INCREASE_COAL                      :{BIG_FONT}{BLACK}Ny fyndighet av kol upptäckt vid {INDUSTRY}!{}Produktionen fördubblas!
STR_NEWS_INDUSTRY_PRODUCTION_INCREASE_OIL                       :{BIG_FONT}{BLACK}Nya oljereserver funna vid {INDUSTRY}!{}Produktionen fördubblas!
STR_NEWS_INDUSTRY_PRODUCTION_INCREASE_FARM                      :{BIG_FONT}{BLACK}Nya jordbruksmetoder vid {INDUSTRY} ger fördubblad produktion!
STR_NEWS_INDUSTRY_PRODUCTION_INCREASE_SMOOTH                    :{BIG_FONT}{BLACK}Produktionen av {STRING} vid {INDUSTRY} upp med {COMMA}%!
STR_NEWS_INDUSTRY_PRODUCTION_DECREASE_GENERAL                   :{BIG_FONT}{BLACK}Produktionen vid {INDUSTRY} går ned med 50%
STR_NEWS_INDUSTRY_PRODUCTION_DECREASE_FARM                      :{BIG_FONT}{BLACK}Invasion av insekter orsakar ödeläggelse vid {INDUSTRY}!{}Produktionen ned med 50%
STR_NEWS_INDUSTRY_PRODUCTION_DECREASE_SMOOTH                    :{BIG_FONT}{BLACK}Produktionen av {STRING} vid {INDUSTRY} ned med {COMMA}%!

STR_NEWS_TRAIN_IS_WAITING                                       :{WHITE}{VEHICLE} väntar i depån
STR_NEWS_ROAD_VEHICLE_IS_WAITING                                :{WHITE}{VEHICLE} väntar i depån
STR_NEWS_SHIP_IS_WAITING                                        :{WHITE}{VEHICLE} väntar i depån
STR_NEWS_AIRCRAFT_IS_WAITING                                    :{WHITE}{VEHICLE} väntar i hangaren

# Order review system / warnings
STR_NEWS_VEHICLE_HAS_TOO_FEW_ORDERS                             :{WHITE}{VEHICLE} har för få ordrar i schemat
STR_NEWS_VEHICLE_HAS_VOID_ORDER                                 :{WHITE}{VEHICLE} har en ogiltig order
STR_NEWS_VEHICLE_HAS_DUPLICATE_ENTRY                            :{WHITE}{VEHICLE} har dubblerade destinationer
STR_NEWS_VEHICLE_HAS_INVALID_ENTRY                              :{WHITE}{VEHICLE} har en felaktig station bland destinationerna
STR_NEWS_PLANE_USES_TOO_SHORT_RUNWAY                            :{WHITE}{VEHICLE} har i sina beställningar en flygplats vars bana är för kort

STR_NEWS_VEHICLE_IS_GETTING_OLD                                 :{WHITE}{VEHICLE} börjar bli gammal
STR_NEWS_VEHICLE_IS_GETTING_VERY_OLD                            :{WHITE}{VEHICLE} börjar bli mycket gammal
STR_NEWS_VEHICLE_IS_GETTING_VERY_OLD_AND                        :{WHITE}{VEHICLE} börjar bli mycket gammal och bör bytas ut omgående
STR_NEWS_TRAIN_IS_STUCK                                         :{WHITE}{VEHICLE} kan inte hitta en rutt för att fortsätta
STR_NEWS_VEHICLE_IS_LOST                                        :{WHITE}{VEHICLE} är vilse
STR_NEWS_VEHICLE_IS_UNPROFITABLE                                :{WHITE}{VEHICLE}s vinst förra året var {CURRENCY_LONG}
STR_NEWS_AIRCRAFT_DEST_TOO_FAR                                  :{WHITE}{VEHICLE} kan inte ta sig till nästa destination då räckvidden inte är tillräcklig

STR_NEWS_ORDER_REFIT_FAILED                                     :{WHITE}{VEHICLE} stoppades för att en beställd anpassning av godstyp misslyckades
STR_NEWS_VEHICLE_AUTORENEW_FAILED                               :{WHITE}Förnya automatiskt misslyckades på {VEHICLE}{}{STRING}

STR_NEWS_NEW_VEHICLE_NOW_AVAILABLE                              :{BIG_FONT}{BLACK}Ny {STRING} tillgänglig!
STR_NEWS_NEW_VEHICLE_TYPE                                       :{BIG_FONT}{BLACK}{ENGINE}
STR_NEWS_NEW_VEHICLE_NOW_AVAILABLE_WITH_TYPE                    :{BLACK}Ny {STRING} är nu tillgänglig  -  {ENGINE}

STR_NEWS_SHOW_VEHICLE_GROUP_TOOLTIP                             :{BLACK}Öppna gruppfönstret fokuserat på fordonets grupp

STR_NEWS_STATION_NO_LONGER_ACCEPTS_CARGO                        :{WHITE}{STATION} tar inte längre emot {STRING}
STR_NEWS_STATION_NO_LONGER_ACCEPTS_CARGO_OR_CARGO               :{WHITE}{STATION} tar inte längre emot {STRING} eller {STRING}
STR_NEWS_STATION_NOW_ACCEPTS_CARGO                              :{WHITE}{STATION} tar nu emot {STRING}
STR_NEWS_STATION_NOW_ACCEPTS_CARGO_AND_CARGO                    :{WHITE}{STATION} tar nu emot {STRING} och {STRING}

STR_NEWS_OFFER_OF_SUBSIDY_EXPIRED                               :{BIG_FONT}{BLACK}Subventionen har gått ut:{}{}{STRING} från {STRING} till {STRING} är inte längre subventionerad
STR_NEWS_SUBSIDY_WITHDRAWN_SERVICE                              :{BIG_FONT}{BLACK}Subventionen gäller inte längre:{}{}{STRING} från {STRING} till {STRING} är inte längre subventionerad
STR_NEWS_SERVICE_SUBSIDY_OFFERED                                :{BIG_FONT}{BLACK}Ny subvention:{}{}Första transporten av {STRING} från {STRING} till {STRING} får ett års subvention från kommunen!
STR_NEWS_SERVICE_SUBSIDY_AWARDED_HALF                           :{BIG_FONT}{BLACK}Subvention tilldelad {STRING}!{}{}{STRING} från {STRING} till {STRING} ger 50% extra nästa år!
STR_NEWS_SERVICE_SUBSIDY_AWARDED_DOUBLE                         :{BIG_FONT}{BLACK}Subvention tilldelad {STRING}!{}{}{STRING} från {STRING} till {STRING} ger dubbelt så mycket nästa år!
STR_NEWS_SERVICE_SUBSIDY_AWARDED_TRIPLE                         :{BIG_FONT}{BLACK}Subvention tilldelad {STRING}!{}{}{STRING} från {STRING} till {STRING} ger tre gånger så mycket nästa år!
STR_NEWS_SERVICE_SUBSIDY_AWARDED_QUADRUPLE                      :{BIG_FONT}{BLACK}Subvention tilldelad {STRING}!{}{}{STRING} från {STRING} till {STRING} ger fyra gånger så mycket nästa år!

STR_NEWS_ROAD_REBUILDING                                        :{BIG_FONT}{BLACK}Trafikkaos i {TOWN}!{}{}Vägombyggnadsprogram bekostat av {STRING} medför 6 månader av elände för bilister!
STR_NEWS_EXCLUSIVE_RIGHTS_TITLE                                 :{BIG_FONT}{BLACK}Transportmonopol!
STR_NEWS_EXCLUSIVE_RIGHTS_DESCRIPTION                           :{BIG_FONT}{BLACK}De lokala myndigheterna i {TOWN} skriver kontrakt med {STRING} för ett års exklusiva transporträttigheter!

# Extra view window
STR_EXTRA_VIEWPORT_TITLE                                        :{WHITE}Vyfönster {COMMA}
STR_EXTRA_VIEW_MOVE_VIEW_TO_MAIN                                :{BLACK}Byt vy
STR_EXTRA_VIEW_MOVE_VIEW_TO_MAIN_TT                             :{BLACK}Kopiera huvudvyns position till detta vyfönster
STR_EXTRA_VIEW_MOVE_MAIN_TO_VIEW                                :{BLACK}Byt huvudvy
STR_EXTRA_VIEW_MOVE_MAIN_TO_VIEW_TT                             :{BLACK}Kopiera denna vys position till huvudvyn

# Game options window
STR_GAME_OPTIONS_CAPTION                                        :{WHITE}Spelinställningar
STR_GAME_OPTIONS_CURRENCY_UNITS_FRAME                           :{BLACK}Valutaenheter
STR_GAME_OPTIONS_CURRENCY_UNITS_DROPDOWN_TOOLTIP                :{BLACK}Välj valutaenhet

############ start of currency region
STR_GAME_OPTIONS_CURRENCY_GBP                                   :Brittiskt pund (£)
STR_GAME_OPTIONS_CURRENCY_USD                                   :Amerikansk dollar (USD)
STR_GAME_OPTIONS_CURRENCY_EUR                                   :Euro (EUR)
STR_GAME_OPTIONS_CURRENCY_JPY                                   :Japansk yen (¥)
STR_GAME_OPTIONS_CURRENCY_ATS                                   :Österrikisk shilling (ATS)
STR_GAME_OPTIONS_CURRENCY_BEF                                   :Belgisk franc (BEF)
STR_GAME_OPTIONS_CURRENCY_CHF                                   :Schweizisk franc (CHF)
STR_GAME_OPTIONS_CURRENCY_CZK                                   :Tjeckisk krona (CZK)
STR_GAME_OPTIONS_CURRENCY_DEM                                   :D-mark (DEM)
STR_GAME_OPTIONS_CURRENCY_DKK                                   :Dansk krona (DKK)
STR_GAME_OPTIONS_CURRENCY_ESP                                   :Spansk peseta (ESP)
STR_GAME_OPTIONS_CURRENCY_FIM                                   :Finsk mark (FIM)
STR_GAME_OPTIONS_CURRENCY_FRF                                   :Fransk franc (FRF)
STR_GAME_OPTIONS_CURRENCY_GRD                                   :Grekisk drachme (GRD)
STR_GAME_OPTIONS_CURRENCY_HUF                                   :Ungersk forint (HUF)
STR_GAME_OPTIONS_CURRENCY_ISK                                   :Isländsk krona (ISK)
STR_GAME_OPTIONS_CURRENCY_ITL                                   :Italiensk lira (ITL)
STR_GAME_OPTIONS_CURRENCY_NLG                                   :Nederländsk gulden (NLG)
STR_GAME_OPTIONS_CURRENCY_NOK                                   :Norsk krona (NOK)
STR_GAME_OPTIONS_CURRENCY_PLN                                   :Polsk złoty (PLN)
STR_GAME_OPTIONS_CURRENCY_RON                                   :Rumänsk leu (RON)
STR_GAME_OPTIONS_CURRENCY_RUR                                   :Rysk rubel (RUR)
STR_GAME_OPTIONS_CURRENCY_SIT                                   :Slovensk tolar (SIT)
STR_GAME_OPTIONS_CURRENCY_SEK                                   :Svensk krona (SEK)
STR_GAME_OPTIONS_CURRENCY_TRY                                   :Turkisk lira (TRY)
STR_GAME_OPTIONS_CURRENCY_SKK                                   :Slovakisk krona (SKK)
STR_GAME_OPTIONS_CURRENCY_BRL                                   :Brasiliansk real (BRL)
STR_GAME_OPTIONS_CURRENCY_EEK                                   :Estnisk krona (EEK)
STR_GAME_OPTIONS_CURRENCY_LTL                                   :Litauisk litas (LTL)
STR_GAME_OPTIONS_CURRENCY_KRW                                   :Sydkoreansk won (KRW)
STR_GAME_OPTIONS_CURRENCY_ZAR                                   :Sydafrikansk rand (ZAR)
STR_GAME_OPTIONS_CURRENCY_CUSTOM                                :Egen...
STR_GAME_OPTIONS_CURRENCY_GEL                                   :Georgisk lari (GEL)
STR_GAME_OPTIONS_CURRENCY_IRR                                   :Iransk rial (IRR)
STR_GAME_OPTIONS_CURRENCY_RUB                                   :Ny rysk rubel (RUB)
STR_GAME_OPTIONS_CURRENCY_MXN                                   :Mexikansk peso (MXN)
STR_GAME_OPTIONS_CURRENCY_NTD                                   :Ny taiwanesisk dollar (NTD)
STR_GAME_OPTIONS_CURRENCY_CNY                                   :Kinesisk renminbi (CNY)
STR_GAME_OPTIONS_CURRENCY_HKD                                   :Hongkongdollar (HKD)
STR_GAME_OPTIONS_CURRENCY_INR                                   :Indisk rupie (INR)
STR_GAME_OPTIONS_CURRENCY_IDR                                   :Indonesisk rupie (IDR)
STR_GAME_OPTIONS_CURRENCY_MYR                                   :Malaysisk ringgit (MYR)
############ end of currency region

STR_GAME_OPTIONS_ROAD_VEHICLES_DROPDOWN_LEFT                    :Kör på vänster sida
STR_GAME_OPTIONS_ROAD_VEHICLES_DROPDOWN_RIGHT                   :Kör på höger sida

STR_GAME_OPTIONS_TOWN_NAMES_FRAME                               :{BLACK}Stadsnamn:
STR_GAME_OPTIONS_TOWN_NAMES_DROPDOWN_TOOLTIP                    :{BLACK}Välj typ av stadsnamn

############ start of townname region
STR_GAME_OPTIONS_TOWN_NAME_ORIGINAL_ENGLISH                     :Engelska (Original)
STR_GAME_OPTIONS_TOWN_NAME_FRENCH                               :Franska
STR_GAME_OPTIONS_TOWN_NAME_GERMAN                               :Tyska
STR_GAME_OPTIONS_TOWN_NAME_ADDITIONAL_ENGLISH                   :Engelska (Extra)
STR_GAME_OPTIONS_TOWN_NAME_LATIN_AMERICAN                       :Latinamerikanska
STR_GAME_OPTIONS_TOWN_NAME_SILLY                                :Löjliga
STR_GAME_OPTIONS_TOWN_NAME_SWEDISH                              :Svenska
STR_GAME_OPTIONS_TOWN_NAME_DUTCH                                :Hollänska
STR_GAME_OPTIONS_TOWN_NAME_FINNISH                              :Finska
STR_GAME_OPTIONS_TOWN_NAME_POLISH                               :Polska
STR_GAME_OPTIONS_TOWN_NAME_SLOVAK                               :Slovakiska
STR_GAME_OPTIONS_TOWN_NAME_NORWEGIAN                            :Norska
STR_GAME_OPTIONS_TOWN_NAME_HUNGARIAN                            :Ungerska
STR_GAME_OPTIONS_TOWN_NAME_AUSTRIAN                             :Österrikiska
STR_GAME_OPTIONS_TOWN_NAME_ROMANIAN                             :Rumänska
STR_GAME_OPTIONS_TOWN_NAME_CZECH                                :Tjeckiska
STR_GAME_OPTIONS_TOWN_NAME_SWISS                                :Schweiziska
STR_GAME_OPTIONS_TOWN_NAME_DANISH                               :Danska
STR_GAME_OPTIONS_TOWN_NAME_TURKISH                              :Turkiska
STR_GAME_OPTIONS_TOWN_NAME_ITALIAN                              :Italienska
STR_GAME_OPTIONS_TOWN_NAME_CATALAN                              :Katalanska
############ end of townname region

STR_GAME_OPTIONS_AUTOSAVE_FRAME                                 :{BLACK}Spara automatiskt
STR_GAME_OPTIONS_AUTOSAVE_DROPDOWN_TOOLTIP                      :{BLACK}Välj intervall mellan automatiskt sparande

############ start of autosave dropdown
STR_GAME_OPTIONS_AUTOSAVE_DROPDOWN_OFF                          :Avstängd
STR_GAME_OPTIONS_AUTOSAVE_DROPDOWN_EVERY_1_MONTH                :Varje månad
STR_GAME_OPTIONS_AUTOSAVE_DROPDOWN_EVERY_3_MONTHS               :Var 3:e månad
STR_GAME_OPTIONS_AUTOSAVE_DROPDOWN_EVERY_6_MONTHS               :Var 6:e månad
STR_GAME_OPTIONS_AUTOSAVE_DROPDOWN_EVERY_12_MONTHS              :Var 12:e månad
############ end of autosave dropdown

STR_GAME_OPTIONS_LANGUAGE                                       :{BLACK}Språk
STR_GAME_OPTIONS_LANGUAGE_TOOLTIP                               :{BLACK}Välj vilket språk som ska användas
STR_GAME_OPTIONS_LANGUAGE_PERCENTAGE                            :{STRING} ({NUM}% färdigt)

STR_GAME_OPTIONS_FULLSCREEN                                     :{BLACK}Helskärm
STR_GAME_OPTIONS_FULLSCREEN_TOOLTIP                             :{BLACK}Kryssa i den här rutan för att spela OpenTTD i helskärmsläge

STR_GAME_OPTIONS_RESOLUTION                                     :{BLACK}Skärmupplösning
STR_GAME_OPTIONS_RESOLUTION_TOOLTIP                             :{BLACK}Välj vilken skärmupplösning som ska användas
STR_GAME_OPTIONS_RESOLUTION_OTHER                               :annan
STR_GAME_OPTIONS_RESOLUTION_ITEM                                :{NUM}x{NUM}

STR_GAME_OPTIONS_VIDEO_ACCELERATION                             :{BLACK}Hårdvaruacceleration
STR_GAME_OPTIONS_VIDEO_ACCELERATION_TOOLTIP                     :{BLACK}Markera denna rutan för att tillåta OpenTTD att försöka använda hårdvaruacceleration. Ändrad inställning kommer bara att gälla efter omstart.
STR_GAME_OPTIONS_VIDEO_ACCELERATION_RESTART                     :{WHITE}Inställningen kommer bara att gälla efter omstart av spelet

STR_GAME_OPTIONS_VIDEO_VSYNC                                    :{BLACK}VSync
STR_GAME_OPTIONS_VIDEO_VSYNC_TOOLTIP                            :{BLACK}Markera den här rutan för att v-synka skärmen. Ändringar i den här inställningen kommer bara att tillämpas vid omstart av spelet. Fungerar bara med hårdvaruacceleration aktiverad.

STR_GAME_OPTIONS_GUI_ZOOM_FRAME                                 :{BLACK}Gränssnittstorlek
STR_GAME_OPTIONS_GUI_ZOOM_DROPDOWN_TOOLTIP                      :{BLACK}Välj vilken gränssnittsstorlek som ska användas

STR_GAME_OPTIONS_GUI_ZOOM_DROPDOWN_AUTO                         :(Upptäck automatiskt)
STR_GAME_OPTIONS_GUI_ZOOM_DROPDOWN_NORMAL                       :Normal
STR_GAME_OPTIONS_GUI_ZOOM_DROPDOWN_2X_ZOOM                      :Dubbel storlek
STR_GAME_OPTIONS_GUI_ZOOM_DROPDOWN_4X_ZOOM                      :Fyrdubbel storlek

STR_GAME_OPTIONS_FONT_ZOOM                                      :{BLACK}Storlek på typsnitt
STR_GAME_OPTIONS_FONT_ZOOM_DROPDOWN_TOOLTIP                     :{BLACK}Välj vilken storlek som ska användas på gränssnittets typsnitt

STR_GAME_OPTIONS_FONT_ZOOM_DROPDOWN_AUTO                        :(Upptäck automatiskt)
STR_GAME_OPTIONS_FONT_ZOOM_DROPDOWN_NORMAL                      :Normal
STR_GAME_OPTIONS_FONT_ZOOM_DROPDOWN_2X_ZOOM                     :Dubbel storlek
STR_GAME_OPTIONS_FONT_ZOOM_DROPDOWN_4X_ZOOM                     :Kvadrupel storlek

STR_GAME_OPTIONS_GRAPHICS                                       :{BLACK}Grafik

STR_GAME_OPTIONS_REFRESH_RATE                                   :{BLACK}Visa uppdateringsfrekvens
STR_GAME_OPTIONS_REFRESH_RATE_TOOLTIP                           :{BLACK}Välj skärmens uppdateringsfrekvens
STR_GAME_OPTIONS_REFRESH_RATE_OTHER                             :annat
STR_GAME_OPTIONS_REFRESH_RATE_ITEM                              :{NUM}Hz
STR_GAME_OPTIONS_REFRESH_RATE_WARNING                           :{WHITE}uppdateringsfrekvenser högre än 60Hz kan påverka prestandan.

STR_GAME_OPTIONS_BASE_GRF                                       :{BLACK}Grafikpaket som standard
STR_GAME_OPTIONS_BASE_GRF_TOOLTIP                               :{BLACK}Välj vilket grafikpaket som ska användas som standard
STR_GAME_OPTIONS_BASE_GRF_STATUS                                :{RED}{NUM} saknad{P "" e}/trasig{P "" a} fil{P "" er}
STR_GAME_OPTIONS_BASE_GRF_DESCRIPTION_TOOLTIP                   :{BLACK}Ytterligare information om basgrafik-set

STR_GAME_OPTIONS_BASE_SFX                                       :{BLACK}Grundljudspaket
STR_GAME_OPTIONS_BASE_SFX_TOOLTIP                               :{BLACK}Välj vilket grundljudspaket som ska användas
STR_GAME_OPTIONS_BASE_SFX_DESCRIPTION_TOOLTIP                   :{BLACK}Ytterligare information om grundljudpaketet

STR_GAME_OPTIONS_BASE_MUSIC                                     :{BLACK}Musikpaket valt
STR_GAME_OPTIONS_BASE_MUSIC_TOOLTIP                             :{BLACK}Välj vilket musikpaket som ska användas
STR_GAME_OPTIONS_BASE_MUSIC_STATUS                              :{RED}{NUM} fil{P "" er} korrupt{P "" a}
STR_GAME_OPTIONS_BASE_MUSIC_DESCRIPTION_TOOLTIP                 :{BLACK}Yttligare information om musikpaketet

STR_ERROR_RESOLUTION_LIST_FAILED                                :{WHITE}Det gick inte att hämta en lista över upplösningar som stöds
STR_ERROR_FULLSCREEN_FAILED                                     :{WHITE}Fullskärmsläge misslyckades

# Custom currency window

STR_CURRENCY_WINDOW                                             :{WHITE}Egen valuta
STR_CURRENCY_EXCHANGE_RATE                                      :{LTBLUE}Växlingskurs: {ORANGE}{CURRENCY_LONG} = £ {COMMA}
STR_CURRENCY_DECREASE_EXCHANGE_RATE_TOOLTIP                     :{BLACK}Minska värdet för din valuta med ett pund (£)
STR_CURRENCY_INCREASE_EXCHANGE_RATE_TOOLTIP                     :{BLACK}Öka värdet för din valuta med ett pund (£)
STR_CURRENCY_SET_EXCHANGE_RATE_TOOLTIP                          :{BLACK}Sätt växelkursen för din valuta mot ett pund (£)

STR_CURRENCY_SEPARATOR                                          :{LTBLUE}Avskiljare: {ORANGE}{STRING}
STR_CURRENCY_SET_CUSTOM_CURRENCY_SEPARATOR_TOOLTIP              :{BLACK}Sätt separatorn för din valuta

STR_CURRENCY_PREFIX                                             :{LTBLUE}Prefix: {ORANGE}{STRING}
STR_CURRENCY_SET_CUSTOM_CURRENCY_PREFIX_TOOLTIP                 :{BLACK}Sätt prefix-sträng för din valuta
STR_CURRENCY_SUFFIX                                             :{LTBLUE}Ändelse: {ORANGE}{STRING}
STR_CURRENCY_SET_CUSTOM_CURRENCY_SUFFIX_TOOLTIP                 :{BLACK}Sätt suffix-sträng för din valuta

STR_CURRENCY_SWITCH_TO_EURO                                     :{LTBLUE}Går över till euron: {ORANGE}{NUM}
STR_CURRENCY_SWITCH_TO_EURO_NEVER                               :{LTBLUE}Går över till euron: {ORANGE}aldrig
STR_CURRENCY_SET_CUSTOM_CURRENCY_TO_EURO_TOOLTIP                :{BLACK}Sätt år för byte till euron
STR_CURRENCY_DECREASE_CUSTOM_CURRENCY_TO_EURO_TOOLTIP           :{BLACK}Byt till euron tidigare
STR_CURRENCY_INCREASE_CUSTOM_CURRENCY_TO_EURO_TOOLTIP           :{BLACK}Byt till euron senare

STR_CURRENCY_PREVIEW                                            :{LTBLUE}Förhandsgranska: {ORANGE}{CURRENCY_LONG}
STR_CURRENCY_CUSTOM_CURRENCY_PREVIEW_TOOLTIP                    :{BLACK}10000 pund (£) i din valuta
STR_CURRENCY_CHANGE_PARAMETER                                   :{BLACK}Ändra valutaparametrar

STR_DIFFICULTY_LEVEL_SETTING_MAXIMUM_NO_COMPETITORS             :{LTBLUE}Max antal motståndare: {ORANGE}{COMMA}

STR_NONE                                                        :Ingen
STR_FUNDING_ONLY                                                :Endast finansiering
STR_MINIMAL                                                     :Minimal
STR_NUM_VERY_LOW                                                :Väldigt låg
STR_NUM_LOW                                                     :Låg
STR_NUM_NORMAL                                                  :Normal
STR_NUM_HIGH                                                    :Hög
STR_NUM_CUSTOM                                                  :Egna
STR_NUM_CUSTOM_NUMBER                                           :Valfri ({NUM})

STR_VARIETY_NONE                                                :Inget
STR_VARIETY_VERY_LOW                                            :Väldigt låg
STR_VARIETY_LOW                                                 :Låg
STR_VARIETY_MEDIUM                                              :Medium
STR_VARIETY_HIGH                                                :Hög
STR_VARIETY_VERY_HIGH                                           :Väldigt hög

STR_AI_SPEED_VERY_SLOW                                          :Väldigt långsam
STR_AI_SPEED_SLOW                                               :Långsam
STR_AI_SPEED_MEDIUM                                             :Mellan
STR_AI_SPEED_FAST                                               :Snabb
STR_AI_SPEED_VERY_FAST                                          :Väldigt snabb

STR_SEA_LEVEL_VERY_LOW                                          :Väldigt låg
STR_SEA_LEVEL_LOW                                               :Låg
STR_SEA_LEVEL_MEDIUM                                            :Mellan
STR_SEA_LEVEL_HIGH                                              :Hög
STR_SEA_LEVEL_CUSTOM                                            :Valfri
STR_SEA_LEVEL_CUSTOM_PERCENTAGE                                 :Valfri ({NUM}%)

STR_RIVERS_NONE                                                 :inga
STR_RIVERS_FEW                                                  :få
STR_RIVERS_MODERATE                                             :mellan
STR_RIVERS_LOT                                                  :många

STR_DISASTER_NONE                                               :Ingen
STR_DISASTER_REDUCED                                            :Reducerad
STR_DISASTER_NORMAL                                             :Normal

STR_SUBSIDY_X1_5                                                :x1.5
STR_SUBSIDY_X2                                                  :x2
STR_SUBSIDY_X3                                                  :x3
STR_SUBSIDY_X4                                                  :x4

STR_TERRAIN_TYPE_VERY_FLAT                                      :Väldigt platt
STR_TERRAIN_TYPE_FLAT                                           :Platt
STR_TERRAIN_TYPE_HILLY                                          :Kullig
STR_TERRAIN_TYPE_MOUNTAINOUS                                    :Bergig
STR_TERRAIN_TYPE_ALPINIST                                       :Alpin
STR_TERRAIN_TYPE_CUSTOM                                         :Anpassad höjd
STR_TERRAIN_TYPE_CUSTOM_VALUE                                   :Anpassad höjd ({NUM})

STR_CITY_APPROVAL_PERMISSIVE                                    :Eftergiven
STR_CITY_APPROVAL_TOLERANT                                      :Tolerant
STR_CITY_APPROVAL_HOSTILE                                       :Fientlig

STR_WARNING_NO_SUITABLE_AI                                      :{WHITE}Ingen passande datorspelare finns tillgänglig...{}Du kan ladda ner ett flertal datorspelare via 'Online Content'-systemet

# Settings tree window
STR_CONFIG_SETTING_TREE_CAPTION                                 :{WHITE}Inställningar
STR_CONFIG_SETTING_FILTER_TITLE                                 :{BLACK}Sökfilter:
STR_CONFIG_SETTING_EXPAND_ALL                                   :{BLACK}Utöka alla
STR_CONFIG_SETTING_COLLAPSE_ALL                                 :{BLACK}Stäng alla
STR_CONFIG_SETTING_RESET_ALL                                    :{BLACK}Återställ alla värden
STR_CONFIG_SETTING_NO_EXPLANATION_AVAILABLE_HELPTEXT            :(ingen förklaring tillgänglig)
STR_CONFIG_SETTING_DEFAULT_VALUE                                :{LTBLUE}Standardvärde: {ORANGE}{STRING}
STR_CONFIG_SETTING_TYPE                                         :{LTBLUE}Typ av inställning: {ORANGE}{STRING}
STR_CONFIG_SETTING_TYPE_CLIENT                                  :Klientinställning (sparas ej i spel-filer och påverkar alla spel)
STR_CONFIG_SETTING_TYPE_GAME_MENU                               :Spelinställning (sparad i spel-fil och påverkar enbart nya spel)
STR_CONFIG_SETTING_TYPE_GAME_INGAME                             :Spelinställning (sparad i spel-fil och påverkar enbart nuvarande spel)
STR_CONFIG_SETTING_TYPE_COMPANY_MENU                            :Företagsinställning (sparad i spel-fil och påverkar enbart nya spel)
STR_CONFIG_SETTING_TYPE_COMPANY_INGAME                          :Företagsinställning (sparad i spel-fil och påverkar enbart nuvarande företag)
STR_CONFIG_SETTING_RESET_ALL_CONFIRMATION_DIALOG_CAPTION        :{WHITE}Varning!
STR_CONFIG_SETTING_RESET_ALL_CONFIRMATION_DIALOG_TEXT           :{WHITE}Detta kommer att återställa alla spelinställningar till deras standardvärden.{}Är du säker på att du vill fortsätta?

STR_CONFIG_SETTING_RESTRICT_CATEGORY                            :{BLACK}Kategori:
STR_CONFIG_SETTING_RESTRICT_TYPE                                :{BLACK}Typ:
STR_CONFIG_SETTING_RESTRICT_DROPDOWN_HELPTEXT                   :{BLACK}Begränsar listan nedan med fördefinierade filter
STR_CONFIG_SETTING_RESTRICT_BASIC                               :Grundläggande (visa endast viktiga inställningar)
STR_CONFIG_SETTING_RESTRICT_ADVANCED                            :Avancerat (visa de flesta inställningarna)
STR_CONFIG_SETTING_RESTRICT_ALL                                 :Expert (visa alla inställningar, inklusive de konstiga)
STR_CONFIG_SETTING_RESTRICT_CHANGED_AGAINST_DEFAULT             :Inställningar med annat värde än standardvärdet
STR_CONFIG_SETTING_RESTRICT_CHANGED_AGAINST_NEW                 :Inställningar med annat värde än dina inställningar för nytt spel

STR_CONFIG_SETTING_TYPE_DROPDOWN_HELPTEXT                       :{BLACK}Begränsar listan till vissa typer av inställningar
STR_CONFIG_SETTING_TYPE_DROPDOWN_ALL                            :Alla typer av inställningar
STR_CONFIG_SETTING_TYPE_DROPDOWN_CLIENT                         :Klientinställningar (sparas ej i spel-filer och påverkar alla spel)
STR_CONFIG_SETTING_TYPE_DROPDOWN_GAME_MENU                      :Spelinställningar (sparas i spel-fil och påverkar enbart nya spel)
STR_CONFIG_SETTING_TYPE_DROPDOWN_GAME_INGAME                    :Spelinställningar (sparas i spel-fil och påverkar enbart nuvarande spel)
STR_CONFIG_SETTING_TYPE_DROPDOWN_COMPANY_MENU                   :Företagsinställningar (sparas i spel-fil och påverkar enbart nya spel)
STR_CONFIG_SETTING_TYPE_DROPDOWN_COMPANY_INGAME                 :Företagsinställningar (sparas i spel-fil och påverkar bara aktuellt företag)
STR_CONFIG_SETTING_CATEGORY_HIDES                               :{BLACK}Visa alla sökresultat genom att sätta{}{SILVER}Kategori {BLACK}till {WHITE}{STRING}
STR_CONFIG_SETTING_TYPE_HIDES                                   :{BLACK}Visa alla sökresultat genom att sätta{}{SILVER}Typ {BLACK}till {WHITE}Alla typer av inställningar
STR_CONFIG_SETTING_CATEGORY_AND_TYPE_HIDES                      :{BLACK}Visa alla sökresultat genom att sätta{}{SILVER}Kategori {BLACK}till {WHITE}{STRING} {BLACK}och {SILVER}Typ {BLACK}till {WHITE}Alla typer av inställningar
STR_CONFIG_SETTINGS_NONE                                        :{WHITE}- Inga -

STR_CONFIG_SETTING_OFF                                          :Av
STR_CONFIG_SETTING_ON                                           :På
STR_CONFIG_SETTING_DISABLED                                     :Avstängd

STR_CONFIG_SETTING_COMPANIES_OFF                                :Av
STR_CONFIG_SETTING_COMPANIES_OWN                                :Eget företag
STR_CONFIG_SETTING_COMPANIES_ALL                                :Alla företag

STR_CONFIG_SETTING_NONE                                         :Ingen
STR_CONFIG_SETTING_ORIGINAL                                     :Original
STR_CONFIG_SETTING_REALISTIC                                    :Realistisk

STR_CONFIG_SETTING_HORIZONTAL_POS_LEFT                          :Vänster
STR_CONFIG_SETTING_HORIZONTAL_POS_CENTER                        :Centrerad
STR_CONFIG_SETTING_HORIZONTAL_POS_RIGHT                         :Höger

STR_CONFIG_SETTING_MAXIMUM_INITIAL_LOAN                         :Maximalt startlån: {STRING}
STR_CONFIG_SETTING_MAXIMUM_INITIAL_LOAN_HELPTEXT                :Maximalt belopp ett företag kan låna (där inflationen inte tas med i beräkningen)
STR_CONFIG_SETTING_INTEREST_RATE                                :Räntenivå: {STRING}
STR_CONFIG_SETTING_INTEREST_RATE_HELPTEXT                       :Räntenivå för lån; styr även inflationen om sådan är aktiverad
STR_CONFIG_SETTING_RUNNING_COSTS                                :Driftkostnader: {STRING}
STR_CONFIG_SETTING_RUNNING_COSTS_HELPTEXT                       :Sätt nivån för underhålls- och driftskostnader för fordon och infrastruktur
STR_CONFIG_SETTING_CONSTRUCTION_SPEED                           :Konstruktionshastighet: {STRING}
STR_CONFIG_SETTING_CONSTRUCTION_SPEED_HELPTEXT                  :Begränsar antalet konstruktionshandlingar för AI-spelare
STR_CONFIG_SETTING_VEHICLE_BREAKDOWNS                           :Fordonshaverier: {STRING}
STR_CONFIG_SETTING_VEHICLE_BREAKDOWNS_HELPTEXT                  :Styr hur ofta otillräckligt servade fordon kan få motorstopp
STR_CONFIG_SETTING_SUBSIDY_MULTIPLIER                           :Subvention (multiplikativ): {STRING}
STR_CONFIG_SETTING_SUBSIDY_MULTIPLIER_HELPTEXT                  :Ange hur mycket betalt som subventionerade anslutningar ger
STR_CONFIG_SETTING_CONSTRUCTION_COSTS                           :Konstruktionskostnader: {STRING}
STR_CONFIG_SETTING_CONSTRUCTION_COSTS_HELPTEXT                  :Sätt nivån för konstruktions- och inköpskostnader
STR_CONFIG_SETTING_RECESSIONS                                   :Lågkonjunkturer: {STRING}
STR_CONFIG_SETTING_RECESSIONS_HELPTEXT                          :Om det är aktiverat så kan lågkonjunkturer uppstå med ett antal års mellanrum. Under en lågkonjunktur är all produktion avsevärt lägre (men återgår till det normala när lågkonjunkturen är över)
STR_CONFIG_SETTING_TRAIN_REVERSING                              :Förbjud tåg att vända vid stationer: {STRING}
STR_CONFIG_SETTING_TRAIN_REVERSING_HELPTEXT                     :Om det är aktiverat så kommer tågen inte vända på genomfartsstationer, ens om vägen till deras destination skulle ha blivit kortare ifall de vände
STR_CONFIG_SETTING_DISASTERS                                    :Katastrofer: {STRING}
STR_CONFIG_SETTING_DISASTERS_HELPTEXT                           :Slår av/på katastrofer vilka då och då kan blockera eller förstöra fordon och infrastruktur
STR_CONFIG_SETTING_CITY_APPROVAL                                :Stadsfullmäktiges attityd mot ombyggnation av områden: {STRING}
STR_CONFIG_SETTING_CITY_APPROVAL_HELPTEXT                       :Välj hur mycket ett företags oväsen och miljöpåverkan ska påverka dess anseende och möjlighet till vidare byggnationer i området

STR_CONFIG_SETTING_MAP_HEIGHT_LIMIT                             :Karthöjdsgräns: {STRING}
STR_CONFIG_SETTING_MAP_HEIGHT_LIMIT_HELPTEXT                    :Sätt maximal höjd på kartterräng. Med "(Automatiskt)" ett bra värde kommer att väljas efter terräng generation
STR_CONFIG_SETTING_MAP_HEIGHT_LIMIT_VALUE                       :{NUM}
STR_CONFIG_SETTING_MAP_HEIGHT_LIMIT_AUTO                        :(automatiskt)
STR_CONFIG_SETTING_TOO_HIGH_MOUNTAIN                            :{WHITE}Du kan inte ändra karthöjd begränsning till detta värde. Åtminstone ett berg på kartan är högre
STR_CONFIG_SETTING_AUTOSLOPE                                    :Tillåt landskapsarkitektur under byggnader, spår, etc.: {STRING}
STR_CONFIG_SETTING_AUTOSLOPE_HELPTEXT                           :Tillåt landskapsarkitektur under byggnader och spår utan att ta bort dem
STR_CONFIG_SETTING_CATCHMENT                                    :Tillåt mer realistiska uppsamlingsområden för stationer: {STRING}
STR_CONFIG_SETTING_CATCHMENT_HELPTEXT                           :Ha olika stora uppsamlingsområden för olika typer av stationer och flygplatser
STR_CONFIG_SETTING_SERVE_NEUTRAL_INDUSTRIES                     :Företagsstationerna kan betjäna industrier med tillhörande neutrala stationer: {STRING}
STR_CONFIG_SETTING_SERVE_NEUTRAL_INDUSTRIES_HELPTEXT            :När aktiverat, kan industrier med tillhörande stationer (t.ex. oljeplattformar) också betjänas av företagsägda stationer som är byggda i närheten. När inaktiverat kan dessa industrier endast betjänas av deras tillhörande stationer. Några närliggande företagsstationer kommer inte att kunna tjäna dem, inte heller kommer den tillhörande stationen att tjäna något annat än industrin
STR_CONFIG_SETTING_EXTRADYNAMITE                                :Tillåt borttagning av fler stadsägda vägar, broar och tunnlar: {STRING}
STR_CONFIG_SETTING_EXTRADYNAMITE_HELPTEXT                       :Underlätta borttagning av stadsägd infrastruktur och byggnader
STR_CONFIG_SETTING_TRAIN_LENGTH                                 :Maximal tåglängd: {STRING}
STR_CONFIG_SETTING_TRAIN_LENGTH_HELPTEXT                        :Sätt maximal tåglängd
STR_CONFIG_SETTING_TILE_LENGTH                                  :{COMMA} rut{P 0 a or}
STR_CONFIG_SETTING_SMOKE_AMOUNT                                 :Mängden rök/gnistor från fordon: {STRING}
STR_CONFIG_SETTING_SMOKE_AMOUNT_HELPTEXT                        :Sätt hur mycket rök och gnistor fordon ger ifrån sig
STR_CONFIG_SETTING_TRAIN_ACCELERATION_MODEL                     :Accelerationsmodell för tåg: {STRING}
STR_CONFIG_SETTING_TRAIN_ACCELERATION_MODEL_HELPTEXT            :Välj fysikmodell för acceleration av tåg. "original"-modellen bestraffar lutningar och kurvor beroende på olika egenskaper av tåget, t.ex. längd och dragkraft
STR_CONFIG_SETTING_ROAD_VEHICLE_ACCELERATION_MODEL              :Accelerationsmodell för vägfordon: {STRING}
STR_CONFIG_SETTING_ROAD_VEHICLE_ACCELERATION_MODEL_HELPTEXT     :Välj fysikmodell för acceleration av vägfordon. "original"-modellen bestraffar lutningar beroende på olika egenskaper av tåget, t.ex. dragkraft
STR_CONFIG_SETTING_TRAIN_SLOPE_STEEPNESS                        :Sluttningars lutningsgrad för tåg: {STRING}
STR_CONFIG_SETTING_TRAIN_SLOPE_STEEPNESS_HELPTEXT               :Lutningsgrad för lutande rutor för tåg. Högre värden gör det svårare att komma upp för en backe
STR_CONFIG_SETTING_PERCENTAGE                                   :{COMMA}%
STR_CONFIG_SETTING_ROAD_VEHICLE_SLOPE_STEEPNESS                 :Sluttningars lutningsgrad för vägfordon: {STRING}
STR_CONFIG_SETTING_ROAD_VEHICLE_SLOPE_STEEPNESS_HELPTEXT        :Lutningsgrad för lutande rutor för vägfordon. Högre värden gör det svårare att komma upp för en backe
STR_CONFIG_SETTING_FORBID_90_DEG                                :Förbjud tåg att göra 90°-svängar: {STRING}
STR_CONFIG_SETTING_FORBID_90_DEG_HELPTEXT                       :90-graderssvängar inträffar då ett horisontellt spår följs direkt av ett vertikalt spår på angränsande ruta, vilket tvingar tåget att svänga 90 grader om det kör utefter spåret. Detta i motsats till andra kombinationer av spårbitar där tåget svänger 45 grader i taget.
STR_CONFIG_SETTING_DISTANT_JOIN_STATIONS                        :Tillåt att stationer som inte är byggda direkt brevid varandra slås ihop: {STRING}
STR_CONFIG_SETTING_DISTANT_JOIN_STATIONS_HELPTEXT               :Tillåt att lägga till delar till en station utan att de är i direktkontakt med existerande delar. Kräver Ctrl+klick vid placering av nya stationsdelar.
STR_CONFIG_SETTING_INFLATION                                    :Inflation: {STRING}
STR_CONFIG_SETTING_INFLATION_HELPTEXT                           :Aktivera inflation i ekonomin. Kostnaderna stiger något fortare än inkomsterna.
STR_CONFIG_SETTING_MAX_BRIDGE_LENGTH                            :Maximal brolängd: {STRING}
STR_CONFIG_SETTING_MAX_BRIDGE_LENGTH_HELPTEXT                   :Maximal längd för broar
STR_CONFIG_SETTING_MAX_BRIDGE_HEIGHT                            :Maximal brohöjd: {STRING}
STR_CONFIG_SETTING_MAX_BRIDGE_HEIGHT_HELPTEXT                   :Maximal höjd för att bygga broar
STR_CONFIG_SETTING_MAX_TUNNEL_LENGTH                            :Maximal tunnellängd: {STRING}
STR_CONFIG_SETTING_MAX_TUNNEL_LENGTH_HELPTEXT                   :Maximal längd för tunnlar
STR_CONFIG_SETTING_RAW_INDUSTRY_CONSTRUCTION_METHOD             :Metod för manuell konstruktion av primära industrier: {STRING}
STR_CONFIG_SETTING_RAW_INDUSTRY_CONSTRUCTION_METHOD_HELPTEXT    :Metod för att finansiera en primär industri. 'Ingen' betyder att det inte är tillåtet att finansiera några primära industrier. 'Prospekterande' betyder att finansiering är möjlig men industrin byggs på en slumpvis plats och kan även misslyckas. 'Som andra industrier' betyder att industrier som genererar råmaterial kan byggas av företag på samma sätt som industrier som processar material, dvs på valfri plats.
STR_CONFIG_SETTING_RAW_INDUSTRY_CONSTRUCTION_METHOD_NONE        :Ingen
STR_CONFIG_SETTING_RAW_INDUSTRY_CONSTRUCTION_METHOD_NORMAL      :Samma som för andra industrier
STR_CONFIG_SETTING_RAW_INDUSTRY_CONSTRUCTION_METHOD_PROSPECTING :Prospekterande
STR_CONFIG_SETTING_INDUSTRY_PLATFORM                            :Platt yta runt industrier: {STRING}
STR_CONFIG_SETTING_INDUSTRY_PLATFORM_HELPTEXT                   :Hur mycket platt yta som finns runt en industri. Detta säkerställer att tom yta finns tillgängligt runt en industri för byggnation av spår mm.
STR_CONFIG_SETTING_MULTIPINDTOWN                                :Tillåt flera industrier av samma typ per stad: {STRING}
STR_CONFIG_SETTING_MULTIPINDTOWN_HELPTEXT                       :I normala fall vill en stad inte ha mer än en industri av varje typ. Med den här inställningen tillåts flera industrier av samma typ i samma stad
STR_CONFIG_SETTING_SIGNALSIDE                                   :Visa signaler: {STRING}
STR_CONFIG_SETTING_SIGNALSIDE_HELPTEXT                          :Välj vilken sida av spåren signalerna ska placeras på
STR_CONFIG_SETTING_SIGNALSIDE_LEFT                              :På vänster sida
STR_CONFIG_SETTING_SIGNALSIDE_DRIVING_SIDE                      :På förarsidan
STR_CONFIG_SETTING_SIGNALSIDE_RIGHT                             :På höger sida
STR_CONFIG_SETTING_SHOWFINANCES                                 :Visa finansfönstret vid slutet av året: {STRING}
STR_CONFIG_SETTING_SHOWFINANCES_HELPTEXT                        :Om aktiverad kommer finans-fönstret att visas vid slutet av varje år för att möjliggöra enkel granskning av den finansiella statusen för företaget.
STR_CONFIG_SETTING_NONSTOP_BY_DEFAULT                           :Nya orders är 'non-stop' om inte annat anges.{STRING}
STR_CONFIG_SETTING_NONSTOP_BY_DEFAULT_HELPTEXT                  :I normala fall stannar ett fordon vid varje station det passerar. Aktiveras den här inställningen kommer det istället att köra igenom alla stationer på väg till dess slutdestination utan att stanna. Tänk på att den här inställningen bara definierar ett förinställt värde för nya order. Individuella order kan uttryckligen definiera båda typerna av beteende oavsett inställning
STR_CONFIG_SETTING_STOP_LOCATION                                :Nya tåg-orders stannar som standard vid {STRING} av platformen
STR_CONFIG_SETTING_STOP_LOCATION_HELPTEXT                       :Grundinställning för var tåg stannar utmed plattformar. 'början' betyder i början av plattformen sett från var tåget kommer ifrån. 'mitten' betyder i mitten av plattformen och 'slutet' betyder så långt bort som möjligt. Notera att denna inställning endast anger grundvärdet för nya ordrar. Individuella instruktioner kan ges per orderrad explicit till valfritt värde oberoende av denna inställning.
STR_CONFIG_SETTING_STOP_LOCATION_NEAR_END                       :början
STR_CONFIG_SETTING_STOP_LOCATION_MIDDLE                         :mitten
STR_CONFIG_SETTING_STOP_LOCATION_FAR_END                        :slutet
STR_CONFIG_SETTING_AUTOSCROLL                                   :Scrolla vyn när musen är vid kanten: {STRING}
STR_CONFIG_SETTING_AUTOSCROLL_HELPTEXT                          :När det är aktiverat börjar vyer scrolla när muspekaren är nära fönstrets kant
STR_CONFIG_SETTING_AUTOSCROLL_DISABLED                          :Avstängd
STR_CONFIG_SETTING_AUTOSCROLL_MAIN_VIEWPORT_FULLSCREEN          :Huvudvy, endast helskärm
STR_CONFIG_SETTING_AUTOSCROLL_MAIN_VIEWPORT                     :Huvudvy
STR_CONFIG_SETTING_AUTOSCROLL_EVERY_VIEWPORT                    :Alla vyfönster
STR_CONFIG_SETTING_BRIBE                                        :Tillåt mutning av de lokala myndigheterna: {STRING}
STR_CONFIG_SETTING_BRIBE_HELPTEXT                               :Tillåt företag att försöka muta de lokala myndigheterna. Om mutan upptäcks av en inspektör kommer företaget inte ha möjlighet att verka i staden i sex månader
STR_CONFIG_SETTING_ALLOW_EXCLUSIVE                              :Tillåt köp av exklusiva transporträttigheter: {STRING}
STR_CONFIG_SETTING_ALLOW_EXCLUSIVE_HELPTEXT                     :Om ett företag köper exklusiva transporträttigheter i en stad kommer konkurrenternas stationer (för passagerare och last) inte ta emot någon last under ett helt år
STR_CONFIG_SETTING_ALLOW_FUND_BUILDINGS                         :Tillåt att byggnader bekostas: {STRING}
STR_CONFIG_SETTING_ALLOW_FUND_BUILDINGS_HELPTEXT                :Tillåt företag att ge pengar till städer för att bekosta nybyggnation av hus
STR_CONFIG_SETTING_ALLOW_FUND_ROAD                              :Tillåt finansiering av lokal vägrekonstruktion: {STRING}
STR_CONFIG_SETTING_ALLOW_FUND_ROAD_HELPTEXT                     :Tillåt att företag ger pengar till städer för vägbyggen och därmed saboterar för vägtransporter i staden.
STR_CONFIG_SETTING_ALLOW_GIVE_MONEY                             :Tillåt skicka pengar till andra företag: {STRING}
STR_CONFIG_SETTING_ALLOW_GIVE_MONEY_HELPTEXT                    :Tillåt överföring av pengar mellan företag i flerspelarläge
STR_CONFIG_SETTING_FREIGHT_TRAINS                               :Godsfaktor för att simulera tunga tåg: {STRING}
STR_CONFIG_SETTING_FREIGHT_TRAINS_HELPTEXT                      :Ställ in påverkan av att frakta gods i tåg. Ett högre värde gör att fraktgods är mer krävande för tågen, speciellt vid lutningar
STR_CONFIG_SETTING_PLANE_SPEED                                  :Hastighetsfaktor för flygplan: {STRING}
STR_CONFIG_SETTING_PLANE_SPEED_HELPTEXT                         :Ställ in relativ hastighet för flygplan relativt övriga fordonstyper. Detta reducerar inkomsterna för flygtransporter.
STR_CONFIG_SETTING_PLANE_SPEED_VALUE                            :1 / {COMMA}
STR_CONFIG_SETTING_PLANE_CRASHES                                :Antal flygplanskrascher: {STRING}
STR_CONFIG_SETTING_PLANE_CRASHES_HELPTEXT                       :Ställ in hur stor sannolikheten för en slumpmässig flygkrasch ska vara.{}* Stora flygplan löper alltid en risk att krascha när de landar på små flygfält
STR_CONFIG_SETTING_PLANE_CRASHES_NONE                           :Inga*
STR_CONFIG_SETTING_PLANE_CRASHES_REDUCED                        :Reducerad
STR_CONFIG_SETTING_PLANE_CRASHES_NORMAL                         :Normal
STR_CONFIG_SETTING_STOP_ON_TOWN_ROAD                            :Tillåt genomfartshållplatser på stadsägda vägar: {STRING}
STR_CONFIG_SETTING_STOP_ON_TOWN_ROAD_HELPTEXT                   :Tillåt konstruktion av genomfartshållplatser på stadsägda vägar
STR_CONFIG_SETTING_STOP_ON_COMPETITOR_ROAD                      :Tillåt dina fordon att köra genom motståndarens hållplatser: {STRING}
STR_CONFIG_SETTING_STOP_ON_COMPETITOR_ROAD_HELPTEXT             :Tillåt konstruktion av genomfartshållplatser på vägar som ägs av andra företag
STR_CONFIG_SETTING_DYNAMIC_ENGINES_EXISTING_VEHICLES            :{WHITE}Det är inte möjligt att ändra denna inställning när det finns fordon
STR_CONFIG_SETTING_INFRASTRUCTURE_MAINTENANCE                   :Underhåll av infrastruktur: {STRING}
STR_CONFIG_SETTING_INFRASTRUCTURE_MAINTENANCE_HELPTEXT          :Om det är aktiverat så kostar underhåll av infrastruktur. Kostnaden ökar mer än proportionellt mot nätverkets storlek, vilket innebär att större företag drabbas hårdare än små företag av underhållskostnader.

STR_CONFIG_SETTING_COMPANY_STARTING_COLOUR                      :Företagets startfärg: {STRING}
STR_CONFIG_SETTING_COMPANY_STARTING_COLOUR_HELPTEXT             :Välj startfärg för företaget

STR_CONFIG_SETTING_NEVER_EXPIRE_AIRPORTS                        :Flygplatser blir aldrig gamla: {STRING}
STR_CONFIG_SETTING_NEVER_EXPIRE_AIRPORTS_HELPTEXT               :Aktivering av denna inställning gör så att alla flygplatstyper finns kvar i obegränsad tid efter att de blivit tillgängliga

STR_CONFIG_SETTING_WARN_LOST_VEHICLE                            :Varna om fordon är vilse: {STRING}
STR_CONFIG_SETTING_WARN_LOST_VEHICLE_HELPTEXT                   :Aktiverar meddelanden om fordon som är oförmögna att hitta vägen till sin destination.
STR_CONFIG_SETTING_ORDER_REVIEW                                 :Granska fordonens destinationer: {STRING}
STR_CONFIG_SETTING_ORDER_REVIEW_HELPTEXT                        :Om det är aktiverat så kontrolleras fordonens order periodiskt och när uppenbara problem identifieras rapporteras detta med ett nyhetsmeddelande
STR_CONFIG_SETTING_ORDER_REVIEW_OFF                             :Nej
STR_CONFIG_SETTING_ORDER_REVIEW_EXDEPOT                         :Ja, förutom för stannade fordon
STR_CONFIG_SETTING_ORDER_REVIEW_ON                              :Ja, för alla fordon
STR_CONFIG_SETTING_WARN_INCOME_LESS                             :Varna om ett fordons inkomst är negativ: {STRING}
STR_CONFIG_SETTING_WARN_INCOME_LESS_HELPTEXT                    :Om det är aktiverat skickas ett nyhetsmeddelande när ett fordon inte har gett vinst under ett kalenderår
STR_CONFIG_SETTING_NEVER_EXPIRE_VEHICLES                        :Fordon blir aldrig gamla: {STRING}
STR_CONFIG_SETTING_NEVER_EXPIRE_VEHICLES_HELPTEXT               :Om det är aktiverat förblir alla fordonstyper tillgängliga i obegränsad tid efter att de introducerats
STR_CONFIG_SETTING_AUTORENEW_VEHICLE                            :Förnya fordon automatiskt när de blir gamla: {STRING}
STR_CONFIG_SETTING_AUTORENEW_VEHICLE_HELPTEXT                   :Om det är aktiverat kommer ett fordon som närmar sig slutet av sin livslängd automatiskt att bytas ut när villkoren för förnyelse är uppfyllda
STR_CONFIG_SETTING_AUTORENEW_MONTHS                             :Förnya automatiskt när fordon är {STRING} än beräknad livslängd
STR_CONFIG_SETTING_AUTORENEW_MONTHS_HELPTEXT                    :Relativ ålder då ett fordon ska bli aktuellt för att förnyas automatiskt
STR_CONFIG_SETTING_AUTORENEW_MONTHS_VALUE_BEFORE                :{COMMA} månad{P 0 "" er} yngre
STR_CONFIG_SETTING_AUTORENEW_MONTHS_VALUE_AFTER                 :{COMMA} månad{P 0 "" er} äldre
STR_CONFIG_SETTING_AUTORENEW_MONEY                              :Minsta mängd pengar för auto-förnyelse av fordon: {STRING}
STR_CONFIG_SETTING_AUTORENEW_MONEY_HELPTEXT                     :Minsta belopp som måste finnas i banken för att automatiskt förnyande av fordon ska vara möjligt
STR_CONFIG_SETTING_ERRMSG_DURATION                              :Visningstid för felmeddelanden: {STRING}
STR_CONFIG_SETTING_ERRMSG_DURATION_HELPTEXT                     :Tid som felmeddelanden i ett rött fönster ska visas. Notera att vissa (kritiska) felmeddelanden inte stängs automatiskt efter denna tid, utan måste stängas manuellt
STR_CONFIG_SETTING_ERRMSG_DURATION_VALUE                        :{COMMA} sekund{P 0 "" er}
STR_CONFIG_SETTING_HOVER_DELAY                                  :Visa tooltips: {STRING}
STR_CONFIG_SETTING_HOVER_DELAY_HELPTEXT                         :Fördröjning innan tooltips visas när muspekaren hålls över ett gränssnittselement. Alternativt kan tooltips bindas till den högra musknappen när detta värde är satt till 0.
STR_CONFIG_SETTING_HOVER_DELAY_VALUE                            :Håll muspekaren i {COMMA} millisekund{P 0 "" er}
STR_CONFIG_SETTING_HOVER_DELAY_DISABLED                         :Högerklick
STR_CONFIG_SETTING_POPULATION_IN_LABEL                          :Visa invånarantal i stadsnamnet: {STRING}
STR_CONFIG_SETTING_POPULATION_IN_LABEL_HELPTEXT                 :Visa antal invånare efter stadsnamnen på kartan
STR_CONFIG_SETTING_GRAPH_LINE_THICKNESS                         :Linjetjocklek i grafer: {STRING}
STR_CONFIG_SETTING_GRAPH_LINE_THICKNESS_HELPTEXT                :Linjernas bredd i grafernas kurvor. En tunn linje är lättare att läsa av mer precist, medan en tjockare linje är lättare att se och gör det lättare att skilja mellan de olika färgerna
STR_CONFIG_SETTING_SHOW_NEWGRF_NAME                             :Visa NewGRF:ens namn i fordonsbyggnadsfönstret: {STRING}
STR_CONFIG_SETTING_SHOW_NEWGRF_NAME_HELPTEXT                    :Lägg till en rad i fordonsbyggnadsfönstret som visar vilken NewGRF det valda fordonet kommer ifrån.

STR_CONFIG_SETTING_LANDSCAPE                                    :Landskap: {STRING}
STR_CONFIG_SETTING_LANDSCAPE_HELPTEXT                           :Landskapet definierar grundläggande gameplay scenarier med olika laster och krav på stadstillväxt. NewGRF och spelskript tillåter finare kontroll
STR_CONFIG_SETTING_LAND_GENERATOR                               :Landgenerator: {STRING}
STR_CONFIG_SETTING_LAND_GENERATOR_HELPTEXT                      :Den ursprungliga generatorn beror på bas grafik set, och komponerar fasta landskapsformer. TerraGenesis är en Perlin buller baserad generator med finare inställningar kontroll
STR_CONFIG_SETTING_LAND_GENERATOR_ORIGINAL                      :Original
STR_CONFIG_SETTING_LAND_GENERATOR_TERRA_GENESIS                 :TerraGenesis
STR_CONFIG_SETTING_TERRAIN_TYPE                                 :Terrängtyp: {STRING}
STR_CONFIG_SETTING_TERRAIN_TYPE_HELPTEXT                        :(TerraGenesis endast) Hilliness av landskapet
STR_CONFIG_SETTING_INDUSTRY_DENSITY                             :Industritäthet: {STRING}
STR_CONFIG_SETTING_INDUSTRY_DENSITY_HELPTEXT                    :Ange hur många industrier som ska genereras och vilken nivå som ska bibehållas under spelet
STR_CONFIG_SETTING_OIL_REF_EDGE_DISTANCE                        :Maximalt avstånd mellan oljeindustrier och kartans kant: {STRING}
STR_CONFIG_SETTING_OIL_REF_EDGE_DISTANCE_HELPTEXT               :Begränsar hur långt från kartans kant oljeraffinaderier och oljeplattformar kan byggas. På ö-kartor säkerställer detta att de är nära kusten. På kartor större än 256 rutor skalas detta värde upp.
STR_CONFIG_SETTING_SNOWLINE_HEIGHT                              :Snögränsens höjd: {STRING}
STR_CONFIG_SETTING_SNOWLINE_HEIGHT_HELPTEXT                     :Kontrollerar på vilken höjd snön börjar i det subarktiska landskapet. Snö påverkar även industrigeneration och städers tillväxtkrav. Kan endast modifieras via Scenarioredigeraren eller beräknas via "snötäckning"
STR_CONFIG_SETTING_SNOW_COVERAGE                                :Snötäckning: {STRING}
STR_CONFIG_SETTING_SNOW_COVERAGE_HELPTEXT                       :Kontrollerar ungefärlig mängd snö på den subarktiska landskapet. Snö påverkar även industri generation och städernas tillväxtkrav. Används endast under kartgeneration. Land precis över havsnivån är alltid utan snö
STR_CONFIG_SETTING_SNOW_COVERAGE_VALUE                          :{NUM}%
STR_CONFIG_SETTING_DESERT_COVERAGE                              :Öken täckning: {STRING}
STR_CONFIG_SETTING_DESERT_COVERAGE_HELPTEXT                     :Kontrollera ungefärligt mängd öken i tropiskt landskap. Öken påverkar även industri generation. Används bara under kartgeneration
STR_CONFIG_SETTING_DESERT_COVERAGE_VALUE                        :{NUM}%
STR_CONFIG_SETTING_ROUGHNESS_OF_TERRAIN                         :Terrängens svårhetsgrad: {STRING}
STR_CONFIG_SETTING_ROUGHNESS_OF_TERRAIN_HELPTEXT                :(TerraGenesis endast) Välj frekvensen av kullar: Smooth landskap har färre, mer utbredda kullar. Rough landskap har många kullar, som kan se repetitiva
STR_CONFIG_SETTING_ROUGHNESS_OF_TERRAIN_VERY_SMOOTH             :Väldigt lätt
STR_CONFIG_SETTING_ROUGHNESS_OF_TERRAIN_SMOOTH                  :Lätt
STR_CONFIG_SETTING_ROUGHNESS_OF_TERRAIN_ROUGH                   :Svår
STR_CONFIG_SETTING_ROUGHNESS_OF_TERRAIN_VERY_ROUGH              :Väldigt svår
STR_CONFIG_SETTING_VARIETY                                      :Varierad distribution: {STRING}
STR_CONFIG_SETTING_VARIETY_HELPTEXT                             :(TerraGenesis endast) Styr om kartan innehåller både bergs och flacka områden. Eftersom detta gör bara kartan flackare bör andra inställningar ställas in på bergiga
STR_CONFIG_SETTING_RIVER_AMOUNT                                 :Antal floder: {STRING}
STR_CONFIG_SETTING_RIVER_AMOUNT_HELPTEXT                        :Välj hur många floder att generera
STR_CONFIG_SETTING_TREE_PLACER                                  :Trädplacerings-algoritm: {STRING}
STR_CONFIG_SETTING_TREE_PLACER_HELPTEXT                         :Välj fördelningen av träden på kartan: "Original" växter träd jämnt utspridda, "Förbättrad" växter dem i grupper
STR_CONFIG_SETTING_TREE_PLACER_NONE                             :Inget
STR_CONFIG_SETTING_TREE_PLACER_ORIGINAL                         :Original
STR_CONFIG_SETTING_TREE_PLACER_IMPROVED                         :Förbättrad
STR_CONFIG_SETTING_ROAD_SIDE                                    :Väg fordon: {STRING}
STR_CONFIG_SETTING_ROAD_SIDE_HELPTEXT                           :Välj kör sida
STR_CONFIG_SETTING_HEIGHTMAP_ROTATION                           :Höjkartans rotation: {STRING}
STR_CONFIG_SETTING_HEIGHTMAP_ROTATION_COUNTER_CLOCKWISE         :Motsols
STR_CONFIG_SETTING_HEIGHTMAP_ROTATION_CLOCKWISE                 :Medsols
STR_CONFIG_SETTING_SE_FLAT_WORLD_HEIGHT                         :Vilken nivåhöjd en platt scenario-karta får: {STRING}
STR_CONFIG_SETTING_EDGES_NOT_EMPTY                              :{WHITE}En eller fler rutor vid den norra gränsen är inte tomma
STR_CONFIG_SETTING_EDGES_NOT_WATER                              :{WHITE}En eller fler rutor vid en av gränserna är inte vatten

STR_CONFIG_SETTING_STATION_SPREAD                               :Maximal stationsspridning: {STRING}
STR_CONFIG_SETTING_STATION_SPREAD_HELPTEXT                      :Maximalt område de olika delarna av en enda station får spridas ut över. Tänk på att en hög inställning gör spelet långsammare
STR_CONFIG_SETTING_SERVICEATHELIPAD                             :Serva helikoptrar vid landningplattor automatiskt: {STRING}
STR_CONFIG_SETTING_SERVICEATHELIPAD_HELPTEXT                    :Serva helikoptrar efter varje landning, även om det inte finns någon hangar på flygplatsen
STR_CONFIG_SETTING_LINK_TERRAFORM_TOOLBAR                       :Koppla landskapsverktyget till övriga verktygsfält: {STRING}
STR_CONFIG_SETTING_LINK_TERRAFORM_TOOLBAR_HELPTEXT              :När ett konstruktionsverktyg för en transporttyp öppnas, öppna även verktyget för landskapsarkitektur
STR_CONFIG_SETTING_SMALLMAP_LAND_COLOUR                         :Markfärg som används på minikartan: {STRING}
STR_CONFIG_SETTING_SMALLMAP_LAND_COLOUR_HELPTEXT                :Terrängens färg på minikartan
STR_CONFIG_SETTING_SMALLMAP_LAND_COLOUR_GREEN                   :Grön
STR_CONFIG_SETTING_SMALLMAP_LAND_COLOUR_DARK_GREEN              :Mörkgrön
STR_CONFIG_SETTING_SMALLMAP_LAND_COLOUR_VIOLET                  :Violett
STR_CONFIG_SETTING_SCROLLMODE                                   :Vyfönsters skrollningsbeteende: {STRING}
STR_CONFIG_SETTING_SCROLLMODE_HELPTEXT                          :Beteende vid scrollning av kartan
STR_CONFIG_SETTING_SCROLLMODE_DEFAULT                           :Rör vyn med höger musknapp, musens position låst
STR_CONFIG_SETTING_SCROLLMODE_RMB_LOCKED                        :Rör kartan med höger musknapp, musens position låst
STR_CONFIG_SETTING_SCROLLMODE_RMB                               :Rör kartan med höger musknapp
STR_CONFIG_SETTING_SCROLLMODE_LMB                               :Rör kartan med vänster musknapp
STR_CONFIG_SETTING_SMOOTH_SCROLLING                             :Mjuk scrollning av vy: {STRING}
STR_CONFIG_SETTING_SMOOTH_SCROLLING_HELPTEXT                    :Kontrollera hur huvudvyn skrollar till en specifik position vid klick på minikartan eller när ett kommando används för att skrolla till ett specifikt objekt på kartan. Om det är aktiverat skrollar vyn mjukt, om det är inaktiverat hoppar den direkt till målet
STR_CONFIG_SETTING_MEASURE_TOOLTIP                              :Visa måtthjälptext vid användning av byggverktyg: {STRING}
STR_CONFIG_SETTING_MEASURE_TOOLTIP_HELPTEXT                     :Visa rutavstånd och höjdskillnader vid dragning med musen under byggoperationer
STR_CONFIG_SETTING_LIVERIES                                     :Visa fordonstypsspecifika färgscheman för företag: {STRING}
STR_CONFIG_SETTING_LIVERIES_HELPTEXT                            :Kontrollera användning av fordonstyp-specifika färgscheman för fordon (till skillnad från företagsspecifika)
STR_CONFIG_SETTING_LIVERIES_NONE                                :Inga
STR_CONFIG_SETTING_LIVERIES_OWN                                 :Egna företaget
STR_CONFIG_SETTING_LIVERIES_ALL                                 :Alla företag
STR_CONFIG_SETTING_PREFER_TEAMCHAT                              :Prioritera lagchat med <ENTER>: {STRING}
STR_CONFIG_SETTING_PREFER_TEAMCHAT_HELPTEXT                     :Växla mellan bindning av intern företagschatt och offentlig chatt till <ENTER> resp. <Ctrl+ENTER>
STR_CONFIG_SETTING_SCROLLWHEEL_SCROLLING                        :Mushjulsfunktion: {STRING}
STR_CONFIG_SETTING_SCROLLWHEEL_SCROLLING_HELPTEXT               :Möjliggör skrollning med tvådimensionella mushjul
STR_CONFIG_SETTING_SCROLLWHEEL_ZOOM                             :Zooma kartan
STR_CONFIG_SETTING_SCROLLWHEEL_SCROLL                           :Scrolla kartan
STR_CONFIG_SETTING_SCROLLWHEEL_OFF                              :Avstängd
STR_CONFIG_SETTING_SCROLLWHEEL_MULTIPLIER                       :Mushjulshastighet: {STRING}
STR_CONFIG_SETTING_SCROLLWHEEL_MULTIPLIER_HELPTEXT              :Kontrollera känsligheten hos skrollning med mushjulet
STR_CONFIG_SETTING_OSK_ACTIVATION                               :Skärmtangentbord: {STRING}
STR_CONFIG_SETTING_OSK_ACTIVATION_HELPTEXT                      :Ange metod för hur skärmtangentbordet öppnas för inmatning av text i textrutor. Skärmtangentbordet används med hjälp mus, touch, eller andra pek-indata-enheter och är till för små enheter utan fysiskt tangentbord
STR_CONFIG_SETTING_OSK_ACTIVATION_DISABLED                      :Avstängd
STR_CONFIG_SETTING_OSK_ACTIVATION_DOUBLE_CLICK                  :Dubbelklick
STR_CONFIG_SETTING_OSK_ACTIVATION_SINGLE_CLICK_FOCUS            :Enkelklick (om redan fokuserad)
STR_CONFIG_SETTING_OSK_ACTIVATION_SINGLE_CLICK                  :Enkelklick (omedelbart)

STR_CONFIG_SETTING_RIGHT_MOUSE_BTN_EMU                          :Högerklicksemulering: {STRING}
STR_CONFIG_SETTING_RIGHT_MOUSE_BTN_EMU_HELPTEXT                 :Välj metod för att emulera klick med musens högra knapp
STR_CONFIG_SETTING_RIGHT_MOUSE_BTN_EMU_COMMAND                  :Command-klick
STR_CONFIG_SETTING_RIGHT_MOUSE_BTN_EMU_CONTROL                  :Control-klick
STR_CONFIG_SETTING_RIGHT_MOUSE_BTN_EMU_OFF                      :Av

STR_CONFIG_SETTING_RIGHT_MOUSE_WND_CLOSE                        :Stäng fönster med högerklick: {STRING}
STR_CONFIG_SETTING_RIGHT_MOUSE_WND_CLOSE_HELPTEXT               :Stänger fönster när man högerklickar inuti dem. Denna inställning inaktiverar tooltips vid högerklick!

STR_CONFIG_SETTING_AUTOSAVE                                     :Autospara: {STRING}
STR_CONFIG_SETTING_AUTOSAVE_HELPTEXT                            :Välj intervall mellan automatisk sparande

STR_CONFIG_SETTING_DATE_FORMAT_IN_SAVE_NAMES                    :Använd {STRING} som datumformat för sparfilsnamn
STR_CONFIG_SETTING_DATE_FORMAT_IN_SAVE_NAMES_HELPTEXT           :Format för datum i filnamnen för sparade spel
STR_CONFIG_SETTING_DATE_FORMAT_IN_SAVE_NAMES_LONG               :lång (31st Dec 2008)
STR_CONFIG_SETTING_DATE_FORMAT_IN_SAVE_NAMES_SHORT              :kort (31-12-2008)
STR_CONFIG_SETTING_DATE_FORMAT_IN_SAVE_NAMES_ISO                :ISO (2008-12-31)

STR_CONFIG_SETTING_PAUSE_ON_NEW_GAME                            :Pausa automatiskt vid start av nytt spel: {STRING}
STR_CONFIG_SETTING_PAUSE_ON_NEW_GAME_HELPTEXT                   :Om det är aktiverat kommer OpenTTD automatiskt att pausa vid start av ett nytt spel, så att kartan kan studeras noggrannare
STR_CONFIG_SETTING_COMMAND_PAUSE_LEVEL                          :När spelet är pausat, tillåt: {STRING}
STR_CONFIG_SETTING_COMMAND_PAUSE_LEVEL_HELPTEXT                 :Välj vilka handlingar som är tillåtna att utföra medan spelet är pausat
STR_CONFIG_SETTING_COMMAND_PAUSE_LEVEL_NO_ACTIONS               :Inga åtgärder
STR_CONFIG_SETTING_COMMAND_PAUSE_LEVEL_ALL_NON_CONSTRUCTION     :Allt förutom att bygga
STR_CONFIG_SETTING_COMMAND_PAUSE_LEVEL_ALL_NON_LANDSCAPING      :Allt förutom landskapsarkitektur
STR_CONFIG_SETTING_COMMAND_PAUSE_LEVEL_ALL_ACTIONS              :Alla åtgärder
STR_CONFIG_SETTING_ADVANCED_VEHICLE_LISTS                       :Använd grupper i fordonslistan: {STRING}
STR_CONFIG_SETTING_ADVANCED_VEHICLE_LISTS_HELPTEXT              :Möjliggör användning av avancerade fordonslistor för gruppering av fordon
STR_CONFIG_SETTING_LOADING_INDICATORS                           :Använd lastningsindikatorer: {STRING}
STR_CONFIG_SETTING_LOADING_INDICATORS_HELPTEXT                  :Välj om lastningsindikatorer visas ovanför lastande och avlastande fordon, eller ej
STR_CONFIG_SETTING_TIMETABLE_IN_TICKS                           :Visa tidtabeller räknat i ticks istället för dagar: {STRING}
STR_CONFIG_SETTING_TIMETABLE_IN_TICKS_HELPTEXT                  :Visa restider i tidtabeller i antal tick istället för dagar
STR_CONFIG_SETTING_TIMETABLE_SHOW_ARRIVAL_DEPARTURE             :Visa ankomster och avgångar i tidtabeller: {STRING}
STR_CONFIG_SETTING_TIMETABLE_SHOW_ARRIVAL_DEPARTURE_HELPTEXT    :Visa förväntade ankomst- och avgångstider i tidtabeller
STR_CONFIG_SETTING_QUICKGOTO                                    :Snabbskapande av fordonsorder: {STRING}
STR_CONFIG_SETTING_QUICKGOTO_HELPTEXT                           :Förvälj 'åk till'-pekaren när orderfönstret öppnas
STR_CONFIG_SETTING_DEFAULT_RAIL_TYPE                            :Standardspår-typ (efter nytt/laddat spel): {STRING}
STR_CONFIG_SETTING_DEFAULT_RAIL_TYPE_HELPTEXT                   :Spårtyp som ska förväljas efter att ett spel startas eller laddas. 'Först tillgängliga' väljer den äldsta spårtypen, 'Senast tillgängliga' väljer den nyaste spårtypen och 'Mest använda' väljer den spårtyp som för närvarande är mest använd
STR_CONFIG_SETTING_DEFAULT_RAIL_TYPE_FIRST                      :Först tillgängliga
STR_CONFIG_SETTING_DEFAULT_RAIL_TYPE_LAST                       :Senast tillgängliga
STR_CONFIG_SETTING_DEFAULT_RAIL_TYPE_MOST_USED                  :Mest använda
STR_CONFIG_SETTING_SHOW_TRACK_RESERVATION                       :Visa reserverat spår: {STRING}
STR_CONFIG_SETTING_SHOW_TRACK_RESERVATION_HELPTEXT              :Ge reserverade spår en avvikande färg för att underlätta lösning av problem med tåg som vägrar köra in i avancerade signalblock
STR_CONFIG_SETTING_PERSISTENT_BUILDINGTOOLS                     :Behåll byggnadsverktyg aktiva efter att de använts: {STRING}
STR_CONFIG_SETTING_PERSISTENT_BUILDINGTOOLS_HELPTEXT            :Håll verktygen för byggnation av broar, tunnlar, etc. öppna efter användning
STR_CONFIG_SETTING_EXPENSES_LAYOUT                              :Gruppera utgifter i företagens finansfönster: {STRING}
STR_CONFIG_SETTING_EXPENSES_LAYOUT_HELPTEXT                     :Välj layout för företagens utgiftsfönster
STR_CONFIG_SETTING_AUTO_REMOVE_SIGNALS                          :Automatiskt ta bort signaler vid byggande av järnväg: {STRING}
STR_CONFIG_SETTING_AUTO_REMOVE_SIGNALS_HELPTEXT                 :Ta automatiskt bort signaler vid byggande av järnväg om signalerna är i vägen. Notera att detta kan leda till att tåg krockar.
STR_CONFIG_SETTING_FAST_FORWARD_SPEED_LIMIT                     :Snabbspolnings begränsning: {STRING}
STR_CONFIG_SETTING_FAST_FORWARD_SPEED_LIMIT_HELPTEXT            :Begränsa hur snabbt spelet går när snabbspolning är aktiverad. 0 = ingen begränsning (så snabbt som din dator tillåter). Värden under 100% saktar ner spelet. Den övre begränsningen beror på din dators specifikationer och kan variera beroende på spelet.
STR_CONFIG_SETTING_FAST_FORWARD_SPEED_LIMIT_VAL                 :{NUM}% normal spel hastighet
STR_CONFIG_SETTING_FAST_FORWARD_SPEED_LIMIT_ZERO                :Ingen begränsning (Så snabbt som din dator tillåter)

STR_CONFIG_SETTING_SOUND_TICKER                                 :Summerade nyheter: {STRING}
STR_CONFIG_SETTING_SOUND_TICKER_HELPTEXT                        :Spela ljudeffekt för sammanfattade nyhetsmeddelanden
STR_CONFIG_SETTING_SOUND_NEWS                                   :Tidningsnyheter: {STRING}
STR_CONFIG_SETTING_SOUND_NEWS_HELPTEXT                          :Spela upp ljud när tidningsnyheter visas
STR_CONFIG_SETTING_SOUND_NEW_YEAR                               :Slut på året: {STRING}
STR_CONFIG_SETTING_SOUND_NEW_YEAR_HELPTEXT                      :Spela en ljudeffekt vid årets slut som beskriver företagets resultat från det gångna året jämfört med året innan
STR_CONFIG_SETTING_SOUND_CONFIRM                                :Konstruktion: {STRING}
STR_CONFIG_SETTING_SOUND_CONFIRM_HELPTEXT                       :Spela ljudeffekter när konstruktioner lyckas och vid andra händelser
STR_CONFIG_SETTING_SOUND_CLICK                                  :Knapptryckningar: {STRING}
STR_CONFIG_SETTING_SOUND_CLICK_HELPTEXT                         :Pip vid knapptryckningar
STR_CONFIG_SETTING_SOUND_DISASTER                               :Katastrofer/olyckor: {STRING}
STR_CONFIG_SETTING_SOUND_DISASTER_HELPTEXT                      :Spela ljudeffekter för olyckor och katastrofer
STR_CONFIG_SETTING_SOUND_VEHICLE                                :Fordon: {STRING}
STR_CONFIG_SETTING_SOUND_VEHICLE_HELPTEXT                       :Spela ljudeffekter för fordon
STR_CONFIG_SETTING_SOUND_AMBIENT                                :Bakgrund: {STRING}
STR_CONFIG_SETTING_SOUND_AMBIENT_HELPTEXT                       :Spela bakgrundsljudeffekter för landskap, industrier och städer

STR_CONFIG_SETTING_DISABLE_UNSUITABLE_BUILDING                  :Inaktivera byggande av infrastruktur när inga passande fordon är tillgängliga: {STRING}
STR_CONFIG_SETTING_DISABLE_UNSUITABLE_BUILDING_HELPTEXT         :När det är aktiverat blir infrastruktur bara tillgänglig om det också finns därtill avsedda fordon tillgängliga, vilket förhindrar slöseri med tid och pengar på oanvändbar infrastruktur
STR_CONFIG_SETTING_MAX_TRAINS                                   :Max antal tåg per företag: {STRING}
STR_CONFIG_SETTING_MAX_TRAINS_HELPTEXT                          :Maximalt antal tåg som ett företag kan ha
STR_CONFIG_SETTING_MAX_ROAD_VEHICLES                            :Max antal vägfordon per företag: {STRING}
STR_CONFIG_SETTING_MAX_ROAD_VEHICLES_HELPTEXT                   :Maximalt antal vägfordon som ett företag kan ha
STR_CONFIG_SETTING_MAX_AIRCRAFT                                 :Max antal luftfarkoster per företag: {STRING}
STR_CONFIG_SETTING_MAX_AIRCRAFT_HELPTEXT                        :Maximalt antal flygplan som ett företag kan ha
STR_CONFIG_SETTING_MAX_SHIPS                                    :Max antal skepp per företag: {STRING}
STR_CONFIG_SETTING_MAX_SHIPS_HELPTEXT                           :Maximalt antal skepp som ett företag kan ha

STR_CONFIG_SETTING_AI_BUILDS_TRAINS                             :Förbjud tåg för datorn: {STRING}
STR_CONFIG_SETTING_AI_BUILDS_TRAINS_HELPTEXT                    :När denna inställning aktiveras blir det omöjligt för datorspelare att bygga tåg
STR_CONFIG_SETTING_AI_BUILDS_ROAD_VEHICLES                      :Förbjud vägfordon för datorn: {STRING}
STR_CONFIG_SETTING_AI_BUILDS_ROAD_VEHICLES_HELPTEXT             :När denna inställning aktiveras blir det omöjligt för datorspelare att bygga vägfordon
STR_CONFIG_SETTING_AI_BUILDS_AIRCRAFT                           :Förbjud luftfarkoster för datorn: {STRING}
STR_CONFIG_SETTING_AI_BUILDS_AIRCRAFT_HELPTEXT                  :När denna inställning aktiveras blir det omöjligt för datorspelare att bygga flygplan
STR_CONFIG_SETTING_AI_BUILDS_SHIPS                              :Förbjud skepp för datorn: {STRING}
STR_CONFIG_SETTING_AI_BUILDS_SHIPS_HELPTEXT                     :När denna inställning aktiveras blir det omöjligt för datorspelare att bygga skepp

STR_CONFIG_SETTING_AI_PROFILE                                   :Inställningsprofil som standard: {STRING}
STR_CONFIG_SETTING_AI_PROFILE_HELPTEXT                          :Välj vilken inställningsprofil som ska användas för slumpvis valda datorspelare, eller för startvärden när en ny datorspelare (AI) eller ett spelskript läggs till
STR_CONFIG_SETTING_AI_PROFILE_EASY                              :Lätt
STR_CONFIG_SETTING_AI_PROFILE_MEDIUM                            :Mellan
STR_CONFIG_SETTING_AI_PROFILE_HARD                              :Svår

STR_CONFIG_SETTING_AI_IN_MULTIPLAYER                            :Tillåt datorspelare i flerspelarläge: {STRING}
STR_CONFIG_SETTING_AI_IN_MULTIPLAYER_HELPTEXT                   :Tillåt datorstyrda AI-spelare att delta i spel för flera spelare
STR_CONFIG_SETTING_SCRIPT_MAX_OPCODES                           :#opcodes innan skript sätts i viloläge: {STRING}
STR_CONFIG_SETTING_SCRIPT_MAX_OPCODES_HELPTEXT                  :Maximalt antal beräkningssteg ett skript kan utföra i en omgång
STR_CONFIG_SETTING_SCRIPT_MAX_MEMORY                            :Maximalt minnesanvändning per skript: {STRING}
STR_CONFIG_SETTING_SCRIPT_MAX_MEMORY_HELPTEXT                   :Hur mycket minne ett enda skript kan konsumera innan det tvingas avslutas. Det kan behöva ökas för stora kartor.
STR_CONFIG_SETTING_SCRIPT_MAX_MEMORY_VALUE                      :{COMMA} MiB

STR_CONFIG_SETTING_SERVINT_ISPERCENT                            :Visa serviceintervall i procent: {STRING}
STR_CONFIG_SETTING_SERVINT_ISPERCENT_HELPTEXT                   :Välj om fordonsservice ska triggas av hur lång tid som har gått sedan senaste service eller av att tillförlitligheten faller med en viss procentsats av den maximala tillförlitligheten
STR_CONFIG_SETTING_SERVINT_TRAINS                               :Normalt serviceintervall för tåg: {STRING}
STR_CONFIG_SETTING_SERVINT_TRAINS_HELPTEXT                      :Välj vilket serviceintervall som normalt sett ska användas för nya tåg, om inget annat serviceintervall uttryckligen anges
STR_CONFIG_SETTING_SERVINT_VALUE                                :{COMMA}{NBSP}dag{P 0 "" ar}/%
STR_CONFIG_SETTING_SERVINT_DISABLED                             :Inaktiverat
STR_CONFIG_SETTING_SERVINT_ROAD_VEHICLES                        :Normalt serviceintervall för vägfordon: {STRING}
STR_CONFIG_SETTING_SERVINT_ROAD_VEHICLES_HELPTEXT               :Välj vilket serviceintervall som normalt sett ska användas för nya vägfordon, om inget annat serviceintervall uttryckligen anges
STR_CONFIG_SETTING_SERVINT_AIRCRAFT                             :Normalt serviceintervall för luftfarkoster: {STRING}
STR_CONFIG_SETTING_SERVINT_AIRCRAFT_HELPTEXT                    :Välj vilket serviceintervall som normalt sett ska användas för nya flygplan, om inget annat serviceintervall uttryckligen anges
STR_CONFIG_SETTING_SERVINT_SHIPS                                :Normalt serviceintervall för skepp: {STRING}
STR_CONFIG_SETTING_SERVINT_SHIPS_HELPTEXT                       :Välj vilket serviceintervall som normalt sett ska användas för nya skepp, om inget annat serviceintervall uttryckligen anges
STR_CONFIG_SETTING_NOSERVICE                                    :Inaktivera service när motorstopp är av: {STRING}
STR_CONFIG_SETTING_NOSERVICE_HELPTEXT                           :När det är aktiverat servas inte fordon om de inte kan få motorstopp
STR_CONFIG_SETTING_WAGONSPEEDLIMITS                             :Använd hastighetsbegränsningar för tågvagnar: {STRING}
STR_CONFIG_SETTING_WAGONSPEEDLIMITS_HELPTEXT                    :När det är aktiverat tas även hänsyn till vagnarnas hastighetsbegränsningar när ett tågs maxhastighet beräknas
STR_CONFIG_SETTING_DISABLE_ELRAILS                              :Använd inte elektriska spår: {STRING}
STR_CONFIG_SETTING_DISABLE_ELRAILS_HELPTEXT                     :Om denna inställning aktiveras så tas kravet på att elektrifiera spår för att elektriska lok ska kunna köra på dem bort

STR_CONFIG_SETTING_NEWS_ARRIVAL_FIRST_VEHICLE_OWN               :Första fordonets ankomst till spelarens stn.: {STRING}
STR_CONFIG_SETTING_NEWS_ARRIVAL_FIRST_VEHICLE_OWN_HELPTEXT      :Visa nyhetstidning när det första fordonet ankommer till egna nya stationer
STR_CONFIG_SETTING_NEWS_ARRIVAL_FIRST_VEHICLE_OTHER             :Första fordonets ankomst till konkurrents stn.: {STRING}
STR_CONFIG_SETTING_NEWS_ARRIVAL_FIRST_VEHICLE_OTHER_HELPTEXT    :Visa nyhetstidning när det första fordonet ankommer till motståndarnas nya stationer
STR_CONFIG_SETTING_NEWS_ACCIDENTS_DISASTERS                     :Olyckor / katastrofer: {STRING}
STR_CONFIG_SETTING_NEWS_ACCIDENTS_DISASTERS_HELPTEXT            :Visa nyhetstidning när olyckor eller katastrofer inträffar
STR_CONFIG_SETTING_NEWS_COMPANY_INFORMATION                     :Företagsinformation: {STRING}
STR_CONFIG_SETTING_NEWS_COMPANY_INFORMATION_HELPTEXT            :Visa nyhetstidning när nya företag startar upp eller när ett befintligt företag riskerar att gå bankrupt
STR_CONFIG_SETTING_NEWS_INDUSTRY_OPEN                           :Invigning av industrier: {STRING}
STR_CONFIG_SETTING_NEWS_INDUSTRY_OPEN_HELPTEXT                  :Visa nyhetstidning när nya industrier öppnas
STR_CONFIG_SETTING_NEWS_INDUSTRY_CLOSE                          :Nedläggning av Industrier: {STRING}
STR_CONFIG_SETTING_NEWS_INDUSTRY_CLOSE_HELPTEXT                 :Visa nyhetstidning när industrier stängs ner
STR_CONFIG_SETTING_NEWS_ECONOMY_CHANGES                         :Ekonomiska förändringar: {STRING}
STR_CONFIG_SETTING_NEWS_ECONOMY_CHANGES_HELPTEXT                :Visa nyhetstidning om förändringar i den globala ekonomin
STR_CONFIG_SETTING_NEWS_INDUSTRY_CHANGES_COMPANY                :Produktionsförändring vid industri som företaget betjänar: {STRING}
STR_CONFIG_SETTING_NEWS_INDUSTRY_CHANGES_COMPANY_HELPTEXT       :Visa nyhetstidning vid förändring av industriers produktionsnivåer för industrier som används av det egna företaget
STR_CONFIG_SETTING_NEWS_INDUSTRY_CHANGES_OTHER                  :Produktionsförändring vid industri som motståndare betjänar: {STRING}
STR_CONFIG_SETTING_NEWS_INDUSTRY_CHANGES_OTHER_HELPTEXT         :Visa nyhetstidning vid förändring av industriers produktionsnivåer för industrier som används av motståndare
STR_CONFIG_SETTING_NEWS_INDUSTRY_CHANGES_UNSERVED               :Andra produktionsförändringar vid industrier: {STRING}
STR_CONFIG_SETTING_NEWS_INDUSTRY_CHANGES_UNSERVED_HELPTEXT      :Visa nyhetstidning vid förändring av industriers produktionsnivåer för industrier som inte används av motståndare eller det egna företaget
STR_CONFIG_SETTING_NEWS_ADVICE                                  :Råd / information om företagets fordon: {STRING}
STR_CONFIG_SETTING_NEWS_ADVICE_HELPTEXT                         :Visa meddelande ifall att ett fordon behöver uppmärksamhet
STR_CONFIG_SETTING_NEWS_NEW_VEHICLES                            :Nya fordon: {STRING}
STR_CONFIG_SETTING_NEWS_NEW_VEHICLES_HELPTEXT                   :Visa nyhetstidning när en ny typ av fordon blir tillgängligt
STR_CONFIG_SETTING_NEWS_CHANGES_ACCEPTANCE                      :Ändringar i godsacceptans: {STRING}
STR_CONFIG_SETTING_NEWS_CHANGES_ACCEPTANCE_HELPTEXT             :Visa meddelande vid förändring av stationers varuacceptans
STR_CONFIG_SETTING_NEWS_SUBSIDIES                               :Subventioner: {STRING}
STR_CONFIG_SETTING_NEWS_SUBSIDIES_HELPTEXT                      :Visa nyhetstidning om händelser relaterade till subventioner
STR_CONFIG_SETTING_NEWS_GENERAL_INFORMATION                     :Övergripande information: {STRING}
STR_CONFIG_SETTING_NEWS_GENERAL_INFORMATION_HELPTEXT            :Visa nyhetstidning om generella händelser så som köp av exklusiva rättigheter eller finansiering av vägbyggen

STR_CONFIG_SETTING_NEWS_MESSAGES_OFF                            :Av
STR_CONFIG_SETTING_NEWS_MESSAGES_SUMMARY                        :Summerad
STR_CONFIG_SETTING_NEWS_MESSAGES_FULL                           :På

STR_CONFIG_SETTING_COLOURED_NEWS_YEAR                           :Nyheter i färg visas efter: {STRING}
STR_CONFIG_SETTING_COLOURED_NEWS_YEAR_HELPTEXT                  :Årtal då tidningens nyhetsartiklar börjar tryckas i färg. Innan detta år används monokromt svart/vitt
STR_CONFIG_SETTING_STARTING_YEAR                                :Startår: {STRING}
STR_CONFIG_SETTING_ENDING_YEAR                                  :Slutår för poängräkning: {STRING}
STR_CONFIG_SETTING_ENDING_YEAR_HELPTEXT                         :Årtal då spelet slutar räkna poäng. Vid slutet av detta år sparas företagets poäng och listan med de bästa spelresultaten visas, men därefter kan spelarna fortsätta att spela.{}Om årtalet är satt till innan startåret visas aldrig de bästa spelresultaten.
STR_CONFIG_SETTING_ENDING_YEAR_VALUE                            :{NUM}
STR_CONFIG_SETTING_ENDING_YEAR_ZERO                             :Aldrig
STR_CONFIG_SETTING_ECONOMY_TYPE                                 :Typ av ekonomi: {STRING}
STR_CONFIG_SETTING_ECONOMY_TYPE_HELPTEXT                        :Jämn ekonomi gör att produktionen ändrar sig oftare i mindre steg. Frusen ekonomi förhindrar produktions ändringar och att industrier stänger. Denna inställning har ingen effekt om industrien kommer från en NewGRF.
STR_CONFIG_SETTING_ECONOMY_TYPE_ORIGINAL                        :Original
STR_CONFIG_SETTING_ECONOMY_TYPE_SMOOTH                          :Jämn
STR_CONFIG_SETTING_ECONOMY_TYPE_FROZEN                          :Frusen
STR_CONFIG_SETTING_ALLOW_SHARES                                 :Tillåt köp av aktier från andra företag: {STRING}
STR_CONFIG_SETTING_ALLOW_SHARES_HELPTEXT                        :När det är aktiverat blir det tillåtet att köpa och sälja andelar i företag. För att dess andelar ska bli tillgängliga måste ett företag ha uppnått en viss ålder
STR_CONFIG_SETTING_MIN_YEARS_FOR_SHARES                         :Lägsta företagsålder för aktiehandel: {STRING}
STR_CONFIG_SETTING_MIN_YEARS_FOR_SHARES_HELPTEXT                :Ställ in den lägsta ålder från vilken ett företags aktier kan köpas och säljas av andra företag.
STR_CONFIG_SETTING_FEEDER_PAYMENT_SHARE                         :Inkomstprocent per etapp i matarsystem: {STRING}
STR_CONFIG_SETTING_FEEDER_PAYMENT_SHARE_HELPTEXT                :Procentandel av inkomsten som ges till de mellanliggande etapperna i matarsystem. Ger mer kontroll över inkomsterna
STR_CONFIG_SETTING_DRAG_SIGNALS_DENSITY                         :Vid dragning med verktyget, placera en signal per: {STRING}
STR_CONFIG_SETTING_DRAG_SIGNALS_DENSITY_HELPTEXT                :Ställ in med vilket avstånd signaler ska byggas utmed ett spår, fram till nästa hinder (signal, korsning), om signalverktyget dras
STR_CONFIG_SETTING_DRAG_SIGNALS_DENSITY_VALUE                   :{COMMA} rut{P 0 a or}
STR_CONFIG_SETTING_DRAG_SIGNALS_FIXED_DISTANCE                  :Vid dragning med verktyget, håll ett fast avstånd mellan signalerna: {STRING}
STR_CONFIG_SETTING_DRAG_SIGNALS_FIXED_DISTANCE_HELPTEXT         :Välj beteende för signalplacering när signalverktyget dras med Ctrl nedtryckt. Om det är avstängt placeras signaler runt tunnlar och broar för att undvika långa sträckor utan signaler. Om det är påslaget placeras signaler ut varje n rutor, vilket gör det lättare att få dem jämsides vid parallella spår
STR_CONFIG_SETTING_SEMAPHORE_BUILD_BEFORE_DATE                  :Bygg automatiskt semaforer innan: {STRING}
STR_CONFIG_SETTING_SEMAPHORE_BUILD_BEFORE_DATE_HELPTEXT         :Välj vilket år elektriska signaler ska börja användas för spår. Innan detta årtal används icke-elektriska signaler (vilka har exakt samma funktion, men annorlunda utseende)
STR_CONFIG_SETTING_ENABLE_SIGNAL_GUI                            :Använd signal-GUI: {STRING}
STR_CONFIG_SETTING_ENABLE_SIGNAL_GUI_HELPTEXT                   :Visa ett fönster för att välja signaltyp att bygga, istället för enbart fönsterlös signaltyps-rotation genom Ctrl+klick på byggda signaler
STR_CONFIG_SETTING_DEFAULT_SIGNAL_TYPE                          :Standardsignal-typ: {STRING}
STR_CONFIG_SETTING_DEFAULT_SIGNAL_TYPE_HELPTEXT                 :Signaltyp som ska användas som standard
STR_CONFIG_SETTING_DEFAULT_SIGNAL_NORMAL                        :Normal
STR_CONFIG_SETTING_DEFAULT_SIGNAL_PBS                           :Avancerad
STR_CONFIG_SETTING_DEFAULT_SIGNAL_PBSOWAY                       :Avancerad envägssignal
STR_CONFIG_SETTING_CYCLE_SIGNAL_TYPES                           :Gå igenom signaltyper: {STRING}
STR_CONFIG_SETTING_CYCLE_SIGNAL_TYPES_HELPTEXT                  :Välj vilka signaltyper som ska gås igenom vid Ctrl+klick med signalverktyget på en redan byggd signal
STR_CONFIG_SETTING_CYCLE_SIGNAL_NORMAL                          :Endast normala
STR_CONFIG_SETTING_CYCLE_SIGNAL_PBS                             :Endast avancerade
STR_CONFIG_SETTING_CYCLE_SIGNAL_ALL                             :Alla

STR_CONFIG_SETTING_TOWN_LAYOUT                                  :Vägnätslayout för nya städer: {STRING}
STR_CONFIG_SETTING_TOWN_LAYOUT_HELPTEXT                         :Layout för städernas vägnät
STR_CONFIG_SETTING_TOWN_LAYOUT_DEFAULT                          :Original
STR_CONFIG_SETTING_TOWN_LAYOUT_BETTER_ROADS                     :Bättre vägar
STR_CONFIG_SETTING_TOWN_LAYOUT_2X2_GRID                         :2x2 rutnät
STR_CONFIG_SETTING_TOWN_LAYOUT_3X3_GRID                         :3x3 rutnät
STR_CONFIG_SETTING_TOWN_LAYOUT_RANDOM                           :Slumpmässig
STR_CONFIG_SETTING_ALLOW_TOWN_ROADS                             :Städer tillåts bygga vägar: {STRING}
STR_CONFIG_SETTING_ALLOW_TOWN_ROADS_HELPTEXT                    :Tillåt städer att bygga vägar för att kunna växa. Stäng av för att hindra städernas lokala myndigheter från att själva bygga vägar
STR_CONFIG_SETTING_ALLOW_TOWN_LEVEL_CROSSINGS                   :Städer tillåts bygga plankorsningar: {STRING}
STR_CONFIG_SETTING_ALLOW_TOWN_LEVEL_CROSSINGS_HELPTEXT          :Om denna inställning aktiveras så blir det tillåtet för städer att bygga plankorsningar
STR_CONFIG_SETTING_NOISE_LEVEL                                  :Tillåt stadskontrollerade bullernivåer för flygplatser: {STRING}
STR_CONFIG_SETTING_NOISE_LEVEL_HELPTEXT                         :Med denna inställning avstängd kan det finnas max två flygplatser i varje stad. Med inställningen påslagen begränsas antalet flygplatser i en stad istället av vilken bullernivå staden accepterar, vilket styrs av populationen, flygplatsens storlek och avstånd till staden
STR_CONFIG_SETTING_TOWN_FOUNDING                                :Grunda städer i spelet: {STRING}
STR_CONFIG_SETTING_TOWN_FOUNDING_HELPTEXT                       :Om denna inställning aktiveras blir det möjligt för spelare att grunda nya städer i spelet
STR_CONFIG_SETTING_TOWN_FOUNDING_FORBIDDEN                      :Förbjuden
STR_CONFIG_SETTING_TOWN_FOUNDING_ALLOWED                        :Tillåten
STR_CONFIG_SETTING_TOWN_FOUNDING_ALLOWED_CUSTOM_LAYOUT          :Tillåten, vanlig stads-layout
STR_CONFIG_SETTING_TOWN_CARGOGENMODE                            :Fraktgods som genereras i staden: {STRING}
STR_CONFIG_SETTING_TOWN_CARGOGENMODE_HELPTEXT                   :Hur mycket fraktgods som produceras av hus i städer, i förhållande till den totala befolkningen i staden.{}Kvadratisk tillväxt: En dubbelt så stor stad genererar fyra gånger så många passagerare.{}Linjär tillväxt: En dubbelt så stor stad genererar dubbelt så många passagerare.
STR_CONFIG_SETTING_TOWN_CARGOGENMODE_ORIGINAL                   :Kvadratisk (original)
STR_CONFIG_SETTING_TOWN_CARGOGENMODE_BITCOUNT                   :Linjär

STR_CONFIG_SETTING_EXTRA_TREE_PLACEMENT                         :Placering av träd i spelläge: {STRING}
STR_CONFIG_SETTING_EXTRA_TREE_PLACEMENT_HELPTEXT                :Kontrollera den slumpmässiga uppkomsten av träd under spelets gång. Detta kan påverka industrier som är beroende av växande träd, till exempel sågverk
STR_CONFIG_SETTING_EXTRA_TREE_PLACEMENT_NO_SPREAD               :Växer men sprider ej{RED}(Sågverket fungerar inte)
STR_CONFIG_SETTING_EXTRA_TREE_PLACEMENT_SPREAD_RAINFOREST       :Växer men endast spriding i rengskogar
STR_CONFIG_SETTING_EXTRA_TREE_PLACEMENT_SPREAD_ALL              :Väx och sprid överallt
STR_CONFIG_SETTING_EXTRA_TREE_PLACEMENT_NO_GROWTH_NO_SPREAD     :Växer ej, sprider ej{RED}(Sågverket fungerar inte)

STR_CONFIG_SETTING_TOOLBAR_POS                                  :Verktygsradens position: {STRING}
STR_CONFIG_SETTING_TOOLBAR_POS_HELPTEXT                         :Verktygsradens horisontella position i skärmens överkant
STR_CONFIG_SETTING_STATUSBAR_POS                                :Statusradens position: {STRING}
STR_CONFIG_SETTING_STATUSBAR_POS_HELPTEXT                       :Statusradens horisontella position i skärmens nederkant
STR_CONFIG_SETTING_SNAP_RADIUS                                  :Fäst-radie för fönster: {STRING}
STR_CONFIG_SETTING_SNAP_RADIUS_HELPTEXT                         :Det avstånd mellan fönstren då det fönster som flyttas automatiskt fästs mot närliggande fönster
STR_CONFIG_SETTING_SNAP_RADIUS_VALUE                            :{COMMA} pix{P 0 el lar}
STR_CONFIG_SETTING_SNAP_RADIUS_DISABLED                         :Avstängd
STR_CONFIG_SETTING_SOFT_LIMIT                                   :Maximalt antal icke-klistrade fönster: {STRING}
STR_CONFIG_SETTING_SOFT_LIMIT_HELPTEXT                          :Antal icke-klistrade fönster som kan vara öppna innan gamla fönster börjar stängas automatiskt för att ge plats åt nya
STR_CONFIG_SETTING_SOFT_LIMIT_VALUE                             :{COMMA}
STR_CONFIG_SETTING_SOFT_LIMIT_DISABLED                          :avstängd
STR_CONFIG_SETTING_ZOOM_MIN                                     :Maximal inzoomning: {STRING}
STR_CONFIG_SETTING_ZOOM_MIN_HELPTEXT                            :Den maximala inzoomningsnivån för vyer. Tänk på att högre möjliga inzoomningsnivåer kräver högre minneskapacitet
STR_CONFIG_SETTING_ZOOM_MAX                                     :Maximal utzoomning: {STRING}
STR_CONFIG_SETTING_ZOOM_MAX_HELPTEXT                            :Den maximala utzoomningsnivån för vyer. Tänk på att användning av högre utzoomningsnivåer kan få spelet att lagga
STR_CONFIG_SETTING_SPRITE_ZOOM_MIN                              :Högsta upplösning som sprites ska använda: {STRING}
STR_CONFIG_SETTING_SPRITE_ZOOM_MIN_HELPTEXT                     :Begränsa den maximala upplösningen för sprites. Begränsning av spritens upplösning hindrar användandet av högre upplösningar även om det finns tillgängligt. Detta kan hjälpa att hålla spelets utseende mer enhetlig vid användandet av flera olika GRF filer med högre och lägre upplösning.
STR_CONFIG_SETTING_ZOOM_LVL_MIN                                 :4x
STR_CONFIG_SETTING_ZOOM_LVL_IN_2X                               :2x
STR_CONFIG_SETTING_ZOOM_LVL_NORMAL                              :Normal
STR_CONFIG_SETTING_ZOOM_LVL_OUT_2X                              :2x
STR_CONFIG_SETTING_ZOOM_LVL_OUT_4X                              :4x
STR_CONFIG_SETTING_ZOOM_LVL_OUT_8X                              :8x
STR_CONFIG_SETTING_SPRITE_ZOOM_LVL_MIN                          :4x
STR_CONFIG_SETTING_SPRITE_ZOOM_LVL_IN_2X                        :2x
STR_CONFIG_SETTING_SPRITE_ZOOM_LVL_NORMAL                       :1x
STR_CONFIG_SETTING_TOWN_GROWTH                                  :Stadens tillväxthastighet: {STRING}
STR_CONFIG_SETTING_TOWN_GROWTH_HELPTEXT                         :Hastigheten städer växer med
STR_CONFIG_SETTING_TOWN_GROWTH_NONE                             :Ingen
STR_CONFIG_SETTING_TOWN_GROWTH_SLOW                             :Långsamt
STR_CONFIG_SETTING_TOWN_GROWTH_NORMAL                           :Normalt
STR_CONFIG_SETTING_TOWN_GROWTH_FAST                             :Snabbt
STR_CONFIG_SETTING_TOWN_GROWTH_VERY_FAST                        :Väldigt snabbt
STR_CONFIG_SETTING_LARGER_TOWNS                                 :Andel av städerna som ska växa till storstäder: {STRING}
STR_CONFIG_SETTING_LARGER_TOWNS_HELPTEXT                        :Andel av alla städer som med tiden ska bli storstäder; alltså städer som är större från början och växer snabbare än andra
STR_CONFIG_SETTING_LARGER_TOWNS_VALUE                           :1 av {COMMA}
STR_CONFIG_SETTING_LARGER_TOWNS_DISABLED                        :Inga
STR_CONFIG_SETTING_CITY_SIZE_MULTIPLIER                         :Initial stadsstorleks-multiplikator: {STRING}
STR_CONFIG_SETTING_CITY_SIZE_MULTIPLIER_HELPTEXT                :Storstäders genomsnittliga storlek i relation till vanliga städers vid spelets början

STR_CONFIG_SETTING_LINKGRAPH_INTERVAL                           :Uppdatera distributionsgrafen var {STRING}:e{NBSP}dag{P 0:2 "" s}
STR_CONFIG_SETTING_LINKGRAPH_INTERVAL_HELPTEXT                  :Tid mellan efterföljande omräkningar av länkgrafen. Varje omräkning beräknar planer för en komponent i grafen. Det medför att ett värde X för den här inställningen inte innebär att hela grafen uppdateras var X:e dag, bara vissa komponenter. Ju lägre värde du ställer in desto mer processorkraft kommer att behövas för beräkningarna. Ju högre värde du ställer in desto längre tid kommer det att ta innan distributionen av last börjar använda nya rutter.
STR_CONFIG_SETTING_LINKGRAPH_TIME                               :Avsätt {STRING}{NBSP}dag{P 0:2 "" ar} för omberäkning av distributionsgraf
STR_CONFIG_SETTING_LINKGRAPH_TIME_HELPTEXT                      :Den tid varje omberäkning av en länkgrafkomponent tillåts ta. När en omberäkning startas skapas en tråd som tillåts löpa detta antal dagar. Ju kortare du sätter denna, desto mer troligt är det att tråden inte är hinner bli färdig i tid. Då kommer spelet att stanna tills den är klar (vilket gör att det laggar). Ju längre du sätter denna, desto längre tid tar det för distributionen att uppdateras när rutter ändras.
STR_CONFIG_SETTING_DISTRIBUTION_MANUAL                          :manuellt
STR_CONFIG_SETTING_DISTRIBUTION_ASYMMETRIC                      :asymmetriskt
STR_CONFIG_SETTING_DISTRIBUTION_SYMMETRIC                       :symmetriskt
STR_CONFIG_SETTING_DISTRIBUTION_PAX                             :Distributionssätt för passagerare: {STRING}
STR_CONFIG_SETTING_DISTRIBUTION_PAX_HELPTEXT                    :"symmetriskt" innebär att ungefär samma antal passagerare färdas från station A till station B som från B till A. "asymmetriskt" innebär att en godtycklig mängd passagerare kan färdas i vardera riktningen. "manuellt" innebär att ingen automatisk distribution av passagerare sker.
STR_CONFIG_SETTING_DISTRIBUTION_MAIL                            :Distributionssätt för post: {STRING}
STR_CONFIG_SETTING_DISTRIBUTION_MAIL_HELPTEXT                   :"symmetriskt" innebär att ungefär samma mängd post skickas från station A till station B som från B till A. "asymmetriskt" innebär att en godtycklig mängd post kan skickas i vardera riktningen. "manuellt" innebär att ingen automatisk distribution av post sker.
STR_CONFIG_SETTING_DISTRIBUTION_ARMOURED                        :Distributionssätt för den BEPANSRADE godsklassen: {STRING}
STR_CONFIG_SETTING_DISTRIBUTION_ARMOURED_HELPTEXT               :Den BEPANSRADE godsklassen innehåller värdesaker i det tempererade, diamanter i det subtropiska eller guld i det subarktiska klimatet. NewGRFer kan ändra detta. "symmetriskt" innebär att ungefär samma mängd av detta gods skickas från station A till station B som från B till A. "asymmetriskt" innebär att en godtycklig mängd av detta gods kan skickas i vardera riktningen. "manuellt" innebär att ingen automatisk distribution av denna godstyp sker. Det är rekommenderat att välja "asymmetriskt" eller "manuellt" vid subarktiskt klimat, då banker inte skickar tillbaka guld till guldgruvor. Vid tempererat och subtropiskt klimat kan även "symmetriskt" väljas, då banker kan skicka tillbaka värdesaker till den bank en viss last av värdesaker kom ifrån.
STR_CONFIG_SETTING_DISTRIBUTION_DEFAULT                         :Distributionssätt för övriga godsklasser: {STRING}
STR_CONFIG_SETTING_DISTRIBUTION_DEFAULT_HELPTEXT                :"asymmetriskt" innebär att en godtycklig mängd gods kan skickas i vardera riktningen. "manuellt" innebär att ingen automatisk distribution av dessa godstyper sker.
STR_CONFIG_SETTING_LINKGRAPH_ACCURACY                           :Distributionsnoggrannhet: {STRING}
STR_CONFIG_SETTING_LINKGRAPH_ACCURACY_HELPTEXT                  :Ju högre du sätter denna, desto längre CPU-tid kommer beräkningen av länkgrafen ta. Om det tar för lång tid kan spelet lagga. Om du däremot sätter den till ett lågt värde kommer distributionen att bli inexakt, vilket kan leda till att godset inte skickas dit du förväntar dig.
STR_CONFIG_SETTING_DEMAND_DISTANCE                              :Avståndets påverkan på efterfrågan: {STRING}
STR_CONFIG_SETTING_DEMAND_DISTANCE_HELPTEXT                     :Om du sätter denna till ett värde högre än 0 kommer avståndet mellan ursprungsstationen A för en viss last och en möjlig destination B påverka mängden last som skickas från A till B. Ju längre B är ifrån A, desto mindre last kommer att skickas. Ju högre du sätter den, desto mindre last kommer att skickas till avlägsna stationer och desto mer last kommer att skickas till närbelägna stationer.
STR_CONFIG_SETTING_DEMAND_SIZE                                  :Mängd återsänd last i symmetriskt läge: {STRING}
STR_CONFIG_SETTING_DEMAND_SIZE_HELPTEXT                         :Genom att sätta denna till mindre än 100% får man den symmetriska distributionen att bete sig mer som den asymmetriska. En mindre andel än vanligt av den last som skickas till en station kommer att skickas tillbaka. Sätter du den till 0% beter sig den symmetriska distributionen precis som den asymmetriska.
STR_CONFIG_SETTING_SHORT_PATH_SATURATION                        :Belastning av korta rutter innan rutter med hög kapacitet används: {STRING}
STR_CONFIG_SETTING_SHORT_PATH_SATURATION_HELPTEXT               :Ofta finns det flera rutter mellan två givna stationer. Godsdistributionen kommer att fylla upp den första rutten först och därefter den näst kortaste tills den är mättad osv. Mättnadsgraden bestäms utifrån en uppskattning av kapaciteten och planerad användning. När godsdristributionen har belastat samtliga rutter, och om det finns kvarvarande behov, då kommer samtliga rutter att överbelastas med preferens för rutterna med högst kapacitet. Uppskattningen av kapaciteten kommer oftast inte ske med hög noggrannhet. Denna inställning tillåter dig att ställa in hur många procent som en kort rutt ska belastas innan algoritmen ska välja nästa längre rutt. Sätt värdet till under 100 % om du vill undvika överfulla stationer i händelse av överskattad kapacitet.

STR_CONFIG_SETTING_LOCALISATION_UNITS_VELOCITY                  :Hastighetsenhet: {STRING}
STR_CONFIG_SETTING_LOCALISATION_UNITS_VELOCITY_HELPTEXT         :Närhelst en hastighet visas i användargränssnittet, visa den i den valda enheten
STR_CONFIG_SETTING_LOCALISATION_UNITS_VELOCITY_IMPERIAL         :Brittisk (mph)
STR_CONFIG_SETTING_LOCALISATION_UNITS_VELOCITY_METRIC           :Metrisk (km/h)
STR_CONFIG_SETTING_LOCALISATION_UNITS_VELOCITY_SI               :SI (m/s)
STR_CONFIG_SETTING_LOCALISATION_UNITS_VELOCITY_GAMEUNITS        :Spel enheter (rutor/dag)

STR_CONFIG_SETTING_LOCALISATION_UNITS_POWER                     :Enhet för fordons motoreffekt: {STRING}
STR_CONFIG_SETTING_LOCALISATION_UNITS_POWER_HELPTEXT            :Närhelst ett fordons motoreffekt visas i användargränssnittet, visa den i den valda enheten
STR_CONFIG_SETTING_LOCALISATION_UNITS_POWER_IMPERIAL            :Brittisk (hk)
STR_CONFIG_SETTING_LOCALISATION_UNITS_POWER_METRIC              :Metrisk (hk)
STR_CONFIG_SETTING_LOCALISATION_UNITS_POWER_SI                  :SI (kW)

STR_CONFIG_SETTING_LOCALISATION_UNITS_WEIGHT                    :Viktenhet: {STRING}
STR_CONFIG_SETTING_LOCALISATION_UNITS_WEIGHT_HELPTEXT           :Närhelst vikter visas i användargränssnittet, visa dem i den valda enheten
STR_CONFIG_SETTING_LOCALISATION_UNITS_WEIGHT_IMPERIAL           :Brittisk (short t/ton)
STR_CONFIG_SETTING_LOCALISATION_UNITS_WEIGHT_METRIC             :Metrisk (t/ton)
STR_CONFIG_SETTING_LOCALISATION_UNITS_WEIGHT_SI                 :SI (kg)

STR_CONFIG_SETTING_LOCALISATION_UNITS_VOLUME                    :Volymenhet: {STRING}
STR_CONFIG_SETTING_LOCALISATION_UNITS_VOLUME_HELPTEXT           :Närhelst volymer visas i användargränssnittet, visa dem i den valda enheten
STR_CONFIG_SETTING_LOCALISATION_UNITS_VOLUME_IMPERIAL           :Brittisk (gal)
STR_CONFIG_SETTING_LOCALISATION_UNITS_VOLUME_METRIC             :Metrisk (l)
STR_CONFIG_SETTING_LOCALISATION_UNITS_VOLUME_SI                 :SI (m³)

STR_CONFIG_SETTING_LOCALISATION_UNITS_FORCE                     :Dragkraftsenheter: {STRING}
STR_CONFIG_SETTING_LOCALISATION_UNITS_FORCE_HELPTEXT            :När dragkraft visas i användargränssnittet, visa den i de valda enheterna
STR_CONFIG_SETTING_LOCALISATION_UNITS_FORCE_IMPERIAL            :Brittisk (lbf)
STR_CONFIG_SETTING_LOCALISATION_UNITS_FORCE_METRIC              :Metrisk (kgf)
STR_CONFIG_SETTING_LOCALISATION_UNITS_FORCE_SI                  :SI (kN)

STR_CONFIG_SETTING_LOCALISATION_UNITS_HEIGHT                    :Höjdenhet: {STRING}
STR_CONFIG_SETTING_LOCALISATION_UNITS_HEIGHT_HELPTEXT           :Närhelst en höjd visas i användargränssnittet, visa den i de valda enheterna
STR_CONFIG_SETTING_LOCALISATION_UNITS_HEIGHT_IMPERIAL           :Brittisk (ft)
STR_CONFIG_SETTING_LOCALISATION_UNITS_HEIGHT_METRIC             :Metrisk (m)
STR_CONFIG_SETTING_LOCALISATION_UNITS_HEIGHT_SI                 :SI (m)

STR_CONFIG_SETTING_LOCALISATION                                 :{ORANGE}Lokalisering
STR_CONFIG_SETTING_GRAPHICS                                     :{ORANGE}Grafik
STR_CONFIG_SETTING_SOUND                                        :{ORANGE}Ljud
STR_CONFIG_SETTING_INTERFACE                                    :{ORANGE}Gränssnitt
STR_CONFIG_SETTING_INTERFACE_GENERAL                            :{ORANGE}Generelt
STR_CONFIG_SETTING_INTERFACE_VIEWPORTS                          :{ORANGE}Vyfönster
STR_CONFIG_SETTING_INTERFACE_CONSTRUCTION                       :{ORANGE}Konstruktion
STR_CONFIG_SETTING_ADVISORS                                     :{ORANGE} Nyheter / Rådgivare
STR_CONFIG_SETTING_COMPANY                                      :{ORANGE}Företag
STR_CONFIG_SETTING_ACCOUNTING                                   :{ORANGE} Redovisning
STR_CONFIG_SETTING_VEHICLES                                     :{ORANGE}Fordon
STR_CONFIG_SETTING_VEHICLES_PHYSICS                             :{ORANGE} Fysik
STR_CONFIG_SETTING_VEHICLES_ROUTING                             :{ORANGE}Planering av resrutt
STR_CONFIG_SETTING_LIMITATIONS                                  :{ORANGE} Begränsningar
STR_CONFIG_SETTING_ACCIDENTS                                    :{ORANGE} Katastrofer / Olyckor
STR_CONFIG_SETTING_GENWORLD                                     :{ORANGE}Världsgenerering
STR_CONFIG_SETTING_ENVIRONMENT                                  :{ORANGE}Miljö
STR_CONFIG_SETTING_ENVIRONMENT_AUTHORITIES                      :{ORANGE}Mydigheter
STR_CONFIG_SETTING_ENVIRONMENT_TOWNS                            :{ORANGE}Städer
STR_CONFIG_SETTING_ENVIRONMENT_INDUSTRIES                       :{ORANGE}Industrier
STR_CONFIG_SETTING_ENVIRONMENT_CARGODIST                        :{ORANGE}Godsdistribution
STR_CONFIG_SETTING_AI                                           :{ORANGE}Motståndare
STR_CONFIG_SETTING_AI_NPC                                       :{ORANGE}Datorspelare

STR_CONFIG_SETTING_PATHFINDER_NPF                               :NPF
STR_CONFIG_SETTING_PATHFINDER_YAPF_RECOMMENDED                  :YAPF {BLUE}(Rekommenderad)

STR_CONFIG_SETTING_PATHFINDER_FOR_TRAINS                        :Vägfinnare för tåg: {STRING}
STR_CONFIG_SETTING_PATHFINDER_FOR_TRAINS_HELPTEXT               :Vägfinnare som tåg ska använda
STR_CONFIG_SETTING_PATHFINDER_FOR_ROAD_VEHICLES                 :Vägfinnare för vägfordon: {STRING}
STR_CONFIG_SETTING_PATHFINDER_FOR_ROAD_VEHICLES_HELPTEXT        :Vägfinnare som vägfordon ska använda
STR_CONFIG_SETTING_PATHFINDER_FOR_SHIPS                         :Vägfinnare för skepp: {STRING}
STR_CONFIG_SETTING_PATHFINDER_FOR_SHIPS_HELPTEXT                :Vägfinnare som skepp ska använda
STR_CONFIG_SETTING_REVERSE_AT_SIGNALS                           :Vänd automatiskt vid signaler: {STRING}
STR_CONFIG_SETTING_REVERSE_AT_SIGNALS_HELPTEXT                  :Tillåt att tåg vänder vid en signal om de har väntat där länge

STR_CONFIG_SETTING_QUERY_CAPTION                                :{WHITE}Ändra inställningsvärde

# Config errors
STR_CONFIG_ERROR                                                :{WHITE}Problem med konfigurationsfilen...
STR_CONFIG_ERROR_ARRAY                                          :{WHITE}... fel i listan '{STRING}'
STR_CONFIG_ERROR_INVALID_VALUE                                  :{WHITE}... ogiltigt värde '{STRING}' för '{STRING}'
STR_CONFIG_ERROR_TRAILING_CHARACTERS                            :{WHITE}... extra tecken vid slutet av inställning '{STRING}'
STR_CONFIG_ERROR_DUPLICATE_GRFID                                :{WHITE}... ignorerar NewGRF '{STRING}': GRF ID-dublett med '{STRING}'
STR_CONFIG_ERROR_INVALID_GRF                                    :{WHITE}... ignorerar ogiltig NewGRF '{STRING}': {STRING}
STR_CONFIG_ERROR_INVALID_GRF_NOT_FOUND                          :hittades ej
STR_CONFIG_ERROR_INVALID_GRF_UNSAFE                             :osäker för statisk användning
STR_CONFIG_ERROR_INVALID_GRF_SYSTEM                             :system-NewGRF
STR_CONFIG_ERROR_INVALID_GRF_INCOMPATIBLE                       :inkompatibel med denna version av OpenTTD
STR_CONFIG_ERROR_INVALID_GRF_UNKNOWN                            :okänd
STR_CONFIG_ERROR_INVALID_SAVEGAME_COMPRESSION_LEVEL             :{WHITE}... kompressionsnivån '{STRING}' är inte giltig
STR_CONFIG_ERROR_INVALID_SAVEGAME_COMPRESSION_ALGORITHM         :{WHITE}... filformatet '{STRING}' är inte tillgängligt. Återgår till '{STRING}'
STR_CONFIG_ERROR_INVALID_BASE_GRAPHICS_NOT_FOUND                :{WHITE}... ignorerar grafikpaketet '{STRING}': hittades ej
STR_CONFIG_ERROR_INVALID_BASE_SOUNDS_NOT_FOUND                  :{WHITE}... ignorerar grundljudpaketet '{STRING}': hittades ej
STR_CONFIG_ERROR_INVALID_BASE_MUSIC_NOT_FOUND                   :{WHITE}... ignorerar musikpaket '{STRING}': hittades ej
STR_CONFIG_ERROR_OUT_OF_MEMORY                                  :{WHITE}Slut på minne
STR_CONFIG_ERROR_SPRITECACHE_TOO_BIG                            :{WHITE}Allokerandet av {BYTES} till spritecachen misslyckades. Spritecachen begränsades till {BYTES}. Detta kommer att begränsa OpenTTD:s prestanda. För att minska minneskraven kan du försöka att inaktivera 32bpp-grafik och/eller antalet inzoomningsnivåer

# Video initalization errors
STR_VIDEO_DRIVER_ERROR                                          :{WHITE}Fel med video inställningarna...
STR_VIDEO_DRIVER_ERROR_NO_HARDWARE_ACCELERATION                 :{WHITE}... Inget kompatibelt grafikkort hittat. Hårdvaruacceleration inaktiverad

# Intro window
STR_INTRO_CAPTION                                               :{WHITE}OpenTTD {REV}

STR_INTRO_NEW_GAME                                              :{BLACK}Nytt spel
STR_INTRO_LOAD_GAME                                             :{BLACK}Ladda spel
STR_INTRO_PLAY_SCENARIO                                         :{BLACK}Spela scenario
STR_INTRO_PLAY_HEIGHTMAP                                        :{BLACK}Spela höjdkarta
STR_INTRO_SCENARIO_EDITOR                                       :{BLACK}Scenarioeditor
STR_INTRO_MULTIPLAYER                                           :{BLACK}Flera spelare

STR_INTRO_GAME_OPTIONS                                          :{BLACK}Spelinställningar
STR_INTRO_HIGHSCORE                                             :{BLACK}Bästa spelresultat
STR_INTRO_CONFIG_SETTINGS_TREE                                  :{BLACK}Inställningar
STR_INTRO_NEWGRF_SETTINGS                                       :{BLACK}NewGRF-inställningar
STR_INTRO_ONLINE_CONTENT                                        :{BLACK}Kontrollera online-innehåll
STR_INTRO_SCRIPT_SETTINGS                                       :{BLACK}AI / spelskript-inställningar
STR_INTRO_QUIT                                                  :{BLACK}Avsluta

STR_INTRO_TOOLTIP_NEW_GAME                                      :{BLACK}Starta ett nytt spel. Ctrl+klick hoppar över landskapskonfigurationen
STR_INTRO_TOOLTIP_LOAD_GAME                                     :{BLACK}Ladda ett sparat spel
STR_INTRO_TOOLTIP_PLAY_HEIGHTMAP                                :{BLACK}Starta ett nytt spel, och använd en höjdkarta som landskap
STR_INTRO_TOOLTIP_PLAY_SCENARIO                                 :{BLACK}Starta nytt spel, som använder ett eget scenario
STR_INTRO_TOOLTIP_SCENARIO_EDITOR                               :{BLACK}Skapa en egen spelvärld/scenario
STR_INTRO_TOOLTIP_MULTIPLAYER                                   :{BLACK}Starta ett spel i flerspelarläge

STR_INTRO_TOOLTIP_TEMPERATE                                     :{BLACK}Välj 'tempererad' som typ av landskap
STR_INTRO_TOOLTIP_SUB_ARCTIC_LANDSCAPE                          :{BLACK}Välj 'sub-arktiskt' som typ av landskap
STR_INTRO_TOOLTIP_SUB_TROPICAL_LANDSCAPE                        :{BLACK}Välj 'sub-tropiskt' som typ av landskap
STR_INTRO_TOOLTIP_TOYLAND_LANDSCAPE                             :{BLACK}Välj 'leksaksland' som typ av landskap

STR_INTRO_TOOLTIP_GAME_OPTIONS                                  :{BLACK}Visa spelinställningar
STR_INTRO_TOOLTIP_HIGHSCORE                                     :{BLACK}Visar en topplista över de bästa spelresultaten
STR_INTRO_TOOLTIP_CONFIG_SETTINGS_TREE                          :{BLACK}Skärminställningar
STR_INTRO_TOOLTIP_NEWGRF_SETTINGS                               :{BLACK}Visa inställningar för NewGRF
STR_INTRO_TOOLTIP_ONLINE_CONTENT                                :{BLACK}Kolla efter nytt och nyuppdaterat innehåll för nedladdning
STR_INTRO_TOOLTIP_SCRIPT_SETTINGS                               :{BLACK}Visa inställningar för datorspelare och spelskript
STR_INTRO_TOOLTIP_QUIT                                          :{BLACK}Avsluta 'OpenTTD'

STR_INTRO_BASESET                                               :{BLACK}Det grafikpaket som för närvarande är valt som standard saknar {NUM} sprite{P "" s}. Vänligen kontrollera om det finns en uppdatering till paketet.
STR_INTRO_TRANSLATION                                           :{BLACK}Den här översättningen saknar {NUM} sträng{P "" ar}. Hjälp gärna till att förbättra OpenTTD genom att bli översättare. Se readme.txt för mer info.

# Quit window
STR_QUIT_CAPTION                                                :{WHITE}Avsluta
STR_QUIT_ARE_YOU_SURE_YOU_WANT_TO_EXIT_OPENTTD                  :{YELLOW}Är du säker på att du vill avsluta OpenTTD?
STR_QUIT_YES                                                    :{BLACK}Ja
STR_QUIT_NO                                                     :{BLACK}Nej

# Abandon game
STR_ABANDON_GAME_CAPTION                                        :{WHITE}Avsluta spelet
STR_ABANDON_GAME_QUERY                                          :{YELLOW}Är du säker på att du vill avsluta spelet?
STR_ABANDON_SCENARIO_QUERY                                      :{YELLOW}Är du säker på att du vill avsluta detta scenario?

# Cheat window
STR_CHEATS                                                      :{WHITE}Fusk
STR_CHEATS_TOOLTIP                                              :{BLACK}Checkboxar indikerar om du använt det här fusket förut
STR_CHEATS_NOTE                                                 :{BLACK}Notera: användandet av dessa inställningar kommer att sparas av sparfilen
STR_CHEAT_MONEY                                                 :{LTBLUE}Öka pengar med {CURRENCY_LONG}
STR_CHEAT_CHANGE_COMPANY                                        :{LTBLUE}Spelar som företag:: {ORANGE}{COMMA}
STR_CHEAT_EXTRA_DYNAMITE                                        :{LTBLUE}Magisk bulldozer (ta bort industrier, oflyttbara objekt etc.): {ORANGE}{STRING}
STR_CHEAT_CROSSINGTUNNELS                                       :{LTBLUE}Tunnlar kan korsa varandra: {ORANGE}{STRING}
STR_CHEAT_NO_JETCRASH                                           :{LTBLUE}Jetplan kommer inte att störta (frekvent) på små flygplatser: {ORANGE} {STRING}
STR_CHEAT_EDIT_MAX_HL                                           :{LTBLUE}Ändra maximal karthöjd: {ORANGE}{NUM}
STR_CHEAT_EDIT_MAX_HL_QUERY_CAPT                                :{WHITE}Ändra maximal höjd för berg på kartan
STR_CHEAT_SWITCH_CLIMATE_TEMPERATE_LANDSCAPE                    :Tempererat landskap
STR_CHEAT_SWITCH_CLIMATE_SUB_ARCTIC_LANDSCAPE                   :Sub-arktiskt landskap
STR_CHEAT_SWITCH_CLIMATE_SUB_TROPICAL_LANDSCAPE                 :Sub-tropiskt landskap
STR_CHEAT_SWITCH_CLIMATE_TOYLAND_LANDSCAPE                      :Leksakslandskap
STR_CHEAT_CHANGE_DATE                                           :{LTBLUE}Byt datum: {ORANGE} {DATE_SHORT}
STR_CHEAT_CHANGE_DATE_QUERY_CAPT                                :{WHITE}Ändra nuvarande år
STR_CHEAT_SETUP_PROD                                            :{LTBLUE}Aktivera modifiering av produktionsvärden: {ORANGE}{STRING}

# Livery window
STR_LIVERY_CAPTION                                              :{WHITE}{COMPANY} - Färgschema

STR_LIVERY_GENERAL_TOOLTIP                                      :{BLACK}Visa generellt färgschema
STR_LIVERY_TRAIN_TOOLTIP                                        :{BLACK}Visa färgscheman för tåg
STR_LIVERY_ROAD_VEHICLE_TOOLTIP                                 :{BLACK}Visa färgscheman för vägfordon
STR_LIVERY_SHIP_TOOLTIP                                         :{BLACK}Visa färgscheman för skepp
STR_LIVERY_AIRCRAFT_TOOLTIP                                     :{BLACK}Visa färgschema för flygplan
STR_LIVERY_PRIMARY_TOOLTIP                                      :{BLACK}Välj huvudfärg för det aktuella schemat. Ctrl+klick kommer att välja färgen för alla scheman
STR_LIVERY_SECONDARY_TOOLTIP                                    :{BLACK}Välj andravalsfärgen för det aktuella schemat. Ctrl+klick kommer att välja färgen för alla scheman
STR_LIVERY_PANEL_TOOLTIP                                        :{BLACK}Välj ett färgschema att ändra eller välj flera genom Ctrl+klick. Bocka för rutan för att använda scheman

STR_LIVERY_DEFAULT                                              :Normalt färgschema
STR_LIVERY_STEAM                                                :Ånglok
STR_LIVERY_DIESEL                                               :Dieseltåg
STR_LIVERY_ELECTRIC                                             :Elektriskt tåg
STR_LIVERY_MONORAIL                                             :Monorail-tåg
STR_LIVERY_MAGLEV                                               :Maglev-tåg
STR_LIVERY_DMU                                                  :DMU
STR_LIVERY_EMU                                                  :EMU
STR_LIVERY_PASSENGER_WAGON_STEAM                                :Passagerarvagn (Ånga)
STR_LIVERY_PASSENGER_WAGON_DIESEL                               :Passagervagn (Diesel)
STR_LIVERY_PASSENGER_WAGON_ELECTRIC                             :Passagerarvagn (Elektricitet)
STR_LIVERY_PASSENGER_WAGON_MONORAIL                             :Passagerarvagn (Monorail)
STR_LIVERY_PASSENGER_WAGON_MAGLEV                               :Passagerarvagn (Maglev)
STR_LIVERY_FREIGHT_WAGON                                        :Fraktvagn
STR_LIVERY_BUS                                                  :Buss
STR_LIVERY_TRUCK                                                :Lastbil
STR_LIVERY_PASSENGER_SHIP                                       :Passagerarfärja
STR_LIVERY_FREIGHT_SHIP                                         :Fraktskepp
STR_LIVERY_HELICOPTER                                           :Helikopter
STR_LIVERY_SMALL_PLANE                                          :Litet flygplan
STR_LIVERY_LARGE_PLANE                                          :Stort flygplan
STR_LIVERY_PASSENGER_TRAM                                       :Passagerarspårvagn
STR_LIVERY_FREIGHT_TRAM                                         :Fraktspårvagn

# Face selection window
STR_FACE_CAPTION                                                :{WHITE}Välj ansikte
STR_FACE_CANCEL_TOOLTIP                                         :{BLACK}Avbryt val av ansikte
STR_FACE_OK_TOOLTIP                                             :{BLACK}Acceptera nytt ansikte
STR_FACE_RANDOM                                                 :{BLACK}Slumpa

STR_FACE_MALE_BUTTON                                            :{BLACK}Man
STR_FACE_MALE_TOOLTIP                                           :{BLACK}Välj manliga ansikten
STR_FACE_FEMALE_BUTTON                                          :{BLACK}Kvinna
STR_FACE_FEMALE_TOOLTIP                                         :{BLACK}Välj kvinnliga ansikten
STR_FACE_NEW_FACE_BUTTON                                        :{BLACK}Nytt ansikte
STR_FACE_NEW_FACE_TOOLTIP                                       :{BLACK}Slumpa fram nytt ansikte
STR_FACE_ADVANCED                                               :{BLACK}Avancerad
STR_FACE_ADVANCED_TOOLTIP                                       :{BLACK}Avancerat ansiktsval
STR_FACE_SIMPLE                                                 :{BLACK}Enkelt
STR_FACE_SIMPLE_TOOLTIP                                         :{BLACK}Enkelt ansiktsval
STR_FACE_LOAD                                                   :{BLACK}Ladda
STR_FACE_LOAD_TOOLTIP                                           :{BLACK}Ladda favoritansikte
STR_FACE_LOAD_DONE                                              :{WHITE}Ditt favoritansikte har laddats från OpenTTDs konfigurationsfil.
STR_FACE_FACECODE                                               :{BLACK}Spelaransikte-nummer
STR_FACE_FACECODE_TOOLTIP                                       :{BLACK}Visa och/eller välj ansiktsnummer
STR_FACE_FACECODE_CAPTION                                       :{WHITE}Visa och/eller välj ansiktsnummer
STR_FACE_FACECODE_SET                                           :{WHITE}Nytt ansiktsnummer har valts
STR_FACE_FACECODE_ERR                                           :{WHITE}Kunde inte ange ansiktsnumret. Det måste vara en siffra mellan 0 och 4.294.967.295!
STR_FACE_SAVE                                                   :{BLACK}Spara
STR_FACE_SAVE_TOOLTIP                                           :{BLACK}Spara favoritansikte
STR_FACE_SAVE_DONE                                              :{WHITE}Det här ansiktet kommer att sparas som ditt favoritansikte i OpenTTDs konfigurationsfil.
STR_FACE_EUROPEAN                                               :{BLACK}Europeisk
STR_FACE_SELECT_EUROPEAN                                        :{BLACK}Välj europeiska ansikten
STR_FACE_AFRICAN                                                :{BLACK}Afrikanska
STR_FACE_SELECT_AFRICAN                                         :{BLACK}Välj afrikanska ansikten
STR_FACE_YES                                                    :Ja
STR_FACE_NO                                                     :Nej
STR_FACE_MOUSTACHE_EARRING_TOOLTIP                              :{BLACK}Aktivera mustasch eller örhänge
STR_FACE_HAIR                                                   :Hår:
STR_FACE_HAIR_TOOLTIP                                           :{BLACK}Ändra hår
STR_FACE_EYEBROWS                                               :Ögonbryn:
STR_FACE_EYEBROWS_TOOLTIP                                       :{BLACK}Ändra ögonbryn
STR_FACE_EYECOLOUR                                              :Ögonfärg:
STR_FACE_EYECOLOUR_TOOLTIP                                      :{BLACK}Ändra ögonfärg
STR_FACE_GLASSES                                                :Glasögon:
STR_FACE_GLASSES_TOOLTIP                                        :{BLACK}Aktivera glasögon
STR_FACE_GLASSES_TOOLTIP_2                                      :{BLACK}Ändra glasögon
STR_FACE_NOSE                                                   :Näsa:
STR_FACE_NOSE_TOOLTIP                                           :{BLACK}Ändra näsa
STR_FACE_LIPS                                                   :Läppar:
STR_FACE_MOUSTACHE                                              :Mustasch:
STR_FACE_LIPS_MOUSTACHE_TOOLTIP                                 :{BLACK}Ändra läppar eller mustasch
STR_FACE_CHIN                                                   :Haka:
STR_FACE_CHIN_TOOLTIP                                           :{BLACK}Ändra haka
STR_FACE_JACKET                                                 :Kavaj:
STR_FACE_JACKET_TOOLTIP                                         :{BLACK}Ändra kavaj
STR_FACE_COLLAR                                                 :Krage:
STR_FACE_COLLAR_TOOLTIP                                         :{BLACK}Ändra krage
STR_FACE_TIE                                                    :Slips:
STR_FACE_EARRING                                                :Örhänge:
STR_FACE_TIE_EARRING_TOOLTIP                                    :{BLACK}Ändra slips eller örhänge

STR_NETWORK_SERVER_VISIBILITY_PRIVATE                           :Privat
STR_NETWORK_SERVER_VISIBILITY_PUBLIC                            :Offentlig

# Network server list
STR_NETWORK_SERVER_LIST_CAPTION                                 :{WHITE}Flera spelare
STR_NETWORK_SERVER_LIST_PLAYER_NAME                             :{BLACK}Spelarnamn:
STR_NETWORK_SERVER_LIST_ENTER_NAME_TOOLTIP                      :{BLACK}Namnet som andra spelare kommer se dej som

STR_NETWORK_SERVER_LIST_GAME_NAME                               :{BLACK}Namn
STR_NETWORK_SERVER_LIST_GAME_NAME_TOOLTIP                       :{BLACK}Namn på nätverksspelet
STR_NETWORK_SERVER_LIST_GENERAL_ONLINE                          :{BLACK}{COMMA}/{COMMA} - {COMMA}/{COMMA}
STR_NETWORK_SERVER_LIST_CLIENTS_CAPTION                         :{BLACK}Klienter
STR_NETWORK_SERVER_LIST_CLIENTS_CAPTION_TOOLTIP                 :{BLACK}Klienter online / klienter max{}Företag online / företag max
STR_NETWORK_SERVER_LIST_MAP_SIZE_SHORT                          :{BLACK}{COMMA}x{COMMA}
STR_NETWORK_SERVER_LIST_MAP_SIZE_CAPTION                        :{BLACK}Kartstorlek
STR_NETWORK_SERVER_LIST_MAP_SIZE_CAPTION_TOOLTIP                :{BLACK}Kartstorlek av spelet{}Klicka för att sortera efter område
STR_NETWORK_SERVER_LIST_DATE_CAPTION                            :{BLACK}Datum
STR_NETWORK_SERVER_LIST_DATE_CAPTION_TOOLTIP                    :{BLACK}Nuvarande datum
STR_NETWORK_SERVER_LIST_YEARS_CAPTION                           :{BLACK}År
STR_NETWORK_SERVER_LIST_YEARS_CAPTION_TOOLTIP                   :{BLACK}Antal år{}som spelet pågår
STR_NETWORK_SERVER_LIST_INFO_ICONS_TOOLTIP                      :{BLACK}Språk, serverversion, mm

STR_NETWORK_SERVER_LIST_CLICK_GAME_TO_SELECT                    :{BLACK}Klicka på ett spel från listan för att välja det
STR_NETWORK_SERVER_LIST_LAST_JOINED_SERVER                      :{BLACK}Servern du senast anslöt till:
STR_NETWORK_SERVER_LIST_CLICK_TO_SELECT_LAST                    :{BLACK}Välj servern du senast spelade på

STR_NETWORK_SERVER_LIST_GAME_INFO                               :{SILVER}SPELINFO
STR_NETWORK_SERVER_LIST_CLIENTS                                 :{SILVER}Klienter: {WHITE}{COMMA} / {COMMA} - {COMMA} / {COMMA}
STR_NETWORK_SERVER_LIST_LANGUAGE                                :{SILVER}Språk: {WHITE}{STRING}
STR_NETWORK_SERVER_LIST_LANDSCAPE                               :{SILVER}Klimat: {WHITE}{STRING}
STR_NETWORK_SERVER_LIST_MAP_SIZE                                :{SILVER}Kartstorlek: {WHITE}{COMMA}x{COMMA}
STR_NETWORK_SERVER_LIST_SERVER_VERSION                          :{SILVER}Serverversion: {WHITE}{STRING}
STR_NETWORK_SERVER_LIST_SERVER_ADDRESS                          :{SILVER}Serveradress: {WHITE}{STRING}
STR_NETWORK_SERVER_LIST_START_DATE                              :{SILVER}Startdatum: {WHITE}{DATE_SHORT}
STR_NETWORK_SERVER_LIST_CURRENT_DATE                            :{SILVER}Nuvarande datum: {WHITE}{DATE_SHORT}
STR_NETWORK_SERVER_LIST_PASSWORD                                :{SILVER}Lösenordsskyddat!
STR_NETWORK_SERVER_LIST_SERVER_OFFLINE                          :{SILVER}SERVER AVSTÄNGD
STR_NETWORK_SERVER_LIST_SERVER_FULL                             :{SILVER}SERVER FULL
STR_NETWORK_SERVER_LIST_VERSION_MISMATCH                        :{SILVER}VERSIONERNA MATCHAR EJ
STR_NETWORK_SERVER_LIST_GRF_MISMATCH                            :{SILVER}NewGRF Matchar Ej

STR_NETWORK_SERVER_LIST_JOIN_GAME                               :{BLACK}Gå med i spelet
STR_NETWORK_SERVER_LIST_REFRESH                                 :{BLACK}Uppdatera server
STR_NETWORK_SERVER_LIST_REFRESH_TOOLTIP                         :{BLACK}Uppdatera server info

STR_NETWORK_SERVER_LIST_SEARCH_SERVER_INTERNET                  :{BLACK}Sök på internet
STR_NETWORK_SERVER_LIST_SEARCH_SERVER_INTERNET_TOOLTIP          :{BLACK}Sök online efter offentliga servrar
STR_NETWORK_SERVER_LIST_SEARCH_SERVER_LAN                       :{BLACK}Sök LAN
STR_NETWORK_SERVER_LIST_SEARCH_SERVER_LAN_TOOLTIP               :{BLACK}Sök i lokalt nätverk för servrar
STR_NETWORK_SERVER_LIST_ADD_SERVER                              :{BLACK}Lägg till server
STR_NETWORK_SERVER_LIST_ADD_SERVER_TOOLTIP                      :{BLACK}Lägg till en server till listan som alltid kommer kontrolleras för aktiva spel
STR_NETWORK_SERVER_LIST_START_SERVER                            :{BLACK}Starta server
STR_NETWORK_SERVER_LIST_START_SERVER_TOOLTIP                    :{BLACK}Starta en server för andra att ansluta till

STR_NETWORK_SERVER_LIST_PLAYER_NAME_OSKTITLE                    :{BLACK}Mata in ditt namn
STR_NETWORK_SERVER_LIST_ENTER_IP                                :{BLACK}IP-adressen till servern

# Start new multiplayer server
STR_NETWORK_START_SERVER_CAPTION                                :{WHITE}Starta ett nytt spel i flerspelarläge

STR_NETWORK_START_SERVER_NEW_GAME_NAME                          :{BLACK}Namn:
STR_NETWORK_START_SERVER_NEW_GAME_NAME_TOOLTIP                  :{BLACK}Namnet på nätverksspelet kommer att synas för andra spelare i flerspelarmenyn
STR_NETWORK_START_SERVER_SET_PASSWORD                           :{BLACK}Bestäm lösenord
STR_NETWORK_START_SERVER_PASSWORD_TOOLTIP                       :{BLACK}Skydda spelet med ett lösenord så att inte andra än dem som har lösenordet kan gå med i spelet

STR_NETWORK_START_SERVER_VISIBILITY_LABEL                       :{BLACK}Synlighet
STR_NETWORK_START_SERVER_VISIBILITY_TOOLTIP                     :{BLACK}Huruvida andra människor kan se din server i den offentliga listan
STR_NETWORK_START_SERVER_CLIENTS_SELECT                         :{BLACK}{NUM} klient{P "" er}
STR_NETWORK_START_SERVER_NUMBER_OF_CLIENTS                      :{BLACK}Max antal tillåtna klienter:
STR_NETWORK_START_SERVER_NUMBER_OF_CLIENTS_TOOLTIP              :{BLACK}Välj max antal tillåtna klienter. Alla platser måste inte fyllas.
STR_NETWORK_START_SERVER_COMPANIES_SELECT                       :{BLACK}{NUM} företag{P y ies}
STR_NETWORK_START_SERVER_NUMBER_OF_COMPANIES                    :{BLACK}Max antal företag:
STR_NETWORK_START_SERVER_NUMBER_OF_COMPANIES_TOOLTIP            :{BLACK}Begränsa antalet företag på servern
STR_NETWORK_START_SERVER_SPECTATORS_SELECT                      :{BLACK}{NUM} åskådare
STR_NETWORK_START_SERVER_NUMBER_OF_SPECTATORS                   :{BLACK}Max antal åskådare:
STR_NETWORK_START_SERVER_NUMBER_OF_SPECTATORS_TOOLTIP           :{BLACK}Begränsa antalet åskådare på servern
STR_NETWORK_START_SERVER_LANGUAGE_SPOKEN                        :{BLACK}Språk som talas:
STR_NETWORK_START_SERVER_LANGUAGE_TOOLTIP                       :{BLACK}Andra spelare kommer vara medvetna vilket språk som talas på servern.

STR_NETWORK_START_SERVER_NEW_GAME_NAME_OSKTITLE                 :{BLACK}Mata in ett namn för nätverksspelet

# Network game lobby
STR_NETWORK_GAME_LOBBY_CAPTION                                  :{WHITE}Nätverksspel

STR_NETWORK_GAME_LOBBY_PREPARE_TO_JOIN                          :{BLACK}Förbereder att ansluta: {ORANGE}{STRING}
STR_NETWORK_GAME_LOBBY_COMPANY_LIST_TOOLTIP                     :{BLACK}En lista på alla nuvarande företag som är i spelet. Du kan antingen ansluta till ett befintligt eller starta ett nytt på en ledig plats

STR_NETWORK_GAME_LOBBY_COMPANY_INFO                             :{SILVER}FÖRETAGSINFO
STR_NETWORK_GAME_LOBBY_COMPANY_NAME                             :{SILVER}Företagsnamn: {WHITE}{STRING}
STR_NETWORK_GAME_LOBBY_INAUGURATION_YEAR                        :{SILVER}Etableringsår: {WHITE}{NUM}
STR_NETWORK_GAME_LOBBY_VALUE                                    :{SILVER}Företagsvärde: {WHITE}{CURRENCY_LONG}
STR_NETWORK_GAME_LOBBY_CURRENT_BALANCE                          :{SILVER}Nuvarande saldo: {WHITE}{CURRENCY_LONG}
STR_NETWORK_GAME_LOBBY_LAST_YEARS_INCOME                        :{SILVER}Förra årets inkomst: {WHITE}{CURRENCY_LONG}
STR_NETWORK_GAME_LOBBY_PERFORMANCE                              :{SILVER}Prestationsbetyg: {WHITE}{NUM}

STR_NETWORK_GAME_LOBBY_VEHICLES                                 :{SILVER}Fordon: {WHITE}{NUM} {TRAIN}, {NUM} {LORRY}, {NUM} {BUS}, {NUM} {SHIP}, {NUM} {PLANE}
STR_NETWORK_GAME_LOBBY_STATIONS                                 :{SILVER}Stationer: {WHITE}{NUM} {TRAIN}, {NUM} {LORRY}, {NUM} {BUS}, {NUM} {SHIP}, {NUM} {PLANE}
STR_NETWORK_GAME_LOBBY_PLAYERS                                  :{SILVER}Spelare: {WHITE}{STRING}

STR_NETWORK_GAME_LOBBY_NEW_COMPANY                              :{BLACK}Nytt företag
STR_NETWORK_GAME_LOBBY_NEW_COMPANY_TOOLTIP                      :{BLACK}Starta ett nytt företag
STR_NETWORK_GAME_LOBBY_SPECTATE_GAME                            :{BLACK}Titta på spelet
STR_NETWORK_GAME_LOBBY_SPECTATE_GAME_TOOLTIP                    :{BLACK}Titta på spelet som en åskådare
STR_NETWORK_GAME_LOBBY_JOIN_COMPANY                             :{BLACK}Anslut till företag
STR_NETWORK_GAME_LOBBY_JOIN_COMPANY_TOOLTIP                     :{BLACK}Hjälp till att styra detta företag

# Network connecting window
STR_NETWORK_CONNECTING_CAPTION                                  :{WHITE}Ansluter...

############ Leave those lines in this order!!
STR_NETWORK_CONNECTING_1                                        :{BLACK}(1/6) Ansluter...
STR_NETWORK_CONNECTING_2                                        :{BLACK}(2/6) Godkänner...
STR_NETWORK_CONNECTING_3                                        :{BLACK}(3/6) Väntar...
STR_NETWORK_CONNECTING_4                                        :{BLACK}(4/6) Laddar hem karta...
STR_NETWORK_CONNECTING_5                                        :{BLACK}(5/6) Behandlar data...
STR_NETWORK_CONNECTING_6                                        :{BLACK}(6/6) Registrerar...

STR_NETWORK_CONNECTING_SPECIAL_1                                :{BLACK}Hämtar spelinfo...
STR_NETWORK_CONNECTING_SPECIAL_2                                :{BLACK}Hämtar företagsinfo...
############ End of leave-in-this-order
STR_NETWORK_CONNECTING_WAITING                                  :{BLACK}{NUM} klient{P "" er} före oss
STR_NETWORK_CONNECTING_DOWNLOADING_1                            :{BLACK}{BYTES} nedladdade hittills
STR_NETWORK_CONNECTING_DOWNLOADING_2                            :{BLACK}{BYTES} / {BYTES} nerladdat hittills

STR_NETWORK_CONNECTION_DISCONNECT                               :{BLACK}Koppla ifrån

STR_NETWORK_NEED_GAME_PASSWORD_CAPTION                          :{WHITE}Servern är skyddad. Ange lösenord
STR_NETWORK_NEED_COMPANY_PASSWORD_CAPTION                       :{WHITE}Företaget är skyddat. Ange lösenord

# Network company list added strings
<<<<<<< HEAD
STR_NETWORK_COMPANY_LIST_CLIENT_LIST                            :Klientlista
STR_NETWORK_COMPANY_LIST_SPECTATE                               :Åskåda
=======
STR_NETWORK_COMPANY_LIST_CLIENT_LIST                            :Spelare online
>>>>>>> ac99a381

# Network client list
STR_NETWORK_CLIENT_LIST_CAPTION                                 :{WHITE}Flera spelare
STR_NETWORK_CLIENT_LIST_SERVER                                  :{BLACK}Server
STR_NETWORK_CLIENT_LIST_SERVER_NAME                             :{BLACK}Namn
STR_NETWORK_CLIENT_LIST_SERVER_NAME_TOOLTIP                     :{BLACK}Namnet på servern du spelar på
STR_NETWORK_CLIENT_LIST_SERVER_NAME_EDIT_TOOLTIP                :{BLACK}Ändra din servers namn
STR_NETWORK_CLIENT_LIST_SERVER_NAME_QUERY_CAPTION               :Serverns namn
STR_NETWORK_CLIENT_LIST_SERVER_VISIBILITY                       :{BLACK}Synlighet
STR_NETWORK_CLIENT_LIST_SERVER_VISIBILITY_TOOLTIP               :{BLACK}Huruvida andra människor kan se din server i den offentliga listan
STR_NETWORK_CLIENT_LIST_PLAYER                                  :{BLACK}Spelare
STR_NETWORK_CLIENT_LIST_PLAYER_NAME                             :{BLACK}Namn
STR_NETWORK_CLIENT_LIST_PLAYER_NAME_TOOLTIP                     :{BLACK}Ditt spelarnamn
STR_NETWORK_CLIENT_LIST_PLAYER_NAME_EDIT_TOOLTIP                :{BLACK}Ändra ditt spelarnamn
STR_NETWORK_CLIENT_LIST_PLAYER_NAME_QUERY_CAPTION               :Ditt spelarnamn
STR_NETWORK_CLIENT_LIST_ADMIN_CLIENT_TOOLTIP                    :{BLACK}Administrativa handlingar att utföra för denna klient
STR_NETWORK_CLIENT_LIST_ADMIN_COMPANY_TOOLTIP                   :{BLACK}Administrativa handlingar att utföra för detta företag
STR_NETWORK_CLIENT_LIST_JOIN_TOOLTIP                            :{BLACK}Gå med i detta företag
STR_NETWORK_CLIENT_LIST_CHAT_CLIENT_TOOLTIP                     :{BLACK}Skicka ett meddelande till denna spelare
STR_NETWORK_CLIENT_LIST_CHAT_COMPANY_TOOLTIP                    :{BLACK}Skicka ett meddelande till alla spelare i detta företag
STR_NETWORK_CLIENT_LIST_CHAT_SPECTATOR_TOOLTIP                  :{BLACK}Skicka ett meddelande till alla åskådare
STR_NETWORK_CLIENT_LIST_SPECTATORS                              :Åskådare
STR_NETWORK_CLIENT_LIST_NEW_COMPANY                             :(Nytt företag)
STR_NETWORK_CLIENT_LIST_NEW_COMPANY_TOOLTIP                     :{BLACK}Skapa ett nytt företag och gå med i det
STR_NETWORK_CLIENT_LIST_PLAYER_ICON_SELF_TOOLTIP                :{BLACK}Det här är du
STR_NETWORK_CLIENT_LIST_PLAYER_ICON_HOST_TOOLTIP                :{BLACK}Det här är spelets värd

STR_NETWORK_CLIENT_LIST_ADMIN_CLIENT_KICK                       :Kasta ut
STR_NETWORK_CLIENT_LIST_ADMIN_CLIENT_BAN                        :Bannlys
STR_NETWORK_CLIENT_LIST_ADMIN_COMPANY_RESET                     :Ta bort
STR_NETWORK_CLIENT_LIST_ADMIN_COMPANY_UNLOCK                    :Lås upp med lösenord

STR_NETWORK_CLIENT_LIST_ASK_CAPTION                             :{WHITE}Administratörshandling
STR_NETWORK_CLIENT_LIST_ASK_CLIENT_KICK                         :{YELLOW}Är du säker på att du vill kasta ut spelaren '{STRING}'?
STR_NETWORK_CLIENT_LIST_ASK_CLIENT_BAN                          :{YELLOW}Är du säker på att du vill bannlysa spelaren '{STRING}'?
STR_NETWORK_CLIENT_LIST_ASK_COMPANY_RESET                       :{YELLOW}Är du säker på att du vill ta bort företaget {COMPANY}?
STR_NETWORK_CLIENT_LIST_ASK_COMPANY_UNLOCK                      :{YELLOW}Är du säker på att du vill återställa företaget {COMPANY}s lösenord?

STR_NETWORK_SERVER                                              :Server
STR_NETWORK_CLIENT                                              :Klient
STR_NETWORK_SPECTATORS                                          :Åskådare

# Network set password
STR_COMPANY_PASSWORD_CANCEL                                     :{BLACK}Spara inte det inmatade lösenordet
STR_COMPANY_PASSWORD_OK                                         :{BLACK}Ge företaget det nya lösenordet
STR_COMPANY_PASSWORD_CAPTION                                    :{WHITE}Företagslösenord
STR_COMPANY_PASSWORD_MAKE_DEFAULT                               :{BLACK}Förvalt företagslösenord
STR_COMPANY_PASSWORD_MAKE_DEFAULT_TOOLTIP                       :{BLACK}Använd detta företagslösenord som förval för nya företag

# Network company info join/password
STR_COMPANY_VIEW_JOIN                                           :{BLACK}Gå med
STR_COMPANY_VIEW_JOIN_TOOLTIP                                   :{BLACK}Gå med och spela som detta företag
STR_COMPANY_VIEW_PASSWORD                                       :{BLACK}Lösenord
STR_COMPANY_VIEW_PASSWORD_TOOLTIP                               :{BLACK}Lösenordsskydda ditt företag för att förhindra att obehöriga spelare ansluter
STR_COMPANY_VIEW_SET_PASSWORD                                   :{BLACK}Ange företagets lösenord

# Network chat
STR_NETWORK_CHAT_SEND                                           :{BLACK}Skicka
STR_NETWORK_CHAT_COMPANY_CAPTION                                :[Företaget] :
STR_NETWORK_CHAT_CLIENT_CAPTION                                 :[Privat] {STRING}:
STR_NETWORK_CHAT_ALL_CAPTION                                    :[Alla] :

STR_NETWORK_CHAT_COMPANY                                        :[Företaget] {STRING}: {WHITE}{STRING}
STR_NETWORK_CHAT_TO_COMPANY                                     :[Företaget] Till {STRING}: {WHITE}{STRING}
STR_NETWORK_CHAT_CLIENT                                         :[Privat] {STRING}: {WHITE}{STRING}
STR_NETWORK_CHAT_TO_CLIENT                                      :[Privat] Till {STRING}: {WHITE}{STRING}
STR_NETWORK_CHAT_ALL                                            :[Alla] {STRING}: {WHITE}{STRING}
STR_NETWORK_CHAT_OSKTITLE                                       :{BLACK}Mata in text för nätverkschat

# Network messages
STR_NETWORK_ERROR_NOTAVAILABLE                                  :{WHITE}Inget nätverkskort funnet
STR_NETWORK_ERROR_NOSERVER                                      :{WHITE}Kunde inte hitta några nätverksspel
STR_NETWORK_ERROR_NOCONNECTION                                  :{WHITE}Servern svarade inte på förfrågan
STR_NETWORK_ERROR_NEWGRF_MISMATCH                               :{WHITE}Kunde inte ansluta på grund av att NewGRF är omaka
STR_NETWORK_ERROR_DESYNC                                        :{WHITE}Synkronisering av nätverks-spel misslyckades
STR_NETWORK_ERROR_LOSTCONNECTION                                :{WHITE}Nätverk, koppling förlorad
STR_NETWORK_ERROR_SAVEGAMEERROR                                 :{WHITE}Kunde inte ladda det sparade spelet
STR_NETWORK_ERROR_SERVER_START                                  :{WHITE}Kunde inte starta servern.
STR_NETWORK_ERROR_CLIENT_START                                  :{WHITE}Kunde inte ansluta.
STR_NETWORK_ERROR_TIMEOUT                                       :{WHITE}Nätverkskoppling #{NUM} timeout
STR_NETWORK_ERROR_SERVER_ERROR                                  :{WHITE}Ett protokollfel uppstod och anslutningen stängdes.
STR_NETWORK_ERROR_BAD_PLAYER_NAME                               :{WHITE}Du har inte angivit något spelarnamn. Namninställning kan göras högst upp i flerspelarfönstret
STR_NETWORK_ERROR_WRONG_REVISION                                :{WHITE}Servern har en annan version än denna klient
STR_NETWORK_ERROR_WRONG_PASSWORD                                :{WHITE}Fel lösenord
STR_NETWORK_ERROR_SERVER_FULL                                   :{WHITE}Servern är full
STR_NETWORK_ERROR_SERVER_BANNED                                 :{WHITE}Du är bannlyst från den här servern
STR_NETWORK_ERROR_KICKED                                        :{WHITE}Du blev utkastad från spelet
STR_NETWORK_ERROR_KICK_MESSAGE                                  :{WHITE}Orsak: {STRING}
STR_NETWORK_ERROR_CHEATER                                       :{WHITE}Fusk är inte tillåtet på denna server
STR_NETWORK_ERROR_TOO_MANY_COMMANDS                             :{WHITE}Du skickade för många kommandon till servern
STR_NETWORK_ERROR_TIMEOUT_PASSWORD                              :{WHITE}Du tog för lång tid på dig att mata in löserondet
STR_NETWORK_ERROR_TIMEOUT_COMPUTER                              :{WHITE}Din dator tog för lång tid på sig för att ansluta
STR_NETWORK_ERROR_TIMEOUT_MAP                                   :{WHITE}Du tog för lång tid på dig att ladda ner kartan
STR_NETWORK_ERROR_TIMEOUT_JOIN                                  :{WHITE}Du tog för lång tid på dig att ansluta till servern
STR_NETWORK_ERROR_INVALID_CLIENT_NAME                           :{WHITE}Ditt spelarnamn är inte tillåtet
STR_NETWORK_ERROR_SERVER_TOO_OLD                                :{WHITE}Servern som fick förfrågan är för gammal för denna klient

############ Leave those lines in this order!!
STR_NETWORK_ERROR_CLIENT_GENERAL                                :allmänt fel
STR_NETWORK_ERROR_CLIENT_DESYNC                                 :synkroniseringsfel
STR_NETWORK_ERROR_CLIENT_SAVEGAME                               :kunde inte ladda kartan
STR_NETWORK_ERROR_CLIENT_CONNECTION_LOST                        :anslutning förlorad
STR_NETWORK_ERROR_CLIENT_PROTOCOL_ERROR                         :protokollfel
STR_NETWORK_ERROR_CLIENT_NEWGRF_MISMATCH                        :NewGRF är omaka
STR_NETWORK_ERROR_CLIENT_NOT_AUTHORIZED                         :inte godkänd
STR_NETWORK_ERROR_CLIENT_NOT_EXPECTED                           :mottog felaktigt eller oväntat paket
STR_NETWORK_ERROR_CLIENT_WRONG_REVISION                         :fel revision
STR_NETWORK_ERROR_CLIENT_NAME_IN_USE                            :namnet används redan
STR_NETWORK_ERROR_CLIENT_WRONG_PASSWORD                         :fel lösenord
STR_NETWORK_ERROR_CLIENT_COMPANY_MISMATCH                       :fel företags-id i DoCommand
STR_NETWORK_ERROR_CLIENT_KICKED                                 :utkastad av servern
STR_NETWORK_ERROR_CLIENT_CHEATER                                :försökte fuska
STR_NETWORK_ERROR_CLIENT_SERVER_FULL                            :servern är full
STR_NETWORK_ERROR_CLIENT_TOO_MANY_COMMANDS                      :skickade för många kommandon
STR_NETWORK_ERROR_CLIENT_TIMEOUT_PASSWORD                       :inget lösenord togs emot i tid
STR_NETWORK_ERROR_CLIENT_TIMEOUT_COMPUTER                       :generell timeout
STR_NETWORK_ERROR_CLIENT_TIMEOUT_MAP                            :nedladdning av kartan tog för lång tid
STR_NETWORK_ERROR_CLIENT_TIMEOUT_JOIN                           :bearbetning av kartan tog för lång tid
STR_NETWORK_ERROR_CLIENT_INVALID_CLIENT_NAME                    :ogiltigt klientnamn
############ End of leave-in-this-order

STR_NETWORK_ERROR_CLIENT_GUI_LOST_CONNECTION_CAPTION            :{WHITE}Anslutningen har troligtvis försvunnit
STR_NETWORK_ERROR_CLIENT_GUI_LOST_CONNECTION                    :{WHITE}De senaste {NUM} sekunderna har inget data mottagits från servern

# Network related errors
STR_NETWORK_SERVER_MESSAGE                                      :*** {1:STRING}
############ Leave those lines in this order!!
STR_NETWORK_SERVER_MESSAGE_GAME_PAUSED                          :Spel pausad ({STRING})
STR_NETWORK_SERVER_MESSAGE_GAME_STILL_PAUSED_1                  :Spelet är fortfarande pausat ({STRING})
STR_NETWORK_SERVER_MESSAGE_GAME_STILL_PAUSED_2                  :Spel fortfarande pausad ({STRING}, {STRING})
STR_NETWORK_SERVER_MESSAGE_GAME_STILL_PAUSED_3                  :Spel fortfarande pausad ({STRING}, {STRING}, {STRING})
STR_NETWORK_SERVER_MESSAGE_GAME_STILL_PAUSED_4                  :Spelet är fortfarande pausat ({STRING}, {STRING}, {STRING}, {STRING})
STR_NETWORK_SERVER_MESSAGE_GAME_STILL_PAUSED_5                  :Spelet är fortfarande pausat ({STRING}, {STRING}, {STRING}, {STRING}, {STRING})
STR_NETWORK_SERVER_MESSAGE_GAME_UNPAUSED                        :Spelet är opausat ({STRING})
STR_NETWORK_SERVER_MESSAGE_GAME_REASON_NOT_ENOUGH_PLAYERS       :antal spelare
STR_NETWORK_SERVER_MESSAGE_GAME_REASON_CONNECTING_CLIENTS       :ansluter klienter
STR_NETWORK_SERVER_MESSAGE_GAME_REASON_MANUAL                   :manuell
STR_NETWORK_SERVER_MESSAGE_GAME_REASON_GAME_SCRIPT              :spelskript
STR_NETWORK_SERVER_MESSAGE_GAME_REASON_LINK_GRAPH               :Väntar på updatering av länkdiagram
############ End of leave-in-this-order
STR_NETWORK_MESSAGE_CLIENT_LEAVING                              :lämnar
STR_NETWORK_MESSAGE_CLIENT_JOINED                               :*** {STRING} har gått med i spelet
STR_NETWORK_MESSAGE_CLIENT_JOINED_ID                            :*** {STRING} har gått med i spelet (Client #{2:NUM})
STR_NETWORK_MESSAGE_CLIENT_COMPANY_JOIN                         :*** {STRING} har gått med i företag #{2:NUM}
STR_NETWORK_MESSAGE_CLIENT_COMPANY_SPECTATE                     :*** {STRING} har gått med som åskådare
STR_NETWORK_MESSAGE_CLIENT_COMPANY_NEW                          :*** {STRING} har startat ett nytt företag (#{2:NUM})
STR_NETWORK_MESSAGE_CLIENT_LEFT                                 :*** {STRING} har lämnat spelet ({2:STRING})
STR_NETWORK_MESSAGE_NAME_CHANGE                                 :*** {STRING} har ändrat sitt namn till {STRING}
STR_NETWORK_MESSAGE_GIVE_MONEY                                  :*** {STRING} gav {2:CURRENCY_LONG} till {1:STRING}
STR_NETWORK_MESSAGE_SERVER_SHUTDOWN                             :{WHITE}Servern avslutade sessionen
STR_NETWORK_MESSAGE_SERVER_REBOOT                               :{WHITE}Servern startar om...{}Var vänlig vänta...
STR_NETWORK_MESSAGE_KICKED                                      :*** {STRING} kastades ut. Orsak: ({STRING})

# Content downloading window
STR_CONTENT_TITLE                                               :{WHITE}Nedladdning av innehåll
STR_CONTENT_TYPE_CAPTION                                        :{BLACK}Typ
STR_CONTENT_TYPE_CAPTION_TOOLTIP                                :{BLACK}Typ av innehåll
STR_CONTENT_NAME_CAPTION                                        :{BLACK}Namn
STR_CONTENT_NAME_CAPTION_TOOLTIP                                :{BLACK}Namn på innehållet
STR_CONTENT_MATRIX_TOOLTIP                                      :{BLACK}Klicka på en av raderna för att se detaljer{}Klicka på kryssrutan för att välja att ladda ned det
STR_CONTENT_SELECT_ALL_CAPTION                                  :{BLACK}Markera allt
STR_CONTENT_SELECT_ALL_CAPTION_TOOLTIP                          :{BLACK}Markera allt innehåll för nedladdning
STR_CONTENT_SELECT_UPDATES_CAPTION                              :{BLACK}Välj uppgraderingar
STR_CONTENT_SELECT_UPDATES_CAPTION_TOOLTIP                      :{BLACK}Markera allt innehåll som är en uppgradering på befintligt innehåll för nedladdning
STR_CONTENT_UNSELECT_ALL_CAPTION                                :{BLACK}Avmarkera allt
STR_CONTENT_UNSELECT_ALL_CAPTION_TOOLTIP                        :{BLACK}Markera att inte ladda hem någonting
STR_CONTENT_SEARCH_EXTERNAL                                     :{BLACK}Sök på externa webbplatser
STR_CONTENT_SEARCH_EXTERNAL_TOOLTIP                             :{BLACK}Sök på webbplatser som är fristående från OpenTTD efter material som ej är tillgängligt på OpenTTD:s innehållstjänst
STR_CONTENT_SEARCH_EXTERNAL_DISCLAIMER_CAPTION                  :{WHITE}Du lämnar nu OpenTTD!
STR_CONTENT_SEARCH_EXTERNAL_DISCLAIMER                          :{WHITE}Villkoren för nedladdning av material från externa webbplatser varierar.{}Du hänvisas till de externa sidorna när det gäller instruktioner för hur materialet ska installeras i OpenTTD.{}Vill du fortsätta?
STR_CONTENT_FILTER_TITLE                                        :{BLACK}Filter för Tagg/namn:
STR_CONTENT_OPEN_URL                                            :{BLACK}Besök hemsida
STR_CONTENT_OPEN_URL_TOOLTIP                                    :{BLACK}Besök hemsidan för det här innehållet
STR_CONTENT_DOWNLOAD_CAPTION                                    :{BLACK}Ladda ned
STR_CONTENT_DOWNLOAD_CAPTION_TOOLTIP                            :{BLACK}Börja ladda hem valt innehåll
STR_CONTENT_TOTAL_DOWNLOAD_SIZE                                 :{SILVER}Total storlek på nedladdning: {WHITE}{BYTES}
STR_CONTENT_DETAIL_TITLE                                        :{SILVER}INNEHÅLLSINFORMATION
STR_CONTENT_DETAIL_SUBTITLE_UNSELECTED                          :{SILVER}Du har _inte_ valt att ladda ned detta
STR_CONTENT_DETAIL_SUBTITLE_SELECTED                            :{SILVER}Du har valt att ladda ned detta
STR_CONTENT_DETAIL_SUBTITLE_AUTOSELECTED                        :{SILVER}De filer som behövs har markerats för nedladdning
STR_CONTENT_DETAIL_SUBTITLE_ALREADY_HERE                        :{SILVER}Du har redan denna
STR_CONTENT_DETAIL_SUBTITLE_DOES_NOT_EXIST                      :{SILVER}Detta innehåll är okänt och kan inte laddas ned genom OpenTTD
STR_CONTENT_DETAIL_UPDATE                                       :{SILVER}Denna används istället för {STRING}
STR_CONTENT_DETAIL_NAME                                         :{SILVER}Namn: {WHITE}{STRING}
STR_CONTENT_DETAIL_VERSION                                      :{SILVER}Version: {WHITE}{STRING}
STR_CONTENT_DETAIL_DESCRIPTION                                  :{SILVER}Beskrivning: {WHITE}{STRING}
STR_CONTENT_DETAIL_URL                                          :{SILVER}URL: {WHITE}{STRING}
STR_CONTENT_DETAIL_TYPE                                         :{SILVER}Typ: {WHITE}{STRING}
STR_CONTENT_DETAIL_FILESIZE                                     :{SILVER}Nedladdningsstorlek: {WHITE}{BYTES}
STR_CONTENT_DETAIL_SELECTED_BECAUSE_OF                          :{SILVER}Vald på grund av: {WHITE}{STRING}
STR_CONTENT_DETAIL_DEPENDENCIES                                 :{SILVER}Filer som behövs: {WHITE}{STRING}
STR_CONTENT_DETAIL_TAGS                                         :{SILVER}Taggar: {WHITE}{STRING}
STR_CONTENT_NO_ZLIB                                             :{WHITE}OpenTTD saknar stöd för "zlib"...
STR_CONTENT_NO_ZLIB_SUB                                         :{WHITE}... nerladdning av innehåll är inte möjligt!

# Order of these is important!
STR_CONTENT_TYPE_BASE_GRAPHICS                                  :Grafikpaket
STR_CONTENT_TYPE_NEWGRF                                         :NewGRF
STR_CONTENT_TYPE_AI                                             :Datorspelare
STR_CONTENT_TYPE_AI_LIBRARY                                     :Datorspelarbibliotek
STR_CONTENT_TYPE_SCENARIO                                       :Scenario
STR_CONTENT_TYPE_HEIGHTMAP                                      :Höjdkarta
STR_CONTENT_TYPE_BASE_SOUNDS                                    :Ljudpaket
STR_CONTENT_TYPE_BASE_MUSIC                                     :Musikpaket
STR_CONTENT_TYPE_GAME_SCRIPT                                    :Spelskript
STR_CONTENT_TYPE_GS_LIBRARY                                     :Spelskriptbibliotek

# Content downloading progress window
STR_CONTENT_DOWNLOAD_TITLE                                      :{WHITE}Laddar ned innehåll...
STR_CONTENT_DOWNLOAD_INITIALISE                                 :{WHITE}Begär filer...
STR_CONTENT_DOWNLOAD_FILE                                       :{WHITE}Laddar nu ned {STRING} ({NUM} av {NUM})
STR_CONTENT_DOWNLOAD_COMPLETE                                   :{WHITE}Nedladdning slutförd
STR_CONTENT_DOWNLOAD_PROGRESS_SIZE                              :{WHITE}{BYTES} av {BYTES} nedladdat ({NUM} %)

# Content downloading error messages
STR_CONTENT_ERROR_COULD_NOT_CONNECT                             :{WHITE}Kunde inte ansluta till innehållsservern...
STR_CONTENT_ERROR_COULD_NOT_DOWNLOAD                            :{WHITE}Nedladdning misslyckades...
STR_CONTENT_ERROR_COULD_NOT_DOWNLOAD_CONNECTION_LOST            :{WHITE}... anslutning förlorad
STR_CONTENT_ERROR_COULD_NOT_DOWNLOAD_FILE_NOT_WRITABLE          :{WHITE}... kunde inte skriva till fil
STR_CONTENT_ERROR_COULD_NOT_EXTRACT                             :{WHITE}Kunde inte packa upp den nedladdade filen

STR_MISSING_GRAPHICS_SET_CAPTION                                :{WHITE}Grafik saknas
STR_MISSING_GRAPHICS_SET_MESSAGE                                :{BLACK}OpenTTD kräver grafik för att fungera, men ingen grafik kunde hittas. Tillåter du att OpenTTD laddar ner dessa grafikfiler?
STR_MISSING_GRAPHICS_YES_DOWNLOAD                               :{BLACK}Ja, ladda ner grafiken
STR_MISSING_GRAPHICS_NO_QUIT                                    :{BLACK}Nej, avsluta OpenTTD

STR_MISSING_GRAPHICS_ERROR_TITLE                                :{WHITE}Nedladdning misslyckades
STR_MISSING_GRAPHICS_ERROR                                      :{BLACK}Nedladdning av grafik misslyckades.{}Vänligen ladda ner grafiken manuellt.
STR_MISSING_GRAPHICS_ERROR_QUIT                                 :{BLACK}Avsluta OpenTTD

# Transparency settings window
STR_TRANSPARENCY_CAPTION                                        :{WHITE}Genomskinlighetsinställningar
STR_TRANSPARENT_SIGNS_TOOLTIP                                   :{BLACK}Växla genomskinlighet för skyltar. Ctrl+klick för att låsa
STR_TRANSPARENT_TREES_TOOLTIP                                   :{BLACK}Växla genomskinlighet för träd. Ctrl+klick för att låsa
STR_TRANSPARENT_HOUSES_TOOLTIP                                  :{BLACK}Växla genomskinlighet för byggnader. Ctrl+klick för att låsa
STR_TRANSPARENT_INDUSTRIES_TOOLTIP                              :{BLACK}Växla genomskinlighet för industrier. Ctrl+klick för att låsa
STR_TRANSPARENT_BUILDINGS_TOOLTIP                               :{BLACK}Växla genomskinlighet för byggnader såsom stationer, depåer och riktmärken. Ctrl+klick för att låsa
STR_TRANSPARENT_BRIDGES_TOOLTIP                                 :{BLACK}Växla genomskinlighet för broar. Ctrl+klick för att låsa
STR_TRANSPARENT_STRUCTURES_TOOLTIP                              :{BLACK}Växla genomskinlighet för byggnader såsom fyrar och antenner. Ctrl+klick för att låsa
STR_TRANSPARENT_CATENARY_TOOLTIP                                :{BLACK}Växla genomskinlighet för kontaktledning. Ctrl+klick för att låsa
STR_TRANSPARENT_LOADING_TOOLTIP                                 :{BLACK}Växla genomskinlighet för lastningsindikatorer. Ctrl+klick för att låsa
STR_TRANSPARENT_INVISIBLE_TOOLTIP                               :{BLACK}Gör object osynliga istället för genomskinliga

# Linkgraph legend window
STR_LINKGRAPH_LEGEND_CAPTION                                    :{BLACK}Legend för godsflöden
STR_LINKGRAPH_LEGEND_ALL                                        :{BLACK}Alla
STR_LINKGRAPH_LEGEND_NONE                                       :{BLACK}Inga
STR_LINKGRAPH_LEGEND_SELECT_COMPANIES                           :{BLACK}Välj företag att visa
STR_LINKGRAPH_LEGEND_COMPANY_TOOLTIP                            :{BLACK}{STRING}{}{COMPANY}

# Linkgraph legend window and linkgraph legend in smallmap
STR_LINKGRAPH_LEGEND_UNUSED                                     :{TINY_FONT}{BLACK}oanvänd
STR_LINKGRAPH_LEGEND_SATURATED                                  :{TINY_FONT}{BLACK}mättad
STR_LINKGRAPH_LEGEND_OVERLOADED                                 :{TINY_FONT}{BLACK}överbelastad

# Base for station construction window(s)
STR_STATION_BUILD_COVERAGE_AREA_TITLE                           :{BLACK}Markera upptagningsområde
STR_STATION_BUILD_COVERAGE_OFF                                  :{BLACK}Av
STR_STATION_BUILD_COVERAGE_ON                                   :{BLACK}På
STR_STATION_BUILD_COVERAGE_AREA_OFF_TOOLTIP                     :{BLACK}Markera inte upptagningsområde för stationen
STR_STATION_BUILD_COVERAGE_AREA_ON_TOOLTIP                      :{BLACK}Markera stationens upptagningsområde
STR_STATION_BUILD_ACCEPTS_CARGO                                 :{BLACK}Accepterar: {GOLD}{CARGO_LIST}
STR_STATION_BUILD_SUPPLIES_CARGO                                :{BLACK}Tillhandahåller: {GOLD}{CARGO_LIST}

# Join station window
STR_JOIN_STATION_CAPTION                                        :{WHITE}Slå ihop stationer
STR_JOIN_STATION_CREATE_SPLITTED_STATION                        :{YELLOW}Bygg en separat station

STR_JOIN_WAYPOINT_CAPTION                                       :{WHITE}Slå ihop riktmärken
STR_JOIN_WAYPOINT_CREATE_SPLITTED_WAYPOINT                      :{YELLOW}Bygg ett separat riktmärke

# Generic toolbar
STR_TOOLBAR_DISABLED_NO_VEHICLE_AVAILABLE                       :{BLACK}Inaktiverad eftersom det ej finns några tillgängliga fordon till denna infrastruktur

# Rail construction toolbar
STR_RAIL_TOOLBAR_RAILROAD_CONSTRUCTION_CAPTION                  :Bygg järnväg
STR_RAIL_TOOLBAR_ELRAIL_CONSTRUCTION_CAPTION                    :Bygg elektrifierad järnväg
STR_RAIL_TOOLBAR_MONORAIL_CONSTRUCTION_CAPTION                  :Bygg monorail
STR_RAIL_TOOLBAR_MAGLEV_CONSTRUCTION_CAPTION                    :Bygg maglev

STR_RAIL_TOOLBAR_TOOLTIP_BUILD_RAILROAD_TRACK                   :{BLACK}Bygg järnväg. Ctrl växlar mellan att bygga/ta bort järnväg. Shift växlar mellan att bygga/visa beräknad kostnad
STR_RAIL_TOOLBAR_TOOLTIP_BUILD_AUTORAIL                         :{BLACK}Bygg järnvägspår genom att använda Automatspår-funktionen. Ctrl växlar mellan att bygga/ta bort järnvägsspår. Shift växlar mellan att bygga/visa beräknad kostnad
STR_RAIL_TOOLBAR_TOOLTIP_BUILD_TRAIN_DEPOT_FOR_BUILDING         :{BLACK}Bygg depå (för konstruktion eller service av tåg). Shift växlar mellan att bygga/visa beräknad kostnad
STR_RAIL_TOOLBAR_TOOLTIP_CONVERT_RAIL_TO_WAYPOINT               :{BLACK}Ändra räls till riktmärke. Ctrl aktiverar sammanfogning av riktmärken. Shift växlar mellan att bygga/visa beräknad kostnad
STR_RAIL_TOOLBAR_TOOLTIP_BUILD_RAILROAD_STATION                 :{BLACK}Bygg järnvägsstation. Ctrl aktiverar sammansättning av stationer. Shift växlar mellan att bygga/visa beräknad kostnad
STR_RAIL_TOOLBAR_TOOLTIP_BUILD_RAILROAD_SIGNALS                 :{BLACK}Bygg järnvägssignaler. Ctrl växlar mellan semaforer/ljussignaler{}Dra för att bygga signaler utmed en rak sträcka räls. Ctrl bygger signal till nästa korsning{}Ctrl+klick aktiverar öppning av signalväljningsfönstret. Shift växlar mellan att bygga/visa beräknad kostnad
STR_RAIL_TOOLBAR_TOOLTIP_BUILD_RAILROAD_BRIDGE                  :{BLACK}Bygg järnvägsbro. Shift växlar mellan att bygga/visa beräknad kostnad
STR_RAIL_TOOLBAR_TOOLTIP_BUILD_RAILROAD_TUNNEL                  :{BLACK}Bygg järnvägstunnel. Shift växlar mellan att bygga/visa beräknad kostnad
STR_RAIL_TOOLBAR_TOOLTIP_TOGGLE_BUILD_REMOVE_FOR                :{BLACK}Växla mellan att bygga/ta bort järnväg, signaler, riktmärken och stationer. Håll nere Ctrl för att även ta bort räls från waypoints och stationer
STR_RAIL_TOOLBAR_TOOLTIP_CONVERT_RAIL                           :{BLACK}Konvertera/Uppgradera spårtyp. Shift växlar mellan att bygga/visa beräknad kostnad

STR_RAIL_NAME_RAILROAD                                          :Järnväg
STR_RAIL_NAME_ELRAIL                                            :Elektrifierad järnväg
STR_RAIL_NAME_MONORAIL                                          :Monorail
STR_RAIL_NAME_MAGLEV                                            :Maglev

# Rail depot construction window
STR_BUILD_DEPOT_TRAIN_ORIENTATION_CAPTION                       :{WHITE}Riktning för tågdepå
STR_BUILD_DEPOT_TRAIN_ORIENTATION_TOOLTIP                       :{BLACK}Välj riktning för tågdepå

# Rail waypoint construction window
STR_WAYPOINT_CAPTION                                            :{WHITE}Riktmärke
STR_WAYPOINT_GRAPHICS_TOOLTIP                                   :{BLACK}Välj riktmärkestyp

# Rail station construction window
STR_STATION_BUILD_RAIL_CAPTION                                  :{WHITE}Val av tågstation
STR_STATION_BUILD_ORIENTATION                                   :{BLACK}Riktning
STR_STATION_BUILD_RAILROAD_ORIENTATION_TOOLTIP                  :{BLACK}Välj riktning för järnvägsstation
STR_STATION_BUILD_NUMBER_OF_TRACKS                              :{BLACK}Antal spår
STR_STATION_BUILD_NUMBER_OF_TRACKS_TOOLTIP                      :{BLACK}Välj antal plattformar för järnvägsstation
STR_STATION_BUILD_PLATFORM_LENGTH                               :{BLACK}Längd på plattform
STR_STATION_BUILD_PLATFORM_LENGTH_TOOLTIP                       :{BLACK}Välj längd på järnvägsstation
STR_STATION_BUILD_DRAG_DROP                                     :{BLACK}Drag & Släpp
STR_STATION_BUILD_DRAG_DROP_TOOLTIP                             :{BLACK}Bygg en station genom att dra & släppa

STR_STATION_BUILD_STATION_CLASS_TOOLTIP                         :{BLACK}Välj vilken stationsklass som ska visas
STR_STATION_BUILD_STATION_TYPE_TOOLTIP                          :{BLACK}Välj stationstyp att bygga

STR_STATION_CLASS_DFLT                                          :Grundinställd station
STR_STATION_CLASS_WAYP                                          :Riktmärken

# Signal window
STR_BUILD_SIGNAL_CAPTION                                        :{WHITE}Signalval
STR_BUILD_SIGNAL_SEMAPHORE_NORM_TOOLTIP                         :{BLACK}Standardsignal (semafor){}Detta är den enklaste typen av signal, som endast tillåter ett tåg per block vid samma tidpunkt
STR_BUILD_SIGNAL_SEMAPHORE_ENTRY_TOOLTIP                        :{BLACK}Infartssignal (semafor){}Grön så länge det finns en eller flera gröna utfartssignaler på efterföljande bit av spår, annars visas rött
STR_BUILD_SIGNAL_SEMAPHORE_EXIT_TOOLTIP                         :{BLACK}Utfartssignal (semafor){}Fungerar på samma sätt som en vanlig signal, men behövs för att utlösa korrekt färg på in- eller kombinationssignaler
STR_BUILD_SIGNAL_SEMAPHORE_COMBO_TOOLTIP                        :{BLACK}Kombinationssignal (semafor){}Kombinationssignalen fungerar som både en infarts- och utfartssignal. Detta gör det möjligt att bygga stora "träd" av för-signaler
STR_BUILD_SIGNAL_SEMAPHORE_PBS_TOOLTIP                          :{BLACK}Avancerad signal (semafor){}En avancerad signal tillåter flera fordon att befinna sig i ett signalblock samtidigt, om fordonet kan reservera en väg till en säker stopp-plats. Avancerade signaler kan passeras bakifrån (gäller inte avancerade envägssignaler)
STR_BUILD_SIGNAL_SEMAPHORE_PBS_OWAY_TOOLTIP                     :{BLACK}Avancerad envägssignal (semafor){}En avancerad signal tillåter flera fordon att befinna sig i ett signalblock samtidigt, om fordonet kan reservera en väg till en säker stopp-plats. Avancerade envägssignaler kan inte passeras bakifrån
STR_BUILD_SIGNAL_ELECTRIC_NORM_TOOLTIP                          :{BLACK}Normal signal (elektrisk){}Detta är den enklaste typen av signal, som endast tillåter ett tåg per block vid samma tidpunkt
STR_BUILD_SIGNAL_ELECTRIC_ENTRY_TOOLTIP                         :{BLACK}Infartssignal (elektrisk){}Grön så länge det finns en eller flera gröna utfartssignaler på efterföljande bit av spår, annars visas rött
STR_BUILD_SIGNAL_ELECTRIC_EXIT_TOOLTIP                          :{BLACK}Utfartssignal (elektrisk){}Fungerar på samma sätt som en vanlig signal men behövs för att utlösa korrekt färg på infarts- och kombinationssignaler
STR_BUILD_SIGNAL_ELECTRIC_COMBO_TOOLTIP                         :{BLACK}Kombinationssignal (elektrisk){}Kombinationssignalen fungerar som både en infarts- och utfartssignal. Detta gör det möjligt att bygga stora "träd" av för-signaler
STR_BUILD_SIGNAL_ELECTRIC_PBS_TOOLTIP                           :{BLACK}Avancerad signal (elektrisk){}En avancerad signal tillåter flera fordon att befinna sig i ett signalblock samtidigt, om fordonet kan reservera en väg till en säker stopp-plats. Avancerade signaler kan passeras bakifrån
STR_BUILD_SIGNAL_ELECTRIC_PBS_OWAY_TOOLTIP                      :{BLACK}Avancerad envägssignal (elektrisk){}En avancerad signal tillåter flera fordon att befinna sig i ett signalblock samtidigt, om fordonet kan reservera en väg till en säker stopp-plats. Avancerade envägs-signaler kan inte passeras bakifrån
STR_BUILD_SIGNAL_CONVERT_TOOLTIP                                :{BLACK}Konvertera signal{}När den är markerad, klicka på en existerande signal för att konvertera den till vald signaltyp och -variant. Ctrl-klick ändrar den existerande varianten. Shift-klick visar beräknad konverteringskostnad
STR_BUILD_SIGNAL_DRAG_SIGNALS_DENSITY_TOOLTIP                   :{BLACK}Avstånd mellan signaler
STR_BUILD_SIGNAL_DRAG_SIGNALS_DENSITY_DECREASE_TOOLTIP          :{BLACK}Minska avstånd mellan signaler
STR_BUILD_SIGNAL_DRAG_SIGNALS_DENSITY_INCREASE_TOOLTIP          :{BLACK}Öka avstånd mellan signaler

# Bridge selection window
STR_SELECT_RAIL_BRIDGE_CAPTION                                  :{WHITE}Välj järnvägsbro
STR_SELECT_ROAD_BRIDGE_CAPTION                                  :{WHITE}Välj vägbro
STR_SELECT_BRIDGE_SELECTION_TOOLTIP                             :{BLACK}Välj bro - klicka på önskad bro för att bygga den
STR_SELECT_BRIDGE_INFO                                          :{GOLD}{STRING},{} {VELOCITY} {WHITE}{CURRENCY_LONG}
STR_SELECT_BRIDGE_SCENEDIT_INFO                                 :{GOLD}{STRING},{} {VELOCITY}
STR_BRIDGE_NAME_SUSPENSION_STEEL                                :Hängbro, Stål
STR_BRIDGE_NAME_GIRDER_STEEL                                    :Balkbro, Stål
STR_BRIDGE_NAME_CANTILEVER_STEEL                                :Konsolbro, Stål
STR_BRIDGE_NAME_SUSPENSION_CONCRETE                             :Hängbro, Betong
STR_BRIDGE_NAME_WOODEN                                          :Träbro
STR_BRIDGE_NAME_CONCRETE                                        :Betongbro
STR_BRIDGE_NAME_TUBULAR_STEEL                                   :Rörbro, Stål
STR_BRIDGE_TUBULAR_SILICON                                      :Rörbro, Kisel


# Road construction toolbar
STR_ROAD_TOOLBAR_ROAD_CONSTRUCTION_CAPTION                      :{WHITE}Bygg väg
STR_ROAD_TOOLBAR_TRAM_CONSTRUCTION_CAPTION                      :{WHITE}Bygg spårväg
STR_ROAD_TOOLBAR_TOOLTIP_BUILD_ROAD_SECTION                     :{BLACK}Bygg väg. Ctrl växlar mellan att bygga/ta bort vägkonstruktion. Shift växlar mellan att bygga/visa beräknad kostnad
STR_ROAD_TOOLBAR_TOOLTIP_BUILD_TRAMWAY_SECTION                  :{BLACK}Bygg spårvägssektion. Ctrl växlar mellan att bygga/ta bort spårvagnssektion. Shift växlar mellan att bygga/visa beräknad kostnad
STR_ROAD_TOOLBAR_TOOLTIP_BUILD_AUTOROAD                         :{BLACK}Använd Automatvägläge för att bygga vägsektion. Ctrl växlar mellan att bygga/ta bort vägkonstruktion. Shift växlar mellan att bygga/visa beräknad kostnad
STR_ROAD_TOOLBAR_TOOLTIP_BUILD_AUTOTRAM                         :{BLACK}Använd Automatspårläge för att bygga spårväg. Ctrl växlar mellan bygg/ta bort spårväg. Shift växlar mellan att bygga/visa beräknad kostnad
STR_ROAD_TOOLBAR_TOOLTIP_BUILD_ROAD_VEHICLE_DEPOT               :{BLACK}Bygg vägfordonsdepå (för konstruktion och service av vägfordon). Shift växlar mellan att bygga/visa beräknad kostnad
STR_ROAD_TOOLBAR_TOOLTIP_BUILD_TRAM_VEHICLE_DEPOT               :{BLACK}Bygg spårvagnsdepå (för konstruktion och service av fordon). Shift växlar mellan att bygga/visa beräknad kostnad
STR_ROAD_TOOLBAR_TOOLTIP_BUILD_BUS_STATION                      :{BLACK}Bygg busshållplats. Ctrl aktiverar sammansättning av stationer. Shift växlar mellan att bygga/visa beräknad kostnad
STR_ROAD_TOOLBAR_TOOLTIP_BUILD_PASSENGER_TRAM_STATION           :{BLACK}Bygg passagerarspårvagnsstation. Ctrl aktiverar sammansättning av stationer. Shift växlar mellan att bygga/visa beräknad kostnad
STR_ROAD_TOOLBAR_TOOLTIP_BUILD_TRUCK_LOADING_BAY                :{BLACK}Bygg lastbrygga. Ctrl aktiverar sammansättning av stationer. Shift växlar mellan att bygga/visa beräknad kostnad
STR_ROAD_TOOLBAR_TOOLTIP_BUILD_CARGO_TRAM_STATION               :{BLACK}Bygg godsspårvagnsstation. Ctrl aktiverar sammansättning av stationer. Shift växlar mellan att bygga/visa beräknad kostnad
STR_ROAD_TOOLBAR_TOOLTIP_TOGGLE_ONE_WAY_ROAD                    :{BLACK}Aktivera/Inaktivera enkelriktade vägar
STR_ROAD_TOOLBAR_TOOLTIP_BUILD_ROAD_BRIDGE                      :{BLACK}Bygg vägbro. Shift växlar mellan att bygga/visa beräknad kostnad
STR_ROAD_TOOLBAR_TOOLTIP_BUILD_TRAMWAY_BRIDGE                   :{BLACK}Bygg spårvägsbro. Shift växlar mellan att bygga/visa beräknad kostnad
STR_ROAD_TOOLBAR_TOOLTIP_BUILD_ROAD_TUNNEL                      :{BLACK}Bygg vägtunnel. Shift växlar mellan att bygga/visa beräknad kostnad
STR_ROAD_TOOLBAR_TOOLTIP_BUILD_TRAMWAY_TUNNEL                   :{BLACK}Bygg spårvägstunnel. Shift växlar mellan att bygga/visa beräknad kostnad
STR_ROAD_TOOLBAR_TOOLTIP_TOGGLE_BUILD_REMOVE_FOR_ROAD           :{BLACK}Växla mellan att bygga/riva väg
STR_ROAD_TOOLBAR_TOOLTIP_TOGGLE_BUILD_REMOVE_FOR_TRAMWAYS       :{BLACK}Växla mellan att bygga/riva spårväg
STR_ROAD_TOOLBAR_TOOLTIP_CONVERT_ROAD                           :{BLACK}Konvertera/Uppgradera vägtyp. Shift växlar mellan att bygga/visa beräknad kostnad
STR_ROAD_TOOLBAR_TOOLTIP_CONVERT_TRAM                           :{BLACK}Konvertera/Uppgradera spårvagnstyp. Shift växlar mellan att bygga/visa beräknad kostnad

STR_ROAD_NAME_ROAD                                              :Väg
STR_ROAD_NAME_TRAM                                              :Spårväg

# Road depot construction window
STR_BUILD_DEPOT_ROAD_ORIENTATION_CAPTION                        :{WHITE}Riktning för vägfordonsdepå
STR_BUILD_DEPOT_ROAD_ORIENTATION_SELECT_TOOLTIP                 :{BLACK}Välj riktning för vägfordonsdepå
STR_BUILD_DEPOT_TRAM_ORIENTATION_CAPTION                        :{WHITE}Riktning för spårvagnsdepå
STR_BUILD_DEPOT_TRAM_ORIENTATION_SELECT_TOOLTIP                 :{BLACK}Välj riktning för spårvagnsdepå

# Road vehicle station construction window
STR_STATION_BUILD_BUS_ORIENTATION                               :{WHITE}Riktining för busshållplats
STR_STATION_BUILD_BUS_ORIENTATION_TOOLTIP                       :{BLACK}Välj riktning för busshållplats
STR_STATION_BUILD_TRUCK_ORIENTATION                             :{WHITE}Riktning för lastbrygga
STR_STATION_BUILD_TRUCK_ORIENTATION_TOOLTIP                     :{BLACK}Välj riktning för lastbrygga
STR_STATION_BUILD_PASSENGER_TRAM_ORIENTATION                    :{WHITE}Riktning för passagerarspårvagnsstation
STR_STATION_BUILD_PASSENGER_TRAM_ORIENTATION_TOOLTIP            :{BLACK}Välj riktning för passagerarspårvagnsstation
STR_STATION_BUILD_CARGO_TRAM_ORIENTATION                        :{WHITE}Riktning för godspårvagnsstation
STR_STATION_BUILD_CARGO_TRAM_ORIENTATION_TOOLTIP                :{BLACK}Välj riktning för godsspårvagnsstation

# Waterways toolbar (last two for SE only)
STR_WATERWAYS_TOOLBAR_CAPTION                                   :{WHITE}Farledskonstruktion
STR_WATERWAYS_TOOLBAR_CAPTION_SE                                :{WHITE}Farled
STR_WATERWAYS_TOOLBAR_BUILD_CANALS_TOOLTIP                      :{BLACK}Bygg kanaler. Shift växlar mellan att bygga/beräkna kostnad
STR_WATERWAYS_TOOLBAR_BUILD_LOCKS_TOOLTIP                       :{BLACK}Bygg slussar. Shift växlar mellan att bygga/visa beräknad kostnad
STR_WATERWAYS_TOOLBAR_BUILD_DEPOT_TOOLTIP                       :{BLACK}Bygg skeppsvarv (för byggnad och service av skepp). Shift växlar mellan att bygga/visa beräknad kostnad
STR_WATERWAYS_TOOLBAR_BUILD_DOCK_TOOLTIP                        :{BLACK}Bygg hamn. Ctrl aktiverar sammansättning av stationer. Shift växlar mellan att bygga/visa beräknad kostnad
STR_WATERWAYS_TOOLBAR_BUOY_TOOLTIP                              :{BLACK}Placera en boj som kan som kan användas som riktmärke. Shift växlar mellan att bygga/visa beräknad kostnad
STR_WATERWAYS_TOOLBAR_BUILD_AQUEDUCT_TOOLTIP                    :{BLACK}Bygg akvedukt. Shift växlar mellan att bygga/visa beräknad kostnad
STR_WATERWAYS_TOOLBAR_CREATE_LAKE_TOOLTIP                       :{BLACK}Definiera vattenyta.{}Skapa en kanal, såvida inte Ctrl är nedtryckt vid havsnivå, då den istället kommer att översvämma närliggande områden
STR_WATERWAYS_TOOLBAR_CREATE_RIVER_TOOLTIP                      :{BLACK}Placera flod. Ctrl markerar ytan diagonalt

# Ship depot construction window
STR_DEPOT_BUILD_SHIP_CAPTION                                    :{WHITE}Riktning för skeppsvarv
STR_DEPOT_BUILD_SHIP_ORIENTATION_TOOLTIP                        :{BLACK}Välj riktning för skeppsvarv

# Dock construction window
STR_STATION_BUILD_DOCK_CAPTION                                  :{WHITE}Hamn

# Airport toolbar
STR_TOOLBAR_AIRCRAFT_CAPTION                                    :{WHITE}Flygplatser
STR_TOOLBAR_AIRCRAFT_BUILD_AIRPORT_TOOLTIP                      :{BLACK}Bygg flygplats. Ctrl aktiverar sammansättning av stationer. Shift växlar mellan att bygga/visa beräknad kostnad

# Airport construction window
STR_STATION_BUILD_AIRPORT_CAPTION                               :{WHITE}Val av flygplats
STR_STATION_BUILD_AIRPORT_TOOLTIP                               :{BLACK}Välj storlek/typ av flygplats
STR_STATION_BUILD_AIRPORT_CLASS_LABEL                           :{BLACK}Flygplatsklass
STR_STATION_BUILD_AIRPORT_LAYOUT_NAME                           :{BLACK}Layout {NUM}

STR_AIRPORT_SMALL                                               :Liten flygplats
STR_AIRPORT_CITY                                                :Stad
STR_AIRPORT_METRO                                               :Storstadsflygplats
STR_AIRPORT_INTERNATIONAL                                       :Internationell flygplats
STR_AIRPORT_COMMUTER                                            :Pendlare
STR_AIRPORT_INTERCONTINENTAL                                    :Interkontinental flygplats
STR_AIRPORT_HELIPORT                                            :Helikopterplatta
STR_AIRPORT_HELIDEPOT                                           :Helikopterhangar
STR_AIRPORT_HELISTATION                                         :Helikopterstation

STR_AIRPORT_CLASS_SMALL                                         :Små flygfält
STR_AIRPORT_CLASS_LARGE                                         :Stora flygplatser
STR_AIRPORT_CLASS_HUB                                           :Centrala flygplatser
STR_AIRPORT_CLASS_HELIPORTS                                     :Helikopterplattformar

STR_STATION_BUILD_NOISE                                         :{BLACK}Genererat buller: {GOLD}{COMMA}

# Landscaping toolbar
STR_LANDSCAPING_TOOLBAR                                         :{WHITE}Landskapsplanering
STR_LANDSCAPING_TOOLTIP_LOWER_A_CORNER_OF_LAND                  :{BLACK}Sänk ett hörn av marken. Vid dragning kommer hörnet och vald yta att sänkas ner till hörnets nya höjd. Ctrl väljer yta diagonalt. Shift växlar mellan att sänka/visa beräknad kostnad
STR_LANDSCAPING_TOOLTIP_RAISE_A_CORNER_OF_LAND                  :{BLACK}Höj ett hörn av marken. Vid dragning kommer hörnet och vald yta att höjas upp till hörnets nya höjd. Ctrl väljer yta diagonalt. Shift växlar mellan att höja/visa beräknad kostnad
STR_LANDSCAPING_LEVEL_LAND_TOOLTIP                              :{BLACK}Utjämna land till höjden av det först valda hörnet. Ctrl väljer ytan diagonalt. Shift växlar mellan att utjämna/visa beräknad kostnad
STR_LANDSCAPING_TOOLTIP_PURCHASE_LAND                           :{BLACK}Köp mark för framtida användning. Shift växlar mellan att köpa mark/visa beräknad kostnad

# Object construction window
STR_OBJECT_BUILD_CAPTION                                        :{WHITE}Val av objekt
STR_OBJECT_BUILD_TOOLTIP                                        :{BLACK}Välj objekt att bygga. Shift växlar mellan att bygga/visa beräknad kostnad
STR_OBJECT_BUILD_CLASS_TOOLTIP                                  :{BLACK}Välj typ av objekt att bygga
STR_OBJECT_BUILD_PREVIEW_TOOLTIP                                :{BLACK}Förhandsvisning av objektet
STR_OBJECT_BUILD_SIZE                                           :{BLACK}Storlek: {GOLD}{NUM} x {NUM} rutor

STR_OBJECT_CLASS_LTHS                                           :Fyrar
STR_OBJECT_CLASS_TRNS                                           :Sändare

# Tree planting window (last eight for SE only)
STR_PLANT_TREE_CAPTION                                          :{WHITE}Träd
STR_PLANT_TREE_TOOLTIP                                          :{BLACK}Välj trädtyp att plantera. Om rutan redan har ett träd, kommer ytterliggare träd att vara av slumpmässig typ oberoende av vilken trädtyp som valts
STR_TREES_RANDOM_TYPE                                           :{BLACK}Träd av slumpvald typ
STR_TREES_RANDOM_TYPE_TOOLTIP                                   :{BLACK}Placera träd av slumpvald typ. Shift växlar mellan att placera träd/visa beräknad kostnad
STR_TREES_RANDOM_TREES_BUTTON                                   :{BLACK}Slumpmässigt träd
STR_TREES_RANDOM_TREES_TOOLTIP                                  :{BLACK}Plantera träd slumpmässigt över landskapet
STR_TREES_MODE_NORMAL_BUTTON                                    :{BLACK}Normal
STR_TREES_MODE_NORMAL_TOOLTIP                                   :{BLACK}Plantera träd genom att dra över landskapet.
STR_TREES_MODE_FOREST_SM_BUTTON                                 :{BLACK}Skogsdunge
STR_TREES_MODE_FOREST_SM_TOOLTIP                                :{BLACK}Plantera mindre skogar genom att dra över landskapet.
STR_TREES_MODE_FOREST_LG_BUTTON                                 :{BLACK}Skog
STR_TREES_MODE_FOREST_LG_TOOLTIP                                :{BLACK}Plantera större skogar genom att dra över landskapet.

# Land generation window (SE)
STR_TERRAFORM_TOOLBAR_LAND_GENERATION_CAPTION                   :{WHITE}Skapa mark
STR_TERRAFORM_TOOLTIP_PLACE_ROCKY_AREAS_ON_LANDSCAPE            :{BLACK}Placera stenar i landskapet
STR_TERRAFORM_TOOLTIP_DEFINE_DESERT_AREA                        :{BLACK}Definiera ökenområde.{}Tryck och håll Ctrl för att ta bort
STR_TERRAFORM_TOOLTIP_INCREASE_SIZE_OF_LAND_AREA                :{BLACK}Öka storlek på ytan som ska höjas/sänkas
STR_TERRAFORM_TOOLTIP_DECREASE_SIZE_OF_LAND_AREA                :{BLACK}Minska storlek på ytan som ska höjas/sänkas
STR_TERRAFORM_TOOLTIP_GENERATE_RANDOM_LAND                      :{BLACK}Generera slumpmässig mark
STR_TERRAFORM_SE_NEW_WORLD                                      :{BLACK}Skapa ett nytt scenario
STR_TERRAFORM_RESET_LANDSCAPE                                   :{BLACK}Återställ landskap
STR_TERRAFORM_RESET_LANDSCAPE_TOOLTIP                           :{BLACK}Ta bort all företagsägd egendom från kartan

STR_QUERY_RESET_LANDSCAPE_CAPTION                               :{WHITE}Återställ landskap
STR_RESET_LANDSCAPE_CONFIRMATION_TEXT                           :{WHITE}Är du säker på att du vill ta bort all företagsägd egendom?

# Town generation window (SE)
STR_FOUND_TOWN_CAPTION                                          :{WHITE}Generera städer
STR_FOUND_TOWN_NEW_TOWN_BUTTON                                  :{BLACK}Ny stad
STR_FOUND_TOWN_NEW_TOWN_TOOLTIP                                 :{BLACK}Grunda ny stad. Shift+klick visar endast beräknad kostnad
STR_FOUND_TOWN_RANDOM_TOWN_BUTTON                               :{BLACK}Slumpmässig stad
STR_FOUND_TOWN_RANDOM_TOWN_TOOLTIP                              :{BLACK}Grunda stad på slumpmässig plats
STR_FOUND_TOWN_MANY_RANDOM_TOWNS                                :{BLACK}Många slumpmässiga städer
STR_FOUND_TOWN_RANDOM_TOWNS_TOOLTIP                             :{BLACK}Täck kartan med slumpmässigt placerade städer

STR_FOUND_TOWN_NAME_TITLE                                       :{YELLOW}Stadsnamn:
STR_FOUND_TOWN_NAME_EDITOR_TITLE                                :{BLACK}Skriv in stadsnamn
STR_FOUND_TOWN_NAME_EDITOR_HELP                                 :{BLACK}Klicka för att skriva in stadsnamn
STR_FOUND_TOWN_NAME_RANDOM_BUTTON                               :{BLACK}Slumpmässigt namn
STR_FOUND_TOWN_NAME_RANDOM_TOOLTIP                              :{BLACK}Generera nytt slumpmässigt namn

STR_FOUND_TOWN_INITIAL_SIZE_TITLE                               :{YELLOW}Stadsstorlek:
STR_FOUND_TOWN_INITIAL_SIZE_SMALL_BUTTON                        :{BLACK}Liten
STR_FOUND_TOWN_INITIAL_SIZE_MEDIUM_BUTTON                       :{BLACK}Mellan
STR_FOUND_TOWN_INITIAL_SIZE_LARGE_BUTTON                        :{BLACK}Stor
STR_FOUND_TOWN_SIZE_RANDOM                                      :{BLACK}Slumpa
STR_FOUND_TOWN_INITIAL_SIZE_TOOLTIP                             :{BLACK}Välj stadsstorlek
STR_FOUND_TOWN_CITY                                             :{BLACK}Stad
STR_FOUND_TOWN_CITY_TOOLTIP                                     :{BLACK}Storstäder växer snabbare än vanliga städer{}Beroende på inställningarna så är de större när de grundas

STR_FOUND_TOWN_ROAD_LAYOUT                                      :{YELLOW}Utformning av stadens vägnät:
STR_FOUND_TOWN_SELECT_TOWN_ROAD_LAYOUT                          :{BLACK}Välj vägnätets utformning för denna stad
STR_FOUND_TOWN_SELECT_LAYOUT_ORIGINAL                           :{BLACK}Original
STR_FOUND_TOWN_SELECT_LAYOUT_BETTER_ROADS                       :{BLACK}Bättre vägar
STR_FOUND_TOWN_SELECT_LAYOUT_2X2_GRID                           :{BLACK}2x2 rutnät
STR_FOUND_TOWN_SELECT_LAYOUT_3X3_GRID                           :{BLACK}3x3 rutnät
STR_FOUND_TOWN_SELECT_LAYOUT_RANDOM                             :{BLACK}Slumpa

# Fund new industry window
STR_FUND_INDUSTRY_CAPTION                                       :{WHITE}Bekosta ny industri
STR_FUND_INDUSTRY_SELECTION_TOOLTIP                             :{BLACK}Välj lämplig industri från denna lista
STR_FUND_INDUSTRY_MANY_RANDOM_INDUSTRIES                        :{BLACK}Skapa slumpmässiga industrier
STR_FUND_INDUSTRY_MANY_RANDOM_INDUSTRIES_TOOLTIP                :{BLACK}Täck kartan med slumpmässigt placerade industrier
STR_FUND_INDUSTRY_MANY_RANDOM_INDUSTRIES_CAPTION                :{WHITE}Skapa slumpmässiga industrier
STR_FUND_INDUSTRY_MANY_RANDOM_INDUSTRIES_QUERY                  :{YELLOW}Är du säker på att du vill skapa många olika industrier?
STR_FUND_INDUSTRY_INDUSTRY_BUILD_COST                           :{BLACK}Kostnad: {YELLOW}{CURRENCY_LONG}
STR_FUND_INDUSTRY_PROSPECT_NEW_INDUSTRY                         :{BLACK}Prospektera
STR_FUND_INDUSTRY_BUILD_NEW_INDUSTRY                            :{BLACK}Bygga
STR_FUND_INDUSTRY_FUND_NEW_INDUSTRY                             :{BLACK}Grunda
STR_FUND_INDUSTRY_REMOVE_ALL_INDUSTRIES                         :{BLACK}Ta bort alla industrier
STR_FUND_INDUSTRY_REMOVE_ALL_INDUSTRIES_TOOLTIP                 :{BLACK}Ta bort alla industrier från kartan
STR_FUND_INDUSTRY_REMOVE_ALL_INDUSTRIES_CAPTION                 :{WHITE}Ta bort alla industrier
STR_FUND_INDUSTRY_REMOVE_ALL_INDUSTRIES_QUERY                   :{YELLOW}Är du säker på att du vill ta bort alla industrier?

# Industry cargoes window
STR_INDUSTRY_CARGOES_INDUSTRY_CAPTION                           :{WHITE}Industrikedja för {STRING} industrin
STR_INDUSTRY_CARGOES_CARGO_CAPTION                              :{WHITE}Industrikedja för godset {STRING}
STR_INDUSTRY_CARGOES_PRODUCERS                                  :{WHITE}Producerande industrier
STR_INDUSTRY_CARGOES_CUSTOMERS                                  :{WHITE}Mottagande industrier
STR_INDUSTRY_CARGOES_HOUSES                                     :{WHITE}Hus
STR_INDUSTRY_CARGOES_INDUSTRY_TOOLTIP                           :{BLACK}Klicka på industrin för att se dess leverantörer och kunder
STR_INDUSTRY_CARGOES_CARGO_TOOLTIP                              :{BLACK}{STRING}{}Klicka på godset för att se dess leverantörer och kunder
STR_INDUSTRY_DISPLAY_CHAIN                                      :{BLACK}Visa kedja
STR_INDUSTRY_DISPLAY_CHAIN_TOOLTIP                              :{BLACK}Visa industrier som levererar och tar emot gods
STR_INDUSTRY_CARGOES_NOTIFY_SMALLMAP                            :{BLACK}Koppla till minikartan
STR_INDUSTRY_CARGOES_NOTIFY_SMALLMAP_TOOLTIP                    :{BLACK}Markera visade industrier även på minikartan
STR_INDUSTRY_CARGOES_SELECT_CARGO                               :{BLACK}Välj last
STR_INDUSTRY_CARGOES_SELECT_CARGO_TOOLTIP                       :{BLACK}Välj den typ av last du vill visa
STR_INDUSTRY_CARGOES_SELECT_INDUSTRY                            :{BLACK}Välj industri
STR_INDUSTRY_CARGOES_SELECT_INDUSTRY_TOOLTIP                    :{BLACK}Välj den typ av industri du vill visa

# Land area window
STR_LAND_AREA_INFORMATION_CAPTION                               :{WHITE}Markområdesinformation
STR_LAND_AREA_INFORMATION_LOCATION_TOOLTIP                      :{BLACK}Centrera huvudvyn på rutans läge. Ctrl+klick öppnar en ny vy över rutans läge
STR_LAND_AREA_INFORMATION_COST_TO_CLEAR_N_A                     :{BLACK}Kostnad att röja: {LTBLUE}N/A
STR_LAND_AREA_INFORMATION_COST_TO_CLEAR                         :{BLACK}Kostnad att röja: {RED}{CURRENCY_LONG}
STR_LAND_AREA_INFORMATION_REVENUE_WHEN_CLEARED                  :{BLACK}Inkomst vid rensning: {LTBLUE}{CURRENCY_LONG}
STR_LAND_AREA_INFORMATION_OWNER_N_A                             :Otillgänglig
STR_LAND_AREA_INFORMATION_OWNER                                 :{BLACK}Ägare: {LTBLUE}{STRING}
STR_LAND_AREA_INFORMATION_ROAD_OWNER                            :{BLACK}Vägens ägare: {LTBLUE}{STRING}
STR_LAND_AREA_INFORMATION_TRAM_OWNER                            :{BLACK}Spårvägens ägare: {LTBLUE}{STRING}
STR_LAND_AREA_INFORMATION_RAIL_OWNER                            :{BLACK}Järnvägens ägare: {LTBLUE}{STRING}
STR_LAND_AREA_INFORMATION_LOCAL_AUTHORITY                       :{BLACK}Lokala myndigheter: {LTBLUE}{STRING}
STR_LAND_AREA_INFORMATION_LOCAL_AUTHORITY_NONE                  :Ingen
STR_LAND_AREA_INFORMATION_LANDINFO_COORDS                       :{BLACK}Koordinater: {LTBLUE}{NUM} x {NUM} x {NUM} ({STRING})
STR_LAND_AREA_INFORMATION_BUILD_DATE                            :{BLACK}Byggt: {LTBLUE}{DATE_LONG}
STR_LAND_AREA_INFORMATION_STATION_CLASS                         :{BLACK}Stationsklass: {LTBLUE}{STRING}
STR_LAND_AREA_INFORMATION_STATION_TYPE                          :{BLACK}Stationstyp: {LTBLUE}{STRING}
STR_LAND_AREA_INFORMATION_AIRPORT_CLASS                         :{BLACK}Flygplatsklass: {LTBLUE}{STRING}
STR_LAND_AREA_INFORMATION_AIRPORT_NAME                          :{BLACK}Flygplatsnamn: {LTBLUE}{STRING}
STR_LAND_AREA_INFORMATION_AIRPORTTILE_NAME                      :{BLACK}Flygplatsrutans namn: {LTBLUE}{STRING}
STR_LAND_AREA_INFORMATION_NEWGRF_NAME                           :{BLACK}NewGRF: {LTBLUE}{STRING}
STR_LAND_AREA_INFORMATION_CARGO_ACCEPTED                        :{BLACK}Accepterat gods: {LTBLUE}
STR_LAND_AREA_INFORMATION_CARGO_EIGHTS                          :({COMMA}/8 {STRING})
STR_LANG_AREA_INFORMATION_RAIL_TYPE                             :{BLACK}Spårtyp: {LTBLUE}{STRING}
STR_LANG_AREA_INFORMATION_ROAD_TYPE                             :{BLACK}Vägtyp: {LTBLUE}{STRING}
STR_LANG_AREA_INFORMATION_TRAM_TYPE                             :{BLACK}Spårvagnstyp: {LTBLUE}{STRING}
STR_LANG_AREA_INFORMATION_RAIL_SPEED_LIMIT                      :{BLACK}Hastighetsgräns för järnvägsspår: {LTBLUE}{VELOCITY}
STR_LANG_AREA_INFORMATION_ROAD_SPEED_LIMIT                      :{BLACK}Hastighetsbegränsning på väg: {LTBLUE}{VELOCITY}
STR_LANG_AREA_INFORMATION_TRAM_SPEED_LIMIT                      :{BLACK}Hastighetsgräns för spårvagnar: {LTBLUE}{VELOCITY}

# Description of land area of different tiles
STR_LAI_CLEAR_DESCRIPTION_ROCKS                                 :Stenar
STR_LAI_CLEAR_DESCRIPTION_ROUGH_LAND                            :Ojämn mark
STR_LAI_CLEAR_DESCRIPTION_BARE_LAND                             :Barmark
STR_LAI_CLEAR_DESCRIPTION_GRASS                                 :Gräs
STR_LAI_CLEAR_DESCRIPTION_FIELDS                                :Fält
STR_LAI_CLEAR_DESCRIPTION_SNOW_COVERED_LAND                     :Snötäckt mark
STR_LAI_CLEAR_DESCRIPTION_DESERT                                :Öken

STR_LAI_RAIL_DESCRIPTION_TRACK                                  :Järnvägsspår
STR_LAI_RAIL_DESCRIPTION_TRACK_WITH_NORMAL_SIGNALS              :Järnvägsspår med normal signal
STR_LAI_RAIL_DESCRIPTION_TRACK_WITH_PRESIGNALS                  :Järnvägsspår med försignal
STR_LAI_RAIL_DESCRIPTION_TRACK_WITH_EXITSIGNALS                 :Järnvägsspår med utfartssignal
STR_LAI_RAIL_DESCRIPTION_TRACK_WITH_COMBOSIGNALS                :Järnvägsspår med kombinationssignal
STR_LAI_RAIL_DESCRIPTION_TRACK_WITH_PBSSIGNALS                  :Järnvägsspår med avancerad signal
STR_LAI_RAIL_DESCRIPTION_TRACK_WITH_NOENTRYSIGNALS              :Järnvägsspår med avancerad envägssignal
STR_LAI_RAIL_DESCRIPTION_TRACK_WITH_NORMAL_PRESIGNALS           :Järnvägsspår med normal signal och försignal
STR_LAI_RAIL_DESCRIPTION_TRACK_WITH_NORMAL_EXITSIGNALS          :Järnvägsspår med normal signal och utfartssignal
STR_LAI_RAIL_DESCRIPTION_TRACK_WITH_NORMAL_COMBOSIGNALS         :Järnvägsspår med normal signal och kombinationssignal
STR_LAI_RAIL_DESCRIPTION_TRACK_WITH_NORMAL_PBSSIGNALS           :Järnvägsspår med normal signal och avancerad signal
STR_LAI_RAIL_DESCRIPTION_TRACK_WITH_NORMAL_NOENTRYSIGNALS       :Järnvägsspår med normal signal och avancerad envägssignal
STR_LAI_RAIL_DESCRIPTION_TRACK_WITH_PRE_EXITSIGNALS             :Järnvägsspår med för- och utfartssignal
STR_LAI_RAIL_DESCRIPTION_TRACK_WITH_PRE_COMBOSIGNALS            :Järnvägsspår med för- och kombinationssignal
STR_LAI_RAIL_DESCRIPTION_TRACK_WITH_PRE_PBSSIGNALS              :Järnvägsspår med försignal och avancerad signal
STR_LAI_RAIL_DESCRIPTION_TRACK_WITH_PRE_NOENTRYSIGNALS          :Järnvägsspår med försignal och avancerad envägssignal
STR_LAI_RAIL_DESCRIPTION_TRACK_WITH_EXIT_COMBOSIGNALS           :Järnvägsspår med utfarts- och kombinationssignal
STR_LAI_RAIL_DESCRIPTION_TRACK_WITH_EXIT_PBSSIGNALS             :Järnvägsspår med utfartssignal och avancerad signal
STR_LAI_RAIL_DESCRIPTION_TRACK_WITH_EXIT_NOENTRYSIGNALS         :Järnvägsspår med utfartssignal och avancerad envägssignal
STR_LAI_RAIL_DESCRIPTION_TRACK_WITH_COMBO_PBSSIGNALS            :Järnvägsspår med kombinationssignal och avancerad signal
STR_LAI_RAIL_DESCRIPTION_TRACK_WITH_COMBO_NOENTRYSIGNALS        :Järnvägsspår med kombinationssignal och avancerad envägssignal
STR_LAI_RAIL_DESCRIPTION_TRACK_WITH_PBS_NOENTRYSIGNALS          :Järnvägsspår med avancerad signal och avancerad envägssignal
STR_LAI_RAIL_DESCRIPTION_TRAIN_DEPOT                            :Järnvägsdepå

STR_LAI_ROAD_DESCRIPTION_ROAD                                   :Väg
STR_LAI_ROAD_DESCRIPTION_ROAD_WITH_STREETLIGHTS                 :Väg med gatubelysning
STR_LAI_ROAD_DESCRIPTION_TREE_LINED_ROAD                        :Väg kantad av träd
STR_LAI_ROAD_DESCRIPTION_ROAD_VEHICLE_DEPOT                     :Vägfordonsdepå
STR_LAI_ROAD_DESCRIPTION_ROAD_RAIL_LEVEL_CROSSING               :Väg-/Järnvägskorsning
STR_LAI_ROAD_DESCRIPTION_TRAMWAY                                :Spårväg

# Houses come directly from their building names
STR_LAI_TOWN_INDUSTRY_DESCRIPTION_UNDER_CONSTRUCTION            :{STRING} (under konstruktion)

STR_LAI_TREE_NAME_TREES                                         :Träd
STR_LAI_TREE_NAME_RAINFOREST                                    :Regnskog
STR_LAI_TREE_NAME_CACTUS_PLANTS                                 :Kaktusplantor

STR_LAI_STATION_DESCRIPTION_RAILROAD_STATION                    :Järnvägsstation
STR_LAI_STATION_DESCRIPTION_AIRCRAFT_HANGAR                     :Flygplanshangar
STR_LAI_STATION_DESCRIPTION_AIRPORT                             :Flygplats
STR_LAI_STATION_DESCRIPTION_TRUCK_LOADING_AREA                  :Lastbrygga
STR_LAI_STATION_DESCRIPTION_BUS_STATION                         :Busshållplats
STR_LAI_STATION_DESCRIPTION_SHIP_DOCK                           :Hamn
STR_LAI_STATION_DESCRIPTION_BUOY                                :Boj
STR_LAI_STATION_DESCRIPTION_WAYPOINT                            :Riktmärke

STR_LAI_WATER_DESCRIPTION_WATER                                 :Vatten
STR_LAI_WATER_DESCRIPTION_CANAL                                 :Kanal
STR_LAI_WATER_DESCRIPTION_LOCK                                  :Sluss
STR_LAI_WATER_DESCRIPTION_RIVER                                 :Flod
STR_LAI_WATER_DESCRIPTION_COAST_OR_RIVERBANK                    :Kust eller flodbank
STR_LAI_WATER_DESCRIPTION_SHIP_DEPOT                            :Skeppsvarv

# Industries come directly from their industry names

STR_LAI_TUNNEL_DESCRIPTION_RAILROAD                             :Järnvägstunnel
STR_LAI_TUNNEL_DESCRIPTION_ROAD                                 :Vägtunnel

STR_LAI_BRIDGE_DESCRIPTION_RAIL_SUSPENSION_STEEL                :Stålhängbro för järnväg
STR_LAI_BRIDGE_DESCRIPTION_RAIL_GIRDER_STEEL                    :Järnvägsbro av stålbalkstyp
STR_LAI_BRIDGE_DESCRIPTION_RAIL_CANTILEVER_STEEL                :Järnvägsbro med utskjutande stålstöd
STR_LAI_BRIDGE_DESCRIPTION_RAIL_SUSPENSION_CONCRETE             :Järnvägshängbro av armerad betong
STR_LAI_BRIDGE_DESCRIPTION_RAIL_WOODEN                          :Järnvägsbro av trä
STR_LAI_BRIDGE_DESCRIPTION_RAIL_CONCRETE                        :Järnvägsbro av betong
STR_LAI_BRIDGE_DESCRIPTION_RAIL_TUBULAR_STEEL                   :Järnvägsrörbro

STR_LAI_BRIDGE_DESCRIPTION_ROAD_SUSPENSION_STEEL                :Stålhängbro för vägbana
STR_LAI_BRIDGE_DESCRIPTION_ROAD_GIRDER_STEEL                    :Vägbro med stålbalkar
STR_LAI_BRIDGE_DESCRIPTION_ROAD_CANTILEVER_STEEL                :Vägbro med utskjutande stålstöd
STR_LAI_BRIDGE_DESCRIPTION_ROAD_SUSPENSION_CONCRETE             :Väghängbro av armerad betong
STR_LAI_BRIDGE_DESCRIPTION_ROAD_WOODEN                          :Vägbro av trä
STR_LAI_BRIDGE_DESCRIPTION_ROAD_CONCRETE                        :Vägbro av betong
STR_LAI_BRIDGE_DESCRIPTION_ROAD_TUBULAR_STEEL                   :Rörbro

STR_LAI_BRIDGE_DESCRIPTION_AQUEDUCT                             :Akvedukt

STR_LAI_OBJECT_DESCRIPTION_TRANSMITTER                          :Radiosändare
STR_LAI_OBJECT_DESCRIPTION_LIGHTHOUSE                           :Fyrtorn
STR_LAI_OBJECT_DESCRIPTION_COMPANY_HEADQUARTERS                 :Företagets huvudkontor
STR_LAI_OBJECT_DESCRIPTION_COMPANY_OWNED_LAND                   :Mark som ägs av företag

# About OpenTTD window
STR_ABOUT_OPENTTD                                               :{WHITE}Om OpenTTD
STR_ABOUT_ORIGINAL_COPYRIGHT                                    :{BLACK}Ursprunglig upphovsrätt {COPYRIGHT} 1995 Chris Sawyer, Alla rättigheter hävdas
STR_ABOUT_VERSION                                               :{BLACK}OpenTTD-version {REV}
STR_ABOUT_COPYRIGHT_OPENTTD                                     :{BLACK}OpenTTD {COPYRIGHT} 2002-{STRING} OpenTTD-teamet

# Framerate display window
STR_FRAMERATE_CAPTION                                           :{WHITE}Bildfrekvens
STR_FRAMERATE_CAPTION_SMALL                                     :{STRING}{WHITE} ({DECIMAL}x)
STR_FRAMERATE_RATE_GAMELOOP                                     :{BLACK}Simulationsfrekvens: {STRING}
STR_FRAMERATE_RATE_GAMELOOP_TOOLTIP                             :{BLACK}Antal spel-tick som simuleras per sekund.
STR_FRAMERATE_RATE_BLITTER                                      :{BLACK}Bildfrekvens för grafik: {STRING}
STR_FRAMERATE_RATE_BLITTER_TOOLTIP                              :{BLACK}Antal bildrutor som återges per sekund.
STR_FRAMERATE_SPEED_FACTOR                                      :{BLACK}Spelets nuvarande hastighetsfaktor: {DECIMAL}x
STR_FRAMERATE_SPEED_FACTOR_TOOLTIP                              :{BLACK}Hur snabbt spelet för närvarande körs, jämfört med förväntad hastighet vid normal simulationsfrekvens.
STR_FRAMERATE_CURRENT                                           :{WHITE}Nuvarande
STR_FRAMERATE_AVERAGE                                           :{WHITE}Genomsnittlig
STR_FRAMERATE_MEMORYUSE                                         :{WHITE}Minne
STR_FRAMERATE_DATA_POINTS                                       :{BLACK}Data baseras på {COMMA} mätvärden
STR_FRAMERATE_MS_GOOD                                           :{LTBLUE}{DECIMAL} ms
STR_FRAMERATE_MS_WARN                                           :{YELLOW}{DECIMAL} ms
STR_FRAMERATE_MS_BAD                                            :{RED}{DECIMAL} ms
STR_FRAMERATE_FPS_GOOD                                          :{LTBLUE}{DECIMAL} bildrutor/s
STR_FRAMERATE_FPS_WARN                                          :{YELLOW}{DECIMAL} bildrutor/s
STR_FRAMERATE_FPS_BAD                                           :{RED}{DECIMAL} bildrutor/s
STR_FRAMERATE_BYTES_GOOD                                        :{LTBLUE}{BYTES}
STR_FRAMERATE_BYTES_WARN                                        :{YELLOW}{BYTES}
STR_FRAMERATE_BYTES_BAD                                         :{RED}{BYTES}
STR_FRAMERATE_GRAPH_MILLISECONDS                                :{TINY_FONT}{COMMA} ms
STR_FRAMERATE_GRAPH_SECONDS                                     :{TINY_FONT}{COMMA} s
############ Leave those lines in this order!!
STR_FRAMERATE_GAMELOOP                                          :{BLACK}Totalt för spel-loopen:
STR_FRAMERATE_GL_ECONOMY                                        :{BLACK}  Godshantering:
STR_FRAMERATE_GL_TRAINS                                         :{BLACK}  Tåg-tick:
STR_FRAMERATE_GL_ROADVEHS                                       :{BLACK}  Vägfordons-tick:
STR_FRAMERATE_GL_SHIPS                                          :{BLACK}  Skepps-tick:
STR_FRAMERATE_GL_AIRCRAFT                                       :{BLACK}  Flygplans-tick:
STR_FRAMERATE_GL_LANDSCAPE                                      :{BLACK}  Världs-tick:
STR_FRAMERATE_GL_LINKGRAPH                                      :{BLACK}  Länkgrafens fördröjning:
STR_FRAMERATE_DRAWING                                           :{BLACK}Grafikåtergivning:
STR_FRAMERATE_DRAWING_VIEWPORTS                                 :{BLACK}  Vyfönster:
STR_FRAMERATE_VIDEO                                             :{BLACK}Videoutmatning:
STR_FRAMERATE_SOUND                                             :{BLACK}Ljudmixning:
STR_FRAMERATE_ALLSCRIPTS                                        :{BLACK}  GS/AI totalt:
STR_FRAMERATE_GAMESCRIPT                                        :{BLACK} Spelskript:
STR_FRAMERATE_AI                                                :{BLACK}   AI {NUM} {STRING}
############ End of leave-in-this-order
############ Leave those lines in this order!!
STR_FRAMETIME_CAPTION_GAMELOOP                                  :Spel-loop
STR_FRAMETIME_CAPTION_GL_ECONOMY                                :Godshantering
STR_FRAMETIME_CAPTION_GL_TRAINS                                 :Tåg-tick
STR_FRAMETIME_CAPTION_GL_ROADVEHS                               :Vägfordons-tick
STR_FRAMETIME_CAPTION_GL_SHIPS                                  :Skepps-tick
STR_FRAMETIME_CAPTION_GL_AIRCRAFT                               :Flygplans-tick
STR_FRAMETIME_CAPTION_GL_LANDSCAPE                              :Världs-tick
STR_FRAMETIME_CAPTION_GL_LINKGRAPH                              :Länkgrafens fördröjning
STR_FRAMETIME_CAPTION_DRAWING                                   :Grafikåtergivning
STR_FRAMETIME_CAPTION_DRAWING_VIEWPORTS                         :Återgivning av vyer
STR_FRAMETIME_CAPTION_VIDEO                                     :Videoutmatning
STR_FRAMETIME_CAPTION_SOUND                                     :Ljudmixning
STR_FRAMETIME_CAPTION_ALLSCRIPTS                                :GS/AI skripts totalt
STR_FRAMETIME_CAPTION_GAMESCRIPT                                :Spelskript
STR_FRAMETIME_CAPTION_AI                                        :AI {NUM} {STRING}
############ End of leave-in-this-order


# Save/load game/scenario
STR_SAVELOAD_SAVE_CAPTION                                       :{WHITE}Spara spel
STR_SAVELOAD_LOAD_CAPTION                                       :{WHITE}Ladda spel
STR_SAVELOAD_SAVE_SCENARIO                                      :{WHITE}Spara scenario
STR_SAVELOAD_LOAD_SCENARIO                                      :{WHITE}Öppna scenario
STR_SAVELOAD_LOAD_HEIGHTMAP                                     :{WHITE}Läs höjdkarta
STR_SAVELOAD_SAVE_HEIGHTMAP                                     :{WHITE}Spara höjdkarta
STR_SAVELOAD_HOME_BUTTON                                        :{BLACK}Klicka här för att gå till standardkatalogen för spara/ladda
STR_SAVELOAD_BYTES_FREE                                         :{BLACK}{BYTES} ledigt
STR_SAVELOAD_LIST_TOOLTIP                                       :{BLACK}Listar enheter, kataloger och sparade spel
STR_SAVELOAD_EDITBOX_TOOLTIP                                    :{BLACK}Valt namn för spelet
STR_SAVELOAD_DELETE_BUTTON                                      :{BLACK}Ta bort
STR_SAVELOAD_DELETE_TOOLTIP                                     :{BLACK}Ta bort markerat sparat spel
STR_SAVELOAD_SAVE_BUTTON                                        :{BLACK}Spara
STR_SAVELOAD_SAVE_TOOLTIP                                       :{BLACK}Spara spelet med valt namn
STR_SAVELOAD_LOAD_BUTTON                                        :{BLACK}Ladda
STR_SAVELOAD_LOAD_TOOLTIP                                       :{BLACK}Ladda valt spel
STR_SAVELOAD_LOAD_HEIGHTMAP_TOOLTIP                             :{BLACK}Ladda vald höjdkarta
STR_SAVELOAD_DETAIL_CAPTION                                     :{BLACK}Speldetaljer
STR_SAVELOAD_DETAIL_NOT_AVAILABLE                               :{BLACK}Ingen information tillgänglig
STR_SAVELOAD_DETAIL_COMPANY_INDEX                               :{SILVER}{COMMA}: {WHITE}{STRING}
STR_SAVELOAD_DETAIL_GRFSTATUS                                   :{SILVER}NewGRF: {WHITE}{STRING}
STR_SAVELOAD_FILTER_TITLE                                       :{BLACK}Sökfilter:
STR_SAVELOAD_OVERWRITE_TITLE                                    :{WHITE}Skriv över fil
STR_SAVELOAD_OVERWRITE_WARNING                                  :{YELLOW}Är du säker på att du vill skriva över den existerande filen?
STR_SAVELOAD_DIRECTORY                                          :{STRING} (Katalog)
STR_SAVELOAD_PARENT_DIRECTORY                                   :{STRING} (Föräldrakatalog)

STR_SAVELOAD_OSKTITLE                                           :{BLACK}Mata in ett namn för detta sparade spel

# World generation
STR_MAPGEN_WORLD_GENERATION_CAPTION                             :{WHITE}Generera värld
STR_MAPGEN_MAPSIZE                                              :{BLACK}Kartstorlek:
STR_MAPGEN_MAPSIZE_TOOLTIP                                      :{BLACK}Ange kartans storlek i rutor. Antalet tillgängliga rutor kommer att bli något lägre
STR_MAPGEN_BY                                                   :{BLACK}*
STR_MAPGEN_NUMBER_OF_TOWNS                                      :{BLACK}Antal städer:
STR_MAPGEN_DATE                                                 :{BLACK}Datum:
STR_MAPGEN_NUMBER_OF_INDUSTRIES                                 :{BLACK}Antal industrier:
STR_MAPGEN_HEIGHTMAP_HEIGHT                                     :{BLACK}Högsta höjdpunkt:
STR_MAPGEN_HEIGHTMAP_HEIGHT_UP                                  :{BLACK}Öka högsta höjd punkten på kartan med en
STR_MAPGEN_HEIGHTMAP_HEIGHT_DOWN                                :{BLACK}Minska maximal höjd på högsta topp med en
STR_MAPGEN_SNOW_COVERAGE                                        :{BLACK}Snötäckning:
STR_MAPGEN_SNOW_COVERAGE_UP                                     :{BLACK}Öka snötäckning med tio procent
STR_MAPGEN_SNOW_COVERAGE_DOWN                                   :{BLACK}Minska snötäckning med tio procent
STR_MAPGEN_SNOW_COVERAGE_TEXT                                   :{BLACK}{NUM}%
STR_MAPGEN_DESERT_COVERAGE                                      :{BLACK}Öken täckning:
STR_MAPGEN_DESERT_COVERAGE_UP                                   :{BLACK}Öka ökentäckning med tio procent
STR_MAPGEN_DESERT_COVERAGE_DOWN                                 :{BLACK}Minska öken täckning med tio procent
STR_MAPGEN_DESERT_COVERAGE_TEXT                                 :{BLACK}{NUM}%
STR_MAPGEN_SNOW_LINE_HEIGHT                                     :{BLACK}Snögränsens höjd:
STR_MAPGEN_SNOW_LINE_UP                                         :{BLACK}Höj snögränsens höjd ett steg
STR_MAPGEN_SNOW_LINE_DOWN                                       :{BLACK}Sänk snögränsens höjd ett steg
STR_MAPGEN_LAND_GENERATOR                                       :{BLACK}Landgenerator:
STR_MAPGEN_TERRAIN_TYPE                                         :{BLACK}Terrängtyp:
STR_MAPGEN_QUANTITY_OF_SEA_LAKES                                :{BLACK}Havsnivå
STR_MAPGEN_QUANTITY_OF_RIVERS                                   :{BLACK}Flod:
STR_MAPGEN_SMOOTHNESS                                           :{BLACK}Jämnhet:
STR_MAPGEN_VARIETY                                              :{BLACK}Varierad distribution:
STR_MAPGEN_GENERATE                                             :{WHITE}Generera

# Strings for map borders at game generation
STR_MAPGEN_BORDER_TYPE                                          :{BLACK}Kartgränser:
STR_MAPGEN_NORTHWEST                                            :{BLACK}Nordväst
STR_MAPGEN_NORTHEAST                                            :{BLACK}Nordost
STR_MAPGEN_SOUTHEAST                                            :{BLACK}Sydost
STR_MAPGEN_SOUTHWEST                                            :{BLACK}Sydväst
STR_MAPGEN_BORDER_FREEFORM                                      :{BLACK}Fri form
STR_MAPGEN_BORDER_WATER                                         :{BLACK}Vatten
STR_MAPGEN_BORDER_RANDOM                                        :{BLACK}På måfå
STR_MAPGEN_BORDER_RANDOMIZE                                     :{BLACK}På måfå
STR_MAPGEN_BORDER_MANUAL                                        :{BLACK}Manuell

STR_MAPGEN_HEIGHTMAP_ROTATION                                   :{BLACK}Rotation på höjdkarta:
STR_MAPGEN_HEIGHTMAP_NAME                                       :{BLACK}Namn på höjdkarta:
STR_MAPGEN_HEIGHTMAP_SIZE_LABEL                                 :{BLACK}Storlek:
STR_MAPGEN_HEIGHTMAP_SIZE                                       :{ORANGE}{NUM} x {NUM}

STR_MAPGEN_TERRAIN_TYPE_QUERY_CAPT                              :{WHITE}Måltopp höjd
STR_MAPGEN_HEIGHTMAP_HEIGHT_QUERY_CAPT                          :{WHITE}Högsta höjdpunkt
STR_MAPGEN_SNOW_COVERAGE_QUERY_CAPT                             :{WHITE}Snötäckning (i %)
STR_MAPGEN_DESERT_COVERAGE_QUERY_CAPT                           :{WHITE}Öken täckning (i %)
STR_MAPGEN_SNOW_LINE_QUERY_CAPT                                 :{WHITE}Ändra snögränsens höjd
STR_MAPGEN_START_DATE_QUERY_CAPT                                :{WHITE}Ändra Startår

# SE Map generation
STR_SE_MAPGEN_CAPTION                                           :{WHITE}Scenarotyp
STR_SE_MAPGEN_FLAT_WORLD                                        :{WHITE}Plant land
STR_SE_MAPGEN_FLAT_WORLD_TOOLTIP                                :{BLACK}Generera ett plant land
STR_SE_MAPGEN_RANDOM_LAND                                       :{WHITE}Slumpat land
STR_SE_MAPGEN_FLAT_WORLD_HEIGHT                                 :{BLACK}Höjd av platt land:
STR_SE_MAPGEN_FLAT_WORLD_HEIGHT_DOWN                            :{BLACK}Sänk höjden av platt land ett ner
STR_SE_MAPGEN_FLAT_WORLD_HEIGHT_UP                              :{BLACK}Öka höjden av platt land ett steg

STR_SE_MAPGEN_FLAT_WORLD_HEIGHT_QUERY_CAPT                      :{WHITE}Ändra höjd av platt land

# Map generation progress
STR_GENERATION_WORLD                                            :{WHITE}Genererar värld...
STR_GENERATION_ABORT                                            :{BLACK}Avbryt
STR_GENERATION_ABORT_CAPTION                                    :{WHITE}Avbryt generering av världen
STR_GENERATION_ABORT_MESSAGE                                    :{YELLOW}Vill du verkligen avbryta genereringen?
STR_GENERATION_PROGRESS                                         :{WHITE}{NUM}% färdigt
STR_GENERATION_PROGRESS_NUM                                     :{BLACK}{NUM} / {NUM}
STR_GENERATION_WORLD_GENERATION                                 :{BLACK}Generera värld
STR_GENERATION_RIVER_GENERATION                                 :{BLACK}Generera Flod
STR_GENERATION_TREE_GENERATION                                  :{BLACK}Generera Träd
STR_GENERATION_OBJECT_GENERATION                                :{BLACK}Generera objekt
STR_GENERATION_CLEARING_TILES                                   :{BLACK}Svår och stenig markgenerering
STR_GENERATION_SETTINGUP_GAME                                   :{BLACK}Ställer in spel
STR_GENERATION_PREPARING_TILELOOP                               :{BLACK}Kör tile-loop
STR_GENERATION_PREPARING_SCRIPT                                 :{BLACK}Kör skript
STR_GENERATION_PREPARING_GAME                                   :{BLACK}Förbereder spel

# NewGRF settings
STR_NEWGRF_SETTINGS_CAPTION                                     :{WHITE}NewGRF-inställningar
STR_NEWGRF_SETTINGS_INFO_TITLE                                  :{WHITE}Detaljerad NewGRF-information
STR_NEWGRF_SETTINGS_ACTIVE_LIST                                 :{WHITE}Aktiva NewGRF-filer
STR_NEWGRF_SETTINGS_INACTIVE_LIST                               :{WHITE}Inaktiva NewGRF-filer
STR_NEWGRF_SETTINGS_SELECT_PRESET                               :{ORANGE}Välj förinställning
STR_NEWGRF_FILTER_TITLE                                         :{ORANGE}Sökfilter:
STR_NEWGRF_SETTINGS_PRESET_LIST_TOOLTIP                         :{BLACK}Ladda markerad förinställning
STR_NEWGRF_SETTINGS_PRESET_SAVE                                 :{BLACK}Spara förinställning
STR_NEWGRF_SETTINGS_PRESET_SAVE_TOOLTIP                         :{BLACK}Spara denna lista som en förinställning
STR_NEWGRF_SETTINGS_PRESET_SAVE_QUERY                           :{BLACK}Namnge förinställningen
STR_NEWGRF_SETTINGS_PRESET_DELETE                               :{BLACK}Ta bort förinställningen
STR_NEWGRF_SETTINGS_PRESET_DELETE_TOOLTIP                       :{BLACK}Ta bort markerad förinställning
STR_NEWGRF_SETTINGS_ADD                                         :{BLACK}Lägg till
STR_NEWGRF_SETTINGS_ADD_FILE_TOOLTIP                            :{BLACK}Lägg till den markerade NewGRF-filen till din konfiguration
STR_NEWGRF_SETTINGS_RESCAN_FILES                                :{BLACK}Scanna om filer
STR_NEWGRF_SETTINGS_RESCAN_FILES_TOOLTIP                        :{BLACK}Uppdatera listan med tillgängliga NewGRF-filer
STR_NEWGRF_SETTINGS_REMOVE                                      :{BLACK}Ta bort
STR_NEWGRF_SETTINGS_REMOVE_TOOLTIP                              :{BLACK}Ta bort den markerade NewGRF-filen från listan
STR_NEWGRF_SETTINGS_MOVEUP                                      :{BLACK}Flytta upp
STR_NEWGRF_SETTINGS_MOVEUP_TOOLTIP                              :{BLACK}Flytta upp den markerade NewGRF-filen i listan
STR_NEWGRF_SETTINGS_MOVEDOWN                                    :{BLACK}Flytta ned
STR_NEWGRF_SETTINGS_MOVEDOWN_TOOLTIP                            :{BLACK}Flytta ner den markerade NewGRF-filen i listan
STR_NEWGRF_SETTINGS_UPGRADE                                     :{BLACK}Uppgradera
STR_NEWGRF_SETTINGS_UPGRADE_TOOLTIP                             :{BLACK}Uppgradera NewGRF-filer som du har en nyare version installerad
STR_NEWGRF_SETTINGS_FILE_TOOLTIP                                :{BLACK}En lista med installerade NewGRF-filer

STR_NEWGRF_SETTINGS_SET_PARAMETERS                              :{BLACK}Parametrar
STR_NEWGRF_SETTINGS_SHOW_PARAMETERS                             :{BLACK}Visa parametrar
STR_NEWGRF_SETTINGS_TOGGLE_PALETTE                              :{BLACK}Byt palett
STR_NEWGRF_SETTINGS_TOGGLE_PALETTE_TOOLTIP                      :{BLACK}Ändra palett för markerad NewGRF.{}Gör detta när grafiken från denna NewGRF är rosa i spelet
STR_NEWGRF_SETTINGS_APPLY_CHANGES                               :{BLACK}Spara ändringar

STR_NEWGRF_SETTINGS_FIND_MISSING_CONTENT_BUTTON                 :{BLACK}Hitta saknat innehåll online
STR_NEWGRF_SETTINGS_FIND_MISSING_CONTENT_TOOLTIP                :{BLACK}Kontrollera om saknat innehåll kan hittas online

STR_NEWGRF_SETTINGS_FILENAME                                    :{BLACK}Filnamn: {SILVER}{STRING}
STR_NEWGRF_SETTINGS_GRF_ID                                      :{BLACK}GRF ID: {SILVER}{STRING}
STR_NEWGRF_SETTINGS_VERSION                                     :{BLACK}Version: {SILVER}{NUM}
STR_NEWGRF_SETTINGS_MIN_VERSION                                 :{BLACK}Min. kompatibel version: {SILVER}{NUM}
STR_NEWGRF_SETTINGS_MD5SUM                                      :{BLACK}MD5sum: {SILVER}{STRING}
STR_NEWGRF_SETTINGS_PALETTE                                     :{BLACK}Palett: {SILVER}{STRING}
STR_NEWGRF_SETTINGS_PALETTE_DEFAULT                             :Standard (D)
STR_NEWGRF_SETTINGS_PALETTE_DEFAULT_32BPP                       :Standard (D) / 32 bpp
STR_NEWGRF_SETTINGS_PALETTE_LEGACY                              :Äldre (W)
STR_NEWGRF_SETTINGS_PALETTE_LEGACY_32BPP                        :Äldre (W) / 32 bpp
STR_NEWGRF_SETTINGS_PARAMETER                                   :{BLACK}Paramerar: {SILVER}{STRING}
STR_NEWGRF_SETTINGS_PARAMETER_NONE                              :Ingen

STR_NEWGRF_SETTINGS_NO_INFO                                     :{BLACK}Ingen information tillgänglig
STR_NEWGRF_SETTINGS_NOT_FOUND                                   :{RED}Matchande fil hittades ej
STR_NEWGRF_SETTINGS_DISABLED                                    :{RED}Avstängd
STR_NEWGRF_SETTINGS_INCOMPATIBLE                                :{RED}Ej kompatibel med den här versionen av OpenTTD

# NewGRF save preset window
STR_SAVE_PRESET_CAPTION                                         :{WHITE}Spara förinställning
STR_SAVE_PRESET_LIST_TOOLTIP                                    :{BLACK}Lista över tillgängliga förinställningar, väljer man att kopiera den till spara namn nedan
STR_SAVE_PRESET_TITLE                                           :{BLACK}Skriv in ett namn
STR_SAVE_PRESET_EDITBOX_TOOLTIP                                 :{BLACK}Nuvarande valt namn för förinställningen att spara
STR_SAVE_PRESET_CANCEL                                          :{BLACK}Avbryt
STR_SAVE_PRESET_CANCEL_TOOLTIP                                  :{BLACK}Ändra inte det förinställda
STR_SAVE_PRESET_SAVE                                            :{BLACK}Spara
STR_SAVE_PRESET_SAVE_TOOLTIP                                    :{BLACK}Spara den inställda till den nuvarande valda namnet

# NewGRF parameters window
STR_NEWGRF_PARAMETERS_CAPTION                                   :{WHITE}Ändra NewGRF parametrar
STR_NEWGRF_PARAMETERS_CLOSE                                     :{BLACK}Stäng
STR_NEWGRF_PARAMETERS_RESET                                     :{BLACK}Återställ
STR_NEWGRF_PARAMETERS_RESET_TOOLTIP                             :{BLACK}Återställ alla parametrar till deras standardvärden
STR_NEWGRF_PARAMETERS_DEFAULT_NAME                              :Parameter {NUM}
STR_NEWGRF_PARAMETERS_SETTING                                   :{STRING}: {ORANGE}{STRING}
STR_NEWGRF_PARAMETERS_NUM_PARAM                                 :{LTBLUE}Antal parametrar: {ORANGE}{NUM}

# NewGRF inspect window
STR_NEWGRF_INSPECT_CAPTION                                      :{WHITE}Inspektera - {STRING}
STR_NEWGRF_INSPECT_PARENT_BUTTON                                :{BLACK}Förälder
STR_NEWGRF_INSPECT_PARENT_TOOLTIP                               :{BLACK}Inspektera förälderobjektet

STR_NEWGRF_INSPECT_CAPTION_OBJECT_AT                            :{STRING} vid {HEX}
STR_NEWGRF_INSPECT_CAPTION_OBJECT_AT_OBJECT                     :Objekt
STR_NEWGRF_INSPECT_CAPTION_OBJECT_AT_RAIL_TYPE                  :Spårtyp

STR_NEWGRF_INSPECT_QUERY_CAPTION                                :{WHITE}NewGRF variabel 60+x parameter (hexadecimal)

# Sprite aligner window
STR_SPRITE_ALIGNER_CAPTION                                      :{WHITE}Justera spriteobjekt {COMMA} ({STRING})
STR_SPRITE_ALIGNER_NEXT_BUTTON                                  :{BLACK}Nästa spriteobjekt
STR_SPRITE_ALIGNER_NEXT_TOOLTIP                                 :{BLACK}Fortsätt till nästa nomala spriteobjekt, ignorera eventuella pseudo/recolour/font spriteobjekt och börja om efter sista spriteobjektet
STR_SPRITE_ALIGNER_GOTO_BUTTON                                  :{BLACK}Gå till spriteobjekt
STR_SPRITE_ALIGNER_GOTO_TOOLTIP                                 :{BLACK}Gå till angivet spriteobjekt. Om objektet inte är ett normalt spriteobjekt, fortsätt till nästa normala spriteobjekt
STR_SPRITE_ALIGNER_PREVIOUS_BUTTON                              :{BLACK}Tidigare spriteobjekt
STR_SPRITE_ALIGNER_PREVIOUS_TOOLTIP                             :{BLACK}Fortsätt till föregående normala spriteobjekt, ignorera eventuella pseudo/recolour/font spriteobjekt och börja om från slutet efter första spriteobjektet
STR_SPRITE_ALIGNER_SPRITE_TOOLTIP                               :{BLACK}Representation av det valda objektet. Justeringen ignoreras när objektet ritas.
STR_SPRITE_ALIGNER_MOVE_TOOLTIP                                 :{BLACK}Flytta runt objektet, ändrar X och Y offsets. Ctrl+klicka för att flyta runt objektet åtta steg i taget
STR_SPRITE_ALIGNER_RESET_BUTTON                                 :{BLACK}Återställ relativ
STR_SPRITE_ALIGNER_RESET_TOOLTIP                                :{BLACK}Återställ den nuvarande relativa offsetten
STR_SPRITE_ALIGNER_OFFSETS_ABS                                  :{BLACK}X offsett: {NUM}, Y offsett: {NUM} (Absolut)
STR_SPRITE_ALIGNER_OFFSETS_REL                                  :{BLACK}X offsett: {NUM}, Y offsett: {NUM} (Relativ)
STR_SPRITE_ALIGNER_PICKER_BUTTON                                :{BLACK}Välj objekt
STR_SPRITE_ALIGNER_PICKER_TOOLTIP                               :{BLACK}Välj ett objekt på bildskärmen

STR_SPRITE_ALIGNER_GOTO_CAPTION                                 :{WHITE}Gå till spriteobjekt

# NewGRF (self) generated warnings/errors
STR_NEWGRF_ERROR_MSG_INFO                                       :{SILVER}{STRING}
STR_NEWGRF_ERROR_MSG_WARNING                                    :{RED}Varning: {SILVER}{STRING}
STR_NEWGRF_ERROR_MSG_ERROR                                      :{RED}Fel: {SILVER}{STRING}
STR_NEWGRF_ERROR_MSG_FATAL                                      :{RED}Fatalt: {SILVER}{STRING}
STR_NEWGRF_ERROR_FATAL_POPUP                                    :{WHITE}Ett fatalt NewGRF-fel har uppstått:{}{STRING}
STR_NEWGRF_ERROR_POPUP                                          :{WHITE}Ett NewGRF-fel har uppstått:{}{STRING}
STR_NEWGRF_ERROR_VERSION_NUMBER                                 :{1:STRING} kommer inte att fungera med den TTDPatchversion som rapporterades av OpenTTD
STR_NEWGRF_ERROR_DOS_OR_WINDOWS                                 :{1:STRING} är för {STRING}versionen av TTD
STR_NEWGRF_ERROR_UNSET_SWITCH                                   :{1:STRING} är designat för att användas med {STRING}
STR_NEWGRF_ERROR_INVALID_PARAMETER                              :Felaktig parameter för {1:STRING}: parameter {STRING} ({NUM})
STR_NEWGRF_ERROR_LOAD_BEFORE                                    :{1:STRING} måste laddas innan {STRING}.
STR_NEWGRF_ERROR_LOAD_AFTER                                     :{1:STRING} måste laddas efter {STRING}.
STR_NEWGRF_ERROR_OTTD_VERSION_NUMBER                            :{1:STRING} kräver OpenTTD version {STRING} eller bättre
STR_NEWGRF_ERROR_AFTER_TRANSLATED_FILE                          :GRF-filen den var designad att översätta
STR_NEWGRF_ERROR_TOO_MANY_NEWGRFS_LOADED                        :För många NewGRFer är laddade
STR_NEWGRF_ERROR_STATIC_GRF_CAUSES_DESYNC                       :Att ladda {1:STRING} som statisk NewGRF med {STRING} kan orsaka desynkronisering
STR_NEWGRF_ERROR_UNEXPECTED_SPRITE                              :Oväntat spriteobjekt (spriteobjekt {3:NUM})
STR_NEWGRF_ERROR_UNKNOWN_PROPERTY                               :Okänd Action 0-egenskap {4:HEX} (spriteobjekt {3:NUM})
STR_NEWGRF_ERROR_INVALID_ID                                     :Försök att använda ett ogiltligt ID (spriteobjekt {3:NUM})
STR_NEWGRF_ERROR_CORRUPT_SPRITE                                 :{YELLOW}{STRING} innehåller ett skadat spriteobjekt. Alla korrupta spriteobjekt kommer att visas som röda frågetecken (?)
STR_NEWGRF_ERROR_MULTIPLE_ACTION_8                              :Innehåller flera Action 8 (spriteobjekt {3:NUM})
STR_NEWGRF_ERROR_READ_BOUNDS                                    :Läste förbi slutet av pseudo-spriteobjekt (spriteobjekt {3:NUM})
STR_NEWGRF_ERROR_GRM_FAILED                                     :Efterfrågade GRF-resurser är inte tillgängliga (spriteobjekt {3:NUM})
STR_NEWGRF_ERROR_FORCEFULLY_DISABLED                            :{1:STRING} har inaktiverats av {2:STRING}
STR_NEWGRF_ERROR_INVALID_SPRITE_LAYOUT                          :Felaktigt/okänt layout-format av spriteobjekt (spriteobjekt {3:NUM})
STR_NEWGRF_ERROR_LIST_PROPERTY_TOO_LONG                         :För många poster i listan med egenskapsvärden (spriteobjekt {3:NUM}, egenskap {4:HEX})
STR_NEWGRF_ERROR_INDPROD_CALLBACK                               :Ogiltig industriproduktions-callback (spriteobjekt {3:NUM}, "{2:STRING}")

# NewGRF related 'general' warnings
STR_NEWGRF_POPUP_CAUTION_CAPTION                                :{WHITE}Varning!
STR_NEWGRF_CONFIRMATION_TEXT                                    :{YELLOW}Du håller på att göra ändringar i ett pågående spel; detta kan krascha OpenTTD eller orsaka andra fel i spelet. Skicka inte buggrapporter om sådana fel.{}Är du helt säker på detta?

STR_NEWGRF_DUPLICATE_GRFID                                      :{WHITE}Kan inte lägga till filen: redan existerande GRF ID
STR_NEWGRF_COMPATIBLE_LOADED                                    :{ORANGE}Matchande fil saknas (kompatibel GRF laddad)
STR_NEWGRF_TOO_MANY_NEWGRFS                                     :{WHITE}Kan inte lägga till fil: Gränsen för NewGRF-filer uppnådd

STR_NEWGRF_COMPATIBLE_LOAD_WARNING                              :{WHITE}Kompatibel GRF laddad för saknade filer
STR_NEWGRF_DISABLED_WARNING                                     :{WHITE}Saknad GRF-fil har stängts av
STR_NEWGRF_UNPAUSE_WARNING_TITLE                                :{YELLOW}Saknad(e) GRF-fil(er)
STR_NEWGRF_UNPAUSE_WARNING                                      :{WHITE}Avpausning kan krascha OpenTTD. Skicka ej bugg-rapporter för eventuella resulterande krascher.{}Är du säker på att du vill avpausa?

# NewGRF status
STR_NEWGRF_LIST_NONE                                            :Inga
STR_NEWGRF_LIST_ALL_FOUND                                       :Alla filer finns
STR_NEWGRF_LIST_COMPATIBLE                                      :{YELLOW}Hittade kompatibla filer
STR_NEWGRF_LIST_MISSING                                         :{RED}Saknade filer

# NewGRF 'it's broken' warnings
STR_NEWGRF_BROKEN                                               :{WHITE}'Beteendet hos '{0:STRING}' kommer troligen orsaka desynkronisering och/eller krascher
STR_NEWGRF_BROKEN_POWERED_WAGON                                 :{WHITE}Power wagon-tillstånd för '{1:ENGINE}' ändrades utanför en depå
STR_NEWGRF_BROKEN_VEHICLE_LENGTH                                :{WHITE}Fordonslängd för '{1:ENGINE}' ändrades utanför en depå
STR_NEWGRF_BROKEN_CAPACITY                                      :{WHITE}Kapaciteten ändrades för '{1:ENGINE}' utan att vara i depå eller anpassning
STR_BROKEN_VEHICLE_LENGTH                                       :{WHITE}Tåg '{VEHICLE}' som tillhör '{COMPANY}' har ogiltig längd. Detta orsakas förmodligen av problem med en NewGRF. Spelet kan desynkroniseras eller krascha

STR_NEWGRF_BUGGY                                                :{WHITE}NewGRF '{0:STRING}' ger felaktig information
STR_NEWGRF_BUGGY_ARTICULATED_CARGO                              :{WHITE}Last-/återställningsinformationen för '{1:ENGINE}' skiljer sig från köplistan efter konstruktion. Detta kan leda till att automatisk förnyelse/uppgradering misslyckas med att anpassa fordonen/vagnarna korrekt
STR_NEWGRF_BUGGY_ENDLESS_PRODUCTION_CALLBACK                    :{WHITE}'{1:STRING}' skapade en oändlig loop i en produktions-callback-funktion
STR_NEWGRF_BUGGY_UNKNOWN_CALLBACK_RESULT                        :{WHITE}Callback-funktion {1:HEX} returnerade ett okänt/ogiltligt resultat {2:HEX}
STR_NEWGRF_BUGGY_INVALID_CARGO_PRODUCTION_CALLBACK              :{WHITE}'{1:STRING}' returnerade ogiltig lasttyp i produktions-callback vid {2:HEX}

# 'User removed essential NewGRFs'-placeholders for stuff without specs
STR_NEWGRF_INVALID_CARGO                                        :<invalid cargo>
STR_NEWGRF_INVALID_CARGO_ABBREV                                 :??
STR_NEWGRF_INVALID_CARGO_QUANTITY                               :{COMMA} av <invalid cargo>
STR_NEWGRF_INVALID_ENGINE                                       :<icke giltig fordonstyp>
STR_NEWGRF_INVALID_INDUSTRYTYPE                                 :<icke giltig industri>

# Placeholders for other invalid stuff, e.g. vehicles that have gone (Game Script).
STR_INVALID_VEHICLE                                             :<ogiltigt fordon>

# NewGRF scanning window
STR_NEWGRF_SCAN_CAPTION                                         :{WHITE}Skannar NewGRFer
STR_NEWGRF_SCAN_MESSAGE                                         :{BLACK}Skannar NewGRFer. Beroende på antal kan det ta en stund...
STR_NEWGRF_SCAN_STATUS                                          :{BLACK}{NUM} NewGRF{P "" er} skannade utav uppskattningsvis {NUM} NewGRF{P "" er} totalt
STR_NEWGRF_SCAN_ARCHIVES                                        :Skannar efter arkiv

# Sign list window
STR_SIGN_LIST_CAPTION                                           :{WHITE}Skyltlista - {COMMA} Skylt{P "" ar}
STR_SIGN_LIST_MATCH_CASE                                        :{BLACK}Matcha VERSALER/gemener
STR_SIGN_LIST_MATCH_CASE_TOOLTIP                                :{BLACK}Slå på/av matchning av VERSALER/gemener när skyltnamn matchas mot sökfiltret

# Sign window
STR_EDIT_SIGN_CAPTION                                           :{WHITE}Ändra skylttext
STR_EDIT_SIGN_LOCATION_TOOLTIP                                  :{BLACK}Centrera huvudvyn på skyltens läge Ctrl+klick öppnar en ny vy över skyltens läge
STR_EDIT_SIGN_NEXT_SIGN_TOOLTIP                                 :{BLACK}Åk till nästa skylt
STR_EDIT_SIGN_PREVIOUS_SIGN_TOOLTIP                             :{BLACK}Åk till föregående skylt

STR_EDIT_SIGN_SIGN_OSKTITLE                                     :{BLACK}Mata in ett namn för skylten

# Town directory window
STR_TOWN_DIRECTORY_CAPTION                                      :{WHITE}Städer
STR_TOWN_DIRECTORY_NONE                                         :{ORANGE}- Inga -
STR_TOWN_DIRECTORY_TOWN                                         :{ORANGE}{TOWN}{BLACK} ({COMMA})
STR_TOWN_DIRECTORY_CITY                                         :{ORANGE}{TOWN}{YELLOW} (Stad){BLACK} ({COMMA})
STR_TOWN_DIRECTORY_LIST_TOOLTIP                                 :{BLACK}Stadsnamn - klicka på ett namn för att centrera huvudvyn på staden. Ctrl+klick öppnar en ny vy över stadens läge
STR_TOWN_POPULATION                                             :{BLACK}Global folkmängd: {COMMA}

# Town view window
STR_TOWN_VIEW_TOWN_CAPTION                                      :{WHITE}{TOWN}
STR_TOWN_VIEW_CITY_CAPTION                                      :{WHITE}{TOWN} (Stad)
STR_TOWN_VIEW_POPULATION_HOUSES                                 :{BLACK}Invånare: {ORANGE}{COMMA}{BLACK}  Hus: {ORANGE}{COMMA}
STR_TOWN_VIEW_CARGO_LAST_MONTH_MAX                              :{BLACK}{CARGO_LIST} förra månaden: {ORANGE}{COMMA}{BLACK}  max: {ORANGE}{COMMA}
STR_TOWN_VIEW_CARGO_FOR_TOWNGROWTH                              :{BLACK}Fraktgods behövs för ortens tillväxt:
STR_TOWN_VIEW_CARGO_FOR_TOWNGROWTH_REQUIRED_GENERAL             :{ORANGE}{STRING}{RED} krävs
STR_TOWN_VIEW_CARGO_FOR_TOWNGROWTH_REQUIRED_WINTER              :{ORANGE}{STRING}{BLACK} krävs under vintern
STR_TOWN_VIEW_CARGO_FOR_TOWNGROWTH_DELIVERED_GENERAL            :{ORANGE}{STRING}{GREEN} levererat
STR_TOWN_VIEW_CARGO_FOR_TOWNGROWTH_REQUIRED                     :{ORANGE}{CARGO_TINY} / {CARGO_LONG}{RED} (återstår)
STR_TOWN_VIEW_CARGO_FOR_TOWNGROWTH_DELIVERED                    :{ORANGE}{CARGO_TINY} / {CARGO_LONG}{GREEN} (levererat)
STR_TOWN_VIEW_TOWN_GROWS_EVERY                                  :{BLACK}Orten växer var {ORANGE}{COMMA}{BLACK}{NBSP}dag
STR_TOWN_VIEW_TOWN_GROWS_EVERY_FUNDED                           :{BLACK}Orten växer var {ORANGE}{COMMA}{BLACK}{NBSP}dag (bekostad tillväxt)
STR_TOWN_VIEW_TOWN_GROW_STOPPED                                 :{BLACK}Orten växer {RED}inte{BLACK}
STR_TOWN_VIEW_NOISE_IN_TOWN                                     :{BLACK}Bullernivågräns i stad: {ORANGE}{COMMA}{BLACK}  max: {ORANGE}{COMMA}
STR_TOWN_VIEW_CENTER_TOOLTIP                                    :{BLACK}Centrera huvudvyn på staden. Ctrl+klick öppnar en ny vy över stadens läge
STR_TOWN_VIEW_LOCAL_AUTHORITY_BUTTON                            :{BLACK}Lokala myndigheter
STR_TOWN_VIEW_LOCAL_AUTHORITY_TOOLTIP                           :{BLACK}Visa information om de lokala myndigheterna
STR_TOWN_VIEW_RENAME_TOOLTIP                                    :{BLACK}Byt namn på staden

STR_TOWN_VIEW_EXPAND_BUTTON                                     :{BLACK}Utöka
STR_TOWN_VIEW_EXPAND_TOOLTIP                                    :{BLACK}Öka stadens storlek
STR_TOWN_VIEW_DELETE_BUTTON                                     :{BLACK}Ta bort
STR_TOWN_VIEW_DELETE_TOOLTIP                                    :{BLACK}Ta bort staden helt och hållet

STR_TOWN_VIEW_RENAME_TOWN_BUTTON                                :Byt namn på stad

# Town local authority window
STR_LOCAL_AUTHORITY_CAPTION                                     :{WHITE}{TOWN} lokala myndigheter
STR_LOCAL_AUTHORITY_ZONE                                        :{BLACK}Zon
STR_LOCAL_AUTHORITY_ZONE_TOOLTIP                                :{BLACK}Visa zonen som ryms inom de lokala myndigheternas gränser
STR_LOCAL_AUTHORITY_COMPANY_RATINGS                             :{BLACK}Transportföretags värderingar:
STR_LOCAL_AUTHORITY_COMPANY_RATING                              :{YELLOW}{COMPANY} {COMPANY_NUM}: {ORANGE}{STRING}
STR_LOCAL_AUTHORITY_ACTIONS_TITLE                               :{BLACK}Tillgängliga åtgärder:
STR_LOCAL_AUTHORITY_ACTIONS_TOOLTIP                             :{BLACK}Lista av åtgärder att utföra i staden - klicka på en rad för ytterligare detaljer
STR_LOCAL_AUTHORITY_DO_IT_BUTTON                                :{BLACK}Utför
STR_LOCAL_AUTHORITY_DO_IT_TOOLTIP                               :{BLACK}Utför markerad åtgärd i ovanstående lista

STR_LOCAL_AUTHORITY_ACTION_SMALL_ADVERTISING_CAMPAIGN           :Liten reklamkampanj
STR_LOCAL_AUTHORITY_ACTION_MEDIUM_ADVERTISING_CAMPAIGN          :Mellanstor reklamkampanj
STR_LOCAL_AUTHORITY_ACTION_LARGE_ADVERTISING_CAMPAIGN           :Stor reklamkampanj
STR_LOCAL_AUTHORITY_ACTION_ROAD_RECONSTRUCTION                  :Bekosta rekonstruktion av vägar
STR_LOCAL_AUTHORITY_ACTION_STATUE_OF_COMPANY                    :Bygg staty över företagets ägare
STR_LOCAL_AUTHORITY_ACTION_NEW_BUILDINGS                        :Bekosta nya byggnader
STR_LOCAL_AUTHORITY_ACTION_EXCLUSIVE_TRANSPORT                  :Köp exklusiva transporträttigheter
STR_LOCAL_AUTHORITY_ACTION_BRIBE                                :Muta de lokala myndigheterna

STR_LOCAL_AUTHORITY_ACTION_TOOLTIP_SMALL_ADVERTISING            :{YELLOW}Starta en liten lokal reklamkampanj, för att attrahera fler passagerare och gods till dina tranporttjänster.{}Tillhandahåller en temporär boost till stationens betyg i en liten radie runt stadens centrum.{}Kostnad: {CURRENCY_LONG}
STR_LOCAL_AUTHORITY_ACTION_TOOLTIP_MEDIUM_ADVERTISING           :{YELLOW}Starta en mellanstor lokal reklamkampanj, för att attrahera fler passagerare och gods till dina tranporttjänster.{}Tillhandahåller en temporär boost till stationens betyg i en mellan radie runt stadens centrum.{}Kostnad: {CURRENCY_LONG}
STR_LOCAL_AUTHORITY_ACTION_TOOLTIP_LARGE_ADVERTISING            :{YELLOW}Starta en stor lokal reklamkampanj, för att attrahera fler passagerare och gods till dina transporttjänster.{}Tillhandahåller en temporär boost till stationens betyg i en stor radie runt stadens centrum.{}Kostnad: {CURRENCY_LONG}
STR_LOCAL_AUTHORITY_ACTION_TOOLTIP_ROAD_RECONSTRUCTION          :{YELLOW}Bekosta ombyggnad av stadens vägnätverk.{}Orsakar ansenliga störningar för vägtrafik i upp till 6 månader.{}Kostnad: {CURRENCY_LONG}
STR_LOCAL_AUTHORITY_ACTION_TOOLTIP_STATUE_OF_COMPANY            :{YELLOW}Bygg en staty i ditt företags ära.{}Tillhandahåller en permanent boost till stations betyg i staden.{}Cost: {CURRENCY_LONG}
STR_LOCAL_AUTHORITY_ACTION_TOOLTIP_NEW_BUILDINGS                :{YELLOW}Bekosta uppbyggnad av nya byggnader i staden.{}Tillhandahåller en temporär boost till stadens tillväxt.{}Kostnad: {CURRENCY_LONG}
STR_LOCAL_AUTHORITY_ACTION_TOOLTIP_EXCLUSIVE_TRANSPORT          :{YELLOW}Köp 1 års exklusiva transport rättigheter i staden.{}Lokala myndigheterna kommer inte tillåta passagerare och gods att använda dina motståndares stationer.{}Cost: {CURRENCY_LONG}
STR_LOCAL_AUTHORITY_ACTION_TOOLTIP_BRIBE                        :{YELLOW} Muta de lokala myndigheterna för att öka din värdering, med risk för att få höga böter om du blir upptäckt.{} Kostnad: {CURRENCY_LONG}

# Goal window
STR_GOALS_CAPTION                                               :{WHITE}{COMPANY} Mål
STR_GOALS_SPECTATOR_CAPTION                                     :{WHITE}Globala mål
STR_GOALS_SPECTATOR                                             :Globala mål
STR_GOALS_GLOBAL_BUTTON                                         :{BLACK}Global
STR_GOALS_GLOBAL_BUTTON_HELPTEXT                                :{BLACK}Visa globala mål
STR_GOALS_COMPANY_BUTTON                                        :{BLACK}Företag
STR_GOALS_COMPANY_BUTTON_HELPTEXT                               :{BLACK}Visa företagets mål
STR_GOALS_TEXT                                                  :{ORANGE}{STRING}
STR_GOALS_NONE                                                  :{ORANGE}- Inga -
STR_GOALS_PROGRESS                                              :{ORANGE}{STRING}
STR_GOALS_PROGRESS_COMPLETE                                     :{GREEN}{STRING}
STR_GOALS_TOOLTIP_CLICK_ON_SERVICE_TO_CENTER                    :{BLACK}Klicka på målet för att centrera huvudvyn på industrin/byn/rutan. Ctrl+klick gör så att ett nytt vyfönster öppnas över platsen för industrin/byn/rutan

# Goal question window
STR_GOAL_QUESTION_CAPTION_QUESTION                              :{BLACK}Fråga
STR_GOAL_QUESTION_CAPTION_INFORMATION                           :{BLACK}Information
STR_GOAL_QUESTION_CAPTION_WARNING                               :{BLACK}Varning
STR_GOAL_QUESTION_CAPTION_ERROR                                 :{YELLOW}Fel

############ Start of Goal Question button list
STR_GOAL_QUESTION_BUTTON_CANCEL                                 :Avbryt
STR_GOAL_QUESTION_BUTTON_OK                                     :Okej
STR_GOAL_QUESTION_BUTTON_NO                                     :Nej
STR_GOAL_QUESTION_BUTTON_YES                                    :Ja
STR_GOAL_QUESTION_BUTTON_DECLINE                                :Avböj
STR_GOAL_QUESTION_BUTTON_ACCEPT                                 :Acceptera
STR_GOAL_QUESTION_BUTTON_IGNORE                                 :Ignorera
STR_GOAL_QUESTION_BUTTON_RETRY                                  :Försök igen
STR_GOAL_QUESTION_BUTTON_PREVIOUS                               :Föregående
STR_GOAL_QUESTION_BUTTON_NEXT                                   :Nästa
STR_GOAL_QUESTION_BUTTON_STOP                                   :Stoppa
STR_GOAL_QUESTION_BUTTON_START                                  :Starta
STR_GOAL_QUESTION_BUTTON_GO                                     :Gå
STR_GOAL_QUESTION_BUTTON_CONTINUE                               :Fortsätt
STR_GOAL_QUESTION_BUTTON_RESTART                                :Starta om
STR_GOAL_QUESTION_BUTTON_POSTPONE                               :Skjut upp
STR_GOAL_QUESTION_BUTTON_SURRENDER                              :Ge upp
STR_GOAL_QUESTION_BUTTON_CLOSE                                  :Stäng
############ End of Goal Question button list

# Subsidies window
STR_SUBSIDIES_CAPTION                                           :{WHITE}Subventioner
STR_SUBSIDIES_OFFERED_TITLE                                     :{BLACK}Aktuella subventioner:
STR_SUBSIDIES_OFFERED_FROM_TO                                   :{ORANGE}{STRING} från {STRING} till {STRING}{YELLOW} (tills {DATE_SHORT})
STR_SUBSIDIES_NONE                                              :{ORANGE}- Inga -
STR_SUBSIDIES_SUBSIDISED_TITLE                                  :{BLACK}Redan subventionerade rutter:
STR_SUBSIDIES_SUBSIDISED_FROM_TO                                :{ORANGE}{STRING} från {STRING} till {STRING}{YELLOW} ({COMPANY}{YELLOW}, tills {DATE_SHORT})
STR_SUBSIDIES_TOOLTIP_CLICK_ON_SERVICE_TO_CENTER                :{BLACK}Klicka för att centrera huvudvyn ovanför industrin/staden. Ctrl+klick öppnar en ny vy över industrin/stadens läge

# Story book window
STR_STORY_BOOK_CAPTION                                          :{WHITE}{COMPANY} berättelsebok
STR_STORY_BOOK_SPECTATOR_CAPTION                                :{WHITE}Global berättelsebok
STR_STORY_BOOK_SPECTATOR                                        :Global berättelsebok
STR_STORY_BOOK_TITLE                                            :{YELLOW}{STRING}
STR_STORY_BOOK_GENERIC_PAGE_ITEM                                :Sida {NUM}
STR_STORY_BOOK_SEL_PAGE_TOOLTIP                                 :{BLACK}Hoppa till valfri sida genom att välja sidan i denna lista
STR_STORY_BOOK_PREV_PAGE                                        :{BLACK}Föregående
STR_STORY_BOOK_PREV_PAGE_TOOLTIP                                :{BLACK}Gå till föregående sida
STR_STORY_BOOK_NEXT_PAGE                                        :{BLACK}Nästa
STR_STORY_BOOK_NEXT_PAGE_TOOLTIP                                :{BLACK}Gå till nästa sida
STR_STORY_BOOK_INVALID_GOAL_REF                                 :{RED}Ogiltig målreferens

# Station list window
STR_STATION_LIST_TOOLTIP                                        :{BLACK}Stationsnamn - klicka på ett namn för att centrera huvudvyn på stationen. Ctrl+klick öppnar en ny vy över stationens läge
STR_STATION_LIST_USE_CTRL_TO_SELECT_MORE                        :{BLACK}Håll nere Ctrl för att markera mer än en sak
STR_STATION_LIST_CAPTION                                        :{WHITE}{COMPANY} - {COMMA} Station{P "" er}
STR_STATION_LIST_STATION                                        :{YELLOW}{STATION} {STATION_FEATURES}
STR_STATION_LIST_WAYPOINT                                       :{YELLOW}{WAYPOINT}
STR_STATION_LIST_NONE                                           :{YELLOW}- Inga -
STR_STATION_LIST_SELECT_ALL_FACILITIES                          :{BLACK}Markera alla inrättningar
STR_STATION_LIST_SELECT_ALL_TYPES                               :{BLACK}Välj alla typer av last (inklusive icke väntande last)
STR_STATION_LIST_NO_WAITING_CARGO                               :{BLACK}Ingen sorts last väntar

# Station view window
STR_STATION_VIEW_CAPTION                                        :{WHITE}{STATION} {STATION_FEATURES}
STR_STATION_VIEW_WAITING_CARGO                                  :{WHITE}{CARGO_LONG}
STR_STATION_VIEW_EN_ROUTE_FROM                                  :{YELLOW}({CARGO_SHORT} från {STATION})
STR_STATION_VIEW_RESERVED                                       :{YELLOW}({CARGO_SHORT} reserverat för lastning)

STR_STATION_VIEW_ACCEPTS_BUTTON                                 :{BLACK}Accepterar
STR_STATION_VIEW_ACCEPTS_TOOLTIP                                :{BLACK}Visa lista över accepterat gods
STR_STATION_VIEW_ACCEPTS_CARGO                                  :{BLACK}Accepterar: {WHITE}{CARGO_LIST}

STR_STATION_VIEW_EXCLUSIVE_RIGHTS_SELF                          :{BLACK}Den här stationen har exklusiva transporträttigheter i den här staden.
STR_STATION_VIEW_EXCLUSIVE_RIGHTS_COMPANY                       :{YELLOW}{COMPANY}{BLACK} har köpt exklusiva transporträttigheter i den här staden.

STR_STATION_VIEW_RATINGS_BUTTON                                 :{BLACK}Värderingar
STR_STATION_VIEW_RATINGS_TOOLTIP                                :{BLACK}Visa stationens klassificering
STR_STATION_VIEW_SUPPLY_RATINGS_TITLE                           :{BLACK}Månadsvis tillförsel av gods och lokal värdering:
STR_STATION_VIEW_CARGO_SUPPLY_RATING                            :{WHITE}{STRING}: {YELLOW}{COMMA} / {STRING} ({COMMA}%)

STR_STATION_VIEW_GROUP                                          :{BLACK}Gruppera med hänsyn till
STR_STATION_VIEW_WAITING_STATION                                :Station: väntar
STR_STATION_VIEW_WAITING_AMOUNT                                 :Mängd: väntar
STR_STATION_VIEW_PLANNED_STATION                                :Station: planerad
STR_STATION_VIEW_PLANNED_AMOUNT                                 :Mängd: planerad
STR_STATION_VIEW_FROM                                           :{YELLOW}{CARGO_SHORT} från {STATION}
STR_STATION_VIEW_VIA                                            :{YELLOW}{CARGO_SHORT} via {STATION}
STR_STATION_VIEW_TO                                             :{YELLOW}{CARGO_SHORT} till {STATION}
STR_STATION_VIEW_FROM_ANY                                       :{RED}{CARGO_SHORT} från okänd station
STR_STATION_VIEW_TO_ANY                                         :{RED}{CARGO_SHORT} till vilken station som helst
STR_STATION_VIEW_VIA_ANY                                        :{RED}{CARGO_SHORT} via vilken station som helst
STR_STATION_VIEW_FROM_HERE                                      :{GREEN}{CARGO_SHORT} från denna station
STR_STATION_VIEW_VIA_HERE                                       :{GREEN}{CARGO_SHORT} stannar vid denna station
STR_STATION_VIEW_TO_HERE                                        :{GREEN}{CARGO_SHORT} till denna station
STR_STATION_VIEW_NONSTOP                                        :{YELLOW}{CARGO_SHORT} utan uppehåll

STR_STATION_VIEW_GROUP_S_V_D                                    :Källa-Via-Mål
STR_STATION_VIEW_GROUP_S_D_V                                    :Källa-Mål-Via
STR_STATION_VIEW_GROUP_V_S_D                                    :Via-Källa-Mål
STR_STATION_VIEW_GROUP_V_D_S                                    :Via-Mål-Källa
STR_STATION_VIEW_GROUP_D_S_V                                    :Mål-Källa-Via
STR_STATION_VIEW_GROUP_D_V_S                                    :Mål-Via-Källa

############ range for rating starts
STR_CARGO_RATING_APPALLING                                      :Hemskt dålig
STR_CARGO_RATING_VERY_POOR                                      :Väldigt dålig
STR_CARGO_RATING_POOR                                           :Dålig
STR_CARGO_RATING_MEDIOCRE                                       :Medelmåttig
STR_CARGO_RATING_GOOD                                           :Bra
STR_CARGO_RATING_VERY_GOOD                                      :Väldigt bra
STR_CARGO_RATING_EXCELLENT                                      :Utmärkt
STR_CARGO_RATING_OUTSTANDING                                    :Enastående
############ range for rating ends

STR_STATION_VIEW_CENTER_TOOLTIP                                 :{BLACK}Centrera huvudvyn på stationen. Ctrl+klick öppnar en ny vy över stationens läge
STR_STATION_VIEW_RENAME_TOOLTIP                                 :{BLACK}Byt namn på stationen

STR_STATION_VIEW_SCHEDULED_TRAINS_TOOLTIP                       :{BLACK}Visa alla tåg där denna station finns med i rutten
STR_STATION_VIEW_SCHEDULED_ROAD_VEHICLES_TOOLTIP                :{BLACK}Visa alla vägfordon där denna station finns med i rutten
STR_STATION_VIEW_SCHEDULED_AIRCRAFT_TOOLTIP                     :{BLACK}Visa alla flygplan där denna station finns med i rutten
STR_STATION_VIEW_SCHEDULED_SHIPS_TOOLTIP                        :{BLACK}Visa alla skepp där denna station finns med i rutten

STR_STATION_VIEW_RENAME_STATION_CAPTION                         :Byt namn på station

STR_STATION_VIEW_CLOSE_AIRPORT                                  :{BLACK}Stäng flygplats
STR_STATION_VIEW_CLOSE_AIRPORT_TOOLTIP                          :{BLACK}Hindra flygplan från att landa på den här flygplatsen

# Waypoint/buoy view window
STR_WAYPOINT_VIEW_CAPTION                                       :{WHITE}{WAYPOINT}
STR_WAYPOINT_VIEW_CENTER_TOOLTIP                                :{BLACK}Centrera huvudvyn på riktmärket. Ctrl+klick öppnar en ny vy över riktmärkets läge
STR_WAYPOINT_VIEW_CHANGE_WAYPOINT_NAME                          :{BLACK}Byt namn på riktmärke
STR_BUOY_VIEW_CENTER_TOOLTIP                                    :{BLACK}Centrera huvudvyn på bojen. Ctrl+klick öppnar en ny vy över bojens läge
STR_BUOY_VIEW_CHANGE_BUOY_NAME                                  :{BLACK}Ändra namn på boj

STR_EDIT_WAYPOINT_NAME                                          :{WHITE}Ändra namn på riktmärke

# Finances window
STR_FINANCES_CAPTION                                            :{WHITE}{COMPANY} Budget {BLACK}{COMPANY_NUM}
STR_FINANCES_EXPENDITURE_INCOME_TITLE                           :{WHITE}Utgifter/inkomster
STR_FINANCES_YEAR                                               :{WHITE}{NUM}
STR_FINANCES_SECTION_CONSTRUCTION                               :{GOLD}Konstruktioner
STR_FINANCES_SECTION_NEW_VEHICLES                               :{GOLD}Nya fordon
STR_FINANCES_SECTION_TRAIN_RUNNING_COSTS                        :{GOLD}Kostnad för tåg
STR_FINANCES_SECTION_ROAD_VEHICLE_RUNNING_COSTS                 :{GOLD}Kostnad för vägfordon
STR_FINANCES_SECTION_AIRCRAFT_RUNNING_COSTS                     :{GOLD}Kostnad för flygplan
STR_FINANCES_SECTION_SHIP_RUNNING_COSTS                         :{GOLD}Kostnad för skepp
STR_FINANCES_SECTION_PROPERTY_MAINTENANCE                       :{GOLD}Underhåll av egendomar
STR_FINANCES_SECTION_TRAIN_INCOME                               :{GOLD}Inkomst från tåg
STR_FINANCES_SECTION_ROAD_VEHICLE_INCOME                        :{GOLD}Inkomst från vägfordon
STR_FINANCES_SECTION_AIRCRAFT_INCOME                            :{GOLD}Inkomst från flygplan
STR_FINANCES_SECTION_SHIP_INCOME                                :{GOLD}Inkomst från skepp
STR_FINANCES_SECTION_LOAN_INTEREST                              :{GOLD}Ränta på lån
STR_FINANCES_SECTION_OTHER                                      :{GOLD}Övrigt
STR_FINANCES_NEGATIVE_INCOME                                    :{BLACK}-{CURRENCY_LONG}
STR_FINANCES_POSITIVE_INCOME                                    :{BLACK}+{CURRENCY_LONG}
STR_FINANCES_TOTAL_CAPTION                                      :{WHITE}Totalt:
STR_FINANCES_BANK_BALANCE_TITLE                                 :{WHITE}Banksaldo
STR_FINANCES_LOAN_TITLE                                         :{WHITE}Lån
STR_FINANCES_MAX_LOAN                                           :{WHITE}Maxlån: {BLACK}{CURRENCY_LONG}
STR_FINANCES_TOTAL_CURRENCY                                     :{BLACK}{CURRENCY_LONG}
STR_FINANCES_BORROW_BUTTON                                      :{BLACK}Låna {CURRENCY_LONG}
STR_FINANCES_BORROW_TOOLTIP                                     :{BLACK}Öka lånets storlek. Ctrl+klick lånar så mycket som möjligt
STR_FINANCES_REPAY_BUTTON                                       :{BLACK}Återbetala {CURRENCY_LONG}
STR_FINANCES_REPAY_TOOLTIP                                      :{BLACK}Återbetala en del av lånet. Ctrl+klick återbetalar så mycket som är möjligt
STR_FINANCES_INFRASTRUCTURE_BUTTON                              :{BLACK}Infrastruktur

# Company view
STR_COMPANY_VIEW_CAPTION                                        :{WHITE}{COMPANY} {BLACK}{COMPANY_NUM}
STR_COMPANY_VIEW_PRESIDENT_MANAGER_TITLE                        :{WHITE}{PRESIDENT_NAME}{}{GOLD}(VD)

STR_COMPANY_VIEW_INAUGURATED_TITLE                              :{GOLD}Etablerades: {WHITE}{NUM}
STR_COMPANY_VIEW_COLOUR_SCHEME_TITLE                            :{GOLD}Färgschema:
STR_COMPANY_VIEW_VEHICLES_TITLE                                 :{GOLD}Fordon:
STR_COMPANY_VIEW_TRAINS                                         :{WHITE}{COMMA} tåg
STR_COMPANY_VIEW_ROAD_VEHICLES                                  :{WHITE}{COMMA} vägfordon
STR_COMPANY_VIEW_AIRCRAFT                                       :{WHITE}{COMMA} flygplan
STR_COMPANY_VIEW_SHIPS                                          :{WHITE}{COMMA} skepp
STR_COMPANY_VIEW_VEHICLES_NONE                                  :{WHITE}Inga
STR_COMPANY_VIEW_COMPANY_VALUE                                  :{GOLD}Företagets värde: {WHITE}{CURRENCY_LONG}
STR_COMPANY_VIEW_SHARES_OWNED_BY                                :{WHITE}({COMMA}% ägs av {COMPANY})
STR_COMPANY_VIEW_INFRASTRUCTURE                                 :{GOLD}Infrastruktur
STR_COMPANY_VIEW_INFRASTRUCTURE_RAIL                            :{WHITE}{COMMA} järnvägsbit{P "" ar}
STR_COMPANY_VIEW_INFRASTRUCTURE_ROAD                            :{WHITE}{COMMA} vägbit{P "" ar}
STR_COMPANY_VIEW_INFRASTRUCTURE_WATER                           :{WHITE}{COMMA} vattenrut{P a or}
STR_COMPANY_VIEW_INFRASTRUCTURE_STATION                         :{WHITE}{COMMA} stationsrut{P a or}
STR_COMPANY_VIEW_INFRASTRUCTURE_AIRPORT                         :{WHITE}{COMMA} flygplats{P "" er}
STR_COMPANY_VIEW_INFRASTRUCTURE_NONE                            :{WHITE}Inga

STR_COMPANY_VIEW_BUILD_HQ_BUTTON                                :{BLACK}Bygg högkvarter
STR_COMPANY_VIEW_BUILD_HQ_TOOLTIP                               :{BLACK}Bygg företagets huvudkontor
STR_COMPANY_VIEW_VIEW_HQ_BUTTON                                 :{BLACK}Visa högkvarter
STR_COMPANY_VIEW_VIEW_HQ_TOOLTIP                                :{BLACK}Vy av företagets huvudkontor
STR_COMPANY_VIEW_RELOCATE_HQ                                    :{BLACK}Flytta högkvarter
STR_COMPANY_VIEW_RELOCATE_COMPANY_HEADQUARTERS                  :{BLACK}Flytta högkvarter till annan plats (kostar 1% av företagets värde). Shift+klick visar kostnad utan att flytta högkvarteret
STR_COMPANY_VIEW_INFRASTRUCTURE_BUTTON                          :{BLACK}Detaljer
STR_COMPANY_VIEW_INFRASTRUCTURE_TOOLTIP                         :{BLACK}Visa detaljerat antal infrastruktur-element
STR_COMPANY_VIEW_GIVE_MONEY_BUTTON                              :{BLACK}Ge pengar
STR_COMPANY_VIEW_GIVE_MONEY_TOOLTIP                             :{BLACK}Ge pengar till detta företaget

STR_COMPANY_VIEW_NEW_FACE_BUTTON                                :{BLACK}Nytt ansikte
STR_COMPANY_VIEW_NEW_FACE_TOOLTIP                               :{BLACK}Välj nytt ansikte på VD:n
STR_COMPANY_VIEW_COLOUR_SCHEME_BUTTON                           :{BLACK}Färgschema
STR_COMPANY_VIEW_COLOUR_SCHEME_TOOLTIP                          :{BLACK}Byt företagets färgschema
STR_COMPANY_VIEW_COMPANY_NAME_BUTTON                            :{BLACK}Företagsnamn
STR_COMPANY_VIEW_COMPANY_NAME_TOOLTIP                           :{BLACK}Byt företagets namn
STR_COMPANY_VIEW_PRESIDENT_NAME_BUTTON                          :{BLACK}Namn på VD
STR_COMPANY_VIEW_PRESIDENT_NAME_TOOLTIP                         :{BLACK}Byt namn på VD:n

STR_COMPANY_VIEW_BUY_SHARE_BUTTON                               :{BLACK}Köp 25% andelar i företaget
STR_COMPANY_VIEW_SELL_SHARE_BUTTON                              :{BLACK}Sälj 25% andelar i företaget
STR_COMPANY_VIEW_BUY_SHARE_TOOLTIP                              :{BLACK}Köp 25% andelar i detta företag. Shift+klick visar kostnad utan att köpa
STR_COMPANY_VIEW_SELL_SHARE_TOOLTIP                             :{BLACK}Sälj 25% andelar i detta företag. Shift+klick visar inkomst utan att sälja

STR_COMPANY_VIEW_COMPANY_NAME_QUERY_CAPTION                     :Företagsnamn
STR_COMPANY_VIEW_PRESIDENT_S_NAME_QUERY_CAPTION                 :Namn på VD
STR_COMPANY_VIEW_GIVE_MONEY_QUERY_CAPTION                       :Ange hur mycket pengar du vill ge

STR_BUY_COMPANY_MESSAGE                                         :{WHITE}Vi letar efter någon som vill köpa och ta över vårt företag{}{}Vill du köpa {COMPANY} för {CURRENCY_LONG}?

# Company infrastructure window
STR_COMPANY_INFRASTRUCTURE_VIEW_CAPTION                         :{WHITE}Infrastruktur för {COMPANY}
STR_COMPANY_INFRASTRUCTURE_VIEW_RAIL_SECT                       :{GOLD}Järnvägsbitar:
STR_COMPANY_INFRASTRUCTURE_VIEW_SIGNALS                         :{WHITE}Signaler
STR_COMPANY_INFRASTRUCTURE_VIEW_ROAD_SECT                       :{GOLD}Vägbitar:
STR_COMPANY_INFRASTRUCTURE_VIEW_TRAM_SECT                       :{GOLD}Spårvagnsdelar:
STR_COMPANY_INFRASTRUCTURE_VIEW_WATER_SECT                      :{GOLD}Vattenrutor:
STR_COMPANY_INFRASTRUCTURE_VIEW_CANALS                          :{WHITE}Kanaler
STR_COMPANY_INFRASTRUCTURE_VIEW_STATION_SECT                    :{GOLD}Stationer:
STR_COMPANY_INFRASTRUCTURE_VIEW_STATIONS                        :{WHITE}Stationsrutor
STR_COMPANY_INFRASTRUCTURE_VIEW_AIRPORTS                        :{WHITE}Flygplatser
STR_COMPANY_INFRASTRUCTURE_VIEW_TOTAL                           :{WHITE}{CURRENCY_LONG}/år

# Industry directory
STR_INDUSTRY_DIRECTORY_CAPTION                                  :{WHITE}Industrier
STR_INDUSTRY_DIRECTORY_NONE                                     :{ORANGE}- Inga -
STR_INDUSTRY_DIRECTORY_ITEM_INFO                                :{BLACK}{CARGO_LONG}{STRING}{YELLOW} ({COMMA}% transporterat){BLACK}
STR_INDUSTRY_DIRECTORY_ITEM_NOPROD                              :{ORANGE}{INDUSTRY}
STR_INDUSTRY_DIRECTORY_ITEM_PROD1                               :{ORANGE}{INDUSTRY} {STRING}
STR_INDUSTRY_DIRECTORY_ITEM_PROD2                               :{ORANGE}{INDUSTRY} {STRING}, {STRING}
STR_INDUSTRY_DIRECTORY_ITEM_PROD3                               :{ORANGE}{INDUSTRY} {STRING}, {STRING}, {STRING}
STR_INDUSTRY_DIRECTORY_ITEM_PRODMORE                            :{ORANGE}{INDUSTRY} {STRING}, {STRING}, {STRING} och {NUM} till...
STR_INDUSTRY_DIRECTORY_LIST_CAPTION                             :{BLACK}Industrinamn - klicka på namnet för att centrera huvudvyn över industrin. Ctrl+klick öppnar en ny vy över industrins läge
STR_INDUSTRY_DIRECTORY_ACCEPTED_CARGO_FILTER                    :{BLACK}Accepterat gods: {SILVER}{STRING}
STR_INDUSTRY_DIRECTORY_PRODUCED_CARGO_FILTER                    :{BLACK}Producerat fraktgods: {SILVER}{STRING}
STR_INDUSTRY_DIRECTORY_FILTER_ALL_TYPES                         :Alla typer av last
STR_INDUSTRY_DIRECTORY_FILTER_NONE                              :Inga

# Industry view
STR_INDUSTRY_VIEW_CAPTION                                       :{WHITE}{INDUSTRY}
STR_INDUSTRY_VIEW_PRODUCTION_LAST_MONTH_TITLE                   :{BLACK}Produktion förra månaden:
STR_INDUSTRY_VIEW_TRANSPORTED                                   :{YELLOW}{CARGO_LONG}{STRING}{BLACK} ({COMMA}% transporterat)
STR_INDUSTRY_VIEW_LOCATION_TOOLTIP                              :{BLACK}Centrera huvudvyn ovanför industrin. Ctrl+klick öppnar en ny vy över industrins läge
STR_INDUSTRY_VIEW_PRODUCTION_LEVEL                              :{BLACK}Produktionsnivå: {YELLOW}{COMMA}%
STR_INDUSTRY_VIEW_INDUSTRY_ANNOUNCED_CLOSURE                    :{YELLOW}Industrin har annonserat att den snart kommer att stänga!

STR_INDUSTRY_VIEW_REQUIRES_N_CARGO                              :{BLACK}Kräver: {YELLOW}{STRING}{STRING}
STR_INDUSTRY_VIEW_PRODUCES_N_CARGO                              :{BLACK}Producerar: {YELLOW}{STRING}{STRING}
STR_INDUSTRY_VIEW_CARGO_LIST_EXTENSION                          :, {STRING}{STRING}

STR_INDUSTRY_VIEW_REQUIRES                                      :{BLACK}Kräver:
STR_INDUSTRY_VIEW_ACCEPT_CARGO                                  :{YELLOW}{STRING}{BLACK}{3:STRING}
STR_INDUSTRY_VIEW_ACCEPT_CARGO_AMOUNT                           :{YELLOW}{STRING}{BLACK}: {CARGO_SHORT} väntar{STRING}

STR_CONFIG_GAME_PRODUCTION                                      :{WHITE}Ändra produktion (produkt av 8, upp till 2040)
STR_CONFIG_GAME_PRODUCTION_LEVEL                                :{WHITE}Ändra produktionsnivå (procent, upp till 800%)

# Vehicle lists
STR_VEHICLE_LIST_TRAIN_CAPTION                                  :{WHITE}{STRING} - {COMMA} tåg
STR_VEHICLE_LIST_ROAD_VEHICLE_CAPTION                           :{WHITE}{STRING} - {COMMA} Vägfordon
STR_VEHICLE_LIST_SHIP_CAPTION                                   :{WHITE}{STRING} - {COMMA} skepp
STR_VEHICLE_LIST_AIRCRAFT_CAPTION                               :{WHITE}{STRING} - {COMMA} flygplan

STR_VEHICLE_LIST_TRAIN_LIST_TOOLTIP                             :{BLACK}Tåg - klicka på tåg för information
STR_VEHICLE_LIST_ROAD_VEHICLE_TOOLTIP                           :{BLACK}Vägfordon - klicka på fordon för information
STR_VEHICLE_LIST_SHIP_TOOLTIP                                   :{BLACK}Skepp - klicka på skepp för information
STR_VEHICLE_LIST_AIRCRAFT_TOOLTIP                               :{BLACK}Flygplan - Klicka på flygplan för information

STR_VEHICLE_LIST_PROFIT_THIS_YEAR_LAST_YEAR                     :{TINY_FONT}{BLACK}Vinst detta år: {CURRENCY_LONG} (förra året: {CURRENCY_LONG})

STR_VEHICLE_LIST_AVAILABLE_TRAINS                               :Tillgängliga tåg
STR_VEHICLE_LIST_AVAILABLE_ROAD_VEHICLES                        :Tillgängliga fordon
STR_VEHICLE_LIST_AVAILABLE_SHIPS                                :Tillgängliga skepp
STR_VEHICLE_LIST_AVAILABLE_AIRCRAFT                             :Tillgängliga flyplan
STR_VEHICLE_LIST_AVAILABLE_ENGINES_TOOLTIP                      :{BLACK}Se lista med tillgängliga motordesigner för denna fordonstyp

STR_VEHICLE_LIST_MANAGE_LIST                                    :{BLACK}Hantera lista
STR_VEHICLE_LIST_MANAGE_LIST_TOOLTIP                            :{BLACK}Skicka instruktioner till alla fordon på denna lista
STR_VEHICLE_LIST_REPLACE_VEHICLES                               :Byt ut fordon
STR_VEHICLE_LIST_SEND_FOR_SERVICING                             :Skicka på service

STR_VEHICLE_LIST_SEND_TRAIN_TO_DEPOT                            :Skicka till depå
STR_VEHICLE_LIST_SEND_ROAD_VEHICLE_TO_DEPOT                     :Skicka till depå
STR_VEHICLE_LIST_SEND_SHIP_TO_DEPOT                             :Skicka till depå
STR_VEHICLE_LIST_SEND_AIRCRAFT_TO_HANGAR                        :Skicka till hangar

STR_VEHICLE_LIST_MASS_STOP_LIST_TOOLTIP                         :{BLACK}Klicka för att stoppa alla fordon i listan
STR_VEHICLE_LIST_MASS_START_LIST_TOOLTIP                        :{BLACK}Klicka för att starta alla fordon i listan

STR_VEHICLE_LIST_SHARED_ORDERS_LIST_CAPTION                     :{WHITE}Delade instruktioner med {COMMA} fordon

# Group window
STR_GROUP_ALL_TRAINS                                            :Alla tåg
STR_GROUP_ALL_ROAD_VEHICLES                                     :Alla vägfordon
STR_GROUP_ALL_SHIPS                                             :Alla skepp
STR_GROUP_ALL_AIRCRAFTS                                         :Alla flygmaskiner

STR_GROUP_DEFAULT_TRAINS                                        :Ogrupperade tåg
STR_GROUP_DEFAULT_ROAD_VEHICLES                                 :Ogrupperade vägfordon
STR_GROUP_DEFAULT_SHIPS                                         :Ogrupperade skepp
STR_GROUP_DEFAULT_AIRCRAFTS                                     :Ogrupperade flygmaskiner

STR_GROUP_COUNT_WITH_SUBGROUP                                   :{TINY_FONT}{COMMA} (+{COMMA})

STR_GROUPS_CLICK_ON_GROUP_FOR_TOOLTIP                           :{BLACK}Grupper - klicka på en grupp för att lista alla fordon i gruppen. Dra och släpp grupper för att ordna hierarkin.
STR_GROUP_CREATE_TOOLTIP                                        :{BLACK}Klicka för att skapa en grupp
STR_GROUP_DELETE_TOOLTIP                                        :{BLACK}Ta bort vald grupp
STR_GROUP_RENAME_TOOLTIP                                        :{BLACK}Byt namn på vald grupp
STR_GROUP_LIVERY_TOOLTIP                                        :{BLACK}Byt färgschema på vald grupp
STR_GROUP_REPLACE_PROTECTION_TOOLTIP                            :{BLACK}Klicka för att skydda denna grupp mot allmän automatisk förnyelse. Ctrl+klicka för att också skydda undergrupper.

STR_QUERY_GROUP_DELETE_CAPTION                                  :{WHITE}Ta bort grupp
STR_GROUP_DELETE_QUERY_TEXT                                     :{WHITE} Är du säker på att du vill ta bort denna grupp och alla efterkommande?

STR_GROUP_ADD_SHARED_VEHICLE                                    :Lägg till delade fordon
STR_GROUP_REMOVE_ALL_VEHICLES                                   :Ta bort alla fordon

STR_GROUP_RENAME_CAPTION                                        :{BLACK}Döp om en grupp

STR_GROUP_PROFIT_THIS_YEAR                                      :Vinst i år:
STR_GROUP_PROFIT_LAST_YEAR                                      :Vinst förra året:
STR_GROUP_OCCUPANCY                                             :Nuvarande användning:
STR_GROUP_OCCUPANCY_VALUE                                       :{NUM}%

# Build vehicle window
STR_BUY_VEHICLE_TRAIN_RAIL_CAPTION                              :Nytt tågfordon
STR_BUY_VEHICLE_TRAIN_ELRAIL_CAPTION                            :Nya elektriska järnvägsfordon
STR_BUY_VEHICLE_TRAIN_MONORAIL_CAPTION                          :Nytt monorailfordon
STR_BUY_VEHICLE_TRAIN_MAGLEV_CAPTION                            :Nytt maglevfordon

STR_BUY_VEHICLE_ROAD_VEHICLE_CAPTION                            :Nytt Vägfordon
STR_BUY_VEHICLE_TRAM_VEHICLE_CAPTION                            :Nya spårvägsfordon

############ range for vehicle availability starts
STR_BUY_VEHICLE_TRAIN_ALL_CAPTION                               :Nya rälsfordon
STR_BUY_VEHICLE_ROAD_VEHICLE_ALL_CAPTION                        :Nya vägfordon
STR_BUY_VEHICLE_SHIP_CAPTION                                    :Nytt skepp
STR_BUY_VEHICLE_AIRCRAFT_CAPTION                                :Nytt flygplan
############ range for vehicle availability ends

STR_PURCHASE_INFO_COST_WEIGHT                                   :{BLACK}Kostnad: {GOLD}{CURRENCY_LONG}{BLACK} Vikt: {GOLD}{WEIGHT_SHORT}
STR_PURCHASE_INFO_COST_REFIT_WEIGHT                             :{BLACK}Kostnad: {GOLD}{CURRENCY_LONG}{BLACK} (Kostnad för anpassning: {GOLD}{CURRENCY_LONG}{BLACK}) Vikt: {GOLD}{WEIGHT_SHORT}
STR_PURCHASE_INFO_SPEED_POWER                                   :{BLACK}Hastighet: {GOLD}{VELOCITY}{BLACK} Kraft: {GOLD}{POWER}
STR_PURCHASE_INFO_SPEED                                         :{BLACK}Hastighet: {GOLD}{VELOCITY}
STR_PURCHASE_INFO_SPEED_OCEAN                                   :{BLACK}Hastighet i hav: {GOLD}{VELOCITY}
STR_PURCHASE_INFO_SPEED_CANAL                                   :{BLACK}Hastighet i kanal/flod: {GOLD}{VELOCITY}
STR_PURCHASE_INFO_RUNNINGCOST                                   :{BLACK}Driftkostnader: {GOLD}{CURRENCY_LONG}/år
STR_PURCHASE_INFO_CAPACITY                                      :{BLACK}Kapacitet: {GOLD}{CARGO_LONG} {STRING}
STR_PURCHASE_INFO_REFITTABLE                                    :(anpassningsbart)
STR_PURCHASE_INFO_DESIGNED_LIFE                                 :{BLACK}Designår: {GOLD}{NUM}{BLACK} Livslängd: {GOLD}{COMMA} år
STR_PURCHASE_INFO_RELIABILITY                                   :{BLACK}Max. tillförlitlighet: {GOLD}{COMMA} %
STR_PURCHASE_INFO_COST                                          :{BLACK}Kostnad: {GOLD}{CURRENCY_LONG}
STR_PURCHASE_INFO_COST_REFIT                                    :{BLACK}Kostnad: {GOLD}{CURRENCY_LONG}{BLACK} (Anpassningskostnad: {GOLD}{CURRENCY_LONG}{BLACK})
STR_PURCHASE_INFO_WEIGHT_CWEIGHT                                :{BLACK}Vikt: {GOLD}{WEIGHT_SHORT} ({WEIGHT_SHORT})
STR_PURCHASE_INFO_COST_SPEED                                    :{BLACK}Kostnad: {GOLD}{CURRENCY_LONG}{BLACK} Hastighet: {GOLD}{VELOCITY}
STR_PURCHASE_INFO_COST_REFIT_SPEED                              :{BLACK}Kostnad: {GOLD}{CURRENCY_LONG}{BLACK} (Kostnad för anpassning: {GOLD}{CURRENCY_LONG}{BLACK}) Hastighet: {GOLD}{VELOCITY}
STR_PURCHASE_INFO_AIRCRAFT_CAPACITY                             :{BLACK}Kapacitet: {GOLD}{CARGO_LONG}, {CARGO_LONG}
STR_PURCHASE_INFO_PWAGPOWER_PWAGWEIGHT                          :{BLACK}Motoriserade vagnar: {GOLD}+{POWER}{BLACK} Vikt: {GOLD}+{WEIGHT_SHORT}
STR_PURCHASE_INFO_REFITTABLE_TO                                 :{BLACK}Anpassningsbar till: {GOLD}{STRING}
STR_PURCHASE_INFO_ALL_TYPES                                     :Alla typer av last
STR_PURCHASE_INFO_NONE                                          :Ingen
STR_PURCHASE_INFO_ENGINES_ONLY                                  :Endast lok
STR_PURCHASE_INFO_ALL_BUT                                       :Allt utom {CARGO_LIST}
STR_PURCHASE_INFO_MAX_TE                                        :{BLACK}Maximal Dragkraft: {GOLD}{FORCE}
STR_PURCHASE_INFO_AIRCRAFT_RANGE                                :{BLACK}Räckvidd: {GOLD}{COMMA} rutor
STR_PURCHASE_INFO_AIRCRAFT_TYPE                                 :{BLACK}Flygplanstyp: {GOLD}{STRING}

STR_BUY_VEHICLE_TRAIN_LIST_TOOLTIP                              :{BLACK}Lista av tågvagnar. Klicka på tågvagn för information. Ctrl+klick visar eller döljer vagnstypen
STR_BUY_VEHICLE_ROAD_VEHICLE_LIST_TOOLTIP                       :{BLACK}Vägfordonslista. Klicka på fordon för information. Ctrl+klick visar eller döljer fordonstypen
STR_BUY_VEHICLE_SHIP_LIST_TOOLTIP                               :{BLACK}Skeppslista. Klicka på skepp för information. Ctrl+klick visar eller döljer skeppstypen
STR_BUY_VEHICLE_AIRCRAFT_LIST_TOOLTIP                           :{BLACK}Flygplanslista. Klicka på flygplan för information. Ctrl+klick visar eller döljer flygplanstypen

STR_BUY_VEHICLE_TRAIN_BUY_VEHICLE_BUTTON                        :{BLACK}Köp fordon
STR_BUY_VEHICLE_ROAD_VEHICLE_BUY_VEHICLE_BUTTON                 :{BLACK}Köp fordon
STR_BUY_VEHICLE_SHIP_BUY_VEHICLE_BUTTON                         :{BLACK}Köp skepp
STR_BUY_VEHICLE_AIRCRAFT_BUY_VEHICLE_BUTTON                     :{BLACK}Köp flygplan

STR_BUY_VEHICLE_TRAIN_BUY_REFIT_VEHICLE_BUTTON                  :{BLACK}Köp och anpassa fordon
STR_BUY_VEHICLE_ROAD_VEHICLE_BUY_REFIT_VEHICLE_BUTTON           :{BLACK}Köp och anpassa fordon
STR_BUY_VEHICLE_SHIP_BUY_REFIT_VEHICLE_BUTTON                   :{BLACK}Köp och anpassa skepp
STR_BUY_VEHICLE_AIRCRAFT_BUY_REFIT_VEHICLE_BUTTON               :{BLACK}Köp och anpassa flygplan

STR_BUY_VEHICLE_TRAIN_BUY_VEHICLE_TOOLTIP                       :{BLACK}Köp markerad tågvagn. Shift+klick visar kostnad utan att köpa
STR_BUY_VEHICLE_ROAD_VEHICLE_BUY_VEHICLE_TOOLTIP                :{BLACK}Köp markerat vägfordon. Shift+klick visar kostnad utan att köpa
STR_BUY_VEHICLE_SHIP_BUY_VEHICLE_TOOLTIP                        :{BLACK}Köp markerat skepp. Shift+klick visar kostnad utan att köpa
STR_BUY_VEHICLE_AIRCRAFT_BUY_VEHICLE_TOOLTIP                    :{BLACK}Köp markerat flygplan. Shift+klick visar kostnad utan att köpa

STR_BUY_VEHICLE_TRAIN_BUY_REFIT_VEHICLE_TOOLTIP                 :{BLACK}Köp och anpassa markerat tåg. Shift+klick visar kostnad utan att köpa
STR_BUY_VEHICLE_ROAD_VEHICLE_BUY_REFIT_VEHICLE_TOOLTIP          :{BLACK}Köp och anpassa markerat vägfordon. Shift+klick visar kostnad utan att köpa
STR_BUY_VEHICLE_SHIP_BUY_REFIT_VEHICLE_TOOLTIP                  :{BLACK}Köp och anpassa markerat skepp. Shift+klick visar kostnad utan att köpa
STR_BUY_VEHICLE_AIRCRAFT_BUY_REFIT_VEHICLE_TOOLTIP              :{BLACK}Köp och anpassa markerat flygplan. Shift+klick visar kostnad utan att köpa

STR_BUY_VEHICLE_TRAIN_RENAME_BUTTON                             :{BLACK}Byt namn på
STR_BUY_VEHICLE_ROAD_VEHICLE_RENAME_BUTTON                      :{BLACK}Byt namn på
STR_BUY_VEHICLE_SHIP_RENAME_BUTTON                              :{BLACK}Byt namn på
STR_BUY_VEHICLE_AIRCRAFT_RENAME_BUTTON                          :{BLACK}Byt namn på

STR_BUY_VEHICLE_TRAIN_RENAME_TOOLTIP                            :{BLACK}Byt namn på tågvagn
STR_BUY_VEHICLE_ROAD_VEHICLE_RENAME_TOOLTIP                     :{BLACK}Byt namn på vägfordonstyp
STR_BUY_VEHICLE_SHIP_RENAME_TOOLTIP                             :{BLACK}Byt namn på skeppstyp
STR_BUY_VEHICLE_AIRCRAFT_RENAME_TOOLTIP                         :{BLACK}Byt namn på flygplanstyp

STR_BUY_VEHICLE_TRAIN_HIDE_TOGGLE_BUTTON                        :{BLACK}Dölj
STR_BUY_VEHICLE_ROAD_VEHICLE_HIDE_TOGGLE_BUTTON                 :{BLACK}Dölj
STR_BUY_VEHICLE_SHIP_HIDE_TOGGLE_BUTTON                         :{BLACK}Dölj
STR_BUY_VEHICLE_AIRCRAFT_HIDE_TOGGLE_BUTTON                     :{BLACK}Dölj

STR_BUY_VEHICLE_TRAIN_SHOW_TOGGLE_BUTTON                        :{BLACK}Visa
STR_BUY_VEHICLE_ROAD_VEHICLE_SHOW_TOGGLE_BUTTON                 :{BLACK}Visa
STR_BUY_VEHICLE_SHIP_SHOW_TOGGLE_BUTTON                         :{BLACK}Visa
STR_BUY_VEHICLE_AIRCRAFT_SHOW_TOGGLE_BUTTON                     :{BLACK}Visa

STR_BUY_VEHICLE_TRAIN_HIDE_SHOW_TOGGLE_TOOLTIP                  :{BLACK}Växla mellan att dölja och visa lok- och vagntyp
STR_BUY_VEHICLE_ROAD_VEHICLE_HIDE_SHOW_TOGGLE_TOOLTIP           :{BLACK}Växla mellan att dölja och visa fordonstyp
STR_BUY_VEHICLE_SHIP_HIDE_SHOW_TOGGLE_TOOLTIP                   :{BLACK}Växla mellan att dölja och visa fartygstyp
STR_BUY_VEHICLE_AIRCRAFT_HIDE_SHOW_TOGGLE_TOOLTIP               :{BLACK}Växla mellan att dölja och visa flygfarkoststyp

STR_QUERY_RENAME_TRAIN_TYPE_CAPTION                             :{WHITE}Byt namn på tågets fordonstyp
STR_QUERY_RENAME_ROAD_VEHICLE_TYPE_CAPTION                      :{WHITE}Byt namn på vägfordonstyp
STR_QUERY_RENAME_SHIP_TYPE_CAPTION                              :{WHITE}Byt namn på skeppstyp
STR_QUERY_RENAME_AIRCRAFT_TYPE_CAPTION                          :{WHITE}Byt namn på flygplanstyp

# Depot window
STR_DEPOT_CAPTION                                               :{WHITE}{DEPOT}

STR_DEPOT_RENAME_TOOLTIP                                        :{BLACK}Byt namn på terminal
STR_DEPOT_RENAME_DEPOT_CAPTION                                  :Byt namn på terminal

STR_DEPOT_NO_ENGINE                                             :{BLACK}-
STR_DEPOT_VEHICLE_TOOLTIP                                       :{BLACK}{ENGINE}{STRING}
STR_DEPOT_VEHICLE_TOOLTIP_CHAIN                                 :{BLACK}{NUM} fordon{STRING}
STR_DEPOT_VEHICLE_TOOLTIP_CARGO                                 :{}{CARGO_LONG} ({CARGO_SHORT})

STR_DEPOT_TRAIN_LIST_TOOLTIP                                    :{BLACK}Tåg - drag vagn/lok för att lägga till/ta bort från tåg. Högerklicka på tåg för information. Håll Ctrl nedtryckt för att respektive funktion även ska gälla resten av tåget
STR_DEPOT_ROAD_VEHICLE_LIST_TOOLTIP                             :{BLACK}Fordon - högerklicka på fordon för information
STR_DEPOT_SHIP_LIST_TOOLTIP                                     :{BLACK}Skepp - högerklicka på skepp för information
STR_DEPOT_AIRCRAFT_LIST_TOOLTIP                                 :{BLACK}Flygplan - högerklicka på flygplan för information

STR_DEPOT_TRAIN_SELL_TOOLTIP                                    :{BLACK}Dra tågvagn hit för att sälja den
STR_DEPOT_ROAD_VEHICLE_SELL_TOOLTIP                             :{BLACK}Dra vägfordon hit för att sälja det
STR_DEPOT_SHIP_SELL_TOOLTIP                                     :{BLACK}Dra skepp hit för att sälja det
STR_DEPOT_AIRCRAFT_SELL_TOOLTIP                                 :{BLACK}Dra flygplan hit för att sälja det

STR_DEPOT_DRAG_WHOLE_TRAIN_TO_SELL_TOOLTIP                      :{BLACK}Drag loket här för att sälja hela tåget

STR_DEPOT_SELL_ALL_BUTTON_TRAIN_TOOLTIP                         :{BLACK}Sälj alla tåg i depån
STR_DEPOT_SELL_ALL_BUTTON_ROAD_VEHICLE_TOOLTIP                  :{BLACK}Sälj alla vägfordon i depån
STR_DEPOT_SELL_ALL_BUTTON_SHIP_TOOLTIP                          :{BLACK}Sälj alla skepp i depån
STR_DEPOT_SELL_ALL_BUTTON_AIRCRAFT_TOOLTIP                      :{BLACK}Sälj alla flygplan i hangaren

STR_DEPOT_AUTOREPLACE_TRAIN_TOOLTIP                             :{BLACK}Byt ut alla tåg i depån
STR_DEPOT_AUTOREPLACE_ROAD_VEHICLE_TOOLTIP                      :{BLACK}Byt ut alla vägfordon i depån
STR_DEPOT_AUTOREPLACE_SHIP_TOOLTIP                              :{BLACK}Byt ut alla skepp i depån
STR_DEPOT_AUTOREPLACE_AIRCRAFT_TOOLTIP                          :{BLACK}Byt ut alla flygplan i hangaren

STR_DEPOT_TRAIN_NEW_VEHICLES_BUTTON                             :{BLACK}Nytt fordon
STR_DEPOT_ROAD_VEHICLE_NEW_VEHICLES_BUTTON                      :{BLACK}Nytt fordon
STR_DEPOT_SHIP_NEW_VEHICLES_BUTTON                              :{BLACK}Nytt skepp
STR_DEPOT_AIRCRAFT_NEW_VEHICLES_BUTTON                          :{BLACK}Nytt flygplan

STR_DEPOT_TRAIN_NEW_VEHICLES_TOOLTIP                            :{BLACK}Köp ny tågvagn
STR_DEPOT_ROAD_VEHICLE_NEW_VEHICLES_TOOLTIP                     :{BLACK}Köp nytt vägfordon
STR_DEPOT_SHIP_NEW_VEHICLES_TOOLTIP                             :{BLACK}Köp nytt skepp
STR_DEPOT_AIRCRAFT_NEW_VEHICLES_TOOLTIP                         :{BLACK}Köp nytt flygplan

STR_DEPOT_CLONE_TRAIN                                           :{BLACK}Klona tåg
STR_DEPOT_CLONE_ROAD_VEHICLE                                    :{BLACK}Klona fordon
STR_DEPOT_CLONE_SHIP                                            :{BLACK}Klona skepp
STR_DEPOT_CLONE_AIRCRAFT                                        :{BLACK}Klona flygplan

STR_DEPOT_CLONE_TRAIN_DEPOT_INFO                                :{BLACK}Köper en kopia av ett tåg inklusive alla vagnar. Tryck på den här knappen och sen på ett tåg i eller utanför depån. Ctrl+klick gör så att de delar order. Shift+klick visar kostnad utan att köpa
STR_DEPOT_CLONE_ROAD_VEHICLE_DEPOT_INFO                         :{BLACK}Köper en kopia av ett fordon. Tryck på den här knappen och sen på ett vägfordon i eller utanför depån. Ctrl+klick gör så att de delar order. Shift+klick visar kostnad utan att köpa
STR_DEPOT_CLONE_SHIP_DEPOT_INFO                                 :{BLACK}Köper en kopia av ett skepp. Tryck på den här knappen och sedan på ett skepp i eller utanför depån. Ctrl+klick gör så att de delar order. Shift+klick visar kostnad utan att köpa
STR_DEPOT_CLONE_AIRCRAFT_INFO_HANGAR_WINDOW                     :{BLACK}Köper en kopia av ett flygplan. Tryck på den här knappen och sedan på ett flygplan i eller utanför hangaren. Ctrl+klick gör så att de delar order. Shift+klick visar kostnad utan att köpa

STR_DEPOT_TRAIN_LOCATION_TOOLTIP                                :{BLACK}Centrera huvudvyn ovanför depån. Ctrl+klick öppnar en ny vy över depåns läge
STR_DEPOT_ROAD_VEHICLE_LOCATION_TOOLTIP                         :{BLACK}Centrera huvudvyn ovanför vägfordonsdepån. Ctrl+klick öppnar en ny vy över vägfordonsdepåns läge
STR_DEPOT_SHIP_LOCATION_TOOLTIP                                 :{BLACK}Centrera huvudvyn ovanför skeppdepån. Ctrl+klick öppnar en ny vy över skeppdepåns läge
STR_DEPOT_AIRCRAFT_LOCATION_TOOLTIP                             :{BLACK}Centrera huvudvyn ovanför hangaren. Ctrl+klick öppnar en ny vy över hangarens läge

STR_DEPOT_VEHICLE_ORDER_LIST_TRAIN_TOOLTIP                      :{BLACK}Visa en lista med alla tåg som har denna depå i sitt körschema
STR_DEPOT_VEHICLE_ORDER_LIST_ROAD_VEHICLE_TOOLTIP               :{BLACK}Visa en lista med alla vägfordon som har denna depå i sitt körschema
STR_DEPOT_VEHICLE_ORDER_LIST_SHIP_TOOLTIP                       :{BLACK}Visa en lista med alla fartyg som har denna depå i sitt körschema
STR_DEPOT_VEHICLE_ORDER_LIST_AIRCRAFT_TOOLTIP                   :{BLACK}Visa en lista med alla flygplan som har en hangar på denna flygplats i sitt körschema

STR_DEPOT_MASS_STOP_DEPOT_TRAIN_TOOLTIP                         :{BLACK}Klicka för att stanna alla tåg i depån
STR_DEPOT_MASS_STOP_DEPOT_ROAD_VEHICLE_TOOLTIP                  :{BLACK}Klicka för att stanna alla fordon i depån
STR_DEPOT_MASS_STOP_DEPOT_SHIP_TOOLTIP                          :{BLACK}Klicka för att stanna alla skepp i depån
STR_DEPOT_MASS_STOP_HANGAR_TOOLTIP                              :{BLACK}Klicka för att stanna alla flygplan i hangaren

STR_DEPOT_MASS_START_DEPOT_TRAIN_TOOLTIP                        :{BLACK}Klicka för att starta alla tåg i depån
STR_DEPOT_MASS_START_DEPOT_ROAD_VEHICLE_TOOLTIP                 :{BLACK}Klicka för att starta alla fordon i depån
STR_DEPOT_MASS_START_DEPOT_SHIP_TOOLTIP                         :{BLACK}Klicka för att starta alla skepp i depån
STR_DEPOT_MASS_START_HANGAR_TOOLTIP                             :{BLACK}Klicka för att starta alla flygplan i hangaren

STR_DEPOT_SELL_CONFIRMATION_TEXT                                :{YELLOW}Du är på väg att sälja alla fordon i depån. Är du säker?

# Engine preview window
STR_ENGINE_PREVIEW_CAPTION                                      :{WHITE}Meddelande från fordonstillverkare
STR_ENGINE_PREVIEW_MESSAGE                                      :{GOLD}Vi har just designat ett nytt {STRING} - är du intresserad av ett års exklusiv användning av detta fordon, så vi kan se hur det presterar innan vi gör det allmänt tillgängligt?

STR_ENGINE_PREVIEW_RAILROAD_LOCOMOTIVE                          :järnvägslok
STR_ENGINE_PREVIEW_ELRAIL_LOCOMOTIVE                            :elektrifierat järnvägslok
STR_ENGINE_PREVIEW_MONORAIL_LOCOMOTIVE                          :monorail-lok
STR_ENGINE_PREVIEW_MAGLEV_LOCOMOTIVE                            :maglev-lok

STR_ENGINE_PREVIEW_ROAD_VEHICLE                                 :vägfordon
STR_ENGINE_PREVIEW_TRAM_VEHICLE                                 :spårvägsfordon

STR_ENGINE_PREVIEW_AIRCRAFT                                     :flygplan
STR_ENGINE_PREVIEW_SHIP                                         :skepp

STR_ENGINE_PREVIEW_COST_WEIGHT_SPEED_POWER                      :{BLACK}Kostnad: {CURRENCY_LONG} Vikt: {WEIGHT_SHORT}{}Hastighet: {VELOCITY}  Kraft {POWER}{}Löpande kostnad: {CURRENCY_LONG}/år{}Kapacitet: {CARGO_LONG}
STR_ENGINE_PREVIEW_COST_WEIGHT_SPEED_POWER_MAX_TE               :{BLACK}Kostnad: {CURRENCY_LONG} Vikt: {WEIGHT_SHORT}{}Hastighet: {VELOCITY}  Effekt: {POWER}  Max. T.E.: {6:FORCE}{}Löpande kostnad: {4:CURRENCY_LONG}/år{}Kapacitet: {5:CARGO_LONG}
STR_ENGINE_PREVIEW_COST_MAX_SPEED_CAP_RUNCOST                   :{BLACK}Kostnad: {CURRENCY_LONG} Maxhastiget: {VELOCITY}{}Kapacitet: {CARGO_LONG}{}Körkostnad: {CURRENCY_LONG}/år
STR_ENGINE_PREVIEW_COST_MAX_SPEED_TYPE_CAP_CAP_RUNCOST          :{BLACK}Kostnad: {CURRENCY_LONG} Maxhastighet: {VELOCITY}{}Flygplanstyp: {STRING}{}Kapacitet: {CARGO_LONG}, {CARGO_LONG}{}Körkostnad: {CURRENCY_LONG}/år
STR_ENGINE_PREVIEW_COST_MAX_SPEED_TYPE_CAP_RUNCOST              :{BLACK}Kostnad: {CURRENCY_LONG} Maxhastighet: {VELOCITY}{}Flygplanstyp: {STRING}{}Kapacitet: {CARGO_LONG}{}Körkostnad: {CURRENCY_LONG}/år
STR_ENGINE_PREVIEW_COST_MAX_SPEED_TYPE_RANGE_CAP_CAP_RUNCOST    :{BLACK}Kostnad: {CURRENCY_LONG} Maxhastighet: {VELOCITY}{}Flygplanstyp: {STRING} Räckvidd: {COMMA} rutor{}Kapacitet: {CARGO_LONG}, {CARGO_LONG}{}Körkostnad: {CURRENCY_LONG}/år
STR_ENGINE_PREVIEW_COST_MAX_SPEED_TYPE_RANGE_CAP_RUNCOST        :{BLACK}Kostnad: {CURRENCY_LONG} Maxhastighet: {VELOCITY}{}Flygplanstyp: {STRING} Räckvidd: {COMMA} rutor{}Kapacitet: {CARGO_LONG}{}Körkostnad: {CURRENCY_LONG}/år

# Autoreplace window
STR_REPLACE_VEHICLES_WHITE                                      :{WHITE}Byt ut {STRING} - {STRING}
STR_REPLACE_VEHICLE_TRAIN                                       :Tåg
STR_REPLACE_VEHICLE_ROAD_VEHICLE                                :Vägfordon
STR_REPLACE_VEHICLE_SHIP                                        :Skepp
STR_REPLACE_VEHICLE_AIRCRAFT                                    :Flygplan

STR_REPLACE_VEHICLE_VEHICLES_IN_USE                             :{YELLOW}Fordon i bruk
STR_REPLACE_VEHICLE_VEHICLES_IN_USE_TOOLTIP                     :{BLACK}Kolumn med fordon du äger
STR_REPLACE_VEHICLE_AVAILABLE_VEHICLES                          :{YELLOW}Tillgängliga fordon
STR_REPLACE_VEHICLE_AVAILABLE_VEHICLES_TOOLTIP                  :{BLACK}Kolumn med fordon tillgängliga för att bytas ut

STR_REPLACE_HELP_LEFT_ARRAY                                     :{BLACK}Välj fordonstyp att byta ut
STR_REPLACE_HELP_RIGHT_ARRAY                                    :{BLACK}Välj den nya fordonstyp du vill använda i stället för den till vänster valda typen

STR_REPLACE_VEHICLES_START                                      :{BLACK}Börja byta ut fordon
STR_REPLACE_VEHICLES_NOW                                        :Byt ut alla fordon nu
STR_REPLACE_VEHICLES_WHEN_OLD                                   :Byt endast ut gamla fordon
STR_REPLACE_HELP_START_BUTTON                                   :{BLACK}Tryck för att börja byta ut fordonstypen vald på vänster sida med fordonstypen på höger sida
STR_REPLACE_NOT_REPLACING                                       :{BLACK}Byter inte ut
STR_REPLACE_NOT_REPLACING_VEHICLE_SELECTED                      :{BLACK}Inget fordon valt
STR_REPLACE_REPLACING_WHEN_OLD                                  :{ENGINE} vid hög ålder
STR_REPLACE_VEHICLES_STOP                                       :{BLACK}Sluta byta ut fordon
STR_REPLACE_HELP_STOP_BUTTON                                    :{BLACK}Tryck för att sluta byta ut fordonstypen vald på vänster sida

STR_REPLACE_ENGINE_WAGON_SELECT_HELP                            :{BLACK}Växla mellan lok- och vagnersättningsfönster
STR_REPLACE_ENGINES                                             :Lok
STR_REPLACE_WAGONS                                              :Vagnar
STR_REPLACE_ALL_RAILTYPE                                        :Alla järnvägsfordon
STR_REPLACE_ALL_ROADTYPE                                        :Alla vägfordon

STR_REPLACE_HELP_RAILTYPE                                       :{BLACK}Välj vilken järnvägstyp du vill byta ut lok för
STR_REPLACE_HELP_ROADTYPE                                       :{BLACK}Välj vilken vägtyp du vill byta ut motorer för
STR_REPLACE_HELP_REPLACE_INFO_TAB                               :{BLACK}Visa vilket fordon det vänstra fordonet byts ut till, om något
STR_REPLACE_RAIL_VEHICLES                                       :Järnvägsfordon
STR_REPLACE_ELRAIL_VEHICLES                                     :Elektriska järnvägsfordon
STR_REPLACE_MONORAIL_VEHICLES                                   :Monorail-fordon
STR_REPLACE_MAGLEV_VEHICLES                                     :Maglevfordon

STR_REPLACE_ROAD_VEHICLES                                       :Vägfordon
STR_REPLACE_TRAM_VEHICLES                                       :Spårvägsfordon

STR_REPLACE_REMOVE_WAGON                                        :{BLACK}Vagnborttagning ({STRING}): {ORANGE}{STRING}
STR_REPLACE_REMOVE_WAGON_HELP                                   :{BLACK}Gör så att automatiskt utbyte behåller ett tågs längd genom att ta bort vagnar (med början längst fram) om utbytandet av loket skulle göra tåget längre
STR_REPLACE_REMOVE_WAGON_GROUP_HELP                             :{STRING}. Ctrl+klicka för att också tillämpa det på undergrupper

# Vehicle view
STR_VEHICLE_VIEW_CAPTION                                        :{WHITE}{VEHICLE}

STR_VEHICLE_VIEW_TRAIN_CENTER_TOOLTIP                           :{BLACK}Centrera huvudvyn på tågets position. Dubbelklicka för att följa tåget i huvudvyn. Ctrl+klicka öppnar ett nytt fönster över tågets position
STR_VEHICLE_VIEW_ROAD_VEHICLE_CENTER_TOOLTIP                    :{BLACK}Centrera huvudvyn på fordonets position. Dubbelklicka för att följa fordonet i huvudvyn. Ctrl+klicka öppnar ett nytt fönster över fordonets position
STR_VEHICLE_VIEW_SHIP_CENTER_TOOLTIP                            :{BLACK}Centrera huvudvyn på fartygets position. Dubbelklicka för att följa fartyget i huvudvyn. Ctrl+klicka öppnar ett nytt fönster över fartygets position
STR_VEHICLE_VIEW_AIRCRAFT_CENTER_TOOLTIP                        :{BLACK}Centrera huvudvyn på flygplanets position. Dubbelklicka för att följa flygplanet i huvudvyn. Ctrl+klicka öppnar ett nytt fönster över flygplanets position

STR_VEHICLE_VIEW_TRAIN_SEND_TO_DEPOT_TOOLTIP                    :{BLACK}Skicka tåg till depå. Ctrl+klick skickar tåget enbart på service
STR_VEHICLE_VIEW_ROAD_VEHICLE_SEND_TO_DEPOT_TOOLTIP             :{BLACK}Skicka fordon till depå. Ctrl+klick servar endast
STR_VEHICLE_VIEW_SHIP_SEND_TO_DEPOT_TOOLTIP                     :{BLACK}Skicka skepp till depå. Ctrl+klick servar endast
STR_VEHICLE_VIEW_AIRCRAFT_SEND_TO_DEPOT_TOOLTIP                 :{BLACK}Skicka flygplan till hangar. Ctrl+klick servar endast

STR_VEHICLE_VIEW_CLONE_TRAIN_INFO                               :{BLACK}Köper en kopia av tåget inklusive alla vagnar. Ctrl+klick gör så att de delar order. Shift+klick visar kostnad utan att köpa
STR_VEHICLE_VIEW_CLONE_ROAD_VEHICLE_INFO                        :{BLACK}Köper en kopia av fordonet. Ctrl+klick gör så att de delar order. Shift+klick visar kostnad utan att köpa
STR_VEHICLE_VIEW_CLONE_SHIP_INFO                                :{BLACK}Köper en kopia av skeppet. Ctrl+klick gör så att de delar order. Shift+klick visar kostnad utan att köpa
STR_VEHICLE_VIEW_CLONE_AIRCRAFT_INFO                            :{BLACK}Köper en kopia av flygplanet. Ctrl+klick gör så att de delar order. Shift+klick visar beräknad kostnad utan att köpa

STR_VEHICLE_VIEW_TRAIN_IGNORE_SIGNAL_TOOLTIP                    :{BLACK}Tvinga tåg att fortsätta utan att vänta på signal

STR_VEHICLE_VIEW_TRAIN_REFIT_TOOLTIP                            :{BLACK}Anpassa tåg till att frakta en annan sorts last
STR_VEHICLE_VIEW_ROAD_VEHICLE_REFIT_TOOLTIP                     :{BLACK}Anpassa vägfordon till att frakta en annan sorts last
STR_VEHICLE_VIEW_SHIP_REFIT_TOOLTIP                             :{BLACK}Anpassa skepp till att frakta en annan sorts last
STR_VEHICLE_VIEW_AIRCRAFT_REFIT_TOOLTIP                         :{BLACK}Anpassa flygplan till att frakta en annan sorts last

STR_VEHICLE_VIEW_TRAIN_REVERSE_TOOLTIP                          :{BLACK}Byt tågets riktning
STR_VEHICLE_VIEW_ROAD_VEHICLE_REVERSE_TOOLTIP                   :{BLACK}Tvinga fordonet att vända om

STR_VEHICLE_VIEW_TRAIN_ORDERS_TOOLTIP                           :{BLACK}Visa tågets order. Ctrl+klick visar tågets tidtabell
STR_VEHICLE_VIEW_ROAD_VEHICLE_ORDERS_TOOLTIP                    :{BLACK}Visa fordonets order. Ctrl+klick visar fordonets tidtabell
STR_VEHICLE_VIEW_SHIP_ORDERS_TOOLTIP                            :{BLACK}Visa skeppets order. Ctrl+klick visar skeppets tidtabell.
STR_VEHICLE_VIEW_AIRCRAFT_ORDERS_TOOLTIP                        :{BLACK}Visa flygplanets order. Ctrl+klick visar flygplanets tidtabell

STR_VEHICLE_VIEW_TRAIN_SHOW_DETAILS_TOOLTIP                     :{BLACK}Visa tågdetaljer
STR_VEHICLE_VIEW_ROAD_VEHICLE_SHOW_DETAILS_TOOLTIP              :{BLACK}Visa vägfordonsdetaljer
STR_VEHICLE_VIEW_SHIP_SHOW_DETAILS_TOOLTIP                      :{BLACK}Visa skeppdetaljer
STR_VEHICLE_VIEW_AIRCRAFT_SHOW_DETAILS_TOOLTIP                  :{BLACK}Visa flygplan detaljer

STR_VEHICLE_VIEW_TRAIN_STATUS_START_STOP_TOOLTIP                :{BLACK}Aktuell tågåtgärd - Tryck för att stoppa/starta tåget
STR_VEHICLE_VIEW_ROAD_VEHICLE_STATUS_START_STOP_TOOLTIP         :{BLACK}Aktuell fordonsåtgärd - tryck för att stoppa/starta fordon
STR_VEHICLE_VIEW_SHIP_STATE_STATUS_STOP_TOOLTIP                 :{BLACK}Aktuell fartygsåtgärd - Tryck för att stoppa/starta fartyg
STR_VEHICLE_VIEW_AIRCRAFT_STATUS_START_STOP_TOOLTIP             :{BLACK}Aktuell flygplansåtgärd - Tryck för att stoppa/starta flygplanet

STR_VEHICLE_VIEW_ORDER_LOCATION_TOOLTIP                         :{BLACK}Centrera huvudvyn på orderns destination. Ctrl+klick öppnar en ny vy över orderns destination

# Messages in the start stop button in the vehicle view
STR_VEHICLE_STATUS_LOADING_UNLOADING                            :{LTBLUE}Lastar / lastar av
STR_VEHICLE_STATUS_LEAVING                                      :{LTBLUE}Lämnar
STR_VEHICLE_STATUS_CRASHED                                      :{RED}Kraschad!
STR_VEHICLE_STATUS_BROKEN_DOWN                                  :{RED}Motorstopp
STR_VEHICLE_STATUS_STOPPED                                      :{RED}Stoppat
STR_VEHICLE_STATUS_TRAIN_STOPPING_VEL                           :{RED}Stannar, {VELOCITY}
STR_VEHICLE_STATUS_TRAIN_NO_POWER                               :{RED}Ingen kraft
STR_VEHICLE_STATUS_TRAIN_STUCK                                  :{ORANGE}Väntar på ledig väg
STR_VEHICLE_STATUS_AIRCRAFT_TOO_FAR                             :{ORANGE}Nästa destination ligger för långt bort

STR_VEHICLE_STATUS_HEADING_FOR_STATION_VEL                      :{LTBLUE}På väg mot {STATION}, {VELOCITY}
STR_VEHICLE_STATUS_NO_ORDERS_VEL                                :{LTBLUE}Inga order, {VELOCITY}
STR_VEHICLE_STATUS_HEADING_FOR_WAYPOINT_VEL                     :{LTBLUE}På väg mot {WAYPOINT} i {VELOCITY}
STR_VEHICLE_STATUS_HEADING_FOR_DEPOT_VEL                        :{ORANGE}På väg mot {DEPOT}, {VELOCITY}
STR_VEHICLE_STATUS_HEADING_FOR_DEPOT_SERVICE_VEL                :{LTBLUE}Service vid {DEPOT}, {VELOCITY}

# Vehicle stopped/started animations
STR_VEHICLE_COMMAND_STOPPED_SMALL                               :{TINY_FONT}{RED}Stoppad
STR_VEHICLE_COMMAND_STOPPED                                     :{RED}Stoppad
STR_VEHICLE_COMMAND_STARTED_SMALL                               :{TINY_FONT}{GREEN}Startad
STR_VEHICLE_COMMAND_STARTED                                     :{GREEN}Startad

# Vehicle details
STR_VEHICLE_DETAILS_CAPTION                                     :{WHITE}{VEHICLE} (Detaljer)
STR_VEHICLE_NAME_BUTTON                                         :{BLACK}Namn

STR_VEHICLE_DETAILS_TRAIN_RENAME                                :{BLACK}Byt namn på tåg
STR_VEHICLE_DETAILS_ROAD_VEHICLE_RENAME                         :{BLACK}Byt namn på vägfordon
STR_VEHICLE_DETAILS_SHIP_RENAME                                 :{BLACK}Byt namn på skepp
STR_VEHICLE_DETAILS_AIRCRAFT_RENAME                             :{BLACK}Byt namn på flygplan

STR_VEHICLE_INFO_AGE_RUNNING_COST_YR                            :{BLACK}Ålder: {LTBLUE}{STRING}{BLACK}   Körkostnad: {LTBLUE}{CURRENCY_LONG}/år
# The next two need to stay in this order
STR_VEHICLE_INFO_AGE                                            :{COMMA} år ({COMMA})
STR_VEHICLE_INFO_AGE_RED                                        :{RED}{COMMA} år ({COMMA})

STR_VEHICLE_INFO_MAX_SPEED                                      :{BLACK}Maxhastiget: {LTBLUE}{VELOCITY}
STR_VEHICLE_INFO_MAX_SPEED_TYPE                                 :{BLACK}Maxhastighet: {LTBLUE}{VELOCITY} {BLACK}Flygplanstyp: {LTBLUE}{STRING}
STR_VEHICLE_INFO_MAX_SPEED_TYPE_RANGE                           :{BLACK}Maxhastighet: {LTBLUE}{VELOCITY} {BLACK}Flygplanstyp: {LTBLUE}{STRING} {BLACK}Räckvidd: {LTBLUE}{COMMA} rutor
STR_VEHICLE_INFO_WEIGHT_POWER_MAX_SPEED                         :{BLACK}Vikt: {LTBLUE}{WEIGHT_SHORT} {BLACK}Kraft: {LTBLUE}{POWER}{BLACK} Maxhastiget: {LTBLUE}{VELOCITY}
STR_VEHICLE_INFO_WEIGHT_POWER_MAX_SPEED_MAX_TE                  :{BLACK}Vikt: {LTBLUE}{WEIGHT_SHORT} {BLACK}Kraft: {LTBLUE}{POWER}{BLACK} Maxhastiget: {LTBLUE}{VELOCITY} {BLACK}Max. T.E.: {LTBLUE}{FORCE}

STR_VEHICLE_INFO_PROFIT_THIS_YEAR_LAST_YEAR                     :{BLACK}Vinst detta år: {LTBLUE}{CURRENCY_LONG} (förra året: {CURRENCY_LONG})
STR_VEHICLE_INFO_RELIABILITY_BREAKDOWNS                         :{BLACK}Tillförlitlighet: {LTBLUE}{COMMA}%  {BLACK}Motorstopp sedan senaste servicen: {LTBLUE}{COMMA}

STR_VEHICLE_INFO_BUILT_VALUE                                    :{LTBLUE}{ENGINE} {BLACK}Byggt: {LTBLUE}{NUM}{BLACK} Värde: {LTBLUE}{CURRENCY_LONG}
STR_VEHICLE_INFO_NO_CAPACITY                                    :{BLACK}Kapacitet: {LTBLUE}Ingen{STRING}
STR_VEHICLE_INFO_CAPACITY                                       :{BLACK}Kapacitet: {LTBLUE}{CARGO_LONG}{3:STRING}
STR_VEHICLE_INFO_CAPACITY_MULT                                  :{BLACK}Kapacitet: {LTBLUE}{CARGO_LONG}{3:STRING} (x{4:NUM})
STR_VEHICLE_INFO_CAPACITY_CAPACITY                              :{BLACK}Kapacitet: {LTBLUE}{CARGO_LONG}, {CARGO_LONG}{STRING}

STR_VEHICLE_INFO_FEEDER_CARGO_VALUE                             :{BLACK} Överför kredit: {LTBLUE}{CURRENCY_LONG}

STR_VEHICLE_DETAILS_SERVICING_INTERVAL_DAYS                     :{BLACK}Serviceintervall: {LTBLUE}{COMMA}{NBSP}dagar{BLACK}   Senaste service: {LTBLUE}{DATE_LONG}
STR_VEHICLE_DETAILS_SERVICING_INTERVAL_PERCENT                  :{BLACK}Serviceintervall: {LTBLUE}{COMMA}%{BLACK}   Senaste service: {LTBLUE}{DATE_LONG}
STR_VEHICLE_DETAILS_INCREASE_SERVICING_INTERVAL_TOOLTIP         :{BLACK}Öka serviceintervall med 10. Ctrl+klick ökar serviceintervall med 5
STR_VEHICLE_DETAILS_DECREASE_SERVICING_INTERVAL_TOOLTIP         :{BLACK}Minska serviceintervall med 10. Ctrl+klick minskar servinceintervall med 5

STR_SERVICE_INTERVAL_DROPDOWN_TOOLTIP                           :{BLACK}Ändra typ av service-intervall
STR_VEHICLE_DETAILS_DEFAULT                                     :Standard
STR_VEHICLE_DETAILS_DAYS                                        :Dagar
STR_VEHICLE_DETAILS_PERCENT                                     :Procent

STR_QUERY_RENAME_TRAIN_CAPTION                                  :{WHITE}Byt namn på tåg
STR_QUERY_RENAME_ROAD_VEHICLE_CAPTION                           :{WHITE}Byt namn på vägfordon
STR_QUERY_RENAME_SHIP_CAPTION                                   :{WHITE}Byt namn på skepp
STR_QUERY_RENAME_AIRCRAFT_CAPTION                               :{WHITE}Byt namn på flygplan

# Extra buttons for train details windows
STR_VEHICLE_DETAILS_TRAIN_ENGINE_BUILT_AND_VALUE                :{LTBLUE}{ENGINE}{BLACK}   Byggt: {LTBLUE}{NUM}{BLACK} Värde: {LTBLUE}{CURRENCY_LONG}
STR_VEHICLE_DETAILS_TRAIN_WAGON_VALUE                           :{LTBLUE}{ENGINE}{BLACK}   Värde: {LTBLUE}{CURRENCY_LONG}

STR_VEHICLE_DETAILS_TRAIN_TOTAL_CAPACITY_TEXT                   :{BLACK}Tågets totala kapacitet:
STR_VEHICLE_DETAILS_TRAIN_TOTAL_CAPACITY                        :{LTBLUE}{CARGO_LONG} ({CARGO_SHORT})
STR_VEHICLE_DETAILS_TRAIN_TOTAL_CAPACITY_MULT                   :{LTBLUE}- {CARGO_LONG} ({CARGO_SHORT}) (x{NUM})

STR_VEHICLE_DETAILS_CARGO_EMPTY                                 :{LTBLUE}Tom
STR_VEHICLE_DETAILS_CARGO_FROM                                  :{LTBLUE}{CARGO_LONG} från {STATION}
STR_VEHICLE_DETAILS_CARGO_FROM_MULT                             :{LTBLUE}{CARGO_LONG} från {STATION} (x{NUM})

STR_VEHICLE_DETAIL_TAB_CARGO                                    :{BLACK}Gods
STR_VEHICLE_DETAILS_TRAIN_CARGO_TOOLTIP                         :{BLACK}Visa detaljer för lastat gods
STR_VEHICLE_DETAIL_TAB_INFORMATION                              :{BLACK}Information
STR_VEHICLE_DETAILS_TRAIN_INFORMATION_TOOLTIP                   :{BLACK}Visa detaljer för tågfordon
STR_VEHICLE_DETAIL_TAB_CAPACITIES                               :{BLACK}Kapaciteter
STR_VEHICLE_DETAILS_TRAIN_CAPACITIES_TOOLTIP                    :{BLACK}Visa kapaciteter för varje fordon
STR_VEHICLE_DETAIL_TAB_TOTAL_CARGO                              :{BLACK}Gods totalt
STR_VEHICLE_DETAILS_TRAIN_TOTAL_CARGO_TOOLTIP                   :{BLACK}Visa tågets totala kapacitet, separera för typ av gods

STR_VEHICLE_DETAILS_TRAIN_ARTICULATED_RV_CAPACITY               :{BLACK}Kapacitet: {LTBLUE}

# Vehicle refit
STR_REFIT_CAPTION                                               :{WHITE}{VEHICLE} (Anpassa)
STR_REFIT_TITLE                                                 :{GOLD}Välj godstyp att frakta:
STR_REFIT_NEW_CAPACITY_COST_OF_REFIT                            :{BLACK}Ny kapacitet: {GOLD}{CARGO_LONG}{}{BLACK}Kostnad för anpassning: {RED}{CURRENCY_LONG}
STR_REFIT_NEW_CAPACITY_INCOME_FROM_REFIT                        :{BLACK}Ny kapacitet: {GOLD}{CARGO_LONG}{}{BLACK}Inkomstens vinst: {GREEN}{CURRENCY_LONG}
STR_REFIT_NEW_CAPACITY_COST_OF_AIRCRAFT_REFIT                   :{BLACK}Ny kapacitet: {GOLD}{CARGO_LONG}, {GOLD}{CARGO_LONG}{}{BLACK}Kostnad för anpassning: {RED}{CURRENCY_LONG}
STR_REFIT_NEW_CAPACITY_INCOME_FROM_AIRCRAFT_REFIT               :{BLACK}Ny kapacitet: {GOLD}{CARGO_LONG}. {GOLD}{CARGO_LONG}{}{BLACK}Inkomstens vinst: {GREEN}{CURRENCY_LONG}
STR_REFIT_SELECT_VEHICLES_TOOLTIP                               :{BLACK}Välj vilka fordon som ska anpassas. Genom att dra med musen kan flera fordon väljas. Klicka på en tom yta för att välja hela fordonet. Ctrl+klick på ett fordon kommer att välja det och hela den resterande kedjan

STR_REFIT_TRAIN_LIST_TOOLTIP                                    :{BLACK}Välj godstyp för tåget att bära
STR_REFIT_ROAD_VEHICLE_LIST_TOOLTIP                             :{BLACK}Välj lasttyp för fordon
STR_REFIT_SHIP_LIST_TOOLTIP                                     :{BLACK}Välj typ av gods för skepp att frakta
STR_REFIT_AIRCRAFT_LIST_TOOLTIP                                 :{BLACK}Välj godstyp för flygplan att frakta

STR_REFIT_TRAIN_REFIT_BUTTON                                    :{BLACK}Anpassa tåg
STR_REFIT_ROAD_VEHICLE_REFIT_BUTTON                             :{BLACK}Anpassa Vägfordon
STR_REFIT_SHIP_REFIT_BUTTON                                     :{BLACK}Anpassa skepp
STR_REFIT_AIRCRAFT_REFIT_BUTTON                                 :{BLACK}Anpassa flygplan

STR_REFIT_TRAIN_REFIT_TOOLTIP                                   :{BLACK}Anpassa tåg för att bära vald godstyp
STR_REFIT_ROAD_VEHICLE_REFIT_TOOLTIP                            :{BLACK}Anpassa vägfordon till att frakta markerad last
STR_REFIT_SHIP_REFIT_TOOLTIP                                    :{BLACK}Anpassa skepp för att frakta markerad godstyp
STR_REFIT_AIRCRAFT_REFIT_TOOLTIP                                :{BLACK}Anpassa flygplan för att frakta markerad godstyp

# Order view
STR_ORDERS_CAPTION                                              :{WHITE}{VEHICLE} (Order)
STR_ORDERS_TIMETABLE_VIEW                                       :{BLACK}Tidtabell
STR_ORDERS_TIMETABLE_VIEW_TOOLTIP                               :{BLACK}Ändra till tidtabellsvy

STR_ORDERS_LIST_TOOLTIP                                         :{BLACK}Orderlista - klicka på order för att markera det. Ctrl+klick visar order-destinationen i huvudförstret
STR_ORDER_INDEX                                                 :{COMMA}:{NBSP}
STR_ORDER_TEXT                                                  :{STRING} {STRING} {STRING}

STR_ORDERS_END_OF_ORDERS                                        :- - Slut på order - -
STR_ORDERS_END_OF_SHARED_ORDERS                                 :- - Slut på delade order - -

# Order bottom buttons
STR_ORDER_NON_STOP                                              :{BLACK}Utan uppehåll
STR_ORDER_GO_TO                                                 :Åk till
STR_ORDER_GO_NON_STOP_TO                                        :Åk non-stop till
STR_ORDER_GO_VIA                                                :Åk via
STR_ORDER_GO_NON_STOP_VIA                                       :Åk non-stop via
STR_ORDER_TOOLTIP_NON_STOP                                      :{BLACK}Ändra stoppbeteende för markerad order

STR_ORDER_TOGGLE_FULL_LOAD                                      :{BLACK}Full last, någon godstyp
STR_ORDER_DROP_LOAD_IF_POSSIBLE                                 :Lasta om möjligt
STR_ORDER_DROP_FULL_LOAD_ALL                                    :Full last alla frakttyper
STR_ORDER_DROP_FULL_LOAD_ANY                                    :Full last någon frakttyp
STR_ORDER_DROP_NO_LOADING                                       :Lasta ej
STR_ORDER_TOOLTIP_FULL_LOAD                                     :{BLACK}Ändra lastningsbeteende för markerad order

STR_ORDER_TOGGLE_UNLOAD                                         :{BLACK}Lasta av allt
STR_ORDER_DROP_UNLOAD_IF_ACCEPTED                               :Lasta av om accepterat
STR_ORDER_DROP_UNLOAD                                           :Lasta av allt
STR_ORDER_DROP_TRANSFER                                         :Överför
STR_ORDER_DROP_NO_UNLOADING                                     :Ej avlastning
STR_ORDER_TOOLTIP_UNLOAD                                        :{BLACK}Ändra avlastningsbeteende för markerad order

STR_ORDER_REFIT                                                 :{BLACK}Anpassa
STR_ORDER_REFIT_TOOLTIP                                         :{BLACK}Välj vilken godstyp anpassningen ska göras till i denna order. Ctrl-klick för att ta bort anpassningsordern
STR_ORDER_REFIT_AUTO                                            :{BLACK}Auto-anpassning vid station
STR_ORDER_REFIT_AUTO_TOOLTIP                                    :{BLACK}Välj vilket lasttyp att auto-anpassa till i den här ordningen. Ctrl+klicka för att ta bort anpassningsinstruktionen. Auto-anpassning vid stationer kommer enbart att utföras om fordonet tillåter det
STR_ORDER_DROP_REFIT_AUTO                                       :Fast lasttyp
STR_ORDER_DROP_REFIT_AUTO_ANY                                   :Tillgängliga lasttyper

STR_ORDER_SERVICE                                               :{BLACK}Service
STR_ORDER_DROP_GO_ALWAYS_DEPOT                                  :Åk alltid
STR_ORDER_DROP_SERVICE_DEPOT                                    :Service vid behov
STR_ORDER_DROP_HALT_DEPOT                                       :Stanna
STR_ORDER_SERVICE_TOOLTIP                                       :{BLACK}Skippa den här ordern om service ej behövs

STR_ORDER_CONDITIONAL_VARIABLE_TOOLTIP                          :{BLACK}Fordonsdata att basera hopp på

# Conditional order variables, must follow order of OrderConditionVariable enum
STR_ORDER_CONDITIONAL_LOAD_PERCENTAGE                           :Laddningsprocent
STR_ORDER_CONDITIONAL_RELIABILITY                               :Tillförlitlighet
STR_ORDER_CONDITIONAL_MAX_SPEED                                 :Toppfart
STR_ORDER_CONDITIONAL_AGE                                       :Ålder (år)
STR_ORDER_CONDITIONAL_REQUIRES_SERVICE                          :Behöver service
STR_ORDER_CONDITIONAL_UNCONDITIONALLY                           :Alltid
STR_ORDER_CONDITIONAL_REMAINING_LIFETIME                        :Återstående livstid (år)
STR_ORDER_CONDITIONAL_MAX_RELIABILITY                           :Maximal tillförlitlighet

STR_ORDER_CONDITIONAL_COMPARATOR_TOOLTIP                        :{BLACK}Hur man jämför fordonsdata med givet värde
STR_ORDER_CONDITIONAL_COMPARATOR_EQUALS                         :samma som
STR_ORDER_CONDITIONAL_COMPARATOR_NOT_EQUALS                     :ej samma som
STR_ORDER_CONDITIONAL_COMPARATOR_LESS_THAN                      :mindre än
STR_ORDER_CONDITIONAL_COMPARATOR_LESS_EQUALS                    :mindre eller lika mycket som
STR_ORDER_CONDITIONAL_COMPARATOR_MORE_THAN                      :mer än
STR_ORDER_CONDITIONAL_COMPARATOR_MORE_EQUALS                    :mer eller lika mycket som
STR_ORDER_CONDITIONAL_COMPARATOR_IS_TRUE                        :sant
STR_ORDER_CONDITIONAL_COMPARATOR_IS_FALSE                       :falskt

STR_ORDER_CONDITIONAL_VALUE_TOOLTIP                             :{BLACK}Värde att jämföra fordonsdata mot
STR_ORDER_CONDITIONAL_VALUE_CAPT                                :{WHITE}Skriv in värde att jämföra mot

STR_ORDERS_SKIP_BUTTON                                          :{BLACK}Skippa
STR_ORDERS_SKIP_TOOLTIP                                         :{BLACK}Hoppa över nuvarande order och starta nästa. Ctrl+klick hoppar över till vald order

STR_ORDERS_DELETE_BUTTON                                        :{BLACK}Ta bort
STR_ORDERS_DELETE_TOOLTIP                                       :{BLACK}Ta bort markerad order
STR_ORDERS_DELETE_ALL_TOOLTIP                                   :{BLACK}Ta bort alla order
STR_ORDERS_STOP_SHARING_BUTTON                                  :{BLACK}Sluta dela
STR_ORDERS_STOP_SHARING_TOOLTIP                                 :{BLACK}Sluta dela orderlistan. Ctrl+Klick tar även bort alla order för det här fordonet

STR_ORDERS_GO_TO_BUTTON                                         :{BLACK}Åk till
STR_ORDER_GO_TO_NEAREST_DEPOT                                   :Åk till närmsta depå
STR_ORDER_GO_TO_NEAREST_HANGAR                                  :Åk till närmsta hangar
STR_ORDER_CONDITIONAL                                           :Villkorat order-hopp
STR_ORDER_SHARE                                                 :Dela order
STR_ORDERS_GO_TO_TOOLTIP                                        :{BLACK}Infoga ny order före markerad order, eller lägg till i slutet av listan. Håll in Ctrl för att välja 'full last någon frakttyp' vid stationer, 'åk non-stop via' vid riktmärken, och 'service' vid tågdepåer. Använd knappen 'Dela order' eller Ctrl+klicka på fordon för att dela order från annat fordon. En depåorder stänger av automatisk service av fordonet

STR_ORDERS_VEH_WITH_SHARED_ORDERS_LIST_TOOLTIP                  :{BLACK}Visa alla fordon som har samma schema

# String parts to build the order string
STR_ORDER_GO_TO_WAYPOINT                                        :Gå via {WAYPOINT}
STR_ORDER_GO_NON_STOP_TO_WAYPOINT                               :Gå via {WAYPOINT} utan att stanna

STR_ORDER_SERVICE_AT                                            :Service vid
STR_ORDER_SERVICE_NON_STOP_AT                                   :Service non-stop vid

STR_ORDER_NEAREST_DEPOT                                         :närmsta
STR_ORDER_NEAREST_HANGAR                                        :närmaste hangar
STR_ORDER_TRAIN_DEPOT                                           :Tågdepå
STR_ORDER_ROAD_VEHICLE_DEPOT                                    :Vägfordonsdepå
STR_ORDER_SHIP_DEPOT                                            :Skeppsdepå
STR_ORDER_GO_TO_NEAREST_DEPOT_FORMAT                            :{STRING} {STRING} {STRING}
STR_ORDER_GO_TO_DEPOT_FORMAT                                    :{STRING} {DEPOT}

STR_ORDER_REFIT_ORDER                                           :(Anpassa för {STRING})
STR_ORDER_REFIT_STOP_ORDER                                      :(Anpassa för {STRING} och stanna)
STR_ORDER_STOP_ORDER                                            :(Stanna)

STR_ORDER_GO_TO_STATION                                         :{STRING} {STATION} {STRING}
STR_ORDER_GO_TO_STATION_CAN_T_USE_STATION                       :{PUSH_COLOUR}{RED}(Kan ej använda stationen){POP_COLOUR} {STRING} {STATION} {STRING}

STR_ORDER_IMPLICIT                                              :(Underförstådd)

STR_ORDER_FULL_LOAD                                             :(Full last)
STR_ORDER_FULL_LOAD_ANY                                         :(Full last någon godstyp)
STR_ORDER_NO_LOAD                                               :(Ingen lastning)
STR_ORDER_UNLOAD                                                :(Lasta av och lasta gods)
STR_ORDER_UNLOAD_FULL_LOAD                                      :(Lasta av och vänta på full last)
STR_ORDER_UNLOAD_FULL_LOAD_ANY                                  :(Lasta av och vänta på någon full last)
STR_ORDER_UNLOAD_NO_LOAD                                        :(Lasta av och lämna tom)
STR_ORDER_TRANSFER                                              :(Överför och lasta gods)
STR_ORDER_TRANSFER_FULL_LOAD                                    :(Överför och vänta på full last)
STR_ORDER_TRANSFER_FULL_LOAD_ANY                                :(Överför och vänta på full last av någon godstyp)
STR_ORDER_TRANSFER_NO_LOAD                                      :(Överför och lämna tom)
STR_ORDER_NO_UNLOAD                                             :(Lasta ej av men lasta på)
STR_ORDER_NO_UNLOAD_FULL_LOAD                                   :(Lasta ej av men vänta på full last)
STR_ORDER_NO_UNLOAD_FULL_LOAD_ANY                               :(Lasta ej av men vänta på full last av någon godstyp)
STR_ORDER_NO_UNLOAD_NO_LOAD                                     :(Lasta ej av och lasta ej)

STR_ORDER_AUTO_REFIT                                            :(Auto-anpassa till {STRING})
STR_ORDER_FULL_LOAD_REFIT                                       :(Vänta på full last och auto-anpassa till {STRING})
STR_ORDER_FULL_LOAD_ANY_REFIT                                   :(Vänta på full last av någon godstyp och auto-anpassa till {STRING})
STR_ORDER_UNLOAD_REFIT                                          :(Lasta av och på gods. Auto-anpassa till {STRING})
STR_ORDER_UNLOAD_FULL_LOAD_REFIT                                :(Lasta av och vänta på full last. Auto-anpassa till {STRING})
STR_ORDER_UNLOAD_FULL_LOAD_ANY_REFIT                            :(Lasta av och vänta på full last av någon godstyp. Auto-anpassa till {STRING})
STR_ORDER_TRANSFER_REFIT                                        :(Överför och lasta gods. Auto-anpassa till {STRING})
STR_ORDER_TRANSFER_FULL_LOAD_REFIT                              :(Överför och vänta på full last. Auto-anpassa till {STRING})
STR_ORDER_TRANSFER_FULL_LOAD_ANY_REFIT                          :(Överför och vänta på full last av någon godstyp. Auto-anpassa till {STRING})
STR_ORDER_NO_UNLOAD_REFIT                                       :(Lasta ej av men lasta på och auto-anpassa till {STRING})
STR_ORDER_NO_UNLOAD_FULL_LOAD_REFIT                             :(Lasta ej av men vänta på full last och auto-anpassa till {STRING})
STR_ORDER_NO_UNLOAD_FULL_LOAD_ANY_REFIT                         :(Lasta ej av men vänta på full last av någon godstyp och auto-anpassa till {STRING})

STR_ORDER_AUTO_REFIT_ANY                                        :tillgänglig last

STR_ORDER_STOP_LOCATION_NEAR_END                                :[början]
STR_ORDER_STOP_LOCATION_MIDDLE                                  :[mitten]
STR_ORDER_STOP_LOCATION_FAR_END                                 :[slutet]

STR_ORDER_OUT_OF_RANGE                                          :{RED} (Nästa destination är utanför räckvidden)

STR_ORDER_CONDITIONAL_UNCONDITIONAL                             :Hoppa till order {COMMA}
STR_ORDER_CONDITIONAL_NUM                                       :Hoppa till order {COMMA} när {STRING} {STRING} {COMMA}
STR_ORDER_CONDITIONAL_TRUE_FALSE                                :Hoppa till order {COMMA} när {STRING} {STRING}

STR_INVALID_ORDER                                               :{RED} (Ogiltig order)

# Time table window
STR_TIMETABLE_TITLE                                             :{WHITE}{VEHICLE} (Tidtabell)
STR_TIMETABLE_ORDER_VIEW                                        :{BLACK}Order
STR_TIMETABLE_ORDER_VIEW_TOOLTIP                                :{BLACK}Byt till ordervyn

STR_TIMETABLE_TOOLTIP                                           :{BLACK}Tidtabell - klicka på en order för att markera den

STR_TIMETABLE_NO_TRAVEL                                         :Ingen resa
STR_TIMETABLE_NOT_TIMETABLEABLE                                 :Restid (automatisk; tidtabellen baseras på nästa manuella order)
STR_TIMETABLE_TRAVEL_NOT_TIMETABLED                             :Restid (inte angiven)
STR_TIMETABLE_TRAVEL_NOT_TIMETABLED_SPEED                       :Res (utan tidtabell) högst i {2:VELOCITY}
STR_TIMETABLE_TRAVEL_FOR                                        :Res i {STRING}
STR_TIMETABLE_TRAVEL_FOR_SPEED                                  :Res i {STRING} med högsta hastighet {VELOCITY}
STR_TIMETABLE_TRAVEL_FOR_ESTIMATED                              :Resor (för {STRING}, ej schemalagd)
STR_TIMETABLE_TRAVEL_FOR_SPEED_ESTIMATED                        :Resor (för {STRING}, ej schemalagd) med högst {VELOCITY}
STR_TIMETABLE_STAY_FOR_ESTIMATED                                :(stanna {STRING}, ej schemalagd)
STR_TIMETABLE_AND_TRAVEL_FOR_ESTIMATED                          :(resor för {STRING}, ej schemalagd)
STR_TIMETABLE_STAY_FOR                                          :och stanna i {STRING}
STR_TIMETABLE_AND_TRAVEL_FOR                                    :och res i {STRING}
STR_TIMETABLE_DAYS                                              :{COMMA}{NBSP}dag{P "" ar}
STR_TIMETABLE_TICKS                                             :{COMMA}{NBSP}tick

STR_TIMETABLE_TOTAL_TIME                                        :{BLACK}Den här tidtabellen kommer ta {STRING} att slutföra
STR_TIMETABLE_TOTAL_TIME_INCOMPLETE                             :{BLACK}Denna tidtabell kommer att ta åtminstone {STRING} att slutföra (allt är inte inlagt i en tidtabell)

STR_TIMETABLE_STATUS_ON_TIME                                    :{BLACK}Detta fordon kör enligt tidtabellen
STR_TIMETABLE_STATUS_LATE                                       :{BLACK}Detta fordon är för tillfället {STRING} sen
STR_TIMETABLE_STATUS_EARLY                                      :{BLACK}Detta fordon är för tillfället {STRING} tidig
STR_TIMETABLE_STATUS_NOT_STARTED                                :{BLACK}Den här tidtabellen har inte startat ännu
STR_TIMETABLE_STATUS_START_AT                                   :{BLACK}Den här tidtabellen kommer starta {STRING}

STR_TIMETABLE_STARTING_DATE                                     :{BLACK}Startdatum
STR_TIMETABLE_STARTING_DATE_TOOLTIP                             :{BLACK}Välj ett datum som startpunkt för den här tidtabellen. Om tidtabellen är fullt tidssatt så innebär Ctrl+klick att startpunkten sätts för denna tidtabell och att startpunkten för övriga fordon som delar dessa order fördelas ut jämt baserat på deras relativa ordning

STR_TIMETABLE_CHANGE_TIME                                       :{BLACK}Ändra tid
STR_TIMETABLE_WAIT_TIME_TOOLTIP                                 :{BLACK}Ändra hur lång tid den markerade ordern bör ta

STR_TIMETABLE_CLEAR_TIME                                        :{BLACK}Rensa tid
STR_TIMETABLE_CLEAR_TIME_TOOLTIP                                :{BLACK}Rensa tiden för markerad order

STR_TIMETABLE_CHANGE_SPEED                                      :{BLACK}Ändra hastighetsgräns
STR_TIMETABLE_CHANGE_SPEED_TOOLTIP                              :{BLACK}Ändra hastighetsgräns för markerad order

STR_TIMETABLE_CLEAR_SPEED                                       :{BLACK}Rensa hastighetsgräns
STR_TIMETABLE_CLEAR_SPEED_TOOLTIP                               :{BLACK}Rensa hastighetsgräns för markerad order

STR_TIMETABLE_RESET_LATENESS                                    :{BLACK}Rensa räknaren för sen ankomst
STR_TIMETABLE_RESET_LATENESS_TOOLTIP                            :{BLACK}Nollställ räknaren för sen ankomst så att fordonet kommer i tid

STR_TIMETABLE_AUTOFILL                                          :{BLACK}Fyll i automatiskt
STR_TIMETABLE_AUTOFILL_TOOLTIP                                  :{BLACK}Fyll i tidtabellen automatiskt med värden från nästa resa (Ctrl+klick för att försöka behålla väntetiderna)

STR_TIMETABLE_EXPECTED                                          :{BLACK}Förväntat
STR_TIMETABLE_SCHEDULED                                         :{BLACK}Schemalagt
STR_TIMETABLE_EXPECTED_TOOLTIP                                  :{BLACK}Ändra mellan förväntat och schemalagt

STR_TIMETABLE_ARRIVAL_ABBREVIATION                              :A:
STR_TIMETABLE_DEPARTURE_ABBREVIATION                            :D:


# Date window (for timetable)
STR_DATE_CAPTION                                                :{WHITE}Välj datum
STR_DATE_SET_DATE                                               :{BLACK}Välj datum
STR_DATE_SET_DATE_TOOLTIP                                       :{BLACK}Använd valt datum som startpunkt för den här tidtabellen
STR_DATE_DAY_TOOLTIP                                            :{BLACK}Välj dag
STR_DATE_MONTH_TOOLTIP                                          :{BLACK}Välj månad
STR_DATE_YEAR_TOOLTIP                                           :{BLACK}Välj år


# AI debug window
STR_AI_DEBUG                                                    :{WHITE}Felsökning av datorspelare / spelskript
STR_AI_DEBUG_NAME_AND_VERSION                                   :{BLACK}{STRING} (v{NUM})
STR_AI_DEBUG_NAME_TOOLTIP                                       :{BLACK}Namn på datorspelaren
STR_AI_DEBUG_SETTINGS                                           :{BLACK}Inställningar
STR_AI_DEBUG_SETTINGS_TOOLTIP                                   :{BLACK}Ändra inställningarna för spelskriptet
STR_AI_DEBUG_RELOAD                                             :{BLACK}Ladda om datorspelaren
STR_AI_DEBUG_RELOAD_TOOLTIP                                     :{BLACK}Stoppa datorspelaren, ladda om skriptet och starta sedan om datorspelaren
STR_AI_DEBUG_BREAK_STR_ON_OFF_TOOLTIP                           :{BLACK}Slå på/av brytning då AI-loggmeddelande matchar brytsträngen
STR_AI_DEBUG_BREAK_ON_LABEL                                     :{BLACK}Bryt på:
STR_AI_DEBUG_BREAK_STR_OSKTITLE                                 :{BLACK}Bryt på
STR_AI_DEBUG_BREAK_STR_TOOLTIP                                  :{BLACK}När ett AI-loggmeddelande matchar angiven sträng så kommer spelet att pausas
STR_AI_DEBUG_MATCH_CASE                                         :{BLACK}Matcha VERSALER/gemener
STR_AI_DEBUG_MATCH_CASE_TOOLTIP                                 :{BLACK}Slå på/av matchning av VERSALER/gemener när AI-loggmeddelanden jämförs mot brytsträngen
STR_AI_DEBUG_CONTINUE                                           :{BLACK}Fortsätt
STR_AI_DEBUG_CONTINUE_TOOLTIP                                   :{BLACK}Opausa och fortsätt datorspelaren
STR_AI_DEBUG_SELECT_AI_TOOLTIP                                  :{BLACK}Visa debug-utskrifter för denna datorspelare
STR_AI_GAME_SCRIPT                                              :{BLACK}Spelskript
STR_AI_GAME_SCRIPT_TOOLTIP                                      :{BLACK}Visa felsökningsutskrifter för spelskript

STR_ERROR_AI_NO_AI_FOUND                                        :Ingen passande datorspelare hittades.{}Denna datorspelare är en test-datorspelare och kommer inte göra någonting.{}Du kan ladda ner nya datorspelare genom spelets 'Online-innehåll'-system
STR_ERROR_AI_PLEASE_REPORT_CRASH                                :{WHITE}Ett av skripten som körs har kraschat. Vänligen rapportera detta till datorspelarens skapare med en skärmdump av förstret 'Felsökning av datorspelare / spelskript'
STR_ERROR_AI_DEBUG_SERVER_ONLY                                  :{YELLOW}Felsökning av datorspelare / spelskript är bara tillgänglig för servern

# AI configuration window
STR_AI_CONFIG_CAPTION                                           :{WHITE}Konfiguration av datorspelare/spelskript
STR_AI_CONFIG_GAMELIST_TOOLTIP                                  :{BLACK}Spelskriptet som kommer att läsas in i nästa spel
STR_AI_CONFIG_AILIST_TOOLTIP                                    :{BLACK}Datorspelare som kommer att läsas in i nästa spel
STR_AI_CONFIG_HUMAN_PLAYER                                      :Mänsklig spelare
STR_AI_CONFIG_RANDOM_AI                                         :Slumpa datorspelare
STR_AI_CONFIG_NONE                                              :(inget)

STR_AI_CONFIG_MOVE_UP                                           :{BLACK}Flytta upp
STR_AI_CONFIG_MOVE_UP_TOOLTIP                                   :{BLACK}Flytta upp vald datorspelare i listan
STR_AI_CONFIG_MOVE_DOWN                                         :{BLACK}Flytta ner
STR_AI_CONFIG_MOVE_DOWN_TOOLTIP                                 :{BLACK}Flytta ner vald datorspelare i listan

STR_AI_CONFIG_GAMESCRIPT                                        :{SILVER}Spelskript
STR_AI_CONFIG_AI                                                :{SILVER}Datorspelare

STR_AI_CONFIG_CHANGE                                            :{BLACK}Välj {STRING}
STR_AI_CONFIG_CHANGE_NONE                                       :
STR_AI_CONFIG_CHANGE_AI                                         :Datorspelare
STR_AI_CONFIG_CHANGE_GAMESCRIPT                                 :Spelskript
STR_AI_CONFIG_CHANGE_TOOLTIP                                    :{BLACK}Läs in ett annat skript
STR_AI_CONFIG_CONFIGURE                                         :{BLACK}Konfigurera
STR_AI_CONFIG_CONFIGURE_TOOLTIP                                 :{BLACK}Konfigurera datorspelarens parametrar

# Available AIs window
STR_AI_LIST_CAPTION                                             :{WHITE}Tillgängliga {STRING}
STR_AI_LIST_CAPTION_AI                                          :Datorspelare
STR_AI_LIST_CAPTION_GAMESCRIPT                                  :Spelskript
STR_AI_LIST_TOOLTIP                                             :{BLACK}Klicka för att välja en datorspelare

STR_AI_LIST_AUTHOR                                              :{LTBLUE}Upphovsman: {ORANGE}{STRING}
STR_AI_LIST_VERSION                                             :{LTBLUE}Version: {ORANGE}{NUM}
STR_AI_LIST_URL                                                 :{LTBLUE}URL: {ORANGE}{STRING}

STR_AI_LIST_ACCEPT                                              :{BLACK}Acceptera
STR_AI_LIST_ACCEPT_TOOLTIP                                      :{BLACK}Välj markerad datorspelare
STR_AI_LIST_CANCEL                                              :{BLACK}Avbryt
STR_AI_LIST_CANCEL_TOOLTIP                                      :{BLACK}Ändra inte datorspelare

STR_SCREENSHOT_CAPTION                                          :{WHITE}Ta en skärmdump
STR_SCREENSHOT_SCREENSHOT                                       :{BLACK}Vanlig skärmdump
STR_SCREENSHOT_ZOOMIN_SCREENSHOT                                :{BLACK}Fullt inzoomad skärmdump
STR_SCREENSHOT_DEFAULTZOOM_SCREENSHOT                           :{BLACK}Skärmdump med grundinställd zoomnivå
STR_SCREENSHOT_WORLD_SCREENSHOT                                 :{BLACK}Skärmdump med hela kartan
STR_SCREENSHOT_HEIGHTMAP_SCREENSHOT                             :{BLACK}Skärmdump av höjdkarta
STR_SCREENSHOT_MINIMAP_SCREENSHOT                               :{BLACK}Skärmdump av miniatyrkartan

# AI Parameters
STR_AI_SETTINGS_CAPTION                                         :{WHITE}{STRING} parametrar
STR_AI_SETTINGS_CAPTION_AI                                      :Datorspelarens
STR_AI_SETTINGS_CAPTION_GAMESCRIPT                              :Spelskriptets
STR_AI_SETTINGS_CLOSE                                           :{BLACK}Stäng
STR_AI_SETTINGS_RESET                                           :{BLACK}Återställ
STR_AI_SETTINGS_SETTING                                         :{STRING}: {ORANGE}{STRING}
STR_AI_SETTINGS_START_DELAY                                     :Ungefärligt antal dagar som denna datorspelare startar efter föregående datorspelare: {ORANGE}{STRING}


# Textfile window
STR_TEXTFILE_README_CAPTION                                     :{WHITE} {STRING}-manual för {STRING}
STR_TEXTFILE_CHANGELOG_CAPTION                                  :{WHITE}Ändringshistorik för {STRING} {STRING}
STR_TEXTFILE_LICENCE_CAPTION                                    :{WHITE}Licens för {STRING}{STRING}
STR_TEXTFILE_WRAP_TEXT                                          :{WHITE}Använd radbrytning
STR_TEXTFILE_WRAP_TEXT_TOOLTIP                                  :{BLACK}Bryt rader så att all text får plats i fönstret utan att man behöver skrolla
STR_TEXTFILE_VIEW_README                                        :{BLACK}Visa manual
STR_TEXTFILE_VIEW_CHANGELOG                                     :{BLACK}Ändringshistorik
STR_TEXTFILE_VIEW_LICENCE                                       :{BLACK}Licens


# Vehicle loading indicators
STR_PERCENT_UP_SMALL                                            :{TINY_FONT}{WHITE}{NUM}%{UP_ARROW}
STR_PERCENT_UP                                                  :{WHITE}{NUM}%{UP_ARROW}
STR_PERCENT_DOWN_SMALL                                          :{TINY_FONT}{WHITE}{NUM}%{DOWN_ARROW}
STR_PERCENT_DOWN                                                :{WHITE}{NUM}%{DOWN_ARROW}
STR_PERCENT_UP_DOWN_SMALL                                       :{TINY_FONT}{WHITE}{NUM}%{UP_ARROW}{DOWN_ARROW}
STR_PERCENT_UP_DOWN                                             :{WHITE}{NUM}%{UP_ARROW}{DOWN_ARROW}
STR_PERCENT_NONE_SMALL                                          :{TINY_FONT}{WHITE}{NUM}%
STR_PERCENT_NONE                                                :{WHITE}{NUM}%

# Income 'floats'
STR_INCOME_FLOAT_COST_SMALL                                     :{TINY_FONT}{RED}Kostnad: {CURRENCY_LONG}
STR_INCOME_FLOAT_COST                                           :{RED}Kostnad: {CURRENCY_LONG}
STR_INCOME_FLOAT_INCOME_SMALL                                   :{TINY_FONT}{GREEN}Inkomst: {CURRENCY_LONG}
STR_INCOME_FLOAT_INCOME                                         :{GREEN}Inkomst: {CURRENCY_LONG}
STR_FEEDER_TINY                                                 :{TINY_FONT}{YELLOW}Överföring: {CURRENCY_LONG}
STR_FEEDER                                                      :{YELLOW}Överföring: {CURRENCY_LONG}
STR_FEEDER_INCOME_TINY                                          :{TINY_FONT}{YELLOW}Överföring: {CURRENCY_LONG}{WHITE} / {GREEN}Inkomst: {CURRENCY_LONG}
STR_FEEDER_INCOME                                               :{YELLOW}Överföring: {CURRENCY_LONG}{WHITE} / {GREEN}Inkomst: {CURRENCY_LONG}
STR_FEEDER_COST_TINY                                            :{TINY_FONT}{YELLOW}Överföring: {CURRENCY_LONG}{WHITE} / {RED}Kostnad: {CURRENCY_LONG}
STR_FEEDER_COST                                                 :{YELLOW}Överföring: {CURRENCY_LONG}{WHITE} / {RED}Kostnad: {CURRENCY_LONG}
STR_MESSAGE_ESTIMATED_COST                                      :{WHITE}Uppskattad kostnad: {CURRENCY_LONG}
STR_MESSAGE_ESTIMATED_INCOME                                    :{WHITE}Uppskattad inkomst: {CURRENCY_LONG}

# Saveload messages
STR_ERROR_SAVE_STILL_IN_PROGRESS                                :{WHITE}Sparar fortfarande,{}vänta tills det är slutfört!
STR_ERROR_AUTOSAVE_FAILED                                       :{WHITE}Autosparning misslyckades
STR_ERROR_UNABLE_TO_READ_DRIVE                                  :{BLACK}Kan inte läsa från disk
STR_ERROR_GAME_SAVE_FAILED                                      :{WHITE}Sparandet av spelet misslyckades{}{STRING}
STR_ERROR_UNABLE_TO_DELETE_FILE                                 :{WHITE}Kan inte ta bort filen
STR_ERROR_GAME_LOAD_FAILED                                      :{WHITE}Inläsningen av spelet misslyckades{}{STRING}
STR_GAME_SAVELOAD_ERROR_BROKEN_INTERNAL_ERROR                   :Internt fel: {STRING}
STR_GAME_SAVELOAD_ERROR_BROKEN_SAVEGAME                         :Trasig sparfil - {STRING}
STR_GAME_SAVELOAD_ERROR_TOO_NEW_SAVEGAME                        :Sparfilen är gjord med en nyare version
STR_GAME_SAVELOAD_ERROR_FILE_NOT_READABLE                       :Filen är inte läsbar
STR_GAME_SAVELOAD_ERROR_FILE_NOT_WRITEABLE                      :Filen är inte skrivbar
STR_GAME_SAVELOAD_ERROR_DATA_INTEGRITY_CHECK_FAILED             :Integritetskontrollen på datan misslyckades
STR_GAME_SAVELOAD_ERROR_PATCHPACK                               :Sparat spel är från en modifierat version
STR_GAME_SAVELOAD_NOT_AVAILABLE                                 :<not available>
STR_WARNING_LOADGAME_REMOVED_TRAMS                              :{WHITE}Spelet sparades i en version som ej stöder spårvagn. Alla spårvagnar har tagits bort

# Map generation messages
STR_ERROR_COULD_NOT_CREATE_TOWN                                 :{WHITE}Generering av kartan avbruten...{}... ingen lämplig plats för någon stad
STR_ERROR_NO_TOWN_IN_SCENARIO                                   :{WHITE}... det finns ingen stad i detta scenario

STR_ERROR_PNGMAP                                                :{WHITE}Kan inte ladda landskap från PNG...
STR_ERROR_PNGMAP_FILE_NOT_FOUND                                 :{WHITE}... hittar inte filen
STR_ERROR_PNGMAP_IMAGE_TYPE                                     :{WHITE}... kunde inte konvertera bildtyp. 8 eller 24-bitars PNG-bild krävs
STR_ERROR_PNGMAP_MISC                                           :{WHITE}... något gick fel (förmodligen korrupt fil)

STR_ERROR_BMPMAP                                                :{WHITE}Kan inte ladda landskap från BMP...
STR_ERROR_BMPMAP_IMAGE_TYPE                                     :{WHITE}... kunde inte konvertera bildformat

STR_ERROR_HEIGHTMAP_TOO_LARGE                                   :{WHITE}... för stor bild

STR_WARNING_HEIGHTMAP_SCALE_CAPTION                             :{WHITE}Skala-varning
STR_WARNING_HEIGHTMAP_SCALE_MESSAGE                             :{YELLOW}För stora storleksändringar av källkarta är inte rekomenderat. Fortsätt med generering?

# Soundset messages
STR_WARNING_FALLBACK_SOUNDSET                                   :{WHITE}Endast ett reservdata-ljudsett hittades. Om du vill ha ljud, installera ett ljudsett via nerladdnings-systemet

# Screenshot related messages
STR_WARNING_SCREENSHOT_SIZE_CAPTION                             :{WHITE}Gigantisk skärmdump
STR_WARNING_SCREENSHOT_SIZE_MESSAGE                             :{YELLOW}Skärmdumpen kommer ha en upplösning av {COMMA} x {COMMA} pixlar. Tagandet av skärmdumpen kan ta en stund. Vill du fortsätta?

STR_MESSAGE_HEIGHTMAP_SUCCESSFULLY                              :{WHITE}Höjdkarta sparad som '{STRING}'. Högsta punkten är {NUM}
STR_MESSAGE_SCREENSHOT_SUCCESSFULLY                             :{WHITE}Skärmdump sparades som '{STRING}'
STR_ERROR_SCREENSHOT_FAILED                                     :{WHITE}Skärmdump misslyckades!

# Error message titles
STR_ERROR_MESSAGE_CAPTION                                       :{YELLOW}Meddelande
STR_ERROR_MESSAGE_CAPTION_OTHER_COMPANY                         :{YELLOW}Meddelande från {STRING}

# Generic construction errors
STR_ERROR_OFF_EDGE_OF_MAP                                       :{WHITE}Utanför kanten
STR_ERROR_TOO_CLOSE_TO_EDGE_OF_MAP                              :{WHITE}För nära kanten av kartan
STR_ERROR_NOT_ENOUGH_CASH_REQUIRES_CURRENCY                     :{WHITE}Inte tillräckligt med pengar - kräver {CURRENCY_LONG}
STR_ERROR_FLAT_LAND_REQUIRED                                    :{WHITE}Platt mark krävs
STR_ERROR_LAND_SLOPED_IN_WRONG_DIRECTION                        :{WHITE}Marken lutar åt fel håll
STR_ERROR_CAN_T_DO_THIS                                         :{WHITE}Kan inte utföra detta...
STR_ERROR_BUILDING_MUST_BE_DEMOLISHED                           :{WHITE}Byggnad måste rivas först
STR_ERROR_CAN_T_CLEAR_THIS_AREA                                 :{WHITE}Kan inte röja området...
STR_ERROR_SITE_UNSUITABLE                                       :{WHITE}... platsen passar inte
STR_ERROR_ALREADY_BUILT                                         :{WHITE}... redan byggd
STR_ERROR_OWNED_BY                                              :{WHITE}... ägs av {STRING}
STR_ERROR_AREA_IS_OWNED_BY_ANOTHER                              :{WHITE}... området ägs av ett annat företag
STR_ERROR_TERRAFORM_LIMIT_REACHED                               :{WHITE}... landskapsarkitektursbegränsning uppnådd
STR_ERROR_CLEARING_LIMIT_REACHED                                :{WHITE}... rutrensningsbegränsning uppnådd
STR_ERROR_TREE_PLANT_LIMIT_REACHED                              :{WHITE}... trädplanteringsbegränsning uppnådd
STR_ERROR_NAME_MUST_BE_UNIQUE                                   :{WHITE}Namnet måste vara unikt
STR_ERROR_GENERIC_OBJECT_IN_THE_WAY                             :{WHITE}{1:STRING} i vägen
STR_ERROR_NOT_ALLOWED_WHILE_PAUSED                              :{WHITE}Inte tillåtet när spelet är pausat

# Local authority errors
STR_ERROR_LOCAL_AUTHORITY_REFUSES_TO_ALLOW_THIS                 :{WHITE}De lokala myndigheterna i {TOWN} tillåter inte detta
STR_ERROR_LOCAL_AUTHORITY_REFUSES_AIRPORT                       :{WHITE}De lokala myndigheterna i {TOWN} tillåter inte att ytterligare en flygplats byggs i staden
STR_ERROR_LOCAL_AUTHORITY_REFUSES_NOISE                         :{WHITE}De lokala myndigheterna i {TOWN} vägrar ge tillåtelse att bygga en flygplats på grund av ljudproblem
STR_ERROR_BRIBE_FAILED                                          :{WHITE}Ditt mutningsförsök upptäcktes av en regional granskare

# Levelling errors
STR_ERROR_CAN_T_RAISE_LAND_HERE                                 :{WHITE}Kan inte höja marken här...
STR_ERROR_CAN_T_LOWER_LAND_HERE                                 :{WHITE}Kan inte sänka marken här...
STR_ERROR_CAN_T_LEVEL_LAND_HERE                                 :{WHITE}Kan inte jämna ut land här...
STR_ERROR_EXCAVATION_WOULD_DAMAGE                               :{WHITE}Utgrävning skulle förstöra tunnel
STR_ERROR_ALREADY_AT_SEA_LEVEL                                  :{WHITE}Redan på havsnivå
STR_ERROR_TOO_HIGH                                              :{WHITE}För hög
STR_ERROR_ALREADY_LEVELLED                                      :{WHITE}... redan platt
STR_ERROR_BRIDGE_TOO_HIGH_AFTER_LOWER_LAND                      :{WHITE}Efteråt skulle bron ovanför vara för hög.

# Company related errors
STR_ERROR_CAN_T_CHANGE_COMPANY_NAME                             :{WHITE}Kan inte ändra företagsnamn...
STR_ERROR_CAN_T_CHANGE_PRESIDENT                                :{WHITE}Kan inte ändra namnet på VD:n...

STR_ERROR_MAXIMUM_PERMITTED_LOAN                                :{WHITE}... maximal storlek på lånet är {CURRENCY_LONG}
STR_ERROR_CAN_T_BORROW_ANY_MORE_MONEY                           :{WHITE}Kan inte låna mer pengar...
STR_ERROR_LOAN_ALREADY_REPAYED                                  :{WHITE}... lånet är redan återbetalt
STR_ERROR_CURRENCY_REQUIRED                                     :{WHITE}... {CURRENCY_LONG} krävs
STR_ERROR_CAN_T_REPAY_LOAN                                      :{WHITE}Kan inte återbetala lånet...
STR_ERROR_INSUFFICIENT_FUNDS                                    :{WHITE}Kan inte ge bort pengar som är lånade från banken...
STR_ERROR_CAN_T_GIVE_MONEY                                      :{WHITE}Kan ej ge pengar till detta företaget...
STR_ERROR_CAN_T_BUY_COMPANY                                     :{WHITE}Kan inte köpa företag...
STR_ERROR_CAN_T_BUILD_COMPANY_HEADQUARTERS                      :{WHITE}Kan inte bygga huvudkontor här...
STR_ERROR_CAN_T_BUY_25_SHARE_IN_THIS                            :{WHITE}Kan inte köpa 25% andelar i detta företag...
STR_ERROR_CAN_T_SELL_25_SHARE_IN                                :{WHITE}Kan inte sälja 25% andelar i detta företag...
STR_ERROR_PROTECTED                                             :{WHITE}Det här företaget bedriver inte aktiehandel ännu...

# Town related errors
STR_ERROR_CAN_T_GENERATE_TOWN                                   :{WHITE}Kan inte bygga några städer
STR_ERROR_CAN_T_RENAME_TOWN                                     :{WHITE}Kan inte byta namn på stad...
STR_ERROR_CAN_T_FOUND_TOWN_HERE                                 :{WHITE}Kan inte grunda stad här...
STR_ERROR_CAN_T_EXPAND_TOWN                                     :{WHITE}Kan inte expandera stad...
STR_ERROR_TOO_CLOSE_TO_EDGE_OF_MAP_SUB                          :{WHITE}... för nära kartans kant
STR_ERROR_TOO_CLOSE_TO_ANOTHER_TOWN                             :{WHITE}... för nära en annan stad
STR_ERROR_TOO_MANY_TOWNS                                        :{WHITE}... för många städer
STR_ERROR_NO_SPACE_FOR_TOWN                                     :{WHITE}... det finns ingen plats kvar på kartan
STR_ERROR_TOWN_EXPAND_WARN_NO_ROADS                             :{WHITE}Staden kommer inte bygga vägar. Du kan tillåta att staden bygger vägar via Inställningar->Miljö->Städer
STR_ERROR_ROAD_WORKS_IN_PROGRESS                                :{WHITE}Vägarbete pågår
STR_ERROR_TOWN_CAN_T_DELETE                                     :{WHITE}Kan inte ta bort den här staden...{}En station eller depå refererar till staden eller så kan inte en stadsägd ruta tas bort.
STR_ERROR_STATUE_NO_SUITABLE_PLACE                              :{WHITE}... det finns ingen lämplig plats för en staty i stadens centrum

# Industry related errors
STR_ERROR_TOO_MANY_INDUSTRIES                                   :{WHITE}... för många industrier
STR_ERROR_CAN_T_GENERATE_INDUSTRIES                             :{WHITE}Kan inte generera industrier...
STR_ERROR_CAN_T_BUILD_HERE                                      :{WHITE}Kan inte bygga {STRING} här...
STR_ERROR_CAN_T_CONSTRUCT_THIS_INDUSTRY                         :{WHITE}Kan inte bygga denna typ av industri här...
STR_ERROR_INDUSTRY_TOO_CLOSE                                    :{WHITE}... för nära en annan industri
STR_ERROR_MUST_FOUND_TOWN_FIRST                                 :{WHITE}... måste grunda stad först
STR_ERROR_ONLY_ONE_ALLOWED_PER_TOWN                             :{WHITE}... endast en per stad
STR_ERROR_CAN_ONLY_BE_BUILT_IN_TOWNS_WITH_POPULATION_OF_1200    :{WHITE}... kan bara byggas i städer med minst 1200 invånare
STR_ERROR_CAN_ONLY_BE_BUILT_IN_RAINFOREST                       :{WHITE}... kan bara byggas i regnskogsområden
STR_ERROR_CAN_ONLY_BE_BUILT_IN_DESERT                           :{WHITE}... kan bara byggas i ökenområden
STR_ERROR_CAN_ONLY_BE_BUILT_IN_TOWNS                            :{WHITE}... kan bara byggas i städer (ersätter hus)
STR_ERROR_CAN_ONLY_BE_BUILT_NEAR_TOWN_CENTER                    :{WHITE}... kan bara byggas nära stadskärnor
STR_ERROR_CAN_ONLY_BE_BUILT_IN_LOW_AREAS                        :{WHITE}... kan bara byggas i låglandsområden
STR_ERROR_CAN_ONLY_BE_POSITIONED                                :{WHITE}... kan bara placeras nära kartans kant
STR_ERROR_FOREST_CAN_ONLY_BE_PLANTED                            :{WHITE}... skog kan bara planteras ovanför snögränsen
STR_ERROR_CAN_ONLY_BE_BUILT_ABOVE_SNOW_LINE                     :{WHITE}... kan endast byggas ovanför snögränsen
STR_ERROR_CAN_ONLY_BE_BUILT_BELOW_SNOW_LINE                     :{WHITE}... kan endast byggas nedanför snögränsen

STR_ERROR_NO_SUITABLE_PLACES_FOR_INDUSTRIES                     :{WHITE}Det fanns inga lämpliga platser för '{STRING}'-industrier
STR_ERROR_NO_SUITABLE_PLACES_FOR_INDUSTRIES_EXPLANATION         :{WHITE}Ändra parametrarna för kartgenereringen för att skapa en bättre karta

# Station construction related errors
STR_ERROR_CAN_T_BUILD_RAILROAD_STATION                          :{WHITE}Kan inte bygga järnvägsstation här...
STR_ERROR_CAN_T_BUILD_BUS_STATION                               :{WHITE}Kan inte bygga busshållplats...
STR_ERROR_CAN_T_BUILD_TRUCK_STATION                             :{WHITE}Kan inte bygga lastbrygga...
STR_ERROR_CAN_T_BUILD_PASSENGER_TRAM_STATION                    :{WHITE}Kan inte bygga passagerarspårvagnsstation...
STR_ERROR_CAN_T_BUILD_CARGO_TRAM_STATION                        :{WHITE}Kan inte bygga fraktspårvagnsstation...
STR_ERROR_CAN_T_BUILD_DOCK_HERE                                 :{WHITE}Kan inte bygga hamn här...
STR_ERROR_CAN_T_BUILD_AIRPORT_HERE                              :{WHITE}Kan inte bygga flygplats här...

STR_ERROR_ADJOINS_MORE_THAN_ONE_EXISTING                        :{WHITE}Angränsar till mer än en station/hållplats
STR_ERROR_STATION_TOO_SPREAD_OUT                                :{WHITE}... stationen för utspridd
STR_ERROR_TOO_MANY_STATIONS_LOADING                             :{WHITE}För många stationer/hållplatser
STR_ERROR_TOO_MANY_STATION_SPECS                                :{WHITE}För många delar på järnvägsstationen
STR_ERROR_TOO_MANY_BUS_STOPS                                    :{WHITE}För många busshållplatser
STR_ERROR_TOO_MANY_TRUCK_STOPS                                  :{WHITE}För många lastbryggor
STR_ERROR_TOO_CLOSE_TO_ANOTHER_DOCK                             :{WHITE}För nära en annan hamn
STR_ERROR_TOO_CLOSE_TO_ANOTHER_AIRPORT                          :{WHITE}För nära en annan flygplats
STR_ERROR_CAN_T_RENAME_STATION                                  :{WHITE}Kan inte byta namn på station...
STR_ERROR_DRIVE_THROUGH_ON_TOWN_ROAD                            :{WHITE}... detta är en stadsägd väg
STR_ERROR_DRIVE_THROUGH_DIRECTION                               :{WHITE}... vägen pekar i fel riktning
STR_ERROR_DRIVE_THROUGH_CORNER                                  :{WHITE}... genomfartshållplatser kan inte ha gatuhörn
STR_ERROR_DRIVE_THROUGH_JUNCTION                                :{WHITE}... genomfartshållplatser kan inte ha korsningar

# Station destruction related errors
STR_ERROR_CAN_T_REMOVE_PART_OF_STATION                          :{WHITE}Kan ej ta bort del av station...
STR_ERROR_MUST_REMOVE_RAILWAY_STATION_FIRST                     :{WHITE}Måste ta bort tågstationen först
STR_ERROR_CAN_T_REMOVE_BUS_STATION                              :{WHITE}Kan inte ta bort busstation...
STR_ERROR_CAN_T_REMOVE_TRUCK_STATION                            :{WHITE}Kan inte ta bort lastbrygga...
STR_ERROR_CAN_T_REMOVE_PASSENGER_TRAM_STATION                   :{WHITE}Kan inte ta bort passagerarspårvagnsstation...
STR_ERROR_CAN_T_REMOVE_CARGO_TRAM_STATION                       :{WHITE}Kan inte ta bort fraktspårvagnsstation...
STR_ERROR_MUST_REMOVE_ROAD_STOP_FIRST                           :{WHITE}Måste ta bort vägstopp först
STR_ERROR_THERE_IS_NO_STATION                                   :{WHITE}... det finns ingen station här

STR_ERROR_MUST_DEMOLISH_RAILROAD                                :{WHITE}Måste riva järnvägsstation först
STR_ERROR_MUST_DEMOLISH_BUS_STATION_FIRST                       :{WHITE}Måste riva busshållplats först
STR_ERROR_MUST_DEMOLISH_TRUCK_STATION_FIRST                     :{WHITE}Måste riva lastbrygga först
STR_ERROR_MUST_DEMOLISH_PASSENGER_TRAM_STATION_FIRST            :{WHITE}Måste ta bort passagerarspårvagnsstation först
STR_ERROR_MUST_DEMOLISH_CARGO_TRAM_STATION_FIRST                :{WHITE}Måste ta bort fraktspårvagnsstation först
STR_ERROR_MUST_DEMOLISH_DOCK_FIRST                              :{WHITE}Måste riva hamn först
STR_ERROR_MUST_DEMOLISH_AIRPORT_FIRST                           :{WHITE}Måste riva flygplats först

# Waypoint related errors
STR_ERROR_WAYPOINT_ADJOINS_MORE_THAN_ONE_EXISTING               :{WHITE}Gränsar mot mer än ett existerande riktmärke
STR_ERROR_TOO_CLOSE_TO_ANOTHER_WAYPOINT                         :{WHITE}... för nära ett annat riktmärke

STR_ERROR_CAN_T_BUILD_TRAIN_WAYPOINT                            :{WHITE}Kan inte bygga riktmärke här...
STR_ERROR_CAN_T_POSITION_BUOY_HERE                              :{WHITE}Kan inte placera boj här...
STR_ERROR_CAN_T_CHANGE_WAYPOINT_NAME                            :{WHITE}Kan inte ändra riktmärkets namn...

STR_ERROR_CAN_T_REMOVE_TRAIN_WAYPOINT                           :{WHITE}Kan inte ta bort riktmärke här...
STR_ERROR_MUST_REMOVE_RAILWAYPOINT_FIRST                        :{WHITE}Måste ta bort riktmärke först
STR_ERROR_BUOY_IN_THE_WAY                                       :{WHITE}... boj i vägen
STR_ERROR_BUOY_IS_IN_USE                                        :{WHITE}... bojen används av ett annat företag!

# Depot related errors
STR_ERROR_CAN_T_BUILD_TRAIN_DEPOT                               :{WHITE}Kan inte bygga depå här...
STR_ERROR_CAN_T_BUILD_ROAD_DEPOT                                :{WHITE}Kan inte bygga vägfordonsdepå här...
STR_ERROR_CAN_T_BUILD_TRAM_DEPOT                                :{WHITE}Kan inte bygga spårvagnsdepå här...
STR_ERROR_CAN_T_BUILD_SHIP_DEPOT                                :{WHITE}Kan inte bygga skeppsdepå här...

STR_ERROR_CAN_T_RENAME_DEPOT                                    :{WHITE}Kan inte byta namn på terminal

STR_ERROR_TRAIN_MUST_BE_STOPPED_INSIDE_DEPOT                    :{WHITE}... måste stoppas i en depå
STR_ERROR_ROAD_VEHICLE_MUST_BE_STOPPED_INSIDE_DEPOT             :{WHITE}... måste stoppas i en depå
STR_ERROR_SHIP_MUST_BE_STOPPED_INSIDE_DEPOT                     :{WHITE}... måste stoppas i en depå
STR_ERROR_AIRCRAFT_MUST_BE_STOPPED_INSIDE_HANGAR                :{WHITE}... måste stoppas i en hangar

STR_ERROR_TRAINS_CAN_ONLY_BE_ALTERED_INSIDE_A_DEPOT             :{WHITE}Tåg kan bara ändras när det står stilla inuti en depå
STR_ERROR_TRAIN_TOO_LONG                                        :{WHITE}Tåg för långt
STR_ERROR_CAN_T_REVERSE_DIRECTION_RAIL_VEHICLE                  :{WHITE}Kan inte byta fordonets riktning...
STR_ERROR_CAN_T_REVERSE_DIRECTION_RAIL_VEHICLE_MULTIPLE_UNITS   :{WHITE}... består av flera delar
STR_ERROR_INCOMPATIBLE_RAIL_TYPES                               :Fel järnvägstyp

STR_ERROR_CAN_T_MOVE_VEHICLE                                    :{WHITE}Kan inte flytta fordon...
STR_ERROR_REAR_ENGINE_FOLLOW_FRONT                              :{WHITE}Det bakre loket kommer alltid följa med det tillhörande främre loket
STR_ERROR_UNABLE_TO_FIND_ROUTE_TO                               :{WHITE}Kan inte hitta vägen till närmaste depå
STR_ERROR_UNABLE_TO_FIND_LOCAL_DEPOT                            :{WHITE}Kan inte hitta till lokal depå

STR_ERROR_DEPOT_WRONG_DEPOT_TYPE                                :Felaktig depå-typ

# Autoreplace related errors
STR_ERROR_TRAIN_TOO_LONG_AFTER_REPLACEMENT                      :{WHITE}{VEHICLE} är för långt efter utbyte
STR_ERROR_AUTOREPLACE_NOTHING_TO_DO                             :{WHITE}Inga regler för automatisk förnyelse/utbyte av fordon är aktiverade
STR_ERROR_AUTOREPLACE_MONEY_LIMIT                               :(pengagräns)
STR_ERROR_AUTOREPLACE_INCOMPATIBLE_CARGO                        :{WHITE}Nya fordonet kan ej bära {STRING}
STR_ERROR_AUTOREPLACE_INCOMPATIBLE_REFIT                        :{WHITE}Nytt fordon kan inte anpassas till order {NUM}

# Rail construction errors
STR_ERROR_IMPOSSIBLE_TRACK_COMBINATION                          :{WHITE}Omöjlig kombination av spår
STR_ERROR_MUST_REMOVE_SIGNALS_FIRST                             :{WHITE}Måste ta bort signaler först
STR_ERROR_NO_SUITABLE_RAILROAD_TRACK                            :{WHITE}Inget passande järnvägsspår
STR_ERROR_MUST_REMOVE_RAILROAD_TRACK                            :{WHITE}Måste ta bort järnväg först
STR_ERROR_CROSSING_ON_ONEWAY_ROAD                               :{WHITE}Vägen är enkelriktad eller blockerad
STR_ERROR_CROSSING_DISALLOWED_RAIL                              :{WHITE}Plankorsningar är inte tillåtna för denna typ av spår
STR_ERROR_CROSSING_DISALLOWED_ROAD                              :{WHITE}Plankorsningar är inte tillåtna för denna vägtyp
STR_ERROR_CAN_T_BUILD_SIGNALS_HERE                              :{WHITE}Kan inte bygga signaler här...
STR_ERROR_CAN_T_BUILD_RAILROAD_TRACK                            :{WHITE}Kan inte bygga järnvägsspår här...
STR_ERROR_CAN_T_REMOVE_RAILROAD_TRACK                           :{WHITE}Kan inte ta bort järnvägspår här...
STR_ERROR_CAN_T_REMOVE_SIGNALS_FROM                             :{WHITE}Kan inte ta bort signaler här...
STR_ERROR_SIGNAL_CAN_T_CONVERT_SIGNALS_HERE                     :{WHITE}Kan inte konvertera signaler här...
STR_ERROR_THERE_IS_NO_RAILROAD_TRACK                            :{WHITE}... det finns inget järnvägsspår
STR_ERROR_THERE_ARE_NO_SIGNALS                                  :{WHITE}... det finns inga signaler

STR_ERROR_CAN_T_CONVERT_RAIL                                    :{WHITE}Kan inte konvertera spårtyp här...

# Road construction errors
STR_ERROR_MUST_REMOVE_ROAD_FIRST                                :{WHITE}Måste ta bort väg först
STR_ERROR_ONEWAY_ROADS_CAN_T_HAVE_JUNCTION                      :{WHITE}... enkelriktade vägar kan inte ha korsningar
STR_ERROR_CAN_T_BUILD_ROAD_HERE                                 :{WHITE}Kan inte bygga väg här...
STR_ERROR_CAN_T_BUILD_TRAMWAY_HERE                              :{WHITE}Kan inte bygga spårvagnsräls här...
STR_ERROR_CAN_T_REMOVE_ROAD_FROM                                :{WHITE}Kan inte ta bort väg här...
STR_ERROR_CAN_T_REMOVE_TRAMWAY_FROM                             :{WHITE}Kan inte ta bort spårvagnsrälsen härifrån...
STR_ERROR_THERE_IS_NO_ROAD                                      :{WHITE}... det finns ingen väg
STR_ERROR_THERE_IS_NO_TRAMWAY                                   :{WHITE}... det finns ingen spårvagnsräls
STR_ERROR_CAN_T_CONVERT_ROAD                                    :{WHITE}Kan inte konvertera vägtyp här...
STR_ERROR_CAN_T_CONVERT_TRAMWAY                                 :{WHITE}Kan inte konvertera spårvagnstyp här...
STR_ERROR_NO_SUITABLE_ROAD                                      :{WHITE}Ingen lämplig väg
STR_ERROR_NO_SUITABLE_TRAMWAY                                   :{WHITE}Ingen passande spårväg
STR_ERROR_INCOMPATIBLE_TRAMWAY                                  :{WHITE}... oförenlig spårväg

# Waterway construction errors
STR_ERROR_CAN_T_BUILD_CANALS                                    :{WHITE}Kan inte bygga kanaler här...
STR_ERROR_CAN_T_BUILD_LOCKS                                     :{WHITE}Kan inte bygga slussar här...
STR_ERROR_CAN_T_PLACE_RIVERS                                    :{WHITE}Kan inte placera flod här...
STR_ERROR_MUST_BE_BUILT_ON_WATER                                :{WHITE}... måste byggas på vatten
STR_ERROR_CAN_T_BUILD_ON_WATER                                  :{WHITE}... kan inte bygga på vatten
STR_ERROR_CAN_T_BUILD_ON_SEA                                    :{WHITE}... kan inte bygga på öppet vatten
STR_ERROR_CAN_T_BUILD_ON_CANAL                                  :{WHITE}... kan inte bygga på kanal
STR_ERROR_CAN_T_BUILD_ON_RIVER                                  :{WHITE}... kan inte bygga på flod
STR_ERROR_MUST_DEMOLISH_CANAL_FIRST                             :{WHITE}Måste först ta bort kanalen
STR_ERROR_CAN_T_BUILD_AQUEDUCT_HERE                             :{WHITE}Kan inte bygga akvedukt här...

# Tree related errors
STR_ERROR_TREE_ALREADY_HERE                                     :{WHITE}... träd redan här
STR_ERROR_TREE_WRONG_TERRAIN_FOR_TREE_TYPE                      :{WHITE}... fel sorts terräng för trädtyp
STR_ERROR_CAN_T_PLANT_TREE_HERE                                 :{WHITE}Kan inte plantera träd här...

# Bridge related errors
STR_ERROR_CAN_T_BUILD_BRIDGE_HERE                               :{WHITE}Kan inte bygga bro här...
STR_ERROR_MUST_DEMOLISH_BRIDGE_FIRST                            :{WHITE}Måste riva bro först
STR_ERROR_CAN_T_START_AND_END_ON                                :{WHITE}Kan inte börja och sluta på samma plats
STR_ERROR_BRIDGEHEADS_NOT_SAME_HEIGHT                           :{WHITE}Broändar ej på samma höjd
STR_ERROR_BRIDGE_TOO_LOW_FOR_TERRAIN                            :{WHITE}Bro är för låg för terrängen
STR_ERROR_BRIDGE_TOO_HIGH_FOR_TERRAIN                           :{WHITE}Bro är för hög för denna terräng.
STR_ERROR_START_AND_END_MUST_BE_IN                              :{WHITE}Start- och slutpunkt måste ligga i linje
STR_ERROR_ENDS_OF_BRIDGE_MUST_BOTH                              :{WHITE}... brons båda ändar måste vara på land
STR_ERROR_BRIDGE_TOO_LONG                                       :{WHITE}... för lång bro
STR_ERROR_BRIDGE_THROUGH_MAP_BORDER                             :{WHITE}Bron slutar utanför kartans gränser

# Tunnel related errors
STR_ERROR_CAN_T_BUILD_TUNNEL_HERE                               :{WHITE}Kan inte bygga tunnel här...
STR_ERROR_SITE_UNSUITABLE_FOR_TUNNEL                            :{WHITE}Platsen passar inte för tunnelentré
STR_ERROR_MUST_DEMOLISH_TUNNEL_FIRST                            :{WHITE}Måste riva tunnel först
STR_ERROR_ANOTHER_TUNNEL_IN_THE_WAY                             :{WHITE}En annan tunnel i vägen
STR_ERROR_TUNNEL_THROUGH_MAP_BORDER                             :{WHITE}Tunneln slutar utanför kartans gränser
STR_ERROR_UNABLE_TO_EXCAVATE_LAND                               :{WHITE}Kan inte gräva till marken på andra sidan av tunneln
STR_ERROR_TUNNEL_TOO_LONG                                       :{WHITE}... tunnel för lång

# Object related errors
STR_ERROR_TOO_MANY_OBJECTS                                      :{WHITE}... för många objekt
STR_ERROR_CAN_T_BUILD_OBJECT                                    :{WHITE}Kan inte bygga objekt...
STR_ERROR_OBJECT_IN_THE_WAY                                     :{WHITE}Objekt i vägen
STR_ERROR_COMPANY_HEADQUARTERS_IN                               :{WHITE}... huvudkontor i vägen
STR_ERROR_CAN_T_PURCHASE_THIS_LAND                              :{WHITE}Kan inte köpa denna mark...
STR_ERROR_YOU_ALREADY_OWN_IT                                    :{WHITE}... du äger den redan!

# Group related errors
STR_ERROR_GROUP_CAN_T_CREATE                                    :{WHITE}Kan inte skapa grupp...
STR_ERROR_GROUP_CAN_T_DELETE                                    :{WHITE}Kan inte ta bort denna grupp...
STR_ERROR_GROUP_CAN_T_RENAME                                    :{WHITE}Kan inte döpa om grupp...
STR_ERROR_GROUP_CAN_T_SET_PARENT                                :{WHITE}Kan inte ställa in föräldragrupp ...
STR_ERROR_GROUP_CAN_T_SET_PARENT_RECURSION                      :{WHITE}... loopar i grupphierarkin är inte tillåtna
STR_ERROR_GROUP_CAN_T_REMOVE_ALL_VEHICLES                       :{WHITE}Kan inte ta bort alla fordon i denna grupp...
STR_ERROR_GROUP_CAN_T_ADD_VEHICLE                               :{WHITE}Kan inte lägga till fordon i denna grupp...
STR_ERROR_GROUP_CAN_T_ADD_SHARED_VEHICLE                        :{WHITE}Kan inte lägga till delade fordon i denna grupp...

# Generic vehicle errors
STR_ERROR_TRAIN_IN_THE_WAY                                      :{WHITE}Tåg i vägen
STR_ERROR_ROAD_VEHICLE_IN_THE_WAY                               :{WHITE}Vägfordon i vägen
STR_ERROR_SHIP_IN_THE_WAY                                       :{WHITE}Skepp i vägen
STR_ERROR_AIRCRAFT_IN_THE_WAY                                   :{WHITE}Flygplan i vägen

STR_ERROR_CAN_T_REFIT_TRAIN                                     :{WHITE}Kan ej anpassa tåg...
STR_ERROR_CAN_T_REFIT_ROAD_VEHICLE                              :{WHITE}Kan inte anpassa vägfordon...
STR_ERROR_CAN_T_REFIT_SHIP                                      :{WHITE}Kan inte anpassa skepp...
STR_ERROR_CAN_T_REFIT_AIRCRAFT                                  :{WHITE}Kan inte anpassa flygplan...

STR_ERROR_CAN_T_RENAME_TRAIN                                    :{WHITE}Kan inte byta namn på tåg...
STR_ERROR_CAN_T_RENAME_ROAD_VEHICLE                             :{WHITE}Kan inte byta namn på vägfordon...
STR_ERROR_CAN_T_RENAME_SHIP                                     :{WHITE}Kan inte byta namn på skepp...
STR_ERROR_CAN_T_RENAME_AIRCRAFT                                 :{WHITE}Kan inte byta namn på flygplan...

STR_ERROR_CAN_T_STOP_START_TRAIN                                :{WHITE}Kan inte stoppa/starta tåg...
STR_ERROR_CAN_T_STOP_START_ROAD_VEHICLE                         :{WHITE}Kan inte stoppa/starta vägfordon...
STR_ERROR_CAN_T_STOP_START_SHIP                                 :{WHITE}Kan inte stoppa/starta skepp...
STR_ERROR_CAN_T_STOP_START_AIRCRAFT                             :{WHITE}Kan inte stoppa/starta flygplan...

STR_ERROR_CAN_T_SEND_TRAIN_TO_DEPOT                             :{WHITE}Kan inte skicka tåg till depå...
STR_ERROR_CAN_T_SEND_ROAD_VEHICLE_TO_DEPOT                      :{WHITE}Kan inte skicka fordon till depå...
STR_ERROR_CAN_T_SEND_SHIP_TO_DEPOT                              :{WHITE}Kan inte skicka skepp till depå...
STR_ERROR_CAN_T_SEND_AIRCRAFT_TO_HANGAR                         :{WHITE}Kan inte skicka flygplan till hangar...

STR_ERROR_CAN_T_BUY_TRAIN                                       :{WHITE}Kan inte köpa järnvägfordon...
STR_ERROR_CAN_T_BUY_ROAD_VEHICLE                                :{WHITE}Kan inte köpa vägfordon...
STR_ERROR_CAN_T_BUY_SHIP                                        :{WHITE}Kan inte köpa skepp...
STR_ERROR_CAN_T_BUY_AIRCRAFT                                    :{WHITE}Kan inte köpa flygplan...

STR_ERROR_CAN_T_RENAME_TRAIN_TYPE                               :{WHITE}Kan inte byta namn på tågets fordonstyp...
STR_ERROR_CAN_T_RENAME_ROAD_VEHICLE_TYPE                        :{WHITE}Kan inte byta namn på vägfordon typ...
STR_ERROR_CAN_T_RENAME_SHIP_TYPE                                :{WHITE}Kan inte byta namn på skeppstyp...
STR_ERROR_CAN_T_RENAME_AIRCRAFT_TYPE                            :{WHITE}Kan inte byta namn på flygplanstyp...

STR_ERROR_CAN_T_SELL_TRAIN                                      :{WHITE}Kan inte sälja järnvägfordon...
STR_ERROR_CAN_T_SELL_ROAD_VEHICLE                               :{WHITE}Kan inte sälja vägfordon...
STR_ERROR_CAN_T_SELL_SHIP                                       :{WHITE}Kan inte sälja skepp...
STR_ERROR_CAN_T_SELL_AIRCRAFT                                   :{WHITE}Kan inte sälja flygplan...

STR_ERROR_RAIL_VEHICLE_NOT_AVAILABLE                            :{WHITE}Fordonet är ej tillgängligt
STR_ERROR_ROAD_VEHICLE_NOT_AVAILABLE                            :{WHITE}Fordonet är ej tillgängligt
STR_ERROR_SHIP_NOT_AVAILABLE                                    :{WHITE}Fartyget är ej tillgängligt
STR_ERROR_AIRCRAFT_NOT_AVAILABLE                                :{WHITE}Flygplanet är ej tillgängligt

STR_ERROR_TOO_MANY_VEHICLES_IN_GAME                             :{WHITE}För många fordon i spelet
STR_ERROR_CAN_T_CHANGE_SERVICING                                :{WHITE}Kan inte ändra service-intervall...

STR_ERROR_VEHICLE_IS_DESTROYED                                  :{WHITE}... fordonet är förstört

STR_ERROR_NO_VEHICLES_AVAILABLE_AT_ALL                          :{WHITE}Inga fordon alls kommer att vara tillgängliga
STR_ERROR_NO_VEHICLES_AVAILABLE_AT_ALL_EXPLANATION              :{WHITE}Ändra din konfiguration av NewGRF:er
STR_ERROR_NO_VEHICLES_AVAILABLE_YET                             :{WHITE}Inga fordon är tillgängliga än
STR_ERROR_NO_VEHICLES_AVAILABLE_YET_EXPLANATION                 :{WHITE}Starta ett nytt spel efter {DATE_SHORT} eller använd en NewGRF som erbjuder tidiga fordon

# Specific vehicle errors
STR_ERROR_CAN_T_MAKE_TRAIN_PASS_SIGNAL                          :{WHITE}Kan inte tillåta tåg att passera signal under fara...
STR_ERROR_CAN_T_REVERSE_DIRECTION_TRAIN                         :{WHITE}Kan inte byta tågets riktning...
STR_ERROR_TRAIN_START_NO_POWER                                  :Tåget har ingen kraft

STR_ERROR_CAN_T_MAKE_ROAD_VEHICLE_TURN                          :{WHITE}Fordon kan inte vända...

STR_ERROR_AIRCRAFT_IS_IN_FLIGHT                                 :{WHITE}Flygplan är i luften

# Order related errors
STR_ERROR_NO_MORE_SPACE_FOR_ORDERS                              :{WHITE}Ingen mer plats för order
STR_ERROR_TOO_MANY_ORDERS                                       :{WHITE}För många order
STR_ERROR_CAN_T_INSERT_NEW_ORDER                                :{WHITE}Kan inte sätta in ny order...
STR_ERROR_CAN_T_DELETE_THIS_ORDER                               :{WHITE}Kan inte ta bort denna order...
STR_ERROR_CAN_T_MODIFY_THIS_ORDER                               :{WHITE}Kan inte ändra denna order...
STR_ERROR_CAN_T_MOVE_THIS_ORDER                                 :{WHITE}Kan inte flytta denna order...
STR_ERROR_CAN_T_SKIP_ORDER                                      :{WHITE}Kan inte hoppa över nuvarande order...
STR_ERROR_CAN_T_SKIP_TO_ORDER                                   :{WHITE}Kan inte hoppa över till vald order...
STR_ERROR_CAN_T_COPY_SHARE_ORDER                                :{WHITE}... fordonet kan inte nå alla stationer
STR_ERROR_CAN_T_ADD_ORDER                                       :{WHITE}... fordonet kan inte komma fram till denna station
STR_ERROR_CAN_T_ADD_ORDER_SHARED                                :{WHITE}... ett fordon som delar denna order kan inte komma till denna station

STR_ERROR_CAN_T_SHARE_ORDER_LIST                                :{WHITE}Kan inte dela orderlistan...
STR_ERROR_CAN_T_STOP_SHARING_ORDER_LIST                         :{WHITE}Kan inte sluta dela orderlistan...
STR_ERROR_CAN_T_COPY_ORDER_LIST                                 :{WHITE}Kan inte kopiera orderlistan...
STR_ERROR_TOO_FAR_FROM_PREVIOUS_DESTINATION                     :{WHITE}... för långt från föregående destination
STR_ERROR_AIRCRAFT_NOT_ENOUGH_RANGE                             :{WHITE}... flygplanet har inte tillräcklig räckvidd

# Timetable related errors
STR_ERROR_CAN_T_TIMETABLE_VEHICLE                               :{WHITE}Kan inte lägga till fordonet i en tidtabell...
STR_ERROR_TIMETABLE_ONLY_WAIT_AT_STATIONS                       :{WHITE}Fordon kan enbart vänta vid stationer
STR_ERROR_TIMETABLE_NOT_STOPPING_HERE                           :{WHITE}Detta fordon stannar inte vid denna station

# Sign related errors
STR_ERROR_TOO_MANY_SIGNS                                        :{WHITE}... för många skyltar
STR_ERROR_CAN_T_PLACE_SIGN_HERE                                 :{WHITE}Kan inte placera skylt här...
STR_ERROR_CAN_T_CHANGE_SIGN_NAME                                :{WHITE}Kan inte ändra skyltnamn...
STR_ERROR_CAN_T_DELETE_SIGN                                     :{WHITE}Kan inte ta bort skylt...

# Translatable comment for OpenTTD's desktop shortcut
STR_DESKTOP_SHORTCUT_COMMENT                                    :Ett simuleringsspel baserat på Transport Tycoon Deluxe

# Translatable descriptions in media/baseset/*.ob* files
STR_BASEGRAPHICS_DOS_DESCRIPTION                                :Originalgrafiken från DOS-utgåvan av Transport Tycoon Deluxe.
STR_BASEGRAPHICS_DOS_DE_DESCRIPTION                             :Originalgrafiken från den tyska DOS-utgåvan av Transport Tycoon Deluxe.
STR_BASEGRAPHICS_WIN_DESCRIPTION                                :Originalgrafiken från Windows-utgåvan av Transport Tycoon Deluxe.
STR_BASESOUNDS_DOS_DESCRIPTION                                  :Originalljuden från DOS-utgåvan av Transport Tycoon Deluxe.
STR_BASESOUNDS_WIN_DESCRIPTION                                  :Originalljuden från Windows-utgåvan av Transport Tycoon Deluxe.
STR_BASESOUNDS_NONE_DESCRIPTION                                 :Ett ljudpaket utan några ljud.
STR_BASEMUSIC_WIN_DESCRIPTION                                   :Originalmusiken från Windows-utgåvan av Transport Tycoon Deluxe.
STR_BASEMUSIC_DOS_DESCRIPTION                                   :Originalmusiken från DOS-utgåvan av Transport Tycoon Deluxe.
STR_BASEMUSIC_TTO_DESCRIPTION                                   :Originalmusiken från DOS-utgåvan av Transport Tycoon (Original/World Editor).
STR_BASEMUSIC_NONE_DESCRIPTION                                  :Ett musikpaket utan någon musik.

STR_TRADITIONAL_TRAIN_NAME                                      :Tåg {COMMA}
STR_TRADITIONAL_ROAD_VEHICLE_NAME                               :Vägfordon {COMMA}
STR_TRADITIONAL_SHIP_NAME                                       :Skepp {COMMA}
STR_TRADITIONAL_AIRCRAFT_NAME                                   :Luftfarkost {COMMA}

##id 0x2000
# Town building names
STR_TOWN_BUILDING_NAME_TALL_OFFICE_BLOCK_1                      :Högt kontor
STR_TOWN_BUILDING_NAME_OFFICE_BLOCK_1                           :Kontor
STR_TOWN_BUILDING_NAME_SMALL_BLOCK_OF_FLATS_1                   :Små lägenheter
STR_TOWN_BUILDING_NAME_CHURCH_1                                 :Kyrka
STR_TOWN_BUILDING_NAME_LARGE_OFFICE_BLOCK_1                     :Stora kontor
STR_TOWN_BUILDING_NAME_TOWN_HOUSES_1                            :Småhus
STR_TOWN_BUILDING_NAME_HOTEL_1                                  :Hotell
STR_TOWN_BUILDING_NAME_STATUE_1                                 :Staty
STR_TOWN_BUILDING_NAME_FOUNTAIN_1                               :Fontän
STR_TOWN_BUILDING_NAME_PARK_1                                   :Park
STR_TOWN_BUILDING_NAME_OFFICE_BLOCK_2                           :Kontorslokaler
STR_TOWN_BUILDING_NAME_SHOPS_AND_OFFICES_1                      :Affärer och kontor
STR_TOWN_BUILDING_NAME_MODERN_OFFICE_BUILDING_1                 :Modern kontorsbyggnad
STR_TOWN_BUILDING_NAME_WAREHOUSE_1                              :Lagerbyggnad
STR_TOWN_BUILDING_NAME_OFFICE_BLOCK_3                           :Kontorsbyggnad
STR_TOWN_BUILDING_NAME_STADIUM_1                                :Arena
STR_TOWN_BUILDING_NAME_OLD_HOUSES_1                             :Gamla hus
STR_TOWN_BUILDING_NAME_COTTAGES_1                               :Stugor
STR_TOWN_BUILDING_NAME_HOUSES_1                                 :Hus
STR_TOWN_BUILDING_NAME_FLATS_1                                  :Lägenheter
STR_TOWN_BUILDING_NAME_TALL_OFFICE_BLOCK_2                      :Hög kontorsbyggnad
STR_TOWN_BUILDING_NAME_SHOPS_AND_OFFICES_2                      :Affärer och kontor
STR_TOWN_BUILDING_NAME_SHOPS_AND_OFFICES_3                      :Affärer och kontor
STR_TOWN_BUILDING_NAME_THEATER_1                                :Biograf
STR_TOWN_BUILDING_NAME_STADIUM_2                                :Arena
STR_TOWN_BUILDING_NAME_OFFICES_1                                :Kontor
STR_TOWN_BUILDING_NAME_HOUSES_2                                 :Hus
STR_TOWN_BUILDING_NAME_CINEMA_1                                 :Biograf
STR_TOWN_BUILDING_NAME_SHOPPING_MALL_1                          :Shoppingcenter
STR_TOWN_BUILDING_NAME_IGLOO_1                                  :Igloo
STR_TOWN_BUILDING_NAME_TEPEES_1                                 :Kåtor
STR_TOWN_BUILDING_NAME_TEAPOT_HOUSE_1                           :Tekanne-hus
STR_TOWN_BUILDING_NAME_PIGGY_BANK_1                             :Spargris

##id 0x4800
# industry names
STR_INDUSTRY_NAME_COAL_MINE                                     :Kolgruva
STR_INDUSTRY_NAME_POWER_STATION                                 :Kraftstation
STR_INDUSTRY_NAME_SAWMILL                                       :Sågverk
STR_INDUSTRY_NAME_FOREST                                        :Skog
STR_INDUSTRY_NAME_OIL_REFINERY                                  :Oljeraffinaderi
STR_INDUSTRY_NAME_OIL_RIG                                       :Oljerigg
STR_INDUSTRY_NAME_FACTORY                                       :Fabrik
STR_INDUSTRY_NAME_PRINTING_WORKS                                :Tryckeri
STR_INDUSTRY_NAME_STEEL_MILL                                    :Stålverk
STR_INDUSTRY_NAME_FARM                                          :Bondgård
STR_INDUSTRY_NAME_COPPER_ORE_MINE                               :Koppargruva
STR_INDUSTRY_NAME_OIL_WELLS                                     :Oljekälla
STR_INDUSTRY_NAME_BANK                                          :Bank
STR_INDUSTRY_NAME_FOOD_PROCESSING_PLANT                         :Livsmedelsfabrik
STR_INDUSTRY_NAME_PAPER_MILL                                    :Pappersbruk
STR_INDUSTRY_NAME_GOLD_MINE                                     :Guldgruva
STR_INDUSTRY_NAME_BANK_TROPIC_ARCTIC                            :Bank
STR_INDUSTRY_NAME_DIAMOND_MINE                                  :Diamantgruva
STR_INDUSTRY_NAME_IRON_ORE_MINE                                 :Järnmalmsgruva
STR_INDUSTRY_NAME_FRUIT_PLANTATION                              :Fruktplantage
STR_INDUSTRY_NAME_RUBBER_PLANTATION                             :Gummiplantage
STR_INDUSTRY_NAME_WATER_SUPPLY                                  :Vattentillgång
STR_INDUSTRY_NAME_WATER_TOWER                                   :Vattentorn
STR_INDUSTRY_NAME_FACTORY_2                                     :Fabrik
STR_INDUSTRY_NAME_FARM_2                                        :Bondgård
STR_INDUSTRY_NAME_LUMBER_MILL                                   :Sågverk
STR_INDUSTRY_NAME_COTTON_CANDY_FOREST                           :Sockervaddskog
STR_INDUSTRY_NAME_CANDY_FACTORY                                 :Godisfabrik
STR_INDUSTRY_NAME_BATTERY_FARM                                  :Batteribondgård
STR_INDUSTRY_NAME_COLA_WELLS                                    :Kolakälla
STR_INDUSTRY_NAME_TOY_SHOP                                      :Leksaksaffär
STR_INDUSTRY_NAME_TOY_FACTORY                                   :Leksaksfabrik
STR_INDUSTRY_NAME_PLASTIC_FOUNTAINS                             :Plastfontäner
STR_INDUSTRY_NAME_FIZZY_DRINK_FACTORY                           :Läskfabrik
STR_INDUSTRY_NAME_BUBBLE_GENERATOR                              :Bubbelgenerator
STR_INDUSTRY_NAME_TOFFEE_QUARRY                                 :Knäckbrott
STR_INDUSTRY_NAME_SUGAR_MINE                                    :Sockergruva

############ WARNING, using range 0x6000 for strings that are stored in the savegame
############ These strings may never get a new id, or savegames will break!
##id 0x6000
STR_SV_EMPTY                                                    :
STR_SV_UNNAMED                                                  :Utan namn
STR_SV_TRAIN_NAME                                               :Tåg #{COMMA}
STR_SV_ROAD_VEHICLE_NAME                                        :Vägfordon #{COMMA}
STR_SV_SHIP_NAME                                                :Skepp #{COMMA}
STR_SV_AIRCRAFT_NAME                                            :Luftfarkost #{COMMA}

STR_SV_STNAME                                                   :{STRING}
STR_SV_STNAME_NORTH                                             :Norra {STRING}
STR_SV_STNAME_SOUTH                                             :Södra {STRING}
STR_SV_STNAME_EAST                                              :Östra {STRING}
STR_SV_STNAME_WEST                                              :Västra {STRING}
STR_SV_STNAME_CENTRAL                                           :{STRING} centralstation
STR_SV_STNAME_TRANSFER                                          :{STRING} övergång
STR_SV_STNAME_HALT                                              :{STRING} hållplats
STR_SV_STNAME_VALLEY                                            :{STRING} dal
STR_SV_STNAME_HEIGHTS                                           :{STRING} höjder
STR_SV_STNAME_WOODS                                             :{STRING} skog
STR_SV_STNAME_LAKESIDE                                          :{STRING} sjöstrand
STR_SV_STNAME_EXCHANGE                                          :{STRING} växel
STR_SV_STNAME_AIRPORT                                           :{STRING} flygplats
STR_SV_STNAME_OILFIELD                                          :{STRING} oljefält
STR_SV_STNAME_MINES                                             :{STRING} gruva
STR_SV_STNAME_DOCKS                                             :{STRING} hamn
STR_SV_STNAME_BUOY                                              :{STRING}
STR_SV_STNAME_WAYPOINT                                          :{STRING}
##id 0x6020
STR_SV_STNAME_ANNEXE                                            :{STRING} tillbyggnad
STR_SV_STNAME_SIDINGS                                           :{STRING} förort
STR_SV_STNAME_BRANCH                                            :{STRING} förgrening
STR_SV_STNAME_UPPER                                             :Övre {STRING}
STR_SV_STNAME_LOWER                                             :Nedre {STRING}
STR_SV_STNAME_HELIPORT                                          :{STRING} helikopterplats
STR_SV_STNAME_FOREST                                            :{STRING} skog
STR_SV_STNAME_FALLBACK                                          :{STRING} station #{NUM}
############ end of savegame specific region!

##id 0x8000
# Vehicle names
STR_VEHICLE_NAME_TRAIN_ENGINE_RAIL_KIRBY_PAUL_TANK_STEAM        :Kirby Paul Tank (Ånga)
STR_VEHICLE_NAME_TRAIN_ENGINE_RAIL_MJS_250_DIESEL               :MJS 250 (Diesel)
STR_VEHICLE_NAME_TRAIN_ENGINE_RAIL_PLODDYPHUT_CHOO_CHOO         :Ploddyphut Choo-Choo
STR_VEHICLE_NAME_TRAIN_ENGINE_RAIL_POWERNAUT_CHOO_CHOO          :Powernaut Choo-Choo
STR_VEHICLE_NAME_TRAIN_ENGINE_RAIL_MIGHTYMOVER_CHOO_CHOO        :MightyMover Choo-Choo
STR_VEHICLE_NAME_TRAIN_ENGINE_RAIL_PLODDYPHUT_DIESEL            :Ploddyphut Diesel
STR_VEHICLE_NAME_TRAIN_ENGINE_RAIL_POWERNAUT_DIESEL             :Powernaut Diesel
STR_VEHICLE_NAME_TRAIN_ENGINE_RAIL_WILLS_2_8_0_STEAM            :Wills 2-8-0 (Ånga)
STR_VEHICLE_NAME_TRAIN_ENGINE_RAIL_CHANEY_JUBILEE_STEAM         :Chaney 'Jubilee' (Ånga)
STR_VEHICLE_NAME_TRAIN_ENGINE_RAIL_GINZU_A4_STEAM               :Ginzu 'A4' (Ånga)
STR_VEHICLE_NAME_TRAIN_ENGINE_RAIL_SH_8P_STEAM                  :SH '8P' (Ånga)
STR_VEHICLE_NAME_TRAIN_ENGINE_RAIL_MANLEY_MOREL_DMU_DIESEL      :Manley-Morel DMU (Diesel)
STR_VEHICLE_NAME_TRAIN_ENGINE_RAIL_DASH_DIESEL                  :'Dash' (Diesel)
STR_VEHICLE_NAME_TRAIN_ENGINE_RAIL_SH_HENDRY_25_DIESEL          :SH/Hendry '25' (Diesel)
STR_VEHICLE_NAME_TRAIN_ENGINE_RAIL_UU_37_DIESEL                 :UU '37' (Diesel)
STR_VEHICLE_NAME_TRAIN_ENGINE_RAIL_FLOSS_47_DIESEL              :Floss '47' (Diesel)
STR_VEHICLE_NAME_TRAIN_ENGINE_RAIL_CS_4000_DIESEL               :CS 4000 (Diesel)
STR_VEHICLE_NAME_TRAIN_ENGINE_RAIL_CS_2400_DIESEL               :CS 2400 (Diesel)
STR_VEHICLE_NAME_TRAIN_ENGINE_RAIL_CENTENNIAL_DIESEL            :Centennial (Diesel)
STR_VEHICLE_NAME_TRAIN_ENGINE_RAIL_KELLING_3100_DIESEL          :Kelling 3100 (Diesel)
STR_VEHICLE_NAME_TRAIN_ENGINE_RAIL_TURNER_TURBO_DIESEL          :Turner Turbo (Diesel)
STR_VEHICLE_NAME_TRAIN_ENGINE_RAIL_MJS_1000_DIESEL              :MJS 1000 (Diesel)
STR_VEHICLE_NAME_TRAIN_ENGINE_RAIL_SH_125_DIESEL                :SH '125' (Diesel)
STR_VEHICLE_NAME_TRAIN_ENGINE_RAIL_SH_30_ELECTRIC               :SH '30' (Elektricitet)
STR_VEHICLE_NAME_TRAIN_ENGINE_RAIL_SH_40_ELECTRIC               :SH '40' (Elektricitet)
STR_VEHICLE_NAME_TRAIN_ENGINE_RAIL_T_I_M_ELECTRIC               :'T.I.M.' (Elektricitet)
STR_VEHICLE_NAME_TRAIN_ENGINE_RAIL_ASIASTAR_ELECTRIC            :'AsiaStar' (Elektricitet)
STR_VEHICLE_NAME_TRAIN_WAGON_RAIL_PASSENGER_CAR                 :Passagerarvagn
STR_VEHICLE_NAME_TRAIN_WAGON_RAIL_MAIL_VAN                      :Postvagn
STR_VEHICLE_NAME_TRAIN_WAGON_RAIL_COAL_CAR                      :Kolvagn
STR_VEHICLE_NAME_TRAIN_WAGON_RAIL_OIL_TANKER                    :Oljetank
STR_VEHICLE_NAME_TRAIN_WAGON_RAIL_LIVESTOCK_VAN                 :Boskapsvagn
STR_VEHICLE_NAME_TRAIN_WAGON_RAIL_GOODS_VAN                     :Godsvagn
STR_VEHICLE_NAME_TRAIN_WAGON_RAIL_GRAIN_HOPPER                  :Spannmålsvagn
STR_VEHICLE_NAME_TRAIN_WAGON_RAIL_WOOD_TRUCK                    :Timmervagn
STR_VEHICLE_NAME_TRAIN_WAGON_RAIL_IRON_ORE_HOPPER               :Järnmalmsvagn
STR_VEHICLE_NAME_TRAIN_WAGON_RAIL_STEEL_TRUCK                   :Stålvagn
STR_VEHICLE_NAME_TRAIN_WAGON_RAIL_ARMORED_VAN                   :Bepansrad vagn
STR_VEHICLE_NAME_TRAIN_WAGON_RAIL_FOOD_VAN                      :Matvagn
STR_VEHICLE_NAME_TRAIN_WAGON_RAIL_PAPER_TRUCK                   :Pappersvagn
STR_VEHICLE_NAME_TRAIN_WAGON_RAIL_COPPER_ORE_HOPPER             :Kopparmalmsvagn
STR_VEHICLE_NAME_TRAIN_WAGON_RAIL_WATER_TANKER                  :Vattentank
STR_VEHICLE_NAME_TRAIN_WAGON_RAIL_FRUIT_TRUCK                   :Fruktvagn
STR_VEHICLE_NAME_TRAIN_WAGON_RAIL_RUBBER_TRUCK                  :Gummivagn
STR_VEHICLE_NAME_TRAIN_WAGON_RAIL_SUGAR_TRUCK                   :Sockervagn
STR_VEHICLE_NAME_TRAIN_WAGON_RAIL_COTTON_CANDY_HOPPER           :Sockervaddsvagn
STR_VEHICLE_NAME_TRAIN_WAGON_RAIL_TOFFEE_HOPPER                 :Knäckvagn
STR_VEHICLE_NAME_TRAIN_WAGON_RAIL_BUBBLE_VAN                    :Bubbelvagn
STR_VEHICLE_NAME_TRAIN_WAGON_RAIL_COLA_TANKER                   :Kolatank
STR_VEHICLE_NAME_TRAIN_WAGON_RAIL_CANDY_VAN                     :Godisvagn
STR_VEHICLE_NAME_TRAIN_WAGON_RAIL_TOY_VAN                       :Leksaksvagn
STR_VEHICLE_NAME_TRAIN_WAGON_RAIL_BATTERY_TRUCK                 :Batterivagn
STR_VEHICLE_NAME_TRAIN_WAGON_RAIL_FIZZY_DRINK_TRUCK             :Läskvagn
STR_VEHICLE_NAME_TRAIN_WAGON_RAIL_PLASTIC_TRUCK                 :Plastvagn
STR_VEHICLE_NAME_TRAIN_ENGINE_MONORAIL_X2001_ELECTRIC           :'X2001' (Elektricitet)
STR_VEHICLE_NAME_TRAIN_ENGINE_MONORAIL_MILLENNIUM_Z1_ELECTRIC   :'Millennium Z1' (Elektricitet)
STR_VEHICLE_NAME_TRAIN_ENGINE_MONORAIL_WIZZOWOW_Z99             :Wizzowow Z99
STR_VEHICLE_NAME_TRAIN_WAGON_MONORAIL_PASSENGER_CAR             :Passagerarvagn
STR_VEHICLE_NAME_TRAIN_WAGON_MONORAIL_MAIL_VAN                  :Postvagn
STR_VEHICLE_NAME_TRAIN_WAGON_MONORAIL_COAL_CAR                  :Kolvagn
STR_VEHICLE_NAME_TRAIN_WAGON_MONORAIL_OIL_TANKER                :Oljetank
STR_VEHICLE_NAME_TRAIN_WAGON_MONORAIL_LIVESTOCK_VAN             :Boskapsvagn
STR_VEHICLE_NAME_TRAIN_WAGON_MONORAIL_GOODS_VAN                 :Godsvagn
STR_VEHICLE_NAME_TRAIN_WAGON_MONORAIL_GRAIN_HOPPER              :Spannmålsvagn
STR_VEHICLE_NAME_TRAIN_WAGON_MONORAIL_WOOD_TRUCK                :Timmervagn
STR_VEHICLE_NAME_TRAIN_WAGON_MONORAIL_IRON_ORE_HOPPER           :Järnmalmsvagn
STR_VEHICLE_NAME_TRAIN_WAGON_MONORAIL_STEEL_TRUCK               :Stålvagn
STR_VEHICLE_NAME_TRAIN_WAGON_MONORAIL_ARMORED_VAN               :Bepansrad vagn
STR_VEHICLE_NAME_TRAIN_WAGON_MONORAIL_FOOD_VAN                  :Matvagn
STR_VEHICLE_NAME_TRAIN_WAGON_MONORAIL_PAPER_TRUCK               :Pappersvagn
STR_VEHICLE_NAME_TRAIN_WAGON_MONORAIL_COPPER_ORE_HOPPER         :Kopparmalmsvagn
STR_VEHICLE_NAME_TRAIN_WAGON_MONORAIL_WATER_TANKER              :Vattentank
STR_VEHICLE_NAME_TRAIN_WAGON_MONORAIL_FRUIT_TRUCK               :Fruktvagn
STR_VEHICLE_NAME_TRAIN_WAGON_MONORAIL_RUBBER_TRUCK              :Gummivagn
STR_VEHICLE_NAME_TRAIN_WAGON_MONORAIL_SUGAR_TRUCK               :Sockervagn
STR_VEHICLE_NAME_TRAIN_WAGON_MONORAIL_COTTON_CANDY_HOPPER       :Sockervaddsvagn
STR_VEHICLE_NAME_TRAIN_WAGON_MONORAIL_TOFFEE_HOPPER             :Knäckvagn
STR_VEHICLE_NAME_TRAIN_WAGON_MONORAIL_BUBBLE_VAN                :Bubblevagn
STR_VEHICLE_NAME_TRAIN_WAGON_MONORAIL_COLA_TANKER               :Kolatank
STR_VEHICLE_NAME_TRAIN_WAGON_MONORAIL_CANDY_VAN                 :Godisvagn
STR_VEHICLE_NAME_TRAIN_WAGON_MONORAIL_TOY_VAN                   :Leksaksvagn
STR_VEHICLE_NAME_TRAIN_WAGON_MONORAIL_BATTERY_TRUCK             :Batterivagn
STR_VEHICLE_NAME_TRAIN_WAGON_MONORAIL_FIZZY_DRINK_TRUCK         :Läskvagn
STR_VEHICLE_NAME_TRAIN_WAGON_MONORAIL_PLASTIC_TRUCK             :Plastvagn
STR_VEHICLE_NAME_TRAIN_ENGINE_MAGLEV_LEV1_LEVIATHAN_ELECTRIC    :Lev1 'Leviathan' (Elektricitet)
STR_VEHICLE_NAME_TRAIN_ENGINE_MAGLEV_LEV2_CYCLOPS_ELECTRIC      :Lev2 'Cyclops' (Elektricitet)
STR_VEHICLE_NAME_TRAIN_ENGINE_MAGLEV_LEV3_PEGASUS_ELECTRIC      :Lev3 'Pegasus' (Elektricitet)
STR_VEHICLE_NAME_TRAIN_ENGINE_MAGLEV_LEV4_CHIMAERA_ELECTRIC     :Lev4 'Chimaera' (Elektricitet)
STR_VEHICLE_NAME_TRAIN_ENGINE_MAGLEV_WIZZOWOW_ROCKETEER         :Wizzowow Rocketeer
STR_VEHICLE_NAME_TRAIN_WAGON_MAGLEV_PASSENGER_CAR               :Passagerarvagn
STR_VEHICLE_NAME_TRAIN_WAGON_MAGLEV_MAIL_VAN                    :Postvagn
STR_VEHICLE_NAME_TRAIN_WAGON_MAGLEV_COAL_CAR                    :Kolvagn
STR_VEHICLE_NAME_TRAIN_WAGON_MAGLEV_OIL_TANKER                  :Oljetank
STR_VEHICLE_NAME_TRAIN_WAGON_MAGLEV_LIVESTOCK_VAN               :Boskapsvagn
STR_VEHICLE_NAME_TRAIN_WAGON_MAGLEV_GOODS_VAN                   :Godsvagn
STR_VEHICLE_NAME_TRAIN_WAGON_MAGLEV_GRAIN_HOPPER                :Spannmålsvagn
STR_VEHICLE_NAME_TRAIN_WAGON_MAGLEV_WOOD_TRUCK                  :Timmervagn
STR_VEHICLE_NAME_TRAIN_WAGON_MAGLEV_IRON_ORE_HOPPER             :Järnmalmsvagn
STR_VEHICLE_NAME_TRAIN_WAGON_MAGLEV_STEEL_TRUCK                 :Stållastvagn
STR_VEHICLE_NAME_TRAIN_WAGON_MAGLEV_ARMORED_VAN                 :Bepansrad vagn
STR_VEHICLE_NAME_TRAIN_WAGON_MAGLEV_FOOD_VAN                    :Matvagn
STR_VEHICLE_NAME_TRAIN_WAGON_MAGLEV_PAPER_TRUCK                 :Pappersvagn
STR_VEHICLE_NAME_TRAIN_WAGON_MAGLEV_COPPER_ORE_HOPPER           :Kopparmalmsvagn
STR_VEHICLE_NAME_TRAIN_WAGON_MAGLEV_WATER_TANKER                :Vattentank
STR_VEHICLE_NAME_TRAIN_WAGON_MAGLEV_FRUIT_TRUCK                 :Fruktvagn
STR_VEHICLE_NAME_TRAIN_WAGON_MAGLEV_RUBBER_TRUCK                :Gummilastvagn
STR_VEHICLE_NAME_TRAIN_WAGON_MAGLEV_SUGAR_TRUCK                 :Sockerlastvagn
STR_VEHICLE_NAME_TRAIN_WAGON_MAGLEV_COTTON_CANDY_HOPPER         :Sockervaddsvagn
STR_VEHICLE_NAME_TRAIN_WAGON_MAGLEV_TOFFEE_HOPPER               :Knäckvagn
STR_VEHICLE_NAME_TRAIN_WAGON_MAGLEV_BUBBLE_VAN                  :Bubbelvagn
STR_VEHICLE_NAME_TRAIN_WAGON_MAGLEV_COLA_TANKER                 :Kolatank
STR_VEHICLE_NAME_TRAIN_WAGON_MAGLEV_CANDY_VAN                   :Godisvagn
STR_VEHICLE_NAME_TRAIN_WAGON_MAGLEV_TOY_VAN                     :Leksaksvagn
STR_VEHICLE_NAME_TRAIN_WAGON_MAGLEV_BATTERY_TRUCK               :Batterivagn
STR_VEHICLE_NAME_TRAIN_WAGON_MAGLEV_FIZZY_DRINK_TRUCK           :Läskvagn
STR_VEHICLE_NAME_TRAIN_WAGON_MAGLEV_PLASTIC_TRUCK               :Plastvagn
STR_VEHICLE_NAME_ROAD_VEHICLE_MPS_REGAL_BUS                     :MPS Regal Buss
STR_VEHICLE_NAME_ROAD_VEHICLE_HEREFORD_LEOPARD_BUS              :Hereford Leopard Buss
STR_VEHICLE_NAME_ROAD_VEHICLE_FOSTER_BUS                        :Foster Buss
STR_VEHICLE_NAME_ROAD_VEHICLE_FOSTER_MKII_SUPERBUS              :Foster MkII Super Buss
STR_VEHICLE_NAME_ROAD_VEHICLE_PLODDYPHUT_MKI_BUS                :Ploddyphut MkI Buss
STR_VEHICLE_NAME_ROAD_VEHICLE_PLODDYPHUT_MKII_BUS               :Ploddyphut MkII Buss
STR_VEHICLE_NAME_ROAD_VEHICLE_PLODDYPHUT_MKIII_BUS              :Ploddyphut MkIII Buss
STR_VEHICLE_NAME_ROAD_VEHICLE_BALOGH_COAL_TRUCK                 :Balogh Koldumper
STR_VEHICLE_NAME_ROAD_VEHICLE_UHL_COAL_TRUCK                    :Uhl Koldumper
STR_VEHICLE_NAME_ROAD_VEHICLE_DW_COAL_TRUCK                     :DW Koldumper
STR_VEHICLE_NAME_ROAD_VEHICLE_MPS_MAIL_TRUCK                    :MPS Postbil
STR_VEHICLE_NAME_ROAD_VEHICLE_REYNARD_MAIL_TRUCK                :Reynard Postbil
STR_VEHICLE_NAME_ROAD_VEHICLE_PERRY_MAIL_TRUCK                  :Perry Postbil
STR_VEHICLE_NAME_ROAD_VEHICLE_MIGHTYMOVER_MAIL_TRUCK            :MightyMover Postbil
STR_VEHICLE_NAME_ROAD_VEHICLE_POWERNAUGHT_MAIL_TRUCK            :Powernaught Postbil
STR_VEHICLE_NAME_ROAD_VEHICLE_WIZZOWOW_MAIL_TRUCK               :Wizzowow Postbil
STR_VEHICLE_NAME_ROAD_VEHICLE_WITCOMBE_OIL_TANKER               :Witcombe Oljetanker
STR_VEHICLE_NAME_ROAD_VEHICLE_FOSTER_OIL_TANKER                 :Foster Oljetanker
STR_VEHICLE_NAME_ROAD_VEHICLE_PERRY_OIL_TANKER                  :Perry Oljetanker
STR_VEHICLE_NAME_ROAD_VEHICLE_TALBOTT_LIVESTOCK_VAN             :Talbott Boskapsbil
STR_VEHICLE_NAME_ROAD_VEHICLE_UHL_LIVESTOCK_VAN                 :Uhl Boskapsbil
STR_VEHICLE_NAME_ROAD_VEHICLE_FOSTER_LIVESTOCK_VAN              :Foster Boskapsbil
STR_VEHICLE_NAME_ROAD_VEHICLE_BALOGH_GOODS_TRUCK                :Balogh Godslastbil
STR_VEHICLE_NAME_ROAD_VEHICLE_CRAIGHEAD_GOODS_TRUCK             :Craighead Godslastbil
STR_VEHICLE_NAME_ROAD_VEHICLE_GOSS_GOODS_TRUCK                  :Goss Godslastbil
STR_VEHICLE_NAME_ROAD_VEHICLE_HEREFORD_GRAIN_TRUCK              :Hereford Spannmålslastare
STR_VEHICLE_NAME_ROAD_VEHICLE_THOMAS_GRAIN_TRUCK                :Thomas Spannmålslastare
STR_VEHICLE_NAME_ROAD_VEHICLE_GOSS_GRAIN_TRUCK                  :Goss Spannmålslastare
STR_VEHICLE_NAME_ROAD_VEHICLE_WITCOMBE_WOOD_TRUCK               :Witcombe Timmerlastare
STR_VEHICLE_NAME_ROAD_VEHICLE_FOSTER_WOOD_TRUCK                 :Foster Timmerlastare
STR_VEHICLE_NAME_ROAD_VEHICLE_MORELAND_WOOD_TRUCK               :Moreland Timmerlastare
STR_VEHICLE_NAME_ROAD_VEHICLE_MPS_IRON_ORE_TRUCK                :MPS Järnmalmsdumper
STR_VEHICLE_NAME_ROAD_VEHICLE_UHL_IRON_ORE_TRUCK                :Uhl Järnmalmsdumper
STR_VEHICLE_NAME_ROAD_VEHICLE_CHIPPY_IRON_ORE_TRUCK             :Chippy Järnmalmsdumper
STR_VEHICLE_NAME_ROAD_VEHICLE_BALOGH_STEEL_TRUCK                :Balogh Ståldumper
STR_VEHICLE_NAME_ROAD_VEHICLE_UHL_STEEL_TRUCK                   :Uhl Ståldumper
STR_VEHICLE_NAME_ROAD_VEHICLE_KELLING_STEEL_TRUCK               :Kelling Ståldumper
STR_VEHICLE_NAME_ROAD_VEHICLE_BALOGH_ARMORED_TRUCK              :Balogh Bepansrad lastbil
STR_VEHICLE_NAME_ROAD_VEHICLE_UHL_ARMORED_TRUCK                 :Uhl Bepansrad lastbil
STR_VEHICLE_NAME_ROAD_VEHICLE_FOSTER_ARMORED_TRUCK              :Foster Bepansrad lastbil
STR_VEHICLE_NAME_ROAD_VEHICLE_FOSTER_FOOD_VAN                   :Foster Matbil
STR_VEHICLE_NAME_ROAD_VEHICLE_PERRY_FOOD_VAN                    :Perry Matbil
STR_VEHICLE_NAME_ROAD_VEHICLE_CHIPPY_FOOD_VAN                   :Chippy Matbil
STR_VEHICLE_NAME_ROAD_VEHICLE_UHL_PAPER_TRUCK                   :Uhl Papperlastare
STR_VEHICLE_NAME_ROAD_VEHICLE_BALOGH_PAPER_TRUCK                :Balogh Papperslastare
STR_VEHICLE_NAME_ROAD_VEHICLE_MPS_PAPER_TRUCK                   :MPS Papperslastare
STR_VEHICLE_NAME_ROAD_VEHICLE_MPS_COPPER_ORE_TRUCK              :MPS Kopparmalmsdumper
STR_VEHICLE_NAME_ROAD_VEHICLE_UHL_COPPER_ORE_TRUCK              :Uhl Kopparmalmsdumper
STR_VEHICLE_NAME_ROAD_VEHICLE_GOSS_COPPER_ORE_TRUCK             :Goss Kopparmalmsdumper
STR_VEHICLE_NAME_ROAD_VEHICLE_UHL_WATER_TANKER                  :Uhl Vattentanker
STR_VEHICLE_NAME_ROAD_VEHICLE_BALOGH_WATER_TANKER               :Balogh Vattentanker
STR_VEHICLE_NAME_ROAD_VEHICLE_MPS_WATER_TANKER                  :MPS Vattentanker
STR_VEHICLE_NAME_ROAD_VEHICLE_BALOGH_FRUIT_TRUCK                :Balogh Fruktlastare
STR_VEHICLE_NAME_ROAD_VEHICLE_UHL_FRUIT_TRUCK                   :Uhl Fruktlastare
STR_VEHICLE_NAME_ROAD_VEHICLE_KELLING_FRUIT_TRUCK               :Kelling Fruktlastare
STR_VEHICLE_NAME_ROAD_VEHICLE_BALOGH_RUBBER_TRUCK               :Balogh Gummidumper
STR_VEHICLE_NAME_ROAD_VEHICLE_UHL_RUBBER_TRUCK                  :Uhl Gummidumper
STR_VEHICLE_NAME_ROAD_VEHICLE_RMT_RUBBER_TRUCK                  :RMT Gummidumper
STR_VEHICLE_NAME_ROAD_VEHICLE_MIGHTYMOVER_SUGAR_TRUCK           :MightyMover Sockerlastare
STR_VEHICLE_NAME_ROAD_VEHICLE_POWERNAUGHT_SUGAR_TRUCK           :Powernaught Sockerlastare
STR_VEHICLE_NAME_ROAD_VEHICLE_WIZZOWOW_SUGAR_TRUCK              :Wizzowow Sockerlastare
STR_VEHICLE_NAME_ROAD_VEHICLE_MIGHTYMOVER_COLA_TRUCK            :MightyMover Kolalastare
STR_VEHICLE_NAME_ROAD_VEHICLE_POWERNAUGHT_COLA_TRUCK            :Powernaught Kolalastare
STR_VEHICLE_NAME_ROAD_VEHICLE_WIZZOWOW_COLA_TRUCK               :Wizzowow Kolalastare
STR_VEHICLE_NAME_ROAD_VEHICLE_MIGHTYMOVER_COTTON_CANDY          :MightyMover Sockervaddslastare
STR_VEHICLE_NAME_ROAD_VEHICLE_POWERNAUGHT_COTTON_CANDY          :Powernaught Sockervaddslastare
STR_VEHICLE_NAME_ROAD_VEHICLE_WIZZOWOW_COTTON_CANDY_TRUCK       :Wizzowow Sockervaddslastare
STR_VEHICLE_NAME_ROAD_VEHICLE_MIGHTYMOVER_TOFFEE_TRUCK          :MightyMover Knäcklastare
STR_VEHICLE_NAME_ROAD_VEHICLE_POWERNAUGHT_TOFFEE_TRUCK          :Powernaught Knäcklastare
STR_VEHICLE_NAME_ROAD_VEHICLE_WIZZOWOW_TOFFEE_TRUCK             :Wizzowow Knäcklastare
STR_VEHICLE_NAME_ROAD_VEHICLE_MIGHTYMOVER_TOY_VAN               :MightyMover Leksaksbil
STR_VEHICLE_NAME_ROAD_VEHICLE_POWERNAUGHT_TOY_VAN               :Powernaught Leksaksbil
STR_VEHICLE_NAME_ROAD_VEHICLE_WIZZOWOW_TOY_VAN                  :Wizzowow Leksaksbil
STR_VEHICLE_NAME_ROAD_VEHICLE_MIGHTYMOVER_CANDY_TRUCK           :MightyMover Godislastare
STR_VEHICLE_NAME_ROAD_VEHICLE_POWERNAUGHT_CANDY_TRUCK           :Powernaught Godislastare
STR_VEHICLE_NAME_ROAD_VEHICLE_WIZZOWOW_CANDY_TRUCK              :Wizzowow Godislastare
STR_VEHICLE_NAME_ROAD_VEHICLE_MIGHTYMOVER_BATTERY_TRUCK         :MightyMover Batterilastare
STR_VEHICLE_NAME_ROAD_VEHICLE_POWERNAUGHT_BATTERY_TRUCK         :Powernaught Batterilastare
STR_VEHICLE_NAME_ROAD_VEHICLE_WIZZOWOW_BATTERY_TRUCK            :Wizzowow Batterilastare
STR_VEHICLE_NAME_ROAD_VEHICLE_MIGHTYMOVER_FIZZY_DRINK           :MightyMover Läsklastbil
STR_VEHICLE_NAME_ROAD_VEHICLE_POWERNAUGHT_FIZZY_DRINK           :Powernaught Läsklastbil
STR_VEHICLE_NAME_ROAD_VEHICLE_WIZZOWOW_FIZZY_DRINK_TRUCK        :Wizzowow Läsklastbil
STR_VEHICLE_NAME_ROAD_VEHICLE_MIGHTYMOVER_PLASTIC_TRUCK         :MightyMover Plastlastare
STR_VEHICLE_NAME_ROAD_VEHICLE_POWERNAUGHT_PLASTIC_TRUCK         :Powernaught Plastlastare
STR_VEHICLE_NAME_ROAD_VEHICLE_WIZZOWOW_PLASTIC_TRUCK            :Wizzowow Plastlastbil
STR_VEHICLE_NAME_ROAD_VEHICLE_MIGHTYMOVER_BUBBLE_TRUCK          :MightyMover Bubbellastbil
STR_VEHICLE_NAME_ROAD_VEHICLE_POWERNAUGHT_BUBBLE_TRUCK          :Powernaught Bubbellastbil
STR_VEHICLE_NAME_ROAD_VEHICLE_WIZZOWOW_BUBBLE_TRUCK             :Wizzowow Bubbellastbil
STR_VEHICLE_NAME_SHIP_MPS_OIL_TANKER                            :MPS Oljetanker
STR_VEHICLE_NAME_SHIP_CS_INC_OIL_TANKER                         :CS-Inc. Oljetanker
STR_VEHICLE_NAME_SHIP_MPS_PASSENGER_FERRY                       :MPS Passagerarfärja
STR_VEHICLE_NAME_SHIP_FFP_PASSENGER_FERRY                       :FFP Passagerarfärja
STR_VEHICLE_NAME_SHIP_BAKEWELL_300_HOVERCRAFT                   :Bakewell 300 svävare
STR_VEHICLE_NAME_SHIP_CHUGGER_CHUG_PASSENGER                    :Chugger-Chug Passagerarfärja
STR_VEHICLE_NAME_SHIP_SHIVERSHAKE_PASSENGER_FERRY               :Shivershake Passagerarfärja
STR_VEHICLE_NAME_SHIP_YATE_CARGO_SHIP                           :Yate lastfartyg
STR_VEHICLE_NAME_SHIP_BAKEWELL_CARGO_SHIP                       :Bakewell lastfartyg
STR_VEHICLE_NAME_SHIP_MIGHTYMOVER_CARGO_SHIP                    :MightyMover lastfartyg
STR_VEHICLE_NAME_SHIP_POWERNAUT_CARGO_SHIP                      :Powernaut lastfartyg
STR_VEHICLE_NAME_AIRCRAFT_SAMPSON_U52                           :Sampson U52
STR_VEHICLE_NAME_AIRCRAFT_COLEMAN_COUNT                         :Coleman Count
STR_VEHICLE_NAME_AIRCRAFT_FFP_DART                              :FFP Dart
STR_VEHICLE_NAME_AIRCRAFT_YATE_HAUGAN                           :Yate Haugan
STR_VEHICLE_NAME_AIRCRAFT_BAKEWELL_COTSWALD_LB_3                :Bakewell Cotswald LB-3
STR_VEHICLE_NAME_AIRCRAFT_BAKEWELL_LUCKETT_LB_8                 :Bakewell Luckett LB-8
STR_VEHICLE_NAME_AIRCRAFT_BAKEWELL_LUCKETT_LB_9                 :Bakewell Luckett LB-9
STR_VEHICLE_NAME_AIRCRAFT_BAKEWELL_LUCKETT_LB80                 :Bakewell Luckett LB80
STR_VEHICLE_NAME_AIRCRAFT_BAKEWELL_LUCKETT_LB_10                :Bakewell Luckett LB-10
STR_VEHICLE_NAME_AIRCRAFT_BAKEWELL_LUCKETT_LB_11                :Bakewell Luckett LB-11
STR_VEHICLE_NAME_AIRCRAFT_YATE_AEROSPACE_YAC_1_11               :Yate Aerospace YAC 1-11
STR_VEHICLE_NAME_AIRCRAFT_DARWIN_100                            :Darwin 100
STR_VEHICLE_NAME_AIRCRAFT_DARWIN_200                            :Darwin 200
STR_VEHICLE_NAME_AIRCRAFT_DARWIN_300                            :Darwin 300
STR_VEHICLE_NAME_AIRCRAFT_DARWIN_400                            :Darwin 400
STR_VEHICLE_NAME_AIRCRAFT_DARWIN_500                            :Darwin 500
STR_VEHICLE_NAME_AIRCRAFT_DARWIN_600                            :Darwin 600
STR_VEHICLE_NAME_AIRCRAFT_GURU_GALAXY                           :Guru Galaxy
STR_VEHICLE_NAME_AIRCRAFT_AIRTAXI_A21                           :Airtaxi A21
STR_VEHICLE_NAME_AIRCRAFT_AIRTAXI_A31                           :Airtaxi A31
STR_VEHICLE_NAME_AIRCRAFT_AIRTAXI_A32                           :Airtaxi A32
STR_VEHICLE_NAME_AIRCRAFT_AIRTAXI_A33                           :Airtaxi A33
STR_VEHICLE_NAME_AIRCRAFT_YATE_AEROSPACE_YAE46                  :Yate Aerospace YAe46
STR_VEHICLE_NAME_AIRCRAFT_DINGER_100                            :Dinger 100
STR_VEHICLE_NAME_AIRCRAFT_AIRTAXI_A34_1000                      :AirTaxi A34-1000
STR_VEHICLE_NAME_AIRCRAFT_YATE_Z_SHUTTLE                        :Yate Z-Shuttle
STR_VEHICLE_NAME_AIRCRAFT_KELLING_K1                            :Kelling K1
STR_VEHICLE_NAME_AIRCRAFT_KELLING_K6                            :Kelling K6
STR_VEHICLE_NAME_AIRCRAFT_KELLING_K7                            :Kelling K7
STR_VEHICLE_NAME_AIRCRAFT_DARWIN_700                            :Darwin 700
STR_VEHICLE_NAME_AIRCRAFT_FFP_HYPERDART_2                       :FFP Hyperdart 2
STR_VEHICLE_NAME_AIRCRAFT_DINGER_200                            :Dinger 200
STR_VEHICLE_NAME_AIRCRAFT_DINGER_1000                           :Dinger 1000
STR_VEHICLE_NAME_AIRCRAFT_PLODDYPHUT_100                        :Ploddyphut 100
STR_VEHICLE_NAME_AIRCRAFT_PLODDYPHUT_500                        :Ploddyphut 500
STR_VEHICLE_NAME_AIRCRAFT_FLASHBANG_X1                          :Flashbang X1
STR_VEHICLE_NAME_AIRCRAFT_JUGGERPLANE_M1                        :Juggerplane M1
STR_VEHICLE_NAME_AIRCRAFT_FLASHBANG_WIZZER                      :Flashbang Wizzer
STR_VEHICLE_NAME_AIRCRAFT_TRICARIO_HELICOPTER                   :Tricario Helikopter
STR_VEHICLE_NAME_AIRCRAFT_GURU_X2_HELICOPTER                    :Guru X2 Helikopter
STR_VEHICLE_NAME_AIRCRAFT_POWERNAUT_HELICOPTER                  :Powernaut Helikopter

##id 0x8800
# Formatting of some strings
STR_FORMAT_DATE_TINY                                            :{STRING}-{STRING}-{NUM}
STR_FORMAT_DATE_SHORT                                           :{STRING} {NUM}
STR_FORMAT_DATE_LONG                                            :{STRING} {STRING} {NUM}
STR_FORMAT_DATE_ISO                                             :{2:NUM}-{1:STRING}-{0:STRING}

STR_FORMAT_BUOY_NAME                                            :{TOWN} Boj
STR_FORMAT_BUOY_NAME_SERIAL                                     :{TOWN} Boj #{COMMA}
STR_FORMAT_COMPANY_NUM                                          :(Företag {COMMA})
STR_FORMAT_GROUP_NAME                                           :Grupp {COMMA}
STR_FORMAT_GROUP_VEHICLE_NAME                                   :{GROUP} #{COMMA}
STR_FORMAT_INDUSTRY_NAME                                        :{TOWN} {STRING}
STR_FORMAT_WAYPOINT_NAME                                        :Riktmärke {TOWN}
STR_FORMAT_WAYPOINT_NAME_SERIAL                                 :Riktmärke {TOWN} #{COMMA}

STR_FORMAT_DEPOT_NAME_TRAIN                                     :{TOWN} Järnvägsdepå
STR_FORMAT_DEPOT_NAME_TRAIN_SERIAL                              :{TOWN} Järnvägsterminal #{COMMA}
STR_FORMAT_DEPOT_NAME_ROAD_VEHICLE                              :{TOWN} vägfordonsdepå
STR_FORMAT_DEPOT_NAME_ROAD_VEHICLE_SERIAL                       :{TOWN} vägfordonsdepå #{COMMA}
STR_FORMAT_DEPOT_NAME_SHIP                                      :{TOWN} Hamnterminal
STR_FORMAT_DEPOT_NAME_SHIP_SERIAL                               :{TOWN} Hamnterminal#{COMMA}
STR_FORMAT_DEPOT_NAME_AIRCRAFT                                  :{STATION} Hangar

STR_UNKNOWN_STATION                                             :okänd station
STR_DEFAULT_SIGN_NAME                                           :Skylt
STR_COMPANY_SOMEONE                                             :någon

STR_SAVEGAME_NAME_DEFAULT                                       :{COMPANY}, {STRING}
STR_SAVEGAME_NAME_SPECTATOR                                     :Åskådare, {1:STRING}

# Viewport strings
STR_VIEWPORT_TOWN_POP                                           :{WHITE}{TOWN} ({COMMA})
STR_VIEWPORT_TOWN                                               :{WHITE}{TOWN}
STR_VIEWPORT_TOWN_TINY_BLACK                                    :{TINY_FONT}{BLACK}{TOWN}
STR_VIEWPORT_TOWN_TINY_WHITE                                    :{TINY_FONT}{WHITE}{TOWN}

STR_VIEWPORT_SIGN_SMALL_BLACK                                   :{TINY_FONT}{BLACK}{SIGN}
STR_VIEWPORT_SIGN_SMALL_WHITE                                   :{TINY_FONT}{WHITE}{SIGN}

STR_VIEWPORT_STATION                                            :{STATION} {STATION_FEATURES}
STR_VIEWPORT_STATION_TINY                                       :{TINY_FONT}{STATION}

STR_VIEWPORT_WAYPOINT                                           :{WAYPOINT}
STR_VIEWPORT_WAYPOINT_TINY                                      :{TINY_FONT}{WAYPOINT}

# Simple strings to get specific types of data
STR_COMPANY_NAME                                                :{COMPANY}
STR_COMPANY_NAME_COMPANY_NUM                                    :{COMPANY} {COMPANY_NUM}
STR_DEPOT_NAME                                                  :{DEPOT}
STR_ENGINE_NAME                                                 :{ENGINE}
STR_HIDDEN_ENGINE_NAME                                          :{ENGINE} (dold)
STR_GROUP_NAME                                                  :{GROUP}
STR_INDUSTRY_NAME                                               :{INDUSTRY}
STR_PRESIDENT_NAME                                              :{PRESIDENT_NAME}
STR_SIGN_NAME                                                   :{SIGN}
STR_STATION_NAME                                                :{STATION}
STR_TOWN_NAME                                                   :{TOWN}
STR_VEHICLE_NAME                                                :{VEHICLE}
STR_WAYPOINT_NAME                                               :{WAYPOINT}

STR_JUST_CARGO                                                  :{CARGO_LONG}
STR_JUST_CHECKMARK                                              :{CHECKMARK}
STR_JUST_COMMA                                                  :{COMMA}
STR_JUST_CURRENCY_SHORT                                         :{CURRENCY_SHORT}
STR_JUST_CURRENCY_LONG                                          :{CURRENCY_LONG}
STR_JUST_CARGO_LIST                                             :{CARGO_LIST}
STR_JUST_INT                                                    :{NUM}
STR_JUST_DATE_TINY                                              :{DATE_TINY}
STR_JUST_DATE_SHORT                                             :{DATE_SHORT}
STR_JUST_DATE_LONG                                              :{DATE_LONG}
STR_JUST_DATE_ISO                                               :{DATE_ISO}
STR_JUST_STRING                                                 :{STRING}
STR_JUST_STRING_STRING                                          :{STRING}{STRING}
STR_JUST_RAW_STRING                                             :{STRING}
STR_JUST_BIG_RAW_STRING                                         :{BIG_FONT}{STRING}

# Slightly 'raw' stringcodes with colour or size
STR_BLACK_COMMA                                                 :{BLACK}{COMMA}
STR_TINY_BLACK_COMA                                             :{TINY_FONT}{BLACK}{COMMA}
STR_TINY_COMMA                                                  :{TINY_FONT}{COMMA}
STR_BLUE_COMMA                                                  :{BLUE}{COMMA}
STR_RED_COMMA                                                   :{RED}{COMMA}
STR_WHITE_COMMA                                                 :{WHITE}{COMMA}
STR_TINY_BLACK_DECIMAL                                          :{TINY_FONT}{BLACK}{DECIMAL}
STR_COMPANY_MONEY                                               :{WHITE}{CURRENCY_LONG}
STR_BLACK_DATE_LONG                                             :{BLACK}{DATE_LONG}
STR_WHITE_DATE_LONG                                             :{WHITE}{DATE_LONG}
STR_SHORT_DATE                                                  :{WHITE}{DATE_TINY}
STR_DATE_LONG_SMALL                                             :{TINY_FONT}{BLACK}{DATE_LONG}
STR_TINY_GROUP                                                  :{TINY_FONT}{GROUP}
STR_BLACK_INT                                                   :{BLACK}{NUM}
STR_ORANGE_INT                                                  :{ORANGE}{NUM}
STR_WHITE_SIGN                                                  :{WHITE}{SIGN}
STR_TINY_BLACK_STATION                                          :{TINY_FONT}{BLACK}{STATION}
STR_BLACK_STRING                                                :{BLACK}{STRING}
STR_BLACK_RAW_STRING                                            :{BLACK}{STRING}
STR_ORANGE_STRING                                               :{ORANGE}{STRING}
STR_LTBLUE_STRING                                               :{LTBLUE}{STRING}
STR_WHITE_STRING                                                :{WHITE}{STRING}
STR_ORANGE_STRING1_WHITE                                        :{ORANGE}{STRING}{WHITE}
STR_ORANGE_STRING1_LTBLUE                                       :{ORANGE}{STRING}{LTBLUE}
STR_TINY_BLACK_HEIGHT                                           :{TINY_FONT}{BLACK}{HEIGHT}
STR_TINY_BLACK_VEHICLE                                          :{TINY_FONT}{BLACK}{VEHICLE}
STR_TINY_RIGHT_ARROW                                            :{TINY_FONT}{RIGHT_ARROW}

STR_BLACK_1                                                     :{BLACK}1
STR_BLACK_2                                                     :{BLACK}2
STR_BLACK_3                                                     :{BLACK}3
STR_BLACK_4                                                     :{BLACK}4
STR_BLACK_5                                                     :{BLACK}5
STR_BLACK_6                                                     :{BLACK}6
STR_BLACK_7                                                     :{BLACK}7

STR_TRAIN                                                       :{BLACK}{TRAIN}
STR_BUS                                                         :{BLACK}{BUS}
STR_LORRY                                                       :{BLACK}{LORRY}
STR_PLANE                                                       :{BLACK}{PLANE}
STR_SHIP                                                        :{BLACK}{SHIP}

STR_TOOLBAR_RAILTYPE_VELOCITY                                   :{STRING} ({VELOCITY})<|MERGE_RESOLUTION|>--- conflicted
+++ resolved
@@ -2127,12 +2127,8 @@
 STR_NETWORK_NEED_COMPANY_PASSWORD_CAPTION                       :{WHITE}Företaget är skyddat. Ange lösenord
 
 # Network company list added strings
-<<<<<<< HEAD
-STR_NETWORK_COMPANY_LIST_CLIENT_LIST                            :Klientlista
+STR_NETWORK_COMPANY_LIST_CLIENT_LIST                            :Spelare online
 STR_NETWORK_COMPANY_LIST_SPECTATE                               :Åskåda
-=======
-STR_NETWORK_COMPANY_LIST_CLIENT_LIST                            :Spelare online
->>>>>>> ac99a381
 
 # Network client list
 STR_NETWORK_CLIENT_LIST_CAPTION                                 :{WHITE}Flera spelare
