##name Swedish
##ownname Svenska
##isocode sv_SE
##plural 0
##textdir ltr
##digitsep .
##digitsepcur .
##decimalsep ,
##winlangid 0x081d
##grflangid 0x2e


# This file is part of OpenTTD.
# OpenTTD is free software; you can redistribute it and/or modify it under the terms of the GNU General Public License as published by the Free Software Foundation, version 2.
# OpenTTD is distributed in the hope that it will be useful, but WITHOUT ANY WARRANTY; without even the implied warranty of MERCHANTABILITY or FITNESS FOR A PARTICULAR PURPOSE.
# See the GNU General Public License for more details. You should have received a copy of the GNU General Public License along with OpenTTD. If not, see <http://www.gnu.org/licenses/>.


##id 0x0000
STR_NULL                                                        :
STR_EMPTY                                                       :
STR_UNDEFINED                                                   :(odefinierad sträng)
STR_JUST_NOTHING                                                :Inget

# Cargo related strings
# Plural cargo name
STR_CARGO_PLURAL_NOTHING                                        :
STR_CARGO_PLURAL_PASSENGERS                                     :Passagerare
STR_CARGO_PLURAL_COAL                                           :Kol
STR_CARGO_PLURAL_MAIL                                           :Post
STR_CARGO_PLURAL_OIL                                            :Olja
STR_CARGO_PLURAL_LIVESTOCK                                      :Boskap
STR_CARGO_PLURAL_GOODS                                          :Gods
STR_CARGO_PLURAL_GRAIN                                          :Spannmål
STR_CARGO_PLURAL_WOOD                                           :Timmer
STR_CARGO_PLURAL_IRON_ORE                                       :Järnmalm
STR_CARGO_PLURAL_STEEL                                          :Stål
STR_CARGO_PLURAL_VALUABLES                                      :Värdesaker
STR_CARGO_PLURAL_COPPER_ORE                                     :Kopparmalm
STR_CARGO_PLURAL_MAIZE                                          :Majs
STR_CARGO_PLURAL_FRUIT                                          :Frukt
STR_CARGO_PLURAL_DIAMONDS                                       :Diamanter
STR_CARGO_PLURAL_FOOD                                           :Mat
STR_CARGO_PLURAL_PAPER                                          :Papper
STR_CARGO_PLURAL_GOLD                                           :Guld
STR_CARGO_PLURAL_WATER                                          :Vatten
STR_CARGO_PLURAL_WHEAT                                          :Vete
STR_CARGO_PLURAL_RUBBER                                         :Gummi
STR_CARGO_PLURAL_SUGAR                                          :Socker
STR_CARGO_PLURAL_TOYS                                           :Leksaker
STR_CARGO_PLURAL_SWEETS                                         :Godis
STR_CARGO_PLURAL_COLA                                           :Kola
STR_CARGO_PLURAL_CANDYFLOSS                                     :Sockervadd
STR_CARGO_PLURAL_BUBBLES                                        :Bubblor
STR_CARGO_PLURAL_TOFFEE                                         :Knäck
STR_CARGO_PLURAL_BATTERIES                                      :Batterier
STR_CARGO_PLURAL_PLASTIC                                        :Plast
STR_CARGO_PLURAL_FIZZY_DRINKS                                   :Läsk

# Singular cargo name
STR_CARGO_SINGULAR_NOTHING                                      :
STR_CARGO_SINGULAR_PASSENGER                                    :Passagerare
STR_CARGO_SINGULAR_COAL                                         :Kol
STR_CARGO_SINGULAR_MAIL                                         :Post
STR_CARGO_SINGULAR_OIL                                          :Olja
STR_CARGO_SINGULAR_LIVESTOCK                                    :Boskap
STR_CARGO_SINGULAR_GOODS                                        :Gods
STR_CARGO_SINGULAR_GRAIN                                        :Vete
STR_CARGO_SINGULAR_WOOD                                         :Timmer
STR_CARGO_SINGULAR_IRON_ORE                                     :Järnmalm
STR_CARGO_SINGULAR_STEEL                                        :Stål
STR_CARGO_SINGULAR_VALUABLES                                    :Värdesaker
STR_CARGO_SINGULAR_COPPER_ORE                                   :Kopparmalm
STR_CARGO_SINGULAR_MAIZE                                        :Majs
STR_CARGO_SINGULAR_FRUIT                                        :Frukt
STR_CARGO_SINGULAR_DIAMOND                                      :Diamant
STR_CARGO_SINGULAR_FOOD                                         :Mat
STR_CARGO_SINGULAR_PAPER                                        :Papper
STR_CARGO_SINGULAR_GOLD                                         :Guld
STR_CARGO_SINGULAR_WATER                                        :Vatten
STR_CARGO_SINGULAR_WHEAT                                        :Spannmål
STR_CARGO_SINGULAR_RUBBER                                       :Gummi
STR_CARGO_SINGULAR_SUGAR                                        :Socker
STR_CARGO_SINGULAR_TOY                                          :Leksak
STR_CARGO_SINGULAR_SWEETS                                       :Godis
STR_CARGO_SINGULAR_COLA                                         :Kola
STR_CARGO_SINGULAR_CANDYFLOSS                                   :Sockervadd
STR_CARGO_SINGULAR_BUBBLE                                       :Bubbla
STR_CARGO_SINGULAR_TOFFEE                                       :Knäck
STR_CARGO_SINGULAR_BATTERY                                      :Batteri
STR_CARGO_SINGULAR_PLASTIC                                      :Plast
STR_CARGO_SINGULAR_FIZZY_DRINK                                  :Läsk

# Quantity of cargo
STR_QUANTITY_NOTHING                                            :
STR_QUANTITY_PASSENGERS                                         :{COMMA}{NBSP}passagerare
STR_QUANTITY_COAL                                               :{WEIGHT_LONG} kol
STR_QUANTITY_MAIL                                               :{COMMA}{NBSP}postsäck{P "" ar}
STR_QUANTITY_OIL                                                :{VOLUME_LONG} olja
STR_QUANTITY_LIVESTOCK                                          :{COMMA}{NBSP}boskap
STR_QUANTITY_GOODS                                              :{COMMA}{NBSP}låd{P a or} gods
STR_QUANTITY_GRAIN                                              :{WEIGHT_LONG} spannmål
STR_QUANTITY_WOOD                                               :{WEIGHT_LONG} timmer
STR_QUANTITY_IRON_ORE                                           :{WEIGHT_LONG} järnmalm
STR_QUANTITY_STEEL                                              :{WEIGHT_LONG} stål
STR_QUANTITY_VALUABLES                                          :{COMMA}{NBSP}värdesäck{P "" ar}
STR_QUANTITY_COPPER_ORE                                         :{WEIGHT_LONG} kopparmalm
STR_QUANTITY_MAIZE                                              :{WEIGHT_LONG} majs
STR_QUANTITY_FRUIT                                              :{WEIGHT_LONG} frukt
STR_QUANTITY_DIAMONDS                                           :{COMMA}{NBSP}diamantsäck{P "" ar}
STR_QUANTITY_FOOD                                               :{WEIGHT_LONG} mat
STR_QUANTITY_PAPER                                              :{WEIGHT_LONG} papper
STR_QUANTITY_GOLD                                               :{COMMA}{NBSP}guldsäck{P "" ar}
STR_QUANTITY_WATER                                              :{VOLUME_LONG} vatten
STR_QUANTITY_WHEAT                                              :{WEIGHT_LONG} vete
STR_QUANTITY_RUBBER                                             :{VOLUME_LONG} gummi
STR_QUANTITY_SUGAR                                              :{WEIGHT_LONG} socker
STR_QUANTITY_TOYS                                               :{COMMA}{NBSP}leksak{P "" er}
STR_QUANTITY_SWEETS                                             :{COMMA}{NBSP}godispås{P e ar}
STR_QUANTITY_COLA                                               :{VOLUME_LONG} kola
STR_QUANTITY_CANDYFLOSS                                         :{WEIGHT_LONG} sockervadd
STR_QUANTITY_BUBBLES                                            :{COMMA} bubbl{P a or}
STR_QUANTITY_TOFFEE                                             :{WEIGHT_LONG} knäck
STR_QUANTITY_BATTERIES                                          :{COMMA} batteri{P "" er}
STR_QUANTITY_PLASTIC                                            :{VOLUME_LONG} plast
STR_QUANTITY_FIZZY_DRINKS                                       :{COMMA} läsk
STR_QUANTITY_N_A                                                :N/A

# Two letter abbreviation of cargo name
STR_ABBREV_NOTHING                                              :
STR_ABBREV_PASSENGERS                                           :{TINY_FONT}PS
STR_ABBREV_COAL                                                 :{TINY_FONT}KL
STR_ABBREV_MAIL                                                 :{TINY_FONT}PO
STR_ABBREV_OIL                                                  :{TINY_FONT}OL
STR_ABBREV_LIVESTOCK                                            :{TINY_FONT}BO
STR_ABBREV_GOODS                                                :{TINY_FONT}GD
STR_ABBREV_GRAIN                                                :{TINY_FONT}SP
STR_ABBREV_WOOD                                                 :{TINY_FONT}TI
STR_ABBREV_IRON_ORE                                             :{TINY_FONT}JÄ
STR_ABBREV_STEEL                                                :{TINY_FONT}ST
STR_ABBREV_VALUABLES                                            :{TINY_FONT}VÄ
STR_ABBREV_COPPER_ORE                                           :{TINY_FONT}KO
STR_ABBREV_MAIZE                                                :{TINY_FONT}MA
STR_ABBREV_FRUIT                                                :{TINY_FONT}FR
STR_ABBREV_DIAMONDS                                             :{TINY_FONT}DI
STR_ABBREV_FOOD                                                 :{TINY_FONT}MT
STR_ABBREV_PAPER                                                :{TINY_FONT}PA
STR_ABBREV_GOLD                                                 :{TINY_FONT}GL
STR_ABBREV_WATER                                                :{TINY_FONT}VA
STR_ABBREV_WHEAT                                                :{TINY_FONT}VE
STR_ABBREV_RUBBER                                               :{TINY_FONT}GU
STR_ABBREV_SUGAR                                                :{TINY_FONT}SO
STR_ABBREV_TOYS                                                 :{TINY_FONT}LE
STR_ABBREV_SWEETS                                               :{TINY_FONT}GO
STR_ABBREV_COLA                                                 :{TINY_FONT}KA
STR_ABBREV_CANDYFLOSS                                           :{TINY_FONT}SS
STR_ABBREV_BUBBLES                                              :{TINY_FONT}BU
STR_ABBREV_TOFFEE                                               :{TINY_FONT}KN
STR_ABBREV_BATTERIES                                            :{TINY_FONT}BA
STR_ABBREV_PLASTIC                                              :{TINY_FONT}PL
STR_ABBREV_FIZZY_DRINKS                                         :{TINY_FONT}LÄ
STR_ABBREV_NONE                                                 :{TINY_FONT}NEJ
STR_ABBREV_ALL                                                  :{TINY_FONT}ALLA

# 'Mode' of transport for cargoes
STR_PASSENGERS                                                  :{COMMA}{NBSP}passagerare
STR_BAGS                                                        :{COMMA}{NBSP}väsk{P a or}
STR_TONS                                                        :{COMMA}{NBSP}ton
STR_LITERS                                                      :{COMMA}{NBSP}liter
STR_ITEMS                                                       :{COMMA}{NBSP}föremål
STR_CRATES                                                      :{COMMA}{NBSP}låd{P a or}

# Colours, do not shuffle
STR_COLOUR_DARK_BLUE                                            :Mörkblå
STR_COLOUR_PALE_GREEN                                           :Blekgrön
STR_COLOUR_PINK                                                 :Rosa
STR_COLOUR_YELLOW                                               :Gul
STR_COLOUR_RED                                                  :Röd
STR_COLOUR_LIGHT_BLUE                                           :Ljusblå
STR_COLOUR_GREEN                                                :Grön
STR_COLOUR_DARK_GREEN                                           :Mörkgrön
STR_COLOUR_BLUE                                                 :Blå
STR_COLOUR_CREAM                                                :Gräddvit
STR_COLOUR_MAUVE                                                :Lila
STR_COLOUR_PURPLE                                               :Purpur
STR_COLOUR_ORANGE                                               :Orange
STR_COLOUR_BROWN                                                :Brun
STR_COLOUR_GREY                                                 :Grå
STR_COLOUR_WHITE                                                :Vit
STR_COLOUR_RANDOM                                               :Slumpmässig
STR_COLOUR_DEFAULT                                              :Standard

# Units used in OpenTTD
STR_UNITS_VELOCITY_IMPERIAL                                     :{COMMA}{NBSP}mph
STR_UNITS_VELOCITY_METRIC                                       :{COMMA}{NBSP}km/h
STR_UNITS_VELOCITY_SI                                           :{COMMA}{NBSP}m/s
STR_UNITS_VELOCITY_GAMEUNITS                                    :{DECIMAL}{NBSP}rutor/dag

STR_UNIT_NAME_VELOCITY_IMPERIAL                                 :mph
STR_UNIT_NAME_VELOCITY_METRIC                                   :km/h
STR_UNIT_NAME_VELOCITY_SI                                       :m/s
STR_UNIT_NAME_VELOCITY_GAMEUNITS                                :rutor/dag

STR_UNITS_POWER_IMPERIAL                                        :{COMMA}{NBSP}hk
STR_UNITS_POWER_METRIC                                          :{COMMA}{NBSP}hk
STR_UNITS_POWER_SI                                              :{COMMA}{NBSP}kW

STR_UNITS_WEIGHT_SHORT_IMPERIAL                                 :{COMMA}{NBSP}t
STR_UNITS_WEIGHT_SHORT_METRIC                                   :{COMMA}{NBSP}t
STR_UNITS_WEIGHT_SHORT_SI                                       :{COMMA}{NBSP}kg

STR_UNITS_WEIGHT_LONG_IMPERIAL                                  :{COMMA}{NBSP}ton
STR_UNITS_WEIGHT_LONG_METRIC                                    :{COMMA}{NBSP}ton
STR_UNITS_WEIGHT_LONG_SI                                        :{COMMA}{NBSP}kg

STR_UNITS_VOLUME_SHORT_IMPERIAL                                 :{COMMA}{NBSP}gal
STR_UNITS_VOLUME_SHORT_METRIC                                   :{COMMA}{NBSP}l
STR_UNITS_VOLUME_SHORT_SI                                       :{COMMA}{NBSP}m³

STR_UNITS_VOLUME_LONG_IMPERIAL                                  :{COMMA}{NBSP}gallon{P "" s}
STR_UNITS_VOLUME_LONG_METRIC                                    :{COMMA}{NBSP}liter
STR_UNITS_VOLUME_LONG_SI                                        :{COMMA}{NBSP}m³

STR_UNITS_FORCE_IMPERIAL                                        :{COMMA}{NBSP}lbf
STR_UNITS_FORCE_METRIC                                          :{COMMA}{NBSP}kgf
STR_UNITS_FORCE_SI                                              :{COMMA}{NBSP}kN

STR_UNITS_HEIGHT_IMPERIAL                                       :{COMMA}{NBSP}fot
STR_UNITS_HEIGHT_METRIC                                         :{COMMA}{NBSP}m
STR_UNITS_HEIGHT_SI                                             :{COMMA}{NBSP}m

# Common window strings
STR_LIST_FILTER_TITLE                                           :{BLACK}Sökfilter:
STR_LIST_FILTER_OSKTITLE                                        :{BLACK}Skriv in sökfilter
STR_LIST_FILTER_TOOLTIP                                         :{BLACK}Skriv in ett sökord att filtrera listan efter

STR_TOOLTIP_GROUP_ORDER                                         :{BLACK}Välj order att gruppera på
STR_TOOLTIP_SORT_ORDER                                          :{BLACK}Välj sorteringsordning (fallande/stigande)
STR_TOOLTIP_SORT_CRITERIA                                       :{BLACK}Välj sortering
STR_TOOLTIP_FILTER_CRITERIA                                     :{BLACK}Angre kriterier för filtrering
STR_BUTTON_SORT_BY                                              :{BLACK}Sortera efter
STR_BUTTON_RENAME                                               :{BLACK}Byt namn
STR_BUTTON_CATCHMENT                                            :{BLACK}Upptagningsområde
STR_TOOLTIP_CATCHMENT                                           :{BLACK}Växla visning av upptagningsområde

STR_TOOLTIP_CLOSE_WINDOW                                        :{BLACK}Stäng fönster
STR_TOOLTIP_WINDOW_TITLE_DRAG_THIS                              :{BLACK}Fönstertitel - dra för att flytta fönstret
STR_TOOLTIP_SHADE                                               :{BLACK}Dölj fönster - Visa bara namnlisten
STR_TOOLTIP_DEBUG                                               :{BLACK}Visa NewGRF felsökningsinformation
STR_TOOLTIP_DEFSIZE                                             :{BLACK}Återställ fönstret till standardstorlek. Ctrl-klicka för att sätta nuvarande storlek som ny standard
STR_TOOLTIP_STICKY                                              :{BLACK}Markera att fönstret ska lämnas öppet när 'Stäng alla fönster'-knappen används. Ctrl+klick för att spara som standardinställning
STR_TOOLTIP_RESIZE                                              :{BLACK}Klicka och dra för att förstora fönstret
STR_TOOLTIP_TOGGLE_LARGE_SMALL_WINDOW                           :{BLACK}Växla stor/liten fönsterstorlek
STR_TOOLTIP_VSCROLL_BAR_SCROLLS_LIST                            :{BLACK}Rullningslist - rullar listan upp/ned
STR_TOOLTIP_HSCROLL_BAR_SCROLLS_LIST                            :{BLACK}Rullningslist - rullar listan höger/vänster
STR_TOOLTIP_DEMOLISH_BUILDINGS_ETC                              :{BLACK}Riv byggnader etc. på en markruta. Ctrl väljer yta diagonalt. Shift växlar mellan att riva/visa beräknad kostnad

# Show engines button
STR_SHOW_HIDDEN_ENGINES_VEHICLE_TRAIN                           :{BLACK}Visa dolda
STR_SHOW_HIDDEN_ENGINES_VEHICLE_ROAD_VEHICLE                    :{BLACK}Visa dolda
STR_SHOW_HIDDEN_ENGINES_VEHICLE_SHIP                            :{BLACK}Visa dolda
STR_SHOW_HIDDEN_ENGINES_VEHICLE_AIRCRAFT                        :{BLACK}Visa dolda

STR_SHOW_HIDDEN_ENGINES_VEHICLE_TRAIN_TOOLTIP                   :{BLACK}När denna knapp aktiveras visas även dolda lok och vagnar
STR_SHOW_HIDDEN_ENGINES_VEHICLE_ROAD_VEHICLE_TOOLTIP            :{BLACK}När denna knapp aktiveras visas även dolda vägfordon
STR_SHOW_HIDDEN_ENGINES_VEHICLE_SHIP_TOOLTIP                    :{BLACK}När denna knapp aktiveras visas även dolda fartyg
STR_SHOW_HIDDEN_ENGINES_VEHICLE_AIRCRAFT_TOOLTIP                :{BLACK}När denna knapp aktiveras visas även dolda flygfarkoster

# Query window
STR_BUTTON_DEFAULT                                              :{BLACK}Standardinställning
STR_BUTTON_CANCEL                                               :{BLACK}Avbryt
STR_BUTTON_OK                                                   :{BLACK}OK
STR_WARNING_PASSWORD_SECURITY                                   :{YELLOW}Varning: Serveradministratörer kan ha möjlighet att läsa text som skrivs här.

# On screen keyboard window
STR_OSK_KEYBOARD_LAYOUT                                         :`1234567890-=\qwertyuiop[]asdfghjkl;'  zxcvbnm,./ .
STR_OSK_KEYBOARD_LAYOUT_CAPS                                    :~!@#$%^&*()_+|QWERTYUIOP{{}}ASDFGHJKL:"  ZXCVBNM<>? .

# Measurement tooltip
STR_MEASURE_LENGTH                                              :{BLACK}Längd: {NUM}
STR_MEASURE_AREA                                                :{BLACK}Yta: {NUM} x {NUM}
STR_MEASURE_LENGTH_HEIGHTDIFF                                   :{BLACK}Längd: {NUM}{}Höjdskillnad: {HEIGHT}
STR_MEASURE_AREA_HEIGHTDIFF                                     :{BLACK}Yta: {NUM} x {NUM}{}Höjdskillnad: {HEIGHT}


# These are used in buttons
STR_SORT_BY_CAPTION_NAME                                        :{BLACK}Namn
STR_SORT_BY_CAPTION_DATE                                        :{BLACK}Datum
# These are used in dropdowns
STR_SORT_BY_NAME                                                :Namn
STR_SORT_BY_PRODUCTION                                          :Produktion
STR_SORT_BY_TYPE                                                :Typ
STR_SORT_BY_TRANSPORTED                                         :Transporterat
STR_SORT_BY_NUMBER                                              :Nummer
STR_SORT_BY_PROFIT_LAST_YEAR                                    :Vinst förra året
STR_SORT_BY_PROFIT_THIS_YEAR                                    :Vinst i år
STR_SORT_BY_AGE                                                 :Ålder
STR_SORT_BY_RELIABILITY                                         :Tillförlitlighet
STR_SORT_BY_TOTAL_CAPACITY_PER_CARGOTYPE                        :Total kapacitet per godstyp
STR_SORT_BY_MAX_SPEED                                           :Maximal hastighet
STR_SORT_BY_MODEL                                               :Modell
STR_SORT_BY_VALUE                                               :Värde
STR_SORT_BY_LENGTH                                              :Längd
STR_SORT_BY_LIFE_TIME                                           :Återstående livstid
STR_SORT_BY_TIMETABLE_DELAY                                     :Tidtabellsförsening
STR_SORT_BY_FACILITY                                            :Stationstyp
STR_SORT_BY_WAITING_TOTAL                                       :Väntande gods totalt
STR_SORT_BY_WAITING_AVAILABLE                                   :Väntande gods tillgängligt
STR_SORT_BY_RATING_MAX                                          :Högsta värdering av last
STR_SORT_BY_RATING_MIN                                          :Lägsta värdering av last
STR_SORT_BY_ENGINE_ID                                           :MotorID (klassisk sortering)
STR_SORT_BY_COST                                                :Kostnad
STR_SORT_BY_POWER                                               :Kraft
STR_SORT_BY_TRACTIVE_EFFORT                                     :Dragkraft
STR_SORT_BY_INTRO_DATE                                          :Introduktionsdatum
STR_SORT_BY_RUNNING_COST                                        :Driftskostnad
STR_SORT_BY_POWER_VS_RUNNING_COST                               :Kraft/Driftskostnad
STR_SORT_BY_CARGO_CAPACITY                                      :Lastkapacitet
STR_SORT_BY_RANGE                                               :Räckvidd
STR_SORT_BY_POPULATION                                          :Folkmängd
STR_SORT_BY_RATING                                              :Värdering
STR_SORT_BY_NUM_VEHICLES                                        :Antal fordon
STR_SORT_BY_TOTAL_PROFIT_LAST_YEAR                              :Total vinst förra året
STR_SORT_BY_TOTAL_PROFIT_THIS_YEAR                              :Total vinst detta år
STR_SORT_BY_AVERAGE_PROFIT_LAST_YEAR                            :Genomsnittlig vinst förra året
STR_SORT_BY_AVERAGE_PROFIT_THIS_YEAR                            :Genomsnittlig vinst detta året

# Group by options for vehicle list
STR_GROUP_BY_NONE                                               :Ingen
STR_GROUP_BY_SHARED_ORDERS                                      :Delade order

# Tooltips for the main toolbar
STR_TOOLBAR_TOOLTIP_PAUSE_GAME                                  :{BLACK}Pausa spelet
STR_TOOLBAR_TOOLTIP_FORWARD                                     :{BLACK}Snabbspola spelet
STR_TOOLBAR_TOOLTIP_OPTIONS                                     :{BLACK}Inställningar
STR_TOOLBAR_TOOLTIP_SAVE_GAME_ABANDON_GAME                      :{BLACK}Spara spelet, avsluta spelet, avsluta
STR_TOOLBAR_TOOLTIP_DISPLAY_MAP                                 :{BLACK}Visa karta, extra vyfönster eller skyltlista
STR_TOOLBAR_TOOLTIP_DISPLAY_TOWN_DIRECTORY                      :{BLACK}Visa lista över städer
STR_TOOLBAR_TOOLTIP_DISPLAY_SUBSIDIES                           :{BLACK}Visa subventioner
STR_TOOLBAR_TOOLTIP_DISPLAY_LIST_OF_COMPANY_STATIONS            :{BLACK}Visa lista över företagets stationer
STR_TOOLBAR_TOOLTIP_DISPLAY_COMPANY_FINANCES                    :{BLACK}Visa finansinformation för företaget
STR_TOOLBAR_TOOLTIP_DISPLAY_COMPANY_GENERAL                     :{BLACK}Visa allmän företagsinformation
STR_TOOLBAR_TOOLTIP_DISPLAY_STORY_BOOK                          :{BLACK}Visa berättelsebok
STR_TOOLBAR_TOOLTIP_DISPLAY_GOALS_LIST                          :{BLACK}Visa lista över mål
STR_TOOLBAR_TOOLTIP_DISPLAY_GRAPHS                              :{BLACK}Visa grafer
STR_TOOLBAR_TOOLTIP_DISPLAY_COMPANY_LEAGUE                      :{BLACK}Visa topplista över företag
STR_TOOLBAR_TOOLTIP_FUND_CONSTRUCTION_OF_NEW                    :{BLACK}Bekosta konstruktion av en ny industri eller lista alla industrier
STR_TOOLBAR_TOOLTIP_DISPLAY_LIST_OF_COMPANY_TRAINS              :{BLACK}Visa lista över företagets tåg. Ctrl+klick döljer listan över grupper
STR_TOOLBAR_TOOLTIP_DISPLAY_LIST_OF_COMPANY_ROAD_VEHICLES       :{BLACK}Visa lista över företagets vägfordon. Ctrl+klick döljer listan över grupper
STR_TOOLBAR_TOOLTIP_DISPLAY_LIST_OF_COMPANY_SHIPS               :{BLACK}Visa lista över företagets skepp. Ctrl+klick döljer listan över grupper
STR_TOOLBAR_TOOLTIP_DISPLAY_LIST_OF_COMPANY_AIRCRAFT            :{BLACK}Visa lista över företagets flygplan. Ctrl+klick döljer listan över grupper
STR_TOOLBAR_TOOLTIP_ZOOM_THE_VIEW_IN                            :{BLACK}Zooma in vyn
STR_TOOLBAR_TOOLTIP_ZOOM_THE_VIEW_OUT                           :{BLACK}Zooma ut vyn
STR_TOOLBAR_TOOLTIP_BUILD_RAILROAD_TRACK                        :{BLACK}Bygg järnväg
STR_TOOLBAR_TOOLTIP_BUILD_ROADS                                 :{BLACK}Bygg vägar
STR_TOOLBAR_TOOLTIP_BUILD_TRAMWAYS                              :{BLACK}Bygg spårvagnar
STR_TOOLBAR_TOOLTIP_BUILD_SHIP_DOCKS                            :{BLACK}Bygg hamnar
STR_TOOLBAR_TOOLTIP_BUILD_AIRPORTS                              :{BLACK}Bygg flygplatser
STR_TOOLBAR_TOOLTIP_LANDSCAPING                                 :{BLACK}Öppna landskapsarkitektursverktygen för att höja/sänka land, plantera träd, etc.
STR_TOOLBAR_TOOLTIP_SHOW_SOUND_MUSIC_WINDOW                     :{BLACK}Visa ljud-/musikfönster
STR_TOOLBAR_TOOLTIP_SHOW_LAST_MESSAGE_NEWS                      :{BLACK}Visa senaste meddelandet/nyheten, visa meddelandeinställningar
STR_TOOLBAR_TOOLTIP_LAND_BLOCK_INFORMATION                      :{BLACK}Markinformation, konsol, felsökning av skript, skärmdumpar, om OpenTTD
STR_TOOLBAR_TOOLTIP_SWITCH_TOOLBAR                              :{BLACK}Byt verktygsrad

# Extra tooltips for the scenario editor toolbar
STR_SCENEDIT_TOOLBAR_TOOLTIP_SAVE_SCENARIO_LOAD_SCENARIO        :{BLACK}Spara scenario, öppna scenario, avsluta scenarioeditor, avsluta OpenTTD
STR_SCENEDIT_TOOLBAR_OPENTTD                                    :{YELLOW}OpenTTD
STR_SCENEDIT_TOOLBAR_SCENARIO_EDITOR                            :{YELLOW}Scenarioeditor
STR_SCENEDIT_TOOLBAR_TOOLTIP_MOVE_THE_STARTING_DATE_BACKWARD    :{BLACK}Flytta startdatumet 1 år bakåt
STR_SCENEDIT_TOOLBAR_TOOLTIP_MOVE_THE_STARTING_DATE_FORWARD     :{BLACK}Flytta startdatumet 1 år framåt
STR_SCENEDIT_TOOLBAR_TOOLTIP_SET_DATE                           :{BLACK}Klicka för att mata in startår
STR_SCENEDIT_TOOLBAR_TOOLTIP_DISPLAY_MAP_TOWN_DIRECTORY         :{BLACK}Visa karta, lista över städer
STR_SCENEDIT_TOOLBAR_LANDSCAPE_GENERATION                       :{BLACK}Generera landskap
STR_SCENEDIT_TOOLBAR_TOWN_GENERATION                            :{BLACK}Generera städer
STR_SCENEDIT_TOOLBAR_INDUSTRY_GENERATION                        :{BLACK}Generera industrier
STR_SCENEDIT_TOOLBAR_ROAD_CONSTRUCTION                          :{BLACK}Bygg vägar
STR_SCENEDIT_TOOLBAR_TRAM_CONSTRUCTION                          :{BLACK}Spårvägskonstruktion
STR_SCENEDIT_TOOLBAR_PLANT_TREES                                :{BLACK}Plantera träd. Shift växlar mellan att bygga/visa beräknad kostnad
STR_SCENEDIT_TOOLBAR_PLACE_SIGN                                 :{BLACK}Placera skylt
STR_SCENEDIT_TOOLBAR_PLACE_OBJECT                               :{BLACK}Placera objekt. Shift växlar mellan att bygga/visa beräknad kostnad

############ range for SE file menu starts
STR_SCENEDIT_FILE_MENU_SAVE_SCENARIO                            :Spara scenario
STR_SCENEDIT_FILE_MENU_LOAD_SCENARIO                            :Öppna scenario
STR_SCENEDIT_FILE_MENU_SAVE_HEIGHTMAP                           :Spara höjdkarta
STR_SCENEDIT_FILE_MENU_LOAD_HEIGHTMAP                           :Ladda höjdkarta
STR_SCENEDIT_FILE_MENU_QUIT_EDITOR                              :Avsluta scenarioeditor
STR_SCENEDIT_FILE_MENU_SEPARATOR                                :
STR_SCENEDIT_FILE_MENU_QUIT                                     :Avsluta
############ range for SE file menu starts

############ range for settings menu starts
STR_SETTINGS_MENU_GAME_OPTIONS                                  :Spelinställningar
STR_SETTINGS_MENU_CONFIG_SETTINGS_TREE                          :Inställningar
STR_SETTINGS_MENU_SCRIPT_SETTINGS                               :Inställningar för datorspelare / spelskript
STR_SETTINGS_MENU_NEWGRF_SETTINGS                               :Inställningar för NewGRF
STR_SETTINGS_MENU_TRANSPARENCY_OPTIONS                          :Inställningar för genomskinlighet
STR_SETTINGS_MENU_TOWN_NAMES_DISPLAYED                          :Stadsnamn visas
STR_SETTINGS_MENU_STATION_NAMES_DISPLAYED                       :Stationsnamn visas
STR_SETTINGS_MENU_WAYPOINTS_DISPLAYED                           :Riktmärken visas
STR_SETTINGS_MENU_SIGNS_DISPLAYED                               :Skyltar visas
STR_SETTINGS_MENU_SHOW_COMPETITOR_SIGNS                         :Motståndarnas skyltar och namn visas
STR_SETTINGS_MENU_FULL_ANIMATION                                :Full animering
STR_SETTINGS_MENU_FULL_DETAIL                                   :Full detaljnivå
STR_SETTINGS_MENU_TRANSPARENT_BUILDINGS                         :Genomskinliga byggnader
STR_SETTINGS_MENU_TRANSPARENT_SIGNS                             :Genomskinliga skyltar
############ range ends here

############ range for file menu starts
STR_FILE_MENU_SAVE_GAME                                         :Spara spelet
STR_FILE_MENU_LOAD_GAME                                         :Ladda ett spel
STR_FILE_MENU_QUIT_GAME                                         :Avsluta spelet
STR_FILE_MENU_SEPARATOR                                         :
STR_FILE_MENU_EXIT                                              :Avsluta
############ range ends here

# map menu
STR_MAP_MENU_MAP_OF_WORLD                                       :Världskarta
STR_MAP_MENU_EXTRA_VIEWPORT                                     :Nytt vyfönster
STR_MAP_MENU_LINGRAPH_LEGEND                                    :Legend för Godsflöden
STR_MAP_MENU_SIGN_LIST                                          :Skyltlista

############ range for town menu starts
STR_TOWN_MENU_TOWN_DIRECTORY                                    :Lista med städer
STR_TOWN_MENU_FOUND_TOWN                                        :Grunda stad
############ range ends here

############ range for subsidies menu starts
STR_SUBSIDIES_MENU_SUBSIDIES                                    :Subventioner
############ range ends here

############ range for graph menu starts
STR_GRAPH_MENU_OPERATING_PROFIT_GRAPH                           :Graf över gångbar inkomst
STR_GRAPH_MENU_INCOME_GRAPH                                     :Graf över inkomster
STR_GRAPH_MENU_DELIVERED_CARGO_GRAPH                            :Graf över levererat gods
STR_GRAPH_MENU_PERFORMANCE_HISTORY_GRAPH                        :Graf över prestationshistorik
STR_GRAPH_MENU_COMPANY_VALUE_GRAPH                              :Graf över företagets värde
STR_GRAPH_MENU_CARGO_PAYMENT_RATES                              :Fraktförtjänster
############ range ends here

############ range for company league menu starts
STR_GRAPH_MENU_COMPANY_LEAGUE_TABLE                             :Tabell över ledande företag
STR_GRAPH_MENU_DETAILED_PERFORMANCE_RATING                      :Detaljerad prestationsvärdering
STR_GRAPH_MENU_HIGHSCORE                                        :Bästa spelresultat
############ range ends here

############ range for industry menu starts
STR_INDUSTRY_MENU_INDUSTRY_DIRECTORY                            :Industriförteckning
STR_INDUSTRY_MENU_INDUSTRY_CHAIN                                :Industrikedjor
STR_INDUSTRY_MENU_FUND_NEW_INDUSTRY                             :Bekosta ny industri
############ range ends here

############ range for railway construction menu starts
STR_RAIL_MENU_RAILROAD_CONSTRUCTION                             :Bygg järnväg
STR_RAIL_MENU_ELRAIL_CONSTRUCTION                               :Bygg elektrifierad järnväg
STR_RAIL_MENU_MONORAIL_CONSTRUCTION                             :Bygg monorail
STR_RAIL_MENU_MAGLEV_CONSTRUCTION                               :Bygg maglev
############ range ends here

############ range for road construction menu starts
STR_ROAD_MENU_ROAD_CONSTRUCTION                                 :Bygg väg
STR_ROAD_MENU_TRAM_CONSTRUCTION                                 :Bygg spårväg
############ range ends here

############ range for waterways construction menu starts
STR_WATERWAYS_MENU_WATERWAYS_CONSTRUCTION                       :Bygg kanal
############ range ends here

############ range for airport construction menu starts
STR_AIRCRAFT_MENU_AIRPORT_CONSTRUCTION                          :Bygg flygplats
############ range ends here

############ range for landscaping menu starts
STR_LANDSCAPING_MENU_LANDSCAPING                                :Landskapsarkitektur
STR_LANDSCAPING_MENU_PLANT_TREES                                :Plantera träd
STR_LANDSCAPING_MENU_PLACE_SIGN                                 :Placera skylt
############ range ends here

############ range for music menu starts
STR_TOOLBAR_SOUND_MUSIC                                         :Ljud/musik
############ range ends here

############ range for message menu starts
STR_NEWS_MENU_LAST_MESSAGE_NEWS_REPORT                          :Senaste meddelandet/nyheten
STR_NEWS_MENU_MESSAGE_HISTORY_MENU                              :Meddelandehistorik
STR_NEWS_MENU_DELETE_ALL_MESSAGES                               :Ta bort alla meddelanden
############ range ends here

############ range for about menu starts
STR_ABOUT_MENU_LAND_BLOCK_INFO                                  :Information om mark
STR_ABOUT_MENU_SEPARATOR                                        :
STR_ABOUT_MENU_TOGGLE_CONSOLE                                   :Visa/dölj konsolen
STR_ABOUT_MENU_AI_DEBUG                                         :Felsökning av datorspelare / spelskript
STR_ABOUT_MENU_SCREENSHOT                                       :Skärmdump
STR_ABOUT_MENU_SHOW_FRAMERATE                                   :Visa bildfrekvens
STR_ABOUT_MENU_ABOUT_OPENTTD                                    :Om 'OpenTTD'
STR_ABOUT_MENU_SPRITE_ALIGNER                                   :Justering av spriteobjekt
STR_ABOUT_MENU_TOGGLE_BOUNDING_BOXES                            :Slå av/på yttre gränser för grafiska element
STR_ABOUT_MENU_TOGGLE_DIRTY_BLOCKS                              :Slå av/på färgläggning av smutsiga block
############ range ends here

############ range for ordinal numbers used for the place in the highscore window
STR_ORDINAL_NUMBER_1ST                                          :1
STR_ORDINAL_NUMBER_2ND                                          :2
STR_ORDINAL_NUMBER_3RD                                          :3
STR_ORDINAL_NUMBER_4TH                                          :4
STR_ORDINAL_NUMBER_5TH                                          :5
STR_ORDINAL_NUMBER_6TH                                          :6
STR_ORDINAL_NUMBER_7TH                                          :7
STR_ORDINAL_NUMBER_8TH                                          :8
STR_ORDINAL_NUMBER_9TH                                          :9
STR_ORDINAL_NUMBER_10TH                                         :10
STR_ORDINAL_NUMBER_11TH                                         :11
STR_ORDINAL_NUMBER_12TH                                         :12
STR_ORDINAL_NUMBER_13TH                                         :13
STR_ORDINAL_NUMBER_14TH                                         :14
STR_ORDINAL_NUMBER_15TH                                         :15
############ range for ordinal numbers ends

############ range for days starts
STR_DAY_NUMBER_1ST                                              :1
STR_DAY_NUMBER_2ND                                              :2
STR_DAY_NUMBER_3RD                                              :3
STR_DAY_NUMBER_4TH                                              :4
STR_DAY_NUMBER_5TH                                              :5
STR_DAY_NUMBER_6TH                                              :6
STR_DAY_NUMBER_7TH                                              :7
STR_DAY_NUMBER_8TH                                              :8
STR_DAY_NUMBER_9TH                                              :9
STR_DAY_NUMBER_10TH                                             :10
STR_DAY_NUMBER_11TH                                             :11
STR_DAY_NUMBER_12TH                                             :12
STR_DAY_NUMBER_13TH                                             :13
STR_DAY_NUMBER_14TH                                             :14
STR_DAY_NUMBER_15TH                                             :15
STR_DAY_NUMBER_16TH                                             :16
STR_DAY_NUMBER_17TH                                             :17
STR_DAY_NUMBER_18TH                                             :18
STR_DAY_NUMBER_19TH                                             :19
STR_DAY_NUMBER_20TH                                             :20
STR_DAY_NUMBER_21ST                                             :21
STR_DAY_NUMBER_22ND                                             :22
STR_DAY_NUMBER_23RD                                             :23
STR_DAY_NUMBER_24TH                                             :24
STR_DAY_NUMBER_25TH                                             :25
STR_DAY_NUMBER_26TH                                             :26
STR_DAY_NUMBER_27TH                                             :27
STR_DAY_NUMBER_28TH                                             :28
STR_DAY_NUMBER_29TH                                             :29
STR_DAY_NUMBER_30TH                                             :30
STR_DAY_NUMBER_31ST                                             :31
############ range for days ends

############ range for months starts
STR_MONTH_ABBREV_JAN                                            :jan
STR_MONTH_ABBREV_FEB                                            :feb
STR_MONTH_ABBREV_MAR                                            :mar
STR_MONTH_ABBREV_APR                                            :apr
STR_MONTH_ABBREV_MAY                                            :maj
STR_MONTH_ABBREV_JUN                                            :jun
STR_MONTH_ABBREV_JUL                                            :jul
STR_MONTH_ABBREV_AUG                                            :aug
STR_MONTH_ABBREV_SEP                                            :sep
STR_MONTH_ABBREV_OCT                                            :okt
STR_MONTH_ABBREV_NOV                                            :nov
STR_MONTH_ABBREV_DEC                                            :dec

STR_MONTH_JAN                                                   :januari
STR_MONTH_FEB                                                   :februari
STR_MONTH_MAR                                                   :mars
STR_MONTH_APR                                                   :april
STR_MONTH_MAY                                                   :maj
STR_MONTH_JUN                                                   :juni
STR_MONTH_JUL                                                   :juli
STR_MONTH_AUG                                                   :augusti
STR_MONTH_SEP                                                   :september
STR_MONTH_OCT                                                   :oktober
STR_MONTH_NOV                                                   :november
STR_MONTH_DEC                                                   :december
############ range for months ends

# Graph window
STR_GRAPH_KEY_BUTTON                                            :{BLACK}Nyckel
STR_GRAPH_KEY_TOOLTIP                                           :{BLACK}Visa nyckel till grafer
STR_GRAPH_X_LABEL_MONTH                                         :{TINY_FONT}{STRING}
STR_GRAPH_X_LABEL_MONTH_YEAR                                    :{TINY_FONT}{STRING}{}{NUM}
STR_GRAPH_Y_LABEL                                               :{TINY_FONT}{STRING}
STR_GRAPH_Y_LABEL_NUMBER                                        :{TINY_FONT}{COMMA}

STR_GRAPH_OPERATING_PROFIT_CAPTION                              :{WHITE}Graf över vinst
STR_GRAPH_INCOME_CAPTION                                        :{WHITE}Graf över inkomster
STR_GRAPH_CARGO_DELIVERED_CAPTION                               :{WHITE}Enheter levererat gods
STR_GRAPH_COMPANY_PERFORMANCE_RATINGS_CAPTION                   :{WHITE}Företagets prestationsvärderingar (maxvärdering=1000)
STR_GRAPH_COMPANY_VALUES_CAPTION                                :{WHITE}Företagsvärde

STR_GRAPH_CARGO_PAYMENT_RATES_CAPTION                           :{WHITE}Fraktförtjänster
STR_GRAPH_CARGO_PAYMENT_RATES_X_LABEL                           :{TINY_FONT}{BLACK}Dagar under transport
STR_GRAPH_CARGO_PAYMENT_RATES_TITLE                             :{TINY_FONT}{BLACK}Betalning för leverans av 10 enheter (eller 10,000 liter) gods på ett avstånd av 20 rutor
STR_GRAPH_CARGO_ENABLE_ALL                                      :{TINY_FONT}{BLACK}Aktivera alla
STR_GRAPH_CARGO_DISABLE_ALL                                     :{TINY_FONT}{BLACK}Inaktivera alla
STR_GRAPH_CARGO_TOOLTIP_ENABLE_ALL                              :{BLACK}Visa alla godstyper på grafen över fraktförtjänster
STR_GRAPH_CARGO_TOOLTIP_DISABLE_ALL                             :{BLACK}Visa inga godstyper på grafen över fraktförtjänster
STR_GRAPH_CARGO_PAYMENT_TOGGLE_CARGO                            :{BLACK}Växla graf för godstyp av/på
STR_GRAPH_CARGO_PAYMENT_CARGO                                   :{TINY_FONT}{BLACK}{STRING}

STR_GRAPH_PERFORMANCE_DETAIL_TOOLTIP                            :{BLACK}Visa detaljerad prestationsvärdering

# Graph key window
STR_GRAPH_KEY_CAPTION                                           :{WHITE}Nyckel till företagsgrafer
STR_GRAPH_KEY_COMPANY_SELECTION_TOOLTIP                         :{BLACK}Klicka här för att visa/dölja företaget i grafen

# Company league window
STR_COMPANY_LEAGUE_TABLE_CAPTION                                :{WHITE}Företagstabell
STR_COMPANY_LEAGUE_COMPANY_NAME                                 :{ORANGE}{COMPANY} {BLACK}{COMPANY_NUM} '{STRING}'
STR_COMPANY_LEAGUE_PERFORMANCE_TITLE_ENGINEER                   :Lokförare
STR_COMPANY_LEAGUE_PERFORMANCE_TITLE_TRAFFIC_MANAGER            :Trafikledare
STR_COMPANY_LEAGUE_PERFORMANCE_TITLE_TRANSPORT_COORDINATOR      :Transportsamordnare
STR_COMPANY_LEAGUE_PERFORMANCE_TITLE_ROUTE_SUPERVISOR           :Linjeförman
STR_COMPANY_LEAGUE_PERFORMANCE_TITLE_DIRECTOR                   :Chef
STR_COMPANY_LEAGUE_PERFORMANCE_TITLE_CHIEF_EXECUTIVE            :Direktör
STR_COMPANY_LEAGUE_PERFORMANCE_TITLE_CHAIRMAN                   :Ordförande
STR_COMPANY_LEAGUE_PERFORMANCE_TITLE_PRESIDENT                  :Verkställande direktör
STR_COMPANY_LEAGUE_PERFORMANCE_TITLE_TYCOON                     :Pamp

# Performance detail window
STR_PERFORMANCE_DETAIL                                          :{WHITE}Detaljerad prestationsvärdering
STR_PERFORMANCE_DETAIL_KEY                                      :{BLACK}Detaljer
STR_PERFORMANCE_DETAIL_AMOUNT_CURRENCY                          :{BLACK}({CURRENCY_SHORT}/{CURRENCY_SHORT})
STR_PERFORMANCE_DETAIL_AMOUNT_INT                               :{BLACK}({COMMA}/{COMMA})
STR_PERFORMANCE_DETAIL_PERCENT                                  :{WHITE}{NUM}%
STR_PERFORMANCE_DETAIL_SELECT_COMPANY_TOOLTIP                   :{BLACK}Visa detaljer om detta företag
############ Those following lines need to be in this order!!
STR_PERFORMANCE_DETAIL_VEHICLES                                 :{BLACK}Fordon:
STR_PERFORMANCE_DETAIL_STATIONS                                 :{BLACK}Stationer:
STR_PERFORMANCE_DETAIL_MIN_PROFIT                               :{BLACK}Min. vinst:
STR_PERFORMANCE_DETAIL_MIN_INCOME                               :{BLACK}Min. inkomst:
STR_PERFORMANCE_DETAIL_MAX_INCOME                               :{BLACK}Max. inkomst:
STR_PERFORMANCE_DETAIL_DELIVERED                                :{BLACK}Levererat:
STR_PERFORMANCE_DETAIL_CARGO                                    :{BLACK}Gods:
STR_PERFORMANCE_DETAIL_MONEY                                    :{BLACK}Pengar:
STR_PERFORMANCE_DETAIL_LOAN                                     :{BLACK}Lån:
STR_PERFORMANCE_DETAIL_TOTAL                                    :{BLACK}Totalt:
############ End of order list
STR_PERFORMANCE_DETAIL_VEHICLES_TOOLTIP                         :{BLACK}Antal fordon som gick med vinst förra året. Inkluderar vägfordon, tåg, skepp och flygplan
STR_PERFORMANCE_DETAIL_STATIONS_TOOLTIP                         :{BLACK}Antalet nyligen betjänade stationer. Tågstationer, busshållplatser, flygplatser osv räknas var för sig även om de tillhör samma station
STR_PERFORMANCE_DETAIL_MIN_PROFIT_TOOLTIP                       :{BLACK}Vinsten för fordonet med lägst inkomst (endast fordon äldre än två år)
STR_PERFORMANCE_DETAIL_MIN_INCOME_TOOLTIP                       :{BLACK}Intjänade pengar det kvartal med lägst vinst av de senaste 12 kvartalen
STR_PERFORMANCE_DETAIL_MAX_INCOME_TOOLTIP                       :{BLACK}Intjänade pengar det kvartal med högst vinst de senaste 12 kvartalen
STR_PERFORMANCE_DETAIL_DELIVERED_TOOLTIP                        :{BLACK}Antalet enheter gods levererat de senaste fyra kvartalen.
STR_PERFORMANCE_DETAIL_CARGO_TOOLTIP                            :{BLACK}Antal olika typer av gods levererat det senaste kvartalet.
STR_PERFORMANCE_DETAIL_MONEY_TOOLTIP                            :{BLACK}Summa som företaget har på bankkontot
STR_PERFORMANCE_DETAIL_LOAN_TOOLTIP                             :{BLACK}Summa som företaget har lånat
STR_PERFORMANCE_DETAIL_TOTAL_TOOLTIP                            :{BLACK}Totalt antal poäng utav möjligt antal poäng

# Music window
STR_MUSIC_JAZZ_JUKEBOX_CAPTION                                  :{WHITE}Jazz Jukebox
STR_MUSIC_PLAYLIST_ALL                                          :{TINY_FONT}{BLACK}Alla
STR_MUSIC_PLAYLIST_OLD_STYLE                                    :{TINY_FONT}{BLACK}Gammaldags
STR_MUSIC_PLAYLIST_NEW_STYLE                                    :{TINY_FONT}{BLACK}Modern
STR_MUSIC_PLAYLIST_EZY_STREET                                   :{TINY_FONT}{BLACK}Ezy Street
STR_MUSIC_PLAYLIST_CUSTOM_1                                     :{TINY_FONT}{BLACK}Personlig 1
STR_MUSIC_PLAYLIST_CUSTOM_2                                     :{TINY_FONT}{BLACK}Personlig 2
STR_MUSIC_MUSIC_VOLUME                                          :{TINY_FONT}{BLACK}Musikvolym
STR_MUSIC_EFFECTS_VOLUME                                        :{TINY_FONT}{BLACK}Effektvolym
STR_MUSIC_TRACK_NONE                                            :{TINY_FONT}{DKGREEN}--
STR_MUSIC_TRACK_DIGIT                                           :{TINY_FONT}{DKGREEN}{ZEROFILL_NUM}
STR_MUSIC_TITLE_NONE                                            :{TINY_FONT}{DKGREEN}------
STR_MUSIC_TITLE_NOMUSIC                                         :{TINY_FONT}{DKGREEN}Ingen musik tillgänglig
STR_MUSIC_TITLE_NAME                                            :{TINY_FONT}{DKGREEN}"{STRING}"
STR_MUSIC_TRACK                                                 :{TINY_FONT}{BLACK}Spår
STR_MUSIC_XTITLE                                                :{TINY_FONT}{BLACK}Titel
STR_MUSIC_SHUFFLE                                               :{TINY_FONT}{BLACK}Slumpa
STR_MUSIC_PROGRAM                                               :{TINY_FONT}{BLACK}Spellista
STR_MUSIC_TOOLTIP_SKIP_TO_PREVIOUS_TRACK                        :{BLACK}Byt till föregående spår
STR_MUSIC_TOOLTIP_SKIP_TO_NEXT_TRACK_IN_SELECTION               :{BLACK}Byt till nästa spår
STR_MUSIC_TOOLTIP_STOP_PLAYING_MUSIC                            :{BLACK}Sluta spela musik
STR_MUSIC_TOOLTIP_START_PLAYING_MUSIC                           :{BLACK}Börja spela musik
STR_MUSIC_TOOLTIP_DRAG_SLIDERS_TO_SET_MUSIC                     :{BLACK}Dra för att ändra musik- och ljudvolym
STR_MUSIC_TOOLTIP_SELECT_ALL_TRACKS_PROGRAM                     :{BLACK}Välj spellistan 'alla'
STR_MUSIC_TOOLTIP_SELECT_OLD_STYLE_MUSIC                        :{BLACK}Välj spellistan 'gammaldags'
STR_MUSIC_TOOLTIP_SELECT_NEW_STYLE_MUSIC                        :{BLACK}Välj spellistan 'modern'
STR_MUSIC_TOOLTIP_SELECT_EZY_STREET_STYLE                       :{BLACK}Välj spellistan 'Ezy Street style music'
STR_MUSIC_TOOLTIP_SELECT_CUSTOM_1_USER_DEFINED                  :{BLACK}Välj spellistan 'Personlig 1' (användardefinerad)
STR_MUSIC_TOOLTIP_SELECT_CUSTOM_2_USER_DEFINED                  :{BLACK}Välj spellistan 'Personlig 2' (användardefinerad)
STR_MUSIC_TOOLTIP_TOGGLE_PROGRAM_SHUFFLE                        :{BLACK}Växla slumpning av/på
STR_MUSIC_TOOLTIP_SHOW_MUSIC_TRACK_SELECTION                    :{BLACK}Visa fönstret för val av musikspår

# Playlist window
STR_PLAYLIST_MUSIC_SELECTION_SETNAME                            :{WHITE}Musikprogram - '{STRING}'
STR_PLAYLIST_TRACK_NAME                                         :{TINY_FONT}{LTBLUE}{ZEROFILL_NUM} "{STRING}"
STR_PLAYLIST_TRACK_INDEX                                        :{TINY_FONT}{BLACK}Spårindex
STR_PLAYLIST_PROGRAM                                            :{TINY_FONT}{BLACK}Spellista - '{STRING}'
STR_PLAYLIST_CLEAR                                              :{TINY_FONT}{BLACK}Töm
STR_PLAYLIST_CHANGE_SET                                         :{BLACK}Byt samling
STR_PLAYLIST_TOOLTIP_CLEAR_CURRENT_PROGRAM_CUSTOM1              :{BLACK}Töm aktuell spellista (enbart Personlig1 eller Personlig2)
STR_PLAYLIST_TOOLTIP_CHANGE_SET                                 :{BLACK}Ändra musikvalet till en annan installerad samling
STR_PLAYLIST_TOOLTIP_CLICK_TO_ADD_TRACK                         :{BLACK}Klicka på ett musikstycke för att lägga till det i spellistan (enbart Personlig1 eller Personlig2)
STR_PLAYLIST_TOOLTIP_CLICK_TO_REMOVE_TRACK                      :{BLACK}Klicka på ett musikstycke för att ta bort det från spellistan (endast Personlig1 och Personlig2)

# Highscore window
STR_HIGHSCORE_TOP_COMPANIES_WHO_REACHED                         :{BIG_FONT}{BLACK}De bästa företagen som nådde {NUM}
STR_HIGHSCORE_TOP_COMPANIES_NETWORK_GAME                        :{BIG_FONT}{BLACK}Företagslista för {NUM}
STR_HIGHSCORE_POSITION                                          :{BIG_FONT}{BLACK}{COMMA}.
STR_HIGHSCORE_PERFORMANCE_TITLE_BUSINESSMAN                     :Affärsman
STR_HIGHSCORE_PERFORMANCE_TITLE_ENTREPRENEUR                    :Entreprenör
STR_HIGHSCORE_PERFORMANCE_TITLE_INDUSTRIALIST                   :Industrialist
STR_HIGHSCORE_PERFORMANCE_TITLE_CAPITALIST                      :Kapitalist
STR_HIGHSCORE_PERFORMANCE_TITLE_MAGNATE                         :Magnat
STR_HIGHSCORE_PERFORMANCE_TITLE_MOGUL                           :Mogul
STR_HIGHSCORE_PERFORMANCE_TITLE_TYCOON_OF_THE_CENTURY           :Århundradets pamp
STR_HIGHSCORE_NAME                                              :{PRESIDENT_NAME}, {COMPANY}
STR_HIGHSCORE_STATS                                             :{BIG_FONT}'{STRING}'   ({COMMA})
STR_HIGHSCORE_COMPANY_ACHIEVES_STATUS                           :{BIG_FONT}{BLACK}{COMPANY} uppnår '{STRING}'status!
STR_HIGHSCORE_PRESIDENT_OF_COMPANY_ACHIEVES_STATUS              :{BIG_FONT}{WHITE}{PRESIDENT_NAME} från {COMPANY} uppnår '{STRING}'status!

# Smallmap window
STR_SMALLMAP_CAPTION                                            :{WHITE}Karta - {STRING}

STR_SMALLMAP_TYPE_CONTOURS                                      :Konturer
STR_SMALLMAP_TYPE_VEHICLES                                      :Fordon
STR_SMALLMAP_TYPE_INDUSTRIES                                    :Industrier
STR_SMALLMAP_TYPE_ROUTEMAP                                      :Godsflöde
STR_SMALLMAP_TYPE_ROUTES                                        :Rutter
STR_SMALLMAP_TYPE_VEGETATION                                    :Vegetation
STR_SMALLMAP_TYPE_OWNERS                                        :Ägare
STR_SMALLMAP_TOOLTIP_SHOW_LAND_CONTOURS_ON_MAP                  :{BLACK}Visa markkonturer på kartan
STR_SMALLMAP_TOOLTIP_SHOW_VEHICLES_ON_MAP                       :{BLACK}Visa fordon på kartan
STR_SMALLMAP_TOOLTIP_SHOW_INDUSTRIES_ON_MAP                     :{BLACK}Visa industrier på kartan
STR_SMALLMAP_TOOLTIP_SHOW_LINK_STATS_ON_MAP                     :{BLACK}Visa godsflöden på kartan
STR_SMALLMAP_TOOLTIP_SHOW_TRANSPORT_ROUTES_ON                   :{BLACK}Visa transportrutter på kartan
STR_SMALLMAP_TOOLTIP_SHOW_VEGETATION_ON_MAP                     :{BLACK}Visa vegetation på kartan
STR_SMALLMAP_TOOLTIP_SHOW_LAND_OWNERS_ON_MAP                    :{BLACK}Visa markägare på kartan
STR_SMALLMAP_TOOLTIP_INDUSTRY_SELECTION                         :{BLACK}Klicka på en typ av industri för att växla om den visas. Ctrl+klick visar inga andra typer av industrier. Ctrl+klick igen visar alla typer av industrier.
STR_SMALLMAP_TOOLTIP_COMPANY_SELECTION                          :{BLACK}Klicka på ett företag för att växla om det företagets egendomar visas. Ctrl+klick visar inga företag utom det valda. Ctrl+klick igen visar alla företag.
STR_SMALLMAP_TOOLTIP_CARGO_SELECTION                            :{BLACK}Klicka på en godstyp för att växla visning av dess egenskap. Ctrl+klick stänger av alla godstyper utom den valda. Ctrl+klicka igen för att aktivera alla godstyper

STR_SMALLMAP_LEGENDA_ROADS                                      :{TINY_FONT}{BLACK}Vägar
STR_SMALLMAP_LEGENDA_RAILROADS                                  :{TINY_FONT}{BLACK}Järnvägar
STR_SMALLMAP_LEGENDA_STATIONS_AIRPORTS_DOCKS                    :{TINY_FONT}{BLACK}Stationer/Flygplatser/Hamnar
STR_SMALLMAP_LEGENDA_BUILDINGS_INDUSTRIES                       :{TINY_FONT}{BLACK}Byggnader/Industrier
STR_SMALLMAP_LEGENDA_VEHICLES                                   :{TINY_FONT}{BLACK}Fordon
STR_SMALLMAP_LEGENDA_TRAINS                                     :{TINY_FONT}{BLACK}Tåg
STR_SMALLMAP_LEGENDA_ROAD_VEHICLES                              :{TINY_FONT}{BLACK}Vägfordon
STR_SMALLMAP_LEGENDA_SHIPS                                      :{TINY_FONT}{BLACK}Skepp
STR_SMALLMAP_LEGENDA_AIRCRAFT                                   :{TINY_FONT}{BLACK}Flygplan
STR_SMALLMAP_LEGENDA_TRANSPORT_ROUTES                           :{TINY_FONT}{BLACK}Transportrutter
STR_SMALLMAP_LEGENDA_FOREST                                     :{TINY_FONT}{BLACK}Skog
STR_SMALLMAP_LEGENDA_RAILROAD_STATION                           :{TINY_FONT}{BLACK}Järnvägsstation
STR_SMALLMAP_LEGENDA_TRUCK_LOADING_BAY                          :{TINY_FONT}{BLACK}Lastbrygga
STR_SMALLMAP_LEGENDA_BUS_STATION                                :{TINY_FONT}{BLACK}Busshållplats
STR_SMALLMAP_LEGENDA_AIRPORT_HELIPORT                           :{TINY_FONT}{BLACK}Flygplats/Helikopterplats
STR_SMALLMAP_LEGENDA_DOCK                                       :{TINY_FONT}{BLACK}Hamn
STR_SMALLMAP_LEGENDA_ROUGH_LAND                                 :{TINY_FONT}{BLACK}Obearbetad mark
STR_SMALLMAP_LEGENDA_GRASS_LAND                                 :{TINY_FONT}{BLACK}Gräsmark
STR_SMALLMAP_LEGENDA_BARE_LAND                                  :{TINY_FONT}{BLACK}Barmark
STR_SMALLMAP_LEGENDA_RAINFOREST                                 :{TINY_FONT}{BLACK}Regnskog
STR_SMALLMAP_LEGENDA_FIELDS                                     :{TINY_FONT}{BLACK}Fält
STR_SMALLMAP_LEGENDA_TREES                                      :{TINY_FONT}{BLACK}Träd
STR_SMALLMAP_LEGENDA_ROCKS                                      :{TINY_FONT}{BLACK}Stenar
STR_SMALLMAP_LEGENDA_WATER                                      :{TINY_FONT}{BLACK}Vatten
STR_SMALLMAP_LEGENDA_NO_OWNER                                   :{TINY_FONT}{BLACK}Ingen ägare
STR_SMALLMAP_LEGENDA_TOWNS                                      :{TINY_FONT}{BLACK}Städer
STR_SMALLMAP_LEGENDA_INDUSTRIES                                 :{TINY_FONT}{BLACK}Industrier
STR_SMALLMAP_LEGENDA_DESERT                                     :{TINY_FONT}{BLACK}Öken
STR_SMALLMAP_LEGENDA_SNOW                                       :{TINY_FONT}{BLACK}Snö

STR_SMALLMAP_TOOLTIP_TOGGLE_TOWN_NAMES_ON_OFF                   :{BLACK}Växla stadsnamn på/av på kartan
STR_SMALLMAP_CENTER                                             :{BLACK}Centrera minikartan på den nuvarande positionen
STR_SMALLMAP_INDUSTRY                                           :{TINY_FONT}{STRING} ({NUM})
STR_SMALLMAP_LINKSTATS                                          :{TINY_FONT}{STRING}
STR_SMALLMAP_COMPANY                                            :{TINY_FONT}{COMPANY}
STR_SMALLMAP_TOWN                                               :{TINY_FONT}{WHITE}{TOWN}
STR_SMALLMAP_DISABLE_ALL                                        :{BLACK}Inaktivera alla
STR_SMALLMAP_ENABLE_ALL                                         :{BLACK}Aktivera alla
STR_SMALLMAP_SHOW_HEIGHT                                        :{BLACK}Visa höjd
STR_SMALLMAP_TOOLTIP_DISABLE_ALL_INDUSTRIES                     :{BLACK}Visa inga industrier på kartan
STR_SMALLMAP_TOOLTIP_ENABLE_ALL_INDUSTRIES                      :{BLACK}Visa alla industrier på kartan
STR_SMALLMAP_TOOLTIP_SHOW_HEIGHT                                :{BLACK}Växla visning av höjdkarta
STR_SMALLMAP_TOOLTIP_DISABLE_ALL_COMPANIES                      :{BLACK}Visa inga företags egendomar på kartan
STR_SMALLMAP_TOOLTIP_ENABLE_ALL_COMPANIES                       :{BLACK}Visa alla företags egendomar på kartan
STR_SMALLMAP_TOOLTIP_DISABLE_ALL_CARGOS                         :{BLACK}Visa inga godstyper på kartan
STR_SMALLMAP_TOOLTIP_ENABLE_ALL_CARGOS                          :{BLACK}Visa alla godstyper på kartan

# Status bar messages
STR_STATUSBAR_TOOLTIP_SHOW_LAST_NEWS                            :{BLACK}Visa senaste meddelande eller nyhet
STR_STATUSBAR_COMPANY_NAME                                      :{SILVER}- -  {COMPANY}  - -
STR_STATUSBAR_PAUSED                                            :{YELLOW}*  *  PAUSAD  *  *
STR_STATUSBAR_PAUSED_LINK_GRAPH                                 :{ORANGE}*  *  PAUSAD (väntar på uppdatering av länkgraf) *  *
STR_STATUSBAR_AUTOSAVE                                          :{RED}AUTOSPARA
STR_STATUSBAR_SAVING_GAME                                       :{RED}*  *  SPARAR SPEL  *  *

# News message history
STR_MESSAGE_HISTORY                                             :{WHITE}Meddelandehistorik
STR_MESSAGE_HISTORY_TOOLTIP                                     :{BLACK}En lista med de senaste nyheterna
STR_MESSAGE_NEWS_FORMAT                                         :{STRING}  -  {STRING}

STR_NEWS_MESSAGE_CAPTION                                        :{WHITE}Meddelande
STR_NEWS_CUSTOM_ITEM                                            :{BIG_FONT}{BLACK}{STRING}

STR_NEWS_FIRST_TRAIN_ARRIVAL                                    :{BIG_FONT}{BLACK}Invånarna firar . . .{}Första tåget ankommer till {STATION}!
STR_NEWS_FIRST_BUS_ARRIVAL                                      :{BIG_FONT}{BLACK}Invånarna firar . . .{}Första bussen ankommer till {STATION}!
STR_NEWS_FIRST_TRUCK_ARRIVAL                                    :{BIG_FONT}{BLACK}Invånarna firar . . .{}Första lastbilen ankommer till {STATION}!
STR_NEWS_FIRST_PASSENGER_TRAM_ARRIVAL                           :{BIG_FONT}{BLACK}Invånarna firar . . .{}Första passagerarspårvagnen anländer till {STATION}!
STR_NEWS_FIRST_CARGO_TRAM_ARRIVAL                               :{BIG_FONT}{BLACK}Invånarna firar . . .{}Första godsspårvagnen anländer till {STATION}!
STR_NEWS_FIRST_SHIP_ARRIVAL                                     :{BIG_FONT}{BLACK}Invånarna firar . . .{}Första fartyget ankommer till {STATION}!
STR_NEWS_FIRST_AIRCRAFT_ARRIVAL                                 :{BIG_FONT}{BLACK}Invånarna firar . . .{}Första flygplanet ankommer till {STATION}!

STR_NEWS_TRAIN_CRASH                                            :{BIG_FONT}{BLACK}Tågkrasch!{}{COMMA} dog i lågorna efter kollision
STR_NEWS_ROAD_VEHICLE_CRASH_DRIVER                              :{BIG_FONT}{BLACK}Vägfordonskrasch!{}Föraren dog i lågorna efter kollision med tåg
STR_NEWS_ROAD_VEHICLE_CRASH                                     :{BIG_FONT}{BLACK}Vägfordonskrasch!{}{COMMA} dog i lågorna efter kollision med tåg
STR_NEWS_AIRCRAFT_CRASH                                         :{BIG_FONT}{BLACK}Flygplanskrasch!{}{COMMA} dog i lågorna på {STATION}
STR_NEWS_PLANE_CRASH_OUT_OF_FUEL                                :{BIG_FONT}{BLACK}Flygplanskrasch!{}Flygplanet fick slut på bränsle, {COMMA} dog i lågorna!

STR_NEWS_DISASTER_ZEPPELIN                                      :{BIG_FONT}{BLACK}Zeppelinare-katastrof på {STATION}!
STR_NEWS_DISASTER_SMALL_UFO                                     :{BIG_FONT}{BLACK}Vägfordon förstört i 'UFO'-kollision!
STR_NEWS_DISASTER_AIRPLANE_OIL_REFINERY                         :{BIG_FONT}{BLACK}Oljeraffinaderi exploderade nära {TOWN}!
STR_NEWS_DISASTER_HELICOPTER_FACTORY                            :{BIG_FONT}{BLACK}Fabrik förstörd under misstänkta omständigheter nära {TOWN}!
STR_NEWS_DISASTER_BIG_UFO                                       :{BIG_FONT}{BLACK}'UFO' landar nära {TOWN}!
STR_NEWS_DISASTER_COAL_MINE_SUBSIDENCE                          :{BIG_FONT}{BLACK}Kolgruva rasar - lämnar spår av förödelse nära {TOWN}!
STR_NEWS_DISASTER_FLOOD_VEHICLE                                 :{BIG_FONT}{BLACK}Översvämning!{}Minst {COMMA} saknas, förmodas döda efter betydande översvämning!

STR_NEWS_COMPANY_IN_TROUBLE_TITLE                               :{BIG_FONT}{BLACK}Transportföretag har problem!
STR_NEWS_COMPANY_IN_TROUBLE_DESCRIPTION                         :{BIG_FONT}{BLACK}{STRING} kommer att säljas eller förklaras bankrutt om det inte går bättre snart!
STR_NEWS_COMPANY_MERGER_TITLE                                   :{BIG_FONT}{BLACK}Transportföretag slås ihop!
STR_NEWS_COMPANY_MERGER_DESCRIPTION                             :{BIG_FONT}{BLACK}{STRING} har sålts till {STRING} för {CURRENCY_LONG}!
STR_NEWS_COMPANY_BANKRUPT_TITLE                                 :{BIG_FONT}{BLACK}Bankrutt!
STR_NEWS_COMPANY_BANKRUPT_DESCRIPTION                           :{BIG_FONT}{BLACK}{STRING} har avvecklats av investerarna och alla tillgångar har sålts ut!
STR_NEWS_COMPANY_LAUNCH_TITLE                                   :{BIG_FONT}{BLACK}Nytt transportföretag startat!
STR_NEWS_COMPANY_LAUNCH_DESCRIPTION                             :{BIG_FONT}{BLACK}{STRING} börjar bygga nära {TOWN}!
STR_NEWS_MERGER_TAKEOVER_TITLE                                  :{BIG_FONT}{BLACK}{STRING} har tagits över av {STRING}!
STR_PRESIDENT_NAME_MANAGER                                      :{BLACK}{PRESIDENT_NAME}{}(VD)

STR_NEWS_NEW_TOWN                                               :{BLACK}{BIG_FONT}{STRING} har sponsrat byggnationen av den nya staden {TOWN}!
STR_NEWS_NEW_TOWN_UNSPONSORED                                   :{BLACK}{BIG_FONT}En ny stad, kallad {TOWN}, har grundats!

STR_NEWS_INDUSTRY_CONSTRUCTION                                  :{BIG_FONT}{BLACK}Ny {STRING} under konstruktion nära {TOWN}!
STR_NEWS_INDUSTRY_PLANTED                                       :{BIG_FONT}{BLACK}Ny {STRING} planteras nära {TOWN}!

STR_NEWS_INDUSTRY_CLOSURE_GENERAL                               :{BIG_FONT}{BLACK}{STRING} meddelar att de stänger ner snarast!
STR_NEWS_INDUSTRY_CLOSURE_SUPPLY_PROBLEMS                       :{BIG_FONT}{BLACK}Leveransproblem får {STRING} att meddela att de stänger ner snarast!
STR_NEWS_INDUSTRY_CLOSURE_LACK_OF_TREES                         :{BIG_FONT}{BLACK}Avsaknad av träd får {STRING} att meddela att de stänger ner snarast!

STR_NEWS_EURO_INTRODUCTION                                      :{BIG_FONT}{BLACK}Europeiska Valutasystemet!{}{}Euron introduceras som enda valuta i ditt land!
STR_NEWS_BEGIN_OF_RECESSION                                     :{BIG_FONT}{BLACK}Lågkonjuktur!{}{}Finansexperter befarar det värsta när ekonomin rasar!
STR_NEWS_END_OF_RECESSION                                       :{BIG_FONT}{BLACK}Lågkonjunkturen över!{}{}Uppsving i handeln ger tillförsikt till industrier när ekonomin stärks!

STR_NEWS_INDUSTRY_PRODUCTION_INCREASE_GENERAL                   :{BIG_FONT}{BLACK}{INDUSTRY} ökar produktionen!
STR_NEWS_INDUSTRY_PRODUCTION_INCREASE_COAL                      :{BIG_FONT}{BLACK}Ny fyndighet av kol upptäckt vid {INDUSTRY}!{}Produktionen fördubblas!
STR_NEWS_INDUSTRY_PRODUCTION_INCREASE_OIL                       :{BIG_FONT}{BLACK}Nya oljereserver funna vid {INDUSTRY}!{}Produktionen fördubblas!
STR_NEWS_INDUSTRY_PRODUCTION_INCREASE_FARM                      :{BIG_FONT}{BLACK}Nya jordbruksmetoder vid {INDUSTRY} ger fördubblad produktion!
STR_NEWS_INDUSTRY_PRODUCTION_INCREASE_SMOOTH                    :{BIG_FONT}{BLACK}Produktionen av {STRING} vid {INDUSTRY} upp med {COMMA}%!
STR_NEWS_INDUSTRY_PRODUCTION_DECREASE_GENERAL                   :{BIG_FONT}{BLACK}Produktionen vid {INDUSTRY} går ned med 50%
STR_NEWS_INDUSTRY_PRODUCTION_DECREASE_FARM                      :{BIG_FONT}{BLACK}Invasion av insekter orsakar ödeläggelse vid {INDUSTRY}!{}Produktionen ned med 50%
STR_NEWS_INDUSTRY_PRODUCTION_DECREASE_SMOOTH                    :{BIG_FONT}{BLACK}Produktionen av {STRING} vid {INDUSTRY} ned med {COMMA}%!

STR_NEWS_TRAIN_IS_WAITING                                       :{WHITE}{VEHICLE} väntar i depån
STR_NEWS_ROAD_VEHICLE_IS_WAITING                                :{WHITE}{VEHICLE} väntar i depån
STR_NEWS_SHIP_IS_WAITING                                        :{WHITE}{VEHICLE} väntar i depån
STR_NEWS_AIRCRAFT_IS_WAITING                                    :{WHITE}{VEHICLE} väntar i hangaren

# Order review system / warnings
STR_NEWS_VEHICLE_HAS_TOO_FEW_ORDERS                             :{WHITE}{VEHICLE} har för få ordrar i schemat
STR_NEWS_VEHICLE_HAS_VOID_ORDER                                 :{WHITE}{VEHICLE} har en ogiltig order
STR_NEWS_VEHICLE_HAS_DUPLICATE_ENTRY                            :{WHITE}{VEHICLE} har dubblerade destinationer
STR_NEWS_VEHICLE_HAS_INVALID_ENTRY                              :{WHITE}{VEHICLE} har en felaktig station bland destinationerna
STR_NEWS_PLANE_USES_TOO_SHORT_RUNWAY                            :{WHITE}{VEHICLE} har i sina beställningar en flygplats vars bana är för kort

STR_NEWS_VEHICLE_IS_GETTING_OLD                                 :{WHITE}{VEHICLE} börjar bli gammal
STR_NEWS_VEHICLE_IS_GETTING_VERY_OLD                            :{WHITE}{VEHICLE} börjar bli mycket gammal
STR_NEWS_VEHICLE_IS_GETTING_VERY_OLD_AND                        :{WHITE}{VEHICLE} börjar bli mycket gammal och bör bytas ut omgående
STR_NEWS_TRAIN_IS_STUCK                                         :{WHITE}{VEHICLE} kan inte hitta en rutt för att fortsätta
STR_NEWS_VEHICLE_IS_LOST                                        :{WHITE}{VEHICLE} är vilse
STR_NEWS_VEHICLE_IS_UNPROFITABLE                                :{WHITE}{VEHICLE}s vinst förra året var {CURRENCY_LONG}
STR_NEWS_AIRCRAFT_DEST_TOO_FAR                                  :{WHITE}{VEHICLE} kan inte ta sig till nästa destination då räckvidden inte är tillräcklig

STR_NEWS_ORDER_REFIT_FAILED                                     :{WHITE}{VEHICLE} stoppades för att en beställd anpassning av godstyp misslyckades
STR_NEWS_VEHICLE_AUTORENEW_FAILED                               :{WHITE}Förnya automatiskt misslyckades på {VEHICLE}{}{STRING}

STR_NEWS_NEW_VEHICLE_NOW_AVAILABLE                              :{BIG_FONT}{BLACK}Ny {STRING} tillgänglig!
STR_NEWS_NEW_VEHICLE_TYPE                                       :{BIG_FONT}{BLACK}{ENGINE}
STR_NEWS_NEW_VEHICLE_NOW_AVAILABLE_WITH_TYPE                    :{BLACK}Ny {STRING} är nu tillgänglig  -  {ENGINE}

STR_NEWS_SHOW_VEHICLE_GROUP_TOOLTIP                             :{BLACK}Öppna gruppfönstret fokuserat på fordonets grupp

STR_NEWS_STATION_NO_LONGER_ACCEPTS_CARGO                        :{WHITE}{STATION} tar inte längre emot {STRING}
STR_NEWS_STATION_NO_LONGER_ACCEPTS_CARGO_OR_CARGO               :{WHITE}{STATION} tar inte längre emot {STRING} eller {STRING}
STR_NEWS_STATION_NOW_ACCEPTS_CARGO                              :{WHITE}{STATION} tar nu emot {STRING}
STR_NEWS_STATION_NOW_ACCEPTS_CARGO_AND_CARGO                    :{WHITE}{STATION} tar nu emot {STRING} och {STRING}

STR_NEWS_OFFER_OF_SUBSIDY_EXPIRED                               :{BIG_FONT}{BLACK}Subventionen har gått ut:{}{}{STRING} från {STRING} till {STRING} är inte längre subventionerad
STR_NEWS_SUBSIDY_WITHDRAWN_SERVICE                              :{BIG_FONT}{BLACK}Subventionen gäller inte längre:{}{}{STRING} från {STRING} till {STRING} är inte längre subventionerad
STR_NEWS_SERVICE_SUBSIDY_OFFERED                                :{BIG_FONT}{BLACK}Ny subvention:{}{}Första transporten av {STRING} från {STRING} till {STRING} får {NUM} års subvention från kommunen!
STR_NEWS_SERVICE_SUBSIDY_AWARDED_HALF                           :{BIG_FONT}{BLACK}Subvention tilldelad {STRING}!{}{}{STRING} från {STRING} till {STRING} ger 50% extra de{P 4 t ""} {NUM} kommande år{P et en}!
STR_NEWS_SERVICE_SUBSIDY_AWARDED_DOUBLE                         :{BIG_FONT}{BLACK}Subvention tilldelad {STRING}!{}{}{STRING} från {STRING} till {STRING} ger dubbelt så mycket nästa  {NUM} år{P "" s}!
STR_NEWS_SERVICE_SUBSIDY_AWARDED_TRIPLE                         :{BIG_FONT}{BLACK}Subvention tilldelad {STRING}!{}{}{STRING} från {STRING} till {STRING} ger tre gånger så mycket de{P 4 t ""} kommande {NUM} år{P et en}!
STR_NEWS_SERVICE_SUBSIDY_AWARDED_QUADRUPLE                      :{BIG_FONT}{BLACK}Subvention tilldelad {STRING}!{}{}{STRING} från {STRING} till {STRING} ger fyra gånger så mycket de{P 4 t ""} kommande {NUM} år{P et en}!

STR_NEWS_ROAD_REBUILDING                                        :{BIG_FONT}{BLACK}Trafikkaos i {TOWN}!{}{}Vägombyggnadsprogram bekostat av {STRING} medför 6 månader av elände för bilister!
STR_NEWS_EXCLUSIVE_RIGHTS_TITLE                                 :{BIG_FONT}{BLACK}Transportmonopol!
STR_NEWS_EXCLUSIVE_RIGHTS_DESCRIPTION                           :{BIG_FONT}{BLACK}De lokala myndigheterna i {TOWN} skriver kontrakt med {STRING} för ett års exklusiva transporträttigheter!

# Extra view window
STR_EXTRA_VIEWPORT_TITLE                                        :{WHITE}Vyfönster {COMMA}
STR_EXTRA_VIEW_MOVE_VIEW_TO_MAIN                                :{BLACK}Byt vy
STR_EXTRA_VIEW_MOVE_VIEW_TO_MAIN_TT                             :{BLACK}Kopiera huvudvyns position till detta vyfönster
STR_EXTRA_VIEW_MOVE_MAIN_TO_VIEW                                :{BLACK}Byt huvudvy
STR_EXTRA_VIEW_MOVE_MAIN_TO_VIEW_TT                             :{BLACK}Kopiera denna vys position till huvudvyn

# Game options window
STR_GAME_OPTIONS_CAPTION                                        :{WHITE}Spelinställningar
STR_GAME_OPTIONS_CURRENCY_UNITS_FRAME                           :{BLACK}Valutaenheter
STR_GAME_OPTIONS_CURRENCY_UNITS_DROPDOWN_TOOLTIP                :{BLACK}Välj valutaenhet

############ start of currency region
STR_GAME_OPTIONS_CURRENCY_GBP                                   :Brittiskt pund (£)
STR_GAME_OPTIONS_CURRENCY_USD                                   :Amerikansk dollar (USD)
STR_GAME_OPTIONS_CURRENCY_EUR                                   :Euro (EUR)
STR_GAME_OPTIONS_CURRENCY_JPY                                   :Japansk yen (¥)
STR_GAME_OPTIONS_CURRENCY_ATS                                   :Österrikisk shilling (ATS)
STR_GAME_OPTIONS_CURRENCY_BEF                                   :Belgisk franc (BEF)
STR_GAME_OPTIONS_CURRENCY_CHF                                   :Schweizisk franc (CHF)
STR_GAME_OPTIONS_CURRENCY_CZK                                   :Tjeckisk krona (CZK)
STR_GAME_OPTIONS_CURRENCY_DEM                                   :D-mark (DEM)
STR_GAME_OPTIONS_CURRENCY_DKK                                   :Dansk krona (DKK)
STR_GAME_OPTIONS_CURRENCY_ESP                                   :Spansk peseta (ESP)
STR_GAME_OPTIONS_CURRENCY_FIM                                   :Finsk mark (FIM)
STR_GAME_OPTIONS_CURRENCY_FRF                                   :Fransk franc (FRF)
STR_GAME_OPTIONS_CURRENCY_GRD                                   :Grekisk drachme (GRD)
STR_GAME_OPTIONS_CURRENCY_HUF                                   :Ungersk forint (HUF)
STR_GAME_OPTIONS_CURRENCY_ISK                                   :Isländsk krona (ISK)
STR_GAME_OPTIONS_CURRENCY_ITL                                   :Italiensk lira (ITL)
STR_GAME_OPTIONS_CURRENCY_NLG                                   :Nederländsk gulden (NLG)
STR_GAME_OPTIONS_CURRENCY_NOK                                   :Norsk krona (NOK)
STR_GAME_OPTIONS_CURRENCY_PLN                                   :Polsk złoty (PLN)
STR_GAME_OPTIONS_CURRENCY_RON                                   :Rumänsk leu (RON)
STR_GAME_OPTIONS_CURRENCY_RUR                                   :Rysk rubel (RUR)
STR_GAME_OPTIONS_CURRENCY_SIT                                   :Slovensk tolar (SIT)
STR_GAME_OPTIONS_CURRENCY_SEK                                   :Svensk krona (SEK)
STR_GAME_OPTIONS_CURRENCY_TRY                                   :Turkisk lira (TRY)
STR_GAME_OPTIONS_CURRENCY_SKK                                   :Slovakisk krona (SKK)
STR_GAME_OPTIONS_CURRENCY_BRL                                   :Brasiliansk real (BRL)
STR_GAME_OPTIONS_CURRENCY_EEK                                   :Estnisk krona (EEK)
STR_GAME_OPTIONS_CURRENCY_LTL                                   :Litauisk litas (LTL)
STR_GAME_OPTIONS_CURRENCY_KRW                                   :Sydkoreansk won (KRW)
STR_GAME_OPTIONS_CURRENCY_ZAR                                   :Sydafrikansk rand (ZAR)
STR_GAME_OPTIONS_CURRENCY_CUSTOM                                :Egen...
STR_GAME_OPTIONS_CURRENCY_GEL                                   :Georgisk lari (GEL)
STR_GAME_OPTIONS_CURRENCY_IRR                                   :Iransk rial (IRR)
STR_GAME_OPTIONS_CURRENCY_RUB                                   :Ny rysk rubel (RUB)
STR_GAME_OPTIONS_CURRENCY_MXN                                   :Mexikansk peso (MXN)
STR_GAME_OPTIONS_CURRENCY_NTD                                   :Ny taiwanesisk dollar (NTD)
STR_GAME_OPTIONS_CURRENCY_CNY                                   :Kinesisk renminbi (CNY)
STR_GAME_OPTIONS_CURRENCY_HKD                                   :Hongkongdollar (HKD)
STR_GAME_OPTIONS_CURRENCY_INR                                   :Indisk rupie (INR)
STR_GAME_OPTIONS_CURRENCY_IDR                                   :Indonesisk rupie (IDR)
STR_GAME_OPTIONS_CURRENCY_MYR                                   :Malaysisk ringgit (MYR)
############ end of currency region

STR_GAME_OPTIONS_ROAD_VEHICLES_DROPDOWN_LEFT                    :Kör på vänster sida
STR_GAME_OPTIONS_ROAD_VEHICLES_DROPDOWN_RIGHT                   :Kör på höger sida

STR_GAME_OPTIONS_TOWN_NAMES_FRAME                               :{BLACK}Stadsnamn:
STR_GAME_OPTIONS_TOWN_NAMES_DROPDOWN_TOOLTIP                    :{BLACK}Välj typ av stadsnamn

############ start of townname region
STR_GAME_OPTIONS_TOWN_NAME_ORIGINAL_ENGLISH                     :Engelska (Original)
STR_GAME_OPTIONS_TOWN_NAME_FRENCH                               :Franska
STR_GAME_OPTIONS_TOWN_NAME_GERMAN                               :Tyska
STR_GAME_OPTIONS_TOWN_NAME_ADDITIONAL_ENGLISH                   :Engelska (Extra)
STR_GAME_OPTIONS_TOWN_NAME_LATIN_AMERICAN                       :Latinamerikanska
STR_GAME_OPTIONS_TOWN_NAME_SILLY                                :Löjliga
STR_GAME_OPTIONS_TOWN_NAME_SWEDISH                              :Svenska
STR_GAME_OPTIONS_TOWN_NAME_DUTCH                                :Hollänska
STR_GAME_OPTIONS_TOWN_NAME_FINNISH                              :Finska
STR_GAME_OPTIONS_TOWN_NAME_POLISH                               :Polska
STR_GAME_OPTIONS_TOWN_NAME_SLOVAK                               :Slovakiska
STR_GAME_OPTIONS_TOWN_NAME_NORWEGIAN                            :Norska
STR_GAME_OPTIONS_TOWN_NAME_HUNGARIAN                            :Ungerska
STR_GAME_OPTIONS_TOWN_NAME_AUSTRIAN                             :Österrikiska
STR_GAME_OPTIONS_TOWN_NAME_ROMANIAN                             :Rumänska
STR_GAME_OPTIONS_TOWN_NAME_CZECH                                :Tjeckiska
STR_GAME_OPTIONS_TOWN_NAME_SWISS                                :Schweiziska
STR_GAME_OPTIONS_TOWN_NAME_DANISH                               :Danska
STR_GAME_OPTIONS_TOWN_NAME_TURKISH                              :Turkiska
STR_GAME_OPTIONS_TOWN_NAME_ITALIAN                              :Italienska
STR_GAME_OPTIONS_TOWN_NAME_CATALAN                              :Katalanska
############ end of townname region

STR_GAME_OPTIONS_AUTOSAVE_FRAME                                 :{BLACK}Spara automatiskt
STR_GAME_OPTIONS_AUTOSAVE_DROPDOWN_TOOLTIP                      :{BLACK}Välj intervall mellan automatiskt sparande

############ start of autosave dropdown
STR_GAME_OPTIONS_AUTOSAVE_DROPDOWN_OFF                          :Avstängd
STR_GAME_OPTIONS_AUTOSAVE_DROPDOWN_EVERY_1_MONTH                :Varje månad
STR_GAME_OPTIONS_AUTOSAVE_DROPDOWN_EVERY_3_MONTHS               :Var 3:e månad
STR_GAME_OPTIONS_AUTOSAVE_DROPDOWN_EVERY_6_MONTHS               :Var 6:e månad
STR_GAME_OPTIONS_AUTOSAVE_DROPDOWN_EVERY_12_MONTHS              :Var 12:e månad
############ end of autosave dropdown

STR_GAME_OPTIONS_LANGUAGE                                       :{BLACK}Språk
STR_GAME_OPTIONS_LANGUAGE_TOOLTIP                               :{BLACK}Välj vilket språk som ska användas
STR_GAME_OPTIONS_LANGUAGE_PERCENTAGE                            :{STRING} ({NUM}% färdigt)

STR_GAME_OPTIONS_FULLSCREEN                                     :{BLACK}Helskärm
STR_GAME_OPTIONS_FULLSCREEN_TOOLTIP                             :{BLACK}Kryssa i den här rutan för att spela OpenTTD i helskärmsläge

STR_GAME_OPTIONS_RESOLUTION                                     :{BLACK}Skärmupplösning
STR_GAME_OPTIONS_RESOLUTION_TOOLTIP                             :{BLACK}Välj vilken skärmupplösning som ska användas
STR_GAME_OPTIONS_RESOLUTION_OTHER                               :annan
STR_GAME_OPTIONS_RESOLUTION_ITEM                                :{NUM}x{NUM}

STR_GAME_OPTIONS_VIDEO_ACCELERATION                             :{BLACK}Hårdvaruacceleration
STR_GAME_OPTIONS_VIDEO_ACCELERATION_TOOLTIP                     :{BLACK}Markera denna rutan för att tillåta OpenTTD att försöka använda hårdvaruacceleration. Ändrad inställning kommer bara att gälla efter omstart.
STR_GAME_OPTIONS_VIDEO_ACCELERATION_RESTART                     :{WHITE}Inställningen kommer bara att gälla efter omstart av spelet

STR_GAME_OPTIONS_VIDEO_VSYNC                                    :{BLACK}VSync
STR_GAME_OPTIONS_VIDEO_VSYNC_TOOLTIP                            :{BLACK}Markera den här rutan för att v-synka skärmen. Ändringar i den här inställningen kommer bara att tillämpas vid omstart av spelet. Fungerar bara med hårdvaruacceleration aktiverad.

STR_GAME_OPTIONS_GUI_ZOOM_FRAME                                 :{BLACK}Gränssnittstorlek
STR_GAME_OPTIONS_GUI_ZOOM_DROPDOWN_TOOLTIP                      :{BLACK}Välj vilken gränssnittsstorlek som ska användas

STR_GAME_OPTIONS_GUI_ZOOM_DROPDOWN_AUTO                         :(Upptäck automatiskt)
STR_GAME_OPTIONS_GUI_ZOOM_DROPDOWN_NORMAL                       :Normal
STR_GAME_OPTIONS_GUI_ZOOM_DROPDOWN_2X_ZOOM                      :Dubbel storlek
STR_GAME_OPTIONS_GUI_ZOOM_DROPDOWN_4X_ZOOM                      :Fyrdubbel storlek

STR_GAME_OPTIONS_FONT_ZOOM                                      :{BLACK}Storlek på typsnitt
STR_GAME_OPTIONS_FONT_ZOOM_DROPDOWN_TOOLTIP                     :{BLACK}Välj vilken storlek som ska användas på gränssnittets typsnitt

STR_GAME_OPTIONS_FONT_ZOOM_DROPDOWN_AUTO                        :(Upptäck automatiskt)
STR_GAME_OPTIONS_FONT_ZOOM_DROPDOWN_NORMAL                      :Normal
STR_GAME_OPTIONS_FONT_ZOOM_DROPDOWN_2X_ZOOM                     :Dubbel storlek
STR_GAME_OPTIONS_FONT_ZOOM_DROPDOWN_4X_ZOOM                     :Kvadrupel storlek

STR_GAME_OPTIONS_GRAPHICS                                       :{BLACK}Grafik

STR_GAME_OPTIONS_REFRESH_RATE                                   :{BLACK}Visa uppdateringsfrekvens
STR_GAME_OPTIONS_REFRESH_RATE_TOOLTIP                           :{BLACK}Välj skärmens uppdateringsfrekvens
STR_GAME_OPTIONS_REFRESH_RATE_OTHER                             :annat
STR_GAME_OPTIONS_REFRESH_RATE_ITEM                              :{NUM}Hz
STR_GAME_OPTIONS_REFRESH_RATE_WARNING                           :{WHITE}uppdateringsfrekvenser högre än 60Hz kan påverka prestandan.

STR_GAME_OPTIONS_BASE_GRF                                       :{BLACK}Grafikpaket som standard
STR_GAME_OPTIONS_BASE_GRF_TOOLTIP                               :{BLACK}Välj vilket grafikpaket som ska användas som standard
STR_GAME_OPTIONS_BASE_GRF_STATUS                                :{RED}{NUM} saknad{P "" e}/trasig{P "" a} fil{P "" er}
STR_GAME_OPTIONS_BASE_GRF_DESCRIPTION_TOOLTIP                   :{BLACK}Ytterligare information om basgrafik-settet

STR_GAME_OPTIONS_BASE_SFX                                       :{BLACK}Grundljudspaket
STR_GAME_OPTIONS_BASE_SFX_TOOLTIP                               :{BLACK}Välj vilket grundljudspaket som ska användas
STR_GAME_OPTIONS_BASE_SFX_DESCRIPTION_TOOLTIP                   :{BLACK}Ytterligare information om grundljudpaketet

STR_GAME_OPTIONS_BASE_MUSIC                                     :{BLACK}Musikpaket valt
STR_GAME_OPTIONS_BASE_MUSIC_TOOLTIP                             :{BLACK}Välj vilket musikpaket som ska användas
STR_GAME_OPTIONS_BASE_MUSIC_STATUS                              :{RED}{NUM} fil{P "" er} korrupt{P "" a}
STR_GAME_OPTIONS_BASE_MUSIC_DESCRIPTION_TOOLTIP                 :{BLACK}Yttligare information om musikpaketet

STR_ERROR_RESOLUTION_LIST_FAILED                                :{WHITE}Det gick inte att hämta en lista över upplösningar som stöds
STR_ERROR_FULLSCREEN_FAILED                                     :{WHITE}Fullskärmsläge misslyckades

# Custom currency window

STR_CURRENCY_WINDOW                                             :{WHITE}Egen valuta
STR_CURRENCY_EXCHANGE_RATE                                      :{LTBLUE}Växlingskurs: {ORANGE}{CURRENCY_LONG} = £ {COMMA}
STR_CURRENCY_DECREASE_EXCHANGE_RATE_TOOLTIP                     :{BLACK}Minska värdet för din valuta med ett pund (£)
STR_CURRENCY_INCREASE_EXCHANGE_RATE_TOOLTIP                     :{BLACK}Öka värdet för din valuta med ett pund (£)
STR_CURRENCY_SET_EXCHANGE_RATE_TOOLTIP                          :{BLACK}Sätt växelkursen för din valuta mot ett pund (£)

STR_CURRENCY_SEPARATOR                                          :{LTBLUE}Avskiljare: {ORANGE}{STRING}
STR_CURRENCY_SET_CUSTOM_CURRENCY_SEPARATOR_TOOLTIP              :{BLACK}Sätt separatorn för din valuta

STR_CURRENCY_PREFIX                                             :{LTBLUE}Prefix: {ORANGE}{STRING}
STR_CURRENCY_SET_CUSTOM_CURRENCY_PREFIX_TOOLTIP                 :{BLACK}Sätt prefix-sträng för din valuta
STR_CURRENCY_SUFFIX                                             :{LTBLUE}Ändelse: {ORANGE}{STRING}
STR_CURRENCY_SET_CUSTOM_CURRENCY_SUFFIX_TOOLTIP                 :{BLACK}Sätt suffix-sträng för din valuta

STR_CURRENCY_SWITCH_TO_EURO                                     :{LTBLUE}Går över till euron: {ORANGE}{NUM}
STR_CURRENCY_SWITCH_TO_EURO_NEVER                               :{LTBLUE}Går över till euron: {ORANGE}aldrig
STR_CURRENCY_SET_CUSTOM_CURRENCY_TO_EURO_TOOLTIP                :{BLACK}Sätt år för byte till euron
STR_CURRENCY_DECREASE_CUSTOM_CURRENCY_TO_EURO_TOOLTIP           :{BLACK}Byt till euron tidigare
STR_CURRENCY_INCREASE_CUSTOM_CURRENCY_TO_EURO_TOOLTIP           :{BLACK}Byt till euron senare

STR_CURRENCY_PREVIEW                                            :{LTBLUE}Förhandsgranska: {ORANGE}{CURRENCY_LONG}
STR_CURRENCY_CUSTOM_CURRENCY_PREVIEW_TOOLTIP                    :{BLACK}10000 pund (£) i din valuta
STR_CURRENCY_CHANGE_PARAMETER                                   :{BLACK}Ändra valutaparametrar

STR_DIFFICULTY_LEVEL_SETTING_MAXIMUM_NO_COMPETITORS             :{LTBLUE}Max antal motståndare: {ORANGE}{COMMA}

STR_NONE                                                        :Ingen
STR_FUNDING_ONLY                                                :Endast finansiering
STR_MINIMAL                                                     :Minimal
STR_NUM_VERY_LOW                                                :Väldigt låg
STR_NUM_LOW                                                     :Låg
STR_NUM_NORMAL                                                  :Normal
STR_NUM_HIGH                                                    :Hög
STR_NUM_CUSTOM                                                  :Egna
STR_NUM_CUSTOM_NUMBER                                           :Valfri ({NUM})

STR_VARIETY_NONE                                                :Inget
STR_VARIETY_VERY_LOW                                            :Väldigt låg
STR_VARIETY_LOW                                                 :Låg
STR_VARIETY_MEDIUM                                              :Medium
STR_VARIETY_HIGH                                                :Hög
STR_VARIETY_VERY_HIGH                                           :Väldigt hög

STR_AI_SPEED_VERY_SLOW                                          :Väldigt långsam
STR_AI_SPEED_SLOW                                               :Långsam
STR_AI_SPEED_MEDIUM                                             :Mellan
STR_AI_SPEED_FAST                                               :Snabb
STR_AI_SPEED_VERY_FAST                                          :Väldigt snabb

STR_SEA_LEVEL_VERY_LOW                                          :Väldigt låg
STR_SEA_LEVEL_LOW                                               :Låg
STR_SEA_LEVEL_MEDIUM                                            :Mellan
STR_SEA_LEVEL_HIGH                                              :Hög
STR_SEA_LEVEL_CUSTOM                                            :Valfri
STR_SEA_LEVEL_CUSTOM_PERCENTAGE                                 :Valfri ({NUM}%)

STR_RIVERS_NONE                                                 :inga
STR_RIVERS_FEW                                                  :få
STR_RIVERS_MODERATE                                             :mellan
STR_RIVERS_LOT                                                  :många

STR_DISASTER_NONE                                               :Ingen
STR_DISASTER_REDUCED                                            :Reducerad
STR_DISASTER_NORMAL                                             :Normal

STR_SUBSIDY_X1_5                                                :x1.5
STR_SUBSIDY_X2                                                  :x2
STR_SUBSIDY_X3                                                  :x3
STR_SUBSIDY_X4                                                  :x4

STR_TERRAIN_TYPE_VERY_FLAT                                      :Väldigt platt
STR_TERRAIN_TYPE_FLAT                                           :Platt
STR_TERRAIN_TYPE_HILLY                                          :Kullig
STR_TERRAIN_TYPE_MOUNTAINOUS                                    :Bergig
STR_TERRAIN_TYPE_ALPINIST                                       :Alpin
STR_TERRAIN_TYPE_CUSTOM                                         :Anpassad höjd
STR_TERRAIN_TYPE_CUSTOM_VALUE                                   :Anpassad höjd ({NUM})

STR_CITY_APPROVAL_PERMISSIVE                                    :Eftergiven
STR_CITY_APPROVAL_TOLERANT                                      :Tolerant
STR_CITY_APPROVAL_HOSTILE                                       :Fientlig

STR_WARNING_NO_SUITABLE_AI                                      :{WHITE}Ingen passande datorspelare finns tillgänglig...{}Du kan ladda ner ett flertal datorspelare via 'Online Content'-systemet

# Settings tree window
STR_CONFIG_SETTING_TREE_CAPTION                                 :{WHITE}Inställningar
STR_CONFIG_SETTING_FILTER_TITLE                                 :{BLACK}Sökfilter:
STR_CONFIG_SETTING_EXPAND_ALL                                   :{BLACK}Utöka alla
STR_CONFIG_SETTING_COLLAPSE_ALL                                 :{BLACK}Stäng alla
STR_CONFIG_SETTING_RESET_ALL                                    :{BLACK}Återställ alla värden
STR_CONFIG_SETTING_NO_EXPLANATION_AVAILABLE_HELPTEXT            :(ingen förklaring tillgänglig)
STR_CONFIG_SETTING_DEFAULT_VALUE                                :{LTBLUE}Standardvärde: {ORANGE}{STRING}
STR_CONFIG_SETTING_TYPE                                         :{LTBLUE}Typ av inställning: {ORANGE}{STRING}
STR_CONFIG_SETTING_TYPE_CLIENT                                  :Klientinställning (sparas ej i spel-filer och påverkar alla spel)
STR_CONFIG_SETTING_TYPE_GAME_MENU                               :Spelinställning (sparad i spel-fil och påverkar enbart nya spel)
STR_CONFIG_SETTING_TYPE_GAME_INGAME                             :Spelinställning (sparad i spel-fil och påverkar enbart nuvarande spel)
STR_CONFIG_SETTING_TYPE_COMPANY_MENU                            :Företagsinställning (sparad i spel-fil och påverkar enbart nya spel)
STR_CONFIG_SETTING_TYPE_COMPANY_INGAME                          :Företagsinställning (sparad i spel-fil och påverkar enbart nuvarande företag)
STR_CONFIG_SETTING_RESET_ALL_CONFIRMATION_DIALOG_CAPTION        :{WHITE}Varning!
STR_CONFIG_SETTING_RESET_ALL_CONFIRMATION_DIALOG_TEXT           :{WHITE}Detta kommer att återställa alla spelinställningar till deras standardvärden.{}Är du säker på att du vill fortsätta?

STR_CONFIG_SETTING_RESTRICT_CATEGORY                            :{BLACK}Kategori:
STR_CONFIG_SETTING_RESTRICT_TYPE                                :{BLACK}Typ:
STR_CONFIG_SETTING_RESTRICT_DROPDOWN_HELPTEXT                   :{BLACK}Begränsar listan nedan med fördefinierade filter
STR_CONFIG_SETTING_RESTRICT_BASIC                               :Grundläggande (visa endast viktiga inställningar)
STR_CONFIG_SETTING_RESTRICT_ADVANCED                            :Avancerat (visa de flesta inställningarna)
STR_CONFIG_SETTING_RESTRICT_ALL                                 :Expert (visa alla inställningar, inklusive de konstiga)
STR_CONFIG_SETTING_RESTRICT_CHANGED_AGAINST_DEFAULT             :Inställningar med annat värde än standardvärdet
STR_CONFIG_SETTING_RESTRICT_CHANGED_AGAINST_NEW                 :Inställningar med annat värde än dina inställningar för nytt spel

STR_CONFIG_SETTING_TYPE_DROPDOWN_HELPTEXT                       :{BLACK}Begränsar listan till vissa typer av inställningar
STR_CONFIG_SETTING_TYPE_DROPDOWN_ALL                            :Alla typer av inställningar
STR_CONFIG_SETTING_TYPE_DROPDOWN_CLIENT                         :Klientinställningar (sparas ej i spel-filer och påverkar alla spel)
STR_CONFIG_SETTING_TYPE_DROPDOWN_GAME_MENU                      :Spelinställningar (sparas i spel-fil och påverkar enbart nya spel)
STR_CONFIG_SETTING_TYPE_DROPDOWN_GAME_INGAME                    :Spelinställningar (sparas i spel-fil och påverkar enbart nuvarande spel)
STR_CONFIG_SETTING_TYPE_DROPDOWN_COMPANY_MENU                   :Företagsinställningar (sparas i spel-fil och påverkar enbart nya spel)
STR_CONFIG_SETTING_TYPE_DROPDOWN_COMPANY_INGAME                 :Företagsinställningar (sparas i spel-fil och påverkar bara aktuellt företag)
STR_CONFIG_SETTING_CATEGORY_HIDES                               :{BLACK}Visa alla sökresultat genom att sätta{}{SILVER}Kategori {BLACK}till {WHITE}{STRING}
STR_CONFIG_SETTING_TYPE_HIDES                                   :{BLACK}Visa alla sökresultat genom att sätta{}{SILVER}Typ {BLACK}till {WHITE}Alla typer av inställningar
STR_CONFIG_SETTING_CATEGORY_AND_TYPE_HIDES                      :{BLACK}Visa alla sökresultat genom att sätta{}{SILVER}Kategori {BLACK}till {WHITE}{STRING} {BLACK}och {SILVER}Typ {BLACK}till {WHITE}Alla typer av inställningar
STR_CONFIG_SETTINGS_NONE                                        :{WHITE}- Inga -

STR_CONFIG_SETTING_OFF                                          :Av
STR_CONFIG_SETTING_ON                                           :På
STR_CONFIG_SETTING_DISABLED                                     :Avstängd

STR_CONFIG_SETTING_COMPANIES_OFF                                :Av
STR_CONFIG_SETTING_COMPANIES_OWN                                :Eget företag
STR_CONFIG_SETTING_COMPANIES_ALL                                :Alla företag

STR_CONFIG_SETTING_NONE                                         :Ingen
STR_CONFIG_SETTING_ORIGINAL                                     :Original
STR_CONFIG_SETTING_REALISTIC                                    :Realistisk

STR_CONFIG_SETTING_HORIZONTAL_POS_LEFT                          :Vänster
STR_CONFIG_SETTING_HORIZONTAL_POS_CENTER                        :Centrerad
STR_CONFIG_SETTING_HORIZONTAL_POS_RIGHT                         :Höger

STR_CONFIG_SETTING_MAXIMUM_INITIAL_LOAN                         :Maximalt startlån: {STRING}
STR_CONFIG_SETTING_MAXIMUM_INITIAL_LOAN_HELPTEXT                :Maximalt belopp ett företag kan låna (där inflationen inte tas med i beräkningen)
STR_CONFIG_SETTING_INTEREST_RATE                                :Räntenivå: {STRING}
STR_CONFIG_SETTING_INTEREST_RATE_HELPTEXT                       :Räntenivå för lån; styr även inflationen om sådan är aktiverad
STR_CONFIG_SETTING_RUNNING_COSTS                                :Driftkostnader: {STRING}
STR_CONFIG_SETTING_RUNNING_COSTS_HELPTEXT                       :Sätt nivån för underhålls- och driftskostnader för fordon och infrastruktur
STR_CONFIG_SETTING_CONSTRUCTION_SPEED                           :Konstruktionshastighet: {STRING}
STR_CONFIG_SETTING_CONSTRUCTION_SPEED_HELPTEXT                  :Begränsar antalet konstruktionshandlingar för datorspelare
STR_CONFIG_SETTING_VEHICLE_BREAKDOWNS                           :Fordonshaverier: {STRING}
STR_CONFIG_SETTING_VEHICLE_BREAKDOWNS_HELPTEXT                  :Styr hur ofta otillräckligt servade fordon kan få motorstopp
STR_CONFIG_SETTING_SUBSIDY_MULTIPLIER                           :Subvention (multiplikativ): {STRING}
STR_CONFIG_SETTING_SUBSIDY_MULTIPLIER_HELPTEXT                  :Ange hur mycket betalt som subventionerade anslutningar ger
STR_CONFIG_SETTING_SUBSIDY_DURATION                             :Subventioners varaktighet: {STRING}
STR_CONFIG_SETTING_SUBSIDY_DURATION_HELPTEXT                    :Ställ in hur många år en subvention ska gälla
STR_CONFIG_SETTING_SUBSIDY_DURATION_VALUE                       :{NUM} år
STR_CONFIG_SETTING_SUBSIDY_DURATION_DISABLED                    :Inga subventioner
STR_CONFIG_SETTING_CONSTRUCTION_COSTS                           :Konstruktionskostnader: {STRING}
STR_CONFIG_SETTING_CONSTRUCTION_COSTS_HELPTEXT                  :Sätt nivån för konstruktions- och inköpskostnader
STR_CONFIG_SETTING_RECESSIONS                                   :Lågkonjunkturer: {STRING}
STR_CONFIG_SETTING_RECESSIONS_HELPTEXT                          :Om det är aktiverat så kan lågkonjunkturer uppstå med ett antal års mellanrum. Under en lågkonjunktur är all produktion avsevärt lägre (men återgår till det normala när lågkonjunkturen är över)
STR_CONFIG_SETTING_TRAIN_REVERSING                              :Förbjud tåg att vända vid stationer: {STRING}
STR_CONFIG_SETTING_TRAIN_REVERSING_HELPTEXT                     :Om det är aktiverat så kommer tågen inte vända på genomfartsstationer, ens om vägen till deras destination skulle ha blivit kortare ifall de vände
STR_CONFIG_SETTING_DISASTERS                                    :Katastrofer: {STRING}
STR_CONFIG_SETTING_DISASTERS_HELPTEXT                           :Slår av/på katastrofer vilka då och då kan blockera eller förstöra fordon och infrastruktur
STR_CONFIG_SETTING_CITY_APPROVAL                                :Stadsfullmäktiges attityd mot ombyggnation av områden: {STRING}
STR_CONFIG_SETTING_CITY_APPROVAL_HELPTEXT                       :Välj hur mycket ett företags oväsen och miljöpåverkan ska påverka dess anseende och möjlighet till vidare byggnationer i området

STR_CONFIG_SETTING_MAP_HEIGHT_LIMIT                             :Karthöjdsgräns: {STRING}
STR_CONFIG_SETTING_MAP_HEIGHT_LIMIT_HELPTEXT                    :Sätt maximal höjd på kartterräng. Med "(Automatiskt)" ett bra värde kommer att väljas efter terräng generation
STR_CONFIG_SETTING_MAP_HEIGHT_LIMIT_VALUE                       :{NUM}
STR_CONFIG_SETTING_MAP_HEIGHT_LIMIT_AUTO                        :(automatiskt)
STR_CONFIG_SETTING_TOO_HIGH_MOUNTAIN                            :{WHITE}Du kan inte ändra karthöjd begränsning till detta värde. Åtminstone ett berg på kartan är högre
STR_CONFIG_SETTING_AUTOSLOPE                                    :Tillåt landskapsarkitektur under byggnader, spår, etc.: {STRING}
STR_CONFIG_SETTING_AUTOSLOPE_HELPTEXT                           :Tillåt landskapsarkitektur under byggnader och spår utan att ta bort dem
STR_CONFIG_SETTING_CATCHMENT                                    :Tillåt mer realistiska uppsamlingsområden för stationer: {STRING}
STR_CONFIG_SETTING_CATCHMENT_HELPTEXT                           :Ha olika stora uppsamlingsområden för olika typer av stationer och flygplatser
STR_CONFIG_SETTING_SERVE_NEUTRAL_INDUSTRIES                     :Företagsstationerna kan betjäna industrier med tillhörande neutrala stationer: {STRING}
STR_CONFIG_SETTING_SERVE_NEUTRAL_INDUSTRIES_HELPTEXT            :När aktiverat, kan industrier med tillhörande stationer (t.ex. oljeplattformar) också betjänas av företagsägda stationer som är byggda i närheten. När inaktiverat kan dessa industrier endast betjänas av deras tillhörande stationer. Några närliggande företagsstationer kommer inte att kunna tjäna dem, inte heller kommer den tillhörande stationen att tjäna något annat än industrin
STR_CONFIG_SETTING_EXTRADYNAMITE                                :Tillåt borttagning av fler stadsägda vägar, broar och tunnlar: {STRING}
STR_CONFIG_SETTING_EXTRADYNAMITE_HELPTEXT                       :Underlätta borttagning av stadsägd infrastruktur och byggnader
STR_CONFIG_SETTING_TRAIN_LENGTH                                 :Maximal tåglängd: {STRING}
STR_CONFIG_SETTING_TRAIN_LENGTH_HELPTEXT                        :Sätt maximal tåglängd
STR_CONFIG_SETTING_TILE_LENGTH                                  :{COMMA} rut{P 0 a or}
STR_CONFIG_SETTING_SMOKE_AMOUNT                                 :Mängden rök/gnistor från fordon: {STRING}
STR_CONFIG_SETTING_SMOKE_AMOUNT_HELPTEXT                        :Sätt hur mycket rök och gnistor fordon ger ifrån sig
STR_CONFIG_SETTING_TRAIN_ACCELERATION_MODEL                     :Accelerationsmodell för tåg: {STRING}
STR_CONFIG_SETTING_TRAIN_ACCELERATION_MODEL_HELPTEXT            :Välj fysikmodell för acceleration av tåg. "original"-modellen bestraffar lutningar och kurvor beroende på olika egenskaper av tåget, t.ex. längd och dragkraft
STR_CONFIG_SETTING_ROAD_VEHICLE_ACCELERATION_MODEL              :Accelerationsmodell för vägfordon: {STRING}
STR_CONFIG_SETTING_ROAD_VEHICLE_ACCELERATION_MODEL_HELPTEXT     :Välj fysikmodell för acceleration av vägfordon. "original"-modellen bestraffar lutningar beroende på olika egenskaper av tåget, t.ex. dragkraft
STR_CONFIG_SETTING_TRAIN_SLOPE_STEEPNESS                        :Sluttningars lutningsgrad för tåg: {STRING}
STR_CONFIG_SETTING_TRAIN_SLOPE_STEEPNESS_HELPTEXT               :Lutningsgrad för lutande rutor för tåg. Högre värden gör det svårare att komma upp för en backe
STR_CONFIG_SETTING_PERCENTAGE                                   :{COMMA}%
STR_CONFIG_SETTING_ROAD_VEHICLE_SLOPE_STEEPNESS                 :Sluttningars lutningsgrad för vägfordon: {STRING}
STR_CONFIG_SETTING_ROAD_VEHICLE_SLOPE_STEEPNESS_HELPTEXT        :Lutningsgrad för lutande rutor för vägfordon. Högre värden gör det svårare att komma upp för en backe
STR_CONFIG_SETTING_FORBID_90_DEG                                :Förbjud tåg att göra 90°-svängar: {STRING}
STR_CONFIG_SETTING_FORBID_90_DEG_HELPTEXT                       :90-graderssvängar inträffar då ett horisontellt spår följs direkt av ett vertikalt spår på angränsande ruta, vilket tvingar tåget att svänga 90 grader om det kör utefter spåret. Detta i motsats till andra kombinationer av spårbitar där tåget svänger 45 grader i taget.
STR_CONFIG_SETTING_DISTANT_JOIN_STATIONS                        :Tillåt att stationer som inte är byggda direkt brevid varandra slås ihop: {STRING}
STR_CONFIG_SETTING_DISTANT_JOIN_STATIONS_HELPTEXT               :Tillåt att lägga till delar till en station utan att de är i direktkontakt med existerande delar. Kräver Ctrl+klick vid placering av nya stationsdelar.
STR_CONFIG_SETTING_INFLATION                                    :Inflation: {STRING}
STR_CONFIG_SETTING_INFLATION_HELPTEXT                           :Aktivera inflation i ekonomin. Kostnaderna stiger något fortare än inkomsterna.
STR_CONFIG_SETTING_MAX_BRIDGE_LENGTH                            :Maximal brolängd: {STRING}
STR_CONFIG_SETTING_MAX_BRIDGE_LENGTH_HELPTEXT                   :Maximal längd för broar
STR_CONFIG_SETTING_MAX_BRIDGE_HEIGHT                            :Maximal brohöjd: {STRING}
STR_CONFIG_SETTING_MAX_BRIDGE_HEIGHT_HELPTEXT                   :Maximal höjd för att bygga broar
STR_CONFIG_SETTING_MAX_TUNNEL_LENGTH                            :Maximal tunnellängd: {STRING}
STR_CONFIG_SETTING_MAX_TUNNEL_LENGTH_HELPTEXT                   :Maximal längd för tunnlar
STR_CONFIG_SETTING_RAW_INDUSTRY_CONSTRUCTION_METHOD             :Metod för manuell konstruktion av primära industrier: {STRING}
STR_CONFIG_SETTING_RAW_INDUSTRY_CONSTRUCTION_METHOD_HELPTEXT    :Metod för att finansiera en primär industri. 'Ingen' betyder att det inte är tillåtet att finansiera några primära industrier. 'Prospekterande' betyder att finansiering är möjlig men industrin byggs på en slumpvis plats och kan även misslyckas. 'Som andra industrier' betyder att industrier som genererar råmaterial kan byggas av företag på samma sätt som industrier som processar material, dvs på valfri plats.
STR_CONFIG_SETTING_RAW_INDUSTRY_CONSTRUCTION_METHOD_NONE        :Ingen
STR_CONFIG_SETTING_RAW_INDUSTRY_CONSTRUCTION_METHOD_NORMAL      :Samma som för andra industrier
STR_CONFIG_SETTING_RAW_INDUSTRY_CONSTRUCTION_METHOD_PROSPECTING :Prospekterande
STR_CONFIG_SETTING_INDUSTRY_PLATFORM                            :Platt yta runt industrier: {STRING}
STR_CONFIG_SETTING_INDUSTRY_PLATFORM_HELPTEXT                   :Hur mycket platt yta som finns runt en industri. Detta säkerställer att tom yta finns tillgängligt runt en industri för byggnation av spår mm.
STR_CONFIG_SETTING_MULTIPINDTOWN                                :Tillåt flera industrier av samma typ per stad: {STRING}
STR_CONFIG_SETTING_MULTIPINDTOWN_HELPTEXT                       :I normala fall vill en stad inte ha mer än en industri av varje typ. Med den här inställningen tillåts flera industrier av samma typ i samma stad
STR_CONFIG_SETTING_SIGNALSIDE                                   :Visa signaler: {STRING}
STR_CONFIG_SETTING_SIGNALSIDE_HELPTEXT                          :Välj vilken sida av spåren signalerna ska placeras på
STR_CONFIG_SETTING_SIGNALSIDE_LEFT                              :På vänster sida
STR_CONFIG_SETTING_SIGNALSIDE_DRIVING_SIDE                      :På förarsidan
STR_CONFIG_SETTING_SIGNALSIDE_RIGHT                             :På höger sida
STR_CONFIG_SETTING_SHOWFINANCES                                 :Visa finansfönstret vid slutet av året: {STRING}
STR_CONFIG_SETTING_SHOWFINANCES_HELPTEXT                        :Om aktiverad kommer finans-fönstret att visas vid slutet av varje år för att möjliggöra enkel granskning av den finansiella statusen för företaget.
STR_CONFIG_SETTING_NONSTOP_BY_DEFAULT                           :Nya order är 'non-stop' om inte annat anges.{STRING}
STR_CONFIG_SETTING_NONSTOP_BY_DEFAULT_HELPTEXT                  :I normala fall stannar ett fordon vid varje station det passerar. Aktiveras den här inställningen kommer det istället att köra igenom alla stationer på väg till dess slutdestination utan att stanna. Tänk på att den här inställningen bara definierar ett förinställt värde för nya order. Individuella order kan uttryckligen definiera båda typerna av beteende oavsett inställning
STR_CONFIG_SETTING_STOP_LOCATION                                :Nya tåg-order stannar som standard vid {STRING} av platformen
STR_CONFIG_SETTING_STOP_LOCATION_HELPTEXT                       :Grundinställning för var tåg stannar utmed plattformar. 'början' betyder i början av plattformen sett från var tåget kommer ifrån. 'mitten' betyder i mitten av plattformen och 'slutet' betyder så långt bort som möjligt. Notera att denna inställning endast anger grundvärdet för nya ordrar. Individuella instruktioner kan ges per orderrad explicit till valfritt värde oberoende av denna inställning.
STR_CONFIG_SETTING_STOP_LOCATION_NEAR_END                       :början
STR_CONFIG_SETTING_STOP_LOCATION_MIDDLE                         :mitten
STR_CONFIG_SETTING_STOP_LOCATION_FAR_END                        :slutet
STR_CONFIG_SETTING_AUTOSCROLL                                   :Scrolla vyn när musen är vid kanten: {STRING}
STR_CONFIG_SETTING_AUTOSCROLL_HELPTEXT                          :När det är aktiverat börjar vyer scrolla när muspekaren är nära fönstrets kant
STR_CONFIG_SETTING_AUTOSCROLL_DISABLED                          :Avstängd
STR_CONFIG_SETTING_AUTOSCROLL_MAIN_VIEWPORT_FULLSCREEN          :Huvudvy, endast helskärm
STR_CONFIG_SETTING_AUTOSCROLL_MAIN_VIEWPORT                     :Huvudvy
STR_CONFIG_SETTING_AUTOSCROLL_EVERY_VIEWPORT                    :Alla vyfönster
STR_CONFIG_SETTING_BRIBE                                        :Tillåt mutning av de lokala myndigheterna: {STRING}
STR_CONFIG_SETTING_BRIBE_HELPTEXT                               :Tillåt företag att försöka muta de lokala myndigheterna. Om mutan upptäcks av en inspektör kommer företaget inte ha möjlighet att verka i staden i sex månader
STR_CONFIG_SETTING_ALLOW_EXCLUSIVE                              :Tillåt köp av exklusiva transporträttigheter: {STRING}
STR_CONFIG_SETTING_ALLOW_EXCLUSIVE_HELPTEXT                     :Om ett företag köper exklusiva transporträttigheter i en stad kommer konkurrenternas stationer (för passagerare och last) inte ta emot någon last under ett helt år
STR_CONFIG_SETTING_ALLOW_FUND_BUILDINGS                         :Tillåt att byggnader bekostas: {STRING}
STR_CONFIG_SETTING_ALLOW_FUND_BUILDINGS_HELPTEXT                :Tillåt företag att ge pengar till städer för att bekosta nybyggnation av hus
STR_CONFIG_SETTING_ALLOW_FUND_ROAD                              :Tillåt finansiering av lokal vägrekonstruktion: {STRING}
STR_CONFIG_SETTING_ALLOW_FUND_ROAD_HELPTEXT                     :Tillåt att företag ger pengar till städer för vägbyggen och därmed saboterar för vägtransporter i staden.
STR_CONFIG_SETTING_ALLOW_GIVE_MONEY                             :Tillåt att skicka pengar till andra företag: {STRING}
STR_CONFIG_SETTING_ALLOW_GIVE_MONEY_HELPTEXT                    :Tillåt överföring av pengar mellan företag i flerspelarläge
STR_CONFIG_SETTING_FREIGHT_TRAINS                               :Godsfaktor för att simulera tunga tåg: {STRING}
STR_CONFIG_SETTING_FREIGHT_TRAINS_HELPTEXT                      :Ställ in påverkan av att frakta gods i tåg. Ett högre värde gör att fraktgods är mer krävande för tågen, speciellt vid lutningar
STR_CONFIG_SETTING_PLANE_SPEED                                  :Hastighetsfaktor för flygplan: {STRING}
STR_CONFIG_SETTING_PLANE_SPEED_HELPTEXT                         :Ställ in relativ hastighet för flygplan relativt övriga fordonstyper. Detta reducerar inkomsterna för flygtransporter.
STR_CONFIG_SETTING_PLANE_SPEED_VALUE                            :1 / {COMMA}
STR_CONFIG_SETTING_PLANE_CRASHES                                :Antal flygplanskrascher: {STRING}
STR_CONFIG_SETTING_PLANE_CRASHES_HELPTEXT                       :Ställ in hur stor sannolikheten för en slumpmässig flygkrasch ska vara.{}* Stora flygplan löper alltid en risk att krascha när de landar på små flygfält
STR_CONFIG_SETTING_PLANE_CRASHES_NONE                           :Inga*
STR_CONFIG_SETTING_PLANE_CRASHES_REDUCED                        :Reducerad
STR_CONFIG_SETTING_PLANE_CRASHES_NORMAL                         :Normal
STR_CONFIG_SETTING_STOP_ON_TOWN_ROAD                            :Tillåt genomfartshållplatser på stadsägda vägar: {STRING}
STR_CONFIG_SETTING_STOP_ON_TOWN_ROAD_HELPTEXT                   :Tillåt konstruktion av genomfartshållplatser på stadsägda vägar
STR_CONFIG_SETTING_STOP_ON_COMPETITOR_ROAD                      :Tillåt dina fordon att köra genom motståndarens hållplatser: {STRING}
STR_CONFIG_SETTING_STOP_ON_COMPETITOR_ROAD_HELPTEXT             :Tillåt konstruktion av genomfartshållplatser på vägar som ägs av andra företag
STR_CONFIG_SETTING_DYNAMIC_ENGINES_EXISTING_VEHICLES            :{WHITE}Det är inte möjligt att ändra denna inställning när det finns fordon
STR_CONFIG_SETTING_INFRASTRUCTURE_MAINTENANCE                   :Underhåll av infrastruktur: {STRING}
STR_CONFIG_SETTING_INFRASTRUCTURE_MAINTENANCE_HELPTEXT          :Om det är aktiverat så kostar underhåll av infrastruktur. Kostnaden ökar mer än proportionellt mot nätverkets storlek, vilket innebär att större företag drabbas hårdare än små företag av underhållskostnader.

STR_CONFIG_SETTING_COMPANY_STARTING_COLOUR                      :Företagets startfärg: {STRING}
STR_CONFIG_SETTING_COMPANY_STARTING_COLOUR_HELPTEXT             :Välj startfärg för företaget

STR_CONFIG_SETTING_NEVER_EXPIRE_AIRPORTS                        :Flygplatser blir aldrig gamla: {STRING}
STR_CONFIG_SETTING_NEVER_EXPIRE_AIRPORTS_HELPTEXT               :Aktivering av denna inställning gör så att alla flygplatstyper finns kvar i obegränsad tid efter att de blivit tillgängliga

STR_CONFIG_SETTING_WARN_LOST_VEHICLE                            :Varna om fordon är vilse: {STRING}
STR_CONFIG_SETTING_WARN_LOST_VEHICLE_HELPTEXT                   :Aktiverar meddelanden om fordon som är oförmögna att hitta vägen till sin destination.
STR_CONFIG_SETTING_ORDER_REVIEW                                 :Granska fordonens destinationer: {STRING}
STR_CONFIG_SETTING_ORDER_REVIEW_HELPTEXT                        :Om det är aktiverat så kontrolleras fordonens order periodiskt och när uppenbara problem identifieras rapporteras detta med ett nyhetsmeddelande
STR_CONFIG_SETTING_ORDER_REVIEW_OFF                             :Nej
STR_CONFIG_SETTING_ORDER_REVIEW_EXDEPOT                         :Ja, förutom för stannade fordon
STR_CONFIG_SETTING_ORDER_REVIEW_ON                              :Ja, för alla fordon
STR_CONFIG_SETTING_WARN_INCOME_LESS                             :Varna om ett fordons inkomst är negativ: {STRING}
STR_CONFIG_SETTING_WARN_INCOME_LESS_HELPTEXT                    :Om det är aktiverat skickas ett nyhetsmeddelande när ett fordon inte har gett vinst under ett kalenderår
STR_CONFIG_SETTING_NEVER_EXPIRE_VEHICLES                        :Fordon blir aldrig gamla: {STRING}
STR_CONFIG_SETTING_NEVER_EXPIRE_VEHICLES_HELPTEXT               :Om det är aktiverat förblir alla fordonstyper tillgängliga i obegränsad tid efter att de introducerats
STR_CONFIG_SETTING_AUTORENEW_VEHICLE                            :Förnya fordon automatiskt när de blir gamla: {STRING}
STR_CONFIG_SETTING_AUTORENEW_VEHICLE_HELPTEXT                   :Om det är aktiverat kommer ett fordon som närmar sig slutet av sin livslängd automatiskt att bytas ut när villkoren för förnyelse är uppfyllda
STR_CONFIG_SETTING_AUTORENEW_MONTHS                             :Förnya automatiskt när fordon är {STRING} än beräknad livslängd
STR_CONFIG_SETTING_AUTORENEW_MONTHS_HELPTEXT                    :Relativ ålder då ett fordon ska bli aktuellt för att förnyas automatiskt
STR_CONFIG_SETTING_AUTORENEW_MONTHS_VALUE_BEFORE                :{COMMA} månad{P 0 "" er} yngre
STR_CONFIG_SETTING_AUTORENEW_MONTHS_VALUE_AFTER                 :{COMMA} månad{P 0 "" er} äldre
STR_CONFIG_SETTING_AUTORENEW_MONEY                              :Minsta mängd pengar för auto-förnyelse av fordon: {STRING}
STR_CONFIG_SETTING_AUTORENEW_MONEY_HELPTEXT                     :Minsta belopp som måste finnas i banken för att automatiskt förnyande av fordon ska vara möjligt
STR_CONFIG_SETTING_ERRMSG_DURATION                              :Visningstid för felmeddelanden: {STRING}
STR_CONFIG_SETTING_ERRMSG_DURATION_HELPTEXT                     :Tid som felmeddelanden i ett rött fönster ska visas. Notera att vissa (kritiska) felmeddelanden inte stängs automatiskt efter denna tid, utan måste stängas manuellt
STR_CONFIG_SETTING_ERRMSG_DURATION_VALUE                        :{COMMA} sekund{P 0 "" er}
STR_CONFIG_SETTING_HOVER_DELAY                                  :Visa tooltips: {STRING}
STR_CONFIG_SETTING_HOVER_DELAY_HELPTEXT                         :Fördröjning innan tooltips visas när muspekaren hålls över ett gränssnittselement. Alternativt kan tooltips bindas till den högra musknappen när detta värde är satt till 0.
STR_CONFIG_SETTING_HOVER_DELAY_VALUE                            :Håll muspekaren i {COMMA} millisekund{P 0 "" er}
STR_CONFIG_SETTING_HOVER_DELAY_DISABLED                         :Högerklick
STR_CONFIG_SETTING_POPULATION_IN_LABEL                          :Visa invånarantal i stadsnamnet: {STRING}
STR_CONFIG_SETTING_POPULATION_IN_LABEL_HELPTEXT                 :Visa antal invånare efter stadsnamnen på kartan
STR_CONFIG_SETTING_GRAPH_LINE_THICKNESS                         :Linjetjocklek i grafer: {STRING}
STR_CONFIG_SETTING_GRAPH_LINE_THICKNESS_HELPTEXT                :Linjernas bredd i grafernas kurvor. En tunn linje är lättare att läsa av mer precist, medan en tjockare linje är lättare att se och gör det lättare att skilja mellan de olika färgerna
STR_CONFIG_SETTING_SHOW_NEWGRF_NAME                             :Visa NewGRF:ens namn i fordonsbyggnadsfönstret: {STRING}
STR_CONFIG_SETTING_SHOW_NEWGRF_NAME_HELPTEXT                    :Lägg till en rad i fordonsbyggnadsfönstret som visar vilken NewGRF det valda fordonet kommer ifrån.

STR_CONFIG_SETTING_LANDSCAPE                                    :Landskap: {STRING}
STR_CONFIG_SETTING_LANDSCAPE_HELPTEXT                           :Landskapet definierar grundläggande gameplay scenarier med olika laster och krav på stadstillväxt. NewGRF och spelskript tillåter finare kontroll
STR_CONFIG_SETTING_LAND_GENERATOR                               :Landgenerator: {STRING}
STR_CONFIG_SETTING_LAND_GENERATOR_HELPTEXT                      :Den ursprungliga generatorn beror på bas grafik set, och komponerar fasta landskapsformer. TerraGenesis är en Perlin buller baserad generator med finare inställningar kontroll
STR_CONFIG_SETTING_LAND_GENERATOR_ORIGINAL                      :Original
STR_CONFIG_SETTING_LAND_GENERATOR_TERRA_GENESIS                 :TerraGenesis
STR_CONFIG_SETTING_TERRAIN_TYPE                                 :Terrängtyp: {STRING}
STR_CONFIG_SETTING_TERRAIN_TYPE_HELPTEXT                        :(TerraGenesis endast) Hilliness av landskapet
STR_CONFIG_SETTING_INDUSTRY_DENSITY                             :Industritäthet: {STRING}
STR_CONFIG_SETTING_INDUSTRY_DENSITY_HELPTEXT                    :Ange hur många industrier som ska genereras och vilken nivå som ska bibehållas under spelet
STR_CONFIG_SETTING_OIL_REF_EDGE_DISTANCE                        :Maximalt avstånd mellan oljeindustrier och kartans kant: {STRING}
STR_CONFIG_SETTING_OIL_REF_EDGE_DISTANCE_HELPTEXT               :Begränsar hur långt från kartans kant oljeraffinaderier och oljeplattformar kan byggas. På ö-kartor säkerställer detta att de är nära kusten. På kartor större än 256 rutor skalas detta värde upp.
STR_CONFIG_SETTING_SNOWLINE_HEIGHT                              :Snögränsens höjd: {STRING}
STR_CONFIG_SETTING_SNOWLINE_HEIGHT_HELPTEXT                     :Kontrollerar på vilken höjd snön börjar i det subarktiska landskapet. Snö påverkar även industrigeneration och städers tillväxtkrav. Kan endast modifieras via Scenarioredigeraren eller beräknas via "snötäckning"
STR_CONFIG_SETTING_SNOW_COVERAGE                                :Snötäckning: {STRING}
STR_CONFIG_SETTING_SNOW_COVERAGE_HELPTEXT                       :Kontrollerar ungefärlig mängd snö i det subarktiska landskapet. Snö påverkar även industrigeneration och städernas tillväxtkrav. Används endast under kartgeneration. Land precis över havsnivån är alltid utan snö
STR_CONFIG_SETTING_SNOW_COVERAGE_VALUE                          :{NUM}%
STR_CONFIG_SETTING_DESERT_COVERAGE                              :Ökentäckning: {STRING}
STR_CONFIG_SETTING_DESERT_COVERAGE_HELPTEXT                     :Kontrollera ungefärlig mängd öken i tropiskt landskap. Öken påverkar även industrigeneration. Används bara under kartgeneration
STR_CONFIG_SETTING_DESERT_COVERAGE_VALUE                        :{NUM}%
STR_CONFIG_SETTING_ROUGHNESS_OF_TERRAIN                         :Terrängens svårhetsgrad: {STRING}
STR_CONFIG_SETTING_ROUGHNESS_OF_TERRAIN_HELPTEXT                :(TerraGenesis endast) Välj frekvensen av kullar: Smooth landskap har färre, mer utbredda kullar. Rough landskap har många kullar, som kan se repetitiva
STR_CONFIG_SETTING_ROUGHNESS_OF_TERRAIN_VERY_SMOOTH             :Väldigt lätt
STR_CONFIG_SETTING_ROUGHNESS_OF_TERRAIN_SMOOTH                  :Lätt
STR_CONFIG_SETTING_ROUGHNESS_OF_TERRAIN_ROUGH                   :Svår
STR_CONFIG_SETTING_ROUGHNESS_OF_TERRAIN_VERY_ROUGH              :Väldigt svår
STR_CONFIG_SETTING_VARIETY                                      :Varierad distribution: {STRING}
STR_CONFIG_SETTING_VARIETY_HELPTEXT                             :(TerraGenesis endast) Styr om kartan innehåller både bergs och flacka områden. Eftersom detta gör bara kartan flackare bör andra inställningar ställas in på bergiga
STR_CONFIG_SETTING_RIVER_AMOUNT                                 :Antal floder: {STRING}
STR_CONFIG_SETTING_RIVER_AMOUNT_HELPTEXT                        :Välj hur många floder att generera
STR_CONFIG_SETTING_TREE_PLACER                                  :Trädplaceringsalgoritm: {STRING}
STR_CONFIG_SETTING_TREE_PLACER_HELPTEXT                         :Välj hur träd fördelas över kartan: "Original" planterar träden jämnt utspridda, "Förbättrad" planterar dem i grupper
STR_CONFIG_SETTING_TREE_PLACER_NONE                             :Inget
STR_CONFIG_SETTING_TREE_PLACER_ORIGINAL                         :Original
STR_CONFIG_SETTING_TREE_PLACER_IMPROVED                         :Förbättrad
STR_CONFIG_SETTING_ROAD_SIDE                                    :Vägfordon: {STRING}
STR_CONFIG_SETTING_ROAD_SIDE_HELPTEXT                           :Välj körsida
STR_CONFIG_SETTING_HEIGHTMAP_ROTATION                           :Höjdkartans rotation: {STRING}
STR_CONFIG_SETTING_HEIGHTMAP_ROTATION_COUNTER_CLOCKWISE         :Motsols
STR_CONFIG_SETTING_HEIGHTMAP_ROTATION_CLOCKWISE                 :Medsols
STR_CONFIG_SETTING_SE_FLAT_WORLD_HEIGHT                         :Vilken nivåhöjd en platt scenario-karta får: {STRING}
STR_CONFIG_SETTING_EDGES_NOT_EMPTY                              :{WHITE}En eller fler rutor vid den norra gränsen är inte tomma
STR_CONFIG_SETTING_EDGES_NOT_WATER                              :{WHITE}En eller fler rutor vid en av gränserna är inte vatten

STR_CONFIG_SETTING_STATION_SPREAD                               :Maximal stationsspridning: {STRING}
STR_CONFIG_SETTING_STATION_SPREAD_HELPTEXT                      :Maximalt område de olika delarna av en enda station får spridas ut över. Tänk på att en hög inställning gör spelet långsammare
STR_CONFIG_SETTING_SERVICEATHELIPAD                             :Serva helikoptrar vid landningplattor automatiskt: {STRING}
STR_CONFIG_SETTING_SERVICEATHELIPAD_HELPTEXT                    :Serva helikoptrar efter varje landning, även om det inte finns någon hangar på flygplatsen
STR_CONFIG_SETTING_LINK_TERRAFORM_TOOLBAR                       :Koppla landskapsverktyget till övriga verktygsfält: {STRING}
STR_CONFIG_SETTING_LINK_TERRAFORM_TOOLBAR_HELPTEXT              :När ett konstruktionsverktyg för en transporttyp öppnas, öppna även verktyget för landskapsarkitektur
STR_CONFIG_SETTING_SMALLMAP_LAND_COLOUR                         :Markfärg som används på minikartan: {STRING}
STR_CONFIG_SETTING_SMALLMAP_LAND_COLOUR_HELPTEXT                :Terrängens färg på minikartan
STR_CONFIG_SETTING_SMALLMAP_LAND_COLOUR_GREEN                   :Grön
STR_CONFIG_SETTING_SMALLMAP_LAND_COLOUR_DARK_GREEN              :Mörkgrön
STR_CONFIG_SETTING_SMALLMAP_LAND_COLOUR_VIOLET                  :Violett
STR_CONFIG_SETTING_SCROLLMODE                                   :Vyfönsters skrollningsbeteende: {STRING}
STR_CONFIG_SETTING_SCROLLMODE_HELPTEXT                          :Beteende vid scrollning av kartan
STR_CONFIG_SETTING_SCROLLMODE_DEFAULT                           :Rör vyn med höger musknapp, musens position låst
STR_CONFIG_SETTING_SCROLLMODE_RMB_LOCKED                        :Rör kartan med höger musknapp, musens position låst
STR_CONFIG_SETTING_SCROLLMODE_RMB                               :Rör kartan med höger musknapp
STR_CONFIG_SETTING_SCROLLMODE_LMB                               :Rör kartan med vänster musknapp
STR_CONFIG_SETTING_SMOOTH_SCROLLING                             :Mjuk scrollning av vy: {STRING}
STR_CONFIG_SETTING_SMOOTH_SCROLLING_HELPTEXT                    :Kontrollera hur huvudvyn skrollar till en specifik position vid klick på minikartan eller när ett kommando används för att skrolla till ett specifikt objekt på kartan. Om det är aktiverat skrollar vyn mjukt, om det är inaktiverat hoppar den direkt till målet
STR_CONFIG_SETTING_MEASURE_TOOLTIP                              :Visa måtthjälptext vid användning av byggverktyg: {STRING}
STR_CONFIG_SETTING_MEASURE_TOOLTIP_HELPTEXT                     :Visa rutavstånd och höjdskillnader vid dragning med musen under byggoperationer
STR_CONFIG_SETTING_LIVERIES                                     :Visa fordonstypsspecifika färgscheman för företag: {STRING}
STR_CONFIG_SETTING_LIVERIES_HELPTEXT                            :Kontrollera användning av fordonstyp-specifika färgscheman för fordon (till skillnad från företagsspecifika)
STR_CONFIG_SETTING_LIVERIES_NONE                                :Inga
STR_CONFIG_SETTING_LIVERIES_OWN                                 :Egna företaget
STR_CONFIG_SETTING_LIVERIES_ALL                                 :Alla företag
STR_CONFIG_SETTING_PREFER_TEAMCHAT                              :Prioritera lagchat med <ENTER>: {STRING}
STR_CONFIG_SETTING_PREFER_TEAMCHAT_HELPTEXT                     :Växla mellan bindning av intern företagschatt och offentlig chatt till <ENTER> resp. <Ctrl+ENTER>
STR_CONFIG_SETTING_SCROLLWHEEL_SCROLLING                        :Mushjulsfunktion: {STRING}
STR_CONFIG_SETTING_SCROLLWHEEL_SCROLLING_HELPTEXT               :Möjliggör skrollning med tvådimensionella mushjul
STR_CONFIG_SETTING_SCROLLWHEEL_ZOOM                             :Zooma kartan
STR_CONFIG_SETTING_SCROLLWHEEL_SCROLL                           :Scrolla kartan
STR_CONFIG_SETTING_SCROLLWHEEL_OFF                              :Avstängd
STR_CONFIG_SETTING_SCROLLWHEEL_MULTIPLIER                       :Mushjulshastighet: {STRING}
STR_CONFIG_SETTING_SCROLLWHEEL_MULTIPLIER_HELPTEXT              :Kontrollera känsligheten hos skrollning med mushjulet
STR_CONFIG_SETTING_OSK_ACTIVATION                               :Skärmtangentbord: {STRING}
STR_CONFIG_SETTING_OSK_ACTIVATION_HELPTEXT                      :Ange metod för hur skärmtangentbordet öppnas för inmatning av text i textrutor. Skärmtangentbordet används med hjälp mus, touch, eller andra pek-indata-enheter och är till för små enheter utan fysiskt tangentbord
STR_CONFIG_SETTING_OSK_ACTIVATION_DISABLED                      :Avstängd
STR_CONFIG_SETTING_OSK_ACTIVATION_DOUBLE_CLICK                  :Dubbelklick
STR_CONFIG_SETTING_OSK_ACTIVATION_SINGLE_CLICK_FOCUS            :Enkelklick (om redan fokuserad)
STR_CONFIG_SETTING_OSK_ACTIVATION_SINGLE_CLICK                  :Enkelklick (omedelbart)

STR_CONFIG_SETTING_RIGHT_MOUSE_BTN_EMU                          :Högerklicksemulering: {STRING}
STR_CONFIG_SETTING_RIGHT_MOUSE_BTN_EMU_HELPTEXT                 :Välj metod för att emulera klick med musens högra knapp
STR_CONFIG_SETTING_RIGHT_MOUSE_BTN_EMU_COMMAND                  :Command-klick
STR_CONFIG_SETTING_RIGHT_MOUSE_BTN_EMU_CONTROL                  :Control-klick
STR_CONFIG_SETTING_RIGHT_MOUSE_BTN_EMU_OFF                      :Av

STR_CONFIG_SETTING_RIGHT_MOUSE_WND_CLOSE                        :Stäng fönster med högerklick: {STRING}
STR_CONFIG_SETTING_RIGHT_MOUSE_WND_CLOSE_HELPTEXT               :Stänger fönster när man högerklickar inuti dem. Denna inställning inaktiverar tooltips vid högerklick!

STR_CONFIG_SETTING_AUTOSAVE                                     :Autospara: {STRING}
STR_CONFIG_SETTING_AUTOSAVE_HELPTEXT                            :Välj intervall mellan automatisk sparande

STR_CONFIG_SETTING_DATE_FORMAT_IN_SAVE_NAMES                    :Använd {STRING} som datumformat för sparfilsnamn
STR_CONFIG_SETTING_DATE_FORMAT_IN_SAVE_NAMES_HELPTEXT           :Format för datum i filnamnen för sparade spel
STR_CONFIG_SETTING_DATE_FORMAT_IN_SAVE_NAMES_LONG               :lång (31st Dec 2008)
STR_CONFIG_SETTING_DATE_FORMAT_IN_SAVE_NAMES_SHORT              :kort (31-12-2008)
STR_CONFIG_SETTING_DATE_FORMAT_IN_SAVE_NAMES_ISO                :ISO (2008-12-31)

STR_CONFIG_SETTING_PAUSE_ON_NEW_GAME                            :Pausa automatiskt vid start av nytt spel: {STRING}
STR_CONFIG_SETTING_PAUSE_ON_NEW_GAME_HELPTEXT                   :Om det är aktiverat kommer OpenTTD automatiskt att pausa vid start av ett nytt spel, så att kartan kan studeras noggrannare
STR_CONFIG_SETTING_COMMAND_PAUSE_LEVEL                          :När spelet är pausat, tillåt: {STRING}
STR_CONFIG_SETTING_COMMAND_PAUSE_LEVEL_HELPTEXT                 :Välj vilka handlingar som är tillåtna att utföra medan spelet är pausat
STR_CONFIG_SETTING_COMMAND_PAUSE_LEVEL_NO_ACTIONS               :Inga åtgärder
STR_CONFIG_SETTING_COMMAND_PAUSE_LEVEL_ALL_NON_CONSTRUCTION     :Allt förutom att bygga
STR_CONFIG_SETTING_COMMAND_PAUSE_LEVEL_ALL_NON_LANDSCAPING      :Allt förutom landskapsarkitektur
STR_CONFIG_SETTING_COMMAND_PAUSE_LEVEL_ALL_ACTIONS              :Alla åtgärder
STR_CONFIG_SETTING_ADVANCED_VEHICLE_LISTS                       :Använd grupper i fordonslistan: {STRING}
STR_CONFIG_SETTING_ADVANCED_VEHICLE_LISTS_HELPTEXT              :Möjliggör användning av avancerade fordonslistor för gruppering av fordon
STR_CONFIG_SETTING_LOADING_INDICATORS                           :Använd lastningsindikatorer: {STRING}
STR_CONFIG_SETTING_LOADING_INDICATORS_HELPTEXT                  :Välj om lastningsindikatorer visas ovanför lastande och avlastande fordon, eller ej
STR_CONFIG_SETTING_TIMETABLE_IN_TICKS                           :Visa tidtabeller räknat i ticks istället för dagar: {STRING}
STR_CONFIG_SETTING_TIMETABLE_IN_TICKS_HELPTEXT                  :Visa restider i tidtabeller i antal tick istället för dagar
STR_CONFIG_SETTING_TIMETABLE_SHOW_ARRIVAL_DEPARTURE             :Visa ankomster och avgångar i tidtabeller: {STRING}
STR_CONFIG_SETTING_TIMETABLE_SHOW_ARRIVAL_DEPARTURE_HELPTEXT    :Visa förväntade ankomst- och avgångstider i tidtabeller
STR_CONFIG_SETTING_QUICKGOTO                                    :Snabbskapande av fordonsorder: {STRING}
STR_CONFIG_SETTING_QUICKGOTO_HELPTEXT                           :Förvälj 'åk till'-pekaren när orderfönstret öppnas
STR_CONFIG_SETTING_DEFAULT_RAIL_TYPE                            :Standardspår-typ (efter nytt/laddat spel): {STRING}
STR_CONFIG_SETTING_DEFAULT_RAIL_TYPE_HELPTEXT                   :Spårtyp som ska förväljas efter att ett spel startas eller laddas. 'Först tillgängliga' väljer den äldsta spårtypen, 'Senast tillgängliga' väljer den nyaste spårtypen och 'Mest använda' väljer den spårtyp som för närvarande är mest använd
STR_CONFIG_SETTING_DEFAULT_RAIL_TYPE_FIRST                      :Först tillgängliga
STR_CONFIG_SETTING_DEFAULT_RAIL_TYPE_LAST                       :Senast tillgängliga
STR_CONFIG_SETTING_DEFAULT_RAIL_TYPE_MOST_USED                  :Mest använda
STR_CONFIG_SETTING_SHOW_TRACK_RESERVATION                       :Visa reserverat spår: {STRING}
STR_CONFIG_SETTING_SHOW_TRACK_RESERVATION_HELPTEXT              :Ge reserverade spår en avvikande färg för att underlätta lösning av problem med tåg som vägrar köra in i avancerade signalblock
STR_CONFIG_SETTING_PERSISTENT_BUILDINGTOOLS                     :Behåll byggnadsverktyg aktiva efter att de använts: {STRING}
STR_CONFIG_SETTING_PERSISTENT_BUILDINGTOOLS_HELPTEXT            :Håll verktygen för byggnation av broar, tunnlar, etc. öppna efter användning
STR_CONFIG_SETTING_EXPENSES_LAYOUT                              :Gruppera utgifter i företagens finansfönster: {STRING}
STR_CONFIG_SETTING_EXPENSES_LAYOUT_HELPTEXT                     :Välj layout för företagens utgiftsfönster
STR_CONFIG_SETTING_AUTO_REMOVE_SIGNALS                          :Automatiskt ta bort signaler vid byggande av järnväg: {STRING}
STR_CONFIG_SETTING_AUTO_REMOVE_SIGNALS_HELPTEXT                 :Ta automatiskt bort signaler vid byggande av järnväg om signalerna är i vägen. Notera att detta kan leda till att tåg krockar.
STR_CONFIG_SETTING_FAST_FORWARD_SPEED_LIMIT                     :Snabbspolnings begränsning: {STRING}
STR_CONFIG_SETTING_FAST_FORWARD_SPEED_LIMIT_HELPTEXT            :Begränsa hur snabbt spelet går när snabbspolning är aktiverad. 0 = ingen begränsning (så snabbt som din dator tillåter). Värden under 100% saktar ner spelet. Den övre begränsningen beror på din dators specifikationer och kan variera beroende på spelet.
STR_CONFIG_SETTING_FAST_FORWARD_SPEED_LIMIT_VAL                 :{NUM}% normal spel hastighet
STR_CONFIG_SETTING_FAST_FORWARD_SPEED_LIMIT_ZERO                :Ingen begränsning (Så snabbt som din dator tillåter)

STR_CONFIG_SETTING_SOUND_TICKER                                 :Summerade nyheter: {STRING}
STR_CONFIG_SETTING_SOUND_TICKER_HELPTEXT                        :Spela ljudeffekt för sammanfattade nyhetsmeddelanden
STR_CONFIG_SETTING_SOUND_NEWS                                   :Tidningsnyheter: {STRING}
STR_CONFIG_SETTING_SOUND_NEWS_HELPTEXT                          :Spela upp ljud när tidningsnyheter visas
STR_CONFIG_SETTING_SOUND_NEW_YEAR                               :Slut på året: {STRING}
STR_CONFIG_SETTING_SOUND_NEW_YEAR_HELPTEXT                      :Spela en ljudeffekt vid årets slut som beskriver företagets resultat från det gångna året jämfört med året innan
STR_CONFIG_SETTING_SOUND_CONFIRM                                :Konstruktion: {STRING}
STR_CONFIG_SETTING_SOUND_CONFIRM_HELPTEXT                       :Spela ljudeffekter när konstruktioner lyckas och vid andra händelser
STR_CONFIG_SETTING_SOUND_CLICK                                  :Knapptryckningar: {STRING}
STR_CONFIG_SETTING_SOUND_CLICK_HELPTEXT                         :Pip vid knapptryckningar
STR_CONFIG_SETTING_SOUND_DISASTER                               :Katastrofer/olyckor: {STRING}
STR_CONFIG_SETTING_SOUND_DISASTER_HELPTEXT                      :Spela ljudeffekter för olyckor och katastrofer
STR_CONFIG_SETTING_SOUND_VEHICLE                                :Fordon: {STRING}
STR_CONFIG_SETTING_SOUND_VEHICLE_HELPTEXT                       :Spela ljudeffekter för fordon
STR_CONFIG_SETTING_SOUND_AMBIENT                                :Bakgrund: {STRING}
STR_CONFIG_SETTING_SOUND_AMBIENT_HELPTEXT                       :Spela bakgrundsljudeffekter för landskap, industrier och städer

STR_CONFIG_SETTING_DISABLE_UNSUITABLE_BUILDING                  :Inaktivera byggande av infrastruktur när inga passande fordon är tillgängliga: {STRING}
STR_CONFIG_SETTING_DISABLE_UNSUITABLE_BUILDING_HELPTEXT         :När det är aktiverat blir infrastruktur bara tillgänglig om det också finns därtill avsedda fordon tillgängliga, vilket förhindrar slöseri med tid och pengar på oanvändbar infrastruktur
STR_CONFIG_SETTING_MAX_TRAINS                                   :Max antal tåg per företag: {STRING}
STR_CONFIG_SETTING_MAX_TRAINS_HELPTEXT                          :Maximalt antal tåg som ett företag kan ha
STR_CONFIG_SETTING_MAX_ROAD_VEHICLES                            :Max antal vägfordon per företag: {STRING}
STR_CONFIG_SETTING_MAX_ROAD_VEHICLES_HELPTEXT                   :Maximalt antal vägfordon som ett företag kan ha
STR_CONFIG_SETTING_MAX_AIRCRAFT                                 :Max antal luftfarkoster per företag: {STRING}
STR_CONFIG_SETTING_MAX_AIRCRAFT_HELPTEXT                        :Maximalt antal flygplan som ett företag kan ha
STR_CONFIG_SETTING_MAX_SHIPS                                    :Max antal skepp per företag: {STRING}
STR_CONFIG_SETTING_MAX_SHIPS_HELPTEXT                           :Maximalt antal skepp som ett företag kan ha

STR_CONFIG_SETTING_AI_BUILDS_TRAINS                             :Förbjud tåg för datorn: {STRING}
STR_CONFIG_SETTING_AI_BUILDS_TRAINS_HELPTEXT                    :När denna inställning aktiveras blir det omöjligt för datorspelare att bygga tåg
STR_CONFIG_SETTING_AI_BUILDS_ROAD_VEHICLES                      :Förbjud vägfordon för datorn: {STRING}
STR_CONFIG_SETTING_AI_BUILDS_ROAD_VEHICLES_HELPTEXT             :När denna inställning aktiveras blir det omöjligt för datorspelare att bygga vägfordon
STR_CONFIG_SETTING_AI_BUILDS_AIRCRAFT                           :Förbjud luftfarkoster för datorn: {STRING}
STR_CONFIG_SETTING_AI_BUILDS_AIRCRAFT_HELPTEXT                  :När denna inställning aktiveras blir det omöjligt för datorspelare att bygga flygplan
STR_CONFIG_SETTING_AI_BUILDS_SHIPS                              :Förbjud skepp för datorn: {STRING}
STR_CONFIG_SETTING_AI_BUILDS_SHIPS_HELPTEXT                     :När denna inställning aktiveras blir det omöjligt för datorspelare att bygga skepp

STR_CONFIG_SETTING_AI_PROFILE                                   :Inställningsprofil som standard: {STRING}
STR_CONFIG_SETTING_AI_PROFILE_HELPTEXT                          :Välj vilken inställningsprofil som ska användas för slumpvis valda datorspelare, eller för startvärden när en ny datorspelare (AI) eller ett spelskript läggs till
STR_CONFIG_SETTING_AI_PROFILE_EASY                              :Lätt
STR_CONFIG_SETTING_AI_PROFILE_MEDIUM                            :Mellan
STR_CONFIG_SETTING_AI_PROFILE_HARD                              :Svår

STR_CONFIG_SETTING_AI_IN_MULTIPLAYER                            :Tillåt datorspelare i flerspelarläge: {STRING}
STR_CONFIG_SETTING_AI_IN_MULTIPLAYER_HELPTEXT                   :Tillåt datorstyrda spelare att delta i spel för flera spelare
STR_CONFIG_SETTING_SCRIPT_MAX_OPCODES                           :#opcodes innan skript sätts i viloläge: {STRING}
STR_CONFIG_SETTING_SCRIPT_MAX_OPCODES_HELPTEXT                  :Maximalt antal beräkningssteg ett skript kan utföra i en omgång
STR_CONFIG_SETTING_SCRIPT_MAX_MEMORY                            :Maximalt minnesanvändning per skript: {STRING}
STR_CONFIG_SETTING_SCRIPT_MAX_MEMORY_HELPTEXT                   :Hur mycket minne ett enda skript kan konsumera innan det tvingas avslutas. Det kan behöva ökas för stora kartor.
STR_CONFIG_SETTING_SCRIPT_MAX_MEMORY_VALUE                      :{COMMA} MiB

STR_CONFIG_SETTING_SERVINT_ISPERCENT                            :Visa serviceintervall i procent: {STRING}
STR_CONFIG_SETTING_SERVINT_ISPERCENT_HELPTEXT                   :Välj om fordonsservice ska triggas av hur lång tid som har gått sedan senaste service eller av att tillförlitligheten faller med en viss procentsats av den maximala tillförlitligheten
STR_CONFIG_SETTING_SERVINT_TRAINS                               :Normalt serviceintervall för tåg: {STRING}
STR_CONFIG_SETTING_SERVINT_TRAINS_HELPTEXT                      :Välj vilket serviceintervall som normalt sett ska användas för nya tåg, om inget annat serviceintervall uttryckligen anges
STR_CONFIG_SETTING_SERVINT_VALUE                                :{COMMA}{NBSP}dag{P 0 "" ar}/%
STR_CONFIG_SETTING_SERVINT_DISABLED                             :Inaktiverat
STR_CONFIG_SETTING_SERVINT_ROAD_VEHICLES                        :Normalt serviceintervall för vägfordon: {STRING}
STR_CONFIG_SETTING_SERVINT_ROAD_VEHICLES_HELPTEXT               :Välj vilket serviceintervall som normalt sett ska användas för nya vägfordon, om inget annat serviceintervall uttryckligen anges
STR_CONFIG_SETTING_SERVINT_AIRCRAFT                             :Normalt serviceintervall för luftfarkoster: {STRING}
STR_CONFIG_SETTING_SERVINT_AIRCRAFT_HELPTEXT                    :Välj vilket serviceintervall som normalt sett ska användas för nya flygplan, om inget annat serviceintervall uttryckligen anges
STR_CONFIG_SETTING_SERVINT_SHIPS                                :Normalt serviceintervall för skepp: {STRING}
STR_CONFIG_SETTING_SERVINT_SHIPS_HELPTEXT                       :Välj vilket serviceintervall som normalt sett ska användas för nya skepp, om inget annat serviceintervall uttryckligen anges
STR_CONFIG_SETTING_NOSERVICE                                    :Inaktivera service när motorstopp är av: {STRING}
STR_CONFIG_SETTING_NOSERVICE_HELPTEXT                           :När det är aktiverat servas inte fordon om de inte kan få motorstopp
STR_CONFIG_SETTING_WAGONSPEEDLIMITS                             :Använd hastighetsbegränsningar för tågvagnar: {STRING}
STR_CONFIG_SETTING_WAGONSPEEDLIMITS_HELPTEXT                    :När det är aktiverat tas även hänsyn till vagnarnas hastighetsbegränsningar när ett tågs maxhastighet beräknas
STR_CONFIG_SETTING_DISABLE_ELRAILS                              :Använd inte elektriska spår: {STRING}
STR_CONFIG_SETTING_DISABLE_ELRAILS_HELPTEXT                     :Om denna inställning aktiveras så tas kravet på att elektrifiera spår för att elektriska lok ska kunna köra på dem bort

STR_CONFIG_SETTING_NEWS_ARRIVAL_FIRST_VEHICLE_OWN               :Första fordonets ankomst till spelarens stn.: {STRING}
STR_CONFIG_SETTING_NEWS_ARRIVAL_FIRST_VEHICLE_OWN_HELPTEXT      :Visa nyhetstidning när det första fordonet ankommer till egna nya stationer
STR_CONFIG_SETTING_NEWS_ARRIVAL_FIRST_VEHICLE_OTHER             :Första fordonets ankomst till konkurrents stn.: {STRING}
STR_CONFIG_SETTING_NEWS_ARRIVAL_FIRST_VEHICLE_OTHER_HELPTEXT    :Visa nyhetstidning när det första fordonet ankommer till motståndarnas nya stationer
STR_CONFIG_SETTING_NEWS_ACCIDENTS_DISASTERS                     :Olyckor / katastrofer: {STRING}
STR_CONFIG_SETTING_NEWS_ACCIDENTS_DISASTERS_HELPTEXT            :Visa nyhetstidning när olyckor eller katastrofer inträffar
STR_CONFIG_SETTING_NEWS_COMPANY_INFORMATION                     :Företagsinformation: {STRING}
STR_CONFIG_SETTING_NEWS_COMPANY_INFORMATION_HELPTEXT            :Visa nyhetstidning när nya företag startar upp eller när ett befintligt företag riskerar att gå bankrupt
STR_CONFIG_SETTING_NEWS_INDUSTRY_OPEN                           :Invigning av industrier: {STRING}
STR_CONFIG_SETTING_NEWS_INDUSTRY_OPEN_HELPTEXT                  :Visa nyhetstidning när nya industrier öppnas
STR_CONFIG_SETTING_NEWS_INDUSTRY_CLOSE                          :Nedläggning av Industrier: {STRING}
STR_CONFIG_SETTING_NEWS_INDUSTRY_CLOSE_HELPTEXT                 :Visa nyhetstidning när industrier stängs ner
STR_CONFIG_SETTING_NEWS_ECONOMY_CHANGES                         :Ekonomiska förändringar: {STRING}
STR_CONFIG_SETTING_NEWS_ECONOMY_CHANGES_HELPTEXT                :Visa nyhetstidning om förändringar i den globala ekonomin
STR_CONFIG_SETTING_NEWS_INDUSTRY_CHANGES_COMPANY                :Produktionsförändring vid industri som företaget betjänar: {STRING}
STR_CONFIG_SETTING_NEWS_INDUSTRY_CHANGES_COMPANY_HELPTEXT       :Visa nyhetstidning vid förändring av industriers produktionsnivåer för industrier som används av det egna företaget
STR_CONFIG_SETTING_NEWS_INDUSTRY_CHANGES_OTHER                  :Produktionsförändring vid industri som motståndare betjänar: {STRING}
STR_CONFIG_SETTING_NEWS_INDUSTRY_CHANGES_OTHER_HELPTEXT         :Visa nyhetstidning vid förändring av industriers produktionsnivåer för industrier som används av motståndare
STR_CONFIG_SETTING_NEWS_INDUSTRY_CHANGES_UNSERVED               :Andra produktionsförändringar vid industrier: {STRING}
STR_CONFIG_SETTING_NEWS_INDUSTRY_CHANGES_UNSERVED_HELPTEXT      :Visa nyhetstidning vid förändring av industriers produktionsnivåer för industrier som inte används av motståndare eller det egna företaget
STR_CONFIG_SETTING_NEWS_ADVICE                                  :Råd / information om företagets fordon: {STRING}
STR_CONFIG_SETTING_NEWS_ADVICE_HELPTEXT                         :Visa meddelande ifall att ett fordon behöver uppmärksamhet
STR_CONFIG_SETTING_NEWS_NEW_VEHICLES                            :Nya fordon: {STRING}
STR_CONFIG_SETTING_NEWS_NEW_VEHICLES_HELPTEXT                   :Visa nyhetstidning när en ny typ av fordon blir tillgänglig
STR_CONFIG_SETTING_NEWS_CHANGES_ACCEPTANCE                      :Ändringar i godsacceptans: {STRING}
STR_CONFIG_SETTING_NEWS_CHANGES_ACCEPTANCE_HELPTEXT             :Visa meddelande vid förändring av stationers varuacceptans
STR_CONFIG_SETTING_NEWS_SUBSIDIES                               :Subventioner: {STRING}
STR_CONFIG_SETTING_NEWS_SUBSIDIES_HELPTEXT                      :Visa nyhetstidning om händelser relaterade till subventioner
STR_CONFIG_SETTING_NEWS_GENERAL_INFORMATION                     :Övergripande information: {STRING}
STR_CONFIG_SETTING_NEWS_GENERAL_INFORMATION_HELPTEXT            :Visa nyhetstidning om generella händelser så som köp av exklusiva rättigheter eller finansiering av vägbyggen

STR_CONFIG_SETTING_NEWS_MESSAGES_OFF                            :Av
STR_CONFIG_SETTING_NEWS_MESSAGES_SUMMARY                        :Summerad
STR_CONFIG_SETTING_NEWS_MESSAGES_FULL                           :På

STR_CONFIG_SETTING_COLOURED_NEWS_YEAR                           :Nyheter i färg visas efter: {STRING}
STR_CONFIG_SETTING_COLOURED_NEWS_YEAR_HELPTEXT                  :Årtal då tidningens nyhetsartiklar börjar tryckas i färg. Innan detta år används monokromt svart/vitt
STR_CONFIG_SETTING_STARTING_YEAR                                :Startår: {STRING}
STR_CONFIG_SETTING_ENDING_YEAR                                  :Slutår för poängräkning: {STRING}
STR_CONFIG_SETTING_ENDING_YEAR_HELPTEXT                         :Årtal då spelet slutar räkna poäng. Vid slutet av detta år sparas företagets poäng och listan med de bästa spelresultaten visas, men därefter kan spelarna fortsätta att spela.{}Om årtalet är satt till innan startåret visas aldrig de bästa spelresultaten.
STR_CONFIG_SETTING_ENDING_YEAR_VALUE                            :{NUM}
STR_CONFIG_SETTING_ENDING_YEAR_ZERO                             :Aldrig
STR_CONFIG_SETTING_ECONOMY_TYPE                                 :Typ av ekonomi: {STRING}
STR_CONFIG_SETTING_ECONOMY_TYPE_HELPTEXT                        :Jämn ekonomi gör att produktionen ändrar sig oftare i mindre steg. Frusen ekonomi förhindrar produktions ändringar och att industrier stänger. Denna inställning har ingen effekt om industrien kommer från en NewGRF.
STR_CONFIG_SETTING_ECONOMY_TYPE_ORIGINAL                        :Original
STR_CONFIG_SETTING_ECONOMY_TYPE_SMOOTH                          :Jämn
STR_CONFIG_SETTING_ECONOMY_TYPE_FROZEN                          :Frusen
STR_CONFIG_SETTING_ALLOW_SHARES                                 :Tillåt köp av aktier från andra företag: {STRING}
STR_CONFIG_SETTING_ALLOW_SHARES_HELPTEXT                        :När det är aktiverat blir det tillåtet att köpa och sälja andelar i företag. För att dess andelar ska bli tillgängliga måste ett företag ha uppnått en viss ålder
STR_CONFIG_SETTING_MIN_YEARS_FOR_SHARES                         :Lägsta företagsålder för aktiehandel: {STRING}
STR_CONFIG_SETTING_MIN_YEARS_FOR_SHARES_HELPTEXT                :Ställ in den lägsta ålder från vilken ett företags aktier kan köpas och säljas av andra företag.
STR_CONFIG_SETTING_FEEDER_PAYMENT_SHARE                         :Inkomstprocent per etapp i matarsystem: {STRING}
STR_CONFIG_SETTING_FEEDER_PAYMENT_SHARE_HELPTEXT                :Procentandel av inkomsten som ges till de mellanliggande etapperna i matarsystem. Ger mer kontroll över inkomsterna
STR_CONFIG_SETTING_DRAG_SIGNALS_DENSITY                         :Vid dragning med verktyget, placera en signal per: {STRING}
STR_CONFIG_SETTING_DRAG_SIGNALS_DENSITY_HELPTEXT                :Ställ in med vilket avstånd signaler ska byggas utmed ett spår, fram till nästa hinder (signal, korsning), om signalverktyget dras
STR_CONFIG_SETTING_DRAG_SIGNALS_DENSITY_VALUE                   :{COMMA} rut{P 0 a or}
STR_CONFIG_SETTING_DRAG_SIGNALS_FIXED_DISTANCE                  :Vid dragning med verktyget, håll ett fast avstånd mellan signalerna: {STRING}
STR_CONFIG_SETTING_DRAG_SIGNALS_FIXED_DISTANCE_HELPTEXT         :Välj beteende för signalplacering när signalverktyget dras med Ctrl nedtryckt. Om det är avstängt placeras signaler runt tunnlar och broar för att undvika långa sträckor utan signaler. Om det är påslaget placeras signaler ut varje n rutor, vilket gör det lättare att få dem jämsides vid parallella spår
STR_CONFIG_SETTING_SEMAPHORE_BUILD_BEFORE_DATE                  :Bygg automatiskt semaforer innan: {STRING}
STR_CONFIG_SETTING_SEMAPHORE_BUILD_BEFORE_DATE_HELPTEXT         :Välj vilket år elektriska signaler ska börja användas för spår. Innan detta årtal används icke-elektriska signaler (vilka har exakt samma funktion, men annorlunda utseende)
STR_CONFIG_SETTING_ENABLE_SIGNAL_GUI                            :Använd signal-GUI: {STRING}
STR_CONFIG_SETTING_ENABLE_SIGNAL_GUI_HELPTEXT                   :Visa ett fönster för att välja signaltyp att bygga, istället för enbart fönsterlös signaltyps-rotation genom Ctrl+klick på byggda signaler
STR_CONFIG_SETTING_DEFAULT_SIGNAL_TYPE                          :Standardsignal-typ: {STRING}
STR_CONFIG_SETTING_DEFAULT_SIGNAL_TYPE_HELPTEXT                 :Signaltyp som ska användas som standard
STR_CONFIG_SETTING_DEFAULT_SIGNAL_NORMAL                        :Normal
STR_CONFIG_SETTING_DEFAULT_SIGNAL_PBS                           :Avancerad
STR_CONFIG_SETTING_DEFAULT_SIGNAL_PBSOWAY                       :Avancerad envägssignal
STR_CONFIG_SETTING_CYCLE_SIGNAL_TYPES                           :Gå igenom signaltyper: {STRING}
STR_CONFIG_SETTING_CYCLE_SIGNAL_TYPES_HELPTEXT                  :Välj vilka signaltyper som ska gås igenom vid Ctrl+klick med signalverktyget på en redan byggd signal
STR_CONFIG_SETTING_CYCLE_SIGNAL_NORMAL                          :Endast normala
STR_CONFIG_SETTING_CYCLE_SIGNAL_PBS                             :Endast avancerade
STR_CONFIG_SETTING_CYCLE_SIGNAL_ALL                             :Alla

STR_CONFIG_SETTING_TOWN_LAYOUT                                  :Vägnätslayout för nya städer: {STRING}
STR_CONFIG_SETTING_TOWN_LAYOUT_HELPTEXT                         :Layout för städernas vägnät
STR_CONFIG_SETTING_TOWN_LAYOUT_DEFAULT                          :Original
STR_CONFIG_SETTING_TOWN_LAYOUT_BETTER_ROADS                     :Bättre vägar
STR_CONFIG_SETTING_TOWN_LAYOUT_2X2_GRID                         :2x2 rutnät
STR_CONFIG_SETTING_TOWN_LAYOUT_3X3_GRID                         :3x3 rutnät
STR_CONFIG_SETTING_TOWN_LAYOUT_RANDOM                           :Slumpmässig
STR_CONFIG_SETTING_ALLOW_TOWN_ROADS                             :Städer tillåts bygga vägar: {STRING}
STR_CONFIG_SETTING_ALLOW_TOWN_ROADS_HELPTEXT                    :Tillåt städer att bygga vägar för att kunna växa. Stäng av för att hindra städernas lokala myndigheter från att själva bygga vägar
STR_CONFIG_SETTING_ALLOW_TOWN_LEVEL_CROSSINGS                   :Städer tillåts bygga plankorsningar: {STRING}
STR_CONFIG_SETTING_ALLOW_TOWN_LEVEL_CROSSINGS_HELPTEXT          :Om denna inställning aktiveras så blir det tillåtet för städer att bygga plankorsningar
STR_CONFIG_SETTING_NOISE_LEVEL                                  :Tillåt stadskontrollerade bullernivåer för flygplatser: {STRING}
STR_CONFIG_SETTING_NOISE_LEVEL_HELPTEXT                         :Med denna inställning avstängd kan det finnas max två flygplatser i varje stad. Med inställningen påslagen begränsas antalet flygplatser i en stad istället av vilken bullernivå staden accepterar, vilket styrs av populationen, flygplatsens storlek och avstånd till staden
STR_CONFIG_SETTING_TOWN_FOUNDING                                :Grunda städer i spelet: {STRING}
STR_CONFIG_SETTING_TOWN_FOUNDING_HELPTEXT                       :Om denna inställning aktiveras blir det möjligt för spelare att grunda nya städer i spelet
STR_CONFIG_SETTING_TOWN_FOUNDING_FORBIDDEN                      :Förbjuden
STR_CONFIG_SETTING_TOWN_FOUNDING_ALLOWED                        :Tillåten
STR_CONFIG_SETTING_TOWN_FOUNDING_ALLOWED_CUSTOM_LAYOUT          :Tillåten, vanlig stads-layout
STR_CONFIG_SETTING_TOWN_CARGOGENMODE                            :Fraktgods som genereras i staden: {STRING}
STR_CONFIG_SETTING_TOWN_CARGOGENMODE_HELPTEXT                   :Hur mycket fraktgods som produceras av hus i städer, i förhållande till den totala befolkningen i staden.{}Kvadratisk tillväxt: En dubbelt så stor stad genererar fyra gånger så många passagerare.{}Linjär tillväxt: En dubbelt så stor stad genererar dubbelt så många passagerare.
STR_CONFIG_SETTING_TOWN_CARGOGENMODE_ORIGINAL                   :Kvadratisk (original)
STR_CONFIG_SETTING_TOWN_CARGOGENMODE_BITCOUNT                   :Linjär

STR_CONFIG_SETTING_EXTRA_TREE_PLACEMENT                         :Placering av träd i spelläge: {STRING}
STR_CONFIG_SETTING_EXTRA_TREE_PLACEMENT_HELPTEXT                :Kontrollera den slumpmässiga uppkomsten av träd under spelets gång. Detta kan påverka industrier som är beroende av växande träd, till exempel sågverk
STR_CONFIG_SETTING_EXTRA_TREE_PLACEMENT_NO_SPREAD               :Växer men sprider ej{RED}(Sågverket fungerar inte)
STR_CONFIG_SETTING_EXTRA_TREE_PLACEMENT_SPREAD_RAINFOREST       :Växer men endast spriding i rengskogar
STR_CONFIG_SETTING_EXTRA_TREE_PLACEMENT_SPREAD_ALL              :Väx och sprid överallt
STR_CONFIG_SETTING_EXTRA_TREE_PLACEMENT_NO_GROWTH_NO_SPREAD     :Växer ej, sprider ej{RED}(Sågverket fungerar inte)

STR_CONFIG_SETTING_TOOLBAR_POS                                  :Verktygsradens position: {STRING}
STR_CONFIG_SETTING_TOOLBAR_POS_HELPTEXT                         :Verktygsradens horisontella position i skärmens överkant
STR_CONFIG_SETTING_STATUSBAR_POS                                :Statusradens position: {STRING}
STR_CONFIG_SETTING_STATUSBAR_POS_HELPTEXT                       :Statusradens horisontella position i skärmens nederkant
STR_CONFIG_SETTING_SNAP_RADIUS                                  :Fäst-radie för fönster: {STRING}
STR_CONFIG_SETTING_SNAP_RADIUS_HELPTEXT                         :Det avstånd mellan fönstren då det fönster som flyttas automatiskt fästs mot närliggande fönster
STR_CONFIG_SETTING_SNAP_RADIUS_VALUE                            :{COMMA} pix{P 0 el lar}
STR_CONFIG_SETTING_SNAP_RADIUS_DISABLED                         :Avstängd
STR_CONFIG_SETTING_SOFT_LIMIT                                   :Maximalt antal icke-klistrade fönster: {STRING}
STR_CONFIG_SETTING_SOFT_LIMIT_HELPTEXT                          :Antal icke-klistrade fönster som kan vara öppna innan gamla fönster börjar stängas automatiskt för att ge plats åt nya
STR_CONFIG_SETTING_SOFT_LIMIT_VALUE                             :{COMMA}
STR_CONFIG_SETTING_SOFT_LIMIT_DISABLED                          :avstängd
STR_CONFIG_SETTING_ZOOM_MIN                                     :Maximal inzoomning: {STRING}
STR_CONFIG_SETTING_ZOOM_MIN_HELPTEXT                            :Den maximala inzoomningsnivån för vyer. Tänk på att högre möjliga inzoomningsnivåer kräver högre minneskapacitet
STR_CONFIG_SETTING_ZOOM_MAX                                     :Maximal utzoomning: {STRING}
STR_CONFIG_SETTING_ZOOM_MAX_HELPTEXT                            :Den maximala utzoomningsnivån för vyer. Tänk på att användning av högre utzoomningsnivåer kan få spelet att lagga
STR_CONFIG_SETTING_SPRITE_ZOOM_MIN                              :Högsta upplösning som sprites ska använda: {STRING}
STR_CONFIG_SETTING_SPRITE_ZOOM_MIN_HELPTEXT                     :Begränsa den maximala upplösningen för sprites. Begränsning av spritens upplösning hindrar användandet av högre upplösningar även om det finns tillgängligt. Detta kan hjälpa att hålla spelets utseende mer enhetlig vid användandet av flera olika GRF filer med högre och lägre upplösning.
STR_CONFIG_SETTING_ZOOM_LVL_MIN                                 :4x
STR_CONFIG_SETTING_ZOOM_LVL_IN_2X                               :2x
STR_CONFIG_SETTING_ZOOM_LVL_NORMAL                              :Normal
STR_CONFIG_SETTING_ZOOM_LVL_OUT_2X                              :2x
STR_CONFIG_SETTING_ZOOM_LVL_OUT_4X                              :4x
STR_CONFIG_SETTING_ZOOM_LVL_OUT_8X                              :8x
STR_CONFIG_SETTING_SPRITE_ZOOM_LVL_MIN                          :4x
STR_CONFIG_SETTING_SPRITE_ZOOM_LVL_IN_2X                        :2x
STR_CONFIG_SETTING_SPRITE_ZOOM_LVL_NORMAL                       :1x
STR_CONFIG_SETTING_TOWN_GROWTH                                  :Stadens tillväxthastighet: {STRING}
STR_CONFIG_SETTING_TOWN_GROWTH_HELPTEXT                         :Hastigheten städer växer med
STR_CONFIG_SETTING_TOWN_GROWTH_NONE                             :Ingen
STR_CONFIG_SETTING_TOWN_GROWTH_SLOW                             :Långsamt
STR_CONFIG_SETTING_TOWN_GROWTH_NORMAL                           :Normalt
STR_CONFIG_SETTING_TOWN_GROWTH_FAST                             :Snabbt
STR_CONFIG_SETTING_TOWN_GROWTH_VERY_FAST                        :Väldigt snabbt
STR_CONFIG_SETTING_LARGER_TOWNS                                 :Andel av städerna som ska växa till storstäder: {STRING}
STR_CONFIG_SETTING_LARGER_TOWNS_HELPTEXT                        :Andel av alla städer som med tiden ska bli storstäder; alltså städer som är större från början och växer snabbare än andra
STR_CONFIG_SETTING_LARGER_TOWNS_VALUE                           :1 av {COMMA}
STR_CONFIG_SETTING_LARGER_TOWNS_DISABLED                        :Inga
STR_CONFIG_SETTING_CITY_SIZE_MULTIPLIER                         :Initial stadsstorleks-multiplikator: {STRING}
STR_CONFIG_SETTING_CITY_SIZE_MULTIPLIER_HELPTEXT                :Storstäders genomsnittliga storlek i relation till vanliga städers vid spelets början

STR_CONFIG_SETTING_LINKGRAPH_INTERVAL                           :Uppdatera distributionsgrafen var {STRING}:e{NBSP}dag
STR_CONFIG_SETTING_LINKGRAPH_INTERVAL_HELPTEXT                  :Tid mellan efterföljande omräkningar av länkgrafen. Varje omräkning beräknar planerna för en komponent i grafen. Det medför att ett värde X för den här inställningen inte innebär att hela grafen uppdateras var X:e dag, utan bara vissa komponenter. Ju kortare intervall du ställer in desto mer processorkraft kommer att behövas för beräkningarna. Ju längre intervall du ställer in desto längre tid kommer det att ta innan distributionen av last börjar använda nya rutter.
STR_CONFIG_SETTING_LINKGRAPH_TIME                               :Avsätt {STRING}{NBSP}dag{P 0:2 "" ar} för omberäkning av distributionsgraf
STR_CONFIG_SETTING_LINKGRAPH_TIME_HELPTEXT                      :Den tid varje omberäkning av en länkgrafkomponent tillåts ta. När en omberäkning startas skapas en tråd som tillåts löpa detta antal dagar. Ju kortare du sätter denna, desto mer troligt är det att tråden inte är hinner bli färdig i tid. Då kommer spelet att stanna tills den är klar (vilket gör att det laggar). Ju längre du sätter denna, desto längre tid tar det för distributionen att uppdateras när rutter ändras.
STR_CONFIG_SETTING_DISTRIBUTION_MANUAL                          :manuellt
STR_CONFIG_SETTING_DISTRIBUTION_ASYMMETRIC                      :asymmetriskt
STR_CONFIG_SETTING_DISTRIBUTION_SYMMETRIC                       :symmetriskt
STR_CONFIG_SETTING_DISTRIBUTION_PAX                             :Distributionssätt för passagerare: {STRING}
STR_CONFIG_SETTING_DISTRIBUTION_PAX_HELPTEXT                    :"symmetriskt" innebär att ungefär samma antal passagerare färdas från station A till station B som från B till A. "asymmetriskt" innebär att en godtycklig mängd passagerare kan färdas i vardera riktningen. "manuellt" innebär att ingen automatisk distribution av passagerare sker.
STR_CONFIG_SETTING_DISTRIBUTION_MAIL                            :Distributionssätt för post: {STRING}
STR_CONFIG_SETTING_DISTRIBUTION_MAIL_HELPTEXT                   :"symmetriskt" innebär att ungefär samma mängd post skickas från station A till station B som från B till A. "asymmetriskt" innebär att en godtycklig mängd post kan skickas i vardera riktningen. "manuellt" innebär att ingen automatisk distribution av post sker.
STR_CONFIG_SETTING_DISTRIBUTION_ARMOURED                        :Distributionssätt för den BEPANSRADE godsklassen: {STRING}
STR_CONFIG_SETTING_DISTRIBUTION_ARMOURED_HELPTEXT               :Den BEPANSRADE godsklassen innehåller värdesaker i det tempererade, diamanter i det subtropiska eller guld i det subarktiska klimatet. NewGRFer kan ändra detta. "symmetriskt" innebär att ungefär samma mängd av detta gods skickas från station A till station B som från B till A. "asymmetriskt" innebär att en godtycklig mängd av detta gods kan skickas i vardera riktningen. "manuellt" innebär att ingen automatisk distribution av denna godstyp sker. Det är rekommenderat att välja "asymmetriskt" eller "manuellt" vid subarktiskt klimat, då banker inte skickar tillbaka guld till guldgruvor. Vid tempererat och subtropiskt klimat kan även "symmetriskt" väljas, då banker kan skicka tillbaka värdesaker till den bank en viss last av värdesaker kom ifrån.
STR_CONFIG_SETTING_DISTRIBUTION_DEFAULT                         :Distributionssätt för övriga godsklasser: {STRING}
STR_CONFIG_SETTING_DISTRIBUTION_DEFAULT_HELPTEXT                :"asymmetriskt" innebär att en godtycklig mängd gods kan skickas i vardera riktningen. "manuellt" innebär att ingen automatisk distribution av dessa godstyper sker.
STR_CONFIG_SETTING_LINKGRAPH_ACCURACY                           :Distributionsnoggrannhet: {STRING}
STR_CONFIG_SETTING_LINKGRAPH_ACCURACY_HELPTEXT                  :Ju högre du sätter denna, desto längre CPU-tid kommer beräkningen av länkgrafen ta. Om det tar för lång tid kan spelet lagga. Om du däremot sätter den till ett lågt värde kommer distributionen att bli inexakt, vilket kan leda till att godset inte skickas dit du förväntar dig.
STR_CONFIG_SETTING_DEMAND_DISTANCE                              :Avståndets påverkan på efterfrågan: {STRING}
STR_CONFIG_SETTING_DEMAND_DISTANCE_HELPTEXT                     :Om du sätter denna till ett värde högre än 0 kommer avståndet mellan ursprungsstationen A för en viss last och en möjlig destination B påverka mängden last som skickas från A till B. Ju längre B är ifrån A, desto mindre last kommer att skickas. Ju högre du sätter den, desto mindre last kommer att skickas till avlägsna stationer och desto mer last kommer att skickas till närbelägna stationer.
STR_CONFIG_SETTING_DEMAND_SIZE                                  :Mängd återsänd last i symmetriskt läge: {STRING}
STR_CONFIG_SETTING_DEMAND_SIZE_HELPTEXT                         :Genom att sätta denna till mindre än 100% får man den symmetriska distributionen att bete sig mer som den asymmetriska. En mindre andel än vanligt av den last som skickas till en station kommer att skickas tillbaka. Sätter du den till 0% beter sig den symmetriska distributionen precis som den asymmetriska.
STR_CONFIG_SETTING_SHORT_PATH_SATURATION                        :Belastning av korta rutter innan rutter med hög kapacitet används: {STRING}
STR_CONFIG_SETTING_SHORT_PATH_SATURATION_HELPTEXT               :Ofta finns det flera rutter mellan två givna stationer. Godsdistributionen kommer att fylla upp den första rutten först och därefter den näst kortaste tills den är mättad osv. Mättnadsgraden bestäms utifrån en uppskattning av kapaciteten och planerad användning. När godsdristributionen har belastat samtliga rutter, och om det finns kvarvarande behov, då kommer samtliga rutter att överbelastas med preferens för rutterna med högst kapacitet. Uppskattningen av kapaciteten kommer oftast inte ske med hög noggrannhet. Denna inställning tillåter dig att ställa in hur många procent som en kort rutt ska belastas innan algoritmen ska välja nästa längre rutt. Sätt värdet till under 100 % om du vill undvika överfulla stationer i händelse av överskattad kapacitet.

STR_CONFIG_SETTING_LOCALISATION_UNITS_VELOCITY                  :Hastighetsenhet: {STRING}
STR_CONFIG_SETTING_LOCALISATION_UNITS_VELOCITY_HELPTEXT         :Närhelst en hastighet visas i användargränssnittet, visa den i den valda enheten
STR_CONFIG_SETTING_LOCALISATION_UNITS_VELOCITY_IMPERIAL         :Brittisk (mph)
STR_CONFIG_SETTING_LOCALISATION_UNITS_VELOCITY_METRIC           :Metrisk (km/h)
STR_CONFIG_SETTING_LOCALISATION_UNITS_VELOCITY_SI               :SI (m/s)
STR_CONFIG_SETTING_LOCALISATION_UNITS_VELOCITY_GAMEUNITS        :Spel enheter (rutor/dag)

STR_CONFIG_SETTING_LOCALISATION_UNITS_POWER                     :Enhet för fordons motoreffekt: {STRING}
STR_CONFIG_SETTING_LOCALISATION_UNITS_POWER_HELPTEXT            :Närhelst ett fordons motoreffekt visas i användargränssnittet, visa den i den valda enheten
STR_CONFIG_SETTING_LOCALISATION_UNITS_POWER_IMPERIAL            :Brittisk (hk)
STR_CONFIG_SETTING_LOCALISATION_UNITS_POWER_METRIC              :Metrisk (hk)
STR_CONFIG_SETTING_LOCALISATION_UNITS_POWER_SI                  :SI (kW)

STR_CONFIG_SETTING_LOCALISATION_UNITS_WEIGHT                    :Viktenhet: {STRING}
STR_CONFIG_SETTING_LOCALISATION_UNITS_WEIGHT_HELPTEXT           :Närhelst vikter visas i användargränssnittet, visa dem i den valda enheten
STR_CONFIG_SETTING_LOCALISATION_UNITS_WEIGHT_IMPERIAL           :Brittisk (short t/ton)
STR_CONFIG_SETTING_LOCALISATION_UNITS_WEIGHT_METRIC             :Metrisk (t/ton)
STR_CONFIG_SETTING_LOCALISATION_UNITS_WEIGHT_SI                 :SI (kg)

STR_CONFIG_SETTING_LOCALISATION_UNITS_VOLUME                    :Volymenhet: {STRING}
STR_CONFIG_SETTING_LOCALISATION_UNITS_VOLUME_HELPTEXT           :Närhelst volymer visas i användargränssnittet, visa dem i den valda enheten
STR_CONFIG_SETTING_LOCALISATION_UNITS_VOLUME_IMPERIAL           :Brittisk (gal)
STR_CONFIG_SETTING_LOCALISATION_UNITS_VOLUME_METRIC             :Metrisk (l)
STR_CONFIG_SETTING_LOCALISATION_UNITS_VOLUME_SI                 :SI (m³)

STR_CONFIG_SETTING_LOCALISATION_UNITS_FORCE                     :Dragkraftsenheter: {STRING}
STR_CONFIG_SETTING_LOCALISATION_UNITS_FORCE_HELPTEXT            :När dragkraft visas i användargränssnittet, visa den i de valda enheterna
STR_CONFIG_SETTING_LOCALISATION_UNITS_FORCE_IMPERIAL            :Brittisk (lbf)
STR_CONFIG_SETTING_LOCALISATION_UNITS_FORCE_METRIC              :Metrisk (kgf)
STR_CONFIG_SETTING_LOCALISATION_UNITS_FORCE_SI                  :SI (kN)

STR_CONFIG_SETTING_LOCALISATION_UNITS_HEIGHT                    :Höjdenhet: {STRING}
STR_CONFIG_SETTING_LOCALISATION_UNITS_HEIGHT_HELPTEXT           :Närhelst en höjd visas i användargränssnittet, visa den i de valda enheterna
STR_CONFIG_SETTING_LOCALISATION_UNITS_HEIGHT_IMPERIAL           :Brittisk (ft)
STR_CONFIG_SETTING_LOCALISATION_UNITS_HEIGHT_METRIC             :Metrisk (m)
STR_CONFIG_SETTING_LOCALISATION_UNITS_HEIGHT_SI                 :SI (m)

STR_CONFIG_SETTING_LOCALISATION                                 :{ORANGE}Lokalisering
STR_CONFIG_SETTING_GRAPHICS                                     :{ORANGE}Grafik
STR_CONFIG_SETTING_SOUND                                        :{ORANGE}Ljud
STR_CONFIG_SETTING_INTERFACE                                    :{ORANGE}Gränssnitt
STR_CONFIG_SETTING_INTERFACE_GENERAL                            :{ORANGE}Generellt
STR_CONFIG_SETTING_INTERFACE_VIEWPORTS                          :{ORANGE}Vyfönster
STR_CONFIG_SETTING_INTERFACE_CONSTRUCTION                       :{ORANGE}Konstruktion
STR_CONFIG_SETTING_ADVISORS                                     :{ORANGE} Nyheter / Rådgivare
STR_CONFIG_SETTING_COMPANY                                      :{ORANGE}Företag
STR_CONFIG_SETTING_ACCOUNTING                                   :{ORANGE} Redovisning
STR_CONFIG_SETTING_VEHICLES                                     :{ORANGE}Fordon
STR_CONFIG_SETTING_VEHICLES_PHYSICS                             :{ORANGE} Fysik
STR_CONFIG_SETTING_VEHICLES_ROUTING                             :{ORANGE}Planering av resrutt
STR_CONFIG_SETTING_LIMITATIONS                                  :{ORANGE} Begränsningar
STR_CONFIG_SETTING_ACCIDENTS                                    :{ORANGE} Katastrofer / Olyckor
STR_CONFIG_SETTING_GENWORLD                                     :{ORANGE}Världsgenerering
STR_CONFIG_SETTING_ENVIRONMENT                                  :{ORANGE}Miljö
STR_CONFIG_SETTING_ENVIRONMENT_AUTHORITIES                      :{ORANGE}Mydigheter
STR_CONFIG_SETTING_ENVIRONMENT_TOWNS                            :{ORANGE}Städer
STR_CONFIG_SETTING_ENVIRONMENT_INDUSTRIES                       :{ORANGE}Industrier
STR_CONFIG_SETTING_ENVIRONMENT_CARGODIST                        :{ORANGE}Godsdistribution
STR_CONFIG_SETTING_AI                                           :{ORANGE}Motståndare
STR_CONFIG_SETTING_AI_NPC                                       :{ORANGE}Datorspelare

STR_CONFIG_SETTING_PATHFINDER_NPF                               :NPF
STR_CONFIG_SETTING_PATHFINDER_YAPF_RECOMMENDED                  :YAPF {BLUE}(Rekommenderad)

STR_CONFIG_SETTING_PATHFINDER_FOR_TRAINS                        :Vägfinnare för tåg: {STRING}
STR_CONFIG_SETTING_PATHFINDER_FOR_TRAINS_HELPTEXT               :Vägfinnare som tåg ska använda
STR_CONFIG_SETTING_PATHFINDER_FOR_ROAD_VEHICLES                 :Vägfinnare för vägfordon: {STRING}
STR_CONFIG_SETTING_PATHFINDER_FOR_ROAD_VEHICLES_HELPTEXT        :Vägfinnare som vägfordon ska använda
STR_CONFIG_SETTING_PATHFINDER_FOR_SHIPS                         :Vägfinnare för skepp: {STRING}
STR_CONFIG_SETTING_PATHFINDER_FOR_SHIPS_HELPTEXT                :Vägfinnare som skepp ska använda
STR_CONFIG_SETTING_REVERSE_AT_SIGNALS                           :Vänd automatiskt vid signaler: {STRING}
STR_CONFIG_SETTING_REVERSE_AT_SIGNALS_HELPTEXT                  :Tillåt att tåg vänder vid en signal om de har väntat där länge

STR_CONFIG_SETTING_QUERY_CAPTION                                :{WHITE}Ändra inställningsvärde

# Config errors
STR_CONFIG_ERROR                                                :{WHITE}Problem med konfigurationsfilen...
STR_CONFIG_ERROR_ARRAY                                          :{WHITE}... fel i listan '{STRING}'
STR_CONFIG_ERROR_INVALID_VALUE                                  :{WHITE}... ogiltigt värde '{STRING}' för '{STRING}'
STR_CONFIG_ERROR_TRAILING_CHARACTERS                            :{WHITE}... extra tecken vid slutet av inställning '{STRING}'
STR_CONFIG_ERROR_DUPLICATE_GRFID                                :{WHITE}... ignorerar NewGRF '{STRING}': GRF ID-dublett med '{STRING}'
STR_CONFIG_ERROR_INVALID_GRF                                    :{WHITE}... ignorerar ogiltig NewGRF '{STRING}': {STRING}
STR_CONFIG_ERROR_INVALID_GRF_NOT_FOUND                          :hittades ej
STR_CONFIG_ERROR_INVALID_GRF_UNSAFE                             :osäker för statisk användning
STR_CONFIG_ERROR_INVALID_GRF_SYSTEM                             :system-NewGRF
STR_CONFIG_ERROR_INVALID_GRF_INCOMPATIBLE                       :inkompatibel med denna version av OpenTTD
STR_CONFIG_ERROR_INVALID_GRF_UNKNOWN                            :okänd
STR_CONFIG_ERROR_INVALID_SAVEGAME_COMPRESSION_LEVEL             :{WHITE}... kompressionsnivån '{STRING}' är inte giltig
STR_CONFIG_ERROR_INVALID_SAVEGAME_COMPRESSION_ALGORITHM         :{WHITE}... filformatet '{STRING}' är inte tillgängligt. Återgår till '{STRING}'
STR_CONFIG_ERROR_INVALID_BASE_GRAPHICS_NOT_FOUND                :{WHITE}... ignorerar grafikpaketet '{STRING}': hittades ej
STR_CONFIG_ERROR_INVALID_BASE_SOUNDS_NOT_FOUND                  :{WHITE}... ignorerar grundljudpaketet '{STRING}': hittades ej
STR_CONFIG_ERROR_INVALID_BASE_MUSIC_NOT_FOUND                   :{WHITE}... ignorerar musikpaket '{STRING}': hittades ej
STR_CONFIG_ERROR_OUT_OF_MEMORY                                  :{WHITE}Slut på minne
STR_CONFIG_ERROR_SPRITECACHE_TOO_BIG                            :{WHITE}Allokerandet av {BYTES} till spritecachen misslyckades. Spritecachen begränsades till {BYTES}. Detta kommer att begränsa OpenTTD:s prestanda. För att minska minneskraven kan du försöka att inaktivera 32bpp-grafik och/eller antalet inzoomningsnivåer

# Video initalization errors
STR_VIDEO_DRIVER_ERROR                                          :{WHITE}Fel med video inställningarna...
STR_VIDEO_DRIVER_ERROR_NO_HARDWARE_ACCELERATION                 :{WHITE}... Inget kompatibelt grafikkort hittat. Hårdvaruacceleration inaktiverad

# Intro window
STR_INTRO_CAPTION                                               :{WHITE}OpenTTD {REV}

STR_INTRO_NEW_GAME                                              :{BLACK}Nytt spel
STR_INTRO_LOAD_GAME                                             :{BLACK}Ladda spel
STR_INTRO_PLAY_SCENARIO                                         :{BLACK}Spela scenario
STR_INTRO_PLAY_HEIGHTMAP                                        :{BLACK}Spela höjdkarta
STR_INTRO_SCENARIO_EDITOR                                       :{BLACK}Scenarioeditor
STR_INTRO_MULTIPLAYER                                           :{BLACK}Flera spelare

STR_INTRO_GAME_OPTIONS                                          :{BLACK}Spelinställningar
STR_INTRO_HIGHSCORE                                             :{BLACK}Bästa spelresultat
STR_INTRO_CONFIG_SETTINGS_TREE                                  :{BLACK}Inställningar
STR_INTRO_NEWGRF_SETTINGS                                       :{BLACK}NewGRF-inställningar
STR_INTRO_ONLINE_CONTENT                                        :{BLACK}Kontrollera online-innehåll
STR_INTRO_SCRIPT_SETTINGS                                       :{BLACK}AI / spelskript-inställningar
STR_INTRO_QUIT                                                  :{BLACK}Avsluta

STR_INTRO_TOOLTIP_NEW_GAME                                      :{BLACK}Starta ett nytt spel. Ctrl+klick hoppar över landskapskonfigurationen
STR_INTRO_TOOLTIP_LOAD_GAME                                     :{BLACK}Ladda ett sparat spel
STR_INTRO_TOOLTIP_PLAY_HEIGHTMAP                                :{BLACK}Starta ett nytt spel, och använd en höjdkarta som landskap
STR_INTRO_TOOLTIP_PLAY_SCENARIO                                 :{BLACK}Starta nytt spel, som använder ett eget scenario
STR_INTRO_TOOLTIP_SCENARIO_EDITOR                               :{BLACK}Skapa en egen spelvärld/scenario
STR_INTRO_TOOLTIP_MULTIPLAYER                                   :{BLACK}Starta ett spel i flerspelarläge

STR_INTRO_TOOLTIP_TEMPERATE                                     :{BLACK}Välj 'tempererad' som typ av landskap
STR_INTRO_TOOLTIP_SUB_ARCTIC_LANDSCAPE                          :{BLACK}Välj 'sub-arktiskt' som typ av landskap
STR_INTRO_TOOLTIP_SUB_TROPICAL_LANDSCAPE                        :{BLACK}Välj 'sub-tropiskt' som typ av landskap
STR_INTRO_TOOLTIP_TOYLAND_LANDSCAPE                             :{BLACK}Välj 'leksaksland' som typ av landskap

STR_INTRO_TOOLTIP_GAME_OPTIONS                                  :{BLACK}Visa spelinställningar
STR_INTRO_TOOLTIP_HIGHSCORE                                     :{BLACK}Visar en topplista över de bästa spelresultaten
STR_INTRO_TOOLTIP_CONFIG_SETTINGS_TREE                          :{BLACK}Skärminställningar
STR_INTRO_TOOLTIP_NEWGRF_SETTINGS                               :{BLACK}Visa inställningar för NewGRF
STR_INTRO_TOOLTIP_ONLINE_CONTENT                                :{BLACK}Kolla efter nytt och nyuppdaterat innehåll för nedladdning
STR_INTRO_TOOLTIP_SCRIPT_SETTINGS                               :{BLACK}Visa inställningar för datorspelare och spelskript
STR_INTRO_TOOLTIP_QUIT                                          :{BLACK}Avsluta 'OpenTTD'

STR_INTRO_BASESET                                               :{BLACK}Det grafikpaket som för närvarande är valt som standard saknar {NUM} sprite{P "" s}. Vänligen kontrollera om det finns en uppdatering till paketet.
STR_INTRO_TRANSLATION                                           :{BLACK}Den här översättningen saknar {NUM} sträng{P "" ar}. Hjälp gärna till att förbättra OpenTTD genom att bli översättare. Se readme.txt för mer info.

# Quit window
STR_QUIT_CAPTION                                                :{WHITE}Avsluta
STR_QUIT_ARE_YOU_SURE_YOU_WANT_TO_EXIT_OPENTTD                  :{YELLOW}Är du säker på att du vill avsluta OpenTTD?
STR_QUIT_YES                                                    :{BLACK}Ja
STR_QUIT_NO                                                     :{BLACK}Nej

# Abandon game
STR_ABANDON_GAME_CAPTION                                        :{WHITE}Avsluta spelet
STR_ABANDON_GAME_QUERY                                          :{YELLOW}Är du säker på att du vill avsluta spelet?
STR_ABANDON_SCENARIO_QUERY                                      :{YELLOW}Är du säker på att du vill avsluta detta scenario?

# Cheat window
STR_CHEATS                                                      :{WHITE}Fusk
STR_CHEATS_TOOLTIP                                              :{BLACK}Checkboxar indikerar om du använt det här fusket förut
STR_CHEATS_NOTE                                                 :{BLACK}Notera: användandet av dessa inställningar kommer att sparas av sparfilen
STR_CHEAT_MONEY                                                 :{LTBLUE}Öka pengar med {CURRENCY_LONG}
STR_CHEAT_CHANGE_COMPANY                                        :{LTBLUE}Spelar som företag:: {ORANGE}{COMMA}
STR_CHEAT_EXTRA_DYNAMITE                                        :{LTBLUE}Magisk bulldozer (ta bort industrier, oflyttbara objekt etc.): {ORANGE}{STRING}
STR_CHEAT_CROSSINGTUNNELS                                       :{LTBLUE}Tunnlar kan korsa varandra: {ORANGE}{STRING}
STR_CHEAT_NO_JETCRASH                                           :{LTBLUE}Jetplan kommer inte att störta (frekvent) på små flygplatser: {ORANGE} {STRING}
STR_CHEAT_EDIT_MAX_HL                                           :{LTBLUE}Ändra maximal karthöjd: {ORANGE}{NUM}
STR_CHEAT_EDIT_MAX_HL_QUERY_CAPT                                :{WHITE}Ändra maximal höjd för berg på kartan
STR_CHEAT_SWITCH_CLIMATE_TEMPERATE_LANDSCAPE                    :Tempererat landskap
STR_CHEAT_SWITCH_CLIMATE_SUB_ARCTIC_LANDSCAPE                   :Sub-arktiskt landskap
STR_CHEAT_SWITCH_CLIMATE_SUB_TROPICAL_LANDSCAPE                 :Sub-tropiskt landskap
STR_CHEAT_SWITCH_CLIMATE_TOYLAND_LANDSCAPE                      :Leksakslandskap
STR_CHEAT_CHANGE_DATE                                           :{LTBLUE}Byt datum: {ORANGE} {DATE_SHORT}
STR_CHEAT_CHANGE_DATE_QUERY_CAPT                                :{WHITE}Ändra nuvarande år
STR_CHEAT_SETUP_PROD                                            :{LTBLUE}Aktivera modifiering av produktionsvärden: {ORANGE}{STRING}

# Livery window
STR_LIVERY_CAPTION                                              :{WHITE}{COMPANY} - Färgschema

STR_LIVERY_GENERAL_TOOLTIP                                      :{BLACK}Visa generellt färgschema
STR_LIVERY_TRAIN_TOOLTIP                                        :{BLACK}Visa färgscheman för tåg
STR_LIVERY_ROAD_VEHICLE_TOOLTIP                                 :{BLACK}Visa färgscheman för vägfordon
STR_LIVERY_SHIP_TOOLTIP                                         :{BLACK}Visa färgscheman för skepp
STR_LIVERY_AIRCRAFT_TOOLTIP                                     :{BLACK}Visa färgschema för flygplan
STR_LIVERY_PRIMARY_TOOLTIP                                      :{BLACK}Välj huvudfärg för det aktuella schemat. Ctrl+klick kommer att välja färgen för alla scheman
STR_LIVERY_SECONDARY_TOOLTIP                                    :{BLACK}Välj andravalsfärgen för det aktuella schemat. Ctrl+klick kommer att välja färgen för alla scheman
STR_LIVERY_PANEL_TOOLTIP                                        :{BLACK}Välj ett färgschema att ändra eller välj flera genom Ctrl+klick. Bocka för rutan för att använda scheman

STR_LIVERY_DEFAULT                                              :Normalt färgschema
STR_LIVERY_STEAM                                                :Ånglok
STR_LIVERY_DIESEL                                               :Dieseltåg
STR_LIVERY_ELECTRIC                                             :Elektriskt tåg
STR_LIVERY_MONORAIL                                             :Monorail-tåg
STR_LIVERY_MAGLEV                                               :Maglev-tåg
STR_LIVERY_DMU                                                  :DMU
STR_LIVERY_EMU                                                  :EMU
STR_LIVERY_PASSENGER_WAGON_STEAM                                :Passagerarvagn (Ånga)
STR_LIVERY_PASSENGER_WAGON_DIESEL                               :Passagervagn (Diesel)
STR_LIVERY_PASSENGER_WAGON_ELECTRIC                             :Passagerarvagn (Elektricitet)
STR_LIVERY_PASSENGER_WAGON_MONORAIL                             :Passagerarvagn (Monorail)
STR_LIVERY_PASSENGER_WAGON_MAGLEV                               :Passagerarvagn (Maglev)
STR_LIVERY_FREIGHT_WAGON                                        :Fraktvagn
STR_LIVERY_BUS                                                  :Buss
STR_LIVERY_TRUCK                                                :Lastbil
STR_LIVERY_PASSENGER_SHIP                                       :Passagerarfärja
STR_LIVERY_FREIGHT_SHIP                                         :Fraktskepp
STR_LIVERY_HELICOPTER                                           :Helikopter
STR_LIVERY_SMALL_PLANE                                          :Litet flygplan
STR_LIVERY_LARGE_PLANE                                          :Stort flygplan
STR_LIVERY_PASSENGER_TRAM                                       :Passagerarspårvagn
STR_LIVERY_FREIGHT_TRAM                                         :Fraktspårvagn

# Face selection window
STR_FACE_CAPTION                                                :{WHITE}Välj ansikte
STR_FACE_CANCEL_TOOLTIP                                         :{BLACK}Avbryt val av ansikte
STR_FACE_OK_TOOLTIP                                             :{BLACK}Acceptera nytt ansikte
STR_FACE_RANDOM                                                 :{BLACK}Slumpa

STR_FACE_MALE_BUTTON                                            :{BLACK}Man
STR_FACE_MALE_TOOLTIP                                           :{BLACK}Välj manliga ansikten
STR_FACE_FEMALE_BUTTON                                          :{BLACK}Kvinna
STR_FACE_FEMALE_TOOLTIP                                         :{BLACK}Välj kvinnliga ansikten
STR_FACE_NEW_FACE_BUTTON                                        :{BLACK}Nytt ansikte
STR_FACE_NEW_FACE_TOOLTIP                                       :{BLACK}Slumpa fram nytt ansikte
STR_FACE_ADVANCED                                               :{BLACK}Avancerad
STR_FACE_ADVANCED_TOOLTIP                                       :{BLACK}Avancerat ansiktsval
STR_FACE_SIMPLE                                                 :{BLACK}Enkelt
STR_FACE_SIMPLE_TOOLTIP                                         :{BLACK}Enkelt ansiktsval
STR_FACE_LOAD                                                   :{BLACK}Ladda
STR_FACE_LOAD_TOOLTIP                                           :{BLACK}Ladda favoritansikte
STR_FACE_LOAD_DONE                                              :{WHITE}Ditt favoritansikte har laddats från OpenTTDs konfigurationsfil.
STR_FACE_FACECODE                                               :{BLACK}Spelaransikte-nummer
STR_FACE_FACECODE_TOOLTIP                                       :{BLACK}Visa och/eller välj ansiktsnummer
STR_FACE_FACECODE_CAPTION                                       :{WHITE}Visa och/eller välj ansiktsnummer
STR_FACE_FACECODE_SET                                           :{WHITE}Nytt ansiktsnummer har valts
STR_FACE_FACECODE_ERR                                           :{WHITE}Kunde inte ange ansiktsnumret. Det måste vara en siffra mellan 0 och 4.294.967.295!
STR_FACE_SAVE                                                   :{BLACK}Spara
STR_FACE_SAVE_TOOLTIP                                           :{BLACK}Spara favoritansikte
STR_FACE_SAVE_DONE                                              :{WHITE}Det här ansiktet kommer att sparas som ditt favoritansikte i OpenTTDs konfigurationsfil.
STR_FACE_EUROPEAN                                               :{BLACK}Europeisk
STR_FACE_SELECT_EUROPEAN                                        :{BLACK}Välj europeiska ansikten
STR_FACE_AFRICAN                                                :{BLACK}Afrikanska
STR_FACE_SELECT_AFRICAN                                         :{BLACK}Välj afrikanska ansikten
STR_FACE_YES                                                    :Ja
STR_FACE_NO                                                     :Nej
STR_FACE_MOUSTACHE_EARRING_TOOLTIP                              :{BLACK}Aktivera mustasch eller örhänge
STR_FACE_HAIR                                                   :Hår:
STR_FACE_HAIR_TOOLTIP                                           :{BLACK}Ändra hår
STR_FACE_EYEBROWS                                               :Ögonbryn:
STR_FACE_EYEBROWS_TOOLTIP                                       :{BLACK}Ändra ögonbryn
STR_FACE_EYECOLOUR                                              :Ögonfärg:
STR_FACE_EYECOLOUR_TOOLTIP                                      :{BLACK}Ändra ögonfärg
STR_FACE_GLASSES                                                :Glasögon:
STR_FACE_GLASSES_TOOLTIP                                        :{BLACK}Aktivera glasögon
STR_FACE_GLASSES_TOOLTIP_2                                      :{BLACK}Ändra glasögon
STR_FACE_NOSE                                                   :Näsa:
STR_FACE_NOSE_TOOLTIP                                           :{BLACK}Ändra näsa
STR_FACE_LIPS                                                   :Läppar:
STR_FACE_MOUSTACHE                                              :Mustasch:
STR_FACE_LIPS_MOUSTACHE_TOOLTIP                                 :{BLACK}Ändra läppar eller mustasch
STR_FACE_CHIN                                                   :Haka:
STR_FACE_CHIN_TOOLTIP                                           :{BLACK}Ändra haka
STR_FACE_JACKET                                                 :Kavaj:
STR_FACE_JACKET_TOOLTIP                                         :{BLACK}Ändra kavaj
STR_FACE_COLLAR                                                 :Krage:
STR_FACE_COLLAR_TOOLTIP                                         :{BLACK}Ändra krage
STR_FACE_TIE                                                    :Slips:
STR_FACE_EARRING                                                :Örhänge:
STR_FACE_TIE_EARRING_TOOLTIP                                    :{BLACK}Ändra slips eller örhänge

STR_NETWORK_SERVER_VISIBILITY_PRIVATE                           :Privat
STR_NETWORK_SERVER_VISIBILITY_PUBLIC                            :Offentlig

# Network server list
STR_NETWORK_SERVER_LIST_CAPTION                                 :{WHITE}Flera spelare
STR_NETWORK_SERVER_LIST_PLAYER_NAME                             :{BLACK}Spelarnamn:
STR_NETWORK_SERVER_LIST_ENTER_NAME_TOOLTIP                      :{BLACK}Namnet som andra spelare kommer se dej som

STR_NETWORK_SERVER_LIST_GAME_NAME                               :{BLACK}Namn
STR_NETWORK_SERVER_LIST_GAME_NAME_TOOLTIP                       :{BLACK}Namn på nätverksspelet
STR_NETWORK_SERVER_LIST_GENERAL_ONLINE                          :{BLACK}{COMMA}/{COMMA} - {COMMA}/{COMMA}
STR_NETWORK_SERVER_LIST_CLIENTS_CAPTION                         :{BLACK}Klienter
STR_NETWORK_SERVER_LIST_CLIENTS_CAPTION_TOOLTIP                 :{BLACK}Klienter online / max antal klienter{}Företag online / max antal företag
STR_NETWORK_SERVER_LIST_MAP_SIZE_SHORT                          :{BLACK}{COMMA}x{COMMA}
STR_NETWORK_SERVER_LIST_MAP_SIZE_CAPTION                        :{BLACK}Kartstorlek
STR_NETWORK_SERVER_LIST_MAP_SIZE_CAPTION_TOOLTIP                :{BLACK}Kartstorlek av spelet{}Klicka för att sortera efter område
STR_NETWORK_SERVER_LIST_DATE_CAPTION                            :{BLACK}Datum
STR_NETWORK_SERVER_LIST_DATE_CAPTION_TOOLTIP                    :{BLACK}Nuvarande datum
STR_NETWORK_SERVER_LIST_YEARS_CAPTION                           :{BLACK}År
STR_NETWORK_SERVER_LIST_YEARS_CAPTION_TOOLTIP                   :{BLACK}Antal år{}som spelet pågår
STR_NETWORK_SERVER_LIST_INFO_ICONS_TOOLTIP                      :{BLACK}Språk, serverversion, mm

STR_NETWORK_SERVER_LIST_CLICK_GAME_TO_SELECT                    :{BLACK}Klicka på ett spel från listan för att välja det
STR_NETWORK_SERVER_LIST_LAST_JOINED_SERVER                      :{BLACK}Servern du senast anslöt till:
STR_NETWORK_SERVER_LIST_CLICK_TO_SELECT_LAST                    :{BLACK}Välj servern du senast spelade på

STR_NETWORK_SERVER_LIST_GAME_INFO                               :{SILVER}SPELINFO
STR_NETWORK_SERVER_LIST_CLIENTS                                 :{SILVER}Klienter: {WHITE}{COMMA} / {COMMA} - {COMMA} / {COMMA}
STR_NETWORK_SERVER_LIST_LANGUAGE                                :{SILVER}Språk: {WHITE}{STRING}
STR_NETWORK_SERVER_LIST_LANDSCAPE                               :{SILVER}Klimat: {WHITE}{STRING}
STR_NETWORK_SERVER_LIST_MAP_SIZE                                :{SILVER}Kartstorlek: {WHITE}{COMMA}x{COMMA}
STR_NETWORK_SERVER_LIST_SERVER_VERSION                          :{SILVER}Serverversion: {WHITE}{STRING}
STR_NETWORK_SERVER_LIST_SERVER_ADDRESS                          :{SILVER}Serveradress: {WHITE}{STRING}
STR_NETWORK_SERVER_LIST_START_DATE                              :{SILVER}Startdatum: {WHITE}{DATE_SHORT}
STR_NETWORK_SERVER_LIST_CURRENT_DATE                            :{SILVER}Nuvarande datum: {WHITE}{DATE_SHORT}
STR_NETWORK_SERVER_LIST_PASSWORD                                :{SILVER}Lösenordsskyddat!
STR_NETWORK_SERVER_LIST_SERVER_OFFLINE                          :{SILVER}SERVER AVSTÄNGD
STR_NETWORK_SERVER_LIST_SERVER_FULL                             :{SILVER}SERVER FULL
STR_NETWORK_SERVER_LIST_VERSION_MISMATCH                        :{SILVER}VERSIONERNA MATCHAR EJ
STR_NETWORK_SERVER_LIST_GRF_MISMATCH                            :{SILVER}NewGRF Matchar Ej

STR_NETWORK_SERVER_LIST_JOIN_GAME                               :{BLACK}Gå med i spelet
STR_NETWORK_SERVER_LIST_REFRESH                                 :{BLACK}Uppdatera server
STR_NETWORK_SERVER_LIST_REFRESH_TOOLTIP                         :{BLACK}Uppdatera server info

STR_NETWORK_SERVER_LIST_SEARCH_SERVER_INTERNET                  :{BLACK}Sök på internet
STR_NETWORK_SERVER_LIST_SEARCH_SERVER_INTERNET_TOOLTIP          :{BLACK}Sök online efter offentliga servrar
STR_NETWORK_SERVER_LIST_SEARCH_SERVER_LAN                       :{BLACK}Sök LAN
STR_NETWORK_SERVER_LIST_SEARCH_SERVER_LAN_TOOLTIP               :{BLACK}Sök i lokalt nätverk för servrar
STR_NETWORK_SERVER_LIST_ADD_SERVER                              :{BLACK}Lägg till server
STR_NETWORK_SERVER_LIST_ADD_SERVER_TOOLTIP                      :{BLACK}Lägg till en server till listan som alltid kommer kontrolleras för aktiva spel
STR_NETWORK_SERVER_LIST_START_SERVER                            :{BLACK}Starta server
STR_NETWORK_SERVER_LIST_START_SERVER_TOOLTIP                    :{BLACK}Starta en server för andra att ansluta till

STR_NETWORK_SERVER_LIST_PLAYER_NAME_OSKTITLE                    :{BLACK}Mata in ditt namn
STR_NETWORK_SERVER_LIST_ENTER_IP                                :{BLACK}IP-adressen till servern

# Start new multiplayer server
STR_NETWORK_START_SERVER_CAPTION                                :{WHITE}Starta ett nytt spel i flerspelarläge

STR_NETWORK_START_SERVER_NEW_GAME_NAME                          :{BLACK}Namn:
STR_NETWORK_START_SERVER_NEW_GAME_NAME_TOOLTIP                  :{BLACK}Namnet på nätverksspelet kommer att synas för andra spelare i flerspelarmenyn
STR_NETWORK_START_SERVER_SET_PASSWORD                           :{BLACK}Bestäm lösenord
STR_NETWORK_START_SERVER_PASSWORD_TOOLTIP                       :{BLACK}Skydda spelet med ett lösenord så att inte andra än dem som har lösenordet kan gå med i spelet

STR_NETWORK_START_SERVER_VISIBILITY_LABEL                       :{BLACK}Synlighet
STR_NETWORK_START_SERVER_VISIBILITY_TOOLTIP                     :{BLACK}Huruvida andra människor kan se din server i den offentliga listan
STR_NETWORK_START_SERVER_CLIENTS_SELECT                         :{BLACK}{NUM} klient{P "" er}
STR_NETWORK_START_SERVER_NUMBER_OF_CLIENTS                      :{BLACK}Max antal tillåtna klienter:
STR_NETWORK_START_SERVER_NUMBER_OF_CLIENTS_TOOLTIP              :{BLACK}Välj max antal tillåtna klienter. Alla platser måste inte fyllas.
STR_NETWORK_START_SERVER_COMPANIES_SELECT                       :{BLACK}{NUM} företag{P y ies}
STR_NETWORK_START_SERVER_NUMBER_OF_COMPANIES                    :{BLACK}Max antal företag:
STR_NETWORK_START_SERVER_NUMBER_OF_COMPANIES_TOOLTIP            :{BLACK}Begränsa antalet företag på servern
STR_NETWORK_START_SERVER_SPECTATORS_SELECT                      :{BLACK}{NUM} åskådare
STR_NETWORK_START_SERVER_NUMBER_OF_SPECTATORS                   :{BLACK}Max antal åskådare:
STR_NETWORK_START_SERVER_NUMBER_OF_SPECTATORS_TOOLTIP           :{BLACK}Begränsa antalet åskådare på servern
STR_NETWORK_START_SERVER_LANGUAGE_SPOKEN                        :{BLACK}Språk som talas:
STR_NETWORK_START_SERVER_LANGUAGE_TOOLTIP                       :{BLACK}Andra spelare kommer vara medvetna vilket språk som talas på servern.

STR_NETWORK_START_SERVER_NEW_GAME_NAME_OSKTITLE                 :{BLACK}Mata in ett namn för nätverksspelet

# Network game lobby
STR_NETWORK_GAME_LOBBY_CAPTION                                  :{WHITE}Nätverksspel

STR_NETWORK_GAME_LOBBY_PREPARE_TO_JOIN                          :{BLACK}Förbereder att ansluta: {ORANGE}{STRING}
STR_NETWORK_GAME_LOBBY_COMPANY_LIST_TOOLTIP                     :{BLACK}En lista på alla nuvarande företag som är i spelet. Du kan antingen ansluta till ett befintligt eller starta ett nytt på en ledig plats

STR_NETWORK_GAME_LOBBY_COMPANY_INFO                             :{SILVER}FÖRETAGSINFO
STR_NETWORK_GAME_LOBBY_COMPANY_NAME                             :{SILVER}Företagsnamn: {WHITE}{STRING}
STR_NETWORK_GAME_LOBBY_INAUGURATION_YEAR                        :{SILVER}Etableringsår: {WHITE}{NUM}
STR_NETWORK_GAME_LOBBY_VALUE                                    :{SILVER}Företagsvärde: {WHITE}{CURRENCY_LONG}
STR_NETWORK_GAME_LOBBY_CURRENT_BALANCE                          :{SILVER}Nuvarande saldo: {WHITE}{CURRENCY_LONG}
STR_NETWORK_GAME_LOBBY_LAST_YEARS_INCOME                        :{SILVER}Förra årets inkomst: {WHITE}{CURRENCY_LONG}
STR_NETWORK_GAME_LOBBY_PERFORMANCE                              :{SILVER}Prestationsbetyg: {WHITE}{NUM}

STR_NETWORK_GAME_LOBBY_VEHICLES                                 :{SILVER}Fordon: {WHITE}{NUM} {TRAIN}, {NUM} {LORRY}, {NUM} {BUS}, {NUM} {SHIP}, {NUM} {PLANE}
STR_NETWORK_GAME_LOBBY_STATIONS                                 :{SILVER}Stationer: {WHITE}{NUM} {TRAIN}, {NUM} {LORRY}, {NUM} {BUS}, {NUM} {SHIP}, {NUM} {PLANE}
STR_NETWORK_GAME_LOBBY_PLAYERS                                  :{SILVER}Spelare: {WHITE}{STRING}

STR_NETWORK_GAME_LOBBY_NEW_COMPANY                              :{BLACK}Nytt företag
STR_NETWORK_GAME_LOBBY_NEW_COMPANY_TOOLTIP                      :{BLACK}Starta ett nytt företag
STR_NETWORK_GAME_LOBBY_SPECTATE_GAME                            :{BLACK}Titta på spelet
STR_NETWORK_GAME_LOBBY_SPECTATE_GAME_TOOLTIP                    :{BLACK}Titta på spelet som en åskådare
STR_NETWORK_GAME_LOBBY_JOIN_COMPANY                             :{BLACK}Anslut till företag
STR_NETWORK_GAME_LOBBY_JOIN_COMPANY_TOOLTIP                     :{BLACK}Hjälp till att styra detta företag

# Network connecting window
STR_NETWORK_CONNECTING_CAPTION                                  :{WHITE}Ansluter...

############ Leave those lines in this order!!
STR_NETWORK_CONNECTING_1                                        :{BLACK}(1/6) Ansluter...
STR_NETWORK_CONNECTING_2                                        :{BLACK}(2/6) Godkänner...
STR_NETWORK_CONNECTING_3                                        :{BLACK}(3/6) Väntar...
STR_NETWORK_CONNECTING_4                                        :{BLACK}(4/6) Laddar hem karta...
STR_NETWORK_CONNECTING_5                                        :{BLACK}(5/6) Behandlar data...
STR_NETWORK_CONNECTING_6                                        :{BLACK}(6/6) Registrerar...

STR_NETWORK_CONNECTING_SPECIAL_1                                :{BLACK}Hämtar spelinfo...
STR_NETWORK_CONNECTING_SPECIAL_2                                :{BLACK}Hämtar företagsinfo...
############ End of leave-in-this-order
STR_NETWORK_CONNECTING_WAITING                                  :{BLACK}{NUM} klient{P "" er} före oss
STR_NETWORK_CONNECTING_DOWNLOADING_1                            :{BLACK}{BYTES} nedladdade hittills
STR_NETWORK_CONNECTING_DOWNLOADING_2                            :{BLACK}{BYTES} / {BYTES} nerladdat hittills

STR_NETWORK_CONNECTION_DISCONNECT                               :{BLACK}Koppla ifrån

STR_NETWORK_NEED_GAME_PASSWORD_CAPTION                          :{WHITE}Servern är skyddad. Ange lösenord
STR_NETWORK_NEED_COMPANY_PASSWORD_CAPTION                       :{WHITE}Företaget är skyddat. Ange lösenord

# Network company list added strings
STR_NETWORK_COMPANY_LIST_CLIENT_LIST                            :Spelare online
STR_NETWORK_COMPANY_LIST_SPECTATE                               :Åskåda

# Network client list
STR_NETWORK_CLIENT_LIST_CAPTION                                 :{WHITE}Flera spelare
STR_NETWORK_CLIENT_LIST_SERVER                                  :{BLACK}Server
STR_NETWORK_CLIENT_LIST_SERVER_NAME                             :{BLACK}Namn
STR_NETWORK_CLIENT_LIST_SERVER_NAME_TOOLTIP                     :{BLACK}Namnet på servern du spelar på
STR_NETWORK_CLIENT_LIST_SERVER_NAME_EDIT_TOOLTIP                :{BLACK}Ändra din servers namn
STR_NETWORK_CLIENT_LIST_SERVER_NAME_QUERY_CAPTION               :Serverns namn
STR_NETWORK_CLIENT_LIST_SERVER_VISIBILITY                       :{BLACK}Synlighet
STR_NETWORK_CLIENT_LIST_SERVER_VISIBILITY_TOOLTIP               :{BLACK}Huruvida andra människor kan se din server i den offentliga listan
STR_NETWORK_CLIENT_LIST_PLAYER                                  :{BLACK}Spelare
STR_NETWORK_CLIENT_LIST_PLAYER_NAME                             :{BLACK}Namn
STR_NETWORK_CLIENT_LIST_PLAYER_NAME_TOOLTIP                     :{BLACK}Ditt spelarnamn
STR_NETWORK_CLIENT_LIST_PLAYER_NAME_EDIT_TOOLTIP                :{BLACK}Ändra ditt spelarnamn
STR_NETWORK_CLIENT_LIST_PLAYER_NAME_QUERY_CAPTION               :Ditt spelarnamn
STR_NETWORK_CLIENT_LIST_ADMIN_CLIENT_TOOLTIP                    :{BLACK}Administrativa handlingar att utföra för denna klient
STR_NETWORK_CLIENT_LIST_ADMIN_COMPANY_TOOLTIP                   :{BLACK}Administrativa handlingar att utföra för detta företag
STR_NETWORK_CLIENT_LIST_JOIN_TOOLTIP                            :{BLACK}Gå med i detta företag
STR_NETWORK_CLIENT_LIST_CHAT_CLIENT_TOOLTIP                     :{BLACK}Skicka ett meddelande till denna spelare
STR_NETWORK_CLIENT_LIST_CHAT_COMPANY_TOOLTIP                    :{BLACK}Skicka ett meddelande till alla spelare i detta företag
STR_NETWORK_CLIENT_LIST_CHAT_SPECTATOR_TOOLTIP                  :{BLACK}Skicka ett meddelande till alla åskådare
STR_NETWORK_CLIENT_LIST_SPECTATORS                              :Åskådare
STR_NETWORK_CLIENT_LIST_NEW_COMPANY                             :(Nytt företag)
STR_NETWORK_CLIENT_LIST_NEW_COMPANY_TOOLTIP                     :{BLACK}Skapa ett nytt företag och gå med i det
STR_NETWORK_CLIENT_LIST_PLAYER_ICON_SELF_TOOLTIP                :{BLACK}Det här är du
STR_NETWORK_CLIENT_LIST_PLAYER_ICON_HOST_TOOLTIP                :{BLACK}Det här är spelets värd
STR_NETWORK_CLIENT_LIST_CLIENT_COMPANY_COUNT                    :{BLACK}{NUM} klient{P "" er} / {NUM} företag

STR_NETWORK_CLIENT_LIST_ADMIN_CLIENT_KICK                       :Kasta ut
STR_NETWORK_CLIENT_LIST_ADMIN_CLIENT_BAN                        :Bannlys
STR_NETWORK_CLIENT_LIST_ADMIN_COMPANY_RESET                     :Ta bort
STR_NETWORK_CLIENT_LIST_ADMIN_COMPANY_UNLOCK                    :Lås upp med lösenord

STR_NETWORK_CLIENT_LIST_ASK_CAPTION                             :{WHITE}Administratörshandling
STR_NETWORK_CLIENT_LIST_ASK_CLIENT_KICK                         :{YELLOW}Är du säker på att du vill kasta ut spelaren '{STRING}'?
STR_NETWORK_CLIENT_LIST_ASK_CLIENT_BAN                          :{YELLOW}Är du säker på att du vill bannlysa spelaren '{STRING}'?
STR_NETWORK_CLIENT_LIST_ASK_COMPANY_RESET                       :{YELLOW}Är du säker på att du vill ta bort företaget {COMPANY}?
STR_NETWORK_CLIENT_LIST_ASK_COMPANY_UNLOCK                      :{YELLOW}Är du säker på att du vill återställa företaget {COMPANY}s lösenord?

STR_NETWORK_SERVER                                              :Server
STR_NETWORK_CLIENT                                              :Klient
STR_NETWORK_SPECTATORS                                          :Åskådare

# Network set password
STR_COMPANY_PASSWORD_CANCEL                                     :{BLACK}Spara inte det inmatade lösenordet
STR_COMPANY_PASSWORD_OK                                         :{BLACK}Ge företaget det nya lösenordet
STR_COMPANY_PASSWORD_CAPTION                                    :{WHITE}Företagslösenord
STR_COMPANY_PASSWORD_MAKE_DEFAULT                               :{BLACK}Förvalt företagslösenord
STR_COMPANY_PASSWORD_MAKE_DEFAULT_TOOLTIP                       :{BLACK}Använd detta företagslösenord som förval för nya företag

# Network company info join/password
STR_COMPANY_VIEW_JOIN                                           :{BLACK}Gå med
STR_COMPANY_VIEW_JOIN_TOOLTIP                                   :{BLACK}Gå med och spela som detta företag
STR_COMPANY_VIEW_PASSWORD                                       :{BLACK}Lösenord
STR_COMPANY_VIEW_PASSWORD_TOOLTIP                               :{BLACK}Lösenordsskydda ditt företag för att förhindra att obehöriga spelare ansluter
STR_COMPANY_VIEW_SET_PASSWORD                                   :{BLACK}Ange företagets lösenord

# Network chat
STR_NETWORK_CHAT_SEND                                           :{BLACK}Skicka
STR_NETWORK_CHAT_COMPANY_CAPTION                                :[Företaget] :
STR_NETWORK_CHAT_CLIENT_CAPTION                                 :[Privat] {STRING}:
STR_NETWORK_CHAT_ALL_CAPTION                                    :[Alla] :

STR_NETWORK_CHAT_COMPANY                                        :[Företaget] {STRING}: {WHITE}{STRING}
STR_NETWORK_CHAT_TO_COMPANY                                     :[Företaget] Till {STRING}: {WHITE}{STRING}
STR_NETWORK_CHAT_CLIENT                                         :[Privat] {STRING}: {WHITE}{STRING}
STR_NETWORK_CHAT_TO_CLIENT                                      :[Privat] Till {STRING}: {WHITE}{STRING}
STR_NETWORK_CHAT_ALL                                            :[Alla] {STRING}: {WHITE}{STRING}
STR_NETWORK_CHAT_OSKTITLE                                       :{BLACK}Mata in text för nätverkschat

# Network messages
STR_NETWORK_ERROR_NOTAVAILABLE                                  :{WHITE}Inget nätverkskort funnet
STR_NETWORK_ERROR_NOSERVER                                      :{WHITE}Kunde inte hitta några nätverksspel
STR_NETWORK_ERROR_NOCONNECTION                                  :{WHITE}Servern svarade inte på förfrågan
STR_NETWORK_ERROR_NEWGRF_MISMATCH                               :{WHITE}Kunde inte ansluta på grund av att NewGRF är omaka
STR_NETWORK_ERROR_DESYNC                                        :{WHITE}Synkronisering av nätverks-spel misslyckades
STR_NETWORK_ERROR_LOSTCONNECTION                                :{WHITE}Nätverk, koppling förlorad
STR_NETWORK_ERROR_SAVEGAMEERROR                                 :{WHITE}Kunde inte ladda det sparade spelet
STR_NETWORK_ERROR_SERVER_START                                  :{WHITE}Kunde inte starta servern.
STR_NETWORK_ERROR_CLIENT_START                                  :{WHITE}Kunde inte ansluta.
STR_NETWORK_ERROR_TIMEOUT                                       :{WHITE}Nätverkskoppling #{NUM} timeout
STR_NETWORK_ERROR_SERVER_ERROR                                  :{WHITE}Ett protokollfel uppstod och anslutningen stängdes.
STR_NETWORK_ERROR_BAD_PLAYER_NAME                               :{WHITE}Du har inte angivit något spelarnamn. Namninställning kan göras högst upp i flerspelarfönstret
STR_NETWORK_ERROR_BAD_SERVER_NAME                               :{WHITE}Du har inte angivit något servernamn. Namninställning kan göras högst upp i flerspelarfönstret
STR_NETWORK_ERROR_WRONG_REVISION                                :{WHITE}Servern har en annan version än denna klient
STR_NETWORK_ERROR_WRONG_PASSWORD                                :{WHITE}Fel lösenord
STR_NETWORK_ERROR_SERVER_FULL                                   :{WHITE}Servern är full
STR_NETWORK_ERROR_SERVER_BANNED                                 :{WHITE}Du är bannlyst från den här servern
STR_NETWORK_ERROR_KICKED                                        :{WHITE}Du blev utkastad från spelet
STR_NETWORK_ERROR_KICK_MESSAGE                                  :{WHITE}Orsak: {STRING}
STR_NETWORK_ERROR_CHEATER                                       :{WHITE}Fusk är inte tillåtet på denna server
STR_NETWORK_ERROR_TOO_MANY_COMMANDS                             :{WHITE}Du skickade för många kommandon till servern
STR_NETWORK_ERROR_TIMEOUT_PASSWORD                              :{WHITE}Du tog för lång tid på dig att mata in löserondet
STR_NETWORK_ERROR_TIMEOUT_COMPUTER                              :{WHITE}Din dator tog för lång tid på sig för att ansluta
STR_NETWORK_ERROR_TIMEOUT_MAP                                   :{WHITE}Du tog för lång tid på dig att ladda ner kartan
STR_NETWORK_ERROR_TIMEOUT_JOIN                                  :{WHITE}Du tog för lång tid på dig att ansluta till servern
STR_NETWORK_ERROR_INVALID_CLIENT_NAME                           :{WHITE}Ditt spelarnamn är inte tillåtet
STR_NETWORK_ERROR_SERVER_TOO_OLD                                :{WHITE}Servern som fick förfrågan är för gammal för denna klient

############ Leave those lines in this order!!
STR_NETWORK_ERROR_CLIENT_GENERAL                                :allmänt fel
STR_NETWORK_ERROR_CLIENT_DESYNC                                 :synkroniseringsfel
STR_NETWORK_ERROR_CLIENT_SAVEGAME                               :kunde inte ladda kartan
STR_NETWORK_ERROR_CLIENT_CONNECTION_LOST                        :anslutning förlorad
STR_NETWORK_ERROR_CLIENT_PROTOCOL_ERROR                         :protokollfel
STR_NETWORK_ERROR_CLIENT_NEWGRF_MISMATCH                        :NewGRF är omaka
STR_NETWORK_ERROR_CLIENT_NOT_AUTHORIZED                         :inte godkänd
STR_NETWORK_ERROR_CLIENT_NOT_EXPECTED                           :mottog felaktigt eller oväntat paket
STR_NETWORK_ERROR_CLIENT_WRONG_REVISION                         :fel revision
STR_NETWORK_ERROR_CLIENT_NAME_IN_USE                            :namnet används redan
STR_NETWORK_ERROR_CLIENT_WRONG_PASSWORD                         :fel lösenord
STR_NETWORK_ERROR_CLIENT_COMPANY_MISMATCH                       :fel företags-id i DoCommand
STR_NETWORK_ERROR_CLIENT_KICKED                                 :utkastad av servern
STR_NETWORK_ERROR_CLIENT_CHEATER                                :försökte fuska
STR_NETWORK_ERROR_CLIENT_SERVER_FULL                            :servern är full
STR_NETWORK_ERROR_CLIENT_TOO_MANY_COMMANDS                      :skickade för många kommandon
STR_NETWORK_ERROR_CLIENT_TIMEOUT_PASSWORD                       :inget lösenord togs emot i tid
STR_NETWORK_ERROR_CLIENT_TIMEOUT_COMPUTER                       :generell timeout
STR_NETWORK_ERROR_CLIENT_TIMEOUT_MAP                            :nedladdning av kartan tog för lång tid
STR_NETWORK_ERROR_CLIENT_TIMEOUT_JOIN                           :bearbetning av kartan tog för lång tid
STR_NETWORK_ERROR_CLIENT_INVALID_CLIENT_NAME                    :ogiltigt klientnamn
############ End of leave-in-this-order

STR_NETWORK_ERROR_CLIENT_GUI_LOST_CONNECTION_CAPTION            :{WHITE}Anslutningen har troligtvis försvunnit
STR_NETWORK_ERROR_CLIENT_GUI_LOST_CONNECTION                    :{WHITE}De senaste {NUM} sekunderna har inget data mottagits från servern

# Network related errors
STR_NETWORK_SERVER_MESSAGE                                      :*** {1:STRING}
############ Leave those lines in this order!!
STR_NETWORK_SERVER_MESSAGE_GAME_PAUSED                          :Spelet är pausat ({STRING})
STR_NETWORK_SERVER_MESSAGE_GAME_STILL_PAUSED_1                  :Spelet är fortfarande pausat ({STRING})
STR_NETWORK_SERVER_MESSAGE_GAME_STILL_PAUSED_2                  :Spelet är fortfarande pausat ({STRING}, {STRING})
STR_NETWORK_SERVER_MESSAGE_GAME_STILL_PAUSED_3                  :Spelet är fortfarande pausat ({STRING}, {STRING}, {STRING})
STR_NETWORK_SERVER_MESSAGE_GAME_STILL_PAUSED_4                  :Spelet är fortfarande pausat ({STRING}, {STRING}, {STRING}, {STRING})
STR_NETWORK_SERVER_MESSAGE_GAME_STILL_PAUSED_5                  :Spelet är fortfarande pausat ({STRING}, {STRING}, {STRING}, {STRING}, {STRING})
STR_NETWORK_SERVER_MESSAGE_GAME_UNPAUSED                        :Spelet är opausat ({STRING})
STR_NETWORK_SERVER_MESSAGE_GAME_REASON_NOT_ENOUGH_PLAYERS       :antal spelare
STR_NETWORK_SERVER_MESSAGE_GAME_REASON_CONNECTING_CLIENTS       :ansluter klienter
STR_NETWORK_SERVER_MESSAGE_GAME_REASON_MANUAL                   :manuell
STR_NETWORK_SERVER_MESSAGE_GAME_REASON_GAME_SCRIPT              :spelskript
STR_NETWORK_SERVER_MESSAGE_GAME_REASON_LINK_GRAPH               :väntar på uppdatering av länkgraf
############ End of leave-in-this-order
STR_NETWORK_MESSAGE_CLIENT_LEAVING                              :lämnar
STR_NETWORK_MESSAGE_CLIENT_JOINED                               :*** {STRING} har gått med i spelet
STR_NETWORK_MESSAGE_CLIENT_JOINED_ID                            :*** {STRING} har gått med i spelet (Klient #{2:NUM})
STR_NETWORK_MESSAGE_CLIENT_COMPANY_JOIN                         :*** {STRING} har gått med i företag #{2:NUM}
STR_NETWORK_MESSAGE_CLIENT_COMPANY_SPECTATE                     :*** {STRING} har gått med som åskådare
STR_NETWORK_MESSAGE_CLIENT_COMPANY_NEW                          :*** {STRING} har startat ett nytt företag (#{2:NUM})
STR_NETWORK_MESSAGE_CLIENT_LEFT                                 :*** {STRING} har lämnat spelet ({2:STRING})
STR_NETWORK_MESSAGE_NAME_CHANGE                                 :*** {STRING} har ändrat sitt namn till {STRING}
STR_NETWORK_MESSAGE_GIVE_MONEY                                  :*** {STRING} gav {2:CURRENCY_LONG} till {1:STRING}
STR_NETWORK_MESSAGE_SERVER_SHUTDOWN                             :{WHITE}Servern avslutade sessionen
STR_NETWORK_MESSAGE_SERVER_REBOOT                               :{WHITE}Servern startar om...{}Var vänlig vänta...
STR_NETWORK_MESSAGE_KICKED                                      :*** {STRING} kastades ut. Orsak: ({STRING})

# Content downloading window
STR_CONTENT_TITLE                                               :{WHITE}Nedladdning av innehåll
STR_CONTENT_TYPE_CAPTION                                        :{BLACK}Typ
STR_CONTENT_TYPE_CAPTION_TOOLTIP                                :{BLACK}Typ av innehåll
STR_CONTENT_NAME_CAPTION                                        :{BLACK}Namn
STR_CONTENT_NAME_CAPTION_TOOLTIP                                :{BLACK}Namn på innehållet
STR_CONTENT_MATRIX_TOOLTIP                                      :{BLACK}Klicka på en av raderna för att se detaljer{}Klicka på kryssrutan för att välja att ladda ned det
STR_CONTENT_SELECT_ALL_CAPTION                                  :{BLACK}Markera allt
STR_CONTENT_SELECT_ALL_CAPTION_TOOLTIP                          :{BLACK}Markera allt innehåll för nedladdning
STR_CONTENT_SELECT_UPDATES_CAPTION                              :{BLACK}Välj uppgraderingar
STR_CONTENT_SELECT_UPDATES_CAPTION_TOOLTIP                      :{BLACK}Markera allt innehåll som är en uppgradering på befintligt innehåll för nedladdning
STR_CONTENT_UNSELECT_ALL_CAPTION                                :{BLACK}Avmarkera allt
STR_CONTENT_UNSELECT_ALL_CAPTION_TOOLTIP                        :{BLACK}Markera att inte ladda hem någonting
STR_CONTENT_SEARCH_EXTERNAL                                     :{BLACK}Sök på externa webbplatser
STR_CONTENT_SEARCH_EXTERNAL_TOOLTIP                             :{BLACK}Sök på webbplatser som är fristående från OpenTTD efter material som ej är tillgängligt på OpenTTD:s innehållstjänst
STR_CONTENT_SEARCH_EXTERNAL_DISCLAIMER_CAPTION                  :{WHITE}Du lämnar nu OpenTTD!
STR_CONTENT_SEARCH_EXTERNAL_DISCLAIMER                          :{WHITE}Villkoren för nedladdning av material från externa webbplatser varierar.{}Du hänvisas till de externa sidorna när det gäller instruktioner för hur materialet ska installeras i OpenTTD.{}Vill du fortsätta?
STR_CONTENT_FILTER_TITLE                                        :{BLACK}Filter för Tagg/namn:
STR_CONTENT_OPEN_URL                                            :{BLACK}Besök hemsida
STR_CONTENT_OPEN_URL_TOOLTIP                                    :{BLACK}Besök hemsidan för det här innehållet
STR_CONTENT_DOWNLOAD_CAPTION                                    :{BLACK}Ladda ned
STR_CONTENT_DOWNLOAD_CAPTION_TOOLTIP                            :{BLACK}Börja ladda hem valt innehåll
STR_CONTENT_TOTAL_DOWNLOAD_SIZE                                 :{SILVER}Total storlek på nedladdning: {WHITE}{BYTES}
STR_CONTENT_DETAIL_TITLE                                        :{SILVER}INNEHÅLLSINFORMATION
STR_CONTENT_DETAIL_SUBTITLE_UNSELECTED                          :{SILVER}Du har _inte_ valt att ladda ned detta
STR_CONTENT_DETAIL_SUBTITLE_SELECTED                            :{SILVER}Du har valt att ladda ned detta
STR_CONTENT_DETAIL_SUBTITLE_AUTOSELECTED                        :{SILVER}De filer som behövs har markerats för nedladdning
STR_CONTENT_DETAIL_SUBTITLE_ALREADY_HERE                        :{SILVER}Du har redan denna
STR_CONTENT_DETAIL_SUBTITLE_DOES_NOT_EXIST                      :{SILVER}Detta innehåll är okänt och kan inte laddas ned genom OpenTTD
STR_CONTENT_DETAIL_UPDATE                                       :{SILVER}Denna används istället för {STRING}
STR_CONTENT_DETAIL_NAME                                         :{SILVER}Namn: {WHITE}{STRING}
STR_CONTENT_DETAIL_VERSION                                      :{SILVER}Version: {WHITE}{STRING}
STR_CONTENT_DETAIL_DESCRIPTION                                  :{SILVER}Beskrivning: {WHITE}{STRING}
STR_CONTENT_DETAIL_URL                                          :{SILVER}URL: {WHITE}{STRING}
STR_CONTENT_DETAIL_TYPE                                         :{SILVER}Typ: {WHITE}{STRING}
STR_CONTENT_DETAIL_FILESIZE                                     :{SILVER}Nedladdningsstorlek: {WHITE}{BYTES}
STR_CONTENT_DETAIL_SELECTED_BECAUSE_OF                          :{SILVER}Vald på grund av: {WHITE}{STRING}
STR_CONTENT_DETAIL_DEPENDENCIES                                 :{SILVER}Filer som behövs: {WHITE}{STRING}
STR_CONTENT_DETAIL_TAGS                                         :{SILVER}Taggar: {WHITE}{STRING}
STR_CONTENT_NO_ZLIB                                             :{WHITE}OpenTTD saknar stöd för "zlib"...
STR_CONTENT_NO_ZLIB_SUB                                         :{WHITE}... nerladdning av innehåll är inte möjligt!

# Order of these is important!
STR_CONTENT_TYPE_BASE_GRAPHICS                                  :Grafikpaket
STR_CONTENT_TYPE_NEWGRF                                         :NewGRF
STR_CONTENT_TYPE_AI                                             :Datorspelare
STR_CONTENT_TYPE_AI_LIBRARY                                     :Datorspelarbibliotek
STR_CONTENT_TYPE_SCENARIO                                       :Scenario
STR_CONTENT_TYPE_HEIGHTMAP                                      :Höjdkarta
STR_CONTENT_TYPE_BASE_SOUNDS                                    :Ljudpaket
STR_CONTENT_TYPE_BASE_MUSIC                                     :Musikpaket
STR_CONTENT_TYPE_GAME_SCRIPT                                    :Spelskript
STR_CONTENT_TYPE_GS_LIBRARY                                     :Spelskriptbibliotek

# Content downloading progress window
STR_CONTENT_DOWNLOAD_TITLE                                      :{WHITE}Laddar ned innehåll...
STR_CONTENT_DOWNLOAD_INITIALISE                                 :{WHITE}Begär filer...
STR_CONTENT_DOWNLOAD_FILE                                       :{WHITE}Laddar nu ned {STRING} ({NUM} av {NUM})
STR_CONTENT_DOWNLOAD_COMPLETE                                   :{WHITE}Nedladdning slutförd
STR_CONTENT_DOWNLOAD_PROGRESS_SIZE                              :{WHITE}{BYTES} av {BYTES} nedladdat ({NUM} %)

# Content downloading error messages
STR_CONTENT_ERROR_COULD_NOT_CONNECT                             :{WHITE}Kunde inte ansluta till innehållsservern...
STR_CONTENT_ERROR_COULD_NOT_DOWNLOAD                            :{WHITE}Nedladdning misslyckades...
STR_CONTENT_ERROR_COULD_NOT_DOWNLOAD_CONNECTION_LOST            :{WHITE}... anslutning förlorad
STR_CONTENT_ERROR_COULD_NOT_DOWNLOAD_FILE_NOT_WRITABLE          :{WHITE}... kunde inte skriva till fil
STR_CONTENT_ERROR_COULD_NOT_EXTRACT                             :{WHITE}Kunde inte packa upp den nedladdade filen

STR_MISSING_GRAPHICS_SET_CAPTION                                :{WHITE}Grafik saknas
STR_MISSING_GRAPHICS_SET_MESSAGE                                :{BLACK}OpenTTD kräver grafik för att fungera, men ingen grafik kunde hittas. Tillåter du att OpenTTD laddar ner dessa grafikfiler?
STR_MISSING_GRAPHICS_YES_DOWNLOAD                               :{BLACK}Ja, ladda ner grafiken
STR_MISSING_GRAPHICS_NO_QUIT                                    :{BLACK}Nej, avsluta OpenTTD

STR_MISSING_GRAPHICS_ERROR_TITLE                                :{WHITE}Nedladdning misslyckades
STR_MISSING_GRAPHICS_ERROR                                      :{BLACK}Nedladdning av grafik misslyckades.{}Vänligen ladda ner grafiken manuellt.
STR_MISSING_GRAPHICS_ERROR_QUIT                                 :{BLACK}Avsluta OpenTTD

# Transparency settings window
STR_TRANSPARENCY_CAPTION                                        :{WHITE}Genomskinlighetsinställningar
STR_TRANSPARENT_SIGNS_TOOLTIP                                   :{BLACK}Växla genomskinlighet för skyltar. Ctrl+klick för att låsa
STR_TRANSPARENT_TREES_TOOLTIP                                   :{BLACK}Växla genomskinlighet för träd. Ctrl+klick för att låsa
STR_TRANSPARENT_HOUSES_TOOLTIP                                  :{BLACK}Växla genomskinlighet för byggnader. Ctrl+klick för att låsa
STR_TRANSPARENT_INDUSTRIES_TOOLTIP                              :{BLACK}Växla genomskinlighet för industrier. Ctrl+klick för att låsa
STR_TRANSPARENT_BUILDINGS_TOOLTIP                               :{BLACK}Växla genomskinlighet för byggnader såsom stationer, depåer och riktmärken. Ctrl+klick för att låsa
STR_TRANSPARENT_BRIDGES_TOOLTIP                                 :{BLACK}Växla genomskinlighet för broar. Ctrl+klick för att låsa
STR_TRANSPARENT_STRUCTURES_TOOLTIP                              :{BLACK}Växla genomskinlighet för byggnader såsom fyrar och antenner. Ctrl+klick för att låsa
STR_TRANSPARENT_CATENARY_TOOLTIP                                :{BLACK}Växla genomskinlighet för kontaktledning. Ctrl+klick för att låsa
STR_TRANSPARENT_LOADING_TOOLTIP                                 :{BLACK}Växla genomskinlighet för lastningsindikatorer. Ctrl+klick för att låsa
STR_TRANSPARENT_INVISIBLE_TOOLTIP                               :{BLACK}Gör object osynliga istället för genomskinliga

# Linkgraph legend window
STR_LINKGRAPH_LEGEND_CAPTION                                    :{BLACK}Legend för godsflöden
STR_LINKGRAPH_LEGEND_ALL                                        :{BLACK}Alla
STR_LINKGRAPH_LEGEND_NONE                                       :{BLACK}Inga
STR_LINKGRAPH_LEGEND_SELECT_COMPANIES                           :{BLACK}Välj företag att visa
STR_LINKGRAPH_LEGEND_COMPANY_TOOLTIP                            :{BLACK}{STRING}{}{COMPANY}

# Linkgraph legend window and linkgraph legend in smallmap
STR_LINKGRAPH_LEGEND_UNUSED                                     :{TINY_FONT}{BLACK}oanvänd
STR_LINKGRAPH_LEGEND_SATURATED                                  :{TINY_FONT}{BLACK}mättad
STR_LINKGRAPH_LEGEND_OVERLOADED                                 :{TINY_FONT}{BLACK}överbelastad

# Base for station construction window(s)
STR_STATION_BUILD_COVERAGE_AREA_TITLE                           :{BLACK}Markera upptagningsområde
STR_STATION_BUILD_COVERAGE_OFF                                  :{BLACK}Av
STR_STATION_BUILD_COVERAGE_ON                                   :{BLACK}På
STR_STATION_BUILD_COVERAGE_AREA_OFF_TOOLTIP                     :{BLACK}Markera inte upptagningsområde för stationen
STR_STATION_BUILD_COVERAGE_AREA_ON_TOOLTIP                      :{BLACK}Markera stationens upptagningsområde
STR_STATION_BUILD_ACCEPTS_CARGO                                 :{BLACK}Accepterar: {GOLD}{CARGO_LIST}
STR_STATION_BUILD_SUPPLIES_CARGO                                :{BLACK}Tillhandahåller: {GOLD}{CARGO_LIST}

# Join station window
STR_JOIN_STATION_CAPTION                                        :{WHITE}Slå ihop stationer
STR_JOIN_STATION_CREATE_SPLITTED_STATION                        :{YELLOW}Bygg en separat station

STR_JOIN_WAYPOINT_CAPTION                                       :{WHITE}Slå ihop riktmärken
STR_JOIN_WAYPOINT_CREATE_SPLITTED_WAYPOINT                      :{YELLOW}Bygg ett separat riktmärke

# Generic toolbar
STR_TOOLBAR_DISABLED_NO_VEHICLE_AVAILABLE                       :{BLACK}Inaktiverad eftersom det ej finns några tillgängliga fordon till denna infrastruktur

# Rail construction toolbar
STR_RAIL_TOOLBAR_RAILROAD_CONSTRUCTION_CAPTION                  :Bygg järnväg
STR_RAIL_TOOLBAR_ELRAIL_CONSTRUCTION_CAPTION                    :Bygg elektrifierad järnväg
STR_RAIL_TOOLBAR_MONORAIL_CONSTRUCTION_CAPTION                  :Bygg monorail
STR_RAIL_TOOLBAR_MAGLEV_CONSTRUCTION_CAPTION                    :Bygg maglev

STR_RAIL_TOOLBAR_TOOLTIP_BUILD_RAILROAD_TRACK                   :{BLACK}Bygg järnväg. Ctrl växlar mellan att bygga/ta bort järnväg. Shift växlar mellan att bygga/visa beräknad kostnad
STR_RAIL_TOOLBAR_TOOLTIP_BUILD_AUTORAIL                         :{BLACK}Bygg järnvägspår genom att använda Automatspår-funktionen. Ctrl växlar mellan att bygga/ta bort järnvägsspår. Shift växlar mellan att bygga/visa beräknad kostnad
STR_RAIL_TOOLBAR_TOOLTIP_BUILD_TRAIN_DEPOT_FOR_BUILDING         :{BLACK}Bygg depå (för konstruktion eller service av tåg). Shift växlar mellan att bygga/visa beräknad kostnad
STR_RAIL_TOOLBAR_TOOLTIP_CONVERT_RAIL_TO_WAYPOINT               :{BLACK}Ändra räls till riktmärke. Ctrl aktiverar sammanfogning av riktmärken. Shift växlar mellan att bygga/visa beräknad kostnad
STR_RAIL_TOOLBAR_TOOLTIP_BUILD_RAILROAD_STATION                 :{BLACK}Bygg järnvägsstation. Ctrl aktiverar sammansättning av stationer. Shift växlar mellan att bygga/visa beräknad kostnad
STR_RAIL_TOOLBAR_TOOLTIP_BUILD_RAILROAD_SIGNALS                 :{BLACK}Bygg järnvägssignaler. Ctrl växlar mellan semaforer/ljussignaler{}Dra för att bygga signaler utmed en rak sträcka räls. Ctrl bygger signal till nästa korsning{}Ctrl+klick aktiverar öppning av signalväljningsfönstret. Shift växlar mellan att bygga/visa beräknad kostnad
STR_RAIL_TOOLBAR_TOOLTIP_BUILD_RAILROAD_BRIDGE                  :{BLACK}Bygg järnvägsbro. Shift växlar mellan att bygga/visa beräknad kostnad
STR_RAIL_TOOLBAR_TOOLTIP_BUILD_RAILROAD_TUNNEL                  :{BLACK}Bygg järnvägstunnel. Shift växlar mellan att bygga/visa beräknad kostnad
STR_RAIL_TOOLBAR_TOOLTIP_TOGGLE_BUILD_REMOVE_FOR                :{BLACK}Växla mellan att bygga/ta bort järnväg, signaler, riktmärken och stationer. Håll nere Ctrl för att även ta bort räls från waypoints och stationer
STR_RAIL_TOOLBAR_TOOLTIP_CONVERT_RAIL                           :{BLACK}Konvertera/Uppgradera spårtyp. Shift växlar mellan att bygga/visa beräknad kostnad

STR_RAIL_NAME_RAILROAD                                          :Järnväg
STR_RAIL_NAME_ELRAIL                                            :Elektrifierad järnväg
STR_RAIL_NAME_MONORAIL                                          :Monorail
STR_RAIL_NAME_MAGLEV                                            :Maglev

# Rail depot construction window
STR_BUILD_DEPOT_TRAIN_ORIENTATION_CAPTION                       :{WHITE}Riktning för tågdepå
STR_BUILD_DEPOT_TRAIN_ORIENTATION_TOOLTIP                       :{BLACK}Välj riktning för tågdepå

# Rail waypoint construction window
STR_WAYPOINT_CAPTION                                            :{WHITE}Riktmärke
STR_WAYPOINT_GRAPHICS_TOOLTIP                                   :{BLACK}Välj riktmärkestyp

# Rail station construction window
STR_STATION_BUILD_RAIL_CAPTION                                  :{WHITE}Val av tågstation
STR_STATION_BUILD_ORIENTATION                                   :{BLACK}Riktning
STR_STATION_BUILD_RAILROAD_ORIENTATION_TOOLTIP                  :{BLACK}Välj riktning för järnvägsstation
STR_STATION_BUILD_NUMBER_OF_TRACKS                              :{BLACK}Antal spår
STR_STATION_BUILD_NUMBER_OF_TRACKS_TOOLTIP                      :{BLACK}Välj antal plattformar för järnvägsstation
STR_STATION_BUILD_PLATFORM_LENGTH                               :{BLACK}Längd på plattform
STR_STATION_BUILD_PLATFORM_LENGTH_TOOLTIP                       :{BLACK}Välj längd på järnvägsstation
STR_STATION_BUILD_DRAG_DROP                                     :{BLACK}Drag & Släpp
STR_STATION_BUILD_DRAG_DROP_TOOLTIP                             :{BLACK}Bygg en station genom att dra & släppa

STR_STATION_BUILD_STATION_CLASS_TOOLTIP                         :{BLACK}Välj vilken stationsklass som ska visas
STR_STATION_BUILD_STATION_TYPE_TOOLTIP                          :{BLACK}Välj stationstyp att bygga

STR_STATION_CLASS_DFLT                                          :Grundinställd station
STR_STATION_CLASS_WAYP                                          :Riktmärken

# Signal window
STR_BUILD_SIGNAL_CAPTION                                        :{WHITE}Signalval
STR_BUILD_SIGNAL_SEMAPHORE_NORM_TOOLTIP                         :{BLACK}Standardsignal (semafor){}Detta är den enklaste typen av signal, som endast tillåter ett tåg per block vid samma tidpunkt
STR_BUILD_SIGNAL_SEMAPHORE_ENTRY_TOOLTIP                        :{BLACK}Infartssignal (semafor){}Grön så länge det finns en eller flera gröna utfartssignaler på efterföljande bit av spår, annars visas rött
STR_BUILD_SIGNAL_SEMAPHORE_EXIT_TOOLTIP                         :{BLACK}Utfartssignal (semafor){}Fungerar på samma sätt som en vanlig signal, men behövs för att utlösa korrekt färg på in- eller kombinationssignaler
STR_BUILD_SIGNAL_SEMAPHORE_COMBO_TOOLTIP                        :{BLACK}Kombinationssignal (semafor){}Kombinationssignalen fungerar som både en infarts- och utfartssignal. Detta gör det möjligt att bygga stora "träd" av för-signaler
STR_BUILD_SIGNAL_SEMAPHORE_PBS_TOOLTIP                          :{BLACK}Avancerad signal (semafor){}En avancerad signal tillåter flera fordon att befinna sig i ett signalblock samtidigt, om fordonet kan reservera en väg till en säker stopp-plats. Avancerade signaler kan passeras bakifrån (gäller inte avancerade envägssignaler)
STR_BUILD_SIGNAL_SEMAPHORE_PBS_OWAY_TOOLTIP                     :{BLACK}Avancerad envägssignal (semafor){}En avancerad signal tillåter flera fordon att befinna sig i ett signalblock samtidigt, om fordonet kan reservera en väg till en säker stopp-plats. Avancerade envägssignaler kan inte passeras bakifrån
STR_BUILD_SIGNAL_ELECTRIC_NORM_TOOLTIP                          :{BLACK}Normal signal (elektrisk){}Detta är den enklaste typen av signal, som endast tillåter ett tåg per block vid samma tidpunkt
STR_BUILD_SIGNAL_ELECTRIC_ENTRY_TOOLTIP                         :{BLACK}Infartssignal (elektrisk){}Grön så länge det finns en eller flera gröna utfartssignaler på efterföljande bit av spår, annars visas rött
STR_BUILD_SIGNAL_ELECTRIC_EXIT_TOOLTIP                          :{BLACK}Utfartssignal (elektrisk){}Fungerar på samma sätt som en vanlig signal men behövs för att utlösa korrekt färg på infarts- och kombinationssignaler
STR_BUILD_SIGNAL_ELECTRIC_COMBO_TOOLTIP                         :{BLACK}Kombinationssignal (elektrisk){}Kombinationssignalen fungerar som både en infarts- och utfartssignal. Detta gör det möjligt att bygga stora "träd" av för-signaler
STR_BUILD_SIGNAL_ELECTRIC_PBS_TOOLTIP                           :{BLACK}Avancerad signal (elektrisk){}En avancerad signal tillåter flera fordon att befinna sig i ett signalblock samtidigt, om fordonet kan reservera en väg till en säker stopp-plats. Avancerade signaler kan passeras bakifrån
STR_BUILD_SIGNAL_ELECTRIC_PBS_OWAY_TOOLTIP                      :{BLACK}Avancerad envägssignal (elektrisk){}En avancerad signal tillåter flera fordon att befinna sig i ett signalblock samtidigt, om fordonet kan reservera en väg till en säker stopp-plats. Avancerade envägs-signaler kan inte passeras bakifrån
STR_BUILD_SIGNAL_CONVERT_TOOLTIP                                :{BLACK}Konvertera signal{}När den är markerad, klicka på en existerande signal för att konvertera den till vald signaltyp och -variant. Ctrl-klick ändrar den existerande varianten. Shift-klick visar beräknad konverteringskostnad
STR_BUILD_SIGNAL_DRAG_SIGNALS_DENSITY_TOOLTIP                   :{BLACK}Avstånd mellan signaler
STR_BUILD_SIGNAL_DRAG_SIGNALS_DENSITY_DECREASE_TOOLTIP          :{BLACK}Minska avstånd mellan signaler
STR_BUILD_SIGNAL_DRAG_SIGNALS_DENSITY_INCREASE_TOOLTIP          :{BLACK}Öka avstånd mellan signaler

# Bridge selection window
STR_SELECT_RAIL_BRIDGE_CAPTION                                  :{WHITE}Välj järnvägsbro
STR_SELECT_ROAD_BRIDGE_CAPTION                                  :{WHITE}Välj vägbro
STR_SELECT_BRIDGE_SELECTION_TOOLTIP                             :{BLACK}Välj bro - klicka på önskad bro för att bygga den
STR_SELECT_BRIDGE_INFO                                          :{GOLD}{STRING},{} {VELOCITY} {WHITE}{CURRENCY_LONG}
STR_SELECT_BRIDGE_SCENEDIT_INFO                                 :{GOLD}{STRING},{} {VELOCITY}
STR_BRIDGE_NAME_SUSPENSION_STEEL                                :Hängbro, Stål
STR_BRIDGE_NAME_GIRDER_STEEL                                    :Balkbro, Stål
STR_BRIDGE_NAME_CANTILEVER_STEEL                                :Konsolbro, Stål
STR_BRIDGE_NAME_SUSPENSION_CONCRETE                             :Hängbro, Betong
STR_BRIDGE_NAME_WOODEN                                          :Träbro
STR_BRIDGE_NAME_CONCRETE                                        :Betongbro
STR_BRIDGE_NAME_TUBULAR_STEEL                                   :Rörbro, Stål
STR_BRIDGE_TUBULAR_SILICON                                      :Rörbro, Kisel


# Road construction toolbar
STR_ROAD_TOOLBAR_ROAD_CONSTRUCTION_CAPTION                      :{WHITE}Bygg väg
STR_ROAD_TOOLBAR_TRAM_CONSTRUCTION_CAPTION                      :{WHITE}Bygg spårväg
STR_ROAD_TOOLBAR_TOOLTIP_BUILD_ROAD_SECTION                     :{BLACK}Bygg väg. Ctrl växlar mellan att bygga/ta bort vägkonstruktion. Shift växlar mellan att bygga/visa beräknad kostnad
STR_ROAD_TOOLBAR_TOOLTIP_BUILD_TRAMWAY_SECTION                  :{BLACK}Bygg spårvägssektion. Ctrl växlar mellan att bygga/ta bort spårvagnssektion. Shift växlar mellan att bygga/visa beräknad kostnad
STR_ROAD_TOOLBAR_TOOLTIP_BUILD_AUTOROAD                         :{BLACK}Använd Automatvägläge för att bygga vägsektion. Ctrl växlar mellan att bygga/ta bort vägkonstruktion. Shift växlar mellan att bygga/visa beräknad kostnad
STR_ROAD_TOOLBAR_TOOLTIP_BUILD_AUTOTRAM                         :{BLACK}Använd Automatspårläge för att bygga spårväg. Ctrl växlar mellan bygg/ta bort spårväg. Shift växlar mellan att bygga/visa beräknad kostnad
STR_ROAD_TOOLBAR_TOOLTIP_BUILD_ROAD_VEHICLE_DEPOT               :{BLACK}Bygg vägfordonsdepå (för konstruktion och service av vägfordon). Shift växlar mellan att bygga/visa beräknad kostnad
STR_ROAD_TOOLBAR_TOOLTIP_BUILD_TRAM_VEHICLE_DEPOT               :{BLACK}Bygg spårvagnsdepå (för konstruktion och service av fordon). Shift växlar mellan att bygga/visa beräknad kostnad
STR_ROAD_TOOLBAR_TOOLTIP_BUILD_BUS_STATION                      :{BLACK}Bygg busshållplats. Ctrl aktiverar sammansättning av stationer. Shift växlar mellan att bygga/visa beräknad kostnad
STR_ROAD_TOOLBAR_TOOLTIP_BUILD_PASSENGER_TRAM_STATION           :{BLACK}Bygg passagerarspårvagnsstation. Ctrl aktiverar sammansättning av stationer. Shift växlar mellan att bygga/visa beräknad kostnad
STR_ROAD_TOOLBAR_TOOLTIP_BUILD_TRUCK_LOADING_BAY                :{BLACK}Bygg lastbrygga. Ctrl aktiverar sammansättning av stationer. Shift växlar mellan att bygga/visa beräknad kostnad
STR_ROAD_TOOLBAR_TOOLTIP_BUILD_CARGO_TRAM_STATION               :{BLACK}Bygg godsspårvagnsstation. Ctrl aktiverar sammansättning av stationer. Shift växlar mellan att bygga/visa beräknad kostnad
STR_ROAD_TOOLBAR_TOOLTIP_TOGGLE_ONE_WAY_ROAD                    :{BLACK}Aktivera/Inaktivera enkelriktade vägar
STR_ROAD_TOOLBAR_TOOLTIP_BUILD_ROAD_BRIDGE                      :{BLACK}Bygg vägbro. Shift växlar mellan att bygga/visa beräknad kostnad
STR_ROAD_TOOLBAR_TOOLTIP_BUILD_TRAMWAY_BRIDGE                   :{BLACK}Bygg spårvägsbro. Shift växlar mellan att bygga/visa beräknad kostnad
STR_ROAD_TOOLBAR_TOOLTIP_BUILD_ROAD_TUNNEL                      :{BLACK}Bygg vägtunnel. Shift växlar mellan att bygga/visa beräknad kostnad
STR_ROAD_TOOLBAR_TOOLTIP_BUILD_TRAMWAY_TUNNEL                   :{BLACK}Bygg spårvägstunnel. Shift växlar mellan att bygga/visa beräknad kostnad
STR_ROAD_TOOLBAR_TOOLTIP_TOGGLE_BUILD_REMOVE_FOR_ROAD           :{BLACK}Växla mellan att bygga/riva väg
STR_ROAD_TOOLBAR_TOOLTIP_TOGGLE_BUILD_REMOVE_FOR_TRAMWAYS       :{BLACK}Växla mellan att bygga/riva spårväg
STR_ROAD_TOOLBAR_TOOLTIP_CONVERT_ROAD                           :{BLACK}Konvertera/Uppgradera vägtyp. Shift växlar mellan att bygga/visa beräknad kostnad
STR_ROAD_TOOLBAR_TOOLTIP_CONVERT_TRAM                           :{BLACK}Konvertera/Uppgradera spårvagnstyp. Shift växlar mellan att bygga/visa beräknad kostnad

STR_ROAD_NAME_ROAD                                              :Väg
STR_ROAD_NAME_TRAM                                              :Spårväg

# Road depot construction window
STR_BUILD_DEPOT_ROAD_ORIENTATION_CAPTION                        :{WHITE}Riktning för vägfordonsdepå
STR_BUILD_DEPOT_ROAD_ORIENTATION_SELECT_TOOLTIP                 :{BLACK}Välj riktning för vägfordonsdepå
STR_BUILD_DEPOT_TRAM_ORIENTATION_CAPTION                        :{WHITE}Riktning för spårvagnsdepå
STR_BUILD_DEPOT_TRAM_ORIENTATION_SELECT_TOOLTIP                 :{BLACK}Välj riktning för spårvagnsdepå

# Road vehicle station construction window
STR_STATION_BUILD_BUS_ORIENTATION                               :{WHITE}Riktining för busshållplats
STR_STATION_BUILD_BUS_ORIENTATION_TOOLTIP                       :{BLACK}Välj riktning för busshållplats
STR_STATION_BUILD_TRUCK_ORIENTATION                             :{WHITE}Riktning för lastbrygga
STR_STATION_BUILD_TRUCK_ORIENTATION_TOOLTIP                     :{BLACK}Välj riktning för lastbrygga
STR_STATION_BUILD_PASSENGER_TRAM_ORIENTATION                    :{WHITE}Riktning för passagerarspårvagnsstation
STR_STATION_BUILD_PASSENGER_TRAM_ORIENTATION_TOOLTIP            :{BLACK}Välj riktning för passagerarspårvagnsstation
STR_STATION_BUILD_CARGO_TRAM_ORIENTATION                        :{WHITE}Riktning för godspårvagnsstation
STR_STATION_BUILD_CARGO_TRAM_ORIENTATION_TOOLTIP                :{BLACK}Välj riktning för godsspårvagnsstation

# Waterways toolbar (last two for SE only)
STR_WATERWAYS_TOOLBAR_CAPTION                                   :{WHITE}Farledskonstruktion
STR_WATERWAYS_TOOLBAR_CAPTION_SE                                :{WHITE}Farled
STR_WATERWAYS_TOOLBAR_BUILD_CANALS_TOOLTIP                      :{BLACK}Bygg kanaler. Shift växlar mellan att bygga/beräkna kostnad
STR_WATERWAYS_TOOLBAR_BUILD_LOCKS_TOOLTIP                       :{BLACK}Bygg slussar. Shift växlar mellan att bygga/visa beräknad kostnad
STR_WATERWAYS_TOOLBAR_BUILD_DEPOT_TOOLTIP                       :{BLACK}Bygg skeppsvarv (för byggnad och service av skepp). Shift växlar mellan att bygga/visa beräknad kostnad
STR_WATERWAYS_TOOLBAR_BUILD_DOCK_TOOLTIP                        :{BLACK}Bygg hamn. Ctrl aktiverar sammansättning av stationer. Shift växlar mellan att bygga/visa beräknad kostnad
STR_WATERWAYS_TOOLBAR_BUOY_TOOLTIP                              :{BLACK}Placera en boj som kan som kan användas som riktmärke. Shift växlar mellan att bygga/visa beräknad kostnad
STR_WATERWAYS_TOOLBAR_BUILD_AQUEDUCT_TOOLTIP                    :{BLACK}Bygg akvedukt. Shift växlar mellan att bygga/visa beräknad kostnad
STR_WATERWAYS_TOOLBAR_CREATE_LAKE_TOOLTIP                       :{BLACK}Definiera vattenyta.{}Skapa en kanal, såvida inte Ctrl är nedtryckt vid havsnivå, då den istället kommer att översvämma närliggande områden
STR_WATERWAYS_TOOLBAR_CREATE_RIVER_TOOLTIP                      :{BLACK}Placera flod. Ctrl markerar ytan diagonalt

# Ship depot construction window
STR_DEPOT_BUILD_SHIP_CAPTION                                    :{WHITE}Riktning för skeppsvarv
STR_DEPOT_BUILD_SHIP_ORIENTATION_TOOLTIP                        :{BLACK}Välj riktning för skeppsvarv

# Dock construction window
STR_STATION_BUILD_DOCK_CAPTION                                  :{WHITE}Hamn

# Airport toolbar
STR_TOOLBAR_AIRCRAFT_CAPTION                                    :{WHITE}Flygplatser
STR_TOOLBAR_AIRCRAFT_BUILD_AIRPORT_TOOLTIP                      :{BLACK}Bygg flygplats. Ctrl aktiverar sammansättning av stationer. Shift växlar mellan att bygga/visa beräknad kostnad

# Airport construction window
STR_STATION_BUILD_AIRPORT_CAPTION                               :{WHITE}Val av flygplats
STR_STATION_BUILD_AIRPORT_TOOLTIP                               :{BLACK}Välj storlek/typ av flygplats
STR_STATION_BUILD_AIRPORT_CLASS_LABEL                           :{BLACK}Flygplatsklass
STR_STATION_BUILD_AIRPORT_LAYOUT_NAME                           :{BLACK}Layout {NUM}

STR_AIRPORT_SMALL                                               :Liten flygplats
STR_AIRPORT_CITY                                                :Stad
STR_AIRPORT_METRO                                               :Storstadsflygplats
STR_AIRPORT_INTERNATIONAL                                       :Internationell flygplats
STR_AIRPORT_COMMUTER                                            :Pendlare
STR_AIRPORT_INTERCONTINENTAL                                    :Interkontinental flygplats
STR_AIRPORT_HELIPORT                                            :Helikopterplatta
STR_AIRPORT_HELIDEPOT                                           :Helikopterhangar
STR_AIRPORT_HELISTATION                                         :Helikopterstation

STR_AIRPORT_CLASS_SMALL                                         :Små flygfält
STR_AIRPORT_CLASS_LARGE                                         :Stora flygplatser
STR_AIRPORT_CLASS_HUB                                           :Centrala flygplatser
STR_AIRPORT_CLASS_HELIPORTS                                     :Helikopterplattformar

STR_STATION_BUILD_NOISE                                         :{BLACK}Genererat buller: {GOLD}{COMMA}

# Landscaping toolbar
STR_LANDSCAPING_TOOLBAR                                         :{WHITE}Landskapsplanering
STR_LANDSCAPING_TOOLTIP_LOWER_A_CORNER_OF_LAND                  :{BLACK}Sänk ett hörn av marken. Vid dragning kommer hörnet och vald yta att sänkas ner till hörnets nya höjd. Ctrl väljer yta diagonalt. Shift växlar mellan att sänka/visa beräknad kostnad
STR_LANDSCAPING_TOOLTIP_RAISE_A_CORNER_OF_LAND                  :{BLACK}Höj ett hörn av marken. Vid dragning kommer hörnet och vald yta att höjas upp till hörnets nya höjd. Ctrl väljer yta diagonalt. Shift växlar mellan att höja/visa beräknad kostnad
STR_LANDSCAPING_LEVEL_LAND_TOOLTIP                              :{BLACK}Utjämna land till höjden av det först valda hörnet. Ctrl väljer ytan diagonalt. Shift växlar mellan att utjämna/visa beräknad kostnad
STR_LANDSCAPING_TOOLTIP_PURCHASE_LAND                           :{BLACK}Köp mark för framtida användning. Shift växlar mellan att köpa mark/visa beräknad kostnad

# Object construction window
STR_OBJECT_BUILD_CAPTION                                        :{WHITE}Val av objekt
STR_OBJECT_BUILD_TOOLTIP                                        :{BLACK}Välj objekt att bygga. Shift växlar mellan att bygga/visa beräknad kostnad
STR_OBJECT_BUILD_CLASS_TOOLTIP                                  :{BLACK}Välj typ av objekt att bygga
STR_OBJECT_BUILD_PREVIEW_TOOLTIP                                :{BLACK}Förhandsvisning av objektet
STR_OBJECT_BUILD_SIZE                                           :{BLACK}Storlek: {GOLD}{NUM} x {NUM} rutor

STR_OBJECT_CLASS_LTHS                                           :Fyrar
STR_OBJECT_CLASS_TRNS                                           :Sändare

# Tree planting window (last eight for SE only)
STR_PLANT_TREE_CAPTION                                          :{WHITE}Träd
STR_PLANT_TREE_TOOLTIP                                          :{BLACK}Välj trädtyp att plantera. Om rutan redan har ett träd, kommer ytterliggare träd att vara av slumpmässig typ oberoende av vilken trädtyp som valts
STR_TREES_RANDOM_TYPE                                           :{BLACK}Träd av slumpvald typ
STR_TREES_RANDOM_TYPE_TOOLTIP                                   :{BLACK}Placera träd av slumpvald typ. Shift växlar mellan att placera träd/visa beräknad kostnad
STR_TREES_RANDOM_TREES_BUTTON                                   :{BLACK}Slumpmässigt träd
STR_TREES_RANDOM_TREES_TOOLTIP                                  :{BLACK}Plantera träd slumpmässigt över landskapet
STR_TREES_MODE_NORMAL_BUTTON                                    :{BLACK}Normal
STR_TREES_MODE_NORMAL_TOOLTIP                                   :{BLACK}Plantera träd genom att dra över landskapet.
STR_TREES_MODE_FOREST_SM_BUTTON                                 :{BLACK}Skogsdunge
STR_TREES_MODE_FOREST_SM_TOOLTIP                                :{BLACK}Plantera mindre skogar genom att dra över landskapet.
STR_TREES_MODE_FOREST_LG_BUTTON                                 :{BLACK}Skog
STR_TREES_MODE_FOREST_LG_TOOLTIP                                :{BLACK}Plantera större skogar genom att dra över landskapet.

# Land generation window (SE)
STR_TERRAFORM_TOOLBAR_LAND_GENERATION_CAPTION                   :{WHITE}Skapa mark
STR_TERRAFORM_TOOLTIP_PLACE_ROCKY_AREAS_ON_LANDSCAPE            :{BLACK}Placera stenar i landskapet
STR_TERRAFORM_TOOLTIP_DEFINE_DESERT_AREA                        :{BLACK}Definiera ökenområde.{}Tryck och håll Ctrl för att ta bort
STR_TERRAFORM_TOOLTIP_INCREASE_SIZE_OF_LAND_AREA                :{BLACK}Öka storlek på ytan som ska höjas/sänkas
STR_TERRAFORM_TOOLTIP_DECREASE_SIZE_OF_LAND_AREA                :{BLACK}Minska storlek på ytan som ska höjas/sänkas
STR_TERRAFORM_TOOLTIP_GENERATE_RANDOM_LAND                      :{BLACK}Generera slumpmässig mark
STR_TERRAFORM_SE_NEW_WORLD                                      :{BLACK}Skapa ett nytt scenario
STR_TERRAFORM_RESET_LANDSCAPE                                   :{BLACK}Återställ landskap
STR_TERRAFORM_RESET_LANDSCAPE_TOOLTIP                           :{BLACK}Ta bort all företagsägd egendom från kartan

STR_QUERY_RESET_LANDSCAPE_CAPTION                               :{WHITE}Återställ landskap
STR_RESET_LANDSCAPE_CONFIRMATION_TEXT                           :{WHITE}Är du säker på att du vill ta bort all företagsägd egendom?

# Town generation window (SE)
STR_FOUND_TOWN_CAPTION                                          :{WHITE}Generera städer
STR_FOUND_TOWN_NEW_TOWN_BUTTON                                  :{BLACK}Ny stad
STR_FOUND_TOWN_NEW_TOWN_TOOLTIP                                 :{BLACK}Grunda ny stad. Shift+klick visar endast beräknad kostnad
STR_FOUND_TOWN_RANDOM_TOWN_BUTTON                               :{BLACK}Slumpmässig stad
STR_FOUND_TOWN_RANDOM_TOWN_TOOLTIP                              :{BLACK}Grunda stad på slumpmässig plats
STR_FOUND_TOWN_MANY_RANDOM_TOWNS                                :{BLACK}Många slumpmässiga städer
STR_FOUND_TOWN_RANDOM_TOWNS_TOOLTIP                             :{BLACK}Täck kartan med slumpmässigt placerade städer

STR_FOUND_TOWN_NAME_TITLE                                       :{YELLOW}Stadsnamn:
STR_FOUND_TOWN_NAME_EDITOR_TITLE                                :{BLACK}Skriv in stadsnamn
STR_FOUND_TOWN_NAME_EDITOR_HELP                                 :{BLACK}Klicka för att skriva in stadsnamn
STR_FOUND_TOWN_NAME_RANDOM_BUTTON                               :{BLACK}Slumpmässigt namn
STR_FOUND_TOWN_NAME_RANDOM_TOOLTIP                              :{BLACK}Generera nytt slumpmässigt namn

STR_FOUND_TOWN_INITIAL_SIZE_TITLE                               :{YELLOW}Stadsstorlek:
STR_FOUND_TOWN_INITIAL_SIZE_SMALL_BUTTON                        :{BLACK}Liten
STR_FOUND_TOWN_INITIAL_SIZE_MEDIUM_BUTTON                       :{BLACK}Mellan
STR_FOUND_TOWN_INITIAL_SIZE_LARGE_BUTTON                        :{BLACK}Stor
STR_FOUND_TOWN_SIZE_RANDOM                                      :{BLACK}Slumpa
STR_FOUND_TOWN_INITIAL_SIZE_TOOLTIP                             :{BLACK}Välj stadsstorlek
STR_FOUND_TOWN_CITY                                             :{BLACK}Stad
STR_FOUND_TOWN_CITY_TOOLTIP                                     :{BLACK}Storstäder växer snabbare än vanliga städer{}Beroende på inställningarna så är de större när de grundas

STR_FOUND_TOWN_ROAD_LAYOUT                                      :{YELLOW}Utformning av stadens vägnät:
STR_FOUND_TOWN_SELECT_TOWN_ROAD_LAYOUT                          :{BLACK}Välj vägnätets utformning för denna stad
STR_FOUND_TOWN_SELECT_LAYOUT_ORIGINAL                           :{BLACK}Original
STR_FOUND_TOWN_SELECT_LAYOUT_BETTER_ROADS                       :{BLACK}Bättre vägar
STR_FOUND_TOWN_SELECT_LAYOUT_2X2_GRID                           :{BLACK}2x2 rutnät
STR_FOUND_TOWN_SELECT_LAYOUT_3X3_GRID                           :{BLACK}3x3 rutnät
STR_FOUND_TOWN_SELECT_LAYOUT_RANDOM                             :{BLACK}Slumpa

# Fund new industry window
STR_FUND_INDUSTRY_CAPTION                                       :{WHITE}Bekosta ny industri
STR_FUND_INDUSTRY_SELECTION_TOOLTIP                             :{BLACK}Välj lämplig industri från denna lista
STR_FUND_INDUSTRY_MANY_RANDOM_INDUSTRIES                        :{BLACK}Skapa slumpmässiga industrier
STR_FUND_INDUSTRY_MANY_RANDOM_INDUSTRIES_TOOLTIP                :{BLACK}Täck kartan med slumpmässigt placerade industrier
STR_FUND_INDUSTRY_MANY_RANDOM_INDUSTRIES_CAPTION                :{WHITE}Skapa slumpmässiga industrier
STR_FUND_INDUSTRY_MANY_RANDOM_INDUSTRIES_QUERY                  :{YELLOW}Är du säker på att du vill skapa många olika industrier?
STR_FUND_INDUSTRY_INDUSTRY_BUILD_COST                           :{BLACK}Kostnad: {YELLOW}{CURRENCY_LONG}
STR_FUND_INDUSTRY_PROSPECT_NEW_INDUSTRY                         :{BLACK}Prospektera
STR_FUND_INDUSTRY_BUILD_NEW_INDUSTRY                            :{BLACK}Bygga
STR_FUND_INDUSTRY_FUND_NEW_INDUSTRY                             :{BLACK}Grunda
STR_FUND_INDUSTRY_REMOVE_ALL_INDUSTRIES                         :{BLACK}Ta bort alla industrier
STR_FUND_INDUSTRY_REMOVE_ALL_INDUSTRIES_TOOLTIP                 :{BLACK}Ta bort alla industrier från kartan
STR_FUND_INDUSTRY_REMOVE_ALL_INDUSTRIES_CAPTION                 :{WHITE}Ta bort alla industrier
STR_FUND_INDUSTRY_REMOVE_ALL_INDUSTRIES_QUERY                   :{YELLOW}Är du säker på att du vill ta bort alla industrier?

# Industry cargoes window
STR_INDUSTRY_CARGOES_INDUSTRY_CAPTION                           :{WHITE}Industrikedja för industrin {STRING}
STR_INDUSTRY_CARGOES_CARGO_CAPTION                              :{WHITE}Industrikedja för godset {STRING}
STR_INDUSTRY_CARGOES_PRODUCERS                                  :{WHITE}Producerande industrier
STR_INDUSTRY_CARGOES_CUSTOMERS                                  :{WHITE}Mottagande industrier
STR_INDUSTRY_CARGOES_HOUSES                                     :{WHITE}Hus
STR_INDUSTRY_CARGOES_INDUSTRY_TOOLTIP                           :{BLACK}Klicka på industrin för att se dess leverantörer och kunder
STR_INDUSTRY_CARGOES_CARGO_TOOLTIP                              :{BLACK}{STRING}{}Klicka på godset för att se dess leverantörer och kunder
STR_INDUSTRY_DISPLAY_CHAIN                                      :{BLACK}Visa kedja
STR_INDUSTRY_DISPLAY_CHAIN_TOOLTIP                              :{BLACK}Visa industrier som levererar och tar emot gods
STR_INDUSTRY_CARGOES_NOTIFY_SMALLMAP                            :{BLACK}Koppla till minikartan
STR_INDUSTRY_CARGOES_NOTIFY_SMALLMAP_TOOLTIP                    :{BLACK}Markera visade industrier även på minikartan
STR_INDUSTRY_CARGOES_SELECT_CARGO                               :{BLACK}Välj last
STR_INDUSTRY_CARGOES_SELECT_CARGO_TOOLTIP                       :{BLACK}Välj den typ av last du vill visa
STR_INDUSTRY_CARGOES_SELECT_INDUSTRY                            :{BLACK}Välj industri
STR_INDUSTRY_CARGOES_SELECT_INDUSTRY_TOOLTIP                    :{BLACK}Välj den typ av industri du vill visa

# Land area window
STR_LAND_AREA_INFORMATION_CAPTION                               :{WHITE}Markområdesinformation
STR_LAND_AREA_INFORMATION_LOCATION_TOOLTIP                      :{BLACK}Centrera huvudvyn på rutans läge. Ctrl+klick öppnar en ny vy över rutans läge
STR_LAND_AREA_INFORMATION_COST_TO_CLEAR_N_A                     :{BLACK}Kostnad att röja: {LTBLUE}N/A
STR_LAND_AREA_INFORMATION_COST_TO_CLEAR                         :{BLACK}Kostnad att röja: {RED}{CURRENCY_LONG}
STR_LAND_AREA_INFORMATION_REVENUE_WHEN_CLEARED                  :{BLACK}Inkomst vid rensning: {LTBLUE}{CURRENCY_LONG}
STR_LAND_AREA_INFORMATION_OWNER_N_A                             :Otillgänglig
STR_LAND_AREA_INFORMATION_OWNER                                 :{BLACK}Ägare: {LTBLUE}{STRING}
STR_LAND_AREA_INFORMATION_ROAD_OWNER                            :{BLACK}Vägens ägare: {LTBLUE}{STRING}
STR_LAND_AREA_INFORMATION_TRAM_OWNER                            :{BLACK}Spårvägens ägare: {LTBLUE}{STRING}
STR_LAND_AREA_INFORMATION_RAIL_OWNER                            :{BLACK}Järnvägens ägare: {LTBLUE}{STRING}
STR_LAND_AREA_INFORMATION_LOCAL_AUTHORITY                       :{BLACK}Lokala myndigheter: {LTBLUE}{STRING}
STR_LAND_AREA_INFORMATION_LOCAL_AUTHORITY_NONE                  :Ingen
STR_LAND_AREA_INFORMATION_LANDINFO_COORDS                       :{BLACK}Koordinater: {LTBLUE}{NUM} x {NUM} x {NUM} ({STRING})
STR_LAND_AREA_INFORMATION_BUILD_DATE                            :{BLACK}Byggt: {LTBLUE}{DATE_LONG}
STR_LAND_AREA_INFORMATION_STATION_CLASS                         :{BLACK}Stationsklass: {LTBLUE}{STRING}
STR_LAND_AREA_INFORMATION_STATION_TYPE                          :{BLACK}Stationstyp: {LTBLUE}{STRING}
STR_LAND_AREA_INFORMATION_AIRPORT_CLASS                         :{BLACK}Flygplatsklass: {LTBLUE}{STRING}
STR_LAND_AREA_INFORMATION_AIRPORT_NAME                          :{BLACK}Flygplatsnamn: {LTBLUE}{STRING}
STR_LAND_AREA_INFORMATION_AIRPORTTILE_NAME                      :{BLACK}Flygplatsrutans namn: {LTBLUE}{STRING}
STR_LAND_AREA_INFORMATION_NEWGRF_NAME                           :{BLACK}NewGRF: {LTBLUE}{STRING}
STR_LAND_AREA_INFORMATION_CARGO_ACCEPTED                        :{BLACK}Accepterat gods: {LTBLUE}
STR_LAND_AREA_INFORMATION_CARGO_EIGHTS                          :({COMMA}/8 {STRING})
STR_LANG_AREA_INFORMATION_RAIL_TYPE                             :{BLACK}Spårtyp: {LTBLUE}{STRING}
STR_LANG_AREA_INFORMATION_ROAD_TYPE                             :{BLACK}Vägtyp: {LTBLUE}{STRING}
STR_LANG_AREA_INFORMATION_TRAM_TYPE                             :{BLACK}Spårvagnstyp: {LTBLUE}{STRING}
STR_LANG_AREA_INFORMATION_RAIL_SPEED_LIMIT                      :{BLACK}Hastighetsgräns för järnvägsspår: {LTBLUE}{VELOCITY}
STR_LANG_AREA_INFORMATION_ROAD_SPEED_LIMIT                      :{BLACK}Hastighetsbegränsning på väg: {LTBLUE}{VELOCITY}
STR_LANG_AREA_INFORMATION_TRAM_SPEED_LIMIT                      :{BLACK}Hastighetsgräns för spårvagnar: {LTBLUE}{VELOCITY}

# Description of land area of different tiles
STR_LAI_CLEAR_DESCRIPTION_ROCKS                                 :Stenar
STR_LAI_CLEAR_DESCRIPTION_ROUGH_LAND                            :Ojämn mark
STR_LAI_CLEAR_DESCRIPTION_BARE_LAND                             :Barmark
STR_LAI_CLEAR_DESCRIPTION_GRASS                                 :Gräs
STR_LAI_CLEAR_DESCRIPTION_FIELDS                                :Fält
STR_LAI_CLEAR_DESCRIPTION_SNOW_COVERED_LAND                     :Snötäckt mark
STR_LAI_CLEAR_DESCRIPTION_DESERT                                :Öken

STR_LAI_RAIL_DESCRIPTION_TRACK                                  :Järnvägsspår
STR_LAI_RAIL_DESCRIPTION_TRACK_WITH_NORMAL_SIGNALS              :Järnvägsspår med normal signal
STR_LAI_RAIL_DESCRIPTION_TRACK_WITH_PRESIGNALS                  :Järnvägsspår med försignal
STR_LAI_RAIL_DESCRIPTION_TRACK_WITH_EXITSIGNALS                 :Järnvägsspår med utfartssignal
STR_LAI_RAIL_DESCRIPTION_TRACK_WITH_COMBOSIGNALS                :Järnvägsspår med kombinationssignal
STR_LAI_RAIL_DESCRIPTION_TRACK_WITH_PBSSIGNALS                  :Järnvägsspår med avancerad signal
STR_LAI_RAIL_DESCRIPTION_TRACK_WITH_NOENTRYSIGNALS              :Järnvägsspår med avancerad envägssignal
STR_LAI_RAIL_DESCRIPTION_TRACK_WITH_NORMAL_PRESIGNALS           :Järnvägsspår med normal signal och försignal
STR_LAI_RAIL_DESCRIPTION_TRACK_WITH_NORMAL_EXITSIGNALS          :Järnvägsspår med normal signal och utfartssignal
STR_LAI_RAIL_DESCRIPTION_TRACK_WITH_NORMAL_COMBOSIGNALS         :Järnvägsspår med normal signal och kombinationssignal
STR_LAI_RAIL_DESCRIPTION_TRACK_WITH_NORMAL_PBSSIGNALS           :Järnvägsspår med normal signal och avancerad signal
STR_LAI_RAIL_DESCRIPTION_TRACK_WITH_NORMAL_NOENTRYSIGNALS       :Järnvägsspår med normal signal och avancerad envägssignal
STR_LAI_RAIL_DESCRIPTION_TRACK_WITH_PRE_EXITSIGNALS             :Järnvägsspår med för- och utfartssignal
STR_LAI_RAIL_DESCRIPTION_TRACK_WITH_PRE_COMBOSIGNALS            :Järnvägsspår med för- och kombinationssignal
STR_LAI_RAIL_DESCRIPTION_TRACK_WITH_PRE_PBSSIGNALS              :Järnvägsspår med försignal och avancerad signal
STR_LAI_RAIL_DESCRIPTION_TRACK_WITH_PRE_NOENTRYSIGNALS          :Järnvägsspår med försignal och avancerad envägssignal
STR_LAI_RAIL_DESCRIPTION_TRACK_WITH_EXIT_COMBOSIGNALS           :Järnvägsspår med utfarts- och kombinationssignal
STR_LAI_RAIL_DESCRIPTION_TRACK_WITH_EXIT_PBSSIGNALS             :Järnvägsspår med utfartssignal och avancerad signal
STR_LAI_RAIL_DESCRIPTION_TRACK_WITH_EXIT_NOENTRYSIGNALS         :Järnvägsspår med utfartssignal och avancerad envägssignal
STR_LAI_RAIL_DESCRIPTION_TRACK_WITH_COMBO_PBSSIGNALS            :Järnvägsspår med kombinationssignal och avancerad signal
STR_LAI_RAIL_DESCRIPTION_TRACK_WITH_COMBO_NOENTRYSIGNALS        :Järnvägsspår med kombinationssignal och avancerad envägssignal
STR_LAI_RAIL_DESCRIPTION_TRACK_WITH_PBS_NOENTRYSIGNALS          :Järnvägsspår med avancerad signal och avancerad envägssignal
STR_LAI_RAIL_DESCRIPTION_TRAIN_DEPOT                            :Järnvägsdepå

STR_LAI_ROAD_DESCRIPTION_ROAD                                   :Väg
STR_LAI_ROAD_DESCRIPTION_ROAD_WITH_STREETLIGHTS                 :Väg med gatubelysning
STR_LAI_ROAD_DESCRIPTION_TREE_LINED_ROAD                        :Väg kantad av träd
STR_LAI_ROAD_DESCRIPTION_ROAD_VEHICLE_DEPOT                     :Vägfordonsdepå
STR_LAI_ROAD_DESCRIPTION_ROAD_RAIL_LEVEL_CROSSING               :Väg-/Järnvägskorsning
STR_LAI_ROAD_DESCRIPTION_TRAMWAY                                :Spårväg

# Houses come directly from their building names
STR_LAI_TOWN_INDUSTRY_DESCRIPTION_UNDER_CONSTRUCTION            :{STRING} (under konstruktion)

STR_LAI_TREE_NAME_TREES                                         :Träd
STR_LAI_TREE_NAME_RAINFOREST                                    :Regnskog
STR_LAI_TREE_NAME_CACTUS_PLANTS                                 :Kaktusplantor

STR_LAI_STATION_DESCRIPTION_RAILROAD_STATION                    :Järnvägsstation
STR_LAI_STATION_DESCRIPTION_AIRCRAFT_HANGAR                     :Flygplanshangar
STR_LAI_STATION_DESCRIPTION_AIRPORT                             :Flygplats
STR_LAI_STATION_DESCRIPTION_TRUCK_LOADING_AREA                  :Lastbrygga
STR_LAI_STATION_DESCRIPTION_BUS_STATION                         :Busshållplats
STR_LAI_STATION_DESCRIPTION_SHIP_DOCK                           :Hamn
STR_LAI_STATION_DESCRIPTION_BUOY                                :Boj
STR_LAI_STATION_DESCRIPTION_WAYPOINT                            :Riktmärke

STR_LAI_WATER_DESCRIPTION_WATER                                 :Vatten
STR_LAI_WATER_DESCRIPTION_CANAL                                 :Kanal
STR_LAI_WATER_DESCRIPTION_LOCK                                  :Sluss
STR_LAI_WATER_DESCRIPTION_RIVER                                 :Flod
STR_LAI_WATER_DESCRIPTION_COAST_OR_RIVERBANK                    :Kust eller flodbank
STR_LAI_WATER_DESCRIPTION_SHIP_DEPOT                            :Skeppsvarv

# Industries come directly from their industry names

STR_LAI_TUNNEL_DESCRIPTION_RAILROAD                             :Järnvägstunnel
STR_LAI_TUNNEL_DESCRIPTION_ROAD                                 :Vägtunnel

STR_LAI_BRIDGE_DESCRIPTION_RAIL_SUSPENSION_STEEL                :Stålhängbro för järnväg
STR_LAI_BRIDGE_DESCRIPTION_RAIL_GIRDER_STEEL                    :Järnvägsbro av stålbalkstyp
STR_LAI_BRIDGE_DESCRIPTION_RAIL_CANTILEVER_STEEL                :Järnvägsbro med utskjutande stålstöd
STR_LAI_BRIDGE_DESCRIPTION_RAIL_SUSPENSION_CONCRETE             :Järnvägshängbro av armerad betong
STR_LAI_BRIDGE_DESCRIPTION_RAIL_WOODEN                          :Järnvägsbro av trä
STR_LAI_BRIDGE_DESCRIPTION_RAIL_CONCRETE                        :Järnvägsbro av betong
STR_LAI_BRIDGE_DESCRIPTION_RAIL_TUBULAR_STEEL                   :Järnvägsrörbro

STR_LAI_BRIDGE_DESCRIPTION_ROAD_SUSPENSION_STEEL                :Stålhängbro för vägbana
STR_LAI_BRIDGE_DESCRIPTION_ROAD_GIRDER_STEEL                    :Vägbro med stålbalkar
STR_LAI_BRIDGE_DESCRIPTION_ROAD_CANTILEVER_STEEL                :Vägbro med utskjutande stålstöd
STR_LAI_BRIDGE_DESCRIPTION_ROAD_SUSPENSION_CONCRETE             :Väghängbro av armerad betong
STR_LAI_BRIDGE_DESCRIPTION_ROAD_WOODEN                          :Vägbro av trä
STR_LAI_BRIDGE_DESCRIPTION_ROAD_CONCRETE                        :Vägbro av betong
STR_LAI_BRIDGE_DESCRIPTION_ROAD_TUBULAR_STEEL                   :Rörbro

STR_LAI_BRIDGE_DESCRIPTION_AQUEDUCT                             :Akvedukt

STR_LAI_OBJECT_DESCRIPTION_TRANSMITTER                          :Radiosändare
STR_LAI_OBJECT_DESCRIPTION_LIGHTHOUSE                           :Fyrtorn
STR_LAI_OBJECT_DESCRIPTION_COMPANY_HEADQUARTERS                 :Företagets huvudkontor
STR_LAI_OBJECT_DESCRIPTION_COMPANY_OWNED_LAND                   :Mark som ägs av företag

# About OpenTTD window
STR_ABOUT_OPENTTD                                               :{WHITE}Om OpenTTD
STR_ABOUT_ORIGINAL_COPYRIGHT                                    :{BLACK}Ursprunglig upphovsrätt {COPYRIGHT} 1995 Chris Sawyer, Alla rättigheter hävdas
STR_ABOUT_VERSION                                               :{BLACK}OpenTTD-version {REV}
STR_ABOUT_COPYRIGHT_OPENTTD                                     :{BLACK}OpenTTD {COPYRIGHT} 2002-{STRING} OpenTTD-teamet

# Framerate display window
STR_FRAMERATE_CAPTION                                           :{WHITE}Bildfrekvens
STR_FRAMERATE_CAPTION_SMALL                                     :{STRING}{WHITE} ({DECIMAL}x)
STR_FRAMERATE_RATE_GAMELOOP                                     :{BLACK}Simulationsfrekvens: {STRING}
STR_FRAMERATE_RATE_GAMELOOP_TOOLTIP                             :{BLACK}Antal spel-tick som simuleras per sekund.
STR_FRAMERATE_RATE_BLITTER                                      :{BLACK}Bildfrekvens för grafik: {STRING}
STR_FRAMERATE_RATE_BLITTER_TOOLTIP                              :{BLACK}Antal bildrutor som återges per sekund.
STR_FRAMERATE_SPEED_FACTOR                                      :{BLACK}Spelets nuvarande hastighetsfaktor: {DECIMAL}x
STR_FRAMERATE_SPEED_FACTOR_TOOLTIP                              :{BLACK}Hur snabbt spelet för närvarande körs, jämfört med förväntad hastighet vid normal simulationsfrekvens.
STR_FRAMERATE_CURRENT                                           :{WHITE}Nuvarande
STR_FRAMERATE_AVERAGE                                           :{WHITE}Genomsnittlig
STR_FRAMERATE_MEMORYUSE                                         :{WHITE}Minne
STR_FRAMERATE_DATA_POINTS                                       :{BLACK}Data baseras på {COMMA} mätvärden
STR_FRAMERATE_MS_GOOD                                           :{LTBLUE}{DECIMAL} ms
STR_FRAMERATE_MS_WARN                                           :{YELLOW}{DECIMAL} ms
STR_FRAMERATE_MS_BAD                                            :{RED}{DECIMAL} ms
STR_FRAMERATE_FPS_GOOD                                          :{LTBLUE}{DECIMAL} bildrutor/s
STR_FRAMERATE_FPS_WARN                                          :{YELLOW}{DECIMAL} bildrutor/s
STR_FRAMERATE_FPS_BAD                                           :{RED}{DECIMAL} bildrutor/s
STR_FRAMERATE_BYTES_GOOD                                        :{LTBLUE}{BYTES}
STR_FRAMERATE_BYTES_WARN                                        :{YELLOW}{BYTES}
STR_FRAMERATE_BYTES_BAD                                         :{RED}{BYTES}
STR_FRAMERATE_GRAPH_MILLISECONDS                                :{TINY_FONT}{COMMA} ms
STR_FRAMERATE_GRAPH_SECONDS                                     :{TINY_FONT}{COMMA} s
############ Leave those lines in this order!!
STR_FRAMERATE_GAMELOOP                                          :{BLACK}Totalt för spel-loopen:
STR_FRAMERATE_GL_ECONOMY                                        :{BLACK}  Godshantering:
STR_FRAMERATE_GL_TRAINS                                         :{BLACK}  Tåg-tick:
STR_FRAMERATE_GL_ROADVEHS                                       :{BLACK}  Vägfordons-tick:
STR_FRAMERATE_GL_SHIPS                                          :{BLACK}  Skepps-tick:
STR_FRAMERATE_GL_AIRCRAFT                                       :{BLACK}  Flygplans-tick:
STR_FRAMERATE_GL_LANDSCAPE                                      :{BLACK}  Världs-tick:
STR_FRAMERATE_GL_LINKGRAPH                                      :{BLACK}  Länkgrafens fördröjning:
STR_FRAMERATE_DRAWING                                           :{BLACK}Grafikåtergivning:
STR_FRAMERATE_DRAWING_VIEWPORTS                                 :{BLACK}  Vyfönster:
STR_FRAMERATE_VIDEO                                             :{BLACK}Videoutmatning:
STR_FRAMERATE_SOUND                                             :{BLACK}Ljudmixning:
STR_FRAMERATE_ALLSCRIPTS                                        :{BLACK}  GS/AI totalt:
STR_FRAMERATE_GAMESCRIPT                                        :{BLACK} Spelskript:
STR_FRAMERATE_AI                                                :{BLACK}   AI {NUM} {STRING}
############ End of leave-in-this-order
############ Leave those lines in this order!!
STR_FRAMETIME_CAPTION_GAMELOOP                                  :Spel-loop
STR_FRAMETIME_CAPTION_GL_ECONOMY                                :Godshantering
STR_FRAMETIME_CAPTION_GL_TRAINS                                 :Tåg-tick
STR_FRAMETIME_CAPTION_GL_ROADVEHS                               :Vägfordons-tick
STR_FRAMETIME_CAPTION_GL_SHIPS                                  :Skepps-tick
STR_FRAMETIME_CAPTION_GL_AIRCRAFT                               :Flygplans-tick
STR_FRAMETIME_CAPTION_GL_LANDSCAPE                              :Världs-tick
STR_FRAMETIME_CAPTION_GL_LINKGRAPH                              :Länkgrafens fördröjning
STR_FRAMETIME_CAPTION_DRAWING                                   :Grafikåtergivning
STR_FRAMETIME_CAPTION_DRAWING_VIEWPORTS                         :Återgivning av vyer
STR_FRAMETIME_CAPTION_VIDEO                                     :Videoutmatning
STR_FRAMETIME_CAPTION_SOUND                                     :Ljudmixning
STR_FRAMETIME_CAPTION_ALLSCRIPTS                                :GS/AI skripts totalt
STR_FRAMETIME_CAPTION_GAMESCRIPT                                :Spelskript
STR_FRAMETIME_CAPTION_AI                                        :AI {NUM} {STRING}
############ End of leave-in-this-order


# Save/load game/scenario
STR_SAVELOAD_SAVE_CAPTION                                       :{WHITE}Spara spel
STR_SAVELOAD_LOAD_CAPTION                                       :{WHITE}Ladda spel
STR_SAVELOAD_SAVE_SCENARIO                                      :{WHITE}Spara scenario
STR_SAVELOAD_LOAD_SCENARIO                                      :{WHITE}Öppna scenario
STR_SAVELOAD_LOAD_HEIGHTMAP                                     :{WHITE}Läs höjdkarta
STR_SAVELOAD_SAVE_HEIGHTMAP                                     :{WHITE}Spara höjdkarta
STR_SAVELOAD_HOME_BUTTON                                        :{BLACK}Klicka här för att gå till standardkatalogen för spara/ladda
STR_SAVELOAD_BYTES_FREE                                         :{BLACK}{BYTES} ledigt
STR_SAVELOAD_LIST_TOOLTIP                                       :{BLACK}Listar enheter, kataloger och sparade spel
STR_SAVELOAD_EDITBOX_TOOLTIP                                    :{BLACK}Valt namn för spelet
STR_SAVELOAD_DELETE_BUTTON                                      :{BLACK}Ta bort
STR_SAVELOAD_DELETE_TOOLTIP                                     :{BLACK}Ta bort markerat sparat spel
STR_SAVELOAD_SAVE_BUTTON                                        :{BLACK}Spara
STR_SAVELOAD_SAVE_TOOLTIP                                       :{BLACK}Spara spelet med valt namn
STR_SAVELOAD_LOAD_BUTTON                                        :{BLACK}Ladda
STR_SAVELOAD_LOAD_TOOLTIP                                       :{BLACK}Ladda valt spel
STR_SAVELOAD_LOAD_HEIGHTMAP_TOOLTIP                             :{BLACK}Ladda vald höjdkarta
STR_SAVELOAD_DETAIL_CAPTION                                     :{BLACK}Speldetaljer
STR_SAVELOAD_DETAIL_NOT_AVAILABLE                               :{BLACK}Ingen information tillgänglig
STR_SAVELOAD_DETAIL_COMPANY_INDEX                               :{SILVER}{COMMA}: {WHITE}{STRING}
STR_SAVELOAD_DETAIL_GRFSTATUS                                   :{SILVER}NewGRF: {WHITE}{STRING}
STR_SAVELOAD_FILTER_TITLE                                       :{BLACK}Sökfilter:
STR_SAVELOAD_OVERWRITE_TITLE                                    :{WHITE}Skriv över fil
STR_SAVELOAD_OVERWRITE_WARNING                                  :{YELLOW}Är du säker på att du vill skriva över den existerande filen?
STR_SAVELOAD_DIRECTORY                                          :{STRING} (Katalog)
STR_SAVELOAD_PARENT_DIRECTORY                                   :{STRING} (Föräldrakatalog)

STR_SAVELOAD_OSKTITLE                                           :{BLACK}Mata in ett namn för detta sparade spel

# World generation
STR_MAPGEN_WORLD_GENERATION_CAPTION                             :{WHITE}Generera värld
STR_MAPGEN_MAPSIZE                                              :{BLACK}Kartstorlek:
STR_MAPGEN_MAPSIZE_TOOLTIP                                      :{BLACK}Ange kartans storlek i rutor. Antalet tillgängliga rutor kommer att bli något lägre
STR_MAPGEN_BY                                                   :{BLACK}*
STR_MAPGEN_NUMBER_OF_TOWNS                                      :{BLACK}Antal städer:
STR_MAPGEN_DATE                                                 :{BLACK}Datum:
STR_MAPGEN_NUMBER_OF_INDUSTRIES                                 :{BLACK}Antal industrier:
STR_MAPGEN_HEIGHTMAP_HEIGHT                                     :{BLACK}Högsta höjdpunkt:
STR_MAPGEN_HEIGHTMAP_HEIGHT_UP                                  :{BLACK}Öka högsta höjd punkten på kartan med en
STR_MAPGEN_HEIGHTMAP_HEIGHT_DOWN                                :{BLACK}Minska maximal höjd på högsta topp med en
STR_MAPGEN_SNOW_COVERAGE                                        :{BLACK}Snötäckning:
STR_MAPGEN_SNOW_COVERAGE_UP                                     :{BLACK}Öka snötäckning med tio procent
STR_MAPGEN_SNOW_COVERAGE_DOWN                                   :{BLACK}Minska snötäckning med tio procent
STR_MAPGEN_SNOW_COVERAGE_TEXT                                   :{BLACK}{NUM}%
STR_MAPGEN_DESERT_COVERAGE                                      :{BLACK}Ökentäckning:
STR_MAPGEN_DESERT_COVERAGE_UP                                   :{BLACK}Öka ökentäckning med tio procent
STR_MAPGEN_DESERT_COVERAGE_DOWN                                 :{BLACK}Minska ökentäckning med tio procent
STR_MAPGEN_DESERT_COVERAGE_TEXT                                 :{BLACK}{NUM}%
STR_MAPGEN_SNOW_LINE_HEIGHT                                     :{BLACK}Snögränsens höjd:
STR_MAPGEN_SNOW_LINE_UP                                         :{BLACK}Höj snögränsens höjd ett steg
STR_MAPGEN_SNOW_LINE_DOWN                                       :{BLACK}Sänk snögränsens höjd ett steg
STR_MAPGEN_LAND_GENERATOR                                       :{BLACK}Landgenerator:
STR_MAPGEN_TERRAIN_TYPE                                         :{BLACK}Terrängtyp:
STR_MAPGEN_QUANTITY_OF_SEA_LAKES                                :{BLACK}Havsnivå
STR_MAPGEN_QUANTITY_OF_RIVERS                                   :{BLACK}Flod:
STR_MAPGEN_SMOOTHNESS                                           :{BLACK}Jämnhet:
STR_MAPGEN_VARIETY                                              :{BLACK}Varierad distribution:
STR_MAPGEN_GENERATE                                             :{WHITE}Generera

# Strings for map borders at game generation
STR_MAPGEN_BORDER_TYPE                                          :{BLACK}Kartgränser:
STR_MAPGEN_NORTHWEST                                            :{BLACK}Nordväst
STR_MAPGEN_NORTHEAST                                            :{BLACK}Nordost
STR_MAPGEN_SOUTHEAST                                            :{BLACK}Sydost
STR_MAPGEN_SOUTHWEST                                            :{BLACK}Sydväst
STR_MAPGEN_BORDER_FREEFORM                                      :{BLACK}Fri form
STR_MAPGEN_BORDER_WATER                                         :{BLACK}Vatten
STR_MAPGEN_BORDER_RANDOM                                        :{BLACK}På måfå
STR_MAPGEN_BORDER_RANDOMIZE                                     :{BLACK}På måfå
STR_MAPGEN_BORDER_MANUAL                                        :{BLACK}Manuella

STR_MAPGEN_HEIGHTMAP_ROTATION                                   :{BLACK}Höjdkartans rotation:
STR_MAPGEN_HEIGHTMAP_NAME                                       :{BLACK}Namn på höjdkarta:
STR_MAPGEN_HEIGHTMAP_SIZE_LABEL                                 :{BLACK}Storlek:
STR_MAPGEN_HEIGHTMAP_SIZE                                       :{ORANGE}{NUM} x {NUM}

STR_MAPGEN_TERRAIN_TYPE_QUERY_CAPT                              :{WHITE}Måltopp höjd
STR_MAPGEN_HEIGHTMAP_HEIGHT_QUERY_CAPT                          :{WHITE}Högsta höjdpunkt
STR_MAPGEN_SNOW_COVERAGE_QUERY_CAPT                             :{WHITE}Snötäckning (i %)
<<<<<<< HEAD
STR_MAPGEN_DESERT_COVERAGE_QUERY_CAPT                           :{WHITE}Öken täckning (i %)
STR_MAPGEN_SNOW_LINE_QUERY_CAPT                                 :{WHITE}Ändra snögränsens höjd
=======
STR_MAPGEN_DESERT_COVERAGE_QUERY_CAPT                           :{WHITE}Ökentäckning (i %)
>>>>>>> 9c7a7b53
STR_MAPGEN_START_DATE_QUERY_CAPT                                :{WHITE}Ändra Startår

# SE Map generation
STR_SE_MAPGEN_CAPTION                                           :{WHITE}Scenarotyp
STR_SE_MAPGEN_FLAT_WORLD                                        :{WHITE}Plant land
STR_SE_MAPGEN_FLAT_WORLD_TOOLTIP                                :{BLACK}Generera ett plant land
STR_SE_MAPGEN_RANDOM_LAND                                       :{WHITE}Slumpat land
STR_SE_MAPGEN_FLAT_WORLD_HEIGHT                                 :{BLACK}Höjd av platt land:
STR_SE_MAPGEN_FLAT_WORLD_HEIGHT_DOWN                            :{BLACK}Sänk höjden av platt land ett ner
STR_SE_MAPGEN_FLAT_WORLD_HEIGHT_UP                              :{BLACK}Öka höjden av platt land ett steg

STR_SE_MAPGEN_FLAT_WORLD_HEIGHT_QUERY_CAPT                      :{WHITE}Ändra höjd av platt land

# Map generation progress
STR_GENERATION_WORLD                                            :{WHITE}Genererar värld...
STR_GENERATION_ABORT                                            :{BLACK}Avbryt
STR_GENERATION_ABORT_CAPTION                                    :{WHITE}Avbryt generering av världen
STR_GENERATION_ABORT_MESSAGE                                    :{YELLOW}Vill du verkligen avbryta genereringen?
STR_GENERATION_PROGRESS                                         :{WHITE}{NUM}% färdigt
STR_GENERATION_PROGRESS_NUM                                     :{BLACK}{NUM} / {NUM}
STR_GENERATION_WORLD_GENERATION                                 :{BLACK}Generera värld
STR_GENERATION_RIVER_GENERATION                                 :{BLACK}Generera Flod
STR_GENERATION_TREE_GENERATION                                  :{BLACK}Generera Träd
STR_GENERATION_OBJECT_GENERATION                                :{BLACK}Generera objekt
STR_GENERATION_CLEARING_TILES                                   :{BLACK}Svår och stenig markgenerering
STR_GENERATION_SETTINGUP_GAME                                   :{BLACK}Ställer in spel
STR_GENERATION_PREPARING_TILELOOP                               :{BLACK}Kör tile-loop
STR_GENERATION_PREPARING_SCRIPT                                 :{BLACK}Kör skript
STR_GENERATION_PREPARING_GAME                                   :{BLACK}Förbereder spel

# NewGRF settings
STR_NEWGRF_SETTINGS_CAPTION                                     :{WHITE}NewGRF-inställningar
STR_NEWGRF_SETTINGS_INFO_TITLE                                  :{WHITE}Detaljerad NewGRF-information
STR_NEWGRF_SETTINGS_ACTIVE_LIST                                 :{WHITE}Aktiva NewGRF-filer
STR_NEWGRF_SETTINGS_INACTIVE_LIST                               :{WHITE}Inaktiva NewGRF-filer
STR_NEWGRF_SETTINGS_SELECT_PRESET                               :{ORANGE}Välj förinställning
STR_NEWGRF_FILTER_TITLE                                         :{ORANGE}Sökfilter:
STR_NEWGRF_SETTINGS_PRESET_LIST_TOOLTIP                         :{BLACK}Ladda markerad förinställning
STR_NEWGRF_SETTINGS_PRESET_SAVE                                 :{BLACK}Spara förinställning
STR_NEWGRF_SETTINGS_PRESET_SAVE_TOOLTIP                         :{BLACK}Spara denna lista som en förinställning
STR_NEWGRF_SETTINGS_PRESET_SAVE_QUERY                           :{BLACK}Namnge förinställningen
STR_NEWGRF_SETTINGS_PRESET_DELETE                               :{BLACK}Ta bort förinställningen
STR_NEWGRF_SETTINGS_PRESET_DELETE_TOOLTIP                       :{BLACK}Ta bort markerad förinställning
STR_NEWGRF_SETTINGS_ADD                                         :{BLACK}Lägg till
STR_NEWGRF_SETTINGS_ADD_FILE_TOOLTIP                            :{BLACK}Lägg till den markerade NewGRF-filen till din konfiguration
STR_NEWGRF_SETTINGS_RESCAN_FILES                                :{BLACK}Scanna om filer
STR_NEWGRF_SETTINGS_RESCAN_FILES_TOOLTIP                        :{BLACK}Uppdatera listan med tillgängliga NewGRF-filer
STR_NEWGRF_SETTINGS_REMOVE                                      :{BLACK}Ta bort
STR_NEWGRF_SETTINGS_REMOVE_TOOLTIP                              :{BLACK}Ta bort den markerade NewGRF-filen från listan
STR_NEWGRF_SETTINGS_MOVEUP                                      :{BLACK}Flytta upp
STR_NEWGRF_SETTINGS_MOVEUP_TOOLTIP                              :{BLACK}Flytta upp den markerade NewGRF-filen i listan
STR_NEWGRF_SETTINGS_MOVEDOWN                                    :{BLACK}Flytta ned
STR_NEWGRF_SETTINGS_MOVEDOWN_TOOLTIP                            :{BLACK}Flytta ner den markerade NewGRF-filen i listan
STR_NEWGRF_SETTINGS_UPGRADE                                     :{BLACK}Uppgradera
STR_NEWGRF_SETTINGS_UPGRADE_TOOLTIP                             :{BLACK}Uppgradera NewGRF-filer som du har en nyare version installerad
STR_NEWGRF_SETTINGS_FILE_TOOLTIP                                :{BLACK}En lista med installerade NewGRF-filer

STR_NEWGRF_SETTINGS_SET_PARAMETERS                              :{BLACK}Parametrar
STR_NEWGRF_SETTINGS_SHOW_PARAMETERS                             :{BLACK}Visa parametrar
STR_NEWGRF_SETTINGS_TOGGLE_PALETTE                              :{BLACK}Byt palett
STR_NEWGRF_SETTINGS_TOGGLE_PALETTE_TOOLTIP                      :{BLACK}Ändra palett för markerad NewGRF.{}Gör detta när grafiken från denna NewGRF är rosa i spelet
STR_NEWGRF_SETTINGS_APPLY_CHANGES                               :{BLACK}Spara ändringar

STR_NEWGRF_SETTINGS_FIND_MISSING_CONTENT_BUTTON                 :{BLACK}Hitta saknat innehåll online
STR_NEWGRF_SETTINGS_FIND_MISSING_CONTENT_TOOLTIP                :{BLACK}Kontrollera om saknat innehåll kan hittas online

STR_NEWGRF_SETTINGS_FILENAME                                    :{BLACK}Filnamn: {SILVER}{STRING}
STR_NEWGRF_SETTINGS_GRF_ID                                      :{BLACK}GRF ID: {SILVER}{STRING}
STR_NEWGRF_SETTINGS_VERSION                                     :{BLACK}Version: {SILVER}{NUM}
STR_NEWGRF_SETTINGS_MIN_VERSION                                 :{BLACK}Min. kompatibel version: {SILVER}{NUM}
STR_NEWGRF_SETTINGS_MD5SUM                                      :{BLACK}MD5sum: {SILVER}{STRING}
STR_NEWGRF_SETTINGS_PALETTE                                     :{BLACK}Palett: {SILVER}{STRING}
STR_NEWGRF_SETTINGS_PALETTE_DEFAULT                             :Standard (D)
STR_NEWGRF_SETTINGS_PALETTE_DEFAULT_32BPP                       :Standard (D) / 32 bpp
STR_NEWGRF_SETTINGS_PALETTE_LEGACY                              :Äldre (W)
STR_NEWGRF_SETTINGS_PALETTE_LEGACY_32BPP                        :Äldre (W) / 32 bpp
STR_NEWGRF_SETTINGS_PARAMETER                                   :{BLACK}Paramerar: {SILVER}{STRING}
STR_NEWGRF_SETTINGS_PARAMETER_NONE                              :Ingen

STR_NEWGRF_SETTINGS_NO_INFO                                     :{BLACK}Ingen information tillgänglig
STR_NEWGRF_SETTINGS_NOT_FOUND                                   :{RED}Matchande fil hittades ej
STR_NEWGRF_SETTINGS_DISABLED                                    :{RED}Avstängd
STR_NEWGRF_SETTINGS_INCOMPATIBLE                                :{RED}Ej kompatibel med den här versionen av OpenTTD

# NewGRF save preset window
STR_SAVE_PRESET_CAPTION                                         :{WHITE}Spara förinställning
STR_SAVE_PRESET_LIST_TOOLTIP                                    :{BLACK}Lista över tillgängliga förinställningar, väljer man att kopiera den till spara namn nedan
STR_SAVE_PRESET_TITLE                                           :{BLACK}Skriv in ett namn
STR_SAVE_PRESET_EDITBOX_TOOLTIP                                 :{BLACK}Nuvarande valt namn för förinställningen att spara
STR_SAVE_PRESET_CANCEL                                          :{BLACK}Avbryt
STR_SAVE_PRESET_CANCEL_TOOLTIP                                  :{BLACK}Ändra inte det förinställda
STR_SAVE_PRESET_SAVE                                            :{BLACK}Spara
STR_SAVE_PRESET_SAVE_TOOLTIP                                    :{BLACK}Spara den inställda till den nuvarande valda namnet

# NewGRF parameters window
STR_NEWGRF_PARAMETERS_CAPTION                                   :{WHITE}Ändra NewGRF parametrar
STR_NEWGRF_PARAMETERS_CLOSE                                     :{BLACK}Stäng
STR_NEWGRF_PARAMETERS_RESET                                     :{BLACK}Återställ
STR_NEWGRF_PARAMETERS_RESET_TOOLTIP                             :{BLACK}Återställ alla parametrar till deras standardvärden
STR_NEWGRF_PARAMETERS_DEFAULT_NAME                              :Parameter {NUM}
STR_NEWGRF_PARAMETERS_SETTING                                   :{STRING}: {ORANGE}{STRING}
STR_NEWGRF_PARAMETERS_NUM_PARAM                                 :{LTBLUE}Antal parametrar: {ORANGE}{NUM}

# NewGRF inspect window
STR_NEWGRF_INSPECT_CAPTION                                      :{WHITE}Inspektera - {STRING}
STR_NEWGRF_INSPECT_PARENT_BUTTON                                :{BLACK}Förälder
STR_NEWGRF_INSPECT_PARENT_TOOLTIP                               :{BLACK}Inspektera förälderobjektet

STR_NEWGRF_INSPECT_CAPTION_OBJECT_AT                            :{STRING} vid {HEX}
STR_NEWGRF_INSPECT_CAPTION_OBJECT_AT_OBJECT                     :Objekt
STR_NEWGRF_INSPECT_CAPTION_OBJECT_AT_RAIL_TYPE                  :Spårtyp

STR_NEWGRF_INSPECT_QUERY_CAPTION                                :{WHITE}NewGRF variabel 60+x parameter (hexadecimal)

# Sprite aligner window
STR_SPRITE_ALIGNER_CAPTION                                      :{WHITE}Justera spriteobjekt {COMMA} ({STRING})
STR_SPRITE_ALIGNER_NEXT_BUTTON                                  :{BLACK}Nästa spriteobjekt
STR_SPRITE_ALIGNER_NEXT_TOOLTIP                                 :{BLACK}Fortsätt till nästa nomala spriteobjekt, ignorera eventuella pseudo/recolour/font spriteobjekt och börja om efter sista spriteobjektet
STR_SPRITE_ALIGNER_GOTO_BUTTON                                  :{BLACK}Gå till spriteobjekt
STR_SPRITE_ALIGNER_GOTO_TOOLTIP                                 :{BLACK}Gå till angivet spriteobjekt. Om objektet inte är ett normalt spriteobjekt, fortsätt till nästa normala spriteobjekt
STR_SPRITE_ALIGNER_PREVIOUS_BUTTON                              :{BLACK}Tidigare spriteobjekt
STR_SPRITE_ALIGNER_PREVIOUS_TOOLTIP                             :{BLACK}Fortsätt till föregående normala spriteobjekt, ignorera eventuella pseudo/recolour/font spriteobjekt och börja om från slutet efter första spriteobjektet
STR_SPRITE_ALIGNER_SPRITE_TOOLTIP                               :{BLACK}Representation av det valda objektet. Justeringen ignoreras när objektet ritas.
STR_SPRITE_ALIGNER_MOVE_TOOLTIP                                 :{BLACK}Flytta runt objektet, ändrar X och Y offsets. Ctrl+klicka för att flyta runt objektet åtta steg i taget
STR_SPRITE_ALIGNER_RESET_BUTTON                                 :{BLACK}Återställ relativ
STR_SPRITE_ALIGNER_RESET_TOOLTIP                                :{BLACK}Återställ den nuvarande relativa offsetten
STR_SPRITE_ALIGNER_OFFSETS_ABS                                  :{BLACK}X offsett: {NUM}, Y offsett: {NUM} (Absolut)
STR_SPRITE_ALIGNER_OFFSETS_REL                                  :{BLACK}X offsett: {NUM}, Y offsett: {NUM} (Relativ)
STR_SPRITE_ALIGNER_PICKER_BUTTON                                :{BLACK}Välj objekt
STR_SPRITE_ALIGNER_PICKER_TOOLTIP                               :{BLACK}Välj ett objekt på bildskärmen

STR_SPRITE_ALIGNER_GOTO_CAPTION                                 :{WHITE}Gå till spriteobjekt

# NewGRF (self) generated warnings/errors
STR_NEWGRF_ERROR_MSG_INFO                                       :{SILVER}{STRING}
STR_NEWGRF_ERROR_MSG_WARNING                                    :{RED}Varning: {SILVER}{STRING}
STR_NEWGRF_ERROR_MSG_ERROR                                      :{RED}Fel: {SILVER}{STRING}
STR_NEWGRF_ERROR_MSG_FATAL                                      :{RED}Fatalt: {SILVER}{STRING}
STR_NEWGRF_ERROR_FATAL_POPUP                                    :{WHITE}Ett fatalt NewGRF-fel har uppstått:{}{STRING}
STR_NEWGRF_ERROR_POPUP                                          :{WHITE}Ett NewGRF-fel har uppstått:{}{STRING}
STR_NEWGRF_ERROR_VERSION_NUMBER                                 :{1:STRING} kommer inte att fungera med den TTDPatchversion som rapporterades av OpenTTD
STR_NEWGRF_ERROR_DOS_OR_WINDOWS                                 :{1:STRING} är för {STRING}versionen av TTD
STR_NEWGRF_ERROR_UNSET_SWITCH                                   :{1:STRING} är designat för att användas med {STRING}
STR_NEWGRF_ERROR_INVALID_PARAMETER                              :Felaktig parameter för {1:STRING}: parameter {STRING} ({NUM})
STR_NEWGRF_ERROR_LOAD_BEFORE                                    :{1:STRING} måste laddas innan {STRING}.
STR_NEWGRF_ERROR_LOAD_AFTER                                     :{1:STRING} måste laddas efter {STRING}.
STR_NEWGRF_ERROR_OTTD_VERSION_NUMBER                            :{1:STRING} kräver OpenTTD version {STRING} eller bättre
STR_NEWGRF_ERROR_AFTER_TRANSLATED_FILE                          :GRF-filen den var designad att översätta
STR_NEWGRF_ERROR_TOO_MANY_NEWGRFS_LOADED                        :För många NewGRFer är laddade
STR_NEWGRF_ERROR_STATIC_GRF_CAUSES_DESYNC                       :Att ladda {1:STRING} som statisk NewGRF med {STRING} kan orsaka desynkronisering
STR_NEWGRF_ERROR_UNEXPECTED_SPRITE                              :Oväntat spriteobjekt (spriteobjekt {3:NUM})
STR_NEWGRF_ERROR_UNKNOWN_PROPERTY                               :Okänd Action 0-egenskap {4:HEX} (spriteobjekt {3:NUM})
STR_NEWGRF_ERROR_INVALID_ID                                     :Försök att använda ett ogiltligt ID (spriteobjekt {3:NUM})
STR_NEWGRF_ERROR_CORRUPT_SPRITE                                 :{YELLOW}{STRING} innehåller ett skadat spriteobjekt. Alla korrupta spriteobjekt kommer att visas som röda frågetecken (?)
STR_NEWGRF_ERROR_MULTIPLE_ACTION_8                              :Innehåller flera Action 8 (spriteobjekt {3:NUM})
STR_NEWGRF_ERROR_READ_BOUNDS                                    :Läste förbi slutet av pseudo-spriteobjekt (spriteobjekt {3:NUM})
STR_NEWGRF_ERROR_GRM_FAILED                                     :Efterfrågade GRF-resurser är inte tillgängliga (spriteobjekt {3:NUM})
STR_NEWGRF_ERROR_FORCEFULLY_DISABLED                            :{1:STRING} har inaktiverats av {2:STRING}
STR_NEWGRF_ERROR_INVALID_SPRITE_LAYOUT                          :Felaktigt/okänt layout-format av spriteobjekt (spriteobjekt {3:NUM})
STR_NEWGRF_ERROR_LIST_PROPERTY_TOO_LONG                         :För många poster i listan med egenskapsvärden (spriteobjekt {3:NUM}, egenskap {4:HEX})
STR_NEWGRF_ERROR_INDPROD_CALLBACK                               :Ogiltig industriproduktions-callback (spriteobjekt {3:NUM}, "{2:STRING}")

# NewGRF related 'general' warnings
STR_NEWGRF_POPUP_CAUTION_CAPTION                                :{WHITE}Varning!
STR_NEWGRF_CONFIRMATION_TEXT                                    :{YELLOW}Du håller på att göra ändringar i ett pågående spel; detta kan krascha OpenTTD eller orsaka andra fel i spelet. Skicka inte buggrapporter om sådana fel.{}Är du helt säker på detta?

STR_NEWGRF_DUPLICATE_GRFID                                      :{WHITE}Kan inte lägga till filen: redan existerande GRF ID
STR_NEWGRF_COMPATIBLE_LOADED                                    :{ORANGE}Matchande fil saknas (kompatibel GRF laddad)
STR_NEWGRF_TOO_MANY_NEWGRFS                                     :{WHITE}Kan inte lägga till fil: Gränsen för NewGRF-filer uppnådd

STR_NEWGRF_COMPATIBLE_LOAD_WARNING                              :{WHITE}Kompatibel GRF laddad för saknade filer
STR_NEWGRF_DISABLED_WARNING                                     :{WHITE}Saknad GRF-fil har stängts av
STR_NEWGRF_UNPAUSE_WARNING_TITLE                                :{YELLOW}Saknad(e) GRF-fil(er)
STR_NEWGRF_UNPAUSE_WARNING                                      :{WHITE}Avpausning kan krascha OpenTTD. Skicka ej bugg-rapporter för eventuella resulterande krascher.{}Är du säker på att du vill avpausa?

# NewGRF status
STR_NEWGRF_LIST_NONE                                            :Inga
STR_NEWGRF_LIST_ALL_FOUND                                       :Alla filer finns
STR_NEWGRF_LIST_COMPATIBLE                                      :{YELLOW}Hittade kompatibla filer
STR_NEWGRF_LIST_MISSING                                         :{RED}Saknade filer

# NewGRF 'it's broken' warnings
STR_NEWGRF_BROKEN                                               :{WHITE}'Beteendet hos '{0:STRING}' kommer troligen orsaka desynkronisering och/eller krascher
STR_NEWGRF_BROKEN_POWERED_WAGON                                 :{WHITE}Power wagon-tillstånd för '{1:ENGINE}' ändrades utanför en depå
STR_NEWGRF_BROKEN_VEHICLE_LENGTH                                :{WHITE}Fordonslängd för '{1:ENGINE}' ändrades utanför en depå
STR_NEWGRF_BROKEN_CAPACITY                                      :{WHITE}Kapaciteten ändrades för '{1:ENGINE}' utan att vara i depå eller anpassning
STR_BROKEN_VEHICLE_LENGTH                                       :{WHITE}Tåg '{VEHICLE}' som tillhör '{COMPANY}' har ogiltig längd. Detta orsakas förmodligen av problem med en NewGRF. Spelet kan desynkroniseras eller krascha

STR_NEWGRF_BUGGY                                                :{WHITE}NewGRF '{0:STRING}' ger felaktig information
STR_NEWGRF_BUGGY_ARTICULATED_CARGO                              :{WHITE}Last-/återställningsinformationen för '{1:ENGINE}' skiljer sig från köplistan efter konstruktion. Detta kan leda till att automatisk förnyelse/uppgradering misslyckas med att anpassa fordonen/vagnarna korrekt
STR_NEWGRF_BUGGY_ENDLESS_PRODUCTION_CALLBACK                    :{WHITE}'{1:STRING}' skapade en oändlig loop i en produktions-callback-funktion
STR_NEWGRF_BUGGY_UNKNOWN_CALLBACK_RESULT                        :{WHITE}Callback-funktion {1:HEX} returnerade ett okänt/ogiltligt resultat {2:HEX}
STR_NEWGRF_BUGGY_INVALID_CARGO_PRODUCTION_CALLBACK              :{WHITE}'{1:STRING}' returnerade ogiltig lasttyp i produktions-callback vid {2:HEX}

# 'User removed essential NewGRFs'-placeholders for stuff without specs
STR_NEWGRF_INVALID_CARGO                                        :<invalid cargo>
STR_NEWGRF_INVALID_CARGO_ABBREV                                 :??
STR_NEWGRF_INVALID_CARGO_QUANTITY                               :{COMMA} av <invalid cargo>
STR_NEWGRF_INVALID_ENGINE                                       :<icke giltig fordonstyp>
STR_NEWGRF_INVALID_INDUSTRYTYPE                                 :<icke giltig industri>

# Placeholders for other invalid stuff, e.g. vehicles that have gone (Game Script).
STR_INVALID_VEHICLE                                             :<ogiltigt fordon>

# NewGRF scanning window
STR_NEWGRF_SCAN_CAPTION                                         :{WHITE}Skannar NewGRFer
STR_NEWGRF_SCAN_MESSAGE                                         :{BLACK}Skannar NewGRFer. Beroende på antal kan det ta en stund...
STR_NEWGRF_SCAN_STATUS                                          :{BLACK}{NUM} NewGRF{P "" er} skannade utav uppskattningsvis {NUM} NewGRF{P "" er} totalt
STR_NEWGRF_SCAN_ARCHIVES                                        :Skannar efter arkiv

# Sign list window
STR_SIGN_LIST_CAPTION                                           :{WHITE}Skyltlista - {COMMA} Skylt{P "" ar}
STR_SIGN_LIST_MATCH_CASE                                        :{BLACK}Matcha VERSALER/gemener
STR_SIGN_LIST_MATCH_CASE_TOOLTIP                                :{BLACK}Slå på/av matchning av VERSALER/gemener när skyltnamn matchas mot sökfiltret

# Sign window
STR_EDIT_SIGN_CAPTION                                           :{WHITE}Ändra skylttext
STR_EDIT_SIGN_LOCATION_TOOLTIP                                  :{BLACK}Centrera huvudvyn på skyltens läge Ctrl+klick öppnar en ny vy över skyltens läge
STR_EDIT_SIGN_NEXT_SIGN_TOOLTIP                                 :{BLACK}Åk till nästa skylt
STR_EDIT_SIGN_PREVIOUS_SIGN_TOOLTIP                             :{BLACK}Åk till föregående skylt

STR_EDIT_SIGN_SIGN_OSKTITLE                                     :{BLACK}Mata in ett namn för skylten

# Town directory window
STR_TOWN_DIRECTORY_CAPTION                                      :{WHITE}Städer
STR_TOWN_DIRECTORY_NONE                                         :{ORANGE}- Inga -
STR_TOWN_DIRECTORY_TOWN                                         :{ORANGE}{TOWN}{BLACK} ({COMMA})
STR_TOWN_DIRECTORY_CITY                                         :{ORANGE}{TOWN}{YELLOW} (Stad){BLACK} ({COMMA})
STR_TOWN_DIRECTORY_LIST_TOOLTIP                                 :{BLACK}Stadsnamn - klicka på ett namn för att centrera huvudvyn på staden. Ctrl+klick öppnar en ny vy över stadens läge
STR_TOWN_POPULATION                                             :{BLACK}Global folkmängd: {COMMA}

# Town view window
STR_TOWN_VIEW_TOWN_CAPTION                                      :{WHITE}{TOWN}
STR_TOWN_VIEW_CITY_CAPTION                                      :{WHITE}{TOWN} (Stad)
STR_TOWN_VIEW_POPULATION_HOUSES                                 :{BLACK}Invånare: {ORANGE}{COMMA}{BLACK}  Hus: {ORANGE}{COMMA}
STR_TOWN_VIEW_CARGO_LAST_MONTH_MAX                              :{BLACK}{CARGO_LIST} förra månaden: {ORANGE}{COMMA}{BLACK}  max: {ORANGE}{COMMA}
STR_TOWN_VIEW_CARGO_FOR_TOWNGROWTH                              :{BLACK}Fraktgods behövs för ortens tillväxt:
STR_TOWN_VIEW_CARGO_FOR_TOWNGROWTH_REQUIRED_GENERAL             :{ORANGE}{STRING}{RED} krävs
STR_TOWN_VIEW_CARGO_FOR_TOWNGROWTH_REQUIRED_WINTER              :{ORANGE}{STRING}{BLACK} krävs under vintern
STR_TOWN_VIEW_CARGO_FOR_TOWNGROWTH_DELIVERED_GENERAL            :{ORANGE}{STRING}{GREEN} levererat
STR_TOWN_VIEW_CARGO_FOR_TOWNGROWTH_REQUIRED                     :{ORANGE}{CARGO_TINY} / {CARGO_LONG}{RED} (återstår)
STR_TOWN_VIEW_CARGO_FOR_TOWNGROWTH_DELIVERED                    :{ORANGE}{CARGO_TINY} / {CARGO_LONG}{GREEN} (levererat)
STR_TOWN_VIEW_TOWN_GROWS_EVERY                                  :{BLACK}Orten växer var {ORANGE}{COMMA}{BLACK}{NBSP}dag
STR_TOWN_VIEW_TOWN_GROWS_EVERY_FUNDED                           :{BLACK}Orten växer var {ORANGE}{COMMA}{BLACK}{NBSP}dag (bekostad tillväxt)
STR_TOWN_VIEW_TOWN_GROW_STOPPED                                 :{BLACK}Orten växer {RED}inte{BLACK}
STR_TOWN_VIEW_NOISE_IN_TOWN                                     :{BLACK}Bullernivågräns i stad: {ORANGE}{COMMA}{BLACK}  max: {ORANGE}{COMMA}
STR_TOWN_VIEW_CENTER_TOOLTIP                                    :{BLACK}Centrera huvudvyn på staden. Ctrl+klick öppnar en ny vy över stadens läge
STR_TOWN_VIEW_LOCAL_AUTHORITY_BUTTON                            :{BLACK}Lokala myndigheter
STR_TOWN_VIEW_LOCAL_AUTHORITY_TOOLTIP                           :{BLACK}Visa information om de lokala myndigheterna
STR_TOWN_VIEW_RENAME_TOOLTIP                                    :{BLACK}Byt namn på staden

STR_TOWN_VIEW_EXPAND_BUTTON                                     :{BLACK}Utöka
STR_TOWN_VIEW_EXPAND_TOOLTIP                                    :{BLACK}Öka stadens storlek
STR_TOWN_VIEW_DELETE_BUTTON                                     :{BLACK}Ta bort
STR_TOWN_VIEW_DELETE_TOOLTIP                                    :{BLACK}Ta bort staden helt och hållet

STR_TOWN_VIEW_RENAME_TOWN_BUTTON                                :Byt namn på stad

# Town local authority window
STR_LOCAL_AUTHORITY_CAPTION                                     :{WHITE}{TOWN} lokala myndigheter
STR_LOCAL_AUTHORITY_ZONE                                        :{BLACK}Zon
STR_LOCAL_AUTHORITY_ZONE_TOOLTIP                                :{BLACK}Visa zonen som ryms inom de lokala myndigheternas gränser
STR_LOCAL_AUTHORITY_COMPANY_RATINGS                             :{BLACK}Transportföretags värderingar:
STR_LOCAL_AUTHORITY_COMPANY_RATING                              :{YELLOW}{COMPANY} {COMPANY_NUM}: {ORANGE}{STRING}
STR_LOCAL_AUTHORITY_ACTIONS_TITLE                               :{BLACK}Tillgängliga åtgärder:
STR_LOCAL_AUTHORITY_ACTIONS_TOOLTIP                             :{BLACK}Lista av åtgärder att utföra i staden - klicka på en rad för ytterligare detaljer
STR_LOCAL_AUTHORITY_DO_IT_BUTTON                                :{BLACK}Utför
STR_LOCAL_AUTHORITY_DO_IT_TOOLTIP                               :{BLACK}Utför markerad åtgärd i ovanstående lista

STR_LOCAL_AUTHORITY_ACTION_SMALL_ADVERTISING_CAMPAIGN           :Liten reklamkampanj
STR_LOCAL_AUTHORITY_ACTION_MEDIUM_ADVERTISING_CAMPAIGN          :Mellanstor reklamkampanj
STR_LOCAL_AUTHORITY_ACTION_LARGE_ADVERTISING_CAMPAIGN           :Stor reklamkampanj
STR_LOCAL_AUTHORITY_ACTION_ROAD_RECONSTRUCTION                  :Bekosta rekonstruktion av vägar
STR_LOCAL_AUTHORITY_ACTION_STATUE_OF_COMPANY                    :Bygg staty över företagets ägare
STR_LOCAL_AUTHORITY_ACTION_NEW_BUILDINGS                        :Bekosta nya byggnader
STR_LOCAL_AUTHORITY_ACTION_EXCLUSIVE_TRANSPORT                  :Köp exklusiva transporträttigheter
STR_LOCAL_AUTHORITY_ACTION_BRIBE                                :Muta de lokala myndigheterna

STR_LOCAL_AUTHORITY_ACTION_TOOLTIP_SMALL_ADVERTISING            :{YELLOW}Starta en liten lokal reklamkampanj, för att attrahera fler passagerare och gods till dina tranporttjänster.{}Tillhandahåller en temporär boost till stationens betyg i en liten radie runt stadens centrum.{}Kostnad: {CURRENCY_LONG}
STR_LOCAL_AUTHORITY_ACTION_TOOLTIP_MEDIUM_ADVERTISING           :{YELLOW}Starta en mellanstor lokal reklamkampanj, för att attrahera fler passagerare och gods till dina tranporttjänster.{}Tillhandahåller en temporär boost till stationens betyg i en mellan radie runt stadens centrum.{}Kostnad: {CURRENCY_LONG}
STR_LOCAL_AUTHORITY_ACTION_TOOLTIP_LARGE_ADVERTISING            :{YELLOW}Starta en stor lokal reklamkampanj, för att attrahera fler passagerare och gods till dina transporttjänster.{}Tillhandahåller en temporär boost till stationens betyg i en stor radie runt stadens centrum.{}Kostnad: {CURRENCY_LONG}
STR_LOCAL_AUTHORITY_ACTION_TOOLTIP_ROAD_RECONSTRUCTION          :{YELLOW}Bekosta ombyggnad av stadens vägnätverk.{}Orsakar ansenliga störningar för vägtrafik i upp till 6 månader.{}Kostnad: {CURRENCY_LONG}
STR_LOCAL_AUTHORITY_ACTION_TOOLTIP_STATUE_OF_COMPANY            :{YELLOW}Bygg en staty i ditt företags ära.{}Tillhandahåller en permanent boost till stations betyg i staden.{}Cost: {CURRENCY_LONG}
STR_LOCAL_AUTHORITY_ACTION_TOOLTIP_NEW_BUILDINGS                :{YELLOW}Bekosta uppbyggnad av nya byggnader i staden.{}Ger en temporär boost till stadens tillväxt.{}Kostnad: {CURRENCY_LONG}
STR_LOCAL_AUTHORITY_ACTION_TOOLTIP_EXCLUSIVE_TRANSPORT          :{YELLOW}Köp 1 års exklusiva transport rättigheter i staden.{}Lokala myndigheterna kommer inte tillåta passagerare och gods att använda dina motståndares stationer.{}Cost: {CURRENCY_LONG}
STR_LOCAL_AUTHORITY_ACTION_TOOLTIP_BRIBE                        :{YELLOW} Muta de lokala myndigheterna för att öka din värdering, med risk för att få höga böter om du blir upptäckt.{} Kostnad: {CURRENCY_LONG}

# Goal window
STR_GOALS_CAPTION                                               :{WHITE}{COMPANY} Mål
STR_GOALS_SPECTATOR_CAPTION                                     :{WHITE}Globala mål
STR_GOALS_SPECTATOR                                             :Globala mål
STR_GOALS_GLOBAL_BUTTON                                         :{BLACK}Global
STR_GOALS_GLOBAL_BUTTON_HELPTEXT                                :{BLACK}Visa globala mål
STR_GOALS_COMPANY_BUTTON                                        :{BLACK}Företag
STR_GOALS_COMPANY_BUTTON_HELPTEXT                               :{BLACK}Visa företagets mål
STR_GOALS_TEXT                                                  :{ORANGE}{STRING}
STR_GOALS_NONE                                                  :{ORANGE}- Inga -
STR_GOALS_PROGRESS                                              :{ORANGE}{STRING}
STR_GOALS_PROGRESS_COMPLETE                                     :{GREEN}{STRING}
STR_GOALS_TOOLTIP_CLICK_ON_SERVICE_TO_CENTER                    :{BLACK}Klicka på målet för att centrera huvudvyn på industrin/byn/rutan. Ctrl+klick gör så att ett nytt vyfönster öppnas över platsen för industrin/byn/rutan

# Goal question window
STR_GOAL_QUESTION_CAPTION_QUESTION                              :{BLACK}Fråga
STR_GOAL_QUESTION_CAPTION_INFORMATION                           :{BLACK}Information
STR_GOAL_QUESTION_CAPTION_WARNING                               :{BLACK}Varning
STR_GOAL_QUESTION_CAPTION_ERROR                                 :{YELLOW}Fel

############ Start of Goal Question button list
STR_GOAL_QUESTION_BUTTON_CANCEL                                 :Avbryt
STR_GOAL_QUESTION_BUTTON_OK                                     :Okej
STR_GOAL_QUESTION_BUTTON_NO                                     :Nej
STR_GOAL_QUESTION_BUTTON_YES                                    :Ja
STR_GOAL_QUESTION_BUTTON_DECLINE                                :Avböj
STR_GOAL_QUESTION_BUTTON_ACCEPT                                 :Acceptera
STR_GOAL_QUESTION_BUTTON_IGNORE                                 :Ignorera
STR_GOAL_QUESTION_BUTTON_RETRY                                  :Försök igen
STR_GOAL_QUESTION_BUTTON_PREVIOUS                               :Föregående
STR_GOAL_QUESTION_BUTTON_NEXT                                   :Nästa
STR_GOAL_QUESTION_BUTTON_STOP                                   :Stoppa
STR_GOAL_QUESTION_BUTTON_START                                  :Starta
STR_GOAL_QUESTION_BUTTON_GO                                     :Gå
STR_GOAL_QUESTION_BUTTON_CONTINUE                               :Fortsätt
STR_GOAL_QUESTION_BUTTON_RESTART                                :Starta om
STR_GOAL_QUESTION_BUTTON_POSTPONE                               :Skjut upp
STR_GOAL_QUESTION_BUTTON_SURRENDER                              :Ge upp
STR_GOAL_QUESTION_BUTTON_CLOSE                                  :Stäng
############ End of Goal Question button list

# Subsidies window
STR_SUBSIDIES_CAPTION                                           :{WHITE}Subventioner
STR_SUBSIDIES_OFFERED_TITLE                                     :{BLACK}Aktuella subventioner:
STR_SUBSIDIES_OFFERED_FROM_TO                                   :{ORANGE}{STRING} från {STRING} till {STRING}{YELLOW} (tills {DATE_SHORT})
STR_SUBSIDIES_NONE                                              :{ORANGE}- Inga -
STR_SUBSIDIES_SUBSIDISED_TITLE                                  :{BLACK}Redan subventionerade rutter:
STR_SUBSIDIES_SUBSIDISED_FROM_TO                                :{ORANGE}{STRING} från {STRING} till {STRING}{YELLOW} ({COMPANY}{YELLOW}, tills {DATE_SHORT})
STR_SUBSIDIES_TOOLTIP_CLICK_ON_SERVICE_TO_CENTER                :{BLACK}Klicka för att centrera huvudvyn ovanför industrin/staden. Ctrl+klick öppnar en ny vy över industrin/stadens läge

# Story book window
STR_STORY_BOOK_CAPTION                                          :{WHITE}{COMPANY} berättelsebok
STR_STORY_BOOK_SPECTATOR_CAPTION                                :{WHITE}Global berättelsebok
STR_STORY_BOOK_SPECTATOR                                        :Global berättelsebok
STR_STORY_BOOK_TITLE                                            :{YELLOW}{STRING}
STR_STORY_BOOK_GENERIC_PAGE_ITEM                                :Sida {NUM}
STR_STORY_BOOK_SEL_PAGE_TOOLTIP                                 :{BLACK}Hoppa till valfri sida genom att välja sidan i denna lista
STR_STORY_BOOK_PREV_PAGE                                        :{BLACK}Föregående
STR_STORY_BOOK_PREV_PAGE_TOOLTIP                                :{BLACK}Gå till föregående sida
STR_STORY_BOOK_NEXT_PAGE                                        :{BLACK}Nästa
STR_STORY_BOOK_NEXT_PAGE_TOOLTIP                                :{BLACK}Gå till nästa sida
STR_STORY_BOOK_INVALID_GOAL_REF                                 :{RED}Ogiltig målreferens

# Station list window
STR_STATION_LIST_TOOLTIP                                        :{BLACK}Stationsnamn - klicka på ett namn för att centrera huvudvyn på stationen. Ctrl+klick öppnar en ny vy över stationens läge
STR_STATION_LIST_USE_CTRL_TO_SELECT_MORE                        :{BLACK}Håll nere Ctrl för att markera mer än en sak
STR_STATION_LIST_CAPTION                                        :{WHITE}{COMPANY} - {COMMA} Station{P "" er}
STR_STATION_LIST_STATION                                        :{YELLOW}{STATION} {STATION_FEATURES}
STR_STATION_LIST_WAYPOINT                                       :{YELLOW}{WAYPOINT}
STR_STATION_LIST_NONE                                           :{YELLOW}- Inga -
STR_STATION_LIST_SELECT_ALL_FACILITIES                          :{BLACK}Markera alla inrättningar
STR_STATION_LIST_SELECT_ALL_TYPES                               :{BLACK}Välj alla typer av last (inklusive icke väntande last)
STR_STATION_LIST_NO_WAITING_CARGO                               :{BLACK}Ingen sorts last väntar

# Station view window
STR_STATION_VIEW_CAPTION                                        :{WHITE}{STATION} {STATION_FEATURES}
STR_STATION_VIEW_WAITING_CARGO                                  :{WHITE}{CARGO_LONG}
STR_STATION_VIEW_EN_ROUTE_FROM                                  :{YELLOW}({CARGO_SHORT} från {STATION})
STR_STATION_VIEW_RESERVED                                       :{YELLOW}({CARGO_SHORT} reserverat för lastning)

STR_STATION_VIEW_ACCEPTS_BUTTON                                 :{BLACK}Accepterar
STR_STATION_VIEW_ACCEPTS_TOOLTIP                                :{BLACK}Visa lista över accepterat gods
STR_STATION_VIEW_ACCEPTS_CARGO                                  :{BLACK}Accepterar: {WHITE}{CARGO_LIST}

STR_STATION_VIEW_EXCLUSIVE_RIGHTS_SELF                          :{BLACK}Den här stationen har exklusiva transporträttigheter i den här staden.
STR_STATION_VIEW_EXCLUSIVE_RIGHTS_COMPANY                       :{YELLOW}{COMPANY}{BLACK} har köpt exklusiva transporträttigheter i den här staden.

STR_STATION_VIEW_RATINGS_BUTTON                                 :{BLACK}Värderingar
STR_STATION_VIEW_RATINGS_TOOLTIP                                :{BLACK}Visa stationens klassificering
STR_STATION_VIEW_SUPPLY_RATINGS_TITLE                           :{BLACK}Månadsvis tillförsel av gods och lokal värdering:
STR_STATION_VIEW_CARGO_SUPPLY_RATING                            :{WHITE}{STRING}: {YELLOW}{COMMA} / {STRING} ({COMMA}%)

STR_STATION_VIEW_GROUP                                          :{BLACK}Gruppera med hänsyn till
STR_STATION_VIEW_WAITING_STATION                                :Station: väntar
STR_STATION_VIEW_WAITING_AMOUNT                                 :Mängd: väntar
STR_STATION_VIEW_PLANNED_STATION                                :Station: planerad
STR_STATION_VIEW_PLANNED_AMOUNT                                 :Mängd: planerad
STR_STATION_VIEW_FROM                                           :{YELLOW}{CARGO_SHORT} från {STATION}
STR_STATION_VIEW_VIA                                            :{YELLOW}{CARGO_SHORT} via {STATION}
STR_STATION_VIEW_TO                                             :{YELLOW}{CARGO_SHORT} till {STATION}
STR_STATION_VIEW_FROM_ANY                                       :{RED}{CARGO_SHORT} från okänd station
STR_STATION_VIEW_TO_ANY                                         :{RED}{CARGO_SHORT} till vilken station som helst
STR_STATION_VIEW_VIA_ANY                                        :{RED}{CARGO_SHORT} via vilken station som helst
STR_STATION_VIEW_FROM_HERE                                      :{GREEN}{CARGO_SHORT} från denna station
STR_STATION_VIEW_VIA_HERE                                       :{GREEN}{CARGO_SHORT} stannar vid denna station
STR_STATION_VIEW_TO_HERE                                        :{GREEN}{CARGO_SHORT} till denna station
STR_STATION_VIEW_NONSTOP                                        :{YELLOW}{CARGO_SHORT} utan uppehåll

STR_STATION_VIEW_GROUP_S_V_D                                    :Källa-Via-Mål
STR_STATION_VIEW_GROUP_S_D_V                                    :Källa-Mål-Via
STR_STATION_VIEW_GROUP_V_S_D                                    :Via-Källa-Mål
STR_STATION_VIEW_GROUP_V_D_S                                    :Via-Mål-Källa
STR_STATION_VIEW_GROUP_D_S_V                                    :Mål-Källa-Via
STR_STATION_VIEW_GROUP_D_V_S                                    :Mål-Via-Källa

############ range for rating starts
STR_CARGO_RATING_APPALLING                                      :Hemskt dålig
STR_CARGO_RATING_VERY_POOR                                      :Väldigt dålig
STR_CARGO_RATING_POOR                                           :Dålig
STR_CARGO_RATING_MEDIOCRE                                       :Medelmåttig
STR_CARGO_RATING_GOOD                                           :Bra
STR_CARGO_RATING_VERY_GOOD                                      :Väldigt bra
STR_CARGO_RATING_EXCELLENT                                      :Utmärkt
STR_CARGO_RATING_OUTSTANDING                                    :Enastående
############ range for rating ends

STR_STATION_VIEW_CENTER_TOOLTIP                                 :{BLACK}Centrera huvudvyn på stationen. Ctrl+klick öppnar en ny vy över stationens läge
STR_STATION_VIEW_RENAME_TOOLTIP                                 :{BLACK}Byt namn på stationen

STR_STATION_VIEW_SCHEDULED_TRAINS_TOOLTIP                       :{BLACK}Visa alla tåg där denna station finns med i rutten
STR_STATION_VIEW_SCHEDULED_ROAD_VEHICLES_TOOLTIP                :{BLACK}Visa alla vägfordon där denna station finns med i rutten
STR_STATION_VIEW_SCHEDULED_AIRCRAFT_TOOLTIP                     :{BLACK}Visa alla flygplan där denna station finns med i rutten
STR_STATION_VIEW_SCHEDULED_SHIPS_TOOLTIP                        :{BLACK}Visa alla skepp där denna station finns med i rutten

STR_STATION_VIEW_RENAME_STATION_CAPTION                         :Byt namn på station

STR_STATION_VIEW_CLOSE_AIRPORT                                  :{BLACK}Stäng flygplats
STR_STATION_VIEW_CLOSE_AIRPORT_TOOLTIP                          :{BLACK}Hindra flygplan från att landa på den här flygplatsen

# Waypoint/buoy view window
STR_WAYPOINT_VIEW_CAPTION                                       :{WHITE}{WAYPOINT}
STR_WAYPOINT_VIEW_CENTER_TOOLTIP                                :{BLACK}Centrera huvudvyn på riktmärket. Ctrl+klick öppnar en ny vy över riktmärkets läge
STR_WAYPOINT_VIEW_CHANGE_WAYPOINT_NAME                          :{BLACK}Byt namn på riktmärke
STR_BUOY_VIEW_CENTER_TOOLTIP                                    :{BLACK}Centrera huvudvyn på bojen. Ctrl+klick öppnar en ny vy över bojens läge
STR_BUOY_VIEW_CHANGE_BUOY_NAME                                  :{BLACK}Ändra namn på boj

STR_EDIT_WAYPOINT_NAME                                          :{WHITE}Ändra namn på riktmärke

# Finances window
STR_FINANCES_CAPTION                                            :{WHITE}{COMPANY} Budget {BLACK}{COMPANY_NUM}
STR_FINANCES_EXPENDITURE_INCOME_TITLE                           :{WHITE}Utgifter/inkomster
STR_FINANCES_YEAR                                               :{WHITE}{NUM}
STR_FINANCES_SECTION_CONSTRUCTION                               :{GOLD}Konstruktioner
STR_FINANCES_SECTION_NEW_VEHICLES                               :{GOLD}Nya fordon
STR_FINANCES_SECTION_TRAIN_RUNNING_COSTS                        :{GOLD}Kostnad för tåg
STR_FINANCES_SECTION_ROAD_VEHICLE_RUNNING_COSTS                 :{GOLD}Kostnad för vägfordon
STR_FINANCES_SECTION_AIRCRAFT_RUNNING_COSTS                     :{GOLD}Kostnad för flygplan
STR_FINANCES_SECTION_SHIP_RUNNING_COSTS                         :{GOLD}Kostnad för skepp
STR_FINANCES_SECTION_PROPERTY_MAINTENANCE                       :{GOLD}Underhåll av egendomar
STR_FINANCES_SECTION_TRAIN_INCOME                               :{GOLD}Inkomst från tåg
STR_FINANCES_SECTION_ROAD_VEHICLE_INCOME                        :{GOLD}Inkomst från vägfordon
STR_FINANCES_SECTION_AIRCRAFT_INCOME                            :{GOLD}Inkomst från flygplan
STR_FINANCES_SECTION_SHIP_INCOME                                :{GOLD}Inkomst från skepp
STR_FINANCES_SECTION_LOAN_INTEREST                              :{GOLD}Ränta på lån
STR_FINANCES_SECTION_OTHER                                      :{GOLD}Övrigt
STR_FINANCES_NEGATIVE_INCOME                                    :{BLACK}-{CURRENCY_LONG}
STR_FINANCES_POSITIVE_INCOME                                    :{BLACK}+{CURRENCY_LONG}
STR_FINANCES_TOTAL_CAPTION                                      :{WHITE}Totalt:
STR_FINANCES_BANK_BALANCE_TITLE                                 :{WHITE}Banksaldo
STR_FINANCES_LOAN_TITLE                                         :{WHITE}Lån
STR_FINANCES_MAX_LOAN                                           :{WHITE}Maxlån: {BLACK}{CURRENCY_LONG}
STR_FINANCES_TOTAL_CURRENCY                                     :{BLACK}{CURRENCY_LONG}
STR_FINANCES_BORROW_BUTTON                                      :{BLACK}Låna {CURRENCY_LONG}
STR_FINANCES_BORROW_TOOLTIP                                     :{BLACK}Öka lånets storlek. Ctrl+klick lånar så mycket som möjligt
STR_FINANCES_REPAY_BUTTON                                       :{BLACK}Återbetala {CURRENCY_LONG}
STR_FINANCES_REPAY_TOOLTIP                                      :{BLACK}Återbetala en del av lånet. Ctrl+klick återbetalar så mycket som är möjligt
STR_FINANCES_INFRASTRUCTURE_BUTTON                              :{BLACK}Infrastruktur

# Company view
STR_COMPANY_VIEW_CAPTION                                        :{WHITE}{COMPANY} {BLACK}{COMPANY_NUM}
STR_COMPANY_VIEW_PRESIDENT_MANAGER_TITLE                        :{WHITE}{PRESIDENT_NAME}{}{GOLD}(VD)

STR_COMPANY_VIEW_INAUGURATED_TITLE                              :{GOLD}Etablerades: {WHITE}{NUM}
STR_COMPANY_VIEW_COLOUR_SCHEME_TITLE                            :{GOLD}Färgschema:
STR_COMPANY_VIEW_VEHICLES_TITLE                                 :{GOLD}Fordon:
STR_COMPANY_VIEW_TRAINS                                         :{WHITE}{COMMA} tåg
STR_COMPANY_VIEW_ROAD_VEHICLES                                  :{WHITE}{COMMA} vägfordon
STR_COMPANY_VIEW_AIRCRAFT                                       :{WHITE}{COMMA} flygplan
STR_COMPANY_VIEW_SHIPS                                          :{WHITE}{COMMA} skepp
STR_COMPANY_VIEW_VEHICLES_NONE                                  :{WHITE}Inga
STR_COMPANY_VIEW_COMPANY_VALUE                                  :{GOLD}Företagets värde: {WHITE}{CURRENCY_LONG}
STR_COMPANY_VIEW_SHARES_OWNED_BY                                :{WHITE}({COMMA}% ägs av {COMPANY})
STR_COMPANY_VIEW_INFRASTRUCTURE                                 :{GOLD}Infrastruktur
STR_COMPANY_VIEW_INFRASTRUCTURE_RAIL                            :{WHITE}{COMMA} järnvägsbit{P "" ar}
STR_COMPANY_VIEW_INFRASTRUCTURE_ROAD                            :{WHITE}{COMMA} vägbit{P "" ar}
STR_COMPANY_VIEW_INFRASTRUCTURE_WATER                           :{WHITE}{COMMA} vattenrut{P a or}
STR_COMPANY_VIEW_INFRASTRUCTURE_STATION                         :{WHITE}{COMMA} stationsrut{P a or}
STR_COMPANY_VIEW_INFRASTRUCTURE_AIRPORT                         :{WHITE}{COMMA} flygplats{P "" er}
STR_COMPANY_VIEW_INFRASTRUCTURE_NONE                            :{WHITE}Inga

STR_COMPANY_VIEW_BUILD_HQ_BUTTON                                :{BLACK}Bygg högkvarter
STR_COMPANY_VIEW_BUILD_HQ_TOOLTIP                               :{BLACK}Bygg företagets huvudkontor
STR_COMPANY_VIEW_VIEW_HQ_BUTTON                                 :{BLACK}Visa högkvarter
STR_COMPANY_VIEW_VIEW_HQ_TOOLTIP                                :{BLACK}Vy av företagets huvudkontor
STR_COMPANY_VIEW_RELOCATE_HQ                                    :{BLACK}Flytta högkvarter
STR_COMPANY_VIEW_RELOCATE_COMPANY_HEADQUARTERS                  :{BLACK}Flytta högkvarter till annan plats (kostar 1% av företagets värde). Shift+klick visar kostnad utan att flytta högkvarteret
STR_COMPANY_VIEW_INFRASTRUCTURE_BUTTON                          :{BLACK}Detaljer
STR_COMPANY_VIEW_INFRASTRUCTURE_TOOLTIP                         :{BLACK}Visa detaljerat antal infrastruktur-element
STR_COMPANY_VIEW_GIVE_MONEY_BUTTON                              :{BLACK}Ge pengar
STR_COMPANY_VIEW_GIVE_MONEY_TOOLTIP                             :{BLACK}Ge pengar till detta företaget

STR_COMPANY_VIEW_NEW_FACE_BUTTON                                :{BLACK}Nytt ansikte
STR_COMPANY_VIEW_NEW_FACE_TOOLTIP                               :{BLACK}Välj nytt ansikte på VD:n
STR_COMPANY_VIEW_COLOUR_SCHEME_BUTTON                           :{BLACK}Färgschema
STR_COMPANY_VIEW_COLOUR_SCHEME_TOOLTIP                          :{BLACK}Byt företagets färgschema
STR_COMPANY_VIEW_COMPANY_NAME_BUTTON                            :{BLACK}Företagsnamn
STR_COMPANY_VIEW_COMPANY_NAME_TOOLTIP                           :{BLACK}Byt företagets namn
STR_COMPANY_VIEW_PRESIDENT_NAME_BUTTON                          :{BLACK}Namn på VD
STR_COMPANY_VIEW_PRESIDENT_NAME_TOOLTIP                         :{BLACK}Byt namn på VD:n

STR_COMPANY_VIEW_BUY_SHARE_BUTTON                               :{BLACK}Köp 25% andelar i företaget
STR_COMPANY_VIEW_SELL_SHARE_BUTTON                              :{BLACK}Sälj 25% andelar i företaget
STR_COMPANY_VIEW_BUY_SHARE_TOOLTIP                              :{BLACK}Köp 25% andelar i detta företag. Shift+klick visar kostnad utan att köpa
STR_COMPANY_VIEW_SELL_SHARE_TOOLTIP                             :{BLACK}Sälj 25% andelar i detta företag. Shift+klick visar inkomst utan att sälja

STR_COMPANY_VIEW_COMPANY_NAME_QUERY_CAPTION                     :Företagsnamn
STR_COMPANY_VIEW_PRESIDENT_S_NAME_QUERY_CAPTION                 :Namn på VD
STR_COMPANY_VIEW_GIVE_MONEY_QUERY_CAPTION                       :Ange hur mycket pengar du vill ge

STR_BUY_COMPANY_MESSAGE                                         :{WHITE}Vi letar efter någon som vill köpa och ta över vårt företag{}{}Vill du köpa {COMPANY} för {CURRENCY_LONG}?

# Company infrastructure window
STR_COMPANY_INFRASTRUCTURE_VIEW_CAPTION                         :{WHITE}Infrastruktur för {COMPANY}
STR_COMPANY_INFRASTRUCTURE_VIEW_RAIL_SECT                       :{GOLD}Järnvägsbitar:
STR_COMPANY_INFRASTRUCTURE_VIEW_SIGNALS                         :{WHITE}Signaler
STR_COMPANY_INFRASTRUCTURE_VIEW_ROAD_SECT                       :{GOLD}Vägbitar:
STR_COMPANY_INFRASTRUCTURE_VIEW_TRAM_SECT                       :{GOLD}Spårvagnsdelar:
STR_COMPANY_INFRASTRUCTURE_VIEW_WATER_SECT                      :{GOLD}Vattenrutor:
STR_COMPANY_INFRASTRUCTURE_VIEW_CANALS                          :{WHITE}Kanaler
STR_COMPANY_INFRASTRUCTURE_VIEW_STATION_SECT                    :{GOLD}Stationer:
STR_COMPANY_INFRASTRUCTURE_VIEW_STATIONS                        :{WHITE}Stationsrutor
STR_COMPANY_INFRASTRUCTURE_VIEW_AIRPORTS                        :{WHITE}Flygplatser
STR_COMPANY_INFRASTRUCTURE_VIEW_TOTAL                           :{WHITE}{CURRENCY_LONG}/år

# Industry directory
STR_INDUSTRY_DIRECTORY_CAPTION                                  :{WHITE}Industrier
STR_INDUSTRY_DIRECTORY_NONE                                     :{ORANGE}- Inga -
STR_INDUSTRY_DIRECTORY_ITEM_INFO                                :{BLACK}{CARGO_LONG}{STRING}{YELLOW} ({COMMA}% transporterat){BLACK}
STR_INDUSTRY_DIRECTORY_ITEM_NOPROD                              :{ORANGE}{INDUSTRY}
STR_INDUSTRY_DIRECTORY_ITEM_PROD1                               :{ORANGE}{INDUSTRY} {STRING}
STR_INDUSTRY_DIRECTORY_ITEM_PROD2                               :{ORANGE}{INDUSTRY} {STRING}, {STRING}
STR_INDUSTRY_DIRECTORY_ITEM_PROD3                               :{ORANGE}{INDUSTRY} {STRING}, {STRING}, {STRING}
STR_INDUSTRY_DIRECTORY_ITEM_PRODMORE                            :{ORANGE}{INDUSTRY} {STRING}, {STRING}, {STRING} och {NUM} till...
STR_INDUSTRY_DIRECTORY_LIST_CAPTION                             :{BLACK}Industrinamn - klicka på namnet för att centrera huvudvyn över industrin. Ctrl+klick öppnar en ny vy över industrins läge
STR_INDUSTRY_DIRECTORY_ACCEPTED_CARGO_FILTER                    :{BLACK}Accepterat gods: {SILVER}{STRING}
STR_INDUSTRY_DIRECTORY_PRODUCED_CARGO_FILTER                    :{BLACK}Producerat fraktgods: {SILVER}{STRING}
STR_INDUSTRY_DIRECTORY_FILTER_ALL_TYPES                         :Alla typer av last
STR_INDUSTRY_DIRECTORY_FILTER_NONE                              :Inga

# Industry view
STR_INDUSTRY_VIEW_CAPTION                                       :{WHITE}{INDUSTRY}
STR_INDUSTRY_VIEW_PRODUCTION_LAST_MONTH_TITLE                   :{BLACK}Produktion förra månaden:
STR_INDUSTRY_VIEW_TRANSPORTED                                   :{YELLOW}{CARGO_LONG}{STRING}{BLACK} ({COMMA}% transporterat)
STR_INDUSTRY_VIEW_LOCATION_TOOLTIP                              :{BLACK}Centrera huvudvyn ovanför industrin. Ctrl+klick öppnar en ny vy över industrins läge
STR_INDUSTRY_VIEW_PRODUCTION_LEVEL                              :{BLACK}Produktionsnivå: {YELLOW}{COMMA}%
STR_INDUSTRY_VIEW_INDUSTRY_ANNOUNCED_CLOSURE                    :{YELLOW}Industrin har annonserat att den snart kommer att stänga!

STR_INDUSTRY_VIEW_REQUIRES_N_CARGO                              :{BLACK}Kräver: {YELLOW}{STRING}{STRING}
STR_INDUSTRY_VIEW_PRODUCES_N_CARGO                              :{BLACK}Producerar: {YELLOW}{STRING}{STRING}
STR_INDUSTRY_VIEW_CARGO_LIST_EXTENSION                          :, {STRING}{STRING}

STR_INDUSTRY_VIEW_REQUIRES                                      :{BLACK}Kräver:
STR_INDUSTRY_VIEW_ACCEPT_CARGO                                  :{YELLOW}{STRING}{BLACK}{3:STRING}
STR_INDUSTRY_VIEW_ACCEPT_CARGO_AMOUNT                           :{YELLOW}{STRING}{BLACK}: {CARGO_SHORT} väntar{STRING}

STR_CONFIG_GAME_PRODUCTION                                      :{WHITE}Ändra produktion (produkt av 8, upp till 2040)
STR_CONFIG_GAME_PRODUCTION_LEVEL                                :{WHITE}Ändra produktionsnivå (procent, upp till 800%)

# Vehicle lists
STR_VEHICLE_LIST_TRAIN_CAPTION                                  :{WHITE}{STRING} - {COMMA} tåg
STR_VEHICLE_LIST_ROAD_VEHICLE_CAPTION                           :{WHITE}{STRING} - {COMMA} Vägfordon
STR_VEHICLE_LIST_SHIP_CAPTION                                   :{WHITE}{STRING} - {COMMA} skepp
STR_VEHICLE_LIST_AIRCRAFT_CAPTION                               :{WHITE}{STRING} - {COMMA} flygplan

STR_VEHICLE_LIST_TRAIN_LIST_TOOLTIP                             :{BLACK}Tåg - klicka på tåg för information
STR_VEHICLE_LIST_ROAD_VEHICLE_TOOLTIP                           :{BLACK}Vägfordon - klicka på fordon för information
STR_VEHICLE_LIST_SHIP_TOOLTIP                                   :{BLACK}Skepp - klicka på skepp för information
STR_VEHICLE_LIST_AIRCRAFT_TOOLTIP                               :{BLACK}Flygplan - Klicka på flygplan för information

STR_VEHICLE_LIST_PROFIT_THIS_YEAR_LAST_YEAR                     :{TINY_FONT}{BLACK}Vinst detta år: {CURRENCY_LONG} (förra året: {CURRENCY_LONG})

STR_VEHICLE_LIST_AVAILABLE_TRAINS                               :Tillgängliga tåg
STR_VEHICLE_LIST_AVAILABLE_ROAD_VEHICLES                        :Tillgängliga fordon
STR_VEHICLE_LIST_AVAILABLE_SHIPS                                :Tillgängliga skepp
STR_VEHICLE_LIST_AVAILABLE_AIRCRAFT                             :Tillgängliga flyplan
STR_VEHICLE_LIST_AVAILABLE_ENGINES_TOOLTIP                      :{BLACK}Se lista med tillgängliga motordesigner för denna fordonstyp

STR_VEHICLE_LIST_MANAGE_LIST                                    :{BLACK}Hantera lista
STR_VEHICLE_LIST_MANAGE_LIST_TOOLTIP                            :{BLACK}Skicka instruktioner till alla fordon på denna lista
STR_VEHICLE_LIST_REPLACE_VEHICLES                               :Byt ut fordon
STR_VEHICLE_LIST_SEND_FOR_SERVICING                             :Skicka på service

STR_VEHICLE_LIST_SEND_TRAIN_TO_DEPOT                            :Skicka till depå
STR_VEHICLE_LIST_SEND_ROAD_VEHICLE_TO_DEPOT                     :Skicka till depå
STR_VEHICLE_LIST_SEND_SHIP_TO_DEPOT                             :Skicka till depå
STR_VEHICLE_LIST_SEND_AIRCRAFT_TO_HANGAR                        :Skicka till hangar

STR_VEHICLE_LIST_MASS_STOP_LIST_TOOLTIP                         :{BLACK}Klicka för att stoppa alla fordon i listan
STR_VEHICLE_LIST_MASS_START_LIST_TOOLTIP                        :{BLACK}Klicka för att starta alla fordon i listan

STR_VEHICLE_LIST_SHARED_ORDERS_LIST_CAPTION                     :{WHITE}Delade instruktioner med {COMMA} fordon

# Group window
STR_GROUP_ALL_TRAINS                                            :Alla tåg
STR_GROUP_ALL_ROAD_VEHICLES                                     :Alla vägfordon
STR_GROUP_ALL_SHIPS                                             :Alla skepp
STR_GROUP_ALL_AIRCRAFTS                                         :Alla flygmaskiner

STR_GROUP_DEFAULT_TRAINS                                        :Ogrupperade tåg
STR_GROUP_DEFAULT_ROAD_VEHICLES                                 :Ogrupperade vägfordon
STR_GROUP_DEFAULT_SHIPS                                         :Ogrupperade skepp
STR_GROUP_DEFAULT_AIRCRAFTS                                     :Ogrupperade flygmaskiner

STR_GROUP_COUNT_WITH_SUBGROUP                                   :{TINY_FONT}{COMMA} (+{COMMA})

STR_GROUPS_CLICK_ON_GROUP_FOR_TOOLTIP                           :{BLACK}Grupper - klicka på en grupp för att lista alla fordon i gruppen. Dra och släpp grupper för att ordna hierarkin.
STR_GROUP_CREATE_TOOLTIP                                        :{BLACK}Klicka för att skapa en grupp
STR_GROUP_DELETE_TOOLTIP                                        :{BLACK}Ta bort vald grupp
STR_GROUP_RENAME_TOOLTIP                                        :{BLACK}Byt namn på vald grupp
STR_GROUP_LIVERY_TOOLTIP                                        :{BLACK}Byt färgschema på vald grupp
STR_GROUP_REPLACE_PROTECTION_TOOLTIP                            :{BLACK}Klicka för att skydda denna grupp mot allmän automatisk förnyelse. Ctrl+klicka för att också skydda undergrupper.

STR_QUERY_GROUP_DELETE_CAPTION                                  :{WHITE}Ta bort grupp
STR_GROUP_DELETE_QUERY_TEXT                                     :{WHITE} Är du säker på att du vill ta bort denna grupp och alla efterkommande?

STR_GROUP_ADD_SHARED_VEHICLE                                    :Lägg till delade fordon
STR_GROUP_REMOVE_ALL_VEHICLES                                   :Ta bort alla fordon

STR_GROUP_RENAME_CAPTION                                        :{BLACK}Döp om en grupp

STR_GROUP_PROFIT_THIS_YEAR                                      :Vinst i år:
STR_GROUP_PROFIT_LAST_YEAR                                      :Vinst förra året:
STR_GROUP_OCCUPANCY                                             :Nuvarande användning:
STR_GROUP_OCCUPANCY_VALUE                                       :{NUM}%

# Build vehicle window
STR_BUY_VEHICLE_TRAIN_RAIL_CAPTION                              :Nytt tågfordon
STR_BUY_VEHICLE_TRAIN_ELRAIL_CAPTION                            :Nya elektriska järnvägsfordon
STR_BUY_VEHICLE_TRAIN_MONORAIL_CAPTION                          :Nytt monorailfordon
STR_BUY_VEHICLE_TRAIN_MAGLEV_CAPTION                            :Nytt maglevfordon

STR_BUY_VEHICLE_ROAD_VEHICLE_CAPTION                            :Nytt vägfordon
STR_BUY_VEHICLE_TRAM_VEHICLE_CAPTION                            :Nya spårvägsfordon

############ range for vehicle availability starts
STR_BUY_VEHICLE_TRAIN_ALL_CAPTION                               :Nya rälsfordon
STR_BUY_VEHICLE_ROAD_VEHICLE_ALL_CAPTION                        :Nya vägfordon
STR_BUY_VEHICLE_SHIP_CAPTION                                    :Nytt skepp
STR_BUY_VEHICLE_AIRCRAFT_CAPTION                                :Nytt flygplan
############ range for vehicle availability ends

STR_PURCHASE_INFO_COST_WEIGHT                                   :{BLACK}Kostnad: {GOLD}{CURRENCY_LONG}{BLACK} Vikt: {GOLD}{WEIGHT_SHORT}
STR_PURCHASE_INFO_COST_REFIT_WEIGHT                             :{BLACK}Kostnad: {GOLD}{CURRENCY_LONG}{BLACK} (Kostnad för anpassning: {GOLD}{CURRENCY_LONG}{BLACK}) Vikt: {GOLD}{WEIGHT_SHORT}
STR_PURCHASE_INFO_SPEED_POWER                                   :{BLACK}Hastighet: {GOLD}{VELOCITY}{BLACK} Kraft: {GOLD}{POWER}
STR_PURCHASE_INFO_SPEED                                         :{BLACK}Hastighet: {GOLD}{VELOCITY}
STR_PURCHASE_INFO_SPEED_OCEAN                                   :{BLACK}Hastighet i hav: {GOLD}{VELOCITY}
STR_PURCHASE_INFO_SPEED_CANAL                                   :{BLACK}Hastighet i kanal/flod: {GOLD}{VELOCITY}
STR_PURCHASE_INFO_RUNNINGCOST                                   :{BLACK}Driftkostnader: {GOLD}{CURRENCY_LONG}/år
STR_PURCHASE_INFO_CAPACITY                                      :{BLACK}Kapacitet: {GOLD}{CARGO_LONG} {STRING}
STR_PURCHASE_INFO_REFITTABLE                                    :(anpassningsbart)
STR_PURCHASE_INFO_DESIGNED_LIFE                                 :{BLACK}Designår: {GOLD}{NUM}{BLACK} Livslängd: {GOLD}{COMMA} år
STR_PURCHASE_INFO_RELIABILITY                                   :{BLACK}Max. tillförlitlighet: {GOLD}{COMMA} %
STR_PURCHASE_INFO_COST                                          :{BLACK}Kostnad: {GOLD}{CURRENCY_LONG}
STR_PURCHASE_INFO_COST_REFIT                                    :{BLACK}Kostnad: {GOLD}{CURRENCY_LONG}{BLACK} (Anpassningskostnad: {GOLD}{CURRENCY_LONG}{BLACK})
STR_PURCHASE_INFO_WEIGHT_CWEIGHT                                :{BLACK}Vikt: {GOLD}{WEIGHT_SHORT} ({WEIGHT_SHORT})
STR_PURCHASE_INFO_COST_SPEED                                    :{BLACK}Kostnad: {GOLD}{CURRENCY_LONG}{BLACK} Hastighet: {GOLD}{VELOCITY}
STR_PURCHASE_INFO_COST_REFIT_SPEED                              :{BLACK}Kostnad: {GOLD}{CURRENCY_LONG}{BLACK} (Kostnad för anpassning: {GOLD}{CURRENCY_LONG}{BLACK}) Hastighet: {GOLD}{VELOCITY}
STR_PURCHASE_INFO_AIRCRAFT_CAPACITY                             :{BLACK}Kapacitet: {GOLD}{CARGO_LONG}, {CARGO_LONG}
STR_PURCHASE_INFO_PWAGPOWER_PWAGWEIGHT                          :{BLACK}Motoriserade vagnar: {GOLD}+{POWER}{BLACK} Vikt: {GOLD}+{WEIGHT_SHORT}
STR_PURCHASE_INFO_REFITTABLE_TO                                 :{BLACK}Anpassningsbar till: {GOLD}{STRING}
STR_PURCHASE_INFO_ALL_TYPES                                     :Alla typer av last
STR_PURCHASE_INFO_NONE                                          :Ingen
STR_PURCHASE_INFO_ENGINES_ONLY                                  :Endast lok
STR_PURCHASE_INFO_ALL_BUT                                       :Allt utom {CARGO_LIST}
STR_PURCHASE_INFO_MAX_TE                                        :{BLACK}Maximal Dragkraft: {GOLD}{FORCE}
STR_PURCHASE_INFO_AIRCRAFT_RANGE                                :{BLACK}Räckvidd: {GOLD}{COMMA} rutor
STR_PURCHASE_INFO_AIRCRAFT_TYPE                                 :{BLACK}Flygplanstyp: {GOLD}{STRING}

STR_BUY_VEHICLE_TRAIN_LIST_TOOLTIP                              :{BLACK}Lista av tågvagnar. Klicka på tågvagn för information. Ctrl+klick visar eller döljer vagnstypen
STR_BUY_VEHICLE_ROAD_VEHICLE_LIST_TOOLTIP                       :{BLACK}Vägfordonslista. Klicka på fordon för information. Ctrl+klick visar eller döljer fordonstypen
STR_BUY_VEHICLE_SHIP_LIST_TOOLTIP                               :{BLACK}Skeppslista. Klicka på skepp för information. Ctrl+klick visar eller döljer skeppstypen
STR_BUY_VEHICLE_AIRCRAFT_LIST_TOOLTIP                           :{BLACK}Flygplanslista. Klicka på flygplan för information. Ctrl+klick visar eller döljer flygplanstypen

STR_BUY_VEHICLE_TRAIN_BUY_VEHICLE_BUTTON                        :{BLACK}Köp fordon
STR_BUY_VEHICLE_ROAD_VEHICLE_BUY_VEHICLE_BUTTON                 :{BLACK}Köp fordon
STR_BUY_VEHICLE_SHIP_BUY_VEHICLE_BUTTON                         :{BLACK}Köp skepp
STR_BUY_VEHICLE_AIRCRAFT_BUY_VEHICLE_BUTTON                     :{BLACK}Köp flygplan

STR_BUY_VEHICLE_TRAIN_BUY_REFIT_VEHICLE_BUTTON                  :{BLACK}Köp och anpassa fordon
STR_BUY_VEHICLE_ROAD_VEHICLE_BUY_REFIT_VEHICLE_BUTTON           :{BLACK}Köp och anpassa fordon
STR_BUY_VEHICLE_SHIP_BUY_REFIT_VEHICLE_BUTTON                   :{BLACK}Köp och anpassa skepp
STR_BUY_VEHICLE_AIRCRAFT_BUY_REFIT_VEHICLE_BUTTON               :{BLACK}Köp och anpassa flygplan

STR_BUY_VEHICLE_TRAIN_BUY_VEHICLE_TOOLTIP                       :{BLACK}Köp markerad tågvagn. Shift+klick visar kostnad utan att köpa
STR_BUY_VEHICLE_ROAD_VEHICLE_BUY_VEHICLE_TOOLTIP                :{BLACK}Köp markerat vägfordon. Shift+klick visar kostnad utan att köpa
STR_BUY_VEHICLE_SHIP_BUY_VEHICLE_TOOLTIP                        :{BLACK}Köp markerat skepp. Shift+klick visar kostnad utan att köpa
STR_BUY_VEHICLE_AIRCRAFT_BUY_VEHICLE_TOOLTIP                    :{BLACK}Köp markerat flygplan. Shift+klick visar kostnad utan att köpa

STR_BUY_VEHICLE_TRAIN_BUY_REFIT_VEHICLE_TOOLTIP                 :{BLACK}Köp och anpassa markerat tåg. Shift+klick visar kostnad utan att köpa
STR_BUY_VEHICLE_ROAD_VEHICLE_BUY_REFIT_VEHICLE_TOOLTIP          :{BLACK}Köp och anpassa markerat vägfordon. Shift+klick visar kostnad utan att köpa
STR_BUY_VEHICLE_SHIP_BUY_REFIT_VEHICLE_TOOLTIP                  :{BLACK}Köp och anpassa markerat skepp. Shift+klick visar kostnad utan att köpa
STR_BUY_VEHICLE_AIRCRAFT_BUY_REFIT_VEHICLE_TOOLTIP              :{BLACK}Köp och anpassa markerat flygplan. Shift+klick visar kostnad utan att köpa

STR_BUY_VEHICLE_TRAIN_RENAME_BUTTON                             :{BLACK}Byt namn på
STR_BUY_VEHICLE_ROAD_VEHICLE_RENAME_BUTTON                      :{BLACK}Byt namn på
STR_BUY_VEHICLE_SHIP_RENAME_BUTTON                              :{BLACK}Byt namn på
STR_BUY_VEHICLE_AIRCRAFT_RENAME_BUTTON                          :{BLACK}Byt namn på

STR_BUY_VEHICLE_TRAIN_RENAME_TOOLTIP                            :{BLACK}Byt namn på tågvagn
STR_BUY_VEHICLE_ROAD_VEHICLE_RENAME_TOOLTIP                     :{BLACK}Byt namn på vägfordonstyp
STR_BUY_VEHICLE_SHIP_RENAME_TOOLTIP                             :{BLACK}Byt namn på skeppstyp
STR_BUY_VEHICLE_AIRCRAFT_RENAME_TOOLTIP                         :{BLACK}Byt namn på flygplanstyp

STR_BUY_VEHICLE_TRAIN_HIDE_TOGGLE_BUTTON                        :{BLACK}Dölj
STR_BUY_VEHICLE_ROAD_VEHICLE_HIDE_TOGGLE_BUTTON                 :{BLACK}Dölj
STR_BUY_VEHICLE_SHIP_HIDE_TOGGLE_BUTTON                         :{BLACK}Dölj
STR_BUY_VEHICLE_AIRCRAFT_HIDE_TOGGLE_BUTTON                     :{BLACK}Dölj

STR_BUY_VEHICLE_TRAIN_SHOW_TOGGLE_BUTTON                        :{BLACK}Visa
STR_BUY_VEHICLE_ROAD_VEHICLE_SHOW_TOGGLE_BUTTON                 :{BLACK}Visa
STR_BUY_VEHICLE_SHIP_SHOW_TOGGLE_BUTTON                         :{BLACK}Visa
STR_BUY_VEHICLE_AIRCRAFT_SHOW_TOGGLE_BUTTON                     :{BLACK}Visa

STR_BUY_VEHICLE_TRAIN_HIDE_SHOW_TOGGLE_TOOLTIP                  :{BLACK}Växla mellan att dölja och visa lok- och vagntyp
STR_BUY_VEHICLE_ROAD_VEHICLE_HIDE_SHOW_TOGGLE_TOOLTIP           :{BLACK}Växla mellan att dölja och visa fordonstyp
STR_BUY_VEHICLE_SHIP_HIDE_SHOW_TOGGLE_TOOLTIP                   :{BLACK}Växla mellan att dölja och visa fartygstyp
STR_BUY_VEHICLE_AIRCRAFT_HIDE_SHOW_TOGGLE_TOOLTIP               :{BLACK}Växla mellan att dölja och visa flygfarkoststyp

STR_QUERY_RENAME_TRAIN_TYPE_CAPTION                             :{WHITE}Byt namn på tågets fordonstyp
STR_QUERY_RENAME_ROAD_VEHICLE_TYPE_CAPTION                      :{WHITE}Byt namn på vägfordonstyp
STR_QUERY_RENAME_SHIP_TYPE_CAPTION                              :{WHITE}Byt namn på skeppstyp
STR_QUERY_RENAME_AIRCRAFT_TYPE_CAPTION                          :{WHITE}Byt namn på flygplanstyp

# Depot window
STR_DEPOT_CAPTION                                               :{WHITE}{DEPOT}

STR_DEPOT_RENAME_TOOLTIP                                        :{BLACK}Byt namn på terminal
STR_DEPOT_RENAME_DEPOT_CAPTION                                  :Byt namn på terminal

STR_DEPOT_NO_ENGINE                                             :{BLACK}-
STR_DEPOT_VEHICLE_TOOLTIP                                       :{BLACK}{ENGINE}{STRING}
STR_DEPOT_VEHICLE_TOOLTIP_CHAIN                                 :{BLACK}{NUM} fordon{STRING}
STR_DEPOT_VEHICLE_TOOLTIP_CARGO                                 :{}{CARGO_LONG} ({CARGO_SHORT})

STR_DEPOT_TRAIN_LIST_TOOLTIP                                    :{BLACK}Tåg - drag vagn/lok för att lägga till/ta bort från tåg. Högerklicka på tåg för information. Håll Ctrl nedtryckt för att respektive funktion även ska gälla resten av tåget
STR_DEPOT_ROAD_VEHICLE_LIST_TOOLTIP                             :{BLACK}Fordon - högerklicka på fordon för information
STR_DEPOT_SHIP_LIST_TOOLTIP                                     :{BLACK}Skepp - högerklicka på skepp för information
STR_DEPOT_AIRCRAFT_LIST_TOOLTIP                                 :{BLACK}Flygplan - högerklicka på flygplan för information

STR_DEPOT_TRAIN_SELL_TOOLTIP                                    :{BLACK}Dra tågvagn hit för att sälja den
STR_DEPOT_ROAD_VEHICLE_SELL_TOOLTIP                             :{BLACK}Dra vägfordon hit för att sälja det
STR_DEPOT_SHIP_SELL_TOOLTIP                                     :{BLACK}Dra skepp hit för att sälja det
STR_DEPOT_AIRCRAFT_SELL_TOOLTIP                                 :{BLACK}Dra flygplan hit för att sälja det

STR_DEPOT_DRAG_WHOLE_TRAIN_TO_SELL_TOOLTIP                      :{BLACK}Drag loket här för att sälja hela tåget

STR_DEPOT_SELL_ALL_BUTTON_TRAIN_TOOLTIP                         :{BLACK}Sälj alla tåg i depån
STR_DEPOT_SELL_ALL_BUTTON_ROAD_VEHICLE_TOOLTIP                  :{BLACK}Sälj alla vägfordon i depån
STR_DEPOT_SELL_ALL_BUTTON_SHIP_TOOLTIP                          :{BLACK}Sälj alla skepp i depån
STR_DEPOT_SELL_ALL_BUTTON_AIRCRAFT_TOOLTIP                      :{BLACK}Sälj alla flygplan i hangaren

STR_DEPOT_AUTOREPLACE_TRAIN_TOOLTIP                             :{BLACK}Byt ut alla tåg i depån
STR_DEPOT_AUTOREPLACE_ROAD_VEHICLE_TOOLTIP                      :{BLACK}Byt ut alla vägfordon i depån
STR_DEPOT_AUTOREPLACE_SHIP_TOOLTIP                              :{BLACK}Byt ut alla skepp i depån
STR_DEPOT_AUTOREPLACE_AIRCRAFT_TOOLTIP                          :{BLACK}Byt ut alla flygplan i hangaren

STR_DEPOT_TRAIN_NEW_VEHICLES_BUTTON                             :{BLACK}Nytt fordon
STR_DEPOT_ROAD_VEHICLE_NEW_VEHICLES_BUTTON                      :{BLACK}Nytt fordon
STR_DEPOT_SHIP_NEW_VEHICLES_BUTTON                              :{BLACK}Nytt skepp
STR_DEPOT_AIRCRAFT_NEW_VEHICLES_BUTTON                          :{BLACK}Nytt flygplan

STR_DEPOT_TRAIN_NEW_VEHICLES_TOOLTIP                            :{BLACK}Köp ny tågvagn
STR_DEPOT_ROAD_VEHICLE_NEW_VEHICLES_TOOLTIP                     :{BLACK}Köp nytt vägfordon
STR_DEPOT_SHIP_NEW_VEHICLES_TOOLTIP                             :{BLACK}Köp nytt skepp
STR_DEPOT_AIRCRAFT_NEW_VEHICLES_TOOLTIP                         :{BLACK}Köp nytt flygplan

STR_DEPOT_CLONE_TRAIN                                           :{BLACK}Klona tåg
STR_DEPOT_CLONE_ROAD_VEHICLE                                    :{BLACK}Klona fordon
STR_DEPOT_CLONE_SHIP                                            :{BLACK}Klona skepp
STR_DEPOT_CLONE_AIRCRAFT                                        :{BLACK}Klona flygplan

STR_DEPOT_CLONE_TRAIN_DEPOT_INFO                                :{BLACK}Köper en kopia av ett tåg inklusive alla vagnar. Tryck på den här knappen och sen på ett tåg i eller utanför depån. Ctrl+klick gör så att de delar order. Shift+klick visar kostnad utan att köpa
STR_DEPOT_CLONE_ROAD_VEHICLE_DEPOT_INFO                         :{BLACK}Köper en kopia av ett fordon. Tryck på den här knappen och sen på ett vägfordon i eller utanför depån. Ctrl+klick gör så att de delar order. Shift+klick visar kostnad utan att köpa
STR_DEPOT_CLONE_SHIP_DEPOT_INFO                                 :{BLACK}Köper en kopia av ett skepp. Tryck på den här knappen och sedan på ett skepp i eller utanför depån. Ctrl+klick gör så att de delar order. Shift+klick visar kostnad utan att köpa
STR_DEPOT_CLONE_AIRCRAFT_INFO_HANGAR_WINDOW                     :{BLACK}Köper en kopia av ett flygplan. Tryck på den här knappen och sedan på ett flygplan i eller utanför hangaren. Ctrl+klick gör så att de delar order. Shift+klick visar kostnad utan att köpa

STR_DEPOT_TRAIN_LOCATION_TOOLTIP                                :{BLACK}Centrera huvudvyn ovanför depån. Ctrl+klick öppnar en ny vy över depåns läge
STR_DEPOT_ROAD_VEHICLE_LOCATION_TOOLTIP                         :{BLACK}Centrera huvudvyn ovanför vägfordonsdepån. Ctrl+klick öppnar en ny vy över vägfordonsdepåns läge
STR_DEPOT_SHIP_LOCATION_TOOLTIP                                 :{BLACK}Centrera huvudvyn ovanför skeppdepån. Ctrl+klick öppnar en ny vy över skeppdepåns läge
STR_DEPOT_AIRCRAFT_LOCATION_TOOLTIP                             :{BLACK}Centrera huvudvyn ovanför hangaren. Ctrl+klick öppnar en ny vy över hangarens läge

STR_DEPOT_VEHICLE_ORDER_LIST_TRAIN_TOOLTIP                      :{BLACK}Visa en lista med alla tåg som har denna depå i sitt körschema
STR_DEPOT_VEHICLE_ORDER_LIST_ROAD_VEHICLE_TOOLTIP               :{BLACK}Visa en lista med alla vägfordon som har denna depå i sitt körschema
STR_DEPOT_VEHICLE_ORDER_LIST_SHIP_TOOLTIP                       :{BLACK}Visa en lista med alla fartyg som har denna depå i sitt körschema
STR_DEPOT_VEHICLE_ORDER_LIST_AIRCRAFT_TOOLTIP                   :{BLACK}Visa en lista med alla flygplan som har en hangar på denna flygplats i sitt körschema

STR_DEPOT_MASS_STOP_DEPOT_TRAIN_TOOLTIP                         :{BLACK}Klicka för att stanna alla tåg i depån
STR_DEPOT_MASS_STOP_DEPOT_ROAD_VEHICLE_TOOLTIP                  :{BLACK}Klicka för att stanna alla fordon i depån
STR_DEPOT_MASS_STOP_DEPOT_SHIP_TOOLTIP                          :{BLACK}Klicka för att stanna alla skepp i depån
STR_DEPOT_MASS_STOP_HANGAR_TOOLTIP                              :{BLACK}Klicka för att stanna alla flygplan i hangaren

STR_DEPOT_MASS_START_DEPOT_TRAIN_TOOLTIP                        :{BLACK}Klicka för att starta alla tåg i depån
STR_DEPOT_MASS_START_DEPOT_ROAD_VEHICLE_TOOLTIP                 :{BLACK}Klicka för att starta alla fordon i depån
STR_DEPOT_MASS_START_DEPOT_SHIP_TOOLTIP                         :{BLACK}Klicka för att starta alla skepp i depån
STR_DEPOT_MASS_START_HANGAR_TOOLTIP                             :{BLACK}Klicka för att starta alla flygplan i hangaren

STR_DEPOT_SELL_CONFIRMATION_TEXT                                :{YELLOW}Du är på väg att sälja alla fordon i depån. Är du säker?

# Engine preview window
STR_ENGINE_PREVIEW_CAPTION                                      :{WHITE}Meddelande från fordonstillverkare
STR_ENGINE_PREVIEW_MESSAGE                                      :{GOLD}Vi har just designat ett nytt {STRING} - är du intresserad av ett års exklusiv användning av detta fordon, så vi kan se hur det presterar innan vi gör det allmänt tillgängligt?

STR_ENGINE_PREVIEW_RAILROAD_LOCOMOTIVE                          :järnvägslok
STR_ENGINE_PREVIEW_ELRAIL_LOCOMOTIVE                            :elektrifierat järnvägslok
STR_ENGINE_PREVIEW_MONORAIL_LOCOMOTIVE                          :monorail-lok
STR_ENGINE_PREVIEW_MAGLEV_LOCOMOTIVE                            :maglev-lok

STR_ENGINE_PREVIEW_ROAD_VEHICLE                                 :vägfordon
STR_ENGINE_PREVIEW_TRAM_VEHICLE                                 :spårvägsfordon

STR_ENGINE_PREVIEW_AIRCRAFT                                     :flygplan
STR_ENGINE_PREVIEW_SHIP                                         :skepp

STR_ENGINE_PREVIEW_COST_WEIGHT_SPEED_POWER                      :{BLACK}Kostnad: {CURRENCY_LONG} Vikt: {WEIGHT_SHORT}{}Hastighet: {VELOCITY}  Kraft {POWER}{}Löpande kostnad: {CURRENCY_LONG}/år{}Kapacitet: {CARGO_LONG}
STR_ENGINE_PREVIEW_COST_WEIGHT_SPEED_POWER_MAX_TE               :{BLACK}Kostnad: {CURRENCY_LONG} Vikt: {WEIGHT_SHORT}{}Hastighet: {VELOCITY}  Effekt: {POWER}  Max. T.E.: {6:FORCE}{}Löpande kostnad: {4:CURRENCY_LONG}/år{}Kapacitet: {5:CARGO_LONG}
STR_ENGINE_PREVIEW_COST_MAX_SPEED_CAP_RUNCOST                   :{BLACK}Kostnad: {CURRENCY_LONG} Maxhastiget: {VELOCITY}{}Kapacitet: {CARGO_LONG}{}Körkostnad: {CURRENCY_LONG}/år
STR_ENGINE_PREVIEW_COST_MAX_SPEED_TYPE_CAP_CAP_RUNCOST          :{BLACK}Kostnad: {CURRENCY_LONG} Maxhastighet: {VELOCITY}{}Flygplanstyp: {STRING}{}Kapacitet: {CARGO_LONG}, {CARGO_LONG}{}Körkostnad: {CURRENCY_LONG}/år
STR_ENGINE_PREVIEW_COST_MAX_SPEED_TYPE_CAP_RUNCOST              :{BLACK}Kostnad: {CURRENCY_LONG} Maxhastighet: {VELOCITY}{}Flygplanstyp: {STRING}{}Kapacitet: {CARGO_LONG}{}Körkostnad: {CURRENCY_LONG}/år
STR_ENGINE_PREVIEW_COST_MAX_SPEED_TYPE_RANGE_CAP_CAP_RUNCOST    :{BLACK}Kostnad: {CURRENCY_LONG} Maxhastighet: {VELOCITY}{}Flygplanstyp: {STRING} Räckvidd: {COMMA} rutor{}Kapacitet: {CARGO_LONG}, {CARGO_LONG}{}Körkostnad: {CURRENCY_LONG}/år
STR_ENGINE_PREVIEW_COST_MAX_SPEED_TYPE_RANGE_CAP_RUNCOST        :{BLACK}Kostnad: {CURRENCY_LONG} Maxhastighet: {VELOCITY}{}Flygplanstyp: {STRING} Räckvidd: {COMMA} rutor{}Kapacitet: {CARGO_LONG}{}Körkostnad: {CURRENCY_LONG}/år

# Autoreplace window
STR_REPLACE_VEHICLES_WHITE                                      :{WHITE}Byt ut {STRING} - {STRING}
STR_REPLACE_VEHICLE_TRAIN                                       :Tåg
STR_REPLACE_VEHICLE_ROAD_VEHICLE                                :Vägfordon
STR_REPLACE_VEHICLE_SHIP                                        :Skepp
STR_REPLACE_VEHICLE_AIRCRAFT                                    :Flygplan

STR_REPLACE_VEHICLE_VEHICLES_IN_USE                             :{YELLOW}Fordon i bruk
STR_REPLACE_VEHICLE_VEHICLES_IN_USE_TOOLTIP                     :{BLACK}Kolumn med fordon du äger
STR_REPLACE_VEHICLE_AVAILABLE_VEHICLES                          :{YELLOW}Tillgängliga fordon
STR_REPLACE_VEHICLE_AVAILABLE_VEHICLES_TOOLTIP                  :{BLACK}Kolumn med fordon tillgängliga för att bytas ut

STR_REPLACE_HELP_LEFT_ARRAY                                     :{BLACK}Välj fordonstyp att byta ut
STR_REPLACE_HELP_RIGHT_ARRAY                                    :{BLACK}Välj den nya fordonstyp du vill använda i stället för den till vänster valda typen

STR_REPLACE_VEHICLES_START                                      :{BLACK}Börja byta ut fordon
STR_REPLACE_VEHICLES_NOW                                        :Byt ut alla fordon nu
STR_REPLACE_VEHICLES_WHEN_OLD                                   :Byt endast ut gamla fordon
STR_REPLACE_HELP_START_BUTTON                                   :{BLACK}Tryck för att börja byta ut fordonstypen vald på vänster sida med fordonstypen på höger sida
STR_REPLACE_NOT_REPLACING                                       :{BLACK}Byter inte ut
STR_REPLACE_NOT_REPLACING_VEHICLE_SELECTED                      :{BLACK}Inget fordon valt
STR_REPLACE_REPLACING_WHEN_OLD                                  :{ENGINE} vid hög ålder
STR_REPLACE_VEHICLES_STOP                                       :{BLACK}Sluta byta ut fordon
STR_REPLACE_HELP_STOP_BUTTON                                    :{BLACK}Tryck för att sluta byta ut fordonstypen vald på vänster sida

STR_REPLACE_ENGINE_WAGON_SELECT_HELP                            :{BLACK}Växla mellan lok- och vagnersättningsfönster
STR_REPLACE_ENGINES                                             :Lok
STR_REPLACE_WAGONS                                              :Vagnar
STR_REPLACE_ALL_RAILTYPE                                        :Alla järnvägsfordon
STR_REPLACE_ALL_ROADTYPE                                        :Alla vägfordon

STR_REPLACE_HELP_RAILTYPE                                       :{BLACK}Välj vilken järnvägstyp du vill byta ut lok för
STR_REPLACE_HELP_ROADTYPE                                       :{BLACK}Välj vilken vägtyp du vill byta ut motorer för
STR_REPLACE_HELP_REPLACE_INFO_TAB                               :{BLACK}Visa vilket fordon det vänstra fordonet byts ut till, om något
STR_REPLACE_RAIL_VEHICLES                                       :Järnvägsfordon
STR_REPLACE_ELRAIL_VEHICLES                                     :Elektriska järnvägsfordon
STR_REPLACE_MONORAIL_VEHICLES                                   :Monorail-fordon
STR_REPLACE_MAGLEV_VEHICLES                                     :Maglevfordon

STR_REPLACE_ROAD_VEHICLES                                       :Vägfordon
STR_REPLACE_TRAM_VEHICLES                                       :Spårvägsfordon

STR_REPLACE_REMOVE_WAGON                                        :{BLACK}Vagnborttagning ({STRING}): {ORANGE}{STRING}
STR_REPLACE_REMOVE_WAGON_HELP                                   :{BLACK}Gör så att automatiskt utbyte behåller ett tågs längd genom att ta bort vagnar (med början längst fram) om utbytandet av loket skulle göra tåget längre
STR_REPLACE_REMOVE_WAGON_GROUP_HELP                             :{STRING}. Ctrl+klicka för att också tillämpa det på undergrupper

# Vehicle view
STR_VEHICLE_VIEW_CAPTION                                        :{WHITE}{VEHICLE}

STR_VEHICLE_VIEW_TRAIN_CENTER_TOOLTIP                           :{BLACK}Centrera huvudvyn på tågets position. Dubbelklicka för att följa tåget i huvudvyn. Ctrl+klicka öppnar ett nytt fönster över tågets position
STR_VEHICLE_VIEW_ROAD_VEHICLE_CENTER_TOOLTIP                    :{BLACK}Centrera huvudvyn på fordonets position. Dubbelklicka för att följa fordonet i huvudvyn. Ctrl+klicka öppnar ett nytt fönster över fordonets position
STR_VEHICLE_VIEW_SHIP_CENTER_TOOLTIP                            :{BLACK}Centrera huvudvyn på fartygets position. Dubbelklicka för att följa fartyget i huvudvyn. Ctrl+klicka öppnar ett nytt fönster över fartygets position
STR_VEHICLE_VIEW_AIRCRAFT_CENTER_TOOLTIP                        :{BLACK}Centrera huvudvyn på flygplanets position. Dubbelklicka för att följa flygplanet i huvudvyn. Ctrl+klicka öppnar ett nytt fönster över flygplanets position

STR_VEHICLE_VIEW_TRAIN_SEND_TO_DEPOT_TOOLTIP                    :{BLACK}Skicka tåg till depå. Ctrl+klick skickar tåget enbart på service
STR_VEHICLE_VIEW_ROAD_VEHICLE_SEND_TO_DEPOT_TOOLTIP             :{BLACK}Skicka fordon till depå. Ctrl+klick servar endast
STR_VEHICLE_VIEW_SHIP_SEND_TO_DEPOT_TOOLTIP                     :{BLACK}Skicka skepp till depå. Ctrl+klick servar endast
STR_VEHICLE_VIEW_AIRCRAFT_SEND_TO_DEPOT_TOOLTIP                 :{BLACK}Skicka flygplan till hangar. Ctrl+klick servar endast

STR_VEHICLE_VIEW_CLONE_TRAIN_INFO                               :{BLACK}Köper en kopia av tåget inklusive alla vagnar. Ctrl+klick gör så att de delar order. Shift+klick visar kostnad utan att köpa
STR_VEHICLE_VIEW_CLONE_ROAD_VEHICLE_INFO                        :{BLACK}Köper en kopia av fordonet. Ctrl+klick gör så att de delar order. Shift+klick visar kostnad utan att köpa
STR_VEHICLE_VIEW_CLONE_SHIP_INFO                                :{BLACK}Köper en kopia av skeppet. Ctrl+klick gör så att de delar order. Shift+klick visar kostnad utan att köpa
STR_VEHICLE_VIEW_CLONE_AIRCRAFT_INFO                            :{BLACK}Köper en kopia av flygplanet. Ctrl+klick gör så att de delar order. Shift+klick visar beräknad kostnad utan att köpa

STR_VEHICLE_VIEW_TRAIN_IGNORE_SIGNAL_TOOLTIP                    :{BLACK}Tvinga tåg att fortsätta utan att vänta på signal

STR_VEHICLE_VIEW_TRAIN_REFIT_TOOLTIP                            :{BLACK}Anpassa tåg till att frakta en annan sorts last
STR_VEHICLE_VIEW_ROAD_VEHICLE_REFIT_TOOLTIP                     :{BLACK}Anpassa vägfordon till att frakta en annan sorts last
STR_VEHICLE_VIEW_SHIP_REFIT_TOOLTIP                             :{BLACK}Anpassa skepp till att frakta en annan sorts last
STR_VEHICLE_VIEW_AIRCRAFT_REFIT_TOOLTIP                         :{BLACK}Anpassa flygplan till att frakta en annan sorts last

STR_VEHICLE_VIEW_TRAIN_REVERSE_TOOLTIP                          :{BLACK}Byt tågets riktning
STR_VEHICLE_VIEW_ROAD_VEHICLE_REVERSE_TOOLTIP                   :{BLACK}Tvinga fordonet att vända om

STR_VEHICLE_VIEW_TRAIN_ORDERS_TOOLTIP                           :{BLACK}Visa tågets order. Ctrl+klick visar tågets tidtabell
STR_VEHICLE_VIEW_ROAD_VEHICLE_ORDERS_TOOLTIP                    :{BLACK}Visa fordonets order. Ctrl+klick visar fordonets tidtabell
STR_VEHICLE_VIEW_SHIP_ORDERS_TOOLTIP                            :{BLACK}Visa skeppets order. Ctrl+klick visar skeppets tidtabell.
STR_VEHICLE_VIEW_AIRCRAFT_ORDERS_TOOLTIP                        :{BLACK}Visa flygplanets order. Ctrl+klick visar flygplanets tidtabell

STR_VEHICLE_VIEW_TRAIN_SHOW_DETAILS_TOOLTIP                     :{BLACK}Visa tågdetaljer
STR_VEHICLE_VIEW_ROAD_VEHICLE_SHOW_DETAILS_TOOLTIP              :{BLACK}Visa vägfordonsdetaljer
STR_VEHICLE_VIEW_SHIP_SHOW_DETAILS_TOOLTIP                      :{BLACK}Visa skeppdetaljer
STR_VEHICLE_VIEW_AIRCRAFT_SHOW_DETAILS_TOOLTIP                  :{BLACK}Visa flygplan detaljer

STR_VEHICLE_VIEW_TRAIN_STATUS_START_STOP_TOOLTIP                :{BLACK}Aktuell tågåtgärd - Tryck för att stoppa/starta tåget
STR_VEHICLE_VIEW_ROAD_VEHICLE_STATUS_START_STOP_TOOLTIP         :{BLACK}Aktuell fordonsåtgärd - tryck för att stoppa/starta fordon
STR_VEHICLE_VIEW_SHIP_STATE_STATUS_STOP_TOOLTIP                 :{BLACK}Aktuell fartygsåtgärd - Tryck för att stoppa/starta fartyg
STR_VEHICLE_VIEW_AIRCRAFT_STATUS_START_STOP_TOOLTIP             :{BLACK}Aktuell flygplansåtgärd - Tryck för att stoppa/starta flygplanet

STR_VEHICLE_VIEW_ORDER_LOCATION_TOOLTIP                         :{BLACK}Centrera huvudvyn på orderns destination. Ctrl+klick öppnar en ny vy över orderns destination

# Messages in the start stop button in the vehicle view
STR_VEHICLE_STATUS_LOADING_UNLOADING                            :{LTBLUE}Lastar / lastar av
STR_VEHICLE_STATUS_LEAVING                                      :{LTBLUE}Lämnar
STR_VEHICLE_STATUS_CRASHED                                      :{RED}Kraschad!
STR_VEHICLE_STATUS_BROKEN_DOWN                                  :{RED}Motorstopp
STR_VEHICLE_STATUS_STOPPED                                      :{RED}Stoppat
STR_VEHICLE_STATUS_TRAIN_STOPPING_VEL                           :{RED}Stannar, {VELOCITY}
STR_VEHICLE_STATUS_TRAIN_NO_POWER                               :{RED}Ingen kraft
STR_VEHICLE_STATUS_TRAIN_STUCK                                  :{ORANGE}Väntar på ledig väg
STR_VEHICLE_STATUS_AIRCRAFT_TOO_FAR                             :{ORANGE}Nästa destination ligger för långt bort

STR_VEHICLE_STATUS_HEADING_FOR_STATION_VEL                      :{LTBLUE}På väg mot {STATION}, {VELOCITY}
STR_VEHICLE_STATUS_NO_ORDERS_VEL                                :{LTBLUE}Inga order, {VELOCITY}
STR_VEHICLE_STATUS_HEADING_FOR_WAYPOINT_VEL                     :{LTBLUE}På väg mot {WAYPOINT} i {VELOCITY}
STR_VEHICLE_STATUS_HEADING_FOR_DEPOT_VEL                        :{ORANGE}På väg mot {DEPOT}, {VELOCITY}
STR_VEHICLE_STATUS_HEADING_FOR_DEPOT_SERVICE_VEL                :{LTBLUE}Service vid {DEPOT}, {VELOCITY}

# Vehicle stopped/started animations
STR_VEHICLE_COMMAND_STOPPED_SMALL                               :{TINY_FONT}{RED}Stoppad
STR_VEHICLE_COMMAND_STOPPED                                     :{RED}Stoppad
STR_VEHICLE_COMMAND_STARTED_SMALL                               :{TINY_FONT}{GREEN}Startad
STR_VEHICLE_COMMAND_STARTED                                     :{GREEN}Startad

# Vehicle details
STR_VEHICLE_DETAILS_CAPTION                                     :{WHITE}{VEHICLE} (Detaljer)
STR_VEHICLE_NAME_BUTTON                                         :{BLACK}Namn

STR_VEHICLE_DETAILS_TRAIN_RENAME                                :{BLACK}Byt namn på tåg
STR_VEHICLE_DETAILS_ROAD_VEHICLE_RENAME                         :{BLACK}Byt namn på vägfordon
STR_VEHICLE_DETAILS_SHIP_RENAME                                 :{BLACK}Byt namn på skepp
STR_VEHICLE_DETAILS_AIRCRAFT_RENAME                             :{BLACK}Byt namn på flygplan

STR_VEHICLE_INFO_AGE_RUNNING_COST_YR                            :{BLACK}Ålder: {LTBLUE}{STRING}{BLACK}   Körkostnad: {LTBLUE}{CURRENCY_LONG}/år
# The next two need to stay in this order
STR_VEHICLE_INFO_AGE                                            :{COMMA} år ({COMMA})
STR_VEHICLE_INFO_AGE_RED                                        :{RED}{COMMA} år ({COMMA})

STR_VEHICLE_INFO_MAX_SPEED                                      :{BLACK}Maxhastiget: {LTBLUE}{VELOCITY}
STR_VEHICLE_INFO_MAX_SPEED_TYPE                                 :{BLACK}Maxhastighet: {LTBLUE}{VELOCITY} {BLACK}Flygplanstyp: {LTBLUE}{STRING}
STR_VEHICLE_INFO_MAX_SPEED_TYPE_RANGE                           :{BLACK}Maxhastighet: {LTBLUE}{VELOCITY} {BLACK}Flygplanstyp: {LTBLUE}{STRING} {BLACK}Räckvidd: {LTBLUE}{COMMA} rutor
STR_VEHICLE_INFO_WEIGHT_POWER_MAX_SPEED                         :{BLACK}Vikt: {LTBLUE}{WEIGHT_SHORT} {BLACK}Kraft: {LTBLUE}{POWER}{BLACK} Maxhastiget: {LTBLUE}{VELOCITY}
STR_VEHICLE_INFO_WEIGHT_POWER_MAX_SPEED_MAX_TE                  :{BLACK}Vikt: {LTBLUE}{WEIGHT_SHORT} {BLACK}Kraft: {LTBLUE}{POWER}{BLACK} Maxhastiget: {LTBLUE}{VELOCITY} {BLACK}Max. T.E.: {LTBLUE}{FORCE}

STR_VEHICLE_INFO_PROFIT_THIS_YEAR_LAST_YEAR                     :{BLACK}Vinst detta år: {LTBLUE}{CURRENCY_LONG} (förra året: {CURRENCY_LONG})
STR_VEHICLE_INFO_RELIABILITY_BREAKDOWNS                         :{BLACK}Tillförlitlighet: {LTBLUE}{COMMA}%  {BLACK}Motorstopp sedan senaste servicen: {LTBLUE}{COMMA}

STR_VEHICLE_INFO_BUILT_VALUE                                    :{LTBLUE}{ENGINE} {BLACK}Byggt: {LTBLUE}{NUM}{BLACK} Värde: {LTBLUE}{CURRENCY_LONG}
STR_VEHICLE_INFO_NO_CAPACITY                                    :{BLACK}Kapacitet: {LTBLUE}Ingen{STRING}
STR_VEHICLE_INFO_CAPACITY                                       :{BLACK}Kapacitet: {LTBLUE}{CARGO_LONG}{3:STRING}
STR_VEHICLE_INFO_CAPACITY_MULT                                  :{BLACK}Kapacitet: {LTBLUE}{CARGO_LONG}{3:STRING} (x{4:NUM})
STR_VEHICLE_INFO_CAPACITY_CAPACITY                              :{BLACK}Kapacitet: {LTBLUE}{CARGO_LONG}, {CARGO_LONG}{STRING}

STR_VEHICLE_INFO_FEEDER_CARGO_VALUE                             :{BLACK} Överför kredit: {LTBLUE}{CURRENCY_LONG}

STR_VEHICLE_DETAILS_SERVICING_INTERVAL_DAYS                     :{BLACK}Serviceintervall: {LTBLUE}{COMMA}{NBSP}dagar{BLACK}   Senaste service: {LTBLUE}{DATE_LONG}
STR_VEHICLE_DETAILS_SERVICING_INTERVAL_PERCENT                  :{BLACK}Serviceintervall: {LTBLUE}{COMMA}%{BLACK}   Senaste service: {LTBLUE}{DATE_LONG}
STR_VEHICLE_DETAILS_INCREASE_SERVICING_INTERVAL_TOOLTIP         :{BLACK}Öka serviceintervall med 10. Ctrl+klick ökar serviceintervall med 5
STR_VEHICLE_DETAILS_DECREASE_SERVICING_INTERVAL_TOOLTIP         :{BLACK}Minska serviceintervall med 10. Ctrl+klick minskar servinceintervall med 5

STR_SERVICE_INTERVAL_DROPDOWN_TOOLTIP                           :{BLACK}Ändra typ av service-intervall
STR_VEHICLE_DETAILS_DEFAULT                                     :Standard
STR_VEHICLE_DETAILS_DAYS                                        :Dagar
STR_VEHICLE_DETAILS_PERCENT                                     :Procent

STR_QUERY_RENAME_TRAIN_CAPTION                                  :{WHITE}Byt namn på tåg
STR_QUERY_RENAME_ROAD_VEHICLE_CAPTION                           :{WHITE}Byt namn på vägfordon
STR_QUERY_RENAME_SHIP_CAPTION                                   :{WHITE}Byt namn på skepp
STR_QUERY_RENAME_AIRCRAFT_CAPTION                               :{WHITE}Byt namn på flygplan

# Extra buttons for train details windows
STR_VEHICLE_DETAILS_TRAIN_ENGINE_BUILT_AND_VALUE                :{LTBLUE}{ENGINE}{BLACK}   Byggt: {LTBLUE}{NUM}{BLACK} Värde: {LTBLUE}{CURRENCY_LONG}
STR_VEHICLE_DETAILS_TRAIN_WAGON_VALUE                           :{LTBLUE}{ENGINE}{BLACK}   Värde: {LTBLUE}{CURRENCY_LONG}

STR_VEHICLE_DETAILS_TRAIN_TOTAL_CAPACITY_TEXT                   :{BLACK}Tågets totala kapacitet:
STR_VEHICLE_DETAILS_TRAIN_TOTAL_CAPACITY                        :{LTBLUE}{CARGO_LONG} ({CARGO_SHORT})
STR_VEHICLE_DETAILS_TRAIN_TOTAL_CAPACITY_MULT                   :{LTBLUE}- {CARGO_LONG} ({CARGO_SHORT}) (x{NUM})

STR_VEHICLE_DETAILS_CARGO_EMPTY                                 :{LTBLUE}Tom
STR_VEHICLE_DETAILS_CARGO_FROM                                  :{LTBLUE}{CARGO_LONG} från {STATION}
STR_VEHICLE_DETAILS_CARGO_FROM_MULT                             :{LTBLUE}{CARGO_LONG} från {STATION} (x{NUM})

STR_VEHICLE_DETAIL_TAB_CARGO                                    :{BLACK}Gods
STR_VEHICLE_DETAILS_TRAIN_CARGO_TOOLTIP                         :{BLACK}Visa detaljer för lastat gods
STR_VEHICLE_DETAIL_TAB_INFORMATION                              :{BLACK}Information
STR_VEHICLE_DETAILS_TRAIN_INFORMATION_TOOLTIP                   :{BLACK}Visa detaljer för tågfordon
STR_VEHICLE_DETAIL_TAB_CAPACITIES                               :{BLACK}Kapaciteter
STR_VEHICLE_DETAILS_TRAIN_CAPACITIES_TOOLTIP                    :{BLACK}Visa kapaciteter för varje fordon
STR_VEHICLE_DETAIL_TAB_TOTAL_CARGO                              :{BLACK}Gods totalt
STR_VEHICLE_DETAILS_TRAIN_TOTAL_CARGO_TOOLTIP                   :{BLACK}Visa tågets totala kapacitet, separera för typ av gods

STR_VEHICLE_DETAILS_TRAIN_ARTICULATED_RV_CAPACITY               :{BLACK}Kapacitet: {LTBLUE}

# Vehicle refit
STR_REFIT_CAPTION                                               :{WHITE}{VEHICLE} (Anpassa)
STR_REFIT_TITLE                                                 :{GOLD}Välj godstyp att frakta:
STR_REFIT_NEW_CAPACITY_COST_OF_REFIT                            :{BLACK}Ny kapacitet: {GOLD}{CARGO_LONG}{}{BLACK}Kostnad för anpassning: {RED}{CURRENCY_LONG}
STR_REFIT_NEW_CAPACITY_INCOME_FROM_REFIT                        :{BLACK}Ny kapacitet: {GOLD}{CARGO_LONG}{}{BLACK}Inkomstens vinst: {GREEN}{CURRENCY_LONG}
STR_REFIT_NEW_CAPACITY_COST_OF_AIRCRAFT_REFIT                   :{BLACK}Ny kapacitet: {GOLD}{CARGO_LONG}, {GOLD}{CARGO_LONG}{}{BLACK}Kostnad för anpassning: {RED}{CURRENCY_LONG}
STR_REFIT_NEW_CAPACITY_INCOME_FROM_AIRCRAFT_REFIT               :{BLACK}Ny kapacitet: {GOLD}{CARGO_LONG}. {GOLD}{CARGO_LONG}{}{BLACK}Inkomstens vinst: {GREEN}{CURRENCY_LONG}
STR_REFIT_SELECT_VEHICLES_TOOLTIP                               :{BLACK}Välj vilka fordon som ska anpassas. Genom att dra med musen kan flera fordon väljas. Klicka på en tom yta för att välja hela fordonet. Ctrl+klick på ett fordon kommer att välja det och hela den resterande kedjan

STR_REFIT_TRAIN_LIST_TOOLTIP                                    :{BLACK}Välj godstyp för tåget att bära
STR_REFIT_ROAD_VEHICLE_LIST_TOOLTIP                             :{BLACK}Välj lasttyp för fordon
STR_REFIT_SHIP_LIST_TOOLTIP                                     :{BLACK}Välj typ av gods för skepp att frakta
STR_REFIT_AIRCRAFT_LIST_TOOLTIP                                 :{BLACK}Välj godstyp för flygplan att frakta

STR_REFIT_TRAIN_REFIT_BUTTON                                    :{BLACK}Anpassa tåg
STR_REFIT_ROAD_VEHICLE_REFIT_BUTTON                             :{BLACK}Anpassa Vägfordon
STR_REFIT_SHIP_REFIT_BUTTON                                     :{BLACK}Anpassa skepp
STR_REFIT_AIRCRAFT_REFIT_BUTTON                                 :{BLACK}Anpassa flygplan

STR_REFIT_TRAIN_REFIT_TOOLTIP                                   :{BLACK}Anpassa tåg för att bära vald godstyp
STR_REFIT_ROAD_VEHICLE_REFIT_TOOLTIP                            :{BLACK}Anpassa vägfordon till att frakta markerad last
STR_REFIT_SHIP_REFIT_TOOLTIP                                    :{BLACK}Anpassa skepp för att frakta markerad godstyp
STR_REFIT_AIRCRAFT_REFIT_TOOLTIP                                :{BLACK}Anpassa flygplan för att frakta markerad godstyp

# Order view
STR_ORDERS_CAPTION                                              :{WHITE}{VEHICLE} (Order)
STR_ORDERS_TIMETABLE_VIEW                                       :{BLACK}Tidtabell
STR_ORDERS_TIMETABLE_VIEW_TOOLTIP                               :{BLACK}Ändra till tidtabellsvy

STR_ORDERS_LIST_TOOLTIP                                         :{BLACK}Orderlista - klicka på order för att markera det. Ctrl+klick visar order-destinationen i huvudförstret
STR_ORDER_INDEX                                                 :{COMMA}:{NBSP}
STR_ORDER_TEXT                                                  :{STRING} {STRING} {STRING}

STR_ORDERS_END_OF_ORDERS                                        :- - Slut på order - -
STR_ORDERS_END_OF_SHARED_ORDERS                                 :- - Slut på delade order - -

# Order bottom buttons
STR_ORDER_NON_STOP                                              :{BLACK}Utan uppehåll
STR_ORDER_GO_TO                                                 :Åk till
STR_ORDER_GO_NON_STOP_TO                                        :Åk non-stop till
STR_ORDER_GO_VIA                                                :Åk via
STR_ORDER_GO_NON_STOP_VIA                                       :Åk non-stop via
STR_ORDER_TOOLTIP_NON_STOP                                      :{BLACK}Ändra stoppbeteende för markerad order

STR_ORDER_TOGGLE_FULL_LOAD                                      :{BLACK}Full last, någon godstyp
STR_ORDER_DROP_LOAD_IF_POSSIBLE                                 :Lasta om möjligt
STR_ORDER_DROP_FULL_LOAD_ALL                                    :Full last alla frakttyper
STR_ORDER_DROP_FULL_LOAD_ANY                                    :Full last någon frakttyp
STR_ORDER_DROP_NO_LOADING                                       :Lasta ej
STR_ORDER_TOOLTIP_FULL_LOAD                                     :{BLACK}Ändra lastningsbeteende för markerad order

STR_ORDER_TOGGLE_UNLOAD                                         :{BLACK}Lasta av allt
STR_ORDER_DROP_UNLOAD_IF_ACCEPTED                               :Lasta av om accepterat
STR_ORDER_DROP_UNLOAD                                           :Lasta av allt
STR_ORDER_DROP_TRANSFER                                         :Överför
STR_ORDER_DROP_NO_UNLOADING                                     :Ej avlastning
STR_ORDER_TOOLTIP_UNLOAD                                        :{BLACK}Ändra avlastningsbeteende för markerad order

STR_ORDER_REFIT                                                 :{BLACK}Anpassa
STR_ORDER_REFIT_TOOLTIP                                         :{BLACK}Välj vilken godstyp anpassningen ska göras till i denna order. Ctrl-klick för att ta bort anpassningsordern
STR_ORDER_REFIT_AUTO                                            :{BLACK}Auto-anpassning vid station
STR_ORDER_REFIT_AUTO_TOOLTIP                                    :{BLACK}Välj vilket lasttyp att auto-anpassa till i den här ordningen. Ctrl+klicka för att ta bort anpassningsinstruktionen. Auto-anpassning vid stationer kommer enbart att utföras om fordonet tillåter det
STR_ORDER_DROP_REFIT_AUTO                                       :Fast lasttyp
STR_ORDER_DROP_REFIT_AUTO_ANY                                   :Tillgängliga lasttyper

STR_ORDER_SERVICE                                               :{BLACK}Service
STR_ORDER_DROP_GO_ALWAYS_DEPOT                                  :Åk alltid
STR_ORDER_DROP_SERVICE_DEPOT                                    :Service vid behov
STR_ORDER_DROP_HALT_DEPOT                                       :Stanna
STR_ORDER_SERVICE_TOOLTIP                                       :{BLACK}Skippa den här ordern om service ej behövs

STR_ORDER_CONDITIONAL_VARIABLE_TOOLTIP                          :{BLACK}Fordonsdata att basera hopp på

# Conditional order variables, must follow order of OrderConditionVariable enum
STR_ORDER_CONDITIONAL_LOAD_PERCENTAGE                           :Laddningsprocent
STR_ORDER_CONDITIONAL_RELIABILITY                               :Tillförlitlighet
STR_ORDER_CONDITIONAL_MAX_SPEED                                 :Toppfart
STR_ORDER_CONDITIONAL_AGE                                       :Ålder (år)
STR_ORDER_CONDITIONAL_REQUIRES_SERVICE                          :Behöver service
STR_ORDER_CONDITIONAL_UNCONDITIONALLY                           :Alltid
STR_ORDER_CONDITIONAL_REMAINING_LIFETIME                        :Återstående livstid (år)
STR_ORDER_CONDITIONAL_MAX_RELIABILITY                           :Maximal tillförlitlighet

STR_ORDER_CONDITIONAL_COMPARATOR_TOOLTIP                        :{BLACK}Hur man jämför fordonsdata med givet värde
STR_ORDER_CONDITIONAL_COMPARATOR_EQUALS                         :samma som
STR_ORDER_CONDITIONAL_COMPARATOR_NOT_EQUALS                     :ej samma som
STR_ORDER_CONDITIONAL_COMPARATOR_LESS_THAN                      :mindre än
STR_ORDER_CONDITIONAL_COMPARATOR_LESS_EQUALS                    :mindre eller lika mycket som
STR_ORDER_CONDITIONAL_COMPARATOR_MORE_THAN                      :mer än
STR_ORDER_CONDITIONAL_COMPARATOR_MORE_EQUALS                    :mer eller lika mycket som
STR_ORDER_CONDITIONAL_COMPARATOR_IS_TRUE                        :sant
STR_ORDER_CONDITIONAL_COMPARATOR_IS_FALSE                       :falskt

STR_ORDER_CONDITIONAL_VALUE_TOOLTIP                             :{BLACK}Värde att jämföra fordonsdata mot
STR_ORDER_CONDITIONAL_VALUE_CAPT                                :{WHITE}Skriv in värde att jämföra mot

STR_ORDERS_SKIP_BUTTON                                          :{BLACK}Skippa
STR_ORDERS_SKIP_TOOLTIP                                         :{BLACK}Hoppa över nuvarande order och starta nästa. Ctrl+klick hoppar över till vald order

STR_ORDERS_DELETE_BUTTON                                        :{BLACK}Ta bort
STR_ORDERS_DELETE_TOOLTIP                                       :{BLACK}Ta bort markerad order
STR_ORDERS_DELETE_ALL_TOOLTIP                                   :{BLACK}Ta bort alla order
STR_ORDERS_STOP_SHARING_BUTTON                                  :{BLACK}Sluta dela
STR_ORDERS_STOP_SHARING_TOOLTIP                                 :{BLACK}Sluta dela orderlistan. Ctrl+Klick tar även bort alla order för det här fordonet

STR_ORDERS_GO_TO_BUTTON                                         :{BLACK}Åk till
STR_ORDER_GO_TO_NEAREST_DEPOT                                   :Åk till närmsta depå
STR_ORDER_GO_TO_NEAREST_HANGAR                                  :Åk till närmsta hangar
STR_ORDER_CONDITIONAL                                           :Villkorat order-hopp
STR_ORDER_SHARE                                                 :Dela order
STR_ORDERS_GO_TO_TOOLTIP                                        :{BLACK}Infoga ny order före markerad order, eller lägg till i slutet av listan. Håll in Ctrl för att välja 'full last någon frakttyp' vid stationer, 'åk non-stop via' vid riktmärken, och 'service' vid tågdepåer. Använd knappen 'Dela order' eller Ctrl+klicka på fordon för att dela order från annat fordon. En depåorder stänger av automatisk service av fordonet

STR_ORDERS_VEH_WITH_SHARED_ORDERS_LIST_TOOLTIP                  :{BLACK}Visa alla fordon som har samma schema

# String parts to build the order string
STR_ORDER_GO_TO_WAYPOINT                                        :Gå via {WAYPOINT}
STR_ORDER_GO_NON_STOP_TO_WAYPOINT                               :Gå via {WAYPOINT} utan att stanna

STR_ORDER_SERVICE_AT                                            :Service vid
STR_ORDER_SERVICE_NON_STOP_AT                                   :Service non-stop vid

STR_ORDER_NEAREST_DEPOT                                         :närmsta
STR_ORDER_NEAREST_HANGAR                                        :närmaste hangar
STR_ORDER_TRAIN_DEPOT                                           :Tågdepå
STR_ORDER_ROAD_VEHICLE_DEPOT                                    :Vägfordonsdepå
STR_ORDER_SHIP_DEPOT                                            :Skeppsdepå
STR_ORDER_GO_TO_NEAREST_DEPOT_FORMAT                            :{STRING} {STRING} {STRING}
STR_ORDER_GO_TO_DEPOT_FORMAT                                    :{STRING} {DEPOT}

STR_ORDER_REFIT_ORDER                                           :(Anpassa för {STRING})
STR_ORDER_REFIT_STOP_ORDER                                      :(Anpassa för {STRING} och stanna)
STR_ORDER_STOP_ORDER                                            :(Stanna)

STR_ORDER_GO_TO_STATION                                         :{STRING} {STATION} {STRING}
STR_ORDER_GO_TO_STATION_CAN_T_USE_STATION                       :{PUSH_COLOUR}{RED}(Kan ej använda stationen){POP_COLOUR} {STRING} {STATION} {STRING}

STR_ORDER_IMPLICIT                                              :(Underförstådd)

STR_ORDER_FULL_LOAD                                             :(Full last)
STR_ORDER_FULL_LOAD_ANY                                         :(Full last någon godstyp)
STR_ORDER_NO_LOAD                                               :(Ingen lastning)
STR_ORDER_UNLOAD                                                :(Lasta av och lasta gods)
STR_ORDER_UNLOAD_FULL_LOAD                                      :(Lasta av och vänta på full last)
STR_ORDER_UNLOAD_FULL_LOAD_ANY                                  :(Lasta av och vänta på någon full last)
STR_ORDER_UNLOAD_NO_LOAD                                        :(Lasta av och lämna tom)
STR_ORDER_TRANSFER                                              :(Överför och lasta gods)
STR_ORDER_TRANSFER_FULL_LOAD                                    :(Överför och vänta på full last)
STR_ORDER_TRANSFER_FULL_LOAD_ANY                                :(Överför och vänta på full last av någon godstyp)
STR_ORDER_TRANSFER_NO_LOAD                                      :(Överför och lämna tom)
STR_ORDER_NO_UNLOAD                                             :(Lasta ej av men lasta på)
STR_ORDER_NO_UNLOAD_FULL_LOAD                                   :(Lasta ej av men vänta på full last)
STR_ORDER_NO_UNLOAD_FULL_LOAD_ANY                               :(Lasta ej av men vänta på full last av någon godstyp)
STR_ORDER_NO_UNLOAD_NO_LOAD                                     :(Lasta ej av och lasta ej)

STR_ORDER_AUTO_REFIT                                            :(Auto-anpassa till {STRING})
STR_ORDER_FULL_LOAD_REFIT                                       :(Vänta på full last och auto-anpassa till {STRING})
STR_ORDER_FULL_LOAD_ANY_REFIT                                   :(Vänta på full last av någon godstyp och auto-anpassa till {STRING})
STR_ORDER_UNLOAD_REFIT                                          :(Lasta av och på gods. Auto-anpassa till {STRING})
STR_ORDER_UNLOAD_FULL_LOAD_REFIT                                :(Lasta av och vänta på full last. Auto-anpassa till {STRING})
STR_ORDER_UNLOAD_FULL_LOAD_ANY_REFIT                            :(Lasta av och vänta på full last av någon godstyp. Auto-anpassa till {STRING})
STR_ORDER_TRANSFER_REFIT                                        :(Överför och lasta gods. Auto-anpassa till {STRING})
STR_ORDER_TRANSFER_FULL_LOAD_REFIT                              :(Överför och vänta på full last. Auto-anpassa till {STRING})
STR_ORDER_TRANSFER_FULL_LOAD_ANY_REFIT                          :(Överför och vänta på full last av någon godstyp. Auto-anpassa till {STRING})
STR_ORDER_NO_UNLOAD_REFIT                                       :(Lasta ej av men lasta på och auto-anpassa till {STRING})
STR_ORDER_NO_UNLOAD_FULL_LOAD_REFIT                             :(Lasta ej av men vänta på full last och auto-anpassa till {STRING})
STR_ORDER_NO_UNLOAD_FULL_LOAD_ANY_REFIT                         :(Lasta ej av men vänta på full last av någon godstyp och auto-anpassa till {STRING})

STR_ORDER_AUTO_REFIT_ANY                                        :tillgänglig last

STR_ORDER_STOP_LOCATION_NEAR_END                                :[början]
STR_ORDER_STOP_LOCATION_MIDDLE                                  :[mitten]
STR_ORDER_STOP_LOCATION_FAR_END                                 :[slutet]

STR_ORDER_OUT_OF_RANGE                                          :{RED} (Nästa destination är utanför räckvidden)

STR_ORDER_CONDITIONAL_UNCONDITIONAL                             :Hoppa till order {COMMA}
STR_ORDER_CONDITIONAL_NUM                                       :Hoppa till order {COMMA} när {STRING} {STRING} {COMMA}
STR_ORDER_CONDITIONAL_TRUE_FALSE                                :Hoppa till order {COMMA} när {STRING} {STRING}

STR_INVALID_ORDER                                               :{RED} (Ogiltig order)

# Time table window
STR_TIMETABLE_TITLE                                             :{WHITE}{VEHICLE} (Tidtabell)
STR_TIMETABLE_ORDER_VIEW                                        :{BLACK}Order
STR_TIMETABLE_ORDER_VIEW_TOOLTIP                                :{BLACK}Byt till ordervyn

STR_TIMETABLE_TOOLTIP                                           :{BLACK}Tidtabell - klicka på en order för att markera den

STR_TIMETABLE_NO_TRAVEL                                         :Ingen resa
STR_TIMETABLE_NOT_TIMETABLEABLE                                 :Restid (automatisk; tidtabellen baseras på nästa manuella order)
STR_TIMETABLE_TRAVEL_NOT_TIMETABLED                             :Restid (inte angiven)
STR_TIMETABLE_TRAVEL_NOT_TIMETABLED_SPEED                       :Res (utan tidtabell) högst i {2:VELOCITY}
STR_TIMETABLE_TRAVEL_FOR                                        :Res i {STRING}
STR_TIMETABLE_TRAVEL_FOR_SPEED                                  :Res i {STRING} med högsta hastighet {VELOCITY}
STR_TIMETABLE_TRAVEL_FOR_ESTIMATED                              :Resor (för {STRING}, ej schemalagd)
STR_TIMETABLE_TRAVEL_FOR_SPEED_ESTIMATED                        :Resor (för {STRING}, ej schemalagd) med högst {VELOCITY}
STR_TIMETABLE_STAY_FOR_ESTIMATED                                :(stanna {STRING}, ej schemalagd)
STR_TIMETABLE_AND_TRAVEL_FOR_ESTIMATED                          :(resor för {STRING}, ej schemalagd)
STR_TIMETABLE_STAY_FOR                                          :och stanna i {STRING}
STR_TIMETABLE_AND_TRAVEL_FOR                                    :och res i {STRING}
STR_TIMETABLE_DAYS                                              :{COMMA}{NBSP}dag{P "" ar}
STR_TIMETABLE_TICKS                                             :{COMMA}{NBSP}tick

STR_TIMETABLE_TOTAL_TIME                                        :{BLACK}Den här tidtabellen kommer ta {STRING} att slutföra
STR_TIMETABLE_TOTAL_TIME_INCOMPLETE                             :{BLACK}Denna tidtabell kommer att ta åtminstone {STRING} att slutföra (allt är inte inlagt i en tidtabell)

STR_TIMETABLE_STATUS_ON_TIME                                    :{BLACK}Detta fordon kör enligt tidtabellen
STR_TIMETABLE_STATUS_LATE                                       :{BLACK}Detta fordon är för tillfället {STRING} sen
STR_TIMETABLE_STATUS_EARLY                                      :{BLACK}Detta fordon är för tillfället {STRING} tidig
STR_TIMETABLE_STATUS_NOT_STARTED                                :{BLACK}Den här tidtabellen har inte startat ännu
STR_TIMETABLE_STATUS_START_AT                                   :{BLACK}Den här tidtabellen kommer starta {STRING}

STR_TIMETABLE_STARTING_DATE                                     :{BLACK}Startdatum
STR_TIMETABLE_STARTING_DATE_TOOLTIP                             :{BLACK}Välj ett datum som startpunkt för den här tidtabellen. Om tidtabellen är fullt tidssatt så innebär Ctrl+klick att startpunkten sätts för denna tidtabell och att startpunkten för övriga fordon som delar dessa order fördelas ut jämt baserat på deras relativa ordning

STR_TIMETABLE_CHANGE_TIME                                       :{BLACK}Ändra tid
STR_TIMETABLE_WAIT_TIME_TOOLTIP                                 :{BLACK}Ändra hur lång tid den markerade ordern bör ta

STR_TIMETABLE_CLEAR_TIME                                        :{BLACK}Rensa tid
STR_TIMETABLE_CLEAR_TIME_TOOLTIP                                :{BLACK}Rensa tiden för markerad order

STR_TIMETABLE_CHANGE_SPEED                                      :{BLACK}Ändra hastighetsgräns
STR_TIMETABLE_CHANGE_SPEED_TOOLTIP                              :{BLACK}Ändra hastighetsgräns för markerad order

STR_TIMETABLE_CLEAR_SPEED                                       :{BLACK}Rensa hastighetsgräns
STR_TIMETABLE_CLEAR_SPEED_TOOLTIP                               :{BLACK}Rensa hastighetsgräns för markerad order

STR_TIMETABLE_RESET_LATENESS                                    :{BLACK}Rensa räknaren för sen ankomst
STR_TIMETABLE_RESET_LATENESS_TOOLTIP                            :{BLACK}Nollställ räknaren för sen ankomst så att fordonet kommer i tid

STR_TIMETABLE_AUTOFILL                                          :{BLACK}Fyll i automatiskt
STR_TIMETABLE_AUTOFILL_TOOLTIP                                  :{BLACK}Fyll i tidtabellen automatiskt med värden från nästa resa (Ctrl+klick för att försöka behålla väntetiderna)

STR_TIMETABLE_EXPECTED                                          :{BLACK}Förväntat
STR_TIMETABLE_SCHEDULED                                         :{BLACK}Schemalagt
STR_TIMETABLE_EXPECTED_TOOLTIP                                  :{BLACK}Ändra mellan förväntat och schemalagt

STR_TIMETABLE_ARRIVAL_ABBREVIATION                              :A:
STR_TIMETABLE_DEPARTURE_ABBREVIATION                            :D:


# Date window (for timetable)
STR_DATE_CAPTION                                                :{WHITE}Välj datum
STR_DATE_SET_DATE                                               :{BLACK}Välj datum
STR_DATE_SET_DATE_TOOLTIP                                       :{BLACK}Använd valt datum som startpunkt för den här tidtabellen
STR_DATE_DAY_TOOLTIP                                            :{BLACK}Välj dag
STR_DATE_MONTH_TOOLTIP                                          :{BLACK}Välj månad
STR_DATE_YEAR_TOOLTIP                                           :{BLACK}Välj år


# AI debug window
STR_AI_DEBUG                                                    :{WHITE}Felsökning av datorspelare / spelskript
STR_AI_DEBUG_NAME_AND_VERSION                                   :{BLACK}{STRING} (v{NUM})
STR_AI_DEBUG_NAME_TOOLTIP                                       :{BLACK}Namn på datorspelaren
STR_AI_DEBUG_SETTINGS                                           :{BLACK}Inställningar
STR_AI_DEBUG_SETTINGS_TOOLTIP                                   :{BLACK}Ändra inställningarna för spelskriptet
STR_AI_DEBUG_RELOAD                                             :{BLACK}Ladda om datorspelaren
STR_AI_DEBUG_RELOAD_TOOLTIP                                     :{BLACK}Stoppa datorspelaren, ladda om skriptet och starta sedan om datorspelaren
STR_AI_DEBUG_BREAK_STR_ON_OFF_TOOLTIP                           :{BLACK}Slå på/av brytning då datorspelares loggmeddelande matchar brytsträngen
STR_AI_DEBUG_BREAK_ON_LABEL                                     :{BLACK}Bryt på:
STR_AI_DEBUG_BREAK_STR_OSKTITLE                                 :{BLACK}Bryt på
STR_AI_DEBUG_BREAK_STR_TOOLTIP                                  :{BLACK}När ett loggmeddelande om datorspelare matchar angiven sträng så kommer spelet att pausas
STR_AI_DEBUG_MATCH_CASE                                         :{BLACK}Matcha VERSALER/gemener
STR_AI_DEBUG_MATCH_CASE_TOOLTIP                                 :{BLACK}Slå på/av matchning av VERSALER/gemener när datorspelares loggmeddelanden jämförs mot brytsträngen
STR_AI_DEBUG_CONTINUE                                           :{BLACK}Fortsätt
STR_AI_DEBUG_CONTINUE_TOOLTIP                                   :{BLACK}Opausa och fortsätt datorspelaren
STR_AI_DEBUG_SELECT_AI_TOOLTIP                                  :{BLACK}Visa debug-utskrifter för denna datorspelare
STR_AI_GAME_SCRIPT                                              :{BLACK}Spelskript
STR_AI_GAME_SCRIPT_TOOLTIP                                      :{BLACK}Visa felsökningsutskrifter för spelskript

STR_ERROR_AI_NO_AI_FOUND                                        :Ingen passande datorspelare hittades.{}Denna datorspelare är en test-datorspelare och kommer inte göra någonting.{}Du kan ladda ner nya datorspelare genom spelets 'Online-innehåll'-system
STR_ERROR_AI_PLEASE_REPORT_CRASH                                :{WHITE}Ett av skripten som körs har kraschat. Vänligen rapportera detta till datorspelarens skapare med en skärmdump av förstret 'Felsökning av datorspelare / spelskript'
STR_ERROR_AI_DEBUG_SERVER_ONLY                                  :{YELLOW}Felsökning av datorspelare / spelskript är bara tillgänglig för servern

# AI configuration window
STR_AI_CONFIG_CAPTION                                           :{WHITE}Konfiguration av datorspelare/spelskript
STR_AI_CONFIG_GAMELIST_TOOLTIP                                  :{BLACK}Spelskriptet som kommer att läsas in i nästa spel
STR_AI_CONFIG_AILIST_TOOLTIP                                    :{BLACK}Datorspelare som kommer att läsas in i nästa spel
STR_AI_CONFIG_HUMAN_PLAYER                                      :Mänsklig spelare
STR_AI_CONFIG_RANDOM_AI                                         :Slumpa datorspelare
STR_AI_CONFIG_NONE                                              :(inget)

STR_AI_CONFIG_MOVE_UP                                           :{BLACK}Flytta upp
STR_AI_CONFIG_MOVE_UP_TOOLTIP                                   :{BLACK}Flytta upp vald datorspelare i listan
STR_AI_CONFIG_MOVE_DOWN                                         :{BLACK}Flytta ner
STR_AI_CONFIG_MOVE_DOWN_TOOLTIP                                 :{BLACK}Flytta ner vald datorspelare i listan

STR_AI_CONFIG_GAMESCRIPT                                        :{SILVER}Spelskript
STR_AI_CONFIG_AI                                                :{SILVER}Datorspelare

STR_AI_CONFIG_CHANGE                                            :{BLACK}Välj {STRING}
STR_AI_CONFIG_CHANGE_NONE                                       :
STR_AI_CONFIG_CHANGE_AI                                         :Datorspelare
STR_AI_CONFIG_CHANGE_GAMESCRIPT                                 :Spelskript
STR_AI_CONFIG_CHANGE_TOOLTIP                                    :{BLACK}Läs in ett annat skript
STR_AI_CONFIG_CONFIGURE                                         :{BLACK}Konfigurera
STR_AI_CONFIG_CONFIGURE_TOOLTIP                                 :{BLACK}Konfigurera datorspelarens parametrar

# Available AIs window
STR_AI_LIST_CAPTION                                             :{WHITE}Tillgängliga {STRING}
STR_AI_LIST_CAPTION_AI                                          :Datorspelare
STR_AI_LIST_CAPTION_GAMESCRIPT                                  :Spelskript
STR_AI_LIST_TOOLTIP                                             :{BLACK}Klicka för att välja en datorspelare

STR_AI_LIST_AUTHOR                                              :{LTBLUE}Upphovsman: {ORANGE}{STRING}
STR_AI_LIST_VERSION                                             :{LTBLUE}Version: {ORANGE}{NUM}
STR_AI_LIST_URL                                                 :{LTBLUE}URL: {ORANGE}{STRING}

STR_AI_LIST_ACCEPT                                              :{BLACK}Acceptera
STR_AI_LIST_ACCEPT_TOOLTIP                                      :{BLACK}Välj markerad datorspelare
STR_AI_LIST_CANCEL                                              :{BLACK}Avbryt
STR_AI_LIST_CANCEL_TOOLTIP                                      :{BLACK}Ändra inte datorspelare

STR_SCREENSHOT_CAPTION                                          :{WHITE}Ta en skärmdump
STR_SCREENSHOT_SCREENSHOT                                       :{BLACK}Vanlig skärmdump
STR_SCREENSHOT_ZOOMIN_SCREENSHOT                                :{BLACK}Fullt inzoomad skärmdump
STR_SCREENSHOT_DEFAULTZOOM_SCREENSHOT                           :{BLACK}Skärmdump med grundinställd zoomnivå
STR_SCREENSHOT_WORLD_SCREENSHOT                                 :{BLACK}Skärmdump med hela kartan
STR_SCREENSHOT_HEIGHTMAP_SCREENSHOT                             :{BLACK}Skärmdump av höjdkarta
STR_SCREENSHOT_MINIMAP_SCREENSHOT                               :{BLACK}Skärmdump av miniatyrkartan

# AI Parameters
STR_AI_SETTINGS_CAPTION                                         :{WHITE}{STRING} parametrar
STR_AI_SETTINGS_CAPTION_AI                                      :Datorspelarens
STR_AI_SETTINGS_CAPTION_GAMESCRIPT                              :Spelskriptets
STR_AI_SETTINGS_CLOSE                                           :{BLACK}Stäng
STR_AI_SETTINGS_RESET                                           :{BLACK}Återställ
STR_AI_SETTINGS_SETTING                                         :{STRING}: {ORANGE}{STRING}
STR_AI_SETTINGS_START_DELAY                                     :Ungefärligt antal dagar som denna datorspelare startar efter föregående datorspelare: {ORANGE}{STRING}


# Textfile window
STR_TEXTFILE_README_CAPTION                                     :{WHITE} {STRING}-manual för {STRING}
STR_TEXTFILE_CHANGELOG_CAPTION                                  :{WHITE}Ändringshistorik för {STRING} {STRING}
STR_TEXTFILE_LICENCE_CAPTION                                    :{WHITE}Licens för {STRING}{STRING}
STR_TEXTFILE_WRAP_TEXT                                          :{WHITE}Använd radbrytning
STR_TEXTFILE_WRAP_TEXT_TOOLTIP                                  :{BLACK}Bryt rader så att all text får plats i fönstret utan att man behöver skrolla
STR_TEXTFILE_VIEW_README                                        :{BLACK}Visa manual
STR_TEXTFILE_VIEW_CHANGELOG                                     :{BLACK}Ändringshistorik
STR_TEXTFILE_VIEW_LICENCE                                       :{BLACK}Licens


# Vehicle loading indicators
STR_PERCENT_UP_SMALL                                            :{TINY_FONT}{WHITE}{NUM}%{UP_ARROW}
STR_PERCENT_UP                                                  :{WHITE}{NUM}%{UP_ARROW}
STR_PERCENT_DOWN_SMALL                                          :{TINY_FONT}{WHITE}{NUM}%{DOWN_ARROW}
STR_PERCENT_DOWN                                                :{WHITE}{NUM}%{DOWN_ARROW}
STR_PERCENT_UP_DOWN_SMALL                                       :{TINY_FONT}{WHITE}{NUM}%{UP_ARROW}{DOWN_ARROW}
STR_PERCENT_UP_DOWN                                             :{WHITE}{NUM}%{UP_ARROW}{DOWN_ARROW}
STR_PERCENT_NONE_SMALL                                          :{TINY_FONT}{WHITE}{NUM}%
STR_PERCENT_NONE                                                :{WHITE}{NUM}%

# Income 'floats'
STR_INCOME_FLOAT_COST_SMALL                                     :{TINY_FONT}{RED}Kostnad: {CURRENCY_LONG}
STR_INCOME_FLOAT_COST                                           :{RED}Kostnad: {CURRENCY_LONG}
STR_INCOME_FLOAT_INCOME_SMALL                                   :{TINY_FONT}{GREEN}Inkomst: {CURRENCY_LONG}
STR_INCOME_FLOAT_INCOME                                         :{GREEN}Inkomst: {CURRENCY_LONG}
STR_FEEDER_TINY                                                 :{TINY_FONT}{YELLOW}Överföring: {CURRENCY_LONG}
STR_FEEDER                                                      :{YELLOW}Överföring: {CURRENCY_LONG}
STR_FEEDER_INCOME_TINY                                          :{TINY_FONT}{YELLOW}Överföring: {CURRENCY_LONG}{WHITE} / {GREEN}Inkomst: {CURRENCY_LONG}
STR_FEEDER_INCOME                                               :{YELLOW}Överföring: {CURRENCY_LONG}{WHITE} / {GREEN}Inkomst: {CURRENCY_LONG}
STR_FEEDER_COST_TINY                                            :{TINY_FONT}{YELLOW}Överföring: {CURRENCY_LONG}{WHITE} / {RED}Kostnad: {CURRENCY_LONG}
STR_FEEDER_COST                                                 :{YELLOW}Överföring: {CURRENCY_LONG}{WHITE} / {RED}Kostnad: {CURRENCY_LONG}
STR_MESSAGE_ESTIMATED_COST                                      :{WHITE}Uppskattad kostnad: {CURRENCY_LONG}
STR_MESSAGE_ESTIMATED_INCOME                                    :{WHITE}Uppskattad inkomst: {CURRENCY_LONG}

# Saveload messages
STR_ERROR_SAVE_STILL_IN_PROGRESS                                :{WHITE}Sparar fortfarande,{}vänta tills det är slutfört!
STR_ERROR_AUTOSAVE_FAILED                                       :{WHITE}Autosparning misslyckades
STR_ERROR_UNABLE_TO_READ_DRIVE                                  :{BLACK}Kan inte läsa från disk
STR_ERROR_GAME_SAVE_FAILED                                      :{WHITE}Sparandet av spelet misslyckades{}{STRING}
STR_ERROR_UNABLE_TO_DELETE_FILE                                 :{WHITE}Kan inte ta bort filen
STR_ERROR_GAME_LOAD_FAILED                                      :{WHITE}Inläsningen av spelet misslyckades{}{STRING}
STR_GAME_SAVELOAD_ERROR_BROKEN_INTERNAL_ERROR                   :Internt fel: {STRING}
STR_GAME_SAVELOAD_ERROR_BROKEN_SAVEGAME                         :Trasig sparfil - {STRING}
STR_GAME_SAVELOAD_ERROR_TOO_NEW_SAVEGAME                        :Sparfilen är gjord med en nyare version
STR_GAME_SAVELOAD_ERROR_FILE_NOT_READABLE                       :Filen är inte läsbar
STR_GAME_SAVELOAD_ERROR_FILE_NOT_WRITEABLE                      :Filen är inte skrivbar
STR_GAME_SAVELOAD_ERROR_DATA_INTEGRITY_CHECK_FAILED             :Integritetskontrollen på datan misslyckades
STR_GAME_SAVELOAD_ERROR_PATCHPACK                               :Sparat spel är från en modifierat version
STR_GAME_SAVELOAD_NOT_AVAILABLE                                 :<not available>
STR_WARNING_LOADGAME_REMOVED_TRAMS                              :{WHITE}Spelet sparades i en version som ej stöder spårvagn. Alla spårvagnar har tagits bort

# Map generation messages
STR_ERROR_COULD_NOT_CREATE_TOWN                                 :{WHITE}Generering av kartan avbruten...{}... ingen lämplig plats för någon stad
STR_ERROR_NO_TOWN_IN_SCENARIO                                   :{WHITE}... det finns ingen stad i detta scenario

STR_ERROR_PNGMAP                                                :{WHITE}Kan inte ladda landskap från PNG...
STR_ERROR_PNGMAP_FILE_NOT_FOUND                                 :{WHITE}... hittar inte filen
STR_ERROR_PNGMAP_IMAGE_TYPE                                     :{WHITE}... kunde inte konvertera bildtyp. 8 eller 24-bitars PNG-bild krävs
STR_ERROR_PNGMAP_MISC                                           :{WHITE}... något gick fel (förmodligen korrupt fil)

STR_ERROR_BMPMAP                                                :{WHITE}Kan inte ladda landskap från BMP...
STR_ERROR_BMPMAP_IMAGE_TYPE                                     :{WHITE}... kunde inte konvertera bildformat

STR_ERROR_HEIGHTMAP_TOO_LARGE                                   :{WHITE}... för stor bild

STR_WARNING_HEIGHTMAP_SCALE_CAPTION                             :{WHITE}Skala-varning
STR_WARNING_HEIGHTMAP_SCALE_MESSAGE                             :{YELLOW}För stora storleksändringar av källkarta är inte rekomenderat. Fortsätt med generering?

# Soundset messages
STR_WARNING_FALLBACK_SOUNDSET                                   :{WHITE}Endast ett reservdata-ljudsett hittades. Om du vill ha ljud, installera ett ljudsett via nerladdnings-systemet

# Screenshot related messages
STR_WARNING_SCREENSHOT_SIZE_CAPTION                             :{WHITE}Gigantisk skärmdump
STR_WARNING_SCREENSHOT_SIZE_MESSAGE                             :{YELLOW}Skärmdumpen kommer ha en upplösning av {COMMA} x {COMMA} pixlar. Tagandet av skärmdumpen kan ta en stund. Vill du fortsätta?

STR_MESSAGE_HEIGHTMAP_SUCCESSFULLY                              :{WHITE}Höjdkarta sparad som '{STRING}'. Högsta punkten är {NUM}
STR_MESSAGE_SCREENSHOT_SUCCESSFULLY                             :{WHITE}Skärmdump sparades som '{STRING}'
STR_ERROR_SCREENSHOT_FAILED                                     :{WHITE}Skärmdump misslyckades!

# Error message titles
STR_ERROR_MESSAGE_CAPTION                                       :{YELLOW}Meddelande
STR_ERROR_MESSAGE_CAPTION_OTHER_COMPANY                         :{YELLOW}Meddelande från {STRING}

# Generic construction errors
STR_ERROR_OFF_EDGE_OF_MAP                                       :{WHITE}Utanför kanten
STR_ERROR_TOO_CLOSE_TO_EDGE_OF_MAP                              :{WHITE}För nära kanten av kartan
STR_ERROR_NOT_ENOUGH_CASH_REQUIRES_CURRENCY                     :{WHITE}Inte tillräckligt med pengar - kräver {CURRENCY_LONG}
STR_ERROR_FLAT_LAND_REQUIRED                                    :{WHITE}Platt mark krävs
STR_ERROR_LAND_SLOPED_IN_WRONG_DIRECTION                        :{WHITE}Marken lutar åt fel håll
STR_ERROR_CAN_T_DO_THIS                                         :{WHITE}Kan inte utföra detta...
STR_ERROR_BUILDING_MUST_BE_DEMOLISHED                           :{WHITE}Byggnad måste rivas först
STR_ERROR_CAN_T_CLEAR_THIS_AREA                                 :{WHITE}Kan inte röja området...
STR_ERROR_SITE_UNSUITABLE                                       :{WHITE}... platsen passar inte
STR_ERROR_ALREADY_BUILT                                         :{WHITE}... redan byggd
STR_ERROR_OWNED_BY                                              :{WHITE}... ägs av {STRING}
STR_ERROR_AREA_IS_OWNED_BY_ANOTHER                              :{WHITE}... området ägs av ett annat företag
STR_ERROR_TERRAFORM_LIMIT_REACHED                               :{WHITE}... landskapsarkitektursbegränsning uppnådd
STR_ERROR_CLEARING_LIMIT_REACHED                                :{WHITE}... rutrensningsbegränsning uppnådd
STR_ERROR_TREE_PLANT_LIMIT_REACHED                              :{WHITE}... trädplanteringsbegränsning uppnådd
STR_ERROR_NAME_MUST_BE_UNIQUE                                   :{WHITE}Namnet måste vara unikt
STR_ERROR_GENERIC_OBJECT_IN_THE_WAY                             :{WHITE}{1:STRING} i vägen
STR_ERROR_NOT_ALLOWED_WHILE_PAUSED                              :{WHITE}Inte tillåtet när spelet är pausat

# Local authority errors
STR_ERROR_LOCAL_AUTHORITY_REFUSES_TO_ALLOW_THIS                 :{WHITE}De lokala myndigheterna i {TOWN} tillåter inte detta
STR_ERROR_LOCAL_AUTHORITY_REFUSES_AIRPORT                       :{WHITE}De lokala myndigheterna i {TOWN} tillåter inte att ytterligare en flygplats byggs i staden
STR_ERROR_LOCAL_AUTHORITY_REFUSES_NOISE                         :{WHITE}De lokala myndigheterna i {TOWN} vägrar ge tillåtelse att bygga en flygplats på grund av ljudproblem
STR_ERROR_BRIBE_FAILED                                          :{WHITE}Ditt mutningsförsök upptäcktes av en regional granskare

# Levelling errors
STR_ERROR_CAN_T_RAISE_LAND_HERE                                 :{WHITE}Kan inte höja marken här...
STR_ERROR_CAN_T_LOWER_LAND_HERE                                 :{WHITE}Kan inte sänka marken här...
STR_ERROR_CAN_T_LEVEL_LAND_HERE                                 :{WHITE}Kan inte jämna ut land här...
STR_ERROR_EXCAVATION_WOULD_DAMAGE                               :{WHITE}Utgrävning skulle förstöra tunnel
STR_ERROR_ALREADY_AT_SEA_LEVEL                                  :{WHITE}Redan på havsnivå
STR_ERROR_TOO_HIGH                                              :{WHITE}För hög
STR_ERROR_ALREADY_LEVELLED                                      :{WHITE}... redan platt
STR_ERROR_BRIDGE_TOO_HIGH_AFTER_LOWER_LAND                      :{WHITE}Efteråt skulle bron ovanför vara för hög.

# Company related errors
STR_ERROR_CAN_T_CHANGE_COMPANY_NAME                             :{WHITE}Kan inte ändra företagsnamn...
STR_ERROR_CAN_T_CHANGE_PRESIDENT                                :{WHITE}Kan inte ändra namnet på VD:n...

STR_ERROR_MAXIMUM_PERMITTED_LOAN                                :{WHITE}... maximal storlek på lånet är {CURRENCY_LONG}
STR_ERROR_CAN_T_BORROW_ANY_MORE_MONEY                           :{WHITE}Kan inte låna mer pengar...
STR_ERROR_LOAN_ALREADY_REPAYED                                  :{WHITE}... lånet är redan återbetalt
STR_ERROR_CURRENCY_REQUIRED                                     :{WHITE}... {CURRENCY_LONG} krävs
STR_ERROR_CAN_T_REPAY_LOAN                                      :{WHITE}Kan inte återbetala lånet...
STR_ERROR_INSUFFICIENT_FUNDS                                    :{WHITE}Kan inte ge bort pengar som är lånade från banken...
STR_ERROR_CAN_T_GIVE_MONEY                                      :{WHITE}Kan ej ge pengar till detta företaget...
STR_ERROR_CAN_T_BUY_COMPANY                                     :{WHITE}Kan inte köpa företag...
STR_ERROR_CAN_T_BUILD_COMPANY_HEADQUARTERS                      :{WHITE}Kan inte bygga huvudkontor här...
STR_ERROR_CAN_T_BUY_25_SHARE_IN_THIS                            :{WHITE}Kan inte köpa 25% andelar i detta företag...
STR_ERROR_CAN_T_SELL_25_SHARE_IN                                :{WHITE}Kan inte sälja 25% andelar i detta företag...
STR_ERROR_PROTECTED                                             :{WHITE}Det här företaget bedriver inte aktiehandel ännu...

# Town related errors
STR_ERROR_CAN_T_GENERATE_TOWN                                   :{WHITE}Kan inte bygga några städer
STR_ERROR_CAN_T_RENAME_TOWN                                     :{WHITE}Kan inte byta namn på stad...
STR_ERROR_CAN_T_FOUND_TOWN_HERE                                 :{WHITE}Kan inte grunda stad här...
STR_ERROR_CAN_T_EXPAND_TOWN                                     :{WHITE}Kan inte expandera stad...
STR_ERROR_TOO_CLOSE_TO_EDGE_OF_MAP_SUB                          :{WHITE}... för nära kartans kant
STR_ERROR_TOO_CLOSE_TO_ANOTHER_TOWN                             :{WHITE}... för nära en annan stad
STR_ERROR_TOO_MANY_TOWNS                                        :{WHITE}... för många städer
STR_ERROR_NO_SPACE_FOR_TOWN                                     :{WHITE}... det finns ingen plats kvar på kartan
STR_ERROR_TOWN_EXPAND_WARN_NO_ROADS                             :{WHITE}Staden kommer inte bygga vägar. Du kan tillåta att staden bygger vägar via Inställningar->Miljö->Städer
STR_ERROR_ROAD_WORKS_IN_PROGRESS                                :{WHITE}Vägarbete pågår
STR_ERROR_TOWN_CAN_T_DELETE                                     :{WHITE}Kan inte ta bort den här staden...{}En station eller depå refererar till staden eller så kan inte en stadsägd ruta tas bort.
STR_ERROR_STATUE_NO_SUITABLE_PLACE                              :{WHITE}... det finns ingen lämplig plats för en staty i stadens centrum

# Industry related errors
STR_ERROR_TOO_MANY_INDUSTRIES                                   :{WHITE}... för många industrier
STR_ERROR_CAN_T_GENERATE_INDUSTRIES                             :{WHITE}Kan inte generera industrier...
STR_ERROR_CAN_T_BUILD_HERE                                      :{WHITE}Kan inte bygga {STRING} här...
STR_ERROR_CAN_T_CONSTRUCT_THIS_INDUSTRY                         :{WHITE}Kan inte bygga denna typ av industri här...
STR_ERROR_INDUSTRY_TOO_CLOSE                                    :{WHITE}... för nära en annan industri
STR_ERROR_MUST_FOUND_TOWN_FIRST                                 :{WHITE}... måste grunda stad först
STR_ERROR_ONLY_ONE_ALLOWED_PER_TOWN                             :{WHITE}... endast en per stad
STR_ERROR_CAN_ONLY_BE_BUILT_IN_TOWNS_WITH_POPULATION_OF_1200    :{WHITE}... kan bara byggas i städer med minst 1200 invånare
STR_ERROR_CAN_ONLY_BE_BUILT_IN_RAINFOREST                       :{WHITE}... kan bara byggas i regnskogsområden
STR_ERROR_CAN_ONLY_BE_BUILT_IN_DESERT                           :{WHITE}... kan bara byggas i ökenområden
STR_ERROR_CAN_ONLY_BE_BUILT_IN_TOWNS                            :{WHITE}... kan bara byggas i städer (ersätter hus)
STR_ERROR_CAN_ONLY_BE_BUILT_NEAR_TOWN_CENTER                    :{WHITE}... kan bara byggas nära stadskärnor
STR_ERROR_CAN_ONLY_BE_BUILT_IN_LOW_AREAS                        :{WHITE}... kan bara byggas i låglandsområden
STR_ERROR_CAN_ONLY_BE_POSITIONED                                :{WHITE}... kan bara placeras nära kartans kant
STR_ERROR_FOREST_CAN_ONLY_BE_PLANTED                            :{WHITE}... skog kan bara planteras ovanför snögränsen
STR_ERROR_CAN_ONLY_BE_BUILT_ABOVE_SNOW_LINE                     :{WHITE}... kan endast byggas ovanför snögränsen
STR_ERROR_CAN_ONLY_BE_BUILT_BELOW_SNOW_LINE                     :{WHITE}... kan endast byggas nedanför snögränsen

STR_ERROR_NO_SUITABLE_PLACES_FOR_INDUSTRIES                     :{WHITE}Det fanns inga lämpliga platser för '{STRING}'-industrier
STR_ERROR_NO_SUITABLE_PLACES_FOR_INDUSTRIES_EXPLANATION         :{WHITE}Ändra parametrarna för kartgenereringen för att skapa en bättre karta

# Station construction related errors
STR_ERROR_CAN_T_BUILD_RAILROAD_STATION                          :{WHITE}Kan inte bygga järnvägsstation här...
STR_ERROR_CAN_T_BUILD_BUS_STATION                               :{WHITE}Kan inte bygga busshållplats...
STR_ERROR_CAN_T_BUILD_TRUCK_STATION                             :{WHITE}Kan inte bygga lastbrygga...
STR_ERROR_CAN_T_BUILD_PASSENGER_TRAM_STATION                    :{WHITE}Kan inte bygga passagerarspårvagnsstation...
STR_ERROR_CAN_T_BUILD_CARGO_TRAM_STATION                        :{WHITE}Kan inte bygga fraktspårvagnsstation...
STR_ERROR_CAN_T_BUILD_DOCK_HERE                                 :{WHITE}Kan inte bygga hamn här...
STR_ERROR_CAN_T_BUILD_AIRPORT_HERE                              :{WHITE}Kan inte bygga flygplats här...

STR_ERROR_ADJOINS_MORE_THAN_ONE_EXISTING                        :{WHITE}Angränsar till mer än en station/hållplats
STR_ERROR_STATION_TOO_SPREAD_OUT                                :{WHITE}... stationen för utspridd
STR_ERROR_TOO_MANY_STATIONS_LOADING                             :{WHITE}För många stationer/hållplatser
STR_ERROR_TOO_MANY_STATION_SPECS                                :{WHITE}För många delar på järnvägsstationen
STR_ERROR_TOO_MANY_BUS_STOPS                                    :{WHITE}För många busshållplatser
STR_ERROR_TOO_MANY_TRUCK_STOPS                                  :{WHITE}För många lastbryggor
STR_ERROR_TOO_CLOSE_TO_ANOTHER_DOCK                             :{WHITE}För nära en annan hamn
STR_ERROR_TOO_CLOSE_TO_ANOTHER_AIRPORT                          :{WHITE}För nära en annan flygplats
STR_ERROR_CAN_T_RENAME_STATION                                  :{WHITE}Kan inte byta namn på station...
STR_ERROR_DRIVE_THROUGH_ON_TOWN_ROAD                            :{WHITE}... detta är en stadsägd väg
STR_ERROR_DRIVE_THROUGH_DIRECTION                               :{WHITE}... vägen pekar i fel riktning
STR_ERROR_DRIVE_THROUGH_CORNER                                  :{WHITE}... genomfartshållplatser kan inte ha gatuhörn
STR_ERROR_DRIVE_THROUGH_JUNCTION                                :{WHITE}... genomfartshållplatser kan inte ha korsningar

# Station destruction related errors
STR_ERROR_CAN_T_REMOVE_PART_OF_STATION                          :{WHITE}Kan ej ta bort del av station...
STR_ERROR_MUST_REMOVE_RAILWAY_STATION_FIRST                     :{WHITE}Måste ta bort tågstationen först
STR_ERROR_CAN_T_REMOVE_BUS_STATION                              :{WHITE}Kan inte ta bort busstation...
STR_ERROR_CAN_T_REMOVE_TRUCK_STATION                            :{WHITE}Kan inte ta bort lastbrygga...
STR_ERROR_CAN_T_REMOVE_PASSENGER_TRAM_STATION                   :{WHITE}Kan inte ta bort passagerarspårvagnsstation...
STR_ERROR_CAN_T_REMOVE_CARGO_TRAM_STATION                       :{WHITE}Kan inte ta bort fraktspårvagnsstation...
STR_ERROR_MUST_REMOVE_ROAD_STOP_FIRST                           :{WHITE}Måste ta bort vägstopp först
STR_ERROR_THERE_IS_NO_STATION                                   :{WHITE}... det finns ingen station här

STR_ERROR_MUST_DEMOLISH_RAILROAD                                :{WHITE}Måste riva järnvägsstation först
STR_ERROR_MUST_DEMOLISH_BUS_STATION_FIRST                       :{WHITE}Måste riva busshållplats först
STR_ERROR_MUST_DEMOLISH_TRUCK_STATION_FIRST                     :{WHITE}Måste riva lastbrygga först
STR_ERROR_MUST_DEMOLISH_PASSENGER_TRAM_STATION_FIRST            :{WHITE}Måste ta bort passagerarspårvagnsstation först
STR_ERROR_MUST_DEMOLISH_CARGO_TRAM_STATION_FIRST                :{WHITE}Måste ta bort fraktspårvagnsstation först
STR_ERROR_MUST_DEMOLISH_DOCK_FIRST                              :{WHITE}Måste riva hamn först
STR_ERROR_MUST_DEMOLISH_AIRPORT_FIRST                           :{WHITE}Måste riva flygplats först

# Waypoint related errors
STR_ERROR_WAYPOINT_ADJOINS_MORE_THAN_ONE_EXISTING               :{WHITE}Gränsar mot mer än ett existerande riktmärke
STR_ERROR_TOO_CLOSE_TO_ANOTHER_WAYPOINT                         :{WHITE}... för nära ett annat riktmärke

STR_ERROR_CAN_T_BUILD_TRAIN_WAYPOINT                            :{WHITE}Kan inte bygga riktmärke här...
STR_ERROR_CAN_T_POSITION_BUOY_HERE                              :{WHITE}Kan inte placera boj här...
STR_ERROR_CAN_T_CHANGE_WAYPOINT_NAME                            :{WHITE}Kan inte ändra riktmärkets namn...

STR_ERROR_CAN_T_REMOVE_TRAIN_WAYPOINT                           :{WHITE}Kan inte ta bort riktmärke här...
STR_ERROR_MUST_REMOVE_RAILWAYPOINT_FIRST                        :{WHITE}Måste ta bort riktmärke först
STR_ERROR_BUOY_IN_THE_WAY                                       :{WHITE}... boj i vägen
STR_ERROR_BUOY_IS_IN_USE                                        :{WHITE}... bojen används av ett annat företag!

# Depot related errors
STR_ERROR_CAN_T_BUILD_TRAIN_DEPOT                               :{WHITE}Kan inte bygga depå här...
STR_ERROR_CAN_T_BUILD_ROAD_DEPOT                                :{WHITE}Kan inte bygga vägfordonsdepå här...
STR_ERROR_CAN_T_BUILD_TRAM_DEPOT                                :{WHITE}Kan inte bygga spårvagnsdepå här...
STR_ERROR_CAN_T_BUILD_SHIP_DEPOT                                :{WHITE}Kan inte bygga skeppsdepå här...

STR_ERROR_CAN_T_RENAME_DEPOT                                    :{WHITE}Kan inte byta namn på terminal

STR_ERROR_TRAIN_MUST_BE_STOPPED_INSIDE_DEPOT                    :{WHITE}... måste stoppas i en depå
STR_ERROR_ROAD_VEHICLE_MUST_BE_STOPPED_INSIDE_DEPOT             :{WHITE}... måste stoppas i en depå
STR_ERROR_SHIP_MUST_BE_STOPPED_INSIDE_DEPOT                     :{WHITE}... måste stoppas i en depå
STR_ERROR_AIRCRAFT_MUST_BE_STOPPED_INSIDE_HANGAR                :{WHITE}... måste stoppas i en hangar

STR_ERROR_TRAINS_CAN_ONLY_BE_ALTERED_INSIDE_A_DEPOT             :{WHITE}Tåg kan bara ändras när det står stilla inuti en depå
STR_ERROR_TRAIN_TOO_LONG                                        :{WHITE}Tåg för långt
STR_ERROR_CAN_T_REVERSE_DIRECTION_RAIL_VEHICLE                  :{WHITE}Kan inte byta fordonets riktning...
STR_ERROR_CAN_T_REVERSE_DIRECTION_RAIL_VEHICLE_MULTIPLE_UNITS   :{WHITE}... består av flera delar
STR_ERROR_INCOMPATIBLE_RAIL_TYPES                               :Fel järnvägstyp

STR_ERROR_CAN_T_MOVE_VEHICLE                                    :{WHITE}Kan inte flytta fordon...
STR_ERROR_REAR_ENGINE_FOLLOW_FRONT                              :{WHITE}Det bakre loket kommer alltid följa med det tillhörande främre loket
STR_ERROR_UNABLE_TO_FIND_ROUTE_TO                               :{WHITE}Kan inte hitta vägen till närmaste depå
STR_ERROR_UNABLE_TO_FIND_LOCAL_DEPOT                            :{WHITE}Kan inte hitta till lokal depå

STR_ERROR_DEPOT_WRONG_DEPOT_TYPE                                :Felaktig depå-typ

# Autoreplace related errors
STR_ERROR_TRAIN_TOO_LONG_AFTER_REPLACEMENT                      :{WHITE}{VEHICLE} är för långt efter utbyte
STR_ERROR_AUTOREPLACE_NOTHING_TO_DO                             :{WHITE}Inga regler för automatisk förnyelse/utbyte av fordon är aktiverade
STR_ERROR_AUTOREPLACE_MONEY_LIMIT                               :(pengagräns)
STR_ERROR_AUTOREPLACE_INCOMPATIBLE_CARGO                        :{WHITE}Nya fordonet kan ej bära {STRING}
STR_ERROR_AUTOREPLACE_INCOMPATIBLE_REFIT                        :{WHITE}Nytt fordon kan inte anpassas till order {NUM}

# Rail construction errors
STR_ERROR_IMPOSSIBLE_TRACK_COMBINATION                          :{WHITE}Omöjlig kombination av spår
STR_ERROR_MUST_REMOVE_SIGNALS_FIRST                             :{WHITE}Måste ta bort signaler först
STR_ERROR_NO_SUITABLE_RAILROAD_TRACK                            :{WHITE}Inget passande järnvägsspår
STR_ERROR_MUST_REMOVE_RAILROAD_TRACK                            :{WHITE}Måste ta bort järnväg först
STR_ERROR_CROSSING_ON_ONEWAY_ROAD                               :{WHITE}Vägen är enkelriktad eller blockerad
STR_ERROR_CROSSING_DISALLOWED_RAIL                              :{WHITE}Plankorsningar är inte tillåtna för denna typ av spår
STR_ERROR_CROSSING_DISALLOWED_ROAD                              :{WHITE}Plankorsningar är inte tillåtna för denna vägtyp
STR_ERROR_CAN_T_BUILD_SIGNALS_HERE                              :{WHITE}Kan inte bygga signaler här...
STR_ERROR_CAN_T_BUILD_RAILROAD_TRACK                            :{WHITE}Kan inte bygga järnvägsspår här...
STR_ERROR_CAN_T_REMOVE_RAILROAD_TRACK                           :{WHITE}Kan inte ta bort järnvägspår här...
STR_ERROR_CAN_T_REMOVE_SIGNALS_FROM                             :{WHITE}Kan inte ta bort signaler här...
STR_ERROR_SIGNAL_CAN_T_CONVERT_SIGNALS_HERE                     :{WHITE}Kan inte konvertera signaler här...
STR_ERROR_THERE_IS_NO_RAILROAD_TRACK                            :{WHITE}... det finns inget järnvägsspår
STR_ERROR_THERE_ARE_NO_SIGNALS                                  :{WHITE}... det finns inga signaler

STR_ERROR_CAN_T_CONVERT_RAIL                                    :{WHITE}Kan inte konvertera spårtyp här...

# Road construction errors
STR_ERROR_MUST_REMOVE_ROAD_FIRST                                :{WHITE}Måste ta bort väg först
STR_ERROR_ONEWAY_ROADS_CAN_T_HAVE_JUNCTION                      :{WHITE}... enkelriktade vägar kan inte ha korsningar
STR_ERROR_CAN_T_BUILD_ROAD_HERE                                 :{WHITE}Kan inte bygga väg här...
STR_ERROR_CAN_T_BUILD_TRAMWAY_HERE                              :{WHITE}Kan inte bygga spårvagnsräls här...
STR_ERROR_CAN_T_REMOVE_ROAD_FROM                                :{WHITE}Kan inte ta bort väg här...
STR_ERROR_CAN_T_REMOVE_TRAMWAY_FROM                             :{WHITE}Kan inte ta bort spårvagnsrälsen härifrån...
STR_ERROR_THERE_IS_NO_ROAD                                      :{WHITE}... det finns ingen väg
STR_ERROR_THERE_IS_NO_TRAMWAY                                   :{WHITE}... det finns ingen spårvagnsräls
STR_ERROR_CAN_T_CONVERT_ROAD                                    :{WHITE}Kan inte konvertera vägtyp här...
STR_ERROR_CAN_T_CONVERT_TRAMWAY                                 :{WHITE}Kan inte konvertera spårvagnstyp här...
STR_ERROR_NO_SUITABLE_ROAD                                      :{WHITE}Ingen lämplig väg
STR_ERROR_NO_SUITABLE_TRAMWAY                                   :{WHITE}Ingen passande spårväg
STR_ERROR_INCOMPATIBLE_TRAMWAY                                  :{WHITE}... oförenlig spårväg

# Waterway construction errors
STR_ERROR_CAN_T_BUILD_CANALS                                    :{WHITE}Kan inte bygga kanaler här...
STR_ERROR_CAN_T_BUILD_LOCKS                                     :{WHITE}Kan inte bygga slussar här...
STR_ERROR_CAN_T_PLACE_RIVERS                                    :{WHITE}Kan inte placera flod här...
STR_ERROR_MUST_BE_BUILT_ON_WATER                                :{WHITE}... måste byggas på vatten
STR_ERROR_CAN_T_BUILD_ON_WATER                                  :{WHITE}... kan inte bygga på vatten
STR_ERROR_CAN_T_BUILD_ON_SEA                                    :{WHITE}... kan inte bygga på öppet vatten
STR_ERROR_CAN_T_BUILD_ON_CANAL                                  :{WHITE}... kan inte bygga på kanal
STR_ERROR_CAN_T_BUILD_ON_RIVER                                  :{WHITE}... kan inte bygga på flod
STR_ERROR_MUST_DEMOLISH_CANAL_FIRST                             :{WHITE}Måste först ta bort kanalen
STR_ERROR_CAN_T_BUILD_AQUEDUCT_HERE                             :{WHITE}Kan inte bygga akvedukt här...

# Tree related errors
STR_ERROR_TREE_ALREADY_HERE                                     :{WHITE}... träd redan här
STR_ERROR_TREE_WRONG_TERRAIN_FOR_TREE_TYPE                      :{WHITE}... fel sorts terräng för trädtyp
STR_ERROR_CAN_T_PLANT_TREE_HERE                                 :{WHITE}Kan inte plantera träd här...

# Bridge related errors
STR_ERROR_CAN_T_BUILD_BRIDGE_HERE                               :{WHITE}Kan inte bygga bro här...
STR_ERROR_MUST_DEMOLISH_BRIDGE_FIRST                            :{WHITE}Måste riva bro först
STR_ERROR_CAN_T_START_AND_END_ON                                :{WHITE}Kan inte börja och sluta på samma plats
STR_ERROR_BRIDGEHEADS_NOT_SAME_HEIGHT                           :{WHITE}Broändar ej på samma höjd
STR_ERROR_BRIDGE_TOO_LOW_FOR_TERRAIN                            :{WHITE}Bro är för låg för terrängen
STR_ERROR_BRIDGE_TOO_HIGH_FOR_TERRAIN                           :{WHITE}Bro är för hög för denna terräng.
STR_ERROR_START_AND_END_MUST_BE_IN                              :{WHITE}Start- och slutpunkt måste ligga i linje
STR_ERROR_ENDS_OF_BRIDGE_MUST_BOTH                              :{WHITE}... brons båda ändar måste vara på land
STR_ERROR_BRIDGE_TOO_LONG                                       :{WHITE}... för lång bro
STR_ERROR_BRIDGE_THROUGH_MAP_BORDER                             :{WHITE}Bron slutar utanför kartans gränser

# Tunnel related errors
STR_ERROR_CAN_T_BUILD_TUNNEL_HERE                               :{WHITE}Kan inte bygga tunnel här...
STR_ERROR_SITE_UNSUITABLE_FOR_TUNNEL                            :{WHITE}Platsen passar inte för tunnelentré
STR_ERROR_MUST_DEMOLISH_TUNNEL_FIRST                            :{WHITE}Måste riva tunnel först
STR_ERROR_ANOTHER_TUNNEL_IN_THE_WAY                             :{WHITE}En annan tunnel i vägen
STR_ERROR_TUNNEL_THROUGH_MAP_BORDER                             :{WHITE}Tunneln slutar utanför kartans gränser
STR_ERROR_UNABLE_TO_EXCAVATE_LAND                               :{WHITE}Kan inte gräva till marken på andra sidan av tunneln
STR_ERROR_TUNNEL_TOO_LONG                                       :{WHITE}... tunnel för lång

# Object related errors
STR_ERROR_TOO_MANY_OBJECTS                                      :{WHITE}... för många objekt
STR_ERROR_CAN_T_BUILD_OBJECT                                    :{WHITE}Kan inte bygga objekt...
STR_ERROR_OBJECT_IN_THE_WAY                                     :{WHITE}Objekt i vägen
STR_ERROR_COMPANY_HEADQUARTERS_IN                               :{WHITE}... huvudkontor i vägen
STR_ERROR_CAN_T_PURCHASE_THIS_LAND                              :{WHITE}Kan inte köpa denna mark...
STR_ERROR_YOU_ALREADY_OWN_IT                                    :{WHITE}... du äger den redan!

# Group related errors
STR_ERROR_GROUP_CAN_T_CREATE                                    :{WHITE}Kan inte skapa grupp...
STR_ERROR_GROUP_CAN_T_DELETE                                    :{WHITE}Kan inte ta bort denna grupp...
STR_ERROR_GROUP_CAN_T_RENAME                                    :{WHITE}Kan inte döpa om grupp...
STR_ERROR_GROUP_CAN_T_SET_PARENT                                :{WHITE}Kan inte ställa in föräldragrupp ...
STR_ERROR_GROUP_CAN_T_SET_PARENT_RECURSION                      :{WHITE}... loopar i grupphierarkin är inte tillåtna
STR_ERROR_GROUP_CAN_T_REMOVE_ALL_VEHICLES                       :{WHITE}Kan inte ta bort alla fordon i denna grupp...
STR_ERROR_GROUP_CAN_T_ADD_VEHICLE                               :{WHITE}Kan inte lägga till fordon i denna grupp...
STR_ERROR_GROUP_CAN_T_ADD_SHARED_VEHICLE                        :{WHITE}Kan inte lägga till delade fordon i denna grupp...

# Generic vehicle errors
STR_ERROR_TRAIN_IN_THE_WAY                                      :{WHITE}Tåg i vägen
STR_ERROR_ROAD_VEHICLE_IN_THE_WAY                               :{WHITE}Vägfordon i vägen
STR_ERROR_SHIP_IN_THE_WAY                                       :{WHITE}Skepp i vägen
STR_ERROR_AIRCRAFT_IN_THE_WAY                                   :{WHITE}Flygplan i vägen

STR_ERROR_CAN_T_REFIT_TRAIN                                     :{WHITE}Kan ej anpassa tåg...
STR_ERROR_CAN_T_REFIT_ROAD_VEHICLE                              :{WHITE}Kan inte anpassa vägfordon...
STR_ERROR_CAN_T_REFIT_SHIP                                      :{WHITE}Kan inte anpassa skepp...
STR_ERROR_CAN_T_REFIT_AIRCRAFT                                  :{WHITE}Kan inte anpassa flygplan...

STR_ERROR_CAN_T_RENAME_TRAIN                                    :{WHITE}Kan inte byta namn på tåg...
STR_ERROR_CAN_T_RENAME_ROAD_VEHICLE                             :{WHITE}Kan inte byta namn på vägfordon...
STR_ERROR_CAN_T_RENAME_SHIP                                     :{WHITE}Kan inte byta namn på skepp...
STR_ERROR_CAN_T_RENAME_AIRCRAFT                                 :{WHITE}Kan inte byta namn på flygplan...

STR_ERROR_CAN_T_STOP_START_TRAIN                                :{WHITE}Kan inte stoppa/starta tåg...
STR_ERROR_CAN_T_STOP_START_ROAD_VEHICLE                         :{WHITE}Kan inte stoppa/starta vägfordon...
STR_ERROR_CAN_T_STOP_START_SHIP                                 :{WHITE}Kan inte stoppa/starta skepp...
STR_ERROR_CAN_T_STOP_START_AIRCRAFT                             :{WHITE}Kan inte stoppa/starta flygplan...

STR_ERROR_CAN_T_SEND_TRAIN_TO_DEPOT                             :{WHITE}Kan inte skicka tåg till depå...
STR_ERROR_CAN_T_SEND_ROAD_VEHICLE_TO_DEPOT                      :{WHITE}Kan inte skicka fordon till depå...
STR_ERROR_CAN_T_SEND_SHIP_TO_DEPOT                              :{WHITE}Kan inte skicka skepp till depå...
STR_ERROR_CAN_T_SEND_AIRCRAFT_TO_HANGAR                         :{WHITE}Kan inte skicka flygplan till hangar...

STR_ERROR_CAN_T_BUY_TRAIN                                       :{WHITE}Kan inte köpa järnvägfordon...
STR_ERROR_CAN_T_BUY_ROAD_VEHICLE                                :{WHITE}Kan inte köpa vägfordon...
STR_ERROR_CAN_T_BUY_SHIP                                        :{WHITE}Kan inte köpa skepp...
STR_ERROR_CAN_T_BUY_AIRCRAFT                                    :{WHITE}Kan inte köpa flygplan...

STR_ERROR_CAN_T_RENAME_TRAIN_TYPE                               :{WHITE}Kan inte byta namn på tågets fordonstyp...
STR_ERROR_CAN_T_RENAME_ROAD_VEHICLE_TYPE                        :{WHITE}Kan inte byta namn på vägfordon typ...
STR_ERROR_CAN_T_RENAME_SHIP_TYPE                                :{WHITE}Kan inte byta namn på skeppstyp...
STR_ERROR_CAN_T_RENAME_AIRCRAFT_TYPE                            :{WHITE}Kan inte byta namn på flygplanstyp...

STR_ERROR_CAN_T_SELL_TRAIN                                      :{WHITE}Kan inte sälja järnvägfordon...
STR_ERROR_CAN_T_SELL_ROAD_VEHICLE                               :{WHITE}Kan inte sälja vägfordon...
STR_ERROR_CAN_T_SELL_SHIP                                       :{WHITE}Kan inte sälja skepp...
STR_ERROR_CAN_T_SELL_AIRCRAFT                                   :{WHITE}Kan inte sälja flygplan...

STR_ERROR_RAIL_VEHICLE_NOT_AVAILABLE                            :{WHITE}Fordonet är ej tillgängligt
STR_ERROR_ROAD_VEHICLE_NOT_AVAILABLE                            :{WHITE}Fordonet är ej tillgängligt
STR_ERROR_SHIP_NOT_AVAILABLE                                    :{WHITE}Fartyget är ej tillgängligt
STR_ERROR_AIRCRAFT_NOT_AVAILABLE                                :{WHITE}Flygplanet är ej tillgängligt

STR_ERROR_TOO_MANY_VEHICLES_IN_GAME                             :{WHITE}För många fordon i spelet
STR_ERROR_CAN_T_CHANGE_SERVICING                                :{WHITE}Kan inte ändra service-intervall...

STR_ERROR_VEHICLE_IS_DESTROYED                                  :{WHITE}... fordonet är förstört

STR_ERROR_NO_VEHICLES_AVAILABLE_AT_ALL                          :{WHITE}Inga fordon alls kommer att vara tillgängliga
STR_ERROR_NO_VEHICLES_AVAILABLE_AT_ALL_EXPLANATION              :{WHITE}Ändra din konfiguration av NewGRF:er
STR_ERROR_NO_VEHICLES_AVAILABLE_YET                             :{WHITE}Inga fordon är tillgängliga än
STR_ERROR_NO_VEHICLES_AVAILABLE_YET_EXPLANATION                 :{WHITE}Starta ett nytt spel efter {DATE_SHORT} eller använd en NewGRF som erbjuder tidiga fordon

# Specific vehicle errors
STR_ERROR_CAN_T_MAKE_TRAIN_PASS_SIGNAL                          :{WHITE}Kan inte tillåta tåg att passera signal under fara...
STR_ERROR_CAN_T_REVERSE_DIRECTION_TRAIN                         :{WHITE}Kan inte byta tågets riktning...
STR_ERROR_TRAIN_START_NO_POWER                                  :Tåget har ingen kraft

STR_ERROR_CAN_T_MAKE_ROAD_VEHICLE_TURN                          :{WHITE}Fordon kan inte vända...

STR_ERROR_AIRCRAFT_IS_IN_FLIGHT                                 :{WHITE}Flygplan är i luften

# Order related errors
STR_ERROR_NO_MORE_SPACE_FOR_ORDERS                              :{WHITE}Ingen mer plats för order
STR_ERROR_TOO_MANY_ORDERS                                       :{WHITE}För många order
STR_ERROR_CAN_T_INSERT_NEW_ORDER                                :{WHITE}Kan inte sätta in ny order...
STR_ERROR_CAN_T_DELETE_THIS_ORDER                               :{WHITE}Kan inte ta bort denna order...
STR_ERROR_CAN_T_MODIFY_THIS_ORDER                               :{WHITE}Kan inte ändra denna order...
STR_ERROR_CAN_T_MOVE_THIS_ORDER                                 :{WHITE}Kan inte flytta denna order...
STR_ERROR_CAN_T_SKIP_ORDER                                      :{WHITE}Kan inte hoppa över nuvarande order...
STR_ERROR_CAN_T_SKIP_TO_ORDER                                   :{WHITE}Kan inte hoppa över till vald order...
STR_ERROR_CAN_T_COPY_SHARE_ORDER                                :{WHITE}... fordonet kan inte nå alla stationer
STR_ERROR_CAN_T_ADD_ORDER                                       :{WHITE}... fordonet kan inte komma fram till denna station
STR_ERROR_CAN_T_ADD_ORDER_SHARED                                :{WHITE}... ett fordon som delar denna order kan inte komma till denna station

STR_ERROR_CAN_T_SHARE_ORDER_LIST                                :{WHITE}Kan inte dela orderlistan...
STR_ERROR_CAN_T_STOP_SHARING_ORDER_LIST                         :{WHITE}Kan inte sluta dela orderlistan...
STR_ERROR_CAN_T_COPY_ORDER_LIST                                 :{WHITE}Kan inte kopiera orderlistan...
STR_ERROR_TOO_FAR_FROM_PREVIOUS_DESTINATION                     :{WHITE}... för långt från föregående destination
STR_ERROR_AIRCRAFT_NOT_ENOUGH_RANGE                             :{WHITE}... flygplanet har inte tillräcklig räckvidd

# Timetable related errors
STR_ERROR_CAN_T_TIMETABLE_VEHICLE                               :{WHITE}Kan inte lägga till fordonet i en tidtabell...
STR_ERROR_TIMETABLE_ONLY_WAIT_AT_STATIONS                       :{WHITE}Fordon kan enbart vänta vid stationer
STR_ERROR_TIMETABLE_NOT_STOPPING_HERE                           :{WHITE}Detta fordon stannar inte vid denna station

# Sign related errors
STR_ERROR_TOO_MANY_SIGNS                                        :{WHITE}... för många skyltar
STR_ERROR_CAN_T_PLACE_SIGN_HERE                                 :{WHITE}Kan inte placera skylt här...
STR_ERROR_CAN_T_CHANGE_SIGN_NAME                                :{WHITE}Kan inte ändra skyltnamn...
STR_ERROR_CAN_T_DELETE_SIGN                                     :{WHITE}Kan inte ta bort skylt...

# Translatable comment for OpenTTD's desktop shortcut
STR_DESKTOP_SHORTCUT_COMMENT                                    :Ett simuleringsspel baserat på Transport Tycoon Deluxe

# Translatable descriptions in media/baseset/*.ob* files
STR_BASEGRAPHICS_DOS_DESCRIPTION                                :Originalgrafiken från DOS-utgåvan av Transport Tycoon Deluxe.
STR_BASEGRAPHICS_DOS_DE_DESCRIPTION                             :Originalgrafiken från den tyska DOS-utgåvan av Transport Tycoon Deluxe.
STR_BASEGRAPHICS_WIN_DESCRIPTION                                :Originalgrafiken från Windows-utgåvan av Transport Tycoon Deluxe.
STR_BASESOUNDS_DOS_DESCRIPTION                                  :Originalljuden från DOS-utgåvan av Transport Tycoon Deluxe.
STR_BASESOUNDS_WIN_DESCRIPTION                                  :Originalljuden från Windows-utgåvan av Transport Tycoon Deluxe.
STR_BASESOUNDS_NONE_DESCRIPTION                                 :Ett ljudpaket utan några ljud.
STR_BASEMUSIC_WIN_DESCRIPTION                                   :Originalmusiken från Windows-utgåvan av Transport Tycoon Deluxe.
STR_BASEMUSIC_DOS_DESCRIPTION                                   :Originalmusiken från DOS-utgåvan av Transport Tycoon Deluxe.
STR_BASEMUSIC_TTO_DESCRIPTION                                   :Originalmusiken från DOS-utgåvan av Transport Tycoon (Original/World Editor).
STR_BASEMUSIC_NONE_DESCRIPTION                                  :Ett musikpaket utan någon musik.

STR_TRADITIONAL_TRAIN_NAME                                      :Tåg {COMMA}
STR_TRADITIONAL_ROAD_VEHICLE_NAME                               :Vägfordon {COMMA}
STR_TRADITIONAL_SHIP_NAME                                       :Skepp {COMMA}
STR_TRADITIONAL_AIRCRAFT_NAME                                   :Luftfarkost {COMMA}

##id 0x2000
# Town building names
STR_TOWN_BUILDING_NAME_TALL_OFFICE_BLOCK_1                      :Högt kontor
STR_TOWN_BUILDING_NAME_OFFICE_BLOCK_1                           :Kontor
STR_TOWN_BUILDING_NAME_SMALL_BLOCK_OF_FLATS_1                   :Små lägenheter
STR_TOWN_BUILDING_NAME_CHURCH_1                                 :Kyrka
STR_TOWN_BUILDING_NAME_LARGE_OFFICE_BLOCK_1                     :Stora kontor
STR_TOWN_BUILDING_NAME_TOWN_HOUSES_1                            :Småhus
STR_TOWN_BUILDING_NAME_HOTEL_1                                  :Hotell
STR_TOWN_BUILDING_NAME_STATUE_1                                 :Staty
STR_TOWN_BUILDING_NAME_FOUNTAIN_1                               :Fontän
STR_TOWN_BUILDING_NAME_PARK_1                                   :Park
STR_TOWN_BUILDING_NAME_OFFICE_BLOCK_2                           :Kontorslokaler
STR_TOWN_BUILDING_NAME_SHOPS_AND_OFFICES_1                      :Affärer och kontor
STR_TOWN_BUILDING_NAME_MODERN_OFFICE_BUILDING_1                 :Modern kontorsbyggnad
STR_TOWN_BUILDING_NAME_WAREHOUSE_1                              :Lagerbyggnad
STR_TOWN_BUILDING_NAME_OFFICE_BLOCK_3                           :Kontorsbyggnad
STR_TOWN_BUILDING_NAME_STADIUM_1                                :Arena
STR_TOWN_BUILDING_NAME_OLD_HOUSES_1                             :Gamla hus
STR_TOWN_BUILDING_NAME_COTTAGES_1                               :Stugor
STR_TOWN_BUILDING_NAME_HOUSES_1                                 :Hus
STR_TOWN_BUILDING_NAME_FLATS_1                                  :Lägenheter
STR_TOWN_BUILDING_NAME_TALL_OFFICE_BLOCK_2                      :Hög kontorsbyggnad
STR_TOWN_BUILDING_NAME_SHOPS_AND_OFFICES_2                      :Affärer och kontor
STR_TOWN_BUILDING_NAME_SHOPS_AND_OFFICES_3                      :Affärer och kontor
STR_TOWN_BUILDING_NAME_THEATER_1                                :Biograf
STR_TOWN_BUILDING_NAME_STADIUM_2                                :Arena
STR_TOWN_BUILDING_NAME_OFFICES_1                                :Kontor
STR_TOWN_BUILDING_NAME_HOUSES_2                                 :Hus
STR_TOWN_BUILDING_NAME_CINEMA_1                                 :Biograf
STR_TOWN_BUILDING_NAME_SHOPPING_MALL_1                          :Shoppingcenter
STR_TOWN_BUILDING_NAME_IGLOO_1                                  :Igloo
STR_TOWN_BUILDING_NAME_TEPEES_1                                 :Kåtor
STR_TOWN_BUILDING_NAME_TEAPOT_HOUSE_1                           :Tekanne-hus
STR_TOWN_BUILDING_NAME_PIGGY_BANK_1                             :Spargris

##id 0x4800
# industry names
STR_INDUSTRY_NAME_COAL_MINE                                     :Kolgruva
STR_INDUSTRY_NAME_POWER_STATION                                 :Kraftstation
STR_INDUSTRY_NAME_SAWMILL                                       :Sågverk
STR_INDUSTRY_NAME_FOREST                                        :Skog
STR_INDUSTRY_NAME_OIL_REFINERY                                  :Oljeraffinaderi
STR_INDUSTRY_NAME_OIL_RIG                                       :Oljerigg
STR_INDUSTRY_NAME_FACTORY                                       :Fabrik
STR_INDUSTRY_NAME_PRINTING_WORKS                                :Tryckeri
STR_INDUSTRY_NAME_STEEL_MILL                                    :Stålverk
STR_INDUSTRY_NAME_FARM                                          :Bondgård
STR_INDUSTRY_NAME_COPPER_ORE_MINE                               :Koppargruva
STR_INDUSTRY_NAME_OIL_WELLS                                     :Oljekälla
STR_INDUSTRY_NAME_BANK                                          :Bank
STR_INDUSTRY_NAME_FOOD_PROCESSING_PLANT                         :Livsmedelsfabrik
STR_INDUSTRY_NAME_PAPER_MILL                                    :Pappersbruk
STR_INDUSTRY_NAME_GOLD_MINE                                     :Guldgruva
STR_INDUSTRY_NAME_BANK_TROPIC_ARCTIC                            :Bank
STR_INDUSTRY_NAME_DIAMOND_MINE                                  :Diamantgruva
STR_INDUSTRY_NAME_IRON_ORE_MINE                                 :Järnmalmsgruva
STR_INDUSTRY_NAME_FRUIT_PLANTATION                              :Fruktplantage
STR_INDUSTRY_NAME_RUBBER_PLANTATION                             :Gummiplantage
STR_INDUSTRY_NAME_WATER_SUPPLY                                  :Vattentillgång
STR_INDUSTRY_NAME_WATER_TOWER                                   :Vattentorn
STR_INDUSTRY_NAME_FACTORY_2                                     :Fabrik
STR_INDUSTRY_NAME_FARM_2                                        :Bondgård
STR_INDUSTRY_NAME_LUMBER_MILL                                   :Sågverk
STR_INDUSTRY_NAME_COTTON_CANDY_FOREST                           :Sockervaddskog
STR_INDUSTRY_NAME_CANDY_FACTORY                                 :Godisfabrik
STR_INDUSTRY_NAME_BATTERY_FARM                                  :Batteribondgård
STR_INDUSTRY_NAME_COLA_WELLS                                    :Kolakälla
STR_INDUSTRY_NAME_TOY_SHOP                                      :Leksaksaffär
STR_INDUSTRY_NAME_TOY_FACTORY                                   :Leksaksfabrik
STR_INDUSTRY_NAME_PLASTIC_FOUNTAINS                             :Plastfontäner
STR_INDUSTRY_NAME_FIZZY_DRINK_FACTORY                           :Läskfabrik
STR_INDUSTRY_NAME_BUBBLE_GENERATOR                              :Bubbelgenerator
STR_INDUSTRY_NAME_TOFFEE_QUARRY                                 :Knäckbrott
STR_INDUSTRY_NAME_SUGAR_MINE                                    :Sockergruva

############ WARNING, using range 0x6000 for strings that are stored in the savegame
############ These strings may never get a new id, or savegames will break!
##id 0x6000
STR_SV_EMPTY                                                    :
STR_SV_UNNAMED                                                  :Utan namn
STR_SV_TRAIN_NAME                                               :Tåg #{COMMA}
STR_SV_ROAD_VEHICLE_NAME                                        :Vägfordon #{COMMA}
STR_SV_SHIP_NAME                                                :Skepp #{COMMA}
STR_SV_AIRCRAFT_NAME                                            :Luftfarkost #{COMMA}

STR_SV_STNAME                                                   :{STRING}
STR_SV_STNAME_NORTH                                             :Norra {STRING}
STR_SV_STNAME_SOUTH                                             :Södra {STRING}
STR_SV_STNAME_EAST                                              :Östra {STRING}
STR_SV_STNAME_WEST                                              :Västra {STRING}
STR_SV_STNAME_CENTRAL                                           :{STRING} centralstation
STR_SV_STNAME_TRANSFER                                          :{STRING} övergång
STR_SV_STNAME_HALT                                              :{STRING} hållplats
STR_SV_STNAME_VALLEY                                            :{STRING} dal
STR_SV_STNAME_HEIGHTS                                           :{STRING} höjder
STR_SV_STNAME_WOODS                                             :{STRING} skog
STR_SV_STNAME_LAKESIDE                                          :{STRING} sjöstrand
STR_SV_STNAME_EXCHANGE                                          :{STRING} växel
STR_SV_STNAME_AIRPORT                                           :{STRING} flygplats
STR_SV_STNAME_OILFIELD                                          :{STRING} oljefält
STR_SV_STNAME_MINES                                             :{STRING} gruva
STR_SV_STNAME_DOCKS                                             :{STRING} hamn
STR_SV_STNAME_BUOY                                              :{STRING}
STR_SV_STNAME_WAYPOINT                                          :{STRING}
##id 0x6020
STR_SV_STNAME_ANNEXE                                            :{STRING} tillbyggnad
STR_SV_STNAME_SIDINGS                                           :{STRING} förort
STR_SV_STNAME_BRANCH                                            :{STRING} förgrening
STR_SV_STNAME_UPPER                                             :Övre {STRING}
STR_SV_STNAME_LOWER                                             :Nedre {STRING}
STR_SV_STNAME_HELIPORT                                          :{STRING} helikopterplats
STR_SV_STNAME_FOREST                                            :{STRING} skog
STR_SV_STNAME_FALLBACK                                          :{STRING} station #{NUM}
############ end of savegame specific region!

##id 0x8000
# Vehicle names
STR_VEHICLE_NAME_TRAIN_ENGINE_RAIL_KIRBY_PAUL_TANK_STEAM        :Kirby Paul Tank (Ånga)
STR_VEHICLE_NAME_TRAIN_ENGINE_RAIL_MJS_250_DIESEL               :MJS 250 (Diesel)
STR_VEHICLE_NAME_TRAIN_ENGINE_RAIL_PLODDYPHUT_CHOO_CHOO         :Ploddyphut Choo-Choo
STR_VEHICLE_NAME_TRAIN_ENGINE_RAIL_POWERNAUT_CHOO_CHOO          :Powernaut Choo-Choo
STR_VEHICLE_NAME_TRAIN_ENGINE_RAIL_MIGHTYMOVER_CHOO_CHOO        :MightyMover Choo-Choo
STR_VEHICLE_NAME_TRAIN_ENGINE_RAIL_PLODDYPHUT_DIESEL            :Ploddyphut Diesel
STR_VEHICLE_NAME_TRAIN_ENGINE_RAIL_POWERNAUT_DIESEL             :Powernaut Diesel
STR_VEHICLE_NAME_TRAIN_ENGINE_RAIL_WILLS_2_8_0_STEAM            :Wills 2-8-0 (Ånga)
STR_VEHICLE_NAME_TRAIN_ENGINE_RAIL_CHANEY_JUBILEE_STEAM         :Chaney 'Jubilee' (Ånga)
STR_VEHICLE_NAME_TRAIN_ENGINE_RAIL_GINZU_A4_STEAM               :Ginzu 'A4' (Ånga)
STR_VEHICLE_NAME_TRAIN_ENGINE_RAIL_SH_8P_STEAM                  :SH '8P' (Ånga)
STR_VEHICLE_NAME_TRAIN_ENGINE_RAIL_MANLEY_MOREL_DMU_DIESEL      :Manley-Morel DMU (Diesel)
STR_VEHICLE_NAME_TRAIN_ENGINE_RAIL_DASH_DIESEL                  :'Dash' (Diesel)
STR_VEHICLE_NAME_TRAIN_ENGINE_RAIL_SH_HENDRY_25_DIESEL          :SH/Hendry '25' (Diesel)
STR_VEHICLE_NAME_TRAIN_ENGINE_RAIL_UU_37_DIESEL                 :UU '37' (Diesel)
STR_VEHICLE_NAME_TRAIN_ENGINE_RAIL_FLOSS_47_DIESEL              :Floss '47' (Diesel)
STR_VEHICLE_NAME_TRAIN_ENGINE_RAIL_CS_4000_DIESEL               :CS 4000 (Diesel)
STR_VEHICLE_NAME_TRAIN_ENGINE_RAIL_CS_2400_DIESEL               :CS 2400 (Diesel)
STR_VEHICLE_NAME_TRAIN_ENGINE_RAIL_CENTENNIAL_DIESEL            :Centennial (Diesel)
STR_VEHICLE_NAME_TRAIN_ENGINE_RAIL_KELLING_3100_DIESEL          :Kelling 3100 (Diesel)
STR_VEHICLE_NAME_TRAIN_ENGINE_RAIL_TURNER_TURBO_DIESEL          :Turner Turbo (Diesel)
STR_VEHICLE_NAME_TRAIN_ENGINE_RAIL_MJS_1000_DIESEL              :MJS 1000 (Diesel)
STR_VEHICLE_NAME_TRAIN_ENGINE_RAIL_SH_125_DIESEL                :SH '125' (Diesel)
STR_VEHICLE_NAME_TRAIN_ENGINE_RAIL_SH_30_ELECTRIC               :SH '30' (Elektricitet)
STR_VEHICLE_NAME_TRAIN_ENGINE_RAIL_SH_40_ELECTRIC               :SH '40' (Elektricitet)
STR_VEHICLE_NAME_TRAIN_ENGINE_RAIL_T_I_M_ELECTRIC               :'T.I.M.' (Elektricitet)
STR_VEHICLE_NAME_TRAIN_ENGINE_RAIL_ASIASTAR_ELECTRIC            :'AsiaStar' (Elektricitet)
STR_VEHICLE_NAME_TRAIN_WAGON_RAIL_PASSENGER_CAR                 :Passagerarvagn
STR_VEHICLE_NAME_TRAIN_WAGON_RAIL_MAIL_VAN                      :Postvagn
STR_VEHICLE_NAME_TRAIN_WAGON_RAIL_COAL_CAR                      :Kolvagn
STR_VEHICLE_NAME_TRAIN_WAGON_RAIL_OIL_TANKER                    :Oljetank
STR_VEHICLE_NAME_TRAIN_WAGON_RAIL_LIVESTOCK_VAN                 :Boskapsvagn
STR_VEHICLE_NAME_TRAIN_WAGON_RAIL_GOODS_VAN                     :Godsvagn
STR_VEHICLE_NAME_TRAIN_WAGON_RAIL_GRAIN_HOPPER                  :Spannmålsvagn
STR_VEHICLE_NAME_TRAIN_WAGON_RAIL_WOOD_TRUCK                    :Timmervagn
STR_VEHICLE_NAME_TRAIN_WAGON_RAIL_IRON_ORE_HOPPER               :Järnmalmsvagn
STR_VEHICLE_NAME_TRAIN_WAGON_RAIL_STEEL_TRUCK                   :Stålvagn
STR_VEHICLE_NAME_TRAIN_WAGON_RAIL_ARMORED_VAN                   :Bepansrad vagn
STR_VEHICLE_NAME_TRAIN_WAGON_RAIL_FOOD_VAN                      :Matvagn
STR_VEHICLE_NAME_TRAIN_WAGON_RAIL_PAPER_TRUCK                   :Pappersvagn
STR_VEHICLE_NAME_TRAIN_WAGON_RAIL_COPPER_ORE_HOPPER             :Kopparmalmsvagn
STR_VEHICLE_NAME_TRAIN_WAGON_RAIL_WATER_TANKER                  :Vattentank
STR_VEHICLE_NAME_TRAIN_WAGON_RAIL_FRUIT_TRUCK                   :Fruktvagn
STR_VEHICLE_NAME_TRAIN_WAGON_RAIL_RUBBER_TRUCK                  :Gummivagn
STR_VEHICLE_NAME_TRAIN_WAGON_RAIL_SUGAR_TRUCK                   :Sockervagn
STR_VEHICLE_NAME_TRAIN_WAGON_RAIL_COTTON_CANDY_HOPPER           :Sockervaddsvagn
STR_VEHICLE_NAME_TRAIN_WAGON_RAIL_TOFFEE_HOPPER                 :Knäckvagn
STR_VEHICLE_NAME_TRAIN_WAGON_RAIL_BUBBLE_VAN                    :Bubbelvagn
STR_VEHICLE_NAME_TRAIN_WAGON_RAIL_COLA_TANKER                   :Kolatank
STR_VEHICLE_NAME_TRAIN_WAGON_RAIL_CANDY_VAN                     :Godisvagn
STR_VEHICLE_NAME_TRAIN_WAGON_RAIL_TOY_VAN                       :Leksaksvagn
STR_VEHICLE_NAME_TRAIN_WAGON_RAIL_BATTERY_TRUCK                 :Batterivagn
STR_VEHICLE_NAME_TRAIN_WAGON_RAIL_FIZZY_DRINK_TRUCK             :Läskvagn
STR_VEHICLE_NAME_TRAIN_WAGON_RAIL_PLASTIC_TRUCK                 :Plastvagn
STR_VEHICLE_NAME_TRAIN_ENGINE_MONORAIL_X2001_ELECTRIC           :'X2001' (Elektricitet)
STR_VEHICLE_NAME_TRAIN_ENGINE_MONORAIL_MILLENNIUM_Z1_ELECTRIC   :'Millennium Z1' (Elektricitet)
STR_VEHICLE_NAME_TRAIN_ENGINE_MONORAIL_WIZZOWOW_Z99             :Wizzowow Z99
STR_VEHICLE_NAME_TRAIN_WAGON_MONORAIL_PASSENGER_CAR             :Passagerarvagn
STR_VEHICLE_NAME_TRAIN_WAGON_MONORAIL_MAIL_VAN                  :Postvagn
STR_VEHICLE_NAME_TRAIN_WAGON_MONORAIL_COAL_CAR                  :Kolvagn
STR_VEHICLE_NAME_TRAIN_WAGON_MONORAIL_OIL_TANKER                :Oljetank
STR_VEHICLE_NAME_TRAIN_WAGON_MONORAIL_LIVESTOCK_VAN             :Boskapsvagn
STR_VEHICLE_NAME_TRAIN_WAGON_MONORAIL_GOODS_VAN                 :Godsvagn
STR_VEHICLE_NAME_TRAIN_WAGON_MONORAIL_GRAIN_HOPPER              :Spannmålsvagn
STR_VEHICLE_NAME_TRAIN_WAGON_MONORAIL_WOOD_TRUCK                :Timmervagn
STR_VEHICLE_NAME_TRAIN_WAGON_MONORAIL_IRON_ORE_HOPPER           :Järnmalmsvagn
STR_VEHICLE_NAME_TRAIN_WAGON_MONORAIL_STEEL_TRUCK               :Stålvagn
STR_VEHICLE_NAME_TRAIN_WAGON_MONORAIL_ARMORED_VAN               :Bepansrad vagn
STR_VEHICLE_NAME_TRAIN_WAGON_MONORAIL_FOOD_VAN                  :Matvagn
STR_VEHICLE_NAME_TRAIN_WAGON_MONORAIL_PAPER_TRUCK               :Pappersvagn
STR_VEHICLE_NAME_TRAIN_WAGON_MONORAIL_COPPER_ORE_HOPPER         :Kopparmalmsvagn
STR_VEHICLE_NAME_TRAIN_WAGON_MONORAIL_WATER_TANKER              :Vattentank
STR_VEHICLE_NAME_TRAIN_WAGON_MONORAIL_FRUIT_TRUCK               :Fruktvagn
STR_VEHICLE_NAME_TRAIN_WAGON_MONORAIL_RUBBER_TRUCK              :Gummivagn
STR_VEHICLE_NAME_TRAIN_WAGON_MONORAIL_SUGAR_TRUCK               :Sockervagn
STR_VEHICLE_NAME_TRAIN_WAGON_MONORAIL_COTTON_CANDY_HOPPER       :Sockervaddsvagn
STR_VEHICLE_NAME_TRAIN_WAGON_MONORAIL_TOFFEE_HOPPER             :Knäckvagn
STR_VEHICLE_NAME_TRAIN_WAGON_MONORAIL_BUBBLE_VAN                :Bubblevagn
STR_VEHICLE_NAME_TRAIN_WAGON_MONORAIL_COLA_TANKER               :Kolatank
STR_VEHICLE_NAME_TRAIN_WAGON_MONORAIL_CANDY_VAN                 :Godisvagn
STR_VEHICLE_NAME_TRAIN_WAGON_MONORAIL_TOY_VAN                   :Leksaksvagn
STR_VEHICLE_NAME_TRAIN_WAGON_MONORAIL_BATTERY_TRUCK             :Batterivagn
STR_VEHICLE_NAME_TRAIN_WAGON_MONORAIL_FIZZY_DRINK_TRUCK         :Läskvagn
STR_VEHICLE_NAME_TRAIN_WAGON_MONORAIL_PLASTIC_TRUCK             :Plastvagn
STR_VEHICLE_NAME_TRAIN_ENGINE_MAGLEV_LEV1_LEVIATHAN_ELECTRIC    :Lev1 'Leviathan' (Elektricitet)
STR_VEHICLE_NAME_TRAIN_ENGINE_MAGLEV_LEV2_CYCLOPS_ELECTRIC      :Lev2 'Cyclops' (Elektricitet)
STR_VEHICLE_NAME_TRAIN_ENGINE_MAGLEV_LEV3_PEGASUS_ELECTRIC      :Lev3 'Pegasus' (Elektricitet)
STR_VEHICLE_NAME_TRAIN_ENGINE_MAGLEV_LEV4_CHIMAERA_ELECTRIC     :Lev4 'Chimaera' (Elektricitet)
STR_VEHICLE_NAME_TRAIN_ENGINE_MAGLEV_WIZZOWOW_ROCKETEER         :Wizzowow Rocketeer
STR_VEHICLE_NAME_TRAIN_WAGON_MAGLEV_PASSENGER_CAR               :Passagerarvagn
STR_VEHICLE_NAME_TRAIN_WAGON_MAGLEV_MAIL_VAN                    :Postvagn
STR_VEHICLE_NAME_TRAIN_WAGON_MAGLEV_COAL_CAR                    :Kolvagn
STR_VEHICLE_NAME_TRAIN_WAGON_MAGLEV_OIL_TANKER                  :Oljetank
STR_VEHICLE_NAME_TRAIN_WAGON_MAGLEV_LIVESTOCK_VAN               :Boskapsvagn
STR_VEHICLE_NAME_TRAIN_WAGON_MAGLEV_GOODS_VAN                   :Godsvagn
STR_VEHICLE_NAME_TRAIN_WAGON_MAGLEV_GRAIN_HOPPER                :Spannmålsvagn
STR_VEHICLE_NAME_TRAIN_WAGON_MAGLEV_WOOD_TRUCK                  :Timmervagn
STR_VEHICLE_NAME_TRAIN_WAGON_MAGLEV_IRON_ORE_HOPPER             :Järnmalmsvagn
STR_VEHICLE_NAME_TRAIN_WAGON_MAGLEV_STEEL_TRUCK                 :Stållastvagn
STR_VEHICLE_NAME_TRAIN_WAGON_MAGLEV_ARMORED_VAN                 :Bepansrad vagn
STR_VEHICLE_NAME_TRAIN_WAGON_MAGLEV_FOOD_VAN                    :Matvagn
STR_VEHICLE_NAME_TRAIN_WAGON_MAGLEV_PAPER_TRUCK                 :Pappersvagn
STR_VEHICLE_NAME_TRAIN_WAGON_MAGLEV_COPPER_ORE_HOPPER           :Kopparmalmsvagn
STR_VEHICLE_NAME_TRAIN_WAGON_MAGLEV_WATER_TANKER                :Vattentank
STR_VEHICLE_NAME_TRAIN_WAGON_MAGLEV_FRUIT_TRUCK                 :Fruktvagn
STR_VEHICLE_NAME_TRAIN_WAGON_MAGLEV_RUBBER_TRUCK                :Gummilastvagn
STR_VEHICLE_NAME_TRAIN_WAGON_MAGLEV_SUGAR_TRUCK                 :Sockerlastvagn
STR_VEHICLE_NAME_TRAIN_WAGON_MAGLEV_COTTON_CANDY_HOPPER         :Sockervaddsvagn
STR_VEHICLE_NAME_TRAIN_WAGON_MAGLEV_TOFFEE_HOPPER               :Knäckvagn
STR_VEHICLE_NAME_TRAIN_WAGON_MAGLEV_BUBBLE_VAN                  :Bubbelvagn
STR_VEHICLE_NAME_TRAIN_WAGON_MAGLEV_COLA_TANKER                 :Kolatank
STR_VEHICLE_NAME_TRAIN_WAGON_MAGLEV_CANDY_VAN                   :Godisvagn
STR_VEHICLE_NAME_TRAIN_WAGON_MAGLEV_TOY_VAN                     :Leksaksvagn
STR_VEHICLE_NAME_TRAIN_WAGON_MAGLEV_BATTERY_TRUCK               :Batterivagn
STR_VEHICLE_NAME_TRAIN_WAGON_MAGLEV_FIZZY_DRINK_TRUCK           :Läskvagn
STR_VEHICLE_NAME_TRAIN_WAGON_MAGLEV_PLASTIC_TRUCK               :Plastvagn
STR_VEHICLE_NAME_ROAD_VEHICLE_MPS_REGAL_BUS                     :MPS Regal Buss
STR_VEHICLE_NAME_ROAD_VEHICLE_HEREFORD_LEOPARD_BUS              :Hereford Leopard Buss
STR_VEHICLE_NAME_ROAD_VEHICLE_FOSTER_BUS                        :Foster Buss
STR_VEHICLE_NAME_ROAD_VEHICLE_FOSTER_MKII_SUPERBUS              :Foster MkII Super Buss
STR_VEHICLE_NAME_ROAD_VEHICLE_PLODDYPHUT_MKI_BUS                :Ploddyphut MkI Buss
STR_VEHICLE_NAME_ROAD_VEHICLE_PLODDYPHUT_MKII_BUS               :Ploddyphut MkII Buss
STR_VEHICLE_NAME_ROAD_VEHICLE_PLODDYPHUT_MKIII_BUS              :Ploddyphut MkIII Buss
STR_VEHICLE_NAME_ROAD_VEHICLE_BALOGH_COAL_TRUCK                 :Balogh Koldumper
STR_VEHICLE_NAME_ROAD_VEHICLE_UHL_COAL_TRUCK                    :Uhl Koldumper
STR_VEHICLE_NAME_ROAD_VEHICLE_DW_COAL_TRUCK                     :DW Koldumper
STR_VEHICLE_NAME_ROAD_VEHICLE_MPS_MAIL_TRUCK                    :MPS Postbil
STR_VEHICLE_NAME_ROAD_VEHICLE_REYNARD_MAIL_TRUCK                :Reynard Postbil
STR_VEHICLE_NAME_ROAD_VEHICLE_PERRY_MAIL_TRUCK                  :Perry Postbil
STR_VEHICLE_NAME_ROAD_VEHICLE_MIGHTYMOVER_MAIL_TRUCK            :MightyMover Postbil
STR_VEHICLE_NAME_ROAD_VEHICLE_POWERNAUGHT_MAIL_TRUCK            :Powernaught Postbil
STR_VEHICLE_NAME_ROAD_VEHICLE_WIZZOWOW_MAIL_TRUCK               :Wizzowow Postbil
STR_VEHICLE_NAME_ROAD_VEHICLE_WITCOMBE_OIL_TANKER               :Witcombe Oljetanker
STR_VEHICLE_NAME_ROAD_VEHICLE_FOSTER_OIL_TANKER                 :Foster Oljetanker
STR_VEHICLE_NAME_ROAD_VEHICLE_PERRY_OIL_TANKER                  :Perry Oljetanker
STR_VEHICLE_NAME_ROAD_VEHICLE_TALBOTT_LIVESTOCK_VAN             :Talbott Boskapsbil
STR_VEHICLE_NAME_ROAD_VEHICLE_UHL_LIVESTOCK_VAN                 :Uhl Boskapsbil
STR_VEHICLE_NAME_ROAD_VEHICLE_FOSTER_LIVESTOCK_VAN              :Foster Boskapsbil
STR_VEHICLE_NAME_ROAD_VEHICLE_BALOGH_GOODS_TRUCK                :Balogh Godslastbil
STR_VEHICLE_NAME_ROAD_VEHICLE_CRAIGHEAD_GOODS_TRUCK             :Craighead Godslastbil
STR_VEHICLE_NAME_ROAD_VEHICLE_GOSS_GOODS_TRUCK                  :Goss Godslastbil
STR_VEHICLE_NAME_ROAD_VEHICLE_HEREFORD_GRAIN_TRUCK              :Hereford Spannmålslastare
STR_VEHICLE_NAME_ROAD_VEHICLE_THOMAS_GRAIN_TRUCK                :Thomas Spannmålslastare
STR_VEHICLE_NAME_ROAD_VEHICLE_GOSS_GRAIN_TRUCK                  :Goss Spannmålslastare
STR_VEHICLE_NAME_ROAD_VEHICLE_WITCOMBE_WOOD_TRUCK               :Witcombe Timmerlastare
STR_VEHICLE_NAME_ROAD_VEHICLE_FOSTER_WOOD_TRUCK                 :Foster Timmerlastare
STR_VEHICLE_NAME_ROAD_VEHICLE_MORELAND_WOOD_TRUCK               :Moreland Timmerlastare
STR_VEHICLE_NAME_ROAD_VEHICLE_MPS_IRON_ORE_TRUCK                :MPS Järnmalmsdumper
STR_VEHICLE_NAME_ROAD_VEHICLE_UHL_IRON_ORE_TRUCK                :Uhl Järnmalmsdumper
STR_VEHICLE_NAME_ROAD_VEHICLE_CHIPPY_IRON_ORE_TRUCK             :Chippy Järnmalmsdumper
STR_VEHICLE_NAME_ROAD_VEHICLE_BALOGH_STEEL_TRUCK                :Balogh Ståldumper
STR_VEHICLE_NAME_ROAD_VEHICLE_UHL_STEEL_TRUCK                   :Uhl Ståldumper
STR_VEHICLE_NAME_ROAD_VEHICLE_KELLING_STEEL_TRUCK               :Kelling Ståldumper
STR_VEHICLE_NAME_ROAD_VEHICLE_BALOGH_ARMORED_TRUCK              :Balogh Bepansrad lastbil
STR_VEHICLE_NAME_ROAD_VEHICLE_UHL_ARMORED_TRUCK                 :Uhl Bepansrad lastbil
STR_VEHICLE_NAME_ROAD_VEHICLE_FOSTER_ARMORED_TRUCK              :Foster Bepansrad lastbil
STR_VEHICLE_NAME_ROAD_VEHICLE_FOSTER_FOOD_VAN                   :Foster Matbil
STR_VEHICLE_NAME_ROAD_VEHICLE_PERRY_FOOD_VAN                    :Perry Matbil
STR_VEHICLE_NAME_ROAD_VEHICLE_CHIPPY_FOOD_VAN                   :Chippy Matbil
STR_VEHICLE_NAME_ROAD_VEHICLE_UHL_PAPER_TRUCK                   :Uhl Papperlastare
STR_VEHICLE_NAME_ROAD_VEHICLE_BALOGH_PAPER_TRUCK                :Balogh Papperslastare
STR_VEHICLE_NAME_ROAD_VEHICLE_MPS_PAPER_TRUCK                   :MPS Papperslastare
STR_VEHICLE_NAME_ROAD_VEHICLE_MPS_COPPER_ORE_TRUCK              :MPS Kopparmalmsdumper
STR_VEHICLE_NAME_ROAD_VEHICLE_UHL_COPPER_ORE_TRUCK              :Uhl Kopparmalmsdumper
STR_VEHICLE_NAME_ROAD_VEHICLE_GOSS_COPPER_ORE_TRUCK             :Goss Kopparmalmsdumper
STR_VEHICLE_NAME_ROAD_VEHICLE_UHL_WATER_TANKER                  :Uhl Vattentanker
STR_VEHICLE_NAME_ROAD_VEHICLE_BALOGH_WATER_TANKER               :Balogh Vattentanker
STR_VEHICLE_NAME_ROAD_VEHICLE_MPS_WATER_TANKER                  :MPS Vattentanker
STR_VEHICLE_NAME_ROAD_VEHICLE_BALOGH_FRUIT_TRUCK                :Balogh Fruktlastare
STR_VEHICLE_NAME_ROAD_VEHICLE_UHL_FRUIT_TRUCK                   :Uhl Fruktlastare
STR_VEHICLE_NAME_ROAD_VEHICLE_KELLING_FRUIT_TRUCK               :Kelling Fruktlastare
STR_VEHICLE_NAME_ROAD_VEHICLE_BALOGH_RUBBER_TRUCK               :Balogh Gummidumper
STR_VEHICLE_NAME_ROAD_VEHICLE_UHL_RUBBER_TRUCK                  :Uhl Gummidumper
STR_VEHICLE_NAME_ROAD_VEHICLE_RMT_RUBBER_TRUCK                  :RMT Gummidumper
STR_VEHICLE_NAME_ROAD_VEHICLE_MIGHTYMOVER_SUGAR_TRUCK           :MightyMover Sockerlastare
STR_VEHICLE_NAME_ROAD_VEHICLE_POWERNAUGHT_SUGAR_TRUCK           :Powernaught Sockerlastare
STR_VEHICLE_NAME_ROAD_VEHICLE_WIZZOWOW_SUGAR_TRUCK              :Wizzowow Sockerlastare
STR_VEHICLE_NAME_ROAD_VEHICLE_MIGHTYMOVER_COLA_TRUCK            :MightyMover Kolalastare
STR_VEHICLE_NAME_ROAD_VEHICLE_POWERNAUGHT_COLA_TRUCK            :Powernaught Kolalastare
STR_VEHICLE_NAME_ROAD_VEHICLE_WIZZOWOW_COLA_TRUCK               :Wizzowow Kolalastare
STR_VEHICLE_NAME_ROAD_VEHICLE_MIGHTYMOVER_COTTON_CANDY          :MightyMover Sockervaddslastare
STR_VEHICLE_NAME_ROAD_VEHICLE_POWERNAUGHT_COTTON_CANDY          :Powernaught Sockervaddslastare
STR_VEHICLE_NAME_ROAD_VEHICLE_WIZZOWOW_COTTON_CANDY_TRUCK       :Wizzowow Sockervaddslastare
STR_VEHICLE_NAME_ROAD_VEHICLE_MIGHTYMOVER_TOFFEE_TRUCK          :MightyMover Knäcklastare
STR_VEHICLE_NAME_ROAD_VEHICLE_POWERNAUGHT_TOFFEE_TRUCK          :Powernaught Knäcklastare
STR_VEHICLE_NAME_ROAD_VEHICLE_WIZZOWOW_TOFFEE_TRUCK             :Wizzowow Knäcklastare
STR_VEHICLE_NAME_ROAD_VEHICLE_MIGHTYMOVER_TOY_VAN               :MightyMover Leksaksbil
STR_VEHICLE_NAME_ROAD_VEHICLE_POWERNAUGHT_TOY_VAN               :Powernaught Leksaksbil
STR_VEHICLE_NAME_ROAD_VEHICLE_WIZZOWOW_TOY_VAN                  :Wizzowow Leksaksbil
STR_VEHICLE_NAME_ROAD_VEHICLE_MIGHTYMOVER_CANDY_TRUCK           :MightyMover Godislastare
STR_VEHICLE_NAME_ROAD_VEHICLE_POWERNAUGHT_CANDY_TRUCK           :Powernaught Godislastare
STR_VEHICLE_NAME_ROAD_VEHICLE_WIZZOWOW_CANDY_TRUCK              :Wizzowow Godislastare
STR_VEHICLE_NAME_ROAD_VEHICLE_MIGHTYMOVER_BATTERY_TRUCK         :MightyMover Batterilastare
STR_VEHICLE_NAME_ROAD_VEHICLE_POWERNAUGHT_BATTERY_TRUCK         :Powernaught Batterilastare
STR_VEHICLE_NAME_ROAD_VEHICLE_WIZZOWOW_BATTERY_TRUCK            :Wizzowow Batterilastare
STR_VEHICLE_NAME_ROAD_VEHICLE_MIGHTYMOVER_FIZZY_DRINK           :MightyMover Läsklastbil
STR_VEHICLE_NAME_ROAD_VEHICLE_POWERNAUGHT_FIZZY_DRINK           :Powernaught Läsklastbil
STR_VEHICLE_NAME_ROAD_VEHICLE_WIZZOWOW_FIZZY_DRINK_TRUCK        :Wizzowow Läsklastbil
STR_VEHICLE_NAME_ROAD_VEHICLE_MIGHTYMOVER_PLASTIC_TRUCK         :MightyMover Plastlastare
STR_VEHICLE_NAME_ROAD_VEHICLE_POWERNAUGHT_PLASTIC_TRUCK         :Powernaught Plastlastare
STR_VEHICLE_NAME_ROAD_VEHICLE_WIZZOWOW_PLASTIC_TRUCK            :Wizzowow Plastlastbil
STR_VEHICLE_NAME_ROAD_VEHICLE_MIGHTYMOVER_BUBBLE_TRUCK          :MightyMover Bubbellastbil
STR_VEHICLE_NAME_ROAD_VEHICLE_POWERNAUGHT_BUBBLE_TRUCK          :Powernaught Bubbellastbil
STR_VEHICLE_NAME_ROAD_VEHICLE_WIZZOWOW_BUBBLE_TRUCK             :Wizzowow Bubbellastbil
STR_VEHICLE_NAME_SHIP_MPS_OIL_TANKER                            :MPS Oljetanker
STR_VEHICLE_NAME_SHIP_CS_INC_OIL_TANKER                         :CS-Inc. Oljetanker
STR_VEHICLE_NAME_SHIP_MPS_PASSENGER_FERRY                       :MPS Passagerarfärja
STR_VEHICLE_NAME_SHIP_FFP_PASSENGER_FERRY                       :FFP Passagerarfärja
STR_VEHICLE_NAME_SHIP_BAKEWELL_300_HOVERCRAFT                   :Bakewell 300 svävare
STR_VEHICLE_NAME_SHIP_CHUGGER_CHUG_PASSENGER                    :Chugger-Chug Passagerarfärja
STR_VEHICLE_NAME_SHIP_SHIVERSHAKE_PASSENGER_FERRY               :Shivershake Passagerarfärja
STR_VEHICLE_NAME_SHIP_YATE_CARGO_SHIP                           :Yate lastfartyg
STR_VEHICLE_NAME_SHIP_BAKEWELL_CARGO_SHIP                       :Bakewell lastfartyg
STR_VEHICLE_NAME_SHIP_MIGHTYMOVER_CARGO_SHIP                    :MightyMover lastfartyg
STR_VEHICLE_NAME_SHIP_POWERNAUT_CARGO_SHIP                      :Powernaut lastfartyg
STR_VEHICLE_NAME_AIRCRAFT_SAMPSON_U52                           :Sampson U52
STR_VEHICLE_NAME_AIRCRAFT_COLEMAN_COUNT                         :Coleman Count
STR_VEHICLE_NAME_AIRCRAFT_FFP_DART                              :FFP Dart
STR_VEHICLE_NAME_AIRCRAFT_YATE_HAUGAN                           :Yate Haugan
STR_VEHICLE_NAME_AIRCRAFT_BAKEWELL_COTSWALD_LB_3                :Bakewell Cotswald LB-3
STR_VEHICLE_NAME_AIRCRAFT_BAKEWELL_LUCKETT_LB_8                 :Bakewell Luckett LB-8
STR_VEHICLE_NAME_AIRCRAFT_BAKEWELL_LUCKETT_LB_9                 :Bakewell Luckett LB-9
STR_VEHICLE_NAME_AIRCRAFT_BAKEWELL_LUCKETT_LB80                 :Bakewell Luckett LB80
STR_VEHICLE_NAME_AIRCRAFT_BAKEWELL_LUCKETT_LB_10                :Bakewell Luckett LB-10
STR_VEHICLE_NAME_AIRCRAFT_BAKEWELL_LUCKETT_LB_11                :Bakewell Luckett LB-11
STR_VEHICLE_NAME_AIRCRAFT_YATE_AEROSPACE_YAC_1_11               :Yate Aerospace YAC 1-11
STR_VEHICLE_NAME_AIRCRAFT_DARWIN_100                            :Darwin 100
STR_VEHICLE_NAME_AIRCRAFT_DARWIN_200                            :Darwin 200
STR_VEHICLE_NAME_AIRCRAFT_DARWIN_300                            :Darwin 300
STR_VEHICLE_NAME_AIRCRAFT_DARWIN_400                            :Darwin 400
STR_VEHICLE_NAME_AIRCRAFT_DARWIN_500                            :Darwin 500
STR_VEHICLE_NAME_AIRCRAFT_DARWIN_600                            :Darwin 600
STR_VEHICLE_NAME_AIRCRAFT_GURU_GALAXY                           :Guru Galaxy
STR_VEHICLE_NAME_AIRCRAFT_AIRTAXI_A21                           :Airtaxi A21
STR_VEHICLE_NAME_AIRCRAFT_AIRTAXI_A31                           :Airtaxi A31
STR_VEHICLE_NAME_AIRCRAFT_AIRTAXI_A32                           :Airtaxi A32
STR_VEHICLE_NAME_AIRCRAFT_AIRTAXI_A33                           :Airtaxi A33
STR_VEHICLE_NAME_AIRCRAFT_YATE_AEROSPACE_YAE46                  :Yate Aerospace YAe46
STR_VEHICLE_NAME_AIRCRAFT_DINGER_100                            :Dinger 100
STR_VEHICLE_NAME_AIRCRAFT_AIRTAXI_A34_1000                      :AirTaxi A34-1000
STR_VEHICLE_NAME_AIRCRAFT_YATE_Z_SHUTTLE                        :Yate Z-Shuttle
STR_VEHICLE_NAME_AIRCRAFT_KELLING_K1                            :Kelling K1
STR_VEHICLE_NAME_AIRCRAFT_KELLING_K6                            :Kelling K6
STR_VEHICLE_NAME_AIRCRAFT_KELLING_K7                            :Kelling K7
STR_VEHICLE_NAME_AIRCRAFT_DARWIN_700                            :Darwin 700
STR_VEHICLE_NAME_AIRCRAFT_FFP_HYPERDART_2                       :FFP Hyperdart 2
STR_VEHICLE_NAME_AIRCRAFT_DINGER_200                            :Dinger 200
STR_VEHICLE_NAME_AIRCRAFT_DINGER_1000                           :Dinger 1000
STR_VEHICLE_NAME_AIRCRAFT_PLODDYPHUT_100                        :Ploddyphut 100
STR_VEHICLE_NAME_AIRCRAFT_PLODDYPHUT_500                        :Ploddyphut 500
STR_VEHICLE_NAME_AIRCRAFT_FLASHBANG_X1                          :Flashbang X1
STR_VEHICLE_NAME_AIRCRAFT_JUGGERPLANE_M1                        :Juggerplane M1
STR_VEHICLE_NAME_AIRCRAFT_FLASHBANG_WIZZER                      :Flashbang Wizzer
STR_VEHICLE_NAME_AIRCRAFT_TRICARIO_HELICOPTER                   :Tricario Helikopter
STR_VEHICLE_NAME_AIRCRAFT_GURU_X2_HELICOPTER                    :Guru X2 Helikopter
STR_VEHICLE_NAME_AIRCRAFT_POWERNAUT_HELICOPTER                  :Powernaut Helikopter

##id 0x8800
# Formatting of some strings
STR_FORMAT_DATE_TINY                                            :{STRING}-{STRING}-{NUM}
STR_FORMAT_DATE_SHORT                                           :{STRING} {NUM}
STR_FORMAT_DATE_LONG                                            :{STRING} {STRING} {NUM}
STR_FORMAT_DATE_ISO                                             :{2:NUM}-{1:STRING}-{0:STRING}

STR_FORMAT_BUOY_NAME                                            :{TOWN} Boj
STR_FORMAT_BUOY_NAME_SERIAL                                     :{TOWN} Boj #{COMMA}
STR_FORMAT_COMPANY_NUM                                          :(Företag {COMMA})
STR_FORMAT_GROUP_NAME                                           :Grupp {COMMA}
STR_FORMAT_GROUP_VEHICLE_NAME                                   :{GROUP} #{COMMA}
STR_FORMAT_INDUSTRY_NAME                                        :{TOWN} {STRING}
STR_FORMAT_WAYPOINT_NAME                                        :Riktmärke {TOWN}
STR_FORMAT_WAYPOINT_NAME_SERIAL                                 :Riktmärke {TOWN} #{COMMA}

STR_FORMAT_DEPOT_NAME_TRAIN                                     :{TOWN} Järnvägsdepå
STR_FORMAT_DEPOT_NAME_TRAIN_SERIAL                              :{TOWN} Järnvägsterminal #{COMMA}
STR_FORMAT_DEPOT_NAME_ROAD_VEHICLE                              :{TOWN} vägfordonsdepå
STR_FORMAT_DEPOT_NAME_ROAD_VEHICLE_SERIAL                       :{TOWN} vägfordonsdepå #{COMMA}
STR_FORMAT_DEPOT_NAME_SHIP                                      :{TOWN} Hamnterminal
STR_FORMAT_DEPOT_NAME_SHIP_SERIAL                               :{TOWN} Hamnterminal#{COMMA}
STR_FORMAT_DEPOT_NAME_AIRCRAFT                                  :{STATION} Hangar

STR_UNKNOWN_STATION                                             :okänd station
STR_DEFAULT_SIGN_NAME                                           :Skylt
STR_COMPANY_SOMEONE                                             :någon

STR_SAVEGAME_NAME_DEFAULT                                       :{COMPANY}, {STRING}
STR_SAVEGAME_NAME_SPECTATOR                                     :Åskådare, {1:STRING}

# Viewport strings
STR_VIEWPORT_TOWN_POP                                           :{WHITE}{TOWN} ({COMMA})
STR_VIEWPORT_TOWN                                               :{WHITE}{TOWN}
STR_VIEWPORT_TOWN_TINY_BLACK                                    :{TINY_FONT}{BLACK}{TOWN}
STR_VIEWPORT_TOWN_TINY_WHITE                                    :{TINY_FONT}{WHITE}{TOWN}

STR_VIEWPORT_SIGN_SMALL_BLACK                                   :{TINY_FONT}{BLACK}{SIGN}
STR_VIEWPORT_SIGN_SMALL_WHITE                                   :{TINY_FONT}{WHITE}{SIGN}

STR_VIEWPORT_STATION                                            :{STATION} {STATION_FEATURES}
STR_VIEWPORT_STATION_TINY                                       :{TINY_FONT}{STATION}

STR_VIEWPORT_WAYPOINT                                           :{WAYPOINT}
STR_VIEWPORT_WAYPOINT_TINY                                      :{TINY_FONT}{WAYPOINT}

# Simple strings to get specific types of data
STR_COMPANY_NAME                                                :{COMPANY}
STR_COMPANY_NAME_COMPANY_NUM                                    :{COMPANY} {COMPANY_NUM}
STR_DEPOT_NAME                                                  :{DEPOT}
STR_ENGINE_NAME                                                 :{ENGINE}
STR_HIDDEN_ENGINE_NAME                                          :{ENGINE} (dold)
STR_GROUP_NAME                                                  :{GROUP}
STR_INDUSTRY_NAME                                               :{INDUSTRY}
STR_PRESIDENT_NAME                                              :{PRESIDENT_NAME}
STR_SIGN_NAME                                                   :{SIGN}
STR_STATION_NAME                                                :{STATION}
STR_TOWN_NAME                                                   :{TOWN}
STR_VEHICLE_NAME                                                :{VEHICLE}
STR_WAYPOINT_NAME                                               :{WAYPOINT}

STR_JUST_CARGO                                                  :{CARGO_LONG}
STR_JUST_CHECKMARK                                              :{CHECKMARK}
STR_JUST_COMMA                                                  :{COMMA}
STR_JUST_CURRENCY_SHORT                                         :{CURRENCY_SHORT}
STR_JUST_CURRENCY_LONG                                          :{CURRENCY_LONG}
STR_JUST_CARGO_LIST                                             :{CARGO_LIST}
STR_JUST_INT                                                    :{NUM}
STR_JUST_DATE_TINY                                              :{DATE_TINY}
STR_JUST_DATE_SHORT                                             :{DATE_SHORT}
STR_JUST_DATE_LONG                                              :{DATE_LONG}
STR_JUST_DATE_ISO                                               :{DATE_ISO}
STR_JUST_STRING                                                 :{STRING}
STR_JUST_STRING_STRING                                          :{STRING}{STRING}
STR_JUST_RAW_STRING                                             :{STRING}
STR_JUST_BIG_RAW_STRING                                         :{BIG_FONT}{STRING}

# Slightly 'raw' stringcodes with colour or size
STR_BLACK_COMMA                                                 :{BLACK}{COMMA}
STR_TINY_BLACK_COMA                                             :{TINY_FONT}{BLACK}{COMMA}
STR_TINY_COMMA                                                  :{TINY_FONT}{COMMA}
STR_BLUE_COMMA                                                  :{BLUE}{COMMA}
STR_RED_COMMA                                                   :{RED}{COMMA}
STR_WHITE_COMMA                                                 :{WHITE}{COMMA}
STR_TINY_BLACK_DECIMAL                                          :{TINY_FONT}{BLACK}{DECIMAL}
STR_COMPANY_MONEY                                               :{WHITE}{CURRENCY_LONG}
STR_BLACK_DATE_LONG                                             :{BLACK}{DATE_LONG}
STR_WHITE_DATE_LONG                                             :{WHITE}{DATE_LONG}
STR_SHORT_DATE                                                  :{WHITE}{DATE_TINY}
STR_DATE_LONG_SMALL                                             :{TINY_FONT}{BLACK}{DATE_LONG}
STR_TINY_GROUP                                                  :{TINY_FONT}{GROUP}
STR_BLACK_INT                                                   :{BLACK}{NUM}
STR_ORANGE_INT                                                  :{ORANGE}{NUM}
STR_WHITE_SIGN                                                  :{WHITE}{SIGN}
STR_TINY_BLACK_STATION                                          :{TINY_FONT}{BLACK}{STATION}
STR_BLACK_STRING                                                :{BLACK}{STRING}
STR_BLACK_RAW_STRING                                            :{BLACK}{STRING}
STR_ORANGE_STRING                                               :{ORANGE}{STRING}
STR_LTBLUE_STRING                                               :{LTBLUE}{STRING}
STR_WHITE_STRING                                                :{WHITE}{STRING}
STR_ORANGE_STRING1_WHITE                                        :{ORANGE}{STRING}{WHITE}
STR_ORANGE_STRING1_LTBLUE                                       :{ORANGE}{STRING}{LTBLUE}
STR_TINY_BLACK_HEIGHT                                           :{TINY_FONT}{BLACK}{HEIGHT}
STR_TINY_BLACK_VEHICLE                                          :{TINY_FONT}{BLACK}{VEHICLE}
STR_TINY_RIGHT_ARROW                                            :{TINY_FONT}{RIGHT_ARROW}

STR_BLACK_1                                                     :{BLACK}1
STR_BLACK_2                                                     :{BLACK}2
STR_BLACK_3                                                     :{BLACK}3
STR_BLACK_4                                                     :{BLACK}4
STR_BLACK_5                                                     :{BLACK}5
STR_BLACK_6                                                     :{BLACK}6
STR_BLACK_7                                                     :{BLACK}7

STR_TRAIN                                                       :{BLACK}{TRAIN}
STR_BUS                                                         :{BLACK}{BUS}
STR_LORRY                                                       :{BLACK}{LORRY}
STR_PLANE                                                       :{BLACK}{PLANE}
STR_SHIP                                                        :{BLACK}{SHIP}

STR_TOOLBAR_RAILTYPE_VELOCITY                                   :{STRING} ({VELOCITY})<|MERGE_RESOLUTION|>--- conflicted
+++ resolved
@@ -2956,12 +2956,8 @@
 STR_MAPGEN_TERRAIN_TYPE_QUERY_CAPT                              :{WHITE}Måltopp höjd
 STR_MAPGEN_HEIGHTMAP_HEIGHT_QUERY_CAPT                          :{WHITE}Högsta höjdpunkt
 STR_MAPGEN_SNOW_COVERAGE_QUERY_CAPT                             :{WHITE}Snötäckning (i %)
-<<<<<<< HEAD
-STR_MAPGEN_DESERT_COVERAGE_QUERY_CAPT                           :{WHITE}Öken täckning (i %)
+STR_MAPGEN_DESERT_COVERAGE_QUERY_CAPT                           :{WHITE}Ökentäckning (i %)
 STR_MAPGEN_SNOW_LINE_QUERY_CAPT                                 :{WHITE}Ändra snögränsens höjd
-=======
-STR_MAPGEN_DESERT_COVERAGE_QUERY_CAPT                           :{WHITE}Ökentäckning (i %)
->>>>>>> 9c7a7b53
 STR_MAPGEN_START_DATE_QUERY_CAPT                                :{WHITE}Ändra Startår
 
 # SE Map generation
