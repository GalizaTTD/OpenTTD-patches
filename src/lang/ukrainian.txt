--- conflicted
+++ resolved
@@ -317,11 +317,8 @@
 ###length 17
 STR_COLOUR_SECONDARY_DARK_BLUE                                  :Синій
 STR_COLOUR_SECONDARY_PALE_GREEN                                 :Світло-зелений
-<<<<<<< HEAD
-=======
 STR_COLOUR_SECONDARY_SECONDARY_PINK                             :Рожевий
 STR_COLOUR_SECONDARY_YELLOW                                     :Жовтий
->>>>>>> 8bccb580
 STR_COLOUR_SECONDARY_RED                                        :Червоний
 STR_COLOUR_SECONDARY_LIGHT_BLUE                                 :Блакитний
 STR_COLOUR_SECONDARY_GREEN                                      :Зелений
@@ -333,10 +330,7 @@
 STR_COLOUR_SECONDARY_ORANGE                                     :Помаранчевий
 STR_COLOUR_SECONDARY_BROWN                                      :Коричневий
 STR_COLOUR_SECONDARY_GREY                                       :Сірий
-<<<<<<< HEAD
-=======
 STR_COLOUR_SECONDARY_WHITE                                      :Білий
->>>>>>> 8bccb580
 
 
 # Units used in OpenTTD
@@ -2420,10 +2414,7 @@
 STR_NETWORK_SERVER_LIST_MAP_SIZE_CAPTION_TOOLTIP                :{BLACK}Розмір карти гри{}Клацніть мишею для сортування за районом
 STR_NETWORK_SERVER_LIST_DATE_CAPTION                            :{BLACK}Дата
 STR_NETWORK_SERVER_LIST_DATE_CAPTION_TOOLTIP                    :{BLACK}Поточна дата
-<<<<<<< HEAD
-=======
 STR_NETWORK_SERVER_LIST_PLAY_TIME_SHORT                         :{BLACK}{NUM}год {NUM}хв
->>>>>>> 8bccb580
 STR_NETWORK_SERVER_LIST_PLAY_TIME_CAPTION                       :{BLACK}Тривалість гри
 STR_NETWORK_SERVER_LIST_INFO_ICONS_TOOLTIP                      :{BLACK}Мова, версія сервера, та інше.
 
@@ -3769,11 +3760,8 @@
 STR_STATION_LIST_WAYPOINT                                       :{YELLOW}{WAYPOINT}
 STR_STATION_LIST_NONE                                           :{YELLOW}- немає -
 STR_STATION_LIST_SELECT_ALL_FACILITIES                          :{BLACK}Вибрати весь транспорт
-<<<<<<< HEAD
-=======
 STR_STATION_LIST_CARGO_FILTER_ALL_AND_NO_RATING                 :Всі типи вантажів без рейтингу
 STR_STATION_LIST_CARGO_FILTER_EXPAND                            :Показати ще...
->>>>>>> 8bccb580
 
 # Station view window
 STR_STATION_VIEW_CAPTION                                        :{WHITE}{STATION} {STATION_FEATURES}
@@ -4277,11 +4265,8 @@
 
 STR_ENGINE_PREVIEW_COST_WEIGHT                                  :Ціна: {CURRENCY_LONG}  Маса: {WEIGHT_SHORT}
 STR_ENGINE_PREVIEW_COST_MAX_SPEED                               :Ціна: {CURRENCY_LONG}  Швидкість: {VELOCITY}
-<<<<<<< HEAD
-=======
 STR_ENGINE_PREVIEW_SPEED_POWER                                  :Швидкість: {VELOCITY}  Потужність: {POWER}
 STR_ENGINE_PREVIEW_SPEED_POWER_MAX_TE                           :Швидкість: {VELOCITY} Потужність: {POWER} Макс. тяга: {FORCE}
->>>>>>> 8bccb580
 STR_ENGINE_PREVIEW_CAPACITY                                     :Місткість: {CARGO_LONG}
 STR_ENGINE_PREVIEW_CAPACITY_2                                   :Місткість: {CARGO_LONG}, {CARGO_LONG}
 
