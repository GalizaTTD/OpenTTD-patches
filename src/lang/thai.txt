##name Thai
##ownname Thai
##isocode th_TH
##plural 1
##textdir ltr
##digitsep ,
##digitsepcur ,
##decimalsep .
##winlangid 0x041e
##grflangid 0x42


# $Id$

# This file is part of OpenTTD.
# OpenTTD is free software; you can redistribute it and/or modify it under the terms of the GNU General Public License as published by the Free Software Foundation, version 2.
# OpenTTD is distributed in the hope that it will be useful, but WITHOUT ANY WARRANTY; without even the implied warranty of MERCHANTABILITY or FITNESS FOR A PARTICULAR PURPOSE.
# See the GNU General Public License for more details. You should have received a copy of the GNU General Public License along with OpenTTD. If not, see <http://www.gnu.org/licenses/>.


##id 0x0000
STR_NULL                                                        :
STR_EMPTY                                                       :
STR_UNDEFINED                                                   :(undefined string)
STR_JUST_NOTHING                                                :ไม่มีอะไร

# Cargo related strings
# Plural cargo name
STR_CARGO_PLURAL_NOTHING                                        :
STR_CARGO_PLURAL_PASSENGERS                                     :ผู้โดยสาร
STR_CARGO_PLURAL_COAL                                           :ถ่านหิน
STR_CARGO_PLURAL_MAIL                                           :พัสดุ
STR_CARGO_PLURAL_OIL                                            :น้ำมันดิบ
STR_CARGO_PLURAL_LIVESTOCK                                      :ปศุสัตว์
STR_CARGO_PLURAL_GOODS                                          :สินค้าแปรรูป
STR_CARGO_PLURAL_GRAIN                                          :ข้าวเปลือก
STR_CARGO_PLURAL_WOOD                                           :ท่อนซุง
STR_CARGO_PLURAL_IRON_ORE                                       :แร่เหล็ก
STR_CARGO_PLURAL_STEEL                                          :เหล็กกล้า
STR_CARGO_PLURAL_VALUABLES                                      :สินค้ามูลค่าสูง
STR_CARGO_PLURAL_COPPER_ORE                                     :แร่ทองแดง
STR_CARGO_PLURAL_MAIZE                                          :ข้าวโพด
STR_CARGO_PLURAL_FRUIT                                          :ผลไม้
STR_CARGO_PLURAL_DIAMONDS                                       :เพชร
STR_CARGO_PLURAL_FOOD                                           :อาหาร
STR_CARGO_PLURAL_PAPER                                          :กระดาษ
STR_CARGO_PLURAL_GOLD                                           :ทองคำ
STR_CARGO_PLURAL_WATER                                          :น้ำ
STR_CARGO_PLURAL_WHEAT                                          :ข้าวสาลี
STR_CARGO_PLURAL_RUBBER                                         :ยางพารา
STR_CARGO_PLURAL_SUGAR                                          :น้ำตาล
STR_CARGO_PLURAL_TOYS                                           :ของเล่น
STR_CARGO_PLURAL_CANDY                                          :ขนมสายไหม
STR_CARGO_PLURAL_COLA                                           :โคล่า
STR_CARGO_PLURAL_COTTON_CANDY                                   :ขนมสายไหม
STR_CARGO_PLURAL_BUBBLES                                        :ฟอง
STR_CARGO_PLURAL_TOFFEE                                         :ลูกอม
STR_CARGO_PLURAL_BATTERIES                                      :ถ่านไฟฉาย
STR_CARGO_PLURAL_PLASTIC                                        :พลาสติก
STR_CARGO_PLURAL_FIZZY_DRINKS                                   :น้ำอัดลม

# Singular cargo name
STR_CARGO_SINGULAR_NOTHING                                      :
STR_CARGO_SINGULAR_PASSENGER                                    :ผู้โดยสาร
STR_CARGO_SINGULAR_COAL                                         :ถ่านหิน
STR_CARGO_SINGULAR_MAIL                                         :ไปรษณีย์
STR_CARGO_SINGULAR_OIL                                          :น้ำมันดิบ
STR_CARGO_SINGULAR_LIVESTOCK                                    :ปศุสัตว์
STR_CARGO_SINGULAR_GOODS                                        :สินค้าแปรรูป
STR_CARGO_SINGULAR_GRAIN                                        :ข้าวสาลี
STR_CARGO_SINGULAR_WOOD                                         :ท่อนซุง
STR_CARGO_SINGULAR_IRON_ORE                                     :แร่เหล็ก
STR_CARGO_SINGULAR_STEEL                                        :เหล็กกล้า
STR_CARGO_SINGULAR_VALUABLES                                    :สินค้ามูลค่าสูง
STR_CARGO_SINGULAR_COPPER_ORE                                   :แร่ทองแดง
STR_CARGO_SINGULAR_MAIZE                                        :ข้าวโพด
STR_CARGO_SINGULAR_FRUIT                                        :ผลไม้
STR_CARGO_SINGULAR_DIAMOND                                      :เพชร
STR_CARGO_SINGULAR_FOOD                                         :อาหาร
STR_CARGO_SINGULAR_PAPER                                        :กระดาษ
STR_CARGO_SINGULAR_GOLD                                         :ทองคำ
STR_CARGO_SINGULAR_WATER                                        :น้ำ
STR_CARGO_SINGULAR_WHEAT                                        :ข้าวสาลี
STR_CARGO_SINGULAR_RUBBER                                       :ยางพารา
STR_CARGO_SINGULAR_SUGAR                                        :น้ำตาล
STR_CARGO_SINGULAR_TOY                                          :ของเล่น
STR_CARGO_SINGULAR_CANDY                                        :ขนมสายไหม
STR_CARGO_SINGULAR_COLA                                         :โคล่า
STR_CARGO_SINGULAR_COTTON_CANDY                                 :ขนมสายไหม
STR_CARGO_SINGULAR_BUBBLE                                       :ฟอง
STR_CARGO_SINGULAR_TOFFEE                                       :ลูกอม
STR_CARGO_SINGULAR_BATTERY                                      :ถ่านไฟฉาย
STR_CARGO_SINGULAR_PLASTIC                                      :พลาสติก
STR_CARGO_SINGULAR_FIZZY_DRINK                                  :น้ำอัดลม

# Quantity of cargo
STR_QUANTITY_NOTHING                                            :
STR_QUANTITY_PASSENGERS                                         :ผู้โดยสาร {COMMA} คน
STR_QUANTITY_COAL                                               :ถ่านหิน {WEIGHT_LONG}
STR_QUANTITY_MAIL                                               :ไปรษณีย์ {COMMA} ถุง
STR_QUANTITY_OIL                                                :น้ำมันดิบ {VOLUME_LONG}
STR_QUANTITY_LIVESTOCK                                          :ปศุสัตว์ {COMMA} ตัว
STR_QUANTITY_GOODS                                              :สินค้าแปรรูป {COMMA} ลัง
STR_QUANTITY_GRAIN                                              :ข้าวสาลี {WEIGHT_LONG}
STR_QUANTITY_WOOD                                               :ท่อนซุง {WEIGHT_LONG}
STR_QUANTITY_IRON_ORE                                           :แร่เหล็ก {WEIGHT_LONG}
STR_QUANTITY_STEEL                                              :เหล็กกล้า {WEIGHT_LONG}
STR_QUANTITY_VALUABLES                                          :สินค้ามูลค่าสูง {COMMA} ถุง
STR_QUANTITY_COPPER_ORE                                         :แร่ทองแดง {WEIGHT_LONG}
STR_QUANTITY_MAIZE                                              :ข้าวโพด {WEIGHT_LONG}
STR_QUANTITY_FRUIT                                              :ผลไม้ {WEIGHT_LONG}
STR_QUANTITY_DIAMONDS                                           :เพชร {COMMA} ถุง
STR_QUANTITY_FOOD                                               :อาหาร {WEIGHT_LONG}
STR_QUANTITY_PAPER                                              :กระดาษ {WEIGHT_LONG}
STR_QUANTITY_GOLD                                               :ทองคำ {COMMA} ถุง
STR_QUANTITY_WATER                                              :น้ำ {VOLUME_LONG}
STR_QUANTITY_WHEAT                                              :ข้าวสาลี {WEIGHT_LONG}
STR_QUANTITY_RUBBER                                             :ยางพารา {VOLUME_LONG} สิตร
STR_QUANTITY_SUGAR                                              :น้ำตาล {WEIGHT_LONG}
STR_QUANTITY_TOYS                                               :ของเล่น {COMMA} ชิ้น
STR_QUANTITY_SWEETS                                             :ขนมหวาน {COMMA} ถุง
STR_QUANTITY_COLA                                               :โคล่า {VOLUME_LONG} ลิตร
STR_QUANTITY_CANDYFLOSS                                         :ขนมสายไหม {WEIGHT_LONG}
STR_QUANTITY_BUBBLES                                            :ฟอง {COMMA} ลูก
STR_QUANTITY_TOFFEE                                             :ลูกอม {WEIGHT_LONG}
STR_QUANTITY_BATTERIES                                          :ถ่านไฟฉาย {COMMA} ก้อน
STR_QUANTITY_PLASTIC                                            :พลาสติก {VOLUME_LONG}
STR_QUANTITY_FIZZY_DRINKS                                       :น้ำอัดลม {COMMA} ชุด
STR_QUANTITY_N_A                                                :N/A

# Two letter abbreviation of cargo name
STR_ABBREV_NOTHING                                              :
STR_ABBREV_PASSENGERS                                           :{TINY_FONT}คน
STR_ABBREV_COAL                                                 :{TINY_FONT}ถ่าน
STR_ABBREV_MAIL                                                 :{TINY_FONT}พัสดุ
STR_ABBREV_OIL                                                  :{TINY_FONT}น้ำมัน
STR_ABBREV_LIVESTOCK                                            :{TINY_FONT}สัตว์
STR_ABBREV_GOODS                                                :{TINY_FONT}สินค้า
STR_ABBREV_GRAIN                                                :{TINY_FONT}ข้าวเปลือก
STR_ABBREV_WOOD                                                 :{TINY_FONT}ไม้
STR_ABBREV_IRON_ORE                                             :{TINY_FONT}เหล็ก
STR_ABBREV_STEEL                                                :{TINY_FONT}เหล็กกล้า
STR_ABBREV_VALUABLES                                            :{TINY_FONT}มีค่า
STR_ABBREV_COPPER_ORE                                           :{TINY_FONT}ทองแดง
STR_ABBREV_MAIZE                                                :{TINY_FONT}ข้าวโพด
STR_ABBREV_FRUIT                                                :{TINY_FONT}ผลไม้
STR_ABBREV_DIAMONDS                                             :{TINY_FONT}เพชร
STR_ABBREV_FOOD                                                 :{TINY_FONT}อาหาร
STR_ABBREV_PAPER                                                :{TINY_FONT}กระดาษ
STR_ABBREV_GOLD                                                 :{TINY_FONT}ทอง
STR_ABBREV_WATER                                                :{TINY_FONT}น้ำ
STR_ABBREV_WHEAT                                                :{TINY_FONT}ข้าวสาลี
STR_ABBREV_RUBBER                                               :{TINY_FONT}ยาง
STR_ABBREV_SUGAR                                                :{TINY_FONT}น้ำตาล
STR_ABBREV_TOYS                                                 :{TINY_FONT}ของเล่น
STR_ABBREV_SWEETS                                               :{TINY_FONT}ขนม
STR_ABBREV_COLA                                                 :{TINY_FONT}โคล่า
STR_ABBREV_CANDYFLOSS                                           :{TINY_FONT}สายไหม
STR_ABBREV_BUBBLES                                              :{TINY_FONT}ฟอง
STR_ABBREV_TOFFEE                                               :{TINY_FONT}ลูกอม
STR_ABBREV_BATTERIES                                            :{TINY_FONT}ถ่าน
STR_ABBREV_PLASTIC                                              :{TINY_FONT}พลาสติก
STR_ABBREV_FIZZY_DRINKS                                         :{TINY_FONT}น้ำอัดลม
STR_ABBREV_NONE                                                 :{TINY_FONT}ว่าง
STR_ABBREV_ALL                                                  :{TINY_FONT}ทั้งหมด

# 'Mode' of transport for cargoes
STR_PASSENGERS                                                  :{COMMA} คน
STR_BAGS                                                        :{COMMA} ถุง
STR_TONS                                                        :{COMMA} ตัน
STR_LITERS                                                      :{COMMA} ลิตร
STR_ITEMS                                                       :{COMMA} ชิ้น
STR_CRATES                                                      :{COMMA} ลัง

# Colours, do not shuffle
STR_COLOUR_DARK_BLUE                                            :น้ำเงินเข้ม
STR_COLOUR_PALE_GREEN                                           :เขียวอ่อน
STR_COLOUR_PINK                                                 :ชมพู
STR_COLOUR_YELLOW                                               :เหลือง
STR_COLOUR_RED                                                  :แดง
STR_COLOUR_LIGHT_BLUE                                           :ฟ้า
STR_COLOUR_GREEN                                                :เขียว
STR_COLOUR_DARK_GREEN                                           :เขียวเข้ม
STR_COLOUR_BLUE                                                 :น้ำเงิน
STR_COLOUR_CREAM                                                :ครีม
STR_COLOUR_MAUVE                                                :ม่วงอ่อน
STR_COLOUR_PURPLE                                               :ม่วง
STR_COLOUR_ORANGE                                               :ส้ม
STR_COLOUR_BROWN                                                :น้ำตาล
STR_COLOUR_GREY                                                 :เทา
STR_COLOUR_WHITE                                                :ขาว

# Units used in OpenTTD
STR_UNITS_VELOCITY_IMPERIAL                                     :{COMMA} ไมล์/ชม.
STR_UNITS_VELOCITY_METRIC                                       :{COMMA} กม./ชม.
STR_UNITS_VELOCITY_SI                                           :{COMMA} ม./วิ.

STR_UNITS_POWER_IMPERIAL                                        :{COMMA} แรงม้า
STR_UNITS_POWER_METRIC                                          :{COMMA} แรงม้า
STR_UNITS_POWER_SI                                              :{COMMA} กิโลวัตต์

STR_UNITS_WEIGHT_SHORT_IMPERIAL                                 :{COMMA}ตัน
STR_UNITS_WEIGHT_SHORT_METRIC                                   :{COMMA} ตัน
STR_UNITS_WEIGHT_SHORT_SI                                       :{COMMA} กิโลกรัม

STR_UNITS_WEIGHT_LONG_IMPERIAL                                  :{COMMA} ตัน
STR_UNITS_WEIGHT_LONG_METRIC                                    :{COMMA} ตัน
STR_UNITS_WEIGHT_LONG_SI                                        :{COMMA} กิโลกรัม

STR_UNITS_VOLUME_SHORT_IMPERIAL                                 :{COMMA}แกลลอน
STR_UNITS_VOLUME_SHORT_METRIC                                   :{COMMA} ลิตร
STR_UNITS_VOLUME_SHORT_SI                                       :{COMMA} ลบ.ม.

STR_UNITS_VOLUME_LONG_IMPERIAL                                  :{COMMA} แกลลอน
STR_UNITS_VOLUME_LONG_METRIC                                    :{COMMA} ลิตร
STR_UNITS_VOLUME_LONG_SI                                        :{COMMA} ลบ.ม.

STR_UNITS_FORCE_IMPERIAL                                        :{COMMA} ปอนด์
STR_UNITS_FORCE_METRIC                                          :{COMMA} กิโลกรัม
STR_UNITS_FORCE_SI                                              :{COMMA} กิโลนิวตัน

STR_UNITS_HEIGHT_IMPERIAL                                       :{COMMA} ฟุต
STR_UNITS_HEIGHT_METRIC                                         :{COMMA} เมตร
STR_UNITS_HEIGHT_SI                                             :{COMMA} ม.

# Common window strings
STR_LIST_FILTER_TITLE                                           :{BLACK}คำกรอง:
STR_LIST_FILTER_OSKTITLE                                        :{BLACK}ใส่คำกรอง
STR_LIST_FILTER_TOOLTIP                                         :{BLACK}ป้อนคำค้นเพื่อกรองรายการ

STR_TOOLTIP_GROUP_ORDER                                         :{BLACK}เลือกใช้คำสั่งสำหรับกลุ่ม
STR_TOOLTIP_SORT_ORDER                                          :{BLACK}เลือกการเรียงลำดับ (จากบนลงล่าง/จากล่างขึ้นบน)
STR_TOOLTIP_SORT_CRITERIA                                       :{BLACK}เลือกเกณฑ์การเรียงลำดับ
STR_TOOLTIP_FILTER_CRITERIA                                     :{BLACK}เลือกเกณฑ์การกรอง
STR_BUTTON_SORT_BY                                              :{BLACK}เรียงตาม
STR_BUTTON_LOCATION                                             :{BLACK}ที่ตั้ง
STR_BUTTON_RENAME                                               :{BLACK}เปลี่ยนชื่อ

STR_TOOLTIP_CLOSE_WINDOW                                        :{BLACK}ปิดหน้าต่าง
STR_TOOLTIP_WINDOW_TITLE_DRAG_THIS                              :{BLACK}ชื่อของหน้าต่าง - คลิกค้างแล้วลากเพื่อเลื่อนหน้าต่าง
STR_TOOLTIP_SHADE                                               :{BLACK}Shade window - แสดงเฉพาะแถบด้านบน
STR_TOOLTIP_DEBUG                                               :{BLACK}แสดงข้อมูล debug NewGRF
STR_TOOLTIP_DEFSIZE                                             :{BLACK}ปรับขนาดหน้าจอเป็นแรกเริ่ม. กดปุ่ม Ctrl+Click เพื่อบันทึกหน้าจอปัจจุบันเป็นขนาดแรกเริ่ม
STR_TOOLTIP_STICKY                                              :{BLACK}กำหนดไม่ให้ปิดหน้าต่างนี้เมื่อใช้ปุ่ม 'ปิดทุกหน้าต่าง' Ctrl+Click เพื่อบันทึกเป็นค่าปริยาย
STR_TOOLTIP_RESIZE                                              :{BLACK}คลิกค้างแล้วลากเพื่อเปลี่ยนขนาดของหน้าต่าง
STR_TOOLTIP_TOGGLE_LARGE_SMALL_WINDOW                           :{BLACK}เปลี่ยนขนาดหน้าต่าง ใหญ่/เล็ก
STR_TOOLTIP_VSCROLL_BAR_SCROLLS_LIST                            :{BLACK}แถบเลื่อน - ใช้เลื่อนรายการ ขึ้น/ลง
STR_TOOLTIP_HSCROLL_BAR_SCROLLS_LIST                            :{BLACK}แถบเลื่อน - ใช้เลื่อนรายการ ซ้าย/ขวา
STR_TOOLTIP_DEMOLISH_BUILDINGS_ETC                              :{BLACK}ทำลายสิ่งก่อสร้าง และสิ่งต่างๆ ในพื้นที่ช่องหนึ่ง. กด Ctrl เพื่อเลือกพื้นที่แบบทะแยง. กด Shift เพื่อสลับระหว่างสิ่งปลูกสร้างและแสดงมูลค่า

# Show engines button

STR_SHOW_HIDDEN_ENGINES_VEHICLE_AIRCRAFT_TOOLTIP                :{BLACK}ถ้าได้อนุญาตที่ปุ่มนี้แล้ว อากาศยานที่ซ่อนจะถูกแสดงออกมา

# Query window
STR_BUTTON_DEFAULT                                              :{BLACK}ค่าปกติ
STR_BUTTON_CANCEL                                               :{BLACK}ยกเลิก
STR_BUTTON_OK                                                   :{BLACK}ตกลง

# On screen keyboard window
STR_OSK_KEYBOARD_LAYOUT                                         :`1234567890-=\qwertyuiop[]asdfghjkl;'  zxcvbnm,./ .
STR_OSK_KEYBOARD_LAYOUT_CAPS                                    :~!@#$%^&*()_+|QWERTYUIOP{{}}ASDFGHJKL:"  ZXCVBNM<>? .

# Measurement tooltip
STR_MEASURE_LENGTH                                              :{BLACK}ความยาว: {NUM}
STR_MEASURE_AREA                                                :{BLACK}ขนาดพื้นที่: {NUM} x {NUM}
STR_MEASURE_LENGTH_HEIGHTDIFF                                   :{BLACK}ความยาว: {NUM}{}ความแตกต่างของความสูง: {HEIGHT}
STR_MEASURE_AREA_HEIGHTDIFF                                     :{BLACK}ขนาดพื้นที่: {NUM} x {NUM}{}ความแตกต่างของคสามสูง: {HEIGHT}


# These are used in buttons
STR_SORT_BY_CAPTION_NAME                                        :{BLACK}ชื่อ
STR_SORT_BY_CAPTION_DATE                                        :{BLACK}วันที่
# These are used in dropdowns
STR_SORT_BY_NAME                                                :ชื่อ
STR_SORT_BY_PRODUCTION                                          :ผลผลิต
STR_SORT_BY_TYPE                                                :ประเภท
STR_SORT_BY_TRANSPORTED                                         :ขนส่งแล้ว
STR_SORT_BY_NUMBER                                              :ลำดับการเข้าประจำการ
STR_SORT_BY_PROFIT_LAST_YEAR                                    :กำไรปีก่อน
STR_SORT_BY_PROFIT_THIS_YEAR                                    :กำไรปีนี้
STR_SORT_BY_AGE                                                 :อายุการใช้งาน
STR_SORT_BY_RELIABILITY                                         :ประสิทธิภาพ
STR_SORT_BY_TOTAL_CAPACITY_PER_CARGOTYPE                        :ความจุรวมในแต่ละชนิดบรรทุก
STR_SORT_BY_MAX_SPEED                                           :ความเร็วสูงสุด
STR_SORT_BY_MODEL                                               :รุ่น
STR_SORT_BY_VALUE                                               :มูลค่า
STR_SORT_BY_LENGTH                                              :ความยาว
STR_SORT_BY_LIFE_TIME                                           :อายุการใช้งานคงเหลือ
STR_SORT_BY_TIMETABLE_DELAY                                     :ความล่าช้าจากตารางเวลา
STR_SORT_BY_FACILITY                                            :ประเภทสถานี
STR_SORT_BY_WAITING_TOTAL                                       :สินค้าที่รออยู่ทั้งหมด
STR_SORT_BY_WAITING_AVAILABLE                                   :สินค้าที่รอการขนส่งอยู่
STR_SORT_BY_RATING_MAX                                          :สินค้ายอดนิยม
STR_SORT_BY_RATING_MIN                                          :สินค้านิยมน้อยสุด
STR_SORT_BY_ENGINE_ID                                           :EngineID (เรียงแบบดั้งเดิม)
STR_SORT_BY_COST                                                :ราคา
STR_SORT_BY_POWER                                               :พลังขับเคลื่อน
STR_SORT_BY_TRACTIVE_EFFORT                                     :กำลังลากจูง
STR_SORT_BY_INTRO_DATE                                          :วันเปิดตัว
STR_SORT_BY_RUNNING_COST                                        :ค่าใช้จ่าย
STR_SORT_BY_POWER_VS_RUNNING_COST                               :กำลังต่อค่าใช้จ่าย
STR_SORT_BY_CARGO_CAPACITY                                      :ความจุบรรทุก
STR_SORT_BY_RANGE                                               :ช่วง
STR_SORT_BY_POPULATION                                          :ประชากร
STR_SORT_BY_RATING                                              :ความพึงพอใจ

# Tooltips for the main toolbar
STR_TOOLBAR_TOOLTIP_PAUSE_GAME                                  :{BLACK}หยุดเกมชั่วคราว
STR_TOOLBAR_TOOLTIP_FORWARD                                     :{BLACK}เร่งความเร็วเกม
STR_TOOLBAR_TOOLTIP_OPTIONS                                     :{BLACK}ตัวเลือก
STR_TOOLBAR_TOOLTIP_SAVE_GAME_ABANDON_GAME                      :{BLACK}บันทึกและเลิกเกมนี้
STR_TOOLBAR_TOOLTIP_DISPLAY_MAP                                 :{BLACK}แสดงจุดสังเกต, แผนที่และป้าย
STR_TOOLBAR_TOOLTIP_DISPLAY_TOWN_DIRECTORY                      :{BLACK}แสดงทำเนียบชื่อเมือง
STR_TOOLBAR_TOOLTIP_DISPLAY_SUBSIDIES                           :{BLACK}แสดงเงินสมทบ
STR_TOOLBAR_TOOLTIP_DISPLAY_LIST_OF_COMPANY_STATIONS            :{BLACK}แสดงรายการสถานีของบริษัท
STR_TOOLBAR_TOOLTIP_DISPLAY_COMPANY_FINANCES                    :{BLACK}แสดงข้อมูลทางการเงินของบริษัท
STR_TOOLBAR_TOOLTIP_DISPLAY_COMPANY_GENERAL                     :{BLACK}แสดงข้อมูลทั่วไปของบริษัท
STR_TOOLBAR_TOOLTIP_DISPLAY_STORY_BOOK                          :{BLACK}แสดงสมุดบันทึก
STR_TOOLBAR_TOOLTIP_DISPLAY_GOALS_LIST                          :{BLACK}แสดงรายการเป้าหมายที่ต้องทำ
STR_TOOLBAR_TOOLTIP_DISPLAY_GRAPHS                              :{BLACK}แสดงกราฟ
STR_TOOLBAR_TOOLTIP_DISPLAY_COMPANY_LEAGUE                      :{BLACK}แสดงตารางอันดับบริษัท
STR_TOOLBAR_TOOLTIP_FUND_CONSTRUCTION_OF_NEW                    :{BLACK}ลงทุนก่อสร้างอุตสาหกรรมใหม่ หรือ แสดงรายชื่ออุตสาหกรรมทั้งหมด
STR_TOOLBAR_TOOLTIP_DISPLAY_LIST_OF_COMPANY_TRAINS              :{BLACK}แสดงรายการรถไฟของบริษัท, Ctrl+คลิก เพื่อเปลี่ยนดู กลุ่ม/รายการ ยานพาหนะ
STR_TOOLBAR_TOOLTIP_DISPLAY_LIST_OF_COMPANY_ROAD_VEHICLES       :{BLACK}แสดงรายการรถยนต์ของบริษัท, Ctrl+คลิก เพื่อเปลี่ยนดู กลุ่ม/รายการ ยานพาหนะ
STR_TOOLBAR_TOOLTIP_DISPLAY_LIST_OF_COMPANY_SHIPS               :{BLACK}แสดงรายการเรือของบริษัท, Ctrl+คลิก เพื่อเปลี่ยนดู กลุ่ม/รายการ ยานพาหนะ
STR_TOOLBAR_TOOLTIP_DISPLAY_LIST_OF_COMPANY_AIRCRAFT            :{BLACK}แสดงรายการอากาศยานของบริษัท, Ctrl+คลิก เพื่อเปลี่ยนดู กลุ่ม/รายการ ยานพาหนะ
STR_TOOLBAR_TOOLTIP_ZOOM_THE_VIEW_IN                            :{BLACK}ขยายวิว
STR_TOOLBAR_TOOLTIP_ZOOM_THE_VIEW_OUT                           :{BLACK}ย่อวิว
STR_TOOLBAR_TOOLTIP_BUILD_RAILROAD_TRACK                        :{BLACK}เครื่องมือสร้างทางรถไฟ
STR_TOOLBAR_TOOLTIP_BUILD_ROADS                                 :{BLACK}สร้างถนน
STR_TOOLBAR_TOOLTIP_BUILD_SHIP_DOCKS                            :{BLACK}สร้างท่าเรือ
STR_TOOLBAR_TOOLTIP_BUILD_AIRPORTS                              :{BLACK}สร้างท่าอากาศยาน
STR_TOOLBAR_TOOLTIP_LANDSCAPING                                 :{BLACK}เปิดแถบเครื่องมือภูมิประเทศเพื่อปรับความสูงต่ำของพื้นดิน, ปลูกต้นไม้ ฯลฯ
STR_TOOLBAR_TOOLTIP_SHOW_SOUND_MUSIC_WINDOW                     :{BLACK}แสดงหน้าต่างเสียงและดนตรี
STR_TOOLBAR_TOOLTIP_SHOW_LAST_MESSAGE_NEWS                      :{BLACK}แสดงข้อความล่าสุด/รายงานข่าว, แสดงตัวเลือกข้อความ
STR_TOOLBAR_TOOLTIP_LAND_BLOCK_INFORMATION                      :{BLACK}ข้อมูลที่ดิน, คอนโซล, ดีบัก AI, จับภาพหน้าจอ, เกี่ยวกับ OpenTTD
STR_TOOLBAR_TOOLTIP_SWITCH_TOOLBAR                              :{BLACK}เปลี่ยนกล่องเครื่องมือ

# Extra tooltips for the scenario editor toolbar
STR_SCENEDIT_TOOLBAR_TOOLTIP_SAVE_SCENARIO_LOAD_SCENARIO        :{BLACK}บันทึกฉาก, โหลดฉาก, ยกเลิกการแก้ไขฉาก, ออก
STR_SCENEDIT_TOOLBAR_OPENTTD                                    :{YELLOW}OpenTTD
STR_SCENEDIT_TOOLBAR_SCENARIO_EDITOR                            :{YELLOW}โปรแกรมแก้ไขแผนที่
STR_SCENEDIT_TOOLBAR_TOOLTIP_MOVE_THE_STARTING_DATE_BACKWARD    :{BLACK}เลื่อนวันที่เริ่มต้นย้อนไป 1 ปี
STR_SCENEDIT_TOOLBAR_TOOLTIP_MOVE_THE_STARTING_DATE_FORWARD     :{BLACK}เลือนวันที่เริ่มต้นไปอีก 1 ปี
STR_SCENEDIT_TOOLBAR_TOOLTIP_SET_DATE                           :{BLACK}คลิกเพื่อใส่ปีเริ่มต้น
STR_SCENEDIT_TOOLBAR_TOOLTIP_DISPLAY_MAP_TOWN_DIRECTORY         :{BLACK}แสดงแผนที่และทำเนียบชื่อเมือง
STR_SCENEDIT_TOOLBAR_LANDSCAPE_GENERATION                       :{BLACK}สร้างภูมิประเทศ
STR_SCENEDIT_TOOLBAR_TOWN_GENERATION                            :{BLACK}สร้างเมือง
STR_SCENEDIT_TOOLBAR_INDUSTRY_GENERATION                        :{BLACK}สร้างอุตสาหกรรม
STR_SCENEDIT_TOOLBAR_ROAD_CONSTRUCTION                          :{BLACK}สร้างถนน
STR_SCENEDIT_TOOLBAR_PLANT_TREES                                :{BLACK}ปลูกต้นไม้. กด Shift เพื่อเปิด-ปิดสิ่งปลูกสร้าง/แสดงการประเมินค่าใช้จ่าย
STR_SCENEDIT_TOOLBAR_PLACE_SIGN                                 :{BLACK}ปักป้าย
STR_SCENEDIT_TOOLBAR_PLACE_OBJECT                               :{BLACK}วางวัตถุ. กด Shift เพื่อปิด-เปิดสิ่งปลูกสร้าง/แสดงการประเมินค่าใช้จ่าย

############ range for SE file menu starts
STR_SCENEDIT_FILE_MENU_SAVE_SCENARIO                            :บันทึกแผนที่
STR_SCENEDIT_FILE_MENU_LOAD_SCENARIO                            :โหลดแผนที่
STR_SCENEDIT_FILE_MENU_SAVE_HEIGHTMAP                           :บันทึกแผนที่ความสูง
STR_SCENEDIT_FILE_MENU_LOAD_HEIGHTMAP                           :โหลดแผนที่ความสูง
STR_SCENEDIT_FILE_MENU_QUIT_EDITOR                              :ออกจากโปรแกรมแก้ไขแผนที่
STR_SCENEDIT_FILE_MENU_SEPARATOR                                :
STR_SCENEDIT_FILE_MENU_QUIT                                     :ออก
############ range for SE file menu starts

############ range for settings menu starts
STR_SETTINGS_MENU_GAME_OPTIONS                                  :ตัวเลือกเกม
STR_SETTINGS_MENU_SCRIPT_SETTINGS                               :กำหนดค่าสคริปต์ AI/Game
STR_SETTINGS_MENU_NEWGRF_SETTINGS                               :กำหนดค่า NewGRF
STR_SETTINGS_MENU_TRANSPARENCY_OPTIONS                          :แถบเมนูตั้งค่าวัตถุโปร่งใส
STR_SETTINGS_MENU_TOWN_NAMES_DISPLAYED                          :แสดงชื่อเมือง
STR_SETTINGS_MENU_STATION_NAMES_DISPLAYED                       :แสดงชื่อสถานี
STR_SETTINGS_MENU_WAYPOINTS_DISPLAYED                           :แสดงจุดผ่าน
STR_SETTINGS_MENU_SIGNS_DISPLAYED                               :แสดงป้าย
STR_SETTINGS_MENU_SHOW_COMPETITOR_SIGNS                         :แสดงชื่อและป้ายของคู่แข่ง
STR_SETTINGS_MENU_FULL_ANIMATION                                :แสดงภาพเคลื่อนไหวทั้งหมด
STR_SETTINGS_MENU_FULL_DETAIL                                   :แสดงรายละเอียดทั้งหมด
STR_SETTINGS_MENU_TRANSPARENT_BUILDINGS                         :สิ่งก่อสร้างแบบโปร่งใส
STR_SETTINGS_MENU_TRANSPARENT_SIGNS                             :ป้ายแบบโปร่งใส
############ range ends here

############ range for file menu starts
STR_FILE_MENU_SAVE_GAME                                         :บันทึกเกม
STR_FILE_MENU_LOAD_GAME                                         :โหลดเกม
STR_FILE_MENU_QUIT_GAME                                         :กลับไปยังเมนูหลักของเกม
STR_FILE_MENU_SEPARATOR                                         :
STR_FILE_MENU_EXIT                                              :ออกจากเกม
############ range ends here

# map menu
STR_MAP_MENU_MAP_OF_WORLD                                       :แผนที่โลก
STR_MAP_MENU_EXTRA_VIEW_PORT                                    :มุมมองเพิ่มเติม
STR_MAP_MENU_LINGRAPH_LEGEND                                    :เส้นทางการกระจายสินค้า
STR_MAP_MENU_SIGN_LIST                                          :รายการป้าย

############ range for town menu starts
STR_TOWN_MENU_TOWN_DIRECTORY                                    :ทำเนียบชื่อเมือง
STR_TOWN_MENU_FOUND_TOWN                                        :ตั้งเมือง
############ range ends here

############ range for subsidies menu starts
STR_SUBSIDIES_MENU_SUBSIDIES                                    :การสนับสนุน
############ range ends here

############ range for graph menu starts
STR_GRAPH_MENU_OPERATING_PROFIT_GRAPH                           :กราฟแสดงผลประกอบการ
STR_GRAPH_MENU_INCOME_GRAPH                                     :กราฟแสดงรายได้
STR_GRAPH_MENU_DELIVERED_CARGO_GRAPH                            :กราฟแสดงปริมาณการขนส่งสินค้า
STR_GRAPH_MENU_PERFORMANCE_HISTORY_GRAPH                        :กราฟแสดงประสิทธิภาพของบริษัท
STR_GRAPH_MENU_COMPANY_VALUE_GRAPH                              :กราฟแสดงมูลค่าบริษัท
STR_GRAPH_MENU_CARGO_PAYMENT_RATES                              :อัตราผลตอบแทนของการส่งสินค้า
############ range ends here

############ range for company league menu starts
STR_GRAPH_MENU_COMPANY_LEAGUE_TABLE                             :ตารางแสดงอันดับบริษัท
STR_GRAPH_MENU_DETAILED_PERFORMANCE_RATING                      :การวัดผลประสิทธิภาพอย่างละเอียด
STR_GRAPH_MENU_HIGHSCORE                                        :ตารางคะแนนสูงสุด
############ range ends here

############ range for industry menu starts
STR_INDUSTRY_MENU_INDUSTRY_DIRECTORY                            :ทำเนียบอุตสาหกรรม
STR_INDUSTRY_MENU_INDUSTRY_CHAIN                                :ห่วงโซ่อุตสาหกรรม
STR_INDUSTRY_MENU_FUND_NEW_INDUSTRY                             :ลงทุนอุตสาหกรรมใหม่
############ range ends here

############ range for railway construction menu starts
STR_RAIL_MENU_RAILROAD_CONSTRUCTION                             :การก่อสร้างทางรถไฟ
STR_RAIL_MENU_ELRAIL_CONSTRUCTION                               :การก่อสร้างทางรถไฟพลังไฟฟ้า
STR_RAIL_MENU_MONORAIL_CONSTRUCTION                             :การก่อสร้างทางรถไฟรางเดี่ยว
STR_RAIL_MENU_MAGLEV_CONSTRUCTION                               :การก่อสร้างทางรถไฟพลังแม่เหล็ก
############ range ends here

############ range for road construction menu starts
STR_ROAD_MENU_ROAD_CONSTRUCTION                                 :การก่อสร้างถนน
STR_ROAD_MENU_TRAM_CONSTRUCTION                                 :การก่อสร้างทางรถราง
############ range ends here

############ range for waterways construction menu starts
STR_WATERWAYS_MENU_WATERWAYS_CONSTRUCTION                       :การก่อสร้างคลอง
############ range ends here

############ range for airport construction menu starts
STR_AIRCRAFT_MENU_AIRPORT_CONSTRUCTION                          :การก่อสร้างท่าอากาศยาน
############ range ends here

############ range for landscaping menu starts
STR_LANDSCAPING_MENU_LANDSCAPING                                :การปรับพื้นที่
STR_LANDSCAPING_MENU_PLANT_TREES                                :ปลูกต้นไม้
STR_LANDSCAPING_MENU_PLACE_SIGN                                 :ปักป้าย
############ range ends here

############ range for music menu starts
STR_TOOLBAR_SOUND_MUSIC                                         :เสียงและดนตรี
############ range ends here

############ range for message menu starts
STR_NEWS_MENU_LAST_MESSAGE_NEWS_REPORT                          :ข้อความล่าสุด/รายงานข่าว
STR_NEWS_MENU_MESSAGE_HISTORY_MENU                              :ดูข้อความย้อนหลัง
############ range ends here

############ range for about menu starts
STR_ABOUT_MENU_LAND_BLOCK_INFO                                  :ข้อมูลพื้นที่
STR_ABOUT_MENU_SEPARATOR                                        :
STR_ABOUT_MENU_TOGGLE_CONSOLE                                   :เปิด/ปิด คอนโซล
STR_ABOUT_MENU_AI_DEBUG                                         :ดีบัก สคริปต์ AI/Game
STR_ABOUT_MENU_SCREENSHOT                                       :จับภาพหน้าจอ (Ctrl+S)
STR_ABOUT_MENU_ZOOMIN_SCREENSHOT                                :จับภาพหน้าจอในแบบขยายใหญ่สุด
STR_ABOUT_MENU_DEFAULTZOOM_SCREENSHOT                           :ค่าเริ่มต้นของการขยายภาพในการจับหน้าจอ
STR_ABOUT_MENU_GIANT_SCREENSHOT                                 :จับภาพหน้าจอทั้งแผนที่ (Ctrl+G)
STR_ABOUT_MENU_ABOUT_OPENTTD                                    :เกี่ยวกับ 'OpenTTD'
STR_ABOUT_MENU_SPRITE_ALIGNER                                   :ตัวจัดแนว Sprite
STR_ABOUT_MENU_TOGGLE_BOUNDING_BOXES                            :เปิด/ปิด bounding boxes
STR_ABOUT_MENU_TOGGLE_DIRTY_BLOCKS                              :เปิด/เปิด สีของ dirty blocks
############ range ends here

############ range for ordinal numbers used for the place in the highscore window
STR_ORDINAL_NUMBER_1ST                                          :วันที่ 1
STR_ORDINAL_NUMBER_2ND                                          :วันที่ 2
STR_ORDINAL_NUMBER_3RD                                          :วันที่ 3
STR_ORDINAL_NUMBER_4TH                                          :วันที่ 4
STR_ORDINAL_NUMBER_5TH                                          :วันที่ 5
STR_ORDINAL_NUMBER_6TH                                          :วันที่ 6
STR_ORDINAL_NUMBER_7TH                                          :วันที่ 7
STR_ORDINAL_NUMBER_8TH                                          :วันที่ 8
STR_ORDINAL_NUMBER_9TH                                          :วันที่ 9
STR_ORDINAL_NUMBER_10TH                                         :วันที่ 10
STR_ORDINAL_NUMBER_11TH                                         :วันที่ 11
STR_ORDINAL_NUMBER_12TH                                         :วันที่ 12
STR_ORDINAL_NUMBER_13TH                                         :วันที่ 13
STR_ORDINAL_NUMBER_14TH                                         :วันที่ 14
STR_ORDINAL_NUMBER_15TH                                         :วันที่ 15
############ range for ordinal numbers ends

############ range for days starts
STR_DAY_NUMBER_1ST                                              :วันที่ 1
STR_DAY_NUMBER_2ND                                              :วันที่ 2
STR_DAY_NUMBER_3RD                                              :วันที่ 3
STR_DAY_NUMBER_4TH                                              :วันที่ 4
STR_DAY_NUMBER_5TH                                              :วันที่ 5
STR_DAY_NUMBER_6TH                                              :วันที่ 6
STR_DAY_NUMBER_7TH                                              :วันที่ 7
STR_DAY_NUMBER_8TH                                              :วันที่ 8
STR_DAY_NUMBER_9TH                                              :วันที่ 9
STR_DAY_NUMBER_10TH                                             :วันที่ 10
STR_DAY_NUMBER_11TH                                             :วันที่ 11
STR_DAY_NUMBER_12TH                                             :วันที่ 12
STR_DAY_NUMBER_13TH                                             :วันที่ 13
STR_DAY_NUMBER_14TH                                             :วันที่ 14
STR_DAY_NUMBER_15TH                                             :วันที่ 15
STR_DAY_NUMBER_16TH                                             :วันที่ 16
STR_DAY_NUMBER_17TH                                             :วันที่ 17
STR_DAY_NUMBER_18TH                                             :วันที่ 18
STR_DAY_NUMBER_19TH                                             :วันที่ 19
STR_DAY_NUMBER_20TH                                             :วันที่ 20
STR_DAY_NUMBER_21ST                                             :วันที่ 21
STR_DAY_NUMBER_22ND                                             :วันที่ 22
STR_DAY_NUMBER_23RD                                             :วันที่ 23
STR_DAY_NUMBER_24TH                                             :วันที่ 24
STR_DAY_NUMBER_25TH                                             :วันที่ 25
STR_DAY_NUMBER_26TH                                             :วันที่ 26
STR_DAY_NUMBER_27TH                                             :วันที่ 27
STR_DAY_NUMBER_28TH                                             :วันที่ 28
STR_DAY_NUMBER_29TH                                             :วันที่ 29
STR_DAY_NUMBER_30TH                                             :วันที่ 30
STR_DAY_NUMBER_31ST                                             :วันที่ 31
############ range for days ends

############ range for months starts
STR_MONTH_ABBREV_JAN                                            :มกราคม
STR_MONTH_ABBREV_FEB                                            :กุมภาพันธ์
STR_MONTH_ABBREV_MAR                                            :มีนาคม
STR_MONTH_ABBREV_APR                                            :เมษายน
STR_MONTH_ABBREV_MAY                                            :พฤษภาคม
STR_MONTH_ABBREV_JUN                                            :มิถุนายน
STR_MONTH_ABBREV_JUL                                            :กรกฎาคม
STR_MONTH_ABBREV_AUG                                            :สิงหาคม
STR_MONTH_ABBREV_SEP                                            :กันยายน
STR_MONTH_ABBREV_OCT                                            :ตุลาคม
STR_MONTH_ABBREV_NOV                                            :พฤศจิกายน
STR_MONTH_ABBREV_DEC                                            :ธันวาคม

STR_MONTH_JAN                                                   :มกราคม
STR_MONTH_FEB                                                   :กุมภาพันธ์
STR_MONTH_MAR                                                   :มีนาคม
STR_MONTH_APR                                                   :เมษายน
STR_MONTH_MAY                                                   :พฤษภาคม
STR_MONTH_JUN                                                   :มิถุนายน
STR_MONTH_JUL                                                   :กรกฎาคม
STR_MONTH_AUG                                                   :สิงหาคม
STR_MONTH_SEP                                                   :กันยายน
STR_MONTH_OCT                                                   :ตุลาคม
STR_MONTH_NOV                                                   :พฤศจิกายน
STR_MONTH_DEC                                                   :ธันวาคม
############ range for months ends

# Graph window
STR_GRAPH_KEY_BUTTON                                            :{BLACK}ตัวเลือก
STR_GRAPH_KEY_TOOLTIP                                           :{BLACK}แสดงตัวเลือกกราฟ
STR_GRAPH_X_LABEL_MONTH                                         :{TINY_FONT}{STRING}{} {STRING}
STR_GRAPH_X_LABEL_MONTH_YEAR                                    :{TINY_FONT}{STRING}{} {STRING}{}{NUM}
STR_GRAPH_Y_LABEL                                               :{TINY_FONT}{STRING}
STR_GRAPH_Y_LABEL_NUMBER                                        :{TINY_FONT}{COMMA}

STR_GRAPH_OPERATING_PROFIT_CAPTION                              :{WHITE}กราฟแสดงผลประกอบการ
STR_GRAPH_INCOME_CAPTION                                        :{WHITE}กราฟแสดงรายได้
STR_GRAPH_CARGO_DELIVERED_CAPTION                               :{WHITE}หน่วยของสินค้าที่ขนส่งแล้ว
STR_GRAPH_COMPANY_PERFORMANCE_RATINGS_CAPTION                   :{WHITE}คะแนนประสิทธิภาพของบริษัท (คะแนนสูงสุด=1000)
STR_GRAPH_COMPANY_VALUES_CAPTION                                :{WHITE}มูลค่าทรัพย์สินบริษัท

STR_GRAPH_CARGO_PAYMENT_RATES_CAPTION                           :{WHITE}อัตราค่าตอบแทนการขนส่ง
STR_GRAPH_CARGO_PAYMENT_RATES_X_LABEL                           :{TINY_FONT}{BLACK}จำนวนวันในการเดินทาง
STR_GRAPH_CARGO_PAYMENT_RATES_TITLE                             :{TINY_FONT}{BLACK}ค่าขนส่งจากการขนส่งสินค้า 10 หน่วย (หรือ 10,000 ลิตร) ต่อระยะทาง 20 ช่องตาราง
STR_GRAPH_CARGO_ENABLE_ALL                                      :{TINY_FONT}{BLACK}เปิดทั้งหมด
STR_GRAPH_CARGO_DISABLE_ALL                                     :{TINY_FONT}{BLACK}ปิดทั้งหมด all
STR_GRAPH_CARGO_TOOLTIP_ENABLE_ALL                              :{BLACK}แสดงสินค้าทั้งหมดในกราฟผลตอบแทนการขนส่งสินค้า
STR_GRAPH_CARGO_TOOLTIP_DISABLE_ALL                             :{BLACK}ไม่แสดงสินค้าทั้งหมดในกราฟผลตอบแทนการขนส่งสินค้า
STR_GRAPH_CARGO_PAYMENT_TOGGLE_CARGO                            :{BLACK}เปิด/ปิด กราฟสำหรับประเภทของสินค้า
STR_GRAPH_CARGO_PAYMENT_CARGO                                   :{TINY_FONT}{BLACK}{STRING}

STR_GRAPH_PERFORMANCE_DETAIL_TOOLTIP                            :{BLACK}แสดงรายละเอียดความพึงพอใจของผู้ใช้บริการ

# Graph key window
STR_GRAPH_KEY_CAPTION                                           :{WHITE}ตัวเลือกกราฟของบริษัท
STR_GRAPH_KEY_COMPANY_SELECTION_TOOLTIP                         :{BLACK}คลิก เพื่อเปิด/ปิดการแสดงบันทึกของบริษัทในกราฟ

# Company league window
STR_COMPANY_LEAGUE_TABLE_CAPTION                                :{WHITE}ตารางแสดงอันดับบรัษัท
STR_COMPANY_LEAGUE_COMPANY_NAME                                 :{ORANGE}{COMPANY} {BLACK}{COMPANY_NUM} '{STRING}'
STR_COMPANY_LEAGUE_PERFORMANCE_TITLE_ENGINEER                   :วิศวกรบำรุงทาง
STR_COMPANY_LEAGUE_PERFORMANCE_TITLE_TRAFFIC_MANAGER            :ผังควบคุมการเดินรถ
STR_COMPANY_LEAGUE_PERFORMANCE_TITLE_TRANSPORT_COORDINATOR      :ผู้เชี่ยวชาญการขนส่ง
STR_COMPANY_LEAGUE_PERFORMANCE_TITLE_ROUTE_SUPERVISOR           :ที่ปรึกษาพิเศษด้านการเดินรถ
STR_COMPANY_LEAGUE_PERFORMANCE_TITLE_DIRECTOR                   :ผู้จัดการภาค
STR_COMPANY_LEAGUE_PERFORMANCE_TITLE_CHIEF_EXECUTIVE            :กรรมการผู้ัจัดการใหญ่
STR_COMPANY_LEAGUE_PERFORMANCE_TITLE_CHAIRMAN                   :ประธาน
STR_COMPANY_LEAGUE_PERFORMANCE_TITLE_PRESIDENT                  :ประธานบริษัท
STR_COMPANY_LEAGUE_PERFORMANCE_TITLE_TYCOON                     :เจ้าของบริษัท

# Performance detail window
STR_PERFORMANCE_DETAIL                                          :{WHITE}รายละเอียดความนิยม
STR_PERFORMANCE_DETAIL_KEY                                      :{BLACK}รายละเอียด
STR_PERFORMANCE_DETAIL_AMOUNT_CURRENCY                          :{BLACK}({CURRENCY_SHORT}/{CURRENCY_SHORT})
STR_PERFORMANCE_DETAIL_AMOUNT_INT                               :{BLACK}({COMMA}/{COMMA})
STR_PERFORMANCE_DETAIL_PERCENT                                  :{WHITE}{NUM}%
STR_PERFORMANCE_DETAIL_SELECT_COMPANY_TOOLTIP                   :{BLACK}ดูรายละเอียดของบริษัทนี้
############ Those following lines need to be in this order!!
STR_PERFORMANCE_DETAIL_VEHICLES                                 :{BLACK}จำนวนยานพาหนะ
STR_PERFORMANCE_DETAIL_STATIONS                                 :{BLACK}จำนวนสถานี
STR_PERFORMANCE_DETAIL_MIN_PROFIT                               :{BLACK}กำไรต่ำสุด
STR_PERFORMANCE_DETAIL_MIN_INCOME                               :{BLACK}รายได้ต่ำสุด
STR_PERFORMANCE_DETAIL_MAX_INCOME                               :{BLACK}รายได้สูงสุด
STR_PERFORMANCE_DETAIL_DELIVERED                                :{BLACK}ปริมาณการขนส่ง
STR_PERFORMANCE_DETAIL_CARGO                                    :{BLACK}ประเภทสินค้า
STR_PERFORMANCE_DETAIL_MONEY                                    :{BLACK}เงินในธนาคาร
STR_PERFORMANCE_DETAIL_LOAN                                     :{BLACK}หนี้สิน
STR_PERFORMANCE_DETAIL_TOTAL                                    :{BLACK}รวมทั้งสิ้น
############ End of order list
STR_PERFORMANCE_DETAIL_VEHICLES_TOOLTIP                         :{BLACK}จำนวนของยานพาหนะที่ทำกำไรในปีที่ผ่านมา ทั้ง รถ รถไฟ เรือ และ เครื่องบิน
STR_PERFORMANCE_DETAIL_STATIONS_TOOLTIP                         :{BLACK}ตัวเลขแสดงสถานีที่รองรับการซ่อมแซมในปัจจุบัน สถานีรถไฟ ป้ายรถประจำทาง ท่าอากาศยาน และอื่นๆ จะนับแยกกันจนกระทั่งสถานีเหล่านั้นจะรวมกันเป็นสถานีเดียว
STR_PERFORMANCE_DETAIL_MIN_PROFIT_TOOLTIP                       :{BLACK}รายได้จากยานพาหนะนี้รวมกับรายได้ต่ำสุด (แสดงเฉพาะยานพาหนะที่มีอายุมากกว่าสองปีขึ้นไป)
STR_PERFORMANCE_DETAIL_MIN_INCOME_TOOLTIP                       :{BLACK}รายได้รวมทั้งหมดในฟนึ่งไตรมาส กับรายได้ต่ำสุดในรอบ 12 ไตรมาส
STR_PERFORMANCE_DETAIL_MAX_INCOME_TOOLTIP                       :{BLACK}รายได้รวมทั้งหมดในหนึ่งไตรมาส กับรายได้สูงสุดในรอบ 12 ไตรมาส
STR_PERFORMANCE_DETAIL_DELIVERED_TOOLTIP                        :{BLACK}หน่วยของสินค้าที่ส่งถึงปลายทางในรอบหนึ่งปี
STR_PERFORMANCE_DETAIL_CARGO_TOOLTIP                            :{BLACK}จำนวนประเภทของสินค้าที่ส่งถึงปลายทางในไตรมาสที่ผ่านมา
STR_PERFORMANCE_DETAIL_MONEY_TOOLTIP                            :{BLACK}จำนวนเงินของบริษัทที่มีในธนาคาร
STR_PERFORMANCE_DETAIL_LOAN_TOOLTIP                             :{BLACK}จำนวนเงินของบริษัทที่มีการกู้ยืมมาจากธนาคาร
STR_PERFORMANCE_DETAIL_TOTAL_TOOLTIP                            :{BLACK}คะแนนรวมทั้งหมดนอกเหนือจากคะแนนที่เป็นไปได้

# Music window
STR_MUSIC_JAZZ_JUKEBOX_CAPTION                                  :{WHITE}ตู้เพลงแจ๊ส
STR_MUSIC_PLAYLIST_ALL                                          :{TINY_FONT}{BLACK}ทั้งหมด
STR_MUSIC_PLAYLIST_OLD_STYLE                                    :{TINY_FONT}{BLACK}แนวดั้งเดิม
STR_MUSIC_PLAYLIST_NEW_STYLE                                    :{TINY_FONT}{BLACK}แนวใหม่
STR_MUSIC_PLAYLIST_EZY_STREET                                   :{TINY_FONT}{BLACK}อีซี่สตรีท
STR_MUSIC_PLAYLIST_CUSTOM_1                                     :{TINY_FONT}{BLACK}กำหนดเอง 1
STR_MUSIC_PLAYLIST_CUSTOM_2                                     :{TINY_FONT}{BLACK}กำหนดเอง 2
STR_MUSIC_MUSIC_VOLUME                                          :{TINY_FONT}{BLACK}ระดับเสียงดนตรี
STR_MUSIC_EFFECTS_VOLUME                                        :{TINY_FONT}{BLACK}ระดับเสียงเอฟเฟกต์
STR_MUSIC_RULER_MIN                                             :{TINY_FONT}{BLACK}ต่ำสุด
STR_MUSIC_RULER_MAX                                             :{TINY_FONT}{BLACK}สูงสุด
STR_MUSIC_RULER_MARKER                                          :{TINY_FONT}{BLACK}'
STR_MUSIC_TRACK_NONE                                            :{TINY_FONT}{DKGREEN}--
STR_MUSIC_TRACK_DIGIT                                           :{TINY_FONT}{DKGREEN}{ZEROFILL_NUM}
STR_MUSIC_TITLE_NONE                                            :{TINY_FONT}{DKGREEN}------
STR_MUSIC_TITLE_NAME                                            :{TINY_FONT}{DKGREEN}"{STRING}"
STR_MUSIC_TRACK                                                 :{TINY_FONT}{BLACK}เพลงที่
STR_MUSIC_XTITLE                                                :{TINY_FONT}{BLACK}ชื่อเพลง
STR_MUSIC_SHUFFLE                                               :{TINY_FONT}{BLACK}สลับลำดับ
STR_MUSIC_PROGRAM                                               :{TINY_FONT}{BLACK}โปรแกรม
STR_MUSIC_TOOLTIP_SKIP_TO_PREVIOUS_TRACK                        :{BLACK}ย้อนไปฟังเพลงก่อนหน้า
STR_MUSIC_TOOLTIP_SKIP_TO_NEXT_TRACK_IN_SELECTION               :{BLACK}ข้ามไปฟังเพลงถัดไป
STR_MUSIC_TOOLTIP_STOP_PLAYING_MUSIC                            :{BLACK}หยุดเล่นเพลง
STR_MUSIC_TOOLTIP_START_PLAYING_MUSIC                           :{BLACK}เริ่มเล่นเพลง
STR_MUSIC_TOOLTIP_DRAG_SLIDERS_TO_SET_MUSIC                     :{BLACK}คลิกและลากตัวเลื่อนเพื่อปรับระดับเสียงดนตรีและเอฟเฟกต์
STR_MUSIC_TOOLTIP_SELECT_ALL_TRACKS_PROGRAM                     :{BLACK}เลือกโปรแกรม 'ทุกเพลง'
STR_MUSIC_TOOLTIP_SELECT_OLD_STYLE_MUSIC                        :{BLACK}เลือกโปรแกรม 'เพลงแนวเก่า'
STR_MUSIC_TOOLTIP_SELECT_NEW_STYLE_MUSIC                        :{BLACK}เลือกโปรแกรม 'เพลงแนวใหม่'
STR_MUSIC_TOOLTIP_SELECT_EZY_STREET_STYLE                       :{BLACK}เลือกเพลงฟังรายการเพลง Ezy Street
STR_MUSIC_TOOLTIP_SELECT_CUSTOM_1_USER_DEFINED                  :{BLACK}เลือกโปรแกรม 'กำหนดเอง 1'
STR_MUSIC_TOOLTIP_SELECT_CUSTOM_2_USER_DEFINED                  :{BLACK}เลือกโปรแกรม 'กำหนดเอง 2'
STR_MUSIC_TOOLTIP_TOGGLE_PROGRAM_SHUFFLE                        :{BLACK}เปิด/ปิด Toggle programme shuffle on/off
STR_MUSIC_TOOLTIP_SHOW_MUSIC_TRACK_SELECTION                    :{BLACK}แสดงหน้าต่างเลือกรายการเพลง

# Playlist window
STR_PLAYLIST_TRACK_NAME                                         :{TINY_FONT}{LTBLUE}{ZEROFILL_NUM} "{STRING}"
STR_PLAYLIST_TRACK_INDEX                                        :{TINY_FONT}{BLACK}รายการเพลง
STR_PLAYLIST_PROGRAM                                            :{TINY_FONT}{BLACK}โปรแกรม - '{STRING}'
STR_PLAYLIST_CLEAR                                              :{TINY_FONT}{BLACK}ลบทั้งหมด
STR_PLAYLIST_TOOLTIP_CLEAR_CURRENT_PROGRAM_CUSTOM1              :{BLACK}ลบโปรแกรมปัจจุบัน (สำหรับโปรแกรมกำหนดเอง 1 หรือ กำหนดเอง 2 เท่านั้น)
STR_PLAYLIST_TOOLTIP_CLICK_TO_ADD_TRACK                         :{BLACK}คลิกที่รายการเพลงเพื่อเพิ่มไปยังโปรแกรมปัจจุบัน (สำหรับโปรแกรมกำหนดเอง 1 หรือ กำหนดเอง 2 เท่านั้น)
STR_PLAYLIST_TOOLTIP_CLICK_TO_REMOVE_TRACK                      :{BLACK}คลิกที่ชื่อเพลงเพื่อลบออกจากโปรแกรม (Custom1 or Custom2 เท่านั้น)

# Highscore window
STR_HIGHSCORE_TOP_COMPANIES_WHO_REACHED                         :{BIG_FONT}{BLACK}บริษัทชั้นนำที่ก้าวไปสู่ {NUM}
STR_HIGHSCORE_TOP_COMPANIES_NETWORK_GAME                        :{BIG_FONT}{BLACK}ตารางแสดงการแข่งขันของบริษัทใน {NUM}
STR_HIGHSCORE_POSITION                                          :{BIG_FONT}{BLACK}{COMMA}.
STR_HIGHSCORE_PERFORMANCE_TITLE_BUSINESSMAN                     :นักธุรกิจ
STR_HIGHSCORE_PERFORMANCE_TITLE_ENTREPRENEUR                    :ผู้ประกอบการ
STR_HIGHSCORE_PERFORMANCE_TITLE_INDUSTRIALIST                   :นักอุตสาหกรรม
STR_HIGHSCORE_PERFORMANCE_TITLE_CAPITALIST                      :นักลงทุน
STR_HIGHSCORE_PERFORMANCE_TITLE_MAGNATE                         :เจ้าสัว
STR_HIGHSCORE_PERFORMANCE_TITLE_MOGUL                           :ผู้มีอำนาจ
STR_HIGHSCORE_PERFORMANCE_TITLE_TYCOON_OF_THE_CENTURY           :นักธุรกิจผู้ร่ำรวยและมีอิทธิพลมากแห่งศตวรรษ
STR_HIGHSCORE_NAME                                              :{PRESIDENT_NAME}, {COMPANY}
STR_HIGHSCORE_STATS                                             :{BIG_FONT}'{STRING}'   ({COMMA})
STR_HIGHSCORE_COMPANY_ACHIEVES_STATUS                           :{BIG_FONT}{BLACK}{COMPANY} ได้ก้าวไปสู่ขั้น '{STRING}'!
STR_HIGHSCORE_PRESIDENT_OF_COMPANY_ACHIEVES_STATUS              :{BIG_FONT}{WHITE}{PRESIDENT_NAME} จาก {COMPANY} ได้ก้าวไปสู่ขั้น '{STRING}'!

# Smallmap window
STR_SMALLMAP_CAPTION                                            :{WHITE}แผนที่ - {STRING}

STR_SMALLMAP_TYPE_CONTOURS                                      :โครงร่าง
STR_SMALLMAP_TYPE_VEHICLES                                      :ยานยนต์
STR_SMALLMAP_TYPE_INDUSTRIES                                    :อุตสาหกรรม
STR_SMALLMAP_TYPE_ROUTEMAP                                      :เส้นทางการกระจายสินค้า
STR_SMALLMAP_TYPE_ROUTES                                        :เส้นทาง
STR_SMALLMAP_TYPE_VEGETATION                                    :ภาวะหยุดนิ่ง
STR_SMALLMAP_TYPE_OWNERS                                        :ผู้ครอบครอง
STR_SMALLMAP_TOOLTIP_SHOW_LAND_CONTOURS_ON_MAP                  :{BLACK}แสดงโครงร่างของพื้นดินบนแผนที่
STR_SMALLMAP_TOOLTIP_SHOW_VEHICLES_ON_MAP                       :{BLACK}แสดงยานยนต์บนแผนที่
STR_SMALLMAP_TOOLTIP_SHOW_INDUSTRIES_ON_MAP                     :{BLACK}แสดงอุตสาหกรรมบนแผนที่
STR_SMALLMAP_TOOLTIP_SHOW_LINK_STATS_ON_MAP                     :{BLACK}แสดงเส้นทางและความหนาแน่นบนแผนที่
STR_SMALLMAP_TOOLTIP_SHOW_TRANSPORT_ROUTES_ON                   :{BLACK}แสดงเส้นทางการเดินทางบนแผนที่
STR_SMALLMAP_TOOLTIP_SHOW_VEGETATION_ON_MAP                     :{BLACK}แสดงพืชพันธุ์บนแผนที่
STR_SMALLMAP_TOOLTIP_SHOW_LAND_OWNERS_ON_MAP                    :{BLACK}แสดงเจ้าของที่ดินบนแผนที่
STR_SMALLMAP_TOOLTIP_INDUSTRY_SELECTION                         :{BLACK}กดเลือกที่ประเภทของอุตสาหกรรมเพื่อแสดงผล. Ctrl+Click เพื่อปิดทุกประเภทยกเว้นประเภทที่เลือก. Ctrl+Click อีกครั้งเพื่อแสดงทุกอุตสาหกรรม
STR_SMALLMAP_TOOLTIP_COMPANY_SELECTION                          :{BLACK}กดเลือกที่บริษัทเพื่อปิด/เปิดการแสดงข้อมูลของบริษัท. Ctrl+กดเลือก เพื่อปิดแสดงผลทุกบริษัทยกเว้นอันที่เลือก. Ctrl+กดเลือกอีกครั้งเพื่อเปิดแสดงผลบริษัททั้งหมด
STR_SMALLMAP_TOOLTIP_CARGO_SELECTION                            :{BLACK}Click on a cargo to toggle displaying its property. Ctrl+Click disables all cargoes except the selected one. Ctrl+Click on it again to enable all cargoes

STR_SMALLMAP_LEGENDA_ROADS                                      :{TINY_FONT}{BLACK}ถนน
STR_SMALLMAP_LEGENDA_RAILROADS                                  :{TINY_FONT}{BLACK}รางรถไฟ
STR_SMALLMAP_LEGENDA_STATIONS_AIRPORTS_DOCKS                    :{TINY_FONT}{BLACK}สถานี/ท่าอากาศยาน/ท่าเรือ
STR_SMALLMAP_LEGENDA_BUILDINGS_INDUSTRIES                       :{TINY_FONT}{BLACK}สิ่งก่อสร้าง/อุตสาหกรรม
STR_SMALLMAP_LEGENDA_VEHICLES                                   :{TINY_FONT}{BLACK}ยานยนต์
STR_SMALLMAP_LEGENDA_TRAINS                                     :{TINY_FONT}{BLACK}รถไฟ
STR_SMALLMAP_LEGENDA_ROAD_VEHICLES                              :{TINY_FONT}{BLACK}รถยนต์
STR_SMALLMAP_LEGENDA_SHIPS                                      :{TINY_FONT}{BLACK}เรือ
STR_SMALLMAP_LEGENDA_AIRCRAFT                                   :{TINY_FONT}{BLACK}อากาศยาน
STR_SMALLMAP_LEGENDA_TRANSPORT_ROUTES                           :{TINY_FONT}{BLACK}เส้นทางการขนส่ง
STR_SMALLMAP_LEGENDA_FOREST                                     :{TINY_FONT}{BLACK}ป่าไม้
STR_SMALLMAP_LEGENDA_RAILROAD_STATION                           :{TINY_FONT}{BLACK}สถานีรถไฟ
STR_SMALLMAP_LEGENDA_TRUCK_LOADING_BAY                          :{TINY_FONT}{BLACK}สถานีถ่ายของรถบรรทุก
STR_SMALLMAP_LEGENDA_BUS_STATION                                :{TINY_FONT}{BLACK}ป้ายรถเมล์
STR_SMALLMAP_LEGENDA_AIRPORT_HELIPORT                           :{TINY_FONT}{BLACK}ท่าอากาศยาน/ลานจอดเฮลิคอปเตอร์
STR_SMALLMAP_LEGENDA_DOCK                                       :{TINY_FONT}{BLACK}ท่าเรือ
STR_SMALLMAP_LEGENDA_ROUGH_LAND                                 :{TINY_FONT}{BLACK}พื้นลูกรัง
STR_SMALLMAP_LEGENDA_GRASS_LAND                                 :{TINY_FONT}{BLACK}พื้นหญ้า
STR_SMALLMAP_LEGENDA_BARE_LAND                                  :{TINY_FONT}{BLACK}ที่ดินเปล่า
STR_SMALLMAP_LEGENDA_FIELDS                                     :{TINY_FONT}{BLACK}ทุ้งหญ้า
STR_SMALLMAP_LEGENDA_TREES                                      :{TINY_FONT}{BLACK}ต้นไม้
STR_SMALLMAP_LEGENDA_ROCKS                                      :{TINY_FONT}{BLACK}หิน
STR_SMALLMAP_LEGENDA_WATER                                      :{TINY_FONT}{BLACK}ผืนน้ำ
STR_SMALLMAP_LEGENDA_NO_OWNER                                   :{TINY_FONT}{BLACK}ไม่มีเจ้าของ
STR_SMALLMAP_LEGENDA_TOWNS                                      :{TINY_FONT}{BLACK}เมือง
STR_SMALLMAP_LEGENDA_INDUSTRIES                                 :{TINY_FONT}{BLACK}อุตสาหกรรม
STR_SMALLMAP_LEGENDA_DESERT                                     :{TINY_FONT}{BLACK}ทะเลทราย
STR_SMALLMAP_LEGENDA_SNOW                                       :{TINY_FONT}{BLACK}หิมะ

STR_SMALLMAP_TOOLTIP_TOGGLE_TOWN_NAMES_ON_OFF                   :{BLACK}เปิด/ปิด ชื่อเมืองบนแผนที่
STR_SMALLMAP_CENTER                                             :{BLACK}ให้จุดที่อยู่ ณ ปัจจุบันมาแสดงตำแหน่งในแผนที่ย่อ
STR_SMALLMAP_INDUSTRY                                           :{TINY_FONT}{STRING} ({NUM})
STR_SMALLMAP_LINKSTATS                                          :{TINY_FONT}{STRING}
STR_SMALLMAP_COMPANY                                            :{TINY_FONT}{COMPANY}
STR_SMALLMAP_TOWN                                               :{TINY_FONT}{WHITE}{TOWN}
STR_SMALLMAP_DISABLE_ALL                                        :{BLACK}ไม่เรียกใช้งานทั้งหมด
STR_SMALLMAP_ENABLE_ALL                                         :{BLACK}เรียกใช้งานทั้งหมด
STR_SMALLMAP_SHOW_HEIGHT                                        :{BLACK}แสดงความสูง
STR_SMALLMAP_TOOLTIP_DISABLE_ALL_INDUSTRIES                     :{BLACK}ไม่แสดงอุตสาหกรรมใดๆบนแผนที่
STR_SMALLMAP_TOOLTIP_ENABLE_ALL_INDUSTRIES                      :{BLACK}เปิดการแสดงอุตสาหกรรมทุกชนิดบนแผนที่
STR_SMALLMAP_TOOLTIP_SHOW_HEIGHT                                :{BLACK}เปลี่ยนการแสดง heightmap
STR_SMALLMAP_TOOLTIP_DISABLE_ALL_COMPANIES                      :{BLACK}ไม่แสดงทรัพย์สินของบริษัทใดๆบนแผนที่
STR_SMALLMAP_TOOLTIP_ENABLE_ALL_COMPANIES                       :{BLACK}แสดงทรัพย์สินของทุกบริษัทบนแผนที่
STR_SMALLMAP_TOOLTIP_DISABLE_ALL_CARGOS                         :{BLACK}ไม่แสดงสินค้าบนแผนที่
STR_SMALLMAP_TOOLTIP_ENABLE_ALL_CARGOS                          :{BLACK}แสดงประเภทสินค้าทั้งหมดบนแผนที่

# Status bar messages
STR_STATUSBAR_TOOLTIP_SHOW_LAST_NEWS                            :{BLACK}แสดงข้อความล่าสุด
STR_STATUSBAR_COMPANY_NAME                                      :{SILVER}- -  {COMPANY}  - -
STR_STATUSBAR_PAUSED                                            :{YELLOW}*  *  หยุดเกม  *  *
STR_STATUSBAR_AUTOSAVE                                          :{RED}กำลังทำการเซฟอัตโนมัติ
STR_STATUSBAR_SAVING_GAME                                       :{RED}*  *  กำลังบันทึกเกม  *  *

# News message history
STR_MESSAGE_HISTORY                                             :{WHITE}ข้อความย้อนหลัง
STR_MESSAGE_HISTORY_TOOLTIP                                     :{BLACK}รายการแสดงข้อความข่าวเมื่อเร็วๆนี้
STR_MESSAGE_NEWS_FORMAT                                         :{STRING}  -  {STRING}

STR_NEWS_MESSAGE_CAPTION                                        :{WHITE}ข้อความ
STR_NEWS_CUSTOM_ITEM                                            :{BIG_FONT}{BLACK}{STRING}

STR_NEWS_FIRST_TRAIN_ARRIVAL                                    :{BIG_FONT}{BLACK}ผู้คนต่างยินดีปรีดา. . .{}ที่รถไฟขบวนปฐมฤกษ์เทียบชานชาลาที่ {STATION}!
STR_NEWS_FIRST_BUS_ARRIVAL                                      :{BIG_FONT}{BLACK}ผู้คนต่างยินดีปรีดา. . .{}ที่รถโดยสารเที่ยวปฐมฤกษ์ได้มาถึง {STATION}!
STR_NEWS_FIRST_TRUCK_ARRIVAL                                    :{BIG_FONT}{BLACK}ผู้คนต่างยินดีปรีดา. . .{}ที่รถสินค้าเที่ยวปฐมฤกษ์ได้มาถึง {STATION}!
STR_NEWS_FIRST_PASSENGER_TRAM_ARRIVAL                           :{BIG_FONT}{BLACK}ผู้คนต่างยินดีปรีดา. . .{}ที่รถรางเที่ยวปฐมฤกษ์ได้มาถึง {STATION}!
STR_NEWS_FIRST_CARGO_TRAM_ARRIVAL                               :{BIG_FONT}{BLACK}ผู้คนต่างยินดีปรีดา. . .{}ที่รถรางสินค้าเที่ยวปฐมฤกษ์ได้มาถึง {STATION}!
STR_NEWS_FIRST_SHIP_ARRIVAL                                     :{BIG_FONT}{BLACK}ผู้คนต่างยินดีปรีดา. . .{}ที่เรือเที่ยวปฐมฤกษ์ได้เทียบท่าที่ {STATION}!
STR_NEWS_FIRST_AIRCRAFT_ARRIVAL                                 :{BIG_FONT}{BLACK}ผู้คนต่างยินดีปรีดา. . .{}ที่เที่ยวบินปฐมฤกษ์ได้มาถึง{STATION}!

STR_NEWS_TRAIN_CRASH                                            :{BIG_FONT}{BLACK}อุบัติเหตุรถไฟชนกัน!!{}มีผู้เสียชีวิต{COMMA}คนจากอุบัติเหตุครั้งนี้
STR_NEWS_ROAD_VEHICLE_CRASH_DRIVER                              :{BIG_FONT}{BLACK}เกิดอุบัติเหตุรถไฟชนรถยนต์!!{}หลังจากเจ้าหน้าที่เข้าตรวจสอบพื้นที่ พบว่าคนขับรถยนต์เสียชีวิต
STR_NEWS_ROAD_VEHICLE_CRASH                                     :{BIG_FONT}{BLACK}เกิดอุบัติเหตุรถไฟชนรถยนต์{}มีผู้เสียชีวิต {COMMA} คนหลังรถไฟมรณะพุ่งชน
STR_NEWS_AIRCRAFT_CRASH                                         :{BIG_FONT}{BLACK}เกิดอุบัติเหตุเครื่องบินตก{}คร่าชีวิตผู้โดยสารและลูกเรือรวม {COMMA} ศพที่ {STATION}
STR_NEWS_PLANE_CRASH_OUT_OF_FUEL                                :{BIG_FONT}{BLACK}เครื่องบินตกตก!{}ด้วยสาเหตุ เชื้อเพลิงหมดกลางอากาศ, ผู้โดยสารและลูกเรือ {COMMA} ชีวิตตายอนาถ

STR_NEWS_DISASTER_ZEPPELIN                                      :{BIG_FONT}{BLACK}เกิดเหตุบอลลูนระเบิดที่{STATION}!
STR_NEWS_DISASTER_SMALL_UFO                                     :{BIG_FONT}{BLACK}รถยนต์ถูกทำลายโดย UFO!
STR_NEWS_DISASTER_AIRPLANE_OIL_REFINERY                         :{BIG_FONT}{BLACK}เกิดเหตุโรงกลั่นน้ำมันระเบิดใกล้เมือง {TOWN}!{}ทางการกำลังสั่งอพยพผู้คนในละแวกใกล้เคียงออกนอกพื้นที่
STR_NEWS_DISASTER_HELICOPTER_FACTORY                            :{BIG_FONT}{BLACK}โรงงานอุตสาหกรรมถูกทำลายอย่างไม่ทราบสาเหตุใกล้ {TOWN}!
STR_NEWS_DISASTER_BIG_UFO                                       :{BIG_FONT}{BLACK}มี 'UFO' มาลงใกล้ๆ{TOWN}!
STR_NEWS_DISASTER_COAL_MINE_SUBSIDENCE                          :{BIG_FONT}{BLACK}เกิดเหตุเหมืองถ่านหินถล่มใกล้กับเมืองเมือง {TOWN}!
STR_NEWS_DISASTER_FLOOD_VEHICLE                                 :{BIG_FONT}{BLACK}น้ำท่วม!{}ประชาชนอย่างน้อย {COMMA} สูญหาย ด้วยกระแสน้ำที่แรงมาก คาดว่าจะเสียชีวิตแล้วจากการจมน้ำ!

STR_NEWS_COMPANY_IN_TROUBLE_TITLE                               :{BIG_FONT}{BLACK}วิกฤติการการเงินบริษัท!!!
STR_NEWS_COMPANY_IN_TROUBLE_DESCRIPTION                         :{BIG_FONT}{BLACK}{STRING} ด้วยสภาวะขาดทุนสะสมต่อเนื่อง บริษัทจะถูกขายหรือประกาศล้มละลาย ยกเว้นเสียแต่จะฟื้นตัวได้ในเวลาอันสั้น
STR_NEWS_COMPANY_MERGER_TITLE                                   :{BIG_FONT}{BLACK}ยุบรวมบริษัทขนส่งแล้ว
STR_NEWS_COMPANY_MERGER_DESCRIPTION                             :{BIG_FONT}{BLACK}{STRING} ถูกขายให้ {STRING} เป็นจำนวนเงิน {CURRENCY_LONG}!
STR_NEWS_COMPANY_BANKRUPT_TITLE                                 :{BIG_FONT}{BLACK}ล้มละลาย!
STR_NEWS_COMPANY_BANKRUPT_DESCRIPTION                           :{BIG_FONT}{BLACK}{STRING} ถูกปิดตัวโดยนายทุนและทรัพย์สินทั้งหมดจะถูกขายทอดตลาด
STR_NEWS_COMPANY_LAUNCH_TITLE                                   :{BIG_FONT}{BLACK}บริษัทขนส่งใหม่เริ่มกิจการแล้ว!
STR_NEWS_COMPANY_LAUNCH_DESCRIPTION                             :{BIG_FONT}{BLACK}{STRING} เริ่มการก่อสร้างใกล้ {TOWN}!
STR_NEWS_MERGER_TAKEOVER_TITLE                                  :{BIG_FONT}{BLACK}{STRING} ถูกเซ้งโดย {STRING}!
STR_PRESIDENT_NAME_MANAGER                                      :{BLACK}{PRESIDENT_NAME}{}(ประธานบริษัท)

STR_NEWS_NEW_TOWN                                               :{BLACK}{BIG_FONT}{STRING} ผู้สนับสนุนก่อสร้างเมืองใหม่ในชื่อ {TOWN}!

STR_NEWS_INDUSTRY_CONSTRUCTION                                  :{BIG_FONT}{BLACK}{STRING}ใหม่ กำลังถูกสร้างใกล้ ๆ เมือง {TOWN}!
STR_NEWS_INDUSTRY_PLANTED                                       :{BIG_FONT}{BLACK} {STRING}กำลังปลูกใหม่ใกล้ {TOWN}!

STR_NEWS_INDUSTRY_CLOSURE_GENERAL                               :{BIG_FONT}{BLACK}{STRING} ประกาศเลิกกิจการ!
STR_NEWS_INDUSTRY_CLOSURE_SUPPLY_PROBLEMS                       :{BIG_FONT}{BLACK}เกิดปัญหาเกี่ยวกับวัตถุดิบทำให้ {STRING} ต้องประกาศเลิกกิจการ!
STR_NEWS_INDUSTRY_CLOSURE_LACK_OF_TREES                         :{BIG_FONT}{BLACK}ต้นไม้บริเวณใกล้เคียงขาดแคลนทำให้ {STRING} ต้องประกาศเลิกกิจการ!

STR_NEWS_EURO_INTRODUCTION                                      :{BIG_FONT}{BLACK}เงินสกุลยูโรเริ่มใช้แล้ว!{}{}สหภาพยุโรปได้เริ่มใช้เงินสกุลเดียวกันแล้ว นั่นคือเงินสกุลยูโร รวมถึงในประเทศนี้ตั้งแต่วันนี้เป็นต้นไป!
STR_NEWS_BEGIN_OF_RECESSION                                     :{BIG_FONT}{BLACK}เกิดภาวะเศรฐกิจถดถอยทั่วโลก!{}{}ผู้เชี่ยวชาญทางการเงินต่างหวาดกลัวเนื่องจากเศรฐกิจตกต่ำ!
STR_NEWS_END_OF_RECESSION                                       :{BIG_FONT}{BLACK}สิ้นสุดภาวะเศรฐกิจถดถอย!{}{}การค้าขายเริ่มเป็นบวกเกิดความเชื่อมั่นในอุตสาหกรรมต่างๆ จากการที่เศรฐกิจเข้มแข็งขึ้น!

STR_NEWS_INDUSTRY_PRODUCTION_INCREASE_GENERAL                   :{BIG_FONT}{BLACK}{INDUSTRY} เพิ่มกำลังการผลิต!
STR_NEWS_INDUSTRY_PRODUCTION_INCREASE_COAL                      :{BIG_FONT}{BLACK}พบสายแร่ถ่านหินใหม่ที่ {INDUSTRY}!คาดว่าผลผลิต{}จะเพิ่มขึ้นเท่าตัว!
STR_NEWS_INDUSTRY_PRODUCTION_INCREASE_OIL                       :{BIG_FONT}{BLACK}พบแหล่งน้ำมันใหม่ที่ {INDUSTRY}!คาดว่าผลผลิต{}จะเพิ่มขึ้นเท่าตัว!
STR_NEWS_INDUSTRY_PRODUCTION_INCREASE_FARM                      :{BIG_FONT}{BLACK}เกษตรกรรมที่ได้รับการปรับปรุงแล้วที่ {INDUSTRY} คาดว่าจะทำให้ผลผลิตเพิ่มขึ้นเท่าตัว!
STR_NEWS_INDUSTRY_PRODUCTION_INCREASE_SMOOTH                    :{BIG_FONT}{BLACK}{STRING} ผลผลิต {INDUSTRY} เพิ่มขึ้น {COMMA}%!
STR_NEWS_INDUSTRY_PRODUCTION_DECREASE_GENERAL                   :{BIG_FONT}{BLACK}ผลผลิต {INDUSTRY} ลดลง 50%
STR_NEWS_INDUSTRY_PRODUCTION_DECREASE_FARM                      :{BIG_FONT}{BLACK}เกิดแมลงศัตรูพืชอย่างหนักที่ {INDUSTRY}!ผลผลิต{}ลงลง 50%
STR_NEWS_INDUSTRY_PRODUCTION_DECREASE_SMOOTH                    :{BIG_FONT}{BLACK}{STRING} ผลผลิตของ {INDUSTRY} ลดลง {COMMA}%!

STR_NEWS_TRAIN_IS_WAITING                                       :{WHITE}{VEHICLE} กำลังรอในอู่
STR_NEWS_ROAD_VEHICLE_IS_WAITING                                :{WHITE}{VEHICLE} กำลังรออยู่ในโรงซ่อม
STR_NEWS_SHIP_IS_WAITING                                        :{WHITE}{VEHICLE} กำลังรออยู่ในอู่
STR_NEWS_AIRCRAFT_IS_WAITING                                    :{WHITE}{VEHICLE} กำลังรออยู่ในโรงจอด

# Order review system / warnings
STR_NEWS_VEHICLE_HAS_TOO_FEW_ORDERS                             :{WHITE}{VEHICLE} มีคำสั่งน้อยเกินไปในกำหนดการเดินทาง
STR_NEWS_VEHICLE_HAS_VOID_ORDER                                 :{WHITE}{VEHICLE} มีคำสั่งว่าง
STR_NEWS_VEHICLE_HAS_DUPLICATE_ENTRY                            :{WHITE}{VEHICLE} มีคำสั่งซ้ำซ้อน
STR_NEWS_VEHICLE_HAS_INVALID_ENTRY                              :{WHITE}{VEHICLE} มีสถานีที่ใช้ไม่ได้ในคำสั่ง

STR_NEWS_VEHICLE_IS_GETTING_OLD                                 :{WHITE}{VEHICLE} เริ่มเก่าแล้ว
STR_NEWS_VEHICLE_IS_GETTING_VERY_OLD                            :{WHITE}{VEHICLE} เก่ามากแล้ว
STR_NEWS_VEHICLE_IS_GETTING_VERY_OLD_AND                        :{WHITE}{VEHICLE} เก่ามากแล้ว และควรเปลี่ยนใหม่ในทันที
STR_NEWS_TRAIN_IS_STUCK                                         :{WHITE}{VEHICLE} ไม่สามารถหาเส้นทางไปต่อได้.
STR_NEWS_VEHICLE_IS_LOST                                        :{WHITE}{VEHICLE} กำลังหลงทาง.
STR_NEWS_VEHICLE_IS_UNPROFITABLE                                :{WHITE}กำไรของ {VEHICLE} เมื่อปีที่ผ่านมา {CURRENCY_LONG}
STR_NEWS_AIRCRAFT_DEST_TOO_FAR                                  :{WHITE}{VEHICLE} ไม่สามารถไปยังจุดหมายถัดไปได้เนื่องจากไม่อยู่ในระยะ

STR_NEWS_ORDER_REFIT_FAILED                                     :{WHITE}{VEHICLE} หยุดเนื่องจากการดัดแปลงไม่สำเร็จ
STR_NEWS_VEHICLE_AUTORENEW_FAILED                               :{WHITE}เปลี่ยนใหม่อัตโนมัติไม่สำเร็จบน {VEHICLE}{}{STRING}

STR_NEWS_NEW_VEHICLE_NOW_AVAILABLE                              :{BIG_FONT}{BLACK}{STRING}รุ่นใหม่ขณะนี้มีให้สั่งผลิตแล้ว!
STR_NEWS_NEW_VEHICLE_TYPE                                       :{BIG_FONT}{BLACK}{ENGINE}
STR_NEWS_NEW_VEHICLE_NOW_AVAILABLE_WITH_TYPE                    :{BLACK}ใหม่ {STRING} มีจำหน่ายแล้ว  -  {ENGINE}

STR_NEWS_STATION_NO_LONGER_ACCEPTS_CARGO                        :{WHITE}{STATION} ไม่ต้องการรับ {STRING} อีกต่อไป
STR_NEWS_STATION_NO_LONGER_ACCEPTS_CARGO_OR_CARGO               :{WHITE}{STATION} ไม่รับ {STRING} หรือ {STRING} แล้ว
STR_NEWS_STATION_NOW_ACCEPTS_CARGO                              :{WHITE}{STATION} ขณะนี้ยอมรับ {STRING}
STR_NEWS_STATION_NOW_ACCEPTS_CARGO_AND_CARGO                    :{WHITE}{STATION} ขณะนี้ยอมรับ {STRING} และ {STRING}

STR_NEWS_OFFER_OF_SUBSIDY_EXPIRED                               :{BIG_FONT}{BLACK}ข้อเสนอสำหรับการอุดหนุนสิ้นสุด:{}{}{STRING} จาก {STRING} ถึง {STRING} จะไม่ได้รับการอุดหนุนอีกต่อไป.
STR_NEWS_SUBSIDY_WITHDRAWN_SERVICE                              :{BIG_FONT}{BLACK}การอุดหนุนถูกถอดถอน:{}{}บริการ {STRING} จาก {STRING} ถึง {STRING} จะไม่ได้รับการสนับสนุนอีกต่อไป.
STR_NEWS_SERVICE_SUBSIDY_OFFERED                                :{BIG_FONT}{BLACK}มีการสนับสนุนในการทำโครงการ:{}{} ขนส่ง {STRING} เที่ยวปฐมฤกษ์ จาก {STRING} ถึง {STRING} หากดำเนินการจะได้รับเงินอุดหนุนพิเศษรายปีจากเจ้าหน้าที่ในท้องถิ่น!
STR_NEWS_SERVICE_SUBSIDY_AWARDED_HALF                           :{BIG_FONT}{BLACK}เงินสนับสนุนโครงการถูกมอบให้กับ {STRING}!{}{} โดยการขนส่ง {STRING} จาก {STRING} ถึง {STRING} จะได้รับเงินอุดหนุนเพิ่มขึ้น 50% สำหรับปีหน้า!
STR_NEWS_SERVICE_SUBSIDY_AWARDED_DOUBLE                         :{BIG_FONT}{BLACK}การอุดหนุนบริการถูกมอบแก่ {STRING}!{}{}บริการ {STRING} จาก {STRING} ถึง {STRING} จะได้รับเงินสองเท่าในปีหน้า!
STR_NEWS_SERVICE_SUBSIDY_AWARDED_TRIPLE                         :{BIG_FONT}{BLACK}การอุดหนุนบริการถูกมอบแก่ {STRING}!{}{}บริการ {STRING} จาก {STRING} ถึง {STRING} จะได้รับเงินสามเท่าในปีหน้า!
STR_NEWS_SERVICE_SUBSIDY_AWARDED_QUADRUPLE                      :{BIG_FONT}{BLACK}การอุดหนุนบริการถูกมอบแก่ {STRING}!{}{} บริการ {STRING} จาก {STRING} ถึง {STRING} จะได้รับเงินสี่เท่าในปีหน้า!

STR_NEWS_ROAD_REBUILDING                                        :{BIG_FONT}{BLACK}การจราจรยุ่งเหยิงใน {TOWN}!{}{}การสร้างถนนใหม่ที่ได้รับการสนับสนุนโดย {STRING} นำมาซึ่งหกเดือนแห่งความสงสัยแก่ผู้ใช้ถนน!
STR_NEWS_EXCLUSIVE_RIGHTS_TITLE                                 :{BIG_FONT}{BLACK}เจ้าพ่อวงการขนส่ง!
STR_NEWS_EXCLUSIVE_RIGHTS_DESCRIPTION                           :{BIG_FONT}{BLACK}ฝ่ายบริหารของเมือง {TOWN} ลงนามสัญญากับ {STRING} เป็นะระยเวลา 1 ปีสำหรับสัมปทานขนส่งพิเศษ

# Extra view window
STR_EXTRA_VIEW_PORT_TITLE                                       :{WHITE}มุมมอง {COMMA}
STR_EXTRA_VIEW_MOVE_VIEW_TO_MAIN                                :{BLACK}คัดลอกไปยังมุมมอง
STR_EXTRA_VIEW_MOVE_VIEW_TO_MAIN_TT                             :{BLACK}คัดลอกตำแหน่งของมุมมองหลังมายังมุมมองนี้
STR_EXTRA_VIEW_MOVE_MAIN_TO_VIEW                                :{BLACK}วางจากมุมมอง
STR_EXTRA_VIEW_MOVE_MAIN_TO_VIEW_TT                             :{BLACK}วางตำแหน่งจากมุมมองนี้ไปยังมุมมองหลัก

# Game options window
STR_GAME_OPTIONS_CAPTION                                        :{WHITE}ตัวเลือกเกม
STR_GAME_OPTIONS_CURRENCY_UNITS_FRAME                           :{BLACK}หน่วยสกุลเงิน
STR_GAME_OPTIONS_CURRENCY_UNITS_DROPDOWN_TOOLTIP                :{BLACK}การเลือกสกุลเงิน

############ start of currency region
STR_GAME_OPTIONS_CURRENCY_GBP                                   :ปอนด์สเตอร์ลิง (£)
STR_GAME_OPTIONS_CURRENCY_USD                                   :ดอลลาร์สหรัฐ ($)
STR_GAME_OPTIONS_CURRENCY_EUR                                   :ยูโร
STR_GAME_OPTIONS_CURRENCY_JPY                                   :เยน (¥)
STR_GAME_OPTIONS_CURRENCY_ATS                                   :ชิลลิ่งออสเตรีย (ATS)
STR_GAME_OPTIONS_CURRENCY_BEF                                   :ฟรังก์เบลเยี่ยม (BEF)
STR_GAME_OPTIONS_CURRENCY_CHF                                   :ฟรังก์สวิส (CHF)
STR_GAME_OPTIONS_CURRENCY_CZK                                   :โครูนาเช็ค (CZK)
STR_GAME_OPTIONS_CURRENCY_DEM                                   :ดอยช์มาร์ค (DEM)
STR_GAME_OPTIONS_CURRENCY_DKK                                   :โครนเดนมาร์ค (DKK)
STR_GAME_OPTIONS_CURRENCY_ESP                                   :เพเซต้า (ESP)
STR_GAME_OPTIONS_CURRENCY_FIM                                   :มาร์คคา ฟินแลนด์ (FIM)
STR_GAME_OPTIONS_CURRENCY_FRF                                   :ฟรังก์ฝรั่งเศส(FRF)
STR_GAME_OPTIONS_CURRENCY_GRD                                   :ดรากช์มา กรีซ (GRD)
STR_GAME_OPTIONS_CURRENCY_HUF                                   :ฟอรินท์ ฮังการี (HUF)
STR_GAME_OPTIONS_CURRENCY_ISK                                   :โครนา ไอซแลนด์ (ISK)
STR_GAME_OPTIONS_CURRENCY_ITL                                   :ลิรา อิตาลี (ITL)
STR_GAME_OPTIONS_CURRENCY_NLG                                   :กิลเดอร์ ดัชต์ (NLG)
STR_GAME_OPTIONS_CURRENCY_NOK                                   :โครน นอร์เวย์ (NOK)
STR_GAME_OPTIONS_CURRENCY_PLN                                   :ซโลตี โปแลนด์ (PLN)
STR_GAME_OPTIONS_CURRENCY_RON                                   :ลิว โรมาเนีย (RON)
STR_GAME_OPTIONS_CURRENCY_RUR                                   :รูเบิ้ลส์ รัสเซีย (RUR)
STR_GAME_OPTIONS_CURRENCY_SIT                                   :โทลาร์ สโลวีเนีย (SIT)
STR_GAME_OPTIONS_CURRENCY_SEK                                   :โครนา สวีเดน (SEK)
STR_GAME_OPTIONS_CURRENCY_TRY                                   :ลิรา ตุรกี (TRY)
STR_GAME_OPTIONS_CURRENCY_SKK                                   :โครูนา สโลวาเกีย (SKK)
STR_GAME_OPTIONS_CURRENCY_BRL                                   :เรียล บราซิล (BRL)
STR_GAME_OPTIONS_CURRENCY_EEK                                   :ครูนิ เอสโทเนีย (EEK)
STR_GAME_OPTIONS_CURRENCY_LTL                                   :Lithuanian Litas (LTL)
STR_GAME_OPTIONS_CURRENCY_KRW                                   :วอน เกาหลีใต้ (KRW)
STR_GAME_OPTIONS_CURRENCY_ZAR                                   :South African Rand (ZAR)
STR_GAME_OPTIONS_CURRENCY_CUSTOM                                :ระบุเอง...
STR_GAME_OPTIONS_CURRENCY_GEL                                   :Georgian Lari (GEL)
STR_GAME_OPTIONS_CURRENCY_IRR                                   :Iranian Rial (IRR)
############ end of currency region

STR_GAME_OPTIONS_ROAD_VEHICLES_FRAME                            :{BLACK}ยานยนต์
STR_GAME_OPTIONS_ROAD_VEHICLES_DROPDOWN_TOOLTIP                 :{BLACK}เลือกฝั่งถนนในการขับยานพาหนะ
STR_GAME_OPTIONS_ROAD_VEHICLES_DROPDOWN_LEFT                    :ขับชิดซ้าย
STR_GAME_OPTIONS_ROAD_VEHICLES_DROPDOWN_RIGHT                   :ขับชิดขวา

STR_GAME_OPTIONS_TOWN_NAMES_FRAME                               :{BLACK}ชื่อเมือง
STR_GAME_OPTIONS_TOWN_NAMES_DROPDOWN_TOOLTIP                    :{BLACK}เลือกรูปแบบของชื่อเมือง

############ start of townname region
STR_GAME_OPTIONS_TOWN_NAME_ORIGINAL_ENGLISH                     :อังกฤษ (ดั้งเดิม)
STR_GAME_OPTIONS_TOWN_NAME_FRENCH                               :ฝรั่งเศส
STR_GAME_OPTIONS_TOWN_NAME_GERMAN                               :เยอรมัน
STR_GAME_OPTIONS_TOWN_NAME_ADDITIONAL_ENGLISH                   :อังกฤษ (ตัวเสริม)
STR_GAME_OPTIONS_TOWN_NAME_LATIN_AMERICAN                       :ลาติน-อเมริกัน
STR_GAME_OPTIONS_TOWN_NAME_SILLY                                :อังกฤษอย่างง่าย
STR_GAME_OPTIONS_TOWN_NAME_SWEDISH                              :สวีดิช
STR_GAME_OPTIONS_TOWN_NAME_DUTCH                                :ดัชต์
STR_GAME_OPTIONS_TOWN_NAME_FINNISH                              :ฟินน์
STR_GAME_OPTIONS_TOWN_NAME_POLISH                               :โปลิช
STR_GAME_OPTIONS_TOWN_NAME_SLOVAK                               :สโลวากิช
STR_GAME_OPTIONS_TOWN_NAME_NORWEGIAN                            :นอร์วิเจียน
STR_GAME_OPTIONS_TOWN_NAME_HUNGARIAN                            :ฮังกาเรียน
STR_GAME_OPTIONS_TOWN_NAME_AUSTRIAN                             :ออสเตรียน
STR_GAME_OPTIONS_TOWN_NAME_ROMANIAN                             :โรมาเนียน
STR_GAME_OPTIONS_TOWN_NAME_CZECH                                :เช็ค
STR_GAME_OPTIONS_TOWN_NAME_SWISS                                :สวิส
STR_GAME_OPTIONS_TOWN_NAME_DANISH                               :เดนมาร์ค
STR_GAME_OPTIONS_TOWN_NAME_TURKISH                              :ตุรกี
STR_GAME_OPTIONS_TOWN_NAME_ITALIAN                              :อิตาเลียน
STR_GAME_OPTIONS_TOWN_NAME_CATALAN                              :คาตาลัน
############ end of townname region

STR_GAME_OPTIONS_AUTOSAVE_FRAME                                 :{BLACK}บันทึกเกมอัตโนมัติ
STR_GAME_OPTIONS_AUTOSAVE_DROPDOWN_TOOLTIP                      :{BLACK}เลือกระยะห่างระหว่างการบันทึกเกมอัตโนมัติแต่ละครั้ง

############ start of autosave dropdown
STR_GAME_OPTIONS_AUTOSAVE_DROPDOWN_OFF                          :ปิด
STR_GAME_OPTIONS_AUTOSAVE_DROPDOWN_EVERY_1_MONTH                :ทุกๆเดือน
STR_GAME_OPTIONS_AUTOSAVE_DROPDOWN_EVERY_3_MONTHS               :ทุก 3 เดือน
STR_GAME_OPTIONS_AUTOSAVE_DROPDOWN_EVERY_6_MONTHS               :ทุก 6 เดือน
STR_GAME_OPTIONS_AUTOSAVE_DROPDOWN_EVERY_12_MONTHS              :ทุก 12 เดือน
############ end of autosave dropdown

STR_GAME_OPTIONS_LANGUAGE                                       :{BLACK}ภาษา
STR_GAME_OPTIONS_LANGUAGE_TOOLTIP                               :{BLACK}เลือกภาษาที่จะใช้

STR_GAME_OPTIONS_FULLSCREEN                                     :{BLACK}เต็มหน้าจอ
STR_GAME_OPTIONS_FULLSCREEN_TOOLTIP                             :{BLACK}ทำเครื่องหมายที่ช่องนี้เพื่อเล่น OpenTTD fullscreen โหมด

STR_GAME_OPTIONS_RESOLUTION                                     :{BLACK}ความละเอียดของหน้าจอ
STR_GAME_OPTIONS_RESOLUTION_TOOLTIP                             :{BLACK}เลือกความละเอียดของหน้าจอที่จะใช้
STR_GAME_OPTIONS_RESOLUTION_OTHER                               :อื่นๆ

STR_GAME_OPTIONS_GUI_ZOOM_FRAME                                 :{BLACK}ขนาดของแผงควบคุม


STR_GAME_OPTIONS_BASE_GRF                                       :{BLACK}ตั้งค่า Graphic พื้นฐาน
STR_GAME_OPTIONS_BASE_GRF_TOOLTIP                               :{BLACK}เลือกและตั้งค่าฐานกราฟิกที่จะใช้
STR_GAME_OPTIONS_BASE_GRF_STATUS                                :{RED}{NUM} ไฟล์สูญหายหรือไม่สมบูรณ์
STR_GAME_OPTIONS_BASE_GRF_DESCRIPTION_TOOLTIP                   :{BLACK}ข้อมูลเพิ่มเติมเกี่ยวกับชุดกราฟฟิคพื้นฐาน

STR_GAME_OPTIONS_BASE_SFX                                       :{BLACK}เลือกชุด Effect เสียงประกอบ
STR_GAME_OPTIONS_BASE_SFX_TOOLTIP                               :{BLACK}ปรับและเลือกเสียงที่จะใช้
STR_GAME_OPTIONS_BASE_SFX_DESCRIPTION_TOOLTIP                   :{BLACK}ปรับข้อมูลเพิ่มเติมเกี่ยวกับโหมดเสียง

STR_GAME_OPTIONS_BASE_MUSIC                                     :{BLACK}ชุดเพลงประกอบพื้นฐาน
STR_GAME_OPTIONS_BASE_MUSIC_TOOLTIP                             :{BLACK}เลือกเพลงประกอบพื้นฐานเพื่อใช้งาน
STR_GAME_OPTIONS_BASE_MUSIC_STATUS                              :{RED}{NUM} ไฟล์ไม่สมบูรณ์
STR_GAME_OPTIONS_BASE_MUSIC_DESCRIPTION_TOOLTIP                 :{BLACK}ข้อมูลเพิ่มเติมเกี่ยวกับชุดเพลงประกอบพื้นฐาน

STR_ERROR_FULLSCREEN_FAILED                                     :{WHITE}Fullscreen โหมดล้มเหลว

# Custom currency window

STR_CURRENCY_WINDOW                                             :{WHITE}สกุลเงิน
STR_CURRENCY_EXCHANGE_RATE                                      :{LTBLUE}อัตราแลกเปลี่ยน: {ORANGE}{CURRENCY_LONG} = £ {COMMA}
STR_CURRENCY_DECREASE_EXCHANGE_RATE_TOOLTIP                     :{BLACK}ลดจํานวนสกุลเงินของคุณสำหรับหนึ่งปอนด์ (£)
STR_CURRENCY_INCREASE_EXCHANGE_RATE_TOOLTIP                     :{BLACK}เพิ่มจำนวนสกุลเงินของคุณสำหรับหนึ่งปอนด์ (£)
STR_CURRENCY_SET_EXCHANGE_RATE_TOOLTIP                          :{BLACK}กำหนดอัตราแลกเปลี่ยนของสกุลเงินหนึ่งปอนด์ (£)

STR_CURRENCY_SEPARATOR                                          :{LTBLUE}ตัวแบ่ง: {ORANGE}{STRING}
STR_CURRENCY_SET_CUSTOM_CURRENCY_SEPARATOR_TOOLTIP              :{BLACK}สัญลักษณ์แบ่งหลักสกุลเงินของท่าน

STR_CURRENCY_PREFIX                                             :{LTBLUE}คำนำหน้า: {ORANGE}{STRING}
STR_CURRENCY_SET_CUSTOM_CURRENCY_PREFIX_TOOLTIP                 :{BLACK}สัญลักษณ์หน้าสกุลเงินของท่าน
STR_CURRENCY_SUFFIX                                             :{LTBLUE}คำเสริมท้าย: {ORANGE}{STRING}
STR_CURRENCY_SET_CUSTOM_CURRENCY_SUFFIX_TOOLTIP                 :{BLACK}สัญลักษณ์ต่อท้ายสกุลเงินของท่าน

STR_CURRENCY_SWITCH_TO_EURO                                     :{LTBLUE}เปลี่ยนเป็นเงินสกุลยูโร: {ORANGE}{NUM}
STR_CURRENCY_SWITCH_TO_EURO_NEVER                               :{LTBLUE}เปลี่ยนเป็นเงินสกุลยูโร: {ORANGE}ไม่เปลี่ยน
STR_CURRENCY_SET_CUSTOM_CURRENCY_TO_EURO_TOOLTIP                :{BLACK}ตั้งปีเพื่อเปลี่ยนสกุลเงินเป็นยูโร
STR_CURRENCY_DECREASE_CUSTOM_CURRENCY_TO_EURO_TOOLTIP           :{BLACK}เปลี่ยนสกุลเงินเป็นยูโรก่อน
STR_CURRENCY_INCREASE_CUSTOM_CURRENCY_TO_EURO_TOOLTIP           :{BLACK}เปลี่ยนสกุลเงินเป็นยูโรทีหลัง

STR_CURRENCY_PREVIEW                                            :{LTBLUE}แสดงตัวอย่าง: {ORANGE}{CURRENCY_LONG}
STR_CURRENCY_CUSTOM_CURRENCY_PREVIEW_TOOLTIP                    :{BLACK}10000 ปอนด์สเตอร์ลิง (£) ในสกุลเงินของคุณ
STR_CURRENCY_CHANGE_PARAMETER                                   :{BLACK}เปลี่ยนการกำหนดค่าตัวแปรสกุลเงิน

STR_DIFFICULTY_LEVEL_SETTING_MAXIMUM_NO_COMPETITORS             :{LTBLUE}จำนวนผู้ร่วมแข่งขันสูงสุด: {ORANGE}{COMMA}

STR_NONE                                                        :ไม่มี
STR_FUNDING_ONLY                                                :ระดมทุนเท่านั้น
STR_MINIMAL                                                     :ขั้นต่ำ
STR_NUM_VERY_LOW                                                :ต่ำมาก
STR_NUM_LOW                                                     :ต่ำ
STR_NUM_NORMAL                                                  :ปกติ
STR_NUM_HIGH                                                    :สูง
STR_NUM_CUSTOM                                                  :กำหนดเอง
STR_NUM_CUSTOM_NUMBER                                           :กำหนดเอง ({NUM})

STR_VARIETY_NONE                                                :ไม่มี
STR_VARIETY_VERY_LOW                                            :ต่ำมาก
STR_VARIETY_LOW                                                 :ต่ำ
STR_VARIETY_MEDIUM                                              :ปานกลาง
STR_VARIETY_HIGH                                                :สูง
STR_VARIETY_VERY_HIGH                                           :สูงมาก

STR_AI_SPEED_VERY_SLOW                                          :ช้ามาก
STR_AI_SPEED_SLOW                                               :ช้า
STR_AI_SPEED_MEDIUM                                             :ปานกลาง
STR_AI_SPEED_FAST                                               :เร็ว
STR_AI_SPEED_VERY_FAST                                          :เร็วมาก

STR_SEA_LEVEL_VERY_LOW                                          :ต่ำมาก
STR_SEA_LEVEL_LOW                                               :ต่ำ
STR_SEA_LEVEL_MEDIUM                                            :ปานกลาง
STR_SEA_LEVEL_HIGH                                              :สูง
STR_SEA_LEVEL_CUSTOM                                            :กำหนดเอง
STR_SEA_LEVEL_CUSTOM_PERCENTAGE                                 :กำหนดเอง ({NUM}%)

STR_RIVERS_NONE                                                 :ไม่มี
STR_RIVERS_FEW                                                  :น้อย
STR_RIVERS_MODERATE                                             :ปานกลาง
STR_RIVERS_LOT                                                  :หลาย

STR_DISASTER_NONE                                               :ไม่มี
STR_DISASTER_REDUCED                                            :ภาวะลดลง
STR_DISASTER_NORMAL                                             :ภาวะปกติ

STR_SUBSIDY_X1_5                                                :1.5 เท่า
STR_SUBSIDY_X2                                                  :2 เท่า
STR_SUBSIDY_X3                                                  :3 เท่า
STR_SUBSIDY_X4                                                  :4 เท่า

STR_TERRAIN_TYPE_VERY_FLAT                                      :แบนราบมาก
STR_TERRAIN_TYPE_FLAT                                           :แบนราบ
STR_TERRAIN_TYPE_HILLY                                          :เนินเขา
STR_TERRAIN_TYPE_MOUNTAINOUS                                    :ภูเขาสูง
STR_TERRAIN_TYPE_ALPINIST                                       :นักไต่เขา

STR_CITY_APPROVAL_PERMISSIVE                                    :อนุญาต
STR_CITY_APPROVAL_TOLERANT                                      :พอผ่อนผันให้ได้
STR_CITY_APPROVAL_HOSTILE                                       :ไม่เป็นมิตร

STR_WARNING_NO_SUITABLE_AI                                      :{WHITE}ไม่มี AI ที่เหมาะสมปรากฎ...{}คุณสามารถดาวน์โหลด AI จากระบบ 'Online Content'

# Settings tree window
STR_CONFIG_SETTING_FILTER_TITLE                                 :{BLACK}เติม string:
STR_CONFIG_SETTING_EXPAND_ALL                                   :{BLACK}ขยายทั้งหมด
STR_CONFIG_SETTING_COLLAPSE_ALL                                 :{BLACK}ยุบลงทั้งหมด
STR_CONFIG_SETTING_NO_EXPLANATION_AVAILABLE_HELPTEXT            :(ไม่สามารถขยายได้)
STR_CONFIG_SETTING_DEFAULT_VALUE                                :{LTBLUE}ค่าเริ่มต้น: {ORANGE}{STRING}
STR_CONFIG_SETTING_TYPE                                         :{LTBLUE}ประเภทการตั้งค่า: {ORANGE}{STRING}
STR_CONFIG_SETTING_TYPE_CLIENT                                  :ตั้งค่าผู้ใช้ (ไม่ถูกเก็บไว้ในการบันทึกเกม; มีผลครอบคลุมทั้งหมด)
STR_CONFIG_SETTING_TYPE_GAME_MENU                               :ตั้งค่าเกม(ถูกเก็บไว้ในการบันทึกเกม; มีผลเฉพาะการเริ่มเกมใหม่)
STR_CONFIG_SETTING_TYPE_GAME_INGAME                             :ตั้งค่าเกม(ถูกเก็บไว้ในการบันทึกเกม; มีผลเฉพาะเกมปัจจุบัน)
STR_CONFIG_SETTING_TYPE_COMPANY_MENU                            :ตั้งค่าองค์กร (ถูกเก็บไว้ในการบันทึกเกม; มีผลเฉพาะการเริ่มเกมใหม่)
STR_CONFIG_SETTING_TYPE_COMPANY_INGAME                          :ตั้งค่าองค์กร (ถูกเก็บไว้ในการบันทึกเกม; มีผลเฉพาะเกมปัจจุบัน)

STR_CONFIG_SETTING_RESTRICT_CATEGORY                            :{BLACK}หมวดหมู่:
STR_CONFIG_SETTING_RESTRICT_TYPE                                :{BLACK}ชนิด:
STR_CONFIG_SETTING_RESTRICT_DROPDOWN_HELPTEXT                   :{BLACK}จำกัดรายการด้านล่างให้แสดงเฉพาะการตั้งค่าที่มีการเปลี่ยนแปลง
STR_CONFIG_SETTING_RESTRICT_BASIC                               :ตั้งค่าพื้นฐาน
STR_CONFIG_SETTING_RESTRICT_ADVANCED                            :ตั้งค่าขั้นสูง
STR_CONFIG_SETTING_RESTRICT_ALL                                 :การตั้งค่าแบบผู้เชี่ยวชาญ / การตั้งค่าทั้งหมด
STR_CONFIG_SETTING_RESTRICT_CHANGED_AGAINST_DEFAULT             :การตั้งค่าที่มีค่าที่แตกต่างกันกับค่าเริ่มต้น
STR_CONFIG_SETTING_RESTRICT_CHANGED_AGAINST_NEW                 :การตั้งค่าที่มีค่าที่แตกต่างกันกับการตั้งค่าใหม่เกมของคุณ

STR_CONFIG_SETTING_TYPE_DROPDOWN_HELPTEXT                       :{BLACK}เลือกรูปแบบการตั้งค่า
STR_CONFIG_SETTING_TYPE_DROPDOWN_ALL                            :การตั้งค่าทั้งหมด
STR_CONFIG_SETTING_TYPE_DROPDOWN_CLIENT                         :ตั้งค่าผู้ใช้งาน (ไม่เก็บในเซฟ มีผลกับทุกเกม)
STR_CONFIG_SETTING_TYPE_DROPDOWN_GAME_MENU                      :ตั้งค่าเกี่ยวกับเกม(เก็บในเซฟ มีผลเมื่อเริ่มเกมใหม่)
STR_CONFIG_SETTING_TYPE_DROPDOWN_GAME_INGAME                    :ตั้งค่าเกี่ยวกับเกม(เก็บในเซฟ มีผลเฉพาะเกมปัจจุบัน)
STR_CONFIG_SETTING_TYPE_DROPDOWN_COMPANY_MENU                   :ตั้งค่าบริษัท (เก็บในเซฟ มีผลเมื่อเริ่มเกมใหม่)
STR_CONFIG_SETTING_TYPE_DROPDOWN_COMPANY_INGAME                 :ตั้งค่าเกี่ยวกับบริษัท(เก็บในเซฟ มีผลแค่บริษัทปัจจุบัน)

STR_CONFIG_SETTING_OFF                                          :ปิด
STR_CONFIG_SETTING_ON                                           :เปิด
STR_CONFIG_SETTING_DISABLED                                     :ไม่ให้เรียกใช้งาน

STR_CONFIG_SETTING_COMPANIES_OFF                                :ปิด
STR_CONFIG_SETTING_COMPANIES_OWN                                :บริษัทในเครือ
STR_CONFIG_SETTING_COMPANIES_ALL                                :บริษัททั้งหมด

STR_CONFIG_SETTING_NONE                                         :ไม่มี
STR_CONFIG_SETTING_ORIGINAL                                     :ดั้งเดิม
STR_CONFIG_SETTING_REALISTIC                                    :เสมือนจริง

STR_CONFIG_SETTING_HORIZONTAL_POS_LEFT                          :ซ้าย
STR_CONFIG_SETTING_HORIZONTAL_POS_CENTER                        :กลาง
STR_CONFIG_SETTING_HORIZONTAL_POS_RIGHT                         :ขวา

STR_CONFIG_SETTING_MAXIMUM_INITIAL_LOAN                         :เงินกู้เริ่มต้นสูงสุด: {STRING}
STR_CONFIG_SETTING_MAXIMUM_INITIAL_LOAN_HELPTEXT                :บริษัท สามารถกู้ยืมเงินจำนวนสูงสุด (โดยไม่คำนึงถึงอัตราเงินเฟ้อเข้าบัญชี)
STR_CONFIG_SETTING_INTEREST_RATE                                :ดอกเบี้ย: {STRING}
STR_CONFIG_SETTING_INTEREST_RATE_HELPTEXT                       :อัตราดอกเบี้ยเงินกู้; มีผลกับอัตราเงินเฟ้อถ้าเปิดใช้งาน
STR_CONFIG_SETTING_RUNNING_COSTS                                :ระดับของค่าปฎิบัติการของยานพาหนะต่างๆ: {STRING}
STR_CONFIG_SETTING_RUNNING_COSTS_HELPTEXT                       :กำหนดระดับของการบำรุงรักษาและค่าใช้จ่ายของยานพาหนะและโครงสร้างพื้นฐาน
STR_CONFIG_SETTING_CONSTRUCTION_SPEED                           :ควานเร็วในการก่อสร้าง: {STRING}
STR_CONFIG_SETTING_CONSTRUCTION_SPEED_HELPTEXT                  :จำกัด จำนวนของการกระทำก่อสร้างสำหรับ AIs
STR_CONFIG_SETTING_VEHICLE_BREAKDOWNS                           :ยานพาหนะขัดข้อง: {STRING}
STR_CONFIG_SETTING_VEHICLE_BREAKDOWNS_HELPTEXT                  :ควบคุมความถี่ในการตรวจสภาพยานพาหนะ หากได้รับการตรวจสภาพไม่เพียงพออาจเกิดอาการขัดข้องบ่อยครั้งได้
STR_CONFIG_SETTING_SUBSIDY_MULTIPLIER                           :อัตราของการให้เงินสนับสนุนโครงการ: {STRING}
STR_CONFIG_SETTING_SUBSIDY_MULTIPLIER_HELPTEXT                  :ตั้งค่าเงินสนับสนุนสำหรับการเชื่อมต่อ
STR_CONFIG_SETTING_CONSTRUCTION_COSTS                           :ค่าใช้จ่ายในการก่อสร้า: {STRING}
STR_CONFIG_SETTING_CONSTRUCTION_COSTS_HELPTEXT                  :การตั้งค่าระดับของค่าใช้จ่ายในการก่อสร้างและซื้อ
STR_CONFIG_SETTING_RECESSIONS                                   :เศรษฐกิจถดถอย: {STRING}
STR_CONFIG_SETTING_RECESSIONS_HELPTEXT                          :หากเปิดใช้งาน การถดถอย อาจเกิดขึ้นทุก 2 - 3 ปี ในช่วงเศรษฐกิจตกต่ำในการผลิตทั้งหมด อย่างมีนัยสำคัญต่ำกว่า (มันจะกลับไปที่ระดับก่อนหน้านี้เมื่อภาวะถดถอยจบลง)
STR_CONFIG_SETTING_TRAIN_REVERSING                              :ไม่อนุญาตให้รถไฟกลับขบวนในสถานี: {STRING}
STR_CONFIG_SETTING_TRAIN_REVERSING_HELPTEXT                     :หากเปิดใช้งานรถไฟจะไม่ย้อนกลับในสถานีที่ไม่ใช่ปลายทางถ้ามีเส้นทางที่สั้นไปยังปลายทางต่อไปของพวกเขา จะย้อนกลับ
STR_CONFIG_SETTING_DISASTERS                                    :ภัยพิบัติ: {STRING}
STR_CONFIG_SETTING_DISASTERS_HELPTEXT                           :ภัยพิบัติซึ่งบางครั้งสลับอาจปิดกั้นหรือทำลายยานพาหนะหรือโครงสร้างพื้นฐาน
STR_CONFIG_SETTING_CITY_APPROVAL                                :ทัศนคติสภาเทศบาลเมืองที่มีต่อการปรับโครงสร้างพื้นที่: {STRING}
STR_CONFIG_SETTING_CITY_APPROVAL_HELPTEXT                       :เลือกความรุนแรงของการทำลายสิ่งแวดล้อมและเสียงรบกวนจากบริษัทที่ส่งผลต่อความนิยมในเมืองและการก่อสร้างของพวกเขา

STR_CONFIG_SETTING_AUTOSLOPE                                    :อนุญาตให้เปลี่ยนสภาพพื้นผิวใต้สิ่งก่อสร้าง, ราง, ฯลฯ (ปรับความชันอัตโนมัติ): {STRING}
STR_CONFIG_SETTING_AUTOSLOPE_HELPTEXT                           :อนุญาตให้ปรับสภาพพื้นที่ได้โดยไม่ต้องรื้อถอนสาธารณูปโภค
STR_CONFIG_SETTING_CATCHMENT                                    :อนุญาตให้มีขนาดของพื้นที่บริการของสถานีที่สมเหตุสมผลมากขึ้น: {STRING}
STR_CONFIG_SETTING_CATCHMENT_HELPTEXT                           :สร้างความแตกต่างของพื้นที่บริการสำหรับสถานีในประเภทที่แตกต่างกัน
STR_CONFIG_SETTING_EXTRADYNAMITE                                :อนุญาตให้ทำลายถนน, สะพาน, สิ่งก่อสร้างของเมืองได้มากขึ้น: {STRING}
STR_CONFIG_SETTING_EXTRADYNAMITE_HELPTEXT                       :ทำให้ง่ายขึ้นสำหรับการรื้อถอนสาธารณูปโภคและสิ่งปลูกสร้างของเมือง
STR_CONFIG_SETTING_TRAIN_LENGTH                                 :ความยาวสูงสุดของขบวนรถไฟ: {STRING}
STR_CONFIG_SETTING_TRAIN_LENGTH_HELPTEXT                        :เลือกตั้งค่าความยาวสูงสุดของขบวนรถไฟ
STR_CONFIG_SETTING_TILE_LENGTH                                  :{COMMA} ช่อง
STR_CONFIG_SETTING_SMOKE_AMOUNT                                 :ปริมาณของ Effect ไอเสีย/การSpark: {STRING}
STR_CONFIG_SETTING_SMOKE_AMOUNT_HELPTEXT                        :ตั้งค่าปริมาณของไอเสีย หรือการ spark ที่สร้างโดยยานพาหนะ
STR_CONFIG_SETTING_TRAIN_ACCELERATION_MODEL                     :รูปแบบของการเร่งความเร็วของรถไฟ: {STRING}
STR_CONFIG_SETTING_TRAIN_ACCELERATION_MODEL_HELPTEXT            :เลือกตั้งค่าอัตราเร่งเสมือนจริง สำหรับการทำให้การเคลื่อนที่ของขบวนรถไฟสมจริงมากยิ่งขึ้น ในการขึ้นเนิน หรือจากการที่ขบวนรถมีความยาวมากๆ ซึ่งกำลังขับ(Tractive Effort) ของรถจักรมีผลโดยตรง
STR_CONFIG_SETTING_ROAD_VEHICLE_ACCELERATION_MODEL              :รูปแบบการเร่งของรถยนต์: {STRING}
STR_CONFIG_SETTING_ROAD_VEHICLE_ACCELERATION_MODEL_HELPTEXT     :เลือกตั้งค่าอัตราเร่งเสมือนจริง สำหรับการทำให้การเคลื่อนที่ของขบวนรถสมจริงมากยิ่งขึ้น ในการขึ้นเนิน หรือจากการที่รถบรรทุกน้ำหนักมากๆ
STR_CONFIG_SETTING_TRAIN_SLOPE_STEEPNESS                        :ตั้งค่าการฉุดความเร็วขณะขึ้นเนินของรถไฟ: {STRING}
STR_CONFIG_SETTING_TRAIN_SLOPE_STEEPNESS_HELPTEXT               :การฉุดรั้งความเร็วของขบวนรถไฟขณะขึ้นเนิน หากค่ายิ่งมากยิ่งทำให้รถไฟไต่เนินได้ยากขึ้น
STR_CONFIG_SETTING_PERCENTAGE                                   :{COMMA}%
STR_CONFIG_SETTING_ROAD_VEHICLE_SLOPE_STEEPNESS                 :ตั้งค่าการฉุดความเร็วขณะขึ้นเนินของรถยนต์: {STRING}
STR_CONFIG_SETTING_ROAD_VEHICLE_SLOPE_STEEPNESS_HELPTEXT        :การฉุดรั้งความเร็วขอรถขณะขึ้นเนิน หากค่ายิ่งมากยิ่งทำให้รถไต่เนินได้ยากขึ้น
STR_CONFIG_SETTING_FORBID_90_DEG                                :ห้ามรถไฟและเรือเลี้ยวในมุม 90 องศา: {STRING}
STR_CONFIG_SETTING_FORBID_90_DEG_HELPTEXT                       :ไม่อนุญาตให้รถไฟเลี้ยวโค้งแบบ 90 องศาได้
STR_CONFIG_SETTING_DISTANT_JOIN_STATIONS                        :อนุญาตให้เป็นสถานีเดียวกันแม้ไม่ได้ติดกัน: {STRING}
STR_CONFIG_SETTING_DISTANT_JOIN_STATIONS_HELPTEXT               :อนุญาตให้มีการสร้างชิ้นส่วนที่เป็นของสถานีให้แยกออกจากกันโดยไม่ต้องมีชิ้นส่วนอื่นๆที่เชื่อมต่อถึงกันได้ ต้องกด Ctrl+Click ในการใช้งาน
STR_CONFIG_SETTING_INFLATION                                    :ภาวะเงินเฟ้อ: {STRING}
STR_CONFIG_SETTING_INFLATION_HELPTEXT                           :เมื่อเปิดการใช้งานอัตราเงินเฟ้อ ค่าเงินจะถูกลงและต้องใช้เงินมากขึ้นในการซื้อหรือสร้าง แต่ผลตอบแทนจากการขนส่งก็จะเพิ่มขึ้นด้วยเช่นกัน
STR_CONFIG_SETTING_MAX_BRIDGE_LENGTH                            :ความยาวสูงสุดของสะพาน: {STRING}
STR_CONFIG_SETTING_MAX_BRIDGE_LENGTH_HELPTEXT                   :ปรับความยาวสูงสุดสำหรับการสร้างสะพาน
STR_CONFIG_SETTING_MAX_BRIDGE_HEIGHT                            :ความสูงของสะพาน: {STRING}
STR_CONFIG_SETTING_MAX_TUNNEL_LENGTH                            :ความยาวสูงสุดของอุโมงค์: {STRING}
STR_CONFIG_SETTING_MAX_TUNNEL_LENGTH_HELPTEXT                   :ปรับความยาวสูงสุดสำหรับการสร้างอุโมงค์
STR_CONFIG_SETTING_RAW_INDUSTRY_CONSTRUCTION_METHOD             :กำหนดวิธีหลักในการก่อสร้างอุตสาหกรรมเอง: {STRING}
STR_CONFIG_SETTING_RAW_INDUSTRY_CONSTRUCTION_METHOD_HELPTEXT    :การเลือกช่องทางการสร้างโรงงานอุตสาหกรรมหลัก เลือก "ไม่มี" จะทำให้ไม่สามารถสร้างอุตสาหกรรมเพิ่มได้ เลือก "สุมที่ตั้ง" จะเป็นการสุ่มตำแหน่งที่ตั้ง "เหมือนกับอุตสาหกรรมอื่น" ก็จะสามารถกำหนดสถานที่ตั้งได้เลย
STR_CONFIG_SETTING_RAW_INDUSTRY_CONSTRUCTION_METHOD_NONE        :ไม่อนุญาตให้ก่อตั้ง
STR_CONFIG_SETTING_RAW_INDUSTRY_CONSTRUCTION_METHOD_NORMAL      :ก่อตั้งได้เหมือนกับอุตสาหกรรมอื่นๆ
STR_CONFIG_SETTING_RAW_INDUSTRY_CONSTRUCTION_METHOD_PROSPECTING :สุ่มตำแหน่งที่ตั้ง
STR_CONFIG_SETTING_INDUSTRY_PLATFORM                            :พื้นที่ราบเรียบรอบโรงงานอุตสาหกรรม: {STRING}
STR_CONFIG_SETTING_INDUSTRY_PLATFORM_HELPTEXT                   :การปรับระยะของพื้นที่ราบเรียบโดยรอบของโรงงานอุตสาหกรรมต่างๆ
STR_CONFIG_SETTING_MULTIPINDTOWN                                :อนุญาตให้มีหลายอุตสาหกรรมที่เหมือนกันต่อหนึ่งเมือง: {STRING}
STR_CONFIG_SETTING_MULTIPINDTOWN_HELPTEXT                       :โดยปกติแล้ว จะสามารถสร้างอุตสาหกรรมในประเภทเดียวกันได้เพียงแห่งเดียวต่อเมืองหนึ่งเมือง แต่หากเปิดการใช้งาน จะสามารถสร้างอุตสาหกรรมประเภทเดียวกันได้หลายแห่งในเมืองหนึ่งเมือง
STR_CONFIG_SETTING_SIGNALSIDE                                   :เสาอาณัติสัญญาณ: {STRING}
STR_CONFIG_SETTING_SIGNALSIDE_HELPTEXT                          :เลือกว่าจะแสดงการตั้งเสาอาณัติสัญญาณว่าเป็นฝั่งซ้ายหรือฝั่งขวา
STR_CONFIG_SETTING_SIGNALSIDE_LEFT                              :ฝั่งซ้าย
STR_CONFIG_SETTING_SIGNALSIDE_DRIVING_SIDE                      :ฝั่งเดียวกับการขับขี่
STR_CONFIG_SETTING_SIGNALSIDE_RIGHT                             :ฝั่งขวา
STR_CONFIG_SETTING_SHOWFINANCES                                 :แสดงหน้าต่างสภาวะการเงินบริษัทเมื่อสิ้นสุดแต่ละปี: {STRING}
STR_CONFIG_SETTING_SHOWFINANCES_HELPTEXT                        :เมื่อเปิดใช้งาน จะแสดงรายงานผลประกอบการมาให้ชมทุกสิ้นปี
STR_CONFIG_SETTING_NONSTOP_BY_DEFAULT                           :ตั้งให้คำสั่งที่เพิ่มใหม่เป็น 'ไม่หยุด' โดยปริยาย: {STRING}
STR_CONFIG_SETTING_NONSTOP_BY_DEFAULT_HELPTEXT                  :โดยปกติ ยานพาหนะจะหยุดทุกสถานีที่วิ่งผ่าน เมื่อเปิดใช้งานส่วนนี้ยานพาหนะจะวิ่งผ่านโดยไม่จอดไปจนกว่าจะถึงที่หมายถัดไปตามตารางที่กำหนดให้จอด
STR_CONFIG_SETTING_STOP_LOCATION                                :คำสั่งแรกเริ่มของขบวนรถ ให้หยุดที่ {STRING} ของชานชาลา
STR_CONFIG_SETTING_STOP_LOCATION_HELPTEXT                       :เลือกกำหนดจุดจอดบนชานชาลาของรถไฟว่าจะเป็นกึ่งกลาง หรือหัว-ท้ายชานชาลา
STR_CONFIG_SETTING_STOP_LOCATION_NEAR_END                       :ฝั่งใกล้
STR_CONFIG_SETTING_STOP_LOCATION_MIDDLE                         :ตรงกลาง
STR_CONFIG_SETTING_STOP_LOCATION_FAR_END                        :ฝั่งไกล
STR_CONFIG_SETTING_AUTOSCROLL                                   :เลื่อนหน้าต่างเมื่อเม้าส์อยู่ใกล้ขอบหน้าจอ: {STRING}
STR_CONFIG_SETTING_AUTOSCROLL_HELPTEXT                          :เมื่อเปิดใช้งานจะสามารถเลื่อนหน้าจอโดยการใช้เมาส์ไปแตะที่ขอบจอได้
STR_CONFIG_SETTING_AUTOSCROLL_DISABLED                          :ไม่ใช้งาน
STR_CONFIG_SETTING_AUTOSCROLL_MAIN_VIEWPORT_FULLSCREEN          :มุมมองหลัก เฉพาะในโหมด Full-Screen
STR_CONFIG_SETTING_AUTOSCROLL_MAIN_VIEWPORT                     :มุมมองหลัก
STR_CONFIG_SETTING_AUTOSCROLL_EVERY_VIEWPORT                    :ทุกๆมุมมอง
STR_CONFIG_SETTING_BRIBE                                        :อนุญาตให้ติดสินบนเจ้าหน้าที่ในท้องถิ่น: {STRING}
STR_CONFIG_SETTING_BRIBE_HELPTEXT                               :อนุญาตให้สามารถใส่เงินใต้โต๊ะกับเจ้าหน้าที่ท้องถิ่นได้ เพื่อเพิ่มระดับความถึงพอใจ
STR_CONFIG_SETTING_ALLOW_EXCLUSIVE                              :อนุญาตให้ซื้อสัมปทานการขนส่งแต่เพียงผู้เดียว: {STRING}
STR_CONFIG_SETTING_ALLOW_EXCLUSIVE_HELPTEXT                     :เมื่อบริษัทซื้อสัมปทานขนส่ง สินค้าและผู้โดยสารจะใช้งานในสถานีของบริษัทนั้นๆบริษัทเดียว
STR_CONFIG_SETTING_ALLOW_FUND_BUILDINGS                         :อนุญาตให้สามารถบริจาคเงินเพื่อสร้างสิ่งปลูกสร้างในเมือง: {STRING}
STR_CONFIG_SETTING_ALLOW_FUND_BUILDINGS_HELPTEXT                :ทำให้สามารถให้เงินกับเมืองเพื่อสร้างสิ่งปลูกสร้างใหม่ขึ้นมาได้
STR_CONFIG_SETTING_ALLOW_FUND_ROAD                              :อนุญาตให้ใช้เงินทุนในการก่อสร้างถนนใหม่: {STRING}
STR_CONFIG_SETTING_ALLOW_FUND_ROAD_HELPTEXT                     :ให้เงินกับเมืองเพื่อทำถนนใหม่ สำหรับขีดขวางการจราจรในเมืองที่บริษัทคู่แข่งให้บริการอยู่
STR_CONFIG_SETTING_ALLOW_GIVE_MONEY                             :อนุญาตให้ส่งเงินแก่บริษัทอื่นๆ: {STRING}
STR_CONFIG_SETTING_ALLOW_GIVE_MONEY_HELPTEXT                    :ให้สามารถส่งเงินระหว่างบริษัทได้ในระบบผู้เล่นหลายคน
STR_CONFIG_SETTING_FREIGHT_TRAINS                               :ตัวคูณสำหรับการขนส่งสินค้า เพื่อจำลองน้ำหนักของขบวน: {STRING}
STR_CONFIG_SETTING_FREIGHT_TRAINS_HELPTEXT                      :ตั้งค่าน้ำหนักของรถไฟสินค้า ค่ายิ่งมากยิ่งทำให้ออกตัวช้าและขึ้นเนินได้ยากขึ้น
STR_CONFIG_SETTING_PLANE_SPEED                                  :เลือกความเร็วของเครื่องบิน: {STRING}
STR_CONFIG_SETTING_PLANE_SPEED_HELPTEXT                         :ตั้งค่าความเร็วของเครื่องบินให้สมดุลกับขนาดและความเร็วของยานพาหนะประเภทอื่นๆ
STR_CONFIG_SETTING_PLANE_SPEED_VALUE                            :1 / {COMMA}
STR_CONFIG_SETTING_PLANE_CRASHES                                :จำนวนเครื่องบินที่ตก: {STRING}
STR_CONFIG_SETTING_PLANE_CRASHES_HELPTEXT                       :ตั้งค่าการสุ่มอัตราเครื่่องบินตก
STR_CONFIG_SETTING_PLANE_CRASHES_NONE                           :ไม่มี
STR_CONFIG_SETTING_PLANE_CRASHES_REDUCED                        :ลดลง
STR_CONFIG_SETTING_PLANE_CRASHES_NORMAL                         :ปกติ
STR_CONFIG_SETTING_STOP_ON_TOWN_ROAD                            :อนุญาตให้มีที่หยุดรถแบบขับผ่านบนถนนที่เมืองเป็นเจ้าของ: {STRING}
STR_CONFIG_SETTING_STOP_ON_TOWN_ROAD_HELPTEXT                   :สามารถสร้างป้ายหยุดรถบนถนนของเมืองได้
STR_CONFIG_SETTING_STOP_ON_COMPETITOR_ROAD                      :อนุญาตให้มีที่หยุดรถแบบขับผ่านบนถนนของบริษัทอื่นๆ: {STRING}
STR_CONFIG_SETTING_STOP_ON_COMPETITOR_ROAD_HELPTEXT             :สามารถสร้างป้ายหยุดรถบนถนนที่สร้างโดยบริษัทอื่นได้
STR_CONFIG_SETTING_DYNAMIC_ENGINES_EXISTING_VEHICLES            :{WHITE}ไม่สามารถเปลี่ยนการตั้งค่านี้ได้เมื่อมียานพาหนะ
STR_CONFIG_SETTING_INFRASTRUCTURE_MAINTENANCE                   :ค่าบำรุงรักษาโครงสร้างพื้นฐาน: {STRING}
STR_CONFIG_SETTING_INFRASTRUCTURE_MAINTENANCE_HELPTEXT          :เมื่อเปิดใช้งาน สาธารณูประโภคที่สร้างโดยบริษัทจะมีค่าบำรุงรักษา ยิ่งเครือข่ายยิ่งมากจะยิ่งเสียค่าใช้จ่ายมากขึ้น


STR_CONFIG_SETTING_NEVER_EXPIRE_AIRPORTS                        :ท่าอากาศยานไม่มีวันหมดอายุ: {STRING}
STR_CONFIG_SETTING_NEVER_EXPIRE_AIRPORTS_HELPTEXT               :เปิดใช้งานสิ่งนี้ จะทำให้สามารถสร้างท่าอากาศยานแบบเก่าๆได้แม้เวลาจะผ่านไปนานแล้วก็ตาม

STR_CONFIG_SETTING_WARN_LOST_VEHICLE                            :เตือนหากยานพาหนะหลงทาง: {STRING}
STR_CONFIG_SETTING_WARN_LOST_VEHICLE_HELPTEXT                   :แสดงข้อความเตือน เมื่อพาหนะไม่สามารถค้นหาเส้นทางไปยังที่หมายตามที่กำหนดไว้ได้
STR_CONFIG_SETTING_ORDER_REVIEW                                 :การแจ้งเตือนความผิดปกติของยานพาหนะ: {STRING}
STR_CONFIG_SETTING_ORDER_REVIEW_HELPTEXT                        :เมื่อเปิดใช้งาน คำสั่งที่ใช้สำหรับยานพาหนะจะถูกตรวจสอบเป็นช่สงๆ และจะมีรายงานมาเป็นระยะๆ
STR_CONFIG_SETTING_ORDER_REVIEW_OFF                             :ไม่ต้องเตือน
STR_CONFIG_SETTING_ORDER_REVIEW_EXDEPOT                         :ให้เตือน แต่ยกเว้นยานพาหนะที่หยุดวิ่ง
STR_CONFIG_SETTING_ORDER_REVIEW_ON                              :แจ้งเตือนทั้งหมด
STR_CONFIG_SETTING_WARN_INCOME_LESS                             :เตือนเมื่อรายได้ของยานพาหนะติดลบ: {STRING}
STR_CONFIG_SETTING_WARN_INCOME_LESS_HELPTEXT                    :เมื่อเปิดใช้งาน จะแสดงข้อความแจ้งเตือนเมื่อพาหนะไม่สามารถทำกำไรได้เมื่อครบกำหนดสิ้นปี
STR_CONFIG_SETTING_NEVER_EXPIRE_VEHICLES                        :ยานพาหนะไม่หมดอายุ: {STRING}
STR_CONFIG_SETTING_NEVER_EXPIRE_VEHICLES_HELPTEXT               :เมื่อเปิดใช้งาน พาหนะทั้งหมดจะยังสามารถซื้อได้ตลอดไปหลังจากหมดช่วงระยะเวลา
STR_CONFIG_SETTING_AUTORENEW_VEHICLE                            :เปลี่ยนยานพาหนะใหม่โดยอัตโนมัติเมื่อเก่าเกินไป: {STRING}
STR_CONFIG_SETTING_AUTORENEW_VEHICLE_HELPTEXT                   :เมื่อเปิดใช้งาน พาหนะที่ใกล้หมดอายุการใช้งาน จะทำการแทนที่ใหม่เอง
STR_CONFIG_SETTING_AUTORENEW_MONTHS                             :ซื้่อใหม่อัตโนมัตเมื่อ {STRING} ครบอายุการใช้งาน
STR_CONFIG_SETTING_AUTORENEW_MONTHS_HELPTEXT                    :อายุการใช้งานเมื่อยานพาหนะต้องทำการซื้อใหม่
STR_CONFIG_SETTING_AUTORENEW_MONTHS_VALUE_BEFORE                :{COMMA} เดือน ก่อน
STR_CONFIG_SETTING_AUTORENEW_MONTHS_VALUE_AFTER                 :{COMMA} เดือน หลังจากที่
STR_CONFIG_SETTING_AUTORENEW_MONEY                              :จำนวนเงินขั้นต่ำที่ให้เปลี่ยนยานพาหนะโดยอัตโนมัติ: {STRING}
STR_CONFIG_SETTING_AUTORENEW_MONEY_HELPTEXT                     :จำนวนเงินสำรองต่ำสุดที่ต้องมีสำหรับการซื้อยานพาหนะใหม่โดยอัตโนมัติ
STR_CONFIG_SETTING_ERRMSG_DURATION                              :ระยะเวลาแสดงของข้อความแจ้งความผิดพลาด: {STRING}
STR_CONFIG_SETTING_ERRMSG_DURATION_HELPTEXT                     :เป็นระยะเวลาที่จะคงแสดงข้อความแจ้งความผิดพลาดของเกม จะคงอยู่ตามระยะเวลาที่ตั้งค่าไว้ข้างต้น
STR_CONFIG_SETTING_ERRMSG_DURATION_VALUE                        :{COMMA} วินาที
STR_CONFIG_SETTING_HOVER_DELAY                                  :แสดงบอลลูนข้อความช่วยเหลือ: {STRING}
STR_CONFIG_SETTING_HOVER_DELAY_HELPTEXT                         :หน่วงระยะเวลาเป็นวินาทีเมื่อนำเมาส์วางไว้เหนือปุ่มต่างๆเพื่อแสดงข้อความช่วยเหลือ
STR_CONFIG_SETTING_HOVER_DELAY_VALUE                            :วางค้างไว้เป็นเวลา {COMMA} วินาที{P 0 s}
STR_CONFIG_SETTING_HOVER_DELAY_DISABLED                         :คลิ๊กเมาส์ขวา
STR_CONFIG_SETTING_POPULATION_IN_LABEL                          :แสดงจำนวนประชากรของเมืองในป้ายชื่อเมือง: {STRING}
STR_CONFIG_SETTING_POPULATION_IN_LABEL_HELPTEXT                 :แสดงจำนวนประชากรของเมืองหลังชื่อเมืองบนแผนที่ จะมีกรอบวงเล็บแสดงจำนวนประชากรในเมืองนั้นๆอยู่ด้วย
STR_CONFIG_SETTING_GRAPH_LINE_THICKNESS                         :ความหนาของเส้นกราฟ: {STRING}
STR_CONFIG_SETTING_GRAPH_LINE_THICKNESS_HELPTEXT                :ความกว้างของเส้นกราฟ สามารถปรับขนาดได้เพื่อสะดวกในการมองเห็น

STR_CONFIG_SETTING_LAND_GENERATOR                               :ตัวสังเคราะห์ภูมิประเทศ: {STRING}
STR_CONFIG_SETTING_LAND_GENERATOR_ORIGINAL                      :ดั้งเดิม
STR_CONFIG_SETTING_LAND_GENERATOR_TERRA_GENESIS                 :TerraGenesis
STR_CONFIG_SETTING_OIL_REF_EDGE_DISTANCE                        :ระยะห่างที่สุดจากขอบแผนที่ของโรงกลั่นน้ำมัน: {STRING}
STR_CONFIG_SETTING_OIL_REF_EDGE_DISTANCE_HELPTEXT               :โรงกลั่นน้ำมันจะสามารถตั้งได้เฉพาะบริเวณใกล้ๆขอบแผนที่เท่านั้น การตั้งค่านี้จะสามารถตั้งให้สร้างโรงกลั่นน้ำมันได้ห่างสูงสุดเท่าใดจากของแผนที่
STR_CONFIG_SETTING_SNOWLINE_HEIGHT                              :ระดับความสูงแนวหิมะ: {STRING}
STR_CONFIG_SETTING_SNOWLINE_HEIGHT_HELPTEXT                     :ควบคุมความสูงเริ่มต้นของหิมะบนพื้นภูมิทัศน์อาร์ติคย่อยๆ, หิมะยังมีผลการสร้างอุตสาหกรรม และการเติบโตของเมือง
STR_CONFIG_SETTING_ROUGHNESS_OF_TERRAIN                         :ความหยาบของพื้นที่ (เฉพาะ TerraGenesis): {STRING}
STR_CONFIG_SETTING_ROUGHNESS_OF_TERRAIN_HELPTEXT                :(TerraGenesis only) Choose the frequency of hills: Smooth landscapes have fewer, more wide-spread hills. Rough landscapes have many hills, which may look repetitive
STR_CONFIG_SETTING_ROUGHNESS_OF_TERRAIN_VERY_SMOOTH             :ราบเรียบมาก
STR_CONFIG_SETTING_ROUGHNESS_OF_TERRAIN_SMOOTH                  :ราบเรียบ
STR_CONFIG_SETTING_ROUGHNESS_OF_TERRAIN_ROUGH                   :หยาบ
STR_CONFIG_SETTING_ROUGHNESS_OF_TERRAIN_VERY_ROUGH              :หยาบมาก
STR_CONFIG_SETTING_TREE_PLACER                                  :อัลกอริธึมสำหรับการวางต้นไม้: {STRING}
STR_CONFIG_SETTING_TREE_PLACER_NONE                             :ไม่มี
STR_CONFIG_SETTING_TREE_PLACER_ORIGINAL                         :ดั้งเดิม
STR_CONFIG_SETTING_TREE_PLACER_IMPROVED                         :ปรังปรุงแล้ว
STR_CONFIG_SETTING_HEIGHTMAP_ROTATION                           :ทิศการหมุน Heightmap: {STRING}
STR_CONFIG_SETTING_HEIGHTMAP_ROTATION_COUNTER_CLOCKWISE         :ทวนเข็มนาฬิกา
STR_CONFIG_SETTING_HEIGHTMAP_ROTATION_CLOCKWISE                 :ตามเข็มนาฬิกา
STR_CONFIG_SETTING_SE_FLAT_WORLD_HEIGHT                         :ค่าระดับความสูงต่ำสุดของพื้นราบ: {STRING}
STR_CONFIG_SETTING_EDGES_NOT_EMPTY                              :{WHITE}ขอบทางเหนือมีอย่างน้อยหนึ่งช่องหรือมากกว่านั้นที่ไม่ว่าง
STR_CONFIG_SETTING_EDGES_NOT_WATER                              :{WHITE}หนึ่งช่องหรือมากกว่านั้นที่ขอบด้านในด้านหนึ่งไม่ใช่น้ำ

STR_CONFIG_SETTING_STATION_SPREAD                               :ความกว้างสูงสุดของสถานี: {STRING}
STR_CONFIG_SETTING_STATION_SPREAD_HELPTEXT                      :ความกว้างและความยาวสูงสุดของสถานีที่สามารถขยายออก
STR_CONFIG_SETTING_SERVICEATHELIPAD                             :ซ่อมบำรุง เฮลิคอปเตอร์ ที่ลานจอด ฮ. โดยอัตโนมัติ: {STRING}
STR_CONFIG_SETTING_SERVICEATHELIPAD_HELPTEXT                    :ซ่อมบำรุงเฮลิคอปเตอร์ทุกครั้งที่ลงจอด
STR_CONFIG_SETTING_LINK_TERRAFORM_TOOLBAR                       :โยงแถบเครื่องมือปรับภูมิประเทศกับแถบเครื่องมือสร้างต่างๆ: {STRING}
STR_CONFIG_SETTING_LINK_TERRAFORM_TOOLBAR_HELPTEXT              :เมื่อเปิดเครื่องมือสร้างที่เกี่ยวข้องกับการขนส่งต่างๆ จะเป็นการเปิดกล่องเครื่องมือปรับสภาพภูมิประเทศมาด้วยทุกครั้ง
STR_CONFIG_SETTING_SMALLMAP_LAND_COLOUR                         :สีของพื้นดินที่ใช้ในแผนที่ย่อ: {STRING}
STR_CONFIG_SETTING_SMALLMAP_LAND_COLOUR_HELPTEXT                :สีของพื้นดินในแผนที่ย่อ
STR_CONFIG_SETTING_SMALLMAP_LAND_COLOUR_GREEN                   :สีเขียว
STR_CONFIG_SETTING_SMALLMAP_LAND_COLOUR_DARK_GREEN              :สีเขียวแก่
STR_CONFIG_SETTING_SMALLMAP_LAND_COLOUR_VIOLET                  :สีม่วง
STR_CONFIG_SETTING_SMOOTH_SCROLLING                             :เลื่อนอย่างนิ่มนวลบนจอภาพ: {STRING}
STR_CONFIG_SETTING_SMOOTH_SCROLLING_HELPTEXT                    :ควบคุมการเคลื่อนที่ของจอภาพ เวลาคลิ๊กเลือกตำแหน่งในแผนที่ย่อ หากไม่เปิดใช้งาน ตำแหน่งของจอจะย้ายไปที่ตำแหน่งที่เลือกทันที แต่หากเปิดใช้งาน จะเคลื่อนที่ไปยังตำแหน่งอย่างนุ่มนวล
STR_CONFIG_SETTING_MEASURE_TOOLTIP                              :แสดงบอลลูนข้อความแสดงระยะทางหรือข้อมูลอื่นๆ เมื่อใช่เครื่องมือสร้าง: {STRING}
STR_CONFIG_SETTING_MEASURE_TOOLTIP_HELPTEXT                     :เปิดบอลลูนข้อความแสดงระยะทางหรือความสูง ขณะใช้เครื่องมือในการสร้างต่างๆ เพื่อให้ได้เห็นรายละเอียดที่เรากระทำการ ว่าเราวางรางรถไฟมาไกลแค่ไหน หรือปรับพื้นดินขึ้นไปสูงเท่าใดแล้ว
STR_CONFIG_SETTING_LIVERIES                                     :แสดงเครื่องแบบบริษัท: {STRING}
STR_CONFIG_SETTING_LIVERIES_HELPTEXT                            :เปิดเพื่อใช้งานการตั้งสีประจำบริษัทแยกย่อยตามประเภทยานพาหนะ
STR_CONFIG_SETTING_LIVERIES_NONE                                :ไม่เลย
STR_CONFIG_SETTING_LIVERIES_OWN                                 :บริษัทของท่าน
STR_CONFIG_SETTING_LIVERIES_ALL                                 :ทุกบริษัท
STR_CONFIG_SETTING_PREFER_TEAMCHAT                              :ใช้การคุยระหว่างทีมด้วย <ENTER>: {STRING}
STR_CONFIG_SETTING_PREFER_TEAMCHAT_HELPTEXT                     :สลับการพูดคุยระหว่างภายใน และภายนอก <ENTER> และ<Ctrl+ENTER>
STR_CONFIG_SETTING_SCROLLWHEEL_SCROLLING                        :รูปแบบการใช้ลูกกลิ้งเมาส์ในแผนที่ย่อ: {STRING}
STR_CONFIG_SETTING_SCROLLWHEEL_SCROLLING_HELPTEXT               :ปรับเปลี่ยนลักษณะการใช้งานลูกกลิ้งเมาส์บนแผนที่ย่อ
STR_CONFIG_SETTING_SCROLLWHEEL_ZOOM                             :ขยายแผนที่
STR_CONFIG_SETTING_SCROLLWHEEL_SCROLL                           :เลื่อนแผนที่
STR_CONFIG_SETTING_SCROLLWHEEL_OFF                              :ปิด
STR_CONFIG_SETTING_SCROLLWHEEL_MULTIPLIER                       :ความเร็วการเลื่อนของแผนที่: {STRING}
STR_CONFIG_SETTING_SCROLLWHEEL_MULTIPLIER_HELPTEXT              :ควบคุมความเสถียรของลูกกลิ้งเม้าส์
STR_CONFIG_SETTING_OSK_ACTIVATION                               :เปิดใช้งาน On-Screen Keyboard: {STRING}
STR_CONFIG_SETTING_OSK_ACTIVATION_HELPTEXT                      :เลือกวิธีการที่จะเปิดแป้นพิมพ์หน้าจอสำหรับการป้อนเมื่อข้อความใน editboxes เพียงแค่ใช้อุปกรณ์ชี้ตำแหน่ง นี่หมายความว่าสำหรับอุปกรณ์ขนาดเล็กโดยไม่ต้องใช้แป้นพิมพ์ที่เกิดขึ้นจริง
STR_CONFIG_SETTING_OSK_ACTIVATION_DISABLED                      :ไม่ใช้งาน
STR_CONFIG_SETTING_OSK_ACTIVATION_DOUBLE_CLICK                  :คลิกสองครั้ง
STR_CONFIG_SETTING_OSK_ACTIVATION_SINGLE_CLICK_FOCUS            :คลิกครั้งเดียว (เมื่อเพ่งความสนใจไป)
STR_CONFIG_SETTING_OSK_ACTIVATION_SINGLE_CLICK                  :คลิกครั้งเดียว (ทันที)

STR_CONFIG_SETTING_RIGHT_MOUSE_BTN_EMU                          :จำลองคลิกขวา: {STRING}
STR_CONFIG_SETTING_RIGHT_MOUSE_BTN_EMU_HELPTEXT                 :เลือกผลของการใช้การคลิ๊กเมาส์ขวา
STR_CONFIG_SETTING_RIGHT_MOUSE_BTN_EMU_COMMAND                  :Command+คลิก
STR_CONFIG_SETTING_RIGHT_MOUSE_BTN_EMU_CONTROL                  :Ctrl+Click
STR_CONFIG_SETTING_RIGHT_MOUSE_BTN_EMU_OFF                      :ปิด



STR_CONFIG_SETTING_DATE_FORMAT_IN_SAVE_NAMES                    :ใช้รูปแบบวันที่ {STRING} เป็นชื่อเซฟของเกม
STR_CONFIG_SETTING_DATE_FORMAT_IN_SAVE_NAMES_HELPTEXT           :เพิ่มวันที่ในเกมลงไปในชื่อเซฟเกม เมื่อมีการเซฟเกมจะแนบวันที่ในเกมลงไปในชื่อเซฟเกมด้วยโดยอัตโนมัติ แต่หากผู้เล่นต้องการเปลี่ยนแปลงชื่อเซฟเกมก็สามารถกระทำได้ตามสะดวก
STR_CONFIG_SETTING_DATE_FORMAT_IN_SAVE_NAMES_LONG               :ยาว (31 ธันวาคม 2013)
STR_CONFIG_SETTING_DATE_FORMAT_IN_SAVE_NAMES_SHORT              :สั้น (31-12-2013)
STR_CONFIG_SETTING_DATE_FORMAT_IN_SAVE_NAMES_ISO                :มาตรฐาน (2013-12-31)

STR_CONFIG_SETTING_PAUSE_ON_NEW_GAME                            :หยุดเกมอัตโนมัติเมื่อเริ่มเกมใหม่: {STRING}
STR_CONFIG_SETTING_PAUSE_ON_NEW_GAME_HELPTEXT                   :เมื่อเปิดใช้งาน เกมจะหยุดอัตโนมัติเมื่อมีการเริ่มเกมใหม่
STR_CONFIG_SETTING_COMMAND_PAUSE_LEVEL                          :อนุญาตให้ทำสิ่งเหล่านี้เมื่อหยุดเกม: {STRING}
STR_CONFIG_SETTING_COMMAND_PAUSE_LEVEL_HELPTEXT                 :เลือกเปิดใช้งานคำสั่งบางคำสั่งต่อไปนี้ขณะหยุดเกม
STR_CONFIG_SETTING_COMMAND_PAUSE_LEVEL_NO_ACTIONS               :ไม่อนุญาตให้ทำใดๆทั้งสิ้น
STR_CONFIG_SETTING_COMMAND_PAUSE_LEVEL_ALL_NON_CONSTRUCTION     :ทุกการกระทำที่ไม่ใช่การก่อสร้าง
STR_CONFIG_SETTING_COMMAND_PAUSE_LEVEL_ALL_NON_LANDSCAPING      :ทุกอย่างยกเว้นการปรับปรุงระดับพื้นดิน
STR_CONFIG_SETTING_COMMAND_PAUSE_LEVEL_ALL_ACTIONS              :ทุกการกระทำ
STR_CONFIG_SETTING_ADVANCED_VEHICLE_LISTS                       :ใช้รายการยานพาหนะขั้นสุง: {STRING}
STR_CONFIG_SETTING_ADVANCED_VEHICLE_LISTS_HELPTEXT              :เปิดใช้งานรายการยานพาหนะขั้นสูงสำหรับจัดกลุ่มของยานพาหนะต่างๆ
STR_CONFIG_SETTING_LOADING_INDICATORS                           :แสดงสถานะการขนถ่ายเมื่อกำลังขนถ่ายที่สถานี: {STRING}
STR_CONFIG_SETTING_LOADING_INDICATORS_HELPTEXT                  :เลือกเพื่อแสดงตัวเลขปริมาณการบรรทุกขณะขนถ่ายที่สถานีของพาหนะ
STR_CONFIG_SETTING_TIMETABLE_IN_TICKS                           :แสดงตารางเวลาในแบบติ๊กแทนแบบวัน: {STRING}
STR_CONFIG_SETTING_TIMETABLE_IN_TICKS_HELPTEXT                  :แสดงเวลาในการเดินทางในตารางเวลาเป็น ticks แทนที่ days
STR_CONFIG_SETTING_TIMETABLE_SHOW_ARRIVAL_DEPARTURE             :แสดงเวลามาถึงและออกไปในตารางเวลา: {STRING}
STR_CONFIG_SETTING_TIMETABLE_SHOW_ARRIVAL_DEPARTURE_HELPTEXT    :แสดงการคาดการณ์เวลาในการเดินทางไปถึงหรือเวลาออกของยานพาหนะในตารางเวลา
STR_CONFIG_SETTING_QUICKGOTO                                    :เลือกคำสั่ง "ไปยัง" ไว้เสมอในการออกคำสั่งให้พาหนะ: {STRING}
STR_CONFIG_SETTING_QUICKGOTO_HELPTEXT                           :เลือกคำสั่ง "ไปยัง" ไว้เป็นปกติเมื่อมีการเลือกปลายทาง
STR_CONFIG_SETTING_DEFAULT_RAIL_TYPE                            :การเลือกทางรถไฟที่เป็นแบบแรกเริ่มเมื่อคลิ๊กเครื่องมือสร้าง (เริ่มเกมใหม่/โหลดเกม): {STRING}
STR_CONFIG_SETTING_DEFAULT_RAIL_TYPE_HELPTEXT                   :ประเภทของทางรถไฟหลังจากเริ่มเกมใหม่ หรือโหลดเซฟเกม
STR_CONFIG_SETTING_DEFAULT_RAIL_TYPE_FIRST                      :มีใช้ครั้งแรก
STR_CONFIG_SETTING_DEFAULT_RAIL_TYPE_LAST                       :มีใช้ครั้งสุดท้าย
STR_CONFIG_SETTING_DEFAULT_RAIL_TYPE_MOST_USED                  :ใช้มากที่สุด
STR_CONFIG_SETTING_SHOW_TRACK_RESERVATION                       :แสดงทางรถไฟที่ขบวนรถขอทางไว้: {STRING}
STR_CONFIG_SETTING_SHOW_TRACK_RESERVATION_HELPTEXT              :แสดงการขอทางของขบวนรถไฟ โดยแสดงสีที่แตกต่างจากสีทางปกติเพื่อช่วยตรวจหาจุดบกพร่อง เมื่อขบวนรถไฟเข้าสู่ทางตอนที่ใช้สัญญาณระบบ Path-Based
STR_CONFIG_SETTING_PERSISTENT_BUILDINGTOOLS                     :ให้คงการแสดงเครื่องมือการสร้างหลังการใช้: {STRING}
STR_CONFIG_SETTING_PERSISTENT_BUILDINGTOOLS_HELPTEXT            :ไม่ปิดเครื่องมือสร้างสะพาน หรืออุโมง หลังจากใช้งาน
STR_CONFIG_SETTING_EXPENSES_LAYOUT                              :จัดกลุ่มแยกประเภท รายรับ/รายจ่าย ในหน้าต่างแสดงข้อมูลการเงินของบริษัท: {STRING}
STR_CONFIG_SETTING_EXPENSES_LAYOUT_HELPTEXT                     :จัดการแยกประเภท รายรับ/รายจ่าย เพื่อให้ง่ายต่อการตรวจทาน ในหน้าต่างแสดงสถานะการเงินบริษัท

STR_CONFIG_SETTING_SOUND_TICKER                                 :ข่าวสาร: {STRING}
STR_CONFIG_SETTING_SOUND_TICKER_HELPTEXT                        :เล่นเสียงเมื่อมีข่าวย่อ
STR_CONFIG_SETTING_SOUND_NEWS                                   :หนังสือพิมพ์: {STRING}
STR_CONFIG_SETTING_SOUND_NEWS_HELPTEXT                          :เล่นเสียงเมื่อแสดงหน้าหนังสือพิมพ์
STR_CONFIG_SETTING_SOUND_NEW_YEAR                               :เสียงเตือนเมื่อถึงสิ้นปี: {STRING}
STR_CONFIG_SETTING_SOUND_NEW_YEAR_HELPTEXT                      :เล่นเสียงเมื่อแสดงรายงานผลประกอบการเปรียบเทียบกับปีที่แล้ว
STR_CONFIG_SETTING_SOUND_CONFIRM                                :การก่อสร้าง: {STRING}
STR_CONFIG_SETTING_SOUND_CONFIRM_HELPTEXT                       :เล่นเสียงเมื่อการก่อสร้างเสร็จหรือการกระทำอื่นๆ
STR_CONFIG_SETTING_SOUND_CLICK                                  :เมื่อคลิ๊กเมาส์: {STRING}
STR_CONFIG_SETTING_SOUND_CLICK_HELPTEXT                         :มีเสียง Effect เมื่อคลิกเมาส์ในหน้าต่างเกม
STR_CONFIG_SETTING_SOUND_DISASTER                               :ภัยพิบัติ/อุบัติเหตุ: {STRING}
STR_CONFIG_SETTING_SOUND_DISASTER_HELPTEXT                      :เล่นเสียงประกอบของอุบัติเหตุและภัยพิบัติ
STR_CONFIG_SETTING_SOUND_VEHICLE                                :ยานพาหนะ: {STRING}
STR_CONFIG_SETTING_SOUND_VEHICLE_HELPTEXT                       :เล่นเสียงประกอบของยานพาหนะ
STR_CONFIG_SETTING_SOUND_AMBIENT                                :สิ่งแวดล้อม:{STRING}
STR_CONFIG_SETTING_SOUND_AMBIENT_HELPTEXT                       :เปิดเสียงของสิ่งแวดล้อมต่างๆ

STR_CONFIG_SETTING_DISABLE_UNSUITABLE_BUILDING                  :ปิดการใช้งานในส่วนของสิ่งปลูกสร้างสาธารณูปโภคเมื่อไม่มียานพาหนะที่เหมาะสม: {STRING}
STR_CONFIG_SETTING_DISABLE_UNSUITABLE_BUILDING_HELPTEXT         :เมื่อเปิดใช้งาน สาธารณูประโทค และเส้นทางการคมนาคมที่จะสร้างได้ มีเฉพาะที่เหมาะสมกับประเภทยานพาหนะที่รองรับ
STR_CONFIG_SETTING_MAX_TRAINS                                   :ขบวนรถไฟมากที่สุดต่อผู้เล่น: {STRING}
STR_CONFIG_SETTING_MAX_TRAINS_HELPTEXT                          :จำนวนขบวนรถไฟสูงสุดที่บริษัทสามารถมีได้
STR_CONFIG_SETTING_MAX_ROAD_VEHICLES                            :ยานพาหนะทางบกมากที่สุดต่อผู้เล่น: {STRING}
STR_CONFIG_SETTING_MAX_ROAD_VEHICLES_HELPTEXT                   :จำนวนยานพาหนะบนทางราบสูงสุดที่บริษัทสามารถมีได้
STR_CONFIG_SETTING_MAX_AIRCRAFT                                 :อากาศยานมากที่สุดต่อผู้เล่น: {STRING}
STR_CONFIG_SETTING_MAX_AIRCRAFT_HELPTEXT                        :จำนวนอากาศยานสูงสุดที่บริษัทสามารถมีได้
STR_CONFIG_SETTING_MAX_SHIPS                                    :ยานพาหนะทางน้ำมากที่สุดต่อผู้เล่น: {STRING}
STR_CONFIG_SETTING_MAX_SHIPS_HELPTEXT                           :จำนวนยานพาหนะทางน้ำสูงสุดที่บริษัทสามารถมีได้

STR_CONFIG_SETTING_AI_BUILDS_TRAINS                             :ไม่ยอมให้มีรถไฟสำหรับคอมพิวเตอร์: {STRING}
STR_CONFIG_SETTING_AI_BUILDS_TRAINS_HELPTEXT                    :เมื่อเปิดใช้งาน จะทำให้ AI สามารถสร้างขบวนรถไฟได้
STR_CONFIG_SETTING_AI_BUILDS_ROAD_VEHICLES                      :ไม่ยอมให้มียานพาหนะทางบกสำหรับคอมพิวเตอร์: {STRING}
STR_CONFIG_SETTING_AI_BUILDS_ROAD_VEHICLES_HELPTEXT             :เมื่อเปิดใช้งาน จะทำให้ AI สามารถสร้างยานพาหนะทางบกได้
STR_CONFIG_SETTING_AI_BUILDS_AIRCRAFT                           :ไม่ยอมให้มีอากาศยานสำหรับคอมพิวเตอร์: {STRING}
STR_CONFIG_SETTING_AI_BUILDS_AIRCRAFT_HELPTEXT                  :เมื่อเปิดใช้งาน จะทำให้ AI สามารถสร้างอากาศยานได้
STR_CONFIG_SETTING_AI_BUILDS_SHIPS                              :ไม่ยอมให้มีเรือสำหรับคอมพิวเตอร์: {STRING}
STR_CONFIG_SETTING_AI_BUILDS_SHIPS_HELPTEXT                     :เมื่อเปิดใช้งาน จะทำให้ AI สามารถสร้างยานพาหนะทางน้ำได้

STR_CONFIG_SETTING_AI_PROFILE                                   :รูปแบบการตั้งค่าพื้นฐาน: {STRING}
STR_CONFIG_SETTING_AI_PROFILE_HELPTEXT                          :เลือกที่ตั้งค่าโปรไฟล์ที่จะใช้สำหรับเอไอเอสแบบสุ่มหรือค่าเริ่มต้นสำหรับการเพิ่มสคริปต์ AI หรือเกมใหม่
STR_CONFIG_SETTING_AI_PROFILE_EASY                              :ง่าย
STR_CONFIG_SETTING_AI_PROFILE_MEDIUM                            :ปานกลาง
STR_CONFIG_SETTING_AI_PROFILE_HARD                              :ยาก

STR_CONFIG_SETTING_AI_IN_MULTIPLAYER                            :อนุญาตให้ใช้ปัญญาประดิษฐ์ (AI) สำหรับหลายผู้เล่น: {STRING}
STR_CONFIG_SETTING_AI_IN_MULTIPLAYER_HELPTEXT                   :อนุญาตให้มี AI ในโหมดผู้เล่นหลายคน
STR_CONFIG_SETTING_SCRIPT_MAX_OPCODES                           :จำนวน opcodes ก่อนที่สคริปต์ถูกหยุด: {STRING}
STR_CONFIG_SETTING_SCRIPT_MAX_OPCODES_HELPTEXT                  :ตัวเลขสูงสุดของการคำนวณลำดับขั้น script สามารถใช้งานได้แค่ครั้งเดียว

STR_CONFIG_SETTING_SERVINT_ISPERCENT                            :ใช้การซ่อมบำรุงโดยการคิดจากเปอร์เซนต์ของประสิทธิภาพ: {STRING}
STR_CONFIG_SETTING_SERVINT_ISPERCENT_HELPTEXT                   :เลือกการซ่อมบำรุงหลังจากซ่อมบำรุงครั้งล่าสุดตามค่าประสิทธิภาพที่ลดลง แทนที่การซ่อมบำรุงตามวงรอบวัน
STR_CONFIG_SETTING_SERVINT_TRAINS                               :ตั้งค่าแรกเริ่มสำหรับการเข้าซ่อมบำรุงของขบวนรถไฟ: {STRING}
STR_CONFIG_SETTING_SERVINT_TRAINS_HELPTEXT                      :ตั้งค่าแรกเริ่มสำหรับการเข้าซ่อมบำรุงสำหรับขบวนรถไฟ เป็นหน่วยวัน หรือหากเลือกการตั้งค่าโดยคิดจากเปอร์เซนต์ของประสิทธิภาพ จะเปลี่ยนไปใช้่หน่วยเปอร์เซนต์แทน
STR_CONFIG_SETTING_SERVINT_VALUE                                :{COMMA} วัน/%
STR_CONFIG_SETTING_SERVINT_DISABLED                             :ไม่ตั้ง
STR_CONFIG_SETTING_SERVINT_ROAD_VEHICLES                        :ตั้งค่าแรกเริ่มสำหรับการเข้าซ่อมบำรุงของพาหนะทางบก: {STRING}
STR_CONFIG_SETTING_SERVINT_ROAD_VEHICLES_HELPTEXT               :ตั้งค่าแรกเริ่มสำหรับการเข้าซ่อมบำรุงสำหรับพาหนะทางบก เป็นหน่วยวัน หรือหากเลือกการตั้งค่าโดยคิดจากเปอร์เซนต์ของประสิทธิภาพ จะเปลี่ยนไปใช้่หน่วยเปอร์เซนต์แทน
STR_CONFIG_SETTING_SERVINT_AIRCRAFT                             :ตั้งค่าแรกเริ่มสำหรับการเข้าซ่อมบำรุงของอากาศยาน: {STRING}
STR_CONFIG_SETTING_SERVINT_AIRCRAFT_HELPTEXT                    :ตั้งค่าแรกเริ่มสำหรับการเข้าซ่อมบำรุงสำหรับอากาศยาน เป็นหน่วยวัน หรือหากเลือกการตั้งค่าโดยคิดจากเปอร์เซนต์ของประสิทธิภาพ จะเปลี่ยนไปใช้่หน่วยเปอร์เซนต์แทน
STR_CONFIG_SETTING_SERVINT_SHIPS                                :ตั้งค่าแรกเริ่มสำหรับการเข้าซ่อมบำรุงของพาหนะทางน้ำ: {STRING}
STR_CONFIG_SETTING_SERVINT_SHIPS_HELPTEXT                       :ตั้งค่าแรกเริ่มสำหรับการเข้าซ่อมบำรุงสำหรับพาหนะทางน้ำ เป็นหน่วยวัน หรือหากเลือกการตั้งค่าโดยคิดจากเปอร์เซนต์ของประสิทธิ์ภาพ จะเปลี่ยนไปใช้่หน่วยเปอร์เซนต์แทน
STR_CONFIG_SETTING_NOSERVICE                                    :ไม่ใช้งานการซ่อมบำรุงเมื่อตั้งเป็นไม่มีการขัดข้อง: {STRING}
STR_CONFIG_SETTING_NOSERVICE_HELPTEXT                           :เมื่อเปิดใช้งาน ยานพาหนะจะไม่เข้ารับการซ่อมบำรุงหากตั้งค่าไว้ไม่ให้มีการชำรุด
STR_CONFIG_SETTING_WAGONSPEEDLIMITS                             :จำกัดความเร็วของรถจักร/รถพ่วง: {STRING}
STR_CONFIG_SETTING_WAGONSPEEDLIMITS_HELPTEXT                    :เมื่อเปิดใช้งาน จะทำให้มีจำกัดความเร็วสูงสุดของยานพาหนะและรถพ่วงต่างๆ
STR_CONFIG_SETTING_DISABLE_ELRAILS                              :ปิดระบบสายส่งไฟฟ้า(Electricfield): {STRING}
STR_CONFIG_SETTING_DISABLE_ELRAILS_HELPTEXT                     :เมื่อเปิดการใช้งาน จะทำการปิดความต้องการการใช้งานระบบ Electrifield ของรถจักรหรือรถไฟฟ้า

STR_CONFIG_SETTING_NEWS_ARRIVAL_FIRST_VEHICLE_OWN               :เมื่อมีพาหนะแรกแรกมาถึงสถานีของผู้เล่น: {STRING}
STR_CONFIG_SETTING_NEWS_ARRIVAL_FIRST_VEHICLE_OWN_HELPTEXT      :แสดงข่าวเมื่อมีพาหนะมาถึงสถานีของบริษัทเรา
STR_CONFIG_SETTING_NEWS_ARRIVAL_FIRST_VEHICLE_OTHER             :เมื่อมีพาหนะแรกมาถึงสถานีของบริษัทคู่แข่ง: {STRING}
STR_CONFIG_SETTING_NEWS_ARRIVAL_FIRST_VEHICLE_OTHER_HELPTEXT    :แสดงข่าวเมื่อมีพาหนะถึงที่สถานีของศัตรู
STR_CONFIG_SETTING_NEWS_ACCIDENTS_DISASTERS                     :ภัยพิบัติ / อุบัติเหตุ: {STRING}
STR_CONFIG_SETTING_NEWS_ACCIDENTS_DISASTERS_HELPTEXT            :แสดงข่าวเกี่ยวกับภัยพิบัติและอุบัติเหตุ
STR_CONFIG_SETTING_NEWS_COMPANY_INFORMATION                     :ข้อมูลข่าวสารของบริษัท: {STRING}
STR_CONFIG_SETTING_NEWS_COMPANY_INFORMATION_HELPTEXT            :แสดงข่าวเมื่อมีบริษัทเปิดใหม่หรือบริษัทใกล้ล้มละลาย
STR_CONFIG_SETTING_NEWS_INDUSTRY_OPEN                           :อุตสาหกรรมเปิดตัวใหม่: {STRING}
STR_CONFIG_SETTING_NEWS_INDUSTRY_OPEN_HELPTEXT                  :แสดงข่าวเกี่ยวกับโรงงานเปิดใหม่
STR_CONFIG_SETTING_NEWS_INDUSTRY_CLOSE                          :อุตสาหกรรมปิดตัวลง: {STRING}
STR_CONFIG_SETTING_NEWS_INDUSTRY_CLOSE_HELPTEXT                 :แสดงข่าวเกี่ยวกับโรงงานที่ปิดตัว
STR_CONFIG_SETTING_NEWS_ECONOMY_CHANGES                         :การเปลี่ยนแปลงทางเศรษฐกิจ: {STRING}
STR_CONFIG_SETTING_NEWS_ECONOMY_CHANGES_HELPTEXT                :แสดงข่าวเกี่ยวกับการเปลี่ยนแปลงทางเศรษฐศาสตร์ของโลก
STR_CONFIG_SETTING_NEWS_INDUSTRY_CHANGES_COMPANY                :การเปลี่ยนแปลงของสินค้าที่ส่งให้บริษัทเราเป็นผู้ขนส่ง: {STRING}
STR_CONFIG_SETTING_NEWS_INDUSTRY_CHANGES_COMPANY_HELPTEXT       :แสดงข่าวเกี่ยวกับผลผลิตที่เปลี่ยนไปของโรงงานต่างๆที่บริษัทเราขนส่งสินค้าอยู่
STR_CONFIG_SETTING_NEWS_INDUSTRY_CHANGES_OTHER                  :การเปลี่ยนแปลงของสินค้าที่ส่งให้บริษัทคู่แข่งเป็นผู้ขนส่ง: {STRING}
STR_CONFIG_SETTING_NEWS_INDUSTRY_CHANGES_OTHER_HELPTEXT         :แสดงข่าวเกี่ยวกับผลผลิตที่เปลี่ยนไปของโรงงานต่างๆที่คู่แข่งขนส่งสินค้าอยู่
STR_CONFIG_SETTING_NEWS_INDUSTRY_CHANGES_UNSERVED               :การเปลี่ยนแปลงการผลิตสินค้าของอุตสาหกรรมอื่นๆ: {STRING}
STR_CONFIG_SETTING_NEWS_INDUSTRY_CHANGES_UNSERVED_HELPTEXT      :แสดงข่าวเกี่ยวกับการผลิตที่เปลี่ยนไปของโรงงานต่างๆที่ยังไม่มีผู้ขนส่งสินค้า
STR_CONFIG_SETTING_NEWS_ADVICE                                  :คำแนะนำ / ข้อมูลเกี่ยวกับยานยนต์ของบริษัท: {STRING}
STR_CONFIG_SETTING_NEWS_ADVICE_HELPTEXT                         :แสดงข้อความเมื่อยานพาหนะเกิดเหตุฉุกเฉิน
STR_CONFIG_SETTING_NEWS_NEW_VEHICLES                            :ยานพาหนะชนิดใหม่: {STRING}
STR_CONFIG_SETTING_NEWS_NEW_VEHICLES_HELPTEXT                   :แสดงหนังสือพิมพ์เมื่อมียานพาหนะรุ่นใหม่
STR_CONFIG_SETTING_NEWS_CHANGES_ACCEPTANCE                      :การเปลี่ยนแปลงการรับสินค้าของสถานี: {STRING}
STR_CONFIG_SETTING_NEWS_CHANGES_ACCEPTANCE_HELPTEXT             :แสดงเมื่อมีการเปลี่ยนแปลงการรับสินค้าของสถานี
STR_CONFIG_SETTING_NEWS_SUBSIDIES                               :โครงการที่มีงบประมาณสนับสนุน: {STRING}
STR_CONFIG_SETTING_NEWS_SUBSIDIES_HELPTEXT                      :แสดงข่าวเกี่ยวกับเงินสมทบของโครงการที่มีงบประมาณสนับสนุน
STR_CONFIG_SETTING_NEWS_GENERAL_INFORMATION                     :ข้อมูลทั่วไป: {STRING}
STR_CONFIG_SETTING_NEWS_GENERAL_INFORMATION_HELPTEXT            :แสดงหนังสือพิมพ์เกี่ยวกับเหตุการณ์ทั่วไป เช่นการซื้อสิทธิพิเศษหรือการปรับปรุงถนน

STR_CONFIG_SETTING_NEWS_MESSAGES_OFF                            :ปิด
STR_CONFIG_SETTING_NEWS_MESSAGES_SUMMARY                        :แสดงข้อความในแถบเลื่อน
STR_CONFIG_SETTING_NEWS_MESSAGES_FULL                           :แสดงข้อความแบบเต็ม

STR_CONFIG_SETTING_COLOURED_NEWS_YEAR                           :เริ่มใช้งานหนังสือพิมพ์สีในปี: {STRING}
STR_CONFIG_SETTING_COLOURED_NEWS_YEAR_HELPTEXT                  :เป็นการกำหนดว่าจะเริ่มต้นการใช้งานหนังสือพิมพ์แบบสีเมื่อปีใด
STR_CONFIG_SETTING_STARTING_YEAR                                :ปีที่เริ่มต้น: {STRING}
STR_CONFIG_SETTING_SMOOTH_ECONOMY                               :ยอมให้มีเศรษฐกิจที่ราบรื่น (มากขึ้น, เปลี่ยนแปลงเล็กน้อย): {STRING}
STR_CONFIG_SETTING_SMOOTH_ECONOMY_HELPTEXT                      :เมื่อเปิดใช้งาน อุดสาหกรรมจะมีการเปลี่ยนแปลงผลผลผลิต
STR_CONFIG_SETTING_ALLOW_SHARES                                 :อนุญาตให้ซื้อหุ้นจากบริษัทอื่นได้: {STRING}
STR_CONFIG_SETTING_ALLOW_SHARES_HELPTEXT                        :เมื่อเปิดการใช้งาน จะสามารถซื้่อชขายหุ้นระหว่างบริษัท จะสามารถซื้อขายหุ้นได้ต่อเมื่อบริษัทเปิดตัวมานานแล้วเท่านั้น
STR_CONFIG_SETTING_FEEDER_PAYMENT_SHARE                         :เปอเซนต์ของผลกำไรที่จะส่งเข้าสู่ระบบกระจายรายได้: {STRING}
STR_CONFIG_SETTING_FEEDER_PAYMENT_SHARE_HELPTEXT                :เปอร์เซนต์ของรายได้ที่ส่งให้ฐานของระบบกระจายรายได้ ส่งผลต่อการควบคุมรายได้ทั้งหมด
STR_CONFIG_SETTING_DRAG_SIGNALS_DENSITY                         :เมื่อลากเมาส์จะทำการวางเสาอาณัติสัญญาณโดยอัตโนมัติทุกๆ: {STRING}
STR_CONFIG_SETTING_DRAG_SIGNALS_DENSITY_HELPTEXT                :ตั้งค่าระยะที่จะให้ตั้งเสาอาณัติสัญญาณเมื่อทำการลากเมาส์ค้างเป็นระยะทางยาวๆ
STR_CONFIG_SETTING_DRAG_SIGNALS_DENSITY_VALUE                   :{COMMA} ช่อง
STR_CONFIG_SETTING_DRAG_SIGNALS_FIXED_DISTANCE                  :เมื่อลากเมาส์ จะทำการจัดระยะของเสาสัญญาณใหม่: {STRING}
STR_CONFIG_SETTING_DRAG_SIGNALS_FIXED_DISTANCE_HELPTEXT         :เลือกระยะห่างระหว่างเสาอาณัติสัญญาณแต่ละต้นหากมีการลากเมาส์ต่อเนื่อง โดยหลีกเลี่ยงสะพานและอุโมงค์ ตามที่กำหนดค่าไว้
STR_CONFIG_SETTING_SEMAPHORE_BUILD_BEFORE_DATE                  :เลือกใช้เสาอาณัติสัญญาณไฟสีอัตโนมัติในปี: {STRING}
STR_CONFIG_SETTING_SEMAPHORE_BUILD_BEFORE_DATE_HELPTEXT         :เลือกปีที่เริ่มต้นการใช้งานเสาอาณัติสัญญาณไฟสี ซึ่งก่อนหน้าปีนี้จะเป็นการใช้งานเสาสัญญาณแบบหางปลา
STR_CONFIG_SETTING_ENABLE_SIGNAL_GUI                            :เปิดใช้งานตัวเลือกรูปแบบเสาอาณัติสัญญาณ: {STRING}
STR_CONFIG_SETTING_ENABLE_SIGNAL_GUI_HELPTEXT                   :แสดงหน้าต่างเพื่อเลือกประเภทเสาอาณัติสัญญาณ หากไม่เปิดใช้งานใช้การกดปุ่ม Ctrl+คลิ๊กเมาส์ซ้าย
STR_CONFIG_SETTING_DEFAULT_SIGNAL_TYPE                          :ชนิดของเสาอาณัติสัญญาณปริยายที่จะใช้: {STRING}
STR_CONFIG_SETTING_DEFAULT_SIGNAL_TYPE_HELPTEXT                 :รูปแบบเสาอาณัติสัญญาณปริยายที่จะใช้งานทุกครั้ง
STR_CONFIG_SETTING_DEFAULT_SIGNAL_NORMAL                        :เสาอาณัติสัญญาณอย่างง่าย
STR_CONFIG_SETTING_DEFAULT_SIGNAL_PBS                           :เสาอาณัติสัญญาณตอนอัตโนมัติ
STR_CONFIG_SETTING_DEFAULT_SIGNAL_PBSOWAY                       :เสาอาณัติสัญญาณตอนอัตโนมัติ แบบทางเดียว
STR_CONFIG_SETTING_CYCLE_SIGNAL_TYPES                           :วนชนิดเสาอาณัติสัญญาณ: {STRING}
STR_CONFIG_SETTING_CYCLE_SIGNAL_TYPES_HELPTEXT                  :เลือกประเภทเสาอาณัติสัญญาณที่จะเปลี่ยนไปในวงรอบ
STR_CONFIG_SETTING_CYCLE_SIGNAL_NORMAL                          :สัญญาณอย่างง่ายเท่านั้น
STR_CONFIG_SETTING_CYCLE_SIGNAL_PBS                             :เสาอาณัติสัญญาณตอนอัตโนมัติ แบบทางเดียว
STR_CONFIG_SETTING_CYCLE_SIGNAL_ALL                             :ทั้งหมด

STR_CONFIG_SETTING_TOWN_LAYOUT                                  :รูปแบบถนนสำหรับเมืองใหม่: {STRING}
STR_CONFIG_SETTING_TOWN_LAYOUT_HELPTEXT                         :แบบแปลนของเครือข่ายถนนในเมือง
STR_CONFIG_SETTING_TOWN_LAYOUT_DEFAULT                          :ดั้งเดิม
STR_CONFIG_SETTING_TOWN_LAYOUT_BETTER_ROADS                     :ถนนที่ดีกว่า
STR_CONFIG_SETTING_TOWN_LAYOUT_2X2_GRID                         :ตาราง 2x2
STR_CONFIG_SETTING_TOWN_LAYOUT_3X3_GRID                         :ตาราง 3x3
STR_CONFIG_SETTING_TOWN_LAYOUT_RANDOM                           :สุ่ม
STR_CONFIG_SETTING_ALLOW_TOWN_ROADS                             :ยอมให้เมืองสร้างถนนได้: {STRING}
STR_CONFIG_SETTING_ALLOW_TOWN_ROADS_HELPTEXT                    :อนุญาตให้เมืองสามารถขยายถนนเพื่อรองรับการขยายตัว
STR_CONFIG_SETTING_ALLOW_TOWN_LEVEL_CROSSINGS                   :ยอมให้เมืองสร้างทางข้ามระดับดินได้: {STRING}
STR_CONFIG_SETTING_ALLOW_TOWN_LEVEL_CROSSINGS_HELPTEXT          :เปิดการใช้งาน เพื่ออนุญาตให้เมืองสามารถสร้างทางตัดเสมอระดับทางรถไฟได้
STR_CONFIG_SETTING_NOISE_LEVEL                                  :เปิดใช้งานให้เมืองมีการควบคุมมลภาวะทางเสียงของท่าอากาศยาน: {STRING}
STR_CONFIG_SETTING_NOISE_LEVEL_HELPTEXT                         :เมื่อปิดการใช้งานนี้ จะสามารถสร้างท่าอากาศยานได้มากกว่า 1
STR_CONFIG_SETTING_TOWN_FOUNDING                                :ก่อตั้งเมืองใหม่ในเกม: {STRING}
STR_CONFIG_SETTING_TOWN_FOUNDING_HELPTEXT                       :เปิดการใช้งาน จะสามารถเลือกตั้งเมืองใหม่ได้ขณะเล่นเกม
STR_CONFIG_SETTING_TOWN_FOUNDING_FORBIDDEN                      :ห้าม
STR_CONFIG_SETTING_TOWN_FOUNDING_ALLOWED                        :ยอม
STR_CONFIG_SETTING_TOWN_FOUNDING_ALLOWED_CUSTOM_LAYOUT          :ยอม, รูปแบบเมืองกำหนดเอง

STR_CONFIG_SETTING_EXTRA_TREE_PLACEMENT                         :การปลูกป่า: {STRING}
STR_CONFIG_SETTING_EXTRA_TREE_PLACEMENT_HELPTEXT                :ควบคุมการสุ่มการเจริญเติบโตของต้นไม้ระหว่างเล่นเกม
STR_CONFIG_SETTING_EXTRA_TREE_PLACEMENT_NONE                    :ไม่มี {RED}(ไม่มีโรงเลื่อยไม้)
STR_CONFIG_SETTING_EXTRA_TREE_PLACEMENT_RAINFOREST              :เฉพาะในป่าฝนเท่านั้น
STR_CONFIG_SETTING_EXTRA_TREE_PLACEMENT_ALL                     :ทุกหนทุกแห่ง

STR_CONFIG_SETTING_TOOLBAR_POS                                  :ตำแหน่งแถบเครื่องมือหลัก: {STRING}
STR_CONFIG_SETTING_TOOLBAR_POS_HELPTEXT                         :ตำแหน่งของปุ่มเครื่องมือต่างๆด้านบนของจอภาพ
STR_CONFIG_SETTING_STATUSBAR_POS                                :ตำแหน่งของแถบแสดงสถานะ: {STRING}
STR_CONFIG_SETTING_STATUSBAR_POS_HELPTEXT                       :ตำแหน่งของแถบแสดงผลต่างๆด้านล่างของจอภาพ
STR_CONFIG_SETTING_SNAP_RADIUS                                  :รัศมีของหน้าต่าง: {STRING}
STR_CONFIG_SETTING_SNAP_RADIUS_HELPTEXT                         :ปรับความกว้างหรือความยาวของหน้าต่างต่างๆ หากถูกนำมาเรียงติดกันและขยายขนาดให้ใกล้เคียงกัน
STR_CONFIG_SETTING_SNAP_RADIUS_VALUE                            :{COMMA} pixel{P 0 s}
STR_CONFIG_SETTING_SNAP_RADIUS_DISABLED                         :ไม่ใช้งาน
STR_CONFIG_SETTING_SOFT_LIMIT                                   :จำนวนมากสุดของหน้าต่างที่ไม่ปักหมุด: {STRING}
STR_CONFIG_SETTING_SOFT_LIMIT_HELPTEXT                          :จำนวนของหน้าต่างที่จะสามารถเปิดได้จนกว่าจะถึงขีดจำกัดและจะปิดหน้าต่างก่อนหน้านี้ลงตามลำดับ
STR_CONFIG_SETTING_SOFT_LIMIT_VALUE                             :{COMMA}
STR_CONFIG_SETTING_SOFT_LIMIT_DISABLED                          :ไม่ใช้งาน
STR_CONFIG_SETTING_ZOOM_MIN                                     :ระดับการซูมเข้าจากปกติ: {STRING}
STR_CONFIG_SETTING_ZOOM_MIN_HELPTEXT                            :ระยะซูมเข้าสูงสุด เมื่อเลือกการใช้งานแล้ว จะทำให้สามารถซูมเข้าไปใกล้ๆได้มากกว่าปกติของเกม
STR_CONFIG_SETTING_ZOOM_MAX                                     :ระดับการซูมออกสูงสุด: {STRING}
STR_CONFIG_SETTING_ZOOM_MAX_HELPTEXT                            :ระดับของการซูมออกสูงสุด เดิมจะมีข้อจำกัด แต่สามารถเพิ่มระยะการซูมออกได้มากขึ้นจากตัวเลือกนี้
STR_CONFIG_SETTING_ZOOM_LVL_MIN                                 :4 เท่า
STR_CONFIG_SETTING_ZOOM_LVL_IN_2X                               :2 เท่า
STR_CONFIG_SETTING_ZOOM_LVL_NORMAL                              :ปกติ
STR_CONFIG_SETTING_ZOOM_LVL_OUT_2X                              :2 เท่า
STR_CONFIG_SETTING_ZOOM_LVL_OUT_4X                              :4 เท่า
STR_CONFIG_SETTING_ZOOM_LVL_OUT_8X                              :8 เท่า
STR_CONFIG_SETTING_TOWN_GROWTH                                  :ความเร็วการขยายตัวของเมือง: {STRING}
STR_CONFIG_SETTING_TOWN_GROWTH_HELPTEXT                         :ความเร็วในการขยายตัวของเมือง
STR_CONFIG_SETTING_TOWN_GROWTH_NONE                             :ไม่มี
STR_CONFIG_SETTING_TOWN_GROWTH_SLOW                             :ช้า
STR_CONFIG_SETTING_TOWN_GROWTH_NORMAL                           :ปกติ
STR_CONFIG_SETTING_TOWN_GROWTH_FAST                             :เร็ว
STR_CONFIG_SETTING_TOWN_GROWTH_VERY_FAST                        :เร็วมาก
STR_CONFIG_SETTING_LARGER_TOWNS                                 :สัดส่วนระหว่างจำนวนเมืองเล็กกับเมืองใหญ่: {STRING}
STR_CONFIG_SETTING_LARGER_TOWNS_HELPTEXT                        :สัดส่วนระหว่างจำนวนเมืองเล็กกับเมืองใหญ่
STR_CONFIG_SETTING_LARGER_TOWNS_VALUE                           :1 ใน {COMMA}
STR_CONFIG_SETTING_LARGER_TOWNS_DISABLED                        :ไม่มี
STR_CONFIG_SETTING_CITY_SIZE_MULTIPLIER                         :ตัวคูณขนาดเมืองเริ่มต้น: {STRING}
STR_CONFIG_SETTING_CITY_SIZE_MULTIPLIER_HELPTEXT                :ขนาดโดยเฉลี่ยของเมืองใหญ่ที่สัมพันธ์กับเมืองปกติ

STR_CONFIG_SETTING_LINKGRAPH_INTERVAL                           :อัพเดทกราฟการกระจายสินค้าทุกๆ {STRING} วัน
STR_CONFIG_SETTING_LINKGRAPH_INTERVAL_HELPTEXT                  :เวลาระหว่างการคำนวณหาเส้นทางการเชื่อมต่อของกราฟ. ทุกครั้งที่มีำการคำนวณใหม่ มีการวางแผนสำหรับหนึ่งชิ้นส่วนในกราฟ ค่าที่ตั้งไว้นี้ คือค่าที่จะให้มีการอัพเดททุกๆเวลากี่วัน การตั้งให้คำนวณถี่มากๆจะกินทรัพยากรเครื่องของท่าน
STR_CONFIG_SETTING_LINKGRAPH_TIME                               :ใช้เวลา {STRING} วัน{P 0:2 s} ในการคำนวนกราฟการกระจายสินค้า
STR_CONFIG_SETTING_LINKGRAPH_TIME_HELPTEXT                      :เวลาในการคำนวณการกระจายสินค้าสู่จุดหมายต่างๆที่แสดงเป็นเส้นกราฟบนแผนที่ การตั้งค่าถี่เกินไปอาจก่อให้เกิดอาการ lag ได้
STR_CONFIG_SETTING_DISTRIBUTION_MANUAL                          :ไม่กำหนด
STR_CONFIG_SETTING_DISTRIBUTION_ASYMMETRIC                      :อสมมาตร
STR_CONFIG_SETTING_DISTRIBUTION_SYMMETRIC                       :สมมาตร
STR_CONFIG_SETTING_DISTRIBUTION_PAX                             :โหมตการกระจายสินค้าสำหรับผู้โดยสาร: {STRING}
STR_CONFIG_SETTING_DISTRIBUTION_PAX_HELPTEXT                    :ผู้โดยสารจากเมืองหนึ่งเมื่อเดินทางออกไปที่ใดก็ตาม จะต้องย้อนกลับเข้ามายังจุดเริ่มค้น การตั้งค่าเป็นแบบ "สมมาตร" จะทำให้เกิดวงจรปกติเหมือนกับการโดยสารของผู้โดยสาร
STR_CONFIG_SETTING_DISTRIBUTION_MAIL                            :โหมตการกระจายสินค้าสำหรับสินค้าประเภทพัสดุ: {STRING}
STR_CONFIG_SETTING_DISTRIBUTION_MAIL_HELPTEXT                   :การขนส่งพัสดุ เหมือนกับการขนส่งผู้โดยสาร การตั้งค่าเป็นแบบ "สมมาตร" จึงเป็นทางเลือกที่ดีในการใช้งาน
STR_CONFIG_SETTING_DISTRIBUTION_ARMOURED                        :โหมตการกระจายสินค้าสำหรับสินค้าประเภทต้องคุ้มครองเป็นพิเศษ: {STRING}
STR_CONFIG_SETTING_DISTRIBUTION_ARMOURED_HELPTEXT               :สินค้าที่ต้องได้รับการคุ้มครองเป็นพิเศษ เช่นทอง หรือเพชร สำหรับทองนั้นในภูมิประเทศปกติการขนส่งทองคำระหว่างธนาคารเป็นเรื่องปกติ การตั้งค่าเป็นแบบ "สมมาตร" จึงเป็นทางเลือกที่ดีเพื่อความสมจริง แต่สำหรับอุตสาหกรรมเพชรในเขตทะเลทรายหรือเขตหนาวเย็นนั้น เป็นผลผลิตจากอุตสาหกรรมที่ต้องส่งให้กับปลายทางเพียงอย่างเดียว หากจะเลือกเป็นแบบ "อสมมาตร" ก็คงจะเหมาะสมมากกว่า
STR_CONFIG_SETTING_DISTRIBUTION_DEFAULT                         :โหมตการกระจายสินค้าสำหรับสินค้าประเภทอื่นๆ: {STRING}
STR_CONFIG_SETTING_DISTRIBUTION_DEFAULT_HELPTEXT                :"สมมาตร" หมายถึงการที่ส่งสินค้าออกไปจากจุดเริ่มต้นไม่ว่าจะออกไปในที่ใดก็ตาม ก็จะมีการส่งกลับมายังต้นทางในบริมาณที่เท่าๆกัน ส่วนแบบ "อสมมาตร" คือการส่งออกไปแล้วไปเลย ไม่มีการย้อนกลับมายังจุดเริ่มต้น
STR_CONFIG_SETTING_LINKGRAPH_ACCURACY                           :ความแม่นยำในการกระจายสินค้า: {STRING}
STR_CONFIG_SETTING_LINKGRAPH_ACCURACY_HELPTEXT                  :การตั้งค่าความแม่นยำในการคำนวณของระบบการกระจายสินค้า ยิ่งตั้งค่าสูงมากจะยิ่งใช้ทรัพยากรของเครื่องคอมพิวเตอร์มากขึ้น แต่จะเพิ่มความแม่นยำในการคำนวณหาเส้นทางสินค้าที่จะไปมากขึ้น
STR_CONFIG_SETTING_DEMAND_DISTANCE                              :ผลของสัดส่วนระยะทางต่อปริมาณ: {STRING}
STR_CONFIG_SETTING_DEMAND_DISTANCE_HELPTEXT                     :โดยปกติสินค้ามักจะเลือกไปยังที่หมายที่อยู่ใกล้มากกว่า แต่หากตั้งค่าส่วนนี้เข้าใกล้ 0 สินค้าจะยิ่งกระจายออกไปในพื้นที่ห่างไกลมากยิ่งขึ้น
STR_CONFIG_SETTING_DEMAND_SIZE                                  :ปริมาณการส่งกลับของสินค้าในโหมตสมมาตร: {STRING}
STR_CONFIG_SETTING_DEMAND_SIZE_HELPTEXT                         :เมื่อตั้งค่าให้ต่ำกว่า 100% ระบบกระจายสินค้าแบบสมมาตรจะยิ่งมีความคล้ายคลึงกับแบบอสมมาตร สินค้าที่ถูกส่งออกไปที่จะย้อนกลับเข้ามายังจุดเริ่มต้นจะลดลง ถ้าตั้งค่าเป็น 0% ก็จะกลายเป็นเหมือนกับระบบการกระจายแบบอสมมาตรไปโดยปริยาย
STR_CONFIG_SETTING_SHORT_PATH_SATURATION                        :ความเข้มข้นของการเลือกทางที่สั้นที่สุดก่อนเลือกทางที่มีการรองรับมากสุด: {STRING}
STR_CONFIG_SETTING_SHORT_PATH_SATURATION_HELPTEXT               :ความถี่ของเส้นทางสองเส้นทางระหว่างสถานีสองสถานี สินค้าและผู้โดยสารจะให้ความถี่กับเส้นทางที่สุั้นที่สุดก่อนเป็นอันดับแรก

STR_CONFIG_SETTING_LOCALISATION_UNITS_VELOCITY                  :หน่วยวัดความเร็ว: {STRING}
STR_CONFIG_SETTING_LOCALISATION_UNITS_VELOCITY_HELPTEXT         :หน่วยวัดความเร็ว แสดงผลในหน้าต่างรายละเอียดยานพาหนะ
STR_CONFIG_SETTING_LOCALISATION_UNITS_VELOCITY_IMPERIAL         :อิมพิเรียล (ไมล์ต่อชั่วโมง)
STR_CONFIG_SETTING_LOCALISATION_UNITS_VELOCITY_METRIC           :เมตริก (กิโลเมตรต่อชั่วโมง)
STR_CONFIG_SETTING_LOCALISATION_UNITS_VELOCITY_SI               :มาตรฐานสากล (เมตร/วินาที)

STR_CONFIG_SETTING_LOCALISATION_UNITS_POWER                     :หน่วยวัดกำลัง: {STRING}
STR_CONFIG_SETTING_LOCALISATION_UNITS_POWER_HELPTEXT            :หน่วยวัดกำลัง แสดงผลในหน้าต่างรายละเอียดยานพาหานะ
STR_CONFIG_SETTING_LOCALISATION_UNITS_POWER_IMPERIAL            :อิมพีเีรียล (แรงม้า)
STR_CONFIG_SETTING_LOCALISATION_UNITS_POWER_METRIC              :เมตริก (แรงม้า)
STR_CONFIG_SETTING_LOCALISATION_UNITS_POWER_SI                  :มาตรฐานสากล (กิโลวัตต์)

STR_CONFIG_SETTING_LOCALISATION_UNITS_WEIGHT                    :หน่วยวัดน้ำหนัก: {STRING}
STR_CONFIG_SETTING_LOCALISATION_UNITS_WEIGHT_HELPTEXT           :หน่วยวัดน้ำหนัก แสดงผลในหน้าต่างรายละเอียดยานพาหนะ
STR_CONFIG_SETTING_LOCALISATION_UNITS_WEIGHT_IMPERIAL           :อิมพีเรียล (ตัน)
STR_CONFIG_SETTING_LOCALISATION_UNITS_WEIGHT_METRIC             :เมตริก (ตัน)
STR_CONFIG_SETTING_LOCALISATION_UNITS_WEIGHT_SI                 :มาตรฐานสากล (กิโลกรัม)

STR_CONFIG_SETTING_LOCALISATION_UNITS_VOLUME                    :หน่วยวัดปริมาณความจุ: {STRING}
STR_CONFIG_SETTING_LOCALISATION_UNITS_VOLUME_HELPTEXT           :หน่วยวัดความจุ แสดงผลในหน้าต่างรายละเอียดยานพาหนะ
STR_CONFIG_SETTING_LOCALISATION_UNITS_VOLUME_IMPERIAL           :อิมพีเรียล (แกลลอน)
STR_CONFIG_SETTING_LOCALISATION_UNITS_VOLUME_METRIC             :เมตริก (ลิตร)
STR_CONFIG_SETTING_LOCALISATION_UNITS_VOLUME_SI                 :มาตรฐานสากล (ลูกบาศก์เมตร)

STR_CONFIG_SETTING_LOCALISATION_UNITS_FORCE                     :หน่วยวัดกำลังลากจูง: {STRING}
STR_CONFIG_SETTING_LOCALISATION_UNITS_FORCE_HELPTEXT            :หน่วยวัดกำลังลากจูง ที่แสดงผลในหน้าต่างรายละเอียดยานพาหานะ
STR_CONFIG_SETTING_LOCALISATION_UNITS_FORCE_IMPERIAL            :อิมพีเรียล (ปอนด์)
STR_CONFIG_SETTING_LOCALISATION_UNITS_FORCE_METRIC              :เมตริก (กิโลกรัม)
STR_CONFIG_SETTING_LOCALISATION_UNITS_FORCE_SI                  :มาตรฐานสากล (กิโลนิวตัน)

STR_CONFIG_SETTING_LOCALISATION_UNITS_HEIGHT                    :หน่วยวัดความสูง: {STRING}
STR_CONFIG_SETTING_LOCALISATION_UNITS_HEIGHT_HELPTEXT           :การแสดงหน่วยวัดความสูงเมื่อกดดูรายละเอียดของวัตถุต่างๆ
STR_CONFIG_SETTING_LOCALISATION_UNITS_HEIGHT_IMPERIAL           :อิมพีเรียล (ฟุต)
STR_CONFIG_SETTING_LOCALISATION_UNITS_HEIGHT_METRIC             :เมตริก (เมตร)
STR_CONFIG_SETTING_LOCALISATION_UNITS_HEIGHT_SI                 :มาตรฐานสากล (เมตร)

STR_CONFIG_SETTING_LOCALISATION                                 :{ORANGE}มาตราวัดต่างๆ
STR_CONFIG_SETTING_SOUND                                        :{ORANGE}เสียงเอฟเฟกต์
STR_CONFIG_SETTING_INTERFACE                                    :{ORANGE}ส่วนเชื่อมต่อผู้ใช้
STR_CONFIG_SETTING_INTERFACE_CONSTRUCTION                       :{ORANGE}การก่อสร้าง
STR_CONFIG_SETTING_VEHICLES                                     :{ORANGE}ยานพาหนะ
STR_CONFIG_SETTING_VEHICLES_PHYSICS                             :{ORANGE}กายภาพ
STR_CONFIG_SETTING_VEHICLES_ROUTING                             :{ORANGE}การค้นหาเส้นทางของพาหนะ
STR_CONFIG_SETTING_ENVIRONMENT                                  :{ORANGE}สิ่งแวดล้อม
STR_CONFIG_SETTING_ENVIRONMENT_TOWNS                            :{ORANGE}เมือง
STR_CONFIG_SETTING_ENVIRONMENT_INDUSTRIES                       :{ORANGE}อุตสาหกรรม
STR_CONFIG_SETTING_ENVIRONMENT_CARGODIST                        :{ORANGE}การกระจายสินค้า
STR_CONFIG_SETTING_AI                                           :{ORANGE}คู่แข่ง
STR_CONFIG_SETTING_AI_NPC                                       :{ORANGE}ผู้เล่นคอมพิวเตอร์

STR_CONFIG_SETTING_PATHFINDER_OPF                               :ดั้งเดิม
STR_CONFIG_SETTING_PATHFINDER_NPF                               :NPF
STR_CONFIG_SETTING_PATHFINDER_YAPF_RECOMMENDED                  :YAPF {BLUE}(แนะนำ)

STR_CONFIG_SETTING_PATHFINDER_FOR_TRAINS                        :ตัวค้นหาเส้นทางสำหรับรถไฟ: {STRING}
STR_CONFIG_SETTING_PATHFINDER_FOR_TRAINS_HELPTEXT               :การหาค้นหาเส้นทางของขบวนรถไฟ
STR_CONFIG_SETTING_PATHFINDER_FOR_ROAD_VEHICLES                 :ตัวค้นหาเส้นทางสำหรับรถยนต์: {STRING}
STR_CONFIG_SETTING_PATHFINDER_FOR_ROAD_VEHICLES_HELPTEXT        :การค้นหาเส้นทางของยานพาหนะทางบก
STR_CONFIG_SETTING_PATHFINDER_FOR_SHIPS                         :ตัวค้นหาเส้นทางสำหรับเรือ: {STRING}
STR_CONFIG_SETTING_PATHFINDER_FOR_SHIPS_HELPTEXT                :การค้นหาเส้นทางของยานพาหนะทางน้ำ
STR_CONFIG_SETTING_REVERSE_AT_SIGNALS                           :หมุนกลับขบวนอัตโนมัติที่เสาอาณัติสัญญาณ: {STRING}
STR_CONFIG_SETTING_REVERSE_AT_SIGNALS_HELPTEXT                  :อนุญาตให้ขบวนรถไฟกลับขบวนที่เสาอาณัติสัญญาณเมื่อมีการรอสัญญาณอนุญาตเป็นเวลานาน

STR_CONFIG_SETTING_QUERY_CAPTION                                :{WHITE}เปลี่ยนค่าการตั้งค่า

# Config errors
STR_CONFIG_ERROR                                                :{WHITE}เกิดข้อผิดพลาดกับไฟล์ที่เก็บข้อมูลการตั้งค่า
STR_CONFIG_ERROR_ARRAY                                          :{WHITE}... เกิดข้อผิดพลาดในอาร์เรย์ '{STRING}'
STR_CONFIG_ERROR_INVALID_VALUE                                  :{WHITE}...ค่านี้ไม่ถูกต้อง '{STRING}' สำหรับ '{STRING}'
STR_CONFIG_ERROR_TRAILING_CHARACTERS                            :{WHITE}... ติดตามตัวอักษรที่จุดสิ้นสุดของการตั้งค่า '{STRING}'
STR_CONFIG_ERROR_DUPLICATE_GRFID                                :{WHITE}... กำลังเพิกเฉย NewGRF '{STRING}': GRF ID ซ้ำกับ '{STRING}'
STR_CONFIG_ERROR_INVALID_GRF                                    :{WHITE}... กำลังเพิกเฉย NewGRF ที่ไม่ถูกต้อง '{STRING}': {STRING}
STR_CONFIG_ERROR_INVALID_GRF_NOT_FOUND                          :ไม่พบ
STR_CONFIG_ERROR_INVALID_GRF_UNSAFE                             :ไม่ปลอดภัยสำหรับการใช้แบบคงที่
STR_CONFIG_ERROR_INVALID_GRF_SYSTEM                             :NewGRF ของระบบ
STR_CONFIG_ERROR_INVALID_GRF_INCOMPATIBLE                       :ไม่รองรับกับ OpenTTD เวอร์ชันนี้
STR_CONFIG_ERROR_INVALID_GRF_UNKNOWN                            :ไม่ทราบ
STR_CONFIG_ERROR_INVALID_SAVEGAME_COMPRESSION_LEVEL             :{WHITE}... ระดับการบับอัด '{STRING}' ไม่ถูกต้อง
STR_CONFIG_ERROR_INVALID_SAVEGAME_COMPRESSION_ALGORITHM         :{WHITE}... รูปแบบการเซฟเกม '{STRING}' ใช้ไม่ได้... กำลังปรับค่ากลับเป็น '{STRING}'
STR_CONFIG_ERROR_INVALID_BASE_GRAPHICS_NOT_FOUND                :{WHITE}... ไม่สนใน Base Graphics set '{STRING}': หาไม่พบ
STR_CONFIG_ERROR_INVALID_BASE_SOUNDS_NOT_FOUND                  :{WHITE}... ไม่สนใน Base Sounds set '{STRING}': หาไม่พบ
STR_CONFIG_ERROR_INVALID_BASE_MUSIC_NOT_FOUND                   :{WHITE}... ไม่สนใจ Base Music set '{STRING}': หาไม่พบ
STR_CONFIG_ERROR_OUT_OF_MEMORY                                  :{WHITE}หน่วยความจำไม่เพียงพอ
STR_CONFIG_ERROR_SPRITECACHE_TOO_BIG                            :{WHITE}การกำหนดพื้นที่ {BYTES} ของ Spritecache ล้มเหลว Spritecache ได้ลดลง {BYTES}. นี่คือการทำให้ประสิทธิภาพของเกม OpenTTD ลดลง. เพื่อลดความต้องการของหน่วยความจำ ให้ทำการปิดการใช้งานระบบ 32bpp graphics

# Intro window
STR_INTRO_CAPTION                                               :{WHITE}OpenTTD {REV}

STR_INTRO_NEW_GAME                                              :{BLACK}เริ่มเกมใหม่
STR_INTRO_LOAD_GAME                                             :{BLACK}โหลดเกม
STR_INTRO_PLAY_SCENARIO                                         :{BLACK}เล่นโหมดเรื่องราว
STR_INTRO_PLAY_HEIGHTMAP                                        :{BLACK}เล่นแผนที่จากภาพชั้นความสูง
STR_INTRO_SCENARIO_EDITOR                                       :{BLACK}โปรแกรมแก้ไขแผนที่
STR_INTRO_MULTIPLAYER                                           :{BLACK}เล่นหลายคน

STR_INTRO_GAME_OPTIONS                                          :{BLACK}ตัวเลือกเกม
STR_INTRO_HIGHSCORE                                             :{BLACK}ตารางคะแนนสูงสุด
STR_INTRO_CONFIG_SETTINGS_TREE                                  :{BLACK}ตั้งค่า
STR_INTRO_NEWGRF_SETTINGS                                       :{BLACK}การตั้งค่า NewGRF
STR_INTRO_ONLINE_CONTENT                                        :{BLACK}ตรวจสอบเนื้อหาออนไลน์
STR_INTRO_SCRIPT_SETTINGS                                       :{BLACK}ตั้งค่า AI/Game Script
STR_INTRO_QUIT                                                  :{BLACK}ออก

STR_INTRO_TOOLTIP_NEW_GAME                                      :{BLACK}เริ่มเกมใหม่, Ctrl+Click เพื่อข้ามการตั้งค่าแผนที่
STR_INTRO_TOOLTIP_LOAD_GAME                                     :{BLACK}เปิดเกมที่บันทึกไว้
STR_INTRO_TOOLTIP_PLAY_HEIGHTMAP                                :{BLACK}เริ่มเกมใหม่โดยใช้ heightmap เป็นภูมิประเทศ
STR_INTRO_TOOLTIP_PLAY_SCENARIO                                 :{BLACK}เริ่มเกมใหม่ โดยใช้ฉากที่กำหนดเอง
STR_INTRO_TOOLTIP_SCENARIO_EDITOR                               :{BLACK}สร้างเกมที่มี โลก/ฉาก ที่กำหนดเอง
STR_INTRO_TOOLTIP_MULTIPLAYER                                   :{BLACK}เริ่มเกมผู้เล่นหลายคน

STR_INTRO_TOOLTIP_TEMPERATE                                     :{BLACK}เลือกรูปแบบภูมิประเทศ 'เขตอบอุ่น'
STR_INTRO_TOOLTIP_SUB_ARCTIC_LANDSCAPE                          :{BLACK}เลือกรูปแบบภูมิประเทศ 'เขตกึ่งขั้วโลก'
STR_INTRO_TOOLTIP_SUB_TROPICAL_LANDSCAPE                        :{BLACK}เลือกรูปแบบภูมิประเทศ 'เขตกึ่งมรสุม'
STR_INTRO_TOOLTIP_TOYLAND_LANDSCAPE                             :{BLACK}เลือกสภาพภูมิประเทศ 'เมืองของเล่น'

STR_INTRO_TOOLTIP_GAME_OPTIONS                                  :{BLACK}แสดงตัวเลือกเกม
STR_INTRO_TOOLTIP_HIGHSCORE                                     :{BLACK}แสดงตารางคะแนนสูงสุด
STR_INTRO_TOOLTIP_CONFIG_SETTINGS_TREE                          :{BLACK}การตั้งค่า หน้าจอ
STR_INTRO_TOOLTIP_NEWGRF_SETTINGS                               :{BLACK}แสดงการกำหนดค่า NewGRF
STR_INTRO_TOOLTIP_ONLINE_CONTENT                                :{BLACK}ตรวจสอบเนื้อหาใหม่และการปรับปรุงสำหรับดาวโหลด
STR_INTRO_TOOLTIP_SCRIPT_SETTINGS                               :{BLACK}แสดงการตั้งค่า AI/Game script
STR_INTRO_TOOLTIP_QUIT                                          :{BLACK}ออกจากเกม OpenTTD

STR_INTRO_TRANSLATION                                           :{BLACK} การแปลภาษาส่วนนี้หายไป {NUM} string{P ""}. โปรดช่วยทำให้ OpenTTD ดีขึ้นโดยการสมัครเป็นผู้แปล. ดูใน readme.txt สำหรับรายละเอียด.

# Quit window
STR_QUIT_CAPTION                                                :{WHITE}ออกจากเกม
STR_QUIT_ARE_YOU_SURE_YOU_WANT_TO_EXIT_OPENTTD                  :{YELLOW}คุณแน่ใจว่าจะออกจากเกม OpenTTD แล้วกลับสู่ {STRING}?
STR_QUIT_YES                                                    :{BLACK}ใช่
STR_QUIT_NO                                                     :{BLACK}ไม่

# Supported OSes
STR_OSNAME_WINDOWS                                              :Windows
STR_OSNAME_DOS                                                  :DOS
STR_OSNAME_UNIX                                                 :Unix
STR_OSNAME_OSX                                                  :OS{NBSP}X
STR_OSNAME_BEOS                                                 :BeOS
STR_OSNAME_HAIKU                                                :ระบบปฏิบัติการ Haiku
STR_OSNAME_MORPHOS                                              :MorphOS
STR_OSNAME_AMIGAOS                                              :AmigaOS
STR_OSNAME_OS2                                                  :OS/2
STR_OSNAME_SUNOS                                                :SunOS

# Abandon game
STR_ABANDON_GAME_CAPTION                                        :{WHITE}ออกไปสู่เมนูหลัก
STR_ABANDON_GAME_QUERY                                          :{YELLOW}เกมยังดำเนินอยู่แน่ใจหรือไม่ว่าจะกลับไปสู่เมนูหลัก?
STR_ABANDON_SCENARIO_QUERY                                      :{YELLOW}คุณแน่ใจหรือที่จะยกเลิกแผนที่นี้?

# Cheat window
STR_CHEATS                                                      :{WHITE}สูตรโกงเกม
STR_CHEATS_TOOLTIP                                              :{BLACK}กล่องตัวเลือกจะแสดงว่าคุณโกงมาก่อนหรือไม่
STR_CHEATS_WARNING                                              :{BLACK}คำเตือน! คุณกำลังหักหลังคู่แข่งของคุณ พึงระลึกว่าการกระทำเช่นนี้จะถูกจดจำไปอีกนาน
STR_CHEAT_MONEY                                                 :{LTBLUE}เพิ่มเงิน {CURRENCY_LONG}
STR_CHEAT_CHANGE_COMPANY                                        :{LTBLUE}เล่นเป็นบริษัท: {ORANGE}{COMMA}
STR_CHEAT_EXTRA_DYNAMITE                                        :{LTBLUE}เครื่องมือทำลายพิเศษ (ทำลายส่วนอุตสาหกรรม, ของที่เคลื่อนย้ายไม่ได้): {ORANGE}{STRING}
STR_CHEAT_CROSSINGTUNNELS                                       :{LTBLUE}อุโมงค์สามารถตัดกันได้: {ORANGE}{STRING}
STR_CHEAT_NO_JETCRASH                                           :{LTBLUE}เครื่องบินไอพ่นจะไม่ตกบ่อยๆ ในท่าอากาศยานขนาดขนาดเล็ก: {ORANGE}{STRING}
STR_CHEAT_SWITCH_CLIMATE_TEMPERATE_LANDSCAPE                    :ภูมิประเทศเขตอบอุ่น
STR_CHEAT_SWITCH_CLIMATE_SUB_ARCTIC_LANDSCAPE                   :ภูมิประเทศเขตกึ่งขั้วโลก
STR_CHEAT_SWITCH_CLIMATE_SUB_TROPICAL_LANDSCAPE                 :ภูมิประเทศเขตกึ่งมรสุม
STR_CHEAT_SWITCH_CLIMATE_TOYLAND_LANDSCAPE                      :ภูมิประเทศเมืองของเล่น
STR_CHEAT_CHANGE_DATE                                           :{LTBLUE}เปลี่ยนวันที่: {ORANGE}{DATE_SHORT}
STR_CHEAT_CHANGE_DATE_QUERY_CAPT                                :{WHITE}เปลี่ยนปีปัจจุบัน
STR_CHEAT_SETUP_PROD                                            :{LTBLUE}เปิดใช้งานการแก้ไขปริมาณผลผลิต: {ORANGE}{STRING}

# Livery window

STR_LIVERY_GENERAL_TOOLTIP                                      :{BLACK}แสดงแบบสีทั่วไป
STR_LIVERY_TRAIN_TOOLTIP                                        :{BLACK}แสดงแบบสีรถไฟ
STR_LIVERY_ROAD_VEHICLE_TOOLTIP                                 :{BLACK}แสดงแบบสีรถยนต์
STR_LIVERY_SHIP_TOOLTIP                                         :{BLACK}แสดงแบบสีเรือ
STR_LIVERY_AIRCRAFT_TOOLTIP                                     :{BLACK}แสดงแบบสีเครื่องบิน
STR_LIVERY_PRIMARY_TOOLTIP                                      :{BLACK}เลือกสีหลักของแบบสีที่เลือก Ctrl+Click จะปรับสีในทุกๆแบบ
STR_LIVERY_SECONDARY_TOOLTIP                                    :{BLACK}เลือกสีรองของแบบสีที่เลือก Ctrl+Click จะปรับสีในทุกๆแบบ
STR_LIVERY_PANEL_TOOLTIP                                        :{BLACK}เลือกแบบสีที่จะเปลี่ยน หรือหลายแบบโดย Ctrl+คลิก คลิกบนกล่องเพิ่อปิดเปิดการใช้งานแบบสีนั้น

STR_LIVERY_DEFAULT                                              :ชุดสีมาตรฐาน
STR_LIVERY_STEAM                                                :รถจักรไอน้ำ
STR_LIVERY_DIESEL                                               :รถจักรดีเซล
STR_LIVERY_ELECTRIC                                             :รถจักรไฟฟ้า
STR_LIVERY_MONORAIL                                             :รถไฟรางเดี่ยว
STR_LIVERY_MAGLEV                                               :รถไฟแมคเลฟ
STR_LIVERY_DMU                                                  :รถดีเซลราง
STR_LIVERY_EMU                                                  :รถไฟฟ้า
STR_LIVERY_PASSENGER_WAGON_STEAM                                :รถโดยสารของรถจักรไอน้ำ
STR_LIVERY_PASSENGER_WAGON_DIESEL                               :รถโดยสารของรถจักรดีเซล
STR_LIVERY_PASSENGER_WAGON_ELECTRIC                             :รถโดยสารของรถจักรไฟฟ้า
STR_LIVERY_PASSENGER_WAGON_MONORAIL                             :รถไฟรางเดี่ยว
STR_LIVERY_PASSENGER_WAGON_MAGLEV                               :รถไฟแมคเลฟ
STR_LIVERY_FREIGHT_WAGON                                        :รถสินค้า
STR_LIVERY_BUS                                                  :รถโดยสาร
STR_LIVERY_TRUCK                                                :รถบรรทุก
STR_LIVERY_PASSENGER_SHIP                                       :เรือเฟอรี่/เรือโดยสาร
STR_LIVERY_FREIGHT_SHIP                                         :เรือสินค้า
STR_LIVERY_HELICOPTER                                           :เฮลิคอปเตอร์
STR_LIVERY_SMALL_PLANE                                          :อากาศยานขนาดเล็ก
STR_LIVERY_LARGE_PLANE                                          :อากาศยานขนาดใหญ่
STR_LIVERY_PASSENGER_TRAM                                       :รถรางโดยสาร
STR_LIVERY_FREIGHT_TRAM                                         :รถรางขนส่งสินค้า

# Face selection window
STR_FACE_CAPTION                                                :{WHITE}เลือกใบหน้า
STR_FACE_CANCEL_TOOLTIP                                         :{BLACK}ยกเลิการเลือกใบหน้าใหม่
STR_FACE_OK_TOOLTIP                                             :{BLACK}ยอมรับการเลือกใบหน้าใหม่
STR_FACE_RANDOM                                                 :{BLACK}สุ่ม

STR_FACE_MALE_BUTTON                                            :{BLACK}ผู้ชาย
STR_FACE_MALE_TOOLTIP                                           :{BLACK}เลือกใบหน้าผู้ชาย
STR_FACE_FEMALE_BUTTON                                          :{BLACK}ผู้หญิง
STR_FACE_FEMALE_TOOLTIP                                         :{BLACK}เลือกใบหน้าผู้หญิง
STR_FACE_NEW_FACE_BUTTON                                        :{BLACK}ใบหน้าใหม่
STR_FACE_NEW_FACE_TOOLTIP                                       :{BLACK}ทำใบหน้าสุ่มใหม่
STR_FACE_ADVANCED                                               :{BLACK}ขั้นสูง
STR_FACE_ADVANCED_TOOLTIP                                       :{BLACK}เลือกใบหน้าขั้นสูง
STR_FACE_SIMPLE                                                 :{BLACK}อย่างง่าย
STR_FACE_SIMPLE_TOOLTIP                                         :{BLACK}เลือกใบหน้าอย่างง่าย
STR_FACE_LOAD                                                   :{BLACK}โหลด
STR_FACE_LOAD_TOOLTIP                                           :{BLACK}โหลดใบหน้าที่ชอบ
STR_FACE_LOAD_DONE                                              :{WHITE}ใบหน้าที่ชอบถูกโหลดจากไฟล์กำหนดค่าของ OpenTTD แล้ว
STR_FACE_FACECODE                                               :{BLACK}ใบหน้าผู้เล่นเบอร์
STR_FACE_FACECODE_TOOLTIP                                       :{BLACK}ดู และ/หรือ ตั้งหมายเลขใบหน้าผู้เล่น
STR_FACE_FACECODE_CAPTION                                       :{WHITE}ดู และ/หรือ ตั้งหมายเลขใบหน้าผู้เล่น
STR_FACE_FACECODE_SET                                           :{WHITE}กำหนดหมายเลขใบหน้าใหม่ให้แล้ว
STR_FACE_FACECODE_ERR                                           :{WHITE}ไม่สามารถเปลี่ยนหมายเลขใบหน้าได้ - ช่วงตัวเลขต้องอยู่ระหว่าง 0 และ 4,294,967,295!
STR_FACE_SAVE                                                   :{BLACK}บันทึก
STR_FACE_SAVE_TOOLTIP                                           :{BLACK}บันทึกใบหน้าโปรด
STR_FACE_SAVE_DONE                                              :{WHITE}ใบหน้านี้จะถูกบันทึกเป็นใบหน้าโปรดในไฟล์การตั้งค่าของ OpenTTD
STR_FACE_EUROPEAN                                               :{BLACK}ยุโรป
STR_FACE_SELECT_EUROPEAN                                        :{BLACK}เลือกใบหน้ายุโรป
STR_FACE_AFRICAN                                                :{BLACK}แอฟริกัน
STR_FACE_SELECT_AFRICAN                                         :{BLACK}เลือกใบหน้าแอฟริกัน
STR_FACE_YES                                                    :ใช่
STR_FACE_NO                                                     :ไม่
STR_FACE_MOUSTACHE_EARRING_TOOLTIP                              :{BLACK}เปิดใช้งานหนวด
STR_FACE_HAIR                                                   :ผม:
STR_FACE_HAIR_TOOLTIP                                           :{BLACK}เปลี่ยนผม
STR_FACE_EYEBROWS                                               :คิ้ว:
STR_FACE_EYEBROWS_TOOLTIP                                       :{BLACK}เปลี่ยนคิ้ว
STR_FACE_EYECOLOUR                                              :สีตา:
STR_FACE_EYECOLOUR_TOOLTIP                                      :{BLACK}เปลี่ยนสีตา
STR_FACE_GLASSES                                                :แว่น:
STR_FACE_GLASSES_TOOLTIP                                        :{BLACK}เปิดใช้งานแว่นตา
STR_FACE_GLASSES_TOOLTIP_2                                      :{BLACK}เปลี่ยนแว่นตา
STR_FACE_NOSE                                                   :จมูก:
STR_FACE_NOSE_TOOLTIP                                           :{BLACK}เปลี่ยนจมูก
STR_FACE_LIPS                                                   :ปาก:
STR_FACE_MOUSTACHE                                              :หนวด:
STR_FACE_LIPS_MOUSTACHE_TOOLTIP                                 :{BLACK}เปลี่ยนปากหรือหนวด
STR_FACE_CHIN                                                   :คาง:
STR_FACE_CHIN_TOOLTIP                                           :{BLACK}เปลี่ยนคาง
STR_FACE_JACKET                                                 :เสื้อ:
STR_FACE_JACKET_TOOLTIP                                         :{BLACK}เปลี่ยนเสื้อ
STR_FACE_COLLAR                                                 :คอเสื้อ:
STR_FACE_COLLAR_TOOLTIP                                         :{BLACK}เปลี่ยนคอเสื้อ
STR_FACE_TIE                                                    :เนคไท:
STR_FACE_EARRING                                                :ต่างหู:
STR_FACE_TIE_EARRING_TOOLTIP                                    :{BLACK}เปลี่ยนเนคไทหรือต่างหู

# Network server list
STR_NETWORK_SERVER_LIST_CAPTION                                 :{WHITE}เล่นหลายคน
STR_NETWORK_SERVER_LIST_ADVERTISED                              :{BLACK}การประกาศ
STR_NETWORK_SERVER_LIST_ADVERTISED_TOOLTIP                      :{BLACK}เลือกระหว่างการโฆษณา (internet) หรือไม่โฆษณา (Local Area Network, LAN) เกม
STR_NETWORK_SERVER_LIST_ADVERTISED_NO                           :ไม่ใช่
STR_NETWORK_SERVER_LIST_ADVERTISED_YES                          :ใช่
STR_NETWORK_SERVER_LIST_PLAYER_NAME                             :{BLACK}ชื่อผู้เล่น:
STR_NETWORK_SERVER_LIST_ENTER_NAME_TOOLTIP                      :{BLACK}เป็นชื่อที่ผู้เล่นคนอื่นจะมองเห็น

STR_NETWORK_SERVER_LIST_GAME_NAME                               :{BLACK}ชื่อ
STR_NETWORK_SERVER_LIST_GAME_NAME_TOOLTIP                       :{BLACK}ชื่อของเกม
STR_NETWORK_SERVER_LIST_GENERAL_ONLINE                          :{BLACK}{COMMA}/{COMMA} - {COMMA}/{COMMA}
STR_NETWORK_SERVER_LIST_CLIENTS_CAPTION                         :{BLACK}ลูกข่าย
STR_NETWORK_SERVER_LIST_CLIENTS_CAPTION_TOOLTIP                 :{BLACK}จำนวนลูกข่ายออนไลน์ / จำนวนลูกข่ายสูงสุด{}จำนวนบริษัทออนไลน์ / จำนวนบริษัทสูงสุด
STR_NETWORK_SERVER_LIST_MAP_SIZE_SHORT                          :{BLACK}{COMMA}x{COMMA}
STR_NETWORK_SERVER_LIST_MAP_SIZE_CAPTION                        :{BLACK}ขนาดแผนที่
STR_NETWORK_SERVER_LIST_MAP_SIZE_CAPTION_TOOLTIP                :{BLACK}ขนาดแผนที่ของเกม{}คลิกเพื่อเรียงตามขนาดพื้นที่
STR_NETWORK_SERVER_LIST_DATE_CAPTION                            :{BLACK}วันที่
STR_NETWORK_SERVER_LIST_DATE_CAPTION_TOOLTIP                    :{BLACK}วันที่ปัจจุบัน
STR_NETWORK_SERVER_LIST_YEARS_CAPTION                           :{BLACK}ปี
STR_NETWORK_SERVER_LIST_YEARS_CAPTION_TOOLTIP                   :{BLACK}จำนวนปีที่ผ่านไปในเกม{}ตั้งแต่เริ่มเล่น
STR_NETWORK_SERVER_LIST_INFO_ICONS_TOOLTIP                      :{BLACK}ภาษา, เวอร์ชันของเซิร์ฟเวอร์, และอื่นๆ

STR_NETWORK_SERVER_LIST_CLICK_GAME_TO_SELECT                    :{BLACK}คลิกที่เกมจากรายการเพื่อเลือก
STR_NETWORK_SERVER_LIST_LAST_JOINED_SERVER                      :{BLACK}เซิร์ฟเวอร์ที่เข้าร่วมล่าสุด:
STR_NETWORK_SERVER_LIST_CLICK_TO_SELECT_LAST                    :{BLACK}คลิกเพื่อเลือกเซิร์ฟเวอร์ที่เล่นล่าสุด

STR_NETWORK_SERVER_LIST_GAME_INFO                               :{SILVER}ข้อมูลเกม
STR_NETWORK_SERVER_LIST_CLIENTS                                 :{SILVER}ลูกข่าย: {WHITE}{COMMA} / {COMMA} - {COMMA} / {COMMA}
STR_NETWORK_SERVER_LIST_LANGUAGE                                :{SILVER}ภาษา: {WHITE}{STRING}
STR_NETWORK_SERVER_LIST_LANDSCAPE                               :{SILVER}ภูมิทัศน์: {WHITE}{STRING}
STR_NETWORK_SERVER_LIST_MAP_SIZE                                :{SILVER}ขนาดแผนที่: {WHITE}{COMMA}x{COMMA}
STR_NETWORK_SERVER_LIST_SERVER_VERSION                          :{SILVER}เวอร์ชันของเซิร์ฟเวอร์: {WHITE}{STRING}
STR_NETWORK_SERVER_LIST_SERVER_ADDRESS                          :{SILVER}ที่อยู่เซิร์ฟเวอร์: {WHITE}{STRING}
STR_NETWORK_SERVER_LIST_START_DATE                              :{SILVER}วันที่เริ่ม: {WHITE}{DATE_SHORT}
STR_NETWORK_SERVER_LIST_CURRENT_DATE                            :{SILVER}วันที่ปัจจุบัน: {WHITE}{DATE_SHORT}
STR_NETWORK_SERVER_LIST_PASSWORD                                :{SILVER}ป้องกันด้วยรหัสผ่าน!
STR_NETWORK_SERVER_LIST_SERVER_OFFLINE                          :{SILVER}เซิร์ฟเวอร์ออฟไลน์
STR_NETWORK_SERVER_LIST_SERVER_FULL                             :{SILVER}เซิร์ฟเวอร์เต็ม
STR_NETWORK_SERVER_LIST_VERSION_MISMATCH                        :{SILVER}เวอร์ชันไม่ถูกต้อง
STR_NETWORK_SERVER_LIST_GRF_MISMATCH                            :{SILVER}NEWGRF ไม่ถูกต้อง

STR_NETWORK_SERVER_LIST_JOIN_GAME                               :{BLACK}เข้าร่วมเกม
STR_NETWORK_SERVER_LIST_REFRESH                                 :{BLACK}เรียกดูเซิร์ฟเวอร์ใหม่
STR_NETWORK_SERVER_LIST_REFRESH_TOOLTIP                         :{BLACK}เรียกดูข้อมูลเซิร์ฟเวอร์ใหม่

STR_NETWORK_SERVER_LIST_FIND_SERVER                             :{BLACK}หาเซิร์ฟเวอร์
STR_NETWORK_SERVER_LIST_FIND_SERVER_TOOLTIP                     :{BLACK}ค้นหาเซิร์ฟเวอร์ในเครือข่าย
STR_NETWORK_SERVER_LIST_ADD_SERVER                              :{BLACK}เพิ่มเซิร์ฟเวอร์
STR_NETWORK_SERVER_LIST_ADD_SERVER_TOOLTIP                      :{BLACK}เพิ่มเซิร์ฟเวอร์เข้าไปในรายการซึ่งจะถูกตรวจสอบเพื่อเข้าเล่นเกม
STR_NETWORK_SERVER_LIST_START_SERVER                            :{BLACK}เริ่มเซิร์ฟเวอร์ใหม่
STR_NETWORK_SERVER_LIST_START_SERVER_TOOLTIP                    :{BLACK}เริ่มเซิร์ฟเวอร์ใหม่ของคุณ

STR_NETWORK_SERVER_LIST_PLAYER_NAME_OSKTITLE                    :{BLACK}ป้อนชื่อของคุณ
STR_NETWORK_SERVER_LIST_ENTER_IP                                :{BLACK}ป้อนที่อยู่ของโฮสต์

# Start new multiplayer server
STR_NETWORK_START_SERVER_CAPTION                                :{WHITE}เริ่มเกมผู้เล่นหลายคนใหม่

STR_NETWORK_START_SERVER_NEW_GAME_NAME                          :{BLACK}ชื่อเกม:
STR_NETWORK_START_SERVER_NEW_GAME_NAME_TOOLTIP                  :{BLACK}ชื่อเกมจะถูกแสดงให้ผู้เล่นอื่นเห็นในเกมที่มีการเล่นหลายคน
STR_NETWORK_START_SERVER_SET_PASSWORD                           :{BLACK}กำหนดรหัสผ่าน
STR_NETWORK_START_SERVER_PASSWORD_TOOLTIP                       :{BLACK}ป้องกันเกมด้วยรหัสผ่านหากไม่ต้องการให้มีการเข้าร่วมจากบุคคลทั่วไป

STR_NETWORK_START_SERVER_UNADVERTISED                           :ไม่ใช่
STR_NETWORK_START_SERVER_ADVERTISED                             :ใช่
STR_NETWORK_START_SERVER_CLIENTS_SELECT                         :{BLACK}{NUM} ลูกข่าย
STR_NETWORK_START_SERVER_NUMBER_OF_CLIENTS                      :{BLACK}ลูกข่ายสูงสุด:
STR_NETWORK_START_SERVER_NUMBER_OF_CLIENTS_TOOLTIP              :{BLACK}เลือกจำนวนมากสุดของลูกข่าย (ไม่จำเป็นต้องครบตามจำนวนนี้)
STR_NETWORK_START_SERVER_COMPANIES_SELECT                       :{BLACK}{NUM} บริษัท
STR_NETWORK_START_SERVER_NUMBER_OF_COMPANIES                    :{BLACK}จำนวนบริษัทสูงสุด:
STR_NETWORK_START_SERVER_NUMBER_OF_COMPANIES_TOOLTIP            :{BLACK}จำกัดจำนวนบริษัทที่อยู่ในเซิร์ฟเวอร์
STR_NETWORK_START_SERVER_SPECTATORS_SELECT                      :{BLACK}{NUM} ผู้ชม
STR_NETWORK_START_SERVER_NUMBER_OF_SPECTATORS                   :{BLACK}ผู้ชมสูงสุด:
STR_NETWORK_START_SERVER_NUMBER_OF_SPECTATORS_TOOLTIP           :{BLACK}จำกัดจำนวนผู้ชมที่อยู่ในเซิร์ฟเวอร์
STR_NETWORK_START_SERVER_LANGUAGE_SPOKEN                        :{BLACK}ภาษาที่ใช้พูดคุย:
STR_NETWORK_START_SERVER_LANGUAGE_TOOLTIP                       :{BLACK}ผู้เล่นทุกคนจะสามารถทราบถึงภาษาที่ใช้พูดคุยในเซิร์ฟเวอร์นี้

STR_NETWORK_START_SERVER_NEW_GAME_NAME_OSKTITLE                 :{BLACK}พิมพ์ชื่อสำหรับเล่นในเครือข่าย

# Network game languages
############ Leave those lines in this order!!
STR_NETWORK_LANG_ANY                                            :อะไรก็ได้
STR_NETWORK_LANG_ENGLISH                                        :ภาษาอังกฤษ
STR_NETWORK_LANG_GERMAN                                         :ภาษาเยอรมัน
STR_NETWORK_LANG_FRENCH                                         :ภาษาฝรั่งเศส
STR_NETWORK_LANG_BRAZILIAN                                      :ภาษาบราซิล
STR_NETWORK_LANG_BULGARIAN                                      :ภาษาบัลกาเรีย
STR_NETWORK_LANG_CHINESE                                        :จีน
STR_NETWORK_LANG_CZECH                                          :เช็ก
STR_NETWORK_LANG_DANISH                                         :เดนมาร์ก
STR_NETWORK_LANG_DUTCH                                          :เนเธอร์แลนด์
STR_NETWORK_LANG_ESPERANTO                                      :ภาษาโลก(Esperanto)
STR_NETWORK_LANG_FINNISH                                        :ฟินแลนด์
STR_NETWORK_LANG_HUNGARIAN                                      :ฮังการี
STR_NETWORK_LANG_ICELANDIC                                      :ไอร์แลนด์
STR_NETWORK_LANG_ITALIAN                                        :อิตาลี
STR_NETWORK_LANG_JAPANESE                                       :ญี่ปุ่น
STR_NETWORK_LANG_KOREAN                                         :เกาหลี
STR_NETWORK_LANG_LITHUANIAN                                     :ลิทัวเนีย
STR_NETWORK_LANG_NORWEGIAN                                      :นอร์เวย์
STR_NETWORK_LANG_POLISH                                         :โปแลนด์
STR_NETWORK_LANG_PORTUGUESE                                     :โปรตุเกส
STR_NETWORK_LANG_ROMANIAN                                       :โรมาเนีย
STR_NETWORK_LANG_RUSSIAN                                        :รัสเซีย
STR_NETWORK_LANG_SLOVAK                                         :สโลวัก
STR_NETWORK_LANG_SLOVENIAN                                      :สโลวาเนีย
STR_NETWORK_LANG_SPANISH                                        :สเปน
STR_NETWORK_LANG_SWEDISH                                        :สวีเดน
STR_NETWORK_LANG_TURKISH                                        :ตุรกี
STR_NETWORK_LANG_UKRAINIAN                                      :ยูเครน
STR_NETWORK_LANG_AFRIKAANS                                      :อัฟกานิสถาน
STR_NETWORK_LANG_CROATIAN                                       :โครเอเชีย
STR_NETWORK_LANG_CATALAN                                        :คาตาลัน
STR_NETWORK_LANG_ESTONIAN                                       :เอสโตเนีย
STR_NETWORK_LANG_GALICIAN                                       :กาลีเซีย
STR_NETWORK_LANG_GREEK                                          :กรีก
STR_NETWORK_LANG_LATVIAN                                        :ลัทเวีย
############ End of leave-in-this-order

# Network game lobby
STR_NETWORK_GAME_LOBBY_CAPTION                                  :{WHITE}ห้องรับรองโหมดผู้เล่นหลายคน

STR_NETWORK_GAME_LOBBY_PREPARE_TO_JOIN                          :{BLACK}กำลังเตรียมการเข้าร่วม: {ORANGE}{STRING}
STR_NETWORK_GAME_LOBBY_COMPANY_LIST_TOOLTIP                     :{BLACK}รายการของบริษัททั้งหมดที่อยู่ในเกมนี้ คุณสามารถที่จะเข้าร่วมหนึ่งในรายชื่อบริษัทเหล่านี้ได้หรือสามารถที่จะสร้างบริษัทใหม่ได้หากมีช่องว่างให้คุณ

STR_NETWORK_GAME_LOBBY_COMPANY_INFO                             :{SILVER}ข้อมูลบริษัท
STR_NETWORK_GAME_LOBBY_COMPANY_NAME                             :{SILVER}ชื่อบริษัท: {WHITE}{STRING}
STR_NETWORK_GAME_LOBBY_INAUGURATION_YEAR                        :{SILVER}วันที่เริ่มเปิด: {WHITE}{NUM}
STR_NETWORK_GAME_LOBBY_VALUE                                    :{SILVER}มูลค่าของบริษัท: {WHITE}{CURRENCY_LONG}
STR_NETWORK_GAME_LOBBY_CURRENT_BALANCE                          :{SILVER}งบดุลปัจจุบัน: {WHITE}{CURRENCY_LONG}
STR_NETWORK_GAME_LOBBY_LAST_YEARS_INCOME                        :{SILVER}รายได้ของปีที่แล้ว: {WHITE}{CURRENCY_LONG}
STR_NETWORK_GAME_LOBBY_PERFORMANCE                              :{SILVER}สมรรถภาพ: {WHITE}{NUM}

STR_NETWORK_GAME_LOBBY_VEHICLES                                 :{SILVER}ภาหนะ: {WHITE}{NUM} {TRAIN}, {NUM} {LORRY}, {NUM} {BUS}, {NUM} {SHIP}, {NUM} {PLANE}
STR_NETWORK_GAME_LOBBY_STATIONS                                 :{SILVER}สถานี: {WHITE}{NUM} {TRAIN}, {NUM} {LORRY}, {NUM} {BUS}, {NUM} {SHIP}, {NUM} {PLANE}
STR_NETWORK_GAME_LOBBY_PLAYERS                                  :{SILVER}ผู้เล่น: {WHITE}{STRING}

STR_NETWORK_GAME_LOBBY_NEW_COMPANY                              :{BLACK}บริษัทใหม่
STR_NETWORK_GAME_LOBBY_NEW_COMPANY_TOOLTIP                      :{BLACK}สร้างบริษัทใหม่
STR_NETWORK_GAME_LOBBY_SPECTATE_GAME                            :{BLACK}เข้าชมเกม
STR_NETWORK_GAME_LOBBY_SPECTATE_GAME_TOOLTIP                    :{BLACK}ดูเกมในฐานะผู้ชม
STR_NETWORK_GAME_LOBBY_JOIN_COMPANY                             :{BLACK}เข้าร่วมบริษัท
STR_NETWORK_GAME_LOBBY_JOIN_COMPANY_TOOLTIP                     :{BLACK}ช่วยบริหารจัดการบริษัทนี้

# Network connecting window
STR_NETWORK_CONNECTING_CAPTION                                  :{WHITE}กำลังเชื่อมต่อ...

############ Leave those lines in this order!!
STR_NETWORK_CONNECTING_1                                        :{BLACK}(1/6) กำลังเชื่อมต่อ...
STR_NETWORK_CONNECTING_2                                        :{BLACK}(2/6) กำลังตรวจสอบการเข้าร่วม...
STR_NETWORK_CONNECTING_3                                        :{BLACK}(3/6) กรุณารอ...
STR_NETWORK_CONNECTING_4                                        :{BLACK}(4/6) ดาวโหลดแผนที่...
STR_NETWORK_CONNECTING_5                                        :{BLACK}(5/6) ประมวลข้อมูล...
STR_NETWORK_CONNECTING_6                                        :{BLACK}(6/6) ลงทะเบียน...

STR_NETWORK_CONNECTING_SPECIAL_1                                :{BLACK}รวบรวมข้อมูลเกม...
STR_NETWORK_CONNECTING_SPECIAL_2                                :{BLACK}รวบรวมข้อมูลบริษัท...
############ End of leave-in-this-order
STR_NETWORK_CONNECTING_WAITING                                  :{BLACK}{NUM} client{P ""} อยู่ข้างหน้าคุณ
STR_NETWORK_CONNECTING_DOWNLOADING_1                            :ดาวน์โหลดไปแล้ว {BLACK}{BYTES}
STR_NETWORK_CONNECTING_DOWNLOADING_2                            :{BLACK}{BYTES} / {BYTES} ดาวโหลดไปแล้วทั้งสิ้น

STR_NETWORK_CONNECTION_DISCONNECT                               :{BLACK}ตัดการเชื่อมต่อ

STR_NETWORK_NEED_GAME_PASSWORD_CAPTION                          :{WHITE}เซิฟเวอร์มีการป้องกัน กรุณากรอกพาสเวิร์ด
STR_NETWORK_NEED_COMPANY_PASSWORD_CAPTION                       :{WHITE}บริษัทมีการป้องกัน. กรุณากรอกพาสเวิร์ด

# Network company list added strings
STR_NETWORK_COMPANY_LIST_CLIENT_LIST                            :รายการลูกข่าย
STR_NETWORK_COMPANY_LIST_SPECTATE                               :ผู้ชม
STR_NETWORK_COMPANY_LIST_NEW_COMPANY                            :บริษัทใหม่

# Network client list
STR_NETWORK_CLIENTLIST_KICK                                     :เตะ
STR_NETWORK_CLIENTLIST_BAN                                      :แบน
STR_NETWORK_CLIENTLIST_SPEAK_TO_ALL                             :พูดกับผู้เล่นทั้งหมด
STR_NETWORK_CLIENTLIST_SPEAK_TO_COMPANY                         :พูดกับผู้เล่นในบริษัทเดียวกัน
STR_NETWORK_CLIENTLIST_SPEAK_TO_CLIENT                          :ข้อความส่วนตัว

STR_NETWORK_SERVER                                              :เซิฟเวอร์
STR_NETWORK_CLIENT                                              :ลูกข่าย
STR_NETWORK_SPECTATORS                                          :ผู้ชม

<<<<<<< HEAD
STR_NETWORK_TOOLBAR_LIST_SPECTATOR                              :{BLACK}ผู้สังเกตุการณ์
=======
STR_NETWORK_GIVE_MONEY_CAPTION                                  :{WHITE}กรอกจำนวนเงินที่ต้องการจะให้
>>>>>>> ba55f93f

# Network set password
STR_COMPANY_PASSWORD_CANCEL                                     :{BLACK}ไม่ทำการเก็บพาสเวิร์ดที่กรอกไว้แล้ว
STR_COMPANY_PASSWORD_OK                                         :{BLACK}ตั้งพาสเวิร์ดของบริษัทใหม่
STR_COMPANY_PASSWORD_CAPTION                                    :{WHITE}พาสเวิร์ดของบริษัท
STR_COMPANY_PASSWORD_MAKE_DEFAULT                               :{BLACK}พาสเวิร์ดตั้งต้นของบริษัท
STR_COMPANY_PASSWORD_MAKE_DEFAULT_TOOLTIP                       :{BLACK}ใช้พาสเวิร์ดของบริษัทนี้เป็นพาสเวิร์ดตั้งต้นของบริษัทใหม่

# Network company info join/password
STR_COMPANY_VIEW_JOIN                                           :{BLACK}เข้าร่วม
STR_COMPANY_VIEW_JOIN_TOOLTIP                                   :{BLACK}เข้าร่วมและเล่นเป็นบริษัทนี้
STR_COMPANY_VIEW_PASSWORD                                       :{BLACK}พาสเวิร์ด
STR_COMPANY_VIEW_PASSWORD_TOOLTIP                               :{BLACK}รหัสผ่านป้องกันบริษัทของคุณจากผู้เล่นที่ไม่ได้รับอนุญาตให้เข้าร่วม
STR_COMPANY_VIEW_SET_PASSWORD                                   :{BLACK}ตั้งพาสเวิร์ดของบริษัท

# Network chat
STR_NETWORK_CHAT_SEND                                           :{BLACK}ส่ง
STR_NETWORK_CHAT_COMPANY_CAPTION                                :[ทีม]:
STR_NETWORK_CHAT_CLIENT_CAPTION                                 :[ส่วนตัว] {STRING}:
STR_NETWORK_CHAT_ALL_CAPTION                                    :[ทั้งหมด]:

STR_NETWORK_CHAT_COMPANY                                        :[ทีม] {STRING}: {WHITE}{STRING}
STR_NETWORK_CHAT_TO_COMPANY                                     :[ทีม] ถึง {STRING}: {WHITE}{STRING}
STR_NETWORK_CHAT_CLIENT                                         :[ส่วนตัว] {STRING}: {WHITE}{STRING}
STR_NETWORK_CHAT_TO_CLIENT                                      :[ส่วนตัว] ถึง {STRING}: {WHITE}{STRING}
STR_NETWORK_CHAT_ALL                                            :[ทั้งหมด] {STRING}: {WHITE}{STRING}
STR_NETWORK_CHAT_OSKTITLE                                       :{BLACK}พิมพ์ข้อความสำหรับการคุยในเครือข่าย

# Network messages
STR_NETWORK_ERROR_NOTAVAILABLE                                  :{WHITE}ไม่พบอุปกรณ์เน็ทเวิร์กหรือได้ผ่านการคอมไพล์โดยไม่ได้ตัวเลือกนี้ ENABLE_NETWORK
STR_NETWORK_ERROR_NOSERVER                                      :{WHITE}ไม่พบเกมในระบบเน็ทเวิร์ก
STR_NETWORK_ERROR_NOCONNECTION                                  :{WHITE}เซิฟเวอร์ไม่ตอบรับคำขอ
STR_NETWORK_ERROR_NEWGRF_MISMATCH                               :{WHITE}ไม่สามารถติดต่อได้เนื่องจาก NewGRF ไม่ตรงกัน
STR_NETWORK_ERROR_DESYNC                                        :{WHITE}การประสานเวลากับเกม ไม่สำเร็จ(synchronisation failed)
STR_NETWORK_ERROR_LOSTCONNECTION                                :{WHITE}การเชื่อมต่อกับเกมสูญหาย
STR_NETWORK_ERROR_SAVEGAMEERROR                                 :{WHITE}ไม่สามารถโหลดเซฟเกมได้
STR_NETWORK_ERROR_SERVER_START                                  :{WHITE}ไม่สามารถเริ่มเซิฟเวอร์ได้
STR_NETWORK_ERROR_CLIENT_START                                  :{WHITE}ไม่สามารถเชื่อมต่อ
STR_NETWORK_ERROR_TIMEOUT                                       :{WHITE}เชื่อมต่อครั้งที่ #{NUM} เกินเวลาที่กำหนด
STR_NETWORK_ERROR_SERVER_ERROR                                  :{WHITE}ตรวจเจอการขัดข้องของโพรโทคอลและการเชื่อต่อถูกปิดลง
STR_NETWORK_ERROR_WRONG_REVISION                                :{WHITE}revision ของลูกข่ายไม่ตรงกับของเซิฟเวอร์
STR_NETWORK_ERROR_WRONG_PASSWORD                                :{WHITE}พาสเวิร์ดผิด
STR_NETWORK_ERROR_SERVER_FULL                                   :{WHITE}เซิฟเวอร์เต็ม
STR_NETWORK_ERROR_SERVER_BANNED                                 :{WHITE}คุณถูกแบนจากเซิฟเวอร์นี้
STR_NETWORK_ERROR_KICKED                                        :{WHITE}คุณถูกเตะออกจากเซิฟเวอร์
STR_NETWORK_ERROR_CHEATER                                       :{WHITE}ไม่อนุญาตให้โกงในเซิฟเวอร์นี้
STR_NETWORK_ERROR_TOO_MANY_COMMANDS                             :{WHITE}คุณส่งคำสั่งให้เซิฟเวอร์มากเกินไป
STR_NETWORK_ERROR_TIMEOUT_PASSWORD                              :{WHITE}คุณใช้เวลานานเกินไปสำหรับป้อนรหัสผ่าน
STR_NETWORK_ERROR_TIMEOUT_COMPUTER                              :{WHITE}คอมพิวเตอร์ของคุณช้าไปในการติดต่อกับเครื่องแม่ข่าย
STR_NETWORK_ERROR_TIMEOUT_MAP                                   :{WHITE}คอมพิวเตอร์ของคุณใช้เวลามากเกินไปสำหรับการดาวน์โหลดแผนที่
STR_NETWORK_ERROR_TIMEOUT_JOIN                                  :{WHITE}คอมพิวเตอร์ของคุณใช้เวลามากเกินไปสำหรับการเข้าร่วมกับเซิร์ฟเวอร์

############ Leave those lines in this order!!
STR_NETWORK_ERROR_CLIENT_GENERAL                                :การผิดพลาดทั่วไป
STR_NETWORK_ERROR_CLIENT_DESYNC                                 :desync ผิดพลาด
STR_NETWORK_ERROR_CLIENT_SAVEGAME                               :ไม่สามารถโหลดแผนที่ได้
STR_NETWORK_ERROR_CLIENT_CONNECTION_LOST                        :การเชื่อมต่อสูญหาย
STR_NETWORK_ERROR_CLIENT_PROTOCOL_ERROR                         :โปรโทคอลผิดพลาด
STR_NETWORK_ERROR_CLIENT_NEWGRF_MISMATCH                        :NewGRF ไม่ตรง
STR_NETWORK_ERROR_CLIENT_NOT_AUTHORIZED                         :ไม่ผ่านการตรวจสอบ
STR_NETWORK_ERROR_CLIENT_NOT_EXPECTED                           :ได้รับแพกเก็ตที่ผิดพลาดหรือไม่คาดหวัง
STR_NETWORK_ERROR_CLIENT_WRONG_REVISION                         :revistion ผิด
STR_NETWORK_ERROR_CLIENT_NAME_IN_USE                            :ชื่อนี้ถูกใช้แล้ว
STR_NETWORK_ERROR_CLIENT_WRONG_PASSWORD                         :พาสเวิร์ดผิด
STR_NETWORK_ERROR_CLIENT_COMPANY_MISMATCH                       :บริษัทผิดใน DoCommand
STR_NETWORK_ERROR_CLIENT_KICKED                                 :ถูกเตะโดยเซิฟเวอร์
STR_NETWORK_ERROR_CLIENT_CHEATER                                :กำลังพยายามที่จะโกง
STR_NETWORK_ERROR_CLIENT_SERVER_FULL                            :เซิฟเวอร์เต็ม
STR_NETWORK_ERROR_CLIENT_TOO_MANY_COMMANDS                      :ส่งคำสั่งมากเกินไป
STR_NETWORK_ERROR_CLIENT_TIMEOUT_PASSWORD                       :ไม่ได้รับรหัสผ่านในเวลาที่กำหนด
STR_NETWORK_ERROR_CLIENT_TIMEOUT_COMPUTER                       :หมดเวลา
STR_NETWORK_ERROR_CLIENT_TIMEOUT_MAP                            :ใช้เวลามากไปในการดาวน์โหลดแผนที่
STR_NETWORK_ERROR_CLIENT_TIMEOUT_JOIN                           :ใช้เวลามากไปในการประมวลผลแผนที่
############ End of leave-in-this-order

STR_NETWORK_ERROR_CLIENT_GUI_LOST_CONNECTION_CAPTION            :{WHITE}การเชื่อมต่อล้มเหลว
STR_NETWORK_ERROR_CLIENT_GUI_LOST_CONNECTION                    :{WHITE}{NUM} วินาทีสุดท้ายไม่มีข้อมูลส่งถึงเครื่องแม่ข่าย

# Network related errors
STR_NETWORK_SERVER_MESSAGE                                      :*** {1:STRING}
############ Leave those lines in this order!!
STR_NETWORK_SERVER_MESSAGE_GAME_PAUSED                          :เกมหยุด ({STRING})
STR_NETWORK_SERVER_MESSAGE_GAME_STILL_PAUSED_1                  :เกมยังหยุดอยู่ ({STRING})
STR_NETWORK_SERVER_MESSAGE_GAME_STILL_PAUSED_2                  :เกมยังหยุดอยู่ ({STRING}, {STRING})
STR_NETWORK_SERVER_MESSAGE_GAME_STILL_PAUSED_3                  :เกมยังหยุดอยู่ ({STRING}, {STRING}, {STRING})
STR_NETWORK_SERVER_MESSAGE_GAME_STILL_PAUSED_4                  :เกมยังถูกหยุดอยู่ ({STRING}, {STRING}, {STRING}, {STRING})
STR_NETWORK_SERVER_MESSAGE_GAME_UNPAUSED                        :เกมเริ่มต่อแล้ว ({STRING})
STR_NETWORK_SERVER_MESSAGE_GAME_REASON_NOT_ENOUGH_PLAYERS       :จำนวนผู้เล่น
STR_NETWORK_SERVER_MESSAGE_GAME_REASON_CONNECTING_CLIENTS       :ลูกข่ายกำลังเชื่อมต่อ
STR_NETWORK_SERVER_MESSAGE_GAME_REASON_MANUAL                   :กำหนดเอง
STR_NETWORK_SERVER_MESSAGE_GAME_REASON_GAME_SCRIPT              :เกมสคริปต์
############ End of leave-in-this-order
STR_NETWORK_MESSAGE_CLIENT_LEAVING                              :กำลังออก
STR_NETWORK_MESSAGE_CLIENT_JOINED                               :*** {STRING} ได้เข้าร่วมเกม
STR_NETWORK_MESSAGE_CLIENT_JOINED_ID                            :*** {STRING} ได้เข้าร่วมเกม (Client #{2:NUM})
STR_NETWORK_MESSAGE_CLIENT_COMPANY_JOIN                         :*** {STRING} ได้เข้าร่วมบริษัท #{2:NUM}
STR_NETWORK_MESSAGE_CLIENT_COMPANY_SPECTATE                     :*** {STRING} ได้เข้าเป็นผู้ชม
STR_NETWORK_MESSAGE_CLIENT_COMPANY_NEW                          :*** {STRING} ได้ทำการสร้างบริษัทใหม่ (#{2:NUM})
STR_NETWORK_MESSAGE_CLIENT_LEFT                                 :*** {STRING} ได้ออกจากเกม ({2:STRING})
STR_NETWORK_MESSAGE_NAME_CHANGE                                 :*** {STRING} ได้ทำการเปลี่ยนชื่อเป็น {STRING}
STR_NETWORK_MESSAGE_GIVE_MONEY                                  :*** {STRING} ยกบริษัทให้คุณ {2:CURRENCY_LONG}
STR_NETWORK_MESSAGE_GAVE_MONEY_AWAY                             :*** คุณให้ {1:STRING} {2:CURRENCY_LONG}
STR_NETWORK_MESSAGE_SERVER_SHUTDOWN                             :{WHITE}เซิฟเวอร์ปืดเซสซั่นนี้
STR_NETWORK_MESSAGE_SERVER_REBOOT                               :{WHITE}เซิฟเวอร์กำลังทำการเริ่มต้นใหม่...{}กรุณารอซักครู่...

# Content downloading window
STR_CONTENT_TITLE                                               :{WHITE}กำลังโหลดเนื้อหา
STR_CONTENT_TYPE_CAPTION                                        :{BLACK}ประเภท
STR_CONTENT_TYPE_CAPTION_TOOLTIP                                :{BLACK}ประเภทของเนื้อหา
STR_CONTENT_NAME_CAPTION                                        :{BLACK}ชื่อ
STR_CONTENT_NAME_CAPTION_TOOLTIP                                :{BLACK}ชื่อของเนื้อหา
STR_CONTENT_MATRIX_TOOLTIP                                      :{BLACK}กดลงบนบรรทัดเพื่อดูรายละเอียด{}ติ๊กบนกล่องเพื่อที่จะเลือกสำหรับการดาวโหลด
STR_CONTENT_SELECT_ALL_CAPTION                                  :{BLACK}เลือกทั้งหมด
STR_CONTENT_SELECT_ALL_CAPTION_TOOLTIP                          :{BLACK}ทำการเลือกเนื้อหาทั้งหมดสำหรับดาวโหลด
STR_CONTENT_SELECT_UPDATES_CAPTION                              :{BLACK}เลือกอัพเกรด
STR_CONTENT_SELECT_UPDATES_CAPTION_TOOLTIP                      :{BLACK}เลือกเนื้อหาทั้งหมดที่เป็นการอัพเกรดของเนื้อหาเดิมที่มีอยู่แล้ว
STR_CONTENT_UNSELECT_ALL_CAPTION                                :{BLACK}ยกเลิกการเลือกทั้งหมด
STR_CONTENT_UNSELECT_ALL_CAPTION_TOOLTIP                        :{BLACK}เลือกทั้งหมดให้ไม่ทำการดาวโหลด
STR_CONTENT_SEARCH_EXTERNAL                                     :{BLACK}ค้นหาจากเว็บไซต์ภายนอก
STR_CONTENT_SEARCH_EXTERNAL_TOOLTIP                             :{BLACK}สิ่งที่ต้องการหานั้นไม่มีในช่องทาง OpenTTD's content service
STR_CONTENT_SEARCH_EXTERNAL_DISCLAIMER_CAPTION                  :{WHITE}คุณต้องการออกจากเกมหรือไม่ ?
STR_CONTENT_SEARCH_EXTERNAL_DISCLAIMER                          :{WHITE}ข้อกำหนดและข้อความระวังสำหรับการดาวโหลดข้อมูลจากเว็บไซต์ภายนอก.{}คุณต้องหาข้อมูลสำหรับการติดตั้งข้อมูลส่วนนั้นเข้าสู่ OpenTTD.{}ต้องการทำต่อหรือไม่?
STR_CONTENT_FILTER_TITLE                                        :{BLACK}Tag/name ตัวกรอง:
STR_CONTENT_OPEN_URL                                            :{BLACK}เยี่ยมชมเว็บไซต์
STR_CONTENT_OPEN_URL_TOOLTIP                                    :{BLACK}เยี่ยมชมเว็บไซต์ของเนื้อหานี้
STR_CONTENT_DOWNLOAD_CAPTION                                    :{BLACK}ดาวโหลด
STR_CONTENT_DOWNLOAD_CAPTION_TOOLTIP                            :{BLACK}เริ่มทำการดาวโหลดเนื้อหาที่ได้เลือกไว้
STR_CONTENT_TOTAL_DOWNLOAD_SIZE                                 :{SILVER}ขนาดทั้งหมด: {WHITE}{BYTES}
STR_CONTENT_DETAIL_TITLE                                        :{SILVER}ข้อมูลของเนื้อหา
STR_CONTENT_DETAIL_SUBTITLE_UNSELECTED                          :{SILVER}คุณไม่ได้เลือกตัวนี้ให้ทำการดาวโหลด
STR_CONTENT_DETAIL_SUBTITLE_SELECTED                            :{SILVER}คุณได้ทำการเลือกตัวนี้สำหรับดาวโหลด
STR_CONTENT_DETAIL_SUBTITLE_AUTOSELECTED                        :{SILVER}dependency ตัวนี้ได้ทำการถูกเลือกไว้สำหรับดาวโหลด
STR_CONTENT_DETAIL_SUBTITLE_ALREADY_HERE                        :{SILVER}คุณมีเนื้อหาตัวนี้แล้ว
STR_CONTENT_DETAIL_SUBTITLE_DOES_NOT_EXIST                      :{SILVER}ไม่รู้จักเนื้อหานี้และไม่สามารถดาวโหลดได้ทาง OpenTTD
STR_CONTENT_DETAIL_UPDATE                                       :{SILVER}เนื้อหานี้จะทำการติดตั้งทับกับเนื้อหาก่อนหน้านี้ {STRING}
STR_CONTENT_DETAIL_NAME                                         :{SILVER}ชื่อ: {WHITE}{STRING}
STR_CONTENT_DETAIL_VERSION                                      :{SILVER}เวอร์ชัน: {WHITE}{STRING}
STR_CONTENT_DETAIL_DESCRIPTION                                  :{SILVER}คำบรรยาย: {WHITE}{STRING}
STR_CONTENT_DETAIL_URL                                          :{SILVER}URL: {WHITE}{STRING}
STR_CONTENT_DETAIL_TYPE                                         :{SILVER}ประเภท: {WHITE}{STRING}
STR_CONTENT_DETAIL_FILESIZE                                     :{SILVER}ขนาดที่ต้องดาวโหลด: {WHITE}{BYTES}
STR_CONTENT_DETAIL_SELECTED_BECAUSE_OF                          :{SILVER}ถูกเลือกเนื่องจาก: {WHITE}{STRING}
STR_CONTENT_DETAIL_DEPENDENCIES                                 :{SILVER}Dependencies: {WHITE}{STRING}
STR_CONTENT_DETAIL_TAGS                                         :{SILVER}Tags: {WHITE}{STRING}
STR_CONTENT_NO_ZLIB                                             :{WHITE}OpenTTD สร้างขึ้นโดยไม่ได้รองรับ "zlib" ...
STR_CONTENT_NO_ZLIB_SUB                                         :{WHITE}... ไม่สามารถดาวโหลดเนื้อหาได้

# Order of these is important!
STR_CONTENT_TYPE_BASE_GRAPHICS                                  :กราฟฟิคพื้นฐาน
STR_CONTENT_TYPE_NEWGRF                                         :NewGRF
STR_CONTENT_TYPE_AI                                             :AI
STR_CONTENT_TYPE_AI_LIBRARY                                     :AI library
STR_CONTENT_TYPE_SCENARIO                                       :การจำลอง
STR_CONTENT_TYPE_HEIGHTMAP                                      :Heightmap
STR_CONTENT_TYPE_BASE_SOUNDS                                    :เสียง
STR_CONTENT_TYPE_BASE_MUSIC                                     :เพลงประกอบพื้นฐาน
STR_CONTENT_TYPE_GAME_SCRIPT                                    :เกมสคริปต์
STR_CONTENT_TYPE_GS_LIBRARY                                     :GS library

# Content downloading progress window
STR_CONTENT_DOWNLOAD_TITLE                                      :{WHITE}กำลังดาวโหลดเนื้อหา
STR_CONTENT_DOWNLOAD_INITIALISE                                 :{WHITE}ทำการร้องขอไฟล์...
STR_CONTENT_DOWNLOAD_FILE                                       :{WHITE}ตอนนี้กำลังดาวโหลด {STRING} ({NUM} จากทั้งหมด {NUM})
STR_CONTENT_DOWNLOAD_COMPLETE                                   :{WHITE}ดาวโหลดเสร็จสิ้น
STR_CONTENT_DOWNLOAD_PROGRESS_SIZE                              :{WHITE}{BYTES} จากทั้งหมด {BYTES} ดาวโหลดไปแล้ว ({NUM} %)

# Content downloading error messages
STR_CONTENT_ERROR_COULD_NOT_CONNECT                             :{WHITE}ไม่สามารถเชื่อมต่อกับเซิฟเวอร์เนื้อหาเสริมได้..
STR_CONTENT_ERROR_COULD_NOT_DOWNLOAD                            :{WHITE}ดาวโหลดผิดพลาด...
STR_CONTENT_ERROR_COULD_NOT_DOWNLOAD_CONNECTION_LOST            :{WHITE}... การเชื่อมต่อสูญหาย
STR_CONTENT_ERROR_COULD_NOT_DOWNLOAD_FILE_NOT_WRITABLE          :{WHITE}... ไม่สามารถเขียนทับไฟล์ได้
STR_CONTENT_ERROR_COULD_NOT_EXTRACT                             :{WHITE}ไม่สามารถทำการแตกไฟล์ที่ดาวโหลดมาแล้วได้

STR_MISSING_GRAPHICS_SET_CAPTION                                :{WHITE}กราฟฟิกขาดหาย
STR_MISSING_GRAPHICS_SET_MESSAGE                                :{BLACK}OpenTTD ไม่พบกราฟฟิกที่ใช้ในการทำงาน. คุณต้องการให้ OpenTTD ดาวน์โหลดและติดตั้งกราฟฟิกหรือไม่?
STR_MISSING_GRAPHICS_YES_DOWNLOAD                               :{BLACK}ดาวน์โหลดกราฟฟิก
STR_MISSING_GRAPHICS_NO_QUIT                                    :{BLACK}ออกจาก OpenTTD

# Transparency settings window
STR_TRANSPARENCY_CAPTION                                        :{WHITE}ตัวเลือกค่าโปร่งใส
STR_TRANSPARENT_SIGNS_TOOLTIP                                   :{BLACK}เปิด/ปิด การโปร่งใสของป้าย. กด Ctrl+Click สำหรับการล็อก
STR_TRANSPARENT_TREES_TOOLTIP                                   :{BLACK}เปิด/ปิด การโปร่งใสของต้นไม้. กด Ctrl+Click สำหรับการล็อก
STR_TRANSPARENT_HOUSES_TOOLTIP                                  :{BLACK}เปิด/ปิด การโปร่งใสของบ้าน. กด Ctrl+Click สำหรับการล็อก
STR_TRANSPARENT_INDUSTRIES_TOOLTIP                              :{BLACK}เปิด/ปิด การโปร่งใสของอุตสาหกรรม. กด Ctrl+Click สำหรับการล็อก
STR_TRANSPARENT_BUILDINGS_TOOLTIP                               :{BLACK}เปิด/ปิด การโปร่งใสของสิ่งปลูกสร้างที่สามารถสร้างได้เช่น สถานี, โรงซ่อมบำรุง และที่หมาย เป็นต้น. กด Ctrl+Click สำหรับการล็อก
STR_TRANSPARENT_BRIDGES_TOOLTIP                                 :{BLACK}เปิด/ปิด การโปร่งใสของสะพาน. กด Ctrl+Click สำหรับการล็อก
STR_TRANSPARENT_STRUCTURES_TOOLTIP                              :{BLACK}เปิด/ปิด การโปร่งใสของสิ่งปลูกสร้างอย่างเช่น ประภาคารและเสาส่งสัญญาณวิทยุ. กด Ctrl+Click สำหรับการล็อก
STR_TRANSPARENT_CATENARY_TOOLTIP                                :{BLACK}เปิด/ปิด การโปร่งใสของสายจ่ายไฟรถไฟฟ้า. กด Ctrl+Click สำหรับการล็อก
STR_TRANSPARENT_LOADING_TOOLTIP                                 :{BLACK}เปิด/ปิด การโปร่งใสของตัวบอกการบรรทุกของ. กด Ctrl+Click สำหรับการล็อก
STR_TRANSPARENT_INVISIBLE_TOOLTIP                               :{BLACK}ตั้งให้วัตถุมองไม่เห็นแทนการโปร่งใส

# Linkgraph legend window
STR_LINKGRAPH_LEGEND_CAPTION                                    :{BLACK}แสดงเส้นทางและความหนาแน่น
STR_LINKGRAPH_LEGEND_ALL                                        :{BLACK}ทั้งหมด
STR_LINKGRAPH_LEGEND_NONE                                       :{BLACK}ไม่เลือก
STR_LINKGRAPH_LEGEND_SELECT_COMPANIES                           :{BLACK}เลือกบริษัทที่จะแสดง

# Linkgraph legend window and linkgraph legend in smallmap
STR_LINKGRAPH_LEGEND_UNUSED                                     :{TINY_FONT}{BLACK}น้อย
STR_LINKGRAPH_LEGEND_SATURATED                                  :{TINY_FONT}{BLACK}สมดุล
STR_LINKGRAPH_LEGEND_OVERLOADED                                 :{TINY_FONT}{BLACK}หนาแน่น

# Base for station construction window(s)
STR_STATION_BUILD_COVERAGE_AREA_TITLE                           :{BLACK}แสดงพื้นที่ให้บริการ
STR_STATION_BUILD_COVERAGE_OFF                                  :{BLACK}ปิด
STR_STATION_BUILD_COVERAGE_ON                                   :{BLACK}เปิด
STR_STATION_BUILD_COVERAGE_AREA_OFF_TOOLTIP                     :{BLACK}ปิดการแสดงพื้นที่ให้บริการ
STR_STATION_BUILD_COVERAGE_AREA_ON_TOOLTIP                      :{BLACK}เปิดการแสดงพื้นที่ให้บริการ
STR_STATION_BUILD_ACCEPTS_CARGO                                 :{BLACK}สินค้าที่ต้องการ: {GOLD}{CARGO_LIST}
STR_STATION_BUILD_SUPPLIES_CARGO                                :{BLACK}สินค้าที่่จะส่งออกไป: {GOLD}{CARGO_LIST}

# Join station window
STR_JOIN_STATION_CAPTION                                        :{WHITE}รวมสถานี
STR_JOIN_STATION_CREATE_SPLITTED_STATION                        :{YELLOW}สร้างสถานีแยกต่างหาก

STR_JOIN_WAYPOINT_CAPTION                                       :{WHITE}รวมจุดตรวจ
STR_JOIN_WAYPOINT_CREATE_SPLITTED_WAYPOINT                      :{YELLOW}สร้างจุดตรวจแยกต่างหาก

# Rail construction toolbar
STR_RAIL_TOOLBAR_RAILROAD_CONSTRUCTION_CAPTION                  :การก่อสร้างทางรถไฟ
STR_RAIL_TOOLBAR_ELRAIL_CONSTRUCTION_CAPTION                    :การก่อสร้างทางรถไฟพลังไฟฟ้า
STR_RAIL_TOOLBAR_MONORAIL_CONSTRUCTION_CAPTION                  :การก่อสร้างทางรถไฟรางเดี่ยว
STR_RAIL_TOOLBAR_MAGLEV_CONSTRUCTION_CAPTION                    :การก่อสร้างทางรถไฟพลังแม่เหล็ก

STR_RAIL_TOOLBAR_TOOLTIP_BUILD_RAILROAD_TRACK                   :{BLACK}สร้างทางรถไฟ. กด Ctrl เพื่อสลับการสร้าง/รื้อถอน รางรถไฟ. กด Shift เพื่อสลับระหว่างสิ่งปลูกสร้าง/การประเมินค่าใช้จ่าย
STR_RAIL_TOOLBAR_TOOLTIP_BUILD_AUTORAIL                         :{BLACK}สร้างทางรถไฟโดยใช้โหมดการสร้างอัตโนมัติ. กด Ctrl เพื่อสลับการสร้าง/รื้อถอน รางรถไฟ
STR_RAIL_TOOLBAR_TOOLTIP_BUILD_TRAIN_DEPOT_FOR_BUILDING         :{BLACK}สร้างโรงซ่อมบำรุงรถไฟ (สำหรับซื้อขายและซ่อมบำรุงรถไฟ). กด Shift เพื่อสลับระหว่างสิ่งปลูกสร้าง/แสดงการประเมินราคา
STR_RAIL_TOOLBAR_TOOLTIP_CONVERT_RAIL_TO_WAYPOINT               :{BLACK}เปลี่ยนรางรถไฟเป็นที่หมาย. กด Ctrl สามารถรวมที่หมายได้. กด Shift เพื่อสลับระหว่างสิ่งปลูกสร้าง/แสดงการประเมินค่าใช้จ่าย
STR_RAIL_TOOLBAR_TOOLTIP_BUILD_RAILROAD_STATION                 :{BLACK}สร้างสถานีรถไฟ. กด Ctrl เพื่อทำการรวมสถานี. กด Shift เพื่อสลับระหว่างสิ่งปลูกสร้าง/แสดงการประเมินค่าใช่จ่าย
STR_RAIL_TOOLBAR_TOOLTIP_BUILD_RAILROAD_SIGNALS                 :{BLACK}สร้างเสาอาณัติสัญญาณรถไฟ. กด Ctrl เพื่อสลับระหว่างระบบเสาหางปลา/เสาสัญญาณไฟสี{}สามารถสร้างโดยลากไปกับรางรถไฟได้. กด Ctrl เพื่อสร้างสัญญาณไปจนถึงจุดตัดด้านหน้า{}กด Ctrl+Click เพื่อ เปิด/ปิด หน้าต่างเลือกเสาสัญญาณ. กด Shift เพื่อสลับระหว่างสิ่งปลูกสร้าง/แสดงการประเมินค่าใช้จ่าย
STR_RAIL_TOOLBAR_TOOLTIP_BUILD_RAILROAD_BRIDGE                  :{BLACK}สร้างสะพานรถไฟ. กด Shift เพื่อสลับระหว่างสิ่งปลูกสร้าง/แสดงการประเมินค่าใช้จ่าย
STR_RAIL_TOOLBAR_TOOLTIP_BUILD_RAILROAD_TUNNEL                  :{BLACK}สร้างอุโมงค์รถไฟ. กด Shift เพื่อสลับระหว่างสิ่งปลูกสร้าง/แสดงการประเมินค่าใช้จ่าย
STR_RAIL_TOOLBAR_TOOLTIP_TOGGLE_BUILD_REMOVE_FOR                :{BLACK}เปลี่ยนระหว่าง สร้าง/รื้อถอน รางรถไฟ, อาณัติสัญญาณ, จุดตรวจและสถานี. กด Ctrl ค้างไว้เพื่อทำการถอนรางรถไฟที่เป็นจุดหมายและสถานี
STR_RAIL_TOOLBAR_TOOLTIP_CONVERT_RAIL                           :{BLACK}เปลี่ยน/อัพเกรด ชนิดของรางรถไฟ. กด Shift เพื่อสลับระหว่างสิ่งปลูกสร้าง/แสดงการประเมินค่าใช้จ่าย

STR_RAIL_NAME_RAILROAD                                          :รางรถไฟ
STR_RAIL_NAME_ELRAIL                                            :รางรถไฟฟ้า
STR_RAIL_NAME_MONORAIL                                          :รถไฟรางเดียว
STR_RAIL_NAME_MAGLEV                                            :รถไฟพลังแม่เหล็ก

# Rail depot construction window
STR_BUILD_DEPOT_TRAIN_ORIENTATION_CAPTION                       :{WHITE}ทิศทางของโรงซ่อมบำรุง
STR_BUILD_DEPOT_TRAIN_ORIENTATION_TOOLTIP                       :{BLACK}เลือกทิศทางของโรงซ่อมบำรุงรถไฟ

# Rail waypoint construction window
STR_WAYPOINT_CAPTION                                            :{WHITE}จุดตรวจ
STR_WAYPOINT_GRAPHICS_TOOLTIP                                   :{BLACK}เลือกชนิดของจุดตรวจ

# Rail station construction window
STR_STATION_BUILD_RAIL_CAPTION                                  :{WHITE}ตัวเลือกของสถานีรถไฟ
STR_STATION_BUILD_ORIENTATION                                   :{BLACK}ทิศทาง
STR_STATION_BUILD_RAILROAD_ORIENTATION_TOOLTIP                  :{BLACK}เลือกทิศทางของสถานีรถไฟ
STR_STATION_BUILD_NUMBER_OF_TRACKS                              :{BLACK}จำนวนชานชาลา
STR_STATION_BUILD_NUMBER_OF_TRACKS_TOOLTIP                      :{BLACK}เลือกจำนวนของชานชาลา
STR_STATION_BUILD_PLATFORM_LENGTH                               :{BLACK}ความยาวของชานชาลา
STR_STATION_BUILD_PLATFORM_LENGTH_TOOLTIP                       :{BLACK}เลือกความยาวของชานชาลา
STR_STATION_BUILD_DRAG_DROP                                     :{BLACK}ลากและวาง
STR_STATION_BUILD_DRAG_DROP_TOOLTIP                             :{BLACK}สร้างสถานีโดยใช้การลากและวาง

STR_STATION_BUILD_STATION_CLASS_TOOLTIP                         :{BLACK}เลือกชนิดของสถานีที่จะแสดง
STR_STATION_BUILD_STATION_TYPE_TOOLTIP                          :{BLACK}เลือกชนิดของสถานีที่จะสร้าง

STR_STATION_CLASS_DFLT                                          :สถานีมาตรฐาน
STR_STATION_CLASS_WAYP                                          :จุดตรวจ

# Signal window
STR_BUILD_SIGNAL_CAPTION                                        :{WHITE}เลือกชนิดของเสาอาณัติสัญญาณ
STR_BUILD_SIGNAL_SEMAPHORE_NORM_TOOLTIP                         :{BLACK}เสาอาณัติสัญญาณปกติ (แบบหางปลา){}เสาอาณัติสัญญาณแบบนี้เป็นประเภทพื้นฐานที่สุด, อนุญาตให้มีรถไฟเพียงขบวนเดียวเท่านั้นที่อยู่ในบล็อกสัญญาณนี้
STR_BUILD_SIGNAL_SEMAPHORE_ENTRY_TOOLTIP                        :{BLACK}เสาอาณัติสัญญาณขาเข้า (แบบหางปลา){}ให้สัญญาณผ่านตลอดหากเสาขาออกต้นข้างหน้ายังปล่อยผ่านตลอดอยู่ นอกเหนือจากนั้นจะเป็นสัญญาญห้ามผ่าน
STR_BUILD_SIGNAL_SEMAPHORE_EXIT_TOOLTIP                         :{BLACK}เสาอาณัติสัญญาณขาออก (แบบหางปลา){}มีผลแบบเดียวกับเสาอาณัติสัญญาณปกติแต่จำเป็นที่จะต้องเปิดสีที่ถูกต้องตรงขาเข้าและสัญญาณต่อเนื่องที่อยู่ก่อนหน้านั้น
STR_BUILD_SIGNAL_SEMAPHORE_COMBO_TOOLTIP                        :{BLACK}เสาอาณัติสัญญาณต่อเนื่อง (แบบหางปลา){}สัญญาณต่อเนื่องทำงานง่ายๆโดยทำหน้าที่เสมือนทั้งสัญญาณทางเข้าและทางออก. ซึ่งทำให้สามารถสร้างโครงข่ายขนาดใหญ่ของสัญญาณล่วงหน้าได้
STR_BUILD_SIGNAL_SEMAPHORE_PBS_TOOLTIP                          :{BLACK}เสาอาณัติสัญญาณตอนอัตโนมัติ (แบบหางปลา){}เสาอาณัติสัญญาณตอนอัตโนมัติ อนุญาตให้รถไฟมากกว่าหนึ่งขบวนเข้าในบล็อกสัญญาณในเวลาเดียวกัน, ถ้ารถไฟสามารถรักษาเส้นทางไว้สำหรับจุดจอดที่ปลอดภัย. Patch Signal ธรรมดาสามารถผ่านจากด้านหลังได้
STR_BUILD_SIGNAL_SEMAPHORE_PBS_OWAY_TOOLTIP                     :{BLACK}เสาอาณัติสัญญาณตอนอัตโนมัติ แบบเดินรถทางเดียว (แบบหางปลา){}เสาอาณัติสัญญาณตอนอัตโนมัติ แบบเดินรถทางเดียวอนุญาตให้รถไฟมากกว่าหนึ่งขบวนเข้ามาในบล็อกสัญญาณ, ถ้ารถไฟสามารถรักษาจุดจอดที่ปลอดภัยไว้ได้.เสาอาณัติสัญญาณตอนอัตโนมัติ แบบทางเดียว ไม่สามารถเดินรถย้อนได้
STR_BUILD_SIGNAL_ELECTRIC_NORM_TOOLTIP                          :{BLACK}เสาอาณัติสัญญาณปกติ (แบบไฟสี){}เป็นสัญญาณประเภทที่พื้นฐานที่สุด, อนุญาตให้รถไฟแค่ขบวนเดียวอยู่ในบล็อกสัญญาณ ณ ขณะนั้น
STR_BUILD_SIGNAL_ELECTRIC_ENTRY_TOOLTIP                         :{BLACK}เสาอาณัติสัญญาณขาเข้า (แบบไฟสี){}ให้สัญญาณผ่านตลอดตราบเท่าที่เสาขาออกต้นใดต้นหนึ่งเป็นสีเขียวจากเขตของรางตรงนั้น. นอกเหนือจากนั้นจะเป็นสีแดง
STR_BUILD_SIGNAL_ELECTRIC_EXIT_TOOLTIP                          :{BLACK}เสาอาณัติสัญญาณขาออก (แบบไฟสี){}มีผลแบบเดียวกับสัญญาณกั้นแต่จำเป็นที่จะต้องเปิดสีที่ถูกต้องตรงขาเข้าและสัญญาณต่อเนื่องที่อยู่ก่อนหน้านั้น
STR_BUILD_SIGNAL_ELECTRIC_COMBO_TOOLTIP                         :{BLACK}เสาอาณัติสัญญาณต่อเนื่อง (แบบไฟสี){}เสาสัญญาณที่มีผลเหมือนกันเสา เข้า และ เสาออก
STR_BUILD_SIGNAL_ELECTRIC_PBS_TOOLTIP                           :{BLACK}เสาอาณัติสัญญาณตอนอัตโนมัติ (แบบไฟสี){}อนุญาตให้รถไฟหลายขบวนสามารถเข้าไปใน Block เดียวกันได้ โดยใช้ระบบ reserve track เพื่อป้องกันไม่ให้ขบวนรถชนกัน
STR_BUILD_SIGNAL_ELECTRIC_PBS_OWAY_TOOLTIP                      :{BLACK}เสาอาณัติสัญญาณตอนอัตโนมัติ แบบเดินรถทางเดียว (แบบไฟสี){}คือ Path Signal ประเภทเดินรถผ่านได้ทางเดียว
STR_BUILD_SIGNAL_CONVERT_TOOLTIP                                :{BLACK}เปลี่ยนประเภทเสาอาณัติสัญญาณ{}เมื่อเลือกเมนูนี้ คลิ๊กเลือกที่เสาอาณัติสัญญาณที่ตั้งไว้อยู่แล้ว จะเป็นการเปลี่ยนเสาอาณัติสัญญาณเป็นแบบที่เลือกในกล่องเครื่องมือสร้าง
STR_BUILD_SIGNAL_DRAG_SIGNALS_DENSITY_TOOLTIP                   :{BLACK}จำนวนของเสาอาณัติสัญญาณตั้งแต่ที่เริ่มลากเมาส์มา
STR_BUILD_SIGNAL_DRAG_SIGNALS_DENSITY_DECREASE_TOOLTIP          :{BLACK}ลดความหนาแน่นของเสาสัญญาณที่ลากมา
STR_BUILD_SIGNAL_DRAG_SIGNALS_DENSITY_INCREASE_TOOLTIP          :{BLACK}เพิ่มปริมาณของเสาสัญญาณที่ลากมา

# Bridge selection window
STR_SELECT_RAIL_BRIDGE_CAPTION                                  :{WHITE}เลือกสะพานรถไฟ
STR_SELECT_ROAD_BRIDGE_CAPTION                                  :{WHITE}เลือกสะพานสำหรับรถยนต์
STR_SELECT_BRIDGE_SELECTION_TOOLTIP                             :{BLACK}เลือกสะพาน - คลิกสะพานที่ท่านชื่นชอบเพื่อก่อสร้าง
STR_SELECT_BRIDGE_INFO                                          :{GOLD}{STRING},{} {VELOCITY} {WHITE}{CURRENCY_LONG}
STR_SELECT_BRIDGE_SCENEDIT_INFO                                 :{GOLD}{STRING},{} {VELOCITY}
STR_BRIDGE_NAME_SUSPENSION_STEEL                                :สะพานแขวนแบบคอนกรีต
STR_BRIDGE_NAME_GIRDER_STEEL                                    :สะพานนั่งร้านแบบเหล็กกล้า
STR_BRIDGE_NAME_CANTILEVER_STEEL                                :สะพานคานแบบเหล็กกล้า
STR_BRIDGE_NAME_SUSPENSION_CONCRETE                             :สะพานแขวนแบบคอนกรีต
STR_BRIDGE_NAME_WOODEN                                          :สะพานไม้
STR_BRIDGE_NAME_CONCRETE                                        :สะพานคอนกรีต
STR_BRIDGE_NAME_TUBULAR_STEEL                                   :สะพานท่อแบบเหล็กกล้า
STR_BRIDGE_TUBULAR_SILICON                                      :สะพานท่อแบบซิลิคอน


# Road construction toolbar
STR_ROAD_TOOLBAR_ROAD_CONSTRUCTION_CAPTION                      :{WHITE}สร้างถนน
STR_ROAD_TOOLBAR_TRAM_CONSTRUCTION_CAPTION                      :{WHITE}การก่อสร้างรถราง
STR_ROAD_TOOLBAR_TOOLTIP_BUILD_ROAD_SECTION                     :{BLACK}สร้างถนน. กด Ctrl เพื่อสร้าง/รื้อถอนถนน. กด Shift เพื่อสลับระหว่างสิ่งปลูกสร้าง/แสดงการประเมินค่าใช้จ่าย
STR_ROAD_TOOLBAR_TOOLTIP_BUILD_TRAMWAY_SECTION                  :{BLACK}สร้างทางส่วนของรถราง กด CTRL + คลิก เพื่อรื้อถอน กด Shift + คลิก เพื่อแสดงประมาณการค่าใช้จ่าย
STR_ROAD_TOOLBAR_TOOLTIP_BUILD_AUTOROAD                         :{BLACK}สร้างทางส่วนของถนนอัตโนมัติ กด CTRL + คลิก เพื่อรื้อถอน กด Shift + คลิก เพื่อแสดงประมาณการค่าใช้จ่าย
STR_ROAD_TOOLBAR_TOOLTIP_BUILD_AUTOTRAM                         :{BLACK}สร้างทางส่วนของรถรางอัตโนมัติ กด CTRL + คลิก เพื่อรื้อถอน กด Shift + คลิก เพื่อแสดงประมาณการค่าใช้จ่าย
STR_ROAD_TOOLBAR_TOOLTIP_BUILD_ROAD_VEHICLE_DEPOT               :{BLACK}สร้างโรงซ่อมบำรุงรถ (สำหรับซื้อและบำรุงรักษารถ). กด Shift เพื่อแสดงการประเมินค่าใช้จ่าย
STR_ROAD_TOOLBAR_TOOLTIP_BUILD_TRAM_VEHICLE_DEPOT               :{BLACK}สร้างโรงซ่อมบำรุงรถราง (สำหรับซื้อและบำรุงรักษารถราง). กด Shift เพื่อแสดงการประเมินค่าใช้จ่าย
STR_ROAD_TOOLBAR_TOOLTIP_BUILD_BUS_STATION                      :{BLACK}สร้างสถานีรถ. กด Ctrl เพื่อใช้สถานีร่วมกับที่อื่น. กด Shift เพื่อแสดงมูลค่าการก่อสร้าง
STR_ROAD_TOOLBAR_TOOLTIP_BUILD_PASSENGER_TRAM_STATION           :{BLACK}สร้างสถานีรถราง. กด Ctrl เพื่อใช้สถานีร่วมกับที่อื่น. กด Shift เพื่อแสดงการประเมินค่าใช้จ่าย
STR_ROAD_TOOLBAR_TOOLTIP_BUILD_TRUCK_LOADING_BAY                :{BLACK}สร้างสถานีรถบรรทุกสินค้า
STR_ROAD_TOOLBAR_TOOLTIP_BUILD_CARGO_TRAM_STATION               :{BLACK}สร้างสถานีสินค้ารถราง. กด Ctrl เพื่อทำการรวมสถานี. กด Shift เพื่อแสดงการประเมินค่าใช้จ่าย
STR_ROAD_TOOLBAR_TOOLTIP_TOGGLE_ONE_WAY_ROAD                    :{BLACK}เลือกใช้ / ยกเลิกการใช้ ถนนวันเวย์
STR_ROAD_TOOLBAR_TOOLTIP_BUILD_ROAD_BRIDGE                      :{BLACK}สร้างสะพานสำหรับรถยนต์ กด Shift เพื่อสลับระหว่างสิ่งปลูกสร้างและการแสดงมูลค่าโดยประมาณ
STR_ROAD_TOOLBAR_TOOLTIP_BUILD_TRAMWAY_BRIDGE                   :{BLACK}สร้างสะพานสำหรับรถราง. กด Shift เพื่อสลับระหว่างสิ่งปลูกสร้าง/แสดงการประเมินค่าใช้จ่าย
STR_ROAD_TOOLBAR_TOOLTIP_BUILD_ROAD_TUNNEL                      :{BLACK}สร้างอุโมงค์รถ. กด Shift เพื่อแสดงการประเมินค่าใช้จ่าย
STR_ROAD_TOOLBAR_TOOLTIP_BUILD_TRAMWAY_TUNNEL                   :{BLACK}สร้างอุโมงค์รถราง. กด Shift เพื่อแสดงการประเมินค่าใช้จ่าย
STR_ROAD_TOOLBAR_TOOLTIP_TOGGLE_BUILD_REMOVE_FOR_ROAD           :{BLACK}สลับโหมด สร้าง/ลบ ถนน
STR_ROAD_TOOLBAR_TOOLTIP_TOGGLE_BUILD_REMOVE_FOR_TRAMWAYS       :{BLACK}สลับโหมด สร้าง/ลบ รางสำหรับรถราง

# Road depot construction window
STR_BUILD_DEPOT_ROAD_ORIENTATION_CAPTION                        :{WHITE}ทิศทางของอู่รถ
STR_BUILD_DEPOT_ROAD_ORIENTATION_SELECT_TOOLTIP                 :{BLACK}เลือกทิศทางของอู่รถ
STR_BUILD_DEPOT_TRAM_ORIENTATION_CAPTION                        :{WHITE}ทิศทางของโรงซ่อมบำรุงรถราง
STR_BUILD_DEPOT_TRAM_ORIENTATION_SELECT_TOOLTIP                 :{BLACK}เลือกทิศทา

# Road vehicle station construction window
STR_STATION_BUILD_BUS_ORIENTATION                               :{WHITE}ทิศทางของโรงซ่อมบำรุงรถ
STR_STATION_BUILD_BUS_ORIENTATION_TOOLTIP                       :{BLACK}เลือกทิศทางของอู่รถเมล์
STR_STATION_BUILD_TRUCK_ORIENTATION                             :{WHITE}ทิศทางของท่าขนส่งสินค้า
STR_STATION_BUILD_TRUCK_ORIENTATION_TOOLTIP                     :{BLACK}เลือกทิศทางของท่าขนส่งสินค้า
STR_STATION_BUILD_PASSENGER_TRAM_ORIENTATION                    :{WHITE}ทิศทางของป้ายหยุดรถราง
STR_STATION_BUILD_PASSENGER_TRAM_ORIENTATION_TOOLTIP            :{BLACK}เลือกทิษทางสำหรับผู้โดยสารรถราง
STR_STATION_BUILD_CARGO_TRAM_ORIENTATION                        :{WHITE}ทิศทางของสถานีรถรางขนส่งสินค้า
STR_STATION_BUILD_CARGO_TRAM_ORIENTATION_TOOLTIP                :{BLACK}เลือกทิศทางของสถานีรถรางขนส่งสินค้า

# Waterways toolbar (last two for SE only)
STR_WATERWAYS_TOOLBAR_CAPTION                                   :{WHITE}การก่อสร้างทางน้ำ
STR_WATERWAYS_TOOLBAR_CAPTION_SE                                :{WHITE}คลอง
STR_WATERWAYS_TOOLBAR_BUILD_CANALS_TOOLTIP                      :{BLACK}สร้างคลอง กด Shift + คลิก เพื่อประมาณการค่าใช้จ่าย
STR_WATERWAYS_TOOLBAR_BUILD_LOCKS_TOOLTIP                       :{BLACK}สร้างประตูกั้นน้ำ. แสดง building/showing ราคาประมาณการ
STR_WATERWAYS_TOOLBAR_BUILD_DEPOT_TOOLTIP                       :{BLACK}สร้างอู่เรือ (สำหรับซื้อขายและซ่อมบำรุงเรือ). กด Shift เพื่อแสดงการประเมินค่าใช้จ่าย
STR_WATERWAYS_TOOLBAR_BUILD_DOCK_TOOLTIP                        :{BLACK}สร้างอู่เรือ. กด Ctrl เพื่อใช้สถานีร่วมกับที่อื่น. กด Shift เพื่อแสดงการประเมินค่าใช้จ่าย
STR_WATERWAYS_TOOLBAR_BUOY_TOOLTIP                              :{BLACK}วางทุ่นเพื่อใช้เป็นเวย์พอยต์. กด Shift เพื่อแสดงการประเมินค่าใช้จ่าย
STR_WATERWAYS_TOOLBAR_BUILD_AQUEDUCT_TOOLTIP                    :{BLACK}สร้างสะพานน้ำ. กด Shift เพื่อแสดงการประเมินค่าใช้จ่าย
STR_WATERWAYS_TOOLBAR_CREATE_LAKE_TOOLTIP                       :{BLACK}สร้างพื้นน้ำ.{}สร้างคลอง หรือหากกด Ctrl ที่ระดับน้ำทะเลจะทำให้ระดับนั้นเป็นน้ำทั้งบริเวณ
STR_WATERWAYS_TOOLBAR_CREATE_RIVER_TOOLTIP                      :{BLACK}ปักป้ายบนน้ำ

# Ship depot construction window
STR_DEPOT_BUILD_SHIP_CAPTION                                    :{WHITE}ทิศทางของอู่เรือ
STR_DEPOT_BUILD_SHIP_ORIENTATION_TOOLTIP                        :{BLACK}เลือกทิศทางของอู่เรือ

# Dock construction window
STR_STATION_BUILD_DOCK_CAPTION                                  :{WHITE}ท่าเรือ

# Airport toolbar
STR_TOOLBAR_AIRCRAFT_CAPTION                                    :{WHITE}ท่าอากาศยาน
STR_TOOLBAR_AIRCRAFT_BUILD_AIRPORT_TOOLTIP                      :{BLACK}สร้างท่าอากาศยาน. กด Ctrl เพื่อใช้สถานีร่วมกับที่อื่น. กด Shift เพื่อแสดงการประเมินค่าใช้จ่าย

# Airport construction window
STR_STATION_BUILD_AIRPORT_CAPTION                               :{WHITE}การเลือกประเภทท่าอากาศยาน
STR_STATION_BUILD_AIRPORT_TOOLTIP                               :{BLACK}เลือกขนาด/ชนิดของท่าอากาศยาน
STR_STATION_BUILD_AIRPORT_CLASS_LABEL                           :{BLACK}ประเภทของท่าอากาศยาน
STR_STATION_BUILD_AIRPORT_LAYOUT_NAME                           :{BLACK}โครงสร้าง {NUM}

STR_AIRPORT_SMALL                                               :ลานบินขนาดเล็ก
STR_AIRPORT_CITY                                                :เมืองใหญ่
STR_AIRPORT_METRO                                               :ระดับภาคท้องถิ่น
STR_AIRPORT_INTERNATIONAL                                       :นานาชาติ
STR_AIRPORT_COMMUTER                                            :สนามบินเทศบาล
STR_AIRPORT_INTERCONTINENTAL                                    :ระดับภูมิภาค
STR_AIRPORT_HELIPORT                                            :จุดจอดเฮลิคอปเตอร์
STR_AIRPORT_HELIDEPOT                                           :โรงซ่อมเฮลิคอปเตอร์
STR_AIRPORT_HELISTATION                                         :สถานีจอดเฮลิคอปเตอร์

STR_AIRPORT_CLASS_SMALL                                         :ท่าอากาศยานขนาดเล็ก
STR_AIRPORT_CLASS_LARGE                                         :ท่าอากาศยานขนาดใหญ่
STR_AIRPORT_CLASS_HUB                                           :ท่าอากาศยานนานาชาติ
STR_AIRPORT_CLASS_HELIPORTS                                     :ลานจอดเฮลิคอปเตอร์

STR_STATION_BUILD_NOISE                                         :{BLACK}สร้างเสียงรบกวน: {GOLD}{COMMA}

# Landscaping toolbar
STR_LANDSCAPING_TOOLBAR                                         :{WHITE}การปรับภูมิประเทศ
STR_LANDSCAPING_TOOLTIP_LOWER_A_CORNER_OF_LAND                  :{BLACK}ลดระดับมุมของที่ดิน. ลากเพื่อลดระดับมุมที่เลือกและปรับระดับบริเวณที่เลือกใหม่. กด Ctrl เพื่อเลือกบริเวณเป็นแนวทแยง. กด Shift เพื่อสลับระหว่างสิ่งปลูกสร้าง/แสดงการประเมินค่าใช้จ่าย
STR_LANDSCAPING_TOOLTIP_RAISE_A_CORNER_OF_LAND                  :{BLACK}ถมส่วนมุมของที่ดินให้สูงขึ้น
STR_LANDSCAPING_LEVEL_LAND_TOOLTIP                              :{BLACK}ปรับระดับพื้นดินให้เท่ากับความสูงของพื้นที่เลือกเป็นมุมแรก กด Ctrl เพื่อวิเคราะห์พื้นที่ กด Shift เพื่อดูราคาประมาณการ
STR_LANDSCAPING_TOOLTIP_PURCHASE_LAND                           :{BLACK}ซื้อพื้นที่สำหรับใช้ในอนาคต. กด Shift เพื่อแสดงการประเมินค่าใช้จ่าย

# Object construction window
STR_OBJECT_BUILD_CAPTION                                        :{WHITE}การเลือกวัตถุ
STR_OBJECT_BUILD_TOOLTIP                                        :{BLACK}เลือกวัตถุเพื่อสร้าง กด Shift เพื่อสลับระหว่างสิ่งปลูกสร้างและการแสดงมูลค่าโดยประมาณ
STR_OBJECT_BUILD_CLASS_TOOLTIP                                  :{BLACK}เลือกชนิดของวัตถุที่จะสร้าง
STR_OBJECT_BUILD_PREVIEW_TOOLTIP                                :{BLACK}ตัวอย่างวัตถุ
STR_OBJECT_BUILD_SIZE                                           :{BLACK}ขนาด: {GOLD}{NUM} x {NUM} ช่อง

STR_OBJECT_CLASS_LTHS                                           :ประภาคาร
STR_OBJECT_CLASS_TRNS                                           :เครื่องส่งสัญญาณ

# Tree planting window (last two for SE only)
STR_PLANT_TREE_CAPTION                                          :{WHITE}ต้นไม้
STR_PLANT_TREE_TOOLTIP                                          :{BLACK}เลือกชนิดของต้นไม้
STR_TREES_RANDOM_TYPE                                           :{BLACK}สุ่มชนิดของต้นไม้
STR_TREES_RANDOM_TYPE_TOOLTIP                                   :{BLACK}วางต้นไม้แบบสุ่มชนิด. กด Shift เพื่อแสดงการประเมินค่าใช้จ่าย
STR_TREES_RANDOM_TREES_BUTTON                                   :{BLACK}สุ่มต้นไม้
STR_TREES_RANDOM_TREES_TOOLTIP                                  :{BLACK}ปลูกต้นไม้โดยการสุ่มทั่วทุกบริเวณ

# Land generation window (SE)
STR_TERRAFORM_TOOLBAR_LAND_GENERATION_CAPTION                   :{WHITE}สร้างแผ่นดิน
STR_TERRAFORM_TOOLTIP_PLACE_ROCKY_AREAS_ON_LANDSCAPE            :{BLACK}วางพื้นที่แบบหินบนภูมิประเทศ
STR_TERRAFORM_TOOLTIP_DEFINE_DESERT_AREA                        :{BLACK}สร้างเขตทะเลทราบ{}กด CTRL เพื่อถอนทิ้ง
STR_TERRAFORM_TOOLTIP_INCREASE_SIZE_OF_LAND_AREA                :{BLACK}เพิ่มพื้นที่ในการปรับระดับแผ่นดิน
STR_TERRAFORM_TOOLTIP_DECREASE_SIZE_OF_LAND_AREA                :{BLACK}ลดพื้นที่ในการปรับระดับแผ่นดิน
STR_TERRAFORM_TOOLTIP_GENERATE_RANDOM_LAND                      :{BLACK}สร้างแผ่นดินแบบสุ่ม
STR_TERRAFORM_SE_NEW_WORLD                                      :{BLACK}สร้างแผนที่ใหม่
STR_TERRAFORM_RESET_LANDSCAPE                                   :{BLACK}ยกเลิกภูมิทัศน์ทังหมด
STR_TERRAFORM_RESET_LANDSCAPE_TOOLTIP                           :{BLACK}ลบทรัพย์สินทั้งหมดที่เป็นของบริษัทออกจากแผนที่

STR_QUERY_RESET_LANDSCAPE_CAPTION                               :{WHITE}ยกเลิกภูมิทัศน์ทังหมด
STR_RESET_LANDSCAPE_CONFIRMATION_TEXT                           :{WHITE}คุณต้องการลบทรัพย์สินทั้งหมดของบริษัทออกหรือไม่?

# Town generation window (SE)
STR_FOUND_TOWN_CAPTION                                          :{WHITE}สร้างเมือง
STR_FOUND_TOWN_NEW_TOWN_BUTTON                                  :{BLACK}เมืองใหม่
STR_FOUND_TOWN_NEW_TOWN_TOOLTIP                                 :{BLACK}ก่อสร้างเมืองใหม่ เมื่อกด Shift+คลิกเมาส์ จะแสดงมูลค่าโดยประมาณ
STR_FOUND_TOWN_RANDOM_TOWN_BUTTON                               :{BLACK}สุ่มเมือง
STR_FOUND_TOWN_RANDOM_TOWN_TOOLTIP                              :{BLACK}สร้างเมืองโดยการสุ่มที่ตั้ง
STR_FOUND_TOWN_MANY_RANDOM_TOWNS                                :{BLACK}สุ่มหลายๆ เมือง
STR_FOUND_TOWN_RANDOM_TOWNS_TOOLTIP                             :{BLACK}สุ่มสร้างเมืองครอบคลุมแผนที่ทั้งหมด

STR_FOUND_TOWN_NAME_TITLE                                       :{YELLOW}ชื่อเมือง:
STR_FOUND_TOWN_NAME_EDITOR_TITLE                                :{BLACK}ใส่ชื่อเมือง
STR_FOUND_TOWN_NAME_EDITOR_HELP                                 :{BLACK}คลิกเพื่อใส่ชื่อเมือง
STR_FOUND_TOWN_NAME_RANDOM_BUTTON                               :{BLACK}สุ่มชื่อ
STR_FOUND_TOWN_NAME_RANDOM_TOOLTIP                              :{BLACK}สุ่มสร้างชื่อใหม่

STR_FOUND_TOWN_INITIAL_SIZE_TITLE                               :{YELLOW}ขนาดเมือง:
STR_FOUND_TOWN_INITIAL_SIZE_SMALL_BUTTON                        :{BLACK}เล็ก
STR_FOUND_TOWN_INITIAL_SIZE_MEDIUM_BUTTON                       :{BLACK}ปานกลาง
STR_FOUND_TOWN_INITIAL_SIZE_LARGE_BUTTON                        :{BLACK}ใหญ่
STR_FOUND_TOWN_SIZE_RANDOM                                      :{BLACK}สุ่ม
STR_FOUND_TOWN_INITIAL_SIZE_TOOLTIP                             :{BLACK}เลือกขนาดเมือง
STR_FOUND_TOWN_CITY                                             :{BLACK}เมืองใหญ่
STR_FOUND_TOWN_CITY_TOOLTIP                                     :{BLACK}เมืองใหญ่ขยายตัวเร็วกว่าเมืองเล็ก{}เลือกค่านี้ เมืองที่สร้างจะใหญ่ขึ้นเมื่อสร้างใหม่

STR_FOUND_TOWN_ROAD_LAYOUT                                      :{YELLOW}รูปแบบถนนของเมือง:
STR_FOUND_TOWN_SELECT_TOWN_ROAD_LAYOUT                          :{BLACK}เลือกรูปแบบถนนสำหรับเมืองนี้
STR_FOUND_TOWN_SELECT_LAYOUT_ORIGINAL                           :{BLACK}ดั้งเดิม
STR_FOUND_TOWN_SELECT_LAYOUT_BETTER_ROADS                       :{BLACK}ถนนดีขึ้น
STR_FOUND_TOWN_SELECT_LAYOUT_2X2_GRID                           :{BLACK}ตาราง 2x2
STR_FOUND_TOWN_SELECT_LAYOUT_3X3_GRID                           :{BLACK}ตาราง 3x3
STR_FOUND_TOWN_SELECT_LAYOUT_RANDOM                             :{BLACK}สุ่ม

# Fund new industry window
STR_FUND_INDUSTRY_CAPTION                                       :{WHITE}ก่อตั้งอุตสาหกรรมใหม่
STR_FUND_INDUSTRY_SELECTION_TOOLTIP                             :{BLACK}เลือกอุตสาหกรรมที่เหมาะสมจากรายการนี้
STR_FUND_INDUSTRY_MANY_RANDOM_INDUSTRIES                        :สุ่มหลากหลายอุตสาหกรรม
STR_FUND_INDUSTRY_MANY_RANDOM_INDUSTRIES_TOOLTIP                :{BLACK}วางโรงงานอุตสาหกรรมแบบสุ่มทั่วแผนที่
STR_FUND_INDUSTRY_INDUSTRY_BUILD_COST                           :{BLACK}ราคา: {YELLOW}{CURRENCY_LONG}
STR_FUND_INDUSTRY_PROSPECT_NEW_INDUSTRY                         :{BLACK}สำรวจ
STR_FUND_INDUSTRY_BUILD_NEW_INDUSTRY                            :{BLACK}สร้าง
STR_FUND_INDUSTRY_FUND_NEW_INDUSTRY                             :{BLACK}ก่อตั้ง

# Industry cargoes window
STR_INDUSTRY_CARGOES_INDUSTRY_CAPTION                           :{WHITE}สายการผลิตสำหรับอุตสาหกรรม{STRING}
STR_INDUSTRY_CARGOES_CARGO_CAPTION                              :{WHITE}สายการผลิตสำหรับสินค้า {STRING}
STR_INDUSTRY_CARGOES_PRODUCERS                                  :{WHITE}อุตสาหกรรมการผลิต
STR_INDUSTRY_CARGOES_CUSTOMERS                                  :{WHITE}อุตสาหกรรมที่รองรับ
STR_INDUSTRY_CARGOES_HOUSES                                     :{WHITE}บ้านเรือน
STR_INDUSTRY_CARGOES_INDUSTRY_TOOLTIP                           :{BLACK}คลิกที่อุตสาหกรรมเพื่อแสดงผู้ผลิตสินค้าและลูกค้า
STR_INDUSTRY_CARGOES_CARGO_TOOLTIP                              :{BLACK}{STRING}{}คลิกที่สินค้าเพื่อแสดงผู้ผลิตสินค้าและลูกค้า
STR_INDUSTRY_DISPLAY_CHAIN                                      :{BLACK}แสดงห่วงโซ่
STR_INDUSTRY_DISPLAY_CHAIN_TOOLTIP                              :{BLACK}แสดงอุปทานและการรับเข้าของอุตสาหกรรม
STR_INDUSTRY_CARGOES_NOTIFY_SMALLMAP                            :{BLACK}เชื่อมโยงกับแผนที่ย่อ
STR_INDUSTRY_CARGOES_NOTIFY_SMALLMAP_TOOLTIP                    :{BLACK}เลือกเพื่อแสดงอุตสาหกรรมในแผนที่ย่อ
STR_INDUSTRY_CARGOES_SELECT_CARGO                               :{BLACK}เลือกประเภทสินค้า
STR_INDUSTRY_CARGOES_SELECT_CARGO_TOOLTIP                       :{BLACK}เลือกสินค้าที่ต้องการแสดง
STR_INDUSTRY_CARGOES_SELECT_INDUSTRY                            :{BLACK}เลือกอุตสาหกรรม
STR_INDUSTRY_CARGOES_SELECT_INDUSTRY_TOOLTIP                    :{BLACK}เลือกอุตสาหกรรมที่คุณต้องการแสดง

# Land area window
STR_LAND_AREA_INFORMATION_CAPTION                               :{WHITE}ข้อมูลพื้นที่
STR_LAND_AREA_INFORMATION_COST_TO_CLEAR_N_A                     :{BLACK}มูลค่าของการรื้อถอน: {LTBLUE}ไม่สามารถทำได้
STR_LAND_AREA_INFORMATION_COST_TO_CLEAR                         :{BLACK}มูลค่าของการรื้อถอน: {RED}{CURRENCY_LONG}
STR_LAND_AREA_INFORMATION_REVENUE_WHEN_CLEARED                  :{BLACK}รายได้จากการเคลียร์: {LTBLUE}{CURRENCY_LONG}
STR_LAND_AREA_INFORMATION_OWNER_N_A                             :ไม่มีผู้ครอบครอง
STR_LAND_AREA_INFORMATION_OWNER                                 :{BLACK}ผู้ครอบครอง: {LTBLUE}{STRING}
STR_LAND_AREA_INFORMATION_ROAD_OWNER                            :{BLACK}ผู้ครอบครองถนน: {LTBLUE}{STRING}
STR_LAND_AREA_INFORMATION_TRAM_OWNER                            :{BLACK}ผู้ครอบครองทางรถราง: {LTBLUE}{STRING}
STR_LAND_AREA_INFORMATION_RAIL_OWNER                            :{BLACK}ผู้ครอบครองทางรถไฟ: {LTBLUE}{STRING}
STR_LAND_AREA_INFORMATION_LOCAL_AUTHORITY                       :{BLACK}ขึ้นตรงกับผู้ดูแลในท้องถิ่น: {LTBLUE}{STRING}
STR_LAND_AREA_INFORMATION_LOCAL_AUTHORITY_NONE                  :ไม่มี
STR_LAND_AREA_INFORMATION_LANDINFO_COORDS                       :{BLACK}ตำแหน่ง: {LTBLUE}{NUM} x {NUM} x {NUM} ({STRING})
STR_LAND_AREA_INFORMATION_BUILD_DATE                            :{BLACK}สร้างเมื่อ: {LTBLUE}{DATE_LONG}
STR_LAND_AREA_INFORMATION_STATION_CLASS                         :{BLACK}ประเภทของสถานี: {LTBLUE}{STRING}
STR_LAND_AREA_INFORMATION_STATION_TYPE                          :{BLACK}รูปแบบของสถานี: {LTBLUE}{STRING}
STR_LAND_AREA_INFORMATION_AIRPORT_CLASS                         :{BLACK}ระดับท่าอากาศยาน: {LTBLUE}{STRING}
STR_LAND_AREA_INFORMATION_AIRPORT_NAME                          :{BLACK}ชื่อท่าอากาศยาน: {LTBLUE}{STRING}
STR_LAND_AREA_INFORMATION_AIRPORTTILE_NAME                      :{BLACK}ชื่อท่าอากาศยาน: {LTBLUE}{STRING}
STR_LAND_AREA_INFORMATION_NEWGRF_NAME                           :{BLACK}NewGRF: {LTBLUE}{STRING}
STR_LAND_AREA_INFORMATION_CARGO_ACCEPTED                        :{BLACK}สินค้าที่รับ: {LTBLUE}
STR_LAND_AREA_INFORMATION_CARGO_EIGHTS                          :({COMMA}/8 {STRING})
STR_LANG_AREA_INFORMATION_RAIL_SPEED_LIMIT                      :{BLACK}จำกัดความเร็วรถไฟ: {LTBLUE}{VELOCITY}

# Description of land area of different tiles
STR_LAI_CLEAR_DESCRIPTION_ROCKS                                 :หิน
STR_LAI_CLEAR_DESCRIPTION_ROUGH_LAND                            :พื้นที่หยาบ
STR_LAI_CLEAR_DESCRIPTION_BARE_LAND                             :พื้นที่เปล่า
STR_LAI_CLEAR_DESCRIPTION_GRASS                                 :หญ้า
STR_LAI_CLEAR_DESCRIPTION_FIELDS                                :ทุ่งหญ้า
STR_LAI_CLEAR_DESCRIPTION_SNOW_COVERED_LAND                     :พื้นที่หิมะปกคลุม
STR_LAI_CLEAR_DESCRIPTION_DESERT                                :ทะเลทราย

STR_LAI_RAIL_DESCRIPTION_TRACK                                  :รางรถไฟ ราง
STR_LAI_RAIL_DESCRIPTION_TRACK_WITH_NORMAL_SIGNALS              :รางรถไฟทางรถไฟกับ Block Signal
STR_LAI_RAIL_DESCRIPTION_TRACK_WITH_PRESIGNALS                  :รางรถไฟทางรถไฟกับ Pre-Signal
STR_LAI_RAIL_DESCRIPTION_TRACK_WITH_EXITSIGNALS                 :รางรถไฟทางรถไฟกับ Exit-Signal
STR_LAI_RAIL_DESCRIPTION_TRACK_WITH_COMBOSIGNALS                :รางรถไฟทางรถไฟกับ Combo-Signal
STR_LAI_RAIL_DESCRIPTION_TRACK_WITH_PBSSIGNALS                  :รางรถไฟทางรถไฟกับ Path Signal
STR_LAI_RAIL_DESCRIPTION_TRACK_WITH_NOENTRYSIGNALS              :รางรถไฟทางรถไฟกับ Path Signal แบบเดินทางเดียว
STR_LAI_RAIL_DESCRIPTION_TRACK_WITH_NORMAL_PRESIGNALS           :รางรถไฟทางรถไฟกับ Block และ Pre-Signals
STR_LAI_RAIL_DESCRIPTION_TRACK_WITH_NORMAL_EXITSIGNALS          :รางรถไฟทางรถไฟกับ Block และ Exit-Signal
STR_LAI_RAIL_DESCRIPTION_TRACK_WITH_NORMAL_COMBOSIGNALS         :รางรถไฟทางรถไฟกับ Block และ Combo-Signals
STR_LAI_RAIL_DESCRIPTION_TRACK_WITH_NORMAL_PBSSIGNALS           :รางรถไฟทางรถไฟกับ Block และ Path Signals
STR_LAI_RAIL_DESCRIPTION_TRACK_WITH_NORMAL_NOENTRYSIGNALS       :รางรถไฟทางรถไฟกับ Block และ Path Signals แบบเดินรถทางเดียว
STR_LAI_RAIL_DESCRIPTION_TRACK_WITH_PRE_EXITSIGNALS             :รางรถไฟทางรถไฟกับ Pre- และ Exit-Signals
STR_LAI_RAIL_DESCRIPTION_TRACK_WITH_PRE_COMBOSIGNALS            :รางรถไฟทางรถไฟกับ Pre- และ Combo-Signals
STR_LAI_RAIL_DESCRIPTION_TRACK_WITH_PRE_PBSSIGNALS              :รางรถไฟทางรถไฟกับ Pre- และ Path Signals
STR_LAI_RAIL_DESCRIPTION_TRACK_WITH_PRE_NOENTRYSIGNALS          :รางรถไฟทางรถไฟและ Pre- และ Path Signals แบบเดินรถทางเดียว
STR_LAI_RAIL_DESCRIPTION_TRACK_WITH_EXIT_COMBOSIGNALS           :รางรถไฟทางรถไฟกับ Exit- และ Combo-Signals
STR_LAI_RAIL_DESCRIPTION_TRACK_WITH_EXIT_PBSSIGNALS             :รางรถไฟทางรถไฟกับ Exit- และ Path Signals
STR_LAI_RAIL_DESCRIPTION_TRACK_WITH_EXIT_NOENTRYSIGNALS         :รางรถไฟทางรถไฟและ Exit- และ Path Signals แบบเดินรถทางเดียว
STR_LAI_RAIL_DESCRIPTION_TRACK_WITH_COMBO_PBSSIGNALS            :รางรถไฟทางรถไฟและ Combo- และ Path Signals
STR_LAI_RAIL_DESCRIPTION_TRACK_WITH_COMBO_NOENTRYSIGNALS        :รางรถไฟทางรถไฟและ Combo- และ Path Signals แบบเดินรถทางเดียว
STR_LAI_RAIL_DESCRIPTION_TRACK_WITH_PBS_NOENTRYSIGNALS          :รางรถไฟทางรถไฟกับ Path และ Path Signals แบบเดินรถทางเดียว
STR_LAI_RAIL_DESCRIPTION_TRAIN_DEPOT                            :รางรถไฟ โรงซ่อมบำรุงรถไฟ

STR_LAI_ROAD_DESCRIPTION_ROAD                                   :ถนน
STR_LAI_ROAD_DESCRIPTION_ROAD_WITH_STREETLIGHTS                 :ถนนพร้อมไฟถนน
STR_LAI_ROAD_DESCRIPTION_TREE_LINED_ROAD                        :ถนนพร้อมต้นไม้
STR_LAI_ROAD_DESCRIPTION_ROAD_VEHICLE_DEPOT                     :โรงรถ
STR_LAI_ROAD_DESCRIPTION_ROAD_RAIL_LEVEL_CROSSING               :ทางตัดเสมอระดับ
STR_LAI_ROAD_DESCRIPTION_TRAMWAY                                :ทางรถราง

# Houses come directly from their building names
STR_LAI_TOWN_INDUSTRY_DESCRIPTION_UNDER_CONSTRUCTION            :{STRING} (กำลังก่อสร้าง)

STR_LAI_TREE_NAME_TREES                                         :ต้นไม้
STR_LAI_TREE_NAME_RAINFOREST                                    :ป่าดิบชื้น
STR_LAI_TREE_NAME_CACTUS_PLANTS                                 :ตะบองเพชร

STR_LAI_STATION_DESCRIPTION_RAILROAD_STATION                    :สถานีรถไฟ
STR_LAI_STATION_DESCRIPTION_AIRCRAFT_HANGAR                     :โรงเก็บเครื่องบิน
STR_LAI_STATION_DESCRIPTION_AIRPORT                             :ท่าอากาศยาน
STR_LAI_STATION_DESCRIPTION_TRUCK_LOADING_AREA                  :จุดโหลดสำหรับรถบรรทุก
STR_LAI_STATION_DESCRIPTION_BUS_STATION                         :สถานีขนส่ง
STR_LAI_STATION_DESCRIPTION_SHIP_DOCK                           :ท่าเรือ
STR_LAI_STATION_DESCRIPTION_BUOY                                :ทุ่น
STR_LAI_STATION_DESCRIPTION_WAYPOINT                            :จุดตรวจ

STR_LAI_WATER_DESCRIPTION_WATER                                 :น้ำ
STR_LAI_WATER_DESCRIPTION_CANAL                                 :คลอง
STR_LAI_WATER_DESCRIPTION_LOCK                                  :ล็อค
STR_LAI_WATER_DESCRIPTION_RIVER                                 :แม่น้ำ
STR_LAI_WATER_DESCRIPTION_COAST_OR_RIVERBANK                    :ชายฝั่ง
STR_LAI_WATER_DESCRIPTION_SHIP_DEPOT                            :อู่เรือ

# Industries come directly from their industry names

STR_LAI_TUNNEL_DESCRIPTION_RAILROAD                             :อุโมงค์รถไฟ
STR_LAI_TUNNEL_DESCRIPTION_ROAD                                 :อุโมงค์รถยนต์

STR_LAI_BRIDGE_DESCRIPTION_RAIL_SUSPENSION_STEEL                :สะพานแขวนแบบเหล็กสำหรับรถไฟ
STR_LAI_BRIDGE_DESCRIPTION_RAIL_GIRDER_STEEL                    :สะพานนั่งร้านแบบเหล็กสำหรับรถไฟ
STR_LAI_BRIDGE_DESCRIPTION_RAIL_CANTILEVER_STEEL                :สะพานคานแบบเหล็กกล้าสำหรับรถไฟ
STR_LAI_BRIDGE_DESCRIPTION_RAIL_SUSPENSION_CONCRETE             :สะพานแขวนแบบคอนกรีตเสริมเหล็กสำหรับรถไฟ
STR_LAI_BRIDGE_DESCRIPTION_RAIL_WOODEN                          :สะพานแบบไม้สำหรับรถไฟ
STR_LAI_BRIDGE_DESCRIPTION_RAIL_CONCRETE                        :สะพานแบบคอนกรีตสำหรับรถไฟ
STR_LAI_BRIDGE_DESCRIPTION_RAIL_TUBULAR_STEEL                   :สะพานแบบท่อสำหรับรถไฟ

STR_LAI_BRIDGE_DESCRIPTION_ROAD_SUSPENSION_STEEL                :สะพานแขวนแบบเหล็กสำหรับรถยนต์
STR_LAI_BRIDGE_DESCRIPTION_ROAD_GIRDER_STEEL                    :สะพานนั่งร้านแบบเหล็กสำหรับรถยนต์
STR_LAI_BRIDGE_DESCRIPTION_ROAD_CANTILEVER_STEEL                :สะพานคานแบบเหล็กกล้าสำหรับรถยนต์
STR_LAI_BRIDGE_DESCRIPTION_ROAD_SUSPENSION_CONCRETE             :สะพานแขวนแบบคอนกรีตเสริมเหล็กสำหรับรถยนต์
STR_LAI_BRIDGE_DESCRIPTION_ROAD_WOODEN                          :สะพานเแบบไม้สำหรับรถยนต์
STR_LAI_BRIDGE_DESCRIPTION_ROAD_CONCRETE                        :สะพานแบบคอนกรีตสำหรับรถยนต์
STR_LAI_BRIDGE_DESCRIPTION_ROAD_TUBULAR_STEEL                   :สะพานแบบท่อสำหรับรถยนต์

STR_LAI_BRIDGE_DESCRIPTION_AQUEDUCT                             :ทางระบายน้ำ

STR_LAI_OBJECT_DESCRIPTION_TRANSMITTER                          :เครื่องส่งสัญญาณ
STR_LAI_OBJECT_DESCRIPTION_LIGHTHOUSE                           :ประภาคาร
STR_LAI_OBJECT_DESCRIPTION_COMPANY_HEADQUARTERS                 :สำนักงานใหญ่บริษัท
STR_LAI_OBJECT_DESCRIPTION_COMPANY_OWNED_LAND                   :บริษัทเจ้าของพื้นที่

# About OpenTTD window
STR_ABOUT_OPENTTD                                               :{WHITE}เกี่ยวกับ OpenTTD
STR_ABOUT_ORIGINAL_COPYRIGHT                                    :{BLACK}ลิขสิทธิ์เดิม {COPYRIGHT} ค.ศ.1995 ของ Chris Sawyer, สงวนลิขสิทธิ์
STR_ABOUT_VERSION                                               :{BLACK}OpenTTD รุ่นที่ {REV}
STR_ABOUT_COPYRIGHT_OPENTTD                                     :{BLACK}ลิขสิทธิ์ OpenTTD {COPYRIGHT}2002-2019 ของ The OpenTTD team

# Framerate display window
############ Leave those lines in this order!!
############ End of leave-in-this-order
############ Leave those lines in this order!!
############ End of leave-in-this-order


# Save/load game/scenario
STR_SAVELOAD_SAVE_CAPTION                                       :{WHITE}บันทึกเกม
STR_SAVELOAD_LOAD_CAPTION                                       :{WHITE}โหลดเกม
STR_SAVELOAD_SAVE_SCENARIO                                      :{WHITE}บันทึกแผนที่
STR_SAVELOAD_LOAD_SCENARIO                                      :{WHITE}โหลดแผนที่
STR_SAVELOAD_LOAD_HEIGHTMAP                                     :{WHITE}โหลดแผนที่ระดับสูง
STR_SAVELOAD_SAVE_HEIGHTMAP                                     :{WHITE}บันทึกแผนที่จำลองเสมือนจริง
STR_SAVELOAD_HOME_BUTTON                                        :{BLACK}กดที่นี่เพื่อเข้าสู่ตำแหน่งบันทึกเกม/โหลดเกมที่ใช้อยู่
STR_SAVELOAD_BYTES_FREE                                         :{BLACK}{BYTES} ฟรี
STR_SAVELOAD_LIST_TOOLTIP                                       :{BLACK}แสดงไดรฟ์, โฟลเดอร์, และไฟล์เซฟ
STR_SAVELOAD_EDITBOX_TOOLTIP                                    :{BLACK}ชื่อที่กำลังถูกเลือกสำหรับเซฟเกม
STR_SAVELOAD_DELETE_BUTTON                                      :{BLACK}ลบ
STR_SAVELOAD_DELETE_TOOLTIP                                     :{BLACK}ลบเซฟเกมสำหรับชื่อที่เลือก
STR_SAVELOAD_SAVE_BUTTON                                        :{BLACK}บันทึก
STR_SAVELOAD_SAVE_TOOLTIP                                       :{BLACK}บันทึกเกมปัจจุบัน กรุณาเลือกชื่อที่ต้องการ
STR_SAVELOAD_LOAD_BUTTON                                        :{BLACK}โหลด
STR_SAVELOAD_LOAD_TOOLTIP                                       :{BLACK}โหลดเกมที่เลือก
STR_SAVELOAD_DETAIL_CAPTION                                     :{BLACK}รายละเอียดเกม
STR_SAVELOAD_DETAIL_NOT_AVAILABLE                               :{BLACK}ไม่พบข้อมูล
STR_SAVELOAD_DETAIL_COMPANY_INDEX                               :{SILVER}{COMMA}: {WHITE}{STRING}
STR_SAVELOAD_DETAIL_GRFSTATUS                                   :{SILVER}NewGRF: {WHITE}{STRING}

STR_SAVELOAD_OSKTITLE                                           :{BLACK}ป้อนชื่อเพื่อบันทึกเกม

# World generation
STR_MAPGEN_WORLD_GENERATION_CAPTION                             :{WHITE}สร้างโลก
STR_MAPGEN_MAPSIZE                                              :{BLACK}ขนาดแผนที่:
STR_MAPGEN_MAPSIZE_TOOLTIP                                      :{BLACK}เลือกขนาดของแผนที่(ตาราง) จำนวนของตารางที่สามารถมองเห็นจะมีจำนวนน้อยกว่าเล็กน้อย
STR_MAPGEN_BY                                                   :{BLACK}*
STR_MAPGEN_NUMBER_OF_TOWNS                                      :{BLACK}จำนวนเมือง
STR_MAPGEN_DATE                                                 :{BLACK}วันที่:
STR_MAPGEN_NUMBER_OF_INDUSTRIES                                 :{BLACK}จำนวนอุตสาหกรรม:
STR_MAPGEN_MAX_HEIGHTLEVEL                                      :{BLACK}ขนาดความสูงของแผนที่สูงสุด:
STR_MAPGEN_SNOW_LINE_HEIGHT                                     :{BLACK}เส้นความสูงเขตหิมะ:
STR_MAPGEN_SNOW_LINE_UP                                         :{BLACK}ปรับเปลี่ยนความสูงของหิมะขึ้นไป 1 ระดับ
STR_MAPGEN_SNOW_LINE_DOWN                                       :{BLACK}ปรับเปลี่ยนความสูงของหิมะลงมา 1 ระดับ
STR_MAPGEN_LAND_GENERATOR                                       :{BLACK}เครื่องมือสร้างสภาพพื้นดิน:
STR_MAPGEN_TREE_PLACER                                          :{BLACK}Tอัลกอริธึมต้นไม้:
STR_MAPGEN_TERRAIN_TYPE                                         :{BLACK}ประเภทภูมิประเทศ:
STR_MAPGEN_QUANTITY_OF_SEA_LAKES                                :{BLACK}ระดับทะเล:
STR_MAPGEN_QUANTITY_OF_RIVERS                                   :{BLACK}แม่น้ำ:
STR_MAPGEN_SMOOTHNESS                                           :{BLACK}ความเรียบ:
STR_MAPGEN_VARIETY                                              :{BLACK}การกระจายความแตกต่าง:
STR_MAPGEN_GENERATE                                             :{WHITE}สร้างสภาพภูมิประเทศ

# Strings for map borders at game generation
STR_MAPGEN_BORDER_TYPE                                          :{BLACK}ขอบแผนที่:
STR_MAPGEN_NORTHWEST                                            :{BLACK}ตะวันตกเฉียงเหนือ
STR_MAPGEN_NORTHEAST                                            :{BLACK}ตะวันออกเฉียงเหนือ
STR_MAPGEN_SOUTHEAST                                            :{BLACK}ตะวันออกเฉียงใต้
STR_MAPGEN_SOUTHWEST                                            :{BLACK}ตะวันตกเฉียงใต้
STR_MAPGEN_BORDER_FREEFORM                                      :{BLACK}ไม่ยึดติดรูปแบบ
STR_MAPGEN_BORDER_WATER                                         :{BLACK}น้ำ
STR_MAPGEN_BORDER_RANDOM                                        :{BLACK}สุ่ม
STR_MAPGEN_BORDER_RANDOMIZE                                     :{BLACK}สุ่ม
STR_MAPGEN_BORDER_MANUAL                                        :{BLACK}ปรับแต่งเอง

STR_MAPGEN_HEIGHTMAP_ROTATION                                   :{BLACK}การหมุุนของแผนที่แบบ Heightmap:
STR_MAPGEN_HEIGHTMAP_NAME                                       :{BLACK}ชื่อของแผนที่ Heightmap:
STR_MAPGEN_HEIGHTMAP_SIZE_LABEL                                 :{BLACK}ขนาด:
STR_MAPGEN_HEIGHTMAP_SIZE                                       :{ORANGE}{NUM} x {NUM}

STR_MAPGEN_SNOW_LINE_QUERY_CAPT                                 :{WHITE}ปรับเปลี่ยนความสูงของระดับหิมะ
STR_MAPGEN_START_DATE_QUERY_CAPT                                :{WHITE}เปลี่ยนปีที่เริ่มต้นเกม

# SE Map generation
STR_SE_MAPGEN_CAPTION                                           :{WHITE}ประเภทของแผ่นที่เรื่องราว
STR_SE_MAPGEN_FLAT_WORLD                                        :{WHITE}ที่ราบ
STR_SE_MAPGEN_FLAT_WORLD_TOOLTIP                                :{BLACK}สร้างที่ราบ
STR_SE_MAPGEN_RANDOM_LAND                                       :{WHITE}สุ่มพื้นดิน
STR_SE_MAPGEN_FLAT_WORLD_HEIGHT                                 :{BLACK}ระดับความสูงของพื้นราบ:
STR_SE_MAPGEN_FLAT_WORLD_HEIGHT_DOWN                            :{BLACK}ปรับเปลี่ยนความสูงพื้นราบลงมา 1 ระดับ
STR_SE_MAPGEN_FLAT_WORLD_HEIGHT_UP                              :{BLACK}ปรับเปลี่ยนความสูงพื้นราบขึ้นไป 1 ระดับ

STR_SE_MAPGEN_FLAT_WORLD_HEIGHT_QUERY_CAPT                      :{WHITE}เปลี่ยนความสูงของพื้นราบ

# Map generation progress
STR_GENERATION_WORLD                                            :{WHITE}สร้างสภาพภูมิประเทศ...
STR_GENERATION_ABORT                                            :{BLACK}ยกเลิก
STR_GENERATION_ABORT_CAPTION                                    :{WHITE}ยกเลิกการสร้างภูมิประเทศ
STR_GENERATION_ABORT_MESSAGE                                    :{YELLOW}คุณแน่ใจหรือไม่ที่จะยกเลิกการสร้าง?
STR_GENERATION_PROGRESS                                         :{WHITE}{NUM}% เสร็จสิ้น
STR_GENERATION_PROGRESS_NUM                                     :{BLACK}{NUM} / {NUM}
STR_GENERATION_WORLD_GENERATION                                 :{BLACK}เครื่องมือสร้างแผนที่
STR_GENERATION_RIVER_GENERATION                                 :{BLACK}สร้างแม่น้ำ
STR_GENERATION_TREE_GENERATION                                  :{BLACK}สร้างต้นไม่
STR_GENERATION_OBJECT_GENERATION                                :{BLACK}สร้างวัตถุ
STR_GENERATION_CLEARING_TILES                                   :{BLACK}สร้างพื้นหิน
STR_GENERATION_SETTINGUP_GAME                                   :{BLACK}ตั้งค่าให้กับเกม
STR_GENERATION_PREPARING_TILELOOP                               :{BLACK}Running tile-loop
STR_GENERATION_PREPARING_SCRIPT                                 :{BLACK}Running script
STR_GENERATION_PREPARING_GAME                                   :{BLACK}กำลังเตรียมพร้อมสำหรับเกม

# NewGRF settings
STR_NEWGRF_SETTINGS_CAPTION                                     :{WHITE}กำหนดค่า NewGRF
STR_NEWGRF_SETTINGS_INFO_TITLE                                  :{WHITE}รายบะเอียดเกี่ยวกับข้อมูลของ NewGRF
STR_NEWGRF_SETTINGS_ACTIVE_LIST                                 :{WHITE}ใช้งาน NewGRF
STR_NEWGRF_SETTINGS_INACTIVE_LIST                               :{WHITE}ไม่ใช้งาน NewGRF
STR_NEWGRF_SETTINGS_SELECT_PRESET                               :{ORANGE}เลือกกลุ่มของการตั้งค่า:
STR_NEWGRF_FILTER_TITLE                                         :{ORANGE}กรองจากชื่อ:
STR_NEWGRF_SETTINGS_PRESET_LIST_TOOLTIP                         :{BLACK}โหลดข้อมูลกลุ่มที่ตั้งค่าไว้
STR_NEWGRF_SETTINGS_PRESET_SAVE                                 :{BLACK}บันทึกกลุ่มที่ตั้งค่า
STR_NEWGRF_SETTINGS_PRESET_SAVE_TOOLTIP                         :{BLACK}บันทึกรายการปัจจุบันเป็นกลุ่มการตั้งค่า
STR_NEWGRF_SETTINGS_PRESET_SAVE_QUERY                           :{BLACK}ใส่ค่าของกลุ่ม
STR_NEWGRF_SETTINGS_PRESET_DELETE                               :{BLACK}ลบกลุ่ม
STR_NEWGRF_SETTINGS_PRESET_DELETE_TOOLTIP                       :{BLACK}ลบกลุ่มที่เลือกไว้ปัจจุบัน
STR_NEWGRF_SETTINGS_ADD                                         :{BLACK}เพิ่ม
STR_NEWGRF_SETTINGS_ADD_FILE_TOOLTIP                            :{BLACK}เพิ่ม NewGRF ที่เลือกไว้เข้าสู่การตั้งค่าของคุณ
STR_NEWGRF_SETTINGS_RESCAN_FILES                                :{BLACK}สแกนไฟล์ใหม่อีกครั้ง
STR_NEWGRF_SETTINGS_RESCAN_FILES_TOOLTIP                        :{BLACK}อัพเดตรายการของ NewGRF ที่มีอยู่
STR_NEWGRF_SETTINGS_REMOVE                                      :{BLACK}ลบทิ้ง
STR_NEWGRF_SETTINGS_REMOVE_TOOLTIP                              :{BLACK}ลบ NewGRF ที่เลือกไว้ในรายการ
STR_NEWGRF_SETTINGS_MOVEUP                                      :{BLACK}ย้ายคำแหน่งขึ้น
STR_NEWGRF_SETTINGS_MOVEUP_TOOLTIP                              :{BLACK}เลื่อน NewGRF ที่เลือกไว้ขึ้นไปในรายการ
STR_NEWGRF_SETTINGS_MOVEDOWN                                    :{BLACK}ย้ายตำแหน่งลง
STR_NEWGRF_SETTINGS_MOVEDOWN_TOOLTIP                            :{BLACK}เลื่อน NewGRF ที่เลือกไว้ลงไปในรายการ
STR_NEWGRF_SETTINGS_UPGRADE                                     :{BLACK}อัพเกรด
STR_NEWGRF_SETTINGS_UPGRADE_TOOLTIP                             :{BLACK}ปรับปรุงรุ่นไฟล์ NewGRF สำหรับเวอร์ชันที่ได้ติดตั้งไปแล้วก่อนหน้า
STR_NEWGRF_SETTINGS_FILE_TOOLTIP                                :{BLACK}รายการของ NewGRF ที่มีการติดตั้งในปัจจุบัน

STR_NEWGRF_SETTINGS_SET_PARAMETERS                              :{BLACK}ตั้งค่า parameters
STR_NEWGRF_SETTINGS_SHOW_PARAMETERS                             :{BLACK}แสดง parameters
STR_NEWGRF_SETTINGS_TOGGLE_PALETTE                              :{BLACK}สลับ palette
STR_NEWGRF_SETTINGS_TOGGLE_PALETTE_TOOLTIP                      :{BLACK}สลับ palette ของ NewGRF ที่เลือก{} ปรับเปลี่ยนหาก NewGRF แสดงผลเป็นสีชมพูในเกม
STR_NEWGRF_SETTINGS_APPLY_CHANGES                               :{BLACK}ยืนยันการเปลี่ยนแปลง

STR_NEWGRF_SETTINGS_FIND_MISSING_CONTENT_BUTTON                 :{BLACK}ค้นหาข้อมูลที่สูญหาย
STR_NEWGRF_SETTINGS_FIND_MISSING_CONTENT_TOOLTIP                :{BLACK}ตรวจสอบเมื่อมีข้อมูลบางส่วนสูญหายผ่าน internet

STR_NEWGRF_SETTINGS_FILENAME                                    :{BLACK}ชื่อไฟล์: {SILVER}{STRING}
STR_NEWGRF_SETTINGS_GRF_ID                                      :{BLACK}GRF ID: {SILVER}{STRING}
STR_NEWGRF_SETTINGS_VERSION                                     :{BLACK}Version: {SILVER}{NUM}
STR_NEWGRF_SETTINGS_MIN_VERSION                                 :{BLACK}เวอร์ชันต่ำสุดที่รองรับ: {SILVER}{NUM}
STR_NEWGRF_SETTINGS_MD5SUM                                      :{BLACK}MD5sum: {SILVER}{STRING}
STR_NEWGRF_SETTINGS_PALETTE                                     :{BLACK}Palette: {SILVER}{STRING}
STR_NEWGRF_SETTINGS_PARAMETER                                   :{BLACK}Parameters: {SILVER}{STRING}

STR_NEWGRF_SETTINGS_NO_INFO                                     :{BLACK}ไม่มีข้อมูลรายละเอียดที่จะแสดง
STR_NEWGRF_SETTINGS_NOT_FOUND                                   :{RED}หาไฟล์ที่เข้ากันได้ไม่พบ
STR_NEWGRF_SETTINGS_DISABLED                                    :{RED}ไม่ใช้งาน
STR_NEWGRF_SETTINGS_INCOMPATIBLE                                :{RED}ไม่รองรับกับ OpenTTD เวอร์ชั่นนี้

# NewGRF save preset window
STR_SAVE_PRESET_SAVE_TOOLTIP                                    :{BLACK}บันทึก ชุดการตั้งค่า ตามที่ได้เลือกไว้

# NewGRF parameters window
STR_NEWGRF_PARAMETERS_CAPTION                                   :{WHITE}เปลี่ยนแปลง NewGRF parameters
STR_NEWGRF_PARAMETERS_CLOSE                                     :{BLACK}ปิด
STR_NEWGRF_PARAMETERS_RESET                                     :{BLACK}ตั้งค่าใหม่
STR_NEWGRF_PARAMETERS_RESET_TOOLTIP                             :{BLACK}ตั้งค่าพารามิเตอร์ทุกตัวให้เป็นแบบค่าดั้งเดิม
STR_NEWGRF_PARAMETERS_DEFAULT_NAME                              :Parameter {NUM}
STR_NEWGRF_PARAMETERS_SETTING                                   :{STRING}: {ORANGE}{STRING}
STR_NEWGRF_PARAMETERS_NUM_PARAM                                 :{LTBLUE}จำนวนพารามิเตอร์: {ORANGE}{NUM}

# NewGRF inspect window
STR_NEWGRF_INSPECT_CAPTION                                      :{WHITE}Inspect - {STRING}
STR_NEWGRF_INSPECT_PARENT_BUTTON                                :{BLACK}Parent
STR_NEWGRF_INSPECT_PARENT_TOOLTIP                               :{BLACK}ตรวจสอบชิ้นส่วนของ parent scope

STR_NEWGRF_INSPECT_CAPTION_OBJECT_AT                            :{STRING} ที่ตำแหน่ง {HEX}
STR_NEWGRF_INSPECT_CAPTION_OBJECT_AT_OBJECT                     :วัตถุ
STR_NEWGRF_INSPECT_CAPTION_OBJECT_AT_RAIL_TYPE                  :ประเภทของทางรถไฟ

STR_NEWGRF_INSPECT_QUERY_CAPTION                                :{WHITE}NewGRF ตัวแปร 60+x parameter (hexadecimal)

# Sprite aligner window
STR_SPRITE_ALIGNER_CAPTION                                      :{WHITE}Aligning sprite {COMMA} ({STRING})
STR_SPRITE_ALIGNER_NEXT_BUTTON                                  :{BLACK}sprite ถัดไป
STR_SPRITE_ALIGNER_NEXT_TOOLTIP                                 :{BLACK}เคลื่อนไปยัง sprite ปกติอันถัดไป โดยข้าม pseudo/recolour/font และวกกลับเมื่อถึงจุดสิ้นสุด
STR_SPRITE_ALIGNER_GOTO_BUTTON                                  :{BLACK}ไปยัง sprite
STR_SPRITE_ALIGNER_GOTO_TOOLTIP                                 :{BLACK}ไปยัง sprite ที่เลือก ถ้าไม่ใช่ sprite ปกติ จะทำการข้ามไปยัง sprite ถัดไป
STR_SPRITE_ALIGNER_PREVIOUS_BUTTON                              :{BLACK}sprite ก่อนหน้า
STR_SPRITE_ALIGNER_PREVIOUS_TOOLTIP                             :{BLACK}เคลื่อนไปยัง sprite ปกติอันก่อนหน้า โดยข้าม pseudo/recolour/font และวกกลับเมื่อถึงจุดเริ่มต้น
STR_SPRITE_ALIGNER_SPRITE_TOOLTIP                               :{BLACK}แสดง sprite ที่เลือกใหม่อีกครั้ง
STR_SPRITE_ALIGNER_MOVE_TOOLTIP                                 :{BLACK}ย้าย sprite wxiv[q, แก้ไขแกน X และ Y สำหรับความคลาดเคลื่อน
STR_SPRITE_ALIGNER_PICKER_BUTTON                                :{BLACK}หยิบ sprite
STR_SPRITE_ALIGNER_PICKER_TOOLTIP                               :{BLACK}หยิบ sprite จากที่ใดก็ตามในหน้าจอ

STR_SPRITE_ALIGNER_GOTO_CAPTION                                 :{WHITE}ไปยัง sprite

# NewGRF (self) generated warnings/errors
STR_NEWGRF_ERROR_MSG_INFO                                       :{SILVER}{STRING}
STR_NEWGRF_ERROR_MSG_WARNING                                    :{RED}อันตราย: {SILVER}{STRING}
STR_NEWGRF_ERROR_MSG_ERROR                                      :{RED}Error: {SILVER}{STRING}
STR_NEWGRF_ERROR_MSG_FATAL                                      :{RED}ร้ายแรง: {SILVER}{STRING}
STR_NEWGRF_ERROR_FATAL_POPUP                                    :{WHITE}เกิดความผิดพลาดร้ายแรงเกี่ยวกับ NewGRF:{}{STRING}
STR_NEWGRF_ERROR_VERSION_NUMBER                                 :{1:STRING}ไม่สามารถทำงานได้บน TTDPatchเวอร์ชั่นนี่ รายงานโดย OpenTTD
STR_NEWGRF_ERROR_DOS_OR_WINDOWS                                 :{1:STRING} สำหรับ {STRING} version of TTD
STR_NEWGRF_ERROR_UNSET_SWITCH                                   :{1:STRING} ออกแบบมาสำหรับใช้งานกับ {STRING}
STR_NEWGRF_ERROR_INVALID_PARAMETER                              :parameter ไม่ถูกต้องสำหรับ {1:STRING}: parameter {STRING} ({NUM})
STR_NEWGRF_ERROR_LOAD_BEFORE                                    :{1:STRING} ต้องโหลดก่อน {STRING}
STR_NEWGRF_ERROR_LOAD_AFTER                                     :{1:STRING} ต้องโหลดหลัง {STRING}
STR_NEWGRF_ERROR_OTTD_VERSION_NUMBER                            :{1:STRING} ต้องการ OpenTTD version {STRING} หรือสูงกว่า
STR_NEWGRF_ERROR_AFTER_TRANSLATED_FILE                          :GRF ไฟล์ถูกออกแบบมาเพื่อการแปล
STR_NEWGRF_ERROR_TOO_MANY_NEWGRFS_LOADED                        :มีการเปิดใช้งาน NewGRFs มากเกินไป
STR_NEWGRF_ERROR_STATIC_GRF_CAUSES_DESYNC                       :กำลังทำการโหลด {1:STRING} สำหรับเป็น NewGRF โดย {STRING} could cause desyncs
STR_NEWGRF_ERROR_UNEXPECTED_SPRITE                              :ไม่สามารถคาดการณ์ sprite (sprite {3:NUM})
STR_NEWGRF_ERROR_UNKNOWN_PROPERTY                               :Unknown Action 0 property {4:HEX} (sprite {3:NUM})
STR_NEWGRF_ERROR_INVALID_ID                                     :Attempt to use invalid ID (sprite {3:NUM})
STR_NEWGRF_ERROR_CORRUPT_SPRITE                                 :{YELLOW}{STRING} บรรจุ sprites ที่สูญหาย. สิ่งที่สูญหายจะแสดงเป็นเครื่องหมายตกใจสีแดง (?)
STR_NEWGRF_ERROR_MULTIPLE_ACTION_8                              :Contains multiple Action 8 entries (sprite {3:NUM})
STR_NEWGRF_ERROR_READ_BOUNDS                                    :Read past end of pseudo-sprite (sprite {3:NUM})
STR_NEWGRF_ERROR_GRM_FAILED                                     :ต้นแบบ GRF ที่ต้องการสามารถใช้การได้(sprite {3:NUM})
STR_NEWGRF_ERROR_FORCEFULLY_DISABLED                            :{1:STRING} ถูกยกเลิกโดย {STRING}
STR_NEWGRF_ERROR_INVALID_SPRITE_LAYOUT                          :ไม่ถูกต้อง/ไม่ทราบ รูปแบบ sprite (sprite {3:NUM})

# NewGRF related 'general' warnings
STR_NEWGRF_POPUP_CAUTION_CAPTION                                :{WHITE}คำเตือน!
STR_NEWGRF_CONFIRMATION_TEXT                                    :{YELLOW}คุณต้องการที่จะปรับเปลี่ยนในเกมที่กำลังทำงานอยู่. การกระทำนี้สามารถทำให้เกมเสียหาย หรือหยุดการทำงานของเกม หากพบปัญหา ไม่ต้องทำการแจ้งบั๊กเข้ามาเกี่ยวกับประเด็นนี้{} คุณยังต้องการดำเนินการต่อหรือไม่?

STR_NEWGRF_DUPLICATE_GRFID                                      :{WHITE}ไม่สามารถเพิ่มเข้าไปได้: GRF ID ซ้ำกัน
STR_NEWGRF_COMPATIBLE_LOADED                                    :{ORANGE}หาไฟล์ที่เข้ากันได้ไม่ครบ (compatible GRF loaded)
STR_NEWGRF_TOO_MANY_NEWGRFS                                     :{WHITE}ไม่สามารถเพิ่ม NewGRF เนื่องจากมี NewGRF มากเกินไป

STR_NEWGRF_COMPATIBLE_LOAD_WARNING                              :{WHITE}GRF(s) ที่ทำงานร่วมกันได้ ถูกโหลดมาสำหรับไฟล์ที่สูญหาย
STR_NEWGRF_DISABLED_WARNING                                     :{WHITE}GRF file(s)ที่สูญหาย ถูกปิดการใช้งาน
STR_NEWGRF_UNPAUSE_WARNING_TITLE                                :{YELLOW} GRF file(s) สูญหาย
STR_NEWGRF_UNPAUSE_WARNING                                      :{WHITE}การยกเลิกการหยุดเกมอาจจะทำให้เกมเสีย. ไม่ต้องทำการแจ้งปัญหานี้มา.{}คุณยังต้องการกระทำการต่อหรือไม่?

# NewGRF status
STR_NEWGRF_LIST_NONE                                            :ไม่มี
STR_NEWGRF_LIST_ALL_FOUND                                       :แสดงครบทุกไฟล์
STR_NEWGRF_LIST_COMPATIBLE                                      :{YELLOW}ค้นพบ compatible files
STR_NEWGRF_LIST_MISSING                                         :{RED}ไฟล์สูญหาย

# NewGRF 'it's broken' warnings
STR_NEWGRF_BROKEN                                               :{WHITE}พฤติกรรม NewGRF '{0:STRING}' มีลักษะเหมือนจะมีปัญหา
STR_NEWGRF_BROKEN_POWERED_WAGON                                 :{WHITE}It changed powered-wagon state for '{1:ENGINE}' when not inside a depot
STR_NEWGRF_BROKEN_VEHICLE_LENGTH                                :{WHITE}เปลี่ยนความยาวของยานพาหนะ '{1:ENGINE}' เมื่อไม่อยู่ภายในโรงซ่อม
STR_BROKEN_VEHICLE_LENGTH                                       :{WHITE} รถไฟ '{VEHICLE}' ที่เป็นของ '{COMPANY}' มีความยาวไม่ถูกต้องซึ่งอาจทำให้เกิดปัญหากับ NewGRF และอาจะทำให้เกิดปัญหากับเกมได้

STR_NEWGRF_BUGGY                                                :{WHITE}NewGRF '{0:STRING}' ให้รายละเอียดไม่ถูกต้อง.
STR_NEWGRF_BUGGY_ARTICULATED_CARGO                              :{WHITE}ข้อมูลของ สินค้า/ดัดแปลง '{1:ENGINE}' จะแตกต่างจากรายการซื้อหลังจากมีการซื้อ. นี่จะส่งผลให้การแทนที่ล้มเหลว
STR_NEWGRF_BUGGY_ENDLESS_PRODUCTION_CALLBACK                    :{WHITE}'{1:STRING}' caused an endless loop in the production callback
STR_NEWGRF_BUGGY_UNKNOWN_CALLBACK_RESULT                        :{WHITE}Callback {1:HEX} returned unknown/invalid result {2:HEX}

# 'User removed essential NewGRFs'-placeholders for stuff without specs
STR_NEWGRF_INVALID_CARGO                                        :<สินค้่าไม่ถูกต้อง>
STR_NEWGRF_INVALID_CARGO_ABBREV                                 :??
STR_NEWGRF_INVALID_CARGO_QUANTITY                               :{COMMA} ของ <invalid cargo>
STR_NEWGRF_INVALID_ENGINE                                       :<ตัวยานพาหนะไม่ถูกต้อง>
STR_NEWGRF_INVALID_INDUSTRYTYPE                                 :<อุตสาหกรรมไม่ถูกต้อง>

# Placeholders for other invalid stuff, e.g. vehicles that have gone (Game Script).
STR_INVALID_VEHICLE                                             :<ตัวยานพาหนะไม่ถูกต้อง>

# NewGRF scanning window
STR_NEWGRF_SCAN_CAPTION                                         :{WHITE}ตรวจสอบ NewGRFs
STR_NEWGRF_SCAN_MESSAGE                                         :{BLACK}ตรวจสอบ NewGRFs. ขึ้นอยู่กับจำนวนที่มี อาจใช้เวลาสักครู่...
STR_NEWGRF_SCAN_STATUS                                          :{BLACK}{NUM} NewGRF ค้นหาเสร็จสิ้น อยู่นอกเหนือการประเมิน {NUM} NewGRF
STR_NEWGRF_SCAN_ARCHIVES                                        :ตรวจหาแฟ้มข้อมูล

# Sign list window
STR_SIGN_LIST_CAPTION                                           :{WHITE}รายชื่อป้าย - {COMMA} ป้าย
STR_SIGN_LIST_MATCH_CASE                                        :{BLACK}ตรงกัน
STR_SIGN_LIST_MATCH_CASE_TOOLTIP                                :{BLACK}แสดงข้อมูลที่ตรงกันเมื่อเปรียบเทียบกับชื่อที่กรองไว้

# Sign window
STR_EDIT_SIGN_CAPTION                                           :{WHITE}แก้ไขข้อความของป้าย
STR_EDIT_SIGN_NEXT_SIGN_TOOLTIP                                 :{BLACK}ไปยังป้ายถัดไป
STR_EDIT_SIGN_PREVIOUS_SIGN_TOOLTIP                             :{BLACK}ไปยังป้ายก่อนหน้า

STR_EDIT_SIGN_SIGN_OSKTITLE                                     :{BLACK}กรอกชื่อสำหรับป้าย

# Town directory window
STR_TOWN_DIRECTORY_CAPTION                                      :{WHITE}เมือง
STR_TOWN_DIRECTORY_NONE                                         :{ORANGE}- ไม่มี -
STR_TOWN_DIRECTORY_TOWN                                         :{ORANGE}{TOWN}{BLACK} ({COMMA})
STR_TOWN_DIRECTORY_LIST_TOOLTIP                                 :{BLACK}ชื่อเมือง - คลิ๊กเมาส์ที่ชื่อเมือง
STR_TOWN_POPULATION                                             :{BLACK}ประชากรโดยรวมทั้งแผนที่: {COMMA}

# Town view window
STR_TOWN_VIEW_TOWN_CAPTION                                      :{WHITE}{TOWN}
STR_TOWN_VIEW_CITY_CAPTION                                      :{WHITE}นคร {TOWN}
STR_TOWN_VIEW_POPULATION_HOUSES                                 :{BLACK}จำนวนประชากร: {ORANGE}{COMMA}{BLACK}  จำนวนอาคาร: {ORANGE}{COMMA}
STR_TOWN_VIEW_CARGO_FOR_TOWNGROWTH                              :{BLACK}ความต้องการสินค้าสำหรับการขยายตัวของเมือง:
STR_TOWN_VIEW_CARGO_FOR_TOWNGROWTH_REQUIRED_GENERAL             :{ORANGE}{STRING}{RED} required
STR_TOWN_VIEW_CARGO_FOR_TOWNGROWTH_REQUIRED_WINTER              :{ORANGE}{STRING}{BLACK} ต้องการหิมะ
STR_TOWN_VIEW_CARGO_FOR_TOWNGROWTH_DELIVERED_GENERAL            :{ORANGE}{STRING}{GREEN} จัดส่งมา
STR_TOWN_VIEW_CARGO_FOR_TOWNGROWTH_REQUIRED                     :{ORANGE}{CARGO_TINY} / {CARGO_LONG}{RED} (still required)
STR_TOWN_VIEW_CARGO_FOR_TOWNGROWTH_DELIVERED                    :{ORANGE}{CARGO_TINY} / {CARGO_LONG}{GREEN} (delivered)
STR_TOWN_VIEW_TOWN_GROWS_EVERY                                  :{BLACK}เมืองขยายตัวทุกๆ {ORANGE}{COMMA}{BLACK} วัน
STR_TOWN_VIEW_TOWN_GROWS_EVERY_FUNDED                           :{BLACK}เมืองเติบโตทุกๆ {ORANGE}{COMMA}{BLACK} วัน (funded)
STR_TOWN_VIEW_TOWN_GROW_STOPPED                                 :{BLACK}เมือง {RED}ไม่{BLACK} ขยายตัว
STR_TOWN_VIEW_NOISE_IN_TOWN                                     :{BLACK}มีมลภาวะทางเสียง: {ORANGE}{COMMA}{BLACK} สูงสุดที่มีได้: {ORANGE}{COMMA}
STR_TOWN_VIEW_CENTER_TOOLTIP                                    :{BLACK}กดเมื่อไปยังมุมมองใจกลางเมือง
STR_TOWN_VIEW_LOCAL_AUTHORITY_BUTTON                            :{BLACK}เจ้าหน้าที่ท้องถิ่น
STR_TOWN_VIEW_LOCAL_AUTHORITY_TOOLTIP                           :{BLACK}ดูข้อมูลเกี่ยวกับเจ้าหน้าที่ในท้องถิ่น
STR_TOWN_VIEW_RENAME_TOOLTIP                                    :{BLACK}เปลี่ยนชื่อเมือง

STR_TOWN_VIEW_EXPAND_BUTTON                                     :{BLACK}ขยาย
STR_TOWN_VIEW_EXPAND_TOOLTIP                                    :{BLACK}ขยายขนาดของเมือง
STR_TOWN_VIEW_DELETE_BUTTON                                     :{BLACK}ลบ
STR_TOWN_VIEW_DELETE_TOOLTIP                                    :{BLACK}ลบเมืองเรียบร้อยแล้ว

STR_TOWN_VIEW_RENAME_TOWN_BUTTON                                :เปลี่ยนชื่อเมือง

# Town local authority window
STR_LOCAL_AUTHORITY_CAPTION                                     :{WHITE}เจ้าหน้าที่ท้องถิ่นของ {TOWN}
STR_LOCAL_AUTHORITY_COMPANY_RATINGS                             :{BLACK}ความพึงพอใจต่อบริษัท:
STR_LOCAL_AUTHORITY_COMPANY_RATING                              :{YELLOW}{COMPANY} {COMPANY_NUM}: {ORANGE}{STRING}
STR_LOCAL_AUTHORITY_ACTIONS_TITLE                               :{BLACK}การกระทำที่สามารถทำได้:
STR_LOCAL_AUTHORITY_ACTIONS_TOOLTIP                             :{BLACK}รายการสิ่งที่สามารถทำได้กับเมืองนี้ - กดเพื่อดูรายละเอียดเพิ่มเติม
STR_LOCAL_AUTHORITY_DO_IT_BUTTON                                :{BLACK}ดำเนินการ
STR_LOCAL_AUTHORITY_DO_IT_TOOLTIP                               :{BLACK}กระทำตามที่เลือกไว้ในรายการด้านบน

STR_LOCAL_AUTHORITY_ACTION_SMALL_ADVERTISING_CAMPAIGN           :โฆษณาโดยใช้สื่อสิ่งพิมพ์
STR_LOCAL_AUTHORITY_ACTION_MEDIUM_ADVERTISING_CAMPAIGN          :โฆษณาโดยใช้สื่อกระจายเสียง
STR_LOCAL_AUTHORITY_ACTION_LARGE_ADVERTISING_CAMPAIGN           :โฆษณาโดยใช้สื่อโทรทัศน์และอินเตอร์เนต
STR_LOCAL_AUTHORITY_ACTION_ROAD_RECONSTRUCTION                  :ให้เงินสนับสนุนแก่เมืองเพื่อปรับปรุงถนนใหม่
STR_LOCAL_AUTHORITY_ACTION_STATUE_OF_COMPANY                    :จ่ายเงินเพื่อสร้างอนุเสาวรีย์ของบริษัท
STR_LOCAL_AUTHORITY_ACTION_NEW_BUILDINGS                        :บริจาคเงินให้แก่เมืองเพื่อสร้างสิ่งก่อสร้างใหม่ๆ
STR_LOCAL_AUTHORITY_ACTION_EXCLUSIVE_TRANSPORT                  :ลงนามซื้อสัมปทานขนส่ง
STR_LOCAL_AUTHORITY_ACTION_BRIBE                                :ติดสินบนกับเจ้าหน้าที่ท้องถิ่น

STR_LOCAL_AUTHORITY_ACTION_TOOLTIP_SMALL_ADVERTISING            :{YELLOW}การโฆษณาระดับเริ่มต้น โดยใช่สื่อสิ่งพิมพ์ ใบปลิวและหนังสือพิมพ์ท้องถิ่น เพิ่มปริมาณผู้โดยสารและสินค้าของเมืองเล็กน้อย{}ใช้งบประมาณ: {CURRENCY_LONG}
STR_LOCAL_AUTHORITY_ACTION_TOOLTIP_MEDIUM_ADVERTISING           :{YELLOW}การโฆษณาระดับปานกลาง โดยใช่สื่อวิทยุกระจายเสียง โดยสถานีวิทยุท้องถิ่น เพิ่มปริมาณผู้โดยสารและสินค้าของเมืองปานกลาง.{}ใช้งบประมาณ: {CURRENCY_LONG}
STR_LOCAL_AUTHORITY_ACTION_TOOLTIP_LARGE_ADVERTISING            :{YELLOW}การโฆษณาในวงกว้าง โดยใช้สื่อโทรทัศน์ และอินเตอร์เนต ทำให้เข้าถึงประชาชนได้มากกว่า เพิ่มปริมาณผู้โดยสารและสินค้าของเมืองปริมาณสูง.{}ใช้งบประมาณ: {CURRENCY_LONG}
STR_LOCAL_AUTHORITY_ACTION_TOOLTIP_ROAD_RECONSTRUCTION          :{YELLOW}ให้เงินกับเมืองเพื่อทำถนนใหม่,การจราจรจะเป็นอัมพาทเป็นเวลา 6 เดือน. ส่งผลทำให้การจราจรในเมืองเป็นอัมพาธ{}ใช้งบประมาณ: {CURRENCY_LONG}
STR_LOCAL_AUTHORITY_ACTION_TOOLTIP_STATUE_OF_COMPANY            :{YELLOW}สร้างอนุเสาวรีย์แห่งความภาคภูมิใจของบริษัท.{}ใช้งบประมาณ: {CURRENCY_LONG}
STR_LOCAL_AUTHORITY_ACTION_TOOLTIP_NEW_BUILDINGS                :{YELLOW}ให้เงินเพื่อสร้างสิ่งปลูกสร้างทางธุรกิจแห่งใหม่ของเมือง.{}ใช้งบประมาณ: {CURRENCY_LONG}
STR_LOCAL_AUTHORITY_ACTION_TOOLTIP_EXCLUSIVE_TRANSPORT          :{YELLOW}ซื้อสัมปทานเป็นเวลา 1 ปีสำหรับเมืองเมืองหนึ่ง ผู้โดยสารและสินค้าจะใช้บริการเฉพาะของบริษัทเราเพียงอย่างเดียว{}ใช้งบประมาณ: {CURRENCY_LONG}
STR_LOCAL_AUTHORITY_ACTION_TOOLTIP_BRIBE                        :{YELLOW}จ่ายเงินใต้โต๊ะติดสินบนให้เจ้าหน้าที่ในท้องถิ่น เพื่อเพิ่มความพึงพอใจ ทำให้สามารถสร้างสิ่งก่อสร้าง รื้อถอนสิ่งก่อสร้างของเมืองได้โดยไม่ติดขัด.{}ใช้งบประมาณ: {CURRENCY_LONG}

# Goal window
STR_GOALS_CAPTION                                               :{WHITE}{COMPANY} เป้าหมาย
STR_GOALS_SPECTATOR_CAPTION                                     :{WHITE}เป้าหมายรวม
STR_GOALS_GLOBAL_TITLE                                          :{BLACK}เป้าหมายโดยรวม:
STR_GOALS_TEXT                                                  :{ORANGE}{STRING}
STR_GOALS_NONE                                                  :{ORANGE}- ไม่มี -
STR_GOALS_SPECTATOR_NONE                                        :{ORANGE}- ไม่มี -
STR_GOALS_PROGRESS                                              :{ORANGE}{STRING}
STR_GOALS_PROGRESS_COMPLETE                                     :{GREEN}{STRING}
STR_GOALS_COMPANY_TITLE                                         :{BLACK}เป้าหมายบริษัท:
STR_GOALS_TOOLTIP_CLICK_ON_SERVICE_TO_CENTER                    :{BLACK}คลิ๊กเลือกที่เป้าหมายเพื่อพาไปยังจุดเริ่มต้นที่จะทำตามเป้าหมาย

# Goal question window
STR_GOAL_QUESTION_CAPTION_QUESTION                              :คำถาม
STR_GOAL_QUESTION_CAPTION_INFORMATION                           :ข้อมูล
STR_GOAL_QUESTION_CAPTION_WARNING                               :คำเตือน
STR_GOAL_QUESTION_CAPTION_ERROR                                 :ข้อผิดพลาด

############ Start of Goal Question button list
STR_GOAL_QUESTION_BUTTON_CANCEL                                 :ยกเลิก
STR_GOAL_QUESTION_BUTTON_OK                                     :OK
STR_GOAL_QUESTION_BUTTON_NO                                     :ไม่
STR_GOAL_QUESTION_BUTTON_YES                                    :ใช่
STR_GOAL_QUESTION_BUTTON_DECLINE                                :ไม่ต้องการ
STR_GOAL_QUESTION_BUTTON_ACCEPT                                 :ต้องการ
STR_GOAL_QUESTION_BUTTON_IGNORE                                 :ไม่สนใจ
STR_GOAL_QUESTION_BUTTON_RETRY                                  :ลองใหม่
STR_GOAL_QUESTION_BUTTON_PREVIOUS                               :ก่อนหน้านี้
STR_GOAL_QUESTION_BUTTON_NEXT                                   :ถัดไป
STR_GOAL_QUESTION_BUTTON_STOP                                   :หยุด
STR_GOAL_QUESTION_BUTTON_START                                  :เริ่ม
STR_GOAL_QUESTION_BUTTON_GO                                     :ไป
STR_GOAL_QUESTION_BUTTON_CONTINUE                               :ทำต่อ
STR_GOAL_QUESTION_BUTTON_RESTART                                :เริ่มใหม่
STR_GOAL_QUESTION_BUTTON_POSTPONE                               :เลื่อนออกไป
STR_GOAL_QUESTION_BUTTON_SURRENDER                              :ยอมจำนน
STR_GOAL_QUESTION_BUTTON_CLOSE                                  :ปิด
############ End of Goal Question button list

# Subsidies window
STR_SUBSIDIES_CAPTION                                           :{WHITE}เงินอุดหนุน
STR_SUBSIDIES_OFFERED_TITLE                                     :{BLACK}โครงการที่จะได้รับเงินทุนสนับสนุน:
STR_SUBSIDIES_OFFERED_FROM_TO                                   :{ORANGE}{STRING} จาก {STRING} ถึง {STRING}{YELLOW} (ก่อน {DATE_SHORT})
STR_SUBSIDIES_NONE                                              :{ORANGE}- ไม่มี -
STR_SUBSIDIES_SUBSIDISED_TITLE                                  :{BLACK}โครงการที่ได้เงินสนับสนุนเรียบร้อยแล้ว:
STR_SUBSIDIES_SUBSIDISED_FROM_TO                                :{ORANGE}{STRING} จาก {STRING} ถึง {STRING}{YELLOW} ({COMPANY}{YELLOW}, จนกว่าจะถึง {DATE_SHORT})
STR_SUBSIDIES_TOOLTIP_CLICK_ON_SERVICE_TO_CENTER                :{BLACK}กดที่บริการเพื่อไปยังจุดกึ่งกลางของจุดเริ่มต้น

# Story book window
STR_STORY_BOOK_CAPTION                                          :{WHITE}สมุดบันทึกของ{COMPANY}
STR_STORY_BOOK_SPECTATOR_CAPTION                                :{WHITE}สมุดบันทึกโดยรวม
STR_STORY_BOOK_TITLE                                            :{YELLOW}{STRING}
STR_STORY_BOOK_GENERIC_PAGE_ITEM                                :หน้า {NUM}
STR_STORY_BOOK_SEL_PAGE_TOOLTIP                                 :{BLACK}เลือกข้ามไปยังหน้าที่เลือกโดยการเลือกที่กล่องข้อความ drop down
STR_STORY_BOOK_PREV_PAGE                                        :{BLACK}ก่อนหน้า
STR_STORY_BOOK_PREV_PAGE_TOOLTIP                                :{BLACK}หน้าก่อนหน้า
STR_STORY_BOOK_NEXT_PAGE                                        :{BLACK}ถัดไป
STR_STORY_BOOK_NEXT_PAGE_TOOLTIP                                :{BLACK}หน้าถัดไป
STR_STORY_BOOK_INVALID_GOAL_REF                                 :{RED}จุดอ้างอิงเป้าหมายผิดพลาด

# Station list window
STR_STATION_LIST_TOOLTIP                                        :{BLACK}ชื่อสถานี - กดที่ชื่อเพื่อไปยังจุดกึ่งกลาง
STR_STATION_LIST_USE_CTRL_TO_SELECT_MORE                        :{BLACK}กด Crtl เพื่อเลือกมากกว่า 1 รายการ
STR_STATION_LIST_CAPTION                                        :{WHITE}{COMPANY} - {COMMA} สถานี
STR_STATION_LIST_STATION                                        :{YELLOW}{STATION} {STATION_FEATURES}
STR_STATION_LIST_WAYPOINT                                       :{YELLOW}{WAYPOINT}
STR_STATION_LIST_NONE                                           :{YELLOW}- ไม่มี -
STR_STATION_LIST_SELECT_ALL_FACILITIES                          :{BLACK}เลือกทั้งหมด
STR_STATION_LIST_SELECT_ALL_TYPES                               :{BLACK}เลือกประเภทสินค้าทั้งหมด (รวมถึงสินค้าที่ไม่ได้รอการส่ง)
STR_STATION_LIST_NO_WAITING_CARGO                               :{BLACK}ไม่มีสินค้ารออยู่เลย

# Station view window
STR_STATION_VIEW_CAPTION                                        :{WHITE}{STATION} {STATION_FEATURES}
STR_STATION_VIEW_WAITING_CARGO                                  :{WHITE}{CARGO_LONG}
STR_STATION_VIEW_EN_ROUTE_FROM                                  :{YELLOW}({CARGO_SHORT} จาก {STATION})
STR_STATION_VIEW_RESERVED                                       :{YELLOW}({CARGO_SHORT} สำรองไว้สำหรับการขนถ่าย)

STR_STATION_VIEW_ACCEPTS_BUTTON                                 :{BLACK}ปิดหน้าต่างความนิยม
STR_STATION_VIEW_ACCEPTS_TOOLTIP                                :{BLACK}ปิดหน้าต่างความนิยมลงและแสดงเฉพาะรายการสินค้าที่สถานีรองรับและรอการขนส่ง
STR_STATION_VIEW_ACCEPTS_CARGO                                  :{BLACK}กำลังต้องการ: {WHITE}{CARGO_LIST}

STR_STATION_VIEW_EXCLUSIVE_RIGHTS_SELF                          :{BLACK}สถานนีนี้มีสัมปทานขนส่งจากเมืองนี้
STR_STATION_VIEW_EXCLUSIVE_RIGHTS_COMPANY                       :{YELLOW}{COMPANY}{BLACK} ซื้อสัมปทานขนส่งที่เมืองนี้

STR_STATION_VIEW_RATINGS_BUTTON                                 :{BLACK}ความพึงพอใจ
STR_STATION_VIEW_RATINGS_TOOLTIP                                :{BLACK}แสดงความพึงพอใจของสถานี
STR_STATION_VIEW_SUPPLY_RATINGS_TITLE                           :{BLACK}อัตราของการขนส่งและความพึงพอใจในท้องถิ่น:
STR_STATION_VIEW_CARGO_SUPPLY_RATING                            :{WHITE}{STRING}: {YELLOW}{COMMA} / {STRING} ({COMMA}%)

STR_STATION_VIEW_GROUP                                          :{BLACK}จัดกลุ่มโดย
STR_STATION_VIEW_WAITING_STATION                                :จำนวนที่รอ: เรียงตามชื่อสถานี
STR_STATION_VIEW_WAITING_AMOUNT                                 :จำนวนที่รอ: เรียงตามจำนวน
STR_STATION_VIEW_PLANNED_STATION                                :ตามแผน: เรียงตามชื่อสถานี
STR_STATION_VIEW_PLANNED_AMOUNT                                 :ตามแผน: เรียงตามจำนวน
STR_STATION_VIEW_FROM                                           :{YELLOW}{CARGO_SHORT} จาก {STATION}
STR_STATION_VIEW_VIA                                            :{YELLOW}{CARGO_SHORT} ผ่าน {STATION}
STR_STATION_VIEW_TO                                             :{YELLOW}{CARGO_SHORT} ไปยัง {STATION}
STR_STATION_VIEW_FROM_ANY                                       :{RED}{CARGO_SHORT} ไม่ทราบต้นทาง
STR_STATION_VIEW_TO_ANY                                         :{RED}{CARGO_SHORT} ไปยังสถานีอื่นๆ
STR_STATION_VIEW_VIA_ANY                                        :{RED}{CARGO_SHORT} ผ่านสถานีอื่นๆ
STR_STATION_VIEW_FROM_HERE                                      :{GREEN}{CARGO_SHORT} จากที่นี่
STR_STATION_VIEW_VIA_HERE                                       :{GREEN}{CARGO_SHORT} หยุดที่นี่
STR_STATION_VIEW_TO_HERE                                        :{GREEN}{CARGO_SHORT} มายังที่นี่
STR_STATION_VIEW_NONSTOP                                        :{YELLOW}{CARGO_SHORT} โดยไม่แวะพักที่อื่น

STR_STATION_VIEW_GROUP_S_V_D                                    :ต้นทาง-ผ่าน-ปลายทาง
STR_STATION_VIEW_GROUP_S_D_V                                    :ต้นทาง-ปลายทาง-ผ่าน
STR_STATION_VIEW_GROUP_V_S_D                                    :ผ่าน-ต้นทาง-ปลายทาง
STR_STATION_VIEW_GROUP_V_D_S                                    :ผ่าน-ปลายทาง-ต้นทาง
STR_STATION_VIEW_GROUP_D_S_V                                    :ปลายทาง-ต้นทาง-ผ่าน
STR_STATION_VIEW_GROUP_D_V_S                                    :ปลายทาง-ผ่าน-ต้นทาง

############ range for rating starts
STR_CARGO_RATING_APPALLING                                      :แย่ที่สุด
STR_CARGO_RATING_VERY_POOR                                      :แย่มาก
STR_CARGO_RATING_POOR                                           :แย่
STR_CARGO_RATING_MEDIOCRE                                       :ปานกลาง
STR_CARGO_RATING_GOOD                                           :ดี
STR_CARGO_RATING_VERY_GOOD                                      :ดีมาก
STR_CARGO_RATING_EXCELLENT                                      :ยอดเยี่ยม
STR_CARGO_RATING_OUTSTANDING                                    :เกินความคาดหมาย
############ range for rating ends

STR_STATION_VIEW_CENTER_TOOLTIP                                 :{BLACK}จุดศูนย์กลางมุมมองสถานี
STR_STATION_VIEW_RENAME_TOOLTIP                                 :{BLACK}เปลี่ยนชื่อสถานี

STR_STATION_VIEW_SCHEDULED_TRAINS_TOOLTIP                       :{BLACK}แสดงขบวนรถไฟที่มีรายการเข้าจอดที่สถานีนี้
STR_STATION_VIEW_SCHEDULED_ROAD_VEHICLES_TOOLTIP                :{BLACK}แสดงยานพาหนะทางบกที่มีรายการเข้าจอดที่สถานีนี้
STR_STATION_VIEW_SCHEDULED_AIRCRAFT_TOOLTIP                     :{BLACK}แสดงอากาศยานที่มีรายการลงจอดจอดที่สถานีนี้
STR_STATION_VIEW_SCHEDULED_SHIPS_TOOLTIP                        :{BLACK}แสดงเรือที่มีรายการเข้าเทียบท่าที่ท่านี้

STR_STATION_VIEW_RENAME_STATION_CAPTION                         :เปลี่ยนชื่อสถานี/พื้นที่รับส่งสินค้า

STR_STATION_VIEW_CLOSE_AIRPORT                                  :{BLACK}ปิดท่าอากาศยาน
STR_STATION_VIEW_CLOSE_AIRPORT_TOOLTIP                          :{BLACK}ไม่ให้เที่ยวบินมาลงจอดที่ท่าอากาศยานนี้

# Waypoint/buoy view window
STR_WAYPOINT_VIEW_CAPTION                                       :{WHITE}{WAYPOINT}
STR_WAYPOINT_VIEW_CENTER_TOOLTIP                                :{BLACK}จุดศูนย์กลางมุมมองสถานี
STR_WAYPOINT_VIEW_CHANGE_WAYPOINT_NAME                          :{BLACK}เปลี่ยนชื่อ Waypoint
STR_BUOY_VIEW_CENTER_TOOLTIP                                    :{BLACK}จุดศูนย์กลางมุมมองสถานี
STR_BUOY_VIEW_CHANGE_BUOY_NAME                                  :{BLACK}เปลี่ยนชื่อทุ่มลอยน้ำ

STR_EDIT_WAYPOINT_NAME                                          :{WHITE}เปลี่ยนชื่อ Waypoint

# Finances window
STR_FINANCES_CAPTION                                            :{WHITE} สภาวะการเงินของ {COMPANY}{BLACK}{COMPANY_NUM}
STR_FINANCES_EXPENDITURE_INCOME_TITLE                           :{WHITE}รายจ่าย/รายรับ
STR_FINANCES_YEAR                                               :{WHITE}{NUM}
STR_FINANCES_SECTION_CONSTRUCTION                               :{GOLD}ค่าก่อสร้างต่างๆ
STR_FINANCES_SECTION_NEW_VEHICLES                               :{GOLD}ค่ายานพาหนะใหม่
STR_FINANCES_SECTION_TRAIN_RUNNING_COSTS                        :{GOLD}ค่าปฏิบัติการต่างๆเกี่ยวกับการเดินรถไฟ
STR_FINANCES_SECTION_ROAD_VEHICLE_RUNNING_COSTS                 :{GOLD}ค่าปฏิบัติการต่างๆเกี่ยวกับรถยนต์
STR_FINANCES_SECTION_AIRCRAFT_RUNNING_COSTS                     :{GOLD}ค่าปฏิบัติการต่างๆเกี่ยวกับอากาศยาน
STR_FINANCES_SECTION_SHIP_RUNNING_COSTS                         :{GOLD}ค่าปฏิบัติการต่างๆเกี่ยวกับเรือ
STR_FINANCES_SECTION_PROPERTY_MAINTENANCE                       :{GOLD}ค่าบำรุงรักษาอสังหาริมทรัพย์
STR_FINANCES_SECTION_TRAIN_INCOME                               :{GOLD}รายได้จากการให้บริการเดินรถไฟ
STR_FINANCES_SECTION_ROAD_VEHICLE_INCOME                        :{GOLD}รายได้จากการให้บริการขนส่งทางรถยนต์
STR_FINANCES_SECTION_AIRCRAFT_INCOME                            :{GOLD}รายได้จากการให้บริการขนส่งทางอากาศ
STR_FINANCES_SECTION_SHIP_INCOME                                :{GOLD}รายได้จากการให้บริการขนส่งทางน้ำ
STR_FINANCES_SECTION_LOAN_INTEREST                              :{GOLD}ดอกเบี้ยเงินกู้
STR_FINANCES_SECTION_OTHER                                      :{GOLD}อื่นๆ
STR_FINANCES_NEGATIVE_INCOME                                    :{BLACK}-{CURRENCY_LONG}
STR_FINANCES_POSITIVE_INCOME                                    :{BLACK}+{CURRENCY_LONG}
STR_FINANCES_TOTAL_CAPTION                                      :{WHITE}รวมทั้งสิ้น:
STR_FINANCES_BANK_BALANCE_TITLE                                 :{WHITE}ยอดเงินในธนาคาร
STR_FINANCES_LOAN_TITLE                                         :{WHITE}เงินกู้
STR_FINANCES_MAX_LOAN                                           :{WHITE}สามารถกู้เงินได้สูงสุด: {BLACK}{CURRENCY_LONG}
STR_FINANCES_TOTAL_CURRENCY                                     :{BLACK}{CURRENCY_LONG}
STR_FINANCES_BORROW_BUTTON                                      :{BLACK}กู้ยืม {CURRENCY_LONG}
STR_FINANCES_BORROW_TOOLTIP                                     :{BLACK}เพิ่มปริมาณเงินกู้
STR_FINANCES_REPAY_BUTTON                                       :{BLACK}ใช้คืน {CURRENCY_LONG}
STR_FINANCES_REPAY_TOOLTIP                                      :{BLACK}ใช้คืนเงินกู้ที่กู้มา
STR_FINANCES_INFRASTRUCTURE_BUTTON                              :{BLACK}โครงสร้างพื้นฐาน

# Company view
STR_COMPANY_VIEW_CAPTION                                        :{WHITE}{COMPANY} {BLACK}{COMPANY_NUM}
STR_COMPANY_VIEW_PRESIDENT_MANAGER_TITLE                        :{WHITE}{PRESIDENT_NAME}{}{GOLD}(ประธานบริษัท)

STR_COMPANY_VIEW_INAUGURATED_TITLE                              :{GOLD}ก่อตั้งอย่างเป็นทางการเมื่อ: {WHITE}{NUM}
STR_COMPANY_VIEW_COLOUR_SCHEME_TITLE                            :{GOLD}สีของบริษัท:
STR_COMPANY_VIEW_VEHICLES_TITLE                                 :{GOLD}ยานพาหนะ:
STR_COMPANY_VIEW_TRAINS                                         :{WHITE}{COMMA} รถไฟ
STR_COMPANY_VIEW_ROAD_VEHICLES                                  :{WHITE}{COMMA} พาหนะทางบก
STR_COMPANY_VIEW_AIRCRAFT                                       :{WHITE}{COMMA} อากาศยาน
STR_COMPANY_VIEW_SHIPS                                          :{WHITE}{COMMA} พาหนะทางน้ำ
STR_COMPANY_VIEW_VEHICLES_NONE                                  :{WHITE}ไม่มี
STR_COMPANY_VIEW_COMPANY_VALUE                                  :{GOLD}ทรัพสินสุทธิ: {WHITE}{CURRENCY_LONG}
STR_COMPANY_VIEW_SHARES_OWNED_BY                                :{WHITE}(หุ้น {COMMA}% เป็นของ {COMPANY})
STR_COMPANY_VIEW_INFRASTRUCTURE                                 :{GOLD}โครงสร้างพื้นฐาน:
STR_COMPANY_VIEW_INFRASTRUCTURE_RAIL                            :{WHITE}{COMMA} ทางรถไฟ
STR_COMPANY_VIEW_INFRASTRUCTURE_ROAD                            :{WHITE}{COMMA} ถนน
STR_COMPANY_VIEW_INFRASTRUCTURE_WATER                           :{WHITE}{COMMA} คลอง
STR_COMPANY_VIEW_INFRASTRUCTURE_STATION                         :{WHITE}{COMMA} สถานี
STR_COMPANY_VIEW_INFRASTRUCTURE_AIRPORT                         :{WHITE}{COMMA} ท่าอากาศยาน
STR_COMPANY_VIEW_INFRASTRUCTURE_NONE                            :{WHITE}ไม่มี

STR_COMPANY_VIEW_BUILD_HQ_BUTTON                                :{BLACK}สร้างที่ทำการบริษัท
STR_COMPANY_VIEW_BUILD_HQ_TOOLTIP                               :{BLACK}สร้างอาคารที่ทำการบริษัท
STR_COMPANY_VIEW_VIEW_HQ_BUTTON                                 :{BLACK}ไปยังที่ทำการบริษัท
STR_COMPANY_VIEW_VIEW_HQ_TOOLTIP                                :{BLACK}เคลื่อนย้ายไปยังที่ทำการบริษัท
STR_COMPANY_VIEW_RELOCATE_HQ                                    :{BLACK}ย้ายที่ตั้งที่ทำการบริษัท
STR_COMPANY_VIEW_RELOCATE_COMPANY_HEADQUARTERS                  :{BLACK}ย้ายที่ตั้งที่ทำการบริษัท
STR_COMPANY_VIEW_INFRASTRUCTURE_BUTTON                          :{BLACK}รายละเอียด
STR_COMPANY_VIEW_INFRASTRUCTURE_TOOLTIP                         :{BLACK}ดูรายละเอียดเกี่ยวกับโครงสร้างพื้นฐาน
STR_COMPANY_VIEW_GIVE_MONEY_BUTTON                              :{BLACK}ให้เงิน

STR_COMPANY_VIEW_NEW_FACE_BUTTON                                :{BLACK}เลือกใบหน้าใหม่
STR_COMPANY_VIEW_NEW_FACE_TOOLTIP                               :{BLACK}เลือกใบหน้าใหม่ของผู้ประธานบริษัท
STR_COMPANY_VIEW_COLOUR_SCHEME_BUTTON                           :{BLACK}เลือกสี
STR_COMPANY_VIEW_COLOUR_SCHEME_TOOLTIP                          :{BLACK}เปลี่ยนสีของยานพาหนะบริษัท
STR_COMPANY_VIEW_COMPANY_NAME_BUTTON                            :{BLACK}ชื่อบริษัท
STR_COMPANY_VIEW_COMPANY_NAME_TOOLTIP                           :{BLACK}เปลี่ยนชื่อบริษัท
STR_COMPANY_VIEW_PRESIDENT_NAME_BUTTON                          :{BLACK}ชื่อประธานบริษัท
STR_COMPANY_VIEW_PRESIDENT_NAME_TOOLTIP                         :{BLACK}เปลี่ยนชื่อประธานบริษัท

STR_COMPANY_VIEW_BUY_SHARE_BUTTON                               :{BLACK}ซื้อหุ้น 25%
STR_COMPANY_VIEW_SELL_SHARE_BUTTON                              :{BLACK}ขายหุ้น 25%
STR_COMPANY_VIEW_BUY_SHARE_TOOLTIP                              :{BLACK}ซื้อหุ้น 25% จากบริษัทนี้
STR_COMPANY_VIEW_SELL_SHARE_TOOLTIP                             :{BLACK}ขายหุ้น 25% คืนให้บริษัทนี้

STR_COMPANY_VIEW_COMPANY_NAME_QUERY_CAPTION                     :ชื่อบริษัท
STR_COMPANY_VIEW_PRESIDENT_S_NAME_QUERY_CAPTION                 :ชื่อประธานบริษัท
STR_COMPANY_VIEW_GIVE_MONEY_QUERY_CAPTION                       :กรอกจำนวนเงินที่ต้องการจะให้

STR_BUY_COMPANY_MESSAGE                                         :{WHITE}เรากำลังมองหาบริษัทขนส่งอื่นๆที่จะเข้ามากู้วิกฤตบริษัทเรา และซื้อกิจการเราไป.{}{}คุณต้องการจะซื้อกิจการของเราหรือไม่ ? {COMPANY} for {CURRENCY_LONG}?

# Company infrastructure window
STR_COMPANY_INFRASTRUCTURE_VIEW_CAPTION                         :{WHITE}โครงสร้างพื้นฐานของ {COMPANY}
STR_COMPANY_INFRASTRUCTURE_VIEW_RAIL_SECT                       :{GOLD}ชิ้นส่วนทางรถไฟ:
STR_COMPANY_INFRASTRUCTURE_VIEW_SIGNALS                         :{WHITE}เสาอาณัติสัญญาณ
STR_COMPANY_INFRASTRUCTURE_VIEW_ROAD_SECT                       :{GOLD}ชิ้นส่วนถนน:
STR_COMPANY_INFRASTRUCTURE_VIEW_ROAD                            :{WHITE}ถนน
STR_COMPANY_INFRASTRUCTURE_VIEW_TRAMWAY                         :{WHITE}ทางรถราง
STR_COMPANY_INFRASTRUCTURE_VIEW_WATER_SECT                      :{GOLD}คลอง:
STR_COMPANY_INFRASTRUCTURE_VIEW_CANALS                          :{WHITE}คลอง
STR_COMPANY_INFRASTRUCTURE_VIEW_STATION_SECT                    :{GOLD}สถานี:
STR_COMPANY_INFRASTRUCTURE_VIEW_STATIONS                        :{WHITE}ชิ้นส่วนสถานี
STR_COMPANY_INFRASTRUCTURE_VIEW_AIRPORTS                        :{WHITE}ท่าอากาศยาน
STR_COMPANY_INFRASTRUCTURE_VIEW_TOTAL                           :{WHITE}{CURRENCY_LONG}/ปี

# Industry directory
STR_INDUSTRY_DIRECTORY_CAPTION                                  :{WHITE}อุตสาหกรรม
STR_INDUSTRY_DIRECTORY_NONE                                     :{ORANGE}- ไม่มี -
STR_INDUSTRY_DIRECTORY_ITEM                                     :{ORANGE}{INDUSTRY}{BLACK} ({CARGO_LONG}{STRING}){YELLOW} ({COMMA}% ได้รับการขนส่ง)
STR_INDUSTRY_DIRECTORY_ITEM_TWO                                 :{ORANGE}{INDUSTRY}{BLACK} ({CARGO_LONG}{STRING}/{CARGO_LONG}{STRING}){YELLOW} ({COMMA}%/{COMMA}% ได้รับการขนส่ง)
STR_INDUSTRY_DIRECTORY_ITEM_NOPROD                              :{ORANGE}{INDUSTRY}
STR_INDUSTRY_DIRECTORY_LIST_CAPTION                             :{BLACK}ชื่อของอุตสาหกรรม - คลิ๊กที่ชื่อเพื่อไปยังจุดศูนย์กลาง

# Industry view
STR_INDUSTRY_VIEW_CAPTION                                       :{WHITE}{INDUSTRY}
STR_INDUSTRY_VIEW_PRODUCTION_LAST_MONTH_TITLE                   :{BLACK}ผลผลิตในเดือนที่แล้ว:
STR_INDUSTRY_VIEW_TRANSPORTED                                   :{YELLOW}{CARGO_LONG}{STRING}{BLACK} ({COMMA}% ได้รับการขนส่ง)
STR_INDUSTRY_VIEW_LOCATION_TOOLTIP                              :{BLACK}กดเมื่อไปยังมุมมองจุดศูนย์กลางของอุตสาหกรรม
STR_INDUSTRY_VIEW_PRODUCTION_LEVEL                              :{BLACK}ระดับการผลิต: {YELLOW}{COMMA}%
STR_INDUSTRY_VIEW_INDUSTRY_ANNOUNCED_CLOSURE                    :{YELLOW}อุตสาหกรรมนี้ได้มีการประกาศปิดตัวลงอย่างเป็นทางการ!



STR_CONFIG_GAME_PRODUCTION                                      :{WHITE}ปรับเปลี่ยนปริมาณผลผลิต (ระหว่าง 8 ถึง 2040)
STR_CONFIG_GAME_PRODUCTION_LEVEL                                :{WHITE}เปลี่ยนระดับการผลิต (เปอร์เซ็นต์เพิ่มมากสุดถึง 800%)

# Vehicle lists
STR_VEHICLE_LIST_TRAIN_CAPTION                                  :{WHITE}{STRING} - {COMMA} รถไฟ
STR_VEHICLE_LIST_ROAD_VEHICLE_CAPTION                           :{WHITE}{STRING} - {COMMA} พาหนะทางบก
STR_VEHICLE_LIST_SHIP_CAPTION                                   :{WHITE}{STRING} - {COMMA} พาหนะทางน้ำ
STR_VEHICLE_LIST_AIRCRAFT_CAPTION                               :{WHITE}{STRING} - {COMMA} อากาศยาน

STR_VEHICLE_LIST_TRAIN_LIST_TOOLTIP                             :{BLACK}ขบวนรถไฟ - คลิ๊กเพื่อดูรายละเอียด
STR_VEHICLE_LIST_ROAD_VEHICLE_TOOLTIP                           :{BLACK}ยานพาหนะทางบก - คลิ๊กเพื่อดูรายละเอียด
STR_VEHICLE_LIST_SHIP_TOOLTIP                                   :{BLACK}ยานพาหนะทางน้ำ - คลิ๊กเพื่อดูรายละเอียด
STR_VEHICLE_LIST_AIRCRAFT_TOOLTIP                               :{BLACK}อากาศยาน - คลิ๊กเพื่อดูรายละเอียด

STR_VEHICLE_LIST_PROFIT_THIS_YEAR_LAST_YEAR                     :{TINY_FONT}{BLACK}กำไรของปีนี้: {CURRENCY_LONG} (ปีที่ผ่านมา: {CURRENCY_LONG})

STR_VEHICLE_LIST_AVAILABLE_TRAINS                               :รถไฟที่สามารถซื้อได้
STR_VEHICLE_LIST_AVAILABLE_ROAD_VEHICLES                        :ยานพาหนะทางบกที่สามารถซื้อได้
STR_VEHICLE_LIST_AVAILABLE_SHIPS                                :ยานพาหานะทางน้ำที่สามารถซื้อได้
STR_VEHICLE_LIST_AVAILABLE_AIRCRAFT                             :อากาศยานที่สามารถซื้อได้
STR_VEHICLE_LIST_AVAILABLE_ENGINES_TOOLTIP                      :{BLACK}กดเพื่อดูรายการสิ่งที่สามารถซื้อได้สำหรับแต่ละประเภทยานพาหนะ

STR_VEHICLE_LIST_MANAGE_LIST                                    :{BLACK}จัดการรายการ
STR_VEHICLE_LIST_MANAGE_LIST_TOOLTIP                            :{BLACK}ส่งการดำเนินการไปยังพาหนะทั้งหมดในรายการนี้
STR_VEHICLE_LIST_REPLACE_VEHICLES                               :แทนที่ยานพาหนะเดิม
STR_VEHICLE_LIST_SEND_FOR_SERVICING                             :ส่งไปอู่เพื่อซ่อมบำรุง

STR_VEHICLE_LIST_SEND_TRAIN_TO_DEPOT                            :ส่งไปจอดในโรงซ่อมบำรุง
STR_VEHICLE_LIST_SEND_ROAD_VEHICLE_TO_DEPOT                     :ส่งเข้าโรงซ่อมบำรุงรถ
STR_VEHICLE_LIST_SEND_SHIP_TO_DEPOT                             :ส่งเข้าอู่ต่อเรือ
STR_VEHICLE_LIST_SEND_AIRCRAFT_TO_HANGAR                        :ส่งเข้าโรงเก็บเครื่องบิน

STR_VEHICLE_LIST_MASS_STOP_LIST_TOOLTIP                         :{BLACK}กดเพื่อหยุดยานพาหนะทั้งหมดในรายการ
STR_VEHICLE_LIST_MASS_START_LIST_TOOLTIP                        :{BLACK}กดเพื่อเริมต้นให้ยานพาหนะทั้งหมดในรายการทำงานตามปกติ

STR_VEHICLE_LIST_SHARED_ORDERS_LIST_CAPTION                     :{WHITE}ยานพาหนะที่ใช้งานคำสั่งร่วมกัน{COMMA}

# Group window
STR_GROUP_ALL_TRAINS                                            :รถไฟทั้งหมด
STR_GROUP_ALL_ROAD_VEHICLES                                     :ยานพาหนะทางบกทั้งหมด
STR_GROUP_ALL_SHIPS                                             :ยานพาหนะทางน้ำทั้งหมด
STR_GROUP_ALL_AIRCRAFTS                                         :อากาศยานทั้งหมด

STR_GROUP_DEFAULT_TRAINS                                        :พาหนะที่ไม่ได้จัดกลุ่ม
STR_GROUP_DEFAULT_ROAD_VEHICLES                                 :พาหนะที่ไม่ได้จัดกลุ่ม
STR_GROUP_DEFAULT_SHIPS                                         :พาหนะที่ไม่ได้จัดกลุ่ม
STR_GROUP_DEFAULT_AIRCRAFTS                                     :พาหนะที่ไม่ได้จัดกลุ่ม

STR_GROUPS_CLICK_ON_GROUP_FOR_TOOLTIP                           :{BLACK}กลุ่ม - คลิ๊กที่กลุ่มเพื่อดูรายการยานพาหนะในกลุ่ม
STR_GROUP_CREATE_TOOLTIP                                        :{BLACK}กดเพื่อสร้างกลุ่ม
STR_GROUP_DELETE_TOOLTIP                                        :{BLACK}ลบกลุ่มที่เลือก
STR_GROUP_RENAME_TOOLTIP                                        :{BLACK}เปลี่ยนชื่อกลุ่มที่เลือก
STR_GROUP_REPLACE_PROTECTION_TOOLTIP                            :{BLACK}กดเพื่อป้องกันกลุ่มนี้จากการใช้งาน แทนที่ใหม่อัตโนมัติ


STR_GROUP_ADD_SHARED_VEHICLE                                    :เพิ่มยานพาหนะที่ใช้รายการคำสั่งเดียวกัน
STR_GROUP_REMOVE_ALL_VEHICLES                                   :ลบยานพาหนะทั้งหมด

STR_GROUP_RENAME_CAPTION                                        :{BLACK}เปลี่ยนชื่อกลุ่ม


# Build vehicle window
STR_BUY_VEHICLE_TRAIN_RAIL_CAPTION                              :รถไฟใหม่
STR_BUY_VEHICLE_TRAIN_ELRAIL_CAPTION                            :รถไฟฟ้าใหม่
STR_BUY_VEHICLE_TRAIN_MONORAIL_CAPTION                          :รถไฟฟ้ารางเดี่ยวใหม่
STR_BUY_VEHICLE_TRAIN_MAGLEV_CAPTION                            :Maglev (รถไฟพลังแม่เหล็ก) ใหม่

STR_BUY_VEHICLE_TRAIN_ALL_CAPTION                               :ประเถทไฟที่สามารถซื้อได้
STR_BUY_VEHICLE_ROAD_VEHICLE_CAPTION                            :ประเถทรถที่สามารถซื้อได้
STR_BUY_VEHICLE_SHIP_CAPTION                                    :ประเถทเรือที่สามารถซื้อได้
STR_BUY_VEHICLE_AIRCRAFT_CAPTION                                :ประเถทอากาศยานที่สามารถซื้อได้

STR_PURCHASE_INFO_COST_WEIGHT                                   :{BLACK}มูลค่า: {GOLD}{CURRENCY_LONG}{BLACK} น้ำหนัก: {GOLD}{WEIGHT_SHORT}
STR_PURCHASE_INFO_SPEED_POWER                                   :{BLACK}ความเร็ว: {GOLD}{VELOCITY}{BLACK} พลังขับเคลื่อน: {GOLD}{POWER}
STR_PURCHASE_INFO_SPEED                                         :{BLACK}ความเร็ว: {GOLD}{VELOCITY}
STR_PURCHASE_INFO_SPEED_OCEAN                                   :{BLACK}ความเร็วบนทะเล: {GOLD}{VELOCITY}
STR_PURCHASE_INFO_SPEED_CANAL                                   :{BLACK}ความเร็วบนคลอง/แม่น้ำ: {GOLD}{VELOCITY}
STR_PURCHASE_INFO_RUNNINGCOST                                   :{BLACK}ค่าปฏิบัติการ: {GOLD}{CURRENCY_LONG}/ปี
STR_PURCHASE_INFO_CAPACITY                                      :{BLACK}ความจุ: {GOLD}{CARGO_LONG} {STRING}
STR_PURCHASE_INFO_REFITTABLE                                    :(ดัดแปลงได้)
STR_PURCHASE_INFO_DESIGNED_LIFE                                 :{BLACK}สร้างครั้งแรก: {GOLD}{NUM}{BLACK} อายุการใช้งาน: {GOLD}{COMMA} ปี
STR_PURCHASE_INFO_RELIABILITY                                   :{BLACK}ประสิทธิภาพสูงสุด: {GOLD}{COMMA}%
STR_PURCHASE_INFO_COST                                          :{BLACK}มูลค่า: {GOLD}{CURRENCY_LONG}
STR_PURCHASE_INFO_WEIGHT_CWEIGHT                                :{BLACK}น้ำหนัก: {GOLD}{WEIGHT_SHORT} ({WEIGHT_SHORT})
STR_PURCHASE_INFO_COST_SPEED                                    :{BLACK}มูลค่า: {GOLD}{CURRENCY_LONG}{BLACK} ความเร็ว: {GOLD}{VELOCITY}
STR_PURCHASE_INFO_AIRCRAFT_CAPACITY                             :{BLACK}ความจุ: {GOLD}{CARGO_LONG}, {CARGO_LONG}
STR_PURCHASE_INFO_PWAGPOWER_PWAGWEIGHT                          :{BLACK}รถเสริมกำลัง: {GOLD}+{POWER}{BLACK} น้ำหนัก: {GOLD}+{WEIGHT_SHORT}
STR_PURCHASE_INFO_REFITTABLE_TO                                 :{BLACK}ดัดแปลงเป็น: {GOLD}{STRING}
STR_PURCHASE_INFO_ALL_TYPES                                     :สินค้าทุกประเภท
STR_PURCHASE_INFO_ALL_BUT                                       :ทั้งหมด ยกเว้น {CARGO_LIST}
STR_PURCHASE_INFO_MAX_TE                                        :{BLACK}กำลังลากจูงสูงสุด: {GOLD}{FORCE}
STR_PURCHASE_INFO_AIRCRAFT_RANGE                                :{BLACK}พิสัยทำการ: {GOLD}{COMMA} ช่อง

STR_BUY_VEHICLE_TRAIN_LIST_TOOLTIP                              :{BLACK}รายการรถไฟ - คลิกที่รถไฟเพื่อดูรายละเอียด
STR_BUY_VEHICLE_ROAD_VEHICLE_LIST_TOOLTIP                       :{BLACK}รายการรถ - คลิกที่รถเพื่อดูรายละเอียด
STR_BUY_VEHICLE_SHIP_LIST_TOOLTIP                               :{BLACK}รายการเรือ - คลิกที่เรือเพื่อดูรายละเอียด
STR_BUY_VEHICLE_AIRCRAFT_LIST_TOOLTIP                           :{BLACK}รายการเครื่องบิน - คลิกที่เครื่องบินเพื่อดูรายละเอียด

STR_BUY_VEHICLE_TRAIN_BUY_VEHICLE_BUTTON                        :{BLACK}ซื้อเรือรถ
STR_BUY_VEHICLE_ROAD_VEHICLE_BUY_VEHICLE_BUTTON                 :{BLACK}ซื้อรถ
STR_BUY_VEHICLE_SHIP_BUY_VEHICLE_BUTTON                         :{BLACK}ซื้อเรือ
STR_BUY_VEHICLE_AIRCRAFT_BUY_VEHICLE_BUTTON                     :{BLACK}ซื้อเครื่องบิน

STR_BUY_VEHICLE_TRAIN_BUY_VEHICLE_TOOLTIP                       :{BLACK}ซื้อรถไฟที่เลือกไว้ เมื่อกด Shift+คลิกเมาส์ จะแสดงมูลค่าโดยประมาณโดยไม่ทำการซื้อ
STR_BUY_VEHICLE_ROAD_VEHICLE_BUY_VEHICLE_TOOLTIP                :{BLACK}ซื้อรถที่เลือกไว้ เมื่อกด Shift+คลิกเมาส์ จะแสดงมูลค่าโดยประมาณโดยไม่ทำการซื้อ
STR_BUY_VEHICLE_SHIP_BUY_VEHICLE_TOOLTIP                        :{BLACK}ซื้อเรือที่เลือกไว้ เมื่อกด Shift+คลิกเมาส์ จะแสดงมูลค่าโดยประมาณโดยไม่ทำการซื้อ
STR_BUY_VEHICLE_AIRCRAFT_BUY_VEHICLE_TOOLTIP                    :{BLACK}ซื้อเครื่องบินที่เลือกไว้ เมื่อกด Shift+คลิกเมาส์ จะแสดงมูลค่าโดยประมาณโดยไม่ทำการซื้อ

STR_BUY_VEHICLE_TRAIN_RENAME_BUTTON                             :{BLACK}เปลี่ยนชื่อ
STR_BUY_VEHICLE_ROAD_VEHICLE_RENAME_BUTTON                      :{BLACK}เปลี่ยนชื่อ
STR_BUY_VEHICLE_SHIP_RENAME_BUTTON                              :{BLACK}เปลี่ยนชื่อ
STR_BUY_VEHICLE_AIRCRAFT_RENAME_BUTTON                          :{BLACK}เปลี่ยนชื่อ

STR_BUY_VEHICLE_TRAIN_RENAME_TOOLTIP                            :{BLACK}เปลี่ยนชื่อชนิดของรถไฟ
STR_BUY_VEHICLE_ROAD_VEHICLE_RENAME_TOOLTIP                     :{BLACK}เปลี่ยนชื่อชนิดของรถ
STR_BUY_VEHICLE_SHIP_RENAME_TOOLTIP                             :{BLACK}เปลี่ยนชื่อชนิดของเรือ
STR_BUY_VEHICLE_AIRCRAFT_RENAME_TOOLTIP                         :{BLACK}เปลี่ยนชื่อชนิดของเครื่องบิน

STR_BUY_VEHICLE_AIRCRAFT_HIDE_TOGGLE_BUTTON                     :{BLACK}ซ่อน

STR_BUY_VEHICLE_TRAIN_SHOW_TOGGLE_BUTTON                        :{BLACK}การแสดงผล
STR_BUY_VEHICLE_ROAD_VEHICLE_SHOW_TOGGLE_BUTTON                 :{BLACK}การแสดงผล

STR_BUY_VEHICLE_AIRCRAFT_HIDE_SHOW_TOGGLE_TOOLTIP               :{BLACK}ปรับเปลี่ยน ซ่อน/แสดง ของชนิดเครื่องอากาศยาน

STR_QUERY_RENAME_TRAIN_TYPE_CAPTION                             :{WHITE}เปลี่ยนชื่อชนิดของรถไฟ
STR_QUERY_RENAME_ROAD_VEHICLE_TYPE_CAPTION                      :{WHITE}เปลี่ยนชื่อชนิดของรถ
STR_QUERY_RENAME_SHIP_TYPE_CAPTION                              :{WHITE}เปลี่ยนชื่อชนิดของเรือ
STR_QUERY_RENAME_AIRCRAFT_TYPE_CAPTION                          :{WHITE}เปลี่ยนชื่อชนิดของเครื่องบิน

# Depot window
STR_DEPOT_CAPTION                                               :{WHITE}{DEPOT}

STR_DEPOT_RENAME_TOOLTIP                                        :{BLACK}เปลี่ยนชื่อของโรงซ่อมบำรุง
STR_DEPOT_RENAME_DEPOT_CAPTION                                  :เปลี่ยนชื่อโรงซ่อมบำรุง

STR_DEPOT_NO_ENGINE                                             :{BLACK}-
STR_DEPOT_VEHICLE_TOOLTIP                                       :{BLACK}{ENGINE}{STRING}
STR_DEPOT_VEHICLE_TOOLTIP_CHAIN                                 :{BLACK}{NUM} ยานพาหนะ{STRING}
STR_DEPOT_VEHICLE_TOOLTIP_CARGO                                 :{}{CARGO_LONG} ({CARGO_SHORT})

STR_DEPOT_TRAIN_LIST_TOOLTIP                                    :{BLACK}รถไฟ - ลากพาหนะด้วยคลิกซ้ายสำหรับ เพิ่ม/ลด จากขบวนรถไฟ, คลิกขวาสำหรับข้อมูล, กด Ctrl ค้างไว้เพื่อกำหนดให้กับขบวนต่อไป
STR_DEPOT_ROAD_VEHICLE_LIST_TOOLTIP                             :{BLACK}รถ - คลิกขวาที่รถเพื่อดูรายละเอียด
STR_DEPOT_SHIP_LIST_TOOLTIP                                     :{BLACK}เรือ - คลิกขวาที่เรือเพื่อดูรายละเอียด
STR_DEPOT_AIRCRAFT_LIST_TOOLTIP                                 :{BLACK}เครื่องบิน - คลิกขวาที่เครื่องบินเพื่อดูรายละเอียด

STR_DEPOT_TRAIN_SELL_TOOLTIP                                    :{BLACK}คลิกค้างที่ตู้รถไฟแล้วลากมาวางที่นี่เพื่อขาย
STR_DEPOT_ROAD_VEHICLE_SELL_TOOLTIP                             :{BLACK}คลิกค้างที่รถแล้วลากมาวางที่นี่เพื่อขาย
STR_DEPOT_SHIP_SELL_TOOLTIP                                     :{BLACK}คลิกค้างที่เรือแล้วลากมาวางที่นี่เพื่อขาย
STR_DEPOT_AIRCRAFT_SELL_TOOLTIP                                 :{BLACK}คลิกค้างที่เครื่องบินแล้วลากมาวางที่นี่เพื่อขาย

STR_DEPOT_DRAG_WHOLE_TRAIN_TO_SELL_TOOLTIP                      :{BLACK}คลิกค้างที่หัวรถจักรแล้วลากมาวางที่นี่เพื่อขายรถไฟทั้งขบวน

STR_DEPOT_SELL_ALL_BUTTON_TRAIN_TOOLTIP                         :{BLACK}ขายรถไฟทั้งหมดที่อยู่ในโรงนี้
STR_DEPOT_SELL_ALL_BUTTON_ROAD_VEHICLE_TOOLTIP                  :{BLACK}ขายพาหนะทางบกทั้งหมดในโรงซ่อมบำรุง
STR_DEPOT_SELL_ALL_BUTTON_SHIP_TOOLTIP                          :{BLACK}ขายพาหนะทางน้ำทั้งหมดในโรงซ่อมบำรุง
STR_DEPOT_SELL_ALL_BUTTON_AIRCRAFT_TOOLTIP                      :{BLACK}ขายอากาศยานทั้งหมดในโรงซ่อมบำรุง

STR_DEPOT_AUTOREPLACE_TRAIN_TOOLTIP                             :{BLACK}แทนที่อัตโนมัติสำหรับรถไฟทั้งหมดในโรงซ่อมบำรุง
STR_DEPOT_AUTOREPLACE_ROAD_VEHICLE_TOOLTIP                      :{BLACK}แทนที่อัตโนมัติสำหรับยานพาหนะทางบกทั้งหมดในโรงซ่อมบำรุง
STR_DEPOT_AUTOREPLACE_SHIP_TOOLTIP                              :{BLACK}แทนที่อัตโนมัติสำหรับยานพาหนะทางน้ำทั้งหมดในอู่
STR_DEPOT_AUTOREPLACE_AIRCRAFT_TOOLTIP                          :{BLACK}แทนที่อัตโนมัติสำหรับอากาศยานทั้งหมดในโรงซ่อมบำรุง

STR_DEPOT_TRAIN_NEW_VEHICLES_BUTTON                             :{BLACK}ดูเพื่อซื้อรถไฟใหม่
STR_DEPOT_ROAD_VEHICLE_NEW_VEHICLES_BUTTON                      :{BLACK}ดูเพื่อซื้อยานพาหนะทางบกใหม่
STR_DEPOT_SHIP_NEW_VEHICLES_BUTTON                              :{BLACK}ดูเพื่อซื้อยานพาหนะทางน้ำใหม่
STR_DEPOT_AIRCRAFT_NEW_VEHICLES_BUTTON                          :{BLACK}ดูเพื่อซื้ออากาศยานใหม่

STR_DEPOT_TRAIN_NEW_VEHICLES_TOOLTIP                            :{BLACK}ซื้อรถจักร/ล้อเลื่อนใหม่
STR_DEPOT_ROAD_VEHICLE_NEW_VEHICLES_TOOLTIP                     :{BLACK}ซื้อยานพาหนะทางบกใหม่
STR_DEPOT_SHIP_NEW_VEHICLES_TOOLTIP                             :{BLACK}ซื้อยานพาหนะทางน้ำใหม่
STR_DEPOT_AIRCRAFT_NEW_VEHICLES_TOOLTIP                         :{BLACK}ซื้ออากาศยานใหม่

STR_DEPOT_CLONE_TRAIN                                           :{BLACK}คัดลอกขบวนรถไฟ
STR_DEPOT_CLONE_ROAD_VEHICLE                                    :{BLACK}คัดลอกยานพาหนะ
STR_DEPOT_CLONE_SHIP                                            :{BLACK}คัดลอกยานพาหนะ
STR_DEPOT_CLONE_AIRCRAFT                                        :{BLACK}คัดลอกอากาศยาน

STR_DEPOT_CLONE_TRAIN_DEPOT_INFO                                :{BLACK}กดเพื่อซื้อแบบคัดลอกขบวนรถไฟทั้งขบวน
STR_DEPOT_CLONE_ROAD_VEHICLE_DEPOT_INFO                         :{BLACK}กดเพื่อซื้อแบบคัดลอกยานพาหนะ
STR_DEPOT_CLONE_SHIP_DEPOT_INFO                                 :{BLACK}กดเพื่อซื้อแบบคัดลอกยานพาหนะทางน้ำ
STR_DEPOT_CLONE_AIRCRAFT_INFO_HANGAR_WINDOW                     :{BLACK}กดเพื่อซื้อแบบคัดลอกอากาศยาน

STR_DEPOT_TRAIN_LOCATION_TOOLTIP                                :{BLACK}กดเพื่อไปยังจุดศูนย์กลางของโรงซ่อมบำรุง
STR_DEPOT_ROAD_VEHICLE_LOCATION_TOOLTIP                         :{BLACK}กดเพื่อไปยังจุดศูนย์กลางของโรงซ่อมบำรุง
STR_DEPOT_SHIP_LOCATION_TOOLTIP                                 :{BLACK}กดเพื่อไปยังจุดศูนย์กลางของโรงซ่อมบำรุง
STR_DEPOT_AIRCRAFT_LOCATION_TOOLTIP                             :{BLACK}กดเพื่อไปยังจุดศูนย์กลางของโรงซ่อมบำรุง

STR_DEPOT_VEHICLE_ORDER_LIST_TRAIN_TOOLTIP                      :{BLACK}กดเพื่อดูรายการของรถไฟที่มีรายการเข้าซ่อมบำรุงที่โรงซ่อมนี้
STR_DEPOT_VEHICLE_ORDER_LIST_ROAD_VEHICLE_TOOLTIP               :{BLACK}กดเพื่อดูรายการของรถที่มีรายการเข้าซ่อมบำรุงที่โรงซ่อมนี้
STR_DEPOT_VEHICLE_ORDER_LIST_SHIP_TOOLTIP                       :{BLACK}กดเพื่อดูรายการของเรือที่มีรายการเข้าซ่อมบำรุงที่โรงซ่อมนี้
STR_DEPOT_VEHICLE_ORDER_LIST_AIRCRAFT_TOOLTIP                   :{BLACK}กดเพื่อดูรายการของอากาศยานที่มีรายการเข้าซ่อมบำรุงที่โรงซ่อมนี้

STR_DEPOT_MASS_STOP_DEPOT_TRAIN_TOOLTIP                         :{BLACK}คลิ๊กเพื่อหยุดรถไฟทุกขบวนที่อยู่ในโรงซ่อมบำรุง
STR_DEPOT_MASS_STOP_DEPOT_ROAD_VEHICLE_TOOLTIP                  :{BLACK}คลิ๊กเพื่อหยุดรถทุกคันที่อยู่ในโรงซ่อมบำรุง
STR_DEPOT_MASS_STOP_DEPOT_SHIP_TOOLTIP                          :{BLACK}คลิ๊กเพื่อหยุดเรือทุกลำที่อยู่ในโรงซ่อมบำรุง
STR_DEPOT_MASS_STOP_HANGAR_TOOLTIP                              :{BLACK}คลิ๊กเพื่อหยุดอากาศยานทุกลำที่อยู่ในโรงซ่อมบำรุง

STR_DEPOT_MASS_START_DEPOT_TRAIN_TOOLTIP                        :{BLACK}คลิ๊กให้รถไฟทุกขบวนที่อยู่ในโรงซ่อมบำรุงเริ่มต้นทำงาน
STR_DEPOT_MASS_START_DEPOT_ROAD_VEHICLE_TOOLTIP                 :{BLACK}คลิ๊กให้รถทุกคันที่อยู่ในโรงซ่อมบำรุงเริ่มต้นทำงาน
STR_DEPOT_MASS_START_DEPOT_SHIP_TOOLTIP                         :{BLACK}คลิ๊กให้เรือทุกลำที่อยู่ในโรงซ่อมบำรุงเริ่มต้นทำงาน
STR_DEPOT_MASS_START_HANGAR_TOOLTIP                             :{BLACK}คลิ๊กให้อากาศยานทุกลำที่อยู่ในโรงซ่อมบำรุงเริ่มต้นทำงาน

STR_DEPOT_SELL_CONFIRMATION_TEXT                                :{YELLOW}คุณต้องการขายยานพาหนะทั้งหมด{}ที่อยู่ในโรงซ่อมบำรุง{}{}คุณแน่ใจหรือไม่?

# Engine preview window
STR_ENGINE_PREVIEW_CAPTION                                      :{WHITE}ข้อความจากผู้ผลิตยานพาหนะ
STR_ENGINE_PREVIEW_MESSAGE                                      :{GOLD}เราได้ออกแบบ {STRING} ใหม่ - หากคุณต้องการที่จะนำไปทดลองใช้ เราจะให้คุณนำไปใช้งานก่อนที่จะนำออกไปจำหน่ายในตลาดปกติ{}คุณต้องการนำไปทดลองใช้หรือไม่ ?
STR_ENGINE_PREVIEW_RAILROAD_LOCOMOTIVE                          :หัวรถจักร
STR_ENGINE_PREVIEW_ROAD_VEHICLE                                 :ยานพาหนะทางบก
STR_ENGINE_PREVIEW_AIRCRAFT                                     :อากาศยาน
STR_ENGINE_PREVIEW_SHIP                                         :ยานพาหนะทางน้ำ
STR_ENGINE_PREVIEW_MONORAIL_LOCOMOTIVE                          :รถไฟรางเดี่ยว
STR_ENGINE_PREVIEW_MAGLEV_LOCOMOTIVE                            :รถไฟรางแม่เหล็กไฟฟ้า

STR_ENGINE_PREVIEW_COST_WEIGHT_SPEED_POWER                      :{BLACK}มูลค่า: {CURRENCY_LONG} น้ำหนัก: {WEIGHT_SHORT}{}ความเร็ว: {VELOCITY}พลังขับเคลื่อน: {POWER}{}ค่าปฏิบัติการ: {CURRENCY_LONG}/ปี{}ความจุ: {CARGO_LONG}
STR_ENGINE_PREVIEW_COST_WEIGHT_SPEED_POWER_MAX_TE               :{BLACK}มูลค่า: {CURRENCY_LONG} น้ำหนัก: {WEIGHT_SHORT}{}ความเร็ว: {VELOCITY}พลังขับเคลื่อน: {POWER}  กำัลังลากจูงสูงสุด: {6:FORCE}{}ค่าปฎิบัติการ: {4:CURRENCY_LONG}/ปี{}ความจุ: {5:CARGO_LONG}
STR_ENGINE_PREVIEW_COST_MAX_SPEED_CAP_RUNCOST                   :{BLACK}มูลค่า: {CURRENCY_LONG} ความเร็วสูงสุด: {VELOCITY}{}ความจุ: {CARGO_LONG}{}ค่าปฏิบัติการ: {CURRENCY_LONG}/ปี

# Autoreplace window
STR_REPLACE_VEHICLES_WHITE                                      :{WHITE}เปลี่ยน {STRING} - {STRING}
STR_REPLACE_VEHICLE_TRAIN                                       :รถไฟ
STR_REPLACE_VEHICLE_ROAD_VEHICLE                                :ยานพาหนะทางบก
STR_REPLACE_VEHICLE_SHIP                                        :ยานพาหนะทางน้ำ
STR_REPLACE_VEHICLE_AIRCRAFT                                    :อากาศยาน

STR_REPLACE_VEHICLE_VEHICLES_IN_USE                             :{YELLOW}พาหนะถูกใช้งานอยู่

STR_REPLACE_HELP_LEFT_ARRAY                                     :{BLACK}เลือกประเภทของรถจักรที่จะแทนที่
STR_REPLACE_HELP_RIGHT_ARRAY                                    :{BLACK}เลือกประเภทของพาหนะที่จะแทนที่ทางซ้ายมือ

STR_REPLACE_VEHICLES_START                                      :{BLACK}เริ่มต้นการแทนที่ยานพาหนะ
STR_REPLACE_VEHICLES_NOW                                        :แทนที่ยานพาหนะทั้งหมดเดี๋ยวนี้
STR_REPLACE_VEHICLES_WHEN_OLD                                   :แทนที่เฉพาะยานพาหนะที่เก่าแล้ว
STR_REPLACE_HELP_START_BUTTON                                   :{BLACK}กดเพื่อเริ่มต้นการแทนที่ยานพาหนะตามที่เลือกไว้ในรายการ
STR_REPLACE_NOT_REPLACING                                       :{BLACK}ไม่เปลี่ยน
STR_REPLACE_NOT_REPLACING_VEHICLE_SELECTED                      :{BLACK}ไม่มียานพาหนะที่เลือกไว้
STR_REPLACE_REPLACING_WHEN_OLD                                  :{ENGINE} เมื่อเก่า
STR_REPLACE_VEHICLES_STOP                                       :{BLACK}หยุดการแทนที่ยานพาหนะ
STR_REPLACE_HELP_STOP_BUTTON                                    :{BLACK}กดเพื่อเริ่มหยุดการแทนที่ยานพาหนะตามที่เลือกไว้ในรายการ

STR_REPLACE_ENGINE_WAGON_SELECT_HELP                            :{BLACK}สลับระหว่างหน้าต่างการแทนที่ของรถจักรและรถพ่วง
STR_REPLACE_ENGINES                                             :รถจักร
STR_REPLACE_WAGONS                                              :รถพ่วง

STR_REPLACE_HELP_RAILTYPE                                       :{BLACK}เลือกประเภทของรถจักรและรถพ่วงที่จะแทนที่ใหม่
STR_REPLACE_HELP_REPLACE_INFO_TAB                               :{BLACK}แสดงพาหนะที่จะแทนที่ทางด้านซ้าย
STR_REPLACE_RAIL_VEHICLES                                       :ยานพาหนะประเภทรถไฟ
STR_REPLACE_ELRAIL_VEHICLES                                     :ยานพาหนะที่ใช้ไฟฟ้า
STR_REPLACE_MONORAIL_VEHICLES                                   :ยานพาหนะประเภทรถไฟรางเดี่ยว
STR_REPLACE_MAGLEV_VEHICLES                                     :รถไฟพลังงานแม่แหล็ก

STR_REPLACE_REMOVE_WAGON                                        :{BLACK}ขายรถพ่วง: {ORANGE}{STRING}
STR_REPLACE_REMOVE_WAGON_HELP                                   :{BLACK}ทำให้การแทนที่ขบวนรถไฟทำให้ความยาวของขบวนยังเท่าเดิม

# Vehicle view
STR_VEHICLE_VIEW_CAPTION                                        :{WHITE}{VEHICLE}

STR_VEHICLE_VIEW_TRAIN_LOCATION_TOOLTIP                         :{BLACK}กดเพื่อไปยังจุดศูนย์กลางของขบวนรถ
STR_VEHICLE_VIEW_ROAD_VEHICLE_LOCATION_TOOLTIP                  :{BLACK}กดเพื่อไปยังจุดศูนย์กลางของพาหนะ
STR_VEHICLE_VIEW_SHIP_LOCATION_TOOLTIP                          :{BLACK}กดเพื่อไปยังจุดศูนย์กลางของเรือ
STR_VEHICLE_VIEW_AIRCRAFT_LOCATION_TOOLTIP                      :{BLACK}กดเพื่อไปยังจุดศูนย์กลางของอากาศยาน

STR_VEHICLE_VIEW_TRAIN_SEND_TO_DEPOT_TOOLTIP                    :{BLACK}ส่งขบวนรถไปยังโรงซ่อมบำรุง
STR_VEHICLE_VIEW_ROAD_VEHICLE_SEND_TO_DEPOT_TOOLTIP             :{BLACK}ส่งยานพาหนะไปยังโรงซ่อมบำรุง
STR_VEHICLE_VIEW_SHIP_SEND_TO_DEPOT_TOOLTIP                     :{BLACK}ส่งเรือไปยังโรงซ่อมบำรุง
STR_VEHICLE_VIEW_AIRCRAFT_SEND_TO_DEPOT_TOOLTIP                 :{BLACK}ส่งอากาศยานไปยังโรงซ่อมบำรุง

STR_VEHICLE_VIEW_CLONE_TRAIN_INFO                               :{BLACK}กดเพื่อซื้อแบบคัดลอกขบวนรถไฟทั้งขบวน
STR_VEHICLE_VIEW_CLONE_ROAD_VEHICLE_INFO                        :{BLACK}กดเพื่อซื้อแบบคัดลอกยานพาหนะ
STR_VEHICLE_VIEW_CLONE_SHIP_INFO                                :{BLACK}กดเพื่อซื้อแบบคัดลอกยานพาหนะทางน้ำ
STR_VEHICLE_VIEW_CLONE_AIRCRAFT_INFO                            :{BLACK}กดเพื่อซื้อแบบคัดลอกอากาศยาน

STR_VEHICLE_VIEW_TRAIN_IGNORE_SIGNAL_TOOLTIP                    :{BLACK}ให้อำนาจขบวนรถไม่ต้องรอเสาอาณัติสัญญาณต้นนี้ (ไม่สามารถใช้กับ Path Signal ได้)

STR_VEHICLE_VIEW_TRAIN_REFIT_TOOLTIP                            :{BLACK}ปรับเปลี่ยนการบรรจุเพื่อบรรทุกประเภทสินค้าที่แตกต่าง
STR_VEHICLE_VIEW_ROAD_VEHICLE_REFIT_TOOLTIP                     :{BLACK}ปรับเปลี่ยนการบรรจุเพื่อบรรทุกประเภทสินค้าที่แตกต่าง
STR_VEHICLE_VIEW_SHIP_REFIT_TOOLTIP                             :{BLACK}ปรับเปลี่ยนการบรรจุเพื่อบรรทุกประเภทสินค้าที่แตกต่าง
STR_VEHICLE_VIEW_AIRCRAFT_REFIT_TOOLTIP                         :{BLACK}ปรับเปลี่ยนการบรรจุเพื่อบรรทุกประเภทสินค้าที่แตกต่าง

STR_VEHICLE_VIEW_TRAIN_REVERSE_TOOLTIP                          :{BLACK}กลับขบวนรถไฟ
STR_VEHICLE_VIEW_ROAD_VEHICLE_REVERSE_TOOLTIP                   :{BLACK}กลับรถ

STR_VEHICLE_VIEW_TRAIN_ORDERS_TOOLTIP                           :{BLACK}แสดงตารางเดินรถ
STR_VEHICLE_VIEW_ROAD_VEHICLE_ORDERS_TOOLTIP                    :{BLACK}แสดงตารางรายการคำสั่งของยานพาหนะ
STR_VEHICLE_VIEW_SHIP_ORDERS_TOOLTIP                            :{BLACK}แสดงตารางรายการคำสั่งของยานพาหนะ
STR_VEHICLE_VIEW_AIRCRAFT_ORDERS_TOOLTIP                        :{BLACK}แสดงตารางรายการคำสั่งของยานพาหนะ

STR_VEHICLE_VIEW_TRAIN_SHOW_DETAILS_TOOLTIP                     :{BLACK}แสดงรายละเอียดของขบวนรถไฟ
STR_VEHICLE_VIEW_ROAD_VEHICLE_SHOW_DETAILS_TOOLTIP              :{BLACK}แสดงรายละเอียดของยานพาหนะนี้
STR_VEHICLE_VIEW_SHIP_SHOW_DETAILS_TOOLTIP                      :{BLACK}{BLACK}แสดงรายละเอียดของเรือลำนี้
STR_VEHICLE_VIEW_AIRCRAFT_SHOW_DETAILS_TOOLTIP                  :{BLACK}{BLACK}แสดงรายละเอียดของอากาศยานลำนี้

STR_VEHICLE_VIEW_TRAIN_STATE_START_STOP_TOOLTIP                 :{BLACK}สภาพการปัจจุบันของขบวนรถนี้
STR_VEHICLE_VIEW_ROAD_VEHICLE_STATE_START_STOP_TOOLTIP          :{BLACK}สภาพการปัจจุบันของรถคันนี้
STR_VEHICLE_VIEW_SHIP_STATE_START_STOP_TOOLTIP                  :{BLACK}สภาพการปัจจุบันของเรือลำนี้
STR_VEHICLE_VIEW_AIRCRAFT_STATE_START_STOP_TOOLTIP              :{BLACK}สภาพการปัจจุบันของเครื่องบินลำนี้

# Messages in the start stop button in the vehicle view
STR_VEHICLE_STATUS_LOADING_UNLOADING                            :{LTBLUE}อยู่ระหว่างการขนถ่าย
STR_VEHICLE_STATUS_LEAVING                                      :{LTBLUE}เริ่มออกเดินทาง
STR_VEHICLE_STATUS_CRASHED                                      :{RED}เสีย!
STR_VEHICLE_STATUS_BROKEN_DOWN                                  :{RED}เสีย!
STR_VEHICLE_STATUS_STOPPED                                      :{RED}หยุด
STR_VEHICLE_STATUS_TRAIN_STOPPING_VEL                           :{RED}กำหลังหยุด, {VELOCITY}
STR_VEHICLE_STATUS_TRAIN_NO_POWER                               :{RED}ไม่มีกำลัง
STR_VEHICLE_STATUS_TRAIN_STUCK                                  :{ORANGE}รอทาง
STR_VEHICLE_STATUS_AIRCRAFT_TOO_FAR                             :{ORANGE}เกินพิสัยการบิน

STR_VEHICLE_STATUS_HEADING_FOR_STATION_VEL                      :{LTBLUE}มุ่งหน้าสู่ {STATION} ด้วยความเร็ว {VELOCITY}
STR_VEHICLE_STATUS_NO_ORDERS_VEL                                :{LTBLUE}ไม่มีสถานที่ที่ต้องไป, {VELOCITY}
STR_VEHICLE_STATUS_HEADING_FOR_WAYPOINT_VEL                     :{LTBLUE}มุ่งหน้าสู่ {WAYPOINT} ด้วยความเร็ว {VELOCITY}
STR_VEHICLE_STATUS_HEADING_FOR_DEPOT_VEL                        :{ORANGE}มุ่งหน้าสู่ {DEPOT} ด้วยความเร็ว {VELOCITY}
STR_VEHICLE_STATUS_HEADING_FOR_DEPOT_SERVICE_VEL                :{LTBLUE}ซ่อมบำรุงที่ {DEPOT}, {VELOCITY}

# Vehicle stopped/started animations
STR_VEHICLE_COMMAND_STOPPED_SMALL                               :{TINY_FONT}{RED}หยุด
STR_VEHICLE_COMMAND_STOPPED                                     :{RED}หยุด
STR_VEHICLE_COMMAND_STARTED_SMALL                               :{TINY_FONT}{GREEN}เริ่ม
STR_VEHICLE_COMMAND_STARTED                                     :{GREEN}เริ่ม

# Vehicle details
STR_VEHICLE_DETAILS_CAPTION                                     :{WHITE}รายละเอียดของ {VEHICLE}
STR_VEHICLE_NAME_BUTTON                                         :{BLACK}ชื่อ

STR_VEHICLE_DETAILS_TRAIN_RENAME                                :{BLACK}ชื่อ
STR_VEHICLE_DETAILS_ROAD_VEHICLE_RENAME                         :{BLACK}ชื่อ
STR_VEHICLE_DETAILS_SHIP_RENAME                                 :{BLACK}ชื่อ
STR_VEHICLE_DETAILS_AIRCRAFT_RENAME                             :{BLACK}ชื่อ

STR_VEHICLE_INFO_AGE_RUNNING_COST_YR                            :{BLACK}ใช้งานมาแล้ว: {LTBLUE}{STRING}{BLACK}   ค่าปฏิบัติการ: {LTBLUE}{CURRENCY_LONG}/ปี
# The next two need to stay in this order
STR_VEHICLE_INFO_AGE                                            :{COMMA} ปี ({COMMA})
STR_VEHICLE_INFO_AGE_RED                                        :{RED}{COMMA} ปี ({COMMA})

STR_VEHICLE_INFO_MAX_SPEED                                      :{BLACK}ความเร็วสูงสุด: {LTBLUE}{VELOCITY}
STR_VEHICLE_INFO_WEIGHT_POWER_MAX_SPEED                         :{BLACK}น้ำหนัก: {LTBLUE}{WEIGHT_SHORT} {BLACK}พลังขับเคลื่อน: {LTBLUE}{POWER}{BLACK} ความเร็วสูงสุด: {LTBLUE}{VELOCITY}
STR_VEHICLE_INFO_WEIGHT_POWER_MAX_SPEED_MAX_TE                  :{BLACK}น้ำหนัก: {LTBLUE}{WEIGHT_SHORT} {BLACK}พลังขับเคลื่อน: {LTBLUE}{POWER}{BLACK} ความเร็วสูงสุด: {LTBLUE}{VELOCITY} {BLACK}กำลังลากจูงสูงสุด: {LTBLUE}{FORCE}

STR_VEHICLE_INFO_PROFIT_THIS_YEAR_LAST_YEAR                     :{BLACK}ผลประกอบการปีนี้: {LTBLUE}{CURRENCY_LONG} (ปีที่แล้ว: {CURRENCY_LONG})
STR_VEHICLE_INFO_RELIABILITY_BREAKDOWNS                         :{BLACK}ประสิทธิภาพ: {LTBLUE}{COMMA}%  {BLACK}เกิดการชำรุดหลังจากเข้าซ่อมบำรุงครั้งที่แล้ว: {LTBLUE}{COMMA} {BLACK}ครั้ง

STR_VEHICLE_INFO_BUILT_VALUE                                    :{LTBLUE}{ENGINE} {BLACK}สร้างเมื่อ: {LTBLUE}{NUM}{BLACK} มูลค่า: {LTBLUE}{CURRENCY_LONG}
STR_VEHICLE_INFO_NO_CAPACITY                                    :{BLACK}บรรทุก: {LTBLUE}ไม่มี{STRING}
STR_VEHICLE_INFO_CAPACITY                                       :{BLACK}บรรทุก: {LTBLUE}{CARGO_LONG}{3:STRING}
STR_VEHICLE_INFO_CAPACITY_MULT                                  :{BLACK}บรรทุก: {LTBLUE}{CARGO_LONG}{3:STRING} (x{4:NUM})
STR_VEHICLE_INFO_CAPACITY_CAPACITY                              :{BLACK}บรรทุก: {LTBLUE}{CARGO_LONG}, {CARGO_LONG}{STRING}

STR_VEHICLE_INFO_FEEDER_CARGO_VALUE                             :{BLACK}รายได้จากการส่งต่อ: {LTBLUE}{CURRENCY_LONG}

STR_VEHICLE_DETAILS_SERVICING_INTERVAL_DAYS                     :{BLACK}เข้าซ่อมบำรุงทุก: {LTBLUE}{COMMA}วัน{BLACK}   ครั้งสุดท้ายเมื่อ: {LTBLUE}{DATE_LONG}
STR_VEHICLE_DETAILS_SERVICING_INTERVAL_PERCENT                  :{BLACK}เข้าซ่อมบำรุงเมื่อประสิทธิภาพ: {LTBLUE}{COMMA}%{BLACK}   เข้าซ่อมบำรุงครั้งสุดท้ายเมื่อ: {LTBLUE}{DATE_LONG}
STR_VEHICLE_DETAILS_INCREASE_SERVICING_INTERVAL_TOOLTIP         :{BLACK}เพิ่มระยะการซ่อมบำรุงครั้งละ 10 . Ctrl+Click เพิ่มทีละ5
STR_VEHICLE_DETAILS_DECREASE_SERVICING_INTERVAL_TOOLTIP         :{BLACK}ลดระยะการซ่อมบำรุงครั้งละ 10 . Ctrl+Click ลดทีละ5

STR_SERVICE_INTERVAL_DROPDOWN_TOOLTIP                           :{BLACK}ปรับเปลี่ยนประเภทการวัดค่าที่ควรซ่อมบำรุง
STR_VEHICLE_DETAILS_DEFAULT                                     :ค่าเริ่มต้น
STR_VEHICLE_DETAILS_DAYS                                        :วัน
STR_VEHICLE_DETAILS_PERCENT                                     :เปอร์เซนต์

STR_QUERY_RENAME_TRAIN_CAPTION                                  :{WHITE}ชื่อรถ
STR_QUERY_RENAME_ROAD_VEHICLE_CAPTION                           :{WHITE}ชื่อรถ
STR_QUERY_RENAME_SHIP_CAPTION                                   :{WHITE}ชื่อเรือ
STR_QUERY_RENAME_AIRCRAFT_CAPTION                               :{WHITE}ชื่ออากาศยาน

# Extra buttons for train details windows
STR_VEHICLE_DETAILS_TRAIN_ENGINE_BUILT_AND_VALUE                :{LTBLUE}{ENGINE}{BLACK}   สร้างเมื่อ: {LTBLUE}{NUM}{BLACK} มูลค่า: {LTBLUE}{CURRENCY_LONG}
STR_VEHICLE_DETAILS_TRAIN_WAGON_VALUE                           :{LTBLUE}{ENGINE}{BLACK}   มูลค่า: {LTBLUE}{CURRENCY_LONG}

STR_VEHICLE_DETAILS_TRAIN_TOTAL_CAPACITY_TEXT                   :{BLACK}ความจุสินค้าทั้งหมดของรถไฟขบวนนี้:
STR_VEHICLE_DETAILS_TRAIN_TOTAL_CAPACITY                        :{LTBLUE}- {CARGO_LONG} ({CARGO_SHORT})
STR_VEHICLE_DETAILS_TRAIN_TOTAL_CAPACITY_MULT                   :{LTBLUE}- {CARGO_LONG} ({CARGO_SHORT}) (x{NUM})

STR_VEHICLE_DETAILS_CARGO_EMPTY                                 :{LTBLUE}ว่างเปล่า
STR_VEHICLE_DETAILS_CARGO_FROM                                  :{LTBLUE}{CARGO_LONG} จาก {STATION}
STR_VEHICLE_DETAILS_CARGO_FROM_MULT                             :{LTBLUE}{CARGO_LONG} จาก {STATION} (x{NUM})

STR_VEHICLE_DETAIL_TAB_CARGO                                    :{BLACK}สินค้า
STR_VEHICLE_DETAILS_TRAIN_CARGO_TOOLTIP                         :{BLACK}แสดงรายละเอียดสิ่งของที่บรรทุกมา
STR_VEHICLE_DETAIL_TAB_INFORMATION                              :{BLACK}ข้อมูล
STR_VEHICLE_DETAILS_TRAIN_INFORMATION_TOOLTIP                   :{BLACK}แสดงรายละเอียดของรถไฟ
STR_VEHICLE_DETAIL_TAB_CAPACITIES                               :{BLACK}ปริมาณที่รับได้
STR_VEHICLE_DETAILS_TRAIN_CAPACITIES_TOOLTIP                    :{BLACK}แสดงความจุของขบวนรถ
STR_VEHICLE_DETAIL_TAB_TOTAL_CARGO                              :{BLACK}แสดงความจุรวมทั้งหมดของขบวนรถ
STR_VEHICLE_DETAILS_TRAIN_TOTAL_CARGO_TOOLTIP                   :{BLACK}แสดงความจุรวมทั้งหมดของขบวนรถ แยกตามประเภทสินค้า

STR_VEHICLE_DETAILS_TRAIN_ARTICULATED_RV_CAPACITY               :{BLACK}ความจุ: {LTBLUE}

# Vehicle refit
STR_REFIT_CAPTION                                               :{WHITE}{VEHICLE} (ดัดแปลง)
STR_REFIT_TITLE                                                 :{GOLD}เลือกประเภทสินค้าที่จะบรรทุก:
STR_REFIT_NEW_CAPACITY_COST_OF_REFIT                            :{BLACK}ความจุใหม่: {GOLD}{CARGO_LONG}{}{BLACK}มูลค่าในการดัดแปลง: {RED}{CURRENCY_LONG}
STR_REFIT_NEW_CAPACITY_INCOME_FROM_REFIT                        :{BLACK}ความจุใหม่: {GOLD}{CARGO_LONG}{}{BLACK}กำไรจากการดัดแปลง: {GREEN}{CURRENCY_LONG}
STR_REFIT_NEW_CAPACITY_COST_OF_AIRCRAFT_REFIT                   :{BLACK}ความจุใหม่: {GOLD}{CARGO_LONG}, {GOLD}{CARGO_LONG}{}{BLACK}มูลค่าการดัดแปลง: {RED}{CURRENCY_LONG}
STR_REFIT_NEW_CAPACITY_INCOME_FROM_AIRCRAFT_REFIT               :{BLACK}ความจุใหม่: {GOLD}{CARGO_LONG}, {GOLD}{CARGO_LONG}{}{BLACK}กำไรจากการดัดแปลง: {GREEN}{CURRENCY_LONG}
STR_REFIT_SELECT_VEHICLES_TOOLTIP                               :{BLACK}เลือกส่วนที่จะดัดแปลง กดเม้าส์แล้วลากเพื่อเลือกหลายๆคัน

STR_REFIT_TRAIN_LIST_TOOLTIP                                    :{BLACK}เลือกประเภทของสินค้าสำหรับรถไฟที่จะบรรทุก
STR_REFIT_ROAD_VEHICLE_LIST_TOOLTIP                             :{BLACK}เลือกประเภทของสินค้าสำหรับรถจะบรรทุก
STR_REFIT_SHIP_LIST_TOOLTIP                                     :{BLACK}{BLACK}เลือกประเภทของสินค้าสำหรับเรือจะบรรทุก
STR_REFIT_AIRCRAFT_LIST_TOOLTIP                                 :{BLACK}{BLACK}เลือกประเภทของสินค้าสำหรับอากาศยานที่จะบรรทุก

STR_REFIT_TRAIN_REFIT_BUTTON                                    :{BLACK}ดัดแปลงรถไฟ
STR_REFIT_ROAD_VEHICLE_REFIT_BUTTON                             :{BLACK}ดัดแปลงรถ
STR_REFIT_SHIP_REFIT_BUTTON                                     :{BLACK}ดัดแปลงเรือ
STR_REFIT_AIRCRAFT_REFIT_BUTTON                                 :{BLACK}ดัดแปลงเครื่องบิน

STR_REFIT_TRAIN_REFIT_TOOLTIP                                   :{BLACK}ดัดแปลงตามที่เลือกประเภทสินค้าไว้
STR_REFIT_ROAD_VEHICLE_REFIT_TOOLTIP                            :{BLACK}ดัดแปลงตามที่เลือกประเภทสินค้าไว้
STR_REFIT_SHIP_REFIT_TOOLTIP                                    :{BLACK}ดัดแปลงตามที่เลือกประเภทสินค้าไว้
STR_REFIT_AIRCRAFT_REFIT_TOOLTIP                                :{BLACK}ดัดแปลงตามที่เลือกประเภทสินค้าไว้

# Order view
STR_ORDERS_CAPTION                                              :{WHITE}รายการคำสั่งของ {VEHICLE}
STR_ORDERS_TIMETABLE_VIEW                                       :{BLACK}ตารางเวลา
STR_ORDERS_TIMETABLE_VIEW_TOOLTIP                               :{BLACK}สลับไปยังตารางเวลา

STR_ORDERS_LIST_TOOLTIP                                         :{BLACK}รายการต้นทางปลายทาง
STR_ORDER_INDEX                                                 :{COMMA}:{NBSP}
STR_ORDER_TEXT                                                  :{STRING} {STRING} {STRING}

STR_ORDERS_END_OF_ORDERS                                        :- - สิ้นสุดรายการ - -
STR_ORDERS_END_OF_SHARED_ORDERS                                 :- - สิ้นสุดคำสั่งที่ใช้ร่วมกัน - -

# Order bottom buttons
STR_ORDER_NON_STOP                                              :{BLACK}ไม่หยุด
STR_ORDER_GO_TO                                                 :ไปยัง
STR_ORDER_GO_NON_STOP_TO                                        :ไม่หยุดจนถึง
STR_ORDER_GO_VIA                                                :ผ่าน
STR_ORDER_GO_NON_STOP_VIA                                       :ไม่หยุดจนไปผ่าน
STR_ORDER_TOOLTIP_NON_STOP                                      :{BLACK}เปลี่ยนรูปแบบการหยุดตามรายการที่เลือก

STR_ORDER_TOGGLE_FULL_LOAD                                      :{BLACK}รอจนสินค้าบางประเภทเต็ม
STR_ORDER_DROP_LOAD_IF_POSSIBLE                                 :รับสินค้าตามที่บรรทุกได้
STR_ORDER_DROP_FULL_LOAD_ALL                                    :รอจนเต็ม
STR_ORDER_DROP_FULL_LOAD_ANY                                    :รอจนสินค้าบางประเภทเต็ม
STR_ORDER_DROP_NO_LOADING                                       :ไม่มีการขนถ่าย
STR_ORDER_TOOLTIP_FULL_LOAD                                     :{BLACK}เลือกรูปแบบการรับส่งสินค้าตามที่เลือกในรายการ

STR_ORDER_TOGGLE_UNLOAD                                         :{BLACK}ถ่ายสินค้าลงทั้งหมด
STR_ORDER_DROP_UNLOAD_IF_ACCEPTED                               :ถ่ายสินค้าลงถ้าสถานีรับ
STR_ORDER_DROP_UNLOAD                                           :ถ่ายสินค้าออกทั้งหมด
STR_ORDER_DROP_TRANSFER                                         :ส่งต่อ
STR_ORDER_DROP_NO_UNLOADING                                     :ไม่ถ่ายสินค้าลง
STR_ORDER_TOOLTIP_UNLOAD                                        :{BLACK}เปลี่ยนรูปแบบการถ่ายออกตามที่เลือกไว้ในรายการ

STR_ORDER_REFIT                                                 :{BLACK}ดัดแปลง
STR_ORDER_REFIT_TOOLTIP                                         :{BLACK}เลือกประเภทสินค้าที่จะเปลี่ยนไปทำการบรรทุก
STR_ORDER_REFIT_AUTO                                            :{BLACK}ดัดแปลงอัตโนมัติ
STR_ORDER_REFIT_AUTO_TOOLTIP                                    :{BLACK}ดัดแปลงเพื่อปรับเปลี่ยนการบรรทุกสินค้าประเภทอื่นอัตโนมัติ
STR_ORDER_DROP_REFIT_AUTO                                       :เลือกประเภทตามกำหนด
STR_ORDER_DROP_REFIT_AUTO_ANY                                   :ตามสินค้าที่ต้องการการขนส่ง

STR_ORDER_SERVICE                                               :{BLACK}ซ่อมบำรุง
STR_ORDER_DROP_GO_ALWAYS_DEPOT                                  :ไปทุกครั้ง
STR_ORDER_DROP_SERVICE_DEPOT                                    :เข้าซ่อมบำรุงหากต้องการ
STR_ORDER_DROP_HALT_DEPOT                                       :หยุด
STR_ORDER_SERVICE_TOOLTIP                                       :{BLACK}จะข้ามรายการนี้ไปเมื่อยังไม่มีความต้องการซ่อมบำรุง

STR_ORDER_CONDITIONAL_VARIABLE_TOOLTIP                          :{BLACK}ข้อมูลยานพาหนะที่จะข้ามไป

# Conditional order variables, must follow order of OrderConditionVariable enum
STR_ORDER_CONDITIONAL_LOAD_PERCENTAGE                           :ปริมาณการบรรทุกรวม
STR_ORDER_CONDITIONAL_RELIABILITY                               :ประสิทธิภาพของพาหนะ
STR_ORDER_CONDITIONAL_MAX_SPEED                                 :ความเร็วสูงสุด
STR_ORDER_CONDITIONAL_AGE                                       :อายุการใช้งาน(ปี)
STR_ORDER_CONDITIONAL_REQUIRES_SERVICE                          :ต้องการการซ่อมบำรุง
STR_ORDER_CONDITIONAL_UNCONDITIONALLY                           :ตลอดเวลา
STR_ORDER_CONDITIONAL_REMAINING_LIFETIME                        :เหลืออายุการใช้งาน(ปี)

STR_ORDER_CONDITIONAL_COMPARATOR_TOOLTIP                        :{BLACK}วิธีการเปรียบเทียบข้อมูลยานพาหนะเพื่อใส่ค่า
STR_ORDER_CONDITIONAL_COMPARATOR_EQUALS                         :เท่ากับ
STR_ORDER_CONDITIONAL_COMPARATOR_NOT_EQUALS                     :ไม่เท่ากับ
STR_ORDER_CONDITIONAL_COMPARATOR_LESS_THAN                      :น้อยกว่า
STR_ORDER_CONDITIONAL_COMPARATOR_LESS_EQUALS                    :น้อยกว่าหรือเท่ากับ
STR_ORDER_CONDITIONAL_COMPARATOR_MORE_THAN                      :มากกว่า
STR_ORDER_CONDITIONAL_COMPARATOR_MORE_EQUALS                    :มากกว่าหรือเท่ากับ
STR_ORDER_CONDITIONAL_COMPARATOR_IS_TRUE                        :คือใช่
STR_ORDER_CONDITIONAL_COMPARATOR_IS_FALSE                       :คือไม่ใช่

STR_ORDER_CONDITIONAL_VALUE_TOOLTIP                             :{BLACK}ค่าที่จะเปรียบเทียบกับระหว่างยานพาหนะทั้งสอง
STR_ORDER_CONDITIONAL_VALUE_CAPT                                :{WHITE}ใส่ค่า่ที่จะเปรียบเีทียบ

STR_ORDERS_SKIP_BUTTON                                          :{BLACK}ข้าม
STR_ORDERS_SKIP_TOOLTIP                                         :{BLACK}ข้ามรายการที่กำลังทำไปยังรายการถัดไป

STR_ORDERS_DELETE_BUTTON                                        :{BLACK}ลบ
STR_ORDERS_DELETE_TOOLTIP                                       :{BLACK}ลบรายการที่เลือก
STR_ORDERS_DELETE_ALL_TOOLTIP                                   :{BLACK}ลบคำสั่งทั้งหมด
STR_ORDERS_STOP_SHARING_BUTTON                                  :{BLACK}หยุดการใช้คำสั่งร่วมกัน
STR_ORDERS_STOP_SHARING_TOOLTIP                                 :{BLACK}หยุดการ Share รายการที่ต้องทำ

STR_ORDERS_GO_TO_BUTTON                                         :{BLACK}ไปยัง
STR_ORDER_GO_TO_NEAREST_DEPOT                                   :ไปยังโรงซ่อมบำรุงที่ใกล้ที่สุด
STR_ORDER_GO_TO_NEAREST_HANGAR                                  :ไปยังโรงซ่อมบำรุงที่ใกล้ที่สุด
STR_ORDER_CONDITIONAL                                           :สั่งให้ข้ามรายการในคำสั่ง
STR_ORDER_SHARE                                                 :Share รายการที่ต้องทำ
STR_ORDERS_GO_TO_TOOLTIP                                        :{BLACK}เพิ่มรายการที่ต้องทำก่อนหน้ารายการที่เลือก หรือเพิ่มในท้ายรายการที่มีอยู่แล้ว

STR_ORDERS_VEH_WITH_SHARED_ORDERS_LIST_TOOLTIP                  :{BLACK}แสดงยานพาหนะทั้งหมดที่ใช้คำสั่งนี้

# String parts to build the order string
STR_ORDER_GO_TO_WAYPOINT                                        :ผ่าน {WAYPOINT}
STR_ORDER_GO_NON_STOP_TO_WAYPOINT                               :ไม่หยุดจนกว่าจะผ่าน {WAYPOINT}

STR_ORDER_SERVICE_AT                                            :ซ่อมบำรุงที่
STR_ORDER_SERVICE_NON_STOP_AT                                   :ไม่หยุดจนไปซ่อมบำรุงที่

STR_ORDER_NEAREST_DEPOT                                         :ใกล้ที่สุด
STR_ORDER_NEAREST_HANGAR                                        :โรงซ่อมที่ใกล้ที่สุด
STR_ORDER_TRAIN_DEPOT                                           :โรงซ่อมบำรุง
STR_ORDER_ROAD_VEHICLE_DEPOT                                    :โรงซ่อมบำรุงรถ
STR_ORDER_SHIP_DEPOT                                            :อู่เรือ
STR_ORDER_GO_TO_NEAREST_DEPOT_FORMAT                            :{STRING} {STRING} {STRING}
STR_ORDER_GO_TO_DEPOT_FORMAT                                    :{STRING} {DEPOT}

STR_ORDER_REFIT_ORDER                                           :(ดัดแปลงเป็น {STRING})
STR_ORDER_REFIT_STOP_ORDER                                      :(ดัดแปลงเป็น {STRING} และหยุด)
STR_ORDER_STOP_ORDER                                            :(หยุด)

STR_ORDER_GO_TO_STATION                                         :{STRING} {STATION} {STRING}

STR_ORDER_IMPLICIT                                              :(อัตโนมัติ)

STR_ORDER_FULL_LOAD                                             :(รับจนเต็ม)
STR_ORDER_FULL_LOAD_ANY                                         :(รับสินค้าบางชนิดจนเต็ม)
STR_ORDER_NO_LOAD                                               :(ไม่รับสินค้า)
STR_ORDER_UNLOAD                                                :(ถ่ายสินค้าออกทั้งหมดและรับสินค้าใหม่)
STR_ORDER_UNLOAD_FULL_LOAD                                      :(ถ่ายสินค้าออกทั้งหมดแล้วรอสินค้าใหม่เต็ม)
STR_ORDER_UNLOAD_FULL_LOAD_ANY                                  :(ถ่ายสินค้าทั้งหมดออกแล้วรอสินค้าใหม่บางอย่างเต็ม)
STR_ORDER_UNLOAD_NO_LOAD                                        :(ถ่ายสินค้าออกทั้งหมดแล้วออกไปแบบว่างเปล่า)
STR_ORDER_TRANSFER                                              :(ส่งต่อสินค้าและรับสินค้าใหม่)
STR_ORDER_TRANSFER_FULL_LOAD                                    :(ส่งต่อสินค้าและรอรับสินค้าจนเต็ม)
STR_ORDER_TRANSFER_FULL_LOAD_ANY                                :(ส่งต่อสินค้าและรอรับสินค้าบางชนิดเต็ม)
STR_ORDER_TRANSFER_NO_LOAD                                      :(ส่งต่อสินค้าแล้วออกมาแบบว่างเปล่า)
STR_ORDER_NO_UNLOAD                                             :(ไม่ถ่ายสินค้าลงและรับสินค้าเพิ่ม)
STR_ORDER_NO_UNLOAD_FULL_LOAD                                   :(ไม่ถ่ายสินค้าลงและรอจนสินค้าเต็ม)
STR_ORDER_NO_UNLOAD_FULL_LOAD_ANY                               :(ไม่ถ่ายสินค้าลงและรอจนบางอย่างเต็ม)
STR_ORDER_NO_UNLOAD_NO_LOAD                                     :(ไม่มีการขนถ่ายสินค้า)

STR_ORDER_AUTO_REFIT                                            :(ดัดแปลงอัตโนมัติเป็น {STRING})
STR_ORDER_FULL_LOAD_REFIT                                       :(ดัดแปลงอัตโนมัติเป็น {STRING} และรอจนเต็ม)
STR_ORDER_FULL_LOAD_ANY_REFIT                                   :(ดัดแปลงอัตโนมัติเป็น {STRING} และรอจนบางอย่างเต็ม)
STR_ORDER_UNLOAD_REFIT                                          :(ถ่ายสินค้าลง ดัดแปลงอัตโนมัติเป็น {STRING} และรับสินค้า)
STR_ORDER_UNLOAD_FULL_LOAD_REFIT                                :(ถ่ายสินค้าลง ดัดแปลงอัตโนมัติเป็น {STRING} และรอสินค้าเต็ม)
STR_ORDER_UNLOAD_FULL_LOAD_ANY_REFIT                            :(ถ่ายสินค้าลง ดัดแปลงอัตโนมัติเป็น {STRING} และรอสินค้าบางอย่างเต็ม)
STR_ORDER_TRANSFER_REFIT                                        :(ส่งต่อสินค้า ดัดแปลงอัตโนมัติเป็น {STRING})
STR_ORDER_TRANSFER_FULL_LOAD_REFIT                              :(ส่งต่อสินค้า ดัดแปลงอัตโนมัติเป็น {STRING} และรอจนเต็ม)
STR_ORDER_TRANSFER_FULL_LOAD_ANY_REFIT                          :(ส่งต่อสินค้า ดัดแปลงอัตโนมัติเป็น {STRING} และรอจนบางอย่างเต็ม)
STR_ORDER_NO_UNLOAD_REFIT                                       :(ไม่ถ่ายสินค้าลง แต่ดัดแปลงเป็น {STRING} และรับสินค้าเพิ่ม)
STR_ORDER_NO_UNLOAD_FULL_LOAD_REFIT                             :(ไม่ถ่ายสินค้าลง แต่ดัดแปลงเป็น {STRING} และรับสินค้าเพิ่มจนเต็ม)
STR_ORDER_NO_UNLOAD_FULL_LOAD_ANY_REFIT                         :(ไม่ถ่ายสินค้าลง แต่ดัดแปลงเป็น {STRING} และรับสินค้าบางอย่างจนเต็ม)

STR_ORDER_AUTO_REFIT_ANY                                        :สินค้าที่มี

STR_ORDER_STOP_LOCATION_NEAR_END                                :[จอดที่ปลายสุด]
STR_ORDER_STOP_LOCATION_MIDDLE                                  :[จอดกึ่งกลาง]
STR_ORDER_STOP_LOCATION_FAR_END                                 :[จอดพอดีท้ายขบวน]

STR_ORDER_OUT_OF_RANGE                                          :{RED} (ที่หมายถัดไปไกลเกินพิสัย)

STR_ORDER_CONDITIONAL_UNCONDITIONAL                             :ข้ามไปยังคำสั่งที่ {COMMA}
STR_ORDER_CONDITIONAL_NUM                                       :ข้ามไปยังคำสั่งที่ {COMMA} เมื่อ {STRING} {STRING} {COMMA}
STR_ORDER_CONDITIONAL_TRUE_FALSE                                :ข้ามไปยังคำสั่งที่ {COMMA} เมื่อ {STRING} {STRING}

STR_INVALID_ORDER                                               :{RED} (คำสั่งไม่ถูกต้อง)

# Time table window
STR_TIMETABLE_TITLE                                             :{WHITE}ตารางเวลาของ {VEHICLE}
STR_TIMETABLE_ORDER_VIEW                                        :{BLACK}คำสั่ง
STR_TIMETABLE_ORDER_VIEW_TOOLTIP                                :{BLACK}สลับไปยังรายการคำสั่ง

STR_TIMETABLE_TOOLTIP                                           :{BLACK}ตารางเวลา - กดบนรายการที่ไฮไลท์

STR_TIMETABLE_NO_TRAVEL                                         :ไม่มีการเดินทาง
STR_TIMETABLE_NOT_TIMETABLEABLE                                 :เดินทาง (อัตโนมัติ; ตามตารางเวลาต่อไปที่ตั้งไว้)
STR_TIMETABLE_TRAVEL_NOT_TIMETABLED                             :>>>ไปยังที่หมายถัดไป(ไม่ได้กำหนดเวลา)<<<
STR_TIMETABLE_TRAVEL_NOT_TIMETABLED_SPEED                       :>>>ความเร็วไม่เกิน {2:VELOCITY} (ไม่มีกำหนดเวลา)<<<
STR_TIMETABLE_TRAVEL_FOR                                        :เวลาในการเดินทางคือ {STRING}
STR_TIMETABLE_TRAVEL_FOR_SPEED                                  :เวลาในการเดินทางคือ {STRING} ความเร็วสูงสุดไม่เกิน {VELOCITY}
STR_TIMETABLE_STAY_FOR                                          :หยุดเป็นเวลา {STRING}
STR_TIMETABLE_AND_TRAVEL_FOR                                    :และเดินทาง {STRING}
STR_TIMETABLE_DAYS                                              :{COMMA} วัน
STR_TIMETABLE_TICKS                                             :{COMMA} tick

STR_TIMETABLE_TOTAL_TIME                                        :{BLACK}ตารางเวลานี้เสร็จสิ้นโดยใช้เวลาทั้งหมด {STRING}
STR_TIMETABLE_TOTAL_TIME_INCOMPLETE                             :{BLACK}ตารางเวลานี้ใช้เวลารวมทั้งสิ้น {STRING} (และยังไม่สมบูรณ์)

STR_TIMETABLE_STATUS_ON_TIME                                    :{BLACK}ยานพาหนะนี้เดินทางได้ตามเวลา
STR_TIMETABLE_STATUS_LATE                                       :{BLACK}ยานพาหนะนี้เดินทางช้ากว่าเวลาปกติอยู่ {STRING}
STR_TIMETABLE_STATUS_EARLY                                      :{BLACK}ยานพาหนะนี้เดินทางเร็วกว่าเวลาปกติอยู่ {STRING}
STR_TIMETABLE_STATUS_NOT_STARTED                                :{BLACK}ตารางเวลายังไม่เริ่มต้น
STR_TIMETABLE_STATUS_START_AT                                   :{BLACK}ตารางเวลานี้จะเริ่มใน {STRING}

STR_TIMETABLE_STARTING_DATE                                     :{BLACK}วันที่เริ่มต้น
STR_TIMETABLE_STARTING_DATE_TOOLTIP                             :{BLACK}เลือกวันที่ที่จะให้เริ่มต้นตารางเวลา. Ctrl+Click เพื่อให้ยานพาหนะที่ใช้ตารางเวลานี้เริ่มต้นที่จุดเดียวกัน, ถ้าตารางเวลาสมบูรณ์แล้ว

STR_TIMETABLE_CHANGE_TIME                                       :{BLACK}ปรับเปลี่ยนเวลา
STR_TIMETABLE_WAIT_TIME_TOOLTIP                                 :{BLACK}เปลี่ยนเวลาที่ตำแหน่งไฮไลท์ในรายการ

STR_TIMETABLE_CLEAR_TIME                                        :{BLACK}ลบเวลา
STR_TIMETABLE_CLEAR_TIME_TOOLTIP                                :{BLACK}ลบเวลาในรายการที่ไฮไลท์

STR_TIMETABLE_CHANGE_SPEED                                      :{BLACK}ตั้งจำกัดความเร็ว
STR_TIMETABLE_CHANGE_SPEED_TOOLTIP                              :{BLACK}เปลี่ยนความเร็วการเดินทางสูงสุดของลำดับที่ถูกไฮไลท์

STR_TIMETABLE_CLEAR_SPEED                                       :{BLACK}ยกเลิกการจำกัดความเร็ว
STR_TIMETABLE_CLEAR_SPEED_TOOLTIP                               :{BLACK}ยกเลิกความเร็วการเดินทางสูงสุดของลำดับที่ถูกไฮไลท์

STR_TIMETABLE_RESET_LATENESS                                    :{BLACK}รีเซตเวลาที่ช้า
STR_TIMETABLE_RESET_LATENESS_TOOLTIP                            :{BLACK}รีเซตเวลาที่ล่าช้าเพื่อให้ยานพาหนะเริ่มต้นตามเวลาใหม่

STR_TIMETABLE_AUTOFILL                                          :{BLACK}เติมอัตโนมัติ
STR_TIMETABLE_AUTOFILL_TOOLTIP                                  :{BLACK}เติมตารางเวลาอัตโนมัติ (Ctrl+Click เพื่อปรับระยะเวลารอ)

STR_TIMETABLE_EXPECTED                                          :{BLACK}การคาดการณ์
STR_TIMETABLE_SCHEDULED                                         :{BLACK}ตารางเวลา
STR_TIMETABLE_EXPECTED_TOOLTIP                                  :{BLACK}สลับระหว่างการดูรายการตารางเวลาและการคาดการณ์

STR_TIMETABLE_ARRIVAL_ABBREVIATION                              :ถึง:
STR_TIMETABLE_DEPARTURE_ABBREVIATION                            :ออก:


# Date window (for timetable)
STR_DATE_CAPTION                                                :{WHITE}กำหนดวัน
STR_DATE_SET_DATE                                               :{BLACK}กำหนดวัน
STR_DATE_SET_DATE_TOOLTIP                                       :{BLACK}เลือกวันที่จะเริ่มต้นใช้งานตารางเวลา
STR_DATE_DAY_TOOLTIP                                            :{BLACK}เลือกวัน
STR_DATE_MONTH_TOOLTIP                                          :{BLACK}เลือกเดือน
STR_DATE_YEAR_TOOLTIP                                           :{BLACK}เลือกปี


# AI debug window
STR_AI_DEBUG                                                    :{WHITE}AI/Game Script Debug
STR_AI_DEBUG_NAME_AND_VERSION                                   :{BLACK}{STRING} (v{NUM})
STR_AI_DEBUG_NAME_TOOLTIP                                       :{BLACK}ชื่อ script
STR_AI_DEBUG_SETTINGS                                           :{BLACK}ตั้งค่า AI
STR_AI_DEBUG_SETTINGS_TOOLTIP                                   :{BLACK}เปลี่ยนการตั้งค่า AI
STR_AI_DEBUG_RELOAD                                             :{BLACK}โหลด AI อีกครั้งหนึ่ง
STR_AI_DEBUG_RELOAD_TOOLTIP                                     :{BLACK}ปิด AI ทั้งหมด,ทำการ Reload Script, และทำการเริ่มต้น AI ใหม่อีกครั้ง
STR_AI_DEBUG_BREAK_STR_ON_OFF_TOOLTIP                           :{BLACK}เปิด/ปิด การหยุด เมื่อ Log แสดงข้อมูล AI ตรงกับข้อมูลใน Break String
STR_AI_DEBUG_BREAK_ON_LABEL                                     :{BLACK}Break on:
STR_AI_DEBUG_BREAK_STR_OSKTITLE                                 :{BLACK}Break on
STR_AI_DEBUG_BREAK_STR_TOOLTIP                                  :{BLACK}เมื่อข้อความใน AI Log ตรงกับ string นี้ ให้ทำการหยุดเกม
STR_AI_DEBUG_MATCH_CASE                                         :{BLACK}ตรงกัน
STR_AI_DEBUG_MATCH_CASE_TOOLTIP                                 :{BLACK}แสดงกรณีที่ตรงเมื่อมีการเปรียบเทียบข้อความใน AI log ที่ตรงกับ Braek string
STR_AI_DEBUG_CONTINUE                                           :{BLACK}ต่อเนื่อง
STR_AI_DEBUG_CONTINUE_TOOLTIP                                   :{BLACK}ยกเลิกการหยุดเกม และเปิดทำงาน AI ต่อไป
STR_AI_DEBUG_SELECT_AI_TOOLTIP                                  :{BLACK}ดูการผลลัพธ์การดีบักของ AI นี้
STR_AI_GAME_SCRIPT                                              :{BLACK}Game Script
STR_AI_GAME_SCRIPT_TOOLTIP                                      :{BLACK}ตรวจสอบ Script log ของเกม

STR_ERROR_AI_NO_AI_FOUND                                        :ไม่มี AI ที่เหมาะสมที่จะโหลดขึ้นมา.{}AI นี้เป็นเพียงตัวแทนไม่สามารถทำอะไรได้.{} คุณสามารถดาวโหลดเพิ่มเติมจากระบบ Online Content
STR_ERROR_AI_PLEASE_REPORT_CRASH                                :{WHITE}ถ้ามีกรณี Script เสีย กรุณารายงานไปยังผู้เขียน Script พร้อม Screenshot ของหน้าต่าง AI และ Game script debug
STR_ERROR_AI_DEBUG_SERVER_ONLY                                  :{YELLOW}AI/Game Script Debug window จะใช้งานได้เฉพาะที่เป็น Server

# AI configuration window
STR_AI_CONFIG_CAPTION                                           :{WHITE}ปรับแต่ง AI/Game Script
STR_AI_CONFIG_GAMELIST_TOOLTIP                                  :{BLACK}Game Script จะเปิดใช้งานในเกมถัดไป
STR_AI_CONFIG_AILIST_TOOLTIP                                    :{BLACK}AI จะทำการเปิดใช้งานในเกมถัดไป
STR_AI_CONFIG_HUMAN_PLAYER                                      :ผู้เล่น
STR_AI_CONFIG_RANDOM_AI                                         :คอมพิวเตอร์
STR_AI_CONFIG_NONE                                              :(ไม่มี)

STR_AI_CONFIG_MOVE_UP                                           :{BLACK}เลื่อนขึ้น
STR_AI_CONFIG_MOVE_UP_TOOLTIP                                   :{BLACK}ย้าย AI ที่เลือกขึ้นด้านบนของรายชื่อ
STR_AI_CONFIG_MOVE_DOWN                                         :{BLACK}เลื่อนลง
STR_AI_CONFIG_MOVE_DOWN_TOOLTIP                                 :{BLACK}ย้าย AI ที่เลือกลงด้านล่างของรายชื่อ

STR_AI_CONFIG_GAMESCRIPT                                        :{SILVER}Game Script
STR_AI_CONFIG_AI                                                :{SILVER}AI

STR_AI_CONFIG_CHANGE                                            :{BLACK}เลือก {STRING}
STR_AI_CONFIG_CHANGE_NONE                                       :
STR_AI_CONFIG_CHANGE_AI                                         :AI
STR_AI_CONFIG_CHANGE_GAMESCRIPT                                 :Game Script
STR_AI_CONFIG_CHANGE_TOOLTIP                                    :{BLACK}โหลดscriptอื่น
STR_AI_CONFIG_CONFIGURE                                         :{BLACK}Configure
STR_AI_CONFIG_CONFIGURE_TOOLTIP                                 :{BLACK}ปรับแต่ง parameters ของ Script

# Available AIs window
STR_AI_LIST_CAPTION                                             :{WHITE}ที่เปิดใช้งาน {STRING}
STR_AI_LIST_CAPTION_AI                                          :AI
STR_AI_LIST_CAPTION_GAMESCRIPT                                  :Game Scripts
STR_AI_LIST_TOOLTIP                                             :{BLACK}คลิ๊กเพื่อเลือก script

STR_AI_LIST_AUTHOR                                              :{LTBLUE}ผู้เขียน: {ORANGE}{STRING}
STR_AI_LIST_VERSION                                             :{LTBLUE}เวอร์ชั่น: {ORANGE}{NUM}
STR_AI_LIST_URL                                                 :{LTBLUE}URL: {ORANGE}{STRING}

STR_AI_LIST_ACCEPT                                              :{BLACK}ยืนยัน
STR_AI_LIST_ACCEPT_TOOLTIP                                      :{BLACK}เลือก script ที่ไฮไลท์ไว้
STR_AI_LIST_CANCEL                                              :{BLACK}ยกเลิก
STR_AI_LIST_CANCEL_TOOLTIP                                      :{BLACK}ไม่สามารถเปลี่ยน script

# AI Parameters
STR_AI_SETTINGS_CAPTION                                         :{WHITE}{STRING} Parameters
STR_AI_SETTINGS_CAPTION_AI                                      :AI
STR_AI_SETTINGS_CAPTION_GAMESCRIPT                              :Game Script
STR_AI_SETTINGS_CLOSE                                           :{BLACK}ปิด
STR_AI_SETTINGS_RESET                                           :{BLACK}เริ่มใหม่
STR_AI_SETTINGS_SETTING                                         :{STRING}: {ORANGE}{STRING}
STR_AI_SETTINGS_START_DELAY                                     :จำนวนที่จะให้เริ่มต้น AI นี้หลังจากที่มีการเริ่มต้น AI ก่อนหน้านี้ไป: {ORANGE}{STRING}


# Textfile window
STR_TEXTFILE_README_CAPTION                                     :{WHITE}{STRING} readme ของ {STRING}
STR_TEXTFILE_CHANGELOG_CAPTION                                  :{WHITE}{STRING} changelog ของ {STRING}
STR_TEXTFILE_LICENCE_CAPTION                                    :{WHITE}{STRING} การอนุญาตของ {STRING}
STR_TEXTFILE_WRAP_TEXT                                          :{WHITE}Wrap อักษร
STR_TEXTFILE_WRAP_TEXT_TOOLTIP                                  :{BLACK}จัดตัวอักษรให้พอดีกับหน้าต่าง จะได้พอดีโดยไม่ต้อง scroll
STR_TEXTFILE_VIEW_README                                        :{BLACK}แสดง readme
STR_TEXTFILE_VIEW_CHANGELOG                                     :{BLACK}ข้อมูลการอัพเดต
STR_TEXTFILE_VIEW_LICENCE                                       :{BLACK}การอนุญาต


# Vehicle loading indicators
STR_PERCENT_UP_SMALL                                            :{TINY_FONT}{WHITE}{NUM}%{UP_ARROW}
STR_PERCENT_UP                                                  :{WHITE}{NUM}%{UP_ARROW}
STR_PERCENT_DOWN_SMALL                                          :{TINY_FONT}{WHITE}{NUM}%{DOWN_ARROW}
STR_PERCENT_DOWN                                                :{WHITE}{NUM}%{DOWN_ARROW}
STR_PERCENT_UP_DOWN_SMALL                                       :{TINY_FONT}{WHITE}{NUM}%{UP_ARROW}{DOWN_ARROW}
STR_PERCENT_UP_DOWN                                             :{WHITE}{NUM}%{UP_ARROW}{DOWN_ARROW}
STR_PERCENT_NONE_SMALL                                          :{TINY_FONT}{WHITE}{NUM}%
STR_PERCENT_NONE                                                :{WHITE}{NUM}%

# Income 'floats'
STR_INCOME_FLOAT_COST_SMALL                                     :{TINY_FONT}{RED}รายจ่าย: {CURRENCY_LONG}
STR_INCOME_FLOAT_COST                                           :{RED}รายจ่าย: {CURRENCY_LONG}
STR_INCOME_FLOAT_INCOME_SMALL                                   :{TINY_FONT}{GREEN}รายได้: {CURRENCY_LONG}
STR_INCOME_FLOAT_INCOME                                         :{GREEN}รายได้: {CURRENCY_LONG}
STR_FEEDER_TINY                                                 :{TINY_FONT}{YELLOW}ส่งต่อ: {CURRENCY_LONG}
STR_FEEDER                                                      :{YELLOW}ส่งต่อ: {CURRENCY_LONG}
STR_FEEDER_INCOME_TINY                                          :{TINY_FONT}{YELLOW}ส่งต่อ: {CURRENCY_LONG}{WHITE} / {GREEN}รายได้: {CURRENCY_LONG}
STR_FEEDER_INCOME                                               :{YELLOW}ส่งต่อ: {CURRENCY_LONG}{WHITE} / {GREEN}รายได้: {CURRENCY_LONG}
STR_FEEDER_COST_TINY                                            :{TINY_FONT}{YELLOW}ส่งต่อ: {CURRENCY_LONG}{WHITE} / {RED}รายจ่าย: {CURRENCY_LONG}
STR_FEEDER_COST                                                 :{YELLOW}ส่งต่อ: {CURRENCY_LONG}{WHITE} / {RED}รายจ่าย: {CURRENCY_LONG}
STR_MESSAGE_ESTIMATED_COST                                      :{WHITE}มูลค่าประมาณการ: {CURRENCY_LONG}
STR_MESSAGE_ESTIMATED_INCOME                                    :{WHITE}รายได้ประมาณการ: {CURRENCY_LONG}

# Saveload messages
STR_ERROR_SAVE_STILL_IN_PROGRESS                                :{WHITE}ขณะนี้กำลังบันทึก,{}โปรดรอจนกว่าจะเสร็จ!
STR_ERROR_AUTOSAVE_FAILED                                       :{WHITE}บันทึกอัตโนมัติล้มเหลว!!!
STR_ERROR_UNABLE_TO_READ_DRIVE                                  :{BLACK}ไม่สามารถอ่านข้อมูลได้
STR_ERROR_GAME_SAVE_FAILED                                      :{WHITE}บันทึกเกมล้มเหลว!!!{}{STRING}
STR_ERROR_UNABLE_TO_DELETE_FILE                                 :{WHITE}ไม่สามารถทำการลบไฟล์
STR_ERROR_GAME_LOAD_FAILED                                      :{WHITE}โหลดเกมล้มเหลว{}{STRING}
STR_GAME_SAVELOAD_ERROR_BROKEN_INTERNAL_ERROR                   :ข้อผิดพลาดจากภายใน: {STRING}
STR_GAME_SAVELOAD_ERROR_BROKEN_SAVEGAME                         :เกมที่บันทึกไว้ เสีย - {STRING}
STR_GAME_SAVELOAD_ERROR_TOO_NEW_SAVEGAME                        :เกมที่บันทึกไว้ สำหรับเวอร์ชันใหม่
STR_GAME_SAVELOAD_ERROR_FILE_NOT_READABLE                       :ไม่สามารถโหลดไฟล์ได้
STR_GAME_SAVELOAD_ERROR_FILE_NOT_WRITEABLE                      :ไม่สามารถเขียนไฟล์ได้
STR_GAME_SAVELOAD_ERROR_DATA_INTEGRITY_CHECK_FAILED             :การตรวจสอบความสมบูรณ์ของข้อมูลล้มเหลว
STR_GAME_SAVELOAD_NOT_AVAILABLE                                 :<ไม่สามารถใช้งาน>
STR_WARNING_LOADGAME_REMOVED_TRAMS                              :{WHITE}บันทึกนี้บันทึกเป็นเวอร์ชั่นที่ยังไม่สนับสนุนระบบรถราง. ทั้งหมดจะถูกลบออก

# Map generation messages
STR_ERROR_COULD_NOT_CREATE_TOWN                                 :{WHITE}การสร้างแผนที่ถูกยกเลิก...{}... ไม่มีสถานที่เมืองที่เหมาะสม
STR_ERROR_NO_TOWN_IN_SCENARIO                                   :{WHITE}... ไม่มีเมืองในแผนที่จำลอง

STR_ERROR_PNGMAP                                                :{WHITE}ไม่สามารถโหลดสภาพภูมิประเทศจากไฟล์ PNG...
STR_ERROR_PNGMAP_FILE_NOT_FOUND                                 :{WHITE}... หาไฟล์ไม่พบ
STR_ERROR_PNGMAP_IMAGE_TYPE                                     :{WHITE}... ไม่สามารถแปลงประเภทของภาพได้. ต้องการภาพ 8-bit หรือ 24-bit PNG
STR_ERROR_PNGMAP_MISC                                           :{WHITE}... มีบางอย่างไม่ถูกต้อง (เป็นไปได้ว่าไฟล์เสียหาย)

STR_ERROR_BMPMAP                                                :{WHITE}ไม่สามารถโหลดสภาพภูมิประเทศจากไฟล์ BMP...
STR_ERROR_BMPMAP_IMAGE_TYPE                                     :{WHITE}... ไม่สามารถแปลงประเภทของภาพได้

STR_ERROR_HEIGHTMAP_TOO_LARGE                                   :{WHITE}... ภาพมีขนาดใหญ่เกินไป

STR_WARNING_HEIGHTMAP_SCALE_CAPTION                             :{WHITE}สเกลภาพไม่ตรงกับการตั้งค่าแผนที่
STR_WARNING_HEIGHTMAP_SCALE_MESSAGE                             :{YELLOW}ไม่แนะนำให้ทำการลดขนาดภาพต้นฉบับ. แน่ใจหรือไม่ว่าต้องการทำต่อ?

# Soundset messages
STR_WARNING_FALLBACK_SOUNDSET                                   :{WHITE}พบเฉพาะไฟล์เสียงสำรอง. หากต้องการฟังเสียงอื่นๆ โปรดดาวน์โหลดและติดตั้งจาก Content Download System

# Screenshot related messages
STR_WARNING_SCREENSHOT_SIZE_CAPTION                             :{WHITE}ภาพถ่ายขนาดใหญ่
STR_WARNING_SCREENSHOT_SIZE_MESSAGE                             :{YELLOW}ความละเอียดของภาพ:{COMMA} x {COMMA} พิกเซล. การถ่ายภาพอาจใช้เวลาซักพัก. คุณต้องการดำเนินการต่อหรือไม่?

STR_MESSAGE_SCREENSHOT_SUCCESSFULLY                             :{WHITE}Screenshot บันทึกเรียบร้อยแล้ว ที่ '{STRING}'
STR_ERROR_SCREENSHOT_FAILED                                     :{WHITE}การบันทึก Screenshot ล้มเหลว!

# Error message titles
STR_ERROR_MESSAGE_CAPTION                                       :{YELLOW}ข้อความ
STR_ERROR_MESSAGE_CAPTION_OTHER_COMPANY                         :{YELLOW}ข้อความจาก {STRING}

# Generic construction errors
STR_ERROR_OFF_EDGE_OF_MAP                                       :{WHITE}อยู่นอกขอบแผนที่
STR_ERROR_TOO_CLOSE_TO_EDGE_OF_MAP                              :{WHITE}ใกล้กับขอบแผนที่เกินไป
STR_ERROR_NOT_ENOUGH_CASH_REQUIRES_CURRENCY                     :{WHITE}มีเงินไม่พอ - ต้องการอีก {CURRENCY_LONG}
STR_ERROR_FLAT_LAND_REQUIRED                                    :{WHITE}ต้องใช้พื้นที่ราบ
STR_ERROR_LAND_SLOPED_IN_WRONG_DIRECTION                        :{WHITE}เนินดินในทิศทางที่ผิด
STR_ERROR_CAN_T_DO_THIS                                         :{WHITE}ไม่สามารถทำได้...
STR_ERROR_BUILDING_MUST_BE_DEMOLISHED                           :{WHITE}มีสิ่งปลูกสร้างที่ต้องทำลายก่อน
STR_ERROR_CAN_T_CLEAR_THIS_AREA                                 :{WHITE}ไม่สามารถรื้อถอนได้...
STR_ERROR_SITE_UNSUITABLE                                       :{WHITE}... พื้นที่นั้นไม่เหมาะสม
STR_ERROR_ALREADY_BUILT                                         :{WHITE}... พร้อมที่จะทำการสร้าง
STR_ERROR_OWNED_BY                                              :{WHITE}... เป็นของ {STRING}
STR_ERROR_AREA_IS_OWNED_BY_ANOTHER                              :{WHITE}... พื้นที่นี้ถูกจับจองโดยบริษัทอื่น
STR_ERROR_TERRAFORM_LIMIT_REACHED                               :{WHITE}... การจัดการภูมิประเทศถึงขีดจำกัด
STR_ERROR_CLEARING_LIMIT_REACHED                                :{WHITE}... การเคลียพื้่นที่ถึงขีดจำักัด
STR_ERROR_TREE_PLANT_LIMIT_REACHED                              :{WHITE}... การปลูกต้นไม้ถึงขีดจำกัด
STR_ERROR_NAME_MUST_BE_UNIQUE                                   :{WHITE}ชื่อนี้มีอยู่แล้ว!!
STR_ERROR_GENERIC_OBJECT_IN_THE_WAY                             :{WHITE}{1:STRING} ในเส้นทาง
STR_ERROR_NOT_ALLOWED_WHILE_PAUSED                              :{WHITE}ไม่อนุญาตให้ สร้าง/รื้อถอน ขณะหยุดเกม

# Local authority errors
STR_ERROR_LOCAL_AUTHORITY_REFUSES_TO_ALLOW_THIS                 :{WHITE}{TOWN}{} เจ้าหน้าที่ในท้องถิ่นไม่อนุญาตให้ท่านดำเนินการ
STR_ERROR_LOCAL_AUTHORITY_REFUSES_AIRPORT                       :{WHITE}{TOWN}เจ้าหน้าที่ท้องถิ่นปฏิเสธที่จะอนุญาตให้สร้างท่าอากาศยานเพิ่มในท้องถิ่น
STR_ERROR_LOCAL_AUTHORITY_REFUSES_NOISE                         :{WHITE}{TOWN}เจ้าหน้าที่ท้องถิ่นปฏิเสธที่จะอนุญาตให้สร้างท่าอากาศยานเนื่องจากมลภาวะทางเีสียงเกินปริมาณ
STR_ERROR_BRIBE_FAILED                                          :{WHITE}สินบนของคุณถูกตรวจพบโดย{}ผู้รักษากฎหมายในท้องที่

# Levelling errors
STR_ERROR_CAN_T_RAISE_LAND_HERE                                 :{WHITE}ตรงนี้ไม่สามารถยกระดับพื้นดินได้
STR_ERROR_CAN_T_LOWER_LAND_HERE                                 :{WHITE}ตรงนี้ไม่สามารถลดระดับพื้นดินได้...
STR_ERROR_CAN_T_LEVEL_LAND_HERE                                 :{WHITE}ตรงนี้ไม่สามารถปรับระดับพื้นดินให้เท่ากันได้...
STR_ERROR_EXCAVATION_WOULD_DAMAGE                               :{WHITE}การขุดลงไปจะทำให้อุโมงค์เสียหาย
STR_ERROR_ALREADY_AT_SEA_LEVEL                                  :{WHITE}... ตอนนี้อยู่ที่ระดับน้ำทะเลแล้ว
STR_ERROR_TOO_HIGH                                              :{WHITE}... สูงเกินไป
STR_ERROR_ALREADY_LEVELLED                                      :{WHITE}... อยู่ในสภาพที่ต่ำที่สุดแล้ว
STR_ERROR_BRIDGE_TOO_HIGH_AFTER_LOWER_LAND                      :{WHITE}สะพานที่อยู่ด้านบนจะสูงเกินไป

# Company related errors
STR_ERROR_CAN_T_CHANGE_COMPANY_NAME                             :{WHITE}ไม่สามารถเปลี่ยนชื่อบริษัทได้
STR_ERROR_CAN_T_CHANGE_PRESIDENT                                :{WHITE}ไม่สามารถเปลี่ยนชื่อประธานบริษัทได้...

STR_ERROR_MAXIMUM_PERMITTED_LOAN                                :{WHITE}... ปริมาณเงินสูงสุดที่สามารถกู้ได้ {CURRENCY_LONG}
STR_ERROR_CAN_T_BORROW_ANY_MORE_MONEY                           :{WHITE}ไม่สามารถกู้เงินเพิ่มได้จากนี้แล้ว...
STR_ERROR_LOAN_ALREADY_REPAYED                                  :{WHITE}... ไม่มีหนี้ที่ค้างชำระแล้ว
STR_ERROR_CURRENCY_REQUIRED                                     :{WHITE}... {CURRENCY_LONG} ต้องการ
STR_ERROR_CAN_T_REPAY_LOAN                                      :{WHITE}ไม่สามารถใช้หนี้ได้...
STR_ERROR_INSUFFICIENT_FUNDS                                    :{WHITE}ไม่สามารถส่งเงินได้ นี่คือเงินกู้ที่มาจากธนาคาร...
STR_ERROR_CAN_T_BUY_COMPANY                                     :{WHITE}ไม่สามารถซื้อกิจการได้...
STR_ERROR_CAN_T_BUILD_COMPANY_HEADQUARTERS                      :{WHITE}ไม่สามารถสร้างสำนักงานได้...
STR_ERROR_CAN_T_BUY_25_SHARE_IN_THIS                            :{WHITE}ไม่สามารถซื้อหุ้น 25% จากบริษัทนี้ได้...
STR_ERROR_CAN_T_SELL_25_SHARE_IN                                :{WHITE}ไม่สามารถขายหุ้น 25% จากบริษัทนี้ได้...
STR_ERROR_PROTECTED                                             :{WHITE}บริษัทนี้ยังไม่เก่าแก่พอที่จะซื้อหุ้นหรือซื้อกิจการได้...

# Town related errors
STR_ERROR_CAN_T_GENERATE_TOWN                                   :{WHITE}ไม่สามารถสร้างเมืองใดได้อีก
STR_ERROR_CAN_T_RENAME_TOWN                                     :{WHITE}ไม่สามารถเปลี่ยนชื่อเมืองได้...
STR_ERROR_CAN_T_FOUND_TOWN_HERE                                 :{WHITE}ไม่สามารถสร้างเมืองที่นี่ได้...
STR_ERROR_CAN_T_EXPAND_TOWN                                     :{WHITE}ไม่สามารถขยายเมืองได้
STR_ERROR_TOO_CLOSE_TO_EDGE_OF_MAP_SUB                          :{WHITE}... ติดกับขอบแผนที่มากเกินไป
STR_ERROR_TOO_CLOSE_TO_ANOTHER_TOWN                             :{WHITE}... ใกล้กับเมืองอื่นมากเกินไป
STR_ERROR_TOO_MANY_TOWNS                                        :{WHITE}... มีเมืองมากเกินไป
STR_ERROR_NO_SPACE_FOR_TOWN                                     :{WHITE}... มีพื้นที่บนแผนที่ไม่มากพอ
STR_ERROR_TOWN_EXPAND_WARN_NO_ROADS                             :{WHITE}เมืองจะไม่สามารถสร้างถนนได้ในอนาคต. คุณสามารถเปิดใช้งานสร้างถนนของเมือง ใน Advanced Settings->Economy->Towns
STR_ERROR_ROAD_WORKS_IN_PROGRESS                                :{WHITE}กำลังอยู่ระหว่างการปรับปรุงถนน
STR_ERROR_TOWN_CAN_T_DELETE                                     :{WHITE}ไม่สามารถทำลายเมืองได้{}สถานีหรือโรงเก็บนี้เป็นทรัพย์สินของเมืองไม่สามารถทำลายหรือเคลื่อนย้ายได้
STR_ERROR_STATUE_NO_SUITABLE_PLACE                              :{WHITE}... ที่นี่ไม่มีสถานที่เหมาะสมในการสร้างอนุเสาวรีย์ในใจกลางเมือง

# Industry related errors
STR_ERROR_TOO_MANY_INDUSTRIES                                   :{WHITE}... มีอุตสาหกรรมมากเกินไป
STR_ERROR_CAN_T_GENERATE_INDUSTRIES                             :{WHITE}ไม่สามารถสร้างอุตสาหกรรมได้...
STR_ERROR_CAN_T_BUILD_HERE                                      :{WHITE}บริเวณนี้ไม่สามารถสร้าง {STRING} ได้...
STR_ERROR_CAN_T_CONSTRUCT_THIS_INDUSTRY                         :{WHITE}ไม่สามารถสร้างอุตสาหกรรมประเภทนี้่ได้ที่นี่...
STR_ERROR_INDUSTRY_TOO_CLOSE                                    :{WHITE}... ใกล้กับอุตสาหกรรมอื่นมากเกินไป
STR_ERROR_MUST_FOUND_TOWN_FIRST                                 :{WHITE}... ต้องสร้างเมืองก่อน
STR_ERROR_ONLY_ONE_ALLOWED_PER_TOWN                             :{WHITE}... อนุญาตให้สร้างได้แค่หนึ่งเดียวต่อเมืองหนึ่งเมือง
STR_ERROR_CAN_ONLY_BE_BUILT_IN_TOWNS_WITH_POPULATION_OF_1200    :{WHITE}... จะสามารถสร้างได้ต่อเมื่อเมืองมีประชากรอย่างน้อย 1200 คน
STR_ERROR_CAN_ONLY_BE_BUILT_IN_RAINFOREST                       :{WHITE}... สามารถสร้างได้เฉพาะพื้นที่ป่าฝนเขตร้อน
STR_ERROR_CAN_ONLY_BE_BUILT_IN_DESERT                           :{WHITE}... สามารถสร้างได้เฉพาะในทะเลทราย
STR_ERROR_CAN_ONLY_BE_BUILT_IN_TOWNS                            :{WHITE}... สามารถสร้างได้เฉพาะในเมืองเท่านั้น (แทนที่บ้าน)
STR_ERROR_CAN_ONLY_BE_BUILT_NEAR_TOWN_CENTER                    :{WHITE}... สามารถสร้างได้บริเวณใกล้จุดศูนย์กลางของเมืองเท่านั้น
STR_ERROR_CAN_ONLY_BE_BUILT_IN_LOW_AREAS                        :{WHITE}สามารถสร้างได้เฉพาะพื้นที่ต่ำกว่าเท่านั้น
STR_ERROR_CAN_ONLY_BE_POSITIONED                                :{WHITE}... สามารถวางตำแหน่งบริเวณขอบของแผนที่เท่านั้น
STR_ERROR_FOREST_CAN_ONLY_BE_PLANTED                            :{WHITE}... สามารถปลูกป่าได้ที่ระดับเหนือกว่าระดับหิมะเท่านั้น
STR_ERROR_CAN_ONLY_BE_BUILT_ABOVE_SNOW_LINE                     :{WHITE}... สามารถสร้างได้ที่ระดับเหนือกว่าระดับหิมะเท่านั้น
STR_ERROR_CAN_ONLY_BE_BUILT_BELOW_SNOW_LINE                     :{WHITE}... สามารถสร้างได้ที่ระดับต่ำกว่าระดับหิมะเท่านั้น


# Station construction related errors
STR_ERROR_CAN_T_BUILD_RAILROAD_STATION                          :{WHITE}บริเวณนี้ไม่สามารถสร้างสถานีรถไฟได้
STR_ERROR_CAN_T_BUILD_BUS_STATION                               :{WHITE}ไม่สามารถสร้าง ป้ายหยุดรถ/สถานีขนส่ง
STR_ERROR_CAN_T_BUILD_TRUCK_STATION                             :{WHITE}ไม่สามารถสร้างสถานีรถบรรทุกได้
STR_ERROR_CAN_T_BUILD_PASSENGER_TRAM_STATION                    :{WHITE}ไม่สามารถสร้างสถานีผู้โดยสารรถรางได้
STR_ERROR_CAN_T_BUILD_CARGO_TRAM_STATION                        :{WHITE}ไม่สามารถสร้างสถานีรถรางขนส่งสินค้าได้
STR_ERROR_CAN_T_BUILD_DOCK_HERE                                 :{WHITE}ตรงนี้ไม่สามารถสร้างอู่เรือได้
STR_ERROR_CAN_T_BUILD_AIRPORT_HERE                              :{WHITE}ตรงนี้ไม่สามารถสร้างท่าอากาศยานได้

STR_ERROR_ADJOINS_MORE_THAN_ONE_EXISTING                        :{WHITE}มากเกิน 1 สำหรับสถานที่ขนส่งสินค้า
STR_ERROR_STATION_TOO_SPREAD_OUT                                :{WHITE}... ขอบเขตของสถานีกว้างเกินไป
STR_ERROR_TOO_MANY_STATIONS_LOADING                             :{WHITE}มีสถานีหรือจุดโหลด มากเกินไปแล้วในเกม
STR_ERROR_TOO_MANY_STATION_SPECS                                :{WHITE}ชิ้นส่วนสถานีมากเกินไป
STR_ERROR_TOO_MANY_BUS_STOPS                                    :{WHITE}ป้ายรถเมล์มากเกินไป
STR_ERROR_TOO_MANY_TRUCK_STOPS                                  :{WHITE}มีจุดขนถ่ายสินค้ามากเกินไป
STR_ERROR_TOO_CLOSE_TO_ANOTHER_DOCK                             :{WHITE}ใกล้กับท่าเทียบเรืออื่นมากเกินไป
STR_ERROR_TOO_CLOSE_TO_ANOTHER_AIRPORT                          :{WHITE}ใกล้กับท่าอากาศยานอื่นมากเกินไป
STR_ERROR_CAN_T_RENAME_STATION                                  :{WHITE}ไม่สามารถเปลี่ยนชื่อได้...
STR_ERROR_DRIVE_THROUGH_ON_TOWN_ROAD                            :{WHITE}... นี่เป็นถนนซึ่งเมืองนี้เป็นเจ้าของ
STR_ERROR_DRIVE_THROUGH_DIRECTION                               :{WHITE}... ถนนหันไปผิดทิศทาง
STR_ERROR_DRIVE_THROUGH_CORNER                                  :{WHITE}... ป้ายจอดรถแบบวิ่งผ่านไม่สามารถสร้างบนทางโค้งได้
STR_ERROR_DRIVE_THROUGH_JUNCTION                                :{WHITE}... ป้ายจอดรถแบบวิ่งผ่านไม่สามารถสร้างบนทางแยกได้

# Station destruction related errors
STR_ERROR_CAN_T_REMOVE_PART_OF_STATION                          :{WHITE}ไม่สามารถลบบางส่วนของสถานีได้...
STR_ERROR_MUST_REMOVE_RAILWAY_STATION_FIRST                     :{WHITE}ต้องลบสถานีรถไฟทิ้งก่อนเป็นอันดับแรก
STR_ERROR_CAN_T_REMOVE_BUS_STATION                              :{WHITE}ไม่สามารถลบสถานีขนส่งได้...
STR_ERROR_CAN_T_REMOVE_TRUCK_STATION                            :{WHITE}ไม่สามารถลบสถานีขนสินค้าได้...
STR_ERROR_CAN_T_REMOVE_PASSENGER_TRAM_STATION                   :{WHITE}ไม่สามารถลบสถานีรถรางโดยสารได้...
STR_ERROR_CAN_T_REMOVE_CARGO_TRAM_STATION                       :{WHITE}ไม่สามารถลบสถานีรถรางขนสินค้าได้...
STR_ERROR_MUST_REMOVE_ROAD_STOP_FIRST                           :{WHITE}ต้องลบถนนออกก่อน
STR_ERROR_THERE_IS_NO_STATION                                   :{WHITE}... ไม่มีสถานี

STR_ERROR_MUST_DEMOLISH_RAILROAD                                :{WHITE}ต้องทำลายสถานีรถไฟก่อน
STR_ERROR_MUST_DEMOLISH_BUS_STATION_FIRST                       :{WHITE}ต้องทำลายสถานีขนส่งก่อน
STR_ERROR_MUST_DEMOLISH_TRUCK_STATION_FIRST                     :{WHITE}ต้องทำลายสถานีส่งสินค้าก่อน
STR_ERROR_MUST_DEMOLISH_PASSENGER_TRAM_STATION_FIRST            :{WHITE}ต้องทำลายสถานีรถรางโดยสารก่อน
STR_ERROR_MUST_DEMOLISH_CARGO_TRAM_STATION_FIRST                :{WHITE}ต้องทำลายสถานีรถรางขนสินค้าก่อน
STR_ERROR_MUST_DEMOLISH_DOCK_FIRST                              :{WHITE}ต้องทำลายท่าเทียบเรือก่อน
STR_ERROR_MUST_DEMOLISH_AIRPORT_FIRST                           :{WHITE}ต้องทำลายท่าอากาศยานก่อน

# Waypoint related errors
STR_ERROR_WAYPOINT_ADJOINS_MORE_THAN_ONE_EXISTING               :{WHITE}มากเกิน 1 สำหรับ Waypoint
STR_ERROR_TOO_CLOSE_TO_ANOTHER_WAYPOINT                         :{WHITE}ใกล้กับ Waypoint อื่นมากเกินไป

STR_ERROR_CAN_T_BUILD_TRAIN_WAYPOINT                            :{WHITE}ไม่สามารถสร้าง Waypoint ที่นี่ได้...
STR_ERROR_CAN_T_POSITION_BUOY_HERE                              :{WHITE}ไม่สามารถวางทุ่นลอยน้ำที่นี่ได้...
STR_ERROR_CAN_T_CHANGE_WAYPOINT_NAME                            :{WHITE}ไม่สามารถเปลี่ยนชื่อ Waypoint...

STR_ERROR_CAN_T_REMOVE_TRAIN_WAYPOINT                           :{WHITE}ไม่สามารถลบ Waypoint ได้...
STR_ERROR_MUST_REMOVE_RAILWAYPOINT_FIRST                        :{WHITE}ต้องลบ Waypoint ก่อน
STR_ERROR_BUOY_IN_THE_WAY                                       :{WHITE}... มีทุ่นอยู่ระหว่างทาง
STR_ERROR_BUOY_IS_IN_USE                                        :{WHITE}... เป็นทุ่นของบริษัทอื่น

# Depot related errors
STR_ERROR_CAN_T_BUILD_TRAIN_DEPOT                               :{WHITE}ไม่สามารถสร้างอู่รถไฟได้
STR_ERROR_CAN_T_BUILD_ROAD_DEPOT                                :{WHITE}บริเวณนี้ไม่สามารถสร้างอู่รถได้
STR_ERROR_CAN_T_BUILD_TRAM_DEPOT                                :{WHITE}ไม่สามารถสร้างโรงซ่อมบำรุงรถรางได้...
STR_ERROR_CAN_T_BUILD_SHIP_DEPOT                                :{WHITE}บริเวณนี้ไม่สามารถสร้างอู่เรือได้...

STR_ERROR_CAN_T_RENAME_DEPOT                                    :{WHITE}ไม่สามารถเปลี่ยนชื่ออู่ได้..

STR_ERROR_TRAIN_MUST_BE_STOPPED_INSIDE_DEPOT                    :{WHITE}... ต้องจอดสนิทอยู่ในอู่
STR_ERROR_ROAD_VEHICLE_MUST_BE_STOPPED_INSIDE_DEPOT             :{WHITE}... ต้องจอดสนิทอยู่ในอู่
STR_ERROR_SHIP_MUST_BE_STOPPED_INSIDE_DEPOT                     :{WHITE}... ต้องจอดสนิทอยู่ในอู่
STR_ERROR_AIRCRAFT_MUST_BE_STOPPED_INSIDE_HANGAR                :{WHITE}... ต้องหยุดในโรงเก็บ

STR_ERROR_TRAINS_CAN_ONLY_BE_ALTERED_INSIDE_A_DEPOT             :{WHITE}สามารถปรับเปลี่ยนรถไฟได้ต่อเมื่อจอดสนิทในอู่เท่านั้น
STR_ERROR_TRAIN_TOO_LONG                                        :{WHITE}ขบวนรถยาวเกินไป
STR_ERROR_CAN_T_REVERSE_DIRECTION_RAIL_VEHICLE                  :{WHITE}ไม่สามารถกลับขบวนรถได้
STR_ERROR_CAN_T_REVERSE_DIRECTION_RAIL_VEHICLE_MULTIPLE_UNITS   :{WHITE}... ไม่สามารถกลับข้างของรถที่พ่วงพหุกันอยู่ได้
STR_ERROR_INCOMPATIBLE_RAIL_TYPES                               :ไม่สามารถระบุประเภทรถได้

STR_ERROR_CAN_T_MOVE_VEHICLE                                    :{WHITE}ไม่สามารถลบยานพาหนะได้...
STR_ERROR_REAR_ENGINE_FOLLOW_FRONT                              :{WHITE}รถจักรตามหลังจะตามรถจักรคันหน้าแบบกลับข้างกันเสมอ
STR_ERROR_UNABLE_TO_FIND_ROUTE_TO                               :{WHITE}ไม่สามารถหาทางที่จะไปยังอู่ในละแวกได้
STR_ERROR_UNABLE_TO_FIND_LOCAL_DEPOT                            :{WHITE}ไม่สามารถค้นหาอู่ในละแวกได้

STR_ERROR_DEPOT_WRONG_DEPOT_TYPE                                :อู่ผิดประเภท

# Autoreplace related errors
STR_ERROR_TRAIN_TOO_LONG_AFTER_REPLACEMENT                      :{WHITE}{VEHICLE} จะยาวเกินไปหลังจากแทนที่ใหม่
STR_ERROR_AUTOREPLACE_NOTHING_TO_DO                             :{WHITE}ไม่มีกฏเกี่ยวกับการแทนที่ครอบคลุม
STR_ERROR_AUTOREPLACE_MONEY_LIMIT                               :(จำนวนเงินถึงขีดจำกัด)

# Rail construction errors
STR_ERROR_IMPOSSIBLE_TRACK_COMBINATION                          :{WHITE}เป็นไปไม่ได้ที่จะทำทางทับกัน
STR_ERROR_MUST_REMOVE_SIGNALS_FIRST                             :{WHITE}ต้องถอดเสาอาณัติสัญญาณออกก่อน
STR_ERROR_NO_SUITABLE_RAILROAD_TRACK                            :{WHITE}ไม่มีรางรถไฟที่เหมาะสม
STR_ERROR_MUST_REMOVE_RAILROAD_TRACK                            :{WHITE}ต้องทำลายทางรถไฟทิ้งเสียก่อน
STR_ERROR_CROSSING_ON_ONEWAY_ROAD                               :{WHITE}ถนนเป็นทางเดียวหรือถูกปิดกั้น
STR_ERROR_CROSSING_DISALLOWED                                   :{WHITE}ทางตัดเสมอระดับทางไม่อนุญาตให้ตัดผ่านทางประเภทนี้
STR_ERROR_CAN_T_BUILD_SIGNALS_HERE                              :{WHITE}ไม่สามารถสร้างเสาอาณัติสัญญาณได้...
STR_ERROR_CAN_T_BUILD_RAILROAD_TRACK                            :{WHITE}บริเวณนี้ไม่สามารถสร้างรางรถไฟได้...
STR_ERROR_CAN_T_REMOVE_RAILROAD_TRACK                           :{WHITE}ตรงนี้ไม่สามารถลบรางรถไฟออกไปได้
STR_ERROR_CAN_T_REMOVE_SIGNALS_FROM                             :{WHITE}ไม่สามารถลบเสาอาณัติสัญญาณได้...
STR_ERROR_SIGNAL_CAN_T_CONVERT_SIGNALS_HERE                     :{WHITE}ไม่สามารถแปลงเสาอาณัติสัญญาณได้...
STR_ERROR_THERE_IS_NO_RAILROAD_TRACK                            :{WHITE}... ที่นั่นไม่มีทางรถไฟ
STR_ERROR_THERE_ARE_NO_SIGNALS                                  :{WHITE}... ที่ตรงนี้ไม่มีเสาอาณัติสัญญาณ

STR_ERROR_CAN_T_CONVERT_RAIL                                    :{WHITE}ไม่สามารถแปลงประเภททางรถไฟได้...

# Road construction errors
STR_ERROR_MUST_REMOVE_ROAD_FIRST                                :{WHITE}ต้องทำลายถนนเสียก่อน
STR_ERROR_ONEWAY_ROADS_CAN_T_HAVE_JUNCTION                      :{WHITE}... ทางเดินรถทางเดียวไม่สามารถมีทางเชื่อมได้
STR_ERROR_CAN_T_BUILD_ROAD_HERE                                 :{WHITE}ตรงนี้ไม่สามารถสร้างถนนได้
STR_ERROR_CAN_T_BUILD_TRAMWAY_HERE                              :{WHITE}ตรงนี้ไม่สามารถสร้างรถรางได้
STR_ERROR_CAN_T_REMOVE_ROAD_FROM                                :{WHITE}ตรงนี้ไม่สามารถลบถนนออกไปได้
STR_ERROR_CAN_T_REMOVE_TRAMWAY_FROM                             :{WHITE}ตรงนี้ไม่สามารถลบทางรถรางออกไปได้
STR_ERROR_THERE_IS_NO_ROAD                                      :{WHITE}... ไม่มีถนน
STR_ERROR_THERE_IS_NO_TRAMWAY                                   :{WHITE}... ไม่มีทางรถราง

# Waterway construction errors
STR_ERROR_CAN_T_BUILD_CANALS                                    :{WHITE}ตรงนี้ไม่สามารถสร้างคลองได้
STR_ERROR_CAN_T_BUILD_LOCKS                                     :{WHITE}ตรงนี้ไม่สามารถสร้างประตูน้ำได้
STR_ERROR_CAN_T_PLACE_RIVERS                                    :{WHITE}ตรงนี้ไม่สามารถวางแม่น้ำได้
STR_ERROR_MUST_BE_BUILT_ON_WATER                                :{WHITE}... สร้างได้เฉพาะบนน้ำเท่านั้น
STR_ERROR_CAN_T_BUILD_ON_WATER                                  :{WHITE}... สร้างบนน้ำไม่ได้
STR_ERROR_CAN_T_BUILD_ON_SEA                                    :{WHITE}... สร้างบนทะเลเปิดไม่ได้นะจ๊ะ
STR_ERROR_CAN_T_BUILD_ON_CANAL                                  :{WHITE}... สร้างบนคลองไม่ได้นะจ๊ะ
STR_ERROR_CAN_T_BUILD_ON_RIVER                                  :{WHITE}... สร้างบนแม่น้ำไม่ได้นะจ๊ะ
STR_ERROR_MUST_DEMOLISH_CANAL_FIRST                             :{WHITE}ต้องทำการถมคลองเป็นอันดับแรก
STR_ERROR_CAN_T_BUILD_AQUEDUCT_HERE                             :{WHITE}ไม่สามารถสร้างทางน้ำได้...

# Tree related errors
STR_ERROR_TREE_ALREADY_HERE                                     :{WHITE}... มีต้นไม้อยู่แล้วที่นี่
STR_ERROR_TREE_WRONG_TERRAIN_FOR_TREE_TYPE                      :{WHITE}... สภาพพื้นที่ไม่เหมาะสมกับประเภทต้นไม้
STR_ERROR_CAN_T_PLANT_TREE_HERE                                 :{WHITE}ไม่สามารถปลูกต้นไม่ได้ที่นี่...

# Bridge related errors
STR_ERROR_CAN_T_BUILD_BRIDGE_HERE                               :{WHITE}ตรงนี้ไม่สามารถสร้างสะพานได้...
STR_ERROR_MUST_DEMOLISH_BRIDGE_FIRST                            :{WHITE}ต้องทำลายสะพานทิ้งเสียก่อน
STR_ERROR_CAN_T_START_AND_END_ON                                :{WHITE}จุดเริ่มต้นและจุดสิ้นสุดไม่สามารถเป็นจุดเดียวกันได้
STR_ERROR_BRIDGEHEADS_NOT_SAME_HEIGHT                           :{WHITE}หัวสะพานไม่อยู่ในระดับเดียวกัน
STR_ERROR_BRIDGE_TOO_LOW_FOR_TERRAIN                            :{WHITE}สะพานอยู่ในตำแหน่งที่ต่ำเกินไป
STR_ERROR_START_AND_END_MUST_BE_IN                              :{WHITE}เริ่มต้นและสิ้นสุดต้องอยู่ในเส้น
STR_ERROR_ENDS_OF_BRIDGE_MUST_BOTH                              :{WHITE}... จุดเริ่มต้นและจุดสิ้นสุดของสะพานต้องอยู่บนพื้นดิน
STR_ERROR_BRIDGE_TOO_LONG                                       :{WHITE}... สะพานมีความยาวมากเกินไป
STR_ERROR_BRIDGE_THROUGH_MAP_BORDER                             :{WHITE}สะพานเลยออกไปนอกแผนที่

# Tunnel related errors
STR_ERROR_CAN_T_BUILD_TUNNEL_HERE                               :{WHITE}ไม่สามารถสร้างอุโมงค์ได้...
STR_ERROR_SITE_UNSUITABLE_FOR_TUNNEL                            :{WHITE}สภาพไม่เหมาะสมสำหรับปากอุโมงค์
STR_ERROR_MUST_DEMOLISH_TUNNEL_FIRST                            :{WHITE}ต้องทำการทำลายอุโมงค์ก่อน
STR_ERROR_ANOTHER_TUNNEL_IN_THE_WAY                             :{WHITE}มีอุโมงค์อื่นอยู่ในเส้นทาง
STR_ERROR_TUNNEL_THROUGH_MAP_BORDER                             :{WHITE}อุโมงค์เลยออกไปนอกแผนที่
STR_ERROR_UNABLE_TO_EXCAVATE_LAND                               :{WHITE}ไม่สามารถขุดปลายทางเพื่อสร้างปากอุโมงค์อีกฝั่งได้
STR_ERROR_TUNNEL_TOO_LONG                                       :{WHITE}... อุโมงค์มีความยาวมากเกินไป

# Object related errors
STR_ERROR_TOO_MANY_OBJECTS                                      :{WHITE}... มีวัตถุมากเกินไป
STR_ERROR_CAN_T_BUILD_OBJECT                                    :{WHITE}ไม่สามารถสร้างวัตถุได้
STR_ERROR_OBJECT_IN_THE_WAY                                     :{WHITE}มีบางสิ่งอยู่ในเส้นทาง
STR_ERROR_COMPANY_HEADQUARTERS_IN                               :{WHITE}... สำนักงานของบริษัทอยู่ในเส้นทาง
STR_ERROR_CAN_T_PURCHASE_THIS_LAND                              :{WHITE}ไม่สามารถซื้อที่ดินตรงนี้ได้...
STR_ERROR_YOU_ALREADY_OWN_IT                                    :{WHITE}... คุณเป็นเจ้าของมันอยู่แล้ว!!!

# Group related errors
STR_ERROR_GROUP_CAN_T_CREATE                                    :{WHITE}ไม่สามารถตั้งกลุ่มได้...
STR_ERROR_GROUP_CAN_T_DELETE                                    :{WHITE}ไม่สามารถลบกลุ่มนี้ได้...
STR_ERROR_GROUP_CAN_T_RENAME                                    :{WHITE}ไม่สามารถเปลี่ยนชื่อกลุ่มได้...
STR_ERROR_GROUP_CAN_T_REMOVE_ALL_VEHICLES                       :{WHITE}ไม่สามารถลบยานพาหนะทั้งหมดจากกลุ่มนี้ได้...
STR_ERROR_GROUP_CAN_T_ADD_VEHICLE                               :{WHITE}ไม่สามารถเพิ่มยานพาหนะเข้าสู่กลุ่มนี้ได้...
STR_ERROR_GROUP_CAN_T_ADD_SHARED_VEHICLE                        :{WHITE}ไม่สามารถเพิ่มยานพาหนะที่ใช้คำสั่งร่วมกันเข้ากลุ่มนี้ได้...

# Generic vehicle errors
STR_ERROR_TRAIN_IN_THE_WAY                                      :{WHITE}มีขบวนรถอยู่ในทาง
STR_ERROR_ROAD_VEHICLE_IN_THE_WAY                               :{WHITE}มีรถอยู่ในทาง
STR_ERROR_SHIP_IN_THE_WAY                                       :{WHITE}มีเรืออยู่ในเส้นทาง
STR_ERROR_AIRCRAFT_IN_THE_WAY                                   :{WHITE}มีอากาศยานอยู่ในทาง

STR_ERROR_CAN_T_REFIT_TRAIN                                     :{WHITE}ไม่สามารถดัดแปลงขบวนรถ...
STR_ERROR_CAN_T_REFIT_ROAD_VEHICLE                              :{WHITE}ไม่สามารถดัดแปลงรถ...
STR_ERROR_CAN_T_REFIT_SHIP                                      :{WHITE}ไม่สามารถดัดแปลงเรือ...
STR_ERROR_CAN_T_REFIT_AIRCRAFT                                  :{WHITE}ไม่สามารถดัดแปลงอากาศยาน...

STR_ERROR_CAN_T_RENAME_TRAIN                                    :{WHITE}ไม่สามารถเปลี่นนชื่อรถไฟ...
STR_ERROR_CAN_T_RENAME_ROAD_VEHICLE                             :{WHITE}ไม่สามารถเปลี่ยนชื่อรถ...
STR_ERROR_CAN_T_RENAME_SHIP                                     :{WHITE}ไม่สามารถเปลี่ยนชื่อเรือ...
STR_ERROR_CAN_T_RENAME_AIRCRAFT                                 :{WHITE}ไม่สามารถเปลี่ยนชื่ออากาศยาน...

STR_ERROR_CAN_T_STOP_START_TRAIN                                :{WHITE}ไม่สามารถ หยุด/เริ่ม ขบวนรถ...
STR_ERROR_CAN_T_STOP_START_ROAD_VEHICLE                         :{WHITE}ไม่สามารถ หยุด/เริ่ม รถ...
STR_ERROR_CAN_T_STOP_START_SHIP                                 :{WHITE}ไม่สามารถ หยุด/เริ่ม เรือ...
STR_ERROR_CAN_T_STOP_START_AIRCRAFT                             :{WHITE}ไม่สามารถ หยุด/เริ่ม อากาศยาน...

STR_ERROR_CAN_T_SEND_TRAIN_TO_DEPOT                             :{WHITE}ไม่สามารถส่่งรถไฟไปยังอู่
STR_ERROR_CAN_T_SEND_ROAD_VEHICLE_TO_DEPOT                      :{WHITE}ไม่สามารถส่่งรถไปยังโรงซ่อมบำรุง...
STR_ERROR_CAN_T_SEND_SHIP_TO_DEPOT                              :{WHITE}ไม่สามารถส่่งเรือไปยังโรงซ่อมบำรุง...
STR_ERROR_CAN_T_SEND_AIRCRAFT_TO_HANGAR                         :{WHITE}ไม่สามารถส่่งอากาศยานไปยังโรงซ่อมบำรุง...

STR_ERROR_CAN_T_BUY_TRAIN                                       :{WHITE}ไม่สามารถซื้อรถไฟได้...
STR_ERROR_CAN_T_BUY_ROAD_VEHICLE                                :{WHITE}ไม่สามารถซื้อรถได้...
STR_ERROR_CAN_T_BUY_SHIP                                        :{WHITE}ไม่สามารถซื้อเรือได้...
STR_ERROR_CAN_T_BUY_AIRCRAFT                                    :{WHITE}ไม่สามารถซื้อเครื่องบินได้...

STR_ERROR_CAN_T_RENAME_TRAIN_TYPE                               :{WHITE}ไม่สามารถเปลี่ยนชื่อประเภทของรถไฟ...
STR_ERROR_CAN_T_RENAME_ROAD_VEHICLE_TYPE                        :{WHITE}ไม่สามารถเปลี่ยนชื่อประเภทของรถ...
STR_ERROR_CAN_T_RENAME_SHIP_TYPE                                :{WHITE}ไม่สามารถเปลี่ยนชื่อประเภทของเรือ...
STR_ERROR_CAN_T_RENAME_AIRCRAFT_TYPE                            :{WHITE}ไม่สามารถเปลี่ยนชื่อประเภทของอากาศยาน...

STR_ERROR_CAN_T_SELL_TRAIN                                      :{WHITE}ไม่สามารถขายรถไฟ...
STR_ERROR_CAN_T_SELL_ROAD_VEHICLE                               :{WHITE}ไม่สามารถขายรถ...
STR_ERROR_CAN_T_SELL_SHIP                                       :{WHITE}ไม่สามารถขายเรือ...
STR_ERROR_CAN_T_SELL_AIRCRAFT                                   :{WHITE}ไม่สามารถขายอากาศยาน...

STR_ERROR_RAIL_VEHICLE_NOT_AVAILABLE                            :{WHITE}ยานพาหนะไม่สามารถใช้ได้
STR_ERROR_ROAD_VEHICLE_NOT_AVAILABLE                            :{WHITE}ยานพาหนะไม่สามารถใช้ได้
STR_ERROR_SHIP_NOT_AVAILABLE                                    :{WHITE}ยานพาหนะไม่สามารถใช้ได้
STR_ERROR_AIRCRAFT_NOT_AVAILABLE                                :{WHITE}ยานพาหนะไม่สามารถใช้ได้

STR_ERROR_TOO_MANY_VEHICLES_IN_GAME                             :{WHITE}ขณะนี้มียานยนต์มากเกินไปแล้วในเกม
STR_ERROR_CAN_T_CHANGE_SERVICING                                :{WHITE}ไม่สามารถเปลี่ยนระยะเวลาการซ่อมบำรุงได้...

STR_ERROR_VEHICLE_IS_DESTROYED                                  :{WHITE}... ยานพาหนะถูกทำลาย

STR_ERROR_NO_VEHICLES_AVAILABLE_AT_ALL                          :{WHITE}ไม่มียานพาหานะให้เลือก
STR_ERROR_NO_VEHICLES_AVAILABLE_AT_ALL_EXPLANATION              :{WHITE}เปลี่ยนการกำหนดค่าสำหรับ NewGRF
STR_ERROR_NO_VEHICLES_AVAILABLE_YET                             :{WHITE}ยังไม่มียานพาหานะให้เลือก
STR_ERROR_NO_VEHICLES_AVAILABLE_YET_EXPLANATION                 :{WHITE}เริ่มเกมหลังจาก {DATE_SHORT} หรือเลือกใช้งาน NewGRF ของยานพาหนะที่จัดเตรียมไว้ก่อนหน้านี้

# Specific vehicle errors
STR_ERROR_CAN_T_MAKE_TRAIN_PASS_SIGNAL                          :{WHITE}ไม่สามารถสั่งให้รถไฟวิ่งผ่านเสาอาณัติสัญญาณที่แสดงท่า "ห้าม"...
STR_ERROR_CAN_T_REVERSE_DIRECTION_TRAIN                         :{WHITE}ไม่สามารถกลับทิศขบวนรถไฟได้...
STR_ERROR_TRAIN_START_NO_POWER                                  :ขบวนรถไม่ได้รับการจ่ายพลังงานไฟฟ้า

STR_ERROR_CAN_T_MAKE_ROAD_VEHICLE_TURN                          :{WHITE}ไม่สามารถกลับรถได้...

STR_ERROR_AIRCRAFT_IS_IN_FLIGHT                                 :{WHITE}อากาศยานอยู่ระหว่างทำการบิน

# Order related errors
STR_ERROR_NO_MORE_SPACE_FOR_ORDERS                              :{WHITE}ไม่มีพื้นที่ว่างสำหรับเพิ่มคำสั่ง
STR_ERROR_TOO_MANY_ORDERS                                       :{WHITE}ได้รับคำสั่งมากเกินไป
STR_ERROR_CAN_T_INSERT_NEW_ORDER                                :{WHITE}ไม่สามารถเพิ่มเติมคำสั่งได้แล้ว...
STR_ERROR_CAN_T_DELETE_THIS_ORDER                               :{WHITE}ไม่สามารถลบคำสั่งได้...
STR_ERROR_CAN_T_MODIFY_THIS_ORDER                               :{WHITE}ไม่สามารถปรับปรุงคำสั่งได้...
STR_ERROR_CAN_T_MOVE_THIS_ORDER                                 :{WHITE}ไม่สามารถเคลื่อนย้ายคำสั่งได้...
STR_ERROR_CAN_T_SKIP_ORDER                                      :{WHITE}ไม่สามารถข้ามคำสั่งปัจจุบันได้...
STR_ERROR_CAN_T_SKIP_TO_ORDER                                   :{WHITE}ไม่สามารถข้ามไปยังคำสั่งที่เลือกไว้ได้..
STR_ERROR_CAN_T_COPY_SHARE_ORDER                                :{WHITE}... พาหนะไม่สามารถไปยังสถานีทั้งหมดได้
STR_ERROR_CAN_T_ADD_ORDER                                       :{WHITE}... ยานพาหนะไม่สามารถไปยังสถานีนั้นได้
STR_ERROR_CAN_T_ADD_ORDER_SHARED                                :{WHITE}... ยานพาหนะใช้คำสั่งเหมือนกับยานพาหานะนี้ไม่สามารถไปยังสถานีบางสถานีได้

STR_ERROR_CAN_T_SHARE_ORDER_LIST                                :{WHITE}ไม่สามารถใช้รายการสถานที่ร่วมกันได้
STR_ERROR_CAN_T_STOP_SHARING_ORDER_LIST                         :{WHITE}ไม่สามารถหยุดการ Share คำสั่งในรายการ
STR_ERROR_CAN_T_COPY_ORDER_LIST                                 :{WHITE}ไม่สามารถคัดลอกรายการสถานที่ได้
STR_ERROR_TOO_FAR_FROM_PREVIOUS_DESTINATION                     :{WHITE}... ไกลจากจุดก่อนหน้านี้มากเกินไป
STR_ERROR_AIRCRAFT_NOT_ENOUGH_RANGE                             :{WHITE}... อากาศยานมีพิสัยการบินไม่พอ

# Timetable related errors
STR_ERROR_CAN_T_TIMETABLE_VEHICLE                               :{WHITE}ไม่สามารถจัดตารางเวลาให้ยานพาหนะนี้ได้...
STR_ERROR_TIMETABLE_ONLY_WAIT_AT_STATIONS                       :{WHITE}พาหนะสามารถหยุดรอได้เฉพาะที่สถานี
STR_ERROR_TIMETABLE_NOT_STOPPING_HERE                           :{WHITE}พาหนะนี้ไม่สามารถหยุดที่่่่สถานีนี้ได้

# Sign related errors
STR_ERROR_TOO_MANY_SIGNS                                        :{WHITE}... มีป้ายมากเกินไป
STR_ERROR_CAN_T_PLACE_SIGN_HERE                                 :{WHITE}ไม่สามารถวางป้่ายที่นี่ได้...
STR_ERROR_CAN_T_CHANGE_SIGN_NAME                                :{WHITE}ไม่สามารถเปลี่ยนชื่อป้ายได้...
STR_ERROR_CAN_T_DELETE_SIGN                                     :{WHITE}ไม่สามารถลบป้ายได้...

# Translatable comment for OpenTTD's desktop shortcut
STR_DESKTOP_SHORTCUT_COMMENT                                    :เป็นเกมวางแผนและจำลอง ซึ่งมีต้นฉบับมาจาก Transport Tycoon Deluxe

# Translatable descriptions in media/baseset/*.ob* files
STR_BASEGRAPHICS_DOS_DESCRIPTION                                :กราฟฟิกต้นตำหรับของ Transport Tycoon Deluxe DOS edition
STR_BASEGRAPHICS_DOS_DE_DESCRIPTION                             :กราฟฟิกต้นตำหรับของ Transport Tycoon Deluxe DOS (German) edition
STR_BASEGRAPHICS_WIN_DESCRIPTION                                :กราฟฟิกต้ำตำหรับของ Transport Tycoon Deluxe Windows edition
STR_BASESOUNDS_DOS_DESCRIPTION                                  :เสียงต้นตำหรับของ Transport Tycoon Deluxe DOS edition
STR_BASESOUNDS_WIN_DESCRIPTION                                  :เสียงต้นตำหรับของ Transport Tycoon Deluxe Windows edition
STR_BASESOUNDS_NONE_DESCRIPTION                                 :ชุดเสียงแบบไร้เสียง
STR_BASEMUSIC_WIN_DESCRIPTION                                   :เพลงต้นตำหรับชอง Transport Tycoon Deluxe Windows edition
STR_BASEMUSIC_NONE_DESCRIPTION                                  :ชุดเพลงประกอบแบบไม่มีเสียงเพลง

##id 0x2000
# Town building names
STR_TOWN_BUILDING_NAME_TALL_OFFICE_BLOCK_1                      :ตึกสูง
STR_TOWN_BUILDING_NAME_OFFICE_BLOCK_1                           :อาคารสำนักงาน
STR_TOWN_BUILDING_NAME_SMALL_BLOCK_OF_FLATS_1                   :แฟลต
STR_TOWN_BUILDING_NAME_CHURCH_1                                 :โบส์ถ
STR_TOWN_BUILDING_NAME_LARGE_OFFICE_BLOCK_1                     :อาคารสำนักงานขนาดใหญ่
STR_TOWN_BUILDING_NAME_TOWN_HOUSES_1                            :ทาวน์เฮ้าส์
STR_TOWN_BUILDING_NAME_HOTEL_1                                  :โรงแรม
STR_TOWN_BUILDING_NAME_STATUE_1                                 :อนุสาวรีย์
STR_TOWN_BUILDING_NAME_FOUNTAIN_1                               :น้ำพุ
STR_TOWN_BUILDING_NAME_PARK_1                                   :สวนสาธารณะ
STR_TOWN_BUILDING_NAME_OFFICE_BLOCK_2                           :อาคารสำนักงาน
STR_TOWN_BUILDING_NAME_SHOPS_AND_OFFICES_1                      :ร้านค้าและสำนักงาน
STR_TOWN_BUILDING_NAME_MODERN_OFFICE_BUILDING_1                 :อาคารสำนักงานสมัยใหม่
STR_TOWN_BUILDING_NAME_WAREHOUSE_1                              :โกดัง
STR_TOWN_BUILDING_NAME_OFFICE_BLOCK_3                           :อาคารสำนักงาน
STR_TOWN_BUILDING_NAME_STADIUM_1                                :สนามกีฬา
STR_TOWN_BUILDING_NAME_OLD_HOUSES_1                             :บ้านโบราณ
STR_TOWN_BUILDING_NAME_COTTAGES_1                               :กระท่อม
STR_TOWN_BUILDING_NAME_HOUSES_1                                 :บ้าน
STR_TOWN_BUILDING_NAME_FLATS_1                                  :แฟลต
STR_TOWN_BUILDING_NAME_TALL_OFFICE_BLOCK_2                      :อาคารสูง
STR_TOWN_BUILDING_NAME_SHOPS_AND_OFFICES_2                      :ร้านค้าและสำนักงาน
STR_TOWN_BUILDING_NAME_SHOPS_AND_OFFICES_3                      :ร้านค้าและสำนักงาน
STR_TOWN_BUILDING_NAME_THEATER_1                                :โรงภาพยนตร์
STR_TOWN_BUILDING_NAME_STADIUM_2                                :สนามกีฬา
STR_TOWN_BUILDING_NAME_OFFICES_1                                :สำนักงาน
STR_TOWN_BUILDING_NAME_HOUSES_2                                 :บ้าน
STR_TOWN_BUILDING_NAME_CINEMA_1                                 :โรงภาพยนตร์
STR_TOWN_BUILDING_NAME_SHOPPING_MALL_1                          :ห้างสรรพสินค้า
STR_TOWN_BUILDING_NAME_IGLOO_1                                  :อิกลู
STR_TOWN_BUILDING_NAME_TEPEES_1                                 :กระโจม
STR_TOWN_BUILDING_NAME_TEAPOT_HOUSE_1                           :บ้านพักตากอากาศ
STR_TOWN_BUILDING_NAME_PIGGY_BANK_1                             :ธนาคารเล็กๆ

##id 0x4800
# industry names
STR_INDUSTRY_NAME_COAL_MINE                                     :เหมือนถ่านหิน
STR_INDUSTRY_NAME_POWER_STATION                                 :โรงผลิตไฟฟ้า
STR_INDUSTRY_NAME_SAWMILL                                       :โรงเลื่อย
STR_INDUSTRY_NAME_FOREST                                        :ป่าไม้
STR_INDUSTRY_NAME_OIL_REFINERY                                  :โรงกลั่นน้ำมัน
STR_INDUSTRY_NAME_OIL_RIG                                       :แท่นขุดเจาะน้ำมันกลางทะเล
STR_INDUSTRY_NAME_FACTORY                                       :โรงงานแปรรูป
STR_INDUSTRY_NAME_PRINTING_WORKS                                :โรงผลิตกระดาษ
STR_INDUSTRY_NAME_STEEL_MILL                                    :โรงงานเหล็กกล้า
STR_INDUSTRY_NAME_FARM                                          :ฟาร์ม
STR_INDUSTRY_NAME_COPPER_ORE_MINE                               :เหมืองแร่ทองแดง
STR_INDUSTRY_NAME_OIL_WELLS                                     :แท่นขุดเจาะน้ำมัน
STR_INDUSTRY_NAME_BANK                                          :ธนาคาร
STR_INDUSTRY_NAME_FOOD_PROCESSING_PLANT                         :โรงงานแปรรูปอาหาร
STR_INDUSTRY_NAME_PAPER_MILL                                    :โรงงานกระดาษ
STR_INDUSTRY_NAME_GOLD_MINE                                     :เหมืองทองคำ
STR_INDUSTRY_NAME_BANK_TROPIC_ARCTIC                            :ธนาคาร
STR_INDUSTRY_NAME_DIAMOND_MINE                                  :เหมืองเพชร
STR_INDUSTRY_NAME_IRON_ORE_MINE                                 :เหมืองแร่เหล็ก
STR_INDUSTRY_NAME_FRUIT_PLANTATION                              :สวนอินทผาลัม
STR_INDUSTRY_NAME_RUBBER_PLANTATION                             :สวนยาง
STR_INDUSTRY_NAME_WATER_SUPPLY                                  :โรงทำน้ำสะอาด
STR_INDUSTRY_NAME_WATER_TOWER                                   :หอประปา
STR_INDUSTRY_NAME_FACTORY_2                                     :โรงงาน
STR_INDUSTRY_NAME_FARM_2                                        :ฟาร์ม
STR_INDUSTRY_NAME_LUMBER_MILL                                   :โรงแปรรูปไม้
STR_INDUSTRY_NAME_COTTON_CANDY_FOREST                           :ป่าสายไหม
STR_INDUSTRY_NAME_CANDY_FACTORY                                 :โรงงานขนมหวาน
STR_INDUSTRY_NAME_BATTERY_FARM                                  :ฟาร์มพลังงาน
STR_INDUSTRY_NAME_COLA_WELLS                                    :แท่นขุดเจาะโคล่า
STR_INDUSTRY_NAME_TOY_SHOP                                      :ร้านค้าของเล่น
STR_INDUSTRY_NAME_TOY_FACTORY                                   :โรงงานของเล่น
STR_INDUSTRY_NAME_PLASTIC_FOUNTAINS                             :น้ำพุพลาสติก
STR_INDUSTRY_NAME_FIZZY_DRINK_FACTORY                           :โรงงานผลิตน้ำอัดลม
STR_INDUSTRY_NAME_BUBBLE_GENERATOR                              :เครื่องกำเนิดฟองลูกโป่ง
STR_INDUSTRY_NAME_TOFFEE_QUARRY                                 :บ่อทอฟฟี่
STR_INDUSTRY_NAME_SUGAR_MINE                                    :เหมืองน้ำตาล

############ WARNING, using range 0x6000 for strings that are stored in the savegame
############ These strings may never get a new id, or savegames will break!
##id 0x6000
STR_SV_EMPTY                                                    :
STR_SV_UNNAMED                                                  :ไม่มีชื่อ
STR_SV_TRAIN_NAME                                               :รถไฟ {COMMA}
STR_SV_ROAD_VEHICLE_NAME                                        :พาหนะทางบก {COMMA}
STR_SV_SHIP_NAME                                                :พาหนะทางน้ำ {COMMA}
STR_SV_AIRCRAFT_NAME                                            :อากาศยาน {COMMA}

STR_SV_STNAME                                                   :{STRING}
STR_SV_STNAME_NORTH                                             :{STRING} เหนือ
STR_SV_STNAME_SOUTH                                             :{STRING} ใต้
STR_SV_STNAME_EAST                                              :{STRING} ตะวันออก
STR_SV_STNAME_WEST                                              :{STRING} ตะวันตก
STR_SV_STNAME_CENTRAL                                           :{STRING} กลาง
STR_SV_STNAME_TRANSFER                                          :จุดขนถ่าย {STRING}
STR_SV_STNAME_HALT                                              :ป้ายหยุด {STRING}
STR_SV_STNAME_VALLEY                                            :หมู่บ้าน {STRING}
STR_SV_STNAME_HEIGHTS                                           :เนิน {STRING}
STR_SV_STNAME_WOODS                                             :ป่า {STRING}
STR_SV_STNAME_LAKESIDE                                          :ชายหาด {STRING}
STR_SV_STNAME_EXCHANGE                                          :จุดแลกเปลี่ยน {STRING}
STR_SV_STNAME_AIRPORT                                           :ท่าอากาศยาน {STRING}
STR_SV_STNAME_OILFIELD                                          :แท่นขุดเจาะ {STRING}
STR_SV_STNAME_MINES                                             :เหมือง {STRING}
STR_SV_STNAME_DOCKS                                             :ท่าเทียบเรือ {STRING}
STR_SV_STNAME_BUOY                                              :{STRING}
STR_SV_STNAME_WAYPOINT                                          :{STRING}
##id 0x6020
STR_SV_STNAME_ANNEXE                                            :ชานเมือง {STRING}
STR_SV_STNAME_SIDINGS                                           :ในเมือง {STRING}
STR_SV_STNAME_BRANCH                                            :ขนส่งสาขา {STRING}
STR_SV_STNAME_UPPER                                             :{STRING} ตอนบน
STR_SV_STNAME_LOWER                                             :{STRING} ตอนล่าง
STR_SV_STNAME_HELIPORT                                          :ลานจอด ฮ {STRING}
STR_SV_STNAME_FOREST                                            :ป่าไม้ {STRING}
STR_SV_STNAME_FALLBACK                                          :จุดขนส่งเมือง {STRING} #{NUM}
############ end of savegame specific region!

##id 0x8000
# Vehicle names
STR_VEHICLE_NAME_TRAIN_ENGINE_RAIL_KIRBY_PAUL_TANK_STEAM        :Kirby Paul Tank (Steam)
STR_VEHICLE_NAME_TRAIN_ENGINE_RAIL_MJS_250_DIESEL               :MJS 250 (Diesel)
STR_VEHICLE_NAME_TRAIN_ENGINE_RAIL_PLODDYPHUT_CHOO_CHOO         :Ploddyphut Choo-Choo
STR_VEHICLE_NAME_TRAIN_ENGINE_RAIL_POWERNAUT_CHOO_CHOO          :Powernaut Choo-Choo
STR_VEHICLE_NAME_TRAIN_ENGINE_RAIL_MIGHTYMOVER_CHOO_CHOO        :MightyMover Choo-Choo
STR_VEHICLE_NAME_TRAIN_ENGINE_RAIL_PLODDYPHUT_DIESEL            :Ploddyphut Diesel
STR_VEHICLE_NAME_TRAIN_ENGINE_RAIL_POWERNAUT_DIESEL             :Powernaut Diesel
STR_VEHICLE_NAME_TRAIN_ENGINE_RAIL_WILLS_2_8_0_STEAM            :Wills 2-8-0 (Steam)
STR_VEHICLE_NAME_TRAIN_ENGINE_RAIL_CHANEY_JUBILEE_STEAM         :Chaney 'Jubilee' (Steam)
STR_VEHICLE_NAME_TRAIN_ENGINE_RAIL_GINZU_A4_STEAM               :Ginzu 'A4' (Steam)
STR_VEHICLE_NAME_TRAIN_ENGINE_RAIL_SH_8P_STEAM                  :SH '8P' (Steam)
STR_VEHICLE_NAME_TRAIN_ENGINE_RAIL_MANLEY_MOREL_DMU_DIESEL      :Manley-Morel DMU (Diesel)
STR_VEHICLE_NAME_TRAIN_ENGINE_RAIL_DASH_DIESEL                  :'Dash' (Diesel)
STR_VEHICLE_NAME_TRAIN_ENGINE_RAIL_SH_HENDRY_25_DIESEL          :SH/Hendry '25' (Diesel)
STR_VEHICLE_NAME_TRAIN_ENGINE_RAIL_UU_37_DIESEL                 :UU '37' (Diesel)
STR_VEHICLE_NAME_TRAIN_ENGINE_RAIL_FLOSS_47_DIESEL              :Floss '47' (Diesel)
STR_VEHICLE_NAME_TRAIN_ENGINE_RAIL_CS_4000_DIESEL               :CS 4000 (Diesel)
STR_VEHICLE_NAME_TRAIN_ENGINE_RAIL_CS_2400_DIESEL               :CS 2400 (Diesel)
STR_VEHICLE_NAME_TRAIN_ENGINE_RAIL_CENTENNIAL_DIESEL            :Centennial (Diesel)
STR_VEHICLE_NAME_TRAIN_ENGINE_RAIL_KELLING_3100_DIESEL          :Kelling 3100 (Diesel)
STR_VEHICLE_NAME_TRAIN_ENGINE_RAIL_TURNER_TURBO_DIESEL          :Turner Turbo (Diesel)
STR_VEHICLE_NAME_TRAIN_ENGINE_RAIL_MJS_1000_DIESEL              :MJS 1000 (Diesel)
STR_VEHICLE_NAME_TRAIN_ENGINE_RAIL_SH_125_DIESEL                :SH '125' (Diesel)
STR_VEHICLE_NAME_TRAIN_ENGINE_RAIL_SH_30_ELECTRIC               :SH '30' (Electric)
STR_VEHICLE_NAME_TRAIN_ENGINE_RAIL_SH_40_ELECTRIC               :SH '40' (Electric)
STR_VEHICLE_NAME_TRAIN_ENGINE_RAIL_T_I_M_ELECTRIC               :'T.I.M.' (Electric)
STR_VEHICLE_NAME_TRAIN_ENGINE_RAIL_ASIASTAR_ELECTRIC            :'AsiaStar' (Electric)
STR_VEHICLE_NAME_TRAIN_WAGON_RAIL_PASSENGER_CAR                 :Passenger Carriage
STR_VEHICLE_NAME_TRAIN_WAGON_RAIL_MAIL_VAN                      :Mail Van
STR_VEHICLE_NAME_TRAIN_WAGON_RAIL_COAL_CAR                      :รถบรรทุกถ่านหิน
STR_VEHICLE_NAME_TRAIN_WAGON_RAIL_OIL_TANKER                    :Oil Tanker
STR_VEHICLE_NAME_TRAIN_WAGON_RAIL_LIVESTOCK_VAN                 :Livestock Van
STR_VEHICLE_NAME_TRAIN_WAGON_RAIL_GOODS_VAN                     :Goods Van
STR_VEHICLE_NAME_TRAIN_WAGON_RAIL_GRAIN_HOPPER                  :Grain Hopper
STR_VEHICLE_NAME_TRAIN_WAGON_RAIL_WOOD_TRUCK                    :รถบรรทุกซุง
STR_VEHICLE_NAME_TRAIN_WAGON_RAIL_IRON_ORE_HOPPER               :Iron Ore Hopper
STR_VEHICLE_NAME_TRAIN_WAGON_RAIL_STEEL_TRUCK                   :รถบรรทุกเหล็กกล้า
STR_VEHICLE_NAME_TRAIN_WAGON_RAIL_ARMORED_VAN                   :Armoured Van
STR_VEHICLE_NAME_TRAIN_WAGON_RAIL_FOOD_VAN                      :Food Van
STR_VEHICLE_NAME_TRAIN_WAGON_RAIL_PAPER_TRUCK                   :รถบรรทุกกระดาษ
STR_VEHICLE_NAME_TRAIN_WAGON_RAIL_COPPER_ORE_HOPPER             :Copper Ore Hopper
STR_VEHICLE_NAME_TRAIN_WAGON_RAIL_WATER_TANKER                  :ถังเก็บน้ำ
STR_VEHICLE_NAME_TRAIN_WAGON_RAIL_FRUIT_TRUCK                   :รถบรรทุกผลไม้
STR_VEHICLE_NAME_TRAIN_WAGON_RAIL_RUBBER_TRUCK                  :รถบรรทุกยางพารา
STR_VEHICLE_NAME_TRAIN_WAGON_RAIL_SUGAR_TRUCK                   :รถบรรทุกน้ำตาล
STR_VEHICLE_NAME_TRAIN_WAGON_RAIL_COTTON_CANDY_HOPPER           :Candyfloss Hopper
STR_VEHICLE_NAME_TRAIN_WAGON_RAIL_TOFFEE_HOPPER                 :Toffee Hopper
STR_VEHICLE_NAME_TRAIN_WAGON_RAIL_BUBBLE_VAN                    :Bubble Van
STR_VEHICLE_NAME_TRAIN_WAGON_RAIL_COLA_TANKER                   :ถังเก็บโคล่า
STR_VEHICLE_NAME_TRAIN_WAGON_RAIL_CANDY_VAN                     :รถขนส่งขนม
STR_VEHICLE_NAME_TRAIN_WAGON_RAIL_TOY_VAN                       :รถขนส่งของเล่น
STR_VEHICLE_NAME_TRAIN_WAGON_RAIL_BATTERY_TRUCK                 :Battery Truck
STR_VEHICLE_NAME_TRAIN_WAGON_RAIL_FIZZY_DRINK_TRUCK             :Fizzy Drink Truck
STR_VEHICLE_NAME_TRAIN_WAGON_RAIL_PLASTIC_TRUCK                 :Plastic Truck
STR_VEHICLE_NAME_TRAIN_ENGINE_MONORAIL_X2001_ELECTRIC           :'X2001' (Electric)
STR_VEHICLE_NAME_TRAIN_ENGINE_MONORAIL_MILLENNIUM_Z1_ELECTRIC   :'Millennium Z1' (Electric)
STR_VEHICLE_NAME_TRAIN_ENGINE_MONORAIL_WIZZOWOW_Z99             :Wizzowow Z99
STR_VEHICLE_NAME_TRAIN_WAGON_MONORAIL_PASSENGER_CAR             :Passenger Carriage
STR_VEHICLE_NAME_TRAIN_WAGON_MONORAIL_MAIL_VAN                  :รถขนส่งไปรษณีย์
STR_VEHICLE_NAME_TRAIN_WAGON_MONORAIL_COAL_CAR                  :Coal Truck
STR_VEHICLE_NAME_TRAIN_WAGON_MONORAIL_OIL_TANKER                :Oil Tanker
STR_VEHICLE_NAME_TRAIN_WAGON_MONORAIL_LIVESTOCK_VAN             :Livestock Van
STR_VEHICLE_NAME_TRAIN_WAGON_MONORAIL_GOODS_VAN                 :Goods Van
STR_VEHICLE_NAME_TRAIN_WAGON_MONORAIL_GRAIN_HOPPER              :Grain Hopper
STR_VEHICLE_NAME_TRAIN_WAGON_MONORAIL_WOOD_TRUCK                :Wood Truck
STR_VEHICLE_NAME_TRAIN_WAGON_MONORAIL_IRON_ORE_HOPPER           :Iron Ore Hopper
STR_VEHICLE_NAME_TRAIN_WAGON_MONORAIL_STEEL_TRUCK               :รถบรรทุกเหล็กกล้า
STR_VEHICLE_NAME_TRAIN_WAGON_MONORAIL_ARMORED_VAN               :รถขนส่งหุ้มเกราะ
STR_VEHICLE_NAME_TRAIN_WAGON_MONORAIL_FOOD_VAN                  :รถขนส่งอาหาร
STR_VEHICLE_NAME_TRAIN_WAGON_MONORAIL_PAPER_TRUCK               :Paper Truck
STR_VEHICLE_NAME_TRAIN_WAGON_MONORAIL_COPPER_ORE_HOPPER         :Copper Ore Hopper
STR_VEHICLE_NAME_TRAIN_WAGON_MONORAIL_WATER_TANKER              :Water Tanker
STR_VEHICLE_NAME_TRAIN_WAGON_MONORAIL_FRUIT_TRUCK               :Fruit Truck
STR_VEHICLE_NAME_TRAIN_WAGON_MONORAIL_RUBBER_TRUCK              :Rubber Truck
STR_VEHICLE_NAME_TRAIN_WAGON_MONORAIL_SUGAR_TRUCK               :Sugar Truck
STR_VEHICLE_NAME_TRAIN_WAGON_MONORAIL_COTTON_CANDY_HOPPER       :Candyfloss Hopper
STR_VEHICLE_NAME_TRAIN_WAGON_MONORAIL_TOFFEE_HOPPER             :Toffee Hopper
STR_VEHICLE_NAME_TRAIN_WAGON_MONORAIL_BUBBLE_VAN                :รถขนส่งฟอง
STR_VEHICLE_NAME_TRAIN_WAGON_MONORAIL_COLA_TANKER               :Cola Tanker
STR_VEHICLE_NAME_TRAIN_WAGON_MONORAIL_CANDY_VAN                 :Sweet Van
STR_VEHICLE_NAME_TRAIN_WAGON_MONORAIL_TOY_VAN                   :Toy Van
STR_VEHICLE_NAME_TRAIN_WAGON_MONORAIL_BATTERY_TRUCK             :Battery Truck
STR_VEHICLE_NAME_TRAIN_WAGON_MONORAIL_FIZZY_DRINK_TRUCK         :Fizzy Drink Truck
STR_VEHICLE_NAME_TRAIN_WAGON_MONORAIL_PLASTIC_TRUCK             :Plastic Truck
STR_VEHICLE_NAME_TRAIN_ENGINE_MAGLEV_LEV1_LEVIATHAN_ELECTRIC    :Lev1 'Leviathan' (Electric)
STR_VEHICLE_NAME_TRAIN_ENGINE_MAGLEV_LEV2_CYCLOPS_ELECTRIC      :Lev2 'Cyclops' (Electric)
STR_VEHICLE_NAME_TRAIN_ENGINE_MAGLEV_LEV3_PEGASUS_ELECTRIC      :Lev3 'Pegasus' (Electric)
STR_VEHICLE_NAME_TRAIN_ENGINE_MAGLEV_LEV4_CHIMAERA_ELECTRIC     :Lev4 'Chimaera' (Electric)
STR_VEHICLE_NAME_TRAIN_ENGINE_MAGLEV_WIZZOWOW_ROCKETEER         :Wizzowow Rocketeer
STR_VEHICLE_NAME_TRAIN_WAGON_MAGLEV_PASSENGER_CAR               :Passenger Carriage
STR_VEHICLE_NAME_TRAIN_WAGON_MAGLEV_MAIL_VAN                    :Mail Van
STR_VEHICLE_NAME_TRAIN_WAGON_MAGLEV_COAL_CAR                    :Coal Truck
STR_VEHICLE_NAME_TRAIN_WAGON_MAGLEV_OIL_TANKER                  :Oil Tanker
STR_VEHICLE_NAME_TRAIN_WAGON_MAGLEV_LIVESTOCK_VAN               :Livestock Van
STR_VEHICLE_NAME_TRAIN_WAGON_MAGLEV_GOODS_VAN                   :Goods Van
STR_VEHICLE_NAME_TRAIN_WAGON_MAGLEV_GRAIN_HOPPER                :Grain Hopper
STR_VEHICLE_NAME_TRAIN_WAGON_MAGLEV_WOOD_TRUCK                  :Wood Truck
STR_VEHICLE_NAME_TRAIN_WAGON_MAGLEV_IRON_ORE_HOPPER             :Iron Ore Hopper
STR_VEHICLE_NAME_TRAIN_WAGON_MAGLEV_STEEL_TRUCK                 :รถบรรทุกเหล็กกล้า
STR_VEHICLE_NAME_TRAIN_WAGON_MAGLEV_ARMORED_VAN                 :Armoured Van
STR_VEHICLE_NAME_TRAIN_WAGON_MAGLEV_FOOD_VAN                    :Food Van
STR_VEHICLE_NAME_TRAIN_WAGON_MAGLEV_PAPER_TRUCK                 :Paper Truck
STR_VEHICLE_NAME_TRAIN_WAGON_MAGLEV_COPPER_ORE_HOPPER           :Copper Ore Hopper
STR_VEHICLE_NAME_TRAIN_WAGON_MAGLEV_WATER_TANKER                :Water Tanker
STR_VEHICLE_NAME_TRAIN_WAGON_MAGLEV_FRUIT_TRUCK                 :Fruit Truck
STR_VEHICLE_NAME_TRAIN_WAGON_MAGLEV_RUBBER_TRUCK                :Rubber Truck
STR_VEHICLE_NAME_TRAIN_WAGON_MAGLEV_SUGAR_TRUCK                 :Sugar Truck
STR_VEHICLE_NAME_TRAIN_WAGON_MAGLEV_COTTON_CANDY_HOPPER         :Candyfloss Hopper
STR_VEHICLE_NAME_TRAIN_WAGON_MAGLEV_TOFFEE_HOPPER               :Toffee Hopper
STR_VEHICLE_NAME_TRAIN_WAGON_MAGLEV_BUBBLE_VAN                  :Bubble Van
STR_VEHICLE_NAME_TRAIN_WAGON_MAGLEV_COLA_TANKER                 :Cola Tanker
STR_VEHICLE_NAME_TRAIN_WAGON_MAGLEV_CANDY_VAN                   :Sweet Van
STR_VEHICLE_NAME_TRAIN_WAGON_MAGLEV_TOY_VAN                     :Toy Van
STR_VEHICLE_NAME_TRAIN_WAGON_MAGLEV_BATTERY_TRUCK               :Battery Truck
STR_VEHICLE_NAME_TRAIN_WAGON_MAGLEV_FIZZY_DRINK_TRUCK           :Fizzy Drink Truck
STR_VEHICLE_NAME_TRAIN_WAGON_MAGLEV_PLASTIC_TRUCK               :Plastic Truck
STR_VEHICLE_NAME_ROAD_VEHICLE_MPS_REGAL_BUS                     :MPS Regal Bus
STR_VEHICLE_NAME_ROAD_VEHICLE_HEREFORD_LEOPARD_BUS              :Hereford Leopard Bus
STR_VEHICLE_NAME_ROAD_VEHICLE_FOSTER_BUS                        :Foster Bus
STR_VEHICLE_NAME_ROAD_VEHICLE_FOSTER_MKII_SUPERBUS              :Foster MkII Superbus
STR_VEHICLE_NAME_ROAD_VEHICLE_PLODDYPHUT_MKI_BUS                :Ploddyphut MkI Bus
STR_VEHICLE_NAME_ROAD_VEHICLE_PLODDYPHUT_MKII_BUS               :Ploddyphut MkII Bus
STR_VEHICLE_NAME_ROAD_VEHICLE_PLODDYPHUT_MKIII_BUS              :Ploddyphut MkIII Bus
STR_VEHICLE_NAME_ROAD_VEHICLE_BALOGH_COAL_TRUCK                 :Balogh Coal Truck
STR_VEHICLE_NAME_ROAD_VEHICLE_UHL_COAL_TRUCK                    :Uhl Coal Truck
STR_VEHICLE_NAME_ROAD_VEHICLE_DW_COAL_TRUCK                     :DW Coal Truck
STR_VEHICLE_NAME_ROAD_VEHICLE_MPS_MAIL_TRUCK                    :MPS Mail Truck
STR_VEHICLE_NAME_ROAD_VEHICLE_REYNARD_MAIL_TRUCK                :Reynard Mail Truck
STR_VEHICLE_NAME_ROAD_VEHICLE_PERRY_MAIL_TRUCK                  :Perry Mail Truck
STR_VEHICLE_NAME_ROAD_VEHICLE_MIGHTYMOVER_MAIL_TRUCK            :MightyMover Mail Truck
STR_VEHICLE_NAME_ROAD_VEHICLE_POWERNAUGHT_MAIL_TRUCK            :Powernaught Mail Truck
STR_VEHICLE_NAME_ROAD_VEHICLE_WIZZOWOW_MAIL_TRUCK               :Wizzowow Mail Truck
STR_VEHICLE_NAME_ROAD_VEHICLE_WITCOMBE_OIL_TANKER               :Witcombe Oil Tanker
STR_VEHICLE_NAME_ROAD_VEHICLE_FOSTER_OIL_TANKER                 :Foster Oil Tanker
STR_VEHICLE_NAME_ROAD_VEHICLE_PERRY_OIL_TANKER                  :Perry Oil Tanker
STR_VEHICLE_NAME_ROAD_VEHICLE_TALBOTT_LIVESTOCK_VAN             :Talbott Livestock Van
STR_VEHICLE_NAME_ROAD_VEHICLE_UHL_LIVESTOCK_VAN                 :Uhl Livestock Van
STR_VEHICLE_NAME_ROAD_VEHICLE_FOSTER_LIVESTOCK_VAN              :Foster Livestock Van
STR_VEHICLE_NAME_ROAD_VEHICLE_BALOGH_GOODS_TRUCK                :Balogh Goods Truck
STR_VEHICLE_NAME_ROAD_VEHICLE_CRAIGHEAD_GOODS_TRUCK             :Craighead Goods Truck
STR_VEHICLE_NAME_ROAD_VEHICLE_GOSS_GOODS_TRUCK                  :Goss Goods Truck
STR_VEHICLE_NAME_ROAD_VEHICLE_HEREFORD_GRAIN_TRUCK              :Hereford Grain Truck
STR_VEHICLE_NAME_ROAD_VEHICLE_THOMAS_GRAIN_TRUCK                :Thomas Grain Truck
STR_VEHICLE_NAME_ROAD_VEHICLE_GOSS_GRAIN_TRUCK                  :Goss Grain Truck
STR_VEHICLE_NAME_ROAD_VEHICLE_WITCOMBE_WOOD_TRUCK               :Witcombe Wood Truck
STR_VEHICLE_NAME_ROAD_VEHICLE_FOSTER_WOOD_TRUCK                 :รถบรรทุกไม้รุ่นฟอสเตอร์
STR_VEHICLE_NAME_ROAD_VEHICLE_MORELAND_WOOD_TRUCK               :รถบรรทุกไม้รุ่นมัวร์แลนด์
STR_VEHICLE_NAME_ROAD_VEHICLE_MPS_IRON_ORE_TRUCK                :รถบรรทุกแร่เหล็กรุ่นเอ็มพีเอส
STR_VEHICLE_NAME_ROAD_VEHICLE_UHL_IRON_ORE_TRUCK                :รถบรรทุกแร่เหล็กรุ่นยูเอชแอล
STR_VEHICLE_NAME_ROAD_VEHICLE_CHIPPY_IRON_ORE_TRUCK             :รถบรรทุกแร่เหล็กรุ่นชิปปี้
STR_VEHICLE_NAME_ROAD_VEHICLE_BALOGH_STEEL_TRUCK                :รถบรรทุกเหล็กกล้ารุ่นบัลล๊อก
STR_VEHICLE_NAME_ROAD_VEHICLE_UHL_STEEL_TRUCK                   :รถบรรทุกเหล็กกล้ารุ่นยูเอชแอล
STR_VEHICLE_NAME_ROAD_VEHICLE_KELLING_STEEL_TRUCK               :รถบรรทุกเหล็กกล้ารุ่นเคลลิ่ง
STR_VEHICLE_NAME_ROAD_VEHICLE_BALOGH_ARMORED_TRUCK              :รถหุ้มเกราะรุ่นบัลล๊อก
STR_VEHICLE_NAME_ROAD_VEHICLE_UHL_ARMORED_TRUCK                 :รถหุ้มเกราะรุ่นยูเอชแอล
STR_VEHICLE_NAME_ROAD_VEHICLE_FOSTER_ARMORED_TRUCK              :Foster Armoured Truck
STR_VEHICLE_NAME_ROAD_VEHICLE_FOSTER_FOOD_VAN                   :Foster Food Van
STR_VEHICLE_NAME_ROAD_VEHICLE_PERRY_FOOD_VAN                    :Perry Food Van
STR_VEHICLE_NAME_ROAD_VEHICLE_CHIPPY_FOOD_VAN                   :Chippy Food Van
STR_VEHICLE_NAME_ROAD_VEHICLE_UHL_PAPER_TRUCK                   :Uhl Paper Truck
STR_VEHICLE_NAME_ROAD_VEHICLE_BALOGH_PAPER_TRUCK                :Balogh Paper Truck
STR_VEHICLE_NAME_ROAD_VEHICLE_MPS_PAPER_TRUCK                   :MPS Paper Truck
STR_VEHICLE_NAME_ROAD_VEHICLE_MPS_COPPER_ORE_TRUCK              :MPS Copper Ore Truck
STR_VEHICLE_NAME_ROAD_VEHICLE_UHL_COPPER_ORE_TRUCK              :Uhl Copper Ore Truck
STR_VEHICLE_NAME_ROAD_VEHICLE_GOSS_COPPER_ORE_TRUCK             :Goss Copper Ore Truck
STR_VEHICLE_NAME_ROAD_VEHICLE_UHL_WATER_TANKER                  :Uhl Water Tanker
STR_VEHICLE_NAME_ROAD_VEHICLE_BALOGH_WATER_TANKER               :Balogh Water Tanker
STR_VEHICLE_NAME_ROAD_VEHICLE_MPS_WATER_TANKER                  :MPS Water Tanker
STR_VEHICLE_NAME_ROAD_VEHICLE_BALOGH_FRUIT_TRUCK                :Balogh Fruit Truck
STR_VEHICLE_NAME_ROAD_VEHICLE_UHL_FRUIT_TRUCK                   :Uhl Fruit Truck
STR_VEHICLE_NAME_ROAD_VEHICLE_KELLING_FRUIT_TRUCK               :Kelling Fruit Truck
STR_VEHICLE_NAME_ROAD_VEHICLE_BALOGH_RUBBER_TRUCK               :Balogh Rubber Truck
STR_VEHICLE_NAME_ROAD_VEHICLE_UHL_RUBBER_TRUCK                  :Uhl Rubber Truck
STR_VEHICLE_NAME_ROAD_VEHICLE_RMT_RUBBER_TRUCK                  :RMT Rubber Truck
STR_VEHICLE_NAME_ROAD_VEHICLE_MIGHTYMOVER_SUGAR_TRUCK           :MightyMover Sugar Truck
STR_VEHICLE_NAME_ROAD_VEHICLE_POWERNAUGHT_SUGAR_TRUCK           :Powernaught Sugar Truck
STR_VEHICLE_NAME_ROAD_VEHICLE_WIZZOWOW_SUGAR_TRUCK              :Wizzowow Sugar Truck
STR_VEHICLE_NAME_ROAD_VEHICLE_MIGHTYMOVER_COLA_TRUCK            :MightyMover Cola Truck
STR_VEHICLE_NAME_ROAD_VEHICLE_POWERNAUGHT_COLA_TRUCK            :Powernaught Cola Truck
STR_VEHICLE_NAME_ROAD_VEHICLE_WIZZOWOW_COLA_TRUCK               :Wizzowow Cola Truck
STR_VEHICLE_NAME_ROAD_VEHICLE_MIGHTYMOVER_COTTON_CANDY          :MightyMover Candyfloss Truck
STR_VEHICLE_NAME_ROAD_VEHICLE_POWERNAUGHT_COTTON_CANDY          :Powernaught Candyfloss Truck
STR_VEHICLE_NAME_ROAD_VEHICLE_WIZZOWOW_COTTON_CANDY_TRUCK       :Wizzowow Candyfloss Truck
STR_VEHICLE_NAME_ROAD_VEHICLE_MIGHTYMOVER_TOFFEE_TRUCK          :MightyMover Toffee Truck
STR_VEHICLE_NAME_ROAD_VEHICLE_POWERNAUGHT_TOFFEE_TRUCK          :Powernaught Toffee Truck
STR_VEHICLE_NAME_ROAD_VEHICLE_WIZZOWOW_TOFFEE_TRUCK             :Wizzowow Toffee Truck
STR_VEHICLE_NAME_ROAD_VEHICLE_MIGHTYMOVER_TOY_VAN               :MightyMover Toy Van
STR_VEHICLE_NAME_ROAD_VEHICLE_POWERNAUGHT_TOY_VAN               :Powernaught Toy Van
STR_VEHICLE_NAME_ROAD_VEHICLE_WIZZOWOW_TOY_VAN                  :Wizzowow Toy Van
STR_VEHICLE_NAME_ROAD_VEHICLE_MIGHTYMOVER_CANDY_TRUCK           :MightyMover Sweet Truck
STR_VEHICLE_NAME_ROAD_VEHICLE_POWERNAUGHT_CANDY_TRUCK           :Powernaught Sweet Truck
STR_VEHICLE_NAME_ROAD_VEHICLE_WIZZOWOW_CANDY_TRUCK              :Wizzowow Sweet Truck
STR_VEHICLE_NAME_ROAD_VEHICLE_MIGHTYMOVER_BATTERY_TRUCK         :MightyMover Battery Truck
STR_VEHICLE_NAME_ROAD_VEHICLE_POWERNAUGHT_BATTERY_TRUCK         :Powernaught Battery Truck
STR_VEHICLE_NAME_ROAD_VEHICLE_WIZZOWOW_BATTERY_TRUCK            :Wizzowow Battery Truck
STR_VEHICLE_NAME_ROAD_VEHICLE_MIGHTYMOVER_FIZZY_DRINK           :MightyMover Fizzy Drink Truck
STR_VEHICLE_NAME_ROAD_VEHICLE_POWERNAUGHT_FIZZY_DRINK           :Powernaught Fizzy Drink Truck
STR_VEHICLE_NAME_ROAD_VEHICLE_WIZZOWOW_FIZZY_DRINK_TRUCK        :Wizzowow Fizzy Drink Truck
STR_VEHICLE_NAME_ROAD_VEHICLE_MIGHTYMOVER_PLASTIC_TRUCK         :MightyMover Plastic Truck
STR_VEHICLE_NAME_ROAD_VEHICLE_POWERNAUGHT_PLASTIC_TRUCK         :Powernaught Plastic Truck
STR_VEHICLE_NAME_ROAD_VEHICLE_WIZZOWOW_PLASTIC_TRUCK            :Wizzowow Plastic Truck
STR_VEHICLE_NAME_ROAD_VEHICLE_MIGHTYMOVER_BUBBLE_TRUCK          :MightyMover Bubble Truck
STR_VEHICLE_NAME_ROAD_VEHICLE_POWERNAUGHT_BUBBLE_TRUCK          :Powernaught Bubble Truck
STR_VEHICLE_NAME_ROAD_VEHICLE_WIZZOWOW_BUBBLE_TRUCK             :Wizzowow Bubble Truck
STR_VEHICLE_NAME_SHIP_MPS_OIL_TANKER                            :MPS Oil Tanker
STR_VEHICLE_NAME_SHIP_CS_INC_OIL_TANKER                         :CS-Inc. Oil Tanker
STR_VEHICLE_NAME_SHIP_MPS_PASSENGER_FERRY                       :MPS Passenger Ferry
STR_VEHICLE_NAME_SHIP_FFP_PASSENGER_FERRY                       :FFP Passenger Ferry
STR_VEHICLE_NAME_SHIP_BAKEWELL_300_HOVERCRAFT                   :Bakewell 300 Hovercraft
STR_VEHICLE_NAME_SHIP_CHUGGER_CHUG_PASSENGER                    :Chugger-Chug Passenger Ferry
STR_VEHICLE_NAME_SHIP_SHIVERSHAKE_PASSENGER_FERRY               :Shivershake Passenger Ferry
STR_VEHICLE_NAME_SHIP_YATE_CARGO_SHIP                           :Yate Cargo ship
STR_VEHICLE_NAME_SHIP_BAKEWELL_CARGO_SHIP                       :Bakewell Cargo ship
STR_VEHICLE_NAME_SHIP_MIGHTYMOVER_CARGO_SHIP                    :MightyMover Cargo ship
STR_VEHICLE_NAME_SHIP_POWERNAUT_CARGO_SHIP                      :Powernaut Cargo ship
STR_VEHICLE_NAME_AIRCRAFT_SAMPSON_U52                           :Sampson U52
STR_VEHICLE_NAME_AIRCRAFT_COLEMAN_COUNT                         :Coleman Count
STR_VEHICLE_NAME_AIRCRAFT_FFP_DART                              :FFP Dart
STR_VEHICLE_NAME_AIRCRAFT_YATE_HAUGAN                           :Yate Haugan
STR_VEHICLE_NAME_AIRCRAFT_BAKEWELL_COTSWALD_LB_3                :Bakewell Cotswald LB-3
STR_VEHICLE_NAME_AIRCRAFT_BAKEWELL_LUCKETT_LB_8                 :Bakewell Luckett LB-8
STR_VEHICLE_NAME_AIRCRAFT_BAKEWELL_LUCKETT_LB_9                 :Bakewell Luckett LB-9
STR_VEHICLE_NAME_AIRCRAFT_BAKEWELL_LUCKETT_LB80                 :Bakewell Luckett LB80
STR_VEHICLE_NAME_AIRCRAFT_BAKEWELL_LUCKETT_LB_10                :Bakewell Luckett LB-10
STR_VEHICLE_NAME_AIRCRAFT_BAKEWELL_LUCKETT_LB_11                :Bakewell Luckett LB-11
STR_VEHICLE_NAME_AIRCRAFT_YATE_AEROSPACE_YAC_1_11               :Yate Aerospace YAC 1-11
STR_VEHICLE_NAME_AIRCRAFT_DARWIN_100                            :Darwin 100
STR_VEHICLE_NAME_AIRCRAFT_DARWIN_200                            :Darwin 200
STR_VEHICLE_NAME_AIRCRAFT_DARWIN_300                            :Darwin 300
STR_VEHICLE_NAME_AIRCRAFT_DARWIN_400                            :Darwin 400
STR_VEHICLE_NAME_AIRCRAFT_DARWIN_500                            :Darwin 500
STR_VEHICLE_NAME_AIRCRAFT_DARWIN_600                            :Darwin 600
STR_VEHICLE_NAME_AIRCRAFT_GURU_GALAXY                           :Guru Galaxy
STR_VEHICLE_NAME_AIRCRAFT_AIRTAXI_A21                           :Airtaxi A21
STR_VEHICLE_NAME_AIRCRAFT_AIRTAXI_A31                           :Airtaxi A31
STR_VEHICLE_NAME_AIRCRAFT_AIRTAXI_A32                           :Airtaxi A32
STR_VEHICLE_NAME_AIRCRAFT_AIRTAXI_A33                           :Airtaxi A33
STR_VEHICLE_NAME_AIRCRAFT_YATE_AEROSPACE_YAE46                  :Yate Aerospace YAe46
STR_VEHICLE_NAME_AIRCRAFT_DINGER_100                            :Dinger 100
STR_VEHICLE_NAME_AIRCRAFT_AIRTAXI_A34_1000                      :AirTaxi A34-1000
STR_VEHICLE_NAME_AIRCRAFT_YATE_Z_SHUTTLE                        :Yate Z-Shuttle
STR_VEHICLE_NAME_AIRCRAFT_KELLING_K1                            :Kelling K1
STR_VEHICLE_NAME_AIRCRAFT_KELLING_K6                            :Kelling K6
STR_VEHICLE_NAME_AIRCRAFT_KELLING_K7                            :Kelling K7
STR_VEHICLE_NAME_AIRCRAFT_DARWIN_700                            :Darwin 700
STR_VEHICLE_NAME_AIRCRAFT_FFP_HYPERDART_2                       :FFP Hyperdart 2
STR_VEHICLE_NAME_AIRCRAFT_DINGER_200                            :Dinger 200
STR_VEHICLE_NAME_AIRCRAFT_DINGER_1000                           :Dinger 1000
STR_VEHICLE_NAME_AIRCRAFT_PLODDYPHUT_100                        :Ploddyphut 100
STR_VEHICLE_NAME_AIRCRAFT_PLODDYPHUT_500                        :Ploddyphut 500
STR_VEHICLE_NAME_AIRCRAFT_FLASHBANG_X1                          :Flashbang X1
STR_VEHICLE_NAME_AIRCRAFT_JUGGERPLANE_M1                        :Juggerplane M1
STR_VEHICLE_NAME_AIRCRAFT_FLASHBANG_WIZZER                      :Flashbang Wizzer
STR_VEHICLE_NAME_AIRCRAFT_TRICARIO_HELICOPTER                   :Tricario Helicopter
STR_VEHICLE_NAME_AIRCRAFT_GURU_X2_HELICOPTER                    :Guru X2 Helicopter
STR_VEHICLE_NAME_AIRCRAFT_POWERNAUT_HELICOPTER                  :Powernaut Helicopter

##id 0x8800
# Formatting of some strings
STR_FORMAT_DATE_TINY                                            :{STRING}-{STRING}-{NUM}
STR_FORMAT_DATE_SHORT                                           :{STRING} {NUM}
STR_FORMAT_DATE_LONG                                            :{STRING} {STRING} {NUM}
STR_FORMAT_DATE_ISO                                             :{2:NUM}-{1:STRING}-{0:STRING}

STR_FORMAT_BUOY_NAME                                            :ทุ่น {TOWN}
STR_FORMAT_BUOY_NAME_SERIAL                                     :ทุ่น {TOWN} #{COMMA}
STR_FORMAT_COMPANY_NUM                                          :(บริษัท {COMMA})
STR_FORMAT_GROUP_NAME                                           :กลุ่ม {COMMA}
STR_FORMAT_INDUSTRY_NAME                                        :{TOWN} {STRING}
STR_FORMAT_WAYPOINT_NAME                                        :จุดตรวจ {TOWN}
STR_FORMAT_WAYPOINT_NAME_SERIAL                                 :จุดตรวจ {TOWN} #{COMMA}

STR_FORMAT_DEPOT_NAME_TRAIN                                     :โรงซ่อมบำรุงรถไฟ {TOWN}
STR_FORMAT_DEPOT_NAME_TRAIN_SERIAL                              :โรงซ่อมบำรุงรถไฟ {TOWN} #{COMMA}
STR_FORMAT_DEPOT_NAME_ROAD_VEHICLE                              :โรงซ่อมบำรุงรถ {TOWN}
STR_FORMAT_DEPOT_NAME_ROAD_VEHICLE_SERIAL                       :โรงซ่อมบำรุงรถ {TOWN} #{COMMA}
STR_FORMAT_DEPOT_NAME_SHIP                                      :อู่เรือ {TOWN}
STR_FORMAT_DEPOT_NAME_SHIP_SERIAL                               :อู่เรือ {TOWN} #{COMMA}
STR_FORMAT_DEPOT_NAME_AIRCRAFT                                  :โรงเก็บเครื่องบิน {STATION}

STR_UNKNOWN_STATION                                             :ไม่ทราบสถานี
STR_DEFAULT_SIGN_NAME                                           :ป้าย
STR_COMPANY_SOMEONE                                             :บางคน

STR_SAVEGAME_NAME_DEFAULT                                       :{COMPANY}, {STRING}
STR_SAVEGAME_NAME_SPECTATOR                                     :ผู้ชม, {1:STRING}

# Viewport strings
STR_VIEWPORT_TOWN_POP                                           :{WHITE}{TOWN} ({COMMA})
STR_VIEWPORT_TOWN                                               :{WHITE}{TOWN}
STR_VIEWPORT_TOWN_TINY_BLACK                                    :{TINY_FONT}{BLACK}{TOWN}
STR_VIEWPORT_TOWN_TINY_WHITE                                    :{TINY_FONT}{WHITE}{TOWN}

STR_VIEWPORT_SIGN_SMALL_BLACK                                   :{TINY_FONT}{BLACK}{SIGN}
STR_VIEWPORT_SIGN_SMALL_WHITE                                   :{TINY_FONT}{WHITE}{SIGN}

STR_VIEWPORT_STATION                                            :{STATION} {STATION_FEATURES}
STR_VIEWPORT_STATION_TINY                                       :{TINY_FONT}{STATION}

STR_VIEWPORT_WAYPOINT                                           :{WAYPOINT}
STR_VIEWPORT_WAYPOINT_TINY                                      :{TINY_FONT}{WAYPOINT}

# Simple strings to get specific types of data
STR_COMPANY_NAME                                                :{COMPANY}
STR_COMPANY_NAME_COMPANY_NUM                                    :{COMPANY} {COMPANY_NUM}
STR_DEPOT_NAME                                                  :{DEPOT}
STR_ENGINE_NAME                                                 :{ENGINE}
STR_GROUP_NAME                                                  :{GROUP}
STR_INDUSTRY_NAME                                               :{INDUSTRY}
STR_PRESIDENT_NAME                                              :{PRESIDENT_NAME}
STR_SIGN_NAME                                                   :{SIGN}
STR_STATION_NAME                                                :{STATION}
STR_TOWN_NAME                                                   :{TOWN}
STR_VEHICLE_NAME                                                :{VEHICLE}
STR_WAYPOINT_NAME                                               :{WAYPOINT}

STR_JUST_CARGO                                                  :{CARGO_LONG}
STR_JUST_CHECKMARK                                              :{CHECKMARK}
STR_JUST_COMMA                                                  :{COMMA}
STR_JUST_CURRENCY_SHORT                                         :{CURRENCY_SHORT}
STR_JUST_CURRENCY_LONG                                          :{CURRENCY_LONG}
STR_JUST_CARGO_LIST                                             :{CARGO_LIST}
STR_JUST_INT                                                    :{NUM}
STR_JUST_DATE_TINY                                              :{DATE_TINY}
STR_JUST_DATE_SHORT                                             :{DATE_SHORT}
STR_JUST_DATE_LONG                                              :{DATE_LONG}
STR_JUST_DATE_ISO                                               :{DATE_ISO}
STR_JUST_STRING                                                 :{STRING}
STR_JUST_STRING_STRING                                          :{STRING}{STRING}
STR_JUST_RAW_STRING                                             :{STRING}
STR_JUST_BIG_RAW_STRING                                         :{BIG_FONT}{STRING}

# Slightly 'raw' stringcodes with colour or size
STR_BLACK_COMMA                                                 :{BLACK}{COMMA}
STR_TINY_BLACK_COMA                                             :{TINY_FONT}{BLACK}{COMMA}
STR_TINY_COMMA                                                  :{TINY_FONT}{COMMA}
STR_BLUE_COMMA                                                  :{BLUE}{COMMA}
STR_RED_COMMA                                                   :{RED}{COMMA}
STR_WHITE_COMMA                                                 :{WHITE}{COMMA}
STR_TINY_BLACK_DECIMAL                                          :{TINY_FONT}{BLACK}{DECIMAL}
STR_COMPANY_MONEY                                               :{WHITE} {CURRENCY_LONG}
STR_BLACK_DATE_LONG                                             :{BLACK}{DATE_LONG}
STR_WHITE_DATE_LONG                                             :{WHITE}{DATE_LONG}
STR_SHORT_DATE                                                  :{WHITE}{DATE_TINY}
STR_DATE_LONG_SMALL                                             :{TINY_FONT}{BLACK}{DATE_LONG}
STR_TINY_GROUP                                                  :{TINY_FONT}{GROUP}
STR_BLACK_INT                                                   :{BLACK}{NUM}
STR_ORANGE_INT                                                  :{ORANGE}{NUM}
STR_WHITE_SIGN                                                  :{WHITE}{SIGN}
STR_TINY_BLACK_STATION                                          :{TINY_FONT}{BLACK}{STATION}
STR_BLACK_STRING                                                :{BLACK}{STRING}
STR_BLACK_RAW_STRING                                            :{BLACK}{STRING}
STR_ORANGE_STRING                                               :{ORANGE}{STRING}
STR_LTBLUE_STRING                                               :{LTBLUE}{STRING}
STR_WHITE_STRING                                                :{WHITE}{STRING}
STR_ORANGE_STRING1_WHITE                                        :{ORANGE}{STRING}{WHITE}
STR_ORANGE_STRING1_LTBLUE                                       :{ORANGE}{STRING}{LTBLUE}
STR_TINY_BLACK_HEIGHT                                           :{TINY_FONT}{BLACK}{HEIGHT}
STR_TINY_BLACK_VEHICLE                                          :{TINY_FONT}{BLACK}{VEHICLE}
STR_TINY_RIGHT_ARROW                                            :{TINY_FONT}{RIGHT_ARROW}

STR_BLACK_1                                                     :{BLACK}1
STR_BLACK_2                                                     :{BLACK}2
STR_BLACK_3                                                     :{BLACK}3
STR_BLACK_4                                                     :{BLACK}4
STR_BLACK_5                                                     :{BLACK}5
STR_BLACK_6                                                     :{BLACK}6
STR_BLACK_7                                                     :{BLACK}7

STR_TRAIN                                                       :{BLACK}{TRAIN}
STR_BUS                                                         :{BLACK}{BUS}
STR_LORRY                                                       :{BLACK}{LORRY}
STR_PLANE                                                       :{BLACK}{PLANE}
STR_SHIP                                                        :{BLACK}{SHIP}

STR_TOOLBAR_RAILTYPE_VELOCITY                                   :{STRING} ({VELOCITY})<|MERGE_RESOLUTION|>--- conflicted
+++ resolved
@@ -2024,12 +2024,6 @@
 STR_NETWORK_SERVER                                              :เซิฟเวอร์
 STR_NETWORK_CLIENT                                              :ลูกข่าย
 STR_NETWORK_SPECTATORS                                          :ผู้ชม
-
-<<<<<<< HEAD
-STR_NETWORK_TOOLBAR_LIST_SPECTATOR                              :{BLACK}ผู้สังเกตุการณ์
-=======
-STR_NETWORK_GIVE_MONEY_CAPTION                                  :{WHITE}กรอกจำนวนเงินที่ต้องการจะให้
->>>>>>> ba55f93f
 
 # Network set password
 STR_COMPANY_PASSWORD_CANCEL                                     :{BLACK}ไม่ทำการเก็บพาสเวิร์ดที่กรอกไว้แล้ว
