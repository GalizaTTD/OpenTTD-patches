##name Greek
##ownname Ελληνικά
##isocode el_GR
##plural 2
##textdir ltr
##digitsep .
##digitsepcur .
##decimalsep ,
##winlangid 0x0408
##grflangid 0x1e
##gender m f n
##case subs date geniki


# This file is part of OpenTTD.
# OpenTTD is free software; you can redistribute it and/or modify it under the terms of the GNU General Public License as published by the Free Software Foundation, version 2.
# OpenTTD is distributed in the hope that it will be useful, but WITHOUT ANY WARRANTY; without even the implied warranty of MERCHANTABILITY or FITNESS FOR A PARTICULAR PURPOSE.
# See the GNU General Public License for more details. You should have received a copy of the GNU General Public License along with OpenTTD. If not, see <http://www.gnu.org/licenses/>.


##id 0x0000
STR_NULL                                                        :
STR_EMPTY                                                       :
STR_UNDEFINED                                                   :(απροσδιόριστο)
STR_JUST_NOTHING                                                :Τίποτα

# Cargo related strings
# Plural cargo name
STR_CARGO_PLURAL_NOTHING                                        :
STR_CARGO_PLURAL_PASSENGERS                                     :{G=m}Επιβάτες
STR_CARGO_PLURAL_PASSENGERS.geniki                              :Επιβάτη
STR_CARGO_PLURAL_COAL                                           :{G=m}Άνθρακας
STR_CARGO_PLURAL_MAIL                                           :{G=f}Αλληλογραφία
STR_CARGO_PLURAL_MAIL.geniki                                    :Αλληλογραφίας
STR_CARGO_PLURAL_OIL                                            :{G=n}Πετρέλαιo
STR_CARGO_PLURAL_OIL.geniki                                     :Πετρελαίου
STR_CARGO_PLURAL_LIVESTOCK                                      :{G=n}Ζώα
STR_CARGO_PLURAL_LIVESTOCK.geniki                               :Ζώων
STR_CARGO_PLURAL_GOODS                                          :{G=n}Αγαθά
STR_CARGO_PLURAL_GOODS.geniki                                   :Αγαθών
STR_CARGO_PLURAL_GRAIN                                          :{G=n}Σιτηρά
STR_CARGO_PLURAL_GRAIN.geniki                                   :Σιτηρών
STR_CARGO_PLURAL_WOOD                                           :{G=f}Ξυλεία
STR_CARGO_PLURAL_WOOD.geniki                                    :Ξυλείας
STR_CARGO_PLURAL_IRON_ORE                                       :{G=n}Σιδηρομεταλλεύματα
STR_CARGO_PLURAL_IRON_ORE.geniki                                :Σιδηρομεταλλευμάτων
STR_CARGO_PLURAL_STEEL                                          :{G=m}Χάλυβες
STR_CARGO_PLURAL_STEEL.geniki                                   :Χάλυβα
STR_CARGO_PLURAL_VALUABLES                                      :{G=n}Πολύτιμα είδη
STR_CARGO_PLURAL_VALUABLES.geniki                               :Πολύτιμων ειδών
STR_CARGO_PLURAL_COPPER_ORE                                     :{G=n}Μεταλλεύματα Χαλκού
STR_CARGO_PLURAL_COPPER_ORE.geniki                              :Μεταλλευμάτων Χαλκού
STR_CARGO_PLURAL_MAIZE                                          :{G=n}Καλαμπόκια
STR_CARGO_PLURAL_MAIZE.geniki                                   :Καλαμποκιών
STR_CARGO_PLURAL_FRUIT                                          :{G=n}Φρούτα
STR_CARGO_PLURAL_FRUIT.geniki                                   :Φρούτων
STR_CARGO_PLURAL_DIAMONDS                                       :{G=n}Διαμάντια
STR_CARGO_PLURAL_DIAMONDS.geniki                                :Διαμαντιών
STR_CARGO_PLURAL_FOOD                                           :{G=n}Τρόφιμα
STR_CARGO_PLURAL_FOOD.geniki                                    :Τροφίμων
STR_CARGO_PLURAL_PAPER                                          :{G=n}Χαρτιά
STR_CARGO_PLURAL_PAPER.geniki                                   :Χαρτιών
STR_CARGO_PLURAL_GOLD                                           :{G=m}Χρυσός
STR_CARGO_PLURAL_GOLD.geniki                                    :Χρυσού
STR_CARGO_PLURAL_WATER                                          :{G=n}Νερά
STR_CARGO_PLURAL_WATER.geniki                                   :Νερών
STR_CARGO_PLURAL_WHEAT                                          :Σιτάρια
STR_CARGO_PLURAL_WHEAT.geniki                                   :Σιταριών
STR_CARGO_PLURAL_RUBBER                                         :{G=n}Λάστιχα
STR_CARGO_PLURAL_RUBBER.geniki                                  :Λάστιχων
STR_CARGO_PLURAL_SUGAR                                          :{G=f}Ζάχαρη
STR_CARGO_PLURAL_SUGAR.geniki                                   :Ζάχαρης
STR_CARGO_PLURAL_TOYS                                           :{G=n}Παιχνίδια
STR_CARGO_PLURAL_TOYS.geniki                                    :Παιχνιδιών
STR_CARGO_PLURAL_SWEETS                                         :{G=n}Γλυκίσματα
STR_CARGO_PLURAL_SWEETS.geniki                                  :Γλυκισμάτων
STR_CARGO_PLURAL_COLA                                           :{G=f}Κόλα
STR_CARGO_PLURAL_COLA.geniki                                    :Κόλας
STR_CARGO_PLURAL_CANDYFLOSS                                     :{G=n}Μαλλιά της γριάς
STR_CARGO_PLURAL_CANDYFLOSS.geniki                              :Μαλλιών της γριάς
STR_CARGO_PLURAL_BUBBLES                                        :{G=f}Φυσαλίδες
STR_CARGO_PLURAL_BUBBLES.geniki                                 :Φυσαλίδων
STR_CARGO_PLURAL_TOFFEE                                         :{G=n}Καραμέλες βουτύρου
STR_CARGO_PLURAL_TOFFEE.geniki                                  :Καραμέλων βουτύρου
STR_CARGO_PLURAL_BATTERIES                                      :{G=f}Μπαταρίες
STR_CARGO_PLURAL_BATTERIES.geniki                               :Μπαταριών
STR_CARGO_PLURAL_PLASTIC                                        :{G=n}Πλαστικά
STR_CARGO_PLURAL_PLASTIC.geniki                                 :Πλαστικών
STR_CARGO_PLURAL_FIZZY_DRINKS                                   :{G=n}Αναψυκτικά
STR_CARGO_PLURAL_FIZZY_DRINKS.geniki                            :Αναψυκτικών

# Singular cargo name
STR_CARGO_SINGULAR_NOTHING                                      :
STR_CARGO_SINGULAR_PASSENGER                                    :{G=m}Επιβάτης
STR_CARGO_SINGULAR_PASSENGER.subs                               :Επιβάτες
STR_CARGO_SINGULAR_COAL                                         :{G=m}Άνθρακας
STR_CARGO_SINGULAR_MAIL                                         :{G=f}Αλληλογραφία
STR_CARGO_SINGULAR_MAIL.subs                                    :Αλληλογραφία
STR_CARGO_SINGULAR_OIL                                          :{G=n}Πετρέλαιο
STR_CARGO_SINGULAR_OIL.subs                                     :Πετρέλαιο
STR_CARGO_SINGULAR_LIVESTOCK                                    :{G=n}Ζώο
STR_CARGO_SINGULAR_LIVESTOCK.subs                               :Ζώα
STR_CARGO_SINGULAR_GOODS                                        :{G=n}Αγαθό
STR_CARGO_SINGULAR_GOODS.subs                                   :Αγαθα
STR_CARGO_SINGULAR_GRAIN                                        :{G=n}Σιτηρό
STR_CARGO_SINGULAR_GRAIN.subs                                   :Σιτηρα
STR_CARGO_SINGULAR_WOOD                                         :{G=f}Ξυλεία
STR_CARGO_SINGULAR_WOOD.subs                                    :Ξυλεία
STR_CARGO_SINGULAR_IRON_ORE                                     :{G=n}Σιδηρομετάλλευμα
STR_CARGO_SINGULAR_IRON_ORE.subs                                :Σιδηρομετάλλευμα
STR_CARGO_SINGULAR_STEEL                                        :{G=m}Χάλυβας
STR_CARGO_SINGULAR_STEEL.subs                                   :Χάλυβα
STR_CARGO_SINGULAR_VALUABLES                                    :{G=n}Πολύτιμο είδος
STR_CARGO_SINGULAR_VALUABLES.subs                               :Πολύτιμα είδη
STR_CARGO_SINGULAR_COPPER_ORE                                   :{G=n}Μετάλλευμα Χαλκού
STR_CARGO_SINGULAR_COPPER_ORE.subs                              :Μετάλλευμα Χαλκού
STR_CARGO_SINGULAR_MAIZE                                        :{G=n}Καλαμπόκι
STR_CARGO_SINGULAR_MAIZE.subs                                   :Καλαμπόκι
STR_CARGO_SINGULAR_FRUIT                                        :{G=n}Φρούτο
STR_CARGO_SINGULAR_FRUIT.subs                                   :Φρούτα
STR_CARGO_SINGULAR_DIAMOND                                      :{G=n}Διαμάντι
STR_CARGO_SINGULAR_DIAMOND.subs                                 :Διαμάντια
STR_CARGO_SINGULAR_FOOD                                         :{G=n}Τρόφιμο
STR_CARGO_SINGULAR_FOOD.subs                                    :Τρόφιμα
STR_CARGO_SINGULAR_PAPER                                        :{G=n}Χαρτί
STR_CARGO_SINGULAR_PAPER.subs                                   :Χαρτία
STR_CARGO_SINGULAR_GOLD                                         :{G=m}Χρυσός
STR_CARGO_SINGULAR_GOLD.subs                                    :Χρυσό
STR_CARGO_SINGULAR_WATER                                        :{G=n}Νερό
STR_CARGO_SINGULAR_WATER.subs                                   :Νερα
STR_CARGO_SINGULAR_WHEAT                                        :{G=n}Σιτάρι
STR_CARGO_SINGULAR_WHEAT.subs                                   :Σιτάρια
STR_CARGO_SINGULAR_RUBBER                                       :{G=n}Λάστιχο
STR_CARGO_SINGULAR_RUBBER.subs                                  :Λάστιχα
STR_CARGO_SINGULAR_SUGAR                                        :{G=f}Ζάχαρη
STR_CARGO_SINGULAR_SUGAR.subs                                   :Ζάχαρες
STR_CARGO_SINGULAR_TOY                                          :{G=n}Παιχνίδι
STR_CARGO_SINGULAR_TOY.subs                                     :Παιχνίδια
STR_CARGO_SINGULAR_SWEETS                                       :{G=n}Γλυκό
STR_CARGO_SINGULAR_SWEETS.subs                                  :Γλυκα
STR_CARGO_SINGULAR_COLA                                         :{G=f}Κόλα
STR_CARGO_SINGULAR_CANDYFLOSS                                   :{G=n}Μαλλί της γριάς
STR_CARGO_SINGULAR_CANDYFLOSS.subs                              :Μαλλί της γριάς
STR_CARGO_SINGULAR_BUBBLE                                       :{G=f}Φυσαλίδα
STR_CARGO_SINGULAR_BUBBLE.subs                                  :Φυσαλίδες
STR_CARGO_SINGULAR_TOFFEE                                       :{G=n}Καραμέλα βουτύρου
STR_CARGO_SINGULAR_TOFFEE.subs                                  :Ζαχαρωτα
STR_CARGO_SINGULAR_BATTERY                                      :{G=f}Μπαταρία
STR_CARGO_SINGULAR_BATTERY.subs                                 :Μπαταρίες
STR_CARGO_SINGULAR_PLASTIC                                      :{G=n}Πλαστικό
STR_CARGO_SINGULAR_PLASTIC.subs                                 :Πλαστικα
STR_CARGO_SINGULAR_FIZZY_DRINK                                  :{G=n}Αναψυκτικό
STR_CARGO_SINGULAR_FIZZY_DRINK.subs                             :Αναψυκτικα

# Quantity of cargo
STR_QUANTITY_NOTHING                                            :
STR_QUANTITY_PASSENGERS                                         :{COMMA}{NBSP}επιβάτ{P ης ες}
STR_QUANTITY_COAL                                               :{WEIGHT_LONG} άνθρακα
STR_QUANTITY_MAIL                                               :{COMMA}{NBSP}σάκο{P ς ι} με αλληλογραφία
STR_QUANTITY_OIL                                                :{VOLUME_LONG} πετρελαίου
STR_QUANTITY_LIVESTOCK                                          :{COMMA}{NBSP}τεμάχι{P ο α} ζώων
STR_QUANTITY_GOODS                                              :{COMMA}{NBSP}κιβώτι{P ο α} αγαθών
STR_QUANTITY_GRAIN                                              :{WEIGHT_LONG} σιτηρών
STR_QUANTITY_WOOD                                               :{WEIGHT_LONG} ξυλείας
STR_QUANTITY_IRON_ORE                                           :{WEIGHT_LONG} μεταλλεύματος σιδήρου
STR_QUANTITY_STEEL                                              :{WEIGHT_LONG} χάλυβα
STR_QUANTITY_VALUABLES                                          :{COMMA}{NBSP}σάκ{P ος οι} με πολύτιμα είδη
STR_QUANTITY_COPPER_ORE                                         :{WEIGHT_LONG} μεταλλεύματος χαλκού
STR_QUANTITY_MAIZE                                              :{WEIGHT_LONG} καλαμποκιού
STR_QUANTITY_FRUIT                                              :{WEIGHT_LONG} φρούτων
STR_QUANTITY_DIAMONDS                                           :{COMMA}{NBSP}σάκ{P ος οι} με διαμάντια
STR_QUANTITY_FOOD                                               :{WEIGHT_LONG} τροφίμων
STR_QUANTITY_PAPER                                              :{WEIGHT_LONG} χαρτιού
STR_QUANTITY_GOLD                                               :{COMMA}{NBSP}σάκ{P ος οι} χρυσού
STR_QUANTITY_WATER                                              :{VOLUME_LONG} νερού
STR_QUANTITY_WHEAT                                              :{WEIGHT_LONG} σιταριού
STR_QUANTITY_RUBBER                                             :{VOLUME_LONG} λάστιχου
STR_QUANTITY_SUGAR                                              :{WEIGHT_LONG} ζάχαρης
STR_QUANTITY_TOYS                                               :{COMMA}{NBSP}παιχνίδι{P "" α}
STR_QUANTITY_SWEETS                                             :{COMMA}{NBSP}σάκ{P ος οι} με γλυκά
STR_QUANTITY_COLA                                               :{VOLUME_LONG} κόλας
STR_QUANTITY_CANDYFLOSS                                         :{WEIGHT_LONG} μαλλιού της γριάς
STR_QUANTITY_BUBBLES                                            :{COMMA} φυσαλίδ{P α ες}
STR_QUANTITY_TOFFEE                                             :{WEIGHT_LONG} καραμέλων βουτύρου
STR_QUANTITY_BATTERIES                                          :{COMMA} μπαταρί{P α ες}
STR_QUANTITY_PLASTIC                                            :{VOLUME_LONG} πλαστικού
STR_QUANTITY_FIZZY_DRINKS                                       :{COMMA} αναψυκτικ{P ό ά}
STR_QUANTITY_N_A                                                :Μ/Δ

# Two letter abbreviation of cargo name
STR_ABBREV_NOTHING                                              :
STR_ABBREV_PASSENGERS                                           :{TINY_FONT}ΕΠ
STR_ABBREV_COAL                                                 :{TINY_FONT}AΘ
STR_ABBREV_MAIL                                                 :{TINY_FONT}ΑΓ
STR_ABBREV_OIL                                                  :{TINY_FONT}ΠΤ
STR_ABBREV_LIVESTOCK                                            :{TINY_FONT}ΖΩ
STR_ABBREV_GOODS                                                :{TINY_FONT}ΧΡ
STR_ABBREV_GRAIN                                                :{TINY_FONT}ΣΡ
STR_ABBREV_WOOD                                                 :{TINY_FONT}ΞΛ
STR_ABBREV_IRON_ORE                                             :{TINY_FONT}ΣΜ
STR_ABBREV_STEEL                                                :{TINY_FONT}ΧΒ
STR_ABBREV_VALUABLES                                            :{TINY_FONT}ΠΕ
STR_ABBREV_COPPER_ORE                                           :{TINY_FONT}ΧΜ
STR_ABBREV_MAIZE                                                :{TINY_FONT}ΚΛ
STR_ABBREV_FRUIT                                                :{TINY_FONT}ΦΡ
STR_ABBREV_DIAMONDS                                             :{TINY_FONT}ΔΜ
STR_ABBREV_FOOD                                                 :{TINY_FONT}ΤΦ
STR_ABBREV_PAPER                                                :{TINY_FONT}ΧΤ
STR_ABBREV_GOLD                                                 :{TINY_FONT}ΧΡ
STR_ABBREV_WATER                                                :{TINY_FONT}ΝΕ
STR_ABBREV_WHEAT                                                :{TINY_FONT}ΣΤ
STR_ABBREV_RUBBER                                               :{TINY_FONT}ΚΤ
STR_ABBREV_SUGAR                                                :{TINY_FONT}ΖΧ
STR_ABBREV_TOYS                                                 :{TINY_FONT}ΠΧ
STR_ABBREV_SWEETS                                               :{TINY_FONT}ΓΛ
STR_ABBREV_COLA                                                 :{TINY_FONT}ΚΟ
STR_ABBREV_CANDYFLOSS                                           :{TINY_FONT}ΜΓ
STR_ABBREV_BUBBLES                                              :{TINY_FONT}ΦΥ
STR_ABBREV_TOFFEE                                               :{TINY_FONT}ΚΒ
STR_ABBREV_BATTERIES                                            :{TINY_FONT}ΜΠ
STR_ABBREV_PLASTIC                                              :{TINY_FONT}ΠΛ
STR_ABBREV_FIZZY_DRINKS                                         :{TINY_FONT}ΑΨ
STR_ABBREV_NONE                                                 :{TINY_FONT}ΤΠ
STR_ABBREV_ALL                                                  :{TINY_FONT}ΟΛΑ

# 'Mode' of transport for cargoes
STR_PASSENGERS                                                  :{COMMA}{NBSP}επιβάτ{P ης ες}
STR_BAGS                                                        :{COMMA}{NBSP}σάκ{P ος οι}
STR_TONS                                                        :{COMMA}{NBSP}τόνο{P ς οι}
STR_LITERS                                                      :{COMMA}{NBSP}λίτρ{P ο α}
STR_ITEMS                                                       :{COMMA}{NBSP}αντικείμεν{P ο α}
STR_CRATES                                                      :{COMMA}{NBSP}κουτ{P ί ιά}

# Colours, do not shuffle
STR_COLOUR_DARK_BLUE                                            :Σκούρο Μπλε
STR_COLOUR_PALE_GREEN                                           :Ανοικτό Πράσινο
STR_COLOUR_PINK                                                 :Ροζ
STR_COLOUR_YELLOW                                               :Κίτρινο
STR_COLOUR_RED                                                  :Κόκκινο
STR_COLOUR_LIGHT_BLUE                                           :Γαλάζιο
STR_COLOUR_GREEN                                                :Πράσινο
STR_COLOUR_DARK_GREEN                                           :Σκούρο Πράσινο
STR_COLOUR_BLUE                                                 :Μπλε
STR_COLOUR_CREAM                                                :Κρεμ
STR_COLOUR_MAUVE                                                :Μωβ
STR_COLOUR_PURPLE                                               :Πορφυρό
STR_COLOUR_ORANGE                                               :Πορτοκαλί
STR_COLOUR_BROWN                                                :Καφέ
STR_COLOUR_GREY                                                 :Γκρι
STR_COLOUR_WHITE                                                :Λευκό
STR_COLOUR_RANDOM                                               :Τυχαία
STR_COLOUR_DEFAULT                                              :Προεπιλογή

# Units used in OpenTTD
STR_UNITS_VELOCITY_IMPERIAL                                     :{COMMA}{NBSP}μίλια/ώρα
STR_UNITS_VELOCITY_METRIC                                       :{COMMA}{NBSP}χλμ/ώρα
STR_UNITS_VELOCITY_SI                                           :{COMMA}{NBSP}m/s

STR_UNITS_POWER_IMPERIAL                                        :{COMMA}{NBSP}hp
STR_UNITS_POWER_METRIC                                          :{COMMA}{NBSP}hp
STR_UNITS_POWER_SI                                              :{COMMA}{NBSP}kW

STR_UNITS_WEIGHT_SHORT_IMPERIAL                                 :{COMMA}{NBSP}τ.
STR_UNITS_WEIGHT_SHORT_METRIC                                   :{COMMA}{NBSP}τ.
STR_UNITS_WEIGHT_SHORT_SI                                       :{COMMA}{NBSP}kg

STR_UNITS_WEIGHT_LONG_IMPERIAL                                  :{COMMA}{NBSP}τόνο{P ς ι}
STR_UNITS_WEIGHT_LONG_METRIC                                    :{COMMA}{NBSP}τόνο{P ς ι}
STR_UNITS_WEIGHT_LONG_SI                                        :{COMMA}{NBSP}kg

STR_UNITS_VOLUME_SHORT_IMPERIAL                                 :{COMMA}{NBSP}γαλ
STR_UNITS_VOLUME_SHORT_METRIC                                   :{COMMA}{NBSP}λ
STR_UNITS_VOLUME_SHORT_SI                                       :{COMMA}{NBSP}m³

STR_UNITS_VOLUME_LONG_IMPERIAL                                  :{COMMA}{NBSP}γαλόν{P "ι" "ια"}
STR_UNITS_VOLUME_LONG_METRIC                                    :{COMMA}{NBSP}λίτρ{P ο α}
STR_UNITS_VOLUME_LONG_SI                                        :{COMMA}{NBSP}m³

STR_UNITS_FORCE_IMPERIAL                                        :{COMMA}{NBSP}lbf
STR_UNITS_FORCE_METRIC                                          :{COMMA}{NBSP}kgf
STR_UNITS_FORCE_SI                                              :{COMMA}{NBSP}kN

STR_UNITS_HEIGHT_IMPERIAL                                       :{COMMA}{NBSP}πόδ{P "ι" "ια"}
STR_UNITS_HEIGHT_METRIC                                         :{COMMA}{NBSP}μ
STR_UNITS_HEIGHT_SI                                             :{COMMA}{NBSP}m

# Common window strings
STR_LIST_FILTER_TITLE                                           :{BLACK}Φιλτράρισμα λίστας:
STR_LIST_FILTER_OSKTITLE                                        :{BLACK}Εισαγώγη κειμένου για φιλτράρισμα
STR_LIST_FILTER_TOOLTIP                                         :{BLACK}Εισάγετε μια λέξη για φιλτράρισμα της λίστας

STR_TOOLTIP_GROUP_ORDER                                         :{BLACK}Επιλέξτε κατάταξη ομαδοποίησης
STR_TOOLTIP_SORT_ORDER                                          :{BLACK}Επιλογή σειράς ταξινόμησης (καθοδικά/ανοδικά)
STR_TOOLTIP_SORT_CRITERIA                                       :{BLACK}Επιλογή κριτηρίου ταξινόμησης
STR_TOOLTIP_FILTER_CRITERIA                                     :{BLACK}Επιλέξτε κριτήρια φιλτραρίσματος
STR_BUTTON_SORT_BY                                              :{BLACK}Ταξινόμηση κατά
<<<<<<< HEAD
STR_BUTTON_RENAME                                               :{BLACK}Μετονομασία
=======
STR_BUTTON_CATCHMENT                                            :{BLACK}Κάλυψη
STR_TOOLTIP_CATCHMENT                                           :{BLACK}Εναλλαγή επίδειξης περιοχής κάλυψης
>>>>>>> c656633b

STR_TOOLTIP_CLOSE_WINDOW                                        :{BLACK}Κλείσιμο παραθύρου
STR_TOOLTIP_WINDOW_TITLE_DRAG_THIS                              :{BLACK}Τίτλος παραθύρου - σύρετε το για να το μετακινήσετε
STR_TOOLTIP_SHADE                                               :{BLACK}Σκίαση παραθύρου - Εμφάνιση μόνο της μπάρας τιτλου
STR_TOOLTIP_DEBUG                                               :{BLACK}Εμφάνιση πληροφοριών αποσφαλμάτωσης για NewGRF
STR_TOOLTIP_DEFSIZE                                             :{BLACK}Κλιμακώνει το παράθυρο στο προκαθορισμένο μέγεθος. Με Ctrl+Click αποθηκεύεται το τρέχον μέγεθος ως προκαθορισμένο
STR_TOOLTIP_STICKY                                              :{BLACK}Σημειώστε αυτό το παραθύρο ωστέ να μην κλείνει από το πλήκτρο «Κλείσιμο Όλων των Παραθύρων». Πατήστε Ctrl+Κλικ για να αποθηκεύσετε την κατάσταση απο επιλογή
STR_TOOLTIP_RESIZE                                              :{BLACK}Κάντε κλίκ και σύρετε για να αλλάξετε το μέγεθος του παραθύρου
STR_TOOLTIP_TOGGLE_LARGE_SMALL_WINDOW                           :{BLACK}Εναλλαγή μεγάλου/μικρού παραθύρου
STR_TOOLTIP_VSCROLL_BAR_SCROLLS_LIST                            :{BLACK}Μπάρα Κύλισης - μετακινεί την λίστα πάνω/κάτω
STR_TOOLTIP_HSCROLL_BAR_SCROLLS_LIST                            :{BLACK}Μπάρα κίνησης - κινεί τη λίστα αριστερά/δεξιά
STR_TOOLTIP_DEMOLISH_BUILDINGS_ETC                              :{BLACK}Κατεδάφιση κτιρίων κλπ. σε συγκεκριμένο τετράγωνο. Με Ctrl επιλέγεται μια επιφάνεια διαγώνια. Με Shift εναλλάσσεται κτίσιμο/εμφάνιση εκτίμησης κόστους

# Show engines button
STR_SHOW_HIDDEN_ENGINES_VEHICLE_TRAIN                           :{BLACK}Εμφάνιση κρυφών
STR_SHOW_HIDDEN_ENGINES_VEHICLE_ROAD_VEHICLE                    :{BLACK}Εμφάνιση κρυφών
STR_SHOW_HIDDEN_ENGINES_VEHICLE_SHIP                            :{BLACK}Εμφάνιση κρυφών
STR_SHOW_HIDDEN_ENGINES_VEHICLE_AIRCRAFT                        :{BLACK}Εμφάνιση κρυφών

STR_SHOW_HIDDEN_ENGINES_VEHICLE_TRAIN_TOOLTIP                   :{BLACK}Ενεργοποιώντας αυτό το κουμπί, εμφανίζονται και τα κρυφά βαγόνια
STR_SHOW_HIDDEN_ENGINES_VEHICLE_ROAD_VEHICLE_TOOLTIP            :{BLACK}Ενεργοποιώντας αυτό το κουμπί, εμφανίζονται και τα κρυφά οχήματα δρόμου
STR_SHOW_HIDDEN_ENGINES_VEHICLE_SHIP_TOOLTIP                    :{BLACK}Ενεργοποιώντας αυτό το κουμπί, εμφανίζονται και τα κρυφά πλοία
STR_SHOW_HIDDEN_ENGINES_VEHICLE_AIRCRAFT_TOOLTIP                :{BLACK}Ενεργοποιώντας αυτό το κουμπί, εμφανίζονται και τα κρυφά αεροσκάφη

# Query window
STR_BUTTON_DEFAULT                                              :{BLACK}Προεπιλογή
STR_BUTTON_CANCEL                                               :{BLACK}Ακύρωση
STR_BUTTON_OK                                                   :{BLACK}OK

# On screen keyboard window
STR_OSK_KEYBOARD_LAYOUT                                         :`1234567890-=\qwertyuiop[]asdfghjkl;'  zxcvbnm,./ .
STR_OSK_KEYBOARD_LAYOUT_CAPS                                    :~!@#$%^&*()_+|QWERTYUIOP{{}}ASDFGHJKL:"  ZXCVBNM<>? .

# Measurement tooltip
STR_MEASURE_LENGTH                                              :{BLACK}Μήκος: {NUM}
STR_MEASURE_AREA                                                :{BLACK}Περιοχή: {NUM} x {NUM}
STR_MEASURE_LENGTH_HEIGHTDIFF                                   :{BLACK}Μήκος: {NUM}{}Υψομετρική διαφορά: {HEIGHT}
STR_MEASURE_AREA_HEIGHTDIFF                                     :{BLACK}Περιοχή: {NUM} x {NUM}{}Υψομετρική διαφορά: {HEIGHT}


# These are used in buttons
STR_SORT_BY_CAPTION_NAME                                        :{BLACK}Όνομα
STR_SORT_BY_CAPTION_DATE                                        :{BLACK}Ημερομηνία
# These are used in dropdowns
STR_SORT_BY_NAME                                                :Όνομα
STR_SORT_BY_PRODUCTION                                          :Παραγωγή
STR_SORT_BY_TYPE                                                :Τύπος
STR_SORT_BY_TRANSPORTED                                         :Μεταφέρθηκαν
STR_SORT_BY_NUMBER                                              :Αριθμός
STR_SORT_BY_PROFIT_LAST_YEAR                                    :Κέρδος προηγούμενου χρόνου
STR_SORT_BY_PROFIT_THIS_YEAR                                    :Κέρδος τρέχοντος έτους
STR_SORT_BY_AGE                                                 :Ηλικία
STR_SORT_BY_RELIABILITY                                         :Αξιοπιστία
STR_SORT_BY_TOTAL_CAPACITY_PER_CARGOTYPE                        :Συνολική χωρητικότητα ανά τύπο φορτίου
STR_SORT_BY_MAX_SPEED                                           :Μέγιστη ταχύτητα
STR_SORT_BY_MODEL                                               :Μοντέλο
STR_SORT_BY_VALUE                                               :Αξία
STR_SORT_BY_LENGTH                                              :Μήκος
STR_SORT_BY_LIFE_TIME                                           :Υπόλοιπη διάρκεια ζωής
STR_SORT_BY_TIMETABLE_DELAY                                     :Καθυστέρηση δρομολογίου
STR_SORT_BY_FACILITY                                            :Τύπος σταθμού
STR_SORT_BY_WAITING_TOTAL                                       :Σύνολο εμπορεύματος εν αναμονή
STR_SORT_BY_WAITING_AVAILABLE                                   :Διαθέσιμο εμπόρευμα εν αναμονή
STR_SORT_BY_RATING_MAX                                          :Υψηλότερη βαθμολογία φορτίου
STR_SORT_BY_RATING_MIN                                          :Χαμηλότερη βαθμολογία φορτίου
STR_SORT_BY_ENGINE_ID                                           :EngineID (κλασική ταξινόμηση)
STR_SORT_BY_COST                                                :Κόστος
STR_SORT_BY_POWER                                               :Δύναμη
STR_SORT_BY_TRACTIVE_EFFORT                                     :Δύναμη έλξης
STR_SORT_BY_INTRO_DATE                                          :Ημερομηνία παρουσιάσης
STR_SORT_BY_RUNNING_COST                                        :Λειτουργικό κόστος
STR_SORT_BY_POWER_VS_RUNNING_COST                               :Ισχύς/Λειτουργικό κόστος
STR_SORT_BY_CARGO_CAPACITY                                      :Χωρητικότητα φορτίου
STR_SORT_BY_RANGE                                               :Εμβέλεια
STR_SORT_BY_POPULATION                                          :Πληθυσμός
STR_SORT_BY_RATING                                              :Εκτίμηση
STR_SORT_BY_NUM_VEHICLES                                        :Αριθμός οχημάτων
STR_SORT_BY_TOTAL_PROFIT_THIS_YEAR                              :Συνολικό κέρδος τρέχοντος έτους
STR_SORT_BY_AVERAGE_PROFIT_THIS_YEAR                            :Μέσος όρος κέρδους τρέχοντος έτους

# Group by options for vehicle list
STR_GROUP_BY_NONE                                               :Καμία
STR_GROUP_BY_SHARED_ORDERS                                      :Κοινές εντολές

# Tooltips for the main toolbar
STR_TOOLBAR_TOOLTIP_PAUSE_GAME                                  :{BLACK}Παύση παιχνιδιού
STR_TOOLBAR_TOOLTIP_FORWARD                                     :{BLACK}Γρήγορη ταχύτητα παιχνιδιού
STR_TOOLBAR_TOOLTIP_OPTIONS                                     :{BLACK}Επιλογές
STR_TOOLBAR_TOOLTIP_SAVE_GAME_ABANDON_GAME                      :{BLACK}Αποθήκευση, εγκατάλειψη, έξοδος
STR_TOOLBAR_TOOLTIP_DISPLAY_MAP                                 :{BLACK}Εμφάνιση χάρτη
STR_TOOLBAR_TOOLTIP_DISPLAY_TOWN_DIRECTORY                      :{BLACK}Εμφάνιση του καταλόγου πόλεων
STR_TOOLBAR_TOOLTIP_DISPLAY_SUBSIDIES                           :{BLACK}Εμφάνιση χρηματοδοτήσεων
STR_TOOLBAR_TOOLTIP_DISPLAY_LIST_OF_COMPANY_STATIONS            :{BLACK}Εμφάνιση λίστας σταθμών της εταιρίας
STR_TOOLBAR_TOOLTIP_DISPLAY_COMPANY_FINANCES                    :{BLACK}Εμφάνιση οικονομικών πληροφοριών εταιρίας
STR_TOOLBAR_TOOLTIP_DISPLAY_COMPANY_GENERAL                     :{BLACK}Εμφάνιση γενικών πληροφοριών της εταιρίας
STR_TOOLBAR_TOOLTIP_DISPLAY_STORY_BOOK                          :{BLACK}Εμφάνιση βιβλίου ιστορίας
STR_TOOLBAR_TOOLTIP_DISPLAY_GOALS_LIST                          :{BLACK}Εμφάνιση λίστας στόχων
STR_TOOLBAR_TOOLTIP_DISPLAY_GRAPHS                              :{BLACK}Εμφάνιση γραφημάτων
STR_TOOLBAR_TOOLTIP_DISPLAY_COMPANY_LEAGUE                      :{BLACK}Εμφάνιση πίνακα κατάταξης των εταιριών
STR_TOOLBAR_TOOLTIP_FUND_CONSTRUCTION_OF_NEW                    :{BLACK}Χρηματοδοτήστε την κατασκευή νέας βιομηχανίας
STR_TOOLBAR_TOOLTIP_DISPLAY_LIST_OF_COMPANY_TRAINS              :{BLACK}Εμφάνιση λίστας τρένων της εταιρίας. Με Ctrl+Κλικ εναλλάσσεται το άνοιγμα της λίστας ομάδων/οχημάτων
STR_TOOLBAR_TOOLTIP_DISPLAY_LIST_OF_COMPANY_ROAD_VEHICLES       :{BLACK}Εμφάνιση λίστας με τα οδικά οχήματα της εταιρίας. Με Ctrl+Κλικ εναλλάσσεται το άνοιγμα της λίστας ομάδων/οχημάτων
STR_TOOLBAR_TOOLTIP_DISPLAY_LIST_OF_COMPANY_SHIPS               :{BLACK}Εμφάνιση λίστας με τα πλοία της εταιρίας. Με Ctrl+Κλικ εναλλάσσει το άνοιγμα της λίστας ομάδων/οχημάτων
STR_TOOLBAR_TOOLTIP_DISPLAY_LIST_OF_COMPANY_AIRCRAFT            :{BLACK}Εμφανίστε λίστα με τα αεροσκάφη της εταιρίας. Με Ctrl+Κλικ εναλλάσσεται το άνοιγμα της λίστας ομάδων/οχημάτων
STR_TOOLBAR_TOOLTIP_ZOOM_THE_VIEW_IN                            :{BLACK}Μεγέθυνση εικόνας
STR_TOOLBAR_TOOLTIP_ZOOM_THE_VIEW_OUT                           :{BLACK}Σμίκρυνση εικόνας
STR_TOOLBAR_TOOLTIP_BUILD_RAILROAD_TRACK                        :{BLACK}Κατασκευή σιδηροτροχιάς
STR_TOOLBAR_TOOLTIP_BUILD_ROADS                                 :{BLACK}Κατασκευάστε δρόμους
STR_TOOLBAR_TOOLTIP_BUILD_TRAMWAYS                              :{BLACK}Κτίσιμο τραχιοδρόμων
STR_TOOLBAR_TOOLTIP_BUILD_SHIP_DOCKS                            :{BLACK}Κατασκευή λιμένων
STR_TOOLBAR_TOOLTIP_BUILD_AIRPORTS                              :{BLACK}Κατασκευάστε αεροδρόμια
STR_TOOLBAR_TOOLTIP_LANDSCAPING                                 :{BLACK}Ανοίξτε την μπάρα εργαλείων μορφοποίησης εδάφους για ανύψωση/βύθιση γης, δενδροφύτευση, κλπ.
STR_TOOLBAR_TOOLTIP_SHOW_SOUND_MUSIC_WINDOW                     :{BLACK}Εμφάνιση παραθύρου ήχου/μουσικής
STR_TOOLBAR_TOOLTIP_SHOW_LAST_MESSAGE_NEWS                      :{BLACK}Εμφάνιση τελευταίου μηνύματος/αναφοράς ειδήσεων, επιλογές μηνυμάτων
STR_TOOLBAR_TOOLTIP_LAND_BLOCK_INFORMATION                      :{BLACK}Πληροφορίες περιοχής, κονσόλα, αποσφαλμάτωση δέσμης ενεργειών, φωτογραφίες οθόνης, περί του OpenTTD
STR_TOOLBAR_TOOLTIP_SWITCH_TOOLBAR                              :{BLACK}Εναλλάγη μπαρών εργασίας

# Extra tooltips for the scenario editor toolbar
STR_SCENEDIT_TOOLBAR_TOOLTIP_SAVE_SCENARIO_LOAD_SCENARIO        :{BLACK}Αποθήκευση σεναρίου, φόρτωση, εγκατάλειψη προγράμματος επεξεργασίας σεναρίων, έξοδος
STR_SCENEDIT_TOOLBAR_OPENTTD                                    :{YELLOW}OpenTTD
STR_SCENEDIT_TOOLBAR_SCENARIO_EDITOR                            :{YELLOW}Πρόγραμμα Επεξεργασίας Σεναρίου
STR_SCENEDIT_TOOLBAR_TOOLTIP_MOVE_THE_STARTING_DATE_BACKWARD    :{BLACK}Μετακίνηση ημ/νίας εκκίνησης 1 χρόνο πίσω
STR_SCENEDIT_TOOLBAR_TOOLTIP_MOVE_THE_STARTING_DATE_FORWARD     :{BLACK}Μετακινήστε την ημερομηνία εκκίνησης 1 χρόνο μπροστά
STR_SCENEDIT_TOOLBAR_TOOLTIP_SET_DATE                           :{BLACK}Πατήστε εδώ για να εισάγετε την χρονιά έναρξης
STR_SCENEDIT_TOOLBAR_TOOLTIP_DISPLAY_MAP_TOWN_DIRECTORY         :{BLACK}Εμφάνιση χάρτη, καταλόγου πόλεων
STR_SCENEDIT_TOOLBAR_LANDSCAPE_GENERATION                       :{BLACK}Δημιουργία τοπίου
STR_SCENEDIT_TOOLBAR_TOWN_GENERATION                            :{BLACK}Δημιουργία πόλης
STR_SCENEDIT_TOOLBAR_INDUSTRY_GENERATION                        :{BLACK}Δημιουργία βιομηχανίας
STR_SCENEDIT_TOOLBAR_ROAD_CONSTRUCTION                          :{BLACK}Κατασκευή δρόμου
STR_SCENEDIT_TOOLBAR_PLANT_TREES                                :{BLACK}Φύτευση Δέντρων. Το Shift εναλλάσσει κτίσιμο/εμφάνιση εκτίμησης κόστους
STR_SCENEDIT_TOOLBAR_PLACE_SIGN                                 :{BLACK}Τοποθέτηση πινακίδας
STR_SCENEDIT_TOOLBAR_PLACE_OBJECT                               :{BLACK}Τοποθέτηση αντικειμένου. Το Shift εναλλάσσει κτίσιμο/εμφάνιση εκτίμησης κόστους

############ range for SE file menu starts
STR_SCENEDIT_FILE_MENU_SAVE_SCENARIO                            :Αποθήκευση σεναρίου
STR_SCENEDIT_FILE_MENU_LOAD_SCENARIO                            :Φόρτωση σεναρίου
STR_SCENEDIT_FILE_MENU_SAVE_HEIGHTMAP                           :Αποθηκευση χάρτη υψομετρίας
STR_SCENEDIT_FILE_MENU_LOAD_HEIGHTMAP                           :Φόρτωση χάρτη υψομετρίας
STR_SCENEDIT_FILE_MENU_QUIT_EDITOR                              :Έξοδος από το πρόγραμμα επεξεργασίας σεναρίων
STR_SCENEDIT_FILE_MENU_SEPARATOR                                :
STR_SCENEDIT_FILE_MENU_QUIT                                     :Έξοδος
############ range for SE file menu starts

############ range for settings menu starts
STR_SETTINGS_MENU_GAME_OPTIONS                                  :Επιλογές παιχνιδιού
STR_SETTINGS_MENU_CONFIG_SETTINGS_TREE                          :Ρυθμίσεις
STR_SETTINGS_MENU_SCRIPT_SETTINGS                               :Ρυθμίσεις ΑΙ και Δέσμης Ενεργειών
STR_SETTINGS_MENU_NEWGRF_SETTINGS                               :Ρυθμίσεις NewGRF
STR_SETTINGS_MENU_TRANSPARENCY_OPTIONS                          :Επιλογές διαφάνειας
STR_SETTINGS_MENU_TOWN_NAMES_DISPLAYED                          :Εμφάνιση ονομάτων πόλεων
STR_SETTINGS_MENU_STATION_NAMES_DISPLAYED                       :Εμφάνιση ονομάτων σταθμών
STR_SETTINGS_MENU_WAYPOINTS_DISPLAYED                           :Εμφάνιση ονομάτων σημείων καθοδήγησης
STR_SETTINGS_MENU_SIGNS_DISPLAYED                               :Εμφάνιση πινακίδων
STR_SETTINGS_MENU_SHOW_COMPETITOR_SIGNS                         :Εμφανίζονται τα σήματα και τα ονόματα των ανταγωνιστών
STR_SETTINGS_MENU_FULL_ANIMATION                                :Πλήρης κίνηση
STR_SETTINGS_MENU_FULL_DETAIL                                   :Πλήρης λεπτομέρεια
STR_SETTINGS_MENU_TRANSPARENT_BUILDINGS                         :Διαφανές κτίρια
STR_SETTINGS_MENU_TRANSPARENT_SIGNS                             :Διάφανες ταμπέλες
############ range ends here

############ range for file menu starts
STR_FILE_MENU_SAVE_GAME                                         :Αποθήκευση παιχνιδιού
STR_FILE_MENU_LOAD_GAME                                         :Φόρτωση παιχνιδιού
STR_FILE_MENU_QUIT_GAME                                         :Έξοδος από το παιχνίδι
STR_FILE_MENU_SEPARATOR                                         :
STR_FILE_MENU_EXIT                                              :Έξοδος
############ range ends here

# map menu
STR_MAP_MENU_MAP_OF_WORLD                                       :Χάρτης του κόσμου
STR_MAP_MENU_EXTRA_VIEWPORT                                     :Πρόσθετη εμφάνιση
STR_MAP_MENU_LINGRAPH_LEGEND                                    :Υπόμνημα Ροής Φορτίου
STR_MAP_MENU_SIGN_LIST                                          :Λίστα πινακίδων

############ range for town menu starts
STR_TOWN_MENU_TOWN_DIRECTORY                                    :Καταλογος πόλεων
STR_TOWN_MENU_FOUND_TOWN                                        :Ιδρύση πόλης
############ range ends here

############ range for subsidies menu starts
STR_SUBSIDIES_MENU_SUBSIDIES                                    :Χρηματοδοτήσεις
############ range ends here

############ range for graph menu starts
STR_GRAPH_MENU_OPERATING_PROFIT_GRAPH                           :Γράφημα λειτουργικού κέρδους
STR_GRAPH_MENU_INCOME_GRAPH                                     :Γράφημα εισοδήματος
STR_GRAPH_MENU_DELIVERED_CARGO_GRAPH                            :Γράφημα παραδοθέντος φορτίου
STR_GRAPH_MENU_PERFORMANCE_HISTORY_GRAPH                        :Γράφημα ιστορικού απόδοσης
STR_GRAPH_MENU_COMPANY_VALUE_GRAPH                              :Γράφημα εταιρικής αξίας
STR_GRAPH_MENU_CARGO_PAYMENT_RATES                              :Ποσοστά πληρωμής φορτίου
############ range ends here

############ range for company league menu starts
STR_GRAPH_MENU_COMPANY_LEAGUE_TABLE                             :Πίνακας κατάταξης επιχειρήσεων
STR_GRAPH_MENU_DETAILED_PERFORMANCE_RATING                      :Λεπτομερής εκτίμηση απόδοσης
STR_GRAPH_MENU_HIGHSCORE                                        :Πίνακας βαθμολογίας
############ range ends here

############ range for industry menu starts
STR_INDUSTRY_MENU_INDUSTRY_DIRECTORY                            :Κατάλογος Βιομηχανιών
STR_INDUSTRY_MENU_INDUSTRY_CHAIN                                :Αλυσίδες βιομηχανιών
STR_INDUSTRY_MENU_FUND_NEW_INDUSTRY                             :Χρηματοδότηση νέας βιομηχανίας
############ range ends here

############ range for railway construction menu starts
STR_RAIL_MENU_RAILROAD_CONSTRUCTION                             :Κατασκευή σιδηρόδρομου
STR_RAIL_MENU_ELRAIL_CONSTRUCTION                               :Κατασκευή ηλεκτροδοτουμένου σιδηρόδρομου
STR_RAIL_MENU_MONORAIL_CONSTRUCTION                             :Κατασκευή μονοτρόχιου
STR_RAIL_MENU_MAGLEV_CONSTRUCTION                               :Κατασκευή Maglev
############ range ends here

############ range for road construction menu starts
STR_ROAD_MENU_ROAD_CONSTRUCTION                                 :Κατασκευή δρόμου
STR_ROAD_MENU_TRAM_CONSTRUCTION                                 :Κατασκευή τροχιόδρομου
############ range ends here

############ range for waterways construction menu starts
STR_WATERWAYS_MENU_WATERWAYS_CONSTRUCTION                       :Κατασκευή καναλιού νερού
############ range ends here

############ range for airport construction menu starts
STR_AIRCRAFT_MENU_AIRPORT_CONSTRUCTION                          :Κατασκευή αεροδρομίου
############ range ends here

############ range for landscaping menu starts
STR_LANDSCAPING_MENU_LANDSCAPING                                :Μορφοποίηση εδάφους
STR_LANDSCAPING_MENU_PLANT_TREES                                :Φύτευση δέντρων
STR_LANDSCAPING_MENU_PLACE_SIGN                                 :Τοποθέτηση πινακίδας
############ range ends here

############ range for music menu starts
STR_TOOLBAR_SOUND_MUSIC                                         :Ήχος/Μουσική
############ range ends here

############ range for message menu starts
STR_NEWS_MENU_LAST_MESSAGE_NEWS_REPORT                          :Τελευταίο μήνυμα/αναφορά ειδήσεων
STR_NEWS_MENU_MESSAGE_HISTORY_MENU                              :Ιστορικό μηνυμάτων
STR_NEWS_MENU_DELETE_ALL_MESSAGES                               :Διαγραφή όλων των μηνυμάτων
############ range ends here

############ range for about menu starts
STR_ABOUT_MENU_LAND_BLOCK_INFO                                  :Πληροφορίες περιοχής εδάφους
STR_ABOUT_MENU_SEPARATOR                                        :
STR_ABOUT_MENU_TOGGLE_CONSOLE                                   :Εναλλαγή κονσόλας
STR_ABOUT_MENU_AI_DEBUG                                         :Αποσφαλμάτωση AI και δέσμης ενεργειών παιχνιδιού
STR_ABOUT_MENU_SCREENSHOT                                       :Στιγμιότυπο οθόνης
STR_ABOUT_MENU_SHOW_FRAMERATE                                   :Εμφάνιση ρυθμού καρέ
STR_ABOUT_MENU_ABOUT_OPENTTD                                    :Σχετικά με το 'OpenTTD'
STR_ABOUT_MENU_SPRITE_ALIGNER                                   :Ευθυγραμμιστής στοιχεών
STR_ABOUT_MENU_TOGGLE_BOUNDING_BOXES                            :Εναλλαγή πλαισίου οριοθέτησης
STR_ABOUT_MENU_TOGGLE_DIRTY_BLOCKS                              :Εναλλαγή χρωματισμού λερωμένων τετραγωνίδιων
############ range ends here

############ range for ordinal numbers used for the place in the highscore window
STR_ORDINAL_NUMBER_1ST                                          :1ος
STR_ORDINAL_NUMBER_1ST.date                                     :1η
STR_ORDINAL_NUMBER_2ND                                          :2ος
STR_ORDINAL_NUMBER_2ND.date                                     :2η
STR_ORDINAL_NUMBER_3RD                                          :3ος
STR_ORDINAL_NUMBER_3RD.date                                     :3η
STR_ORDINAL_NUMBER_4TH                                          :4ος
STR_ORDINAL_NUMBER_4TH.date                                     :4η
STR_ORDINAL_NUMBER_5TH                                          :5ος
STR_ORDINAL_NUMBER_5TH.date                                     :5η
STR_ORDINAL_NUMBER_6TH                                          :6ος
STR_ORDINAL_NUMBER_6TH.date                                     :6η
STR_ORDINAL_NUMBER_7TH                                          :7ος
STR_ORDINAL_NUMBER_7TH.date                                     :7η
STR_ORDINAL_NUMBER_8TH                                          :8ος
STR_ORDINAL_NUMBER_8TH.date                                     :8η
STR_ORDINAL_NUMBER_9TH                                          :9ος
STR_ORDINAL_NUMBER_9TH.date                                     :9η
STR_ORDINAL_NUMBER_10TH                                         :10ος
STR_ORDINAL_NUMBER_10TH.date                                    :10η
STR_ORDINAL_NUMBER_11TH                                         :11ος
STR_ORDINAL_NUMBER_11TH.date                                    :11η
STR_ORDINAL_NUMBER_12TH                                         :12ος
STR_ORDINAL_NUMBER_12TH.date                                    :12η
STR_ORDINAL_NUMBER_13TH                                         :13ος
STR_ORDINAL_NUMBER_13TH.date                                    :13η
STR_ORDINAL_NUMBER_14TH                                         :14ος
STR_ORDINAL_NUMBER_14TH.date                                    :14η
STR_ORDINAL_NUMBER_15TH                                         :15ος
STR_ORDINAL_NUMBER_15TH.date                                    :15η
############ range for ordinal numbers ends

############ range for days starts
STR_DAY_NUMBER_1ST                                              :1ος
STR_DAY_NUMBER_1ST.date                                         :1η
STR_DAY_NUMBER_2ND                                              :2ος
STR_DAY_NUMBER_2ND.date                                         :2η
STR_DAY_NUMBER_3RD                                              :3ος
STR_DAY_NUMBER_3RD.date                                         :3η
STR_DAY_NUMBER_4TH                                              :4ος
STR_DAY_NUMBER_4TH.date                                         :4η
STR_DAY_NUMBER_5TH                                              :5ος
STR_DAY_NUMBER_5TH.date                                         :5η
STR_DAY_NUMBER_6TH                                              :6ος
STR_DAY_NUMBER_6TH.date                                         :6η
STR_DAY_NUMBER_7TH                                              :7ος
STR_DAY_NUMBER_7TH.date                                         :7η
STR_DAY_NUMBER_8TH                                              :8ος
STR_DAY_NUMBER_8TH.date                                         :8η
STR_DAY_NUMBER_9TH                                              :9ος
STR_DAY_NUMBER_9TH.date                                         :9η
STR_DAY_NUMBER_10TH                                             :10ος
STR_DAY_NUMBER_10TH.date                                        :10η
STR_DAY_NUMBER_11TH                                             :11ος
STR_DAY_NUMBER_11TH.date                                        :11η
STR_DAY_NUMBER_12TH                                             :12ος
STR_DAY_NUMBER_12TH.date                                        :12η
STR_DAY_NUMBER_13TH                                             :13ος
STR_DAY_NUMBER_13TH.date                                        :13η
STR_DAY_NUMBER_14TH                                             :14ος
STR_DAY_NUMBER_14TH.date                                        :14η
STR_DAY_NUMBER_15TH                                             :15ος
STR_DAY_NUMBER_15TH.date                                        :15η
STR_DAY_NUMBER_16TH                                             :16ος
STR_DAY_NUMBER_16TH.date                                        :16η
STR_DAY_NUMBER_17TH                                             :17ος
STR_DAY_NUMBER_17TH.date                                        :17η
STR_DAY_NUMBER_18TH                                             :18ος
STR_DAY_NUMBER_18TH.date                                        :18η
STR_DAY_NUMBER_19TH                                             :19ος
STR_DAY_NUMBER_19TH.date                                        :19η
STR_DAY_NUMBER_20TH                                             :20ος
STR_DAY_NUMBER_20TH.date                                        :20η
STR_DAY_NUMBER_21ST                                             :21ος
STR_DAY_NUMBER_21ST.date                                        :21η
STR_DAY_NUMBER_22ND                                             :22ος
STR_DAY_NUMBER_22ND.date                                        :22η
STR_DAY_NUMBER_23RD                                             :23ος
STR_DAY_NUMBER_23RD.date                                        :23η
STR_DAY_NUMBER_24TH                                             :24ος
STR_DAY_NUMBER_24TH.date                                        :24η
STR_DAY_NUMBER_25TH                                             :25ος
STR_DAY_NUMBER_25TH.date                                        :25η
STR_DAY_NUMBER_26TH                                             :26ος
STR_DAY_NUMBER_26TH.date                                        :26η
STR_DAY_NUMBER_27TH                                             :27ος
STR_DAY_NUMBER_27TH.date                                        :27η
STR_DAY_NUMBER_28TH                                             :28ος
STR_DAY_NUMBER_28TH.date                                        :28η
STR_DAY_NUMBER_29TH                                             :29ος
STR_DAY_NUMBER_29TH.date                                        :29η
STR_DAY_NUMBER_30TH                                             :30ος
STR_DAY_NUMBER_30TH.date                                        :30η
STR_DAY_NUMBER_31ST                                             :31ος
STR_DAY_NUMBER_31ST.date                                        :31η
############ range for days ends

############ range for months starts
STR_MONTH_ABBREV_JAN                                            :Ιαν
STR_MONTH_ABBREV_FEB                                            :Φεβ
STR_MONTH_ABBREV_MAR                                            :Μαρ
STR_MONTH_ABBREV_APR                                            :Απρ
STR_MONTH_ABBREV_MAY                                            :Μάι
STR_MONTH_ABBREV_JUN                                            :Ιούν
STR_MONTH_ABBREV_JUL                                            :Ιούλ
STR_MONTH_ABBREV_AUG                                            :Αύγ
STR_MONTH_ABBREV_SEP                                            :Σεπ
STR_MONTH_ABBREV_OCT                                            :Οκτ
STR_MONTH_ABBREV_NOV                                            :Νοέ
STR_MONTH_ABBREV_DEC                                            :Δεκ

STR_MONTH_JAN                                                   :Ιανουάριος
STR_MONTH_FEB                                                   :Φεβρουάριος
STR_MONTH_MAR                                                   :Μάρτιος
STR_MONTH_APR                                                   :Απρίλιος
STR_MONTH_MAY                                                   :Μάιος
STR_MONTH_JUN                                                   :Ιούνιος
STR_MONTH_JUL                                                   :Ιούλιος
STR_MONTH_AUG                                                   :Αύγουστος
STR_MONTH_SEP                                                   :Σεπτέμβριος
STR_MONTH_OCT                                                   :Οκτώβριος
STR_MONTH_NOV                                                   :Νοέμβριος
STR_MONTH_DEC                                                   :Δεκέμβριος
############ range for months ends

# Graph window
STR_GRAPH_KEY_BUTTON                                            :{BLACK}Υπόμνημα
STR_GRAPH_KEY_TOOLTIP                                           :{BLACK}Εμφάνιση υπομνήματος στα γραφήματα
STR_GRAPH_X_LABEL_MONTH                                         :{TINY_FONT}{STRING}
STR_GRAPH_X_LABEL_MONTH_YEAR                                    :{TINY_FONT}{STRING}{}{NUM}
STR_GRAPH_Y_LABEL                                               :{TINY_FONT}{STRING}
STR_GRAPH_Y_LABEL_NUMBER                                        :{TINY_FONT}{COMMA}

STR_GRAPH_OPERATING_PROFIT_CAPTION                              :{WHITE}Γράφημα Ενεργών Εσόδων
STR_GRAPH_INCOME_CAPTION                                        :{WHITE}Γράφημα Εισοδήματος
STR_GRAPH_CARGO_DELIVERED_CAPTION                               :{WHITE}Μονάδες φορτίου που παραδόθηκαν
STR_GRAPH_COMPANY_PERFORMANCE_RATINGS_CAPTION                   :{WHITE}Ποσοστά απόδοσης εταιρίας (μέγιστη τιμή=1000)
STR_GRAPH_COMPANY_VALUES_CAPTION                                :{WHITE}Αξία εταιρίας

STR_GRAPH_CARGO_PAYMENT_RATES_CAPTION                           :{WHITE}Ποσοστά Πληρωμής Φορτίων
STR_GRAPH_CARGO_PAYMENT_RATES_X_LABEL                           :{TINY_FONT}{BLACK}Μέρες σε μεταφορά
STR_GRAPH_CARGO_PAYMENT_RATES_TITLE                             :{TINY_FONT}{BLACK}Πληρωμή για την παράδοση 10 μονάδων (ή 10.000 λίτρων) φορτίου σε απόσταση 20 τετραγώνων
STR_GRAPH_CARGO_ENABLE_ALL                                      :{TINY_FONT}{BLACK}Ενεργοποιήση όλων
STR_GRAPH_CARGO_DISABLE_ALL                                     :{TINY_FONT}{BLACK}Απενεργοποιήση όλων
STR_GRAPH_CARGO_TOOLTIP_ENABLE_ALL                              :{BLACK}Εμφάνιση όλων των εμπορευμάτων στο γράφημα πληρωμής εμπορευμάτων
STR_GRAPH_CARGO_TOOLTIP_DISABLE_ALL                             :{BLACK}Εμφάνιση κανενός εμπορευμάτος στο γράφημα πληρωμής εμπορευμάτων
STR_GRAPH_CARGO_PAYMENT_TOGGLE_CARGO                            :{BLACK}Εναλλαγή γραφήματος τύπου φορτίου
STR_GRAPH_CARGO_PAYMENT_CARGO                                   :{TINY_FONT}{BLACK}{STRING}

STR_GRAPH_PERFORMANCE_DETAIL_TOOLTIP                            :{BLACK}Εμφάνιση λεπτομεριών αποδόσεων

# Graph key window
STR_GRAPH_KEY_CAPTION                                           :{WHITE}Γραφήματα κλειδιού εταιρίας
STR_GRAPH_KEY_COMPANY_SELECTION_TOOLTIP                         :{BLACK}Πατήστε εδώ για εναλλαγή εμφάνισης της εταιρίας στο γράφημα

# Company league window
STR_COMPANY_LEAGUE_TABLE_CAPTION                                :{WHITE}Πίνακας Πρωταθλήματος Εταιριών
STR_COMPANY_LEAGUE_COMPANY_NAME                                 :{ORANGE}{COMPANY} {BLACK}{COMPANY_NUM} '{STRING}'
STR_COMPANY_LEAGUE_PERFORMANCE_TITLE_ENGINEER                   :Μηχανικός
STR_COMPANY_LEAGUE_PERFORMANCE_TITLE_TRAFFIC_MANAGER            :Διαχειριστής Κυκλοφορίας
STR_COMPANY_LEAGUE_PERFORMANCE_TITLE_TRANSPORT_COORDINATOR      :Συντονιστής Μεταφορών
STR_COMPANY_LEAGUE_PERFORMANCE_TITLE_ROUTE_SUPERVISOR           :Επόπτης Διαδρομών
STR_COMPANY_LEAGUE_PERFORMANCE_TITLE_DIRECTOR                   :Διευθυντής
STR_COMPANY_LEAGUE_PERFORMANCE_TITLE_CHIEF_EXECUTIVE            :Ανώτερος Υπάλληλος
STR_COMPANY_LEAGUE_PERFORMANCE_TITLE_CHAIRMAN                   :Πρόεδρος
STR_COMPANY_LEAGUE_PERFORMANCE_TITLE_PRESIDENT                  :Πρόεδρος
STR_COMPANY_LEAGUE_PERFORMANCE_TITLE_TYCOON                     :Μεγιστάνας

# Performance detail window
STR_PERFORMANCE_DETAIL                                          :{WHITE}Λεπτομερείς επιδόσεις
STR_PERFORMANCE_DETAIL_KEY                                      :{BLACK}Λεπτομέριες
STR_PERFORMANCE_DETAIL_AMOUNT_CURRENCY                          :{BLACK}({CURRENCY_SHORT}/{CURRENCY_SHORT})
STR_PERFORMANCE_DETAIL_AMOUNT_INT                               :{BLACK}({COMMA}/{COMMA})
STR_PERFORMANCE_DETAIL_PERCENT                                  :{WHITE}{NUM}%
STR_PERFORMANCE_DETAIL_SELECT_COMPANY_TOOLTIP                   :{BLACK}Εμφάνιση λεπτομεριών για αυτή την εταιρία
############ Those following lines need to be in this order!!
STR_PERFORMANCE_DETAIL_VEHICLES                                 :{BLACK}Οχήματα:
STR_PERFORMANCE_DETAIL_STATIONS                                 :{BLACK}Σταθμοί:
STR_PERFORMANCE_DETAIL_MIN_PROFIT                               :{BLACK}Ελάχ. κέρδος:
STR_PERFORMANCE_DETAIL_MIN_INCOME                               :{BLACK}Ελάχ. εισόδημα:
STR_PERFORMANCE_DETAIL_MAX_INCOME                               :{BLACK}Μεγ. εισόδημα:
STR_PERFORMANCE_DETAIL_DELIVERED                                :{BLACK}Παραδόθηκαν:
STR_PERFORMANCE_DETAIL_CARGO                                    :{BLACK}Εμπορεύματα:
STR_PERFORMANCE_DETAIL_MONEY                                    :{BLACK}Χρήματα:
STR_PERFORMANCE_DETAIL_LOAN                                     :{BLACK}Δάνειο:
STR_PERFORMANCE_DETAIL_TOTAL                                    :{BLACK}Σύνολο:
############ End of order list
STR_PERFORMANCE_DETAIL_VEHICLES_TOOLTIP                         :{BLACK}Απαρίθμηση των οχημάτων που απέφεραν κέρδος πέρσι. Περιλαμβανομένων των επιγείων οχημάτων, τρένων, πλοίων και αεροσκαφών.
STR_PERFORMANCE_DETAIL_STATIONS_TOOLTIP                         :{BLACK}Αριθμός των πρόσφατα επισκευασμένων σταθμών. Σταθμοί τρένων, στάσεις λεωφορείων, αεροδρόμια, κ.ο.κ. προσμετρώνται ξεχωριστά, ακόμα κι αν ανήκουν στον ίδιο σταθμό.
STR_PERFORMANCE_DETAIL_MIN_PROFIT_TOOLTIP                       :{BLACK}Το κέρδος του οχήματος με το μικρότερο εισόδημα (μόνο οχήματα παλιότερα των 2 ετών θα λαμβάνονται υπόψην)
STR_PERFORMANCE_DETAIL_MIN_INCOME_TOOLTIP                       :{BLACK}Το ποσό των χρημάτων που έγιναν σε ένα τρίμηνο με το μικρότερο κέρδος των τελευταίων 12 τριμήνων
STR_PERFORMANCE_DETAIL_MAX_INCOME_TOOLTIP                       :{BLACK}Το ποσό των χρημάτων που έγιναν σε ένα τρίμηνο με το μεγαλύτερο κέρδος των τελευταίων 12 τριμήνων
STR_PERFORMANCE_DETAIL_DELIVERED_TOOLTIP                        :{BLACK}Μονάδες εμπορεύματος που παραδόθηκαν στα τελευταία τέσσερα τρίμηνα
STR_PERFORMANCE_DETAIL_CARGO_TOOLTIP                            :{BLACK}Αριθμός των τύπων εμπορεύματων που παραδόθηκαν το τελευταίο τετράμηνο
STR_PERFORMANCE_DETAIL_MONEY_TOOLTIP                            :{BLACK}Ποσό χρημάτων που διαθέτει η εταιρία στην τράπεζα
STR_PERFORMANCE_DETAIL_LOAN_TOOLTIP                             :{BLACK}Το ποσό των χρημάτων που έχει πάρει η εταιρία ως δάνειο
STR_PERFORMANCE_DETAIL_TOTAL_TOOLTIP                            :{BLACK}Συνολικοί πόντοι από τους δυνατούς πόντους

# Music window
STR_MUSIC_JAZZ_JUKEBOX_CAPTION                                  :{WHITE}Τζουκμπόξ Jazz
STR_MUSIC_PLAYLIST_ALL                                          :{TINY_FONT}{BLACK}Όλα
STR_MUSIC_PLAYLIST_OLD_STYLE                                    :{TINY_FONT}{BLACK}Παλιό Στυλ
STR_MUSIC_PLAYLIST_NEW_STYLE                                    :{TINY_FONT}{BLACK}Νέο Στυλ
STR_MUSIC_PLAYLIST_EZY_STREET                                   :{TINY_FONT}{BLACK}Ezy Street
STR_MUSIC_PLAYLIST_CUSTOM_1                                     :{TINY_FONT}{BLACK}Προσαρμοσμένο 1
STR_MUSIC_PLAYLIST_CUSTOM_2                                     :{TINY_FONT}{BLACK}Προσαρμοσμένο 2
STR_MUSIC_MUSIC_VOLUME                                          :{TINY_FONT}{BLACK}Ένταση Μουσικής
STR_MUSIC_EFFECTS_VOLUME                                        :{TINY_FONT}{BLACK}Ένταση Εφέ
STR_MUSIC_TRACK_NONE                                            :{TINY_FONT}{DKGREEN}--
STR_MUSIC_TRACK_DIGIT                                           :{TINY_FONT}{DKGREEN}{ZEROFILL_NUM}
STR_MUSIC_TITLE_NONE                                            :{TINY_FONT}{DKGREEN}------
STR_MUSIC_TITLE_NOMUSIC                                         :{TINY_FONT}{DKGREEN}Δεν υπάρχει διαθέσιμη μουσική
STR_MUSIC_TITLE_NAME                                            :{TINY_FONT}{DKGREEN}«{STRING}»
STR_MUSIC_TRACK                                                 :{TINY_FONT}{BLACK}Κομμάτι
STR_MUSIC_XTITLE                                                :{TINY_FONT}{BLACK}Τίτλος
STR_MUSIC_SHUFFLE                                               :{TINY_FONT}{BLACK}Τυχαία αναπαραγωγή
STR_MUSIC_PROGRAM                                               :{TINY_FONT}{BLACK}Πρόγραμμα
STR_MUSIC_TOOLTIP_SKIP_TO_PREVIOUS_TRACK                        :{BLACK}Πλοήγηση στο προηγούμενο κομμάτι της συλλογής
STR_MUSIC_TOOLTIP_SKIP_TO_NEXT_TRACK_IN_SELECTION               :{BLACK}Πλοήγηση στο επόμενο κομμάτι της συλλογής
STR_MUSIC_TOOLTIP_STOP_PLAYING_MUSIC                            :{BLACK}Διακοπή αναπαραγωγής
STR_MUSIC_TOOLTIP_START_PLAYING_MUSIC                           :{BLACK}Έναρξη αναπαραγωγής
STR_MUSIC_TOOLTIP_DRAG_SLIDERS_TO_SET_MUSIC                     :{BLACK}Μετακινήστε τις γραμμές κύλισης για ρύθμιση έντασης
STR_MUSIC_TOOLTIP_SELECT_ALL_TRACKS_PROGRAM                     :{BLACK}Επιλογή προγράμματος «όλα τα κομμάτια»
STR_MUSIC_TOOLTIP_SELECT_OLD_STYLE_MUSIC                        :{BLACK}Επιλογή προγράμματος «παλιό στυλ»
STR_MUSIC_TOOLTIP_SELECT_NEW_STYLE_MUSIC                        :{BLACK}Επιλογή προγράμματος «νέο στυλ»
STR_MUSIC_TOOLTIP_SELECT_EZY_STREET_STYLE                       :{BLACK}Επιλογή προγράμματος «στυλ μουσικής Ezy Street»
STR_MUSIC_TOOLTIP_SELECT_CUSTOM_1_USER_DEFINED                  :{BLACK}Επιλογή προγράμματος «Προσαρμοσμένο 1»
STR_MUSIC_TOOLTIP_SELECT_CUSTOM_2_USER_DEFINED                  :{BLACK}Επιλογή προγράμματος «Προσαρμοσμένο 2»
STR_MUSIC_TOOLTIP_TOGGLE_PROGRAM_SHUFFLE                        :{BLACK}Εναλλαγή τυχαίας αναπαραγωγής on/off στο πρόγραμμα
STR_MUSIC_TOOLTIP_SHOW_MUSIC_TRACK_SELECTION                    :{BLACK}Εμφάνιση παραθύρου επιλογής μουσικού κομματιού

# Playlist window
STR_PLAYLIST_MUSIC_SELECTION_SETNAME                            :{WHITE}Πρόγραμμα μουσικής - '{STRING}'
STR_PLAYLIST_TRACK_NAME                                         :{TINY_FONT}{LTBLUE}{ZEROFILL_NUM} «{STRING}»
STR_PLAYLIST_TRACK_INDEX                                        :{TINY_FONT}{BLACK}Λίστα σιδηροτροχιών
STR_PLAYLIST_PROGRAM                                            :{TINY_FONT}{BLACK}Πρόγραμμα - '{STRING}'
STR_PLAYLIST_CLEAR                                              :{TINY_FONT}{BLACK}Καθαρισμός
STR_PLAYLIST_CHANGE_SET                                         :{BLACK}Αλλαγή σετ
STR_PLAYLIST_TOOLTIP_CLEAR_CURRENT_PROGRAM_CUSTOM1              :{BLACK}Καθαρισμός τρέχοντος προγράμματος (μόνο Προσαρμοσμένο 1 ή Προσαρμοσμένο 2)
STR_PLAYLIST_TOOLTIP_CHANGE_SET                                 :{BLACK}Αλλαγή μουσικής επιλογής σε άλλο εγκατεστημένο σετ
STR_PLAYLIST_TOOLTIP_CLICK_TO_ADD_TRACK                         :{BLACK}Πατήστε στο μουσικό κομμάτι για προσθήκη στο τρέχον πρόγραμμα (Προσαρμοσμένο1 ή Προσαρμοσμένο2 μόνο)
STR_PLAYLIST_TOOLTIP_CLICK_TO_REMOVE_TRACK                      :{BLACK}Πατήστε στο τραγούδι για να το αφαιρέσετε από το πρόγραμμα (Προσαρμοσμένο 1 ή 2 μόνο)

# Highscore window
STR_HIGHSCORE_TOP_COMPANIES_WHO_REACHED                         :{BIG_FONT}{BLACK}Οι καλύτερες εταιρίες που έφτασαν το {NUM}
STR_HIGHSCORE_TOP_COMPANIES_NETWORK_GAME                        :{BIG_FONT}{BLACK}Πίνακας Πρωταθλήματος Εταιριών σε {NUM}
STR_HIGHSCORE_POSITION                                          :{BIG_FONT}{BLACK}{COMMA},
STR_HIGHSCORE_PERFORMANCE_TITLE_BUSINESSMAN                     :Επαγγελματίας
STR_HIGHSCORE_PERFORMANCE_TITLE_ENTREPRENEUR                    :Πρωτοπόρος
STR_HIGHSCORE_PERFORMANCE_TITLE_INDUSTRIALIST                   :Βιομήχανος
STR_HIGHSCORE_PERFORMANCE_TITLE_CAPITALIST                      :Κεφαλαιούχος
STR_HIGHSCORE_PERFORMANCE_TITLE_MAGNATE                         :Μεγιστάνας
STR_HIGHSCORE_PERFORMANCE_TITLE_MOGUL                           :Τυχοδιώκτης
STR_HIGHSCORE_PERFORMANCE_TITLE_TYCOON_OF_THE_CENTURY           :Μεγιστάνας του Αιώνα
STR_HIGHSCORE_NAME                                              :{PRESIDENT_NAME}, {COMPANY}
STR_HIGHSCORE_STATS                                             :{BIG_FONT}«{STRING}»   ({COMMA})
STR_HIGHSCORE_COMPANY_ACHIEVES_STATUS                           :{BIG_FONT}{BLACK}{COMPANY} έφτασε στο επίπεδο «{STRING}»
STR_HIGHSCORE_PRESIDENT_OF_COMPANY_ACHIEVES_STATUS              :{BIG_FONT}{WHITE}{G Ο Η ""} {PRESIDENT_NAME} της εταιρίας {COMPANY} έφτασε στο επίπεδο «{STRING}»!

# Smallmap window
STR_SMALLMAP_CAPTION                                            :{WHITE}Χάρτης - {STRING}

STR_SMALLMAP_TYPE_CONTOURS                                      :Περιγράμματα
STR_SMALLMAP_TYPE_VEHICLES                                      :Οχήματα
STR_SMALLMAP_TYPE_INDUSTRIES                                    :Βιομηχανίες
STR_SMALLMAP_TYPE_ROUTEMAP                                      :Ροή Φορτίου
STR_SMALLMAP_TYPE_ROUTES                                        :Διαδρομές
STR_SMALLMAP_TYPE_VEGETATION                                    :Βλάστηση
STR_SMALLMAP_TYPE_OWNERS                                        :Ιδιοκτήτες
STR_SMALLMAP_TOOLTIP_SHOW_LAND_CONTOURS_ON_MAP                  :{BLACK}Εμφανίστε περιγράμματα εδάφους στον χάρτη
STR_SMALLMAP_TOOLTIP_SHOW_VEHICLES_ON_MAP                       :{BLACK}Εμφανίστε οχήματα στον χάρτη
STR_SMALLMAP_TOOLTIP_SHOW_INDUSTRIES_ON_MAP                     :{BLACK}Εμφανίστε βιομηχανίες στον χάρτη
STR_SMALLMAP_TOOLTIP_SHOW_LINK_STATS_ON_MAP                     :{BLACK}Εμφάνιση ροής φορτίων στο χάρτη
STR_SMALLMAP_TOOLTIP_SHOW_TRANSPORT_ROUTES_ON                   :{BLACK}Εμφανίστε μεταφορικούς οδούς στον χάρτη
STR_SMALLMAP_TOOLTIP_SHOW_VEGETATION_ON_MAP                     :{BLACK}Εμφανίστε βλάστηση στον χάρτη
STR_SMALLMAP_TOOLTIP_SHOW_LAND_OWNERS_ON_MAP                    :{BLACK}Εμφανίστε ιδιοκτήτες γης στον χάρτη
STR_SMALLMAP_TOOLTIP_INDUSTRY_SELECTION                         :{BLACK}Επιλέξτε μια βιομηχανία για εναλλαγή εμφάνισής της. Με Ctrl+Κλικ απενεργοποιούνται όλοι οι τύποι εκτός του επιλεγμένου. Πατήστε Ctrl+Κλικ ξανά για την επαναφορά όλων των τύπων
STR_SMALLMAP_TOOLTIP_COMPANY_SELECTION                          :{BLACK}Επιλέξτε μια εταιρεία για εναλλαγή εμφάνισης της περιουσίας της. Με Ctrl+Κλικ απενεργοποιούνται όλες οι εταιρείες εκτός της επιλεγμένης. Πατήστε Ctrl+Κλικ ξανά για την επαναφορά όλων των εταιρειών
STR_SMALLMAP_TOOLTIP_CARGO_SELECTION                            :{BLACK}Επιλέξτε ένα φορτίο για εναλλαγή εμφάνισής της. Με Ctrl+Κλικ απενεργοποιούνται όλα τα φορτία εκτός του επιλεγμένου. Πατήστε Ctrl+Κλικ ξανά για την επαναφορά όλων των φορτίων

STR_SMALLMAP_LEGENDA_ROADS                                      :{TINY_FONT}{BLACK}Δρόμοι
STR_SMALLMAP_LEGENDA_RAILROADS                                  :{TINY_FONT}{BLACK}Σιδηρόδρομοι
STR_SMALLMAP_LEGENDA_STATIONS_AIRPORTS_DOCKS                    :{TINY_FONT}{BLACK}Σταθμοί/Αεροδρόμια/Λιμάνια
STR_SMALLMAP_LEGENDA_BUILDINGS_INDUSTRIES                       :{TINY_FONT}{BLACK}Κτίρια/Βιομηχανίες
STR_SMALLMAP_LEGENDA_VEHICLES                                   :{TINY_FONT}{BLACK}Οχήματα
STR_SMALLMAP_LEGENDA_TRAINS                                     :{TINY_FONT}{BLACK}Τρένα
STR_SMALLMAP_LEGENDA_ROAD_VEHICLES                              :{TINY_FONT}{BLACK}Οχήματα
STR_SMALLMAP_LEGENDA_SHIPS                                      :{TINY_FONT}{BLACK}Πλοία
STR_SMALLMAP_LEGENDA_AIRCRAFT                                   :{TINY_FONT}{BLACK}Αεροσκάφη
STR_SMALLMAP_LEGENDA_TRANSPORT_ROUTES                           :{TINY_FONT}{BLACK}Διαδρομές Μεταφορών
STR_SMALLMAP_LEGENDA_FOREST                                     :{TINY_FONT}{BLACK}Δάσος
STR_SMALLMAP_LEGENDA_RAILROAD_STATION                           :{TINY_FONT}{BLACK}Σιδηροδρομικός Σταθμός
STR_SMALLMAP_LEGENDA_TRUCK_LOADING_BAY                          :{TINY_FONT}{BLACK}Περιοχή Φόρτωσης Φορτηγών
STR_SMALLMAP_LEGENDA_BUS_STATION                                :{TINY_FONT}{BLACK}Στάση Λεωφορείου
STR_SMALLMAP_LEGENDA_AIRPORT_HELIPORT                           :{TINY_FONT}{BLACK}Αεροδρόμιο/Ελικοδρόμιο
STR_SMALLMAP_LEGENDA_DOCK                                       :{TINY_FONT}{BLACK}Λιμάνι
STR_SMALLMAP_LEGENDA_ROUGH_LAND                                 :{TINY_FONT}{BLACK}Τραχύ Έδαφος
STR_SMALLMAP_LEGENDA_GRASS_LAND                                 :{TINY_FONT}{BLACK}Γρασίδι
STR_SMALLMAP_LEGENDA_BARE_LAND                                  :{TINY_FONT}{BLACK}Γυμνό Έδαφος
STR_SMALLMAP_LEGENDA_RAINFOREST                                 :{TINY_FONT}{BLACK}Τροπικό δάσος
STR_SMALLMAP_LEGENDA_FIELDS                                     :{TINY_FONT}{BLACK}Χωράφια
STR_SMALLMAP_LEGENDA_TREES                                      :{TINY_FONT}{BLACK}Δέντρα
STR_SMALLMAP_LEGENDA_ROCKS                                      :{TINY_FONT}{BLACK}Βράχοι
STR_SMALLMAP_LEGENDA_WATER                                      :{TINY_FONT}{BLACK}Νερό
STR_SMALLMAP_LEGENDA_NO_OWNER                                   :{TINY_FONT}{BLACK}Χωρίς Ιδιοκτήτη
STR_SMALLMAP_LEGENDA_TOWNS                                      :{TINY_FONT}{BLACK}Πόλεις
STR_SMALLMAP_LEGENDA_INDUSTRIES                                 :{TINY_FONT}{BLACK}Βιομηχανίες
STR_SMALLMAP_LEGENDA_DESERT                                     :{TINY_FONT}{BLACK}Έρημος
STR_SMALLMAP_LEGENDA_SNOW                                       :{TINY_FONT}{BLACK}Χιόνι

STR_SMALLMAP_TOOLTIP_TOGGLE_TOWN_NAMES_ON_OFF                   :{BLACK}Εναλλαγή ονομάτων πόλεων στον χάρτη
STR_SMALLMAP_CENTER                                             :{BLACK}Κεντράρισμα του μικρού χάρτη στη τρέχουσα θέση
STR_SMALLMAP_INDUSTRY                                           :{TINY_FONT}{STRING} ({NUM})
STR_SMALLMAP_LINKSTATS                                          :{TINY_FONT}{STRING}
STR_SMALLMAP_COMPANY                                            :{TINY_FONT}{COMPANY}
STR_SMALLMAP_TOWN                                               :{TINY_FONT}{WHITE}{TOWN}
STR_SMALLMAP_DISABLE_ALL                                        :{BLACK}Απενεργοποίηση όλων
STR_SMALLMAP_ENABLE_ALL                                         :{BLACK}Ενεργοποίηση όλων
STR_SMALLMAP_SHOW_HEIGHT                                        :{BLACK}Εμφάνιση ύψους
STR_SMALLMAP_TOOLTIP_DISABLE_ALL_INDUSTRIES                     :{BLACK}Εμφάνιση καμίας βιομηχανίας στον χάρτη
STR_SMALLMAP_TOOLTIP_ENABLE_ALL_INDUSTRIES                      :{BLACK}Εμφάνιση όλων των βιομηχανιών στον χάρτη
STR_SMALLMAP_TOOLTIP_SHOW_HEIGHT                                :{BLACK}Εναλλάγη εμφάνισης υψομετρικού χάρτη
STR_SMALLMAP_TOOLTIP_DISABLE_ALL_COMPANIES                      :{BLACK}Απόκρυψη όλων των ιδιοκτησιών των εταιριών στον χάρτη
STR_SMALLMAP_TOOLTIP_ENABLE_ALL_COMPANIES                       :{BLACK}Εμφάνιση όλων των ιδιοκτησιών των εταιριών στον χάρτη
STR_SMALLMAP_TOOLTIP_DISABLE_ALL_CARGOS                         :{BLACK}Απόκρυψη όλων των φορτίων στο χάρτη
STR_SMALLMAP_TOOLTIP_ENABLE_ALL_CARGOS                          :{BLACK}Εμφάνιση όλων των φορτίων στο χάρτη

# Status bar messages
STR_STATUSBAR_TOOLTIP_SHOW_LAST_NEWS                            :{BLACK}Εμφάνιση τελευταίου μηνύματος ή αναφοράς ειδήσεων
STR_STATUSBAR_COMPANY_NAME                                      :{SILVER}- -  {COMPANY}  - -
STR_STATUSBAR_PAUSED                                            :{YELLOW}* *  ΠΑΥΣΗ  *  *
STR_STATUSBAR_PAUSED_LINK_GRAPH                                 :{ORANGE}** ΠΑΎΣΗ (αναμονή για ενημέρωση γραφήματος συνδέσμου) **
STR_STATUSBAR_AUTOSAVE                                          :{RED}ΑΥΤΟΜΑΤΗ ΑΠΟΘΗΚΕΥΣΗ
STR_STATUSBAR_SAVING_GAME                                       :{RED}*  *  ΑΠΟΘΗΚΕΥΣΗ ΠΑΙΧΝΙΔΙΟΥ  *  *

# News message history
STR_MESSAGE_HISTORY                                             :{WHITE}Ιστορικό Μηνυμάτων
STR_MESSAGE_HISTORY_TOOLTIP                                     :{BLACK}Λίστα των πρόσφατων μηνυμάτων ειδήσεων
STR_MESSAGE_NEWS_FORMAT                                         :{STRING}  -  {STRING}

STR_NEWS_MESSAGE_CAPTION                                        :{WHITE}Μήνυμα
STR_NEWS_CUSTOM_ITEM                                            :{BIG_FONT}{BLACK}{STRING}

STR_NEWS_FIRST_TRAIN_ARRIVAL                                    :{BIG_FONT}{BLACK}Οι πολίτες εορτάζουν. . .{}Το πρώτο τρένο φτάνει στον στάθμο {STATION}!
STR_NEWS_FIRST_BUS_ARRIVAL                                      :{BIG_FONT}{BLACK}Οι πολίτες εορτάζουν. . .{}Το πρώτο λεωφορείο φτάνει στη στάση {STATION}!
STR_NEWS_FIRST_TRUCK_ARRIVAL                                    :{BIG_FONT}{BLACK}Οι πολίτες εορτάζουν. . .{}Το πρώτο φορτηγό φτάνει στον σταθμό {STATION}!
STR_NEWS_FIRST_PASSENGER_TRAM_ARRIVAL                           :{BIG_FONT}{BLACK}Οι πολίτες εορτάζουν . . .{}Το πρώτο επιβατικό τραμ φτάνει στη στάση {STATION}!
STR_NEWS_FIRST_CARGO_TRAM_ARRIVAL                               :{BIG_FONT}{BLACK}Οι πολίτες εορτάζουν. . .{}Το πρώτο εμπορευματικό τραμ φτάνει στον σταθμό {STATION}!
STR_NEWS_FIRST_SHIP_ARRIVAL                                     :{BIG_FONT}{BLACK}Οι πολίτες εορτάζουν . . .{}Το πρώτο πλοίο φτάνει στο λιμάνι {STATION}!
STR_NEWS_FIRST_AIRCRAFT_ARRIVAL                                 :{BIG_FONT}{BLACK}Οι πολίτες εορτάζουν . . .{}Το πρώτο αεροσκάφος φτάνει στο {STATION}!

STR_NEWS_TRAIN_CRASH                                            :{BIG_FONT}{BLACK}Σύγκρουση Τρένων!{}{COMMA} σκοτώθηκαν στη σύγκρουση
STR_NEWS_ROAD_VEHICLE_CRASH_DRIVER                              :{BIG_FONT}{BLACK}Σύγκρουση Οχήματος!{}Ο οδηγός σκοτώθησε σε σύγκρουση με τρένο
STR_NEWS_ROAD_VEHICLE_CRASH                                     :{BIG_FONT}{BLACK}Σύγκρουση Οχήματος!{}{COMMA} σκοτώθηκαν σε σύγκρουση με τρένο
STR_NEWS_AIRCRAFT_CRASH                                         :{BIG_FONT}{BLACK}Συντριβή Αεροπλάνου!{}{COMMA} σκοτώθηκαν στο αεροδρόμιο {STATION}
STR_NEWS_PLANE_CRASH_OUT_OF_FUEL                                :{BIG_FONT}{BLACK}Συντριβή Αεροπλάνου!{}Τελείωσαν τα καύσιμα του, {COMMA} νεκροί

STR_NEWS_DISASTER_ZEPPELIN                                      :{BIG_FONT}{BLACK}Ατύχημα με ζέπελιν στον σταθμό {STATION}!
STR_NEWS_DISASTER_SMALL_UFO                                     :{BIG_FONT}{BLACK}Όχημα καταστράφηκε σε σύγκρουση με «ΟΥΦΟ»!
STR_NEWS_DISASTER_AIRPLANE_OIL_REFINERY                         :{BIG_FONT}{BLACK}Έκρηξη διυλιστηρίου κοντά στο {TOWN}!
STR_NEWS_DISASTER_HELICOPTER_FACTORY                            :{BIG_FONT}{BLACK}Εργοστάσιο καταστράφηκε υπό ύποπτες συνθήκες κοντά στο {TOWN}!
STR_NEWS_DISASTER_BIG_UFO                                       :{BIG_FONT}{BLACK}«ΟΥΦΟ» προσγειώθηκε κοντά στο {TOWN}!
STR_NEWS_DISASTER_COAL_MINE_SUBSIDENCE                          :{BIG_FONT}{BLACK}Κατάρρευση ανθρακωρυχείου αφήνει τα σημάδια της καταστροφής κοντά στη πόλη {TOWN}!
STR_NEWS_DISASTER_FLOOD_VEHICLE                                 :{BIG_FONT}{BLACK}Πλημμύρα!{}Τουλάχιστον {COMMA} αγνοούμενοι, το πιθανότερο νεκροί μετά από μεγάλη πλημμύρα!

STR_NEWS_COMPANY_IN_TROUBLE_TITLE                               :{BIG_FONT}{BLACK}Εταιρία μεταφορών σε πρόβλημα!
STR_NEWS_COMPANY_IN_TROUBLE_DESCRIPTION                         :{BIG_FONT}{BLACK}Η εταιρία {STRING} θα πωληθεί ή θα κυρήξει πτώχευση αν δεν αυξηθεί σύντομα η απόδοσή της!
STR_NEWS_COMPANY_MERGER_TITLE                                   :{BIG_FONT}{BLACK}Συγχώνευση εταιριών μεταφοράς!
STR_NEWS_COMPANY_MERGER_DESCRIPTION                             :{BIG_FONT}{BLACK}Η {STRING} πουλήθηκε στην {STRING} για το ποσό των {CURRENCY_LONG}!
STR_NEWS_COMPANY_BANKRUPT_TITLE                                 :{BIG_FONT}{BLACK}Χρεωκοπία!
STR_NEWS_COMPANY_BANKRUPT_DESCRIPTION                           :{BIG_FONT}{BLACK}Η {STRING} κλείστηκε από τους πιστωτές της και όλα τα περιουσιακά στοιχεία της εκποιήθηκαν!
STR_NEWS_COMPANY_LAUNCH_TITLE                                   :{BIG_FONT}{BLACK}Ίδρυση νέας εταιρίας μεταφορών!
STR_NEWS_COMPANY_LAUNCH_DESCRIPTION                             :{BIG_FONT}{BLACK}Η {STRING} ξεκινά τις κατασκευές κοντά στην πόλη {TOWN}!
STR_NEWS_MERGER_TAKEOVER_TITLE                                  :{BIG_FONT}{BLACK}Η {STRING} εξαγοράστηκε από την {STRING}!
STR_PRESIDENT_NAME_MANAGER                                      :{BLACK}{PRESIDENT_NAME}{}({G 0 Διευθυντής Διευθύντρια ""})

STR_NEWS_NEW_TOWN                                               :{BLACK}{BIG_FONT}Η {STRING} χορήγεισε την κατασκεύη της νέας πόλης {TOWN}!
STR_NEWS_NEW_TOWN_UNSPONSORED                                   :{BLACK}{BIG_FONT}Μια νέα πόλη με όνομα {TOWN} κατασκευάστηκε!

STR_NEWS_INDUSTRY_CONSTRUCTION                                  :{BIG_FONT}{BLACK}Νέ{G ος α ο} {STRING} υπό κατασκευή κοντά στην πόλη {TOWN}!
STR_NEWS_INDUSTRY_PLANTED                                       :{BIG_FONT}{BLACK}Νέο {STRING} φυτεύεται κοντά στην πόλη {TOWN}!

STR_NEWS_INDUSTRY_CLOSURE_GENERAL                               :{BIG_FONT}{BLACK}{G 0:2 Ο Η Το} {STRING} ανακοίνωσε άμεσο κλείσιμο!
STR_NEWS_INDUSTRY_CLOSURE_SUPPLY_PROBLEMS                       :{BIG_FONT}{BLACK}Προβλήματα στην προμήθεια υλικών αναγκάζουν {G τον τη το} {STRING} να κλείσει αμέσως!
STR_NEWS_INDUSTRY_CLOSURE_LACK_OF_TREES                         :{BIG_FONT}{BLACK}Η έλλειψη δέντρων αναγκάζει την βιομηχανία {STRING} να κλείσει αμέσως!

STR_NEWS_EURO_INTRODUCTION                                      :{BIG_FONT}{BLACK}Οικονομική και Νομισματική Ένωση!{}{}Το Ευρώ είναι πλέον το μοναδικό νόμισμα για τις καθημερινές συναλλαγές στη χώρα σας!
STR_NEWS_BEGIN_OF_RECESSION                                     :{BIG_FONT}{BLACK}Παγκόσμια Ύφεση!{}{}Οι οικονομολόγοι φοβούνται τα χειρότερα καθώς η οικονομία πιάνει πάτο!
STR_NEWS_END_OF_RECESSION                                       :{BIG_FONT}{BLACK}Τέρμα η Ύφεση!{}{}Κέρδη στο εμπόριο δίνουν σιγουριά στις βιομηχανίες καθώς η οικονομία δυναμώνει!

STR_NEWS_INDUSTRY_PRODUCTION_INCREASE_GENERAL                   :{BIG_FONT}{BLACK}{G Ο Η Το} {INDUSTRY} ανεβάζει την παραγωγή!
STR_NEWS_INDUSTRY_PRODUCTION_INCREASE_COAL                      :{BIG_FONT}{BLACK}Νέα φλέβα άνθρακα βρέθηκε στα {INDUSTRY}!{}Η παραγωγή αναμένεται να διπλασιαστεί!
STR_NEWS_INDUSTRY_PRODUCTION_INCREASE_OIL                       :{BIG_FONT}{BLACK}Νέα αποθέματα πετρελαίου βρέθηκαν στις {INDUSTRY}!{}Η παραγωγή αναμένεται να διπλασιαστεί!
STR_NEWS_INDUSTRY_PRODUCTION_INCREASE_FARM                      :{BIG_FONT}{BLACK}Βελτιωμένες μέθοδοι καλλιέργειας στην {INDUSTRY} αναμένονται να διπλασιάσουν την παραγωγή!
STR_NEWS_INDUSTRY_PRODUCTION_INCREASE_SMOOTH                    :{BIG_FONT}{BLACK} Η παραγωγή {STRING.geniki} στ{G o η ο} {INDUSTRY} αυξήθηκε κατά {COMMA}%!
STR_NEWS_INDUSTRY_PRODUCTION_DECREASE_GENERAL                   :{BIG_FONT}{BLACK}Η παραγωγή στ{G o η ο} {INDUSTRY} μειώθηκε κατά 50%
STR_NEWS_INDUSTRY_PRODUCTION_DECREASE_FARM                      :{BIG_FONT}{BLACK}Μόλυνση από έντομα προκαλεί καταστροφή στη {INDUSTRY}!{}Η παραγωγή μειώθηκε κατά 50%
STR_NEWS_INDUSTRY_PRODUCTION_DECREASE_SMOOTH                    :{BIG_FONT}{BLACK} Η παραγωγή {STRING.geniki} στ{G o η ο} {INDUSTRY} μειώθηκε κατά {COMMA}%!

STR_NEWS_TRAIN_IS_WAITING                                       :{WHITE}{VEHICLE} περιμένει στο αμαξόστασιο
STR_NEWS_ROAD_VEHICLE_IS_WAITING                                :{WHITE}Το {VEHICLE} περιμένει στο αμαξόστασιο
STR_NEWS_SHIP_IS_WAITING                                        :{WHITE}Το {VEHICLE} περιμένει στο ναυπήγειο
STR_NEWS_AIRCRAFT_IS_WAITING                                    :{WHITE}Το {VEHICLE} περιμένει στο υπόστεγο αεροσκαφών

# Order review system / warnings
STR_NEWS_VEHICLE_HAS_TOO_FEW_ORDERS                             :{WHITE}Το {VEHICLE} έχει πολύ λίγες εντολές στο πρόγραμμα
STR_NEWS_VEHICLE_HAS_VOID_ORDER                                 :{WHITE}Το {VEHICLE} έχει μη έγκυρη εντολή
STR_NEWS_VEHICLE_HAS_DUPLICATE_ENTRY                            :{WHITE}Το {VEHICLE} έχει διπλή εντολή
STR_NEWS_VEHICLE_HAS_INVALID_ENTRY                              :{WHITE}Το {VEHICLE} έχει μη έγκυρο σταθμό στις εντολές του
STR_NEWS_PLANE_USES_TOO_SHORT_RUNWAY                            :{WHITE}Το όχημα {VEHICLE} έχει στους προορισμούς του ένα αεροδρόμιο με πολύ μικρό αεροδιάδρομο

STR_NEWS_VEHICLE_IS_GETTING_OLD                                 :{WHITE}Το {VEHICLE} αρχίζει να παλιώνει
STR_NEWS_VEHICLE_IS_GETTING_VERY_OLD                            :{WHITE}Το {VEHICLE} ξεπερνά το όριο ηλικίας
STR_NEWS_VEHICLE_IS_GETTING_VERY_OLD_AND                        :{WHITE}Το {VEHICLE} πάλιωσε πολύ και χρειάζεται επειγόντως αλλαγή
STR_NEWS_TRAIN_IS_STUCK                                         :{WHITE}Το {VEHICLE} δεν μπορεί να βρει δρόμο να συνεχίσει
STR_NEWS_VEHICLE_IS_LOST                                        :{WHITE}{G Ο Η Το} {VEHICLE} χάθηκε
STR_NEWS_VEHICLE_IS_UNPROFITABLE                                :{WHITE}Το κέρδος του {VEHICLE} πέρυσι ήταν {CURRENCY_LONG}
STR_NEWS_AIRCRAFT_DEST_TOO_FAR                                  :{WHITE}{G Ο Η Το} {VEHICLE} δεν μπορεί να μεταβεί στον επόμενο προορισμό λόγω υπερβολικής απόστασης

STR_NEWS_ORDER_REFIT_FAILED                                     :{WHITE}Το {VEHICLE} σταμάτησε γιατί μια εντολή μετατροπής απέτυχε
STR_NEWS_VEHICLE_AUTORENEW_FAILED                               :{WHITE}Αποτυχία αυτόματης ανανέωσης για το {VEHICLE}{}{STRING}

STR_NEWS_NEW_VEHICLE_NOW_AVAILABLE                              :{BIG_FONT}{BLACK}Ένα νέο {STRING} είναι πλεόν διαθέσιμο!
STR_NEWS_NEW_VEHICLE_TYPE                                       :{BIG_FONT}{BLACK}{ENGINE}
STR_NEWS_NEW_VEHICLE_NOW_AVAILABLE_WITH_TYPE                    :{BLACK}Ένα νέο {STRING} είναι πλέον διαθέσιμο!  -  {ENGINE}

STR_NEWS_SHOW_VEHICLE_GROUP_TOOLTIP                             :{BLACK}Ανοίξτε το παράθυρο ομάδων εστιασμένος στην ομάδα του οχήματος

STR_NEWS_STATION_NO_LONGER_ACCEPTS_CARGO                        :{WHITE}Ο σταθμός {STATION} δεν δέχεται πια {STRING}
STR_NEWS_STATION_NO_LONGER_ACCEPTS_CARGO_OR_CARGO               :{WHITE}Ο σταθμός {STATION} δεν δέχεται πια ούτε {STRING} ούτε {STRING}
STR_NEWS_STATION_NOW_ACCEPTS_CARGO                              :{WHITE}Ο σταθμός {STATION} τώρα δέχεται {STRING}
STR_NEWS_STATION_NOW_ACCEPTS_CARGO_AND_CARGO                    :{WHITE}Ο σταθμός {STATION} τώρα δέχεται {STRING} και {STRING}

STR_NEWS_OFFER_OF_SUBSIDY_EXPIRED                               :{BIG_FONT}{BLACK}Έληξε η προσφορά επιδότησης:{}{}{STRING} από {G τον τη το} {STRING} πρός {G τον τη το} {STRING} δεν θα επιδοτείται πλέον.
STR_NEWS_SUBSIDY_WITHDRAWN_SERVICE                              :{BIG_FONT}{BLACK}Η επιδότηση αποσύρθηκε:{}{}Η υπηρεσια για {STRING.subs} απο το {STRING} προς το {STRING} δεν επιδοτείται πλέον.
STR_NEWS_SERVICE_SUBSIDY_OFFERED                                :{BIG_FONT}{BLACK}Προσφορά χρηματοδότησης υπηρεσίας:{}{}Η πρώτη υπηρεσία για {STRING.subs} από {G τον τη το} {STRING} προς {G τον τη το} {STRING} επιχορηγείται για ένα έτος από την τοπική αρχή!
STR_NEWS_SERVICE_SUBSIDY_AWARDED_HALF                           :{BIG_FONT}{BLACK}Η χρηματοδότηση της υπηρεσίας απονεμήθη στην εταιρία {STRING}!{}{}Η υπηρεσία για {STRING.subs} από τον σταθμό {STRING} προς το σταθμό {STRING} θα χρεώνεται 50% παραπάνω για ένα έτος!
STR_NEWS_SERVICE_SUBSIDY_AWARDED_DOUBLE                         :{BIG_FONT}{BLACK}Η επιχορήγηση υπηρεσίας απονεμήθη στην εταιρία {STRING}!{}{}Η υπηρεσία για {STRING.subs} από τον σταθμό {STRING} προς το σταθμό {STRING} θα χρεώνεται διπλά για το επόμενο έτος!
STR_NEWS_SERVICE_SUBSIDY_AWARDED_TRIPLE                         :{BIG_FONT}{BLACK}Η επιχορήγηση υπηρεσίας απονεμήθη στην εταιρία {STRING}!{}{}Η υπηρεσία για {STRING.subs} από το σταθμό {STRING} προς το σταθμό {STRING} θα χρεώνεται τριπλά για το επόμενο έτος!
STR_NEWS_SERVICE_SUBSIDY_AWARDED_QUADRUPLE                      :{BIG_FONT}{BLACK}Η επιχορήγηση υπηρεσίας απονεμήθη στην εταιρία {STRING}!{}{}Η υπηρεσία για {STRING.subs} από τον σταθμό {STRING} προς τον σταθμό {STRING} θα χρεώνεται τετραπλά για το επόμενο έτος!

STR_NEWS_ROAD_REBUILDING                                        :{BIG_FONT}{BLACK}Χαώδης κίνηση στην πόλη {TOWN}!{}{}Χρηματοδοτήθηκε πρόγραμμα ανακατασκευής των δρόμων από την εταιρία {STRING} και προκαλεί 6 μήνες μιζέριας στους οδηγούς!
STR_NEWS_EXCLUSIVE_RIGHTS_TITLE                                 :{BIG_FONT}{BLACK}Μονοπώλιο μεταφορών!
STR_NEWS_EXCLUSIVE_RIGHTS_DESCRIPTION                           :{BIG_FONT}{BLACK}Οι τοπικές αρχές της πόλης {TOWN} υπογράφουν συμβόλαιο με την εταιρεία {STRING} για αποκλειστικά δικαιώματα μεταφορών ενός έτους!

# Extra view window
STR_EXTRA_VIEWPORT_TITLE                                        :{WHITE}Εμφάνιση {COMMA}
STR_EXTRA_VIEW_MOVE_VIEW_TO_MAIN                                :{BLACK}Αντιγραφή στο παράθυρο εμφάνισης
STR_EXTRA_VIEW_MOVE_VIEW_TO_MAIN_TT                             :{BLACK}Αντιγραφή της τοποθεσίας της κύριας προβολής σε αυτό το παράθυρο εμφάνισης
STR_EXTRA_VIEW_MOVE_MAIN_TO_VIEW                                :{BLACK}Επικόλληση από παράθυρο εμφάνισης
STR_EXTRA_VIEW_MOVE_MAIN_TO_VIEW_TT                             :{BLACK}Επικόλληση της τοποθεσίας αυτού του παραθύρου εμφάνισης στην κύρια προβολή

# Game options window
STR_GAME_OPTIONS_CAPTION                                        :{WHITE}Επιλογές Παιχνιδιού
STR_GAME_OPTIONS_CURRENCY_UNITS_FRAME                           :{BLACK}Νομισματικές μονάδες
STR_GAME_OPTIONS_CURRENCY_UNITS_DROPDOWN_TOOLTIP                :{BLACK}Επιλογή νομισματικών μονάδων

############ start of currency region
STR_GAME_OPTIONS_CURRENCY_GBP                                   :Στερλίνα Ηνωμένου Βασιλείου (GBP)
STR_GAME_OPTIONS_CURRENCY_USD                                   :Δολλάριο Η.Π.Α. (USD)
STR_GAME_OPTIONS_CURRENCY_EUR                                   :Ευρώ (EUR)
STR_GAME_OPTIONS_CURRENCY_JPY                                   :Ιαπωνικό Γιεν (JPY)
STR_GAME_OPTIONS_CURRENCY_ATS                                   :Αυστριακό Σελίνι (ATS)
STR_GAME_OPTIONS_CURRENCY_BEF                                   :Βελγικό Φράγκο (BEF)
STR_GAME_OPTIONS_CURRENCY_CHF                                   :Ελβετικό Φράγκο (CHF)
STR_GAME_OPTIONS_CURRENCY_CZK                                   :Τσέχικη Κορώνα (CZK)
STR_GAME_OPTIONS_CURRENCY_DEM                                   :Γερμανικό Μάρκο (DEM)
STR_GAME_OPTIONS_CURRENCY_DKK                                   :Δανέζικη Κορώνα (DKK)
STR_GAME_OPTIONS_CURRENCY_ESP                                   :Ισπανική Πεσέτα (ESP)
STR_GAME_OPTIONS_CURRENCY_FIM                                   :Φινλανδικό Μάρκο (FIM)
STR_GAME_OPTIONS_CURRENCY_FRF                                   :Γαλλικό Φράγκο (FRF)
STR_GAME_OPTIONS_CURRENCY_GRD                                   :Ελληνική Δραχμή (GRD)
STR_GAME_OPTIONS_CURRENCY_HUF                                   :Ουγγρικό Φλουρί (HUF)
STR_GAME_OPTIONS_CURRENCY_ISK                                   :Ισλανδική Κορώνα (ISK)
STR_GAME_OPTIONS_CURRENCY_ITL                                   :Ιταλική Λίρα (ITL)
STR_GAME_OPTIONS_CURRENCY_NLG                                   :Ολλανδικό Φιορίνι (NLG)
STR_GAME_OPTIONS_CURRENCY_NOK                                   :Νορβηγική Κορώνα (NOK)
STR_GAME_OPTIONS_CURRENCY_PLN                                   :Πολωνικό Ζλότυ (PLN)
STR_GAME_OPTIONS_CURRENCY_RON                                   :Ρουμάνικο Λευ (RON)
STR_GAME_OPTIONS_CURRENCY_RUR                                   :Ρωσικό Ρούβλι (RUR)
STR_GAME_OPTIONS_CURRENCY_SIT                                   :Σλοβένικο Τολάρ (SIT)
STR_GAME_OPTIONS_CURRENCY_SEK                                   :Σουηδική Κορώνα (SEK)
STR_GAME_OPTIONS_CURRENCY_TRY                                   :Τούρκικη Λίρα (TRY)
STR_GAME_OPTIONS_CURRENCY_SKK                                   :Σλοβάκικη Κορώνα (SKK)
STR_GAME_OPTIONS_CURRENCY_BRL                                   :Βραζιλιάνικο Ρεάλ (BRL)
STR_GAME_OPTIONS_CURRENCY_EEK                                   :Εσθονική Κορώνα (EEK)
STR_GAME_OPTIONS_CURRENCY_LTL                                   :Λιθουανική Λίτα (LTL)
STR_GAME_OPTIONS_CURRENCY_KRW                                   :Νοτιοκορεάτικο Γουόν (KRW)
STR_GAME_OPTIONS_CURRENCY_ZAR                                   :Νοτιοαφρικάνικο Ραντ (ZAR)
STR_GAME_OPTIONS_CURRENCY_CUSTOM                                :Άλλο...
STR_GAME_OPTIONS_CURRENCY_GEL                                   :Γεοργιανό Λάρι (GEL)
STR_GAME_OPTIONS_CURRENCY_IRR                                   :Ιρανικό Ριάλ (IRR)
STR_GAME_OPTIONS_CURRENCY_RUB                                   :Νεο Ρώσικο Ρούβλι (RUB)
STR_GAME_OPTIONS_CURRENCY_MXN                                   :Πεσος Μεξικου (MXN)
STR_GAME_OPTIONS_CURRENCY_NTD                                   :Δολλάριο Νέας Ταϊβάν (NTD)
STR_GAME_OPTIONS_CURRENCY_CNY                                   :Ρενμίνμπι Κίνας (CNY)
STR_GAME_OPTIONS_CURRENCY_INR                                   :Ρουπία Ινδίας (INR)
############ end of currency region

STR_GAME_OPTIONS_ROAD_VEHICLES_DROPDOWN_LEFT                    :Οδηγούν από αριστερά
STR_GAME_OPTIONS_ROAD_VEHICLES_DROPDOWN_RIGHT                   :Οδηγούν από δεξιά

STR_GAME_OPTIONS_TOWN_NAMES_FRAME                               :{BLACK}Ονόματα πόλεων
STR_GAME_OPTIONS_TOWN_NAMES_DROPDOWN_TOOLTIP                    :{BLACK}Επιλογή στυλ ονομάτων πόλεων

############ start of townname region
STR_GAME_OPTIONS_TOWN_NAME_ORIGINAL_ENGLISH                     :Αγγλικά (Αυθεντικά)
STR_GAME_OPTIONS_TOWN_NAME_FRENCH                               :Γαλλικά
STR_GAME_OPTIONS_TOWN_NAME_GERMAN                               :Γερμανικά
STR_GAME_OPTIONS_TOWN_NAME_ADDITIONAL_ENGLISH                   :Αγγλικά (Πρόσθετα)
STR_GAME_OPTIONS_TOWN_NAME_LATIN_AMERICAN                       :Λατινοαμερικάνικα
STR_GAME_OPTIONS_TOWN_NAME_SILLY                                :Αστεία
STR_GAME_OPTIONS_TOWN_NAME_SWEDISH                              :Σουηδικά
STR_GAME_OPTIONS_TOWN_NAME_DUTCH                                :Ολλανδικά
STR_GAME_OPTIONS_TOWN_NAME_FINNISH                              :Φινλανδικά
STR_GAME_OPTIONS_TOWN_NAME_POLISH                               :Πολωνικά
STR_GAME_OPTIONS_TOWN_NAME_SLOVAK                               :Σλοβάκικα
STR_GAME_OPTIONS_TOWN_NAME_NORWEGIAN                            :Νορβηγικά
STR_GAME_OPTIONS_TOWN_NAME_HUNGARIAN                            :Ουγγρικά
STR_GAME_OPTIONS_TOWN_NAME_AUSTRIAN                             :Αυστριακά
STR_GAME_OPTIONS_TOWN_NAME_ROMANIAN                             :Ρουμάνικα
STR_GAME_OPTIONS_TOWN_NAME_CZECH                                :Τσέχικα
STR_GAME_OPTIONS_TOWN_NAME_SWISS                                :Ελβετικά
STR_GAME_OPTIONS_TOWN_NAME_DANISH                               :Δανέζικα
STR_GAME_OPTIONS_TOWN_NAME_TURKISH                              :Τούρκικα
STR_GAME_OPTIONS_TOWN_NAME_ITALIAN                              :Ιταλικά
STR_GAME_OPTIONS_TOWN_NAME_CATALAN                              :Καταλανικά
############ end of townname region

STR_GAME_OPTIONS_AUTOSAVE_FRAME                                 :{BLACK}Αυτόματη αποθήκευση
STR_GAME_OPTIONS_AUTOSAVE_DROPDOWN_TOOLTIP                      :{BLACK}Επιλογή διάκενου ανάμεσα στις αυτόματες αποθηκεύσεις

############ start of autosave dropdown
STR_GAME_OPTIONS_AUTOSAVE_DROPDOWN_OFF                          :Ανενεργό
STR_GAME_OPTIONS_AUTOSAVE_DROPDOWN_EVERY_1_MONTH                :Κάθε μήνα
STR_GAME_OPTIONS_AUTOSAVE_DROPDOWN_EVERY_3_MONTHS               :Κάθε 3 μήνες
STR_GAME_OPTIONS_AUTOSAVE_DROPDOWN_EVERY_6_MONTHS               :Κάθε 6 μήνες
STR_GAME_OPTIONS_AUTOSAVE_DROPDOWN_EVERY_12_MONTHS              :Κάθε 12 μήνες
############ end of autosave dropdown

STR_GAME_OPTIONS_LANGUAGE                                       :{BLACK}Γλώσσα
STR_GAME_OPTIONS_LANGUAGE_TOOLTIP                               :{BLACK}Επιλογή της γλώσσας του παιχνιδιού

STR_GAME_OPTIONS_FULLSCREEN                                     :{BLACK}Πλήρης οθόνη
STR_GAME_OPTIONS_FULLSCREEN_TOOLTIP                             :{BLACK}Τσεκάρετε αυτό το κουτάκι ωστε να παίξετε το OpenTTD σε όλη την οθόνη

STR_GAME_OPTIONS_RESOLUTION                                     :{BLACK}Ανάλυση οθόνης
STR_GAME_OPTIONS_RESOLUTION_TOOLTIP                             :{BLACK}Διαλέξτε την ανάλυση της οθόνης που θέλετε
STR_GAME_OPTIONS_RESOLUTION_OTHER                               :άλλη

STR_GAME_OPTIONS_GUI_ZOOM_FRAME                                 :{BLACK}Μέγεθος διεπαφής
STR_GAME_OPTIONS_GUI_ZOOM_DROPDOWN_TOOLTIP                      :{BLACK}Επιλέξτε το μέγεθος στοιχείου διεπαφής

STR_GAME_OPTIONS_GUI_ZOOM_DROPDOWN_AUTO                         :(αυτόματη ανίχνευση)
STR_GAME_OPTIONS_GUI_ZOOM_DROPDOWN_NORMAL                       :Κανονικό
STR_GAME_OPTIONS_GUI_ZOOM_DROPDOWN_2X_ZOOM                      :Διπλό μέγεθος
STR_GAME_OPTIONS_GUI_ZOOM_DROPDOWN_4X_ZOOM                      :Τετραπλό μέγεθος

STR_GAME_OPTIONS_FONT_ZOOM                                      :{BLACK}Μέγεθος γραμματοσειράς
STR_GAME_OPTIONS_FONT_ZOOM_DROPDOWN_TOOLTIP                     :{BLACK}Επιλέξτε το μέγεθος της γραμματοσειράς διεπαφής

STR_GAME_OPTIONS_FONT_ZOOM_DROPDOWN_NORMAL                      :Κανονικό
STR_GAME_OPTIONS_FONT_ZOOM_DROPDOWN_2X_ZOOM                     :Διπλό μέγεθος
STR_GAME_OPTIONS_FONT_ZOOM_DROPDOWN_4X_ZOOM                     :Τετραπλό μέγεθος

STR_GAME_OPTIONS_BASE_GRF                                       :{BLACK}Βασικό σετ γραφικών
STR_GAME_OPTIONS_BASE_GRF_TOOLTIP                               :{BLACK}Επιλογή του βασικού σετ γραφικών που θα χρησιμοποιηθεί
STR_GAME_OPTIONS_BASE_GRF_STATUS                                :{RED}{NUM} αρχεί{P ο α} που λείπ{P ει ουν} ή είναι κατεστραμμέν{P ο α}
STR_GAME_OPTIONS_BASE_GRF_DESCRIPTION_TOOLTIP                   :{BLACK}Επιπλέον πληροφορίες σχετικά με το βασικό σετ γραφικών

STR_GAME_OPTIONS_BASE_SFX                                       :{BLACK}Σετ βασικών ήχων
STR_GAME_OPTIONS_BASE_SFX_TOOLTIP                               :{BLACK}Επιλέξτε τους βασικούς ήχους που θα χρησιμοποιήσετε
STR_GAME_OPTIONS_BASE_SFX_DESCRIPTION_TOOLTIP                   :{BLACK}Επιπλέον πληροφορίες σχετικά με τους βασικούς ήχους

STR_GAME_OPTIONS_BASE_MUSIC                                     :{BLACK}Βασικό σετ μουσικής
STR_GAME_OPTIONS_BASE_MUSIC_TOOLTIP                             :{BLACK}Επιλέξτε το βασικό σετ μουσικής για χρήση
STR_GAME_OPTIONS_BASE_MUSIC_STATUS                              :{RED}{NUM} κατεστραμμέν{P ο α} αρχεί{P ο α}
STR_GAME_OPTIONS_BASE_MUSIC_DESCRIPTION_TOOLTIP                 :{BLACK}Επιπλέον πληροφορίες σχετικά με το βασικό σετ μουσικής

STR_ERROR_RESOLUTION_LIST_FAILED                                :{WHITE}Αποτυχία ανάκτησης λίστας υποστηριζόμενων αναλύσεων
STR_ERROR_FULLSCREEN_FAILED                                     :{WHITE}Θέση του παιχνιδιού σε λειτουργία πλήρης οθόνης απέτυχε

# Custom currency window

STR_CURRENCY_WINDOW                                             :{WHITE}Προσαρμοσμένο νόμισμα
STR_CURRENCY_EXCHANGE_RATE                                      :{LTBLUE}Ισοτιμία: {ORANGE}{CURRENCY_LONG} = £ {COMMA}
STR_CURRENCY_DECREASE_EXCHANGE_RATE_TOOLTIP                     :{BLACK}Μείωση του ποσού της ισοτιμίας σας για μία λίρα (£)
STR_CURRENCY_INCREASE_EXCHANGE_RATE_TOOLTIP                     :{BLACK}Αυξήστε το ποσό της ισοτιμίας σας για μία Λίρα (£)
STR_CURRENCY_SET_EXCHANGE_RATE_TOOLTIP                          :{BLACK}Ρυθμίστε τη συναλλαγματική ισοτιμία του νομίσματος για μια λίρα (£)

STR_CURRENCY_SEPARATOR                                          :{LTBLUE}Διαχωριστικό: {ORANGE}{STRING}
STR_CURRENCY_SET_CUSTOM_CURRENCY_SEPARATOR_TOOLTIP              :{BLACK}Ορίστε το διαχωριστικό για το νόμισμά σας

STR_CURRENCY_PREFIX                                             :{LTBLUE}Πρόθεμα: {ORANGE}{STRING}
STR_CURRENCY_SET_CUSTOM_CURRENCY_PREFIX_TOOLTIP                 :{BLACK}Ορίστε το πρόθεμα για το νόμισμά σας
STR_CURRENCY_SUFFIX                                             :{LTBLUE}Επίθεμα: {ORANGE}{STRING}
STR_CURRENCY_SET_CUSTOM_CURRENCY_SUFFIX_TOOLTIP                 :{BLACK}Ορίστε το επίθεμα για το νόμισμά σας

STR_CURRENCY_SWITCH_TO_EURO                                     :{LTBLUE}Αλλαγή σε Ευρώ: {ORANGE}{NUM}
STR_CURRENCY_SWITCH_TO_EURO_NEVER                               :{LTBLUE}Αλλαγή σε Ευρώ: {ORANGE}ποτέ
STR_CURRENCY_SET_CUSTOM_CURRENCY_TO_EURO_TOOLTIP                :{BLACK}Θέστε το χρόνο που γίνεται η μετάβαση σε Ευρώ
STR_CURRENCY_DECREASE_CUSTOM_CURRENCY_TO_EURO_TOOLTIP           :{BLACK}Να γίνει η μετάβαση σε Ευρώ νωρίτερα
STR_CURRENCY_INCREASE_CUSTOM_CURRENCY_TO_EURO_TOOLTIP           :{BLACK}Να γίνει η μετάβαση σε Ευρώ αργότερα

STR_CURRENCY_PREVIEW                                            :{LTBLUE}Προεπισκόπιση: {ORANGE}{CURRENCY_LONG}
STR_CURRENCY_CUSTOM_CURRENCY_PREVIEW_TOOLTIP                    :{BLACK}10000 λίρες (£) στο νόμισμά σας
STR_CURRENCY_CHANGE_PARAMETER                                   :{BLACK}Αλλαγή παραμέτρων προσαρμοσμένου νομίσματος

STR_DIFFICULTY_LEVEL_SETTING_MAXIMUM_NO_COMPETITORS             :{LTBLUE}Μέγιστος αρ. ανταγωνιστών: {ORANGE}{COMMA}

STR_NONE                                                        :Κανένα
STR_FUNDING_ONLY                                                :Χρηματοδότηση μονο
STR_MINIMAL                                                     :Ελάχιστο
STR_NUM_VERY_LOW                                                :Πολύ χαμηλό
STR_NUM_LOW                                                     :Χαμηλό
STR_NUM_NORMAL                                                  :Κανονικό
STR_NUM_HIGH                                                    :Υψηλό
STR_NUM_CUSTOM                                                  :Προσαρμοσμένος
STR_NUM_CUSTOM_NUMBER                                           :Προσαρμόσμενο ({NUM})

STR_VARIETY_NONE                                                :Καθόλου
STR_VARIETY_VERY_LOW                                            :Πολύ Χαμηλό
STR_VARIETY_LOW                                                 :Χαμηλό
STR_VARIETY_MEDIUM                                              :Μέτριο
STR_VARIETY_HIGH                                                :Υψηλό
STR_VARIETY_VERY_HIGH                                           :Πολύ Υψηλό

STR_AI_SPEED_VERY_SLOW                                          :Πολύ αργό
STR_AI_SPEED_SLOW                                               :Αργό
STR_AI_SPEED_MEDIUM                                             :Μέτριο
STR_AI_SPEED_FAST                                               :Γρήγορο
STR_AI_SPEED_VERY_FAST                                          :Πολύ Γρήγορο

STR_SEA_LEVEL_VERY_LOW                                          :Πολύ Χαμηλό
STR_SEA_LEVEL_LOW                                               :Χαμηλό
STR_SEA_LEVEL_MEDIUM                                            :Μέτριο
STR_SEA_LEVEL_HIGH                                              :Υψηλό
STR_SEA_LEVEL_CUSTOM                                            :Προσαρμόσμενο
STR_SEA_LEVEL_CUSTOM_PERCENTAGE                                 :Προσαρμόσμενο ({NUM}%)

STR_RIVERS_NONE                                                 :Κανένα
STR_RIVERS_FEW                                                  :Λίγα
STR_RIVERS_MODERATE                                             :Μέτρια
STR_RIVERS_LOT                                                  :Πολλά

STR_DISASTER_NONE                                               :Κανένα
STR_DISASTER_REDUCED                                            :Μειωμένο
STR_DISASTER_NORMAL                                             :Κανονικό

STR_SUBSIDY_X1_5                                                :x1.5
STR_SUBSIDY_X2                                                  :x2
STR_SUBSIDY_X3                                                  :x3
STR_SUBSIDY_X4                                                  :x4

STR_TERRAIN_TYPE_VERY_FLAT                                      :Πολύ Επίπεδο
STR_TERRAIN_TYPE_FLAT                                           :Επίπεδο
STR_TERRAIN_TYPE_HILLY                                          :Λοφώδες
STR_TERRAIN_TYPE_MOUNTAINOUS                                    :Βουνώδες
STR_TERRAIN_TYPE_ALPINIST                                       :Αλπικό

STR_CITY_APPROVAL_PERMISSIVE                                    :Ανεκτική
STR_CITY_APPROVAL_TOLERANT                                      :Υπομονετική
STR_CITY_APPROVAL_HOSTILE                                       :Εχθρική

STR_WARNING_NO_SUITABLE_AI                                      :{WHITE}Δεν είναι διαθέσιμο κανένα κατάλληλο Al...{}Μπορείτε να κατεβάσετε AIs μέσω του συστήματος «Διαδικτυακού Περιεχομένου»

# Settings tree window
STR_CONFIG_SETTING_TREE_CAPTION                                 :{WHITE}Ρυθμίσεις
STR_CONFIG_SETTING_FILTER_TITLE                                 :{BLACK}Φιλτράρισμα:
STR_CONFIG_SETTING_EXPAND_ALL                                   :{BLACK}Επέκταση όλων
STR_CONFIG_SETTING_COLLAPSE_ALL                                 :{BLACK}Σύμπτυξη όλων
STR_CONFIG_SETTING_NO_EXPLANATION_AVAILABLE_HELPTEXT            :(δεν υπάρχει διαθέσιμη επεξήγηση)
STR_CONFIG_SETTING_DEFAULT_VALUE                                :{LTBLUE}Προκαθορισμένη τιμή: {ORANGE}{STRING}
STR_CONFIG_SETTING_TYPE                                         :{LTBLUE}Τύπος ρύθμισης: {ORANGE}{STRING}
STR_CONFIG_SETTING_TYPE_CLIENT                                  :Ρύθμιση πελάτη (δεν αποθηκεύεται στα αποθηκευμένα παιχνίδια, επηρεάζει όλα τα παιχνίδια)
STR_CONFIG_SETTING_TYPE_GAME_MENU                               :Ρύθμιση παιχνιδιού (αποθηκεύεται σε αποθηκευμένα παιχνίδια, επηρεάζει μόνο νέα παιχνίδια)
STR_CONFIG_SETTING_TYPE_GAME_INGAME                             :Ρύθμιση παιχνιδιού (αποθηκεύεται σε αποθηκευμένα παιχνίδια, επηρεάζει μόνο το τρέχον παιχνίδι)
STR_CONFIG_SETTING_TYPE_COMPANY_MENU                            :Ρύθμιση εταιρείας (αποθηκεύεται σε αποθηκευμένα παιχνίδια, επηρεάζει μόνο νέα παιχνίδια)
STR_CONFIG_SETTING_TYPE_COMPANY_INGAME                          :Ρύθμιση εταιρείας (αποθηκεύεται σε αποθηκευμένα παιχνίδια, επηρεάζει μόνο την τρέχουσα εταιρεία)

STR_CONFIG_SETTING_RESTRICT_CATEGORY                            :{BLACK}Κατηγορία:
STR_CONFIG_SETTING_RESTRICT_TYPE                                :{BLACK}Τύπος:
STR_CONFIG_SETTING_RESTRICT_DROPDOWN_HELPTEXT                   :{BLACK}Περιορίζει την παρακάτω λίστα με τη χρήση προκαθορισμένων φίλτρων
STR_CONFIG_SETTING_RESTRICT_BASIC                               :Βασικές (εμφάνιση μόνο σημαντικών ρυθμίσεων)
STR_CONFIG_SETTING_RESTRICT_ADVANCED                            :Για προχωρημένους (εμφάνιση των περισσότερων ρυθμίσεων)
STR_CONFIG_SETTING_RESTRICT_ALL                                 :Για ειδικούς (εμφάνιση όλων των ρυθμίσεων, ακομη και παράξενων)
STR_CONFIG_SETTING_RESTRICT_CHANGED_AGAINST_DEFAULT             :Ρυθμίσεις με διαφορετική τιμή από την προκαθωρισμένη
STR_CONFIG_SETTING_RESTRICT_CHANGED_AGAINST_NEW                 :Ρυθμίσεις με διαφορετική τιμή από τις ρυθμίσεις νέου παιχνιδιού σας

STR_CONFIG_SETTING_TYPE_DROPDOWN_HELPTEXT                       :{BLACK}Μειώνει την παρακάτω λίστα σε συγκεκριμένους τύπους ρυθμίσεων
STR_CONFIG_SETTING_TYPE_DROPDOWN_ALL                            :Όλοι οι τύποι ρυθμίσεων
STR_CONFIG_SETTING_TYPE_DROPDOWN_CLIENT                         :Ρυθμίσεις πελάτη (δεν διατηρούνται στις αποθηκεύσεις· επηρεάζουν όλα τα παιχνίδια)
STR_CONFIG_SETTING_TYPE_DROPDOWN_GAME_MENU                      :Ρυθμίσεις παιχνιδιού (διατηρούνται στις αποθηκεύσεις· επηρεάζουν μόνο τα νέα παιχνίδια)
STR_CONFIG_SETTING_TYPE_DROPDOWN_GAME_INGAME                    :Ρυθμίσεις παιχνιδιού (διατηρούνται στις αποθηκεύσεις· επηρεάζουν μόνο το τρέχον παιχνίδι)
STR_CONFIG_SETTING_TYPE_DROPDOWN_COMPANY_MENU                   :Ρυθμίσεις εταιρίας (διατηρούνται στις αποθηκεύσεις· επηρεάζουν μόνο τα νέα παιχνίδια)
STR_CONFIG_SETTING_TYPE_DROPDOWN_COMPANY_INGAME                 :Ρυθμίσεις εταιρίας (διατηρούνται στις αποθηκεύσεις· επηρεάζουν μόνο την τρέχουσα εταιρία)
STR_CONFIG_SETTING_CATEGORY_HIDES                               :{BLACK}Εμφάνιση όλων των αποτελεσμάτων αναζήτησης ανά ρύθμιση{}{SILVER}Κατηγορία {BLACK}εώς {WHITE}{STRING}
STR_CONFIG_SETTING_TYPE_HIDES                                   :{BLACK}Εμφάνιση όλων των αποτελεσμάτων αναζήτησης ανά ρύθμιση{}{SILVER}Τύπος {BLACK}εώς {WHITE}Όλοι οι τύποι ρυθμίσεων
STR_CONFIG_SETTING_CATEGORY_AND_TYPE_HIDES                      :{BLACK}Εμφάνιση όλων των αποτελεσμάτων αναζήτησης ανά ρύθμιση{}{SILVER}Κατηγορία {BLACK}εώς {WHITE}{STRING} {BLACK}και {SILVER}Τύπος {BLACK}εώς {WHITE}Όλοι οι τύποι ρυθμίσεων
STR_CONFIG_SETTINGS_NONE                                        :{WHITE}- Κανένα -

STR_CONFIG_SETTING_OFF                                          :Ανενεργό
STR_CONFIG_SETTING_ON                                           :Ενεργή
STR_CONFIG_SETTING_DISABLED                                     :Ανένεργη

STR_CONFIG_SETTING_COMPANIES_OFF                                :Ανένεργο
STR_CONFIG_SETTING_COMPANIES_OWN                                :Η εταιρία μου
STR_CONFIG_SETTING_COMPANIES_ALL                                :Όλες οι εταιρίες

STR_CONFIG_SETTING_NONE                                         :Καμία
STR_CONFIG_SETTING_ORIGINAL                                     :Γνήσιο
STR_CONFIG_SETTING_REALISTIC                                    :Ρεαλιστικό

STR_CONFIG_SETTING_HORIZONTAL_POS_LEFT                          :Αριστερά
STR_CONFIG_SETTING_HORIZONTAL_POS_CENTER                        :Κέντρο
STR_CONFIG_SETTING_HORIZONTAL_POS_RIGHT                         :Δεξιά

STR_CONFIG_SETTING_MAXIMUM_INITIAL_LOAN                         :Μέγιστο αρχικό δάνειο: {STRING}
STR_CONFIG_SETTING_MAXIMUM_INITIAL_LOAN_HELPTEXT                :Μέγιστο ποσό που μπορεί να δανειστεί μία εταιρία (χωρίς να λαμβάνεται υπόψη ο πληθωρισμός)
STR_CONFIG_SETTING_INTEREST_RATE                                :Επιτόκιο: {STRING}
STR_CONFIG_SETTING_INTEREST_RATE_HELPTEXT                       :Επιτόκιο δανείων· επίσης ελέγχεται ο πληθωρισμός αν είναι ενεργοποιημένος
STR_CONFIG_SETTING_RUNNING_COSTS                                :Λειτουργικά έξοδα: {STRING}
STR_CONFIG_SETTING_RUNNING_COSTS_HELPTEXT                       :Θέτει το επίπεδο συντήρησης και τα λειτουργικά έξοδα των οχημάτων και της υποδομής
STR_CONFIG_SETTING_CONSTRUCTION_SPEED                           :Ταχύτητα οικοδόμησης: {STRING}
STR_CONFIG_SETTING_CONSTRUCTION_SPEED_HELPTEXT                  :Περιορίζει το ποσοστό των οικοδομήμσεων από τα ΑΙ
STR_CONFIG_SETTING_VEHICLE_BREAKDOWNS                           :Καταρρεύσεις οχημάτων: {STRING}
STR_CONFIG_SETTING_VEHICLE_BREAKDOWNS_HELPTEXT                  :Ελέγχει πόσο συχνά καταρρέουν τα ανεπαρκώς συντηρημένα οχήματα
STR_CONFIG_SETTING_SUBSIDY_MULTIPLIER                           :Πολλαπλασιαστής επιδότησης: {STRING}
STR_CONFIG_SETTING_SUBSIDY_MULTIPLIER_HELPTEXT                  :Θέστε πόσο ξεπληρώνεται για επιδοτημένες συνδέσεις
STR_CONFIG_SETTING_CONSTRUCTION_COSTS                           :Κόστη οικοδόμησης: {STRING}
STR_CONFIG_SETTING_CONSTRUCTION_COSTS_HELPTEXT                  :Θέτει το επίπεδο κόστους για αγορές και οικοδομές
STR_CONFIG_SETTING_RECESSIONS                                   :Υφέσεις: {STRING}
STR_CONFIG_SETTING_RECESSIONS_HELPTEXT                          :Όταν είναι ενεργοποιημένο, μπορεί να υπάρξουν υφέσεις κάθε λίγα χρόνια. Κατά τη διάρκεια μιας ύφεσης, όλη η παραγωγή είναι πολύ χαμηλότερη (επιστρέφει στο προηγούμενο επίπεδο όταν τελειώσει η ύφεση)
STR_CONFIG_SETTING_TRAIN_REVERSING                              :Απαγορεύεται η αντιστροφή τρένων στους σταθμούς: {STRING}
STR_CONFIG_SETTING_TRAIN_REVERSING_HELPTEXT                     :Όταν είναι ενεργοποιημένο, τα τρένα δεν θα κάνουν όπισθεν σε μη-τελικούς σταθμούς, ακόμα και εάν υπάρχει κοντινότερη διαδρομή προς τον επόμενή τους προορισμό όταν κάνουν όπισθεν
STR_CONFIG_SETTING_DISASTERS                                    :Καταστροφές: {STRING}
STR_CONFIG_SETTING_DISASTERS_HELPTEXT                           :Εναλλαγή καταστροφών που μπορούν περιστασιακά να εμποδίσουν ή να καταστρέψουν οχήματα ή υποδομές
STR_CONFIG_SETTING_CITY_APPROVAL                                :Στάση δημοτικού συμβουλίου ως προς τον μετασχηματισμό της περιοχής: {STRING}
STR_CONFIG_SETTING_CITY_APPROVAL_HELPTEXT                       :Επιλογή πόσο ο θόρυβος και η περιβαλλοντικη καταστροφή άπο εταιρίες επηρεάζουν τα ποσοστά αποδοχής και περαιτέρω έργα στη περιοχή

STR_CONFIG_SETTING_MAX_HEIGHTLEVEL                              :Μέγιστο ύψος χάρτη: {STRING}
STR_CONFIG_SETTING_MAX_HEIGHTLEVEL_HELPTEXT                     :Ορισμός του μέγιστου επιτρεπτού ύψους βουνών στο χάρτη
STR_CONFIG_SETTING_TOO_HIGH_MOUNTAIN                            :{WHITE} Δεν μπορείτε να θέσετε το μέγιστο ύψος χάρτη σε αυτή τη τιμή. Τουλάχιστον ένα βουνό στο χάρτη είναι πιο ψηλό.
STR_CONFIG_SETTING_AUTOSLOPE                                    :Να επιτρέπεται η διαμόρφωση εδάφους κάτω από κτίρια, γραμμές, κλπ.: {STRING}
STR_CONFIG_SETTING_AUTOSLOPE_HELPTEXT                           :Επιτρέπεται η διαμόρφωση του εδάφους κάτω από κτίρια και σιδηροτροχιές χωρίς αυτά να αφαιρούνται
STR_CONFIG_SETTING_CATCHMENT                                    :Επιτρέπονται πιο ρεαλιστικά ταξινομημένες περιοχές συλλογής : {STRING}
STR_CONFIG_SETTING_CATCHMENT_HELPTEXT                           :Διαφορετικοί σταθμοί και αεροδρόμια έχουν περιοχές κάλυψης διαφορετικού μεγέθους
STR_CONFIG_SETTING_SERVE_NEUTRAL_INDUSTRIES                     :Οι σταθμοί της εταιρίας μπορούν να εξυπηρετήσεουν βιομηχανίες με κοντινούς ουδέτερους σταθμούς: {STRING}
STR_CONFIG_SETTING_SERVE_NEUTRAL_INDUSTRIES_HELPTEXT            :Όταν είναι ενεργοποιημένο, βιομηχανίες με ενσωματωμένους σταθμούς (όπως Πλατφόρμες Πετρελαίου) μπορούν να εξυπηρετούνται από κοντινούς σταθμούς της εταιρίας. Όταν είναι απενεργοποιημένο, οι βιομηχανίες αυτές μπορούν να εξυπηρετούνται μόνο από τους ενσωματωμένους σταθμούς τους. Κοντινοί σταθμοί της εταιρίας δεν θα μπορούν να τους εξυπηρετούν, ούτε και ο ενσωματωμένος σταθμός θα μπορεί να εξυπηρετήσει οτιδήποτε άλλο εκτός από τη βιομηχανία.
STR_CONFIG_SETTING_EXTRADYNAMITE                                :Επιτρέπεται η αφαίρεση περισσότερων ιδιοκτησιών των πολέων: {STRING}
STR_CONFIG_SETTING_EXTRADYNAMITE_HELPTEXT                       :Είναι ευκολότερη η αφαίρεση υποδομών και κτιρίων που κατέχονται από την πόλη
STR_CONFIG_SETTING_TRAIN_LENGTH                                 :Μέγιστο μήκος τρένων: {STRING}
STR_CONFIG_SETTING_TRAIN_LENGTH_HELPTEXT                        :Ορίστε το μέγιστο μήκος των τρένων
STR_CONFIG_SETTING_TILE_LENGTH                                  :{COMMA} τετραγωνίδι{P 0 ο α}
STR_CONFIG_SETTING_SMOKE_AMOUNT                                 :Ποσότητα καπνού/σπινθύρων οχήματος: {STRING}
STR_CONFIG_SETTING_SMOKE_AMOUNT_HELPTEXT                        :Ορίστε τον όγκο του καπνού ή τον αριθμό των σπιθών που παράγονται από τα οχήματα
STR_CONFIG_SETTING_TRAIN_ACCELERATION_MODEL                     :Μοντέλο επιτάχυνσης τρένων: {STRING}
STR_CONFIG_SETTING_TRAIN_ACCELERATION_MODEL_HELPTEXT            :Επιλέξτε το μοντέλο φυσικής για την επιτάχυνση των τρένων. Με το «αρχικό» μοντέλο οι κλίσεις επιβαρύνουν το ίδιο όλα τα οχήματα. Με το «ρεαλιστικό» μοντέλο οι κλίσεις και οι στροφές τα επιβαρύνουν ανάλογα με διάφορες ιδιότητες όπως το μήκος και το ελκτικό φορτίο
STR_CONFIG_SETTING_ROAD_VEHICLE_ACCELERATION_MODEL              :Μοντέλο επιτάχυνσης οχημάτων δρόμου: {STRING}
STR_CONFIG_SETTING_ROAD_VEHICLE_ACCELERATION_MODEL_HELPTEXT     :Επιλέξτε το μοντέλο φυσικής για την επιτάχυνση των οχημάτων. Με το «αρχικό» μοντέλο οι κλίσεις επιβαρύνουν το ίδιο όλα τα οχήματα. Με το «ρεαλιστικό» μοντέλο οι κλίσεις και οι στροφές τα επιβαρύνουν ανάλογα με διάφορες ιδιότητες όπως το μήκος και το ελκτικό φορτίο
STR_CONFIG_SETTING_TRAIN_SLOPE_STEEPNESS                        :Κλίση εδάφους για τα τρένα: {STRING}
STR_CONFIG_SETTING_TRAIN_SLOPE_STEEPNESS_HELPTEXT               :Η κλίση ενός κεκλιμένου τετραγωνίδιου για τα τρένα. Μεγαλύτερες τιμές καθιστούν δυσκολότερο το ανέβασμα λόφων
STR_CONFIG_SETTING_PERCENTAGE                                   :{COMMA}%
STR_CONFIG_SETTING_ROAD_VEHICLE_SLOPE_STEEPNESS                 :Κλίση εδάφους για τα οδικά οχήματα: {STRING}
STR_CONFIG_SETTING_ROAD_VEHICLE_SLOPE_STEEPNESS_HELPTEXT        :Η κλίση ενός κεκλιμένου τετραγωνίδιου για τα οδικά οχήματα. Μεγαλύτερες τιμές καθιστούν δυσκολότερο το ανέβασμα λόφων
STR_CONFIG_SETTING_FORBID_90_DEG                                :Απαγόρευση στα τρένα να κάνουν στροφές 90°: {STRING}
STR_CONFIG_SETTING_FORBID_90_DEG_HELPTEXT                       :Στροφές 90 μοιρών προκύπτουν όταν μια οριζόντια σιδηροτροχιά ακολουθείται από μια κάθετη στο επόμενο τετραγωνίδιο, κάνοντας το τρένο να στρίψει κατά 90 μοίρες όταν αλλάζει τετραγωνίδιο, αντί για τις συνηθισμένες 45 μοίρες σε άλλους συνδυασμούς σιδηροτροχιών. Αυτό έχει επίσης εφαρμογή στην ακτίνα στροφής των πλοίων
STR_CONFIG_SETTING_DISTANT_JOIN_STATIONS                        :Να επιτρέπεται η συνένωση μη παρακείμενων σταθμών: {STRING}
STR_CONFIG_SETTING_DISTANT_JOIN_STATIONS_HELPTEXT               :Επιτρέπεται η προσθήκη τμημάτων σε σταθμό χωρίς αυτά να αγγίζουν τα ήδη υπάρχοντα τμήματα. Χρειάζεται Ctrl+Κλικ κατά την τοποθέτηση των νέων τμημάτων
STR_CONFIG_SETTING_INFLATION                                    :Πληθωρισμός: {STRING}
STR_CONFIG_SETTING_INFLATION_HELPTEXT                           :Ενεργοποίηση του πληθωρισμού στην οικονομία, όπου τα κόστη αυξάνονται ελάχιστα ταχύτερα από τις πληρωμές
STR_CONFIG_SETTING_MAX_BRIDGE_LENGTH                            :Μέγιστο μήκος γέφυρας: {STRING}
STR_CONFIG_SETTING_MAX_BRIDGE_LENGTH_HELPTEXT                   :Μέγιστο μήκος για κτίσιμο γεφυρών
STR_CONFIG_SETTING_MAX_BRIDGE_HEIGHT                            :Μέγιστο ύψος γέφυρας: {STRING}
STR_CONFIG_SETTING_MAX_BRIDGE_HEIGHT_HELPTEXT                   :Μέγιστο ύψος για το χτίσιμο γεφυρών
STR_CONFIG_SETTING_MAX_TUNNEL_LENGTH                            :Μέγιστο μήκος σήραγγας: {STRING}
STR_CONFIG_SETTING_MAX_TUNNEL_LENGTH_HELPTEXT                   :Μέγιστο μήκος για κτίσιμο συράγγων
STR_CONFIG_SETTING_RAW_INDUSTRY_CONSTRUCTION_METHOD             :Χειροκίνητη μέθοδος κατασκευής βιομηχανιών πρώτων υλών: {STRING}
STR_CONFIG_SETTING_RAW_INDUSTRY_CONSTRUCTION_METHOD_HELPTEXT    :Μέθοδος χρηματοδότησης πρωτογενούς βιομηχανίας. «Καμία» σημαίνει ότι δεν γίνεται να χρηματοδοτηθεί καμία βιομηχανία, «Αναζήτηση» σημαίνει ότι η χρηματοδότηση είναι εφικτή, αλλά η κατασκευή πραγματοποιείται σε τυχαίο σημείο του χάρτη και είναι πιθανό να αποτύχει, «Όπως οι άλλες βιομηχανίες» σημαίνει πως οι πρωτογενείς βιομηχανίες είναι εφικτό να κατασκευαστούν από εταιρείες όπως οι δευτερογενείς βιομηχανίες σε οποιαδήποτε θέση θέλουν
STR_CONFIG_SETTING_RAW_INDUSTRY_CONSTRUCTION_METHOD_NONE        :Καμία
STR_CONFIG_SETTING_RAW_INDUSTRY_CONSTRUCTION_METHOD_NORMAL      :Όπως οι άλλες βιομηχανίες
STR_CONFIG_SETTING_RAW_INDUSTRY_CONSTRUCTION_METHOD_PROSPECTING :Διερεύνηση προοπτικών
STR_CONFIG_SETTING_INDUSTRY_PLATFORM                            :Επίπεδη περιοχή γύρω από βιομηχανίες: {STRING}
STR_CONFIG_SETTING_INDUSTRY_PLATFORM_HELPTEXT                   :Επίπεδος χώρος γύρω από μια βιομηχανία. Αυτό εξασφαλίζει ότι θα παραμείνει διαθέσιμος κενός χώρος γύρω από μια βιομηχανία για να κτισθούν γραμμές, κλπ
STR_CONFIG_SETTING_MULTIPINDTOWN                                :Επιτρέπονται πολλαπλές όμοιες βιομηχανίες ανά πόλη: {STRING}
STR_CONFIG_SETTING_MULTIPINDTOWN_HELPTEXT                       :Συνήθως, μια πόλη δεν επιθυμεί περισσότερες από μία βιομηχανία κάθε είδους. Αυτή η ρύθμιση επιτρέπει περισσότερες βιομηχανίες του ίδιου είδους στην ίδια πόλη.
STR_CONFIG_SETTING_SIGNALSIDE                                   :Εμφάνιση σηματοδοτών: {STRING}
STR_CONFIG_SETTING_SIGNALSIDE_HELPTEXT                          :Επιλέξτε την πλευρά στην οποία τοποθετούνται οι σηματοδότες
STR_CONFIG_SETTING_SIGNALSIDE_LEFT                              :Στα αριστερά
STR_CONFIG_SETTING_SIGNALSIDE_DRIVING_SIDE                      :Στην πλευρά οδήγησης
STR_CONFIG_SETTING_SIGNALSIDE_RIGHT                             :Στα δεξιά
STR_CONFIG_SETTING_SHOWFINANCES                                 :Εμφάνιση παράθυρου οικονομικών στο τέλος του έτους: {STRING}
STR_CONFIG_SETTING_SHOWFINANCES_HELPTEXT                        :Όταν ενεργοποιείται, το παράθυρο των οικονομικών πληροφοριών εμφανίζεται στο τέλος κάθε χρόνου για ευκολότερο έλεγχο της οικονομικής κατάστασης της εταιρείας
STR_CONFIG_SETTING_NONSTOP_BY_DEFAULT                           :Οι νέες οδηγίες είναι «χωρίς στάση» από προεπιλογή: {STRING}
STR_CONFIG_SETTING_NONSTOP_BY_DEFAULT_HELPTEXT                  :Κανονικά, τα οχήματα σταματούν σε κάθε σταθμό που περνούν. Ενεργοποιώντας αυτήν τη ρύθμιση, δεν θα σταματούν σε κανένα σταθμό που θα βρει στη διαδρομή τους προς τον τελικό προορισμό. Σημείωστε πως αυτή η ρύθμιση ορίζει μόνο μια καθορισμένη τιμή για νέες εντολές. Ειδικές εντολές μπορούν να δοθούν για οποιαδήποτε συμπεριφορά, άσχετα από την προκαθορισμένη
STR_CONFIG_SETTING_STOP_LOCATION                                :Οι εντόλες νέων τρένων διορίζουν ότι σταματάνε εξ ορισμού στο {STRING} της πλατφόρμας
STR_CONFIG_SETTING_STOP_LOCATION_HELPTEXT                       :Το προεπιλεγμένο σημείο όπου θα σταματούν τα τρένα στην πλατφόρμα . Το «κοντινό άκρο» σημαίνει κοντά στο σημείο εισόδου, «Μέση» σημαίνει στο μέσο της πλατφόρμας και «μακρινό άκρο» σημαίνει στο άλλο άκρο από το σημείο εισόδου. Σημειώστε ότι αυτή η ρύθμιση ορίζει μόνο την προκαθορισμένη τιμή για νέες εντολές. Παρ' όλα αυτά, είναι δυνατό να δοθούν διαφορετικές εντολές για οποιαδήποτε συμπεριφορά.
STR_CONFIG_SETTING_STOP_LOCATION_NEAR_END                       :κοντινό άκρο
STR_CONFIG_SETTING_STOP_LOCATION_MIDDLE                         :στη μέση
STR_CONFIG_SETTING_STOP_LOCATION_FAR_END                        :μακρινό άκρο
STR_CONFIG_SETTING_AUTOSCROLL                                   :Μετακίνηση παραθύρου όταν το ποντίκι είναι στην άκρη: {STRING}
STR_CONFIG_SETTING_AUTOSCROLL_HELPTEXT                          :Όταν είναι ενεργή, η εμφάνιση θα κυλά όταν το ποντίκι είναι κοντά στην άκρη του παραθύρου
STR_CONFIG_SETTING_AUTOSCROLL_DISABLED                          :Απενεργοποιημένη
STR_CONFIG_SETTING_AUTOSCROLL_MAIN_VIEWPORT_FULLSCREEN          :Κύρια εμφάνιση, μόνο σε πλήρη οθόνη
STR_CONFIG_SETTING_AUTOSCROLL_MAIN_VIEWPORT                     :Κύρια εμφάνιση
STR_CONFIG_SETTING_AUTOSCROLL_EVERY_VIEWPORT                    :Κάθε εμφάνιση
STR_CONFIG_SETTING_BRIBE                                        :Επιτρέπεται η δωροδοκία της τοπικής αρχής: {STRING}
STR_CONFIG_SETTING_BRIBE_HELPTEXT                               :Επιτρέπεται στις εταιρείες να προσπαθήσουν να δωροδοκήσουν την τοπική αρχή. Αν η δωροδοκία γίνει αντιληπτή από τον ελεγκτή, η εταιρεία δε θα μπορεί να ενεργήσει στην πόλη για έξι μήνες
STR_CONFIG_SETTING_ALLOW_EXCLUSIVE                              :Επιτρέπεται η αγορά αποκλειστικών δικαιωμάτων μεταφοράς: {STRING}
STR_CONFIG_SETTING_ALLOW_EXCLUSIVE_HELPTEXT                     :Αν μια εταιρεία αγοράσει τα αποκλειστικά δικαιώματα μεταφορών σε μια πόλη, οι σταθμοί των αντιπάλων δεν θα λαμβάνουν φορτία (επιβάτες και εμπορεύματα) για έναν ολόκληρο χρόνο
STR_CONFIG_SETTING_ALLOW_FUND_BUILDINGS                         :Επιτρέπεται η κατασκευή κτιρίων: {STRING}
STR_CONFIG_SETTING_ALLOW_FUND_BUILDINGS_HELPTEXT                :Επιτρέπεται στις εταιρείες να δίνουν χρήματα στις πόλεις για να χρηματοδοτήσουν νέα σπίτια
STR_CONFIG_SETTING_ALLOW_FUND_ROAD                              :Επιτρέπεται η επιδότηση ανακατασκευής των τοπικών δρόμων: {STRING}
STR_CONFIG_SETTING_ALLOW_FUND_ROAD_HELPTEXT                     :Επιτρέπεται στις εταιρείες να δίνουν χρήματα στις πόλεις για ανακατασκευή των δρόμων ώστε να σαμποτάρονται οι οδικές υπηρεσίες στην πόλη
STR_CONFIG_SETTING_ALLOW_GIVE_MONEY                             :Επιτρέπεται η αποστολή χρημάτων σε άλλες εταιρίες: {STRING}
STR_CONFIG_SETTING_ALLOW_GIVE_MONEY_HELPTEXT                    :Επιτρέπεται η μεταφορά χρημάτων μεταξύ των εταιρειών σε παιχνίδια πολλαπλών παικτών
STR_CONFIG_SETTING_FREIGHT_TRAINS                               :Πολλαπλασιαστής βάρους σε φορτία για εξομοίωση βαρέων τρένων: {STRING}
STR_CONFIG_SETTING_FREIGHT_TRAINS_HELPTEXT                      :Ορίζεται ο αντίκτυπος της μεταφοράς φορτίων στα τρένα. Υψηλότερη τιμή κάνει τη μεταφορά φορτίων πιο απαιτητική για τρένα, ιδιαίτερα στους λόφους
STR_CONFIG_SETTING_PLANE_SPEED                                  :Παράγοντας ταχύτητας αεροπλάνων: {STRING}
STR_CONFIG_SETTING_PLANE_SPEED_HELPTEXT                         :Ορίζεται η σχετική ταχύτητα των αεροπλάνων συγκριτικά με τους άλλους τύπους οχημάτων, ώστε να μειώνεται το ποσό του εισοδήματος από μεταφορές με αεροσκάφη
STR_CONFIG_SETTING_PLANE_SPEED_VALUE                            :1 / {COMMA}
STR_CONFIG_SETTING_PLANE_CRASHES                                :Αριθμός των αεροπορικών ατυχημάτων: {STRING}
STR_CONFIG_SETTING_PLANE_CRASHES_HELPTEXT                       :Ορίστε την πιθανότητα συντριβής ενός τυχαίου αεροσκάφους.{}* Μεγάλα αεροσκάφη πάντα έχουν ένα ρίσκο συντριβής όταν προσγειώνονται σε μικρά αεροδρόμια.
STR_CONFIG_SETTING_PLANE_CRASHES_NONE                           :Κανένα*
STR_CONFIG_SETTING_PLANE_CRASHES_REDUCED                        :Μειωμένη
STR_CONFIG_SETTING_PLANE_CRASHES_NORMAL                         :Κανονική
STR_CONFIG_SETTING_STOP_ON_TOWN_ROAD                            :Επιτρέπονται οι στάσεις σε δρόμους που είναι ιδιοκτησία των πόλεων : {STRING}
STR_CONFIG_SETTING_STOP_ON_TOWN_ROAD_HELPTEXT                   :Επιτρέπεται η κατασκευή στάσεων πάνω σε δρόμους που είναι ιδιοκτησία των πόλεων
STR_CONFIG_SETTING_STOP_ON_COMPETITOR_ROAD                      :Επιτρέπονται οι στάσεις σε δρόμους που ανήκουν σε ανταγωνιστές: {STRING}
STR_CONFIG_SETTING_STOP_ON_COMPETITOR_ROAD_HELPTEXT             :Επιτρέπεται η κατασκευή στάσεων πάνω σε δρόμους που ανοίκουν σε ανταγωνιστές
STR_CONFIG_SETTING_DYNAMIC_ENGINES_EXISTING_VEHICLES            :{WHITE}Δεν είναι δυνατή η αλλαγή αυτής της ρύθμισης όταν υπάρχουν οχήματα.
STR_CONFIG_SETTING_INFRASTRUCTURE_MAINTENANCE                   :Συντήρηση υποδομής: {STRING}
STR_CONFIG_SETTING_INFRASTRUCTURE_MAINTENANCE_HELPTEXT          :Όταν είναι ενεργοποιημένη, οι υποδομές προκαλούν έξοδα συντήρησης. Το κόστος μεγαλώνει δυσανάλογα με το μέγεθος του δικτύου, επηρεάζοντας έτσι τις μεγάλες εταιρείες περισσότερο από τις μικρότερες

STR_CONFIG_SETTING_COMPANY_STARTING_COLOUR                      :Αρχικό χρώμα εταιρίας: {STRING}
STR_CONFIG_SETTING_COMPANY_STARTING_COLOUR_HELPTEXT             :Επιλογή του αρχικού χρώματος της εταιρίας

STR_CONFIG_SETTING_NEVER_EXPIRE_AIRPORTS                        :Τα αεροδρόμια δεν λήγουν ποτέ: {STRING}
STR_CONFIG_SETTING_NEVER_EXPIRE_AIRPORTS_HELPTEXT               :Ενεργοποιώντας αυτήν τη ρύθμιση κάθε τύπος αεροδρομίου παραμένει διαθέσιμο για πάντα μετά την παρουσίασή του

STR_CONFIG_SETTING_WARN_LOST_VEHICLE                            :Ειδοποίηση όταν ένα όχημα χαθεί: {STRING}
STR_CONFIG_SETTING_WARN_LOST_VEHICLE_HELPTEXT                   :Ενεργοποίηση μηνυμάτων σχετικά με οχήματα που δεν καταφέρνουν να βρουν διαδρομή για τον προορισμό τους
STR_CONFIG_SETTING_ORDER_REVIEW                                 :Επανεξέταση οδηγιών τρένων: {STRING}
STR_CONFIG_SETTING_ORDER_REVIEW_HELPTEXT                        :Όταν είναι ενεργοποιημένη, οι εντολές των οχημάτων ελέγχονται περιοδικά και μερικά προφανή προβλήματα αναφέρονται με ένα μήνυμα νέων όταν διαπιστώνονται
STR_CONFIG_SETTING_ORDER_REVIEW_OFF                             :Όχι
STR_CONFIG_SETTING_ORDER_REVIEW_EXDEPOT                         :Ναι, αλλά εξαιρούνται τα σταματημένα οχήματα
STR_CONFIG_SETTING_ORDER_REVIEW_ON                              :Για όλα τα οχήματα
STR_CONFIG_SETTING_WARN_INCOME_LESS                             :Ειδοποίηση όταν τα έσοδα ενός οχήματου είναι αρνητικά: {STRING}
STR_CONFIG_SETTING_WARN_INCOME_LESS_HELPTEXT                    :Όταν είναι ενεργοποιημένη, στέλνεται μήνυμα ειδήσεων όταν κάποιο όχημα δεν έχει αποφέρει κέρδος εντός ενός ημερολογιακού έτους
STR_CONFIG_SETTING_NEVER_EXPIRE_VEHICLES                        :Τα οχήματα δεν λήγουν ποτέ: {STRING}
STR_CONFIG_SETTING_NEVER_EXPIRE_VEHICLES_HELPTEXT               :Όταν είναι ενεργοποιημένη, όλα τα μοντέλα οχημάτων παραμένουν διαθέσιμα για πάντα μετά την παρουσίασή τους
STR_CONFIG_SETTING_AUTORENEW_VEHICLE                            :Αυτόματη ανανέωση όταν ένα όχημα παλιώνει: {STRING}
STR_CONFIG_SETTING_AUTORENEW_VEHICLE_HELPTEXT                   :Όταν είναι ενεργοποιημένη, τα οχήματα που πλησιάζουν το τέλος της ζωής τους αντικαθίσταται αυτόματα όταν πληρούνται οι προϋποθέσεις αντικατάστασής του
STR_CONFIG_SETTING_AUTORENEW_MONTHS                             :Αυτόματη αντικατάστηση όταν το όχημα είναι {STRING} μέγιστης ηλικίας
STR_CONFIG_SETTING_AUTORENEW_MONTHS_HELPTEXT                    :Σχετική ηλικία κατά την οποία κάποιο όχημα θα πρέπει να εξεταστεί για αυτόματη ανανέωση
STR_CONFIG_SETTING_AUTORENEW_MONTHS_VALUE_BEFORE                :{COMMA} μήν{P 0 α ες} πριν
STR_CONFIG_SETTING_AUTORENEW_MONTHS_VALUE_AFTER                 :{COMMA} μήν{P 0 α ες} μετά
STR_CONFIG_SETTING_AUTORENEW_MONEY                              :Αυτόματη ανανέωση με τα ελάχιστα απαιτούμενα χρήματα: {STRING}
STR_CONFIG_SETTING_AUTORENEW_MONEY_HELPTEXT                     :Ελάχιστο χρηματικό ποσό που θα πρέπει να υπολείπεται στην τράπεζα πριν εξεταστεί η αυτόματη ανανέωση των οχημάτων
STR_CONFIG_SETTING_ERRMSG_DURATION                              :Διάρκεια μηνύματος σφάλματος: {STRING}
STR_CONFIG_SETTING_ERRMSG_DURATION_HELPTEXT                     :Διάρκεια εμφάνισης μηνύματων σφάλματος σε κόκκινο παράθυρο. Σημειώστε ότι μερικά (κρίσιμα) μηνύματα σφάλματος δεν κλείνουν αυτόματα μετά από αυτόν τον χρόνο, αλλά πρέπει να κλείσουν χειροκίνητα
STR_CONFIG_SETTING_ERRMSG_DURATION_VALUE                        :{COMMA} δευτερόλεπτ{P 0 ο α}
STR_CONFIG_SETTING_HOVER_DELAY                                  :Εμφάνιση αναδυόμενων μηνυμάτων: {STRING}
STR_CONFIG_SETTING_HOVER_DELAY_HELPTEXT                         :Καθυστέρηση πριν την εμφάνιση των επεξηγήσεων όταν ο δείκτης του ποντικιού βρίσκεται πάνω από κάποιο στοιχείο της διεπαφής. Εναλλακτικά, οι επεξηγήσεις συνδέονται με το δεξί κουμπί του ποντικιού όταν η τιμή αυτού του πεδίου είναι 0.
STR_CONFIG_SETTING_HOVER_DELAY_VALUE                            :Ο δείκτης του ποντικιού να βρίσκεται από πάνω για {COMMA} δευτερόλεπτ{P 0 ο α}
STR_CONFIG_SETTING_HOVER_DELAY_DISABLED                         :Δεξί κουμπί
STR_CONFIG_SETTING_POPULATION_IN_LABEL                          :Εμφάνιση πληθυσμού πόλης στο όνομα της πόλης: {STRING}
STR_CONFIG_SETTING_POPULATION_IN_LABEL_HELPTEXT                 :Εμφάνιση του πληθυσμού των πόλεων στην ετικέτα τους πάνω στο χάρτη
STR_CONFIG_SETTING_GRAPH_LINE_THICKNESS                         :Πάχος γραμμών στα γραφήματα: {STRING}
STR_CONFIG_SETTING_GRAPH_LINE_THICKNESS_HELPTEXT                :Πάχος γραμμών στα γραφήματα. Οι λεπτές γραμμές διαβάζονται με μεγαλύτερη ακρίβεια, οι παχύτερες είναι πιο ευδιάκριτες και τα χρώματα ξεχωρίσουν ευκολότερα

STR_CONFIG_SETTING_LANDSCAPE                                    :Τοπίο: {STRING}
STR_CONFIG_SETTING_LANDSCAPE_HELPTEXT                           :Τα τοπία ορίζουν βασικά σενάρια παιχνιδιού με διαφορετικά φορτία και προϋποθέσεις επέκτασης πόλεων. Παρ' όλα αυτά, τα NewGRF και οι Δέσμες Ενεργειών Παιχνιδιού επιτρέπουν πιο λεπτό χειρισμό
STR_CONFIG_SETTING_LAND_GENERATOR                               :Γεννήτρια γης: {STRING}
STR_CONFIG_SETTING_LAND_GENERATOR_HELPTEXT                      :Η πρωτότυπη γεννήτρια εξαρτάται από το βασικό σετ γραφικών και συνθέτει σταθερά σχήματα τοπίων. Η TerraGenesis είναι μια γεννήτρια βασισμένη στον ήχο Perlin με λεπτότερες ρυθμίσεις
STR_CONFIG_SETTING_LAND_GENERATOR_ORIGINAL                      :Αυθεντική
STR_CONFIG_SETTING_LAND_GENERATOR_TERRA_GENESIS                 :TerraGenesis
STR_CONFIG_SETTING_TERRAIN_TYPE                                 :Σχηματισμός εδάφους: {STRING}
STR_CONFIG_SETTING_TERRAIN_TYPE_HELPTEXT                        :(TerraGenesis μόνο) Λοφώδησ χαρακτήρας του εδάφους
STR_CONFIG_SETTING_INDUSTRY_DENSITY                             :Πυκνότητα βιομηχανιών: {STRING}
STR_CONFIG_SETTING_INDUSTRY_DENSITY_HELPTEXT                    :Θέτει πόσες βιομηχανίες θα δημιουργηθούν και σε τι επίπεδο θα μέινουν κάτα τη διάρκεια το παιχνιδιού
STR_CONFIG_SETTING_OIL_REF_EDGE_DISTANCE                        :Μέγιστη απόσταση από την άκρη του χάρτη για τα Διυλιστήρια: {STRING}
STR_CONFIG_SETTING_OIL_REF_EDGE_DISTANCE_HELPTEXT               :Τα Διυλιστήρια κατασκευάζονται κοντά στην άκρη του χάρτη, η οποία είναι ακτή σε νησιωτικούς χάρτες
STR_CONFIG_SETTING_SNOWLINE_HEIGHT                              :Κορυφογραμμή χιονιού: {STRING}
STR_CONFIG_SETTING_SNOWLINE_HEIGHT_HELPTEXT                     :Έλεγχος του ύψους στο οποίο ξεκινά το χιόνι στο υπαρκτικό τοπίο. Το χιόνι επηρεάζει επίσης τη δημιουργία βιομηχανιών και τις προυποθέσεις επέκτασης πόλης
STR_CONFIG_SETTING_ROUGHNESS_OF_TERRAIN                         :Ανωμαλία επιφάνειας (μόνο με TerraGenesis) : {STRING}
STR_CONFIG_SETTING_ROUGHNESS_OF_TERRAIN_HELPTEXT                :(TerraGenesis μόνο) Επιλογή της συψνότητας των λόφων: Τα λεία τοπία έχουν λιγότερους, πιο πλατείς λόφους. Τα τραχιά τοπία έχουν πολλούς λόφους που μπορεί να δείχνει μονότονο
STR_CONFIG_SETTING_ROUGHNESS_OF_TERRAIN_VERY_SMOOTH             :Πολύ Απαλή
STR_CONFIG_SETTING_ROUGHNESS_OF_TERRAIN_SMOOTH                  :Απαλή
STR_CONFIG_SETTING_ROUGHNESS_OF_TERRAIN_ROUGH                   :Ανώμαλη
STR_CONFIG_SETTING_ROUGHNESS_OF_TERRAIN_VERY_ROUGH              :Πολύ Ανώμαλη
STR_CONFIG_SETTING_VARIETY                                      :Διανομή ποικιλομορφίας: {STRING}
STR_CONFIG_SETTING_VARIETY_HELPTEXT                             :(TerraGenesis μόνο) Ελέγξτε εάν ο χάρτης θα περιέχει και ορεινές και πεδινές εκτάσεις. Μιας και αυτό μονάχα κάνει το χάρτη πιο επίπεδο, οι άλλες ρυθμίσιες θα πρεπει να τεθούν στο ορεινό
STR_CONFIG_SETTING_RIVER_AMOUNT                                 :Πλήθος ποταμών: {STRING}
STR_CONFIG_SETTING_RIVER_AMOUNT_HELPTEXT                        :Επιλέξτε πόσα ποτάμια να δημιουργηθούν
STR_CONFIG_SETTING_TREE_PLACER                                  :Αλγόριθμος τοποθέτησης δέντρων: {STRING}
STR_CONFIG_SETTING_TREE_PLACER_HELPTEXT                         :Επιλογή διανομής δέντρων στο χάρτη: Το «Πρωτότυπο» φυτεύει δέντρα ομοιόμορφα μοιρασμένα, ενώ το «Βελτιωμένο» φυτεύει σε ομάδες
STR_CONFIG_SETTING_TREE_PLACER_NONE                             :Κανένας
STR_CONFIG_SETTING_TREE_PLACER_ORIGINAL                         :Αυθεντικός
STR_CONFIG_SETTING_TREE_PLACER_IMPROVED                         :Βελτιωμένος
STR_CONFIG_SETTING_ROAD_SIDE                                    :Οχήματα δρόμου: {STRING}
STR_CONFIG_SETTING_ROAD_SIDE_HELPTEXT                           :Επιλέξτε την πλευρά οδήγησης
STR_CONFIG_SETTING_HEIGHTMAP_ROTATION                           :Περιστροφή χάρτη υψομετρίας: {STRING}
STR_CONFIG_SETTING_HEIGHTMAP_ROTATION_COUNTER_CLOCKWISE         :Αριστερόστροφη
STR_CONFIG_SETTING_HEIGHTMAP_ROTATION_CLOCKWISE                 :Δεξιόστροφη
STR_CONFIG_SETTING_SE_FLAT_WORLD_HEIGHT                         :Το επίπεδο ύψους που παίρνει ένα σενάριο: {STRING}
STR_CONFIG_SETTING_EDGES_NOT_EMPTY                              :{WHITE}Ένα ή περισσότερα τετραγωνίδια στην βόρεια άκρη δεν είναι κενά
STR_CONFIG_SETTING_EDGES_NOT_WATER                              :{WHITE}Ένα ή περισσότερα τετραγωνίδια σε μια από τις άκρες δεν είναι νερό

STR_CONFIG_SETTING_STATION_SPREAD                               :Μέγιστη έκταση σταθμού: {STRING}
STR_CONFIG_SETTING_STATION_SPREAD_HELPTEXT                      :Μέγιστη περιοχή στην οποία μπορούν να εκτείνονται τα τμήματα ενός σταθμού. Σημειώστε ότι υψηλές τιμές καθυστερούν το παιχνίδι
STR_CONFIG_SETTING_SERVICEATHELIPAD                             :Αυτόματη επισκευή ελικοπτέρων στα ελικοδρόμια: {STRING}
STR_CONFIG_SETTING_SERVICEATHELIPAD_HELPTEXT                    :Επισκευή ελικοπτέρων μετά από κάθε προσγείωση, ακόμη κι αν δεν υπάρχει υπόστεγο στο αεροδρόμιο
STR_CONFIG_SETTING_LINK_TERRAFORM_TOOLBAR                       :Σύνδεση γραμμής εργαλείων τοπίου με γραμμή εργαλείων σιδηροτροχιάς/δρόμου/νερού/αεροδρομίου: {STRING}
STR_CONFIG_SETTING_LINK_TERRAFORM_TOOLBAR_HELPTEXT              :Όταν ανοίγει γραμμή εργαλείων κατασκευής κάποιου τύπου μεταφορικών μέσων, ανοίγει επίσης η γραμμή εργαλείων για τη μορφοποίηση του εδάφους
STR_CONFIG_SETTING_SMALLMAP_LAND_COLOUR                         :Χρώμα εδάφους που χρησιμοποιείται στον μικρό χάρτη: {STRING}
STR_CONFIG_SETTING_SMALLMAP_LAND_COLOUR_HELPTEXT                :Χρώμα εδάφους στον μικρό χάρτη
STR_CONFIG_SETTING_SMALLMAP_LAND_COLOUR_GREEN                   :Πράσινο
STR_CONFIG_SETTING_SMALLMAP_LAND_COLOUR_DARK_GREEN              :Σκούρο πράσινο
STR_CONFIG_SETTING_SMALLMAP_LAND_COLOUR_VIOLET                  :Βιολετί
STR_CONFIG_SETTING_SCROLLMODE                                   :Συμπεριφορά κύλισης του παραθύρου εμφάνισης: {STRING}
STR_CONFIG_SETTING_SCROLLMODE_HELPTEXT                          :Συμπεριφορά κατά την κύλιση του χάρτη
STR_CONFIG_SETTING_SCROLLMODE_DEFAULT                           :Μετακίνηση μικρού χάρτη με ΔΠΠ, θέση ποντικιού κλειδωμένη
STR_CONFIG_SETTING_SCROLLMODE_RMB_LOCKED                        :Μετακίνηση χάρτη με ΔΠΠ, θέση ποντικιού κλειδωμένη
STR_CONFIG_SETTING_SCROLLMODE_RMB                               :Μετακίνηση χάρτη με ΔΠΠ
STR_CONFIG_SETTING_SCROLLMODE_LMB                               :Μετακίνηση χάρτη με ΑΠΠ
STR_CONFIG_SETTING_SMOOTH_SCROLLING                             :Ομαλή μετάβαση οθόνης: {STRING}
STR_CONFIG_SETTING_SMOOTH_SCROLLING_HELPTEXT                    :Ελέγξτε τον τρόπο με τον οποίο η κύρια προβολή κυλίεται σε μια συγκεκριμένη θέση όταν πατάτε πάνω στον μικρό χάρτη ή όταν δίνετε εντολή για μετάβαση σε ένα συγκεκριμένο αντικείμενο στον χάρτη. Όταν είναι ενεργοποιημένη, η κύλιση γίνεται ομαλά, και όταν είναι απενεργοποιημένη μεταβαίνει απ' ευθείας στο επιλεγμένο σημείο
STR_CONFIG_SETTING_MEASURE_TOOLTIP                              :Εμφάνιση εργαλείου μετρήσεως όταν χρησιμοποιούνται διάφορα εργαλεία: {STRING}
STR_CONFIG_SETTING_MEASURE_TOOLTIP_HELPTEXT                     :Εμφάνιση αποστάσεων τετραγωνίδιων και υψομετρικών διαφορών όταν γίνονται λειτουργίες κατασκευών με σύρσιμο του ποντικιού
STR_CONFIG_SETTING_LIVERIES                                     :Εμφάνιση χρωμάτων των εταιριών: {STRING}
STR_CONFIG_SETTING_LIVERIES_HELPTEXT                            :Ελέγξτε τη χρήση του χρωματικού μοτίβου των τύπων των οχημάτων για τα οχήματα (σε αντίθεση με τα εταιρικά)
STR_CONFIG_SETTING_LIVERIES_NONE                                :Κανένας
STR_CONFIG_SETTING_LIVERIES_OWN                                 :Η εταιρία μου
STR_CONFIG_SETTING_LIVERIES_ALL                                 :Όλες οι εταιρίες
STR_CONFIG_SETTING_PREFER_TEAMCHAT                              :Προτίμηση ομαδικής συνομιλίας με το <ENTER>: {STRING}
STR_CONFIG_SETTING_PREFER_TEAMCHAT_HELPTEXT                     :Αλλαγή του πλήκτρου της εσωτερικής με της κοινής συνομιλίας της εταιρείας απο <ENTER> σε <Ctrl+ENTER>
STR_CONFIG_SETTING_SCROLLWHEEL_SCROLLING                        :Λειτουργία ροδέλας κύλισης: {STRING}
STR_CONFIG_SETTING_SCROLLWHEEL_SCROLLING_HELPTEXT               :Ενεργοποίηση κύλισης με δισδιάστατους τροχούς ποντικιών
STR_CONFIG_SETTING_SCROLLWHEEL_ZOOM                             :Ζουμ στον χάρτη
STR_CONFIG_SETTING_SCROLLWHEEL_SCROLL                           :Μετακίνηση στον χάρτη
STR_CONFIG_SETTING_SCROLLWHEEL_OFF                              :Απενεργοποιημένος
STR_CONFIG_SETTING_SCROLLWHEEL_MULTIPLIER                       :Ταχύτητα ροδέλας μετακίνησης χάρτη: {STRING}
STR_CONFIG_SETTING_SCROLLWHEEL_MULTIPLIER_HELPTEXT              :Έλεγχος της ευαισθησίας του τροχού του ποντικιού κατά την κύλιση
STR_CONFIG_SETTING_OSK_ACTIVATION                               :Πληκτρολόγιο στην οθόνη: {STRING}
STR_CONFIG_SETTING_OSK_ACTIVATION_HELPTEXT                      :Επιλογή της μεθόδου για το άνοιγμα του πληκτρολογίου της οθόνης για την εισαγωγή κειμένου σε κουτιά με τη χρήση μόνο της δεικτικής συσκευής. Αυτή η ρύθμιση προορίζεται για μικρότερες συσκευές χωρίς πραγματικό πληκτρολόγιο
STR_CONFIG_SETTING_OSK_ACTIVATION_DISABLED                      :Απενεργοποιημένο
STR_CONFIG_SETTING_OSK_ACTIVATION_DOUBLE_CLICK                  :Με διπλό κλικ
STR_CONFIG_SETTING_OSK_ACTIVATION_SINGLE_CLICK_FOCUS            :Με απλό κλικ (όταν είναι επικεντρωμένο)
STR_CONFIG_SETTING_OSK_ACTIVATION_SINGLE_CLICK                  :Με απλό κλικ (άμεσα)

STR_CONFIG_SETTING_RIGHT_MOUSE_BTN_EMU                          :Εξομοίωση δεξιού κλικ {STRING}
STR_CONFIG_SETTING_RIGHT_MOUSE_BTN_EMU_HELPTEXT                 :Επιλέξτε τον τρόπο μίμησης των πατημάτων του δεξιού κουμπιού του ποντικιού
STR_CONFIG_SETTING_RIGHT_MOUSE_BTN_EMU_COMMAND                  :Command+Κλικ
STR_CONFIG_SETTING_RIGHT_MOUSE_BTN_EMU_CONTROL                  :Control+Κλικ
STR_CONFIG_SETTING_RIGHT_MOUSE_BTN_EMU_OFF                      :Απενεργοποιημένος

STR_CONFIG_SETTING_RIGHT_MOUSE_WND_CLOSE                        :Κλείσιμο παραθύρου με δεξί-κλικ: {STRING}
STR_CONFIG_SETTING_RIGHT_MOUSE_WND_CLOSE_HELPTEXT               :Κλείνει το παράθυρο με δεξί πάτημα μέσα του. Απενεργοποιεί την ανάδυση επεξηγήσεων με το δεξί κουμπί!

STR_CONFIG_SETTING_AUTOSAVE                                     :Αυτόματο σώσιμο: {STRING}
STR_CONFIG_SETTING_AUTOSAVE_HELPTEXT                            :Επιλέξτε το διάστημα ανάμεσα σε δυο διαδοχικά σωσίματα του παιχνιδιου

STR_CONFIG_SETTING_DATE_FORMAT_IN_SAVE_NAMES                    :Χρήση της {STRING} ημερολογιακής μορφής στα ονόματα αποθηκευμένων παιχνιδιών
STR_CONFIG_SETTING_DATE_FORMAT_IN_SAVE_NAMES_HELPTEXT           :Μορφή της ημερομηνίας στα αρχεία αποθήκευσης παιχνιδιών
STR_CONFIG_SETTING_DATE_FORMAT_IN_SAVE_NAMES_LONG               :μακριά (31 Δεκ 2008)
STR_CONFIG_SETTING_DATE_FORMAT_IN_SAVE_NAMES_SHORT              :σύντομη (31-12-2008)
STR_CONFIG_SETTING_DATE_FORMAT_IN_SAVE_NAMES_ISO                :ISO (2008-12-31)

STR_CONFIG_SETTING_PAUSE_ON_NEW_GAME                            :Αυτόματη παύση κατά την εκκίνηση ενός νέου παιχνιδιού: {STRING}
STR_CONFIG_SETTING_PAUSE_ON_NEW_GAME_HELPTEXT                   :Όταν είναι ενεργοποιημένο, τα νέα παιχνίδια ξεκινούν σε παύση αυτόματα, επιτρέποντας καλύτερη μελέτη του χάρτη
STR_CONFIG_SETTING_COMMAND_PAUSE_LEVEL                          :Όταν το παιχνίδι είναι σε παύση επιτρέπονται: {STRING}
STR_CONFIG_SETTING_COMMAND_PAUSE_LEVEL_HELPTEXT                 :Επιλογή των ενεργειών που μπορούν να εκτελεστούν όταν το παιχνίδι είναι σε παύση
STR_CONFIG_SETTING_COMMAND_PAUSE_LEVEL_NO_ACTIONS               :Καμία ενέργεια
STR_CONFIG_SETTING_COMMAND_PAUSE_LEVEL_ALL_NON_CONSTRUCTION     :Όλες οι μη κατασκευαστικές ενέργειες
STR_CONFIG_SETTING_COMMAND_PAUSE_LEVEL_ALL_NON_LANDSCAPING      :Όλες εκτός από τις ενέργειες διαμόρφωσης τοπίου
STR_CONFIG_SETTING_COMMAND_PAUSE_LEVEL_ALL_ACTIONS              :Όλες οι ενέργειες
STR_CONFIG_SETTING_ADVANCED_VEHICLE_LISTS                       :Χρήση ομάδων στη λίστα οχημάτων: {STRING}
STR_CONFIG_SETTING_ADVANCED_VEHICLE_LISTS_HELPTEXT              :Ενεργοποίηση χρήσης των προχωρημένων καταλόγων οχημάτων για την ομαδοποίηση των οχημάτων
STR_CONFIG_SETTING_LOADING_INDICATORS                           :Χρήση δεικτών φόρτωσης: {STRING}
STR_CONFIG_SETTING_LOADING_INDICATORS_HELPTEXT                  :Επιλέξτε εάν οι δείκτες φόρτωσης εμφανίζονται πάνω από τα οχήματα που φορτώνουν ή ξεφορτώνουν
STR_CONFIG_SETTING_TIMETABLE_IN_TICKS                           :Εμφάνιση δρομολογίων σε στιγμές αντί για ημέρες: {STRING}
STR_CONFIG_SETTING_TIMETABLE_IN_TICKS_HELPTEXT                  :Εμφάνιση χρόνων ταξιδιού στα χρονοδιαγράμματα σε στιγμές αντί σε ημέρες
STR_CONFIG_SETTING_TIMETABLE_SHOW_ARRIVAL_DEPARTURE             :Εμφάνιση αφίξεων και αναχωρήσεων στα δρομολόγια: {STRING}
STR_CONFIG_SETTING_TIMETABLE_SHOW_ARRIVAL_DEPARTURE_HELPTEXT    :Εμφάνιση αναμενόμενης ώρας άφιξης και αναχώρησης στα χρονοδιαγράμματα
STR_CONFIG_SETTING_QUICKGOTO                                    :Γρήγορη δημιουργία εντολών για τα οχήματα: {STRING}
STR_CONFIG_SETTING_QUICKGOTO_HELPTEXT                           :Προεπιλογή του «Μετάβαση σε» όταν ανοίγει το παράθυρο των εντολών
STR_CONFIG_SETTING_DEFAULT_RAIL_TYPE                            :Προεπιλογή τύπου σιδηροτροχιάς (μετά από νέο παιχνίδι/φόρτωση παιχνιδιού): {STRING}
STR_CONFIG_SETTING_DEFAULT_RAIL_TYPE_HELPTEXT                   :Επιλογή τύπου ραγών που επιλέγεται όταν αρχίζει ή φορτώνεται ένα παιχνίδι. Με το «πρώτος διαθέσιμος» επιλέγεται ο παλαιότερος τύπος ραγών, με το «τελευταίος διαθέσιμος» επιλέγεται ο νεότερος τύπος ραγών και με το «περισσότερης χρήσης» επιλέγεται ο τύπος που χρησιμοποιείται περισσότερο την τρέχουσα στιγμή
STR_CONFIG_SETTING_DEFAULT_RAIL_TYPE_FIRST                      :Πρώτος διαθέσιμος
STR_CONFIG_SETTING_DEFAULT_RAIL_TYPE_LAST                       :Τελευταίος διαθέσιμος
STR_CONFIG_SETTING_DEFAULT_RAIL_TYPE_MOST_USED                  :Περισσότερο χρησιμοποιούμενος
STR_CONFIG_SETTING_SHOW_TRACK_RESERVATION                       :Εμφάνιση δεσμέυσεων διαδρομών για γραμμές τρένου: {STRING}
STR_CONFIG_SETTING_SHOW_TRACK_RESERVATION_HELPTEXT              :Δίνεται ένα διαφορετικό χρώμα στις κατειλημμένες ράγες για να σας βοηθήσουν με προβλήματα όταν τα τρένα αρνούνται να εισέλθουν σε τμήματα με βάση τροχιές
STR_CONFIG_SETTING_PERSISTENT_BUILDINGTOOLS                     :Διατήρηση των οικοδομικών εργαλείων ενεργών μετά από χρήση τους: {STRING}
STR_CONFIG_SETTING_PERSISTENT_BUILDINGTOOLS_HELPTEXT            :Διατήρηση ανοικτών των εργαλείων για γέφυρες, σήραγγες, κλπ μετά από τη χρήση
STR_CONFIG_SETTING_EXPENSES_LAYOUT                              :Ομαδοποίηση εξόδων στο παράθυρο οικονομικών της εταιρίας: {STRING}
STR_CONFIG_SETTING_EXPENSES_LAYOUT_HELPTEXT                     :Ορίστε τη μορφή για το παράθυρο των εξόδων της εταιρείας
STR_CONFIG_SETTING_FAST_FORWARD_SPEED_LIMIT                     :Όριο ταχύτητας γρήγορης κίνησης: {STRING}
STR_CONFIG_SETTING_FAST_FORWARD_SPEED_LIMIT_HELPTEXT            :Όριο ταχύτητας του παιχνιδιού όταν είναι ενεργοποιημένη η γρήγορη ταχύτητα. 0 = κανένα όριο (όσο γρήγορα επιτρέπει ο υπολογιστής σας). Τιμές κάτω του 100% επιβραδύνουν το παιχνίδι. Το ανώτατο όριο εξαρτάται από τις προδιαγραφές του υπολογιστή σας και μπορεί να μεταβάλλεται ανάλογα με το παιχνίδι.

STR_CONFIG_SETTING_SOUND_TICKER                                 :Ήχος ειδήσεων: {STRING}
STR_CONFIG_SETTING_SOUND_TICKER_HELPTEXT                        :Παίζει ήχο για περιληπτικά μηνύματα ειδήσεων
STR_CONFIG_SETTING_SOUND_NEWS                                   :Εφημερίδα: {STRING}
STR_CONFIG_SETTING_SOUND_NEWS_HELPTEXT                          :Παίζει ήχο όταν εμφανίζονται εφημερίδες
STR_CONFIG_SETTING_SOUND_NEW_YEAR                               :Στο τέλος του χρόνου: {STRING}
STR_CONFIG_SETTING_SOUND_NEW_YEAR_HELPTEXT                      :Παίζει ηχητικό εφέ στο τέλος του χρόνου που συνοψίζει την επίδοση της εταιρείας κατά την διάρκεια αυτού του χρόνου σε σχέση με τον προηγούμενο χρόνο
STR_CONFIG_SETTING_SOUND_CONFIRM                                :Οικοδομή: {STRING}
STR_CONFIG_SETTING_SOUND_CONFIRM_HELPTEXT                       :Παίζει ηχητικό εφέ σε επιτυχής οικοδομές ή άλλες δράσεις
STR_CONFIG_SETTING_SOUND_CLICK                                  :πατήματα κουμπιού: {STRING}
STR_CONFIG_SETTING_SOUND_CLICK_HELPTEXT                         :Παίζει ήχο όταν γίνεται κλικ σε κουμπιά
STR_CONFIG_SETTING_SOUND_DISASTER                               :Καταστροφές/ατυχήματα: {STRING}
STR_CONFIG_SETTING_SOUND_DISASTER_HELPTEXT                      :Παίζει ήχους για ατυχήματα και καταστροφές
STR_CONFIG_SETTING_SOUND_VEHICLE                                :Οχήματα: {STRING}
STR_CONFIG_SETTING_SOUND_VEHICLE_HELPTEXT                       :Παίζει τα ηχητικά εφέ των οχημάτων
STR_CONFIG_SETTING_SOUND_AMBIENT                                :Περιβαλλοντικά: {STRING}
STR_CONFIG_SETTING_SOUND_AMBIENT_HELPTEXT                       :Παίζει τους περιβαλλοντικούς ήχους των βιομηχανιών, των πόλεων, και του τοπίου γενικότερα

STR_CONFIG_SETTING_DISABLE_UNSUITABLE_BUILDING                  :Απενεργοποίηση των υποδομών για τα οχήματα που δεν είναι διαθέσιμα: {STRING}
STR_CONFIG_SETTING_DISABLE_UNSUITABLE_BUILDING_HELPTEXT         :Όταν είναι ενεργοποιημένο, οι υποδομές είναι διαθέσιμες μόνο όταν υπάρχουν διαθέσιμα οχήματα, αποτρέποντας σπατάλη χρόνου και χρημάτων σε μη χρησιμοποιήσιμες υποδομές
STR_CONFIG_SETTING_MAX_TRAINS                                   :Μέγιστος αριθμός τρένων ανά εταιρία: {STRING}
STR_CONFIG_SETTING_MAX_TRAINS_HELPTEXT                          :Μέγιστος αριθμός τρένων που μπορεί να έχει μια εταιρεία
STR_CONFIG_SETTING_MAX_ROAD_VEHICLES                            :Μέγιστος αριθμός οχημάτων δρόμου ανά εταιρία: {STRING}
STR_CONFIG_SETTING_MAX_ROAD_VEHICLES_HELPTEXT                   :Μέγιστος αριθμός οδικών οχημάτων που μπορεί να έχει μια εταιρεία
STR_CONFIG_SETTING_MAX_AIRCRAFT                                 :Μέγιστος αριθμός αεροσκαφών ανά εταιρία: {STRING}
STR_CONFIG_SETTING_MAX_AIRCRAFT_HELPTEXT                        :Μέγιστος αριθμός αεροσκαφών που μπορεί να έχει μια εταιρεία
STR_CONFIG_SETTING_MAX_SHIPS                                    :Μέγιστος αριθμός πλοίων ανά εταιρία: {STRING}
STR_CONFIG_SETTING_MAX_SHIPS_HELPTEXT                           :Μέγιστος αριθμός πλοίων που μπορεί να έχει μια εταιρεία

STR_CONFIG_SETTING_AI_BUILDS_TRAINS                             :Απενεργοποίηση τρένων για τον υπολογιστή: {STRING}
STR_CONFIG_SETTING_AI_BUILDS_TRAINS_HELPTEXT                    :Ενεργοποιώντας αυτήν τη ρύθμιση κάνει αδύνατη την κατασκευή τρένων από παίκτη του υπολογιστή
STR_CONFIG_SETTING_AI_BUILDS_ROAD_VEHICLES                      :Απενεργοποίηση οχημάτων υπολογιστή: {STRING}
STR_CONFIG_SETTING_AI_BUILDS_ROAD_VEHICLES_HELPTEXT             :Ενεργοποιώντας αυτήν τη ρύθμιση κάνει αδύνατη την κατασκευή οδικών οχημάτων από παίκτη του υπολογιστή
STR_CONFIG_SETTING_AI_BUILDS_AIRCRAFT                           :Απενεργοποίηση αεροσκαφών υπολογιστή: {STRING}
STR_CONFIG_SETTING_AI_BUILDS_AIRCRAFT_HELPTEXT                  :Ενεργοποιώντας αυτήν τη ρύθμιση κάνει αδύνατη την κατασκευή αεροσκαφών από παίκτη του υπολογιστή
STR_CONFIG_SETTING_AI_BUILDS_SHIPS                              :Απενεργοποίηση πλοίων υπολογιστή: {STRING}
STR_CONFIG_SETTING_AI_BUILDS_SHIPS_HELPTEXT                     :Ενεργοποιώντας αυτήν τη ρύθμιση κάνει αδύνατη την κατασκευή πλοίων από παίκτη του υπολογιστή

STR_CONFIG_SETTING_AI_PROFILE                                   :Προκαθορισμένο προφίλ ρυθμίσεων: {STRING}
STR_CONFIG_SETTING_AI_PROFILE_HELPTEXT                          :Επιλέξτε το προφίλ ρυθμίσεων για χρήση με τυχαία ΑΙ ή για τις αρχικές τιμές όταν προστίθεται νέο AI ή δέσμη ενεργειών
STR_CONFIG_SETTING_AI_PROFILE_EASY                              :Εύκολο
STR_CONFIG_SETTING_AI_PROFILE_MEDIUM                            :Μεσαίο
STR_CONFIG_SETTING_AI_PROFILE_HARD                              :Δύσκολο

STR_CONFIG_SETTING_AI_IN_MULTIPLAYER                            :Επιτρέπονται AI σε παιχνίδια πολλών παικτών: {STRING}
STR_CONFIG_SETTING_AI_IN_MULTIPLAYER_HELPTEXT                   :Επιτρέπεται η συμμετοχή παικτών υπολογιστή AI σε παιχνίδια πολλαπλών παικτών
STR_CONFIG_SETTING_SCRIPT_MAX_OPCODES                           :#εντολών πριν την παύση δεσμών ενεργειών: {STRING}
STR_CONFIG_SETTING_SCRIPT_MAX_OPCODES_HELPTEXT                  :Μέγιστος αριθμός βημάτων υπολογισμού που κάνει κάποιο σενάριο σε κάθε σειρά
STR_CONFIG_SETTING_SCRIPT_MAX_MEMORY_HELPTEXT                   :Πόση μνήμη μπορεί να καταναλώσει ένα script προτού τερματιστεί αναγκαστικά. Μπορεί να χρειαστεί να αυξηθεί για μεγαλύτερους χάρτες.
STR_CONFIG_SETTING_SCRIPT_MAX_MEMORY_VALUE                      :{COMMA} MiB

STR_CONFIG_SETTING_SERVINT_ISPERCENT                            :Τα διαστήματα μεταξύ συντήρησης είναι σε ποσοστά: {STRING}
STR_CONFIG_SETTING_SERVINT_ISPERCENT_HELPTEXT                   :Επιλέξτε εάν η επισκευή των οχημάτων εξαρτάται από τον χρόνο που πέρασε από την τελευταία επισκευή ή από την μείωση της αξιοπιστίας κατά ένα συγκεκριμένο ποσοστό της μέγιστης αξιοπιστίας
STR_CONFIG_SETTING_SERVINT_TRAINS                               :Προκαθορισμένο διάστημα μεταξύ επισκευών για τα τρένα: {STRING}
STR_CONFIG_SETTING_SERVINT_TRAINS_HELPTEXT                      :Ορίστε το προκαθορισμένο διάστημα μεταξύ συντηρήσεων για τα νέα οχήματα τρένων, όταν δεν δίνεται άλλο διάστημα για το όχημα
STR_CONFIG_SETTING_SERVINT_VALUE                                :{COMMA}{NBSP}ημέρ{P 0 α ες}/%
STR_CONFIG_SETTING_SERVINT_DISABLED                             :Απενεργοποιημένο
STR_CONFIG_SETTING_SERVINT_ROAD_VEHICLES                        :Προκαθορισμένο διάστημα μεταξύ συντηρήσεων για οδικά οχήματα: {STRING}
STR_CONFIG_SETTING_SERVINT_ROAD_VEHICLES_HELPTEXT               :Ορίστε το προκαθορισμένο διάστημα μεταξύ συντηρήσεων για τα νέα οδικά οχήματα, όταν δεν δίνεται άλλο διάστημα για το όχημα
STR_CONFIG_SETTING_SERVINT_AIRCRAFT                             :Προκαθορισμένο διάστημα επισκευών αεροσκαφών: {STRING}
STR_CONFIG_SETTING_SERVINT_AIRCRAFT_HELPTEXT                    :Ορίστε το προκαθορισμένο διάστημα μεταξύ συντηρήσεων για τα νέα αεροσκάφη, όταν δεν δίνεται άλλο διάστημα για το αεροσκάφος
STR_CONFIG_SETTING_SERVINT_SHIPS                                :Προκαθορισμένο διάστημα μεταξύ επισκευών για τα πλοία: {STRING}
STR_CONFIG_SETTING_SERVINT_SHIPS_HELPTEXT                       :Ορίστε το προκαθορισμένο διάστημα μεταξύ συντηρήσεων για τα νέα πλοία, όταν δεν δίνεται άλλο διάστημα για το πλοίο
STR_CONFIG_SETTING_NOSERVICE                                    :Απενεργοποίηση επισκευών όταν οι καταρρεύσεις είναι απενεργοποιημένες: {STRING}
STR_CONFIG_SETTING_NOSERVICE_HELPTEXT                           :Όταν είναι ενεργοποιημένη, τα οχήματα δεν συντηρούνται όταν δεν είναι δυνατό να χαλάσουν
STR_CONFIG_SETTING_WAGONSPEEDLIMITS                             :Ενεργοποίηση ορίων ταχύτητας βαγονιών: {STRING}
STR_CONFIG_SETTING_WAGONSPEEDLIMITS_HELPTEXT                    :Όταν είναι ενεργοποιημένο, χρησιμοποιούνται και τα όρια ταχύτητας των βαγονιών όταν αποφασίζεται η μέγιστη ταχύτητα ενός τρένου
STR_CONFIG_SETTING_DISABLE_ELRAILS                              :Απενεργοποίηση ηλεκτρικών σιδηροτροχιών: {STRING}
STR_CONFIG_SETTING_DISABLE_ELRAILS_HELPTEXT                     :Ενεργοποιώντας αυτήν την ρύθμιση απενεργοποιείται η ανάγκη ηλεκτροδότησης των σιδηροτροχιών για να μπορέσουν σε αυτές να λειτουργήσουν οι ηλεκτρικές μηχανές

STR_CONFIG_SETTING_NEWS_ARRIVAL_FIRST_VEHICLE_OWN               :Άφιξη πρώτου οχήματος σε σταθμό του παίκτη: {STRING}
STR_CONFIG_SETTING_NEWS_ARRIVAL_FIRST_VEHICLE_OWN_HELPTEXT      :Παρουσίασε τα νέα όταν το πρώτο όχημα φτάνει σε νέο σταθμό του παίκτη
STR_CONFIG_SETTING_NEWS_ARRIVAL_FIRST_VEHICLE_OTHER             :Άφιξη του πρώτου οχήματος σε σταθμό του αντιπάλου: {STRING}
STR_CONFIG_SETTING_NEWS_ARRIVAL_FIRST_VEHICLE_OTHER_HELPTEXT    :Παρουσίασε τα νέα όταν το πρώτο όχημα φτάνει σε νέο σταθμό ενός ανταγωνιστή
STR_CONFIG_SETTING_NEWS_ACCIDENTS_DISASTERS                     :Ατυχήματα / καταστροφές: {STRING}
STR_CONFIG_SETTING_NEWS_ACCIDENTS_DISASTERS_HELPTEXT            :Προβάλλει εφημερίδα όταν συμβαίνουν ατυχήματα ή καταστροφές
STR_CONFIG_SETTING_NEWS_COMPANY_INFORMATION                     :Πληροφορίες εταιρίας: {STRING}
STR_CONFIG_SETTING_NEWS_COMPANY_INFORMATION_HELPTEXT            :Προβάλλει εφημερίδα όταν αρχίζει νέα εταιρεία ή όταν οι εταιρίες ρισκάρουν χρεωκοπία
STR_CONFIG_SETTING_NEWS_INDUSTRY_OPEN                           :Έναρξη των βιομηχανιών: {STRING}
STR_CONFIG_SETTING_NEWS_INDUSTRY_OPEN_HELPTEXT                  :Εμφάνιση εφημερίδας όταν ανοίγουν νέες βιομηχανίες
STR_CONFIG_SETTING_NEWS_INDUSTRY_CLOSE                          :Κλείσιμο βιομηχανιών: {STRING}
STR_CONFIG_SETTING_NEWS_INDUSTRY_CLOSE_HELPTEXT                 :Εμφάνιση εφημερίδας όταν κλείνουν βιομηχανίες
STR_CONFIG_SETTING_NEWS_ECONOMY_CHANGES                         :Οικονομικές αλλαγές: {STRING}
STR_CONFIG_SETTING_NEWS_ECONOMY_CHANGES_HELPTEXT                :Εμφάνιση εφημερίδας σε αλλαγές παγκόσμιων οικονομικών μεγεθών
STR_CONFIG_SETTING_NEWS_INDUSTRY_CHANGES_COMPANY                :Αλλαγή της παραγωγής των βιομηχανιών που εξυπηρετούνται από την εταιρία: {STRING}
STR_CONFIG_SETTING_NEWS_INDUSTRY_CHANGES_COMPANY_HELPTEXT       :Εμφάνιση εφημερίδας όταν μεταβάλλεται η παραγωγικότητα μιας βιομηχανίας που εξυπηρετείται από την εταιρία
STR_CONFIG_SETTING_NEWS_INDUSTRY_CHANGES_OTHER                  :Διαφοροποιήσεις στην παραγωγή των βιομηχανιών που εξυπηρετούνται από ανταγωνιστή(-ές): {STRING}
STR_CONFIG_SETTING_NEWS_INDUSTRY_CHANGES_OTHER_HELPTEXT         :Εμφάνιση εφημερίδας όταν μεταβάλλεται η παραγωγικότητα μιας βιομηχανίας που εξυπηρετείται από ανταγωνιστές
STR_CONFIG_SETTING_NEWS_INDUSTRY_CHANGES_UNSERVED               :Άλλες διαφοροποιήσεις στη παραγωγή: {STRING}
STR_CONFIG_SETTING_NEWS_INDUSTRY_CHANGES_UNSERVED_HELPTEXT      :Εμφάνιση εφημερίδας όταν μεταβάλλεται η παραγωγικότητα μιας βιομηχανίας που δεν εξυπηρετείται από την εταιρία ή ανταγωνιστές
STR_CONFIG_SETTING_NEWS_ADVICE                                  :Συμβουλές / πληροφορίες για τα εταιρικά οχήματα: {STRING}
STR_CONFIG_SETTING_NEWS_ADVICE_HELPTEXT                         :Εμφάνιση μηνημάτων όταν κάποιο όχημα χρήζει προσοχής
STR_CONFIG_SETTING_NEWS_NEW_VEHICLES                            :Νέα οχήματα: {STRING}
STR_CONFIG_SETTING_NEWS_NEW_VEHICLES_HELPTEXT                   :Εμφάνιση εφημερίδας όταν ένας νέος τύπος οχήματος γίνεται διαθέσιμος
STR_CONFIG_SETTING_NEWS_CHANGES_ACCEPTANCE                      :Αλλαγές στην αποδοχή φορτίου: {STRING}
STR_CONFIG_SETTING_NEWS_CHANGES_ACCEPTANCE_HELPTEXT             :Εμφάνιση μηνημάτων σε μεταβολές στην αποδοχή φορτίων από ένα σταθμό
STR_CONFIG_SETTING_NEWS_SUBSIDIES                               :Επιχορηγήσεις: {STRING}
STR_CONFIG_SETTING_NEWS_SUBSIDIES_HELPTEXT                      :Πρόβαλλε εφημερίδα σχετικά με συμβάντα που σχετίζονται με επιδοτήσεις
STR_CONFIG_SETTING_NEWS_GENERAL_INFORMATION                     :Γενικές πληροφορίες: {STRING}
STR_CONFIG_SETTING_NEWS_GENERAL_INFORMATION_HELPTEXT            :Εμφάνιση εφημερίδας σε γενικά συμβάντα, όπως αγορά αποκλειστικών δικαιωμάτων ή χρηματοδότηση ανακατασκευής δρόμων

STR_CONFIG_SETTING_NEWS_MESSAGES_OFF                            :Απενεργοποιημένα
STR_CONFIG_SETTING_NEWS_MESSAGES_SUMMARY                        :Περιλήψεις
STR_CONFIG_SETTING_NEWS_MESSAGES_FULL                           :Ολόκληρα

STR_CONFIG_SETTING_COLOURED_NEWS_YEAR                           :Τα έγχρωμα νέα εμφανίζονται από το: {STRING}
STR_CONFIG_SETTING_COLOURED_NEWS_YEAR_HELPTEXT                  :Το έτος κατά το οποίο οι ανακοινώσεις στην εφημερίδα εκτυπώνονται έγχρωμες. Πριν από αυτό το έτος, εκτυπώνονται μονόχρωμες και ασπρόμαυρες
STR_CONFIG_SETTING_STARTING_YEAR                                :Έτος εκκίνησης: {STRING}
STR_CONFIG_SETTING_ENDING_YEAR_VALUE                            :{NUM}
STR_CONFIG_SETTING_ECONOMY_TYPE                                 :Τύπος οικονομίας: {STRING}
STR_CONFIG_SETTING_ECONOMY_TYPE_HELPTEXT                        :Η ομαλή οικονομία κάνει διαφοροποιήσεις στην παραγωγή πιο συχνά, και σε μικρότερα βήματα. Η παγωμένη οικονομία σταματά τις διαφοροποιήσεις στην παραγωγή και το κλείσιμο των βιομηχανιών. Αυτή η ρύθμιση μπορεί να μην έχει καμία αλλαγή εάν οι τύποι βιομηχανιών προσφέρονται από ένα NewGRF.
STR_CONFIG_SETTING_ECONOMY_TYPE_SMOOTH                          :Ομαλή
STR_CONFIG_SETTING_ALLOW_SHARES                                 :Ενεργοποίηση της δυνατότητας αγοράς μετοχών από άλλες εταιρίες: {STRING}
STR_CONFIG_SETTING_ALLOW_SHARES_HELPTEXT                        :Όταν είναι ενεργοποιημένη, επιτρέπεται η αγοραπωλησία εταιρικών μετοχών. Οι μετοχές θα είναι διαθέσιμες μόνο όταν οι εταιρείες φτάνουν μια ορισμένη ηλικία
STR_CONFIG_SETTING_MIN_YEARS_FOR_SHARES                         :Ελάχιστη ηλικία εταιρίας για συναλλαγή μετοχών: {STRING}
STR_CONFIG_SETTING_FEEDER_PAYMENT_SHARE                         :Το ποσοστό κέρδους από το σκέλος μεταφοράς στα συστήματα τροφοδότησης: {STRING}
STR_CONFIG_SETTING_FEEDER_PAYMENT_SHARE_HELPTEXT                :Το ποσοστό του εισοδήματος που δίνεται στα ενδιάμεσα σκέλη των συστημάτων τροφοδότησης, δίνοντας μεγαλύτερο έλεγχο στο εισόδημα
STR_CONFIG_SETTING_DRAG_SIGNALS_DENSITY                         :Όταν σύρετε, τοποθετούνται σήματα κάθε: {STRING}
STR_CONFIG_SETTING_DRAG_SIGNALS_DENSITY_HELPTEXT                :Ορισμός απόστασης στην οποία θα τοποθετούνται σήματα σε μια γραμμή και μέχρι το επόμενο εμπόδιο (σήμα, διακλάδωση), αν σύρονται τα σήματα
STR_CONFIG_SETTING_DRAG_SIGNALS_DENSITY_VALUE                   :{COMMA} τετραγωνίδι{P 0 ο α}
STR_CONFIG_SETTING_DRAG_SIGNALS_FIXED_DISTANCE                  :Όταν σύρετε, διατηρείται σταθερή απόσταση μεταξύ των σημάτων: {STRING}
STR_CONFIG_SETTING_DRAG_SIGNALS_FIXED_DISTANCE_HELPTEXT         :Επιλέξτε τη συμπεριφορά της τοποθέτησης σημάτων όταν πατάτε Ctrl και σύρετε. Όταν είναι απενεργοποιημένο, τα σήματα τοποθετούνται γύρω από σήραγγες και γέφυρες για να αποφεύγονται μεγάλα τμήματα χωρίς σήματα. Όταν είναι ενεργοποιημένο, τα σήματα τοποθετούνται κάθε n τετραγωνίδια, κάνοντας ευκολότερη την ευθυγράμμιση των σημάτων σε παράλληλες γραμμές
STR_CONFIG_SETTING_SEMAPHORE_BUILD_BEFORE_DATE                  :Αυτόματο κτίσιμο σηματοφόρων πριν από το: {STRING}
STR_CONFIG_SETTING_SEMAPHORE_BUILD_BEFORE_DATE_HELPTEXT         :Ορίζεται το έτος κατά το οποίο θα χρησιμοποιούνται τα ηλεκτρικά σήματα στις σιδηροτροχιές. Πριν από αυτό, θα χρησιμοποιούνται μηχανικά σήματα (που έχουν ακριβώς την ίδια λειτουργία, αλλά έχουν διαφορετική μορφή)
STR_CONFIG_SETTING_ENABLE_SIGNAL_GUI                            :Ενεργοποίηση του μενού σηματοδοτών: {STRING}
STR_CONFIG_SETTING_ENABLE_SIGNAL_GUI_HELPTEXT                   :Εμφάνιση παραθύρου για την επιλογή του τύπου σήματος που θα τοποθετηθεί, αντί για μετάβαση από τον έναν τύπο στον άλλο χωρίς παράθυρο, με Ctrl+κλικ σε ήδη τοποθετημένα σήματα
STR_CONFIG_SETTING_DEFAULT_SIGNAL_TYPE                          :Τύπος σηματοδότη που θα χρησιμοποιείται ως προεπιλογή: {STRING}
STR_CONFIG_SETTING_DEFAULT_SIGNAL_TYPE_HELPTEXT                 :Προκαθορισμένος τύπος σημάτων που χρησιμοποιείται
STR_CONFIG_SETTING_DEFAULT_SIGNAL_NORMAL                        :Σηματοδότες τμήματος
STR_CONFIG_SETTING_DEFAULT_SIGNAL_PBS                           :Σηματοδότες τροχιάς
STR_CONFIG_SETTING_DEFAULT_SIGNAL_PBSOWAY                       :Σηματοδότες μονόδρομης τροχιάς
STR_CONFIG_SETTING_CYCLE_SIGNAL_TYPES                           :Περιήγηση στους τύπους σηματοδότησης: {STRING}
STR_CONFIG_SETTING_CYCLE_SIGNAL_TYPES_HELPTEXT                  :Επιλέξτε τους τύπους σημάτων μεταξύ των οποίων θα γίνονται οι αλλαγές, όταν πατάτε σε ένα τοποθετημένο σήμα κρατώντας πατημένο το Ctrl
STR_CONFIG_SETTING_CYCLE_SIGNAL_NORMAL                          :Μόνο σηματοδότες τμήματος
STR_CONFIG_SETTING_CYCLE_SIGNAL_PBS                             :Μόνο σηματοδότες τροχιάς
STR_CONFIG_SETTING_CYCLE_SIGNAL_ALL                             :Όλοι

STR_CONFIG_SETTING_TOWN_LAYOUT                                  :Σχέδιο δρόμων για νέες πόλεις: {STRING}
STR_CONFIG_SETTING_TOWN_LAYOUT_HELPTEXT                         :Μορφή οδικών δικτύων για τις πόλεις
STR_CONFIG_SETTING_TOWN_LAYOUT_DEFAULT                          :Αρχική
STR_CONFIG_SETTING_TOWN_LAYOUT_BETTER_ROADS                     :Καλύτεροι δρόμοι
STR_CONFIG_SETTING_TOWN_LAYOUT_2X2_GRID                         :πλέγμα 2x2
STR_CONFIG_SETTING_TOWN_LAYOUT_3X3_GRID                         :πλέγμα 3x3
STR_CONFIG_SETTING_TOWN_LAYOUT_RANDOM                           :Τυχαίο
STR_CONFIG_SETTING_ALLOW_TOWN_ROADS                             :Οι πόλεις επιτρέπεται να χτίσουν δρόμους: {STRING}
STR_CONFIG_SETTING_ALLOW_TOWN_ROADS_HELPTEXT                    :Επιτρέπεται στις πόλεις να κατασκευάζουν δρόμους για ανάπτυξη. Απενεργοποιήστε για να αποτρέπονται οι τοπικές αρχές από την αυτόνομη κατασκευή δρόμων
STR_CONFIG_SETTING_ALLOW_TOWN_LEVEL_CROSSINGS                   :Οι πόλεις επιτρέπουν το κτίσιμο ισόπεδων διασταυρώσεων: {STRING}
STR_CONFIG_SETTING_ALLOW_TOWN_LEVEL_CROSSINGS_HELPTEXT          :Ενεργοποιώντας αυτήν τη ρύθμιση επιτρέπει στις πόλεις να κατασκευάζουν επίπεδες διαβάσεις
STR_CONFIG_SETTING_NOISE_LEVEL                                  :Επιτρέπεται η πόλη να ελέγχει το επίπεδο θορύβου των αεροδρομίων: {STRING}
STR_CONFIG_SETTING_NOISE_LEVEL_HELPTEXT                         :Με αυτήν τη ρύθμιση απενεργοποιημένη, γίνεται να υπάρχουν δύο αεροδρόμια σε κάθε πόλη. Με αυτήν τη ρύθμιση ενεργοποιημένη, ο αριθμός των αεροδρομίων σε μια πόλη περιορίζεται από την αποδοχή του θορύβου από την πόλη, η οποία εξαρτάται από τον πληθυσμό, το μέγεθος του αεροδρομίου και την απόστασή του από την πόλη
STR_CONFIG_SETTING_TOWN_FOUNDING                                :Ίδρυση πόλεων στο παιχνίδι: {STRING}
STR_CONFIG_SETTING_TOWN_FOUNDING_HELPTEXT                       :Ενεργοποιώντας αυτήν τη ρύθμιση επιτρέπει στους παίκτες να ιδρύσουν νέες πόλεις στο παιχνίδι
STR_CONFIG_SETTING_TOWN_FOUNDING_FORBIDDEN                      :Δεν επιτρέπεται
STR_CONFIG_SETTING_TOWN_FOUNDING_ALLOWED                        :Επιτρέπεται
STR_CONFIG_SETTING_TOWN_FOUNDING_ALLOWED_CUSTOM_LAYOUT          :Επιτρέπεται, προσαρμοσμένο σχέδιο πόλης
STR_CONFIG_SETTING_TOWN_CARGOGENMODE                            :Δημιουργία εμπορευμάτων πόλης: {STRING}
STR_CONFIG_SETTING_TOWN_CARGOGENMODE_HELPTEXT                   :Η ποσότητα εμπορευμάτων που παράγεται απο σπίτια σε πόλεις, σε σχέση με τον πληθυσμό της πόλης.{}Τετραγωνική ανάπτυξη: Μια πόλη διπλού μεγέθους παράγει τετραπλάσιο αριθμό επιβατών.{}Γραμμική ανάπτυξη: Μια πόλη διπλού μεγέθους παράγει διπλάσιο αριθμό επιβατών.
STR_CONFIG_SETTING_TOWN_CARGOGENMODE_ORIGINAL                   :Τετραγωνικός (αρχική έκδοση)
STR_CONFIG_SETTING_TOWN_CARGOGENMODE_BITCOUNT                   :Γραμμικό

STR_CONFIG_SETTING_EXTRA_TREE_PLACEMENT                         :Τοποθέτηση δέντρων εντός παιχνιδιού: {STRING}
STR_CONFIG_SETTING_EXTRA_TREE_PLACEMENT_HELPTEXT                :Έλεγχος της τυχαίας εμφάνισης δέντρων κατά τη διάρκεια του παιχνιδιού. Αυτό είναι πιθανό να επηρεάσει βιομηχανίες που εξαρτώνται από την ανάπτυξη των δέντρων, όπως για παράδειγμα οι υλοτομίες
STR_CONFIG_SETTING_EXTRA_TREE_PLACEMENT_SPREAD_RAINFOREST       :Φυτρώνει αλλά εξαπλώνεται μόνο σε τροπικό δάσος

STR_CONFIG_SETTING_TOOLBAR_POS                                  :Θέση κύριας εργαλειοθήκης: {STRING}
STR_CONFIG_SETTING_TOOLBAR_POS_HELPTEXT                         :Οριζόντια τοποθέτηση της κύριας γραμμής εργαλείων στο επάνω μέρος της οθόνης
STR_CONFIG_SETTING_STATUSBAR_POS                                :Θέση της μπάρας κατάστασης: {STRING}
STR_CONFIG_SETTING_STATUSBAR_POS_HELPTEXT                       :Οριζόντια τοποθέτηση της γραμμής κατάστασης στο κάτω μέρος της οθόνης
STR_CONFIG_SETTING_SNAP_RADIUS                                  :Ακτίνα έλξης παράθυρου: {STRING}
STR_CONFIG_SETTING_SNAP_RADIUS_HELPTEXT                         :Απόσταση μεταξύ παραθύρων πριν το παράθυρο που μετακινείται ευθυγραμμιστεί αυτόματα με τα γειτονικά
STR_CONFIG_SETTING_SNAP_RADIUS_VALUE                            :{COMMA} εικονοστοιχεί{P 0 ο α}
STR_CONFIG_SETTING_SNAP_RADIUS_DISABLED                         :Απενεργοποιημένη
STR_CONFIG_SETTING_SOFT_LIMIT                                   :Μέγιστο όριο μη καρφωμένων παραθύρων: {STRING}
STR_CONFIG_SETTING_SOFT_LIMIT_HELPTEXT                          :Αριθμός μη μόνιμων ανοικτών παράθυρων πριν παλαιότερα παράθυρα κλείσουν αυτόματα για να κάνουν χώρα για τα νεότερα
STR_CONFIG_SETTING_SOFT_LIMIT_VALUE                             :{COMMA}
STR_CONFIG_SETTING_SOFT_LIMIT_DISABLED                          :απενεργοποιημένο
STR_CONFIG_SETTING_ZOOM_MIN                                     :Μέγιστο επίπεδο μεγέθυνσης: {STRING}
STR_CONFIG_SETTING_ZOOM_MIN_HELPTEXT                            :Το μέγιστο επίπεδο μεγέθυνσης στα παράθυρα προβολών. Σημειώστε ότι ενεργοποιώντας υψηλότερα επίπεδα μεγεθύνσεων αυξάνονται οι απαιτήσεις σε μνήμη
STR_CONFIG_SETTING_ZOOM_MAX                                     :Μέγιστο επίπεδο σμίκρυνσης: {STRING}
STR_CONFIG_SETTING_ZOOM_MAX_HELPTEXT                            :Το μέγιστο επίπεδο σμίκρυνσης στα παράθυρα προβολών. Υψηλότερα επίπεδα σμικρύνσεων είναι πιθανό να προκαλέσουν υστερήσεις
STR_CONFIG_SETTING_ZOOM_LVL_MIN                                 :4x
STR_CONFIG_SETTING_ZOOM_LVL_IN_2X                               :2x
STR_CONFIG_SETTING_ZOOM_LVL_NORMAL                              :Κανονικό
STR_CONFIG_SETTING_ZOOM_LVL_OUT_2X                              :2x
STR_CONFIG_SETTING_ZOOM_LVL_OUT_4X                              :4x
STR_CONFIG_SETTING_ZOOM_LVL_OUT_8X                              :8x
STR_CONFIG_SETTING_TOWN_GROWTH                                  :Ρυθμός ανάπτυξης πόλης: {STRING}
STR_CONFIG_SETTING_TOWN_GROWTH_HELPTEXT                         :Ταχύτητα μεγέθυνσης πόλεων
STR_CONFIG_SETTING_TOWN_GROWTH_NONE                             :Μηδενικός
STR_CONFIG_SETTING_TOWN_GROWTH_SLOW                             :Αργός
STR_CONFIG_SETTING_TOWN_GROWTH_NORMAL                           :Κανονικός
STR_CONFIG_SETTING_TOWN_GROWTH_FAST                             :Γρήγορος
STR_CONFIG_SETTING_TOWN_GROWTH_VERY_FAST                        :Πολύ γρήγορος
STR_CONFIG_SETTING_LARGER_TOWNS                                 :Αναλογία πόλεων που θα γίνουν μεγάλες: {STRING}
STR_CONFIG_SETTING_LARGER_TOWNS_HELPTEXT                        :Αριθμός πόλεων που θα γίνουν μεγάλες, ώστε μια πόλη που ξεκινά μεγαλύτερη να μεγαλώνει ταχύτερα
STR_CONFIG_SETTING_LARGER_TOWNS_VALUE                           :1 σε {COMMA}
STR_CONFIG_SETTING_LARGER_TOWNS_DISABLED                        :Καμία
STR_CONFIG_SETTING_CITY_SIZE_MULTIPLIER                         :Αρχικός πολλαπλασιαστής μεγέθους πόλης: {STRING}
STR_CONFIG_SETTING_CITY_SIZE_MULTIPLIER_HELPTEXT                :Μέσο μέγεθος μεγάλων πόλεων σε σχέση με τις κανονικές στην αρχή του παιχνιδιού

STR_CONFIG_SETTING_LINKGRAPH_INTERVAL                           :Ενημέρωση γραφήματος κάθε {STRING}{NBSP}μέρ{P 0:2 α ες}
STR_CONFIG_SETTING_LINKGRAPH_INTERVAL_HELPTEXT                  :Χρόνος που μεσολαβεί μεταξύ επαναυπολογισμών του γραφήματος συνδέσμου. Κάθε επαναυπολογισμός υπολογίζει το σχέδιο για ένα τμήματος του γραφήματος. Αυτό σημαίνει ότι μια τιμή Χ για αυτή τη ρύθμιση δεν σημαίνει ότι ολόκληρο το γράφημα θα ενημερώνεται κάθε Χ ημέρες, μονάχα κάποια τμήματα. Όσο μικρότερη ρύθμιση τεθεί τόσο μεγαλύτερος χρόνος επεξεργαστή απαιτείται για τον υπολογσιμό του. Όσο μεγαλύτερη ρύθμιση τεθεί  τόσο περισσότερο θα πάρει για να ξεκινήσει η διανομή φορτίου σε νέες διαδρομές.
STR_CONFIG_SETTING_LINKGRAPH_TIME                               :Πάρε {STRING}{NBSP}μέρ{P 0:2 α ες} για επανυπολογσιμό του γραφήματος διανομής
STR_CONFIG_SETTING_LINKGRAPH_TIME_HELPTEXT                      :Χρόνος που απαιτείται για επαναυπολογισμούς τμήματος γραφήματος συνδέσμου. Όταν ένας επαναυπολογισμός αρχίζει, προκύπτει ένα νήμα το οποίο επιτρέπεται να τρέξει για έναν συγκεκριμένο αριθμό ημερών. Όσο μικρότερος αριθμός τόσο μεγαλύτερες πιθανότητες ότι το νήμα δεν τελείωνει όταν πρέπει. Τότε το παιχνίδι σταματά μέχρι να ολοκληρωθεί («λαγκάρει»). Όσο μεγαλύτερος αριθμός τόσο μεγαλύτερο χρόνο παίρνει για να για να ενημερωθεί διανομή όταν αλλάζουν οι διαδρομές.
STR_CONFIG_SETTING_DISTRIBUTION_MANUAL                          :χειροκίνητη
STR_CONFIG_SETTING_DISTRIBUTION_ASYMMETRIC                      :μη συμμετρική
STR_CONFIG_SETTING_DISTRIBUTION_SYMMETRIC                       :συμμετρική
STR_CONFIG_SETTING_DISTRIBUTION_PAX                             :Τρόπος διανομής επιβατών: {STRING}
STR_CONFIG_SETTING_DISTRIBUTION_PAX_HELPTEXT                    :Το «συμμετρικό» σημαίνει ότι περίπου ο ίδιος αριθμός επιβατών θα σταλέι από έναν σταθμό Α σε ένα σταθμό Β όσο από τον Β στον Α. Το «ασυμμετρικό» σημαίνει ότι αυθαίρετος αριθμός επιβατών μπορεί να σταλούν σε οποιαδήποτε εκ των δύο κατευθύνσεων. Το «χειροκίνητο» σημαίνει ότι καμία αυτόματη διανομή δε θα γίνεται για τους επιβάτες.
STR_CONFIG_SETTING_DISTRIBUTION_MAIL                            :Τρόπος διανομής αλληλογραφίας: {STRING}
STR_CONFIG_SETTING_DISTRIBUTION_MAIL_HELPTEXT                   :Το «συμμετρικό» σημαίνει ότι περίπου η ίδια ποσότητα αλληλογραφίας θα σταλέι από έναν σταθμό Α σε ένα σταθμό Β όσο από τον Β στον Α. Το «ασυμμετρικό» σημαίνει ότι αυθαίρετες ποσότητες αλληλογραφίας μπορεί να σταλούν σε οποιαδήποτε εκ των δύο κατευθύνσεων. Το «χειροκίνητο» σημαίνει ότι καμία αυτόματη διανομή δε θα γίνεται για την αλληλογραφία.
STR_CONFIG_SETTING_DISTRIBUTION_ARMOURED                        :Τρόπος διανομής για το ΘΩΡΑΚΙΣΜΕΝΟ είδος φορτίου: {STRING}
STR_CONFIG_SETTING_DISTRIBUTION_ARMOURED_HELPTEXT               :Ο ΘΩΡΑΚΙΣΜΕΝΟΣ τύπος φορτίου περιέχει πολύτιμα στο εύκρατο, διαμάντια στο υποτροπικό ή χρυσό στο υποαρκτικό κλίμα. Τα NewGRF μπορούν να το αλλάξουν αυτό. Το «συμμετρικό» σημαίνει ότι περίπου η ίδια ποσότητα φορτίου θα σταλέι από έναν σταθμό Α σε ένα σταθμό Β όσο από τον Β στον Α. Το «ασυμμετρικό» σημαίνει ότι αυθαίρετες ποσότητες αυτού του φορτίου μπορεί να σταλούν σε οποιαδήποτε εκ των δύο κατευθύνσεων. Το «χειροκίνητο» σημαίνει ότι καμία αυτόματη διανομή δε θα γίνεται για το συκγεκριμένο τύπο φορτίου. Συνιστάται η χρήση του ασυμμετρικού ή χειροκίνητου μοντέλου ο΄ταν παίζετε στο υποαρκτικό κλίμα, καθώς οι τράπεζες δε θα στέλνουν χρυσό πίσω στα χρυσωρυχεία. Για το εύκρατο ή υποτροπικό κλίμα μπορείτε επίσης να χρησιμοιήσετε το συμμετρικό καθώς οι τράπεζες θα στέλνουν πολύτιμα πίσω στην τράπεζα προέλευσης.
STR_CONFIG_SETTING_DISTRIBUTION_DEFAULT                         :Τρόπος διανομής άλλων ειδών φορτίου: {STRING}
STR_CONFIG_SETTING_DISTRIBUTION_DEFAULT_HELPTEXT                :Το «ασυμμετρικό» σημαίνει ότι αυθαίρετες ποσότητες αυτού του φορτίου μπορεί να σταλούν σε οποιαδήποτε εκ των δύο κατευθύνσεων. Το «χειροκίνητο» σημαίνει ότι καμία αυτόματη διανομή δε θα γίνεται για αυτά τα φορτία.
STR_CONFIG_SETTING_LINKGRAPH_ACCURACY                           :Ακρίβεια διανομής: {STRING}
STR_CONFIG_SETTING_LINKGRAPH_ACCURACY_HELPTEXT                  :Όσο μεγαλύτερη ή τιμή τόσο περισσότερος χρόνος επεξεργαστή χρειάζεται για τον υπολογσιμό του γραφήματος συνδέσμου. Εάν όμως θέσετε χαμηλή τιμή, η διανομή θα είναι ανακριβής και μπορεί να παρατηρήσετε φορτία να μην στέλνονται στοθς προορισμούς που θα έπρεπε να πηγαίνουν.
STR_CONFIG_SETTING_DEMAND_DISTANCE                              :Επίδραση της απόστασης στη ζήτηση προϊόντων: {STRING}
STR_CONFIG_SETTING_DEMAND_DISTANCE_HELPTEXT                     :Αν ορίσετε αυτό σε μια τιμή μεγαλύτερη από 0, η απόσταση μεταξύ ενός αρχικού σταθμού Α ενός φορτίου και ενός πιθανού προορισμού Β θα επηρεάσει το ποσό του φορτίου που θα αποσταλεί από τον Α στον Β. Όσο πιο μακριά βρίσκεται ο Β από τον Α, τόσο λιγότερο φορτίο θα αποσταλεί. Όσο πιο μεγάλη τιμή ορίσετε, θα αποστέλλεται λιγότερο φορτίο σε μακρινούς προορισμούς και περισσότερο σε κοντινούς.
STR_CONFIG_SETTING_DEMAND_SIZE                                  :Ποσότητα επιστρεφόμενου φορτίου στη συμμετρική ρύθμιση: {STRING}
STR_CONFIG_SETTING_DEMAND_SIZE_HELPTEXT                         :Θέτοντας αυτή τη ρύθμιση σε τιμή λιγότερη του 100% κάνετε τη συμμετρική διανομή να συμπεριφέρεται πιο πολύ σαν την ασυμμετρική. Λιγότερο φορτίο θα στέλνεται πίσω εαν μια συγκεκριμένη ποσότητα έχει σταλεί σε έναν σταθμό. Αν τεθεί στο 0% η συμμετρική διανομή συμπεριφέρεται ακριβώς όπως η ασυμμετρική.
STR_CONFIG_SETTING_SHORT_PATH_SATURATION                        :Κορεσμός σύντομων οδών πριν τη χρήση οδών μεγάλης χωρητικότητας: {STRING}
STR_CONFIG_SETTING_SHORT_PATH_SATURATION_HELPTEXT               :Συχνά υπάρχουν πολλαπλές οδοί μεατξύ δύο σταθμών. Η διανομή φορτίων θα κορέσει την πιο σύντομη οδό πρώτα, και μετέπειτα θα χρησιμοποιήσει τη δεύτερ συντομότερη οδό μέχρι αυτή να κορεστεί και τα λοιπά. Ο κορεσμός εξαρτάται από μια εκτίμηση της χωρητικότητας και ενδεχόμενης χρήσης. Όταν έχει κορεστεί όλες οι οδοί, θα υπερφορτώσει όλες τισ οδούς, προτιμώντας αυτές με μεγάλη χωρητικότητα. Τις περισσότερες φορές όμως ο αλγόριθμος δεν εκτιμά σωστά την χωριτικότητα. Αυτή η ρύθμιση επιτρέπει τον προσδιορισμό μέχρι ποιό ποσοστό μια σύντομοτερη οδός πρέπει να κορεστεί τη πρώτη φορά πριν διαλέξει μια μακρύτερη. Θέστε τη σε λιγότερο απο το 100% για την αποφυγή υπερφορτωμένων σταθμών σε περίπτωση υπερεκτιμημένης χωρητικότητας.

STR_CONFIG_SETTING_LOCALISATION_UNITS_VELOCITY                  :Μονάδες μέτρησης ταχύτητας: {STRING}
STR_CONFIG_SETTING_LOCALISATION_UNITS_VELOCITY_HELPTEXT         :Όποτε εμφανίζεται μια ταχύτητα στη διεπαφή χρήστη, να εμφανίζεται στην επιλεγμένη μονάδα
STR_CONFIG_SETTING_LOCALISATION_UNITS_VELOCITY_IMPERIAL         :Αυτοκρατορικό (μίλια/ώρα)
STR_CONFIG_SETTING_LOCALISATION_UNITS_VELOCITY_METRIC           :Μετρικό (χλμ/ώρα)
STR_CONFIG_SETTING_LOCALISATION_UNITS_VELOCITY_SI               :SI (m/s)

STR_CONFIG_SETTING_LOCALISATION_UNITS_POWER                     :Μονάδες ισχύος οχημάτων: {STRING}
STR_CONFIG_SETTING_LOCALISATION_UNITS_POWER_HELPTEXT            :Όποτε εμφανίζεται η ισχύς ενός οχήματος στη διεπαφή χρήστη, να εμφανίζεται στην επιλεγμένη μονάδα
STR_CONFIG_SETTING_LOCALISATION_UNITS_POWER_IMPERIAL            :Αυτοκρατορικό (hp)
STR_CONFIG_SETTING_LOCALISATION_UNITS_POWER_METRIC              :Μετρικό (hp)
STR_CONFIG_SETTING_LOCALISATION_UNITS_POWER_SI                  :SI (kW)

STR_CONFIG_SETTING_LOCALISATION_UNITS_WEIGHT                    :Μονάδες μέτρησης βάρους: {STRING}
STR_CONFIG_SETTING_LOCALISATION_UNITS_WEIGHT_HELPTEXT           :Όποτε εμφανίζεται ένα βάρος στη διεπαφή χρήστη, να εμφανίζεται στην επιλεγμένη μονάδα
STR_CONFIG_SETTING_LOCALISATION_UNITS_WEIGHT_IMPERIAL           :Αυτοκρατορικό (τόννοι)
STR_CONFIG_SETTING_LOCALISATION_UNITS_WEIGHT_METRIC             :Μετρικό (t/τόννος)
STR_CONFIG_SETTING_LOCALISATION_UNITS_WEIGHT_SI                 :SI (kg)

STR_CONFIG_SETTING_LOCALISATION_UNITS_VOLUME                    :Μονάδες μέτρησης όγκου: {STRING}
STR_CONFIG_SETTING_LOCALISATION_UNITS_VOLUME_HELPTEXT           :Όποτε εμφανίζεται ένας όγκος στη διεπαφή χρήστη, να εμφανίζεται στην επιλεγμένη μονάδα
STR_CONFIG_SETTING_LOCALISATION_UNITS_VOLUME_IMPERIAL           :Αυτοκρατορικό (γαλ)
STR_CONFIG_SETTING_LOCALISATION_UNITS_VOLUME_METRIC             :Μετρικό (l)
STR_CONFIG_SETTING_LOCALISATION_UNITS_VOLUME_SI                 :SI (m³)

STR_CONFIG_SETTING_LOCALISATION_UNITS_FORCE                     :Μονάδες ελκτικής δύναμης: {STRING}
STR_CONFIG_SETTING_LOCALISATION_UNITS_FORCE_HELPTEXT            :Όποτε εμφανίζεται μια ελκτική δύναμη στη διεπαφή χρήστη, να εμφανίζεται στην επιλεγμένη μονάδα
STR_CONFIG_SETTING_LOCALISATION_UNITS_FORCE_IMPERIAL            :Αυτοκρατορικό (lbf)
STR_CONFIG_SETTING_LOCALISATION_UNITS_FORCE_METRIC              :Μετρικό (kgf)
STR_CONFIG_SETTING_LOCALISATION_UNITS_FORCE_SI                  :SI (kN)

STR_CONFIG_SETTING_LOCALISATION_UNITS_HEIGHT                    :Μονάδες μέτρησης ύψους: {STRING}
STR_CONFIG_SETTING_LOCALISATION_UNITS_HEIGHT_HELPTEXT           :Όποτε εμφανίζεται ένα ύψος στη διεπαφή χρήστη, να εμφανίζεται στην επιλεγμένη μονάδα
STR_CONFIG_SETTING_LOCALISATION_UNITS_HEIGHT_IMPERIAL           :Αυτοκρατορικό (πόδια)
STR_CONFIG_SETTING_LOCALISATION_UNITS_HEIGHT_METRIC             :Μετρικό (m)
STR_CONFIG_SETTING_LOCALISATION_UNITS_HEIGHT_SI                 :SI (m)

STR_CONFIG_SETTING_LOCALISATION                                 :{ORANGE}Τοπικοποίηση
STR_CONFIG_SETTING_GRAPHICS                                     :{ORANGE}Γραφικά
STR_CONFIG_SETTING_SOUND                                        :{ORANGE}Ήχος
STR_CONFIG_SETTING_INTERFACE                                    :{ORANGE}Περιβάλλον Λειτουργίας
STR_CONFIG_SETTING_INTERFACE_GENERAL                            :{ORANGE}Γενικά
STR_CONFIG_SETTING_INTERFACE_VIEWPORTS                          :{ORANGE}Παράθυρα προβολών
STR_CONFIG_SETTING_INTERFACE_CONSTRUCTION                       :{ORANGE}Κατασκευή
STR_CONFIG_SETTING_ADVISORS                                     :{ORANGE}Ειδήσεις / Σύμβουλοι
STR_CONFIG_SETTING_COMPANY                                      :{ORANGE}Εταιρία
STR_CONFIG_SETTING_ACCOUNTING                                   :{ORANGE}Λογιστικά
STR_CONFIG_SETTING_VEHICLES                                     :{ORANGE}Οχήματα
STR_CONFIG_SETTING_VEHICLES_PHYSICS                             :{ORANGE}Φυσική
STR_CONFIG_SETTING_VEHICLES_ROUTING                             :{ORANGE}Δρομολογήσεις
STR_CONFIG_SETTING_LIMITATIONS                                  :{ORANGE}Περιορισμοί
STR_CONFIG_SETTING_ACCIDENTS                                    :{ORANGE}Καταστροφές/Ατυχήματα
STR_CONFIG_SETTING_GENWORLD                                     :{ORANGE}Δημιουργία Κόσμου
STR_CONFIG_SETTING_ENVIRONMENT                                  :{ORANGE}Περιβάλλον
STR_CONFIG_SETTING_ENVIRONMENT_AUTHORITIES                      :{ORANGE}Αρχές
STR_CONFIG_SETTING_ENVIRONMENT_TOWNS                            :{ORANGE}Πόλεις
STR_CONFIG_SETTING_ENVIRONMENT_INDUSTRIES                       :{ORANGE}Βιομηχανίες
STR_CONFIG_SETTING_ENVIRONMENT_CARGODIST                        :{ORANGE}Κατανομή φορτίων
STR_CONFIG_SETTING_AI                                           :{ORANGE}Ανταγωνιστές
STR_CONFIG_SETTING_AI_NPC                                       :{ORANGE}Παίκτες υπολογιστή

STR_CONFIG_SETTING_PATHFINDER_NPF                               :NPF
STR_CONFIG_SETTING_PATHFINDER_YAPF_RECOMMENDED                  :YAPF {BLUE}(Συνίσταται)

STR_CONFIG_SETTING_PATHFINDER_FOR_TRAINS                        :Μέθοδος δρομολόγησης για τρένα: {STRING}
STR_CONFIG_SETTING_PATHFINDER_FOR_TRAINS_HELPTEXT               :Μέθοδος διαπίστωσης διαδρομής που χρησιμοποιείται για τα τρένα
STR_CONFIG_SETTING_PATHFINDER_FOR_ROAD_VEHICLES                 :Μέθοδος δρομολόγησης για οχήματα δρόμου: {STRING}
STR_CONFIG_SETTING_PATHFINDER_FOR_ROAD_VEHICLES_HELPTEXT        :Μέθοδος διαπίστωσης διαδρομής που χρησιμοποιείται για τα οδικά οχήματα
STR_CONFIG_SETTING_PATHFINDER_FOR_SHIPS                         :Μέθοδος δρομολόγησης για πλοία: {STRING}
STR_CONFIG_SETTING_PATHFINDER_FOR_SHIPS_HELPTEXT                :Μέθοδος διαπίστωσης διαδρομής που χρησιμοποιείται για τα πλοία
STR_CONFIG_SETTING_REVERSE_AT_SIGNALS                           :Αυτόματη αναστροφή σε σηματοδότες: {STRING}
STR_CONFIG_SETTING_REVERSE_AT_SIGNALS_HELPTEXT                  :Επιτρέπεται στα τρένα να αντιστραφούν σε σήμα, εάν περιμένουν εκεί για πολύ ώρα

STR_CONFIG_SETTING_QUERY_CAPTION                                :{WHITE}Αλλαγή τιμής ρύθμισης

# Config errors
STR_CONFIG_ERROR                                                :{WHITE}Σφάλμα στο αρχείο ρυθμίσεων
STR_CONFIG_ERROR_ARRAY                                          :{WHITE}... σφάλμα στον πίνακα «{STRING}»
STR_CONFIG_ERROR_INVALID_VALUE                                  :{WHITE}... η τιμή «{STRING}» είναι άκυρη για «{STRING}»
STR_CONFIG_ERROR_TRAILING_CHARACTERS                            :{WHITE}... καταληκτικοί χαρακτήρες στο τέλος της ρύθμισης «{STRING}»
STR_CONFIG_ERROR_DUPLICATE_GRFID                                :{WHITE}... αγνοείται το NewGRF «{STRING}»: διπλότυπο GRF ID του «{STRING}»
STR_CONFIG_ERROR_INVALID_GRF                                    :{WHITE}... αγνοείται το άκυρο NewGRF «{STRING}»: {STRING}
STR_CONFIG_ERROR_INVALID_GRF_NOT_FOUND                          :δεν βρέθηκε
STR_CONFIG_ERROR_INVALID_GRF_UNSAFE                             :ανασφαλής για στατική χρήση
STR_CONFIG_ERROR_INVALID_GRF_SYSTEM                             :σύστημα NewGRF
STR_CONFIG_ERROR_INVALID_GRF_INCOMPATIBLE                       :ασύμβατο με αυτήν την έκδοση του OpenTTD
STR_CONFIG_ERROR_INVALID_GRF_UNKNOWN                            :άγνωστο
STR_CONFIG_ERROR_INVALID_SAVEGAME_COMPRESSION_LEVEL             :{WHITE}... το επίπεδο συμπίεσης «{STRING}» είναι άκυρο
STR_CONFIG_ERROR_INVALID_SAVEGAME_COMPRESSION_ALGORITHM         :{WHITE}... ο τύπος αρχείου αποθήκευσης «{STRING}» δεν είναι διαθέσιμος. Επαναφορά σε «{STRING}»
STR_CONFIG_ERROR_INVALID_BASE_GRAPHICS_NOT_FOUND                :{WHITE}... αγνόηση βασικού σετ γραφικών «{STRING}»: δεν βρέθηκε
STR_CONFIG_ERROR_INVALID_BASE_SOUNDS_NOT_FOUND                  :{WHITE}... αγνόηση βασικού σετ ήχων «{STRING}»: δεν βρέθηκε
STR_CONFIG_ERROR_INVALID_BASE_MUSIC_NOT_FOUND                   :{WHITE}... αγνόηση βασικού σετ μουσικής «{STRING}»: δεν βρέθηκε
STR_CONFIG_ERROR_OUT_OF_MEMORY                                  :{WHITE}Έλληψη μνήμης
STR_CONFIG_ERROR_SPRITECACHE_TOO_BIG                            :{WHITE}Η κατανομή {BYTES} του spritecache απέτυχε. Το spritecache μειώθηκε σε {BYTES}. Αυτό θα μειώσει την απόδοση του OpenTTD. Για να μειώσετε τις ανάγκες μνήμς μπορείτε να απενεργοποιήσετε τα γραφικά 32bpp graphics ή/και τα επίπεδα μεγέθυνσης

# Intro window
STR_INTRO_CAPTION                                               :{WHITE}OpenTTD {REV}

STR_INTRO_NEW_GAME                                              :{BLACK}Νέο Παιχνίδι
STR_INTRO_LOAD_GAME                                             :{BLACK}Φόρτωση Παιχνιδιού
STR_INTRO_PLAY_SCENARIO                                         :{BLACK}Παίξτε Σενάριο
STR_INTRO_PLAY_HEIGHTMAP                                        :{BLACK}Παίξτε Υψομετρικό Χάρτη
STR_INTRO_SCENARIO_EDITOR                                       :{BLACK}Επεξεργαστής Σεναρίων
STR_INTRO_MULTIPLAYER                                           :{BLACK}Παιχνίδι Πολλών Παικτών

STR_INTRO_GAME_OPTIONS                                          :{BLACK}Επιλογές Παιχνιδιού
STR_INTRO_HIGHSCORE                                             :{BLACK}Πίνακας Βαθμολογιών
STR_INTRO_CONFIG_SETTINGS_TREE                                  :{BLACK}Ρυθμίσεις
STR_INTRO_NEWGRF_SETTINGS                                       :{BLACK}Ρυθμίσεις NewGRF
STR_INTRO_ONLINE_CONTENT                                        :{BLACK}Διαδικτυακό Περιεχόμενο
STR_INTRO_SCRIPT_SETTINGS                                       :{BLACK}Ρυθμίσεις AI και Δέσμης Ενεργειών
STR_INTRO_QUIT                                                  :{BLACK}Έξοδος

STR_INTRO_TOOLTIP_NEW_GAME                                      :{BLACK}Έναρξη νέου παιχνιδιού. Με Ctrl+Κλικ παρακάμπτεται η ρύθμιση του χάρτη
STR_INTRO_TOOLTIP_LOAD_GAME                                     :{BLACK}Φόρτωση αποθηκευμένου παιχνιδιού
STR_INTRO_TOOLTIP_PLAY_HEIGHTMAP                                :{BLACK}Εκκίνηση νέου παιχνιδιού με χρήση χάρτη υψομετρίας
STR_INTRO_TOOLTIP_PLAY_SCENARIO                                 :{BLACK}Έναρξη νέου παιχνιδιού, χρησιμοποιώντας ένα προσαρμοσμένο σενάριο
STR_INTRO_TOOLTIP_SCENARIO_EDITOR                               :{BLACK}Δημιουργία προσαρμοσμένου κόσμου/σεναρίου
STR_INTRO_TOOLTIP_MULTIPLAYER                                   :{BLACK}Έναρξη παιχνιδιού με πολλούς παίκτες

STR_INTRO_TOOLTIP_TEMPERATE                                     :{BLACK}Επιλογή «εύκρατου» στυλ τοπίου
STR_INTRO_TOOLTIP_SUB_ARCTIC_LANDSCAPE                          :{BLACK}Επιλογή «υπό-αρκτικού» στυλ τοπίου
STR_INTRO_TOOLTIP_SUB_TROPICAL_LANDSCAPE                        :{BLACK}Επιλογή «υπό-τροπικού» στυλ τοπίου
STR_INTRO_TOOLTIP_TOYLAND_LANDSCAPE                             :{BLACK}Επιλογή στυλ τοπίου «παιχνιδούπολης»

STR_INTRO_TOOLTIP_GAME_OPTIONS                                  :{BLACK}Εμφάνιση επιλογών παιχνιδιού
STR_INTRO_TOOLTIP_HIGHSCORE                                     :{BLACK}Εμφάνιση του πίνακα βαθμολογιών
STR_INTRO_TOOLTIP_CONFIG_SETTINGS_TREE                          :{BLACK}Ρυθμίσεις οθόνης
STR_INTRO_TOOLTIP_NEWGRF_SETTINGS                               :{BLACK}Εμφάνιση ρυθμίσεων NewGRF
STR_INTRO_TOOLTIP_ONLINE_CONTENT                                :{BLACK}Έλεγχος για νέο και ανανεωμένο περιεχόμενο για λήψη
STR_INTRO_TOOLTIP_SCRIPT_SETTINGS                               :{BLACK}Εμφάνιση ρυθμίσεων για AI και της δέσμης ενεργειών του παιχνιδιού
STR_INTRO_TOOLTIP_QUIT                                          :{BLACK}Έξοδος από το «OpenTTD»

STR_INTRO_BASESET                                               :{BLACK}Λείπουν {NUM} sprite{P "" s} από το επιλεγμένο βασικό σετ γραφικών. Παρακαλούμε ελέγξτε για ενημερώσεις του βασικού σετ.
STR_INTRO_TRANSLATION                                           :{BLACK}Λείπουν {NUM} παράμετροι από τη μετάφραση. Παρακαλούμε βοηθήστε να κάνουμε το OpenTTD καλύτερο εγγραφόμενοι ως μεταφραστές. Δείτε το αρχείο readme.txt για λεπτομέρειες.

# Quit window
STR_QUIT_CAPTION                                                :{WHITE}Έξοδος
STR_QUIT_ARE_YOU_SURE_YOU_WANT_TO_EXIT_OPENTTD                  :{YELLOW}Είστε σίγουροι ότι θέλετε να εγκαταλείψετε το OpenTTD;
STR_QUIT_YES                                                    :{BLACK}Ναι
STR_QUIT_NO                                                     :{BLACK}Όχι

# Abandon game
STR_ABANDON_GAME_CAPTION                                        :{WHITE}Εγκατάλειψη Παιχνιδιού
STR_ABANDON_GAME_QUERY                                          :{YELLOW}Είστε σίγουροι ότι θέλετε να εγκαταλείψετε το παιχνίδι;
STR_ABANDON_SCENARIO_QUERY                                      :{YELLOW}Είστε σίγουροι ότι θέλετε να εγκαταλείψετε το σενάριο;

# Cheat window
STR_CHEATS                                                      :{WHITE}Απατεωνιές
STR_CHEATS_TOOLTIP                                              :{BLACK}Τα κουτάκια δείχνουν αν έχετε ξαναχρησιμοποιήσει αυτή την απατεωνιά
STR_CHEATS_NOTE                                                 :{BLACK}Σημείωση: κάθε χρήση αυτών των ρυθμίσεων θα καταγραφεί από το αρχείο αποθήκευσης
STR_CHEAT_MONEY                                                 :{LTBLUE}Αύξηση χρημάτων κατά {CURRENCY_LONG}
STR_CHEAT_CHANGE_COMPANY                                        :{LTBLUE}Παίζετε με την εταιρία: {ORANGE}{COMMA}
STR_CHEAT_EXTRA_DYNAMITE                                        :{LTBLUE}Μαγική μπουλντόζα (αφαιρεί βιομηχανίες, αμετακίνητα αντικείμενα): {ORANGE}{STRING}
STR_CHEAT_CROSSINGTUNNELS                                       :{LTBLUE}Τα τούνελ μπορούν να διασταυρώνονται: {ORANGE}{STRING}
STR_CHEAT_NO_JETCRASH                                           :{LTBLUE}Τα jet δε θα συγκρούονται (συχνά) σε μικρά αεροδρόμια: {ORANGE} {STRING}
STR_CHEAT_EDIT_MAX_HL                                           :{LTBLUE}Μεταβολή του μέγιστου ύψους του χάρτη: {ORANGE}{NUM}
STR_CHEAT_EDIT_MAX_HL_QUERY_CAPT                                :{WHITE}Μεταβολή του μέγιστου ύψους βουνών στο χάρτη
STR_CHEAT_SWITCH_CLIMATE_TEMPERATE_LANDSCAPE                    :Εύκρατο τοπίο
STR_CHEAT_SWITCH_CLIMATE_SUB_ARCTIC_LANDSCAPE                   :Πολικό τοπίο
STR_CHEAT_SWITCH_CLIMATE_SUB_TROPICAL_LANDSCAPE                 :Υποτροπικό τοπίο
STR_CHEAT_SWITCH_CLIMATE_TOYLAND_LANDSCAPE                      :Τοπίο παιχνιδότοπου
STR_CHEAT_CHANGE_DATE                                           :{LTBLUE}Αλλαγή ημ/νίας: {ORANGE}{DATE_SHORT}
STR_CHEAT_CHANGE_DATE_QUERY_CAPT                                :{WHITE}Αλλαγή τρέχοντος έτους
STR_CHEAT_SETUP_PROD                                            :{LTBLUE}Ενεργοποίηση δυνατότητας αλλαγής τιμών παραγωγής: {ORANGE}{STRING}

# Livery window
STR_LIVERY_CAPTION                                              :{WHITE}{COMPANY} - Νέος Χρωματισμός

STR_LIVERY_GENERAL_TOOLTIP                                      :{BLACK}Εμφάνιση γενικών χρωματικών μοτίβων
STR_LIVERY_TRAIN_TOOLTIP                                        :{BLACK}Εμφάνιση χρωματικών μοτίβων τρένων
STR_LIVERY_ROAD_VEHICLE_TOOLTIP                                 :{BLACK}Εμφάνιση χρωματικών μοτίβων οχημάτων δρόμου
STR_LIVERY_SHIP_TOOLTIP                                         :{BLACK}Εμφάνιση χρωματικών μοτίβων πλοίων
STR_LIVERY_AIRCRAFT_TOOLTIP                                     :{BLACK}Εμφάνιση χρωματικών μοτίβων αεροσκαφών
STR_LIVERY_PRIMARY_TOOLTIP                                      :{BLACK}Επιλογή του βασικού χρώματος για το επιλεγμένο θέμα. Με Ctrl+Κλικ ορίζεται το χρώμα σε κάθε θέμα
STR_LIVERY_SECONDARY_TOOLTIP                                    :{BLACK}Επιλογή του δευτερεύοντος χρώματος για το επιλεγμένο μοτίβο. Με Ctrl+Κλικ ορίζεται το χρώμα για κάθε θέμα
STR_LIVERY_PANEL_TOOLTIP                                        :{BLACK}Επιλέξτε το χρωματικό μοτίβο για αλλαγή ή πολλαπλά μοτίβα με Ctrl+Κλικ. Πατήστε στο κουτάκι για να επιλέξετε τη χρήση του μοτίβου

STR_LIVERY_DEFAULT                                              :Πρότυπο Μοτίβου Χρωμάτων
STR_LIVERY_STEAM                                                :Ατμοκίνητη Μηχανή
STR_LIVERY_DIESEL                                               :Πετρελαιοκίνητη Μηχανή
STR_LIVERY_ELECTRIC                                             :Ηλεκτροκίνητη Μηχανή
STR_LIVERY_MONORAIL                                             :Μηχανή Μονοτρόχιου
STR_LIVERY_MAGLEV                                               :Μηχανή Maglev
STR_LIVERY_DMU                                                  :DMU
STR_LIVERY_EMU                                                  :EMU
STR_LIVERY_PASSENGER_WAGON_STEAM                                :Επιβατικό Βαγόνι (Ατμού)
STR_LIVERY_PASSENGER_WAGON_DIESEL                               :Επιβατικό Βαγόνι (Πετρελαίου)
STR_LIVERY_PASSENGER_WAGON_ELECTRIC                             :Επιβατικό Βαγόνι (Ηλεκτρικό)
STR_LIVERY_PASSENGER_WAGON_MONORAIL                             :Επιβατικό Βαγόνι (Μονοτρόχιο)
STR_LIVERY_PASSENGER_WAGON_MAGLEV                               :Επιβατικό Βαγόνι (Maglev)
STR_LIVERY_FREIGHT_WAGON                                        :Εμπορικό Βαγόνι
STR_LIVERY_BUS                                                  :Λεωφορείο
STR_LIVERY_TRUCK                                                :Φορτηγό
STR_LIVERY_PASSENGER_SHIP                                       :Επιβατικό πλοίο
STR_LIVERY_FREIGHT_SHIP                                         :Εμπορικό Πλοίο
STR_LIVERY_HELICOPTER                                           :Ελικόπτερο
STR_LIVERY_SMALL_PLANE                                          :Μικρό Αεροπλάνο
STR_LIVERY_LARGE_PLANE                                          :Μεγάλο Αεροπλάνο
STR_LIVERY_PASSENGER_TRAM                                       :Επιβατικό Τραμ
STR_LIVERY_FREIGHT_TRAM                                         :Εμπορικό Τράμ

# Face selection window
STR_FACE_CAPTION                                                :{WHITE}Επιλογή Προσώπου
STR_FACE_CANCEL_TOOLTIP                                         :{BLACK}Ακύρωση επιλογής νέου προσώπου
STR_FACE_OK_TOOLTIP                                             :{BLACK}Αποδοχή νέου προσώπου
STR_FACE_RANDOM                                                 :{BLACK}Τυχαίος

STR_FACE_MALE_BUTTON                                            :{BLACK}Αρσενικό
STR_FACE_MALE_TOOLTIP                                           :{BLACK}Επιλογή αρσενικών προσώπων
STR_FACE_FEMALE_BUTTON                                          :{BLACK}Θηλυκό
STR_FACE_FEMALE_TOOLTIP                                         :{BLACK}Επιλογή θηλυκών προσώπων
STR_FACE_NEW_FACE_BUTTON                                        :{BLACK}Νέο Πρόσωπο
STR_FACE_NEW_FACE_TOOLTIP                                       :{BLACK}Δημιουργία τυχαίου προσώπου
STR_FACE_ADVANCED                                               :{BLACK}Προχωρημένη
STR_FACE_ADVANCED_TOOLTIP                                       :{BLACK}Προχωρημένη επιλογή προσώπου
STR_FACE_SIMPLE                                                 :{BLACK}Απλή
STR_FACE_SIMPLE_TOOLTIP                                         :{BLACK}Απλή επιλογή προσώπου
STR_FACE_LOAD                                                   :{BLACK}Φόρτωση
STR_FACE_LOAD_TOOLTIP                                           :{BLACK}Φόρτωση αγαπημένου προσώπου
STR_FACE_LOAD_DONE                                              :{WHITE}Το αγαπημένο πρόσωπο έχει φορτωθεί από το αρχείο ρυθμίσεων του OpenTTD
STR_FACE_FACECODE                                               :{BLACK}Αρ. προσώπου παίκτη
STR_FACE_FACECODE_TOOLTIP                                       :{BLACK}Εμφάνιση και/ή επιλογή του αριθμού του προσώπου του παίκτη
STR_FACE_FACECODE_CAPTION                                       :{WHITE}Προβολή και/ή ορισμός του αριθμού του προσώπου του παίκτη
STR_FACE_FACECODE_SET                                           :{WHITE}Ο νέος αριθμός προσώπου έχει οριστεί
STR_FACE_FACECODE_ERR                                           :{WHITE}Δεν μπορεί να οριστεί ο αριθμός προσώπου του παίκτη - πρέπει να είναι αριθμητικός μεταξύ του 0 και του 4.294.967.295!
STR_FACE_SAVE                                                   :{BLACK}Αποθήκευση
STR_FACE_SAVE_TOOLTIP                                           :{BLACK}Αποθήκευση αγαπημένου προσώπου
STR_FACE_SAVE_DONE                                              :{WHITE}Αυτό το πρόσωπο θα αποθηκευτεί ως αγαπημένο στο αρχείο ρυθμίσεων του OpenTTD
STR_FACE_EUROPEAN                                               :{BLACK}Ευρωπαϊκό
STR_FACE_SELECT_EUROPEAN                                        :{BLACK}Επιλογή ευρωπαϊκών προσώπων
STR_FACE_AFRICAN                                                :{BLACK}Αφρικάνικο
STR_FACE_SELECT_AFRICAN                                         :{BLACK}Επιλογή αφρικάνικων προσώπων
STR_FACE_YES                                                    :Ναι
STR_FACE_NO                                                     :Όχι
STR_FACE_MOUSTACHE_EARRING_TOOLTIP                              :{BLACK}Ενεργοποίηση μουστακιού ή σκουλαρικιού
STR_FACE_HAIR                                                   :Μαλλιά:
STR_FACE_HAIR_TOOLTIP                                           :{BLACK}Αλλάξτε μαλλιά
STR_FACE_EYEBROWS                                               :Φρύδια:
STR_FACE_EYEBROWS_TOOLTIP                                       :{BLACK}Αλλάξτε φρύδια
STR_FACE_EYECOLOUR                                              :Χρώμα ματιών:
STR_FACE_EYECOLOUR_TOOLTIP                                      :{BLACK}Αλλαγή χρώμα ματιών
STR_FACE_GLASSES                                                :Γυαλιά:
STR_FACE_GLASSES_TOOLTIP                                        :{BLACK}Βάλτε γυαλιά
STR_FACE_GLASSES_TOOLTIP_2                                      :{BLACK}Αλλάξτε γυαλιά
STR_FACE_NOSE                                                   :Μύτη:
STR_FACE_NOSE_TOOLTIP                                           :{BLACK}Αλλάξτε μύτη
STR_FACE_LIPS                                                   :Χείλια:
STR_FACE_MOUSTACHE                                              :Μουστάκι:
STR_FACE_LIPS_MOUSTACHE_TOOLTIP                                 :{BLACK}Αλλάξτε χείλια ή μουστάκι
STR_FACE_CHIN                                                   :Πηγούνι:
STR_FACE_CHIN_TOOLTIP                                           :{BLACK}Αλλάξτε πηγούνι
STR_FACE_JACKET                                                 :Σακάκι:
STR_FACE_JACKET_TOOLTIP                                         :{BLACK}Αλλάξτε σακάκι
STR_FACE_COLLAR                                                 :Γιακάς:
STR_FACE_COLLAR_TOOLTIP                                         :{BLACK}Αλλαγή γιακά
STR_FACE_TIE                                                    :Γραβάτα:
STR_FACE_EARRING                                                :Σκουλαρίκι:
STR_FACE_TIE_EARRING_TOOLTIP                                    :{BLACK}Αλλαγή γραβάτας ή σκουλαρικιού

# Network server list
STR_NETWORK_SERVER_LIST_CAPTION                                 :{WHITE}Παιχνίδι πολλών παικτών
STR_NETWORK_SERVER_LIST_PLAYER_NAME                             :{BLACK}Όνομα παίκτη:
STR_NETWORK_SERVER_LIST_ENTER_NAME_TOOLTIP                      :{BLACK}Αυτό είναι το όνομα με το οποίο θα σας αναγνωρίζουν οι άλλοι παίκτες

STR_NETWORK_SERVER_LIST_GAME_NAME                               :{BLACK}Όνομα
STR_NETWORK_SERVER_LIST_GAME_NAME_TOOLTIP                       :{BLACK}Όνομα του παιχνιδιού
STR_NETWORK_SERVER_LIST_GENERAL_ONLINE                          :{BLACK}{COMMA}/{COMMA} - {COMMA}/{COMMA}
STR_NETWORK_SERVER_LIST_CLIENTS_CAPTION                         :{BLACK}Συμμετέχοντες
STR_NETWORK_SERVER_LIST_CLIENTS_CAPTION_TOOLTIP                 :{BLACK}Συμμετέχοντες συνδεδεμένοι / μέγιστος αριθμός συμμετεχόντων{}Εταιρίες συνδεδεμένες / μέγιστος αριθμός εταιριών
STR_NETWORK_SERVER_LIST_MAP_SIZE_SHORT                          :{BLACK}{COMMA}x{COMMA}
STR_NETWORK_SERVER_LIST_MAP_SIZE_CAPTION                        :{BLACK}Μέγεθος χάρτη
STR_NETWORK_SERVER_LIST_MAP_SIZE_CAPTION_TOOLTIP                :{BLACK}Μέγεθος χάρτη του παιχνιδιού{}Πατήστε για ταξινόμηση ανά περιοχή
STR_NETWORK_SERVER_LIST_DATE_CAPTION                            :{BLACK}Ημερομηνία
STR_NETWORK_SERVER_LIST_DATE_CAPTION_TOOLTIP                    :{BLACK}Τρέχουσα ημερομηνία
STR_NETWORK_SERVER_LIST_YEARS_CAPTION                           :{BLACK}Χρόνια
STR_NETWORK_SERVER_LIST_YEARS_CAPTION_TOOLTIP                   :{BLACK}Αριθμός χρόνων{}που τρέχει το παιχνίδι
STR_NETWORK_SERVER_LIST_INFO_ICONS_TOOLTIP                      :{BLACK}Γλώσσα, έκδοση διακομιστή, κλπ.

STR_NETWORK_SERVER_LIST_CLICK_GAME_TO_SELECT                    :{BLACK}Πατήστε σε ένα παιχνίδι από τη λίστα για το επιλέξετε
STR_NETWORK_SERVER_LIST_LAST_JOINED_SERVER                      :{BLACK}Ο διακομιστής που συμμετείχατε την τελευταία φορά:
STR_NETWORK_SERVER_LIST_CLICK_TO_SELECT_LAST                    :{BLACK}Πατήστε για να επιλέξετε το διακομιστή που συμμετείχατε την τελευταία φορά

STR_NETWORK_SERVER_LIST_GAME_INFO                               :{SILVER}ΠΛΗΡΟΦΟΡΙΕΣ ΠΑΙΧΝΙΔΙΟΥ
STR_NETWORK_SERVER_LIST_CLIENTS                                 :{SILVER}Συμμετέχοντες:: {WHITE}{COMMA} / {COMMA} - {COMMA} / {COMMA}
STR_NETWORK_SERVER_LIST_LANGUAGE                                :{SILVER}Γλώσσα: {WHITE}{STRING}
STR_NETWORK_SERVER_LIST_LANDSCAPE                               :{SILVER}Τοπίο: {WHITE}{STRING}
STR_NETWORK_SERVER_LIST_MAP_SIZE                                :{SILVER}Μέγεθος χάρτη: {WHITE}{COMMA}x{COMMA}
STR_NETWORK_SERVER_LIST_SERVER_VERSION                          :{SILVER}Έκδοση διακομιστή: {WHITE}{STRING}
STR_NETWORK_SERVER_LIST_SERVER_ADDRESS                          :{SILVER}Διεύθυνση διακομιστή: {WHITE}{STRING}
STR_NETWORK_SERVER_LIST_START_DATE                              :{SILVER}Ημερομηνία έναρξης: {WHITE}{DATE_SHORT}
STR_NETWORK_SERVER_LIST_CURRENT_DATE                            :{SILVER}Τρέχουσα ημερομηνία: {WHITE}{DATE_SHORT}
STR_NETWORK_SERVER_LIST_PASSWORD                                :{SILVER}Προστατευμένο με κωδικό!
STR_NETWORK_SERVER_LIST_SERVER_OFFLINE                          :{SILVER}ΔΙΑΚΟΜΙΣΤΗΣ ΕΚΤΟΣ ΛΕΙΤΟΥΡΓΙΑΣ
STR_NETWORK_SERVER_LIST_SERVER_FULL                             :{SILVER}ΔΙΑΚΟΜΙΣΤΗΣ ΓΕΜΑΤΟΣ
STR_NETWORK_SERVER_LIST_VERSION_MISMATCH                        :{SILVER}ΑΝΑΝΤΙΣΤΟΙΧΙΑ ΕΚΔΟΣΗΣ
STR_NETWORK_SERVER_LIST_GRF_MISMATCH                            :{SILVER}ΑΝΑΝΤΙΣΤΟΙΧΙΑ NEWGRF

STR_NETWORK_SERVER_LIST_JOIN_GAME                               :{BLACK}Συμμετοχή σε παιχνίδι
STR_NETWORK_SERVER_LIST_REFRESH                                 :{BLACK}Ανανέωση διακομιστή
STR_NETWORK_SERVER_LIST_REFRESH_TOOLTIP                         :{BLACK}Ανανεώση πληροφοριών του διακομιστή

STR_NETWORK_SERVER_LIST_SEARCH_SERVER_INTERNET_TOOLTIP          :{BLACK}Αναζήτηση στο διαδίκτυο για δημόσιους διακομιστές
STR_NETWORK_SERVER_LIST_ADD_SERVER                              :{BLACK}Προσθήκη διακομιστή
STR_NETWORK_SERVER_LIST_ADD_SERVER_TOOLTIP                      :{BLACK}Προσθέτει ένα διακομιστή στη λίστα ο οποίος θα ελέγχεται κάθε φορά για ενεργά παιχνίδια.
STR_NETWORK_SERVER_LIST_START_SERVER                            :{BLACK}Εκκίνηση διακομιστή
STR_NETWORK_SERVER_LIST_START_SERVER_TOOLTIP                    :{BLACK}Ξεκινήστε το δικό σας διακομιστή

STR_NETWORK_SERVER_LIST_PLAYER_NAME_OSKTITLE                    :{BLACK}Εισάγετε το όνομά σας
STR_NETWORK_SERVER_LIST_ENTER_IP                                :{BLACK}Εισάγετε τη διεύθυνση του οικοδεσπότη

# Start new multiplayer server
STR_NETWORK_START_SERVER_CAPTION                                :{WHITE}Έναρξη νέου παιχνιδιού για πολλούς παίκτες

STR_NETWORK_START_SERVER_NEW_GAME_NAME                          :{BLACK}Όνομα παιχνιδιού:
STR_NETWORK_START_SERVER_NEW_GAME_NAME_TOOLTIP                  :{BLACK}Το όνομα του παιχνιδιού θα εμφανιστεί στους άλλους παίκτες στο μενού επιλογής παιχνιδιού για πολλούς παίκτες
STR_NETWORK_START_SERVER_SET_PASSWORD                           :{BLACK}Θέση κωδικού
STR_NETWORK_START_SERVER_PASSWORD_TOOLTIP                       :{BLACK}Προστατέψτε το παιχνίδι με έναν κωδικό εάν δε θέλετε να είναι δημοσίως προσβάσιμο

STR_NETWORK_START_SERVER_ADVERTISED_LABEL                       :{BLACK}Διαφημιζόμενο
STR_NETWORK_START_SERVER_ADVERTISED_TOOLTIP                     :{BLACK}Επιλογή ανάμεσα σε ένα διαφημιζόμενο (διαδίκτυο) ή μη διαφημιζόμενο (Τοπικό Δίκτυο/LAN) παιχνίδι
STR_NETWORK_START_SERVER_UNADVERTISED                           :Όχι
STR_NETWORK_START_SERVER_ADVERTISED                             :Ναι
STR_NETWORK_START_SERVER_CLIENTS_SELECT                         :{BLACK}{NUM} συμπαίκτ{P ης ες}
STR_NETWORK_START_SERVER_NUMBER_OF_CLIENTS                      :{BLACK}Μέγιστος αριθμός συμμετεχόντων:
STR_NETWORK_START_SERVER_NUMBER_OF_CLIENTS_TOOLTIP              :{BLACK}Επιλέξτε τον μέγιστο αριθμό συμμετεχόντων. Δεν είναι ανάγκη να γεμίσουν όλες οι θέσεις
STR_NETWORK_START_SERVER_COMPANIES_SELECT                       :{BLACK}{NUM} εταιρεί{P α ες}
STR_NETWORK_START_SERVER_NUMBER_OF_COMPANIES                    :{BLACK}Μέγιστος αριθμός εταιριών:
STR_NETWORK_START_SERVER_NUMBER_OF_COMPANIES_TOOLTIP            :{BLACK}Περιορισμός του διακομιστή σε συγκεκριμένο αριθμό εταιρειών
STR_NETWORK_START_SERVER_SPECTATORS_SELECT                      :{BLACK}{NUM} θεατ{P ής ές}
STR_NETWORK_START_SERVER_NUMBER_OF_SPECTATORS                   :{BLACK}Μέγιστος αριθμός θεατών:
STR_NETWORK_START_SERVER_NUMBER_OF_SPECTATORS_TOOLTIP           :{BLACK}Περιορισμός του διακομιστή σε συγκεκριμένο αριθμό θεατών
STR_NETWORK_START_SERVER_LANGUAGE_SPOKEN                        :{BLACK}Ομιλούμενη γλώσσα:
STR_NETWORK_START_SERVER_LANGUAGE_TOOLTIP                       :{BLACK}Οι υπόλοιποι παίκτες θα γνωρίζουν ποια γλώσσα ομιλείται στον διακομιστή

STR_NETWORK_START_SERVER_NEW_GAME_NAME_OSKTITLE                 :{BLACK}Εισάγετε το όνομα του δικτυακού παιχνιδιού

# Network game languages
############ Leave those lines in this order!!
STR_NETWORK_LANG_ANY                                            :Οποιαδήποτε
STR_NETWORK_LANG_ENGLISH                                        :Αγγλικά
STR_NETWORK_LANG_GERMAN                                         :Γερμανικά
STR_NETWORK_LANG_FRENCH                                         :Γαλλικά
STR_NETWORK_LANG_BRAZILIAN                                      :Βραζιλιάνικα
STR_NETWORK_LANG_BULGARIAN                                      :Βουλγαρικά
STR_NETWORK_LANG_CHINESE                                        :Κινέζικα
STR_NETWORK_LANG_CZECH                                          :Τσεχικά
STR_NETWORK_LANG_DANISH                                         :Δανικά
STR_NETWORK_LANG_DUTCH                                          :Ολλανδικά
STR_NETWORK_LANG_ESPERANTO                                      :Εσπεράντο
STR_NETWORK_LANG_FINNISH                                        :Φιλανδικά
STR_NETWORK_LANG_HUNGARIAN                                      :Ουγγρικά
STR_NETWORK_LANG_ICELANDIC                                      :Ισλανδικά
STR_NETWORK_LANG_ITALIAN                                        :Ιταλικά
STR_NETWORK_LANG_JAPANESE                                       :Ιαπωνικά
STR_NETWORK_LANG_KOREAN                                         :Κορεατικά
STR_NETWORK_LANG_LITHUANIAN                                     :Λιθουανικά
STR_NETWORK_LANG_NORWEGIAN                                      :Νορβηγικά
STR_NETWORK_LANG_POLISH                                         :Πολωνικά
STR_NETWORK_LANG_PORTUGUESE                                     :Πορτογαλικά
STR_NETWORK_LANG_ROMANIAN                                       :Ρουμανικά
STR_NETWORK_LANG_RUSSIAN                                        :Ρωσικά
STR_NETWORK_LANG_SLOVAK                                         :Σλοβακικά
STR_NETWORK_LANG_SLOVENIAN                                      :Σλοβενικά
STR_NETWORK_LANG_SPANISH                                        :Ισπανικά
STR_NETWORK_LANG_SWEDISH                                        :Σουηδικά
STR_NETWORK_LANG_TURKISH                                        :Τουρκικά
STR_NETWORK_LANG_UKRAINIAN                                      :Ουκρανικά
STR_NETWORK_LANG_AFRIKAANS                                      :Αφρικάνς
STR_NETWORK_LANG_CROATIAN                                       :Κροατικά
STR_NETWORK_LANG_CATALAN                                        :Καταλανικά
STR_NETWORK_LANG_ESTONIAN                                       :Εσθονικά
STR_NETWORK_LANG_GALICIAN                                       :Γαλικιανά
STR_NETWORK_LANG_GREEK                                          :Ελληνικά
STR_NETWORK_LANG_LATVIAN                                        :Λετονικά
############ End of leave-in-this-order

# Network game lobby
STR_NETWORK_GAME_LOBBY_CAPTION                                  :{WHITE}Αίθουσα παιχνιδιού για πολλούς παίκτες

STR_NETWORK_GAME_LOBBY_PREPARE_TO_JOIN                          :{BLACK}Προετοιμασία για συμμετοχή: {ORANGE}{STRING}
STR_NETWORK_GAME_LOBBY_COMPANY_LIST_TOOLTIP                     :{BLACK}Λίστα όλων των εταιρειών αυτήν τη στιγμή στο παιχνίδι. Μπορείτε είτε να συμμετάσχετε σε μία ή να δημιουργήσετε μια νέα αν υπάρχει κενή θέση

STR_NETWORK_GAME_LOBBY_COMPANY_INFO                             :{SILVER}ΠΛΗΡΟΦΟΡΙΕΣ ΕΤΑΙΡΕΙΑΣ
STR_NETWORK_GAME_LOBBY_COMPANY_NAME                             :{SILVER}Όνομα εταιρείας: {WHITE}{STRING}
STR_NETWORK_GAME_LOBBY_INAUGURATION_YEAR                        :{SILVER}Ίδρυση: {WHITE}{NUM}
STR_NETWORK_GAME_LOBBY_VALUE                                    :{SILVER}Αξία εταιρείας: {WHITE}{CURRENCY_LONG}
STR_NETWORK_GAME_LOBBY_CURRENT_BALANCE                          :{SILVER}Τρέχων ισοζύγιο: {WHITE}{CURRENCY_LONG}
STR_NETWORK_GAME_LOBBY_LAST_YEARS_INCOME                        :{SILVER}Έσοδα τελευταίας χρονιάς: {WHITE}{CURRENCY_LONG}
STR_NETWORK_GAME_LOBBY_PERFORMANCE                              :{SILVER}Απόδοση: {WHITE}{NUM}

STR_NETWORK_GAME_LOBBY_VEHICLES                                 :{SILVER}Οχήματα: {WHITE}{NUM} {TRAIN}, {NUM} {LORRY}, {NUM} {BUS}, {NUM} {SHIP}, {NUM} {PLANE}
STR_NETWORK_GAME_LOBBY_STATIONS                                 :{SILVER}Σταθμοί: {WHITE}{NUM} {TRAIN}, {NUM} {LORRY}, {NUM} {BUS}, {NUM} {SHIP}, {NUM} {PLANE}
STR_NETWORK_GAME_LOBBY_PLAYERS                                  :{SILVER}Παίκτες: {WHITE}{STRING}

STR_NETWORK_GAME_LOBBY_NEW_COMPANY                              :{BLACK}Νέα εταιρεία
STR_NETWORK_GAME_LOBBY_NEW_COMPANY_TOOLTIP                      :{BLACK}Δημιουργία νέας εταιρείας
STR_NETWORK_GAME_LOBBY_SPECTATE_GAME                            :{BLACK}Παρακολούθηση παιχνιδιού
STR_NETWORK_GAME_LOBBY_SPECTATE_GAME_TOOLTIP                    :{BLACK}Δείτε το παιχνίδι ως θεατής
STR_NETWORK_GAME_LOBBY_JOIN_COMPANY                             :{BLACK}Συμμετοχή σε εταιρεία
STR_NETWORK_GAME_LOBBY_JOIN_COMPANY_TOOLTIP                     :{BLACK}Βοηθήστε στη διαχείριση αυτής της εταιρείας

# Network connecting window
STR_NETWORK_CONNECTING_CAPTION                                  :{WHITE}Σύνδεση...

############ Leave those lines in this order!!
STR_NETWORK_CONNECTING_1                                        :{BLACK}(1/6) Σύνδεση...
STR_NETWORK_CONNECTING_2                                        :{BLACK}(2/6) Εξουσιοδότηση...
STR_NETWORK_CONNECTING_3                                        :{BLACK}(3/6) Αναμονή...
STR_NETWORK_CONNECTING_4                                        :{BLACK}(4/6) Λήψη χάρτη...
STR_NETWORK_CONNECTING_5                                        :{BLACK}(5/6) Επεξεργασία δεδομένων...
STR_NETWORK_CONNECTING_6                                        :{BLACK}(6/6) Καταχώρηση...

STR_NETWORK_CONNECTING_SPECIAL_1                                :{BLACK}Ανεύρεση πληροφοριών του παιχνιδιού...
STR_NETWORK_CONNECTING_SPECIAL_2                                :{BLACK}Ανεύρεση πληροφοριών της εταιρείας...
############ End of leave-in-this-order
STR_NETWORK_CONNECTING_WAITING                                  :{BLACK}{NUM} συμπαίκτ{P ης ες} είναι πριν από σας
STR_NETWORK_CONNECTING_DOWNLOADING_1                            :{BLACK}{BYTES} κατέβηκαν μέχρι τώρα
STR_NETWORK_CONNECTING_DOWNLOADING_2                            :{BLACK}{BYTES} / {BYTES} κατέβηκαν μέχρι τώρα

STR_NETWORK_CONNECTION_DISCONNECT                               :{BLACK}Αποσύνδεση

STR_NETWORK_NEED_GAME_PASSWORD_CAPTION                          :{WHITE}Η πρόσβαση στον διακομιστή προστατεύεται. Εισάγετε τον κωδικό
STR_NETWORK_NEED_COMPANY_PASSWORD_CAPTION                       :{WHITE}Η εταιρεία προστατεύεται από κωδικό. Εισάγετε κωδικό
STR_NETWORK_COMPANY_LIST_CLIENT_LIST_CAPTION                    :{WHITE}Λίστα συμμετεχόντων

# Network company list added strings
STR_NETWORK_COMPANY_LIST_CLIENT_LIST                            :Λίστα συμμετεχόντων
STR_NETWORK_COMPANY_LIST_SPECTATE                               :Παρακολούθηση
STR_NETWORK_COMPANY_LIST_NEW_COMPANY                            :Νέα εταιρεία

# Network client list
STR_NETWORK_CLIENTLIST_KICK                                     :Εκδίωξη
STR_NETWORK_CLIENTLIST_BAN                                      :Απαγόρευση
STR_NETWORK_CLIENTLIST_SPEAK_TO_ALL                             :Μιλήστε σε όλους
STR_NETWORK_CLIENTLIST_SPEAK_TO_COMPANY                         :Μιλήστε στην εταιρεία
STR_NETWORK_CLIENTLIST_SPEAK_TO_CLIENT                          :Προσωπικό μήνυμα

STR_NETWORK_SERVER                                              :Διακομιστής
STR_NETWORK_CLIENT                                              :Πελάτης
STR_NETWORK_SPECTATORS                                          :Θεατές

# Network set password
STR_COMPANY_PASSWORD_CANCEL                                     :{BLACK}Να μην αποθηκευτεί ο κωδικός
STR_COMPANY_PASSWORD_OK                                         :{BLACK}Δώστε στην εταιρεία νέο κωδικό
STR_COMPANY_PASSWORD_CAPTION                                    :{WHITE}Κωδικός εταιρείας
STR_COMPANY_PASSWORD_MAKE_DEFAULT                               :{BLACK}Προκαθορισμένος κωδικός εταιρείας
STR_COMPANY_PASSWORD_MAKE_DEFAULT_TOOLTIP                       :{BLACK}Χρήση αυτού του κωδικού ως προεπιλογή για τις νέες εταιρείες

# Network company info join/password
STR_COMPANY_VIEW_JOIN                                           :{BLACK}Συμμετοχή
STR_COMPANY_VIEW_JOIN_TOOLTIP                                   :{BLACK}Συμμετάσχετε και παίξτε ως αυτήν την εταιρία
STR_COMPANY_VIEW_PASSWORD                                       :{BLACK}Κωδικός
STR_COMPANY_VIEW_PASSWORD_TOOLTIP                               :{BLACK}Προστατεύστε την εταιρεία με κωδικό ώστε να αποφύγετε την συμμετοχή ανεπιθύμητων παικτών
STR_COMPANY_VIEW_SET_PASSWORD                                   :{BLACK}Θέση του κωδικού της εταιρείας

# Network chat
STR_NETWORK_CHAT_SEND                                           :{BLACK}Αποστολή
STR_NETWORK_CHAT_COMPANY_CAPTION                                :[Ομάδα] :
STR_NETWORK_CHAT_CLIENT_CAPTION                                 :[Προσωπικό] {STRING}:
STR_NETWORK_CHAT_ALL_CAPTION                                    :[Όλοι] :

STR_NETWORK_CHAT_COMPANY                                        :[Ομάδα] {STRING}: {WHITE}{STRING}
STR_NETWORK_CHAT_TO_COMPANY                                     :[Ομάδα] Σε {STRING}: {WHITE}{STRING}
STR_NETWORK_CHAT_CLIENT                                         :[Προσωπικό] {STRING}: {WHITE}{STRING}
STR_NETWORK_CHAT_TO_CLIENT                                      :[Προσωπικό] Σε {STRING}: {WHITE}{STRING}
STR_NETWORK_CHAT_ALL                                            :[Όλοι] {STRING}: {WHITE}{STRING}
STR_NETWORK_CHAT_OSKTITLE                                       :{BLACK}Εισάγετε το κείμενο για δικτυακή συζήτηση

# Network messages
STR_NETWORK_ERROR_NOTAVAILABLE                                  :{WHITE}Δεν βρέθηκαν συσκευές δικτύου
STR_NETWORK_ERROR_NOSERVER                                      :{WHITE}Δεν βρέθηκε κάποιο δικτυακό παιχνίδι
STR_NETWORK_ERROR_NOCONNECTION                                  :{WHITE}Ο διακομιστής δεν απάντησε στο αίτημα
STR_NETWORK_ERROR_NEWGRF_MISMATCH                               :{WHITE}Απέτυχε η σύνδεση λόγο ασυμφωνίας NewGRF
STR_NETWORK_ERROR_DESYNC                                        :{WHITE}Συγχρονισμός δικτυακού παιχνιδιού απέτυχε
STR_NETWORK_ERROR_LOSTCONNECTION                                :{WHITE}Χάθηκε η σύνδεση δικτυακού παιχνιδιού
STR_NETWORK_ERROR_SAVEGAMEERROR                                 :{WHITE}Δεν ήταν δυνατή η φόρτωση αποθηκευμένου παιχνιδιού
STR_NETWORK_ERROR_SERVER_START                                  :{WHITE}Δεν είναι δυνατή η εκκίνηση του διακομιστή
STR_NETWORK_ERROR_CLIENT_START                                  :{WHITE}Δεν ήταν δυνατή η σύνδεση
STR_NETWORK_ERROR_TIMEOUT                                       :{WHITE}Τελείωσε ο χρόνος της σύνδεσης #{NUM}
STR_NETWORK_ERROR_SERVER_ERROR                                  :{WHITE}Υπήρξε λάθος πρωτοκόλλου και η σύνδεση έκλεισε
STR_NETWORK_ERROR_WRONG_REVISION                                :{WHITE}Η έκδοση του πελάτη δεν ταιριάζει με την έκδοση του διακομιστή
STR_NETWORK_ERROR_WRONG_PASSWORD                                :{WHITE}Λανθασμένος κωδικός
STR_NETWORK_ERROR_SERVER_FULL                                   :{WHITE}Ο διακομιστής είναι γεμάτος
STR_NETWORK_ERROR_SERVER_BANNED                                 :{WHITE}Έχει απαγορευτεί η είσοδος σας από τον διακομιστή
STR_NETWORK_ERROR_KICKED                                        :{WHITE}Έχετε εκδιωχθεί από το παιχνίδι
STR_NETWORK_ERROR_KICK_MESSAGE                                  :{WHITE}Λόγος: {STRING}
STR_NETWORK_ERROR_CHEATER                                       :{WHITE}Η χρήση απατεωνιών δεν επιτρέπεται σε αυτόν τον διακομιστή
STR_NETWORK_ERROR_TOO_MANY_COMMANDS                             :{WHITE}Αποστείλατε πάρα πολλές εντολές στον διακομιστή
STR_NETWORK_ERROR_TIMEOUT_PASSWORD                              :{WHITE}Χρειαστήκατε πολύ χρόνο για να συμπληρώσετε τον κωδικό
STR_NETWORK_ERROR_TIMEOUT_COMPUTER                              :{WHITE}Ο υπολογιστής σας είναι πολύ αργός για να διατηρήσει συγχρόνιση με τον διακομιστή
STR_NETWORK_ERROR_TIMEOUT_MAP                                   :{WHITE}Ο υπολογιστής σας χρειάστηκε πολύ χρόνο για να κατεβάσει τον χάρτη
STR_NETWORK_ERROR_TIMEOUT_JOIN                                  :{WHITE}Ο υπολογιστής σας χρειάστηκε πολύ χρόνο για να συνδεθεί με τον διακομιστή

############ Leave those lines in this order!!
STR_NETWORK_ERROR_CLIENT_GENERAL                                :γενικό πρόβλημα
STR_NETWORK_ERROR_CLIENT_DESYNC                                 :πρόβλημα συγχρονισμού
STR_NETWORK_ERROR_CLIENT_SAVEGAME                               :δεν ήταν δυνατή η φόρτωση του χάρτη
STR_NETWORK_ERROR_CLIENT_CONNECTION_LOST                        :η σύνδεση χάθηκε
STR_NETWORK_ERROR_CLIENT_PROTOCOL_ERROR                         :λάθος πρωτοκόλλου
STR_NETWORK_ERROR_CLIENT_NEWGRF_MISMATCH                        :αναντιστοιχία NewGRF
STR_NETWORK_ERROR_CLIENT_NOT_AUTHORIZED                         :μη εξουσιοδοτημένοι
STR_NETWORK_ERROR_CLIENT_NOT_EXPECTED                           :έγινε λήψη εσφαλμένου ή αναπάντεχου πακέτου
STR_NETWORK_ERROR_CLIENT_WRONG_REVISION                         :λάθος έκδοση
STR_NETWORK_ERROR_CLIENT_NAME_IN_USE                            :το όνομα είναι ήδη σε χρήση
STR_NETWORK_ERROR_CLIENT_WRONG_PASSWORD                         :λανθασμένος κωδικός
STR_NETWORK_ERROR_CLIENT_COMPANY_MISMATCH                       :λάθος εταιρία στο DoCommand
STR_NETWORK_ERROR_CLIENT_KICKED                                 :εκδιωχθήκατε από τον διακομιστή
STR_NETWORK_ERROR_CLIENT_CHEATER                                :προσπάθησε να χρησιμοποιησει cheat
STR_NETWORK_ERROR_CLIENT_SERVER_FULL                            :διακομιστής γεμάτος
STR_NETWORK_ERROR_CLIENT_TOO_MANY_COMMANDS                      :έστελνε πάρα πολλές εντολές
STR_NETWORK_ERROR_CLIENT_TIMEOUT_PASSWORD                       :δεν παραλήφθηκε κωδικός εντός του ορισμένου χρόνου
STR_NETWORK_ERROR_CLIENT_TIMEOUT_COMPUTER                       :γενική λήξη χρονικού ορίου
STR_NETWORK_ERROR_CLIENT_TIMEOUT_MAP                            :η λήψη του χάρτη καθυστέρησε υπερβολικά
STR_NETWORK_ERROR_CLIENT_TIMEOUT_JOIN                           :η επεξεργασία του χάρτη καθυστέρησε υπερβολικά
############ End of leave-in-this-order

STR_NETWORK_ERROR_CLIENT_GUI_LOST_CONNECTION_CAPTION            :{WHITE}Πιθανή απώλεια σύνδεσης
STR_NETWORK_ERROR_CLIENT_GUI_LOST_CONNECTION                    :{WHITE}T{P 0 ο α} τελευταί{P 0 ο α} {NUM} δευτερόλεπτ{P ο α} δεν έχουν παραληφθεί καθόλου δεδομένα από τον διακομιστή

# Network related errors
STR_NETWORK_SERVER_MESSAGE                                      :*** {1:STRING}
############ Leave those lines in this order!!
STR_NETWORK_SERVER_MESSAGE_GAME_PAUSED                          :Παιχνίδι σε παύση ({STRING})
STR_NETWORK_SERVER_MESSAGE_GAME_STILL_PAUSED_1                  :Παιχνίδι ακόμα σε παύση ({STRING})
STR_NETWORK_SERVER_MESSAGE_GAME_STILL_PAUSED_2                  :Παιχνίδι ακόμα σε παύση ({STRING}, {STRING})
STR_NETWORK_SERVER_MESSAGE_GAME_STILL_PAUSED_3                  :Παιχνίδι ακόμα σε παύση ({STRING}, {STRING}, {STRING})
STR_NETWORK_SERVER_MESSAGE_GAME_STILL_PAUSED_4                  :Παιχνίδι ακόμα σε παύση ({STRING}, {STRING}, {STRING}, {STRING})
STR_NETWORK_SERVER_MESSAGE_GAME_STILL_PAUSED_5                  :Παιχνίδι ακόμα σε παύση ({STRING}, {STRING}, {STRING}, {STRING}, {STRING})
STR_NETWORK_SERVER_MESSAGE_GAME_UNPAUSED                        :Συνεχίση παιχνιδιού ({STRING})
STR_NETWORK_SERVER_MESSAGE_GAME_REASON_NOT_ENOUGH_PLAYERS       :αριθμός παιχτών
STR_NETWORK_SERVER_MESSAGE_GAME_REASON_CONNECTING_CLIENTS       :σύνδεση πελατών
STR_NETWORK_SERVER_MESSAGE_GAME_REASON_MANUAL                   :χειροκίνητο
STR_NETWORK_SERVER_MESSAGE_GAME_REASON_GAME_SCRIPT              :δέσμη ενεργειών παιχνιδιού
STR_NETWORK_SERVER_MESSAGE_GAME_REASON_LINK_GRAPH               :αναμονή για ενημέρωση γραφήματος συνδέσμου
############ End of leave-in-this-order
STR_NETWORK_MESSAGE_CLIENT_LEAVING                              :αποχώρηση
STR_NETWORK_MESSAGE_CLIENT_JOINED                               :*** {STRING} συμμετέχει στο παιχνίδι
STR_NETWORK_MESSAGE_CLIENT_JOINED_ID                            :*** {STRING} συμμετέχει στο παιχνίδι (Πελάτης #{2:NUM})
STR_NETWORK_MESSAGE_CLIENT_COMPANY_JOIN                         :*** {STRING} συμμετέχει στην εταιρία #{2:NUM}
STR_NETWORK_MESSAGE_CLIENT_COMPANY_SPECTATE                     :*** {STRING} συμμετέχει στους θεατές
STR_NETWORK_MESSAGE_CLIENT_COMPANY_NEW                          :*** {STRING} ξεκίνησε μια νέα εταιρία (#{2:NUM})
STR_NETWORK_MESSAGE_CLIENT_LEFT                                 :*** {STRING} αποχώρησε από το παιχνίδι ({2:STRING})
STR_NETWORK_MESSAGE_NAME_CHANGE                                 :*** {STRING} άλλαξαν το όνομά τους σε {STRING}
STR_NETWORK_MESSAGE_GIVE_MONEY                                  :*** {STRING} έδωσε {2:CURRENCY_LONG} σε {1:STRING}
STR_NETWORK_MESSAGE_SERVER_SHUTDOWN                             :{WHITE}Ο διακομιστής έκλεισε την συνεδρία
STR_NETWORK_MESSAGE_SERVER_REBOOT                               :{WHITE}Ο διακομιστής επανεκκινεί...{}Παρακαλώ περιμένετε...
STR_NETWORK_MESSAGE_KICKED                                      :*** {STRING} εκδιώχθηκε. Λόγος: ({STRING})

# Content downloading window
STR_CONTENT_TITLE                                               :{WHITE}Περιεχόμενο κατεβαίνει
STR_CONTENT_TYPE_CAPTION                                        :{BLACK}Τύπος
STR_CONTENT_TYPE_CAPTION_TOOLTIP                                :{BLACK}Τύπος περιεχόμενου
STR_CONTENT_NAME_CAPTION                                        :{BLACK}Όνομα
STR_CONTENT_NAME_CAPTION_TOOLTIP                                :{BLACK}Το όνομα του περιεχομένου
STR_CONTENT_MATRIX_TOOLTIP                                      :{BLACK}Πατήστε σε μια γραμμή για να δείτε λεπτομέρειες{}Πατήστε στο κουτάκι για το επιλέξετε για κατέβασμα
STR_CONTENT_SELECT_ALL_CAPTION                                  :{BLACK}Επιλογή όλων
STR_CONTENT_SELECT_ALL_CAPTION_TOOLTIP                          :{BLACK}Μαρκάρισμα όλων των περιεχομένων για κατέβασμα
STR_CONTENT_SELECT_UPDATES_CAPTION                              :{BLACK}Επιλέξτε αναβαθμίσεις
STR_CONTENT_SELECT_UPDATES_CAPTION_TOOLTIP                      :{BLACK}Μαρκάρισμα όλων των περιεχόμενων που είναι για αναβάθμιση υπαρχόντων περιεχόμενων για κατέβασμα
STR_CONTENT_UNSELECT_ALL_CAPTION                                :{BLACK}Αποεπιλογή όλων
STR_CONTENT_UNSELECT_ALL_CAPTION_TOOLTIP                        :{BLACK}Σημείωση όλων των περιεχομένων να μην κατέβουν
STR_CONTENT_SEARCH_EXTERNAL                                     :{BLACK}Αναζήτηση εξωτερικών ιστοσελίδων
STR_CONTENT_SEARCH_EXTERNAL_TOOLTIP                             :{BLACK}Ψάξτε για περιεχόμενο που δεν είναι διαθέσιμο μέσω την υπηρεσία λήψης περιεχομένου του OpenTTD σε ιστοσελίδες που δεν είναι συνδεδεμένες με το OpenTTD
STR_CONTENT_SEARCH_EXTERNAL_DISCLAIMER_CAPTION                  :{WHITE}Φεύγετε από το OpenTTD!
STR_CONTENT_SEARCH_EXTERNAL_DISCLAIMER                          :{WHITE}Οι όροι και προϋποθέσεις για τη λήψη περιεχομένου από εξωτερικές ιστοσελίδες διαφέρουν.{}Θα πρέπει να αναφερθείτε στις εξωτερικές ιστοσελίδες για οδηγίες περί της εγκατάστασης του περιεχομένου στο OpenTTD.{}Θέλετε να συνεχίσετε;
STR_CONTENT_FILTER_TITLE                                        :{BLACK}Ετικέτα/όνομα φίλτρου:
STR_CONTENT_OPEN_URL                                            :{BLACK}Επισκεφθείτε την ιστοσελίδα
STR_CONTENT_OPEN_URL_TOOLTIP                                    :{BLACK}Επισκεφθείτε την ιστοσελίδα αυτού του περιεχομένου
STR_CONTENT_DOWNLOAD_CAPTION                                    :{BLACK}Λήψη
STR_CONTENT_DOWNLOAD_CAPTION_TOOLTIP                            :{BLACK}Έναρξη κατεβάσματος του επιλεγμένου περιεχόμενου
STR_CONTENT_TOTAL_DOWNLOAD_SIZE                                 :{SILVER}Συνολικό μέγεθος λήψης: {WHITE}{BYTES}
STR_CONTENT_DETAIL_TITLE                                        :{SILVER}ΠΛΗΡΟΦΟΡΙΕΣ ΠΕΡΙΕΧΟΜΕΝΟΥ
STR_CONTENT_DETAIL_SUBTITLE_UNSELECTED                          :{SILVER}Δεν έχετε επιλέξει αυτό για λήψη
STR_CONTENT_DETAIL_SUBTITLE_SELECTED                            :{SILVER}Έχετε επιλέξει αυτό για λήψη
STR_CONTENT_DETAIL_SUBTITLE_AUTOSELECTED                        :{SILVER}Αυτή η εξάρτηση έχει επιλεχτεί για κατέβασμα
STR_CONTENT_DETAIL_SUBTITLE_ALREADY_HERE                        :{SILVER}Το έχετε ήδη αυτό
STR_CONTENT_DETAIL_SUBTITLE_DOES_NOT_EXIST                      :{SILVER}Αυτό το περιεχόμενο είναι άγνωστο και δεν γίνεται να κατέβει από το OpenTTD
STR_CONTENT_DETAIL_UPDATE                                       :{SILVER}Αυτό είναι αντικατάσταση ενός υπάρχοντος {STRING}
STR_CONTENT_DETAIL_NAME                                         :{SILVER}Όνομα: {WHITE}{STRING}
STR_CONTENT_DETAIL_VERSION                                      :{SILVER}Έκδοση: {WHITE}{STRING}
STR_CONTENT_DETAIL_DESCRIPTION                                  :{SILVER}Περιγραφή: {WHITE}{STRING}
STR_CONTENT_DETAIL_URL                                          :{SILVER}Σύνδεσμος: {WHITE}{STRING}
STR_CONTENT_DETAIL_TYPE                                         :{SILVER}Τύπος: {WHITE}{STRING}
STR_CONTENT_DETAIL_FILESIZE                                     :{SILVER}Μέγεθος λήψης: {WHITE}{BYTES}
STR_CONTENT_DETAIL_SELECTED_BECAUSE_OF                          :{SILVER}Επιλεγμένο επειδή: {WHITE}{STRING}
STR_CONTENT_DETAIL_DEPENDENCIES                                 :{SILVER}Εξαρτήσεις: {WHITE}{STRING}
STR_CONTENT_DETAIL_TAGS                                         :{SILVER}Ετικέτες: {WHITE}{STRING}
STR_CONTENT_NO_ZLIB                                             :{WHITE}Το OpenTTD είναι κατασκευασμένο χωρίς υποστήριξη «zlib»...
STR_CONTENT_NO_ZLIB_SUB                                         :{WHITE}... η λήψη περιεχομένου δεν είναι δυνατή!

# Order of these is important!
STR_CONTENT_TYPE_BASE_GRAPHICS                                  :Βασικά γραφικά
STR_CONTENT_TYPE_NEWGRF                                         :NewGRF
STR_CONTENT_TYPE_AI                                             :AI
STR_CONTENT_TYPE_AI_LIBRARY                                     :Βιβλιοθήκη AI
STR_CONTENT_TYPE_SCENARIO                                       :Σενάριο
STR_CONTENT_TYPE_HEIGHTMAP                                      :Χάρτης Υψομετρίας
STR_CONTENT_TYPE_BASE_SOUNDS                                    :Βασικοί ήχοι
STR_CONTENT_TYPE_BASE_MUSIC                                     :Βασική μουσική
STR_CONTENT_TYPE_GAME_SCRIPT                                    :Δέσμη ενεργειών παιχνιδιού
STR_CONTENT_TYPE_GS_LIBRARY                                     :Βιβλιοθήκη GS

# Content downloading progress window
STR_CONTENT_DOWNLOAD_TITLE                                      :{WHITE}Λήψη περιεχόμενου...
STR_CONTENT_DOWNLOAD_INITIALISE                                 :{WHITE}Ζητούνται τα αρχεία...
STR_CONTENT_DOWNLOAD_FILE                                       :{WHITE}Τώρα κατεβαίνει το {STRING} ({NUM} από {NUM})
STR_CONTENT_DOWNLOAD_COMPLETE                                   :{WHITE}Η λήψη ολοκληρώθηκε
STR_CONTENT_DOWNLOAD_PROGRESS_SIZE                              :{WHITE}{BYTES} από {BYTES} έχουν κατέβει ({NUM} %)

# Content downloading error messages
STR_CONTENT_ERROR_COULD_NOT_CONNECT                             :{WHITE}Δεν μπορεί να γίνει η σύνδεση με τον διακομιστή περιεχομένου...
STR_CONTENT_ERROR_COULD_NOT_DOWNLOAD                            :{WHITE}Το κατέβασμα απέτυχε...
STR_CONTENT_ERROR_COULD_NOT_DOWNLOAD_CONNECTION_LOST            :{WHITE}... χάθηκε η σύνδεση
STR_CONTENT_ERROR_COULD_NOT_DOWNLOAD_FILE_NOT_WRITABLE          :{WHITE}... αρχείο μη εγγράψιμο
STR_CONTENT_ERROR_COULD_NOT_EXTRACT                             :{WHITE}Δεν μπορούσε να γίνει η αποσυμπίεση του κατεβασμένου αρχείου

STR_MISSING_GRAPHICS_SET_CAPTION                                :{WHITE}Λείπουν γραφικά
STR_MISSING_GRAPHICS_SET_MESSAGE                                :{BLACK}Το OpenTTD απαιτεί γραφικά για να λειτουργήσει αλλά κανένα πακέτο δεν είναι διαθέσιμο. Θέλετε να επιτρέψετε στο OpenTTD να κατεβάσει και να εγκαταστήσει γραφικά;
STR_MISSING_GRAPHICS_YES_DOWNLOAD                               :{BLACK}Ναι, κατέβασε τα γραφικά
STR_MISSING_GRAPHICS_NO_QUIT                                    :{BLACK}Όχι, έξοδος από το OpenTTD

# Transparency settings window
STR_TRANSPARENCY_CAPTION                                        :{WHITE}Ρυθμίσεις Διαφάνειας
STR_TRANSPARENT_SIGNS_TOOLTIP                                   :{BLACK}Εναλλαγή διαφάνειας για τις πινακίδες. Ctrl+Κλικ για να την κλειδώσετε
STR_TRANSPARENT_TREES_TOOLTIP                                   :{BLACK}Εναλλαγή διαφάνειας για τα δέντρα. Ctrl+Κλικ για να την κλειδώσετε
STR_TRANSPARENT_HOUSES_TOOLTIP                                  :{BLACK}Εναλλαγή διαφάνειας για τα σπίτια. Ctrl+Κλικ για να την κλειδώσετε
STR_TRANSPARENT_INDUSTRIES_TOOLTIP                              :{BLACK}Εναλλαγή διαφάνειας για τις βιομηχανίες. Ctrl+Κλικ για να την κλειδώσετε
STR_TRANSPARENT_BUILDINGS_TOOLTIP                               :{BLACK}Εναλλαγή διαφάνειας για κτιζόμενα κτίρια όπως σταθμούς, αμαξοστάσια και σημεία καθοδήγησης. Ctrl+Κλικ για να την κλειδώσετε.
STR_TRANSPARENT_BRIDGES_TOOLTIP                                 :{BLACK}Εναλλαγή διαφάνειας για γέφυρες. Ctrl+Κλικ για να την κλειδώσετε
STR_TRANSPARENT_STRUCTURES_TOOLTIP                              :{BLACK}Εναλλαγή διαφάνειας για κτίρια όπως φάρους και κεραίες. Ctrl+Κλικ για να την κλειδώσετε
STR_TRANSPARENT_CATENARY_TOOLTIP                                :{BLACK}Εναλλαγή διαφάνειας για τις συνδέσεις. Ctrl+Κλικ για να την κλειδώσετε
STR_TRANSPARENT_LOADING_TOOLTIP                                 :{BLACK}Εναλλαγή διαφάνειας για τις ενδείξεις φόρτωσης. Ctrl+Κλικ για να την κλειδώσετε
STR_TRANSPARENT_INVISIBLE_TOOLTIP                               :{BLACK}Επιλέξτε τα αντικείμενα που θα είναι αόρατα αντί για διάφανα

# Linkgraph legend window
STR_LINKGRAPH_LEGEND_CAPTION                                    :{BLACK}Υπόμνημα ροής Φορτίου
STR_LINKGRAPH_LEGEND_ALL                                        :{BLACK}Όλες
STR_LINKGRAPH_LEGEND_NONE                                       :{BLACK}Καμία
STR_LINKGRAPH_LEGEND_SELECT_COMPANIES                           :{BLACK}Επιλογή εταιριών για να εμφανιστούν
STR_LINKGRAPH_LEGEND_COMPANY_TOOLTIP                            :{BLACK}{STRING}{}{COMPANY}

# Linkgraph legend window and linkgraph legend in smallmap
STR_LINKGRAPH_LEGEND_UNUSED                                     :{TINY_FONT}{BLACK}μη χρησιμοποιημένο
STR_LINKGRAPH_LEGEND_SATURATED                                  :{TINY_FONT}{BLACK}κορεσμένο
STR_LINKGRAPH_LEGEND_OVERLOADED                                 :{TINY_FONT}{BLACK}υπερφορτωμένο

# Base for station construction window(s)
STR_STATION_BUILD_COVERAGE_AREA_TITLE                           :{BLACK}Κάλυψη περιοχής
STR_STATION_BUILD_COVERAGE_OFF                                  :{BLACK}Ανενεργό
STR_STATION_BUILD_COVERAGE_ON                                   :{BLACK}Ενεργό
STR_STATION_BUILD_COVERAGE_AREA_OFF_TOOLTIP                     :{BLACK}Μη εμφάνιση κάλυψης του προτεινόμενου τόπου
STR_STATION_BUILD_COVERAGE_AREA_ON_TOOLTIP                      :{BLACK}Εμφάνιση κάλυψης του προτεινόμενου τόπου
STR_STATION_BUILD_ACCEPTS_CARGO                                 :{BLACK}Δέχεται: {GOLD}{CARGO_LIST}
STR_STATION_BUILD_SUPPLIES_CARGO                                :{BLACK}Προμηθεύει : {GOLD}{CARGO_LIST}

# Join station window
STR_JOIN_STATION_CAPTION                                        :{WHITE}Συνένωση σταθμού
STR_JOIN_STATION_CREATE_SPLITTED_STATION                        :{YELLOW}Χτίστε ένα ξεχωριστό σταθμό

STR_JOIN_WAYPOINT_CAPTION                                       :{WHITE}Συνένωση σημείου καθοδήγησης
STR_JOIN_WAYPOINT_CREATE_SPLITTED_WAYPOINT                      :{YELLOW}Κτίσιμο ενός ξεχωριστού σημείου καθοδήγησης

# Generic toolbar

# Rail construction toolbar
STR_RAIL_TOOLBAR_RAILROAD_CONSTRUCTION_CAPTION                  :Κατασκευή Σιδηρόδρομου
STR_RAIL_TOOLBAR_ELRAIL_CONSTRUCTION_CAPTION                    :Κατασκευή Ηλεκτροδοτημένου Σιδηρόδρομου
STR_RAIL_TOOLBAR_MONORAIL_CONSTRUCTION_CAPTION                  :Κατασκευή Μονοτρόχιου Σιδηρόδρομου
STR_RAIL_TOOLBAR_MAGLEV_CONSTRUCTION_CAPTION                    :Κατασκευή Σιδηροδρόμου Maglev

STR_RAIL_TOOLBAR_TOOLTIP_BUILD_RAILROAD_TRACK                   :{BLACK}Κατασκευή σιδηρόδρομου. Με Ctrl εναλλάσσεται η κατασκευή/αφαίρεση σιδηρόδρομου. Με Shift εναλλάσσεται κτίσιμο/εμφάνιση εκτίμησης κόστους
STR_RAIL_TOOLBAR_TOOLTIP_BUILD_AUTORAIL                         :{BLACK}Κατασκευή σιδηροδρομικής γραμμής χρησιμοποιώντας την Αυτόματη Σιδηροτροχιά. Με Ctrl εναλλάσσεται η κατασκευή/αφαίρεση σιδηρόδρομου. Με Shift εναλλάσσεται κτίσιμο/εμφάνιση εκτίμησης κόστους
STR_RAIL_TOOLBAR_TOOLTIP_BUILD_TRAIN_DEPOT_FOR_BUILDING         :{BLACK}Κατασκευή αμαξοστάσιου (για αγορά και επισκευή τρένων). Το Shift εναλλάσσει κτίσιμο/εμφάνιση εκτίμησης κόστους
STR_RAIL_TOOLBAR_TOOLTIP_CONVERT_RAIL_TO_WAYPOINT               :{BLACK}Μετατροπή σιδηροτροχιάς σε σημείο καθοδήγησης. Με Ctrl ενεργοποιείται η συνένωση σημείων καθοδήγησης. Με Shift εναλλάσσεται κτίσιμο/εμφάνιση εκτίμησης κόστους
STR_RAIL_TOOLBAR_TOOLTIP_BUILD_RAILROAD_STATION                 :{BLACK}Κατασκευή σταθμού τρένων. Με Ctrl ενεργοποιείται η συνένωση σταθμών. Με Shift εναλλάσσεται κτίσιμο/εμφάνιση εκτίμησης κόστους
STR_RAIL_TOOLBAR_TOOLTIP_BUILD_RAILROAD_SIGNALS                 :{BLACK}Κατασκευή σηματοδοτών. Με Ctrl εναλλάσσονται σηματοφόροι/σηματοδότες{}Με σύρσιμο κατασκευάζονται σηματοδότες κατά μήκος μιας ευθείας σιδηροτροχιάς. Με το Ctrl πατημένο, κατασκευάζονται σηματοδότες μέχρι την επομένη διασταύρωση ή τον επόμενο σηματοδότη{}Με Ctrl+Κλικ εναλλάσσεται το άνοιγμα του παραθύρου επιλογής σηματοδοτών. Με Shift εναλλάσσεται κτίσιμο/εμφάνιση εκτίμησης κόστους
STR_RAIL_TOOLBAR_TOOLTIP_BUILD_RAILROAD_BRIDGE                  :{BLACK}Κατασκευή γέφυρας σιδηρόδρομου. Το Shift εναλλάσσει κτίσιμο/εμφάνιση εκτίμησης κόστους
STR_RAIL_TOOLBAR_TOOLTIP_BUILD_RAILROAD_TUNNEL                  :{BLACK}Κατασκευή τούνελ σιδηρόδρομου. Το Shift εναλλάσσει κτίσιμο/εμφάνιση εκτίμησης κόστους
STR_RAIL_TOOLBAR_TOOLTIP_TOGGLE_BUILD_REMOVE_FOR                :{BLACK}Εναλλαγή κατασκευής/αφαίρεσης για σιδηρόδρομους, σηματοδότες, σημείων καθοδήγησης και σταθμών. Κρατώντας πατημένο το Ctrl αφαιρεί και τον σιδηρόδρομο από τα σημεία καθοδήγησης και σταθμούς
STR_RAIL_TOOLBAR_TOOLTIP_CONVERT_RAIL                           :{BLACK}Μετατροπή/Αναβάθμιση του τύπου γραμμής. Το Shift εναλλάσσει κτίσιμο/εμφάνιση εκτίμησης κόστους

STR_RAIL_NAME_RAILROAD                                          :Σιδηρόδρομος
STR_RAIL_NAME_ELRAIL                                            :Ηλεκτροδοτημένη σιδηροτροχιά
STR_RAIL_NAME_MONORAIL                                          :Μονοτρόχιος
STR_RAIL_NAME_MAGLEV                                            :Maglev

# Rail depot construction window
STR_BUILD_DEPOT_TRAIN_ORIENTATION_CAPTION                       :{WHITE}Προσανατολισμός Αμαξοστασίου
STR_BUILD_DEPOT_TRAIN_ORIENTATION_TOOLTIP                       :{BLACK}Επιλογή προσανατολισμού αμαξοστασίου

# Rail waypoint construction window
STR_WAYPOINT_CAPTION                                            :{WHITE}Σημείο καθοδήγησης
STR_WAYPOINT_GRAPHICS_TOOLTIP                                   :{BLACK}Επιλογή τύπου σημείου καθοδήγησης

# Rail station construction window
STR_STATION_BUILD_RAIL_CAPTION                                  :{WHITE}Επιλογή Σιδηροδρομικού Σταθμού
STR_STATION_BUILD_ORIENTATION                                   :{BLACK}Προσανατολισμός
STR_STATION_BUILD_RAILROAD_ORIENTATION_TOOLTIP                  :{BLACK}Επιλογή προσανατολισμού σιδηροδρομικού σταθμού
STR_STATION_BUILD_NUMBER_OF_TRACKS                              :{BLACK}Αριθμός γραμμών
STR_STATION_BUILD_NUMBER_OF_TRACKS_TOOLTIP                      :{BLACK}Επιλέξτε τον αριθμό πλατφορμών για το σιδηροδρομικό σταθμό
STR_STATION_BUILD_PLATFORM_LENGTH                               :{BLACK}Μήκος πλατφόρμας
STR_STATION_BUILD_PLATFORM_LENGTH_TOOLTIP                       :{BLACK}Επιλέξτε το μήκος του σιδηροδρομικού σταθμού
STR_STATION_BUILD_DRAG_DROP                                     :{BLACK}Σύρετε και Ελευθερώστε
STR_STATION_BUILD_DRAG_DROP_TOOLTIP                             :{BLACK}Φτιάξε ένα σταθμό χρησιμοποιώντας σύρσιμο και ελευθέρωση

STR_STATION_BUILD_STATION_CLASS_TOOLTIP                         :{BLACK}Επιλογή τύπου σταθμών για εμφάνιση
STR_STATION_BUILD_STATION_TYPE_TOOLTIP                          :{BLACK}Επιλέξτε τον τύπο του σταθμού προς κτίσιμο

STR_STATION_CLASS_DFLT                                          :Εξ ορισμού σταθμός
STR_STATION_CLASS_WAYP                                          :Σημείο καθοδηγήσης

# Signal window
STR_BUILD_SIGNAL_CAPTION                                        :{WHITE}Επιλογή Σηματοδότη
STR_BUILD_SIGNAL_SEMAPHORE_NORM_TOOLTIP                         :{BLACK}Σηματοδότες Τμήματος (σηματοφόρος){}Αυτός είναι ο πιο βασικός τύπος σηματοδότη, επιτρέποντας μόνο ένα τρένο να βρίσκεται σε κάθε τμήμα κάθε φορά
STR_BUILD_SIGNAL_SEMAPHORE_ENTRY_TOOLTIP                        :{BLACK}Σηματοδότης-Εισόδου (σηματοφόρος){}Πράσινο όσο υπάρχει ένας ή περισσότεροι πράσινοι σηματοδότες-εξόδου στο επόμενο τμήμα γράμμης. Διαφορετικά δείχνει κόκκινο
STR_BUILD_SIGNAL_SEMAPHORE_EXIT_TOOLTIP                         :{BLACK}Σηματοδότης-Εξόδου (σηματοφόρος){}Συμπεριφέρεται με τον ίδιο τρόπο οπως οι σηματοδότες τμήματος αλλά είναι απαραίτητο να τεθεί το σωστό χρώμα στους προ-σηματοδότες είσοδου και συνδυαστικούς
STR_BUILD_SIGNAL_SEMAPHORE_COMBO_TOOLTIP                        :{BLACK}Συνδυαστικός Σηματοδότης (σηματοφόρος){}Ο συνδυαστικός σηματοδότης απλά λειτουργεί ταυτόχρονα ως σηματοδότης εισόδου και εξόδου. Αυτό επιτρέπει το κτίσιμο μεγάλυτερων «δέντρων» με προ-σηματοδότες
STR_BUILD_SIGNAL_SEMAPHORE_PBS_TOOLTIP                          :{BLACK}Σηματοδότης Τροχιάς (σηματοφόρος){}Ένας σηματοδότης τροχιάς επιτρέπει σε περισσότερα από ένα τρένο να είναι σε ένα κομμάτι ελέγχου την ίδια στιγμή, εάν το τρένο μπορεί να δεσμεύσει τροχιά σε ασφαλές σημείο στάσης. Κανονικοί σηματοδότες τροχιάς μπορούν να περαστούν από την πίσω πλευρά
STR_BUILD_SIGNAL_SEMAPHORE_PBS_OWAY_TOOLTIP                     :{BLACK}Μονόδρομος Σηματοδότης Τροχιάς (σηματοφόρος){}Ένας σηματοδότης τροχιάς επιτρέπει σε περισσότερα από ένα τρένο να είναι σε ένα κομμάτι ελέγχου την ίδια στιγμή, εάν το τρένο μπορεί να δεσμεύσει τροχιά σε ασφαλές σημείο στάσης. Μονόδρομοι σηματοδότες τροχιάς δεν μπορούν να περαστούν από την πίσω πλευρά.
STR_BUILD_SIGNAL_ELECTRIC_NORM_TOOLTIP                          :{BLACK}Σηματοδότης Τμήματος (ηλεκτρικός){}Αυτός είναι ο πιο βασικός τύπος σηματοδότη, επιτρέποντας μόνο ένα τρένο να είναι στο ίδιο τμήμα την ίδια στιγμή.
STR_BUILD_SIGNAL_ELECTRIC_ENTRY_TOOLTIP                         :{BLACK}Σηματοδότης Εισόδου (ηλεκτρικός){}Πράσινο όσο υπάρχει ένας ή περισσότεροι πράσινοι σηματοδότες εξόδου στο επόμενο τμήμα γραμμής. Διαφορετικά είναι κόκκινο
STR_BUILD_SIGNAL_ELECTRIC_EXIT_TOOLTIP                          :{BLACK}Σηματοδότης Εξόδου (ηλεκτρικός){}Συμπεριφέρεται με τον ίδιο τρόπο όπως οι σηματοδότες τμήματος αλλά είναι απαραίτητο να θέσει το σωστό χρώμα στους προ-σηματοδότες εισόδου και συνδυαστικούς
STR_BUILD_SIGNAL_ELECTRIC_COMBO_TOOLTIP                         :{BLACK}Συνδυαστικός Σηματοδότης (ηλεκτρικός){}Ο συνδυαστικός σηματοδότης δουλεύει απλά ως σηματοδότης εισόδου και εξόδου ταυτόχρονα. Αυτό σας επιτρέπει το κτίσιμο μεγάλων «δέντρων» με προ-σηματοδότες
STR_BUILD_SIGNAL_ELECTRIC_PBS_TOOLTIP                           :{BLACK}Σηματοδότης Τροχιάς (ηλεκτρικός){}Ένας σηματοδότης τροχιάς επιτρέπει σε περισσότερα από ένα τρένο να είναι σε ένα κομμάτι ελέγχου την ίδια στιγμή, εάν το τρένο μπορεί να δεσμεύσει τροχιά σε ασφαλές σημείο στάσης. Κανονικοί σηματοδότες τροχιάς μπορούν να περαστούν από την πίσω πλευρά
STR_BUILD_SIGNAL_ELECTRIC_PBS_OWAY_TOOLTIP                      :{BLACK}Μονόδρομος Σηματοδότης Τροχιάς (ηλεκτρικός){}Ένας σηματοδότης τροχιάς επιτρέπει σε περισσότερα από ένα τρένο να είναι σε ένα κομμάτι ελέγχου την ίδια στιγμή, εάν το τρένο μπορεί να δεσμεύσει τροχιά σε ασφαλές σημείο στάσης. Μονόδρομοι σηματοδότες τροχιάς δεν μπορούν να περαστούν από την πίσω πλευρά
STR_BUILD_SIGNAL_CONVERT_TOOLTIP                                :{BLACK}Μετατροπέας Σηματοδότη{}Όταν επιλέγεται, πατώντας σε έναν υπάρχωντα σηματοδότη θα τον μετατρέψει στον επιλεγμένο τύπο και παραλλαγή σηματοδότη. Με Ctrl+Κλικ εναλλάσσεται με την υπάρχουσα παραλλαγή. Με Shift+Κλικ εμφανίζεται το εκτιμώμενο κόστος μετατροπής
STR_BUILD_SIGNAL_DRAG_SIGNALS_DENSITY_TOOLTIP                   :{BLACK}Απόσταση μεταξύ σηματοδοτών με σύρσιμο
STR_BUILD_SIGNAL_DRAG_SIGNALS_DENSITY_DECREASE_TOOLTIP          :{BLACK}Μείωση απόστασης μεταξύ σηματοδοτών με σύρσιμο
STR_BUILD_SIGNAL_DRAG_SIGNALS_DENSITY_INCREASE_TOOLTIP          :{BLACK}Αύξηση απόστασης μεταξύ σηματοδοτών με σύρσιμο

# Bridge selection window
STR_SELECT_RAIL_BRIDGE_CAPTION                                  :{WHITE}Επιλογή Γέφυρας
STR_SELECT_ROAD_BRIDGE_CAPTION                                  :{WHITE}Επιλογή Γέφυρας Δρόμου
STR_SELECT_BRIDGE_SELECTION_TOOLTIP                             :{BLACK}Επιλογή γέφυρας - πατήστε στην γέφυρα της προτίμησής σας για κατασκευή
STR_SELECT_BRIDGE_INFO                                          :{GOLD}{STRING},{} {VELOCITY} {WHITE}{CURRENCY_LONG}
STR_SELECT_BRIDGE_SCENEDIT_INFO                                 :{GOLD}{STRING},{} {VELOCITY}
STR_BRIDGE_NAME_SUSPENSION_STEEL                                :Ατσάλινη, με Αναρτήσεις
STR_BRIDGE_NAME_GIRDER_STEEL                                    :Ατσάλινη, με Δοκούς
STR_BRIDGE_NAME_CANTILEVER_STEEL                                :Ατσάλινη, Κρεμαστή
STR_BRIDGE_NAME_SUSPENSION_CONCRETE                             :Τσιμεντένια, με Αναρτήσεις
STR_BRIDGE_NAME_WOODEN                                          :Ξύλινη
STR_BRIDGE_NAME_CONCRETE                                        :Τσιμεντένια
STR_BRIDGE_NAME_TUBULAR_STEEL                                   :Ατσάλινη, Σωληνοειδής
STR_BRIDGE_TUBULAR_SILICON                                      :Σιλικόνη, Σωληνοειδής


# Road construction toolbar
STR_ROAD_TOOLBAR_ROAD_CONSTRUCTION_CAPTION                      :{WHITE}Κατασκευή Δρόμου
STR_ROAD_TOOLBAR_TRAM_CONSTRUCTION_CAPTION                      :{WHITE}Κατασκευή Τροχιόδρομου
STR_ROAD_TOOLBAR_TOOLTIP_BUILD_ROAD_SECTION                     :{BLACK}Κατασκευή κομματιού δρόμου. Με Ctrl εναλλάσσεται η κατασκευή/αφαίρεση δρόμου. Με Shift εναλλάσσεται κτίσιμο/εμφάνιση εκτίμησης κόστους
STR_ROAD_TOOLBAR_TOOLTIP_BUILD_TRAMWAY_SECTION                  :{BLACK}Κατασκευή κομματιού τροχιοδρόμου. Με Ctrl εναλλάσσεται η κατασκευή/αφαίρεση τροχιόδρομου. Με Shift εναλλάσσεται κτίσιμο/εμφάνιση εκτίμησης κόστους
STR_ROAD_TOOLBAR_TOOLTIP_BUILD_AUTOROAD                         :{BLACK}Κατασκευή οδικού δικτύου με χρήση της λειτουργίας Αυτόματου Δρόμου. Με Ctrl εναλλάσσεται η κατασκευή/αφαίρεση δρόμου. Με Shift εναλλάσσεται κτίσιμο/εμφάνιση εκτίμησης κόστους
STR_ROAD_TOOLBAR_TOOLTIP_BUILD_AUTOTRAM                         :{BLACK}Κατασκευή τροχιοδρόμου με χρήση της λειτουργίας Αυτόματης Γραμμής. Το Ctrl εναλλάσσει την κατασκευή/αφαίρεση τροχιόδρομου. Με Shift εναλλάσσεται κτίσιμο/εμφάνιση εκτίμησης κόστους
STR_ROAD_TOOLBAR_TOOLTIP_BUILD_ROAD_VEHICLE_DEPOT               :{BLACK}Κατασκευή αμαξοστασίου οχημάτων (για αγορά και επισκευή οχημάτων). Το Shift εναλλάσσει κτίσιμο/εμφάνιση εκτίμησης κόστους
STR_ROAD_TOOLBAR_TOOLTIP_BUILD_TRAM_VEHICLE_DEPOT               :{BLACK}Κατασκευή αμαξοστασίου οχημάτων τραμ (για αγορά και επισκευή οχημάτων). Το Shift εναλλάσσει κτίσιμο/εμφάνιση εκτίμησης κόστους
STR_ROAD_TOOLBAR_TOOLTIP_BUILD_BUS_STATION                      :{BLACK}Κατασκευή σταθμού λεωφορείων. Με Ctrl ενεργοποιείται η συνένωση σταθμών. Με Shift εναλλάσσεται κτίσιμο/εμφάνιση εκτίμησης κόστους
STR_ROAD_TOOLBAR_TOOLTIP_BUILD_PASSENGER_TRAM_STATION           :{BLACK}Κατασκευή επιβατικού σταθμού τραμ. Με Ctrl ενεργοποιείται η συνένωση επιβατικών σταθμών. Με Shift εναλλάσσεται κτίσιμο/εμφάνιση εκτίμησης κόστους
STR_ROAD_TOOLBAR_TOOLTIP_BUILD_TRUCK_LOADING_BAY                :{BLACK}Κατασκευή σταθμού φόρτωσης φορτηγών. Με Ctrl ενεργοποιείται η συνένωση σταθμών φόρτωσης. Με Shift εναλλάσσεται κτίσιμο/εμφάνιση εκτίμησης κόστους
STR_ROAD_TOOLBAR_TOOLTIP_BUILD_CARGO_TRAM_STATION               :{BLACK}Κατασκευή εμπορευματικού σταθμού τραμ. Με Ctrl ενεργοποιείται συνένωση εμπορευματικών σταθμών. Με Shift εναλλάσσεται κτίσιμο/εμφάνιση εκτίμησης κόστους
STR_ROAD_TOOLBAR_TOOLTIP_TOGGLE_ONE_WAY_ROAD                    :{BLACK}Ενεργοποίηση/Απενεργοποίηση μονόδρομων
STR_ROAD_TOOLBAR_TOOLTIP_BUILD_ROAD_BRIDGE                      :{BLACK}Κατασκευή γέφυρας δρόμου. Το Shift εναλλάσσει κτίσιμο/εμφάνιση εκτίμησης κόστους
STR_ROAD_TOOLBAR_TOOLTIP_BUILD_TRAMWAY_BRIDGE                   :{BLACK}Κατασκευή γέφυρας τροχιοδρόμου. Το Shift εναλλάσσει κτίσιμο/εμφάνιση εκτίμησης κόστους
STR_ROAD_TOOLBAR_TOOLTIP_BUILD_ROAD_TUNNEL                      :{BLACK}Κατασκευή τούνελ δρόμου. Το Shift εναλλάσσει κτίσιμο/εμφάνιση εκτίμησης κόστους
STR_ROAD_TOOLBAR_TOOLTIP_BUILD_TRAMWAY_TUNNEL                   :{BLACK}Κατασκευή τούνελ τροχιοδρόμου. Το Shift εναλλάσσει κτίσιμο/εμφάνιση εκτίμησης κόστους
STR_ROAD_TOOLBAR_TOOLTIP_TOGGLE_BUILD_REMOVE_FOR_ROAD           :{BLACK}Εναλλαγή κατασκευής/αφαίρεσης για αυτοκινητόδρομους
STR_ROAD_TOOLBAR_TOOLTIP_TOGGLE_BUILD_REMOVE_FOR_TRAMWAYS       :{BLACK}Εναλλαγή κτισίματος/αφαίρεσης της κατασκευής τροχιόδρομου

STR_ROAD_NAME_ROAD                                              :Δρόμος
STR_ROAD_NAME_TRAM                                              :Τροχιόδρομος

# Road depot construction window
STR_BUILD_DEPOT_ROAD_ORIENTATION_CAPTION                        :{WHITE}Προσανατολισμός Σταθμού Οχημάτων
STR_BUILD_DEPOT_ROAD_ORIENTATION_SELECT_TOOLTIP                 :{BLACK}Επιλογή προσανατολισμού αμαξοστασίου οχημάτων
STR_BUILD_DEPOT_TRAM_ORIENTATION_CAPTION                        :{WHITE}Προσανατολισμός Αμαξοστασίου Τραμ
STR_BUILD_DEPOT_TRAM_ORIENTATION_SELECT_TOOLTIP                 :{BLACK}Επιλογή προσανατολισμού αμαξοστασίου τραμ

# Road vehicle station construction window
STR_STATION_BUILD_BUS_ORIENTATION                               :{WHITE}Προσανατολισμός Στάσης Λεωφορείου
STR_STATION_BUILD_BUS_ORIENTATION_TOOLTIP                       :{BLACK}Επιλέξτε τον προσανατολισμό της στάσης των λεωφορείων
STR_STATION_BUILD_TRUCK_ORIENTATION                             :{WHITE}Προσανατολισμός Σταθμού Φόρτωσης Φορτηγών
STR_STATION_BUILD_TRUCK_ORIENTATION_TOOLTIP                     :{BLACK}Επιλέξτε τον προσανατολισμό του σταθμού φόρτωσης φορτηγών
STR_STATION_BUILD_PASSENGER_TRAM_ORIENTATION                    :{WHITE}Προσανατολισμός Επιβατικού Σταθμού Τραμ
STR_STATION_BUILD_PASSENGER_TRAM_ORIENTATION_TOOLTIP            :{BLACK}Επιλέξτε τον προσανατολισμό του επιβατικού σταθμού τραμ
STR_STATION_BUILD_CARGO_TRAM_ORIENTATION                        :{WHITE}Προσανατολισμός Εμπορευματικού Σταθμού Τραμ
STR_STATION_BUILD_CARGO_TRAM_ORIENTATION_TOOLTIP                :{BLACK}Επιλέξτε τον προσανατολισμό του εμπορευματικού σταθμού τραμ

# Waterways toolbar (last two for SE only)
STR_WATERWAYS_TOOLBAR_CAPTION                                   :{WHITE}Κατασκευή Καναλιού Νερού
STR_WATERWAYS_TOOLBAR_CAPTION_SE                                :{WHITE}Κανάλια Νερού
STR_WATERWAYS_TOOLBAR_BUILD_CANALS_TOOLTIP                      :{BLACK}Κτίσιμο καναλιών. Το Shift εναλλάσσει κτίσιμο/εμφάνιση εκτίμησης κόστους
STR_WATERWAYS_TOOLBAR_BUILD_LOCKS_TOOLTIP                       :{BLACK}Κατασκευή υδατοφράκτη. Το Shift εναλλάσσει κτίσιμο/εμφάνιση εκτίμησης κόστους
STR_WATERWAYS_TOOLBAR_BUILD_DEPOT_TOOLTIP                       :{BLACK}Κατασκευάστε ναυπηγείο πλοίων (για αγορά και επισκευή πλοίων). Το Shift εναλλάσσει κτίσιμο/εμφάνιση εκτίμησης κόστους
STR_WATERWAYS_TOOLBAR_BUILD_DOCK_TOOLTIP                        :{BLACK}Κατασκευή λιμένα πλοίων. Με Ctrl ενεργοποιείται η συνένωση λιμένων. Με Shift εναλλάσσεται κτίσιμο/εμφάνιση εκτίμησης κόστους
STR_WATERWAYS_TOOLBAR_BUOY_TOOLTIP                              :{BLACK}Τοποθετήστε μια σημαδούρα που μπορεί να χρησιμοποιηθεί ως σημείο καθοδήγησης. Το Shift εναλλάσσει κτίσιμο/εμφάνιση εκτίμησης κόστους
STR_WATERWAYS_TOOLBAR_BUILD_AQUEDUCT_TOOLTIP                    :{BLACK}Κατασκευή καναλιού. Το Shift εναλλάσσει κτίσιμο/εμφάνιση εκτίμησης κόστους
STR_WATERWAYS_TOOLBAR_CREATE_LAKE_TOOLTIP                       :{BLACK}Προσδιορισμός θαλάσσιας επιφάνειας.{}Δημιουργία καναλιού, εκτός εάν το πλήκτρο Ctrl είναι κρατημένο στο επίπεδο της θάλασσας, όπου θα πλημμυρίσει τις παρακείμενες περιοχές
STR_WATERWAYS_TOOLBAR_CREATE_RIVER_TOOLTIP                      :{BLACK}Τοποθετήστε ποτάμια

# Ship depot construction window
STR_DEPOT_BUILD_SHIP_CAPTION                                    :{WHITE}Προσανατολισμός Ναυπηγείου Πλοίων
STR_DEPOT_BUILD_SHIP_ORIENTATION_TOOLTIP                        :{BLACK}Επιλέξτε τον προσανατολισμό του ναυπηγείου πλοίων

# Dock construction window
STR_STATION_BUILD_DOCK_CAPTION                                  :{WHITE}Λιμάνι

# Airport toolbar
STR_TOOLBAR_AIRCRAFT_CAPTION                                    :{WHITE}Αεροδρόμια
STR_TOOLBAR_AIRCRAFT_BUILD_AIRPORT_TOOLTIP                      :{BLACK}Κατασκευή αεροδρομίου. Με Ctrl ενεργοποιείται η συνένωση αεροδρομίων. Με Shift εναλλάσσεται κτίσιμο/εμφάνιση εκτίμησης κόστους

# Airport construction window
STR_STATION_BUILD_AIRPORT_CAPTION                               :{WHITE}Επιλογή Αεροδρομίου
STR_STATION_BUILD_AIRPORT_TOOLTIP                               :{BLACK}Επιλογή μεγέθους/τύπου αεροδρομίου
STR_STATION_BUILD_AIRPORT_CLASS_LABEL                           :{BLACK}Κατηγορία Αεροδρομίου
STR_STATION_BUILD_AIRPORT_LAYOUT_NAME                           :{BLACK}Σχεδιασμός {NUM}

STR_AIRPORT_SMALL                                               :Μικρό
STR_AIRPORT_CITY                                                :Πόλης
STR_AIRPORT_METRO                                               :Μητροπολιτικό
STR_AIRPORT_INTERNATIONAL                                       :Διεθνές
STR_AIRPORT_COMMUTER                                            :Ταξιδιωτικό
STR_AIRPORT_INTERCONTINENTAL                                    :Διηπειρωτικό
STR_AIRPORT_HELIPORT                                            :Ελικοδρόμιο
STR_AIRPORT_HELIDEPOT                                           :Υπόστεγο Ελικοπτέρων
STR_AIRPORT_HELISTATION                                         :Σταθμός Ελικοπτέρων

STR_AIRPORT_CLASS_SMALL                                         :Μικρά αεροδρόμια
STR_AIRPORT_CLASS_LARGE                                         :Μεγάλα αεροδρόμια
STR_AIRPORT_CLASS_HUB                                           :Κομβικά αεροδρόμια
STR_AIRPORT_CLASS_HELIPORTS                                     :Ελικοδρόμια

STR_STATION_BUILD_NOISE                                         :{BLACK}Παραγόμενος θόρυβος: {GOLD}{COMMA}

# Landscaping toolbar
STR_LANDSCAPING_TOOLBAR                                         :{WHITE}Μορφοποίηση εδάφους
STR_LANDSCAPING_TOOLTIP_LOWER_A_CORNER_OF_LAND                  :{BLACK}Χαμηλώστε μια γωνία του εδάφους. Με σύρσιμο υποβαθμίζετε την πρώτη επιλεγμένη γωνία και ισοπεδώνετε την επιφάνεια στο νέο ύψος. Με Ctrl επιλέγετε την επιφάνεια διαγώνια. Το Shift εναλλάσσει κτίσιμο/εμφάνιση εκτίμησης κόστους
STR_LANDSCAPING_TOOLTIP_RAISE_A_CORNER_OF_LAND                  :{BLACK}Ανυψώστε μια γωνία του εδάφους. Με σύρσιμο ανυψώνεται η πρώτη επιλεγμένη γωνία και ισοπεδώνεται η επιφάνεια στο νέο ύψος. Με Ctrl επιλέγετε την επιφάνεια διαγώνια. Το Shift εναλλάσσει κτίσιμο/εμφάνιση εκτίμησης κόστος
STR_LANDSCAPING_LEVEL_LAND_TOOLTIP                              :{BLACK}Ισοπέδωση της γης στο ύψος της πρώτης γωνίας. Με Ctrl επιλέγετε την επιφάνεια διαγώνια. Το Shift εναλλάσσει κτίσιμο/εμφάνιση εκτίμησης κόστους
STR_LANDSCAPING_TOOLTIP_PURCHASE_LAND                           :{BLACK}Αγορά γης για μελλοντική χρήση. Το Shift εναλλάσσει κτίσιμο/εμφάνιση εκτίμησης κόστους

# Object construction window
STR_OBJECT_BUILD_CAPTION                                        :{WHITE}Επιλογή Αντικείμενου
STR_OBJECT_BUILD_TOOLTIP                                        :{BLACK}Επιλογή αντικείμενου για κατασκευή. Το Shift εναλλάσσει κτίσιμο/εμφάνιση εκτίμησης κόστος
STR_OBJECT_BUILD_CLASS_TOOLTIP                                  :{BLACK}Επιλογή της κατηγορίας του αντικείμενου για κτίσιμο
STR_OBJECT_BUILD_PREVIEW_TOOLTIP                                :{BLACK}Προεπισκόπηση του αντικείμενου
STR_OBJECT_BUILD_SIZE                                           :{BLACK}Μέγεθος: {GOLD}{NUM} x {NUM} τετράγωνα

STR_OBJECT_CLASS_LTHS                                           :Φάροι
STR_OBJECT_CLASS_TRNS                                           :Αναμεταδότες

# Tree planting window (last eight for SE only)
STR_PLANT_TREE_CAPTION                                          :{WHITE}Δέντρα
STR_PLANT_TREE_TOOLTIP                                          :{BLACK}Επιλέξτε τύπο δέντρου για φύτευση. Αν το τετραγωνίδιο έχει ήδη ένα δέντρο, αυτό θα προσθέσει περισσότερα δέντρα μεικτών τύπων ανεξάρτητα από τον επιλεγμένο τύπο
STR_TREES_RANDOM_TYPE                                           :{BLACK}Δέντρα τυχαίου τύπου
STR_TREES_RANDOM_TYPE_TOOLTIP                                   :{BLACK}Τοποθετήστε δέντρα τυχαίου τύπου. Το Shift εναλλάσσει κτίσιμο/εμφάνιση εκτίμησης κόστους
STR_TREES_RANDOM_TREES_BUTTON                                   :{BLACK}Τυχαία Δέντρα
STR_TREES_RANDOM_TREES_TOOLTIP                                  :{BLACK}Φυτέψτε δέντρα τυχαία στο έδαφος
STR_TREES_MODE_NORMAL_BUTTON                                    :{BLACK}Κανονικό
STR_TREES_MODE_NORMAL_TOOLTIP                                   :{BLACK}Φυτέψτε μοναδικά δέντρα σέρνοντας πάνω από το τοπίο.
STR_TREES_MODE_FOREST_SM_BUTTON                                 :{BLACK}Άλσος
STR_TREES_MODE_FOREST_SM_TOOLTIP                                :{BLACK}Φυτέψτε μικρά δάση σέρνοντας πάνω από το τοπίο.

# Land generation window (SE)
STR_TERRAFORM_TOOLBAR_LAND_GENERATION_CAPTION                   :{WHITE}Δημιουργία Γης
STR_TERRAFORM_TOOLTIP_PLACE_ROCKY_AREAS_ON_LANDSCAPE            :{BLACK}Τοποθέτηση πετρώδεις επιφανειών στο τοπίο
STR_TERRAFORM_TOOLTIP_DEFINE_DESERT_AREA                        :{BLACK}Ορίστε περιοχή ερήμου.{}Κρατήστε πατημένο το Ctrl για να την αφαιρέσετε
STR_TERRAFORM_TOOLTIP_INCREASE_SIZE_OF_LAND_AREA                :{BLACK}Αύξηση περιοχής για χαμήλωμα/ανύψωση εδάφους
STR_TERRAFORM_TOOLTIP_DECREASE_SIZE_OF_LAND_AREA                :{BLACK}Μείωση περιοχής για χαμήλωμα/ανύψωση εδάφους
STR_TERRAFORM_TOOLTIP_GENERATE_RANDOM_LAND                      :{BLACK}Δημιουργία τυχαίου εδάφους
STR_TERRAFORM_SE_NEW_WORLD                                      :{BLACK}Δημιουργία νέου σεναρίου
STR_TERRAFORM_RESET_LANDSCAPE                                   :{BLACK}Επαναφορά τοπίου
STR_TERRAFORM_RESET_LANDSCAPE_TOOLTIP                           :{BLACK}Αφαίρεση όλων των ιδιοκτησιών παικτών από τον χάρτη

STR_QUERY_RESET_LANDSCAPE_CAPTION                               :{WHITE}Επαναφορά Τοπίου
STR_RESET_LANDSCAPE_CONFIRMATION_TEXT                           :{WHITE}Είστε σίγουρος ότι θέλετε να αφαιρέσετε όλες τις ιδιοκτησίες παικτών;

# Town generation window (SE)
STR_FOUND_TOWN_CAPTION                                          :{WHITE}Δημιουργία Πόλης
STR_FOUND_TOWN_NEW_TOWN_BUTTON                                  :{BLACK}Νέα Πόλη
STR_FOUND_TOWN_NEW_TOWN_TOOLTIP                                 :{BLACK}Ίδρυση νέας πόλης. Με Shift+Κλικ εμφανίζεται μόνο το εκτιμώμενο κόστος
STR_FOUND_TOWN_RANDOM_TOWN_BUTTON                               :{BLACK}Τυχαία Πόλη
STR_FOUND_TOWN_RANDOM_TOWN_TOOLTIP                              :{BLACK}Ίδρυση πόλης σε τυχαία τοποθεσία
STR_FOUND_TOWN_MANY_RANDOM_TOWNS                                :{BLACK}Πολλές τυχαίες πόλεις
STR_FOUND_TOWN_RANDOM_TOWNS_TOOLTIP                             :{BLACK}Κάλυψη του χάρτη με τυχαία τοποθετημένες πόλεις

STR_FOUND_TOWN_NAME_TITLE                                       :{YELLOW}Όνομα πόλης:
STR_FOUND_TOWN_NAME_EDITOR_TITLE                                :{BLACK}Εισάγετε το όνομα της πόλης
STR_FOUND_TOWN_NAME_EDITOR_HELP                                 :{BLACK}Πατήστε για να δώσετε το όνομα της πόλης
STR_FOUND_TOWN_NAME_RANDOM_BUTTON                               :{BLACK}Τυχαίο όνομα
STR_FOUND_TOWN_NAME_RANDOM_TOOLTIP                              :{BLACK}Δημιουργία ενός τυχαίου ονόματος

STR_FOUND_TOWN_INITIAL_SIZE_TITLE                               :{YELLOW}Μέγεθος πόλης:
STR_FOUND_TOWN_INITIAL_SIZE_SMALL_BUTTON                        :{BLACK}Μικρό
STR_FOUND_TOWN_INITIAL_SIZE_MEDIUM_BUTTON                       :{BLACK}Μεσαίο
STR_FOUND_TOWN_INITIAL_SIZE_LARGE_BUTTON                        :{BLACK}Μεγάλο
STR_FOUND_TOWN_SIZE_RANDOM                                      :{BLACK}Τυχαίο
STR_FOUND_TOWN_INITIAL_SIZE_TOOLTIP                             :{BLACK}Επιλογή μεγέθους πόλης
STR_FOUND_TOWN_CITY                                             :{BLACK}Πόλη
STR_FOUND_TOWN_CITY_TOOLTIP                                     :{BLACK}Οι πόλεις αναπτύσσονται ταχύτερα από τις απλές κωμοπόλεις{}Ανάλογα με τις ρυθμίσεις, είναι μεγαλύτερες όταν ιδρύονται

STR_FOUND_TOWN_ROAD_LAYOUT                                      :{YELLOW}Σχέδιο δρόμων πόλης
STR_FOUND_TOWN_SELECT_TOWN_ROAD_LAYOUT                          :{BLACK}Επιλογή σχεδίου δρόμων που χρησιμοποιείται για αυτή την πόλη
STR_FOUND_TOWN_SELECT_LAYOUT_ORIGINAL                           :{BLACK}Αρχικό
STR_FOUND_TOWN_SELECT_LAYOUT_BETTER_ROADS                       :{BLACK}Καλύτεροι δρόμοι
STR_FOUND_TOWN_SELECT_LAYOUT_2X2_GRID                           :{BLACK}Πλέγμα 2x2
STR_FOUND_TOWN_SELECT_LAYOUT_3X3_GRID                           :{BLACK}Πλέγμα 3x3
STR_FOUND_TOWN_SELECT_LAYOUT_RANDOM                             :{BLACK}Τυχαίο

# Fund new industry window
STR_FUND_INDUSTRY_CAPTION                                       :{WHITE}Χρηματοδότηση νέας βιομηχανίας
STR_FUND_INDUSTRY_SELECTION_TOOLTIP                             :{BLACK}Επιλέξτε την κατάλληλη βιομηχανία από την λίστα
STR_FUND_INDUSTRY_MANY_RANDOM_INDUSTRIES                        :{BLACK}Δημιουργία τυχαίων βιομηχανιών
STR_FUND_INDUSTRY_MANY_RANDOM_INDUSTRIES_TOOLTIP                :{BLACK}Γέμισε τον χάρτη με τυχαία τοποθετημένες βιομηχανίες
STR_FUND_INDUSTRY_INDUSTRY_BUILD_COST                           :{BLACK}Κόστος: {YELLOW}{CURRENCY_LONG}
STR_FUND_INDUSTRY_PROSPECT_NEW_INDUSTRY                         :{BLACK}Διερεύνηση
STR_FUND_INDUSTRY_BUILD_NEW_INDUSTRY                            :{BLACK}Κατασκευή
STR_FUND_INDUSTRY_FUND_NEW_INDUSTRY                             :{BLACK}Χρηματοδότηση
STR_FUND_INDUSTRY_REMOVE_ALL_INDUSTRIES                         :{BLACK}Αφαίρεση όλων των βιομηχανιών
STR_FUND_INDUSTRY_REMOVE_ALL_INDUSTRIES_TOOLTIP                 :{BLACK}Αφαίρεση όλων των βιομηχανιών που υπάρχουν αυτή την στιγμή στον χάρτι

# Industry cargoes window
STR_INDUSTRY_CARGOES_INDUSTRY_CAPTION                           :{WHITE}Αλυσίδα βιομηχανιών για τη βιομηχανία {STRING}
STR_INDUSTRY_CARGOES_CARGO_CAPTION                              :{WHITE}Αλυσίδα βιομηχανιών για το εμπόρευμα {STRING}
STR_INDUSTRY_CARGOES_PRODUCERS                                  :{WHITE}Βιομηχανίες που παράγουν
STR_INDUSTRY_CARGOES_CUSTOMERS                                  :{WHITE}Βιομηχανίες που δέχονται
STR_INDUSTRY_CARGOES_HOUSES                                     :{WHITE}Σπιτιά
STR_INDUSTRY_CARGOES_INDUSTRY_TOOLTIP                           :{BLACK}Πατήστε στη βιομηχανία για να δείτε τους προμηθευτές και τους πελάτες της
STR_INDUSTRY_CARGOES_CARGO_TOOLTIP                              :{BLACK}{STRING}{}Πατήστε στο εμπόρευμα για να δείτε τους προμηθευτές και τους πελάτες
STR_INDUSTRY_DISPLAY_CHAIN                                      :{BLACK}Εμφάνιση αλυσίδας
STR_INDUSTRY_DISPLAY_CHAIN_TOOLTIP                              :{BLACK}Εμφάνιση βιομηχανιών προμήθειας και αποδοχής για το εμπόρευμα
STR_INDUSTRY_CARGOES_NOTIFY_SMALLMAP                            :{BLACK}Σύνδεση στο μικρό χάρτη
STR_INDUSTRY_CARGOES_NOTIFY_SMALLMAP_TOOLTIP                    :{BLACK}Επιλογή των εμφανιζόμενων βιομηχανιών και στο μικρό χάρτη
STR_INDUSTRY_CARGOES_SELECT_CARGO                               :{BLACK}Επιλογή εμπορευμάτων
STR_INDUSTRY_CARGOES_SELECT_CARGO_TOOLTIP                       :{BLACK}Επιλέξτε το εμπόρευμα που θέλετε να εμφανίσετε
STR_INDUSTRY_CARGOES_SELECT_INDUSTRY                            :{BLACK}Επιλογή βιομηχανίας
STR_INDUSTRY_CARGOES_SELECT_INDUSTRY_TOOLTIP                    :{BLACK}Επιλέξτε τη βιομηχανία που θέλετε να εμφανίσετε

# Land area window
STR_LAND_AREA_INFORMATION_CAPTION                               :{WHITE}Πληροφορίες Περιοχής Εδάφους
STR_LAND_AREA_INFORMATION_COST_TO_CLEAR_N_A                     :{BLACK}Κόστος καθαρισμού: {LTBLUE}Μ/Δ
STR_LAND_AREA_INFORMATION_COST_TO_CLEAR                         :{BLACK}Κόστος καθαρισμού: {RED}{CURRENCY_LONG}
STR_LAND_AREA_INFORMATION_REVENUE_WHEN_CLEARED                  :{BLACK}Κέρδος όταν καθαριστεί: {LTBLUE}{CURRENCY_LONG}
STR_LAND_AREA_INFORMATION_OWNER_N_A                             :Μ/Δ
STR_LAND_AREA_INFORMATION_OWNER                                 :{BLACK}Ιδιοκτήτης: {LTBLUE}{STRING}
STR_LAND_AREA_INFORMATION_ROAD_OWNER                            :{BLACK}Ιδιοκτήτης δρόμου: {LTBLUE}{STRING}
STR_LAND_AREA_INFORMATION_TRAM_OWNER                            :{BLACK}Ιδιοκτήτης του τροχιοδρόμου: {LTBLUE}{STRING}
STR_LAND_AREA_INFORMATION_RAIL_OWNER                            :{BLACK}Ιδιοκτήτης του σιδηροδρόμου: {LTBLUE}{STRING}
STR_LAND_AREA_INFORMATION_LOCAL_AUTHORITY                       :{BLACK}Τοπική αρχή: {LTBLUE}{STRING}
STR_LAND_AREA_INFORMATION_LOCAL_AUTHORITY_NONE                  :Καμιά
STR_LAND_AREA_INFORMATION_LANDINFO_COORDS                       :{BLACK}Συντεταγμένες: {LTBLUE}{NUM} x {NUM} x {NUM} ({STRING})
STR_LAND_AREA_INFORMATION_BUILD_DATE                            :{BLACK}Κατασκευή: {LTBLUE}{DATE_LONG}
STR_LAND_AREA_INFORMATION_STATION_CLASS                         :{BLACK}Κατηγορία σταθμού: {LTBLUE}{STRING}
STR_LAND_AREA_INFORMATION_STATION_TYPE                          :{BLACK}Τύπος σταθμού: {LTBLUE}{STRING}
STR_LAND_AREA_INFORMATION_AIRPORT_CLASS                         :{BLACK}Κατηγορία αεροδρομίου: {LTBLUE}{STRING}
STR_LAND_AREA_INFORMATION_AIRPORT_NAME                          :{BLACK}Όνομα αεροδρομίου: {LTBLUE}{STRING}
STR_LAND_AREA_INFORMATION_AIRPORTTILE_NAME                      :{BLACK}Όνομα αεροδρομίου: {LTBLUE}{STRING}
STR_LAND_AREA_INFORMATION_NEWGRF_NAME                           :{BLACK}NewGRF: {LTBLUE}{STRING}
STR_LAND_AREA_INFORMATION_CARGO_ACCEPTED                        :{BLACK}Αποδεκτά εμπορεύματα: {LTBLUE}
STR_LAND_AREA_INFORMATION_CARGO_EIGHTS                          :({COMMA}/8 {STRING})
STR_LANG_AREA_INFORMATION_RAIL_TYPE                             :{BLACK}Τύπος σιδηροτροχιάς: {LTBLUE}{STRING}
STR_LANG_AREA_INFORMATION_TRAM_TYPE                             :{BLACK}Τύπος τραμ: {LTBLUE}{STRING}
STR_LANG_AREA_INFORMATION_RAIL_SPEED_LIMIT                      :{BLACK}Όριο ταχύτητας σιδηροτροχιάς: {LTBLUE}{VELOCITY}
STR_LANG_AREA_INFORMATION_ROAD_SPEED_LIMIT                      :{BLACK}Όριο ταχύτητας δρόμου: {LTBLUE}{VELOCITY}
STR_LANG_AREA_INFORMATION_TRAM_SPEED_LIMIT                      :{BLACK}Όριο ταχύτητας τραμ: {LTBLUE}{VELOCITY}

# Description of land area of different tiles
STR_LAI_CLEAR_DESCRIPTION_ROCKS                                 :Πέτρες
STR_LAI_CLEAR_DESCRIPTION_ROUGH_LAND                            :Ανώμαλο έδαφος
STR_LAI_CLEAR_DESCRIPTION_BARE_LAND                             :Γυμνό έδαφος
STR_LAI_CLEAR_DESCRIPTION_GRASS                                 :Γρασίδι
STR_LAI_CLEAR_DESCRIPTION_FIELDS                                :Χωράφια
STR_LAI_CLEAR_DESCRIPTION_SNOW_COVERED_LAND                     :Χιονισμένο έδαφος
STR_LAI_CLEAR_DESCRIPTION_DESERT                                :Έρημος

STR_LAI_RAIL_DESCRIPTION_TRACK                                  :Σιδηροδρομική τροχιά
STR_LAI_RAIL_DESCRIPTION_TRACK_WITH_NORMAL_SIGNALS              :Σιδηροδρομική τροχιά με σήματα τμήματος
STR_LAI_RAIL_DESCRIPTION_TRACK_WITH_PRESIGNALS                  :Σιδηροδρομική τροχιά με σήματα ειδοποίησης
STR_LAI_RAIL_DESCRIPTION_TRACK_WITH_EXITSIGNALS                 :Σιδηροδρομική τροχιά με σήματα εξόδου
STR_LAI_RAIL_DESCRIPTION_TRACK_WITH_COMBOSIGNALS                :Σιδηροδρομική τροχιά με συνδυαστικά σήματα
STR_LAI_RAIL_DESCRIPTION_TRACK_WITH_PBSSIGNALS                  :Σιδηροδρομική τροχιά με σήματα διαδρομής
STR_LAI_RAIL_DESCRIPTION_TRACK_WITH_NOENTRYSIGNALS              :Σιδηροδρομική τροχιά με σήματα μονόδρομης διαδρομής
STR_LAI_RAIL_DESCRIPTION_TRACK_WITH_NORMAL_PRESIGNALS           :Σιδηροδρομική τροχιά με σήματα τμήματος και ειδοποίησης
STR_LAI_RAIL_DESCRIPTION_TRACK_WITH_NORMAL_EXITSIGNALS          :Σιδηροδρομική τροχιά με σήματα τμήματος και εξόδου
STR_LAI_RAIL_DESCRIPTION_TRACK_WITH_NORMAL_COMBOSIGNALS         :Σιδηροδρομική τροχιά με σήματα τμήματος και συνδυαστικά
STR_LAI_RAIL_DESCRIPTION_TRACK_WITH_NORMAL_PBSSIGNALS           :Σιδηροδρομική τροχιά με σήματα τμήματος και διαδρομής
STR_LAI_RAIL_DESCRIPTION_TRACK_WITH_NORMAL_NOENTRYSIGNALS       :Σιδηροδρομική τροχιά με σήματα τμήματος και μονόδρομους διαδρομής
STR_LAI_RAIL_DESCRIPTION_TRACK_WITH_PRE_EXITSIGNALS             :Σιδηροδρομική τροχιά με σήματα ειδοποίησης και εξόδου
STR_LAI_RAIL_DESCRIPTION_TRACK_WITH_PRE_COMBOSIGNALS            :Σιδηροδρομική τροχιά με σήματα ειδοποίησης και συνδυαστικά
STR_LAI_RAIL_DESCRIPTION_TRACK_WITH_PRE_PBSSIGNALS              :Σιδηροδρομική τροχιά με σήματα ειδοποίησης και διαδρομής
STR_LAI_RAIL_DESCRIPTION_TRACK_WITH_PRE_NOENTRYSIGNALS          :Σιδηροδρομική τροχιά με σήματα ειδοποίησης και μονόδρομης διαδρομής
STR_LAI_RAIL_DESCRIPTION_TRACK_WITH_EXIT_COMBOSIGNALS           :Σιδηροδρομική τροχιά με σήματα εξόδου και συνδυαστικά
STR_LAI_RAIL_DESCRIPTION_TRACK_WITH_EXIT_PBSSIGNALS             :Σιδηροδρομική τροχιά με σήματα εξόδου και διαδρομής
STR_LAI_RAIL_DESCRIPTION_TRACK_WITH_EXIT_NOENTRYSIGNALS         :Σιδηροδρομική τροχιά με σήματα εξόδου και μονόδρομης διαδρομής
STR_LAI_RAIL_DESCRIPTION_TRACK_WITH_COMBO_PBSSIGNALS            :Σιδηρόδρομος με σήματα διαδρομής και συνδυαστικά
STR_LAI_RAIL_DESCRIPTION_TRACK_WITH_COMBO_NOENTRYSIGNALS        :Σιδηροδρομική τροχιά με σήματα μονόδρομης διαδρομής και συνδυαστικά
STR_LAI_RAIL_DESCRIPTION_TRACK_WITH_PBS_NOENTRYSIGNALS          :Σιδηροδρομική τροχιά με σήματα διαδρομής και μονόδρομης διαδρομής
STR_LAI_RAIL_DESCRIPTION_TRAIN_DEPOT                            :Αμαξοστάσιο σιδηροδρομικών τρένων

STR_LAI_ROAD_DESCRIPTION_ROAD                                   :Δρόμος
STR_LAI_ROAD_DESCRIPTION_ROAD_WITH_STREETLIGHTS                 :Δρόμος με φωτισμό
STR_LAI_ROAD_DESCRIPTION_TREE_LINED_ROAD                        :Δρόμος με δέντρα
STR_LAI_ROAD_DESCRIPTION_ROAD_VEHICLE_DEPOT                     :Αμαξοστάσιο οχημάτων
STR_LAI_ROAD_DESCRIPTION_ROAD_RAIL_LEVEL_CROSSING               :Διασταύρωση δρόμου/σιδηροτροχιάς
STR_LAI_ROAD_DESCRIPTION_TRAMWAY                                :Τροχιόδρομος

# Houses come directly from their building names
STR_LAI_TOWN_INDUSTRY_DESCRIPTION_UNDER_CONSTRUCTION            :{STRING} (υπό κατασκευή)

STR_LAI_TREE_NAME_TREES                                         :Δέντρα
STR_LAI_TREE_NAME_RAINFOREST                                    :Τροπικό δάσος
STR_LAI_TREE_NAME_CACTUS_PLANTS                                 :Κάκτοι

STR_LAI_STATION_DESCRIPTION_RAILROAD_STATION                    :Σιδηροδρομικός σταθμός
STR_LAI_STATION_DESCRIPTION_AIRCRAFT_HANGAR                     :Υπόστεγο αεροσκαφών
STR_LAI_STATION_DESCRIPTION_AIRPORT                             :Αεροδρόμιο
STR_LAI_STATION_DESCRIPTION_TRUCK_LOADING_AREA                  :Χώρος φόρτωσης φορτηγών
STR_LAI_STATION_DESCRIPTION_BUS_STATION                         :Στάση λεωφορείων
STR_LAI_STATION_DESCRIPTION_SHIP_DOCK                           :Αποβάθρα πλοίων
STR_LAI_STATION_DESCRIPTION_BUOY                                :Σημαδούρα
STR_LAI_STATION_DESCRIPTION_WAYPOINT                            :Σημείο καθοδηγήσης

STR_LAI_WATER_DESCRIPTION_WATER                                 :Νερό
STR_LAI_WATER_DESCRIPTION_CANAL                                 :Κανάλι
STR_LAI_WATER_DESCRIPTION_LOCK                                  :Κλείδωμα
STR_LAI_WATER_DESCRIPTION_RIVER                                 :Ποτάμι
STR_LAI_WATER_DESCRIPTION_COAST_OR_RIVERBANK                    :Ακτή ή όχθη ποταμού
STR_LAI_WATER_DESCRIPTION_SHIP_DEPOT                            :Ναυπηγείο πλοίων

# Industries come directly from their industry names

STR_LAI_TUNNEL_DESCRIPTION_RAILROAD                             :Τούνελ σιδηρόδρομου
STR_LAI_TUNNEL_DESCRIPTION_ROAD                                 :Τούνελ δρόμου

STR_LAI_BRIDGE_DESCRIPTION_RAIL_SUSPENSION_STEEL                :Ατσάλινη σιδηροδρομική γέφυρα με αναρτήσεις
STR_LAI_BRIDGE_DESCRIPTION_RAIL_GIRDER_STEEL                    :Ατσάλινη σιδηροδρομική γέφυρα με δοκούς
STR_LAI_BRIDGE_DESCRIPTION_RAIL_CANTILEVER_STEEL                :Ατσάλινη κρεμαστή σιδηροδρομική γέφυρα
STR_LAI_BRIDGE_DESCRIPTION_RAIL_SUSPENSION_CONCRETE             :Σιδηροδρομική γέφυρα από ενισχυμένο τσιμέντο
STR_LAI_BRIDGE_DESCRIPTION_RAIL_WOODEN                          :Ξύλινη σιδηροδρομική γέφυρα
STR_LAI_BRIDGE_DESCRIPTION_RAIL_CONCRETE                        :Τσιμεντένια σιδηροδρομική γέφυρα
STR_LAI_BRIDGE_DESCRIPTION_RAIL_TUBULAR_STEEL                   :Κυλινδρική σιδηροδρομική γέφυρα

STR_LAI_BRIDGE_DESCRIPTION_ROAD_SUSPENSION_STEEL                :Ατσάλινη γέφυρα δρόμου με αναρτήσεις
STR_LAI_BRIDGE_DESCRIPTION_ROAD_GIRDER_STEEL                    :Ατσάλινη γέφυρα δρόμου με δοκούς
STR_LAI_BRIDGE_DESCRIPTION_ROAD_CANTILEVER_STEEL                :Ατσάλινη κρεμαστή γέφυρα δρόμου
STR_LAI_BRIDGE_DESCRIPTION_ROAD_SUSPENSION_CONCRETE             :Γέφυρα δρόμου από ενισχυμένο τσιμέντο
STR_LAI_BRIDGE_DESCRIPTION_ROAD_WOODEN                          :Ξύλινη γέφυρα δρόμου
STR_LAI_BRIDGE_DESCRIPTION_ROAD_CONCRETE                        :Τσιμεντένια γέφυρα δρόμου
STR_LAI_BRIDGE_DESCRIPTION_ROAD_TUBULAR_STEEL                   :Κυλινδρική γέφυρα δρόμου

STR_LAI_BRIDGE_DESCRIPTION_AQUEDUCT                             :Υπερυψωμένο κανάλι

STR_LAI_OBJECT_DESCRIPTION_TRANSMITTER                          :Αναμεταδότης
STR_LAI_OBJECT_DESCRIPTION_LIGHTHOUSE                           :Φάρος
STR_LAI_OBJECT_DESCRIPTION_COMPANY_HEADQUARTERS                 :Κεντρικά γραφεία εταιρίας
STR_LAI_OBJECT_DESCRIPTION_COMPANY_OWNED_LAND                   :Ιδιοκτησία γης από εταιρία

# About OpenTTD window
STR_ABOUT_OPENTTD                                               :{WHITE}Σχετικά με το OpenTTD
STR_ABOUT_ORIGINAL_COPYRIGHT                                    :{BLACK}Αρχικά Πνευματικά Δικαιώματα {COPYRIGHT} 1995 Chris Sawyer, Όλα τα δικαιώματα διατηρούνται
STR_ABOUT_VERSION                                               :{BLACK}OpenTTD έκδοση {REV}
STR_ABOUT_COPYRIGHT_OPENTTD                                     :{BLACK}OpenTTD {COPYRIGHT} 2002-{STRING} Η ομάδα του OpenTTD

# Framerate display window
STR_FRAMERATE_CAPTION                                           :{WHITE}Ρυθμός καρέ γραφικών
STR_FRAMERATE_CAPTION_SMALL                                     :{STRING}{WHITE} ({DECIMAL}x)
STR_FRAMERATE_RATE_GAMELOOP                                     :{BLACK}Ρυθμός προσομοίωσης: {STRING}
STR_FRAMERATE_RATE_GAMELOOP_TOOLTIP                             :{BLACK}Αριθμός στιγμών παιχνιδιού που προσομοιώνεται ανά δευτερόλεπτο.
STR_FRAMERATE_RATE_BLITTER                                      :{BLACK}Ρυθμός καρέ γραφικών: {STRING}
STR_FRAMERATE_RATE_BLITTER_TOOLTIP                              :{BLACK}Αριθμος των παραγμενων καρέ ανα δευτερολεπτο
STR_FRAMERATE_SPEED_FACTOR                                      :{BLACK}Παράγοντας ταχύτητας τρέχοντος παιχνιδιού: {DECIMAL}x
STR_FRAMERATE_SPEED_FACTOR_TOOLTIP                              :{BLACK}Πόσο γρήγορα εκτελείται το παιχνίδι αυτήν τη στιγμή, σε σύγκριση με την αναμενόμενη ταχύτητα στον κανονικό ρυθμό εξομοίωσης.
STR_FRAMERATE_CURRENT                                           :{WHITE}Τρέχον
STR_FRAMERATE_AVERAGE                                           :{WHITE}Μέσο
STR_FRAMERATE_DATA_POINTS                                       :{BLACK}Τα δεδομένα βασίζονται σε μετρήσεις {COMMA}
STR_FRAMERATE_MS_GOOD                                           :{LTBLUE}{DECIMAL} ms
STR_FRAMERATE_MS_WARN                                           :{YELLOW}{DECIMAL} ms
STR_FRAMERATE_MS_BAD                                            :{RED}{DECIMAL} ms
STR_FRAMERATE_FPS_GOOD                                          :{LTBLUE}{DECIMAL} καρέ/δευτερόλεπτο
STR_FRAMERATE_FPS_WARN                                          :{YELLOW}{DECIMAL} καρέ/δευτερόλεπτο
STR_FRAMERATE_FPS_BAD                                           :{RED}{DECIMAL} καρέ/δευτερόλεπτο
STR_FRAMERATE_BYTES_BAD                                         :{RED}{BYTES}
STR_FRAMERATE_GRAPH_MILLISECONDS                                :{TINY_FONT}{COMMA} ms
STR_FRAMERATE_GRAPH_SECONDS                                     :{TINY_FONT}{COMMA} ς
############ Leave those lines in this order!!
STR_FRAMERATE_GAMELOOP                                          :{BLACK}Σύνολο βρόγχου παιχνιδιού:
STR_FRAMERATE_GL_ECONOMY                                        :{BLACK} Διαχείριση φορτίου:
STR_FRAMERATE_GL_TRAINS                                         :{BLACK} Στιγμές τρένων:
STR_FRAMERATE_GL_ROADVEHS                                       :{BLACK} Στιγμές οχημάτων δρόμου:
STR_FRAMERATE_GL_SHIPS                                          :{BLACK} Στιγμές πλοίων:
STR_FRAMERATE_GL_AIRCRAFT                                       :{BLACK} Στιγμές αεροσκαφών:
STR_FRAMERATE_GL_LANDSCAPE                                      :{BLACK} Στιγμές κόσμου:
STR_FRAMERATE_GL_LINKGRAPH                                      :{BLACK}  Καθυστέρηση γραφήματος συνδέσμου:
STR_FRAMERATE_DRAWING                                           :{BLACK}Γραφική απόδοση:
STR_FRAMERATE_DRAWING_VIEWPORTS                                 :Παράθυρα προβολής κόσμου:
STR_FRAMERATE_VIDEO                                             :{BLACK}Έξοδος βίντεο:
STR_FRAMERATE_SOUND                                             :{BLACK}Μίξη ήχου:
STR_FRAMERATE_ALLSCRIPTS                                        :Σύνολο GS/AI:
STR_FRAMERATE_GAMESCRIPT                                        :{BLACK}   Δέσμη ενεργειών παιχνιδιού:
STR_FRAMERATE_AI                                                :{BLACK}   AI {NUM} {STRING}
############ End of leave-in-this-order
############ Leave those lines in this order!!
STR_FRAMETIME_CAPTION_GAMELOOP                                  :Βρόγχος παιχνιδιού
STR_FRAMETIME_CAPTION_GL_ECONOMY                                :Διαχείριση φορτίου
STR_FRAMETIME_CAPTION_GL_TRAINS                                 :Στιγμές τρένων
STR_FRAMETIME_CAPTION_GL_ROADVEHS                               :Στιγμές οχημάτων δρόμου
STR_FRAMETIME_CAPTION_GL_SHIPS                                  :Στιγμές πλοίων
STR_FRAMETIME_CAPTION_GL_AIRCRAFT                               :Στιγμές αεροσκαφών
STR_FRAMETIME_CAPTION_GL_LANDSCAPE                              :Στιγμές κόσμου
STR_FRAMETIME_CAPTION_GL_LINKGRAPH                              :Καθυστέρηση γραφήματος συνδέσμου
STR_FRAMETIME_CAPTION_DRAWING                                   :Γραφική απόδοση
STR_FRAMETIME_CAPTION_DRAWING_VIEWPORTS                         :Παράθυρα προβολής κόσμου
STR_FRAMETIME_CAPTION_VIDEO                                     :Έξοδος βίντεο
STR_FRAMETIME_CAPTION_SOUND                                     :Μίξη ήχου
STR_FRAMETIME_CAPTION_ALLSCRIPTS                                :Σύνολο GS/AI δεσμών ενεργειών
STR_FRAMETIME_CAPTION_GAMESCRIPT                                :Δέσμη Ενεργειών παιχνιδιού
STR_FRAMETIME_CAPTION_AI                                        :AI {NUM} {STRING}
############ End of leave-in-this-order


# Save/load game/scenario
STR_SAVELOAD_SAVE_CAPTION                                       :{WHITE}Αποθήκευση Παιχνιδιού
STR_SAVELOAD_LOAD_CAPTION                                       :{WHITE}Φόρτωση Παιχνιδιού
STR_SAVELOAD_SAVE_SCENARIO                                      :{WHITE}Αποθήκευση Σεναρίου
STR_SAVELOAD_LOAD_SCENARIO                                      :{WHITE}Φόρτωση Σεναρίου
STR_SAVELOAD_LOAD_HEIGHTMAP                                     :{WHITE}Φόρτωση Χάρτη Υψομετρίας
STR_SAVELOAD_SAVE_HEIGHTMAP                                     :{WHITE}Αποθήκευση Χάρτη Υψομετρίας
STR_SAVELOAD_HOME_BUTTON                                        :{BLACK}Πατήστε εδώ για να πάτε στον τρέχων φάκελο αποθήκευσης
STR_SAVELOAD_BYTES_FREE                                         :{BLACK}{BYTES} ελεύθερα
STR_SAVELOAD_LIST_TOOLTIP                                       :{BLACK}Λίστα δισκών, φακέλων και αποθηκευμένων παιχνιδιών
STR_SAVELOAD_EDITBOX_TOOLTIP                                    :{BLACK}Τρέχον επιλεγμένο όνομα για το αποθηκευμένο παιχνίδι
STR_SAVELOAD_DELETE_BUTTON                                      :{BLACK}Διαγραφή
STR_SAVELOAD_DELETE_TOOLTIP                                     :{BLACK}Διαγραφή του επιλεγμένου αποθηκευμένου παιχνιδιού
STR_SAVELOAD_SAVE_BUTTON                                        :{BLACK}Αποθήκευση
STR_SAVELOAD_SAVE_TOOLTIP                                       :{BLACK}Αποθήκευση παιχνιδιού, χρησιμοποιώντας το επιλεγμένο όνομα
STR_SAVELOAD_LOAD_BUTTON                                        :{BLACK}Φόρτωση
STR_SAVELOAD_LOAD_TOOLTIP                                       :{BLACK}Φόρτωση του επιλεγμένου παιχνιδιού
STR_SAVELOAD_LOAD_HEIGHTMAP_TOOLTIP                             :{BLACK}Φόρτωση του επιλεγμένου χάρτη υψομετρίας
STR_SAVELOAD_DETAIL_CAPTION                                     :{BLACK}Λεπτομέρειες Παιχνιδιού
STR_SAVELOAD_DETAIL_NOT_AVAILABLE                               :{BLACK}Δεν υπάρχουν πληροφορίες.
STR_SAVELOAD_DETAIL_COMPANY_INDEX                               :{SILVER}{COMMA}: {WHITE}{STRING}
STR_SAVELOAD_DETAIL_GRFSTATUS                                   :{SILVER}NewGRF: {WHITE}{STRING}
STR_SAVELOAD_FILTER_TITLE                                       :Φιλτράρισμα κειμένου:
STR_SAVELOAD_OVERWRITE_TITLE                                    :{WHITE}Αντικατάσταση Αρχείου
STR_SAVELOAD_OVERWRITE_WARNING                                  :{YELLOW}Είστε σίγουροι οτι θέλετε να αντικαταστήσετε το υπάρχων αρχείο;
STR_SAVELOAD_DIRECTORY                                          :{STRING} (Κατάλογος)

STR_SAVELOAD_OSKTITLE                                           :{BLACK}Δώστε το όνομα του παιχνιδιού προς αποθήκευση

# World generation
STR_MAPGEN_WORLD_GENERATION_CAPTION                             :{WHITE}Δημιουργία Κόσμου
STR_MAPGEN_MAPSIZE                                              :{BLACK}Διάσταση χάρτη:
STR_MAPGEN_MAPSIZE_TOOLTIP                                      :{BLACK}Επιλέξτε το μέγεθος του χάρτη σε τετραγωνίδια. Ο αριθμός των τετραγωνίδιων διαθέσιμα για κτίσιμο θα είναι λίγο χαμηλότερος
STR_MAPGEN_BY                                                   :{BLACK}*
STR_MAPGEN_NUMBER_OF_TOWNS                                      :{BLACK}Αριθμός πόλεων:
STR_MAPGEN_DATE                                                 :{BLACK}Ημερομηνία:
STR_MAPGEN_NUMBER_OF_INDUSTRIES                                 :{BLACK}Αριθμός βιομηχανιών:
STR_MAPGEN_MAX_HEIGHTLEVEL                                      :{BLACK}Μέγιστο ύψος χάρτη
STR_MAPGEN_MAX_HEIGHTLEVEL_UP                                   :{BLACK}Αύξηση του μέγιστου ύψους βουνών του χάρτη κατά ένα
STR_MAPGEN_MAX_HEIGHTLEVEL_DOWN                                 :{BLACK}Μείωση του μέγιστου ύψους βουνών του χάρτη κατά ένα
STR_MAPGEN_SNOW_LINE_HEIGHT                                     :{BLACK}Ύψος γραμμής χιονιού:
STR_MAPGEN_SNOW_LINE_UP                                         :{BLACK}Μετακίνηση του ύψους της γραμμής χιονιού ένα πάνω
STR_MAPGEN_SNOW_LINE_DOWN                                       :{BLACK}Μετακίνηση του ύψους της γραμμής χιονιού ένα κάτω
STR_MAPGEN_LAND_GENERATOR                                       :{BLACK}Δημιουργός εδάφους:
STR_MAPGEN_TERRAIN_TYPE                                         :{BLACK}Τύπος εδάφους:
STR_MAPGEN_QUANTITY_OF_SEA_LAKES                                :{BLACK}Επίπεδο θάλασσας:
STR_MAPGEN_QUANTITY_OF_RIVERS                                   :{BLACK}Ποτάμια:
STR_MAPGEN_SMOOTHNESS                                           :{BLACK}Ομαλότητα:
STR_MAPGEN_VARIETY                                              :{BLACK}Διανομή ποικιλομορφίας:
STR_MAPGEN_GENERATE                                             :{WHITE}Δημιουργία

# Strings for map borders at game generation
STR_MAPGEN_BORDER_TYPE                                          :{BLACK}Άκρες χάρτη:
STR_MAPGEN_NORTHWEST                                            :{BLACK}Βορειοδυτικά
STR_MAPGEN_NORTHEAST                                            :{BLACK}Βορειοανατολικά
STR_MAPGEN_SOUTHEAST                                            :{BLACK}Νοτιοανατολικά
STR_MAPGEN_SOUTHWEST                                            :{BLACK}Νοτιοδυτικά
STR_MAPGEN_BORDER_FREEFORM                                      :{BLACK}Ελεύθερη μορφή
STR_MAPGEN_BORDER_WATER                                         :{BLACK}Νερό
STR_MAPGEN_BORDER_RANDOM                                        :{BLACK}Τυχαία
STR_MAPGEN_BORDER_RANDOMIZE                                     :{BLACK}Τυχαία
STR_MAPGEN_BORDER_MANUAL                                        :{BLACK}Χειροκίνητος

STR_MAPGEN_HEIGHTMAP_ROTATION                                   :{BLACK}Περιστροφή χάρτη υψομετρίας:
STR_MAPGEN_HEIGHTMAP_NAME                                       :{BLACK}Όνομα χάρτη υψομετρίας:
STR_MAPGEN_HEIGHTMAP_SIZE_LABEL                                 :{BLACK}Μέγεθος:
STR_MAPGEN_HEIGHTMAP_SIZE                                       :{ORANGE}{NUM} × {NUM}

STR_MAPGEN_MAX_HEIGHTLEVEL_QUERY_CAPT                           :{WHITE}Αλλαγή μέγιστου ύψους χάρτη
STR_MAPGEN_SNOW_LINE_QUERY_CAPT                                 :{WHITE}Άλλαγη του ύψους της γράμμης χιονιού
STR_MAPGEN_START_DATE_QUERY_CAPT                                :{WHITE}Αλλαγή έτους έναρξης

# SE Map generation
STR_SE_MAPGEN_CAPTION                                           :{WHITE}Τύπος Σεναρίου
STR_SE_MAPGEN_FLAT_WORLD                                        :{WHITE}Επίπεδο έδαφος
STR_SE_MAPGEN_FLAT_WORLD_TOOLTIP                                :{BLACK}Δημιουργία επίπεδου εδάφους
STR_SE_MAPGEN_RANDOM_LAND                                       :{WHITE}Τυχαίο έδαφος
STR_SE_MAPGEN_FLAT_WORLD_HEIGHT                                 :{BLACK}Ύψος επίπεδης γης:
STR_SE_MAPGEN_FLAT_WORLD_HEIGHT_DOWN                            :{BLACK}Μετακίνηση του ύψους του επίπεδου εδάφους ένα κάτω
STR_SE_MAPGEN_FLAT_WORLD_HEIGHT_UP                              :{BLACK}Μετακίνηση του ύψους του επίπεδου εδάφους ένα πάνω

STR_SE_MAPGEN_FLAT_WORLD_HEIGHT_QUERY_CAPT                      :{WHITE}Αλλαγή του ύψους του επίπεδου εδαφους

# Map generation progress
STR_GENERATION_WORLD                                            :{WHITE}Δημιουργία Κόσμου...
STR_GENERATION_ABORT                                            :{BLACK}Ματαίωση
STR_GENERATION_ABORT_CAPTION                                    :{WHITE}Ακύρωση της Δημιουργίας Κόσμου
STR_GENERATION_ABORT_MESSAGE                                    :{YELLOW}Σίγουρα θέλετε να ακυρώσετε τη δημιουργία;
STR_GENERATION_PROGRESS                                         :{WHITE}{NUM}% ολοκληρώθηκε
STR_GENERATION_PROGRESS_NUM                                     :{BLACK}{NUM} / {NUM}
STR_GENERATION_WORLD_GENERATION                                 :{BLACK}Δημιουργία κόσμου
STR_GENERATION_RIVER_GENERATION                                 :{BLACK}Δημιουργία ποταμού
STR_GENERATION_TREE_GENERATION                                  :{BLACK}Δημιουργία δέντρων
STR_GENERATION_OBJECT_GENERATION                                :{BLACK}Δημιουργία μη μετακινούμενων
STR_GENERATION_CLEARING_TILES                                   :{BLACK}Δημιουργία άγριας και πετρώδης περιοχής
STR_GENERATION_SETTINGUP_GAME                                   :{BLACK}Ρύθμιση παιχνιδιού
STR_GENERATION_PREPARING_TILELOOP                               :{BLACK}Εκτέλεση βρόχου τετραγωνίδιων
STR_GENERATION_PREPARING_SCRIPT                                 :{BLACK}Τρέχουσα δέσμη ενεργειών
STR_GENERATION_PREPARING_GAME                                   :{BLACK}Προετοιμασία παιχνιδιού

# NewGRF settings
STR_NEWGRF_SETTINGS_CAPTION                                     :{WHITE}Ρυθμίσεις NewGRF
STR_NEWGRF_SETTINGS_INFO_TITLE                                  :{WHITE}Λεπτομερείς πληροφορίες για το NewGRF
STR_NEWGRF_SETTINGS_ACTIVE_LIST                                 :{WHITE}Ενεργά αρχεία NewGRF
STR_NEWGRF_SETTINGS_INACTIVE_LIST                               :{WHITE}Ανενεργά αρχεία NewGRF
STR_NEWGRF_SETTINGS_SELECT_PRESET                               :{ORANGE}Επιλογή προκαθορισμένου:
STR_NEWGRF_FILTER_TITLE                                         :{ORANGE}Φίλτρο:
STR_NEWGRF_SETTINGS_PRESET_LIST_TOOLTIP                         :{BLACK}Φόρτωση του προκαθορισμένου σετ ρυθμίσεων
STR_NEWGRF_SETTINGS_PRESET_SAVE                                 :{BLACK}Αποθήκευση προκαθορισμένου
STR_NEWGRF_SETTINGS_PRESET_SAVE_TOOLTIP                         :{BLACK}Αποθήκευση της τρέχουσας λίστας ως προκαθορισμένη
STR_NEWGRF_SETTINGS_PRESET_SAVE_QUERY                           :{BLACK}Δώστε ένα όνομα για το προκαθορισμένο σετ ρυθμίσεων
STR_NEWGRF_SETTINGS_PRESET_DELETE                               :{BLACK}Διαγραφή προκαθορισμένου
STR_NEWGRF_SETTINGS_PRESET_DELETE_TOOLTIP                       :{BLACK}Διαγράψτε το επιλεγμένο προκαθορισμένο σετ ρυθμίσεων
STR_NEWGRF_SETTINGS_ADD                                         :{BLACK}Προσθήκη
STR_NEWGRF_SETTINGS_ADD_FILE_TOOLTIP                            :{BLACK}Προσθέστε το επιλεγμένο αρχείο NewGRF στη διαμόρφωσή σας
STR_NEWGRF_SETTINGS_RESCAN_FILES                                :{BLACK}Ανίχνευση ξανά για αρχεία
STR_NEWGRF_SETTINGS_RESCAN_FILES_TOOLTIP                        :{BLACK}Ανανέωση της λίστας με τα διαθέσιμα αρχεία NewGRF
STR_NEWGRF_SETTINGS_REMOVE                                      :{BLACK}Αφαίρεση
STR_NEWGRF_SETTINGS_REMOVE_TOOLTIP                              :{BLACK}Αφαιρέστε το επιλεγμένο αρχείο NewGRF από τη λίστα
STR_NEWGRF_SETTINGS_MOVEUP                                      :{BLACK}Μετακίνηση Πάνω
STR_NEWGRF_SETTINGS_MOVEUP_TOOLTIP                              :{BLACK}Μετακινήστε το επιλεγμένο αρχείο NewGRF πάνω στη λίστα
STR_NEWGRF_SETTINGS_MOVEDOWN                                    :{BLACK}Μετακίνηση Κάτω
STR_NEWGRF_SETTINGS_MOVEDOWN_TOOLTIP                            :{BLACK}Μετακινήστε το επιλεγμένο αρχείο NewGRF κάτω στη λίστα
STR_NEWGRF_SETTINGS_UPGRADE                                     :{BLACK}Αναβάθμιση
STR_NEWGRF_SETTINGS_UPGRADE_TOOLTIP                             :{BLACK}Αναβάθμιση αρχείων NewGRF για τα οποία μια νεότερη έκδοση έχει εγκατασταθεί
STR_NEWGRF_SETTINGS_FILE_TOOLTIP                                :{BLACK}Μία λίστα που περιέχει τα εγκατεστημένα αρχεία NewGRF

STR_NEWGRF_SETTINGS_SET_PARAMETERS                              :{BLACK}Ρύθμιση παραμέτρων
STR_NEWGRF_SETTINGS_SHOW_PARAMETERS                             :{BLACK}Εμφάνιση παραμέτρων
STR_NEWGRF_SETTINGS_TOGGLE_PALETTE                              :{BLACK}Εναλλαγή παλέτας
STR_NEWGRF_SETTINGS_TOGGLE_PALETTE_TOOLTIP                      :{BLACK}Εναλλάσσει την παλέτα του επιλεγμένου NewGRF.{}Κάντε αυτό όταν τα γραφικά από αυτό το NewGRF δείχνουν ροζ μέσα στο παιχνίδι
STR_NEWGRF_SETTINGS_APPLY_CHANGES                               :{BLACK}Εφαρμογή αλλαγών

STR_NEWGRF_SETTINGS_FIND_MISSING_CONTENT_BUTTON                 :{BLACK}Αναζήτηση για λείπων περιεχόμενο στο διαδίκτυο
STR_NEWGRF_SETTINGS_FIND_MISSING_CONTENT_TOOLTIP                :{BLACK}Έλεγχος για αν μπορεί να βρεθεί λείπων περιεχόμενο στο διαδίκτυο

STR_NEWGRF_SETTINGS_FILENAME                                    :{BLACK}Όνομα αρχείου: {SILVER}{STRING}
STR_NEWGRF_SETTINGS_GRF_ID                                      :{BLACK}GRF ID: {SILVER}{STRING}
STR_NEWGRF_SETTINGS_VERSION                                     :{BLACK}Έκδοση: {SILVER}{NUM}
STR_NEWGRF_SETTINGS_MIN_VERSION                                 :{BLACK}Ελάχ. συμβατή έκδοση: {SILVER}{NUM}
STR_NEWGRF_SETTINGS_MD5SUM                                      :{BLACK}MD5sum: {SILVER}{STRING}
STR_NEWGRF_SETTINGS_PALETTE                                     :{BLACK}Παλέτα: {SILVER}{STRING}
STR_NEWGRF_SETTINGS_PALETTE_DEFAULT                             :Προεπιλογή (D)
STR_NEWGRF_SETTINGS_PALETTE_DEFAULT_32BPP                       :Προεπιλογή (D) / 32 bpp
STR_NEWGRF_SETTINGS_PALETTE_LEGACY                              :Παλαιού τύπου (W)
STR_NEWGRF_SETTINGS_PALETTE_LEGACY_32BPP                        :Παλαιού τύπου (W) / 32 bpp
STR_NEWGRF_SETTINGS_PARAMETER                                   :{BLACK}Παράμετροι: {SILVER}{STRING}
STR_NEWGRF_SETTINGS_PARAMETER_NONE                              :Κανένα

STR_NEWGRF_SETTINGS_NO_INFO                                     :{BLACK}Δεν υπάρχουν διαθέσιμες πληροφορίες
STR_NEWGRF_SETTINGS_NOT_FOUND                                   :{RED}Δεν βρέθηκε το ταυτοποιημένο αρχείο
STR_NEWGRF_SETTINGS_DISABLED                                    :{RED}Απενεργοποιημένο
STR_NEWGRF_SETTINGS_INCOMPATIBLE                                :{RED}Μη συμβατό με αυτήν την έκδοση του OpenTTD

# NewGRF save preset window
STR_SAVE_PRESET_CAPTION                                         :{WHITE}Αποθήκευση προκαθορισμένου
STR_SAVE_PRESET_LIST_TOOLTIP                                    :{BLACK}Λίστα διαθέσιμων προκαθορισμένων, επιλέχτε ένα για την αντιγραφή το στο όνομα αποθήκευσης απο κάτω
STR_SAVE_PRESET_TITLE                                           :{BLACK}Δώστε ένα όνομα για το προκαθορισμένο
STR_SAVE_PRESET_EDITBOX_TOOLTIP                                 :{BLACK}Τρέχον επιλεγμένο όνομα για το προκαθορισμένο για αποθήκευση
STR_SAVE_PRESET_CANCEL                                          :{BLACK}Ακύρωση
STR_SAVE_PRESET_CANCEL_TOOLTIP                                  :{BLACK}Μη αλλαγή του προκαθορισμένου
STR_SAVE_PRESET_SAVE                                            :{BLACK}Αποθήκευση
STR_SAVE_PRESET_SAVE_TOOLTIP                                    :{BLACK}Αποθήκευση προκαθορισμένου, χρησιμοποιώντας το επιλεγμένο όνομα

# NewGRF parameters window
STR_NEWGRF_PARAMETERS_CAPTION                                   :{WHITE}Αλλαγή παραμέτρων NewGRF
STR_NEWGRF_PARAMETERS_CLOSE                                     :{BLACK}Κλείσιμο
STR_NEWGRF_PARAMETERS_RESET                                     :{BLACK}Επαναφορά
STR_NEWGRF_PARAMETERS_RESET_TOOLTIP                             :{BLACK}Ρύθμιση όλων των παραμέτρων στις προεπιλεγμένες τιμές
STR_NEWGRF_PARAMETERS_DEFAULT_NAME                              :Παράμετρος {NUM}
STR_NEWGRF_PARAMETERS_SETTING                                   :{STRING}: {ORANGE}{STRING}
STR_NEWGRF_PARAMETERS_NUM_PARAM                                 :{LTBLUE}Πλήθος παραμέτρων: {ORANGE}{NUM}

# NewGRF inspect window
STR_NEWGRF_INSPECT_CAPTION                                      :{WHITE}Επιθεώρηση - {STRING}
STR_NEWGRF_INSPECT_PARENT_BUTTON                                :{BLACK}Γονικό
STR_NEWGRF_INSPECT_PARENT_TOOLTIP                               :{BLACK}Επιθεώρηση του αντικείμενου του γονικού σκοπού

STR_NEWGRF_INSPECT_CAPTION_OBJECT_AT                            :{STRING} στο {HEX}
STR_NEWGRF_INSPECT_CAPTION_OBJECT_AT_OBJECT                     :Αντικείμενο
STR_NEWGRF_INSPECT_CAPTION_OBJECT_AT_RAIL_TYPE                  :Τύπος σιδηροτροχιάς

STR_NEWGRF_INSPECT_QUERY_CAPTION                                :{WHITE}Μεταβλητή NewGRF 60+x παράμετρος (δεκαεξαδικό)

# Sprite aligner window
STR_SPRITE_ALIGNER_CAPTION                                      :{WHITE}Ευθυγράμμιση sprite {COMMA} ({STRING})
STR_SPRITE_ALIGNER_NEXT_BUTTON                                  :{BLACK}Επόμενο στοιχείο
STR_SPRITE_ALIGNER_NEXT_TOOLTIP                                 :{BLACK}Συνέχισε στο επόμενο κανονικό sprite, προσπερνώντας οποιοδήποτε ψευδό/επαναναχρωματιζόμενο/γραμματοσειράς sprite και κάνε τις τελικές διαδικασίες στο τέλος
STR_SPRITE_ALIGNER_GOTO_BUTTON                                  :{BLACK}Μετακίνηση στο στοιχείο
STR_SPRITE_ALIGNER_GOTO_TOOLTIP                                 :{BLACK}Μετακίνηση στο sprite. Εάν το sprite δεν είναι κανονικό sprite, συνεχίζει στο επόμενο κανονικό sprite
STR_SPRITE_ALIGNER_PREVIOUS_BUTTON                              :{BLACK}Προηγούμενο στοιχείο
STR_SPRITE_ALIGNER_PREVIOUS_TOOLTIP                             :{BLACK}Προχώρησε στο προηγούμενο κανονικό sprite, προσπερνώντας οποιαδήποτε ψευδό/επαναχρωματιζόμενα/γραμματοσειράς sprites και ξαναεκτέλεσε τη διαδικασία από το πρώτο sprite ως το τελεταίο
STR_SPRITE_ALIGNER_SPRITE_TOOLTIP                               :{BLACK}Επανεμφάνιση του επιλεγμένου sprite. Η ευθυγράμμιση αγνοείται όταν γίνεται η σχεδίαση του sprite
STR_SPRITE_ALIGNER_MOVE_TOOLTIP                                 :{BLACK}Μετακίνηση του sprite τριγύρω, αλλάζοντας τα στίγματα Χ και Υ. Ctrl+Κλικ για να μετακινήσετε το sprite μονάδες τη φορά.
STR_SPRITE_ALIGNER_RESET_BUTTON                                 :{BLACK}Επαναφορά σχετικού
STR_SPRITE_ALIGNER_RESET_TOOLTIP                                :{BLACK}Επαναφορά των τρεχούμενων σχετικών στιγμάτων
STR_SPRITE_ALIGNER_OFFSETS_ABS                                  :{BLACK}Στίγμα X: {NUM}, Στίγμα Y: {NUM} (Απόλυτο)
STR_SPRITE_ALIGNER_OFFSETS_REL                                  :{BLACK} Στίγμα X: {NUM}, Στίγμα Y: {NUM} (Σχετικό)
STR_SPRITE_ALIGNER_PICKER_BUTTON                                :{BLACK}Επιλογή sprite
STR_SPRITE_ALIGNER_PICKER_TOOLTIP                               :{BLACK}Επιλογή ενός sprite από οπουδήποτε στη οθόνη

STR_SPRITE_ALIGNER_GOTO_CAPTION                                 :{WHITE}Μετακίνηση στο στοιχείο

# NewGRF (self) generated warnings/errors
STR_NEWGRF_ERROR_MSG_INFO                                       :{SILVER}{STRING}
STR_NEWGRF_ERROR_MSG_WARNING                                    :{RED}Προειδοποίηση: {SILVER}{STRING}
STR_NEWGRF_ERROR_MSG_ERROR                                      :{RED}Λάθος: {SILVER}{STRING}
STR_NEWGRF_ERROR_MSG_FATAL                                      :{RED}Καταστροφικό: {SILVER}{STRING}
STR_NEWGRF_ERROR_FATAL_POPUP                                    :{WHITE}Ένα καταστροφικό λάθος για τα NewGRF έχει συμβεί:{}{STRING}
STR_NEWGRF_ERROR_VERSION_NUMBER                                 :Το {1:STRING} δεν θα δουλέψει με την έκδοση του TTDPatch όπως αναφέρεται από το OpenTTD
STR_NEWGRF_ERROR_DOS_OR_WINDOWS                                 :Το {1:STRING} είναι για την έκδοση {STRING} του TTD
STR_NEWGRF_ERROR_UNSET_SWITCH                                   :{1:STRING} είναι σχεδιασμένο να δουλέψει με το {STRING}
STR_NEWGRF_ERROR_INVALID_PARAMETER                              :Λάθος παράμετρος για το {1:STRING}: παράμετρος {STRING} ({NUM})
STR_NEWGRF_ERROR_LOAD_BEFORE                                    :Το {1:STRING} πρέπει να φορτωθεί πριν από το {STRING}
STR_NEWGRF_ERROR_LOAD_AFTER                                     :Το {1:STRING} πρέπει να φορτωθεί μετά από το {STRING}
STR_NEWGRF_ERROR_OTTD_VERSION_NUMBER                            :Το {1:STRING} απαιτεί έκδοση OpenTTD {STRING} ή καλύτερη
STR_NEWGRF_ERROR_AFTER_TRANSLATED_FILE                          :το αρχείο GRF είναι σχεδιασμένο για να μεταφράζει
STR_NEWGRF_ERROR_TOO_MANY_NEWGRFS_LOADED                        :Έχουν φορτωθεί πολλά NewGRF
STR_NEWGRF_ERROR_STATIC_GRF_CAUSES_DESYNC                       :Η φόρτωση του {1:STRING} ως στατικό NewGRF με {STRING} μπορεί να προκαλέσει αποσυγχρονισμούς
STR_NEWGRF_ERROR_UNEXPECTED_SPRITE                              :Απρόοπτο sprite (sprite {3:NUM})
STR_NEWGRF_ERROR_UNKNOWN_PROPERTY                               :Άγνωστη ιδιότητα Action 0 {4:HEX} (sprite {3:NUM})
STR_NEWGRF_ERROR_INVALID_ID                                     :Προσπάθεια να χρησιμοποιήσει άκυρο ID (sprite {3:NUM})
STR_NEWGRF_ERROR_CORRUPT_SPRITE                                 :Το {YELLOW}{STRING} περιέχει ένα αλλοιωμένο sprite. Όλα τα αλλοιωμένα sprites θα εμφανίζονται ως κόκκινα ερωτηματικά (?)
STR_NEWGRF_ERROR_MULTIPLE_ACTION_8                              :Περιέχει πολλαπλές καταχωρήσεις Action 8 (sprite {3:NUM})
STR_NEWGRF_ERROR_READ_BOUNDS                                    :Διάβασε πέρα από το τέλος του ψευδό-sprite (sprite {3:NUM})
STR_NEWGRF_ERROR_GRM_FAILED                                     :Οι ζητημένοι πόροι GRF δεν είναι διαθέσιμοι (sprite {3:NUM})
STR_NEWGRF_ERROR_FORCEFULLY_DISABLED                            :Το {1:STRING} απενεργοποιήθηκε από το {2:STRING}
STR_NEWGRF_ERROR_INVALID_SPRITE_LAYOUT                          :Άκυρη/άγνωστη μορφή σχεδίου sprite (sprite {3:NUM})
STR_NEWGRF_ERROR_LIST_PROPERTY_TOO_LONG                         :Πάρα πολλά αντικέιμενα στη λίστα τιμών ιδιοτήτων (sprite {3:NUM}, ιδιότητα {4:HEX})
STR_NEWGRF_ERROR_INDPROD_CALLBACK                               :Άγνωστη/άκυρη σπιτροφή κήσης από παραγωγή βιομηχανίας (sprite {3:NUM}, "{2:STRING}")

# NewGRF related 'general' warnings
STR_NEWGRF_POPUP_CAUTION_CAPTION                                :{WHITE}Προσοχή!
STR_NEWGRF_CONFIRMATION_TEXT                                    :{YELLOW}Πρόκειται να κάνετε αλλαγές σε παιχνίδι που είναι ήδη σε εξέλιξη. Αυτό μπορεί να κλείσει απρόοπτα το OpenTTD ή να διαλύσει την κατάσταση του παιχνιδιού. Μην καταχωρείτε αναφορές σφάλματος για τέτοια προβλήματα.{}Είστε απόλυτα σίγουροι για αυτή την ενέργεια;

STR_NEWGRF_DUPLICATE_GRFID                                      :{WHITE}Δεν μπορεί να γίνει η προσθήκη του αρχείου: διπλότυπο GRF ID
STR_NEWGRF_COMPATIBLE_LOADED                                    :{ORANGE}Δεν βρέθηκε ταυτοποιημένο αρχείο (φορτώθηκε συμβατό GRF)
STR_NEWGRF_TOO_MANY_NEWGRFS                                     :{WHITE}Δεν μπορεί να προστεθεί το αρχείο: φτάσατε το όριο αρχείων NewGRF

STR_NEWGRF_COMPATIBLE_LOAD_WARNING                              :{WHITE}Φόρτωση συμβατού/ών GRF για χαμένα αρχεία
STR_NEWGRF_DISABLED_WARNING                                     :{WHITE}Απενεργοποιήθηκε/αν ανύπαρκτο/α αρχείο/α GRF
STR_NEWGRF_UNPAUSE_WARNING_TITLE                                :{YELLOW}Ανύπαρκτο/α αρχείο/α GRF
STR_NEWGRF_UNPAUSE_WARNING                                      :{WHITE}Η συνέχιση μπορεί να κλείσει απρόοπτα το OpenTTD. Μη δώσετε αναφορές σφαλμάτων για κλεισίματα.{}Θέλετε πραγματικά να συνεχίσετε την λειτουργία;

# NewGRF status
STR_NEWGRF_LIST_NONE                                            :Κανένα
STR_NEWGRF_LIST_ALL_FOUND                                       :Όλα τα αρχεία είναι παρόντα
STR_NEWGRF_LIST_COMPATIBLE                                      :{YELLOW}Βρέθηκαν συμβατά αρχεία
STR_NEWGRF_LIST_MISSING                                         :{RED}Λείπουν αρχεία

# NewGRF 'it's broken' warnings
STR_NEWGRF_BROKEN                                               :{WHITE}Η συμπεριφορά του NewGRF «{0:STRING}» είναι πιθανό να προκαλέσει αποσυγχρονισμούς ή/και απρόοπτα κλεισίματα
STR_NEWGRF_BROKEN_POWERED_WAGON                                 :{WHITE}Άλλαξε την κατάσταση *** για «{1:ENGINE}» όταν δεν είναι μέσα σε αμαξοστάσιο
STR_NEWGRF_BROKEN_VEHICLE_LENGTH                                :{WHITE}Άλλαξε το μήκος του οχήματος «{1:ENGINE}» ενώ δεν βρισκόταν μέσα σε αμαξοστάσιο
STR_NEWGRF_BROKEN_CAPACITY                                      :{WHITE}Άλλαξε τη χωριτικότητα όχηματος για τη «{1:ENGINE}» όταν δεν είναι σε αμαξοστάσιο ή διαδικασία μετατροπής
STR_BROKEN_VEHICLE_LENGTH                                       :{WHITE}Το τρένο «{VEHICLE}» που ανήκει στην εταιρία «{COMPANY}» έχει μη έγκυρο μήκος. Πιθανόν να προκλήθηκε από προβλήματα με κάποια NewGRF. Το παιχνίδι μπορεί να αποσυγχρονιστεί ή να κλείσει απρόοπτα.

STR_NEWGRF_BUGGY                                                :{WHITE}Το NewGRF «{0:STRING}» δίνει λάθος πληροφορίες
STR_NEWGRF_BUGGY_ARTICULATED_CARGO                              :{WHITE}Η πληροφορία εμπορεύματος/μετατροπής για το «{1:ENGINE}» διαφέρει από τη λίστα αγοράς μετά την κατασκευή. Αυτό μπορεί να προκαλέσει την αποτυχία της αυτόματης ανανέωσης/αντικατάστασης για σωστή μετατροπή
STR_NEWGRF_BUGGY_ENDLESS_PRODUCTION_CALLBACK                    :{WHITE}Το «{1:STRING}» προκάλεσε ένα ατέρμονο βρόχο στην κλήση παραγωγής
STR_NEWGRF_BUGGY_UNKNOWN_CALLBACK_RESULT                        :{WHITE}Η κλήση {1:HEX} επέστρεψε άγνωστο/άκυρο αποτέλεσμα {2:HEX}
STR_NEWGRF_BUGGY_INVALID_CARGO_PRODUCTION_CALLBACK              :{WHITE}Το '{1:STRING}' επέστρεψε άγνωστο/άκυρο τύπο εμπορεύματος στην κλήση {2:HEX}

# 'User removed essential NewGRFs'-placeholders for stuff without specs
STR_NEWGRF_INVALID_CARGO                                        :<μη έγκυρο φορτίο>
STR_NEWGRF_INVALID_CARGO_ABBREV                                 :;;
STR_NEWGRF_INVALID_CARGO_QUANTITY                               :{COMMA} <μη έγκυρου φορτίου>
STR_NEWGRF_INVALID_ENGINE                                       :<μη έγκυρο μοντέλο μηχανής>
STR_NEWGRF_INVALID_INDUSTRYTYPE                                 :<μη έγκυρη βιομηχανία>

# Placeholders for other invalid stuff, e.g. vehicles that have gone (Game Script).
STR_INVALID_VEHICLE                                             :<μη έγκυρο όχημα>

# NewGRF scanning window
STR_NEWGRF_SCAN_CAPTION                                         :{WHITE}Σαρώνονται ΝewGRF
STR_NEWGRF_SCAN_MESSAGE                                         :{BLACK}Σαρώνονται τα NewGRF. Ανάλογα με το μέγεθος, αυτό μπορεί να απαιτήσει κάποιο χρόνο...
STR_NEWGRF_SCAN_STATUS                                          :{BLACK}{NUM} NewGRF σαρώθηκαν από {NUM} υπολογισμένα NewGRF
STR_NEWGRF_SCAN_ARCHIVES                                        :Σάρωση για αρχεία

# Sign list window
STR_SIGN_LIST_CAPTION                                           :{WHITE}Λίστα Πινακίδων - {COMMA} Πινακίδ{P α ες}
STR_SIGN_LIST_MATCH_CASE                                        :{BLACK}Αντιστοίχιση πεζών/κεφαλαίων
STR_SIGN_LIST_MATCH_CASE_TOOLTIP                                :{BLACK}Εναλλαγή ταύτισης μεγέθους κατά τη σύγκρισης ονομάτων πινακίδων με τον όρο φιλτραρισμού

# Sign window
STR_EDIT_SIGN_CAPTION                                           :{WHITE}Επεξεργασία κειμένου πινακίδας
STR_EDIT_SIGN_LOCATION_TOOLTIP                                  :{BLACK}Κεντράρισμα της κύριας προβολής στη τοποθεσία της πινακίδας. Με Ctrl+Κλικ ανοίγει νέο παράθυρο προβολής στην τοποθεσία της πινακίδας
STR_EDIT_SIGN_NEXT_SIGN_TOOLTIP                                 :{BLACK}Μετάβαση στην επόμενη πινακίδα
STR_EDIT_SIGN_PREVIOUS_SIGN_TOOLTIP                             :{BLACK}Μετάβαση στη προηγούμενη πινακίδα

STR_EDIT_SIGN_SIGN_OSKTITLE                                     :{BLACK}Δώστε ένα όνομα για την πινακίδα

# Town directory window
STR_TOWN_DIRECTORY_CAPTION                                      :{WHITE}Πόλεις
STR_TOWN_DIRECTORY_NONE                                         :{ORANGE}- Τίποτα -
STR_TOWN_DIRECTORY_TOWN                                         :{ORANGE}{TOWN}{BLACK} ({COMMA})
STR_TOWN_DIRECTORY_CITY                                         :{ORANGE}{TOWN}{YELLOW} (Πόλη){BLACK} ({COMMA})
STR_TOWN_DIRECTORY_LIST_TOOLTIP                                 :{BLACK}Ονόματα πόλεων - πατήστε στο όνομα για να κεντράρετε την εικόνα στην πόλη. Με Ctrl+Κλικ ανοίγει νέο παράθυρο προβολής στην τοποθεσία της πόλης
STR_TOWN_POPULATION                                             :{BLACK}Παγκόσμιος πληθυσμός: {COMMA}

# Town view window
STR_TOWN_VIEW_TOWN_CAPTION                                      :{WHITE}{TOWN}
STR_TOWN_VIEW_CITY_CAPTION                                      :{WHITE}{TOWN} (Πόλη)
STR_TOWN_VIEW_POPULATION_HOUSES                                 :{BLACK}Πληθυσμός: {ORANGE}{COMMA}{BLACK}  Σπίτια: {ORANGE}{COMMA}
STR_TOWN_VIEW_CARGO_LAST_MONTH_MAX                              :{BLACK}{CARGO_LIST} προηγούμενος μήνας: {ORANGE}{COMMA}{BLACK}  μέγιστο: {ORANGE}{COMMA}
STR_TOWN_VIEW_CARGO_FOR_TOWNGROWTH                              :{BLACK}Εμπορεύματα που χρειάζονται για την επέκταση της πόλης:
STR_TOWN_VIEW_CARGO_FOR_TOWNGROWTH_REQUIRED_GENERAL             :{ORANGE}{STRING}{RED} απαιτείται
STR_TOWN_VIEW_CARGO_FOR_TOWNGROWTH_REQUIRED_WINTER              :{ORANGE}{STRING}{BLACK} απαιτείται τον χειμώνα
STR_TOWN_VIEW_CARGO_FOR_TOWNGROWTH_DELIVERED_GENERAL            :{ORANGE}{STRING}{GREEN} παραδόθηκε
STR_TOWN_VIEW_CARGO_FOR_TOWNGROWTH_REQUIRED                     :{ORANGE}{CARGO_TINY} / {CARGO_LONG}{RED} (ακόμη απαιτείται)
STR_TOWN_VIEW_CARGO_FOR_TOWNGROWTH_DELIVERED                    :{ORANGE}{CARGO_TINY} / {CARGO_LONG}{GREEN} (παραδόθηκε)
STR_TOWN_VIEW_TOWN_GROWS_EVERY                                  :{BLACK}Η πόλη επεκτείνεται κάθε {ORANGE}{COMMA}{BLACK}{NBSP}ημέρ{P α ες}
STR_TOWN_VIEW_TOWN_GROWS_EVERY_FUNDED                           :{BLACK}Η πόλη επεκτείνεται κάθε {ORANGE}{COMMA}{BLACK}{NBSP}ημέρ{P α ες} (χρηματοδοτούμενη)
STR_TOWN_VIEW_TOWN_GROW_STOPPED                                 :{BLACK}Η πόλη {RED}δεν{BLACK} επεκτείνεται
STR_TOWN_VIEW_NOISE_IN_TOWN                                     :{BLACK}Επίπεδο θορύβου στη πόλη: {ORANGE}{COMMA}{BLACK}  μέγιστο: {ORANGE}{COMMA}
STR_TOWN_VIEW_CENTER_TOOLTIP                                    :{BLACK}Κεντράρισμα της εικόνας στην τοποθεσία της πόλης. Με Ctrl+Κλικ ανοίγει νέο παράθυρο προβολής στην τοποθεσία της πόλης
STR_TOWN_VIEW_LOCAL_AUTHORITY_BUTTON                            :{BLACK}Τοπική αρχή
STR_TOWN_VIEW_LOCAL_AUTHORITY_TOOLTIP                           :{BLACK}Εμφάνιση πληροφοριών για την τοπική αρχή
STR_TOWN_VIEW_RENAME_TOOLTIP                                    :{BLACK}Αλλαγή του ονόματος της πόλης

STR_TOWN_VIEW_EXPAND_BUTTON                                     :{BLACK}Επέκταση
STR_TOWN_VIEW_EXPAND_TOOLTIP                                    :{BLACK}Αύξηση μεγέθους της πόλης
STR_TOWN_VIEW_DELETE_BUTTON                                     :{BLACK}Διαγραφή
STR_TOWN_VIEW_DELETE_TOOLTIP                                    :{BLACK}Διαγραφή της πόλης ολοκληρωτικά

STR_TOWN_VIEW_RENAME_TOWN_BUTTON                                :Μετονομασία Πόλης

# Town local authority window
STR_LOCAL_AUTHORITY_CAPTION                                     :{WHITE}Τοπική αρχή της πόλης {TOWN}
STR_LOCAL_AUTHORITY_ZONE                                        :{BLACK}Ζώνη
STR_LOCAL_AUTHORITY_COMPANY_RATINGS                             :{BLACK}Ποσοστά εταιρίας μεταφορών:
STR_LOCAL_AUTHORITY_COMPANY_RATING                              :{YELLOW}{COMPANY} {COMPANY_NUM}: {ORANGE}{STRING}
STR_LOCAL_AUTHORITY_ACTIONS_TITLE                               :{BLACK}Διαθέσιμες πράξεις:
STR_LOCAL_AUTHORITY_ACTIONS_TOOLTIP                             :{BLACK}Λίστα πραγμάτων που πρέπει να γίνουν σε αυτήν την πόλη - πατήστε στο αντικείμενο για πληροφορίες
STR_LOCAL_AUTHORITY_DO_IT_BUTTON                                :{BLACK}Κάντε το
STR_LOCAL_AUTHORITY_DO_IT_TOOLTIP                               :{BLACK}Διενέργεια της επιλεγμένης πράξης στην παραπάνω λίστα

STR_LOCAL_AUTHORITY_ACTION_SMALL_ADVERTISING_CAMPAIGN           :Μικρή διαφημιστική καμπάνια
STR_LOCAL_AUTHORITY_ACTION_MEDIUM_ADVERTISING_CAMPAIGN          :Μεσαία διαφημιστική καμπάνια
STR_LOCAL_AUTHORITY_ACTION_LARGE_ADVERTISING_CAMPAIGN           :Μεγάλη διαφημιστική καμπάνια
STR_LOCAL_AUTHORITY_ACTION_ROAD_RECONSTRUCTION                  :Επιχορήγηση ανακατασκευής τοπικού οδικού δικτύου
STR_LOCAL_AUTHORITY_ACTION_STATUE_OF_COMPANY                    :Κτίσιμο αγάλματος του ιδιοκτήτη της εταιρίας
STR_LOCAL_AUTHORITY_ACTION_NEW_BUILDINGS                        :Επιχορήγηση νέων κτιρίων
STR_LOCAL_AUTHORITY_ACTION_EXCLUSIVE_TRANSPORT                  :Αγορά αποκλειστικών δικαιωμάτων μεταφοράς
STR_LOCAL_AUTHORITY_ACTION_BRIBE                                :Δωροδοκήστε την τοπική αρχή

STR_LOCAL_AUTHORITY_ACTION_TOOLTIP_SMALL_ADVERTISING            :{YELLOW}Έναρξη μικρής τοπικής διαφημιστικής καμπάνιας, για να προσελκύσετε περισσότερους επιβάτες και εμπορεύματα στις μεταφορικές σας υπηρεσίες.{} Κόστος: {CURRENCY_LONG}
STR_LOCAL_AUTHORITY_ACTION_TOOLTIP_MEDIUM_ADVERTISING           :{YELLOW}Έναρξη μεσαίας τοπικής διαφημιστικής καμπάνιας, για να προσελκύσετε περισσότερους επιβάτες και εμπορεύματα στις μεταφορικές σας υπηρεσίες.{} Κόστος: {CURRENCY_LONG}
STR_LOCAL_AUTHORITY_ACTION_TOOLTIP_LARGE_ADVERTISING            :{YELLOW}Έναρξη μεγάλης τοπικής διαφημιστικής καμπάνιας, για να προσελκύσετε περισσότερους επιβάτες και εμπορεύματα στις μεταφορικές σας υπηρεσίες.{} Κόστος: {CURRENCY_LONG}
STR_LOCAL_AUTHORITY_ACTION_TOOLTIP_ROAD_RECONSTRUCTION          :{YELLOW}Επιχορηγήστε την ανακατασκευή του τοπικού οδικού δικτύου. Προκαλεί σοβαρή ενόχληση στην τοπικό οδικό δίκτυο για έως 6 μήνες.{} Κόστος: {CURRENCY_LONG}
STR_LOCAL_AUTHORITY_ACTION_TOOLTIP_STATUE_OF_COMPANY            :{YELLOW}Χτίστε ένα άγαλμα προς τιμήν της εταιρίας σας.{} Κόστος: {CURRENCY_LONG}
STR_LOCAL_AUTHORITY_ACTION_TOOLTIP_NEW_BUILDINGS                :{YELLOW}Χρηματοδοτήστε την κατασκευή νέων εμπορικών κτιρίων στην πόλη.{} Κόστος: {CURRENCY_LONG}
STR_LOCAL_AUTHORITY_ACTION_TOOLTIP_EXCLUSIVE_TRANSPORT          :{YELLOW}Αγορά αποκλειστικών δικαιωμάτων διάρκειας ενός χρόνου για αυτήν την πόλη. Η τοπική αρχή θα επιτρέπει στους επιβάτες και τα φορτία να χρησιμοποιούν μόνο τους σταθμούς της εταιρίας σας.{} Κόστος: {CURRENCY_LONG}
STR_LOCAL_AUTHORITY_ACTION_TOOLTIP_BRIBE                        :{YELLOW}Δωροδοκήστε τις τοπικές αρχές για να αυξήσετε τα ποσοστά αποδοχής σας, με ρίσκο ένα μεγάλο πρόστιμο εάν συλληφθείτε.{}Κόστος: {CURRENCY_LONG}

# Goal window
STR_GOALS_CAPTION                                               :{WHITE}{COMPANY} Στόχοι:
STR_GOALS_SPECTATOR_CAPTION                                     :{WHITE}Καθολικοί στόχοι:
STR_GOALS_SPECTATOR                                             :Καθολικοί στόχοι
STR_GOALS_GLOBAL_TITLE                                          :{BLACK}Καθολικοί στόχοι:
STR_GOALS_TEXT                                                  :{ORANGE}{STRING}
STR_GOALS_NONE                                                  :{ORANGE}- Κανένας -
STR_GOALS_SPECTATOR_NONE                                        :{ORANGE}- Μη εφαρμόσιμος -
STR_GOALS_PROGRESS                                              :{ORANGE}{STRING}
STR_GOALS_PROGRESS_COMPLETE                                     :{GREEN}{STRING}
STR_GOALS_COMPANY_TITLE                                         :{BLACK}Εταιρικοί στόχοι:
STR_GOALS_TOOLTIP_CLICK_ON_SERVICE_TO_CENTER                    :{BLACK}Πατήστε στον στόχο για να επικεντρωθεί η οθόνη στη βιομηχανία/πόλη/τετραγωνίδιο. Με Ctrl+Κλικ ανοίγει το παράθυρο θέασης στην τοποθεσία της βιομηχανίας/πόλης/τετραγωνίδιου

# Goal question window
STR_GOAL_QUESTION_CAPTION_QUESTION                              :{BLACK}Ερώτηση
STR_GOAL_QUESTION_CAPTION_INFORMATION                           :{BLACK}Πληροφορίες
STR_GOAL_QUESTION_CAPTION_WARNING                               :{BLACK}Προειδοποίηση
STR_GOAL_QUESTION_CAPTION_ERROR                                 :{YELLOW}Σφάλμα

############ Start of Goal Question button list
STR_GOAL_QUESTION_BUTTON_CANCEL                                 :Ακύρωση
STR_GOAL_QUESTION_BUTTON_OK                                     :Εντάξει
STR_GOAL_QUESTION_BUTTON_NO                                     :Όχι
STR_GOAL_QUESTION_BUTTON_YES                                    :Ναι
STR_GOAL_QUESTION_BUTTON_DECLINE                                :Απόρριψη
STR_GOAL_QUESTION_BUTTON_ACCEPT                                 :Αποδοχή
STR_GOAL_QUESTION_BUTTON_IGNORE                                 :Αγνόηση
STR_GOAL_QUESTION_BUTTON_RETRY                                  :Επανάληψη
STR_GOAL_QUESTION_BUTTON_PREVIOUS                               :Προηγούμενο
STR_GOAL_QUESTION_BUTTON_NEXT                                   :Επόμενο
STR_GOAL_QUESTION_BUTTON_STOP                                   :Τερματισμός
STR_GOAL_QUESTION_BUTTON_START                                  :Έναρξη
STR_GOAL_QUESTION_BUTTON_GO                                     :Έναρξη
STR_GOAL_QUESTION_BUTTON_CONTINUE                               :Συνέχιση
STR_GOAL_QUESTION_BUTTON_RESTART                                :Επανεκκίνιση
STR_GOAL_QUESTION_BUTTON_POSTPONE                               :Αναβολή
STR_GOAL_QUESTION_BUTTON_SURRENDER                              :Παράδοση
STR_GOAL_QUESTION_BUTTON_CLOSE                                  :Κλείσιμο
############ End of Goal Question button list

# Subsidies window
STR_SUBSIDIES_CAPTION                                           :{WHITE}Χρηματοδοτήσεις
STR_SUBSIDIES_OFFERED_TITLE                                     :{BLACK}Τρέχουσες χρηματοδοτήσεις για ανάληψη υπηρεσιών:
STR_SUBSIDIES_OFFERED_FROM_TO                                   :{ORANGE}{STRING} από {STRING} προς {STRING}{YELLOW} (έως τις {DATE_SHORT})
STR_SUBSIDIES_NONE                                              :{ORANGE}- Καμία -
STR_SUBSIDIES_SUBSIDISED_TITLE                                  :{BLACK}Υπηρεσίες που έχουν χρηματοδοτηθεί:
STR_SUBSIDIES_SUBSIDISED_FROM_TO                                :{ORANGE}{STRING} από τον σταθμό {STRING} προς τον σταθμό {STRING}{YELLOW} ({COMPANY}{YELLOW}, έως τις {DATE_SHORT})
STR_SUBSIDIES_TOOLTIP_CLICK_ON_SERVICE_TO_CENTER                :{BLACK}Πατήστε στην υπηρεσία για κεντράρισμα στην βιομηχανία/πόλη. Με Ctrl+Κλικ ανοίγει νέο παράθυρο προβολής στην τοποθεσία της βιομηχανίας/πόλης

# Story book window
STR_STORY_BOOK_CAPTION                                          :{WHITE}{COMPANY} Βιβλίο Ιστορίας
STR_STORY_BOOK_SPECTATOR_CAPTION                                :{WHITE}Παγκόσμιο Βιβλίο Ιστορίας
STR_STORY_BOOK_SPECTATOR                                        :Παγκόσμιο Βιβλίο Ιστορίας
STR_STORY_BOOK_TITLE                                            :{YELLOW}{STRING}
STR_STORY_BOOK_GENERIC_PAGE_ITEM                                :Σελίδα {NUM}
STR_STORY_BOOK_SEL_PAGE_TOOLTIP                                 :{BLACK}Μεταβείτε σε μια συγκεκριμένη σελίδα επιλέγοντάς την από αυτή τη λίστα.
STR_STORY_BOOK_PREV_PAGE                                        :{BLACK}Προηγούμενη
STR_STORY_BOOK_PREV_PAGE_TOOLTIP                                :{BLACK}Μεταβαίνει στη προηγούμενη σελίδα
STR_STORY_BOOK_NEXT_PAGE                                        :{BLACK}Επόμενη
STR_STORY_BOOK_NEXT_PAGE_TOOLTIP                                :{BLACK}Μεταβαίνει στην επόμενη σελίδα
STR_STORY_BOOK_INVALID_GOAL_REF                                 :{RED}Μη έγκυρη αναφορά στόχου

# Station list window
STR_STATION_LIST_TOOLTIP                                        :{BLACK}Ονόματα σταθμών - πατήστε στο όνομα για κεντράρισμα στο σταθμό. Με Ctrl+Κλικ ανοίγει νέο παράθυρο προβολής στην τοποθεσία του σταθμού
STR_STATION_LIST_USE_CTRL_TO_SELECT_MORE                        :{BLACK}Κρατήστε πατημένο το Ctrl για να επιλέξετε περισσότερο από ένα αντικείμενο
STR_STATION_LIST_CAPTION                                        :{WHITE}{COMPANY} - {COMMA} Σταθμ{P ός οί}
STR_STATION_LIST_STATION                                        :{YELLOW}{STATION} {STATION_FEATURES}
STR_STATION_LIST_WAYPOINT                                       :{YELLOW}{WAYPOINT}
STR_STATION_LIST_NONE                                           :{YELLOW}- Κανένας -
STR_STATION_LIST_SELECT_ALL_FACILITIES                          :{BLACK}Επιλογή όλων των εγκαταστάσεων
STR_STATION_LIST_SELECT_ALL_TYPES                               :{BLACK}Επιλογή όλων των τύπων φορτίου (συμπεριλαμβανομένου φορτίου μη-αναμονής)
STR_STATION_LIST_NO_WAITING_CARGO                               :{BLACK}Κανένα εμπόρευμα κανενός τύπου δεν περιμένει

# Station view window
STR_STATION_VIEW_CAPTION                                        :{WHITE}{STATION} {STATION_FEATURES}
STR_STATION_VIEW_WAITING_CARGO                                  :{WHITE}{CARGO_LONG}
STR_STATION_VIEW_EN_ROUTE_FROM                                  :{YELLOW}({CARGO_SHORT} από μεταφορά από τον σταθμό {STATION})
STR_STATION_VIEW_RESERVED                                       :{YELLOW}({CARGO_SHORT} {P προορίζεται προορίζωνται} για φόρτωση

STR_STATION_VIEW_ACCEPTS_BUTTON                                 :{BLACK}Δέχεται
STR_STATION_VIEW_ACCEPTS_TOOLTIP                                :{BLACK}Εμφάνιση λίστας αποδεκτών φορτίων
STR_STATION_VIEW_ACCEPTS_CARGO                                  :{BLACK}Δέχεται: {WHITE}{CARGO_LIST}

STR_STATION_VIEW_EXCLUSIVE_RIGHTS_SELF                          :{BLACK}Αυτός ο σταθμός έχει αποκλειστικά δικαιώματα μεταφοράς σε αυτήν την πόλη.
STR_STATION_VIEW_EXCLUSIVE_RIGHTS_COMPANY                       :Η {YELLOW}{COMPANY}{BLACK} αγόρασε αποκλειστικά δικαιώματα για αυτήν την πόλη.

STR_STATION_VIEW_RATINGS_BUTTON                                 :{BLACK}Βαθμολογίες
STR_STATION_VIEW_RATINGS_TOOLTIP                                :{BLACK}Εμφάνιση στατιστικών σταθμού
STR_STATION_VIEW_SUPPLY_RATINGS_TITLE                           :{BLACK}Μηνιαία προμήθεια και τοπικό ποσοστό αποδοχής:
STR_STATION_VIEW_CARGO_SUPPLY_RATING                            :{WHITE}{STRING}: {YELLOW}{COMMA} / {STRING} ({COMMA}%)

STR_STATION_VIEW_GROUP                                          :{BLACK}Ομαδοποίηση από
STR_STATION_VIEW_WAITING_STATION                                :Σταθμός: Σε αναμονή
STR_STATION_VIEW_WAITING_AMOUNT                                 :Ποσότητα: Σε αναμονή
STR_STATION_VIEW_PLANNED_STATION                                :Σταθμός: Προγραμματισμένο
STR_STATION_VIEW_PLANNED_AMOUNT                                 :Ποσότητα: Σχεδιασμένο
STR_STATION_VIEW_FROM                                           :{YELLOW}{CARGO_SHORT} από {STATION}
STR_STATION_VIEW_VIA                                            :{YELLOW}{CARGO_SHORT} μέσω {STATION}
STR_STATION_VIEW_TO                                             :{YELLOW}{CARGO_SHORT} προς {STATION}
STR_STATION_VIEW_FROM_ANY                                       :{RED}{CARGO_SHORT} από άγνωστο σταθμό
STR_STATION_VIEW_TO_ANY                                         :{RED}{CARGO_SHORT} φορτίο σε οποινδήποτε σταθμό
STR_STATION_VIEW_VIA_ANY                                        :{RED}{CARGO_SHORT} μέσω οποιουδήποτε σταθμού
STR_STATION_VIEW_FROM_HERE                                      :{GREEN}{CARGO_SHORT} από αυτό το σταθμό
STR_STATION_VIEW_VIA_HERE                                       :{GREEN}{CARGO_SHORT} σταματάει σε αυτόν τον σταθμό
STR_STATION_VIEW_TO_HERE                                        :{GREEN}{CARGO_SHORT} σε αυτό το σταθμό
STR_STATION_VIEW_NONSTOP                                        :{YELLOW}{CARGO_SHORT} χωρίς στάση

STR_STATION_VIEW_GROUP_S_V_D                                    :Πηγή-Μέσω-Προορισμός-Μέσω
STR_STATION_VIEW_GROUP_S_D_V                                    :Πηγή-Προορισμός-Μέσω
STR_STATION_VIEW_GROUP_V_S_D                                    :Μέσω-Πηγή-Προορισμός
STR_STATION_VIEW_GROUP_V_D_S                                    :Μέσω-Προορισμός-Πηγή
STR_STATION_VIEW_GROUP_D_S_V                                    :Προορισμός-Πηγή-Μέσω
STR_STATION_VIEW_GROUP_D_V_S                                    :Προορισμός-Μέσω-Πηγή

############ range for rating starts
STR_CARGO_RATING_APPALLING                                      :Απαίσια
STR_CARGO_RATING_VERY_POOR                                      :Πολύ Κακή
STR_CARGO_RATING_POOR                                           :Κακή
STR_CARGO_RATING_MEDIOCRE                                       :Μέτρια
STR_CARGO_RATING_GOOD                                           :Καλή
STR_CARGO_RATING_VERY_GOOD                                      :Πολύ Καλή
STR_CARGO_RATING_EXCELLENT                                      :Εξαιρετική
STR_CARGO_RATING_OUTSTANDING                                    :Καταπληκτική
############ range for rating ends

STR_STATION_VIEW_CENTER_TOOLTIP                                 :{BLACK}Κεντράρισμα εικόνας στην τοποθεσία του σταθμού. Με Ctrl+Κλικ ανοίγει νέο παράθυρο προβολής στην τοποθεσία του σταθμού
STR_STATION_VIEW_RENAME_TOOLTIP                                 :{BLACK}Αλλαγή ονόματος του σταθμού

STR_STATION_VIEW_SCHEDULED_TRAINS_TOOLTIP                       :{BLACK}Εμφάνιση όλων των τρένων που έχουν αυτό τον σταθμό στο δρομολόγιό τους
STR_STATION_VIEW_SCHEDULED_ROAD_VEHICLES_TOOLTIP                :{BLACK}Εμφάνιση όλων των οχημάτων που έχουν αυτόν τον σταθμό στο δρομολόγιό τους
STR_STATION_VIEW_SCHEDULED_AIRCRAFT_TOOLTIP                     :{BLACK}Εμφάνιση όλων των αεροσκαφών που έχουν αυτόν τον σταθμό στο δρομολόγιό τους
STR_STATION_VIEW_SCHEDULED_SHIPS_TOOLTIP                        :{BLACK}Εμφάνιση όλων των πλοίων που έχουν αυτόν τον σταθμό στο δρομολόγιό τους

STR_STATION_VIEW_RENAME_STATION_CAPTION                         :Μετονομασία περιοχής σταθμού/φόρτωσης

STR_STATION_VIEW_CLOSE_AIRPORT                                  :{BLACK}Κλείσιμο αεροδρομίου
STR_STATION_VIEW_CLOSE_AIRPORT_TOOLTIP                          :{BLACK}Αποτροπή προσγείωσης αεροσκαφών σε αυτό το αεροδρόμιο

# Waypoint/buoy view window
STR_WAYPOINT_VIEW_CAPTION                                       :{WHITE}{WAYPOINT}
STR_WAYPOINT_VIEW_CENTER_TOOLTIP                                :{BLACK}Κεντράρισμα της εικόνας στην τοποθεσία του σημείου καθοδήγησης. Με Ctrl+Κλικ ανοίγει νέο παράθυρο προβολής στην τοποθεσία του σημείου καθοδήγησης
STR_WAYPOINT_VIEW_CHANGE_WAYPOINT_NAME                          :{BLACK}Αλλαγή του ονόματος του σημείου καθοδήγησης
STR_BUOY_VIEW_CENTER_TOOLTIP                                    :{BLACK}Κεντράρισμα της κύριας προβολής στη τοποθεσία της σημαδούρας. Με Ctrl+Κλικ ανοίγει νέο παράθυρο προβολής στην τοποθεσία της σημαδούρας
STR_BUOY_VIEW_CHANGE_BUOY_NAME                                  :{BLACK}Αλλαγή ονόματος σημαδούρας

STR_EDIT_WAYPOINT_NAME                                          :{WHITE}Διαμόρφωση ονόματος σημείου καθοδήγησης

# Finances window
STR_FINANCES_CAPTION                                            :{WHITE}{COMPANY} Οικονομικά {BLACK}{COMPANY_NUM}
STR_FINANCES_EXPENDITURE_INCOME_TITLE                           :{WHITE}Έξοδα/Έσοδα
STR_FINANCES_YEAR                                               :{WHITE}{NUM}
STR_FINANCES_SECTION_CONSTRUCTION                               :{GOLD}Κατασκευές
STR_FINANCES_SECTION_NEW_VEHICLES                               :{GOLD}Νέα Οχήματα
STR_FINANCES_SECTION_TRAIN_RUNNING_COSTS                        :{GOLD}Λειτουργικά Έξοδα Τρένων
STR_FINANCES_SECTION_ROAD_VEHICLE_RUNNING_COSTS                 :{GOLD}Λειτουργικά Έξοδα Οχημάτων
STR_FINANCES_SECTION_AIRCRAFT_RUNNING_COSTS                     :{GOLD}Λειτουργικά Έξοδα Αεροσκαφών
STR_FINANCES_SECTION_SHIP_RUNNING_COSTS                         :{GOLD}Λειτουργικά Έξοδα Πλοίων
STR_FINANCES_SECTION_PROPERTY_MAINTENANCE                       :{GOLD}Συντήρηση Ιδιοκτησίας
STR_FINANCES_SECTION_TRAIN_INCOME                               :{GOLD}Έσοδα Τρένων
STR_FINANCES_SECTION_ROAD_VEHICLE_INCOME                        :{GOLD}Έσοδα Οχημάτων
STR_FINANCES_SECTION_AIRCRAFT_INCOME                            :{GOLD}Έσοδα Αεροσκαφών
STR_FINANCES_SECTION_SHIP_INCOME                                :{GOLD}Έσοδα Πλοίων
STR_FINANCES_SECTION_LOAN_INTEREST                              :{GOLD}Τόκοι Δανείου
STR_FINANCES_SECTION_OTHER                                      :{GOLD}Άλλα
STR_FINANCES_NEGATIVE_INCOME                                    :{BLACK}-{CURRENCY_LONG}
STR_FINANCES_POSITIVE_INCOME                                    :{BLACK}+{CURRENCY_LONG}
STR_FINANCES_TOTAL_CAPTION                                      :{WHITE}Σύνολο:
STR_FINANCES_BANK_BALANCE_TITLE                                 :{WHITE}Υπόλοιπο Τραπέζης
STR_FINANCES_LOAN_TITLE                                         :{WHITE}Δάνειο
STR_FINANCES_MAX_LOAN                                           :{WHITE}Μέγιστο Δάνειο: {BLACK}{CURRENCY_LONG}
STR_FINANCES_TOTAL_CURRENCY                                     :{BLACK}{CURRENCY_LONG}
STR_FINANCES_BORROW_BUTTON                                      :{BLACK}Δανεισμός {CURRENCY_LONG}
STR_FINANCES_BORROW_TOOLTIP                                     :{BLACK}Αύξηση του ποσού του δανείου. Πατήστε Ctrl+Κλικ για να δανειστείτε όσο περισσότερο γίνεται
STR_FINANCES_REPAY_BUTTON                                       :{BLACK}Αποπληρωμή {CURRENCY_LONG}
STR_FINANCES_REPAY_TOOLTIP                                      :{BLACK}Αποπληρωμή μέρους του δανείου. Με Ctrl+Κλικ αποπληρώνετε όσο περισσότερο γίνεται
STR_FINANCES_INFRASTRUCTURE_BUTTON                              :{BLACK}Υποδομή

# Company view
STR_COMPANY_VIEW_CAPTION                                        :{WHITE}{COMPANY} {BLACK}{COMPANY_NUM}
STR_COMPANY_VIEW_PRESIDENT_MANAGER_TITLE                        :{WHITE}{PRESIDENT_NAME}{}{GOLD}(Διευθυντής)

STR_COMPANY_VIEW_INAUGURATED_TITLE                              :{GOLD}Ίδρυση: {WHITE}{NUM}
STR_COMPANY_VIEW_COLOUR_SCHEME_TITLE                            :{GOLD}Χρωματισμός:
STR_COMPANY_VIEW_VEHICLES_TITLE                                 :{GOLD}Οχήματα:
STR_COMPANY_VIEW_TRAINS                                         :{WHITE}{COMMA} τρέν{P ο α}
STR_COMPANY_VIEW_ROAD_VEHICLES                                  :{WHITE}{COMMA} {P όχημα οχήματα} δρόμου
STR_COMPANY_VIEW_AIRCRAFT                                       :{WHITE}{COMMA} αεροσκάφ{P ος η}
STR_COMPANY_VIEW_SHIPS                                          :{WHITE}{COMMA} πλοί{P ο α}
STR_COMPANY_VIEW_VEHICLES_NONE                                  :{WHITE}Κανένα
STR_COMPANY_VIEW_COMPANY_VALUE                                  :{GOLD}Αξία εταιρίας: {WHITE}{CURRENCY_LONG}
STR_COMPANY_VIEW_SHARES_OWNED_BY                                :{WHITE}({COMMA}% είναι ιδιοκτησία της {COMPANY})
STR_COMPANY_VIEW_INFRASTRUCTURE                                 :{GOLD}Υποδομή:
STR_COMPANY_VIEW_INFRASTRUCTURE_RAIL                            :{WHITE}{COMMA} κομμάτι{P "" α} σιδηροτροχιάς
STR_COMPANY_VIEW_INFRASTRUCTURE_ROAD                            :{WHITE}{COMMA} κομμάτι{P "" α} δρόμου
STR_COMPANY_VIEW_INFRASTRUCTURE_WATER                           :{WHITE}{COMMA} τετραγωνίδι{P ο α} νερού
STR_COMPANY_VIEW_INFRASTRUCTURE_STATION                         :{WHITE}{COMMA} τετραγωνίδι{P ο α} σταθμού
STR_COMPANY_VIEW_INFRASTRUCTURE_AIRPORT                         :{WHITE}{COMMA} αεροδρόμι{P ο α}
STR_COMPANY_VIEW_INFRASTRUCTURE_NONE                            :{WHITE}Τίποτα

STR_COMPANY_VIEW_BUILD_HQ_BUTTON                                :{BLACK}Κτίσιμο Αρχηγείου
STR_COMPANY_VIEW_BUILD_HQ_TOOLTIP                               :{BLACK}Κτίσιμο αρχηγείου εταιρίας
STR_COMPANY_VIEW_VIEW_HQ_BUTTON                                 :{BLACK}Προβολή Αρχηγείου
STR_COMPANY_VIEW_VIEW_HQ_TOOLTIP                                :{BLACK}Προβολή αρχηγείου εταιρίας
STR_COMPANY_VIEW_RELOCATE_HQ                                    :{BLACK}Ανοικοδόμηση Αρχηγείου
STR_COMPANY_VIEW_RELOCATE_COMPANY_HEADQUARTERS                  :{BLACK}Εποικοδόμηση της έδρας της εταιρίας σε άλλο μέρος, με κόστος το 1% της αξίας της εταιρίας. Με Shift+Κλικ εμφανίζεται το εκτιμώμενο κόστος χωρίς επανατοποθέτηση της έδρας
STR_COMPANY_VIEW_INFRASTRUCTURE_BUTTON                          :{BLACK}Λεπτομέρειες
STR_COMPANY_VIEW_INFRASTRUCTURE_TOOLTIP                         :{BLACK}Προβολή λεπτομερούς μέτρησης υποδομών
<<<<<<< HEAD
STR_COMPANY_VIEW_GIVE_MONEY_BUTTON                              :{BLACK}Δώστε χρήματα
=======
STR_COMPANY_VIEW_GIVE_MONEY_TOOLTIP                             :{BLACK}Δώστε χρήματα σε αυτή την εταρία
>>>>>>> c656633b

STR_COMPANY_VIEW_NEW_FACE_BUTTON                                :{BLACK}Νέο Πρόσωπο
STR_COMPANY_VIEW_NEW_FACE_TOOLTIP                               :{BLACK}Επιλογή νέου προσώπου διευθυντή
STR_COMPANY_VIEW_COLOUR_SCHEME_BUTTON                           :{BLACK}Χρωματισμός
STR_COMPANY_VIEW_COLOUR_SCHEME_TOOLTIP                          :{BLACK}Αλλαγή της εμφάνισης των οχημάτων της εταιρίας
STR_COMPANY_VIEW_COMPANY_NAME_BUTTON                            :{BLACK}Όνομα Εταιρίας
STR_COMPANY_VIEW_COMPANY_NAME_TOOLTIP                           :{BLACK}Αλλαγή του ονόματος της εταιρίας
STR_COMPANY_VIEW_PRESIDENT_NAME_BUTTON                          :{BLACK}Όνομα Διευθυντή
STR_COMPANY_VIEW_PRESIDENT_NAME_TOOLTIP                         :{BLACK}Αλλαγή του ονόματος του διευθυντή

STR_COMPANY_VIEW_BUY_SHARE_BUTTON                               :{BLACK}Αγορά μεριδίου 25% της εταιρία
STR_COMPANY_VIEW_SELL_SHARE_BUTTON                              :{BLACK}Πώληση μεριδίου 25% της εταιρίας
STR_COMPANY_VIEW_BUY_SHARE_TOOLTIP                              :{BLACK}Αγορά μεριδίου 25% σε αυτήν την εταιρεία. Με Shift+Κλικ εμφανίζεται το εκτιμώμενο κόστος χωρίς την αγορά μετοχών
STR_COMPANY_VIEW_SELL_SHARE_TOOLTIP                             :{BLACK}Πώληση μεριδίου 25% της εταιρίας. Με Shift+Κλικ εμφανίζεται το εκτιμώμενο κέρδος χωρίς την πώληση μετοχών

STR_COMPANY_VIEW_COMPANY_NAME_QUERY_CAPTION                     :Όνομα Εταιρίας
STR_COMPANY_VIEW_PRESIDENT_S_NAME_QUERY_CAPTION                 :Όνομα Διευθυντή
<<<<<<< HEAD
STR_COMPANY_VIEW_GIVE_MONEY_QUERY_CAPTION                       :Εισάγετε το πόσο των χρημάτων που θέλετε να δώσετε
=======
STR_COMPANY_VIEW_GIVE_MONEY_QUERY_CAPTION                       :Εισάγετε το χρηματικό ποσό που θέλετε να δώσετε
>>>>>>> c656633b

STR_BUY_COMPANY_MESSAGE                                         :{WHITE}Ψάχνουμε μία εταιρία μεταφορών για να εξαγοράσει την εταιρία μας.{}{}Θέλετε να εξαγοράσετε την {COMPANY} για {CURRENCY_LONG};

# Company infrastructure window
STR_COMPANY_INFRASTRUCTURE_VIEW_CAPTION                         :{WHITE}Υποδομή της {COMPANY}
STR_COMPANY_INFRASTRUCTURE_VIEW_RAIL_SECT                       :{GOLD}Κομμάτια σιδηροτροχιάς:
STR_COMPANY_INFRASTRUCTURE_VIEW_SIGNALS                         :{WHITE}Σήματα
STR_COMPANY_INFRASTRUCTURE_VIEW_ROAD_SECT                       :{GOLD}Κομμάτια δρόμου:
STR_COMPANY_INFRASTRUCTURE_VIEW_TRAM_SECT                       :{GOLD}Κομμάτια τραμ:
STR_COMPANY_INFRASTRUCTURE_VIEW_WATER_SECT                      :{GOLD}Τετραγωνίδια νερού:
STR_COMPANY_INFRASTRUCTURE_VIEW_CANALS                          :{WHITE}Κανάλια
STR_COMPANY_INFRASTRUCTURE_VIEW_STATION_SECT                    :{GOLD}Σταθμοί:
STR_COMPANY_INFRASTRUCTURE_VIEW_STATIONS                        :{WHITE}Τετραγωνίδια σταθμού
STR_COMPANY_INFRASTRUCTURE_VIEW_AIRPORTS                        :{WHITE}Αεροδρόμια
STR_COMPANY_INFRASTRUCTURE_VIEW_TOTAL                           :{WHITE}{CURRENCY_LONG}/έτος

# Industry directory
STR_INDUSTRY_DIRECTORY_CAPTION                                  :{WHITE}Βιομηχανίες
STR_INDUSTRY_DIRECTORY_NONE                                     :{ORANGE}- Τίποτα -
STR_INDUSTRY_DIRECTORY_ITEM_NOPROD                              :{ORANGE}{INDUSTRY}
STR_INDUSTRY_DIRECTORY_ITEM_PROD1                               :{ORANGE}{INDUSTRY} {STRING}
STR_INDUSTRY_DIRECTORY_ITEM_PROD2                               :{ORANGE}{INDUSTRY} {STRING}, {STRING}
STR_INDUSTRY_DIRECTORY_ITEM_PROD3                               :{ORANGE}{INDUSTRY} {STRING}, {STRING}, {STRING}
STR_INDUSTRY_DIRECTORY_LIST_CAPTION                             :{BLACK}Ονόματα βιομηχανιών - πατήστε στο όνομα για κεντράρισμα στη βιομηχανία. Με Ctrl+Κλικ ανοίγει νέο παράθυρο προβολής στην τοποθεσία της βιομηχανίας
STR_INDUSTRY_DIRECTORY_ACCEPTED_CARGO_FILTER                    :{BLACK}Αποδεκτό φορτίο: {SILVER}{STRING}
STR_INDUSTRY_DIRECTORY_PRODUCED_CARGO_FILTER                    :{BLACK}Παραγόμενο εμπόρευμα: {SILVER}{STRING}
STR_INDUSTRY_DIRECTORY_FILTER_ALL_TYPES                         :Όλοι οι τύποι φορτίου

# Industry view
STR_INDUSTRY_VIEW_CAPTION                                       :{WHITE}{INDUSTRY}
STR_INDUSTRY_VIEW_PRODUCTION_LAST_MONTH_TITLE                   :{BLACK}Παραγωγή προηγούμενου μήνα:
STR_INDUSTRY_VIEW_TRANSPORTED                                   :{YELLOW}{CARGO_LONG}{STRING}{BLACK} ({COMMA}% μεταφέρθηκαν)
STR_INDUSTRY_VIEW_LOCATION_TOOLTIP                              :{BLACK}Κεντράρισμα εικόνας στην περιοχή της βιομηχανίας. Με Ctrl+Κλικ ανοίγει νέο παράθυρο προβολής στην περιοχή της βιομηχανίας
STR_INDUSTRY_VIEW_PRODUCTION_LEVEL                              :{BLACK}Επίπεδο παραγωγής: {YELLOW}{COMMA}%
STR_INDUSTRY_VIEW_INDUSTRY_ANNOUNCED_CLOSURE                    :{YELLOW}Η βιομηχανία έχει ανακοινώσει άμεσο κλείσιμο!

STR_INDUSTRY_VIEW_REQUIRES_N_CARGO                              :{BLACK}Απαιτεί: {YELLOW}{STRING}{STRING}
STR_INDUSTRY_VIEW_PRODUCES_N_CARGO                              :{BLACK}Παράγει: {YELLOW}{STRING}{STRING}
STR_INDUSTRY_VIEW_CARGO_LIST_EXTENSION                          :, {STRING}{STRING}

STR_INDUSTRY_VIEW_REQUIRES                                      :{BLACK}Απαιτεί:
STR_INDUSTRY_VIEW_ACCEPT_CARGO                                  :{YELLOW}{STRING}{BLACK}{3:STRING}
STR_INDUSTRY_VIEW_ACCEPT_CARGO_AMOUNT                           :{YELLOW}{STRING}{BLACK}: {CARGO_SHORT} σε αναμονή{STRING}

STR_CONFIG_GAME_PRODUCTION                                      :{WHITE}Αλλαγή παραγωγής (πολλαπλάσιο του 8, μέχρι το 2040)
STR_CONFIG_GAME_PRODUCTION_LEVEL                                :{WHITE}Αλλαγή του επιπέδου παραγωγής (ποσοστιαία, μέχρι το 800%)

# Vehicle lists
STR_VEHICLE_LIST_TRAIN_CAPTION                                  :{WHITE}{STRING} - {COMMA} Τρέν{P ο α}
STR_VEHICLE_LIST_ROAD_VEHICLE_CAPTION                           :{WHITE}{STRING} - {COMMA} {P Όχημα Οχήματα} δρόμου
STR_VEHICLE_LIST_SHIP_CAPTION                                   :{WHITE}{STRING} - {COMMA} Πλοί{P ο α}
STR_VEHICLE_LIST_AIRCRAFT_CAPTION                               :{WHITE}{STRING} - {COMMA} Αεροσκάφ{P ος η}

STR_VEHICLE_LIST_TRAIN_LIST_TOOLTIP                             :{BLACK}Τρένα - πατήστε στο τρένο για πληροφορίες
STR_VEHICLE_LIST_ROAD_VEHICLE_TOOLTIP                           :{BLACK}Οχήματα δρόμου - πατήστε στο όχημα για πληροφορίες
STR_VEHICLE_LIST_SHIP_TOOLTIP                                   :{BLACK}Πλοία - πατήστε στο πλοίο για πληροφορίες
STR_VEHICLE_LIST_AIRCRAFT_TOOLTIP                               :{BLACK}Αεροσκάφη - πατήστε στο αεροσκάφος για πληροφορίες

STR_VEHICLE_LIST_PROFIT_THIS_YEAR_LAST_YEAR                     :{TINY_FONT}{BLACK}Κέρδος αυτό το έτος: {CURRENCY_LONG} (προηγούμενο έτος: {CURRENCY_LONG})

STR_VEHICLE_LIST_AVAILABLE_TRAINS                               :Διαθέσιμα Τρένα
STR_VEHICLE_LIST_AVAILABLE_ROAD_VEHICLES                        :Διαθέσιμα Οχήματα
STR_VEHICLE_LIST_AVAILABLE_SHIPS                                :Διαθέσιμα Πλοία
STR_VEHICLE_LIST_AVAILABLE_AIRCRAFT                             :Διαθέσιμα Αεροσκάφη
STR_VEHICLE_LIST_AVAILABLE_ENGINES_TOOLTIP                      :{BLACK}Προβολή λίστας διαθέσιμων σχεδίων μηχανών για αυτόν τον τύπο οχήματος

STR_VEHICLE_LIST_MANAGE_LIST                                    :{BLACK}Διαχείριση λίστας
STR_VEHICLE_LIST_MANAGE_LIST_TOOLTIP                            :{BLACK}Στείλτε οδηγίες σε όλα τα οχήματα σε αυτήν τη λίστα
STR_VEHICLE_LIST_REPLACE_VEHICLES                               :Αντικατάσταση οχημάτων
STR_VEHICLE_LIST_SEND_FOR_SERVICING                             :Στείλτε για Επισκευή

STR_VEHICLE_LIST_SEND_TRAIN_TO_DEPOT                            :Στείλτε στο Υπόστεγο
STR_VEHICLE_LIST_SEND_ROAD_VEHICLE_TO_DEPOT                     :Στείλτε στο Αμαξοστάσιο
STR_VEHICLE_LIST_SEND_SHIP_TO_DEPOT                             :Στείλε στο Ναυπηγείο
STR_VEHICLE_LIST_SEND_AIRCRAFT_TO_HANGAR                        :Στείλε στο Υπόστεγο

STR_VEHICLE_LIST_MASS_STOP_LIST_TOOLTIP                         :{BLACK}Πατήστε για να σταματήσουν όλα τα οχήματα στη λίστα
STR_VEHICLE_LIST_MASS_START_LIST_TOOLTIP                        :{BLACK}Πατήστε για να ξεκινήσουν όλα τα οχήματα στη λίστα

STR_VEHICLE_LIST_SHARED_ORDERS_LIST_CAPTION                     :{WHITE}Κοινές εντολές {P 0 του των} {COMMA} {P Οχήματος Οχημάτων}

# Group window
STR_GROUP_ALL_TRAINS                                            :Όλα τα τρένα
STR_GROUP_ALL_ROAD_VEHICLES                                     :Όλα τα οχήματα δρόμου
STR_GROUP_ALL_SHIPS                                             :Όλα τα πλοία
STR_GROUP_ALL_AIRCRAFTS                                         :Όλα τα αεροσκάφη

STR_GROUP_DEFAULT_TRAINS                                        :Μη ομαδοποιημένα τρένα
STR_GROUP_DEFAULT_ROAD_VEHICLES                                 :Μη ομαδοποιημένα οχήματα δρόμου
STR_GROUP_DEFAULT_SHIPS                                         :Μη ομαδοποιημένα πλοία
STR_GROUP_DEFAULT_AIRCRAFTS                                     :Μη ομαδοποιημένα αεροσκάφη


STR_GROUPS_CLICK_ON_GROUP_FOR_TOOLTIP                           :{BLACK}Ομάδες - πατήστε σε μία ομάδα για να δείτε όλα τα οχήματα που της ανήκουν. Σύρετε ομάδες για να ρυθμίσετε την ιεραρχία.
STR_GROUP_CREATE_TOOLTIP                                        :{BLACK}Πατήστε για δημιουργήσετε ομάδα
STR_GROUP_DELETE_TOOLTIP                                        :{BLACK}Διαγραφή της επιλεγμένης ομάδας
STR_GROUP_RENAME_TOOLTIP                                        :{BLACK}Μετονομασία της επιλεγμένης ομάδας
STR_GROUP_LIVERY_TOOLTIP                                        :{BLACK}Αλλαγή εμφάνισης της επιλεγμένης ομάδας
STR_GROUP_REPLACE_PROTECTION_TOOLTIP                            :{BLACK}Πατήστε για προστατέψετε αυτήν την ομάδα από την γενική αυτόματη αντικατάσταση

STR_QUERY_GROUP_DELETE_CAPTION                                  :{WHITE}Διαγραφή ομάδας
STR_GROUP_DELETE_QUERY_TEXT                                     :{WHITE}Είστε σίγουροι ότι θέλετε να διαγράψετε αυτή την ομάδα και οποιουσδήποτε απογόνους;

STR_GROUP_ADD_SHARED_VEHICLE                                    :Προσθήκη κοινόχρηστων οχημάτων
STR_GROUP_REMOVE_ALL_VEHICLES                                   :Αφαίρεση όλων των οχημάτων

STR_GROUP_RENAME_CAPTION                                        :{BLACK}Μετονομασία μίας ομάδας

STR_GROUP_PROFIT_THIS_YEAR                                      :Κέρδος τρέχοντος έτους:
STR_GROUP_PROFIT_LAST_YEAR                                      :Κέρδος προηγούμενου έτους
STR_GROUP_OCCUPANCY                                             :Τρέσουσα χρήση:
STR_GROUP_OCCUPANCY_VALUE                                       :{NUM}%

# Build vehicle window
STR_BUY_VEHICLE_TRAIN_RAIL_CAPTION                              :Νέα Οχήματα Σιδηρόδρομου
STR_BUY_VEHICLE_TRAIN_ELRAIL_CAPTION                            :Νέα Οχήματα Ηλεκτροδοτουμένου Σιδηρόδρομου
STR_BUY_VEHICLE_TRAIN_MONORAIL_CAPTION                          :Νέα Οχήματα Μονοτρόχιου
STR_BUY_VEHICLE_TRAIN_MAGLEV_CAPTION                            :Νέα Οχήματα Maglev

STR_BUY_VEHICLE_ROAD_VEHICLE_CAPTION                            :Νέα Οχήματα Δρόμου
STR_BUY_VEHICLE_TRAM_VEHICLE_CAPTION                            :Νέα οχήματα τραμ

############ range for vehicle availability starts
STR_BUY_VEHICLE_TRAIN_ALL_CAPTION                               :Νέα Οχήματα Σιδηρόδρομου
STR_BUY_VEHICLE_SHIP_CAPTION                                    :Νέα Πλοία
STR_BUY_VEHICLE_AIRCRAFT_CAPTION                                :Νέα Αεροσκάφη
############ range for vehicle availability ends

STR_PURCHASE_INFO_COST_WEIGHT                                   :{BLACK}Κόστος: {GOLD}{CURRENCY_LONG}{BLACK} Βάρος: {GOLD}{WEIGHT_SHORT}
STR_PURCHASE_INFO_COST_REFIT_WEIGHT                             :{BLACK}Κόστος: {GOLD}{CURRENCY_LONG}{BLACK} (Κόστος μετατροπής: {GOLD}{CURRENCY_LONG}{BLACK}) Βάρος: {GOLD}{WEIGHT_SHORT}
STR_PURCHASE_INFO_SPEED_POWER                                   :{BLACK}Ταχύτητα: {GOLD}{VELOCITY}{BLACK} Δύναμη κινητήρα: {GOLD}{POWER}
STR_PURCHASE_INFO_SPEED                                         :{BLACK}Ταχύτητα: {GOLD}{VELOCITY}
STR_PURCHASE_INFO_SPEED_OCEAN                                   :{BLACK}Ταχύτητα στον ωκεανό: {GOLD}{VELOCITY}
STR_PURCHASE_INFO_SPEED_CANAL                                   :{BLACK}Ταχύτητα σε κανάλι/ποταμό: {GOLD}{VELOCITY}
STR_PURCHASE_INFO_RUNNINGCOST                                   :{BLACK}Λειτουργικό Κόστος: {GOLD}{CURRENCY_LONG}/χρ
STR_PURCHASE_INFO_CAPACITY                                      :{BLACK}Χωρητικότητα: {GOLD}{CARGO_LONG} {STRING}
STR_PURCHASE_INFO_REFITTABLE                                    :(μετατρέψιμο)
STR_PURCHASE_INFO_DESIGNED_LIFE                                 :{BLACK}Έτος σχεδίασης: {GOLD}{NUM}{BLACK} Χρόνος ζωής: {GOLD}{COMMA} χρόν{P ο ια}
STR_PURCHASE_INFO_RELIABILITY                                   :{BLACK}Μέγ. Αξιοπιστία: {GOLD}{COMMA}%
STR_PURCHASE_INFO_COST                                          :{BLACK}Κόστος: {GOLD}{CURRENCY_LONG}
STR_PURCHASE_INFO_COST_REFIT                                    :{BLACK}Κόστος: {GOLD}{CURRENCY_LONG}{BLACK} (Κόστος μετατροπής: {GOLD}{CURRENCY_LONG}{BLACK})
STR_PURCHASE_INFO_WEIGHT_CWEIGHT                                :{BLACK}Βάρος: {GOLD}{WEIGHT_SHORT} ({WEIGHT_SHORT})
STR_PURCHASE_INFO_COST_SPEED                                    :{BLACK}Κόστος: {GOLD}{CURRENCY_LONG}{BLACK} Ταχύτητα: {GOLD}{VELOCITY}
STR_PURCHASE_INFO_COST_REFIT_SPEED                              :{BLACK}Κόστος: {GOLD}{CURRENCY_LONG}{BLACK} (Κόστος μετατροπής: {GOLD}{CURRENCY_LONG}{BLACK}) Ταχύτητα: {GOLD}{VELOCITY}
STR_PURCHASE_INFO_AIRCRAFT_CAPACITY                             :{BLACK}Χωρητικότητα: {GOLD}{CARGO_LONG}, {CARGO_LONG}
STR_PURCHASE_INFO_PWAGPOWER_PWAGWEIGHT                          :{BLACK}Ενισχυμένα Βαγόνια: {GOLD}+{POWER}{BLACK} Βάρος: {GOLD}+{WEIGHT_SHORT}
STR_PURCHASE_INFO_REFITTABLE_TO                                 :{BLACK}Μετατρέψιμο σε: {GOLD}{STRING}
STR_PURCHASE_INFO_ALL_TYPES                                     :Όλοι οι τύποι εμπορεύματος
STR_PURCHASE_INFO_NONE                                          :Κανένα
STR_PURCHASE_INFO_ALL_BUT                                       :Όλα εκτός από {CARGO_LIST}
STR_PURCHASE_INFO_MAX_TE                                        :{BLACK}Μέγ. Δύναμη Έλξης: {GOLD}{FORCE}
STR_PURCHASE_INFO_AIRCRAFT_RANGE                                :{BLACK}Εύρος: {GOLD}{COMMA} τετραγωνίδια
STR_PURCHASE_INFO_AIRCRAFT_TYPE                                 :{BLACK}Τύπος αεροσκάφους: {GOLD}{STRING}

STR_BUY_VEHICLE_TRAIN_LIST_TOOLTIP                              :{BLACK}Λίστα επιλογής βαγονιού τρένου. Πατήστε σε ένα βαγόνι για πληροφορίες. Ctrl+Click για εμφάνιση/απόκρυψη του τύπου βαγονιού
STR_BUY_VEHICLE_ROAD_VEHICLE_LIST_TOOLTIP                       :{BLACK}Λίστα επιλογής οχήματος δρόμου. Πατήστε σε ένα όχημα για πληροφορίες. Ctrl+Click για εμφάνιση/απόκρυψη του τύπου οχήματος
STR_BUY_VEHICLE_SHIP_LIST_TOOLTIP                               :{BLACK}Λίστα επιλογής πλοίου. Πατήστε σε ένα πλοίο για πληροφορίες. Ctrl+Click για εμφάνιση/απόκρυψη του τύπου πλοίου
STR_BUY_VEHICLE_AIRCRAFT_LIST_TOOLTIP                           :{BLACK}Λίστα επιλογής αεροσκάφους. Πατήστε σε ένα αεροσκάφος για πληροφορίες. Ctrl+Click για εμφάνιση/απόκρυψη του τύπου αεροσκάφους

STR_BUY_VEHICLE_TRAIN_BUY_VEHICLE_BUTTON                        :{BLACK}Αγορά Οχήματος
STR_BUY_VEHICLE_ROAD_VEHICLE_BUY_VEHICLE_BUTTON                 :{BLACK}Αγορά Οχήματος
STR_BUY_VEHICLE_SHIP_BUY_VEHICLE_BUTTON                         :{BLACK}Αγορά Πλοίου
STR_BUY_VEHICLE_AIRCRAFT_BUY_VEHICLE_BUTTON                     :{BLACK}Αγορά Αεροσκάφους

STR_BUY_VEHICLE_TRAIN_BUY_REFIT_VEHICLE_BUTTON                  :{BLACK}Αγορά και μετατροπή οχήματος
STR_BUY_VEHICLE_ROAD_VEHICLE_BUY_REFIT_VEHICLE_BUTTON           :{BLACK}Αγορά και μετατροπή οχήματος
STR_BUY_VEHICLE_SHIP_BUY_REFIT_VEHICLE_BUTTON                   :{BLACK}Αγορά και μετατροπή πλοίου
STR_BUY_VEHICLE_AIRCRAFT_BUY_REFIT_VEHICLE_BUTTON               :{BLACK}Αγορά και μετατροπή του αεροσκάφους

STR_BUY_VEHICLE_TRAIN_BUY_VEHICLE_TOOLTIP                       :{BLACK}Αγορά του επιλεγμένου οχήματος τρένου. Με Shift+Κλικ εμφανίζεται το εκτιμώμενο κόστος χωρίς αγορά
STR_BUY_VEHICLE_ROAD_VEHICLE_BUY_VEHICLE_TOOLTIP                :{BLACK}Αγορά του επιλεγμένου οχήματος δρόμου. Με Shift+Κλικ εμφανίζεται το εκτιμώμενο κόστος χωρίς αγορά
STR_BUY_VEHICLE_SHIP_BUY_VEHICLE_TOOLTIP                        :{BLACK}Αγοράστε το επιλεγμένο πλοίο. Με Shift+Κλικ εμφανίζεται το εκτιμώμενο κόστος χωρίς αγορά
STR_BUY_VEHICLE_AIRCRAFT_BUY_VEHICLE_TOOLTIP                    :{BLACK}Αγορά του επιλεγμένου αεροσκάφους. Με Shift+Κλικ εμφανίζεται το εκτιμώμενο κόστος χωρίς αγορά

STR_BUY_VEHICLE_TRAIN_BUY_REFIT_VEHICLE_TOOLTIP                 :{BLACK}Αγορά και μετατροπή του επιλεγμένου οχήματος τρένου. Με Shift+Κλικ εμφανίζεται το εκτιμώμενο κόστος χωρίς αγορά
STR_BUY_VEHICLE_ROAD_VEHICLE_BUY_REFIT_VEHICLE_TOOLTIP          :{BLACK}Αγορά και μετατροπή του επιλεγμένου οχήματος δρόμου. Με Shift+Κλικ εμφανίζεται το εκτιμώμενο κόστος χωρίς αγορά
STR_BUY_VEHICLE_SHIP_BUY_REFIT_VEHICLE_TOOLTIP                  :{BLACK}Αγορά και μετατροπή του επιλεγμένου πλοίου. Με Shift+Κλικ εμφανίζεται το εκτιμώμενο κόστος χωρίς αγορά
STR_BUY_VEHICLE_AIRCRAFT_BUY_REFIT_VEHICLE_TOOLTIP              :{BLACK}Αγορά και μετατροπή του επιλεγμένου αεροσκάφους. Με Shift+Κλικ εμφανίζεται το εκτιμώμενο κόστος χωρίς αγορά

STR_BUY_VEHICLE_TRAIN_RENAME_BUTTON                             :{BLACK}Μετονομασία
STR_BUY_VEHICLE_ROAD_VEHICLE_RENAME_BUTTON                      :{BLACK}Μετονομασία
STR_BUY_VEHICLE_SHIP_RENAME_BUTTON                              :{BLACK}Μετονομασία
STR_BUY_VEHICLE_AIRCRAFT_RENAME_BUTTON                          :{BLACK}Μετονομασία

STR_BUY_VEHICLE_TRAIN_RENAME_TOOLTIP                            :{BLACK}Μετονομάζει τον τύπο οχήματος τρένου
STR_BUY_VEHICLE_ROAD_VEHICLE_RENAME_TOOLTIP                     :{BLACK}Μετονομάζει τον τύπο οχήματος δρόμου
STR_BUY_VEHICLE_SHIP_RENAME_TOOLTIP                             :{BLACK}Μετονομάζει τον τύπο πλοίου
STR_BUY_VEHICLE_AIRCRAFT_RENAME_TOOLTIP                         :{BLACK}Μετονομάζει τον τύπο αεροσκάφους

STR_BUY_VEHICLE_TRAIN_HIDE_TOGGLE_BUTTON                        :{BLACK}Απόκρυψη
STR_BUY_VEHICLE_ROAD_VEHICLE_HIDE_TOGGLE_BUTTON                 :{BLACK}Απόκρυψη
STR_BUY_VEHICLE_SHIP_HIDE_TOGGLE_BUTTON                         :{BLACK}Απόκρυψη
STR_BUY_VEHICLE_AIRCRAFT_HIDE_TOGGLE_BUTTON                     :{BLACK}Απόκρυψη

STR_BUY_VEHICLE_TRAIN_SHOW_TOGGLE_BUTTON                        :{BLACK}Εμφάνιση
STR_BUY_VEHICLE_ROAD_VEHICLE_SHOW_TOGGLE_BUTTON                 :{BLACK}Εμφάνιση
STR_BUY_VEHICLE_SHIP_SHOW_TOGGLE_BUTTON                         :{BLACK}Εμφάνιση
STR_BUY_VEHICLE_AIRCRAFT_SHOW_TOGGLE_BUTTON                     :{BLACK}Εμφάνιση

STR_BUY_VEHICLE_TRAIN_HIDE_SHOW_TOGGLE_TOOLTIP                  :{BLACK}Εμφάνιση/απόκρυψη του τύπου βαγονιού
STR_BUY_VEHICLE_ROAD_VEHICLE_HIDE_SHOW_TOGGLE_TOOLTIP           :{BLACK}Εμφάνιση/απόκρυψη του τύπου οχήματος δρόμου
STR_BUY_VEHICLE_SHIP_HIDE_SHOW_TOGGLE_TOOLTIP                   :{BLACK}Εμφάνιση/απόκρυψη του τύπου πλοίου
STR_BUY_VEHICLE_AIRCRAFT_HIDE_SHOW_TOGGLE_TOOLTIP               :{BLACK}Εμφάνιση/απόκρυψη του τύπου αεροσκάφους

STR_QUERY_RENAME_TRAIN_TYPE_CAPTION                             :{WHITE}Μετονομασία τύπου τρένου
STR_QUERY_RENAME_ROAD_VEHICLE_TYPE_CAPTION                      :{WHITE}Μετονομασία τύπου οχήματος δρόμου
STR_QUERY_RENAME_SHIP_TYPE_CAPTION                              :{WHITE}Μετονομασία τύπου πλοίου
STR_QUERY_RENAME_AIRCRAFT_TYPE_CAPTION                          :{WHITE}Μετονομασία τύπου αεροσκάφους

# Depot window
STR_DEPOT_CAPTION                                               :{WHITE}{DEPOT}

STR_DEPOT_RENAME_TOOLTIP                                        :{BLACK}Αλλαγή του ονόματός του αμαξοστάσιου/ναυπηγείου
STR_DEPOT_RENAME_DEPOT_CAPTION                                  :Μετονομασία αμαξοστασίου/ναυπηγείου

STR_DEPOT_NO_ENGINE                                             :{BLACK}-
STR_DEPOT_VEHICLE_TOOLTIP                                       :{BLACK}{ENGINE}{STRING}
STR_DEPOT_VEHICLE_TOOLTIP_CHAIN                                 :{BLACK}{NUM} {P όχημα οχήματα}{STRING}
STR_DEPOT_VEHICLE_TOOLTIP_CARGO                                 :{}{CARGO_LONG} ({CARGO_SHORT})

STR_DEPOT_TRAIN_LIST_TOOLTIP                                    :{BLACK}Τρένα - τραβήξτε ένα όχημα με αριστερό κλικ για να το προσθέστε/αφαιρέστε από ένα τρένο, δεξί κλικ για πληροφορίες. Κρατήστε πατημένο το Ctrl για να κάνετε και τις δυο λειτουργίες να ισχύσουν για τις ακόλουθες αλυσίδες
STR_DEPOT_ROAD_VEHICLE_LIST_TOOLTIP                             :{BLACK}Οχήματα δρόμου - δεξί κλικ σε ένα όχημα για πληροφορίες
STR_DEPOT_SHIP_LIST_TOOLTIP                                     :{BLACK}Πλοία - δεξί κλικ σε ένα πλοίο για πληροφορίες
STR_DEPOT_AIRCRAFT_LIST_TOOLTIP                                 :{BLACK}Αεροσκάφη - δεξί κλικ σε ένα αεροσκάφος για πληροφορίες

STR_DEPOT_TRAIN_SELL_TOOLTIP                                    :{BLACK}Τραβήξτε το όχημα τρένου εδώ για να το πουλήσετε
STR_DEPOT_ROAD_VEHICLE_SELL_TOOLTIP                             :{BLACK}Τραβήξτε το όχημα δρόμου εδώ για να το πουλήσετε
STR_DEPOT_SHIP_SELL_TOOLTIP                                     :{BLACK}Τραβήξτε το πλοίο εδώ για να το πουλήσετε
STR_DEPOT_AIRCRAFT_SELL_TOOLTIP                                 :{BLACK}Τραβήξτε το αεροσκάφος εδώ για να το πουλήσετε

STR_DEPOT_DRAG_WHOLE_TRAIN_TO_SELL_TOOLTIP                      :{BLACK}Τραβήξτε τη μηχανή του τρένου εδώ για να πουληθεί ολόκληρο το τρένο

STR_DEPOT_SELL_ALL_BUTTON_TRAIN_TOOLTIP                         :{BLACK}Πουλήστε όλα τα τρένα στο αμαξοστάσιο
STR_DEPOT_SELL_ALL_BUTTON_ROAD_VEHICLE_TOOLTIP                  :{BLACK}Πουλήστε όλα τα οχήματα δρόμου στο αμαξοστάσιο
STR_DEPOT_SELL_ALL_BUTTON_SHIP_TOOLTIP                          :{BLACK}Πουλήστε όλα τα πλοία στο ναυπηγείο
STR_DEPOT_SELL_ALL_BUTTON_AIRCRAFT_TOOLTIP                      :{BLACK}Πουλήστε όλα τα αεροσκάφη στο υπόστεγο

STR_DEPOT_AUTOREPLACE_TRAIN_TOOLTIP                             :{BLACK}Αυτόματη αντικατάσταση όλων των τρένων στο αμαξοστάσιο
STR_DEPOT_AUTOREPLACE_ROAD_VEHICLE_TOOLTIP                      :{BLACK}Αυτόματη αντικατάσταση όλων των οχημάτων στο αμαξοστάσιο
STR_DEPOT_AUTOREPLACE_SHIP_TOOLTIP                              :{BLACK}Αυτόματη αντικατάσταση όλων των πλοίων στο ναυπηγείο
STR_DEPOT_AUTOREPLACE_AIRCRAFT_TOOLTIP                          :{BLACK}Αυτόματη αντικατάσταση όλων των αεροσκαφών του υποστέγου

STR_DEPOT_TRAIN_NEW_VEHICLES_BUTTON                             :{BLACK}Νέα Οχήματα
STR_DEPOT_ROAD_VEHICLE_NEW_VEHICLES_BUTTON                      :{BLACK}Νέα Οχήματα
STR_DEPOT_SHIP_NEW_VEHICLES_BUTTON                              :{BLACK}Νέα Πλοία
STR_DEPOT_AIRCRAFT_NEW_VEHICLES_BUTTON                          :{BLACK}Νέα Αεροσκάφη

STR_DEPOT_TRAIN_NEW_VEHICLES_TOOLTIP                            :{BLACK}Αγορά νέου οχήματος τρένου
STR_DEPOT_ROAD_VEHICLE_NEW_VEHICLES_TOOLTIP                     :{BLACK}Αγορά νέου οχήματος δρόμου
STR_DEPOT_SHIP_NEW_VEHICLES_TOOLTIP                             :{BLACK}Αγορά νέου πλοίου
STR_DEPOT_AIRCRAFT_NEW_VEHICLES_TOOLTIP                         :{BLACK}Αγορά νέου αεροσκάφους

STR_DEPOT_CLONE_TRAIN                                           :{BLACK}Κλωνοποίηση Τρένου
STR_DEPOT_CLONE_ROAD_VEHICLE                                    :{BLACK}Κλωνοποίηση Οχήματος
STR_DEPOT_CLONE_SHIP                                            :{BLACK}Κλωνοποίηση Πλοίου
STR_DEPOT_CLONE_AIRCRAFT                                        :{BLACK}Κλωνοποίηση Αεροσκάφους

STR_DEPOT_CLONE_TRAIN_DEPOT_INFO                                :{BLACK}Αυτό θα αγοράσει ένα αντίγραφο του τρένου μαζί με τα όλα τα βαγόνια. Πατήστε αυτό το κουμπί και μετά σε κάποιο τρένο μέσα ή έξω από το αμαξοστάσιο. Με Ctrl+Κλικ θα έχει τις ίδιες εντολές. Με Shift+Κλικ εμφανίζεται το εκτιμώμενο κόστος χωρίς να γίνει η αγορά
STR_DEPOT_CLONE_ROAD_VEHICLE_DEPOT_INFO                         :{BLACK}Αυτό θα αγοράσει ένα αντίγραφο του οχήματος. Πατήστε αυτό το κουμπί και μετά σε κάποιο όχημα μέσα ή έξω από το αμαξοστάσιο. Με Ctrl+Κλικ θα έχει τις ίδιες εντολές. Με Shift+Κλικ εμφανίζεται το εκτιμώμενο κόστος χωρίς να γίνει η αγορά
STR_DEPOT_CLONE_SHIP_DEPOT_INFO                                 :{BLACK}Αυτό θα αγοράσει ένα αντίγραφο ενός πλοίου. Πατήστε αυτό το κουμπί και μετά σε κάποιο πλοίο μέσα ή έξω από το ναυπηγείο. Με Ctrl+Κλικ θα έχει τις ίδιες εντολές. Με Shift+Κλικ εμφανίζεται το εκτιμώμενο κόστος χωρίς να γίνει η αγορά
STR_DEPOT_CLONE_AIRCRAFT_INFO_HANGAR_WINDOW                     :{BLACK}Αυτό θα αγοράσει ένα αντίγραφο του αεροσκάφους. Πατήστε αυτό το κουμπί και μετά σε κάποιο αεροσκάφος μέσα στο ή έξω από το υπόστεγο. Με Ctrl+Κλικ θα έχει τις ίδιες εντολές. Με Shift+Κλικ εμφανίζεται το εκτιμώμενο κόστος χωρίς να γίνει η αγορά

STR_DEPOT_TRAIN_LOCATION_TOOLTIP                                :{BLACK}Κεντράρισμα της εικόνας στην τοποθεσία του αμαξοστάσιου. Με Ctrl+Κλικ ανοίγει νέο παράθυρο εμφάνισης στην τοποθεσία του αμαξοστασίου
STR_DEPOT_ROAD_VEHICLE_LOCATION_TOOLTIP                         :{BLACK}Κεντράρισμα της εικόνας στην τοποθεσία του αμαξοστάσιου. Με Ctrl+Κλικ ανοίγει νέο παράθυρο εμφάνισης στην τοποθεσία του αμαξοστασίου
STR_DEPOT_SHIP_LOCATION_TOOLTIP                                 :{BLACK}Κεντράρισμα της εικόνας στην τοποθεσία του ναυπηγείου. Με Ctrl+Κλικ ανοίγει νέο παράθυρο εμφάνισης στην τοποθεσία του ναυπηγείου
STR_DEPOT_AIRCRAFT_LOCATION_TOOLTIP                             :{BLACK}Κεντράρισμα της εικόνας στην τοποθεσία του υπόστεγου. Με Ctrl+Κλικ ανοίγει νέο παράθυρο εμφάνισης στην τοποθεσία του υπόστεγου

STR_DEPOT_VEHICLE_ORDER_LIST_TRAIN_TOOLTIP                      :{BLACK}Παίρνετε μια λίστα με όλα τα τρένα με το επιλεγμένο αμαξοστάσιο στις εντολές τους
STR_DEPOT_VEHICLE_ORDER_LIST_ROAD_VEHICLE_TOOLTIP               :{BLACK}Παίρνετε μια λίστα με όλα τα οχήματα δρόμου με το επιλεγμένο αμαξοστάσιο στις εντολές τους
STR_DEPOT_VEHICLE_ORDER_LIST_SHIP_TOOLTIP                       :{BLACK}Παίρνετε μια λίστα με όλα τα πλοία με το επιλεγμένο ναυπηγείο στις εντολές τους
STR_DEPOT_VEHICLE_ORDER_LIST_AIRCRAFT_TOOLTIP                   :{BLACK}Παίρνετε μια λίστα με όλα τα αεροσκάφη που έχουν οποιοδήποτε υπόστεγο αυτού του αεροδρομίου στις εντολές τους

STR_DEPOT_MASS_STOP_DEPOT_TRAIN_TOOLTIP                         :{BLACK}Πατήστε για να σταματήσουν όλα τα τρένα μέσα στο αμαξοστάσιο
STR_DEPOT_MASS_STOP_DEPOT_ROAD_VEHICLE_TOOLTIP                  :{BLACK}Πατήστε για να σταματήσουν όλα τα οχήματα μέσα στο αμαξοστάσιο
STR_DEPOT_MASS_STOP_DEPOT_SHIP_TOOLTIP                          :{BLACK}Πατήστε για να σταματήσουν όλα τα πλοία μέσα στο ναυπηγείο
STR_DEPOT_MASS_STOP_HANGAR_TOOLTIP                              :{BLACK}Πατήστε για να σταματήσουν όλα τα αεροσκάφη μέσα στο υπόστεγο

STR_DEPOT_MASS_START_DEPOT_TRAIN_TOOLTIP                        :{BLACK}Πατήστε για να ξεκινήσουν όλα τα τρένα μέσα στο αμαξοστάσιο
STR_DEPOT_MASS_START_DEPOT_ROAD_VEHICLE_TOOLTIP                 :{BLACK}Πατήστε για να ξεκινήσουν όλα τα οχήματα μέσα στο αμαξοστάσιο
STR_DEPOT_MASS_START_DEPOT_SHIP_TOOLTIP                         :{BLACK}Πατήστε για να ξεκινήσουν όλα τα πλοία μέσα στο ναυπηγείο
STR_DEPOT_MASS_START_HANGAR_TOOLTIP                             :{BLACK}Πατήστε για να ξεκινήσουν όλα τα αεροσκάφη μέσα στο υπόστεγο

STR_DEPOT_SELL_CONFIRMATION_TEXT                                :{YELLOW}Πρόκειται να πουλήσετε όλα τα οχήματα στο αμαξοστάσιο. Είσαστε σίγουροι;

# Engine preview window
STR_ENGINE_PREVIEW_CAPTION                                      :{WHITE}Μήνυμα από κατασκευαστή οχημάτων
STR_ENGINE_PREVIEW_MESSAGE                                      :{GOLD}Μόλις ολοκληρώσαμε την σχεδίαση {G ενός μίας ενός} {G νέου νέας νέου} {STRING.geniki} - θα ενδιαφερόσασταν για ενός έτους αποκλειστικής χρήσης αυτού του οχήματος, για να δούμε την απόδοση του πριν το κάνουμε ευρέως διαθέσιμο;

STR_ENGINE_PREVIEW_RAILROAD_LOCOMOTIVE                          :{G=f}ατμομηχανή
STR_ENGINE_PREVIEW_RAILROAD_LOCOMOTIVE.geniki                   :ατμομηχανής
STR_ENGINE_PREVIEW_ELRAIL_LOCOMOTIVE                            :Μηχανή ηλεκτροδοτουμένου σιδηροδρόμου
STR_ENGINE_PREVIEW_MONORAIL_LOCOMOTIVE                          :{G=f}μηχανής μονοτρόχιου
STR_ENGINE_PREVIEW_MONORAIL_LOCOMOTIVE.geniki                   :μηχανής monorail
STR_ENGINE_PREVIEW_MAGLEV_LOCOMOTIVE                            :{G=f}μηχανής maglev
STR_ENGINE_PREVIEW_MAGLEV_LOCOMOTIVE.geniki                     :μηχανής maglev

STR_ENGINE_PREVIEW_ROAD_VEHICLE                                 :{G=n}οχήματος δρόμου
STR_ENGINE_PREVIEW_ROAD_VEHICLE.geniki                          :Οχήματος δρόμου
STR_ENGINE_PREVIEW_TRAM_VEHICLE                                 :όχημα τροχιοδρόμου

STR_ENGINE_PREVIEW_AIRCRAFT                                     :{G=n}αεροσκάφους
STR_ENGINE_PREVIEW_AIRCRAFT.geniki                              :αεροσκάφους
STR_ENGINE_PREVIEW_SHIP                                         :{G=n}πλοίου
STR_ENGINE_PREVIEW_SHIP.geniki                                  :πλοίου

STR_ENGINE_PREVIEW_COST_WEIGHT_SPEED_POWER                      :{BLACK}Κόστος: {CURRENCY_LONG} Βάρος: {WEIGHT_SHORT}{}Ταχύτητα: {VELOCITY}  Δύναμη Κινητήρα: {POWER}{}Λειτουργικό κόστος: {CURRENCY_LONG}/έτος{}Χωρητικότητα: {CARGO_LONG}
STR_ENGINE_PREVIEW_COST_WEIGHT_SPEED_POWER_MAX_TE               :{BLACK}Κόστος: {CURRENCY_LONG} Βάρος: {WEIGHT_SHORT}{}Ταχύτητα: {VELOCITY}  Δύναμη Κινητήρα: {POWER}  Μεγ. Ε.Δ: {6:FORCE}{}Λειτουργικό Κόστος: {4:CURRENCY_LONG}/έτος{}Χωρητικότητα: {5:CARGO_LONG}
STR_ENGINE_PREVIEW_COST_MAX_SPEED_CAP_RUNCOST                   :{BLACK}Κόστος: {CURRENCY_LONG} Μέγ. Ταχύτητα: {VELOCITY}{}Χωρητικότητα: {CARGO_LONG}{}Λειτουργικό κόστος: {CURRENCY_LONG}/έτος
STR_ENGINE_PREVIEW_COST_MAX_SPEED_TYPE_CAP_CAP_RUNCOST          :{BLACK}Κόστος: {CURRENCY_LONG} Μεγ. Ταχύτητα: {VELOCITY}{}Τύπος αεροσκάφους: {STRING}{}Χωρητικότητα: {CARGO_LONG}, {CARGO_LONG}{}Λειτουργικό κόστος: {CURRENCY_LONG}/έτος
STR_ENGINE_PREVIEW_COST_MAX_SPEED_TYPE_CAP_RUNCOST              :{BLACK}Κόστος: {CURRENCY_LONG} Μεγ. ταχύτητα: {VELOCITY}{}Τύπος αεροσκάφους: {STRING}{}Χωρητικότητα: {CARGO_LONG}{}Λειτουργικό κόστος: {CURRENCY_LONG}/έτος
STR_ENGINE_PREVIEW_COST_MAX_SPEED_TYPE_RANGE_CAP_CAP_RUNCOST    :{BLACK}Κόστος: {CURRENCY_LONG} Μεγ. Ταχύτητα: {VELOCITY}{}Τύπος αεροσκάφους: {STRING} Εμβέλεια: {COMMA} tiles{}Χωρητικότητα: {CARGO_LONG}, {CARGO_LONG}{}Running Κόστος: {CURRENCY_LONG}/έτος
STR_ENGINE_PREVIEW_COST_MAX_SPEED_TYPE_RANGE_CAP_RUNCOST        :{BLACK}Κόστος: {CURRENCY_LONG} Μεγ. Ταχύτητα: {VELOCITY}{}Τύπος αεροσκάφους: {STRING} Εμβέλεια: {COMMA} τεταγωνίδια{}Χωρητικότητα: {CARGO_LONG}{}Λειτουργικό κόστος: {CURRENCY_LONG}/έτος

# Autoreplace window
STR_REPLACE_VEHICLES_WHITE                                      :{WHITE}Αντικατάσταση {STRING} - {STRING}
STR_REPLACE_VEHICLE_TRAIN                                       :Τρένο
STR_REPLACE_VEHICLE_ROAD_VEHICLE                                :Όχημα Δρόμου
STR_REPLACE_VEHICLE_SHIP                                        :Πλοίο
STR_REPLACE_VEHICLE_AIRCRAFT                                    :Αεροσκάφος

STR_REPLACE_VEHICLE_VEHICLES_IN_USE                             :{YELLOW}Οχήματα σε χρήση
STR_REPLACE_VEHICLE_VEHICLES_IN_USE_TOOLTIP                     :{BLACK}Στήλη οχημάτων που σας ανήκουν
STR_REPLACE_VEHICLE_AVAILABLE_VEHICLES                          :{YELLOW}Διαθέσιμα οχήματα
STR_REPLACE_VEHICLE_AVAILABLE_VEHICLES_TOOLTIP                  :{BLACK}Στήλη με οχήματα διαθέσιμα προς αντικατάσταση

STR_REPLACE_HELP_LEFT_ARRAY                                     :{BLACK}Επιλέξτε τον τύπο μηχανής για αντικατάσταση
STR_REPLACE_HELP_RIGHT_ARRAY                                    :{BLACK}Επιλέξτε τον νέο τύπο μηχανής που θέλετε να χρησιμοποιηθεί στην θέση του επιλεγμένου τύπου μηχανής στα αριστερά

STR_REPLACE_VEHICLES_START                                      :{BLACK}Εκκίνηση Αντικατάστασης Οχημάτων
STR_REPLACE_VEHICLES_NOW                                        :Αντικατάσταση όλων των οχημάτων τώρα
STR_REPLACE_VEHICLES_WHEN_OLD                                   :Αντικατάσταση μόνο παλιών οχημάτων
STR_REPLACE_HELP_START_BUTTON                                   :{BLACK}Πατήστε για να ξεκινήσει η αντικατάσταση του αριστερά επιλεγμένου τύπου μηχανής με τον τύπο μηχανής επιλεγμένο δεξιά
STR_REPLACE_NOT_REPLACING                                       :{BLACK}Δεν γίνεται αντικατάσταση
STR_REPLACE_NOT_REPLACING_VEHICLE_SELECTED                      :{BLACK}Δεν έχει επιλεχτεί όχημα
STR_REPLACE_REPLACING_WHEN_OLD                                  :{ENGINE} όταν είναι παλιό
STR_REPLACE_VEHICLES_STOP                                       :{BLACK}Διακοπή Αντικατάστασης Οχημάτων
STR_REPLACE_HELP_STOP_BUTTON                                    :{BLACK}Πατήστε για να σταματήσει η αντικατάσταση του τύπου μηχανής επιλεγμένος στα αριστερά

STR_REPLACE_ENGINE_WAGON_SELECT_HELP                            :{BLACK}Εναλλαγή μεταξύ των παραθύρων αντικατάστασης μηχανών και βαγονιών
STR_REPLACE_ENGINES                                             :Μηχανές
STR_REPLACE_WAGONS                                              :Βαγόνια
STR_REPLACE_ALL_RAILTYPE                                        :Όλα τα οχήματα σιδηρόδρομου

STR_REPLACE_HELP_RAILTYPE                                       :{BLACK}Επιλέξτε τον τύπο σιδηροδρόμου για τον οποίο θέλετε να γίνει η αντικατάσταση των μηχανών
STR_REPLACE_HELP_ROADTYPE                                       :{BLACK}Επιλέξτε τον τύπο δρόμου για τον οποίο θέλετε να γίνει η αντικατάσταση των μηχανών
STR_REPLACE_HELP_REPLACE_INFO_TAB                               :{BLACK}Εμφανίζει ποια μηχανή αυτή στα αριστερά θα αντικατασταθεί, εάν υπάρχει
STR_REPLACE_RAIL_VEHICLES                                       :Οχήματα Σιδηροδρόμου
STR_REPLACE_ELRAIL_VEHICLES                                     :Οχήματα Ηλεκτρικού Σιδηροδρόμου
STR_REPLACE_MONORAIL_VEHICLES                                   :Οχήματα Μονοτρόχιου
STR_REPLACE_MAGLEV_VEHICLES                                     :Οχήματα Maglev

STR_REPLACE_TRAM_VEHICLES                                       :Οχήματα τροχιοδρόμου

STR_REPLACE_REMOVE_WAGON                                        :{BLACK}Αφαίρεση βαγονιού: {ORANGE}{STRING}
STR_REPLACE_REMOVE_WAGON_HELP                                   :{BLACK}Υποχρεώνει την αυτόματη αντικατάσταση να διατηρεί σταθερό το μήκος του τρένου αφαιρώντας βαγόνια (ξεκινώντας από μπροστά), όταν η αντικατάσταση της μηχανής κάνει το τρένο μεγαλύτερο

# Vehicle view
STR_VEHICLE_VIEW_CAPTION                                        :{WHITE}{VEHICLE}

STR_VEHICLE_VIEW_ROAD_VEHICLE_CENTER_TOOLTIP                    :{BLACK}Κεντράρισμα της κύριας προβολής στην τοποθεσία του οχήματος. Με διπλό κλικ θα ακολουθείται το αυτοκίνητο στην κύρια προβολή. Με Ctrl+Κλικ ανοίγει νέο παράθυρο προβολής στην τοποθεσία του οχήματος
STR_VEHICLE_VIEW_SHIP_CENTER_TOOLTIP                            :{BLACK}Κεντράρισμα της κύριας προβολής στην τοποθεσία του πλοίου. Με διπλό κλικ θα ακολουθείται το πλοίο στην κύρια προβολή. Με Ctrl+Κλικ ανοίγει νέο παράθυρο προβολής στην τοποθεσία του πλοίου

STR_VEHICLE_VIEW_TRAIN_SEND_TO_DEPOT_TOOLTIP                    :{BLACK}Στέλνει το τρένο στο αμαξοστάσιο. Με Ctrl+Κλικ κάνει μόνο επισκευή
STR_VEHICLE_VIEW_ROAD_VEHICLE_SEND_TO_DEPOT_TOOLTIP             :{BLACK}Στέλνει το όχημα στο αμαξοστάσιο. Με Ctrl+Κλικ κάνει μόνο επισκευή
STR_VEHICLE_VIEW_SHIP_SEND_TO_DEPOT_TOOLTIP                     :{BLACK}Στέλνει το πλοίο στο ναυπηγείο. Με Ctrl+Κλικ κάνει μόνο επισκευή
STR_VEHICLE_VIEW_AIRCRAFT_SEND_TO_DEPOT_TOOLTIP                 :{BLACK}Στέλνει το αεροσκάφος στο υπόστεγο. Με Ctrl+Κλικ κάνει μόνο επισκευή

STR_VEHICLE_VIEW_CLONE_TRAIN_INFO                               :{BLACK}Αυτό θα αγοράσει αντίγραφο του τρένου μαζί με όλα τα βαγόνια. Με Ctrl+Κλικ θα έχει τις ίδιες εντολές. Με Shift+Κλικ εμφανίζεται το εκτιμώμενο κόστος χωρίς αγορά
STR_VEHICLE_VIEW_CLONE_ROAD_VEHICLE_INFO                        :{BLACK}Αυτό θα αγοράσει αντίγραφο του οχήματος. Με Ctrl+Κλικ θα έχει τις ίδιες εντολές. Με Shift+Κλικ εμφανίζεται το εκτιμώμενο κόστος χωρίς να γίνει αγορά
STR_VEHICLE_VIEW_CLONE_SHIP_INFO                                :{BLACK}Αυτό θα αγοράσει αντίγραφο του πλοίου. Με Ctrl+Κλικ θα έχει τις ίδιες εντολές. Με Shift+Κλικ εμφανίζεται το εκτιμώμενο κόστος χωρίς να γίνει αγορά
STR_VEHICLE_VIEW_CLONE_AIRCRAFT_INFO                            :{BLACK}Αυτό θα αγοράσει αντίγραφο του αεροσκάφους. Με Ctrl+Κλικ θα έχει τις ίδιες εντολές. Με Shift+Κλικ εμφανίζεται το εκτιμώμενο κόστος χωρίς να γίνει αγορά

STR_VEHICLE_VIEW_TRAIN_IGNORE_SIGNAL_TOOLTIP                    :{BLACK}Αναγκάστε το τρένο να προχωρήσει χωρίς να περιμένει το σηματοδότη να το επιτρέψει

STR_VEHICLE_VIEW_TRAIN_REFIT_TOOLTIP                            :{BLACK}Μετατροπή του τρένου για μεταφορά διαφορετικού φορτίου
STR_VEHICLE_VIEW_ROAD_VEHICLE_REFIT_TOOLTIP                     :{BLACK}Μετατροπή οχήματος για να μεταφέρει διαφορετικό τύπο εμπορεύματος
STR_VEHICLE_VIEW_SHIP_REFIT_TOOLTIP                             :{BLACK}Μετατροπή του πλοίου για να μεταφέρει διαφορετικό τύπο εμπορεύματος
STR_VEHICLE_VIEW_AIRCRAFT_REFIT_TOOLTIP                         :{BLACK}Μετατροπή του αεροσκάφους για μεταφέρει διαφορετικό τύπο εμπορεύματος

STR_VEHICLE_VIEW_TRAIN_REVERSE_TOOLTIP                          :{BLACK}Αναστροφή κατεύθυνσης τρένου
STR_VEHICLE_VIEW_ROAD_VEHICLE_REVERSE_TOOLTIP                   :{BLACK}Εξανάγκαση του οχήματος να κάνει αναστροφή

STR_VEHICLE_VIEW_TRAIN_ORDERS_TOOLTIP                           :{BLACK}Εμφάνιση των εντολών του τρένου. Με Ctrl+Κλικ εμφανίζεται το δρομολόγιο του τρένου
STR_VEHICLE_VIEW_ROAD_VEHICLE_ORDERS_TOOLTIP                    :{BLACK}Εμφάνιση των εντολών του οχήματος. Με Ctrl+Κλικ εμφανίζεται το δρομολόγιο
STR_VEHICLE_VIEW_SHIP_ORDERS_TOOLTIP                            :{BLACK}Εμφάνιση των εντολών του πλοίου. Με Ctrl+Κλικ εμφανίζεται το χρονοδιάγραμμα
STR_VEHICLE_VIEW_AIRCRAFT_ORDERS_TOOLTIP                        :{BLACK}Εμφάνιση των εντολών του αεροσκάφους. Με Ctrl+Κλικ εμφανίζεται το χρονοδιάγραμμα

STR_VEHICLE_VIEW_TRAIN_SHOW_DETAILS_TOOLTIP                     :{BLACK}Εμφάνιση λεπτομερειών τρένου
STR_VEHICLE_VIEW_ROAD_VEHICLE_SHOW_DETAILS_TOOLTIP              :{BLACK}Εμφάνιση λεπτομερειών οχήματος δρόμου
STR_VEHICLE_VIEW_SHIP_SHOW_DETAILS_TOOLTIP                      :{BLACK}Εμφάνιση λεπτομερειών πλοίου
STR_VEHICLE_VIEW_AIRCRAFT_SHOW_DETAILS_TOOLTIP                  :{BLACK}Εμφάνιση λεπτομερειών αεροσκάφους

STR_VEHICLE_VIEW_ROAD_VEHICLE_STATUS_START_STOP_TOOLTIP         :{BLACK}Τρέχων ενέργεια οχήματος - κάντε κλικ για να σταματήσετε/ξεκινήσετε το όχημα


# Messages in the start stop button in the vehicle view
STR_VEHICLE_STATUS_LOADING_UNLOADING                            :{LTBLUE}Φόρτωση / Εκφόρτωση
STR_VEHICLE_STATUS_LEAVING                                      :{LTBLUE}Αναχωρεί
STR_VEHICLE_STATUS_CRASHED                                      :{RED}Καταστράφηκε!
STR_VEHICLE_STATUS_BROKEN_DOWN                                  :{RED}Χαλασμένο
STR_VEHICLE_STATUS_STOPPED                                      :{RED}Σταματημένο
STR_VEHICLE_STATUS_TRAIN_STOPPING_VEL                           :{RED}Σταματάει, {VELOCITY}
STR_VEHICLE_STATUS_TRAIN_NO_POWER                               :{RED}Χωρίς ενέργεια
STR_VEHICLE_STATUS_TRAIN_STUCK                                  :{ORANGE}Αναμονή για ελεύθερη τροχιά
STR_VEHICLE_STATUS_AIRCRAFT_TOO_FAR                             :{ORANGE}Υπερβολικά μακριά από τον επόμενο προορισμό

STR_VEHICLE_STATUS_HEADING_FOR_STATION_VEL                      :{LTBLUE}Πάει προς {STATION}, {VELOCITY}
STR_VEHICLE_STATUS_NO_ORDERS_VEL                                :{LTBLUE}Δεν έχει εντολές, {VELOCITY}
STR_VEHICLE_STATUS_HEADING_FOR_WAYPOINT_VEL                     :{LTBLUE}Πορεία προς {WAYPOINT}, {VELOCITY}
STR_VEHICLE_STATUS_HEADING_FOR_DEPOT_VEL                        :{ORANGE}Κατεύθυνση για το {DEPOT}, {VELOCITY}
STR_VEHICLE_STATUS_HEADING_FOR_DEPOT_SERVICE_VEL                :{LTBLUE}Επισκευή στο {DEPOT}, {VELOCITY}

# Vehicle stopped/started animations
STR_VEHICLE_COMMAND_STOPPED_SMALL                               :{TINY_FONT}{RED}Σταμάτησε
STR_VEHICLE_COMMAND_STOPPED                                     :{RED}Σταμάτησε
STR_VEHICLE_COMMAND_STARTED_SMALL                               :{TINY_FONT}{GREEN}Ξεκίνησε
STR_VEHICLE_COMMAND_STARTED                                     :{GREEN}Ξεκίνησε

# Vehicle details
STR_VEHICLE_DETAILS_CAPTION                                     :{WHITE}{VEHICLE} (Λεπτομέρειες)
STR_VEHICLE_NAME_BUTTON                                         :{BLACK}Ονομασία

STR_VEHICLE_DETAILS_TRAIN_RENAME                                :{BLACK}Ονομασία τρένου
STR_VEHICLE_DETAILS_ROAD_VEHICLE_RENAME                         :{BLACK}Ονομασία οχήματος δρόμου
STR_VEHICLE_DETAILS_SHIP_RENAME                                 :{BLACK}Ονομασία πλοίου
STR_VEHICLE_DETAILS_AIRCRAFT_RENAME                             :{BLACK}Ονομασία αεροσκάφους

STR_VEHICLE_INFO_AGE_RUNNING_COST_YR                            :{BLACK}Ηλικία: {LTBLUE}{STRING}{BLACK}   Λειτουργικό Κόστος: {LTBLUE}{CURRENCY_LONG}/έτος
# The next two need to stay in this order
STR_VEHICLE_INFO_AGE                                            :{COMMA} χρόν{P ος ια} ({COMMA})
STR_VEHICLE_INFO_AGE_RED                                        :{RED}{COMMA} χρόν{P ος ια} ({COMMA})

STR_VEHICLE_INFO_MAX_SPEED                                      :{BLACK}Μέγ. ταχύτητα: {LTBLUE}{VELOCITY}
STR_VEHICLE_INFO_MAX_SPEED_TYPE                                 :{BLACK}Μεγ. ταχύτητα: {LTBLUE}{VELOCITY} {BLACK}Τύπος αεροσκάφους: {LTBLUE}{STRING}
STR_VEHICLE_INFO_MAX_SPEED_TYPE_RANGE                           :{BLACK}Μεγ. ταχύτητα: {LTBLUE}{VELOCITY} {BLACK}Τύπος αεροσκάφους: {LTBLUE}{STRING} {BLACK}Εμβέλεια: {LTBLUE}{COMMA} τετραγωνίδια
STR_VEHICLE_INFO_WEIGHT_POWER_MAX_SPEED                         :{BLACK}Βάρος: {LTBLUE}{WEIGHT_SHORT} {BLACK}Δύναμη Κινητήρα: {LTBLUE}{POWER}{BLACK} Μέγ. Ταχύτητα: {LTBLUE}{VELOCITY}
STR_VEHICLE_INFO_WEIGHT_POWER_MAX_SPEED_MAX_TE                  :{BLACK}Βάρος: {LTBLUE}{WEIGHT_SHORT} {BLACK}Δύναμη Κινητήρα: {LTBLUE}{POWER}{BLACK} Μέγ. Ταχύτητα: {LTBLUE}{VELOCITY} {BLACK}Μέγ. Ε.Δ: {LTBLUE}{FORCE}

STR_VEHICLE_INFO_PROFIT_THIS_YEAR_LAST_YEAR                     :{BLACK}Κέρδη αυτό το έτος: {LTBLUE}{CURRENCY_LONG} (προηγούμενου έτους: {CURRENCY_LONG})
STR_VEHICLE_INFO_RELIABILITY_BREAKDOWNS                         :{BLACK}Αξιοπιστία: {LTBLUE}{COMMA}%  {BLACK}Καταρρεύσεις μετά από την τελευταία επισκευή: {LTBLUE}{COMMA}

STR_VEHICLE_INFO_BUILT_VALUE                                    :{LTBLUE}{ENGINE} {BLACK}Κατασκευή: {LTBLUE}{NUM}{BLACK} Αξία: {LTBLUE}{CURRENCY_LONG}
STR_VEHICLE_INFO_NO_CAPACITY                                    :{BLACK}Χωρητικότητα: {LTBLUE}Τίποτα{STRING}
STR_VEHICLE_INFO_CAPACITY                                       :{BLACK}Χωρητικότητα: {LTBLUE}{CARGO_LONG}{3:STRING}
STR_VEHICLE_INFO_CAPACITY_MULT                                  :{BLACK}Χωρητικότητα: {LTBLUE}{CARGO_LONG}{3:STRING} (x{4:NUM})
STR_VEHICLE_INFO_CAPACITY_CAPACITY                              :{BLACK}Χωρητικότητα: {LTBLUE}{CARGO_LONG}, {CARGO_LONG}{STRING}

STR_VEHICLE_INFO_FEEDER_CARGO_VALUE                             :{BLACK}Έσοδα μεταφοράς: {LTBLUE}{CURRENCY_LONG}

STR_VEHICLE_DETAILS_SERVICING_INTERVAL_DAYS                     :{BLACK}Διάστημα μεταξύ επισκευών: {LTBLUE}{COMMA}{NBSP}μέρες{BLACK}   Τελευταία επισκευή: {LTBLUE}{DATE_LONG}
STR_VEHICLE_DETAILS_SERVICING_INTERVAL_PERCENT                  :{BLACK}Διάστημα επισκευών: {LTBLUE}{COMMA}%{BLACK}   Τελευταία επισκευή: {LTBLUE}{DATE_LONG}
STR_VEHICLE_DETAILS_INCREASE_SERVICING_INTERVAL_TOOLTIP         :{BLACK}Αύξηση διαστημάτων επισκευών κατά 10. Με Ctrl+Κλικ αυξάνονται τα διαστήματα ανάμεσα των επισκευών κατά 5
STR_VEHICLE_DETAILS_DECREASE_SERVICING_INTERVAL_TOOLTIP         :{BLACK}Μείωση διαστημάτων επισκευών κατά 10. Με Ctrl+Κλικ μειώνεται τα διαστήματα επισκευών κατά 5

STR_SERVICE_INTERVAL_DROPDOWN_TOOLTIP                           :{BLACK}Αλλάξτε τον τύπο διαστήματος επισκευών
STR_VEHICLE_DETAILS_DEFAULT                                     :Προκαθορισμένο
STR_VEHICLE_DETAILS_DAYS                                        :Ημέρες
STR_VEHICLE_DETAILS_PERCENT                                     :Ποσοστό

STR_QUERY_RENAME_TRAIN_CAPTION                                  :{WHITE}Όνομα τρένου
STR_QUERY_RENAME_ROAD_VEHICLE_CAPTION                           :{WHITE}Όνομα οχήματος δρόμου
STR_QUERY_RENAME_SHIP_CAPTION                                   :{WHITE}Όνομα πλοίου
STR_QUERY_RENAME_AIRCRAFT_CAPTION                               :{WHITE}Όνομα αεροσκάφους

# Extra buttons for train details windows
STR_VEHICLE_DETAILS_TRAIN_ENGINE_BUILT_AND_VALUE                :{LTBLUE}{ENGINE}{BLACK}   Κατασκευασμένο: {LTBLUE}{NUM}{BLACK} Αξία: {LTBLUE}{CURRENCY_LONG}
STR_VEHICLE_DETAILS_TRAIN_WAGON_VALUE                           :{LTBLUE}{ENGINE}{BLACK}   Αξία: {LTBLUE}{CURRENCY_LONG}

STR_VEHICLE_DETAILS_TRAIN_TOTAL_CAPACITY_TEXT                   :{BLACK}Συνολική χωρητικότητα φορτίου του τρένου:
STR_VEHICLE_DETAILS_TRAIN_TOTAL_CAPACITY                        :{LTBLUE}- {CARGO_LONG} ({CARGO_SHORT})
STR_VEHICLE_DETAILS_TRAIN_TOTAL_CAPACITY_MULT                   :{LTBLUE}- {CARGO_LONG} ({CARGO_SHORT}) (x{NUM})

STR_VEHICLE_DETAILS_CARGO_EMPTY                                 :{LTBLUE}Άδειο
STR_VEHICLE_DETAILS_CARGO_FROM                                  :{LTBLUE}{CARGO_LONG} από τον σταθμό {STATION}
STR_VEHICLE_DETAILS_CARGO_FROM_MULT                             :{LTBLUE}{CARGO_LONG} από τον σταθμό {STATION} (x{NUM})

STR_VEHICLE_DETAIL_TAB_CARGO                                    :{BLACK}Φορτίο
STR_VEHICLE_DETAILS_TRAIN_CARGO_TOOLTIP                         :{BLACK}Παρουσίαση λεπτομερειών μεταφερόμενων εμπορευμάτων
STR_VEHICLE_DETAIL_TAB_INFORMATION                              :{BLACK}Πληροφορίες
STR_VEHICLE_DETAILS_TRAIN_INFORMATION_TOOLTIP                   :{BLACK}Εμφάνιση των λεπτομερειών των βαγονιών
STR_VEHICLE_DETAIL_TAB_CAPACITIES                               :{BLACK}Χωρητικότητες
STR_VEHICLE_DETAILS_TRAIN_CAPACITIES_TOOLTIP                    :{BLACK}Εμφάνιση της χωρητικότητας κάθε βαγονιού
STR_VEHICLE_DETAIL_TAB_TOTAL_CARGO                              :{BLACK}Συνολικό Φορτίο
STR_VEHICLE_DETAILS_TRAIN_TOTAL_CARGO_TOOLTIP                   :{BLACK}Εμφάνιση συνολικής χωρητικότητας του τρένου, διαχωρισμένη κατά τύπο εμπορεύματος

STR_VEHICLE_DETAILS_TRAIN_ARTICULATED_RV_CAPACITY               :{BLACK}Χωρητικότητα: {LTBLUE}

# Vehicle refit
STR_REFIT_CAPTION                                               :{WHITE}{VEHICLE} (Μετατροπή)
STR_REFIT_TITLE                                                 :{GOLD}Επιλέξτε τύπο εμπορεύματος για μεταφορά:
STR_REFIT_NEW_CAPACITY_COST_OF_REFIT                            :{BLACK}Νέα χωρητικότητα: {GOLD}{CARGO_LONG}{}{BLACK}Κόστος μετατροπής: {RED}{CURRENCY_LONG}
STR_REFIT_NEW_CAPACITY_INCOME_FROM_REFIT                        :{BLACK}Νέα χωρητικότητα: {GOLD}{CARGO_LONG}{}{BLACK}Κέρδος από τη μετατροπή: {GREEN}{CURRENCY_LONG}
STR_REFIT_NEW_CAPACITY_COST_OF_AIRCRAFT_REFIT                   :{BLACK}Νέα χωρητικότητα: {GOLD}{CARGO_LONG}, {GOLD}{CARGO_LONG}{}{BLACK}Κόστος μετατροπής: {RED}{CURRENCY_LONG}
STR_REFIT_NEW_CAPACITY_INCOME_FROM_AIRCRAFT_REFIT               :{BLACK}Νέα χωρητικότητα: {GOLD}{CARGO_LONG}, {GOLD}{CARGO_LONG}{}{BLACK}Κέρδος από τη μετατροπή: {GREEN}{CURRENCY_LONG}
STR_REFIT_SELECT_VEHICLES_TOOLTIP                               :{BLACK}Επιλέξτε τα οχήματα για μετατροπή. Σύροντας με το ποντίκι επιτρέπει την επιλογή πολλαπλών οχημάτων. Πατώντας σε άδειο χώρο θα επιλέξει ολόκληρο το όχημα. Με Ctrl+Κλικ θα γίνει επιλογή του οχήματος και της ακολουθούμενης αλυσίδας.

STR_REFIT_TRAIN_LIST_TOOLTIP                                    :{BLACK}Επιλέξτε τον τύπο εμπορεύματος που θα μεταφέρει το τρένο
STR_REFIT_ROAD_VEHICLE_LIST_TOOLTIP                             :{BLACK}Επιλέξτε τον τύπο εμπορεύματος που θα μεταφέρει το όχημα
STR_REFIT_SHIP_LIST_TOOLTIP                                     :{BLACK}Επιλέξτε τον τύπο εμπορεύματος που θα μεταφέρει το πλοίο
STR_REFIT_AIRCRAFT_LIST_TOOLTIP                                 :{BLACK}Επιλέξτε τον τύπο εμπορεύματος που θα μεταφέρει το αεροσκάφος

STR_REFIT_TRAIN_REFIT_BUTTON                                    :{BLACK}Μετατροπή τρένου
STR_REFIT_ROAD_VEHICLE_REFIT_BUTTON                             :{BLACK}Μετατροπή οχήματος
STR_REFIT_SHIP_REFIT_BUTTON                                     :{BLACK}Μετατροπή πλοίου
STR_REFIT_AIRCRAFT_REFIT_BUTTON                                 :{BLACK}Μετατροπή αεροσκάφους

STR_REFIT_TRAIN_REFIT_TOOLTIP                                   :{BLACK}Μετατροπή του τρένου ώστε να μεταφέρει τον επιλεγμένο τύπο εμπορεύματος
STR_REFIT_ROAD_VEHICLE_REFIT_TOOLTIP                            :{BLACK}Μετατροπή του οχήματος ώστε να μεταφέρει τον επιλεγμένο τύπο εμπορεύματος
STR_REFIT_SHIP_REFIT_TOOLTIP                                    :{BLACK}Μετατροπή του πλοίου ώστε να μεταφέρει τον επιλεγμένο τύπο εμπορεύματος
STR_REFIT_AIRCRAFT_REFIT_TOOLTIP                                :{BLACK}Μετατροπή του αεροσκάφους ώστε να μεταφέρει τον επιλεγμένο τύπο εμπορεύματος

# Order view
STR_ORDERS_CAPTION                                              :{WHITE}{VEHICLE} (Εντολές)
STR_ORDERS_TIMETABLE_VIEW                                       :{BLACK}Δρομολόγια
STR_ORDERS_TIMETABLE_VIEW_TOOLTIP                               :{BLACK}Αλλαγή σε προβολή δρομολογίων

STR_ORDERS_LIST_TOOLTIP                                         :{BLACK}Λίστα εντολών - πατήστε σε μια εντολή για να την επιλέξετε. Με Ctrl+Κλικ γίνεται μετακίνηση στον προορισμό της οδηγίας
STR_ORDER_INDEX                                                 :{COMMA}:{NBSP}
STR_ORDER_TEXT                                                  :{STRING} {STRING} {STRING}

STR_ORDERS_END_OF_ORDERS                                        :- - Τέλος Εντολών - -
STR_ORDERS_END_OF_SHARED_ORDERS                                 :- - Τέλος Μοιρασμένων Οδηγιών - -

# Order bottom buttons
STR_ORDER_NON_STOP                                              :{BLACK}Χωρίς στάση
STR_ORDER_GO_TO                                                 :Πήγαινε στο
STR_ORDER_GO_NON_STOP_TO                                        :Πήγαινε χωρίς στάσεις στο
STR_ORDER_GO_VIA                                                :Πήγαινε μέσω
STR_ORDER_GO_NON_STOP_VIA                                       :Πήγαινε χωρίς στάσεις μέσω
STR_ORDER_TOOLTIP_NON_STOP                                      :{BLACK}Αλλάξτε τη συμπεριφορά στάσης για την επιλεγμένη εντολή

STR_ORDER_TOGGLE_FULL_LOAD                                      :{BLACK}Πλήρης φόρτωση οποιουδήποτε εμπορεύματος
STR_ORDER_DROP_LOAD_IF_POSSIBLE                                 :Φόρτωση εάν υπάρχουν διαθέσιμα
STR_ORDER_DROP_FULL_LOAD_ALL                                    :Πλήρης φόρτωση όλων των εμπορευμάτων
STR_ORDER_DROP_FULL_LOAD_ANY                                    :Πλήρης φόρτωση οποιουδήποτε εμπορεύματος
STR_ORDER_DROP_NO_LOADING                                       :Δίχως φόρτωση
STR_ORDER_TOOLTIP_FULL_LOAD                                     :{BLACK}Αλλάξτε τη συμπεριφορά φόρτωσης για την επιλεγμένη εντολή

STR_ORDER_TOGGLE_UNLOAD                                         :{BLACK}Ξεφόρτωμα όλων
STR_ORDER_DROP_UNLOAD_IF_ACCEPTED                               :Ξεφόρτωμα εάν είναι αποδεκτά
STR_ORDER_DROP_UNLOAD                                           :Ξεφόρτωμα όλων
STR_ORDER_DROP_TRANSFER                                         :Μεταφορά
STR_ORDER_DROP_NO_UNLOADING                                     :Δίχως ξεφόρτωση
STR_ORDER_TOOLTIP_UNLOAD                                        :{BLACK}Αλλάξτε τη συμπεριφορά ξεφόρτωσης για την επιλεγμένη εντολή

STR_ORDER_REFIT                                                 :{BLACK}Μετατροπή
STR_ORDER_REFIT_TOOLTIP                                         :{BLACK}Επιλέξτε τον τύπο εμπορεύματος για μετατροπή σε αυτήν την εντολή. Με Ctrl+Κλικ αφαιρείται η εντολή μετατροπής
STR_ORDER_REFIT_AUTO                                            :{BLACK}Μετατροπή στο σταθμό
STR_ORDER_REFIT_AUTO_TOOLTIP                                    :{BLACK}Επιλογή του τύπου φορτίου για αυτόματη μετατροπή σε αυτήν την εντολή. Με Ctrl+Κλικ αφαιρείται η εντολή μετατροπής. Η αυτόματη μετατροπή θα γίνεται μόνο όταν το επιτρέπει το όχημα
STR_ORDER_DROP_REFIT_AUTO                                       :Προκαθορισμένο φορτίο
STR_ORDER_DROP_REFIT_AUTO_ANY                                   :Διαθέσιμο φορτίο

STR_ORDER_SERVICE                                               :{BLACK}Επισκευή
STR_ORDER_DROP_GO_ALWAYS_DEPOT                                  :Πάντα πήγαινε
STR_ORDER_DROP_SERVICE_DEPOT                                    :Επισκευή εάν χρειάζεται
STR_ORDER_DROP_HALT_DEPOT                                       :Στάση
STR_ORDER_SERVICE_TOOLTIP                                       :{BLACK}Παράλειψη αυτής της εντολής εκτός αν χρειάζεται επισκευή

STR_ORDER_CONDITIONAL_VARIABLE_TOOLTIP                          :{BLACK}Δεδομένα οχήματος για να βασιστεί το άλμα

# Conditional order variables, must follow order of OrderConditionVariable enum
STR_ORDER_CONDITIONAL_LOAD_PERCENTAGE                           :{G=n}Ποσοστό φόρτωσης
STR_ORDER_CONDITIONAL_RELIABILITY                               :{G=f}Αξιοπιστία
STR_ORDER_CONDITIONAL_MAX_SPEED                                 :Μέγιστη ταχύτητα
STR_ORDER_CONDITIONAL_AGE                                       :{G=f}Ηλικία (χρόνια)
STR_ORDER_CONDITIONAL_REQUIRES_SERVICE                          :Απαιτεί επισκευή
STR_ORDER_CONDITIONAL_UNCONDITIONALLY                           :Πάντα
STR_ORDER_CONDITIONAL_REMAINING_LIFETIME                        :Υπόλοιπη διάρκεια ζωής (χρόνια)
STR_ORDER_CONDITIONAL_MAX_RELIABILITY                           :Μέγιστη αξιοπιστία

STR_ORDER_CONDITIONAL_COMPARATOR_TOOLTIP                        :{BLACK}Πως να συγκρίνετε τα δεδομένα του οχήματος με την δοσμένη τιμή
STR_ORDER_CONDITIONAL_COMPARATOR_EQUALS                         :είναι ίσο με
STR_ORDER_CONDITIONAL_COMPARATOR_NOT_EQUALS                     :δεν είναι ίσο με
STR_ORDER_CONDITIONAL_COMPARATOR_LESS_THAN                      :είναι μικρότερο από
STR_ORDER_CONDITIONAL_COMPARATOR_LESS_EQUALS                    :είναι μικρότερο ή ίσο από
STR_ORDER_CONDITIONAL_COMPARATOR_MORE_THAN                      :είναι περισσότερο από
STR_ORDER_CONDITIONAL_COMPARATOR_MORE_EQUALS                    :είναι περισσότερο από ή ισο με
STR_ORDER_CONDITIONAL_COMPARATOR_IS_TRUE                        :είναι αληθές
STR_ORDER_CONDITIONAL_COMPARATOR_IS_FALSE                       :είναι ψευδές

STR_ORDER_CONDITIONAL_VALUE_TOOLTIP                             :{BLACK}Η τιμή για να γίνει η σύγκριση με τα δεδομένα του οχήματος
STR_ORDER_CONDITIONAL_VALUE_CAPT                                :{WHITE}Δώστε τίμη για να συγκριθεί

STR_ORDERS_SKIP_BUTTON                                          :{BLACK}Παράκαμψη
STR_ORDERS_SKIP_TOOLTIP                                         :{BLACK}Παρακάμπτει την τρέχουσα εντολή και ξεκινά την επόμενη. Με Ctrl+Κλικ παρακάμπτεται η επιλεγμένη εντολή

STR_ORDERS_DELETE_BUTTON                                        :{BLACK}Διαγραφή
STR_ORDERS_DELETE_TOOLTIP                                       :{BLACK}Διαγραφή της επιλεγμένης εντολής
STR_ORDERS_DELETE_ALL_TOOLTIP                                   :{BLACK}Διαγραφή όλων των εντολών
STR_ORDERS_STOP_SHARING_BUTTON                                  :{BLACK}Διακοπή μοιράσματος
STR_ORDERS_STOP_SHARING_TOOLTIP                                 :{BLACK}Διακοπή μοιράσματος της λίστας εντολών. Με Ctrl+Κλικ διαγράφονται επιπλέον όλες τις εντολές από αυτό το όχημα

STR_ORDERS_GO_TO_BUTTON                                         :{BLACK}Πήγαινε Στο
STR_ORDER_GO_TO_NEAREST_DEPOT                                   :Πήγαινε στο κοντινότερο αμαξοστάσιο
STR_ORDER_GO_TO_NEAREST_HANGAR                                  :Πήγαινε στο κοντινότερο υπόστεγο
STR_ORDER_CONDITIONAL                                           :Εκτέλεση εντόλης υπο προυπόθεση
STR_ORDER_SHARE                                                 :Μοίρασμα εντολών
STR_ORDERS_GO_TO_TOOLTIP                                        :{BLACK}Εισάγετε μια νέα εντολή πριν την επιλεγμένη ή προσθέστε στο τέλος της λίστας. Με Ctrl οι εντολές σταθμού γίνονται «πλήρης φόρτωση οποιουδήποτε εμπορεύματος», οι εντολές καθοδήγησης «χωρίς στάση» και οι εντολές αμαξοστασίου «επισκευή». Με «ίδιες εντολές» ή με Ctrl το όχημα θα έχει τις ίδιες εντολές με το επιλεγμένο. Πατώντας πάνω σε κάποιο όχημα αντιγράφονται οι εντολές από αυτό. Μια εντολή για αμαξοστάσιο απενεργοποιεί την αυτόματη επισκευή του οχήματος

STR_ORDERS_VEH_WITH_SHARED_ORDERS_LIST_TOOLTIP                  :{BLACK}Εμφάνιση όλων των οχημάτων που μοιράζονται αυτό το δρομολόγιο

# String parts to build the order string
STR_ORDER_GO_TO_WAYPOINT                                        :Πήγαινε μέσω {WAYPOINT}
STR_ORDER_GO_NON_STOP_TO_WAYPOINT                               :Πήγαινε χωρίς στάση μέσω {WAYPOINT}

STR_ORDER_SERVICE_AT                                            :Επισκευή στο
STR_ORDER_SERVICE_NON_STOP_AT                                   :Επισκευή χωρίς στάση στο

STR_ORDER_NEAREST_DEPOT                                         :το κοντινότερο
STR_ORDER_NEAREST_HANGAR                                        :το κοντινότερο Υπόστεγο
STR_ORDER_TRAIN_DEPOT                                           :Αμαξοστάσιο Τρένων
STR_ORDER_ROAD_VEHICLE_DEPOT                                    :Αμαξοστάσιο Οχημάτων
STR_ORDER_SHIP_DEPOT                                            :Ναυπηγείο Πλοίων
STR_ORDER_GO_TO_NEAREST_DEPOT_FORMAT                            :{STRING} {STRING} {STRING}
STR_ORDER_GO_TO_DEPOT_FORMAT                                    :{STRING} {DEPOT}

STR_ORDER_REFIT_ORDER                                           :(Μετατροπή σε {STRING})
STR_ORDER_REFIT_STOP_ORDER                                      :(Μετατροπή σε {STRING} και στάση)
STR_ORDER_STOP_ORDER                                            :(Στάση)

STR_ORDER_GO_TO_STATION                                         :{STRING} {STATION} {STRING}
STR_ORDER_GO_TO_STATION_CAN_T_USE_STATION                       :{PUSH_COLOUR}{RED}(Δεν μπορείτε να χρησιμοποιήσετε τον σταθμό){POP_COLOUR} {STRING} {STATION} {STRING}

STR_ORDER_IMPLICIT                                              :(Σιωπηρή)

STR_ORDER_FULL_LOAD                                             :(Πλήρης φόρτωση)
STR_ORDER_FULL_LOAD_ANY                                         :(Πλήρης φόρτωση οποιουδήποτε εμπορεύματος)
STR_ORDER_NO_LOAD                                               :(Χωρίς φόρτωση)
STR_ORDER_UNLOAD                                                :(Ξεφόρτωσε και πάρε φορτίο)
STR_ORDER_UNLOAD_FULL_LOAD                                      :(Ξεφόρτωμα και αναμονή για πλήρης φόρτωση)
STR_ORDER_UNLOAD_FULL_LOAD_ANY                                  :(Ξεφόρτωμα και αναμονή για πλήρης φόρτωση οποιουδήποτε)
STR_ORDER_UNLOAD_NO_LOAD                                        :(Ξεφόρτωμα και φύγε άδειο)
STR_ORDER_TRANSFER                                              :(Μεταφορά και πάρε φορτίο)
STR_ORDER_TRANSFER_FULL_LOAD                                    :(Μεταφορά και αναμονή για πλήρης φόρτωση)
STR_ORDER_TRANSFER_FULL_LOAD_ANY                                :(Μεταφορά και αναμονή για πλήρης φόρτωση οποιοδήποτε φορτίου)
STR_ORDER_TRANSFER_NO_LOAD                                      :(Μεταφορά και φύγε άδειο)
STR_ORDER_NO_UNLOAD                                             :(Χωρίς ξεφόρτωμα και πάρε φορτίο)
STR_ORDER_NO_UNLOAD_FULL_LOAD                                   :(Χωρίς ξεφόρτωμα και αναμονή για πλήρης φόρτωση)
STR_ORDER_NO_UNLOAD_FULL_LOAD_ANY                               :(Χωρίς ξεφόρτωμα και αναμονή για πλήρης φόρτωση οποιοδήποτε φορτίου)
STR_ORDER_NO_UNLOAD_NO_LOAD                                     :(Χωρίς ξεφόρτωμα και χωρίς φόρτωση)

STR_ORDER_AUTO_REFIT                                            :(Αυτόματη μετατροπή σε {STRING})
STR_ORDER_FULL_LOAD_REFIT                                       :(Πλήρης φόρτωση με αυτόματη μετατροπή σε {STRING})
STR_ORDER_FULL_LOAD_ANY_REFIT                                   :(Πλήρης φόρτωση οποιουδήποτε φορτίου με αυτόματη μετατροπή σε {STRING})
STR_ORDER_UNLOAD_REFIT                                          :(Εκφόρτωση και λήψη φορτίου με αυτόματη μετατροπή σε {STRING})
STR_ORDER_UNLOAD_FULL_LOAD_REFIT                                :(Εκφόρτωση και αναμονή πλήρους φόρτωσης με αυτόματη μετατροπή σε {STRING})
STR_ORDER_UNLOAD_FULL_LOAD_ANY_REFIT                            :(Εκφόρτωση και αναμονή οποιασδήποτε πλήρους φόρτωσης με αυτόματη μετατροπή σε {STRING})
STR_ORDER_TRANSFER_REFIT                                        :(Μεταφορά και λήψη φορτίου με αυτόματη μετατροπή σε {STRING})
STR_ORDER_TRANSFER_FULL_LOAD_REFIT                              :(Μεταφορά και αναμονή πλήρους φόρτωσης με αυτόματη μετατροπή σε {STRING})
STR_ORDER_TRANSFER_FULL_LOAD_ANY_REFIT                          :(Μεταφορά και αναμονή οποιασδήποτε πλήρους φόρτωσης με αυτόματη μετατροπή σε {STRING})
STR_ORDER_NO_UNLOAD_REFIT                                       :(Δεν γίνεται εκφόρτωση και λαμβάνεται φορτίο με αυτόματη μετατροπή σε {STRING})
STR_ORDER_NO_UNLOAD_FULL_LOAD_REFIT                             :(Δεν γίνεται εκφόρτωση και αναμένεται πλήρης φόρτωση με αυτόματη μετατροπή σε {STRING})
STR_ORDER_NO_UNLOAD_FULL_LOAD_ANY_REFIT                         :(Δεν γίνεται εκφόρτωση και αναμένεται οποιοδήποτε φορτίο με αυτόματη μετατροπή σε {STRING})

STR_ORDER_AUTO_REFIT_ANY                                        :διαθέσιμο φορτίο

STR_ORDER_STOP_LOCATION_NEAR_END                                :[κοντινό άκρο]
STR_ORDER_STOP_LOCATION_MIDDLE                                  :[μέση]
STR_ORDER_STOP_LOCATION_FAR_END                                 :[μακρινό άκρο]

STR_ORDER_OUT_OF_RANGE                                          :{RED} (Ο επόμενος προορισμός είναι υπερβολικά μακριά)

STR_ORDER_CONDITIONAL_UNCONDITIONAL                             :Μετάβαση στην εντολή {COMMA}
STR_ORDER_CONDITIONAL_NUM                                       :Μετάβαση στην εντολή {COMMA} όταν {STRING} {STRING} {COMMA}
STR_ORDER_CONDITIONAL_TRUE_FALSE                                :Μετάβαση στην εντολή {COMMA} όταν {STRING} {STRING}

STR_INVALID_ORDER                                               :{RED} (Μη Έγκυρη Εντολή)

# Time table window
STR_TIMETABLE_TITLE                                             :{WHITE}{VEHICLE} (Δρομολόγια)
STR_TIMETABLE_ORDER_VIEW                                        :{BLACK}Εντολές
STR_TIMETABLE_ORDER_VIEW_TOOLTIP                                :{BLACK}Αλλαγή στην προβολή εντολών

STR_TIMETABLE_TOOLTIP                                           :{BLACK}Δρομολόγια - πατήστε σε μια εντολή για την επιλέξετε

STR_TIMETABLE_NO_TRAVEL                                         :Μην ταξιδέψεις
STR_TIMETABLE_NOT_TIMETABLEABLE                                 :Ταξίδι (αυτόματα· με δρομολόγιο στην επόμενη μη αυτόματη εντολή)
STR_TIMETABLE_TRAVEL_NOT_TIMETABLED                             :Ταξίδεψε (όχι μεσώ δρομολογίου)
STR_TIMETABLE_TRAVEL_NOT_TIMETABLED_SPEED                       :Ταξίδι (μη δρομολογημένο) με μέγιστη ταχύτητα {2:VELOCITY}
STR_TIMETABLE_TRAVEL_FOR                                        :Ταξίδεψε για {STRING}
STR_TIMETABLE_TRAVEL_FOR_SPEED                                  :Ταξίδεψε για {STRING} με στο μέγιστο {VELOCITY}
STR_TIMETABLE_TRAVEL_FOR_ESTIMATED                              :Ταξίδι (για {STRING}, μη δρομολογημένο)
STR_TIMETABLE_TRAVEL_FOR_SPEED_ESTIMATED                        :Ταξίδι γιά {STRING}, (μη δρομολογημένο) με μέγιστη ταχύτητα {VELOCITY}
STR_TIMETABLE_STAY_FOR_ESTIMATED                                :(αναμονή για {STRING}, μη δρομολογημένο)
STR_TIMETABLE_AND_TRAVEL_FOR_ESTIMATED                          :(ταξίδι για {STRING}, μη δρομολογημένο)
STR_TIMETABLE_STAY_FOR                                          :και μείνε για {STRING}
STR_TIMETABLE_AND_TRAVEL_FOR                                    :και ταξίδεψε για {STRING}
STR_TIMETABLE_DAYS                                              :{COMMA}{NBSP}μέρ{P α ες}
STR_TIMETABLE_TICKS                                             :{COMMA} στιγμ{P ή ές}

STR_TIMETABLE_TOTAL_TIME                                        :{BLACK}Το δρομολόγιο αυτό θα χρειαστεί τουλάχιστον {STRING} για να ολοκληρωθεί
STR_TIMETABLE_TOTAL_TIME_INCOMPLETE                             :{BLACK}Το δρομολόγιο αυτό θα χρειαστεί τουλάχιστον {STRING} για να ολοκληρωθεί (δεν είναι όλα τα χρονοδιαγράμματα)

STR_TIMETABLE_STATUS_ON_TIME                                    :{BLACK}Αυτό το όχημα πηγαίνει σύμφωνα με το δρομολόγιό του
STR_TIMETABLE_STATUS_LATE                                       :{BLACK}Αυτό το όχημα έχει καθυστερήσει κατά {STRING}
STR_TIMETABLE_STATUS_EARLY                                      :{BLACK}Το όχημα εκτελεί το δρομολόγιο του κατά {STRING} νωρίτερα
STR_TIMETABLE_STATUS_NOT_STARTED                                :{BLACK}Αυτό το δρομολόγιο ακόμα δεν έχει ξεκινήσει
STR_TIMETABLE_STATUS_START_AT                                   :{BLACK}Αυτό το δρομολόγιο θα ξεκινήσει στις {STRING}

STR_TIMETABLE_STARTING_DATE                                     :{BLACK}Εναρκτήρια ημερομηνία
STR_TIMETABLE_STARTING_DATE_TOOLTIP                             :{BLACK}Διαλέξτε μια ημερομηνία ως αρχικό σημείο του πίνακα δρομολογίων. Το Ctrl+κλικ θέτει το αρχικό σημείο του πίνακα δρομολογίων και διανέμει τα οχήματα που μοιράζονται τις διαταγές ίσα με βάση τη σχετική τους σειρά αν η διαταγή είναι εξολοκλήρου δρομολογημένη

STR_TIMETABLE_CHANGE_TIME                                       :{BLACK}Αλλαγή Χρόνων
STR_TIMETABLE_WAIT_TIME_TOOLTIP                                 :{BLACK}Αλλάζει ο χρόνος που παίρνει η επιλεγμένη επιλογή για να εκτελεστεί

STR_TIMETABLE_CLEAR_TIME                                        :{BLACK}Εκκαθάριση Χρόνων
STR_TIMETABLE_CLEAR_TIME_TOOLTIP                                :{BLACK}Εκκαθαρίζει το χρόνο για την επιλεγμένη εντολή

STR_TIMETABLE_CHANGE_SPEED                                      :{BLACK}Αλλαγή Ορίου Ταχύτητας
STR_TIMETABLE_CHANGE_SPEED_TOOLTIP                              :{BLACK}Αλλαγή της μέγιστης ταχύτητας ταξιδιού της επιλεγμένης εντολής

STR_TIMETABLE_CLEAR_SPEED                                       :{BLACK}Εκκαθάριση Ορίου Ταχύτητας
STR_TIMETABLE_CLEAR_SPEED_TOOLTIP                               :{BLACK}Καθαρίζει τη μέγιστη ταχύτητα ταξιδιού της επιλεγμένης εντολής

STR_TIMETABLE_RESET_LATENESS                                    :{BLACK}Επαναφορά Μετρητή Καθυστέρησης
STR_TIMETABLE_RESET_LATENESS_TOOLTIP                            :{BLACK}Επαναφορά του μετρητή καθυστέρησης, ώστε το όχημα να είναι στην ώρα του

STR_TIMETABLE_AUTOFILL                                          :{BLACK}Αυτόματη Γέμιση
STR_TIMETABLE_AUTOFILL_TOOLTIP                                  :{BLACK}Συμπληρώστε το δρομολόγιο αυτόματα με τις τιμές από το επόμενο ταξίδι (Ctrl+Κλικ για να προσπαθήσει να κρατήσει τους χρόνους αναμονής)

STR_TIMETABLE_EXPECTED                                          :{BLACK}Αναμενόμενη
STR_TIMETABLE_SCHEDULED                                         :{BLACK}Προγραμματισμένη
STR_TIMETABLE_EXPECTED_TOOLTIP                                  :{BLACK}Εναλλαγή μεταξύ αναμενόμενης και προγραμματισμένης

STR_TIMETABLE_ARRIVAL_ABBREVIATION                              :ΑΦ:
STR_TIMETABLE_DEPARTURE_ABBREVIATION                            :ΑΝ:


# Date window (for timetable)
STR_DATE_CAPTION                                                :{WHITE}Δώστε ημερομηνία
STR_DATE_SET_DATE                                               :{BLACK}Δώστε ημερομηνία
STR_DATE_SET_DATE_TOOLTIP                                       :{BLACK}Χρήση της επιλεγμένης ημερομηνίας ως εναρκτήριας ημερομηνίας για το δρομολόγιο
STR_DATE_DAY_TOOLTIP                                            :{BLACK}Επιλέξτε μέρα
STR_DATE_MONTH_TOOLTIP                                          :{BLACK}Επιλέξτε μήνα
STR_DATE_YEAR_TOOLTIP                                           :{BLACK}Επιλέξτε έτος


# AI debug window
STR_AI_DEBUG                                                    :{WHITE}Αποσφαλμάτωση AI και δέσμης ενεργειών παιχνιδιού
STR_AI_DEBUG_NAME_AND_VERSION                                   :{BLACK}{STRING} (έκδοση {NUM})
STR_AI_DEBUG_NAME_TOOLTIP                                       :{BLACK}Όνομα δέσμης ενεργειών
STR_AI_DEBUG_SETTINGS                                           :{BLACK}Ρυθμίσεις
STR_AI_DEBUG_SETTINGS_TOOLTIP                                   :{BLACK}Αλλαγή των ρυθμίσεων της δέσμης ενεργειών
STR_AI_DEBUG_RELOAD                                             :{BLACK}Επαναφόρτωση AI
STR_AI_DEBUG_RELOAD_TOOLTIP                                     :{BLACK}Τερματίστε την AI, ξαναφορτώστε τη δέσμη ενεργειών και επανεκκινήστε την AI
STR_AI_DEBUG_BREAK_STR_ON_OFF_TOOLTIP                           :{BLACK}Ενεργοποίηση/απενεργοποίηση παύσης όταν μια καταχώρηση ιστορικού της ΑΙ ταυτίζεται με το αλφαριθμητικό παύσης
STR_AI_DEBUG_BREAK_ON_LABEL                                     :{BLACK}Παύση στο:
STR_AI_DEBUG_BREAK_STR_OSKTITLE                                 :{BLACK}Παύση στο
STR_AI_DEBUG_BREAK_STR_TOOLTIP                                  :{BLACK}Εάν υπάρξει ταύτιση του παρόντος αλφαριθμητικού με μια καταχώρηση από τα μηνύματα του ΑΙ, τότε γίνεται παύση του παιχνιδιού
STR_AI_DEBUG_MATCH_CASE                                         :{BLACK}Ταύτιση μεγέθους
STR_AI_DEBUG_MATCH_CASE_TOOLTIP                                 :{BLACK}Μεταβολή της ταύτισης μεγέθους όταν η γίνεται σύγκριση μιας καταχώρησης της ΑΙ με το αλφαριθμητικό παύσης
STR_AI_DEBUG_CONTINUE                                           :{BLACK}Συνέχεια
STR_AI_DEBUG_CONTINUE_TOOLTIP                                   :{BLACK}Συνέχιση του παιχνιδιού και της λειτουργίας της AI
STR_AI_DEBUG_SELECT_AI_TOOLTIP                                  :{BLACK}Εμφάνιση της εξόδου αποσφαλμάτωσης αυτής της AI
STR_AI_GAME_SCRIPT                                              :{BLACK}Δέσμη Ενεργειών Παιχνιδιού
STR_AI_GAME_SCRIPT_TOOLTIP                                      :{BLACK}Έλεγχος ιστορικού δέσμης ενεργειών παιχνιδιού

STR_ERROR_AI_NO_AI_FOUND                                        :Δεν βρέθηκε κατάλληλη AI για φόρτωση.{}Αυτή η AI είναι ψεύτικη και δεν θα κάνει τίποτα.{}Μπορείτε να κατεβάσετε διάφορες AΙ από το σύστημα Διαδικτυακού Περιεχομένου.
STR_ERROR_AI_PLEASE_REPORT_CRASH                                :{WHITE}Μια τρέχουσα δέσμη ενεργειών τερμάτισε απότομα. Παρακαλώ ενημερώστε τον συγγραφέα της δέσμης ενεργειών με ένα στιγμιότυπο οθόνης από το παράθυρο αποσφαλμάτωσης AI/Παιχνιδιού
STR_ERROR_AI_DEBUG_SERVER_ONLY                                  :{YELLOW}Το παράθυρο αποσφαλμάτωσης ΑΙ και δέσμης ενεργειών είναι διαθέσιμο μόνο για τον διακομιστή

# AI configuration window
STR_AI_CONFIG_CAPTION                                           :{WHITE}Ρύθμιση ΑΙ και Δέσμης Ενεργειών
STR_AI_CONFIG_GAMELIST_TOOLTIP                                  :{BLACK}Η Δέσμη Ενεργειών παιχνιδιού που θα φορτωθεί στο επόμενο παιχνίδι
STR_AI_CONFIG_AILIST_TOOLTIP                                    :{BLACK}Οι AIs που θα φορτωθούν στο επόμενο παιχνίδι
STR_AI_CONFIG_HUMAN_PLAYER                                      :Ανθρώπινος παίκτης
STR_AI_CONFIG_RANDOM_AI                                         :Τυχαία AI
STR_AI_CONFIG_NONE                                              :{G=f}(καμία)

STR_AI_CONFIG_MOVE_UP                                           :{BLACK}Μετακίνηση Πάνω
STR_AI_CONFIG_MOVE_UP_TOOLTIP                                   :{BLACK}Μετακίνηση της επιλεγμένης AI πάνω στη λίστα
STR_AI_CONFIG_MOVE_DOWN                                         :{BLACK}Μετακίνηση Κάτω
STR_AI_CONFIG_MOVE_DOWN_TOOLTIP                                 :{BLACK}Μετακίνηση της επιλεγμένης AI κάτω στη λίστα

STR_AI_CONFIG_GAMESCRIPT                                        :{SILVER}Δέσμη Ενεργειών
STR_AI_CONFIG_AI                                                :{SILVER}AI

STR_AI_CONFIG_CHANGE                                            :{BLACK}Επιλογή {STRING}
STR_AI_CONFIG_CHANGE_NONE                                       :
STR_AI_CONFIG_CHANGE_AI                                         :ΑΙ
STR_AI_CONFIG_CHANGE_GAMESCRIPT                                 :Δέσμη Ενεργειών
STR_AI_CONFIG_CHANGE_TOOLTIP                                    :{BLACK}Φόρτωση άλλης δέσμης ενεργειών
STR_AI_CONFIG_CONFIGURE                                         :{BLACK}Ρυθμίσεις
STR_AI_CONFIG_CONFIGURE_TOOLTIP                                 :{BLACK}Ρύθμιση των παραμέτρων της Δέσμης Ενεργειών

# Available AIs window
STR_AI_LIST_CAPTION                                             :{WHITE}Διαθέσιμη {STRING}
STR_AI_LIST_CAPTION_AI                                          :AI
STR_AI_LIST_CAPTION_GAMESCRIPT                                  :Δέσμες Ενεργειών
STR_AI_LIST_TOOLTIP                                             :{BLACK}Πατήστε για να επιλέξετε μία δέσμη ενεργειών

STR_AI_LIST_AUTHOR                                              :{LTBLUE}Δημιουργός: {ORANGE}{STRING}
STR_AI_LIST_VERSION                                             :{LTBLUE}Έκδοση: {ORANGE}{NUM}
STR_AI_LIST_URL                                                 :{LTBLUE}Ιστοσελίδα: {ORANGE}{STRING}

STR_AI_LIST_ACCEPT                                              :{BLACK}Αποδοχή
STR_AI_LIST_ACCEPT_TOOLTIP                                      :{BLACK}Αποδοχή της επιλεγμένης δέσμης ενεργειών
STR_AI_LIST_CANCEL                                              :{BLACK}Άκυρωση
STR_AI_LIST_CANCEL_TOOLTIP                                      :{BLACK}Να μην γίνει αλλαγή δέσμης ενεργειών

STR_SCREENSHOT_CAPTION                                          :{WHITE}Βγάλτε στιγμιότυπο εικόνας
STR_SCREENSHOT_ZOOMIN_SCREENSHOT                                :{BLACK}Το στιγμιότυπο οθόνης έχει μεγεθυνθεί πλήρως
STR_SCREENSHOT_HEIGHTMAP_SCREENSHOT                             :{BLACK}Στιγμιότυπο χάρτη υψομετρίας

# AI Parameters
STR_AI_SETTINGS_CAPTION                                         :{WHITE}{STRING} Παράμετροι
STR_AI_SETTINGS_CAPTION_AI                                      :AI
STR_AI_SETTINGS_CAPTION_GAMESCRIPT                              :Δέσμη Ενεργειών
STR_AI_SETTINGS_CLOSE                                           :{BLACK}Κλείσιμο
STR_AI_SETTINGS_RESET                                           :{BLACK}Επαναφορά
STR_AI_SETTINGS_SETTING                                         :{STRING}: {ORANGE}{STRING}
STR_AI_SETTINGS_START_DELAY                                     :Αριθμός ημερών για την εκκίνηση της επόμενης AI μετά από τη προηγούμενη (περίπου): {ORANGE}{STRING}


# Textfile window
STR_TEXTFILE_README_CAPTION                                     :{WHITE}{STRING} readme του {STRING}
STR_TEXTFILE_CHANGELOG_CAPTION                                  :{G=m}{WHITE}{STRING} ιστορικό αλλαγών του {STRING}
STR_TEXTFILE_LICENCE_CAPTION                                    :{WHITE}{STRING} άδεια του {STRING}
STR_TEXTFILE_WRAP_TEXT                                          :{WHITE}Αναδίπλωση κειμένου
STR_TEXTFILE_WRAP_TEXT_TOOLTIP                                  :{BLACK}Αναδίπλωση του κειμένου του παραθύρου ώστε να χωρά χωρίς να απαιτέιται κύλιση
STR_TEXTFILE_VIEW_README                                        :{BLACK}Εμφάνιση readme
STR_TEXTFILE_VIEW_CHANGELOG                                     :{BLACK}Ιστορικό αλλαγών
STR_TEXTFILE_VIEW_LICENCE                                       :{BLACK}Άδεια


# Vehicle loading indicators
STR_PERCENT_UP_SMALL                                            :{TINY_FONT}{WHITE}{NUM}%{UP_ARROW}
STR_PERCENT_UP                                                  :{WHITE}{NUM}%{UP_ARROW}
STR_PERCENT_DOWN_SMALL                                          :{TINY_FONT}{WHITE}{NUM}%{DOWN_ARROW}
STR_PERCENT_DOWN                                                :{WHITE}{NUM}%{DOWN_ARROW}
STR_PERCENT_UP_DOWN_SMALL                                       :{TINY_FONT}{WHITE}{NUM}%{UP_ARROW}{DOWN_ARROW}
STR_PERCENT_UP_DOWN                                             :{WHITE}{NUM}%{UP_ARROW}{DOWN_ARROW}
STR_PERCENT_NONE_SMALL                                          :{TINY_FONT}{WHITE}{NUM}%
STR_PERCENT_NONE                                                :{WHITE}{NUM}%

# Income 'floats'
STR_INCOME_FLOAT_COST_SMALL                                     :{TINY_FONT}{RED}Κόστος: {CURRENCY_LONG}
STR_INCOME_FLOAT_COST                                           :{RED}Κόστος: {CURRENCY_LONG}
STR_INCOME_FLOAT_INCOME_SMALL                                   :{TINY_FONT}{GREEN}Έσοδα: {CURRENCY_LONG}
STR_INCOME_FLOAT_INCOME                                         :{GREEN}Έσοδα: {CURRENCY_LONG}
STR_FEEDER_TINY                                                 :{TINY_FONT}{YELLOW}Από Μεταφορά: {CURRENCY_LONG}
STR_FEEDER                                                      :{YELLOW}Από Μεταφορά: {CURRENCY_LONG}
STR_FEEDER_INCOME_TINY                                          :{TINY_FONT}{YELLOW}Μεταφορά: {CURRENCY_LONG}{WHITE} / {GREEN}Εισόδημα: {CURRENCY_LONG}
STR_FEEDER_INCOME                                               :{YELLOW}Μεταφορά: {CURRENCY_LONG}{WHITE} / {GREEN}Εισόδημα: {CURRENCY_LONG}
STR_FEEDER_COST_TINY                                            :{TINY_FONT}{YELLOW}Μεταφορά: {CURRENCY_LONG}{WHITE} / {RED}Κόστος: {CURRENCY_LONG}
STR_FEEDER_COST                                                 :{YELLOW}Μεταφορά: {CURRENCY_LONG}{WHITE} / {RED}Κόστος: {CURRENCY_LONG}
STR_MESSAGE_ESTIMATED_COST                                      :{WHITE}Εκτιμώμενο Κόστος: {CURRENCY_LONG}
STR_MESSAGE_ESTIMATED_INCOME                                    :{WHITE}Υπολογιζόμενα Έσοδα: {CURRENCY_LONG}

# Saveload messages
STR_ERROR_SAVE_STILL_IN_PROGRESS                                :{WHITE}Η αποθήκευση είναι σε εξέλιξη,{}παρακαλώ περιμένετε να τελειώσει!
STR_ERROR_AUTOSAVE_FAILED                                       :{WHITE}Η αυτόματη αποθήκευση απέτυχε
STR_ERROR_UNABLE_TO_READ_DRIVE                                  :{BLACK}Αδύνατη η ανάγνωση του δίσκου
STR_ERROR_GAME_SAVE_FAILED                                      :{WHITE}Η Αποθήκευση Παιχνιδιού Απέτυχε{}{STRING}
STR_ERROR_UNABLE_TO_DELETE_FILE                                 :{WHITE}Αδύνατη η διαγραφή του αρχείου
STR_ERROR_GAME_LOAD_FAILED                                      :{WHITE}Η Φόρτωση Παιχνιδιού Απέτυχε{}{STRING}
STR_GAME_SAVELOAD_ERROR_BROKEN_INTERNAL_ERROR                   :Εσωτερικό λάθος: {STRING}
STR_GAME_SAVELOAD_ERROR_BROKEN_SAVEGAME                         :Χαλασμένο αποθηκευμένο παιχνίδι - {STRING}
STR_GAME_SAVELOAD_ERROR_TOO_NEW_SAVEGAME                        :Το αποθηκευμένο παιχνίδι είναι φτιαγμένο με νεότερη έκδοση
STR_GAME_SAVELOAD_ERROR_FILE_NOT_READABLE                       :Το αρχείο δεν μπορούσε να διαβαστεί
STR_GAME_SAVELOAD_ERROR_FILE_NOT_WRITEABLE                      :Το αρχείο δεν είναι εγγράψιμο
STR_GAME_SAVELOAD_ERROR_DATA_INTEGRITY_CHECK_FAILED             :Έλεγχος ακεραιότητας δεδομένων απέτυχε
STR_GAME_SAVELOAD_NOT_AVAILABLE                                 :<μη διαθέσιμο>
STR_WARNING_LOADGAME_REMOVED_TRAMS                              :{WHITE}Το παιχνίδι έχει αποθηκευτεί σε έκδοση χωρίς υποστήριξη για τραμ. Όλα τα τραμ έχουν αφαιρεθεί

# Map generation messages
STR_ERROR_COULD_NOT_CREATE_TOWN                                 :{WHITE}Η δημιουργία του χάρτη εγκαταλείφτηκε...{}... δεν υπάρχουν κατάλληλες τοποθεσίες για πόλεις
STR_ERROR_NO_TOWN_IN_SCENARIO                                   :{WHITE}... δεν υπάρχει καμία πόλη σε αυτό το σενάριο

STR_ERROR_PNGMAP                                                :{WHITE}Δεν ήταν δυνατή η φόρτωση τοπίου από PNG...
STR_ERROR_PNGMAP_FILE_NOT_FOUND                                 :{WHITE}... το αρχείο δε βρέθηκε
STR_ERROR_PNGMAP_IMAGE_TYPE                                     :{WHITE}... δεν ήταν δυνατή η μετατροπή του τύπου εικόνας. Χρειάζεται εικόνα PNG 8 ή 24 bit
STR_ERROR_PNGMAP_MISC                                           :{WHITE}... κάτι πήγε στραβά (πιθανώς κατεστραμμένο αρχείο)

STR_ERROR_BMPMAP                                                :{WHITE}Δεν ήταν δυνατή η φόρτωση τοπίου από ΒΜΡ...
STR_ERROR_BMPMAP_IMAGE_TYPE                                     :{WHITE}... δεν ήταν δυνατή η μετατροπή του τύπου εικόνας

STR_ERROR_HEIGHTMAP_TOO_LARGE                                   :{WHITE}... η εικόνα είναι πολύ μεγάλη

STR_WARNING_HEIGHTMAP_SCALE_CAPTION                             :{WHITE}Προειδοποίηση κλίμακας
STR_WARNING_HEIGHTMAP_SCALE_MESSAGE                             :{YELLOW}Αλλαγή μεγέθους του πηγαίου χάρτη δεν συνίσταται. Να προχωρήσει η δημιουργία;

# Soundset messages
STR_WARNING_FALLBACK_SOUNDSET                                   :{WHITE}Βρέθηκε μόνο εφεδρικό σετ ήχου. Αν θέλετε ήχους, εγκαταστήστε ένα πακέτο ήχων μέσω του συστήματος μεταφόρτωσης υλικού

# Screenshot related messages
STR_WARNING_SCREENSHOT_SIZE_CAPTION                             :{WHITE}Τεράστιο στιγμιότυπο οθόνης
STR_WARNING_SCREENSHOT_SIZE_MESSAGE                             :{YELLOW}Το στιγμιότυπο θα έχει ανάλυση {COMMA} × {COMMA} πίξελ. Η λήψη αυτού του στιγμιότυπου μπορεί να πάρει πολύ ώρα. Θέλετε σίγουρα να συνεχίσετε;

STR_MESSAGE_SCREENSHOT_SUCCESSFULLY                             :{WHITE}Το στιγμιότυπο οθόνης αποθηκεύτηκε επιτυχώς ως «{STRING}»
STR_ERROR_SCREENSHOT_FAILED                                     :{WHITE}Η λήψη στιγμιότυπου οθόνης απέτυχε!

# Error message titles
STR_ERROR_MESSAGE_CAPTION                                       :{YELLOW}Μήνυμα
STR_ERROR_MESSAGE_CAPTION_OTHER_COMPANY                         :{YELLOW}Μήνυμα από {STRING}

# Generic construction errors
STR_ERROR_OFF_EDGE_OF_MAP                                       :{WHITE}Από την άκρη του χάρτη
STR_ERROR_TOO_CLOSE_TO_EDGE_OF_MAP                              :{WHITE}Πολύ κοντά στην άκρη του χάρτη
STR_ERROR_NOT_ENOUGH_CASH_REQUIRES_CURRENCY                     :{WHITE}Δεν υπάρχουν αρκετά χρήματα - απαιτούνται {CURRENCY_LONG}
STR_ERROR_FLAT_LAND_REQUIRED                                    :{WHITE}Απαιτείται επίπεδο έδαφος
STR_ERROR_LAND_SLOPED_IN_WRONG_DIRECTION                        :{WHITE}Το έδαφος έχει λάθος κλίση
STR_ERROR_CAN_T_DO_THIS                                         :{WHITE}Αυτό δεν γίνεται...
STR_ERROR_BUILDING_MUST_BE_DEMOLISHED                           :{WHITE}Το κτίριο πρέπει πρώτα να κατεδαφιστεί
STR_ERROR_CAN_T_CLEAR_THIS_AREA                                 :{WHITE}Είναι αδύνατο να καθαριστεί αυτή η περιοχή...
STR_ERROR_SITE_UNSUITABLE                                       :{WHITE}... ακατάλληλη περιοχή
STR_ERROR_ALREADY_BUILT                                         :{WHITE}... ήδη κτισμένο
STR_ERROR_OWNED_BY                                              :{WHITE}... ιδιοκτησία του {STRING}
STR_ERROR_AREA_IS_OWNED_BY_ANOTHER                              :{WHITE}... η περιοχή είναι ιδιοκτησία άλλης εταιρίας
STR_ERROR_TERRAFORM_LIMIT_REACHED                               :{WHITE}... υπερβαίνει το όριο διαμόρφωσης του εδάφους
STR_ERROR_CLEARING_LIMIT_REACHED                                :{WHITE}... υπερβαίνει το όριο καθαρισμού τετραγωνιδίων
STR_ERROR_TREE_PLANT_LIMIT_REACHED                              :{WHITE}... υπερβαίνει το όριο φύτευσης δέντρων
STR_ERROR_NAME_MUST_BE_UNIQUE                                   :{WHITE}Το όνομα πρέπει να είναι μοναδικό
STR_ERROR_GENERIC_OBJECT_IN_THE_WAY                             :{WHITE}{1:STRING} στη μέση
STR_ERROR_NOT_ALLOWED_WHILE_PAUSED                              :{WHITE}Δεν επιτρέπεται όσο το παιχνίδι είναι σε παύση

# Local authority errors
STR_ERROR_LOCAL_AUTHORITY_REFUSES_TO_ALLOW_THIS                 :{WHITE}Οι τοπικές αρχές της πόλης {TOWN} δεν το επιτρέπουν
STR_ERROR_LOCAL_AUTHORITY_REFUSES_AIRPORT                       :{WHITE}Η τοπική αρχή της πόλης {TOWN} αρνείται να επιτρέψει τη δημιουργία νέου αεροδρομίου
STR_ERROR_LOCAL_AUTHORITY_REFUSES_NOISE                         :{WHITE}Οι τοπικές αρχές της πόλης {TOWN} αρνούνται να δώσουν την άδεια για αεροδρόμιο λόγω ανησυχιών για τον θόρυβο
STR_ERROR_BRIBE_FAILED                                          :{WHITE}Η δωροδοκία που προσπαθήσατε να δώσετε έγινε αντιληπτή από τοπικό ερευνητή

# Levelling errors
STR_ERROR_CAN_T_RAISE_LAND_HERE                                 :{WHITE}Δεν είναι δυνατό να υψωθεί η γη εδώ...
STR_ERROR_CAN_T_LOWER_LAND_HERE                                 :{WHITE}Δεν είναι δυνατό να χαμηλώσει η γη εδώ...
STR_ERROR_CAN_T_LEVEL_LAND_HERE                                 :{WHITE}Δεν είναι δυνατό να έρθει στο ίδιο επίπεδο η γη εδώ...
STR_ERROR_EXCAVATION_WOULD_DAMAGE                               :{WHITE}Η εκσκαφή θα κατέστρεφε το τούνελ
STR_ERROR_ALREADY_AT_SEA_LEVEL                                  :{WHITE}... ήδη στο επίπεδο της θάλασσας
STR_ERROR_TOO_HIGH                                              :{WHITE}... πολύ ψηλά
STR_ERROR_ALREADY_LEVELLED                                      :{WHITE}... ήδη επίπεδο
STR_ERROR_BRIDGE_TOO_HIGH_AFTER_LOWER_LAND                      :{WHITE}Μετά την αλλαγή, η γέφυρα από πάνω του θα είναι πολύ ψηλή

# Company related errors
STR_ERROR_CAN_T_CHANGE_COMPANY_NAME                             :{WHITE}Δεν ήταν δυνατό να αλλάξει το όνομα της εταιρίας...
STR_ERROR_CAN_T_CHANGE_PRESIDENT                                :{WHITE}Δεν ήταν δυνατό να αλλάξει το όνομα του διευθυντή...

STR_ERROR_MAXIMUM_PERMITTED_LOAN                                :{WHITE}... το μέγιστο επιτρεπόμενο δάνειο είναι {CURRENCY_LONG}
STR_ERROR_CAN_T_BORROW_ANY_MORE_MONEY                           :{WHITE}Δεν μπορείτε να δανειστείτε περισσότερα χρήματα...
STR_ERROR_LOAN_ALREADY_REPAYED                                  :{WHITE}... δεν υπάρχει δάνειο προς αποπληρωμή
STR_ERROR_CURRENCY_REQUIRED                                     :{WHITE}... απαιτούνται {CURRENCY_LONG}
STR_ERROR_CAN_T_REPAY_LOAN                                      :{WHITE}Αδύνατη η αποπληρωμή του δανείου...
STR_ERROR_INSUFFICIENT_FUNDS                                    :{WHITE}Δεν είναι δυνατό να δοθούν χρήματα που είναι δανεισμένα από τη τράπεζα...
STR_ERROR_CAN_T_BUY_COMPANY                                     :{WHITE}Αδύνατη η εξαγορά της εταιρίας...
STR_ERROR_CAN_T_BUILD_COMPANY_HEADQUARTERS                      :{WHITE}Δεν μπορεί να κτιστεί αρχηγείο εταιρίας...
STR_ERROR_CAN_T_BUY_25_SHARE_IN_THIS                            :{WHITE}Αδύνατη η αγορά μεριδίου 25% της εταιρίας...
STR_ERROR_CAN_T_SELL_25_SHARE_IN                                :{WHITE}Αδύνατη η πώληση μεριδίου 25% της εταιρίας...
STR_ERROR_PROTECTED                                             :{WHITE}Αυτή η εταιρία δεν είναι αρκετά παλιά για συναλλαγή μετοχών...

# Town related errors
STR_ERROR_CAN_T_GENERATE_TOWN                                   :{WHITE}Αδύνατο να κτιστούν πόλεις
STR_ERROR_CAN_T_RENAME_TOWN                                     :{WHITE}Δεν μπορεί να μετονομαστεί η πόλη...
STR_ERROR_CAN_T_FOUND_TOWN_HERE                                 :{WHITE}Αδύνατο να κτιστεί πόλη εδώ...
STR_ERROR_CAN_T_EXPAND_TOWN                                     :{WHITE}Δεν μπορεί να γίνει επέκταση της πόλης...
STR_ERROR_TOO_CLOSE_TO_EDGE_OF_MAP_SUB                          :{WHITE}... πολύ κοντά στην άκρη του χάρτη
STR_ERROR_TOO_CLOSE_TO_ANOTHER_TOWN                             :{WHITE}... πολύ κοντά σε άλλη πόλη
STR_ERROR_TOO_MANY_TOWNS                                        :{WHITE}... πάρα πολλές πόλεις
STR_ERROR_NO_SPACE_FOR_TOWN                                     :{WHITE}... δεν υπάρχει άλλος χώρος στον χάρτη
STR_ERROR_TOWN_EXPAND_WARN_NO_ROADS                             :{WHITE}Η πόλη δεν θα οικοδομεί δρόμους. Μπορείτε να ενεργοποιήσετε την κατασκευή οδών μέσω τις Προχωρημένες Επιλογές->Οικονομία->Πόλεις
STR_ERROR_ROAD_WORKS_IN_PROGRESS                                :{WHITE}Έργα οδοποιίας σε εξέλιξη
STR_ERROR_TOWN_CAN_T_DELETE                                     :{WHITE}Δεν γίνεται να διαγραφεί η πόλη...{}Ένας σταθμός ή ένα αμαξοστάσιο που αναφέρεται στην πόλη ή ένα τετραγωνίδιο της πόλης δεν μπορεί να αφαιρεθεί
STR_ERROR_STATUE_NO_SUITABLE_PLACE                              :{WHITE}... δεν υπάρχει κατάλληλο μέρος για άγαλμα στο κέντρο αυτής της πόλης

# Industry related errors
STR_ERROR_TOO_MANY_INDUSTRIES                                   :{WHITE}... πάρα πολλές βιομηχανίες
STR_ERROR_CAN_T_GENERATE_INDUSTRIES                             :{WHITE}Δε γίνεται να δημιουργηθούν βιομηχανίες...
STR_ERROR_CAN_T_BUILD_HERE                                      :{WHITE}Δεν μπορεί να κτιστεί {G ο η το} {STRING} εδώ...
STR_ERROR_CAN_T_CONSTRUCT_THIS_INDUSTRY                         :{WHITE}Δεν είναι δυνατό να κτιστεί αυτός ο τύπος βιομηχανίας εδώ...
STR_ERROR_INDUSTRY_TOO_CLOSE                                    :{WHITE}... πολύ κοντά σε άλλη βιομηχανία
STR_ERROR_MUST_FOUND_TOWN_FIRST                                 :{WHITE}... πρέπει να κτιστεί πόλη πρώτα
STR_ERROR_ONLY_ONE_ALLOWED_PER_TOWN                             :{WHITE}... επιτρέπεται μόνο μία ανά πόλη
STR_ERROR_CAN_ONLY_BE_BUILT_IN_TOWNS_WITH_POPULATION_OF_1200    :{WHITE}... μπορεί να κτιστεί μόνο σε πόλεις με πληθυσμό άνω των 1200
STR_ERROR_CAN_ONLY_BE_BUILT_IN_RAINFOREST                       :{WHITE}... μπορεί να κτιστεί μόνο σε δασώδεις περιοχές
STR_ERROR_CAN_ONLY_BE_BUILT_IN_DESERT                           :{WHITE}... μπορεί να κτιστεί μόνο σε ερημικές περιοχές
STR_ERROR_CAN_ONLY_BE_BUILT_IN_TOWNS                            :{WHITE}... μπορεί να κτιστεί μόνο σε πόλεις (αντικαθιστώντας σπίτια)
STR_ERROR_CAN_ONLY_BE_BUILT_NEAR_TOWN_CENTER                    :{WHITE}... μπορεί να κτιστεί μόνο κοντά σε κέντρα πόλεων
STR_ERROR_CAN_ONLY_BE_BUILT_IN_LOW_AREAS                        :{WHITE}... μπορεί να κτιστεί μόνο σε χαμηλές περιοχές
STR_ERROR_CAN_ONLY_BE_POSITIONED                                :{WHITE}... μπορούν να τοποθετηθούν μόνο στις άκρες του χάρτη
STR_ERROR_FOREST_CAN_ONLY_BE_PLANTED                            :{WHITE}... δάση μπορούν να φυτευτούν μόνο πάνω από τη γραμμή του χιονιού
STR_ERROR_CAN_ONLY_BE_BUILT_ABOVE_SNOW_LINE                     :{WHITE}... μπορεί να κτιστεί μόνο πάνω από τη γραμμή του χιονιού
STR_ERROR_CAN_ONLY_BE_BUILT_BELOW_SNOW_LINE                     :{WHITE}... μπορεί να κτιστεί μόνο κάτω από τη γραμμή του χιονιού

STR_ERROR_NO_SUITABLE_PLACES_FOR_INDUSTRIES                     :{WHITE}Δεν υπήρχαν διαθέσιμες τοποθεσίες για βιομηχανίες τύπου '{STRING}'
STR_ERROR_NO_SUITABLE_PLACES_FOR_INDUSTRIES_EXPLANATION         :{WHITE}Αλλαγή παραμέτρων δημιουργίας χάρτη για καλύτερα αποτελέσματα

# Station construction related errors
STR_ERROR_CAN_T_BUILD_RAILROAD_STATION                          :{WHITE}Δεν μπορεί να κτιστεί σταθμός τρένων εδώ...
STR_ERROR_CAN_T_BUILD_BUS_STATION                               :{WHITE}Δεν μπορεί να κτιστεί στάση λεωφορείων...
STR_ERROR_CAN_T_BUILD_TRUCK_STATION                             :{WHITE}Δεν μπορεί να κτιστεί στάση φορτηγών...
STR_ERROR_CAN_T_BUILD_PASSENGER_TRAM_STATION                    :{WHITE}Δεν μπορεί να κτιστεί επιβατικός σταθμός τραμ...
STR_ERROR_CAN_T_BUILD_CARGO_TRAM_STATION                        :{WHITE}Δεν μπορεί να κτιστεί σταθμός τραμ...
STR_ERROR_CAN_T_BUILD_DOCK_HERE                                 :{WHITE}Δεν μπορεί να κτιστεί λιμένας εδώ...
STR_ERROR_CAN_T_BUILD_AIRPORT_HERE                              :{WHITE}Δεν μπορεί να κτιστεί αεροδρόμιο εδώ...

STR_ERROR_ADJOINS_MORE_THAN_ONE_EXISTING                        :{WHITE}Γειτονεύει με περισσότερες από μια υπάρχουσες περιοχές σταθμών/φόρτωσης
STR_ERROR_STATION_TOO_SPREAD_OUT                                :{WHITE}... ο σταθμός είναι υπερβολικά απλωμένος
STR_ERROR_TOO_MANY_STATIONS_LOADING                             :{WHITE}Πάρα πολλές περιοχές σταθμών/φόρτωσης
STR_ERROR_TOO_MANY_STATION_SPECS                                :{WHITE}Πάρα πολλά κομμάτια σιδηροδρομικού σταθμού
STR_ERROR_TOO_MANY_BUS_STOPS                                    :{WHITE}Πάρα πολλές στάσεις λεωφορείου
STR_ERROR_TOO_MANY_TRUCK_STOPS                                  :{WHITE}Πάρα πολλοί σταθμοί φορτηγών
STR_ERROR_TOO_CLOSE_TO_ANOTHER_DOCK                             :{WHITE}Πολύ κοντά σε άλλη αποβάθρα
STR_ERROR_TOO_CLOSE_TO_ANOTHER_AIRPORT                          :{WHITE}Πολύ κοντά σε άλλο αεροδρόμιο
STR_ERROR_CAN_T_RENAME_STATION                                  :{WHITE}Δεν μπορεί να μετονομαστεί ο σταθμός...
STR_ERROR_DRIVE_THROUGH_ON_TOWN_ROAD                            :{WHITE}... αυτός είναι δρόμος ιδιόκτητος από την πόλη
STR_ERROR_DRIVE_THROUGH_DIRECTION                               :{WHITE}... ο δρόμος βλέπει σε λάθος κατεύθυνση
STR_ERROR_DRIVE_THROUGH_CORNER                                  :{WHITE}... οι μη τερματικοί σταθμοί δε μπορούν να έχουν στροφές
STR_ERROR_DRIVE_THROUGH_JUNCTION                                :{WHITE}... οι μη τερματικοί σταθμοί δε μπορούν να έχουν διασταυρώσεις

# Station destruction related errors
STR_ERROR_CAN_T_REMOVE_PART_OF_STATION                          :{WHITE}Δεν μπορεί να αφαιρεθεί μέρος του σταθμού...
STR_ERROR_MUST_REMOVE_RAILWAY_STATION_FIRST                     :{WHITE}Πρέπει πρώτα να αφαιρέσετε τον σταθμό σιδηροδρόμου
STR_ERROR_CAN_T_REMOVE_BUS_STATION                              :{WHITE}Αδύνατο να αφαιρεθεί η στάση λεωφορείων...
STR_ERROR_CAN_T_REMOVE_TRUCK_STATION                            :{WHITE}Δεν μπορεί να αφαιρεθεί ο σταθμός φορτηγών...
STR_ERROR_CAN_T_REMOVE_PASSENGER_TRAM_STATION                   :{WHITE}Δεν μπορεί να αφαιρεθεί η στάση επιβατών τραμ...
STR_ERROR_CAN_T_REMOVE_CARGO_TRAM_STATION                       :{WHITE}Δεν μπορεί να αφαιρεθεί ο σταθμός εμπορευμάτων τραμ...
STR_ERROR_MUST_REMOVE_ROAD_STOP_FIRST                           :{WHITE}Πρέπει να γίνει αφαίρεση της στάσης οχημάτων πρώτα
STR_ERROR_THERE_IS_NO_STATION                                   :{WHITE}... δεν υπάρχει σταθμός εδώ

STR_ERROR_MUST_DEMOLISH_RAILROAD                                :{WHITE}Πρέπει να κατεδαφιστεί ο σιδηροδρομικός σταθμός πρώτα
STR_ERROR_MUST_DEMOLISH_BUS_STATION_FIRST                       :{WHITE}Πρέπει να κατεδαφιστεί η στάσης λεωφορείου πρώτα
STR_ERROR_MUST_DEMOLISH_TRUCK_STATION_FIRST                     :{WHITE}Πρέπει να κατεδαφιστεί ο σταθμός φορτηγών πρώτα
STR_ERROR_MUST_DEMOLISH_PASSENGER_TRAM_STATION_FIRST            :{WHITE}Πρέπει να κατεδαφιστεί ο επιβατικός σταθμός τραμ πρώτα
STR_ERROR_MUST_DEMOLISH_CARGO_TRAM_STATION_FIRST                :{WHITE}Πρέπει να κατεδαφιστεί ο εμπορευματικός σταθμός τραμ πρώτα
STR_ERROR_MUST_DEMOLISH_DOCK_FIRST                              :{WHITE}Πρέπει να κατεδαφιστεί η αποβάθρα πρώτα
STR_ERROR_MUST_DEMOLISH_AIRPORT_FIRST                           :{WHITE}Πρέπει να κατεδαφιστεί το αεροδρόμιο πρώτα

# Waypoint related errors
STR_ERROR_WAYPOINT_ADJOINS_MORE_THAN_ONE_EXISTING               :{WHITE}Προστίθεται σε περισσότερο από ένα υπάρχον σημείο καθοδήγησης
STR_ERROR_TOO_CLOSE_TO_ANOTHER_WAYPOINT                         :{WHITE}Πολύ κοντά σε άλλο σημείο καθοδήγησης

STR_ERROR_CAN_T_BUILD_TRAIN_WAYPOINT                            :{WHITE}Δεν μπορεί να χτιστεί σημείο καθοδήγησης τρένου εδώ...
STR_ERROR_CAN_T_POSITION_BUOY_HERE                              :{WHITE}Δεν μπορεί να τοποθετηθεί σημαδούρα εδώ...
STR_ERROR_CAN_T_CHANGE_WAYPOINT_NAME                            :{WHITE}Αδύνατο να αλλαχτεί το όνομα του σημείου καθοδήγησης...

STR_ERROR_CAN_T_REMOVE_TRAIN_WAYPOINT                           :{WHITE}Αδύνατο να αφαιρεθεί το σημείο καθοδήγησης τρένου από εδώ...
STR_ERROR_MUST_REMOVE_RAILWAYPOINT_FIRST                        :{WHITE}Πρέπει να αφαιρεθεί πρώτα το σημείο καθοδήγησης σιδηρόδρομου
STR_ERROR_BUOY_IN_THE_WAY                                       :{WHITE}... σημαδούρα στη μέση
STR_ERROR_BUOY_IS_IN_USE                                        :{WHITE}... σημαδούρα σε χρήση από άλλη εταιρία!

# Depot related errors
STR_ERROR_CAN_T_BUILD_TRAIN_DEPOT                               :{WHITE}Δεν μπορεί να κτιστεί αμαξοστάσιο εδώ...
STR_ERROR_CAN_T_BUILD_ROAD_DEPOT                                :{WHITE}Δεν μπορεί να κτιστεί σταθμός οχημάτων εδώ...
STR_ERROR_CAN_T_BUILD_TRAM_DEPOT                                :{WHITE}Δεν μπορεί να κτιστεί σταθμαρχείο τραμ εδώ...
STR_ERROR_CAN_T_BUILD_SHIP_DEPOT                                :{WHITE}Δεν μπορεί να κτιστεί ναυπηγείο πλοίων εδώ...

STR_ERROR_CAN_T_RENAME_DEPOT                                    :{WHITE}Δεν μπορεί να μετονομαστεί το αμαξοστάσιο/ναυπηγείο...

STR_ERROR_TRAIN_MUST_BE_STOPPED_INSIDE_DEPOT                    :{WHITE}... πρέπει να είναι σταματημένο μέσα σε αμαξοστάσιο
STR_ERROR_ROAD_VEHICLE_MUST_BE_STOPPED_INSIDE_DEPOT             :{WHITE}... πρέπει να είναι σταματημένο μέσα σε αμαξοστάσιο
STR_ERROR_SHIP_MUST_BE_STOPPED_INSIDE_DEPOT                     :{WHITE}... πρέπει να είναι σταματημένο μέσα σε ναυπηγείο
STR_ERROR_AIRCRAFT_MUST_BE_STOPPED_INSIDE_HANGAR                :{WHITE}... πρέπει να είναι σταματημένο μέσα σε υπόστεγο

STR_ERROR_TRAINS_CAN_ONLY_BE_ALTERED_INSIDE_A_DEPOT             :{WHITE}Τα τρένα μπορούν να τροποποιηθούν μόνο όταν είναι σταματημένα μέσα σε αμαξοστάσιο
STR_ERROR_TRAIN_TOO_LONG                                        :{WHITE}Το τρένο είναι πολύ μακρύ
STR_ERROR_CAN_T_REVERSE_DIRECTION_RAIL_VEHICLE                  :{WHITE}Δεν αντιστρέφεται η κατεύθυνση του οχήματος...
STR_ERROR_CAN_T_REVERSE_DIRECTION_RAIL_VEHICLE_MULTIPLE_UNITS   :{WHITE}... αποτελείται από πολλαπλές μονάδες
STR_ERROR_INCOMPATIBLE_RAIL_TYPES                               :Μη συμβατός τύπος σιδηροτροχιάς

STR_ERROR_CAN_T_MOVE_VEHICLE                                    :{WHITE}Δεν μπορεί να μετακινηθεί το όχημα...
STR_ERROR_REAR_ENGINE_FOLLOW_FRONT                              :{WHITE}Η πίσω μηχανή πάντα θα ακολουθεί την αντίστοιχη μπροστινή
STR_ERROR_UNABLE_TO_FIND_ROUTE_TO                               :{WHITE}Αδύνατο να βρεθεί δρόμος για το τοπικό αμαξοστάσιο
STR_ERROR_UNABLE_TO_FIND_LOCAL_DEPOT                            :{WHITE}Αδύνατο να βρεθεί τοπικό αμαξοστάσιο

STR_ERROR_DEPOT_WRONG_DEPOT_TYPE                                :Λάθος τύπος αμαξοστάσιου

# Autoreplace related errors
STR_ERROR_TRAIN_TOO_LONG_AFTER_REPLACEMENT                      :{WHITE}Το {VEHICLE} είναι πολύ μεγάλο μετά την ανανέωση
STR_ERROR_AUTOREPLACE_NOTHING_TO_DO                             :{WHITE}Χωρίς εφαρμογή κανόνων αυτόματης ανανέωσης/αντικατάστασης
STR_ERROR_AUTOREPLACE_MONEY_LIMIT                               :(χρηματικό όριο)
STR_ERROR_AUTOREPLACE_INCOMPATIBLE_REFIT                        :{WHITE}Το καινούριο όχημα δεν μπορεί να επανεξοπλιστεί σε σειρά {NUM}

# Rail construction errors
STR_ERROR_IMPOSSIBLE_TRACK_COMBINATION                          :{WHITE}Αδύνατος συνδυασμός σιδηροδρόμου
STR_ERROR_MUST_REMOVE_SIGNALS_FIRST                             :{WHITE}Πρέπει να γίνει αφαίρεση του σήματος πρώτα
STR_ERROR_NO_SUITABLE_RAILROAD_TRACK                            :{WHITE}Μη συμβατή σιδηροτροχιά
STR_ERROR_MUST_REMOVE_RAILROAD_TRACK                            :{WHITE}Πρέπει να αφαιρεθεί ο σιδηρόδρομος πρώτα
STR_ERROR_CROSSING_ON_ONEWAY_ROAD                               :{WHITE}Η δρόμος είναι μονόδρομος ή μπλοκαρισμένος
STR_ERROR_CROSSING_DISALLOWED_RAIL                              :{WHITE}Δεν επιτρέπονται ισόπεδες διασταυρώσεις για αυτόν τον τύπο σιδηροδρόμου
STR_ERROR_CAN_T_BUILD_SIGNALS_HERE                              :{WHITE}Δεν μπορούν να τοποθετοηθούν σηματοδότες εδώ...
STR_ERROR_CAN_T_BUILD_RAILROAD_TRACK                            :{WHITE}Δεν μπορεί να κτιστεί σιδηρόδρομος εδώ...
STR_ERROR_CAN_T_REMOVE_RAILROAD_TRACK                           :{WHITE}Δεν μπορεί να αφαιρεθεί σιδηρόδρομος από εδώ...
STR_ERROR_CAN_T_REMOVE_SIGNALS_FROM                             :{WHITE}Αδύνατο να αφαιρεθούν σηματοδότες από εδώ...
STR_ERROR_SIGNAL_CAN_T_CONVERT_SIGNALS_HERE                     :{WHITE}Δεν μπορούν να μετατραπούν οι σηματοδότες εδώ...
STR_ERROR_THERE_IS_NO_RAILROAD_TRACK                            :{WHITE}... δεν υπάρχει σιδηροτροχιά
STR_ERROR_THERE_ARE_NO_SIGNALS                                  :{WHITE}... δεν υπάρχουν σηματοδότες

STR_ERROR_CAN_T_CONVERT_RAIL                                    :{WHITE}Δε γίνεται να μετατραπεί ο τύπος της σιδηροτροχιάς εδώ...

# Road construction errors
STR_ERROR_MUST_REMOVE_ROAD_FIRST                                :{WHITE}Πρέπει πρώτα να αφαιρεθεί ο δρόμος
STR_ERROR_ONEWAY_ROADS_CAN_T_HAVE_JUNCTION                      :{WHITE}... οι μονόδρομοι δεν μπορούν να έχουν διασταυρώσεις
STR_ERROR_CAN_T_BUILD_ROAD_HERE                                 :{WHITE}Δεν μπορεί να κτιστεί δρόμος εδώ...
STR_ERROR_CAN_T_BUILD_TRAMWAY_HERE                              :{WHITE}Δεν μπορεί να κτιστεί τροχιοδρόμος εδώ...
STR_ERROR_CAN_T_REMOVE_ROAD_FROM                                :{WHITE}Αδύνατο να αφαιρεθεί δρόμος από εδώ...
STR_ERROR_CAN_T_REMOVE_TRAMWAY_FROM                             :{WHITE}Δεν μπορεί να αφαιρεθεί τροχιόδρομος από εδώ...
STR_ERROR_THERE_IS_NO_ROAD                                      :{WHITE}... δεν υπάρχει δρόμος
STR_ERROR_THERE_IS_NO_TRAMWAY                                   :{WHITE}... δεν υπάρχει τροχιόδρομος
STR_ERROR_CAN_T_CONVERT_ROAD                                    :{WHITE}Δε γίνεται να μετατραπεί ο τύπος δρόμου εδώ...
STR_ERROR_CAN_T_CONVERT_TRAMWAY                                 :{WHITE}Δε γίνεται να μετατραπεί ο τύπος τραμ εδώ...
STR_ERROR_NO_SUITABLE_ROAD                                      :{WHITE}Δεν υπάρχει κατάλληλος δρόμος
STR_ERROR_NO_SUITABLE_TRAMWAY                                   :{WHITE}Καμία κατάλληλη γραμμή του τραμ
STR_ERROR_INCOMPATIBLE_TRAMWAY                                  :{WHITE}... μη συμβατός τραχιοδρόμος

# Waterway construction errors
STR_ERROR_CAN_T_BUILD_CANALS                                    :{WHITE}Δεν μπορεί να κτιστεί κανάλι εδώ
STR_ERROR_CAN_T_BUILD_LOCKS                                     :{WHITE}Δεν μπορεί να κτιστεί υδατοφράκτης εδώ...
STR_ERROR_CAN_T_PLACE_RIVERS                                    :{WHITE}Δεν μπορούν να τοποθετηθούν ποτάμια εδώ...
STR_ERROR_MUST_BE_BUILT_ON_WATER                                :{WHITE}... πρέπει να κτιστεί στο νερό
STR_ERROR_CAN_T_BUILD_ON_WATER                                  :{WHITE}... αδύνατο να κτιστεί στο νερό
STR_ERROR_CAN_T_BUILD_ON_SEA                                    :{WHITE}... αδύνατο να κτιστεί στην ανοικτή θάλασσα
STR_ERROR_CAN_T_BUILD_ON_CANAL                                  :{WHITE}... αδύνατο να κτιστεί σε κανάλι
STR_ERROR_CAN_T_BUILD_ON_RIVER                                  :{WHITE}... αδύνατο να κτιστεί σε ποτάμι
STR_ERROR_MUST_DEMOLISH_CANAL_FIRST                             :{WHITE}Πρέπει να κατεδαφιστεί το κανάλι πρώτα
STR_ERROR_CAN_T_BUILD_AQUEDUCT_HERE                             :{WHITE}Δεν μπορεί να κτιστεί κανάλι εδώ...

# Tree related errors
STR_ERROR_TREE_ALREADY_HERE                                     :{WHITE}... υπάρχει ήδη δέντρο εδώ
STR_ERROR_TREE_WRONG_TERRAIN_FOR_TREE_TYPE                      :{WHITE}... λάθος έδαφος για αυτόν τον τύπο δέντρου
STR_ERROR_CAN_T_PLANT_TREE_HERE                                 :{WHITE}Δεν γίνεται να φυτευτεί δέντρο εδώ...

# Bridge related errors
STR_ERROR_CAN_T_BUILD_BRIDGE_HERE                               :{WHITE}Δεν μπορεί να κτιστεί γέφυρα εδώ...
STR_ERROR_MUST_DEMOLISH_BRIDGE_FIRST                            :{WHITE}Πρέπει πρώτα να καταστραφεί η γέφυρα
STR_ERROR_CAN_T_START_AND_END_ON                                :{WHITE}Δεν γίνεται να ξεκινάει και να τελειώνει στο ίδιο σημείο
STR_ERROR_BRIDGEHEADS_NOT_SAME_HEIGHT                           :{WHITE}Η γέφυρα δεν καταλήγει στο ίδιο επίπεδο
STR_ERROR_BRIDGE_TOO_LOW_FOR_TERRAIN                            :{WHITE}Η γέφυρα είναι πολύ χαμηλή για το έδαφος
STR_ERROR_BRIDGE_TOO_HIGH_FOR_TERRAIN                           :{WHITE}Η γέφυρα είναι πολύ ψηλή για το έδαφος αυτό.
STR_ERROR_START_AND_END_MUST_BE_IN                              :{WHITE}Η αρχή και το τέλος πρέπει να είναι σε ευθεία
STR_ERROR_ENDS_OF_BRIDGE_MUST_BOTH                              :{WHITE}... και τα δύο άκρα της γέφυρας πρέπει να είναι σε έδαφος
STR_ERROR_BRIDGE_TOO_LONG                                       :{WHITE}... η γέφυρα είναι πολλή μακρυά
STR_ERROR_BRIDGE_THROUGH_MAP_BORDER                             :{WHITE}Η γέφυρα θα καταλήξει εκτός χάρτη

# Tunnel related errors
STR_ERROR_CAN_T_BUILD_TUNNEL_HERE                               :{WHITE}Δεν μπορεί να κτιστεί τούνελ εδώ...
STR_ERROR_SITE_UNSUITABLE_FOR_TUNNEL                            :{WHITE}Ακατάλληλη τοποθεσία για είσοδο τούνελ
STR_ERROR_MUST_DEMOLISH_TUNNEL_FIRST                            :{WHITE}Πρέπει πρώτα να καταστραφεί το τούνελ
STR_ERROR_ANOTHER_TUNNEL_IN_THE_WAY                             :{WHITE}Υπάρχει άλλο τούνελ στη μέση
STR_ERROR_TUNNEL_THROUGH_MAP_BORDER                             :{WHITE}Το τούνελ θα καταλήξει εκτός του χάρτη
STR_ERROR_UNABLE_TO_EXCAVATE_LAND                               :{WHITE}Αδύνατο να γίνει εκσκαφή γης στην άλλη άκρη του τούνελ
STR_ERROR_TUNNEL_TOO_LONG                                       :{WHITE}... το τούνελ είναι πολύ μακρύ

# Object related errors
STR_ERROR_TOO_MANY_OBJECTS                                      :{WHITE}... πάρα πολλά αντικείμενα
STR_ERROR_CAN_T_BUILD_OBJECT                                    :{WHITE}Δεν μπορεί να κτιστεί το αντικείμενο...
STR_ERROR_OBJECT_IN_THE_WAY                                     :{WHITE}Αντικείμενο στη μέση
STR_ERROR_COMPANY_HEADQUARTERS_IN                               :{WHITE}... κεντρικά γραφεία εταιρίας στη μέση
STR_ERROR_CAN_T_PURCHASE_THIS_LAND                              :{WHITE}Αδύνατο να αγοραστεί το έδαφος...
STR_ERROR_YOU_ALREADY_OWN_IT                                    :{WHITE}... είστε ήδη ιδιοκτήτης!

# Group related errors
STR_ERROR_GROUP_CAN_T_CREATE                                    :{WHITE}Δεν μπορεί να δημιουργηθεί ομάδα...
STR_ERROR_GROUP_CAN_T_DELETE                                    :{WHITE}Δεν μπορεί να διαγραφεί αυτή η ομάδα...
STR_ERROR_GROUP_CAN_T_RENAME                                    :{WHITE}Δεν μπορεί να μετονομαστεί η ομάδα...
STR_ERROR_GROUP_CAN_T_SET_PARENT                                :{WHITE}Δε γίνεται να τεθεί γονική ομάδα...
STR_ERROR_GROUP_CAN_T_REMOVE_ALL_VEHICLES                       :{WHITE}Δεν μπορεί να αφαιρεθούν όλα τα οχήματα από την ομάδα...
STR_ERROR_GROUP_CAN_T_ADD_VEHICLE                               :{WHITE}Δεν μπορεί να προστεθεί το όχημα στην ομάδα...
STR_ERROR_GROUP_CAN_T_ADD_SHARED_VEHICLE                        :{WHITE}Δεν μπορεί να προστεθούν κοινά οχήματα στην ομάδα...

# Generic vehicle errors
STR_ERROR_TRAIN_IN_THE_WAY                                      :{WHITE}Τρένο στη μέση
STR_ERROR_ROAD_VEHICLE_IN_THE_WAY                               :{WHITE}Όχημα δρόμου στη μέση
STR_ERROR_SHIP_IN_THE_WAY                                       :{WHITE}Πλοίο στη μέση
STR_ERROR_AIRCRAFT_IN_THE_WAY                                   :{WHITE}Αεροσκάφος στη μέση

STR_ERROR_CAN_T_REFIT_TRAIN                                     :{WHITE}Δεν μπορεί να μετατραπεί το τρένο...
STR_ERROR_CAN_T_REFIT_ROAD_VEHICLE                              :{WHITE}Δεν μπορεί να υποστεί μετατροπή το όχημα...
STR_ERROR_CAN_T_REFIT_SHIP                                      :{WHITE}Δεν μπορεί να υποστεί μετατροπή το πλοίο...
STR_ERROR_CAN_T_REFIT_AIRCRAFT                                  :{WHITE}Δεν μπορεί να μετατραπεί το αεροσκάφος...

STR_ERROR_CAN_T_RENAME_TRAIN                                    :{WHITE}Δεν μπορεί να ονομαστεί το τρένο...
STR_ERROR_CAN_T_RENAME_ROAD_VEHICLE                             :{WHITE}Δεν μπορεί να ονομαστεί το όχημα...
STR_ERROR_CAN_T_RENAME_SHIP                                     :{WHITE}Δεν μπορεί να ονομαστεί το πλοίο...
STR_ERROR_CAN_T_RENAME_AIRCRAFT                                 :{WHITE}Δεν μπορεί να ονομαστεί το αεροσκάφος...

STR_ERROR_CAN_T_STOP_START_TRAIN                                :{WHITE}Δεν μπορεί να σταματήσει/ξεκινήσει το τρένο...
STR_ERROR_CAN_T_STOP_START_ROAD_VEHICLE                         :{WHITE}Το όχημα δεν μπορεί να ξεκινήσει ή σταματήσει...
STR_ERROR_CAN_T_STOP_START_SHIP                                 :{WHITE}Δεν μπορεί να σταματήσει/ξεκινήσει το πλοίο...
STR_ERROR_CAN_T_STOP_START_AIRCRAFT                             :{WHITE}Δεν μπορεί να σταματήσει/ξεκινήσει το αεροσκάφος...

STR_ERROR_CAN_T_SEND_TRAIN_TO_DEPOT                             :{WHITE}Δεν μπορεί να σταλθεί το τρένο στο αμαξοστάσιο...
STR_ERROR_CAN_T_SEND_ROAD_VEHICLE_TO_DEPOT                      :{WHITE}Δεν μπορεί να σταλθεί το όχημα στο αμαξοστάσιο...
STR_ERROR_CAN_T_SEND_SHIP_TO_DEPOT                              :{WHITE}Δεν μπορεί να σταλθεί το πλοίο στο ναυπηγείο...
STR_ERROR_CAN_T_SEND_AIRCRAFT_TO_HANGAR                         :{WHITE}Δεν μπορεί να σταλθεί το αεροσκάφος στο υπόστεγο...

STR_ERROR_CAN_T_BUY_TRAIN                                       :{WHITE}Δεν μπορεί να αγοραστεί όχημα σιδηρόδρομου...
STR_ERROR_CAN_T_BUY_ROAD_VEHICLE                                :{WHITE}Δεν μπορεί να αγοραστεί όχημα δρόμου...
STR_ERROR_CAN_T_BUY_SHIP                                        :{WHITE}Δεν μπορεί να αγοραστεί πλοίο...
STR_ERROR_CAN_T_BUY_AIRCRAFT                                    :{WHITE}Δεν μπορεί να αγοραστεί αεροσκάφος...

STR_ERROR_CAN_T_RENAME_TRAIN_TYPE                               :{WHITE}Δεν μπορεί να μετονομαστεί ο τύπος τρένου...
STR_ERROR_CAN_T_RENAME_ROAD_VEHICLE_TYPE                        :{WHITE}Δεν μπορεί να μετονομαστεί ο τύπος οχήματος δρόμου...
STR_ERROR_CAN_T_RENAME_SHIP_TYPE                                :{WHITE}Δεν μπορεί να μετονομαστεί ο τύπος πλοίου...
STR_ERROR_CAN_T_RENAME_AIRCRAFT_TYPE                            :{WHITE}Δεν μπορεί να μετονομαστεί ο τύπος αεροσκάφους...

STR_ERROR_CAN_T_SELL_TRAIN                                      :{WHITE}Δεν μπορεί να πωληθεί το όχημα σιδηρόδρομου...
STR_ERROR_CAN_T_SELL_ROAD_VEHICLE                               :{WHITE}Δεν μπορεί να πωληθεί το όχημα δρόμου...
STR_ERROR_CAN_T_SELL_SHIP                                       :{WHITE}Δεν μπορεί να πωληθεί το πλοίο...
STR_ERROR_CAN_T_SELL_AIRCRAFT                                   :{WHITE}Δεν μπορεί να πωληθεί το αεροσκάφος...

STR_ERROR_RAIL_VEHICLE_NOT_AVAILABLE                            :{WHITE}Το όχημα δεν είναι διαθέσιμο
STR_ERROR_ROAD_VEHICLE_NOT_AVAILABLE                            :{WHITE}Το όχημα δεν είναι διαθέσιμο
STR_ERROR_SHIP_NOT_AVAILABLE                                    :{WHITE}Το πλοίο δεν είναι διαθέσιμο
STR_ERROR_AIRCRAFT_NOT_AVAILABLE                                :{WHITE}Μη διαθέσιμο αεροσκάφος

STR_ERROR_TOO_MANY_VEHICLES_IN_GAME                             :{WHITE}Πάρα πολλά οχήματα στο παιχνίδι
STR_ERROR_CAN_T_CHANGE_SERVICING                                :{WHITE}Δεν μπορεί να αλλάξει το διάστημα της συντήρησης...

STR_ERROR_VEHICLE_IS_DESTROYED                                  :{WHITE}... το όχημα καταστράφηκε

STR_ERROR_NO_VEHICLES_AVAILABLE_AT_ALL                          :{WHITE}Δεν θα είναι κανένα όχημα διαθέσιμο
STR_ERROR_NO_VEHICLES_AVAILABLE_AT_ALL_EXPLANATION              :{WHITE}Αλλάξτε τις ρύθμισεις NewGRF σας
STR_ERROR_NO_VEHICLES_AVAILABLE_YET                             :{WHITE}Κανένα όχημα δεν είναι διαθέσιμο ακόμη
STR_ERROR_NO_VEHICLES_AVAILABLE_YET_EXPLANATION                 :{WHITE}Ξεκινήστε ένα νέο παιχνίδι αργότερα από {DATE_SHORT} η χρησιμοποιήστε ένα NewGRF το οποίο προσφέρει νωρίτερα οχήματα

# Specific vehicle errors
STR_ERROR_CAN_T_MAKE_TRAIN_PASS_SIGNAL                          :{WHITE}Δεν μπορεί το τρένο να περάσει σήμα με κίνδυνο...
STR_ERROR_CAN_T_REVERSE_DIRECTION_TRAIN                         :{WHITE}Δεν αντιστρέφεται η κατεύθυνση του τρένου...
STR_ERROR_TRAIN_START_NO_POWER                                  :Το τρένο δεν έχει ενέργεια

STR_ERROR_CAN_T_MAKE_ROAD_VEHICLE_TURN                          :{WHITE}Δεν γίνεται να αλλάξει πορεία το όχημα...

STR_ERROR_AIRCRAFT_IS_IN_FLIGHT                                 :{WHITE}Το αεροσκάφος είναι σε πτήση

# Order related errors
STR_ERROR_NO_MORE_SPACE_FOR_ORDERS                              :{WHITE}Δεν υπάρχει άλλος χώρος για εντολές
STR_ERROR_TOO_MANY_ORDERS                                       :{WHITE}Πάρα πολλές εντολές
STR_ERROR_CAN_T_INSERT_NEW_ORDER                                :{WHITE}Δεν μπορεί να γίνει εισαγωγή νέας εντολής...
STR_ERROR_CAN_T_DELETE_THIS_ORDER                               :{WHITE}Δεν μπορεί να διαγραφεί η εντολή...
STR_ERROR_CAN_T_MODIFY_THIS_ORDER                               :{WHITE}Δεν μπορεί να τροποποιηθεί η εντολή...
STR_ERROR_CAN_T_MOVE_THIS_ORDER                                 :{WHITE}Δεν μπορεί να μετακινηθεί η εντολή...
STR_ERROR_CAN_T_SKIP_ORDER                                      :{WHITE}Δεν μπορεί να παραληφθεί η τρέχουσα εντολή...
STR_ERROR_CAN_T_SKIP_TO_ORDER                                   :{WHITE}Δεν μπορεί να παραληφθεί για την επιλεγμένη εντολή...
STR_ERROR_CAN_T_COPY_SHARE_ORDER                                :{WHITE}... το όχημα δεν μπορεί να πάει σε όλους τους σταθμούς
STR_ERROR_CAN_T_ADD_ORDER                                       :{WHITE}... το όχημα δεν μπορεί να πάει σε αυτόν τον σταθμό
STR_ERROR_CAN_T_ADD_ORDER_SHARED                                :{WHITE}... ένα όχημα που μοιράζεται αυτή την εντολή δεν μπορεί να πάει σε εκείνο τον σταθμό

STR_ERROR_CAN_T_SHARE_ORDER_LIST                                :{WHITE}Αδύνατο να μοιραστεί η λίστα εντολών...
STR_ERROR_CAN_T_STOP_SHARING_ORDER_LIST                         :{WHITE}Δεν μπορεί να σταματήσει να μοιράζεται η λίστα εντολών...
STR_ERROR_CAN_T_COPY_ORDER_LIST                                 :{WHITE}Αδύνατο να αντιγραφεί η λίστα εντολών...
STR_ERROR_TOO_FAR_FROM_PREVIOUS_DESTINATION                     :{WHITE}... πολύ μακριά από τον προηγούμενο προορισμό
STR_ERROR_AIRCRAFT_NOT_ENOUGH_RANGE                             :{WHITE}... δεν επαρκεί η εμβέλεια του αεροσκάφους

# Timetable related errors
STR_ERROR_CAN_T_TIMETABLE_VEHICLE                               :{WHITE}Δεν μπορεί να δρομολογηθεί το όχημα...
STR_ERROR_TIMETABLE_ONLY_WAIT_AT_STATIONS                       :{WHITE}Τα οχήματα μπορούν να περιμένουν μόνο στους σταθμούς
STR_ERROR_TIMETABLE_NOT_STOPPING_HERE                           :{WHITE}Αυτό το όχημα δεν σταματάει σε αυτόν τον σταθμό

# Sign related errors
STR_ERROR_TOO_MANY_SIGNS                                        :{WHITE}... πάρα πολλά σήματα
STR_ERROR_CAN_T_PLACE_SIGN_HERE                                 :{WHITE}Δεν γίνεται να τοποθετηθεί σήμα εδώ...
STR_ERROR_CAN_T_CHANGE_SIGN_NAME                                :{WHITE}Δεν γίνεται να αλλαχθεί το όνομα της πινακίδας...
STR_ERROR_CAN_T_DELETE_SIGN                                     :{WHITE}Δεν μπορεί να διαγραφεί η πινακίδα...

# Translatable comment for OpenTTD's desktop shortcut
STR_DESKTOP_SHORTCUT_COMMENT                                    :Ένα παιχνίδι εξομοίωσης βασισμένο στο Transport Tycoon Deluxe

# Translatable descriptions in media/baseset/*.ob* files
STR_BASEGRAPHICS_DOS_DESCRIPTION                                :Αρχικά γραφικά από το Transport Tycoon Deluxe έκδοση DOS.
STR_BASEGRAPHICS_DOS_DE_DESCRIPTION                             :Αρχικά γραφικά από το Transport Tycoon Deluxe έκδοση DOS (Γερμανικό).
STR_BASEGRAPHICS_WIN_DESCRIPTION                                :Αρχικά γραφικά από το Transport Tycoon Deluxe έκδοση Windows.
STR_BASESOUNDS_DOS_DESCRIPTION                                  :Αρχικοί ήχοι από το Transport Tycoon Deluxe έκδοση DOS.
STR_BASESOUNDS_WIN_DESCRIPTION                                  :Αρχικοί ήχοι από το Transport Tycoon Deluxe έκδοση Windows.
STR_BASESOUNDS_NONE_DESCRIPTION                                 :Ένα πάκετο ήχων χώρις ήχους.
STR_BASEMUSIC_WIN_DESCRIPTION                                   :Αρχική μουσική από το Transport Tycoon Deluxe έκδοση Windows.
STR_BASEMUSIC_DOS_DESCRIPTION                                   :Αρχική μουσική από το Transport Tycoon Deluxe έκδοση DOS.
STR_BASEMUSIC_TTO_DESCRIPTION                                   :Αρχική μουσική από το Transport Tycoon (Αρχικός Επεξεργαστής Κόσμου) έκδοση DOS.
STR_BASEMUSIC_NONE_DESCRIPTION                                  :Ένα πάκετο μουσικής χωρίς πραγματική μουσική.

STR_TRADITIONAL_TRAIN_NAME                                      :{G=n}Τρένο {COMMA}
STR_TRADITIONAL_TRAIN_NAME.geniki                               :Τρένου {COMMA}
STR_TRADITIONAL_ROAD_VEHICLE_NAME                               :{G=n}Όχημα Δρόμου {COMMA}
STR_TRADITIONAL_ROAD_VEHICLE_NAME.geniki                        :Οχήματος Δρόμου {COMMA}
STR_TRADITIONAL_SHIP_NAME                                       :{G=n}Πλοίο {COMMA}
STR_TRADITIONAL_SHIP_NAME.geniki                                :Πλοίου {COMMA}
STR_TRADITIONAL_AIRCRAFT_NAME                                   :{G=n}Αεροσκάφος {COMMA}
STR_TRADITIONAL_AIRCRAFT_NAME.geniki                            :Αεροσκάφους {COMMA}

##id 0x2000
# Town building names
STR_TOWN_BUILDING_NAME_TALL_OFFICE_BLOCK_1                      :Ψηλό συγκρότημα γραφείων
STR_TOWN_BUILDING_NAME_OFFICE_BLOCK_1                           :Συγκρότημα γραφείων
STR_TOWN_BUILDING_NAME_SMALL_BLOCK_OF_FLATS_1                   :Μικρό συγκρότημα διαμερισμάτων
STR_TOWN_BUILDING_NAME_CHURCH_1                                 :Εκκλησία
STR_TOWN_BUILDING_NAME_LARGE_OFFICE_BLOCK_1                     :Μεγάλο συγκρότημα γραφείων
STR_TOWN_BUILDING_NAME_TOWN_HOUSES_1                            :Σπίτια πόλης
STR_TOWN_BUILDING_NAME_HOTEL_1                                  :Ξενοδοχείο
STR_TOWN_BUILDING_NAME_STATUE_1                                 :Άγαλμα
STR_TOWN_BUILDING_NAME_FOUNTAIN_1                               :Συντριβάνι
STR_TOWN_BUILDING_NAME_PARK_1                                   :Πάρκο
STR_TOWN_BUILDING_NAME_OFFICE_BLOCK_2                           :Συγκρότημα γραφείων
STR_TOWN_BUILDING_NAME_SHOPS_AND_OFFICES_1                      :Καταστήματα και γραφεία
STR_TOWN_BUILDING_NAME_MODERN_OFFICE_BUILDING_1                 :Μοντέρνο κτίριο γραφείων
STR_TOWN_BUILDING_NAME_WAREHOUSE_1                              :Αποθήκη
STR_TOWN_BUILDING_NAME_OFFICE_BLOCK_3                           :Συγκρότημα γραφείων
STR_TOWN_BUILDING_NAME_STADIUM_1                                :Γήπεδο
STR_TOWN_BUILDING_NAME_OLD_HOUSES_1                             :Παλιά σπίτια
STR_TOWN_BUILDING_NAME_COTTAGES_1                               :Αγροικίες
STR_TOWN_BUILDING_NAME_HOUSES_1                                 :Σπίτια
STR_TOWN_BUILDING_NAME_FLATS_1                                  :Διαμερίσματα
STR_TOWN_BUILDING_NAME_TALL_OFFICE_BLOCK_2                      :Ψηλό συγκρότημα γραφείων
STR_TOWN_BUILDING_NAME_SHOPS_AND_OFFICES_2                      :Καταστήματα και γραφεία
STR_TOWN_BUILDING_NAME_SHOPS_AND_OFFICES_3                      :Καταστήματα και γραφεία
STR_TOWN_BUILDING_NAME_THEATER_1                                :Θέατρο
STR_TOWN_BUILDING_NAME_STADIUM_2                                :Στάδιο
STR_TOWN_BUILDING_NAME_OFFICES_1                                :Γραφεία
STR_TOWN_BUILDING_NAME_HOUSES_2                                 :Σπίτια
STR_TOWN_BUILDING_NAME_CINEMA_1                                 :Κινηματογράφος
STR_TOWN_BUILDING_NAME_SHOPPING_MALL_1                          :Εμπορικό κέντρο
STR_TOWN_BUILDING_NAME_IGLOO_1                                  :Ιγκλού
STR_TOWN_BUILDING_NAME_TEPEES_1                                 :Σκηνές Ινδιάνων
STR_TOWN_BUILDING_NAME_TEAPOT_HOUSE_1                           :Σπίτι-Τσαγιέρα
STR_TOWN_BUILDING_NAME_PIGGY_BANK_1                             :Τράπεζα-Κουμπαράς

##id 0x4800
# industry names
STR_INDUSTRY_NAME_COAL_MINE                                     :{G=n}Ορυχείο Άνθρακα
STR_INDUSTRY_NAME_POWER_STATION                                 :{G=m}Σταθμός Ηλεκτρισμού
STR_INDUSTRY_NAME_SAWMILL                                       :{G=n}Πριονιστήριο
STR_INDUSTRY_NAME_FOREST                                        :{G=n}Δάσος
STR_INDUSTRY_NAME_OIL_REFINERY                                  :{G=n}Διυλιστήριο
STR_INDUSTRY_NAME_OIL_RIG                                       :{G=f}Πλατφόρμα Πετρελαίου
STR_INDUSTRY_NAME_FACTORY                                       :{G=n}Εργοστάσιο
STR_INDUSTRY_NAME_PRINTING_WORKS                                :{G=n}Τυπογραφείο
STR_INDUSTRY_NAME_STEEL_MILL                                    :{G=n}Χαλυβουργείο
STR_INDUSTRY_NAME_FARM                                          :{G=f}Φάρμα
STR_INDUSTRY_NAME_COPPER_ORE_MINE                               :{G=n}Ορυχείο Μεταλλεύματος Χαλκού
STR_INDUSTRY_NAME_OIL_WELLS                                     :{G=f}Πετρελαιοπηγή
STR_INDUSTRY_NAME_BANK                                          :{G=f}Τράπεζα
STR_INDUSTRY_NAME_FOOD_PROCESSING_PLANT                         :{G=n}Εργοστάσιο Επεξεργασίας Τροφίμων
STR_INDUSTRY_NAME_PAPER_MILL                                    :{G=m}Μύλος Χαρτιού
STR_INDUSTRY_NAME_GOLD_MINE                                     :{G=n}Χρυσωρυχείο
STR_INDUSTRY_NAME_BANK_TROPIC_ARCTIC                            :{G=f}Τράπεζα
STR_INDUSTRY_NAME_DIAMOND_MINE                                  :{G=n}Αδαμαντορυχείο
STR_INDUSTRY_NAME_IRON_ORE_MINE                                 :{G=n}Ορυχείο Μεταλλεύματος Σιδήρου
STR_INDUSTRY_NAME_FRUIT_PLANTATION                              :{G=f}Φυτεία Φρούτων
STR_INDUSTRY_NAME_RUBBER_PLANTATION                             :{G=f}Φυτεία Λάστιχου
STR_INDUSTRY_NAME_WATER_SUPPLY                                  :{G=f}Προμήθεια Νερού
STR_INDUSTRY_NAME_WATER_TOWER                                   :{G=m}Πύργος Νερού
STR_INDUSTRY_NAME_FACTORY_2                                     :{G=n}Εργοστάσιο
STR_INDUSTRY_NAME_FARM_2                                        :{G=f}Φάρμα
STR_INDUSTRY_NAME_LUMBER_MILL                                   :{G=n}Υλοτομίο
STR_INDUSTRY_NAME_COTTON_CANDY_FOREST                           :{G=n}Δάσος Μαλλιού της Γριάς
STR_INDUSTRY_NAME_CANDY_FACTORY                                 :{G=n}Εργοστάσιο Γλυκών
STR_INDUSTRY_NAME_BATTERY_FARM                                  :{G=f}Φάρμα Μπαταριών
STR_INDUSTRY_NAME_COLA_WELLS                                    :Πηγή Κόλας
STR_INDUSTRY_NAME_TOY_SHOP                                      :{G=n}Κατάστημα Παιχνιδιών
STR_INDUSTRY_NAME_TOY_FACTORY                                   :{G=n}Εργοστάσιο Παιχνιδιών
STR_INDUSTRY_NAME_PLASTIC_FOUNTAINS                             :{G=f}Πηγές Πλαστικού
STR_INDUSTRY_NAME_FIZZY_DRINK_FACTORY                           :{G=n}Εργοστάσιο Αναψυκτικών
STR_INDUSTRY_NAME_BUBBLE_GENERATOR                              :{G=f}Γεννήτρια Φυσαλίδων
STR_INDUSTRY_NAME_TOFFEE_QUARRY                                 :{G=n}Λατομείο Καραμέλας Βουτύρου
STR_INDUSTRY_NAME_SUGAR_MINE                                    :{G=n}Ορυχείο Ζάχαρης

############ WARNING, using range 0x6000 for strings that are stored in the savegame
############ These strings may never get a new id, or savegames will break!
##id 0x6000
STR_SV_EMPTY                                                    :
STR_SV_UNNAMED                                                  :Ανώνυμο
STR_SV_TRAIN_NAME                                               :{G=n}Τρένο #{COMMA}
STR_SV_TRAIN_NAME.geniki                                        :Τρένου {COMMA}
STR_SV_ROAD_VEHICLE_NAME                                        :{G=n}Όχημα Δρόμου #{COMMA}
STR_SV_ROAD_VEHICLE_NAME.geniki                                 :Οχήματος Δρόμου {COMMA}
STR_SV_SHIP_NAME                                                :{G=n}Πλοίο #{COMMA}
STR_SV_SHIP_NAME.geniki                                         :Πλοίου {COMMA}
STR_SV_AIRCRAFT_NAME                                            :{G=n}Αεροσκάφος #{COMMA}
STR_SV_AIRCRAFT_NAME.geniki                                     :Αεροσκάφους {COMMA}

STR_SV_STNAME                                                   :{STRING}
STR_SV_STNAME_NORTH                                             :Βόρειο {STRING}
STR_SV_STNAME_SOUTH                                             :Νότιο {STRING}
STR_SV_STNAME_EAST                                              :Ανατολικό {STRING}
STR_SV_STNAME_WEST                                              :Δυτικό {STRING}
STR_SV_STNAME_CENTRAL                                           :Κεντρικό {STRING}
STR_SV_STNAME_TRANSFER                                          :Μετεπιβίβαση {STRING}
STR_SV_STNAME_HALT                                              :Όρια {STRING}
STR_SV_STNAME_VALLEY                                            :Κοιλάδα {STRING}
STR_SV_STNAME_HEIGHTS                                           :Λόφοι {STRING}
STR_SV_STNAME_WOODS                                             :Δάσος {STRING}
STR_SV_STNAME_LAKESIDE                                          :Λίμνη {STRING}
STR_SV_STNAME_EXCHANGE                                          :{STRING} Ανταλλαγής
STR_SV_STNAME_AIRPORT                                           :Αεροδρόμιο {STRING}
STR_SV_STNAME_OILFIELD                                          :Πετρελαιοπηγές {STRING}
STR_SV_STNAME_MINES                                             :Ορυχεία {STRING}
STR_SV_STNAME_DOCKS                                             :Λιμάνι {STRING}
STR_SV_STNAME_BUOY                                              :{STRING}
STR_SV_STNAME_WAYPOINT                                          :{STRING}
##id 0x6020
STR_SV_STNAME_ANNEXE                                            :Παράρτημα {STRING}
STR_SV_STNAME_SIDINGS                                           :Παράκαμψη {STRING}
STR_SV_STNAME_BRANCH                                            :Διακλάδωση {STRING}
STR_SV_STNAME_UPPER                                             :Άνω {STRING}
STR_SV_STNAME_LOWER                                             :Κάτω {STRING}
STR_SV_STNAME_HELIPORT                                          :Ελικοδρόμιο {STRING}
STR_SV_STNAME_FOREST                                            :Δάσος {STRING}
STR_SV_STNAME_FALLBACK                                          :Σταθμός {STRING} #{NUM}
############ end of savegame specific region!

##id 0x8000
# Vehicle names
STR_VEHICLE_NAME_TRAIN_ENGINE_RAIL_KIRBY_PAUL_TANK_STEAM        :Kirby Paul Tank (Ατμοκίνητο)
STR_VEHICLE_NAME_TRAIN_ENGINE_RAIL_MJS_250_DIESEL               :MJS 250 (Πετρελαίου)
STR_VEHICLE_NAME_TRAIN_ENGINE_RAIL_PLODDYPHUT_CHOO_CHOO         :Ploddyphut Choo-Choo
STR_VEHICLE_NAME_TRAIN_ENGINE_RAIL_POWERNAUT_CHOO_CHOO          :Powernaut Choo-Choo
STR_VEHICLE_NAME_TRAIN_ENGINE_RAIL_MIGHTYMOVER_CHOO_CHOO        :MightyMover Choo-Choo
STR_VEHICLE_NAME_TRAIN_ENGINE_RAIL_PLODDYPHUT_DIESEL            :Ploddyphut Πετρελαίου
STR_VEHICLE_NAME_TRAIN_ENGINE_RAIL_POWERNAUT_DIESEL             :Powernaut Πετρελαίου
STR_VEHICLE_NAME_TRAIN_ENGINE_RAIL_WILLS_2_8_0_STEAM            :Wills 2-8-0 (Ατμοκίνητο)
STR_VEHICLE_NAME_TRAIN_ENGINE_RAIL_CHANEY_JUBILEE_STEAM         :Chaney «Jubilee» (Ατμοκίνητο)
STR_VEHICLE_NAME_TRAIN_ENGINE_RAIL_GINZU_A4_STEAM               :Ginzu «A4» (Ατμοκίνητο)
STR_VEHICLE_NAME_TRAIN_ENGINE_RAIL_SH_8P_STEAM                  :SH «8P» (Ατμοκίνητο)
STR_VEHICLE_NAME_TRAIN_ENGINE_RAIL_MANLEY_MOREL_DMU_DIESEL      :Manley-Morel DMU (Πετρελαίου)
STR_VEHICLE_NAME_TRAIN_ENGINE_RAIL_DASH_DIESEL                  :«Dash» (Πετρελαίου)
STR_VEHICLE_NAME_TRAIN_ENGINE_RAIL_SH_HENDRY_25_DIESEL          :SH/Hendry «25» (Πετρελαίου)
STR_VEHICLE_NAME_TRAIN_ENGINE_RAIL_UU_37_DIESEL                 :UU «37» (Πετρελαίου)
STR_VEHICLE_NAME_TRAIN_ENGINE_RAIL_FLOSS_47_DIESEL              :Floss «47» (Πετρελαίου)
STR_VEHICLE_NAME_TRAIN_ENGINE_RAIL_CS_4000_DIESEL               :CS 4000 (Πετρελαίου)
STR_VEHICLE_NAME_TRAIN_ENGINE_RAIL_CS_2400_DIESEL               :CS 2400 (Πετρελαίου)
STR_VEHICLE_NAME_TRAIN_ENGINE_RAIL_CENTENNIAL_DIESEL            :Centennial (Πετρελαίου)
STR_VEHICLE_NAME_TRAIN_ENGINE_RAIL_KELLING_3100_DIESEL          :Kelling 3100 (Πετρελαίου)
STR_VEHICLE_NAME_TRAIN_ENGINE_RAIL_TURNER_TURBO_DIESEL          :Turner Turbo (Πετρελαίου)
STR_VEHICLE_NAME_TRAIN_ENGINE_RAIL_MJS_1000_DIESEL              :MJS 1000 (Πετρελαίου)
STR_VEHICLE_NAME_TRAIN_ENGINE_RAIL_SH_125_DIESEL                :SH «125» (Πετρελαίου)
STR_VEHICLE_NAME_TRAIN_ENGINE_RAIL_SH_30_ELECTRIC               :SH «30» (Ηλεκτρικό)
STR_VEHICLE_NAME_TRAIN_ENGINE_RAIL_SH_40_ELECTRIC               :SH «40» (Ηλεκτρικό)
STR_VEHICLE_NAME_TRAIN_ENGINE_RAIL_T_I_M_ELECTRIC               :«T.I.M.» (Ηλεκτρικό)
STR_VEHICLE_NAME_TRAIN_ENGINE_RAIL_ASIASTAR_ELECTRIC            :«AsiaStar» (Ηλεκτρικό)
STR_VEHICLE_NAME_TRAIN_WAGON_RAIL_PASSENGER_CAR                 :Βαγόνι Επιβατών
STR_VEHICLE_NAME_TRAIN_WAGON_RAIL_MAIL_VAN                      :Βαγόνι Αλληλογραφίας
STR_VEHICLE_NAME_TRAIN_WAGON_RAIL_COAL_CAR                      :Βαγόνι Άνθρακα
STR_VEHICLE_NAME_TRAIN_WAGON_RAIL_OIL_TANKER                    :Βαγόνι Πετρελαίου
STR_VEHICLE_NAME_TRAIN_WAGON_RAIL_LIVESTOCK_VAN                 :Βαγόνι Μεταφοράς Ζώων
STR_VEHICLE_NAME_TRAIN_WAGON_RAIL_GOODS_VAN                     :Βαγόνι Αγαθών
STR_VEHICLE_NAME_TRAIN_WAGON_RAIL_GRAIN_HOPPER                  :Βαγόνι Σιτηρών
STR_VEHICLE_NAME_TRAIN_WAGON_RAIL_WOOD_TRUCK                    :Βαγόνι Ξυλείας
STR_VEHICLE_NAME_TRAIN_WAGON_RAIL_IRON_ORE_HOPPER               :Βαγόνι Μεταλλεύματος Σιδήρου
STR_VEHICLE_NAME_TRAIN_WAGON_RAIL_STEEL_TRUCK                   :Βαγόνι Χάλυβα
STR_VEHICLE_NAME_TRAIN_WAGON_RAIL_ARMORED_VAN                   :Θωρακισμένο Βαγόνι
STR_VEHICLE_NAME_TRAIN_WAGON_RAIL_FOOD_VAN                      :Βαγόνι Τροφίμων
STR_VEHICLE_NAME_TRAIN_WAGON_RAIL_PAPER_TRUCK                   :Βαγόνι Χαρτιού
STR_VEHICLE_NAME_TRAIN_WAGON_RAIL_COPPER_ORE_HOPPER             :Βαγόνι Μεταλλευμάτων Χαλκού
STR_VEHICLE_NAME_TRAIN_WAGON_RAIL_WATER_TANKER                  :Βαγόνι Νερού
STR_VEHICLE_NAME_TRAIN_WAGON_RAIL_FRUIT_TRUCK                   :Βαγόνι Φρούτων
STR_VEHICLE_NAME_TRAIN_WAGON_RAIL_RUBBER_TRUCK                  :Βαγόνι Λάστιχου
STR_VEHICLE_NAME_TRAIN_WAGON_RAIL_SUGAR_TRUCK                   :Βαγόνι Ζάχαρης
STR_VEHICLE_NAME_TRAIN_WAGON_RAIL_COTTON_CANDY_HOPPER           :Βαγόνι Μαλλιού της Γριάς
STR_VEHICLE_NAME_TRAIN_WAGON_RAIL_TOFFEE_HOPPER                 :Βαγόνι Ζαχαρώτων
STR_VEHICLE_NAME_TRAIN_WAGON_RAIL_BUBBLE_VAN                    :Βαγόνι Φυσαλίδων
STR_VEHICLE_NAME_TRAIN_WAGON_RAIL_COLA_TANKER                   :Βυτίο Κόλα
STR_VEHICLE_NAME_TRAIN_WAGON_RAIL_CANDY_VAN                     :Βαγόνι Γλυκών
STR_VEHICLE_NAME_TRAIN_WAGON_RAIL_TOY_VAN                       :Βαγόνι Παιχνιδιών
STR_VEHICLE_NAME_TRAIN_WAGON_RAIL_BATTERY_TRUCK                 :Βαγόνι Μπαταριών
STR_VEHICLE_NAME_TRAIN_WAGON_RAIL_FIZZY_DRINK_TRUCK             :Νταλίκα Αναψυκτικών
STR_VEHICLE_NAME_TRAIN_WAGON_RAIL_PLASTIC_TRUCK                 :Βαγόνι Πλαστικού
STR_VEHICLE_NAME_TRAIN_ENGINE_MONORAIL_X2001_ELECTRIC           :«X2001» (Ηλεκτρικό)
STR_VEHICLE_NAME_TRAIN_ENGINE_MONORAIL_MILLENNIUM_Z1_ELECTRIC   :«Millennium Z1» (Ηλεκτρικό)
STR_VEHICLE_NAME_TRAIN_ENGINE_MONORAIL_WIZZOWOW_Z99             :Wizzowow Z99
STR_VEHICLE_NAME_TRAIN_WAGON_MONORAIL_PASSENGER_CAR             :Επιβατικό Βαγόνι
STR_VEHICLE_NAME_TRAIN_WAGON_MONORAIL_MAIL_VAN                  :Βαγόνι Αλληλογραφίας
STR_VEHICLE_NAME_TRAIN_WAGON_MONORAIL_COAL_CAR                  :Βαγόνι Άνθρακα
STR_VEHICLE_NAME_TRAIN_WAGON_MONORAIL_OIL_TANKER                :Βαγόνι Πετρελαίου
STR_VEHICLE_NAME_TRAIN_WAGON_MONORAIL_LIVESTOCK_VAN             :Βαγόνι Μεταφοράς Ζώων
STR_VEHICLE_NAME_TRAIN_WAGON_MONORAIL_GOODS_VAN                 :Βαγόνι Αγαθών
STR_VEHICLE_NAME_TRAIN_WAGON_MONORAIL_GRAIN_HOPPER              :Φορτηγό Σιτηρών
STR_VEHICLE_NAME_TRAIN_WAGON_MONORAIL_WOOD_TRUCK                :Βαγόνι Ξυλείας
STR_VEHICLE_NAME_TRAIN_WAGON_MONORAIL_IRON_ORE_HOPPER           :Φορτηγό Σιδήρου
STR_VEHICLE_NAME_TRAIN_WAGON_MONORAIL_STEEL_TRUCK               :Βαγόνι Χάλυβα
STR_VEHICLE_NAME_TRAIN_WAGON_MONORAIL_ARMORED_VAN               :Θωρακισμένο Βαγόνι
STR_VEHICLE_NAME_TRAIN_WAGON_MONORAIL_FOOD_VAN                  :Βαγόνι Τροφίμων
STR_VEHICLE_NAME_TRAIN_WAGON_MONORAIL_PAPER_TRUCK               :Βαγόνι Χαρτιού
STR_VEHICLE_NAME_TRAIN_WAGON_MONORAIL_COPPER_ORE_HOPPER         :Βαγόνι Χαλκού
STR_VEHICLE_NAME_TRAIN_WAGON_MONORAIL_WATER_TANKER              :Βαγόνι Νερού
STR_VEHICLE_NAME_TRAIN_WAGON_MONORAIL_FRUIT_TRUCK               :Βαγόνι Φρούτων
STR_VEHICLE_NAME_TRAIN_WAGON_MONORAIL_RUBBER_TRUCK              :Βαγόνι Λάστιχου
STR_VEHICLE_NAME_TRAIN_WAGON_MONORAIL_SUGAR_TRUCK               :Βαγόνι Ζάχαρης
STR_VEHICLE_NAME_TRAIN_WAGON_MONORAIL_COTTON_CANDY_HOPPER       :Φορτηγό Μαλλιού της Γριάς
STR_VEHICLE_NAME_TRAIN_WAGON_MONORAIL_TOFFEE_HOPPER             :Φορτηγό Ζαχαρωτών
STR_VEHICLE_NAME_TRAIN_WAGON_MONORAIL_BUBBLE_VAN                :Βαγόνι Φυσαλίδων
STR_VEHICLE_NAME_TRAIN_WAGON_MONORAIL_COLA_TANKER               :Βαγόνι Κόλας
STR_VEHICLE_NAME_TRAIN_WAGON_MONORAIL_CANDY_VAN                 :Βαγόνι Γλυκών
STR_VEHICLE_NAME_TRAIN_WAGON_MONORAIL_TOY_VAN                   :Βαγόνι Παιχνιδιών
STR_VEHICLE_NAME_TRAIN_WAGON_MONORAIL_BATTERY_TRUCK             :Βαγόνι Μπαταριών
STR_VEHICLE_NAME_TRAIN_WAGON_MONORAIL_FIZZY_DRINK_TRUCK         :Βαγόνι Αναψυκτικών
STR_VEHICLE_NAME_TRAIN_WAGON_MONORAIL_PLASTIC_TRUCK             :Βαγόνι Πλαστικού
STR_VEHICLE_NAME_TRAIN_ENGINE_MAGLEV_LEV1_LEVIATHAN_ELECTRIC    :Lev1 «Leviathan» (Ηλεκτρική)
STR_VEHICLE_NAME_TRAIN_ENGINE_MAGLEV_LEV2_CYCLOPS_ELECTRIC      :Lev2 «Cyclops» (Ηλεκτρική)
STR_VEHICLE_NAME_TRAIN_ENGINE_MAGLEV_LEV3_PEGASUS_ELECTRIC      :Lev3 «Pegasus» (Ηλεκτρική)
STR_VEHICLE_NAME_TRAIN_ENGINE_MAGLEV_LEV4_CHIMAERA_ELECTRIC     :Lev4 «Chimaera» (Ηλεκτρική)
STR_VEHICLE_NAME_TRAIN_ENGINE_MAGLEV_WIZZOWOW_ROCKETEER         :Wizzowow Rocketeer
STR_VEHICLE_NAME_TRAIN_WAGON_MAGLEV_PASSENGER_CAR               :Επιβατικό Βαγόνι
STR_VEHICLE_NAME_TRAIN_WAGON_MAGLEV_MAIL_VAN                    :Βαγόνι Αλληλογραφίας
STR_VEHICLE_NAME_TRAIN_WAGON_MAGLEV_COAL_CAR                    :Βαγόνι Άνθρακα
STR_VEHICLE_NAME_TRAIN_WAGON_MAGLEV_OIL_TANKER                  :Βαγόνι Πετρελαίου
STR_VEHICLE_NAME_TRAIN_WAGON_MAGLEV_LIVESTOCK_VAN               :Βαγόνι Μεταφοράς Ζώων
STR_VEHICLE_NAME_TRAIN_WAGON_MAGLEV_GOODS_VAN                   :Βαγόνι Αγαθών
STR_VEHICLE_NAME_TRAIN_WAGON_MAGLEV_GRAIN_HOPPER                :Βαγόνι Σιτηρών
STR_VEHICLE_NAME_TRAIN_WAGON_MAGLEV_WOOD_TRUCK                  :Βαγόνι Ξυλείας
STR_VEHICLE_NAME_TRAIN_WAGON_MAGLEV_IRON_ORE_HOPPER             :Βαγόνι Μεταλλεύματος Σιδήρου
STR_VEHICLE_NAME_TRAIN_WAGON_MAGLEV_STEEL_TRUCK                 :Βαγόνι Χάλυβα
STR_VEHICLE_NAME_TRAIN_WAGON_MAGLEV_ARMORED_VAN                 :Θωρακισμένο Βαγόνι
STR_VEHICLE_NAME_TRAIN_WAGON_MAGLEV_FOOD_VAN                    :Βαγόνι Τροφίμων
STR_VEHICLE_NAME_TRAIN_WAGON_MAGLEV_PAPER_TRUCK                 :Βαγόνι Χαρτιού
STR_VEHICLE_NAME_TRAIN_WAGON_MAGLEV_COPPER_ORE_HOPPER           :Βαγόνι Χαλκού
STR_VEHICLE_NAME_TRAIN_WAGON_MAGLEV_WATER_TANKER                :Βαγόνι Νερού
STR_VEHICLE_NAME_TRAIN_WAGON_MAGLEV_FRUIT_TRUCK                 :Βαγόνι Φρούτων
STR_VEHICLE_NAME_TRAIN_WAGON_MAGLEV_RUBBER_TRUCK                :Βαγόνι Λάστιχου
STR_VEHICLE_NAME_TRAIN_WAGON_MAGLEV_SUGAR_TRUCK                 :Βαγόνι Ζάχαρης
STR_VEHICLE_NAME_TRAIN_WAGON_MAGLEV_COTTON_CANDY_HOPPER         :Βαγόνι Μαλλιού της Γριάς
STR_VEHICLE_NAME_TRAIN_WAGON_MAGLEV_TOFFEE_HOPPER               :Βαγόνι Ζαχαρώτων
STR_VEHICLE_NAME_TRAIN_WAGON_MAGLEV_BUBBLE_VAN                  :Βαγόνι Φυσαλίδων
STR_VEHICLE_NAME_TRAIN_WAGON_MAGLEV_COLA_TANKER                 :Βαγόνι Κόλας
STR_VEHICLE_NAME_TRAIN_WAGON_MAGLEV_CANDY_VAN                   :Βαγόνι Γλυκών
STR_VEHICLE_NAME_TRAIN_WAGON_MAGLEV_TOY_VAN                     :Βαγόνι Παιχνιδιών
STR_VEHICLE_NAME_TRAIN_WAGON_MAGLEV_BATTERY_TRUCK               :Βαγόνι Μπαταριών
STR_VEHICLE_NAME_TRAIN_WAGON_MAGLEV_FIZZY_DRINK_TRUCK           :Βαγόνι Αναψυκτικών
STR_VEHICLE_NAME_TRAIN_WAGON_MAGLEV_PLASTIC_TRUCK               :Βαγόνι Πλαστικού
STR_VEHICLE_NAME_ROAD_VEHICLE_MPS_REGAL_BUS                     :Λεωφορείο MPS Regal
STR_VEHICLE_NAME_ROAD_VEHICLE_HEREFORD_LEOPARD_BUS              :Λεωφορείο Hereford Leopard
STR_VEHICLE_NAME_ROAD_VEHICLE_FOSTER_BUS                        :Λεωφορείο Foster
STR_VEHICLE_NAME_ROAD_VEHICLE_FOSTER_MKII_SUPERBUS              :Λεωφορείο Foster MkII
STR_VEHICLE_NAME_ROAD_VEHICLE_PLODDYPHUT_MKI_BUS                :Λεωφορείο Ploddyphut MkI
STR_VEHICLE_NAME_ROAD_VEHICLE_PLODDYPHUT_MKII_BUS               :Λεωφορείο Ploddyphut MkII
STR_VEHICLE_NAME_ROAD_VEHICLE_PLODDYPHUT_MKIII_BUS              :Λεωφορείο Ploddyphut MkIII
STR_VEHICLE_NAME_ROAD_VEHICLE_BALOGH_COAL_TRUCK                 :Φορτηγό Άνθρακα Balogh
STR_VEHICLE_NAME_ROAD_VEHICLE_UHL_COAL_TRUCK                    :Φορτηγό Άνθρακα Uhl
STR_VEHICLE_NAME_ROAD_VEHICLE_DW_COAL_TRUCK                     :Φορτηγό Άνθρακα DW
STR_VEHICLE_NAME_ROAD_VEHICLE_MPS_MAIL_TRUCK                    :Φορτηγό Αλληλογραφίας MPS
STR_VEHICLE_NAME_ROAD_VEHICLE_REYNARD_MAIL_TRUCK                :Φορτηγό Αλληλογραφίας Reynard
STR_VEHICLE_NAME_ROAD_VEHICLE_PERRY_MAIL_TRUCK                  :Φορτηγό Αλληλογραφίας Perry
STR_VEHICLE_NAME_ROAD_VEHICLE_MIGHTYMOVER_MAIL_TRUCK            :Φορτηγό Αλληλογραφίας MightyMover
STR_VEHICLE_NAME_ROAD_VEHICLE_POWERNAUGHT_MAIL_TRUCK            :Φορτηγό Αλληλογραφίας Powernaught
STR_VEHICLE_NAME_ROAD_VEHICLE_WIZZOWOW_MAIL_TRUCK               :Φορτηγό Αλληλογραφίας Wizzowow
STR_VEHICLE_NAME_ROAD_VEHICLE_WITCOMBE_OIL_TANKER               :Βυτίο Πετρελαίου Witcombe
STR_VEHICLE_NAME_ROAD_VEHICLE_FOSTER_OIL_TANKER                 :Βυτίο Πετρελαίου Foster
STR_VEHICLE_NAME_ROAD_VEHICLE_PERRY_OIL_TANKER                  :Βυτίο Πετρελαίου Perry
STR_VEHICLE_NAME_ROAD_VEHICLE_TALBOTT_LIVESTOCK_VAN             :Ημιφορτηγό Μεταφοράς Ζώων Talbott
STR_VEHICLE_NAME_ROAD_VEHICLE_UHL_LIVESTOCK_VAN                 :Ημιφορτηγό Μεταφοράς Ζώων Uhl
STR_VEHICLE_NAME_ROAD_VEHICLE_FOSTER_LIVESTOCK_VAN              :Ημιφορτηγό Μεταφοράς Ζώων Foster
STR_VEHICLE_NAME_ROAD_VEHICLE_BALOGH_GOODS_TRUCK                :Φορτηγό Αγαθών Balogh
STR_VEHICLE_NAME_ROAD_VEHICLE_CRAIGHEAD_GOODS_TRUCK             :Φορτηγό Αγαθών Craighead
STR_VEHICLE_NAME_ROAD_VEHICLE_GOSS_GOODS_TRUCK                  :Φορτηγό Αγαθών Goss
STR_VEHICLE_NAME_ROAD_VEHICLE_HEREFORD_GRAIN_TRUCK              :Φορτηγό Σιτηρών Hereford
STR_VEHICLE_NAME_ROAD_VEHICLE_THOMAS_GRAIN_TRUCK                :Φορτηγό Σιτηρών Thomas
STR_VEHICLE_NAME_ROAD_VEHICLE_GOSS_GRAIN_TRUCK                  :Φορτηγό Σιτηρών Goss
STR_VEHICLE_NAME_ROAD_VEHICLE_WITCOMBE_WOOD_TRUCK               :Φορτηγό Ξυλείας Witcombe
STR_VEHICLE_NAME_ROAD_VEHICLE_FOSTER_WOOD_TRUCK                 :Φορτηγό Ξυλείας Foster
STR_VEHICLE_NAME_ROAD_VEHICLE_MORELAND_WOOD_TRUCK               :Φορτηγό Ξυλείας Moreland
STR_VEHICLE_NAME_ROAD_VEHICLE_MPS_IRON_ORE_TRUCK                :Φορτηγό Μεταλλεύματος Σιδήρου MPS
STR_VEHICLE_NAME_ROAD_VEHICLE_UHL_IRON_ORE_TRUCK                :Φορτηγό Μεταλλεύματος Σιδήρου Uhl
STR_VEHICLE_NAME_ROAD_VEHICLE_CHIPPY_IRON_ORE_TRUCK             :Φορτηγό Μεταλλεύματος Σιδήρου Chippy
STR_VEHICLE_NAME_ROAD_VEHICLE_BALOGH_STEEL_TRUCK                :Φορτηγό Χάλυβα Balogh
STR_VEHICLE_NAME_ROAD_VEHICLE_UHL_STEEL_TRUCK                   :Φορτηγό Χάλυβα Uhl
STR_VEHICLE_NAME_ROAD_VEHICLE_KELLING_STEEL_TRUCK               :Φορτηγό Χάλυβα Kelling
STR_VEHICLE_NAME_ROAD_VEHICLE_BALOGH_ARMORED_TRUCK              :Θωρακισμένο Φορτηγό Balogh
STR_VEHICLE_NAME_ROAD_VEHICLE_UHL_ARMORED_TRUCK                 :Θωρακισμένο Φορτηγό Uhl
STR_VEHICLE_NAME_ROAD_VEHICLE_FOSTER_ARMORED_TRUCK              :Θωρακισμένο Φορτηγό Foster
STR_VEHICLE_NAME_ROAD_VEHICLE_FOSTER_FOOD_VAN                   :Ημιφορτηγό Τροφίμων Foster
STR_VEHICLE_NAME_ROAD_VEHICLE_PERRY_FOOD_VAN                    :Ημιφορτηγό Τροφίμων Perry
STR_VEHICLE_NAME_ROAD_VEHICLE_CHIPPY_FOOD_VAN                   :Ημιφορτηγό Τροφίμων Chippy
STR_VEHICLE_NAME_ROAD_VEHICLE_UHL_PAPER_TRUCK                   :Φορτηγό Χαρτιού Uhl
STR_VEHICLE_NAME_ROAD_VEHICLE_BALOGH_PAPER_TRUCK                :Φορτηγό Χαρτιού Balogh
STR_VEHICLE_NAME_ROAD_VEHICLE_MPS_PAPER_TRUCK                   :Φορτηγό Χαρτιού MPS
STR_VEHICLE_NAME_ROAD_VEHICLE_MPS_COPPER_ORE_TRUCK              :Φορτηγό Χαλκού MPS
STR_VEHICLE_NAME_ROAD_VEHICLE_UHL_COPPER_ORE_TRUCK              :Φορτηγό Χαλκού Uhl
STR_VEHICLE_NAME_ROAD_VEHICLE_GOSS_COPPER_ORE_TRUCK             :Φορτηγό Χαλκού Goss
STR_VEHICLE_NAME_ROAD_VEHICLE_UHL_WATER_TANKER                  :Βυτίο Νερού Uhl
STR_VEHICLE_NAME_ROAD_VEHICLE_BALOGH_WATER_TANKER               :Βυτίο Νερού Balogh
STR_VEHICLE_NAME_ROAD_VEHICLE_MPS_WATER_TANKER                  :Βυτίο Νερού MPS
STR_VEHICLE_NAME_ROAD_VEHICLE_BALOGH_FRUIT_TRUCK                :Φορτηγό Φρούτων Balogh
STR_VEHICLE_NAME_ROAD_VEHICLE_UHL_FRUIT_TRUCK                   :Φορτηγό Φρούτων Uhl
STR_VEHICLE_NAME_ROAD_VEHICLE_KELLING_FRUIT_TRUCK               :Φορτηγό Φρούτων Kelling
STR_VEHICLE_NAME_ROAD_VEHICLE_BALOGH_RUBBER_TRUCK               :Φορτηγό Λάστιχου Balogh
STR_VEHICLE_NAME_ROAD_VEHICLE_UHL_RUBBER_TRUCK                  :Φορτηγό Λάστιχου Uhl
STR_VEHICLE_NAME_ROAD_VEHICLE_RMT_RUBBER_TRUCK                  :Φορτηγό Λάστιχου RMT
STR_VEHICLE_NAME_ROAD_VEHICLE_MIGHTYMOVER_SUGAR_TRUCK           :Φορτηγό Ζάχαρης MightyMover
STR_VEHICLE_NAME_ROAD_VEHICLE_POWERNAUGHT_SUGAR_TRUCK           :Φορτηγό Ζάχαρης Powernaught
STR_VEHICLE_NAME_ROAD_VEHICLE_WIZZOWOW_SUGAR_TRUCK              :Φορτηγό Ζάχαρης Wizzowow
STR_VEHICLE_NAME_ROAD_VEHICLE_MIGHTYMOVER_COLA_TRUCK            :Φορτηγό Κόλας MightyMover
STR_VEHICLE_NAME_ROAD_VEHICLE_POWERNAUGHT_COLA_TRUCK            :Φορτηγό Κόλας Powernaught
STR_VEHICLE_NAME_ROAD_VEHICLE_WIZZOWOW_COLA_TRUCK               :Φορτηγό Κόλας Wizzowow
STR_VEHICLE_NAME_ROAD_VEHICLE_MIGHTYMOVER_COTTON_CANDY          :Φορτηγό Μαλλιού της Γριάς MightyMover
STR_VEHICLE_NAME_ROAD_VEHICLE_POWERNAUGHT_COTTON_CANDY          :Φορτηγό Μαλλιού της Γριάς Powernaught
STR_VEHICLE_NAME_ROAD_VEHICLE_WIZZOWOW_COTTON_CANDY_TRUCK       :Φορτηγό Μαλλιού της Γριάς Wizzowow
STR_VEHICLE_NAME_ROAD_VEHICLE_MIGHTYMOVER_TOFFEE_TRUCK          :Φορτηγό Ζαχαρωτών MightyMover
STR_VEHICLE_NAME_ROAD_VEHICLE_POWERNAUGHT_TOFFEE_TRUCK          :Φορτηγό Ζαχαρωτών Powernaught
STR_VEHICLE_NAME_ROAD_VEHICLE_WIZZOWOW_TOFFEE_TRUCK             :Φορτηγό Ζαχαρωτών Wizzowow
STR_VEHICLE_NAME_ROAD_VEHICLE_MIGHTYMOVER_TOY_VAN               :Ημιφορτηγό Παιχνιδιών MightyMover
STR_VEHICLE_NAME_ROAD_VEHICLE_POWERNAUGHT_TOY_VAN               :Ημιφορτηγό Παιχνιδιών Powernaught
STR_VEHICLE_NAME_ROAD_VEHICLE_WIZZOWOW_TOY_VAN                  :Ημιφορτηγό Παιχνιδιών Wizzowow
STR_VEHICLE_NAME_ROAD_VEHICLE_MIGHTYMOVER_CANDY_TRUCK           :Φορτηγό Γλυκών MightyMover
STR_VEHICLE_NAME_ROAD_VEHICLE_POWERNAUGHT_CANDY_TRUCK           :Φορτηγό Γλυκών Powernaught
STR_VEHICLE_NAME_ROAD_VEHICLE_WIZZOWOW_CANDY_TRUCK              :Φορτηγό Γλυκών Wizzowow
STR_VEHICLE_NAME_ROAD_VEHICLE_MIGHTYMOVER_BATTERY_TRUCK         :Φορτηγό Μπαταριών MightyMover
STR_VEHICLE_NAME_ROAD_VEHICLE_POWERNAUGHT_BATTERY_TRUCK         :Φορτηγό Μπαταριών Powernaught
STR_VEHICLE_NAME_ROAD_VEHICLE_WIZZOWOW_BATTERY_TRUCK            :Φορτηγό Μπαταριών Wizzowow
STR_VEHICLE_NAME_ROAD_VEHICLE_MIGHTYMOVER_FIZZY_DRINK           :Φορτηγό Αναψυκτικού MightyMover
STR_VEHICLE_NAME_ROAD_VEHICLE_POWERNAUGHT_FIZZY_DRINK           :Φορτηγό Αναψυκτικού Powernaught
STR_VEHICLE_NAME_ROAD_VEHICLE_WIZZOWOW_FIZZY_DRINK_TRUCK        :Φορτηγό Αναψυκτικού Wizzowow
STR_VEHICLE_NAME_ROAD_VEHICLE_MIGHTYMOVER_PLASTIC_TRUCK         :Φορτηγό Πλαστικού MightyMover
STR_VEHICLE_NAME_ROAD_VEHICLE_POWERNAUGHT_PLASTIC_TRUCK         :Φορτηγό Πλαστικού Powernaught
STR_VEHICLE_NAME_ROAD_VEHICLE_WIZZOWOW_PLASTIC_TRUCK            :Φορτηγό Πλαστικού Wizzowow
STR_VEHICLE_NAME_ROAD_VEHICLE_MIGHTYMOVER_BUBBLE_TRUCK          :Φορτηγό Φυσαλίδων MightyMover
STR_VEHICLE_NAME_ROAD_VEHICLE_POWERNAUGHT_BUBBLE_TRUCK          :Φορτηγό Φυσαλίδων Powernaught
STR_VEHICLE_NAME_ROAD_VEHICLE_WIZZOWOW_BUBBLE_TRUCK             :Φορτηγό Φυσαλίδων Wizzowow
STR_VEHICLE_NAME_SHIP_MPS_OIL_TANKER                            :Δεξαμενόπλοιο MPS
STR_VEHICLE_NAME_SHIP_CS_INC_OIL_TANKER                         :Δεξαμενόπλοιο CS-Inc.
STR_VEHICLE_NAME_SHIP_MPS_PASSENGER_FERRY                       :Επιβατηγό Πλοίο MPS
STR_VEHICLE_NAME_SHIP_FFP_PASSENGER_FERRY                       :Επιβατηγό Πλοίο FFP
STR_VEHICLE_NAME_SHIP_BAKEWELL_300_HOVERCRAFT                   :Hovercraft Bakewell 300
STR_VEHICLE_NAME_SHIP_CHUGGER_CHUG_PASSENGER                    :Επιβατηγό Πλοίο Chugger-Chug
STR_VEHICLE_NAME_SHIP_SHIVERSHAKE_PASSENGER_FERRY               :Επιβατηγό Πλοίο Shivershake
STR_VEHICLE_NAME_SHIP_YATE_CARGO_SHIP                           :Πλοίο Εμπορευμάτων Yate
STR_VEHICLE_NAME_SHIP_BAKEWELL_CARGO_SHIP                       :Πλοίο Εμπορευμάτων Bakewell
STR_VEHICLE_NAME_SHIP_MIGHTYMOVER_CARGO_SHIP                    :Πλοίο Εμπορευμάτων MightyMover
STR_VEHICLE_NAME_SHIP_POWERNAUT_CARGO_SHIP                      :Πλοίο Εμπορευμάτων Powernaut
STR_VEHICLE_NAME_AIRCRAFT_SAMPSON_U52                           :Sampson U52
STR_VEHICLE_NAME_AIRCRAFT_COLEMAN_COUNT                         :Coleman Count
STR_VEHICLE_NAME_AIRCRAFT_FFP_DART                              :FFP Dart
STR_VEHICLE_NAME_AIRCRAFT_YATE_HAUGAN                           :Yate Haugan
STR_VEHICLE_NAME_AIRCRAFT_BAKEWELL_COTSWALD_LB_3                :Bakewell Cotswald LB-3
STR_VEHICLE_NAME_AIRCRAFT_BAKEWELL_LUCKETT_LB_8                 :Bakewell Luckett LB-8
STR_VEHICLE_NAME_AIRCRAFT_BAKEWELL_LUCKETT_LB_9                 :Bakewell Luckett LB-9
STR_VEHICLE_NAME_AIRCRAFT_BAKEWELL_LUCKETT_LB80                 :Bakewell Luckett LB80
STR_VEHICLE_NAME_AIRCRAFT_BAKEWELL_LUCKETT_LB_10                :Bakewell Luckett LB-10
STR_VEHICLE_NAME_AIRCRAFT_BAKEWELL_LUCKETT_LB_11                :Bakewell Luckett LB-11
STR_VEHICLE_NAME_AIRCRAFT_YATE_AEROSPACE_YAC_1_11               :Yate Aerospace YAC 1-11
STR_VEHICLE_NAME_AIRCRAFT_DARWIN_100                            :Darwin 100
STR_VEHICLE_NAME_AIRCRAFT_DARWIN_200                            :Darwin 200
STR_VEHICLE_NAME_AIRCRAFT_DARWIN_300                            :Darwin 300
STR_VEHICLE_NAME_AIRCRAFT_DARWIN_400                            :Darwin 400
STR_VEHICLE_NAME_AIRCRAFT_DARWIN_500                            :Darwin 500
STR_VEHICLE_NAME_AIRCRAFT_DARWIN_600                            :Darwin 600
STR_VEHICLE_NAME_AIRCRAFT_GURU_GALAXY                           :Guru Galaxy
STR_VEHICLE_NAME_AIRCRAFT_AIRTAXI_A21                           :Airtaxi A21
STR_VEHICLE_NAME_AIRCRAFT_AIRTAXI_A31                           :Airtaxi A31
STR_VEHICLE_NAME_AIRCRAFT_AIRTAXI_A32                           :Airtaxi A32
STR_VEHICLE_NAME_AIRCRAFT_AIRTAXI_A33                           :Airtaxi A33
STR_VEHICLE_NAME_AIRCRAFT_YATE_AEROSPACE_YAE46                  :Yate Aerospace YAe46
STR_VEHICLE_NAME_AIRCRAFT_DINGER_100                            :Dinger 100
STR_VEHICLE_NAME_AIRCRAFT_AIRTAXI_A34_1000                      :AirTaxi A34-1000
STR_VEHICLE_NAME_AIRCRAFT_YATE_Z_SHUTTLE                        :Yate Z-Shuttle
STR_VEHICLE_NAME_AIRCRAFT_KELLING_K1                            :Kelling K1
STR_VEHICLE_NAME_AIRCRAFT_KELLING_K6                            :Kelling K6
STR_VEHICLE_NAME_AIRCRAFT_KELLING_K7                            :Kelling K7
STR_VEHICLE_NAME_AIRCRAFT_DARWIN_700                            :Darwin 700
STR_VEHICLE_NAME_AIRCRAFT_FFP_HYPERDART_2                       :FFP Hyperdart 2
STR_VEHICLE_NAME_AIRCRAFT_DINGER_200                            :Dinger 200
STR_VEHICLE_NAME_AIRCRAFT_DINGER_1000                           :Dinger 1000
STR_VEHICLE_NAME_AIRCRAFT_PLODDYPHUT_100                        :Ploddyphut 100
STR_VEHICLE_NAME_AIRCRAFT_PLODDYPHUT_500                        :Ploddyphut 500
STR_VEHICLE_NAME_AIRCRAFT_FLASHBANG_X1                          :Flashbang X1
STR_VEHICLE_NAME_AIRCRAFT_JUGGERPLANE_M1                        :Juggerplane M1
STR_VEHICLE_NAME_AIRCRAFT_FLASHBANG_WIZZER                      :Flashbang Wizzer
STR_VEHICLE_NAME_AIRCRAFT_TRICARIO_HELICOPTER                   :Ελικόπτερο Tricario
STR_VEHICLE_NAME_AIRCRAFT_GURU_X2_HELICOPTER                    :Ελικόπτερο Guru X2
STR_VEHICLE_NAME_AIRCRAFT_POWERNAUT_HELICOPTER                  :Ελικόπτερο Powernaut

##id 0x8800
# Formatting of some strings
STR_FORMAT_DATE_TINY                                            :{STRING}-{STRING}-{NUM}
STR_FORMAT_DATE_SHORT                                           :{STRING} {NUM}
STR_FORMAT_DATE_LONG                                            :{STRING.date} {STRING} {NUM}
STR_FORMAT_DATE_ISO                                             :{2:NUM}-{1:STRING}-{0:STRING}

STR_FORMAT_BUOY_NAME                                            :Σημαδούρα {TOWN}
STR_FORMAT_BUOY_NAME_SERIAL                                     :Σημαδούρα {TOWN} #{COMMA}
STR_FORMAT_COMPANY_NUM                                          :(Εταιρία {COMMA})
STR_FORMAT_GROUP_NAME                                           :Ομάδα {COMMA}
STR_FORMAT_GROUP_VEHICLE_NAME                                   :{GROUP} #{COMMA}
STR_FORMAT_INDUSTRY_NAME                                        :{1:STRING} {0:TOWN}
STR_FORMAT_WAYPOINT_NAME                                        :Σημείο Καθοδήγησης {TOWN}
STR_FORMAT_WAYPOINT_NAME_SERIAL                                 :Σημείο Καθοδήγησης {TOWN} #{COMMA}

STR_FORMAT_DEPOT_NAME_TRAIN                                     :Αμαξοστάσιο Τρένων {TOWN}
STR_FORMAT_DEPOT_NAME_TRAIN_SERIAL                              :Αμαξοστάσιο Τρένων {TOWN} #{COMMA}
STR_FORMAT_DEPOT_NAME_ROAD_VEHICLE                              :Αμαξοστάσιο Οχημάτων Δρόμου {TOWN}
STR_FORMAT_DEPOT_NAME_ROAD_VEHICLE_SERIAL                       :Αμαξοστάσιο Οχημάτων Δρόμου {TOWN} #{COMMA}
STR_FORMAT_DEPOT_NAME_SHIP                                      :Ναυπηγείο Πλοίων {TOWN}
STR_FORMAT_DEPOT_NAME_SHIP_SERIAL                               :Ναυπηγείο Πλοίων {TOWN} #{COMMA}
STR_FORMAT_DEPOT_NAME_AIRCRAFT                                  :Υπόστεγο {STATION}

STR_UNKNOWN_STATION                                             :άγνωστος σταθμός
STR_DEFAULT_SIGN_NAME                                           :Πινακίδα
STR_COMPANY_SOMEONE                                             :κάποιος

STR_SAVEGAME_NAME_DEFAULT                                       :{COMPANY}, {STRING}
STR_SAVEGAME_NAME_SPECTATOR                                     :Θεατής, {1:STRING}

# Viewport strings
STR_VIEWPORT_TOWN_POP                                           :{WHITE}{TOWN} ({COMMA})
STR_VIEWPORT_TOWN                                               :{WHITE}{TOWN}
STR_VIEWPORT_TOWN_TINY_BLACK                                    :{TINY_FONT}{BLACK}{TOWN}
STR_VIEWPORT_TOWN_TINY_WHITE                                    :{TINY_FONT}{WHITE}{TOWN}

STR_VIEWPORT_SIGN_SMALL_BLACK                                   :{TINY_FONT}{BLACK}{SIGN}
STR_VIEWPORT_SIGN_SMALL_WHITE                                   :{TINY_FONT}{WHITE}{SIGN}

STR_VIEWPORT_STATION                                            :{STATION} {STATION_FEATURES}
STR_VIEWPORT_STATION_TINY                                       :{TINY_FONT}{STATION}

STR_VIEWPORT_WAYPOINT                                           :{WAYPOINT}
STR_VIEWPORT_WAYPOINT_TINY                                      :{TINY_FONT}{WAYPOINT}

# Simple strings to get specific types of data
STR_COMPANY_NAME                                                :{COMPANY}
STR_COMPANY_NAME_COMPANY_NUM                                    :{COMPANY} {COMPANY_NUM}
STR_DEPOT_NAME                                                  :{DEPOT}
STR_ENGINE_NAME                                                 :{ENGINE}
STR_HIDDEN_ENGINE_NAME                                          :{ENGINE} (κρυφό)
STR_GROUP_NAME                                                  :{GROUP}
STR_INDUSTRY_NAME                                               :{INDUSTRY}
STR_PRESIDENT_NAME                                              :{PRESIDENT_NAME}
STR_SIGN_NAME                                                   :{SIGN}
STR_STATION_NAME                                                :{STATION}
STR_TOWN_NAME                                                   :{TOWN}
STR_VEHICLE_NAME                                                :{VEHICLE}
STR_WAYPOINT_NAME                                               :{WAYPOINT}

STR_JUST_CARGO                                                  :{CARGO_LONG}
STR_JUST_CHECKMARK                                              :{CHECKMARK}
STR_JUST_COMMA                                                  :{COMMA}
STR_JUST_CURRENCY_SHORT                                         :{CURRENCY_SHORT}
STR_JUST_CURRENCY_LONG                                          :{CURRENCY_LONG}
STR_JUST_CARGO_LIST                                             :{CARGO_LIST}
STR_JUST_INT                                                    :{NUM}
STR_JUST_DATE_TINY                                              :{DATE_TINY}
STR_JUST_DATE_SHORT                                             :{DATE_SHORT}
STR_JUST_DATE_LONG                                              :{DATE_LONG}
STR_JUST_DATE_ISO                                               :{DATE_ISO}
STR_JUST_STRING                                                 :{STRING}
STR_JUST_STRING_STRING                                          :{STRING}{STRING}
STR_JUST_RAW_STRING                                             :{STRING}
STR_JUST_BIG_RAW_STRING                                         :{BIG_FONT}{STRING}

# Slightly 'raw' stringcodes with colour or size
STR_BLACK_COMMA                                                 :{BLACK}{COMMA}
STR_TINY_BLACK_COMA                                             :{TINY_FONT}{BLACK}{COMMA}
STR_TINY_COMMA                                                  :{TINY_FONT}{COMMA}
STR_BLUE_COMMA                                                  :{BLUE}{COMMA}
STR_RED_COMMA                                                   :{RED}{COMMA}
STR_WHITE_COMMA                                                 :{WHITE}{COMMA}
STR_TINY_BLACK_DECIMAL                                          :{TINY_FONT}{BLACK}{DECIMAL}
STR_COMPANY_MONEY                                               :{WHITE}{CURRENCY_LONG}
STR_BLACK_DATE_LONG                                             :{BLACK}{DATE_LONG}
STR_WHITE_DATE_LONG                                             :{WHITE}{DATE_LONG}
STR_SHORT_DATE                                                  :{WHITE}{DATE_TINY}
STR_DATE_LONG_SMALL                                             :{TINY_FONT}{BLACK}{DATE_LONG}
STR_TINY_GROUP                                                  :{TINY_FONT}{GROUP}
STR_BLACK_INT                                                   :{BLACK}{NUM}
STR_ORANGE_INT                                                  :{ORANGE}{NUM}
STR_WHITE_SIGN                                                  :{WHITE}{SIGN}
STR_TINY_BLACK_STATION                                          :{TINY_FONT}{BLACK}{STATION}
STR_BLACK_STRING                                                :{BLACK}{STRING}
STR_BLACK_RAW_STRING                                            :{BLACK}{STRING}
STR_ORANGE_STRING                                               :{ORANGE}{STRING}
STR_LTBLUE_STRING                                               :{LTBLUE}{STRING}
STR_WHITE_STRING                                                :{WHITE}{STRING}
STR_ORANGE_STRING1_WHITE                                        :{ORANGE}{STRING}{WHITE}
STR_ORANGE_STRING1_LTBLUE                                       :{ORANGE}{STRING}{LTBLUE}
STR_TINY_BLACK_HEIGHT                                           :{TINY_FONT}{BLACK}{HEIGHT}
STR_TINY_BLACK_VEHICLE                                          :{TINY_FONT}{BLACK}{VEHICLE}
STR_TINY_RIGHT_ARROW                                            :{TINY_FONT}{RIGHT_ARROW}

STR_BLACK_1                                                     :{BLACK}1
STR_BLACK_2                                                     :{BLACK}2
STR_BLACK_3                                                     :{BLACK}3
STR_BLACK_4                                                     :{BLACK}4
STR_BLACK_5                                                     :{BLACK}5
STR_BLACK_6                                                     :{BLACK}6
STR_BLACK_7                                                     :{BLACK}7

STR_TRAIN                                                       :{BLACK}{TRAIN}
STR_BUS                                                         :{BLACK}{BUS}
STR_LORRY                                                       :{BLACK}{LORRY}
STR_PLANE                                                       :{BLACK}{PLANE}
STR_SHIP                                                        :{BLACK}{SHIP}

STR_TOOLBAR_RAILTYPE_VELOCITY                                   :{STRING} ({VELOCITY})<|MERGE_RESOLUTION|>--- conflicted
+++ resolved
@@ -294,12 +294,9 @@
 STR_TOOLTIP_SORT_CRITERIA                                       :{BLACK}Επιλογή κριτηρίου ταξινόμησης
 STR_TOOLTIP_FILTER_CRITERIA                                     :{BLACK}Επιλέξτε κριτήρια φιλτραρίσματος
 STR_BUTTON_SORT_BY                                              :{BLACK}Ταξινόμηση κατά
-<<<<<<< HEAD
 STR_BUTTON_RENAME                                               :{BLACK}Μετονομασία
-=======
 STR_BUTTON_CATCHMENT                                            :{BLACK}Κάλυψη
 STR_TOOLTIP_CATCHMENT                                           :{BLACK}Εναλλαγή επίδειξης περιοχής κάλυψης
->>>>>>> c656633b
 
 STR_TOOLTIP_CLOSE_WINDOW                                        :{BLACK}Κλείσιμο παραθύρου
 STR_TOOLTIP_WINDOW_TITLE_DRAG_THIS                              :{BLACK}Τίτλος παραθύρου - σύρετε το για να το μετακινήσετε
@@ -3458,11 +3455,8 @@
 STR_COMPANY_VIEW_RELOCATE_COMPANY_HEADQUARTERS                  :{BLACK}Εποικοδόμηση της έδρας της εταιρίας σε άλλο μέρος, με κόστος το 1% της αξίας της εταιρίας. Με Shift+Κλικ εμφανίζεται το εκτιμώμενο κόστος χωρίς επανατοποθέτηση της έδρας
 STR_COMPANY_VIEW_INFRASTRUCTURE_BUTTON                          :{BLACK}Λεπτομέρειες
 STR_COMPANY_VIEW_INFRASTRUCTURE_TOOLTIP                         :{BLACK}Προβολή λεπτομερούς μέτρησης υποδομών
-<<<<<<< HEAD
 STR_COMPANY_VIEW_GIVE_MONEY_BUTTON                              :{BLACK}Δώστε χρήματα
-=======
 STR_COMPANY_VIEW_GIVE_MONEY_TOOLTIP                             :{BLACK}Δώστε χρήματα σε αυτή την εταρία
->>>>>>> c656633b
 
 STR_COMPANY_VIEW_NEW_FACE_BUTTON                                :{BLACK}Νέο Πρόσωπο
 STR_COMPANY_VIEW_NEW_FACE_TOOLTIP                               :{BLACK}Επιλογή νέου προσώπου διευθυντή
@@ -3480,11 +3474,7 @@
 
 STR_COMPANY_VIEW_COMPANY_NAME_QUERY_CAPTION                     :Όνομα Εταιρίας
 STR_COMPANY_VIEW_PRESIDENT_S_NAME_QUERY_CAPTION                 :Όνομα Διευθυντή
-<<<<<<< HEAD
-STR_COMPANY_VIEW_GIVE_MONEY_QUERY_CAPTION                       :Εισάγετε το πόσο των χρημάτων που θέλετε να δώσετε
-=======
 STR_COMPANY_VIEW_GIVE_MONEY_QUERY_CAPTION                       :Εισάγετε το χρηματικό ποσό που θέλετε να δώσετε
->>>>>>> c656633b
 
 STR_BUY_COMPANY_MESSAGE                                         :{WHITE}Ψάχνουμε μία εταιρία μεταφορών για να εξαγοράσει την εταιρία μας.{}{}Θέλετε να εξαγοράσετε την {COMPANY} για {CURRENCY_LONG};
 
