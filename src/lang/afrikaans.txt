##name Afrikaans
##ownname Afrikaans
##isocode af_ZA
##plural 0
##textdir ltr
##digitsep .
##digitsepcur .
##decimalsep ,
##winlangid 0x0436
##grflangid 0x1b
##gender male


# This file is part of OpenTTD.
# OpenTTD is free software; you can redistribute it and/or modify it under the terms of the GNU General Public License as published by the Free Software Foundation, version 2.
# OpenTTD is distributed in the hope that it will be useful, but WITHOUT ANY WARRANTY; without even the implied warranty of MERCHANTABILITY or FITNESS FOR A PARTICULAR PURPOSE.
# See the GNU General Public License for more details. You should have received a copy of the GNU General Public License along with OpenTTD. If not, see <http://www.gnu.org/licenses/>.


##id 0x0000
STR_NULL                                                        :
STR_EMPTY                                                       :
STR_UNDEFINED                                                   :(undefined string)
STR_JUST_NOTHING                                                :Niks

# Cargo related strings
# Plural cargo name
STR_CARGO_PLURAL_NOTHING                                        :
STR_CARGO_PLURAL_PASSENGERS                                     :Passasiers
STR_CARGO_PLURAL_COAL                                           :Steenkool
STR_CARGO_PLURAL_MAIL                                           :Pos
STR_CARGO_PLURAL_OIL                                            :Olie
STR_CARGO_PLURAL_LIVESTOCK                                      :Lewendehawe
STR_CARGO_PLURAL_GOODS                                          :Goedere
STR_CARGO_PLURAL_GRAIN                                          :Graan
STR_CARGO_PLURAL_WOOD                                           :Hout
STR_CARGO_PLURAL_IRON_ORE                                       :Ystererts
STR_CARGO_PLURAL_STEEL                                          :Staal
STR_CARGO_PLURAL_VALUABLES                                      :Edelmetale
STR_CARGO_PLURAL_COPPER_ORE                                     :Koper Erts
STR_CARGO_PLURAL_MAIZE                                          :Mielies
STR_CARGO_PLURAL_FRUIT                                          :Vrugte
STR_CARGO_PLURAL_DIAMONDS                                       :Diamante
STR_CARGO_PLURAL_FOOD                                           :Kos
STR_CARGO_PLURAL_PAPER                                          :Papier
STR_CARGO_PLURAL_GOLD                                           :Goud
STR_CARGO_PLURAL_WATER                                          :Water
STR_CARGO_PLURAL_WHEAT                                          :Koring
STR_CARGO_PLURAL_RUBBER                                         :Rubber
STR_CARGO_PLURAL_SUGAR                                          :Suiker
STR_CARGO_PLURAL_TOYS                                           :Speelgoed
STR_CARGO_PLURAL_SWEETS                                         :Lekkers
STR_CARGO_PLURAL_COLA                                           :Kola
STR_CARGO_PLURAL_CANDYFLOSS                                     :Spookasem
STR_CARGO_PLURAL_BUBBLES                                        :Borrels
STR_CARGO_PLURAL_TOFFEE                                         :Toffie
STR_CARGO_PLURAL_BATTERIES                                      :Batterye
STR_CARGO_PLURAL_PLASTIC                                        :Plastiek
STR_CARGO_PLURAL_FIZZY_DRINKS                                   :Gaskoeldrank

# Singular cargo name
STR_CARGO_SINGULAR_NOTHING                                      :
STR_CARGO_SINGULAR_PASSENGER                                    :Passasier
STR_CARGO_SINGULAR_COAL                                         :Steenkool
STR_CARGO_SINGULAR_MAIL                                         :Pos
STR_CARGO_SINGULAR_OIL                                          :Olie
STR_CARGO_SINGULAR_LIVESTOCK                                    :Lewende Hawe
STR_CARGO_SINGULAR_GOODS                                        :Goedere
STR_CARGO_SINGULAR_GRAIN                                        :Graan
STR_CARGO_SINGULAR_WOOD                                         :Hout
STR_CARGO_SINGULAR_IRON_ORE                                     :Yster Erts
STR_CARGO_SINGULAR_STEEL                                        :Staal
STR_CARGO_SINGULAR_VALUABLES                                    :Edelmetale
STR_CARGO_SINGULAR_COPPER_ORE                                   :Koper Erts
STR_CARGO_SINGULAR_MAIZE                                        :Mielie
STR_CARGO_SINGULAR_FRUIT                                        :Vrug
STR_CARGO_SINGULAR_DIAMOND                                      :Diamant
STR_CARGO_SINGULAR_FOOD                                         :Kos
STR_CARGO_SINGULAR_PAPER                                        :Papier
STR_CARGO_SINGULAR_GOLD                                         :Goud
STR_CARGO_SINGULAR_WATER                                        :Water
STR_CARGO_SINGULAR_WHEAT                                        :Koring
STR_CARGO_SINGULAR_RUBBER                                       :Rubber
STR_CARGO_SINGULAR_SUGAR                                        :Suiker
STR_CARGO_SINGULAR_TOY                                          :Speelding
STR_CARGO_SINGULAR_SWEETS                                       :Lekker
STR_CARGO_SINGULAR_COLA                                         :Kola
STR_CARGO_SINGULAR_CANDYFLOSS                                   :Spookasem
STR_CARGO_SINGULAR_BUBBLE                                       :Borrel
STR_CARGO_SINGULAR_TOFFEE                                       :Toffie
STR_CARGO_SINGULAR_BATTERY                                      :Battery
STR_CARGO_SINGULAR_PLASTIC                                      :Plastiek
STR_CARGO_SINGULAR_FIZZY_DRINK                                  :Gaskoeldrank

# Quantity of cargo
STR_QUANTITY_NOTHING                                            :
STR_QUANTITY_PASSENGERS                                         :{COMMA}{NBSP}passasier{P "" s}
STR_QUANTITY_COAL                                               :{WEIGHT_LONG} steenkool
STR_QUANTITY_MAIL                                               :{COMMA}{NBSP}sak{P "" ke} pos
STR_QUANTITY_OIL                                                :{VOLUME_LONG} olie
STR_QUANTITY_LIVESTOCK                                          :{COMMA}{NBSP}item{P "" s} lewendehawe
STR_QUANTITY_GOODS                                              :{COMMA}{NBSP}krat{P "" te} goedere
STR_QUANTITY_GRAIN                                              :{WEIGHT_LONG} graan
STR_QUANTITY_WOOD                                               :{WEIGHT_LONG} hout
STR_QUANTITY_IRON_ORE                                           :{WEIGHT_LONG} ystererts
STR_QUANTITY_STEEL                                              :{WEIGHT_LONG} staal
STR_QUANTITY_VALUABLES                                          :{COMMA}{NBSP}sak{P "" ke} edelmetale
STR_QUANTITY_COPPER_ORE                                         :{WEIGHT_LONG} kopererts
STR_QUANTITY_MAIZE                                              :{WEIGHT_LONG} mielies
STR_QUANTITY_FRUIT                                              :{WEIGHT_LONG} vrugte
STR_QUANTITY_DIAMONDS                                           :{COMMA}{NBSP}sak{P "" ke} diamante
STR_QUANTITY_FOOD                                               :{WEIGHT_LONG} kos
STR_QUANTITY_PAPER                                              :{WEIGHT_LONG} papier
STR_QUANTITY_GOLD                                               :{COMMA}{NBSP}sak{P "" ke} goud
STR_QUANTITY_WATER                                              :{VOLUME_LONG} water
STR_QUANTITY_WHEAT                                              :{WEIGHT_LONG} koring
STR_QUANTITY_RUBBER                                             :{VOLUME_LONG} rubber
STR_QUANTITY_SUGAR                                              :{WEIGHT_LONG} suiker
STR_QUANTITY_TOYS                                               :{COMMA}{NBSP}ton speelgoed
STR_QUANTITY_SWEETS                                             :{COMMA}{NBSP}sak{P "" ke} lekkers
STR_QUANTITY_COLA                                               :{VOLUME_LONG} kola
STR_QUANTITY_CANDYFLOSS                                         :{WEIGHT_LONG} spookasem
STR_QUANTITY_BUBBLES                                            :{COMMA} borrel{P "" s}
STR_QUANTITY_TOFFEE                                             :{WEIGHT_LONG} toffie {P "" s}
STR_QUANTITY_BATTERIES                                          :{COMMA} batter{P y ye}
STR_QUANTITY_PLASTIC                                            :{VOLUME_LONG} plastiek
STR_QUANTITY_FIZZY_DRINKS                                       :{COMMA} koeldran{P k ke}
STR_QUANTITY_N_A                                                :n.v.t.

# Two letter abbreviation of cargo name
STR_ABBREV_NOTHING                                              :
STR_ABBREV_PASSENGERS                                           :{TINY_FONT}PS
STR_ABBREV_COAL                                                 :{TINY_FONT}SK
STR_ABBREV_MAIL                                                 :{TINY_FONT}PS
STR_ABBREV_OIL                                                  :{TINY_FONT}OL
STR_ABBREV_LIVESTOCK                                            :{TINY_FONT}VE
STR_ABBREV_GOODS                                                :{TINY_FONT}GD
STR_ABBREV_GRAIN                                                :{TINY_FONT}GR
STR_ABBREV_WOOD                                                 :{TINY_FONT}HT
STR_ABBREV_IRON_ORE                                             :{TINY_FONT}YE
STR_ABBREV_STEEL                                                :{TINY_FONT}ST
STR_ABBREV_VALUABLES                                            :{TINY_FONT}EM
STR_ABBREV_COPPER_ORE                                           :{TINY_FONT}KE
STR_ABBREV_MAIZE                                                :{TINY_FONT}ML
STR_ABBREV_FRUIT                                                :{TINY_FONT}VR
STR_ABBREV_DIAMONDS                                             :{TINY_FONT}DM
STR_ABBREV_FOOD                                                 :{TINY_FONT}KO
STR_ABBREV_PAPER                                                :{TINY_FONT}PR
STR_ABBREV_GOLD                                                 :{TINY_FONT}GD
STR_ABBREV_WATER                                                :{TINY_FONT}WR
STR_ABBREV_WHEAT                                                :{TINY_FONT}KR
STR_ABBREV_RUBBER                                               :{TINY_FONT}RB
STR_ABBREV_SUGAR                                                :{TINY_FONT}SK
STR_ABBREV_TOYS                                                 :{TINY_FONT}SG
STR_ABBREV_SWEETS                                               :{TINY_FONT}LE
STR_ABBREV_COLA                                                 :{TINY_FONT}KL
STR_ABBREV_CANDYFLOSS                                           :{TINY_FONT}SA
STR_ABBREV_BUBBLES                                              :{TINY_FONT}BO
STR_ABBREV_TOFFEE                                               :{TINY_FONT}TF
STR_ABBREV_BATTERIES                                            :{TINY_FONT}BA
STR_ABBREV_PLASTIC                                              :{TINY_FONT}PL
STR_ABBREV_FIZZY_DRINKS                                         :{TINY_FONT}GK
STR_ABBREV_NONE                                                 :{TINY_FONT}NS
STR_ABBREV_ALL                                                  :{TINY_FONT}ALMAL

# 'Mode' of transport for cargoes
STR_PASSENGERS                                                  :{COMMA}{NBSP}passasier{P "" s}
STR_BAGS                                                        :{COMMA}{NBSP}sak{P "" ke}
STR_TONS                                                        :{COMMA}{NBSP}ton
STR_LITERS                                                      :{COMMA}{NBSP}liter
STR_ITEMS                                                       :{COMMA}{NBSP}item{P "" s}
STR_CRATES                                                      :{COMMA}{NBSP}krat{P "" te}

STR_COLOUR_DEFAULT                                              :Default
###length 17
STR_COLOUR_DARK_BLUE                                            :Donkerblou
STR_COLOUR_PALE_GREEN                                           :Vaalgroen
STR_COLOUR_PINK                                                 :Pienk
STR_COLOUR_YELLOW                                               :Geel
STR_COLOUR_RED                                                  :Rooi
STR_COLOUR_LIGHT_BLUE                                           :Ligblou
STR_COLOUR_GREEN                                                :Groen
STR_COLOUR_DARK_GREEN                                           :Donkergroen
STR_COLOUR_BLUE                                                 :Blou
STR_COLOUR_CREAM                                                :Room
STR_COLOUR_MAUVE                                                :Ligpers
STR_COLOUR_PURPLE                                               :Pers
STR_COLOUR_ORANGE                                               :Oranje
STR_COLOUR_BROWN                                                :Bruin
STR_COLOUR_GREY                                                 :Grys
STR_COLOUR_WHITE                                                :Wit
STR_COLOUR_RANDOM                                               :Lukraak

# Units used in OpenTTD
STR_UNITS_VELOCITY_IMPERIAL                                     :{COMMA}{NBSP}mpu
STR_UNITS_VELOCITY_METRIC                                       :{COMMA}{NBSP}km/h
STR_UNITS_VELOCITY_SI                                           :{COMMA}{NBSP}m/s

STR_UNIT_NAME_VELOCITY_IMPERIAL                                 :mpu
STR_UNIT_NAME_VELOCITY_METRIC                                   :km/h
STR_UNIT_NAME_VELOCITY_SI                                       :m/s

STR_UNITS_POWER_IMPERIAL                                        :{COMMA}{NBSP}pk
STR_UNITS_POWER_METRIC                                          :{COMMA}{NBSP}pk
STR_UNITS_POWER_SI                                              :{COMMA}{NBSP}kW


STR_UNITS_WEIGHT_SHORT_IMPERIAL                                 :{COMMA}{NBSP}t
STR_UNITS_WEIGHT_SHORT_METRIC                                   :{COMMA}{NBSP}t
STR_UNITS_WEIGHT_SHORT_SI                                       :{COMMA}{NBSP}kg

STR_UNITS_WEIGHT_LONG_IMPERIAL                                  :{COMMA}{NBSP}ton
STR_UNITS_WEIGHT_LONG_METRIC                                    :{COMMA}{NBSP}ton
STR_UNITS_WEIGHT_LONG_SI                                        :{COMMA}{NBSP}kg

STR_UNITS_VOLUME_SHORT_IMPERIAL                                 :{COMMA}{NBSP}gelling
STR_UNITS_VOLUME_SHORT_METRIC                                   :{COMMA}{NBSP}l
STR_UNITS_VOLUME_SHORT_SI                                       :{COMMA}{NBSP}m³

STR_UNITS_VOLUME_LONG_IMPERIAL                                  :{COMMA}{NBSP}gelling{P "" s}
STR_UNITS_VOLUME_LONG_METRIC                                    :{COMMA}{NBSP}liter
STR_UNITS_VOLUME_LONG_SI                                        :{COMMA}{NBSP}m³

STR_UNITS_FORCE_IMPERIAL                                        :{COMMA}{NBSP}lbf
STR_UNITS_FORCE_METRIC                                          :{COMMA}{NBSP}kgf
STR_UNITS_FORCE_SI                                              :{COMMA}{NBSP}kN

STR_UNITS_HEIGHT_IMPERIAL                                       :{COMMA}{NBSP}vt
STR_UNITS_HEIGHT_METRIC                                         :{COMMA}{NBSP}m
STR_UNITS_HEIGHT_SI                                             :{COMMA}{NBSP}m

# Common window strings
STR_LIST_FILTER_TITLE                                           :{BLACK}Filter string:
STR_LIST_FILTER_OSKTITLE                                        :{BLACK}Sleutel filter string in
STR_LIST_FILTER_TOOLTIP                                         :{BLACK}Tik 'n sleutelwoord in om die lys te filter

STR_TOOLTIP_GROUP_ORDER                                         :{BLACK}Kies groepeervolgorde
STR_TOOLTIP_SORT_ORDER                                          :{BLACK}Kies hoe om te rangskik (dalende/stygende)
STR_TOOLTIP_SORT_CRITERIA                                       :{BLACK}Kies kriterea om volgens te rangskik
STR_TOOLTIP_FILTER_CRITERIA                                     :{BLACK}Kies kriteria om volgens te filter
STR_BUTTON_SORT_BY                                              :{BLACK}Sorteer volgens
STR_BUTTON_RENAME                                               :{BLACK}Hernoem
STR_BUTTON_CATCHMENT                                            :{BLACK}Dekking
STR_TOOLTIP_CATCHMENT                                           :{BLACK}Wissel dekking van die vertoonarea

STR_TOOLTIP_CLOSE_WINDOW                                        :{BLACK}Maak venster toe
STR_TOOLTIP_WINDOW_TITLE_DRAG_THIS                              :{BLACK}Venster titel - sleep om venster te beweeg
STR_TOOLTIP_SHADE                                               :{BLACK}Versteek venster - wys slegs titel staaf
STR_TOOLTIP_DEBUG                                               :{BLACK}Vertoon NewGRF ontfout inligting
STR_TOOLTIP_DEFSIZE                                             :{BLACK}Verander venstergrootte na verstek grootte. Ctrl+klik om die huidge skermgrootte as verstek te stoor.
STR_TOOLTIP_STICKY                                              :{BLACK}Merk die venster as ontoemaakbaar met die"Sluit Alle Vensters" sleutel. Ctrl+klik om te stoor as verstek
STR_TOOLTIP_RESIZE                                              :{BLACK}Klik en sleep om venster te vergroot
STR_TOOLTIP_TOGGLE_LARGE_SMALL_WINDOW                           :{BLACK}Skakel groot/klein venster groote
STR_TOOLTIP_VSCROLL_BAR_SCROLLS_LIST                            :{BLACK}Rolstaaf - rol die lys op/af
STR_TOOLTIP_HSCROLL_BAR_SCROLLS_LIST                            :{BLACK}Rolstaaf - rol die lys links/regs
STR_TOOLTIP_DEMOLISH_BUILDINGS_ETC                              :{BLACK}Vernietig geboue ens. op 'n vierkant van land

# Show engines button
###length VEHICLE_TYPES
STR_SHOW_HIDDEN_ENGINES_VEHICLE_TRAIN                           :{BLACK}Wys versteekte
STR_SHOW_HIDDEN_ENGINES_VEHICLE_ROAD_VEHICLE                    :{BLACK}Wys weggesteekde
STR_SHOW_HIDDEN_ENGINES_VEHICLE_SHIP                            :{BLACK}Wys weggesteekde
STR_SHOW_HIDDEN_ENGINES_VEHICLE_AIRCRAFT                        :{BLACK}Wys weggesteekde

###length VEHICLE_TYPES
STR_SHOW_HIDDEN_ENGINES_VEHICLE_TRAIN_TOOLTIP                   :{BLACK}Deur hierdie opsie te aktiveer, sal die weggesteekde treine ook vertoon word
STR_SHOW_HIDDEN_ENGINES_VEHICLE_ROAD_VEHICLE_TOOLTIP            :{BLACK}Deur hierdie opsie te aktiveer, sal die weggesteekde voertuie ook vertoon word
STR_SHOW_HIDDEN_ENGINES_VEHICLE_SHIP_TOOLTIP                    :{BLACK}Deur hierdie opsie te aktiveer, sal die weggesteekde skepe ook vertoon word
STR_SHOW_HIDDEN_ENGINES_VEHICLE_AIRCRAFT_TOOLTIP                :{BLACK}Deur hierdie opsie te aktiveer, sal die weggesteekde vliegtuie ook vertoon word

# Query window
STR_BUTTON_DEFAULT                                              :{BLACK}Gewone
STR_BUTTON_CANCEL                                               :{BLACK}Kanselleer
STR_BUTTON_OK                                                   :{BLACK}OK
STR_WARNING_PASSWORD_SECURITY                                   :{YELLOW}Waarskuwing: bedieneradministrateurs kan moontlik die teks wat hier ingevoer is, lees.

# On screen keyboard window
STR_OSK_KEYBOARD_LAYOUT                                         :`1234567890-=\qwertyuiop[]asdfghjkl;'  zxcvbnm,./ .
STR_OSK_KEYBOARD_LAYOUT_CAPS                                    :~!@#$%^&*()_+|QWERTYUIOP{{}}ASDFGHJKL:"  ZXCVBNM<>? .

# Measurement tooltip
STR_MEASURE_LENGTH                                              :{BLACK}Lengte: {NUM}
STR_MEASURE_AREA                                                :{BLACK}Area: {NUM} x {NUM}
STR_MEASURE_LENGTH_HEIGHTDIFF                                   :{BLACK}Lengte: {NUM}{}Hoogte verskil: {HEIGHT}
STR_MEASURE_AREA_HEIGHTDIFF                                     :{BLACK}Area: {NUM} x {NUM}{}Hoogte verskil: {HEIGHT}


# These are used in buttons
STR_SORT_BY_CAPTION_NAME                                        :{BLACK}Naam
STR_SORT_BY_CAPTION_DATE                                        :{BLACK}Datum
# These are used in dropdowns
STR_SORT_BY_NAME                                                :Naam
STR_SORT_BY_PRODUCTION                                          :Produksie
STR_SORT_BY_TYPE                                                :Tipe
STR_SORT_BY_TRANSPORTED                                         :Vervoer
STR_SORT_BY_NUMBER                                              :Nommer
STR_SORT_BY_PROFIT_LAST_YEAR                                    :Wins verlede jaar
STR_SORT_BY_PROFIT_THIS_YEAR                                    :Wins huidige jaar
STR_SORT_BY_AGE                                                 :Ouderdom
STR_SORT_BY_RELIABILITY                                         :Betroubaarheid
STR_SORT_BY_TOTAL_CAPACITY_PER_CARGOTYPE                        :Totale kapasiteit per vragtipe
STR_SORT_BY_MAX_SPEED                                           :Maksimum spoed
STR_SORT_BY_MODEL                                               :Model
STR_SORT_BY_VALUE                                               :Waarde
STR_SORT_BY_LENGTH                                              :Lengte
STR_SORT_BY_LIFE_TIME                                           :Oorblywende leeftyd
STR_SORT_BY_TIMETABLE_DELAY                                     :Rooster vertraging
STR_SORT_BY_FACILITY                                            :Stasie tipe
STR_SORT_BY_WAITING_TOTAL                                       :Totale wagtende vrag
STR_SORT_BY_WAITING_AVAILABLE                                   :Beskikbare wagtende vrag
STR_SORT_BY_RATING_MAX                                          :Hoogste vraggradering
STR_SORT_BY_RATING_MIN                                          :Laagste vraggradering
STR_SORT_BY_ENGINE_ID                                           :EngineID (klassieke sorteer)
STR_SORT_BY_COST                                                :Koste
STR_SORT_BY_POWER                                               :Krag
STR_SORT_BY_TRACTIVE_EFFORT                                     :Trekker inspanning
STR_SORT_BY_INTRO_DATE                                          :Inleiding Datum
STR_SORT_BY_RUNNING_COST                                        :Loopkoste
STR_SORT_BY_POWER_VS_RUNNING_COST                               :Krag/Loopkoste
STR_SORT_BY_CARGO_CAPACITY                                      :Vrag Kapasiteit
STR_SORT_BY_RANGE                                               :Afstand
STR_SORT_BY_POPULATION                                          :Bevolking
STR_SORT_BY_RATING                                              :Waardering

# Group by options for vehicle list

# Order button in shared orders vehicle list

# Tooltips for the main toolbar
###length 31
STR_TOOLBAR_TOOLTIP_PAUSE_GAME                                  :{BLACK}Onderbreek spel
STR_TOOLBAR_TOOLTIP_FORWARD                                     :{BLACK}Vinnig vooruit die spel
STR_TOOLBAR_TOOLTIP_OPTIONS                                     :{BLACK}Opsies
STR_TOOLBAR_TOOLTIP_SAVE_GAME_ABANDON_GAME                      :{BLACK}Stoor spel, verlaat spel, verlaat
STR_TOOLBAR_TOOLTIP_DISPLAY_MAP                                 :{BLACK}Vertoon kaart, ekstra uitsig of lys van tekens
STR_TOOLBAR_TOOLTIP_DISPLAY_TOWN_DIRECTORY                      :{BLACK}Vertoon stad gids
STR_TOOLBAR_TOOLTIP_DISPLAY_SUBSIDIES                           :{BLACK}Toon subsidies
STR_TOOLBAR_TOOLTIP_DISPLAY_LIST_OF_COMPANY_STATIONS            :{BLACK}Vertoon lys van maatskappy se stasies
STR_TOOLBAR_TOOLTIP_DISPLAY_COMPANY_FINANCES                    :{BLACK}Vertoon maatskappy se finasiële inligting
STR_TOOLBAR_TOOLTIP_DISPLAY_COMPANY_GENERAL                     :{BLACK}Vertoon algemene maatskappy inligting
STR_TOOLBAR_TOOLTIP_DISPLAY_STORY_BOOK                          :{BLACK}Toon storieboek
STR_TOOLBAR_TOOLTIP_DISPLAY_GOALS_LIST                          :{BLACK}Toon doellys
STR_TOOLBAR_TOOLTIP_DISPLAY_GRAPHS                              :{BLACK}Vertoon grafieke
STR_TOOLBAR_TOOLTIP_DISPLAY_COMPANY_LEAGUE                      :{BLACK}Vertoon maatskappy liga tabel
STR_TOOLBAR_TOOLTIP_FUND_CONSTRUCTION_OF_NEW                    :{BLACK}Konsolideer konstruksie van nuwe nywerheid
STR_TOOLBAR_TOOLTIP_DISPLAY_LIST_OF_COMPANY_TRAINS              :{BLACK}Vertoon maatskappy se treinlys. Ctrl+klik wissel die vertoning van die groep/voertuiglys
STR_TOOLBAR_TOOLTIP_DISPLAY_LIST_OF_COMPANY_ROAD_VEHICLES       :{BLACK}Vertoon maatskappy se padvoertuiglys. Ctrl+klik wissel die vertoning van die groep/voertuiglys
STR_TOOLBAR_TOOLTIP_DISPLAY_LIST_OF_COMPANY_SHIPS               :{BLACK}Vertoon maatskappy se skiplys. Ctrl+klik wissel die vertoning van die groep/voertuiglys
STR_TOOLBAR_TOOLTIP_DISPLAY_LIST_OF_COMPANY_AIRCRAFT            :{BLACK}Vertoon maatskappy se vliegtuiglys. Ctrl+klik wissel die vertoning van die groep/voertuiglys
STR_TOOLBAR_TOOLTIP_ZOOM_THE_VIEW_IN                            :{BLACK}Vergroot die skerm
STR_TOOLBAR_TOOLTIP_ZOOM_THE_VIEW_OUT                           :{BLACK}Verklein die skerm
STR_TOOLBAR_TOOLTIP_BUILD_RAILROAD_TRACK                        :{BLACK}Bou spoorweg spoor
STR_TOOLBAR_TOOLTIP_BUILD_ROADS                                 :{BLACK}Bou paaie
STR_TOOLBAR_TOOLTIP_BUILD_TRAMWAYS                              :{BLACK}Bou trempaaie
STR_TOOLBAR_TOOLTIP_BUILD_SHIP_DOCKS                            :{BLACK}Bou skip hawe
STR_TOOLBAR_TOOLTIP_BUILD_AIRPORTS                              :{BLACK}Bou lughawens
STR_TOOLBAR_TOOLTIP_LANDSCAPING                                 :{BLACK}Maak die landargitektuur nutsbalk oop om, land te verhoog/verlaag, boome beplant, ens.
STR_TOOLBAR_TOOLTIP_SHOW_SOUND_MUSIC_WINDOW                     :{BLACK}Vertoon klank/musiek venster
STR_TOOLBAR_TOOLTIP_SHOW_LAST_MESSAGE_NEWS                      :{BLACK}Vertoon laaste boodskap/nuus verslag, vertoon boodskap opsies
STR_TOOLBAR_TOOLTIP_LAND_BLOCK_INFORMATION                      :{BLACK}Land gebied informasie, konsole, skrip ontfouting, skermkiekie, omtrent OpenTTD
STR_TOOLBAR_TOOLTIP_SWITCH_TOOLBAR                              :{BLACK}Skakel nutsbalke

# Extra tooltips for the scenario editor toolbar
STR_SCENEDIT_TOOLBAR_TOOLTIP_SAVE_SCENARIO_LOAD_SCENARIO        :{BLACK}Stoor scenario, laai scenario, verlaat scenario redigeerder, verlaat
STR_SCENEDIT_TOOLBAR_OPENTTD                                    :{YELLOW}OpenTTD
STR_SCENEDIT_TOOLBAR_SCENARIO_EDITOR                            :{YELLOW}Scenario Redigeerder
STR_SCENEDIT_TOOLBAR_TOOLTIP_MOVE_THE_STARTING_DATE_BACKWARD    :{BLACK}Beweeg die begin datum 1 jaar terug
STR_SCENEDIT_TOOLBAR_TOOLTIP_MOVE_THE_STARTING_DATE_FORWARD     :{BLACK}Beweeg die begin datum 1 jaar voorentoe
STR_SCENEDIT_TOOLBAR_TOOLTIP_SET_DATE                           :{BLACK}Klik om die beginjaar in te voer
STR_SCENEDIT_TOOLBAR_TOOLTIP_DISPLAY_MAP_TOWN_DIRECTORY         :{BLACK}Vertoon kaart, dorp gids
STR_SCENEDIT_TOOLBAR_LANDSCAPE_GENERATION                       :{BLACK}Landskap generasie
STR_SCENEDIT_TOOLBAR_TOWN_GENERATION                            :{BLACK}Dorp generasie
STR_SCENEDIT_TOOLBAR_INDUSTRY_GENERATION                        :{BLACK}Nywerheid generasie
STR_SCENEDIT_TOOLBAR_ROAD_CONSTRUCTION                          :{BLACK}Pad konstruksie
STR_SCENEDIT_TOOLBAR_TRAM_CONSTRUCTION                          :{BLACK}Tremweg konstruksie
STR_SCENEDIT_TOOLBAR_PLANT_TREES                                :{BLACK}Plant bome. Shift skakel gebou/wys koste beraaming
STR_SCENEDIT_TOOLBAR_PLACE_SIGN                                 :{BLACK}Plaas teken
STR_SCENEDIT_TOOLBAR_PLACE_OBJECT                               :{BLACK}Plaas voorwerp. Shift skakel tussen bou/aanduiding koste beraming

# Scenario editor file menu
###length 7
STR_SCENEDIT_FILE_MENU_SAVE_SCENARIO                            :Stoor scenario
STR_SCENEDIT_FILE_MENU_LOAD_SCENARIO                            :Laai scenario
STR_SCENEDIT_FILE_MENU_SAVE_HEIGHTMAP                           :Stoor reliëfkaart
STR_SCENEDIT_FILE_MENU_LOAD_HEIGHTMAP                           :Laai reliëfkaart
STR_SCENEDIT_FILE_MENU_QUIT_EDITOR                              :Verlaat redigeerder
STR_SCENEDIT_FILE_MENU_SEPARATOR                                :
STR_SCENEDIT_FILE_MENU_QUIT                                     :Verlaat

# Settings menu
###length 15
STR_SETTINGS_MENU_GAME_OPTIONS                                  :Spel opsies
STR_SETTINGS_MENU_CONFIG_SETTINGS_TREE                          :Stellings
STR_SETTINGS_MENU_NEWGRF_SETTINGS                               :NewGRF stellings
STR_SETTINGS_MENU_TRANSPARENCY_OPTIONS                          :Deursigtigheid opsies
STR_SETTINGS_MENU_TOWN_NAMES_DISPLAYED                          :Dorp name vertoon
STR_SETTINGS_MENU_STATION_NAMES_DISPLAYED                       :Stasie name vertoon
STR_SETTINGS_MENU_WAYPOINTS_DISPLAYED                           :Vertoon roetebakens se name
STR_SETTINGS_MENU_SIGNS_DISPLAYED                               :Tekens vertoon
STR_SETTINGS_MENU_SHOW_COMPETITOR_SIGNS                         :Vertoon mededinger tekens en name
STR_SETTINGS_MENU_FULL_ANIMATION                                :Volle animasie
STR_SETTINGS_MENU_FULL_DETAIL                                   :Volle besonderhede
STR_SETTINGS_MENU_TRANSPARENT_BUILDINGS                         :Deurskynende geboue
STR_SETTINGS_MENU_TRANSPARENT_SIGNS                             :Deurskynende stasie tekens

# File menu
###length 5
STR_FILE_MENU_SAVE_GAME                                         :Stoor spel
STR_FILE_MENU_LOAD_GAME                                         :Laai spel
STR_FILE_MENU_QUIT_GAME                                         :Verlaat spel
STR_FILE_MENU_SEPARATOR                                         :
STR_FILE_MENU_EXIT                                              :Verlaat

# Map menu
###length 4
STR_MAP_MENU_MAP_OF_WORLD                                       :Kaart van wêreld
STR_MAP_MENU_EXTRA_VIEWPORT                                     :Ekstra toonvenster
STR_MAP_MENU_LINGRAPH_LEGEND                                    :Vragverspreidingsleutel
STR_MAP_MENU_SIGN_LIST                                          :Teken lys

# Town menu
###length 2
STR_TOWN_MENU_TOWN_DIRECTORY                                    :Dorp gids
STR_TOWN_MENU_FOUND_TOWN                                        :Stig dorp

# Subsidies menu
###length 1
STR_SUBSIDIES_MENU_SUBSIDIES                                    :Subsidies

# Graph menu
###length 6
STR_GRAPH_MENU_OPERATING_PROFIT_GRAPH                           :Bedryfswins grafiek
STR_GRAPH_MENU_INCOME_GRAPH                                     :Inkomste grafiek
STR_GRAPH_MENU_DELIVERED_CARGO_GRAPH                            :Gelewerde vrag grafiek
STR_GRAPH_MENU_PERFORMANCE_HISTORY_GRAPH                        :Werkverrigting geskiedenis grafiek
STR_GRAPH_MENU_COMPANY_VALUE_GRAPH                              :Maatskappy waarde grafiek
STR_GRAPH_MENU_CARGO_PAYMENT_RATES                              :Vragbetalingstariewe

# Company league menu
###length 3
STR_GRAPH_MENU_COMPANY_LEAGUE_TABLE                             :Maatskappy verbond tabel
STR_GRAPH_MENU_DETAILED_PERFORMANCE_RATING                      :Omstandig prestasie gradering
STR_GRAPH_MENU_HIGHSCORE                                        :Hoogste tellings tafel

# Industry menu
###length 3
STR_INDUSTRY_MENU_INDUSTRY_DIRECTORY                            :Nywerheid Gids
STR_INDUSTRY_MENU_INDUSTRY_CHAIN                                :Nywerheidsskakels
STR_INDUSTRY_MENU_FUND_NEW_INDUSTRY                             :Konsolideer nuwe nywerheid

# URailway construction menu
###length 4
STR_RAIL_MENU_RAILROAD_CONSTRUCTION                             :Spoorwegkonstruksie
STR_RAIL_MENU_ELRAIL_CONSTRUCTION                               :Elekriese spoorwegkonstruksie
STR_RAIL_MENU_MONORAIL_CONSTRUCTION                             :Monospoor konstruksie
STR_RAIL_MENU_MAGLEV_CONSTRUCTION                               :Magneetsweeftrein konstruksie

# Road construction menu
###length 2
STR_ROAD_MENU_ROAD_CONSTRUCTION                                 :Pad konstruksie
STR_ROAD_MENU_TRAM_CONSTRUCTION                                 :Tremweg konstruksie

# Waterways construction menu
###length 1
STR_WATERWAYS_MENU_WATERWAYS_CONSTRUCTION                       :Waterweg konstruksie

# Aairport construction menu
###length 1
STR_AIRCRAFT_MENU_AIRPORT_CONSTRUCTION                          :Lughawe konstruksie

# Landscaping menu
###length 3
STR_LANDSCAPING_MENU_LANDSCAPING                                :Landargitektuur
STR_LANDSCAPING_MENU_PLANT_TREES                                :Plant bome
STR_LANDSCAPING_MENU_PLACE_SIGN                                 :Plaas teken

# Music menu
###length 1
STR_TOOLBAR_SOUND_MUSIC                                         :Klank/musiek

# Message menu
###length 3
STR_NEWS_MENU_LAST_MESSAGE_NEWS_REPORT                          :Laaste boodskap/nuus verslag
STR_NEWS_MENU_MESSAGE_HISTORY_MENU                              :Boodskapgeskiedenis
STR_NEWS_MENU_DELETE_ALL_MESSAGES                               :Vee alle boodskappe uit

# About menu
###length 10
STR_ABOUT_MENU_LAND_BLOCK_INFO                                  :Terreininligting
STR_ABOUT_MENU_SEPARATOR                                        :
STR_ABOUT_MENU_TOGGLE_CONSOLE                                   :Skakel terminaal
STR_ABOUT_MENU_AI_DEBUG                                         :AI/Spel skript ontfout
STR_ABOUT_MENU_SCREENSHOT                                       :Skermskoot
STR_ABOUT_MENU_SHOW_FRAMERATE                                   :Wys raamkoers
STR_ABOUT_MENU_ABOUT_OPENTTD                                    :Oor 'OpenTTD'
STR_ABOUT_MENU_SPRITE_ALIGNER                                   :"Sprite" rigter
STR_ABOUT_MENU_TOGGLE_BOUNDING_BOXES                            :skakel beperkte bokse
STR_ABOUT_MENU_TOGGLE_DIRTY_BLOCKS                              :Skakel inkleur van vuil blokke

# Place in highscore window
###length 15
STR_ORDINAL_NUMBER_1ST                                          :1ste
STR_ORDINAL_NUMBER_2ND                                          :2de
STR_ORDINAL_NUMBER_3RD                                          :3de
STR_ORDINAL_NUMBER_4TH                                          :4de
STR_ORDINAL_NUMBER_5TH                                          :5de
STR_ORDINAL_NUMBER_6TH                                          :6de
STR_ORDINAL_NUMBER_7TH                                          :7de
STR_ORDINAL_NUMBER_8TH                                          :8ste
STR_ORDINAL_NUMBER_9TH                                          :9de
STR_ORDINAL_NUMBER_10TH                                         :10de
STR_ORDINAL_NUMBER_11TH                                         :11de
STR_ORDINAL_NUMBER_12TH                                         :12de
STR_ORDINAL_NUMBER_13TH                                         :13de
STR_ORDINAL_NUMBER_14TH                                         :14de
STR_ORDINAL_NUMBER_15TH                                         :15de

###length 31
STR_DAY_NUMBER_1ST                                              :1ste
STR_DAY_NUMBER_2ND                                              :2de
STR_DAY_NUMBER_3RD                                              :3de
STR_DAY_NUMBER_4TH                                              :4de
STR_DAY_NUMBER_5TH                                              :5de
STR_DAY_NUMBER_6TH                                              :6de
STR_DAY_NUMBER_7TH                                              :7de
STR_DAY_NUMBER_8TH                                              :8ste
STR_DAY_NUMBER_9TH                                              :9de
STR_DAY_NUMBER_10TH                                             :10de
STR_DAY_NUMBER_11TH                                             :11de
STR_DAY_NUMBER_12TH                                             :12de
STR_DAY_NUMBER_13TH                                             :13de
STR_DAY_NUMBER_14TH                                             :14de
STR_DAY_NUMBER_15TH                                             :15de
STR_DAY_NUMBER_16TH                                             :16de
STR_DAY_NUMBER_17TH                                             :17de
STR_DAY_NUMBER_18TH                                             :18de
STR_DAY_NUMBER_19TH                                             :19de
STR_DAY_NUMBER_20TH                                             :20ste
STR_DAY_NUMBER_21ST                                             :21ste
STR_DAY_NUMBER_22ND                                             :22ste
STR_DAY_NUMBER_23RD                                             :23ste
STR_DAY_NUMBER_24TH                                             :24ste
STR_DAY_NUMBER_25TH                                             :25ste
STR_DAY_NUMBER_26TH                                             :26ste
STR_DAY_NUMBER_27TH                                             :27ste
STR_DAY_NUMBER_28TH                                             :28ste
STR_DAY_NUMBER_29TH                                             :29ste
STR_DAY_NUMBER_30TH                                             :30ste
STR_DAY_NUMBER_31ST                                             :31ste

###length 12
STR_MONTH_ABBREV_JAN                                            :Jan
STR_MONTH_ABBREV_FEB                                            :Feb
STR_MONTH_ABBREV_MAR                                            :Mrt
STR_MONTH_ABBREV_APR                                            :Apr
STR_MONTH_ABBREV_MAY                                            :Mei
STR_MONTH_ABBREV_JUN                                            :Jun
STR_MONTH_ABBREV_JUL                                            :Jul
STR_MONTH_ABBREV_AUG                                            :Aug
STR_MONTH_ABBREV_SEP                                            :Sep
STR_MONTH_ABBREV_OCT                                            :Okt
STR_MONTH_ABBREV_NOV                                            :Nov
STR_MONTH_ABBREV_DEC                                            :Des

###length 12
STR_MONTH_JAN                                                   :Januarie
STR_MONTH_FEB                                                   :Februarie
STR_MONTH_MAR                                                   :Maart
STR_MONTH_APR                                                   :April
STR_MONTH_MAY                                                   :Mei
STR_MONTH_JUN                                                   :Junie
STR_MONTH_JUL                                                   :Julie
STR_MONTH_AUG                                                   :Augustus
STR_MONTH_SEP                                                   :September
STR_MONTH_OCT                                                   :Oktober
STR_MONTH_NOV                                                   :November
STR_MONTH_DEC                                                   :Desember

###length VEHICLE_TYPES
STR_VEHICLE_TYPE_TRAINS                                         :Treine
STR_VEHICLE_TYPE_ROAD_VEHICLES                                  :Padvoertuie
STR_VEHICLE_TYPE_SHIPS                                          :Skepe
STR_VEHICLE_TYPE_AIRCRAFT                                       :Vliegtuie

# Graph window
STR_GRAPH_KEY_BUTTON                                            :{BLACK}Sleutel
STR_GRAPH_KEY_TOOLTIP                                           :{BLACK}Wys sleutel van grafieke
STR_GRAPH_X_LABEL_MONTH                                         :{TINY_FONT}{STRING}
STR_GRAPH_X_LABEL_MONTH_YEAR                                    :{TINY_FONT}{STRING}{}{NUM}
STR_GRAPH_Y_LABEL                                               :{TINY_FONT}{STRING}
STR_GRAPH_Y_LABEL_NUMBER                                        :{TINY_FONT}{COMMA}

STR_GRAPH_OPERATING_PROFIT_CAPTION                              :{WHITE}Bedryfswins grafiek
STR_GRAPH_INCOME_CAPTION                                        :{WHITE}Inkomstegrafiek
STR_GRAPH_CARGO_DELIVERED_CAPTION                               :{WHITE}Eenheide van vrag afgelewer
STR_GRAPH_COMPANY_PERFORMANCE_RATINGS_CAPTION                   :{WHITE}Maatskappy prestasie graderings (maksimum gradering=1000)
STR_GRAPH_COMPANY_VALUES_CAPTION                                :{WHITE}Maatskappywaarde

STR_GRAPH_CARGO_PAYMENT_RATES_CAPTION                           :{WHITE}Vragbetalingstariewe
STR_GRAPH_CARGO_PAYMENT_RATES_X_LABEL                           :{TINY_FONT}{BLACK}Dae in deurtog
STR_GRAPH_CARGO_PAYMENT_RATES_TITLE                             :{TINY_FONT}{BLACK}Inkomste vir aflewering van 10 eenhede (of 10,000 liter) vrag oor 'n afstand van 20 teëls
STR_GRAPH_CARGO_ENABLE_ALL                                      :{TINY_FONT}{BLACK}Skakel alles aan
STR_GRAPH_CARGO_DISABLE_ALL                                     :{TINY_FONT}{BLACK}Skakel alles af
STR_GRAPH_CARGO_TOOLTIP_ENABLE_ALL                              :{BLACK}Vertoon alle vragte op die vrag koste grafiek
STR_GRAPH_CARGO_TOOLTIP_DISABLE_ALL                             :{BLACK}Vertoon geen vragte op die vrag betalingskostes grafiek
STR_GRAPH_CARGO_PAYMENT_TOGGLE_CARGO                            :{BLACK}Skakel grafiek vir vrag tipe aan/af
STR_GRAPH_CARGO_PAYMENT_CARGO                                   :{TINY_FONT}{BLACK}{STRING}

STR_GRAPH_PERFORMANCE_DETAIL_TOOLTIP                            :{BLACK}Vertoon breedvoerige prestasie graderings

# Graph key window
STR_GRAPH_KEY_CAPTION                                           :{WHITE}Sleutel vir maatskappy grafieke
STR_GRAPH_KEY_COMPANY_SELECTION_TOOLTIP                         :{BLACK}Klik hier om maatskappy se intrede op grafiek aan/af te skakel

# Company league window
STR_COMPANY_LEAGUE_TABLE_CAPTION                                :{WHITE}Maatskappy Liga Tabel
STR_COMPANY_LEAGUE_COMPANY_NAME                                 :{ORANGE}{COMPANY} {BLACK}{COMPANY_NUM} '{STRING}'
STR_COMPANY_LEAGUE_PERFORMANCE_TITLE_ENGINEER                   :Ingenieur
STR_COMPANY_LEAGUE_PERFORMANCE_TITLE_TRAFFIC_MANAGER            :Verkeer Bestuurder
STR_COMPANY_LEAGUE_PERFORMANCE_TITLE_TRANSPORT_COORDINATOR      :Vervoer Koordineerder
STR_COMPANY_LEAGUE_PERFORMANCE_TITLE_ROUTE_SUPERVISOR           :Roete Opsiener
STR_COMPANY_LEAGUE_PERFORMANCE_TITLE_DIRECTOR                   :Direkteur
STR_COMPANY_LEAGUE_PERFORMANCE_TITLE_CHIEF_EXECUTIVE            :Hoofbestuursleier
STR_COMPANY_LEAGUE_PERFORMANCE_TITLE_CHAIRMAN                   :Voorsitter
STR_COMPANY_LEAGUE_PERFORMANCE_TITLE_PRESIDENT                  :President
STR_COMPANY_LEAGUE_PERFORMANCE_TITLE_TYCOON                     :Magnaat

# Performance detail window
STR_PERFORMANCE_DETAIL                                          :{WHITE}Aanwysend prestasie gradering
STR_PERFORMANCE_DETAIL_KEY                                      :{BLACK}Aanwyse
STR_PERFORMANCE_DETAIL_AMOUNT_CURRENCY                          :{BLACK}({CURRENCY_SHORT}/{CURRENCY_SHORT})
STR_PERFORMANCE_DETAIL_AMOUNT_INT                               :{BLACK}({COMMA}/{COMMA})
STR_PERFORMANCE_DETAIL_PERCENT                                  :{WHITE}{NUM}%
STR_PERFORMANCE_DETAIL_SELECT_COMPANY_TOOLTIP                   :{BLACK}Kyk besonderhede van hierdie maatskappy

###length 10
STR_PERFORMANCE_DETAIL_VEHICLES                                 :{BLACK}Voertuie:
STR_PERFORMANCE_DETAIL_STATIONS                                 :{BLACK}Stasies:
STR_PERFORMANCE_DETAIL_MIN_PROFIT                               :{BLACK}Min. wins:
STR_PERFORMANCE_DETAIL_MIN_INCOME                               :{BLACK}Min. inkomste:
STR_PERFORMANCE_DETAIL_MAX_INCOME                               :{BLACK}Maks. inkomste:
STR_PERFORMANCE_DETAIL_DELIVERED                                :{BLACK}Afgelewer:
STR_PERFORMANCE_DETAIL_CARGO                                    :{BLACK}Vrag:
STR_PERFORMANCE_DETAIL_MONEY                                    :{BLACK}Geld:
STR_PERFORMANCE_DETAIL_LOAN                                     :{BLACK}Lening:
STR_PERFORMANCE_DETAIL_TOTAL                                    :{BLACK}Totaal:

###length 10
STR_PERFORMANCE_DETAIL_VEHICLES_TOOLTIP                         :{BLACK}Aantal voertuie wat verlede jaar wins gemaak het (insl. padvoertuie, treine, skepe en vliegtuie)
STR_PERFORMANCE_DETAIL_STATIONS_TOOLTIP                         :{BLACK}Aantal stasies wat onlangs herstel is. Treinstasies, busstasies, lughawens ensovoorts word apart getel selfs al behoort hulle aan dieselfde stasie
STR_PERFORMANCE_DETAIL_MIN_PROFIT_TOOLTIP                       :{BLACK}Die wins van die voertuig met die laagste inkomste (van alle voertuie ouer as 2 jaar)
STR_PERFORMANCE_DETAIL_MIN_INCOME_TOOLTIP                       :{BLACK}Kontant verdien in die laaste kwartaal met die laagste wins van die laaste 12 kwartale
STR_PERFORMANCE_DETAIL_MAX_INCOME_TOOLTIP                       :{BLACK}Kontant verdien in die laaste kwartaal met die grootste wins van die laaste 12 kwartale
STR_PERFORMANCE_DETAIL_DELIVERED_TOOLTIP                        :{BLACK}Eenhede vrag in die laaste vier kwartale afgelewer
STR_PERFORMANCE_DETAIL_CARGO_TOOLTIP                            :{BLACK}Aantal vragtipes afgelewer in die verlede kwartaal
STR_PERFORMANCE_DETAIL_MONEY_TOOLTIP                            :{BLACK}Bedrag van geld die maatskappy het in die bank
STR_PERFORMANCE_DETAIL_LOAN_TOOLTIP                             :{BLACK}Die bedrag van geld dat die maatskappy het gevat op lening
STR_PERFORMANCE_DETAIL_TOTAL_TOOLTIP                            :{BLACK}Totale punte uit moontlike punte

# Music window
STR_MUSIC_JAZZ_JUKEBOX_CAPTION                                  :{WHITE}Jazz Blêrkas
STR_MUSIC_PLAYLIST_ALL                                          :{TINY_FONT}{BLACK}Alle
STR_MUSIC_PLAYLIST_OLD_STYLE                                    :{TINY_FONT}{BLACK}Outydse
STR_MUSIC_PLAYLIST_NEW_STYLE                                    :{TINY_FONT}{BLACK}Nuwe Styl
STR_MUSIC_PLAYLIST_EZY_STREET                                   :{TINY_FONT}{BLACK}Ezy Straat
STR_MUSIC_PLAYLIST_CUSTOM_1                                     :{TINY_FONT}{BLACK}Op Bestelling 1
STR_MUSIC_PLAYLIST_CUSTOM_2                                     :{TINY_FONT}{BLACK}Op Bestelling 2
STR_MUSIC_MUSIC_VOLUME                                          :{TINY_FONT}{BLACK}Musiek Volume
STR_MUSIC_EFFECTS_VOLUME                                        :{TINY_FONT}{BLACK}Effek Volume
STR_MUSIC_TRACK_NONE                                            :{TINY_FONT}{DKGREEN}--
STR_MUSIC_TRACK_DIGIT                                           :{TINY_FONT}{DKGREEN}{ZEROFILL_NUM}
STR_MUSIC_TITLE_NONE                                            :{TINY_FONT}{DKGREEN}------
STR_MUSIC_TITLE_NOMUSIC                                         :{TINY_FONT}{DKGREEN}Geen musiek beskikbaar
STR_MUSIC_TITLE_NAME                                            :{TINY_FONT}{DKGREEN}"{STRING}"
STR_MUSIC_TRACK                                                 :{TINY_FONT}{BLACK}Liedjie
STR_MUSIC_XTITLE                                                :{TINY_FONT}{BLACK}Titel
STR_MUSIC_SHUFFLE                                               :{TINY_FONT}{BLACK}Skommel
STR_MUSIC_PROGRAM                                               :{TINY_FONT}{BLACK}Musiek lys
STR_MUSIC_TOOLTIP_SKIP_TO_PREVIOUS_TRACK                        :{BLACK}Gaan terug na vorige liedjie in keuse-lys
STR_MUSIC_TOOLTIP_SKIP_TO_NEXT_TRACK_IN_SELECTION               :{BLACK}Gaan na volgende liedjie in seleksie
STR_MUSIC_TOOLTIP_STOP_PLAYING_MUSIC                            :{BLACK}Hou op musiek speel
STR_MUSIC_TOOLTIP_START_PLAYING_MUSIC                           :{BLACK}Begin musiek speel
STR_MUSIC_TOOLTIP_DRAG_SLIDERS_TO_SET_MUSIC                     :{BLACK}Sleep skyfie om musiek en effekte volumes te stel
STR_MUSIC_TOOLTIP_SELECT_ALL_TRACKS_PROGRAM                     :{BLACK}Kies 'alle liedjies' uit program
STR_MUSIC_TOOLTIP_SELECT_OLD_STYLE_MUSIC                        :{BLACK}Kies 'outydse musiek' program
STR_MUSIC_TOOLTIP_SELECT_NEW_STYLE_MUSIC                        :{BLACK}Kies 'nuwe styl musiek' program
STR_MUSIC_TOOLTIP_SELECT_EZY_STREET_STYLE                       :{BLACK}Kies 'Ezy Straat styl musiek' program
STR_MUSIC_TOOLTIP_SELECT_CUSTOM_1_USER_DEFINED                  :{BLACK}Kies 'Bestelling 1' (gebruiker-verklaarde) program
STR_MUSIC_TOOLTIP_SELECT_CUSTOM_2_USER_DEFINED                  :{BLACK}Kies 'Bestelling 2' (gebruiker-verklaarde) program
STR_MUSIC_TOOLTIP_TOGGLE_PROGRAM_SHUFFLE                        :{BLACK}Skakel musiek lys skommel aan/af
STR_MUSIC_TOOLTIP_SHOW_MUSIC_TRACK_SELECTION                    :{BLACK}Vertoon musiek snit keuse venster

# Playlist window
STR_PLAYLIST_MUSIC_SELECTION_SETNAME                            :{WHITE}Musiek Program - '{STRING}'
STR_PLAYLIST_TRACK_NAME                                         :{TINY_FONT}{LTBLUE}{ZEROFILL_NUM} "{STRING}"
STR_PLAYLIST_TRACK_INDEX                                        :{TINY_FONT}{BLACK}Liedjie Indeks
STR_PLAYLIST_PROGRAM                                            :{TINY_FONT}{BLACK}Program - '{STRING}'
STR_PLAYLIST_CLEAR                                              :{TINY_FONT}{BLACK}Maak skoon
STR_PLAYLIST_CHANGE_SET                                         :{BLACK}Verander stel
STR_PLAYLIST_TOOLTIP_CLEAR_CURRENT_PROGRAM_CUSTOM1              :{BLACK}Maak huidige musiek keuse skoon (slegs Bestelling1 of Bestelling2)
STR_PLAYLIST_TOOLTIP_CHANGE_SET                                 :{BLACK}Verander musiekkeuse na 'n ander geïnstalleerde stel
STR_PLAYLIST_TOOLTIP_CLICK_TO_ADD_TRACK                         :{BLACK}Klik op 'n liedjie om by huidige musieklys by te sit (slegs Bestelling1 of Bestelling2)
STR_PLAYLIST_TOOLTIP_CLICK_TO_REMOVE_TRACK                      :{BLACK}Klik op musiek lied om te verwyder van huidige program (Slegs Gewoonte1 of Gewoonte2)

# Highscore window
STR_HIGHSCORE_TOP_COMPANIES_WHO_REACHED                         :{BIG_FONT}{BLACK}Top maatskappye wat {NUM} bereik het
STR_HIGHSCORE_TOP_COMPANIES_NETWORK_GAME                        :{BIG_FONT}{BLACK}Maatskappy Liga Tafel in {NUM}
STR_HIGHSCORE_POSITION                                          :{BIG_FONT}{BLACK}{COMMA}.
STR_HIGHSCORE_PERFORMANCE_TITLE_BUSINESSMAN                     :Sakeman
STR_HIGHSCORE_PERFORMANCE_TITLE_ENTREPRENEUR                    :Entrepreneur
STR_HIGHSCORE_PERFORMANCE_TITLE_INDUSTRIALIST                   :Nyweraar
STR_HIGHSCORE_PERFORMANCE_TITLE_CAPITALIST                      :Kapitalis
STR_HIGHSCORE_PERFORMANCE_TITLE_MAGNATE                         :Magnaat
STR_HIGHSCORE_PERFORMANCE_TITLE_MOGUL                           :Magnaat
STR_HIGHSCORE_PERFORMANCE_TITLE_TYCOON_OF_THE_CENTURY           :Magnaat van die Eeu
STR_HIGHSCORE_NAME                                              :{PRESIDENT_NAME}, {COMPANY}
STR_HIGHSCORE_STATS                                             :{BIG_FONT}'{STRING}'   ({COMMA})
STR_HIGHSCORE_COMPANY_ACHIEVES_STATUS                           :{BIG_FONT}{BLACK}{COMPANY} behaal '{STRING}' status!
STR_HIGHSCORE_PRESIDENT_OF_COMPANY_ACHIEVES_STATUS              :{BIG_FONT}{WHITE}{PRESIDENT_NAME} van {COMPANY} behaal '{STRING}' status!

# Smallmap window
STR_SMALLMAP_CAPTION                                            :{WHITE}Kaart - {STRING}

###length 7
STR_SMALLMAP_TYPE_CONTOURS                                      :Kontoere
STR_SMALLMAP_TYPE_VEHICLES                                      :Voertuie
STR_SMALLMAP_TYPE_INDUSTRIES                                    :Nywerhede
STR_SMALLMAP_TYPE_ROUTEMAP                                      :Vragverspreiding
STR_SMALLMAP_TYPE_ROUTES                                        :Roetes
STR_SMALLMAP_TYPE_VEGETATION                                    :Plantegroei
STR_SMALLMAP_TYPE_OWNERS                                        :Eienaars

STR_SMALLMAP_TOOLTIP_SHOW_LAND_CONTOURS_ON_MAP                  :{BLACK}Vertoon land hoogtelyne op kaart
STR_SMALLMAP_TOOLTIP_SHOW_VEHICLES_ON_MAP                       :{BLACK}Vertoon voertuie op kaart
STR_SMALLMAP_TOOLTIP_SHOW_INDUSTRIES_ON_MAP                     :{BLACK}Wys nywerhede op kaart
STR_SMALLMAP_TOOLTIP_SHOW_LINK_STATS_ON_MAP                     :{BLACK}Vertoon vragverspreiding op kaart
STR_SMALLMAP_TOOLTIP_SHOW_TRANSPORT_ROUTES_ON                   :{BLACK}Wys vervoer roetes op kaart
STR_SMALLMAP_TOOLTIP_SHOW_VEGETATION_ON_MAP                     :{BLACK}Wys plantegroei op kaart
STR_SMALLMAP_TOOLTIP_SHOW_LAND_OWNERS_ON_MAP                    :{BLACK}Wys land eienaars op kaart
STR_SMALLMAP_TOOLTIP_INDUSTRY_SELECTION                         :{BLACK}Klik op 'n nywerheidstipe om dit te vertoon. Ctrl+klik deaktiveer alle tipes behalwe die gekose een. Ctrl+klik dit weer om alle nywerheidstipes te aktiveer
STR_SMALLMAP_TOOLTIP_COMPANY_SELECTION                          :{BLACK}Klik op 'n maatskappy om sy eiendomme te vertoon. Ctrl+klik deaktiveer alle maatskappye behalwe die gekose een. Ctrl+klik op dit weer om alle maatskappye te aktiveer
STR_SMALLMAP_TOOLTIP_CARGO_SELECTION                            :{BLACK}Klik op 'n vrag om eienskappe te vertoon of te versteek. Ctrl+klik versteek alle vrag behalwe die een wat op die oomblik gekies is. Ctrl+klik weer om alle vrag te vertoon.

STR_SMALLMAP_LEGENDA_ROADS                                      :{TINY_FONT}{BLACK}Paaie
STR_SMALLMAP_LEGENDA_RAILROADS                                  :{TINY_FONT}{BLACK}Spoorweë
STR_SMALLMAP_LEGENDA_STATIONS_AIRPORTS_DOCKS                    :{TINY_FONT}{BLACK}Stasies/Lughawes/Hawens
STR_SMALLMAP_LEGENDA_BUILDINGS_INDUSTRIES                       :{TINY_FONT}{BLACK}Geboue/Nywerhede
STR_SMALLMAP_LEGENDA_VEHICLES                                   :{TINY_FONT}{BLACK}Voertuie
STR_SMALLMAP_LEGENDA_TRAINS                                     :{TINY_FONT}{BLACK}Treine
STR_SMALLMAP_LEGENDA_ROAD_VEHICLES                              :{TINY_FONT}{BLACK}Padvoertuie
STR_SMALLMAP_LEGENDA_SHIPS                                      :{TINY_FONT}{BLACK}Skepe
STR_SMALLMAP_LEGENDA_AIRCRAFT                                   :{TINY_FONT}{BLACK}Vliegtuie
STR_SMALLMAP_LEGENDA_TRANSPORT_ROUTES                           :{TINY_FONT}{BLACK}Vervoer Roetes
STR_SMALLMAP_LEGENDA_FOREST                                     :{TINY_FONT}{BLACK}Woud
STR_SMALLMAP_LEGENDA_RAILROAD_STATION                           :{TINY_FONT}{BLACK}Treinstasie
STR_SMALLMAP_LEGENDA_TRUCK_LOADING_BAY                          :{TINY_FONT}{BLACK}Vragmotor Laai Area
STR_SMALLMAP_LEGENDA_BUS_STATION                                :{TINY_FONT}{BLACK}Bus Stasie
STR_SMALLMAP_LEGENDA_AIRPORT_HELIPORT                           :{TINY_FONT}{BLACK}Lughawe/Helihawe
STR_SMALLMAP_LEGENDA_DOCK                                       :{TINY_FONT}{BLACK}Hawe
STR_SMALLMAP_LEGENDA_ROUGH_LAND                                 :{TINY_FONT}{BLACK}Ongelyke Land
STR_SMALLMAP_LEGENDA_GRASS_LAND                                 :{TINY_FONT}{BLACK}Gras Land
STR_SMALLMAP_LEGENDA_BARE_LAND                                  :{TINY_FONT}{BLACK}Kaal Land
STR_SMALLMAP_LEGENDA_FIELDS                                     :{TINY_FONT}{BLACK}Velde
STR_SMALLMAP_LEGENDA_TREES                                      :{TINY_FONT}{BLACK}Bome
STR_SMALLMAP_LEGENDA_ROCKS                                      :{TINY_FONT}{BLACK}Rotse
STR_SMALLMAP_LEGENDA_WATER                                      :{TINY_FONT}{BLACK}Water
STR_SMALLMAP_LEGENDA_NO_OWNER                                   :{TINY_FONT}{BLACK}Geen Eienaar
STR_SMALLMAP_LEGENDA_TOWNS                                      :{TINY_FONT}{BLACK}Dorpe
STR_SMALLMAP_LEGENDA_INDUSTRIES                                 :{TINY_FONT}{BLACK}Nywerhede
STR_SMALLMAP_LEGENDA_DESERT                                     :{TINY_FONT}{BLACK}Woestyn
STR_SMALLMAP_LEGENDA_SNOW                                       :{TINY_FONT}{BLACK}Sneeu

STR_SMALLMAP_TOOLTIP_TOGGLE_TOWN_NAMES_ON_OFF                   :{BLACK}Skakel dorp name aan/af op kaart
STR_SMALLMAP_CENTER                                             :{BLACK}Senter die kleinkaart op die huidige posisie
STR_SMALLMAP_INDUSTRY                                           :{TINY_FONT}{STRING} ({NUM})
STR_SMALLMAP_LINKSTATS                                          :{TINY_FONT}{STRING}
STR_SMALLMAP_COMPANY                                            :{TINY_FONT}{COMPANY}
STR_SMALLMAP_TOWN                                               :{TINY_FONT}{WHITE}{TOWN}
STR_SMALLMAP_DISABLE_ALL                                        :{BLACK}Sper alle
STR_SMALLMAP_ENABLE_ALL                                         :{BLACK}Aktiveer alle
STR_SMALLMAP_SHOW_HEIGHT                                        :{BLACK}Vertoon hoogte
STR_SMALLMAP_TOOLTIP_DISABLE_ALL_INDUSTRIES                     :{BLACK}Moet nie enige nywerheide op die kaart vertoon
STR_SMALLMAP_TOOLTIP_ENABLE_ALL_INDUSTRIES                      :{BLACK}Vertoon alle nywerheide op die kaart
STR_SMALLMAP_TOOLTIP_SHOW_HEIGHT                                :{BLACK}Skakel vertoning van reliëfkaart
STR_SMALLMAP_TOOLTIP_DISABLE_ALL_COMPANIES                      :{BLACK}Vertoon geen maatskappy eiendom op die kaart
STR_SMALLMAP_TOOLTIP_ENABLE_ALL_COMPANIES                       :{BLACK}Vertoon alle maatskappy eiendom op die kaart
STR_SMALLMAP_TOOLTIP_DISABLE_ALL_CARGOS                         :{BLACK}Vertoon geen vrag op die kaart
STR_SMALLMAP_TOOLTIP_ENABLE_ALL_CARGOS                          :{BLACK}Vertoon alle vrag op die kaart

# Status bar messages
STR_STATUSBAR_TOOLTIP_SHOW_LAST_NEWS                            :{BLACK}Wys laaste boodskap of nuus verslag
STR_STATUSBAR_COMPANY_NAME                                      :{SILVER}- -  {COMPANY}  - -
STR_STATUSBAR_PAUSED                                            :{YELLOW}* *  GEONDERBREEK  *  *
STR_STATUSBAR_AUTOSAVE                                          :{RED}OUTOSTOOR
STR_STATUSBAR_SAVING_GAME                                       :{RED}*  *  STOOR SPELETJIE  *  *


# News message history
STR_MESSAGE_HISTORY                                             :{WHITE}Boodskapgeskiedenis
STR_MESSAGE_HISTORY_TOOLTIP                                     :{BLACK}'n Lys van al die onlangs nuus boodskappe
STR_MESSAGE_NEWS_FORMAT                                         :{STRING}  -  {STRING}

STR_NEWS_MESSAGE_CAPTION                                        :{WHITE}Boodskap
STR_NEWS_CUSTOM_ITEM                                            :{BIG_FONT}{BLACK}{STRING}

STR_NEWS_FIRST_TRAIN_ARRIVAL                                    :{BIG_FONT}{BLACK}Burgers vier fees . . .{}Die eerste trein het by {STATION} aangekom!
STR_NEWS_FIRST_BUS_ARRIVAL                                      :{BIG_FONT}{BLACK}Burgers vier fees . . .{}Die eerste bus het by {STATION} aangekom!
STR_NEWS_FIRST_TRUCK_ARRIVAL                                    :{BIG_FONT}{BLACK}Burgers vier fees . . .{}Die eerste trok het by {STATION} aangekom!
STR_NEWS_FIRST_PASSENGER_TRAM_ARRIVAL                           :{BIG_FONT}{BLACK}Burgers vier fees . . .{}Die eerste passasiertrem het by {STATION} aangekom!
STR_NEWS_FIRST_CARGO_TRAM_ARRIVAL                               :{BIG_FONT}{BLACK}Burgers vier fees . . .{}Die eerste vragtrem het by {STATION} aangekom!
STR_NEWS_FIRST_SHIP_ARRIVAL                                     :{BIG_FONT}{BLACK}Burgers vier fees . . .{}Die eerste boot het by {STATION} aangekom!
STR_NEWS_FIRST_AIRCRAFT_ARRIVAL                                 :{BIG_FONT}{BLACK}Burgers vier fees . . .{}Die eerste vliegtuig het by {STATION} aagekom!

STR_NEWS_TRAIN_CRASH                                            :{BIG_FONT}{BLACK}Trein Botsing!{}{COMMA} sterf in vuurbol na botsing
STR_NEWS_ROAD_VEHICLE_CRASH_DRIVER                              :{BIG_FONT}{BLACK}Pad Voertuig Botsing!{}Bestuurder sterf in vuurbol na botsing met trein
STR_NEWS_ROAD_VEHICLE_CRASH                                     :{BIG_FONT}{BLACK}Pad voertuig Botsing!{}{COMMA} sterf in vuurbol na botsing met trein
STR_NEWS_AIRCRAFT_CRASH                                         :{BIG_FONT}{BLACK}Vliegongeluk!{}{COMMA} sterf in die neerstorting naby {STATION}
STR_NEWS_PLANE_CRASH_OUT_OF_FUEL                                :{BIG_FONT}{BLACK}Vliegongeluk!{}Vliegtuig het nie genoeg brandstof nie, {COMMA} sterf in neerstorting!

STR_NEWS_DISASTER_ZEPPELIN                                      :{BIG_FONT}{BLACK}Zeppelin ramp by {STATION}!
STR_NEWS_DISASTER_SMALL_UFO                                     :{BIG_FONT}{BLACK}Pad voertuig vernietig in 'VVV' botsing!
STR_NEWS_DISASTER_AIRPLANE_OIL_REFINERY                         :{BIG_FONT}{BLACK}Olie raffinadery het ontplof naby {TOWN}!
STR_NEWS_DISASTER_HELICOPTER_FACTORY                            :{BIG_FONT}{BLACK}fabriek vernietig in agterdogtig omstandighede naby {TOWN}!
STR_NEWS_DISASTER_BIG_UFO                                       :{BIG_FONT}{BLACK}'VVV' beland naby {TOWN}!
STR_NEWS_DISASTER_COAL_MINE_SUBSIDENCE                          :{BIG_FONT}{BLACK}Steenkool myn ongeluk los spoor van vernietiging naby {TOWN}!
STR_NEWS_DISASTER_FLOOD_VEHICLE                                 :{BIG_FONT}{BLACK}Oorstroom!{}Te minste {COMMA} vermis, aangeneem dood na beduidende oorstroom!

STR_NEWS_COMPANY_IN_TROUBLE_TITLE                               :{BIG_FONT}{BLACK}Vervoer maatsappy in moelikheid!
STR_NEWS_COMPANY_IN_TROUBLE_DESCRIPTION                         :{BIG_FONT}{BLACK}{STRING} sal binnekort verkoop of bankrot verklaar word tensy prestasie verbeter!
STR_NEWS_COMPANY_MERGER_TITLE                                   :{BIG_FONT}{BLACK}Vervoer maatskappy samesmelting!
STR_NEWS_COMPANY_MERGER_DESCRIPTION                             :{BIG_FONT}{BLACK}{STRING} is na {STRING} vir {CURRENCY_LONG} verkoop!
STR_NEWS_COMPANY_BANKRUPT_TITLE                                 :{BIG_FONT}{BLACK}Bankrotspeler!
STR_NEWS_COMPANY_BANKRUPT_DESCRIPTION                           :{BIG_FONT}{BLACK}{STRING} is deur skuldeisers toegemaak en alle bates is verkoop!
STR_NEWS_COMPANY_LAUNCH_TITLE                                   :{BIG_FONT}{BLACK}Nuwe vervoer maatskappy geloods!
STR_NEWS_COMPANY_LAUNCH_DESCRIPTION                             :{BIG_FONT}{BLACK}{STRING} begin konstruksie naby {TOWN}!
STR_NEWS_MERGER_TAKEOVER_TITLE                                  :{BIG_FONT}{BLACK}{STRING} is deur {STRING} oorgevat!
STR_PRESIDENT_NAME_MANAGER                                      :{BLACK}{PRESIDENT_NAME}{}(Bestuurder)

STR_NEWS_NEW_TOWN                                               :{BLACK}{BIG_FONT}{STRING} borg konstruksie van nuwe dorp {TOWN}!
STR_NEWS_NEW_TOWN_UNSPONSORED                                   :{BLACK}{BIG_FONT}'n Nuwe dorp genaamd {TOWN} is gebou!

STR_NEWS_INDUSTRY_CONSTRUCTION                                  :{BIG_FONT}{BLACK}'n Nuwe {STRING} word naby {TOWN} gebou!
STR_NEWS_INDUSTRY_PLANTED                                       :{BIG_FONT}{BLACK}Nuwe {STRING} word naby {TOWN} beplant!

STR_NEWS_INDUSTRY_CLOSURE_GENERAL                               :{BIG_FONT}{BLACK}{STRING} het aangekondig dat hulle binnekort gaan sluit!
STR_NEWS_INDUSTRY_CLOSURE_SUPPLY_PROBLEMS                       :{BIG_FONT}{BLACK}{STRING} het aangekondig dat hulle binnekort gaan sluit as gevolg van 'n tekort aan die vereiste rou materiaal!
STR_NEWS_INDUSTRY_CLOSURE_LACK_OF_TREES                         :{BIG_FONT}{BLACK}{STRING} het aangekondig dat hulle binnekort gaan sluit as gevolg van 'n tekort aan bome in die omgewing!

STR_NEWS_EURO_INTRODUCTION                                      :{BIG_FONT}{BLACK}Europees Geldelik Samesmelting!{}{}Die Euro is bekend gestel as die enigste geldeenheid vir daagliks transaksies in u land!
STR_NEWS_BEGIN_OF_RECESSION                                     :{BIG_FONT}{BLACK}Wêreld Resessie!{}{}Finasiële kenners vrees die ergste terwyl ekonomie val!
STR_NEWS_END_OF_RECESSION                                       :{BIG_FONT}{BLACK}Insinking Oor!{}{}Oplewing in sake gee vertroue na nywerhede as ekonomie versterk!

STR_NEWS_INDUSTRY_PRODUCTION_INCREASE_GENERAL                   :{BIG_FONT}{BLACK}{INDUSTRY} vermeerder produksie!
STR_NEWS_INDUSTRY_PRODUCTION_INCREASE_COAL                      :{BIG_FONT}{BLACK}Nuwe steenkool laag gevind by {INDUSTRY}!{}Produksie word voorspel dat dit sal verdubbel!
STR_NEWS_INDUSTRY_PRODUCTION_INCREASE_OIL                       :{BIG_FONT}{BLACK}Nuwe olie reserwes gevind by {INDUSTRY}!{}Produksie is verwag om te verdubbel!
STR_NEWS_INDUSTRY_PRODUCTION_INCREASE_FARM                      :{BIG_FONT}{BLACK}Verbeterde boerdery metodes by {INDUSTRY} sal produksie verdubbel!
STR_NEWS_INDUSTRY_PRODUCTION_INCREASE_SMOOTH                    :{BIG_FONT}{BLACK}{STRING} produksie by {INDUSTRY} vermeerder {COMMA}%!
STR_NEWS_INDUSTRY_PRODUCTION_DECREASE_GENERAL                   :{BIG_FONT}{BLACK}{INDUSTRY} produksie verminder 50%
STR_NEWS_INDUSTRY_PRODUCTION_DECREASE_FARM                      :{BIG_FONT}{BLACK}Insek plaag veroorsaak verwoesting by {INDUSTRY}!{}Produksie verminder 50%
STR_NEWS_INDUSTRY_PRODUCTION_DECREASE_SMOOTH                    :{BIG_FONT}{BLACK}{STRING} produksie by {INDUSTRY} verminder {COMMA}%!

###length VEHICLE_TYPES
STR_NEWS_TRAIN_IS_WAITING                                       :{WHITE}{VEHICLE} wag in depot
STR_NEWS_ROAD_VEHICLE_IS_WAITING                                :{WHITE}{VEHICLE} wag in depot
STR_NEWS_SHIP_IS_WAITING                                        :{WHITE}{VEHICLE} wag in depot
STR_NEWS_AIRCRAFT_IS_WAITING                                    :{WHITE}{VEHICLE} wag in die vliegtuig hangar
###next-name-looks-similar

# Order review system / warnings
STR_NEWS_VEHICLE_HAS_TOO_FEW_ORDERS                             :{WHITE}{VEHICLE} het te min bevele in skedule
STR_NEWS_VEHICLE_HAS_VOID_ORDER                                 :{WHITE}{VEHICLE} het 'n leë bevel
STR_NEWS_VEHICLE_HAS_DUPLICATE_ENTRY                            :{WHITE}{VEHICLE} het duplikaat bevele
STR_NEWS_VEHICLE_HAS_INVALID_ENTRY                              :{WHITE}{VEHICLE} het onwettige stasie in sy bevele
STR_NEWS_PLANE_USES_TOO_SHORT_RUNWAY                            :{WHITE}{VEHICLE} het 'n bevel om by 'n lughawe te land waar die aanloopbaan te kort is

STR_NEWS_VEHICLE_IS_GETTING_OLD                                 :{WHITE}{VEHICLE} raak oud.
STR_NEWS_VEHICLE_IS_GETTING_VERY_OLD                            :{WHITE}{VEHICLE} raak baie oud.
STR_NEWS_VEHICLE_IS_GETTING_VERY_OLD_AND                        :{WHITE}{VEHICLE} raak baie oud en benodig dringende vervanging.
STR_NEWS_TRAIN_IS_STUCK                                         :{WHITE}{VEHICLE} kan nie 'n roete vind om aan te gaan nie.
STR_NEWS_VEHICLE_IS_LOST                                        :{WHITE}{VEHICLE} het verdwaal.
STR_NEWS_VEHICLE_IS_UNPROFITABLE                                :{WHITE}{VEHICLE} se wins verlede jaar was {CURRENCY_LONG}
STR_NEWS_AIRCRAFT_DEST_TOO_FAR                                  :{WHITE}{VEHICLE} kan nie die volgende bestemmingpunt bereik nie want dis te ver

STR_NEWS_ORDER_REFIT_FAILED                                     :{WHITE}{VEHICLE} het gestop omdat 'n herbou opdrag gefaal het
STR_NEWS_VEHICLE_AUTORENEW_FAILED                               :{WHITE}Automatiese hernuwing het misluk met {VEHICLE}{}{STRING}

STR_NEWS_NEW_VEHICLE_NOW_AVAILABLE                              :{BIG_FONT}{BLACK}Nuwe {STRING} nou beskikbaar!
STR_NEWS_NEW_VEHICLE_TYPE                                       :{BIG_FONT}{BLACK}{ENGINE}
STR_NEWS_NEW_VEHICLE_NOW_AVAILABLE_WITH_TYPE                    :{BLACK}Nuwe {STRING} nou beskikbaar!  -  {ENGINE}

STR_NEWS_SHOW_VEHICLE_GROUP_TOOLTIP                             :{BLACK}Maak die groepvenster oop en fokus op die voertuiggroep

STR_NEWS_STATION_NO_LONGER_ACCEPTS_CARGO                        :{WHITE}{STATION} aanvaar nie meer {STRING} nie
STR_NEWS_STATION_NO_LONGER_ACCEPTS_CARGO_OR_CARGO               :{WHITE}{STATION} aanvaar nie meer {STRING} of {STRING} nie
STR_NEWS_STATION_NOW_ACCEPTS_CARGO                              :{WHITE}{STATION} aanvaar nou {STRING}
STR_NEWS_STATION_NOW_ACCEPTS_CARGO_AND_CARGO                    :{WHITE}{STATION} aanvaar nou {STRING} en {STRING}

STR_NEWS_OFFER_OF_SUBSIDY_EXPIRED                               :{BIG_FONT}{BLACK}Subsidie-aanbod het verval:{}{}{STRING} van {STRING} tot {STRING} sal nou nie 'n subsidie aantrek nie.
STR_NEWS_SUBSIDY_WITHDRAWN_SERVICE                              :{BIG_FONT}{BLACK}Subsidie onttrek:{}{}{STRING} diens van {STRING} tot {STRING} is nie meer gesubsideieer nie.
###length 4

STR_NEWS_ROAD_REBUILDING                                        :{BIG_FONT}{BLACK}Verkeer warboel in {TOWN}!{}{}Pad heropbou program befonds deur {STRING} bring 6 maande van ellende na motoriste!
STR_NEWS_EXCLUSIVE_RIGHTS_TITLE                                 :{BIG_FONT}{BLACK}Vervoer monopoly!
STR_NEWS_EXCLUSIVE_RIGHTS_DESCRIPTION                           :{BIG_FONT}{BLACK} die dorpsraad van {TOWN} het 'n kontrak met {STRING} aan gegaan vir een jaaar se eksklusiewe vervoer regte

# Extra view window
STR_EXTRA_VIEWPORT_TITLE                                        :{WHITE}Toonvenster {COMMA}
STR_EXTRA_VIEW_MOVE_VIEW_TO_MAIN                                :{BLACK}Verander toonvenster
STR_EXTRA_VIEW_MOVE_VIEW_TO_MAIN_TT                             :{BLACK}Dupliseer die ligging van die hooftoonvenster na die toonvenster
STR_EXTRA_VIEW_MOVE_MAIN_TO_VIEW                                :{BLACK}Verander hoofaansig
STR_EXTRA_VIEW_MOVE_MAIN_TO_VIEW_TT                             :{BLACK}Plak die lokasie van die gesigspunt na die hoofskerm

# Game options window
STR_GAME_OPTIONS_CAPTION                                        :{WHITE}Spel Opsies
STR_GAME_OPTIONS_CURRENCY_UNITS_FRAME                           :{BLACK}Geldeenheid
STR_GAME_OPTIONS_CURRENCY_UNITS_DROPDOWN_TOOLTIP                :{BLACK}Geld eendheid keuse

###length 42
STR_GAME_OPTIONS_CURRENCY_GBP                                   :Britse Pond (GBP)
STR_GAME_OPTIONS_CURRENCY_USD                                   :Amerikaanse Dollar (USD)
STR_GAME_OPTIONS_CURRENCY_EUR                                   :Euro (EUR)
STR_GAME_OPTIONS_CURRENCY_JPY                                   :Japannese Jen (JPY)
STR_GAME_OPTIONS_CURRENCY_ATS                                   :Oostenrykse Schilling (ATS)
STR_GAME_OPTIONS_CURRENCY_BEF                                   :Belgiese Frank (BEF)
STR_GAME_OPTIONS_CURRENCY_CHF                                   :Switserse Frank (CHF)
STR_GAME_OPTIONS_CURRENCY_CZK                                   :Tsjeggiese Kroon (CZK)
STR_GAME_OPTIONS_CURRENCY_DEM                                   :Duitse Mark (DEM)
STR_GAME_OPTIONS_CURRENCY_DKK                                   :Deense Krone (DKK)
STR_GAME_OPTIONS_CURRENCY_ESP                                   :Spaanse Peseta (ESP)
STR_GAME_OPTIONS_CURRENCY_FIM                                   :Finse Markka (FIM)
STR_GAME_OPTIONS_CURRENCY_FRF                                   :Franse Frank (FRF)
STR_GAME_OPTIONS_CURRENCY_GRD                                   :Griekse Dragma (GRD)
STR_GAME_OPTIONS_CURRENCY_HUF                                   :Hongaarse Forint (HUF)
STR_GAME_OPTIONS_CURRENCY_ISK                                   :Yslandse Kroon (ISK)
STR_GAME_OPTIONS_CURRENCY_ITL                                   :Italiaanse Lire (ITL)
STR_GAME_OPTIONS_CURRENCY_NLG                                   :Nederlandse Gulde (NLG)
STR_GAME_OPTIONS_CURRENCY_NOK                                   :Noorweegse Kroon (NOK)
STR_GAME_OPTIONS_CURRENCY_PLN                                   :Poolse Zloty (PLN)
STR_GAME_OPTIONS_CURRENCY_RON                                   :Roemeense Leu (RON)
STR_GAME_OPTIONS_CURRENCY_RUR                                   :Russiese Roebel (RUR)
STR_GAME_OPTIONS_CURRENCY_SIT                                   :Sloweense Tolar (SIT)
STR_GAME_OPTIONS_CURRENCY_SEK                                   :Sweedse Kroon (SEK)
STR_GAME_OPTIONS_CURRENCY_TRY                                   :Turkse Lire (TRY)
STR_GAME_OPTIONS_CURRENCY_SKK                                   :Slowaakse Kroon (SKK)
STR_GAME_OPTIONS_CURRENCY_BRL                                   :Brasiliaanse Real (BRL)
STR_GAME_OPTIONS_CURRENCY_EEK                                   :Estniese Kroon (EEK)
STR_GAME_OPTIONS_CURRENCY_LTL                                   :Litause Litas (LTL)
STR_GAME_OPTIONS_CURRENCY_KRW                                   :Suid Koreanse Won (KRW)
STR_GAME_OPTIONS_CURRENCY_ZAR                                   :Suid Afrikaanse Rand (ZAR)
STR_GAME_OPTIONS_CURRENCY_CUSTOM                                :Pasmaak...
STR_GAME_OPTIONS_CURRENCY_GEL                                   :Georgiaanse Lari (GEL)
STR_GAME_OPTIONS_CURRENCY_IRR                                   :Iraanse Rial (IRR)
STR_GAME_OPTIONS_CURRENCY_RUB                                   :Nuwe Russiese Ruble (RUB)
STR_GAME_OPTIONS_CURRENCY_MXN                                   :Mexikaanse peso (MXN)
STR_GAME_OPTIONS_CURRENCY_NTD                                   :Nuwe Taiwan dollar (NTD)
STR_GAME_OPTIONS_CURRENCY_CNY                                   :Chinese Renminbi (CNY)
STR_GAME_OPTIONS_CURRENCY_HKD                                   :Hong Kong Dollar (HKD)

STR_GAME_OPTIONS_AUTOSAVE_FRAME                                 :{BLACK}Outostoor
STR_GAME_OPTIONS_AUTOSAVE_DROPDOWN_TOOLTIP                      :{BLACK}Kies interval tussen outomatiese store

# Autosave dropdown
###length 5
STR_GAME_OPTIONS_AUTOSAVE_DROPDOWN_OFF                          :Af
STR_GAME_OPTIONS_AUTOSAVE_DROPDOWN_EVERY_1_MONTH                :Elke maand
STR_GAME_OPTIONS_AUTOSAVE_DROPDOWN_EVERY_3_MONTHS               :Elke 3 maande
STR_GAME_OPTIONS_AUTOSAVE_DROPDOWN_EVERY_6_MONTHS               :Elke 6 maande
STR_GAME_OPTIONS_AUTOSAVE_DROPDOWN_EVERY_12_MONTHS              :Elke 12 maande

STR_GAME_OPTIONS_LANGUAGE                                       :{BLACK}Taal
STR_GAME_OPTIONS_LANGUAGE_TOOLTIP                               :{BLACK}Kies die koppelvlak taal om te gebruik

STR_GAME_OPTIONS_FULLSCREEN                                     :{BLACK}Volskerm
STR_GAME_OPTIONS_FULLSCREEN_TOOLTIP                             :{BLACK}Kies die blokkie om OpenTTD in volleskerm te speel

STR_GAME_OPTIONS_RESOLUTION                                     :{BLACK}Skerm resolusie
STR_GAME_OPTIONS_RESOLUTION_TOOLTIP                             :{BLACK}Kies die skerm resolusie om te gebruik
STR_GAME_OPTIONS_RESOLUTION_OTHER                               :ander









STR_GAME_OPTIONS_BASE_GRF                                       :{BLACK}Basis-grafikastel
STR_GAME_OPTIONS_BASE_GRF_TOOLTIP                               :{BLACK}Kies die basis-grafikastel stel om te gebruik
STR_GAME_OPTIONS_BASE_GRF_STATUS                                :{RED}{NUM} verlore / korrupte ler{P "" s}
STR_GAME_OPTIONS_BASE_GRF_DESCRIPTION_TOOLTIP                   :{BLACK}Meer inligting oor die basis-grafikastel

STR_GAME_OPTIONS_BASE_SFX                                       :{BLACK}Basis klank stel
STR_GAME_OPTIONS_BASE_SFX_TOOLTIP                               :{BLACK}Kies die basis klank stel om te gebruik
STR_GAME_OPTIONS_BASE_SFX_DESCRIPTION_TOOLTIP                   :{BLACK}Addisionele informasie oor die basis klank stel

STR_GAME_OPTIONS_BASE_MUSIC                                     :{BLACK}Basis musiek stel
STR_GAME_OPTIONS_BASE_MUSIC_TOOLTIP                             :{BLACK}Kies die basis musiek stel om te gebruik
STR_GAME_OPTIONS_BASE_MUSIC_STATUS                              :{RED}{NUM} korrupte lêer{P "" s}
STR_GAME_OPTIONS_BASE_MUSIC_DESCRIPTION_TOOLTIP                 :{BLACK}Addisionele informasie oor die basis musiek stel

STR_ERROR_RESOLUTION_LIST_FAILED                                :{WHITE}Kon nie 'n lys van beskikbare skermresolusies bepaal nie
STR_ERROR_FULLSCREEN_FAILED                                     :{WHITE}Volskerm metode gedop

# Custom currency window

STR_CURRENCY_WINDOW                                             :{WHITE}Pasmaak geldeenheid
STR_CURRENCY_EXCHANGE_RATE                                      :{LTBLUE}Wissel koers: {ORANGE}{CURRENCY_LONG} = £ {COMMA}
STR_CURRENCY_DECREASE_EXCHANGE_RATE_TOOLTIP                     :{BLACK}Verlaag die hoeveelheid van jou koers vir een Pond (£)
STR_CURRENCY_INCREASE_EXCHANGE_RATE_TOOLTIP                     :{BLACK}Verhoog die hoeveelheid van jou koers vir een Pond (£)
STR_CURRENCY_SET_EXCHANGE_RATE_TOOLTIP                          :{BLACK}Stel die wissel koers vir jou koers vir een Pond (£)

STR_CURRENCY_SEPARATOR                                          :{LTBLUE}Afskeier {ORANGE}{STRING}
STR_CURRENCY_SET_CUSTOM_CURRENCY_SEPARATOR_TOOLTIP              :{BLACK}Stel die skeier vir jou koers

STR_CURRENCY_PREFIX                                             :{LTBLUE}Voorvoegsel: {ORANGE}{STRING}
STR_CURRENCY_SET_CUSTOM_CURRENCY_PREFIX_TOOLTIP                 :{BLACK}Stel die voorvoegsel teks vir jou koers
STR_CURRENCY_SUFFIX                                             :{LTBLUE}Agtervoegsel: {ORANGE}{STRING}
STR_CURRENCY_SET_CUSTOM_CURRENCY_SUFFIX_TOOLTIP                 :{BLACK}Stel die agtervoegsel teks vir jou koers

STR_CURRENCY_SWITCH_TO_EURO                                     :{LTBLUE}Verwissel na Euro: {ORANGE}{NUM}
STR_CURRENCY_SWITCH_TO_EURO_NEVER                               :{LTBLUE}Verwissel na Euro: {ORANGE}nooit
STR_CURRENCY_SET_CUSTOM_CURRENCY_TO_EURO_TOOLTIP                :{BLACK}Stel die jaar om na Euro toe te skakel
STR_CURRENCY_DECREASE_CUSTOM_CURRENCY_TO_EURO_TOOLTIP           :{BLACK}Skakel na Euro vroeër
STR_CURRENCY_INCREASE_CUSTOM_CURRENCY_TO_EURO_TOOLTIP           :{BLACK}Skakel na Euro later

STR_CURRENCY_PREVIEW                                            :{LTBLUE}Voorskou: {ORANGE}{CURRENCY_LONG}
STR_CURRENCY_CUSTOM_CURRENCY_PREVIEW_TOOLTIP                    :{BLACK}10000 Pond (£) in jou koers
STR_CURRENCY_CHANGE_PARAMETER                                   :{BLACK}verander gebruiklike koers parameter

STR_NONE                                                        :Geen
STR_FUNDING_ONLY                                                :Befondsing alleen
STR_MINIMAL                                                     :Minimale
STR_NUM_VERY_LOW                                                :Baie laag
STR_NUM_LOW                                                     :Laag
STR_NUM_NORMAL                                                  :Normaal
STR_NUM_HIGH                                                    :Hoog
STR_NUM_CUSTOM                                                  :Pasmaak
STR_NUM_CUSTOM_NUMBER                                           :Pasmaak ({NUM})

STR_VARIETY_NONE                                                :Geen
STR_VARIETY_VERY_LOW                                            :Baie Laag
STR_VARIETY_LOW                                                 :Laag
STR_VARIETY_MEDIUM                                              :Middelmatig
STR_VARIETY_HIGH                                                :Hoog
STR_VARIETY_VERY_HIGH                                           :Baie Hoog

###length 5
STR_AI_SPEED_VERY_SLOW                                          :Baie Stadig
STR_AI_SPEED_SLOW                                               :Stadig
STR_AI_SPEED_MEDIUM                                             :Gemiddel
STR_AI_SPEED_FAST                                               :Vinnig
STR_AI_SPEED_VERY_FAST                                          :Baie Vinnig

###length 6
STR_SEA_LEVEL_VERY_LOW                                          :Baie Laag
STR_SEA_LEVEL_LOW                                               :Laag
STR_SEA_LEVEL_MEDIUM                                            :Gemiddel
STR_SEA_LEVEL_HIGH                                              :Hoog
STR_SEA_LEVEL_CUSTOM                                            :Pasmaak
STR_SEA_LEVEL_CUSTOM_PERCENTAGE                                 :Pasmaak ({NUM}%)

###length 4
STR_RIVERS_NONE                                                 :Geen
STR_RIVERS_FEW                                                  :Min
STR_RIVERS_MODERATE                                             :Middelmatig
STR_RIVERS_LOT                                                  :Baie

###length 3
STR_DISASTER_NONE                                               :Geen
STR_DISASTER_REDUCED                                            :Verminder
STR_DISASTER_NORMAL                                             :Normaal

###length 4
STR_SUBSIDY_X1_5                                                :x1.5
STR_SUBSIDY_X2                                                  :x2
STR_SUBSIDY_X3                                                  :x3
STR_SUBSIDY_X4                                                  :x4

###length 4
STR_CLIMATE_TEMPERATE_LANDSCAPE                                 :Matige klimaat
STR_CLIMATE_SUB_ARCTIC_LANDSCAPE                                :Sub-artiese landskap
STR_CLIMATE_SUB_TROPICAL_LANDSCAPE                              :Sub-tropiese landskap
STR_CLIMATE_TOYLAND_LANDSCAPE                                   :Speelgoedland landskap

###length 7
STR_TERRAIN_TYPE_VERY_FLAT                                      :Baie Plat
STR_TERRAIN_TYPE_FLAT                                           :Plat
STR_TERRAIN_TYPE_HILLY                                          :Koppierig
STR_TERRAIN_TYPE_MOUNTAINOUS                                    :Bergagtig
STR_TERRAIN_TYPE_ALPINIST                                       :Alpinis

###length 4
STR_CITY_APPROVAL_TOLERANT                                      :Toelaatbaar
STR_CITY_APPROVAL_HOSTILE                                       :Vyandelik
STR_CITY_APPROVAL_PERMISSIVE                                    :Permissief

STR_WARNING_NO_SUITABLE_AI                                      :{WHITE}Geen geskikte KI beskikbaar...{}Jy kan verskeie KI's aflaai deur middel van die 'Aanlyn Inhoud' stelsel

# Settings tree window
STR_CONFIG_SETTING_TREE_CAPTION                                 :{WHITE}Stellings
STR_CONFIG_SETTING_FILTER_TITLE                                 :{BLACK}Filter string:
STR_CONFIG_SETTING_EXPAND_ALL                                   :{BLACK}Brei alles uit
STR_CONFIG_SETTING_COLLAPSE_ALL                                 :{BLACK}Krimp alles in
STR_CONFIG_SETTING_NO_EXPLANATION_AVAILABLE_HELPTEXT            :(geen verduideliking beskikbaar)
STR_CONFIG_SETTING_DEFAULT_VALUE                                :{LTBLUE}Standaard waarde: {ORANGE}{STRING}
STR_CONFIG_SETTING_TYPE                                         :{LTBLUE}Stelling tipe: {ORANGE}{STRING}
STR_CONFIG_SETTING_TYPE_CLIENT                                  :Kliënt instelling (word nie gestoor in spaarspeletjie nie; raak alle speletjies)
STR_CONFIG_SETTING_TYPE_GAME_MENU                               :Maatskappy instelling (word gestoor in spaarspeletjie; raak net nuwe speletjies)
STR_CONFIG_SETTING_TYPE_GAME_INGAME                             :Maatskappy instelling (word gestoor in spaarspeletjie; raak net die huidige spel)
STR_CONFIG_SETTING_TYPE_COMPANY_MENU                            :Maatskappy instelling (word gestoor in Spaarspeletjies; raak net nuwe speletjies)
STR_CONFIG_SETTING_TYPE_COMPANY_INGAME                          :Maatskappy instelling (word gestoor in spaarspeletjie; raak net die huidige maatskappy)

STR_CONFIG_SETTING_RESTRICT_CATEGORY                            :{BLACK}Kategorie:
STR_CONFIG_SETTING_RESTRICT_TYPE                                :{BLACK}Tipe:
STR_CONFIG_SETTING_RESTRICT_DROPDOWN_HELPTEXT                   :{BLACK}Beperk die lys hier onder deur voorafgestelde "filters" te gebruik slegs veranderde verstellings
STR_CONFIG_SETTING_RESTRICT_BASIC                               :Basiese (wys net belangrik verstellings)
STR_CONFIG_SETTING_RESTRICT_ADVANCED                            :Gevorderde (wys meeste verstellings)
STR_CONFIG_SETTING_RESTRICT_ALL                                 :Ekspert (wys alle verstellings, insluitend vreemde verstellings)
STR_CONFIG_SETTING_RESTRICT_CHANGED_AGAINST_DEFAULT             :Verstellings met 'n waarde anders as die verstek waarde
STR_CONFIG_SETTING_RESTRICT_CHANGED_AGAINST_NEW                 :Verstellings met 'n waarde anders as die nuwe spel verstellings

STR_CONFIG_SETTING_TYPE_DROPDOWN_HELPTEXT                       :{BLACK}Beperk die lys hieronder tot net sekere instelling tiepes
STR_CONFIG_SETTING_TYPE_DROPDOWN_ALL                            :Alle instellings
STR_CONFIG_SETTING_TYPE_DROPDOWN_CLIENT                         :Kliënt-instellings (word nie in spaarspeletjies gestoor nie; raak alle speletjies)
STR_CONFIG_SETTING_TYPE_DROPDOWN_GAME_MENU                      :Spel-instellings (word gestoor in spaarspeletjies; raak net nuwe speletjies)
STR_CONFIG_SETTING_TYPE_DROPDOWN_GAME_INGAME                    :Spel-instellings (word gestoor in spaarspeletjie; raak net die huidige speletjie)
STR_CONFIG_SETTING_TYPE_DROPDOWN_COMPANY_MENU                   :Maatskappy-instellings (word gestoor in spaarspeletjies; raak slegs nuwe speletjies)
STR_CONFIG_SETTING_TYPE_DROPDOWN_COMPANY_INGAME                 :Maatskappy-instellings (word gestoor in spaarspeletjie; raak net die huidige maatskappy)

STR_CONFIG_SETTINGS_NONE                                        :{WHITE}- Geen -
###length 3
STR_CONFIG_SETTING_CATEGORY_HIDES                               :{BLACK}Wys alle soekresultate deur oprigting{}{SILVER}Kategorie {BLACK}tot {WHITE}{STRING}
STR_CONFIG_SETTING_TYPE_HIDES                                   :{BLACK}Wys alle soekresultate deur oprigting{}{SILVER}Tik {BLACK}tot {WHITE}Alle opstel tipes
STR_CONFIG_SETTING_CATEGORY_AND_TYPE_HIDES                      :{BLACK}Wys alle soekresultate deur oprigting{}{SILVER}Kategorie {BLACK}tot {WHITE}{STRING} {BLACK}en {SILVER}Tik {BLACK}tot {WHITE}Alle opstel tipes

###length 3
STR_CONFIG_SETTING_OFF                                          :Af
STR_CONFIG_SETTING_ON                                           :Aan
STR_CONFIG_SETTING_DISABLED                                     :Gedeaktiveer

###length 3
STR_CONFIG_SETTING_COMPANIES_OFF                                :Af
STR_CONFIG_SETTING_COMPANIES_OWN                                :Eie maatskappy
STR_CONFIG_SETTING_COMPANIES_ALL                                :Alle maatskappye

###length 3
STR_CONFIG_SETTING_NONE                                         :Geen
STR_CONFIG_SETTING_ORIGINAL                                     :Oorspronlik
STR_CONFIG_SETTING_REALISTIC                                    :Realisties

###length 3
STR_CONFIG_SETTING_HORIZONTAL_POS_LEFT                          :Links
STR_CONFIG_SETTING_HORIZONTAL_POS_CENTER                        :Senter
STR_CONFIG_SETTING_HORIZONTAL_POS_RIGHT                         :Regs

STR_CONFIG_SETTING_MAXIMUM_INITIAL_LOAN                         :Maksimum aanvanklike lening: {STRING}
STR_CONFIG_SETTING_MAXIMUM_INITIAL_LOAN_HELPTEXT                :Maksimum bedrag wat 'n maatskappy kan leen (sonder die inagneming van inflasie)

STR_CONFIG_SETTING_INTEREST_RATE                                :Rentekoers: {STRING}
STR_CONFIG_SETTING_INTEREST_RATE_HELPTEXT                       :Lening rentekoers: beheer ook inflasie indien aangeskakel

STR_CONFIG_SETTING_RUNNING_COSTS                                :Bedryfskostes: {STRING}
STR_CONFIG_SETTING_RUNNING_COSTS_HELPTEXT                       :Verstel die vlak van instandhouding en bedryfskoste van voertuie en infrastruktuur

STR_CONFIG_SETTING_CONSTRUCTION_SPEED                           :Konstruksie spoed: {STRING}
STR_CONFIG_SETTING_CONSTRUCTION_SPEED_HELPTEXT                  :Beperk die hoeveelheid konstruksie aksies vir die AIs

STR_CONFIG_SETTING_VEHICLE_BREAKDOWNS                           :Voertuig onklaarrakings: {STRING}
STR_CONFIG_SETTING_VEHICLE_BREAKDOWNS_HELPTEXT                  :Beheer hoe gereeld voertuie breek as hulle in 'n toestand van swak instandhouding verkeer

STR_CONFIG_SETTING_SUBSIDY_MULTIPLIER                           :Subsidie vermenigvuldiger: {STRING}
STR_CONFIG_SETTING_SUBSIDY_MULTIPLIER_HELPTEXT                  :Verstel hoeveel is betaalbaar vir gesubsidieerde aansluitings


###setting-zero-is-special

STR_CONFIG_SETTING_CONSTRUCTION_COSTS                           :Konstruksie kostes: {STRING}
STR_CONFIG_SETTING_CONSTRUCTION_COSTS_HELPTEXT                  :Verstel die vlak van konstruksie en aankoop-kostes

STR_CONFIG_SETTING_RECESSIONS                                   :Resessies: {STRING}
STR_CONFIG_SETTING_RECESSIONS_HELPTEXT                          :As dit geaktiveer is, kan resessie elke paar jaar voorkom. Gedurende 'n resessie word is vervaardiging drasties minder en aan die einde van die resessie word dit weer herstel na normale vlakke.

STR_CONFIG_SETTING_TRAIN_REVERSING                              :Verhoed dat treine kan omdraai in stasies: {STRING}
STR_CONFIG_SETTING_TRAIN_REVERSING_HELPTEXT                     :As dit geaktiveer is, sal treine nie in deurstasies omdraai nie, selfs al is daar 'n korter roete deur om te draai.

STR_CONFIG_SETTING_DISASTERS                                    :Rampe: {STRING}
STR_CONFIG_SETTING_DISASTERS_HELPTEXT                           :Skakel rampe aan wat af en toe voertuie of infrastruktuur kan blokkeer of vernietig.

STR_CONFIG_SETTING_CITY_APPROVAL                                :Stadsraad se gesindheid teenoor omgewings-konstruksie: {STRING}
STR_CONFIG_SETTING_CITY_APPROVAL_HELPTEXT                       :Kies hoeveel invloed klank en skade aan die omgewing deur maatskappye aan die stadswaardering het en verderde bouwerk in die stad.

###setting-zero-is-special
STR_CONFIG_SETTING_TOO_HIGH_MOUNTAIN                            :{WHITE}Kan nie die berghoogte verander nie - daar is hoër berge as hierdie op die kaart

STR_CONFIG_SETTING_AUTOSLOPE                                    :Laat landargitektuur toe onder geboue, spore, ens.: {STRING}
STR_CONFIG_SETTING_AUTOSLOPE_HELPTEXT                           :Laat Landargitektuur onder geboue en spore sonder om dit te verwyder

STR_CONFIG_SETTING_CATCHMENT                                    :Laat meer realisties groote opvangsgebied toe: {STRING}
STR_CONFIG_SETTING_CATCHMENT_HELPTEXT                           :Laat verskillende groote opvang gebiede toe vir verskillende tipes stasies en lughawens

STR_CONFIG_SETTING_SERVE_NEUTRAL_INDUSTRIES                     :Maatskappy stasies kan industriëe bedien met aangehegte neutrale stasies: {STRING}
STR_CONFIG_SETTING_SERVE_NEUTRAL_INDUSTRIES_HELPTEXT            :Indien gekies, kan industrieë met aangeslote stasies (soos Olie Rigs) ook bedien word deur maatskappybesitte stasies wat in die omgewing gebou word. As dit af is, mag hierdie industrieë slegs deur hul aangeslote stasies bedien word. Enige nabygeleë maatskappystasies sal dit nie kan bedien nie, en die aangehegte stasie sal ook niks anders as die industrie bedien nie

STR_CONFIG_SETTING_EXTRADYNAMITE                                :Laat verwydering van meer stad-besite paaie, bruge, ens toe: {STRING}
STR_CONFIG_SETTING_EXTRADYNAMITE_HELPTEXT                       :Maak dit makliker om dorps eiendom en infrastruktuur te verwyder

STR_CONFIG_SETTING_TRAIN_LENGTH                                 :Maximum lengte van treine: {STRING}
STR_CONFIG_SETTING_TRAIN_LENGTH_HELPTEXT                        :Stel die maximum lente van treine
STR_CONFIG_SETTING_TILE_LENGTH                                  :{COMMA} teël{P 0 "" s}

STR_CONFIG_SETTING_SMOKE_AMOUNT                                 :Hoeveelheid motor rook/vonke: {STRING}
STR_CONFIG_SETTING_SMOKE_AMOUNT_HELPTEXT                        :Stel vas hoeveel rook en hoeveel vonke deur voertuie gemaak word

STR_CONFIG_SETTING_TRAIN_ACCELERATION_MODEL                     :Trein versnelling model: {STRING}
STR_CONFIG_SETTING_TRAIN_ACCELERATION_MODEL_HELPTEXT            :Kies 'n fisiese model vir die trein versnelling. Die "oorspronklike" model benadeel steilheid ewe vir alle voertuie. Die "realistiese" model benadeel hellings en kurwes, afhangende van die verskillende eienskappe, soos lengte en "tractive force"

STR_CONFIG_SETTING_ROAD_VEHICLE_ACCELERATION_MODEL              :Pad voertuig versnelling model: {STRING}
STR_CONFIG_SETTING_ROAD_VEHICLE_ACCELERATION_MODEL_HELPTEXT     :Kies 'n fisiese model vir pad vervoer versnelling. Die "oorspronklike" model benadeel steilheid ewe vir alle voertuie. Die "realistiese" model benadeel hellings en kurwes, afhangende van die verskillende eienskappe van die engin, byvoorbeeld "tractive force"

STR_CONFIG_SETTING_TRAIN_SLOPE_STEEPNESS                        :Krans helling vir treine: {STRING}
STR_CONFIG_SETTING_TRAIN_SLOPE_STEEPNESS_HELPTEXT               :Die steilte van die helling vir treine. Hoër waardes maak dit moeliker om teen die helling uit te klim
STR_CONFIG_SETTING_PERCENTAGE                                   :{COMMA}%

STR_CONFIG_SETTING_ROAD_VEHICLE_SLOPE_STEEPNESS                 :Krans helling vir pad vervoer: {STRING}
STR_CONFIG_SETTING_ROAD_VEHICLE_SLOPE_STEEPNESS_HELPTEXT        :Die steilte van die helling vir 'n pad voertuig. Hoër waardes maak dit moeliker om teen die helling uit te klim

STR_CONFIG_SETTING_FORBID_90_DEG                                :Verbied treine om 90° draaie te maak: {STRING}
STR_CONFIG_SETTING_FORBID_90_DEG_HELPTEXT                       :90 grade draaie kom voor wanneer 'n horisontale spoor direk gevolg deur 'n vertikale spoor op die aangrensende teël, dus waardeur die trein 'n 90 grade draai maak deur die teël rand in plaas van die gewone 45 grade vir 'n ander spoor kombinasies.

STR_CONFIG_SETTING_DISTANT_JOIN_STATIONS                        :Laat toe dat stasies lanks mekaar gebind kan word: {STRING}
STR_CONFIG_SETTING_DISTANT_JOIN_STATIONS_HELPTEXT               :Laat die toevoeging van dele van 'n stasie sonder om direk aan die bestaande dele te raak toe. Ctrl+klik om die nuwe dele te plaas

STR_CONFIG_SETTING_INFLATION                                    :Inflasie: {STRING}
STR_CONFIG_SETTING_INFLATION_HELPTEXT                           :Aktiveer inflasie in die ekonomie, waar die kostes vinniger styg as betalings

STR_CONFIG_SETTING_MAX_BRIDGE_LENGTH                            :Maximum brug lengte: {STRING}
STR_CONFIG_SETTING_MAX_BRIDGE_LENGTH_HELPTEXT                   :Maximum lengte vir die bou van bruë

STR_CONFIG_SETTING_MAX_BRIDGE_HEIGHT                            :Maksimum brughoogte: {STRING}
STR_CONFIG_SETTING_MAX_BRIDGE_HEIGHT_HELPTEXT                   :Maksimum hoogte om brûe te bou

STR_CONFIG_SETTING_MAX_TUNNEL_LENGTH                            :Maximum tonnel lengte: {STRING}
STR_CONFIG_SETTING_MAX_TUNNEL_LENGTH_HELPTEXT                   :Maximum lengte vir die bou van tonnels

STR_CONFIG_SETTING_RAW_INDUSTRY_CONSTRUCTION_METHOD             :Handmatige primêre nywerheid konstruksie metode: {STRING}
STR_CONFIG_SETTING_RAW_INDUSTRY_CONSTRUCTION_METHOD_HELPTEXT    :Metode van befondsing van 'n primêre bedryf."Niks" beteken dit nie moontlik is om enige bedryf te finansier, "prospekteer" beteken befondsing is moontlik, maar konstruksie vind plaas in 'n toevallige plek op die kaart en dit kan ook misluk, "ander nywerhede" beteken rou bedrywe kan opgerig word deur ander maatskappye soos verwerking nywerhede.
###length 3
STR_CONFIG_SETTING_RAW_INDUSTRY_CONSTRUCTION_METHOD_NONE        :Geen
STR_CONFIG_SETTING_RAW_INDUSTRY_CONSTRUCTION_METHOD_NORMAL      :As ander nywerhede
STR_CONFIG_SETTING_RAW_INDUSTRY_CONSTRUCTION_METHOD_PROSPECTING :Vooruitsigting

STR_CONFIG_SETTING_INDUSTRY_PLATFORM                            :Plat area rondom nywerhede: {STRING}
STR_CONFIG_SETTING_INDUSTRY_PLATFORM_HELPTEXT                   :Hoeveelheid van plat ruimte om 'n bedryf. Dit verseker dat leë ruimte beskikbaar sal bly, om 'n bedryf, vir die bou van spore, ensovoorts

STR_CONFIG_SETTING_MULTIPINDTOWN                                :Laat meer as een soortgelyke nywerhede per dorp toe: {STRING}
STR_CONFIG_SETTING_MULTIPINDTOWN_HELPTEXT                       :Gewoonlik sal 'n dorp nie meer as een bedryf van elke tipe wil hê nie. Met hierdie stelling, sal dorpe toelaat dat verskeie bedrywe van dieselfde tipe gebou word

STR_CONFIG_SETTING_SIGNALSIDE                                   :Wys seine: {STRING}
STR_CONFIG_SETTING_SIGNALSIDE_HELPTEXT                          :Selekteer watter kand van die spoor om die seine te plaas
###length 3
STR_CONFIG_SETTING_SIGNALSIDE_LEFT                              :Aan die linkerkant
STR_CONFIG_SETTING_SIGNALSIDE_DRIVING_SIDE                      :Aan die bestuurskant
STR_CONFIG_SETTING_SIGNALSIDE_RIGHT                             :Aan die regterkant

STR_CONFIG_SETTING_SHOWFINANCES                                 :Toon finansies venster op die einde van die jaar: {STRING}
STR_CONFIG_SETTING_SHOWFINANCES_HELPTEXT                        :Indien geaktiveer, sal die finansies venster verskyn aan die einde van elke jaar om maklik inspeksie van die finansiële state, van die maatskappy, toe te laat

STR_CONFIG_SETTING_NONSTOP_BY_DEFAULT                           :Nuwe bevele is vooraf 'geen-stop' {STRING}
STR_CONFIG_SETTING_NONSTOP_BY_DEFAULT_HELPTEXT                  :Normaalweg stop 'n voertuig by elke stasie wat dit verby gaan. Deur gebruik te maak van hierdie instelling, sal dit verby elke stasie ry oppad na sy finale bestemming sonder om te stop. Let wel, dat hierdie verstelling slegs 'n standaard waarde definieer vir nuwe bevele. Individuele bevele kan uitdruklik gestel word na belang van gedrag

STR_CONFIG_SETTING_STOP_LOCATION                                :Nuwe trein opdragte stop by verstek by die {STRING} van die platform
STR_CONFIG_SETTING_STOP_LOCATION_HELPTEXT                       :Plek waar 'n trein stop by die platform by verstek. Die "naby die einde" naby aan die beginpunt van die platform, "middel", beteken in die middel van die platform, en "ander kant" beteken ver weg van die beginpunt van die platform. Let wel, dat hierdie verstelling definieer slegs 'n standaard waarde vir nuwe bevele. Individuele bevele kan nog ingestel word.
###length 3
STR_CONFIG_SETTING_STOP_LOCATION_NEAR_END                       :naby einde
STR_CONFIG_SETTING_STOP_LOCATION_MIDDLE                         :middel
STR_CONFIG_SETTING_STOP_LOCATION_FAR_END                        :ver einde

STR_CONFIG_SETTING_AUTOSCROLL                                   :Rol skerm as muis by die kant is: {STRING}
STR_CONFIG_SETTING_AUTOSCROLL_HELPTEXT                          :As dit geaktiveer is, sal subventers begin skuif wanneer die muis naby die kante van die venster is
###length 4
STR_CONFIG_SETTING_AUTOSCROLL_DISABLED                          :Gedeaktiveer
STR_CONFIG_SETTING_AUTOSCROLL_MAIN_VIEWPORT_FULLSCREEN          :Hoof skerm, slegs volskerm
STR_CONFIG_SETTING_AUTOSCROLL_MAIN_VIEWPORT                     :Hoof skerm
STR_CONFIG_SETTING_AUTOSCROLL_EVERY_VIEWPORT                    :Elke skerm

STR_CONFIG_SETTING_BRIBE                                        :Laat omkooping van die plaaslike raad toe: {STRING}
STR_CONFIG_SETTING_BRIBE_HELPTEXT                               :Laat maatskappye die plaaslike dorpsraad probeer omkoop. Indien 'n inspekteur die omkoopgeld opgemerk, sal die maatskappy nie in staat wees om in die dorp te werk vir ses maande.

STR_CONFIG_SETTING_ALLOW_EXCLUSIVE                              :Laat die koop van eksklusief vervoer regte toe: {STRING}
STR_CONFIG_SETTING_ALLOW_EXCLUSIVE_HELPTEXT                     :As 'n maatskapy alleen transportreg koop vir n' dorp. Die teenstanders se stasies (passesiers en vrag) sal geen vrag kry vir n' jaar

STR_CONFIG_SETTING_ALLOW_FUND_BUILDINGS                         :Laat befondsing van geboue: {STRING}
STR_CONFIG_SETTING_ALLOW_FUND_BUILDINGS_HELPTEXT                :Laat geld donasies aan dorpe, deur maatskappye toe, vir die bou van huise

STR_CONFIG_SETTING_ALLOW_FUND_ROAD                              :Laat befondsing toe van plaaslike pad heropbou: {STRING}
STR_CONFIG_SETTING_ALLOW_FUND_ROAD_HELPTEXT                     :Laat maatskappye toe om geld te gee aan dorpe vir pad rekonstruksie om pad-gebaseerde dienste te saboteer

STR_CONFIG_SETTING_ALLOW_GIVE_MONEY                             :Laat die stuur van geld na ander maatskappye toe: {STRING}
STR_CONFIG_SETTING_ALLOW_GIVE_MONEY_HELPTEXT                    :Laat die oordra van geld, tussen maatskappye, toe in multi-speler modus

STR_CONFIG_SETTING_FREIGHT_TRAINS                               :Gewig vermenivoud vir vrag om swaar treine te simuleer: {STRING}
STR_CONFIG_SETTING_FREIGHT_TRAINS_HELPTEXT                      :Stel die impak van die dravrag op treine. Hoe hoër die hoeveelheid vrag wat gedra word, hoe meer veeleisend is dit vir die treine, veral teen die heuwels uit.

STR_CONFIG_SETTING_PLANE_SPEED                                  :Vlegtuig spoed faktor: {STRING}
STR_CONFIG_SETTING_PLANE_SPEED_HELPTEXT                         :Stel die relatiewe spoed van vliegtuie, met vergelyking van ander voertuig tipes, om so die bedrag van die inkomste van vliegtuie te verminder.
STR_CONFIG_SETTING_PLANE_SPEED_VALUE                            :1 / {COMMA}

STR_CONFIG_SETTING_PLANE_CRASHES                                :Aantal vliegtuig botsings: {STRING}
STR_CONFIG_SETTING_PLANE_CRASHES_HELPTEXT                       :Stel die kans van 'n vliegtuig ongeluk om te gebeur.{}* Groot vliegtuie het altyd risiko om neer te stort wanneer hulle op klein lughawens beland
###length 3
STR_CONFIG_SETTING_PLANE_CRASHES_NONE                           :Geen
STR_CONFIG_SETTING_PLANE_CRASHES_REDUCED                        :Verminderd
STR_CONFIG_SETTING_PLANE_CRASHES_NORMAL                         :Normaal

STR_CONFIG_SETTING_STOP_ON_TOWN_ROAD                            :Laat deur-ry padhalte op dorp besite paaie toe: {STRING}
STR_CONFIG_SETTING_STOP_ON_TOWN_ROAD_HELPTEXT                   :Laat Bouery van deur-ry pad stasies op dorp beheerde paaie
STR_CONFIG_SETTING_STOP_ON_COMPETITOR_ROAD                      :Laat deur-ry padhalte toe op paaie wat deur ander deelnemers besit word: {STRING}
STR_CONFIG_SETTING_STOP_ON_COMPETITOR_ROAD_HELPTEXT             :Laat die konstruksie van die ry-deur pad stasies op paaie toe wat deur ander maatskappye besit word
STR_CONFIG_SETTING_DYNAMIC_ENGINES_EXISTING_VEHICLES            :{WHITE}Verandering van die stelling is nie moontlik wanneer daar voertuie is nie

STR_CONFIG_SETTING_INFRASTRUCTURE_MAINTENANCE                   :Infrastruktuur onderhoud: {STRING}
STR_CONFIG_SETTING_INFRASTRUCTURE_MAINTENANCE_HELPTEXT          :As dit geaktiveer is sal dit veroorsaak dat infrastruktuur onderhoudskoste verhoog. Die koste groei oor-proporsioneel met die netwerk grootte, wat groter maatskappye meer as kleiner maatskappye benadeel

STR_CONFIG_SETTING_COMPANY_STARTING_COLOUR                      :Maatskappy beginkleur: {STRING}
STR_CONFIG_SETTING_COMPANY_STARTING_COLOUR_HELPTEXT             :Kies beginkleur vir die maatskappy

STR_CONFIG_SETTING_NEVER_EXPIRE_AIRPORTS                        :Lughawes verval nooit nie: {STRING}
STR_CONFIG_SETTING_NEVER_EXPIRE_AIRPORTS_HELPTEXT               :Wanner hierdie stelling geaktiveer is, maak dit dat alle lughawens ewig beskikbaar bly, na hul bekendstelling datum

STR_CONFIG_SETTING_WARN_LOST_VEHICLE                            :Waarsku indien voertuig verloor: {STRING}
STR_CONFIG_SETTING_WARN_LOST_VEHICLE_HELPTEXT                   :veroorsaak boodskappe oor voertuie wat nie in staat is om 'n pad na hul bestel bestemming te vind nie

STR_CONFIG_SETTING_ORDER_REVIEW                                 :Hersien voertuig se opdrae: {STRING}
STR_CONFIG_SETTING_ORDER_REVIEW_HELPTEXT                        :As dit geaktiveer is, word die voertuie se bevel van tyd tot tyd nagegaan, en 'n paar ooglopende kwessies sal berig word, met 'n nuus boodskap, as dit opgespoor word
###length 3
STR_CONFIG_SETTING_ORDER_REVIEW_OFF                             :Nee
STR_CONFIG_SETTING_ORDER_REVIEW_EXDEPOT                         :Ja, maar sluit stilstaande voertuie uit
STR_CONFIG_SETTING_ORDER_REVIEW_ON                              :Van alle voertuie

STR_CONFIG_SETTING_WARN_INCOME_LESS                             :Waarsku as 'n voertuig se inkomste negatief is: {STRING}
STR_CONFIG_SETTING_WARN_INCOME_LESS_HELPTEXT                    :As dit geaktiveer is, word daar 'n nuus boodskap gestuur wanneer, in 'n kalenderjaar, 'n voertuig nie wins gemaak het nie.

STR_CONFIG_SETTING_NEVER_EXPIRE_VEHICLES                        :Voertuie verval nooit nie: {STRING}
STR_CONFIG_SETTING_NEVER_EXPIRE_VEHICLES_HELPTEXT               :As dit geaktiveer is, sal voertuig modelle altyd beskikbaar bly, na die bekendstelling daarvan

STR_CONFIG_SETTING_AUTORENEW_VEHICLE                            :Outohernuwe voertuig as hy oud raak: {STRING}
STR_CONFIG_SETTING_AUTORENEW_VEHICLE_HELPTEXT                   :As dit geaktiveer is, word 'n voertuig wat naby die einde van sy werkslewe kom outomaties vervang, wanneer die hernu voorwaardes vervul is.

STR_CONFIG_SETTING_AUTORENEW_MONTHS                             :Vervang voertuig outomaties na {STRING} maksimum leeftyd
STR_CONFIG_SETTING_AUTORENEW_MONTHS_HELPTEXT                    :Relatiewe ouderdom waneer voertuie herweeg moet word ver outo-vervanging
###length 2
STR_CONFIG_SETTING_AUTORENEW_MONTHS_VALUE_BEFORE                :{COMMA} maand{P 0 "" e} voor
STR_CONFIG_SETTING_AUTORENEW_MONTHS_VALUE_AFTER                 :{COMMA} maand{P 0 "" e} later

STR_CONFIG_SETTING_AUTORENEW_MONEY                              :Outohernuwe minimum vereisde geld vir hernuwe: {STRING}
STR_CONFIG_SETTING_AUTORENEW_MONEY_HELPTEXT                     :Minimale bedrag geld wat in die bank moet bly, voor die oorweging van motor-vernuwing voertuie

STR_CONFIG_SETTING_ERRMSG_DURATION                              :Tyd wat fout boodskap wys: {STRING}
STR_CONFIG_SETTING_ERRMSG_DURATION_HELPTEXT                     :Tydsduur vir die vertoning van foutboodskappe. Kritiese foutboodskappe word nie outomaties toegemaak nie.
STR_CONFIG_SETTING_ERRMSG_DURATION_VALUE                        :{COMMA} sekonde{P 0 "" s}

STR_CONFIG_SETTING_HOVER_DELAY                                  :wys sleutel-leidraad: {STRING}
STR_CONFIG_SETTING_HOVER_DELAY_HELPTEXT                         :Tydsduur voor nutswenke vertoon words as die muis oor koppelvlakelemente gehou word. Alternatiewelik kan die nutswenke ook aan die regter-muisknoppie verbind word indien die stelling na 0 gestel word.
STR_CONFIG_SETTING_HOVER_DELAY_VALUE                            :Sweef vir {COMMA} sekonde{P 0 "" s}
###setting-zero-is-special
STR_CONFIG_SETTING_HOVER_DELAY_DISABLED                         :Regsklik

STR_CONFIG_SETTING_POPULATION_IN_LABEL                          :Toon stadsbevolking in die naametiket: {STRING}
STR_CONFIG_SETTING_POPULATION_IN_LABEL_HELPTEXT                 :Vertoon die bevolking van 'n stad in die naametiket op die kaart

STR_CONFIG_SETTING_GRAPH_LINE_THICKNESS                         :Dikte van lyn in grafieke: {STRING}
STR_CONFIG_SETTING_GRAPH_LINE_THICKNESS_HELPTEXT                :Wydte van kaartlyne. A dun lyn is meer akkuraat om te lees, maar 'n dikker lyn is makliker om te sien en te onderskei van ander lyne.

STR_CONFIG_SETTING_SHOW_NEWGRF_NAME                             :Toon die NewGRF se naam in die bou van voertuie skerm: {STRING}
STR_CONFIG_SETTING_SHOW_NEWGRF_NAME_HELPTEXT                    :Voeg 'n lyn by die venster vir die bou van voertuie wat wys uit watter NewGRF die geselekteerde voertuig kom.

STR_CONFIG_SETTING_LANDSCAPE                                    :Landskap: {STRING}
STR_CONFIG_SETTING_LANDSCAPE_HELPTEXT                           :Die landskap beheer die basies spelopsies vir verskillende vrag en hoe dorpe groei. NewGRF en spelskrips gee meer opsies.

STR_CONFIG_SETTING_LAND_GENERATOR                               :Land genereerder: {STRING}
STR_CONFIG_SETTING_LAND_GENERATOR_HELPTEXT                      :Hoe die land geskep word, hang af van die grafika stel en skep vaste landskap vorms. TerraGenesis is 'n Perlin-geraas gebasseerde skepper met meer beheerinstellings.
###length 2
STR_CONFIG_SETTING_LAND_GENERATOR_ORIGINAL                      :Oorspronklik
STR_CONFIG_SETTING_LAND_GENERATOR_TERRA_GENESIS                 :TerraGenesis

STR_CONFIG_SETTING_TERRAIN_TYPE                                 :Tipe terrein: {STRING}
STR_CONFIG_SETTING_TERRAIN_TYPE_HELPTEXT                        :(Slegs TerraGenesis) Bergagtigheid van die land

STR_CONFIG_SETTING_INDUSTRY_DENSITY                             :Nywerheidsdigtheid: {STRING}
STR_CONFIG_SETTING_INDUSTRY_DENSITY_HELPTEXT                    :Kies hoeveel nywerhede geskep gaan word en hoeveel gedurende die spel te handhaaf

STR_CONFIG_SETTING_OIL_REF_EDGE_DISTANCE                        :Maksimum afstand vanaf rand vir olie industrieë: {STRING}
STR_CONFIG_SETTING_OIL_REF_EDGE_DISTANCE_HELPTEXT               :Olieraffinaderye word net naby die kaart kant gebou, dit is, teen die kus vir eiland kaarte

STR_CONFIG_SETTING_SNOWLINE_HEIGHT                              :Sneeu lyn hoogte: {STRING}
STR_CONFIG_SETTING_SNOWLINE_HEIGHT_HELPTEXT                     :Beheer die hoogte van die sneeuvlak. Die sneeuvlak bepaal ook hoeveel nywerhede geskep word en hoe vinnig dorpe groei.



STR_CONFIG_SETTING_ROUGHNESS_OF_TERRAIN                         :Grofheid van terrein: {STRING}
STR_CONFIG_SETTING_ROUGHNESS_OF_TERRAIN_HELPTEXT                :(Slegs TerraGenesis) Kies die heuwelagtigheid: 'n Vlak land het 'n paar heuwel wat wyd versprei is. 'n Rowwe landskap het baie heuwels wat herhaaldelik voorkom.
###length 4
STR_CONFIG_SETTING_ROUGHNESS_OF_TERRAIN_VERY_SMOOTH             :Baie Glad
STR_CONFIG_SETTING_ROUGHNESS_OF_TERRAIN_SMOOTH                  :Glad
STR_CONFIG_SETTING_ROUGHNESS_OF_TERRAIN_ROUGH                   :Rof
STR_CONFIG_SETTING_ROUGHNESS_OF_TERRAIN_VERY_ROUGH              :Baie Rof

STR_CONFIG_SETTING_VARIETY                                      :Verskeidenheid verspreiding: {STRING}
STR_CONFIG_SETTING_VARIETY_HELPTEXT                             :(Slegs TerraGenesis) Kies of die land berge en vlaktes het. Hierdie instelling maak die landskap vlakker, so ander instellings moet bergagtig wees.

STR_CONFIG_SETTING_RIVER_AMOUNT                                 :Aantal riviere: {STRING}
STR_CONFIG_SETTING_RIVER_AMOUNT_HELPTEXT                        :Kies hoeveel riviere geskep gaan word

STR_CONFIG_SETTING_TREE_PLACER                                  :Boom plaas algoritme: {STRING}
STR_CONFIG_SETTING_TREE_PLACER_HELPTEXT                         :Kies vir verspreiding van bome: 'Oorspronklik' versprei bome eweredig, 'Verbeterde' versprei bome in woude
###length 3
STR_CONFIG_SETTING_TREE_PLACER_NONE                             :Geen
STR_CONFIG_SETTING_TREE_PLACER_ORIGINAL                         :Oorspronklik
STR_CONFIG_SETTING_TREE_PLACER_IMPROVED                         :Verbeter

STR_CONFIG_SETTING_ROAD_SIDE                                    :Padvoertuie: {STRING}
STR_CONFIG_SETTING_ROAD_SIDE_HELPTEXT                           :Kies die bestuurskant

###length 2
STR_CONFIG_SETTING_ROAD_SIDE_LEFT                               :Bestuur aan linkerkant
STR_CONFIG_SETTING_ROAD_SIDE_RIGHT                              :Bestuur aan regterkant

STR_CONFIG_SETTING_HEIGHTMAP_ROTATION                           :Reliëfkaart orientasie: {STRING}
###length 2
STR_CONFIG_SETTING_HEIGHTMAP_ROTATION_COUNTER_CLOCKWISE         :Anti-kloksgewys
STR_CONFIG_SETTING_HEIGHTMAP_ROTATION_CLOCKWISE                 :Kloksgewys

STR_CONFIG_SETTING_SE_FLAT_WORLD_HEIGHT                         :Die hoogte vlak wat 'n plat scenario kaart kry: {STRING}
###length 2
STR_CONFIG_SETTING_EDGES_NOT_EMPTY                              :{WHITE}Een of meer teëls op die Noordelike grens is nie leeg nie
STR_CONFIG_SETTING_EDGES_NOT_WATER                              :{WHITE}Een of meer teëls by een van die kante is nie water nie

STR_CONFIG_SETTING_STATION_SPREAD                               :Maksimum stasiegrootte: {STRING}
STR_CONFIG_SETTING_STATION_SPREAD_HELPTEXT                      :Hoe groot 'n area 'n stasie mag opneem. Groter waardes kan die spel stadig maak.

STR_CONFIG_SETTING_SERVICEATHELIPAD                             :Diens helikopters by helihawes outomaties: {STRING}
STR_CONFIG_SETTING_SERVICEATHELIPAD_HELPTEXT                    :Diens helikopters na elke landing, selfs al is daar nie 'n diensstasie by die lughawe nie

STR_CONFIG_SETTING_LINK_TERRAFORM_TOOLBAR                       :Verbind landereye werktuigbaan na spoor/pad/water/lughawe werktuigbaan: {STRING}
STR_CONFIG_SETTING_LINK_TERRAFORM_TOOLBAR_HELPTEXT              :Vertoon die landskapwerktuigbaan wanneer 'n konstruksiewerktuigbaan vertoon word.

STR_CONFIG_SETTING_SMALLMAP_LAND_COLOUR                         :Land kleur gebruik op die klein landkaart: {STRING}
STR_CONFIG_SETTING_SMALLMAP_LAND_COLOUR_HELPTEXT                :Kleur van die terrein in die klein landkaart
###length 3
STR_CONFIG_SETTING_SMALLMAP_LAND_COLOUR_GREEN                   :Groen
STR_CONFIG_SETTING_SMALLMAP_LAND_COLOUR_DARK_GREEN              :Donkergroen
STR_CONFIG_SETTING_SMALLMAP_LAND_COLOUR_VIOLET                  :Violet

###length 4

###length 4
STR_CONFIG_SETTING_SCROLLMODE_RMB                               :Skuif kaart met RMB

STR_CONFIG_SETTING_SMOOTH_SCROLLING                             :Maak kykpoort beweegings glad: {STRING}
STR_CONFIG_SETTING_SMOOTH_SCROLLING_HELPTEXT                    :Beheer hoe die hoofvertoonvenster skuif na 'n spesifieke posisie - as dit geaktiveer is, dan skuif die venster glad na die posisie toe, andersins skuif die venster direk na die posisie toe.

STR_CONFIG_SETTING_MEASURE_TOOLTIP                              :Toon 'n meting wanneer jy verskeie bou-gereedskap gebruik: {STRING}
STR_CONFIG_SETTING_MEASURE_TOOLTIP_HELPTEXT                     :Vertoon teëlafstand en hoogteverskil gedurende bouwerk.

STR_CONFIG_SETTING_LIVERIES                                     :Toon voertuigspesifieke kleure: {STRING}
STR_CONFIG_SETTING_LIVERIES_HELPTEXT                            :Beheer die gebruik van voertuig-gebasseerde kleurskemas (teenoor maatskappy-gebasseerde kleurskemas)
###length 3
STR_CONFIG_SETTING_LIVERIES_NONE                                :Geen
STR_CONFIG_SETTING_LIVERIES_OWN                                 :Eie maatskappy
STR_CONFIG_SETTING_LIVERIES_ALL                                 :Alle maatskappye

STR_CONFIG_SETTING_PREFER_TEAMCHAT                              :Verkies span klets met <ENTER>: {STRING}
STR_CONFIG_SETTING_PREFER_TEAMCHAT_HELPTEXT                     :Wissel die <ENTER> en <Ctrl+ENTER> sleutels om spanklets en openbare klets oop te maak.

STR_CONFIG_SETTING_SCROLLWHEEL_MULTIPLIER                       :Kaart rolwiel spoed: {STRING}
STR_CONFIG_SETTING_SCROLLWHEEL_MULTIPLIER_HELPTEXT              :Kontroleer die sensitiwiteit van die muis-wiel "scrolling"

STR_CONFIG_SETTING_SCROLLWHEEL_SCROLLING                        :Funksie van rolwiel: {STRING}
STR_CONFIG_SETTING_SCROLLWHEEL_SCROLLING_HELPTEXT               :Aktiveer "scrolling" met twee-dimensieële muis-wiele
###length 3
STR_CONFIG_SETTING_SCROLLWHEEL_ZOOM                             :Zoem kaart
STR_CONFIG_SETTING_SCROLLWHEEL_SCROLL                           :Rol kaart
STR_CONFIG_SETTING_SCROLLWHEEL_OFF                              :Af

STR_CONFIG_SETTING_OSK_ACTIVATION                               :Skerm-sleutelbord: {STRING}
STR_CONFIG_SETTING_OSK_ACTIVATION_HELPTEXT                      :Kies hoe om die skerm-sleutelbord te vertoon. Hierdie opsie is vir toestelle wat nie 'n fisiese sleutelbord het nie soos tabletrekenaars.
###length 4
STR_CONFIG_SETTING_OSK_ACTIVATION_DISABLED                      :Gedeaktiveer
STR_CONFIG_SETTING_OSK_ACTIVATION_DOUBLE_CLICK                  :Dubbel-klik
STR_CONFIG_SETTING_OSK_ACTIVATION_SINGLE_CLICK_FOCUS            :Enkel klik (met fokus)
STR_CONFIG_SETTING_OSK_ACTIVATION_SINGLE_CLICK                  :Enkel klik (dadelik)

###length 3

STR_CONFIG_SETTING_RIGHT_MOUSE_BTN_EMU                          :Regs-klik emulasie: {STRING}
STR_CONFIG_SETTING_RIGHT_MOUSE_BTN_EMU_HELPTEXT                 :Kies die manier om regs-klik na te maak
###length 3
STR_CONFIG_SETTING_RIGHT_MOUSE_BTN_EMU_COMMAND                  :Command-klik
STR_CONFIG_SETTING_RIGHT_MOUSE_BTN_EMU_CONTROL                  :Ctrl-klik
STR_CONFIG_SETTING_RIGHT_MOUSE_BTN_EMU_OFF                      :Af

STR_CONFIG_SETTING_RIGHT_MOUSE_WND_CLOSE                        :Maak venster toe met regter-klik: {STRING}

STR_CONFIG_SETTING_AUTOSAVE                                     :Outostoor: {STRING}
STR_CONFIG_SETTING_AUTOSAVE_HELPTEXT                            :Tyd tussen outomatiese spelstore

STR_CONFIG_SETTING_DATE_FORMAT_IN_SAVE_NAMES                    :Gebruik die {STRING} datum formaat vir gestoorde spel name.
STR_CONFIG_SETTING_DATE_FORMAT_IN_SAVE_NAMES_HELPTEXT           :Formaat van datum van spaar-speletjie naam
###length 3
STR_CONFIG_SETTING_DATE_FORMAT_IN_SAVE_NAMES_LONG               :lank (31ste Des 2008)
STR_CONFIG_SETTING_DATE_FORMAT_IN_SAVE_NAMES_SHORT              :kort (31-12-2008)
STR_CONFIG_SETTING_DATE_FORMAT_IN_SAVE_NAMES_ISO                :ISO (2008-12-31)

STR_CONFIG_SETTING_PAUSE_ON_NEW_GAME                            :Outomaties pouse wanneer om te begin 'n nuwe speletjie: {STRING}
STR_CONFIG_SETTING_PAUSE_ON_NEW_GAME_HELPTEXT                   :As hierdie opsie geaktiveer is, sal die spel geonderbreek wees wanneer die spel begin.

STR_CONFIG_SETTING_COMMAND_PAUSE_LEVEL                          :Wanneer geonderbreek laat die toe: {STRING}
STR_CONFIG_SETTING_COMMAND_PAUSE_LEVEL_HELPTEXT                 :Selekteer watter aksies mag gedoen word terwyl die speletjie onderbreek word
###length 4
STR_CONFIG_SETTING_COMMAND_PAUSE_LEVEL_NO_ACTIONS               :Geen aksies
STR_CONFIG_SETTING_COMMAND_PAUSE_LEVEL_ALL_NON_CONSTRUCTION     :Alle nie-konstruksie aksies
STR_CONFIG_SETTING_COMMAND_PAUSE_LEVEL_ALL_NON_LANDSCAPING      :Alles behalwe landskap-veranderende aksies
STR_CONFIG_SETTING_COMMAND_PAUSE_LEVEL_ALL_ACTIONS              :Alle aksies

STR_CONFIG_SETTING_ADVANCED_VEHICLE_LISTS                       :Gebruik groepe in die voertuiglys: {STRING}
STR_CONFIG_SETTING_ADVANCED_VEHICLE_LISTS_HELPTEXT              :Aktiveer die gebruik van die gevorderde voertuig lys vir groepering van voertuie

STR_CONFIG_SETTING_LOADING_INDICATORS                           :Gebruik laai aanwysers: {STRING}
STR_CONFIG_SETTING_LOADING_INDICATORS_HELPTEXT                  :Kies of die ladingswaardes vertoon word wanneer voertuie vrag op- en aflaai

STR_CONFIG_SETTING_TIMETABLE_IN_TICKS                           :Vertoon rooster in "ticks" liewer as dae: {STRING}
STR_CONFIG_SETTING_TIMETABLE_IN_TICKS_HELPTEXT                  :Wys die rystye in tydroosters in speletjie "ticks" inplaas van dae

STR_CONFIG_SETTING_TIMETABLE_SHOW_ARRIVAL_DEPARTURE             :Toon aankoms en vertrek in tydroosters: {STRING}
STR_CONFIG_SETTING_TIMETABLE_SHOW_ARRIVAL_DEPARTURE_HELPTEXT    :Vertoon verwagte aankoms en vertrek tye in tydroosters

STR_CONFIG_SETTING_QUICKGOTO                                    :Vinnige skepping van voertuig opdragte: {STRING}
STR_CONFIG_SETTING_QUICKGOTO_HELPTEXT                           :Pre-selekteer die "gaan na wyser" wanneer die bevele venster oop gemaak word

STR_CONFIG_SETTING_DEFAULT_RAIL_TYPE                            :Verstek spoor tipe (na nuwe spel/spel laai): {STRING}
STR_CONFIG_SETTING_DEFAULT_RAIL_TYPE_HELPTEXT                   :Spoortipe om te kies wanneer 'n nuwe spel begin. 'Eers beskikbaar' kies die oudste tipe spoor, 'Laas beskikbaar' kies die nuutste tipe spoor, 'Meeste gebruik' kies die spoor wat die meeste in gebruik is.
###length 3
STR_CONFIG_SETTING_DEFAULT_RAIL_TYPE_FIRST                      :Eers beskikbaar
STR_CONFIG_SETTING_DEFAULT_RAIL_TYPE_LAST                       :Laas beskikbaar
STR_CONFIG_SETTING_DEFAULT_RAIL_TYPE_MOST_USED                  :Meeste gebruik

STR_CONFIG_SETTING_SHOW_TRACK_RESERVATION                       :Wys spoorreserverings: {STRING}
STR_CONFIG_SETTING_SHOW_TRACK_RESERVATION_HELPTEXT              :Wys gereserveerde spore in 'n ander kleur om te help wanneer treine nie die regte roetes kies nie

STR_CONFIG_SETTING_PERSISTENT_BUILDINGTOOLS                     :Hou bou gereedskap aktief na gebruik: {STRING}
STR_CONFIG_SETTING_PERSISTENT_BUILDINGTOOLS_HELPTEXT            :Hou die bougereedskap vir brûe, tonnels ens. aktief na gebruik


###setting-zero-is-special

STR_CONFIG_SETTING_SOUND_TICKER                                 :Nuustikker: {STRING}
STR_CONFIG_SETTING_SOUND_TICKER_HELPTEXT                        :Speel klank vir opgesomde nuus boodskappe

STR_CONFIG_SETTING_SOUND_NEWS                                   :Koerant: {STRING}
STR_CONFIG_SETTING_SOUND_NEWS_HELPTEXT                          :Speel klank wanneer koerante vertoon word

STR_CONFIG_SETTING_SOUND_NEW_YEAR                               :Einde van jaar: {STRING}
STR_CONFIG_SETTING_SOUND_NEW_YEAR_HELPTEXT                      :Speel klankeffek aan die einde van 'n jaar wanneer die maatskappy se jaarresultate vertoon word

STR_CONFIG_SETTING_SOUND_CONFIRM                                :Konstruksie: {STRING}
STR_CONFIG_SETTING_SOUND_CONFIRM_HELPTEXT                       :Speel 'n klank wanneer 'n konstruksie of ander aksie suksesvol voltooi is

STR_CONFIG_SETTING_SOUND_CLICK                                  :Knoppieklik: {STRING}
STR_CONFIG_SETTING_SOUND_CLICK_HELPTEXT                         :Biep wanneer 'n knoppie geklik word

STR_CONFIG_SETTING_SOUND_DISASTER                               :Rampe/ongelukke: {STRING}
STR_CONFIG_SETTING_SOUND_DISASTER_HELPTEXT                      :Speel klanke vir ongelukke en rampe

STR_CONFIG_SETTING_SOUND_VEHICLE                                :Voertuie: {STRING}
STR_CONFIG_SETTING_SOUND_VEHICLE_HELPTEXT                       :Speel klanke vir voertuie

STR_CONFIG_SETTING_SOUND_AMBIENT                                :Omgewing: {STRING}
STR_CONFIG_SETTING_SOUND_AMBIENT_HELPTEXT                       :Speel omgewingsklankeffekte van die landskap, industriëe en dorpe

STR_CONFIG_SETTING_MAX_TRAINS                                   :Maksimum aantal treine per speler: {STRING}
STR_CONFIG_SETTING_MAX_TRAINS_HELPTEXT                          :Maksimum hoeveelheid treine was 'n besigheid kan hê

STR_CONFIG_SETTING_MAX_ROAD_VEHICLES                            :Maksimum aantal padvoertuie per maatskappy: {STRING}
STR_CONFIG_SETTING_MAX_ROAD_VEHICLES_HELPTEXT                   :Maksimum hoeveelheid pad voertuie was 'n besigheid kan hê

STR_CONFIG_SETTING_MAX_AIRCRAFT                                 :Maksimum aantal vliegtuie per speler: {STRING}
STR_CONFIG_SETTING_MAX_AIRCRAFT_HELPTEXT                        :Maksimum hoeveelheid vliegtuie was 'n besigheid kan hê

STR_CONFIG_SETTING_MAX_SHIPS                                    :Maksimum aantal skepe per speler: {STRING}
STR_CONFIG_SETTING_MAX_SHIPS_HELPTEXT                           :Maksimum hoeveelheid bote was 'n besigheid kan hê

STR_CONFIG_SETTING_AI_BUILDS_TRAINS                             :Sper treine vir rekenaar: {STRING}
STR_CONFIG_SETTING_AI_BUILDS_TRAINS_HELPTEXT                    :Aktiveer om te verhoed dat die rekenaar speler kan treine bou

STR_CONFIG_SETTING_AI_BUILDS_ROAD_VEHICLES                      :Sper pad voertuie vir rekenaar: {STRING}
STR_CONFIG_SETTING_AI_BUILDS_ROAD_VEHICLES_HELPTEXT             :Aktiveer om te verhoed dat die rekenaar speler kan pad voertuie bou

STR_CONFIG_SETTING_AI_BUILDS_AIRCRAFT                           :Sper vliegtuie vir rekenaar: {STRING}
STR_CONFIG_SETTING_AI_BUILDS_AIRCRAFT_HELPTEXT                  :Aktiveer om te verhoed dat die rekenaar speler kan vliegtuie bou

STR_CONFIG_SETTING_AI_BUILDS_SHIPS                              :Sper skepe vir rekenaar: {STRING}
STR_CONFIG_SETTING_AI_BUILDS_SHIPS_HELPTEXT                     :Aktiveer om te verhoed dat die rekenaar speler kan skepe bou

STR_CONFIG_SETTING_AI_PROFILE                                   :Verstek verstellings profiel: {STRING}
STR_CONFIG_SETTING_AI_PROFILE_HELPTEXT                          :Kies watter stellingsprofiel om te gebruik vir rekenaarspelers of beginwaardes vir nuwe rekenaarspelers
###length 3
STR_CONFIG_SETTING_AI_PROFILE_EASY                              :Maklik
STR_CONFIG_SETTING_AI_PROFILE_MEDIUM                            :Middelmatig
STR_CONFIG_SETTING_AI_PROFILE_HARD                              :Moeilik

STR_CONFIG_SETTING_AI_IN_MULTIPLAYER                            :Laat AI in multispeler toe: {STRING}
STR_CONFIG_SETTING_AI_IN_MULTIPLAYER_HELPTEXT                   :Laat AI Rekenaaar spelers by 'n multi-speler spel toe

STR_CONFIG_SETTING_SCRIPT_MAX_OPCODES                           :#opcodes voor die skripte gestaak word: {STRING}
STR_CONFIG_SETTING_SCRIPT_MAX_OPCODES_HELPTEXT                  :Die maksimum hoeveelheid berekeningstappe wat 'n skrip kan vat in een beurt
STR_CONFIG_SETTING_SCRIPT_MAX_MEMORY                            :Maksimum geheueverbruik per skript: {STRING}
STR_CONFIG_SETTING_SCRIPT_MAX_MEMORY_HELPTEXT                   :Hoeveel geheue 'n enkele skrif kan verbruik voordat dit met geweld beëindig word. Dit kan moontlik vergroot word vir groot kaarte.

STR_CONFIG_SETTING_SERVINT_ISPERCENT                            :Diens pouse is in persente: {STRING}
STR_CONFIG_SETTING_SERVINT_ISPERCENT_HELPTEXT                   :Kies of voertuie gediens word gebasseer op tydsduur vanaf vorige diens of as die voertuig se betroubaarheid met 'n sekere persentasie geval het van die maksimum

STR_CONFIG_SETTING_SERVINT_TRAINS                               :Standaard diens interval vir treine: {STRING}
STR_CONFIG_SETTING_SERVINT_TRAINS_HELPTEXT                      :Kies die standaard diensskedule vir nuwe treine as geen diensskedule aangedui is nie
STR_CONFIG_SETTING_SERVINT_ROAD_VEHICLES                        :Standaard diens interval vir pad voertuie: {STRING}
STR_CONFIG_SETTING_SERVINT_ROAD_VEHICLES_HELPTEXT               :Kies die standaard diensskedule vir nuwe padvoertuie as geen diensskedule aangedui is nie
STR_CONFIG_SETTING_SERVINT_AIRCRAFT                             :Standaard diens interval vir vliegtuie: {STRING}
STR_CONFIG_SETTING_SERVINT_AIRCRAFT_HELPTEXT                    :Kies die standaard diensskedule vir nuwe vliegtuie as geen diensskedule aangedui is nie
STR_CONFIG_SETTING_SERVINT_SHIPS                                :Standaard diens interval vir bote: {STRING}
STR_CONFIG_SETTING_SERVINT_SHIPS_HELPTEXT                       :Kies die standaard diensskedule vir nuwe skepe as geen diensskedule aangedui is nie
STR_CONFIG_SETTING_SERVINT_VALUE                                :{COMMA}{NBSP}da{P g e}/%
###setting-zero-is-special
STR_CONFIG_SETTING_SERVINT_DISABLED                             :Gedeaktiveer

STR_CONFIG_SETTING_NOSERVICE                                    :Sper diens wanneer komplikasies is na geen gestel: {STRING}
STR_CONFIG_SETTING_NOSERVICE_HELPTEXT                           :As dit geaktiveerd is, word voertuie nie gediens as hulle nie kan onklaar raak nie

STR_CONFIG_SETTING_WAGONSPEEDLIMITS                             :Laat wa spoed beperkings toe: {STRING}
STR_CONFIG_SETTING_WAGONSPEEDLIMITS_HELPTEXT                    :As dit geaktiveer is bepaal die spoedbeperking van treinwaens ook die maksimum spoed van die hele trein

STR_CONFIG_SETTING_DISABLE_ELRAILS                              :Deaktiveer elektriese spore: {STRING}
STR_CONFIG_SETTING_DISABLE_ELRAILS_HELPTEXT                     :As dit geaktiveerd is, is dit nie nodig om spore te elektrifiseer voordat elektriese treine die spore kan gebruik nie

STR_CONFIG_SETTING_NEWS_ARRIVAL_FIRST_VEHICLE_OWN               :Aankoms van eerste voertuig by speler se stasie: {STRING}
STR_CONFIG_SETTING_NEWS_ARRIVAL_FIRST_VEHICLE_OWN_HELPTEXT      :Vertoon 'n koerantberig waneer die eerste voertuig by 'n nuwe speler se stasie arriveer

STR_CONFIG_SETTING_NEWS_ARRIVAL_FIRST_VEHICLE_OTHER             :Aankoms van eerste voertuig by mededinger se stasie: {STRING}
STR_CONFIG_SETTING_NEWS_ARRIVAL_FIRST_VEHICLE_OTHER_HELPTEXT    :Vertoon 'n koerantberig waneer die eerste voertuig by 'n nuwe teenstander se stasie arriveer

STR_CONFIG_SETTING_NEWS_ACCIDENTS_DISASTERS                     :Ongelukke / rampe: {STRING}
STR_CONFIG_SETTING_NEWS_ACCIDENTS_DISASTERS_HELPTEXT            :Vertoon 'n koerantberig wanneer daar ongelukke of natuurrampe voorkom


STR_CONFIG_SETTING_NEWS_COMPANY_INFORMATION                     :Maatskappy informasie: {STRING}
STR_CONFIG_SETTING_NEWS_COMPANY_INFORMATION_HELPTEXT            :Vertoon 'n koerantberig wanneer 'n nuwe maatskappy begin, of wanneer 'n maatskappy in gevaar is om bankkrot te speel

STR_CONFIG_SETTING_NEWS_INDUSTRY_OPEN                           :Opening van industrieë: {STRING}
STR_CONFIG_SETTING_NEWS_INDUSTRY_OPEN_HELPTEXT                  :Vertoon die koerant wanneer 'n nuwe nywerheid oopmaak

STR_CONFIG_SETTING_NEWS_INDUSTRY_CLOSE                          :Toemaak van industrieë: {STRING}
STR_CONFIG_SETTING_NEWS_INDUSTRY_CLOSE_HELPTEXT                 :Vertoon die koerant wanneer 'n nywerheid toemaak

STR_CONFIG_SETTING_NEWS_ECONOMY_CHANGES                         :Ekonomie veranderings: {STRING}
STR_CONFIG_SETTING_NEWS_ECONOMY_CHANGES_HELPTEXT                :Vertoon die koerant vir enige globale veranderinge aan die ekonomie

STR_CONFIG_SETTING_NEWS_INDUSTRY_CHANGES_COMPANY                :Verandering in produksie van industrieë voorsien deur die maatskapy: {STRING}
STR_CONFIG_SETTING_NEWS_INDUSTRY_CHANGES_COMPANY_HELPTEXT       :Vertoon die koerant indien enige produksie vlakke van nywerhede bedien deur die maatskappy verander

STR_CONFIG_SETTING_NEWS_INDUSTRY_CHANGES_OTHER                  :Produksie veranderings van nywerhede wat deur mededingers bedien word: {STRING}
STR_CONFIG_SETTING_NEWS_INDUSTRY_CHANGES_OTHER_HELPTEXT         :Vertoon die koerant indien enige produksie vlakke van nywerhede bedien deur die kompetisie verander

STR_CONFIG_SETTING_NEWS_INDUSTRY_CHANGES_UNSERVED               :Ander nywerheid produksie veranderings: {STRING}
STR_CONFIG_SETTING_NEWS_INDUSTRY_CHANGES_UNSERVED_HELPTEXT      :Vertoon 'n koerant wanner die produksievlak van industriëe verander, wat nie tans bedien word deur die maatskappy of kompeteerders nie

STR_CONFIG_SETTING_NEWS_ADVICE                                  :Advies / informasie van maatskappy se voertuie: {STRING}
STR_CONFIG_SETTING_NEWS_ADVICE_HELPTEXT                         :Vertoon boodskappe aangaande voertuie wat aandag nodig het

STR_CONFIG_SETTING_NEWS_NEW_VEHICLES                            :Nuwe voertuie: {STRING}
STR_CONFIG_SETTING_NEWS_NEW_VEHICLES_HELPTEXT                   :Vertoon 'n koerant wanneer 'n nuwe tipe voertuig beskikbaar raak

STR_CONFIG_SETTING_NEWS_CHANGES_ACCEPTANCE                      :Veranderings van vrag aanvaarding: {STRING}
STR_CONFIG_SETTING_NEWS_CHANGES_ACCEPTANCE_HELPTEXT             :Vertoon boodskappe aangaande stasies wat hul aanvaarde vrag verander

STR_CONFIG_SETTING_NEWS_SUBSIDIES                               :Subsidies: {STRING}
STR_CONFIG_SETTING_NEWS_SUBSIDIES_HELPTEXT                      :Vertoon 'n koerant aangaande subsidie-verwante gebeurtenisse

STR_CONFIG_SETTING_NEWS_GENERAL_INFORMATION                     :Algemene informasie: {STRING}
STR_CONFIG_SETTING_NEWS_GENERAL_INFORMATION_HELPTEXT            :Vertoon koerant aangaande algemene gebeurtenisse, soos die aankoop van eksklusiewe regte of fondsing van padrekonstruksies
###length 3
STR_CONFIG_SETTING_NEWS_MESSAGES_OFF                            :Af
STR_CONFIG_SETTING_NEWS_MESSAGES_SUMMARY                        :Opsomming
STR_CONFIG_SETTING_NEWS_MESSAGES_FULL                           :Vol

STR_CONFIG_SETTING_COLOURED_NEWS_YEAR                           :Gekleurde nuus verskyn in: {STRING}
STR_CONFIG_SETTING_COLOURED_NEWS_YEAR_HELPTEXT                  :In watter jaar begin koerante in kleur vertoon. Voor dit is hulle swart en wit.
STR_CONFIG_SETTING_STARTING_YEAR                                :Jaar om te begin: {STRING}

STR_CONFIG_SETTING_ENDING_YEAR                                  :Telling jaareinde: {STRING}
STR_CONFIG_SETTING_ENDING_YEAR_HELPTEXT                         :Die jaar wat die speletjie eindig vir telling doeleindes. Aan die einde van hierdie jaar word die maatskappy se telling aangeteken en die skerm met 'n hoogste telling word vertoon, maar die spelers kan daarna speel.{} As dit voor die beginjaar is, word die skerm met 'n hoogste telling nooit vertoon nie.
STR_CONFIG_SETTING_ENDING_YEAR_VALUE                            :{NUM}
###setting-zero-is-special
STR_CONFIG_SETTING_ENDING_YEAR_ZERO                             :Nooit

###length 3

STR_CONFIG_SETTING_ALLOW_SHARES                                 :Laat die koop van aandeele van ander maatskappye toe: {STRING}
STR_CONFIG_SETTING_ALLOW_SHARES_HELPTEXT                        :As dit geaktiveer is, kan aandele in maatskappye gekoop en verkoop word. Aandele is net in maatskappye beskikbaar na 'n sekere aantal jaar.

STR_CONFIG_SETTING_MIN_YEARS_FOR_SHARES                         :Minimum maatskappyouderdom om aandele te verhandel: {STRING}
STR_CONFIG_SETTING_MIN_YEARS_FOR_SHARES_HELPTEXT                :Stel die minimum ouderdom van 'n maatskappy in vir ander om aandele by hulle te kan koop en verkoop.

STR_CONFIG_SETTING_FEEDER_PAYMENT_SHARE                         :Persentasie van wins om te betaal in voerder systeem: {STRING}
STR_CONFIG_SETTING_FEEDER_PAYMENT_SHARE_HELPTEXT                :Persentasie wins wat gedeel word met die tussengangerstasies in oordragstelsels vir beter beheer oor die wins

STR_CONFIG_SETTING_DRAG_SIGNALS_DENSITY                         :Wanneer die muis gesleep word, plaas 'n sein elke: {STRING}
STR_CONFIG_SETTING_DRAG_SIGNALS_DENSITY_HELPTEXT                :Bepaal die afstand tussen seine wat geplaas word tot by die volgende sein of spooraansluiting
STR_CONFIG_SETTING_DRAG_SIGNALS_DENSITY_VALUE                   :{COMMA} teël{P 0 "" s}
STR_CONFIG_SETTING_DRAG_SIGNALS_FIXED_DISTANCE                  :Wanneer signale getrek word, behou konstante afstand: {STRING}
STR_CONFIG_SETTING_DRAG_SIGNALS_FIXED_DISTANCE_HELPTEXT         :Bepaal wat gebeur as Ctrl ingehou word terwyl seine geplaas word terwyl die muis gesleep word. As dit nie geaktiveer is nie, word seine by tonnels en brûe ook geplaas om lang afstande sonder seine te verhoed. As dit geaktiveer is, word seine elke n teëls geplaas wat dit maklik maak om ooreenstemmende seine oor parallel spore te plaas.

STR_CONFIG_SETTING_SEMAPHORE_BUILD_BEFORE_DATE                  :Outomaties bou semaphores voor: {STRING}
STR_CONFIG_SETTING_SEMAPHORE_BUILD_BEFORE_DATE_HELPTEXT         :Stel die jaar wanneer elektriese seine gebruik word vir spore. Voor hierdie jaar word seinpale gebruik (die manier waarop hulle werk is presies dieselfde).

STR_CONFIG_SETTING_CYCLE_SIGNAL_TYPES                           :Wissel deur tiepe seine: {STRING}
STR_CONFIG_SETTING_CYCLE_SIGNAL_TYPES_HELPTEXT                  :Selekteer watter sinjaaltipes om deur te wissel, wanneer Ctrl+klik gebruik word om 'n sinjaal te bou met die sinjaal gereedskap
###length 2
STR_CONFIG_SETTING_CYCLE_SIGNAL_PBS                             :Pad seinligte alleenlik
STR_CONFIG_SETTING_CYCLE_SIGNAL_ALL                             :Alle

###length 2

STR_CONFIG_SETTING_TOWN_LAYOUT                                  :Pad uitleg vir nuwe dorpe: {STRING}
STR_CONFIG_SETTING_TOWN_LAYOUT_HELPTEXT                         :Pad netwerk uitleg van paaie vir dorpe
###length 5
STR_CONFIG_SETTING_TOWN_LAYOUT_DEFAULT                          :Oorspronkilik
STR_CONFIG_SETTING_TOWN_LAYOUT_BETTER_ROADS                     :Beter paaie
STR_CONFIG_SETTING_TOWN_LAYOUT_2X2_GRID                         :2x2 grid
STR_CONFIG_SETTING_TOWN_LAYOUT_3X3_GRID                         :3x3 grid
STR_CONFIG_SETTING_TOWN_LAYOUT_RANDOM                           :Willekeurig

STR_CONFIG_SETTING_ALLOW_TOWN_ROADS                             :Dorpe word toegelaat om paaie te bou: {STRING}
STR_CONFIG_SETTING_ALLOW_TOWN_ROADS_HELPTEXT                    :Laat dorpe toe om paaie te bou vir groei. Deaktiveer om stad owerhede te verhoed om paaie hulself te bou
STR_CONFIG_SETTING_ALLOW_TOWN_LEVEL_CROSSINGS                   :Dorpe word toegelaat om vlak kruising te bou: {STRING}
STR_CONFIG_SETTING_ALLOW_TOWN_LEVEL_CROSSINGS_HELPTEXT          :Aktivering van die stelling laat dorpe toe om vlak kruisings te bou

STR_CONFIG_SETTING_NOISE_LEVEL                                  :Laat dorp-beheerede klankvlak vir lughawes toe: {STRING}
STR_CONFIG_SETTING_NOISE_LEVEL_HELPTEXT                         :Met deaktivering van hierdie stelling, kan daar twee lughawens in elke dorp wees. Met hierdie stelling word die getal van lughawens in 'n stad beperk deur die geluid aanvaarding van die dorp, wat afhanklik is van die bevolking en die lughawe grootte en afstand tussen van mekaar

STR_CONFIG_SETTING_TOWN_FOUNDING                                :Stigting van dorpe binne speletjie: {STRING}
STR_CONFIG_SETTING_TOWN_FOUNDING_HELPTEXT                       :Aktiveering van die stelling laat spelers toe om dorpe te stig in die speletjie
###length 3
STR_CONFIG_SETTING_TOWN_FOUNDING_FORBIDDEN                      :Verbode
STR_CONFIG_SETTING_TOWN_FOUNDING_ALLOWED                        :Toegelaat
STR_CONFIG_SETTING_TOWN_FOUNDING_ALLOWED_CUSTOM_LAYOUT          :Toegelaat, eie dorp uitleg

STR_CONFIG_SETTING_TOWN_CARGOGENMODE                            :Stad-vragproduksie: {STRING}
STR_CONFIG_SETTING_TOWN_CARGOGENMODE_HELPTEXT                   :Hoeveel vrag word deur huise in dorpe geproduseer, relatief tot die algemene bevolking van die stad.{} Kwadratiese groei: 'n Dorp wat twee keer so groot is, genereer vier keer soveel passasiers.{} Lineêre groei: 'n Stad twee keer so groot, genereer twee keer soveel passasiers.
###length 2
STR_CONFIG_SETTING_TOWN_CARGOGENMODE_ORIGINAL                   :Kwadraties (oorspronklik)
STR_CONFIG_SETTING_TOWN_CARGOGENMODE_BITCOUNT                   :Lineêre

STR_CONFIG_SETTING_EXTRA_TREE_PLACEMENT                         :Binne speletjie plasing van bome: {STRING}
STR_CONFIG_SETTING_EXTRA_TREE_PLACEMENT_HELPTEXT                :Beheer die ewekansige voorkoms van bome tydens die spel. Dit kan 'n invloed op nywerhede hê wat staatmaak op die groei van bome, byvoorbeeld hout meulens
###length 4

STR_CONFIG_SETTING_TOOLBAR_POS                                  :Posisie van hoof werktuigbaan: {STRING}
STR_CONFIG_SETTING_TOOLBAR_POS_HELPTEXT                         :Horisontale posisie van die hoof nutsbalk aan die bokant van die skerm
STR_CONFIG_SETTING_STATUSBAR_POS                                :Posisie van statusbalk: {STRING}
STR_CONFIG_SETTING_STATUSBAR_POS_HELPTEXT                       :Horisontale posisie van die statusbalk aan die onderkant van die skerm
STR_CONFIG_SETTING_SNAP_RADIUS                                  :Window klamp radius: {STRING}
STR_CONFIG_SETTING_SNAP_RADIUS_HELPTEXT                         :Afstand tussen vensters voor dat die venster outomaties in lyn met die nabygeleë vensters geskuif word
STR_CONFIG_SETTING_SNAP_RADIUS_VALUE                            :{COMMA} pixel{P 0 "" s}
###setting-zero-is-special
STR_CONFIG_SETTING_SNAP_RADIUS_DISABLED                         :Gedeaktiveer
STR_CONFIG_SETTING_SOFT_LIMIT                                   :Maksimum aantal nie-taaierige vensters: {STRING}
STR_CONFIG_SETTING_SOFT_LIMIT_HELPTEXT                          :Aantal non-sticky oop vensters voordat ou vensters outomaties toe gemaak word om die ruimte te maak vir nuwe vensters
STR_CONFIG_SETTING_SOFT_LIMIT_VALUE                             :{COMMA}
###setting-zero-is-special
STR_CONFIG_SETTING_SOFT_LIMIT_DISABLED                          :gedeaktiveer

STR_CONFIG_SETTING_ZOOM_MIN                                     :Maximum zoem in level: {STRING}
STR_CONFIG_SETTING_ZOOM_MIN_HELPTEXT                            :Die maksimum zoom-vlak vir vertoon-venster. Let daarop dat hoër Zoom-vlakke verhoogte geheue vereistes te volge het
STR_CONFIG_SETTING_ZOOM_MAX                                     :Maximum zoem uit level: {STRING}
STR_CONFIG_SETTING_ZOOM_MAX_HELPTEXT                            :Die maksimum zoom-vlak vir vertoon-venster. Hoër zoom-vlakke kan tot vertragings lei, wanneer dit gebruik word
###length 6
STR_CONFIG_SETTING_ZOOM_LVL_MIN                                 :4x
STR_CONFIG_SETTING_ZOOM_LVL_IN_2X                               :2x
STR_CONFIG_SETTING_ZOOM_LVL_NORMAL                              :Normaal
STR_CONFIG_SETTING_ZOOM_LVL_OUT_2X                              :2x
STR_CONFIG_SETTING_ZOOM_LVL_OUT_4X                              :4x
STR_CONFIG_SETTING_ZOOM_LVL_OUT_8X                              :8x

###length 3

STR_CONFIG_SETTING_TOWN_GROWTH                                  :Dorp groei spoed: {STRING}
STR_CONFIG_SETTING_TOWN_GROWTH_HELPTEXT                         :Spoed van dorp groei
###length 5
STR_CONFIG_SETTING_TOWN_GROWTH_NONE                             :Geen
STR_CONFIG_SETTING_TOWN_GROWTH_SLOW                             :Stadig
STR_CONFIG_SETTING_TOWN_GROWTH_NORMAL                           :Normaal
STR_CONFIG_SETTING_TOWN_GROWTH_FAST                             :Vinnig
STR_CONFIG_SETTING_TOWN_GROWTH_VERY_FAST                        :Baie vinnig

STR_CONFIG_SETTING_LARGER_TOWNS                                 :Verhouding van dorpe wat stede sal word: {STRING}
STR_CONFIG_SETTING_LARGER_TOWNS_HELPTEXT                        :Hoeveelheid van dorpe wat 'n stad sal word, dus 'n dorp wat groot begin en vinniger groei
STR_CONFIG_SETTING_LARGER_TOWNS_VALUE                           :1 in {COMMA}
###setting-zero-is-special
STR_CONFIG_SETTING_LARGER_TOWNS_DISABLED                        :Geen
STR_CONFIG_SETTING_CITY_SIZE_MULTIPLIER                         :Aanvanklike stad grootte multiplier: {STRING}
STR_CONFIG_SETTING_CITY_SIZE_MULTIPLIER_HELPTEXT                :Normale stede groote relatief na normale dorpe aan die begin van speletjie

STR_CONFIG_SETTING_LINKGRAPH_INTERVAL                           :Herreken die verspreingskaart elke {STRING}{NBSP}da{P 0:2 g e}
STR_CONFIG_SETTING_LINKGRAPH_INTERVAL_HELPTEXT                  :Tyd tussen daaropvolgende herrekeninge van die verspreidingskaart. Elke herrekening is vir een komponent van die hele kaart, so net 'n gedeelte is dan op datum, nie die hele kaart nie. Hoe korter hierdie stelling is, hoe meer verwerkingskrag word benodig, hoe langer hierdie stelling is, hoe langer vat dit vir die vrag om op nuwe roetes te versprei.
STR_CONFIG_SETTING_LINKGRAPH_TIME                               :Neem {STRING}{NBSP}da{P 0:2 g e} om verspreidingskaart te herreken
STR_CONFIG_SETTING_LINKGRAPH_TIME_HELPTEXT                      :Tyd benodig vir die herrekening van elke komponent van die verspreidingskaart. Elke berekening kan vir hierdie aantal dae hardloop, as hierdie stelling te kort is en die berekening is nie klaar nie, dan kan die spel stop tot die berekening klaar gedoen is. Hoe meer tyd toegelaat word vir hierdie berekeninge, hoe langer vat dit vir die verspreidingskaart om te verander as roetes verander.

STR_CONFIG_SETTING_DISTRIBUTION_PAX                             :Verspreidingsmodel vir passasiers: {STRING}
STR_CONFIG_SETTING_DISTRIBUTION_PAX_HELPTEXT                    :"simmetries" beteken dat ongeveer dieselfde hoeveelheid passasiers tussen twee stasies gestuur word. "asimmetries" beteken passasiers word na willekeur tussen twee stasies gestuur. "handmatig" beteken dat passasiers nie outomaties versprei word nie.
STR_CONFIG_SETTING_DISTRIBUTION_MAIL                            :Verspreidingsmodel vir pos: {STRING}
STR_CONFIG_SETTING_DISTRIBUTION_MAIL_HELPTEXT                   :"simmetries" beteken dat ongeveer dieselfde hoeveelheid pos tussen twee stasies gestuur word. "asimmetries" beteken pos word na willekeur tussen twee stasies gestuur. "handmatig" beteken dat geen pos nie outomaties versprei word nie
STR_CONFIG_SETTING_DISTRIBUTION_ARMOURED                        :Verspreidingsmodel vir pantservoertuie: {STRING}
STR_CONFIG_SETTING_DISTRIBUTION_ARMOURED_HELPTEXT               :Pantservoertuie word gebruik vir edelmetale in die matige klimaat, diamante in die sub-tropiese klimaat en goud in die sub-arktiese klimaat. NewGRFs kan dit verander. "simmetries" beteken dat ongeveer dieselfde hoeveelheid vrag tussen twee stasies gestuur word. "asimmetries" beteken dat vrag tussen twee stasies na willekeur gestuur word. "handmatig" beteken dat geen vrag nie outomaties versprei word nie. Dit word voorstel om "asimmetries" of "handmatig" te kies in die sub-arktiese klimaat omdat banke nie goud kan terugstuur na 'n myn toe nie. In die matige en sub-tropiese klimaat kan jy ook simmetries kies sodat banke edelmetale kan terugstuur na die bank van oorsprong.
STR_CONFIG_SETTING_DISTRIBUTION_DEFAULT                         :Verspreidingsmodel vir ander vragkategorieë: {STRING}
STR_CONFIG_SETTING_DISTRIBUTION_DEFAULT_HELPTEXT                :"asimmetries" beteken dat vrag tussen twee stasies na willekeur gestuur word. "handmatig" beteken dat geen vrag nie outomaties versprei word nie.
###length 3
STR_CONFIG_SETTING_DISTRIBUTION_MANUAL                          :handmatig
STR_CONFIG_SETTING_DISTRIBUTION_ASYMMETRIC                      :asimmetries
STR_CONFIG_SETTING_DISTRIBUTION_SYMMETRIC                       :simmetries

STR_CONFIG_SETTING_LINKGRAPH_ACCURACY                           :Verspreidingsakkuraatheid: {STRING}
STR_CONFIG_SETTING_LINKGRAPH_ACCURACY_HELPTEXT                  :Hoe hoër hierdie waarde is, hoe meer rekenkrag word benodig om die verspreidingskaart te bereken. As die waarde te hoog is, kan dit die spel stadig maak en as die waarde te laag is, kan die verspreidingskaart onakkuraat maak en veroorsaak dat vrag na onverwagte bestemmings gestuur word.

STR_CONFIG_SETTING_DEMAND_DISTANCE                              :Afstandeffek op vragaanvraag: {STRING}
STR_CONFIG_SETTING_DEMAND_DISTANCE_HELPTEXT                     :As hierdie stelling hoër as 0 is, dan bepaal die afstand van die bron en die bestemming, hoeveel vrag tussen die twee gestuur word. Hoe verder uitmekaar die bron en bestemming, hoe minder vrag sal gestuur word. Hoër waardes beteken minder vrag word gestuur tussen stasies wat verder uitmekaar is.
STR_CONFIG_SETTING_DEMAND_SIZE                                  :Hoeveelheid vrag om terug te stuur in die simetriese verspreidingsmodel: {STRING}
STR_CONFIG_SETTING_DEMAND_SIZE_HELPTEXT                         :Stel hierdie na minder as 100% om die simmetriese verspreidingmodel meer soos die assimetries verspreidingsmodel te laat werk. Minder vrag sal dan teruggestuur word as wat oorspronklik na die stasie toe gestuur is. As die waarde 0% is, dan werk die simmetriese model net soos die assimetriese model.

STR_CONFIG_SETTING_SHORT_PATH_SATURATION                        :Versadigingsvlak van korter roetes voor ander roetes met kapasiteit gebruik word: {STRING}
STR_CONFIG_SETTING_SHORT_PATH_SATURATION_HELPTEXT               :Daar is gereeld verskeie roetes tussen twee stasies. Cargodist sal die kortste roete eerste versadig, dan die tweede korste roete en so aan. Die beraamde kapasiteit en beplande gebruik van die pad word gebruik om te bepaal of 'n roete versadig is. As daar nogsteeds aanvraag is nadat alle roetes versadig is, sal die huidige roetes oorlaai word met voorrang vir die hoë-kapasiteitsroetes. Die algoritme is nie altyd akuraat om kapasiteit te bepaal nie. Hierdie stelling laat jou toe om te kies hoeveel 'n roete versadig is voordat 'n volgende roete gebruik word. Om oorvol stasies te voorkom, stel hierdie na minder as 'n 100%.

STR_CONFIG_SETTING_LOCALISATION_UNITS_VELOCITY                  :Spoed eenheid: {STRING}
STR_CONFIG_SETTING_LOCALISATION_UNITS_VELOCITY_HELPTEXT         :Wys spoed in die eenheid wat gekies is
###length 4
STR_CONFIG_SETTING_LOCALISATION_UNITS_VELOCITY_IMPERIAL         :Empiries (mph)
STR_CONFIG_SETTING_LOCALISATION_UNITS_VELOCITY_METRIC           :Metries (km/h)
STR_CONFIG_SETTING_LOCALISATION_UNITS_VELOCITY_SI               :SI (m/s)

STR_CONFIG_SETTING_LOCALISATION_UNITS_POWER                     :Trekkrag eenheid: {STRING}
STR_CONFIG_SETTING_LOCALISATION_UNITS_POWER_HELPTEXT            :Wys trekkrag in die eenheid wat gekies is
###length 3
STR_CONFIG_SETTING_LOCALISATION_UNITS_POWER_IMPERIAL            :Empiries (perdekrag)
STR_CONFIG_SETTING_LOCALISATION_UNITS_POWER_METRIC              :Metries (perdekrag)
STR_CONFIG_SETTING_LOCALISATION_UNITS_POWER_SI                  :SI (kW)

STR_CONFIG_SETTING_LOCALISATION_UNITS_WEIGHT                    :Massa eenheid: {STRING}
STR_CONFIG_SETTING_LOCALISATION_UNITS_WEIGHT_HELPTEXT           :Wys massa in die eenheid wat gekies is
###length 3
STR_CONFIG_SETTING_LOCALISATION_UNITS_WEIGHT_IMPERIAL           :Empiries (kort ton)
STR_CONFIG_SETTING_LOCALISATION_UNITS_WEIGHT_METRIC             :Metries (t/ton)
STR_CONFIG_SETTING_LOCALISATION_UNITS_WEIGHT_SI                 :SI (kg)

STR_CONFIG_SETTING_LOCALISATION_UNITS_VOLUME                    :Volume eenheid: {STRING}
STR_CONFIG_SETTING_LOCALISATION_UNITS_VOLUME_HELPTEXT           :Wanneer 'n volume gewys word in die gebruikerskoppelvlak, wys dit in die geselekteerde eenhede
###length 3
STR_CONFIG_SETTING_LOCALISATION_UNITS_VOLUME_IMPERIAL           :Empiries (gelling)
STR_CONFIG_SETTING_LOCALISATION_UNITS_VOLUME_METRIC             :Metries (I)
STR_CONFIG_SETTING_LOCALISATION_UNITS_VOLUME_SI                 :SI (m³)

STR_CONFIG_SETTING_LOCALISATION_UNITS_FORCE                     :Trekkrag eenhede: {STRING}
STR_CONFIG_SETTING_LOCALISATION_UNITS_FORCE_HELPTEXT            :Wanneer 'n trekkrag gewys word in die gebruikerskoppelvlak, wys dit in die geselekteerde eenhede
###length 3
STR_CONFIG_SETTING_LOCALISATION_UNITS_FORCE_IMPERIAL            :Empiries (lbf)
STR_CONFIG_SETTING_LOCALISATION_UNITS_FORCE_METRIC              :Metries (kgf)
STR_CONFIG_SETTING_LOCALISATION_UNITS_FORCE_SI                  :SI (kN)

STR_CONFIG_SETTING_LOCALISATION_UNITS_HEIGHT                    :Hoogte eenheid: {STRING}
STR_CONFIG_SETTING_LOCALISATION_UNITS_HEIGHT_HELPTEXT           :Wanneer 'n hoogte word in die gebruikerskoppelvlak, wys dit in die geselekteerde eenhede
###length 3
STR_CONFIG_SETTING_LOCALISATION_UNITS_HEIGHT_IMPERIAL           :Empiries (vt)
STR_CONFIG_SETTING_LOCALISATION_UNITS_HEIGHT_METRIC             :Metries (m)
STR_CONFIG_SETTING_LOCALISATION_UNITS_HEIGHT_SI                 :SI (m)

STR_CONFIG_SETTING_LOCALISATION                                 :{ORANGE}Eenhede
STR_CONFIG_SETTING_GRAPHICS                                     :{ORANGE}Grafika
STR_CONFIG_SETTING_SOUND                                        :{ORANGE}Klank
STR_CONFIG_SETTING_INTERFACE                                    :{ORANGE}Koppelvlak
STR_CONFIG_SETTING_INTERFACE_GENERAL                            :{ORANGE}Algemeen
STR_CONFIG_SETTING_INTERFACE_VIEWPORTS                          :{ORANGE}Vertoonvensters
STR_CONFIG_SETTING_INTERFACE_CONSTRUCTION                       :{ORANGE}Konstruksie
STR_CONFIG_SETTING_ADVISORS                                     :{ORANGE}Nuus / Raad
STR_CONFIG_SETTING_COMPANY                                      :{ORANGE}Maatskappy
STR_CONFIG_SETTING_ACCOUNTING                                   :{ORANGE}Rekeningkunde
STR_CONFIG_SETTING_VEHICLES                                     :{ORANGE}Voertuie
STR_CONFIG_SETTING_VEHICLES_PHYSICS                             :{ORANGE}Fisika
STR_CONFIG_SETTING_VEHICLES_ROUTING                             :{ORANGE}Roete
STR_CONFIG_SETTING_LIMITATIONS                                  :{ORANGE}Beperkings
STR_CONFIG_SETTING_ACCIDENTS                                    :{ORANGE}Ongelukke & rampe
STR_CONFIG_SETTING_GENWORLD                                     :{ORANGE}Land skepping
STR_CONFIG_SETTING_ENVIRONMENT                                  :{ORANGE}Omgewing
STR_CONFIG_SETTING_ENVIRONMENT_AUTHORITIES                      :{ORANGE}Stadsrade
STR_CONFIG_SETTING_ENVIRONMENT_TOWNS                            :{ORANGE}Dorpe
STR_CONFIG_SETTING_ENVIRONMENT_INDUSTRIES                       :{ORANGE}Nywerhede
STR_CONFIG_SETTING_ENVIRONMENT_CARGODIST                        :{ORANGE}Vragverspreiding
STR_CONFIG_SETTING_AI                                           :{ORANGE}Mededingers
STR_CONFIG_SETTING_AI_NPC                                       :{ORANGE}Rekenaar spelers

STR_CONFIG_SETTING_PATHFINDER_FOR_TRAINS                        :Padvinder vir treine: {STRING}
STR_CONFIG_SETTING_PATHFINDER_FOR_TRAINS_HELPTEXT               :Pad speurder om vir teine te gebruik
STR_CONFIG_SETTING_PATHFINDER_FOR_ROAD_VEHICLES                 :Padvinder vir pad voertuie: {STRING}
STR_CONFIG_SETTING_PATHFINDER_FOR_ROAD_VEHICLES_HELPTEXT        :Pad speurder om vir pad vervoer te gebruik
STR_CONFIG_SETTING_PATHFINDER_FOR_SHIPS                         :Padvinder vir skepe: {STRING}
STR_CONFIG_SETTING_PATHFINDER_FOR_SHIPS_HELPTEXT                :Pad speurder om vir skepe te gebruik
STR_CONFIG_SETTING_REVERSE_AT_SIGNALS                           :Outomatiese rigting verandering op seine: {STRING}
STR_CONFIG_SETTING_REVERSE_AT_SIGNALS_HELPTEXT                  :Laat treine toe om agteruit te gaan by signale, as hulle daar lank gewag het
###length 2
STR_CONFIG_SETTING_PATHFINDER_NPF                               :NPF
STR_CONFIG_SETTING_PATHFINDER_YAPF                              :YAPF {BLUE}(Aanbevole)

STR_CONFIG_SETTING_QUERY_CAPTION                                :{WHITE}Verander stel waarde

# Config errors
STR_CONFIG_ERROR                                                :{WHITE}Fout met die konfigurasie lêer...
STR_CONFIG_ERROR_ARRAY                                          :{WHITE}... fout in skikking '{STRING}'
STR_CONFIG_ERROR_INVALID_VALUE                                  :{WHITE}... ongeldig waarde '{STRING}' vir '{STRING}'
STR_CONFIG_ERROR_TRAILING_CHARACTERS                            :{WHITE}... sleep karakters aan die einde van die stelling '{STRING}'
STR_CONFIG_ERROR_DUPLICATE_GRFID                                :{WHITE}... ignoreer NewGRF '{STRING}': duplikaat GRF ID met '{STRING}'
STR_CONFIG_ERROR_INVALID_GRF                                    :{WHITE}... ignoreer ongeldige NewGRF '{STRING}': {STRING}
STR_CONFIG_ERROR_INVALID_GRF_NOT_FOUND                          :nie gevind
STR_CONFIG_ERROR_INVALID_GRF_UNSAFE                             :onveilig vir statiese gebruik
STR_CONFIG_ERROR_INVALID_GRF_SYSTEM                             :stelsel NewGRF
STR_CONFIG_ERROR_INVALID_GRF_INCOMPATIBLE                       :onversoenbaar met hierdie weergawe van OpenTTD
STR_CONFIG_ERROR_INVALID_GRF_UNKNOWN                            :onbekend
STR_CONFIG_ERROR_INVALID_SAVEGAME_COMPRESSION_LEVEL             :{WHITE}... kompressie vlak '{STRING}' is ongeldig
STR_CONFIG_ERROR_INVALID_SAVEGAME_COMPRESSION_ALGORITHM         :{WHITE}... savegame formaat '{STRING}' is nie beskikbaar. Keer terug na '{STRING}'
STR_CONFIG_ERROR_INVALID_BASE_GRAPHICS_NOT_FOUND                :{WHITE}... gaan die basis-grafikastel '{STRING}' ignoreer: nie gevind nie
STR_CONFIG_ERROR_INVALID_BASE_SOUNDS_NOT_FOUND                  :{WHITE}... ignoreer Basis Klank stel '{STRING}': nie gevind nie
STR_CONFIG_ERROR_INVALID_BASE_MUSIC_NOT_FOUND                   :{WHITE}... ignoreer Basis Musiek stel '{STRING}': nie gevind
STR_CONFIG_ERROR_OUT_OF_MEMORY                                  :{WHITE}Program is uit geheue uit
STR_CONFIG_ERROR_SPRITECACHE_TOO_BIG                            :{WHITE}Allokering van {BYTES} kasgeheue vir grafika het gefaal. Die kasgeheue is verminder na {BYTES}. Dit sal OpenTDD stadiger maak. Om geheue-aanvraag te verminder, kan u 32bpp grafika en/of zoom-vlakke afskakel.

# Video initalization errors

# Intro window
STR_INTRO_CAPTION                                               :{WHITE}OpenTTD {REV}

STR_INTRO_NEW_GAME                                              :{BLACK}Nuwe Spel
STR_INTRO_LOAD_GAME                                             :{BLACK}Laai Spel
STR_INTRO_PLAY_SCENARIO                                         :{BLACK}Speel Scenario
STR_INTRO_PLAY_HEIGHTMAP                                        :{BLACK}Speel reliëfkaart
STR_INTRO_SCENARIO_EDITOR                                       :{BLACK}Scenario Redakteur
STR_INTRO_MULTIPLAYER                                           :{BLACK}Multispeler

STR_INTRO_GAME_OPTIONS                                          :{BLACK}Spel Opsies
STR_INTRO_HIGHSCORE                                             :{BLACK}Hoogste Tellings Tafel
STR_INTRO_CONFIG_SETTINGS_TREE                                  :{BLACK}Stellings
STR_INTRO_NEWGRF_SETTINGS                                       :{BLACK}NewGRF Stellings
STR_INTRO_ONLINE_CONTENT                                        :{BLACK}Soek aanlyn
STR_INTRO_QUIT                                                  :{BLACK}Verlaat

STR_INTRO_TOOLTIP_NEW_GAME                                      :{BLACK}Begin nuwe spel. Ctrl+klik ignoreer kaart konfigurasie
STR_INTRO_TOOLTIP_LOAD_GAME                                     :{BLACK}Laai 'n gestoorde spel
STR_INTRO_TOOLTIP_PLAY_HEIGHTMAP                                :{BLACK}Begin 'n nuwe spel en gebruik 'n reliëfkaart om die land te skep
STR_INTRO_TOOLTIP_PLAY_SCENARIO                                 :{BLACK}Begin 'n nuwe speletjie, met 'n doelgeboude scenario
STR_INTRO_TOOLTIP_SCENARIO_EDITOR                               :{BLACK}Skep 'n doelgeboude spel wêreld/scenario
STR_INTRO_TOOLTIP_MULTIPLAYER                                   :{BLACK}Begin 'n multispeler spel

STR_INTRO_TOOLTIP_TEMPERATE                                     :{BLACK}Kies 'matige' klimaat
STR_INTRO_TOOLTIP_SUB_ARCTIC_LANDSCAPE                          :{BLACK}Kies sub-arktiese' klimaat
STR_INTRO_TOOLTIP_SUB_TROPICAL_LANDSCAPE                        :{BLACK}Kies 'subtropiese' klimaat
STR_INTRO_TOOLTIP_TOYLAND_LANDSCAPE                             :{BLACK}Kies 'speelgoedland' klimaat

STR_INTRO_TOOLTIP_GAME_OPTIONS                                  :{BLACK}Vertoon speletjie opsies
STR_INTRO_TOOLTIP_HIGHSCORE                                     :{BLACK}Vertoon hoogste tellings tafel
STR_INTRO_TOOLTIP_CONFIG_SETTINGS_TREE                          :{BLACK}Vertoon instellings
STR_INTRO_TOOLTIP_NEWGRF_SETTINGS                               :{BLACK}Wys NewGRF stellings
STR_INTRO_TOOLTIP_ONLINE_CONTENT                                :{BLACK}Kyk vir nuwe of bygewerkde inhoud om af te laai
STR_INTRO_TOOLTIP_QUIT                                          :{BLACK}Verlaat 'OpenTTD'

STR_INTRO_TRANSLATION                                           :{BLACK}Die vertaling kort {NUM} string{P "" s}. Help aseblief om OpenTTD beter te maak, deur aan te sluit as 'n vertaaler. Sien die readme.txt vir meer inligting.

# Quit window
STR_QUIT_CAPTION                                                :{WHITE}Verlaat
STR_QUIT_YES                                                    :{BLACK}Ja
STR_QUIT_NO                                                     :{BLACK}Nee

# Abandon game
STR_ABANDON_GAME_CAPTION                                        :{WHITE}Verlaat Spel
STR_ABANDON_GAME_QUERY                                          :{YELLOW}Is jy seker jy wil die speletjie verlaat?
STR_ABANDON_SCENARIO_QUERY                                      :{YELLOW}Is jy seker jy wil die scenario verlaat?

# Cheat window
STR_CHEATS                                                      :{WHITE}Kullery
STR_CHEATS_TOOLTIP                                              :{BLACK}Keuseblokkies wys aan as jy die kulkode voorheen gebruik het
STR_CHEAT_MONEY                                                 :{LTBLUE}Vermeerder geld met {CURRENCY_LONG}
STR_CHEAT_CHANGE_COMPANY                                        :{LTBLUE}Speel as maatskappy: {ORANGE}{COMMA}
STR_CHEAT_EXTRA_DYNAMITE                                        :{LTBLUE}Tower stootskraper (verwyder nywerhede, onbeweegbare voorwerpe): {ORANGE}{STRING}
STR_CHEAT_CROSSINGTUNNELS                                       :{LTBLUE}Tonnels mag vir mekaar kruis: {ORANGE}{STRING}
STR_CHEAT_NO_JETCRASH                                           :{LTBLUE}Straalvliegtuie sal nie (dikwels) op klein lughawe bots nie: {ORANGE} {STRING}
STR_CHEAT_EDIT_MAX_HL                                           :{LTBLUE}Verander die maksimum kaarthoogte: {ORANGE}{NUM}
STR_CHEAT_EDIT_MAX_HL_QUERY_CAPT                                :{WHITE}Verander die maksimum berghoogte
STR_CHEAT_CHANGE_DATE                                           :{LTBLUE}Verander datum: {ORANGE} {DATE_SHORT}
STR_CHEAT_CHANGE_DATE_QUERY_CAPT                                :{WHITE}Verander huidige jaar
STR_CHEAT_SETUP_PROD                                            :{LTBLUE}Aktiveer modifisering van produksie waardes: {ORANGE}{STRING}

# Livery window
STR_LIVERY_CAPTION                                              :{WHITE}{COMPANY} - Kleur Skema

STR_LIVERY_GENERAL_TOOLTIP                                      :{BLACK}Toon algemene kleurskemas
STR_LIVERY_TRAIN_TOOLTIP                                        :{BLACK}Wys trein kleur skemas
STR_LIVERY_ROAD_VEHICLE_TOOLTIP                                 :{BLACK}Toon pad voertuig kleur skemas
STR_LIVERY_SHIP_TOOLTIP                                         :{BLACK}Toon skip kleur skemas
STR_LIVERY_AIRCRAFT_TOOLTIP                                     :{BLACK}Toon vliegtuig kleurskemas
STR_LIVERY_PRIMARY_TOOLTIP                                      :{BLACK}Kies die primêre kleur vir die gekose skema. Ctrl+Click sal hierdie kleur kies vir elke skema
STR_LIVERY_SECONDARY_TOOLTIP                                    :{BLACK}Kies die sekondêre kleur vir die gekose skema. Ctrl+Click sal hierdie kleur kies vir elke skema
STR_LIVERY_PANEL_TOOLTIP                                        :{BLACK}Kies 'n kleurskema om te verander, of veelvoud skemas met Ctrl+klik op die boks om die gebruik van skema te wissel

###length 23
STR_LIVERY_DEFAULT                                              :Standaard kleure
STR_LIVERY_STEAM                                                :Stoomlokomotief
STR_LIVERY_DIESEL                                               :Diesellokomotief
STR_LIVERY_ELECTRIC                                             :Elektriese lokomotief
STR_LIVERY_MONORAIL                                             :Monospoorlokomotief
STR_LIVERY_MAGLEV                                               :Maglev lokomotief
STR_LIVERY_DMU                                                  :Dieseltreinstel
STR_LIVERY_EMU                                                  :Elektriese treinstel
STR_LIVERY_PASSENGER_WAGON_STEAM                                :Passasierswa (Stoom)
STR_LIVERY_PASSENGER_WAGON_DIESEL                               :Passasierswa (Diesel)
STR_LIVERY_PASSENGER_WAGON_ELECTRIC                             :Passasierswa (Elektries)
STR_LIVERY_PASSENGER_WAGON_MONORAIL                             :Passasierswa (Monospoor)
STR_LIVERY_PASSENGER_WAGON_MAGLEV                               :Passasierswa (Maglev)
STR_LIVERY_FREIGHT_WAGON                                        :Vragwa
STR_LIVERY_BUS                                                  :Bus
STR_LIVERY_TRUCK                                                :Vragmotor
STR_LIVERY_PASSENGER_SHIP                                       :Passasierskip
STR_LIVERY_FREIGHT_SHIP                                         :Vragskip
STR_LIVERY_HELICOPTER                                           :Helikopter
STR_LIVERY_SMALL_PLANE                                          :Klein vliegtuig
STR_LIVERY_LARGE_PLANE                                          :Groot vliegtuig
STR_LIVERY_PASSENGER_TRAM                                       :Passasier Trem
STR_LIVERY_FREIGHT_TRAM                                         :Vrag Trem

# Face selection window
STR_FACE_CAPTION                                                :{WHITE}Gesig Keuse
STR_FACE_CANCEL_TOOLTIP                                         :{BLACK}Kanselleer nuwe gesig keuse
STR_FACE_OK_TOOLTIP                                             :{BLACK}Aanvar nuwe gesig keuse
STR_FACE_RANDOM                                                 :{BLACK}Lukraake

STR_FACE_MALE_BUTTON                                            :{BLACK}Manlik
STR_FACE_MALE_TOOLTIP                                           :{BLACK}Kies manlik gesigte
STR_FACE_FEMALE_BUTTON                                          :{BLACK}Vroulik
STR_FACE_FEMALE_TOOLTIP                                         :{BLACK}Kies vroulik gesigte
STR_FACE_NEW_FACE_BUTTON                                        :{BLACK}Nuwe Gesig
STR_FACE_NEW_FACE_TOOLTIP                                       :{BLACK}Genereer nuwe lukrake gesig
STR_FACE_ADVANCED                                               :{BLACK}Voorlopend
STR_FACE_ADVANCED_TOOLTIP                                       :{BLACK}Gevordere gesig stellings
STR_FACE_SIMPLE                                                 :{BLACK}Eenvoudig
STR_FACE_SIMPLE_TOOLTIP                                         :{BLACK}Eenvoudige gesig stellings
STR_FACE_LOAD                                                   :{BLACK}Laai
STR_FACE_LOAD_TOOLTIP                                           :{BLACK}Laai gunsteling gesig
STR_FACE_LOAD_DONE                                              :{WHITE}Jou gunsteling gesig is van die OpenTTD stellings lêer gelaai.
STR_FACE_FACECODE                                               :{BLACK}Speler gesig no.
STR_FACE_FACECODE_TOOLTIP                                       :{BLACK}Vertoon en/of stel speler gesig nommer
STR_FACE_FACECODE_CAPTION                                       :{WHITE}Bekyk en/of stel speler gesig nommer
STR_FACE_FACECODE_SET                                           :{WHITE}Nuwe gesig nommer kode is verstel
STR_FACE_FACECODE_ERR                                           :{WHITE}Kon nie speler gesig nommer stel nie - moet 'n nommer tussen 0 en 4,294,967,295 wees!
STR_FACE_SAVE                                                   :{BLACK}Spaar
STR_FACE_SAVE_TOOLTIP                                           :{BLACK}Spaar gunsteling gesig
STR_FACE_SAVE_DONE                                              :{WHITE}Die gesig sal as u gunsteling gesig in die OpenTTD stellings lêer gespaar word.
STR_FACE_EUROPEAN                                               :{BLACK}Europiese
STR_FACE_SELECT_EUROPEAN                                        :{BLACK}Kies europese gesigte
STR_FACE_AFRICAN                                                :{BLACK}Afrikaanse
STR_FACE_SELECT_AFRICAN                                         :{BLACK}Kies Afrikaanse gesigte
STR_FACE_YES                                                    :Ja
STR_FACE_NO                                                     :Nee
STR_FACE_MOUSTACHE_EARRING_TOOLTIP                              :{BLACK}Aktiveer snor of oorbel
STR_FACE_HAIR                                                   :Hare:
STR_FACE_HAIR_TOOLTIP                                           :{BLACK}Verander hare
STR_FACE_EYEBROWS                                               :Winkbroue:
STR_FACE_EYEBROWS_TOOLTIP                                       :{BLACK}Verander winkbroue
STR_FACE_EYECOLOUR                                              :Oog kleur:
STR_FACE_EYECOLOUR_TOOLTIP                                      :{BLACK}Verander oogkleur
STR_FACE_GLASSES                                                :Brille:
STR_FACE_GLASSES_TOOLTIP                                        :{BLACK}Aktiveer brille
STR_FACE_GLASSES_TOOLTIP_2                                      :{BLACK}Verander brille
STR_FACE_NOSE                                                   :Neus:
STR_FACE_NOSE_TOOLTIP                                           :{BLACK}Verander neus
STR_FACE_LIPS                                                   :Lippe:
STR_FACE_MOUSTACHE                                              :Snor:
STR_FACE_LIPS_MOUSTACHE_TOOLTIP                                 :{BLACK}Verander lippe of snor
STR_FACE_CHIN                                                   :Ken:
STR_FACE_CHIN_TOOLTIP                                           :{BLACK}Verander ken
STR_FACE_JACKET                                                 :Jas:
STR_FACE_JACKET_TOOLTIP                                         :{BLACK}Verander jas
STR_FACE_COLLAR                                                 :Kraag:
STR_FACE_COLLAR_TOOLTIP                                         :{BLACK}Verander kraag
STR_FACE_TIE                                                    :Das:
STR_FACE_EARRING                                                :Oorbel:
STR_FACE_TIE_EARRING_TOOLTIP                                    :{BLACK}Verander das of oorbel

# Matches ServerGameType
###length 3

# Network server list
STR_NETWORK_SERVER_LIST_CAPTION                                 :{WHITE}Multispeler
STR_NETWORK_SERVER_LIST_PLAYER_NAME                             :{BLACK}Speler naam:
STR_NETWORK_SERVER_LIST_ENTER_NAME_TOOLTIP                      :{BLACK}Die is die naam waarmee ander spelers sal jou aanwys

STR_NETWORK_SERVER_LIST_GAME_NAME                               :{BLACK}Naam
STR_NETWORK_SERVER_LIST_GAME_NAME_TOOLTIP                       :{BLACK}Naam van die speletjie
STR_NETWORK_SERVER_LIST_GENERAL_ONLINE                          :{BLACK}{COMMA}/{COMMA} - {COMMA}/{COMMA}
STR_NETWORK_SERVER_LIST_CLIENTS_CAPTION                         :{BLACK}Kliënte
STR_NETWORK_SERVER_LIST_CLIENTS_CAPTION_TOOLTIP                 :{BLACK}Kliënte aanlyn / maks kliënte{}Maatskappye aanlyn / maks maatskappye
STR_NETWORK_SERVER_LIST_MAP_SIZE_SHORT                          :{BLACK}{COMMA}x{COMMA}
STR_NETWORK_SERVER_LIST_MAP_SIZE_CAPTION                        :{BLACK}Kaart groote
STR_NETWORK_SERVER_LIST_MAP_SIZE_CAPTION_TOOLTIP                :{BLACK}Kaartgrootte van die speeletjie{}Klik om volgens area te sorteer
STR_NETWORK_SERVER_LIST_DATE_CAPTION                            :{BLACK}Datum
STR_NETWORK_SERVER_LIST_DATE_CAPTION_TOOLTIP                    :{BLACK}Huidigge datum
STR_NETWORK_SERVER_LIST_YEARS_CAPTION                           :{BLACK}Jare
STR_NETWORK_SERVER_LIST_YEARS_CAPTION_TOOLTIP                   :{BLACK}Hoeveelheid jaar{}wat die speeletjie hardloop
STR_NETWORK_SERVER_LIST_INFO_ICONS_TOOLTIP                      :{BLACK}Taal, bediender verwerking, ens.

STR_NETWORK_SERVER_LIST_CLICK_GAME_TO_SELECT                    :{BLACK}Klik 'n speletjie in die lys om dit te kies
STR_NETWORK_SERVER_LIST_LAST_JOINED_SERVER                      :{BLACK}Die bedienaar wat jy laaste aan deelgeneem het
STR_NETWORK_SERVER_LIST_CLICK_TO_SELECT_LAST                    :{BLACK}Die bedienaar wat jy laaste op gespeel het

STR_NETWORK_SERVER_LIST_GAME_INFO                               :{SILVER}SPEL INFORMASIE
STR_NETWORK_SERVER_LIST_CLIENTS                                 :{SILVER}Kliënte: {WHITE}{COMMA} / {COMMA} - {COMMA} / {COMMA}
STR_NETWORK_SERVER_LIST_LANDSCAPE                               :{SILVER}Landskap: {WHITE}{STRING}
STR_NETWORK_SERVER_LIST_MAP_SIZE                                :{SILVER}Kaart groote: {WHITE}{COMMA}x{COMMA}
STR_NETWORK_SERVER_LIST_SERVER_VERSION                          :{SILVER}Verskaffer weergawe: {WHITE}{STRING}
STR_NETWORK_SERVER_LIST_SERVER_ADDRESS                          :{SILVER}Verskaffer adres: {WHITE}{STRING}
STR_NETWORK_SERVER_LIST_START_DATE                              :{SILVER}Begin datum: {WHITE}{DATE_SHORT}
STR_NETWORK_SERVER_LIST_CURRENT_DATE                            :{SILVER}Huidige datum: {WHITE}{DATE_SHORT}
STR_NETWORK_SERVER_LIST_PASSWORD                                :{SILVER}Wagwoord beskerm!
STR_NETWORK_SERVER_LIST_SERVER_OFFLINE                          :{SILVER}VERSKAFFER AFLYN
STR_NETWORK_SERVER_LIST_SERVER_FULL                             :{SILVER}VERSKAFFER VOL
STR_NETWORK_SERVER_LIST_VERSION_MISMATCH                        :{SILVER}HERSIENING MISPAS
STR_NETWORK_SERVER_LIST_GRF_MISMATCH                            :{SILVER}NEWGRF MISPAS

STR_NETWORK_SERVER_LIST_JOIN_GAME                               :{BLACK}Verbind spel
STR_NETWORK_SERVER_LIST_REFRESH                                 :{BLACK}Vervris verskaffer
STR_NETWORK_SERVER_LIST_REFRESH_TOOLTIP                         :{BLACK}Vervris die verskaffer inligting

STR_NETWORK_SERVER_LIST_ADD_SERVER                              :{BLACK}Voeg bediender by
STR_NETWORK_SERVER_LIST_ADD_SERVER_TOOLTIP                      :{BLACK}Voeg 'n verskaffer by die lys wat altyd ondersoek sal word vir speletjies wat reeds aan die gang is
STR_NETWORK_SERVER_LIST_START_SERVER                            :{BLACK}Begin bediener
STR_NETWORK_SERVER_LIST_START_SERVER_TOOLTIP                    :{BLACK}Begin u eie verskaffer

STR_NETWORK_SERVER_LIST_PLAYER_NAME_OSKTITLE                    :{BLACK}Tik in jou naam

# Start new multiplayer server
STR_NETWORK_START_SERVER_CAPTION                                :{WHITE}Begin nuwe multispeler speletjie

STR_NETWORK_START_SERVER_NEW_GAME_NAME                          :{BLACK}Spel naam:
STR_NETWORK_START_SERVER_NEW_GAME_NAME_TOOLTIP                  :{BLACK}Die spel naam sal vertoon word na ander spelers in die multispeler keuse
STR_NETWORK_START_SERVER_SET_PASSWORD                           :{BLACK}Stel wagwoord
STR_NETWORK_START_SERVER_PASSWORD_TOOLTIP                       :{BLACK}Beskerm jou spel met 'n wagwoord as jy wil dit nie publieke toepassing laat wees nie

STR_NETWORK_START_SERVER_CLIENTS_SELECT                         :{BLACK}{NUM} Klient{P "" e}
STR_NETWORK_START_SERVER_NUMBER_OF_CLIENTS                      :{BLACK}Maksimum aantal kliënte:
STR_NETWORK_START_SERVER_NUMBER_OF_CLIENTS_TOOLTIP              :{BLACK}Kies die maksimum aantal kliënte. Alle posisies hoef nie vol te wees nie
STR_NETWORK_START_SERVER_COMPANIES_SELECT                       :{BLACK}{NUM} Maatskap{P py pye}
STR_NETWORK_START_SERVER_NUMBER_OF_COMPANIES                    :{BLACK}Maksimum aantal maatskappye:
STR_NETWORK_START_SERVER_NUMBER_OF_COMPANIES_TOOLTIP            :{BLACK}Beperk die verskaffer na 'n sekere bedrag van maatskappye

STR_NETWORK_START_SERVER_NEW_GAME_NAME_OSKTITLE                 :{BLACK}Tik 'n naam in vir die netwerk speeletjie

# Network connecting window
STR_NETWORK_CONNECTING_CAPTION                                  :{WHITE}Besig om the konnek...

STR_NETWORK_CONNECTING_WAITING                                  :{BLACK}{NUM} Klient{P "" e} voor jou
STR_NETWORK_CONNECTING_DOWNLOADING_1                            :{BLACK}{BYTES} afgelaai tot dusver
STR_NETWORK_CONNECTING_DOWNLOADING_2                            :{BLACK}{BYTES} / {BYTES} afgelaai dusver

###length 8
STR_NETWORK_CONNECTING_1                                        :{BLACK}(1/6) Verbind tans...
STR_NETWORK_CONNECTING_2                                        :{BLACK}(2/6) Word tans geverifieer...
STR_NETWORK_CONNECTING_3                                        :{BLACK}(3/6) Wagtend...
STR_NETWORK_CONNECTING_4                                        :{BLACK}(4/6) Laai tans kaart af...
STR_NETWORK_CONNECTING_5                                        :{BLACK}(5/6) Data word tans verwerk...
STR_NETWORK_CONNECTING_6                                        :{BLACK}(6/6) Registreer tans...
STR_NETWORK_CONNECTING_SPECIAL_1                                :{BLACK}Spel inligting word verkry...
STR_NETWORK_CONNECTING_SPECIAL_2                                :{BLACK}Maatskappy inligting word verkry...

STR_NETWORK_CONNECTION_DISCONNECT                               :{BLACK}Loskoppel

STR_NETWORK_NEED_GAME_PASSWORD_CAPTION                          :{WHITE}Verskaffer is beskerm. Voer wagwoord in
STR_NETWORK_NEED_COMPANY_PASSWORD_CAPTION                       :{WHITE}Maatskappy is beskerm. Voer wagwoord in

# Network company list added strings
STR_NETWORK_COMPANY_LIST_CLIENT_LIST                            :Klient Lys
STR_NETWORK_COMPANY_LIST_SPECTATE                               :Toeskou

# Network client list

# Matches ConnectionType
###length 5




STR_NETWORK_SPECTATORS                                          :Aanskouers

# Network set password
STR_COMPANY_PASSWORD_CANCEL                                     :{BLACK}Moenie die ingesleutelde wagwoord bewaar nie
STR_COMPANY_PASSWORD_OK                                         :{BLACK}Gee die maatskappy die nuwe wagwoord
STR_COMPANY_PASSWORD_CAPTION                                    :{WHITE}Maatskappy wagwoord
STR_COMPANY_PASSWORD_MAKE_DEFAULT                               :{BLACK}Voorbepaalde maatskappy wagwoord
STR_COMPANY_PASSWORD_MAKE_DEFAULT_TOOLTIP                       :{BLACK}Gebruik die maatskapy wagwoord as die standaard vir nuwe maatskappye

# Network company info join/password
STR_COMPANY_VIEW_JOIN                                           :{BLACK}Bind
STR_COMPANY_VIEW_JOIN_TOOLTIP                                   :{BLACK}Bind en speel as maatskapy
STR_COMPANY_VIEW_PASSWORD                                       :{BLACK}Wagwoord
STR_COMPANY_VIEW_PASSWORD_TOOLTIP                               :{BLACK}Beskerm maatskappy met wagwoord om te verhoed dat ongemagtigde spelers toegang verkry
STR_COMPANY_VIEW_SET_PASSWORD                                   :{BLACK}Stel maatskappy wagwoord

# Network chat
STR_NETWORK_CHAT_SEND                                           :{BLACK}Stuur
STR_NETWORK_CHAT_COMPANY_CAPTION                                :[Span] :
STR_NETWORK_CHAT_CLIENT_CAPTION                                 :[Privaat] {STRING}:
STR_NETWORK_CHAT_ALL_CAPTION                                    :[Almal] :

STR_NETWORK_CHAT_COMPANY                                        :[Span] {STRING}: {WHITE}{STRING}
STR_NETWORK_CHAT_TO_COMPANY                                     :[Span] Na {STRING}: {WHITE}{STRING}
STR_NETWORK_CHAT_CLIENT                                         :[Privaat] {STRING}: {WHITE}{STRING}
STR_NETWORK_CHAT_TO_CLIENT                                      :[Privaat] Na {STRING}:{WHITE}{STRING}
STR_NETWORK_CHAT_ALL                                            :[Almal] {STRING}: {WHITE}{STRING}
STR_NETWORK_CHAT_OSKTITLE                                       :{BLACK}Tik boodskap vir klets

# Network messages
STR_NETWORK_ERROR_NOTAVAILABLE                                  :{WHITE}Geen netwerk toestelle gevind
STR_NETWORK_ERROR_NOCONNECTION                                  :{WHITE}Die verskaffer het nie die versoek geantwoord nie
STR_NETWORK_ERROR_NEWGRF_MISMATCH                               :{WHITE}Kan nie konnekteer te danke aan newgrf mispas nie
STR_NETWORK_ERROR_DESYNC                                        :{WHITE}Netwerk-Spel sinchroniseering gedop
STR_NETWORK_ERROR_LOSTCONNECTION                                :{WHITE}Netwerk-Spel verbinding verloor
STR_NETWORK_ERROR_SAVEGAMEERROR                                 :{WHITE}Kan nie spaarspel laai nie
STR_NETWORK_ERROR_SERVER_START                                  :{WHITE}Verskaffer kan nie aangesit word nie
STR_NETWORK_ERROR_SERVER_ERROR                                  :{WHITE}A protokol-fout was gemaak en die verbinding was verlore
STR_NETWORK_ERROR_WRONG_REVISION                                :{WHITE}Die hersiening van die klient is nie gelyk aan die verskaffer se hersiening nie
STR_NETWORK_ERROR_WRONG_PASSWORD                                :{WHITE}Verkeerde wagwoord
STR_NETWORK_ERROR_SERVER_FULL                                   :{WHITE}Die verskaffer is vol
STR_NETWORK_ERROR_SERVER_BANNED                                 :{WHITE}Jy is verban op hierdie server
STR_NETWORK_ERROR_KICKED                                        :{WHITE}Jy is van die spel geskop
STR_NETWORK_ERROR_KICK_MESSAGE                                  :{WHITE}Rede: {STRING}
STR_NETWORK_ERROR_CHEATER                                       :{WHITE}Kullery word nie toegelaat op hierdie bediener
STR_NETWORK_ERROR_TOO_MANY_COMMANDS                             :{WHITE}Jy het te veel opdragte na die bediener gestuur
STR_NETWORK_ERROR_TIMEOUT_PASSWORD                              :{WHITE} Jy het te lank gevat om die wagwoord in te sleutel
STR_NETWORK_ERROR_TIMEOUT_COMPUTER                              :{WHITE} Jou rekenaar is te stadig om met bediener by te hou
STR_NETWORK_ERROR_TIMEOUT_MAP                                   :{WHITE}Jou rekenaar het te lank gevat om die kaart af te laai
STR_NETWORK_ERROR_TIMEOUT_JOIN                                  :{WHITE}Jou rekenaar het te lank gevat om met die bediener te bind

STR_NETWORK_ERROR_CLIENT_GUI_LOST_CONNECTION_CAPTION            :{WHITE}Moontlike verbinding verlore
STR_NETWORK_ERROR_CLIENT_GUI_LOST_CONNECTION                    :{WHITE}Die laaste {NUM} seconde{P "" s} geen data het van die bediener gekom nie

###length 21
STR_NETWORK_ERROR_CLIENT_GENERAL                                :algemeen fout
STR_NETWORK_ERROR_CLIENT_DESYNC                                 :desync fout
STR_NETWORK_ERROR_CLIENT_SAVEGAME                               :kan nie kaart laai nie
STR_NETWORK_ERROR_CLIENT_CONNECTION_LOST                        :verbinding verloor
STR_NETWORK_ERROR_CLIENT_PROTOCOL_ERROR                         :protokol fout
STR_NETWORK_ERROR_CLIENT_NEWGRF_MISMATCH                        :NewGRF mispas
STR_NETWORK_ERROR_CLIENT_NOT_AUTHORIZED                         :nie gemagtig nie
STR_NETWORK_ERROR_CLIENT_NOT_EXPECTED                           :vreemde of onverwagte pakket gekry
STR_NETWORK_ERROR_CLIENT_WRONG_REVISION                         :verkeerde hersiening
STR_NETWORK_ERROR_CLIENT_NAME_IN_USE                            :naam reeds in gebruik
STR_NETWORK_ERROR_CLIENT_WRONG_PASSWORD                         :verkeerde wagwoord
STR_NETWORK_ERROR_CLIENT_COMPANY_MISMATCH                       :verkeerde maatskapy-id in DoenBevel
STR_NETWORK_ERROR_CLIENT_KICKED                                 :geskop deur die bediener
STR_NETWORK_ERROR_CLIENT_CHEATER                                :het probeer kul
STR_NETWORK_ERROR_CLIENT_SERVER_FULL                            :verskaffer vol
STR_NETWORK_ERROR_CLIENT_TOO_MANY_COMMANDS                      :het te veel opdragte gestuur
STR_NETWORK_ERROR_CLIENT_TIMEOUT_PASSWORD                       :het geen wagwoord betyds gekry nie
STR_NETWORK_ERROR_CLIENT_TIMEOUT_COMPUTER                       :algemene tyduit
STR_NETWORK_ERROR_CLIENT_TIMEOUT_MAP                            :die kaart af laai het te lank gevat
STR_NETWORK_ERROR_CLIENT_TIMEOUT_JOIN                           :verwerking van die kaart het te lank gevat

# Network related errors
STR_NETWORK_SERVER_MESSAGE                                      :*** {1:STRING}

###length 12
STR_NETWORK_SERVER_MESSAGE_GAME_PAUSED                          :Spel geonderbreek ({STRING})
STR_NETWORK_SERVER_MESSAGE_GAME_STILL_PAUSED_1                  :Spel nog steeds geonderbreek ({STRING})
STR_NETWORK_SERVER_MESSAGE_GAME_STILL_PAUSED_2                  :Spel nog steeds geonderbreek ({STRING}, {STRING})
STR_NETWORK_SERVER_MESSAGE_GAME_STILL_PAUSED_3                  :Spel nog steeds geonderbreek ({STRING}, {STRING}, {STRING})
STR_NETWORK_SERVER_MESSAGE_GAME_STILL_PAUSED_4                  :Spel steeds onderbreek ({STRING}, {STRING}, {STRING}, {STRING})
STR_NETWORK_SERVER_MESSAGE_GAME_UNPAUSED                        :Spel gaan weer aan ({STRING})
STR_NETWORK_SERVER_MESSAGE_GAME_REASON_NOT_ENOUGH_PLAYERS       :hoeveelheid spelers
STR_NETWORK_SERVER_MESSAGE_GAME_REASON_CONNECTING_CLIENTS       :besig om kliënte te verbind
STR_NETWORK_SERVER_MESSAGE_GAME_REASON_MANUAL                   :met die hand
STR_NETWORK_SERVER_MESSAGE_GAME_REASON_GAME_SCRIPT              :speletjie skrif

STR_NETWORK_MESSAGE_CLIENT_LEAVING                              :verlaat
STR_NETWORK_MESSAGE_CLIENT_JOINED                               :*** {STRING} het by die spel aangesluit
STR_NETWORK_MESSAGE_CLIENT_JOINED_ID                            :*** {STRING} het die spel aangesluit (Client #{2:NUM})
STR_NETWORK_MESSAGE_CLIENT_COMPANY_JOIN                         :*** {STRING} het by maatskappy #{2:NUM} aangesluit
STR_NETWORK_MESSAGE_CLIENT_COMPANY_SPECTATE                     :*** {STRING} het aangesluit by die spektators
STR_NETWORK_MESSAGE_CLIENT_COMPANY_NEW                          :*** {STRING} het 'n nuwe maatskappy gestig (#{2:NUM})
STR_NETWORK_MESSAGE_CLIENT_LEFT                                 :*** {STRING} het die spel verlaat ({2:STRING})
STR_NETWORK_MESSAGE_NAME_CHANGE                                 :*** {STRING} het sy/haar naam verander na {STRING}
STR_NETWORK_MESSAGE_SERVER_SHUTDOWN                             :{WHITE}Die verskaffer het die sessie toegemaak
STR_NETWORK_MESSAGE_SERVER_REBOOT                               :{WHITE}Die verskaffer is besig om te weerbegin...{}Wag asb...
STR_NETWORK_MESSAGE_KICKED                                      :*** {STRING} is geskop. Rede: ({STRING})


# Content downloading window
STR_CONTENT_TITLE                                               :{WHITE}Laai Inhoud af
STR_CONTENT_TYPE_CAPTION                                        :{BLACK}Tipe
STR_CONTENT_TYPE_CAPTION_TOOLTIP                                :{BLACK}Tipe inhoud
STR_CONTENT_NAME_CAPTION                                        :{BLACK}Naam
STR_CONTENT_NAME_CAPTION_TOOLTIP                                :{BLACK}Naam van die inhoud
STR_CONTENT_MATRIX_TOOLTIP                                      :{BLACK}Klik op 'n ry om besonderhede te sien{}Klik op die merkblokkie om dit te kies vir aflaai
STR_CONTENT_SELECT_ALL_CAPTION                                  :{BLACK}Selekteer alles
STR_CONTENT_SELECT_ALL_CAPTION_TOOLTIP                          :{BLACK}Merk al die inhoud wat afgelaai moet word
STR_CONTENT_SELECT_UPDATES_CAPTION                              :{BLACK}Selekteer opgraderings
STR_CONTENT_SELECT_UPDATES_CAPTION_TOOLTIP                      :{BLACK}Merk alle inhoud wat 'n opgradering is vir bestande inhoud om af te laai word
STR_CONTENT_UNSELECT_ALL_CAPTION                                :{BLACK}Onselekteer alles
STR_CONTENT_UNSELECT_ALL_CAPTION_TOOLTIP                        :{BLACK}Merk alle inhoud wat nie afgelaai moet word nie
STR_CONTENT_SEARCH_EXTERNAL                                     :{BLACK}Soek deur eksterne webwerwe
STR_CONTENT_SEARCH_EXTERNAL_TOOLTIP                             :{BLACK}Soek vir inhoud wat nie op OpenTTD's se inhoudsdiens beskikbaar is nie op bedieners wat geen verbintenis aan OpenTTD het nie
STR_CONTENT_SEARCH_EXTERNAL_DISCLAIMER_CAPTION                  :{WHITE}Jy gaan OpenTDD verlaat!
STR_CONTENT_SEARCH_EXTERNAL_DISCLAIMER                          :{WHITE}Die voorwaardes om inhoud van ander bedieners af te laai wissel.{}Verwys na die eksterne webwerf vir instruksies om die inhoud in OpenTTD in te laai.{}Wil jy voortgaan?
STR_CONTENT_FILTER_TITLE                                        :{BLACK}Merker/naam filter:
STR_CONTENT_OPEN_URL                                            :{BLACK}Besoek webblad
STR_CONTENT_OPEN_URL_TOOLTIP                                    :{BLACK}Besoek die webwerf vir hierdie inhoud
STR_CONTENT_DOWNLOAD_CAPTION                                    :{BLACK}Laai af
STR_CONTENT_DOWNLOAD_CAPTION_TOOLTIP                            :{BLACK}Begin om die geselekteerde inligting af te laai
STR_CONTENT_TOTAL_DOWNLOAD_SIZE                                 :{SILVER}Totale aflaai groote: {WHITE}{BYTES}
STR_CONTENT_DETAIL_TITLE                                        :{SILVER}INHOUD INFORMASIE

###length 5
STR_CONTENT_DETAIL_SUBTITLE_UNSELECTED                          :{SILVER}Jy het nie dit geselekteer om af te laai nie
STR_CONTENT_DETAIL_SUBTITLE_SELECTED                            :{SILVER}Jy het dit geselekeer om af te laai
STR_CONTENT_DETAIL_SUBTITLE_AUTOSELECTED                        :{SILVER}Heirde afhanklikheid was gekies om afgelaai te wees
STR_CONTENT_DETAIL_SUBTITLE_ALREADY_HERE                        :{SILVER}Jy het hierdie reeds
STR_CONTENT_DETAIL_SUBTITLE_DOES_NOT_EXIST                      :{SILVER}Heirde inhoud is onbekend en kan afgelaai word in OpenTTD

STR_CONTENT_DETAIL_UPDATE                                       :{SILVER}Hierdie is 'n vervanging van 'n bestaande {STRING}
STR_CONTENT_DETAIL_NAME                                         :{SILVER}Naam: {WHITE}{STRING}
STR_CONTENT_DETAIL_VERSION                                      :{SILVER}Weergawe: {WHITE}{STRING}
STR_CONTENT_DETAIL_DESCRIPTION                                  :{SILVER}Beskrywing: {WHITE}{STRING}
STR_CONTENT_DETAIL_URL                                          :{SILVER}URL: {WHITE}{STRING}
STR_CONTENT_DETAIL_TYPE                                         :{SILVER}Tipe: {WHITE}{STRING}
STR_CONTENT_DETAIL_FILESIZE                                     :{SILVER}Aflaai groote: {WHITE}{BYTES}
STR_CONTENT_DETAIL_SELECTED_BECAUSE_OF                          :{SILVER}Geselekteer weens: {WHITE}{STRING}
STR_CONTENT_DETAIL_DEPENDENCIES                                 :{SILVER}Afhanklikes: {WHITE}{STRING}
STR_CONTENT_DETAIL_TAGS                                         :{SILVER}Merkers: {WHITE}{STRING}
STR_CONTENT_NO_ZLIB                                             :{WHITE}OpenTTD word gebou sonder "zlib" ondersteuning...
STR_CONTENT_NO_ZLIB_SUB                                         :{WHITE}... aflaai van inhoud is nie moentlik nie!

# Order of these is important!
STR_CONTENT_TYPE_BASE_GRAPHICS                                  :Basis-grafikastel
STR_CONTENT_TYPE_NEWGRF                                         :NewGRF
STR_CONTENT_TYPE_AI                                             :AI
STR_CONTENT_TYPE_AI_LIBRARY                                     :AI biblioteek
STR_CONTENT_TYPE_SCENARIO                                       :Scenario
STR_CONTENT_TYPE_HEIGHTMAP                                      :Reliëfkaart
STR_CONTENT_TYPE_BASE_SOUNDS                                    :Basis klanke
STR_CONTENT_TYPE_BASE_MUSIC                                     :Basis musiek
STR_CONTENT_TYPE_GAME_SCRIPT                                    :Speletjie Skrif
STR_CONTENT_TYPE_GS_LIBRARY                                     :GS biblioteek

# Content downloading progress window
STR_CONTENT_DOWNLOAD_TITLE                                      :{WHITE}Laai inhoud af...
STR_CONTENT_DOWNLOAD_INITIALISE                                 :{WHITE}Versoek lêer...
STR_CONTENT_DOWNLOAD_FILE                                       :{WHITE}Nou besig om {STRING} af te laai ({NUM} of {NUM})
STR_CONTENT_DOWNLOAD_COMPLETE                                   :{WHITE}Aflaai voltooi
STR_CONTENT_DOWNLOAD_PROGRESS_SIZE                              :{WHITE}{BYTES} van {BYTES} afgelaai ({NUM} %)

# Content downloading error messages
STR_CONTENT_ERROR_COULD_NOT_CONNECT                             :{WHITE}Kon nie na die inhoud diener verbind nie...
STR_CONTENT_ERROR_COULD_NOT_DOWNLOAD                            :{WHITE}Aflaai onsuksesvol...
STR_CONTENT_ERROR_COULD_NOT_DOWNLOAD_FILE_NOT_WRITABLE          :{WHITE}... lêer nie skryfbaar nie
STR_CONTENT_ERROR_COULD_NOT_EXTRACT                             :{WHITE}Kon nie die afgelaaide lêer dekompakteer

STR_MISSING_GRAPHICS_SET_CAPTION                                :{WHITE}Vermis grafika
STR_MISSING_GRAPHICS_SET_MESSAGE                                :{BLACK}OpenTTD het grafike nodig om the funksioneer maar kon niks vind nie. Wil jy hê dat OpenTTD grafike aflaai en instaleer?
STR_MISSING_GRAPHICS_YES_DOWNLOAD                               :{BLACK}Ja, laai die grafika af
STR_MISSING_GRAPHICS_NO_QUIT                                    :{BLACK}Nee, verlaat OpenTTD


# Transparency settings window
STR_TRANSPARENCY_CAPTION                                        :{WHITE}Deursigtigheid Opsies
STR_TRANSPARENT_SIGNS_TOOLTIP                                   :{BLACK}Wissel deursigtigheid vir stasietekens. Ctrl+klik om te sluit
STR_TRANSPARENT_TREES_TOOLTIP                                   :{BLACK}Wissel deursigtigheid vir bome. Ctrl+klik om te sluit
STR_TRANSPARENT_HOUSES_TOOLTIP                                  :{BLACK}Wissel deursigtigheid vir huise. Ctrl+klik om te sluit
STR_TRANSPARENT_INDUSTRIES_TOOLTIP                              :{BLACK}Wissel deursigtigheid van nywerhede. Ctrl+klik om te sluit
STR_TRANSPARENT_BUILDINGS_TOOLTIP                               :{BLACK}Skakel deursigtigheid vir items soos stasies, diensstasie, roetebakens en kraglyne. Ctrl+klik om te sluit
STR_TRANSPARENT_BRIDGES_TOOLTIP                                 :{BLACK}Wissel deursigtigheid vir brûe. Ctrl+klik om te sluit
STR_TRANSPARENT_STRUCTURES_TOOLTIP                              :{BLACK}Wissel deursigtigheid vir strukture soos vuurtorings en seintorings. Ctrl+klik om te sluit
STR_TRANSPARENT_CATENARY_TOOLTIP                                :{BLACK}Wissel deursigtigheid van kraglyne. Ctrl+klik om te sluit.
STR_TRANSPARENT_LOADING_TOOLTIP                                 :{BLACK}Wissel deursigtigheid vir laai aanwysers. Ctrl+klik om te sluit
STR_TRANSPARENT_INVISIBLE_TOOLTIP                               :{BLACK}Stel voorwerpe onsigbaar inplaas van deursigtig

# Linkgraph legend window
STR_LINKGRAPH_LEGEND_CAPTION                                    :{BLACK}Vragverspreidingsleutel
STR_LINKGRAPH_LEGEND_ALL                                        :{BLACK}Almal
STR_LINKGRAPH_LEGEND_NONE                                       :{BLACK}Geen
STR_LINKGRAPH_LEGEND_SELECT_COMPANIES                           :{BLACK}Kies maatskappye om te ws
STR_LINKGRAPH_LEGEND_COMPANY_TOOLTIP                            :{BLACK}{STRING}{}{COMPANY}

# Linkgraph legend window and linkgraph legend in smallmap
STR_LINKGRAPH_LEGEND_UNUSED                                     :{TINY_FONT}{BLACK}ongebruik
STR_LINKGRAPH_LEGEND_SATURATED                                  :{TINY_FONT}{BLACK}versadig
STR_LINKGRAPH_LEGEND_OVERLOADED                                 :{TINY_FONT}{BLACK}oorlaai

# Linkgraph tooltip

# Base for station construction window(s)
STR_STATION_BUILD_COVERAGE_AREA_TITLE                           :{BLACK}Dekking area verlig
STR_STATION_BUILD_COVERAGE_OFF                                  :{BLACK}Af
STR_STATION_BUILD_COVERAGE_ON                                   :{BLACK}Aan
STR_STATION_BUILD_COVERAGE_AREA_OFF_TOOLTIP                     :{BLACK}Moenie die dekking area van die voorgestelde bouterrein verlig nie
STR_STATION_BUILD_COVERAGE_AREA_ON_TOOLTIP                      :{BLACK}Verlig dekking area van die voorgestelde bouterrein
STR_STATION_BUILD_ACCEPTS_CARGO                                 :{BLACK}Aanvaar: {GOLD}{CARGO_LIST}
STR_STATION_BUILD_SUPPLIES_CARGO                                :{BLACK}Verskaf: {GOLD}{CARGO_LIST}

# Join station window
STR_JOIN_STATION_CAPTION                                        :{WHITE}Sluit by stasie aan
STR_JOIN_STATION_CREATE_SPLITTED_STATION                        :{YELLOW}Bou 'n aparte stasie

STR_JOIN_WAYPOINT_CAPTION                                       :{WHITE}Verbind roetebaken
STR_JOIN_WAYPOINT_CREATE_SPLITTED_WAYPOINT                      :{YELLOW}Bou 'n aparte roetebaken

# Generic toolbar

# Rail construction toolbar
STR_RAIL_TOOLBAR_RAILROAD_CONSTRUCTION_CAPTION                  :Spoorwegkonstruksie
STR_RAIL_TOOLBAR_ELRAIL_CONSTRUCTION_CAPTION                    :Elektriese spoorwegkonstruksie
STR_RAIL_TOOLBAR_MONORAIL_CONSTRUCTION_CAPTION                  :Monospoor Konstruksie
STR_RAIL_TOOLBAR_MAGLEV_CONSTRUCTION_CAPTION                    :Magneetsweeftrein Konstruksie

STR_RAIL_TOOLBAR_TOOLTIP_BUILD_RAILROAD_TRACK                   :{BLACK}Bou spore. Ctrl skakel Bou/verwydering van spoorwegkonstruksie. Shift skakel Bou/wys koste beraming
STR_RAIL_TOOLBAR_TOOLTIP_BUILD_AUTORAIL                         :{BLACK}Gebruik Outo-bou om spoorweg te bou. Ctrl kies tussen bou/verwyder. Shift kies tussen bou/kwotasie
STR_RAIL_TOOLBAR_TOOLTIP_BUILD_TRAIN_DEPOT_FOR_BUILDING         :{BLACK}Bou trein diensstasie (om treine te koop en te diens). Shift kies tussen bou/kwotasie
STR_RAIL_TOOLBAR_TOOLTIP_CONVERT_RAIL_TO_WAYPOINT               :{BLACK}Verander treinspoor na baken. Druk Ctrl om bakens saam te voeg. Shift kies tussen bou/kwotasie
STR_RAIL_TOOLBAR_TOOLTIP_BUILD_RAILROAD_STATION                 :{BLACK}Bou treinstasie. Ctrl voeg stasies saam. Shift vir kwotasie
STR_RAIL_TOOLBAR_TOOLTIP_BUILD_RAILROAD_SIGNALS                 :{BLACK}Bou treinspoor aanwysers. Ctrl kies tussen seinpaal/robot{} Klik en sleep om aanwysers al langs 'n reguit treinspoor te bou. Druk Ctrl om aanwysers tot by die volgende aansluiting te bou{}Ctrl+klik maak die aanwyserstellingvenster oop. Shift kies tussen bou/kwotasie
STR_RAIL_TOOLBAR_TOOLTIP_BUILD_RAILROAD_BRIDGE                  :{BLACK}Bou spoorweg brug. Shift skakel Bou/wys koste beraming
STR_RAIL_TOOLBAR_TOOLTIP_BUILD_RAILROAD_TUNNEL                  :{BLACK}Bou spoorweg tonnel. Shift skakel Bou/wys koste beraming
STR_RAIL_TOOLBAR_TOOLTIP_TOGGLE_BUILD_REMOVE_FOR                :{BLACK}Wissel bou/verwyder vir spore roetebakens en seinligte
STR_RAIL_TOOLBAR_TOOLTIP_CONVERT_RAIL                           :{BLACK}Verander die treinspoor tipe. Shift kies tussen bou/kwotasie

STR_RAIL_NAME_RAILROAD                                          :Spoorweg
STR_RAIL_NAME_ELRAIL                                            :Elektriese spoor
STR_RAIL_NAME_MONORAIL                                          :Monospoor
STR_RAIL_NAME_MAGLEV                                            :Maglev

# Rail depot construction window
STR_BUILD_DEPOT_TRAIN_ORIENTATION_CAPTION                       :{WHITE}Trein Depot Orientasie
STR_BUILD_DEPOT_TRAIN_ORIENTATION_TOOLTIP                       :{BLACK}Kies spoorweg depot orientasie

# Rail waypoint construction window
STR_WAYPOINT_CAPTION                                            :{WHITE}Roetebaken
STR_WAYPOINT_GRAPHICS_TOOLTIP                                   :{BLACK}Kies tipe roetebaken

# Rail station construction window
STR_STATION_BUILD_RAIL_CAPTION                                  :{WHITE}Spoor Stasie Keuse
STR_STATION_BUILD_ORIENTATION                                   :{BLACK}Orientasie
STR_STATION_BUILD_RAILROAD_ORIENTATION_TOOLTIP                  :{BLACK}Kies treinstasie orientasie
STR_STATION_BUILD_NUMBER_OF_TRACKS                              :{BLACK}Aantal spore
STR_STATION_BUILD_NUMBER_OF_TRACKS_TOOLTIP                      :{BLACK}Kies die aantal peronne wat in die stasie gebou gaan word
STR_STATION_BUILD_PLATFORM_LENGTH                               :{BLACK}Perron lengte
STR_STATION_BUILD_PLATFORM_LENGTH_TOOLTIP                       :{BLACK}Kies treinstasie lengte
STR_STATION_BUILD_DRAG_DROP                                     :{BLACK}Sleep & Drop
STR_STATION_BUILD_DRAG_DROP_TOOLTIP                             :{BLACK}Bou 'n stasie gebruikend sleep & drop

STR_STATION_BUILD_STATION_CLASS_TOOLTIP                         :{BLACK}Kies 'n stasie klas om te vertoon
STR_STATION_BUILD_STATION_TYPE_TOOLTIP                          :{BLACK}Kies die stasie tipe om te bou

STR_STATION_CLASS_DFLT                                          :Verstek stasie
STR_STATION_CLASS_WAYP                                          :Roetebakens

# Signal window
STR_BUILD_SIGNAL_CAPTION                                        :{WHITE}Sein seleksie
STR_BUILD_SIGNAL_SEMAPHORE_NORM_TOOLTIP                         :{BLACK}Blok aanwyser (seinpaal){}Die eenvoudigste tipe aanwyser, laat slegs een trein in 'n blok toe
STR_BUILD_SIGNAL_SEMAPHORE_ENTRY_TOOLTIP                        :{BLACK}Ingang Sinjaal (semafoor){}Wys groen so lank die volgende gedeelte treinspoor 'n groen uitgang sinjaal het, anders wys dit rooi.
STR_BUILD_SIGNAL_SEMAPHORE_EXIT_TOOLTIP                         :{BLACK}Uitgang Sinjaal (semafoor){}Werk soos 'n blok sinjaal maar word benodig om die regte kleur te aktiveer op kombinasie en ingang sinjale.
STR_BUILD_SIGNAL_SEMAPHORE_COMBO_TOOLTIP                        :{BLACK}Kombinasie Sinjaal (semafoor){}Dien as 'n ingang sinjaal sowel as 'n uitgang sinjaal. Groot uitbreidings van pre-sinjale kan hiermee gebou word.
STR_BUILD_SIGNAL_SEMAPHORE_PBS_TOOLTIP                          :{BLACK}Pad aanwyser (seinpaal){}Laat meer as een trein per blok toe solank die trein 'n bestemming veilig kan bereik. Gewone pad aanwysers word geïgnoreer as 'n trein in die teenoorgestelde rigting ry
STR_BUILD_SIGNAL_SEMAPHORE_PBS_OWAY_TOOLTIP                     :{BLACK}Een-rigting pad aanwyser (seinpaal){}Laat meer as een trein per blok toe solank die trein 'n bestemming veilig kan bereik. 'n Een-rigting pad aanwysers laat verkeer slegs in een rigting toe
STR_BUILD_SIGNAL_ELECTRIC_NORM_TOOLTIP                          :{BLACK}Blok aanwyser (robot){}Die eenvoudigste tipe aanwyser, laat slegs een trein per blok toe
STR_BUILD_SIGNAL_ELECTRIC_ENTRY_TOOLTIP                         :{BLACK}Ingang Sinjaal (elektries){}Vertoon groen solank die volgende gedeelte treinspoor 'n groen uitgang sinjaal het, anders wys dit rooi.
STR_BUILD_SIGNAL_ELECTRIC_EXIT_TOOLTIP                          :{BLACK}Uitgang Sinjaal(robot){}Werk soos 'n blok sinjaal maar word benodig om die regte kleur te aktiveer op kombinasie en ingang sinjale.
STR_BUILD_SIGNAL_ELECTRIC_COMBO_TOOLTIP                         :{BLACK}Kombinasie Sinjaal (elektries){}Dien as 'n ingang sinjaal sowel as 'n uitgang sinjaal. Groot uitbreidings van pre-sinjale kan hiermee gebou word.
STR_BUILD_SIGNAL_ELECTRIC_PBS_TOOLTIP                           :{BLACK}Pad aanwyser (robot){}Laat meer as een trein per blok toe solank die trein 'n bestemming veilig kan bereik. Gewone pad aanwysers word geïgnoreer as 'n trein in die teenoorgestelde rigting ry
STR_BUILD_SIGNAL_ELECTRIC_PBS_OWAY_TOOLTIP                      :{BLACK}Een-rigting pad aanwyser (robot){}Laat meer as een trein per blok toe solank die trein 'n bestemming veilig kan bereik. 'n Een-rigting pad aanwysers laat verkeer slegs in een rigting toe
STR_BUILD_SIGNAL_CONVERT_TOOLTIP                                :{BLACK}Verander Sinjaal{}Klik op 'n bestaande sinjaal om dit na die verkose tipe te verander, Ctrl+klik om na die bestaande tipe te verander. Shift+klik vir kwotasie
STR_BUILD_SIGNAL_DRAG_SIGNALS_DENSITY_TOOLTIP                   :{BLACK}Sein sleep afstand
STR_BUILD_SIGNAL_DRAG_SIGNALS_DENSITY_DECREASE_TOOLTIP          :{BLACK}Verminder sein sleep afstand
STR_BUILD_SIGNAL_DRAG_SIGNALS_DENSITY_INCREASE_TOOLTIP          :{BLACK}Verhoog sein sleep afstand

# Bridge selection window
STR_SELECT_RAIL_BRIDGE_CAPTION                                  :{WHITE}Kies Spoor Brug
STR_SELECT_ROAD_BRIDGE_CAPTION                                  :{WHITE}Selekteer Pad Brug
STR_SELECT_BRIDGE_SELECTION_TOOLTIP                             :{BLACK}Brugkeuring - klik op jou verkose brug om dit te bou
STR_SELECT_BRIDGE_INFO                                          :{GOLD}{STRING},{} {VELOCITY} {WHITE}{CURRENCY_LONG}
STR_SELECT_BRIDGE_SCENEDIT_INFO                                 :{GOLD}{STRING},{} {VELOCITY}
STR_BRIDGE_NAME_SUSPENSION_STEEL                                :Kabelstut, Staal
STR_BRIDGE_NAME_GIRDER_STEEL                                    :Balk, Staal
STR_BRIDGE_NAME_CANTILEVER_STEEL                                :Vrydraer, Staal
STR_BRIDGE_NAME_SUSPENSION_CONCRETE                             :Kabelstut, Beton
STR_BRIDGE_NAME_WOODEN                                          :Houterig
STR_BRIDGE_NAME_CONCRETE                                        :Beton
STR_BRIDGE_NAME_TUBULAR_STEEL                                   :Buisvormige, Staal
STR_BRIDGE_TUBULAR_SILICON                                      :Buis, Silikon


# Road construction toolbar
STR_ROAD_TOOLBAR_ROAD_CONSTRUCTION_CAPTION                      :{WHITE}Pad Konstruksie
STR_ROAD_TOOLBAR_TRAM_CONSTRUCTION_CAPTION                      :{WHITE}Tremweg Konstruksie
STR_ROAD_TOOLBAR_TOOLTIP_BUILD_ROAD_SECTION                     :{BLACK}Bou pad afdeling. Ctrl skakel bou/verwydering van pad konstruksie. Shift skakel Bou/wys koste beraming
STR_ROAD_TOOLBAR_TOOLTIP_BUILD_TRAMWAY_SECTION                  :{BLACK}Bou tremweg afdeling. Ctrl skakel bou/verwydering van tremweg konstruksie. Shift skakel Bou/wys koste beraming
STR_ROAD_TOOLBAR_TOOLTIP_BUILD_AUTOROAD                         :{BLACK}Gebruik outo-pad om paaie te bou. Ctrl kies tussen bou/verwyder, Shift kies tussen bou/kwotasie
STR_ROAD_TOOLBAR_TOOLTIP_BUILD_AUTOTRAM                         :{BLACK}Gebruik outo-tremspoor om tremspoor te bou. Ctrl kies tussen bou/verwyder, Shift kies tussen bou/kwotasie
STR_ROAD_TOOLBAR_TOOLTIP_BUILD_ROAD_VEHICLE_DEPOT               :{BLACK}Bou voertuig diensstasie (om voertuie te koop en te diens). Shift kies tussen bou/kwotasie
STR_ROAD_TOOLBAR_TOOLTIP_BUILD_TRAM_VEHICLE_DEPOT               :{BLACK}Bou trem diensstasie (om trems te koop en te diens). Shift kies tussen bou/kwotasie
STR_ROAD_TOOLBAR_TOOLTIP_BUILD_BUS_STATION                      :{BLACK}Bou bus stasie. Druk Ctrl om stasies aan mekaar te las, Shift kies tussen bou/kwotasie
STR_ROAD_TOOLBAR_TOOLTIP_BUILD_PASSENGER_TRAM_STATION           :{BLACK}Bou trem passasier stasie. Druk Ctrl om stasies aan mekaar te las, Shift kies tussen bou/kwotasie
STR_ROAD_TOOLBAR_TOOLTIP_BUILD_TRUCK_LOADING_BAY                :{BLACK}Bou vragmotor stasie. Druk Ctrl om stasies aan mekaar te las, Shift kies tussen bou/kwotasie
STR_ROAD_TOOLBAR_TOOLTIP_BUILD_CARGO_TRAM_STATION               :{BLACK}Bou trem vrag stasie. Druk Ctrl om stasies aan mekaar te las, Shift kies tussen bou/kwotasie
STR_ROAD_TOOLBAR_TOOLTIP_TOGGLE_ONE_WAY_ROAD                    :{BLACK}Aktifeer/Deaktifeer ee-rigting paaie
STR_ROAD_TOOLBAR_TOOLTIP_BUILD_ROAD_BRIDGE                      :{BLACK}Bou pad brug. Shift skakel tussen bou/aanduiding koste beraming
STR_ROAD_TOOLBAR_TOOLTIP_BUILD_TRAMWAY_BRIDGE                   :{BLACK}Bou tremweg brug. Shift skakel Bou/wys koste beraming
STR_ROAD_TOOLBAR_TOOLTIP_BUILD_ROAD_TUNNEL                      :{BLACK}Bou pad tonnel. Shift skakel tussen bou/aanduiding koste beraming
STR_ROAD_TOOLBAR_TOOLTIP_BUILD_TRAMWAY_TUNNEL                   :{BLACK}Bou tonnel. Shift kies tussen bou/kwotasie
STR_ROAD_TOOLBAR_TOOLTIP_TOGGLE_BUILD_REMOVE_FOR_ROAD           :{BLACK}Skakel bou/verwydering van pad konstruksie
STR_ROAD_TOOLBAR_TOOLTIP_TOGGLE_BUILD_REMOVE_FOR_TRAMWAYS       :{BLACK}Skakel bou/verwyder vir tremweg konstruksie
STR_ROAD_TOOLBAR_TOOLTIP_CONVERT_ROAD                           :{BLACK}Skakel om / opgradeer die tipe pad. Shift wissel tussen gebou / toon kosteberaming
STR_ROAD_TOOLBAR_TOOLTIP_CONVERT_TRAM                           :{BLACK}Die tipe tram omskakel / opgradeer. Shift wissel tussen gebou/toon kosteberaming

STR_ROAD_NAME_ROAD                                              :Pad
STR_ROAD_NAME_TRAM                                              :Tremweg

# Road depot construction window
STR_BUILD_DEPOT_ROAD_ORIENTATION_CAPTION                        :{WHITE}Pad Depot Oriëntering
STR_BUILD_DEPOT_ROAD_ORIENTATION_SELECT_TOOLTIP                 :{BLACK}Kies pad voertuig depot orientasie
STR_BUILD_DEPOT_TRAM_ORIENTATION_CAPTION                        :{WHITE}Trem Depot Orientasie
STR_BUILD_DEPOT_TRAM_ORIENTATION_SELECT_TOOLTIP                 :{BLACK}Kies trem voertuig depot orientasie

# Road vehicle station construction window
STR_STATION_BUILD_BUS_ORIENTATION                               :{WHITE}Bus Stasie Orientasie
STR_STATION_BUILD_BUS_ORIENTATION_TOOLTIP                       :{BLACK}Kies bus stasie orientasie
STR_STATION_BUILD_TRUCK_ORIENTATION                             :{WHITE}Vragmotor Stasie Orientasie
STR_STATION_BUILD_TRUCK_ORIENTATION_TOOLTIP                     :{BLACK}Kies vragmotor laai area orientasie
STR_STATION_BUILD_PASSENGER_TRAM_ORIENTATION                    :{WHITE}Passasier Trem Stasie Orientasie
STR_STATION_BUILD_PASSENGER_TRAM_ORIENTATION_TOOLTIP            :{BLACK}Kies passasier trem stasie orientasie
STR_STATION_BUILD_CARGO_TRAM_ORIENTATION                        :{WHITE}Vrag Trem Stasie Orientasie
STR_STATION_BUILD_CARGO_TRAM_ORIENTATION_TOOLTIP                :{BLACK}Kies vrag trem stasie orientasie

# Waterways toolbar (last two for SE only)
STR_WATERWAYS_TOOLBAR_CAPTION                                   :{WHITE}Kanaal konstruksie
STR_WATERWAYS_TOOLBAR_CAPTION_SE                                :{WHITE}Waterweë
STR_WATERWAYS_TOOLBAR_BUILD_CANALS_TOOLTIP                      :{BLACK}Bou kanaale. Shift skakel tussen bou/aanduiding koste beraming
STR_WATERWAYS_TOOLBAR_BUILD_LOCKS_TOOLTIP                       :{BLACK}Bou sluite. Shift skakel Bou/wys koste beraming
STR_WATERWAYS_TOOLBAR_BUILD_DEPOT_TOOLTIP                       :{BLACK}Bou skeepswerf (om skepe te koop en te diens).Shift kies tussen bou/kwotasie
STR_WATERWAYS_TOOLBAR_BUILD_DOCK_TOOLTIP                        :{BLACK}Bou hawe. Druk Ctrl om hawens aan mekaar te las, Shift kies tussen bou/kwotasie
STR_WATERWAYS_TOOLBAR_BUOY_TOOLTIP                              :{BLACK}Plaas 'n boei wat as 'n baken gebruik kan word. Shift kies tussen bou/kwotasie
STR_WATERWAYS_TOOLBAR_BUILD_AQUEDUCT_TOOLTIP                    :{BLACK}Bou kanaal. Shift kies tussen bou/kwotsie
STR_WATERWAYS_TOOLBAR_CREATE_LAKE_TOOLTIP                       :{BLACK}Bepaal water area.{}Maak 'n kanaal, tensy CTRL is ingehou teen seevlak, dan sal dit vloed vul die omgewings
STR_WATERWAYS_TOOLBAR_CREATE_RIVER_TOOLTIP                      :{BLACK}Maak riviere

# Ship depot construction window
STR_DEPOT_BUILD_SHIP_CAPTION                                    :{WHITE}Skip Depot Orientasie
STR_DEPOT_BUILD_SHIP_ORIENTATION_TOOLTIP                        :{BLACK}Kies skip depot orientasie

# Dock construction window
STR_STATION_BUILD_DOCK_CAPTION                                  :{WHITE}Werf

# Airport toolbar
STR_TOOLBAR_AIRCRAFT_CAPTION                                    :{WHITE}Lughawe
STR_TOOLBAR_AIRCRAFT_BUILD_AIRPORT_TOOLTIP                      :{BLACK}Bou lughawe. Druk Ctrl om stasies aan mekaar te las, Shift kies tussen bou/kwotsie

# Airport construction window
STR_STATION_BUILD_AIRPORT_CAPTION                               :{WHITE}Lughawe Keuse
STR_STATION_BUILD_AIRPORT_TOOLTIP                               :{BLACK}Kies groote/tipe van lughawe
STR_STATION_BUILD_AIRPORT_CLASS_LABEL                           :{BLACK}Lughawe klas
STR_STATION_BUILD_AIRPORT_LAYOUT_NAME                           :{BLACK}Uitleg {NUM}

STR_AIRPORT_SMALL                                               :Klein
STR_AIRPORT_CITY                                                :Dorp
STR_AIRPORT_METRO                                               :Metropolitaanse
STR_AIRPORT_INTERNATIONAL                                       :Internasionaal
STR_AIRPORT_COMMUTER                                            :Pendelaar
STR_AIRPORT_INTERCONTINENTAL                                    :Tussenkontinentaal
STR_AIRPORT_HELIPORT                                            :Helihawe
STR_AIRPORT_HELIDEPOT                                           :Helidepot
STR_AIRPORT_HELISTATION                                         :Helistasie

STR_AIRPORT_CLASS_SMALL                                         :Klein lughawe
STR_AIRPORT_CLASS_LARGE                                         :Groot Lughawe
STR_AIRPORT_CLASS_HUB                                           :Spilpunt lughawe
STR_AIRPORT_CLASS_HELIPORTS                                     :Helikopter lughawe

STR_STATION_BUILD_NOISE                                         :{BLACK}Geraas gegenereer: {GOLD}{COMMA}

# Landscaping toolbar
STR_LANDSCAPING_TOOLBAR                                         :{WHITE}Landargitektuur
STR_LANDSCAPING_TOOLTIP_LOWER_A_CORNER_OF_LAND                  :{BLACK}Verlaag 'n gedeelte. Klik en sleep om die gekose punt tot die gewenste vlak te verlaag. Druk Ctrl om 'n diagonale gedeelte te kies, Shift gee net 'n kwotasie
STR_LANDSCAPING_TOOLTIP_RAISE_A_CORNER_OF_LAND                  :{BLACK}Verhoog 'n gedeelte. Klik en sleep om die gekose punt tot die gewenste vlak te vehoog. Druk Ctrl om 'n diagonale gedeelte te kies, Shift gee net 'n kwotasie
STR_LANDSCAPING_LEVEL_LAND_TOOLTIP                              :{BLACK}Klik op 'n area en sleep om die omliggende gedeelte tot dieselfde vlak te bring. Druk Ctrl om 'n diagonale gedeelte te kies, Shift gee net 'n kwotasie
STR_LANDSCAPING_TOOLTIP_PURCHASE_LAND                           :{BLACK}Koop grond. Shift kies tussen koop/kwotasie

# Object construction window
STR_OBJECT_BUILD_CAPTION                                        :{WHITE}Voorwerp Keuse
STR_OBJECT_BUILD_TOOLTIP                                        :{BLACK}Selekteer voorwerp om te bou. Shift skakel gebou/wys koste beraaming
STR_OBJECT_BUILD_CLASS_TOOLTIP                                  :{BLACK}Kies klas van die voorwerp te bou
STR_OBJECT_BUILD_PREVIEW_TOOLTIP                                :{BLACK}Voorskou van 'n voorwerp
STR_OBJECT_BUILD_SIZE                                           :{BLACK}Grootte: {GOLD}{NUM} x {NUM} teels

STR_OBJECT_CLASS_LTHS                                           :Vuurtorings
STR_OBJECT_CLASS_TRNS                                           :Stuurders

# Tree planting window (last eight for SE only)
STR_PLANT_TREE_CAPTION                                          :{WHITE}Boome
STR_PLANT_TREE_TOOLTIP                                          :{BLACK}Kies tipe boom om te plant. Indien die teel reeds 'n boom op het sal enige tipe bome by geplant word, ongeag van die gekose tipe
STR_TREES_RANDOM_TYPE                                           :{BLACK}Bome van lukraake tipe
STR_TREES_RANDOM_TYPE_TOOLTIP                                   :{BLACK}Plant bome van enige soort. Shift kies tussen bou.kwotasie
STR_TREES_RANDOM_TREES_BUTTON                                   :{BLACK}Lukraak Boome
STR_TREES_RANDOM_TREES_TOOLTIP                                  :{BLACK}Beplant bome lukraak oor die landskap

# Land generation window (SE)
STR_TERRAFORM_TOOLBAR_LAND_GENERATION_CAPTION                   :{WHITE}Land Generasie
STR_TERRAFORM_TOOLTIP_PLACE_ROCKY_AREAS_ON_LANDSCAPE            :{BLACK}Plaas rots areas op landskap
STR_TERRAFORM_TOOLTIP_DEFINE_DESERT_AREA                        :{BLACK}Bepaal woestyn gebied.{}Hou Ctrl in om te verwyder
STR_TERRAFORM_TOOLTIP_INCREASE_SIZE_OF_LAND_AREA                :{BLACK}Vergroot gebied wat verlaag/verhoog moet word
STR_TERRAFORM_TOOLTIP_DECREASE_SIZE_OF_LAND_AREA                :{BLACK}Verminder gebied wat verlaag/verhoog moet word
STR_TERRAFORM_TOOLTIP_GENERATE_RANDOM_LAND                      :{BLACK}Genereer lukraake land
STR_TERRAFORM_SE_NEW_WORLD                                      :{BLACK}Skep 'n nuwe scenario
STR_TERRAFORM_RESET_LANDSCAPE                                   :{BLACK}Herstel landskap
STR_TERRAFORM_RESET_LANDSCAPE_TOOLTIP                           :{BLACK}Verwyder alle maatskappy eiendom van die kaart af

STR_QUERY_RESET_LANDSCAPE_CAPTION                               :{WHITE}Herstel Landskap
STR_RESET_LANDSCAPE_CONFIRMATION_TEXT                           :{WHITE}Is jy seker jy wil alle maatskappy eiendom verwyder?

# Town generation window (SE)
STR_FOUND_TOWN_CAPTION                                          :{WHITE}Dorp Generasie
STR_FOUND_TOWN_NEW_TOWN_BUTTON                                  :{BLACK}Nuwe Dorp
STR_FOUND_TOWN_NEW_TOWN_TOOLTIP                                 :{BLACK}Stig nuwe dorp. Shift+klik om kwotasie te wys
STR_FOUND_TOWN_RANDOM_TOWN_BUTTON                               :{BLACK}Lukraak Dorp
STR_FOUND_TOWN_RANDOM_TOWN_TOOLTIP                              :{BLACK}Bou dorp op 'n lukraak ligging
STR_FOUND_TOWN_MANY_RANDOM_TOWNS                                :{BLACK}Baie lukraak dorpe
STR_FOUND_TOWN_RANDOM_TOWNS_TOOLTIP                             :{BLACK}Maak die kaart vol met wildweg geplaased dorpe

STR_FOUND_TOWN_NAME_TITLE                                       :{YELLOW}Dorp naam:
STR_FOUND_TOWN_NAME_EDITOR_TITLE                                :{BLACK}Tik in dorp naam
STR_FOUND_TOWN_NAME_EDITOR_HELP                                 :{BLACK}Klik om dorpsnaam in te voer
STR_FOUND_TOWN_NAME_RANDOM_BUTTON                               :{BLACK}Lukraak naam
STR_FOUND_TOWN_NAME_RANDOM_TOOLTIP                              :{BLACK}Genereer nuwe lukrake naam

STR_FOUND_TOWN_INITIAL_SIZE_TITLE                               :{YELLOW}Dorp groote:
STR_FOUND_TOWN_INITIAL_SIZE_SMALL_BUTTON                        :{BLACK}Klein
STR_FOUND_TOWN_INITIAL_SIZE_MEDIUM_BUTTON                       :{BLACK}Middelmatig
STR_FOUND_TOWN_INITIAL_SIZE_LARGE_BUTTON                        :{BLACK}Groot
STR_FOUND_TOWN_SIZE_RANDOM                                      :{BLACK}Lukraak
STR_FOUND_TOWN_INITIAL_SIZE_TOOLTIP                             :{BLACK}Kies dorp groote
STR_FOUND_TOWN_CITY                                             :{BLACK}Stad
STR_FOUND_TOWN_CITY_TOOLTIP                                     :{BLACK}Stede groei viniger as gewone dorpe{}Afhangende van stellings, is hulle grooter waneer hulle gestig word

STR_FOUND_TOWN_ROAD_LAYOUT                                      :{YELLOW}Straat uitleg van dorp:
STR_FOUND_TOWN_SELECT_TOWN_ROAD_LAYOUT                          :{BLACK}Kies straat uitleg wat vir die dorp gebruik word
STR_FOUND_TOWN_SELECT_LAYOUT_ORIGINAL                           :{BLACK}Oorspronklik
STR_FOUND_TOWN_SELECT_LAYOUT_BETTER_ROADS                       :{BLACK}Beter strate
STR_FOUND_TOWN_SELECT_LAYOUT_2X2_GRID                           :{BLACK}2x2 grid
STR_FOUND_TOWN_SELECT_LAYOUT_3X3_GRID                           :{BLACK}3x3 grid
STR_FOUND_TOWN_SELECT_LAYOUT_RANDOM                             :{BLACK}Lukraak

# Fund new industry window
STR_FUND_INDUSTRY_CAPTION                                       :{WHITE}Konsolideer nuwe nywerheid
STR_FUND_INDUSTRY_SELECTION_TOOLTIP                             :{BLACK}Kies die paslike nywerheid van hierdie lys
STR_FUND_INDUSTRY_MANY_RANDOM_INDUSTRIES                        :Baie luraak nywehede
STR_FUND_INDUSTRY_MANY_RANDOM_INDUSTRIES_TOOLTIP                :{BLACK}Maak die kaart vol met wildweg geplaased nywerhede
STR_FUND_INDUSTRY_INDUSTRY_BUILD_COST                           :{BLACK}Koste: {YELLOW}{CURRENCY_LONG}
STR_FUND_INDUSTRY_PROSPECT_NEW_INDUSTRY                         :{BLACK}Prospek
STR_FUND_INDUSTRY_BUILD_NEW_INDUSTRY                            :{BLACK}Bou
STR_FUND_INDUSTRY_FUND_NEW_INDUSTRY                             :{BLACK}Fonds

# Industry cargoes window
STR_INDUSTRY_CARGOES_INDUSTRY_CAPTION                           :{WHITE}Nywerheid ketting vir {STRING} nywerheid
STR_INDUSTRY_CARGOES_CARGO_CAPTION                              :{WHITE}Nywerheid ketting vir {STRING} vrag
STR_INDUSTRY_CARGOES_PRODUCERS                                  :{WHITE}Vervaardiging van nywerhede
STR_INDUSTRY_CARGOES_CUSTOMERS                                  :{WHITE}Aanvaar nywerhede
STR_INDUSTRY_CARGOES_HOUSES                                     :{WHITE}Huise
STR_INDUSTRY_CARGOES_INDUSTRY_TOOLTIP                           :{BLACK}Klik op die nywerheid om sy verskaffers en kliënte te sien
STR_INDUSTRY_CARGOES_CARGO_TOOLTIP                              :{BLACK}{STRING}{}Klik op die vrag om verskaffers en kliënte te sien
STR_INDUSTRY_DISPLAY_CHAIN                                      :{BLACK}Vertoon Ketting
STR_INDUSTRY_DISPLAY_CHAIN_TOOLTIP                              :{BLACK}Vertoon vrag voorsiening en aanvaar nywerhede
STR_INDUSTRY_CARGOES_NOTIFY_SMALLMAP                            :{BLACK}Verbinding na kleinkaart
STR_INDUSTRY_CARGOES_NOTIFY_SMALLMAP_TOOLTIP                    :{BLACK}Selekteer die vertoonde industrie ook op die kleinkaart
STR_INDUSTRY_CARGOES_SELECT_CARGO                               :{BLACK}Selekteer vrag
STR_INDUSTRY_CARGOES_SELECT_CARGO_TOOLTIP                       :{BLACK}Selekteer die vrag om te vertoon
STR_INDUSTRY_CARGOES_SELECT_INDUSTRY                            :{BLACK}Kies die nywerheid
STR_INDUSTRY_CARGOES_SELECT_INDUSTRY_TOOLTIP                    :{BLACK}Kies die nywerheid om te vertoon

# Land area window
STR_LAND_AREA_INFORMATION_CAPTION                               :{WHITE}Terreininligting
STR_LAND_AREA_INFORMATION_COST_TO_CLEAR_N_A                     :{BLACK}Koste om skoon te maak: {LTBLUE}N/A
STR_LAND_AREA_INFORMATION_COST_TO_CLEAR                         :{BLACK}Koste om skoon te maak: {RED}{CURRENCY_LONG}
STR_LAND_AREA_INFORMATION_REVENUE_WHEN_CLEARED                  :{BLACK}Wins waneer skoon maak: {LTBLUE}{CURRENCY_LONG}
STR_LAND_AREA_INFORMATION_OWNER_N_A                             :N/A
STR_LAND_AREA_INFORMATION_OWNER                                 :{BLACK}Eienaar: {LTBLUE}{STRING}
STR_LAND_AREA_INFORMATION_ROAD_OWNER                            :{BLACK}Pad eienaar: {LTBLUE}{STRING}
STR_LAND_AREA_INFORMATION_TRAM_OWNER                            :{BLACK}Tremweg eienaar: {LTBLUE}{STRING}
STR_LAND_AREA_INFORMATION_RAIL_OWNER                            :{BLACK}Spoorweg eienaar: {LTBLUE}{STRING}
STR_LAND_AREA_INFORMATION_LOCAL_AUTHORITY                       :{BLACK}Plaaslike raad: {LTBLUE}{STRING}
STR_LAND_AREA_INFORMATION_LOCAL_AUTHORITY_NONE                  :Geen
STR_LAND_AREA_INFORMATION_LANDINFO_COORDS                       :{BLACK}Koördinate: {LTBLUE}{NUM}x{NUM}x{NUM} ({STRING})
STR_LAND_AREA_INFORMATION_BUILD_DATE                            :{BLACK}Gebou: {LTBLUE}{DATE_LONG}
STR_LAND_AREA_INFORMATION_STATION_CLASS                         :{BLACK}Stasie klas: {LTBLUE}{STRING}
STR_LAND_AREA_INFORMATION_STATION_TYPE                          :{BLACK}Stasie tiepe: {LTBLUE}{STRING}
STR_LAND_AREA_INFORMATION_AIRPORT_CLASS                         :{BLACK}Lughawe klas: {LTBLUE}{STRING}
STR_LAND_AREA_INFORMATION_AIRPORT_NAME                          :{BLACK}Lughawe naam: {LTBLUE}{STRING}
STR_LAND_AREA_INFORMATION_AIRPORTTILE_NAME                      :{BLACK}Lughawe teel naam: {LTBLUE}{STRING}
STR_LAND_AREA_INFORMATION_NEWGRF_NAME                           :{BLACK}NuweGRF: {LTBLUE}{STRING}
STR_LAND_AREA_INFORMATION_CARGO_ACCEPTED                        :{BLACK}Vrag aangeneem: {LTBLUE}
STR_LAND_AREA_INFORMATION_CARGO_EIGHTS                          :({COMMA}/8 {STRING})
STR_LANG_AREA_INFORMATION_RAIL_TYPE                             :{BLACK}Spoor tipe: {LTBLUE}{STRING}
STR_LANG_AREA_INFORMATION_ROAD_TYPE                             :{BLACK}Padtipe: {LTBLUE}{STRING}
STR_LANG_AREA_INFORMATION_TRAM_TYPE                             :{BLACK}Tremtipe: {LTBLUE}{STRING}
STR_LANG_AREA_INFORMATION_RAIL_SPEED_LIMIT                      :{BLACK}Spoorlyn spoed limiet: {LTBLUE}{VELOCITY}
STR_LANG_AREA_INFORMATION_ROAD_SPEED_LIMIT                      :{BLACK}Pad spoedgrens: {LTBLUE}{VELOCITY}
STR_LANG_AREA_INFORMATION_TRAM_SPEED_LIMIT                      :{BLACK}Trem spoedgrens: {LTBLUE}{VELOCITY}

# Description of land area of different tiles
STR_LAI_CLEAR_DESCRIPTION_ROCKS                                 :Rotse
STR_LAI_CLEAR_DESCRIPTION_ROUGH_LAND                            :Ongelyke land
STR_LAI_CLEAR_DESCRIPTION_BARE_LAND                             :Kaal land
STR_LAI_CLEAR_DESCRIPTION_GRASS                                 :Gras
STR_LAI_CLEAR_DESCRIPTION_FIELDS                                :Velde
STR_LAI_CLEAR_DESCRIPTION_SNOW_COVERED_LAND                     :Sneeu-bedekte land
STR_LAI_CLEAR_DESCRIPTION_DESERT                                :Woestyn

STR_LAI_RAIL_DESCRIPTION_TRACK                                  :Spoorweg spoor
STR_LAI_RAIL_DESCRIPTION_TRACK_WITH_NORMAL_SIGNALS              :Spoorweg spoor met blok seine
STR_LAI_RAIL_DESCRIPTION_TRACK_WITH_PRESIGNALS                  :Spoorweg spoor met voor-seine
STR_LAI_RAIL_DESCRIPTION_TRACK_WITH_EXITSIGNALS                 :Spoorweg spoor met uitgang-seine
STR_LAI_RAIL_DESCRIPTION_TRACK_WITH_COMBOSIGNALS                :Spoorweg spoor met kombinasie-seine
STR_LAI_RAIL_DESCRIPTION_TRACK_WITH_PBSSIGNALS                  :Spoorweg spoor met roete seine
STR_LAI_RAIL_DESCRIPTION_TRACK_WITH_NOENTRYSIGNALS              :Spoorweg spoor met een-rigting pad seine
STR_LAI_RAIL_DESCRIPTION_TRACK_WITH_NORMAL_PRESIGNALS           :Spoorweg spoor met blok en voor-seine
STR_LAI_RAIL_DESCRIPTION_TRACK_WITH_NORMAL_EXITSIGNALS          :Spoorweg spoor met blok en uitgang-seine
STR_LAI_RAIL_DESCRIPTION_TRACK_WITH_NORMAL_COMBOSIGNALS         :Spoorweg spoor met blok en kombinasie-seine
STR_LAI_RAIL_DESCRIPTION_TRACK_WITH_NORMAL_PBSSIGNALS           :Spoorweg spoor met blok en pad seine
STR_LAI_RAIL_DESCRIPTION_TRACK_WITH_NORMAL_NOENTRYSIGNALS       :Spoorweg spoor met blok en een-rigting pad seine
STR_LAI_RAIL_DESCRIPTION_TRACK_WITH_PRE_EXITSIGNALS             :Spoorweg spoor met voor en uitgang seine
STR_LAI_RAIL_DESCRIPTION_TRACK_WITH_PRE_COMBOSIGNALS            :Spoorweg spoor met voor en kombinasie-seine
STR_LAI_RAIL_DESCRIPTION_TRACK_WITH_PRE_PBSSIGNALS              :Spoorweg spoor met voor en pad-seine
STR_LAI_RAIL_DESCRIPTION_TRACK_WITH_PRE_NOENTRYSIGNALS          :Spoorweg spoor met voor en een-rigting pad seine
STR_LAI_RAIL_DESCRIPTION_TRACK_WITH_EXIT_COMBOSIGNALS           :Spoorweg spoor met uitgang en kombinasie-seine
STR_LAI_RAIL_DESCRIPTION_TRACK_WITH_EXIT_PBSSIGNALS             :Spoorweg spoor met uitgang en pad-seine
STR_LAI_RAIL_DESCRIPTION_TRACK_WITH_EXIT_NOENTRYSIGNALS         :Spoorweg spoor met uitgang en een-rigting pad seine
STR_LAI_RAIL_DESCRIPTION_TRACK_WITH_COMBO_PBSSIGNALS            :Spoorweg spoor met kombinasie en pad seine
STR_LAI_RAIL_DESCRIPTION_TRACK_WITH_COMBO_NOENTRYSIGNALS        :Spoorweg spoor met kombinasie en eenrigting-pad seine
STR_LAI_RAIL_DESCRIPTION_TRACK_WITH_PBS_NOENTRYSIGNALS          :Spoorweg spoor met pad en een-rigting pad seine
STR_LAI_RAIL_DESCRIPTION_TRAIN_DEPOT                            :Spoorweg trein diensstasie

STR_LAI_ROAD_DESCRIPTION_ROAD                                   :Pad
STR_LAI_ROAD_DESCRIPTION_ROAD_WITH_STREETLIGHTS                 :Pad met straatligte
STR_LAI_ROAD_DESCRIPTION_TREE_LINED_ROAD                        :Boom-belynde pad
STR_LAI_ROAD_DESCRIPTION_ROAD_VEHICLE_DEPOT                     :Pad voertuig depot
STR_LAI_ROAD_DESCRIPTION_ROAD_RAIL_LEVEL_CROSSING               :Pad/spoor vlak kruising
STR_LAI_ROAD_DESCRIPTION_TRAMWAY                                :Tremweg

# Houses come directly from their building names
STR_LAI_TOWN_INDUSTRY_DESCRIPTION_UNDER_CONSTRUCTION            :{STRING} (onder konstruksie)

STR_LAI_TREE_NAME_TREES                                         :Boome
STR_LAI_TREE_NAME_RAINFOREST                                    :Reenwoud
STR_LAI_TREE_NAME_CACTUS_PLANTS                                 :Kaktus Plante

STR_LAI_STATION_DESCRIPTION_RAILROAD_STATION                    :Treinstasie
STR_LAI_STATION_DESCRIPTION_AIRCRAFT_HANGAR                     :Vliegtuig hangar
STR_LAI_STATION_DESCRIPTION_AIRPORT                             :Lughawe
STR_LAI_STATION_DESCRIPTION_TRUCK_LOADING_AREA                  :Vragmotor laai area
STR_LAI_STATION_DESCRIPTION_BUS_STATION                         :Bus stasie
STR_LAI_STATION_DESCRIPTION_SHIP_DOCK                           :Skip werf
STR_LAI_STATION_DESCRIPTION_BUOY                                :Baken
STR_LAI_STATION_DESCRIPTION_WAYPOINT                            :Roetebaken

STR_LAI_WATER_DESCRIPTION_WATER                                 :Water
STR_LAI_WATER_DESCRIPTION_CANAL                                 :Kanaal
STR_LAI_WATER_DESCRIPTION_LOCK                                  :Sluis
STR_LAI_WATER_DESCRIPTION_RIVER                                 :Rivier
STR_LAI_WATER_DESCRIPTION_COAST_OR_RIVERBANK                    :Kus of oewer
STR_LAI_WATER_DESCRIPTION_SHIP_DEPOT                            :Skip depot

# Industries come directly from their industry names

STR_LAI_TUNNEL_DESCRIPTION_RAILROAD                             :Spoorweg tonnel
STR_LAI_TUNNEL_DESCRIPTION_ROAD                                 :Pad tonnel

STR_LAI_BRIDGE_DESCRIPTION_RAIL_SUSPENSION_STEEL                :Staal stuspensie spoor brug
STR_LAI_BRIDGE_DESCRIPTION_RAIL_GIRDER_STEEL                    :Staal balk spoor brug
STR_LAI_BRIDGE_DESCRIPTION_RAIL_CANTILEVER_STEEL                :Staal vrydraer spoor brug
STR_LAI_BRIDGE_DESCRIPTION_RAIL_SUSPENSION_CONCRETE             :Beton kabelstut spoorwegbrug
STR_LAI_BRIDGE_DESCRIPTION_RAIL_WOODEN                          :Houterig spoor brug
STR_LAI_BRIDGE_DESCRIPTION_RAIL_CONCRETE                        :Beton spoor brug
STR_LAI_BRIDGE_DESCRIPTION_RAIL_TUBULAR_STEEL                   :Buis spoor brug

STR_LAI_BRIDGE_DESCRIPTION_ROAD_SUSPENSION_STEEL                :Staal suspensie pad brug
STR_LAI_BRIDGE_DESCRIPTION_ROAD_GIRDER_STEEL                    :Staal balk pad brug
STR_LAI_BRIDGE_DESCRIPTION_ROAD_CANTILEVER_STEEL                :Staal vrydraer pad brug
STR_LAI_BRIDGE_DESCRIPTION_ROAD_SUSPENSION_CONCRETE             :Versterk beton suspensie pad brug
STR_LAI_BRIDGE_DESCRIPTION_ROAD_WOODEN                          :Houterig pad brug
STR_LAI_BRIDGE_DESCRIPTION_ROAD_CONCRETE                        :Beton pad brug
STR_LAI_BRIDGE_DESCRIPTION_ROAD_TUBULAR_STEEL                   :Buis pad brug

STR_LAI_BRIDGE_DESCRIPTION_AQUEDUCT                             :Akwamaryn

STR_LAI_OBJECT_DESCRIPTION_TRANSMITTER                          :Sender
STR_LAI_OBJECT_DESCRIPTION_LIGHTHOUSE                           :Vuurtoring
STR_LAI_OBJECT_DESCRIPTION_COMPANY_HEADQUARTERS                 :Maatskappy Hoofkwartier
STR_LAI_OBJECT_DESCRIPTION_COMPANY_OWNED_LAND                   :Maatskappy-besitte land

# About OpenTTD window
STR_ABOUT_OPENTTD                                               :{WHITE}Oor OpenTTD
STR_ABOUT_ORIGINAL_COPYRIGHT                                    :{BLACK}Oorspronklike kopiereg {COPYRIGHT} 1995 Chris Sawyer, Alle regte voorbehou
STR_ABOUT_VERSION                                               :{BLACK}OpenTTD uitgawe {REV}
STR_ABOUT_COPYRIGHT_OPENTTD                                     :{BLACK}OpenTTD {COPYRIGHT} 2002-{STRING} Die OpenTTD span

# Framerate display window
STR_FRAMERATE_CAPTION                                           :{WHITE}Raamkoers
STR_FRAMERATE_CAPTION_SMALL                                     :{STRING}{WHITE} ({DECIMAL}x)
STR_FRAMERATE_RATE_GAMELOOP                                     :{BLACK}Simulasietempo: {STRING}
STR_FRAMERATE_RATE_BLITTER                                      :{BLACK}Grafiekraamkoers: {STRING}
STR_FRAMERATE_RATE_BLITTER_TOOLTIP                              :{BLACK}Aantal videorame per sekonde gelewer.
STR_FRAMERATE_SPEED_FACTOR                                      :{BLACK}Huidige spel spoed faktor: {DECIMAL}x
STR_FRAMERATE_SPEED_FACTOR_TOOLTIP                              :{BLACK}Hoe vinnig die spel tans werk, in vergelyking met die verwagte snelheid teen normale simulasietempo.
STR_FRAMERATE_CURRENT                                           :{WHITE}Huidig
STR_FRAMERATE_AVERAGE                                           :{WHITE}Gemiddeld
STR_FRAMERATE_MEMORYUSE                                         :{WHITE}Geheue
STR_FRAMERATE_DATA_POINTS                                       :{BLACK}Data gebaseer op metings van {COMMA}
STR_FRAMERATE_MS_BAD                                            :{RED}{DECIMAL} ms
STR_FRAMERATE_FPS_GOOD                                          :{LTBLUE}{DECIMAL} rame
STR_FRAMERATE_FPS_WARN                                          :{YELLOW}{DECIMAL} rame
STR_FRAMERATE_FPS_BAD                                           :{RED}{DECIMAL} rame
STR_FRAMERATE_BYTES_GOOD                                        :{LTBLUE}{BYTES}
STR_FRAMERATE_GRAPH_MILLISECONDS                                :{TINY_FONT}{COMMA} ms
STR_FRAMERATE_GRAPH_SECONDS                                     :{TINY_FONT}{COMMA} s

###length 15
STR_FRAMERATE_GAMELOOP                                          :{BLACK}Speletjie lus totaal:
STR_FRAMERATE_GL_ECONOMY                                        :{BLACK}  Vraghantering
STR_FRAMERATE_GL_LINKGRAPH                                      :{BLACK} Skakel grafiekvertraging
STR_FRAMERATE_DRAWING_VIEWPORTS                                 :{BLACK} Wêreld toonvensters:
STR_FRAMERATE_VIDEO                                             :{BLACK}Video-afvoer:
STR_FRAMERATE_SOUND                                             :{BLACK}Klankvermenging:
STR_FRAMERATE_ALLSCRIPTS                                        :{BLACK}  GS/AI totaal:
STR_FRAMERATE_GAMESCRIPT                                        :{BLACK} Speletjieskrif
STR_FRAMERATE_AI                                                :{BLACK} AI {NUM} {STRING}

###length 15
STR_FRAMETIME_CAPTION_GAMELOOP                                  :Speletjie lus
STR_FRAMETIME_CAPTION_GL_ECONOMY                                :Vraghantering
STR_FRAMETIME_CAPTION_VIDEO                                     :Video-uitset
STR_FRAMETIME_CAPTION_SOUND                                     :Klankvermenging
STR_FRAMETIME_CAPTION_ALLSCRIPTS                                :GS/AI skrip totaal
STR_FRAMETIME_CAPTION_GAMESCRIPT                                :Speletjie skrip
STR_FRAMETIME_CAPTION_AI                                        :AI {NUM} {STRING}


# Save/load game/scenario
STR_SAVELOAD_SAVE_CAPTION                                       :{WHITE}Spaar Spel
STR_SAVELOAD_LOAD_CAPTION                                       :{WHITE}Laai Spel
STR_SAVELOAD_SAVE_SCENARIO                                      :{WHITE}Stoor Scenario
STR_SAVELOAD_LOAD_SCENARIO                                      :{WHITE}Laai Scenario
STR_SAVELOAD_LOAD_HEIGHTMAP                                     :{WHITE}Laai reliëfkaart
STR_SAVELOAD_SAVE_HEIGHTMAP                                     :{WHITE}Stoor reliëfkaart
STR_SAVELOAD_HOME_BUTTON                                        :{BLACK}Klik hier om na die huidige spaar/laai lêer te gaan
STR_SAVELOAD_BYTES_FREE                                         :{BLACK}{BYTES} vry
STR_SAVELOAD_LIST_TOOLTIP                                       :{BLACK}Lys van skywe, gidse en spaar-speletjie lêers
STR_SAVELOAD_EDITBOX_TOOLTIP                                    :{BLACK}Huidige naam vir spaar-speletjie
STR_SAVELOAD_DELETE_BUTTON                                      :{BLACK}Uitvee
STR_SAVELOAD_DELETE_TOOLTIP                                     :{BLACK}Vee die huidige verkieste spaar-speletjie uit
STR_SAVELOAD_SAVE_BUTTON                                        :{BLACK}Spaar
STR_SAVELOAD_SAVE_TOOLTIP                                       :{BLACK}Spaar die huidige speletjie, met die verkieste naame
STR_SAVELOAD_LOAD_BUTTON                                        :{BLACK}Laai
STR_SAVELOAD_LOAD_TOOLTIP                                       :{BLACK}Laai die geselekteerde spel
STR_SAVELOAD_LOAD_HEIGHTMAP_TOOLTIP                             :{BLACK}Laai die gekose reliëfkaart
STR_SAVELOAD_DETAIL_CAPTION                                     :{BLACK}Spel Besonderhede
STR_SAVELOAD_DETAIL_NOT_AVAILABLE                               :{BLACK}Geen inligting beskikbaar
STR_SAVELOAD_DETAIL_COMPANY_INDEX                               :{SILVER}{COMMA}: {WHITE}{STRING}
STR_SAVELOAD_DETAIL_GRFSTATUS                                   :{SILVER}NewGRF: {WHITE}{STRING}
STR_SAVELOAD_FILTER_TITLE                                       :{BLACK}Filter string:
STR_SAVELOAD_OVERWRITE_TITLE                                    :{WHITE}Oorskryf lêer
STR_SAVELOAD_OVERWRITE_WARNING                                  :{YELLOW}Is u seker dat u die bestaande lêer wil oorskryf?

STR_SAVELOAD_OSKTITLE                                           :{BLACK}Tik 'n naam in vir die stoor-speeletjie

# World generation
STR_MAPGEN_WORLD_GENERATION_CAPTION                             :{WHITE}Wêreld generasie
STR_MAPGEN_MAPSIZE                                              :{BLACK}Kaart groote:
STR_MAPGEN_MAPSIZE_TOOLTIP                                      :{BLACK}Kies kaartgrootte teëls. Die aantal werklike beskikbare teëls sal ietwat minder wees.
STR_MAPGEN_BY                                                   :{BLACK}*
STR_MAPGEN_NUMBER_OF_TOWNS                                      :{BLACK}Hoev. dorpe:
STR_MAPGEN_TOWN_NAME_LABEL                                      :{BLACK}Dorp name
STR_MAPGEN_TOWN_NAME_DROPDOWN_TOOLTIP                           :{BLACK}Kies dorp naam styl
STR_MAPGEN_DATE                                                 :{BLACK}Datum:
STR_MAPGEN_NUMBER_OF_INDUSTRIES                                 :{BLACK}Hoev. nywerhede:
<<<<<<< HEAD
STR_MAPGEN_SNOW_LINE_HEIGHT                                     :{BLACK}Sneeu lyn hoogte:
STR_MAPGEN_SNOW_LINE_UP                                         :{BLACK}Beweeg die sneeu lyn een op
STR_MAPGEN_SNOW_LINE_DOWN                                       :{BLACK}Beweeg die sneeu lyn een af
STR_MAPGEN_LAND_GENERATOR                                       :{BLACK}Land genereerder:
=======
>>>>>>> dced2d8c
STR_MAPGEN_TERRAIN_TYPE                                         :{BLACK}Terrein tipe:
STR_MAPGEN_SEA_LEVEL                                            :{BLACK}Seevlak:
STR_MAPGEN_QUANTITY_OF_RIVERS                                   :{BLACK}Riviere:
STR_MAPGEN_SMOOTHNESS                                           :{BLACK}Gladheid:
STR_MAPGEN_VARIETY                                              :{BLACK}Verskeidenheid verspreiding:
STR_MAPGEN_GENERATE                                             :{WHITE}Genereer

###length 21
STR_MAPGEN_TOWN_NAME_ORIGINAL_ENGLISH                           :Engels (Oorspronkilik)
STR_MAPGEN_TOWN_NAME_FRENCH                                     :Frans
STR_MAPGEN_TOWN_NAME_GERMAN                                     :Duits
STR_MAPGEN_TOWN_NAME_ADDITIONAL_ENGLISH                         :Engels (Addisioneel)
STR_MAPGEN_TOWN_NAME_LATIN_AMERICAN                             :Latyns-Amerikaans
STR_MAPGEN_TOWN_NAME_SILLY                                      :Snaaks
STR_MAPGEN_TOWN_NAME_SWEDISH                                    :Sweeds
STR_MAPGEN_TOWN_NAME_DUTCH                                      :Hollands
STR_MAPGEN_TOWN_NAME_FINNISH                                    :Finnish
STR_MAPGEN_TOWN_NAME_POLISH                                     :Polish
STR_MAPGEN_TOWN_NAME_SLOVAK                                     :Slovak
STR_MAPGEN_TOWN_NAME_NORWEGIAN                                  :Norwegian
STR_MAPGEN_TOWN_NAME_HUNGARIAN                                  :Hungarian
STR_MAPGEN_TOWN_NAME_AUSTRIAN                                   :Austrian
STR_MAPGEN_TOWN_NAME_ROMANIAN                                   :Romanian
STR_MAPGEN_TOWN_NAME_CZECH                                      :Czech
STR_MAPGEN_TOWN_NAME_SWISS                                      :Swiss
STR_MAPGEN_TOWN_NAME_DANISH                                     :Deens
STR_MAPGEN_TOWN_NAME_TURKISH                                    :Turks
STR_MAPGEN_TOWN_NAME_ITALIAN                                    :Italiaans
STR_MAPGEN_TOWN_NAME_CATALAN                                    :Catalan

# Strings for map borders at game generation
STR_MAPGEN_BORDER_TYPE                                          :{BLACK}Kaart kante:
STR_MAPGEN_NORTHWEST                                            :{BLACK}Noordwes
STR_MAPGEN_NORTHEAST                                            :{BLACK}Noordoos
STR_MAPGEN_SOUTHEAST                                            :{BLACK}Suidoos
STR_MAPGEN_SOUTHWEST                                            :{BLACK}Suidwes
STR_MAPGEN_BORDER_FREEFORM                                      :{BLACK}Vryeform
STR_MAPGEN_BORDER_WATER                                         :{BLACK}Water
STR_MAPGEN_BORDER_RANDOM                                        :{BLACK}Lukraak
STR_MAPGEN_BORDER_RANDOMIZE                                     :{BLACK}Lukraak
STR_MAPGEN_BORDER_MANUAL                                        :{BLACK}Handmatig

STR_MAPGEN_HEIGHTMAP_ROTATION                                   :{BLACK}Reliëfkaart orientasie:
STR_MAPGEN_HEIGHTMAP_NAME                                       :{BLACK}Reliëfkaart naam:
STR_MAPGEN_HEIGHTMAP_SIZE_LABEL                                 :{BLACK}Grootte:
STR_MAPGEN_HEIGHTMAP_SIZE                                       :{ORANGE}{NUM} x {NUM}

STR_MAPGEN_SNOW_LINE_QUERY_CAPT                                 :{WHITE}Verander sneeu lyn hoogte
STR_MAPGEN_START_DATE_QUERY_CAPT                                :{WHITE}Verander begin jaar

# SE Map generation
STR_SE_MAPGEN_CAPTION                                           :{WHITE}Scenario tipe
STR_SE_MAPGEN_FLAT_WORLD                                        :{WHITE}Plat terrein
STR_SE_MAPGEN_FLAT_WORLD_TOOLTIP                                :{BLACK}Genereer 'n plat terrein
STR_SE_MAPGEN_RANDOM_LAND                                       :{WHITE}Lukraake land
STR_SE_MAPGEN_FLAT_WORLD_HEIGHT                                 :{BLACK}Hoogte van plat terrein:
STR_SE_MAPGEN_FLAT_WORLD_HEIGHT_DOWN                            :{BLACK}Beweeg die hoogte van plat terrein een af
STR_SE_MAPGEN_FLAT_WORLD_HEIGHT_UP                              :{BLACK}Beweeg die hoogte van plat terrein een op

STR_SE_MAPGEN_FLAT_WORLD_HEIGHT_QUERY_CAPT                      :{WHITE}Verander die hoogte van plat terrein

# Map generation progress
STR_GENERATION_WORLD                                            :{WHITE}Wêreld word gevorm...
STR_GENERATION_ABORT                                            :{BLACK}Staak
STR_GENERATION_ABORT_CAPTION                                    :{WHITE}Verlaat Wêreld Generasie
STR_GENERATION_ABORT_MESSAGE                                    :{YELLOW}Wil jy rêrig die landskepping verlaat?
STR_GENERATION_PROGRESS                                         :{WHITE}{NUM}% klaar
STR_GENERATION_PROGRESS_NUM                                     :{BLACK}{NUM} / {NUM}
STR_GENERATION_WORLD_GENERATION                                 :{BLACK}Wêreld generasie
STR_GENERATION_RIVER_GENERATION                                 :{BLACK}Rivier generasie
STR_GENERATION_TREE_GENERATION                                  :{BLACK}Boom generasie
STR_GENERATION_OBJECT_GENERATION                                :{BLACK}Onbeweegbaar generasie
STR_GENERATION_CLEARING_TILES                                   :{BLACK}Ru en rotserig area generasie
STR_GENERATION_SETTINGUP_GAME                                   :{BLACK}Stel speletjie op
STR_GENERATION_PREPARING_TILELOOP                               :{BLACK}Hardloop teël-herhaling
STR_GENERATION_PREPARING_SCRIPT                                 :{BLACK}Lopende skrif
STR_GENERATION_PREPARING_GAME                                   :{BLACK}Voorbereiding speletjie

# NewGRF settings
STR_NEWGRF_SETTINGS_CAPTION                                     :{WHITE}NewGRF stellings
STR_NEWGRF_SETTINGS_INFO_TITLE                                  :{WHITE}Gedetaileerde NewGRF inligting
STR_NEWGRF_SETTINGS_ACTIVE_LIST                                 :{WHITE}Aktiewe NewGRF lêers
STR_NEWGRF_SETTINGS_INACTIVE_LIST                               :{WHITE}Onaktiewe NewGRF lêers
STR_NEWGRF_SETTINGS_SELECT_PRESET                               :{ORANGE}Selekteer voorafinstelling:
STR_NEWGRF_FILTER_TITLE                                         :{ORANGE}Filter string:
STR_NEWGRF_SETTINGS_PRESET_LIST_TOOLTIP                         :{BLACK}Laai die gekose voorafstel
STR_NEWGRF_SETTINGS_PRESET_SAVE                                 :{BLACK}Stoor voorafinstelling
STR_NEWGRF_SETTINGS_PRESET_SAVE_TOOLTIP                         :{BLACK}Stoor die huidige lys as 'n voorafstel
STR_NEWGRF_SETTINGS_PRESET_DELETE                               :{BLACK}Vee voorafinstelling uit
STR_NEWGRF_SETTINGS_PRESET_DELETE_TOOLTIP                       :{BLACK}Vee die huidige gekose voorafstel uit
STR_NEWGRF_SETTINGS_ADD                                         :{BLACK}Voeg
STR_NEWGRF_SETTINGS_ADD_FILE_TOOLTIP                            :{BLACK}Voeg die verkiesde NewGRF lêer na u configurasie
STR_NEWGRF_SETTINGS_RESCAN_FILES                                :{BLACK}Herskandeer lêers
STR_NEWGRF_SETTINGS_RESCAN_FILES_TOOLTIP                        :{BLACK}Bywerk die lys van beskikbaar NewGRF lêers
STR_NEWGRF_SETTINGS_REMOVE                                      :{BLACK}Verwyder
STR_NEWGRF_SETTINGS_REMOVE_TOOLTIP                              :{BLACK}Verwyder die gekose NewGRF lêer van die lys
STR_NEWGRF_SETTINGS_MOVEUP                                      :{BLACK}Beweeg Op
STR_NEWGRF_SETTINGS_MOVEUP_TOOLTIP                              :{BLACK}Beweeg die gekose NewGRF op in die lys
STR_NEWGRF_SETTINGS_MOVEDOWN                                    :{BLACK}Beweeg Af
STR_NEWGRF_SETTINGS_MOVEDOWN_TOOLTIP                            :{BLACK}Beweeg die gekose NewGRF af in die lys
STR_NEWGRF_SETTINGS_UPGRADE                                     :{BLACK}Opgradeer
STR_NEWGRF_SETTINGS_UPGRADE_TOOLTIP                             :{BLACK}Gradeer NewGRF lêers op
STR_NEWGRF_SETTINGS_FILE_TOOLTIP                                :{BLACK}'n Lys van die NewGRF lêers wat geïnstaleer is

STR_NEWGRF_SETTINGS_SET_PARAMETERS                              :{BLACK}Stel parameters
STR_NEWGRF_SETTINGS_SHOW_PARAMETERS                             :{BLACK}Vertoon parameters
STR_NEWGRF_SETTINGS_TOGGLE_PALETTE                              :{BLACK}Skakel palet
STR_NEWGRF_SETTINGS_TOGGLE_PALETTE_TOOLTIP                      :{BLACK}Skakel die palet van die geselekteurde NewGRF.{}Doen dit wanneer die grafika van hierdie NewGRF pink lyk in die speletjie.
STR_NEWGRF_SETTINGS_APPLY_CHANGES                               :{BLACK}Wend veranderings aan

STR_NEWGRF_SETTINGS_FIND_MISSING_CONTENT_BUTTON                 :{BLACK}Vind vermisde inhoud aanlyn
STR_NEWGRF_SETTINGS_FIND_MISSING_CONTENT_TOOLTIP                :{BLACK}Kyk of die vermisde inhoud aanlyn kan gevind word

STR_NEWGRF_SETTINGS_FILENAME                                    :{BLACK}Lêer naam: {SILVER}{STRING}
STR_NEWGRF_SETTINGS_GRF_ID                                      :{BLACK}GRF ID: {SILVER}{STRING}
STR_NEWGRF_SETTINGS_VERSION                                     :{BLACK}Weergawe: {SILVER}{NUM}
STR_NEWGRF_SETTINGS_MIN_VERSION                                 :{BLACK}Min. versoenbare weergawe: {SILVER}{NUM}
STR_NEWGRF_SETTINGS_MD5SUM                                      :{BLACK}MD5sum: {SILVER}{STRING}
STR_NEWGRF_SETTINGS_PALETTE                                     :{BLACK}Palet: {SILVER}{STRING}
STR_NEWGRF_SETTINGS_PALETTE_DEFAULT                             :Default (D)
STR_NEWGRF_SETTINGS_PALETTE_DEFAULT_32BPP                       :Default (D) / 32 bpp
STR_NEWGRF_SETTINGS_PARAMETER                                   :{BLACK}Parameters: {SILVER}{STRING}
STR_NEWGRF_SETTINGS_PARAMETER_NONE                              :Geen

STR_NEWGRF_SETTINGS_NO_INFO                                     :{BLACK}Geen informasie beskikbaar
STR_NEWGRF_SETTINGS_NOT_FOUND                                   :{RED}Gelyke lêer nie gevind nie
STR_NEWGRF_SETTINGS_DISABLED                                    :{RED}Gedeaktiveer
STR_NEWGRF_SETTINGS_INCOMPATIBLE                                :{RED}Onversoenbaar met hierdie weergawe van OpenTTD

# NewGRF save preset window
STR_SAVE_PRESET_CAPTION                                         :{WHITE}Stoor voorafinstellings
STR_SAVE_PRESET_LIST_TOOLTIP                                    :{BLACK}Beskikbare voorafinstellings, kies een om te gebruik as eksemplaar vir 'n nuwe een
STR_SAVE_PRESET_TITLE                                           :{BLACK}Kies 'n naam vir die voorafinstellings
STR_SAVE_PRESET_EDITBOX_TOOLTIP                                 :{BLACK}Gekose naam om voorafstellings te stoor
STR_SAVE_PRESET_CANCEL                                          :{BLACK}Kanselleer
STR_SAVE_PRESET_CANCEL_TOOLTIP                                  :{BLACK}Moenie voorafinstellings verander nie
STR_SAVE_PRESET_SAVE                                            :{BLACK}Stoor
STR_SAVE_PRESET_SAVE_TOOLTIP                                    :{BLACK}Stoor die voorafinstellings na gekose naam

# NewGRF parameters window
STR_NEWGRF_PARAMETERS_CAPTION                                   :{WHITE}Verander NewGRF parameters
STR_NEWGRF_PARAMETERS_CLOSE                                     :{BLACK}Maak Toe
STR_NEWGRF_PARAMETERS_RESET                                     :{BLACK}Herstel
STR_NEWGRF_PARAMETERS_RESET_TOOLTIP                             :{BLACK}Stel alle parameters na hul verstek waarde
STR_NEWGRF_PARAMETERS_DEFAULT_NAME                              :Parameter {NUM}
STR_NEWGRF_PARAMETERS_SETTING                                   :{STRING}: {ORANGE}{STRING}
STR_NEWGRF_PARAMETERS_NUM_PARAM                                 :{LTBLUE}Hoeveelheid parameters: {ORANGE}{NUM}

# NewGRF inspect window
STR_NEWGRF_INSPECT_CAPTION                                      :{WHITE}Inspekteer - {STRING}
STR_NEWGRF_INSPECT_PARENT_BUTTON                                :{BLACK}Ouer
STR_NEWGRF_INSPECT_PARENT_TOOLTIP                               :{BLACK}Inspekteer die voorwerp van die ouer bestek

STR_NEWGRF_INSPECT_CAPTION_OBJECT_AT                            :{STRING} by {HEX}
STR_NEWGRF_INSPECT_CAPTION_OBJECT_AT_OBJECT                     :Voorwerp
STR_NEWGRF_INSPECT_CAPTION_OBJECT_AT_RAIL_TYPE                  :Spoor tipe

STR_NEWGRF_INSPECT_QUERY_CAPTION                                :{WHITE}NewGRF veranderlike 60+x parameter (heksadesimaal)

# Sprite aligner window
STR_SPRITE_ALIGNER_CAPTION                                      :{WHITE}Belyn sprite {COMMA} ({STRING})
STR_SPRITE_ALIGNER_NEXT_BUTTON                                  :{BLACK}Volgende sprite
STR_SPRITE_ALIGNER_NEXT_TOOLTIP                                 :{BLACK}Gaan na die volgende "sprite", Ignoreer enige pseudo/her-kleur/font "sprites" en spring terug na die begin
STR_SPRITE_ALIGNER_GOTO_BUTTON                                  :{BLACK}Gaan na sprite
STR_SPRITE_ALIGNER_GOTO_TOOLTIP                                 :{BLACK}Gaan na gegewe sprite. As die sprite nie 'n normale sprite is nie, gaan na die volgende normale sprite
STR_SPRITE_ALIGNER_PREVIOUS_BUTTON                              :{BLACK}Vorige sprite
STR_SPRITE_ALIGNER_PREVIOUS_TOOLTIP                             :{BLACK}Gaan na vorige normale sprite, en ignoreer enige pseudo/her-kleur/font sprite en spring terug na die einde
STR_SPRITE_ALIGNER_SPRITE_TOOLTIP                               :{BLACK}Voorstelling van geselekteerde sprite. Die belyning word geignoreer waneer sprite geteken word
STR_SPRITE_ALIGNER_MOVE_TOOLTIP                                 :{BLACK}Beweeg die sprite rond, verander die X en Y afwyking. Ctrl-klik om die sprite agt lengtes rond te beweeg op 'n slag

###length 2


STR_SPRITE_ALIGNER_RESET_BUTTON                                 :{BLACK}Relatiewe herstel
STR_SPRITE_ALIGNER_RESET_TOOLTIP                                :{BLACK}Herstel die huidige relatiewe verplasing
STR_SPRITE_ALIGNER_OFFSETS_ABS                                  :{BLACK}X verplasing: {NUM}, Y verplasing: {NUM} (Werklik)
STR_SPRITE_ALIGNER_OFFSETS_REL                                  :{BLACK}X verplasing: {NUM}, Y verplasing: {NUM} (Relatief)
STR_SPRITE_ALIGNER_PICKER_BUTTON                                :{BLACK}Kies sprite
STR_SPRITE_ALIGNER_PICKER_TOOLTIP                               :{BLACK}Kies 'n sprite van enige plek op die skerm

STR_SPRITE_ALIGNER_GOTO_CAPTION                                 :{WHITE}Gaan na sprite

# NewGRF (self) generated warnings/errors
STR_NEWGRF_ERROR_MSG_INFO                                       :{SILVER}{STRING}
STR_NEWGRF_ERROR_MSG_WARNING                                    :{RED}Waarskuwing: {SILVER}{STRING}
STR_NEWGRF_ERROR_MSG_ERROR                                      :{RED}Fout: {SILVER}{STRING}
STR_NEWGRF_ERROR_MSG_FATAL                                      :{RED}Fataal: {SILVER}{STRING}
STR_NEWGRF_ERROR_FATAL_POPUP                                    :{WHITE}'n Fataale NewGRF fout het gebeur:{}{STRING}
STR_NEWGRF_ERROR_VERSION_NUMBER                                 :{1:STRING} sal nie met die TTDPatch uitgawe rapporteer deur OpenTTD werk nie.
STR_NEWGRF_ERROR_DOS_OR_WINDOWS                                 :{1:STRING} is vir die {STRING} uitgawe van TTD.
STR_NEWGRF_ERROR_UNSET_SWITCH                                   :{1:STRING} is onderwerp om saam met {STRING} gebruik te word
STR_NEWGRF_ERROR_INVALID_PARAMETER                              :Ongeldig parameter vir {1:STRING}: parameter {STRING} ({NUM})
STR_NEWGRF_ERROR_LOAD_BEFORE                                    :{1:STRING} moet voor {STRING} gelaai word.
STR_NEWGRF_ERROR_LOAD_AFTER                                     :{1:STRING} moet na {STRING} gelaai word.
STR_NEWGRF_ERROR_OTTD_VERSION_NUMBER                            :{1:STRING} vereis OpenTTD uitgawe {STRING} of beter.
STR_NEWGRF_ERROR_AFTER_TRANSLATED_FILE                          :die GRF lêer dit was ontwerp om te vertaal
STR_NEWGRF_ERROR_TOO_MANY_NEWGRFS_LOADED                        :Te veel NewGRF's gelaai
STR_NEWGRF_ERROR_STATIC_GRF_CAUSES_DESYNC                       :Die laai van {1:STRING} as statiese NewGRF met {STRING} kan desinkroniesasies veroorsaak.
STR_NEWGRF_ERROR_UNEXPECTED_SPRITE                              :Onverwagte sprite (sprite {3:NUM})
STR_NEWGRF_ERROR_UNKNOWN_PROPERTY                               :Onbekende Aksie 0 eiendom {4:HEX} (sprite {3:NUM})
STR_NEWGRF_ERROR_INVALID_ID                                     :Poging on 'n ongeldige ID (sprite {3:NUM}) te gebruik
STR_NEWGRF_ERROR_CORRUPT_SPRITE                                 :{YELLOW}{STRING} bevat 'n korrupte prent. Korrupte prente sal as 'n rooi vraagteken gewys word (?)
STR_NEWGRF_ERROR_MULTIPLE_ACTION_8                              :Bevat veelvoudige Aksie 8 inskrywings (sprite {3:NUM})
STR_NEWGRF_ERROR_READ_BOUNDS                                    :Lees verby die einde van die pseudo-sprite (sprite {3:NUM})
STR_NEWGRF_ERROR_GRM_FAILED                                     :Aangevraagde GRF hulpbronne is nie beskikbaar nie (sprite {3:NUM})
STR_NEWGRF_ERROR_FORCEFULLY_DISABLED                            :{1:STRING} was gedeaktiveer deur {2:STRING}
STR_NEWGRF_ERROR_INVALID_SPRITE_LAYOUT                          :Ongeldige/onbekende sprite uitleg formaat (sprite {3:NUM})

# NewGRF related 'general' warnings
STR_NEWGRF_POPUP_CAUTION_CAPTION                                :{WHITE}Versigtig!
STR_NEWGRF_CONFIRMATION_TEXT                                    :{YELLOW}Jy wil veranderinge aan 'n lopende spel bring. Dit kan moontlik OpenTTD of die spel toestand laat verongeluk.{}Is jy seker?

STR_NEWGRF_DUPLICATE_GRFID                                      :{WHITE}Kan nie lêer byvoeg nie: gedupliseerde GRF ID
STR_NEWGRF_COMPATIBLE_LOADED                                    :{ORANGE}Gelyke lêer nie gevind nie (versoenbaar GRF gelaai)
STR_NEWGRF_TOO_MANY_NEWGRFS                                     :{WHITE}Kan nie lêer byvoeg nie: NewGRF lêer limiet bereik

STR_NEWGRF_COMPATIBLE_LOAD_WARNING                              :{WHITE}Versoenbare GRF(s) gelaai vir vermiste lêers
STR_NEWGRF_DISABLED_WARNING                                     :{WHITE}Vermiste GRF lêers is gedeaktiveer
STR_NEWGRF_UNPAUSE_WARNING_TITLE                                :{YELLOW}GRF leêr(s) ontbreek
STR_NEWGRF_UNPAUSE_WARNING                                      :{WHITE}Hervatting kan veroorsaak dat OpenTTD bots. Moet nie daaropeenvolgende botsings verslae rapporteer nie.{}Will jy rêrig unpause?

# NewGRF status
STR_NEWGRF_LIST_NONE                                            :Geen
###length 3
STR_NEWGRF_LIST_ALL_FOUND                                       :Alle lêers teenwoordig
STR_NEWGRF_LIST_COMPATIBLE                                      :{YELLOW}Aanpasbare lêers gevind
STR_NEWGRF_LIST_MISSING                                         :{RED}Vermiste leêrs

# NewGRF 'it's broken' warnings
STR_NEWGRF_BROKEN                                               :{WHITE}Die gedrag van NewGRF '{0:STRING}' kan moontlik sinkroniesasie probleme of program ongelukke veroorsaak
STR_NEWGRF_BROKEN_POWERED_WAGON                                 :{WHITE}Dit het die aangedrewe-wa staat vir '{1:ENGINE}' wanneer nie in 'n depot verander
STR_NEWGRF_BROKEN_VEHICLE_LENGTH                                :{WHITE}Het lengte van voertuig verander '{1:ENGINE}' wanneer dit nie in 'n diensstasie is nie
STR_NEWGRF_BROKEN_CAPACITY                                      :{WHITE}Dit verander voertuig kapasiteit vir '{1:ENGINE}' wanneer nie binne 'n diensstasie is nie of herstelwerk word gedoen
STR_BROKEN_VEHICLE_LENGTH                                       :{WHITE}Trein '{VEHICLE}' wat aan '{COMPANY}' behoort se lengte is ongeldig. Dit is waarskynlik veroorsaak deur 'n NewGRF. Spel kan verongeluk of sinchronisasie verloor

STR_NEWGRF_BUGGY                                                :{WHITE}NewGRF '{0:STRING}' verskaf foutiewe inligting.
STR_NEWGRF_BUGGY_ARTICULATED_CARGO                              :{WHITE}Vrag/herbou inligting van '{1:ENGINE}' verskil van spesifikasies. Outo-hernu/-vervang mag moontlik nie reg werk nie
STR_NEWGRF_BUGGY_ENDLESS_PRODUCTION_CALLBACK                    :{WHITE}'{1:STRING}' het 'n eindelose kring in die produksie-herroep veroorsaak
STR_NEWGRF_BUGGY_UNKNOWN_CALLBACK_RESULT                        :{WHITE}Callback {1:HEX} het 'n ongeldige/onbekende resultaat terug gestuur {2:HEX}

# 'User removed essential NewGRFs'-placeholders for stuff without specs
STR_NEWGRF_INVALID_CARGO                                        :<ongeldige vrag>
STR_NEWGRF_INVALID_CARGO_ABBREV                                 :??
STR_NEWGRF_INVALID_CARGO_QUANTITY                               :{COMMA} van <ongeldige vrag>
STR_NEWGRF_INVALID_ENGINE                                       :<ongeldige voertuig model>
STR_NEWGRF_INVALID_INDUSTRYTYPE                                 :<ongeldige industrie>

# Placeholders for other invalid stuff, e.g. vehicles that have gone (Game Script).
STR_INVALID_VEHICLE                                             :<ongeldige voertuig>

# NewGRF scanning window
STR_NEWGRF_SCAN_CAPTION                                         :{WHITE}Skandeer NewGRFs
STR_NEWGRF_SCAN_MESSAGE                                         :{BLACK}Skandeer NewGRFs. Na mate van die hoeveelheid, kan dit 'n tydtjie neem
STR_NEWGRF_SCAN_STATUS                                          :{BLACK}{NUM} NewGRF{P "" s} van omtrend {NUM} NewGRF{P "" s} is geskandeer
STR_NEWGRF_SCAN_ARCHIVES                                        :Skandering van argiewe

# Sign list window
STR_SIGN_LIST_CAPTION                                           :{WHITE}Teken Lys - {COMMA} Teken{P "" s}
STR_SIGN_LIST_MATCH_CASE                                        :{BLACK}Ooreenstemmende case
STR_SIGN_LIST_MATCH_CASE_TOOLTIP                                :{BLACK}Skakel ooreenstemmende kas wanneer teken naam vergelyk word teen die filter string

# Sign window
STR_EDIT_SIGN_CAPTION                                           :{WHITE}Redigeer teken teks
STR_EDIT_SIGN_NEXT_SIGN_TOOLTIP                                 :{BLACK}Gaan na volgende teken
STR_EDIT_SIGN_PREVIOUS_SIGN_TOOLTIP                             :{BLACK}Gaan na vorige teken

STR_EDIT_SIGN_SIGN_OSKTITLE                                     :{BLACK}Tik 'n naam vir die teken in

# Town directory window
STR_TOWN_DIRECTORY_CAPTION                                      :{WHITE}Dorpe
STR_TOWN_DIRECTORY_NONE                                         :{ORANGE}- Geen -
STR_TOWN_DIRECTORY_TOWN                                         :{ORANGE}{TOWN}{BLACK} ({COMMA})
STR_TOWN_DIRECTORY_CITY                                         :{ORANGE}{TOWN}{YELLOW} (Stad){BLACK} ({COMMA})
STR_TOWN_DIRECTORY_LIST_TOOLTIP                                 :{BLACK}Dorpname - klik op 'n naam om skerm daarna te skuif. Ctrl+klik om 'n nuwe venster vir die dorp oop te maak
STR_TOWN_POPULATION                                             :{BLACK}Wêreldbevolking: {COMMA}

# Town view window
STR_TOWN_VIEW_TOWN_CAPTION                                      :{WHITE}{TOWN}
STR_TOWN_VIEW_CITY_CAPTION                                      :{WHITE}{TOWN} (City)
STR_TOWN_VIEW_POPULATION_HOUSES                                 :{BLACK}Bevolking: {ORANGE}{COMMA}{BLACK}  Huise: {ORANGE}{COMMA}
STR_TOWN_VIEW_CARGO_LAST_MONTH_MAX                              :{BLACK}{CARGO_LIST} laas maand: {ORANGE}{COMMA}{BLACK}  maks: {ORANGE}{COMMA}
STR_TOWN_VIEW_CARGO_FOR_TOWNGROWTH                              :{BLACK}Vrag nodig om dorp te laat groei:
STR_TOWN_VIEW_CARGO_FOR_TOWNGROWTH_REQUIRED_GENERAL             :{ORANGE}{STRING}{RED} vereis
STR_TOWN_VIEW_CARGO_FOR_TOWNGROWTH_REQUIRED_WINTER              :{ORANGE}{STRING}{BLACK} vereis in winter
STR_TOWN_VIEW_CARGO_FOR_TOWNGROWTH_DELIVERED_GENERAL            :{ORANGE}{STRING}{GREEN} afgelewer
STR_TOWN_VIEW_CARGO_FOR_TOWNGROWTH_REQUIRED                     :{ORANGE}{CARGO_TINY} / {CARGO_LONG}{RED} (steeds benodig)
STR_TOWN_VIEW_CARGO_FOR_TOWNGROWTH_DELIVERED                    :{ORANGE}{CARGO_TINY} / {CARGO_LONG}{GREEN} (afgelewer)
STR_TOWN_VIEW_TOWN_GROWS_EVERY                                  :{BLACK}Dorp groei elke {ORANGE}{COMMA}{BLACK}{NBSP}da{P g e}
STR_TOWN_VIEW_TOWN_GROWS_EVERY_FUNDED                           :{BLACK}Dorp groei elke {ORANGE}{COMMA}{BLACK}{NBSP}da{P g e} (befonds)
STR_TOWN_VIEW_TOWN_GROW_STOPPED                                 :{BLACK}Dorp groei {RED}nie{BLACK}
STR_TOWN_VIEW_NOISE_IN_TOWN                                     :{BLACK}Geraas limiet in dorp: {ORANGE}{COMMA}{BLACK}  maks: {ORANGE}{COMMA}
STR_TOWN_VIEW_CENTER_TOOLTIP                                    :{BLACK}Skuif skerm na dorp toe. Ctrl+klik maak 'n nuwe venster vir die dorp oop
STR_TOWN_VIEW_LOCAL_AUTHORITY_BUTTON                            :{BLACK}Plaaslike raad
STR_TOWN_VIEW_LOCAL_AUTHORITY_TOOLTIP                           :{BLACK}Vertoon informasie oor plaaslike raad
STR_TOWN_VIEW_RENAME_TOOLTIP                                    :{BLACK}Verander dorp naam

STR_TOWN_VIEW_EXPAND_BUTTON                                     :{BLACK}Brei uit
STR_TOWN_VIEW_EXPAND_TOOLTIP                                    :{BLACK}Vergroot die grootte van dorp
STR_TOWN_VIEW_DELETE_BUTTON                                     :{BLACK}Vee uit
STR_TOWN_VIEW_DELETE_TOOLTIP                                    :{BLACK}Vee hierdie dorp heeltemal uit

STR_TOWN_VIEW_RENAME_TOWN_BUTTON                                :Hernoem Dorp

# Town local authority window
STR_LOCAL_AUTHORITY_CAPTION                                     :{WHITE}{TOWN} plaaslike raad
STR_LOCAL_AUTHORITY_ZONE                                        :{BLACK}Zone
STR_LOCAL_AUTHORITY_ZONE_TOOLTIP                                :{BLACK}Toon sone binne die plaaslike owerheidsgrense
STR_LOCAL_AUTHORITY_COMPANY_RATINGS                             :{BLACK}Vervoer maatskappy graderings:
STR_LOCAL_AUTHORITY_COMPANY_RATING                              :{YELLOW}{COMPANY} {COMPANY_NUM}: {ORANGE}{STRING}
STR_LOCAL_AUTHORITY_ACTIONS_TITLE                               :{BLACK}Aksies beskikbaar:
STR_LOCAL_AUTHORITY_ACTIONS_TOOLTIP                             :{BLACK}Lys van dinge om te doen by hierdie dorp - klik op item vir meer besonderhede
STR_LOCAL_AUTHORITY_DO_IT_BUTTON                                :{BLACK}Doen dit
STR_LOCAL_AUTHORITY_DO_IT_TOOLTIP                               :{BLACK}Voeg die verlig aksie in die lys bo uit

###length 8
STR_LOCAL_AUTHORITY_ACTION_SMALL_ADVERTISING_CAMPAIGN           :Klein reklame veldtog
STR_LOCAL_AUTHORITY_ACTION_MEDIUM_ADVERTISING_CAMPAIGN          :Medium reklame veldtog
STR_LOCAL_AUTHORITY_ACTION_LARGE_ADVERTISING_CAMPAIGN           :Groot reklame veldtog
STR_LOCAL_AUTHORITY_ACTION_ROAD_RECONSTRUCTION                  :Befonds plaaslike pad heropbou
STR_LOCAL_AUTHORITY_ACTION_STATUE_OF_COMPANY                    :Bou standbeeld van maatskappy eienaar
STR_LOCAL_AUTHORITY_ACTION_NEW_BUILDINGS                        :Befonds nuwe geboue
STR_LOCAL_AUTHORITY_ACTION_EXCLUSIVE_TRANSPORT                  :Koop eksklusiewe vervoerregte
STR_LOCAL_AUTHORITY_ACTION_BRIBE                                :Koop die plaaslike raad om

###length 8
STR_LOCAL_AUTHORITY_ACTION_TOOLTIP_SMALL_ADVERTISING            :{YELLOW}Begin 'n klein plaaslik advertensie veldtog, om meer passasiers en vragte tot jou vervoer dienste te lok.{}Prys: {CURRENCY_LONG}
STR_LOCAL_AUTHORITY_ACTION_TOOLTIP_MEDIUM_ADVERTISING           :{YELLOW}Begin 'n middelmatige plaaslik advertensie veldtog, om meer passasiers en vrag te lok om jou diens te gebruik.{}Prys: {CURRENCY_LONG}
STR_LOCAL_AUTHORITY_ACTION_TOOLTIP_LARGE_ADVERTISING            :{YELLOW}Begin 'n groot plaaslik advertensie veldtog, om meer passasiers en vragte tot jou vervoer dienste te lok.{}Prys: {CURRENCY_LONG}
STR_LOCAL_AUTHORITY_ACTION_TOOLTIP_ROAD_RECONSTRUCTION          :{YELLOW}Finansier herstel van stedelike paaie wat aansienlike verkeersprobleme sal veroorsaak.{}Koste: {CURRENCY_LONG}
STR_LOCAL_AUTHORITY_ACTION_TOOLTIP_STATUE_OF_COMPANY            :{YELLOW} Bou 'n standbeeld in eer van u maatskappy.{} Prys: {CURRENCY_LONG}
STR_LOCAL_AUTHORITY_ACTION_TOOLTIP_NEW_BUILDINGS                :{YELLOW}Finansier konstruksie van nuwe sake geboue.{}Koste: {CURRENCY_LONG}
STR_LOCAL_AUTHORITY_ACTION_TOOLTIP_EXCLUSIVE_TRANSPORT          :{YELLOW} Koop 1 jaar se eksklusief vervoer regte in dorp. Dorp raad sal slegs passasiers en cargo toelaat om jou maatskappy se stasies te gebruik.{} Prys: {CURRENCY_LONG}
STR_LOCAL_AUTHORITY_ACTION_TOOLTIP_BRIBE                        :{YELLOW}Koop die plaaslike regering om vir 'n gunstige gradering, indien die komplot ontdek word sal 'n groot boete opgelê word.{}Cost: {CURRENCY_LONG}

# Goal window
STR_GOALS_CAPTION                                               :{WHITE}{COMPANY} Doelwitte
STR_GOALS_SPECTATOR_CAPTION                                     :{WHITE}Globale Doelwitte
STR_GOALS_SPECTATOR                                             :Globale doelwitte
STR_GOALS_TEXT                                                  :{ORANGE}{STRING}
STR_GOALS_NONE                                                  :{ORANGE}- Geen -
STR_GOALS_PROGRESS                                              :{ORANGE}{STRING}
STR_GOALS_PROGRESS_COMPLETE                                     :{GREEN}{STRING}
STR_GOALS_TOOLTIP_CLICK_ON_SERVICE_TO_CENTER                    :{BLACK}Klik op doel om skerm oor die industrie/stad/teël te sentreer. Ctrl+klik maak 'n nuwe venster vir die industrie/stad/teël oop

# Goal question window
STR_GOAL_QUESTION_CAPTION_QUESTION                              :Vraag
STR_GOAL_QUESTION_CAPTION_INFORMATION                           :Inligting
STR_GOAL_QUESTION_CAPTION_WARNING                               :Waarskuwing
STR_GOAL_QUESTION_CAPTION_ERROR                                 :Fout

# Goal Question button list
###length 18
STR_GOAL_QUESTION_BUTTON_CANCEL                                 :Kanselleer
STR_GOAL_QUESTION_BUTTON_OK                                     :OK
STR_GOAL_QUESTION_BUTTON_NO                                     :Nee
STR_GOAL_QUESTION_BUTTON_YES                                    :Ja
STR_GOAL_QUESTION_BUTTON_DECLINE                                :Keur af
STR_GOAL_QUESTION_BUTTON_ACCEPT                                 :Aanvaar
STR_GOAL_QUESTION_BUTTON_IGNORE                                 :Ignoreer
STR_GOAL_QUESTION_BUTTON_RETRY                                  :Probeer weer
STR_GOAL_QUESTION_BUTTON_PREVIOUS                               :Vorige
STR_GOAL_QUESTION_BUTTON_NEXT                                   :Volgende
STR_GOAL_QUESTION_BUTTON_STOP                                   :Stop
STR_GOAL_QUESTION_BUTTON_START                                  :Begin
STR_GOAL_QUESTION_BUTTON_GO                                     :Gaan
STR_GOAL_QUESTION_BUTTON_CONTINUE                               :Gaan voort
STR_GOAL_QUESTION_BUTTON_RESTART                                :Begin weer
STR_GOAL_QUESTION_BUTTON_POSTPONE                               :Stel uit
STR_GOAL_QUESTION_BUTTON_SURRENDER                              :Gee oor
STR_GOAL_QUESTION_BUTTON_CLOSE                                  :Maak toe

# Subsidies window
STR_SUBSIDIES_CAPTION                                           :{WHITE}Subsidies
STR_SUBSIDIES_OFFERED_TITLE                                     :{BLACK}Subsidies op aanbod vir diens opneming:
STR_SUBSIDIES_OFFERED_FROM_TO                                   :{ORANGE}{STRING} van {STRING} na {STRING}{YELLOW} (voor {DATE_SHORT})
STR_SUBSIDIES_NONE                                              :{ORANGE}- Geen -
STR_SUBSIDIES_SUBSIDISED_TITLE                                  :{BLACK}Dienste reeds gesubsidieer:
STR_SUBSIDIES_SUBSIDISED_FROM_TO                                :{ORANGE}{STRING} van {STRING} tot {STRING}{YELLOW} ({COMPANY}{YELLOW}, tot {DATE_SHORT})
STR_SUBSIDIES_TOOLTIP_CLICK_ON_SERVICE_TO_CENTER                :{BLACK}Klik op aanbieding om skerm na nywerheid/dorp te skuif. Ctrl+klik maak 'n nuwe venster vir die nywerheid/dorp oop

# Story book window
STR_STORY_BOOK_CAPTION                                          :{WHITE}{COMPANY} Storieboek
STR_STORY_BOOK_SPECTATOR_CAPTION                                :{WHITE}Globale Storieboek
STR_STORY_BOOK_SPECTATOR                                        :Globale Storieboek
STR_STORY_BOOK_TITLE                                            :{YELLOW}{STRING}
STR_STORY_BOOK_GENERIC_PAGE_ITEM                                :Bladsy {NUM}
STR_STORY_BOOK_SEL_PAGE_TOOLTIP                                 :{BLACK}Kies 'n bladsy om na toe te gaan in hierdie lys
STR_STORY_BOOK_PREV_PAGE                                        :{BLACK}Vorige
STR_STORY_BOOK_PREV_PAGE_TOOLTIP                                :{BLACK}Vorige bladsy
STR_STORY_BOOK_NEXT_PAGE                                        :{BLACK}Volgende
STR_STORY_BOOK_NEXT_PAGE_TOOLTIP                                :{BLACK}Volgende bladsy
STR_STORY_BOOK_INVALID_GOAL_REF                                 :{RED}Ongeldige doelwit verwysing

# Station list window
STR_STATION_LIST_TOOLTIP                                        :{BLACK}Stasiename - klik op 'n naam om skerm na stasie te skuif. Ctrl+klik maak 'n nuwe venster vir die stastie oop
STR_STATION_LIST_USE_CTRL_TO_SELECT_MORE                        :{BLACK}Hou in Ctrl om meer as een item te selekteer
STR_STATION_LIST_CAPTION                                        :{WHITE}{COMPANY} - {COMMA} Stasie{P "" s}
STR_STATION_LIST_STATION                                        :{YELLOW}{STATION} {STATION_FEATURES}
STR_STATION_LIST_WAYPOINT                                       :{YELLOW}{WAYPOINT}
STR_STATION_LIST_NONE                                           :{YELLOW}- Geen -
STR_STATION_LIST_SELECT_ALL_FACILITIES                          :{BLACK}Kies alle fakulteite
STR_STATION_LIST_SELECT_ALL_TYPES                               :{BLACK}Kies alle vrag tipes (geen wag vrag ingesluit)
STR_STATION_LIST_NO_WAITING_CARGO                               :{BLACK}Geen vrag van enige tipe is wagtend

# Station view window
STR_STATION_VIEW_CAPTION                                        :{WHITE}{STATION} {STATION_FEATURES}
STR_STATION_VIEW_WAITING_CARGO                                  :{WHITE}{CARGO_LONG}
STR_STATION_VIEW_RESERVED                                       :{YELLOW}({CARGO_SHORT} gereserveer vir oplaai)

STR_STATION_VIEW_ACCEPTS_BUTTON                                 :{BLACK}Aanvaar
STR_STATION_VIEW_ACCEPTS_TOOLTIP                                :{BLACK}Wys lys van aanvaarde vrag
STR_STATION_VIEW_ACCEPTS_CARGO                                  :{BLACK}Aanvaar: {WHITE}{CARGO_LIST}

STR_STATION_VIEW_EXCLUSIVE_RIGHTS_SELF                          :{BLACK}Die stasie het eksklusiewe vervoer regte vir die dorp
STR_STATION_VIEW_EXCLUSIVE_RIGHTS_COMPANY                       :{YELLOW}{COMPANY}{BLACK} het eksklusiewe vervoer regte in die dorp gekoop.

STR_STATION_VIEW_RATINGS_BUTTON                                 :{BLACK}Graderings
STR_STATION_VIEW_RATINGS_TOOLTIP                                :{BLACK}Toon stasie graderings
STR_STATION_VIEW_SUPPLY_RATINGS_TITLE                           :{BLACK}Maandelike verskaffing en plaaslike waardering:
STR_STATION_VIEW_CARGO_SUPPLY_RATING                            :{WHITE}{STRING}: {YELLOW}{COMMA} / {STRING} ({COMMA}%)

STR_STATION_VIEW_GROUP                                          :{BLACK}Groepeer
STR_STATION_VIEW_WAITING_STATION                                :Stasie: Wagtend
STR_STATION_VIEW_WAITING_AMOUNT                                 :Hoeveelheid: Wagtend
STR_STATION_VIEW_PLANNED_STATION                                :Stasie: Beplan
STR_STATION_VIEW_PLANNED_AMOUNT                                 :Hoeveelheid: Beplan
STR_STATION_VIEW_FROM                                           :{YELLOW}{CARGO_SHORT} vanaf {STATION}
STR_STATION_VIEW_VIA                                            :{YELLOW}{CARGO_SHORT} via {STATION}
STR_STATION_VIEW_TO                                             :{YELLOW}{CARGO_SHORT} na {STATION}
STR_STATION_VIEW_FROM_ANY                                       :{RED}{CARGO_SHORT} vanaf onbekende stasie
STR_STATION_VIEW_TO_ANY                                         :{RED}{CARGO_SHORT} na enige stasie
STR_STATION_VIEW_VIA_ANY                                        :{RED}{CARGO_SHORT} via enige stasie
STR_STATION_VIEW_FROM_HERE                                      :{GREEN}{CARGO_SHORT} vanaf hierdie stasie
STR_STATION_VIEW_VIA_HERE                                       :{GREEN}{CARGO_SHORT} stop by hierdie stasie
STR_STATION_VIEW_TO_HERE                                        :{GREEN}{CARGO_SHORT} na hierdie stasie toe
STR_STATION_VIEW_NONSTOP                                        :{YELLOW}{CARGO_SHORT} sonder-stop

STR_STATION_VIEW_GROUP_S_V_D                                    :Bron-via-bestemming
STR_STATION_VIEW_GROUP_S_D_V                                    :Bron-bestemming-via
STR_STATION_VIEW_GROUP_V_S_D                                    :Via-bron-bestemming
STR_STATION_VIEW_GROUP_V_D_S                                    :Via-bestemming-bron
STR_STATION_VIEW_GROUP_D_S_V                                    :Bestemming-bron-via
STR_STATION_VIEW_GROUP_D_V_S                                    :Bestemming-via-bron

###length 8
STR_CARGO_RATING_APPALLING                                      :Haglik
STR_CARGO_RATING_VERY_POOR                                      :Baie swak
STR_CARGO_RATING_POOR                                           :Swak
STR_CARGO_RATING_MEDIOCRE                                       :Middelmagtig
STR_CARGO_RATING_GOOD                                           :Goed
STR_CARGO_RATING_VERY_GOOD                                      :Baie goed
STR_CARGO_RATING_EXCELLENT                                      :Uitstekend
STR_CARGO_RATING_OUTSTANDING                                    :Treffend

STR_STATION_VIEW_CENTER_TOOLTIP                                 :{BLACK}Skuif skerm na stasie. Ctrl+klik maak 'n nuwe venster oop vir die stasie
STR_STATION_VIEW_RENAME_TOOLTIP                                 :{BLACK}Verander naam van stasie

STR_STATION_VIEW_SCHEDULED_TRAINS_TOOLTIP                       :{BLACK}Toon alle treine wat hierdie stasie op hul skedule het
STR_STATION_VIEW_SCHEDULED_ROAD_VEHICLES_TOOLTIP                :{BLACK}Toon alle pad voertuie wat hierdie stasie op hul skedule het
STR_STATION_VIEW_SCHEDULED_AIRCRAFT_TOOLTIP                     :{BLACK}Toon alle vliegtuie wat hierdie stasie op hul skedule het
STR_STATION_VIEW_SCHEDULED_SHIPS_TOOLTIP                        :{BLACK}Toon alle skepe wat hierdie stasie op hul skedule het

STR_STATION_VIEW_RENAME_STATION_CAPTION                         :Hernoem stasie/laai area

STR_STATION_VIEW_CLOSE_AIRPORT                                  :{BLACK}Maak lughawe toe
STR_STATION_VIEW_CLOSE_AIRPORT_TOOLTIP                          :{BLACK}Verhoed dat vliegtuie by hierdie lughawe te land

# Waypoint/buoy view window
STR_WAYPOINT_VIEW_CAPTION                                       :{WHITE}{WAYPOINT}
STR_WAYPOINT_VIEW_CENTER_TOOLTIP                                :{BLACK}Senter skerm op roetebaken. Ctrl+klik maak 'n nuwe venster oop vir die roetebaken
STR_WAYPOINT_VIEW_CHANGE_WAYPOINT_NAME                          :{BLACK}Verander roetebaken se naam
STR_BUOY_VIEW_CENTER_TOOLTIP                                    :{BLACK}Sentreer hoofuitsig op boei. Ctrl+klik maak 'n nuwe venster oop vir die boei
STR_BUOY_VIEW_CHANGE_BUOY_NAME                                  :{BLACK}Verander baken naam

STR_EDIT_WAYPOINT_NAME                                          :{WHITE}Redigeer roetebaken se naam

# Finances window
STR_FINANCES_CAPTION                                            :{WHITE}{COMPANY} Finansies {BLACK}{COMPANY_NUM}
STR_FINANCES_YEAR                                               :{WHITE}{NUM}

###length 3


###length 13
STR_FINANCES_SECTION_CONSTRUCTION                               :{GOLD}Konstruksie
STR_FINANCES_SECTION_NEW_VEHICLES                               :{GOLD}Nuwe Voertuie
STR_FINANCES_SECTION_TRAIN_RUNNING_COSTS                        :{GOLD}Trein Loopkoste
STR_FINANCES_SECTION_ROAD_VEHICLE_RUNNING_COSTS                 :{GOLD}Pad Voertuig Loopkoste
STR_FINANCES_SECTION_AIRCRAFT_RUNNING_COSTS                     :{GOLD}Vliegtuig Loopkoste
STR_FINANCES_SECTION_SHIP_RUNNING_COSTS                         :{GOLD}Skip loopkoste
STR_FINANCES_SECTION_LOAN_INTEREST                              :{GOLD}Lening Rente
STR_FINANCES_SECTION_OTHER                                      :{GOLD}Ander

STR_FINANCES_NEGATIVE_INCOME                                    :{BLACK}-{CURRENCY_LONG}
STR_FINANCES_POSITIVE_INCOME                                    :{BLACK}+{CURRENCY_LONG}
STR_FINANCES_BANK_BALANCE_TITLE                                 :{WHITE}Bank Balans
STR_FINANCES_LOAN_TITLE                                         :{WHITE}Lening
STR_FINANCES_MAX_LOAN                                           :{WHITE}Maksimum Lening: {BLACK}{CURRENCY_LONG}
STR_FINANCES_TOTAL_CURRENCY                                     :{BLACK}{CURRENCY_LONG}
STR_FINANCES_BORROW_BUTTON                                      :{BLACK}Leen {CURRENCY_LONG}
STR_FINANCES_BORROW_TOOLTIP                                     :{BLACK}Vermeerder groote van lening. Ctrl+Klick leen so veel as moontlik
STR_FINANCES_REPAY_BUTTON                                       :{BLACK}Betaal {CURRENCY_LONG} terug
STR_FINANCES_REPAY_TOOLTIP                                      :{BLACK}Betaal gedeelte van lening terug. Ctrl+klik betaal so veel as moontlik terug
STR_FINANCES_INFRASTRUCTURE_BUTTON                              :{BLACK}Infrastruktuur

# Company view
STR_COMPANY_VIEW_CAPTION                                        :{WHITE}{COMPANY} {BLACK}{COMPANY_NUM}
STR_COMPANY_VIEW_PRESIDENT_MANAGER_TITLE                        :{WHITE}{PRESIDENT_NAME}{}{GOLD}(Bestuurder)

STR_COMPANY_VIEW_INAUGURATED_TITLE                              :{GOLD}Jaar gestig: {WHITE}{NUM}
STR_COMPANY_VIEW_COLOUR_SCHEME_TITLE                            :{GOLD}Kleur Skema
STR_COMPANY_VIEW_VEHICLES_TITLE                                 :{GOLD}Voertuie
STR_COMPANY_VIEW_TRAINS                                         :{WHITE}{COMMA} trein{P "" e}
STR_COMPANY_VIEW_ROAD_VEHICLES                                  :{WHITE}{COMMA} pad voertui{P g e}
STR_COMPANY_VIEW_AIRCRAFT                                       :{WHITE}{COMMA} vliegtuig
STR_COMPANY_VIEW_SHIPS                                          :{WHITE}{COMMA} sk{P ip epe}
STR_COMPANY_VIEW_VEHICLES_NONE                                  :{WHITE}Geen
STR_COMPANY_VIEW_COMPANY_VALUE                                  :{GOLD}Maatskappy waarde: {WHITE}{CURRENCY_LONG}
STR_COMPANY_VIEW_SHARES_OWNED_BY                                :{WHITE}({COMMA}% besit by {COMPANY})
STR_COMPANY_VIEW_INFRASTRUCTURE                                 :{GOLD}Infrastruktuur:
STR_COMPANY_VIEW_INFRASTRUCTURE_RAIL                            :{WHITE}{COMMA} spoorstuk{P "" ke}
STR_COMPANY_VIEW_INFRASTRUCTURE_ROAD                            :{WHITE}{COMMA} padstuk{P "" ke}
STR_COMPANY_VIEW_INFRASTRUCTURE_WATER                           :{WHITE}{COMMA} waterteël{P "" s}
STR_COMPANY_VIEW_INFRASTRUCTURE_STATION                         :{WHITE}{COMMA} stasieteël{P "" s}
STR_COMPANY_VIEW_INFRASTRUCTURE_AIRPORT                         :{WHITE}{COMMA} lughawe{P "" s}
STR_COMPANY_VIEW_INFRASTRUCTURE_NONE                            :{WHITE}Geen

STR_COMPANY_VIEW_BUILD_HQ_BUTTON                                :{BLACK}Bou HK
STR_COMPANY_VIEW_BUILD_HQ_TOOLTIP                               :{BLACK}Bou maatskappy hoofkantore
STR_COMPANY_VIEW_VIEW_HQ_BUTTON                                 :{BLACK}Wys HK
STR_COMPANY_VIEW_VIEW_HQ_TOOLTIP                                :{BLACK}Vertoon maatskappy hoofkantore
STR_COMPANY_VIEW_RELOCATE_HQ                                    :{BLACK}Beweeg HK
STR_COMPANY_VIEW_RELOCATE_COMPANY_HEADQUARTERS                  :{BLACK}Bou hoofkwartier elders teen 'n koste gelykstaande aan 1% van maatskappy se waarde. Shift+klik vir kwotasie
STR_COMPANY_VIEW_INFRASTRUCTURE_BUTTON                          :{BLACK}Besonderhede
STR_COMPANY_VIEW_INFRASTRUCTURE_TOOLTIP                         :{BLACK}Sien gedetaileerde infrastruktuur telling
STR_COMPANY_VIEW_GIVE_MONEY_BUTTON                              :{BLACK}Gee geld

STR_COMPANY_VIEW_NEW_FACE_BUTTON                                :{BLACK}Nuwe Gesig
STR_COMPANY_VIEW_NEW_FACE_TOOLTIP                               :{BLACK}Kies nuwe gesig vir bestuurder
STR_COMPANY_VIEW_COLOUR_SCHEME_BUTTON                           :{BLACK}Kleur Skema
STR_COMPANY_VIEW_COLOUR_SCHEME_TOOLTIP                          :{BLACK}Verander die maatskappy kleure
STR_COMPANY_VIEW_COMPANY_NAME_BUTTON                            :{BLACK}Maatskappy Naam
STR_COMPANY_VIEW_COMPANY_NAME_TOOLTIP                           :{BLACK}Verander die maatskappy se naam
STR_COMPANY_VIEW_PRESIDENT_NAME_BUTTON                          :{BLACK}Bestuurder Naam
STR_COMPANY_VIEW_PRESIDENT_NAME_TOOLTIP                         :{BLACK}Verander bestuurder se naam

STR_COMPANY_VIEW_BUY_SHARE_BUTTON                               :{BLACK}Koop 25% aandeel in maatskappy
STR_COMPANY_VIEW_SELL_SHARE_BUTTON                              :{BLACK}Verkoop 25% aandeel in maatskappy
STR_COMPANY_VIEW_BUY_SHARE_TOOLTIP                              :{BLACK}Koop 'n 25% aandeel in maatskappy. Shift+klik vir kwotasie
STR_COMPANY_VIEW_SELL_SHARE_TOOLTIP                             :{BLACK}Verkoop 'n 25% aandeel in maatskappy. Shift+klik vir beraamde inkomste

STR_COMPANY_VIEW_COMPANY_NAME_QUERY_CAPTION                     :Maatskappy Naam
STR_COMPANY_VIEW_PRESIDENT_S_NAME_QUERY_CAPTION                 :Bestuurder se Naam
STR_COMPANY_VIEW_GIVE_MONEY_QUERY_CAPTION                       :Sleutel die bedrag geld in wat u wil gee

STR_BUY_COMPANY_MESSAGE                                         :{WHITE}Ons is opsoek na 'n vervoer maatskappy wat ons se maatskappy sal oorvat.{}{}Wil jy {COMPANY} koop vir {CURRENCY_LONG}?

# Company infrastructure window
STR_COMPANY_INFRASTRUCTURE_VIEW_CAPTION                         :{WHITE}{COMPANY} se infrastruktuur
STR_COMPANY_INFRASTRUCTURE_VIEW_RAIL_SECT                       :{GOLD}Spoorstukke:
STR_COMPANY_INFRASTRUCTURE_VIEW_SIGNALS                         :{WHITE}Seine
STR_COMPANY_INFRASTRUCTURE_VIEW_ROAD_SECT                       :{GOLD}Padstukke:
STR_COMPANY_INFRASTRUCTURE_VIEW_TRAM_SECT                       :{GOLD}Trem stukke:
STR_COMPANY_INFRASTRUCTURE_VIEW_WATER_SECT                      :{GOLD}Waterteëls:
STR_COMPANY_INFRASTRUCTURE_VIEW_CANALS                          :{WHITE}Kanale
STR_COMPANY_INFRASTRUCTURE_VIEW_STATION_SECT                    :{GOLD}Stasies:
STR_COMPANY_INFRASTRUCTURE_VIEW_STATIONS                        :{WHITE}Stasieteëls
STR_COMPANY_INFRASTRUCTURE_VIEW_AIRPORTS                        :{WHITE}Lughawens
STR_COMPANY_INFRASTRUCTURE_VIEW_TOTAL                           :{WHITE}{CURRENCY_LONG}/jr

# Industry directory
STR_INDUSTRY_DIRECTORY_CAPTION                                  :{WHITE}Nywerhede
STR_INDUSTRY_DIRECTORY_NONE                                     :{ORANGE}- Geen -
STR_INDUSTRY_DIRECTORY_ITEM_INFO                                :{BLACK}{CARGO_LONG}{STRING}{YELLOW} ({COMMA}% vervoer){BLACK}
STR_INDUSTRY_DIRECTORY_ITEM_NOPROD                              :{ORANGE}{INDUSTRY}
STR_INDUSTRY_DIRECTORY_ITEM_PROD1                               :{ORANGE}{INDUSTRY} {STRING}
STR_INDUSTRY_DIRECTORY_ITEM_PROD2                               :{ORANGE}{INDUSTRY} {STRING}, {STRING}
STR_INDUSTRY_DIRECTORY_ITEM_PROD3                               :{ORANGE}{INDUSTRY} {STRING}, {STRING}, {STRING}
STR_INDUSTRY_DIRECTORY_ITEM_PRODMORE                            :{ORANGE}{INDUSTRY} {STRING}, {STRING}, {STRING} en {NUM} meer...
STR_INDUSTRY_DIRECTORY_LIST_CAPTION                             :{BLACK}Nywerheidsname - klik op 'n naam om skerm na nywerheid te skuif. Ctrl+klik maak 'n nuwe venster vir die nywerheid oop
STR_INDUSTRY_DIRECTORY_ACCEPTED_CARGO_FILTER                    :{BLACK}Aanvaarde vrag: {SILVER}{STRING}
STR_INDUSTRY_DIRECTORY_PRODUCED_CARGO_FILTER                    :{BLACK}Vervaardigde vrag: {SILVER}{STRING}
STR_INDUSTRY_DIRECTORY_FILTER_ALL_TYPES                         :Alle vragtipes
STR_INDUSTRY_DIRECTORY_FILTER_NONE                              :Geen

# Industry view
STR_INDUSTRY_VIEW_CAPTION                                       :{WHITE}{INDUSTRY}
STR_INDUSTRY_VIEW_PRODUCTION_LAST_MONTH_TITLE                   :{BLACK}Produksie verlede maand:
STR_INDUSTRY_VIEW_TRANSPORTED                                   :{YELLOW}{CARGO_LONG}{STRING}{BLACK} ({COMMA}% vervoer)
STR_INDUSTRY_VIEW_LOCATION_TOOLTIP                              :{BLACK}Skuif skerm na nywerheid. Ctrl+klik maak 'n nuwe venster vir die nywerheid oop
STR_INDUSTRY_VIEW_PRODUCTION_LEVEL                              :{BLACK}Produksie vlak: {YELLOW}{COMMA}%
STR_INDUSTRY_VIEW_INDUSTRY_ANNOUNCED_CLOSURE                    :{YELLOW}Die nywerheid het aangekondig dat dit binnekort gaan sluit!

STR_INDUSTRY_VIEW_REQUIRES_N_CARGO                              :{BLACK}Benodig: {YELLOW}{STRING}{STRING}
STR_INDUSTRY_VIEW_PRODUCES_N_CARGO                              :{BLACK}Produseer: {YELLOW}{STRING}{STRING}
STR_INDUSTRY_VIEW_CARGO_LIST_EXTENSION                          :, {STRING}{STRING}

STR_INDUSTRY_VIEW_REQUIRES                                      :{BLACK}Benodig:
STR_INDUSTRY_VIEW_ACCEPT_CARGO                                  :{YELLOW}{STRING}{BLACK}{3:STRING}
STR_INDUSTRY_VIEW_ACCEPT_CARGO_AMOUNT                           :{YELLOW}{STRING}{BLACK}: {CARGO_SHORT} wagtend{STRING}

STR_CONFIG_GAME_PRODUCTION                                      :{WHITE}Verander produksie (veelvoude van 8, tot en met 2040)
STR_CONFIG_GAME_PRODUCTION_LEVEL                                :{WHITE}Verander produksie vlakke (persentasie, tot 800%)

# Vehicle lists
###length VEHICLE_TYPES
STR_VEHICLE_LIST_TRAIN_CAPTION                                  :{WHITE}{STRING} - {COMMA} Trein{P "" e}
STR_VEHICLE_LIST_ROAD_VEHICLE_CAPTION                           :{WHITE}{STRING} - {COMMA} Pad voert{P uig uie}
STR_VEHICLE_LIST_SHIP_CAPTION                                   :{WHITE}{STRING} - {COMMA} Skeep{P "" e}
STR_VEHICLE_LIST_AIRCRAFT_CAPTION                               :{WHITE}{STRING} - {COMMA} Vliegtuie

###length VEHICLE_TYPES
STR_VEHICLE_LIST_TRAIN_LIST_TOOLTIP                             :{BLACK}Treine - klik op trein vir inligting
STR_VEHICLE_LIST_ROAD_VEHICLE_TOOLTIP                           :{BLACK}Padvoertuie - klik op voertuig vir inligting
STR_VEHICLE_LIST_SHIP_TOOLTIP                                   :{BLACK}Skepe - klik op skip vir inligting
STR_VEHICLE_LIST_AIRCRAFT_TOOLTIP                               :{BLACK}Vliegtuie - klik op vliegtuig vir inligting

###length VEHICLE_TYPES
STR_VEHICLE_LIST_AVAILABLE_TRAINS                               :Beskikbare treine
STR_VEHICLE_LIST_AVAILABLE_ROAD_VEHICLES                        :Beskikbare Voertuie
STR_VEHICLE_LIST_AVAILABLE_SHIPS                                :Beskikbare Skepe
STR_VEHICLE_LIST_AVAILABLE_AIRCRAFT                             :Beskikbare Vliegtuie

STR_VEHICLE_LIST_MANAGE_LIST                                    :{BLACK}Bestuur lys
STR_VEHICLE_LIST_MANAGE_LIST_TOOLTIP                            :{BLACK}Stuur instruksies na alle voertuie in die lys
STR_VEHICLE_LIST_REPLACE_VEHICLES                               :Vervang voertuie
STR_VEHICLE_LIST_SEND_FOR_SERVICING                             :Stuur vir diens
STR_VEHICLE_LIST_PROFIT_THIS_YEAR_LAST_YEAR                     :{TINY_FONT}{BLACK}Wins die jaar: {CURRENCY_LONG} (verlede jaar: {CURRENCY_LONG})

STR_VEHICLE_LIST_SEND_TRAIN_TO_DEPOT                            :Stuur na Depot
STR_VEHICLE_LIST_SEND_ROAD_VEHICLE_TO_DEPOT                     :Stuur na Depot
STR_VEHICLE_LIST_SEND_SHIP_TO_DEPOT                             :Stuur na Depot
STR_VEHICLE_LIST_SEND_AIRCRAFT_TO_HANGAR                        :Stuur na Hangar

STR_VEHICLE_LIST_MASS_STOP_LIST_TOOLTIP                         :{BLACK}Klik om alle voertuie in die lys te stop
STR_VEHICLE_LIST_MASS_START_LIST_TOOLTIP                        :{BLACK}Klik om alle voertuie in die lys aan te skakel
STR_VEHICLE_LIST_AVAILABLE_ENGINES_TOOLTIP                      :{BLACK}Vertoon 'n lys van beskikbare enjins vir hierdie voertiug.

STR_VEHICLE_LIST_SHARED_ORDERS_LIST_CAPTION                     :{WHITE}Gedeel opdrae van {COMMA} Voertui{P g e}

# Group window
###length VEHICLE_TYPES
STR_GROUP_ALL_TRAINS                                            :Alle triene
STR_GROUP_ALL_ROAD_VEHICLES                                     :Alle pad voertuie
STR_GROUP_ALL_SHIPS                                             :Alle skepe
STR_GROUP_ALL_AIRCRAFTS                                         :Alle vliegtuie

###length VEHICLE_TYPES
STR_GROUP_DEFAULT_TRAINS                                        :Ongegroepeerde treine
STR_GROUP_DEFAULT_ROAD_VEHICLES                                 :Ongegroepeerde pad voertuie
STR_GROUP_DEFAULT_SHIPS                                         :Ongegroepeerde skepe
STR_GROUP_DEFAULT_AIRCRAFTS                                     :Ongegroepeerde vliegtuig

STR_GROUP_COUNT_WITH_SUBGROUP                                   :{TINY_FONT}{COMMA} (+{COMMA})

STR_GROUPS_CLICK_ON_GROUP_FOR_TOOLTIP                           :{BLACK}Groepe - klik op 'n groep om alle voertuie in hierdie groep te lys. Sleep en los om te rangskik volgens hiërargie.
STR_GROUP_CREATE_TOOLTIP                                        :{BLACK}Klik om groep te skep
STR_GROUP_DELETE_TOOLTIP                                        :{BLACK}Vee uit die gekose groep
STR_GROUP_RENAME_TOOLTIP                                        :{BLACK}Hernoem die gekose groep
STR_GROUP_REPLACE_PROTECTION_TOOLTIP                            :{BLACK}Klik om hierdie groep teen outovervanging te beskerm

STR_QUERY_GROUP_DELETE_CAPTION                                  :{WHITE}Wis groep uit
STR_GROUP_DELETE_QUERY_TEXT                                     :{WHITE}Is jy seker jy wil hierdie groep en enige subgroepe uitwis?

STR_GROUP_ADD_SHARED_VEHICLE                                    :Voeg gedeelde voertuie
STR_GROUP_REMOVE_ALL_VEHICLES                                   :Verwyder alle voertuie

STR_GROUP_RENAME_CAPTION                                        :{BLACK}Hernoem 'n groep

STR_GROUP_PROFIT_THIS_YEAR                                      :Wins hierdie jaar:
STR_GROUP_PROFIT_LAST_YEAR                                      :Wins verlede jaar:
STR_GROUP_OCCUPANCY                                             :Huidige verbruik:
STR_GROUP_OCCUPANCY_VALUE                                       :{NUM}%

# Build vehicle window
###length 4
STR_BUY_VEHICLE_TRAIN_RAIL_CAPTION                              :Nuwe treine
STR_BUY_VEHICLE_TRAIN_ELRAIL_CAPTION                            :Nuwe Elektries Spoor Voertuie
STR_BUY_VEHICLE_TRAIN_MONORAIL_CAPTION                          :Nuwe monospoor voertuie
STR_BUY_VEHICLE_TRAIN_MAGLEV_CAPTION                            :Nuwe Maglev Voertuie

STR_BUY_VEHICLE_ROAD_VEHICLE_CAPTION                            :Nuwe Pad Voertuie
STR_BUY_VEHICLE_TRAM_VEHICLE_CAPTION                            :Nuwe Trem Voertuie

# Vehicle availability
###length VEHICLE_TYPES
STR_BUY_VEHICLE_TRAIN_ALL_CAPTION                               :Spoorweg Voertuie
STR_BUY_VEHICLE_ROAD_VEHICLE_ALL_CAPTION                        :Nuwe Padvoertuie
STR_BUY_VEHICLE_SHIP_CAPTION                                    :Nuwe Skepe
STR_BUY_VEHICLE_AIRCRAFT_CAPTION                                :Nuwe Vliegtuig

STR_PURCHASE_INFO_COST_WEIGHT                                   :{BLACK}Koste: {GOLD}{CURRENCY_LONG}{BLACK} Gewig: {GOLD}{WEIGHT_SHORT}
STR_PURCHASE_INFO_SPEED_POWER                                   :{BLACK}Spoed: {GOLD}{VELOCITY}{BLACK} Krag: {GOLD}{POWER}
STR_PURCHASE_INFO_SPEED                                         :{BLACK}Spoed: {GOLD}{VELOCITY}
STR_PURCHASE_INFO_SPEED_OCEAN                                   :{BLACK}Spoed op oseaan: {GOLD}{VELOCITY}
STR_PURCHASE_INFO_SPEED_CANAL                                   :{BLACK}Spoed op kanaal/rivier: {GOLD}{VELOCITY}
STR_PURCHASE_INFO_RUNNINGCOST                                   :{BLACK}Loopkoste: {GOLD}{CURRENCY_LONG}/jr
STR_PURCHASE_INFO_CAPACITY                                      :{BLACK}Kapasiteit: {GOLD}{CARGO_LONG} {STRING}
STR_PURCHASE_INFO_REFITTABLE                                    :(herboubaar)
STR_PURCHASE_INFO_DESIGNED_LIFE                                 :{BLACK}Ontwerp: {GOLD}{NUM}{BLACK} Leeftyd: {GOLD}{COMMA} jaar
STR_PURCHASE_INFO_DESIGNED                                      :{BLACK}Ontwerp: {GOLD}{NUM}
STR_PURCHASE_INFO_RELIABILITY                                   :{BLACK}Maks. betroubaarheid: {GOLD}{COMMA}%
STR_PURCHASE_INFO_COST                                          :{BLACK}Kos: {GOLD}{CURRENCY_LONG}
STR_PURCHASE_INFO_COST_REFIT                                    :{BLACK}Koste: {GOLD}{CURRENCY_LONG}{BLACK} (Herbou Koste: {GOLD}{CURRENCY_LONG}{BLACK})
STR_PURCHASE_INFO_WEIGHT_CWEIGHT                                :{BLACK}Massa: {GOLD}{WEIGHT_SHORT} ({WEIGHT_SHORT})
STR_PURCHASE_INFO_COST_SPEED                                    :{BLACK}Kos: {GOLD}{CURRENCY_LONG}{BLACK} Spoed: {GOLD}{VELOCITY}
STR_PURCHASE_INFO_COST_REFIT_SPEED                              :{BLACK}Koste: {GOLD}{CURRENCY_LONG}{BLACK} (Herbou Koste: {GOLD}{CURRENCY_LONG}{BLACK}) Spoed: {GOLD}{VELOCITY}
STR_PURCHASE_INFO_AIRCRAFT_CAPACITY                             :{BLACK}Kapasiteit: {GOLD}{CARGO_LONG}, {CARGO_LONG}
STR_PURCHASE_INFO_PWAGPOWER_PWAGWEIGHT                          :{BLACK}Self Krag Waens: {GOLD}+{POWER}{BLACK} Gewig: {GOLD}+{WEIGHT_SHORT}
STR_PURCHASE_INFO_REFITTABLE_TO                                 :{BLACK}Herboubaar na: {GOLD}{STRING}
STR_PURCHASE_INFO_ALL_TYPES                                     :Alle vrag tipes
STR_PURCHASE_INFO_NONE                                          :Geen
STR_PURCHASE_INFO_ALL_BUT                                       :Alles behalwe {CARGO_LIST}
STR_PURCHASE_INFO_MAX_TE                                        :{BLACK}Maks. Traktiewe Poging: {GOLD}{FORCE}
STR_PURCHASE_INFO_AIRCRAFT_RANGE                                :{BLACK}Afstand: {GOLD}{COMMA} teëls
STR_PURCHASE_INFO_AIRCRAFT_TYPE                                 :{BLACK}Vliegtuig tipe: {GOLD}{STRING}

###length 3

###length VEHICLE_TYPES
STR_BUY_VEHICLE_TRAIN_LIST_TOOLTIP                              :{BLACK}Trein kieslys - klik op voertuig vir inligting. CTRL+kliek vir wegsteek van die voertuig tipe
STR_BUY_VEHICLE_ROAD_VEHICLE_LIST_TOOLTIP                       :{BLACK}Pad voertuig kieslys - klik op voertuig vir inligting. CTRL+kliek vir wegsteek van die voertuig tipe
STR_BUY_VEHICLE_SHIP_LIST_TOOLTIP                               :{BLACK} Skip keuse lys. Klik op die skip vir inligting. CTRL+klik vir die wegsteek van die skip tipe
STR_BUY_VEHICLE_AIRCRAFT_LIST_TOOLTIP                           :{BLACK}Vliegtuig kieslys - klik op vliegtuig vir inligting. CTRL+kliek vir wegsteek van die vliegtuig tipe

###length VEHICLE_TYPES
STR_BUY_VEHICLE_TRAIN_BUY_VEHICLE_BUTTON                        :{BLACK}Koop Voertuig
STR_BUY_VEHICLE_ROAD_VEHICLE_BUY_VEHICLE_BUTTON                 :{BLACK}Koop Voertuig
STR_BUY_VEHICLE_SHIP_BUY_VEHICLE_BUTTON                         :{BLACK}Bou skip
STR_BUY_VEHICLE_AIRCRAFT_BUY_VEHICLE_BUTTON                     :{BLACK}Koop vliegtuig

###length VEHICLE_TYPES
STR_BUY_VEHICLE_TRAIN_BUY_REFIT_VEHICLE_BUTTON                  :{BLACK}Koop en Herbou Voertuig
STR_BUY_VEHICLE_ROAD_VEHICLE_BUY_REFIT_VEHICLE_BUTTON           :{BLACK}Koop en herbou voertuig
STR_BUY_VEHICLE_SHIP_BUY_REFIT_VEHICLE_BUTTON                   :{BLACK}Koop en herbou skip
STR_BUY_VEHICLE_AIRCRAFT_BUY_REFIT_VEHICLE_BUTTON               :{BLACK}Koop en Herbou Vliegtuig

###length VEHICLE_TYPES
STR_BUY_VEHICLE_TRAIN_BUY_VEHICLE_TOOLTIP                       :{BLACK}Koop die gekose lokomotief/wa. Shift+klik vir kwotasie
STR_BUY_VEHICLE_ROAD_VEHICLE_BUY_VEHICLE_TOOLTIP                :{BLACK}Koop die gekose voertuig. Shift+klik vir kwotasie
STR_BUY_VEHICLE_SHIP_BUY_VEHICLE_TOOLTIP                        :{BLACK}Koop die gekose skip. Shift+klik vir kwotasie
STR_BUY_VEHICLE_AIRCRAFT_BUY_VEHICLE_TOOLTIP                    :{BLACK}Koop die gekose vliegtuig. Shift+klik vir kwotasie

###length VEHICLE_TYPES
STR_BUY_VEHICLE_ROAD_VEHICLE_BUY_REFIT_VEHICLE_TOOLTIP          :{BLACK}Koop en monteer die gemerkte voertuig. Shift+Click toon geskatte koste sonder aankoopkoste
STR_BUY_VEHICLE_SHIP_BUY_REFIT_VEHICLE_TOOLTIP                  :{BLACK} Koop en herbou die gemerkte skip. Shift+Click toon geskatte koste sonder aankoopkoste
STR_BUY_VEHICLE_AIRCRAFT_BUY_REFIT_VEHICLE_TOOLTIP              :{BLACK}Koop en monteer die gemerkte vliegtuig. Shift+Click toon geskatte koste sonder aankoopkoste

###length VEHICLE_TYPES
STR_BUY_VEHICLE_TRAIN_RENAME_BUTTON                             :{BLACK}Hernoem
STR_BUY_VEHICLE_ROAD_VEHICLE_RENAME_BUTTON                      :{BLACK}Hernoem
STR_BUY_VEHICLE_SHIP_RENAME_BUTTON                              :{BLACK}Hernoem
STR_BUY_VEHICLE_AIRCRAFT_RENAME_BUTTON                          :{BLACK}Hernoem

###length VEHICLE_TYPES
STR_BUY_VEHICLE_TRAIN_RENAME_TOOLTIP                            :{BLACK}Hernoem trein voertuig tipe
STR_BUY_VEHICLE_ROAD_VEHICLE_RENAME_TOOLTIP                     :{BLACK}Hernoem pad voertuig tipe
STR_BUY_VEHICLE_SHIP_RENAME_TOOLTIP                             :{BLACK}Hernoem skip tipe
STR_BUY_VEHICLE_AIRCRAFT_RENAME_TOOLTIP                         :{BLACK}Hernoem vliegtuig tipe

###length VEHICLE_TYPES
STR_BUY_VEHICLE_TRAIN_HIDE_TOGGLE_BUTTON                        :{BLACK}Vertoon
STR_BUY_VEHICLE_ROAD_VEHICLE_HIDE_TOGGLE_BUTTON                 :{BLACK}Vertoon
STR_BUY_VEHICLE_SHIP_HIDE_TOGGLE_BUTTON                         :{BLACK}Vertoon
STR_BUY_VEHICLE_AIRCRAFT_HIDE_TOGGLE_BUTTON                     :{BLACK}Vertoon

###length VEHICLE_TYPES
STR_BUY_VEHICLE_TRAIN_SHOW_TOGGLE_BUTTON                        :{BLACK}Vertoon
STR_BUY_VEHICLE_ROAD_VEHICLE_SHOW_TOGGLE_BUTTON                 :{BLACK}Vertoon
STR_BUY_VEHICLE_SHIP_SHOW_TOGGLE_BUTTON                         :{BLACK}Vertoon
STR_BUY_VEHICLE_AIRCRAFT_SHOW_TOGGLE_BUTTON                     :{BLACK}Vertoon

###length VEHICLE_TYPES
STR_BUY_VEHICLE_TRAIN_HIDE_SHOW_TOGGLE_TOOLTIP                  :{BLACK}Skakel die wegsteek/vetrooning van die trein tipe
STR_BUY_VEHICLE_ROAD_VEHICLE_HIDE_SHOW_TOGGLE_TOOLTIP           :{BLACK}Skakel die wegsteek/vetrooning van die voertuig tipe
STR_BUY_VEHICLE_SHIP_HIDE_SHOW_TOGGLE_TOOLTIP                   :{BLACK}Skakel die wegsteek/vetrooning van die skip tipe
STR_BUY_VEHICLE_AIRCRAFT_HIDE_SHOW_TOGGLE_TOOLTIP               :{BLACK}Skakel die wegsteek/vetrooning van die vliegtuig tipe

###length VEHICLE_TYPES
STR_QUERY_RENAME_TRAIN_TYPE_CAPTION                             :{WHITE}Hernoem trein voertuig tipe
STR_QUERY_RENAME_ROAD_VEHICLE_TYPE_CAPTION                      :{WHITE}Hernoem pad voertuig tipe
STR_QUERY_RENAME_SHIP_TYPE_CAPTION                              :{WHITE}Hernoem skip tipe
STR_QUERY_RENAME_AIRCRAFT_TYPE_CAPTION                          :{WHITE}Hernoem vliegtuig tipe

# Depot window
STR_DEPOT_CAPTION                                               :{WHITE}{DEPOT}

STR_DEPOT_RENAME_TOOLTIP                                        :{BLACK}Verander naam van depot
STR_DEPOT_RENAME_DEPOT_CAPTION                                  :Hernoem depot

STR_DEPOT_NO_ENGINE                                             :{BLACK}-
STR_DEPOT_VEHICLE_TOOLTIP                                       :{BLACK}{ENGINE}{STRING}
STR_DEPOT_VEHICLE_TOOLTIP_CHAIN                                 :{BLACK}{NUM} voertuig{P "" s}{STRING}
STR_DEPOT_VEHICLE_TOOLTIP_CARGO                                 :{}{CARGO_LONG} ({CARGO_SHORT})

###length VEHICLE_TYPES
STR_DEPOT_TRAIN_LIST_TOOLTIP                                    :{BLACK}Treine - sleep wa met linkerknoppie om dit by die trein te voeg/wegvat, regs-klik op trein vir inligting. Hou Ctrl om altwee funksies op die volgende ketting toe te pas
STR_DEPOT_ROAD_VEHICLE_LIST_TOOLTIP                             :{BLACK}Voertuie - regs-klik op voertuig vir inligting
STR_DEPOT_SHIP_LIST_TOOLTIP                                     :{BLACK}Skepe - regs-klik op skip vir inligting
STR_DEPOT_AIRCRAFT_LIST_TOOLTIP                                 :{BLACK}Vliegtuie - regs-klik op vliegtuig vir inligting

###length VEHICLE_TYPES
STR_DEPOT_TRAIN_SELL_TOOLTIP                                    :{BLACK}Sleep trein voertuig hier om dit te verkoop
STR_DEPOT_ROAD_VEHICLE_SELL_TOOLTIP                             :{BLACK}Sleep pad voertuig hier om dit te verkoop
STR_DEPOT_SHIP_SELL_TOOLTIP                                     :{BLACK}Sleep skip hier om dit te verkoop
STR_DEPOT_AIRCRAFT_SELL_TOOLTIP                                 :{BLACK}Sleep vliegtuig hier om dit te verkoop

###length VEHICLE_TYPES
STR_DEPOT_SELL_ALL_BUTTON_TRAIN_TOOLTIP                         :{BLACK}Verkoop allep treine in die depot
STR_DEPOT_SELL_ALL_BUTTON_ROAD_VEHICLE_TOOLTIP                  :{BLACK}Verkoop alle pad voertuie in die depot
STR_DEPOT_SELL_ALL_BUTTON_SHIP_TOOLTIP                          :{BLACK}Verkoop alle skepe in die depot
STR_DEPOT_SELL_ALL_BUTTON_AIRCRAFT_TOOLTIP                      :{BLACK}Verkoop alle vliegtuie in die hangar

###length VEHICLE_TYPES
STR_DEPOT_AUTOREPLACE_TRAIN_TOOLTIP                             :{BLACK}Outovervang alle treine in die depot
STR_DEPOT_AUTOREPLACE_ROAD_VEHICLE_TOOLTIP                      :{BLACK}Outovervang alle pad voertuie in die depot
STR_DEPOT_AUTOREPLACE_SHIP_TOOLTIP                              :{BLACK}Outovervang alle skepe in die depot
STR_DEPOT_AUTOREPLACE_AIRCRAFT_TOOLTIP                          :{BLACK}Outovervang alle vlietuie in die hangar

###length VEHICLE_TYPES
STR_DEPOT_TRAIN_NEW_VEHICLES_BUTTON                             :{BLACK}Nuwe Voertuie
STR_DEPOT_ROAD_VEHICLE_NEW_VEHICLES_BUTTON                      :{BLACK}Nuwe Voertuie
STR_DEPOT_SHIP_NEW_VEHICLES_BUTTON                              :{BLACK}Nuwe Skepe
STR_DEPOT_AIRCRAFT_NEW_VEHICLES_BUTTON                          :{BLACK}Nuwe Vliegtuig

###length VEHICLE_TYPES
STR_DEPOT_TRAIN_NEW_VEHICLES_TOOLTIP                            :{BLACK}Koop nuwe lokomotief/trok
STR_DEPOT_ROAD_VEHICLE_NEW_VEHICLES_TOOLTIP                     :{BLACK}Koop nuwe voertuig
STR_DEPOT_SHIP_NEW_VEHICLES_TOOLTIP                             :{BLACK}Koop nuwe skip
STR_DEPOT_AIRCRAFT_NEW_VEHICLES_TOOLTIP                         :{BLACK}Koop nuwe vliegtuig

###length VEHICLE_TYPES
STR_DEPOT_CLONE_TRAIN                                           :{BLACK}Kloon Trein
STR_DEPOT_CLONE_ROAD_VEHICLE                                    :{BLACK}Kloon Voertuig
STR_DEPOT_CLONE_SHIP                                            :{BLACK}Kloon Skip
STR_DEPOT_CLONE_AIRCRAFT                                        :{BLACK}Kloon Vliegtuig

###length VEHICLE_TYPES
STR_DEPOT_CLONE_TRAIN_DEPOT_INFO                                :{BLACK}Klik hier en dan op 'n bestaande trein om 'n spieëlbeeld van die bestaande trein te koop. Ctrl+Klik om die opdragte tel deel. Shift+klik vir kwotasie
STR_DEPOT_CLONE_ROAD_VEHICLE_DEPOT_INFO                         :{BLACK}Klik hier en dan op 'n bestaande voertuig om 'n spieëlbeeld van die bestaande voertuig te koop. Shift+klik vir kwotasie
STR_DEPOT_CLONE_SHIP_DEPOT_INFO                                 :{BLACK}Klik hier en dan op 'n bestaande skip om 'n spieëlbeeld van die bestaande skip te koop. Shift+klik vir kwotasie
STR_DEPOT_CLONE_AIRCRAFT_INFO_HANGAR_WINDOW                     :{BLACK}Klik hier en dan op 'n bestaande vliegtuig om 'n spieëlbeeld van die bestaande vliegtuig te koop. Shift+klik vir kwotasie

###length VEHICLE_TYPES
STR_DEPOT_TRAIN_LOCATION_TOOLTIP                                :{BLACK}Skuif skerm na trein diensstasie. Ctrl+klik om 'n nuwe venster vir die trein diensstasie oop te maak
STR_DEPOT_ROAD_VEHICLE_LOCATION_TOOLTIP                         :{BLACK}Skuif skerm na voertuigdiensstasie. Ctrl+klik om 'n nuwe venster vir die voertuigdiensstasie oop te maak
STR_DEPOT_SHIP_LOCATION_TOOLTIP                                 :{BLACK}Skuif skerm na skeepswerf. Ctrl+klik om 'n nuwe venster vir die skeepswerf oop te maak
STR_DEPOT_AIRCRAFT_LOCATION_TOOLTIP                             :{BLACK}Skuif skerm na loods. Ctrl+klik om 'n nuwe venster vir die loods oop te maak

###length VEHICLE_TYPES
STR_DEPOT_VEHICLE_ORDER_LIST_TRAIN_TOOLTIP                      :{BLACK}Kry 'n lys van alle treine met die huidige depot in sy opdrae
STR_DEPOT_VEHICLE_ORDER_LIST_ROAD_VEHICLE_TOOLTIP               :{BLACK}Kry 'n lys van alle pad voertuie met die huidige depot in sy opdrae
STR_DEPOT_VEHICLE_ORDER_LIST_SHIP_TOOLTIP                       :{BLACK}Kry 'n lys van alle skepe met die huidige depot in sy opdrae
STR_DEPOT_VEHICLE_ORDER_LIST_AIRCRAFT_TOOLTIP                   :{BLACK}Kry 'n lys van alle vliegtuie wat enige hangar by die lughawe in sy opdrae het

###length VEHICLE_TYPES
STR_DEPOT_MASS_STOP_DEPOT_TRAIN_TOOLTIP                         :{BLACK}Klik om alle treine in die treindepot te stop
STR_DEPOT_MASS_STOP_DEPOT_ROAD_VEHICLE_TOOLTIP                  :{BLACK}Klik om alle voertuie in die diensstasie te stop
STR_DEPOT_MASS_STOP_DEPOT_SHIP_TOOLTIP                          :{BLACK}Klik om alle skepe in die skeepswerf te stop
STR_DEPOT_MASS_STOP_HANGAR_TOOLTIP                              :{BLACK}Klik om alle vlietuie in die loods te stop

###length VEHICLE_TYPES
STR_DEPOT_MASS_START_DEPOT_TRAIN_TOOLTIP                        :{BLACK}Klik om alle treine in die treindepot aan te skakel
STR_DEPOT_MASS_START_DEPOT_ROAD_VEHICLE_TOOLTIP                 :{BLACK}Klik om alle padvoertuie in die diensstasie aan te skakel
STR_DEPOT_MASS_START_DEPOT_SHIP_TOOLTIP                         :{BLACK}Klik om alle skepe in die skeepswerf aan te skakel
STR_DEPOT_MASS_START_HANGAR_TOOLTIP                             :{BLACK}Klik om alle vliegtuie in die loods aan te skakel

STR_DEPOT_DRAG_WHOLE_TRAIN_TO_SELL_TOOLTIP                      :{BLACK}Sleep trein enjin hier om hele trein te verkoop
STR_DEPOT_SELL_CONFIRMATION_TEXT                                :{YELLOW}U staan op die punt om al die voertuie in die depot te verkoop. Is jy seker?

# Engine preview window
STR_ENGINE_PREVIEW_CAPTION                                      :{WHITE}Boodskap van voertuig fabrikant
STR_ENGINE_PREVIEW_MESSAGE                                      :{GOLD}Ons het sopas 'n nuwe {STRING} ontwerp, sal jy belangstel om hierdie voertuig eksklusief vir 'n jaar te gebruik. Hierdie word gedoen om te kyk hoe die voertuig doen voordat hy wereld wyd in produksie gesit word?

STR_ENGINE_PREVIEW_RAILROAD_LOCOMOTIVE                          :spoorweg lokomotief
STR_ENGINE_PREVIEW_ELRAIL_LOCOMOTIVE                            :geëlektrifiseerde spoorweglokomotief
STR_ENGINE_PREVIEW_MONORAIL_LOCOMOTIVE                          :monospoor lokomotief
STR_ENGINE_PREVIEW_MAGLEV_LOCOMOTIVE                            :maglev lokomotief

STR_ENGINE_PREVIEW_ROAD_VEHICLE                                 :padvoertuig
STR_ENGINE_PREVIEW_TRAM_VEHICLE                                 :tremweg voertuie

STR_ENGINE_PREVIEW_AIRCRAFT                                     :vliegtuig
STR_ENGINE_PREVIEW_SHIP                                         :skip

STR_ENGINE_PREVIEW_COST_WEIGHT_SPEED_POWER                      :{BLACK}Koste: {CURRENCY_LONG} Massa: {WEIGHT_SHORT}{}Spoed: {VELOCITY}  Krag: {POWER}{}Loopkoste: {CURRENCY_LONG}/jr{}Kapasitiet: {CARGO_LONG}
STR_ENGINE_PREVIEW_COST_WEIGHT_SPEED_POWER_MAX_TE               :{BLACK}Koste: {CURRENCY_LONG} Gewig: {WEIGHT_SHORT}{}Spoed: {VELOCITY}  Krag: {POWER}  Maks. Treg Krag: {6:FORCE}{}Lopende Koste: {4:CURRENCY_LONG}/jaar{}Kapasitiet: {5:CARGO_LONG}
STR_ENGINE_PREVIEW_COST_MAX_SPEED_CAP_RUNCOST                   :{BLACK}Koste: {CURRENCY_LONG} Maks. Spoed: {VELOCITY}{}Kapasiteit: {CARGO_LONG}{}Lopende Koste: {CURRENCY_LONG}/jaar
STR_ENGINE_PREVIEW_COST_MAX_SPEED_TYPE_CAP_CAP_RUNCOST          :{BLACK}Koste: {CURRENCY_LONG} Maks. Spoed: {VELOCITY}{}Vliegtuig Tipe: {STRING}{}Kapasiteit: {CARGO_LONG}, {CARGO_LONG}{}Lopende Koste: {CURRENCY_LONG}/jr
STR_ENGINE_PREVIEW_COST_MAX_SPEED_TYPE_CAP_RUNCOST              :{BLACK}Koste: {CURRENCY_LONG} Maks. Spoed: {VELOCITY}{}Vliegtuig tipe: {STRING}{}Kapasiteit: {CARGO_LONG}{}Lopende koste: {CURRENCY_LONG}/jr
STR_ENGINE_PREVIEW_COST_MAX_SPEED_TYPE_RANGE_CAP_CAP_RUNCOST    :{BLACK}Koste: {CURRENCY_LONG} Maks. Spoed: {VELOCITY}{}Vliegtuig tipe: {STRING} Afstand: {COMMA} tiles{}Kapasiteit: {CARGO_LONG}, {CARGO_LONG}{}Lopende Koste: {CURRENCY_LONG}/jr
STR_ENGINE_PREVIEW_COST_MAX_SPEED_TYPE_RANGE_CAP_RUNCOST        :{BLACK}Koste: {CURRENCY_LONG} Maks. Spoed: {VELOCITY}{}Vliegtuig tipe: {STRING} Afstand: {COMMA} teëls{}Kapasiteit: {CARGO_LONG}{}Lopende Koste: {CURRENCY_LONG}/jr

# Autoreplace window
STR_REPLACE_VEHICLES_WHITE                                      :{WHITE}Vervang {STRING} - {STRING}

STR_REPLACE_VEHICLE_VEHICLES_IN_USE                             :{YELLOW}Voertuie in gebruik
STR_REPLACE_VEHICLE_VEHICLES_IN_USE_TOOLTIP                     :{BLACK}Kolom met voertuie wat jy besit
STR_REPLACE_VEHICLE_AVAILABLE_VEHICLES                          :{YELLOW}Beskikbare voertuie
STR_REPLACE_VEHICLE_AVAILABLE_VEHICLES_TOOLTIP                  :{BLACK}Kolom met voertuie wat beskikbaar is vir vervanging

###length VEHICLE_TYPES
STR_REPLACE_VEHICLE_TRAIN                                       :Trein
STR_REPLACE_VEHICLE_ROAD_VEHICLE                                :Pad voertuig
STR_REPLACE_VEHICLE_SHIP                                        :Skip
STR_REPLACE_VEHICLE_AIRCRAFT                                    :Vliegtuig

STR_REPLACE_HELP_LEFT_ARRAY                                     :{BLACK}Kies die enjin tipe om te vervang
STR_REPLACE_HELP_RIGHT_ARRAY                                    :{BLACK}Kies die nuwe enjin tipe wat jy wil gebruik in plaas van die linker gekose enjin tipe

STR_REPLACE_VEHICLES_START                                      :{BLACK}Vervang voertuie
STR_REPLACE_VEHICLES_NOW                                        :Vervand alle voertuie nou
STR_REPLACE_VEHICLES_WHEN_OLD                                   :Vervang net ou voertuie
STR_REPLACE_HELP_START_BUTTON                                   :{BLACK}Druk om vervanging van die linker gekose enjin tipe met die regter gekose enjin tipe te begin
STR_REPLACE_NOT_REPLACING                                       :{BLACK}Word nie vervang nie
STR_REPLACE_NOT_REPLACING_VEHICLE_SELECTED                      :{BLACK}Geen voertuig gekies
STR_REPLACE_REPLACING_WHEN_OLD                                  :{ENGINE} waneer oud
STR_REPLACE_VEHICLES_STOP                                       :{BLACK}Staak vervanging
STR_REPLACE_HELP_STOP_BUTTON                                    :{BLACK}Druk om die vervanging van die linker gekose enjin tipe te stop

STR_REPLACE_ENGINE_WAGON_SELECT_HELP                            :{BLACK}Skakel tussen enjin en wa vervang vensters
STR_REPLACE_ENGINES                                             :Enjin
STR_REPLACE_WAGONS                                              :Waens
STR_REPLACE_ALL_RAILTYPE                                        :Alle spoorvoertuie
STR_REPLACE_ALL_ROADTYPE                                        :Alle padvoertuie

###length 2
STR_REPLACE_HELP_RAILTYPE                                       :{BLACK}Kies die soort spoor waarvoor lokomotiewe vervang moet word
STR_REPLACE_HELP_ROADTYPE                                       :{BLACK}Kies die padtipe waarvoor u enjins wil vervang
###next-name-looks-similar

STR_REPLACE_HELP_REPLACE_INFO_TAB                               :{BLACK}Toon aan watter enjin die linker gekose enjin mee vervang moet word , indien enige
STR_REPLACE_RAIL_VEHICLES                                       :Treine
STR_REPLACE_ELRAIL_VEHICLES                                     :Elektriese treine
STR_REPLACE_MONORAIL_VEHICLES                                   :Monospoor voertuie
STR_REPLACE_MAGLEV_VEHICLES                                     :Maglev Voertuie

STR_REPLACE_ROAD_VEHICLES                                       :Padvoertuie
STR_REPLACE_TRAM_VEHICLES                                       :Tremweg voertuie

STR_REPLACE_REMOVE_WAGON_HELP                                   :{BLACK}Maak autovervanging die lengte van 'n trein dieselfde hou deur verwydering waens (deur voor te begin), indien die enjin vervanging die trein langer sal maak

# Vehicle view
STR_VEHICLE_VIEW_CAPTION                                        :{WHITE}{VEHICLE}

###length VEHICLE_TYPES

###length VEHICLE_TYPES
STR_VEHICLE_VIEW_TRAIN_SEND_TO_DEPOT_TOOLTIP                    :{BLACK}Stuur trein na diensstasie. Ctrl+klik om net te diens
STR_VEHICLE_VIEW_ROAD_VEHICLE_SEND_TO_DEPOT_TOOLTIP             :{BLACK}Stuur voertuig na diensstasie. Ctrl+klik om net te diens
STR_VEHICLE_VIEW_SHIP_SEND_TO_DEPOT_TOOLTIP                     :{BLACK}Stuur skip na skeepswerf. Ctrl+klik om net te diens
STR_VEHICLE_VIEW_AIRCRAFT_SEND_TO_DEPOT_TOOLTIP                 :{BLACK}Stuur vliegtuig na loods. Ctrl+klik om net te diens

###length VEHICLE_TYPES
STR_VEHICLE_VIEW_CLONE_TRAIN_INFO                               :{BLACK}Dit sal 'n spieëlbeeld van die trein koop. Shift+klik vir kwotasie
STR_VEHICLE_VIEW_CLONE_ROAD_VEHICLE_INFO                        :{BLACK}Dit sal 'n spieëlbeeld van die voertuig koop. Shift+klik vir kwotasie
STR_VEHICLE_VIEW_CLONE_SHIP_INFO                                :{BLACK}Dit sal 'n spieëlbeeld van die skip koop. Shift+klik vir kwotasie
STR_VEHICLE_VIEW_CLONE_AIRCRAFT_INFO                            :{BLACK}Dit sal 'n spieëlbeeld van die voertuig koop. Ctrl-klik om opdrae te deel. Shift+klik vir kwotasie

STR_VEHICLE_VIEW_TRAIN_IGNORE_SIGNAL_TOOLTIP                    :{BLACK}Forseer trein om voort te gaan sonder om vir sien die uit te klaar
STR_VEHICLE_VIEW_TRAIN_REVERSE_TOOLTIP                          :{BLACK}Agteruit rigting van trein
STR_VEHICLE_VIEW_ROAD_VEHICLE_REVERSE_TOOLTIP                   :{BLACK}Forseer voertuig om te draai om

###length VEHICLE_TYPES
STR_VEHICLE_VIEW_TRAIN_REFIT_TOOLTIP                            :{BLACK}Herbou trein om 'n ander vrag tipe te ontvoer
STR_VEHICLE_VIEW_ROAD_VEHICLE_REFIT_TOOLTIP                     :{BLACK}Herbou pad voertuig om 'n ander vrag tipe te ontvoer
STR_VEHICLE_VIEW_SHIP_REFIT_TOOLTIP                             :{BLACK}Herbou vragskip om 'n ander vrag tipe te vervoer
STR_VEHICLE_VIEW_AIRCRAFT_REFIT_TOOLTIP                         :{BLACK}Herbou vliegtuig om 'n ander vrag tipe te ontvoer

###length VEHICLE_TYPES
STR_VEHICLE_VIEW_TRAIN_ORDERS_TOOLTIP                           :{BLACK}Vertoon trein se opdrae. Ctrl+klik om die trein se rooster te wys
STR_VEHICLE_VIEW_ROAD_VEHICLE_ORDERS_TOOLTIP                    :{BLACK}Vertoon voertuig se opdrae. Ctrl+klik om die voertuig se rooster te wys
STR_VEHICLE_VIEW_SHIP_ORDERS_TOOLTIP                            :{BLACK}Vertoon skip se opdrae. Ctrl+klik om die skip se rooster te wys
STR_VEHICLE_VIEW_AIRCRAFT_ORDERS_TOOLTIP                        :{BLACK}Vertoon vliegtuig se opdrae. Ctrl+klik om die vliegtuig se rooster te wys

###length VEHICLE_TYPES
STR_VEHICLE_VIEW_TRAIN_SHOW_DETAILS_TOOLTIP                     :{BLACK}Toon trein besonderhede
STR_VEHICLE_VIEW_ROAD_VEHICLE_SHOW_DETAILS_TOOLTIP              :{BLACK}Wys pad voertuig aanwyse
STR_VEHICLE_VIEW_SHIP_SHOW_DETAILS_TOOLTIP                      :{BLACK}Wys skip se aanwyse
STR_VEHICLE_VIEW_AIRCRAFT_SHOW_DETAILS_TOOLTIP                  :{BLACK}Toon vliegtuig aanwyse

###length VEHICLE_TYPES

# Messages in the start stop button in the vehicle view
STR_VEHICLE_STATUS_LOADING_UNLOADING                            :{LTBLUE}Laai / Aflaai
STR_VEHICLE_STATUS_LEAVING                                      :{LTBLUE}Verlaat
STR_VEHICLE_STATUS_CRASHED                                      :{RED}Botsing!
STR_VEHICLE_STATUS_BROKEN_DOWN                                  :{RED}Teenspoed
STR_VEHICLE_STATUS_STOPPED                                      :{RED}Gestop
STR_VEHICLE_STATUS_TRAIN_STOPPING_VEL                           :{RED}Ophou, {VELOCITY}
STR_VEHICLE_STATUS_TRAIN_NO_POWER                               :{RED}Geen Krag
STR_VEHICLE_STATUS_TRAIN_STUCK                                  :{ORANGE}Wag vir beskikbare pad
STR_VEHICLE_STATUS_AIRCRAFT_TOO_FAR                             :{ORANGE}Te ver na volgende bestemming

STR_VEHICLE_STATUS_HEADING_FOR_STATION_VEL                      :{LTBLUE}Oppad na {STATION}, {VELOCITY}
STR_VEHICLE_STATUS_NO_ORDERS_VEL                                :{LTBLUE}Geen opdrae, {VELOCITY}
STR_VEHICLE_STATUS_HEADING_FOR_WAYPOINT_VEL                     :{LTBLUE}Oppad na {WAYPOINT}, {VELOCITY}
STR_VEHICLE_STATUS_HEADING_FOR_DEPOT_VEL                        :{ORANGE}Oppad na {DEPOT}, {VELOCITY}
STR_VEHICLE_STATUS_HEADING_FOR_DEPOT_SERVICE_VEL                :{LTBLUE}Diens by {DEPOT}, {VELOCITY}


# Vehicle stopped/started animations
###length 2
STR_VEHICLE_COMMAND_STOPPED_SMALL                               :{TINY_FONT}{RED}Gestop
STR_VEHICLE_COMMAND_STOPPED                                     :{RED}Gestop

###length 2
STR_VEHICLE_COMMAND_STARTED_SMALL                               :{TINY_FONT}{GREEN}Begin
STR_VEHICLE_COMMAND_STARTED                                     :{GREEN}Begin

# Vehicle details
STR_VEHICLE_DETAILS_CAPTION                                     :{WHITE}{VEHICLE} (Aanwyse)

###length VEHICLE_TYPES
STR_VEHICLE_DETAILS_TRAIN_RENAME                                :{BLACK}Benoem trein
STR_VEHICLE_DETAILS_ROAD_VEHICLE_RENAME                         :{BLACK}Benoem pad voertuig
STR_VEHICLE_DETAILS_SHIP_RENAME                                 :{BLACK}Benoem skip
STR_VEHICLE_DETAILS_AIRCRAFT_RENAME                             :{BLACK}Benoem vliegtuig

STR_VEHICLE_INFO_AGE_RUNNING_COST_YR                            :{BLACK}Ouderdom: {LTBLUE}{STRING}{BLACK}   Lopende koste: {LTBLUE}{CURRENCY_LONG}/jaar
STR_VEHICLE_INFO_AGE                                            :{COMMA} ja{P ar re} ({COMMA})
STR_VEHICLE_INFO_AGE_RED                                        :{RED}{COMMA} ja{P ar re} ({COMMA})

STR_VEHICLE_INFO_MAX_SPEED                                      :{BLACK}Maks. spoed: {LTBLUE}{VELOCITY}
STR_VEHICLE_INFO_MAX_SPEED_TYPE                                 :{BLACK}Maks. spoed: {LTBLUE}{VELOCITY} {BLACK}Vliegtuig tipe: {LTBLUE}{STRING}
STR_VEHICLE_INFO_MAX_SPEED_TYPE_RANGE                           :{BLACK}Maks. spoed: {LTBLUE}{VELOCITY} {BLACK}Vliegtuig tipe: {LTBLUE}{STRING} {BLACK}Afstand: {LTBLUE}{COMMA}teëls
STR_VEHICLE_INFO_WEIGHT_POWER_MAX_SPEED                         :{BLACK}Gewig: {LTBLUE}{WEIGHT_SHORT} {BLACK}Krag: {LTBLUE}{POWER}{BLACK} Maks. spoed: {LTBLUE}{VELOCITY}
STR_VEHICLE_INFO_WEIGHT_POWER_MAX_SPEED_MAX_TE                  :{BLACK}Massa: {LTBLUE}{WEIGHT_SHORT} {BLACK}Krag: {LTBLUE}{POWER}{BLACK} Maks. spoed: {LTBLUE}{VELOCITY} {BLACK}Maks. T.E.: {LTBLUE}{FORCE}

STR_VEHICLE_INFO_PROFIT_THIS_YEAR_LAST_YEAR                     :{BLACK}Wins hierdie jaar: {LTBLUE}{CURRENCY_LONG} (vorige jaar: {CURRENCY_LONG})
STR_VEHICLE_INFO_RELIABILITY_BREAKDOWNS                         :{BLACK}Betroubaarheid: {LTBLUE}{COMMA}%  {BLACK}Hoeveel keer onklaar sedert laaste diens: {LTBLUE}{COMMA}

STR_VEHICLE_INFO_BUILT_VALUE                                    :{LTBLUE}{ENGINE} {BLACK}Gebou: {LTBLUE}{NUM}{BLACK} Waarde: {LTBLUE}{CURRENCY_LONG}
STR_VEHICLE_INFO_NO_CAPACITY                                    :{BLACK}Kapasiteit: {LTBLUE}Geen{STRING}
STR_VEHICLE_INFO_CAPACITY                                       :{BLACK}Kapasiteit: {LTBLUE}{CARGO_LONG}{3:STRING}
STR_VEHICLE_INFO_CAPACITY_MULT                                  :{BLACK}Kapasiteit: {LTBLUE}{CARGO_LONG}{3:STRING} (x{4:NUM})
STR_VEHICLE_INFO_CAPACITY_CAPACITY                              :{BLACK}Kapasiteit: {LTBLUE}{CARGO_LONG}, {CARGO_LONG}{STRING}

STR_VEHICLE_INFO_FEEDER_CARGO_VALUE                             :{BLACK}Oordragkrediet: {LTBLUE}{CURRENCY_LONG}

STR_VEHICLE_DETAILS_SERVICING_INTERVAL_DAYS                     :{BLACK}Diens tussentyd: {LTBLUE}{COMMA}{NBSP}dae{BLACK}   Laaste diens: {LTBLUE}{DATE_LONG}
STR_VEHICLE_DETAILS_SERVICING_INTERVAL_PERCENT                  :{BLACK}Diens tussentyd: {LTBLUE}{COMMA}%{BLACK}   Laaste diens: {LTBLUE}{DATE_LONG}
STR_VEHICLE_DETAILS_INCREASE_SERVICING_INTERVAL_TOOLTIP         :{BLACK}Vermeeder diensinterval met 10 dae. Ctrl+klik om interval met 5 dae te vermeerder
STR_VEHICLE_DETAILS_DECREASE_SERVICING_INTERVAL_TOOLTIP         :{BLACK}Verminder diensinterval met 10. Ctrl+klik om interval met 5 dae te verminder

STR_SERVICE_INTERVAL_DROPDOWN_TOOLTIP                           :{BLACK}Verander instandhoudings-interval tipe
STR_VEHICLE_DETAILS_DEFAULT                                     :Verstek
STR_VEHICLE_DETAILS_DAYS                                        :Dae
STR_VEHICLE_DETAILS_PERCENT                                     :Persentasie

###length VEHICLE_TYPES
STR_QUERY_RENAME_TRAIN_CAPTION                                  :{WHITE}Benoem trein
STR_QUERY_RENAME_ROAD_VEHICLE_CAPTION                           :{WHITE}Benoem pad voertuig
STR_QUERY_RENAME_SHIP_CAPTION                                   :{WHITE}Benoem skip
STR_QUERY_RENAME_AIRCRAFT_CAPTION                               :{WHITE}Benoem vliegtuig

# Extra buttons for train details windows
STR_VEHICLE_DETAILS_TRAIN_ENGINE_BUILT_AND_VALUE                :{LTBLUE}{ENGINE}{BLACK}   Gebou: {LTBLUE}{NUM}{BLACK} Waarde: {LTBLUE}{CURRENCY_LONG}
STR_VEHICLE_DETAILS_TRAIN_WAGON_VALUE                           :{LTBLUE}{ENGINE}{BLACK}   Waarde: {LTBLUE}{CURRENCY_LONG}

STR_VEHICLE_DETAILS_TRAIN_TOTAL_CAPACITY_TEXT                   :{BLACK}Totale vragkapasiteit van die trein:
STR_VEHICLE_DETAILS_TRAIN_TOTAL_CAPACITY                        :{LTBLUE}- {CARGO_LONG} ({CARGO_SHORT})
STR_VEHICLE_DETAILS_TRAIN_TOTAL_CAPACITY_MULT                   :{LTBLUE}- {CARGO_LONG} ({CARGO_SHORT}) (x{NUM})

STR_VEHICLE_DETAILS_CARGO_EMPTY                                 :{LTBLUE}Leeg
STR_VEHICLE_DETAILS_CARGO_FROM                                  :{LTBLUE}{CARGO_LONG} vanaf {STATION}
STR_VEHICLE_DETAILS_CARGO_FROM_MULT                             :{LTBLUE}{CARGO_LONG} van {STATION} (x{NUM})

STR_VEHICLE_DETAIL_TAB_CARGO                                    :{BLACK}Vrag
STR_VEHICLE_DETAILS_TRAIN_CARGO_TOOLTIP                         :{BLACK}Wys besonderhede van vrag gedra
STR_VEHICLE_DETAIL_TAB_INFORMATION                              :{BLACK}Inligting
STR_VEHICLE_DETAILS_TRAIN_INFORMATION_TOOLTIP                   :{BLACK}Wys besonderhede van trein voertuie
STR_VEHICLE_DETAIL_TAB_CAPACITIES                               :{BLACK}Kapasiteite
STR_VEHICLE_DETAILS_TRAIN_CAPACITIES_TOOLTIP                    :{BLACK}Wys kapasiteite van elke voertuig
STR_VEHICLE_DETAIL_TAB_TOTAL_CARGO                              :{BLACK}Totale Vrag
STR_VEHICLE_DETAILS_TRAIN_TOTAL_CARGO_TOOLTIP                   :{BLACK}Toon totale kapasiteit van trein, per vragtipe

STR_VEHICLE_DETAILS_TRAIN_ARTICULATED_RV_CAPACITY               :{BLACK}Kapasiteit: {LTBLUE}

# Vehicle refit
STR_REFIT_CAPTION                                               :{WHITE}{VEHICLE} (Herbou)
STR_REFIT_TITLE                                                 :{GOLD}Kies vrag tipe vir skip te ontvoer:
STR_REFIT_NEW_CAPACITY_COST_OF_REFIT                            :{BLACK}Nuwe kapasiteit: {GOLD}{CARGO_LONG}{}{BLACK}Herboukoste: {RED}{CURRENCY_LONG}
STR_REFIT_NEW_CAPACITY_INCOME_FROM_REFIT                        :{BLACK}Nuwe kapasiteit: {GOLD}{CARGO_LONG}{}{BLACK}Inkomste vanaf herinrig: {GREEN}{CURRENCY_LONG}
STR_REFIT_NEW_CAPACITY_COST_OF_AIRCRAFT_REFIT                   :{BLACK}Nuwe Kapasiteit: {GOLD}{CARGO_LONG}, {GOLD}{CARGO_LONG}{}{BLACK}Koste om te herbou: {RED}{CURRENCY_LONG}
STR_REFIT_NEW_CAPACITY_INCOME_FROM_AIRCRAFT_REFIT               :{BLACK}Nuwe kapasiteit: {GOLD}{CARGO_LONG}, {GOLD}{CARGO_LONG}{}{BLACK}Inkomste van herinrig: {GREEN}{CURRENCY_LONG}
STR_REFIT_SELECT_VEHICLES_TOOLTIP                               :{BLACK}Kies die voertuig om te omskep. Sleep die muis om meer as een voertuig te selekteer. Klik op 'n leë spasie om die hele voertuig te kies. Ctrl+klik sal 'n voertuig en die daaropvolgende ketting kies

###length VEHICLE_TYPES
STR_REFIT_TRAIN_LIST_TOOLTIP                                    :{BLACK}Kies vrag tipe vir trein te ontvoer
STR_REFIT_ROAD_VEHICLE_LIST_TOOLTIP                             :{BLACK}Kies vrag tipe vir pad voertuig om te vervoer
STR_REFIT_SHIP_LIST_TOOLTIP                                     :{BLACK}Kies vrag tipe vir skip te ontvoer
STR_REFIT_AIRCRAFT_LIST_TOOLTIP                                 :{BLACK}Kies vrag tipe vir vliegtuig om te ontvoer

###length VEHICLE_TYPES
STR_REFIT_TRAIN_REFIT_BUTTON                                    :{BLACK}Herbou trein
STR_REFIT_ROAD_VEHICLE_REFIT_BUTTON                             :{BLACK}Herbou pad voertuig
STR_REFIT_SHIP_REFIT_BUTTON                                     :{BLACK}Herbou skip
STR_REFIT_AIRCRAFT_REFIT_BUTTON                                 :{BLACK}Herbou vliegtuig

###length VEHICLE_TYPES
STR_REFIT_TRAIN_REFIT_TOOLTIP                                   :{BLACK}Herbou trein om verlig vrag tipe te ontvoer
STR_REFIT_ROAD_VEHICLE_REFIT_TOOLTIP                            :{BLACK}Herbou pad voertuig om beklemtoonde vrat tipe te ontvoer
STR_REFIT_SHIP_REFIT_TOOLTIP                                    :{BLACK}Herbou skip om die verligte vrag tipe te ontvoer
STR_REFIT_AIRCRAFT_REFIT_TOOLTIP                                :{BLACK}Herbou vliegtuig om verlig vrag tipe te ontvoer

# Order view
STR_ORDERS_CAPTION                                              :{WHITE}{VEHICLE} (Opdrae)
STR_ORDERS_TIMETABLE_VIEW                                       :{BLACK}Rooster
STR_ORDERS_TIMETABLE_VIEW_TOOLTIP                               :{BLACK}Skakel na die rooster uitsig

STR_ORDERS_LIST_TOOLTIP                                         :{BLACK}Roetelys - klik op 'n bestemming om dit te kies. Ctrl+klik skuif die skerm na die bestemming
STR_ORDER_INDEX                                                 :{COMMA}:{NBSP}
STR_ORDER_TEXT                                                  :{STRING} {STRING} {STRING}

STR_ORDERS_END_OF_ORDERS                                        :- - Einde van Opdrae - -
STR_ORDERS_END_OF_SHARED_ORDERS                                 :- - Einde van Gedeel Opdrae - -

# Order bottom buttons
STR_ORDER_NON_STOP                                              :{BLACK}Sonder-stop
STR_ORDER_GO_TO                                                 :Gaan na
STR_ORDER_GO_NON_STOP_TO                                        :Gaan sonder-stop na
STR_ORDER_GO_VIA                                                :Gaan deur
STR_ORDER_GO_NON_STOP_VIA                                       :Gaan sonder-stop deur
STR_ORDER_TOOLTIP_NON_STOP                                      :{BLACK}Verander die stop gedrag van die geselekteerde bevel

STR_ORDER_TOGGLE_FULL_LOAD                                      :{BLACK}Vol laai enige vrag
STR_ORDER_DROP_LOAD_IF_POSSIBLE                                 :Laai indien beskikbaar
STR_ORDER_DROP_FULL_LOAD_ALL                                    :Vol laai alle vrag
STR_ORDER_DROP_FULL_LOAD_ANY                                    :Vol laai enige vrag
STR_ORDER_DROP_NO_LOADING                                       :Geen laai
STR_ORDER_TOOLTIP_FULL_LOAD                                     :{BLACK}Verander die op-laai gedrag van die geselekteerde bevel

STR_ORDER_TOGGLE_UNLOAD                                         :{BLACK}Laai als af
STR_ORDER_DROP_UNLOAD_IF_ACCEPTED                               :Laai af indien aanvaar
STR_ORDER_DROP_UNLOAD                                           :Laai als af
STR_ORDER_DROP_TRANSFER                                         :Verplaas
STR_ORDER_DROP_NO_UNLOADING                                     :Geen aflaai
STR_ORDER_TOOLTIP_UNLOAD                                        :{BLACK}verander die aflaai gedrag ven die geselekteerde bevel

STR_ORDER_REFIT                                                 :{BLACK}Herbou
STR_ORDER_REFIT_TOOLTIP                                         :{BLACK}Kies na watter vragtipe toe die voegtuig omskep sal word. Ctrl-klik om omskeppingsinstruksie te verwyder
STR_ORDER_REFIT_AUTO                                            :{BLACK}Outo-herpas
STR_ORDER_REFIT_AUTO_TOOLTIP                                    :{BLACK}Kies watter tipe vrag na herpas moet word vir hierdie opdrag. Ctrl-klik om herpassingsinstruksies te stop. Outo-omskepping sal net toegelaat word as die voertuig dit toelaat
STR_ORDER_DROP_REFIT_AUTO                                       :Vaste vrag
STR_ORDER_DROP_REFIT_AUTO_ANY                                   :Beskikbare vrag

STR_ORDER_SERVICE                                               :{BLACK}Diens
STR_ORDER_DROP_GO_ALWAYS_DEPOT                                  :gaan altyd
STR_ORDER_DROP_SERVICE_DEPOT                                    :Diens indien nodig
STR_ORDER_DROP_HALT_DEPOT                                       :Stop
STR_ORDER_SERVICE_TOOLTIP                                       :{BLACK}Ignoreer die opdraag tensy 'n diens nodig is

STR_ORDER_CONDITIONAL_VARIABLE_TOOLTIP                          :{BLACK}Voertuig data om sprong op te baseer

# Conditional order variables, must follow order of OrderConditionVariable enum
###length 8
STR_ORDER_CONDITIONAL_LOAD_PERCENTAGE                           :Vrag persentasie
STR_ORDER_CONDITIONAL_RELIABILITY                               :Betroubaarheid
STR_ORDER_CONDITIONAL_MAX_SPEED                                 :Maksimum spoed
STR_ORDER_CONDITIONAL_AGE                                       :Ouderdom (jare)
STR_ORDER_CONDITIONAL_REQUIRES_SERVICE                          :Benodig diens
STR_ORDER_CONDITIONAL_UNCONDITIONALLY                           :Altyd
STR_ORDER_CONDITIONAL_REMAINING_LIFETIME                        :Oorblywende leeftyd (jare)
STR_ORDER_CONDITIONAL_MAX_RELIABILITY                           :Maksimum betroubaarheid
###next-name-looks-similar

STR_ORDER_CONDITIONAL_COMPARATOR_TOOLTIP                        :{BLACK}Hoe om die voertuig data te vergelyk met die gegeewe waarde
STR_ORDER_CONDITIONAL_COMPARATOR_EQUALS                         :is gelyk aan
STR_ORDER_CONDITIONAL_COMPARATOR_NOT_EQUALS                     :is nie gelyk aan
STR_ORDER_CONDITIONAL_COMPARATOR_LESS_THAN                      :is minder as
STR_ORDER_CONDITIONAL_COMPARATOR_LESS_EQUALS                    :is minder as of gelyk aan
STR_ORDER_CONDITIONAL_COMPARATOR_MORE_THAN                      :is meer as
STR_ORDER_CONDITIONAL_COMPARATOR_MORE_EQUALS                    :is meer as of gelyk aan
STR_ORDER_CONDITIONAL_COMPARATOR_IS_TRUE                        :is waar
STR_ORDER_CONDITIONAL_COMPARATOR_IS_FALSE                       :is fals

STR_ORDER_CONDITIONAL_VALUE_TOOLTIP                             :{BLACK}Die waarde teen die voertuig data te vergelyk
STR_ORDER_CONDITIONAL_VALUE_CAPT                                :{WHITE}Tik in die waarde om teen te vergelyk

STR_ORDERS_SKIP_BUTTON                                          :{BLACK}Slaan oor
STR_ORDERS_SKIP_TOOLTIP                                         :{BLACK}Ignoreer die huidige opdrag, en begin die volgende. Ctrl+klik spring na verkieste opdrag

STR_ORDERS_DELETE_BUTTON                                        :{BLACK}Uitvee
STR_ORDERS_DELETE_TOOLTIP                                       :{BLACK}Vee die verlig opdrag uit
STR_ORDERS_DELETE_ALL_TOOLTIP                                   :{BLACK}Verwyder alle opdragte
STR_ORDERS_STOP_SHARING_BUTTON                                  :{BLACK}Stop deeling
STR_ORDERS_STOP_SHARING_TOOLTIP                                 :{BLACK}Hou op om opdraglys te deel. Ctrl+klik vee alle opdrae vir die voertuig uit

STR_ORDERS_GO_TO_BUTTON                                         :{BLACK}Gaan Na
STR_ORDER_GO_TO_NEAREST_DEPOT                                   :Gaan na naaste diensstasie
STR_ORDER_GO_TO_NEAREST_HANGAR                                  :Gaan na naaste vliegtuigloods
STR_ORDER_CONDITIONAL                                           :Voorwaardelike bevel spring
STR_ORDER_SHARE                                                 :Deel opdragte
STR_ORDERS_GO_TO_TOOLTIP                                        :{BLACK}Voeg 'n nuwe opdrag voor die verlig opdrag by, of voeg by na einde van lys

STR_ORDERS_VEH_WITH_SHARED_ORDERS_LIST_TOOLTIP                  :{BLACK}Toon alle voertuie wat die rooster deel

# String parts to build the order string
STR_ORDER_GO_TO_WAYPOINT                                        :Gaan oor {WAYPOINT}
STR_ORDER_GO_NON_STOP_TO_WAYPOINT                               :Gaan sonder-stop via {WAYPOINT}

STR_ORDER_SERVICE_AT                                            :Diens by
STR_ORDER_SERVICE_NON_STOP_AT                                   :Diens geen-stop by

STR_ORDER_NEAREST_DEPOT                                         :die naaste
STR_ORDER_NEAREST_HANGAR                                        :die naaste vliegtuigloods
###length 3
STR_ORDER_TRAIN_DEPOT                                           :Treindepot
STR_ORDER_ROAD_VEHICLE_DEPOT                                    :Pad Voertuig Diensstasie
STR_ORDER_SHIP_DEPOT                                            :Skeepswerf
###next-name-looks-similar

STR_ORDER_GO_TO_NEAREST_DEPOT_FORMAT                            :{STRING} {STRING} {STRING}
STR_ORDER_GO_TO_DEPOT_FORMAT                                    :{STRING} {DEPOT}

STR_ORDER_REFIT_ORDER                                           :(Herbou na {STRING})
STR_ORDER_REFIT_STOP_ORDER                                      :(Herbou na {STRING} en stop)
STR_ORDER_STOP_ORDER                                            :(Stop)

STR_ORDER_GO_TO_STATION                                         :{STRING} {STATION} {STRING}

STR_ORDER_IMPLICIT                                              :(Implesiete)

STR_ORDER_FULL_LOAD                                             :(Vol laai)
STR_ORDER_FULL_LOAD_ANY                                         :(Vol laai enige vrag)
STR_ORDER_NO_LOAD                                               :(Geen oplaai)
STR_ORDER_UNLOAD                                                :(Laai af en vat vrag)
STR_ORDER_UNLOAD_FULL_LOAD                                      :(Laai af en wag vir 'n vol vrag)
STR_ORDER_UNLOAD_FULL_LOAD_ANY                                  :(Laai af en wag vir enige vol vrag)
STR_ORDER_UNLOAD_NO_LOAD                                        :(Laai af en verlaat leeg)
STR_ORDER_TRANSFER                                              :(Verplaas en vat vrag)
STR_ORDER_TRANSFER_FULL_LOAD                                    :(Verplaas en wag vir 'n vol vrag)
STR_ORDER_TRANSFER_FULL_LOAD_ANY                                :(Verplaas en wag vir enige vol vrag)
STR_ORDER_TRANSFER_NO_LOAD                                      :(Verplaas en verlaat leeg)
STR_ORDER_NO_UNLOAD                                             :(Moenie aflaai en laai vrag)
STR_ORDER_NO_UNLOAD_FULL_LOAD                                   :(Geen aflaai en wag vir vol vrag)
STR_ORDER_NO_UNLOAD_FULL_LOAD_ANY                               :(Geen aflaai en wag vir enige vol vrag)
STR_ORDER_NO_UNLOAD_NO_LOAD                                     :(Geen aflaai en geen laai)

STR_ORDER_AUTO_REFIT                                            :(Herpas vir {STRING})
STR_ORDER_FULL_LOAD_REFIT                                       :(Vollas met herpas vir {STRING})
STR_ORDER_FULL_LOAD_ANY_REFIT                                   :(Vollas enige vrag met herpas vir {STRING})
STR_ORDER_UNLOAD_REFIT                                          :(Laai af en laai vrag op met herpas vir {STRING})
STR_ORDER_UNLOAD_FULL_LOAD_REFIT                                :(Laai af en wag vir 'n vol vrag met herpas vir {STRING})
STR_ORDER_UNLOAD_FULL_LOAD_ANY_REFIT                            :(Laai af en wag vir enige vol vrag met herpas vir {STRING})
STR_ORDER_TRANSFER_REFIT                                        :(Plaas oor en laai vrag met herpas vir {STRING})
STR_ORDER_TRANSFER_FULL_LOAD_REFIT                              :(Plaas oor en wag vir 'n vollas met herpas vir {STRING})
STR_ORDER_TRANSFER_FULL_LOAD_ANY_REFIT                          :(Plaas oor en wag vir enige vollas met herpas vir {STRING})
STR_ORDER_NO_UNLOAD_REFIT                                       :(Geen aflaai en vat vrag met herpas vir {STRING})
STR_ORDER_NO_UNLOAD_FULL_LOAD_REFIT                             :(Geen aflaai en wag vir 'n vol vrag met herpas vir {STRING})
STR_ORDER_NO_UNLOAD_FULL_LOAD_ANY_REFIT                         :(Geen aflaai en wag vir enige vol vrag met herpas vir {STRING})

STR_ORDER_AUTO_REFIT_ANY                                        :beskikbare vrag

###length 3
STR_ORDER_STOP_LOCATION_NEAR_END                                :[naby einde]
STR_ORDER_STOP_LOCATION_MIDDLE                                  :[middel]
STR_ORDER_STOP_LOCATION_FAR_END                                 :[ver einde]

STR_ORDER_OUT_OF_RANGE                                          :{RED} (Volgende bestemming val buite die limiet)

STR_ORDER_CONDITIONAL_UNCONDITIONAL                             :Spring oor na bevel {COMMA}
STR_ORDER_CONDITIONAL_NUM                                       :Spring oor na bevel {COMMA} wanneer {STRING} {STRING} {COMMA}
STR_ORDER_CONDITIONAL_TRUE_FALSE                                :Spring oor na bevel {COMMA} wanneer {STRING} {STRING}

STR_INVALID_ORDER                                               :{RED} (Ongeldige opdrag)

# Time table window
STR_TIMETABLE_TITLE                                             :{WHITE}{VEHICLE} (Rooster)
STR_TIMETABLE_ORDER_VIEW                                        :{BLACK}Bevele
STR_TIMETABLE_ORDER_VIEW_TOOLTIP                                :{BLACK}Verander na die bevel lys

STR_TIMETABLE_TOOLTIP                                           :{BLACK}Rooster - Klik op 'n bestemming om dit te kies

STR_TIMETABLE_NO_TRAVEL                                         :Geen reis
STR_TIMETABLE_NOT_TIMETABLEABLE                                 :Reis (outomaties; getabuleer volgens eiehandige bevel)
STR_TIMETABLE_TRAVEL_NOT_TIMETABLED                             :Reis (Nie op rooster nie)
STR_TIMETABLE_TRAVEL_NOT_TIMETABLED_SPEED                       :Reis nie meer as {2:VELOCITY} nie (nie volgens tydrooster nie)
STR_TIMETABLE_TRAVEL_FOR                                        :Reis vir {STRING}
STR_TIMETABLE_TRAVEL_FOR_SPEED                                  :Reis vir {STRING} met die meeste {VELOCITY}
STR_TIMETABLE_TRAVEL_FOR_ESTIMATED                              :Reis (vir {STRING}, nie volgens tydrooster nie)
STR_TIMETABLE_TRAVEL_FOR_SPEED_ESTIMATED                        :Reis (vir {STRING}, nie volgens tydrooster nie) teen nie meer as {VELOCITY} nie
STR_TIMETABLE_STAY_FOR_ESTIMATED                                :(wag vir {STRING}, nie volgens tydrooster nie)
STR_TIMETABLE_AND_TRAVEL_FOR_ESTIMATED                          :(reis vir {STRING}, nie volgens tydrooster nie)
STR_TIMETABLE_STAY_FOR                                          :en bly vir {STRING}
STR_TIMETABLE_AND_TRAVEL_FOR                                    :en reis vir {STRING}
STR_TIMETABLE_DAYS                                              :{COMMA}{NBSP}da{P g e}
STR_TIMETABLE_TICKS                                             :{COMMA}{NBSP}tik{P "" ke}

STR_TIMETABLE_TOTAL_TIME                                        :{BLACK}Die rooster sal {STRING} neem om te voltooi
STR_TIMETABLE_TOTAL_TIME_INCOMPLETE                             :{BLACK}Die rooster sal te minste {STRING} vat om te voltooi (nie alles gerooster nie)

STR_TIMETABLE_STATUS_ON_TIME                                    :{BLACK}Die voertuig loop tans op tyd
STR_TIMETABLE_STATUS_LATE                                       :{BLACK}Die voertuig loop tans {STRING} laat
STR_TIMETABLE_STATUS_EARLY                                      :{BLACK}Die voertuig loop tans {STRING} vroeg
STR_TIMETABLE_STATUS_NOT_STARTED                                :{BLACK}Hierdie rooster het nog nie begin nie
STR_TIMETABLE_STATUS_START_AT                                   :{BLACK}Hierdie tydrooster sal begin by {STRING}

STR_TIMETABLE_STARTING_DATE                                     :{BLACK}Begin datum
STR_TIMETABLE_STARTING_DATE_TOOLTIP                             :{BLACK}Kies 'n datum as 'n beginpunt vir hierdie rooster. Ctrl+klik stel die begindatum van hierdie rooster en versprei al die voertuie wat hierdie rooster deel eweredig vir 'n volledige rooster.

STR_TIMETABLE_CHANGE_TIME                                       :{BLACK}Verander Tyd
STR_TIMETABLE_WAIT_TIME_TOOLTIP                                 :{BLACK}Verander die bedrag van tyd die verlig opdrag moes vat

STR_TIMETABLE_CLEAR_TIME                                        :{BLACK}Reinig Tyd
STR_TIMETABLE_CLEAR_TIME_TOOLTIP                                :{BLACK}Vee uit die totaal van tyd vir die gespesiveerde opdrag

STR_TIMETABLE_CHANGE_SPEED                                      :{BLACK}Verander Spoedgrens
STR_TIMETABLE_CHANGE_SPEED_TOOLTIP                              :{BLACK}Verander die maksimum reis spoed van die verligte bevel

STR_TIMETABLE_CLEAR_SPEED                                       :{BLACK}Verwyder Spoedgrens
STR_TIMETABLE_CLEAR_SPEED_TOOLTIP                               :{BLACK}verwyder die maksimum reis spoed van die verligte bevel

STR_TIMETABLE_RESET_LATENESS                                    :{BLACK}Herstel Laat Teller
STR_TIMETABLE_RESET_LATENESS_TOOLTIP                            :{BLACK}Herstel die laat teller, so dat die voertuig op tyd is

STR_TIMETABLE_AUTOFILL                                          :{BLACK}Outovul
STR_TIMETABLE_AUTOFILL_TOOLTIP                                  :{BLACK}Vul die rooster outomaties in met die waardes van die volgende reis (Ctrl-klik om die wagtyd te probeer hou)

STR_TIMETABLE_EXPECTED                                          :{BLACK}Word vervag
STR_TIMETABLE_SCHEDULED                                         :{BLACK}Geskeduleer
STR_TIMETABLE_EXPECTED_TOOLTIP                                  :{BLACK}Verander tussen verwagte tyd en geskeduleerde tyd

STR_TIMETABLE_ARRIVAL_ABBREVIATION                              :A:
STR_TIMETABLE_DEPARTURE_ABBREVIATION                            :D:


# Date window (for timetable)
STR_DATE_CAPTION                                                :{WHITE}Verander datum
STR_DATE_SET_DATE                                               :{BLACK}Verander datum
STR_DATE_SET_DATE_TOOLTIP                                       :{BLACK}Gebruik geselekteerde datum as begindatum vir die tydrooster
STR_DATE_DAY_TOOLTIP                                            :{BLACK}Selekteer dag
STR_DATE_MONTH_TOOLTIP                                          :{BLACK}Selekteer maand
STR_DATE_YEAR_TOOLTIP                                           :{BLACK}Selekteer jaar


# AI debug window
STR_AI_DEBUG                                                    :{WHITE}Rekenaar speler/Korrigeer Spel Skrip foute
STR_AI_DEBUG_NAME_AND_VERSION                                   :{BLACK}{STRING} (v{NUM})
STR_AI_DEBUG_NAME_TOOLTIP                                       :{BLACK}Naam van skrip
STR_AI_DEBUG_SETTINGS                                           :{BLACK}Verstellings
STR_AI_DEBUG_SETTINGS_TOOLTIP                                   :{BLACK}Verander die stellings van die skrif
STR_AI_DEBUG_RELOAD                                             :{BLACK}Herlaai AI
STR_AI_DEBUG_RELOAD_TOOLTIP                                     :{BLACK}Maak die AI dood, herlaai die skrif en herlaai die AI
STR_AI_DEBUG_BREAK_STR_ON_OFF_TOOLTIP                           :{BLACK}Aktiveer/deaktiveer 'n breek wanneer 'n AI log boodskap 'n breek string ewenaar
STR_AI_DEBUG_BREAK_ON_LABEL                                     :{BLACK}Breek op:
STR_AI_DEBUG_BREAK_STR_OSKTITLE                                 :{BLACK}Breek op
STR_AI_DEBUG_BREAK_STR_TOOLTIP                                  :{BLACK}Wanneer 'n AI log boodskap die string ewenaar, word die spel onderbreuk
STR_AI_DEBUG_MATCH_CASE                                         :{BLACK}Ooreenstemmende kas
STR_AI_DEBUG_MATCH_CASE_TOOLTIP                                 :{BLACK}Skakel ooreenstemmende kas wanneer AI log boodskap gemeet word teen die breek string
STR_AI_DEBUG_CONTINUE                                           :{BLACK}Gaan voort
STR_AI_DEBUG_CONTINUE_TOOLTIP                                   :{BLACK}Hervat en gaan met die AI voort
STR_AI_DEBUG_SELECT_AI_TOOLTIP                                  :{BLACK}Kyk na die ontfout uitset van die AI
STR_AI_GAME_SCRIPT                                              :{BLACK}Speletjie Skrif
STR_AI_GAME_SCRIPT_TOOLTIP                                      :{BLACK}Nagaan die Spel Skrif log

STR_ERROR_AI_NO_AI_FOUND                                        :Geen geskikte Rekenaar Speler wat gelaai kon word nie.{}Hierdie Rekernaar Speler is 'dood' en gaan niks doen nie.{}Rekenaar Spelers kan by 'Aanlyn Inhoud' afgelaai word
STR_ERROR_AI_PLEASE_REPORT_CRASH                                :{WHITE}Een van die lopende skripte het verongeluk. Raporteer dit asseblief aan die skrip skrywer saam met 'n skermkiekie van die Rekenaar Speler/Spel Skrip Ontfout Venster
STR_ERROR_AI_DEBUG_SERVER_ONLY                                  :{YELLOW}Rekenaar Speler/Spel Skrip Ontfout venster is slegs beskikbaar aan die verskaffer

# AI configuration window
STR_AI_CONFIG_GAMELIST_TOOLTIP                                  :{BLACK}Spel Skrip wat in die volgende spel gelaai sal word
STR_AI_CONFIG_AILIST_TOOLTIP                                    :{BLACK}Die AIs wat om die volgende spel gelaai sal word
STR_AI_CONFIG_HUMAN_PLAYER                                      :Mens Speler
STR_AI_CONFIG_RANDOM_AI                                         :Lukraak AI
STR_AI_CONFIG_NONE                                              :(geen)
STR_AI_CONFIG_MAX_COMPETITORS                                   :{LTBLUE}Maksimum no. mededingers: {ORANGE}{COMMA}

STR_AI_CONFIG_MOVE_UP                                           :{BLACK}Beweeg op
STR_AI_CONFIG_MOVE_UP_TOOLTIP                                   :{BLACK}Beweeg gekose AI op in die lys
STR_AI_CONFIG_MOVE_DOWN                                         :{BLACK}Beweeg af
STR_AI_CONFIG_MOVE_DOWN_TOOLTIP                                 :{BLACK}Beweeg gekose AI af in die lys

STR_AI_CONFIG_GAMESCRIPT                                        :{SILVER}Spel Skrip
STR_AI_CONFIG_AI                                                :{SILVER}AIs

STR_AI_CONFIG_CHANGE_AI                                         :AI
STR_AI_CONFIG_CHANGE_GAMESCRIPT                                 :Spel Skrip
STR_AI_CONFIG_CHANGE_TOOLTIP                                    :{BLACK}Laai nog 'n script
STR_AI_CONFIG_CONFIGURE                                         :{BLACK}Konfigureer
STR_AI_CONFIG_CONFIGURE_TOOLTIP                                 :{BLACK}Konfigureer die parameters van skrif

# Available AIs window
STR_AI_LIST_CAPTION                                             :{WHITE}Beskikbare {STRING}
STR_AI_LIST_CAPTION_AI                                          :AIs
STR_AI_LIST_CAPTION_GAMESCRIPT                                  :Speletjie Skrifte
STR_AI_LIST_TOOLTIP                                             :{BLACK}Klik om 'n skrip te kies

STR_AI_LIST_AUTHOR                                              :{LTBLUE}Skrywer: {ORANGE}{STRING}
STR_AI_LIST_VERSION                                             :{LTBLUE}Weergawe: {ORANGE}{NUM}
STR_AI_LIST_URL                                                 :{LTBLUE}URL: {ORANGE}{STRING}

STR_AI_LIST_ACCEPT                                              :{BLACK}Aanvaar
STR_AI_LIST_ACCEPT_TOOLTIP                                      :{BLACK}Kies beligte skrif
STR_AI_LIST_CANCEL                                              :{BLACK}Kanseleer
STR_AI_LIST_CANCEL_TOOLTIP                                      :{BLACK}Moenie skrif verander nie

STR_SCREENSHOT_CAPTION                                          :{WHITE}Neem 'n skermkiekie
STR_SCREENSHOT_SCREENSHOT                                       :{BLACK}Normale skermkiekie
STR_SCREENSHOT_ZOOMIN_SCREENSHOT                                :{BLACK}Skermkiekie volledig ingezoom
STR_SCREENSHOT_DEFAULTZOOM_SCREENSHOT                           :{BLACK}Verstek zoomkiekie
STR_SCREENSHOT_WORLD_SCREENSHOT                                 :{BLACK}Volledige kiekie van die kaart
STR_SCREENSHOT_HEIGHTMAP_SCREENSHOT                             :{BLACK}Hoogtekaart-skermkiekie
STR_SCREENSHOT_MINIMAP_SCREENSHOT                               :{BLACK}Minimap-skermkiekie

# AI Parameters
STR_AI_SETTINGS_CAPTION_AI                                      :AI
STR_AI_SETTINGS_CLOSE                                           :{BLACK}Maak toe
STR_AI_SETTINGS_RESET                                           :{BLACK}Herstel
STR_AI_SETTINGS_SETTING                                         :{STRING}: {ORANGE}{STRING}
STR_AI_SETTINGS_START_DELAY                                     :Aantal Dae om die AI te begin na die vorige een (omenby): {ORANGE}{STRING}


# Textfile window
STR_TEXTFILE_WRAP_TEXT                                          :{WHITE}Teksomvouing
STR_TEXTFILE_WRAP_TEXT_TOOLTIP                                  :{BLACK}Omvou die teks in die venster sodat alles pas en dit nie nodig is om te rol nie
STR_TEXTFILE_VIEW_README                                        :{BLACK}Besigtig readme
STR_TEXTFILE_VIEW_CHANGELOG                                     :{BLACK}Veranderinge-log
STR_TEXTFILE_VIEW_LICENCE                                       :{BLACK}Lisensie
###length 3
STR_TEXTFILE_README_CAPTION                                     :{WHITE}{STRING} readme van {STRING}
STR_TEXTFILE_CHANGELOG_CAPTION                                  :{WHITE}{STRING} veranderinge-log van {STRING}
STR_TEXTFILE_LICENCE_CAPTION                                    :{WHITE}{STRING} lisensie van {STRING}


# Vehicle loading indicators
STR_PERCENT_UP_SMALL                                            :{TINY_FONT}{WHITE}{NUM}%{UP_ARROW}
STR_PERCENT_UP                                                  :{WHITE}{NUM}%{UP_ARROW}
STR_PERCENT_DOWN_SMALL                                          :{TINY_FONT}{WHITE}{NUM}%{DOWN_ARROW}
STR_PERCENT_DOWN                                                :{WHITE}{NUM}%{DOWN_ARROW}
STR_PERCENT_UP_DOWN_SMALL                                       :{TINY_FONT}{WHITE}{NUM}%{UP_ARROW}{DOWN_ARROW}
STR_PERCENT_UP_DOWN                                             :{WHITE}{NUM}%{UP_ARROW}{DOWN_ARROW}
STR_PERCENT_NONE_SMALL                                          :{TINY_FONT}{WHITE}{NUM}%
STR_PERCENT_NONE                                                :{WHITE}{NUM}%

# Income 'floats'
STR_INCOME_FLOAT_COST_SMALL                                     :{TINY_FONT}{RED}Koste: {CURRENCY_LONG}
STR_INCOME_FLOAT_COST                                           :{RED}Koste: {CURRENCY_LONG}
STR_INCOME_FLOAT_INCOME_SMALL                                   :{TINY_FONT}{GREEN}Inkomste: {CURRENCY_LONG}
STR_INCOME_FLOAT_INCOME                                         :{GREEN}Inkomste: {CURRENCY_LONG}
STR_FEEDER_TINY                                                 :{TINY_FONT}{YELLOW}Oorplaas: {CURRENCY_LONG}
STR_FEEDER                                                      :{YELLOW}Oordrag: {CURRENCY_LONG}
STR_FEEDER_INCOME_TINY                                          :{TINY_FONT}{YELLOW}Oordrag: {CURRENCY_LONG}{WHITE} / {GREEN}Inkomste: {CURRENCY_LONG}
STR_FEEDER_INCOME                                               :{YELLOW}Oordrag: {CURRENCY_LONG}{WHITE} / {GREEN}Inkomste: {CURRENCY_LONG}
STR_FEEDER_COST_TINY                                            :{TINY_FONT}{YELLOW}Oordrag: {CURRENCY_LONG}{WHITE} / {RED}Koste: {CURRENCY_LONG}
STR_FEEDER_COST                                                 :{YELLOW} Oordrag: {CURRENCY_LONG}{WHITE} / {RED}Koste: {CURRENCY_LONG}
STR_MESSAGE_ESTIMATED_COST                                      :{WHITE}Beraamde Koste: {CURRENCY_LONG}
STR_MESSAGE_ESTIMATED_INCOME                                    :{WHITE}Beraamde Inkomste: {CURRENCY_LONG}

# Saveload messages
STR_ERROR_SAVE_STILL_IN_PROGRESS                                :{WHITE}Stoor van speletjie is nog besig,{}wag asb tot dit klaar is!
STR_ERROR_AUTOSAVE_FAILED                                       :{WHITE}Outostoor het misluk
STR_ERROR_UNABLE_TO_READ_DRIVE                                  :{BLACK}Kan nie skyf lees nie
STR_ERROR_GAME_SAVE_FAILED                                      :{WHITE}Speletjie Spaar Misluk{}{STRING}
STR_ERROR_UNABLE_TO_DELETE_FILE                                 :{WHITE}Kan nie lêer uitvee nie
STR_ERROR_GAME_LOAD_FAILED                                      :{WHITE}Speletjie Laai Misluk{}{STRING}
STR_GAME_SAVELOAD_ERROR_BROKEN_INTERNAL_ERROR                   :Interne fout: {STRING}
STR_GAME_SAVELOAD_ERROR_BROKEN_SAVEGAME                         :Gebreekte gespaarde spel - {STRING}
STR_GAME_SAVELOAD_ERROR_TOO_NEW_SAVEGAME                        :Spaarspeletjie is gemaak met nuwer uitgawe
STR_GAME_SAVELOAD_ERROR_FILE_NOT_READABLE                       :Lêer nie leesbare
STR_GAME_SAVELOAD_ERROR_FILE_NOT_WRITEABLE                      :Lêer nie skryfbaar
STR_GAME_SAVELOAD_ERROR_DATA_INTEGRITY_CHECK_FAILED             :Data integriteit het misluk
STR_GAME_SAVELOAD_NOT_AVAILABLE                                 :<nie beskikbaar>
STR_WARNING_LOADGAME_REMOVED_TRAMS                              :{WHITE}Spel was in 'n weergawe sonder trem ondersteuning gestoor. Alle tremme was verwyder

# Map generation messages
STR_ERROR_COULD_NOT_CREATE_TOWN                                 :{WHITE}Kaart generasie het gestaak...{}... geen geskikde plekke vir dorpe was gevind nie
STR_ERROR_NO_TOWN_IN_SCENARIO                                   :{WHITE}... daar is geen dorp in die scenario nie

STR_ERROR_PNGMAP                                                :{WHITE}Kan nie landskap van PNG laai nie...
STR_ERROR_PNGMAP_FILE_NOT_FOUND                                 :{WHITE}... leêr nie gevind nie
STR_ERROR_PNGMAP_IMAGE_TYPE                                     :{WHITE}... kon nie prent tipe verander nie. 8 of 24-greep PNG prent benodig
STR_ERROR_PNGMAP_MISC                                           :{WHITE}... iets het skeef geloop (moontlik 'n korrupte lêer)

STR_ERROR_BMPMAP                                                :{WHITE}Kan nie landskap van BMP laai nie...
STR_ERROR_BMPMAP_IMAGE_TYPE                                     :{WHITE}... kon nie prent tipe verander nie.

STR_ERROR_HEIGHTMAP_TOO_LARGE                                   :{WHITE}... beeld is te groot

STR_WARNING_HEIGHTMAP_SCALE_CAPTION                             :{WHITE}Skaal waarskuwing
STR_WARNING_HEIGHTMAP_SCALE_MESSAGE                             :{YELLOW}Om die kaart te veel te verstel is nie aanbeveel. Gaan voort met die generasie?

# Soundset messages
STR_WARNING_FALLBACK_SOUNDSET                                   :{WHITE}Kon slegs 'n nood klank stel op spoor. Gaan na 'Aanlyn Inhoud' om klank stelle af te laai

# Screenshot related messages
STR_WARNING_SCREENSHOT_SIZE_CAPTION                             :{WHITE}Groot skermskoot
STR_WARNING_SCREENSHOT_SIZE_MESSAGE                             :{YELLOW}Die skermskoot sal 'n resolusie van {COMMA} x {COMMA} pixels beslaan. Hierdie skermskoot mag 'n tydjie neem. Wil u aangaan??

STR_MESSAGE_SCREENSHOT_SUCCESSFULLY                             :{WHITE}Skermkiekie suksesvol gestoor as '{STRING}'
STR_ERROR_SCREENSHOT_FAILED                                     :{WHITE}Skermskoot het misluk!

# Error message titles
STR_ERROR_MESSAGE_CAPTION                                       :{YELLOW}Boodskap
STR_ERROR_MESSAGE_CAPTION_OTHER_COMPANY                         :{YELLOW}Boodskap van {STRING}

# Generic construction errors
STR_ERROR_OFF_EDGE_OF_MAP                                       :{WHITE}Van die kaart af
STR_ERROR_TOO_CLOSE_TO_EDGE_OF_MAP                              :{WHITE}Te naby aan die kant van die kaart
STR_ERROR_NOT_ENOUGH_CASH_REQUIRES_CURRENCY                     :{WHITE}Nie genoeg kontant nie - benodig {CURRENCY_LONG}
STR_ERROR_FLAT_LAND_REQUIRED                                    :{WHITE}Gelyk grond benodig
STR_ERROR_LAND_SLOPED_IN_WRONG_DIRECTION                        :{WHITE}Land loop in verkeerde rigting
STR_ERROR_CAN_T_DO_THIS                                         :{WHITE}Kan dit nie doen nie...
STR_ERROR_BUILDING_MUST_BE_DEMOLISHED                           :{WHITE}Gebou moet eers afgebreek word
STR_ERROR_CAN_T_CLEAR_THIS_AREA                                 :{WHITE}Kan nie hierdie gebied skoon maak nie...
STR_ERROR_SITE_UNSUITABLE                                       :{WHITE}... ligging ongeskik
STR_ERROR_ALREADY_BUILT                                         :{WHITE}... alreeds gebou
STR_ERROR_OWNED_BY                                              :{WHITE}... besit deur {STRING}
STR_ERROR_AREA_IS_OWNED_BY_ANOTHER                              :{WHITE}... gebied is besit deur 'n ander maatskappy
STR_ERROR_TERRAFORM_LIMIT_REACHED                               :{WHITE}... landargitektuur beperking beryk
STR_ERROR_CLEARING_LIMIT_REACHED                                :{WHITE}... teël skoonmaak limiet bereik
STR_ERROR_TREE_PLANT_LIMIT_REACHED                              :{WHITE}... bome se plant beperking bereik
STR_ERROR_NAME_MUST_BE_UNIQUE                                   :{WHITE}Naam moet unike wees
STR_ERROR_GENERIC_OBJECT_IN_THE_WAY                             :{WHITE}{1:STRING} in die pad
STR_ERROR_NOT_ALLOWED_WHILE_PAUSED                              :{WHITE}Nie toegelaat terwyl onderbreek

# Local authority errors
STR_ERROR_LOCAL_AUTHORITY_REFUSES_TO_ALLOW_THIS                 :{WHITE}{TOWN} plaaslike raad weier om dit te toelaat
STR_ERROR_LOCAL_AUTHORITY_REFUSES_AIRPORT                       :{WHITE}{TOWN} plaaslike raad weier om nog 'n lighawe te bou in hierdie stad
STR_ERROR_LOCAL_AUTHORITY_REFUSES_NOISE                         :{WHITE}{TOWN} plaaslikke raad weier toestemming vir lughawes omdat die dorp oor geraas bekommer
STR_ERROR_BRIBE_FAILED                                          :{WHITE}Jou pogin met omkoop is deur 'n plaaslike ondersoeker uit gesniffel

# Levelling errors
STR_ERROR_CAN_T_RAISE_LAND_HERE                                 :{WHITE}kan nie land hier verhoog nie...
STR_ERROR_CAN_T_LOWER_LAND_HERE                                 :{WHITE}Kan nie land hier verlaag nie...
STR_ERROR_CAN_T_LEVEL_LAND_HERE                                 :{WHITE}Kan nie grond hier gelyk maak nie...
STR_ERROR_EXCAVATION_WOULD_DAMAGE                               :{WHITE}Uitgrawings sal tonnel beskadig
STR_ERROR_ALREADY_AT_SEA_LEVEL                                  :{WHITE}... reeds op seevlak
STR_ERROR_TOO_HIGH                                              :{WHITE}... te hoog
STR_ERROR_ALREADY_LEVELLED                                      :{WHITE}... klaar gelyk
STR_ERROR_BRIDGE_TOO_HIGH_AFTER_LOWER_LAND                      :{WHITE}Die brug bo hierdie een gaan te hoog wees as jy voortgaan

# Company related errors
STR_ERROR_CAN_T_CHANGE_COMPANY_NAME                             :{WHITE}Maatskappy naam kan nie verander word nie...
STR_ERROR_CAN_T_CHANGE_PRESIDENT                                :{WHITE}Bestuurder se naam kan nie verander word nie...

STR_ERROR_MAXIMUM_PERMITTED_LOAN                                :{WHITE}... maksimum toegelaate lening groote is {CURRENCY_LONG}
STR_ERROR_CAN_T_BORROW_ANY_MORE_MONEY                           :{WHITE}Kan nie meer geld leen nie...
STR_ERROR_LOAN_ALREADY_REPAYED                                  :{WHITE}... geen lening om terug te betaal
STR_ERROR_CURRENCY_REQUIRED                                     :{WHITE}... {CURRENCY_LONG} vereis
STR_ERROR_CAN_T_REPAY_LOAN                                      :{WHITE}Kan nie lening terugbetaal nie...
STR_ERROR_INSUFFICIENT_FUNDS                                    :{WHITE}Kan nie geld wat van die bank geleen is weggee nie...
STR_ERROR_CAN_T_BUY_COMPANY                                     :{WHITE}Maatskappy kan nie aangekoop word nie...
STR_ERROR_CAN_T_BUILD_COMPANY_HEADQUARTERS                      :{WHITE}Maatskappy hoofkwartier kan nie hier gebou word nie...
STR_ERROR_CAN_T_BUY_25_SHARE_IN_THIS                            :{WHITE}Kan nie 25% aandeel in die maatskappy koop nie...
STR_ERROR_CAN_T_SELL_25_SHARE_IN                                :{WHITE}Kan nie 25% aandeel in die maatskappy verkoop nie...
STR_ERROR_PROTECTED                                             :{WHITE}Die maatskappy is nie oud genoeg om aandeele te handel nie...

# Town related errors
STR_ERROR_CAN_T_GENERATE_TOWN                                   :{WHITE}Kan nie enige stede bou nie
STR_ERROR_CAN_T_RENAME_TOWN                                     :{WHITE}Kan nie dorp hernoem nie...
STR_ERROR_CAN_T_FOUND_TOWN_HERE                                 :{WHITE}Dorp kan nie hier gebou word nie...
STR_ERROR_CAN_T_EXPAND_TOWN                                     :{WHITE}Kan nie dorp uitbrei...
STR_ERROR_TOO_CLOSE_TO_EDGE_OF_MAP_SUB                          :{WHITE}... te naby aan rand van kaart
STR_ERROR_TOO_CLOSE_TO_ANOTHER_TOWN                             :{WHITE}... te naby aan 'n ander dorp
STR_ERROR_TOO_MANY_TOWNS                                        :{WHITE}... te veel dorpe
STR_ERROR_NO_SPACE_FOR_TOWN                                     :{WHITE}... daar is nie meer spasie oor op die kaart nie
STR_ERROR_TOWN_EXPAND_WARN_NO_ROADS                             :{WHITE} Die dorp sal nie paaie bou nie. Jy kan dit verander deur die bou van paaie via Stellings-> Omgewings-> Dorpe te aktiveer
STR_ERROR_ROAD_WORKS_IN_PROGRESS                                :{WHITE}Pad werke in verloop
STR_ERROR_TOWN_CAN_T_DELETE                                     :{WHITE}Kan nie die dorp verwyder nie...{}'n Stasie of depot verwys na die dorp of die blok wat deur die dorp besit word kan nie verwyder word nie.
STR_ERROR_STATUE_NO_SUITABLE_PLACE                              :{WHITE}... daar is geen plek vir 'n standbeeld in die middel van die dorp

# Industry related errors
STR_ERROR_TOO_MANY_INDUSTRIES                                   :{WHITE}... te veel industrieë
STR_ERROR_CAN_T_GENERATE_INDUSTRIES                             :{WHITE}Kan nie nywerhede genereer nie...
STR_ERROR_CAN_T_BUILD_HERE                                      :{WHITE}Kan nie {STRING} hier bou nie...
STR_ERROR_CAN_T_CONSTRUCT_THIS_INDUSTRY                         :{WHITE}Nywerheid tipe kan nie hier gebou word nie...
STR_ERROR_INDUSTRY_TOO_CLOSE                                    :{WHITE}... te naby aan 'n ander nywerheid
STR_ERROR_MUST_FOUND_TOWN_FIRST                                 :{WHITE}... moet eers 'n dorp bou
STR_ERROR_ONLY_ONE_ALLOWED_PER_TOWN                             :{WHITE}... slegs een toegelaat per dorp
STR_ERROR_CAN_ONLY_BE_BUILT_IN_TOWNS_WITH_POPULATION_OF_1200    :{WHITE}... kan slegs in dorpe met te minste 1200 mense gebou word
STR_ERROR_CAN_ONLY_BE_BUILT_IN_RAINFOREST                       :{WHITE}... kan slegs in reënwoud gebiede gebou word
STR_ERROR_CAN_ONLY_BE_BUILT_IN_DESERT                           :{WHITE}... kan slegs in woestyn gebiede gebou word
STR_ERROR_CAN_ONLY_BE_BUILT_IN_TOWNS                            :{WHITE}... kan slegs in dorpe gebou word (vervang huise)
STR_ERROR_CAN_ONLY_BE_BUILT_NEAR_TOWN_CENTER                    :{WHITE}... kan slegs naby die middestad gebou word
STR_ERROR_CAN_ONLY_BE_BUILT_IN_LOW_AREAS                        :{WHITE}... kan slegs gebou word in lae areas
STR_ERROR_CAN_ONLY_BE_POSITIONED                                :{WHITE}... kan net naby aan kant van fkaart geplaas word
STR_ERROR_FOREST_CAN_ONLY_BE_PLANTED                            :{WHITE}... woud kan net bo sneeu-lyn beplant word
STR_ERROR_CAN_ONLY_BE_BUILT_ABOVE_SNOW_LINE                     :{WHITE}... kan slegs bo sneeu-lyn gebou word
STR_ERROR_CAN_ONLY_BE_BUILT_BELOW_SNOW_LINE                     :{WHITE}... kan slegs onder sneeu-lyn gebou word

STR_ERROR_NO_SUITABLE_PLACES_FOR_INDUSTRIES                     :{WHITE}Daar was geen geskikte plek vir '{STRING}' nywerhede
STR_ERROR_NO_SUITABLE_PLACES_FOR_INDUSTRIES_EXPLANATION         :{WHITE}Verander die kaart generasie parameter om 'n beter kaart te kry

# Station construction related errors
STR_ERROR_CAN_T_BUILD_RAILROAD_STATION                          :{WHITE}Kan nie treinstasie hier bou nie...
STR_ERROR_CAN_T_BUILD_BUS_STATION                               :{WHITE}Kan nie bus stasie hier bou nie...
STR_ERROR_CAN_T_BUILD_TRUCK_STATION                             :{WHITE}Kan nie vragmotor stasie bou nie...
STR_ERROR_CAN_T_BUILD_PASSENGER_TRAM_STATION                    :{WHITE}Kan nie passasier trem stasie bou nie...
STR_ERROR_CAN_T_BUILD_CARGO_TRAM_STATION                        :{WHITE}Kan nie vrag trem stasie bou nie...
STR_ERROR_CAN_T_BUILD_DOCK_HERE                                 :{WHITE}Kan nie werf hier bou nie...
STR_ERROR_CAN_T_BUILD_AIRPORT_HERE                              :{WHITE}Lughawe kan nie hier gebou word nie...

STR_ERROR_ADJOINS_MORE_THAN_ONE_EXISTING                        :{WHITE}Grens aan meer as een bestaande stasie/laai area
STR_ERROR_STATION_TOO_SPREAD_OUT                                :{WHITE}... Stasie te ver van mekaar af
STR_ERROR_TOO_MANY_STATIONS_LOADING                             :{WHITE}Te veel stasies/laai areas
STR_ERROR_TOO_MANY_STATION_SPECS                                :{WHITE}Te veel treinstasie deele
STR_ERROR_TOO_MANY_BUS_STOPS                                    :{WHITE}Te veel bushalte
STR_ERROR_TOO_MANY_TRUCK_STOPS                                  :{WHITE}Te veel vragmotor stasies
STR_ERROR_TOO_CLOSE_TO_ANOTHER_DOCK                             :{WHITE}Te naby aan 'n ander werf
STR_ERROR_TOO_CLOSE_TO_ANOTHER_AIRPORT                          :{WHITE}Te naby aan 'n ander lughawe
STR_ERROR_CAN_T_RENAME_STATION                                  :{WHITE}Stasie kan nie hernoem word nie...
STR_ERROR_DRIVE_THROUGH_ON_TOWN_ROAD                            :{WHITE}... hierdie is 'n dorp besit pad
STR_ERROR_DRIVE_THROUGH_DIRECTION                               :{WHITE}... pad teenoor in die verkeerde rigting
STR_ERROR_DRIVE_THROUGH_CORNER                                  :{WHITE}... deurry haltes kan nie hoeke hê nie
STR_ERROR_DRIVE_THROUGH_JUNCTION                                :{WHITE}... deurry haltes kan nie aansluitings hê nie

# Station destruction related errors
STR_ERROR_CAN_T_REMOVE_PART_OF_STATION                          :{WHITE}Kan nie deel van stasie verwyder nie...
STR_ERROR_MUST_REMOVE_RAILWAY_STATION_FIRST                     :{WHITE}Breek eers die treinstasie af
STR_ERROR_CAN_T_REMOVE_BUS_STATION                              :{WHITE}Kan nie bus stasie verwyder nie...
STR_ERROR_CAN_T_REMOVE_TRUCK_STATION                            :{WHITE}Kan nie vragmotor stasie verwyder stasie...
STR_ERROR_CAN_T_REMOVE_PASSENGER_TRAM_STATION                   :{WHITE}Kan nie passasier stasie verwyder nie...
STR_ERROR_CAN_T_REMOVE_CARGO_TRAM_STATION                       :{WHITE}Kan nie vrag stasie verwyder nie...
STR_ERROR_MUST_REMOVE_ROAD_STOP_FIRST                           :{WHITE}Moet eers pad stop verwyder
STR_ERROR_THERE_IS_NO_STATION                                   :{WHITE}... daar is geen stasie hier nie

STR_ERROR_MUST_DEMOLISH_RAILROAD                                :{WHITE}Breek eers die treinstasie af
STR_ERROR_MUST_DEMOLISH_BUS_STATION_FIRST                       :{WHITE}Moet eers bus stasie afbreek
STR_ERROR_MUST_DEMOLISH_TRUCK_STATION_FIRST                     :{WHITE}Moet eers vragmotor stasie afbreek
STR_ERROR_MUST_DEMOLISH_PASSENGER_TRAM_STATION_FIRST            :{WHITE}Moet eers passasier trem stasie afbreek
STR_ERROR_MUST_DEMOLISH_CARGO_TRAM_STATION_FIRST                :{WHITE}Moet eers vrag trem stasie afbreek
STR_ERROR_MUST_DEMOLISH_DOCK_FIRST                              :{WHITE}Moet eers werf afbreek
STR_ERROR_MUST_DEMOLISH_AIRPORT_FIRST                           :{WHITE}Moet eers lughawe afbreek

# Waypoint related errors
STR_ERROR_WAYPOINT_ADJOINS_MORE_THAN_ONE_EXISTING               :{WHITE}Grens aan meer as een bestaande roetebaken
STR_ERROR_TOO_CLOSE_TO_ANOTHER_WAYPOINT                         :{WHITE}Te naby aan 'n ander roetebaken

STR_ERROR_CAN_T_BUILD_TRAIN_WAYPOINT                            :{WHITE}Kan nie roetebaken hier bou nie...
STR_ERROR_CAN_T_POSITION_BUOY_HERE                              :{WHITE}Kan nie baken hier plaas nie...
STR_ERROR_CAN_T_CHANGE_WAYPOINT_NAME                            :{WHITE}Kan nie die roetebaken se naam verander nie...

STR_ERROR_CAN_T_REMOVE_TRAIN_WAYPOINT                           :{WHITE}Kan nie trein wegpunt van hier werwyder nie...
STR_ERROR_MUST_REMOVE_RAILWAYPOINT_FIRST                        :{WHITE}Verwyder eers die roetebaken
STR_ERROR_BUOY_IN_THE_WAY                                       :{WHITE}... baken in die pad
STR_ERROR_BUOY_IS_IN_USE                                        :{WHITE}... baken is in gebruik deur ander maatskappy!

# Depot related errors
STR_ERROR_CAN_T_BUILD_TRAIN_DEPOT                               :{WHITE}Kan nie trein depot hier bou nie...
STR_ERROR_CAN_T_BUILD_ROAD_DEPOT                                :{WHITE}Kan nie pad voertuig depot hier bou nie...
STR_ERROR_CAN_T_BUILD_TRAM_DEPOT                                :{WHITE}Kan nie trem voertuig depot hier bou nie...
STR_ERROR_CAN_T_BUILD_SHIP_DEPOT                                :{WHITE}Skip depot kan nie hier gebou word nie...

STR_ERROR_CAN_T_RENAME_DEPOT                                    :{WHITE}Kan nie depot hernoem nie...

STR_ERROR_TRAIN_MUST_BE_STOPPED_INSIDE_DEPOT                    :{WHITE}... kan slegs in 'n diensstasie gestop word
STR_ERROR_ROAD_VEHICLE_MUST_BE_STOPPED_INSIDE_DEPOT             :{WHITE}... kan slegs in 'n diensstasie gestop word
STR_ERROR_SHIP_MUST_BE_STOPPED_INSIDE_DEPOT                     :{WHITE}... kan slegs in 'n skeepswerf gestoor word
STR_ERROR_AIRCRAFT_MUST_BE_STOPPED_INSIDE_HANGAR                :{WHITE}... moet binne hangar gestop word

STR_ERROR_TRAINS_CAN_ONLY_BE_ALTERED_INSIDE_A_DEPOT             :{WHITE}Treine kan slegs verander word as hulle in die depot gestop is
STR_ERROR_TRAIN_TOO_LONG                                        :{WHITE}Trein te lank
STR_ERROR_CAN_T_REVERSE_DIRECTION_RAIL_VEHICLE                  :{WHITE}Kan nie rigting van voertuig verander nie...
STR_ERROR_CAN_T_REVERSE_DIRECTION_RAIL_VEHICLE_MULTIPLE_UNITS   :{WHITE}... bestaan uit verskeie eenhede
STR_ERROR_INCOMPATIBLE_RAIL_TYPES                               :Onversoenbare spoor tipes

STR_ERROR_CAN_T_MOVE_VEHICLE                                    :{WHITE}Kan nie voertuig beweeg nie...
STR_ERROR_REAR_ENGINE_FOLLOW_FRONT                              :{WHITE}Die agterste motor sal altyd die voorste motor volg
STR_ERROR_UNABLE_TO_FIND_ROUTE_TO                               :{WHITE}Kan nie roete na plaaslike depot vind nie
STR_ERROR_UNABLE_TO_FIND_LOCAL_DEPOT                            :{WHITE}Kan nie plaaslike depot vind nie

STR_ERROR_DEPOT_WRONG_DEPOT_TYPE                                :Verkeerde depot tipe

# Autoreplace related errors
STR_ERROR_TRAIN_TOO_LONG_AFTER_REPLACEMENT                      :{WHITE}{VEHICLE} is te lank na vervanging
STR_ERROR_AUTOREPLACE_NOTHING_TO_DO                             :{WHITE}Outo-vervang verstellings nie gelaai nie
STR_ERROR_AUTOREPLACE_MONEY_LIMIT                               :(geld perk)

# Rail construction errors
STR_ERROR_IMPOSSIBLE_TRACK_COMBINATION                          :{WHITE}Onmoontlike spoor kombinasie
STR_ERROR_MUST_REMOVE_SIGNALS_FIRST                             :{WHITE}Moet eers die sein verwyder
STR_ERROR_NO_SUITABLE_RAILROAD_TRACK                            :{WHITE}Geen geskikte treinspoor
STR_ERROR_MUST_REMOVE_RAILROAD_TRACK                            :{WHITE}Moet eers spoor verwyder
STR_ERROR_CROSSING_ON_ONEWAY_ROAD                               :{WHITE}Pad is een rigting of geblok
STR_ERROR_CROSSING_DISALLOWED_RAIL                              :{WHITE}Vlak kruisings word nie toegelaat vir die spoor tipe nie
STR_ERROR_CROSSING_DISALLOWED_ROAD                              :{WHITE}Vlakoorgange nie toegelaat vir hierdie padtipe nie
STR_ERROR_CAN_T_BUILD_SIGNALS_HERE                              :{WHITE}Kan nie seinligte hier bou nie...
STR_ERROR_CAN_T_BUILD_RAILROAD_TRACK                            :{WHITE}Kan nie spore hier bou nie...
STR_ERROR_CAN_T_REMOVE_RAILROAD_TRACK                           :{WHITE}Kan nie spore hier verwyder nie...
STR_ERROR_CAN_T_REMOVE_SIGNALS_FROM                             :{WHITE}Kan nie seinligte vanaf hier verwyder nie...
STR_ERROR_SIGNAL_CAN_T_CONVERT_SIGNALS_HERE                     :{WHITE}Kan nie seine hier verander nie...
STR_ERROR_THERE_IS_NO_RAILROAD_TRACK                            :{WHITE}... daar is geen trein spoor
STR_ERROR_THERE_ARE_NO_SIGNALS                                  :{WHITE}... daar is geen seine

STR_ERROR_CAN_T_CONVERT_RAIL                                    :{WHITE}Kan nie spoor tipe hier verander nie...

# Road construction errors
STR_ERROR_MUST_REMOVE_ROAD_FIRST                                :{WHITE}Moet pad eers verwyder word
STR_ERROR_ONEWAY_ROADS_CAN_T_HAVE_JUNCTION                      :{WHITE}... een rigting paaie kan nie aansluitings hê nie
STR_ERROR_CAN_T_BUILD_ROAD_HERE                                 :{WHITE}Kan nie pad hier bou nie...
STR_ERROR_CAN_T_BUILD_TRAMWAY_HERE                              :{WHITE}Kan nie tremweg hier bou nie...
STR_ERROR_CAN_T_REMOVE_ROAD_FROM                                :{WHITE}Kan nie pad vanaf hier verwyder nie...
STR_ERROR_CAN_T_REMOVE_TRAMWAY_FROM                             :{WHITE}Kan nie tremweg van hier af verwyder nie...
STR_ERROR_THERE_IS_NO_ROAD                                      :{WHITE}... daar is geen pad nie
STR_ERROR_THERE_IS_NO_TRAMWAY                                   :{WHITE}... daar is geen tremweg nie
STR_ERROR_CAN_T_CONVERT_ROAD                                    :{WHITE}kan nie padtipe hier verander nie...
STR_ERROR_CAN_T_CONVERT_TRAMWAY                                 :{WHITE}Kan nie tremtipe hier omskakel nie ...
STR_ERROR_NO_SUITABLE_ROAD                                      :{WHITE}Geen geskikte pad
STR_ERROR_NO_SUITABLE_TRAMWAY                                   :{WHITE}Geen geskikte tremweg nie

# Waterway construction errors
STR_ERROR_CAN_T_BUILD_CANALS                                    :{WHITE}Kan nie kanaale hier bou nie...
STR_ERROR_CAN_T_BUILD_LOCKS                                     :{WHITE}Kan nie sluite hier bou nie...
STR_ERROR_CAN_T_PLACE_RIVERS                                    :{WHITE}Kan nie riviere hier plaas nie...
STR_ERROR_MUST_BE_BUILT_ON_WATER                                :{WHITE}... moet op water gebou word
STR_ERROR_CAN_T_BUILD_ON_WATER                                  :{WHITE}... Kan nie op water bou nie
STR_ERROR_CAN_T_BUILD_ON_SEA                                    :{WHITE}... kan nie op oop see bou nie
STR_ERROR_CAN_T_BUILD_ON_CANAL                                  :{WHITE}... kan nie op kanaal bou nie
STR_ERROR_CAN_T_BUILD_ON_RIVER                                  :{WHITE}... kan nie op rivier bou nie
STR_ERROR_MUST_DEMOLISH_CANAL_FIRST                             :{WHITE}Moet eers kanaale afbreek
STR_ERROR_CAN_T_BUILD_AQUEDUCT_HERE                             :{WHITE}Kan nie akwamaryn hier bou nie...

# Tree related errors
STR_ERROR_TREE_ALREADY_HERE                                     :{WHITE}... boom reeds daar
STR_ERROR_TREE_WRONG_TERRAIN_FOR_TREE_TYPE                      :{WHITE}... verkeerde terrein vir boom tipe
STR_ERROR_CAN_T_PLANT_TREE_HERE                                 :{WHITE}Kan nie boom hier beplant nie...

# Bridge related errors
STR_ERROR_CAN_T_BUILD_BRIDGE_HERE                               :{WHITE}Brug kan nie daar gebou word nie...
STR_ERROR_MUST_DEMOLISH_BRIDGE_FIRST                            :{WHITE}Moet eers brug afbreek
STR_ERROR_CAN_T_START_AND_END_ON                                :{WHITE}Kan nie in die selfde plek begin en eindig nie
STR_ERROR_BRIDGEHEADS_NOT_SAME_HEIGHT                           :{WHITE}Brug hoofde is nie op die selfde vlak nie
STR_ERROR_BRIDGE_TOO_LOW_FOR_TERRAIN                            :{WHITE}Brug is te laag vir die terrein
STR_ERROR_BRIDGE_TOO_HIGH_FOR_TERRAIN                           :{WHITE}Die brug is te hoog
STR_ERROR_START_AND_END_MUST_BE_IN                              :{WHITE}Begin en einde moet in lyn wees
STR_ERROR_ENDS_OF_BRIDGE_MUST_BOTH                              :{WHITE}... albei brug eindes moet op land wees
STR_ERROR_BRIDGE_TOO_LONG                                       :{WHITE}... brug te lank
STR_ERROR_BRIDGE_THROUGH_MAP_BORDER                             :{WHITE}Brug sou eindig buite die kaart

# Tunnel related errors
STR_ERROR_CAN_T_BUILD_TUNNEL_HERE                               :{WHITE}Tonnel kan nie daar gebou word nie...
STR_ERROR_SITE_UNSUITABLE_FOR_TUNNEL                            :{WHITE}Plek ongeskik vir tonnel ingang
STR_ERROR_MUST_DEMOLISH_TUNNEL_FIRST                            :{WHITE}Moet eers tonnel afbreek
STR_ERROR_ANOTHER_TUNNEL_IN_THE_WAY                             :{WHITE}Ander tonnel in die pad
STR_ERROR_TUNNEL_THROUGH_MAP_BORDER                             :{WHITE}Tonnel so op die einde van die kaart eindig
STR_ERROR_UNABLE_TO_EXCAVATE_LAND                               :{WHITE}Kan nie die terrein aan die anderkant van die tonnel uitgrawe nie
STR_ERROR_TUNNEL_TOO_LONG                                       :{WHITE}... tonnel te lank

# Object related errors
STR_ERROR_TOO_MANY_OBJECTS                                      :{WHITE}... te veel voorwerpe
STR_ERROR_CAN_T_BUILD_OBJECT                                    :{WHITE}Kan nie voorwerp bou nie...
STR_ERROR_OBJECT_IN_THE_WAY                                     :{WHITE}Voorwerp in die pad
STR_ERROR_COMPANY_HEADQUARTERS_IN                               :{WHITE}... maatskappy hoofkwartier in die pad
STR_ERROR_CAN_T_PURCHASE_THIS_LAND                              :{WHITE}Die land area kan nie aangekoop word nie...
STR_ERROR_YOU_ALREADY_OWN_IT                                    :{WHITE}... jy besit dit alreeds!

# Group related errors
STR_ERROR_GROUP_CAN_T_CREATE                                    :{WHITE}Kan nie groep skep nie...
STR_ERROR_GROUP_CAN_T_DELETE                                    :{WHITE}Kan nie groep uitvee nie...
STR_ERROR_GROUP_CAN_T_RENAME                                    :{WHITE}Kan nie groep hernoem nie...
STR_ERROR_GROUP_CAN_T_SET_PARENT                                :{WHITE}Kan nie die huidige groep instel nie
STR_ERROR_GROUP_CAN_T_SET_PARENT_RECURSION                      :{WHITE}... lusse in die groephiërargie word nie toegelaat nie
STR_ERROR_GROUP_CAN_T_REMOVE_ALL_VEHICLES                       :{WHITE}Kan nie alle voertuie van groep verwyder nie...
STR_ERROR_GROUP_CAN_T_ADD_VEHICLE                               :{WHITE}Kan nie die voertuig tot hierdie groep voeg nie...
STR_ERROR_GROUP_CAN_T_ADD_SHARED_VEHICLE                        :{WHITE}Kan nie gedeelde voertuie by groep voeg nie...

# Generic vehicle errors

###length VEHICLE_TYPES
STR_ERROR_TRAIN_IN_THE_WAY                                      :{WHITE}Trein in die pad
STR_ERROR_ROAD_VEHICLE_IN_THE_WAY                               :{WHITE}Pad voertuig in die pad
STR_ERROR_SHIP_IN_THE_WAY                                       :{WHITE}Skip in die pad
STR_ERROR_AIRCRAFT_IN_THE_WAY                                   :{WHITE}Vliegtuig in die pad

###length VEHICLE_TYPES
STR_ERROR_RAIL_VEHICLE_NOT_AVAILABLE                            :{WHITE}Voertuig is nie beskikbaar nie
STR_ERROR_ROAD_VEHICLE_NOT_AVAILABLE                            :{WHITE}Voertuig is nie beskikbaar nie
STR_ERROR_SHIP_NOT_AVAILABLE                                    :{WHITE}Skip is nie beskikbaar
STR_ERROR_AIRCRAFT_NOT_AVAILABLE                                :{WHITE}Vliegtuig is nie beskikbaar nie

###length VEHICLE_TYPES
STR_ERROR_CAN_T_REFIT_TRAIN                                     :{WHITE}kan nie trein herbou nie...
STR_ERROR_CAN_T_REFIT_ROAD_VEHICLE                              :{WHITE}Kan nie pad voertuig herbou nie...
STR_ERROR_CAN_T_REFIT_SHIP                                      :{WHITE}Skip kan nie herbou word nie...
STR_ERROR_CAN_T_REFIT_AIRCRAFT                                  :{WHITE}Vliegtuig kan nie herbou word nie...

###length VEHICLE_TYPES
STR_ERROR_CAN_T_RENAME_TRAIN                                    :{WHITE}Trein kan nie benoem word nie...
STR_ERROR_CAN_T_RENAME_ROAD_VEHICLE                             :{WHITE}Kan nie pad voertuig 'n naam gee nie...
STR_ERROR_CAN_T_RENAME_SHIP                                     :{WHITE}Kan nie skip benoem nie...
STR_ERROR_CAN_T_RENAME_AIRCRAFT                                 :{WHITE}Vliegtuig kan nie benoem word nie...

###length VEHICLE_TYPES
STR_ERROR_CAN_T_STOP_START_TRAIN                                :{WHITE}Trein kan nie stop/begin word nie...
STR_ERROR_CAN_T_STOP_START_ROAD_VEHICLE                         :{WHITE}Kan nie pad voertuig stop/begin nie...
STR_ERROR_CAN_T_STOP_START_SHIP                                 :{WHITE}Kan nie skip stop/begin nie
STR_ERROR_CAN_T_STOP_START_AIRCRAFT                             :{WHITE}Kan nie vliegtuig stop/begin nie...

###length VEHICLE_TYPES
STR_ERROR_CAN_T_SEND_TRAIN_TO_DEPOT                             :{WHITE}Kan nie trein na depot stuur nie...
STR_ERROR_CAN_T_SEND_ROAD_VEHICLE_TO_DEPOT                      :{WHITE}Kan nie voertuig na depot stuur nie...
STR_ERROR_CAN_T_SEND_SHIP_TO_DEPOT                              :{WHITE}Kan nie skip na depot stuur nie...
STR_ERROR_CAN_T_SEND_AIRCRAFT_TO_HANGAR                         :{WHITE}Kan nie vlietuig na hangar stuur nie...

###length VEHICLE_TYPES
STR_ERROR_CAN_T_BUY_TRAIN                                       :{WHITE}Kan nie spoorweg voertuig koop nie...
STR_ERROR_CAN_T_BUY_ROAD_VEHICLE                                :{WHITE}Kan nie pad voertuig koop nie...
STR_ERROR_CAN_T_BUY_SHIP                                        :{WHITE}Kan nie skip koop nie...
STR_ERROR_CAN_T_BUY_AIRCRAFT                                    :{WHITE}Kan nie vliegtuig koop nie...

###length VEHICLE_TYPES
STR_ERROR_CAN_T_RENAME_TRAIN_TYPE                               :{WHITE}Trein voertuig tipe kan nie hernoem word nie...
STR_ERROR_CAN_T_RENAME_ROAD_VEHICLE_TYPE                        :{WHITE}Pad voertuig tipe kan nie hernoem word nie...
STR_ERROR_CAN_T_RENAME_SHIP_TYPE                                :{WHITE}Kan nie skip tipe hernoem nie...
STR_ERROR_CAN_T_RENAME_AIRCRAFT_TYPE                            :{WHITE}Kan nie vliegtuig tipe hernoem nie...

###length VEHICLE_TYPES
STR_ERROR_CAN_T_SELL_TRAIN                                      :{WHITE}Kan nie spoorweg voertuig verkoop nie...
STR_ERROR_CAN_T_SELL_ROAD_VEHICLE                               :{WHITE}Kan nie pad voertuig verkoop nie
STR_ERROR_CAN_T_SELL_SHIP                                       :{WHITE}Skip kan nie verkoop word nie...
STR_ERROR_CAN_T_SELL_AIRCRAFT                                   :{WHITE}Vliegtuig kan nie verkoop word nie...

STR_ERROR_TOO_MANY_VEHICLES_IN_GAME                             :{WHITE}Te veel voertuie in spel
STR_ERROR_CAN_T_CHANGE_SERVICING                                :{WHITE}Kan nie diens interval verander nie...

STR_ERROR_VEHICLE_IS_DESTROYED                                  :{WHITE}... voertuig is vernietig


STR_ERROR_NO_VEHICLES_AVAILABLE_AT_ALL                          :{WHITE}Geen voertuie gaan beskikbaar wees nie
STR_ERROR_NO_VEHICLES_AVAILABLE_AT_ALL_EXPLANATION              :{WHITE}Verander jou NewGRF stellings
STR_ERROR_NO_VEHICLES_AVAILABLE_YET                             :{WHITE}Geen voertuie is op die oomblik beskikbaar nie
STR_ERROR_NO_VEHICLES_AVAILABLE_YET_EXPLANATION                 :{WHITE}Begin na {DATE_SHORT} of gebruik 'n NewGRF wat voertuie vroeër beskikbaar stel

# Specific vehicle errors
STR_ERROR_CAN_T_MAKE_TRAIN_PASS_SIGNAL                          :{WHITE}Kan nie trein forseer om sein te vermy op gevaar...
STR_ERROR_CAN_T_REVERSE_DIRECTION_TRAIN                         :{WHITE}Kan nie rigting van trein verander nie...
STR_ERROR_TRAIN_START_NO_POWER                                  :Trein het geen krag

STR_ERROR_CAN_T_MAKE_ROAD_VEHICLE_TURN                          :{WHITE}Kan nie pad voertuig laat omdraai nie...

STR_ERROR_AIRCRAFT_IS_IN_FLIGHT                                 :{WHITE}Vliegtuig is opvlug

# Order related errors
STR_ERROR_NO_MORE_SPACE_FOR_ORDERS                              :{WHITE}Geen spasie vir nog opdrae
STR_ERROR_TOO_MANY_ORDERS                                       :{WHITE}Te veel opdrae
STR_ERROR_CAN_T_INSERT_NEW_ORDER                                :{WHITE}Kan nie nuwe opdrag invoeg nie...
STR_ERROR_CAN_T_DELETE_THIS_ORDER                               :{WHITE}Kan nie die opdrag uitvee nie...
STR_ERROR_CAN_T_MODIFY_THIS_ORDER                               :{WHITE}Die opdrag kan nie verander word nie...
STR_ERROR_CAN_T_MOVE_THIS_ORDER                                 :{WHITE}Kan nie opdrag beweeg nie...
STR_ERROR_CAN_T_SKIP_ORDER                                      :{WHITE}Kan nie huidige opdrag ignoreer nie...
STR_ERROR_CAN_T_SKIP_TO_ORDER                                   :{WHITE}Kan nie verkieste opdrag spring nie...
STR_ERROR_CAN_T_COPY_SHARE_ORDER                                :{WHITE}... voertuig kan nie na al die stasies toe gaan nie
STR_ERROR_CAN_T_ADD_ORDER                                       :{WHITE}... voertuig kan nie na daardie stasie toe gaan
STR_ERROR_CAN_T_ADD_ORDER_SHARED                                :{WHITE}... 'n voertuig wat hierdie opdrag deel kan nie na daardie stasie toe gaan nie

STR_ERROR_CAN_T_SHARE_ORDER_LIST                                :{WHITE}Kan nie opdraglys deel nie...
STR_ERROR_CAN_T_STOP_SHARING_ORDER_LIST                         :{WHITE}Kan nie opdraglys ophou deel nie......
STR_ERROR_CAN_T_COPY_ORDER_LIST                                 :{WHITE}Kan nie opdrag lys kopie nie...
STR_ERROR_TOO_FAR_FROM_PREVIOUS_DESTINATION                     :{WHITE}... te ver van vorige bestemming
STR_ERROR_AIRCRAFT_NOT_ENOUGH_RANGE                             :{WHITE}... vliegtuig kan nie so ver vlieg nie

# Timetable related errors
STR_ERROR_CAN_T_TIMETABLE_VEHICLE                               :{WHITE}Kan nie voertuig 'n rooster gee nie...
STR_ERROR_TIMETABLE_ONLY_WAIT_AT_STATIONS                       :{WHITE}Voertuie kan slegs by stasies wag
STR_ERROR_TIMETABLE_NOT_STOPPING_HERE                           :{WHITE}Die voertuig stop nie by hierdie stasie nie.

# Sign related errors
STR_ERROR_TOO_MANY_SIGNS                                        :{WHITE}... te veel tekens
STR_ERROR_CAN_T_PLACE_SIGN_HERE                                 :{WHITE}Kan nie teken hier plaas nie...
STR_ERROR_CAN_T_CHANGE_SIGN_NAME                                :{WHITE}Kan nie teken naam verander nie...
STR_ERROR_CAN_T_DELETE_SIGN                                     :{WHITE}Kan nie teken verwyder nie

# Translatable comment for OpenTTD's desktop shortcut
###external 1
STR_DESKTOP_SHORTCUT_COMMENT                                    :'n Simulasie speletjie wat gebaseer is op Transport Tycoon Deluxe

# Translatable descriptions in media/baseset/*.ob* files
###external 10
STR_BASEGRAPHICS_DOS_DESCRIPTION                                :Oorspronklike Transport Tycoon Deluxe DOS uitgawe grafieke.
STR_BASEGRAPHICS_DOS_DE_DESCRIPTION                             :Oorspronklike Transport Tycoon Deluxe DOS (German) uitgawe grafieke.
STR_BASEGRAPHICS_WIN_DESCRIPTION                                :Oorspronklike Transport Tycoon Deluxe Windows uitgawe grafieke.
STR_BASESOUNDS_DOS_DESCRIPTION                                  :Oorspronklike Transport Tycoon Deluxe DOS uitgawe klanke.
STR_BASESOUNDS_WIN_DESCRIPTION                                  :Oorspronklike Transport Tycoon Deluxe Windows uitgawe klanke.
STR_BASESOUNDS_NONE_DESCRIPTION                                 :'n Klank stel sonder enige klanke.
STR_BASEMUSIC_WIN_DESCRIPTION                                   :Oorspronklike Transport Tycoon Deluxe Windows uitgawe musiek.
STR_BASEMUSIC_DOS_DESCRIPTION                                   :Oorspronklike Transport Tycoon Deluxe DOS-uitgawe musiek.
STR_BASEMUSIC_TTO_DESCRIPTION                                   :Oorspronklike Transport Tycoon (Original/World Editor) musiek van die DOS-uitgawe.
STR_BASEMUSIC_NONE_DESCRIPTION                                  :'n Musiek stel sonder enige musiek.

STR_TRADITIONAL_TRAIN_NAME                                      :Trein {COMMA}
STR_TRADITIONAL_ROAD_VEHICLE_NAME                               :Pad Voertuig {COMMA}
STR_TRADITIONAL_SHIP_NAME                                       :Skip {COMMA}
STR_TRADITIONAL_AIRCRAFT_NAME                                   :Vliegtuig {COMMA}

##id 0x2000
# Town building names
STR_TOWN_BUILDING_NAME_TALL_OFFICE_BLOCK_1                      :Hoog kantoor blok
STR_TOWN_BUILDING_NAME_OFFICE_BLOCK_1                           :Kantoor blok
STR_TOWN_BUILDING_NAME_SMALL_BLOCK_OF_FLATS_1                   :Klein blok van woonstelle
STR_TOWN_BUILDING_NAME_CHURCH_1                                 :Kerk
STR_TOWN_BUILDING_NAME_LARGE_OFFICE_BLOCK_1                     :Groot kantoor blok
STR_TOWN_BUILDING_NAME_TOWN_HOUSES_1                            :Meenthuise
STR_TOWN_BUILDING_NAME_HOTEL_1                                  :Hotel
STR_TOWN_BUILDING_NAME_STATUE_1                                 :Standbeeld
STR_TOWN_BUILDING_NAME_FOUNTAIN_1                               :Fontein
STR_TOWN_BUILDING_NAME_PARK_1                                   :Park
STR_TOWN_BUILDING_NAME_OFFICE_BLOCK_2                           :Kantoor blok
STR_TOWN_BUILDING_NAME_SHOPS_AND_OFFICES_1                      :Winkels en kantore
STR_TOWN_BUILDING_NAME_MODERN_OFFICE_BUILDING_1                 :Moderne kantoor gebou
STR_TOWN_BUILDING_NAME_WAREHOUSE_1                              :Pakhuis
STR_TOWN_BUILDING_NAME_OFFICE_BLOCK_3                           :Kantoor blok
STR_TOWN_BUILDING_NAME_STADIUM_1                                :Stadion
STR_TOWN_BUILDING_NAME_OLD_HOUSES_1                             :Ou huise
STR_TOWN_BUILDING_NAME_COTTAGES_1                               :Kothuise
STR_TOWN_BUILDING_NAME_HOUSES_1                                 :Huise
STR_TOWN_BUILDING_NAME_FLATS_1                                  :Woonstelle
STR_TOWN_BUILDING_NAME_TALL_OFFICE_BLOCK_2                      :Hoog kantoor blok
STR_TOWN_BUILDING_NAME_SHOPS_AND_OFFICES_2                      :Winkels en kantoore
STR_TOWN_BUILDING_NAME_SHOPS_AND_OFFICES_3                      :Winkels en kantoore
STR_TOWN_BUILDING_NAME_THEATER_1                                :Teatre
STR_TOWN_BUILDING_NAME_STADIUM_2                                :Stadion
STR_TOWN_BUILDING_NAME_OFFICES_1                                :Kantore
STR_TOWN_BUILDING_NAME_HOUSES_2                                 :Huise
STR_TOWN_BUILDING_NAME_CINEMA_1                                 :Kinema
STR_TOWN_BUILDING_NAME_SHOPPING_MALL_1                          :Winkelsentrum
STR_TOWN_BUILDING_NAME_IGLOO_1                                  :Igloo
STR_TOWN_BUILDING_NAME_TEPEES_1                                 :Tepees
STR_TOWN_BUILDING_NAME_TEAPOT_HOUSE_1                           :Teepot-Huis
STR_TOWN_BUILDING_NAME_PIGGY_BANK_1                             :Varkie-Bank

##id 0x4800
# industry names
STR_INDUSTRY_NAME_COAL_MINE                                     :Steenkoolmyn
STR_INDUSTRY_NAME_POWER_STATION                                 :Kragsentrale
STR_INDUSTRY_NAME_SAWMILL                                       :Saagmeul
STR_INDUSTRY_NAME_FOREST                                        :Woud
STR_INDUSTRY_NAME_OIL_REFINERY                                  :Olieraffinadery
STR_INDUSTRY_NAME_OIL_RIG                                       :Olieboor
STR_INDUSTRY_NAME_FACTORY                                       :Fabriek
STR_INDUSTRY_NAME_PRINTING_WORKS                                :Drukwerke
STR_INDUSTRY_NAME_STEEL_MILL                                    :Staalfabriek
STR_INDUSTRY_NAME_FARM                                          :Plaas
STR_INDUSTRY_NAME_COPPER_ORE_MINE                               :Kopermyn
STR_INDUSTRY_NAME_OIL_WELLS                                     :Olieboorgat
STR_INDUSTRY_NAME_BANK                                          :Bank
STR_INDUSTRY_NAME_FOOD_PROCESSING_PLANT                         :Kosfabriek
STR_INDUSTRY_NAME_PAPER_MILL                                    :Papiermeul
STR_INDUSTRY_NAME_GOLD_MINE                                     :Goudmyn
STR_INDUSTRY_NAME_BANK_TROPIC_ARCTIC                            :Bank
STR_INDUSTRY_NAME_DIAMOND_MINE                                  :Diamantmyn
STR_INDUSTRY_NAME_IRON_ORE_MINE                                 :Ystermyn
STR_INDUSTRY_NAME_FRUIT_PLANTATION                              :Vrugte Plantasie
STR_INDUSTRY_NAME_RUBBER_PLANTATION                             :Rubber Plantasie
STR_INDUSTRY_NAME_WATER_SUPPLY                                  :Watertoevoer
STR_INDUSTRY_NAME_WATER_TOWER                                   :Watertoring
STR_INDUSTRY_NAME_FACTORY_2                                     :Fabriek
STR_INDUSTRY_NAME_FARM_2                                        :Plaas
STR_INDUSTRY_NAME_LUMBER_MILL                                   :Houtmeul
STR_INDUSTRY_NAME_COTTON_CANDY_FOREST                           :Spookasemwoud
STR_INDUSTRY_NAME_CANDY_FACTORY                                 :Lekkergoedfabriek
STR_INDUSTRY_NAME_BATTERY_FARM                                  :Batteryplaas
STR_INDUSTRY_NAME_COLA_WELLS                                    :Cola Spruite
STR_INDUSTRY_NAME_TOY_SHOP                                      :Speelgoedwinkel
STR_INDUSTRY_NAME_TOY_FACTORY                                   :Speelgoedfabriek
STR_INDUSTRY_NAME_PLASTIC_FOUNTAINS                             :Plastiekfontein
STR_INDUSTRY_NAME_FIZZY_DRINK_FACTORY                           :Koeldrankfabriek
STR_INDUSTRY_NAME_BUBBLE_GENERATOR                              :Borrelopwekker
STR_INDUSTRY_NAME_TOFFEE_QUARRY                                 :Tamletjie Prooi
STR_INDUSTRY_NAME_SUGAR_MINE                                    :Suikermyn

############ WARNING, using range 0x6000 for strings that are stored in the savegame
############ These strings may never get a new id, or savegames will break!

##id 0x6000
STR_SV_EMPTY                                                    :
STR_SV_UNNAMED                                                  :Onbenaam
STR_SV_TRAIN_NAME                                               :Trein {COMMA}
STR_SV_ROAD_VEHICLE_NAME                                        :Pad Voertuig {COMMA}
STR_SV_SHIP_NAME                                                :Skip {COMMA}
STR_SV_AIRCRAFT_NAME                                            :Vliegtuig {COMMA}

###length 27
STR_SV_STNAME                                                   :{STRING}-stasie
STR_SV_STNAME_NORTH                                             :{STRING}-Noord
STR_SV_STNAME_SOUTH                                             :{STRING}-Suid
STR_SV_STNAME_EAST                                              :{STRING}-Oos
STR_SV_STNAME_WEST                                              :{STRING}-Wes
STR_SV_STNAME_CENTRAL                                           :{STRING}-Sentraal
STR_SV_STNAME_TRANSFER                                          :{STRING}-oorstap
STR_SV_STNAME_HALT                                              :{STRING}-halte
STR_SV_STNAME_VALLEY                                            :{STRING}-vallei
STR_SV_STNAME_HEIGHTS                                           :{STRING}-hoogte
STR_SV_STNAME_WOODS                                             :{STRING}-woud
STR_SV_STNAME_LAKESIDE                                          :{STRING}-meer
STR_SV_STNAME_EXCHANGE                                          :{STRING}-wisselaar
STR_SV_STNAME_AIRPORT                                           :{STRING}-lughawe
STR_SV_STNAME_OILFIELD                                          :{STRING}-olieveld
STR_SV_STNAME_MINES                                             :{STRING}-myn
STR_SV_STNAME_DOCKS                                             :{STRING}-hawe
STR_SV_STNAME_BUOY                                              :{STRING}
STR_SV_STNAME_WAYPOINT                                          :{STRING}
##id 0x6020
STR_SV_STNAME_ANNEXE                                            :{STRING}-anneks
STR_SV_STNAME_SIDINGS                                           :{STRING}-syspoor
STR_SV_STNAME_BRANCH                                            :{STRING}-tak
STR_SV_STNAME_UPPER                                             :Bo-{STRING}
STR_SV_STNAME_LOWER                                             :Onder-{STRING}
STR_SV_STNAME_HELIPORT                                          :{STRING}-helihawe
STR_SV_STNAME_FOREST                                            :{STRING}-bos
STR_SV_STNAME_FALLBACK                                          :{STRING}-stasie #{NUM}

############ end of savegame specific region!

##id 0x8000
###length 116
# Vehicle names
STR_VEHICLE_NAME_TRAIN_ENGINE_RAIL_KIRBY_PAUL_TANK_STEAM        :Kirby Paul Tank (Stoom)
STR_VEHICLE_NAME_TRAIN_ENGINE_RAIL_MJS_250_DIESEL               :MJS 250 (Diesel)
STR_VEHICLE_NAME_TRAIN_ENGINE_RAIL_PLODDYPHUT_CHOO_CHOO         :Ploddyphut Choo-Choo
STR_VEHICLE_NAME_TRAIN_ENGINE_RAIL_POWERNAUT_CHOO_CHOO          :Powernaut Choo-Choo
STR_VEHICLE_NAME_TRAIN_ENGINE_RAIL_MIGHTYMOVER_CHOO_CHOO        :MightyMover Choo-Choo
STR_VEHICLE_NAME_TRAIN_ENGINE_RAIL_PLODDYPHUT_DIESEL            :Ploddyphut Diesel
STR_VEHICLE_NAME_TRAIN_ENGINE_RAIL_POWERNAUT_DIESEL             :Powernaut Diesel
STR_VEHICLE_NAME_TRAIN_ENGINE_RAIL_WILLS_2_8_0_STEAM            :Wills 2-8-0 (Stoom)
STR_VEHICLE_NAME_TRAIN_ENGINE_RAIL_CHANEY_JUBILEE_STEAM         :Chaney 'Jubilee' (Stoom)
STR_VEHICLE_NAME_TRAIN_ENGINE_RAIL_GINZU_A4_STEAM               :Ginzu 'A4' (Stoom)
STR_VEHICLE_NAME_TRAIN_ENGINE_RAIL_SH_8P_STEAM                  :SH '8P' (Stoom)
STR_VEHICLE_NAME_TRAIN_ENGINE_RAIL_MANLEY_MOREL_DMU_DIESEL      :Manley-Morel DMU (Diesel)
STR_VEHICLE_NAME_TRAIN_ENGINE_RAIL_DASH_DIESEL                  :'Dash' (Diesel)
STR_VEHICLE_NAME_TRAIN_ENGINE_RAIL_SH_HENDRY_25_DIESEL          :SH/Hendry '25' (Diesel)
STR_VEHICLE_NAME_TRAIN_ENGINE_RAIL_UU_37_DIESEL                 :UU '37' (Diesel)
STR_VEHICLE_NAME_TRAIN_ENGINE_RAIL_FLOSS_47_DIESEL              :Floss '47' (Diesel)
STR_VEHICLE_NAME_TRAIN_ENGINE_RAIL_CS_4000_DIESEL               :CS 4000 (Diesel)
STR_VEHICLE_NAME_TRAIN_ENGINE_RAIL_CS_2400_DIESEL               :CS 2400 (Diesel)
STR_VEHICLE_NAME_TRAIN_ENGINE_RAIL_CENTENNIAL_DIESEL            :Centennial (Diesel)
STR_VEHICLE_NAME_TRAIN_ENGINE_RAIL_KELLING_3100_DIESEL          :Kelling 3100 (Diesel)
STR_VEHICLE_NAME_TRAIN_ENGINE_RAIL_TURNER_TURBO_DIESEL          :Turner Turbo (Diesel)
STR_VEHICLE_NAME_TRAIN_ENGINE_RAIL_MJS_1000_DIESEL              :MJS 1000 (Diesel)
STR_VEHICLE_NAME_TRAIN_ENGINE_RAIL_SH_125_DIESEL                :SH '125' (Diesel)
STR_VEHICLE_NAME_TRAIN_ENGINE_RAIL_SH_30_ELECTRIC               :SH '30' (Elektries)
STR_VEHICLE_NAME_TRAIN_ENGINE_RAIL_SH_40_ELECTRIC               :SH '40' (Elektries)
STR_VEHICLE_NAME_TRAIN_ENGINE_RAIL_T_I_M_ELECTRIC               :'T.I.M.' (Elektries)
STR_VEHICLE_NAME_TRAIN_ENGINE_RAIL_ASIASTAR_ELECTRIC            :'AsiaStar' (Elektries)
STR_VEHICLE_NAME_TRAIN_WAGON_RAIL_PASSENGER_CAR                 :Passasierswa
STR_VEHICLE_NAME_TRAIN_WAGON_RAIL_MAIL_VAN                      :Pos Wa
STR_VEHICLE_NAME_TRAIN_WAGON_RAIL_COAL_CAR                      :Steenkool Wa
STR_VEHICLE_NAME_TRAIN_WAGON_RAIL_OIL_TANKER                    :Olie Tenkwa
STR_VEHICLE_NAME_TRAIN_WAGON_RAIL_LIVESTOCK_VAN                 :Lewende Hawe Wa
STR_VEHICLE_NAME_TRAIN_WAGON_RAIL_GOODS_VAN                     :Goedere Wa
STR_VEHICLE_NAME_TRAIN_WAGON_RAIL_GRAIN_HOPPER                  :Graan Laai Bak
STR_VEHICLE_NAME_TRAIN_WAGON_RAIL_WOOD_TRUCK                    :Hout Trok
STR_VEHICLE_NAME_TRAIN_WAGON_RAIL_IRON_ORE_HOPPER               :Yster Erts Laai Bak
STR_VEHICLE_NAME_TRAIN_WAGON_RAIL_STEEL_TRUCK                   :Staal Trok
STR_VEHICLE_NAME_TRAIN_WAGON_RAIL_ARMORED_VAN                   :pantserwa
STR_VEHICLE_NAME_TRAIN_WAGON_RAIL_FOOD_VAN                      :Kos Wa
STR_VEHICLE_NAME_TRAIN_WAGON_RAIL_PAPER_TRUCK                   :Papier Trok
STR_VEHICLE_NAME_TRAIN_WAGON_RAIL_COPPER_ORE_HOPPER             :Koper Erts Laai Bak
STR_VEHICLE_NAME_TRAIN_WAGON_RAIL_WATER_TANKER                  :Water Tenkwa
STR_VEHICLE_NAME_TRAIN_WAGON_RAIL_FRUIT_TRUCK                   :Vrugte Trok
STR_VEHICLE_NAME_TRAIN_WAGON_RAIL_RUBBER_TRUCK                  :Gomlastiek Trok
STR_VEHICLE_NAME_TRAIN_WAGON_RAIL_SUGAR_TRUCK                   :Suiker Trok
STR_VEHICLE_NAME_TRAIN_WAGON_RAIL_COTTON_CANDY_HOPPER           :Spookasem Laai Bak
STR_VEHICLE_NAME_TRAIN_WAGON_RAIL_TOFFEE_HOPPER                 :Tameletjie Laai Bak
STR_VEHICLE_NAME_TRAIN_WAGON_RAIL_BUBBLE_VAN                    :Borrel Wa
STR_VEHICLE_NAME_TRAIN_WAGON_RAIL_COLA_TANKER                   :Cola Tenkwa
STR_VEHICLE_NAME_TRAIN_WAGON_RAIL_CANDY_VAN                     :Lekker Wa
STR_VEHICLE_NAME_TRAIN_WAGON_RAIL_TOY_VAN                       :Speelgoed Wa
STR_VEHICLE_NAME_TRAIN_WAGON_RAIL_BATTERY_TRUCK                 :Battery Trok
STR_VEHICLE_NAME_TRAIN_WAGON_RAIL_FIZZY_DRINK_TRUCK             :Koeldrank Trok
STR_VEHICLE_NAME_TRAIN_WAGON_RAIL_PLASTIC_TRUCK                 :Plastiek Trok
STR_VEHICLE_NAME_TRAIN_ENGINE_MONORAIL_X2001_ELECTRIC           :'X2001' (Elektries)
STR_VEHICLE_NAME_TRAIN_ENGINE_MONORAIL_MILLENNIUM_Z1_ELECTRIC   :'Millennium Z1' (Elektries)
STR_VEHICLE_NAME_TRAIN_ENGINE_MONORAIL_WIZZOWOW_Z99             :Wizzowow Z99
STR_VEHICLE_NAME_TRAIN_WAGON_MONORAIL_PASSENGER_CAR             :Passasierswa
STR_VEHICLE_NAME_TRAIN_WAGON_MONORAIL_MAIL_VAN                  :Pos Wa
STR_VEHICLE_NAME_TRAIN_WAGON_MONORAIL_COAL_CAR                  :Steenkoolwa
STR_VEHICLE_NAME_TRAIN_WAGON_MONORAIL_OIL_TANKER                :Olie Tenkwa
STR_VEHICLE_NAME_TRAIN_WAGON_MONORAIL_LIVESTOCK_VAN             :Lewende Hawe Wa
STR_VEHICLE_NAME_TRAIN_WAGON_MONORAIL_GOODS_VAN                 :Goedere Wa
STR_VEHICLE_NAME_TRAIN_WAGON_MONORAIL_GRAIN_HOPPER              :Graan Laai Bak
STR_VEHICLE_NAME_TRAIN_WAGON_MONORAIL_WOOD_TRUCK                :Hout Trok
STR_VEHICLE_NAME_TRAIN_WAGON_MONORAIL_IRON_ORE_HOPPER           :Yster Erts Laai Bak
STR_VEHICLE_NAME_TRAIN_WAGON_MONORAIL_STEEL_TRUCK               :Staal Trok
STR_VEHICLE_NAME_TRAIN_WAGON_MONORAIL_ARMORED_VAN               :pantserwa
STR_VEHICLE_NAME_TRAIN_WAGON_MONORAIL_FOOD_VAN                  :Kos Wa
STR_VEHICLE_NAME_TRAIN_WAGON_MONORAIL_PAPER_TRUCK               :Papier Trok
STR_VEHICLE_NAME_TRAIN_WAGON_MONORAIL_COPPER_ORE_HOPPER         :Coper Erts Laai Bak
STR_VEHICLE_NAME_TRAIN_WAGON_MONORAIL_WATER_TANKER              :Water Tenkwa
STR_VEHICLE_NAME_TRAIN_WAGON_MONORAIL_FRUIT_TRUCK               :Vrugte Trok
STR_VEHICLE_NAME_TRAIN_WAGON_MONORAIL_RUBBER_TRUCK              :Gomlastiek Wa
STR_VEHICLE_NAME_TRAIN_WAGON_MONORAIL_SUGAR_TRUCK               :Suiker Trok
STR_VEHICLE_NAME_TRAIN_WAGON_MONORAIL_COTTON_CANDY_HOPPER       :Spookasem Laai Bak
STR_VEHICLE_NAME_TRAIN_WAGON_MONORAIL_TOFFEE_HOPPER             :Tameletjie Laai Bak
STR_VEHICLE_NAME_TRAIN_WAGON_MONORAIL_BUBBLE_VAN                :Borrel Wa
STR_VEHICLE_NAME_TRAIN_WAGON_MONORAIL_COLA_TANKER               :Cola Tenkwa
STR_VEHICLE_NAME_TRAIN_WAGON_MONORAIL_CANDY_VAN                 :Lekker Wa
STR_VEHICLE_NAME_TRAIN_WAGON_MONORAIL_TOY_VAN                   :Speelgoed Wa
STR_VEHICLE_NAME_TRAIN_WAGON_MONORAIL_BATTERY_TRUCK             :Bettery Trok
STR_VEHICLE_NAME_TRAIN_WAGON_MONORAIL_FIZZY_DRINK_TRUCK         :Koeldrank Trok
STR_VEHICLE_NAME_TRAIN_WAGON_MONORAIL_PLASTIC_TRUCK             :Plastiek Trok
STR_VEHICLE_NAME_TRAIN_ENGINE_MAGLEV_LEV1_LEVIATHAN_ELECTRIC    :Lev1 'Leviathan' (Elektries)
STR_VEHICLE_NAME_TRAIN_ENGINE_MAGLEV_LEV2_CYCLOPS_ELECTRIC      :Lev2 'Cyclops' (Elektries)
STR_VEHICLE_NAME_TRAIN_ENGINE_MAGLEV_LEV3_PEGASUS_ELECTRIC      :Lev3 'Pegasus' (Elektries)
STR_VEHICLE_NAME_TRAIN_ENGINE_MAGLEV_LEV4_CHIMAERA_ELECTRIC     :Lev4 'Chimaera' (Elektries)
STR_VEHICLE_NAME_TRAIN_ENGINE_MAGLEV_WIZZOWOW_ROCKETEER         :Wizzowow Rocketeer
STR_VEHICLE_NAME_TRAIN_WAGON_MAGLEV_PASSENGER_CAR               :Passasierswa
STR_VEHICLE_NAME_TRAIN_WAGON_MAGLEV_MAIL_VAN                    :Pos Wa
STR_VEHICLE_NAME_TRAIN_WAGON_MAGLEV_COAL_CAR                    :Steenkool Trok
STR_VEHICLE_NAME_TRAIN_WAGON_MAGLEV_OIL_TANKER                  :Olie Tenkwa
STR_VEHICLE_NAME_TRAIN_WAGON_MAGLEV_LIVESTOCK_VAN               :Lewende Hawe Wa
STR_VEHICLE_NAME_TRAIN_WAGON_MAGLEV_GOODS_VAN                   :Goedere Wa
STR_VEHICLE_NAME_TRAIN_WAGON_MAGLEV_GRAIN_HOPPER                :Graan Laai Bak
STR_VEHICLE_NAME_TRAIN_WAGON_MAGLEV_WOOD_TRUCK                  :Hout Trok
STR_VEHICLE_NAME_TRAIN_WAGON_MAGLEV_IRON_ORE_HOPPER             :Yster Erts Laai Bak
STR_VEHICLE_NAME_TRAIN_WAGON_MAGLEV_STEEL_TRUCK                 :Staal Trok
STR_VEHICLE_NAME_TRAIN_WAGON_MAGLEV_ARMORED_VAN                 :pantserwa
STR_VEHICLE_NAME_TRAIN_WAGON_MAGLEV_FOOD_VAN                    :Kos Wa
STR_VEHICLE_NAME_TRAIN_WAGON_MAGLEV_PAPER_TRUCK                 :Papier Trok
STR_VEHICLE_NAME_TRAIN_WAGON_MAGLEV_COPPER_ORE_HOPPER           :Koper Erts Laai Bak
STR_VEHICLE_NAME_TRAIN_WAGON_MAGLEV_WATER_TANKER                :Water Tenkwa
STR_VEHICLE_NAME_TRAIN_WAGON_MAGLEV_FRUIT_TRUCK                 :Vrugte Trok
STR_VEHICLE_NAME_TRAIN_WAGON_MAGLEV_RUBBER_TRUCK                :Gomlastiek Trok
STR_VEHICLE_NAME_TRAIN_WAGON_MAGLEV_SUGAR_TRUCK                 :Suiker Trok
STR_VEHICLE_NAME_TRAIN_WAGON_MAGLEV_COTTON_CANDY_HOPPER         :Spookasem Laai Bak
STR_VEHICLE_NAME_TRAIN_WAGON_MAGLEV_TOFFEE_HOPPER               :Tameletjie Laai Bak
STR_VEHICLE_NAME_TRAIN_WAGON_MAGLEV_BUBBLE_VAN                  :Borrel Wa
STR_VEHICLE_NAME_TRAIN_WAGON_MAGLEV_COLA_TANKER                 :Cola Tenkwa
STR_VEHICLE_NAME_TRAIN_WAGON_MAGLEV_CANDY_VAN                   :Lekker Wa
STR_VEHICLE_NAME_TRAIN_WAGON_MAGLEV_TOY_VAN                     :Speelgoed Wa
STR_VEHICLE_NAME_TRAIN_WAGON_MAGLEV_BATTERY_TRUCK               :Battery Trok
STR_VEHICLE_NAME_TRAIN_WAGON_MAGLEV_FIZZY_DRINK_TRUCK           :Koeldrank Wa
STR_VEHICLE_NAME_TRAIN_WAGON_MAGLEV_PLASTIC_TRUCK               :Plastiek Trok

###length 88
STR_VEHICLE_NAME_ROAD_VEHICLE_MPS_REGAL_BUS                     :MPS Regal Bus
STR_VEHICLE_NAME_ROAD_VEHICLE_HEREFORD_LEOPARD_BUS              :Hereford Leopard Bus
STR_VEHICLE_NAME_ROAD_VEHICLE_FOSTER_BUS                        :Foster Bus
STR_VEHICLE_NAME_ROAD_VEHICLE_FOSTER_MKII_SUPERBUS              :Foster MkII Superbus
STR_VEHICLE_NAME_ROAD_VEHICLE_PLODDYPHUT_MKI_BUS                :Ploddyphut MkI Bus
STR_VEHICLE_NAME_ROAD_VEHICLE_PLODDYPHUT_MKII_BUS               :Ploddyphut MkII Bus
STR_VEHICLE_NAME_ROAD_VEHICLE_PLODDYPHUT_MKIII_BUS              :Ploddyphut MkIII Bus
STR_VEHICLE_NAME_ROAD_VEHICLE_BALOGH_COAL_TRUCK                 :Balogh Steenkool Trok
STR_VEHICLE_NAME_ROAD_VEHICLE_UHL_COAL_TRUCK                    :Uhl Kool Trok
STR_VEHICLE_NAME_ROAD_VEHICLE_DW_COAL_TRUCK                     :DW Kool Trok
STR_VEHICLE_NAME_ROAD_VEHICLE_MPS_MAIL_TRUCK                    :MPS Pos Trok
STR_VEHICLE_NAME_ROAD_VEHICLE_REYNARD_MAIL_TRUCK                :Reynard Pos Trok
STR_VEHICLE_NAME_ROAD_VEHICLE_PERRY_MAIL_TRUCK                  :Perry Pos Trok
STR_VEHICLE_NAME_ROAD_VEHICLE_MIGHTYMOVER_MAIL_TRUCK            :MightyMover Pos Trok
STR_VEHICLE_NAME_ROAD_VEHICLE_POWERNAUGHT_MAIL_TRUCK            :Powernaught Pos Trok
STR_VEHICLE_NAME_ROAD_VEHICLE_WIZZOWOW_MAIL_TRUCK               :Wizzowow Pos Trok
STR_VEHICLE_NAME_ROAD_VEHICLE_WITCOMBE_OIL_TANKER               :Witcombe Olie Tenkwa
STR_VEHICLE_NAME_ROAD_VEHICLE_FOSTER_OIL_TANKER                 :Foster Olie Tenkwa
STR_VEHICLE_NAME_ROAD_VEHICLE_PERRY_OIL_TANKER                  :Perry Olie Tenkwa
STR_VEHICLE_NAME_ROAD_VEHICLE_TALBOTT_LIVESTOCK_VAN             :Talbott Lewende Hawe Wa
STR_VEHICLE_NAME_ROAD_VEHICLE_UHL_LIVESTOCK_VAN                 :Uhl Lewende Hawe Wa
STR_VEHICLE_NAME_ROAD_VEHICLE_FOSTER_LIVESTOCK_VAN              :Foster Lewende Hawe Wa
STR_VEHICLE_NAME_ROAD_VEHICLE_BALOGH_GOODS_TRUCK                :Balogh Goedere Trok
STR_VEHICLE_NAME_ROAD_VEHICLE_CRAIGHEAD_GOODS_TRUCK             :Craighead Goedere Trok
STR_VEHICLE_NAME_ROAD_VEHICLE_GOSS_GOODS_TRUCK                  :Goss Goedere Trok
STR_VEHICLE_NAME_ROAD_VEHICLE_HEREFORD_GRAIN_TRUCK              :Hereford Graan Trok
STR_VEHICLE_NAME_ROAD_VEHICLE_THOMAS_GRAIN_TRUCK                :Thomas Graan Trok
STR_VEHICLE_NAME_ROAD_VEHICLE_GOSS_GRAIN_TRUCK                  :Goss Graan Trok
STR_VEHICLE_NAME_ROAD_VEHICLE_WITCOMBE_WOOD_TRUCK               :Witcombe Hout Trok
STR_VEHICLE_NAME_ROAD_VEHICLE_FOSTER_WOOD_TRUCK                 :Foster Hout Trok
STR_VEHICLE_NAME_ROAD_VEHICLE_MORELAND_WOOD_TRUCK               :Moreland Hout Trok
STR_VEHICLE_NAME_ROAD_VEHICLE_MPS_IRON_ORE_TRUCK                :MPS Yster Erts Trok
STR_VEHICLE_NAME_ROAD_VEHICLE_UHL_IRON_ORE_TRUCK                :Uhl Iron Yster Erts Trok
STR_VEHICLE_NAME_ROAD_VEHICLE_CHIPPY_IRON_ORE_TRUCK             :Chippy Yster Erts Trok
STR_VEHICLE_NAME_ROAD_VEHICLE_BALOGH_STEEL_TRUCK                :Balogh Staal Trok
STR_VEHICLE_NAME_ROAD_VEHICLE_UHL_STEEL_TRUCK                   :Uhl Staal Trok
STR_VEHICLE_NAME_ROAD_VEHICLE_KELLING_STEEL_TRUCK               :Kelling Staal Trok
STR_VEHICLE_NAME_ROAD_VEHICLE_BALOGH_ARMORED_TRUCK              :Balogh pantsertrok
STR_VEHICLE_NAME_ROAD_VEHICLE_UHL_ARMORED_TRUCK                 :Uhl pantsertrok
STR_VEHICLE_NAME_ROAD_VEHICLE_FOSTER_ARMORED_TRUCK              :Foster pantsertrok
STR_VEHICLE_NAME_ROAD_VEHICLE_FOSTER_FOOD_VAN                   :Foster Kos Wa
STR_VEHICLE_NAME_ROAD_VEHICLE_PERRY_FOOD_VAN                    :Perry Kos Wa
STR_VEHICLE_NAME_ROAD_VEHICLE_CHIPPY_FOOD_VAN                   :Chippy Kos Wa
STR_VEHICLE_NAME_ROAD_VEHICLE_UHL_PAPER_TRUCK                   :Uhl Papier Trok
STR_VEHICLE_NAME_ROAD_VEHICLE_BALOGH_PAPER_TRUCK                :Balogh Papier Trok
STR_VEHICLE_NAME_ROAD_VEHICLE_MPS_PAPER_TRUCK                   :MPS Papier Trok
STR_VEHICLE_NAME_ROAD_VEHICLE_MPS_COPPER_ORE_TRUCK              :MPS Koper Erts Trok
STR_VEHICLE_NAME_ROAD_VEHICLE_UHL_COPPER_ORE_TRUCK              :Uhl Koper Erts Trok
STR_VEHICLE_NAME_ROAD_VEHICLE_GOSS_COPPER_ORE_TRUCK             :Goss Koper Erts Trok
STR_VEHICLE_NAME_ROAD_VEHICLE_UHL_WATER_TANKER                  :Uhl Water Tenkwa
STR_VEHICLE_NAME_ROAD_VEHICLE_BALOGH_WATER_TANKER               :Balogh Water Tenkwa
STR_VEHICLE_NAME_ROAD_VEHICLE_MPS_WATER_TANKER                  :MPS Water Tenkwa
STR_VEHICLE_NAME_ROAD_VEHICLE_BALOGH_FRUIT_TRUCK                :Balogh Vrugte Trok
STR_VEHICLE_NAME_ROAD_VEHICLE_UHL_FRUIT_TRUCK                   :Uhl Vrugte Trok
STR_VEHICLE_NAME_ROAD_VEHICLE_KELLING_FRUIT_TRUCK               :Kelling Vrugte Trok
STR_VEHICLE_NAME_ROAD_VEHICLE_BALOGH_RUBBER_TRUCK               :Balogh Gomlastiek Trok
STR_VEHICLE_NAME_ROAD_VEHICLE_UHL_RUBBER_TRUCK                  :Uhl Gomlastiek Trok
STR_VEHICLE_NAME_ROAD_VEHICLE_RMT_RUBBER_TRUCK                  :RMT Gomlastiek Trok
STR_VEHICLE_NAME_ROAD_VEHICLE_MIGHTYMOVER_SUGAR_TRUCK           :MightyMover Suiker Trok
STR_VEHICLE_NAME_ROAD_VEHICLE_POWERNAUGHT_SUGAR_TRUCK           :Powernaught Suiker Trok
STR_VEHICLE_NAME_ROAD_VEHICLE_WIZZOWOW_SUGAR_TRUCK              :Wizzowow Suiker Trok
STR_VEHICLE_NAME_ROAD_VEHICLE_MIGHTYMOVER_COLA_TRUCK            :MightyMover Cola Trok
STR_VEHICLE_NAME_ROAD_VEHICLE_POWERNAUGHT_COLA_TRUCK            :Powernaught Cola Trok
STR_VEHICLE_NAME_ROAD_VEHICLE_WIZZOWOW_COLA_TRUCK               :Wizzowow Cola Trok
STR_VEHICLE_NAME_ROAD_VEHICLE_MIGHTYMOVER_COTTON_CANDY          :MightyMover Spookasem Trok
STR_VEHICLE_NAME_ROAD_VEHICLE_POWERNAUGHT_COTTON_CANDY          :Powernaught Spookasem Trok
STR_VEHICLE_NAME_ROAD_VEHICLE_WIZZOWOW_COTTON_CANDY_TRUCK       :Wizzowow Spookasem Trok
STR_VEHICLE_NAME_ROAD_VEHICLE_MIGHTYMOVER_TOFFEE_TRUCK          :MightyMover Tameletjie Trok
STR_VEHICLE_NAME_ROAD_VEHICLE_POWERNAUGHT_TOFFEE_TRUCK          :Powernaught Tameletjie Trok
STR_VEHICLE_NAME_ROAD_VEHICLE_WIZZOWOW_TOFFEE_TRUCK             :Wizzowow Tameletjie Trok
STR_VEHICLE_NAME_ROAD_VEHICLE_MIGHTYMOVER_TOY_VAN               :MightyMover Speelgoed Wa
STR_VEHICLE_NAME_ROAD_VEHICLE_POWERNAUGHT_TOY_VAN               :Powernaught Speelgoed Wa
STR_VEHICLE_NAME_ROAD_VEHICLE_WIZZOWOW_TOY_VAN                  :Wizzowow Speelgoed Wa
STR_VEHICLE_NAME_ROAD_VEHICLE_MIGHTYMOVER_CANDY_TRUCK           :MightyMover Lekker Trok
STR_VEHICLE_NAME_ROAD_VEHICLE_POWERNAUGHT_CANDY_TRUCK           :Powernaught Lekker Trok
STR_VEHICLE_NAME_ROAD_VEHICLE_WIZZOWOW_CANDY_TRUCK              :Wizzowow Lekker Trok
STR_VEHICLE_NAME_ROAD_VEHICLE_MIGHTYMOVER_BATTERY_TRUCK         :MightyMover Battery Trok
STR_VEHICLE_NAME_ROAD_VEHICLE_POWERNAUGHT_BATTERY_TRUCK         :Powernaught Battery Trok
STR_VEHICLE_NAME_ROAD_VEHICLE_WIZZOWOW_BATTERY_TRUCK            :Wizzowow Battery Trok
STR_VEHICLE_NAME_ROAD_VEHICLE_MIGHTYMOVER_FIZZY_DRINK           :MightyMover Koeldrank Trok
STR_VEHICLE_NAME_ROAD_VEHICLE_POWERNAUGHT_FIZZY_DRINK           :Powernaught Koeldrank Trok
STR_VEHICLE_NAME_ROAD_VEHICLE_WIZZOWOW_FIZZY_DRINK_TRUCK        :Wizzowow Fizzy Koeldrank Trok
STR_VEHICLE_NAME_ROAD_VEHICLE_MIGHTYMOVER_PLASTIC_TRUCK         :MightyMover Plastiek Trok
STR_VEHICLE_NAME_ROAD_VEHICLE_POWERNAUGHT_PLASTIC_TRUCK         :Powernaught Plastiek Trok
STR_VEHICLE_NAME_ROAD_VEHICLE_WIZZOWOW_PLASTIC_TRUCK            :Wizzowow Plastiek Trok
STR_VEHICLE_NAME_ROAD_VEHICLE_MIGHTYMOVER_BUBBLE_TRUCK          :MightyMover Borrel Trok
STR_VEHICLE_NAME_ROAD_VEHICLE_POWERNAUGHT_BUBBLE_TRUCK          :Powernaught Borrel Trok
STR_VEHICLE_NAME_ROAD_VEHICLE_WIZZOWOW_BUBBLE_TRUCK             :Wizzowow Borrel Trok

###length 11
STR_VEHICLE_NAME_SHIP_MPS_OIL_TANKER                            :MPS Olie Tenkskip
STR_VEHICLE_NAME_SHIP_CS_INC_OIL_TANKER                         :CS-Inc. Olie Tenkskip
STR_VEHICLE_NAME_SHIP_MPS_PASSENGER_FERRY                       :MPS Passasier Veerboot
STR_VEHICLE_NAME_SHIP_FFP_PASSENGER_FERRY                       :FFP Passasier Veerboot
STR_VEHICLE_NAME_SHIP_BAKEWELL_300_HOVERCRAFT                   :Bakewell 300 Skeertuig
STR_VEHICLE_NAME_SHIP_CHUGGER_CHUG_PASSENGER                    :Chugger-Chug Passasier Veerboot
STR_VEHICLE_NAME_SHIP_SHIVERSHAKE_PASSENGER_FERRY               :Shivershake Passasier Veerboot
STR_VEHICLE_NAME_SHIP_YATE_CARGO_SHIP                           :Yate vragskip
STR_VEHICLE_NAME_SHIP_BAKEWELL_CARGO_SHIP                       :Bakewell vragskip
STR_VEHICLE_NAME_SHIP_MIGHTYMOVER_CARGO_SHIP                    :MightyMover vragskip
STR_VEHICLE_NAME_SHIP_POWERNAUT_CARGO_SHIP                      :Powernaut vragskip

###length 41
STR_VEHICLE_NAME_AIRCRAFT_SAMPSON_U52                           :Sampson U52
STR_VEHICLE_NAME_AIRCRAFT_COLEMAN_COUNT                         :Coleman Count
STR_VEHICLE_NAME_AIRCRAFT_FFP_DART                              :FFP Dart
STR_VEHICLE_NAME_AIRCRAFT_YATE_HAUGAN                           :Yate Haugan
STR_VEHICLE_NAME_AIRCRAFT_BAKEWELL_COTSWALD_LB_3                :Bakewell Cotswald LB-3
STR_VEHICLE_NAME_AIRCRAFT_BAKEWELL_LUCKETT_LB_8                 :Bakewell Luckett LB-8
STR_VEHICLE_NAME_AIRCRAFT_BAKEWELL_LUCKETT_LB_9                 :Bakewell Luckett LB-9
STR_VEHICLE_NAME_AIRCRAFT_BAKEWELL_LUCKETT_LB80                 :Bakewell Luckett LB80
STR_VEHICLE_NAME_AIRCRAFT_BAKEWELL_LUCKETT_LB_10                :Bakewell Luckett LB-10
STR_VEHICLE_NAME_AIRCRAFT_BAKEWELL_LUCKETT_LB_11                :Bakewell Luckett LB-11
STR_VEHICLE_NAME_AIRCRAFT_YATE_AEROSPACE_YAC_1_11               :Yate Aerospace YAC 1-11
STR_VEHICLE_NAME_AIRCRAFT_DARWIN_100                            :Darwin 100
STR_VEHICLE_NAME_AIRCRAFT_DARWIN_200                            :Darwin 200
STR_VEHICLE_NAME_AIRCRAFT_DARWIN_300                            :Darwin 300
STR_VEHICLE_NAME_AIRCRAFT_DARWIN_400                            :Darwin 400
STR_VEHICLE_NAME_AIRCRAFT_DARWIN_500                            :Darwin 500
STR_VEHICLE_NAME_AIRCRAFT_DARWIN_600                            :Darwin 600
STR_VEHICLE_NAME_AIRCRAFT_GURU_GALAXY                           :Guru Galaxy
STR_VEHICLE_NAME_AIRCRAFT_AIRTAXI_A21                           :Airtaxi A21
STR_VEHICLE_NAME_AIRCRAFT_AIRTAXI_A31                           :Airtaxi A31
STR_VEHICLE_NAME_AIRCRAFT_AIRTAXI_A32                           :Airtaxi A32
STR_VEHICLE_NAME_AIRCRAFT_AIRTAXI_A33                           :Airtaxi A33
STR_VEHICLE_NAME_AIRCRAFT_YATE_AEROSPACE_YAE46                  :Yate Aerospace YAe46
STR_VEHICLE_NAME_AIRCRAFT_DINGER_100                            :Dinger 100
STR_VEHICLE_NAME_AIRCRAFT_AIRTAXI_A34_1000                      :AirTaxi A34-1000
STR_VEHICLE_NAME_AIRCRAFT_YATE_Z_SHUTTLE                        :Yate Z-Shuttle
STR_VEHICLE_NAME_AIRCRAFT_KELLING_K1                            :Kelling K1
STR_VEHICLE_NAME_AIRCRAFT_KELLING_K6                            :Kelling K6
STR_VEHICLE_NAME_AIRCRAFT_KELLING_K7                            :Kelling K7
STR_VEHICLE_NAME_AIRCRAFT_DARWIN_700                            :Darwin 700
STR_VEHICLE_NAME_AIRCRAFT_FFP_HYPERDART_2                       :FFP Hyperdart 2
STR_VEHICLE_NAME_AIRCRAFT_DINGER_200                            :Dinger 200
STR_VEHICLE_NAME_AIRCRAFT_DINGER_1000                           :Dinger 1000
STR_VEHICLE_NAME_AIRCRAFT_PLODDYPHUT_100                        :Ploddyphut 100
STR_VEHICLE_NAME_AIRCRAFT_PLODDYPHUT_500                        :Ploddyphut 500
STR_VEHICLE_NAME_AIRCRAFT_FLASHBANG_X1                          :Flashbang X1
STR_VEHICLE_NAME_AIRCRAFT_JUGGERPLANE_M1                        :Juggerplane M1
STR_VEHICLE_NAME_AIRCRAFT_FLASHBANG_WIZZER                      :Flashbang Wizzer
STR_VEHICLE_NAME_AIRCRAFT_TRICARIO_HELICOPTER                   :Tricario Helikopter
STR_VEHICLE_NAME_AIRCRAFT_GURU_X2_HELICOPTER                    :Guru X2 Helikopter
STR_VEHICLE_NAME_AIRCRAFT_POWERNAUT_HELICOPTER                  :Powernaut Helikopter

##id 0x8800
# Formatting of some strings
STR_FORMAT_DATE_TINY                                            :{STRING}-{STRING}-{NUM}
STR_FORMAT_DATE_SHORT                                           :{STRING} {NUM}
STR_FORMAT_DATE_LONG                                            :{STRING} {STRING} {NUM}
STR_FORMAT_DATE_ISO                                             :{2:NUM}-{1:STRING}-{0:STRING}

STR_FORMAT_COMPANY_NUM                                          :(Company {COMMA})
STR_FORMAT_GROUP_NAME                                           :Groep {COMMA}
STR_FORMAT_INDUSTRY_NAME                                        :{TOWN} {STRING}

###length 2
STR_FORMAT_BUOY_NAME                                            :{TOWN} Baken
STR_FORMAT_BUOY_NAME_SERIAL                                     :{TOWN} Baken #{COMMA}

###length 2
STR_FORMAT_WAYPOINT_NAME                                        :{TOWN}-roetebaken
STR_FORMAT_WAYPOINT_NAME_SERIAL                                 :{TOWN}-roetebaken #{COMMA}

###length 6
STR_FORMAT_DEPOT_NAME_TRAIN                                     :{TOWN} Trein Depot
STR_FORMAT_DEPOT_NAME_TRAIN_SERIAL                              :{TOWN} Trein Depot #{COMMA}
STR_FORMAT_DEPOT_NAME_ROAD_VEHICLE                              :{TOWN} Pad Voertuig Depot
STR_FORMAT_DEPOT_NAME_ROAD_VEHICLE_SERIAL                       :{TOWN} Pad Voertuig Depot #{COMMA}
STR_FORMAT_DEPOT_NAME_SHIP                                      :{TOWN} Skip Depot
STR_FORMAT_DEPOT_NAME_SHIP_SERIAL                               :{TOWN} Skip Depot #{COMMA}
###next-name-looks-similar

STR_FORMAT_DEPOT_NAME_AIRCRAFT                                  :{STATION} Hangar
# _SERIAL version of AIRACRAFT doesn't exist

STR_UNKNOWN_STATION                                             :onbekende stasie
STR_DEFAULT_SIGN_NAME                                           :Teken
STR_COMPANY_SOMEONE                                             :iemand

STR_SAVEGAME_NAME_DEFAULT                                       :{COMPANY}, {STRING}
STR_SAVEGAME_NAME_SPECTATOR                                     :Spektator, {1:STRING}

# Viewport strings
STR_VIEWPORT_TOWN_POP                                           :{WHITE}{TOWN} ({COMMA})
STR_VIEWPORT_TOWN                                               :{WHITE}{TOWN}
STR_VIEWPORT_TOWN_TINY_BLACK                                    :{TINY_FONT}{BLACK}{TOWN}
STR_VIEWPORT_TOWN_TINY_WHITE                                    :{TINY_FONT}{WHITE}{TOWN}

STR_VIEWPORT_SIGN_SMALL_BLACK                                   :{TINY_FONT}{BLACK}{SIGN}
STR_VIEWPORT_SIGN_SMALL_WHITE                                   :{TINY_FONT}{WHITE}{SIGN}

STR_VIEWPORT_STATION                                            :{STATION} {STATION_FEATURES}
STR_VIEWPORT_STATION_TINY                                       :{TINY_FONT}{STATION}

STR_VIEWPORT_WAYPOINT                                           :{WAYPOINT}
STR_VIEWPORT_WAYPOINT_TINY                                      :{TINY_FONT}{WAYPOINT}

# Simple strings to get specific types of data
STR_COMPANY_NAME                                                :{COMPANY}
STR_COMPANY_NAME_COMPANY_NUM                                    :{COMPANY} {COMPANY_NUM}
STR_DEPOT_NAME                                                  :{DEPOT}
STR_ENGINE_NAME                                                 :{ENGINE}
STR_HIDDEN_ENGINE_NAME                                          :{ENGINE} (weggesteek)
STR_GROUP_NAME                                                  :{GROUP}
STR_INDUSTRY_NAME                                               :{INDUSTRY}
STR_PRESIDENT_NAME                                              :{PRESIDENT_NAME}
STR_SIGN_NAME                                                   :{SIGN}
STR_STATION_NAME                                                :{STATION}
STR_TOWN_NAME                                                   :{TOWN}
STR_VEHICLE_NAME                                                :{VEHICLE}
STR_WAYPOINT_NAME                                               :{WAYPOINT}

STR_JUST_CARGO                                                  :{CARGO_LONG}
STR_JUST_CHECKMARK                                              :{CHECKMARK}
STR_JUST_COMMA                                                  :{COMMA}
STR_JUST_CURRENCY_SHORT                                         :{CURRENCY_SHORT}
STR_JUST_CURRENCY_LONG                                          :{CURRENCY_LONG}
STR_JUST_CARGO_LIST                                             :{CARGO_LIST}
STR_JUST_INT                                                    :{NUM}
STR_JUST_DATE_TINY                                              :{DATE_TINY}
STR_JUST_DATE_SHORT                                             :{DATE_SHORT}
STR_JUST_DATE_LONG                                              :{DATE_LONG}
STR_JUST_DATE_ISO                                               :{DATE_ISO}
STR_JUST_STRING                                                 :{STRING}
STR_JUST_STRING_STRING                                          :{STRING}{STRING}
STR_JUST_RAW_STRING                                             :{STRING}
STR_JUST_BIG_RAW_STRING                                         :{BIG_FONT}{STRING}

# Slightly 'raw' stringcodes with colour or size
STR_BLACK_COMMA                                                 :{BLACK}{COMMA}
STR_TINY_BLACK_COMA                                             :{TINY_FONT}{BLACK}{COMMA}
STR_TINY_COMMA                                                  :{TINY_FONT}{COMMA}
STR_BLUE_COMMA                                                  :{BLUE}{COMMA}
STR_RED_COMMA                                                   :{RED}{COMMA}
STR_WHITE_COMMA                                                 :{WHITE}{COMMA}
STR_TINY_BLACK_DECIMAL                                          :{TINY_FONT}{BLACK}{DECIMAL}
STR_COMPANY_MONEY                                               :{WHITE}{CURRENCY_LONG}
STR_BLACK_DATE_LONG                                             :{BLACK}{DATE_LONG}
STR_WHITE_DATE_LONG                                             :{WHITE}{DATE_LONG}
STR_SHORT_DATE                                                  :{WHITE}{DATE_TINY}
STR_DATE_LONG_SMALL                                             :{TINY_FONT}{BLACK}{DATE_LONG}
STR_TINY_GROUP                                                  :{TINY_FONT}{GROUP}
STR_BLACK_INT                                                   :{BLACK}{NUM}
STR_ORANGE_INT                                                  :{ORANGE}{NUM}
STR_WHITE_SIGN                                                  :{WHITE}{SIGN}
STR_TINY_BLACK_STATION                                          :{TINY_FONT}{BLACK}{STATION}
STR_BLACK_STRING                                                :{BLACK}{STRING}
STR_BLACK_RAW_STRING                                            :{BLACK}{STRING}
STR_ORANGE_STRING                                               :{ORANGE}{STRING}
STR_LTBLUE_STRING                                               :{LTBLUE}{STRING}
STR_WHITE_STRING                                                :{WHITE}{STRING}
STR_ORANGE_STRING1_WHITE                                        :{ORANGE}{STRING}{WHITE}
STR_ORANGE_STRING1_LTBLUE                                       :{ORANGE}{STRING}{LTBLUE}
STR_TINY_BLACK_HEIGHT                                           :{TINY_FONT}{BLACK}{HEIGHT}
STR_TINY_BLACK_VEHICLE                                          :{TINY_FONT}{BLACK}{VEHICLE}
STR_TINY_RIGHT_ARROW                                            :{TINY_FONT}{RIGHT_ARROW}

STR_BLACK_1                                                     :{BLACK}1
STR_BLACK_2                                                     :{BLACK}2
STR_BLACK_3                                                     :{BLACK}3
STR_BLACK_4                                                     :{BLACK}4
STR_BLACK_5                                                     :{BLACK}5
STR_BLACK_6                                                     :{BLACK}6
STR_BLACK_7                                                     :{BLACK}7

STR_TRAIN                                                       :{BLACK}{TRAIN}
STR_BUS                                                         :{BLACK}{BUS}
STR_LORRY                                                       :{BLACK}{LORRY}
STR_PLANE                                                       :{BLACK}{PLANE}
STR_SHIP                                                        :{BLACK}{SHIP}

STR_TOOLBAR_RAILTYPE_VELOCITY                                   :{STRING} ({VELOCITY})<|MERGE_RESOLUTION|>--- conflicted
+++ resolved
@@ -2897,13 +2897,9 @@
 STR_MAPGEN_TOWN_NAME_DROPDOWN_TOOLTIP                           :{BLACK}Kies dorp naam styl
 STR_MAPGEN_DATE                                                 :{BLACK}Datum:
 STR_MAPGEN_NUMBER_OF_INDUSTRIES                                 :{BLACK}Hoev. nywerhede:
-<<<<<<< HEAD
 STR_MAPGEN_SNOW_LINE_HEIGHT                                     :{BLACK}Sneeu lyn hoogte:
 STR_MAPGEN_SNOW_LINE_UP                                         :{BLACK}Beweeg die sneeu lyn een op
 STR_MAPGEN_SNOW_LINE_DOWN                                       :{BLACK}Beweeg die sneeu lyn een af
-STR_MAPGEN_LAND_GENERATOR                                       :{BLACK}Land genereerder:
-=======
->>>>>>> dced2d8c
 STR_MAPGEN_TERRAIN_TYPE                                         :{BLACK}Terrein tipe:
 STR_MAPGEN_SEA_LEVEL                                            :{BLACK}Seevlak:
 STR_MAPGEN_QUANTITY_OF_RIVERS                                   :{BLACK}Riviere:
