##name Chinese (Simplified)
##ownname 简体中文
##isocode zh_CN
##plural 1
##textdir ltr
##digitsep ,
##digitsepcur ,
##decimalsep .
##winlangid 0x0804
##grflangid 0x56


# This file is part of OpenTTD.
# OpenTTD is free software; you can redistribute it and/or modify it under the terms of the GNU General Public License as published by the Free Software Foundation, version 2.
# OpenTTD is distributed in the hope that it will be useful, but WITHOUT ANY WARRANTY; without even the implied warranty of MERCHANTABILITY or FITNESS FOR A PARTICULAR PURPOSE.
# See the GNU General Public License for more details. You should have received a copy of the GNU General Public License along with OpenTTD. If not, see <http://www.gnu.org/licenses/>.


##id 0x0000
STR_NULL                                                        :
STR_EMPTY                                                       :
STR_UNDEFINED                                                   :(未定义字符串)
STR_JUST_NOTHING                                                :无

# Cargo related strings
# Plural cargo name
STR_CARGO_PLURAL_NOTHING                                        :
STR_CARGO_PLURAL_PASSENGERS                                     :旅客
STR_CARGO_PLURAL_COAL                                           :煤炭
STR_CARGO_PLURAL_MAIL                                           :邮件
STR_CARGO_PLURAL_OIL                                            :原油
STR_CARGO_PLURAL_LIVESTOCK                                      :牲畜
STR_CARGO_PLURAL_GOODS                                          :货物
STR_CARGO_PLURAL_GRAIN                                          :谷物
STR_CARGO_PLURAL_WOOD                                           :木材
STR_CARGO_PLURAL_IRON_ORE                                       :铁矿石
STR_CARGO_PLURAL_STEEL                                          :钢材
STR_CARGO_PLURAL_VALUABLES                                      :贵重品
STR_CARGO_PLURAL_COPPER_ORE                                     :铜矿石
STR_CARGO_PLURAL_MAIZE                                          :玉米
STR_CARGO_PLURAL_FRUIT                                          :水果
STR_CARGO_PLURAL_DIAMONDS                                       :钻石
STR_CARGO_PLURAL_FOOD                                           :食品
STR_CARGO_PLURAL_PAPER                                          :纸张
STR_CARGO_PLURAL_GOLD                                           :黄金
STR_CARGO_PLURAL_WATER                                          :饮用水
STR_CARGO_PLURAL_WHEAT                                          :小麦
STR_CARGO_PLURAL_RUBBER                                         :橡胶
STR_CARGO_PLURAL_SUGAR                                          :蔗糖
STR_CARGO_PLURAL_TOYS                                           :玩具
STR_CARGO_PLURAL_SWEETS                                         :糖果
STR_CARGO_PLURAL_COLA                                           :可乐
STR_CARGO_PLURAL_CANDYFLOSS                                     :棉花糖
STR_CARGO_PLURAL_BUBBLES                                        :泡泡
STR_CARGO_PLURAL_TOFFEE                                         :太妃糖
STR_CARGO_PLURAL_BATTERIES                                      :电池
STR_CARGO_PLURAL_PLASTIC                                        :塑料块
STR_CARGO_PLURAL_FIZZY_DRINKS                                   :汽水

# Singular cargo name
STR_CARGO_SINGULAR_NOTHING                                      :
STR_CARGO_SINGULAR_PASSENGER                                    :旅客
STR_CARGO_SINGULAR_COAL                                         :煤炭
STR_CARGO_SINGULAR_MAIL                                         :邮件
STR_CARGO_SINGULAR_OIL                                          :原油
STR_CARGO_SINGULAR_LIVESTOCK                                    :牲畜
STR_CARGO_SINGULAR_GOODS                                        :货物
STR_CARGO_SINGULAR_GRAIN                                        :谷物
STR_CARGO_SINGULAR_WOOD                                         :木材
STR_CARGO_SINGULAR_IRON_ORE                                     :铁矿石
STR_CARGO_SINGULAR_STEEL                                        :钢材
STR_CARGO_SINGULAR_VALUABLES                                    :金块
STR_CARGO_SINGULAR_COPPER_ORE                                   :铜矿石
STR_CARGO_SINGULAR_MAIZE                                        :玉米
STR_CARGO_SINGULAR_FRUIT                                        :水果
STR_CARGO_SINGULAR_DIAMOND                                      :钻石
STR_CARGO_SINGULAR_FOOD                                         :食品
STR_CARGO_SINGULAR_PAPER                                        :纸张
STR_CARGO_SINGULAR_GOLD                                         :黄金
STR_CARGO_SINGULAR_WATER                                        :饮用水
STR_CARGO_SINGULAR_WHEAT                                        :小麦
STR_CARGO_SINGULAR_RUBBER                                       :橡胶
STR_CARGO_SINGULAR_SUGAR                                        :蔗糖
STR_CARGO_SINGULAR_TOY                                          :玩具
STR_CARGO_SINGULAR_SWEETS                                       :糖果
STR_CARGO_SINGULAR_COLA                                         :可乐
STR_CARGO_SINGULAR_CANDYFLOSS                                   :棉花糖
STR_CARGO_SINGULAR_BUBBLE                                       :泡泡
STR_CARGO_SINGULAR_TOFFEE                                       :太妃糖
STR_CARGO_SINGULAR_BATTERY                                      :电池
STR_CARGO_SINGULAR_PLASTIC                                      :塑料
STR_CARGO_SINGULAR_FIZZY_DRINK                                  :汽水

# Quantity of cargo
STR_QUANTITY_NOTHING                                            :
STR_QUANTITY_PASSENGERS                                         :{COMMA}{NBSP}位旅客
STR_QUANTITY_COAL                                               :{WEIGHT_LONG} 煤炭
STR_QUANTITY_MAIL                                               :{COMMA}{NBSP}包邮件
STR_QUANTITY_OIL                                                :{VOLUME_LONG} 原油
STR_QUANTITY_LIVESTOCK                                          :{COMMA}{NBSP}头牲畜
STR_QUANTITY_GOODS                                              :{COMMA}{NBSP}件货物
STR_QUANTITY_GRAIN                                              :{WEIGHT_LONG} 谷物
STR_QUANTITY_WOOD                                               :{WEIGHT_LONG} 木材
STR_QUANTITY_IRON_ORE                                           :{WEIGHT_LONG} 铁矿石
STR_QUANTITY_STEEL                                              :{WEIGHT_LONG} 钢材
STR_QUANTITY_VALUABLES                                          :{COMMA}{NBSP}包贵重品
STR_QUANTITY_COPPER_ORE                                         :{WEIGHT_LONG} 铜矿石
STR_QUANTITY_MAIZE                                              :{WEIGHT_LONG} 玉米
STR_QUANTITY_FRUIT                                              :{WEIGHT_LONG} 水果
STR_QUANTITY_DIAMONDS                                           :{COMMA}{NBSP}包钻石
STR_QUANTITY_FOOD                                               :{WEIGHT_LONG} 食品
STR_QUANTITY_PAPER                                              :{WEIGHT_LONG} 纸张
STR_QUANTITY_GOLD                                               :{COMMA}{NBSP}包黄金
STR_QUANTITY_WATER                                              :{VOLUME_LONG} 饮用水
STR_QUANTITY_WHEAT                                              :{WEIGHT_LONG} 小麦
STR_QUANTITY_RUBBER                                             :{VOLUME_LONG} 橡胶
STR_QUANTITY_SUGAR                                              :{WEIGHT_LONG} 蔗糖
STR_QUANTITY_TOYS                                               :{COMMA}{NBSP}件玩具
STR_QUANTITY_SWEETS                                             :{COMMA}{NBSP}包糖果
STR_QUANTITY_COLA                                               :{VOLUME_LONG} 可乐
STR_QUANTITY_CANDYFLOSS                                         :{WEIGHT_LONG} 棉花糖
STR_QUANTITY_BUBBLES                                            :{COMMA} 个泡泡
STR_QUANTITY_TOFFEE                                             :{WEIGHT_LONG} 太妃糖
STR_QUANTITY_BATTERIES                                          :{COMMA} 箱电池
STR_QUANTITY_PLASTIC                                            :{VOLUME_LONG} 塑料
STR_QUANTITY_FIZZY_DRINKS                                       :{COMMA} 瓶汽水
STR_QUANTITY_N_A                                                :N/A

# Two letter abbreviation of cargo name
STR_ABBREV_NOTHING                                              :
STR_ABBREV_PASSENGERS                                           :{TINY_FONT}客
STR_ABBREV_COAL                                                 :{TINY_FONT}煤
STR_ABBREV_MAIL                                                 :{TINY_FONT}邮
STR_ABBREV_OIL                                                  :{TINY_FONT}油
STR_ABBREV_LIVESTOCK                                            :{TINY_FONT}畜
STR_ABBREV_GOODS                                                :{TINY_FONT}货
STR_ABBREV_GRAIN                                                :{TINY_FONT}谷
STR_ABBREV_WOOD                                                 :{TINY_FONT}木
STR_ABBREV_IRON_ORE                                             :{TINY_FONT}铁
STR_ABBREV_STEEL                                                :{TINY_FONT}钢
STR_ABBREV_VALUABLES                                            :{TINY_FONT}贵
STR_ABBREV_COPPER_ORE                                           :{TINY_FONT}铜
STR_ABBREV_MAIZE                                                :{TINY_FONT}黍
STR_ABBREV_FRUIT                                                :{TINY_FONT}果
STR_ABBREV_DIAMONDS                                             :{TINY_FONT}钻
STR_ABBREV_FOOD                                                 :{TINY_FONT}食
STR_ABBREV_PAPER                                                :{TINY_FONT}纸
STR_ABBREV_GOLD                                                 :{TINY_FONT}金
STR_ABBREV_WATER                                                :{TINY_FONT}水
STR_ABBREV_WHEAT                                                :{TINY_FONT}麦
STR_ABBREV_RUBBER                                               :{TINY_FONT}胶
STR_ABBREV_SUGAR                                                :{TINY_FONT}蔗
STR_ABBREV_TOYS                                                 :{TINY_FONT}玩
STR_ABBREV_SWEETS                                               :{TINY_FONT}糖
STR_ABBREV_COLA                                                 :{TINY_FONT}可
STR_ABBREV_CANDYFLOSS                                           :{TINY_FONT}棉
STR_ABBREV_BUBBLES                                              :{TINY_FONT}泡
STR_ABBREV_TOFFEE                                               :{TINY_FONT}太
STR_ABBREV_BATTERIES                                            :{TINY_FONT}电
STR_ABBREV_PLASTIC                                              :{TINY_FONT}塑
STR_ABBREV_FIZZY_DRINKS                                         :{TINY_FONT}汽
STR_ABBREV_NONE                                                 :{TINY_FONT}无
STR_ABBREV_ALL                                                  :{TINY_FONT}全

# 'Mode' of transport for cargoes
STR_PASSENGERS                                                  :{COMMA}{NBSP}旅客
STR_BAGS                                                        :{COMMA}{NBSP}包
STR_TONS                                                        :{COMMA}{NBSP}英吨
STR_LITERS                                                      :{COMMA}{NBSP}升
STR_ITEMS                                                       :{COMMA}{NBSP}头
STR_CRATES                                                      :{COMMA}{NBSP}件

# Colours, do not shuffle
STR_COLOUR_DARK_BLUE                                            :深蓝色
STR_COLOUR_PALE_GREEN                                           :浅绿色
STR_COLOUR_PINK                                                 :粉红色
STR_COLOUR_YELLOW                                               :黄 色
STR_COLOUR_RED                                                  :红　色
STR_COLOUR_LIGHT_BLUE                                           :淡蓝色
STR_COLOUR_GREEN                                                :绿　色
STR_COLOUR_DARK_GREEN                                           :深绿色
STR_COLOUR_BLUE                                                 :蓝　色
STR_COLOUR_CREAM                                                :奶油色
STR_COLOUR_MAUVE                                                :深紫色
STR_COLOUR_PURPLE                                               :紫　色
STR_COLOUR_ORANGE                                               :橘黄色
STR_COLOUR_BROWN                                                :棕　色
STR_COLOUR_GREY                                                 :浅灰色
STR_COLOUR_WHITE                                                :白　色
STR_COLOUR_RANDOM                                               :随机
STR_COLOUR_DEFAULT                                              :默认

# Units used in OpenTTD
STR_UNITS_VELOCITY_IMPERIAL                                     :{COMMA}{NBSP}英里/小时
STR_UNITS_VELOCITY_METRIC                                       :{COMMA}{NBSP}千米/小时
STR_UNITS_VELOCITY_SI                                           :{COMMA}{NBSP}米/秒
STR_UNITS_VELOCITY_GAMEUNITS                                    :{DECIMAL}{NBSP}格/天

STR_UNIT_NAME_VELOCITY_IMPERIAL                                 :英里/小时
STR_UNIT_NAME_VELOCITY_METRIC                                   :千米/小时
STR_UNIT_NAME_VELOCITY_SI                                       :米/秒
STR_UNIT_NAME_VELOCITY_GAMEUNITS                                :格/天

STR_UNITS_POWER_IMPERIAL                                        :{COMMA}{NBSP}匹马力
STR_UNITS_POWER_METRIC                                          :{COMMA}{NBSP}匹马力
STR_UNITS_POWER_SI                                              :{COMMA}{NBSP}千瓦

STR_UNITS_WEIGHT_SHORT_IMPERIAL                                 :{COMMA}{NBSP}英吨
STR_UNITS_WEIGHT_SHORT_METRIC                                   :{COMMA}{NBSP}吨
STR_UNITS_WEIGHT_SHORT_SI                                       :{COMMA}{NBSP}千克

STR_UNITS_WEIGHT_LONG_IMPERIAL                                  :{COMMA}{NBSP}英吨
STR_UNITS_WEIGHT_LONG_METRIC                                    :{COMMA}{NBSP}吨
STR_UNITS_WEIGHT_LONG_SI                                        :{COMMA}{NBSP}千克

STR_UNITS_VOLUME_SHORT_IMPERIAL                                 :{COMMA}{NBSP}加仑
STR_UNITS_VOLUME_SHORT_METRIC                                   :{COMMA}{NBSP}升
STR_UNITS_VOLUME_SHORT_SI                                       :{COMMA}{NBSP}立方米

STR_UNITS_VOLUME_LONG_IMPERIAL                                  :{COMMA}{NBSP}加仑
STR_UNITS_VOLUME_LONG_METRIC                                    :{COMMA}{NBSP}升
STR_UNITS_VOLUME_LONG_SI                                        :{COMMA}{NBSP}立方米

STR_UNITS_FORCE_IMPERIAL                                        :{COMMA}{NBSP}磅力
STR_UNITS_FORCE_METRIC                                          :{COMMA}{NBSP}千克力
STR_UNITS_FORCE_SI                                              :{COMMA}{NBSP}千牛

STR_UNITS_HEIGHT_IMPERIAL                                       :{COMMA}{NBSP}英尺
STR_UNITS_HEIGHT_METRIC                                         :{COMMA}{NBSP}米
STR_UNITS_HEIGHT_SI                                             :{COMMA}{NBSP}米

# Common window strings
STR_LIST_FILTER_TITLE                                           :{BLACK}过滤字串:
STR_LIST_FILTER_OSKTITLE                                        :{BLACK}输入过滤器字符串
STR_LIST_FILTER_TOOLTIP                                         :{BLACK}输入用以过滤此列表的关键词

STR_TOOLTIP_GROUP_ORDER                                         :{BLACK}选择分组次序
STR_TOOLTIP_SORT_ORDER                                          :{BLACK}选择排序方法 （降序/升序）
STR_TOOLTIP_SORT_CRITERIA                                       :{BLACK}选择排序标准
STR_TOOLTIP_FILTER_CRITERIA                                     :{BLACK}选择过滤标准
STR_BUTTON_SORT_BY                                              :{BLACK}排序
STR_BUTTON_RENAME                                               :{BLACK}重命名
STR_BUTTON_CATCHMENT                                            :{BLACK}覆盖范围
STR_TOOLTIP_CATCHMENT                                           :{BLACK}显示覆盖范围

STR_TOOLTIP_CLOSE_WINDOW                                        :{BLACK}关闭窗口
STR_TOOLTIP_WINDOW_TITLE_DRAG_THIS                              :{BLACK}窗口标题 - 拖动这里可以移动该窗口
STR_TOOLTIP_SHADE                                               :{BLACK}阴影窗口 - 仅显示标题栏
STR_TOOLTIP_DEBUG                                               :{BLACK}显示 NewGRF 纠错信息
STR_TOOLTIP_DEFSIZE                                             :{BLACK}将窗口调整到默认大小. Ctrl+左键 将当前存为默认.
STR_TOOLTIP_STICKY                                              :{BLACK}标记此窗口，使其不受“关闭所有窗口”快捷键影晌。Ctrl+左击将选项定为预设
STR_TOOLTIP_RESIZE                                              :{BLACK}点击并拖动这里可以缩放窗口
STR_TOOLTIP_TOGGLE_LARGE_SMALL_WINDOW                           :{BLACK}切换窗口大小
STR_TOOLTIP_VSCROLL_BAR_SCROLLS_LIST                            :{BLACK}滚动条 - 上下滚动列表
STR_TOOLTIP_HSCROLL_BAR_SCROLLS_LIST                            :{BLACK}滚动条 - 左右滚动列表
STR_TOOLTIP_DEMOLISH_BUILDINGS_ETC                              :{BLACK}拆除地块上的建筑物等设施，按住Ctrl键选择对角线区域，按住Shift键操作只提示预计成本

# Show engines button
STR_SHOW_HIDDEN_ENGINES_VEHICLE_TRAIN                           :{BLACK}显示被隐藏的
STR_SHOW_HIDDEN_ENGINES_VEHICLE_ROAD_VEHICLE                    :{BLACK}显示被隐藏的
STR_SHOW_HIDDEN_ENGINES_VEHICLE_SHIP                            :{BLACK}显示被隐藏的
STR_SHOW_HIDDEN_ENGINES_VEHICLE_AIRCRAFT                        :{BLACK}显示被隐藏的

STR_SHOW_HIDDEN_ENGINES_VEHICLE_TRAIN_TOOLTIP                   :{BLACK}如启用此按键，被隐藏的铁路列车也会被显示出来
STR_SHOW_HIDDEN_ENGINES_VEHICLE_ROAD_VEHICLE_TOOLTIP            :{BLACK}如启用此按键，被隐藏的路面车辆也会被显示出来
STR_SHOW_HIDDEN_ENGINES_VEHICLE_SHIP_TOOLTIP                    :{BLACK}如启用此按键，被隐藏的船舶也会被显示出来
STR_SHOW_HIDDEN_ENGINES_VEHICLE_AIRCRAFT_TOOLTIP                :{BLACK}如启用此按键，被隐藏的飞机也会被显示出来

# Query window
STR_BUTTON_DEFAULT                                              :{BLACK}默认
STR_BUTTON_CANCEL                                               :{BLACK}取消
STR_BUTTON_OK                                                   :{BLACK}确定
STR_WARNING_PASSWORD_SECURITY                                   :{YELLOW}注意：服务器管理员可以看到你所输入的文字

# On screen keyboard window
STR_OSK_KEYBOARD_LAYOUT                                         :`1234567890-=\qwertyuiop[]asdfghjkl;'  zxcvbnm,./ .
STR_OSK_KEYBOARD_LAYOUT_CAPS                                    :~!@#$%^&*()_+|QWERTYUIOP{{}}ASDFGHJKL:"  ZXCVBNM<>? .

# Measurement tooltip
STR_MEASURE_LENGTH                                              :{BLACK}长度：{NUM}
STR_MEASURE_AREA                                                :{BLACK}面积：{NUM} x {NUM}
STR_MEASURE_LENGTH_HEIGHTDIFF                                   :{BLACK}长度：{NUM}{}高度差：{HEIGHT}
STR_MEASURE_AREA_HEIGHTDIFF                                     :{BLACK}面积：{NUM} x {NUM}{}高度差：{HEIGHT}


# These are used in buttons
STR_SORT_BY_CAPTION_NAME                                        :{BLACK}名称
STR_SORT_BY_CAPTION_DATE                                        :{BLACK}日期
# These are used in dropdowns
STR_SORT_BY_NAME                                                :名称
STR_SORT_BY_PRODUCTION                                          :产量
STR_SORT_BY_TYPE                                                :类型
STR_SORT_BY_TRANSPORTED                                         :已运输
STR_SORT_BY_NUMBER                                              :序号
STR_SORT_BY_PROFIT_LAST_YEAR                                    :去年利润
STR_SORT_BY_PROFIT_THIS_YEAR                                    :今年利润
STR_SORT_BY_AGE                                                 :年龄
STR_SORT_BY_RELIABILITY                                         :可靠性
STR_SORT_BY_TOTAL_CAPACITY_PER_CARGOTYPE                        :每种货物的总装载能力
STR_SORT_BY_MAX_SPEED                                           :最大速度
STR_SORT_BY_MODEL                                               :型号
STR_SORT_BY_VALUE                                               :价值
STR_SORT_BY_LENGTH                                              :长度
STR_SORT_BY_LIFE_TIME                                           :剩余寿命年限
STR_SORT_BY_TIMETABLE_DELAY                                     :晚点
STR_SORT_BY_FACILITY                                            :车站类型
STR_SORT_BY_WAITING_TOTAL                                       :等候中的货物总量
STR_SORT_BY_WAITING_AVAILABLE                                   :等候中的可运载货物总量
STR_SORT_BY_RATING_MAX                                          :车站中最高的货物评价
STR_SORT_BY_RATING_MIN                                          :车站中最低的货物评价
STR_SORT_BY_ENGINE_ID                                           :引擎ID （默认方式）
STR_SORT_BY_COST                                                :售价
STR_SORT_BY_POWER                                               :功率
STR_SORT_BY_TRACTIVE_EFFORT                                     :牵引力
STR_SORT_BY_INTRO_DATE                                          :面世日期
STR_SORT_BY_RUNNING_COST                                        :运行费用
STR_SORT_BY_POWER_VS_RUNNING_COST                               :功率/运行费用 比值
STR_SORT_BY_CARGO_CAPACITY                                      :运载能力
STR_SORT_BY_RANGE                                               :航行距离
STR_SORT_BY_POPULATION                                          :人口
STR_SORT_BY_RATING                                              :等级
STR_SORT_BY_NUM_VEHICLES                                        :交通工具数量
STR_SORT_BY_TOTAL_PROFIT_LAST_YEAR                              :去年总利润
STR_SORT_BY_TOTAL_PROFIT_THIS_YEAR                              :今年总利润
STR_SORT_BY_AVERAGE_PROFIT_LAST_YEAR                            :去年平均利润
STR_SORT_BY_AVERAGE_PROFIT_THIS_YEAR                            :今年平均利润

# Group by options for vehicle list
STR_GROUP_BY_NONE                                               :无
STR_GROUP_BY_SHARED_ORDERS                                      :共享调度计划

# Tooltips for the main toolbar
STR_TOOLBAR_TOOLTIP_PAUSE_GAME                                  :{BLACK}暂停游戏
STR_TOOLBAR_TOOLTIP_FORWARD                                     :{BLACK}快速游戏模式
STR_TOOLBAR_TOOLTIP_OPTIONS                                     :{BLACK}选项
STR_TOOLBAR_TOOLTIP_SAVE_GAME_ABANDON_GAME                      :{BLACK}保存游戏、放弃游戏、退出
STR_TOOLBAR_TOOLTIP_DISPLAY_MAP                                 :{BLACK}显示地图、附加视点或标志列表
STR_TOOLBAR_TOOLTIP_DISPLAY_TOWN_DIRECTORY                      :{BLACK}显示城镇列表
STR_TOOLBAR_TOOLTIP_DISPLAY_SUBSIDIES                           :{BLACK}显示财政补贴
STR_TOOLBAR_TOOLTIP_DISPLAY_LIST_OF_COMPANY_STATIONS            :{BLACK}显示公司所有的车站列表
STR_TOOLBAR_TOOLTIP_DISPLAY_COMPANY_FINANCES                    :{BLACK}显示公司财务状况
STR_TOOLBAR_TOOLTIP_DISPLAY_COMPANY_GENERAL                     :{BLACK}显示公司综合信息
STR_TOOLBAR_TOOLTIP_DISPLAY_STORY_BOOK                          :{BLACK}显示公司历史纪录
STR_TOOLBAR_TOOLTIP_DISPLAY_GOALS_LIST                          :{BLACK}显示游戏目标选单
STR_TOOLBAR_TOOLTIP_DISPLAY_GRAPHS                              :{BLACK}显示图表
STR_TOOLBAR_TOOLTIP_DISPLAY_COMPANY_LEAGUE                      :{BLACK}显示公司名次表
STR_TOOLBAR_TOOLTIP_FUND_CONSTRUCTION_OF_NEW                    :{BLACK}工业设施列表/产业链/建立新工业设施
STR_TOOLBAR_TOOLTIP_DISPLAY_LIST_OF_COMPANY_TRAINS              :{BLACK}显示公司的火车列表。按住 Ctrl 键单击可以切换组群和车辆列表。
STR_TOOLBAR_TOOLTIP_DISPLAY_LIST_OF_COMPANY_ROAD_VEHICLES       :{BLACK}显示公司的汽车列表。按住 Ctrl 键单击可以切换组群和汽车列表。
STR_TOOLBAR_TOOLTIP_DISPLAY_LIST_OF_COMPANY_SHIPS               :{BLACK}显示公司的船只列表。按住 Ctrl 键单击可以切换组群和船只列表。
STR_TOOLBAR_TOOLTIP_DISPLAY_LIST_OF_COMPANY_AIRCRAFT            :{BLACK}显示公司的飞机列表。按住 Ctrl 键单击可以切换组群和飞机列表。
STR_TOOLBAR_TOOLTIP_ZOOM_THE_VIEW_IN                            :{BLACK}放大视图
STR_TOOLBAR_TOOLTIP_ZOOM_THE_VIEW_OUT                           :{BLACK}缩小视图
STR_TOOLBAR_TOOLTIP_BUILD_RAILROAD_TRACK                        :{BLACK}显示铁路建设工具
STR_TOOLBAR_TOOLTIP_BUILD_ROADS                                 :{BLACK}显示公路建设工具
STR_TOOLBAR_TOOLTIP_BUILD_TRAMWAYS                              :{BLACK}建造电车道
STR_TOOLBAR_TOOLTIP_BUILD_SHIP_DOCKS                            :{BLACK}显示水运建设工具
STR_TOOLBAR_TOOLTIP_BUILD_AIRPORTS                              :{BLACK}显示机场建设工具
STR_TOOLBAR_TOOLTIP_LANDSCAPING                                 :{BLACK}打开景观美化工具栏{}以修改地形、设置地貌等
STR_TOOLBAR_TOOLTIP_SHOW_SOUND_MUSIC_WINDOW                     :{BLACK}显示 声音/音乐 控制菜单
STR_TOOLBAR_TOOLTIP_SHOW_LAST_MESSAGE_NEWS                      :{BLACK}显示最新消息新闻,消息选项,消息历史
STR_TOOLBAR_TOOLTIP_LAND_BLOCK_INFORMATION                      :{BLACK}地块信息查询，控制台，脚本调试，截图，关于OpenTTD
STR_TOOLBAR_TOOLTIP_SWITCH_TOOLBAR                              :{BLACK}切换工具栏

# Extra tooltips for the scenario editor toolbar
STR_SCENEDIT_TOOLBAR_TOOLTIP_SAVE_SCENARIO_LOAD_SCENARIO        :{BLACK}保存场景，读取场景，放弃场景，退出
STR_SCENEDIT_TOOLBAR_OPENTTD                                    :{YELLOW}OpenTTD
STR_SCENEDIT_TOOLBAR_SCENARIO_EDITOR                            :{YELLOW}场景编辑器
STR_SCENEDIT_TOOLBAR_TOOLTIP_MOVE_THE_STARTING_DATE_BACKWARD    :{BLACK}将开始年份向前调整 1 年
STR_SCENEDIT_TOOLBAR_TOOLTIP_MOVE_THE_STARTING_DATE_FORWARD     :{BLACK}将开始年份向后调整 1 年
STR_SCENEDIT_TOOLBAR_TOOLTIP_SET_DATE                           :{BLACK}点击输入开始年份
STR_SCENEDIT_TOOLBAR_TOOLTIP_DISPLAY_MAP_TOWN_DIRECTORY         :{BLACK}显示地图和城镇列表
STR_SCENEDIT_TOOLBAR_LANDSCAPE_GENERATION                       :{BLACK}生成地形
STR_SCENEDIT_TOOLBAR_TOWN_GENERATION                            :{BLACK}生成城镇
STR_SCENEDIT_TOOLBAR_INDUSTRY_GENERATION                        :{BLACK}生成工业
STR_SCENEDIT_TOOLBAR_ROAD_CONSTRUCTION                          :{BLACK}公路建设
STR_SCENEDIT_TOOLBAR_TRAM_CONSTRUCTION                          :{BLACK}电车道建设
STR_SCENEDIT_TOOLBAR_PLANT_TREES                                :{BLACK}植树。Shift显示预计花费。
STR_SCENEDIT_TOOLBAR_PLACE_SIGN                                 :{BLACK}放置标志
STR_SCENEDIT_TOOLBAR_PLACE_OBJECT                               :{BLACK}放置物体，按住Shift键操作显示预计费用

############ range for SE file menu starts
STR_SCENEDIT_FILE_MENU_SAVE_SCENARIO                            :保存场景
STR_SCENEDIT_FILE_MENU_LOAD_SCENARIO                            :读取场景
STR_SCENEDIT_FILE_MENU_SAVE_HEIGHTMAP                           :保存高度图
STR_SCENEDIT_FILE_MENU_LOAD_HEIGHTMAP                           :读取高度图
STR_SCENEDIT_FILE_MENU_QUIT_EDITOR                              :退出编辑器
STR_SCENEDIT_FILE_MENU_SEPARATOR                                :
STR_SCENEDIT_FILE_MENU_QUIT                                     :退出
############ range for SE file menu starts

############ range for settings menu starts
STR_SETTINGS_MENU_GAME_OPTIONS                                  :游戏选项
STR_SETTINGS_MENU_CONFIG_SETTINGS_TREE                          :设置
STR_SETTINGS_MENU_SCRIPT_SETTINGS                               :AI / 游戏脚本设定
STR_SETTINGS_MENU_NEWGRF_SETTINGS                               :NewGRF 设置
STR_SETTINGS_MENU_TRANSPARENCY_OPTIONS                          :透明选项
STR_SETTINGS_MENU_TOWN_NAMES_DISPLAYED                          :显示城镇名称
STR_SETTINGS_MENU_STATION_NAMES_DISPLAYED                       :显示车站名称
STR_SETTINGS_MENU_WAYPOINTS_DISPLAYED                           :显示路点
STR_SETTINGS_MENU_SIGNS_DISPLAYED                               :显示标志
STR_SETTINGS_MENU_SHOW_COMPETITOR_SIGNS                         :显示其他公司放置的标志
STR_SETTINGS_MENU_FULL_ANIMATION                                :完全动画
STR_SETTINGS_MENU_FULL_DETAIL                                   :完全细节
STR_SETTINGS_MENU_TRANSPARENT_BUILDINGS                         :透明建筑
STR_SETTINGS_MENU_TRANSPARENT_SIGNS                             :透明车站标志
############ range ends here

############ range for file menu starts
STR_FILE_MENU_SAVE_GAME                                         :保存游戏
STR_FILE_MENU_LOAD_GAME                                         :读取存档
STR_FILE_MENU_QUIT_GAME                                         :放弃游戏
STR_FILE_MENU_SEPARATOR                                         :
STR_FILE_MENU_EXIT                                              :退出
############ range ends here

# map menu
STR_MAP_MENU_MAP_OF_WORLD                                       :缩略地图
STR_MAP_MENU_EXTRA_VIEWPORT                                     :额外视点
STR_MAP_MENU_LINGRAPH_LEGEND                                    :客货流图标
STR_MAP_MENU_SIGN_LIST                                          :标志列表

############ range for town menu starts
STR_TOWN_MENU_TOWN_DIRECTORY                                    :城镇列表
STR_TOWN_MENU_FOUND_TOWN                                        :建立城镇
############ range ends here

############ range for subsidies menu starts
STR_SUBSIDIES_MENU_SUBSIDIES                                    :财政补贴
############ range ends here

############ range for graph menu starts
STR_GRAPH_MENU_OPERATING_PROFIT_GRAPH                           :利润图表
STR_GRAPH_MENU_INCOME_GRAPH                                     :收入图表
STR_GRAPH_MENU_DELIVERED_CARGO_GRAPH                            :运输货物图表
STR_GRAPH_MENU_PERFORMANCE_HISTORY_GRAPH                        :公司评价图表
STR_GRAPH_MENU_COMPANY_VALUE_GRAPH                              :公司市值图表
STR_GRAPH_MENU_CARGO_PAYMENT_RATES                              :货物运费图表
############ range ends here

############ range for company league menu starts
STR_GRAPH_MENU_COMPANY_LEAGUE_TABLE                             :公司评价排名
STR_GRAPH_MENU_DETAILED_PERFORMANCE_RATING                      :公司评价明细
STR_GRAPH_MENU_HIGHSCORE                                        :高分榜
############ range ends here

############ range for industry menu starts
STR_INDUSTRY_MENU_INDUSTRY_DIRECTORY                            :工业列表
STR_INDUSTRY_MENU_INDUSTRY_CHAIN                                :产业链
STR_INDUSTRY_MENU_FUND_NEW_INDUSTRY                             :新建工业设施
############ range ends here

############ range for railway construction menu starts
STR_RAIL_MENU_RAILROAD_CONSTRUCTION                             :铁路建设
STR_RAIL_MENU_ELRAIL_CONSTRUCTION                               :电气化铁路建设
STR_RAIL_MENU_MONORAIL_CONSTRUCTION                             :单轨铁路建设
STR_RAIL_MENU_MAGLEV_CONSTRUCTION                               :磁悬浮铁路建设
############ range ends here

############ range for road construction menu starts
STR_ROAD_MENU_ROAD_CONSTRUCTION                                 :道路建设
STR_ROAD_MENU_TRAM_CONSTRUCTION                                 :电车建设
############ range ends here

############ range for waterways construction menu starts
STR_WATERWAYS_MENU_WATERWAYS_CONSTRUCTION                       :水运建设
############ range ends here

############ range for airport construction menu starts
STR_AIRCRAFT_MENU_AIRPORT_CONSTRUCTION                          :机场建设
############ range ends here

############ range for landscaping menu starts
STR_LANDSCAPING_MENU_LANDSCAPING                                :景观美化
STR_LANDSCAPING_MENU_PLANT_TREES                                :植树
STR_LANDSCAPING_MENU_PLACE_SIGN                                 :放置标志
############ range ends here

############ range for music menu starts
STR_TOOLBAR_SOUND_MUSIC                                         :声音/音乐
############ range ends here

############ range for message menu starts
STR_NEWS_MENU_LAST_MESSAGE_NEWS_REPORT                          :最新消息/新闻
STR_NEWS_MENU_MESSAGE_HISTORY_MENU                              :消息历史
STR_NEWS_MENU_DELETE_ALL_MESSAGES                               :删除全部消息
############ range ends here

############ range for about menu starts
STR_ABOUT_MENU_LAND_BLOCK_INFO                                  :查询地块信息
STR_ABOUT_MENU_SEPARATOR                                        :
STR_ABOUT_MENU_TOGGLE_CONSOLE                                   :切换到控制台模式
STR_ABOUT_MENU_AI_DEBUG                                         :AI /游戏脚本调试
STR_ABOUT_MENU_SCREENSHOT                                       :屏幕截图
STR_ABOUT_MENU_SHOW_FRAMERATE                                   :显示帧率
STR_ABOUT_MENU_ABOUT_OPENTTD                                    :关于 'OpenTTD'
STR_ABOUT_MENU_SPRITE_ALIGNER                                   :Sprite 对齐
STR_ABOUT_MENU_TOGGLE_BOUNDING_BOXES                            :切换边界框
STR_ABOUT_MENU_TOGGLE_DIRTY_BLOCKS                              :切换脏方块的颜色
############ range ends here

############ range for ordinal numbers used for the place in the highscore window
STR_ORDINAL_NUMBER_1ST                                          :1号
STR_ORDINAL_NUMBER_2ND                                          :2号
STR_ORDINAL_NUMBER_3RD                                          :3号
STR_ORDINAL_NUMBER_4TH                                          :4号
STR_ORDINAL_NUMBER_5TH                                          :5号
STR_ORDINAL_NUMBER_6TH                                          :6号
STR_ORDINAL_NUMBER_7TH                                          :7号
STR_ORDINAL_NUMBER_8TH                                          :8号
STR_ORDINAL_NUMBER_9TH                                          :9号
STR_ORDINAL_NUMBER_10TH                                         :10号
STR_ORDINAL_NUMBER_11TH                                         :11号
STR_ORDINAL_NUMBER_12TH                                         :12号
STR_ORDINAL_NUMBER_13TH                                         :13号
STR_ORDINAL_NUMBER_14TH                                         :14号
STR_ORDINAL_NUMBER_15TH                                         :15号
############ range for ordinal numbers ends

############ range for days starts
STR_DAY_NUMBER_1ST                                              :1号
STR_DAY_NUMBER_2ND                                              :2号
STR_DAY_NUMBER_3RD                                              :3号
STR_DAY_NUMBER_4TH                                              :4号
STR_DAY_NUMBER_5TH                                              :5号
STR_DAY_NUMBER_6TH                                              :6号
STR_DAY_NUMBER_7TH                                              :7号
STR_DAY_NUMBER_8TH                                              :8号
STR_DAY_NUMBER_9TH                                              :9号
STR_DAY_NUMBER_10TH                                             :10号
STR_DAY_NUMBER_11TH                                             :11号
STR_DAY_NUMBER_12TH                                             :12号
STR_DAY_NUMBER_13TH                                             :13号
STR_DAY_NUMBER_14TH                                             :14号
STR_DAY_NUMBER_15TH                                             :15号
STR_DAY_NUMBER_16TH                                             :16号
STR_DAY_NUMBER_17TH                                             :17号
STR_DAY_NUMBER_18TH                                             :18号
STR_DAY_NUMBER_19TH                                             :19号
STR_DAY_NUMBER_20TH                                             :20号
STR_DAY_NUMBER_21ST                                             :21号
STR_DAY_NUMBER_22ND                                             :22号
STR_DAY_NUMBER_23RD                                             :23号
STR_DAY_NUMBER_24TH                                             :24号
STR_DAY_NUMBER_25TH                                             :25号
STR_DAY_NUMBER_26TH                                             :26号
STR_DAY_NUMBER_27TH                                             :27号
STR_DAY_NUMBER_28TH                                             :28号
STR_DAY_NUMBER_29TH                                             :29号
STR_DAY_NUMBER_30TH                                             :30号
STR_DAY_NUMBER_31ST                                             :31号
############ range for days ends

############ range for months starts
STR_MONTH_ABBREV_JAN                                            :1月
STR_MONTH_ABBREV_FEB                                            :2月
STR_MONTH_ABBREV_MAR                                            :3月
STR_MONTH_ABBREV_APR                                            :4月
STR_MONTH_ABBREV_MAY                                            :5月
STR_MONTH_ABBREV_JUN                                            :6月
STR_MONTH_ABBREV_JUL                                            :7月
STR_MONTH_ABBREV_AUG                                            :8月
STR_MONTH_ABBREV_SEP                                            :9月
STR_MONTH_ABBREV_OCT                                            :10月
STR_MONTH_ABBREV_NOV                                            :11月
STR_MONTH_ABBREV_DEC                                            :12月

STR_MONTH_JAN                                                   :1月
STR_MONTH_FEB                                                   :2月
STR_MONTH_MAR                                                   :3月
STR_MONTH_APR                                                   :4月
STR_MONTH_MAY                                                   :5月
STR_MONTH_JUN                                                   :6月
STR_MONTH_JUL                                                   :7月
STR_MONTH_AUG                                                   :8月
STR_MONTH_SEP                                                   :9月
STR_MONTH_OCT                                                   :10月
STR_MONTH_NOV                                                   :11月
STR_MONTH_DEC                                                   :12月
############ range for months ends

# Graph window
STR_GRAPH_KEY_BUTTON                                            :{BLACK}索引
STR_GRAPH_KEY_TOOLTIP                                           :{BLACK}显示图表的公司索引
STR_GRAPH_X_LABEL_MONTH                                         :{TINY_FONT}{STRING}
STR_GRAPH_X_LABEL_MONTH_YEAR                                    :{TINY_FONT}{STRING}{}{NUM}
STR_GRAPH_Y_LABEL                                               :{TINY_FONT}{STRING}
STR_GRAPH_Y_LABEL_NUMBER                                        :{TINY_FONT}{COMMA}

STR_GRAPH_OPERATING_PROFIT_CAPTION                              :{WHITE}利润图表
STR_GRAPH_INCOME_CAPTION                                        :{WHITE}收入图表
STR_GRAPH_CARGO_DELIVERED_CAPTION                               :{WHITE}运输的货物总数
STR_GRAPH_COMPANY_PERFORMANCE_RATINGS_CAPTION                   :{WHITE}公司评价表现指数 (最大指数为1000)
STR_GRAPH_COMPANY_VALUES_CAPTION                                :{WHITE}公司市值

STR_GRAPH_CARGO_PAYMENT_RATES_CAPTION                           :{WHITE}货物运输价格
STR_GRAPH_CARGO_PAYMENT_RATES_X_LABEL                           :{TINY_FONT}{BLACK}运输时间（天）
STR_GRAPH_CARGO_PAYMENT_RATES_TITLE                             :{TINY_FONT}{BLACK}将 10 单位 (或 10,000 升) 货物运输 20 个方格
STR_GRAPH_CARGO_ENABLE_ALL                                      :{TINY_FONT}{BLACK}全部启用
STR_GRAPH_CARGO_DISABLE_ALL                                     :{TINY_FONT}{BLACK}全部禁用
STR_GRAPH_CARGO_TOOLTIP_ENABLE_ALL                              :{BLACK}在货物运输价格表中显示所有货物
STR_GRAPH_CARGO_TOOLTIP_DISABLE_ALL                             :{BLACK}在货物运费表中隐藏所有货物
STR_GRAPH_CARGO_PAYMENT_TOGGLE_CARGO                            :{BLACK}切换是否显示某种货物
STR_GRAPH_CARGO_PAYMENT_CARGO                                   :{TINY_FONT}{BLACK}{STRING}

STR_GRAPH_PERFORMANCE_DETAIL_TOOLTIP                            :{BLACK}查看详细数据

# Graph key window
STR_GRAPH_KEY_CAPTION                                           :{WHITE}公司图表索引
STR_GRAPH_KEY_COMPANY_SELECTION_TOOLTIP                         :{BLACK}点击这里切换显示公司

# Company league window
STR_COMPANY_LEAGUE_TABLE_CAPTION                                :{WHITE}公司评价排名
STR_COMPANY_LEAGUE_COMPANY_NAME                                 :{ORANGE}{COMPANY} {BLACK}{COMPANY_NUM} '{STRING}'
STR_COMPANY_LEAGUE_PERFORMANCE_TITLE_ENGINEER                   :车库主管
STR_COMPANY_LEAGUE_PERFORMANCE_TITLE_TRAFFIC_MANAGER            :线路经理
STR_COMPANY_LEAGUE_PERFORMANCE_TITLE_TRANSPORT_COORDINATOR      :运输代理
STR_COMPANY_LEAGUE_PERFORMANCE_TITLE_ROUTE_SUPERVISOR           :运输总监
STR_COMPANY_LEAGUE_PERFORMANCE_TITLE_DIRECTOR                   :运输经理
STR_COMPANY_LEAGUE_PERFORMANCE_TITLE_CHIEF_EXECUTIVE            :首席执行官
STR_COMPANY_LEAGUE_PERFORMANCE_TITLE_CHAIRMAN                   :公司董事
STR_COMPANY_LEAGUE_PERFORMANCE_TITLE_PRESIDENT                  :董事长
STR_COMPANY_LEAGUE_PERFORMANCE_TITLE_TYCOON                     :运输大亨

# Performance detail window
STR_PERFORMANCE_DETAIL                                          :{WHITE}公司评价明细
STR_PERFORMANCE_DETAIL_KEY                                      :{BLACK}详情
STR_PERFORMANCE_DETAIL_AMOUNT_CURRENCY                          :{BLACK}({CURRENCY_SHORT}/{CURRENCY_SHORT})
STR_PERFORMANCE_DETAIL_AMOUNT_INT                               :{BLACK}({COMMA}/{COMMA})
STR_PERFORMANCE_DETAIL_PERCENT                                  :{WHITE}{NUM}%
STR_PERFORMANCE_DETAIL_SELECT_COMPANY_TOOLTIP                   :{BLACK}查看该公司详情
############ Those following lines need to be in this order!!
STR_PERFORMANCE_DETAIL_VEHICLES                                 :{BLACK}车船数量：
STR_PERFORMANCE_DETAIL_STATIONS                                 :{BLACK}站台数量：
STR_PERFORMANCE_DETAIL_MIN_PROFIT                               :{BLACK}最小利润：
STR_PERFORMANCE_DETAIL_MIN_INCOME                               :{BLACK}最小收入：
STR_PERFORMANCE_DETAIL_MAX_INCOME                               :{BLACK}最大收入：
STR_PERFORMANCE_DETAIL_DELIVERED                                :{BLACK}运输总量：
STR_PERFORMANCE_DETAIL_CARGO                                    :{BLACK}运输种类：
STR_PERFORMANCE_DETAIL_MONEY                                    :{BLACK}现金：
STR_PERFORMANCE_DETAIL_LOAN                                     :{BLACK}贷款：
STR_PERFORMANCE_DETAIL_TOTAL                                    :{BLACK}总表现值：
############ End of order list
STR_PERFORMANCE_DETAIL_VEHICLES_TOOLTIP                         :{BLACK}上一年盈利的车船总数；包括火车、汽车、船只和飞机
STR_PERFORMANCE_DETAIL_STATIONS_TOOLTIP                         :{BLACK}最近仍然使用的车站组件数量。车站的每个组件（火车站、公交站、机场）即使是连接成为一个车站，也会被独立计数。
STR_PERFORMANCE_DETAIL_MIN_PROFIT_TOOLTIP                       :{BLACK}单一运输工具最低年利润（只计算使用两年以上的车辆、船只和飞机）
STR_PERFORMANCE_DETAIL_MIN_INCOME_TOOLTIP                       :{BLACK}在过去 12 个季度中{}利润最少的季度的现金收入
STR_PERFORMANCE_DETAIL_MAX_INCOME_TOOLTIP                       :{BLACK}在过去 12 个季度中{}利润最多的季度的现金收入
STR_PERFORMANCE_DETAIL_DELIVERED_TOOLTIP                        :{BLACK}在过去 4 个季度中运输的货物总数
STR_PERFORMANCE_DETAIL_CARGO_TOOLTIP                            :{BLACK}在上一个季度中运输的货物种类数
STR_PERFORMANCE_DETAIL_MONEY_TOOLTIP                            :{BLACK}银行中存款的数量
STR_PERFORMANCE_DETAIL_LOAN_TOOLTIP                             :{BLACK}向银行贷款的数量
STR_PERFORMANCE_DETAIL_TOTAL_TOOLTIP                            :{BLACK}总的评价点数

# Music window
STR_MUSIC_JAZZ_JUKEBOX_CAPTION                                  :{WHITE}音乐点唱机
STR_MUSIC_PLAYLIST_ALL                                          :{TINY_FONT}{BLACK}全部
STR_MUSIC_PLAYLIST_OLD_STYLE                                    :{TINY_FONT}{BLACK}旧风格
STR_MUSIC_PLAYLIST_NEW_STYLE                                    :{TINY_FONT}{BLACK}新风格
STR_MUSIC_PLAYLIST_EZY_STREET                                   :{TINY_FONT}{BLACK}Ezy街头
STR_MUSIC_PLAYLIST_CUSTOM_1                                     :{TINY_FONT}{BLACK}自定义1
STR_MUSIC_PLAYLIST_CUSTOM_2                                     :{TINY_FONT}{BLACK}自定义2
STR_MUSIC_MUSIC_VOLUME                                          :{TINY_FONT}{BLACK}音乐音量
STR_MUSIC_EFFECTS_VOLUME                                        :{TINY_FONT}{BLACK}音效音量
STR_MUSIC_TRACK_NONE                                            :{TINY_FONT}{DKGREEN}--
STR_MUSIC_TRACK_DIGIT                                           :{TINY_FONT}{DKGREEN}{ZEROFILL_NUM}
STR_MUSIC_TITLE_NONE                                            :{TINY_FONT}{DKGREEN}------
STR_MUSIC_TITLE_NOMUSIC                                         :{TINY_FONT}{DKGREEN}没有可用的音乐包
STR_MUSIC_TITLE_NAME                                            :{TINY_FONT}{DKGREEN}"{STRING}"
STR_MUSIC_TRACK                                                 :{TINY_FONT}{BLACK}音轨
STR_MUSIC_XTITLE                                                :{TINY_FONT}{BLACK}乐曲主题
STR_MUSIC_SHUFFLE                                               :{TINY_FONT}{BLACK}随机播放
STR_MUSIC_PROGRAM                                               :{TINY_FONT}{BLACK}列表播放
STR_MUSIC_TOOLTIP_SKIP_TO_PREVIOUS_TRACK                        :{BLACK}跳到上一首
STR_MUSIC_TOOLTIP_SKIP_TO_NEXT_TRACK_IN_SELECTION               :{BLACK}跳到下一首
STR_MUSIC_TOOLTIP_STOP_PLAYING_MUSIC                            :{BLACK}停止播放音乐
STR_MUSIC_TOOLTIP_START_PLAYING_MUSIC                           :{BLACK}开始播放音乐
STR_MUSIC_TOOLTIP_DRAG_SLIDERS_TO_SET_MUSIC                     :{BLACK}拖动滑块以调节音乐和音效的音量
STR_MUSIC_TOOLTIP_SELECT_ALL_TRACKS_PROGRAM                     :{BLACK}选择全部乐曲
STR_MUSIC_TOOLTIP_SELECT_OLD_STYLE_MUSIC                        :{BLACK}选择“老式音乐”列表
STR_MUSIC_TOOLTIP_SELECT_NEW_STYLE_MUSIC                        :{BLACK}选择“新的风格”音乐列表
STR_MUSIC_TOOLTIP_SELECT_EZY_STREET_STYLE                       :{BLACK}选择“Ezy街头”风格的音乐列表
STR_MUSIC_TOOLTIP_SELECT_CUSTOM_1_USER_DEFINED                  :{BLACK}选择“自定义1”（用户定义）的列表
STR_MUSIC_TOOLTIP_SELECT_CUSTOM_2_USER_DEFINED                  :{BLACK}选择“自定义2”（用户定义）的列表
STR_MUSIC_TOOLTIP_TOGGLE_PROGRAM_SHUFFLE                        :{BLACK}开启/关闭 随机播放列表中的曲目
STR_MUSIC_TOOLTIP_SHOW_MUSIC_TRACK_SELECTION                    :{BLACK}打开音乐选单窗口

# Playlist window
STR_PLAYLIST_MUSIC_SELECTION_SETNAME                            :{WHITE}音乐列表 - '{STRING}'
STR_PLAYLIST_TRACK_NAME                                         :{TINY_FONT}{LTBLUE}{ZEROFILL_NUM} "{STRING}"
STR_PLAYLIST_TRACK_INDEX                                        :{TINY_FONT}{BLACK}全部音轨列表
STR_PLAYLIST_PROGRAM                                            :{TINY_FONT}{BLACK}当前选用'{STRING}'列表
STR_PLAYLIST_CLEAR                                              :{TINY_FONT}{BLACK}清除
STR_PLAYLIST_CHANGE_SET                                         :更改设置
STR_PLAYLIST_TOOLTIP_CLEAR_CURRENT_PROGRAM_CUSTOM1              :{BLACK}清除当前列表中曲目{}（仅限自定义1或自定义2）
STR_PLAYLIST_TOOLTIP_CHANGE_SET                                 :{BLACK}选择另一种已安装的音乐
STR_PLAYLIST_TOOLTIP_CLICK_TO_ADD_TRACK                         :{BLACK}点击音乐曲目以加入当前播放列表{}(仅限自定义1或自定义2)
STR_PLAYLIST_TOOLTIP_CLICK_TO_REMOVE_TRACK                      :{BLACK}点击音乐曲目以从当前播放列表中删除{}(仅限自定义1或自定义2)

# Highscore window
STR_HIGHSCORE_TOP_COMPANIES_WHO_REACHED                         :{BIG_FONT}{BLACK}达到 {NUM} 的顶级公司！
STR_HIGHSCORE_TOP_COMPANIES_NETWORK_GAME                        :{BIG_FONT}{BLACK}在{NUM}年，公司表现值排名
STR_HIGHSCORE_POSITION                                          :{BIG_FONT}{BLACK}{COMMA}.
STR_HIGHSCORE_PERFORMANCE_TITLE_BUSINESSMAN                     :运输个体户
STR_HIGHSCORE_PERFORMANCE_TITLE_ENTREPRENEUR                    :运输代理商
STR_HIGHSCORE_PERFORMANCE_TITLE_INDUSTRIALIST                   :运输企业主
STR_HIGHSCORE_PERFORMANCE_TITLE_CAPITALIST                      :运输资本家
STR_HIGHSCORE_PERFORMANCE_TITLE_MAGNATE                         :运输行业巨子
STR_HIGHSCORE_PERFORMANCE_TITLE_MOGUL                           :运输行业领袖
STR_HIGHSCORE_PERFORMANCE_TITLE_TYCOON_OF_THE_CENTURY           :世纪大亨
STR_HIGHSCORE_NAME                                              :{PRESIDENT_NAME}, {COMPANY}
STR_HIGHSCORE_STATS                                             :{BIG_FONT}'{STRING}'   ({COMMA})
STR_HIGHSCORE_COMPANY_ACHIEVES_STATUS                           :{BIG_FONT}{BLACK}{COMPANY} 达到 '{STRING}' 的状态！
STR_HIGHSCORE_PRESIDENT_OF_COMPANY_ACHIEVES_STATUS              :{BIG_FONT}{WHITE}{PRESIDENT_NAME} 在 {COMPANY} 达到 '{STRING}' 状态！

# Smallmap window
STR_SMALLMAP_CAPTION                                            :{WHITE}地图 - {STRING}

STR_SMALLMAP_TYPE_CONTOURS                                      :地形
STR_SMALLMAP_TYPE_VEHICLES                                      :车辆
STR_SMALLMAP_TYPE_INDUSTRIES                                    :工业
STR_SMALLMAP_TYPE_ROUTEMAP                                      :客货流
STR_SMALLMAP_TYPE_ROUTES                                        :路线
STR_SMALLMAP_TYPE_VEGETATION                                    :植被
STR_SMALLMAP_TYPE_OWNERS                                        :所有者
STR_SMALLMAP_TOOLTIP_SHOW_LAND_CONTOURS_ON_MAP                  :{BLACK}在地图上显示等高线
STR_SMALLMAP_TOOLTIP_SHOW_VEHICLES_ON_MAP                       :{BLACK}在地图上显示车辆
STR_SMALLMAP_TOOLTIP_SHOW_INDUSTRIES_ON_MAP                     :{BLACK}在地图上显示工业
STR_SMALLMAP_TOOLTIP_SHOW_LINK_STATS_ON_MAP                     :{BLACK}在地图上显示客货流
STR_SMALLMAP_TOOLTIP_SHOW_TRANSPORT_ROUTES_ON                   :{BLACK}在地图上显示运输路线
STR_SMALLMAP_TOOLTIP_SHOW_VEGETATION_ON_MAP                     :{BLACK}在地图上显示植被分布
STR_SMALLMAP_TOOLTIP_SHOW_LAND_OWNERS_ON_MAP                    :{BLACK}在地图上显示各公司所属
STR_SMALLMAP_TOOLTIP_INDUSTRY_SELECTION                         :{BLACK}点击一种工业类型以显示. Ctrl+左击 只显示该工业类型. 再度 Ctrl+左击 显示所有工业类型
STR_SMALLMAP_TOOLTIP_COMPANY_SELECTION                          :{BLACK}点击一个公司以显示. Ctrl+左击只显示该公司. 再次Ctrl+左击显示所有公司.
STR_SMALLMAP_TOOLTIP_CARGO_SELECTION                            :{BLACK}点选一种货物以切换是否显示其属性。{}Ctrl+左击以显示某货物的属性而隐藏其他货物；再Ctrl+左击一次则显示所有货物

STR_SMALLMAP_LEGENDA_ROADS                                      :{TINY_FONT}{BLACK}公路
STR_SMALLMAP_LEGENDA_RAILROADS                                  :{TINY_FONT}{BLACK}铁路
STR_SMALLMAP_LEGENDA_STATIONS_AIRPORTS_DOCKS                    :{TINY_FONT}{BLACK}车站/机场/码头
STR_SMALLMAP_LEGENDA_BUILDINGS_INDUSTRIES                       :{TINY_FONT}{BLACK}建筑物/工业
STR_SMALLMAP_LEGENDA_VEHICLES                                   :{TINY_FONT}{BLACK}车辆
STR_SMALLMAP_LEGENDA_TRAINS                                     :{TINY_FONT}{BLACK}火车
STR_SMALLMAP_LEGENDA_ROAD_VEHICLES                              :{TINY_FONT}{BLACK}汽车
STR_SMALLMAP_LEGENDA_SHIPS                                      :{TINY_FONT}{BLACK}船只
STR_SMALLMAP_LEGENDA_AIRCRAFT                                   :{TINY_FONT}{BLACK}飞机
STR_SMALLMAP_LEGENDA_TRANSPORT_ROUTES                           :{TINY_FONT}{BLACK}运输路线
STR_SMALLMAP_LEGENDA_FOREST                                     :{TINY_FONT}{BLACK}森林
STR_SMALLMAP_LEGENDA_RAILROAD_STATION                           :{TINY_FONT}{BLACK}火车站
STR_SMALLMAP_LEGENDA_TRUCK_LOADING_BAY                          :{TINY_FONT}{BLACK}汽车货场
STR_SMALLMAP_LEGENDA_BUS_STATION                                :{TINY_FONT}{BLACK}公共汽车站
STR_SMALLMAP_LEGENDA_AIRPORT_HELIPORT                           :{TINY_FONT}{BLACK}机场/直升机平台
STR_SMALLMAP_LEGENDA_DOCK                                       :{TINY_FONT}{BLACK}码头
STR_SMALLMAP_LEGENDA_ROUGH_LAND                                 :{TINY_FONT}{BLACK}荒地
STR_SMALLMAP_LEGENDA_GRASS_LAND                                 :{TINY_FONT}{BLACK}草地
STR_SMALLMAP_LEGENDA_BARE_LAND                                  :{TINY_FONT}{BLACK}土地
STR_SMALLMAP_LEGENDA_RAINFOREST                                 :{TINY_FONT}{BLACK}雨林
STR_SMALLMAP_LEGENDA_FIELDS                                     :{TINY_FONT}{BLACK}田地
STR_SMALLMAP_LEGENDA_TREES                                      :{TINY_FONT}{BLACK}树木
STR_SMALLMAP_LEGENDA_ROCKS                                      :{TINY_FONT}{BLACK}岩石
STR_SMALLMAP_LEGENDA_WATER                                      :{TINY_FONT}{BLACK}水面
STR_SMALLMAP_LEGENDA_NO_OWNER                                   :{TINY_FONT}{BLACK}无主地块
STR_SMALLMAP_LEGENDA_TOWNS                                      :{TINY_FONT}{BLACK}城镇
STR_SMALLMAP_LEGENDA_INDUSTRIES                                 :{TINY_FONT}{BLACK}工业
STR_SMALLMAP_LEGENDA_DESERT                                     :{TINY_FONT}{BLACK}沙漠
STR_SMALLMAP_LEGENDA_SNOW                                       :{TINY_FONT}{BLACK}雪地

STR_SMALLMAP_TOOLTIP_TOGGLE_TOWN_NAMES_ON_OFF                   :{BLACK}切换是否显示城镇名称
STR_SMALLMAP_CENTER                                             :{BLACK}在地图中心点显示当前位置
STR_SMALLMAP_INDUSTRY                                           :{TINY_FONT}{STRING} ({NUM})
STR_SMALLMAP_LINKSTATS                                          :{TINY_FONT}{STRING}
STR_SMALLMAP_COMPANY                                            :{TINY_FONT}{COMPANY}
STR_SMALLMAP_TOWN                                               :{TINY_FONT}{WHITE}{TOWN}
STR_SMALLMAP_DISABLE_ALL                                        :{BLACK}全部禁用
STR_SMALLMAP_ENABLE_ALL                                         :{BLACK}全部启用
STR_SMALLMAP_SHOW_HEIGHT                                        :{BLACK}显示高度
STR_SMALLMAP_TOOLTIP_DISABLE_ALL_INDUSTRIES                     :{BLACK}在地图上不显示工业设施
STR_SMALLMAP_TOOLTIP_ENABLE_ALL_INDUSTRIES                      :{BLACK}在地图上显示所有工业设施
STR_SMALLMAP_TOOLTIP_SHOW_HEIGHT                                :{BLACK}切换高度图显示
STR_SMALLMAP_TOOLTIP_DISABLE_ALL_COMPANIES                      :{BLACK}在地图上不显示任何公司
STR_SMALLMAP_TOOLTIP_ENABLE_ALL_COMPANIES                       :{BLACK}在地图上显示所有公司
STR_SMALLMAP_TOOLTIP_DISABLE_ALL_CARGOS                         :{BLACK}地图上不显示客货流
STR_SMALLMAP_TOOLTIP_ENABLE_ALL_CARGOS                          :{BLACK}地图上显示所有客货流

# Status bar messages
STR_STATUSBAR_TOOLTIP_SHOW_LAST_NEWS                            :{BLACK}显示最后一条消息或新闻
STR_STATUSBAR_COMPANY_NAME                                      :{SILVER}- -  {COMPANY}  - -
STR_STATUSBAR_PAUSED                                            :{YELLOW}* *  暂停中  *  *
STR_STATUSBAR_PAUSED_LINK_GRAPH                                 :{ORANGE}*  *  已暂停 (等待货物分配图更新) *  *
STR_STATUSBAR_AUTOSAVE                                          :{RED}自动保存
STR_STATUSBAR_SAVING_GAME                                       :{RED}*  *  保存游戏中  *  *

STR_STATUSBAR_SPECTATOR                                         :{WHITE}（旁观者）

# News message history
STR_MESSAGE_HISTORY                                             :{WHITE}消息历史
STR_MESSAGE_HISTORY_TOOLTIP                                     :{BLACK}最新的新闻列表
STR_MESSAGE_NEWS_FORMAT                                         :{STRING}  -  {STRING}

STR_NEWS_MESSAGE_CAPTION                                        :{WHITE}消息
STR_NEWS_CUSTOM_ITEM                                            :{BIG_FONT}{BLACK}{STRING}

STR_NEWS_FIRST_TRAIN_ARRIVAL                                    :{BIG_FONT}{BLACK}市民举行庆祝仪式……{}第一列火车抵达 {STATION}！
STR_NEWS_FIRST_BUS_ARRIVAL                                      :{BIG_FONT}{BLACK}市民举行庆祝仪式……{}第一辆巴士抵达 {STATION}！
STR_NEWS_FIRST_TRUCK_ARRIVAL                                    :{BIG_FONT}{BLACK}市民举行庆祝仪式……{}第一辆货车抵达 {STATION}！
STR_NEWS_FIRST_PASSENGER_TRAM_ARRIVAL                           :{BIG_FONT}{BLACK}市民欢庆~. . .{}首辆客运电车抵达 {STATION}!
STR_NEWS_FIRST_CARGO_TRAM_ARRIVAL                               :{BIG_FONT}{BLACK}市民欢庆~. . .{}首辆货运电车抵达 {STATION}!
STR_NEWS_FIRST_SHIP_ARRIVAL                                     :{BIG_FONT}{BLACK}市民举行庆祝仪式……{}第一艘船抵达 {STATION}！
STR_NEWS_FIRST_AIRCRAFT_ARRIVAL                                 :{BIG_FONT}{BLACK}市民举行庆祝仪式……{}第一架飞机到达 {STATION} ！

STR_NEWS_TRAIN_CRASH                                            :{BIG_FONT}{BLACK}列车相撞!{}{COMMA} 人在爆炸中丧生
STR_NEWS_ROAD_VEHICLE_CRASH_DRIVER                              :{BIG_FONT}{BLACK}汽车事故！{}汽车与火车相撞，司机在事故中丧生！
STR_NEWS_ROAD_VEHICLE_CRASH                                     :{BIG_FONT}{BLACK}汽车事故！{}汽车与火车相撞，{COMMA} 人在事故中丧生！
STR_NEWS_AIRCRAFT_CRASH                                         :{BIG_FONT}{BLACK}飞机坠毁！{}{COMMA} 人在 {STATION} 的事故中罹难！
STR_NEWS_PLANE_CRASH_OUT_OF_FUEL                                :{BIG_FONT}{BLACK}飞机坠毁！{}燃油不足，{COMMA} 人在事故中罹难！

STR_NEWS_DISASTER_ZEPPELIN                                      :{BIG_FONT}{BLACK}齐柏林飞艇在 {STATION} 失事！
STR_NEWS_DISASTER_SMALL_UFO                                     :{BIG_FONT}{BLACK}汽车被 'UFO' 炸毁！
STR_NEWS_DISASTER_AIRPLANE_OIL_REFINERY                         :{BIG_FONT}{BLACK}在 {TOWN} 附近的炼油厂泄漏！
STR_NEWS_DISASTER_HELICOPTER_FACTORY                            :{BIG_FONT}{BLACK}在 {TOWN} 附近的工厂神秘被毁！
STR_NEWS_DISASTER_BIG_UFO                                       :{BIG_FONT}{BLACK}'UFO' 在 {TOWN} 附近降落！
STR_NEWS_DISASTER_COAL_MINE_SUBSIDENCE                          :{BIG_FONT}{BLACK}在 {TOWN} 附近的煤矿发生塌方！
STR_NEWS_DISASTER_FLOOD_VEHICLE                                 :{BIG_FONT}{BLACK}洪水！{}至少 {COMMA} 人失踪，据推测凶多吉少！

STR_NEWS_COMPANY_IN_TROUBLE_TITLE                               :{BIG_FONT}{BLACK}运输公司陷入困境！
STR_NEWS_COMPANY_IN_TROUBLE_DESCRIPTION                         :{BIG_FONT}{BLACK}{STRING} 如果不能在短期摆脱困境，{}则将被收购或破产！
STR_NEWS_COMPANY_MERGER_TITLE                                   :{BIG_FONT}{BLACK}运输公司合并！
STR_NEWS_COMPANY_MERGER_DESCRIPTION                             :{BIG_FONT}{BLACK}{STRING} 被 {STRING} 以 {CURRENCY_LONG} 收购！
STR_NEWS_COMPANY_BANKRUPT_TITLE                                 :{BIG_FONT}{BLACK}破产！
STR_NEWS_COMPANY_BANKRUPT_DESCRIPTION                           :{BIG_FONT}{BLACK}{STRING} 已经宣布破产，所有资产均已抵债！
STR_NEWS_COMPANY_LAUNCH_TITLE                                   :{BIG_FONT}{BLACK}新的运输公司开业大吉！
STR_NEWS_COMPANY_LAUNCH_DESCRIPTION                             :{BIG_FONT}{BLACK}{STRING} 在 {TOWN} 附近开工建设！
STR_NEWS_MERGER_TAKEOVER_TITLE                                  :{BIG_FONT}{BLACK}{STRING} 被 {STRING} 收购！
STR_PRESIDENT_NAME_MANAGER                                      :{BLACK}{PRESIDENT_NAME}{}(总裁)

STR_NEWS_NEW_TOWN                                               :{BLACK}{BIG_FONT}{STRING} 赞助了城镇 {TOWN} 的建设！
STR_NEWS_NEW_TOWN_UNSPONSORED                                   :{BLACK}{BIG_FONT}一个名叫{TOWN}的城镇刚刚成立了！

STR_NEWS_INDUSTRY_CONSTRUCTION                                  :{BIG_FONT}{BLACK}新 {STRING} 正在 {TOWN} 加紧建设！
STR_NEWS_INDUSTRY_PLANTED                                       :{BIG_FONT}{BLACK}新 {STRING} 即将落户 {TOWN}！

STR_NEWS_INDUSTRY_CLOSURE_GENERAL                               :{BIG_FONT}{BLACK}{STRING} 即将倒闭！
STR_NEWS_INDUSTRY_CLOSURE_SUPPLY_PROBLEMS                       :{BIG_FONT}{BLACK}{STRING} 没有原料供应，即将倒闭！
STR_NEWS_INDUSTRY_CLOSURE_LACK_OF_TREES                         :{BIG_FONT}{BLACK}{STRING} 周围没有可用的木材，即将倒闭！

STR_NEWS_EURO_INTRODUCTION                                      :{BIG_FONT}{BLACK}欧元区成立！{}{}欧元将作为您公司的作为唯一货币！
STR_NEWS_BEGIN_OF_RECESSION                                     :{BIG_FONT}{BLACK}大萧条！{}{}金融专家预测世界经济将全面倒退！
STR_NEWS_END_OF_RECESSION                                       :{BIG_FONT}{BLACK}大萧条结束！{}{}贸易复苏带动经济全面启动！

STR_NEWS_INDUSTRY_PRODUCTION_INCREASE_GENERAL                   :{BIG_FONT}{BLACK}{INDUSTRY} 产量增加！
STR_NEWS_INDUSTRY_PRODUCTION_INCREASE_COAL                      :{BIG_FONT}{BLACK}{INDUSTRY} 发现新的煤炭！{}产量即将翻番！
STR_NEWS_INDUSTRY_PRODUCTION_INCREASE_OIL                       :{BIG_FONT}{BLACK}{INDUSTRY} 发现新的石油！{}产量即将翻番！
STR_NEWS_INDUSTRY_PRODUCTION_INCREASE_FARM                      :{BIG_FONT}{BLACK}{INDUSTRY} 耕种方法改良！{}产量即将翻番！
STR_NEWS_INDUSTRY_PRODUCTION_INCREASE_SMOOTH                    :{BIG_FONT}{BLACK}{1:INDUSTRY}的{0:STRING}产量上升了{2:COMMA}%！
STR_NEWS_INDUSTRY_PRODUCTION_DECREASE_GENERAL                   :{BIG_FONT}{BLACK}{INDUSTRY} 产量降低 50%
STR_NEWS_INDUSTRY_PRODUCTION_DECREASE_FARM                      :{BIG_FONT}{BLACK}{INDUSTRY} 虫害肆虐！{}产量降低 50%
STR_NEWS_INDUSTRY_PRODUCTION_DECREASE_SMOOTH                    :{BIG_FONT}{BLACK}{1:INDUSTRY}的{0:STRING}产量下降了{2:COMMA}%！

STR_NEWS_TRAIN_IS_WAITING                                       :{WHITE}{VEHICLE} 正在车库待命
STR_NEWS_ROAD_VEHICLE_IS_WAITING                                :{WHITE}{VEHICLE} 正在车库待命
STR_NEWS_SHIP_IS_WAITING                                        :{WHITE}{VEHICLE} 正在船坞待命
STR_NEWS_AIRCRAFT_IS_WAITING                                    :{WHITE}{VEHICLE} 正在机库待命

# Order review system / warnings
STR_NEWS_VEHICLE_HAS_TOO_FEW_ORDERS                             :{WHITE}{VEHICLE} 的调度计划太少
STR_NEWS_VEHICLE_HAS_VOID_ORDER                                 :{WHITE}{VEHICLE}的调度计划中有无效调度命令
STR_NEWS_VEHICLE_HAS_DUPLICATE_ENTRY                            :{WHITE}{VEHICLE} 有重复调度命令
STR_NEWS_VEHICLE_HAS_INVALID_ENTRY                              :{WHITE}{VEHICLE}的调度计划有无效的车站
STR_NEWS_PLANE_USES_TOO_SHORT_RUNWAY                            :{WHITE}{VEHICLE} 的计划列表中有一个机场的跑道太短而不能起降

STR_NEWS_VEHICLE_IS_GETTING_OLD                                 :{WHITE}{VEHICLE} 即将达到报废年限
STR_NEWS_VEHICLE_IS_GETTING_VERY_OLD                            :{WHITE}{VEHICLE} 已经达到报废年限
STR_NEWS_VEHICLE_IS_GETTING_VERY_OLD_AND                        :{WHITE}{VEHICLE} 已经达到报废年限，必须马上更新！
STR_NEWS_TRAIN_IS_STUCK                                         :{WHITE}{VEHICLE} 无法找到道路
STR_NEWS_VEHICLE_IS_LOST                                        :{WHITE}{VEHICLE} 无法找到路线.
STR_NEWS_VEHICLE_IS_UNPROFITABLE                                :{WHITE}{VEHICLE}去年的利润为 {CURRENCY_LONG}
STR_NEWS_AIRCRAFT_DEST_TOO_FAR                                  :{WHITE}{VEHICLE} 由于航程过远，航班无法到达。

STR_NEWS_ORDER_REFIT_FAILED                                     :{WHITE}适配调度计划失败，已终止 {VEHICLE}
STR_NEWS_VEHICLE_AUTORENEW_FAILED                               :{WHITE}无法自动更新 {VEHICLE}{}{STRING}

STR_NEWS_NEW_VEHICLE_NOW_AVAILABLE                              :{BIG_FONT}{BLACK}新 {STRING} 上市了！
STR_NEWS_NEW_VEHICLE_TYPE                                       :{BIG_FONT}{BLACK}{ENGINE}
STR_NEWS_NEW_VEHICLE_NOW_AVAILABLE_WITH_TYPE                    :{BLACK}新 {STRING} 上市了！  -  {ENGINE}

STR_NEWS_SHOW_VEHICLE_GROUP_TOOLTIP                             :{BLACK}打开该运输工具所属的组

STR_NEWS_STATION_NO_LONGER_ACCEPTS_CARGO                        :{WHITE}{STATION} 将不再接受 {STRING}
STR_NEWS_STATION_NO_LONGER_ACCEPTS_CARGO_OR_CARGO               :{WHITE}{STATION} 将不再接受 {STRING} 和 {STRING}
STR_NEWS_STATION_NOW_ACCEPTS_CARGO                              :{WHITE}{STATION} 开始接受 {STRING}
STR_NEWS_STATION_NOW_ACCEPTS_CARGO_AND_CARGO                    :{WHITE}{STATION} 开始接受 {STRING} 和 {STRING}

STR_NEWS_OFFER_OF_SUBSIDY_EXPIRED                               :{BIG_FONT}{BLACK}财政补贴项目到期：{}{}将 {STRING} 从 {STRING} 运送到 {STRING} 将不再获得财政补贴。
STR_NEWS_SUBSIDY_WITHDRAWN_SERVICE                              :{BIG_FONT}{BLACK}财政补贴项目流标：{}{}将 {STRING} 从 {STRING} 运送到 {STRING} 将不是财政补贴项目。

STR_NEWS_ROAD_REBUILDING                                        :{BIG_FONT}{BLACK}{TOWN}的交通陷入混乱！{}{}由 {STRING} 资助的市政道路重建导致市内交通瘫痪 6 个月！
STR_NEWS_EXCLUSIVE_RIGHTS_TITLE                                 :{BIG_FONT}{BLACK}垄断运输!
STR_NEWS_EXCLUSIVE_RIGHTS_DESCRIPTION                           :{BIG_FONT}{BLACK}{TOWN}一年期的运输专营权已经被{STRING}购买!

# Extra view window
STR_EXTRA_VIEWPORT_TITLE                                        :{WHITE}视点 {COMMA}
STR_EXTRA_VIEW_MOVE_VIEW_TO_MAIN                                :{BLACK}将主视角复制到视点
STR_EXTRA_VIEW_MOVE_VIEW_TO_MAIN_TT                             :{BLACK}将额外视点移动到屏幕中心的位置
STR_EXTRA_VIEW_MOVE_MAIN_TO_VIEW                                :{BLACK}移动主视角到该视点
STR_EXTRA_VIEW_MOVE_MAIN_TO_VIEW_TT                             :{BLACK}将主视角移动到额外视点的位置

# Game options window
STR_GAME_OPTIONS_CAPTION                                        :{WHITE}游戏选项
STR_GAME_OPTIONS_CURRENCY_UNITS_FRAME                           :{BLACK}货币单位
STR_GAME_OPTIONS_CURRENCY_UNITS_DROPDOWN_TOOLTIP                :{BLACK}货币单位选择

############ start of currency region
STR_GAME_OPTIONS_CURRENCY_GBP                                   :英镑 (£)
STR_GAME_OPTIONS_CURRENCY_USD                                   :美元 ($)
STR_GAME_OPTIONS_CURRENCY_EUR                                   :欧元 (€)
STR_GAME_OPTIONS_CURRENCY_JPY                                   :日元 (¥)
STR_GAME_OPTIONS_CURRENCY_ATS                                   :澳大利亚先令 (ATS)
STR_GAME_OPTIONS_CURRENCY_BEF                                   :比利时法郎 (BEF)
STR_GAME_OPTIONS_CURRENCY_CHF                                   :瑞士法郎 (CHF)
STR_GAME_OPTIONS_CURRENCY_CZK                                   :捷克克朗 (CZK)
STR_GAME_OPTIONS_CURRENCY_DEM                                   :德国马克 (DEM)
STR_GAME_OPTIONS_CURRENCY_DKK                                   :丹麦克朗 (DKK)
STR_GAME_OPTIONS_CURRENCY_ESP                                   :西班牙比赛塔 (ESP)
STR_GAME_OPTIONS_CURRENCY_FIM                                   :芬兰马克 (FIM)
STR_GAME_OPTIONS_CURRENCY_FRF                                   :法郎 (FRF)
STR_GAME_OPTIONS_CURRENCY_GRD                                   :希腊德拉克马 (GRD)
STR_GAME_OPTIONS_CURRENCY_HUF                                   :匈牙利福林 (HUF)
STR_GAME_OPTIONS_CURRENCY_ISK                                   :冰岛克朗 (ISK)
STR_GAME_OPTIONS_CURRENCY_ITL                                   :意大利里拉 (ITL)
STR_GAME_OPTIONS_CURRENCY_NLG                                   :荷兰盾 (NLG)
STR_GAME_OPTIONS_CURRENCY_NOK                                   :挪威克朗 (NOK)
STR_GAME_OPTIONS_CURRENCY_PLN                                   :波兰兹罗提 (PLN)
STR_GAME_OPTIONS_CURRENCY_RON                                   :罗马尼亚列伊 (RON)
STR_GAME_OPTIONS_CURRENCY_RUR                                   :卢布 (RUR)
STR_GAME_OPTIONS_CURRENCY_SIT                                   :斯洛文尼亚托拉捷夫 (SIT)
STR_GAME_OPTIONS_CURRENCY_SEK                                   :瑞典克朗 (SEK)
STR_GAME_OPTIONS_CURRENCY_TRY                                   :土耳其里拉 (TRY)
STR_GAME_OPTIONS_CURRENCY_SKK                                   :斯洛伐克克朗 (SKK)
STR_GAME_OPTIONS_CURRENCY_BRL                                   :巴西里亚伊 (BRL)
STR_GAME_OPTIONS_CURRENCY_EEK                                   :爱沙尼亚克鲁恩 (EEK)
STR_GAME_OPTIONS_CURRENCY_LTL                                   :立陶宛立特（LTL）
STR_GAME_OPTIONS_CURRENCY_KRW                                   :韩元（KRW）
STR_GAME_OPTIONS_CURRENCY_ZAR                                   :南非兰特（ZAR）
STR_GAME_OPTIONS_CURRENCY_CUSTOM                                :自定义…
STR_GAME_OPTIONS_CURRENCY_GEL                                   :格鲁吉亚拉里(GEL)
STR_GAME_OPTIONS_CURRENCY_IRR                                   :伊朗里亚尔(IRR)
STR_GAME_OPTIONS_CURRENCY_RUB                                   :新俄罗斯卢布 (RUB)
STR_GAME_OPTIONS_CURRENCY_MXN                                   :墨西哥比索 (MXN)
STR_GAME_OPTIONS_CURRENCY_NTD                                   :新台币 (NTD)
STR_GAME_OPTIONS_CURRENCY_CNY                                   :中国人民币 (CNY)
STR_GAME_OPTIONS_CURRENCY_HKD                                   :港币 (HKD)
STR_GAME_OPTIONS_CURRENCY_INR                                   :印度卢布（INR）
STR_GAME_OPTIONS_CURRENCY_IDR                                   :印尼盾 (IDR)
STR_GAME_OPTIONS_CURRENCY_MYR                                   :马来西亚林吉特 (MYR)
############ end of currency region

STR_GAME_OPTIONS_ROAD_VEHICLES_DROPDOWN_LEFT                    :左侧通行
STR_GAME_OPTIONS_ROAD_VEHICLES_DROPDOWN_RIGHT                   :右侧通行

STR_GAME_OPTIONS_TOWN_NAMES_FRAME                               :{BLACK}城镇名称：
STR_GAME_OPTIONS_TOWN_NAMES_DROPDOWN_TOOLTIP                    :{BLACK}选择城镇名称的命名风格

############ start of townname region
STR_GAME_OPTIONS_TOWN_NAME_ORIGINAL_ENGLISH                     :英国 (原始的)
STR_GAME_OPTIONS_TOWN_NAME_FRENCH                               :法国
STR_GAME_OPTIONS_TOWN_NAME_GERMAN                               :德国
STR_GAME_OPTIONS_TOWN_NAME_ADDITIONAL_ENGLISH                   :英国 (增强的)
STR_GAME_OPTIONS_TOWN_NAME_LATIN_AMERICAN                       :美式拉丁
STR_GAME_OPTIONS_TOWN_NAME_SILLY                                :搞笑地名
STR_GAME_OPTIONS_TOWN_NAME_SWEDISH                              :瑞典
STR_GAME_OPTIONS_TOWN_NAME_DUTCH                                :荷兰
STR_GAME_OPTIONS_TOWN_NAME_FINNISH                              :芬兰
STR_GAME_OPTIONS_TOWN_NAME_POLISH                               :波兰
STR_GAME_OPTIONS_TOWN_NAME_SLOVAK                               :斯洛伐克
STR_GAME_OPTIONS_TOWN_NAME_NORWEGIAN                            :挪威
STR_GAME_OPTIONS_TOWN_NAME_HUNGARIAN                            :匈牙利
STR_GAME_OPTIONS_TOWN_NAME_AUSTRIAN                             :澳大利亚
STR_GAME_OPTIONS_TOWN_NAME_ROMANIAN                             :罗马尼亚
STR_GAME_OPTIONS_TOWN_NAME_CZECH                                :捷克
STR_GAME_OPTIONS_TOWN_NAME_SWISS                                :瑞士
STR_GAME_OPTIONS_TOWN_NAME_DANISH                               :丹麦
STR_GAME_OPTIONS_TOWN_NAME_TURKISH                              :土耳其
STR_GAME_OPTIONS_TOWN_NAME_ITALIAN                              :意大利
STR_GAME_OPTIONS_TOWN_NAME_CATALAN                              :加泰罗尼亚
############ end of townname region

STR_GAME_OPTIONS_AUTOSAVE_FRAME                                 :{BLACK}自动保存
STR_GAME_OPTIONS_AUTOSAVE_DROPDOWN_TOOLTIP                      :{BLACK}选择自动保存的周期

############ start of autosave dropdown
STR_GAME_OPTIONS_AUTOSAVE_DROPDOWN_OFF                          :关闭
STR_GAME_OPTIONS_AUTOSAVE_DROPDOWN_EVERY_1_MONTH                :每月
STR_GAME_OPTIONS_AUTOSAVE_DROPDOWN_EVERY_3_MONTHS               :每 3 个月
STR_GAME_OPTIONS_AUTOSAVE_DROPDOWN_EVERY_6_MONTHS               :每 6 个月
STR_GAME_OPTIONS_AUTOSAVE_DROPDOWN_EVERY_12_MONTHS              :每 12 个月
############ end of autosave dropdown

STR_GAME_OPTIONS_LANGUAGE                                       :{BLACK}语言
STR_GAME_OPTIONS_LANGUAGE_TOOLTIP                               :{BLACK}选择界面语言
STR_GAME_OPTIONS_LANGUAGE_PERCENTAGE                            :{STRING} (完成了 {NUM}%)

STR_GAME_OPTIONS_FULLSCREEN                                     :{BLACK}全屏幕
STR_GAME_OPTIONS_FULLSCREEN_TOOLTIP                             :{BLACK}选择此项可以在全屏幕模式下进行 OpenTTD 游戏

STR_GAME_OPTIONS_RESOLUTION                                     :{BLACK}屏幕分辨率
STR_GAME_OPTIONS_RESOLUTION_TOOLTIP                             :{BLACK}选择要使用的屏幕分辨率
STR_GAME_OPTIONS_RESOLUTION_OTHER                               :其他
STR_GAME_OPTIONS_RESOLUTION_ITEM                                :{NUM}x{NUM}

STR_GAME_OPTIONS_VIDEO_ACCELERATION                             :{BLACK}硬件加速
STR_GAME_OPTIONS_VIDEO_ACCELERATION_TOOLTIP                     :{BLACK}点击该复选框，让 OpenTTD 尝试使用硬件加速。修改后的设置将在游戏重启后生效
STR_GAME_OPTIONS_VIDEO_ACCELERATION_RESTART                     :{WHITE}修改后的设置将在游戏重启后生效

STR_GAME_OPTIONS_VIDEO_VSYNC                                    :{BLACK}垂直同步
STR_GAME_OPTIONS_VIDEO_VSYNC_TOOLTIP                            :{BLACK}点击该复选框开启垂直同步(V-sync)。修改后的设置将在游戏重启后生效。仅开启硬件加速时有效

STR_GAME_OPTIONS_GUI_ZOOM_FRAME                                 :{BLACK}界面大小
STR_GAME_OPTIONS_GUI_ZOOM_DROPDOWN_TOOLTIP                      :{BLACK}选择使用的界面元素大小

STR_GAME_OPTIONS_GUI_ZOOM_DROPDOWN_AUTO                         :(自动检测)
STR_GAME_OPTIONS_GUI_ZOOM_DROPDOWN_NORMAL                       :正常大小
STR_GAME_OPTIONS_GUI_ZOOM_DROPDOWN_2X_ZOOM                      :两倍大小
STR_GAME_OPTIONS_GUI_ZOOM_DROPDOWN_4X_ZOOM                      :四倍大小

STR_GAME_OPTIONS_FONT_ZOOM                                      :{BLACK}字体大小
STR_GAME_OPTIONS_FONT_ZOOM_DROPDOWN_TOOLTIP                     :{BLACK}选择此字体大小

STR_GAME_OPTIONS_FONT_ZOOM_DROPDOWN_AUTO                        :(自动检测)
STR_GAME_OPTIONS_FONT_ZOOM_DROPDOWN_NORMAL                      :正常
STR_GAME_OPTIONS_FONT_ZOOM_DROPDOWN_2X_ZOOM                     :两倍大小
STR_GAME_OPTIONS_FONT_ZOOM_DROPDOWN_4X_ZOOM                     :四倍大小

STR_GAME_OPTIONS_GRAPHICS                                       :{BLACK}图像

STR_GAME_OPTIONS_REFRESH_RATE                                   :{BLACK}显示刷新率
STR_GAME_OPTIONS_REFRESH_RATE_TOOLTIP                           :{BLACK}选择需要的屏幕刷新率
STR_GAME_OPTIONS_REFRESH_RATE_OTHER                             :其他
STR_GAME_OPTIONS_REFRESH_RATE_ITEM                              :{NUM}Hz
STR_GAME_OPTIONS_REFRESH_RATE_WARNING                           :{WHITE}高于 60Hz 的刷新率可能会影响性能。

STR_GAME_OPTIONS_BASE_GRF                                       :{BLACK}基础图形组
STR_GAME_OPTIONS_BASE_GRF_TOOLTIP                               :{BLACK}选择要使用的基础图形组
STR_GAME_OPTIONS_BASE_GRF_STATUS                                :{RED}{NUM} 文件{}未找到或不正确
STR_GAME_OPTIONS_BASE_GRF_DESCRIPTION_TOOLTIP                   :{BLACK}关于基本图组的额外信息

STR_GAME_OPTIONS_BASE_SFX                                       :{BLACK}基础音效组
STR_GAME_OPTIONS_BASE_SFX_TOOLTIP                               :{BLACK}选择要使用的基础音效组
STR_GAME_OPTIONS_BASE_SFX_DESCRIPTION_TOOLTIP                   :{BLACK}有关基础音效组的附加信息

STR_GAME_OPTIONS_BASE_MUSIC                                     :{BLACK}基础音乐组
STR_GAME_OPTIONS_BASE_MUSIC_TOOLTIP                             :{BLACK}选择要使用的基础音乐组
STR_GAME_OPTIONS_BASE_MUSIC_STATUS                              :{RED}{NUM} 文件已损坏
STR_GAME_OPTIONS_BASE_MUSIC_DESCRIPTION_TOOLTIP                 :{BLACK}有关基础音乐组的附加信息

STR_ERROR_RESOLUTION_LIST_FAILED                                :{WHITE}无法撷取可用的屏幕分辨率清单
STR_ERROR_FULLSCREEN_FAILED                                     :{WHITE}无法切换到全屏模式{}尝试使用不同的分辨率

# Custom currency window

STR_CURRENCY_WINDOW                                             :{WHITE}自定义货币
STR_CURRENCY_EXCHANGE_RATE                                      :{LTBLUE}兑换汇率： {ORANGE}{CURRENCY_LONG} = {COMMA} 英镑(£)
STR_CURRENCY_DECREASE_EXCHANGE_RATE_TOOLTIP                     :{BLACK}减少英磅(£)兑换自定义货币的数量
STR_CURRENCY_INCREASE_EXCHANGE_RATE_TOOLTIP                     :{BLACK}增加英磅(£)兑换自定义货币的数量
STR_CURRENCY_SET_EXCHANGE_RATE_TOOLTIP                          :{BLACK}设置自定义货币与英磅(£)的兑换比率

STR_CURRENCY_SEPARATOR                                          :{LTBLUE}分隔符： {ORANGE}{STRING}
STR_CURRENCY_SET_CUSTOM_CURRENCY_SEPARATOR_TOOLTIP              :{BLACK}设置千位分隔符

STR_CURRENCY_PREFIX                                             :{LTBLUE}前缀： {ORANGE}{STRING}
STR_CURRENCY_SET_CUSTOM_CURRENCY_PREFIX_TOOLTIP                 :{BLACK}设置自定义货币的首字
STR_CURRENCY_SUFFIX                                             :{LTBLUE}后缀： {ORANGE}{STRING}
STR_CURRENCY_SET_CUSTOM_CURRENCY_SUFFIX_TOOLTIP                 :{BLACK}设置自定义货币的尾字

STR_CURRENCY_SWITCH_TO_EURO                                     :{LTBLUE}转换为欧元： {ORANGE}{NUM} 年后
STR_CURRENCY_SWITCH_TO_EURO_NEVER                               :{LTBLUE}转换为欧元： {ORANGE}不转换
STR_CURRENCY_SET_CUSTOM_CURRENCY_TO_EURO_TOOLTIP                :{BLACK}设置转换为欧元货币的起始年份
STR_CURRENCY_DECREASE_CUSTOM_CURRENCY_TO_EURO_TOOLTIP           :{BLACK}提早转换为欧元货币的起始年份
STR_CURRENCY_INCREASE_CUSTOM_CURRENCY_TO_EURO_TOOLTIP           :{BLACK}延后转换为欧元货币的起始年份

STR_CURRENCY_PREVIEW                                            :{LTBLUE}预览：{ORANGE}{CURRENCY_LONG}
STR_CURRENCY_CUSTOM_CURRENCY_PREVIEW_TOOLTIP                    :{BLACK}10000 英磅(£) 兑换自定义货币的数量
STR_CURRENCY_CHANGE_PARAMETER                                   :{BLACK}改变当前的货币参数

STR_DIFFICULTY_LEVEL_SETTING_MAXIMUM_NO_COMPETITORS             :{LTBLUE}最大竞争对手个数：{ORANGE}{COMMA}

STR_NONE                                                        :没有
STR_FUNDING_ONLY                                                :不生成
STR_MINIMAL                                                     :每种仅一个
STR_NUM_VERY_LOW                                                :非常低
STR_NUM_LOW                                                     :低
STR_NUM_NORMAL                                                  :一般
STR_NUM_HIGH                                                    :高
STR_NUM_CUSTOM                                                  :自定义
STR_NUM_CUSTOM_NUMBER                                           :自定义 ({NUM})

STR_VARIETY_NONE                                                :无
STR_VARIETY_VERY_LOW                                            :非常低
STR_VARIETY_LOW                                                 :低
STR_VARIETY_MEDIUM                                              :中
STR_VARIETY_HIGH                                                :高
STR_VARIETY_VERY_HIGH                                           :非常高

STR_AI_SPEED_VERY_SLOW                                          :非常慢
STR_AI_SPEED_SLOW                                               :慢
STR_AI_SPEED_MEDIUM                                             :适中
STR_AI_SPEED_FAST                                               :快
STR_AI_SPEED_VERY_FAST                                          :非常快

STR_SEA_LEVEL_VERY_LOW                                          :非常低
STR_SEA_LEVEL_LOW                                               :低
STR_SEA_LEVEL_MEDIUM                                            :适中
STR_SEA_LEVEL_HIGH                                              :高
STR_SEA_LEVEL_CUSTOM                                            :自定义
STR_SEA_LEVEL_CUSTOM_PERCENTAGE                                 :自定义 ({NUM}%)

STR_RIVERS_NONE                                                 :没有
STR_RIVERS_FEW                                                  :较少
STR_RIVERS_MODERATE                                             :一些
STR_RIVERS_LOT                                                  :布满

STR_DISASTER_NONE                                               :没有
STR_DISASTER_REDUCED                                            :较少
STR_DISASTER_NORMAL                                             :正常

STR_SUBSIDY_X1_5                                                :x1.5
STR_SUBSIDY_X2                                                  :x2
STR_SUBSIDY_X3                                                  :x3
STR_SUBSIDY_X4                                                  :x4

STR_TERRAIN_TYPE_VERY_FLAT                                      :非常平整
STR_TERRAIN_TYPE_FLAT                                           :平整
STR_TERRAIN_TYPE_HILLY                                          :丘陵
STR_TERRAIN_TYPE_MOUNTAINOUS                                    :山地
STR_TERRAIN_TYPE_ALPINIST                                       :多山
STR_TERRAIN_TYPE_CUSTOM                                         :自定义高度
STR_TERRAIN_TYPE_CUSTOM_VALUE                                   :自定义高度 ({NUM})

STR_CITY_APPROVAL_PERMISSIVE                                    :宽容
STR_CITY_APPROVAL_TOLERANT                                      :隐忍
STR_CITY_APPROVAL_HOSTILE                                       :对立

STR_WARNING_NO_SUITABLE_AI                                      :{WHITE}无合适的 AI 可用...{}你可以在线下载各种 AI 。

# Settings tree window
STR_CONFIG_SETTING_TREE_CAPTION                                 :{WHITE}设置
STR_CONFIG_SETTING_FILTER_TITLE                                 :{BLACK}关键字过滤:
STR_CONFIG_SETTING_EXPAND_ALL                                   :{BLACK}展开全部
STR_CONFIG_SETTING_COLLAPSE_ALL                                 :{BLACK}关闭全部
STR_CONFIG_SETTING_RESET_ALL                                    :{BLACK}重置所有值
STR_CONFIG_SETTING_NO_EXPLANATION_AVAILABLE_HELPTEXT            :（没有可用的提示）
STR_CONFIG_SETTING_DEFAULT_VALUE                                :{LTBLUE}默认值: {ORANGE}{STRING}
STR_CONFIG_SETTING_TYPE                                         :{LTBLUE}设置类型: {ORANGE}{STRING}
STR_CONFIG_SETTING_TYPE_CLIENT                                  :当前客户端设置（不保存，影响所有游戏）
STR_CONFIG_SETTING_TYPE_GAME_MENU                               :当前游戏设置（可保存在存档中，仅对新游戏生效）
STR_CONFIG_SETTING_TYPE_GAME_INGAME                             :当前游戏设置（可保存在存档中，仅对当前游戏生效）
STR_CONFIG_SETTING_TYPE_COMPANY_MENU                            :当前公司设置（可保存在存档中，仅对新游戏生效）
STR_CONFIG_SETTING_TYPE_COMPANY_INGAME                          :当前公司设置（可保存在存档中，仅对现行公司生效）
STR_CONFIG_SETTING_RESET_ALL_CONFIRMATION_DIALOG_CAPTION        :{WHITE}注意！
STR_CONFIG_SETTING_RESET_ALL_CONFIRMATION_DIALOG_TEXT           :{WHITE}该操作将重置所有游戏设置为默认值。{}确认继续？

STR_CONFIG_SETTING_RESTRICT_CATEGORY                            :{BLACK}筛选设定：
STR_CONFIG_SETTING_RESTRICT_TYPE                                :{BLACK}适用范围：
STR_CONFIG_SETTING_RESTRICT_DROPDOWN_HELPTEXT                   :{BLACK}仅显示修改过的选项
STR_CONFIG_SETTING_RESTRICT_BASIC                               :基本 (仅显示重要设置)
STR_CONFIG_SETTING_RESTRICT_ADVANCED                            :高级 (显示大部份设置)
STR_CONFIG_SETTING_RESTRICT_ALL                                 :专业 (显示所有设置)
STR_CONFIG_SETTING_RESTRICT_CHANGED_AGAINST_DEFAULT             :修改默认值
STR_CONFIG_SETTING_RESTRICT_CHANGED_AGAINST_NEW                 :设置一个与当前游戏设置不同的值

STR_CONFIG_SETTING_TYPE_DROPDOWN_HELPTEXT                       :{BLACK}限定某一类设置显示在下面列表中
STR_CONFIG_SETTING_TYPE_DROPDOWN_ALL                            :所有设置种类
STR_CONFIG_SETTING_TYPE_DROPDOWN_CLIENT                         :客户端设置（不保存在存档中，影响所有游戏）
STR_CONFIG_SETTING_TYPE_DROPDOWN_GAME_MENU                      :当前游戏设置（可保存在存档中，仅对新游戏生效）
STR_CONFIG_SETTING_TYPE_DROPDOWN_GAME_INGAME                    :当前游戏设置（可保存在存档中，仅对当前游戏生效）
STR_CONFIG_SETTING_TYPE_DROPDOWN_COMPANY_MENU                   :当前公司设置（可保存在存档中，仅对新游戏生效）
STR_CONFIG_SETTING_TYPE_DROPDOWN_COMPANY_INGAME                 :当前公司设置（可保存在存档中，仅对当前公司生效）
STR_CONFIG_SETTING_CATEGORY_HIDES                               :{BLACK}在 {SILVER}筛选设定 {BLACK}一栏选择 {WHITE}{STRING} {BLACK}以显示所有搜寻结果
STR_CONFIG_SETTING_TYPE_HIDES                                   :在 {SILVER}适用范围 {BLACK}一栏选择 {WHITE}所有适用范围 {BLACK}以显示所有搜寻结果
STR_CONFIG_SETTING_CATEGORY_AND_TYPE_HIDES                      :{BLACK}在 {SILVER}筛选设定 {BLACK}一栏选择 {WHITE}{STRING} 并在 {SILVER}适用范围 {BLACK}一栏选择 {WHITE}所有适用范围 {BLACK}以显示所有搜寻结果
STR_CONFIG_SETTINGS_NONE                                        :{WHITE}- 无 -

STR_CONFIG_SETTING_OFF                                          :关闭
STR_CONFIG_SETTING_ON                                           :打开
STR_CONFIG_SETTING_DISABLED                                     :禁用

STR_CONFIG_SETTING_COMPANIES_OFF                                :关闭
STR_CONFIG_SETTING_COMPANIES_OWN                                :玩家公司
STR_CONFIG_SETTING_COMPANIES_ALL                                :全部公司

STR_CONFIG_SETTING_NONE                                         :无
STR_CONFIG_SETTING_ORIGINAL                                     :原版
STR_CONFIG_SETTING_REALISTIC                                    :真实

STR_CONFIG_SETTING_HORIZONTAL_POS_LEFT                          :左侧
STR_CONFIG_SETTING_HORIZONTAL_POS_CENTER                        :中央
STR_CONFIG_SETTING_HORIZONTAL_POS_RIGHT                         :右侧

STR_CONFIG_SETTING_MAXIMUM_INITIAL_LOAN                         :最大初始贷款: {STRING}
STR_CONFIG_SETTING_MAXIMUM_INITIAL_LOAN_HELPTEXT                :公司最大贷款额（不考虑通货膨胀的影响）
STR_CONFIG_SETTING_INTEREST_RATE                                :贷款利率: {STRING}
STR_CONFIG_SETTING_INTEREST_RATE_HELPTEXT                       :贷款利率；如果通货膨胀启用，将同时影响通货膨胀率。
STR_CONFIG_SETTING_RUNNING_COSTS                                :运营费用: {STRING}
STR_CONFIG_SETTING_RUNNING_COSTS_HELPTEXT                       :设置维护费用、运营费用的难度
STR_CONFIG_SETTING_CONSTRUCTION_SPEED                           :建设速度: {STRING}
STR_CONFIG_SETTING_CONSTRUCTION_SPEED_HELPTEXT                  :AI建设频率的上限
STR_CONFIG_SETTING_VEHICLE_BREAKDOWNS                           :车辆损坏: {STRING}
STR_CONFIG_SETTING_VEHICLE_BREAKDOWNS_HELPTEXT                  :设置运输工具故障率
STR_CONFIG_SETTING_SUBSIDY_MULTIPLIER                           :补贴系数: {STRING}
STR_CONFIG_SETTING_SUBSIDY_MULTIPLIER_HELPTEXT                  :设置线路补贴额度
STR_CONFIG_SETTING_SUBSIDY_DURATION                             :财政补贴尺度：{STRING}
STR_CONFIG_SETTING_SUBSIDY_DURATION_HELPTEXT                    :设置发放财政补贴的年数
STR_CONFIG_SETTING_SUBSIDY_DURATION_VALUE                       :{NUM} 年
STR_CONFIG_SETTING_SUBSIDY_DURATION_DISABLED                    :没有财政补贴
STR_CONFIG_SETTING_CONSTRUCTION_COSTS                           :建设费用: {STRING}
STR_CONFIG_SETTING_CONSTRUCTION_COSTS_HELPTEXT                  :设置建设费用和交易费用难度
STR_CONFIG_SETTING_RECESSIONS                                   :经济衰退: {STRING}
STR_CONFIG_SETTING_RECESSIONS_HELPTEXT                          :启用后，经济衰退将每隔几年就出现。在衰退期内，所有产出将大幅下降直至衰退结束。
STR_CONFIG_SETTING_TRAIN_REVERSING                              :禁止列车在站台调头: {STRING}
STR_CONFIG_SETTING_TRAIN_REVERSING_HELPTEXT                     :启用后，如果列车有到下一站的捷径，列车将不在非终点站台调头，
STR_CONFIG_SETTING_DISASTERS                                    :灾难: {STRING}
STR_CONFIG_SETTING_DISASTERS_HELPTEXT                           :灾难可能引起堵车或者车祸或者建筑损毁。
STR_CONFIG_SETTING_CITY_APPROVAL                                :地区政府对区域改造的态度: {STRING}
STR_CONFIG_SETTING_CITY_APPROVAL_HELPTEXT                       :设置相关参数以决定各公司造成的噪音及环境破坏时，各城镇对该公司的评价及未来区域建设的影响。

STR_CONFIG_SETTING_MAP_HEIGHT_LIMIT                             :地图高度限制：{STRING}
STR_CONFIG_SETTING_MAP_HEIGHT_LIMIT_HELPTEXT                    :设置高原的最大高度。选择 "(自动)" 则在地形生成后自动选取合适的值
STR_CONFIG_SETTING_MAP_HEIGHT_LIMIT_VALUE                       :{NUM}
STR_CONFIG_SETTING_MAP_HEIGHT_LIMIT_AUTO                        :(自动)
STR_CONFIG_SETTING_TOO_HIGH_MOUNTAIN                            :{WHITE}您不能把最高地面高度限制设为这个值，因为地图上至少有一座山的高度大于该值
STR_CONFIG_SETTING_AUTOSLOPE                                    :允许在建筑、轨道等下方改变地形（自动斜坡）： {STRING}
STR_CONFIG_SETTING_AUTOSLOPE_HELPTEXT                           :允许在建筑和轨道下方改变地形而不需要拆除他们
STR_CONFIG_SETTING_CATCHMENT                                    :允许更真实的客源范围：{STRING}
STR_CONFIG_SETTING_CATCHMENT_HELPTEXT                           :启用时不同类型的车站和机场有不同的客源范围
STR_CONFIG_SETTING_SERVE_NEUTRAL_INDUSTRIES                     :公司私有车站可以服务自带车站的工业设施：{STRING}
STR_CONFIG_SETTING_SERVE_NEUTRAL_INDUSTRIES_HELPTEXT            :启用后，自带车站的工业设施（如钻井平台）也可以被临近的公司私有车站服务。禁用后，这些工业设施只能被它们自带的车站服务。任何临近的公司车站将不能服务它们，工业设施自有车站也不会提供除本工业设施的产品以外的其他产品
STR_CONFIG_SETTING_EXTRADYNAMITE                                :允许拆除更多的由城镇所有的公路、桥梁、隧道等：{STRING}
STR_CONFIG_SETTING_EXTRADYNAMITE_HELPTEXT                       :启用时更容易拆除城市自有的设施和建筑
STR_CONFIG_SETTING_TRAIN_LENGTH                                 :火车的最大长度：{STRING}
STR_CONFIG_SETTING_TRAIN_LENGTH_HELPTEXT                        :设置火车的最大长度
STR_CONFIG_SETTING_TILE_LENGTH                                  :{COMMA} 格
STR_CONFIG_SETTING_SMOKE_AMOUNT                                 :火车头产生的蒸气/火花数量: {STRING}
STR_CONFIG_SETTING_SMOKE_AMOUNT_HELPTEXT                        :设置由火车头产生的蒸汽或者火花数量
STR_CONFIG_SETTING_TRAIN_ACCELERATION_MODEL                     :列车加速度： {STRING}
STR_CONFIG_SETTING_TRAIN_ACCELERATION_MODEL_HELPTEXT            :选择列车加速度模型，选“原版”时斜坡对所有列车影响相同，“真实”时影响因素包括斜坡长度、转弯半径、牵引力等
STR_CONFIG_SETTING_ROAD_VEHICLE_ACCELERATION_MODEL              :汽车加速模型: {STRING}
STR_CONFIG_SETTING_ROAD_VEHICLE_ACCELERATION_MODEL_HELPTEXT     :选择汽车加速度模型，选“原版”时斜坡对所有汽车影响相同，选“真实”时依赖引擎性能，比如“牵引力”
STR_CONFIG_SETTING_TRAIN_SLOPE_STEEPNESS                        :斜坡对火车的影响率：{STRING}
STR_CONFIG_SETTING_TRAIN_SLOPE_STEEPNESS_HELPTEXT               :每一格斜坡对火车速度的影响率，数值越大，火车越难爬上斜坡
STR_CONFIG_SETTING_PERCENTAGE                                   :{COMMA}%
STR_CONFIG_SETTING_ROAD_VEHICLE_SLOPE_STEEPNESS                 :斜坡对汽车速度影响率: {STRING}
STR_CONFIG_SETTING_ROAD_VEHICLE_SLOPE_STEEPNESS_HELPTEXT        :每一格斜坡对汽车速度的影响率，数值越大，汽车越难爬上斜坡
STR_CONFIG_SETTING_FORBID_90_DEG                                :禁止列车 90 度转弯：{STRING}
STR_CONFIG_SETTING_FORBID_90_DEG_HELPTEXT                       :当水平方向轨道与垂直方向轨道交叉时，没有采用45度的轨道组合连接，而是采用轨道90度直接连接时，列车通过时需要90度转弯，当本设置”打开“时，将禁止火车90度转弯。
STR_CONFIG_SETTING_DISTANT_JOIN_STATIONS                        :允许非毗邻站台合并：{STRING}
STR_CONFIG_SETTING_DISTANT_JOIN_STATIONS_HELPTEXT               :“打开”时允许为已经存在的车站添加不相邻的站台，建造新的部分时需要按住Ctrl键
STR_CONFIG_SETTING_INFLATION                                    :通货膨胀：{STRING}
STR_CONFIG_SETTING_INFLATION_HELPTEXT                           :“打开”通货膨胀时，支出比收入增长得稍快
STR_CONFIG_SETTING_MAX_BRIDGE_LENGTH                            :桥梁的最大长度: {STRING}
STR_CONFIG_SETTING_MAX_BRIDGE_LENGTH_HELPTEXT                   :建设桥梁时允许的最大长度
STR_CONFIG_SETTING_MAX_BRIDGE_HEIGHT                            :最高桥梁高度：{STRING}
STR_CONFIG_SETTING_MAX_BRIDGE_HEIGHT_HELPTEXT                   :桥梁与地面之间的最大高度
STR_CONFIG_SETTING_MAX_TUNNEL_LENGTH                            :隧道最大长度: {STRING}
STR_CONFIG_SETTING_MAX_TUNNEL_LENGTH_HELPTEXT                   :建设隧道时允许的最大长度
STR_CONFIG_SETTING_RAW_INDUSTRY_CONSTRUCTION_METHOD             :原料工业建设方式： {STRING}
STR_CONFIG_SETTING_RAW_INDUSTRY_CONSTRUCTION_METHOD_HELPTEXT    :建立重工业企业的的设定. '禁止'表示不能建立; '勘探'表示可以建立但是只能在地图上一随机处, 并可能会失败; '像别的工业一样'表示采矿业也能像其它加工业那样可以随意在任何地方建立.
STR_CONFIG_SETTING_RAW_INDUSTRY_CONSTRUCTION_METHOD_NONE        :不允许
STR_CONFIG_SETTING_RAW_INDUSTRY_CONSTRUCTION_METHOD_NORMAL      :同其他工业
STR_CONFIG_SETTING_RAW_INDUSTRY_CONSTRUCTION_METHOD_PROSPECTING :探矿式
STR_CONFIG_SETTING_INDUSTRY_PLATFORM                            :工厂周边空闲区域: {STRING}
STR_CONFIG_SETTING_INDUSTRY_PLATFORM_HELPTEXT                   :设置工厂周边预留区域数量，这些预留区域用来建设铁路及其它
STR_CONFIG_SETTING_MULTIPINDTOWN                                :允许在一个城镇中建设多个同类工业设施：{STRING}
STR_CONFIG_SETTING_MULTIPINDTOWN_HELPTEXT                       :通常，城市不希望有多个相同类型工业，本设置“打开”时允许多个同类型工厂在同一个城市
STR_CONFIG_SETTING_SIGNALSIDE                                   :显示信号灯：{STRING}
STR_CONFIG_SETTING_SIGNALSIDE_HELPTEXT                          :选择在铁路哪一边放置信号灯
STR_CONFIG_SETTING_SIGNALSIDE_LEFT                              :在左边
STR_CONFIG_SETTING_SIGNALSIDE_DRIVING_SIDE                      :在前进方向
STR_CONFIG_SETTING_SIGNALSIDE_RIGHT                             :在右侧
STR_CONFIG_SETTING_SHOWFINANCES                                 :在年终显示财务报表：{STRING}
STR_CONFIG_SETTING_SHOWFINANCES_HELPTEXT                        :“打开”时，在年底显示财务报表窗口，方便查看公司财务状况
STR_CONFIG_SETTING_NONSTOP_BY_DEFAULT                           :新的调度命令默认为“不停车”： {STRING}
STR_CONFIG_SETTING_NONSTOP_BY_DEFAULT_HELPTEXT                  :通常，车辆在它经过的每一个车站都会停车。“打开”本选项时，车辆会不停车的通过所有中间车站前往最终目的地。注意：这只是为每一条新调度命令设置一个默认信息，仍然可以为每条调度命令设置明确的信息
STR_CONFIG_SETTING_STOP_LOCATION                                :新列车调度计划中默认命令为停靠在站台{STRING} 位置
STR_CONFIG_SETTING_STOP_LOCATION_HELPTEXT                       :设置车辆在站台的默认停靠位置，“近端”是靠近车辆进入的那一端，“中间”是站台中间位置，“远端”是远离车辆进入的那一端
STR_CONFIG_SETTING_STOP_LOCATION_NEAR_END                       :近端
STR_CONFIG_SETTING_STOP_LOCATION_MIDDLE                         :中间
STR_CONFIG_SETTING_STOP_LOCATION_FAR_END                        :远端
STR_CONFIG_SETTING_AUTOSCROLL                                   :当鼠标移动到屏幕边缘时移动屏幕：{STRING}
STR_CONFIG_SETTING_AUTOSCROLL_HELPTEXT                          :启用后，鼠标移动到视点窗口边缘时，视点窗口自动滚动
STR_CONFIG_SETTING_AUTOSCROLL_DISABLED                          :禁用
STR_CONFIG_SETTING_AUTOSCROLL_MAIN_VIEWPORT_FULLSCREEN          :主视点，仅全屏模式
STR_CONFIG_SETTING_AUTOSCROLL_MAIN_VIEWPORT                     :主视点
STR_CONFIG_SETTING_AUTOSCROLL_EVERY_VIEWPORT                    :每个视角
STR_CONFIG_SETTING_BRIBE                                        :允许贿赂地方政府：{STRING}
STR_CONFIG_SETTING_BRIBE_HELPTEXT                               :“打开”时，允许贿赂地方政府，如果被发现，在该城市将被限制经营活动六个月
STR_CONFIG_SETTING_ALLOW_EXCLUSIVE                              :允许买断经营权： {STRING}
STR_CONFIG_SETTING_ALLOW_EXCLUSIVE_HELPTEXT                     :如果一家公司购买了城市独家经营权，其它公司的站台将在一年之内不再产生乘客或者货物。
STR_CONFIG_SETTING_ALLOW_FUND_BUILDINGS                         :允许新建房屋: {STRING}
STR_CONFIG_SETTING_ALLOW_FUND_BUILDINGS_HELPTEXT                :“打开”时，允许公司提供资助新建房屋
STR_CONFIG_SETTING_ALLOW_FUND_ROAD                              :允许使用资助地方道路修整功能: {STRING}
STR_CONFIG_SETTING_ALLOW_FUND_ROAD_HELPTEXT                     :“打开”时，允许公司资助地方修整道路
STR_CONFIG_SETTING_ALLOW_GIVE_MONEY                             :允许向其他公司转移资金： {STRING}
STR_CONFIG_SETTING_ALLOW_GIVE_MONEY_HELPTEXT                    :“打开”时，允许联机游戏模式下公司之间转移资金
STR_CONFIG_SETTING_FREIGHT_TRAINS                               :根据装载货物的数量模拟超重列车：{STRING}
STR_CONFIG_SETTING_FREIGHT_TRAINS_HELPTEXT                      :设置载重量对火车的影响效果，高一些的数值会使火车对载重量更敏感，尤其是爬坡时
STR_CONFIG_SETTING_PLANE_SPEED                                  :飞机速度因子：{STRING}
STR_CONFIG_SETTING_PLANE_SPEED_HELPTEXT                         :设置飞机与其它车辆类型的相对速率，使飞机运输收入减少
STR_CONFIG_SETTING_PLANE_SPEED_VALUE                            :1 / {COMMA}
STR_CONFIG_SETTING_PLANE_CRASHES                                :空难: {STRING}
STR_CONFIG_SETTING_PLANE_CRASHES_HELPTEXT                       :设置随机空难发生的概率。{}* 无论其值如何，大型飞机降落小机场时总有可能坠毁。
STR_CONFIG_SETTING_PLANE_CRASHES_NONE                           :不出现*
STR_CONFIG_SETTING_PLANE_CRASHES_REDUCED                        :较少出现
STR_CONFIG_SETTING_PLANE_CRASHES_NORMAL                         :正常
STR_CONFIG_SETTING_STOP_ON_TOWN_ROAD                            :允许在城镇所属的道路上建通过式车站： {STRING}
STR_CONFIG_SETTING_STOP_ON_TOWN_ROAD_HELPTEXT                   :“打开”时允许在城市所属的道路上建设通过式车站
STR_CONFIG_SETTING_STOP_ON_COMPETITOR_ROAD                      :允许在竞争对手所属的道路上建通过式车站： {STRING}
STR_CONFIG_SETTING_STOP_ON_COMPETITOR_ROAD_HELPTEXT             :“打开”时，允许在其它公司所属的道路上建设通过式车站
STR_CONFIG_SETTING_DYNAMIC_ENGINES_EXISTING_VEHICLES            :{WHITE}当有车辆时，不可能更改此设定。
STR_CONFIG_SETTING_INFRASTRUCTURE_MAINTENANCE                   :加强版固定资产维护: {STRING}
STR_CONFIG_SETTING_INFRASTRUCTURE_MAINTENANCE_HELPTEXT          :固定资产会发生维护费用，“打开”本选项时，维护费用的增长会超过交通网络的增长规模，因而，对大公司影响更大。

STR_CONFIG_SETTING_COMPANY_STARTING_COLOUR                      :初创公司颜色：{STRING}
STR_CONFIG_SETTING_COMPANY_STARTING_COLOUR_HELPTEXT             :选定公司的初始配色方案

STR_CONFIG_SETTING_NEVER_EXPIRE_AIRPORTS                        :总允许建设小型机场： {STRING}
STR_CONFIG_SETTING_NEVER_EXPIRE_AIRPORTS_HELPTEXT               :“打开”此选项，每种类型机场出现后一直是可用的

STR_CONFIG_SETTING_WARN_LOST_VEHICLE                            :当列车无法找到路线时提示: {STRING}
STR_CONFIG_SETTING_WARN_LOST_VEHICLE_HELPTEXT                   :“打开”时，当车辆无法找到路径时给出提示
STR_CONFIG_SETTING_ORDER_REVIEW                                 :检查车辆的调度计划：{STRING}
STR_CONFIG_SETTING_ORDER_REVIEW_HELPTEXT                        :启用时，相应类型车辆的调度计划会定期检查，发现的问题会以新闻的形式报告
STR_CONFIG_SETTING_ORDER_REVIEW_OFF                             :不检查
STR_CONFIG_SETTING_ORDER_REVIEW_EXDEPOT                         :检查 不包括停运的车辆
STR_CONFIG_SETTING_ORDER_REVIEW_ON                              :检查 所有车辆
STR_CONFIG_SETTING_WARN_INCOME_LESS                             :若线路亏损时发出提示： {STRING}
STR_CONFIG_SETTING_WARN_INCOME_LESS_HELPTEXT                    :“打开”，当一辆车在一年内总体亏损，发出提示
STR_CONFIG_SETTING_NEVER_EXPIRE_VEHICLES                        :车辆永不报废：{STRING}
STR_CONFIG_SETTING_NEVER_EXPIRE_VEHICLES_HELPTEXT               :“打开”时，所有的车辆在它出现后一直可用
STR_CONFIG_SETTING_AUTORENEW_VEHICLE                            :当车辆报废时自动更新：{STRING}
STR_CONFIG_SETTING_AUTORENEW_VEHICLE_HELPTEXT                   :“打开”时，车辆在临近它的报废期限时自动更新
STR_CONFIG_SETTING_AUTORENEW_MONTHS                             :当车辆还有 {STRING} 到达最大年限时自动更新
STR_CONFIG_SETTING_AUTORENEW_MONTHS_HELPTEXT                    :设置车辆自动更新的时间
STR_CONFIG_SETTING_AUTORENEW_MONTHS_VALUE_BEFORE                :{COMMA} 个月前
STR_CONFIG_SETTING_AUTORENEW_MONTHS_VALUE_AFTER                 :{COMMA} 个月后
STR_CONFIG_SETTING_AUTORENEW_MONEY                              :启动自动更新需要的最少现金：{STRING}
STR_CONFIG_SETTING_AUTORENEW_MONEY_HELPTEXT                     :启动自动更新车辆时需要保留的最少现金
STR_CONFIG_SETTING_ERRMSG_DURATION                              :错误信息持续时间{STRING}
STR_CONFIG_SETTING_ERRMSG_DURATION_HELPTEXT                     :红色窗口显示错误信息的持续时间，在这个时间内一些紧急的错误信息不会自动关闭，必须手动关闭
STR_CONFIG_SETTING_ERRMSG_DURATION_VALUE                        :{COMMA} 秒
STR_CONFIG_SETTING_HOVER_DELAY                                  :显示提示信息：{STRING}
STR_CONFIG_SETTING_HOVER_DELAY_HELPTEXT                         :此设置决定鼠标停留在图标、按键或功能时显示提示信息的时间。如果此设置被赋值为 0，您必须揿住鼠标右键来显示图标、按键或功能的提示信息。
STR_CONFIG_SETTING_HOVER_DELAY_VALUE                            :停留 {COMMA} 毫秒
STR_CONFIG_SETTING_HOVER_DELAY_DISABLED                         :右键点击
STR_CONFIG_SETTING_POPULATION_IN_LABEL                          :在城镇名称的标签中同时显示人口：{STRING}
STR_CONFIG_SETTING_POPULATION_IN_LABEL_HELPTEXT                 :在地图城镇名称标签上显示人口数量
STR_CONFIG_SETTING_GRAPH_LINE_THICKNESS                         :图表曲线宽度: {STRING}
STR_CONFIG_SETTING_GRAPH_LINE_THICKNESS_HELPTEXT                :图表中曲线的宽度，细线清晰易读，粗线容易分辨颜色
STR_CONFIG_SETTING_SHOW_NEWGRF_NAME                             :在建造运输工具窗口中显示 NewGRF 的名字：{STRING}
STR_CONFIG_SETTING_SHOW_NEWGRF_NAME_HELPTEXT                    :在建造运输工具窗口中添加一行，显示选中运输工具来自的 NewGRF。

STR_CONFIG_SETTING_LANDSCAPE                                    :景观: {STRING}
STR_CONFIG_SETTING_LANDSCAPE_HELPTEXT                           :此设置决定基本的游戏场景、有什么货物可供运输，以及城镇发展的所需条件。然而，NewGRF 及游戏脚本可以比此设置更加细致地设置游戏场景
STR_CONFIG_SETTING_LAND_GENERATOR                               :生成地形：{STRING}
STR_CONFIG_SETTING_LAND_GENERATOR_HELPTEXT                      :使用原始算法时，系统会依赖基础图形组去生成固定的地形。新算法 TerraGenesis 是一个基于 Perlin 噪声的地形生成程序，支持较为细致的地形设置
STR_CONFIG_SETTING_LAND_GENERATOR_ORIGINAL                      :原始算法
STR_CONFIG_SETTING_LAND_GENERATOR_TERRA_GENESIS                 :新算法
STR_CONFIG_SETTING_TERRAIN_TYPE                                 :地貌类型: {STRING}
STR_CONFIG_SETTING_TERRAIN_TYPE_HELPTEXT                        :(仅限生成地图时) 多丘陵地形
STR_CONFIG_SETTING_INDUSTRY_DENSITY                             :工业布局: {STRING}
STR_CONFIG_SETTING_INDUSTRY_DENSITY_HELPTEXT                    :设置地图生成过程中，工业数量及一、二级工业比例。
STR_CONFIG_SETTING_OIL_REF_EDGE_DISTANCE                        :石油工业距地图边缘的最大距离：{STRING}
STR_CONFIG_SETTING_OIL_REF_EDGE_DISTANCE_HELPTEXT               :限制炼油厂和油井到地图边缘或海岛海岸的最大距离。对于大于 256 格的地图，该值将按比例放大。
STR_CONFIG_SETTING_SNOWLINE_HEIGHT                              :雪线高度：{STRING}
STR_CONFIG_SETTING_SNOWLINE_HEIGHT_HELPTEXT                     :控制在寒带气候中雪线高度。大雪会影响工业和城镇发展需求。只能在场景编辑器中更改或由“积雪覆盖率”计算得到。
STR_CONFIG_SETTING_SNOW_COVERAGE                                :积雪覆盖率：{STRING}
STR_CONFIG_SETTING_SNOW_COVERAGE_HELPTEXT                       :控制寒带气候中大致的雪量。雪会影响工业和城镇发展需求。只在地图生成时使用。海平面以上一格的土地永远没有积雪
STR_CONFIG_SETTING_SNOW_COVERAGE_VALUE                          :{NUM}%
STR_CONFIG_SETTING_DESERT_COVERAGE                              :沙漠覆盖率：{STRING}
STR_CONFIG_SETTING_DESERT_COVERAGE_HELPTEXT                     :控制热带气候中大致的沙漠量。沙漠会影响工业生成。只在地图生成时使用
STR_CONFIG_SETTING_DESERT_COVERAGE_VALUE                        :{NUM}%
STR_CONFIG_SETTING_ROUGHNESS_OF_TERRAIN                         :地面粗糙度 (仅限生成地图时):{STRING}
STR_CONFIG_SETTING_ROUGHNESS_OF_TERRAIN_HELPTEXT                :(仅限新算法) 选择在地图上的山丘密度。光滑的地形会包含较少、相互之间较分散的山丘。粗糙的地形的山丘较密集，但可能会使地图显得重复
STR_CONFIG_SETTING_ROUGHNESS_OF_TERRAIN_VERY_SMOOTH             :非常光滑
STR_CONFIG_SETTING_ROUGHNESS_OF_TERRAIN_SMOOTH                  :光滑
STR_CONFIG_SETTING_ROUGHNESS_OF_TERRAIN_ROUGH                   :粗糙
STR_CONFIG_SETTING_ROUGHNESS_OF_TERRAIN_VERY_ROUGH              :非常粗糙
STR_CONFIG_SETTING_VARIETY                                      :多样的分发: {STRING}
STR_CONFIG_SETTING_VARIETY_HELPTEXT                             :(仅限新算法) 此设置控制地图是否同时包含多山及平坦的地带。由于此设置只会使地图的一部份変得较平坦，请把其他相关设置（如 "地形特点"）的值设为 "山地"
STR_CONFIG_SETTING_RIVER_AMOUNT                                 :河流数量: {STRING}
STR_CONFIG_SETTING_RIVER_AMOUNT_HELPTEXT                        :选择生成河流的数量
STR_CONFIG_SETTING_TREE_PLACER                                  :森林算法：{STRING}
STR_CONFIG_SETTING_TREE_PLACER_HELPTEXT                         :选择地图上树木的分布方式：“原版”树木各处一致分布，“改良”各类树木成片分布
STR_CONFIG_SETTING_TREE_PLACER_NONE                             :没有
STR_CONFIG_SETTING_TREE_PLACER_ORIGINAL                         :原始的
STR_CONFIG_SETTING_TREE_PLACER_IMPROVED                         :增强的
STR_CONFIG_SETTING_ROAD_SIDE                                    :道路车辆: {STRING}
STR_CONFIG_SETTING_ROAD_SIDE_HELPTEXT                           :选择道路通行方向
STR_CONFIG_SETTING_HEIGHTMAP_ROTATION                           :高度图旋转：{STRING}
STR_CONFIG_SETTING_HEIGHTMAP_ROTATION_COUNTER_CLOCKWISE         :逆时针
STR_CONFIG_SETTING_HEIGHTMAP_ROTATION_CLOCKWISE                 :顺时针
STR_CONFIG_SETTING_SE_FLAT_WORLD_HEIGHT                         :由水面场景得到的高度：{STRING}
STR_CONFIG_SETTING_EDGES_NOT_EMPTY                              :{WHITE}一个或多个北边的地块不是闲置的
STR_CONFIG_SETTING_EDGES_NOT_WATER                              :{WHITE}一个或多个地图某边的地块不是水域

STR_CONFIG_SETTING_STATION_SPREAD                               :车站占地上限格数： {STRING}
STR_CONFIG_SETTING_STATION_SPREAD_HELPTEXT                      :设置车站最大占地面积，注意：太大影响游戏速度
STR_CONFIG_SETTING_SERVICEATHELIPAD                             :直升机在降落平台自动保养：{STRING}
STR_CONFIG_SETTING_SERVICEATHELIPAD_HELPTEXT                    :直升飞机在降落平台自动保养，即使机场没有机库
STR_CONFIG_SETTING_LINK_TERRAFORM_TOOLBAR                       :将景观美化工具栏与铁路/公路/船只/机场工具栏连接：{STRING}
STR_CONFIG_SETTING_LINK_TERRAFORM_TOOLBAR_HELPTEXT              :“打开”时，在打开交通建设工具栏时同时打开景观美化工具栏
STR_CONFIG_SETTING_SMALLMAP_LAND_COLOUR                         :缩略地图颜色选择: {STRING}
STR_CONFIG_SETTING_SMALLMAP_LAND_COLOUR_HELPTEXT                :设置缩略地图的颜色
STR_CONFIG_SETTING_SMALLMAP_LAND_COLOUR_GREEN                   :绿色
STR_CONFIG_SETTING_SMALLMAP_LAND_COLOUR_DARK_GREEN              :深绿色
STR_CONFIG_SETTING_SMALLMAP_LAND_COLOUR_VIOLET                  :紫色
STR_CONFIG_SETTING_SCROLLMODE                                   :视点滚动方式：{STRING}
STR_CONFIG_SETTING_SCROLLMODE_HELPTEXT                          :滚动地图的行为
STR_CONFIG_SETTING_SCROLLMODE_DEFAULT                           :鼠标右键移动视角，鼠标指针不跟随移动
STR_CONFIG_SETTING_SCROLLMODE_RMB_LOCKED                        :鼠标右键移动地图，鼠标指针不跟随移动
STR_CONFIG_SETTING_SCROLLMODE_RMB                               :鼠标右键移动地图
STR_CONFIG_SETTING_SCROLLMODE_LMB                               :鼠标左键移动地图
STR_CONFIG_SETTING_SMOOTH_SCROLLING                             :平滑视角滚动： {STRING}
STR_CONFIG_SETTING_SMOOTH_SCROLLING_HELPTEXT                    :设置在缩略图上点击或者发出转到特定目标的命令时主视角的转换方式，如果“打开”本选项，视角平缓滚动，“关闭”时直接跳转到目标位置
STR_CONFIG_SETTING_MEASURE_TOOLTIP                              :建设时显示测量数据：{STRING}
STR_CONFIG_SETTING_MEASURE_TOOLTIP_HELPTEXT                     :建设时显示距离格数和地形高差
STR_CONFIG_SETTING_LIVERIES                                     :显示公司特别外观：{STRING}
STR_CONFIG_SETTING_LIVERIES_HELPTEXT                            :本选项控制车辆特殊涂装方案的用法（让公司与众不同）
STR_CONFIG_SETTING_LIVERIES_NONE                                :不显示
STR_CONFIG_SETTING_LIVERIES_OWN                                 :本公司
STR_CONFIG_SETTING_LIVERIES_ALL                                 :所有公司
STR_CONFIG_SETTING_PREFER_TEAMCHAT                              :使用<ENTER>与团队交谈：{STRING}
STR_CONFIG_SETTING_PREFER_TEAMCHAT_HELPTEXT                     :切换公司内部谈话和公开谈话为<ENTER> 或<Ctrl+ENTER>
STR_CONFIG_SETTING_SCROLLWHEEL_SCROLLING                        :鼠标滚轮的作用：{STRING}
STR_CONFIG_SETTING_SCROLLWHEEL_SCROLLING_HELPTEXT               :可用二维鼠标滚轮进行屏幕滚动
STR_CONFIG_SETTING_SCROLLWHEEL_ZOOM                             :缩放地图
STR_CONFIG_SETTING_SCROLLWHEEL_SCROLL                           :滚动地图
STR_CONFIG_SETTING_SCROLLWHEEL_OFF                              :关闭
STR_CONFIG_SETTING_SCROLLWHEEL_MULTIPLIER                       :地图滚动速度：{STRING}
STR_CONFIG_SETTING_SCROLLWHEEL_MULTIPLIER_HELPTEXT              :本选项控制鼠标滚轮灵敏度
STR_CONFIG_SETTING_OSK_ACTIVATION                               :开启屏幕键盘: {STRING}
STR_CONFIG_SETTING_OSK_ACTIVATION_HELPTEXT                      :当输入文本或编辑框里是否使用屏幕键盘。适用于没有物理键盘的设备。
STR_CONFIG_SETTING_OSK_ACTIVATION_DISABLED                      :禁止
STR_CONFIG_SETTING_OSK_ACTIVATION_DOUBLE_CLICK                  :双击
STR_CONFIG_SETTING_OSK_ACTIVATION_SINGLE_CLICK_FOCUS            :单击(当前焦点)
STR_CONFIG_SETTING_OSK_ACTIVATION_SINGLE_CLICK                  :单击 (立即)

STR_CONFIG_SETTING_USE_RELAY_SERVICE                            :使用中继服务：{STRING}
STR_CONFIG_SETTING_USE_RELAY_SERVICE_HELPTEXT                   :连接服务器失败时，玩家可以使用中继服务来建立连接。“关闭”禁止中继服务，“询问”先进行询问，“打开”直接使用中继。
STR_CONFIG_SETTING_USE_RELAY_SERVICE_NEVER                      :关闭
STR_CONFIG_SETTING_USE_RELAY_SERVICE_ASK                        :询问
STR_CONFIG_SETTING_USE_RELAY_SERVICE_ALLOW                      :打开

STR_CONFIG_SETTING_RIGHT_MOUSE_BTN_EMU                          :右键模拟： {STRING}
STR_CONFIG_SETTING_RIGHT_MOUSE_BTN_EMU_HELPTEXT                 :选择模拟鼠标右键的方式
STR_CONFIG_SETTING_RIGHT_MOUSE_BTN_EMU_COMMAND                  :按住Command键 点击
STR_CONFIG_SETTING_RIGHT_MOUSE_BTN_EMU_CONTROL                  :按住Ctrl键 点击
STR_CONFIG_SETTING_RIGHT_MOUSE_BTN_EMU_OFF                      :关闭

STR_CONFIG_SETTING_RIGHT_MOUSE_WND_CLOSE                        :右键关闭窗口： {STRING}
STR_CONFIG_SETTING_RIGHT_MOUSE_WND_CLOSE_HELPTEXT               :使用在窗口内按右键关闭该窗口，本功能与右键工具提示不能共存！

STR_CONFIG_SETTING_AUTOSAVE                                     :自动保存: {STRING}
STR_CONFIG_SETTING_AUTOSAVE_HELPTEXT                            :选择自动存档时间间隔

STR_CONFIG_SETTING_DATE_FORMAT_IN_SAVE_NAMES                    :使用 {STRING} 形式的文件名存档
STR_CONFIG_SETTING_DATE_FORMAT_IN_SAVE_NAMES_HELPTEXT           :游戏存档文件名中日期的格式
STR_CONFIG_SETTING_DATE_FORMAT_IN_SAVE_NAMES_LONG               :完整时间 (2008年12月31日)
STR_CONFIG_SETTING_DATE_FORMAT_IN_SAVE_NAMES_SHORT              :英式时间 (31-12-2008)
STR_CONFIG_SETTING_DATE_FORMAT_IN_SAVE_NAMES_ISO                :简短形式 (2008-12-31)

STR_CONFIG_SETTING_PAUSE_ON_NEW_GAME                            :开始新游戏时自动暂停： {STRING}
STR_CONFIG_SETTING_PAUSE_ON_NEW_GAME_HELPTEXT                   :“打开”时，为了让玩家有时间研究地图，开启新游戏自动暂停游戏
STR_CONFIG_SETTING_COMMAND_PAUSE_LEVEL                          :暂停时允许: {STRING}
STR_CONFIG_SETTING_COMMAND_PAUSE_LEVEL_HELPTEXT                 :选择游戏暂停时可以进行哪些操作
STR_CONFIG_SETTING_COMMAND_PAUSE_LEVEL_NO_ACTIONS               :没有操作
STR_CONFIG_SETTING_COMMAND_PAUSE_LEVEL_ALL_NON_CONSTRUCTION     :除建设面板外全部操作
STR_CONFIG_SETTING_COMMAND_PAUSE_LEVEL_ALL_NON_LANDSCAPING      :除景观面板操作外全部操作
STR_CONFIG_SETTING_COMMAND_PAUSE_LEVEL_ALL_ACTIONS              :所有操作
STR_CONFIG_SETTING_ADVANCED_VEHICLE_LISTS                       :使用高级车辆列表： {STRING}
STR_CONFIG_SETTING_ADVANCED_VEHICLE_LISTS_HELPTEXT              :允许使用高级车辆列表，方便进行车辆分组操作
STR_CONFIG_SETTING_LOADING_INDICATORS                           :使用装货进度指示： {STRING}
STR_CONFIG_SETTING_LOADING_INDICATORS_HELPTEXT                  :选择是否在车辆上方显示装卸货物进度
STR_CONFIG_SETTING_TIMETABLE_IN_TICKS                           :使用时间标记而不是天为单位： {STRING}
STR_CONFIG_SETTING_TIMETABLE_IN_TICKS_HELPTEXT                  :时间表以ticks而不是天显示。
STR_CONFIG_SETTING_TIMETABLE_SHOW_ARRIVAL_DEPARTURE             :在时刻表中显示到达时间和出发时间： {STRING}
STR_CONFIG_SETTING_TIMETABLE_SHOW_ARRIVAL_DEPARTURE_HELPTEXT    :在时刻表中显示预期的到达和出发时间
STR_CONFIG_SETTING_QUICKGOTO                                    :快速创建车辆调度计划：{STRING}
STR_CONFIG_SETTING_QUICKGOTO_HELPTEXT                           :启用时，打开调度计划窗口时预先选定“前往”命令
STR_CONFIG_SETTING_DEFAULT_RAIL_TYPE                            :默认铁路类型 (新建/读取游戏后)： {STRING}
STR_CONFIG_SETTING_DEFAULT_RAIL_TYPE_HELPTEXT                   :设置开启或者载入游戏时的默认铁路类型，“第一可用的”是最老的铁路类型，“最后一个可用”的是最新的铁路类型，“最常用的”是当前用的最多的铁路类型
STR_CONFIG_SETTING_DEFAULT_RAIL_TYPE_FIRST                      :第一个可用的
STR_CONFIG_SETTING_DEFAULT_RAIL_TYPE_LAST                       :第后一个可用的
STR_CONFIG_SETTING_DEFAULT_RAIL_TYPE_MOST_USED                  :最常用的
STR_CONFIG_SETTING_SHOW_TRACK_RESERVATION                       :显示预留的轨道： {STRING}
STR_CONFIG_SETTING_SHOW_TRACK_RESERVATION_HELPTEXT              :让预留的铁路轨道显示不同的颜色，以帮助查找列车拒绝进入路径轨道的原因
STR_CONFIG_SETTING_PERSISTENT_BUILDINGTOOLS                     :建造工具使用后仍选中： {STRING}
STR_CONFIG_SETTING_PERSISTENT_BUILDINGTOOLS_HELPTEXT            :“打开”时在桥梁、隧道等建造工具使用后保持选中，方便继续使用
STR_CONFIG_SETTING_EXPENSES_LAYOUT                              :企业财政窗口中的组群支出：{STRING}
STR_CONFIG_SETTING_EXPENSES_LAYOUT_HELPTEXT                     :“打开”时公司财务报表将分组显示
STR_CONFIG_SETTING_AUTO_REMOVE_SIGNALS                          :建造铁路时自动移除信号灯：{STRING}
STR_CONFIG_SETTING_AUTO_REMOVE_SIGNALS_HELPTEXT                 :建造铁路时自动移除路过的信号灯。注意，这可能导致火车事故。
STR_CONFIG_SETTING_FAST_FORWARD_SPEED_LIMIT                     :快进速度上限：{STRING}
STR_CONFIG_SETTING_FAST_FORWARD_SPEED_LIMIT_HELPTEXT            :限制快进时的最大速度。0 = 无限制（在您计算机允许的范围内）。低于 100% 的值将使游戏变慢。上限取决于您计算机的配置，并随着游戏情况浮动。
STR_CONFIG_SETTING_FAST_FORWARD_SPEED_LIMIT_VAL                 :{NUM}% 正常游戏速度
STR_CONFIG_SETTING_FAST_FORWARD_SPEED_LIMIT_ZERO                :无限制（在您计算机允许的范围内）

STR_CONFIG_SETTING_SOUND_TICKER                                 :产业新闻: {STRING}
STR_CONFIG_SETTING_SOUND_TICKER_HELPTEXT                        :每月初产业新闻音效
STR_CONFIG_SETTING_SOUND_NEWS                                   :报纸: {STRING}
STR_CONFIG_SETTING_SOUND_NEWS_HELPTEXT                          :显示报纸时的音效
STR_CONFIG_SETTING_SOUND_NEW_YEAR                               :年终: {STRING}
STR_CONFIG_SETTING_SOUND_NEW_YEAR_HELPTEXT                      :在年末弹出报表时，播放相应音效
STR_CONFIG_SETTING_SOUND_CONFIRM                                :建设: {STRING}
STR_CONFIG_SETTING_SOUND_CONFIRM_HELPTEXT                       :播放成功建设或执行其它动作时的音效
STR_CONFIG_SETTING_SOUND_CLICK                                  :点击按钮: {STRING}
STR_CONFIG_SETTING_SOUND_CLICK_HELPTEXT                         :按一下按钮时发出蜂鸣声
STR_CONFIG_SETTING_SOUND_DISASTER                               :灾难/事故: {STRING}
STR_CONFIG_SETTING_SOUND_DISASTER_HELPTEXT                      :播放灾难和事故音效
STR_CONFIG_SETTING_SOUND_VEHICLE                                :运输工具: {STRING}
STR_CONFIG_SETTING_SOUND_VEHICLE_HELPTEXT                       :播放运输工具音效
STR_CONFIG_SETTING_SOUND_AMBIENT                                :音效：{STRING}
STR_CONFIG_SETTING_SOUND_AMBIENT_HELPTEXT                       :播放与地貌、工业设施和城镇有关的环境音效

STR_CONFIG_SETTING_DISABLE_UNSUITABLE_BUILDING                  :不显示没有对应车辆的轨道建设面板: {STRING}
STR_CONFIG_SETTING_DISABLE_UNSUITABLE_BUILDING_HELPTEXT         :启用时，将不会显示没有对应车辆的建设面板，避免浪费时间和资金在无用的建设上
STR_CONFIG_SETTING_MAX_TRAINS                                   :每间公司最大火车数量：{STRING}
STR_CONFIG_SETTING_MAX_TRAINS_HELPTEXT                          :每间公司最多能够拥有的火车数量
STR_CONFIG_SETTING_MAX_ROAD_VEHICLES                            :每间公司最大汽车数量：{STRING}
STR_CONFIG_SETTING_MAX_ROAD_VEHICLES_HELPTEXT                   :每间公司最多能够拥有的汽车数量
STR_CONFIG_SETTING_MAX_AIRCRAFT                                 :每间公司最大飞机数量：{STRING}
STR_CONFIG_SETTING_MAX_AIRCRAFT_HELPTEXT                        :每间公司最多能够拥有的飞机数量
STR_CONFIG_SETTING_MAX_SHIPS                                    :每间公司最大船只数量：{STRING}
STR_CONFIG_SETTING_MAX_SHIPS_HELPTEXT                           :每间公司最多能够拥有的船只数量

STR_CONFIG_SETTING_AI_BUILDS_TRAINS                             :禁止电脑使用火车：{STRING}
STR_CONFIG_SETTING_AI_BUILDS_TRAINS_HELPTEXT                    :“打开”本选项将禁止电脑使用火车
STR_CONFIG_SETTING_AI_BUILDS_ROAD_VEHICLES                      :禁止电脑使用汽车：{STRING}
STR_CONFIG_SETTING_AI_BUILDS_ROAD_VEHICLES_HELPTEXT             :“打开”本选项将禁止电脑使用汽车
STR_CONFIG_SETTING_AI_BUILDS_AIRCRAFT                           :禁止电脑使用飞机：{STRING}
STR_CONFIG_SETTING_AI_BUILDS_AIRCRAFT_HELPTEXT                  :“打开”本选项将禁止电脑使用飞机
STR_CONFIG_SETTING_AI_BUILDS_SHIPS                              :禁止电脑使用船只：{STRING}
STR_CONFIG_SETTING_AI_BUILDS_SHIPS_HELPTEXT                     :“打开”本选项将禁止电脑使用船只

STR_CONFIG_SETTING_AI_PROFILE                                   :默认设置属性: {STRING}
STR_CONFIG_SETTING_AI_PROFILE_HELPTEXT                          :设置随机添加AI或脚本时的AI初始属性。
STR_CONFIG_SETTING_AI_PROFILE_EASY                              :简单
STR_CONFIG_SETTING_AI_PROFILE_MEDIUM                            :中等
STR_CONFIG_SETTING_AI_PROFILE_HARD                              :困难

STR_CONFIG_SETTING_AI_IN_MULTIPLAYER                            :联机游戏时允许电脑玩家(AI)： {STRING}
STR_CONFIG_SETTING_AI_IN_MULTIPLAYER_HELPTEXT                   :“打开”时联机游戏允许电脑玩家
STR_CONFIG_SETTING_SCRIPT_MAX_OPCODES                           :可允许的最大的代码量(如超过则会令脚本被禁用):{STRING}
STR_CONFIG_SETTING_SCRIPT_MAX_OPCODES_HELPTEXT                  :脚本在一个回合中可进行计算步数的最大值
STR_CONFIG_SETTING_SCRIPT_MAX_MEMORY                            :每个脚本的内存上限: {STRING}
STR_CONFIG_SETTING_SCRIPT_MAX_MEMORY_HELPTEXT                   :单个脚本强制终止前可占用的最大内存量。对于大地图可能需要增加。
STR_CONFIG_SETTING_SCRIPT_MAX_MEMORY_VALUE                      :{COMMA} MiB

STR_CONFIG_SETTING_SERVINT_ISPERCENT                            :保养周期(百分数)： {STRING}
STR_CONFIG_SETTING_SERVINT_ISPERCENT_HELPTEXT                   :选择触发车辆保养的条件，距离上一次保养的时间或者与最高可靠性的百分比
STR_CONFIG_SETTING_SERVINT_TRAINS                               :火车默认保养周期：{STRING}
STR_CONFIG_SETTING_SERVINT_TRAINS_HELPTEXT                      :如果没有为火车直接指定保养周期，设定默认火车保养周期
STR_CONFIG_SETTING_SERVINT_VALUE                                :{COMMA}{NBSP}天/%
STR_CONFIG_SETTING_SERVINT_DISABLED                             :关闭
STR_CONFIG_SETTING_SERVINT_ROAD_VEHICLES                        :汽车默认保养周期：{STRING}
STR_CONFIG_SETTING_SERVINT_ROAD_VEHICLES_HELPTEXT               :如果没有为汽车指定保养周期，设定汽车的默认保养周期
STR_CONFIG_SETTING_SERVINT_AIRCRAFT                             :飞机默认保养周期：{STRING}
STR_CONFIG_SETTING_SERVINT_AIRCRAFT_HELPTEXT                    :如果没有为飞机指定保养周期，设定飞机的默认保养周期
STR_CONFIG_SETTING_SERVINT_SHIPS                                :船只的默认保养周期：{STRING}
STR_CONFIG_SETTING_SERVINT_SHIPS_HELPTEXT                       :如果没有为船只设定保养周期，按照这里设定的默认保养周期执行
STR_CONFIG_SETTING_NOSERVICE                                    :在无故障模式下禁用保养周期：{STRING}
STR_CONFIG_SETTING_NOSERVICE_HELPTEXT                           :“打开”时，在无故障模式下，车辆禁用保养周期
STR_CONFIG_SETTING_WAGONSPEEDLIMITS                             :启动车辆限速：{STRING}
STR_CONFIG_SETTING_WAGONSPEEDLIMITS_HELPTEXT                    :“打开“时，还要根据车辆的限速来决定一列火车的最高速度
STR_CONFIG_SETTING_DISABLE_ELRAILS                              :禁用电气化铁路：{STRING}
STR_CONFIG_SETTING_DISABLE_ELRAILS_HELPTEXT                     :“打开”本选项时禁止电气化铁路的使用

STR_CONFIG_SETTING_NEWS_ARRIVAL_FIRST_VEHICLE_OWN               :玩家车站的剪彩仪式: {STRING}
STR_CONFIG_SETTING_NEWS_ARRIVAL_FIRST_VEHICLE_OWN_HELPTEXT      :报纸报道运输工具到达新玩家的站台情况
STR_CONFIG_SETTING_NEWS_ARRIVAL_FIRST_VEHICLE_OTHER             :对手车站的剪彩仪式: {STRING}
STR_CONFIG_SETTING_NEWS_ARRIVAL_FIRST_VEHICLE_OTHER_HELPTEXT    :报纸报道竞争对手运输工具新到一个站台的情况
STR_CONFIG_SETTING_NEWS_ACCIDENTS_DISASTERS                     :事故/灾难: {STRING}
STR_CONFIG_SETTING_NEWS_ACCIDENTS_DISASTERS_HELPTEXT            :报纸报道事故或灾难发生情况
STR_CONFIG_SETTING_NEWS_COMPANY_INFORMATION                     :公司信息: {STRING}
STR_CONFIG_SETTING_NEWS_COMPANY_INFORMATION_HELPTEXT            :报纸报道新公司开业或者预警倒闭风险
STR_CONFIG_SETTING_NEWS_INDUSTRY_OPEN                           :工业开业: {STRING}
STR_CONFIG_SETTING_NEWS_INDUSTRY_OPEN_HELPTEXT                  :报纸报道产业投产
STR_CONFIG_SETTING_NEWS_INDUSTRY_CLOSE                          :工业倒闭: {STRING}
STR_CONFIG_SETTING_NEWS_INDUSTRY_CLOSE_HELPTEXT                 :报纸报道产业倒闭
STR_CONFIG_SETTING_NEWS_ECONOMY_CHANGES                         :经济变化: {STRING}
STR_CONFIG_SETTING_NEWS_ECONOMY_CHANGES_HELPTEXT                :报纸报道全球经济变化情况
STR_CONFIG_SETTING_NEWS_INDUSTRY_CHANGES_COMPANY                :自家公司服务的工业产量变化信息: {STRING}
STR_CONFIG_SETTING_NEWS_INDUSTRY_CHANGES_COMPANY_HELPTEXT       :报纸报道玩家产业的产量变化情况
STR_CONFIG_SETTING_NEWS_INDUSTRY_CHANGES_OTHER                  :对手公司服务的工业产量变化信息: {STRING}
STR_CONFIG_SETTING_NEWS_INDUSTRY_CHANGES_OTHER_HELPTEXT         :报纸报道竞争对手的产业产量变化情况
STR_CONFIG_SETTING_NEWS_INDUSTRY_CHANGES_UNSERVED               :其它工业产量变化信息: {STRING}
STR_CONFIG_SETTING_NEWS_INDUSTRY_CHANGES_UNSERVED_HELPTEXT      :报纸报道非玩家或竞争对手的工业产量变化
STR_CONFIG_SETTING_NEWS_ADVICE                                  :对于企业车辆的建议及信息: {STRING}
STR_CONFIG_SETTING_NEWS_ADVICE_HELPTEXT                         :显示运输工具需要关注的消息
STR_CONFIG_SETTING_NEWS_NEW_VEHICLES                            :新车型: {STRING}
STR_CONFIG_SETTING_NEWS_NEW_VEHICLES_HELPTEXT                   :显示新运输工具上市的消息
STR_CONFIG_SETTING_NEWS_CHANGES_ACCEPTANCE                      :货物接受情况变更: {STRING}
STR_CONFIG_SETTING_NEWS_CHANGES_ACCEPTANCE_HELPTEXT             :显示站台接受货物种类变更的消息
STR_CONFIG_SETTING_NEWS_SUBSIDIES                               :财政补贴: {STRING}
STR_CONFIG_SETTING_NEWS_SUBSIDIES_HELPTEXT                      :显示关于财政补贴的报纸报道
STR_CONFIG_SETTING_NEWS_GENERAL_INFORMATION                     :综合信息: {STRING}
STR_CONFIG_SETTING_NEWS_GENERAL_INFORMATION_HELPTEXT            :显示普通事件新闻，例如购买运输专营权或市场道路整修。

STR_CONFIG_SETTING_NEWS_MESSAGES_OFF                            :关闭
STR_CONFIG_SETTING_NEWS_MESSAGES_SUMMARY                        :摘要
STR_CONFIG_SETTING_NEWS_MESSAGES_FULL                           :完全

STR_CONFIG_SETTING_COLOURED_NEWS_YEAR                           :彩色新闻出现在 {STRING} 年以后
STR_CONFIG_SETTING_COLOURED_NEWS_YEAR_HELPTEXT                  :从这一年开始，报纸采用彩色印刷，在此之前，报纸是采用黑白单色印刷的
STR_CONFIG_SETTING_STARTING_YEAR                                :开始年份：{STRING}
STR_CONFIG_SETTING_ENDING_YEAR                                  :结束计分年份：{STRING}
STR_CONFIG_SETTING_ENDING_YEAR_HELPTEXT                         :游戏结束计分的年份。在这一年的年底，公司的分数将被记录，并展示高分榜；在此之后玩家仍可继续游戏。{}如果该年份早于游戏开始年份，则高分榜将不会展示。
STR_CONFIG_SETTING_ENDING_YEAR_VALUE                            :{NUM}
STR_CONFIG_SETTING_ENDING_YEAR_ZERO                             :从不
STR_CONFIG_SETTING_ECONOMY_TYPE                                 :经济类型：{STRING}
STR_CONFIG_SETTING_ECONOMY_TYPE_HELPTEXT                        :平滑经济产生更小幅度更频繁的产量变动。冻结经济停止产量变动和工业倒闭。该设置可能对 NewGRF 提供的工业不起作用。
STR_CONFIG_SETTING_ECONOMY_TYPE_ORIGINAL                        :原版
STR_CONFIG_SETTING_ECONOMY_TYPE_SMOOTH                          :平滑
STR_CONFIG_SETTING_ECONOMY_TYPE_FROZEN                          :冻结
STR_CONFIG_SETTING_ALLOW_SHARES                                 :允许购买其他公司的股份：{STRING}
STR_CONFIG_SETTING_ALLOW_SHARES_HELPTEXT                        :“打开”时，允许买卖其它公司股份。被入股公司必须经营一定年限
STR_CONFIG_SETTING_MIN_YEARS_FOR_SHARES                         :公司可发售股份的最小已存续年份数：{STRING}
STR_CONFIG_SETTING_MIN_YEARS_FOR_SHARES_HELPTEXT                :设置公司可发售股份的最小已存续年份数。
STR_CONFIG_SETTING_FEEDER_PAYMENT_SHARE                         :转运系统中支付的利润百分比 {STRING}
STR_CONFIG_SETTING_FEEDER_PAYMENT_SHARE_HELPTEXT                :设定在转运系统中支付给前一环节的收入百分比, 从而对收入有更多的控制权
STR_CONFIG_SETTING_DRAG_SIGNALS_DENSITY                         :当拖动时，放置信号灯每隔：{STRING}
STR_CONFIG_SETTING_DRAG_SIGNALS_DENSITY_HELPTEXT                :设置以拖动的方式建设时，自动放置信号灯时的间距，将以该间距放置信号灯，直到碰到障碍（信号灯，分支）
STR_CONFIG_SETTING_DRAG_SIGNALS_DENSITY_VALUE                   :{COMMA}格
STR_CONFIG_SETTING_DRAG_SIGNALS_FIXED_DISTANCE                  :拖动方式建设时，保持固定的间距放置信号灯：{STRING}
STR_CONFIG_SETTING_DRAG_SIGNALS_FIXED_DISTANCE_HELPTEXT         :选择以Ctrl+拖动方法建设信号灯时是否保持固定的间距，如果“关闭”，不考虑隧道和桥梁长度（在隧道和桥梁进出口第一个各放置一个），避免很长一段没有信号灯，如果“打开”，每隔设定的距离（桥梁和隧道长度也计算在内）就放置一个信号灯。
STR_CONFIG_SETTING_SEMAPHORE_BUILD_BEFORE_DATE                  :在 {STRING} 年前自动设置悬臂信号
STR_CONFIG_SETTING_SEMAPHORE_BUILD_BEFORE_DATE_HELPTEXT         :设置电子信号灯出现的时间，在此之前，使用悬臂信号灯（功能相同，外观不同）
STR_CONFIG_SETTING_ENABLE_SIGNAL_GUI                            :使用信号GUI： {STRING}
STR_CONFIG_SETTING_ENABLE_SIGNAL_GUI_HELPTEXT                   :此设置让您在建造铁路信号灯时，看到一个包括所有信号灯种类的窗口，从而毋须按住 Ctrl 键再点击信号灯多次去更换信号灯的种类
STR_CONFIG_SETTING_DEFAULT_SIGNAL_TYPE                          :默认建造的信号灯类型： {STRING}
STR_CONFIG_SETTING_DEFAULT_SIGNAL_TYPE_HELPTEXT                 :默认信号灯类型
STR_CONFIG_SETTING_DEFAULT_SIGNAL_NORMAL                        :通过信号灯
STR_CONFIG_SETTING_DEFAULT_SIGNAL_PBS                           :路径信号灯
STR_CONFIG_SETTING_DEFAULT_SIGNAL_PBSOWAY                       :单向路径信号灯
STR_CONFIG_SETTING_CYCLE_SIGNAL_TYPES                           :在以下信号类型中循环： {STRING}
STR_CONFIG_SETTING_CYCLE_SIGNAL_TYPES_HELPTEXT                  :选择用Ctrl+点击的方式切换信号灯时的切换类型
STR_CONFIG_SETTING_CYCLE_SIGNAL_NORMAL                          :仅有通过信号灯
STR_CONFIG_SETTING_CYCLE_SIGNAL_PBS                             :仅有路径信号灯
STR_CONFIG_SETTING_CYCLE_SIGNAL_ALL                             :全部

STR_CONFIG_SETTING_TOWN_LAYOUT                                  :新建城镇道路自动延伸： {STRING}
STR_CONFIG_SETTING_TOWN_LAYOUT_HELPTEXT                         :选择城市道路网络的建设方式
STR_CONFIG_SETTING_TOWN_LAYOUT_DEFAULT                          :默认
STR_CONFIG_SETTING_TOWN_LAYOUT_BETTER_ROADS                     :改良道路
STR_CONFIG_SETTING_TOWN_LAYOUT_2X2_GRID                         :2x2格
STR_CONFIG_SETTING_TOWN_LAYOUT_3X3_GRID                         :3x3格
STR_CONFIG_SETTING_TOWN_LAYOUT_RANDOM                           :随机
STR_CONFIG_SETTING_ALLOW_TOWN_ROADS                             :允许城镇建设道路： {STRING}
STR_CONFIG_SETTING_ALLOW_TOWN_ROADS_HELPTEXT                    :“打开”时允许成长时建设道路，“关闭”时禁止城镇自行建设道路
STR_CONFIG_SETTING_ALLOW_TOWN_LEVEL_CROSSINGS                   :允许城镇建设平交道: {STRING}
STR_CONFIG_SETTING_ALLOW_TOWN_LEVEL_CROSSINGS_HELPTEXT          :“打开”时允许城镇建设平交路口
STR_CONFIG_SETTING_NOISE_LEVEL                                  :允许城镇控制机场噪音： {STRING}
STR_CONFIG_SETTING_NOISE_LEVEL_HELPTEXT                         :“关闭”本选项时，每个城镇可以建设两个机场，“打开”时，可以建设的机场数目取决于城市对噪音的忍耐度，而这与城市人口、机场规模和距离有关
STR_CONFIG_SETTING_TOWN_FOUNDING                                :在游戏中建立城镇： {STRING}
STR_CONFIG_SETTING_TOWN_FOUNDING_HELPTEXT                       :“打开”本选项时，允许玩家在游戏中创建新城镇
STR_CONFIG_SETTING_TOWN_FOUNDING_FORBIDDEN                      :禁止
STR_CONFIG_SETTING_TOWN_FOUNDING_ALLOWED                        :允许
STR_CONFIG_SETTING_TOWN_FOUNDING_ALLOWED_CUSTOM_LAYOUT          :允许，自定义城镇布局
STR_CONFIG_SETTING_TOWN_CARGOGENMODE                            :城镇货物生成：{STRING}
STR_CONFIG_SETTING_TOWN_CARGOGENMODE_HELPTEXT                   :城镇客货产出与人口的关系。{}平方增长：两倍大小的城镇生产四倍的旅客。{}线性增长：两倍大小的城镇生产两倍的旅客。
STR_CONFIG_SETTING_TOWN_CARGOGENMODE_ORIGINAL                   :四倍（原版）
STR_CONFIG_SETTING_TOWN_CARGOGENMODE_BITCOUNT                   :线性

STR_CONFIG_SETTING_EXTRA_TREE_PLACEMENT                         :树木自动生长： {STRING}
STR_CONFIG_SETTING_EXTRA_TREE_PLACEMENT_HELPTEXT                :控制游戏中数目的随机生长，这将影响依赖树木的工业，比如木材厂
STR_CONFIG_SETTING_EXTRA_TREE_PLACEMENT_NO_SPREAD               :生长但不扩散 {RED}(损坏伐木场)
STR_CONFIG_SETTING_EXTRA_TREE_PLACEMENT_SPREAD_RAINFOREST       :只生长在雨林
STR_CONFIG_SETTING_EXTRA_TREE_PLACEMENT_SPREAD_ALL              :生长并四处扩散
STR_CONFIG_SETTING_EXTRA_TREE_PLACEMENT_NO_GROWTH_NO_SPREAD     :不生长，不扩散 {RED}(损坏伐木场)

STR_CONFIG_SETTING_TOOLBAR_POS                                  :主工具栏位置：{STRING}
STR_CONFIG_SETTING_TOOLBAR_POS_HELPTEXT                         :主工具栏在屏幕上方的位置
STR_CONFIG_SETTING_STATUSBAR_POS                                :状态栏位置: {STRING}
STR_CONFIG_SETTING_STATUSBAR_POS_HELPTEXT                       :状态栏在屏幕下方的位置
STR_CONFIG_SETTING_SNAP_RADIUS                                  :窗口吸附范围：{STRING}
STR_CONFIG_SETTING_SNAP_RADIUS_HELPTEXT                         :移动一个窗口靠近临近的窗口触发自动吸附的距离
STR_CONFIG_SETTING_SNAP_RADIUS_VALUE                            :{COMMA} 像素
STR_CONFIG_SETTING_SNAP_RADIUS_DISABLED                         :关闭
STR_CONFIG_SETTING_SOFT_LIMIT                                   :窗口软性限制（非粘滞）： {STRING}
STR_CONFIG_SETTING_SOFT_LIMIT_HELPTEXT                          :设置为腾出位置显示新的窗口，在打开多少个窗口后自动关闭非锁定窗口
STR_CONFIG_SETTING_SOFT_LIMIT_VALUE                             :{COMMA}
STR_CONFIG_SETTING_SOFT_LIMIT_DISABLED                          :关闭
STR_CONFIG_SETTING_ZOOM_MIN                                     :最大放大倍数: {STRING}
STR_CONFIG_SETTING_ZOOM_MIN_HELPTEXT                            :画面的最大放大倍数，注意：提高放大倍数增加内存需求
STR_CONFIG_SETTING_ZOOM_MAX                                     :最大视角缩小倍数: {STRING}
STR_CONFIG_SETTING_ZOOM_MAX_HELPTEXT                            :画面的最大缩小倍数，过大的缩放级别在使用时会引起延迟
STR_CONFIG_SETTING_SPRITE_ZOOM_MIN                              :贴图的最高分辨率：{STRING}
STR_CONFIG_SETTING_SPRITE_ZOOM_MIN_HELPTEXT                     :限制贴图的最高分辨率。限制贴图分辨率将避免使用高分辨率贴图，即使它们可用。有助于在混用有/无高分辨率图形的 GRF 文件时保持游戏外观的统一。
STR_CONFIG_SETTING_ZOOM_LVL_MIN                                 :4倍
STR_CONFIG_SETTING_ZOOM_LVL_IN_2X                               :2倍
STR_CONFIG_SETTING_ZOOM_LVL_NORMAL                              :普通
STR_CONFIG_SETTING_ZOOM_LVL_OUT_2X                              :2倍
STR_CONFIG_SETTING_ZOOM_LVL_OUT_4X                              :4倍
STR_CONFIG_SETTING_ZOOM_LVL_OUT_8X                              :8倍
STR_CONFIG_SETTING_SPRITE_ZOOM_LVL_MIN                          :4x
STR_CONFIG_SETTING_SPRITE_ZOOM_LVL_IN_2X                        :2x
STR_CONFIG_SETTING_SPRITE_ZOOM_LVL_NORMAL                       :1x
STR_CONFIG_SETTING_TOWN_GROWTH                                  :城镇发展速度：{STRING}
STR_CONFIG_SETTING_TOWN_GROWTH_HELPTEXT                         :城市发展速度
STR_CONFIG_SETTING_TOWN_GROWTH_NONE                             :无
STR_CONFIG_SETTING_TOWN_GROWTH_SLOW                             :慢
STR_CONFIG_SETTING_TOWN_GROWTH_NORMAL                           :正常
STR_CONFIG_SETTING_TOWN_GROWTH_FAST                             :快
STR_CONFIG_SETTING_TOWN_GROWTH_VERY_FAST                        :非常快
STR_CONFIG_SETTING_LARGER_TOWNS                                 :随机生成城镇时，生成大都市的比例为: {STRING}
STR_CONFIG_SETTING_LARGER_TOWNS_HELPTEXT                        :随机生成城镇时，有可能生成大都市的数量，这些大都市起始人口较多、发展也较快。
STR_CONFIG_SETTING_LARGER_TOWNS_VALUE                           :1 / {COMMA}
STR_CONFIG_SETTING_LARGER_TOWNS_DISABLED                        :没有
STR_CONFIG_SETTING_CITY_SIZE_MULTIPLIER                         :初始城市规模因子：{STRING}
STR_CONFIG_SETTING_CITY_SIZE_MULTIPLIER_HELPTEXT                :游戏开局时，城市的平均规模相对于普通城镇的比值

STR_CONFIG_SETTING_LINKGRAPH_INTERVAL                           :每 {STRING}{NBSP}天刷新一次分配图
STR_CONFIG_SETTING_LINKGRAPH_INTERVAL_HELPTEXT                  :指定每次计算货物分配图之间的时间。由于每次重新计算只会处理一个货物分配图元件，因此本设定不代表“每若干日重新计算整个货物分配图”。{}如果此设定赋值越小，則系统需要使用更多处理器时间计算货物分配图。相反，如果此设定赋值越大，則货物被派往新路线所需的时间越长。
STR_CONFIG_SETTING_LINKGRAPH_TIME                               :容许系统用 {STRING}{NBSP}天时间刷新货物分配图
STR_CONFIG_SETTING_LINKGRAPH_TIME_HELPTEXT                      :当刷新货物分配图时，系统会创建一条线程。此处设定的数值即该线程的持续时间。{}赋值越小，线程越有可能在应当停止的时候还未完成，游戏会暂停运作至线程完成工作。相反，赋值越大，则货物分配功能需要较长时间反映线路网变动的影晌。
STR_CONFIG_SETTING_DISTRIBUTION_MANUAL                          :手动
STR_CONFIG_SETTING_DISTRIBUTION_ASYMMETRIC                      :不对称
STR_CONFIG_SETTING_DISTRIBUTION_SYMMETRIC                       :对称
STR_CONFIG_SETTING_DISTRIBUTION_PAX                             :乗客分配方式：{STRING}
STR_CONFIG_SETTING_DISTRIBUTION_PAX_HELPTEXT                    :假设有交通路线连接甲、乙两站。“对称”指甲站往乙站的乗客数量與乙站往甲站的乗客数量大致相同。“不对称”指任何一站往另一站的乗客数量皆由系统随意决定。“手动”指系统不会自动分配乗客的目的地。
STR_CONFIG_SETTING_DISTRIBUTION_MAIL                            :邮件分配方式：{STRING}
STR_CONFIG_SETTING_DISTRIBUTION_MAIL_HELPTEXT                   :假设有交通路线连接甲、乙两站。“对称”指甲站往乙站的邮件数量與乙站往甲站的邮件数量大致相同。“不对称”指任何一站往另一站的邮件数量皆由系统随意决定。“手动”指系统不会自动分配邮件的目的地。
STR_CONFIG_SETTING_DISTRIBUTION_ARMOURED                        :装甲货物分配方式：{STRING}
STR_CONFIG_SETTING_DISTRIBUTION_ARMOURED_HELPTEXT               :“装甲货物”包括温带场景的“贵重品”、寒带场景的“金块”及沙漠场景的“钻石”。使用 NewGRF 可能会改变以上设置。{} 假设有交通路线连接甲、乙两站。“对称”指甲站往乙站的货物数量与乙站往甲站的装甲货物数量大致相同。“不对称”指任何一站往另一站的装甲货物数量皆由系统随意决定。“手动”指系统不会自动分配装甲货物的目的地。{} 建议在温带及沙漠场景使用“对称”，因为银行之间会相互发送贵重品或钻石；在寒带则应使用“不对称”，因为银行不会把金块送回金矿。
STR_CONFIG_SETTING_DISTRIBUTION_DEFAULT                         :其他货物分配方式：{STRING}
STR_CONFIG_SETTING_DISTRIBUTION_DEFAULT_HELPTEXT                :如为此设置赋值“不对称”，则任何一站往另一站的货物数量皆由系统随意决定。如为此设置赋值“手动”，则系统不会依据交通路线分配货物的目的地。
STR_CONFIG_SETTING_LINKGRAPH_ACCURACY                           :分配精确度：{STRING}
STR_CONFIG_SETTING_LINKGRAPH_ACCURACY_HELPTEXT                  :此设定赋值越大，則运算连结图所需的处理器时间越长，您可能会因此见到游戏运行延迟。如果此设定赋值越小，则货物分配的准确度越低，而您可能会发现部份货物沒有被送往您预期它们会到达的目的地。
STR_CONFIG_SETTING_DEMAND_DISTANCE                              :距离对需求的影晌：{STRING}
STR_CONFIG_SETTING_DEMAND_DISTANCE_HELPTEXT                     :如果此设定赋值大于0，则始发站与可能的目的站间的距离会影响该路线获分派货物的数量。某目的站距离始发站越远，获分派的货物越少。此设定的赋值越大，越多货物会被派往较近的站。
STR_CONFIG_SETTING_DEMAND_SIZE                                  :在对称模式下产生的返程货物比例： {STRING}
STR_CONFIG_SETTING_DEMAND_SIZE_HELPTEXT                         :如果把此设定赋一个少于100%的值，则到达某站的货物不会全部被送回始发站。{}如果此设定被赋值为0%，則“对称”模式的表现跟“不对称”模式完全一样
STR_CONFIG_SETTING_SHORT_PATH_SATURATION                        :如果最短路径的饱和度超过{STRING}，把货物改派往容量较大的路径
STR_CONFIG_SETTING_SHORT_PATH_SATURATION_HELPTEXT               :货物分配功能在派送货物时，会优先使用最短路径，当它饱和后改用第二短的路径，如此类推。当所有路径皆饱和但仍未满足需求，系统會由容量较大的路径开始继续加载货物。{}由于路径饱和度难以准确估算，此设定容许您定义一值，使短路径达到该饱和度后，系统便开始加载容量较大的路径。{}如果此设定的值少於100%，就算系统高估路径容量，也不會使过多的货物滞留在站台上。

STR_CONFIG_SETTING_LOCALISATION_UNITS_VELOCITY                  :速度单位：{STRING}
STR_CONFIG_SETTING_LOCALISATION_UNITS_VELOCITY_HELPTEXT         :在界面上以所选择的单位表示速度
STR_CONFIG_SETTING_LOCALISATION_UNITS_VELOCITY_IMPERIAL         :英制（英里/小时）
STR_CONFIG_SETTING_LOCALISATION_UNITS_VELOCITY_METRIC           :公制（千米/小时）
STR_CONFIG_SETTING_LOCALISATION_UNITS_VELOCITY_SI               :国际单位制（米/秒）
STR_CONFIG_SETTING_LOCALISATION_UNITS_VELOCITY_GAMEUNITS        :游戏单位 (格/日)

STR_CONFIG_SETTING_LOCALISATION_UNITS_POWER                     :运输工具功率单位：{STRING}
STR_CONFIG_SETTING_LOCALISATION_UNITS_POWER_HELPTEXT            :在界面上以所选择的单位表示运输工具的功率
STR_CONFIG_SETTING_LOCALISATION_UNITS_POWER_IMPERIAL            :英制（马力）
STR_CONFIG_SETTING_LOCALISATION_UNITS_POWER_METRIC              :公制（马力）
STR_CONFIG_SETTING_LOCALISATION_UNITS_POWER_SI                  :国际单位制（千瓦）

STR_CONFIG_SETTING_LOCALISATION_UNITS_WEIGHT                    :重量单位：{STRING}
STR_CONFIG_SETTING_LOCALISATION_UNITS_WEIGHT_HELPTEXT           :在界面上以所选择的单位表示重量
STR_CONFIG_SETTING_LOCALISATION_UNITS_WEIGHT_IMPERIAL           :英制（英吨）
STR_CONFIG_SETTING_LOCALISATION_UNITS_WEIGHT_METRIC             :公制（吨）
STR_CONFIG_SETTING_LOCALISATION_UNITS_WEIGHT_SI                 :国际单位制（千克）

STR_CONFIG_SETTING_LOCALISATION_UNITS_VOLUME                    :体积单位：{STRING}
STR_CONFIG_SETTING_LOCALISATION_UNITS_VOLUME_HELPTEXT           :在界面上以所选择的单位表示体积
STR_CONFIG_SETTING_LOCALISATION_UNITS_VOLUME_IMPERIAL           :英制（加仑）
STR_CONFIG_SETTING_LOCALISATION_UNITS_VOLUME_METRIC             :公制（升）
STR_CONFIG_SETTING_LOCALISATION_UNITS_VOLUME_SI                 :国际单位制（立方米）

STR_CONFIG_SETTING_LOCALISATION_UNITS_FORCE                     :牵引力单位：{STRING}
STR_CONFIG_SETTING_LOCALISATION_UNITS_FORCE_HELPTEXT            :在界面上以所选择的单位表示牵引力
STR_CONFIG_SETTING_LOCALISATION_UNITS_FORCE_IMPERIAL            :英制（磅力）
STR_CONFIG_SETTING_LOCALISATION_UNITS_FORCE_METRIC              :公制（千克力）
STR_CONFIG_SETTING_LOCALISATION_UNITS_FORCE_SI                  :国际单位制（千牛顿）

STR_CONFIG_SETTING_LOCALISATION_UNITS_HEIGHT                    :高度单位：{STRING}
STR_CONFIG_SETTING_LOCALISATION_UNITS_HEIGHT_HELPTEXT           :在界面上以所选择的单位表示高度
STR_CONFIG_SETTING_LOCALISATION_UNITS_HEIGHT_IMPERIAL           :英制（呎）
STR_CONFIG_SETTING_LOCALISATION_UNITS_HEIGHT_METRIC             :公制（米）
STR_CONFIG_SETTING_LOCALISATION_UNITS_HEIGHT_SI                 :国际单位制（米）

STR_CONFIG_SETTING_LOCALISATION                                 :{ORANGE}本地化
STR_CONFIG_SETTING_GRAPHICS                                     :{ORANGE}图形
STR_CONFIG_SETTING_SOUND                                        :{ORANGE}音效
STR_CONFIG_SETTING_INTERFACE                                    :{ORANGE}界面
STR_CONFIG_SETTING_INTERFACE_GENERAL                            :{ORANGE}通用
STR_CONFIG_SETTING_INTERFACE_VIEWPORTS                          :{ORANGE}视点
STR_CONFIG_SETTING_INTERFACE_CONSTRUCTION                       :{ORANGE}建设
STR_CONFIG_SETTING_ADVISORS                                     :{ORANGE}消息/新闻
STR_CONFIG_SETTING_COMPANY                                      :{ORANGE}公司
STR_CONFIG_SETTING_ACCOUNTING                                   :{ORANGE}财务管理
STR_CONFIG_SETTING_VEHICLES                                     :{ORANGE}车辆
STR_CONFIG_SETTING_VEHICLES_PHYSICS                             :{ORANGE}物理
STR_CONFIG_SETTING_VEHICLES_ROUTING                             :{ORANGE}经由
STR_CONFIG_SETTING_LIMITATIONS                                  :{ORANGE}限制
STR_CONFIG_SETTING_ACCIDENTS                                    :{ORANGE}灾难/事故
STR_CONFIG_SETTING_GENWORLD                                     :{ORANGE}生成地图
STR_CONFIG_SETTING_ENVIRONMENT                                  :{ORANGE}环境
STR_CONFIG_SETTING_ENVIRONMENT_AUTHORITIES                      :{ORANGE}政府监管
STR_CONFIG_SETTING_ENVIRONMENT_TOWNS                            :{ORANGE}城镇
STR_CONFIG_SETTING_ENVIRONMENT_INDUSTRIES                       :{ORANGE}工业设施
STR_CONFIG_SETTING_ENVIRONMENT_CARGODIST                        :{ORANGE}货物分配
STR_CONFIG_SETTING_AI                                           :{ORANGE}竞争
STR_CONFIG_SETTING_AI_NPC                                       :{ORANGE}电脑玩家
STR_CONFIG_SETTING_NETWORK                                      :{ORANGE}网络

STR_CONFIG_SETTING_PATHFINDER_NPF                               :NPF
STR_CONFIG_SETTING_PATHFINDER_YAPF_RECOMMENDED                  :YAPF {BLUE}(推荐)

STR_CONFIG_SETTING_PATHFINDER_FOR_TRAINS                        :火车寻路： {STRING}
STR_CONFIG_SETTING_PATHFINDER_FOR_TRAINS_HELPTEXT               :列车寻路方式
STR_CONFIG_SETTING_PATHFINDER_FOR_ROAD_VEHICLES                 :汽车寻路： {STRING}
STR_CONFIG_SETTING_PATHFINDER_FOR_ROAD_VEHICLES_HELPTEXT        :汽车寻路方式
STR_CONFIG_SETTING_PATHFINDER_FOR_SHIPS                         :船只寻路： {STRING}
STR_CONFIG_SETTING_PATHFINDER_FOR_SHIPS_HELPTEXT                :船只寻路方式
STR_CONFIG_SETTING_REVERSE_AT_SIGNALS                           :遇到红灯时自动掉头 {STRING}
STR_CONFIG_SETTING_REVERSE_AT_SIGNALS_HELPTEXT                  :当列车在信号灯前长时间等待时，允许掉头

STR_CONFIG_SETTING_QUERY_CAPTION                                :{WHITE}改变设置值

# Config errors
STR_CONFIG_ERROR                                                :{WHITE}配置文件错误...
STR_CONFIG_ERROR_ARRAY                                          :{WHITE}... 函数错误 '{STRING}'
STR_CONFIG_ERROR_INVALID_VALUE                                  :{WHITE}...对 '{STRING}'设置了错误值'{STRING}'
STR_CONFIG_ERROR_TRAILING_CHARACTERS                            :{WHITE}... 有多余字符在设定的结尾处'{STRING}'
STR_CONFIG_ERROR_DUPLICATE_GRFID                                :{WHITE}... 忽略 NewGRF '{STRING}': 重复的 GRF ID '{STRING}'
STR_CONFIG_ERROR_INVALID_GRF                                    :{WHITE}... 忽略了无效的 NewGRF '{STRING}': {STRING}
STR_CONFIG_ERROR_INVALID_GRF_NOT_FOUND                          :未找到
STR_CONFIG_ERROR_INVALID_GRF_UNSAFE                             :静态使用时不安全
STR_CONFIG_ERROR_INVALID_GRF_SYSTEM                             :系统NewGRF
STR_CONFIG_ERROR_INVALID_GRF_INCOMPATIBLE                       :与当前版本OpenTTD不兼容
STR_CONFIG_ERROR_INVALID_GRF_UNKNOWN                            :未知
STR_CONFIG_ERROR_INVALID_SAVEGAME_COMPRESSION_LEVEL             :{WHITE}... 压缩等级 '{STRING}' 无效
STR_CONFIG_ERROR_INVALID_SAVEGAME_COMPRESSION_ALGORITHM         :{WHITE}...存档格式 '{STRING}' 不适用. 请转换成 '{STRING}'
STR_CONFIG_ERROR_INVALID_BASE_GRAPHICS_NOT_FOUND                :{WHITE}... 禁用基础图形设置 '{STRING}': 未找到
STR_CONFIG_ERROR_INVALID_BASE_SOUNDS_NOT_FOUND                  :{WHITE}... 禁用基础意义设置 '{STRING}': 未找到
STR_CONFIG_ERROR_INVALID_BASE_MUSIC_NOT_FOUND                   :{WHITE}... 禁用基础音乐设置 '{STRING}': 未找到
STR_CONFIG_ERROR_OUT_OF_MEMORY                                  :{WHITE}内存溢出
STR_CONFIG_ERROR_SPRITECACHE_TOO_BIG                            :{WHITE}无法分配 {BYTES} 的 Sprite 缓存。Sprite 缓存的大小已降至 {BYTES}。OpenTTD 的性能将受到影响。请尝试停用 32bpp 图形及／或减少放大倍数，以降低内存需求

# Video initalization errors
STR_VIDEO_DRIVER_ERROR                                          :{WHITE}图形设置错误…
STR_VIDEO_DRIVER_ERROR_NO_HARDWARE_ACCELERATION                 :{WHITE}… 找不到合适的 GPU。硬件加速已禁用

# Intro window
STR_INTRO_CAPTION                                               :{WHITE}OpenTTD {REV}

STR_INTRO_NEW_GAME                                              :{BLACK}新游戏
STR_INTRO_LOAD_GAME                                             :{BLACK}读取存档
STR_INTRO_PLAY_SCENARIO                                         :{BLACK}以场景开始游戏
STR_INTRO_PLAY_HEIGHTMAP                                        :{BLACK}以高度图开始游戏
STR_INTRO_SCENARIO_EDITOR                                       :{BLACK}场景编辑器
STR_INTRO_MULTIPLAYER                                           :{BLACK}联机游戏

STR_INTRO_GAME_OPTIONS                                          :{BLACK}游戏选项
STR_INTRO_HIGHSCORE                                             :{BLACK}高分榜
STR_INTRO_CONFIG_SETTINGS_TREE                                  :{BLACK}设置
STR_INTRO_NEWGRF_SETTINGS                                       :{BLACK}NewGRF 设置
STR_INTRO_ONLINE_CONTENT                                        :{BLACK}在线查找扩展包
STR_INTRO_SCRIPT_SETTINGS                                       :{BLACK}AI / 脚本 设定
STR_INTRO_QUIT                                                  :{BLACK}退出

STR_INTRO_TOOLTIP_NEW_GAME                                      :{BLACK}开始新游戏. 单击的同时按住Ctrl以跳过地图设置界面
STR_INTRO_TOOLTIP_LOAD_GAME                                     :{BLACK}读取游戏存档
STR_INTRO_TOOLTIP_PLAY_HEIGHTMAP                                :{BLACK}以高度图决定的地形开始一个新游戏
STR_INTRO_TOOLTIP_PLAY_SCENARIO                                 :{BLACK}使用自定义场景开始游戏
STR_INTRO_TOOLTIP_SCENARIO_EDITOR                               :{BLACK}创建自定义的游戏场景
STR_INTRO_TOOLTIP_MULTIPLAYER                                   :{BLACK}开始联机游戏

STR_INTRO_TOOLTIP_TEMPERATE                                     :{BLACK}选择“温带”景观风格
STR_INTRO_TOOLTIP_SUB_ARCTIC_LANDSCAPE                          :{BLACK}选择“寒带”景观风格
STR_INTRO_TOOLTIP_SUB_TROPICAL_LANDSCAPE                        :{BLACK}选择“沙漠”景观风格
STR_INTRO_TOOLTIP_TOYLAND_LANDSCAPE                             :{BLACK}选择 “玩具”景观风格

STR_INTRO_TOOLTIP_GAME_OPTIONS                                  :{BLACK}显示游戏选项
STR_INTRO_TOOLTIP_HIGHSCORE                                     :{BLACK}显示高分榜
STR_INTRO_TOOLTIP_CONFIG_SETTINGS_TREE                          :{BLACK}显示设置
STR_INTRO_TOOLTIP_NEWGRF_SETTINGS                               :{BLACK}显示GRF设定
STR_INTRO_TOOLTIP_ONLINE_CONTENT                                :{BLACK}连接服务器并查找扩展包
STR_INTRO_TOOLTIP_SCRIPT_SETTINGS                               :{BLACK}查看AI和脚本设定
STR_INTRO_TOOLTIP_QUIT                                          :{BLACK}退出 'OpenTTD'

STR_INTRO_BASESET                                               :{BLACK}当前选定的基础图形组缺少 {NUM} 个子画面。请检查基础图形组有无更新。
STR_INTRO_TRANSLATION                                           :{BLACK}中文语言版本缺失了 {NUM} 条翻译。 请注册成为翻译人员，以帮助OpenTTD发展。{}详见readme.txt。

# Quit window
STR_QUIT_CAPTION                                                :{WHITE}退出
STR_QUIT_ARE_YOU_SURE_YOU_WANT_TO_EXIT_OPENTTD                  :{YELLOW}你确定要退出 OpenTTD 吗？
STR_QUIT_YES                                                    :{BLACK}是
STR_QUIT_NO                                                     :{BLACK}否

# Abandon game
STR_ABANDON_GAME_CAPTION                                        :{WHITE}放弃游戏
STR_ABANDON_GAME_QUERY                                          :{YELLOW}你确定要放弃当前的游戏吗？
STR_ABANDON_SCENARIO_QUERY                                      :{YELLOW}你确定要退出当前场景吗？

# Cheat window
STR_CHEATS                                                      :{WHITE}作弊
STR_CHEATS_TOOLTIP                                              :{BLACK}标志您是否用过此作弊选项的单选框
STR_CHEATS_NOTE                                                 :{BLACK}注：使用这些选项将被记录在存档中
STR_CHEAT_MONEY                                                 :{LTBLUE}增加 {CURRENCY_LONG} 现金
STR_CHEAT_CHANGE_COMPANY                                        :{LTBLUE}作为{ORANGE}{COMMA}进行游戏
STR_CHEAT_EXTRA_DYNAMITE                                        :{LTBLUE}神奇推土机 (清除工业设施和其他不可移除物)： {ORANGE}{STRING}
STR_CHEAT_CROSSINGTUNNELS                                       :{LTBLUE}隧道可以相交：{ORANGE}{STRING}
STR_CHEAT_NO_JETCRASH                                           :{LTBLUE}喷气式飞机不会(经常)在小机场坠毁：{ORANGE}{STRING}
STR_CHEAT_EDIT_MAX_HL                                           :{LTBLUE}修改最高地面高度：{ORANGE}{NUM}
STR_CHEAT_EDIT_MAX_HL_QUERY_CAPT                                :{WHITE}修改地图上山丘的最高高度
STR_CHEAT_SWITCH_CLIMATE_TEMPERATE_LANDSCAPE                    :温带景观
STR_CHEAT_SWITCH_CLIMATE_SUB_ARCTIC_LANDSCAPE                   :寒带景观
STR_CHEAT_SWITCH_CLIMATE_SUB_TROPICAL_LANDSCAPE                 :沙漠景观
STR_CHEAT_SWITCH_CLIMATE_TOYLAND_LANDSCAPE                      :奇幻景观
STR_CHEAT_CHANGE_DATE                                           :{LTBLUE}改变日期：{ORANGE}{DATE_SHORT}
STR_CHEAT_CHANGE_DATE_QUERY_CAPT                                :{WHITE}改变当前年份
STR_CHEAT_SETUP_PROD                                            :{LTBLUE}开启可调整产量模式：{ORANGE}{STRING}

# Livery window
STR_LIVERY_CAPTION                                              :{WHITE}{COMPANY} 的色彩方案

STR_LIVERY_GENERAL_TOOLTIP                                      :{BLACK}显示总体配色方案
STR_LIVERY_TRAIN_TOOLTIP                                        :{BLACK}显示列车配色方案
STR_LIVERY_ROAD_VEHICLE_TOOLTIP                                 :{BLACK}显示汽车配色方案
STR_LIVERY_SHIP_TOOLTIP                                         :{BLACK}显示船只配色方案
STR_LIVERY_AIRCRAFT_TOOLTIP                                     :{BLACK}显示飞机配色方案
STR_LIVERY_PRIMARY_TOOLTIP                                      :{BLACK}为选定的配色方案指定主色调
STR_LIVERY_SECONDARY_TOOLTIP                                    :{BLACK}为选定的配色方案指定副色调
STR_LIVERY_PANEL_TOOLTIP                                        :{BLACK}选择一个或多个(CTRL+单击){}要更改的配色方案{}点击方块可以切换不同的方案

STR_LIVERY_DEFAULT                                              :标准外观
STR_LIVERY_STEAM                                                :蒸汽机车
STR_LIVERY_DIESEL                                               :内燃机车
STR_LIVERY_ELECTRIC                                             :电力机车
STR_LIVERY_MONORAIL                                             :单轨机车
STR_LIVERY_MAGLEV                                               :磁悬浮机车
STR_LIVERY_DMU                                                  :DMU 机车
STR_LIVERY_EMU                                                  :电力动车组
STR_LIVERY_PASSENGER_WAGON_STEAM                                :客运机车（蒸汽）
STR_LIVERY_PASSENGER_WAGON_DIESEL                               :客运机车（内燃机）
STR_LIVERY_PASSENGER_WAGON_ELECTRIC                             :客运机车（电力）
STR_LIVERY_PASSENGER_WAGON_MONORAIL                             :客运机车（单轨）
STR_LIVERY_PASSENGER_WAGON_MAGLEV                               :客运机车（磁悬浮）
STR_LIVERY_FREIGHT_WAGON                                        :货运车厢
STR_LIVERY_BUS                                                  :巴士
STR_LIVERY_TRUCK                                                :卡车
STR_LIVERY_PASSENGER_SHIP                                       :旅客轮渡
STR_LIVERY_FREIGHT_SHIP                                         :货运轮船
STR_LIVERY_HELICOPTER                                           :直升机
STR_LIVERY_SMALL_PLANE                                          :小型飞机
STR_LIVERY_LARGE_PLANE                                          :大型飞机
STR_LIVERY_PASSENGER_TRAM                                       :客运电车
STR_LIVERY_FREIGHT_TRAM                                         :货运电车

# Face selection window
STR_FACE_CAPTION                                                :{WHITE}选择头像
STR_FACE_CANCEL_TOOLTIP                                         :{BLACK}放弃新的头像
STR_FACE_OK_TOOLTIP                                             :{BLACK}使用新的头像
STR_FACE_RANDOM                                                 :{BLACK}随机种子

STR_FACE_MALE_BUTTON                                            :{BLACK}男性
STR_FACE_MALE_TOOLTIP                                           :{BLACK}选择男性的头像
STR_FACE_FEMALE_BUTTON                                          :{BLACK}女性
STR_FACE_FEMALE_TOOLTIP                                         :{BLACK}选择女性的头像
STR_FACE_NEW_FACE_BUTTON                                        :{BLACK}换一个！
STR_FACE_NEW_FACE_TOOLTIP                                       :{BLACK}生成一个随机的头像
STR_FACE_ADVANCED                                               :{BLACK}高级
STR_FACE_ADVANCED_TOOLTIP                                       :{BLACK}切换到高级头像选单
STR_FACE_SIMPLE                                                 :{BLACK}简易
STR_FACE_SIMPLE_TOOLTIP                                         :{BLACK}切换到简易头像选单
STR_FACE_LOAD                                                   :{BLACK}载入头像
STR_FACE_LOAD_TOOLTIP                                           :{BLACK}载入预存喜好的头像
STR_FACE_LOAD_DONE                                              :{WHITE}你喜好的头像已经从 OpenTTD 配置文件中读取
STR_FACE_FACECODE                                               :{BLACK}头像种子
STR_FACE_FACECODE_TOOLTIP                                       :{BLACK}查看或设置头像编号
STR_FACE_FACECODE_CAPTION                                       :{WHITE}头像编号
STR_FACE_FACECODE_SET                                           :{WHITE}新编号已经启用
STR_FACE_FACECODE_ERR                                           :{WHITE}编号必须在 0 ~ 4,294,967,295 范围内!
STR_FACE_SAVE                                                   :{BLACK}储存头像
STR_FACE_SAVE_TOOLTIP                                           :{BLACK}储存喜好的头像
STR_FACE_SAVE_DONE                                              :{WHITE}该头像将作为你的喜好储存至 OpenTTD 配置文件中
STR_FACE_EUROPEAN                                               :{BLACK}欧洲人
STR_FACE_SELECT_EUROPEAN                                        :{BLACK}使用欧洲人面孔
STR_FACE_AFRICAN                                                :{BLACK}非洲人
STR_FACE_SELECT_AFRICAN                                         :{BLACK}使用非洲人面孔
STR_FACE_YES                                                    :是
STR_FACE_NO                                                     :否
STR_FACE_MOUSTACHE_EARRING_TOOLTIP                              :{BLACK}是否有 胡子或耳环
STR_FACE_HAIR                                                   :发型
STR_FACE_HAIR_TOOLTIP                                           :{BLACK}选择发型
STR_FACE_EYEBROWS                                               :眉毛
STR_FACE_EYEBROWS_TOOLTIP                                       :{BLACK}选择眉毛
STR_FACE_EYECOLOUR                                              :眼睛
STR_FACE_EYECOLOUR_TOOLTIP                                      :{BLACK}选择眼睛颜色
STR_FACE_GLASSES                                                :眼镜
STR_FACE_GLASSES_TOOLTIP                                        :{BLACK}是否有 眼镜
STR_FACE_GLASSES_TOOLTIP_2                                      :{BLACK}选择眼镜
STR_FACE_NOSE                                                   :鼻子
STR_FACE_NOSE_TOOLTIP                                           :{BLACK}选择鼻子
STR_FACE_LIPS                                                   :嘴唇
STR_FACE_MOUSTACHE                                              :胡子
STR_FACE_LIPS_MOUSTACHE_TOOLTIP                                 :{BLACK}选择嘴唇或是胡子
STR_FACE_CHIN                                                   :下巴
STR_FACE_CHIN_TOOLTIP                                           :{BLACK}选择下巴
STR_FACE_JACKET                                                 :外衣
STR_FACE_JACKET_TOOLTIP                                         :{BLACK}选择外衣
STR_FACE_COLLAR                                                 :领口
STR_FACE_COLLAR_TOOLTIP                                         :{BLACK}选择领口
STR_FACE_TIE                                                    :领带
STR_FACE_EARRING                                                :耳环
STR_FACE_TIE_EARRING_TOOLTIP                                    :{BLACK}选择领带或是耳环

############ Next lines match ServerGameType
STR_NETWORK_SERVER_VISIBILITY_LOCAL                             :本地
STR_NETWORK_SERVER_VISIBILITY_PUBLIC                            :公开
STR_NETWORK_SERVER_VISIBILITY_INVITE_ONLY                       :仅限邀请
############ End of leave-in-this-order

# Network server list
STR_NETWORK_SERVER_LIST_CAPTION                                 :{WHITE}联机游戏
STR_NETWORK_SERVER_LIST_PLAYER_NAME                             :{BLACK}玩家名称：
STR_NETWORK_SERVER_LIST_ENTER_NAME_TOOLTIP                      :{BLACK}其他玩家将通过该名字来认识您

STR_NETWORK_SERVER_LIST_GAME_NAME                               :{BLACK}名称
STR_NETWORK_SERVER_LIST_GAME_NAME_TOOLTIP                       :{BLACK}游戏名称
STR_NETWORK_SERVER_LIST_GENERAL_ONLINE                          :{BLACK}{COMMA}/{COMMA} - {COMMA}/{COMMA}
STR_NETWORK_SERVER_LIST_CLIENTS_CAPTION                         :{BLACK}客户端
STR_NETWORK_SERVER_LIST_CLIENTS_CAPTION_TOOLTIP                 :{BLACK}在线客户端 / 最多 - 在线公司 / 最多
STR_NETWORK_SERVER_LIST_MAP_SIZE_SHORT                          :{BLACK}{COMMA}x{COMMA}
STR_NETWORK_SERVER_LIST_MAP_SIZE_CAPTION                        :{BLACK}地图尺寸
STR_NETWORK_SERVER_LIST_MAP_SIZE_CAPTION_TOOLTIP                :{BLACK}游戏地图大小{}点击可以按地图大小排列
STR_NETWORK_SERVER_LIST_DATE_CAPTION                            :{BLACK}日期
STR_NETWORK_SERVER_LIST_DATE_CAPTION_TOOLTIP                    :{BLACK}当前日期
STR_NETWORK_SERVER_LIST_YEARS_CAPTION                           :{BLACK}年数
STR_NETWORK_SERVER_LIST_YEARS_CAPTION_TOOLTIP                   :{BLACK}年数{}游戏正在运行的
STR_NETWORK_SERVER_LIST_INFO_ICONS_TOOLTIP                      :{BLACK}语言，服务器版本和其他信息

STR_NETWORK_SERVER_LIST_CLICK_GAME_TO_SELECT                    :{BLACK}点击列表中的服务器可以选定它
STR_NETWORK_SERVER_LIST_LAST_JOINED_SERVER                      :{BLACK}上一次加入的服务器:
STR_NETWORK_SERVER_LIST_CLICK_TO_SELECT_LAST                    :{BLACK}点击选择您上次加入的服务器

STR_NETWORK_SERVER_LIST_GAME_INFO                               :{SILVER}游戏信息
STR_NETWORK_SERVER_LIST_CLIENTS                                 :{SILVER}客 户 端: {WHITE}{COMMA} / {COMMA} - {COMMA} / {COMMA}
STR_NETWORK_SERVER_LIST_LANGUAGE                                :{SILVER}语　　言： {WHITE}{STRING}
STR_NETWORK_SERVER_LIST_LANDSCAPE                               :{SILVER}场景类型: {WHITE}{STRING}
STR_NETWORK_SERVER_LIST_MAP_SIZE                                :{SILVER}地图尺寸: {WHITE}{COMMA}×{COMMA}
STR_NETWORK_SERVER_LIST_SERVER_VERSION                          :{SILVER}服务器版本: {WHITE}{STRING}
STR_NETWORK_SERVER_LIST_SERVER_ADDRESS                          :{SILVER}该服IP: {WHITE}{STRING}
STR_NETWORK_SERVER_LIST_START_DATE                              :{SILVER}开始日期: {WHITE}{DATE_SHORT}
STR_NETWORK_SERVER_LIST_CURRENT_DATE                            :{SILVER}当前日期: {WHITE}{DATE_SHORT}
STR_NETWORK_SERVER_LIST_GAMESCRIPT                              :{SILVER}游戏脚本：{WHITE}{STRING} (v{NUM})
STR_NETWORK_SERVER_LIST_PASSWORD                                :{SILVER}有密码保护！
STR_NETWORK_SERVER_LIST_SERVER_OFFLINE                          :{SILVER}服务器离线
STR_NETWORK_SERVER_LIST_SERVER_FULL                             :{SILVER}服务器满员
STR_NETWORK_SERVER_LIST_VERSION_MISMATCH                        :{SILVER}版本不匹配
STR_NETWORK_SERVER_LIST_GRF_MISMATCH                            :{SILVER}NEWGRF 不匹配

STR_NETWORK_SERVER_LIST_JOIN_GAME                               :{BLACK}加入游戏
STR_NETWORK_SERVER_LIST_REFRESH                                 :{BLACK}刷新服务器
STR_NETWORK_SERVER_LIST_REFRESH_TOOLTIP                         :{BLACK}刷新服务器信息

STR_NETWORK_SERVER_LIST_SEARCH_SERVER_INTERNET                  :{BLACK}搜索互联网
STR_NETWORK_SERVER_LIST_SEARCH_SERVER_INTERNET_TOOLTIP          :{BLACK}搜索互联网上的公共服务器
STR_NETWORK_SERVER_LIST_SEARCH_SERVER_LAN                       :{BLACK}搜索局域网
STR_NETWORK_SERVER_LIST_SEARCH_SERVER_LAN_TOOLTIP               :{BLACK}搜索局域网内的服务器
STR_NETWORK_SERVER_LIST_ADD_SERVER                              :{BLACK}添加服务器
STR_NETWORK_SERVER_LIST_ADD_SERVER_TOOLTIP                      :{BLACK}添加一个永远显示在列表中的服务器。可使用服务器地址或邀请码。
STR_NETWORK_SERVER_LIST_START_SERVER                            :{BLACK}启动服务器
STR_NETWORK_SERVER_LIST_START_SERVER_TOOLTIP                    :{BLACK}启动本机作为服务器

STR_NETWORK_SERVER_LIST_PLAYER_NAME_OSKTITLE                    :{BLACK}输入姓名
STR_NETWORK_SERVER_LIST_ENTER_SERVER_ADDRESS                    :{BLACK}输入服务器地址或邀请码

# Start new multiplayer server
STR_NETWORK_START_SERVER_CAPTION                                :{WHITE}开始新的联机游戏

STR_NETWORK_START_SERVER_NEW_GAME_NAME                          :{BLACK}游戏名称：
STR_NETWORK_START_SERVER_NEW_GAME_NAME_TOOLTIP                  :{BLACK}游戏名称将显示在其他玩家的联机游戏界面中
STR_NETWORK_START_SERVER_SET_PASSWORD                           :{BLACK}设置密码：
STR_NETWORK_START_SERVER_PASSWORD_TOOLTIP                       :{BLACK}如果不希望你的游戏被外人加入，请设置一个密码

STR_NETWORK_START_SERVER_VISIBILITY_LABEL                       :{BLACK}可见度
STR_NETWORK_START_SERVER_VISIBILITY_TOOLTIP                     :{BLACK}其他玩家能否在公开列表中查看你的服务器
STR_NETWORK_START_SERVER_CLIENTS_SELECT                         :{BLACK}{NUM} 客户端
STR_NETWORK_START_SERVER_NUMBER_OF_CLIENTS                      :{BLACK}玩家数目：
STR_NETWORK_START_SERVER_NUMBER_OF_CLIENTS_TOOLTIP              :{BLACK}选择可以参加的玩家上限（达不到此数量仍然可以开始游戏）
STR_NETWORK_START_SERVER_COMPANIES_SELECT                       :{BLACK}{NUM} 公司
STR_NETWORK_START_SERVER_NUMBER_OF_COMPANIES                    :{BLACK}公司数量：
STR_NETWORK_START_SERVER_NUMBER_OF_COMPANIES_TOOLTIP            :{BLACK}限制服务器上可以创建的公司数量
STR_NETWORK_START_SERVER_LANGUAGE_SPOKEN                        :{BLACK}语言选项：
STR_NETWORK_START_SERVER_LANGUAGE_TOOLTIP                       :{BLACK}其他玩家可以知道服务器的官方语言

STR_NETWORK_START_SERVER_NEW_GAME_NAME_OSKTITLE                 :{BLACK}为您的联机游戏取名

# Network connecting window
STR_NETWORK_CONNECTING_CAPTION                                  :{WHITE}正在连接……

############ Leave those lines in this order!!
STR_NETWORK_CONNECTING_1                                        :{BLACK}(1/6) 正在连接……
STR_NETWORK_CONNECTING_2                                        :{BLACK}(2/6) 正在获取授权……
STR_NETWORK_CONNECTING_3                                        :{BLACK}(3/6) 等待……
STR_NETWORK_CONNECTING_4                                        :{BLACK}(4/6) 下载地图……
STR_NETWORK_CONNECTING_5                                        :{BLACK}(5/6) 处理数据……
STR_NETWORK_CONNECTING_6                                        :{BLACK}(6/6) 注册中……

STR_NETWORK_CONNECTING_SPECIAL_1                                :{BLACK}获取游戏信息
STR_NETWORK_CONNECTING_SPECIAL_2                                :{BLACK}获取公司信息
############ End of leave-in-this-order
STR_NETWORK_CONNECTING_WAITING                                  :{BLACK}您前面还有 {NUM} 个客户端
STR_NETWORK_CONNECTING_DOWNLOADING_1                            :{BLACK}{BYTES} 已下载
STR_NETWORK_CONNECTING_DOWNLOADING_2                            :{BLACK}{BYTES} / {BYTES} 已下载

STR_NETWORK_CONNECTION_DISCONNECT                               :{BLACK}断开

STR_NETWORK_NEED_GAME_PASSWORD_CAPTION                          :{WHITE}服务器需要密码：
STR_NETWORK_NEED_COMPANY_PASSWORD_CAPTION                       :{WHITE}公司需要密码：

# Network company list added strings
<<<<<<< HEAD
STR_NETWORK_COMPANY_LIST_CLIENT_LIST                            :客户端列表
STR_NETWORK_COMPANY_LIST_SPECTATE                               :旁观
=======
STR_NETWORK_COMPANY_LIST_CLIENT_LIST                            :在线玩家
>>>>>>> 778e196b

# Network client list
STR_NETWORK_CLIENT_LIST_CAPTION                                 :{WHITE}在线玩家
STR_NETWORK_CLIENT_LIST_SERVER                                  :{BLACK}服务器
STR_NETWORK_CLIENT_LIST_SERVER_NAME                             :{BLACK}名称
STR_NETWORK_CLIENT_LIST_SERVER_NAME_TOOLTIP                     :{BLACK}你正在游玩的服务器名称
STR_NETWORK_CLIENT_LIST_SERVER_NAME_EDIT_TOOLTIP                :{BLACK}编辑服务器名称
STR_NETWORK_CLIENT_LIST_SERVER_NAME_QUERY_CAPTION               :服务器名称
STR_NETWORK_CLIENT_LIST_SERVER_VISIBILITY                       :{BLACK}可见度
STR_NETWORK_CLIENT_LIST_SERVER_VISIBILITY_TOOLTIP               :{BLACK}其他玩家能否在公开列表中查看你的服务器
STR_NETWORK_CLIENT_LIST_SERVER_INVITE_CODE                      :{BLACK}邀请码
STR_NETWORK_CLIENT_LIST_SERVER_INVITE_CODE_TOOLTIP              :{BLACK}其他玩家可使用邀请码加入服务器
STR_NETWORK_CLIENT_LIST_SERVER_CONNECTION_TYPE                  :{BLACK}连接类型
STR_NETWORK_CLIENT_LIST_SERVER_CONNECTION_TYPE_TOOLTIP          :{BLACK}其他玩家访问服务器的方式
STR_NETWORK_CLIENT_LIST_PLAYER                                  :{BLACK}玩家
STR_NETWORK_CLIENT_LIST_PLAYER_NAME                             :{BLACK}名称
STR_NETWORK_CLIENT_LIST_PLAYER_NAME_TOOLTIP                     :{BLACK}你的玩家名
STR_NETWORK_CLIENT_LIST_PLAYER_NAME_EDIT_TOOLTIP                :{BLACK}编辑你的玩家名
STR_NETWORK_CLIENT_LIST_PLAYER_NAME_QUERY_CAPTION               :你的玩家名
STR_NETWORK_CLIENT_LIST_ADMIN_CLIENT_TOOLTIP                    :{BLACK}要在此客户端执行的管理命令
STR_NETWORK_CLIENT_LIST_ADMIN_COMPANY_TOOLTIP                   :{BLACK}要在此公司执行的管理命令
STR_NETWORK_CLIENT_LIST_JOIN_TOOLTIP                            :{BLACK}加入该公司
STR_NETWORK_CLIENT_LIST_CHAT_CLIENT_TOOLTIP                     :{BLACK}给这位玩家发消息
STR_NETWORK_CLIENT_LIST_CHAT_COMPANY_TOOLTIP                    :{BLACK}给公司中的所有玩家发消息
STR_NETWORK_CLIENT_LIST_CHAT_SPECTATOR_TOOLTIP                  :{BLACK}给所有旁观者发消息
STR_NETWORK_CLIENT_LIST_SPECTATORS                              :旁观者
STR_NETWORK_CLIENT_LIST_NEW_COMPANY                             :（新公司）
STR_NETWORK_CLIENT_LIST_NEW_COMPANY_TOOLTIP                     :{BLACK}新建并加入公司
STR_NETWORK_CLIENT_LIST_PLAYER_ICON_SELF_TOOLTIP                :{BLACK}这是你
STR_NETWORK_CLIENT_LIST_PLAYER_ICON_HOST_TOOLTIP                :{BLACK}这里是游戏的主机
STR_NETWORK_CLIENT_LIST_CLIENT_COMPANY_COUNT                    :{BLACK}{NUM}个客户端 / {NUM}个公司

############ Begin of ConnectionType
STR_NETWORK_CLIENT_LIST_SERVER_CONNECTION_TYPE_UNKNOWN          :{BLACK}本地
STR_NETWORK_CLIENT_LIST_SERVER_CONNECTION_TYPE_ISOLATED         :{RED}远程玩家无法加入
STR_NETWORK_CLIENT_LIST_SERVER_CONNECTION_TYPE_DIRECT           :{BLACK}公开
STR_NETWORK_CLIENT_LIST_SERVER_CONNECTION_TYPE_STUN             :{BLACK}NAT后
STR_NETWORK_CLIENT_LIST_SERVER_CONNECTION_TYPE_TURN             :{BLACK}使用中继
############ End of ConnectionType

STR_NETWORK_CLIENT_LIST_ADMIN_CLIENT_KICK                       :踢出
STR_NETWORK_CLIENT_LIST_ADMIN_CLIENT_BAN                        :封禁
STR_NETWORK_CLIENT_LIST_ADMIN_COMPANY_RESET                     :删除
STR_NETWORK_CLIENT_LIST_ADMIN_COMPANY_UNLOCK                    :密码解锁

STR_NETWORK_CLIENT_LIST_ASK_CAPTION                             :{WHITE}管理命令
STR_NETWORK_CLIENT_LIST_ASK_CLIENT_KICK                         :{YELLOW}你确定要踢出名为 {STRING} 的玩家吗？
STR_NETWORK_CLIENT_LIST_ASK_CLIENT_BAN                          :{YELLOW}你确定要封禁名为 {STRING} 的玩家吗？
STR_NETWORK_CLIENT_LIST_ASK_COMPANY_RESET                       :{YELLOW}你确定要删除 {COMPANY} 公司吗?
STR_NETWORK_CLIENT_LIST_ASK_COMPANY_UNLOCK                      :{YELLOW}你确定要重置 {COMPANY} 的公司密码吗？

STR_NETWORK_ASK_RELAY_CAPTION                                   :{WHITE}使用中继？
STR_NETWORK_ASK_RELAY_NO                                        :{BLACK}否
STR_NETWORK_ASK_RELAY_YES_ONCE                                  :{BLACK}是，本次请求
STR_NETWORK_ASK_RELAY_YES_ALWAYS                                :{BLACK}是，不要再次询问

STR_NETWORK_SERVER                                              :服务器
STR_NETWORK_CLIENT                                              :客户端
STR_NETWORK_SPECTATORS                                          :旁观者

# Network set password
STR_COMPANY_PASSWORD_CANCEL                                     :{BLACK}不保存所输入的密码
STR_COMPANY_PASSWORD_OK                                         :{BLACK}为公司设置新密码
STR_COMPANY_PASSWORD_CAPTION                                    :{WHITE}公司密码
STR_COMPANY_PASSWORD_MAKE_DEFAULT                               :{BLACK}默认公司密码
STR_COMPANY_PASSWORD_MAKE_DEFAULT_TOOLTIP                       :{BLACK}将此公司密码作为新公司的默认密码

# Network company info join/password
STR_COMPANY_VIEW_JOIN                                           :{BLACK}加入
STR_COMPANY_VIEW_JOIN_TOOLTIP                                   :{BLACK}加入该公司
STR_COMPANY_VIEW_PASSWORD                                       :{BLACK}密码
STR_COMPANY_VIEW_PASSWORD_TOOLTIP                               :{BLACK}设置密码可以防止未经授权的用户随意加入。
STR_COMPANY_VIEW_SET_PASSWORD                                   :{BLACK}设置公司密码

# Network chat
STR_NETWORK_CHAT_SEND                                           :{BLACK}发送
STR_NETWORK_CHAT_COMPANY_CAPTION                                :[团队] :
STR_NETWORK_CHAT_CLIENT_CAPTION                                 :[私聊] {STRING}：
STR_NETWORK_CHAT_ALL_CAPTION                                    :[全体] :

STR_NETWORK_CHAT_COMPANY                                        :[团队] {STRING}: {WHITE}{STRING}
STR_NETWORK_CHAT_TO_COMPANY                                     :[团队]{STRING}: {WHITE}{STRING}
STR_NETWORK_CHAT_CLIENT                                         :[私聊] {STRING}: {WHITE}{STRING}
STR_NETWORK_CHAT_TO_CLIENT                                      :[私聊]{STRING}: {WHITE}{STRING}
STR_NETWORK_CHAT_ALL                                            :[全体] {STRING}: {WHITE}{STRING}
STR_NETWORK_CHAT_OSKTITLE                                       :{BLACK}请输入联机聊天内容

# Network messages
STR_NETWORK_ERROR_NOTAVAILABLE                                  :{WHITE}未找到网络设备
STR_NETWORK_ERROR_NOSERVER                                      :{WHITE}未找到任何联机游戏
STR_NETWORK_ERROR_NOCONNECTION                                  :{WHITE}服务器没有响应
STR_NETWORK_ERROR_NEWGRF_MISMATCH                               :{WHITE}因为 NewGRF 不匹配而无法连接
STR_NETWORK_ERROR_DESYNC                                        :{WHITE}联机游戏同步失败
STR_NETWORK_ERROR_LOSTCONNECTION                                :{WHITE}联机游戏被断开
STR_NETWORK_ERROR_SAVEGAMEERROR                                 :{WHITE}无法读取存档
STR_NETWORK_ERROR_SERVER_START                                  :{WHITE}无法启动服务器模式
STR_NETWORK_ERROR_CLIENT_START                                  :{WHITE}无法连接
STR_NETWORK_ERROR_TIMEOUT                                       :{WHITE}连接 #{NUM} 超时
STR_NETWORK_ERROR_SERVER_ERROR                                  :{WHITE}传输协议错误，连接断开
STR_NETWORK_ERROR_BAD_PLAYER_NAME                               :{WHITE}你没有设置玩家名。玩家名可在联机游戏窗口的上面设置
STR_NETWORK_ERROR_BAD_SERVER_NAME                               :{WHITE}你没有设置服务器名。玩家名可在联机游戏窗口的上面设置
STR_NETWORK_ERROR_WRONG_REVISION                                :{WHITE}此客户端版本与服务器端不匹配
STR_NETWORK_ERROR_WRONG_PASSWORD                                :{WHITE}密码错误
STR_NETWORK_ERROR_SERVER_FULL                                   :{WHITE}服务器已经满员
STR_NETWORK_ERROR_SERVER_BANNED                                 :{WHITE}您的IP已被该服务器封禁(ban)
STR_NETWORK_ERROR_KICKED                                        :{WHITE}您已被踢出服务器
STR_NETWORK_ERROR_KICK_MESSAGE                                  :{WHITE}原因：{STRING}
STR_NETWORK_ERROR_CHEATER                                       :{WHITE}此服务器不允许作弊
STR_NETWORK_ERROR_TOO_MANY_COMMANDS                             :{WHITE}您向服务器发送操作指令过于频繁
STR_NETWORK_ERROR_TIMEOUT_PASSWORD                              :{WHITE}输入密码超时
STR_NETWORK_ERROR_TIMEOUT_COMPUTER                              :{WHITE}您的计算机联网超时
STR_NETWORK_ERROR_TIMEOUT_MAP                                   :{WHITE}您的计算机下载地图用时过长
STR_NETWORK_ERROR_TIMEOUT_JOIN                                  :{WHITE}您的计算机加入服务器用时过长
STR_NETWORK_ERROR_INVALID_CLIENT_NAME                           :{WHITE}您的玩家名不合法
STR_NETWORK_ERROR_SERVER_TOO_OLD                                :{WHITE}请求的服务器版本过低

############ Leave those lines in this order!!
STR_NETWORK_ERROR_CLIENT_GENERAL                                :一般错误
STR_NETWORK_ERROR_CLIENT_DESYNC                                 :同步错误
STR_NETWORK_ERROR_CLIENT_SAVEGAME                               :不能读取地图
STR_NETWORK_ERROR_CLIENT_CONNECTION_LOST                        :连接丢失
STR_NETWORK_ERROR_CLIENT_PROTOCOL_ERROR                         :套接字错误
STR_NETWORK_ERROR_CLIENT_NEWGRF_MISMATCH                        :NewGRF 不匹配
STR_NETWORK_ERROR_CLIENT_NOT_AUTHORIZED                         :没有授权
STR_NETWORK_ERROR_CLIENT_NOT_EXPECTED                           :收到异常数据包
STR_NETWORK_ERROR_CLIENT_WRONG_REVISION                         :错误的版本
STR_NETWORK_ERROR_CLIENT_NAME_IN_USE                            :已经有人用这个名字了
STR_NETWORK_ERROR_CLIENT_WRONG_PASSWORD                         :错误的密码
STR_NETWORK_ERROR_CLIENT_COMPANY_MISMATCH                       :错误的公司ID于DoCommand
STR_NETWORK_ERROR_CLIENT_KICKED                                 :被服务器踢出
STR_NETWORK_ERROR_CLIENT_CHEATER                                :正在尝试作弊
STR_NETWORK_ERROR_CLIENT_SERVER_FULL                            :服务器满员
STR_NETWORK_ERROR_CLIENT_TOO_MANY_COMMANDS                      :操作指令过于频繁
STR_NETWORK_ERROR_CLIENT_TIMEOUT_PASSWORD                       :没有在规定时间内收到密码
STR_NETWORK_ERROR_CLIENT_TIMEOUT_COMPUTER                       :超时
STR_NETWORK_ERROR_CLIENT_TIMEOUT_MAP                            :下载地图用时过长
STR_NETWORK_ERROR_CLIENT_TIMEOUT_JOIN                           :处理地图用时过长
STR_NETWORK_ERROR_CLIENT_INVALID_CLIENT_NAME                    :非法客户端名称
############ End of leave-in-this-order

STR_NETWORK_ERROR_CLIENT_GUI_LOST_CONNECTION_CAPTION            :{WHITE}失去链接
STR_NETWORK_ERROR_CLIENT_GUI_LOST_CONNECTION                    :{WHITE}已经有 {NUM} 秒没有从服务器收到任何数据

# Network related errors
STR_NETWORK_SERVER_MESSAGE                                      :*** {1:STRING}
############ Leave those lines in this order!!
STR_NETWORK_SERVER_MESSAGE_GAME_PAUSED                          :游戏暂停 ({STRING})
STR_NETWORK_SERVER_MESSAGE_GAME_STILL_PAUSED_1                  :游戏仍然暂停 ({STRING})
STR_NETWORK_SERVER_MESSAGE_GAME_STILL_PAUSED_2                  :游戏仍然暂停 ({STRING}, {STRING})
STR_NETWORK_SERVER_MESSAGE_GAME_STILL_PAUSED_3                  :游戏仍然暂停 ({STRING}, {STRING}, {STRING})
STR_NETWORK_SERVER_MESSAGE_GAME_STILL_PAUSED_4                  :游戏暂停中 ({STRING}, {STRING}, {STRING}, {STRING})
STR_NETWORK_SERVER_MESSAGE_GAME_STILL_PAUSED_5                  :游戏仍然暂停 ({STRING}, {STRING}, {STRING}, {STRING}, {STRING})
STR_NETWORK_SERVER_MESSAGE_GAME_UNPAUSED                        :游戏取消暂停 ({STRING})
STR_NETWORK_SERVER_MESSAGE_GAME_REASON_NOT_ENOUGH_PLAYERS       :玩家数
STR_NETWORK_SERVER_MESSAGE_GAME_REASON_CONNECTING_CLIENTS       :连接客户端
STR_NETWORK_SERVER_MESSAGE_GAME_REASON_MANUAL                   :手动
STR_NETWORK_SERVER_MESSAGE_GAME_REASON_GAME_SCRIPT              :游戏脚本
STR_NETWORK_SERVER_MESSAGE_GAME_REASON_LINK_GRAPH               :等待货物分配图更新
############ End of leave-in-this-order
STR_NETWORK_MESSAGE_CLIENT_LEAVING                              :离开
STR_NETWORK_MESSAGE_CLIENT_JOINED                               :*** {STRING} 已加入游戏
STR_NETWORK_MESSAGE_CLIENT_JOINED_ID                            :*** {STRING} 加入了游戏 (Client #{2:NUM})
STR_NETWORK_MESSAGE_CLIENT_COMPANY_JOIN                         :*** {STRING} 已加入 #{2:NUM} 公司
STR_NETWORK_MESSAGE_CLIENT_COMPANY_SPECTATE                     :*** {STRING} 已作为观众加入
STR_NETWORK_MESSAGE_CLIENT_COMPANY_NEW                          :*** {STRING} 成立了新公司 (#{2:NUM})
STR_NETWORK_MESSAGE_CLIENT_LEFT                                 :*** {STRING} 已离开游戏 ({2:STRING})
STR_NETWORK_MESSAGE_NAME_CHANGE                                 :*** {STRING} 已更改姓名为 {STRING}
STR_NETWORK_MESSAGE_GIVE_MONEY                                  :*** {STRING} 给予 {1:STRING} {2:CURRENCY_LONG}
STR_NETWORK_MESSAGE_SERVER_SHUTDOWN                             :{WHITE}服务器关闭了进程
STR_NETWORK_MESSAGE_SERVER_REBOOT                               :{WHITE}服务器正在重新启动。{}请等待……
STR_NETWORK_MESSAGE_KICKED                                      :*** {STRING} 被踢出服务器。原因：({STRING})

STR_NETWORK_ERROR_COORDINATOR_REGISTRATION_FAILED               :{WHITE}服务器注册失败
STR_NETWORK_ERROR_COORDINATOR_ISOLATED                          :{WHITE}您的服务器不允许远程连接
STR_NETWORK_ERROR_COORDINATOR_ISOLATED_DETAIL                   :{BLACK}其他玩家将无法连接你的服务器

# Content downloading window
STR_CONTENT_TITLE                                               :{WHITE}下载内容
STR_CONTENT_TYPE_CAPTION                                        :{BLACK}类型
STR_CONTENT_TYPE_CAPTION_TOOLTIP                                :{BLACK}扩展包类型
STR_CONTENT_NAME_CAPTION                                        :{BLACK}名称
STR_CONTENT_NAME_CAPTION_TOOLTIP                                :{BLACK}内容名称
STR_CONTENT_MATRIX_TOOLTIP                                      :{BLACK}单击一行以查看详情{}单击复选框选择下载
STR_CONTENT_SELECT_ALL_CAPTION                                  :{BLACK}全选
STR_CONTENT_SELECT_ALL_CAPTION_TOOLTIP                          :{BLACK}选定所有扩展包
STR_CONTENT_SELECT_UPDATES_CAPTION                              :{BLACK}选择升级
STR_CONTENT_SELECT_UPDATES_CAPTION_TOOLTIP                      :{BLACK}更新所有已下载的扩展包
STR_CONTENT_UNSELECT_ALL_CAPTION                                :{BLACK}取消全选
STR_CONTENT_UNSELECT_ALL_CAPTION_TOOLTIP                        :{BLACK}取消全部选择
STR_CONTENT_SEARCH_EXTERNAL                                     :{BLACK}搜索整个网络
STR_CONTENT_SEARCH_EXTERNAL_TOOLTIP                             :{BLACK}在与OpenTTD没有联系的网站搜寻没有纳入OpenTTD內容服务的內容
STR_CONTENT_SEARCH_EXTERNAL_DISCLAIMER_CAPTION                  :{WHITE}正在离开游戏！
STR_CONTENT_SEARCH_EXTERNAL_DISCLAIMER                          :{WHITE}在外部网站下载內容的规则及条款可能跟OpenTTD引用的规则及条款不同。{}您需要参照有关网站以取得在OpenTTD安装有关內容的资讯。{}您要継续吗？
STR_CONTENT_FILTER_TITLE                                        :{BLACK}标签/名称过滤器
STR_CONTENT_OPEN_URL                                            :{BLACK}查看主页
STR_CONTENT_OPEN_URL_TOOLTIP                                    :{BLACK}打开该扩展包主页
STR_CONTENT_DOWNLOAD_CAPTION                                    :{BLACK}下载
STR_CONTENT_DOWNLOAD_CAPTION_TOOLTIP                            :{BLACK}下载选定的内容
STR_CONTENT_TOTAL_DOWNLOAD_SIZE                                 :{SILVER}总计下载大小: {WHITE}{BYTES}
STR_CONTENT_DETAIL_TITLE                                        :{SILVER}扩展包信息
STR_CONTENT_DETAIL_SUBTITLE_UNSELECTED                          :{SILVER}您尚未选择下载该扩展包
STR_CONTENT_DETAIL_SUBTITLE_SELECTED                            :{SILVER}您已选择需要下载的扩展包
STR_CONTENT_DETAIL_SUBTITLE_AUTOSELECTED                        :{SILVER}此依存组件已被选择下载。
STR_CONTENT_DETAIL_SUBTITLE_ALREADY_HERE                        :{SILVER}您已经下载过该扩展包
STR_CONTENT_DETAIL_SUBTITLE_DOES_NOT_EXIST                      :{SILVER}该扩展包无法识别，OpenTTD无法下载该扩展包
STR_CONTENT_DETAIL_UPDATE                                       :{SILVER}该扩展包将会替换到当前使用的 {STRING}
STR_CONTENT_DETAIL_NAME                                         :{SILVER}名称: {WHITE}{STRING}
STR_CONTENT_DETAIL_VERSION                                      :{SILVER}版本: {WHITE}{STRING}
STR_CONTENT_DETAIL_DESCRIPTION                                  :{SILVER}描述: {WHITE}{STRING}
STR_CONTENT_DETAIL_URL                                          :{SILVER}链接: {WHITE}{STRING}
STR_CONTENT_DETAIL_TYPE                                         :{SILVER}类型: {WHITE}{STRING}
STR_CONTENT_DETAIL_FILESIZE                                     :{SILVER}大小: {WHITE}{BYTES}
STR_CONTENT_DETAIL_SELECTED_BECAUSE_OF                          :{SILVER}按 {WHITE}{STRING} 选择
STR_CONTENT_DETAIL_DEPENDENCIES                                 :{SILVER}依存： {WHITE}{STRING}
STR_CONTENT_DETAIL_TAGS                                         :{SILVER}标签: {WHITE}{STRING}
STR_CONTENT_NO_ZLIB                                             :{WHITE}OpenTTD 未装载 "zlib" 支持模块 ...
STR_CONTENT_NO_ZLIB_SUB                                         :{WHITE}... 无法下载zlib内容!

# Order of these is important!
STR_CONTENT_TYPE_BASE_GRAPHICS                                  :基本GRF
STR_CONTENT_TYPE_NEWGRF                                         :NewGRF
STR_CONTENT_TYPE_AI                                             :AI
STR_CONTENT_TYPE_AI_LIBRARY                                     :AI 库
STR_CONTENT_TYPE_SCENARIO                                       :场景
STR_CONTENT_TYPE_HEIGHTMAP                                      :高度图
STR_CONTENT_TYPE_BASE_SOUNDS                                    :基本音效
STR_CONTENT_TYPE_BASE_MUSIC                                     :基本音乐
STR_CONTENT_TYPE_GAME_SCRIPT                                    :游戏脚本
STR_CONTENT_TYPE_GS_LIBRARY                                     :脚本库

# Content downloading progress window
STR_CONTENT_DOWNLOAD_TITLE                                      :{WHITE}下载中...
STR_CONTENT_DOWNLOAD_INITIALISE                                 :{WHITE}正在发送请求...
STR_CONTENT_DOWNLOAD_FILE                                       :{WHITE}正在下载 {STRING} ({NUM} / {NUM})
STR_CONTENT_DOWNLOAD_COMPLETE                                   :{WHITE}下载完毕
STR_CONTENT_DOWNLOAD_PROGRESS_SIZE                              :{WHITE}已下载 {BYTES} / {BYTES} ({NUM} %)

# Content downloading error messages
STR_CONTENT_ERROR_COULD_NOT_CONNECT                             :{WHITE}无法链接到下载服务器...
STR_CONTENT_ERROR_COULD_NOT_DOWNLOAD                            :{WHITE}下载失败...
STR_CONTENT_ERROR_COULD_NOT_DOWNLOAD_CONNECTION_LOST            :{WHITE}... 链接丢失
STR_CONTENT_ERROR_COULD_NOT_DOWNLOAD_FILE_NOT_WRITABLE          :{WHITE}... 文件无法写入
STR_CONTENT_ERROR_COULD_NOT_EXTRACT                             :{WHITE}无法解压该扩展包

STR_MISSING_GRAPHICS_SET_CAPTION                                :{WHITE}缺失图形组
STR_MISSING_GRAPHICS_SET_MESSAGE                                :{BLACK}OpenTTD 需要基础图形组用以绘制界面。您是否希望 OpenTTD 下载并安装以下图形组？
STR_MISSING_GRAPHICS_YES_DOWNLOAD                               :{BLACK}好，开始下载
STR_MISSING_GRAPHICS_NO_QUIT                                    :{BLACK}不，退出OpenTTD

STR_MISSING_GRAPHICS_ERROR_TITLE                                :{WHITE}下载失败
STR_MISSING_GRAPHICS_ERROR                                      :{BLACK}下载图形组失败。{}请手动下载图形组。
STR_MISSING_GRAPHICS_ERROR_QUIT                                 :{BLACK}退出 OpenTTD

# Transparency settings window
STR_TRANSPARENCY_CAPTION                                        :{WHITE}透明选项
STR_TRANSPARENT_SIGNS_TOOLTIP                                   :{BLACK}调整标志是否为透明{}CTRL+点击 锁定
STR_TRANSPARENT_TREES_TOOLTIP                                   :{BLACK}调整树木是否为透明{}CTRL+点击 锁定
STR_TRANSPARENT_HOUSES_TOOLTIP                                  :{BLACK}调整建筑是否为透明{}CTRL+点击 锁定
STR_TRANSPARENT_INDUSTRIES_TOOLTIP                              :{BLACK}调整工业设施是否为透明{}CTRL+点击 锁定
STR_TRANSPARENT_BUILDINGS_TOOLTIP                               :{BLACK}调整车站、码头及路点等是否为透明{}CTRL+点击 锁定
STR_TRANSPARENT_BRIDGES_TOOLTIP                                 :{BLACK}调整桥梁是否为透明{}CTRL+点击 锁定
STR_TRANSPARENT_STRUCTURES_TOOLTIP                              :{BLACK}调整灯塔及信号发射塔是否为透明{}CTRL+点击 锁定
STR_TRANSPARENT_CATENARY_TOOLTIP                                :{BLACK}调整电气铁路电线是否为透明{}CTRL+点击 锁定
STR_TRANSPARENT_LOADING_TOOLTIP                                 :{BLACK}调整装载进度显示是否为透明{}CTRL+点击 锁定
STR_TRANSPARENT_INVISIBLE_TOOLTIP                               :{BLACK}选择设置为：不显示或透明

# Linkgraph legend window
STR_LINKGRAPH_LEGEND_CAPTION                                    :{BLACK}客货流图标
STR_LINKGRAPH_LEGEND_ALL                                        :{BLACK}全部
STR_LINKGRAPH_LEGEND_NONE                                       :{BLACK}无
STR_LINKGRAPH_LEGEND_SELECT_COMPANIES                           :{BLACK}选择要查看的公司
STR_LINKGRAPH_LEGEND_COMPANY_TOOLTIP                            :{BLACK}{STRING}{}{COMPANY}

# Linkgraph legend window and linkgraph legend in smallmap
STR_LINKGRAPH_LEGEND_UNUSED                                     :{TINY_FONT}{BLACK}空跑
STR_LINKGRAPH_LEGEND_SATURATED                                  :{TINY_FONT}{BLACK}饱和
STR_LINKGRAPH_LEGEND_OVERLOADED                                 :{TINY_FONT}{BLACK}超载

# Base for station construction window(s)
STR_STATION_BUILD_COVERAGE_AREA_TITLE                           :{BLACK}显示覆盖区域
STR_STATION_BUILD_COVERAGE_OFF                                  :{BLACK}关闭
STR_STATION_BUILD_COVERAGE_ON                                   :{BLACK}开启
STR_STATION_BUILD_COVERAGE_AREA_OFF_TOOLTIP                     :{BLACK}不显示覆盖的区域
STR_STATION_BUILD_COVERAGE_AREA_ON_TOOLTIP                      :{BLACK}显示可以覆盖的区域
STR_STATION_BUILD_ACCEPTS_CARGO                                 :{BLACK}接受：{GOLD}{CARGO_LIST}
STR_STATION_BUILD_SUPPLIES_CARGO                                :{BLACK}供给: {GOLD}{CARGO_LIST}

# Join station window
STR_JOIN_STATION_CAPTION                                        :{WHITE}合并车站
STR_JOIN_STATION_CREATE_SPLITTED_STATION                        :{YELLOW}建造分体车站

STR_JOIN_WAYPOINT_CAPTION                                       :{WHITE}合并路点
STR_JOIN_WAYPOINT_CREATE_SPLITTED_WAYPOINT                      :{YELLOW}建造分体路点

# Generic toolbar
STR_TOOLBAR_DISABLED_NO_VEHICLE_AVAILABLE                       :{BLACK}已禁用，由于现在没有可用于该基础设施的车辆

# Rail construction toolbar
STR_RAIL_TOOLBAR_RAILROAD_CONSTRUCTION_CAPTION                  :铁路建设
STR_RAIL_TOOLBAR_ELRAIL_CONSTRUCTION_CAPTION                    :电气化铁路建设
STR_RAIL_TOOLBAR_MONORAIL_CONSTRUCTION_CAPTION                  :单轨铁路建设
STR_RAIL_TOOLBAR_MAGLEV_CONSTRUCTION_CAPTION                    :磁悬浮铁路建设

STR_RAIL_TOOLBAR_TOOLTIP_BUILD_RAILROAD_TRACK                   :{BLACK}建设轨道。按住 Ctrl 键切换建设/移除轨道。按住 Shift 键显示预计费用。
STR_RAIL_TOOLBAR_TOOLTIP_BUILD_AUTORAIL                         :{BLACK}使用多向路轨工具铺设轨道。按住 Ctrl 键切换建设/移除轨道。按住 Shift 键显示预计费用。
STR_RAIL_TOOLBAR_TOOLTIP_BUILD_TRAIN_DEPOT_FOR_BUILDING         :{BLACK}建设列车车库（可以购买或维护列车）按住 Shift 键显示预计费用。
STR_RAIL_TOOLBAR_TOOLTIP_CONVERT_RAIL_TO_WAYPOINT               :{BLACK}将铁路变为路点。按住 Ctrl 键允许合并路点。按住 Shift 键显示预计费用。
STR_RAIL_TOOLBAR_TOOLTIP_BUILD_RAILROAD_STATION                 :{BLACK}建设火车站。按住 Ctrl 键允许合并站台。按住 Shift 键显示预计费用。
STR_RAIL_TOOLBAR_TOOLTIP_BUILD_RAILROAD_SIGNALS                 :{BLACK}建造铁路信号。{} 按住 Ctrl 键点选铁路，系统会切换悬臂式/电子式信号灯，或者更改被点选信号灯的种类{} 在一段直线铁路上拖拽，系统会依照设置的信号间距，沿铁路建立信号灯。如果按住 Ctrl 键拖拽，系统会建造信号灯至拖拽方向前的下一个道岔{} 如果按住 Shift 键点击铁路或在铁路上拖拽，系统会显示建置成本但不设置信号灯{} 如果按住 Ctrl 键点击此键，系统会切换信号灯选择窗口的显示状态
STR_RAIL_TOOLBAR_TOOLTIP_BUILD_RAILROAD_BRIDGE                  :{BLACK}建设铁路桥梁。按住 Shift 键显示预计费用。
STR_RAIL_TOOLBAR_TOOLTIP_BUILD_RAILROAD_TUNNEL                  :{BLACK}建设铁路隧道。按住 Shift 键显示预计费用。
STR_RAIL_TOOLBAR_TOOLTIP_TOGGLE_BUILD_REMOVE_FOR                :{BLACK}切换建设/拆除轨道、信号灯、路点和车站。按住 Ctrl 键可在移除路点和车站时同时移除轨道。
STR_RAIL_TOOLBAR_TOOLTIP_CONVERT_RAIL                           :{BLACK}转换/升级 铁路类型。按住 Shift 键显示预计费用。

STR_RAIL_NAME_RAILROAD                                          :铁路
STR_RAIL_NAME_ELRAIL                                            :电气化铁路
STR_RAIL_NAME_MONORAIL                                          :单轨铁路
STR_RAIL_NAME_MAGLEV                                            :磁悬浮铁路

# Rail depot construction window
STR_BUILD_DEPOT_TRAIN_ORIENTATION_CAPTION                       :{WHITE}列车车库方向
STR_BUILD_DEPOT_TRAIN_ORIENTATION_TOOLTIP                       :{BLACK}选择列车车库的方向

# Rail waypoint construction window
STR_WAYPOINT_CAPTION                                            :{WHITE}路点
STR_WAYPOINT_GRAPHICS_TOOLTIP                                   :{BLACK}选择路点类型

# Rail station construction window
STR_STATION_BUILD_RAIL_CAPTION                                  :{WHITE}火车站选单
STR_STATION_BUILD_ORIENTATION                                   :{BLACK}方向
STR_STATION_BUILD_RAILROAD_ORIENTATION_TOOLTIP                  :{BLACK}选择火车站的方向
STR_STATION_BUILD_NUMBER_OF_TRACKS                              :{BLACK}轨道数量
STR_STATION_BUILD_NUMBER_OF_TRACKS_TOOLTIP                      :{BLACK}选择车站站台的数量
STR_STATION_BUILD_PLATFORM_LENGTH                               :{BLACK}站台长度
STR_STATION_BUILD_PLATFORM_LENGTH_TOOLTIP                       :{BLACK}选择车站站台的长度
STR_STATION_BUILD_DRAG_DROP                                     :{BLACK}拖动模式
STR_STATION_BUILD_DRAG_DROP_TOOLTIP                             :{BLACK}使用拖动模式建设车站

STR_STATION_BUILD_STATION_CLASS_TOOLTIP                         :{BLACK}选择一个要显示车站类型
STR_STATION_BUILD_STATION_TYPE_TOOLTIP                          :{BLACK}选择要建造的车站类型

STR_STATION_CLASS_DFLT                                          :默认车站
STR_STATION_CLASS_WAYP                                          :路标

# Signal window
STR_BUILD_SIGNAL_CAPTION                                        :{WHITE}信号灯
STR_BUILD_SIGNAL_SEMAPHORE_NORM_TOOLTIP                         :{BLACK}通过信号灯（悬臂）{}是最基本的信号灯，只允许一列车进入该信号灯以后的区间
STR_BUILD_SIGNAL_SEMAPHORE_ENTRY_TOOLTIP                        :{BLACK}入口信号灯（悬臂）{}在下一轨道区间上至少有一个出口信号灯是绿色时此信号亮绿灯,否则亮红灯
STR_BUILD_SIGNAL_SEMAPHORE_EXIT_TOOLTIP                         :{BLACK}出口信号灯（悬臂）{}信号显示条件与通过信号灯相同,但是它的状态可以触发入口及复合信号灯
STR_BUILD_SIGNAL_SEMAPHORE_COMBO_TOOLTIP                        :{BLACK}复合信号灯（悬臂）{}复合信号灯是入口和出口信号灯的组合,这样允许建立大型“树状”预警信号灯系统
STR_BUILD_SIGNAL_SEMAPHORE_PBS_TOOLTIP                          :{BLACK}路径信号灯（悬臂）{}路径信号灯为列车预留一条到安全停车位的路径，而其它路径仍然可以使用，从而允许一列以上的列车同时进入一个信号区间
STR_BUILD_SIGNAL_SEMAPHORE_PBS_OWAY_TOOLTIP                     :{BLACK}单向路径信号灯（悬臂）{}路径信号灯为列车预留一条到安全停车位的路径，而其它路径仍然可以使用，从而允许一列以上的列车同时进入一个信号区间
STR_BUILD_SIGNAL_ELECTRIC_NORM_TOOLTIP                          :{BLACK}通过信号灯（电子）{}是最基本的信号灯，只允许一列车进入该信号灯以后的区间
STR_BUILD_SIGNAL_ELECTRIC_ENTRY_TOOLTIP                         :{BLACK}入口信号灯（电子）{}当下一轨道区间至少有一个出口信号灯是绿色时,此信号灯亮绿灯,否则亮红灯
STR_BUILD_SIGNAL_ELECTRIC_EXIT_TOOLTIP                          :{BLACK}出口信号灯（电子){}信号显示条件与通过信号灯相同,但是它的状态可以触发入口及复合信号灯
STR_BUILD_SIGNAL_ELECTRIC_COMBO_TOOLTIP                         :{BLACK}复合信号（电子）{}复合信号灯是入口和出口信号灯的组合,这样允许建立大型“树状”预警信号灯系统
STR_BUILD_SIGNAL_ELECTRIC_PBS_TOOLTIP                           :{BLACK}路径信号灯（电子）{}路径信号灯为列车预留一条到安全停车位的路径，而其它路径仍然可以使用，从而允许一列以上的列车同时进入一个信号区间
STR_BUILD_SIGNAL_ELECTRIC_PBS_OWAY_TOOLTIP                      :{BLACK}单向路径信号灯（电子）{}路径信号灯为列车预留一条到安全停车位的路径，而其它路径仍然可以使用，从而允许一列以上的列车同时进入一个信号区间
STR_BUILD_SIGNAL_CONVERT_TOOLTIP                                :{BLACK}信号灯转换工具{}按下此按钮，可以将已经存在的信号灯转化为选择的信号灯类型，按下CTRL键盘再点击，可以在电子和悬臂型之间转换
STR_BUILD_SIGNAL_DRAG_SIGNALS_DENSITY_TOOLTIP                   :{BLACK}拖拽布置信号灯的间隔距离
STR_BUILD_SIGNAL_DRAG_SIGNALS_DENSITY_DECREASE_TOOLTIP          :{BLACK}减少拖拽布置信号灯的间隔距离
STR_BUILD_SIGNAL_DRAG_SIGNALS_DENSITY_INCREASE_TOOLTIP          :{BLACK}增加拖拽布置信号灯的间隔距离

# Bridge selection window
STR_SELECT_RAIL_BRIDGE_CAPTION                                  :{WHITE}选择铁路桥
STR_SELECT_ROAD_BRIDGE_CAPTION                                  :{WHITE}选择公路桥梁
STR_SELECT_BRIDGE_SELECTION_TOOLTIP                             :{BLACK}选择桥梁 - 点击选择喜欢的桥梁进行建设
STR_SELECT_BRIDGE_INFO                                          :{GOLD}{STRING}，{} {VELOCITY} {WHITE}{CURRENCY_LONG}
STR_SELECT_BRIDGE_SCENEDIT_INFO                                 :{GOLD}{STRING},{} {VELOCITY}
STR_BRIDGE_NAME_SUSPENSION_STEEL                                :钢制悬索
STR_BRIDGE_NAME_GIRDER_STEEL                                    :钢制桁桥
STR_BRIDGE_NAME_CANTILEVER_STEEL                                :钢制悬臂
STR_BRIDGE_NAME_SUSPENSION_CONCRETE                             :混凝土悬索
STR_BRIDGE_NAME_WOODEN                                          :木制
STR_BRIDGE_NAME_CONCRETE                                        :混凝土
STR_BRIDGE_NAME_TUBULAR_STEEL                                   :钢制函梁
STR_BRIDGE_TUBULAR_SILICON                                      :硅制函梁


# Road construction toolbar
STR_ROAD_TOOLBAR_ROAD_CONSTRUCTION_CAPTION                      :{WHITE}道路建设
STR_ROAD_TOOLBAR_TRAM_CONSTRUCTION_CAPTION                      :{WHITE}电车建设
STR_ROAD_TOOLBAR_TOOLTIP_BUILD_ROAD_SECTION                     :{BLACK}建设道路。按住 Ctrl 键切换建设/移除道路。
STR_ROAD_TOOLBAR_TOOLTIP_BUILD_TRAMWAY_SECTION                  :{BLACK}建造电车轨道。按住 Ctrl 键切换建设/移除电车轨道。
STR_ROAD_TOOLBAR_TOOLTIP_BUILD_AUTOROAD                         :{BLACK}使用多向道路工具建设道路。按住 Ctrl 键切换建设/移除道路。
STR_ROAD_TOOLBAR_TOOLTIP_BUILD_AUTOTRAM                         :{BLACK}使用多向轨道工具建设电车轨道。按住 Ctrl 键切换建设/移除电车轨道。
STR_ROAD_TOOLBAR_TOOLTIP_BUILD_ROAD_VEHICLE_DEPOT               :{BLACK}建设汽车车库（可以购买或维护车辆）
STR_ROAD_TOOLBAR_TOOLTIP_BUILD_TRAM_VEHICLE_DEPOT               :{BLACK}建造电车车库（可以购买与维护车辆）
STR_ROAD_TOOLBAR_TOOLTIP_BUILD_BUS_STATION                      :{BLACK}建设公共汽车站。按住 Ctrl 键允许合并站台
STR_ROAD_TOOLBAR_TOOLTIP_BUILD_PASSENGER_TRAM_STATION           :{BLACK}建设客运电车站。按住 Ctrl 键允许合并站台
STR_ROAD_TOOLBAR_TOOLTIP_BUILD_TRUCK_LOADING_BAY                :{BLACK}建设汽车货场。按住 Ctrl 键允许合并站台
STR_ROAD_TOOLBAR_TOOLTIP_BUILD_CARGO_TRAM_STATION               :{BLACK}建设货运电车站。按住 Ctrl 键允许合并站台
STR_ROAD_TOOLBAR_TOOLTIP_TOGGLE_ONE_WAY_ROAD                    :{BLACK}选择是否建设单行道
STR_ROAD_TOOLBAR_TOOLTIP_BUILD_ROAD_BRIDGE                      :{BLACK}建设公路桥梁
STR_ROAD_TOOLBAR_TOOLTIP_BUILD_TRAMWAY_BRIDGE                   :{BLACK}建设电车桥梁
STR_ROAD_TOOLBAR_TOOLTIP_BUILD_ROAD_TUNNEL                      :{BLACK}建设公路隧道
STR_ROAD_TOOLBAR_TOOLTIP_BUILD_TRAMWAY_TUNNEL                   :{BLACK}建设电车隧道
STR_ROAD_TOOLBAR_TOOLTIP_TOGGLE_BUILD_REMOVE_FOR_ROAD           :{BLACK}建设/拆除 公路
STR_ROAD_TOOLBAR_TOOLTIP_TOGGLE_BUILD_REMOVE_FOR_TRAMWAYS       :{BLACK}建设/拆除 电车轨道
STR_ROAD_TOOLBAR_TOOLTIP_CONVERT_ROAD                           :{BLACK}转换/升级 公路类型。按住 Shift 键显示预计费用。
STR_ROAD_TOOLBAR_TOOLTIP_CONVERT_TRAM                           :转换/升级 电车道类型。按住 Shift 键显示预计费用。

STR_ROAD_NAME_ROAD                                              :路
STR_ROAD_NAME_TRAM                                              :电车轨道

# Road depot construction window
STR_BUILD_DEPOT_ROAD_ORIENTATION_CAPTION                        :{WHITE}汽车车库的方向……
STR_BUILD_DEPOT_ROAD_ORIENTATION_SELECT_TOOLTIP                 :{BLACK}选择汽车车库方向
STR_BUILD_DEPOT_TRAM_ORIENTATION_CAPTION                        :{WHITE}建设电车车库
STR_BUILD_DEPOT_TRAM_ORIENTATION_SELECT_TOOLTIP                 :{BLACK}选择电车车库方向

# Road vehicle station construction window
STR_STATION_BUILD_BUS_ORIENTATION                               :{WHITE}公共汽车站的方向
STR_STATION_BUILD_BUS_ORIENTATION_TOOLTIP                       :{BLACK}选择公共汽车站的方向
STR_STATION_BUILD_TRUCK_ORIENTATION                             :{WHITE}汽车货场的方向
STR_STATION_BUILD_TRUCK_ORIENTATION_TOOLTIP                     :{BLACK}选择汽车货场的方向
STR_STATION_BUILD_PASSENGER_TRAM_ORIENTATION                    :{WHITE}客运电车方向
STR_STATION_BUILD_PASSENGER_TRAM_ORIENTATION_TOOLTIP            :{BLACK}选择客运电车车站方向
STR_STATION_BUILD_CARGO_TRAM_ORIENTATION                        :{WHITE}货运电车方向
STR_STATION_BUILD_CARGO_TRAM_ORIENTATION_TOOLTIP                :{BLACK}选择货运电车车站方向

# Waterways toolbar (last two for SE only)
STR_WATERWAYS_TOOLBAR_CAPTION                                   :{WHITE}水运建设
STR_WATERWAYS_TOOLBAR_CAPTION_SE                                :{WHITE}水运
STR_WATERWAYS_TOOLBAR_BUILD_CANALS_TOOLTIP                      :{BLACK}修建运河
STR_WATERWAYS_TOOLBAR_BUILD_LOCKS_TOOLTIP                       :{BLACK}建设船闸，按住 Shift 键操作可以显示所需资金
STR_WATERWAYS_TOOLBAR_BUILD_DEPOT_TOOLTIP                       :{BLACK}建造船坞（可以购买或保养船只），按住 Shift 键操作可以显示所需资金
STR_WATERWAYS_TOOLBAR_BUILD_DOCK_TOOLTIP                        :{BLACK}建造码头。按住 Ctrl 键允许合并站台，按住 Shift 键操作可以显示所需资金
STR_WATERWAYS_TOOLBAR_BUOY_TOOLTIP                              :{BLACK}放置一个浮标，该浮标可以用作路点，按住 Shift 键操作可以显示所需资金
STR_WATERWAYS_TOOLBAR_BUILD_AQUEDUCT_TOOLTIP                    :{BLACK}建设水渠，按住 Shift 键操作可以显示所需资金
STR_WATERWAYS_TOOLBAR_CREATE_LAKE_TOOLTIP                       :{BLACK}修建运河{}当地形处于海平面时{}按住 Ctrl键 可以定义水域
STR_WATERWAYS_TOOLBAR_CREATE_RIVER_TOOLTIP                      :{BLACK}放置河流。按住Ctrl键选择对角线区域

# Ship depot construction window
STR_DEPOT_BUILD_SHIP_CAPTION                                    :{WHITE}船坞方向……
STR_DEPOT_BUILD_SHIP_ORIENTATION_TOOLTIP                        :{BLACK}选择船坞的方向

# Dock construction window
STR_STATION_BUILD_DOCK_CAPTION                                  :{WHITE}码头

# Airport toolbar
STR_TOOLBAR_AIRCRAFT_CAPTION                                    :{WHITE}机场
STR_TOOLBAR_AIRCRAFT_BUILD_AIRPORT_TOOLTIP                      :{BLACK}新建机场。按住 Ctrl 键允许合并站台，按住 Shift 键操作可以显示所需资金

# Airport construction window
STR_STATION_BUILD_AIRPORT_CAPTION                               :{WHITE}飞机场选单
STR_STATION_BUILD_AIRPORT_TOOLTIP                               :{BLACK}选择机场的大小和类型
STR_STATION_BUILD_AIRPORT_CLASS_LABEL                           :{BLACK}机场等级
STR_STATION_BUILD_AIRPORT_LAYOUT_NAME                           :{BLACK}配置 {NUM}

STR_AIRPORT_SMALL                                               :小型机场
STR_AIRPORT_CITY                                                :城市机场
STR_AIRPORT_METRO                                               :国内机场
STR_AIRPORT_INTERNATIONAL                                       :国际机场
STR_AIRPORT_COMMUTER                                            :通勤机场
STR_AIRPORT_INTERCONTINENTAL                                    :全球机场
STR_AIRPORT_HELIPORT                                            :直升机停机楼
STR_AIRPORT_HELIDEPOT                                           :直升机专用机场
STR_AIRPORT_HELISTATION                                         :直升机小型机场

STR_AIRPORT_CLASS_SMALL                                         :小型机场
STR_AIRPORT_CLASS_LARGE                                         :大型机场
STR_AIRPORT_CLASS_HUB                                           :空运枢纽
STR_AIRPORT_CLASS_HELIPORTS                                     :直升机机场

STR_STATION_BUILD_NOISE                                         :{BLACK}产生的噪音: {GOLD}{COMMA}

# Landscaping toolbar
STR_LANDSCAPING_TOOLBAR                                         :{WHITE}景观美化
STR_LANDSCAPING_TOOLTIP_LOWER_A_CORNER_OF_LAND                  :{BLACK}降低地块的一角
STR_LANDSCAPING_TOOLTIP_RAISE_A_CORNER_OF_LAND                  :{BLACK}升高地块的一角
STR_LANDSCAPING_LEVEL_LAND_TOOLTIP                              :{BLACK}拉平地面
STR_LANDSCAPING_TOOLTIP_PURCHASE_LAND                           :{BLACK}购买土地以备将来使用，按住 Shift 键操作可以显示所需资金

# Object construction window
STR_OBJECT_BUILD_CAPTION                                        :{WHITE}物体选单
STR_OBJECT_BUILD_TOOLTIP                                        :{BLACK}选择建设项目. 按住SHIFT键建设可以显示建设费用
STR_OBJECT_BUILD_CLASS_TOOLTIP                                  :{BLACK}选择要建造的物件类型
STR_OBJECT_BUILD_PREVIEW_TOOLTIP                                :{BLACK}物件预览
STR_OBJECT_BUILD_SIZE                                           :{BLACK}大小: {GOLD}{NUM} x {NUM} 瓦

STR_OBJECT_CLASS_LTHS                                           :灯塔
STR_OBJECT_CLASS_TRNS                                           :发射机

# Tree planting window (last eight for SE only)
STR_PLANT_TREE_CAPTION                                          :{WHITE}树木
STR_PLANT_TREE_TOOLTIP                                          :{BLACK}选择要种植的树木类型。如果格子内已经有树木，将种植随机类型的树木
STR_TREES_RANDOM_TYPE                                           :{BLACK}随机类型的树木
STR_TREES_RANDOM_TYPE_TOOLTIP                                   :{BLACK}种植随机类型的树木，按住 Shift 键可以显示所需资金
STR_TREES_RANDOM_TREES_BUTTON                                   :{BLACK}随机树木
STR_TREES_RANDOM_TREES_TOOLTIP                                  :{BLACK}随机地种植一些树木
STR_TREES_MODE_NORMAL_BUTTON                                    :{BLACK}正常
STR_TREES_MODE_NORMAL_TOOLTIP                                   :{BLACK}在地面上拖动以种植单个树木
STR_TREES_MODE_FOREST_SM_BUTTON                                 :{BLACK}树丛
STR_TREES_MODE_FOREST_SM_TOOLTIP                                :{BLACK}在地面上拖动以种植一些树木
STR_TREES_MODE_FOREST_LG_BUTTON                                 :{BLACK}森林
STR_TREES_MODE_FOREST_LG_TOOLTIP                                :{BLACK}在地面上拖动以种植大量树木

# Land generation window (SE)
STR_TERRAFORM_TOOLBAR_LAND_GENERATION_CAPTION                   :{WHITE}生成土地
STR_TERRAFORM_TOOLTIP_PLACE_ROCKY_AREAS_ON_LANDSCAPE            :{BLACK}在地图上设置岩石区域
STR_TERRAFORM_TOOLTIP_DEFINE_DESERT_AREA                        :{BLACK}划出沙漠区域.{}按住 Ctrl键 可以移除沙漠区域
STR_TERRAFORM_TOOLTIP_INCREASE_SIZE_OF_LAND_AREA                :{BLACK}增加要升高/降低的土地面积
STR_TERRAFORM_TOOLTIP_DECREASE_SIZE_OF_LAND_AREA                :{BLACK}减少要升高/降低的土地面积
STR_TERRAFORM_TOOLTIP_GENERATE_RANDOM_LAND                      :{BLACK}随机生成土地
STR_TERRAFORM_SE_NEW_WORLD                                      :{BLACK}创建新的场景
STR_TERRAFORM_RESET_LANDSCAPE                                   :{BLACK}重置景观
STR_TERRAFORM_RESET_LANDSCAPE_TOOLTIP                           :{BLACK}清除地图上所有由玩家拥有的财产

STR_QUERY_RESET_LANDSCAPE_CAPTION                               :{WHITE}重置景观
STR_RESET_LANDSCAPE_CONFIRMATION_TEXT                           :{WHITE}你确定要清除所有由玩家拥有的财产吗？

# Town generation window (SE)
STR_FOUND_TOWN_CAPTION                                          :{WHITE}生成城镇
STR_FOUND_TOWN_NEW_TOWN_BUTTON                                  :{BLACK}新建城镇
STR_FOUND_TOWN_NEW_TOWN_TOOLTIP                                 :{BLACK}在指定位置建设新的城镇，按住 Shift 键单击可以显示所需资金
STR_FOUND_TOWN_RANDOM_TOWN_BUTTON                               :{BLACK}随机城镇
STR_FOUND_TOWN_RANDOM_TOWN_TOOLTIP                              :{BLACK}随机新增一个城镇
STR_FOUND_TOWN_MANY_RANDOM_TOWNS                                :{BLACK}大量随机城镇
STR_FOUND_TOWN_RANDOM_TOWNS_TOOLTIP                             :{BLACK}在地图上随机创建大量城镇

STR_FOUND_TOWN_NAME_TITLE                                       :{YELLOW}城镇名称：
STR_FOUND_TOWN_NAME_EDITOR_TITLE                                :{BLACK}输入城镇名称
STR_FOUND_TOWN_NAME_EDITOR_HELP                                 :{BLACK}点击这里输入城镇名称
STR_FOUND_TOWN_NAME_RANDOM_BUTTON                               :{BLACK}随机名称
STR_FOUND_TOWN_NAME_RANDOM_TOOLTIP                              :{BLACK}重新随机生成城镇名称

STR_FOUND_TOWN_INITIAL_SIZE_TITLE                               :{YELLOW}城镇规模：
STR_FOUND_TOWN_INITIAL_SIZE_SMALL_BUTTON                        :{BLACK}小
STR_FOUND_TOWN_INITIAL_SIZE_MEDIUM_BUTTON                       :{BLACK}中
STR_FOUND_TOWN_INITIAL_SIZE_LARGE_BUTTON                        :{BLACK}大
STR_FOUND_TOWN_SIZE_RANDOM                                      :{BLACK}随机
STR_FOUND_TOWN_INITIAL_SIZE_TOOLTIP                             :{BLACK}选择城镇规模
STR_FOUND_TOWN_CITY                                             :{BLACK}城市
STR_FOUND_TOWN_CITY_TOOLTIP                                     :{BLACK}城市增长速度高于一般城镇{}它们建立时规模更大

STR_FOUND_TOWN_ROAD_LAYOUT                                      :{YELLOW}城镇道路布局：
STR_FOUND_TOWN_SELECT_TOWN_ROAD_LAYOUT                          :{BLACK}为此城镇选择使用的道路布局
STR_FOUND_TOWN_SELECT_LAYOUT_ORIGINAL                           :{BLACK}原版
STR_FOUND_TOWN_SELECT_LAYOUT_BETTER_ROADS                       :{BLACK}改良
STR_FOUND_TOWN_SELECT_LAYOUT_2X2_GRID                           :{BLACK}2x2 网格
STR_FOUND_TOWN_SELECT_LAYOUT_3X3_GRID                           :{BLACK}3x3 网格
STR_FOUND_TOWN_SELECT_LAYOUT_RANDOM                             :{BLACK}随机

# Fund new industry window
STR_FUND_INDUSTRY_CAPTION                                       :{WHITE}建设新的工业设施
STR_FUND_INDUSTRY_SELECTION_TOOLTIP                             :{BLACK}请选择工业设施
STR_FUND_INDUSTRY_MANY_RANDOM_INDUSTRIES                        :{BLACK}生成随机工业
STR_FUND_INDUSTRY_MANY_RANDOM_INDUSTRIES_TOOLTIP                :{BLACK}在地图上创建大量随机的工业设施
STR_FUND_INDUSTRY_MANY_RANDOM_INDUSTRIES_CAPTION                :{WHITE}生成随机工业
STR_FUND_INDUSTRY_MANY_RANDOM_INDUSTRIES_QUERY                  :{YELLOW}你确定要生成大量随机工业吗？
STR_FUND_INDUSTRY_INDUSTRY_BUILD_COST                           :{BLACK}费用：{YELLOW}{CURRENCY_LONG}
STR_FUND_INDUSTRY_PROSPECT_NEW_INDUSTRY                         :{BLACK}勘探
STR_FUND_INDUSTRY_BUILD_NEW_INDUSTRY                            :{BLACK}建设
STR_FUND_INDUSTRY_FUND_NEW_INDUSTRY                             :{BLACK}建设
STR_FUND_INDUSTRY_REMOVE_ALL_INDUSTRIES                         :{BLACK}移除所有工业
STR_FUND_INDUSTRY_REMOVE_ALL_INDUSTRIES_TOOLTIP                 :{BLACK}移除当前地图上所有工业
STR_FUND_INDUSTRY_REMOVE_ALL_INDUSTRIES_CAPTION                 :{WHITE}移除所有工业
STR_FUND_INDUSTRY_REMOVE_ALL_INDUSTRIES_QUERY                   :{YELLOW}你确定要清除所有工业吗？

# Industry cargoes window
STR_INDUSTRY_CARGOES_INDUSTRY_CAPTION                           :{WHITE}{STRING} 的产业链
STR_INDUSTRY_CARGOES_CARGO_CAPTION                              :{WHITE}{STRING} 的产业链
STR_INDUSTRY_CARGOES_PRODUCERS                                  :{WHITE}供应商
STR_INDUSTRY_CARGOES_CUSTOMERS                                  :{WHITE}采购商
STR_INDUSTRY_CARGOES_HOUSES                                     :{WHITE}房屋
STR_INDUSTRY_CARGOES_INDUSTRY_TOOLTIP                           :{BLACK}点击查看上下游产业链
STR_INDUSTRY_CARGOES_CARGO_TOOLTIP                              :{BLACK}{STRING}{}点该货物可显示其上下游工业
STR_INDUSTRY_DISPLAY_CHAIN                                      :{BLACK}显示产业链
STR_INDUSTRY_DISPLAY_CHAIN_TOOLTIP                              :{BLACK}显示货物的上下游工业
STR_INDUSTRY_CARGOES_NOTIFY_SMALLMAP                            :{BLACK}在缩略地图显示
STR_INDUSTRY_CARGOES_NOTIFY_SMALLMAP_TOOLTIP                    :{BLACK}将该产业链的工业显示在缩略地图中
STR_INDUSTRY_CARGOES_SELECT_CARGO                               :{BLACK}选择货物
STR_INDUSTRY_CARGOES_SELECT_CARGO_TOOLTIP                       :{BLACK}选择需要显示的货物
STR_INDUSTRY_CARGOES_SELECT_INDUSTRY                            :{BLACK}选择工业
STR_INDUSTRY_CARGOES_SELECT_INDUSTRY_TOOLTIP                    :{BLACK}选择需要显示的工业

# Land area window
STR_LAND_AREA_INFORMATION_CAPTION                               :{WHITE}地块信息
STR_LAND_AREA_INFORMATION_LOCATION_TOOLTIP                      :{BLACK}将屏幕中心移动到地块所在的位置。单击的同时按住Ctrl会在新视点中显示地块位置
STR_LAND_AREA_INFORMATION_COST_TO_CLEAR_N_A                     :{BLACK}清除费用：{LTBLUE}N/A 不能清除
STR_LAND_AREA_INFORMATION_COST_TO_CLEAR                         :{BLACK}清除费用：{RED}{CURRENCY_LONG}
STR_LAND_AREA_INFORMATION_REVENUE_WHEN_CLEARED                  :{BLACK}清除收入： {LTBLUE}{CURRENCY_LONG}
STR_LAND_AREA_INFORMATION_OWNER_N_A                             :无
STR_LAND_AREA_INFORMATION_OWNER                                 :{BLACK}产权所属：{LTBLUE}{STRING}
STR_LAND_AREA_INFORMATION_ROAD_OWNER                            :{BLACK}道路所属：{LTBLUE}{STRING}
STR_LAND_AREA_INFORMATION_TRAM_OWNER                            :{BLACK}有轨电车道路所属：{LTBLUE}{STRING}
STR_LAND_AREA_INFORMATION_RAIL_OWNER                            :{BLACK}铁路归属：{LTBLUE}{STRING}
STR_LAND_AREA_INFORMATION_LOCAL_AUTHORITY                       :{BLACK}地方政府：{LTBLUE}{STRING}
STR_LAND_AREA_INFORMATION_LOCAL_AUTHORITY_NONE                  :没有
STR_LAND_AREA_INFORMATION_LANDINFO_COORDS                       :{BLACK}坐标： {LTBLUE}{NUM} × {NUM} × {NUM} ({STRING})
STR_LAND_AREA_INFORMATION_BUILD_DATE                            :{BLACK}建造时间：{LTBLUE}{DATE_LONG}
STR_LAND_AREA_INFORMATION_STATION_CLASS                         :{BLACK}车站分类: {LTBLUE}{STRING}
STR_LAND_AREA_INFORMATION_STATION_TYPE                          :{BLACK}车站类型: {LTBLUE}{STRING}
STR_LAND_AREA_INFORMATION_AIRPORT_CLASS                         :{BLACK}飞机场分类: {LTBLUE}{STRING}
STR_LAND_AREA_INFORMATION_AIRPORT_NAME                          :{BLACK}飞机场名字: {LTBLUE}{STRING}
STR_LAND_AREA_INFORMATION_AIRPORTTILE_NAME                      :{BLACK}机场区域名称: {LTBLUE}{STRING}
STR_LAND_AREA_INFORMATION_NEWGRF_NAME                           :{BLACK}NewGRF: {LTBLUE}{STRING}
STR_LAND_AREA_INFORMATION_CARGO_ACCEPTED                        :{BLACK}接受货物：{LTBLUE}
STR_LAND_AREA_INFORMATION_CARGO_EIGHTS                          :({COMMA}/8 {STRING})
STR_LANG_AREA_INFORMATION_RAIL_TYPE                             :{BLACK}铁轨类型： {LTBLUE}{STRING}
STR_LANG_AREA_INFORMATION_ROAD_TYPE                             :{BLACK}道路类型：{LTBLUE}{STRING}
STR_LANG_AREA_INFORMATION_TRAM_TYPE                             :{BLACK}电车类型：{LTBLUE}{STRING}
STR_LANG_AREA_INFORMATION_RAIL_SPEED_LIMIT                      :{BLACK}轨道限速: {LTBLUE}{VELOCITY}
STR_LANG_AREA_INFORMATION_ROAD_SPEED_LIMIT                      :{BLACK}道路限速：{LTBLUE}{VELOCITY}
STR_LANG_AREA_INFORMATION_TRAM_SPEED_LIMIT                      :{BLACK}电车限速：{LTBLUE}{VELOCITY}

# Description of land area of different tiles
STR_LAI_CLEAR_DESCRIPTION_ROCKS                                 :岩石
STR_LAI_CLEAR_DESCRIPTION_ROUGH_LAND                            :荒地
STR_LAI_CLEAR_DESCRIPTION_BARE_LAND                             :土地
STR_LAI_CLEAR_DESCRIPTION_GRASS                                 :草地
STR_LAI_CLEAR_DESCRIPTION_FIELDS                                :田地
STR_LAI_CLEAR_DESCRIPTION_SNOW_COVERED_LAND                     :雪地
STR_LAI_CLEAR_DESCRIPTION_DESERT                                :沙漠

STR_LAI_RAIL_DESCRIPTION_TRACK                                  :铁路 轨道
STR_LAI_RAIL_DESCRIPTION_TRACK_WITH_NORMAL_SIGNALS              :有通过信号灯的铁路轨道
STR_LAI_RAIL_DESCRIPTION_TRACK_WITH_PRESIGNALS                  :有入口信号灯的铁路轨道
STR_LAI_RAIL_DESCRIPTION_TRACK_WITH_EXITSIGNALS                 :有出口信号灯的铁路轨道
STR_LAI_RAIL_DESCRIPTION_TRACK_WITH_COMBOSIGNALS                :有复合信号灯的铁路轨道
STR_LAI_RAIL_DESCRIPTION_TRACK_WITH_PBSSIGNALS                  :有路径信号灯的铁路轨道
STR_LAI_RAIL_DESCRIPTION_TRACK_WITH_NOENTRYSIGNALS              :有单向路径信号灯的铁路轨道
STR_LAI_RAIL_DESCRIPTION_TRACK_WITH_NORMAL_PRESIGNALS           :有通过信号灯和入口信号灯的铁路轨道
STR_LAI_RAIL_DESCRIPTION_TRACK_WITH_NORMAL_EXITSIGNALS          :有通过信号灯和出口信号灯的铁路轨道
STR_LAI_RAIL_DESCRIPTION_TRACK_WITH_NORMAL_COMBOSIGNALS         :有通过信号灯和复合信号灯的铁路轨道
STR_LAI_RAIL_DESCRIPTION_TRACK_WITH_NORMAL_PBSSIGNALS           :有通过信号灯和路径信号灯的铁路轨道
STR_LAI_RAIL_DESCRIPTION_TRACK_WITH_NORMAL_NOENTRYSIGNALS       :有通过信号灯和单向路径信号灯的铁路轨道
STR_LAI_RAIL_DESCRIPTION_TRACK_WITH_PRE_EXITSIGNALS             :有入口信号灯和出口信号灯的铁路轨道
STR_LAI_RAIL_DESCRIPTION_TRACK_WITH_PRE_COMBOSIGNALS            :有入口信号灯和复合信号灯的铁路轨道
STR_LAI_RAIL_DESCRIPTION_TRACK_WITH_PRE_PBSSIGNALS              :有入口信号灯和路径信号灯的铁路轨道
STR_LAI_RAIL_DESCRIPTION_TRACK_WITH_PRE_NOENTRYSIGNALS          :有入口信号灯和单向路径信号灯的铁路轨道
STR_LAI_RAIL_DESCRIPTION_TRACK_WITH_EXIT_COMBOSIGNALS           :有出口信号灯和复合信号灯的铁路轨道
STR_LAI_RAIL_DESCRIPTION_TRACK_WITH_EXIT_PBSSIGNALS             :有出口信号灯和路径信号灯的铁路轨道
STR_LAI_RAIL_DESCRIPTION_TRACK_WITH_EXIT_NOENTRYSIGNALS         :有出口信号灯和单向路径信号灯的铁路轨道
STR_LAI_RAIL_DESCRIPTION_TRACK_WITH_COMBO_PBSSIGNALS            :有复合信号灯和路径信号灯的铁路轨道
STR_LAI_RAIL_DESCRIPTION_TRACK_WITH_COMBO_NOENTRYSIGNALS        :有复合信号灯和单向路径信号灯的铁路轨道
STR_LAI_RAIL_DESCRIPTION_TRACK_WITH_PBS_NOENTRYSIGNALS          :有路径信号灯和单向路径信号灯的铁路轨道
STR_LAI_RAIL_DESCRIPTION_TRAIN_DEPOT                            :铁路列车车库

STR_LAI_ROAD_DESCRIPTION_ROAD                                   :公路
STR_LAI_ROAD_DESCRIPTION_ROAD_WITH_STREETLIGHTS                 :带路灯的公路
STR_LAI_ROAD_DESCRIPTION_TREE_LINED_ROAD                        :林荫公路
STR_LAI_ROAD_DESCRIPTION_ROAD_VEHICLE_DEPOT                     :汽车车库
STR_LAI_ROAD_DESCRIPTION_ROAD_RAIL_LEVEL_CROSSING               :公路铁路平交路口
STR_LAI_ROAD_DESCRIPTION_TRAMWAY                                :电车

# Houses come directly from their building names
STR_LAI_TOWN_INDUSTRY_DESCRIPTION_UNDER_CONSTRUCTION            :{STRING} (建设中)

STR_LAI_TREE_NAME_TREES                                         :树木
STR_LAI_TREE_NAME_RAINFOREST                                    :雨林
STR_LAI_TREE_NAME_CACTUS_PLANTS                                 :仙人掌

STR_LAI_STATION_DESCRIPTION_RAILROAD_STATION                    :火车站
STR_LAI_STATION_DESCRIPTION_AIRCRAFT_HANGAR                     :机库
STR_LAI_STATION_DESCRIPTION_AIRPORT                             :机场
STR_LAI_STATION_DESCRIPTION_TRUCK_LOADING_AREA                  :汽车货场
STR_LAI_STATION_DESCRIPTION_BUS_STATION                         :公共汽车站
STR_LAI_STATION_DESCRIPTION_SHIP_DOCK                           :码头
STR_LAI_STATION_DESCRIPTION_BUOY                                :浮标
STR_LAI_STATION_DESCRIPTION_WAYPOINT                            :路点

STR_LAI_WATER_DESCRIPTION_WATER                                 :水
STR_LAI_WATER_DESCRIPTION_CANAL                                 :运河
STR_LAI_WATER_DESCRIPTION_LOCK                                  :船闸
STR_LAI_WATER_DESCRIPTION_RIVER                                 :河
STR_LAI_WATER_DESCRIPTION_COAST_OR_RIVERBANK                    :海岸线或河岸
STR_LAI_WATER_DESCRIPTION_SHIP_DEPOT                            :船坞

# Industries come directly from their industry names

STR_LAI_TUNNEL_DESCRIPTION_RAILROAD                             :铁路隧道
STR_LAI_TUNNEL_DESCRIPTION_ROAD                                 :公路隧道

STR_LAI_BRIDGE_DESCRIPTION_RAIL_SUSPENSION_STEEL                :钢制悬索铁路桥
STR_LAI_BRIDGE_DESCRIPTION_RAIL_GIRDER_STEEL                    :钢制铁路桁桥
STR_LAI_BRIDGE_DESCRIPTION_RAIL_CANTILEVER_STEEL                :钢制悬臂铁路桥
STR_LAI_BRIDGE_DESCRIPTION_RAIL_SUSPENSION_CONCRETE             :钢筋混凝土悬索铁路桥
STR_LAI_BRIDGE_DESCRIPTION_RAIL_WOODEN                          :木制铁路桥
STR_LAI_BRIDGE_DESCRIPTION_RAIL_CONCRETE                        :混凝土铁路桥
STR_LAI_BRIDGE_DESCRIPTION_RAIL_TUBULAR_STEEL                   :函梁铁路桥

STR_LAI_BRIDGE_DESCRIPTION_ROAD_SUSPENSION_STEEL                :钢制悬索公路桥
STR_LAI_BRIDGE_DESCRIPTION_ROAD_GIRDER_STEEL                    :钢制公路桁桥
STR_LAI_BRIDGE_DESCRIPTION_ROAD_CANTILEVER_STEEL                :钢制悬臂公路桥
STR_LAI_BRIDGE_DESCRIPTION_ROAD_SUSPENSION_CONCRETE             :钢筋混凝土悬索公路桥
STR_LAI_BRIDGE_DESCRIPTION_ROAD_WOODEN                          :木制公路桥
STR_LAI_BRIDGE_DESCRIPTION_ROAD_CONCRETE                        :混凝土公路桥
STR_LAI_BRIDGE_DESCRIPTION_ROAD_TUBULAR_STEEL                   :函梁公路桥

STR_LAI_BRIDGE_DESCRIPTION_AQUEDUCT                             :水渠

STR_LAI_OBJECT_DESCRIPTION_TRANSMITTER                          :转播塔
STR_LAI_OBJECT_DESCRIPTION_LIGHTHOUSE                           :灯塔
STR_LAI_OBJECT_DESCRIPTION_COMPANY_HEADQUARTERS                 :公司总部
STR_LAI_OBJECT_DESCRIPTION_COMPANY_OWNED_LAND                   :公司属地

# About OpenTTD window
STR_ABOUT_OPENTTD                                               :{WHITE}关于 OpenTTD
STR_ABOUT_ORIGINAL_COPYRIGHT                                    :{BLACK}原始版权由 {COPYRIGHT} 1995 Chris Sawyer 所有，保留一切权力。
STR_ABOUT_VERSION                                               :{BLACK}OpenTTD 版本 {REV}
STR_ABOUT_COPYRIGHT_OPENTTD                                     :{BLACK}OpenTTD {COPYRIGHT} 2002-{STRING} OpenTTD 团队

# Framerate display window
STR_FRAMERATE_CAPTION                                           :{WHITE}帧率
STR_FRAMERATE_CAPTION_SMALL                                     :{STRING}{WHITE} ({DECIMAL}x)
STR_FRAMERATE_RATE_GAMELOOP                                     :{BLACK}模拟速率: {STRING}
STR_FRAMERATE_RATE_GAMELOOP_TOOLTIP                             :{BLACK}每秒仿真的游戏时刻数。
STR_FRAMERATE_RATE_BLITTER                                      :{BLACK}帧率：{STRING}
STR_FRAMERATE_RATE_BLITTER_TOOLTIP                              :{BLACK}每秒渲染更新的图像帧。
STR_FRAMERATE_SPEED_FACTOR                                      :{BLACK}当前游戏速度：{DECIMAL}x
STR_FRAMERATE_SPEED_FACTOR_TOOLTIP                              :{BLACK}当前游戏运行速度，与正常速度之比率
STR_FRAMERATE_CURRENT                                           :{WHITE}当前
STR_FRAMERATE_AVERAGE                                           :{WHITE}平均
STR_FRAMERATE_MEMORYUSE                                         :{WHITE}内存
STR_FRAMERATE_DATA_POINTS                                       :{BLACK}数据基于 {COMMA} 个采样
STR_FRAMERATE_MS_GOOD                                           :{LTBLUE}{DECIMAL} ms
STR_FRAMERATE_MS_WARN                                           :{YELLOW}{DECIMAL} ms
STR_FRAMERATE_MS_BAD                                            :{RED}{DECIMAL} ms
STR_FRAMERATE_FPS_GOOD                                          :{LTBLUE}{DECIMAL} fps
STR_FRAMERATE_FPS_WARN                                          :{YELLOW}{DECIMAL} fps
STR_FRAMERATE_FPS_BAD                                           :{RED}{DECIMAL} fps
STR_FRAMERATE_BYTES_GOOD                                        :{LTBLUE}{BYTES}
STR_FRAMERATE_BYTES_WARN                                        :{YELLOW}{BYTES}
STR_FRAMERATE_BYTES_BAD                                         :{RED}{BYTES}
STR_FRAMERATE_GRAPH_MILLISECONDS                                :{TINY_FONT}{COMMA} ms
STR_FRAMERATE_GRAPH_SECONDS                                     :{TINY_FONT}{COMMA} s
############ Leave those lines in this order!!
STR_FRAMERATE_GAMELOOP                                          :{BLACK}游戏周期总计：
STR_FRAMERATE_GL_ECONOMY                                        :{BLACK}  货物处理：
STR_FRAMERATE_GL_TRAINS                                         :{BLACK}  列车耗时：
STR_FRAMERATE_GL_ROADVEHS                                       :{BLACK}  道路车辆耗时：
STR_FRAMERATE_GL_SHIPS                                          :{BLACK}  船只耗时：
STR_FRAMERATE_GL_AIRCRAFT                                       :{BLACK}  飞机耗时：
STR_FRAMERATE_GL_LANDSCAPE                                      :{BLACK}  世界耗时：
STR_FRAMERATE_GL_LINKGRAPH                                      :{BLACK}  货物分配图延时：
STR_FRAMERATE_DRAWING                                           :{BLACK}图形渲染：
STR_FRAMERATE_DRAWING_VIEWPORTS                                 :{BLACK}  辅助视点：
STR_FRAMERATE_VIDEO                                             :{BLACK}视频输出：
STR_FRAMERATE_SOUND                                             :{BLACK}混响：
STR_FRAMERATE_ALLSCRIPTS                                        :{BLACK}  GS/AI 总计：
STR_FRAMERATE_GAMESCRIPT                                        :{BLACK}   游戏脚本：
STR_FRAMERATE_AI                                                :{BLACK}   AI {NUM} {STRING}
############ End of leave-in-this-order
############ Leave those lines in this order!!
STR_FRAMETIME_CAPTION_GAMELOOP                                  :游戏周期
STR_FRAMETIME_CAPTION_GL_ECONOMY                                :货物处理
STR_FRAMETIME_CAPTION_GL_TRAINS                                 :列车耗时
STR_FRAMETIME_CAPTION_GL_ROADVEHS                               :道路车辆耗时
STR_FRAMETIME_CAPTION_GL_SHIPS                                  :船只耗时
STR_FRAMETIME_CAPTION_GL_AIRCRAFT                               :飞机耗时
STR_FRAMETIME_CAPTION_GL_LANDSCAPE                              :世界耗时
STR_FRAMETIME_CAPTION_GL_LINKGRAPH                              :货物分配图延时
STR_FRAMETIME_CAPTION_DRAWING                                   :图形渲染
STR_FRAMETIME_CAPTION_DRAWING_VIEWPORTS                         :世界视点渲染
STR_FRAMETIME_CAPTION_VIDEO                                     :视频输出
STR_FRAMETIME_CAPTION_SOUND                                     :混响
STR_FRAMETIME_CAPTION_ALLSCRIPTS                                :GS/AI 脚本总计
STR_FRAMETIME_CAPTION_GAMESCRIPT                                :游戏脚本
STR_FRAMETIME_CAPTION_AI                                        :AI {NUM} {STRING}
############ End of leave-in-this-order


# Save/load game/scenario
STR_SAVELOAD_SAVE_CAPTION                                       :{WHITE}保存游戏
STR_SAVELOAD_LOAD_CAPTION                                       :{WHITE}读取存档
STR_SAVELOAD_SAVE_SCENARIO                                      :{WHITE}保存场景
STR_SAVELOAD_LOAD_SCENARIO                                      :{WHITE}读取场景
STR_SAVELOAD_LOAD_HEIGHTMAP                                     :{WHITE}读取地形图
STR_SAVELOAD_SAVE_HEIGHTMAP                                     :{WHITE}保存高度图
STR_SAVELOAD_HOME_BUTTON                                        :{BLACK}点击这里返回默认的游戏存档目录
STR_SAVELOAD_BYTES_FREE                                         :{BLACK}{BYTES} 可用
STR_SAVELOAD_LIST_TOOLTIP                                       :{BLACK}驱动器、目录和游戏存档列表
STR_SAVELOAD_EDITBOX_TOOLTIP                                    :{BLACK}保存当前游戏用的存档名字
STR_SAVELOAD_DELETE_BUTTON                                      :{BLACK}删除
STR_SAVELOAD_DELETE_TOOLTIP                                     :{BLACK}删除选定的游戏存档
STR_SAVELOAD_SAVE_BUTTON                                        :{BLACK}保存
STR_SAVELOAD_SAVE_TOOLTIP                                       :{BLACK}以选定的名字保存当前游戏
STR_SAVELOAD_LOAD_BUTTON                                        :{BLACK}载入
STR_SAVELOAD_LOAD_TOOLTIP                                       :{BLACK}载入所选
STR_SAVELOAD_LOAD_HEIGHTMAP_TOOLTIP                             :{BLACK}载入选定的高度图
STR_SAVELOAD_DETAIL_CAPTION                                     :{BLACK}游戏详情
STR_SAVELOAD_DETAIL_NOT_AVAILABLE                               :{BLACK}无可用信息
STR_SAVELOAD_DETAIL_COMPANY_INDEX                               :{SILVER}{COMMA}: {WHITE}{STRING}
STR_SAVELOAD_DETAIL_GRFSTATUS                                   :{SILVER}NewGRF: {WHITE}{STRING}
STR_SAVELOAD_FILTER_TITLE                                       :{BLACK}过滤字串：
STR_SAVELOAD_OVERWRITE_TITLE                                    :{WHITE}覆盖文件
STR_SAVELOAD_OVERWRITE_WARNING                                  :{YELLOW}你确定要覆盖已有文件吗？
STR_SAVELOAD_DIRECTORY                                          :{STRING} (目录)
STR_SAVELOAD_PARENT_DIRECTORY                                   :{STRING} (上级目录)

STR_SAVELOAD_OSKTITLE                                           :{BLACK}为存档命名

# World generation
STR_MAPGEN_WORLD_GENERATION_CAPTION                             :{WHITE}地图生成器
STR_MAPGEN_MAPSIZE                                              :{BLACK}地图规模：
STR_MAPGEN_MAPSIZE_TOOLTIP                                      :{BLACK}选择地图尺寸（单位：格）。可用的数值会略小。
STR_MAPGEN_BY                                                   :{BLACK}*
STR_MAPGEN_NUMBER_OF_TOWNS                                      :{BLACK}城镇数量：
STR_MAPGEN_DATE                                                 :{BLACK}日期:
STR_MAPGEN_NUMBER_OF_INDUSTRIES                                 :{BLACK}工业数量：
STR_MAPGEN_HEIGHTMAP_HEIGHT                                     :{BLACK}最高峰：
STR_MAPGEN_HEIGHTMAP_HEIGHT_UP                                  :{BLACK}提高最高峰的最大高度一格
STR_MAPGEN_HEIGHTMAP_HEIGHT_DOWN                                :{BLACK}降低最高峰的最大高度一格
STR_MAPGEN_SNOW_COVERAGE                                        :{BLACK}积雪覆盖率:
STR_MAPGEN_SNOW_COVERAGE_UP                                     :{BLACK}增加 10% 积雪覆盖率
STR_MAPGEN_SNOW_COVERAGE_DOWN                                   :{BLACK}减少 10% 积雪覆盖率
STR_MAPGEN_SNOW_COVERAGE_TEXT                                   :{BLACK}{NUM}%
STR_MAPGEN_DESERT_COVERAGE                                      :{BLACK}沙漠覆盖率：
STR_MAPGEN_DESERT_COVERAGE_UP                                   :{BLACK}增加 10% 沙漠覆盖率
STR_MAPGEN_DESERT_COVERAGE_DOWN                                 :{BLACK}减少 10% 沙漠覆盖率
STR_MAPGEN_DESERT_COVERAGE_TEXT                                 :{BLACK}{NUM}%
STR_MAPGEN_SNOW_LINE_HEIGHT                                     :{BLACK}雪线高度：
STR_MAPGEN_SNOW_LINE_UP                                         :{BLACK}提高雪线高度
STR_MAPGEN_SNOW_LINE_DOWN                                       :{BLACK}降低雪线高度
STR_MAPGEN_LAND_GENERATOR                                       :{BLACK}生成地形：
STR_MAPGEN_TERRAIN_TYPE                                         :{BLACK}地形特点：
STR_MAPGEN_QUANTITY_OF_SEA_LAKES                                :{BLACK}海洋面积：
STR_MAPGEN_QUANTITY_OF_RIVERS                                   :{BLACK}河流数量:
STR_MAPGEN_SMOOTHNESS                                           :{BLACK}平滑度：
STR_MAPGEN_VARIETY                                              :{BLACK}多样的分发：
STR_MAPGEN_GENERATE                                             :{WHITE}生成

# Strings for map borders at game generation
STR_MAPGEN_BORDER_TYPE                                          :{BLACK}地图边缘：
STR_MAPGEN_NORTHWEST                                            :{BLACK}西北
STR_MAPGEN_NORTHEAST                                            :{BLACK}东北
STR_MAPGEN_SOUTHEAST                                            :{BLACK}东南
STR_MAPGEN_SOUTHWEST                                            :{BLACK}西南
STR_MAPGEN_BORDER_FREEFORM                                      :{BLACK}自由形式
STR_MAPGEN_BORDER_WATER                                         :{BLACK}水面
STR_MAPGEN_BORDER_RANDOM                                        :{BLACK}随机
STR_MAPGEN_BORDER_RANDOMIZE                                     :{BLACK}随机
STR_MAPGEN_BORDER_MANUAL                                        :{BLACK}手动

STR_MAPGEN_HEIGHTMAP_ROTATION                                   :{BLACK}高度图旋转：
STR_MAPGEN_HEIGHTMAP_NAME                                       :{BLACK}高度图名称：
STR_MAPGEN_HEIGHTMAP_SIZE_LABEL                                 :{BLACK}地图尺寸：
STR_MAPGEN_HEIGHTMAP_SIZE                                       :{ORANGE}{NUM} × {NUM}

STR_MAPGEN_TERRAIN_TYPE_QUERY_CAPT                              :{WHITE}最高峰目标高度
STR_MAPGEN_HEIGHTMAP_HEIGHT_QUERY_CAPT                          :{WHITE}最高峰
STR_MAPGEN_SNOW_COVERAGE_QUERY_CAPT                             :{WHITE}积雪覆盖率 (百分比)
STR_MAPGEN_DESERT_COVERAGE_QUERY_CAPT                           :{WHITE}沙漠覆盖率 (百分比)
STR_MAPGEN_SNOW_LINE_QUERY_CAPT                                 :{WHITE}改变雪线高度
STR_MAPGEN_START_DATE_QUERY_CAPT                                :{WHITE}改变游戏开始的日期

# SE Map generation
STR_SE_MAPGEN_CAPTION                                           :{WHITE}场景类型：
STR_SE_MAPGEN_FLAT_WORLD                                        :{WHITE}平坦水面
STR_SE_MAPGEN_FLAT_WORLD_TOOLTIP                                :{BLACK}生成平坦水面
STR_SE_MAPGEN_RANDOM_LAND                                       :{WHITE}随机地面
STR_SE_MAPGEN_FLAT_WORLD_HEIGHT                                 :{BLACK}地面高度：
STR_SE_MAPGEN_FLAT_WORLD_HEIGHT_DOWN                            :{BLACK}提升地面高度
STR_SE_MAPGEN_FLAT_WORLD_HEIGHT_UP                              :{BLACK}降低地面高度

STR_SE_MAPGEN_FLAT_WORLD_HEIGHT_QUERY_CAPT                      :{WHITE}改变地面的高度

# Map generation progress
STR_GENERATION_WORLD                                            :{WHITE}正在生成地图……
STR_GENERATION_ABORT                                            :{BLACK}放弃
STR_GENERATION_ABORT_CAPTION                                    :{WHITE}放弃生成地图
STR_GENERATION_ABORT_MESSAGE                                    :{YELLOW}确定要放弃正在生成的地图吗？
STR_GENERATION_PROGRESS                                         :{WHITE}已完成 {NUM}%
STR_GENERATION_PROGRESS_NUM                                     :{BLACK}{NUM} / {NUM}
STR_GENERATION_WORLD_GENERATION                                 :{BLACK}地图生成
STR_GENERATION_RIVER_GENERATION                                 :{BLACK}生成河流
STR_GENERATION_TREE_GENERATION                                  :{BLACK}生成树木
STR_GENERATION_OBJECT_GENERATION                                :{BLACK}生成固定设施
STR_GENERATION_CLEARING_TILES                                   :{BLACK}生成岩石地貌
STR_GENERATION_SETTINGUP_GAME                                   :{BLACK}设置游戏
STR_GENERATION_PREPARING_TILELOOP                               :{BLACK}地貌细节生成
STR_GENERATION_PREPARING_SCRIPT                                 :{BLACK}当前脚本
STR_GENERATION_PREPARING_GAME                                   :{BLACK}准备游戏

# NewGRF settings
STR_NEWGRF_SETTINGS_CAPTION                                     :{WHITE}NewGRF 设置
STR_NEWGRF_SETTINGS_INFO_TITLE                                  :{WHITE}NewGRF 详细信息
STR_NEWGRF_SETTINGS_ACTIVE_LIST                                 :{WHITE}激活 NewGRF
STR_NEWGRF_SETTINGS_INACTIVE_LIST                               :{WHITE}停用 NewGRF
STR_NEWGRF_SETTINGS_SELECT_PRESET                               :{ORANGE}选择预设
STR_NEWGRF_FILTER_TITLE                                         :{ORANGE}过滤器字符串：
STR_NEWGRF_SETTINGS_PRESET_LIST_TOOLTIP                         :{BLACK}装载选定的预定义
STR_NEWGRF_SETTINGS_PRESET_SAVE                                 :{BLACK}保存预定义
STR_NEWGRF_SETTINGS_PRESET_SAVE_TOOLTIP                         :{BLACK}将当前组保存为预定义
STR_NEWGRF_SETTINGS_PRESET_SAVE_QUERY                           :{BLACK}为预定义组起名
STR_NEWGRF_SETTINGS_PRESET_DELETE                               :{BLACK}删除预定义组
STR_NEWGRF_SETTINGS_PRESET_DELETE_TOOLTIP                       :{BLACK}删掉当前预定义组
STR_NEWGRF_SETTINGS_ADD                                         :{BLACK}增加
STR_NEWGRF_SETTINGS_ADD_FILE_TOOLTIP                            :{BLACK}将选定的 NewGRF 文件添加到你的配置中
STR_NEWGRF_SETTINGS_RESCAN_FILES                                :{BLACK}重新检索文件
STR_NEWGRF_SETTINGS_RESCAN_FILES_TOOLTIP                        :{BLACK}刷新可用的 NewGRF 文件列表
STR_NEWGRF_SETTINGS_REMOVE                                      :{BLACK}删除
STR_NEWGRF_SETTINGS_REMOVE_TOOLTIP                              :{BLACK}从列表中删除一个 NewGRF 文件
STR_NEWGRF_SETTINGS_MOVEUP                                      :{BLACK}上移
STR_NEWGRF_SETTINGS_MOVEUP_TOOLTIP                              :{BLACK}将选定的 NewGRF 文件向上移动
STR_NEWGRF_SETTINGS_MOVEDOWN                                    :{BLACK}下移
STR_NEWGRF_SETTINGS_MOVEDOWN_TOOLTIP                            :{BLACK}将选定的 NewGRF 文件向下移动
STR_NEWGRF_SETTINGS_UPGRADE                                     :{BLACK}更新
STR_NEWGRF_SETTINGS_UPGRADE_TOOLTIP                             :{BLACK}更新当前已安装的扩展包
STR_NEWGRF_SETTINGS_FILE_TOOLTIP                                :{BLACK}已经安装的 NewGRF 文件列表{}点击可以改变参数

STR_NEWGRF_SETTINGS_SET_PARAMETERS                              :{BLACK}设置参数
STR_NEWGRF_SETTINGS_SHOW_PARAMETERS                             :{BLACK}显示参数
STR_NEWGRF_SETTINGS_TOGGLE_PALETTE                              :{BLACK}切换调色板
STR_NEWGRF_SETTINGS_TOGGLE_PALETTE_TOOLTIP                      :{BLACK}切换选定GRF的调色.{}本功能用于游戏使用时GRF呈粉色
STR_NEWGRF_SETTINGS_APPLY_CHANGES                               :{BLACK}应用

STR_NEWGRF_SETTINGS_FIND_MISSING_CONTENT_BUTTON                 :{BLACK}在线查找缺失的扩展包
STR_NEWGRF_SETTINGS_FIND_MISSING_CONTENT_TOOLTIP                :{BLACK}看看您需要的扩展包是否能在线找到

STR_NEWGRF_SETTINGS_FILENAME                                    :{BLACK}文件名：{SILVER}{STRING}
STR_NEWGRF_SETTINGS_GRF_ID                                      :{BLACK}GRF ID：{SILVER}{STRING}
STR_NEWGRF_SETTINGS_VERSION                                     :{BLACK}版本: {SILVER}{NUM}
STR_NEWGRF_SETTINGS_MIN_VERSION                                 :{BLACK}最低兼容版本: {SILVER}{NUM}
STR_NEWGRF_SETTINGS_MD5SUM                                      :{BLACK}MD5 码：{SILVER}{STRING}
STR_NEWGRF_SETTINGS_PALETTE                                     :{BLACK}调色板: {SILVER}{STRING}
STR_NEWGRF_SETTINGS_PALETTE_DEFAULT                             :默认 (D)
STR_NEWGRF_SETTINGS_PALETTE_DEFAULT_32BPP                       :默认 (D) / 32 bpp
STR_NEWGRF_SETTINGS_PALETTE_LEGACY                              :传统 (W)
STR_NEWGRF_SETTINGS_PALETTE_LEGACY_32BPP                        :传统 (W) / 32 bpp
STR_NEWGRF_SETTINGS_PARAMETER                                   :{BLACK}参数：{SILVER}{STRING}
STR_NEWGRF_SETTINGS_PARAMETER_NONE                              :无

STR_NEWGRF_SETTINGS_NO_INFO                                     :{BLACK}没有可用的信息
STR_NEWGRF_SETTINGS_NOT_FOUND                                   :{RED}没有找到对应的文件
STR_NEWGRF_SETTINGS_DISABLED                                    :{RED}禁用
STR_NEWGRF_SETTINGS_INCOMPATIBLE                                :{RED}与此版本OpenTTD不兼容

# NewGRF save preset window
STR_SAVE_PRESET_CAPTION                                         :{WHITE}保存预设值
STR_SAVE_PRESET_LIST_TOOLTIP                                    :{BLACK}可用的预设名称，请选择一个来复制到存档列表中
STR_SAVE_PRESET_TITLE                                           :{BLACK}输入预设名称
STR_SAVE_PRESET_EDITBOX_TOOLTIP                                 :{BLACK}保存预设值到当前选定的名称
STR_SAVE_PRESET_CANCEL                                          :{BLACK}取消
STR_SAVE_PRESET_CANCEL_TOOLTIP                                  :{BLACK}不修改默认设置
STR_SAVE_PRESET_SAVE                                            :{BLACK}保存
STR_SAVE_PRESET_SAVE_TOOLTIP                                    :{BLACK}以当前选定的名称保存预设值

# NewGRF parameters window
STR_NEWGRF_PARAMETERS_CAPTION                                   :{WHITE}调整 NewGRF 参数
STR_NEWGRF_PARAMETERS_CLOSE                                     :{BLACK}关闭
STR_NEWGRF_PARAMETERS_RESET                                     :{BLACK}重置
STR_NEWGRF_PARAMETERS_RESET_TOOLTIP                             :{BLACK}全部参数恢复默认
STR_NEWGRF_PARAMETERS_DEFAULT_NAME                              :参数 {NUM}
STR_NEWGRF_PARAMETERS_SETTING                                   :{STRING}: {ORANGE}{STRING}
STR_NEWGRF_PARAMETERS_NUM_PARAM                                 :{LTBLUE}参数数目: {ORANGE}{NUM}

# NewGRF inspect window
STR_NEWGRF_INSPECT_CAPTION                                      :{WHITE}检查 - {STRING}
STR_NEWGRF_INSPECT_PARENT_BUTTON                                :{BLACK}Parent
STR_NEWGRF_INSPECT_PARENT_TOOLTIP                               :{BLACK}检查该对象的 Parent scope

STR_NEWGRF_INSPECT_CAPTION_OBJECT_AT                            :{STRING} at {HEX}
STR_NEWGRF_INSPECT_CAPTION_OBJECT_AT_OBJECT                     :物件
STR_NEWGRF_INSPECT_CAPTION_OBJECT_AT_RAIL_TYPE                  :铁路类型

STR_NEWGRF_INSPECT_QUERY_CAPTION                                :{WHITE}NewGRF variable 60+x 参数 (十六进制)

# Sprite aligner window
STR_SPRITE_ALIGNER_CAPTION                                      :{WHITE}定位 sprite {COMMA} ({STRING})
STR_SPRITE_ALIGNER_NEXT_BUTTON                                  :{BLACK}下一个 sprite
STR_SPRITE_ALIGNER_NEXT_TOOLTIP                                 :{BLACK}继续处理下个正常的图形元素，略过任何虚位／重新着色／文字字型相关的图形元素；并且在处理到最后的图形元素后，返回第一个图形元素继续处理。
STR_SPRITE_ALIGNER_GOTO_BUTTON                                  :{BLACK}前往 sprite
STR_SPRITE_ALIGNER_GOTO_TOOLTIP                                 :{BLACK}前往选定的sprite。若其不正常，则继续前进到下个sprite。
STR_SPRITE_ALIGNER_PREVIOUS_BUTTON                              :{BLACK}上一个 sprite
STR_SPRITE_ALIGNER_PREVIOUS_TOOLTIP                             :{BLACK}继续处理上一个正常的图形元素，略过任何虚位／重新着色／文字字型相关的图形元素；并且在处理到第一个图形元素后，返回最后的图形元素继续处理。
STR_SPRITE_ALIGNER_SPRITE_TOOLTIP                               :{BLACK}显示目前选取的 sprite。当 sprite 正在描绘时会忽略其定位。
STR_SPRITE_ALIGNER_MOVE_TOOLTIP                                 :{BLACK}从 X 及 Y 座标方向移动图形元素。如按住 Ctrl 键再点击，可一次移动 8 个单位
STR_SPRITE_ALIGNER_RESET_BUTTON                                 :{BLACK}重置相关
STR_SPRITE_ALIGNER_RESET_TOOLTIP                                :{BLACK}重置当前相关偏移
STR_SPRITE_ALIGNER_OFFSETS_ABS                                  :{BLACK}X 偏移: {NUM}, Y 偏移: {NUM} (绝对)
STR_SPRITE_ALIGNER_OFFSETS_REL                                  :{BLACK}X 偏移: {NUM}, Y 偏移: {NUM} (相对)
STR_SPRITE_ALIGNER_PICKER_BUTTON                                :{BLACK}选择 sprite
STR_SPRITE_ALIGNER_PICKER_TOOLTIP                               :{BLACK}请从屏幕画面中任意选取一个 sprite

STR_SPRITE_ALIGNER_GOTO_CAPTION                                 :{WHITE}前往sprite

# NewGRF (self) generated warnings/errors
STR_NEWGRF_ERROR_MSG_INFO                                       :{SILVER}{STRING}
STR_NEWGRF_ERROR_MSG_WARNING                                    :{RED}警告：{SILVER}{STRING}
STR_NEWGRF_ERROR_MSG_ERROR                                      :{RED}错误：{SILVER}{STRING}
STR_NEWGRF_ERROR_MSG_FATAL                                      :{RED}严重错误：{SILVER}{STRING}
STR_NEWGRF_ERROR_FATAL_POPUP                                    :{WHITE}发生了一个致命的NewGRF错误：{}{STRING}
STR_NEWGRF_ERROR_POPUP                                          :{WHITE}发生了一个NewGRF错误：{}{STRING}
STR_NEWGRF_ERROR_VERSION_NUMBER                                 :{1:STRING} 不能与 OpenTTD 报告的 TTDPatch 版本兼容。
STR_NEWGRF_ERROR_DOS_OR_WINDOWS                                 :{1:STRING} 是为 {STRING} 版 TTD 开发的。
STR_NEWGRF_ERROR_UNSET_SWITCH                                   :{1:STRING} 应当与 {STRING} 配合
STR_NEWGRF_ERROR_INVALID_PARAMETER                              :{1:STRING} 参数错误：参数 {STRING} ({NUM})
STR_NEWGRF_ERROR_LOAD_BEFORE                                    :{1:STRING} 必须在 {STRING} 前加载。
STR_NEWGRF_ERROR_LOAD_AFTER                                     :{1:STRING} 必须在 {STRING} 后加载。
STR_NEWGRF_ERROR_OTTD_VERSION_NUMBER                            :{1:STRING} 需要OpenTTD V {STRING} 或更高版本
STR_NEWGRF_ERROR_AFTER_TRANSLATED_FILE                          :GRF 被设计为可平移
STR_NEWGRF_ERROR_TOO_MANY_NEWGRFS_LOADED                        :加载的NewGRF太多
STR_NEWGRF_ERROR_STATIC_GRF_CAUSES_DESYNC                       :使用 {1:STRING} 为静态 NewGRF 与 {STRING} 可能造成同步错误
STR_NEWGRF_ERROR_UNEXPECTED_SPRITE                              :异常sprite (sprite {3:NUM})
STR_NEWGRF_ERROR_UNKNOWN_PROPERTY                               :未知的Action 0 属性 {4:HEX} (sprite {3:NUM})
STR_NEWGRF_ERROR_INVALID_ID                                     :尝试使用非法ID (sprite {3:NUM})
STR_NEWGRF_ERROR_CORRUPT_SPRITE                                 :{YELLOW}{STRING} 含有损坏的图形元素{}所有损坏的图形元素{}将显示为红色的问号（？）
STR_NEWGRF_ERROR_MULTIPLE_ACTION_8                              :具有多个Action 8 (sprite {3:NUM})
STR_NEWGRF_ERROR_READ_BOUNDS                                    :图像读取时发生越界错误 (sprite {3:NUM})
STR_NEWGRF_ERROR_GRM_FAILED                                     :GRF源文件不可访问 (sprite {3:NUM})
STR_NEWGRF_ERROR_FORCEFULLY_DISABLED                            :{1:STRING} 被 {STRING} 禁用
STR_NEWGRF_ERROR_INVALID_SPRITE_LAYOUT                          :错误/未知的sprite输出格式 (sprite {3:NUM})
STR_NEWGRF_ERROR_LIST_PROPERTY_TOO_LONG                         :参数列表元素过多(sprite {3:NUM}, 属性 {4:HEX})
STR_NEWGRF_ERROR_INDPROD_CALLBACK                               :无效的产品回调函数 (sprite {3:NUM}, "{2:STRING}")

# NewGRF related 'general' warnings
STR_NEWGRF_POPUP_CAUTION_CAPTION                                :{WHITE}注意！
STR_NEWGRF_CONFIRMATION_TEXT                                    :{YELLOW}此操作将要改变一个进行中的游戏，{}操作可能导致游戏崩溃，{}确定继续？

STR_NEWGRF_DUPLICATE_GRFID                                      :{WHITE}不能添加文件：重复的 GRF ID
STR_NEWGRF_COMPATIBLE_LOADED                                    :{ORANGE}未找到匹配的文件 (已载入兼容的 GRF)
STR_NEWGRF_TOO_MANY_NEWGRFS                                     :{WHITE}加入的NewGRF文件达到上限，不能再新增。

STR_NEWGRF_COMPATIBLE_LOAD_WARNING                              :{WHITE}已为缺失的文件载入兼容的 GRF
STR_NEWGRF_DISABLED_WARNING                                     :{WHITE}缺失的 GRF 文件已经被禁用
STR_NEWGRF_UNPAUSE_WARNING_TITLE                                :{YELLOW}无法找到GRF文件
STR_NEWGRF_UNPAUSE_WARNING                                      :{WHITE}取消暂停可能造成错误. 请不要把接下来可能发生的错误当做Bug.{}继续么?

# NewGRF status
STR_NEWGRF_LIST_NONE                                            :空
STR_NEWGRF_LIST_ALL_FOUND                                       :目前所有文件
STR_NEWGRF_LIST_COMPATIBLE                                      :{YELLOW}找到兼容文件
STR_NEWGRF_LIST_MISSING                                         :{RED}缺失文件

# NewGRF 'it's broken' warnings
STR_NEWGRF_BROKEN                                               :{WHITE}NewGRF '{0:STRING}'的行为可能造成同步错误或是崩溃。
STR_NEWGRF_BROKEN_POWERED_WAGON                                 :{WHITE}{1:ENGINE}机车车厢的状态没在车库内发生变动
STR_NEWGRF_BROKEN_VEHICLE_LENGTH                                :{WHITE}当车辆不在车库中时,这将改变 '{1:ENGINE}' 的车辆长度.
STR_NEWGRF_BROKEN_CAPACITY                                      :{WHITE}它会在 '{1:ENGINE}' 在机厂外或不在接受改装时改変其运载能力
STR_BROKEN_VEHICLE_LENGTH                                       :{WHITE} '{1:COMPANY}' 公司的列车 '{0:VEHICLE}' 长度无效。这可能是 NewGRF 导致。游戏可能会失去同步或崩溃。

STR_NEWGRF_BUGGY                                                :{WHITE}NewGRF '{STRING}' 的信息不正确
STR_NEWGRF_BUGGY_ARTICULATED_CARGO                              :{WHITE}购买'{1:ENGINE}' 后，将造成货物/运费的参数与购买列表不符，这将有可能造成自动更新/购买不成功。
STR_NEWGRF_BUGGY_ENDLESS_PRODUCTION_CALLBACK                    :{WHITE}'{1:STRING}' 产生了一个死循环
STR_NEWGRF_BUGGY_UNKNOWN_CALLBACK_RESULT                        :{WHITE}回调函数 {1:HEX} 返回了一个未知/错误的结果 {2:HEX}
STR_NEWGRF_BUGGY_INVALID_CARGO_PRODUCTION_CALLBACK              :{WHITE}'{1:STRING}' 返回了错误的货物类型。位于产品回调函数 {2:HEX} 处

# 'User removed essential NewGRFs'-placeholders for stuff without specs
STR_NEWGRF_INVALID_CARGO                                        :<invalid cargo>
STR_NEWGRF_INVALID_CARGO_ABBREV                                 :??
STR_NEWGRF_INVALID_CARGO_QUANTITY                               :{COMMA} of <invalid cargo>
STR_NEWGRF_INVALID_ENGINE                                       :<invalid vehicle model>
STR_NEWGRF_INVALID_INDUSTRYTYPE                                 :<invalid industry>

# Placeholders for other invalid stuff, e.g. vehicles that have gone (Game Script).
STR_INVALID_VEHICLE                                             :<种类不明的运输工具>

# NewGRF scanning window
STR_NEWGRF_SCAN_CAPTION                                         :{WHITE}正在扫描 NewGRF
STR_NEWGRF_SCAN_MESSAGE                                         :{BLACK}正在扫描 NewGRF。 这可能需要一些时间，取决于其数量...
STR_NEWGRF_SCAN_STATUS                                          :{BLACK}已扫描{NUM}个 NewGRF，预计 NewGRF总数为 {NUM}
STR_NEWGRF_SCAN_ARCHIVES                                        :正在扫描压缩包

# Sign list window
STR_SIGN_LIST_CAPTION                                           :{WHITE}标志列表 - {COMMA} 个标志
STR_SIGN_LIST_MATCH_CASE                                        :{BLACK}符合大小写
STR_SIGN_LIST_MATCH_CASE_TOOLTIP                                :{BLACK}显示大小写符合过滤字符串的标志列表

# Sign window
STR_EDIT_SIGN_CAPTION                                           :{WHITE}标记标志文字
STR_EDIT_SIGN_LOCATION_TOOLTIP                                  :{BLACK}将屏幕中心移动到标志的位置. 单击的同时按住Ctrl会在新视点中显示标志位置
STR_EDIT_SIGN_NEXT_SIGN_TOOLTIP                                 :{BLACK}前往下个标记
STR_EDIT_SIGN_PREVIOUS_SIGN_TOOLTIP                             :{BLACK}前往上个标记

STR_EDIT_SIGN_SIGN_OSKTITLE                                     :{BLACK}为标记起名

# Town directory window
STR_TOWN_DIRECTORY_CAPTION                                      :{WHITE}城镇
STR_TOWN_DIRECTORY_NONE                                         :{ORANGE}- 没有 -
STR_TOWN_DIRECTORY_TOWN                                         :{ORANGE}{TOWN}{BLACK} ({COMMA})
STR_TOWN_DIRECTORY_CITY                                         :{ORANGE}{TOWN}{YELLOW} (都市){BLACK} ({COMMA})
STR_TOWN_DIRECTORY_LIST_TOOLTIP                                 :{BLACK} 城镇名称 点击名称可以将屏幕中心{}移动到城镇所在的位置. 单击的同时按住Ctrl会在新视点中显示城镇位置
STR_TOWN_POPULATION                                             :{BLACK}所有城镇人口总数：{COMMA}

# Town view window
STR_TOWN_VIEW_TOWN_CAPTION                                      :{WHITE}{TOWN}
STR_TOWN_VIEW_CITY_CAPTION                                      :{WHITE}{TOWN} (都市)
STR_TOWN_VIEW_POPULATION_HOUSES                                 :{BLACK}人口：{ORANGE}{COMMA}{BLACK}  房屋：{ORANGE}{COMMA}
STR_TOWN_VIEW_CARGO_LAST_MONTH_MAX                              :{BLACK}{CARGO_LIST} 上月：{ORANGE}{COMMA}{BLACK}  最大：{ORANGE}{COMMA}
STR_TOWN_VIEW_CARGO_FOR_TOWNGROWTH                              :{BLACK}城镇发展所必需的货物：
STR_TOWN_VIEW_CARGO_FOR_TOWNGROWTH_REQUIRED_GENERAL             :{RED} 需要： {ORANGE}{STRING}
STR_TOWN_VIEW_CARGO_FOR_TOWNGROWTH_REQUIRED_WINTER              :{ORANGE}{STRING}{BLACK} 冬季的需求
STR_TOWN_VIEW_CARGO_FOR_TOWNGROWTH_DELIVERED_GENERAL            :{ORANGE}{STRING}已运输 {GREEN}
STR_TOWN_VIEW_CARGO_FOR_TOWNGROWTH_REQUIRED                     :{ORANGE}已运输：{CARGO_TINY} /{RED}总需求： {CARGO_LONG}
STR_TOWN_VIEW_CARGO_FOR_TOWNGROWTH_DELIVERED                    :{ORANGE}{CARGO_TINY} / {CARGO_LONG}{GREEN} (已运输)
STR_TOWN_VIEW_TOWN_GROWS_EVERY                                  :{BLACK}城镇每 {ORANGE}{COMMA}{BLACK}{NBSP}天成长一次
STR_TOWN_VIEW_TOWN_GROWS_EVERY_FUNDED                           :{BLACK}城镇每 {ORANGE}{COMMA}{BLACK}{NBSP}天成长一次 (正接受资助)
STR_TOWN_VIEW_TOWN_GROW_STOPPED                                 :{BLACK} 城镇发展正在 {RED}停滞 {BLACK}！
STR_TOWN_VIEW_NOISE_IN_TOWN                                     :{BLACK}当前城镇噪音: {ORANGE}{COMMA}{BLACK}  最大: {ORANGE}{COMMA}
STR_TOWN_VIEW_CENTER_TOOLTIP                                    :{BLACK}将屏幕中心移动到城镇所在的位置. 单击的同时按住Ctrl会在新视点中显示城镇位置
STR_TOWN_VIEW_LOCAL_AUTHORITY_BUTTON                            :{BLACK}地方政府
STR_TOWN_VIEW_LOCAL_AUTHORITY_TOOLTIP                           :{BLACK}显示地方政府的信息
STR_TOWN_VIEW_RENAME_TOOLTIP                                    :{BLACK}城镇改名

STR_TOWN_VIEW_EXPAND_BUTTON                                     :{BLACK}扩大规模
STR_TOWN_VIEW_EXPAND_TOOLTIP                                    :{BLACK}增加城镇人口和面积
STR_TOWN_VIEW_DELETE_BUTTON                                     :{BLACK}删除
STR_TOWN_VIEW_DELETE_TOOLTIP                                    :{BLACK}完全删除这座城镇

STR_TOWN_VIEW_RENAME_TOWN_BUTTON                                :重命名城镇

# Town local authority window
STR_LOCAL_AUTHORITY_CAPTION                                     :{WHITE}{TOWN} 地方政府
STR_LOCAL_AUTHORITY_ZONE                                        :{BLACK}城区
STR_LOCAL_AUTHORITY_ZONE_TOOLTIP                                :{BLACK}显示地方政府行政区边界
STR_LOCAL_AUTHORITY_COMPANY_RATINGS                             :{BLACK}对运输公司评价：
STR_LOCAL_AUTHORITY_COMPANY_RATING                              :{YELLOW}{COMPANY} {COMPANY_NUM}: {ORANGE}{STRING}
STR_LOCAL_AUTHORITY_ACTIONS_TITLE                               :{BLACK}可执行的操作：
STR_LOCAL_AUTHORITY_ACTIONS_TOOLTIP                             :{BLACK}在本市可以执行的操作{}点击查看详细信息
STR_LOCAL_AUTHORITY_DO_IT_BUTTON                                :{BLACK}执行
STR_LOCAL_AUTHORITY_DO_IT_TOOLTIP                               :{BLACK}执行上面选定的项目

STR_LOCAL_AUTHORITY_ACTION_SMALL_ADVERTISING_CAMPAIGN           :小型广告宣传
STR_LOCAL_AUTHORITY_ACTION_MEDIUM_ADVERTISING_CAMPAIGN          :中型广告宣传
STR_LOCAL_AUTHORITY_ACTION_LARGE_ADVERTISING_CAMPAIGN           :大型广告宣传
STR_LOCAL_AUTHORITY_ACTION_ROAD_RECONSTRUCTION                  :资助市政道路整修
STR_LOCAL_AUTHORITY_ACTION_STATUE_OF_COMPANY                    :为公司设立雕像
STR_LOCAL_AUTHORITY_ACTION_NEW_BUILDINGS                        :资助新房屋建设
STR_LOCAL_AUTHORITY_ACTION_EXCLUSIVE_TRANSPORT                  :购买运输专营权
STR_LOCAL_AUTHORITY_ACTION_BRIBE                                :贿赂地方政府

STR_LOCAL_AUTHORITY_ACTION_TOOLTIP_SMALL_ADVERTISING            :{YELLOW}进行小型的广告宣传，以吸引更多的旅客和货物选择贵公司的服务。{}为位于该城镇中心较近距离内的车站提供暂时的评分增益。{}费用：{CURRENCY_LONG}
STR_LOCAL_AUTHORITY_ACTION_TOOLTIP_MEDIUM_ADVERTISING           :{YELLOW}进行中型的广告宣传，以吸引更多的旅客和货物选择贵公司的服务。{}为位于该城镇中心中等距离内的车站提供暂时的评分增益。{}费用：{CURRENCY_LONG}
STR_LOCAL_AUTHORITY_ACTION_TOOLTIP_LARGE_ADVERTISING            :{YELLOW}进行大型的广告宣传，以吸引更多的旅客和货物选择贵公司的服务。{}为位于该城镇中心较远距离内的车站提供暂时的评分增益。{}费用：{CURRENCY_LONG}
STR_LOCAL_AUTHORITY_ACTION_TOOLTIP_ROAD_RECONSTRUCTION          :{YELLOW}资助市政道路进行重建。{}将造成市内交通阻断 6 个月。{}费用：{CURRENCY_LONG}
STR_LOCAL_AUTHORITY_ACTION_TOOLTIP_STATUE_OF_COMPANY            :{YELLOW}以公司的名义设立一尊塑像。{}为位于该城镇的车站提供永久的评分增益。{}费用：{CURRENCY_LONG}
STR_LOCAL_AUTHORITY_ACTION_TOOLTIP_NEW_BUILDINGS                :{YELLOW}资助市内建设新的商业设施。{}为城镇提供暂时的成长速度增益。{}费用：{CURRENCY_LONG}
STR_LOCAL_AUTHORITY_ACTION_TOOLTIP_EXCLUSIVE_TRANSPORT          :{YELLOW}购买该市一年的运输专营权。{}其间该市的乘客及货物只允许选用贵公司的运输服务。{}费用：{CURRENCY_LONG}
STR_LOCAL_AUTHORITY_ACTION_TOOLTIP_BRIBE                        :{YELLOW}贿赂地方政府以提高评价，但有被发现后严厉惩罚的风险。{}费用：{CURRENCY_LONG}

# Goal window
STR_GOALS_CAPTION                                               :{WHITE}{COMPANY} 目标
STR_GOALS_SPECTATOR_CAPTION                                     :{WHITE}全局目标：
STR_GOALS_SPECTATOR                                             :全局目标
STR_GOALS_GLOBAL_BUTTON                                         :{BLACK}全局
STR_GOALS_GLOBAL_BUTTON_HELPTEXT                                :{BLACK}显示全局目标
STR_GOALS_COMPANY_BUTTON                                        :{BLACK}公司
STR_GOALS_COMPANY_BUTTON_HELPTEXT                               :{BLACK}显示公司目标
STR_GOALS_TEXT                                                  :{ORANGE}{STRING}
STR_GOALS_NONE                                                  :{ORANGE}- 无目标 -
STR_GOALS_PROGRESS                                              :{ORANGE}{STRING}
STR_GOALS_PROGRESS_COMPLETE                                     :{GREEN}{STRING}
STR_GOALS_TOOLTIP_CLICK_ON_SERVICE_TO_CENTER                    :{BLACK}点击使得视图移动到该工业/城镇/地块. Ctrl+左键 在该处创建一个视点.

# Goal question window
STR_GOAL_QUESTION_CAPTION_QUESTION                              :{BLACK}帮助索引
STR_GOAL_QUESTION_CAPTION_INFORMATION                           :{BLACK}信息
STR_GOAL_QUESTION_CAPTION_WARNING                               :{BLACK}警告
STR_GOAL_QUESTION_CAPTION_ERROR                                 :{YELLOW}错误

############ Start of Goal Question button list
STR_GOAL_QUESTION_BUTTON_CANCEL                                 :取消
STR_GOAL_QUESTION_BUTTON_OK                                     :确定
STR_GOAL_QUESTION_BUTTON_NO                                     :取消
STR_GOAL_QUESTION_BUTTON_YES                                    :确定
STR_GOAL_QUESTION_BUTTON_DECLINE                                :降低
STR_GOAL_QUESTION_BUTTON_ACCEPT                                 :接受
STR_GOAL_QUESTION_BUTTON_IGNORE                                 :忽略
STR_GOAL_QUESTION_BUTTON_RETRY                                  :重试
STR_GOAL_QUESTION_BUTTON_PREVIOUS                               :上一个
STR_GOAL_QUESTION_BUTTON_NEXT                                   :下一个
STR_GOAL_QUESTION_BUTTON_STOP                                   :停止
STR_GOAL_QUESTION_BUTTON_START                                  :开始
STR_GOAL_QUESTION_BUTTON_GO                                     :开始
STR_GOAL_QUESTION_BUTTON_CONTINUE                               :继续
STR_GOAL_QUESTION_BUTTON_RESTART                                :重新开启
STR_GOAL_QUESTION_BUTTON_POSTPONE                               :暂缓
STR_GOAL_QUESTION_BUTTON_SURRENDER                              :放弃
STR_GOAL_QUESTION_BUTTON_CLOSE                                  :关闭
############ End of Goal Question button list

# Subsidies window
STR_SUBSIDIES_CAPTION                                           :{WHITE}财政补贴项目
STR_SUBSIDIES_OFFERED_TITLE                                     :{BLACK}尚未中标的项目：
STR_SUBSIDIES_OFFERED_FROM_TO                                   :{ORANGE}将 {STRING} 从 {STRING} 运送到 {STRING}{YELLOW} (截止日期为 {DATE_SHORT})
STR_SUBSIDIES_NONE                                              :{ORANGE}没有
STR_SUBSIDIES_SUBSIDISED_TITLE                                  :{BLACK}已经中标的项目：
STR_SUBSIDIES_SUBSIDISED_FROM_TO                                :{ORANGE}将 {STRING} 从 {STRING} 运送到 {STRING}{YELLOW} ({COMPANY}{YELLOW}，截止日期为 {DATE_SHORT})
STR_SUBSIDIES_TOOLTIP_CLICK_ON_SERVICE_TO_CENTER                :{BLACK}点击项目可将屏幕中心移动到{}城镇/工业 所在的位置. 单击的同时按住Ctrl会在新视点中显示城镇/工业位置

# Story book window
STR_STORY_BOOK_CAPTION                                          :{WHITE}{COMPANY}的历史纪录
STR_STORY_BOOK_SPECTATOR_CAPTION                                :{WHITE}全域历史纪录
STR_STORY_BOOK_SPECTATOR                                        :全域历史纪录
STR_STORY_BOOK_TITLE                                            :{YELLOW}{STRING}
STR_STORY_BOOK_GENERIC_PAGE_ITEM                                :第{NUM}页
STR_STORY_BOOK_SEL_PAGE_TOOLTIP                                 :{BLACK}从下拉选单中选择想要查看的页面.
STR_STORY_BOOK_PREV_PAGE                                        :{BLACK}上一个
STR_STORY_BOOK_PREV_PAGE_TOOLTIP                                :{BLACK}转到上一页
STR_STORY_BOOK_NEXT_PAGE                                        :{BLACK}下一个
STR_STORY_BOOK_NEXT_PAGE_TOOLTIP                                :{BLACK}转到下一页
STR_STORY_BOOK_INVALID_GOAL_REF                                 :{RED}无效的目标参照

# Station list window
STR_STATION_LIST_TOOLTIP                                        :{BLACK}车站名称{}点击可将屏幕中心移动到车站所在位置. 单击的同时按住Ctrl会在新视点中显示车站位置
STR_STATION_LIST_USE_CTRL_TO_SELECT_MORE                        :{BLACK}按住 CTRL 可以同时选择多项
STR_STATION_LIST_CAPTION                                        :{WHITE}{COMPANY} - {COMMA} 车站
STR_STATION_LIST_STATION                                        :{YELLOW}{STATION} {STATION_FEATURES}
STR_STATION_LIST_WAYPOINT                                       :{YELLOW}{WAYPOINT}
STR_STATION_LIST_NONE                                           :{YELLOW}- 没有 -
STR_STATION_LIST_SELECT_ALL_FACILITIES                          :{BLACK}选择全部运输工具种类
STR_STATION_LIST_SELECT_ALL_TYPES                               :{BLACK}选择所有货物类型{}（包括不在等待列表中的）
STR_STATION_LIST_NO_WAITING_CARGO                               :{BLACK}选择无等待货物车站

# Station view window
STR_STATION_VIEW_CAPTION                                        :{WHITE}{STATION} {STATION_FEATURES}
STR_STATION_VIEW_WAITING_CARGO                                  :{WHITE}{CARGO_LONG}
STR_STATION_VIEW_EN_ROUTE_FROM                                  :{YELLOW}({CARGO_SHORT} 转运自 {STATION})
STR_STATION_VIEW_RESERVED                                       :{YELLOW}({CARGO_SHORT} 等待装货)

STR_STATION_VIEW_ACCEPTS_BUTTON                                 :{BLACK}接受
STR_STATION_VIEW_ACCEPTS_TOOLTIP                                :{BLACK}显示接受的货物列表
STR_STATION_VIEW_ACCEPTS_CARGO                                  :{BLACK}接受：{WHITE}{CARGO_LIST}

STR_STATION_VIEW_EXCLUSIVE_RIGHTS_SELF                          :{BLACK}这个车站在这个镇里享有独家经营权
STR_STATION_VIEW_EXCLUSIVE_RIGHTS_COMPANY                       :{YELLOW}{COMPANY}{BLACK} 购买了本城镇专属经营权

STR_STATION_VIEW_RATINGS_BUTTON                                 :{BLACK}评价
STR_STATION_VIEW_RATINGS_TOOLTIP                                :{BLACK}显示车站评价
STR_STATION_VIEW_SUPPLY_RATINGS_TITLE                           :{BLACK}按月供应量与本地评比：
STR_STATION_VIEW_CARGO_SUPPLY_RATING                            :{WHITE}{STRING}: {YELLOW}{COMMA} / {STRING} ({COMMA}%)

STR_STATION_VIEW_GROUP                                          :{BLACK}群组方式
STR_STATION_VIEW_WAITING_STATION                                :车站名：等候中
STR_STATION_VIEW_WAITING_AMOUNT                                 :货物总量：等候中
STR_STATION_VIEW_PLANNED_STATION                                :车站名：计划中
STR_STATION_VIEW_PLANNED_AMOUNT                                 :货物总量：计划中
STR_STATION_VIEW_FROM                                           :{YELLOW}{CARGO_SHORT} 来自 {STATION}
STR_STATION_VIEW_VIA                                            :{YELLOW}{CARGO_SHORT} 途经 {STATION}
STR_STATION_VIEW_TO                                             :{YELLOW}{CARGO_SHORT} 前往 {STATION}
STR_STATION_VIEW_FROM_ANY                                       :{RED}{CARGO_SHORT} 来自 不明的车站
STR_STATION_VIEW_TO_ANY                                         :{RED}{CARGO_SHORT} 前往 任何车站
STR_STATION_VIEW_VIA_ANY                                        :{RED}{CARGO_SHORT} 途经 任何车站
STR_STATION_VIEW_FROM_HERE                                      :{GREEN}{CARGO_SHORT} 来自 本站
STR_STATION_VIEW_VIA_HERE                                       :{GREEN}{CARGO_SHORT} 途经 本站
STR_STATION_VIEW_TO_HERE                                        :{GREEN}{CARGO_SHORT} 前往 本站
STR_STATION_VIEW_NONSTOP                                        :{YELLOW}{CARGO_SHORT} 直达该站

STR_STATION_VIEW_GROUP_S_V_D                                    :来源-途经-目的地
STR_STATION_VIEW_GROUP_S_D_V                                    :来源-目的地-途经
STR_STATION_VIEW_GROUP_V_S_D                                    :途经-来源-目的地
STR_STATION_VIEW_GROUP_V_D_S                                    :途经-目的地-来源
STR_STATION_VIEW_GROUP_D_S_V                                    :目的地-来源-途经
STR_STATION_VIEW_GROUP_D_V_S                                    :目的地-途经-来源

############ range for rating starts
STR_CARGO_RATING_APPALLING                                      :垃圾（最差评价）
STR_CARGO_RATING_VERY_POOR                                      :糟糕
STR_CARGO_RATING_POOR                                           :较差
STR_CARGO_RATING_MEDIOCRE                                       :一般
STR_CARGO_RATING_GOOD                                           :较好
STR_CARGO_RATING_VERY_GOOD                                      :优秀
STR_CARGO_RATING_EXCELLENT                                      :卓越
STR_CARGO_RATING_OUTSTANDING                                    :完美（最高评价）
############ range for rating ends

STR_STATION_VIEW_CENTER_TOOLTIP                                 :{BLACK}将屏幕中心移动到车站所在的位置. 单击的同时按住Ctrl会在新视点中显示车站位置
STR_STATION_VIEW_RENAME_TOOLTIP                                 :{BLACK}重命名车站

STR_STATION_VIEW_SCHEDULED_TRAINS_TOOLTIP                       :{BLACK}显示所有调度计划中含有此车站的列车
STR_STATION_VIEW_SCHEDULED_ROAD_VEHICLES_TOOLTIP                :{BLACK}显示所有调度计划中含有此车站的汽车
STR_STATION_VIEW_SCHEDULED_AIRCRAFT_TOOLTIP                     :{BLACK}显示所有调度计划中含有此机场的飞机
STR_STATION_VIEW_SCHEDULED_SHIPS_TOOLTIP                        :{BLACK}显示所有调度计划中含有此码头的船只

STR_STATION_VIEW_RENAME_STATION_CAPTION                         :重命名车站

STR_STATION_VIEW_CLOSE_AIRPORT                                  :{BLACK}关闭机场
STR_STATION_VIEW_CLOSE_AIRPORT_TOOLTIP                          :{BLACK}禁止飞机降落本场

# Waypoint/buoy view window
STR_WAYPOINT_VIEW_CAPTION                                       :{WHITE}{WAYPOINT}
STR_WAYPOINT_VIEW_CENTER_TOOLTIP                                :{BLACK}将屏幕中心移动到路点所在的位置. 单击的同时按住Ctrl会在新视点中显示路点位置
STR_WAYPOINT_VIEW_CHANGE_WAYPOINT_NAME                          :{BLACK}修改路点名
STR_BUOY_VIEW_CENTER_TOOLTIP                                    :{BLACK}将屏幕中心移动到浮标所在的位置. 单击的同时按住Ctrl会在新视点中显示浮标位置
STR_BUOY_VIEW_CHANGE_BUOY_NAME                                  :{BLACK}修改浮标名

STR_EDIT_WAYPOINT_NAME                                          :{WHITE}编辑路点名称

# Finances window
STR_FINANCES_CAPTION                                            :{WHITE}{COMPANY} 财务报表 {BLACK}{COMPANY_NUM}
STR_FINANCES_EXPENDITURE_INCOME_TITLE                           :{WHITE}收入/支出
STR_FINANCES_YEAR                                               :{WHITE}{NUM}
STR_FINANCES_SECTION_CONSTRUCTION                               :{GOLD}建设费用
STR_FINANCES_SECTION_NEW_VEHICLES                               :{GOLD}购置新运输工具
STR_FINANCES_SECTION_TRAIN_RUNNING_COSTS                        :{GOLD}铁路运行费用
STR_FINANCES_SECTION_ROAD_VEHICLE_RUNNING_COSTS                 :{GOLD}汽车运行费用
STR_FINANCES_SECTION_AIRCRAFT_RUNNING_COSTS                     :{GOLD}航空运行费用
STR_FINANCES_SECTION_SHIP_RUNNING_COSTS                         :{GOLD}船舶运行费用
STR_FINANCES_SECTION_PROPERTY_MAINTENANCE                       :{GOLD}固定资产维护
STR_FINANCES_SECTION_TRAIN_INCOME                               :{GOLD}铁路运输收入
STR_FINANCES_SECTION_ROAD_VEHICLE_INCOME                        :{GOLD}公路运输收入
STR_FINANCES_SECTION_AIRCRAFT_INCOME                            :{GOLD}航空运输收入
STR_FINANCES_SECTION_SHIP_INCOME                                :{GOLD}水上运输收入
STR_FINANCES_SECTION_LOAN_INTEREST                              :{GOLD}贷款利息
STR_FINANCES_SECTION_OTHER                                      :{GOLD}其他费用
STR_FINANCES_NEGATIVE_INCOME                                    :{BLACK}-{CURRENCY_LONG}
STR_FINANCES_POSITIVE_INCOME                                    :{BLACK}+{CURRENCY_LONG}
STR_FINANCES_TOTAL_CAPTION                                      :{WHITE}总计：
STR_FINANCES_BANK_BALANCE_TITLE                                 :{WHITE}流动资金
STR_FINANCES_LOAN_TITLE                                         :{WHITE}已贷款额
STR_FINANCES_MAX_LOAN                                           :{WHITE}最大贷款额度：{BLACK}{CURRENCY_LONG}
STR_FINANCES_TOTAL_CURRENCY                                     :{BLACK}{CURRENCY_LONG}
STR_FINANCES_BORROW_BUTTON                                      :{BLACK}贷款 {CURRENCY_LONG}
STR_FINANCES_BORROW_TOOLTIP                                     :{BLACK}贷款{}Ctrl+点击 可贷款最大额度
STR_FINANCES_REPAY_BUTTON                                       :{BLACK}还款 {CURRENCY_LONG}
STR_FINANCES_REPAY_TOOLTIP                                      :{BLACK}偿还贷款{}Ctrl+点击 可最大额度偿还贷款
STR_FINANCES_INFRASTRUCTURE_BUTTON                              :{BLACK}设施

# Company view
STR_COMPANY_VIEW_CAPTION                                        :{WHITE}{COMPANY} {BLACK}{COMPANY_NUM}
STR_COMPANY_VIEW_PRESIDENT_MANAGER_TITLE                        :{WHITE}{PRESIDENT_NAME}{}{GOLD}(总裁)

STR_COMPANY_VIEW_INAUGURATED_TITLE                              :{GOLD}开业时间：{WHITE}{NUM}
STR_COMPANY_VIEW_COLOUR_SCHEME_TITLE                            :{GOLD}色彩方案：
STR_COMPANY_VIEW_VEHICLES_TITLE                                 :{GOLD}车船概况：
STR_COMPANY_VIEW_TRAINS                                         :{WHITE}{COMMA} 列火车
STR_COMPANY_VIEW_ROAD_VEHICLES                                  :{WHITE}{COMMA} 辆汽车
STR_COMPANY_VIEW_AIRCRAFT                                       :{WHITE}{COMMA} 架飞机
STR_COMPANY_VIEW_SHIPS                                          :{WHITE}{COMMA} 艘轮船
STR_COMPANY_VIEW_VEHICLES_NONE                                  :{WHITE}无
STR_COMPANY_VIEW_COMPANY_VALUE                                  :{GOLD}公司市值：{WHITE}{CURRENCY_LONG}
STR_COMPANY_VIEW_SHARES_OWNED_BY                                :{WHITE}({COMMA}% 由 {COMPANY} 所有)
STR_COMPANY_VIEW_INFRASTRUCTURE                                 :{GOLD}设施:
STR_COMPANY_VIEW_INFRASTRUCTURE_RAIL                            :{WHITE}{COMMA} 轨道交通
STR_COMPANY_VIEW_INFRASTRUCTURE_ROAD                            :{WHITE}{COMMA} 道路
STR_COMPANY_VIEW_INFRASTRUCTURE_WATER                           :{WHITE}{COMMA} 水运
STR_COMPANY_VIEW_INFRASTRUCTURE_STATION                         :{WHITE}{COMMA} 站台
STR_COMPANY_VIEW_INFRASTRUCTURE_AIRPORT                         :{WHITE}{COMMA} 机场
STR_COMPANY_VIEW_INFRASTRUCTURE_NONE                            :{WHITE}无

STR_COMPANY_VIEW_BUILD_HQ_BUTTON                                :{BLACK}设立总部
STR_COMPANY_VIEW_BUILD_HQ_TOOLTIP                               :{BLACK}建立公司总部
STR_COMPANY_VIEW_VIEW_HQ_BUTTON                                 :{BLACK}查看总部
STR_COMPANY_VIEW_VIEW_HQ_TOOLTIP                                :{BLACK}查看公司总部
STR_COMPANY_VIEW_RELOCATE_HQ                                    :{BLACK}重置总部
STR_COMPANY_VIEW_RELOCATE_COMPANY_HEADQUARTERS                  :{BLACK}以公司市值 1% 的代价重建总部，按住 Shift 键单击可以显示所需资金
STR_COMPANY_VIEW_INFRASTRUCTURE_BUTTON                          :{BLACK}固定资产维护费明细
STR_COMPANY_VIEW_INFRASTRUCTURE_TOOLTIP                         :{BLACK}显示详细的设施情况
STR_COMPANY_VIEW_GIVE_MONEY_BUTTON                              :{BLACK}给予资金
STR_COMPANY_VIEW_GIVE_MONEY_TOOLTIP                             :{BLACK}给予该公司资金

STR_COMPANY_VIEW_NEW_FACE_BUTTON                                :{BLACK}新的头像
STR_COMPANY_VIEW_NEW_FACE_TOOLTIP                               :{BLACK}为总裁选择新头像
STR_COMPANY_VIEW_COLOUR_SCHEME_BUTTON                           :{BLACK}色彩方案
STR_COMPANY_VIEW_COLOUR_SCHEME_TOOLTIP                          :{BLACK}改变公司车船的颜色
STR_COMPANY_VIEW_COMPANY_NAME_BUTTON                            :{BLACK}公司名称
STR_COMPANY_VIEW_COMPANY_NAME_TOOLTIP                           :{BLACK}改变公司的名称
STR_COMPANY_VIEW_PRESIDENT_NAME_BUTTON                          :{BLACK}总裁姓名
STR_COMPANY_VIEW_PRESIDENT_NAME_TOOLTIP                         :{BLACK}为总裁改名

STR_COMPANY_VIEW_BUY_SHARE_BUTTON                               :{BLACK}购买其 25% 的股份
STR_COMPANY_VIEW_SELL_SHARE_BUTTON                              :{BLACK}出售其 25% 的股份
STR_COMPANY_VIEW_BUY_SHARE_TOOLTIP                              :{BLACK}购买此公司 25% 的股份，按住 Shift 键单击可以显示所需资金
STR_COMPANY_VIEW_SELL_SHARE_TOOLTIP                             :{BLACK}出售此公司 25% 的股份，按住 Shift 键单击可以显示预计收入

STR_COMPANY_VIEW_COMPANY_NAME_QUERY_CAPTION                     :公司名称
STR_COMPANY_VIEW_PRESIDENT_S_NAME_QUERY_CAPTION                 :总裁姓名
STR_COMPANY_VIEW_GIVE_MONEY_QUERY_CAPTION                       :输入你要给予的金额

STR_BUY_COMPANY_MESSAGE                                         :{WHITE}我们正在寻找一家愿意收购我们的公司。{}{}您愿意收购 {COMPANY} ({CURRENCY_LONG}) 吗？

# Company infrastructure window
STR_COMPANY_INFRASTRUCTURE_VIEW_CAPTION                         :{WHITE}{COMPANY} 的设施
STR_COMPANY_INFRASTRUCTURE_VIEW_RAIL_SECT                       :{GOLD}铁路：
STR_COMPANY_INFRASTRUCTURE_VIEW_SIGNALS                         :{WHITE}信号灯
STR_COMPANY_INFRASTRUCTURE_VIEW_ROAD_SECT                       :{GOLD}道路：
STR_COMPANY_INFRASTRUCTURE_VIEW_TRAM_SECT                       :{GOLD}电车设施：
STR_COMPANY_INFRASTRUCTURE_VIEW_WATER_SECT                      :{GOLD}水运：
STR_COMPANY_INFRASTRUCTURE_VIEW_CANALS                          :{WHITE}运河
STR_COMPANY_INFRASTRUCTURE_VIEW_STATION_SECT                    :{GOLD}站台：
STR_COMPANY_INFRASTRUCTURE_VIEW_STATIONS                        :{WHITE}车站
STR_COMPANY_INFRASTRUCTURE_VIEW_AIRPORTS                        :{WHITE}机场
STR_COMPANY_INFRASTRUCTURE_VIEW_TOTAL                           :{WHITE}每年{CURRENCY_LONG}

# Industry directory
STR_INDUSTRY_DIRECTORY_CAPTION                                  :{WHITE}工业设施
STR_INDUSTRY_DIRECTORY_NONE                                     :{ORANGE}- 没有 -
STR_INDUSTRY_DIRECTORY_ITEM_INFO                                :{BLACK}{CARGO_LONG}{STRING}{YELLOW} ({COMMA}% 已运输){BLACK}
STR_INDUSTRY_DIRECTORY_ITEM_NOPROD                              :{ORANGE}{INDUSTRY}
STR_INDUSTRY_DIRECTORY_ITEM_PROD1                               :{ORANGE}{INDUSTRY} {STRING}
STR_INDUSTRY_DIRECTORY_ITEM_PROD2                               :{ORANGE}{INDUSTRY} {STRING}, {STRING}
STR_INDUSTRY_DIRECTORY_ITEM_PROD3                               :{ORANGE}{INDUSTRY} {STRING}, {STRING}, {STRING}
STR_INDUSTRY_DIRECTORY_ITEM_PRODMORE                            :{ORANGE}{INDUSTRY} {STRING}，{STRING}，{STRING}以及其余 {NUM} 个……
STR_INDUSTRY_DIRECTORY_LIST_CAPTION                             :{BLACK}工业设施{}点击可以将屏幕中心移动到其所在位置. 单击的同时按住Ctrl会在新视点中显示工业位置
STR_INDUSTRY_DIRECTORY_ACCEPTED_CARGO_FILTER                    :{BLACK}接受的货物：{SILVER}{STRING}
STR_INDUSTRY_DIRECTORY_PRODUCED_CARGO_FILTER                    :{BLACK}产出的货物：{SILVER}{STRING}
STR_INDUSTRY_DIRECTORY_FILTER_ALL_TYPES                         :所有货物类型
STR_INDUSTRY_DIRECTORY_FILTER_NONE                              :无

# Industry view
STR_INDUSTRY_VIEW_CAPTION                                       :{WHITE}{INDUSTRY}
STR_INDUSTRY_VIEW_PRODUCTION_LAST_MONTH_TITLE                   :{BLACK}上月产量：
STR_INDUSTRY_VIEW_TRANSPORTED                                   :{YELLOW}{CARGO_LONG}{STRING}{BLACK} ({COMMA}% 已运输)
STR_INDUSTRY_VIEW_LOCATION_TOOLTIP                              :{BLACK}将屏幕中心移动到工厂所在的位置. 单击的同时按住Ctrl会在新视点中显示工厂位置
STR_INDUSTRY_VIEW_PRODUCTION_LEVEL                              :{BLACK}生产程度: {YELLOW}{COMMA}%
STR_INDUSTRY_VIEW_INDUSTRY_ANNOUNCED_CLOSURE                    :{YELLOW}此工业已经宣布即刻停业倒闭!

STR_INDUSTRY_VIEW_REQUIRES_N_CARGO                              :{BLACK}需要: {YELLOW}{STRING}{STRING}
STR_INDUSTRY_VIEW_PRODUCES_N_CARGO                              :{BLACK}产出：{YELLOW}{STRING}{STRING}
STR_INDUSTRY_VIEW_CARGO_LIST_EXTENSION                          :, {STRING}{STRING}

STR_INDUSTRY_VIEW_REQUIRES                                      :{BLACK}需要：
STR_INDUSTRY_VIEW_ACCEPT_CARGO                                  :{YELLOW}{STRING}{BLACK}{3:STRING}
STR_INDUSTRY_VIEW_ACCEPT_CARGO_AMOUNT                           :{YELLOW}{STRING}{BLACK}: {CARGO_SHORT} 等待中{STRING}

STR_CONFIG_GAME_PRODUCTION                                      :{WHITE}改变产量
STR_CONFIG_GAME_PRODUCTION_LEVEL                                :{WHITE}修改产量 (百分比, 最高 800%)

# Vehicle lists
STR_VEHICLE_LIST_TRAIN_CAPTION                                  :{WHITE}{STRING} - {COMMA} 列火车
STR_VEHICLE_LIST_ROAD_VEHICLE_CAPTION                           :{WHITE}{STRING} - {COMMA} 辆汽车
STR_VEHICLE_LIST_SHIP_CAPTION                                   :{WHITE}{STRING} - {COMMA} 艘轮船
STR_VEHICLE_LIST_AIRCRAFT_CAPTION                               :{WHITE}{STRING} - {COMMA} 架飞机

STR_VEHICLE_LIST_TRAIN_LIST_TOOLTIP                             :{BLACK}列车 - 点击可以查看详细信息
STR_VEHICLE_LIST_ROAD_VEHICLE_TOOLTIP                           :{BLACK}汽车 - 单击车辆可以查看详细信息
STR_VEHICLE_LIST_SHIP_TOOLTIP                                   :{BLACK}船只列表 - 点击可以查看详细信息
STR_VEHICLE_LIST_AIRCRAFT_TOOLTIP                               :{BLACK}飞机 - 点击可以查看详细信息

STR_VEHICLE_LIST_PROFIT_THIS_YEAR_LAST_YEAR                     :{TINY_FONT}{BLACK}今年利润：{CURRENCY_LONG} (去年利润：{CURRENCY_LONG})

STR_VEHICLE_LIST_AVAILABLE_TRAINS                               :可用的列车
STR_VEHICLE_LIST_AVAILABLE_ROAD_VEHICLES                        :可用的汽车
STR_VEHICLE_LIST_AVAILABLE_SHIPS                                :可用的船只
STR_VEHICLE_LIST_AVAILABLE_AIRCRAFT                             :可用的飞机
STR_VEHICLE_LIST_AVAILABLE_ENGINES_TOOLTIP                      :{BLACK}查看此运输工具类型的{}全部可选购列表

STR_VEHICLE_LIST_MANAGE_LIST                                    :{BLACK}管理列表
STR_VEHICLE_LIST_MANAGE_LIST_TOOLTIP                            :{BLACK}向所有在此列表中的运输工具发出指令
STR_VEHICLE_LIST_REPLACE_VEHICLES                               :替换车辆/飞机/船只
STR_VEHICLE_LIST_SEND_FOR_SERVICING                             :进行保养

STR_VEHICLE_LIST_SEND_TRAIN_TO_DEPOT                            :前往列车车库
STR_VEHICLE_LIST_SEND_ROAD_VEHICLE_TO_DEPOT                     :前往汽车车库
STR_VEHICLE_LIST_SEND_SHIP_TO_DEPOT                             :前往船坞
STR_VEHICLE_LIST_SEND_AIRCRAFT_TO_HANGAR                        :前往机库

STR_VEHICLE_LIST_MASS_STOP_LIST_TOOLTIP                         :{BLACK}点击这里可以停止列表中的{}所有车辆/船只/飞机
STR_VEHICLE_LIST_MASS_START_LIST_TOOLTIP                        :{BLACK}点击这里可以启动列表中的{}所有车辆/船只/飞机

STR_VEHICLE_LIST_SHARED_ORDERS_LIST_CAPTION                     :{WHITE}与 {COMMA} 车辆/船只/飞机共享调度计划

# Group window
STR_GROUP_ALL_TRAINS                                            :全部火车
STR_GROUP_ALL_ROAD_VEHICLES                                     :全部汽车
STR_GROUP_ALL_SHIPS                                             :全部船只
STR_GROUP_ALL_AIRCRAFTS                                         :全部飞机

STR_GROUP_DEFAULT_TRAINS                                        :未分组火车
STR_GROUP_DEFAULT_ROAD_VEHICLES                                 :未分组汽车
STR_GROUP_DEFAULT_SHIPS                                         :未分组船只
STR_GROUP_DEFAULT_AIRCRAFTS                                     :未分组飞机

STR_GROUP_COUNT_WITH_SUBGROUP                                   :{TINY_FONT}{COMMA} (+{COMMA})

STR_GROUPS_CLICK_ON_GROUP_FOR_TOOLTIP                           :{BLACK}组 - 点击一个组别以显示所有隶属此组的车辆。拖曳组别标签以重新排列组别的次序和层级。
STR_GROUP_CREATE_TOOLTIP                                        :{BLACK}创建分组
STR_GROUP_DELETE_TOOLTIP                                        :{BLACK}删除分组
STR_GROUP_RENAME_TOOLTIP                                        :{BLACK}重命名该分组
STR_GROUP_LIVERY_TOOLTIP                                        :{BLACK}改变所选组的配色方案
STR_GROUP_REPLACE_PROTECTION_TOOLTIP                            :{BLACK}点击以停止本组自动更新功能的使用。按下CTRL并点击来同样应用于子组。

STR_QUERY_GROUP_DELETE_CAPTION                                  :{WHITE}删除分组
STR_GROUP_DELETE_QUERY_TEXT                                     :{WHITE}确定要删除这个分组及其下级分组么?

STR_GROUP_ADD_SHARED_VEHICLE                                    :添加共享车辆
STR_GROUP_REMOVE_ALL_VEHICLES                                   :移除所有车辆

STR_GROUP_RENAME_CAPTION                                        :{BLACK}重命名分组

STR_GROUP_PROFIT_THIS_YEAR                                      :今年利润：
STR_GROUP_PROFIT_LAST_YEAR                                      :去年利润
STR_GROUP_OCCUPANCY                                             :当前使用量：
STR_GROUP_OCCUPANCY_VALUE                                       :{NUM}%

# Build vehicle window
STR_BUY_VEHICLE_TRAIN_RAIL_CAPTION                              :购买普通列车
STR_BUY_VEHICLE_TRAIN_ELRAIL_CAPTION                            :购买电气化列车
STR_BUY_VEHICLE_TRAIN_MONORAIL_CAPTION                          :购买单轨列车
STR_BUY_VEHICLE_TRAIN_MAGLEV_CAPTION                            :购买磁悬浮列车

STR_BUY_VEHICLE_ROAD_VEHICLE_CAPTION                            :购买汽车
STR_BUY_VEHICLE_TRAM_VEHICLE_CAPTION                            :新电车

############ range for vehicle availability starts
STR_BUY_VEHICLE_TRAIN_ALL_CAPTION                               :新列车
STR_BUY_VEHICLE_ROAD_VEHICLE_ALL_CAPTION                        :新汽车
STR_BUY_VEHICLE_SHIP_CAPTION                                    :购买船只
STR_BUY_VEHICLE_AIRCRAFT_CAPTION                                :购买飞机
############ range for vehicle availability ends

STR_PURCHASE_INFO_COST_WEIGHT                                   :{BLACK}售价：{GOLD}{CURRENCY_LONG}{BLACK} 重量：{GOLD}{WEIGHT_SHORT}
STR_PURCHASE_INFO_COST_REFIT_WEIGHT                             :{BLACK}售价: {GOLD}{CURRENCY_LONG}{BLACK} (改装花费: {GOLD}{CURRENCY_LONG}{BLACK}) 重量: {GOLD}{WEIGHT_SHORT}
STR_PURCHASE_INFO_SPEED_POWER                                   :{BLACK}速度：{GOLD}{VELOCITY}{BLACK} 功率：{GOLD}{POWER}
STR_PURCHASE_INFO_SPEED                                         :{BLACK}速度：{GOLD}{VELOCITY}
STR_PURCHASE_INFO_SPEED_OCEAN                                   :{BLACK}在海洋上的速度： {GOLD}{VELOCITY}
STR_PURCHASE_INFO_SPEED_CANAL                                   :{BLACK}在河流上的速度： {GOLD}{VELOCITY}
STR_PURCHASE_INFO_RUNNINGCOST                                   :{BLACK}运行费用：{GOLD}{CURRENCY_LONG}/年
STR_PURCHASE_INFO_CAPACITY                                      :{BLACK}运载能力：{GOLD}{CARGO_LONG} {STRING}
STR_PURCHASE_INFO_REFITTABLE                                    :(可改装)
STR_PURCHASE_INFO_DESIGNED_LIFE                                 :{BLACK}设计日期：{GOLD}{NUM}{BLACK} 寿命：{GOLD}{COMMA} 年
STR_PURCHASE_INFO_RELIABILITY                                   :{BLACK}最大可靠性：{GOLD}{COMMA}%
STR_PURCHASE_INFO_COST                                          :{BLACK}售价：{GOLD}{CURRENCY_LONG}
STR_PURCHASE_INFO_COST_REFIT                                    :{BLACK}售价: {GOLD}{CURRENCY_LONG}{BLACK} (改装费用: {GOLD}{CURRENCY_LONG}{BLACK})
STR_PURCHASE_INFO_WEIGHT_CWEIGHT                                :{BLACK}重量：{GOLD}{WEIGHT_SHORT} ({WEIGHT_SHORT})
STR_PURCHASE_INFO_COST_SPEED                                    :{BLACK}售价：{GOLD}{CURRENCY_LONG}{BLACK} 速度：{GOLD}{VELOCITY}
STR_PURCHASE_INFO_COST_REFIT_SPEED                              :{BLACK}售价：{GOLD}{CURRENCY_LONG}{BLACK} (改装费用：{GOLD}{CURRENCY_LONG}{BLACK}) 速度：{GOLD}{VELOCITY}
STR_PURCHASE_INFO_AIRCRAFT_CAPACITY                             :{BLACK}运载能力：{GOLD}{CARGO_LONG}, {CARGO_LONG}
STR_PURCHASE_INFO_PWAGPOWER_PWAGWEIGHT                          :{BLACK}功率：{GOLD}+{POWER}{BLACK} 重量：{GOLD}+{WEIGHT_SHORT}
STR_PURCHASE_INFO_REFITTABLE_TO                                 :{BLACK}可改装为：{GOLD}{STRING}
STR_PURCHASE_INFO_ALL_TYPES                                     :所有类型
STR_PURCHASE_INFO_NONE                                          :无
STR_PURCHASE_INFO_ENGINES_ONLY                                  :仅机车
STR_PURCHASE_INFO_ALL_BUT                                       :除了 {CARGO_LIST}
STR_PURCHASE_INFO_MAX_TE                                        :{BLACK}最大牵引力：{GOLD}{FORCE}
STR_PURCHASE_INFO_AIRCRAFT_RANGE                                :{BLACK}航行距离: {GOLD}{COMMA} 格
STR_PURCHASE_INFO_AIRCRAFT_TYPE                                 :{BLACK}飞机类型： {GOLD}{STRING}

STR_BUY_VEHICLE_TRAIN_LIST_TOOLTIP                              :{BLACK}列车车辆选择列表。点击车辆查看详细信息，或者按住 Ctrl 键再点击以切换是否隐藏车辆的种类
STR_BUY_VEHICLE_ROAD_VEHICLE_LIST_TOOLTIP                       :{BLACK}路面车辆选择列表。点击车辆查看详细信息，或者按住 Ctrl 键再点击以切换是否隐藏车辆的种类
STR_BUY_VEHICLE_SHIP_LIST_TOOLTIP                               :{BLACK}船舶选择列表。点击船舶查看详细信息，或者按住 Ctrl 键再点击以切换是否隐藏船舶的种类
STR_BUY_VEHICLE_AIRCRAFT_LIST_TOOLTIP                           :{BLACK}飞行器选择列表。点击飞行器查看详细信息，或者按住 Ctrl 键再点击以切换是否隐藏飞行器的种类

STR_BUY_VEHICLE_TRAIN_BUY_VEHICLE_BUTTON                        :{BLACK}购买车头/车厢
STR_BUY_VEHICLE_ROAD_VEHICLE_BUY_VEHICLE_BUTTON                 :{BLACK}购买汽车
STR_BUY_VEHICLE_SHIP_BUY_VEHICLE_BUTTON                         :{BLACK}购买船只
STR_BUY_VEHICLE_AIRCRAFT_BUY_VEHICLE_BUTTON                     :{BLACK}购买飞机

STR_BUY_VEHICLE_TRAIN_BUY_REFIT_VEHICLE_BUTTON                  :{BLACK}购买并改装
STR_BUY_VEHICLE_ROAD_VEHICLE_BUY_REFIT_VEHICLE_BUTTON           :{BLACK}购买并改装
STR_BUY_VEHICLE_SHIP_BUY_REFIT_VEHICLE_BUTTON                   :{BLACK}购买并改装船只
STR_BUY_VEHICLE_AIRCRAFT_BUY_REFIT_VEHICLE_BUTTON               :{BLACK}购买并改装飞机

STR_BUY_VEHICLE_TRAIN_BUY_VEHICLE_TOOLTIP                       :{BLACK}购买选定的列车，按住 Shift 键单击可以显示所需资金
STR_BUY_VEHICLE_ROAD_VEHICLE_BUY_VEHICLE_TOOLTIP                :{BLACK}购买选定的汽车，按住 Shift 键单击可以显示所需资金
STR_BUY_VEHICLE_SHIP_BUY_VEHICLE_TOOLTIP                        :{BLACK}购买选定的船只，按住 Shift 键单击可以显示所需资金
STR_BUY_VEHICLE_AIRCRAFT_BUY_VEHICLE_TOOLTIP                    :{BLACK}购买选定的飞机，按住 Shift 键单击可以显示所需资金

STR_BUY_VEHICLE_TRAIN_BUY_REFIT_VEHICLE_TOOLTIP                 :{BLACK}购买并改装选定的列车。按住 Shift 键单击可以显示所需资金
STR_BUY_VEHICLE_ROAD_VEHICLE_BUY_REFIT_VEHICLE_TOOLTIP          :{BLACK}购买并改装选定的汽车。按住 Shift 键单击可以显示所需资金
STR_BUY_VEHICLE_SHIP_BUY_REFIT_VEHICLE_TOOLTIP                  :{BLACK}购买并改装选定的船只。按住 Shift 键单击可以显示所需资金
STR_BUY_VEHICLE_AIRCRAFT_BUY_REFIT_VEHICLE_TOOLTIP              :购买并改装选定的飞机，按住 Shift 键单击可以显示所需资金

STR_BUY_VEHICLE_TRAIN_RENAME_BUTTON                             :{BLACK}重命名
STR_BUY_VEHICLE_ROAD_VEHICLE_RENAME_BUTTON                      :{BLACK}重命名
STR_BUY_VEHICLE_SHIP_RENAME_BUTTON                              :{BLACK}重命名
STR_BUY_VEHICLE_AIRCRAFT_RENAME_BUTTON                          :{BLACK}重命名飞机

STR_BUY_VEHICLE_TRAIN_RENAME_TOOLTIP                            :{BLACK}重命名列车型号
STR_BUY_VEHICLE_ROAD_VEHICLE_RENAME_TOOLTIP                     :{BLACK}重命名汽车型号
STR_BUY_VEHICLE_SHIP_RENAME_TOOLTIP                             :{BLACK}重命名船只型号
STR_BUY_VEHICLE_AIRCRAFT_RENAME_TOOLTIP                         :{BLACK}重命名飞机型号

STR_BUY_VEHICLE_TRAIN_HIDE_TOGGLE_BUTTON                        :{BLACK}隐藏
STR_BUY_VEHICLE_ROAD_VEHICLE_HIDE_TOGGLE_BUTTON                 :{BLACK}隐藏
STR_BUY_VEHICLE_SHIP_HIDE_TOGGLE_BUTTON                         :{BLACK}隐藏
STR_BUY_VEHICLE_AIRCRAFT_HIDE_TOGGLE_BUTTON                     :{BLACK}隐藏

STR_BUY_VEHICLE_TRAIN_SHOW_TOGGLE_BUTTON                        :{BLACK}显示
STR_BUY_VEHICLE_ROAD_VEHICLE_SHOW_TOGGLE_BUTTON                 :{BLACK}显示
STR_BUY_VEHICLE_SHIP_SHOW_TOGGLE_BUTTON                         :{BLACK}显示
STR_BUY_VEHICLE_AIRCRAFT_SHOW_TOGGLE_BUTTON                     :{BLACK}显示

STR_BUY_VEHICLE_TRAIN_HIDE_SHOW_TOGGLE_TOOLTIP                  :{BLACK}切换隐藏还是显示有关的铁路列车类型
STR_BUY_VEHICLE_ROAD_VEHICLE_HIDE_SHOW_TOGGLE_TOOLTIP           :{BLACK}切换隐藏还是显示有关的路面车辆类型
STR_BUY_VEHICLE_SHIP_HIDE_SHOW_TOGGLE_TOOLTIP                   :{BLACK}切换隐藏还是显示有关的船舶类型
STR_BUY_VEHICLE_AIRCRAFT_HIDE_SHOW_TOGGLE_TOOLTIP               :{BLACK}切换是否显示飞机类型

STR_QUERY_RENAME_TRAIN_TYPE_CAPTION                             :{WHITE}重命名车辆的类型
STR_QUERY_RENAME_ROAD_VEHICLE_TYPE_CAPTION                      :{WHITE}重命名汽车型号
STR_QUERY_RENAME_SHIP_TYPE_CAPTION                              :{WHITE}重命名船只型号
STR_QUERY_RENAME_AIRCRAFT_TYPE_CAPTION                          :{WHITE}重命名飞机型号

# Depot window
STR_DEPOT_CAPTION                                               :{WHITE}{DEPOT}

STR_DEPOT_RENAME_TOOLTIP                                        :{BLACK}修改车库名
STR_DEPOT_RENAME_DEPOT_CAPTION                                  :重命名车库

STR_DEPOT_NO_ENGINE                                             :{BLACK}-
STR_DEPOT_VEHICLE_TOOLTIP                                       :{BLACK}{ENGINE}{STRING}
STR_DEPOT_VEHICLE_TOOLTIP_CHAIN                                 :{BLACK}{NUM} 车辆{STRING}
STR_DEPOT_VEHICLE_TOOLTIP_CARGO                                 :{}{CARGO_LONG} ({CARGO_SHORT})

STR_DEPOT_TRAIN_LIST_TOOLTIP                                    :{BLACK}列车 - 左键拖动可调整车厢，右击可查看详情。按Ctrl执行上述操作可同时操作之后车厢。
STR_DEPOT_ROAD_VEHICLE_LIST_TOOLTIP                             :{BLACK}汽车 - 右击可查看详细信息
STR_DEPOT_SHIP_LIST_TOOLTIP                                     :{BLACK}船只 - 右击可查看详细信息
STR_DEPOT_AIRCRAFT_LIST_TOOLTIP                                 :{BLACK}飞机 - 右击可查看详细信息

STR_DEPOT_TRAIN_SELL_TOOLTIP                                    :{BLACK}将列车拖到这里以出售
STR_DEPOT_ROAD_VEHICLE_SELL_TOOLTIP                             :{BLACK}将汽车拖到这里以出售
STR_DEPOT_SHIP_SELL_TOOLTIP                                     :{BLACK}将船只拖到这里以出售
STR_DEPOT_AIRCRAFT_SELL_TOOLTIP                                 :{BLACK}将飞机拖到这里以出售

STR_DEPOT_DRAG_WHOLE_TRAIN_TO_SELL_TOOLTIP                      :{BLACK}将车头拖到这里可以出售整列火车

STR_DEPOT_SELL_ALL_BUTTON_TRAIN_TOOLTIP                         :{BLACK}出售车库中的所有列车
STR_DEPOT_SELL_ALL_BUTTON_ROAD_VEHICLE_TOOLTIP                  :{BLACK}出售车库中的所有汽车
STR_DEPOT_SELL_ALL_BUTTON_SHIP_TOOLTIP                          :{BLACK}出售船坞中的所有船只
STR_DEPOT_SELL_ALL_BUTTON_AIRCRAFT_TOOLTIP                      :{BLACK}出售机库中的所有飞机

STR_DEPOT_AUTOREPLACE_TRAIN_TOOLTIP                             :{BLACK}自动更新车库中的所有列车
STR_DEPOT_AUTOREPLACE_ROAD_VEHICLE_TOOLTIP                      :{BLACK}自动更新车库中的所有汽车
STR_DEPOT_AUTOREPLACE_SHIP_TOOLTIP                              :{BLACK}自动更新船坞中的所有船只
STR_DEPOT_AUTOREPLACE_AIRCRAFT_TOOLTIP                          :{BLACK}自动更新机库中的所有飞机

STR_DEPOT_TRAIN_NEW_VEHICLES_BUTTON                             :{BLACK}购买列车
STR_DEPOT_ROAD_VEHICLE_NEW_VEHICLES_BUTTON                      :{BLACK}购买汽车
STR_DEPOT_SHIP_NEW_VEHICLES_BUTTON                              :{BLACK}购买船只
STR_DEPOT_AIRCRAFT_NEW_VEHICLES_BUTTON                          :{BLACK}购买飞机

STR_DEPOT_TRAIN_NEW_VEHICLES_TOOLTIP                            :{BLACK}购买新的列车
STR_DEPOT_ROAD_VEHICLE_NEW_VEHICLES_TOOLTIP                     :{BLACK}购买
STR_DEPOT_SHIP_NEW_VEHICLES_TOOLTIP                             :{BLACK}购买新船只
STR_DEPOT_AIRCRAFT_NEW_VEHICLES_TOOLTIP                         :{BLACK}购买飞机

STR_DEPOT_CLONE_TRAIN                                           :{BLACK}克隆列车
STR_DEPOT_CLONE_ROAD_VEHICLE                                    :{BLACK}克隆汽车
STR_DEPOT_CLONE_SHIP                                            :{BLACK}克隆船只
STR_DEPOT_CLONE_AIRCRAFT                                        :{BLACK}克隆飞机

STR_DEPOT_CLONE_TRAIN_DEPOT_INFO                                :{BLACK}点击此键后，再点击任何列车，即会购买一列跟它一样的列车。{}如果点击此键后，按住 Ctrl 键点击列车，则新列车会与旧列车共享调度计划。{}如果点击此键后，按住 Shift 键点击列车，系统会显示购买复制列车的所需资金，但不会建造新列车。
STR_DEPOT_CLONE_ROAD_VEHICLE_DEPOT_INFO                         :{BLACK}复制汽车。按此按钮后{}点击一辆在车库内或外面的汽车即可{}按住 Ctrl 键单击可以同时共享调度计划，按住 Shift 键单击可以显示所需资金
STR_DEPOT_CLONE_SHIP_DEPOT_INFO                                 :{BLACK}复制船只。按此按钮后{}点击一个在船坞内或外面的船只即可。按住 Ctrl 键单击可以同时共享调度计划，按住 Shift 键单击可以显示所需资金
STR_DEPOT_CLONE_AIRCRAFT_INFO_HANGAR_WINDOW                     :{BLACK}复制飞机。按此按钮后{}点击一个在机库内或外面的飞机即可。按住 Ctrl 键单击可以同时共享调度计划，按住 Shift 键单击可以显示所需资金

STR_DEPOT_TRAIN_LOCATION_TOOLTIP                                :{BLACK}将屏幕中心移动到列车库所在的位置. 单击的同时按住Ctrl会在新视点中显示列车库位置
STR_DEPOT_ROAD_VEHICLE_LOCATION_TOOLTIP                         :{BLACK}将屏幕中心移动到车库所在的位置. 单击的同时按住Ctrl会在新视点中显示车库位置
STR_DEPOT_SHIP_LOCATION_TOOLTIP                                 :{BLACK}将屏幕中心移动到当前船坞的位置. 单击的同时按住Ctrl会在新视点中显示船坞位置
STR_DEPOT_AIRCRAFT_LOCATION_TOOLTIP                             :{BLACK}将屏幕中心移动到当前机库的位置. 单击的同时按住Ctrl会在新视点中显示机库位置

STR_DEPOT_VEHICLE_ORDER_LIST_TRAIN_TOOLTIP                      :{BLACK}显示所有调度计划中含有此车库的列车
STR_DEPOT_VEHICLE_ORDER_LIST_ROAD_VEHICLE_TOOLTIP               :{BLACK}显示所有调度计划中含有此车库的汽车
STR_DEPOT_VEHICLE_ORDER_LIST_SHIP_TOOLTIP                       :{BLACK}显示所有调度计划中含有此船坞的船只
STR_DEPOT_VEHICLE_ORDER_LIST_AIRCRAFT_TOOLTIP                   :{BLACK}显示所有调度计划中含有此机库的飞机

STR_DEPOT_MASS_STOP_DEPOT_TRAIN_TOOLTIP                         :{BLACK}点击这里可以停止车库的所有列车
STR_DEPOT_MASS_STOP_DEPOT_ROAD_VEHICLE_TOOLTIP                  :{BLACK}点击这里可以停止车库的所有汽车
STR_DEPOT_MASS_STOP_DEPOT_SHIP_TOOLTIP                          :{BLACK}点击这里可以停止船坞的所有船只
STR_DEPOT_MASS_STOP_HANGAR_TOOLTIP                              :{BLACK}点击这里可以停止机库的所有飞机

STR_DEPOT_MASS_START_DEPOT_TRAIN_TOOLTIP                        :{BLACK}点击这里可以启动车库的所有列车
STR_DEPOT_MASS_START_DEPOT_ROAD_VEHICLE_TOOLTIP                 :{BLACK}点击这里可以启动车库的所有汽车
STR_DEPOT_MASS_START_DEPOT_SHIP_TOOLTIP                         :{BLACK}点击这里可以启动船坞的所有船只
STR_DEPOT_MASS_START_HANGAR_TOOLTIP                             :{BLACK}点击这里可以启动机库的所有飞机

STR_DEPOT_SELL_CONFIRMATION_TEXT                                :{YELLOW}你将要出售车库中的所有车辆，确定吗？

# Engine preview window
STR_ENGINE_PREVIEW_CAPTION                                      :{WHITE}来自供货商的消息
STR_ENGINE_PREVIEW_MESSAGE                                      :{GOLD}我们新近设计了一款{STRING}{}您愿意在产品正式上市前试用一年吗？

STR_ENGINE_PREVIEW_RAILROAD_LOCOMOTIVE                          :火车机车
STR_ENGINE_PREVIEW_ELRAIL_LOCOMOTIVE                            :电气化铁路机车
STR_ENGINE_PREVIEW_MONORAIL_LOCOMOTIVE                          :单轨机车
STR_ENGINE_PREVIEW_MAGLEV_LOCOMOTIVE                            :磁悬浮机车

STR_ENGINE_PREVIEW_ROAD_VEHICLE                                 :汽车
STR_ENGINE_PREVIEW_TRAM_VEHICLE                                 :电车

STR_ENGINE_PREVIEW_AIRCRAFT                                     :飞机
STR_ENGINE_PREVIEW_SHIP                                         :船只

STR_ENGINE_PREVIEW_COST_WEIGHT_SPEED_POWER                      :{BLACK}售价：{CURRENCY_LONG} 重量：{WEIGHT_SHORT}{}速度：{VELOCITY}  功率：{POWER}{}运行费用：{CURRENCY_LONG}/年{}运载能力： {CARGO_LONG}
STR_ENGINE_PREVIEW_COST_WEIGHT_SPEED_POWER_MAX_TE               :{BLACK}售价：{CURRENCY_LONG} 重量：{WEIGHT_SHORT}{}速度：{VELOCITY}  功率：{POWER}  最大牵引力：{6:FORCE}{}运行费用{4:CURRENCY_LONG}/年{}运载能力：{5:CARGO_LONG}
STR_ENGINE_PREVIEW_COST_MAX_SPEED_CAP_RUNCOST                   :{BLACK}售价：{CURRENCY_LONG} 最大速度：{VELOCITY}{}运载能力：{CARGO_LONG}{}运行成本：{CURRENCY_LONG} /年
STR_ENGINE_PREVIEW_COST_MAX_SPEED_TYPE_CAP_CAP_RUNCOST          :{BLACK}售价：{CURRENCY_LONG} 最大速度：{VELOCITY}{}飞机类型：{STRING}{}运载能力：{CARGO_LONG}, {CARGO_LONG}{}运行成本： {CURRENCY_LONG}/年
STR_ENGINE_PREVIEW_COST_MAX_SPEED_TYPE_CAP_RUNCOST              :{BLACK}售价： {CURRENCY_LONG} 最大速度： {VELOCITY}{}飞机类型： {STRING}{}运载能力： {CARGO_LONG}{}运行成本： {CURRENCY_LONG}/年
STR_ENGINE_PREVIEW_COST_MAX_SPEED_TYPE_RANGE_CAP_CAP_RUNCOST    :{BLACK}购买费用： {CURRENCY_LONG} 最大速度： {VELOCITY}{}飞机种类： {STRING} 最大航程: {COMMA} 格{}装载量： {CARGO_LONG}, {CARGO_LONG}{}运行费用： {CURRENCY_LONG}/年
STR_ENGINE_PREVIEW_COST_MAX_SPEED_TYPE_RANGE_CAP_RUNCOST        :{BLACK}售价： {CURRENCY_LONG} 最大速度： {VELOCITY}{}飞机类型： {STRING} 续航里程： {COMMA} 格{}运载能力： {CARGO_LONG}{}运行成本： {CURRENCY_LONG}/年

# Autoreplace window
STR_REPLACE_VEHICLES_WHITE                                      :{WHITE}更新 {STRING} - {STRING}
STR_REPLACE_VEHICLE_TRAIN                                       :火车
STR_REPLACE_VEHICLE_ROAD_VEHICLE                                :汽车
STR_REPLACE_VEHICLE_SHIP                                        :船只
STR_REPLACE_VEHICLE_AIRCRAFT                                    :飞机

STR_REPLACE_VEHICLE_VEHICLES_IN_USE                             :{YELLOW}正在使用的运输工具
STR_REPLACE_VEHICLE_VEHICLES_IN_USE_TOOLTIP                     :{BLACK}此行显示您拥有的运输工具
STR_REPLACE_VEHICLE_AVAILABLE_VEHICLES                          :{YELLOW}可用的运输工具
STR_REPLACE_VEHICLE_AVAILABLE_VEHICLES_TOOLTIP                  :{BLACK}此行显示可供替换的运输工具

STR_REPLACE_HELP_LEFT_ARRAY                                     :{BLACK}选择要更新的车辆类型
STR_REPLACE_HELP_RIGHT_ARRAY                                    :{BLACK}选择用来替换左侧指定车辆的新车辆

STR_REPLACE_VEHICLES_START                                      :{BLACK}开始更新
STR_REPLACE_VEHICLES_NOW                                        :马上替换所有的车辆
STR_REPLACE_VEHICLES_WHEN_OLD                                   :只替换旧的
STR_REPLACE_HELP_START_BUTTON                                   :{BLACK}点击这里开始根据选定的车辆进行更新
STR_REPLACE_NOT_REPLACING                                       :{BLACK}没有更新
STR_REPLACE_NOT_REPLACING_VEHICLE_SELECTED                      :{BLACK}请选择要更新的对象
STR_REPLACE_REPLACING_WHEN_OLD                                  :{ENGINE} 变老旧时
STR_REPLACE_VEHICLES_STOP                                       :{BLACK}停止更新
STR_REPLACE_HELP_STOP_BUTTON                                    :{BLACK}点击这里可以停止继续更新车辆

STR_REPLACE_ENGINE_WAGON_SELECT_HELP                            :{BLACK}可以切换 机车/挂车 替换项目
STR_REPLACE_ENGINES                                             :机车
STR_REPLACE_WAGONS                                              :挂车
STR_REPLACE_ALL_RAILTYPE                                        :所有铁路车辆
STR_REPLACE_ALL_ROADTYPE                                        :所有道路载具

STR_REPLACE_HELP_RAILTYPE                                       :{BLACK}选择要更新的车辆对应的铁路类型
STR_REPLACE_HELP_ROADTYPE                                       :{BLACK}选择要更新的车辆对应的道路类型
STR_REPLACE_HELP_REPLACE_INFO_TAB                               :{BLACK}显示用来替换左侧被选定车辆的新车辆
STR_REPLACE_RAIL_VEHICLES                                       :普通列车
STR_REPLACE_ELRAIL_VEHICLES                                     :电力机车
STR_REPLACE_MONORAIL_VEHICLES                                   :单轨列车
STR_REPLACE_MAGLEV_VEHICLES                                     :磁悬浮列车

STR_REPLACE_ROAD_VEHICLES                                       :路面交通工具
STR_REPLACE_TRAM_VEHICLES                                       :电车

STR_REPLACE_REMOVE_WAGON                                        :{BLACK}清理挂车（{STRING}）：{ORANGE}{STRING}
STR_REPLACE_REMOVE_WAGON_HELP                                   :{BLACK}当车辆升级可能造成列车变长时{}自动从最前面的挂车去掉若干节以保证列车长度不变
STR_REPLACE_REMOVE_WAGON_GROUP_HELP                             :{STRING}. 按下CTRL并点击来同样应用于子组

# Vehicle view
STR_VEHICLE_VIEW_CAPTION                                        :{WHITE}{VEHICLE}

STR_VEHICLE_VIEW_TRAIN_CENTER_TOOLTIP                           :{BLACK}将主视角中心移动到列车所在的位置。双击将会在主视角中跟踪列车。单击的同时按住Ctrl会在新视点中显示列车位置
STR_VEHICLE_VIEW_ROAD_VEHICLE_CENTER_TOOLTIP                    :{BLACK} 将主视角中心移动到车辆所在的位置。双击将会在主视角中跟踪车辆。单击的同时按住 Ctrl 会在新视点中显示车辆位置
STR_VEHICLE_VIEW_SHIP_CENTER_TOOLTIP                            :{BLACK}将主视角中心移动到船只所在的位置。双击将会在主视角中跟踪船只。单击的同时按住Ctrl会在新视点中显示船只位置
STR_VEHICLE_VIEW_AIRCRAFT_CENTER_TOOLTIP                        :{BLACK}将主视角中心移动到飞机所在的位置。双击将会在主视角中跟踪飞机。单击的同时按住Ctrl会在新视点中显示飞机位置

STR_VEHICLE_VIEW_TRAIN_SEND_TO_DEPOT_TOOLTIP                    :{BLACK}命令列车返回车库
STR_VEHICLE_VIEW_ROAD_VEHICLE_SEND_TO_DEPOT_TOOLTIP             :{BLACK}命令汽车前往车库{}Ctrl+单击 时汽车只进行保养
STR_VEHICLE_VIEW_SHIP_SEND_TO_DEPOT_TOOLTIP                     :{BLACK}命令船只前往船坞{}Ctrl+单击 时船只只进行保养
STR_VEHICLE_VIEW_AIRCRAFT_SEND_TO_DEPOT_TOOLTIP                 :{BLACK}命令飞机前往机库{}Ctrl+单击 时飞机只进行保养

STR_VEHICLE_VIEW_CLONE_TRAIN_INFO                               :{BLACK}复制这列火车。按住 Ctrl 键单击可以同时共享调度计划，按住 Shift 键单击可以显示所需资金
STR_VEHICLE_VIEW_CLONE_ROAD_VEHICLE_INFO                        :{BLACK}复制这辆汽车。按住 Ctrl 键单击可以同时共享调度计划，按住 Shift 键单击可以显示所需资金
STR_VEHICLE_VIEW_CLONE_SHIP_INFO                                :{BLACK}复制这条船只。按住 Ctrl 键单击可以同时共享调度计划，按住 Shift 键单击可以显示所需资金
STR_VEHICLE_VIEW_CLONE_AIRCRAFT_INFO                            :{BLACK}复制这架飞机。按住 Ctrl 键单击可以同时共享调度计划，按住 Shift 键单击可以显示所需资金

STR_VEHICLE_VIEW_TRAIN_IGNORE_SIGNAL_TOOLTIP                    :{BLACK}命令列车强行通过信号

STR_VEHICLE_VIEW_TRAIN_REFIT_TOOLTIP                            :{BLACK}改装列车以装载另一类型的货物
STR_VEHICLE_VIEW_ROAD_VEHICLE_REFIT_TOOLTIP                     :{BLACK}改装汽车以运载其他货物
STR_VEHICLE_VIEW_SHIP_REFIT_TOOLTIP                             :{BLACK}改装船只以装载其他类型货物
STR_VEHICLE_VIEW_AIRCRAFT_REFIT_TOOLTIP                         :{BLACK}改装飞机装载货物的类型

STR_VEHICLE_VIEW_TRAIN_REVERSE_TOOLTIP                          :{BLACK}命令列车调头
STR_VEHICLE_VIEW_ROAD_VEHICLE_REVERSE_TOOLTIP                   :{BLACK}强制汽车掉头

STR_VEHICLE_VIEW_TRAIN_ORDERS_TOOLTIP                           :{BLACK}显示列车的调度计划. 单击的同时按住Ctrl以显示列车的时刻表
STR_VEHICLE_VIEW_ROAD_VEHICLE_ORDERS_TOOLTIP                    :{BLACK}显示车辆的调度指令. 单击的同时按住Ctrl以显示车辆的时刻表
STR_VEHICLE_VIEW_SHIP_ORDERS_TOOLTIP                            :{BLACK}显示船只的调度计划. 单击的同时按住Ctrl以显示船只的时刻表
STR_VEHICLE_VIEW_AIRCRAFT_ORDERS_TOOLTIP                        :{BLACK}显示飞机的调度计划. 单击的同时按住Ctrl以显示飞机的时刻表

STR_VEHICLE_VIEW_TRAIN_SHOW_DETAILS_TOOLTIP                     :{BLACK}显示列车的详细信息
STR_VEHICLE_VIEW_ROAD_VEHICLE_SHOW_DETAILS_TOOLTIP              :{BLACK}显示汽车的详细信息
STR_VEHICLE_VIEW_SHIP_SHOW_DETAILS_TOOLTIP                      :{BLACK}显示船只的详情
STR_VEHICLE_VIEW_AIRCRAFT_SHOW_DETAILS_TOOLTIP                  :{BLACK}显示飞机的详情

STR_VEHICLE_VIEW_TRAIN_STATUS_START_STOP_TOOLTIP                :{BLACK}当前列车动作 - 点击以 停止/启动 列车
STR_VEHICLE_VIEW_ROAD_VEHICLE_STATUS_START_STOP_TOOLTIP         :{BLACK}当前车辆动作 - 点击以 停止/启动 车辆
STR_VEHICLE_VIEW_SHIP_STATE_STATUS_STOP_TOOLTIP                 :{BLACK}当前船只动作 - 点击以 停止/启动 船只
STR_VEHICLE_VIEW_AIRCRAFT_STATUS_START_STOP_TOOLTIP             :{BLACK}当前飞机动作 - 点击以 停止/启动 飞机

STR_VEHICLE_VIEW_ORDER_LOCATION_TOOLTIP                         :{BLACK}将屏幕中心移动到当前指令的目的地。单击的同时按住Ctrl会在新视点中显示指令目的地的位置

# Messages in the start stop button in the vehicle view
STR_VEHICLE_STATUS_LOADING_UNLOADING                            :{LTBLUE}装载/卸货
STR_VEHICLE_STATUS_LEAVING                                      :{LTBLUE}发车
STR_VEHICLE_STATUS_CRASHED                                      :{RED}撞毁!
STR_VEHICLE_STATUS_BROKEN_DOWN                                  :{RED}抛锚
STR_VEHICLE_STATUS_STOPPED                                      :{RED}停运
STR_VEHICLE_STATUS_TRAIN_STOPPING_VEL                           :{RED}正在停止，{VELOCITY}
STR_VEHICLE_STATUS_TRAIN_NO_POWER                               :{RED}没有电力
STR_VEHICLE_STATUS_TRAIN_STUCK                                  :{ORANGE}等待空余轨道
STR_VEHICLE_STATUS_AIRCRAFT_TOO_FAR                             :{ORANGE}距离下一目的地过远

STR_VEHICLE_STATUS_HEADING_FOR_STATION_VEL                      :{LTBLUE}正在前往 {STATION}，{VELOCITY}
STR_VEHICLE_STATUS_NO_ORDERS_VEL                                :{LTBLUE}没有目标，{VELOCITY}
STR_VEHICLE_STATUS_HEADING_FOR_WAYPOINT_VEL                     :{LTBLUE}正在前往{WAYPOINT}，{VELOCITY}
STR_VEHICLE_STATUS_HEADING_FOR_DEPOT_VEL                        :{ORANGE}正前往 {DEPOT}, {VELOCITY}
STR_VEHICLE_STATUS_HEADING_FOR_DEPOT_SERVICE_VEL                :{LTBLUE}正在服务于 {DEPOT}, {VELOCITY}

# Vehicle stopped/started animations
STR_VEHICLE_COMMAND_STOPPED_SMALL                               :{TINY_FONT}{RED}已停止
STR_VEHICLE_COMMAND_STOPPED                                     :{RED}已停止
STR_VEHICLE_COMMAND_STARTED_SMALL                               :{TINY_FONT}{GREEN}已开始
STR_VEHICLE_COMMAND_STARTED                                     :{GREEN}已开始

# Vehicle details
STR_VEHICLE_DETAILS_CAPTION                                     :{WHITE}{VEHICLE} (详细信息)
STR_VEHICLE_NAME_BUTTON                                         :{BLACK}名称

STR_VEHICLE_DETAILS_TRAIN_RENAME                                :{BLACK}给列车命名
STR_VEHICLE_DETAILS_ROAD_VEHICLE_RENAME                         :{BLACK}命名汽车
STR_VEHICLE_DETAILS_SHIP_RENAME                                 :{BLACK}命名船只
STR_VEHICLE_DETAILS_AIRCRAFT_RENAME                             :{BLACK}命名飞机

STR_VEHICLE_INFO_AGE_RUNNING_COST_YR                            :{BLACK}年龄：{LTBLUE}{STRING}{BLACK}   运行成本：{LTBLUE}{CURRENCY_LONG} /年
# The next two need to stay in this order
STR_VEHICLE_INFO_AGE                                            :{COMMA} 年 ({COMMA})
STR_VEHICLE_INFO_AGE_RED                                        :{RED}{COMMA} 年 ({COMMA})

STR_VEHICLE_INFO_MAX_SPEED                                      :{BLACK}最大速度：{LTBLUE}{VELOCITY}
STR_VEHICLE_INFO_MAX_SPEED_TYPE                                 :{BLACK}最高速度： {LTBLUE}{VELOCITY} {BLACK}飞机种类： {LTBLUE}{STRING}
STR_VEHICLE_INFO_MAX_SPEED_TYPE_RANGE                           :{BLACK}最大速度: {LTBLUE}{VELOCITY} {BLACK}飞机类型: {LTBLUE}{STRING} {BLACK}续航里程: {LTBLUE}{COMMA} 格
STR_VEHICLE_INFO_WEIGHT_POWER_MAX_SPEED                         :{BLACK}重量：{LTBLUE}{WEIGHT_SHORT} {BLACK}功率：{LTBLUE}{POWER}{BLACK} 最大速度：{LTBLUE}{VELOCITY}
STR_VEHICLE_INFO_WEIGHT_POWER_MAX_SPEED_MAX_TE                  :{BLACK}重量：{LTBLUE}{WEIGHT_SHORT} {BLACK}功率：{LTBLUE}{POWER}{BLACK} 最大速度：{LTBLUE}{VELOCITY} {BLACK}最大牵引力：{LTBLUE}{FORCE}

STR_VEHICLE_INFO_PROFIT_THIS_YEAR_LAST_YEAR                     :{BLACK}今年利润：{LTBLUE}{CURRENCY_LONG} (去年利润：{CURRENCY_LONG})
STR_VEHICLE_INFO_RELIABILITY_BREAKDOWNS                         :{BLACK}可靠性：{LTBLUE}{COMMA}%  {BLACK}上次保养后抛锚的次数：{LTBLUE}{COMMA}

STR_VEHICLE_INFO_BUILT_VALUE                                    :{LTBLUE}{ENGINE} {BLACK}建造年份：{LTBLUE}{NUM}{BLACK} 价值：{LTBLUE}{CURRENCY_LONG}
STR_VEHICLE_INFO_NO_CAPACITY                                    :{BLACK}运载能力： {LTBLUE}无{STRING}
STR_VEHICLE_INFO_CAPACITY                                       :{BLACK}运载能力：{LTBLUE}{CARGO_LONG}{3:STRING}
STR_VEHICLE_INFO_CAPACITY_MULT                                  :{BLACK}运载能力：{LTBLUE}{CARGO_LONG}{3:STRING} (x{4:NUM})
STR_VEHICLE_INFO_CAPACITY_CAPACITY                              :{BLACK}运载能力：{LTBLUE}{CARGO_LONG}, {CARGO_LONG}{STRING}

STR_VEHICLE_INFO_FEEDER_CARGO_VALUE                             :{BLACK}转运成本： {LTBLUE}{CURRENCY_LONG}

STR_VEHICLE_DETAILS_SERVICING_INTERVAL_DAYS                     :{BLACK}保养周期：{LTBLUE}{COMMA}天{BLACK}   上次保养日期：{LTBLUE}{DATE_LONG}
STR_VEHICLE_DETAILS_SERVICING_INTERVAL_PERCENT                  :{BLACK}保养周期：{LTBLUE}{COMMA}%{BLACK}   上次保养：{LTBLUE}{DATE_LONG}
STR_VEHICLE_DETAILS_INCREASE_SERVICING_INTERVAL_TOOLTIP         :{BLACK}增大检修时间间隔,以10为单位进行调整. 按住Ctrl同时点击则以5为单位进行调整
STR_VEHICLE_DETAILS_DECREASE_SERVICING_INTERVAL_TOOLTIP         :{BLACK}减少检修时间间隔,以10为单位进行调整. 按住Ctrl同时点击则以5为单位进行调整

STR_SERVICE_INTERVAL_DROPDOWN_TOOLTIP                           :{BLACK}更改服务时间间隔类型
STR_VEHICLE_DETAILS_DEFAULT                                     :默认
STR_VEHICLE_DETAILS_DAYS                                        :天
STR_VEHICLE_DETAILS_PERCENT                                     :百分比

STR_QUERY_RENAME_TRAIN_CAPTION                                  :{WHITE}给列车命名
STR_QUERY_RENAME_ROAD_VEHICLE_CAPTION                           :{WHITE}命名汽车
STR_QUERY_RENAME_SHIP_CAPTION                                   :{WHITE}命名船只
STR_QUERY_RENAME_AIRCRAFT_CAPTION                               :{WHITE}命名飞机

# Extra buttons for train details windows
STR_VEHICLE_DETAILS_TRAIN_ENGINE_BUILT_AND_VALUE                :{LTBLUE}{ENGINE}{BLACK}   建造年份：{LTBLUE}{NUM}{BLACK} 价值：{LTBLUE}{CURRENCY_LONG}
STR_VEHICLE_DETAILS_TRAIN_WAGON_VALUE                           :{LTBLUE}{ENGINE}{BLACK}   价值：{LTBLUE}{CURRENCY_LONG}

STR_VEHICLE_DETAILS_TRAIN_TOTAL_CAPACITY_TEXT                   :{BLACK}全车的装载能力为：
STR_VEHICLE_DETAILS_TRAIN_TOTAL_CAPACITY                        :{LTBLUE}- {CARGO_LONG} ({CARGO_SHORT})
STR_VEHICLE_DETAILS_TRAIN_TOTAL_CAPACITY_MULT                   :{LTBLUE}- {CARGO_LONG} ({CARGO_SHORT}) (x{NUM})

STR_VEHICLE_DETAILS_CARGO_EMPTY                                 :{LTBLUE}空
STR_VEHICLE_DETAILS_CARGO_FROM                                  :{LTBLUE}{CARGO_LONG} (来自 {STATION})
STR_VEHICLE_DETAILS_CARGO_FROM_MULT                             :{LTBLUE}{CARGO_LONG} (来自 {STATION} (x{NUM}))

STR_VEHICLE_DETAIL_TAB_CARGO                                    :{BLACK}货物
STR_VEHICLE_DETAILS_TRAIN_CARGO_TOOLTIP                         :{BLACK}显示运载货物的详情
STR_VEHICLE_DETAIL_TAB_INFORMATION                              :{BLACK}信息
STR_VEHICLE_DETAILS_TRAIN_INFORMATION_TOOLTIP                   :{BLACK}显示列车的性能参数
STR_VEHICLE_DETAIL_TAB_CAPACITIES                               :{BLACK}运载能力
STR_VEHICLE_DETAILS_TRAIN_CAPACITIES_TOOLTIP                    :{BLACK}显示列车的运载能力
STR_VEHICLE_DETAIL_TAB_TOTAL_CARGO                              :{BLACK}全部货物
STR_VEHICLE_DETAILS_TRAIN_TOTAL_CARGO_TOOLTIP                   :{BLACK}根据不同的挂车种类显示相应的总运力

STR_VEHICLE_DETAILS_TRAIN_ARTICULATED_RV_CAPACITY               :{BLACK}运力： {LTBLUE}

# Vehicle refit
STR_REFIT_CAPTION                                               :{WHITE}{VEHICLE} (改装)
STR_REFIT_TITLE                                                 :{GOLD}选择要运输的货物类型：
STR_REFIT_NEW_CAPACITY_COST_OF_REFIT                            :{BLACK}新的装载能力：{GOLD}{CARGO_LONG}{}{BLACK}改装费用：{RED}{CURRENCY_LONG}
STR_REFIT_NEW_CAPACITY_INCOME_FROM_REFIT                        :{BLACK}新装载量: {GOLD}{CARGO_LONG}{}{BLACK}改装后收入: {GREEN}{CURRENCY_LONG}
STR_REFIT_NEW_CAPACITY_COST_OF_AIRCRAFT_REFIT                   :{BLACK}新的运载类型： {GOLD}{CARGO_LONG}, {GOLD}{CARGO_LONG}{}{BLACK}改装所需： {RED}{CURRENCY_LONG}
STR_REFIT_NEW_CAPACITY_INCOME_FROM_AIRCRAFT_REFIT               :{BLACK}新装载量: {GOLD}{CARGO_LONG}, {GOLD}{CARGO_LONG}{}{BLACK}改装后收入: {GREEN}{CURRENCY_LONG}
STR_REFIT_SELECT_VEHICLES_TOOLTIP                               :{BLACK}请选择要改装的车辆. 拖动鼠标可多选.点击空白区域选择整辆列车. Ctrl+左键 选定该车厢及其之后车厢。

STR_REFIT_TRAIN_LIST_TOOLTIP                                    :{BLACK}选择希望列车装载的货物类型
STR_REFIT_ROAD_VEHICLE_LIST_TOOLTIP                             :{BLACK}选择要运输的货物类型：
STR_REFIT_SHIP_LIST_TOOLTIP                                     :{BLACK}选择希望船只装载的货物类型
STR_REFIT_AIRCRAFT_LIST_TOOLTIP                                 :{BLACK}选择希望飞机装载的货物类型

STR_REFIT_TRAIN_REFIT_BUTTON                                    :{BLACK}改装列车
STR_REFIT_ROAD_VEHICLE_REFIT_BUTTON                             :{BLACK}改装汽车
STR_REFIT_SHIP_REFIT_BUTTON                                     :{BLACK}改装船只
STR_REFIT_AIRCRAFT_REFIT_BUTTON                                 :{BLACK}改装飞机

STR_REFIT_TRAIN_REFIT_TOOLTIP                                   :{BLACK}让列车装载高亮选定的货物
STR_REFIT_ROAD_VEHICLE_REFIT_TOOLTIP                            :{BLACK}改装汽车以运输选择的货物类型
STR_REFIT_SHIP_REFIT_TOOLTIP                                    :{BLACK}改装船只以运输选择的货物类型
STR_REFIT_AIRCRAFT_REFIT_TOOLTIP                                :{BLACK}改装飞机以运输选择的货物类型

# Order view
STR_ORDERS_CAPTION                                              :{WHITE}{VEHICLE} (调度计划)
STR_ORDERS_TIMETABLE_VIEW                                       :{BLACK}时间表
STR_ORDERS_TIMETABLE_VIEW_TOOLTIP                               :{BLACK}切换到时间表视图

STR_ORDERS_LIST_TOOLTIP                                         :{BLACK}调度列表{}单击一个调度指令以选定{}CTRL+左键{}将视点移动到相应的车站
STR_ORDER_INDEX                                                 :{COMMA}:{NBSP}
STR_ORDER_TEXT                                                  :{STRING} {STRING} {STRING}

STR_ORDERS_END_OF_ORDERS                                        :-- 调度计划结束 --
STR_ORDERS_END_OF_SHARED_ORDERS                                 :- - 共享调度计划结束 - -

# Order bottom buttons
STR_ORDER_NON_STOP                                              :{BLACK}不停车
STR_ORDER_GO_TO                                                 :前往
STR_ORDER_GO_NON_STOP_TO                                        :不停车前往
STR_ORDER_GO_VIA                                                :经由
STR_ORDER_GO_NON_STOP_VIA                                       :经由（不停车）
STR_ORDER_TOOLTIP_NON_STOP                                      :{BLACK}改变当前选中车站停车时的执行动作

STR_ORDER_TOGGLE_FULL_LOAD                                      :{BLACK}装满任意货物
STR_ORDER_DROP_LOAD_IF_POSSIBLE                                 :若有的话就装载
STR_ORDER_DROP_FULL_LOAD_ALL                                    :装满所有货物
STR_ORDER_DROP_FULL_LOAD_ANY                                    :装满任意货物
STR_ORDER_DROP_NO_LOADING                                       :不装载
STR_ORDER_TOOLTIP_FULL_LOAD                                     :{BLACK}改变当前选中车站装载时的执行动作

STR_ORDER_TOGGLE_UNLOAD                                         :{BLACK}卸载全部
STR_ORDER_DROP_UNLOAD_IF_ACCEPTED                               :若接受的话就卸载
STR_ORDER_DROP_UNLOAD                                           :卸载全部
STR_ORDER_DROP_TRANSFER                                         :联运
STR_ORDER_DROP_NO_UNLOADING                                     :不卸载
STR_ORDER_TOOLTIP_UNLOAD                                        :{BLACK}改变当前选中车站卸载时的执行动作

STR_ORDER_REFIT                                                 :{BLACK}改装
STR_ORDER_REFIT_TOOLTIP                                         :{BLACK}选择要在调度计划中改装的货物类型{}CTRL+单击 可以去掉改装计划
STR_ORDER_REFIT_AUTO                                            :{BLACK}自动改装
STR_ORDER_REFIT_AUTO_TOOLTIP                                    :{BLACK}选择在此调度计划内使用何种货物类型来自动改装。 Ctrl+单击以移除自动改装。自动改装仅在载具支持时进行。
STR_ORDER_DROP_REFIT_AUTO                                       :固定货物
STR_ORDER_DROP_REFIT_AUTO_ANY                                   :可用类型

STR_ORDER_SERVICE                                               :{BLACK}保养
STR_ORDER_DROP_GO_ALWAYS_DEPOT                                  :一直前进
STR_ORDER_DROP_SERVICE_DEPOT                                    :若需要则维护
STR_ORDER_DROP_HALT_DEPOT                                       :停留
STR_ORDER_SERVICE_TOOLTIP                                       :{BLACK}除非需要在此处保养，否则跳过这一项目

STR_ORDER_CONDITIONAL_VARIABLE_TOOLTIP                          :{BLACK}跳过所需的车辆数据值

# Conditional order variables, must follow order of OrderConditionVariable enum
STR_ORDER_CONDITIONAL_LOAD_PERCENTAGE                           :装载进度
STR_ORDER_CONDITIONAL_RELIABILITY                               :可靠性
STR_ORDER_CONDITIONAL_MAX_SPEED                                 :最大速度
STR_ORDER_CONDITIONAL_AGE                                       :寿命(年)
STR_ORDER_CONDITIONAL_REQUIRES_SERVICE                          :需要维修
STR_ORDER_CONDITIONAL_UNCONDITIONALLY                           :总是
STR_ORDER_CONDITIONAL_REMAINING_LIFETIME                        :剩余寿命年限 (年)
STR_ORDER_CONDITIONAL_MAX_RELIABILITY                           :最大可靠度

STR_ORDER_CONDITIONAL_COMPARATOR_TOOLTIP                        :{BLACK}如何比较车辆数据值与所给数据
STR_ORDER_CONDITIONAL_COMPARATOR_EQUALS                         :等于
STR_ORDER_CONDITIONAL_COMPARATOR_NOT_EQUALS                     :不等于
STR_ORDER_CONDITIONAL_COMPARATOR_LESS_THAN                      :少于
STR_ORDER_CONDITIONAL_COMPARATOR_LESS_EQUALS                    :小于等于
STR_ORDER_CONDITIONAL_COMPARATOR_MORE_THAN                      :大于
STR_ORDER_CONDITIONAL_COMPARATOR_MORE_EQUALS                    :大于等于
STR_ORDER_CONDITIONAL_COMPARATOR_IS_TRUE                        :为是
STR_ORDER_CONDITIONAL_COMPARATOR_IS_FALSE                       :为否

STR_ORDER_CONDITIONAL_VALUE_TOOLTIP                             :{BLACK}要比较车辆的数据值
STR_ORDER_CONDITIONAL_VALUE_CAPT                                :{WHITE}请输入要比较的值

STR_ORDERS_SKIP_BUTTON                                          :{BLACK}跳过
STR_ORDERS_SKIP_TOOLTIP                                         :{BLACK}跳过当前命令并执行下一条命令{}CTRL+单击 可以跳过选定的命令

STR_ORDERS_DELETE_BUTTON                                        :{BLACK}删除
STR_ORDERS_DELETE_TOOLTIP                                       :{BLACK}删除高亮的调度命令
STR_ORDERS_DELETE_ALL_TOOLTIP                                   :{BLACK}删除全部调度
STR_ORDERS_STOP_SHARING_BUTTON                                  :{BLACK}退出共享调度计划
STR_ORDERS_STOP_SHARING_TOOLTIP                                 :{BLACK}退出共享调度计划。 按住 Ctrl 键单击可以同时清除此运输工具的调度计划。

STR_ORDERS_GO_TO_BUTTON                                         :{BLACK}前往
STR_ORDER_GO_TO_NEAREST_DEPOT                                   :前往最近的车库
STR_ORDER_GO_TO_NEAREST_HANGAR                                  :前往最近的机库
STR_ORDER_CONDITIONAL                                           :条件性命令跳过
STR_ORDER_SHARE                                                 :共享调度计划
STR_ORDERS_GO_TO_TOOLTIP                                        :{BLACK}在调度列表的结尾或选定项目前{}增加一条新指令，按住Ctrl使命令为“装满任意货物”{}路点命令为“不停车”{}车库命令为“保养”

STR_ORDERS_VEH_WITH_SHARED_ORDERS_LIST_TOOLTIP                  :{BLACK}显示所有共享此调度计划的{}车辆/船只/飞机

# String parts to build the order string
STR_ORDER_GO_TO_WAYPOINT                                        :经过 {WAYPOINT}
STR_ORDER_GO_NON_STOP_TO_WAYPOINT                               :经过(不停) {WAYPOINT}

STR_ORDER_SERVICE_AT                                            :维修在
STR_ORDER_SERVICE_NON_STOP_AT                                   :维修,不停靠于

STR_ORDER_NEAREST_DEPOT                                         :最近的车库
STR_ORDER_NEAREST_HANGAR                                        :最近的机库
STR_ORDER_TRAIN_DEPOT                                           :火车车库
STR_ORDER_ROAD_VEHICLE_DEPOT                                    :汽车车库
STR_ORDER_SHIP_DEPOT                                            :船坞
STR_ORDER_GO_TO_NEAREST_DEPOT_FORMAT                            :{STRING} {STRING} {STRING}
STR_ORDER_GO_TO_DEPOT_FORMAT                                    :{STRING} {DEPOT}

STR_ORDER_REFIT_ORDER                                           :(改装为 {STRING})
STR_ORDER_REFIT_STOP_ORDER                                      :(改装为{STRING}并停留)
STR_ORDER_STOP_ORDER                                            :(停留)

STR_ORDER_GO_TO_STATION                                         :{STRING} {STATION} {STRING}
STR_ORDER_GO_TO_STATION_CAN_T_USE_STATION                       :{PUSH_COLOUR}{RED}(不能使用车站){POP_COLOUR} {STRING} {STATION} {STRING}

STR_ORDER_IMPLICIT                                              :(自动)

STR_ORDER_FULL_LOAD                                             :（装满全部货物）
STR_ORDER_FULL_LOAD_ANY                                         :（装满任意货物后离开）
STR_ORDER_NO_LOAD                                               :（不装载）
STR_ORDER_UNLOAD                                                :（卸载并若有就装货）
STR_ORDER_UNLOAD_FULL_LOAD                                      :（卸载并等待全部装满）
STR_ORDER_UNLOAD_FULL_LOAD_ANY                                  :（卸载并装满任意货物离开）
STR_ORDER_UNLOAD_NO_LOAD                                        :（卸载并空车离开）
STR_ORDER_TRANSFER                                              :（联运并若有就装货）
STR_ORDER_TRANSFER_FULL_LOAD                                    :（联运并等待全部装满）
STR_ORDER_TRANSFER_FULL_LOAD_ANY                                :（联运并装满任意货物离开）
STR_ORDER_TRANSFER_NO_LOAD                                      :（联运并空车离开）
STR_ORDER_NO_UNLOAD                                             :（不卸载并若有就装货）
STR_ORDER_NO_UNLOAD_FULL_LOAD                                   :（不卸载并等待全部货物装满）
STR_ORDER_NO_UNLOAD_FULL_LOAD_ANY                               :（不卸货并装满任意货物离开）
STR_ORDER_NO_UNLOAD_NO_LOAD                                     :(不卸货也不装货)

STR_ORDER_AUTO_REFIT                                            :(自动改装为运载 {STRING})
STR_ORDER_FULL_LOAD_REFIT                                       :(装满所有货物，允许自动改装为运载 {STRING})
STR_ORDER_FULL_LOAD_ANY_REFIT                                   :装满任意货物，允许自动改装为运载 {STRING})
STR_ORDER_UNLOAD_REFIT                                          :(卸货且装载，允许自动改装为运载 {STRING})
STR_ORDER_UNLOAD_FULL_LOAD_REFIT                                :(卸货且装满所有货物，允许自动改装为运载 {STRING})
STR_ORDER_UNLOAD_FULL_LOAD_ANY_REFIT                            :(卸货且装满任意货物，允许自动改装为运载 {STRING})
STR_ORDER_TRANSFER_REFIT                                        :(联运且装载，允许自动改装为运载 {STRING})
STR_ORDER_TRANSFER_FULL_LOAD_REFIT                              :(联运且装满所有货物，允许自动改装为运载 {STRING})
STR_ORDER_TRANSFER_FULL_LOAD_ANY_REFIT                          :(联运且装满任意货物，允许自动改装为运载 {STRING})
STR_ORDER_NO_UNLOAD_REFIT                                       :(不卸货且装载，允许自动改装为运载 {STRING})
STR_ORDER_NO_UNLOAD_FULL_LOAD_REFIT                             :(不卸货且装满所有货物，允许自动改装为运载 {STRING})
STR_ORDER_NO_UNLOAD_FULL_LOAD_ANY_REFIT                         :(不卸货且装满任意货物，允许自动改装为运载 {STRING})

STR_ORDER_AUTO_REFIT_ANY                                        :可用类型

STR_ORDER_STOP_LOCATION_NEAR_END                                :[近端]
STR_ORDER_STOP_LOCATION_MIDDLE                                  :[中间]
STR_ORDER_STOP_LOCATION_FAR_END                                 :[远端]

STR_ORDER_OUT_OF_RANGE                                          :{RED} (下一个目的地距离过远)

STR_ORDER_CONDITIONAL_UNCONDITIONAL                             :跳至 {COMMA}
STR_ORDER_CONDITIONAL_NUM                                       :跳至 {COMMA} [ 当 {STRING} {STRING} {COMMA} ]
STR_ORDER_CONDITIONAL_TRUE_FALSE                                :跳至 {COMMA} [ 当 {STRING} {STRING}]

STR_INVALID_ORDER                                               :{RED} (非法的调度计划)

# Time table window
STR_TIMETABLE_TITLE                                             :{WHITE}{VEHICLE} (时间表)
STR_TIMETABLE_ORDER_VIEW                                        :{BLACK}命令
STR_TIMETABLE_ORDER_VIEW_TOOLTIP                                :{BLACK}切换到调度计划视图

STR_TIMETABLE_TOOLTIP                                           :{BLACK}时间表 - 单击一个命令以选定。

STR_TIMETABLE_NO_TRAVEL                                         :原地待命
STR_TIMETABLE_NOT_TIMETABLEABLE                                 :行驶 (自动; 时间表按下一手动命令)
STR_TIMETABLE_TRAVEL_NOT_TIMETABLED                             :行驶 (无时间表)
STR_TIMETABLE_TRAVEL_NOT_TIMETABLED_SPEED                       :限速 {2:VELOCITY} (无时间表)
STR_TIMETABLE_TRAVEL_FOR                                        :途中行驶 {STRING}
STR_TIMETABLE_TRAVEL_FOR_SPEED                                  :开往{STRING} ，限速为 {VELOCITY}
STR_TIMETABLE_TRAVEL_FOR_ESTIMATED                              :行驶 ({STRING}, 无时间表)
STR_TIMETABLE_TRAVEL_FOR_SPEED_ESTIMATED                        :前往 {STRING},以最大速度 {VELOCITY}
STR_TIMETABLE_STAY_FOR_ESTIMATED                                :(停靠 {STRING}, 无时间表)
STR_TIMETABLE_AND_TRAVEL_FOR_ESTIMATED                          :(驶往 {STRING}, 无时间表)
STR_TIMETABLE_STAY_FOR                                          :并且停留 {STRING}
STR_TIMETABLE_AND_TRAVEL_FOR                                    :并行驶{STRING}
STR_TIMETABLE_DAYS                                              :{COMMA}{NBSP}天
STR_TIMETABLE_TICKS                                             :{COMMA}{NBSP}个时间标记

STR_TIMETABLE_TOTAL_TIME                                        :{BLACK}该时间表需要 {STRING} 完成
STR_TIMETABLE_TOTAL_TIME_INCOMPLETE                             :{BLACK}该时间表至少需要 {STRING} 完成（并非全部计划的时间）

STR_TIMETABLE_STATUS_ON_TIME                                    :{BLACK}该车辆目前正点运行
STR_TIMETABLE_STATUS_LATE                                       :{BLACK}该车辆目前晚点 {STRING}
STR_TIMETABLE_STATUS_EARLY                                      :{BLACK}该车辆目前提前 {STRING}
STR_TIMETABLE_STATUS_NOT_STARTED                                :{BLACK}此时刻表尚未开始
STR_TIMETABLE_STATUS_START_AT                                   :{BLACK}此时刻表将于 {STRING} 开始

STR_TIMETABLE_STARTING_DATE                                     :{BLACK}起始日期
STR_TIMETABLE_STARTING_DATE_TOOLTIP                             :{BLACK}选择此时刻表开始实施的日期。如果时刻表每一项指令皆已指定持续时间，Ctrl+左击会使系统为每个共用此时刻表的运具赋予一个开始实施时刻表的日期，使它们之间的时间间距一致

STR_TIMETABLE_CHANGE_TIME                                       :{BLACK}改变时间
STR_TIMETABLE_WAIT_TIME_TOOLTIP                                 :{BLACK}改变高亮选择的命令执行的时间

STR_TIMETABLE_CLEAR_TIME                                        :{BLACK}清除时间
STR_TIMETABLE_CLEAR_TIME_TOOLTIP                                :{BLACK}清除高亮选择的命令的执行时间

STR_TIMETABLE_CHANGE_SPEED                                      :{BLACK}更改限速
STR_TIMETABLE_CHANGE_SPEED_TOOLTIP                              :{BLACK}更改高亮调度命令的最高限速

STR_TIMETABLE_CLEAR_SPEED                                       :{BLACK}取消限速
STR_TIMETABLE_CLEAR_SPEED_TOOLTIP                               :{BLACK}清除高亮调度命令的最高限速

STR_TIMETABLE_RESET_LATENESS                                    :{BLACK}清除晚点计数器
STR_TIMETABLE_RESET_LATENESS_TOOLTIP                            :{BLACK}重置晚点计数器，从而使车辆准时到达

STR_TIMETABLE_AUTOFILL                                          :{BLACK}自动填充
STR_TIMETABLE_AUTOFILL_TOOLTIP                                  :{BLACK}根据下一次运行的时间自动填充时间表{}(CRTL+单击 可保持等候时间)

STR_TIMETABLE_EXPECTED                                          :{BLACK}预期时间
STR_TIMETABLE_SCHEDULED                                         :{BLACK}表定时间
STR_TIMETABLE_EXPECTED_TOOLTIP                                  :{BLACK}切换显示（根据实际情况计算的）预期时间或表定时间

STR_TIMETABLE_ARRIVAL_ABBREVIATION                              :A:
STR_TIMETABLE_DEPARTURE_ABBREVIATION                            :D:


# Date window (for timetable)
STR_DATE_CAPTION                                                :{WHITE}设置日期
STR_DATE_SET_DATE                                               :{BLACK}设置日期
STR_DATE_SET_DATE_TOOLTIP                                       :{BLACK}使用选择的日期作为此时刻表的起始日期
STR_DATE_DAY_TOOLTIP                                            :{BLACK}选择日子
STR_DATE_MONTH_TOOLTIP                                          :{BLACK}选择月份
STR_DATE_YEAR_TOOLTIP                                           :{BLACK}选择年份


# AI debug window
STR_AI_DEBUG                                                    :{WHITE}AI/脚本 调试
STR_AI_DEBUG_NAME_AND_VERSION                                   :{BLACK}{STRING} (v{NUM})
STR_AI_DEBUG_NAME_TOOLTIP                                       :{BLACK}AI名称
STR_AI_DEBUG_SETTINGS                                           :{BLACK}AI 设置
STR_AI_DEBUG_SETTINGS_TOOLTIP                                   :{BLACK}修改 AI 设置
STR_AI_DEBUG_RELOAD                                             :{BLACK}重载 AI
STR_AI_DEBUG_RELOAD_TOOLTIP                                     :{BLACK}关闭AI并重启AI
STR_AI_DEBUG_BREAK_STR_ON_OFF_TOOLTIP                           :{BLACK}启用／停用 当 AI 记录信息符合断点字符串时中断执行的功能
STR_AI_DEBUG_BREAK_ON_LABEL                                     :{BLACK}中断点:
STR_AI_DEBUG_BREAK_STR_OSKTITLE                                 :{BLACK}中断点
STR_AI_DEBUG_BREAK_STR_TOOLTIP                                  :{BLACK}当AI记录信息与该字符串相符时暂停游戏
STR_AI_DEBUG_MATCH_CASE                                         :{BLACK}符合大小写
STR_AI_DEBUG_MATCH_CASE_TOOLTIP                                 :{BLACK}切换对比AI 记录信息是否与断点字符串相符时是否要符合大小写
STR_AI_DEBUG_CONTINUE                                           :{BLACK}继续
STR_AI_DEBUG_CONTINUE_TOOLTIP                                   :{BLACK}取消暂停AI
STR_AI_DEBUG_SELECT_AI_TOOLTIP                                  :{BLACK}查看此AI的调试输出
STR_AI_GAME_SCRIPT                                              :{BLACK}游戏脚本
STR_AI_GAME_SCRIPT_TOOLTIP                                      :{BLACK}查看脚本记录

STR_ERROR_AI_NO_AI_FOUND                                        :找不到可用的AI。{}本AI是一个演示AI，并不会在游戏中做任何动作，{}您可以通过“在线查找扩展包”功能下载新的AI。
STR_ERROR_AI_PLEASE_REPORT_CRASH                                :{WHITE}您使用的一个AI崩溃了。请附上一张AI调试窗口的截图，将此错误通报AI作者。
STR_ERROR_AI_DEBUG_SERVER_ONLY                                  :{YELLOW}AI调试窗口只对服务器可用

# AI configuration window
STR_AI_CONFIG_CAPTION                                           :{WHITE}AI 设置
STR_AI_CONFIG_GAMELIST_TOOLTIP                                  :{BLACK}下局游戏将启用这些脚本
STR_AI_CONFIG_AILIST_TOOLTIP                                    :{BLACK}下局游戏将启用这些AI
STR_AI_CONFIG_HUMAN_PLAYER                                      :玩家
STR_AI_CONFIG_RANDOM_AI                                         :随机 AI
STR_AI_CONFIG_NONE                                              :（无）

STR_AI_CONFIG_MOVE_UP                                           :{BLACK}上移
STR_AI_CONFIG_MOVE_UP_TOOLTIP                                   :{BLACK}在列表中将选择的AI上移
STR_AI_CONFIG_MOVE_DOWN                                         :{BLACK}下移
STR_AI_CONFIG_MOVE_DOWN_TOOLTIP                                 :{BLACK}在列表中将选择的AI下移

STR_AI_CONFIG_GAMESCRIPT                                        :{SILVER}游戏脚本
STR_AI_CONFIG_AI                                                :{SILVER}AI

STR_AI_CONFIG_CHANGE                                            :{BLACK}选择{STRING}
STR_AI_CONFIG_CHANGE_NONE                                       :
STR_AI_CONFIG_CHANGE_AI                                         :AI
STR_AI_CONFIG_CHANGE_GAMESCRIPT                                 :游戏脚本
STR_AI_CONFIG_CHANGE_TOOLTIP                                    :{BLACK}装在另一脚本
STR_AI_CONFIG_CONFIGURE                                         :{BLACK}设定
STR_AI_CONFIG_CONFIGURE_TOOLTIP                                 :{BLACK}设定AI特征

# Available AIs window
STR_AI_LIST_CAPTION                                             :{WHITE}可用{STRING}
STR_AI_LIST_CAPTION_AI                                          :AI
STR_AI_LIST_CAPTION_GAMESCRIPT                                  :游戏脚本
STR_AI_LIST_TOOLTIP                                             :{BLACK}点击选择 AI

STR_AI_LIST_AUTHOR                                              :{LTBLUE}作者: {ORANGE}{STRING}
STR_AI_LIST_VERSION                                             :{LTBLUE}版本: {ORANGE}{NUM}
STR_AI_LIST_URL                                                 :{LTBLUE}URL: {ORANGE}{STRING}

STR_AI_LIST_ACCEPT                                              :{BLACK}接受
STR_AI_LIST_ACCEPT_TOOLTIP                                      :{BLACK}选择高亮的 AI
STR_AI_LIST_CANCEL                                              :{BLACK}取消
STR_AI_LIST_CANCEL_TOOLTIP                                      :{BLACK}不修改本 AI

STR_SCREENSHOT_CAPTION                                          :{WHITE}进行截图
STR_SCREENSHOT_SCREENSHOT                                       :{BLACK}普通截图
STR_SCREENSHOT_ZOOMIN_SCREENSHOT                                :{BLACK}完全放大截图
STR_SCREENSHOT_DEFAULTZOOM_SCREENSHOT                           :{BLACK}默认放大倍数截图
STR_SCREENSHOT_WORLD_SCREENSHOT                                 :{BLACK}全地图截图
STR_SCREENSHOT_HEIGHTMAP_SCREENSHOT                             :{BLACK}高度图截图
STR_SCREENSHOT_MINIMAP_SCREENSHOT                               :{BLACK}小地图截图

# AI Parameters
STR_AI_SETTINGS_CAPTION                                         :{WHITE}{STRING} 参数
STR_AI_SETTINGS_CAPTION_AI                                      :AI
STR_AI_SETTINGS_CAPTION_GAMESCRIPT                              :游戏脚本
STR_AI_SETTINGS_CLOSE                                           :{BLACK}关闭
STR_AI_SETTINGS_RESET                                           :{BLACK}重设
STR_AI_SETTINGS_SETTING                                         :{STRING}: {ORANGE}{STRING}
STR_AI_SETTINGS_START_DELAY                                     :当前AI在前一个AI运行 {ORANGE}{STRING}天之后开始运行


# Textfile window
STR_TEXTFILE_README_CAPTION                                     :{WHITE}{STRING} {STRING} 的说明
STR_TEXTFILE_CHANGELOG_CAPTION                                  :{WHITE}{STRING} {STRING} 的更新日志
STR_TEXTFILE_LICENCE_CAPTION                                    :{WHITE}{STRING} {STRING} 的版权信息
STR_TEXTFILE_WRAP_TEXT                                          :{WHITE}強迫文字换行
STR_TEXTFILE_WRAP_TEXT_TOOLTIP                                  :{BLACK}強迫宽于窗格的內文自动换行
STR_TEXTFILE_VIEW_README                                        :{BLACK}查看说明
STR_TEXTFILE_VIEW_CHANGELOG                                     :{BLACK}更新日志
STR_TEXTFILE_VIEW_LICENCE                                       :{BLACK}版权信息


# Vehicle loading indicators
STR_PERCENT_UP_SMALL                                            :{TINY_FONT}{WHITE}{NUM}%{UP_ARROW}
STR_PERCENT_UP                                                  :{WHITE}{NUM}%{UP_ARROW}
STR_PERCENT_DOWN_SMALL                                          :{TINY_FONT}{WHITE}{NUM}%{DOWN_ARROW}
STR_PERCENT_DOWN                                                :{WHITE}{NUM}%{DOWN_ARROW}
STR_PERCENT_UP_DOWN_SMALL                                       :{TINY_FONT}{WHITE}{NUM}%{UP_ARROW}{DOWN_ARROW}
STR_PERCENT_UP_DOWN                                             :{WHITE}{NUM}%{UP_ARROW}{DOWN_ARROW}
STR_PERCENT_NONE_SMALL                                          :{TINY_FONT}{WHITE}{NUM}%
STR_PERCENT_NONE                                                :{WHITE}{NUM}%

# Income 'floats'
STR_INCOME_FLOAT_COST_SMALL                                     :{TINY_FONT}{RED}支出：{CURRENCY_LONG}
STR_INCOME_FLOAT_COST                                           :{RED}支出：{CURRENCY_LONG}
STR_INCOME_FLOAT_INCOME_SMALL                                   :{TINY_FONT}{GREEN}收入：{CURRENCY_LONG}
STR_INCOME_FLOAT_INCOME                                         :{GREEN}收入：{CURRENCY_LONG}
STR_FEEDER_TINY                                                 :{TINY_FONT}{YELLOW}中转：{CURRENCY_LONG}
STR_FEEDER                                                      :{YELLOW}中转：{CURRENCY_LONG}
STR_FEEDER_INCOME_TINY                                          :{TINY_FONT}{YELLOW}联运: {CURRENCY_LONG}{WHITE} / {GREEN}收入: {CURRENCY_LONG}
STR_FEEDER_INCOME                                               :{YELLOW}联运: {CURRENCY_LONG}{WHITE} / {GREEN}收入: {CURRENCY_LONG}
STR_FEEDER_COST_TINY                                            :{TINY_FONT}{YELLOW}联运: {CURRENCY_LONG}{WHITE} / {RED}支付: {CURRENCY_LONG}
STR_FEEDER_COST                                                 :{YELLOW}联运: {CURRENCY_LONG}{WHITE} / {RED}支付: {CURRENCY_LONG}
STR_MESSAGE_ESTIMATED_COST                                      :{WHITE}预计费用：{CURRENCY_LONG}
STR_MESSAGE_ESTIMATED_INCOME                                    :{WHITE}预计收入：{CURRENCY_LONG}

# Saveload messages
STR_ERROR_SAVE_STILL_IN_PROGRESS                                :{WHITE}保存仍在继续{}请耐心等待……
STR_ERROR_AUTOSAVE_FAILED                                       :{WHITE}自动保存失败
STR_ERROR_UNABLE_TO_READ_DRIVE                                  :{BLACK}不能读取驱动器
STR_ERROR_GAME_SAVE_FAILED                                      :{WHITE}保存游戏失败{}{STRING}
STR_ERROR_UNABLE_TO_DELETE_FILE                                 :{WHITE}不能删除文件
STR_ERROR_GAME_LOAD_FAILED                                      :{WHITE}游戏存档读取失败{}{STRING}
STR_GAME_SAVELOAD_ERROR_BROKEN_INTERNAL_ERROR                   :内部错误: {STRING}
STR_GAME_SAVELOAD_ERROR_BROKEN_SAVEGAME                         :无法识别的存档 - {STRING}
STR_GAME_SAVELOAD_ERROR_TOO_NEW_SAVEGAME                        :该存档是新版本的。当前版本无法读取。
STR_GAME_SAVELOAD_ERROR_FILE_NOT_READABLE                       :文件无法读取
STR_GAME_SAVELOAD_ERROR_FILE_NOT_WRITEABLE                      :文件无法写入
STR_GAME_SAVELOAD_ERROR_DATA_INTEGRITY_CHECK_FAILED             :数据完整性检查失败
STR_GAME_SAVELOAD_ERROR_PATCHPACK                               :该存档是来自修改版的游戏
STR_GAME_SAVELOAD_NOT_AVAILABLE                                 :<不可用>
STR_WARNING_LOADGAME_REMOVED_TRAMS                              :{WHITE}游戏已保存为无电车版。所有电车已被去除。

# Map generation messages
STR_ERROR_COULD_NOT_CREATE_TOWN                                 :{WHITE}生成场景失败！无合适地点建设城镇。
STR_ERROR_NO_TOWN_IN_SCENARIO                                   :{WHITE}当前场景中没有城镇……

STR_ERROR_PNGMAP                                                :{WHITE}无法从 PNG 文件中读取场景……
STR_ERROR_PNGMAP_FILE_NOT_FOUND                                 :{WHITE}... 文件未找到。
STR_ERROR_PNGMAP_IMAGE_TYPE                                     :{WHITE}... 不能转换图像格式{}请使用8位或24位PNG格式图片
STR_ERROR_PNGMAP_MISC                                           :{WHITE}... 似乎出现了错误{}(可能是损坏的文件等)

STR_ERROR_BMPMAP                                                :{WHITE}无法从 BMP 文件中读取场景……
STR_ERROR_BMPMAP_IMAGE_TYPE                                     :{WHITE}... 不能转换图像格式。

STR_ERROR_HEIGHTMAP_TOO_LARGE                                   :{WHITE}... 图像太大了

STR_WARNING_HEIGHTMAP_SCALE_CAPTION                             :{WHITE}缩放警告
STR_WARNING_HEIGHTMAP_SCALE_MESSAGE                             :{YELLOW}不推荐将源图片过度放缩，是否继续生成？

# Soundset messages
STR_WARNING_FALLBACK_SOUNDSET                                   :{WHITE}只找到一个备用音效库；若您需要正式版音效，请通过在线扩展包下载安装音效库

# Screenshot related messages
STR_WARNING_SCREENSHOT_SIZE_CAPTION                             :{WHITE}超大截图
STR_WARNING_SCREENSHOT_SIZE_MESSAGE                             :{YELLOW}屏幕截图需要 {COMMA} x {COMMA} 像素。 截图将需要一段时间。确认继续截图？

STR_MESSAGE_HEIGHTMAP_SUCCESSFULLY                              :{WHITE}高度图已经被成功保存为 '{STRING}'。最高峰高度是 {NUM}
STR_MESSAGE_SCREENSHOT_SUCCESSFULLY                             :{WHITE}屏幕截图已经被成功保存为{} '{STRING}'
STR_ERROR_SCREENSHOT_FAILED                                     :{WHITE}屏幕截图失败！

# Error message titles
STR_ERROR_MESSAGE_CAPTION                                       :{YELLOW}消息
STR_ERROR_MESSAGE_CAPTION_OTHER_COMPANY                         :{YELLOW}来自 {STRING} 的消息

# Generic construction errors
STR_ERROR_OFF_EDGE_OF_MAP                                       :{WHITE}超过地图边界
STR_ERROR_TOO_CLOSE_TO_EDGE_OF_MAP                              :{WHITE}距离地图边界过近
STR_ERROR_NOT_ENOUGH_CASH_REQUIRES_CURRENCY                     :{WHITE}资金不足 - 需要 {CURRENCY_LONG}
STR_ERROR_FLAT_LAND_REQUIRED                                    :{WHITE}需要平坦的地面
STR_ERROR_LAND_SLOPED_IN_WRONG_DIRECTION                        :{WHITE}土地倾斜的方向不对
STR_ERROR_CAN_T_DO_THIS                                         :{WHITE}不能这样做……
STR_ERROR_BUILDING_MUST_BE_DEMOLISHED                           :{WHITE}必须先摧毁建筑
STR_ERROR_CAN_T_CLEAR_THIS_AREA                                 :{WHITE}无法清除这个区域……
STR_ERROR_SITE_UNSUITABLE                                       :{WHITE}... 地点不合适
STR_ERROR_ALREADY_BUILT                                         :{WHITE}... 已经建好了
STR_ERROR_OWNED_BY                                              :{WHITE}归 {STRING} 所有
STR_ERROR_AREA_IS_OWNED_BY_ANOTHER                              :{WHITE}... 此区域由另一公司所有
STR_ERROR_TERRAFORM_LIMIT_REACHED                               :{WHITE}... 景观数量限制已达上限
STR_ERROR_CLEARING_LIMIT_REACHED                                :{WHITE}... 已达地块清理限制
STR_ERROR_TREE_PLANT_LIMIT_REACHED                              :{WHITE}... 已经达最大植树量
STR_ERROR_NAME_MUST_BE_UNIQUE                                   :{WHITE}名称重复!请重新命名.
STR_ERROR_GENERIC_OBJECT_IN_THE_WAY                             :{WHITE}目标位置有 {1:STRING}
STR_ERROR_NOT_ALLOWED_WHILE_PAUSED                              :{WHITE}暂停时不能进行此操作

# Local authority errors
STR_ERROR_LOCAL_AUTHORITY_REFUSES_TO_ALLOW_THIS                 :{WHITE}{TOWN} 地方政府不批准此操作……
STR_ERROR_LOCAL_AUTHORITY_REFUSES_AIRPORT                       :{WHITE}{TOWN}地方政府{}不同意在本市范围内再兴建一座机场
STR_ERROR_LOCAL_AUTHORITY_REFUSES_NOISE                         :{WHITE}{TOWN} 考虑到噪音控制，地方当局拒绝修建机场。
STR_ERROR_BRIBE_FAILED                                          :{WHITE}您的贿赂行动被当地检察机关发现，赃款均已没收，您在本市评价已降为最低。

# Levelling errors
STR_ERROR_CAN_T_RAISE_LAND_HERE                                 :{WHITE}不能提高这里的地面……
STR_ERROR_CAN_T_LOWER_LAND_HERE                                 :{WHITE}不能降低这里的地面……
STR_ERROR_CAN_T_LEVEL_LAND_HERE                                 :{WHITE}无法在此处变更地形...
STR_ERROR_EXCAVATION_WOULD_DAMAGE                               :{WHITE}挖掘将破坏隧道
STR_ERROR_ALREADY_AT_SEA_LEVEL                                  :{WHITE}已经是海平面了
STR_ERROR_TOO_HIGH                                              :{WHITE}太高了
STR_ERROR_ALREADY_LEVELLED                                      :{WHITE}... 已经平了
STR_ERROR_BRIDGE_TOO_HIGH_AFTER_LOWER_LAND                      :{WHITE}这样的话，在它上面的桥梁会太高

# Company related errors
STR_ERROR_CAN_T_CHANGE_COMPANY_NAME                             :{WHITE}不能为公司更名……
STR_ERROR_CAN_T_CHANGE_PRESIDENT                                :{WHITE}不能更改总裁的名字……

STR_ERROR_MAXIMUM_PERMITTED_LOAN                                :{WHITE}……最大贷款额度是{CURRENCY_LONG}
STR_ERROR_CAN_T_BORROW_ANY_MORE_MONEY                           :{WHITE}不能再贷款了……
STR_ERROR_LOAN_ALREADY_REPAYED                                  :{WHITE}没有要偿还的贷款了
STR_ERROR_CURRENCY_REQUIRED                                     :{WHITE}需要{CURRENCY_LONG}
STR_ERROR_CAN_T_REPAY_LOAN                                      :{WHITE}不能偿还贷款……
STR_ERROR_INSUFFICIENT_FUNDS                                    :{WHITE}不能将银行的贷款送给别人……
STR_ERROR_CAN_T_GIVE_MONEY                                      :{WHITE}不能给予该公司资金……
STR_ERROR_CAN_T_BUY_COMPANY                                     :{WHITE}不能收购公司……
STR_ERROR_CAN_T_BUILD_COMPANY_HEADQUARTERS                      :{WHITE}不能设置公司总部
STR_ERROR_CAN_T_BUY_25_SHARE_IN_THIS                            :{WHITE}不能购买此公司的股份……
STR_ERROR_CAN_T_SELL_25_SHARE_IN                                :{WHITE}不能出售此公司的股份……
STR_ERROR_PROTECTED                                             :{WHITE}这个公司刚刚开业，还不能进行股权交易……

# Town related errors
STR_ERROR_CAN_T_GENERATE_TOWN                                   :{WHITE}不能建设任何城镇
STR_ERROR_CAN_T_RENAME_TOWN                                     :{WHITE}不能重命名城镇……
STR_ERROR_CAN_T_FOUND_TOWN_HERE                                 :{WHITE}不能在这里建设城镇……
STR_ERROR_CAN_T_EXPAND_TOWN                                     :{WHITE}无法扩展城镇...
STR_ERROR_TOO_CLOSE_TO_EDGE_OF_MAP_SUB                          :{WHITE}太靠近地图边缘了
STR_ERROR_TOO_CLOSE_TO_ANOTHER_TOWN                             :{WHITE}太靠近另一个城镇了
STR_ERROR_TOO_MANY_TOWNS                                        :{WHITE}城镇太多了
STR_ERROR_NO_SPACE_FOR_TOWN                                     :{WHITE}地图上没有多余的地方了
STR_ERROR_TOWN_EXPAND_WARN_NO_ROADS                             :{WHITE}城镇不会修建道路{}您可以在“设置->环境->城镇”选项下开启建设道路的功能
STR_ERROR_ROAD_WORKS_IN_PROGRESS                                :{WHITE}正在进行道路工程
STR_ERROR_TOWN_CAN_T_DELETE                                     :{WHITE}无法删除城镇...{}城镇范围内还有车站、车库或无法移除的区块
STR_ERROR_STATUE_NO_SUITABLE_PLACE                              :{WHITE}... 城市中心没有合适的地方放置公司塑像

# Industry related errors
STR_ERROR_TOO_MANY_INDUSTRIES                                   :{WHITE}…… 游戏中的工业过多
STR_ERROR_CAN_T_GENERATE_INDUSTRIES                             :{WHITE}不能生成工业设施……
STR_ERROR_CAN_T_BUILD_HERE                                      :{WHITE}不能在这里建设 {STRING} ……
STR_ERROR_CAN_T_CONSTRUCT_THIS_INDUSTRY                         :{WHITE}不能在此处建设这种类型的工业设施……
STR_ERROR_INDUSTRY_TOO_CLOSE                                    :{WHITE}距离另一工业设施过近……
STR_ERROR_MUST_FOUND_TOWN_FIRST                                 :{WHITE}必须先建设一个城镇……
STR_ERROR_ONLY_ONE_ALLOWED_PER_TOWN                             :{WHITE}每个城镇只能建设一个……
STR_ERROR_CAN_ONLY_BE_BUILT_IN_TOWNS_WITH_POPULATION_OF_1200    :{WHITE}只能在人口超过 1200 的城镇建造……
STR_ERROR_CAN_ONLY_BE_BUILT_IN_RAINFOREST                       :{WHITE}只能在雨林中建设……
STR_ERROR_CAN_ONLY_BE_BUILT_IN_DESERT                           :{WHITE}只能在沙漠中建设……
STR_ERROR_CAN_ONLY_BE_BUILT_IN_TOWNS                            :{WHITE}只能在城镇中建设……
STR_ERROR_CAN_ONLY_BE_BUILT_NEAR_TOWN_CENTER                    :{WHITE}... 只能在靠近城市中心建造
STR_ERROR_CAN_ONLY_BE_BUILT_IN_LOW_AREAS                        :{WHITE}只能在低海拔区域建设……
STR_ERROR_CAN_ONLY_BE_POSITIONED                                :{WHITE}只能被放置在地图边缘……
STR_ERROR_FOREST_CAN_ONLY_BE_PLANTED                            :{WHITE}林场只能设置在雪线以上的地方……
STR_ERROR_CAN_ONLY_BE_BUILT_ABOVE_SNOW_LINE                     :{WHITE}... 只能在雪线以上建造
STR_ERROR_CAN_ONLY_BE_BUILT_BELOW_SNOW_LINE                     :{WHITE}... 只能在雪线以下建造

STR_ERROR_NO_SUITABLE_PLACES_FOR_INDUSTRIES                     :{WHITE}没有合适的地方建设 “{STRING}” 工业设施
STR_ERROR_NO_SUITABLE_PLACES_FOR_INDUSTRIES_EXPLANATION         :{WHITE}请更改参数以生成较好的场景

# Station construction related errors
STR_ERROR_CAN_T_BUILD_RAILROAD_STATION                          :{WHITE}不能在这里建设火车站……
STR_ERROR_CAN_T_BUILD_BUS_STATION                               :{WHITE}不能建设公共汽车站
STR_ERROR_CAN_T_BUILD_TRUCK_STATION                             :{WHITE}不能建设汽车货场
STR_ERROR_CAN_T_BUILD_PASSENGER_TRAM_STATION                    :{WHITE}此处无法建设客运电车站...
STR_ERROR_CAN_T_BUILD_CARGO_TRAM_STATION                        :{WHITE}此处无法建设货运电车站...
STR_ERROR_CAN_T_BUILD_DOCK_HERE                                 :{WHITE}不能在这里新建码头……
STR_ERROR_CAN_T_BUILD_AIRPORT_HERE                              :{WHITE}不能在这里兴建机场……

STR_ERROR_ADJOINS_MORE_THAN_ONE_EXISTING                        :{WHITE}与另一车站相连
STR_ERROR_STATION_TOO_SPREAD_OUT                                :{WHITE}站区太大了……
STR_ERROR_TOO_MANY_STATIONS_LOADING                             :{WHITE}车站过多
STR_ERROR_TOO_MANY_STATION_SPECS                                :{WHITE}分体站台太多
STR_ERROR_TOO_MANY_BUS_STOPS                                    :{WHITE}公共汽车站过多
STR_ERROR_TOO_MANY_TRUCK_STOPS                                  :{WHITE}汽车货场过多
STR_ERROR_TOO_CLOSE_TO_ANOTHER_DOCK                             :{WHITE}距离另一码头过近
STR_ERROR_TOO_CLOSE_TO_ANOTHER_AIRPORT                          :{WHITE}距离另一机场过近
STR_ERROR_CAN_T_RENAME_STATION                                  :{WHITE}不能重命名车站
STR_ERROR_DRIVE_THROUGH_ON_TOWN_ROAD                            :{WHITE}这是一条城镇所属的道路
STR_ERROR_DRIVE_THROUGH_DIRECTION                               :{WHITE}道路方向不对
STR_ERROR_DRIVE_THROUGH_CORNER                                  :{WHITE}... 途中型车站不能建在转角处
STR_ERROR_DRIVE_THROUGH_JUNCTION                                :{WHITE}... 不能在岔路口修建过路型站台

# Station destruction related errors
STR_ERROR_CAN_T_REMOVE_PART_OF_STATION                          :{WHITE}不能拆除站台的一部分……
STR_ERROR_MUST_REMOVE_RAILWAY_STATION_FIRST                     :{WHITE}请先拆除火车站
STR_ERROR_CAN_T_REMOVE_BUS_STATION                              :{WHITE}不能移除公共汽车站……
STR_ERROR_CAN_T_REMOVE_TRUCK_STATION                            :{WHITE}不能移除汽车货场
STR_ERROR_CAN_T_REMOVE_PASSENGER_TRAM_STATION                   :{WHITE}无法移除客运电车车站...
STR_ERROR_CAN_T_REMOVE_CARGO_TRAM_STATION                       :{WHITE}无法移除货运电车车站...
STR_ERROR_MUST_REMOVE_ROAD_STOP_FIRST                           :{WHITE}必须先拆除汽车站
STR_ERROR_THERE_IS_NO_STATION                                   :{WHITE}... 这里没有车站

STR_ERROR_MUST_DEMOLISH_RAILROAD                                :{WHITE}必须先拆除火车站
STR_ERROR_MUST_DEMOLISH_BUS_STATION_FIRST                       :{WHITE}必须先拆除公共汽车站
STR_ERROR_MUST_DEMOLISH_TRUCK_STATION_FIRST                     :{WHITE}必须先拆除汽车货场
STR_ERROR_MUST_DEMOLISH_PASSENGER_TRAM_STATION_FIRST            :{WHITE}请先拆除客运电车站
STR_ERROR_MUST_DEMOLISH_CARGO_TRAM_STATION_FIRST                :{WHITE}请先移除货运电车车站
STR_ERROR_MUST_DEMOLISH_DOCK_FIRST                              :{WHITE}必须先拆除码头
STR_ERROR_MUST_DEMOLISH_AIRPORT_FIRST                           :{WHITE}您必须先拆除机场

# Waypoint related errors
STR_ERROR_WAYPOINT_ADJOINS_MORE_THAN_ONE_EXISTING               :{WHITE}距离另一路点过近
STR_ERROR_TOO_CLOSE_TO_ANOTHER_WAYPOINT                         :{WHITE}距离另一路点过近

STR_ERROR_CAN_T_BUILD_TRAIN_WAYPOINT                            :{WHITE}不能在这里设置路点……
STR_ERROR_CAN_T_POSITION_BUOY_HERE                              :{WHITE}不能将浮标放置在这里。
STR_ERROR_CAN_T_CHANGE_WAYPOINT_NAME                            :{WHITE}不能更改路点名称……

STR_ERROR_CAN_T_REMOVE_TRAIN_WAYPOINT                           :{WHITE}不能从这里拆除路点……
STR_ERROR_MUST_REMOVE_RAILWAYPOINT_FIRST                        :{WHITE}必须先拆除铁路路点
STR_ERROR_BUOY_IN_THE_WAY                                       :{WHITE}指定的位置有浮标……
STR_ERROR_BUOY_IS_IN_USE                                        :{WHITE}…… 浮标正在被其他公司使用

# Depot related errors
STR_ERROR_CAN_T_BUILD_TRAIN_DEPOT                               :{WHITE}不能在这里建设列车车库……
STR_ERROR_CAN_T_BUILD_ROAD_DEPOT                                :{WHITE}不能在这里修建汽车车库……
STR_ERROR_CAN_T_BUILD_TRAM_DEPOT                                :{WHITE}此处无法建造电车车库...
STR_ERROR_CAN_T_BUILD_SHIP_DEPOT                                :{WHITE}不能在这里建造船坞……

STR_ERROR_CAN_T_RENAME_DEPOT                                    :{WHITE}无法重命名车库...

STR_ERROR_TRAIN_MUST_BE_STOPPED_INSIDE_DEPOT                    :{WHITE}... 列车只能停在车库中
STR_ERROR_ROAD_VEHICLE_MUST_BE_STOPPED_INSIDE_DEPOT             :{WHITE}…… 必须停在车库中
STR_ERROR_SHIP_MUST_BE_STOPPED_INSIDE_DEPOT                     :{WHITE}... 船只只能在船坞内停下。
STR_ERROR_AIRCRAFT_MUST_BE_STOPPED_INSIDE_HANGAR                :{WHITE}... 飞机只有在机库中才可停止

STR_ERROR_TRAINS_CAN_ONLY_BE_ALTERED_INSIDE_A_DEPOT             :{WHITE}只有列车停在车库中时才能更改挂车
STR_ERROR_TRAIN_TOO_LONG                                        :{WHITE}列车过长
STR_ERROR_CAN_T_REVERSE_DIRECTION_RAIL_VEHICLE                  :{WHITE}无法调转车辆方向...
STR_ERROR_CAN_T_REVERSE_DIRECTION_RAIL_VEHICLE_MULTIPLE_UNITS   :{WHITE}... 含有多节车辆
STR_ERROR_INCOMPATIBLE_RAIL_TYPES                               :铁路类型不匹配

STR_ERROR_CAN_T_MOVE_VEHICLE                                    :{WHITE}不能移动这项调度计划……
STR_ERROR_REAR_ENGINE_FOLLOW_FRONT                              :{WHITE}尾部的列车机车必须和头部的一起协作……
STR_ERROR_UNABLE_TO_FIND_ROUTE_TO                               :{WHITE}找不到附近的车库……
STR_ERROR_UNABLE_TO_FIND_LOCAL_DEPOT                            :{WHITE}在附近找不到车库

STR_ERROR_DEPOT_WRONG_DEPOT_TYPE                                :车库类型错误

# Autoreplace related errors
STR_ERROR_TRAIN_TOO_LONG_AFTER_REPLACEMENT                      :{WHITE}{VEHICLE}在更新后总长会过长
STR_ERROR_AUTOREPLACE_NOTHING_TO_DO                             :{WHITE}当前没有进行中的车辆更新计划.
STR_ERROR_AUTOREPLACE_MONEY_LIMIT                               :(现金不够)
STR_ERROR_AUTOREPLACE_INCOMPATIBLE_CARGO                        :{WHITE}新车辆不能装载 {STRING}
STR_ERROR_AUTOREPLACE_INCOMPATIBLE_REFIT                        :{WHITE}新车辆无法在调度计划 {NUM} 时改装

# Rail construction errors
STR_ERROR_IMPOSSIBLE_TRACK_COMBINATION                          :{WHITE}不可能的轨道组合
STR_ERROR_MUST_REMOVE_SIGNALS_FIRST                             :{WHITE}必须先拆除信号灯
STR_ERROR_NO_SUITABLE_RAILROAD_TRACK                            :{WHITE}没有合适的轨道
STR_ERROR_MUST_REMOVE_RAILROAD_TRACK                            :{WHITE}必须先拆除轨道
STR_ERROR_CROSSING_ON_ONEWAY_ROAD                               :{WHITE}这是单行道或这条路被堵死了
STR_ERROR_CROSSING_DISALLOWED_RAIL                              :{WHITE}该轨道类型不允许建设平交道
STR_ERROR_CROSSING_DISALLOWED_ROAD                              :该道路类型不允许建设平交道
STR_ERROR_CAN_T_BUILD_SIGNALS_HERE                              :{WHITE}不能在这里设置信号灯……
STR_ERROR_CAN_T_BUILD_RAILROAD_TRACK                            :{WHITE}不能在这里铺设轨道……
STR_ERROR_CAN_T_REMOVE_RAILROAD_TRACK                           :{WHITE}不能从这里拆除轨道……
STR_ERROR_CAN_T_REMOVE_SIGNALS_FROM                             :{WHITE}不能从这里拆除信号灯……
STR_ERROR_SIGNAL_CAN_T_CONVERT_SIGNALS_HERE                     :{WHITE}无法转换此处的信号灯…
STR_ERROR_THERE_IS_NO_RAILROAD_TRACK                            :{WHITE}... 这里没有铁路
STR_ERROR_THERE_ARE_NO_SIGNALS                                  :{WHITE}... 这里没有信号灯

STR_ERROR_CAN_T_CONVERT_RAIL                                    :{WHITE}不能转换铁路的类型……

# Road construction errors
STR_ERROR_MUST_REMOVE_ROAD_FIRST                                :{WHITE}必须先拆除公路
STR_ERROR_ONEWAY_ROADS_CAN_T_HAVE_JUNCTION                      :{WHITE}... 单行道无法连接路口
STR_ERROR_CAN_T_BUILD_ROAD_HERE                                 :{WHITE}不能在这里修筑公路……
STR_ERROR_CAN_T_BUILD_TRAMWAY_HERE                              :{WHITE}此处无法建造电车道...
STR_ERROR_CAN_T_REMOVE_ROAD_FROM                                :{WHITE}不能拆除这里的公路……
STR_ERROR_CAN_T_REMOVE_TRAMWAY_FROM                             :{WHITE}无法移除此处的电车道...
STR_ERROR_THERE_IS_NO_ROAD                                      :{WHITE}... 这里没有道路
STR_ERROR_THERE_IS_NO_TRAMWAY                                   :{WHITE}... 这里没有电车轨道
STR_ERROR_CAN_T_CONVERT_ROAD                                    :{WHITE}无法转换道路类型
STR_ERROR_CAN_T_CONVERT_TRAMWAY                                 :{WHITE}无法转换电车道类型
STR_ERROR_NO_SUITABLE_ROAD                                      :{WHITE}没有合适的道路
STR_ERROR_NO_SUITABLE_TRAMWAY                                   :{WHITE}没有合适的电车道
STR_ERROR_INCOMPATIBLE_TRAMWAY                                  :{WHITE}... 不兼容的电车道

# Waterway construction errors
STR_ERROR_CAN_T_BUILD_CANALS                                    :{WHITE}不能在这里兴建运河……
STR_ERROR_CAN_T_BUILD_LOCKS                                     :{WHITE}不能在这里兴建船闸……
STR_ERROR_CAN_T_PLACE_RIVERS                                    :{WHITE}不能在这里加设河流...
STR_ERROR_MUST_BE_BUILT_ON_WATER                                :{WHITE}必须在水上建造……
STR_ERROR_CAN_T_BUILD_ON_WATER                                  :{WHITE}不能在水上建造……
STR_ERROR_CAN_T_BUILD_ON_SEA                                    :{WHITE}...不能建築在公海上
STR_ERROR_CAN_T_BUILD_ON_CANAL                                  :{WHITE}... 不能在运河上建设
STR_ERROR_CAN_T_BUILD_ON_RIVER                                  :{WHITE}... 不能在河流上建造……
STR_ERROR_MUST_DEMOLISH_CANAL_FIRST                             :{WHITE}请先移除运河
STR_ERROR_CAN_T_BUILD_AQUEDUCT_HERE                             :{WHITE}无法在此建设水渠……

# Tree related errors
STR_ERROR_TREE_ALREADY_HERE                                     :{WHITE}……此处已经有树木了
STR_ERROR_TREE_WRONG_TERRAIN_FOR_TREE_TYPE                      :{WHITE}... 树木种类与地形不符
STR_ERROR_CAN_T_PLANT_TREE_HERE                                 :{WHITE}不能在这里植树……

# Bridge related errors
STR_ERROR_CAN_T_BUILD_BRIDGE_HERE                               :{WHITE}不能在这里架设桥梁
STR_ERROR_MUST_DEMOLISH_BRIDGE_FIRST                            :{WHITE}必须先拆除桥梁
STR_ERROR_CAN_T_START_AND_END_ON                                :{WHITE}起止点不能相同
STR_ERROR_BRIDGEHEADS_NOT_SAME_HEIGHT                           :{WHITE}桥梁起止点不在同一水平高度
STR_ERROR_BRIDGE_TOO_LOW_FOR_TERRAIN                            :{WHITE}桥梁对于现有地形来说位置太低了
STR_ERROR_BRIDGE_TOO_HIGH_FOR_TERRAIN                           :{WHITE}这桥梁对这个地形而言太高了
STR_ERROR_START_AND_END_MUST_BE_IN                              :{WHITE}起止两端必须在一条线上
STR_ERROR_ENDS_OF_BRIDGE_MUST_BOTH                              :{WHITE}桥的两端必须都位于地面上
STR_ERROR_BRIDGE_TOO_LONG                                       :{WHITE}... 桥梁太长
STR_ERROR_BRIDGE_THROUGH_MAP_BORDER                             :{WHITE}桥梁终点将越出地图

# Tunnel related errors
STR_ERROR_CAN_T_BUILD_TUNNEL_HERE                               :{WHITE}不能在这里开凿隧道……
STR_ERROR_SITE_UNSUITABLE_FOR_TUNNEL                            :{WHITE}此处不适合作为隧道入口
STR_ERROR_MUST_DEMOLISH_TUNNEL_FIRST                            :{WHITE}必须先拆除隧道
STR_ERROR_ANOTHER_TUNNEL_IN_THE_WAY                             :{WHITE}规划位置中有另一条隧道
STR_ERROR_TUNNEL_THROUGH_MAP_BORDER                             :{WHITE}隧道出口将超出地图边界
STR_ERROR_UNABLE_TO_EXCAVATE_LAND                               :{WHITE}隧道出口的地形无法处理
STR_ERROR_TUNNEL_TOO_LONG                                       :{WHITE}... 隧道过长

# Object related errors
STR_ERROR_TOO_MANY_OBJECTS                                      :{WHITE}... 对象物太多
STR_ERROR_CAN_T_BUILD_OBJECT                                    :{WHITE}无法建立物件...
STR_ERROR_OBJECT_IN_THE_WAY                                     :{WHITE}目标处有其他物体
STR_ERROR_COMPANY_HEADQUARTERS_IN                               :{WHITE}目标处有公司总部
STR_ERROR_CAN_T_PURCHASE_THIS_LAND                              :{WHITE}不能购买这个地块！
STR_ERROR_YOU_ALREADY_OWN_IT                                    :{WHITE}你已经拥有此地块！

# Group related errors
STR_ERROR_GROUP_CAN_T_CREATE                                    :{WHITE}无法新建分组……
STR_ERROR_GROUP_CAN_T_DELETE                                    :{WHITE}无法删除分组……
STR_ERROR_GROUP_CAN_T_RENAME                                    :{WHITE}无法重命名分组……
STR_ERROR_GROUP_CAN_T_SET_PARENT                                :{WHITE}无法移动分组...
STR_ERROR_GROUP_CAN_T_SET_PARENT_RECURSION                      :{WHITE}... 组从属关系不能出现自环
STR_ERROR_GROUP_CAN_T_REMOVE_ALL_VEHICLES                       :{WHITE}无法从该组移除所有运输工具
STR_ERROR_GROUP_CAN_T_ADD_VEHICLE                               :{WHITE}无法添加运输工具到该组……
STR_ERROR_GROUP_CAN_T_ADD_SHARED_VEHICLE                        :{WHITE}无法添加共享指令的运输工具到该组……

# Generic vehicle errors
STR_ERROR_TRAIN_IN_THE_WAY                                      :{WHITE}指定位置有列车
STR_ERROR_ROAD_VEHICLE_IN_THE_WAY                               :{WHITE}指定的位置有汽车
STR_ERROR_SHIP_IN_THE_WAY                                       :{WHITE}前方有另一艘船只……
STR_ERROR_AIRCRAFT_IN_THE_WAY                                   :{WHITE}指定位置有飞机

STR_ERROR_CAN_T_REFIT_TRAIN                                     :{WHITE}不能改造列车……
STR_ERROR_CAN_T_REFIT_ROAD_VEHICLE                              :{WHITE}不能改装汽车……
STR_ERROR_CAN_T_REFIT_SHIP                                      :{WHITE}不能改装船只……
STR_ERROR_CAN_T_REFIT_AIRCRAFT                                  :{WHITE}不能改装飞机……

STR_ERROR_CAN_T_RENAME_TRAIN                                    :{WHITE}不能给列车命名...
STR_ERROR_CAN_T_RENAME_ROAD_VEHICLE                             :{WHITE}不能命名汽车……
STR_ERROR_CAN_T_RENAME_SHIP                                     :{WHITE}不能命名船只
STR_ERROR_CAN_T_RENAME_AIRCRAFT                                 :{WHITE}不能为飞机命名……

STR_ERROR_CAN_T_STOP_START_TRAIN                                :{WHITE}不能 启动/停止 列车！
STR_ERROR_CAN_T_STOP_START_ROAD_VEHICLE                         :{WHITE}不能 停止/启动 汽车...
STR_ERROR_CAN_T_STOP_START_SHIP                                 :{WHITE}不能 停止/启动 船只……
STR_ERROR_CAN_T_STOP_START_AIRCRAFT                             :{WHITE}不能 启动/停止 飞机

STR_ERROR_CAN_T_SEND_TRAIN_TO_DEPOT                             :{WHITE}不能命令列车前往车库……
STR_ERROR_CAN_T_SEND_ROAD_VEHICLE_TO_DEPOT                      :{WHITE}不能命令该汽车前往车库...
STR_ERROR_CAN_T_SEND_SHIP_TO_DEPOT                              :{WHITE}不能命令船只前往船坞……
STR_ERROR_CAN_T_SEND_AIRCRAFT_TO_HANGAR                         :{WHITE}不能命令飞机返回机库……

STR_ERROR_CAN_T_BUY_TRAIN                                       :{WHITE}不能购买列车……
STR_ERROR_CAN_T_BUY_ROAD_VEHICLE                                :{WHITE}不能购买汽车...
STR_ERROR_CAN_T_BUY_SHIP                                        :{WHITE}不能购买船只……
STR_ERROR_CAN_T_BUY_AIRCRAFT                                    :{WHITE}不能购买飞机……

STR_ERROR_CAN_T_RENAME_TRAIN_TYPE                               :{WHITE}不能重命名车辆的类型...
STR_ERROR_CAN_T_RENAME_ROAD_VEHICLE_TYPE                        :{WHITE}不能重命名汽车型号……
STR_ERROR_CAN_T_RENAME_SHIP_TYPE                                :{WHITE}不能重命名船只型号……
STR_ERROR_CAN_T_RENAME_AIRCRAFT_TYPE                            :{WHITE}不能重命名型号类型……

STR_ERROR_CAN_T_SELL_TRAIN                                      :{WHITE}不能出售列车……
STR_ERROR_CAN_T_SELL_ROAD_VEHICLE                               :{WHITE}不能出售汽车...
STR_ERROR_CAN_T_SELL_SHIP                                       :{WHITE}不能出售船只……
STR_ERROR_CAN_T_SELL_AIRCRAFT                                   :{WHITE}不能出售飞机……

STR_ERROR_RAIL_VEHICLE_NOT_AVAILABLE                            :{WHITE}列车不可用
STR_ERROR_ROAD_VEHICLE_NOT_AVAILABLE                            :{WHITE}车辆不可用
STR_ERROR_SHIP_NOT_AVAILABLE                                    :{WHITE}船只不可用
STR_ERROR_AIRCRAFT_NOT_AVAILABLE                                :{WHITE}飞机不可用

STR_ERROR_TOO_MANY_VEHICLES_IN_GAME                             :{WHITE}游戏中的车辆过多
STR_ERROR_CAN_T_CHANGE_SERVICING                                :{WHITE}不能改变保养周期……

STR_ERROR_VEHICLE_IS_DESTROYED                                  :{WHITE}... 运具已撞毁

STR_ERROR_NO_VEHICLES_AVAILABLE_AT_ALL                          :{WHITE}没有可用的运输工具
STR_ERROR_NO_VEHICLES_AVAILABLE_AT_ALL_EXPLANATION              :{WHITE}请改动您的 NewGRF 设置
STR_ERROR_NO_VEHICLES_AVAILABLE_YET                             :{WHITE}暂时沒有可用的运输工具
STR_ERROR_NO_VEHICLES_AVAILABLE_YET_EXPLANATION                 :{WHITE}在{DATE_SHORT}后开始新游戏，或使用一款能提供早期运输工具的NewGRF

# Specific vehicle errors
STR_ERROR_CAN_T_MAKE_TRAIN_PASS_SIGNAL                          :{WHITE}不能让列车冒险通过信号...
STR_ERROR_CAN_T_REVERSE_DIRECTION_TRAIN                         :{WHITE}不能命令列车调头...
STR_ERROR_TRAIN_START_NO_POWER                                  :没有接触网！

STR_ERROR_CAN_T_MAKE_ROAD_VEHICLE_TURN                          :{WHITE}车辆无法调头...

STR_ERROR_AIRCRAFT_IS_IN_FLIGHT                                 :{WHITE}飞机正在飞行

# Order related errors
STR_ERROR_NO_MORE_SPACE_FOR_ORDERS                              :{WHITE}没有多余的调度计划的位置了……
STR_ERROR_TOO_MANY_ORDERS                                       :{WHITE}调度计划过多……
STR_ERROR_CAN_T_INSERT_NEW_ORDER                                :{WHITE}不能插入新的调度计划……
STR_ERROR_CAN_T_DELETE_THIS_ORDER                               :{WHITE}不能删除调度计划……
STR_ERROR_CAN_T_MODIFY_THIS_ORDER                               :{WHITE}不能执行这个命令……
STR_ERROR_CAN_T_MOVE_THIS_ORDER                                 :{WHITE}不能移动这条命令…
STR_ERROR_CAN_T_SKIP_ORDER                                      :{WHITE}不能跳过当前命令…
STR_ERROR_CAN_T_SKIP_TO_ORDER                                   :{WHITE}不能跳转到选定的命令...
STR_ERROR_CAN_T_COPY_SHARE_ORDER                                :{WHITE}车辆无法到达全部站点
STR_ERROR_CAN_T_ADD_ORDER                                       :{WHITE}车辆无法到达那个车站
STR_ERROR_CAN_T_ADD_ORDER_SHARED                                :{WHITE}一个共享此调度计划的载具无法到达那个车站

STR_ERROR_CAN_T_SHARE_ORDER_LIST                                :{WHITE}不能共享调度计划……
STR_ERROR_CAN_T_STOP_SHARING_ORDER_LIST                         :{WHITE}不能停止共享调度计划……
STR_ERROR_CAN_T_COPY_ORDER_LIST                                 :{WHITE}不能复制调度计划……
STR_ERROR_TOO_FAR_FROM_PREVIOUS_DESTINATION                     :{WHITE}……距离前一目的地太远
STR_ERROR_AIRCRAFT_NOT_ENOUGH_RANGE                             :{WHITE}... 飞机航行距离不足

# Timetable related errors
STR_ERROR_CAN_T_TIMETABLE_VEHICLE                               :{WHITE}不能给车辆编制时间表…
STR_ERROR_TIMETABLE_ONLY_WAIT_AT_STATIONS                       :{WHITE}车辆只能在站内等候。
STR_ERROR_TIMETABLE_NOT_STOPPING_HERE                           :{WHITE}此车辆将不停靠本站。

# Sign related errors
STR_ERROR_TOO_MANY_SIGNS                                        :{WHITE}……标志太多了
STR_ERROR_CAN_T_PLACE_SIGN_HERE                                 :{WHITE}不能在这里放置标志……
STR_ERROR_CAN_T_CHANGE_SIGN_NAME                                :{WHITE}不能更改标志的名称……
STR_ERROR_CAN_T_DELETE_SIGN                                     :{WHITE}无法删除标记...

# Translatable comment for OpenTTD's desktop shortcut
STR_DESKTOP_SHORTCUT_COMMENT                                    :基于Transport Tycoon Deluxe（运输大亨豪华版）的模拟运营游戏

# Translatable descriptions in media/baseset/*.ob* files
STR_BASEGRAPHICS_DOS_DESCRIPTION                                :运输大亨DOS豪华版原版图形包.
STR_BASEGRAPHICS_DOS_DE_DESCRIPTION                             :运输大亨DOS豪华德语版原版图形包.
STR_BASEGRAPHICS_WIN_DESCRIPTION                                :运输大亨Windows豪华版原版图形包.
STR_BASESOUNDS_DOS_DESCRIPTION                                  :运输大亨DOS豪华版原版音效包.
STR_BASESOUNDS_WIN_DESCRIPTION                                  :Transport Tycoon Deluxe Windows (运输大亨Windows豪华版)的原版音效包.
STR_BASESOUNDS_NONE_DESCRIPTION                                 :一个空的音效包.
STR_BASEMUSIC_WIN_DESCRIPTION                                   :Transport Tycoon Deluxe（运输大亨Windows豪华版）的原版音乐包
STR_BASEMUSIC_DOS_DESCRIPTION                                   :运输大亨DOS豪华版原版音乐。
STR_BASEMUSIC_TTO_DESCRIPTION                                   :原版运输大亨（DOS版及地图编辑器扩展）音乐。
STR_BASEMUSIC_NONE_DESCRIPTION                                  :一个没有实际内容的音乐包.

STR_TRADITIONAL_TRAIN_NAME                                      :列车 {COMMA}
STR_TRADITIONAL_ROAD_VEHICLE_NAME                               :汽车 {COMMA}
STR_TRADITIONAL_SHIP_NAME                                       :船只 {COMMA}
STR_TRADITIONAL_AIRCRAFT_NAME                                   :飞机 {COMMA}

##id 0x2000
# Town building names
STR_TOWN_BUILDING_NAME_TALL_OFFICE_BLOCK_1                      :高层写字楼
STR_TOWN_BUILDING_NAME_OFFICE_BLOCK_1                           :写字楼
STR_TOWN_BUILDING_NAME_SMALL_BLOCK_OF_FLATS_1                   :小型公寓
STR_TOWN_BUILDING_NAME_CHURCH_1                                 :教堂
STR_TOWN_BUILDING_NAME_LARGE_OFFICE_BLOCK_1                     :大型写字楼
STR_TOWN_BUILDING_NAME_TOWN_HOUSES_1                            :别墅
STR_TOWN_BUILDING_NAME_HOTEL_1                                  :宾馆
STR_TOWN_BUILDING_NAME_STATUE_1                                 :雕像
STR_TOWN_BUILDING_NAME_FOUNTAIN_1                               :喷泉
STR_TOWN_BUILDING_NAME_PARK_1                                   :公园
STR_TOWN_BUILDING_NAME_OFFICE_BLOCK_2                           :写字楼
STR_TOWN_BUILDING_NAME_SHOPS_AND_OFFICES_1                      :商场与写字楼
STR_TOWN_BUILDING_NAME_MODERN_OFFICE_BUILDING_1                 :现代写字楼
STR_TOWN_BUILDING_NAME_WAREHOUSE_1                              :仓库
STR_TOWN_BUILDING_NAME_OFFICE_BLOCK_3                           :写字楼
STR_TOWN_BUILDING_NAME_STADIUM_1                                :体育馆
STR_TOWN_BUILDING_NAME_OLD_HOUSES_1                             :旧式住宅
STR_TOWN_BUILDING_NAME_COTTAGES_1                               :农舍
STR_TOWN_BUILDING_NAME_HOUSES_1                                 :住宅
STR_TOWN_BUILDING_NAME_FLATS_1                                  :公寓
STR_TOWN_BUILDING_NAME_TALL_OFFICE_BLOCK_2                      :高层写字楼
STR_TOWN_BUILDING_NAME_SHOPS_AND_OFFICES_2                      :商场和写字楼
STR_TOWN_BUILDING_NAME_SHOPS_AND_OFFICES_3                      :商场和写字楼
STR_TOWN_BUILDING_NAME_THEATER_1                                :剧院
STR_TOWN_BUILDING_NAME_STADIUM_2                                :体育场
STR_TOWN_BUILDING_NAME_OFFICES_1                                :写字楼
STR_TOWN_BUILDING_NAME_HOUSES_2                                 :住宅
STR_TOWN_BUILDING_NAME_CINEMA_1                                 :电影院
STR_TOWN_BUILDING_NAME_SHOPPING_MALL_1                          :购物中心
STR_TOWN_BUILDING_NAME_IGLOO_1                                  :圆顶屋
STR_TOWN_BUILDING_NAME_TEPEES_1                                 :帐篷
STR_TOWN_BUILDING_NAME_TEAPOT_HOUSE_1                           :茶杯小屋
STR_TOWN_BUILDING_NAME_PIGGY_BANK_1                             :猪猪银行

##id 0x4800
# industry names
STR_INDUSTRY_NAME_COAL_MINE                                     :煤矿
STR_INDUSTRY_NAME_POWER_STATION                                 :火力发电厂
STR_INDUSTRY_NAME_SAWMILL                                       :锯木厂
STR_INDUSTRY_NAME_FOREST                                        :林场
STR_INDUSTRY_NAME_OIL_REFINERY                                  :炼油厂
STR_INDUSTRY_NAME_OIL_RIG                                       :钻井平台
STR_INDUSTRY_NAME_FACTORY                                       :工厂
STR_INDUSTRY_NAME_PRINTING_WORKS                                :印刷厂
STR_INDUSTRY_NAME_STEEL_MILL                                    :钢铁厂
STR_INDUSTRY_NAME_FARM                                          :农场
STR_INDUSTRY_NAME_COPPER_ORE_MINE                               :铜矿
STR_INDUSTRY_NAME_OIL_WELLS                                     :油田
STR_INDUSTRY_NAME_BANK                                          :银行
STR_INDUSTRY_NAME_FOOD_PROCESSING_PLANT                         :食品加工厂
STR_INDUSTRY_NAME_PAPER_MILL                                    :造纸厂
STR_INDUSTRY_NAME_GOLD_MINE                                     :金矿
STR_INDUSTRY_NAME_BANK_TROPIC_ARCTIC                            :银行
STR_INDUSTRY_NAME_DIAMOND_MINE                                  :钻石矿
STR_INDUSTRY_NAME_IRON_ORE_MINE                                 :铁矿
STR_INDUSTRY_NAME_FRUIT_PLANTATION                              :果园
STR_INDUSTRY_NAME_RUBBER_PLANTATION                             :橡胶园
STR_INDUSTRY_NAME_WATER_SUPPLY                                  :水厂
STR_INDUSTRY_NAME_WATER_TOWER                                   :水塔
STR_INDUSTRY_NAME_FACTORY_2                                     :工厂
STR_INDUSTRY_NAME_FARM_2                                        :农场
STR_INDUSTRY_NAME_LUMBER_MILL                                   :伐木场
STR_INDUSTRY_NAME_COTTON_CANDY_FOREST                           :棉花糖森林
STR_INDUSTRY_NAME_CANDY_FACTORY                                 :糖果厂
STR_INDUSTRY_NAME_BATTERY_FARM                                  :电池农场
STR_INDUSTRY_NAME_COLA_WELLS                                    :可乐泉
STR_INDUSTRY_NAME_TOY_SHOP                                      :玩具店
STR_INDUSTRY_NAME_TOY_FACTORY                                   :玩具工厂
STR_INDUSTRY_NAME_PLASTIC_FOUNTAINS                             :塑料喷泉
STR_INDUSTRY_NAME_FIZZY_DRINK_FACTORY                           :汽水工厂
STR_INDUSTRY_NAME_BUBBLE_GENERATOR                              :泡泡小屋
STR_INDUSTRY_NAME_TOFFEE_QUARRY                                 :太妃场
STR_INDUSTRY_NAME_SUGAR_MINE                                    :蔗糖矿

############ WARNING, using range 0x6000 for strings that are stored in the savegame
############ These strings may never get a new id, or savegames will break!
##id 0x6000
STR_SV_EMPTY                                                    :
STR_SV_UNNAMED                                                  :未命名
STR_SV_TRAIN_NAME                                               :列车 {COMMA}
STR_SV_ROAD_VEHICLE_NAME                                        :汽车 {COMMA}
STR_SV_SHIP_NAME                                                :船只 {COMMA}
STR_SV_AIRCRAFT_NAME                                            :飞机 {COMMA}

STR_SV_STNAME                                                   :{STRING} 站
STR_SV_STNAME_NORTH                                             :{STRING} 北站
STR_SV_STNAME_SOUTH                                             :{STRING} 南站
STR_SV_STNAME_EAST                                              :{STRING} 东站
STR_SV_STNAME_WEST                                              :{STRING} 西站
STR_SV_STNAME_CENTRAL                                           :{STRING} 中心站
STR_SV_STNAME_TRANSFER                                          :{STRING} 广场
STR_SV_STNAME_HALT                                              :{STRING} 店
STR_SV_STNAME_VALLEY                                            :{STRING} 谷
STR_SV_STNAME_HEIGHTS                                           :{STRING} 台
STR_SV_STNAME_WOODS                                             :{STRING} 林
STR_SV_STNAME_LAKESIDE                                          :{STRING} 滨
STR_SV_STNAME_EXCHANGE                                          :{STRING} 庄
STR_SV_STNAME_AIRPORT                                           :{STRING} 机场
STR_SV_STNAME_OILFIELD                                          :{STRING} 油田
STR_SV_STNAME_MINES                                             :{STRING} 矿
STR_SV_STNAME_DOCKS                                             :{STRING} 码头
STR_SV_STNAME_BUOY                                              :{STRING}
STR_SV_STNAME_WAYPOINT                                          :{STRING}
##id 0x6020
STR_SV_STNAME_ANNEXE                                            :{STRING} 村
STR_SV_STNAME_SIDINGS                                           :{STRING} 坝
STR_SV_STNAME_BRANCH                                            :{STRING} 岔口
STR_SV_STNAME_UPPER                                             :前 {STRING}
STR_SV_STNAME_LOWER                                             :后 {STRING}
STR_SV_STNAME_HELIPORT                                          :{STRING} 停机楼
STR_SV_STNAME_FOREST                                            :{STRING} 林场
STR_SV_STNAME_FALLBACK                                          :{STRING} {NUM} 号站
############ end of savegame specific region!

##id 0x8000
# Vehicle names
STR_VEHICLE_NAME_TRAIN_ENGINE_RAIL_KIRBY_PAUL_TANK_STEAM        :Kirby Paul Tank (蒸汽机)
STR_VEHICLE_NAME_TRAIN_ENGINE_RAIL_MJS_250_DIESEL               :MJS 250 (内燃机)
STR_VEHICLE_NAME_TRAIN_ENGINE_RAIL_PLODDYPHUT_CHOO_CHOO         :Ploddyphut Choo-Choo
STR_VEHICLE_NAME_TRAIN_ENGINE_RAIL_POWERNAUT_CHOO_CHOO          :Powernaut Choo-Choo
STR_VEHICLE_NAME_TRAIN_ENGINE_RAIL_MIGHTYMOVER_CHOO_CHOO        :MightyMover Choo-Choo
STR_VEHICLE_NAME_TRAIN_ENGINE_RAIL_PLODDYPHUT_DIESEL            :Ploddyphut 内燃机车
STR_VEHICLE_NAME_TRAIN_ENGINE_RAIL_POWERNAUT_DIESEL             :Powernaut 内燃机车
STR_VEHICLE_NAME_TRAIN_ENGINE_RAIL_WILLS_2_8_0_STEAM            :Wills 2-8-0 (蒸汽机)
STR_VEHICLE_NAME_TRAIN_ENGINE_RAIL_CHANEY_JUBILEE_STEAM         :Chaney 'Jubilee' (蒸汽机)
STR_VEHICLE_NAME_TRAIN_ENGINE_RAIL_GINZU_A4_STEAM               :Ginzu 'A4' (蒸汽机)
STR_VEHICLE_NAME_TRAIN_ENGINE_RAIL_SH_8P_STEAM                  :SH '8P' (蒸汽机)
STR_VEHICLE_NAME_TRAIN_ENGINE_RAIL_MANLEY_MOREL_DMU_DIESEL      :Manley-Morel DMU (内燃机)
STR_VEHICLE_NAME_TRAIN_ENGINE_RAIL_DASH_DIESEL                  :'Dash' (内燃机)
STR_VEHICLE_NAME_TRAIN_ENGINE_RAIL_SH_HENDRY_25_DIESEL          :SH/Hendry '25' (内燃机)
STR_VEHICLE_NAME_TRAIN_ENGINE_RAIL_UU_37_DIESEL                 :UU '37' (内燃机)
STR_VEHICLE_NAME_TRAIN_ENGINE_RAIL_FLOSS_47_DIESEL              :Floss '47' (内燃机)
STR_VEHICLE_NAME_TRAIN_ENGINE_RAIL_CS_4000_DIESEL               :CS 4000 (内燃机)
STR_VEHICLE_NAME_TRAIN_ENGINE_RAIL_CS_2400_DIESEL               :CS 2400 (内燃机)
STR_VEHICLE_NAME_TRAIN_ENGINE_RAIL_CENTENNIAL_DIESEL            :Centennial (内燃机)
STR_VEHICLE_NAME_TRAIN_ENGINE_RAIL_KELLING_3100_DIESEL          :Kelling 3100 (内燃机)
STR_VEHICLE_NAME_TRAIN_ENGINE_RAIL_TURNER_TURBO_DIESEL          :Turner Turbo (内燃机)
STR_VEHICLE_NAME_TRAIN_ENGINE_RAIL_MJS_1000_DIESEL              :MJS 1000 (内燃机)
STR_VEHICLE_NAME_TRAIN_ENGINE_RAIL_SH_125_DIESEL                :SH '125' (内燃机)
STR_VEHICLE_NAME_TRAIN_ENGINE_RAIL_SH_30_ELECTRIC               :SH '30' (电力)
STR_VEHICLE_NAME_TRAIN_ENGINE_RAIL_SH_40_ELECTRIC               :SH '40' (电力)
STR_VEHICLE_NAME_TRAIN_ENGINE_RAIL_T_I_M_ELECTRIC               :'T.I.M.' (电力)
STR_VEHICLE_NAME_TRAIN_ENGINE_RAIL_ASIASTAR_ELECTRIC            :'亚洲之星' (电力)
STR_VEHICLE_NAME_TRAIN_WAGON_RAIL_PASSENGER_CAR                 :旅客车厢
STR_VEHICLE_NAME_TRAIN_WAGON_RAIL_MAIL_VAN                      :邮政车厢
STR_VEHICLE_NAME_TRAIN_WAGON_RAIL_COAL_CAR                      :煤炭挂车
STR_VEHICLE_NAME_TRAIN_WAGON_RAIL_OIL_TANKER                    :油罐车
STR_VEHICLE_NAME_TRAIN_WAGON_RAIL_LIVESTOCK_VAN                 :牲畜棚车
STR_VEHICLE_NAME_TRAIN_WAGON_RAIL_GOODS_VAN                     :货物篷车
STR_VEHICLE_NAME_TRAIN_WAGON_RAIL_GRAIN_HOPPER                  :谷物槽车
STR_VEHICLE_NAME_TRAIN_WAGON_RAIL_WOOD_TRUCK                    :木材挂车
STR_VEHICLE_NAME_TRAIN_WAGON_RAIL_IRON_ORE_HOPPER               :铁矿石槽车
STR_VEHICLE_NAME_TRAIN_WAGON_RAIL_STEEL_TRUCK                   :钢材挂车
STR_VEHICLE_NAME_TRAIN_WAGON_RAIL_ARMORED_VAN                   :装甲挂车
STR_VEHICLE_NAME_TRAIN_WAGON_RAIL_FOOD_VAN                      :食品槽车
STR_VEHICLE_NAME_TRAIN_WAGON_RAIL_PAPER_TRUCK                   :纸张挂车
STR_VEHICLE_NAME_TRAIN_WAGON_RAIL_COPPER_ORE_HOPPER             :铜矿石挂车
STR_VEHICLE_NAME_TRAIN_WAGON_RAIL_WATER_TANKER                  :水罐车
STR_VEHICLE_NAME_TRAIN_WAGON_RAIL_FRUIT_TRUCK                   :水果挂车
STR_VEHICLE_NAME_TRAIN_WAGON_RAIL_RUBBER_TRUCK                  :橡胶挂车
STR_VEHICLE_NAME_TRAIN_WAGON_RAIL_SUGAR_TRUCK                   :蔗糖挂车
STR_VEHICLE_NAME_TRAIN_WAGON_RAIL_COTTON_CANDY_HOPPER           :棉花糖槽车
STR_VEHICLE_NAME_TRAIN_WAGON_RAIL_TOFFEE_HOPPER                 :太妃糖槽车
STR_VEHICLE_NAME_TRAIN_WAGON_RAIL_BUBBLE_VAN                    :泡泡罐车
STR_VEHICLE_NAME_TRAIN_WAGON_RAIL_COLA_TANKER                   :可乐罐车
STR_VEHICLE_NAME_TRAIN_WAGON_RAIL_CANDY_VAN                     :糖果篷车
STR_VEHICLE_NAME_TRAIN_WAGON_RAIL_TOY_VAN                       :玩具篷车
STR_VEHICLE_NAME_TRAIN_WAGON_RAIL_BATTERY_TRUCK                 :电池挂车
STR_VEHICLE_NAME_TRAIN_WAGON_RAIL_FIZZY_DRINK_TRUCK             :汽水挂车
STR_VEHICLE_NAME_TRAIN_WAGON_RAIL_PLASTIC_TRUCK                 :塑料挂车
STR_VEHICLE_NAME_TRAIN_ENGINE_MONORAIL_X2001_ELECTRIC           :'X2001' (电力)
STR_VEHICLE_NAME_TRAIN_ENGINE_MONORAIL_MILLENNIUM_Z1_ELECTRIC   :'Millennium Z1' (电力)
STR_VEHICLE_NAME_TRAIN_ENGINE_MONORAIL_WIZZOWOW_Z99             :Wizzowow Z99
STR_VEHICLE_NAME_TRAIN_WAGON_MONORAIL_PASSENGER_CAR             :旅客车厢
STR_VEHICLE_NAME_TRAIN_WAGON_MONORAIL_MAIL_VAN                  :邮政车厢
STR_VEHICLE_NAME_TRAIN_WAGON_MONORAIL_COAL_CAR                  :煤炭挂车
STR_VEHICLE_NAME_TRAIN_WAGON_MONORAIL_OIL_TANKER                :油罐车
STR_VEHICLE_NAME_TRAIN_WAGON_MONORAIL_LIVESTOCK_VAN             :牲畜篷车
STR_VEHICLE_NAME_TRAIN_WAGON_MONORAIL_GOODS_VAN                 :货物篷车
STR_VEHICLE_NAME_TRAIN_WAGON_MONORAIL_GRAIN_HOPPER              :谷物槽车
STR_VEHICLE_NAME_TRAIN_WAGON_MONORAIL_WOOD_TRUCK                :木材挂车
STR_VEHICLE_NAME_TRAIN_WAGON_MONORAIL_IRON_ORE_HOPPER           :铁矿石槽车
STR_VEHICLE_NAME_TRAIN_WAGON_MONORAIL_STEEL_TRUCK               :钢材挂车
STR_VEHICLE_NAME_TRAIN_WAGON_MONORAIL_ARMORED_VAN               :装甲挂车
STR_VEHICLE_NAME_TRAIN_WAGON_MONORAIL_FOOD_VAN                  :食品篷车
STR_VEHICLE_NAME_TRAIN_WAGON_MONORAIL_PAPER_TRUCK               :纸张挂车
STR_VEHICLE_NAME_TRAIN_WAGON_MONORAIL_COPPER_ORE_HOPPER         :铜矿石槽车
STR_VEHICLE_NAME_TRAIN_WAGON_MONORAIL_WATER_TANKER              :水罐车
STR_VEHICLE_NAME_TRAIN_WAGON_MONORAIL_FRUIT_TRUCK               :水果挂车
STR_VEHICLE_NAME_TRAIN_WAGON_MONORAIL_RUBBER_TRUCK              :橡胶挂车
STR_VEHICLE_NAME_TRAIN_WAGON_MONORAIL_SUGAR_TRUCK               :蔗糖挂车
STR_VEHICLE_NAME_TRAIN_WAGON_MONORAIL_COTTON_CANDY_HOPPER       :棉花糖槽车
STR_VEHICLE_NAME_TRAIN_WAGON_MONORAIL_TOFFEE_HOPPER             :太妃糖槽车
STR_VEHICLE_NAME_TRAIN_WAGON_MONORAIL_BUBBLE_VAN                :泡泡篷车
STR_VEHICLE_NAME_TRAIN_WAGON_MONORAIL_COLA_TANKER               :可乐罐车
STR_VEHICLE_NAME_TRAIN_WAGON_MONORAIL_CANDY_VAN                 :糖果篷车
STR_VEHICLE_NAME_TRAIN_WAGON_MONORAIL_TOY_VAN                   :玩具篷车
STR_VEHICLE_NAME_TRAIN_WAGON_MONORAIL_BATTERY_TRUCK             :电池卡车
STR_VEHICLE_NAME_TRAIN_WAGON_MONORAIL_FIZZY_DRINK_TRUCK         :跳跳汁挂车
STR_VEHICLE_NAME_TRAIN_WAGON_MONORAIL_PLASTIC_TRUCK             :塑料挂车
STR_VEHICLE_NAME_TRAIN_ENGINE_MAGLEV_LEV1_LEVIATHAN_ELECTRIC    :Lev1 'Leviathan' (电力)
STR_VEHICLE_NAME_TRAIN_ENGINE_MAGLEV_LEV2_CYCLOPS_ELECTRIC      :Lev2 'Cyclops' (电力)
STR_VEHICLE_NAME_TRAIN_ENGINE_MAGLEV_LEV3_PEGASUS_ELECTRIC      :Lev3 'Pegasus' (电力)
STR_VEHICLE_NAME_TRAIN_ENGINE_MAGLEV_LEV4_CHIMAERA_ELECTRIC     :Lev4 'Chimaera' (电力)
STR_VEHICLE_NAME_TRAIN_ENGINE_MAGLEV_WIZZOWOW_ROCKETEER         :Wizzowow 火箭
STR_VEHICLE_NAME_TRAIN_WAGON_MAGLEV_PASSENGER_CAR               :旅客车厢
STR_VEHICLE_NAME_TRAIN_WAGON_MAGLEV_MAIL_VAN                    :邮政车厢
STR_VEHICLE_NAME_TRAIN_WAGON_MAGLEV_COAL_CAR                    :煤炭挂车
STR_VEHICLE_NAME_TRAIN_WAGON_MAGLEV_OIL_TANKER                  :油罐车
STR_VEHICLE_NAME_TRAIN_WAGON_MAGLEV_LIVESTOCK_VAN               :牲畜篷车
STR_VEHICLE_NAME_TRAIN_WAGON_MAGLEV_GOODS_VAN                   :货物挂车
STR_VEHICLE_NAME_TRAIN_WAGON_MAGLEV_GRAIN_HOPPER                :谷物槽车
STR_VEHICLE_NAME_TRAIN_WAGON_MAGLEV_WOOD_TRUCK                  :木材挂车
STR_VEHICLE_NAME_TRAIN_WAGON_MAGLEV_IRON_ORE_HOPPER             :铁矿石挂车
STR_VEHICLE_NAME_TRAIN_WAGON_MAGLEV_STEEL_TRUCK                 :钢材挂车
STR_VEHICLE_NAME_TRAIN_WAGON_MAGLEV_ARMORED_VAN                 :装甲挂车
STR_VEHICLE_NAME_TRAIN_WAGON_MAGLEV_FOOD_VAN                    :食品篷车
STR_VEHICLE_NAME_TRAIN_WAGON_MAGLEV_PAPER_TRUCK                 :纸张挂车
STR_VEHICLE_NAME_TRAIN_WAGON_MAGLEV_COPPER_ORE_HOPPER           :铜矿石槽车
STR_VEHICLE_NAME_TRAIN_WAGON_MAGLEV_WATER_TANKER                :水罐车
STR_VEHICLE_NAME_TRAIN_WAGON_MAGLEV_FRUIT_TRUCK                 :水果挂车
STR_VEHICLE_NAME_TRAIN_WAGON_MAGLEV_RUBBER_TRUCK                :橡胶挂车
STR_VEHICLE_NAME_TRAIN_WAGON_MAGLEV_SUGAR_TRUCK                 :蔗糖挂车
STR_VEHICLE_NAME_TRAIN_WAGON_MAGLEV_COTTON_CANDY_HOPPER         :棉花糖槽车
STR_VEHICLE_NAME_TRAIN_WAGON_MAGLEV_TOFFEE_HOPPER               :太妃糖槽车
STR_VEHICLE_NAME_TRAIN_WAGON_MAGLEV_BUBBLE_VAN                  :泡泡篷车
STR_VEHICLE_NAME_TRAIN_WAGON_MAGLEV_COLA_TANKER                 :可乐罐车
STR_VEHICLE_NAME_TRAIN_WAGON_MAGLEV_CANDY_VAN                   :糖果蓬车
STR_VEHICLE_NAME_TRAIN_WAGON_MAGLEV_TOY_VAN                     :玩具篷车
STR_VEHICLE_NAME_TRAIN_WAGON_MAGLEV_BATTERY_TRUCK               :电池挂车
STR_VEHICLE_NAME_TRAIN_WAGON_MAGLEV_FIZZY_DRINK_TRUCK           :跳跳汁挂车
STR_VEHICLE_NAME_TRAIN_WAGON_MAGLEV_PLASTIC_TRUCK               :塑料挂车
STR_VEHICLE_NAME_ROAD_VEHICLE_MPS_REGAL_BUS                     :MPS Regal 巴士
STR_VEHICLE_NAME_ROAD_VEHICLE_HEREFORD_LEOPARD_BUS              :Hereford Leopard 巴士
STR_VEHICLE_NAME_ROAD_VEHICLE_FOSTER_BUS                        :Foster 巴士
STR_VEHICLE_NAME_ROAD_VEHICLE_FOSTER_MKII_SUPERBUS              :Foster MkII 超级巴士
STR_VEHICLE_NAME_ROAD_VEHICLE_PLODDYPHUT_MKI_BUS                :Ploddyphut MkI 巴士
STR_VEHICLE_NAME_ROAD_VEHICLE_PLODDYPHUT_MKII_BUS               :Ploddyphut MkII 巴士
STR_VEHICLE_NAME_ROAD_VEHICLE_PLODDYPHUT_MKIII_BUS              :Ploddyphut MkIII 巴士
STR_VEHICLE_NAME_ROAD_VEHICLE_BALOGH_COAL_TRUCK                 :Balogh 煤炭卡车
STR_VEHICLE_NAME_ROAD_VEHICLE_UHL_COAL_TRUCK                    :Uhl 煤炭卡车
STR_VEHICLE_NAME_ROAD_VEHICLE_DW_COAL_TRUCK                     :DW 煤炭卡车
STR_VEHICLE_NAME_ROAD_VEHICLE_MPS_MAIL_TRUCK                    :MPS 邮政卡车
STR_VEHICLE_NAME_ROAD_VEHICLE_REYNARD_MAIL_TRUCK                :Reynard 邮政卡车
STR_VEHICLE_NAME_ROAD_VEHICLE_PERRY_MAIL_TRUCK                  :Perry 邮政卡车
STR_VEHICLE_NAME_ROAD_VEHICLE_MIGHTYMOVER_MAIL_TRUCK            :MightyMover 邮政卡车
STR_VEHICLE_NAME_ROAD_VEHICLE_POWERNAUGHT_MAIL_TRUCK            :Powernaught 邮政卡车
STR_VEHICLE_NAME_ROAD_VEHICLE_WIZZOWOW_MAIL_TRUCK               :Wizzowow 邮政卡车
STR_VEHICLE_NAME_ROAD_VEHICLE_WITCOMBE_OIL_TANKER               :Witcombe 油罐车
STR_VEHICLE_NAME_ROAD_VEHICLE_FOSTER_OIL_TANKER                 :Foster 油罐车
STR_VEHICLE_NAME_ROAD_VEHICLE_PERRY_OIL_TANKER                  :Perry 油罐车
STR_VEHICLE_NAME_ROAD_VEHICLE_TALBOTT_LIVESTOCK_VAN             :Talbott 牲畜蓬车
STR_VEHICLE_NAME_ROAD_VEHICLE_UHL_LIVESTOCK_VAN                 :Uhl 牲畜蓬车
STR_VEHICLE_NAME_ROAD_VEHICLE_FOSTER_LIVESTOCK_VAN              :Foster 牲畜蓬车
STR_VEHICLE_NAME_ROAD_VEHICLE_BALOGH_GOODS_TRUCK                :Balogh 货物卡车
STR_VEHICLE_NAME_ROAD_VEHICLE_CRAIGHEAD_GOODS_TRUCK             :Craighead 货物卡车
STR_VEHICLE_NAME_ROAD_VEHICLE_GOSS_GOODS_TRUCK                  :Goss 货物卡车
STR_VEHICLE_NAME_ROAD_VEHICLE_HEREFORD_GRAIN_TRUCK              :Hereford 谷物卡车
STR_VEHICLE_NAME_ROAD_VEHICLE_THOMAS_GRAIN_TRUCK                :Thomas 谷物卡车
STR_VEHICLE_NAME_ROAD_VEHICLE_GOSS_GRAIN_TRUCK                  :Goss 谷物卡车
STR_VEHICLE_NAME_ROAD_VEHICLE_WITCOMBE_WOOD_TRUCK               :Witcombe 木材卡车
STR_VEHICLE_NAME_ROAD_VEHICLE_FOSTER_WOOD_TRUCK                 :Foster 木材卡车
STR_VEHICLE_NAME_ROAD_VEHICLE_MORELAND_WOOD_TRUCK               :Moreland 木材卡车
STR_VEHICLE_NAME_ROAD_VEHICLE_MPS_IRON_ORE_TRUCK                :MPS 铁矿石卡车
STR_VEHICLE_NAME_ROAD_VEHICLE_UHL_IRON_ORE_TRUCK                :Uhl 铁矿石卡车
STR_VEHICLE_NAME_ROAD_VEHICLE_CHIPPY_IRON_ORE_TRUCK             :Chippy 铁矿石卡车
STR_VEHICLE_NAME_ROAD_VEHICLE_BALOGH_STEEL_TRUCK                :Balogh 钢材卡车
STR_VEHICLE_NAME_ROAD_VEHICLE_UHL_STEEL_TRUCK                   :Uhl 钢材卡车
STR_VEHICLE_NAME_ROAD_VEHICLE_KELLING_STEEL_TRUCK               :Kelling 钢材卡车
STR_VEHICLE_NAME_ROAD_VEHICLE_BALOGH_ARMORED_TRUCK              :Balogh 运钞车
STR_VEHICLE_NAME_ROAD_VEHICLE_UHL_ARMORED_TRUCK                 :Uhl 运钞车
STR_VEHICLE_NAME_ROAD_VEHICLE_FOSTER_ARMORED_TRUCK              :Foster 运钞车
STR_VEHICLE_NAME_ROAD_VEHICLE_FOSTER_FOOD_VAN                   :Foster 食品篷车
STR_VEHICLE_NAME_ROAD_VEHICLE_PERRY_FOOD_VAN                    :Perry 食品篷车
STR_VEHICLE_NAME_ROAD_VEHICLE_CHIPPY_FOOD_VAN                   :Chippy 食品篷车
STR_VEHICLE_NAME_ROAD_VEHICLE_UHL_PAPER_TRUCK                   :Uhl 纸张卡车
STR_VEHICLE_NAME_ROAD_VEHICLE_BALOGH_PAPER_TRUCK                :Balogh 纸张卡车
STR_VEHICLE_NAME_ROAD_VEHICLE_MPS_PAPER_TRUCK                   :MPS 纸张卡车
STR_VEHICLE_NAME_ROAD_VEHICLE_MPS_COPPER_ORE_TRUCK              :MPS 铜矿石卡车
STR_VEHICLE_NAME_ROAD_VEHICLE_UHL_COPPER_ORE_TRUCK              :Uhl 铜矿石卡车
STR_VEHICLE_NAME_ROAD_VEHICLE_GOSS_COPPER_ORE_TRUCK             :Goss 铜矿石卡车
STR_VEHICLE_NAME_ROAD_VEHICLE_UHL_WATER_TANKER                  :Uhl 水罐车
STR_VEHICLE_NAME_ROAD_VEHICLE_BALOGH_WATER_TANKER               :Balogh 水罐车
STR_VEHICLE_NAME_ROAD_VEHICLE_MPS_WATER_TANKER                  :MPS 水罐车
STR_VEHICLE_NAME_ROAD_VEHICLE_BALOGH_FRUIT_TRUCK                :Balogh 水果卡车
STR_VEHICLE_NAME_ROAD_VEHICLE_UHL_FRUIT_TRUCK                   :Uhl 水果卡车
STR_VEHICLE_NAME_ROAD_VEHICLE_KELLING_FRUIT_TRUCK               :Kelling 水果卡车
STR_VEHICLE_NAME_ROAD_VEHICLE_BALOGH_RUBBER_TRUCK               :Balogh 橡胶卡车
STR_VEHICLE_NAME_ROAD_VEHICLE_UHL_RUBBER_TRUCK                  :Uhl 橡胶卡车
STR_VEHICLE_NAME_ROAD_VEHICLE_RMT_RUBBER_TRUCK                  :RMT 橡胶卡车
STR_VEHICLE_NAME_ROAD_VEHICLE_MIGHTYMOVER_SUGAR_TRUCK           :MightyMover 蔗糖卡车
STR_VEHICLE_NAME_ROAD_VEHICLE_POWERNAUGHT_SUGAR_TRUCK           :Powernaught 蔗糖卡车
STR_VEHICLE_NAME_ROAD_VEHICLE_WIZZOWOW_SUGAR_TRUCK              :Wizzowow 蔗糖卡车
STR_VEHICLE_NAME_ROAD_VEHICLE_MIGHTYMOVER_COLA_TRUCK            :MightyMover 可乐罐车
STR_VEHICLE_NAME_ROAD_VEHICLE_POWERNAUGHT_COLA_TRUCK            :Powernaught 可乐罐车
STR_VEHICLE_NAME_ROAD_VEHICLE_WIZZOWOW_COLA_TRUCK               :Wizzowow 可乐罐车
STR_VEHICLE_NAME_ROAD_VEHICLE_MIGHTYMOVER_COTTON_CANDY          :MightyMover 棉花糖卡车
STR_VEHICLE_NAME_ROAD_VEHICLE_POWERNAUGHT_COTTON_CANDY          :Powernaught 棉花糖卡车
STR_VEHICLE_NAME_ROAD_VEHICLE_WIZZOWOW_COTTON_CANDY_TRUCK       :Wizzowow 棉花糖卡车
STR_VEHICLE_NAME_ROAD_VEHICLE_MIGHTYMOVER_TOFFEE_TRUCK          :MightyMover 太妃糖卡车
STR_VEHICLE_NAME_ROAD_VEHICLE_POWERNAUGHT_TOFFEE_TRUCK          :Powernaught 太妃糖卡车
STR_VEHICLE_NAME_ROAD_VEHICLE_WIZZOWOW_TOFFEE_TRUCK             :Wizzowow 太妃糖卡车
STR_VEHICLE_NAME_ROAD_VEHICLE_MIGHTYMOVER_TOY_VAN               :MightyMover 玩具篷车
STR_VEHICLE_NAME_ROAD_VEHICLE_POWERNAUGHT_TOY_VAN               :Powernaught 玩具篷车
STR_VEHICLE_NAME_ROAD_VEHICLE_WIZZOWOW_TOY_VAN                  :Wizzowow 玩具篷车
STR_VEHICLE_NAME_ROAD_VEHICLE_MIGHTYMOVER_CANDY_TRUCK           :MightyMover 糖果卡车
STR_VEHICLE_NAME_ROAD_VEHICLE_POWERNAUGHT_CANDY_TRUCK           :Powernaught 糖果卡车
STR_VEHICLE_NAME_ROAD_VEHICLE_WIZZOWOW_CANDY_TRUCK              :Wizzowow 糖果卡车
STR_VEHICLE_NAME_ROAD_VEHICLE_MIGHTYMOVER_BATTERY_TRUCK         :MightyMover 电池卡车
STR_VEHICLE_NAME_ROAD_VEHICLE_POWERNAUGHT_BATTERY_TRUCK         :Powernaught 电池卡车
STR_VEHICLE_NAME_ROAD_VEHICLE_WIZZOWOW_BATTERY_TRUCK            :Wizzowow 电池卡车
STR_VEHICLE_NAME_ROAD_VEHICLE_MIGHTYMOVER_FIZZY_DRINK           :MightyMover 跳跳汁罐车
STR_VEHICLE_NAME_ROAD_VEHICLE_POWERNAUGHT_FIZZY_DRINK           :Powernaught 跳跳汁罐车
STR_VEHICLE_NAME_ROAD_VEHICLE_WIZZOWOW_FIZZY_DRINK_TRUCK        :Wizzowow 跳跳汁罐车
STR_VEHICLE_NAME_ROAD_VEHICLE_MIGHTYMOVER_PLASTIC_TRUCK         :MightyMover 塑料卡车
STR_VEHICLE_NAME_ROAD_VEHICLE_POWERNAUGHT_PLASTIC_TRUCK         :Powernaught 塑料卡车
STR_VEHICLE_NAME_ROAD_VEHICLE_WIZZOWOW_PLASTIC_TRUCK            :Wizzowow 塑料卡车
STR_VEHICLE_NAME_ROAD_VEHICLE_MIGHTYMOVER_BUBBLE_TRUCK          :MightyMover 泡泡罐车
STR_VEHICLE_NAME_ROAD_VEHICLE_POWERNAUGHT_BUBBLE_TRUCK          :Powernaught 泡泡罐车
STR_VEHICLE_NAME_ROAD_VEHICLE_WIZZOWOW_BUBBLE_TRUCK             :Wizzowow 泡泡罐车
STR_VEHICLE_NAME_SHIP_MPS_OIL_TANKER                            :MPS 油轮
STR_VEHICLE_NAME_SHIP_CS_INC_OIL_TANKER                         :CS-Inc 油轮
STR_VEHICLE_NAME_SHIP_MPS_PASSENGER_FERRY                       :MPS Passenger 渡船
STR_VEHICLE_NAME_SHIP_FFP_PASSENGER_FERRY                       :FFP Passenger 渡船
STR_VEHICLE_NAME_SHIP_BAKEWELL_300_HOVERCRAFT                   :Bakewell 300 气垫船
STR_VEHICLE_NAME_SHIP_CHUGGER_CHUG_PASSENGER                    :Chugger-Chug 客轮
STR_VEHICLE_NAME_SHIP_SHIVERSHAKE_PASSENGER_FERRY               :Shivershake 客轮
STR_VEHICLE_NAME_SHIP_YATE_CARGO_SHIP                           :Yate 货轮
STR_VEHICLE_NAME_SHIP_BAKEWELL_CARGO_SHIP                       :Bakewell 货轮
STR_VEHICLE_NAME_SHIP_MIGHTYMOVER_CARGO_SHIP                    :MightyMover 货轮
STR_VEHICLE_NAME_SHIP_POWERNAUT_CARGO_SHIP                      :Powernaut 货轮
STR_VEHICLE_NAME_AIRCRAFT_SAMPSON_U52                           :Sampson U52
STR_VEHICLE_NAME_AIRCRAFT_COLEMAN_COUNT                         :Coleman Count
STR_VEHICLE_NAME_AIRCRAFT_FFP_DART                              :FFP Dart
STR_VEHICLE_NAME_AIRCRAFT_YATE_HAUGAN                           :Yate Haugan 协和客机
STR_VEHICLE_NAME_AIRCRAFT_BAKEWELL_COTSWALD_LB_3                :Bakewell Cotswald LB-3
STR_VEHICLE_NAME_AIRCRAFT_BAKEWELL_LUCKETT_LB_8                 :Bakewell Luckett LB-8
STR_VEHICLE_NAME_AIRCRAFT_BAKEWELL_LUCKETT_LB_9                 :Bakewell Luckett LB-9
STR_VEHICLE_NAME_AIRCRAFT_BAKEWELL_LUCKETT_LB80                 :Bakewell Luckett LB80
STR_VEHICLE_NAME_AIRCRAFT_BAKEWELL_LUCKETT_LB_10                :Bakewell Luckett LB-10
STR_VEHICLE_NAME_AIRCRAFT_BAKEWELL_LUCKETT_LB_11                :Bakewell Luckett LB-11
STR_VEHICLE_NAME_AIRCRAFT_YATE_AEROSPACE_YAC_1_11               :Yate Aerospace YAC 1-11
STR_VEHICLE_NAME_AIRCRAFT_DARWIN_100                            :Darwin 100
STR_VEHICLE_NAME_AIRCRAFT_DARWIN_200                            :Darwin 200
STR_VEHICLE_NAME_AIRCRAFT_DARWIN_300                            :Darwin 300
STR_VEHICLE_NAME_AIRCRAFT_DARWIN_400                            :Darwin 400
STR_VEHICLE_NAME_AIRCRAFT_DARWIN_500                            :Darwin 500
STR_VEHICLE_NAME_AIRCRAFT_DARWIN_600                            :Darwin 600
STR_VEHICLE_NAME_AIRCRAFT_GURU_GALAXY                           :Guru Galaxy
STR_VEHICLE_NAME_AIRCRAFT_AIRTAXI_A21                           :Airtaxi A21
STR_VEHICLE_NAME_AIRCRAFT_AIRTAXI_A31                           :Airtaxi A31
STR_VEHICLE_NAME_AIRCRAFT_AIRTAXI_A32                           :Airtaxi A32
STR_VEHICLE_NAME_AIRCRAFT_AIRTAXI_A33                           :Airtaxi A33
STR_VEHICLE_NAME_AIRCRAFT_YATE_AEROSPACE_YAE46                  :Yate Aerospace YAe46
STR_VEHICLE_NAME_AIRCRAFT_DINGER_100                            :Dinger 100
STR_VEHICLE_NAME_AIRCRAFT_AIRTAXI_A34_1000                      :AirTaxi A34-1000
STR_VEHICLE_NAME_AIRCRAFT_YATE_Z_SHUTTLE                        :Yate Z-Shuttle
STR_VEHICLE_NAME_AIRCRAFT_KELLING_K1                            :Kelling K1
STR_VEHICLE_NAME_AIRCRAFT_KELLING_K6                            :Kelling K6
STR_VEHICLE_NAME_AIRCRAFT_KELLING_K7                            :Kelling K7
STR_VEHICLE_NAME_AIRCRAFT_DARWIN_700                            :Darwin 700
STR_VEHICLE_NAME_AIRCRAFT_FFP_HYPERDART_2                       :FFP Hyperdart 2
STR_VEHICLE_NAME_AIRCRAFT_DINGER_200                            :Dinger 200
STR_VEHICLE_NAME_AIRCRAFT_DINGER_1000                           :Dinger 1000
STR_VEHICLE_NAME_AIRCRAFT_PLODDYPHUT_100                        :Ploddyphut 100
STR_VEHICLE_NAME_AIRCRAFT_PLODDYPHUT_500                        :Ploddyphut 500
STR_VEHICLE_NAME_AIRCRAFT_FLASHBANG_X1                          :Flashbang X1
STR_VEHICLE_NAME_AIRCRAFT_JUGGERPLANE_M1                        :Juggerplane M1
STR_VEHICLE_NAME_AIRCRAFT_FLASHBANG_WIZZER                      :Flashbang Wizzer
STR_VEHICLE_NAME_AIRCRAFT_TRICARIO_HELICOPTER                   :Tricario 直升机
STR_VEHICLE_NAME_AIRCRAFT_GURU_X2_HELICOPTER                    :Guru X2 直升机
STR_VEHICLE_NAME_AIRCRAFT_POWERNAUT_HELICOPTER                  :Powernaut 直升机

##id 0x8800
# Formatting of some strings
STR_FORMAT_DATE_TINY                                            :{STRING}-{STRING}-{NUM}
STR_FORMAT_DATE_SHORT                                           :{STRING} {NUM}
STR_FORMAT_DATE_LONG                                            :{STRING} {STRING} {NUM}
STR_FORMAT_DATE_ISO                                             :{2:NUM}-{1:STRING}-{0:STRING}

STR_FORMAT_BUOY_NAME                                            :{TOWN} 浮标
STR_FORMAT_BUOY_NAME_SERIAL                                     :{TOWN} 浮标 #{COMMA}
STR_FORMAT_COMPANY_NUM                                          :(公司 {COMMA})
STR_FORMAT_GROUP_NAME                                           :组 {COMMA}
STR_FORMAT_GROUP_VEHICLE_NAME                                   :{GROUP} #{COMMA}
STR_FORMAT_INDUSTRY_NAME                                        :{TOWN} {STRING}
STR_FORMAT_WAYPOINT_NAME                                        :{TOWN} 路点
STR_FORMAT_WAYPOINT_NAME_SERIAL                                 :{TOWN} 路点 #{COMMA}

STR_FORMAT_DEPOT_NAME_TRAIN                                     :{TOWN} 列车车库
STR_FORMAT_DEPOT_NAME_TRAIN_SERIAL                              :{TOWN} 列车车库 #{COMMA}
STR_FORMAT_DEPOT_NAME_ROAD_VEHICLE                              :{TOWN} 汽车车库
STR_FORMAT_DEPOT_NAME_ROAD_VEHICLE_SERIAL                       :{TOWN} 汽车车库 #{COMMA}
STR_FORMAT_DEPOT_NAME_SHIP                                      :{TOWN} 船坞
STR_FORMAT_DEPOT_NAME_SHIP_SERIAL                               :{TOWN} 船坞 #{COMMA}
STR_FORMAT_DEPOT_NAME_AIRCRAFT                                  :{STATION} 机库

STR_UNKNOWN_STATION                                             :未知车站（目的地）
STR_DEFAULT_SIGN_NAME                                           :标志
STR_COMPANY_SOMEONE                                             :某人

STR_SAVEGAME_NAME_DEFAULT                                       :{COMPANY}, {STRING}
STR_SAVEGAME_NAME_SPECTATOR                                     :观众, {1:STRING}

# Viewport strings
STR_VIEWPORT_TOWN_POP                                           :{WHITE}{TOWN} ({COMMA})
STR_VIEWPORT_TOWN                                               :{WHITE}{TOWN}
STR_VIEWPORT_TOWN_TINY_BLACK                                    :{TINY_FONT}{BLACK}{TOWN}
STR_VIEWPORT_TOWN_TINY_WHITE                                    :{TINY_FONT}{WHITE}{TOWN}

STR_VIEWPORT_SIGN_SMALL_BLACK                                   :{TINY_FONT}{BLACK}{SIGN}
STR_VIEWPORT_SIGN_SMALL_WHITE                                   :{TINY_FONT}{WHITE}{SIGN}

STR_VIEWPORT_STATION                                            :{STATION} {STATION_FEATURES}
STR_VIEWPORT_STATION_TINY                                       :{TINY_FONT}{STATION}

STR_VIEWPORT_WAYPOINT                                           :{WAYPOINT}
STR_VIEWPORT_WAYPOINT_TINY                                      :{TINY_FONT}{WAYPOINT}

# Simple strings to get specific types of data
STR_COMPANY_NAME                                                :{COMPANY}
STR_COMPANY_NAME_COMPANY_NUM                                    :{COMPANY} {COMPANY_NUM}
STR_DEPOT_NAME                                                  :{DEPOT}
STR_ENGINE_NAME                                                 :{ENGINE}
STR_HIDDEN_ENGINE_NAME                                          :{ENGINE} (隐藏)
STR_GROUP_NAME                                                  :{GROUP}
STR_INDUSTRY_NAME                                               :{INDUSTRY}
STR_PRESIDENT_NAME                                              :{PRESIDENT_NAME}
STR_SIGN_NAME                                                   :{SIGN}
STR_STATION_NAME                                                :{STATION}
STR_TOWN_NAME                                                   :{TOWN}
STR_VEHICLE_NAME                                                :{VEHICLE}
STR_WAYPOINT_NAME                                               :{WAYPOINT}

STR_JUST_CARGO                                                  :{CARGO_LONG}
STR_JUST_CHECKMARK                                              :{CHECKMARK}
STR_JUST_COMMA                                                  :{COMMA}
STR_JUST_CURRENCY_SHORT                                         :{CURRENCY_SHORT}
STR_JUST_CURRENCY_LONG                                          :{CURRENCY_LONG}
STR_JUST_CARGO_LIST                                             :{CARGO_LIST}
STR_JUST_INT                                                    :{NUM}
STR_JUST_DATE_TINY                                              :{DATE_TINY}
STR_JUST_DATE_SHORT                                             :{DATE_SHORT}
STR_JUST_DATE_LONG                                              :{DATE_LONG}
STR_JUST_DATE_ISO                                               :{DATE_ISO}
STR_JUST_STRING                                                 :{STRING}
STR_JUST_STRING_STRING                                          :{STRING}{STRING}
STR_JUST_RAW_STRING                                             :{STRING}
STR_JUST_BIG_RAW_STRING                                         :{BIG_FONT}{STRING}

# Slightly 'raw' stringcodes with colour or size
STR_BLACK_COMMA                                                 :{BLACK}{COMMA}
STR_TINY_BLACK_COMA                                             :{TINY_FONT}{BLACK}{COMMA}
STR_TINY_COMMA                                                  :{TINY_FONT}{COMMA}
STR_BLUE_COMMA                                                  :{BLUE}{COMMA}
STR_RED_COMMA                                                   :{RED}{COMMA}
STR_WHITE_COMMA                                                 :{WHITE}{COMMA}
STR_TINY_BLACK_DECIMAL                                          :{TINY_FONT}{BLACK}{DECIMAL}
STR_COMPANY_MONEY                                               :{WHITE}{CURRENCY_LONG}
STR_BLACK_DATE_LONG                                             :{BLACK}{DATE_LONG}
STR_WHITE_DATE_LONG                                             :{WHITE}{DATE_LONG}
STR_SHORT_DATE                                                  :{WHITE}{DATE_TINY}
STR_DATE_LONG_SMALL                                             :{TINY_FONT}{BLACK}{DATE_LONG}
STR_TINY_GROUP                                                  :{TINY_FONT}{GROUP}
STR_BLACK_INT                                                   :{BLACK}{NUM}
STR_ORANGE_INT                                                  :{ORANGE}{NUM}
STR_WHITE_SIGN                                                  :{WHITE}{SIGN}
STR_TINY_BLACK_STATION                                          :{TINY_FONT}{BLACK}{STATION}
STR_BLACK_STRING                                                :{BLACK}{STRING}
STR_BLACK_RAW_STRING                                            :{BLACK}{STRING}
STR_ORANGE_STRING                                               :{ORANGE}{STRING}
STR_LTBLUE_STRING                                               :{LTBLUE}{STRING}
STR_WHITE_STRING                                                :{WHITE}{STRING}
STR_ORANGE_STRING1_WHITE                                        :{ORANGE}{STRING}{WHITE}
STR_ORANGE_STRING1_LTBLUE                                       :{ORANGE}{STRING}{LTBLUE}
STR_TINY_BLACK_HEIGHT                                           :{TINY_FONT}{BLACK}{HEIGHT}
STR_TINY_BLACK_VEHICLE                                          :{TINY_FONT}{BLACK}{VEHICLE}
STR_TINY_RIGHT_ARROW                                            :{TINY_FONT}{RIGHT_ARROW}

STR_BLACK_1                                                     :{BLACK}1
STR_BLACK_2                                                     :{BLACK}2
STR_BLACK_3                                                     :{BLACK}3
STR_BLACK_4                                                     :{BLACK}4
STR_BLACK_5                                                     :{BLACK}5
STR_BLACK_6                                                     :{BLACK}6
STR_BLACK_7                                                     :{BLACK}7

STR_TRAIN                                                       :{BLACK}{TRAIN}
STR_BUS                                                         :{BLACK}{BUS}
STR_LORRY                                                       :{BLACK}{LORRY}
STR_PLANE                                                       :{BLACK}{PLANE}
STR_SHIP                                                        :{BLACK}{SHIP}

STR_TOOLBAR_RAILTYPE_VELOCITY                                   :{STRING} ({VELOCITY})<|MERGE_RESOLUTION|>--- conflicted
+++ resolved
@@ -2111,12 +2111,8 @@
 STR_NETWORK_NEED_COMPANY_PASSWORD_CAPTION                       :{WHITE}公司需要密码：
 
 # Network company list added strings
-<<<<<<< HEAD
-STR_NETWORK_COMPANY_LIST_CLIENT_LIST                            :客户端列表
+STR_NETWORK_COMPANY_LIST_CLIENT_LIST                            :在线玩家
 STR_NETWORK_COMPANY_LIST_SPECTATE                               :旁观
-=======
-STR_NETWORK_COMPANY_LIST_CLIENT_LIST                            :在线玩家
->>>>>>> 778e196b
 
 # Network client list
 STR_NETWORK_CLIENT_LIST_CAPTION                                 :{WHITE}在线玩家
