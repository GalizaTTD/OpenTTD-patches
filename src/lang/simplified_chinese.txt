##name Chinese (Simplified)
##ownname 简体中文
##isocode zh_CN
##plural 1
##textdir ltr
##digitsep ,
##digitsepcur ,
##decimalsep .
##winlangid 0x0804
##grflangid 0x56


# This file is part of OpenTTD.
# OpenTTD is free software; you can redistribute it and/or modify it under the terms of the GNU General Public License as published by the Free Software Foundation, version 2.
# OpenTTD is distributed in the hope that it will be useful, but WITHOUT ANY WARRANTY; without even the implied warranty of MERCHANTABILITY or FITNESS FOR A PARTICULAR PURPOSE.
# See the GNU General Public License for more details. You should have received a copy of the GNU General Public License along with OpenTTD. If not, see <http://www.gnu.org/licenses/>.


##id 0x0000
STR_NULL                                                        :
STR_EMPTY                                                       :
STR_UNDEFINED                                                   :(未定义字符串)
STR_JUST_NOTHING                                                :无

# Cargo related strings
# Plural cargo name
STR_CARGO_PLURAL_NOTHING                                        :
STR_CARGO_PLURAL_PASSENGERS                                     :旅客
STR_CARGO_PLURAL_COAL                                           :煤炭
STR_CARGO_PLURAL_MAIL                                           :邮件
STR_CARGO_PLURAL_OIL                                            :原油
STR_CARGO_PLURAL_LIVESTOCK                                      :牲畜
STR_CARGO_PLURAL_GOODS                                          :货物
STR_CARGO_PLURAL_GRAIN                                          :谷物
STR_CARGO_PLURAL_WOOD                                           :木材
STR_CARGO_PLURAL_IRON_ORE                                       :铁矿石
STR_CARGO_PLURAL_STEEL                                          :钢材
STR_CARGO_PLURAL_VALUABLES                                      :贵重品
STR_CARGO_PLURAL_COPPER_ORE                                     :铜矿石
STR_CARGO_PLURAL_MAIZE                                          :玉米
STR_CARGO_PLURAL_FRUIT                                          :水果
STR_CARGO_PLURAL_DIAMONDS                                       :钻石
STR_CARGO_PLURAL_FOOD                                           :食品
STR_CARGO_PLURAL_PAPER                                          :纸张
STR_CARGO_PLURAL_GOLD                                           :黄金
STR_CARGO_PLURAL_WATER                                          :饮用水
STR_CARGO_PLURAL_WHEAT                                          :小麦
STR_CARGO_PLURAL_RUBBER                                         :橡胶
STR_CARGO_PLURAL_SUGAR                                          :蔗糖
STR_CARGO_PLURAL_TOYS                                           :玩具
STR_CARGO_PLURAL_SWEETS                                         :糖果
STR_CARGO_PLURAL_COLA                                           :可乐
STR_CARGO_PLURAL_CANDYFLOSS                                     :棉花糖
STR_CARGO_PLURAL_BUBBLES                                        :泡泡
STR_CARGO_PLURAL_TOFFEE                                         :太妃糖
STR_CARGO_PLURAL_BATTERIES                                      :电池
STR_CARGO_PLURAL_PLASTIC                                        :塑料块
STR_CARGO_PLURAL_FIZZY_DRINKS                                   :汽水

# Singular cargo name
STR_CARGO_SINGULAR_NOTHING                                      :
STR_CARGO_SINGULAR_PASSENGER                                    :旅客
STR_CARGO_SINGULAR_COAL                                         :煤炭
STR_CARGO_SINGULAR_MAIL                                         :邮件
STR_CARGO_SINGULAR_OIL                                          :原油
STR_CARGO_SINGULAR_LIVESTOCK                                    :牲畜
STR_CARGO_SINGULAR_GOODS                                        :货物
STR_CARGO_SINGULAR_GRAIN                                        :谷物
STR_CARGO_SINGULAR_WOOD                                         :木材
STR_CARGO_SINGULAR_IRON_ORE                                     :铁矿石
STR_CARGO_SINGULAR_STEEL                                        :钢材
STR_CARGO_SINGULAR_VALUABLES                                    :金块
STR_CARGO_SINGULAR_COPPER_ORE                                   :铜矿石
STR_CARGO_SINGULAR_MAIZE                                        :玉米
STR_CARGO_SINGULAR_FRUIT                                        :水果
STR_CARGO_SINGULAR_DIAMOND                                      :钻石
STR_CARGO_SINGULAR_FOOD                                         :食品
STR_CARGO_SINGULAR_PAPER                                        :纸张
STR_CARGO_SINGULAR_GOLD                                         :黄金
STR_CARGO_SINGULAR_WATER                                        :饮用水
STR_CARGO_SINGULAR_WHEAT                                        :小麦
STR_CARGO_SINGULAR_RUBBER                                       :橡胶
STR_CARGO_SINGULAR_SUGAR                                        :蔗糖
STR_CARGO_SINGULAR_TOY                                          :玩具
STR_CARGO_SINGULAR_SWEETS                                       :糖果
STR_CARGO_SINGULAR_COLA                                         :可乐
STR_CARGO_SINGULAR_CANDYFLOSS                                   :棉花糖
STR_CARGO_SINGULAR_BUBBLE                                       :泡泡
STR_CARGO_SINGULAR_TOFFEE                                       :太妃糖
STR_CARGO_SINGULAR_BATTERY                                      :电池
STR_CARGO_SINGULAR_PLASTIC                                      :塑料
STR_CARGO_SINGULAR_FIZZY_DRINK                                  :汽水

# Quantity of cargo
STR_QUANTITY_NOTHING                                            :
STR_QUANTITY_PASSENGERS                                         :{COMMA}{NBSP}位旅客
STR_QUANTITY_COAL                                               :{WEIGHT_LONG} 煤炭
STR_QUANTITY_MAIL                                               :{COMMA}{NBSP}包邮件
STR_QUANTITY_OIL                                                :{VOLUME_LONG} 原油
STR_QUANTITY_LIVESTOCK                                          :{COMMA}{NBSP}头牲畜
STR_QUANTITY_GOODS                                              :{COMMA}{NBSP}件货物
STR_QUANTITY_GRAIN                                              :{WEIGHT_LONG} 谷物
STR_QUANTITY_WOOD                                               :{WEIGHT_LONG} 木材
STR_QUANTITY_IRON_ORE                                           :{WEIGHT_LONG} 铁矿石
STR_QUANTITY_STEEL                                              :{WEIGHT_LONG} 钢材
STR_QUANTITY_VALUABLES                                          :{COMMA}{NBSP}包贵重品
STR_QUANTITY_COPPER_ORE                                         :{WEIGHT_LONG} 铜矿石
STR_QUANTITY_MAIZE                                              :{WEIGHT_LONG} 玉米
STR_QUANTITY_FRUIT                                              :{WEIGHT_LONG} 水果
STR_QUANTITY_DIAMONDS                                           :{COMMA}{NBSP}包钻石
STR_QUANTITY_FOOD                                               :{WEIGHT_LONG} 食品
STR_QUANTITY_PAPER                                              :{WEIGHT_LONG} 纸张
STR_QUANTITY_GOLD                                               :{COMMA}{NBSP}包黄金
STR_QUANTITY_WATER                                              :{VOLUME_LONG} 饮用水
STR_QUANTITY_WHEAT                                              :{WEIGHT_LONG} 小麦
STR_QUANTITY_RUBBER                                             :{VOLUME_LONG} 橡胶
STR_QUANTITY_SUGAR                                              :{WEIGHT_LONG} 蔗糖
STR_QUANTITY_TOYS                                               :{COMMA}{NBSP}件玩具
STR_QUANTITY_SWEETS                                             :{COMMA}{NBSP}包糖果
STR_QUANTITY_COLA                                               :{VOLUME_LONG} 可乐
STR_QUANTITY_CANDYFLOSS                                         :{WEIGHT_LONG} 棉花糖
STR_QUANTITY_BUBBLES                                            :{COMMA} 个泡泡
STR_QUANTITY_TOFFEE                                             :{WEIGHT_LONG} 太妃糖
STR_QUANTITY_BATTERIES                                          :{COMMA} 箱电池
STR_QUANTITY_PLASTIC                                            :{VOLUME_LONG} 塑料
STR_QUANTITY_FIZZY_DRINKS                                       :{COMMA} 瓶汽水
STR_QUANTITY_N_A                                                :N/A

# Two letter abbreviation of cargo name
STR_ABBREV_NOTHING                                              :
STR_ABBREV_PASSENGERS                                           :{TINY_FONT}客
STR_ABBREV_COAL                                                 :{TINY_FONT}煤
STR_ABBREV_MAIL                                                 :{TINY_FONT}邮
STR_ABBREV_OIL                                                  :{TINY_FONT}油
STR_ABBREV_LIVESTOCK                                            :{TINY_FONT}畜
STR_ABBREV_GOODS                                                :{TINY_FONT}货
STR_ABBREV_GRAIN                                                :{TINY_FONT}谷
STR_ABBREV_WOOD                                                 :{TINY_FONT}木
STR_ABBREV_IRON_ORE                                             :{TINY_FONT}铁
STR_ABBREV_STEEL                                                :{TINY_FONT}钢
STR_ABBREV_VALUABLES                                            :{TINY_FONT}贵
STR_ABBREV_COPPER_ORE                                           :{TINY_FONT}铜
STR_ABBREV_MAIZE                                                :{TINY_FONT}黍
STR_ABBREV_FRUIT                                                :{TINY_FONT}果
STR_ABBREV_DIAMONDS                                             :{TINY_FONT}钻
STR_ABBREV_FOOD                                                 :{TINY_FONT}食
STR_ABBREV_PAPER                                                :{TINY_FONT}纸
STR_ABBREV_GOLD                                                 :{TINY_FONT}金
STR_ABBREV_WATER                                                :{TINY_FONT}水
STR_ABBREV_WHEAT                                                :{TINY_FONT}麦
STR_ABBREV_RUBBER                                               :{TINY_FONT}胶
STR_ABBREV_SUGAR                                                :{TINY_FONT}蔗
STR_ABBREV_TOYS                                                 :{TINY_FONT}玩
STR_ABBREV_SWEETS                                               :{TINY_FONT}糖
STR_ABBREV_COLA                                                 :{TINY_FONT}可
STR_ABBREV_CANDYFLOSS                                           :{TINY_FONT}棉
STR_ABBREV_BUBBLES                                              :{TINY_FONT}泡
STR_ABBREV_TOFFEE                                               :{TINY_FONT}太
STR_ABBREV_BATTERIES                                            :{TINY_FONT}电
STR_ABBREV_PLASTIC                                              :{TINY_FONT}塑
STR_ABBREV_FIZZY_DRINKS                                         :{TINY_FONT}汽
STR_ABBREV_NONE                                                 :{TINY_FONT}无
STR_ABBREV_ALL                                                  :{TINY_FONT}全

# 'Mode' of transport for cargoes
STR_PASSENGERS                                                  :{COMMA}{NBSP}旅客
STR_BAGS                                                        :{COMMA}{NBSP}包
STR_TONS                                                        :{COMMA}{NBSP}英吨
STR_LITERS                                                      :{COMMA}{NBSP}升
STR_ITEMS                                                       :{COMMA}{NBSP}头
STR_CRATES                                                      :{COMMA}{NBSP}件

# Colours, do not shuffle
STR_COLOUR_DARK_BLUE                                            :深蓝色
STR_COLOUR_PALE_GREEN                                           :浅绿色
STR_COLOUR_PINK                                                 :粉红色
STR_COLOUR_YELLOW                                               :黄 色
STR_COLOUR_RED                                                  :红　色
STR_COLOUR_LIGHT_BLUE                                           :淡蓝色
STR_COLOUR_GREEN                                                :绿　色
STR_COLOUR_DARK_GREEN                                           :深绿色
STR_COLOUR_BLUE                                                 :蓝　色
STR_COLOUR_CREAM                                                :奶油色
STR_COLOUR_MAUVE                                                :深紫色
STR_COLOUR_PURPLE                                               :紫　色
STR_COLOUR_ORANGE                                               :橘黄色
STR_COLOUR_BROWN                                                :棕　色
STR_COLOUR_GREY                                                 :浅灰色
STR_COLOUR_WHITE                                                :白　色
STR_COLOUR_RANDOM                                               :随机
STR_COLOUR_DEFAULT                                              :默认

# Units used in OpenTTD
STR_UNITS_VELOCITY_IMPERIAL                                     :{COMMA}{NBSP}英里/小时
STR_UNITS_VELOCITY_METRIC                                       :{COMMA}{NBSP}千米/小时
STR_UNITS_VELOCITY_SI                                           :{COMMA}{NBSP}米/秒
STR_UNITS_VELOCITY_GAMEUNITS                                    :{DECIMAL}{NBSP}格/天

STR_UNITS_POWER_IMPERIAL                                        :{COMMA}{NBSP}匹马力
STR_UNITS_POWER_METRIC                                          :{COMMA}{NBSP}匹马力
STR_UNITS_POWER_SI                                              :{COMMA}{NBSP}千瓦

STR_UNITS_WEIGHT_SHORT_IMPERIAL                                 :{COMMA}{NBSP}英吨
STR_UNITS_WEIGHT_SHORT_METRIC                                   :{COMMA}{NBSP}吨
STR_UNITS_WEIGHT_SHORT_SI                                       :{COMMA}{NBSP}千克

STR_UNITS_WEIGHT_LONG_IMPERIAL                                  :{COMMA}{NBSP}英吨
STR_UNITS_WEIGHT_LONG_METRIC                                    :{COMMA}{NBSP}吨
STR_UNITS_WEIGHT_LONG_SI                                        :{COMMA}{NBSP}千克

STR_UNITS_VOLUME_SHORT_IMPERIAL                                 :{COMMA}{NBSP}加仑
STR_UNITS_VOLUME_SHORT_METRIC                                   :{COMMA}{NBSP}升
STR_UNITS_VOLUME_SHORT_SI                                       :{COMMA}{NBSP}立方米

STR_UNITS_VOLUME_LONG_IMPERIAL                                  :{COMMA}{NBSP}加仑
STR_UNITS_VOLUME_LONG_METRIC                                    :{COMMA}{NBSP}升
STR_UNITS_VOLUME_LONG_SI                                        :{COMMA}{NBSP}立方米

STR_UNITS_FORCE_IMPERIAL                                        :{COMMA}{NBSP}磅力
STR_UNITS_FORCE_METRIC                                          :{COMMA}{NBSP}千克力
STR_UNITS_FORCE_SI                                              :{COMMA}{NBSP}千牛

STR_UNITS_HEIGHT_IMPERIAL                                       :{COMMA}{NBSP}英尺
STR_UNITS_HEIGHT_METRIC                                         :{COMMA}{NBSP}米
STR_UNITS_HEIGHT_SI                                             :{COMMA}{NBSP}米

# Common window strings
STR_LIST_FILTER_TITLE                                           :{BLACK}过滤字串:
STR_LIST_FILTER_OSKTITLE                                        :{BLACK}输入过滤器字符串
STR_LIST_FILTER_TOOLTIP                                         :{BLACK}输入用以过滤此列表的关键词

STR_TOOLTIP_GROUP_ORDER                                         :{BLACK}选择分组次序
STR_TOOLTIP_SORT_ORDER                                          :{BLACK}选择排序方法 （降序/升序）
STR_TOOLTIP_SORT_CRITERIA                                       :{BLACK}选择排序标准
STR_TOOLTIP_FILTER_CRITERIA                                     :{BLACK}选择过滤标准
STR_BUTTON_SORT_BY                                              :{BLACK}排序
STR_BUTTON_RENAME                                               :{BLACK}重命名
STR_BUTTON_CATCHMENT                                            :{BLACK}覆盖范围
STR_TOOLTIP_CATCHMENT                                           :{BLACK}显示覆盖范围

STR_TOOLTIP_CLOSE_WINDOW                                        :{BLACK}关闭窗口
STR_TOOLTIP_WINDOW_TITLE_DRAG_THIS                              :{BLACK}窗口标题 - 拖动这里可以移动该窗口
STR_TOOLTIP_SHADE                                               :{BLACK}阴影窗口 - 仅显示标题栏
STR_TOOLTIP_DEBUG                                               :{BLACK}显示 NewGRF 纠错信息
STR_TOOLTIP_DEFSIZE                                             :{BLACK}将窗口调整到默认大小. Ctrl+左键 将当前存为默认.
STR_TOOLTIP_STICKY                                              :{BLACK}标记此窗口，使其不受“关闭所有窗口”快捷键影晌。Ctrl+左击将选项定为预设
STR_TOOLTIP_RESIZE                                              :{BLACK}点击并拖动这里可以缩放窗口
STR_TOOLTIP_TOGGLE_LARGE_SMALL_WINDOW                           :{BLACK}切换窗口大小
STR_TOOLTIP_VSCROLL_BAR_SCROLLS_LIST                            :{BLACK}滚动条 - 上下滚动列表
STR_TOOLTIP_HSCROLL_BAR_SCROLLS_LIST                            :{BLACK}滚动条 - 左右滚动列表
STR_TOOLTIP_DEMOLISH_BUILDINGS_ETC                              :{BLACK}拆除地块上的建筑物等设施，按住Ctrl键选择对角线区域，按住Shift键操作只提示预计成本

# Show engines button
STR_SHOW_HIDDEN_ENGINES_VEHICLE_TRAIN                           :{BLACK}显示被隐藏的
STR_SHOW_HIDDEN_ENGINES_VEHICLE_ROAD_VEHICLE                    :{BLACK}显示被隐藏的
STR_SHOW_HIDDEN_ENGINES_VEHICLE_SHIP                            :{BLACK}显示被隐藏的
STR_SHOW_HIDDEN_ENGINES_VEHICLE_AIRCRAFT                        :{BLACK}显示被隐藏的

STR_SHOW_HIDDEN_ENGINES_VEHICLE_TRAIN_TOOLTIP                   :{BLACK}如启用此按键，被隐藏的铁路列车也会被显示出来
STR_SHOW_HIDDEN_ENGINES_VEHICLE_ROAD_VEHICLE_TOOLTIP            :{BLACK}如启用此按键，被隐藏的路面车辆也会被显示出来
STR_SHOW_HIDDEN_ENGINES_VEHICLE_SHIP_TOOLTIP                    :{BLACK}如启用此按键，被隐藏的船舶也会被显示出来
STR_SHOW_HIDDEN_ENGINES_VEHICLE_AIRCRAFT_TOOLTIP                :{BLACK}如启用此按键，被隐藏的飞机也会被显示出来

# Query window
STR_BUTTON_DEFAULT                                              :{BLACK}默认
STR_BUTTON_CANCEL                                               :{BLACK}取消
STR_BUTTON_OK                                                   :{BLACK}确定
STR_WARNING_PASSWORD_SECURITY                                   :{YELLOW}注意：服务器管理员可以看到你所输入的文字

# On screen keyboard window
STR_OSK_KEYBOARD_LAYOUT                                         :`1234567890-=\qwertyuiop[]asdfghjkl;'  zxcvbnm,./ .
STR_OSK_KEYBOARD_LAYOUT_CAPS                                    :~!@#$%^&*()_+|QWERTYUIOP{{}}ASDFGHJKL:"  ZXCVBNM<>? .

# Measurement tooltip
STR_MEASURE_LENGTH                                              :{BLACK}长度：{NUM}
STR_MEASURE_AREA                                                :{BLACK}面积：{NUM} x {NUM}
STR_MEASURE_LENGTH_HEIGHTDIFF                                   :{BLACK}长度：{NUM}{}高度差：{HEIGHT}
STR_MEASURE_AREA_HEIGHTDIFF                                     :{BLACK}面积：{NUM} x {NUM}{}高度差：{HEIGHT}


# These are used in buttons
STR_SORT_BY_CAPTION_NAME                                        :{BLACK}名称
STR_SORT_BY_CAPTION_DATE                                        :{BLACK}日期
# These are used in dropdowns
STR_SORT_BY_NAME                                                :名称
STR_SORT_BY_PRODUCTION                                          :产量
STR_SORT_BY_TYPE                                                :类型
STR_SORT_BY_TRANSPORTED                                         :已运输
STR_SORT_BY_NUMBER                                              :序号
STR_SORT_BY_PROFIT_LAST_YEAR                                    :去年利润
STR_SORT_BY_PROFIT_THIS_YEAR                                    :今年利润
STR_SORT_BY_AGE                                                 :年龄
STR_SORT_BY_RELIABILITY                                         :可靠性
STR_SORT_BY_TOTAL_CAPACITY_PER_CARGOTYPE                        :每种货物的总装载能力
STR_SORT_BY_MAX_SPEED                                           :最大速度
STR_SORT_BY_MODEL                                               :型号
STR_SORT_BY_VALUE                                               :价值
STR_SORT_BY_LENGTH                                              :长度
STR_SORT_BY_LIFE_TIME                                           :剩余寿命年限
STR_SORT_BY_TIMETABLE_DELAY                                     :晚点
STR_SORT_BY_FACILITY                                            :车站类型
STR_SORT_BY_WAITING_TOTAL                                       :等候中的货物总量
STR_SORT_BY_WAITING_AVAILABLE                                   :等候中的可运载货物总量
STR_SORT_BY_RATING_MAX                                          :车站中最高的货物评价
STR_SORT_BY_RATING_MIN                                          :车站中最低的货物评价
STR_SORT_BY_ENGINE_ID                                           :引擎ID （默认方式）
STR_SORT_BY_COST                                                :售价
STR_SORT_BY_POWER                                               :功率
STR_SORT_BY_TRACTIVE_EFFORT                                     :牵引力
STR_SORT_BY_INTRO_DATE                                          :面世日期
STR_SORT_BY_RUNNING_COST                                        :运行费用
STR_SORT_BY_POWER_VS_RUNNING_COST                               :功率/运行费用 比值
STR_SORT_BY_CARGO_CAPACITY                                      :运载能力
STR_SORT_BY_RANGE                                               :航行距离
STR_SORT_BY_POPULATION                                          :人口
STR_SORT_BY_RATING                                              :等级
STR_SORT_BY_NUM_VEHICLES                                        :交通工具数量
STR_SORT_BY_TOTAL_PROFIT_LAST_YEAR                              :去年总利润
STR_SORT_BY_TOTAL_PROFIT_THIS_YEAR                              :今年总利润
STR_SORT_BY_AVERAGE_PROFIT_LAST_YEAR                            :去年平均利润
STR_SORT_BY_AVERAGE_PROFIT_THIS_YEAR                            :今年平均利润

# Group by options for vehicle list
STR_GROUP_BY_NONE                                               :无
STR_GROUP_BY_SHARED_ORDERS                                      :共享调度计划

# Tooltips for the main toolbar
STR_TOOLBAR_TOOLTIP_PAUSE_GAME                                  :{BLACK}暂停游戏
STR_TOOLBAR_TOOLTIP_FORWARD                                     :{BLACK}快速游戏模式
STR_TOOLBAR_TOOLTIP_OPTIONS                                     :{BLACK}选项
STR_TOOLBAR_TOOLTIP_SAVE_GAME_ABANDON_GAME                      :{BLACK}保存游戏、放弃游戏、退出
STR_TOOLBAR_TOOLTIP_DISPLAY_MAP                                 :{BLACK}显示地图、附加视点或标志列表
STR_TOOLBAR_TOOLTIP_DISPLAY_TOWN_DIRECTORY                      :{BLACK}显示城镇列表
STR_TOOLBAR_TOOLTIP_DISPLAY_SUBSIDIES                           :{BLACK}显示财政补贴
STR_TOOLBAR_TOOLTIP_DISPLAY_LIST_OF_COMPANY_STATIONS            :{BLACK}显示公司所有的车站列表
STR_TOOLBAR_TOOLTIP_DISPLAY_COMPANY_FINANCES                    :{BLACK}显示公司财务状况
STR_TOOLBAR_TOOLTIP_DISPLAY_COMPANY_GENERAL                     :{BLACK}显示公司综合信息
STR_TOOLBAR_TOOLTIP_DISPLAY_STORY_BOOK                          :{BLACK}显示公司历史纪录
STR_TOOLBAR_TOOLTIP_DISPLAY_GOALS_LIST                          :{BLACK}显示游戏目标选单
STR_TOOLBAR_TOOLTIP_DISPLAY_GRAPHS                              :{BLACK}显示图表
STR_TOOLBAR_TOOLTIP_DISPLAY_COMPANY_LEAGUE                      :{BLACK}显示公司名次表
STR_TOOLBAR_TOOLTIP_FUND_CONSTRUCTION_OF_NEW                    :{BLACK}工业设施列表/产业链/建立新工业设施
STR_TOOLBAR_TOOLTIP_DISPLAY_LIST_OF_COMPANY_TRAINS              :{BLACK}显示公司的火车列表。按住 Ctrl 键单击可以切换组群和车辆列表。
STR_TOOLBAR_TOOLTIP_DISPLAY_LIST_OF_COMPANY_ROAD_VEHICLES       :{BLACK}显示公司的汽车列表。按住 Ctrl 键单击可以切换组群和汽车列表。
STR_TOOLBAR_TOOLTIP_DISPLAY_LIST_OF_COMPANY_SHIPS               :{BLACK}显示公司的船只列表。按住 Ctrl 键单击可以切换组群和船只列表。
STR_TOOLBAR_TOOLTIP_DISPLAY_LIST_OF_COMPANY_AIRCRAFT            :{BLACK}显示公司的飞机列表。按住 Ctrl 键单击可以切换组群和飞机列表。
STR_TOOLBAR_TOOLTIP_ZOOM_THE_VIEW_IN                            :{BLACK}放大视图
STR_TOOLBAR_TOOLTIP_ZOOM_THE_VIEW_OUT                           :{BLACK}缩小视图
STR_TOOLBAR_TOOLTIP_BUILD_RAILROAD_TRACK                        :{BLACK}显示铁路建设工具
STR_TOOLBAR_TOOLTIP_BUILD_ROADS                                 :{BLACK}显示公路建设工具
STR_TOOLBAR_TOOLTIP_BUILD_TRAMWAYS                              :{BLACK}建造电车道
STR_TOOLBAR_TOOLTIP_BUILD_SHIP_DOCKS                            :{BLACK}显示水运建设工具
STR_TOOLBAR_TOOLTIP_BUILD_AIRPORTS                              :{BLACK}显示机场建设工具
STR_TOOLBAR_TOOLTIP_LANDSCAPING                                 :{BLACK}打开景观美化工具栏{}以修改地形、设置地貌等
STR_TOOLBAR_TOOLTIP_SHOW_SOUND_MUSIC_WINDOW                     :{BLACK}显示 声音/音乐 控制菜单
STR_TOOLBAR_TOOLTIP_SHOW_LAST_MESSAGE_NEWS                      :{BLACK}显示最新消息新闻,消息选项,消息历史
STR_TOOLBAR_TOOLTIP_LAND_BLOCK_INFORMATION                      :{BLACK}地块信息查询，控制台，脚本调试，截图，关于OpenTTD
STR_TOOLBAR_TOOLTIP_SWITCH_TOOLBAR                              :{BLACK}切换工具栏

# Extra tooltips for the scenario editor toolbar
STR_SCENEDIT_TOOLBAR_TOOLTIP_SAVE_SCENARIO_LOAD_SCENARIO        :{BLACK}保存场景，读取场景，放弃场景，退出
STR_SCENEDIT_TOOLBAR_OPENTTD                                    :{YELLOW}OpenTTD
STR_SCENEDIT_TOOLBAR_SCENARIO_EDITOR                            :{YELLOW}场景编辑器
STR_SCENEDIT_TOOLBAR_TOOLTIP_MOVE_THE_STARTING_DATE_BACKWARD    :{BLACK}将开始年份向前调整 1 年
STR_SCENEDIT_TOOLBAR_TOOLTIP_MOVE_THE_STARTING_DATE_FORWARD     :{BLACK}将开始年份向后调整 1 年
STR_SCENEDIT_TOOLBAR_TOOLTIP_SET_DATE                           :{BLACK}点击输入开始年份
STR_SCENEDIT_TOOLBAR_TOOLTIP_DISPLAY_MAP_TOWN_DIRECTORY         :{BLACK}显示地图和城镇列表
STR_SCENEDIT_TOOLBAR_LANDSCAPE_GENERATION                       :{BLACK}生成地形
STR_SCENEDIT_TOOLBAR_TOWN_GENERATION                            :{BLACK}生成城镇
STR_SCENEDIT_TOOLBAR_INDUSTRY_GENERATION                        :{BLACK}生成工业
STR_SCENEDIT_TOOLBAR_ROAD_CONSTRUCTION                          :{BLACK}公路建设
STR_SCENEDIT_TOOLBAR_TRAM_CONSTRUCTION                          :{BLACK}电车道建设
STR_SCENEDIT_TOOLBAR_PLANT_TREES                                :{BLACK}植树。Shift显示预计花费。
STR_SCENEDIT_TOOLBAR_PLACE_SIGN                                 :{BLACK}放置标志
STR_SCENEDIT_TOOLBAR_PLACE_OBJECT                               :{BLACK}放置物体，按住Shift键操作显示预计费用

############ range for SE file menu starts
STR_SCENEDIT_FILE_MENU_SAVE_SCENARIO                            :保存场景
STR_SCENEDIT_FILE_MENU_LOAD_SCENARIO                            :读取场景
STR_SCENEDIT_FILE_MENU_SAVE_HEIGHTMAP                           :保存高度图
STR_SCENEDIT_FILE_MENU_LOAD_HEIGHTMAP                           :读取高度图
STR_SCENEDIT_FILE_MENU_QUIT_EDITOR                              :退出编辑器
STR_SCENEDIT_FILE_MENU_SEPARATOR                                :
STR_SCENEDIT_FILE_MENU_QUIT                                     :退出
############ range for SE file menu starts

############ range for settings menu starts
STR_SETTINGS_MENU_GAME_OPTIONS                                  :游戏选项
STR_SETTINGS_MENU_CONFIG_SETTINGS_TREE                          :设置
STR_SETTINGS_MENU_SCRIPT_SETTINGS                               :AI / 游戏脚本设定
STR_SETTINGS_MENU_NEWGRF_SETTINGS                               :NewGRF 设置
STR_SETTINGS_MENU_TRANSPARENCY_OPTIONS                          :透明选项
STR_SETTINGS_MENU_TOWN_NAMES_DISPLAYED                          :显示城镇名称
STR_SETTINGS_MENU_STATION_NAMES_DISPLAYED                       :显示车站名称
STR_SETTINGS_MENU_WAYPOINTS_DISPLAYED                           :显示路点
STR_SETTINGS_MENU_SIGNS_DISPLAYED                               :显示标志
STR_SETTINGS_MENU_SHOW_COMPETITOR_SIGNS                         :显示其他公司放置的标志
STR_SETTINGS_MENU_FULL_ANIMATION                                :完全动画
STR_SETTINGS_MENU_FULL_DETAIL                                   :完全细节
STR_SETTINGS_MENU_TRANSPARENT_BUILDINGS                         :透明建筑
STR_SETTINGS_MENU_TRANSPARENT_SIGNS                             :透明车站标志
############ range ends here

############ range for file menu starts
STR_FILE_MENU_SAVE_GAME                                         :保存游戏
STR_FILE_MENU_LOAD_GAME                                         :读取存档
STR_FILE_MENU_QUIT_GAME                                         :放弃游戏
STR_FILE_MENU_SEPARATOR                                         :
STR_FILE_MENU_EXIT                                              :退出
############ range ends here

# map menu
STR_MAP_MENU_MAP_OF_WORLD                                       :缩略地图
STR_MAP_MENU_EXTRA_VIEWPORT                                     :额外视点
STR_MAP_MENU_LINGRAPH_LEGEND                                    :客货流图标
STR_MAP_MENU_SIGN_LIST                                          :标志列表

############ range for town menu starts
STR_TOWN_MENU_TOWN_DIRECTORY                                    :城镇列表
STR_TOWN_MENU_FOUND_TOWN                                        :建立城镇
############ range ends here

############ range for subsidies menu starts
STR_SUBSIDIES_MENU_SUBSIDIES                                    :财政补贴
############ range ends here

############ range for graph menu starts
STR_GRAPH_MENU_OPERATING_PROFIT_GRAPH                           :利润图表
STR_GRAPH_MENU_INCOME_GRAPH                                     :收入图表
STR_GRAPH_MENU_DELIVERED_CARGO_GRAPH                            :运输货物图表
STR_GRAPH_MENU_PERFORMANCE_HISTORY_GRAPH                        :公司评价图表
STR_GRAPH_MENU_COMPANY_VALUE_GRAPH                              :公司市值图表
STR_GRAPH_MENU_CARGO_PAYMENT_RATES                              :货物运费图表
############ range ends here

############ range for company league menu starts
STR_GRAPH_MENU_COMPANY_LEAGUE_TABLE                             :公司评价排名
STR_GRAPH_MENU_DETAILED_PERFORMANCE_RATING                      :公司评价明细
STR_GRAPH_MENU_HIGHSCORE                                        :高分榜
############ range ends here

############ range for industry menu starts
STR_INDUSTRY_MENU_INDUSTRY_DIRECTORY                            :工业列表
STR_INDUSTRY_MENU_INDUSTRY_CHAIN                                :产业链
STR_INDUSTRY_MENU_FUND_NEW_INDUSTRY                             :新建工业设施
############ range ends here

############ range for railway construction menu starts
STR_RAIL_MENU_RAILROAD_CONSTRUCTION                             :铁路建设
STR_RAIL_MENU_ELRAIL_CONSTRUCTION                               :电气化铁路建设
STR_RAIL_MENU_MONORAIL_CONSTRUCTION                             :单轨铁路建设
STR_RAIL_MENU_MAGLEV_CONSTRUCTION                               :磁悬浮铁路建设
############ range ends here

############ range for road construction menu starts
STR_ROAD_MENU_ROAD_CONSTRUCTION                                 :道路建设
STR_ROAD_MENU_TRAM_CONSTRUCTION                                 :电车建设
############ range ends here

############ range for waterways construction menu starts
STR_WATERWAYS_MENU_WATERWAYS_CONSTRUCTION                       :水运建设
############ range ends here

############ range for airport construction menu starts
STR_AIRCRAFT_MENU_AIRPORT_CONSTRUCTION                          :机场建设
############ range ends here

############ range for landscaping menu starts
STR_LANDSCAPING_MENU_LANDSCAPING                                :景观美化
STR_LANDSCAPING_MENU_PLANT_TREES                                :植树
STR_LANDSCAPING_MENU_PLACE_SIGN                                 :放置标志
############ range ends here

############ range for music menu starts
STR_TOOLBAR_SOUND_MUSIC                                         :声音/音乐
############ range ends here

############ range for message menu starts
STR_NEWS_MENU_LAST_MESSAGE_NEWS_REPORT                          :最新消息/新闻
STR_NEWS_MENU_MESSAGE_HISTORY_MENU                              :消息历史
STR_NEWS_MENU_DELETE_ALL_MESSAGES                               :删除全部消息
############ range ends here

############ range for about menu starts
STR_ABOUT_MENU_LAND_BLOCK_INFO                                  :查询地块信息
STR_ABOUT_MENU_SEPARATOR                                        :
STR_ABOUT_MENU_TOGGLE_CONSOLE                                   :切换到控制台模式
STR_ABOUT_MENU_AI_DEBUG                                         :AI /游戏脚本调试
STR_ABOUT_MENU_SCREENSHOT                                       :屏幕截图
STR_ABOUT_MENU_SHOW_FRAMERATE                                   :显示帧率
STR_ABOUT_MENU_ABOUT_OPENTTD                                    :关于 'OpenTTD'
STR_ABOUT_MENU_SPRITE_ALIGNER                                   :Sprite 对齐
STR_ABOUT_MENU_TOGGLE_BOUNDING_BOXES                            :切换边界框
STR_ABOUT_MENU_TOGGLE_DIRTY_BLOCKS                              :切换脏方块的颜色
############ range ends here

############ range for ordinal numbers used for the place in the highscore window
STR_ORDINAL_NUMBER_1ST                                          :1号
STR_ORDINAL_NUMBER_2ND                                          :2号
STR_ORDINAL_NUMBER_3RD                                          :3号
STR_ORDINAL_NUMBER_4TH                                          :4号
STR_ORDINAL_NUMBER_5TH                                          :5号
STR_ORDINAL_NUMBER_6TH                                          :6号
STR_ORDINAL_NUMBER_7TH                                          :7号
STR_ORDINAL_NUMBER_8TH                                          :8号
STR_ORDINAL_NUMBER_9TH                                          :9号
STR_ORDINAL_NUMBER_10TH                                         :10号
STR_ORDINAL_NUMBER_11TH                                         :11号
STR_ORDINAL_NUMBER_12TH                                         :12号
STR_ORDINAL_NUMBER_13TH                                         :13号
STR_ORDINAL_NUMBER_14TH                                         :14号
STR_ORDINAL_NUMBER_15TH                                         :15号
############ range for ordinal numbers ends

############ range for days starts
STR_DAY_NUMBER_1ST                                              :1号
STR_DAY_NUMBER_2ND                                              :2号
STR_DAY_NUMBER_3RD                                              :3号
STR_DAY_NUMBER_4TH                                              :4号
STR_DAY_NUMBER_5TH                                              :5号
STR_DAY_NUMBER_6TH                                              :6号
STR_DAY_NUMBER_7TH                                              :7号
STR_DAY_NUMBER_8TH                                              :8号
STR_DAY_NUMBER_9TH                                              :9号
STR_DAY_NUMBER_10TH                                             :10号
STR_DAY_NUMBER_11TH                                             :11号
STR_DAY_NUMBER_12TH                                             :12号
STR_DAY_NUMBER_13TH                                             :13号
STR_DAY_NUMBER_14TH                                             :14号
STR_DAY_NUMBER_15TH                                             :15号
STR_DAY_NUMBER_16TH                                             :16号
STR_DAY_NUMBER_17TH                                             :17号
STR_DAY_NUMBER_18TH                                             :18号
STR_DAY_NUMBER_19TH                                             :19号
STR_DAY_NUMBER_20TH                                             :20号
STR_DAY_NUMBER_21ST                                             :21号
STR_DAY_NUMBER_22ND                                             :22号
STR_DAY_NUMBER_23RD                                             :23号
STR_DAY_NUMBER_24TH                                             :24号
STR_DAY_NUMBER_25TH                                             :25号
STR_DAY_NUMBER_26TH                                             :26号
STR_DAY_NUMBER_27TH                                             :27号
STR_DAY_NUMBER_28TH                                             :28号
STR_DAY_NUMBER_29TH                                             :29号
STR_DAY_NUMBER_30TH                                             :30号
STR_DAY_NUMBER_31ST                                             :31号
############ range for days ends

############ range for months starts
STR_MONTH_ABBREV_JAN                                            :1月
STR_MONTH_ABBREV_FEB                                            :2月
STR_MONTH_ABBREV_MAR                                            :3月
STR_MONTH_ABBREV_APR                                            :4月
STR_MONTH_ABBREV_MAY                                            :5月
STR_MONTH_ABBREV_JUN                                            :6月
STR_MONTH_ABBREV_JUL                                            :7月
STR_MONTH_ABBREV_AUG                                            :8月
STR_MONTH_ABBREV_SEP                                            :9月
STR_MONTH_ABBREV_OCT                                            :10月
STR_MONTH_ABBREV_NOV                                            :11月
STR_MONTH_ABBREV_DEC                                            :12月

STR_MONTH_JAN                                                   :1月
STR_MONTH_FEB                                                   :2月
STR_MONTH_MAR                                                   :3月
STR_MONTH_APR                                                   :4月
STR_MONTH_MAY                                                   :5月
STR_MONTH_JUN                                                   :6月
STR_MONTH_JUL                                                   :7月
STR_MONTH_AUG                                                   :8月
STR_MONTH_SEP                                                   :9月
STR_MONTH_OCT                                                   :10月
STR_MONTH_NOV                                                   :11月
STR_MONTH_DEC                                                   :12月
############ range for months ends

# Graph window
STR_GRAPH_KEY_BUTTON                                            :{BLACK}索引
STR_GRAPH_KEY_TOOLTIP                                           :{BLACK}显示图表的公司索引
STR_GRAPH_X_LABEL_MONTH                                         :{TINY_FONT}{STRING}
STR_GRAPH_X_LABEL_MONTH_YEAR                                    :{TINY_FONT}{STRING}{}{NUM}
STR_GRAPH_Y_LABEL                                               :{TINY_FONT}{STRING}
STR_GRAPH_Y_LABEL_NUMBER                                        :{TINY_FONT}{COMMA}

STR_GRAPH_OPERATING_PROFIT_CAPTION                              :{WHITE}利润图表
STR_GRAPH_INCOME_CAPTION                                        :{WHITE}收入图表
STR_GRAPH_CARGO_DELIVERED_CAPTION                               :{WHITE}运输的货物总数
STR_GRAPH_COMPANY_PERFORMANCE_RATINGS_CAPTION                   :{WHITE}公司评价表现指数 (最大指数为1000)
STR_GRAPH_COMPANY_VALUES_CAPTION                                :{WHITE}公司市值

STR_GRAPH_CARGO_PAYMENT_RATES_CAPTION                           :{WHITE}货物运输价格
STR_GRAPH_CARGO_PAYMENT_RATES_X_LABEL                           :{TINY_FONT}{BLACK}运输时间（天）
STR_GRAPH_CARGO_PAYMENT_RATES_TITLE                             :{TINY_FONT}{BLACK}将 10 单位 (或 10,000 升) 货物运输 20 个方格
STR_GRAPH_CARGO_ENABLE_ALL                                      :{TINY_FONT}{BLACK}全部启用
STR_GRAPH_CARGO_DISABLE_ALL                                     :{TINY_FONT}{BLACK}全部禁用
STR_GRAPH_CARGO_TOOLTIP_ENABLE_ALL                              :{BLACK}在货物运输价格表中显示所有货物
STR_GRAPH_CARGO_TOOLTIP_DISABLE_ALL                             :{BLACK}在货物运费表中隐藏所有货物
STR_GRAPH_CARGO_PAYMENT_TOGGLE_CARGO                            :{BLACK}切换是否显示某种货物
STR_GRAPH_CARGO_PAYMENT_CARGO                                   :{TINY_FONT}{BLACK}{STRING}

STR_GRAPH_PERFORMANCE_DETAIL_TOOLTIP                            :{BLACK}查看详细数据

# Graph key window
STR_GRAPH_KEY_CAPTION                                           :{WHITE}公司图表索引
STR_GRAPH_KEY_COMPANY_SELECTION_TOOLTIP                         :{BLACK}点击这里切换显示公司

# Company league window
STR_COMPANY_LEAGUE_TABLE_CAPTION                                :{WHITE}公司评价排名
STR_COMPANY_LEAGUE_COMPANY_NAME                                 :{ORANGE}{COMPANY} {BLACK}{COMPANY_NUM} '{STRING}'
STR_COMPANY_LEAGUE_PERFORMANCE_TITLE_ENGINEER                   :车库主管
STR_COMPANY_LEAGUE_PERFORMANCE_TITLE_TRAFFIC_MANAGER            :线路经理
STR_COMPANY_LEAGUE_PERFORMANCE_TITLE_TRANSPORT_COORDINATOR      :运输代理
STR_COMPANY_LEAGUE_PERFORMANCE_TITLE_ROUTE_SUPERVISOR           :运输总监
STR_COMPANY_LEAGUE_PERFORMANCE_TITLE_DIRECTOR                   :运输经理
STR_COMPANY_LEAGUE_PERFORMANCE_TITLE_CHIEF_EXECUTIVE            :首席执行官
STR_COMPANY_LEAGUE_PERFORMANCE_TITLE_CHAIRMAN                   :公司董事
STR_COMPANY_LEAGUE_PERFORMANCE_TITLE_PRESIDENT                  :董事长
STR_COMPANY_LEAGUE_PERFORMANCE_TITLE_TYCOON                     :运输大亨

# Performance detail window
STR_PERFORMANCE_DETAIL                                          :{WHITE}公司评价明细
STR_PERFORMANCE_DETAIL_KEY                                      :{BLACK}详情
STR_PERFORMANCE_DETAIL_AMOUNT_CURRENCY                          :{BLACK}({CURRENCY_SHORT}/{CURRENCY_SHORT})
STR_PERFORMANCE_DETAIL_AMOUNT_INT                               :{BLACK}({COMMA}/{COMMA})
STR_PERFORMANCE_DETAIL_PERCENT                                  :{WHITE}{NUM}%
STR_PERFORMANCE_DETAIL_SELECT_COMPANY_TOOLTIP                   :{BLACK}查看该公司详情
############ Those following lines need to be in this order!!
STR_PERFORMANCE_DETAIL_VEHICLES                                 :{BLACK}车船数量：
STR_PERFORMANCE_DETAIL_STATIONS                                 :{BLACK}站台数量：
STR_PERFORMANCE_DETAIL_MIN_PROFIT                               :{BLACK}最小利润：
STR_PERFORMANCE_DETAIL_MIN_INCOME                               :{BLACK}最小收入：
STR_PERFORMANCE_DETAIL_MAX_INCOME                               :{BLACK}最大收入：
STR_PERFORMANCE_DETAIL_DELIVERED                                :{BLACK}运输总量：
STR_PERFORMANCE_DETAIL_CARGO                                    :{BLACK}运输种类：
STR_PERFORMANCE_DETAIL_MONEY                                    :{BLACK}现金：
STR_PERFORMANCE_DETAIL_LOAN                                     :{BLACK}贷款：
STR_PERFORMANCE_DETAIL_TOTAL                                    :{BLACK}总表现值：
############ End of order list
STR_PERFORMANCE_DETAIL_VEHICLES_TOOLTIP                         :{BLACK}上一年盈利的车船总数；包括火车、汽车、船只和飞机
STR_PERFORMANCE_DETAIL_STATIONS_TOOLTIP                         :{BLACK}最近仍然使用的车站组件数量。车站的每个组件（火车站、公交站、机场）即使是连接成为一个车站，也会被独立计数。
STR_PERFORMANCE_DETAIL_MIN_PROFIT_TOOLTIP                       :{BLACK}单一运输工具最低年利润（只计算使用两年以上的车辆、船只和飞机）
STR_PERFORMANCE_DETAIL_MIN_INCOME_TOOLTIP                       :{BLACK}在过去 12 个季度中{}利润最少的季度的现金收入
STR_PERFORMANCE_DETAIL_MAX_INCOME_TOOLTIP                       :{BLACK}在过去 12 个季度中{}利润最多的季度的现金收入
STR_PERFORMANCE_DETAIL_DELIVERED_TOOLTIP                        :{BLACK}在过去 4 个季度中运输的货物总数
STR_PERFORMANCE_DETAIL_CARGO_TOOLTIP                            :{BLACK}在上一个季度中运输的货物种类数
STR_PERFORMANCE_DETAIL_MONEY_TOOLTIP                            :{BLACK}银行中存款的数量
STR_PERFORMANCE_DETAIL_LOAN_TOOLTIP                             :{BLACK}向银行贷款的数量
STR_PERFORMANCE_DETAIL_TOTAL_TOOLTIP                            :{BLACK}总的评价点数

# Music window
STR_MUSIC_JAZZ_JUKEBOX_CAPTION                                  :{WHITE}音乐点唱机
STR_MUSIC_PLAYLIST_ALL                                          :{TINY_FONT}{BLACK}全部
STR_MUSIC_PLAYLIST_OLD_STYLE                                    :{TINY_FONT}{BLACK}旧风格
STR_MUSIC_PLAYLIST_NEW_STYLE                                    :{TINY_FONT}{BLACK}新风格
STR_MUSIC_PLAYLIST_EZY_STREET                                   :{TINY_FONT}{BLACK}Ezy街头
STR_MUSIC_PLAYLIST_CUSTOM_1                                     :{TINY_FONT}{BLACK}自定义1
STR_MUSIC_PLAYLIST_CUSTOM_2                                     :{TINY_FONT}{BLACK}自定义2
STR_MUSIC_MUSIC_VOLUME                                          :{TINY_FONT}{BLACK}音乐音量
STR_MUSIC_EFFECTS_VOLUME                                        :{TINY_FONT}{BLACK}音效音量
STR_MUSIC_TRACK_NONE                                            :{TINY_FONT}{DKGREEN}--
STR_MUSIC_TRACK_DIGIT                                           :{TINY_FONT}{DKGREEN}{ZEROFILL_NUM}
STR_MUSIC_TITLE_NONE                                            :{TINY_FONT}{DKGREEN}------
STR_MUSIC_TITLE_NOMUSIC                                         :{TINY_FONT}{DKGREEN}没有可用的音乐包
STR_MUSIC_TITLE_NAME                                            :{TINY_FONT}{DKGREEN}"{STRING}"
STR_MUSIC_TRACK                                                 :{TINY_FONT}{BLACK}音轨
STR_MUSIC_XTITLE                                                :{TINY_FONT}{BLACK}乐曲主题
STR_MUSIC_SHUFFLE                                               :{TINY_FONT}{BLACK}随机播放
STR_MUSIC_PROGRAM                                               :{TINY_FONT}{BLACK}列表播放
STR_MUSIC_TOOLTIP_SKIP_TO_PREVIOUS_TRACK                        :{BLACK}跳到上一首
STR_MUSIC_TOOLTIP_SKIP_TO_NEXT_TRACK_IN_SELECTION               :{BLACK}跳到下一首
STR_MUSIC_TOOLTIP_STOP_PLAYING_MUSIC                            :{BLACK}停止播放音乐
STR_MUSIC_TOOLTIP_START_PLAYING_MUSIC                           :{BLACK}开始播放音乐
STR_MUSIC_TOOLTIP_DRAG_SLIDERS_TO_SET_MUSIC                     :{BLACK}拖动滑块以调节音乐和音效的音量
STR_MUSIC_TOOLTIP_SELECT_ALL_TRACKS_PROGRAM                     :{BLACK}选择全部乐曲
STR_MUSIC_TOOLTIP_SELECT_OLD_STYLE_MUSIC                        :{BLACK}选择“老式音乐”列表
STR_MUSIC_TOOLTIP_SELECT_NEW_STYLE_MUSIC                        :{BLACK}选择“新的风格”音乐列表
STR_MUSIC_TOOLTIP_SELECT_EZY_STREET_STYLE                       :{BLACK}选择“Ezy街头”风格的音乐列表
STR_MUSIC_TOOLTIP_SELECT_CUSTOM_1_USER_DEFINED                  :{BLACK}选择“自定义1”（用户定义）的列表
STR_MUSIC_TOOLTIP_SELECT_CUSTOM_2_USER_DEFINED                  :{BLACK}选择“自定义2”（用户定义）的列表
STR_MUSIC_TOOLTIP_TOGGLE_PROGRAM_SHUFFLE                        :{BLACK}开启/关闭 随机播放列表中的曲目
STR_MUSIC_TOOLTIP_SHOW_MUSIC_TRACK_SELECTION                    :{BLACK}打开音乐选单窗口

# Playlist window
STR_PLAYLIST_MUSIC_SELECTION_SETNAME                            :{WHITE}音乐列表 - '{STRING}'
STR_PLAYLIST_TRACK_NAME                                         :{TINY_FONT}{LTBLUE}{ZEROFILL_NUM} "{STRING}"
STR_PLAYLIST_TRACK_INDEX                                        :{TINY_FONT}{BLACK}全部音轨列表
STR_PLAYLIST_PROGRAM                                            :{TINY_FONT}{BLACK}当前选用'{STRING}'列表
STR_PLAYLIST_CLEAR                                              :{TINY_FONT}{BLACK}清除
STR_PLAYLIST_CHANGE_SET                                         :更改设置
STR_PLAYLIST_TOOLTIP_CLEAR_CURRENT_PROGRAM_CUSTOM1              :{BLACK}清除当前列表中曲目{}（仅限自定义1或自定义2）
STR_PLAYLIST_TOOLTIP_CHANGE_SET                                 :{BLACK}选择另一种已安装的音乐
STR_PLAYLIST_TOOLTIP_CLICK_TO_ADD_TRACK                         :{BLACK}点击音乐曲目以加入当前播放列表{}(仅限自定义1或自定义2)
STR_PLAYLIST_TOOLTIP_CLICK_TO_REMOVE_TRACK                      :{BLACK}点击音乐曲目以从当前播放列表中删除{}(仅限自定义1或自定义2)

# Highscore window
STR_HIGHSCORE_TOP_COMPANIES_WHO_REACHED                         :{BIG_FONT}{BLACK}达到 {NUM} 的顶级公司！
STR_HIGHSCORE_TOP_COMPANIES_NETWORK_GAME                        :{BIG_FONT}{BLACK}在{NUM}年，公司表现值排名
STR_HIGHSCORE_POSITION                                          :{BIG_FONT}{BLACK}{COMMA}.
STR_HIGHSCORE_PERFORMANCE_TITLE_BUSINESSMAN                     :运输个体户
STR_HIGHSCORE_PERFORMANCE_TITLE_ENTREPRENEUR                    :运输代理商
STR_HIGHSCORE_PERFORMANCE_TITLE_INDUSTRIALIST                   :运输企业主
STR_HIGHSCORE_PERFORMANCE_TITLE_CAPITALIST                      :运输资本家
STR_HIGHSCORE_PERFORMANCE_TITLE_MAGNATE                         :运输行业巨子
STR_HIGHSCORE_PERFORMANCE_TITLE_MOGUL                           :运输行业领袖
STR_HIGHSCORE_PERFORMANCE_TITLE_TYCOON_OF_THE_CENTURY           :世纪大亨
STR_HIGHSCORE_NAME                                              :{PRESIDENT_NAME}, {COMPANY}
STR_HIGHSCORE_STATS                                             :{BIG_FONT}'{STRING}'   ({COMMA})
STR_HIGHSCORE_COMPANY_ACHIEVES_STATUS                           :{BIG_FONT}{BLACK}{COMPANY} 达到 '{STRING}' 的状态！
STR_HIGHSCORE_PRESIDENT_OF_COMPANY_ACHIEVES_STATUS              :{BIG_FONT}{WHITE}{PRESIDENT_NAME} 在 {COMPANY} 达到 '{STRING}' 状态！

# Smallmap window
STR_SMALLMAP_CAPTION                                            :{WHITE}地图 - {STRING}

STR_SMALLMAP_TYPE_CONTOURS                                      :地形
STR_SMALLMAP_TYPE_VEHICLES                                      :车辆
STR_SMALLMAP_TYPE_INDUSTRIES                                    :工业
STR_SMALLMAP_TYPE_ROUTEMAP                                      :客货流
STR_SMALLMAP_TYPE_ROUTES                                        :路线
STR_SMALLMAP_TYPE_VEGETATION                                    :植被
STR_SMALLMAP_TYPE_OWNERS                                        :所有者
STR_SMALLMAP_TOOLTIP_SHOW_LAND_CONTOURS_ON_MAP                  :{BLACK}在地图上显示等高线
STR_SMALLMAP_TOOLTIP_SHOW_VEHICLES_ON_MAP                       :{BLACK}在地图上显示车辆
STR_SMALLMAP_TOOLTIP_SHOW_INDUSTRIES_ON_MAP                     :{BLACK}在地图上显示工业
STR_SMALLMAP_TOOLTIP_SHOW_LINK_STATS_ON_MAP                     :{BLACK}在地图上显示客货流
STR_SMALLMAP_TOOLTIP_SHOW_TRANSPORT_ROUTES_ON                   :{BLACK}在地图上显示运输路线
STR_SMALLMAP_TOOLTIP_SHOW_VEGETATION_ON_MAP                     :{BLACK}在地图上显示植被分布
STR_SMALLMAP_TOOLTIP_SHOW_LAND_OWNERS_ON_MAP                    :{BLACK}在地图上显示各公司所属
STR_SMALLMAP_TOOLTIP_INDUSTRY_SELECTION                         :{BLACK}点击一种工业类型以显示. Ctrl+左击 只显示该工业类型. 再度 Ctrl+左击 显示所有工业类型
STR_SMALLMAP_TOOLTIP_COMPANY_SELECTION                          :{BLACK}点击一个公司以显示. Ctrl+左击只显示该公司. 再次Ctrl+左击显示所有公司.
STR_SMALLMAP_TOOLTIP_CARGO_SELECTION                            :{BLACK}点选一种货物以切换是否显示其属性。{}Ctrl+左击以显示某货物的属性而隐藏其他货物；再Ctrl+左击一次则显示所有货物

STR_SMALLMAP_LEGENDA_ROADS                                      :{TINY_FONT}{BLACK}公路
STR_SMALLMAP_LEGENDA_RAILROADS                                  :{TINY_FONT}{BLACK}铁路
STR_SMALLMAP_LEGENDA_STATIONS_AIRPORTS_DOCKS                    :{TINY_FONT}{BLACK}车站/机场/码头
STR_SMALLMAP_LEGENDA_BUILDINGS_INDUSTRIES                       :{TINY_FONT}{BLACK}建筑物/工业
STR_SMALLMAP_LEGENDA_VEHICLES                                   :{TINY_FONT}{BLACK}车辆
STR_SMALLMAP_LEGENDA_TRAINS                                     :{TINY_FONT}{BLACK}火车
STR_SMALLMAP_LEGENDA_ROAD_VEHICLES                              :{TINY_FONT}{BLACK}汽车
STR_SMALLMAP_LEGENDA_SHIPS                                      :{TINY_FONT}{BLACK}船只
STR_SMALLMAP_LEGENDA_AIRCRAFT                                   :{TINY_FONT}{BLACK}飞机
STR_SMALLMAP_LEGENDA_TRANSPORT_ROUTES                           :{TINY_FONT}{BLACK}运输路线
STR_SMALLMAP_LEGENDA_FOREST                                     :{TINY_FONT}{BLACK}森林
STR_SMALLMAP_LEGENDA_RAILROAD_STATION                           :{TINY_FONT}{BLACK}火车站
STR_SMALLMAP_LEGENDA_TRUCK_LOADING_BAY                          :{TINY_FONT}{BLACK}汽车货场
STR_SMALLMAP_LEGENDA_BUS_STATION                                :{TINY_FONT}{BLACK}公共汽车站
STR_SMALLMAP_LEGENDA_AIRPORT_HELIPORT                           :{TINY_FONT}{BLACK}机场/直升机平台
STR_SMALLMAP_LEGENDA_DOCK                                       :{TINY_FONT}{BLACK}码头
STR_SMALLMAP_LEGENDA_ROUGH_LAND                                 :{TINY_FONT}{BLACK}荒地
STR_SMALLMAP_LEGENDA_GRASS_LAND                                 :{TINY_FONT}{BLACK}草地
STR_SMALLMAP_LEGENDA_BARE_LAND                                  :{TINY_FONT}{BLACK}土地
STR_SMALLMAP_LEGENDA_RAINFOREST                                 :{TINY_FONT}{BLACK}雨林
STR_SMALLMAP_LEGENDA_FIELDS                                     :{TINY_FONT}{BLACK}田地
STR_SMALLMAP_LEGENDA_TREES                                      :{TINY_FONT}{BLACK}树木
STR_SMALLMAP_LEGENDA_ROCKS                                      :{TINY_FONT}{BLACK}岩石
STR_SMALLMAP_LEGENDA_WATER                                      :{TINY_FONT}{BLACK}水面
STR_SMALLMAP_LEGENDA_NO_OWNER                                   :{TINY_FONT}{BLACK}无主地块
STR_SMALLMAP_LEGENDA_TOWNS                                      :{TINY_FONT}{BLACK}城镇
STR_SMALLMAP_LEGENDA_INDUSTRIES                                 :{TINY_FONT}{BLACK}工业
STR_SMALLMAP_LEGENDA_DESERT                                     :{TINY_FONT}{BLACK}沙漠
STR_SMALLMAP_LEGENDA_SNOW                                       :{TINY_FONT}{BLACK}雪地

STR_SMALLMAP_TOOLTIP_TOGGLE_TOWN_NAMES_ON_OFF                   :{BLACK}切换是否显示城镇名称
STR_SMALLMAP_CENTER                                             :{BLACK}在地图中心点显示当前位置
STR_SMALLMAP_INDUSTRY                                           :{TINY_FONT}{STRING} ({NUM})
STR_SMALLMAP_LINKSTATS                                          :{TINY_FONT}{STRING}
STR_SMALLMAP_COMPANY                                            :{TINY_FONT}{COMPANY}
STR_SMALLMAP_TOWN                                               :{TINY_FONT}{WHITE}{TOWN}
STR_SMALLMAP_DISABLE_ALL                                        :{BLACK}全部禁用
STR_SMALLMAP_ENABLE_ALL                                         :{BLACK}全部启用
STR_SMALLMAP_SHOW_HEIGHT                                        :{BLACK}显示高度
STR_SMALLMAP_TOOLTIP_DISABLE_ALL_INDUSTRIES                     :{BLACK}在地图上不显示工业设施
STR_SMALLMAP_TOOLTIP_ENABLE_ALL_INDUSTRIES                      :{BLACK}在地图上显示所有工业设施
STR_SMALLMAP_TOOLTIP_SHOW_HEIGHT                                :{BLACK}切换高度图显示
STR_SMALLMAP_TOOLTIP_DISABLE_ALL_COMPANIES                      :{BLACK}在地图上不显示任何公司
STR_SMALLMAP_TOOLTIP_ENABLE_ALL_COMPANIES                       :{BLACK}在地图上显示所有公司
STR_SMALLMAP_TOOLTIP_DISABLE_ALL_CARGOS                         :{BLACK}地图上不显示客货流
STR_SMALLMAP_TOOLTIP_ENABLE_ALL_CARGOS                          :{BLACK}地图上显示所有客货流

# Status bar messages
STR_STATUSBAR_TOOLTIP_SHOW_LAST_NEWS                            :{BLACK}显示最后一条消息或新闻
STR_STATUSBAR_COMPANY_NAME                                      :{SILVER}- -  {COMPANY}  - -
STR_STATUSBAR_PAUSED                                            :{YELLOW}* *  暂停中  *  *
STR_STATUSBAR_PAUSED_LINK_GRAPH                                 :{ORANGE}*  *  已暂停 (等待货物分配图更新) *  *
STR_STATUSBAR_AUTOSAVE                                          :{RED}自动保存
STR_STATUSBAR_SAVING_GAME                                       :{RED}*  *  保存游戏中  *  *

# News message history
STR_MESSAGE_HISTORY                                             :{WHITE}消息历史
STR_MESSAGE_HISTORY_TOOLTIP                                     :{BLACK}最新的新闻列表
STR_MESSAGE_NEWS_FORMAT                                         :{STRING}  -  {STRING}

STR_NEWS_MESSAGE_CAPTION                                        :{WHITE}消息
STR_NEWS_CUSTOM_ITEM                                            :{BIG_FONT}{BLACK}{STRING}

STR_NEWS_FIRST_TRAIN_ARRIVAL                                    :{BIG_FONT}{BLACK}市民举行庆祝仪式……{}第一列火车抵达 {STATION}！
STR_NEWS_FIRST_BUS_ARRIVAL                                      :{BIG_FONT}{BLACK}市民举行庆祝仪式……{}第一辆巴士抵达 {STATION}！
STR_NEWS_FIRST_TRUCK_ARRIVAL                                    :{BIG_FONT}{BLACK}市民举行庆祝仪式……{}第一辆货车抵达 {STATION}！
STR_NEWS_FIRST_PASSENGER_TRAM_ARRIVAL                           :{BIG_FONT}{BLACK}市民欢庆~. . .{}首辆客运电车抵达 {STATION}!
STR_NEWS_FIRST_CARGO_TRAM_ARRIVAL                               :{BIG_FONT}{BLACK}市民欢庆~. . .{}首辆货运电车抵达 {STATION}!
STR_NEWS_FIRST_SHIP_ARRIVAL                                     :{BIG_FONT}{BLACK}市民举行庆祝仪式……{}第一艘船抵达 {STATION}！
STR_NEWS_FIRST_AIRCRAFT_ARRIVAL                                 :{BIG_FONT}{BLACK}市民举行庆祝仪式……{}第一架飞机到达 {STATION} ！

STR_NEWS_TRAIN_CRASH                                            :{BIG_FONT}{BLACK}列车相撞!{}{COMMA} 人在爆炸中丧生
STR_NEWS_ROAD_VEHICLE_CRASH_DRIVER                              :{BIG_FONT}{BLACK}汽车事故！{}汽车与火车相撞，司机在事故中丧生！
STR_NEWS_ROAD_VEHICLE_CRASH                                     :{BIG_FONT}{BLACK}汽车事故！{}汽车与火车相撞，{COMMA} 人在事故中丧生！
STR_NEWS_AIRCRAFT_CRASH                                         :{BIG_FONT}{BLACK}飞机坠毁！{}{COMMA} 人在 {STATION} 的事故中罹难！
STR_NEWS_PLANE_CRASH_OUT_OF_FUEL                                :{BIG_FONT}{BLACK}飞机坠毁！{}燃油不足，{COMMA} 人在事故中罹难！

STR_NEWS_DISASTER_ZEPPELIN                                      :{BIG_FONT}{BLACK}齐柏林飞艇在 {STATION} 失事！
STR_NEWS_DISASTER_SMALL_UFO                                     :{BIG_FONT}{BLACK}汽车被 'UFO' 炸毁！
STR_NEWS_DISASTER_AIRPLANE_OIL_REFINERY                         :{BIG_FONT}{BLACK}在 {TOWN} 附近的炼油厂泄漏！
STR_NEWS_DISASTER_HELICOPTER_FACTORY                            :{BIG_FONT}{BLACK}在 {TOWN} 附近的工厂神秘被毁！
STR_NEWS_DISASTER_BIG_UFO                                       :{BIG_FONT}{BLACK}'UFO' 在 {TOWN} 附近降落！
STR_NEWS_DISASTER_COAL_MINE_SUBSIDENCE                          :{BIG_FONT}{BLACK}在 {TOWN} 附近的煤矿发生塌方！
STR_NEWS_DISASTER_FLOOD_VEHICLE                                 :{BIG_FONT}{BLACK}洪水！{}至少 {COMMA} 人失踪，据推测凶多吉少！

STR_NEWS_COMPANY_IN_TROUBLE_TITLE                               :{BIG_FONT}{BLACK}运输公司陷入困境！
STR_NEWS_COMPANY_IN_TROUBLE_DESCRIPTION                         :{BIG_FONT}{BLACK}{STRING} 如果不能在短期摆脱困境，{}则将被收购或破产！
STR_NEWS_COMPANY_MERGER_TITLE                                   :{BIG_FONT}{BLACK}运输公司合并！
STR_NEWS_COMPANY_MERGER_DESCRIPTION                             :{BIG_FONT}{BLACK}{STRING} 被 {STRING} 以 {CURRENCY_LONG} 收购！
STR_NEWS_COMPANY_BANKRUPT_TITLE                                 :{BIG_FONT}{BLACK}破产！
STR_NEWS_COMPANY_BANKRUPT_DESCRIPTION                           :{BIG_FONT}{BLACK}{STRING} 已经宣布破产，所有资产均已抵债！
STR_NEWS_COMPANY_LAUNCH_TITLE                                   :{BIG_FONT}{BLACK}新的运输公司开业大吉！
STR_NEWS_COMPANY_LAUNCH_DESCRIPTION                             :{BIG_FONT}{BLACK}{STRING} 在 {TOWN} 附近开工建设！
STR_NEWS_MERGER_TAKEOVER_TITLE                                  :{BIG_FONT}{BLACK}{STRING} 被 {STRING} 收购！
STR_PRESIDENT_NAME_MANAGER                                      :{BLACK}{PRESIDENT_NAME}{}(总裁)

STR_NEWS_NEW_TOWN                                               :{BLACK}{BIG_FONT}{STRING} 赞助了城镇 {TOWN} 的建设！
STR_NEWS_NEW_TOWN_UNSPONSORED                                   :{BLACK}{BIG_FONT}一个名叫{TOWN}的城镇刚刚成立了！

STR_NEWS_INDUSTRY_CONSTRUCTION                                  :{BIG_FONT}{BLACK}新 {STRING} 正在 {TOWN} 加紧建设！
STR_NEWS_INDUSTRY_PLANTED                                       :{BIG_FONT}{BLACK}新 {STRING} 即将落户 {TOWN}！

STR_NEWS_INDUSTRY_CLOSURE_GENERAL                               :{BIG_FONT}{BLACK}{STRING} 即将倒闭！
STR_NEWS_INDUSTRY_CLOSURE_SUPPLY_PROBLEMS                       :{BIG_FONT}{BLACK}{STRING} 没有原料供应，即将倒闭！
STR_NEWS_INDUSTRY_CLOSURE_LACK_OF_TREES                         :{BIG_FONT}{BLACK}{STRING} 周围没有可用的木材，即将倒闭！

STR_NEWS_EURO_INTRODUCTION                                      :{BIG_FONT}{BLACK}欧元区成立！{}{}欧元将作为您公司的作为唯一货币！
STR_NEWS_BEGIN_OF_RECESSION                                     :{BIG_FONT}{BLACK}大萧条！{}{}金融专家预测世界经济将全面倒退！
STR_NEWS_END_OF_RECESSION                                       :{BIG_FONT}{BLACK}大萧条结束！{}{}贸易复苏带动经济全面启动！

STR_NEWS_INDUSTRY_PRODUCTION_INCREASE_GENERAL                   :{BIG_FONT}{BLACK}{INDUSTRY} 产量增加！
STR_NEWS_INDUSTRY_PRODUCTION_INCREASE_COAL                      :{BIG_FONT}{BLACK}{INDUSTRY} 发现新的煤炭！{}产量即将翻番！
STR_NEWS_INDUSTRY_PRODUCTION_INCREASE_OIL                       :{BIG_FONT}{BLACK}{INDUSTRY} 发现新的石油！{}产量即将翻番！
STR_NEWS_INDUSTRY_PRODUCTION_INCREASE_FARM                      :{BIG_FONT}{BLACK}{INDUSTRY} 耕种方法改良！{}产量即将翻番！
STR_NEWS_INDUSTRY_PRODUCTION_INCREASE_SMOOTH                    :{BIG_FONT}{BLACK}{1:INDUSTRY}的{0:STRING}产量上升了{2:COMMA}%！
STR_NEWS_INDUSTRY_PRODUCTION_DECREASE_GENERAL                   :{BIG_FONT}{BLACK}{INDUSTRY} 产量降低 50%
STR_NEWS_INDUSTRY_PRODUCTION_DECREASE_FARM                      :{BIG_FONT}{BLACK}{INDUSTRY} 虫害肆虐！{}产量降低 50%
STR_NEWS_INDUSTRY_PRODUCTION_DECREASE_SMOOTH                    :{BIG_FONT}{BLACK}{1:INDUSTRY}的{0:STRING}产量下降了{2:COMMA}%！

STR_NEWS_TRAIN_IS_WAITING                                       :{WHITE}{VEHICLE} 正在车库待命
STR_NEWS_ROAD_VEHICLE_IS_WAITING                                :{WHITE}{VEHICLE} 正在车库待命
STR_NEWS_SHIP_IS_WAITING                                        :{WHITE}{VEHICLE} 正在船坞待命
STR_NEWS_AIRCRAFT_IS_WAITING                                    :{WHITE}{VEHICLE} 正在机库待命

# Order review system / warnings
STR_NEWS_VEHICLE_HAS_TOO_FEW_ORDERS                             :{WHITE}{VEHICLE} 的调度计划太少
STR_NEWS_VEHICLE_HAS_VOID_ORDER                                 :{WHITE}{VEHICLE}的调度计划中有无效调度命令
STR_NEWS_VEHICLE_HAS_DUPLICATE_ENTRY                            :{WHITE}{VEHICLE} 有重复调度命令
STR_NEWS_VEHICLE_HAS_INVALID_ENTRY                              :{WHITE}{VEHICLE}的调度计划有无效的车站
STR_NEWS_PLANE_USES_TOO_SHORT_RUNWAY                            :{WHITE}{VEHICLE} 的计划列表中有一个机场的跑道太短而不能起降

STR_NEWS_VEHICLE_IS_GETTING_OLD                                 :{WHITE}{VEHICLE} 即将达到报废年限
STR_NEWS_VEHICLE_IS_GETTING_VERY_OLD                            :{WHITE}{VEHICLE} 已经达到报废年限
STR_NEWS_VEHICLE_IS_GETTING_VERY_OLD_AND                        :{WHITE}{VEHICLE} 已经达到报废年限，必须马上更新！
STR_NEWS_TRAIN_IS_STUCK                                         :{WHITE}{VEHICLE} 无法找到道路
STR_NEWS_VEHICLE_IS_LOST                                        :{WHITE}{VEHICLE} 无法找到路线.
STR_NEWS_VEHICLE_IS_UNPROFITABLE                                :{WHITE}{VEHICLE}去年的利润为 {CURRENCY_LONG}
STR_NEWS_AIRCRAFT_DEST_TOO_FAR                                  :{WHITE}{VEHICLE} 由于航程过远，航班无法到达。

STR_NEWS_ORDER_REFIT_FAILED                                     :{WHITE}适配调度计划失败，已终止 {VEHICLE}
STR_NEWS_VEHICLE_AUTORENEW_FAILED                               :{WHITE}无法自动更新 {VEHICLE}{}{STRING}

STR_NEWS_NEW_VEHICLE_NOW_AVAILABLE                              :{BIG_FONT}{BLACK}新 {STRING} 上市了！
STR_NEWS_NEW_VEHICLE_TYPE                                       :{BIG_FONT}{BLACK}{ENGINE}
STR_NEWS_NEW_VEHICLE_NOW_AVAILABLE_WITH_TYPE                    :{BLACK}新 {STRING} 上市了！  -  {ENGINE}

STR_NEWS_SHOW_VEHICLE_GROUP_TOOLTIP                             :{BLACK}打开该运输工具所属的组

STR_NEWS_STATION_NO_LONGER_ACCEPTS_CARGO                        :{WHITE}{STATION} 将不再接受 {STRING}
STR_NEWS_STATION_NO_LONGER_ACCEPTS_CARGO_OR_CARGO               :{WHITE}{STATION} 将不再接受 {STRING} 和 {STRING}
STR_NEWS_STATION_NOW_ACCEPTS_CARGO                              :{WHITE}{STATION} 开始接受 {STRING}
STR_NEWS_STATION_NOW_ACCEPTS_CARGO_AND_CARGO                    :{WHITE}{STATION} 开始接受 {STRING} 和 {STRING}

STR_NEWS_OFFER_OF_SUBSIDY_EXPIRED                               :{BIG_FONT}{BLACK}财政补贴项目到期：{}{}将 {STRING} 从 {STRING} 运送到 {STRING} 将不再获得财政补贴。
STR_NEWS_SUBSIDY_WITHDRAWN_SERVICE                              :{BIG_FONT}{BLACK}财政补贴项目流标：{}{}将 {STRING} 从 {STRING} 运送到 {STRING} 将不是财政补贴项目。
STR_NEWS_SERVICE_SUBSIDY_OFFERED                                :{BIG_FONT}{BLACK}财政补贴项目招标：{}{}第一个将 {STRING} 从 {STRING} 运送到 {STRING} 的公司将获得地方政府为期一年的财政补贴！
STR_NEWS_SERVICE_SUBSIDY_AWARDED_HALF                           :{BIG_FONT}{BLACK}{STRING} 获得财政补贴！{}{}今后一年中将 {STRING} 从 {STRING} 运送到 {STRING} 将获得 50% 的额外报酬！
STR_NEWS_SERVICE_SUBSIDY_AWARDED_DOUBLE                         :{BIG_FONT}{BLACK}{STRING} 获得财政补贴！{}{}今后一年中将 {STRING} 从 {STRING} 运送到 {STRING} 将获得双倍的报酬！
STR_NEWS_SERVICE_SUBSIDY_AWARDED_TRIPLE                         :{BIG_FONT}{BLACK}{STRING} 获得财政补贴！{}{}今后一年中将 {STRING} 从 {STRING} 运送到 {STRING} 将获得三倍的报酬！
STR_NEWS_SERVICE_SUBSIDY_AWARDED_QUADRUPLE                      :{BIG_FONT}{BLACK}{STRING} 获得财政补贴！{}{}今后一年中将 {STRING} 从 {STRING} 运送到 {STRING} 将获得四倍的报酬！

STR_NEWS_ROAD_REBUILDING                                        :{BIG_FONT}{BLACK}{TOWN}的交通陷入混乱！{}{}由 {STRING} 资助的市政道路重建导致市内交通瘫痪 6 个月！
STR_NEWS_EXCLUSIVE_RIGHTS_TITLE                                 :{BIG_FONT}{BLACK}垄断运输!
STR_NEWS_EXCLUSIVE_RIGHTS_DESCRIPTION                           :{BIG_FONT}{BLACK}{TOWN}一年期的运输专营权已经被{STRING}购买!

# Extra view window
STR_EXTRA_VIEWPORT_TITLE                                        :{WHITE}视点 {COMMA}
STR_EXTRA_VIEW_MOVE_VIEW_TO_MAIN                                :{BLACK}将主视角复制到视点
STR_EXTRA_VIEW_MOVE_VIEW_TO_MAIN_TT                             :{BLACK}将额外视点移动到屏幕中心的位置
STR_EXTRA_VIEW_MOVE_MAIN_TO_VIEW                                :{BLACK}移动主视角到该视点
STR_EXTRA_VIEW_MOVE_MAIN_TO_VIEW_TT                             :{BLACK}将主视角移动到额外视点的位置

# Game options window
STR_GAME_OPTIONS_CAPTION                                        :{WHITE}游戏选项
STR_GAME_OPTIONS_CURRENCY_UNITS_FRAME                           :{BLACK}货币单位
STR_GAME_OPTIONS_CURRENCY_UNITS_DROPDOWN_TOOLTIP                :{BLACK}货币单位选择

############ start of currency region
STR_GAME_OPTIONS_CURRENCY_GBP                                   :英镑 (£)
STR_GAME_OPTIONS_CURRENCY_USD                                   :美元 ($)
STR_GAME_OPTIONS_CURRENCY_EUR                                   :欧元 (€)
STR_GAME_OPTIONS_CURRENCY_JPY                                   :日元 (¥)
STR_GAME_OPTIONS_CURRENCY_ATS                                   :澳大利亚先令 (ATS)
STR_GAME_OPTIONS_CURRENCY_BEF                                   :比利时法郎 (BEF)
STR_GAME_OPTIONS_CURRENCY_CHF                                   :瑞士法郎 (CHF)
STR_GAME_OPTIONS_CURRENCY_CZK                                   :捷克克朗 (CZK)
STR_GAME_OPTIONS_CURRENCY_DEM                                   :德国马克 (DEM)
STR_GAME_OPTIONS_CURRENCY_DKK                                   :丹麦克朗 (DKK)
STR_GAME_OPTIONS_CURRENCY_ESP                                   :西班牙比赛塔 (ESP)
STR_GAME_OPTIONS_CURRENCY_FIM                                   :芬兰马克 (FIM)
STR_GAME_OPTIONS_CURRENCY_FRF                                   :法郎 (FRF)
STR_GAME_OPTIONS_CURRENCY_GRD                                   :希腊德拉克马 (GRD)
STR_GAME_OPTIONS_CURRENCY_HUF                                   :匈牙利福林 (HUF)
STR_GAME_OPTIONS_CURRENCY_ISK                                   :冰岛克朗 (ISK)
STR_GAME_OPTIONS_CURRENCY_ITL                                   :意大利里拉 (ITL)
STR_GAME_OPTIONS_CURRENCY_NLG                                   :荷兰盾 (NLG)
STR_GAME_OPTIONS_CURRENCY_NOK                                   :挪威克朗 (NOK)
STR_GAME_OPTIONS_CURRENCY_PLN                                   :波兰兹罗提 (PLN)
STR_GAME_OPTIONS_CURRENCY_RON                                   :罗马尼亚列伊 (RON)
STR_GAME_OPTIONS_CURRENCY_RUR                                   :卢布 (RUR)
STR_GAME_OPTIONS_CURRENCY_SIT                                   :斯洛文尼亚托拉捷夫 (SIT)
STR_GAME_OPTIONS_CURRENCY_SEK                                   :瑞典克朗 (SEK)
STR_GAME_OPTIONS_CURRENCY_TRY                                   :土耳其里拉 (TRY)
STR_GAME_OPTIONS_CURRENCY_SKK                                   :斯洛伐克克朗 (SKK)
STR_GAME_OPTIONS_CURRENCY_BRL                                   :巴西里亚伊 (BRL)
STR_GAME_OPTIONS_CURRENCY_EEK                                   :爱沙尼亚克鲁恩 (EEK)
STR_GAME_OPTIONS_CURRENCY_LTL                                   :立陶宛立特（LTL）
STR_GAME_OPTIONS_CURRENCY_KRW                                   :韩元（KRW）
STR_GAME_OPTIONS_CURRENCY_ZAR                                   :南非兰特（ZAR）
STR_GAME_OPTIONS_CURRENCY_CUSTOM                                :自定义…
STR_GAME_OPTIONS_CURRENCY_GEL                                   :格鲁吉亚拉里(GEL)
STR_GAME_OPTIONS_CURRENCY_IRR                                   :伊朗里亚尔(IRR)
STR_GAME_OPTIONS_CURRENCY_RUB                                   :新俄罗斯卢布 (RUB)
STR_GAME_OPTIONS_CURRENCY_MXN                                   :墨西哥比索 (MXN)
STR_GAME_OPTIONS_CURRENCY_NTD                                   :新台币 (NTD)
STR_GAME_OPTIONS_CURRENCY_CNY                                   :中国人民币 (CNY)
STR_GAME_OPTIONS_CURRENCY_HKD                                   :港币 (HKD)
STR_GAME_OPTIONS_CURRENCY_INR                                   :印度卢布（INR）
STR_GAME_OPTIONS_CURRENCY_MYR                                   :马来西亚林吉特 (MYR)
############ end of currency region

STR_GAME_OPTIONS_ROAD_VEHICLES_DROPDOWN_LEFT                    :左侧通行
STR_GAME_OPTIONS_ROAD_VEHICLES_DROPDOWN_RIGHT                   :右侧通行

STR_GAME_OPTIONS_TOWN_NAMES_FRAME                               :{BLACK}城镇名称
STR_GAME_OPTIONS_TOWN_NAMES_DROPDOWN_TOOLTIP                    :{BLACK}选择城镇名称的命名风格

############ start of townname region
STR_GAME_OPTIONS_TOWN_NAME_ORIGINAL_ENGLISH                     :英国 (原始的)
STR_GAME_OPTIONS_TOWN_NAME_FRENCH                               :法国
STR_GAME_OPTIONS_TOWN_NAME_GERMAN                               :德国
STR_GAME_OPTIONS_TOWN_NAME_ADDITIONAL_ENGLISH                   :英国 (增强的)
STR_GAME_OPTIONS_TOWN_NAME_LATIN_AMERICAN                       :美式拉丁
STR_GAME_OPTIONS_TOWN_NAME_SILLY                                :搞笑地名
STR_GAME_OPTIONS_TOWN_NAME_SWEDISH                              :瑞典
STR_GAME_OPTIONS_TOWN_NAME_DUTCH                                :荷兰
STR_GAME_OPTIONS_TOWN_NAME_FINNISH                              :芬兰
STR_GAME_OPTIONS_TOWN_NAME_POLISH                               :波兰
STR_GAME_OPTIONS_TOWN_NAME_SLOVAK                               :斯洛伐克
STR_GAME_OPTIONS_TOWN_NAME_NORWEGIAN                            :挪威
STR_GAME_OPTIONS_TOWN_NAME_HUNGARIAN                            :匈牙利
STR_GAME_OPTIONS_TOWN_NAME_AUSTRIAN                             :澳大利亚
STR_GAME_OPTIONS_TOWN_NAME_ROMANIAN                             :罗马尼亚
STR_GAME_OPTIONS_TOWN_NAME_CZECH                                :捷克
STR_GAME_OPTIONS_TOWN_NAME_SWISS                                :瑞士
STR_GAME_OPTIONS_TOWN_NAME_DANISH                               :丹麦
STR_GAME_OPTIONS_TOWN_NAME_TURKISH                              :土耳其
STR_GAME_OPTIONS_TOWN_NAME_ITALIAN                              :意大利
STR_GAME_OPTIONS_TOWN_NAME_CATALAN                              :加泰罗尼亚
############ end of townname region

STR_GAME_OPTIONS_AUTOSAVE_FRAME                                 :{BLACK}自动保存
STR_GAME_OPTIONS_AUTOSAVE_DROPDOWN_TOOLTIP                      :{BLACK}选择自动保存的周期

############ start of autosave dropdown
STR_GAME_OPTIONS_AUTOSAVE_DROPDOWN_OFF                          :关闭
STR_GAME_OPTIONS_AUTOSAVE_DROPDOWN_EVERY_1_MONTH                :每月
STR_GAME_OPTIONS_AUTOSAVE_DROPDOWN_EVERY_3_MONTHS               :每 3 个月
STR_GAME_OPTIONS_AUTOSAVE_DROPDOWN_EVERY_6_MONTHS               :每 6 个月
STR_GAME_OPTIONS_AUTOSAVE_DROPDOWN_EVERY_12_MONTHS              :每 12 个月
############ end of autosave dropdown

STR_GAME_OPTIONS_LANGUAGE                                       :{BLACK}语言
STR_GAME_OPTIONS_LANGUAGE_TOOLTIP                               :{BLACK}选择界面语言

STR_GAME_OPTIONS_FULLSCREEN                                     :{BLACK}全屏幕
STR_GAME_OPTIONS_FULLSCREEN_TOOLTIP                             :{BLACK}选择此项可以在全屏幕模式下进行 OpenTTD 游戏

STR_GAME_OPTIONS_RESOLUTION                                     :{BLACK}屏幕分辨率
STR_GAME_OPTIONS_RESOLUTION_TOOLTIP                             :{BLACK}选择要使用的屏幕分辨率
STR_GAME_OPTIONS_RESOLUTION_OTHER                               :其他
STR_GAME_OPTIONS_RESOLUTION_ITEM                                :{NUM}x{NUM}

STR_GAME_OPTIONS_VIDEO_ACCELERATION                             :{BLACK}硬件加速
STR_GAME_OPTIONS_VIDEO_ACCELERATION_TOOLTIP                     :{BLACK}点击该复选框，让 OpenTTD 尝试使用硬件加速。修改后的设置将在游戏重启后生效
STR_GAME_OPTIONS_VIDEO_ACCELERATION_RESTART                     :{WHITE}修改后的设置将在游戏重启后生效

STR_GAME_OPTIONS_GUI_ZOOM_FRAME                                 :{BLACK}界面大小
STR_GAME_OPTIONS_GUI_ZOOM_DROPDOWN_TOOLTIP                      :{BLACK}选择使用的界面元素大小

STR_GAME_OPTIONS_GUI_ZOOM_DROPDOWN_AUTO                         :(自动检测)
STR_GAME_OPTIONS_GUI_ZOOM_DROPDOWN_NORMAL                       :正常大小
STR_GAME_OPTIONS_GUI_ZOOM_DROPDOWN_2X_ZOOM                      :两倍大小
STR_GAME_OPTIONS_GUI_ZOOM_DROPDOWN_4X_ZOOM                      :四倍大小

STR_GAME_OPTIONS_FONT_ZOOM                                      :{BLACK}字体大小
STR_GAME_OPTIONS_FONT_ZOOM_DROPDOWN_TOOLTIP                     :{BLACK}选择此字体大小

STR_GAME_OPTIONS_FONT_ZOOM_DROPDOWN_AUTO                        :(自动检测)
STR_GAME_OPTIONS_FONT_ZOOM_DROPDOWN_NORMAL                      :正常
STR_GAME_OPTIONS_FONT_ZOOM_DROPDOWN_2X_ZOOM                     :两倍大小
STR_GAME_OPTIONS_FONT_ZOOM_DROPDOWN_4X_ZOOM                     :四倍大小

STR_GAME_OPTIONS_GRAPHICS                                       :{BLACK}图像

STR_GAME_OPTIONS_REFRESH_RATE                                   :{BLACK}显示刷新率
STR_GAME_OPTIONS_REFRESH_RATE_TOOLTIP                           :{BLACK}选择需要的屏幕刷新率
STR_GAME_OPTIONS_REFRESH_RATE_WARNING                           :{WHITE}高于 60Hz 的刷新率可能会影响性能。

STR_GAME_OPTIONS_BASE_GRF                                       :{BLACK}基础图形组
STR_GAME_OPTIONS_BASE_GRF_TOOLTIP                               :{BLACK}选择要使用的基础图形组
STR_GAME_OPTIONS_BASE_GRF_STATUS                                :{RED}{NUM} 文件{}未找到或不正确
STR_GAME_OPTIONS_BASE_GRF_DESCRIPTION_TOOLTIP                   :{BLACK}关于基本图组的额外信息

STR_GAME_OPTIONS_BASE_SFX                                       :{BLACK}基础音效组
STR_GAME_OPTIONS_BASE_SFX_TOOLTIP                               :{BLACK}选择要使用的基础音效组
STR_GAME_OPTIONS_BASE_SFX_DESCRIPTION_TOOLTIP                   :{BLACK}有关基础音效组的附加信息

STR_GAME_OPTIONS_BASE_MUSIC                                     :{BLACK}基础音乐组
STR_GAME_OPTIONS_BASE_MUSIC_TOOLTIP                             :{BLACK}选择要使用的基础音乐组
STR_GAME_OPTIONS_BASE_MUSIC_STATUS                              :{RED}{NUM} 文件已损坏
STR_GAME_OPTIONS_BASE_MUSIC_DESCRIPTION_TOOLTIP                 :{BLACK}有关基础音乐组的附加信息

STR_ERROR_RESOLUTION_LIST_FAILED                                :{WHITE}无法撷取可用的屏幕分辨率清单
STR_ERROR_FULLSCREEN_FAILED                                     :{WHITE}无法切换到全屏模式{}尝试使用不同的分辨率

# Custom currency window

STR_CURRENCY_WINDOW                                             :{WHITE}自定义货币
STR_CURRENCY_EXCHANGE_RATE                                      :{LTBLUE}兑换汇率： {ORANGE}{CURRENCY_LONG} = {COMMA} 英镑(£)
STR_CURRENCY_DECREASE_EXCHANGE_RATE_TOOLTIP                     :{BLACK}减少英磅(£)兑换自定义货币的数量
STR_CURRENCY_INCREASE_EXCHANGE_RATE_TOOLTIP                     :{BLACK}增加英磅(£)兑换自定义货币的数量
STR_CURRENCY_SET_EXCHANGE_RATE_TOOLTIP                          :{BLACK}设置自定义货币与英磅(£)的兑换比率

STR_CURRENCY_SEPARATOR                                          :{LTBLUE}分隔符： {ORANGE}{STRING}
STR_CURRENCY_SET_CUSTOM_CURRENCY_SEPARATOR_TOOLTIP              :{BLACK}设置千位分隔符

STR_CURRENCY_PREFIX                                             :{LTBLUE}前缀： {ORANGE}{STRING}
STR_CURRENCY_SET_CUSTOM_CURRENCY_PREFIX_TOOLTIP                 :{BLACK}设置自定义货币的首字
STR_CURRENCY_SUFFIX                                             :{LTBLUE}后缀： {ORANGE}{STRING}
STR_CURRENCY_SET_CUSTOM_CURRENCY_SUFFIX_TOOLTIP                 :{BLACK}设置自定义货币的尾字

STR_CURRENCY_SWITCH_TO_EURO                                     :{LTBLUE}转换为欧元： {ORANGE}{NUM} 年后
STR_CURRENCY_SWITCH_TO_EURO_NEVER                               :{LTBLUE}转换为欧元： {ORANGE}不转换
STR_CURRENCY_SET_CUSTOM_CURRENCY_TO_EURO_TOOLTIP                :{BLACK}设置转换为欧元货币的起始年份
STR_CURRENCY_DECREASE_CUSTOM_CURRENCY_TO_EURO_TOOLTIP           :{BLACK}提早转换为欧元货币的起始年份
STR_CURRENCY_INCREASE_CUSTOM_CURRENCY_TO_EURO_TOOLTIP           :{BLACK}延后转换为欧元货币的起始年份

STR_CURRENCY_PREVIEW                                            :{LTBLUE}预览：{ORANGE}{CURRENCY_LONG}
STR_CURRENCY_CUSTOM_CURRENCY_PREVIEW_TOOLTIP                    :{BLACK}10000 英磅(£) 兑换自定义货币的数量
STR_CURRENCY_CHANGE_PARAMETER                                   :{BLACK}改变当前的货币参数

STR_DIFFICULTY_LEVEL_SETTING_MAXIMUM_NO_COMPETITORS             :{LTBLUE}最大竞争对手个数：{ORANGE}{COMMA}

STR_NONE                                                        :没有
STR_FUNDING_ONLY                                                :不生成
STR_MINIMAL                                                     :每种仅一个
STR_NUM_VERY_LOW                                                :非常低
STR_NUM_LOW                                                     :低
STR_NUM_NORMAL                                                  :一般
STR_NUM_HIGH                                                    :高
STR_NUM_CUSTOM                                                  :自定义
STR_NUM_CUSTOM_NUMBER                                           :自定义 ({NUM})

STR_VARIETY_NONE                                                :无
STR_VARIETY_VERY_LOW                                            :非常低
STR_VARIETY_LOW                                                 :低
STR_VARIETY_MEDIUM                                              :中
STR_VARIETY_HIGH                                                :高
STR_VARIETY_VERY_HIGH                                           :非常高

STR_AI_SPEED_VERY_SLOW                                          :非常慢
STR_AI_SPEED_SLOW                                               :慢
STR_AI_SPEED_MEDIUM                                             :适中
STR_AI_SPEED_FAST                                               :快
STR_AI_SPEED_VERY_FAST                                          :非常快

STR_SEA_LEVEL_VERY_LOW                                          :非常低
STR_SEA_LEVEL_LOW                                               :低
STR_SEA_LEVEL_MEDIUM                                            :适中
STR_SEA_LEVEL_HIGH                                              :高
STR_SEA_LEVEL_CUSTOM                                            :自定义
STR_SEA_LEVEL_CUSTOM_PERCENTAGE                                 :自定义 ({NUM}%)

STR_RIVERS_NONE                                                 :没有
STR_RIVERS_FEW                                                  :较少
STR_RIVERS_MODERATE                                             :一些
STR_RIVERS_LOT                                                  :布满

STR_DISASTER_NONE                                               :没有
STR_DISASTER_REDUCED                                            :较少
STR_DISASTER_NORMAL                                             :正常

STR_SUBSIDY_X1_5                                                :x1.5
STR_SUBSIDY_X2                                                  :x2
STR_SUBSIDY_X3                                                  :x3
STR_SUBSIDY_X4                                                  :x4

STR_TERRAIN_TYPE_VERY_FLAT                                      :非常平整
STR_TERRAIN_TYPE_FLAT                                           :平整
STR_TERRAIN_TYPE_HILLY                                          :丘陵
STR_TERRAIN_TYPE_MOUNTAINOUS                                    :山地
STR_TERRAIN_TYPE_ALPINIST                                       :多山
STR_TERRAIN_TYPE_CUSTOM                                         :自定义高度
STR_TERRAIN_TYPE_CUSTOM_VALUE                                   :自定义高度 ({NUM})

STR_CITY_APPROVAL_PERMISSIVE                                    :宽容
STR_CITY_APPROVAL_TOLERANT                                      :隐忍
STR_CITY_APPROVAL_HOSTILE                                       :对立

STR_WARNING_NO_SUITABLE_AI                                      :{WHITE}无合适的 AI 可用...{}你可以在线下载各种 AI 。

# Settings tree window
STR_CONFIG_SETTING_TREE_CAPTION                                 :{WHITE}设置
STR_CONFIG_SETTING_FILTER_TITLE                                 :{BLACK}关键字过滤:
STR_CONFIG_SETTING_EXPAND_ALL                                   :{BLACK}展开全部
STR_CONFIG_SETTING_COLLAPSE_ALL                                 :{BLACK}关闭全部
STR_CONFIG_SETTING_NO_EXPLANATION_AVAILABLE_HELPTEXT            :（没有可用的提示）
STR_CONFIG_SETTING_DEFAULT_VALUE                                :{LTBLUE}默认值: {ORANGE}{STRING}
STR_CONFIG_SETTING_TYPE                                         :{LTBLUE}设置类型: {ORANGE}{STRING}
STR_CONFIG_SETTING_TYPE_CLIENT                                  :当前客户端设置（不保存，影响所有游戏）
STR_CONFIG_SETTING_TYPE_GAME_MENU                               :当前游戏设置（可保存在存档中，仅对新游戏生效）
STR_CONFIG_SETTING_TYPE_GAME_INGAME                             :当前游戏设置（可保存在存档中，仅对当前游戏生效）
STR_CONFIG_SETTING_TYPE_COMPANY_MENU                            :当前公司设置（可保存在存档中，仅对新游戏生效）
STR_CONFIG_SETTING_TYPE_COMPANY_INGAME                          :当前公司设置（可保存在存档中，仅对现行公司生效）

STR_CONFIG_SETTING_RESTRICT_CATEGORY                            :{BLACK}筛选设定：
STR_CONFIG_SETTING_RESTRICT_TYPE                                :{BLACK}适用范围：
STR_CONFIG_SETTING_RESTRICT_DROPDOWN_HELPTEXT                   :{BLACK}仅显示修改过的选项
STR_CONFIG_SETTING_RESTRICT_BASIC                               :基本 (仅显示重要设置)
STR_CONFIG_SETTING_RESTRICT_ADVANCED                            :高级 (显示大部份设置)
STR_CONFIG_SETTING_RESTRICT_ALL                                 :专业 (显示所有设置)
STR_CONFIG_SETTING_RESTRICT_CHANGED_AGAINST_DEFAULT             :修改默认值
STR_CONFIG_SETTING_RESTRICT_CHANGED_AGAINST_NEW                 :设置一个与当前游戏设置不同的值

STR_CONFIG_SETTING_TYPE_DROPDOWN_HELPTEXT                       :{BLACK}限定某一类设置显示在下面列表中
STR_CONFIG_SETTING_TYPE_DROPDOWN_ALL                            :所有设置种类
STR_CONFIG_SETTING_TYPE_DROPDOWN_CLIENT                         :客户端设置（不保存在存档中，影响所有游戏）
STR_CONFIG_SETTING_TYPE_DROPDOWN_GAME_MENU                      :当前游戏设置（可保存在存档中，仅对新游戏生效）
STR_CONFIG_SETTING_TYPE_DROPDOWN_GAME_INGAME                    :当前游戏设置（可保存在存档中，仅对当前游戏生效）
STR_CONFIG_SETTING_TYPE_DROPDOWN_COMPANY_MENU                   :当前公司设置（可保存在存档中，仅对新游戏生效）
STR_CONFIG_SETTING_TYPE_DROPDOWN_COMPANY_INGAME                 :当前公司设置（可保存在存档中，仅对当前公司生效）
STR_CONFIG_SETTING_CATEGORY_HIDES                               :{BLACK}在 {SILVER}筛选设定 {BLACK}一栏选择 {WHITE}{STRING} {BLACK}以显示所有搜寻结果
STR_CONFIG_SETTING_TYPE_HIDES                                   :在 {SILVER}适用范围 {BLACK}一栏选择 {WHITE}所有适用范围 {BLACK}以显示所有搜寻结果
STR_CONFIG_SETTING_CATEGORY_AND_TYPE_HIDES                      :{BLACK}在 {SILVER}筛选设定 {BLACK}一栏选择 {WHITE}{STRING} 并在 {SILVER}适用范围 {BLACK}一栏选择 {WHITE}所有适用范围 {BLACK}以显示所有搜寻结果
STR_CONFIG_SETTINGS_NONE                                        :{WHITE}- 无 -

STR_CONFIG_SETTING_OFF                                          :关闭
STR_CONFIG_SETTING_ON                                           :打开
STR_CONFIG_SETTING_DISABLED                                     :禁用

STR_CONFIG_SETTING_COMPANIES_OFF                                :关闭
STR_CONFIG_SETTING_COMPANIES_OWN                                :玩家公司
STR_CONFIG_SETTING_COMPANIES_ALL                                :全部公司

STR_CONFIG_SETTING_NONE                                         :无
STR_CONFIG_SETTING_ORIGINAL                                     :原版
STR_CONFIG_SETTING_REALISTIC                                    :真实

STR_CONFIG_SETTING_HORIZONTAL_POS_LEFT                          :左侧
STR_CONFIG_SETTING_HORIZONTAL_POS_CENTER                        :中央
STR_CONFIG_SETTING_HORIZONTAL_POS_RIGHT                         :右侧

STR_CONFIG_SETTING_MAXIMUM_INITIAL_LOAN                         :最大初始贷款: {STRING}
STR_CONFIG_SETTING_MAXIMUM_INITIAL_LOAN_HELPTEXT                :公司最大贷款额（不考虑通货膨胀的影响）
STR_CONFIG_SETTING_INTEREST_RATE                                :贷款利率: {STRING}
STR_CONFIG_SETTING_INTEREST_RATE_HELPTEXT                       :贷款利率；如果通货膨胀启用，将同时影响通货膨胀率。
STR_CONFIG_SETTING_RUNNING_COSTS                                :运营费用: {STRING}
STR_CONFIG_SETTING_RUNNING_COSTS_HELPTEXT                       :设置维护费用、运营费用的难度
STR_CONFIG_SETTING_CONSTRUCTION_SPEED                           :建设速度: {STRING}
STR_CONFIG_SETTING_CONSTRUCTION_SPEED_HELPTEXT                  :AI建设频率的上限
STR_CONFIG_SETTING_VEHICLE_BREAKDOWNS                           :车辆损坏: {STRING}
STR_CONFIG_SETTING_VEHICLE_BREAKDOWNS_HELPTEXT                  :设置运输工具故障率
STR_CONFIG_SETTING_SUBSIDY_MULTIPLIER                           :补贴系数: {STRING}
STR_CONFIG_SETTING_SUBSIDY_MULTIPLIER_HELPTEXT                  :设置线路补贴额度
STR_CONFIG_SETTING_CONSTRUCTION_COSTS                           :建设费用: {STRING}
STR_CONFIG_SETTING_CONSTRUCTION_COSTS_HELPTEXT                  :设置建设费用和交易费用难度
STR_CONFIG_SETTING_RECESSIONS                                   :经济衰退: {STRING}
STR_CONFIG_SETTING_RECESSIONS_HELPTEXT                          :启用后，经济衰退将每隔几年就出现。在衰退期内，所有产出将大幅下降直至衰退结束。
STR_CONFIG_SETTING_TRAIN_REVERSING                              :禁止列车在站台调头: {STRING}
STR_CONFIG_SETTING_TRAIN_REVERSING_HELPTEXT                     :启用后，如果列车有到下一站的捷径，列车将不在非终点站台调头，
STR_CONFIG_SETTING_DISASTERS                                    :灾难: {STRING}
STR_CONFIG_SETTING_DISASTERS_HELPTEXT                           :灾难可能引起堵车或者车祸或者建筑损毁。
STR_CONFIG_SETTING_CITY_APPROVAL                                :地区政府对区域改造的态度: {STRING}
STR_CONFIG_SETTING_CITY_APPROVAL_HELPTEXT                       :设置相关参数以决定各公司造成的噪音及环境破坏时，各城镇对该公司的评价及未来区域建设的影响。

STR_CONFIG_SETTING_MAP_HEIGHT_LIMIT                             :地图高度限制：{STRING}
STR_CONFIG_SETTING_MAP_HEIGHT_LIMIT_VALUE                       :{NUM}
STR_CONFIG_SETTING_TOO_HIGH_MOUNTAIN                            :{WHITE}您不能把最高地面高度设为这个值，因为地图上至少有一座山丘的高度比这个值还大
STR_CONFIG_SETTING_AUTOSLOPE                                    :允许在建筑、轨道等下方改变地形（自动斜坡）： {STRING}
STR_CONFIG_SETTING_AUTOSLOPE_HELPTEXT                           :允许在建筑和轨道下方改变地形而不需要拆除他们
STR_CONFIG_SETTING_CATCHMENT                                    :允许更真实的客源范围：{STRING}
STR_CONFIG_SETTING_CATCHMENT_HELPTEXT                           :启用时不同类型的车站和机场有不同的客源范围
STR_CONFIG_SETTING_SERVE_NEUTRAL_INDUSTRIES                     :公司私有车站可以服务自带车站的工业设施：{STRING}
STR_CONFIG_SETTING_SERVE_NEUTRAL_INDUSTRIES_HELPTEXT            :启用后，自带车站的工业设施（如钻井平台）也可以被临近的公司私有车站服务。禁用后，这些工业设施只能被它们自带的车站服务。任何临近的公司车站将不能服务它们，工业设施自有车站也不会提供除本工业设施的产品以外的其他产品
STR_CONFIG_SETTING_EXTRADYNAMITE                                :允许拆除更多的由城镇所有的公路、桥梁、隧道等：{STRING}
STR_CONFIG_SETTING_EXTRADYNAMITE_HELPTEXT                       :启用时更容易拆除城市自有的设施和建筑
STR_CONFIG_SETTING_TRAIN_LENGTH                                 :火车的最大长度：{STRING}
STR_CONFIG_SETTING_TRAIN_LENGTH_HELPTEXT                        :设置火车的最大长度
STR_CONFIG_SETTING_TILE_LENGTH                                  :{COMMA} 格
STR_CONFIG_SETTING_SMOKE_AMOUNT                                 :火车头产生的蒸气/火花数量: {STRING}
STR_CONFIG_SETTING_SMOKE_AMOUNT_HELPTEXT                        :设置由火车头产生的蒸汽或者火花数量
STR_CONFIG_SETTING_TRAIN_ACCELERATION_MODEL                     :列车加速度： {STRING}
STR_CONFIG_SETTING_TRAIN_ACCELERATION_MODEL_HELPTEXT            :选择列车加速度模型，选“原版”时斜坡对所有列车影响相同，“真实”时影响因素包括斜坡长度、转弯半径、牵引力等
STR_CONFIG_SETTING_ROAD_VEHICLE_ACCELERATION_MODEL              :汽车加速模型: {STRING}
STR_CONFIG_SETTING_ROAD_VEHICLE_ACCELERATION_MODEL_HELPTEXT     :选择汽车加速度模型，选“原版”时斜坡对所有汽车影响相同，选“真实”时依赖引擎性能，比如“牵引力”
STR_CONFIG_SETTING_TRAIN_SLOPE_STEEPNESS                        :斜坡对火车的影响率：{STRING}
STR_CONFIG_SETTING_TRAIN_SLOPE_STEEPNESS_HELPTEXT               :每一格斜坡对火车速度的影响率，数值越大，火车越难爬上斜坡
STR_CONFIG_SETTING_PERCENTAGE                                   :{COMMA}%
STR_CONFIG_SETTING_ROAD_VEHICLE_SLOPE_STEEPNESS                 :斜坡对汽车速度影响率: {STRING}
STR_CONFIG_SETTING_ROAD_VEHICLE_SLOPE_STEEPNESS_HELPTEXT        :每一格斜坡对汽车速度的影响率，数值越大，汽车越难爬上斜坡
STR_CONFIG_SETTING_FORBID_90_DEG                                :禁止列车 90 度转弯：{STRING}
STR_CONFIG_SETTING_FORBID_90_DEG_HELPTEXT                       :当水平方向轨道与垂直方向轨道交叉时，没有采用45度的轨道组合连接，而是采用轨道90度直接连接时，列车通过时需要90度转弯，当本设置”打开“时，将禁止火车90度转弯。
STR_CONFIG_SETTING_DISTANT_JOIN_STATIONS                        :允许非毗邻站台合并：{STRING}
STR_CONFIG_SETTING_DISTANT_JOIN_STATIONS_HELPTEXT               :“打开”时允许为已经存在的车站添加不相邻的站台，建造新的部分时需要按住Ctrl键
STR_CONFIG_SETTING_INFLATION                                    :通货膨胀：{STRING}
STR_CONFIG_SETTING_INFLATION_HELPTEXT                           :“打开”通货膨胀时，支出比收入增长得稍快
STR_CONFIG_SETTING_MAX_BRIDGE_LENGTH                            :桥梁的最大长度: {STRING}
STR_CONFIG_SETTING_MAX_BRIDGE_LENGTH_HELPTEXT                   :建设桥梁时允许的最大长度
STR_CONFIG_SETTING_MAX_BRIDGE_HEIGHT                            :最高桥梁高度：{STRING}
STR_CONFIG_SETTING_MAX_BRIDGE_HEIGHT_HELPTEXT                   :桥梁与地面之间的最大高度
STR_CONFIG_SETTING_MAX_TUNNEL_LENGTH                            :隧道最大长度: {STRING}
STR_CONFIG_SETTING_MAX_TUNNEL_LENGTH_HELPTEXT                   :建设隧道时允许的最大长度
STR_CONFIG_SETTING_RAW_INDUSTRY_CONSTRUCTION_METHOD             :原料工业建设方式： {STRING}
STR_CONFIG_SETTING_RAW_INDUSTRY_CONSTRUCTION_METHOD_HELPTEXT    :建立重工业企业的的设定. '禁止'表示不能建立; '勘探'表示可以建立但是只能在地图上一随机处, 并可能会失败; '像别的工业一样'表示采矿业也能像其它加工业那样可以随意在任何地方建立.
STR_CONFIG_SETTING_RAW_INDUSTRY_CONSTRUCTION_METHOD_NONE        :不允许
STR_CONFIG_SETTING_RAW_INDUSTRY_CONSTRUCTION_METHOD_NORMAL      :同其他工业
STR_CONFIG_SETTING_RAW_INDUSTRY_CONSTRUCTION_METHOD_PROSPECTING :探矿式
STR_CONFIG_SETTING_INDUSTRY_PLATFORM                            :工厂周边空闲区域: {STRING}
STR_CONFIG_SETTING_INDUSTRY_PLATFORM_HELPTEXT                   :设置工厂周边预留区域数量，这些预留区域用来建设铁路及其它
STR_CONFIG_SETTING_MULTIPINDTOWN                                :允许在一个城镇中建设多个同类工业设施：{STRING}
STR_CONFIG_SETTING_MULTIPINDTOWN_HELPTEXT                       :通常，城市不希望有多个相同类型工业，本设置“打开”时允许多个同类型工厂在同一个城市
STR_CONFIG_SETTING_SIGNALSIDE                                   :显示信号灯：{STRING}
STR_CONFIG_SETTING_SIGNALSIDE_HELPTEXT                          :选择在铁路哪一边放置信号灯
STR_CONFIG_SETTING_SIGNALSIDE_LEFT                              :在左边
STR_CONFIG_SETTING_SIGNALSIDE_DRIVING_SIDE                      :在前进方向
STR_CONFIG_SETTING_SIGNALSIDE_RIGHT                             :在右侧
STR_CONFIG_SETTING_SHOWFINANCES                                 :在年终显示财务报表：{STRING}
STR_CONFIG_SETTING_SHOWFINANCES_HELPTEXT                        :“打开”时，在年底显示财务报表窗口，方便查看公司财务状况
STR_CONFIG_SETTING_NONSTOP_BY_DEFAULT                           :新的调度命令默认为“不停车”： {STRING}
STR_CONFIG_SETTING_NONSTOP_BY_DEFAULT_HELPTEXT                  :通常，车辆在它经过的每一个车站都会停车。“打开”本选项时，车辆会不停车的通过所有中间车站前往最终目的地。注意：这只是为每一条新调度命令设置一个默认信息，仍然可以为每条调度命令设置明确的信息
STR_CONFIG_SETTING_STOP_LOCATION                                :新列车调度计划中默认命令为停靠在站台{STRING} 位置
STR_CONFIG_SETTING_STOP_LOCATION_HELPTEXT                       :设置车辆在站台的默认停靠位置，“近端”是靠近车辆进入的那一端，“中间”是站台中间位置，“远端”是远离车辆进入的那一端
STR_CONFIG_SETTING_STOP_LOCATION_NEAR_END                       :近端
STR_CONFIG_SETTING_STOP_LOCATION_MIDDLE                         :中间
STR_CONFIG_SETTING_STOP_LOCATION_FAR_END                        :远端
STR_CONFIG_SETTING_AUTOSCROLL                                   :当鼠标移动到屏幕边缘时移动屏幕：{STRING}
STR_CONFIG_SETTING_AUTOSCROLL_HELPTEXT                          :启用后，鼠标移动到视点窗口边缘时，视点窗口自动滚动
STR_CONFIG_SETTING_AUTOSCROLL_DISABLED                          :禁用
STR_CONFIG_SETTING_AUTOSCROLL_MAIN_VIEWPORT_FULLSCREEN          :主视点，仅全屏模式
STR_CONFIG_SETTING_AUTOSCROLL_MAIN_VIEWPORT                     :主视点
STR_CONFIG_SETTING_AUTOSCROLL_EVERY_VIEWPORT                    :每个视角
STR_CONFIG_SETTING_BRIBE                                        :允许贿赂地方政府：{STRING}
STR_CONFIG_SETTING_BRIBE_HELPTEXT                               :“打开”时，允许贿赂地方政府，如果被发现，在该城市将被限制经营活动六个月
STR_CONFIG_SETTING_ALLOW_EXCLUSIVE                              :允许买断经营权： {STRING}
STR_CONFIG_SETTING_ALLOW_EXCLUSIVE_HELPTEXT                     :如果一家公司购买了城市独家经营权，其它公司的站台将在一年之内不再产生乘客或者货物。
STR_CONFIG_SETTING_ALLOW_FUND_BUILDINGS                         :允许新建房屋: {STRING}
STR_CONFIG_SETTING_ALLOW_FUND_BUILDINGS_HELPTEXT                :“打开”时，允许公司提供资助新建房屋
STR_CONFIG_SETTING_ALLOW_FUND_ROAD                              :允许使用资助地方道路修整功能: {STRING}
STR_CONFIG_SETTING_ALLOW_FUND_ROAD_HELPTEXT                     :“打开”时，允许公司资助地方修整道路
STR_CONFIG_SETTING_ALLOW_GIVE_MONEY                             :允许向其他公司转移资金： {STRING}
STR_CONFIG_SETTING_ALLOW_GIVE_MONEY_HELPTEXT                    :“打开”时，允许联机游戏模式下公司之间转移资金
STR_CONFIG_SETTING_FREIGHT_TRAINS                               :根据装载货物的数量模拟超重列车：{STRING}
STR_CONFIG_SETTING_FREIGHT_TRAINS_HELPTEXT                      :设置载重量对火车的影响效果，高一些的数值会使火车对载重量更敏感，尤其是爬坡时
STR_CONFIG_SETTING_PLANE_SPEED                                  :飞机速度因子：{STRING}
STR_CONFIG_SETTING_PLANE_SPEED_HELPTEXT                         :设置飞机与其它车辆类型的相对速率，使飞机运输收入减少
STR_CONFIG_SETTING_PLANE_SPEED_VALUE                            :1 / {COMMA}
STR_CONFIG_SETTING_PLANE_CRASHES                                :空难: {STRING}
STR_CONFIG_SETTING_PLANE_CRASHES_HELPTEXT                       :设置随机空难发生的概率。{}* 无论其值如何，大型飞机降落小机场时总有可能坠毁。
STR_CONFIG_SETTING_PLANE_CRASHES_NONE                           :不出现*
STR_CONFIG_SETTING_PLANE_CRASHES_REDUCED                        :较少出现
STR_CONFIG_SETTING_PLANE_CRASHES_NORMAL                         :正常
STR_CONFIG_SETTING_STOP_ON_TOWN_ROAD                            :允许在城镇所属的道路上建通过式车站： {STRING}
STR_CONFIG_SETTING_STOP_ON_TOWN_ROAD_HELPTEXT                   :“打开”时允许在城市所属的道路上建设通过式车站
STR_CONFIG_SETTING_STOP_ON_COMPETITOR_ROAD                      :允许在竞争对手所属的道路上建通过式车站： {STRING}
STR_CONFIG_SETTING_STOP_ON_COMPETITOR_ROAD_HELPTEXT             :“打开”时，允许在其它公司所属的道路上建设通过式车站
STR_CONFIG_SETTING_DYNAMIC_ENGINES_EXISTING_VEHICLES            :{WHITE}当有车辆时，不可能更改此设定。
STR_CONFIG_SETTING_INFRASTRUCTURE_MAINTENANCE                   :加强版固定资产维护: {STRING}
STR_CONFIG_SETTING_INFRASTRUCTURE_MAINTENANCE_HELPTEXT          :固定资产会发生维护费用，“打开”本选项时，维护费用的增长会超过交通网络的增长规模，因而，对大公司影响更大。

STR_CONFIG_SETTING_COMPANY_STARTING_COLOUR                      :初创公司颜色：{STRING}
STR_CONFIG_SETTING_COMPANY_STARTING_COLOUR_HELPTEXT             :选定公司的初始配色方案

STR_CONFIG_SETTING_NEVER_EXPIRE_AIRPORTS                        :总允许建设小型机场： {STRING}
STR_CONFIG_SETTING_NEVER_EXPIRE_AIRPORTS_HELPTEXT               :“打开”此选项，每种类型机场出现后一直是可用的

STR_CONFIG_SETTING_WARN_LOST_VEHICLE                            :当列车无法找到路线时提示: {STRING}
STR_CONFIG_SETTING_WARN_LOST_VEHICLE_HELPTEXT                   :“打开”时，当车辆无法找到路径时给出提示
STR_CONFIG_SETTING_ORDER_REVIEW                                 :检查车辆的调度计划：{STRING}
STR_CONFIG_SETTING_ORDER_REVIEW_HELPTEXT                        :启用时，相应类型车辆的调度计划会定期检查，发现的问题会以新闻的形式报告
STR_CONFIG_SETTING_ORDER_REVIEW_OFF                             :不检查
STR_CONFIG_SETTING_ORDER_REVIEW_EXDEPOT                         :检查 不包括停运的车辆
STR_CONFIG_SETTING_ORDER_REVIEW_ON                              :检查 所有车辆
STR_CONFIG_SETTING_WARN_INCOME_LESS                             :若线路亏损时发出提示： {STRING}
STR_CONFIG_SETTING_WARN_INCOME_LESS_HELPTEXT                    :“打开”，当一辆车在一年内总体亏损，发出提示
STR_CONFIG_SETTING_NEVER_EXPIRE_VEHICLES                        :车辆永不报废：{STRING}
STR_CONFIG_SETTING_NEVER_EXPIRE_VEHICLES_HELPTEXT               :“打开”时，所有的车辆在它出现后一直可用
STR_CONFIG_SETTING_AUTORENEW_VEHICLE                            :当车辆报废时自动更新：{STRING}
STR_CONFIG_SETTING_AUTORENEW_VEHICLE_HELPTEXT                   :“打开”时，车辆在临近它的报废期限时自动更新
STR_CONFIG_SETTING_AUTORENEW_MONTHS                             :当车辆还有 {STRING} 到达最大年限时自动更新
STR_CONFIG_SETTING_AUTORENEW_MONTHS_HELPTEXT                    :设置车辆自动更新的时间
STR_CONFIG_SETTING_AUTORENEW_MONTHS_VALUE_BEFORE                :{COMMA} 个月前
STR_CONFIG_SETTING_AUTORENEW_MONTHS_VALUE_AFTER                 :{COMMA} 个月后
STR_CONFIG_SETTING_AUTORENEW_MONEY                              :启动自动更新需要的最少现金：{STRING}
STR_CONFIG_SETTING_AUTORENEW_MONEY_HELPTEXT                     :启动自动更新车辆时需要保留的最少现金
STR_CONFIG_SETTING_ERRMSG_DURATION                              :错误信息持续时间{STRING}
STR_CONFIG_SETTING_ERRMSG_DURATION_HELPTEXT                     :红色窗口显示错误信息的持续时间，在这个时间内一些紧急的错误信息不会自动关闭，必须手动关闭
STR_CONFIG_SETTING_ERRMSG_DURATION_VALUE                        :{COMMA} 秒
STR_CONFIG_SETTING_HOVER_DELAY                                  :显示提示信息：{STRING}
STR_CONFIG_SETTING_HOVER_DELAY_HELPTEXT                         :此设置决定鼠标停留在图标、按键或功能时显示提示信息的时间。如果此设置被赋值为 0，您必须揿住鼠标右键来显示图标、按键或功能的提示信息。
STR_CONFIG_SETTING_HOVER_DELAY_VALUE                            :停留 {COMMA} 毫秒
STR_CONFIG_SETTING_HOVER_DELAY_DISABLED                         :右键点击
STR_CONFIG_SETTING_POPULATION_IN_LABEL                          :在城镇名称的标签中同时显示人口：{STRING}
STR_CONFIG_SETTING_POPULATION_IN_LABEL_HELPTEXT                 :在地图城镇名称标签上显示人口数量
STR_CONFIG_SETTING_GRAPH_LINE_THICKNESS                         :图表曲线宽度: {STRING}
STR_CONFIG_SETTING_GRAPH_LINE_THICKNESS_HELPTEXT                :图表中曲线的宽度，细线清晰易读，粗线容易分辨颜色
STR_CONFIG_SETTING_SHOW_NEWGRF_NAME                             :在建造运输工具窗口中显示 NewGRF 的名字：{STRING}
STR_CONFIG_SETTING_SHOW_NEWGRF_NAME_HELPTEXT                    :在建造运输工具窗口中添加一行，显示选中运输工具来自的 NewGRF。

STR_CONFIG_SETTING_LANDSCAPE                                    :景观: {STRING}
STR_CONFIG_SETTING_LANDSCAPE_HELPTEXT                           :此设置决定基本的游戏场景、有什么货物可供运输，以及城镇发展的所需条件。然而，NewGRF 及游戏脚本可以比此设置更加细致地设置游戏场景
STR_CONFIG_SETTING_LAND_GENERATOR                               :生成地形：{STRING}
STR_CONFIG_SETTING_LAND_GENERATOR_HELPTEXT                      :使用原始算法时，系统会依赖基础图形组去生成固定的地形。新算法 TerraGenesis 是一个基于 Perlin 噪声的地形生成程序，支持较为细致的地形设置
STR_CONFIG_SETTING_LAND_GENERATOR_ORIGINAL                      :原始算法
STR_CONFIG_SETTING_LAND_GENERATOR_TERRA_GENESIS                 :新算法
STR_CONFIG_SETTING_TERRAIN_TYPE                                 :地貌类型: {STRING}
STR_CONFIG_SETTING_TERRAIN_TYPE_HELPTEXT                        :(仅限生成地图时) 多丘陵地形
STR_CONFIG_SETTING_INDUSTRY_DENSITY                             :工业布局: {STRING}
STR_CONFIG_SETTING_INDUSTRY_DENSITY_HELPTEXT                    :设置地图生成过程中，工业数量及一、二级工业比例。
STR_CONFIG_SETTING_OIL_REF_EDGE_DISTANCE                        :石油工业距地图边缘的最大距离：{STRING}
STR_CONFIG_SETTING_OIL_REF_EDGE_DISTANCE_HELPTEXT               :限制炼油厂和油井到地图边缘或海岛海岸的最大距离。对于大于 256 格的地图，该值将按比例放大。
STR_CONFIG_SETTING_SNOWLINE_HEIGHT                              :雪线高度：{STRING}
STR_CONFIG_SETTING_SNOWLINE_HEIGHT_HELPTEXT                     :控制在寒带气候中雪线高度。大雪会影响工业和城镇发展需求。只能在场景编辑器中更改或由“积雪覆盖率”计算得到。
STR_CONFIG_SETTING_SNOW_COVERAGE_HELPTEXT                       :控制寒带气候中大致的雪量。雪会影响工业和城镇发展需求。只在地图生成时使用。海平面以上一格的土地永远没有积雪
STR_CONFIG_SETTING_SNOW_COVERAGE_VALUE                          :{NUM}%
STR_CONFIG_SETTING_DESERT_COVERAGE                              :沙漠覆盖率：{STRING}
STR_CONFIG_SETTING_DESERT_COVERAGE_HELPTEXT                     :控制热带气候中大致的沙漠量。沙漠会影响工业生成。只在地图生成时使用
STR_CONFIG_SETTING_DESERT_COVERAGE_VALUE                        :{NUM}%
STR_CONFIG_SETTING_ROUGHNESS_OF_TERRAIN                         :地面粗糙度 (仅限生成地图时):{STRING}
STR_CONFIG_SETTING_ROUGHNESS_OF_TERRAIN_HELPTEXT                :(仅限新算法) 选择在地图上的山丘密度。光滑的地形会包含较少、相互之间较分散的山丘。粗糙的地形的山丘较密集，但可能会使地图显得重复
STR_CONFIG_SETTING_ROUGHNESS_OF_TERRAIN_VERY_SMOOTH             :非常光滑
STR_CONFIG_SETTING_ROUGHNESS_OF_TERRAIN_SMOOTH                  :光滑
STR_CONFIG_SETTING_ROUGHNESS_OF_TERRAIN_ROUGH                   :粗糙
STR_CONFIG_SETTING_ROUGHNESS_OF_TERRAIN_VERY_ROUGH              :非常粗糙
STR_CONFIG_SETTING_VARIETY                                      :多样的分发: {STRING}
STR_CONFIG_SETTING_VARIETY_HELPTEXT                             :(仅限新算法) 此设置控制地图是否同时包含多山及平坦的地带。由于此设置只会使地图的一部份変得较平坦，请把其他相关设置（如 "地形特点"）的值设为 "山地"
STR_CONFIG_SETTING_RIVER_AMOUNT                                 :河流数量: {STRING}
STR_CONFIG_SETTING_RIVER_AMOUNT_HELPTEXT                        :选择生成河流的数量
STR_CONFIG_SETTING_TREE_PLACER                                  :森林算法：{STRING}
STR_CONFIG_SETTING_TREE_PLACER_HELPTEXT                         :选择地图上树木的分布方式：“原版”树木各处一致分布，“改良”各类树木成片分布
STR_CONFIG_SETTING_TREE_PLACER_NONE                             :没有
STR_CONFIG_SETTING_TREE_PLACER_ORIGINAL                         :原始的
STR_CONFIG_SETTING_TREE_PLACER_IMPROVED                         :增强的
STR_CONFIG_SETTING_ROAD_SIDE                                    :道路车辆: {STRING}
STR_CONFIG_SETTING_ROAD_SIDE_HELPTEXT                           :选择道路通行方向
STR_CONFIG_SETTING_HEIGHTMAP_ROTATION                           :高度图旋转：{STRING}
STR_CONFIG_SETTING_HEIGHTMAP_ROTATION_COUNTER_CLOCKWISE         :逆时针
STR_CONFIG_SETTING_HEIGHTMAP_ROTATION_CLOCKWISE                 :顺时针
STR_CONFIG_SETTING_SE_FLAT_WORLD_HEIGHT                         :由水面场景得到的高度：{STRING}
STR_CONFIG_SETTING_EDGES_NOT_EMPTY                              :{WHITE}一个或多个北边的地块不是闲置的
STR_CONFIG_SETTING_EDGES_NOT_WATER                              :{WHITE}一个或多个地图某边的地块不是水域

STR_CONFIG_SETTING_STATION_SPREAD                               :车站占地上限格数： {STRING}
STR_CONFIG_SETTING_STATION_SPREAD_HELPTEXT                      :设置车站最大占地面积，注意：太大影响游戏速度
STR_CONFIG_SETTING_SERVICEATHELIPAD                             :直升机在降落平台自动保养：{STRING}
STR_CONFIG_SETTING_SERVICEATHELIPAD_HELPTEXT                    :直升飞机在降落平台自动保养，即使机场没有机库
STR_CONFIG_SETTING_LINK_TERRAFORM_TOOLBAR                       :将景观美化工具栏与铁路/公路/船只/机场工具栏连接：{STRING}
STR_CONFIG_SETTING_LINK_TERRAFORM_TOOLBAR_HELPTEXT              :“打开”时，在打开交通建设工具栏时同时打开景观美化工具栏
STR_CONFIG_SETTING_SMALLMAP_LAND_COLOUR                         :缩略地图颜色选择: {STRING}
STR_CONFIG_SETTING_SMALLMAP_LAND_COLOUR_HELPTEXT                :设置缩略地图的颜色
STR_CONFIG_SETTING_SMALLMAP_LAND_COLOUR_GREEN                   :绿色
STR_CONFIG_SETTING_SMALLMAP_LAND_COLOUR_DARK_GREEN              :深绿色
STR_CONFIG_SETTING_SMALLMAP_LAND_COLOUR_VIOLET                  :紫色
STR_CONFIG_SETTING_SCROLLMODE                                   :视点滚动方式：{STRING}
STR_CONFIG_SETTING_SCROLLMODE_HELPTEXT                          :滚动地图的行为
STR_CONFIG_SETTING_SCROLLMODE_DEFAULT                           :鼠标右键移动视角，鼠标指针不跟随移动
STR_CONFIG_SETTING_SCROLLMODE_RMB_LOCKED                        :鼠标右键移动地图，鼠标指针不跟随移动
STR_CONFIG_SETTING_SCROLLMODE_RMB                               :鼠标右键移动地图
STR_CONFIG_SETTING_SCROLLMODE_LMB                               :鼠标左键移动地图
STR_CONFIG_SETTING_SMOOTH_SCROLLING                             :平滑视角滚动： {STRING}
STR_CONFIG_SETTING_SMOOTH_SCROLLING_HELPTEXT                    :设置在缩略图上点击或者发出转到特定目标的命令时主视角的转换方式，如果“打开”本选项，视角平缓滚动，“关闭”时直接跳转到目标位置
STR_CONFIG_SETTING_MEASURE_TOOLTIP                              :建设时显示测量数据：{STRING}
STR_CONFIG_SETTING_MEASURE_TOOLTIP_HELPTEXT                     :建设时显示距离格数和地形高差
STR_CONFIG_SETTING_LIVERIES                                     :显示公司特别外观：{STRING}
STR_CONFIG_SETTING_LIVERIES_HELPTEXT                            :本选项控制车辆特殊涂装方案的用法（让公司与众不同）
STR_CONFIG_SETTING_LIVERIES_NONE                                :不显示
STR_CONFIG_SETTING_LIVERIES_OWN                                 :本公司
STR_CONFIG_SETTING_LIVERIES_ALL                                 :所有公司
STR_CONFIG_SETTING_PREFER_TEAMCHAT                              :使用<ENTER>与团队交谈：{STRING}
STR_CONFIG_SETTING_PREFER_TEAMCHAT_HELPTEXT                     :切换公司内部谈话和公开谈话为<ENTER> 或<Ctrl+ENTER>
STR_CONFIG_SETTING_SCROLLWHEEL_SCROLLING                        :鼠标滚轮的作用：{STRING}
STR_CONFIG_SETTING_SCROLLWHEEL_SCROLLING_HELPTEXT               :可用二维鼠标滚轮进行屏幕滚动
STR_CONFIG_SETTING_SCROLLWHEEL_ZOOM                             :缩放地图
STR_CONFIG_SETTING_SCROLLWHEEL_SCROLL                           :滚动地图
STR_CONFIG_SETTING_SCROLLWHEEL_OFF                              :关闭
STR_CONFIG_SETTING_SCROLLWHEEL_MULTIPLIER                       :地图滚动速度：{STRING}
STR_CONFIG_SETTING_SCROLLWHEEL_MULTIPLIER_HELPTEXT              :本选项控制鼠标滚轮灵敏度
STR_CONFIG_SETTING_OSK_ACTIVATION                               :开启屏幕键盘: {STRING}
STR_CONFIG_SETTING_OSK_ACTIVATION_HELPTEXT                      :当输入文本或编辑框里是否使用屏幕键盘。适用于没有物理键盘的设备。
STR_CONFIG_SETTING_OSK_ACTIVATION_DISABLED                      :禁止
STR_CONFIG_SETTING_OSK_ACTIVATION_DOUBLE_CLICK                  :双击
STR_CONFIG_SETTING_OSK_ACTIVATION_SINGLE_CLICK_FOCUS            :单击(当前焦点)
STR_CONFIG_SETTING_OSK_ACTIVATION_SINGLE_CLICK                  :单击 (立即)

STR_CONFIG_SETTING_RIGHT_MOUSE_BTN_EMU                          :右键模拟： {STRING}
STR_CONFIG_SETTING_RIGHT_MOUSE_BTN_EMU_HELPTEXT                 :选择模拟鼠标右键的方式
STR_CONFIG_SETTING_RIGHT_MOUSE_BTN_EMU_COMMAND                  :按住Command键 点击
STR_CONFIG_SETTING_RIGHT_MOUSE_BTN_EMU_CONTROL                  :按住Ctrl键 点击
STR_CONFIG_SETTING_RIGHT_MOUSE_BTN_EMU_OFF                      :关闭

STR_CONFIG_SETTING_RIGHT_MOUSE_WND_CLOSE                        :右键关闭窗口： {STRING}
STR_CONFIG_SETTING_RIGHT_MOUSE_WND_CLOSE_HELPTEXT               :使用在窗口内按右键关闭该窗口，本功能与右键工具提示不能共存！

STR_CONFIG_SETTING_AUTOSAVE                                     :自动保存: {STRING}
STR_CONFIG_SETTING_AUTOSAVE_HELPTEXT                            :选择自动存档时间间隔

STR_CONFIG_SETTING_DATE_FORMAT_IN_SAVE_NAMES                    :使用 {STRING} 形式的文件名存档
STR_CONFIG_SETTING_DATE_FORMAT_IN_SAVE_NAMES_HELPTEXT           :游戏存档文件名中日期的格式
STR_CONFIG_SETTING_DATE_FORMAT_IN_SAVE_NAMES_LONG               :完整时间 (2008年12月31日)
STR_CONFIG_SETTING_DATE_FORMAT_IN_SAVE_NAMES_SHORT              :英式时间 (31-12-2008)
STR_CONFIG_SETTING_DATE_FORMAT_IN_SAVE_NAMES_ISO                :简短形式 (2008-12-31)

STR_CONFIG_SETTING_PAUSE_ON_NEW_GAME                            :开始新游戏时自动暂停： {STRING}
STR_CONFIG_SETTING_PAUSE_ON_NEW_GAME_HELPTEXT                   :“打开”时，为了让玩家有时间研究地图，开启新游戏自动暂停游戏
STR_CONFIG_SETTING_COMMAND_PAUSE_LEVEL                          :暂停时允许: {STRING}
STR_CONFIG_SETTING_COMMAND_PAUSE_LEVEL_HELPTEXT                 :选择游戏暂停时可以进行哪些操作
STR_CONFIG_SETTING_COMMAND_PAUSE_LEVEL_NO_ACTIONS               :没有操作
STR_CONFIG_SETTING_COMMAND_PAUSE_LEVEL_ALL_NON_CONSTRUCTION     :除建设面板外全部操作
STR_CONFIG_SETTING_COMMAND_PAUSE_LEVEL_ALL_NON_LANDSCAPING      :除景观面板操作外全部操作
STR_CONFIG_SETTING_COMMAND_PAUSE_LEVEL_ALL_ACTIONS              :所有操作
STR_CONFIG_SETTING_ADVANCED_VEHICLE_LISTS                       :使用高级车辆列表： {STRING}
STR_CONFIG_SETTING_ADVANCED_VEHICLE_LISTS_HELPTEXT              :允许使用高级车辆列表，方便进行车辆分组操作
STR_CONFIG_SETTING_LOADING_INDICATORS                           :使用装货进度指示： {STRING}
STR_CONFIG_SETTING_LOADING_INDICATORS_HELPTEXT                  :选择是否在车辆上方显示装卸货物进度
STR_CONFIG_SETTING_TIMETABLE_IN_TICKS                           :使用时间标记而不是天为单位： {STRING}
STR_CONFIG_SETTING_TIMETABLE_IN_TICKS_HELPTEXT                  :时间表以ticks而不是天显示。
STR_CONFIG_SETTING_TIMETABLE_SHOW_ARRIVAL_DEPARTURE             :在时刻表中显示到达时间和出发时间： {STRING}
STR_CONFIG_SETTING_TIMETABLE_SHOW_ARRIVAL_DEPARTURE_HELPTEXT    :在时刻表中显示预期的到达和出发时间
STR_CONFIG_SETTING_QUICKGOTO                                    :快速创建车辆调度计划：{STRING}
STR_CONFIG_SETTING_QUICKGOTO_HELPTEXT                           :启用时，打开调度计划窗口时预先选定“前往”命令
STR_CONFIG_SETTING_DEFAULT_RAIL_TYPE                            :默认铁路类型 (新建/读取游戏后)： {STRING}
STR_CONFIG_SETTING_DEFAULT_RAIL_TYPE_HELPTEXT                   :设置开启或者载入游戏时的默认铁路类型，“第一可用的”是最老的铁路类型，“最后一个可用”的是最新的铁路类型，“最常用的”是当前用的最多的铁路类型
STR_CONFIG_SETTING_DEFAULT_RAIL_TYPE_FIRST                      :第一个可用的
STR_CONFIG_SETTING_DEFAULT_RAIL_TYPE_LAST                       :第后一个可用的
STR_CONFIG_SETTING_DEFAULT_RAIL_TYPE_MOST_USED                  :最常用的
STR_CONFIG_SETTING_SHOW_TRACK_RESERVATION                       :显示预留的轨道： {STRING}
STR_CONFIG_SETTING_SHOW_TRACK_RESERVATION_HELPTEXT              :让预留的铁路轨道显示不同的颜色，以帮助查找列车拒绝进入路径轨道的原因
STR_CONFIG_SETTING_PERSISTENT_BUILDINGTOOLS                     :建造工具使用后仍选中： {STRING}
STR_CONFIG_SETTING_PERSISTENT_BUILDINGTOOLS_HELPTEXT            :“打开”时在桥梁、隧道等建造工具使用后保持选中，方便继续使用
STR_CONFIG_SETTING_EXPENSES_LAYOUT                              :企业财政窗口中的组群支出：{STRING}
STR_CONFIG_SETTING_EXPENSES_LAYOUT_HELPTEXT                     :“打开”时公司财务报表将分组显示
STR_CONFIG_SETTING_AUTO_REMOVE_SIGNALS                          :建造铁路时自动移除信号灯：{STRING}
STR_CONFIG_SETTING_FAST_FORWARD_SPEED_LIMIT                     :快进速度上限：{STRING}
STR_CONFIG_SETTING_FAST_FORWARD_SPEED_LIMIT_VAL                 :{NUM}% 正常游戏速度
STR_CONFIG_SETTING_FAST_FORWARD_SPEED_LIMIT_ZERO                :无限制（在您的计算机能允许的范围内）

STR_CONFIG_SETTING_SOUND_TICKER                                 :产业新闻: {STRING}
STR_CONFIG_SETTING_SOUND_TICKER_HELPTEXT                        :每月初产业新闻音效
STR_CONFIG_SETTING_SOUND_NEWS                                   :报纸: {STRING}
STR_CONFIG_SETTING_SOUND_NEWS_HELPTEXT                          :显示报纸时的音效
STR_CONFIG_SETTING_SOUND_NEW_YEAR                               :年终: {STRING}
STR_CONFIG_SETTING_SOUND_NEW_YEAR_HELPTEXT                      :在年末弹出报表时，播放相应音效
STR_CONFIG_SETTING_SOUND_CONFIRM                                :建设: {STRING}
STR_CONFIG_SETTING_SOUND_CONFIRM_HELPTEXT                       :播放成功建设或执行其它动作时的音效
STR_CONFIG_SETTING_SOUND_CLICK                                  :点击按钮: {STRING}
STR_CONFIG_SETTING_SOUND_CLICK_HELPTEXT                         :按一下按钮时发出蜂鸣声
STR_CONFIG_SETTING_SOUND_DISASTER                               :灾难/事故: {STRING}
STR_CONFIG_SETTING_SOUND_DISASTER_HELPTEXT                      :播放灾难和事故音效
STR_CONFIG_SETTING_SOUND_VEHICLE                                :运输工具: {STRING}
STR_CONFIG_SETTING_SOUND_VEHICLE_HELPTEXT                       :播放运输工具音效
STR_CONFIG_SETTING_SOUND_AMBIENT                                :音效：{STRING}
STR_CONFIG_SETTING_SOUND_AMBIENT_HELPTEXT                       :播放与地貌、工业设施和城镇有关的环境音效

STR_CONFIG_SETTING_DISABLE_UNSUITABLE_BUILDING                  :不显示没有对应车辆的轨道建设面板: {STRING}
STR_CONFIG_SETTING_DISABLE_UNSUITABLE_BUILDING_HELPTEXT         :启用时，将不会显示没有对应车辆的建设面板，避免浪费时间和资金在无用的建设上
STR_CONFIG_SETTING_MAX_TRAINS                                   :每间公司最大火车数量：{STRING}
STR_CONFIG_SETTING_MAX_TRAINS_HELPTEXT                          :每间公司最多能够拥有的火车数量
STR_CONFIG_SETTING_MAX_ROAD_VEHICLES                            :每间公司最大汽车数量：{STRING}
STR_CONFIG_SETTING_MAX_ROAD_VEHICLES_HELPTEXT                   :每间公司最多能够拥有的汽车数量
STR_CONFIG_SETTING_MAX_AIRCRAFT                                 :每间公司最大飞机数量：{STRING}
STR_CONFIG_SETTING_MAX_AIRCRAFT_HELPTEXT                        :每间公司最多能够拥有的飞机数量
STR_CONFIG_SETTING_MAX_SHIPS                                    :每间公司最大船只数量：{STRING}
STR_CONFIG_SETTING_MAX_SHIPS_HELPTEXT                           :每间公司最多能够拥有的船只数量

STR_CONFIG_SETTING_AI_BUILDS_TRAINS                             :禁止电脑使用火车：{STRING}
STR_CONFIG_SETTING_AI_BUILDS_TRAINS_HELPTEXT                    :“打开”本选项将禁止电脑使用火车
STR_CONFIG_SETTING_AI_BUILDS_ROAD_VEHICLES                      :禁止电脑使用汽车：{STRING}
STR_CONFIG_SETTING_AI_BUILDS_ROAD_VEHICLES_HELPTEXT             :“打开”本选项将禁止电脑使用汽车
STR_CONFIG_SETTING_AI_BUILDS_AIRCRAFT                           :禁止电脑使用飞机：{STRING}
STR_CONFIG_SETTING_AI_BUILDS_AIRCRAFT_HELPTEXT                  :“打开”本选项将禁止电脑使用飞机
STR_CONFIG_SETTING_AI_BUILDS_SHIPS                              :禁止电脑使用船只：{STRING}
STR_CONFIG_SETTING_AI_BUILDS_SHIPS_HELPTEXT                     :“打开”本选项将禁止电脑使用船只

STR_CONFIG_SETTING_AI_PROFILE                                   :默认设置属性: {STRING}
STR_CONFIG_SETTING_AI_PROFILE_HELPTEXT                          :设置随机添加AI或脚本时的AI初始属性。
STR_CONFIG_SETTING_AI_PROFILE_EASY                              :简单
STR_CONFIG_SETTING_AI_PROFILE_MEDIUM                            :中等
STR_CONFIG_SETTING_AI_PROFILE_HARD                              :困难

STR_CONFIG_SETTING_AI_IN_MULTIPLAYER                            :联机游戏时允许电脑玩家(AI)： {STRING}
STR_CONFIG_SETTING_AI_IN_MULTIPLAYER_HELPTEXT                   :“打开”时联机游戏允许电脑玩家
STR_CONFIG_SETTING_SCRIPT_MAX_OPCODES                           :可允许的最大的代码量(如超过则会令脚本被禁用):{STRING}
STR_CONFIG_SETTING_SCRIPT_MAX_OPCODES_HELPTEXT                  :脚本在一个回合中可进行计算步数的最大值
STR_CONFIG_SETTING_SCRIPT_MAX_MEMORY                            :每个脚本的内存上限: {STRING}
STR_CONFIG_SETTING_SCRIPT_MAX_MEMORY_HELPTEXT                   :单个脚本强制终止前可占用的最大内存量。对于大地图可能需要增加。
STR_CONFIG_SETTING_SCRIPT_MAX_MEMORY_VALUE                      :{COMMA} MiB

STR_CONFIG_SETTING_SERVINT_ISPERCENT                            :保养周期(百分数)： {STRING}
STR_CONFIG_SETTING_SERVINT_ISPERCENT_HELPTEXT                   :选择触发车辆保养的条件，距离上一次保养的时间或者与最高可靠性的百分比
STR_CONFIG_SETTING_SERVINT_TRAINS                               :火车默认保养周期：{STRING}
STR_CONFIG_SETTING_SERVINT_TRAINS_HELPTEXT                      :如果没有为火车直接指定保养周期，设定默认火车保养周期
STR_CONFIG_SETTING_SERVINT_VALUE                                :{COMMA}{NBSP}天/%
STR_CONFIG_SETTING_SERVINT_DISABLED                             :关闭
STR_CONFIG_SETTING_SERVINT_ROAD_VEHICLES                        :汽车默认保养周期：{STRING}
STR_CONFIG_SETTING_SERVINT_ROAD_VEHICLES_HELPTEXT               :如果没有为汽车指定保养周期，设定汽车的默认保养周期
STR_CONFIG_SETTING_SERVINT_AIRCRAFT                             :飞机默认保养周期：{STRING}
STR_CONFIG_SETTING_SERVINT_AIRCRAFT_HELPTEXT                    :如果没有为飞机指定保养周期，设定飞机的默认保养周期
STR_CONFIG_SETTING_SERVINT_SHIPS                                :船只的默认保养周期：{STRING}
STR_CONFIG_SETTING_SERVINT_SHIPS_HELPTEXT                       :如果没有为船只设定保养周期，按照这里设定的默认保养周期执行
STR_CONFIG_SETTING_NOSERVICE                                    :在无故障模式下禁用保养周期：{STRING}
STR_CONFIG_SETTING_NOSERVICE_HELPTEXT                           :“打开”时，在无故障模式下，车辆禁用保养周期
STR_CONFIG_SETTING_WAGONSPEEDLIMITS                             :启动车辆限速：{STRING}
STR_CONFIG_SETTING_WAGONSPEEDLIMITS_HELPTEXT                    :“打开“时，还要根据车辆的限速来决定一列火车的最高速度
STR_CONFIG_SETTING_DISABLE_ELRAILS                              :禁用电气化铁路：{STRING}
STR_CONFIG_SETTING_DISABLE_ELRAILS_HELPTEXT                     :“打开”本选项时禁止电气化铁路的使用

STR_CONFIG_SETTING_NEWS_ARRIVAL_FIRST_VEHICLE_OWN               :玩家车站的剪彩仪式: {STRING}
STR_CONFIG_SETTING_NEWS_ARRIVAL_FIRST_VEHICLE_OWN_HELPTEXT      :报纸报道运输工具到达新玩家的站台情况
STR_CONFIG_SETTING_NEWS_ARRIVAL_FIRST_VEHICLE_OTHER             :对手车站的剪彩仪式: {STRING}
STR_CONFIG_SETTING_NEWS_ARRIVAL_FIRST_VEHICLE_OTHER_HELPTEXT    :报纸报道竞争对手运输工具新到一个站台的情况
STR_CONFIG_SETTING_NEWS_ACCIDENTS_DISASTERS                     :事故/灾难: {STRING}
STR_CONFIG_SETTING_NEWS_ACCIDENTS_DISASTERS_HELPTEXT            :报纸报道事故或灾难发生情况
STR_CONFIG_SETTING_NEWS_COMPANY_INFORMATION                     :公司信息: {STRING}
STR_CONFIG_SETTING_NEWS_COMPANY_INFORMATION_HELPTEXT            :报纸报道新公司开业或者预警倒闭风险
STR_CONFIG_SETTING_NEWS_INDUSTRY_OPEN                           :工业开业: {STRING}
STR_CONFIG_SETTING_NEWS_INDUSTRY_OPEN_HELPTEXT                  :报纸报道产业投产
STR_CONFIG_SETTING_NEWS_INDUSTRY_CLOSE                          :工业倒闭: {STRING}
STR_CONFIG_SETTING_NEWS_INDUSTRY_CLOSE_HELPTEXT                 :报纸报道产业倒闭
STR_CONFIG_SETTING_NEWS_ECONOMY_CHANGES                         :经济变化: {STRING}
STR_CONFIG_SETTING_NEWS_ECONOMY_CHANGES_HELPTEXT                :报纸报道全球经济变化情况
STR_CONFIG_SETTING_NEWS_INDUSTRY_CHANGES_COMPANY                :自家公司服务的工业产量变化信息: {STRING}
STR_CONFIG_SETTING_NEWS_INDUSTRY_CHANGES_COMPANY_HELPTEXT       :报纸报道玩家产业的产量变化情况
STR_CONFIG_SETTING_NEWS_INDUSTRY_CHANGES_OTHER                  :对手公司服务的工业产量变化信息: {STRING}
STR_CONFIG_SETTING_NEWS_INDUSTRY_CHANGES_OTHER_HELPTEXT         :报纸报道竞争对手的产业产量变化情况
STR_CONFIG_SETTING_NEWS_INDUSTRY_CHANGES_UNSERVED               :其它工业产量变化信息: {STRING}
STR_CONFIG_SETTING_NEWS_INDUSTRY_CHANGES_UNSERVED_HELPTEXT      :报纸报道非玩家或竞争对手的工业产量变化
STR_CONFIG_SETTING_NEWS_ADVICE                                  :对于企业车辆的建议及信息: {STRING}
STR_CONFIG_SETTING_NEWS_ADVICE_HELPTEXT                         :显示运输工具需要关注的消息
STR_CONFIG_SETTING_NEWS_NEW_VEHICLES                            :新车型: {STRING}
STR_CONFIG_SETTING_NEWS_NEW_VEHICLES_HELPTEXT                   :显示新运输工具上市的消息
STR_CONFIG_SETTING_NEWS_CHANGES_ACCEPTANCE                      :货物接受情况变更: {STRING}
STR_CONFIG_SETTING_NEWS_CHANGES_ACCEPTANCE_HELPTEXT             :显示站台接受货物种类变更的消息
STR_CONFIG_SETTING_NEWS_SUBSIDIES                               :财政补贴: {STRING}
STR_CONFIG_SETTING_NEWS_SUBSIDIES_HELPTEXT                      :显示关于财政补贴的报纸报道
STR_CONFIG_SETTING_NEWS_GENERAL_INFORMATION                     :综合信息: {STRING}
STR_CONFIG_SETTING_NEWS_GENERAL_INFORMATION_HELPTEXT            :显示普通事件新闻，例如购买运输专营权或市场道路整修。

STR_CONFIG_SETTING_NEWS_MESSAGES_OFF                            :关闭
STR_CONFIG_SETTING_NEWS_MESSAGES_SUMMARY                        :摘要
STR_CONFIG_SETTING_NEWS_MESSAGES_FULL                           :完全

STR_CONFIG_SETTING_COLOURED_NEWS_YEAR                           :彩色新闻出现在 {STRING} 年以后
STR_CONFIG_SETTING_COLOURED_NEWS_YEAR_HELPTEXT                  :从这一年开始，报纸采用彩色印刷，在此之前，报纸是采用黑白单色印刷的
STR_CONFIG_SETTING_STARTING_YEAR                                :开始年份：{STRING}
STR_CONFIG_SETTING_ENDING_YEAR                                  :结束计分年份：{STRING}
STR_CONFIG_SETTING_ENDING_YEAR_HELPTEXT                         :游戏结束计分的年份。在这一年的年底，公司的分数将被记录，并展示高分榜；在此之后玩家仍可继续游戏。{}如果该年份早于游戏开始年份，则高分榜将不会展示。
STR_CONFIG_SETTING_ENDING_YEAR_VALUE                            :{NUM}
STR_CONFIG_SETTING_ENDING_YEAR_ZERO                             :从不
STR_CONFIG_SETTING_ECONOMY_TYPE                                 :经济类型：{STRING}
STR_CONFIG_SETTING_ECONOMY_TYPE_HELPTEXT                        :平滑经济产生更小幅度更频繁的产量变动。冻结经济停止产量变动和工业倒闭。该设置可能对 NewGRF 提供的工业不起作用。
STR_CONFIG_SETTING_ECONOMY_TYPE_ORIGINAL                        :原版
STR_CONFIG_SETTING_ECONOMY_TYPE_SMOOTH                          :平滑
STR_CONFIG_SETTING_ECONOMY_TYPE_FROZEN                          :冻结
STR_CONFIG_SETTING_ALLOW_SHARES                                 :允许购买其他公司的股份：{STRING}
STR_CONFIG_SETTING_ALLOW_SHARES_HELPTEXT                        :“打开”时，允许买卖其它公司股份。被入股公司必须经营一定年限
STR_CONFIG_SETTING_MIN_YEARS_FOR_SHARES                         :公司可发售股份的最小已存续年份数：{STRING}
STR_CONFIG_SETTING_MIN_YEARS_FOR_SHARES_HELPTEXT                :设置公司可发售股份的最小已存续年份数。
STR_CONFIG_SETTING_FEEDER_PAYMENT_SHARE                         :转运系统中支付的利润百分比 {STRING}
STR_CONFIG_SETTING_FEEDER_PAYMENT_SHARE_HELPTEXT                :设定在转运系统中支付给前一环节的收入百分比, 从而对收入有更多的控制权
STR_CONFIG_SETTING_DRAG_SIGNALS_DENSITY                         :当拖动时，放置信号灯每隔：{STRING}
STR_CONFIG_SETTING_DRAG_SIGNALS_DENSITY_HELPTEXT                :设置以拖动的方式建设时，自动放置信号灯时的间距，将以该间距放置信号灯，直到碰到障碍（信号灯，分支）
STR_CONFIG_SETTING_DRAG_SIGNALS_DENSITY_VALUE                   :{COMMA}格
STR_CONFIG_SETTING_DRAG_SIGNALS_FIXED_DISTANCE                  :拖动方式建设时，保持固定的间距放置信号灯：{STRING}
STR_CONFIG_SETTING_DRAG_SIGNALS_FIXED_DISTANCE_HELPTEXT         :选择以Ctrl+拖动方法建设信号灯时是否保持固定的间距，如果“关闭”，不考虑隧道和桥梁长度（在隧道和桥梁进出口第一个各放置一个），避免很长一段没有信号灯，如果“打开”，每隔设定的距离（桥梁和隧道长度也计算在内）就放置一个信号灯。
STR_CONFIG_SETTING_SEMAPHORE_BUILD_BEFORE_DATE                  :在 {STRING} 年前自动设置悬臂信号
STR_CONFIG_SETTING_SEMAPHORE_BUILD_BEFORE_DATE_HELPTEXT         :设置电子信号灯出现的时间，在此之前，使用悬臂信号灯（功能相同，外观不同）
STR_CONFIG_SETTING_ENABLE_SIGNAL_GUI                            :使用信号GUI： {STRING}
STR_CONFIG_SETTING_ENABLE_SIGNAL_GUI_HELPTEXT                   :此设置让您在建造铁路信号灯时，看到一个包括所有信号灯种类的窗口，从而毋须按住 Ctrl 键再点击信号灯多次去更换信号灯的种类
STR_CONFIG_SETTING_DEFAULT_SIGNAL_TYPE                          :默认建造的信号灯类型： {STRING}
STR_CONFIG_SETTING_DEFAULT_SIGNAL_TYPE_HELPTEXT                 :默认信号灯类型
STR_CONFIG_SETTING_DEFAULT_SIGNAL_NORMAL                        :通过信号灯
STR_CONFIG_SETTING_DEFAULT_SIGNAL_PBS                           :路径信号灯
STR_CONFIG_SETTING_DEFAULT_SIGNAL_PBSOWAY                       :单向路径信号灯
STR_CONFIG_SETTING_CYCLE_SIGNAL_TYPES                           :在以下信号类型中循环： {STRING}
STR_CONFIG_SETTING_CYCLE_SIGNAL_TYPES_HELPTEXT                  :选择用Ctrl+点击的方式切换信号灯时的切换类型
STR_CONFIG_SETTING_CYCLE_SIGNAL_NORMAL                          :仅有通过信号灯
STR_CONFIG_SETTING_CYCLE_SIGNAL_PBS                             :仅有路径信号灯
STR_CONFIG_SETTING_CYCLE_SIGNAL_ALL                             :全部

STR_CONFIG_SETTING_TOWN_LAYOUT                                  :新建城镇道路自动延伸： {STRING}
STR_CONFIG_SETTING_TOWN_LAYOUT_HELPTEXT                         :选择城市道路网络的建设方式
STR_CONFIG_SETTING_TOWN_LAYOUT_DEFAULT                          :默认
STR_CONFIG_SETTING_TOWN_LAYOUT_BETTER_ROADS                     :改良道路
STR_CONFIG_SETTING_TOWN_LAYOUT_2X2_GRID                         :2x2格
STR_CONFIG_SETTING_TOWN_LAYOUT_3X3_GRID                         :3x3格
STR_CONFIG_SETTING_TOWN_LAYOUT_RANDOM                           :随机
STR_CONFIG_SETTING_ALLOW_TOWN_ROADS                             :允许城镇建设道路： {STRING}
STR_CONFIG_SETTING_ALLOW_TOWN_ROADS_HELPTEXT                    :“打开”时允许成长时建设道路，“关闭”时禁止城镇自行建设道路
STR_CONFIG_SETTING_ALLOW_TOWN_LEVEL_CROSSINGS                   :允许城镇建设平交道: {STRING}
STR_CONFIG_SETTING_ALLOW_TOWN_LEVEL_CROSSINGS_HELPTEXT          :“打开”时允许城镇建设平交路口
STR_CONFIG_SETTING_NOISE_LEVEL                                  :允许城镇控制机场噪音： {STRING}
STR_CONFIG_SETTING_NOISE_LEVEL_HELPTEXT                         :“关闭”本选项时，每个城镇可以建设两个机场，“打开”时，可以建设的机场数目取决于城市对噪音的忍耐度，而这与城市人口、机场规模和距离有关
STR_CONFIG_SETTING_TOWN_FOUNDING                                :在游戏中建立城镇： {STRING}
STR_CONFIG_SETTING_TOWN_FOUNDING_HELPTEXT                       :“打开”本选项时，允许玩家在游戏中创建新城镇
STR_CONFIG_SETTING_TOWN_FOUNDING_FORBIDDEN                      :禁止
STR_CONFIG_SETTING_TOWN_FOUNDING_ALLOWED                        :允许
STR_CONFIG_SETTING_TOWN_FOUNDING_ALLOWED_CUSTOM_LAYOUT          :允许，自定义城镇布局
STR_CONFIG_SETTING_TOWN_CARGOGENMODE                            :城镇货物生成：{STRING}
STR_CONFIG_SETTING_TOWN_CARGOGENMODE_HELPTEXT                   :城镇客货产出与人口的关系。{}平方增长：两倍大小的城镇生产四倍的旅客。{}线性增长：两倍大小的城镇生产两倍的旅客。
STR_CONFIG_SETTING_TOWN_CARGOGENMODE_ORIGINAL                   :四倍（原版）
STR_CONFIG_SETTING_TOWN_CARGOGENMODE_BITCOUNT                   :线性

STR_CONFIG_SETTING_EXTRA_TREE_PLACEMENT                         :树木自动生长： {STRING}
STR_CONFIG_SETTING_EXTRA_TREE_PLACEMENT_HELPTEXT                :控制游戏中数目的随机生长，这将影响依赖树木的工业，比如木材厂
STR_CONFIG_SETTING_EXTRA_TREE_PLACEMENT_SPREAD_RAINFOREST       :只生长在雨林

STR_CONFIG_SETTING_TOOLBAR_POS                                  :主工具栏位置：{STRING}
STR_CONFIG_SETTING_TOOLBAR_POS_HELPTEXT                         :主工具栏在屏幕上方的位置
STR_CONFIG_SETTING_STATUSBAR_POS                                :状态栏位置: {STRING}
STR_CONFIG_SETTING_STATUSBAR_POS_HELPTEXT                       :状态栏在屏幕下方的位置
STR_CONFIG_SETTING_SNAP_RADIUS                                  :窗口吸附范围：{STRING}
STR_CONFIG_SETTING_SNAP_RADIUS_HELPTEXT                         :移动一个窗口靠近临近的窗口触发自动吸附的距离
STR_CONFIG_SETTING_SNAP_RADIUS_VALUE                            :{COMMA} 像素
STR_CONFIG_SETTING_SNAP_RADIUS_DISABLED                         :关闭
STR_CONFIG_SETTING_SOFT_LIMIT                                   :窗口软性限制（非粘滞）： {STRING}
STR_CONFIG_SETTING_SOFT_LIMIT_HELPTEXT                          :设置为腾出位置显示新的窗口，在打开多少个窗口后自动关闭非锁定窗口
STR_CONFIG_SETTING_SOFT_LIMIT_VALUE                             :{COMMA}
STR_CONFIG_SETTING_SOFT_LIMIT_DISABLED                          :关闭
STR_CONFIG_SETTING_ZOOM_MIN                                     :最大放大倍数: {STRING}
STR_CONFIG_SETTING_ZOOM_MIN_HELPTEXT                            :画面的最大放大倍数，注意：提高放大倍数增加内存需求
STR_CONFIG_SETTING_ZOOM_MAX                                     :最大视角缩小倍数: {STRING}
STR_CONFIG_SETTING_ZOOM_MAX_HELPTEXT                            :画面的最大缩小倍数，过大的缩放级别在使用时会引起延迟
STR_CONFIG_SETTING_ZOOM_LVL_MIN                                 :4倍
STR_CONFIG_SETTING_ZOOM_LVL_IN_2X                               :2倍
STR_CONFIG_SETTING_ZOOM_LVL_NORMAL                              :普通
STR_CONFIG_SETTING_ZOOM_LVL_OUT_2X                              :2倍
STR_CONFIG_SETTING_ZOOM_LVL_OUT_4X                              :4倍
STR_CONFIG_SETTING_ZOOM_LVL_OUT_8X                              :8倍
STR_CONFIG_SETTING_SPRITE_ZOOM_LVL_MIN                          :4x
STR_CONFIG_SETTING_SPRITE_ZOOM_LVL_IN_2X                        :2x
STR_CONFIG_SETTING_SPRITE_ZOOM_LVL_NORMAL                       :1x
STR_CONFIG_SETTING_TOWN_GROWTH                                  :城镇发展速度：{STRING}
STR_CONFIG_SETTING_TOWN_GROWTH_HELPTEXT                         :城市发展速度
STR_CONFIG_SETTING_TOWN_GROWTH_NONE                             :无
STR_CONFIG_SETTING_TOWN_GROWTH_SLOW                             :慢
STR_CONFIG_SETTING_TOWN_GROWTH_NORMAL                           :正常
STR_CONFIG_SETTING_TOWN_GROWTH_FAST                             :快
STR_CONFIG_SETTING_TOWN_GROWTH_VERY_FAST                        :非常快
STR_CONFIG_SETTING_LARGER_TOWNS                                 :随机生成城镇时，生成大都市的比例为: {STRING}
STR_CONFIG_SETTING_LARGER_TOWNS_HELPTEXT                        :随机生成城镇时，有可能生成大都市的数量，这些大都市起始人口较多、发展也较快。
STR_CONFIG_SETTING_LARGER_TOWNS_VALUE                           :1 / {COMMA}
STR_CONFIG_SETTING_LARGER_TOWNS_DISABLED                        :没有
STR_CONFIG_SETTING_CITY_SIZE_MULTIPLIER                         :初始城市规模因子：{STRING}
STR_CONFIG_SETTING_CITY_SIZE_MULTIPLIER_HELPTEXT                :游戏开局时，城市的平均规模相对于普通城镇的比值

STR_CONFIG_SETTING_LINKGRAPH_INTERVAL                           :每 {STRING}{NBSP}天刷新一次分配图
STR_CONFIG_SETTING_LINKGRAPH_INTERVAL_HELPTEXT                  :指定每次计算货物分配图之间的时间。由于每次重新计算只会处理一个货物分配图元件，因此本设定不代表“每若干日重新计算整个货物分配图”。{}如果此设定赋值越小，則系统需要使用更多处理器时间计算货物分配图。相反，如果此设定赋值越大，則货物被派往新路线所需的时间越长。
STR_CONFIG_SETTING_LINKGRAPH_TIME                               :容许系统用 {STRING}{NBSP}天时间刷新货物分配图
STR_CONFIG_SETTING_LINKGRAPH_TIME_HELPTEXT                      :当刷新货物分配图时，系统会创建一条线程。此处设定的数值即该线程的持续时间。{}赋值越小，线程越有可能在应当停止的时候还未完成，游戏会暂停运作至线程完成工作。相反，赋值越大，则货物分配功能需要较长时间反映线路网变动的影晌。
STR_CONFIG_SETTING_DISTRIBUTION_MANUAL                          :手动
STR_CONFIG_SETTING_DISTRIBUTION_ASYMMETRIC                      :不对称
STR_CONFIG_SETTING_DISTRIBUTION_SYMMETRIC                       :对称
STR_CONFIG_SETTING_DISTRIBUTION_PAX                             :乗客分配方式：{STRING}
STR_CONFIG_SETTING_DISTRIBUTION_PAX_HELPTEXT                    :假设有交通路线连接甲、乙两站。“对称”指甲站往乙站的乗客数量與乙站往甲站的乗客数量大致相同。“不对称”指任何一站往另一站的乗客数量皆由系统随意决定。“手动”指系统不会自动分配乗客的目的地。
STR_CONFIG_SETTING_DISTRIBUTION_MAIL                            :邮件分配方式：{STRING}
STR_CONFIG_SETTING_DISTRIBUTION_MAIL_HELPTEXT                   :假设有交通路线连接甲、乙两站。“对称”指甲站往乙站的邮件数量與乙站往甲站的邮件数量大致相同。“不对称”指任何一站往另一站的邮件数量皆由系统随意决定。“手动”指系统不会自动分配邮件的目的地。
STR_CONFIG_SETTING_DISTRIBUTION_ARMOURED                        :装甲货物分配方式：{STRING}
STR_CONFIG_SETTING_DISTRIBUTION_ARMOURED_HELPTEXT               :“装甲货物”包括温带场景的“贵重品”、寒带场景的“金块”及沙漠场景的“钻石”。使用 NewGRF 可能会改变以上设置。{} 假设有交通路线连接甲、乙两站。“对称”指甲站往乙站的货物数量与乙站往甲站的装甲货物数量大致相同。“不对称”指任何一站往另一站的装甲货物数量皆由系统随意决定。“手动”指系统不会自动分配装甲货物的目的地。{} 建议在温带及沙漠场景使用“对称”，因为银行之间会相互发送贵重品或钻石；在寒带则应使用“不对称”，因为银行不会把金块送回金矿。
STR_CONFIG_SETTING_DISTRIBUTION_DEFAULT                         :其他货物分配方式：{STRING}
STR_CONFIG_SETTING_DISTRIBUTION_DEFAULT_HELPTEXT                :如为此设置赋值“不对称”，则任何一站往另一站的货物数量皆由系统随意决定。如为此设置赋值“手动”，则系统不会依据交通路线分配货物的目的地。
STR_CONFIG_SETTING_LINKGRAPH_ACCURACY                           :分配精确度：{STRING}
STR_CONFIG_SETTING_LINKGRAPH_ACCURACY_HELPTEXT                  :此设定赋值越大，則运算连结图所需的处理器时间越长，您可能会因此见到游戏运行延迟。如果此设定赋值越小，则货物分配的准确度越低，而您可能会发现部份货物沒有被送往您预期它们会到达的目的地。
STR_CONFIG_SETTING_DEMAND_DISTANCE                              :距离对需求的影晌：{STRING}
STR_CONFIG_SETTING_DEMAND_DISTANCE_HELPTEXT                     :如果此设定赋值大于0，则始发站与可能的目的站间的距离会影响该路线获分派货物的数量。某目的站距离始发站越远，获分派的货物越少。此设定的赋值越大，越多货物会被派往较近的站。
STR_CONFIG_SETTING_DEMAND_SIZE                                  :在对称模式下产生的返程货物比例： {STRING}
STR_CONFIG_SETTING_DEMAND_SIZE_HELPTEXT                         :如果把此设定赋一个少于100%的值，则到达某站的货物不会全部被送回始发站。{}如果此设定被赋值为0%，則“对称”模式的表现跟“不对称”模式完全一样
STR_CONFIG_SETTING_SHORT_PATH_SATURATION                        :如果最短路径的饱和度超过{STRING}，把货物改派往容量较大的路径
STR_CONFIG_SETTING_SHORT_PATH_SATURATION_HELPTEXT               :货物分配功能在派送货物时，会优先使用最短路径，当它饱和后改用第二短的路径，如此类推。当所有路径皆饱和但仍未满足需求，系统會由容量较大的路径开始继续加载货物。{}由于路径饱和度难以准确估算，此设定容许您定义一值，使短路径达到该饱和度后，系统便开始加载容量较大的路径。{}如果此设定的值少於100%，就算系统高估路径容量，也不會使过多的货物滞留在站台上。

STR_CONFIG_SETTING_LOCALISATION_UNITS_VELOCITY                  :速度单位：{STRING}
STR_CONFIG_SETTING_LOCALISATION_UNITS_VELOCITY_HELPTEXT         :在界面上以所选择的单位表示速度
STR_CONFIG_SETTING_LOCALISATION_UNITS_VELOCITY_IMPERIAL         :英制（英里/小时）
STR_CONFIG_SETTING_LOCALISATION_UNITS_VELOCITY_METRIC           :公制（千米/小时）
STR_CONFIG_SETTING_LOCALISATION_UNITS_VELOCITY_SI               :国际单位制（米/秒）

STR_CONFIG_SETTING_LOCALISATION_UNITS_POWER                     :运输工具功率单位：{STRING}
STR_CONFIG_SETTING_LOCALISATION_UNITS_POWER_HELPTEXT            :在界面上以所选择的单位表示运输工具的功率
STR_CONFIG_SETTING_LOCALISATION_UNITS_POWER_IMPERIAL            :英制（马力）
STR_CONFIG_SETTING_LOCALISATION_UNITS_POWER_METRIC              :公制（马力）
STR_CONFIG_SETTING_LOCALISATION_UNITS_POWER_SI                  :国际单位制（千瓦）

STR_CONFIG_SETTING_LOCALISATION_UNITS_WEIGHT                    :重量单位：{STRING}
STR_CONFIG_SETTING_LOCALISATION_UNITS_WEIGHT_HELPTEXT           :在界面上以所选择的单位表示重量
STR_CONFIG_SETTING_LOCALISATION_UNITS_WEIGHT_IMPERIAL           :英制（英吨）
STR_CONFIG_SETTING_LOCALISATION_UNITS_WEIGHT_METRIC             :公制（吨）
STR_CONFIG_SETTING_LOCALISATION_UNITS_WEIGHT_SI                 :国际单位制（千克）

STR_CONFIG_SETTING_LOCALISATION_UNITS_VOLUME                    :体积单位：{STRING}
STR_CONFIG_SETTING_LOCALISATION_UNITS_VOLUME_HELPTEXT           :在界面上以所选择的单位表示体积
STR_CONFIG_SETTING_LOCALISATION_UNITS_VOLUME_IMPERIAL           :英制（加仑）
STR_CONFIG_SETTING_LOCALISATION_UNITS_VOLUME_METRIC             :公制（升）
STR_CONFIG_SETTING_LOCALISATION_UNITS_VOLUME_SI                 :国际单位制（立方米）

STR_CONFIG_SETTING_LOCALISATION_UNITS_FORCE                     :牵引力单位：{STRING}
STR_CONFIG_SETTING_LOCALISATION_UNITS_FORCE_HELPTEXT            :在界面上以所选择的单位表示牵引力
STR_CONFIG_SETTING_LOCALISATION_UNITS_FORCE_IMPERIAL            :英制（磅力）
STR_CONFIG_SETTING_LOCALISATION_UNITS_FORCE_METRIC              :公制（千克力）
STR_CONFIG_SETTING_LOCALISATION_UNITS_FORCE_SI                  :国际单位制（千牛顿）

STR_CONFIG_SETTING_LOCALISATION_UNITS_HEIGHT                    :高度单位：{STRING}
STR_CONFIG_SETTING_LOCALISATION_UNITS_HEIGHT_HELPTEXT           :在界面上以所选择的单位表示高度
STR_CONFIG_SETTING_LOCALISATION_UNITS_HEIGHT_IMPERIAL           :英制（呎）
STR_CONFIG_SETTING_LOCALISATION_UNITS_HEIGHT_METRIC             :公制（米）
STR_CONFIG_SETTING_LOCALISATION_UNITS_HEIGHT_SI                 :国际单位制（米）

STR_CONFIG_SETTING_LOCALISATION                                 :{ORANGE}本地化
STR_CONFIG_SETTING_GRAPHICS                                     :{ORANGE}图形
STR_CONFIG_SETTING_SOUND                                        :{ORANGE}音效
STR_CONFIG_SETTING_INTERFACE                                    :{ORANGE}界面
STR_CONFIG_SETTING_INTERFACE_GENERAL                            :{ORANGE}通用
STR_CONFIG_SETTING_INTERFACE_VIEWPORTS                          :{ORANGE}视点
STR_CONFIG_SETTING_INTERFACE_CONSTRUCTION                       :{ORANGE}建设
STR_CONFIG_SETTING_ADVISORS                                     :{ORANGE}消息/新闻
STR_CONFIG_SETTING_COMPANY                                      :{ORANGE}公司
STR_CONFIG_SETTING_ACCOUNTING                                   :{ORANGE}财务管理
STR_CONFIG_SETTING_VEHICLES                                     :{ORANGE}车辆
STR_CONFIG_SETTING_VEHICLES_PHYSICS                             :{ORANGE}物理
STR_CONFIG_SETTING_VEHICLES_ROUTING                             :{ORANGE}经由
STR_CONFIG_SETTING_LIMITATIONS                                  :{ORANGE}限制
STR_CONFIG_SETTING_ACCIDENTS                                    :{ORANGE}灾难/事故
STR_CONFIG_SETTING_GENWORLD                                     :{ORANGE}生成地图
STR_CONFIG_SETTING_ENVIRONMENT                                  :{ORANGE}环境
STR_CONFIG_SETTING_ENVIRONMENT_AUTHORITIES                      :{ORANGE}政府监管
STR_CONFIG_SETTING_ENVIRONMENT_TOWNS                            :{ORANGE}城镇
STR_CONFIG_SETTING_ENVIRONMENT_INDUSTRIES                       :{ORANGE}工业设施
STR_CONFIG_SETTING_ENVIRONMENT_CARGODIST                        :{ORANGE}货物分配
STR_CONFIG_SETTING_AI                                           :{ORANGE}竞争
STR_CONFIG_SETTING_AI_NPC                                       :{ORANGE}电脑玩家

STR_CONFIG_SETTING_PATHFINDER_NPF                               :NPF
STR_CONFIG_SETTING_PATHFINDER_YAPF_RECOMMENDED                  :YAPF {BLUE}(推荐)

STR_CONFIG_SETTING_PATHFINDER_FOR_TRAINS                        :火车寻路： {STRING}
STR_CONFIG_SETTING_PATHFINDER_FOR_TRAINS_HELPTEXT               :列车寻路方式
STR_CONFIG_SETTING_PATHFINDER_FOR_ROAD_VEHICLES                 :汽车寻路： {STRING}
STR_CONFIG_SETTING_PATHFINDER_FOR_ROAD_VEHICLES_HELPTEXT        :汽车寻路方式
STR_CONFIG_SETTING_PATHFINDER_FOR_SHIPS                         :船只寻路： {STRING}
STR_CONFIG_SETTING_PATHFINDER_FOR_SHIPS_HELPTEXT                :船只寻路方式
STR_CONFIG_SETTING_REVERSE_AT_SIGNALS                           :遇到红灯时自动掉头 {STRING}
STR_CONFIG_SETTING_REVERSE_AT_SIGNALS_HELPTEXT                  :当列车在信号灯前长时间等待时，允许掉头

STR_CONFIG_SETTING_QUERY_CAPTION                                :{WHITE}改变设置值

# Config errors
STR_CONFIG_ERROR                                                :{WHITE}配置文件错误...
STR_CONFIG_ERROR_ARRAY                                          :{WHITE}... 函数错误 '{STRING}'
STR_CONFIG_ERROR_INVALID_VALUE                                  :{WHITE}...对 '{STRING}'设置了错误值'{STRING}'
STR_CONFIG_ERROR_TRAILING_CHARACTERS                            :{WHITE}... 有多余字符在设定的结尾处'{STRING}'
STR_CONFIG_ERROR_DUPLICATE_GRFID                                :{WHITE}... 忽略 NewGRF '{STRING}': 重复的 GRF ID '{STRING}'
STR_CONFIG_ERROR_INVALID_GRF                                    :{WHITE}... 忽略了无效的 NewGRF '{STRING}': {STRING}
STR_CONFIG_ERROR_INVALID_GRF_NOT_FOUND                          :未找到
STR_CONFIG_ERROR_INVALID_GRF_UNSAFE                             :静态使用时不安全
STR_CONFIG_ERROR_INVALID_GRF_SYSTEM                             :系统NewGRF
STR_CONFIG_ERROR_INVALID_GRF_INCOMPATIBLE                       :与当前版本OpenTTD不兼容
STR_CONFIG_ERROR_INVALID_GRF_UNKNOWN                            :未知
STR_CONFIG_ERROR_INVALID_SAVEGAME_COMPRESSION_LEVEL             :{WHITE}... 压缩等级 '{STRING}' 无效
STR_CONFIG_ERROR_INVALID_SAVEGAME_COMPRESSION_ALGORITHM         :{WHITE}...存档格式 '{STRING}' 不适用. 请转换成 '{STRING}'
STR_CONFIG_ERROR_INVALID_BASE_GRAPHICS_NOT_FOUND                :{WHITE}... 禁用基础图形设置 '{STRING}': 未找到
STR_CONFIG_ERROR_INVALID_BASE_SOUNDS_NOT_FOUND                  :{WHITE}... 禁用基础意义设置 '{STRING}': 未找到
STR_CONFIG_ERROR_INVALID_BASE_MUSIC_NOT_FOUND                   :{WHITE}... 禁用基础音乐设置 '{STRING}': 未找到
STR_CONFIG_ERROR_OUT_OF_MEMORY                                  :{WHITE}内存溢出
STR_CONFIG_ERROR_SPRITECACHE_TOO_BIG                            :{WHITE}无法分配 {BYTES} 的 Sprite 缓存。Sprite 缓存的大小已降至 {BYTES}。OpenTTD 的性能将受到影响。请尝试停用 32bpp 图形及／或减少放大倍数，以降低内存需求

# Video initalization errors
STR_VIDEO_DRIVER_ERROR                                          :{WHITE}图形设置错误…
STR_VIDEO_DRIVER_ERROR_NO_HARDWARE_ACCELERATION                 :{WHITE}… 找不到合适的 GPU。硬件加速已禁用

# Intro window
STR_INTRO_CAPTION                                               :{WHITE}OpenTTD {REV}

STR_INTRO_NEW_GAME                                              :{BLACK}新游戏
STR_INTRO_LOAD_GAME                                             :{BLACK}读取存档
STR_INTRO_PLAY_SCENARIO                                         :{BLACK}以场景开始游戏
STR_INTRO_PLAY_HEIGHTMAP                                        :{BLACK}以高度图开始游戏
STR_INTRO_SCENARIO_EDITOR                                       :{BLACK}场景编辑器
STR_INTRO_MULTIPLAYER                                           :{BLACK}联机游戏

STR_INTRO_GAME_OPTIONS                                          :{BLACK}游戏选项
STR_INTRO_HIGHSCORE                                             :{BLACK}高分榜
STR_INTRO_CONFIG_SETTINGS_TREE                                  :{BLACK}设置
STR_INTRO_NEWGRF_SETTINGS                                       :{BLACK}NewGRF 设置
STR_INTRO_ONLINE_CONTENT                                        :{BLACK}在线查找扩展包
STR_INTRO_SCRIPT_SETTINGS                                       :{BLACK}AI / 脚本 设定
STR_INTRO_QUIT                                                  :{BLACK}退出

STR_INTRO_TOOLTIP_NEW_GAME                                      :{BLACK}开始新游戏. 单击的同时按住Ctrl以跳过地图设置界面
STR_INTRO_TOOLTIP_LOAD_GAME                                     :{BLACK}读取游戏存档
STR_INTRO_TOOLTIP_PLAY_HEIGHTMAP                                :{BLACK}以高度图决定的地形开始一个新游戏
STR_INTRO_TOOLTIP_PLAY_SCENARIO                                 :{BLACK}使用自定义场景开始游戏
STR_INTRO_TOOLTIP_SCENARIO_EDITOR                               :{BLACK}创建自定义的游戏场景
STR_INTRO_TOOLTIP_MULTIPLAYER                                   :{BLACK}开始联机游戏

STR_INTRO_TOOLTIP_TEMPERATE                                     :{BLACK}选择“温带”景观风格
STR_INTRO_TOOLTIP_SUB_ARCTIC_LANDSCAPE                          :{BLACK}选择“寒带”景观风格
STR_INTRO_TOOLTIP_SUB_TROPICAL_LANDSCAPE                        :{BLACK}选择“沙漠”景观风格
STR_INTRO_TOOLTIP_TOYLAND_LANDSCAPE                             :{BLACK}选择 “玩具”景观风格

STR_INTRO_TOOLTIP_GAME_OPTIONS                                  :{BLACK}显示游戏选项
STR_INTRO_TOOLTIP_HIGHSCORE                                     :{BLACK}显示高分榜
STR_INTRO_TOOLTIP_CONFIG_SETTINGS_TREE                          :{BLACK}显示设置
STR_INTRO_TOOLTIP_NEWGRF_SETTINGS                               :{BLACK}显示GRF设定
STR_INTRO_TOOLTIP_ONLINE_CONTENT                                :{BLACK}连接服务器并查找扩展包
STR_INTRO_TOOLTIP_SCRIPT_SETTINGS                               :{BLACK}查看AI和脚本设定
STR_INTRO_TOOLTIP_QUIT                                          :{BLACK}退出 'OpenTTD'

STR_INTRO_BASESET                                               :{BLACK}当前选定的基础图形组缺少 {NUM} 个子画面。请检查基础图形组有无更新。
STR_INTRO_TRANSLATION                                           :{BLACK}中文语言版本缺失了 {NUM} 条翻译。 请注册成为翻译人员，以帮助OpenTTD发展。{}详见readme.txt。

# Quit window
STR_QUIT_CAPTION                                                :{WHITE}退出
STR_QUIT_ARE_YOU_SURE_YOU_WANT_TO_EXIT_OPENTTD                  :{YELLOW}你确定要退出 OpenTTD 吗？
STR_QUIT_YES                                                    :{BLACK}是
STR_QUIT_NO                                                     :{BLACK}否

# Abandon game
STR_ABANDON_GAME_CAPTION                                        :{WHITE}放弃游戏
STR_ABANDON_GAME_QUERY                                          :{YELLOW}你确定要放弃当前的游戏吗？
STR_ABANDON_SCENARIO_QUERY                                      :{YELLOW}你确定要退出当前场景吗？

# Cheat window
STR_CHEATS                                                      :{WHITE}作弊
STR_CHEATS_TOOLTIP                                              :{BLACK}标志您是否用过此作弊选项的单选框
STR_CHEATS_NOTE                                                 :{BLACK}注：使用这些选项将被记录在存档中
STR_CHEAT_MONEY                                                 :{LTBLUE}增加 {CURRENCY_LONG} 现金
STR_CHEAT_CHANGE_COMPANY                                        :{LTBLUE}作为{ORANGE}{COMMA}进行游戏
STR_CHEAT_EXTRA_DYNAMITE                                        :{LTBLUE}神奇推土机 (清除工业设施和其他不可移除物)： {ORANGE}{STRING}
STR_CHEAT_CROSSINGTUNNELS                                       :{LTBLUE}隧道可以相交：{ORANGE}{STRING}
STR_CHEAT_NO_JETCRASH                                           :{LTBLUE}喷气式飞机不会(经常)在小机场坠毁：{ORANGE}{STRING}
STR_CHEAT_EDIT_MAX_HL                                           :{LTBLUE}修改最高地面高度：{ORANGE}{NUM}
STR_CHEAT_EDIT_MAX_HL_QUERY_CAPT                                :{WHITE}修改地图上山丘的最高高度
STR_CHEAT_SWITCH_CLIMATE_TEMPERATE_LANDSCAPE                    :温带景观
STR_CHEAT_SWITCH_CLIMATE_SUB_ARCTIC_LANDSCAPE                   :寒带景观
STR_CHEAT_SWITCH_CLIMATE_SUB_TROPICAL_LANDSCAPE                 :沙漠景观
STR_CHEAT_SWITCH_CLIMATE_TOYLAND_LANDSCAPE                      :奇幻景观
STR_CHEAT_CHANGE_DATE                                           :{LTBLUE}改变日期：{ORANGE}{DATE_SHORT}
STR_CHEAT_CHANGE_DATE_QUERY_CAPT                                :{WHITE}改变当前年份
STR_CHEAT_SETUP_PROD                                            :{LTBLUE}开启可调整产量模式：{ORANGE}{STRING}

# Livery window
STR_LIVERY_CAPTION                                              :{WHITE}{COMPANY} 的色彩方案

STR_LIVERY_GENERAL_TOOLTIP                                      :{BLACK}显示总体配色方案
STR_LIVERY_TRAIN_TOOLTIP                                        :{BLACK}显示列车配色方案
STR_LIVERY_ROAD_VEHICLE_TOOLTIP                                 :{BLACK}显示汽车配色方案
STR_LIVERY_SHIP_TOOLTIP                                         :{BLACK}显示船只配色方案
STR_LIVERY_AIRCRAFT_TOOLTIP                                     :{BLACK}显示飞机配色方案
STR_LIVERY_PRIMARY_TOOLTIP                                      :{BLACK}为选定的配色方案指定主色调
STR_LIVERY_SECONDARY_TOOLTIP                                    :{BLACK}为选定的配色方案指定副色调
STR_LIVERY_PANEL_TOOLTIP                                        :{BLACK}选择一个或多个(CTRL+单击){}要更改的配色方案{}点击方块可以切换不同的方案

STR_LIVERY_DEFAULT                                              :标准外观
STR_LIVERY_STEAM                                                :蒸汽机车
STR_LIVERY_DIESEL                                               :内燃机车
STR_LIVERY_ELECTRIC                                             :电力机车
STR_LIVERY_MONORAIL                                             :单轨机车
STR_LIVERY_MAGLEV                                               :磁悬浮机车
STR_LIVERY_DMU                                                  :DMU 机车
STR_LIVERY_EMU                                                  :电力动车组
STR_LIVERY_PASSENGER_WAGON_STEAM                                :客运机车（蒸汽）
STR_LIVERY_PASSENGER_WAGON_DIESEL                               :客运机车（内燃机）
STR_LIVERY_PASSENGER_WAGON_ELECTRIC                             :客运机车（电力）
STR_LIVERY_PASSENGER_WAGON_MONORAIL                             :客运机车（单轨）
STR_LIVERY_PASSENGER_WAGON_MAGLEV                               :客运机车（磁悬浮）
STR_LIVERY_FREIGHT_WAGON                                        :货运车厢
STR_LIVERY_BUS                                                  :巴士
STR_LIVERY_TRUCK                                                :卡车
STR_LIVERY_PASSENGER_SHIP                                       :旅客轮渡
STR_LIVERY_FREIGHT_SHIP                                         :货运轮船
STR_LIVERY_HELICOPTER                                           :直升机
STR_LIVERY_SMALL_PLANE                                          :小型飞机
STR_LIVERY_LARGE_PLANE                                          :大型飞机
STR_LIVERY_PASSENGER_TRAM                                       :客运电车
STR_LIVERY_FREIGHT_TRAM                                         :货运电车

# Face selection window
STR_FACE_CAPTION                                                :{WHITE}选择头像
STR_FACE_CANCEL_TOOLTIP                                         :{BLACK}放弃新的头像
STR_FACE_OK_TOOLTIP                                             :{BLACK}使用新的头像
STR_FACE_RANDOM                                                 :{BLACK}随机种子

STR_FACE_MALE_BUTTON                                            :{BLACK}男性
STR_FACE_MALE_TOOLTIP                                           :{BLACK}选择男性的头像
STR_FACE_FEMALE_BUTTON                                          :{BLACK}女性
STR_FACE_FEMALE_TOOLTIP                                         :{BLACK}选择女性的头像
STR_FACE_NEW_FACE_BUTTON                                        :{BLACK}换一个！
STR_FACE_NEW_FACE_TOOLTIP                                       :{BLACK}生成一个随机的头像
STR_FACE_ADVANCED                                               :{BLACK}高级
STR_FACE_ADVANCED_TOOLTIP                                       :{BLACK}切换到高级头像选单
STR_FACE_SIMPLE                                                 :{BLACK}简易
STR_FACE_SIMPLE_TOOLTIP                                         :{BLACK}切换到简易头像选单
STR_FACE_LOAD                                                   :{BLACK}载入头像
STR_FACE_LOAD_TOOLTIP                                           :{BLACK}载入预存喜好的头像
STR_FACE_LOAD_DONE                                              :{WHITE}你喜好的头像已经从 OpenTTD 配置文件中读取
STR_FACE_FACECODE                                               :{BLACK}头像种子
STR_FACE_FACECODE_TOOLTIP                                       :{BLACK}查看或设置头像编号
STR_FACE_FACECODE_CAPTION                                       :{WHITE}头像编号
STR_FACE_FACECODE_SET                                           :{WHITE}新编号已经启用
STR_FACE_FACECODE_ERR                                           :{WHITE}编号必须在 0 ~ 4,294,967,295 范围内!
STR_FACE_SAVE                                                   :{BLACK}储存头像
STR_FACE_SAVE_TOOLTIP                                           :{BLACK}储存喜好的头像
STR_FACE_SAVE_DONE                                              :{WHITE}该头像将作为你的喜好储存至 OpenTTD 配置文件中
STR_FACE_EUROPEAN                                               :{BLACK}欧洲人
STR_FACE_SELECT_EUROPEAN                                        :{BLACK}使用欧洲人面孔
STR_FACE_AFRICAN                                                :{BLACK}非洲人
STR_FACE_SELECT_AFRICAN                                         :{BLACK}使用非洲人面孔
STR_FACE_YES                                                    :是
STR_FACE_NO                                                     :否
STR_FACE_MOUSTACHE_EARRING_TOOLTIP                              :{BLACK}是否有 胡子或耳环
STR_FACE_HAIR                                                   :发型
STR_FACE_HAIR_TOOLTIP                                           :{BLACK}选择发型
STR_FACE_EYEBROWS                                               :眉毛
STR_FACE_EYEBROWS_TOOLTIP                                       :{BLACK}选择眉毛
STR_FACE_EYECOLOUR                                              :眼睛
STR_FACE_EYECOLOUR_TOOLTIP                                      :{BLACK}选择眼睛颜色
STR_FACE_GLASSES                                                :眼镜
STR_FACE_GLASSES_TOOLTIP                                        :{BLACK}是否有 眼镜
STR_FACE_GLASSES_TOOLTIP_2                                      :{BLACK}选择眼镜
STR_FACE_NOSE                                                   :鼻子
STR_FACE_NOSE_TOOLTIP                                           :{BLACK}选择鼻子
STR_FACE_LIPS                                                   :嘴唇
STR_FACE_MOUSTACHE                                              :胡子
STR_FACE_LIPS_MOUSTACHE_TOOLTIP                                 :{BLACK}选择嘴唇或是胡子
STR_FACE_CHIN                                                   :下巴
STR_FACE_CHIN_TOOLTIP                                           :{BLACK}选择下巴
STR_FACE_JACKET                                                 :外衣
STR_FACE_JACKET_TOOLTIP                                         :{BLACK}选择外衣
STR_FACE_COLLAR                                                 :领口
STR_FACE_COLLAR_TOOLTIP                                         :{BLACK}选择领口
STR_FACE_TIE                                                    :领带
STR_FACE_EARRING                                                :耳环
STR_FACE_TIE_EARRING_TOOLTIP                                    :{BLACK}选择领带或是耳环

# Network server list
STR_NETWORK_SERVER_LIST_CAPTION                                 :{WHITE}联机游戏
STR_NETWORK_SERVER_LIST_PLAYER_NAME                             :{BLACK}玩家名称：
STR_NETWORK_SERVER_LIST_ENTER_NAME_TOOLTIP                      :{BLACK}其他玩家将通过该名字来认识您

STR_NETWORK_SERVER_LIST_GAME_NAME                               :{BLACK}名称
STR_NETWORK_SERVER_LIST_GAME_NAME_TOOLTIP                       :{BLACK}游戏名称
STR_NETWORK_SERVER_LIST_GENERAL_ONLINE                          :{BLACK}{COMMA}/{COMMA} - {COMMA}/{COMMA}
STR_NETWORK_SERVER_LIST_CLIENTS_CAPTION                         :{BLACK}客户端
STR_NETWORK_SERVER_LIST_CLIENTS_CAPTION_TOOLTIP                 :{BLACK}在线客户端 / 最多 - 在线公司 / 最多
STR_NETWORK_SERVER_LIST_MAP_SIZE_SHORT                          :{BLACK}{COMMA}x{COMMA}
STR_NETWORK_SERVER_LIST_MAP_SIZE_CAPTION                        :{BLACK}地图尺寸
STR_NETWORK_SERVER_LIST_MAP_SIZE_CAPTION_TOOLTIP                :{BLACK}游戏地图大小{}点击可以按地图大小排列
STR_NETWORK_SERVER_LIST_DATE_CAPTION                            :{BLACK}日期
STR_NETWORK_SERVER_LIST_DATE_CAPTION_TOOLTIP                    :{BLACK}当前日期
STR_NETWORK_SERVER_LIST_YEARS_CAPTION                           :{BLACK}年
STR_NETWORK_SERVER_LIST_YEARS_CAPTION_TOOLTIP                   :{BLACK}年数{}游戏正在运行的
STR_NETWORK_SERVER_LIST_INFO_ICONS_TOOLTIP                      :{BLACK}语言，服务器版本和其他信息

STR_NETWORK_SERVER_LIST_CLICK_GAME_TO_SELECT                    :{BLACK}点击列表中的服务器可以选定它
STR_NETWORK_SERVER_LIST_LAST_JOINED_SERVER                      :{BLACK}上一次加入的服务器:
STR_NETWORK_SERVER_LIST_CLICK_TO_SELECT_LAST                    :{BLACK}点击选择您上次加入的服务器

STR_NETWORK_SERVER_LIST_GAME_INFO                               :{SILVER}游戏信息
STR_NETWORK_SERVER_LIST_CLIENTS                                 :{SILVER}客 户 端: {WHITE}{COMMA} / {COMMA} - {COMMA} / {COMMA}
STR_NETWORK_SERVER_LIST_LANGUAGE                                :{SILVER}语　　言： {WHITE}{STRING}
STR_NETWORK_SERVER_LIST_LANDSCAPE                               :{SILVER}场景类型: {WHITE}{STRING}
STR_NETWORK_SERVER_LIST_MAP_SIZE                                :{SILVER}地图尺寸: {WHITE}{COMMA}×{COMMA}
STR_NETWORK_SERVER_LIST_SERVER_VERSION                          :{SILVER}服务器版本: {WHITE}{STRING}
STR_NETWORK_SERVER_LIST_SERVER_ADDRESS                          :{SILVER}该服IP: {WHITE}{STRING}
STR_NETWORK_SERVER_LIST_START_DATE                              :{SILVER}开始日期: {WHITE}{DATE_SHORT}
STR_NETWORK_SERVER_LIST_CURRENT_DATE                            :{SILVER}当前日期: {WHITE}{DATE_SHORT}
STR_NETWORK_SERVER_LIST_PASSWORD                                :{SILVER}有密码保护！
STR_NETWORK_SERVER_LIST_SERVER_OFFLINE                          :{SILVER}服务器离线
STR_NETWORK_SERVER_LIST_SERVER_FULL                             :{SILVER}服务器满员
STR_NETWORK_SERVER_LIST_VERSION_MISMATCH                        :{SILVER}版本不匹配
STR_NETWORK_SERVER_LIST_GRF_MISMATCH                            :{SILVER}NEWGRF 不匹配

STR_NETWORK_SERVER_LIST_JOIN_GAME                               :{BLACK}加入游戏
STR_NETWORK_SERVER_LIST_REFRESH                                 :{BLACK}刷新服务器
STR_NETWORK_SERVER_LIST_REFRESH_TOOLTIP                         :{BLACK}刷新服务器信息

STR_NETWORK_SERVER_LIST_SEARCH_SERVER_INTERNET                  :{BLACK}搜索互联网
STR_NETWORK_SERVER_LIST_SEARCH_SERVER_INTERNET_TOOLTIP          :{BLACK}搜索互联网上的公共服务器
STR_NETWORK_SERVER_LIST_SEARCH_SERVER_LAN                       :{BLACK}搜索局域网
STR_NETWORK_SERVER_LIST_SEARCH_SERVER_LAN_TOOLTIP               :{BLACK}搜索局域网内的服务器
STR_NETWORK_SERVER_LIST_ADD_SERVER                              :{BLACK}添加服务器
STR_NETWORK_SERVER_LIST_ADD_SERVER_TOOLTIP                      :{BLACK}添加一个永远显示在列表中的服务器
STR_NETWORK_SERVER_LIST_START_SERVER                            :{BLACK}启动服务器
STR_NETWORK_SERVER_LIST_START_SERVER_TOOLTIP                    :{BLACK}启动本机作为服务器

STR_NETWORK_SERVER_LIST_PLAYER_NAME_OSKTITLE                    :{BLACK}输入姓名
STR_NETWORK_SERVER_LIST_ENTER_IP                                :{BLACK}输入服务器地址

# Start new multiplayer server
STR_NETWORK_START_SERVER_CAPTION                                :{WHITE}开始新的联机游戏

STR_NETWORK_START_SERVER_NEW_GAME_NAME                          :{BLACK}游戏名称：
STR_NETWORK_START_SERVER_NEW_GAME_NAME_TOOLTIP                  :{BLACK}游戏名称将显示在其他玩家的联机游戏界面中
STR_NETWORK_START_SERVER_SET_PASSWORD                           :{BLACK}设置密码：
STR_NETWORK_START_SERVER_PASSWORD_TOOLTIP                       :{BLACK}如果不希望你的游戏被外人加入，请设置一个密码

STR_NETWORK_START_SERVER_ADVERTISED_LABEL                       :{BLACK}发布到互联网
STR_NETWORK_START_SERVER_ADVERTISED_TOOLTIP                     :{BLACK}选择是否将游戏发布到官方服务器列表。发布的话，可以让互联网上的玩家找到你的服务器并加入游戏，否则进行局域网内的游戏。
STR_NETWORK_START_SERVER_UNADVERTISED                           :否
STR_NETWORK_START_SERVER_ADVERTISED                             :是
STR_NETWORK_START_SERVER_CLIENTS_SELECT                         :{BLACK}{NUM} 客户端
STR_NETWORK_START_SERVER_NUMBER_OF_CLIENTS                      :{BLACK}玩家数目：
STR_NETWORK_START_SERVER_NUMBER_OF_CLIENTS_TOOLTIP              :{BLACK}选择可以参加的玩家上限（达不到此数量仍然可以开始游戏）
STR_NETWORK_START_SERVER_COMPANIES_SELECT                       :{BLACK}{NUM} 公司
STR_NETWORK_START_SERVER_NUMBER_OF_COMPANIES                    :{BLACK}公司数量：
STR_NETWORK_START_SERVER_NUMBER_OF_COMPANIES_TOOLTIP            :{BLACK}限制服务器上可以创建的公司数量
STR_NETWORK_START_SERVER_SPECTATORS_SELECT                      :{BLACK}{NUM} 观众
STR_NETWORK_START_SERVER_NUMBER_OF_SPECTATORS                   :{BLACK}旁观人数：
STR_NETWORK_START_SERVER_NUMBER_OF_SPECTATORS_TOOLTIP           :{BLACK}限制服务器上旁观者的数量
STR_NETWORK_START_SERVER_LANGUAGE_SPOKEN                        :{BLACK}语言选项：
STR_NETWORK_START_SERVER_LANGUAGE_TOOLTIP                       :{BLACK}其他玩家可以知道服务器的官方语言

STR_NETWORK_START_SERVER_NEW_GAME_NAME_OSKTITLE                 :{BLACK}为您的联机游戏取名

# Network game languages
############ Leave those lines in this order!!
STR_NETWORK_LANG_ANY                                            :任意
STR_NETWORK_LANG_ENGLISH                                        :英语
STR_NETWORK_LANG_GERMAN                                         :德语
STR_NETWORK_LANG_FRENCH                                         :法语
STR_NETWORK_LANG_BRAZILIAN                                      :巴西语
STR_NETWORK_LANG_BULGARIAN                                      :保加利亚语
STR_NETWORK_LANG_CHINESE                                        :中文
STR_NETWORK_LANG_CZECH                                          :捷克语
STR_NETWORK_LANG_DANISH                                         :丹麦语
STR_NETWORK_LANG_DUTCH                                          :荷兰语
STR_NETWORK_LANG_ESPERANTO                                      :世界语
STR_NETWORK_LANG_FINNISH                                        :芬兰语
STR_NETWORK_LANG_HUNGARIAN                                      :匈牙利语
STR_NETWORK_LANG_ICELANDIC                                      :冰岛语
STR_NETWORK_LANG_ITALIAN                                        :意大利语
STR_NETWORK_LANG_JAPANESE                                       :日语
STR_NETWORK_LANG_KOREAN                                         :韩文
STR_NETWORK_LANG_LITHUANIAN                                     :立陶宛语
STR_NETWORK_LANG_NORWEGIAN                                      :挪威语
STR_NETWORK_LANG_POLISH                                         :波兰语
STR_NETWORK_LANG_PORTUGUESE                                     :葡萄牙语
STR_NETWORK_LANG_ROMANIAN                                       :罗马尼亚语
STR_NETWORK_LANG_RUSSIAN                                        :俄语
STR_NETWORK_LANG_SLOVAK                                         :斯洛伐克语
STR_NETWORK_LANG_SLOVENIAN                                      :斯洛文尼亚语
STR_NETWORK_LANG_SPANISH                                        :西班牙语
STR_NETWORK_LANG_SWEDISH                                        :瑞典语
STR_NETWORK_LANG_TURKISH                                        :土耳其语
STR_NETWORK_LANG_UKRAINIAN                                      :乌克兰语
STR_NETWORK_LANG_AFRIKAANS                                      :南非荷兰语
STR_NETWORK_LANG_CROATIAN                                       :克罗地亚语
STR_NETWORK_LANG_CATALAN                                        :加泰罗尼亚语
STR_NETWORK_LANG_ESTONIAN                                       :爱沙尼亚语
STR_NETWORK_LANG_GALICIAN                                       :加利西亚语
STR_NETWORK_LANG_GREEK                                          :希腊语
STR_NETWORK_LANG_LATVIAN                                        :拉脱维亚语
############ End of leave-in-this-order

# Network game lobby
STR_NETWORK_GAME_LOBBY_CAPTION                                  :{WHITE}联机游戏大厅

STR_NETWORK_GAME_LOBBY_PREPARE_TO_JOIN                          :{BLACK}正在准备加入: {ORANGE}{STRING}
STR_NETWORK_GAME_LOBBY_COMPANY_LIST_TOOLTIP                     :{BLACK}当前参与游戏的公司列表{}您可以加入其中一个公司{}或者在有空位的情况下重建一个公司

STR_NETWORK_GAME_LOBBY_COMPANY_INFO                             :{SILVER}公司信息
STR_NETWORK_GAME_LOBBY_COMPANY_NAME                             :{SILVER}公司信息: {WHITE}{STRING}
STR_NETWORK_GAME_LOBBY_INAUGURATION_YEAR                        :{SILVER}开业时间: {WHITE}{NUM}
STR_NETWORK_GAME_LOBBY_VALUE                                    :{SILVER}公司市值: {WHITE}{CURRENCY_LONG}
STR_NETWORK_GAME_LOBBY_CURRENT_BALANCE                          :{SILVER}流动资金: {WHITE}{CURRENCY_LONG}
STR_NETWORK_GAME_LOBBY_LAST_YEARS_INCOME                        :{SILVER}去年收入: {WHITE}{CURRENCY_LONG}
STR_NETWORK_GAME_LOBBY_PERFORMANCE                              :{SILVER}表现评价: {WHITE}{NUM}

STR_NETWORK_GAME_LOBBY_VEHICLES                                 :{SILVER}车辆船只: {WHITE}{NUM} {TRAIN}, {NUM} {LORRY}, {NUM} {BUS}, {NUM} {SHIP}, {NUM} {PLANE}
STR_NETWORK_GAME_LOBBY_STATIONS                                 :{SILVER}站台: {WHITE}{NUM} {TRAIN}, {NUM} {LORRY}, {NUM} {BUS}, {NUM} {SHIP}, {NUM} {PLANE}
STR_NETWORK_GAME_LOBBY_PLAYERS                                  :{SILVER}玩家：{WHITE}{STRING}

STR_NETWORK_GAME_LOBBY_NEW_COMPANY                              :{BLACK}新公司
STR_NETWORK_GAME_LOBBY_NEW_COMPANY_TOOLTIP                      :{BLACK}创建新公司
STR_NETWORK_GAME_LOBBY_SPECTATE_GAME                            :{BLACK}旁观公司
STR_NETWORK_GAME_LOBBY_SPECTATE_GAME_TOOLTIP                    :{BLACK}作为旁观者观看公司
STR_NETWORK_GAME_LOBBY_JOIN_COMPANY                             :{BLACK}加入公司
STR_NETWORK_GAME_LOBBY_JOIN_COMPANY_TOOLTIP                     :{BLACK}帮助管理公司

# Network connecting window
STR_NETWORK_CONNECTING_CAPTION                                  :{WHITE}正在连接……

############ Leave those lines in this order!!
STR_NETWORK_CONNECTING_1                                        :{BLACK}(1/6) 正在连接……
STR_NETWORK_CONNECTING_2                                        :{BLACK}(2/6) 正在获取授权……
STR_NETWORK_CONNECTING_3                                        :{BLACK}(3/6) 等待……
STR_NETWORK_CONNECTING_4                                        :{BLACK}(4/6) 下载地图……
STR_NETWORK_CONNECTING_5                                        :{BLACK}(5/6) 处理数据……
STR_NETWORK_CONNECTING_6                                        :{BLACK}(6/6) 注册中……

STR_NETWORK_CONNECTING_SPECIAL_1                                :{BLACK}获取游戏信息
STR_NETWORK_CONNECTING_SPECIAL_2                                :{BLACK}获取公司信息
############ End of leave-in-this-order
STR_NETWORK_CONNECTING_WAITING                                  :{BLACK}您前面还有 {NUM} 个客户端
STR_NETWORK_CONNECTING_DOWNLOADING_1                            :{BLACK}{BYTES} 已下载
STR_NETWORK_CONNECTING_DOWNLOADING_2                            :{BLACK}{BYTES} / {BYTES} 已下载

STR_NETWORK_CONNECTION_DISCONNECT                               :{BLACK}断开

STR_NETWORK_NEED_GAME_PASSWORD_CAPTION                          :{WHITE}服务器需要密码：
STR_NETWORK_NEED_COMPANY_PASSWORD_CAPTION                       :{WHITE}公司需要密码：
STR_NETWORK_COMPANY_LIST_CLIENT_LIST_CAPTION                    :{WHITE}客户端列表

# Network company list added strings
STR_NETWORK_COMPANY_LIST_CLIENT_LIST                            :客户端列表
STR_NETWORK_COMPANY_LIST_SPECTATE                               :旁观
STR_NETWORK_COMPANY_LIST_NEW_COMPANY                            :新公司

# Network client list
STR_NETWORK_CLIENTLIST_KICK                                     :踢出
STR_NETWORK_CLIENTLIST_BAN                                      :禁止
STR_NETWORK_CLIENTLIST_SPEAK_TO_ALL                             :向全体人广播
STR_NETWORK_CLIENTLIST_SPEAK_TO_COMPANY                         :向本公司广播
STR_NETWORK_CLIENTLIST_SPEAK_TO_CLIENT                          :私聊

STR_NETWORK_SERVER                                              :服务器
STR_NETWORK_CLIENT                                              :客户端
STR_NETWORK_SPECTATORS                                          :旁观者

# Network set password
STR_COMPANY_PASSWORD_CANCEL                                     :{BLACK}不保存所输入的密码
STR_COMPANY_PASSWORD_OK                                         :{BLACK}为公司设置新密码
STR_COMPANY_PASSWORD_CAPTION                                    :{WHITE}公司密码
STR_COMPANY_PASSWORD_MAKE_DEFAULT                               :{BLACK}默认公司密码
STR_COMPANY_PASSWORD_MAKE_DEFAULT_TOOLTIP                       :{BLACK}将此公司密码作为新公司的默认密码

# Network company info join/password
STR_COMPANY_VIEW_JOIN                                           :{BLACK}加入
STR_COMPANY_VIEW_JOIN_TOOLTIP                                   :{BLACK}加入该公司
STR_COMPANY_VIEW_PASSWORD                                       :{BLACK}密码
STR_COMPANY_VIEW_PASSWORD_TOOLTIP                               :{BLACK}设置密码可以防止未经授权的用户随意加入。
STR_COMPANY_VIEW_SET_PASSWORD                                   :{BLACK}设置公司密码

# Network chat
STR_NETWORK_CHAT_SEND                                           :{BLACK}发送
STR_NETWORK_CHAT_COMPANY_CAPTION                                :[团队] :
STR_NETWORK_CHAT_CLIENT_CAPTION                                 :[私聊] {STRING}：
STR_NETWORK_CHAT_ALL_CAPTION                                    :[全体] :

STR_NETWORK_CHAT_COMPANY                                        :[团队] {STRING}: {WHITE}{STRING}
STR_NETWORK_CHAT_TO_COMPANY                                     :[团队]{STRING}: {WHITE}{STRING}
STR_NETWORK_CHAT_CLIENT                                         :[私聊] {STRING}: {WHITE}{STRING}
STR_NETWORK_CHAT_TO_CLIENT                                      :[私聊]{STRING}: {WHITE}{STRING}
STR_NETWORK_CHAT_ALL                                            :[全体] {STRING}: {WHITE}{STRING}
STR_NETWORK_CHAT_OSKTITLE                                       :{BLACK}请输入联机聊天内容

# Network messages
STR_NETWORK_ERROR_NOTAVAILABLE                                  :{WHITE}未找到网络设备
STR_NETWORK_ERROR_NOSERVER                                      :{WHITE}未找到任何联机游戏
STR_NETWORK_ERROR_NOCONNECTION                                  :{WHITE}服务器没有响应
STR_NETWORK_ERROR_NEWGRF_MISMATCH                               :{WHITE}因为 NewGRF 不匹配而无法连接
STR_NETWORK_ERROR_DESYNC                                        :{WHITE}联机游戏同步失败
STR_NETWORK_ERROR_LOSTCONNECTION                                :{WHITE}联机游戏被断开
STR_NETWORK_ERROR_SAVEGAMEERROR                                 :{WHITE}无法读取存档
STR_NETWORK_ERROR_SERVER_START                                  :{WHITE}无法启动服务器模式
STR_NETWORK_ERROR_CLIENT_START                                  :{WHITE}无法连接
STR_NETWORK_ERROR_TIMEOUT                                       :{WHITE}连接 #{NUM} 超时
STR_NETWORK_ERROR_SERVER_ERROR                                  :{WHITE}传输协议错误，连接断开
STR_NETWORK_ERROR_WRONG_REVISION                                :{WHITE}此客户端版本与服务器端不匹配
STR_NETWORK_ERROR_WRONG_PASSWORD                                :{WHITE}密码错误
STR_NETWORK_ERROR_SERVER_FULL                                   :{WHITE}服务器已经满员
STR_NETWORK_ERROR_SERVER_BANNED                                 :{WHITE}您的IP已被该服务器封禁(ban)
STR_NETWORK_ERROR_KICKED                                        :{WHITE}您已被踢出服务器
STR_NETWORK_ERROR_KICK_MESSAGE                                  :{WHITE}原因：{STRING}
STR_NETWORK_ERROR_CHEATER                                       :{WHITE}此服务器不允许作弊
STR_NETWORK_ERROR_TOO_MANY_COMMANDS                             :{WHITE}您向服务器发送操作指令过于频繁
STR_NETWORK_ERROR_TIMEOUT_PASSWORD                              :{WHITE}输入密码超时
STR_NETWORK_ERROR_TIMEOUT_COMPUTER                              :{WHITE}您的计算机联网超时
STR_NETWORK_ERROR_TIMEOUT_MAP                                   :{WHITE}您的计算机下载地图用时过长
STR_NETWORK_ERROR_TIMEOUT_JOIN                                  :{WHITE}您的计算机加入服务器用时过长

############ Leave those lines in this order!!
STR_NETWORK_ERROR_CLIENT_GENERAL                                :一般错误
STR_NETWORK_ERROR_CLIENT_DESYNC                                 :同步错误
STR_NETWORK_ERROR_CLIENT_SAVEGAME                               :不能读取地图
STR_NETWORK_ERROR_CLIENT_CONNECTION_LOST                        :连接丢失
STR_NETWORK_ERROR_CLIENT_PROTOCOL_ERROR                         :套接字错误
STR_NETWORK_ERROR_CLIENT_NEWGRF_MISMATCH                        :NewGRF 不匹配
STR_NETWORK_ERROR_CLIENT_NOT_AUTHORIZED                         :没有授权
STR_NETWORK_ERROR_CLIENT_NOT_EXPECTED                           :收到异常数据包
STR_NETWORK_ERROR_CLIENT_WRONG_REVISION                         :错误的版本
STR_NETWORK_ERROR_CLIENT_NAME_IN_USE                            :已经有人用这个名字了
STR_NETWORK_ERROR_CLIENT_WRONG_PASSWORD                         :错误的密码
STR_NETWORK_ERROR_CLIENT_COMPANY_MISMATCH                       :错误的公司ID于DoCommand
STR_NETWORK_ERROR_CLIENT_KICKED                                 :被服务器踢出
STR_NETWORK_ERROR_CLIENT_CHEATER                                :正在尝试作弊
STR_NETWORK_ERROR_CLIENT_SERVER_FULL                            :服务器满员
STR_NETWORK_ERROR_CLIENT_TOO_MANY_COMMANDS                      :操作指令过于频繁
STR_NETWORK_ERROR_CLIENT_TIMEOUT_PASSWORD                       :没有在规定时间内收到密码
STR_NETWORK_ERROR_CLIENT_TIMEOUT_COMPUTER                       :超时
STR_NETWORK_ERROR_CLIENT_TIMEOUT_MAP                            :下载地图用时过长
STR_NETWORK_ERROR_CLIENT_TIMEOUT_JOIN                           :处理地图用时过长
############ End of leave-in-this-order

STR_NETWORK_ERROR_CLIENT_GUI_LOST_CONNECTION_CAPTION            :{WHITE}失去链接
STR_NETWORK_ERROR_CLIENT_GUI_LOST_CONNECTION                    :{WHITE}已经有 {NUM} 秒没有从服务器收到任何数据

# Network related errors
STR_NETWORK_SERVER_MESSAGE                                      :*** {1:STRING}
############ Leave those lines in this order!!
STR_NETWORK_SERVER_MESSAGE_GAME_PAUSED                          :游戏暂停 ({STRING})
STR_NETWORK_SERVER_MESSAGE_GAME_STILL_PAUSED_1                  :游戏仍然暂停 ({STRING})
STR_NETWORK_SERVER_MESSAGE_GAME_STILL_PAUSED_2                  :游戏仍然暂停 ({STRING}, {STRING})
STR_NETWORK_SERVER_MESSAGE_GAME_STILL_PAUSED_3                  :游戏仍然暂停 ({STRING}, {STRING}, {STRING})
STR_NETWORK_SERVER_MESSAGE_GAME_STILL_PAUSED_4                  :游戏暂停中 ({STRING}, {STRING}, {STRING}, {STRING})
STR_NETWORK_SERVER_MESSAGE_GAME_STILL_PAUSED_5                  :游戏仍然暂停 ({STRING}, {STRING}, {STRING}, {STRING}, {STRING})
STR_NETWORK_SERVER_MESSAGE_GAME_UNPAUSED                        :游戏取消暂停 ({STRING})
STR_NETWORK_SERVER_MESSAGE_GAME_REASON_NOT_ENOUGH_PLAYERS       :玩家数
STR_NETWORK_SERVER_MESSAGE_GAME_REASON_CONNECTING_CLIENTS       :连接客户端
STR_NETWORK_SERVER_MESSAGE_GAME_REASON_MANUAL                   :手动
STR_NETWORK_SERVER_MESSAGE_GAME_REASON_GAME_SCRIPT              :游戏脚本
STR_NETWORK_SERVER_MESSAGE_GAME_REASON_LINK_GRAPH               :等待货物分配图更新
############ End of leave-in-this-order
STR_NETWORK_MESSAGE_CLIENT_LEAVING                              :离开
STR_NETWORK_MESSAGE_CLIENT_JOINED                               :*** {STRING} 已加入游戏
STR_NETWORK_MESSAGE_CLIENT_JOINED_ID                            :*** {STRING} 加入了游戏 (Client #{2:NUM})
STR_NETWORK_MESSAGE_CLIENT_COMPANY_JOIN                         :*** {STRING} 已加入 #{2:NUM} 公司
STR_NETWORK_MESSAGE_CLIENT_COMPANY_SPECTATE                     :*** {STRING} 已作为观众加入
STR_NETWORK_MESSAGE_CLIENT_COMPANY_NEW                          :*** {STRING} 成立了新公司 (#{2:NUM})
STR_NETWORK_MESSAGE_CLIENT_LEFT                                 :*** {STRING} 已离开游戏 ({2:STRING})
STR_NETWORK_MESSAGE_NAME_CHANGE                                 :*** {STRING} 已更改姓名为 {STRING}
STR_NETWORK_MESSAGE_GIVE_MONEY                                  :*** {STRING} 给予 {1:STRING} {2:CURRENCY_LONG}
STR_NETWORK_MESSAGE_SERVER_SHUTDOWN                             :{WHITE}服务器关闭了进程
STR_NETWORK_MESSAGE_SERVER_REBOOT                               :{WHITE}服务器正在重新启动。{}请等待……
STR_NETWORK_MESSAGE_KICKED                                      :*** {STRING} 被踢出服务器。原因：({STRING})

# Content downloading window
STR_CONTENT_TITLE                                               :{WHITE}下载内容
STR_CONTENT_TYPE_CAPTION                                        :{BLACK}类型
STR_CONTENT_TYPE_CAPTION_TOOLTIP                                :{BLACK}扩展包类型
STR_CONTENT_NAME_CAPTION                                        :{BLACK}名称
STR_CONTENT_NAME_CAPTION_TOOLTIP                                :{BLACK}内容名称
STR_CONTENT_MATRIX_TOOLTIP                                      :{BLACK}单击一行以查看详情{}单击复选框选择下载
STR_CONTENT_SELECT_ALL_CAPTION                                  :{BLACK}全选
STR_CONTENT_SELECT_ALL_CAPTION_TOOLTIP                          :{BLACK}选定所有扩展包
STR_CONTENT_SELECT_UPDATES_CAPTION                              :{BLACK}选择升级
STR_CONTENT_SELECT_UPDATES_CAPTION_TOOLTIP                      :{BLACK}更新所有已下载的扩展包
STR_CONTENT_UNSELECT_ALL_CAPTION                                :{BLACK}取消全选
STR_CONTENT_UNSELECT_ALL_CAPTION_TOOLTIP                        :{BLACK}取消全部选择
STR_CONTENT_SEARCH_EXTERNAL                                     :{BLACK}搜索整个网络
STR_CONTENT_SEARCH_EXTERNAL_TOOLTIP                             :{BLACK}在与OpenTTD没有联系的网站搜寻没有纳入OpenTTD內容服务的內容
STR_CONTENT_SEARCH_EXTERNAL_DISCLAIMER_CAPTION                  :{WHITE}正在离开游戏！
STR_CONTENT_SEARCH_EXTERNAL_DISCLAIMER                          :{WHITE}在外部网站下载內容的规则及条款可能跟OpenTTD引用的规则及条款不同。{}您需要参照有关网站以取得在OpenTTD安装有关內容的资讯。{}您要継续吗？
STR_CONTENT_FILTER_TITLE                                        :{BLACK}标签/名称过滤器
STR_CONTENT_OPEN_URL                                            :{BLACK}查看主页
STR_CONTENT_OPEN_URL_TOOLTIP                                    :{BLACK}打开该扩展包主页
STR_CONTENT_DOWNLOAD_CAPTION                                    :{BLACK}下载
STR_CONTENT_DOWNLOAD_CAPTION_TOOLTIP                            :{BLACK}下载选定的内容
STR_CONTENT_TOTAL_DOWNLOAD_SIZE                                 :{SILVER}总计下载大小: {WHITE}{BYTES}
STR_CONTENT_DETAIL_TITLE                                        :{SILVER}扩展包信息
STR_CONTENT_DETAIL_SUBTITLE_UNSELECTED                          :{SILVER}您尚未选择下载该扩展包
STR_CONTENT_DETAIL_SUBTITLE_SELECTED                            :{SILVER}您已选择需要下载的扩展包
STR_CONTENT_DETAIL_SUBTITLE_AUTOSELECTED                        :{SILVER}此依存组件已被选择下载。
STR_CONTENT_DETAIL_SUBTITLE_ALREADY_HERE                        :{SILVER}您已经下载过该扩展包
STR_CONTENT_DETAIL_SUBTITLE_DOES_NOT_EXIST                      :{SILVER}该扩展包无法识别，OpenTTD无法下载该扩展包
STR_CONTENT_DETAIL_UPDATE                                       :{SILVER}该扩展包将会替换到当前使用的 {STRING}
STR_CONTENT_DETAIL_NAME                                         :{SILVER}名称: {WHITE}{STRING}
STR_CONTENT_DETAIL_VERSION                                      :{SILVER}版本: {WHITE}{STRING}
STR_CONTENT_DETAIL_DESCRIPTION                                  :{SILVER}描述: {WHITE}{STRING}
STR_CONTENT_DETAIL_URL                                          :{SILVER}链接: {WHITE}{STRING}
STR_CONTENT_DETAIL_TYPE                                         :{SILVER}类型: {WHITE}{STRING}
STR_CONTENT_DETAIL_FILESIZE                                     :{SILVER}大小: {WHITE}{BYTES}
STR_CONTENT_DETAIL_SELECTED_BECAUSE_OF                          :{SILVER}按 {WHITE}{STRING} 选择
STR_CONTENT_DETAIL_DEPENDENCIES                                 :{SILVER}依存： {WHITE}{STRING}
STR_CONTENT_DETAIL_TAGS                                         :{SILVER}标签: {WHITE}{STRING}
STR_CONTENT_NO_ZLIB                                             :{WHITE}OpenTTD 未装载 "zlib" 支持模块 ...
STR_CONTENT_NO_ZLIB_SUB                                         :{WHITE}... 无法下载zlib内容!

# Order of these is important!
STR_CONTENT_TYPE_BASE_GRAPHICS                                  :基本GRF
STR_CONTENT_TYPE_NEWGRF                                         :NewGRF
STR_CONTENT_TYPE_AI                                             :AI
STR_CONTENT_TYPE_AI_LIBRARY                                     :AI 库
STR_CONTENT_TYPE_SCENARIO                                       :场景
STR_CONTENT_TYPE_HEIGHTMAP                                      :高度图
STR_CONTENT_TYPE_BASE_SOUNDS                                    :基本音效
STR_CONTENT_TYPE_BASE_MUSIC                                     :基本音乐
STR_CONTENT_TYPE_GAME_SCRIPT                                    :游戏脚本
STR_CONTENT_TYPE_GS_LIBRARY                                     :脚本库

# Content downloading progress window
STR_CONTENT_DOWNLOAD_TITLE                                      :{WHITE}下载中...
STR_CONTENT_DOWNLOAD_INITIALISE                                 :{WHITE}正在发送请求...
STR_CONTENT_DOWNLOAD_FILE                                       :{WHITE}正在下载 {STRING} ({NUM} / {NUM})
STR_CONTENT_DOWNLOAD_COMPLETE                                   :{WHITE}下载完毕
STR_CONTENT_DOWNLOAD_PROGRESS_SIZE                              :{WHITE}已下载 {BYTES} / {BYTES} ({NUM} %)

# Content downloading error messages
STR_CONTENT_ERROR_COULD_NOT_CONNECT                             :{WHITE}无法链接到下载服务器...
STR_CONTENT_ERROR_COULD_NOT_DOWNLOAD                            :{WHITE}下载失败...
STR_CONTENT_ERROR_COULD_NOT_DOWNLOAD_CONNECTION_LOST            :{WHITE}... 链接丢失
STR_CONTENT_ERROR_COULD_NOT_DOWNLOAD_FILE_NOT_WRITABLE          :{WHITE}... 文件无法写入
STR_CONTENT_ERROR_COULD_NOT_EXTRACT                             :{WHITE}无法解压该扩展包

STR_MISSING_GRAPHICS_SET_CAPTION                                :{WHITE}缺失图形组
STR_MISSING_GRAPHICS_SET_MESSAGE                                :{BLACK}OpenTTD 需要基础图形组用以绘制界面。您是否希望 OpenTTD 下载并安装以下图形组？
STR_MISSING_GRAPHICS_YES_DOWNLOAD                               :{BLACK}好，开始下载
STR_MISSING_GRAPHICS_NO_QUIT                                    :{BLACK}不，退出OpenTTD

STR_MISSING_GRAPHICS_ERROR_TITLE                                :{WHITE}下载失败
STR_MISSING_GRAPHICS_ERROR                                      :{BLACK}下载图形组失败。{}请手动下载图形组。
STR_MISSING_GRAPHICS_ERROR_QUIT                                 :{BLACK}退出 OpenTTD

# Transparency settings window
STR_TRANSPARENCY_CAPTION                                        :{WHITE}透明选项
STR_TRANSPARENT_SIGNS_TOOLTIP                                   :{BLACK}调整标志是否为透明{}CTRL+点击 锁定
STR_TRANSPARENT_TREES_TOOLTIP                                   :{BLACK}调整树木是否为透明{}CTRL+点击 锁定
STR_TRANSPARENT_HOUSES_TOOLTIP                                  :{BLACK}调整建筑是否为透明{}CTRL+点击 锁定
STR_TRANSPARENT_INDUSTRIES_TOOLTIP                              :{BLACK}调整工业设施是否为透明{}CTRL+点击 锁定
STR_TRANSPARENT_BUILDINGS_TOOLTIP                               :{BLACK}调整车站、码头及路点等是否为透明{}CTRL+点击 锁定
STR_TRANSPARENT_BRIDGES_TOOLTIP                                 :{BLACK}调整桥梁是否为透明{}CTRL+点击 锁定
STR_TRANSPARENT_STRUCTURES_TOOLTIP                              :{BLACK}调整灯塔及信号发射塔是否为透明{}CTRL+点击 锁定
STR_TRANSPARENT_CATENARY_TOOLTIP                                :{BLACK}调整电气铁路电线是否为透明{}CTRL+点击 锁定
STR_TRANSPARENT_LOADING_TOOLTIP                                 :{BLACK}调整装载进度显示是否为透明{}CTRL+点击 锁定
STR_TRANSPARENT_INVISIBLE_TOOLTIP                               :{BLACK}选择设置为：不显示或透明

# Linkgraph legend window
STR_LINKGRAPH_LEGEND_CAPTION                                    :{BLACK}客货流图标
STR_LINKGRAPH_LEGEND_ALL                                        :{BLACK}全部
STR_LINKGRAPH_LEGEND_NONE                                       :{BLACK}无
STR_LINKGRAPH_LEGEND_SELECT_COMPANIES                           :{BLACK}选择要查看的公司
STR_LINKGRAPH_LEGEND_COMPANY_TOOLTIP                            :{BLACK}{STRING}{}{COMPANY}

# Linkgraph legend window and linkgraph legend in smallmap
STR_LINKGRAPH_LEGEND_UNUSED                                     :{TINY_FONT}{BLACK}空跑
STR_LINKGRAPH_LEGEND_SATURATED                                  :{TINY_FONT}{BLACK}饱和
STR_LINKGRAPH_LEGEND_OVERLOADED                                 :{TINY_FONT}{BLACK}超载

# Base for station construction window(s)
STR_STATION_BUILD_COVERAGE_AREA_TITLE                           :{BLACK}显示覆盖区域
STR_STATION_BUILD_COVERAGE_OFF                                  :{BLACK}关闭
STR_STATION_BUILD_COVERAGE_ON                                   :{BLACK}开启
STR_STATION_BUILD_COVERAGE_AREA_OFF_TOOLTIP                     :{BLACK}不显示覆盖的区域
STR_STATION_BUILD_COVERAGE_AREA_ON_TOOLTIP                      :{BLACK}显示可以覆盖的区域
STR_STATION_BUILD_ACCEPTS_CARGO                                 :{BLACK}接受：{GOLD}{CARGO_LIST}
STR_STATION_BUILD_SUPPLIES_CARGO                                :{BLACK}供给: {GOLD}{CARGO_LIST}

# Join station window
STR_JOIN_STATION_CAPTION                                        :{WHITE}合并车站
STR_JOIN_STATION_CREATE_SPLITTED_STATION                        :{YELLOW}建造分体车站

STR_JOIN_WAYPOINT_CAPTION                                       :{WHITE}合并路点
STR_JOIN_WAYPOINT_CREATE_SPLITTED_WAYPOINT                      :{YELLOW}建造分体路点

# Generic toolbar
STR_TOOLBAR_DISABLED_NO_VEHICLE_AVAILABLE                       :{BLACK}已禁用，由于现在没有可用于该基础设施的车辆

# Rail construction toolbar
STR_RAIL_TOOLBAR_RAILROAD_CONSTRUCTION_CAPTION                  :铁路建设
STR_RAIL_TOOLBAR_ELRAIL_CONSTRUCTION_CAPTION                    :电气化铁路建设
STR_RAIL_TOOLBAR_MONORAIL_CONSTRUCTION_CAPTION                  :单轨铁路建设
STR_RAIL_TOOLBAR_MAGLEV_CONSTRUCTION_CAPTION                    :磁悬浮铁路建设

STR_RAIL_TOOLBAR_TOOLTIP_BUILD_RAILROAD_TRACK                   :{BLACK}建设轨道。按住 Ctrl 键切换建设/移除轨道。按住 Shift 键显示预计费用。
STR_RAIL_TOOLBAR_TOOLTIP_BUILD_AUTORAIL                         :{BLACK}使用多向路轨工具铺设轨道。按住 Ctrl 键切换建设/移除轨道。按住 Shift 键显示预计费用。
STR_RAIL_TOOLBAR_TOOLTIP_BUILD_TRAIN_DEPOT_FOR_BUILDING         :{BLACK}建设列车车库（可以购买或维护列车）按住 Shift 键显示预计费用。
STR_RAIL_TOOLBAR_TOOLTIP_CONVERT_RAIL_TO_WAYPOINT               :{BLACK}将铁路变为路点。按住 Ctrl 键允许合并路点。按住 Shift 键显示预计费用。
STR_RAIL_TOOLBAR_TOOLTIP_BUILD_RAILROAD_STATION                 :{BLACK}建设火车站。按住 Ctrl 键允许合并站台。按住 Shift 键显示预计费用。
STR_RAIL_TOOLBAR_TOOLTIP_BUILD_RAILROAD_SIGNALS                 :{BLACK}建造铁路信号。{} 按住 Ctrl 键点选铁路，系统会切换悬臂式/电子式信号灯，或者更改被点选信号灯的种类{} 在一段直线铁路上拖拽，系统会依照设置的信号间距，沿铁路建立信号灯。如果按住 Ctrl 键拖拽，系统会建造信号灯至拖拽方向前的下一个道岔{} 如果按住 Shift 键点击铁路或在铁路上拖拽，系统会显示建置成本但不设置信号灯{} 如果按住 Ctrl 键点击此键，系统会切换信号灯选择窗口的显示状态
STR_RAIL_TOOLBAR_TOOLTIP_BUILD_RAILROAD_BRIDGE                  :{BLACK}建设铁路桥梁。按住 Shift 键显示预计费用。
STR_RAIL_TOOLBAR_TOOLTIP_BUILD_RAILROAD_TUNNEL                  :{BLACK}建设铁路隧道。按住 Shift 键显示预计费用。
STR_RAIL_TOOLBAR_TOOLTIP_TOGGLE_BUILD_REMOVE_FOR                :{BLACK}切换建设/拆除轨道、信号灯、路点和车站。按住 Ctrl 键可在移除路点和车站时同时移除轨道。
STR_RAIL_TOOLBAR_TOOLTIP_CONVERT_RAIL                           :{BLACK}转换/升级 铁路类型。按住 Shift 键显示预计费用。

STR_RAIL_NAME_RAILROAD                                          :铁路
STR_RAIL_NAME_ELRAIL                                            :电气化铁路
STR_RAIL_NAME_MONORAIL                                          :单轨铁路
STR_RAIL_NAME_MAGLEV                                            :磁悬浮铁路

# Rail depot construction window
STR_BUILD_DEPOT_TRAIN_ORIENTATION_CAPTION                       :{WHITE}列车车库方向
STR_BUILD_DEPOT_TRAIN_ORIENTATION_TOOLTIP                       :{BLACK}选择列车车库的方向

# Rail waypoint construction window
STR_WAYPOINT_CAPTION                                            :{WHITE}路点
STR_WAYPOINT_GRAPHICS_TOOLTIP                                   :{BLACK}选择路点类型

# Rail station construction window
STR_STATION_BUILD_RAIL_CAPTION                                  :{WHITE}火车站选单
STR_STATION_BUILD_ORIENTATION                                   :{BLACK}方向
STR_STATION_BUILD_RAILROAD_ORIENTATION_TOOLTIP                  :{BLACK}选择火车站的方向
STR_STATION_BUILD_NUMBER_OF_TRACKS                              :{BLACK}轨道数量
STR_STATION_BUILD_NUMBER_OF_TRACKS_TOOLTIP                      :{BLACK}选择车站站台的数量
STR_STATION_BUILD_PLATFORM_LENGTH                               :{BLACK}站台长度
STR_STATION_BUILD_PLATFORM_LENGTH_TOOLTIP                       :{BLACK}选择车站站台的长度
STR_STATION_BUILD_DRAG_DROP                                     :{BLACK}拖动模式
STR_STATION_BUILD_DRAG_DROP_TOOLTIP                             :{BLACK}使用拖动模式建设车站

STR_STATION_BUILD_STATION_CLASS_TOOLTIP                         :{BLACK}选择一个要显示车站类型
STR_STATION_BUILD_STATION_TYPE_TOOLTIP                          :{BLACK}选择要建造的车站类型

STR_STATION_CLASS_DFLT                                          :默认车站
STR_STATION_CLASS_WAYP                                          :路标

# Signal window
STR_BUILD_SIGNAL_CAPTION                                        :{WHITE}信号灯
STR_BUILD_SIGNAL_SEMAPHORE_NORM_TOOLTIP                         :{BLACK}通过信号灯（悬臂）{}是最基本的信号灯，只允许一列车进入该信号灯以后的区间
STR_BUILD_SIGNAL_SEMAPHORE_ENTRY_TOOLTIP                        :{BLACK}入口信号灯（悬臂）{}在下一轨道区间上至少有一个出口信号灯是绿色时此信号亮绿灯,否则亮红灯
STR_BUILD_SIGNAL_SEMAPHORE_EXIT_TOOLTIP                         :{BLACK}出口信号灯（悬臂）{}信号显示条件与通过信号灯相同,但是它的状态可以触发入口及复合信号灯
STR_BUILD_SIGNAL_SEMAPHORE_COMBO_TOOLTIP                        :{BLACK}复合信号灯（悬臂）{}复合信号灯是入口和出口信号灯的组合,这样允许建立大型“树状”预警信号灯系统
STR_BUILD_SIGNAL_SEMAPHORE_PBS_TOOLTIP                          :{BLACK}路径信号灯（悬臂）{}路径信号灯为列车预留一条到安全停车位的路径，而其它路径仍然可以使用，从而允许一列以上的列车同时进入一个信号区间
STR_BUILD_SIGNAL_SEMAPHORE_PBS_OWAY_TOOLTIP                     :{BLACK}单向路径信号灯（悬臂）{}路径信号灯为列车预留一条到安全停车位的路径，而其它路径仍然可以使用，从而允许一列以上的列车同时进入一个信号区间
STR_BUILD_SIGNAL_ELECTRIC_NORM_TOOLTIP                          :{BLACK}通过信号灯（电子）{}是最基本的信号灯，只允许一列车进入该信号灯以后的区间
STR_BUILD_SIGNAL_ELECTRIC_ENTRY_TOOLTIP                         :{BLACK}入口信号灯（电子）{}当下一轨道区间至少有一个出口信号灯是绿色时,此信号灯亮绿灯,否则亮红灯
STR_BUILD_SIGNAL_ELECTRIC_EXIT_TOOLTIP                          :{BLACK}出口信号灯（电子){}信号显示条件与通过信号灯相同,但是它的状态可以触发入口及复合信号灯
STR_BUILD_SIGNAL_ELECTRIC_COMBO_TOOLTIP                         :{BLACK}复合信号（电子）{}复合信号灯是入口和出口信号灯的组合,这样允许建立大型“树状”预警信号灯系统
STR_BUILD_SIGNAL_ELECTRIC_PBS_TOOLTIP                           :{BLACK}路径信号灯（电子）{}路径信号灯为列车预留一条到安全停车位的路径，而其它路径仍然可以使用，从而允许一列以上的列车同时进入一个信号区间
STR_BUILD_SIGNAL_ELECTRIC_PBS_OWAY_TOOLTIP                      :{BLACK}单向路径信号灯（电子）{}路径信号灯为列车预留一条到安全停车位的路径，而其它路径仍然可以使用，从而允许一列以上的列车同时进入一个信号区间
STR_BUILD_SIGNAL_CONVERT_TOOLTIP                                :{BLACK}信号灯转换工具{}按下此按钮，可以将已经存在的信号灯转化为选择的信号灯类型，按下CTRL键盘再点击，可以在电子和悬臂型之间转换
STR_BUILD_SIGNAL_DRAG_SIGNALS_DENSITY_TOOLTIP                   :{BLACK}拖拽布置信号灯的间隔距离
STR_BUILD_SIGNAL_DRAG_SIGNALS_DENSITY_DECREASE_TOOLTIP          :{BLACK}减少拖拽布置信号灯的间隔距离
STR_BUILD_SIGNAL_DRAG_SIGNALS_DENSITY_INCREASE_TOOLTIP          :{BLACK}增加拖拽布置信号灯的间隔距离

# Bridge selection window
STR_SELECT_RAIL_BRIDGE_CAPTION                                  :{WHITE}选择铁路桥
STR_SELECT_ROAD_BRIDGE_CAPTION                                  :{WHITE}选择公路桥梁
STR_SELECT_BRIDGE_SELECTION_TOOLTIP                             :{BLACK}选择桥梁 - 点击选择喜欢的桥梁进行建设
STR_SELECT_BRIDGE_INFO                                          :{GOLD}{STRING}，{} {VELOCITY} {WHITE}{CURRENCY_LONG}
STR_SELECT_BRIDGE_SCENEDIT_INFO                                 :{GOLD}{STRING},{} {VELOCITY}
STR_BRIDGE_NAME_SUSPENSION_STEEL                                :钢制悬索
STR_BRIDGE_NAME_GIRDER_STEEL                                    :钢制桁桥
STR_BRIDGE_NAME_CANTILEVER_STEEL                                :钢制悬臂
STR_BRIDGE_NAME_SUSPENSION_CONCRETE                             :混凝土悬索
STR_BRIDGE_NAME_WOODEN                                          :木制
STR_BRIDGE_NAME_CONCRETE                                        :混凝土
STR_BRIDGE_NAME_TUBULAR_STEEL                                   :钢制函梁
STR_BRIDGE_TUBULAR_SILICON                                      :硅制函梁


# Road construction toolbar
STR_ROAD_TOOLBAR_ROAD_CONSTRUCTION_CAPTION                      :{WHITE}道路建设
STR_ROAD_TOOLBAR_TRAM_CONSTRUCTION_CAPTION                      :{WHITE}电车建设
STR_ROAD_TOOLBAR_TOOLTIP_BUILD_ROAD_SECTION                     :{BLACK}建设道路。按住 Ctrl 键切换建设/移除道路。
STR_ROAD_TOOLBAR_TOOLTIP_BUILD_TRAMWAY_SECTION                  :{BLACK}建造电车轨道。按住 Ctrl 键切换建设/移除电车轨道。
STR_ROAD_TOOLBAR_TOOLTIP_BUILD_AUTOROAD                         :{BLACK}使用多向道路工具建设道路。按住 Ctrl 键切换建设/移除道路。
STR_ROAD_TOOLBAR_TOOLTIP_BUILD_AUTOTRAM                         :{BLACK}使用多向轨道工具建设电车轨道。按住 Ctrl 键切换建设/移除电车轨道。
STR_ROAD_TOOLBAR_TOOLTIP_BUILD_ROAD_VEHICLE_DEPOT               :{BLACK}建设汽车车库（可以购买或维护车辆）
STR_ROAD_TOOLBAR_TOOLTIP_BUILD_TRAM_VEHICLE_DEPOT               :{BLACK}建造电车车库（可以购买与维护车辆）
STR_ROAD_TOOLBAR_TOOLTIP_BUILD_BUS_STATION                      :{BLACK}建设公共汽车站。按住 Ctrl 键允许合并站台
STR_ROAD_TOOLBAR_TOOLTIP_BUILD_PASSENGER_TRAM_STATION           :{BLACK}建设客运电车站。按住 Ctrl 键允许合并站台
STR_ROAD_TOOLBAR_TOOLTIP_BUILD_TRUCK_LOADING_BAY                :{BLACK}建设汽车货场。按住 Ctrl 键允许合并站台
STR_ROAD_TOOLBAR_TOOLTIP_BUILD_CARGO_TRAM_STATION               :{BLACK}建设货运电车站。按住 Ctrl 键允许合并站台
STR_ROAD_TOOLBAR_TOOLTIP_TOGGLE_ONE_WAY_ROAD                    :{BLACK}选择是否建设单行道
STR_ROAD_TOOLBAR_TOOLTIP_BUILD_ROAD_BRIDGE                      :{BLACK}建设公路桥梁
STR_ROAD_TOOLBAR_TOOLTIP_BUILD_TRAMWAY_BRIDGE                   :{BLACK}建设电车桥梁
STR_ROAD_TOOLBAR_TOOLTIP_BUILD_ROAD_TUNNEL                      :{BLACK}建设公路隧道
STR_ROAD_TOOLBAR_TOOLTIP_BUILD_TRAMWAY_TUNNEL                   :{BLACK}建设电车隧道
STR_ROAD_TOOLBAR_TOOLTIP_TOGGLE_BUILD_REMOVE_FOR_ROAD           :{BLACK}建设/拆除 公路
STR_ROAD_TOOLBAR_TOOLTIP_TOGGLE_BUILD_REMOVE_FOR_TRAMWAYS       :{BLACK}建设/拆除 电车轨道
STR_ROAD_TOOLBAR_TOOLTIP_CONVERT_ROAD                           :{BLACK}转换/升级 公路类型。按住 Shift 键显示预计费用。
STR_ROAD_TOOLBAR_TOOLTIP_CONVERT_TRAM                           :转换/升级 电车道类型。按住 Shift 键显示预计费用。

STR_ROAD_NAME_ROAD                                              :路
STR_ROAD_NAME_TRAM                                              :电车轨道

# Road depot construction window
STR_BUILD_DEPOT_ROAD_ORIENTATION_CAPTION                        :{WHITE}汽车车库的方向……
STR_BUILD_DEPOT_ROAD_ORIENTATION_SELECT_TOOLTIP                 :{BLACK}选择汽车车库方向
STR_BUILD_DEPOT_TRAM_ORIENTATION_CAPTION                        :{WHITE}建设电车车库
STR_BUILD_DEPOT_TRAM_ORIENTATION_SELECT_TOOLTIP                 :{BLACK}选择电车车库方向

# Road vehicle station construction window
STR_STATION_BUILD_BUS_ORIENTATION                               :{WHITE}公共汽车站的方向
STR_STATION_BUILD_BUS_ORIENTATION_TOOLTIP                       :{BLACK}选择公共汽车站的方向
STR_STATION_BUILD_TRUCK_ORIENTATION                             :{WHITE}汽车货场的方向
STR_STATION_BUILD_TRUCK_ORIENTATION_TOOLTIP                     :{BLACK}选择汽车货场的方向
STR_STATION_BUILD_PASSENGER_TRAM_ORIENTATION                    :{WHITE}客运电车方向
STR_STATION_BUILD_PASSENGER_TRAM_ORIENTATION_TOOLTIP            :{BLACK}选择客运电车车站方向
STR_STATION_BUILD_CARGO_TRAM_ORIENTATION                        :{WHITE}货运电车方向
STR_STATION_BUILD_CARGO_TRAM_ORIENTATION_TOOLTIP                :{BLACK}选择货运电车车站方向

# Waterways toolbar (last two for SE only)
STR_WATERWAYS_TOOLBAR_CAPTION                                   :{WHITE}水运建设
STR_WATERWAYS_TOOLBAR_CAPTION_SE                                :{WHITE}水运
STR_WATERWAYS_TOOLBAR_BUILD_CANALS_TOOLTIP                      :{BLACK}修建运河
STR_WATERWAYS_TOOLBAR_BUILD_LOCKS_TOOLTIP                       :{BLACK}建设船闸，按住 Shift 键操作可以显示所需资金
STR_WATERWAYS_TOOLBAR_BUILD_DEPOT_TOOLTIP                       :{BLACK}建造船坞（可以购买或保养船只），按住 Shift 键操作可以显示所需资金
STR_WATERWAYS_TOOLBAR_BUILD_DOCK_TOOLTIP                        :{BLACK}建造码头。按住 Ctrl 键允许合并站台，按住 Shift 键操作可以显示所需资金
STR_WATERWAYS_TOOLBAR_BUOY_TOOLTIP                              :{BLACK}放置一个浮标，该浮标可以用作路点，按住 Shift 键操作可以显示所需资金
STR_WATERWAYS_TOOLBAR_BUILD_AQUEDUCT_TOOLTIP                    :{BLACK}建设水渠，按住 Shift 键操作可以显示所需资金
STR_WATERWAYS_TOOLBAR_CREATE_LAKE_TOOLTIP                       :{BLACK}修建运河{}当地形处于海平面时{}按住 Ctrl键 可以定义水域
STR_WATERWAYS_TOOLBAR_CREATE_RIVER_TOOLTIP                      :{BLACK}放置河流

# Ship depot construction window
STR_DEPOT_BUILD_SHIP_CAPTION                                    :{WHITE}船坞方向……
STR_DEPOT_BUILD_SHIP_ORIENTATION_TOOLTIP                        :{BLACK}选择船坞的方向

# Dock construction window
STR_STATION_BUILD_DOCK_CAPTION                                  :{WHITE}码头

# Airport toolbar
STR_TOOLBAR_AIRCRAFT_CAPTION                                    :{WHITE}机场
STR_TOOLBAR_AIRCRAFT_BUILD_AIRPORT_TOOLTIP                      :{BLACK}新建机场。按住 Ctrl 键允许合并站台，按住 Shift 键操作可以显示所需资金

# Airport construction window
STR_STATION_BUILD_AIRPORT_CAPTION                               :{WHITE}飞机场选单
STR_STATION_BUILD_AIRPORT_TOOLTIP                               :{BLACK}选择机场的大小和类型
STR_STATION_BUILD_AIRPORT_CLASS_LABEL                           :{BLACK}机场等级
STR_STATION_BUILD_AIRPORT_LAYOUT_NAME                           :{BLACK}配置 {NUM}

STR_AIRPORT_SMALL                                               :小型机场
STR_AIRPORT_CITY                                                :城市机场
STR_AIRPORT_METRO                                               :国内机场
STR_AIRPORT_INTERNATIONAL                                       :国际机场
STR_AIRPORT_COMMUTER                                            :通勤机场
STR_AIRPORT_INTERCONTINENTAL                                    :全球机场
STR_AIRPORT_HELIPORT                                            :直升机停机楼
STR_AIRPORT_HELIDEPOT                                           :直升机专用机场
STR_AIRPORT_HELISTATION                                         :直升机小型机场

STR_AIRPORT_CLASS_SMALL                                         :小型机场
STR_AIRPORT_CLASS_LARGE                                         :大型机场
STR_AIRPORT_CLASS_HUB                                           :空运枢纽
STR_AIRPORT_CLASS_HELIPORTS                                     :直升机机场

STR_STATION_BUILD_NOISE                                         :{BLACK}产生的噪音: {GOLD}{COMMA}

# Landscaping toolbar
STR_LANDSCAPING_TOOLBAR                                         :{WHITE}景观美化
STR_LANDSCAPING_TOOLTIP_LOWER_A_CORNER_OF_LAND                  :{BLACK}降低地块的一角
STR_LANDSCAPING_TOOLTIP_RAISE_A_CORNER_OF_LAND                  :{BLACK}升高地块的一角
STR_LANDSCAPING_LEVEL_LAND_TOOLTIP                              :{BLACK}拉平地面
STR_LANDSCAPING_TOOLTIP_PURCHASE_LAND                           :{BLACK}购买土地以备将来使用，按住 Shift 键操作可以显示所需资金

# Object construction window
STR_OBJECT_BUILD_CAPTION                                        :{WHITE}物体选单
STR_OBJECT_BUILD_TOOLTIP                                        :{BLACK}选择建设项目. 按住SHIFT键建设可以显示建设费用
STR_OBJECT_BUILD_CLASS_TOOLTIP                                  :{BLACK}选择要建造的物件类型
STR_OBJECT_BUILD_PREVIEW_TOOLTIP                                :{BLACK}物件预览
STR_OBJECT_BUILD_SIZE                                           :{BLACK}大小: {GOLD}{NUM} x {NUM} 瓦

STR_OBJECT_CLASS_LTHS                                           :灯塔
STR_OBJECT_CLASS_TRNS                                           :发射机

# Tree planting window (last eight for SE only)
STR_PLANT_TREE_CAPTION                                          :{WHITE}树木
STR_PLANT_TREE_TOOLTIP                                          :{BLACK}选择要种植的树木类型。如果格子内已经有树木，将种植随机类型的树木
STR_TREES_RANDOM_TYPE                                           :{BLACK}随机类型的树木
STR_TREES_RANDOM_TYPE_TOOLTIP                                   :{BLACK}种植随机类型的树木，按住 Shift 键可以显示所需资金
STR_TREES_RANDOM_TREES_BUTTON                                   :{BLACK}随机树木
STR_TREES_RANDOM_TREES_TOOLTIP                                  :{BLACK}随机地种植一些树木
STR_TREES_MODE_FOREST_SM_BUTTON                                 :{BLACK}树丛
STR_TREES_MODE_FOREST_LG_BUTTON                                 :{BLACK}森林

# Land generation window (SE)
STR_TERRAFORM_TOOLBAR_LAND_GENERATION_CAPTION                   :{WHITE}生成土地
STR_TERRAFORM_TOOLTIP_PLACE_ROCKY_AREAS_ON_LANDSCAPE            :{BLACK}在地图上设置岩石区域
STR_TERRAFORM_TOOLTIP_DEFINE_DESERT_AREA                        :{BLACK}划出沙漠区域.{}按住 Ctrl键 可以移除沙漠区域
STR_TERRAFORM_TOOLTIP_INCREASE_SIZE_OF_LAND_AREA                :{BLACK}增加要升高/降低的土地面积
STR_TERRAFORM_TOOLTIP_DECREASE_SIZE_OF_LAND_AREA                :{BLACK}减少要升高/降低的土地面积
STR_TERRAFORM_TOOLTIP_GENERATE_RANDOM_LAND                      :{BLACK}随机生成土地
STR_TERRAFORM_SE_NEW_WORLD                                      :{BLACK}创建新的场景
STR_TERRAFORM_RESET_LANDSCAPE                                   :{BLACK}重置景观
STR_TERRAFORM_RESET_LANDSCAPE_TOOLTIP                           :{BLACK}清除地图上所有由玩家拥有的财产

STR_QUERY_RESET_LANDSCAPE_CAPTION                               :{WHITE}重置景观
STR_RESET_LANDSCAPE_CONFIRMATION_TEXT                           :{WHITE}你确定要清除所有由玩家拥有的财产吗？

# Town generation window (SE)
STR_FOUND_TOWN_CAPTION                                          :{WHITE}生成城镇
STR_FOUND_TOWN_NEW_TOWN_BUTTON                                  :{BLACK}新建城镇
STR_FOUND_TOWN_NEW_TOWN_TOOLTIP                                 :{BLACK}在指定位置建设新的城镇，按住 Shift 键单击可以显示所需资金
STR_FOUND_TOWN_RANDOM_TOWN_BUTTON                               :{BLACK}随机城镇
STR_FOUND_TOWN_RANDOM_TOWN_TOOLTIP                              :{BLACK}随机新增一个城镇
STR_FOUND_TOWN_MANY_RANDOM_TOWNS                                :{BLACK}大量随机城镇
STR_FOUND_TOWN_RANDOM_TOWNS_TOOLTIP                             :{BLACK}在地图上随机创建大量城镇

STR_FOUND_TOWN_NAME_TITLE                                       :{YELLOW}城镇名称：
STR_FOUND_TOWN_NAME_EDITOR_TITLE                                :{BLACK}输入城镇名称
STR_FOUND_TOWN_NAME_EDITOR_HELP                                 :{BLACK}点击这里输入城镇名称
STR_FOUND_TOWN_NAME_RANDOM_BUTTON                               :{BLACK}随机名称
STR_FOUND_TOWN_NAME_RANDOM_TOOLTIP                              :{BLACK}重新随机生成城镇名称

STR_FOUND_TOWN_INITIAL_SIZE_TITLE                               :{YELLOW}城镇规模：
STR_FOUND_TOWN_INITIAL_SIZE_SMALL_BUTTON                        :{BLACK}小
STR_FOUND_TOWN_INITIAL_SIZE_MEDIUM_BUTTON                       :{BLACK}中
STR_FOUND_TOWN_INITIAL_SIZE_LARGE_BUTTON                        :{BLACK}大
STR_FOUND_TOWN_SIZE_RANDOM                                      :{BLACK}随机
STR_FOUND_TOWN_INITIAL_SIZE_TOOLTIP                             :{BLACK}选择城镇规模
STR_FOUND_TOWN_CITY                                             :{BLACK}城市
STR_FOUND_TOWN_CITY_TOOLTIP                                     :{BLACK}城市增长速度高于一般城镇{}它们建立时规模更大

STR_FOUND_TOWN_ROAD_LAYOUT                                      :{YELLOW}城镇道路布局：
STR_FOUND_TOWN_SELECT_TOWN_ROAD_LAYOUT                          :{BLACK}为此城镇选择使用的道路布局
STR_FOUND_TOWN_SELECT_LAYOUT_ORIGINAL                           :{BLACK}原版
STR_FOUND_TOWN_SELECT_LAYOUT_BETTER_ROADS                       :{BLACK}改良
STR_FOUND_TOWN_SELECT_LAYOUT_2X2_GRID                           :{BLACK}2x2 网格
STR_FOUND_TOWN_SELECT_LAYOUT_3X3_GRID                           :{BLACK}3x3 网格
STR_FOUND_TOWN_SELECT_LAYOUT_RANDOM                             :{BLACK}随机

# Fund new industry window
STR_FUND_INDUSTRY_CAPTION                                       :{WHITE}建设新的工业设施
STR_FUND_INDUSTRY_SELECTION_TOOLTIP                             :{BLACK}请选择工业设施
STR_FUND_INDUSTRY_MANY_RANDOM_INDUSTRIES                        :大量随机工业
STR_FUND_INDUSTRY_MANY_RANDOM_INDUSTRIES_TOOLTIP                :{BLACK}在地图上创建大量随机的工业设施
STR_FUND_INDUSTRY_MANY_RANDOM_INDUSTRIES_CAPTION                :{WHITE}生成随机工业
STR_FUND_INDUSTRY_MANY_RANDOM_INDUSTRIES_QUERY                  :{YELLOW}你确定要生成大量随机工业吗？
STR_FUND_INDUSTRY_INDUSTRY_BUILD_COST                           :{BLACK}费用：{YELLOW}{CURRENCY_LONG}
STR_FUND_INDUSTRY_PROSPECT_NEW_INDUSTRY                         :{BLACK}勘探
STR_FUND_INDUSTRY_BUILD_NEW_INDUSTRY                            :{BLACK}建设
STR_FUND_INDUSTRY_FUND_NEW_INDUSTRY                             :{BLACK}建设
STR_FUND_INDUSTRY_REMOVE_ALL_INDUSTRIES                         :{BLACK}移除所有工业
STR_FUND_INDUSTRY_REMOVE_ALL_INDUSTRIES_TOOLTIP                 :{BLACK}移除当前地图上所有工业
STR_FUND_INDUSTRY_REMOVE_ALL_INDUSTRIES_CAPTION                 :{WHITE}移除所有工业
STR_FUND_INDUSTRY_REMOVE_ALL_INDUSTRIES_QUERY                   :{YELLOW}你确定要清除所有工业吗？

# Industry cargoes window
STR_INDUSTRY_CARGOES_INDUSTRY_CAPTION                           :{WHITE}{STRING} 的产业链
STR_INDUSTRY_CARGOES_CARGO_CAPTION                              :{WHITE}{STRING} 的产业链
STR_INDUSTRY_CARGOES_PRODUCERS                                  :{WHITE}供应商
STR_INDUSTRY_CARGOES_CUSTOMERS                                  :{WHITE}采购商
STR_INDUSTRY_CARGOES_HOUSES                                     :{WHITE}房屋
STR_INDUSTRY_CARGOES_INDUSTRY_TOOLTIP                           :{BLACK}点击查看上下游产业链
STR_INDUSTRY_CARGOES_CARGO_TOOLTIP                              :{BLACK}{STRING}{}点该货物可显示其上下游工业
STR_INDUSTRY_DISPLAY_CHAIN                                      :{BLACK}显示产业链
STR_INDUSTRY_DISPLAY_CHAIN_TOOLTIP                              :{BLACK}显示货物的上下游工业
STR_INDUSTRY_CARGOES_NOTIFY_SMALLMAP                            :{BLACK}在缩略地图显示
STR_INDUSTRY_CARGOES_NOTIFY_SMALLMAP_TOOLTIP                    :{BLACK}将该产业链的工业显示在缩略地图中
STR_INDUSTRY_CARGOES_SELECT_CARGO                               :{BLACK}选择货物
STR_INDUSTRY_CARGOES_SELECT_CARGO_TOOLTIP                       :{BLACK}选择需要显示的货物
STR_INDUSTRY_CARGOES_SELECT_INDUSTRY                            :{BLACK}选择工业
STR_INDUSTRY_CARGOES_SELECT_INDUSTRY_TOOLTIP                    :{BLACK}选择需要显示的工业

# Land area window
STR_LAND_AREA_INFORMATION_CAPTION                               :{WHITE}地块信息
STR_LAND_AREA_INFORMATION_COST_TO_CLEAR_N_A                     :{BLACK}清除费用：{LTBLUE}N/A 不能清除
STR_LAND_AREA_INFORMATION_COST_TO_CLEAR                         :{BLACK}清除费用：{RED}{CURRENCY_LONG}
STR_LAND_AREA_INFORMATION_REVENUE_WHEN_CLEARED                  :{BLACK}清除收入： {LTBLUE}{CURRENCY_LONG}
STR_LAND_AREA_INFORMATION_OWNER_N_A                             :无
STR_LAND_AREA_INFORMATION_OWNER                                 :{BLACK}产权所属：{LTBLUE}{STRING}
STR_LAND_AREA_INFORMATION_ROAD_OWNER                            :{BLACK}道路所属：{LTBLUE}{STRING}
STR_LAND_AREA_INFORMATION_TRAM_OWNER                            :{BLACK}有轨电车道路所属：{LTBLUE}{STRING}
STR_LAND_AREA_INFORMATION_RAIL_OWNER                            :{BLACK}铁路归属：{LTBLUE}{STRING}
STR_LAND_AREA_INFORMATION_LOCAL_AUTHORITY                       :{BLACK}地方政府：{LTBLUE}{STRING}
STR_LAND_AREA_INFORMATION_LOCAL_AUTHORITY_NONE                  :没有
STR_LAND_AREA_INFORMATION_LANDINFO_COORDS                       :{BLACK}坐标： {LTBLUE}{NUM} × {NUM} × {NUM} ({STRING})
STR_LAND_AREA_INFORMATION_BUILD_DATE                            :{BLACK}建造时间：{LTBLUE}{DATE_LONG}
STR_LAND_AREA_INFORMATION_STATION_CLASS                         :{BLACK}车站分类: {LTBLUE}{STRING}
STR_LAND_AREA_INFORMATION_STATION_TYPE                          :{BLACK}车站类型: {LTBLUE}{STRING}
STR_LAND_AREA_INFORMATION_AIRPORT_CLASS                         :{BLACK}飞机场分类: {LTBLUE}{STRING}
STR_LAND_AREA_INFORMATION_AIRPORT_NAME                          :{BLACK}飞机场名字: {LTBLUE}{STRING}
STR_LAND_AREA_INFORMATION_AIRPORTTILE_NAME                      :{BLACK}机场区域名称: {LTBLUE}{STRING}
STR_LAND_AREA_INFORMATION_NEWGRF_NAME                           :{BLACK}NewGRF: {LTBLUE}{STRING}
STR_LAND_AREA_INFORMATION_CARGO_ACCEPTED                        :{BLACK}接受货物：{LTBLUE}
STR_LAND_AREA_INFORMATION_CARGO_EIGHTS                          :({COMMA}/8 {STRING})
STR_LANG_AREA_INFORMATION_RAIL_TYPE                             :{BLACK}铁轨类型： {LTBLUE}{STRING}
STR_LANG_AREA_INFORMATION_ROAD_TYPE                             :{BLACK}道路类型：{LTBLUE}{STRING}
STR_LANG_AREA_INFORMATION_TRAM_TYPE                             :{BLACK}电车类型：{LTBLUE}{STRING}
STR_LANG_AREA_INFORMATION_RAIL_SPEED_LIMIT                      :{BLACK}轨道限速: {LTBLUE}{VELOCITY}
STR_LANG_AREA_INFORMATION_ROAD_SPEED_LIMIT                      :{BLACK}道路限速：{LTBLUE}{VELOCITY}
STR_LANG_AREA_INFORMATION_TRAM_SPEED_LIMIT                      :{BLACK}电车限速：{LTBLUE}{VELOCITY}

# Description of land area of different tiles
STR_LAI_CLEAR_DESCRIPTION_ROCKS                                 :岩石
STR_LAI_CLEAR_DESCRIPTION_ROUGH_LAND                            :荒地
STR_LAI_CLEAR_DESCRIPTION_BARE_LAND                             :土地
STR_LAI_CLEAR_DESCRIPTION_GRASS                                 :草地
STR_LAI_CLEAR_DESCRIPTION_FIELDS                                :田地
STR_LAI_CLEAR_DESCRIPTION_SNOW_COVERED_LAND                     :雪地
STR_LAI_CLEAR_DESCRIPTION_DESERT                                :沙漠

STR_LAI_RAIL_DESCRIPTION_TRACK                                  :铁路 轨道
STR_LAI_RAIL_DESCRIPTION_TRACK_WITH_NORMAL_SIGNALS              :有通过信号灯的铁路轨道
STR_LAI_RAIL_DESCRIPTION_TRACK_WITH_PRESIGNALS                  :有入口信号灯的铁路轨道
STR_LAI_RAIL_DESCRIPTION_TRACK_WITH_EXITSIGNALS                 :有出口信号灯的铁路轨道
STR_LAI_RAIL_DESCRIPTION_TRACK_WITH_COMBOSIGNALS                :有复合信号灯的铁路轨道
STR_LAI_RAIL_DESCRIPTION_TRACK_WITH_PBSSIGNALS                  :有路径信号灯的铁路轨道
STR_LAI_RAIL_DESCRIPTION_TRACK_WITH_NOENTRYSIGNALS              :有单向路径信号灯的铁路轨道
STR_LAI_RAIL_DESCRIPTION_TRACK_WITH_NORMAL_PRESIGNALS           :有通过信号灯和入口信号灯的铁路轨道
STR_LAI_RAIL_DESCRIPTION_TRACK_WITH_NORMAL_EXITSIGNALS          :有通过信号灯和出口信号灯的铁路轨道
STR_LAI_RAIL_DESCRIPTION_TRACK_WITH_NORMAL_COMBOSIGNALS         :有通过信号灯和复合信号灯的铁路轨道
STR_LAI_RAIL_DESCRIPTION_TRACK_WITH_NORMAL_PBSSIGNALS           :有通过信号灯和路径信号灯的铁路轨道
STR_LAI_RAIL_DESCRIPTION_TRACK_WITH_NORMAL_NOENTRYSIGNALS       :有通过信号灯和单向路径信号灯的铁路轨道
STR_LAI_RAIL_DESCRIPTION_TRACK_WITH_PRE_EXITSIGNALS             :有入口信号灯和出口信号灯的铁路轨道
STR_LAI_RAIL_DESCRIPTION_TRACK_WITH_PRE_COMBOSIGNALS            :有入口信号灯和复合信号灯的铁路轨道
STR_LAI_RAIL_DESCRIPTION_TRACK_WITH_PRE_PBSSIGNALS              :有入口信号灯和路径信号灯的铁路轨道
STR_LAI_RAIL_DESCRIPTION_TRACK_WITH_PRE_NOENTRYSIGNALS          :有入口信号灯和单向路径信号灯的铁路轨道
STR_LAI_RAIL_DESCRIPTION_TRACK_WITH_EXIT_COMBOSIGNALS           :有出口信号灯和复合信号灯的铁路轨道
STR_LAI_RAIL_DESCRIPTION_TRACK_WITH_EXIT_PBSSIGNALS             :有出口信号灯和路径信号灯的铁路轨道
STR_LAI_RAIL_DESCRIPTION_TRACK_WITH_EXIT_NOENTRYSIGNALS         :有出口信号灯和单向路径信号灯的铁路轨道
STR_LAI_RAIL_DESCRIPTION_TRACK_WITH_COMBO_PBSSIGNALS            :有复合信号灯和路径信号灯的铁路轨道
STR_LAI_RAIL_DESCRIPTION_TRACK_WITH_COMBO_NOENTRYSIGNALS        :有复合信号灯和单向路径信号灯的铁路轨道
STR_LAI_RAIL_DESCRIPTION_TRACK_WITH_PBS_NOENTRYSIGNALS          :有路径信号灯和单向路径信号灯的铁路轨道
STR_LAI_RAIL_DESCRIPTION_TRAIN_DEPOT                            :铁路列车车库

STR_LAI_ROAD_DESCRIPTION_ROAD                                   :公路
STR_LAI_ROAD_DESCRIPTION_ROAD_WITH_STREETLIGHTS                 :带路灯的公路
STR_LAI_ROAD_DESCRIPTION_TREE_LINED_ROAD                        :林荫公路
STR_LAI_ROAD_DESCRIPTION_ROAD_VEHICLE_DEPOT                     :汽车车库
STR_LAI_ROAD_DESCRIPTION_ROAD_RAIL_LEVEL_CROSSING               :公路铁路平交路口
STR_LAI_ROAD_DESCRIPTION_TRAMWAY                                :电车

# Houses come directly from their building names
STR_LAI_TOWN_INDUSTRY_DESCRIPTION_UNDER_CONSTRUCTION            :{STRING} (建设中)

STR_LAI_TREE_NAME_TREES                                         :树木
STR_LAI_TREE_NAME_RAINFOREST                                    :雨林
STR_LAI_TREE_NAME_CACTUS_PLANTS                                 :仙人掌

STR_LAI_STATION_DESCRIPTION_RAILROAD_STATION                    :火车站
STR_LAI_STATION_DESCRIPTION_AIRCRAFT_HANGAR                     :机库
STR_LAI_STATION_DESCRIPTION_AIRPORT                             :机场
STR_LAI_STATION_DESCRIPTION_TRUCK_LOADING_AREA                  :汽车货场
STR_LAI_STATION_DESCRIPTION_BUS_STATION                         :公共汽车站
STR_LAI_STATION_DESCRIPTION_SHIP_DOCK                           :码头
STR_LAI_STATION_DESCRIPTION_BUOY                                :浮标
STR_LAI_STATION_DESCRIPTION_WAYPOINT                            :路点

STR_LAI_WATER_DESCRIPTION_WATER                                 :水
STR_LAI_WATER_DESCRIPTION_CANAL                                 :运河
STR_LAI_WATER_DESCRIPTION_LOCK                                  :船闸
STR_LAI_WATER_DESCRIPTION_RIVER                                 :河
STR_LAI_WATER_DESCRIPTION_COAST_OR_RIVERBANK                    :海岸线或河岸
STR_LAI_WATER_DESCRIPTION_SHIP_DEPOT                            :船坞

# Industries come directly from their industry names

STR_LAI_TUNNEL_DESCRIPTION_RAILROAD                             :铁路隧道
STR_LAI_TUNNEL_DESCRIPTION_ROAD                                 :公路隧道

STR_LAI_BRIDGE_DESCRIPTION_RAIL_SUSPENSION_STEEL                :钢制悬索铁路桥
STR_LAI_BRIDGE_DESCRIPTION_RAIL_GIRDER_STEEL                    :钢制铁路桁桥
STR_LAI_BRIDGE_DESCRIPTION_RAIL_CANTILEVER_STEEL                :钢制悬臂铁路桥
STR_LAI_BRIDGE_DESCRIPTION_RAIL_SUSPENSION_CONCRETE             :钢筋混凝土悬索铁路桥
STR_LAI_BRIDGE_DESCRIPTION_RAIL_WOODEN                          :木制铁路桥
STR_LAI_BRIDGE_DESCRIPTION_RAIL_CONCRETE                        :混凝土铁路桥
STR_LAI_BRIDGE_DESCRIPTION_RAIL_TUBULAR_STEEL                   :函梁铁路桥

STR_LAI_BRIDGE_DESCRIPTION_ROAD_SUSPENSION_STEEL                :钢制悬索公路桥
STR_LAI_BRIDGE_DESCRIPTION_ROAD_GIRDER_STEEL                    :钢制公路桁桥
STR_LAI_BRIDGE_DESCRIPTION_ROAD_CANTILEVER_STEEL                :钢制悬臂公路桥
STR_LAI_BRIDGE_DESCRIPTION_ROAD_SUSPENSION_CONCRETE             :钢筋混凝土悬索公路桥
STR_LAI_BRIDGE_DESCRIPTION_ROAD_WOODEN                          :木制公路桥
STR_LAI_BRIDGE_DESCRIPTION_ROAD_CONCRETE                        :混凝土公路桥
STR_LAI_BRIDGE_DESCRIPTION_ROAD_TUBULAR_STEEL                   :函梁公路桥

STR_LAI_BRIDGE_DESCRIPTION_AQUEDUCT                             :水渠

STR_LAI_OBJECT_DESCRIPTION_TRANSMITTER                          :转播塔
STR_LAI_OBJECT_DESCRIPTION_LIGHTHOUSE                           :灯塔
STR_LAI_OBJECT_DESCRIPTION_COMPANY_HEADQUARTERS                 :公司总部
STR_LAI_OBJECT_DESCRIPTION_COMPANY_OWNED_LAND                   :公司属地

# About OpenTTD window
STR_ABOUT_OPENTTD                                               :{WHITE}关于 OpenTTD
STR_ABOUT_ORIGINAL_COPYRIGHT                                    :{BLACK}原始版权由 {COPYRIGHT} 1995 Chris Sawyer 所有，保留一切权力。
STR_ABOUT_VERSION                                               :{BLACK}OpenTTD 版本 {REV}
STR_ABOUT_COPYRIGHT_OPENTTD                                     :{BLACK}OpenTTD {COPYRIGHT} 2002-{STRING} OpenTTD 团队

# Framerate display window
STR_FRAMERATE_CAPTION                                           :{WHITE}帧率
STR_FRAMERATE_CAPTION_SMALL                                     :{STRING}{WHITE} ({DECIMAL}x)
STR_FRAMERATE_RATE_GAMELOOP                                     :{BLACK}模拟速率: {STRING}
STR_FRAMERATE_RATE_GAMELOOP_TOOLTIP                             :{BLACK}每秒仿真的游戏时刻数。
STR_FRAMERATE_RATE_BLITTER                                      :{BLACK}帧率：{STRING}
STR_FRAMERATE_RATE_BLITTER_TOOLTIP                              :{BLACK}每秒渲染更新的图像帧。
STR_FRAMERATE_SPEED_FACTOR                                      :{BLACK}当前游戏速度：{DECIMAL}x
STR_FRAMERATE_SPEED_FACTOR_TOOLTIP                              :{BLACK}当前游戏运行速度，与正常速度之比率
STR_FRAMERATE_CURRENT                                           :{WHITE}当前
STR_FRAMERATE_AVERAGE                                           :{WHITE}平均
STR_FRAMERATE_MEMORYUSE                                         :{WHITE}内存
STR_FRAMERATE_DATA_POINTS                                       :{BLACK}数据基于 {COMMA} 个采样
STR_FRAMERATE_MS_GOOD                                           :{LTBLUE}{DECIMAL} ms
STR_FRAMERATE_MS_WARN                                           :{YELLOW}{DECIMAL} ms
STR_FRAMERATE_MS_BAD                                            :{RED}{DECIMAL} ms
STR_FRAMERATE_FPS_GOOD                                          :{LTBLUE}{DECIMAL} fps
STR_FRAMERATE_FPS_WARN                                          :{YELLOW}{DECIMAL} fps
STR_FRAMERATE_FPS_BAD                                           :{RED}{DECIMAL} fps
STR_FRAMERATE_BYTES_GOOD                                        :{LTBLUE}{BYTES}
STR_FRAMERATE_BYTES_WARN                                        :{YELLOW}{BYTES}
STR_FRAMERATE_BYTES_BAD                                         :{RED}{BYTES}
STR_FRAMERATE_GRAPH_MILLISECONDS                                :{TINY_FONT}{COMMA} ms
STR_FRAMERATE_GRAPH_SECONDS                                     :{TINY_FONT}{COMMA} s
############ Leave those lines in this order!!
STR_FRAMERATE_GAMELOOP                                          :{BLACK}游戏周期总计：
STR_FRAMERATE_GL_ECONOMY                                        :{BLACK}  货物处理：
STR_FRAMERATE_GL_TRAINS                                         :{BLACK}  列车耗时：
STR_FRAMERATE_GL_ROADVEHS                                       :{BLACK}  道路车辆耗时：
STR_FRAMERATE_GL_SHIPS                                          :{BLACK}  船只耗时：
STR_FRAMERATE_GL_AIRCRAFT                                       :{BLACK}  飞机耗时：
STR_FRAMERATE_GL_LANDSCAPE                                      :{BLACK}  世界耗时：
STR_FRAMERATE_GL_LINKGRAPH                                      :{BLACK}  货物分配图延时：
STR_FRAMERATE_DRAWING                                           :{BLACK}图形渲染：
STR_FRAMERATE_DRAWING_VIEWPORTS                                 :{BLACK}  辅助视点：
STR_FRAMERATE_VIDEO                                             :{BLACK}视频输出：
STR_FRAMERATE_SOUND                                             :{BLACK}混响：
STR_FRAMERATE_ALLSCRIPTS                                        :{BLACK}  GS/AI 总计：
STR_FRAMERATE_GAMESCRIPT                                        :{BLACK}   游戏脚本：
STR_FRAMERATE_AI                                                :{BLACK}   AI {NUM} {STRING}
############ End of leave-in-this-order
############ Leave those lines in this order!!
STR_FRAMETIME_CAPTION_GAMELOOP                                  :游戏周期
STR_FRAMETIME_CAPTION_GL_ECONOMY                                :货物处理
STR_FRAMETIME_CAPTION_GL_TRAINS                                 :列车耗时
STR_FRAMETIME_CAPTION_GL_ROADVEHS                               :道路车辆耗时
STR_FRAMETIME_CAPTION_GL_SHIPS                                  :船只耗时
STR_FRAMETIME_CAPTION_GL_AIRCRAFT                               :飞机耗时
STR_FRAMETIME_CAPTION_GL_LANDSCAPE                              :世界耗时
STR_FRAMETIME_CAPTION_GL_LINKGRAPH                              :货物分配图延时
STR_FRAMETIME_CAPTION_DRAWING                                   :图形渲染
STR_FRAMETIME_CAPTION_DRAWING_VIEWPORTS                         :世界视点渲染
STR_FRAMETIME_CAPTION_VIDEO                                     :视频输出
STR_FRAMETIME_CAPTION_SOUND                                     :混响
STR_FRAMETIME_CAPTION_ALLSCRIPTS                                :GS/AI 脚本总计
STR_FRAMETIME_CAPTION_GAMESCRIPT                                :游戏脚本
STR_FRAMETIME_CAPTION_AI                                        :AI {NUM} {STRING}
############ End of leave-in-this-order


# Save/load game/scenario
STR_SAVELOAD_SAVE_CAPTION                                       :{WHITE}保存游戏
STR_SAVELOAD_LOAD_CAPTION                                       :{WHITE}读取存档
STR_SAVELOAD_SAVE_SCENARIO                                      :{WHITE}保存场景
STR_SAVELOAD_LOAD_SCENARIO                                      :{WHITE}读取场景
STR_SAVELOAD_LOAD_HEIGHTMAP                                     :{WHITE}读取地形图
STR_SAVELOAD_SAVE_HEIGHTMAP                                     :{WHITE}保存高度图
STR_SAVELOAD_HOME_BUTTON                                        :{BLACK}点击这里返回默认的游戏存档目录
STR_SAVELOAD_BYTES_FREE                                         :{BLACK}{BYTES} 可用
STR_SAVELOAD_LIST_TOOLTIP                                       :{BLACK}驱动器、目录和游戏存档列表
STR_SAVELOAD_EDITBOX_TOOLTIP                                    :{BLACK}保存当前游戏用的存档名字
STR_SAVELOAD_DELETE_BUTTON                                      :{BLACK}删除
STR_SAVELOAD_DELETE_TOOLTIP                                     :{BLACK}删除选定的游戏存档
STR_SAVELOAD_SAVE_BUTTON                                        :{BLACK}保存
STR_SAVELOAD_SAVE_TOOLTIP                                       :{BLACK}以选定的名字保存当前游戏
STR_SAVELOAD_LOAD_BUTTON                                        :{BLACK}载入
STR_SAVELOAD_LOAD_TOOLTIP                                       :{BLACK}载入所选
STR_SAVELOAD_LOAD_HEIGHTMAP_TOOLTIP                             :{BLACK}载入选定的高度图
STR_SAVELOAD_DETAIL_CAPTION                                     :{BLACK}游戏详情
STR_SAVELOAD_DETAIL_NOT_AVAILABLE                               :{BLACK}无可用信息
STR_SAVELOAD_DETAIL_COMPANY_INDEX                               :{SILVER}{COMMA}: {WHITE}{STRING}
STR_SAVELOAD_DETAIL_GRFSTATUS                                   :{SILVER}NewGRF: {WHITE}{STRING}
STR_SAVELOAD_FILTER_TITLE                                       :{BLACK}过滤字串：
STR_SAVELOAD_OVERWRITE_TITLE                                    :{WHITE}覆盖文件
STR_SAVELOAD_OVERWRITE_WARNING                                  :{YELLOW}你确定要覆盖已有文件吗？
STR_SAVELOAD_DIRECTORY                                          :{STRING} (目录)
STR_SAVELOAD_PARENT_DIRECTORY                                   :{STRING} (上级目录)

STR_SAVELOAD_OSKTITLE                                           :{BLACK}为存档命名

# World generation
STR_MAPGEN_WORLD_GENERATION_CAPTION                             :{WHITE}地图生成器
STR_MAPGEN_MAPSIZE                                              :{BLACK}地图规模：
STR_MAPGEN_MAPSIZE_TOOLTIP                                      :{BLACK}选择地图尺寸（单位：格）。可用的数值会略小。
STR_MAPGEN_BY                                                   :{BLACK}*
STR_MAPGEN_NUMBER_OF_TOWNS                                      :{BLACK}城镇数量：
STR_MAPGEN_DATE                                                 :{BLACK}日期:
STR_MAPGEN_NUMBER_OF_INDUSTRIES                                 :{BLACK}工业数量：
<<<<<<< HEAD
STR_MAPGEN_SNOW_LINE_HEIGHT                                     :{BLACK}雪线高度：
STR_MAPGEN_SNOW_LINE_UP                                         :{BLACK}提高雪线高度
STR_MAPGEN_SNOW_LINE_DOWN                                       :{BLACK}降低雪线高度
=======
STR_MAPGEN_HEIGHTMAP_HEIGHT                                     :{BLACK}最高峰：
STR_MAPGEN_HEIGHTMAP_HEIGHT_UP                                  :{BLACK}提高最高峰的最大高度一格
STR_MAPGEN_SNOW_COVERAGE_UP                                     :{BLACK}增加 10% 积雪覆盖率
STR_MAPGEN_SNOW_COVERAGE_DOWN                                   :{BLACK}减少 10% 积雪覆盖率
STR_MAPGEN_DESERT_COVERAGE                                      :{BLACK}沙漠覆盖率：
STR_MAPGEN_DESERT_COVERAGE_UP                                   :{BLACK}增加 10% 沙漠覆盖率
STR_MAPGEN_DESERT_COVERAGE_DOWN                                 :{BLACK}减少 10% 沙漠覆盖率
STR_MAPGEN_DESERT_COVERAGE_TEXT                                 :{BLACK}{NUM}%
>>>>>>> 825867f2
STR_MAPGEN_LAND_GENERATOR                                       :{BLACK}生成地形：
STR_MAPGEN_TERRAIN_TYPE                                         :{BLACK}地形特点：
STR_MAPGEN_QUANTITY_OF_SEA_LAKES                                :{BLACK}海洋面积：
STR_MAPGEN_QUANTITY_OF_RIVERS                                   :{BLACK}河流数量:
STR_MAPGEN_SMOOTHNESS                                           :{BLACK}平滑度：
STR_MAPGEN_VARIETY                                              :{BLACK}多样的分发：
STR_MAPGEN_GENERATE                                             :{WHITE}生成

# Strings for map borders at game generation
STR_MAPGEN_BORDER_TYPE                                          :{BLACK}地图边缘：
STR_MAPGEN_NORTHWEST                                            :{BLACK}西北
STR_MAPGEN_NORTHEAST                                            :{BLACK}东北
STR_MAPGEN_SOUTHEAST                                            :{BLACK}东南
STR_MAPGEN_SOUTHWEST                                            :{BLACK}西南
STR_MAPGEN_BORDER_FREEFORM                                      :{BLACK}自由形式
STR_MAPGEN_BORDER_WATER                                         :{BLACK}水面
STR_MAPGEN_BORDER_RANDOM                                        :{BLACK}随机
STR_MAPGEN_BORDER_RANDOMIZE                                     :{BLACK}随机
STR_MAPGEN_BORDER_MANUAL                                        :{BLACK}手动

STR_MAPGEN_HEIGHTMAP_ROTATION                                   :{BLACK}高度图旋转：
STR_MAPGEN_HEIGHTMAP_NAME                                       :{BLACK}高度图名称：
STR_MAPGEN_HEIGHTMAP_SIZE_LABEL                                 :{BLACK}地图尺寸：
STR_MAPGEN_HEIGHTMAP_SIZE                                       :{ORANGE}{NUM} × {NUM}

<<<<<<< HEAD
STR_MAPGEN_SNOW_LINE_QUERY_CAPT                                 :{WHITE}改变雪线高度
=======
STR_MAPGEN_TERRAIN_TYPE_QUERY_CAPT                              :{WHITE}最高峰目标高度
STR_MAPGEN_SNOW_COVERAGE_QUERY_CAPT                             :{WHITE}积雪覆盖率 (百分比)
STR_MAPGEN_DESERT_COVERAGE_QUERY_CAPT                           :{WHITE}沙漠覆盖率 (百分比)
>>>>>>> 825867f2
STR_MAPGEN_START_DATE_QUERY_CAPT                                :{WHITE}改变游戏开始的日期

# SE Map generation
STR_SE_MAPGEN_CAPTION                                           :{WHITE}场景类型：
STR_SE_MAPGEN_FLAT_WORLD                                        :{WHITE}平坦水面
STR_SE_MAPGEN_FLAT_WORLD_TOOLTIP                                :{BLACK}生成平坦水面
STR_SE_MAPGEN_RANDOM_LAND                                       :{WHITE}随机地面
STR_SE_MAPGEN_FLAT_WORLD_HEIGHT                                 :{BLACK}地面高度：
STR_SE_MAPGEN_FLAT_WORLD_HEIGHT_DOWN                            :{BLACK}提升地面高度
STR_SE_MAPGEN_FLAT_WORLD_HEIGHT_UP                              :{BLACK}降低地面高度

STR_SE_MAPGEN_FLAT_WORLD_HEIGHT_QUERY_CAPT                      :{WHITE}改变地面的高度

# Map generation progress
STR_GENERATION_WORLD                                            :{WHITE}正在生成地图……
STR_GENERATION_ABORT                                            :{BLACK}放弃
STR_GENERATION_ABORT_CAPTION                                    :{WHITE}放弃生成地图
STR_GENERATION_ABORT_MESSAGE                                    :{YELLOW}确定要放弃正在生成的地图吗？
STR_GENERATION_PROGRESS                                         :{WHITE}已完成 {NUM}%
STR_GENERATION_PROGRESS_NUM                                     :{BLACK}{NUM} / {NUM}
STR_GENERATION_WORLD_GENERATION                                 :{BLACK}地图生成
STR_GENERATION_RIVER_GENERATION                                 :{BLACK}生成河流
STR_GENERATION_TREE_GENERATION                                  :{BLACK}生成树木
STR_GENERATION_OBJECT_GENERATION                                :{BLACK}生成固定设施
STR_GENERATION_CLEARING_TILES                                   :{BLACK}生成岩石地貌
STR_GENERATION_SETTINGUP_GAME                                   :{BLACK}设置游戏
STR_GENERATION_PREPARING_TILELOOP                               :{BLACK}地貌细节生成
STR_GENERATION_PREPARING_SCRIPT                                 :{BLACK}当前脚本
STR_GENERATION_PREPARING_GAME                                   :{BLACK}准备游戏

# NewGRF settings
STR_NEWGRF_SETTINGS_CAPTION                                     :{WHITE}NewGRF 设置
STR_NEWGRF_SETTINGS_INFO_TITLE                                  :{WHITE}NewGRF 详细信息
STR_NEWGRF_SETTINGS_ACTIVE_LIST                                 :{WHITE}激活 NewGRF
STR_NEWGRF_SETTINGS_INACTIVE_LIST                               :{WHITE}停用 NewGRF
STR_NEWGRF_SETTINGS_SELECT_PRESET                               :{ORANGE}选择预设
STR_NEWGRF_FILTER_TITLE                                         :{ORANGE}过滤器字符串：
STR_NEWGRF_SETTINGS_PRESET_LIST_TOOLTIP                         :{BLACK}装载选定的预定义
STR_NEWGRF_SETTINGS_PRESET_SAVE                                 :{BLACK}保存预定义
STR_NEWGRF_SETTINGS_PRESET_SAVE_TOOLTIP                         :{BLACK}将当前组保存为预定义
STR_NEWGRF_SETTINGS_PRESET_SAVE_QUERY                           :{BLACK}为预定义组起名
STR_NEWGRF_SETTINGS_PRESET_DELETE                               :{BLACK}删除预定义组
STR_NEWGRF_SETTINGS_PRESET_DELETE_TOOLTIP                       :{BLACK}删掉当前预定义组
STR_NEWGRF_SETTINGS_ADD                                         :{BLACK}增加
STR_NEWGRF_SETTINGS_ADD_FILE_TOOLTIP                            :{BLACK}将选定的 NewGRF 文件添加到你的配置中
STR_NEWGRF_SETTINGS_RESCAN_FILES                                :{BLACK}重新检索文件
STR_NEWGRF_SETTINGS_RESCAN_FILES_TOOLTIP                        :{BLACK}刷新可用的 NewGRF 文件列表
STR_NEWGRF_SETTINGS_REMOVE                                      :{BLACK}删除
STR_NEWGRF_SETTINGS_REMOVE_TOOLTIP                              :{BLACK}从列表中删除一个 NewGRF 文件
STR_NEWGRF_SETTINGS_MOVEUP                                      :{BLACK}上移
STR_NEWGRF_SETTINGS_MOVEUP_TOOLTIP                              :{BLACK}将选定的 NewGRF 文件向上移动
STR_NEWGRF_SETTINGS_MOVEDOWN                                    :{BLACK}下移
STR_NEWGRF_SETTINGS_MOVEDOWN_TOOLTIP                            :{BLACK}将选定的 NewGRF 文件向下移动
STR_NEWGRF_SETTINGS_UPGRADE                                     :{BLACK}更新
STR_NEWGRF_SETTINGS_UPGRADE_TOOLTIP                             :{BLACK}更新当前已安装的扩展包
STR_NEWGRF_SETTINGS_FILE_TOOLTIP                                :{BLACK}已经安装的 NewGRF 文件列表{}点击可以改变参数

STR_NEWGRF_SETTINGS_SET_PARAMETERS                              :{BLACK}设置参数
STR_NEWGRF_SETTINGS_SHOW_PARAMETERS                             :{BLACK}显示参数
STR_NEWGRF_SETTINGS_TOGGLE_PALETTE                              :{BLACK}切换调色板
STR_NEWGRF_SETTINGS_TOGGLE_PALETTE_TOOLTIP                      :{BLACK}切换选定GRF的调色.{}本功能用于游戏使用时GRF呈粉色
STR_NEWGRF_SETTINGS_APPLY_CHANGES                               :{BLACK}应用

STR_NEWGRF_SETTINGS_FIND_MISSING_CONTENT_BUTTON                 :{BLACK}在线查找缺失的扩展包
STR_NEWGRF_SETTINGS_FIND_MISSING_CONTENT_TOOLTIP                :{BLACK}看看您需要的扩展包是否能在线找到

STR_NEWGRF_SETTINGS_FILENAME                                    :{BLACK}文件名：{SILVER}{STRING}
STR_NEWGRF_SETTINGS_GRF_ID                                      :{BLACK}GRF ID：{SILVER}{STRING}
STR_NEWGRF_SETTINGS_VERSION                                     :{BLACK}版本: {SILVER}{NUM}
STR_NEWGRF_SETTINGS_MIN_VERSION                                 :{BLACK}最低兼容版本: {SILVER}{NUM}
STR_NEWGRF_SETTINGS_MD5SUM                                      :{BLACK}MD5 码：{SILVER}{STRING}
STR_NEWGRF_SETTINGS_PALETTE                                     :{BLACK}调色板: {SILVER}{STRING}
STR_NEWGRF_SETTINGS_PALETTE_DEFAULT                             :默认 (D)
STR_NEWGRF_SETTINGS_PALETTE_DEFAULT_32BPP                       :默认 (D) / 32 bpp
STR_NEWGRF_SETTINGS_PALETTE_LEGACY                              :传统 (W)
STR_NEWGRF_SETTINGS_PALETTE_LEGACY_32BPP                        :传统 (W) / 32 bpp
STR_NEWGRF_SETTINGS_PARAMETER                                   :{BLACK}参数：{SILVER}{STRING}
STR_NEWGRF_SETTINGS_PARAMETER_NONE                              :无

STR_NEWGRF_SETTINGS_NO_INFO                                     :{BLACK}没有可用的信息
STR_NEWGRF_SETTINGS_NOT_FOUND                                   :{RED}没有找到对应的文件
STR_NEWGRF_SETTINGS_DISABLED                                    :{RED}禁用
STR_NEWGRF_SETTINGS_INCOMPATIBLE                                :{RED}与此版本OpenTTD不兼容

# NewGRF save preset window
STR_SAVE_PRESET_CAPTION                                         :{WHITE}保存预设值
STR_SAVE_PRESET_LIST_TOOLTIP                                    :{BLACK}可用的预设名称，请选择一个来复制到存档列表中
STR_SAVE_PRESET_TITLE                                           :{BLACK}输入预设名称
STR_SAVE_PRESET_EDITBOX_TOOLTIP                                 :{BLACK}保存预设值到当前选定的名称
STR_SAVE_PRESET_CANCEL                                          :{BLACK}取消
STR_SAVE_PRESET_CANCEL_TOOLTIP                                  :{BLACK}不修改默认设置
STR_SAVE_PRESET_SAVE                                            :{BLACK}保存
STR_SAVE_PRESET_SAVE_TOOLTIP                                    :{BLACK}以当前选定的名称保存预设值

# NewGRF parameters window
STR_NEWGRF_PARAMETERS_CAPTION                                   :{WHITE}调整 NewGRF 参数
STR_NEWGRF_PARAMETERS_CLOSE                                     :{BLACK}关闭
STR_NEWGRF_PARAMETERS_RESET                                     :{BLACK}重置
STR_NEWGRF_PARAMETERS_RESET_TOOLTIP                             :{BLACK}全部参数恢复默认
STR_NEWGRF_PARAMETERS_DEFAULT_NAME                              :参数 {NUM}
STR_NEWGRF_PARAMETERS_SETTING                                   :{STRING}: {ORANGE}{STRING}
STR_NEWGRF_PARAMETERS_NUM_PARAM                                 :{LTBLUE}参数数目: {ORANGE}{NUM}

# NewGRF inspect window
STR_NEWGRF_INSPECT_CAPTION                                      :{WHITE}检查 - {STRING}
STR_NEWGRF_INSPECT_PARENT_BUTTON                                :{BLACK}Parent
STR_NEWGRF_INSPECT_PARENT_TOOLTIP                               :{BLACK}检查该对象的 Parent scope

STR_NEWGRF_INSPECT_CAPTION_OBJECT_AT                            :{STRING} at {HEX}
STR_NEWGRF_INSPECT_CAPTION_OBJECT_AT_OBJECT                     :物件
STR_NEWGRF_INSPECT_CAPTION_OBJECT_AT_RAIL_TYPE                  :铁路类型

STR_NEWGRF_INSPECT_QUERY_CAPTION                                :{WHITE}NewGRF variable 60+x 参数 (十六进制)

# Sprite aligner window
STR_SPRITE_ALIGNER_CAPTION                                      :{WHITE}定位 sprite {COMMA} ({STRING})
STR_SPRITE_ALIGNER_NEXT_BUTTON                                  :{BLACK}下一个 sprite
STR_SPRITE_ALIGNER_NEXT_TOOLTIP                                 :{BLACK}继续处理下个正常的图形元素，略过任何虚位／重新着色／文字字型相关的图形元素；并且在处理到最后的图形元素后，返回第一个图形元素继续处理。
STR_SPRITE_ALIGNER_GOTO_BUTTON                                  :{BLACK}前往 sprite
STR_SPRITE_ALIGNER_GOTO_TOOLTIP                                 :{BLACK}前往选定的sprite。若其不正常，则继续前进到下个sprite。
STR_SPRITE_ALIGNER_PREVIOUS_BUTTON                              :{BLACK}上一个 sprite
STR_SPRITE_ALIGNER_PREVIOUS_TOOLTIP                             :{BLACK}继续处理上一个正常的图形元素，略过任何虚位／重新着色／文字字型相关的图形元素；并且在处理到第一个图形元素后，返回最后的图形元素继续处理。
STR_SPRITE_ALIGNER_SPRITE_TOOLTIP                               :{BLACK}显示目前选取的 sprite。当 sprite 正在描绘时会忽略其定位。
STR_SPRITE_ALIGNER_MOVE_TOOLTIP                                 :{BLACK}从 X 及 Y 座标方向移动图形元素。如按住 Ctrl 键再点击，可一次移动 8 个单位
STR_SPRITE_ALIGNER_RESET_BUTTON                                 :{BLACK}重置相关
STR_SPRITE_ALIGNER_RESET_TOOLTIP                                :{BLACK}重置当前相关偏移
STR_SPRITE_ALIGNER_OFFSETS_ABS                                  :{BLACK}X 偏移: {NUM}, Y 偏移: {NUM} (绝对)
STR_SPRITE_ALIGNER_OFFSETS_REL                                  :{BLACK}X 偏移: {NUM}, Y 偏移: {NUM} (相对)
STR_SPRITE_ALIGNER_PICKER_BUTTON                                :{BLACK}选择 sprite
STR_SPRITE_ALIGNER_PICKER_TOOLTIP                               :{BLACK}请从屏幕画面中任意选取一个 sprite

STR_SPRITE_ALIGNER_GOTO_CAPTION                                 :{WHITE}前往sprite

# NewGRF (self) generated warnings/errors
STR_NEWGRF_ERROR_MSG_INFO                                       :{SILVER}{STRING}
STR_NEWGRF_ERROR_MSG_WARNING                                    :{RED}警告：{SILVER}{STRING}
STR_NEWGRF_ERROR_MSG_ERROR                                      :{RED}错误：{SILVER}{STRING}
STR_NEWGRF_ERROR_MSG_FATAL                                      :{RED}严重错误：{SILVER}{STRING}
STR_NEWGRF_ERROR_FATAL_POPUP                                    :{WHITE}发生了一个致命的NewGRF错误：{}{STRING}
STR_NEWGRF_ERROR_VERSION_NUMBER                                 :{1:STRING} 不能与 OpenTTD 报告的 TTDPatch 版本兼容。
STR_NEWGRF_ERROR_DOS_OR_WINDOWS                                 :{1:STRING} 是为 {STRING} 版 TTD 开发的。
STR_NEWGRF_ERROR_UNSET_SWITCH                                   :{1:STRING} 应当与 {STRING} 配合
STR_NEWGRF_ERROR_INVALID_PARAMETER                              :{1:STRING} 参数错误：参数 {STRING} ({NUM})
STR_NEWGRF_ERROR_LOAD_BEFORE                                    :{1:STRING} 必须在 {STRING} 前加载。
STR_NEWGRF_ERROR_LOAD_AFTER                                     :{1:STRING} 必须在 {STRING} 后加载。
STR_NEWGRF_ERROR_OTTD_VERSION_NUMBER                            :{1:STRING} 需要OpenTTD V {STRING} 或更高版本
STR_NEWGRF_ERROR_AFTER_TRANSLATED_FILE                          :GRF 被设计为可平移
STR_NEWGRF_ERROR_TOO_MANY_NEWGRFS_LOADED                        :加载的NewGRF太多
STR_NEWGRF_ERROR_STATIC_GRF_CAUSES_DESYNC                       :使用 {1:STRING} 为静态 NewGRF 与 {STRING} 可能造成同步错误
STR_NEWGRF_ERROR_UNEXPECTED_SPRITE                              :异常sprite (sprite {3:NUM})
STR_NEWGRF_ERROR_UNKNOWN_PROPERTY                               :未知的Action 0 属性 {4:HEX} (sprite {3:NUM})
STR_NEWGRF_ERROR_INVALID_ID                                     :尝试使用非法ID (sprite {3:NUM})
STR_NEWGRF_ERROR_CORRUPT_SPRITE                                 :{YELLOW}{STRING} 含有损坏的图形元素{}所有损坏的图形元素{}将显示为红色的问号（？）
STR_NEWGRF_ERROR_MULTIPLE_ACTION_8                              :具有多个Action 8 (sprite {3:NUM})
STR_NEWGRF_ERROR_READ_BOUNDS                                    :图像读取时发生越界错误 (sprite {3:NUM})
STR_NEWGRF_ERROR_GRM_FAILED                                     :GRF源文件不可访问 (sprite {3:NUM})
STR_NEWGRF_ERROR_FORCEFULLY_DISABLED                            :{1:STRING} 被 {STRING} 禁用
STR_NEWGRF_ERROR_INVALID_SPRITE_LAYOUT                          :错误/未知的sprite输出格式 (sprite {3:NUM})
STR_NEWGRF_ERROR_LIST_PROPERTY_TOO_LONG                         :参数列表元素过多(sprite {3:NUM}, 属性 {4:HEX})
STR_NEWGRF_ERROR_INDPROD_CALLBACK                               :无效的产品回调函数 (sprite {3:NUM}, "{2:STRING}")

# NewGRF related 'general' warnings
STR_NEWGRF_POPUP_CAUTION_CAPTION                                :{WHITE}注意！
STR_NEWGRF_CONFIRMATION_TEXT                                    :{YELLOW}此操作将要改变一个进行中的游戏，{}操作可能导致游戏崩溃，{}确定继续？

STR_NEWGRF_DUPLICATE_GRFID                                      :{WHITE}不能添加文件：重复的 GRF ID
STR_NEWGRF_COMPATIBLE_LOADED                                    :{ORANGE}未找到匹配的文件 (已载入兼容的 GRF)
STR_NEWGRF_TOO_MANY_NEWGRFS                                     :{WHITE}加入的NewGRF文件达到上限，不能再新增。

STR_NEWGRF_COMPATIBLE_LOAD_WARNING                              :{WHITE}已为缺失的文件载入兼容的 GRF
STR_NEWGRF_DISABLED_WARNING                                     :{WHITE}缺失的 GRF 文件已经被禁用
STR_NEWGRF_UNPAUSE_WARNING_TITLE                                :{YELLOW}无法找到GRF文件
STR_NEWGRF_UNPAUSE_WARNING                                      :{WHITE}取消暂停可能造成错误. 请不要把接下来可能发生的错误当做Bug.{}继续么?

# NewGRF status
STR_NEWGRF_LIST_NONE                                            :空
STR_NEWGRF_LIST_ALL_FOUND                                       :目前所有文件
STR_NEWGRF_LIST_COMPATIBLE                                      :{YELLOW}找到兼容文件
STR_NEWGRF_LIST_MISSING                                         :{RED}缺失文件

# NewGRF 'it's broken' warnings
STR_NEWGRF_BROKEN                                               :{WHITE}NewGRF '{0:STRING}'的行为可能造成同步错误或是崩溃。
STR_NEWGRF_BROKEN_POWERED_WAGON                                 :{WHITE}{1:ENGINE}机车车厢的状态没在车库内发生变动
STR_NEWGRF_BROKEN_VEHICLE_LENGTH                                :{WHITE}当车辆不在车库中时,这将改变 '{1:ENGINE}' 的车辆长度.
STR_NEWGRF_BROKEN_CAPACITY                                      :{WHITE}它会在 '{1:ENGINE}' 在机厂外或不在接受改装时改変其运载能力
STR_BROKEN_VEHICLE_LENGTH                                       :{WHITE} '{1:COMPANY}' 公司的列车 '{0:VEHICLE}' 长度无效。这可能是 NewGRF 导致。游戏可能会失去同步或崩溃。

STR_NEWGRF_BUGGY                                                :{WHITE}NewGRF '{STRING}' 的信息不正确
STR_NEWGRF_BUGGY_ARTICULATED_CARGO                              :{WHITE}购买'{1:ENGINE}' 后，将造成货物/运费的参数与购买列表不符，这将有可能造成自动更新/购买不成功。
STR_NEWGRF_BUGGY_ENDLESS_PRODUCTION_CALLBACK                    :{WHITE}'{1:STRING}' 产生了一个死循环
STR_NEWGRF_BUGGY_UNKNOWN_CALLBACK_RESULT                        :{WHITE}回调函数 {1:HEX} 返回了一个未知/错误的结果 {2:HEX}
STR_NEWGRF_BUGGY_INVALID_CARGO_PRODUCTION_CALLBACK              :{WHITE}'{1:STRING}' 返回了错误的货物类型。位于产品回调函数 {2:HEX} 处

# 'User removed essential NewGRFs'-placeholders for stuff without specs
STR_NEWGRF_INVALID_CARGO                                        :<invalid cargo>
STR_NEWGRF_INVALID_CARGO_ABBREV                                 :??
STR_NEWGRF_INVALID_CARGO_QUANTITY                               :{COMMA} of <invalid cargo>
STR_NEWGRF_INVALID_ENGINE                                       :<invalid vehicle model>
STR_NEWGRF_INVALID_INDUSTRYTYPE                                 :<invalid industry>

# Placeholders for other invalid stuff, e.g. vehicles that have gone (Game Script).
STR_INVALID_VEHICLE                                             :<种类不明的运输工具>

# NewGRF scanning window
STR_NEWGRF_SCAN_CAPTION                                         :{WHITE}正在扫描 NewGRF
STR_NEWGRF_SCAN_MESSAGE                                         :{BLACK}正在扫描 NewGRF。 这可能需要一些时间，取决于其数量...
STR_NEWGRF_SCAN_STATUS                                          :{BLACK}已扫描{NUM}个 NewGRF，预计 NewGRF总数为 {NUM}
STR_NEWGRF_SCAN_ARCHIVES                                        :正在扫描压缩包

# Sign list window
STR_SIGN_LIST_CAPTION                                           :{WHITE}标志列表 - {COMMA} 个标志
STR_SIGN_LIST_MATCH_CASE                                        :{BLACK}符合大小写
STR_SIGN_LIST_MATCH_CASE_TOOLTIP                                :{BLACK}显示大小写符合过滤字符串的标志列表

# Sign window
STR_EDIT_SIGN_CAPTION                                           :{WHITE}标记标志文字
STR_EDIT_SIGN_NEXT_SIGN_TOOLTIP                                 :{BLACK}前往下个标记
STR_EDIT_SIGN_PREVIOUS_SIGN_TOOLTIP                             :{BLACK}前往上个标记

STR_EDIT_SIGN_SIGN_OSKTITLE                                     :{BLACK}为标记起名

# Town directory window
STR_TOWN_DIRECTORY_CAPTION                                      :{WHITE}城镇
STR_TOWN_DIRECTORY_NONE                                         :{ORANGE}- 没有 -
STR_TOWN_DIRECTORY_TOWN                                         :{ORANGE}{TOWN}{BLACK} ({COMMA})
STR_TOWN_DIRECTORY_CITY                                         :{ORANGE}{TOWN}{YELLOW} (都市){BLACK} ({COMMA})
STR_TOWN_DIRECTORY_LIST_TOOLTIP                                 :{BLACK} 城镇名称 点击名称可以将屏幕中心{}移动到城镇所在的位置. 单击的同时按住Ctrl会在新视点中显示城镇位置
STR_TOWN_POPULATION                                             :{BLACK}所有城镇人口总数：{COMMA}

# Town view window
STR_TOWN_VIEW_TOWN_CAPTION                                      :{WHITE}{TOWN}
STR_TOWN_VIEW_CITY_CAPTION                                      :{WHITE}{TOWN} (都市)
STR_TOWN_VIEW_POPULATION_HOUSES                                 :{BLACK}人口：{ORANGE}{COMMA}{BLACK}  房屋：{ORANGE}{COMMA}
STR_TOWN_VIEW_CARGO_LAST_MONTH_MAX                              :{BLACK}{CARGO_LIST} 上月：{ORANGE}{COMMA}{BLACK}  最大：{ORANGE}{COMMA}
STR_TOWN_VIEW_CARGO_FOR_TOWNGROWTH                              :{BLACK}城镇发展所必需的货物：
STR_TOWN_VIEW_CARGO_FOR_TOWNGROWTH_REQUIRED_GENERAL             :{RED} 需要： {ORANGE}{STRING}
STR_TOWN_VIEW_CARGO_FOR_TOWNGROWTH_REQUIRED_WINTER              :{ORANGE}{STRING}{BLACK} 冬季的需求
STR_TOWN_VIEW_CARGO_FOR_TOWNGROWTH_DELIVERED_GENERAL            :{ORANGE}{STRING}已运输 {GREEN}
STR_TOWN_VIEW_CARGO_FOR_TOWNGROWTH_REQUIRED                     :{ORANGE}已运输：{CARGO_TINY} /{RED}总需求： {CARGO_LONG}
STR_TOWN_VIEW_CARGO_FOR_TOWNGROWTH_DELIVERED                    :{ORANGE}{CARGO_TINY} / {CARGO_LONG}{GREEN} (已运输)
STR_TOWN_VIEW_TOWN_GROWS_EVERY                                  :{BLACK}城镇每 {ORANGE}{COMMA}{BLACK}{NBSP}天成长一次
STR_TOWN_VIEW_TOWN_GROWS_EVERY_FUNDED                           :{BLACK}城镇每 {ORANGE}{COMMA}{BLACK}{NBSP}天成长一次 (正接受资助)
STR_TOWN_VIEW_TOWN_GROW_STOPPED                                 :{BLACK} 城镇发展正在 {RED}停滞 {BLACK}！
STR_TOWN_VIEW_NOISE_IN_TOWN                                     :{BLACK}当前城镇噪音: {ORANGE}{COMMA}{BLACK}  最大: {ORANGE}{COMMA}
STR_TOWN_VIEW_CENTER_TOOLTIP                                    :{BLACK}将屏幕中心移动到城镇所在的位置. 单击的同时按住Ctrl会在新视点中显示城镇位置
STR_TOWN_VIEW_LOCAL_AUTHORITY_BUTTON                            :{BLACK}地方政府
STR_TOWN_VIEW_LOCAL_AUTHORITY_TOOLTIP                           :{BLACK}显示地方政府的信息
STR_TOWN_VIEW_RENAME_TOOLTIP                                    :{BLACK}城镇改名

STR_TOWN_VIEW_EXPAND_BUTTON                                     :{BLACK}扩大规模
STR_TOWN_VIEW_EXPAND_TOOLTIP                                    :{BLACK}增加城镇人口和面积
STR_TOWN_VIEW_DELETE_BUTTON                                     :{BLACK}删除
STR_TOWN_VIEW_DELETE_TOOLTIP                                    :{BLACK}完全删除这座城镇

STR_TOWN_VIEW_RENAME_TOWN_BUTTON                                :重命名城镇

# Town local authority window
STR_LOCAL_AUTHORITY_CAPTION                                     :{WHITE}{TOWN} 地方政府
STR_LOCAL_AUTHORITY_ZONE                                        :{BLACK}城区
STR_LOCAL_AUTHORITY_ZONE_TOOLTIP                                :{BLACK}显示地方政府行政区边界
STR_LOCAL_AUTHORITY_COMPANY_RATINGS                             :{BLACK}对运输公司评价：
STR_LOCAL_AUTHORITY_COMPANY_RATING                              :{YELLOW}{COMPANY} {COMPANY_NUM}: {ORANGE}{STRING}
STR_LOCAL_AUTHORITY_ACTIONS_TITLE                               :{BLACK}可执行的操作：
STR_LOCAL_AUTHORITY_ACTIONS_TOOLTIP                             :{BLACK}在本市可以执行的操作{}点击查看详细信息
STR_LOCAL_AUTHORITY_DO_IT_BUTTON                                :{BLACK}执行
STR_LOCAL_AUTHORITY_DO_IT_TOOLTIP                               :{BLACK}执行上面选定的项目

STR_LOCAL_AUTHORITY_ACTION_SMALL_ADVERTISING_CAMPAIGN           :小型广告宣传
STR_LOCAL_AUTHORITY_ACTION_MEDIUM_ADVERTISING_CAMPAIGN          :中型广告宣传
STR_LOCAL_AUTHORITY_ACTION_LARGE_ADVERTISING_CAMPAIGN           :大型广告宣传
STR_LOCAL_AUTHORITY_ACTION_ROAD_RECONSTRUCTION                  :资助市政道路整修
STR_LOCAL_AUTHORITY_ACTION_STATUE_OF_COMPANY                    :为公司设立雕像
STR_LOCAL_AUTHORITY_ACTION_NEW_BUILDINGS                        :资助新房屋建设
STR_LOCAL_AUTHORITY_ACTION_EXCLUSIVE_TRANSPORT                  :购买运输专营权
STR_LOCAL_AUTHORITY_ACTION_BRIBE                                :贿赂地方政府

STR_LOCAL_AUTHORITY_ACTION_TOOLTIP_SMALL_ADVERTISING            :{YELLOW}进行小型的广告宣传,以吸引更多的旅客和货物选择贵公司的服务.{}费用：{CURRENCY_LONG}
STR_LOCAL_AUTHORITY_ACTION_TOOLTIP_MEDIUM_ADVERTISING           :{YELLOW}进行中型的广告宣传,以吸引更多的旅客和货物选择贵公司的服务.{}费用：{CURRENCY_LONG}
STR_LOCAL_AUTHORITY_ACTION_TOOLTIP_LARGE_ADVERTISING            :{YELLOW}进行大型的广告宣传,以吸引更多的旅客和货物选择贵公司的服务.{}费用：{CURRENCY_LONG}
STR_LOCAL_AUTHORITY_ACTION_TOOLTIP_ROAD_RECONSTRUCTION          :{YELLOW}资助市政道路进行重建，将造成市内交通阻断 6 个月。{}费用：{CURRENCY_LONG}
STR_LOCAL_AUTHORITY_ACTION_TOOLTIP_STATUE_OF_COMPANY            :{YELLOW}以公司的名义设立一尊塑像。{}费用：{CURRENCY_LONG}
STR_LOCAL_AUTHORITY_ACTION_TOOLTIP_NEW_BUILDINGS                :{YELLOW}资助市内建设新的商业设施。{}费用：{CURRENCY_LONG}
STR_LOCAL_AUTHORITY_ACTION_TOOLTIP_EXCLUSIVE_TRANSPORT          :{YELLOW}购买该市一年的运输专营权, 其间该市的乘客及货物只允许选用贵公司的运输服务。{}费用：{CURRENCY_LONG}
STR_LOCAL_AUTHORITY_ACTION_TOOLTIP_BRIBE                        :{YELLOW}贿赂地方政府以提高评价，但有被发现后严厉惩罚的风险。{}费用：{CURRENCY_LONG}

# Goal window
STR_GOALS_CAPTION                                               :{WHITE}{COMPANY} 目标
STR_GOALS_SPECTATOR_CAPTION                                     :{WHITE}全局目标：
STR_GOALS_SPECTATOR                                             :全局目标
STR_GOALS_GLOBAL_BUTTON                                         :{BLACK}全局
STR_GOALS_GLOBAL_BUTTON_HELPTEXT                                :{BLACK}显示全局目标
STR_GOALS_COMPANY_BUTTON                                        :{BLACK}公司
STR_GOALS_COMPANY_BUTTON_HELPTEXT                               :{BLACK}显示公司目标
STR_GOALS_TEXT                                                  :{ORANGE}{STRING}
STR_GOALS_NONE                                                  :{ORANGE}- 无目标 -
STR_GOALS_PROGRESS                                              :{ORANGE}{STRING}
STR_GOALS_PROGRESS_COMPLETE                                     :{GREEN}{STRING}
STR_GOALS_TOOLTIP_CLICK_ON_SERVICE_TO_CENTER                    :{BLACK}点击使得视图移动到该工业/城镇/地块. Ctrl+左键 在该处创建一个视点.

# Goal question window
STR_GOAL_QUESTION_CAPTION_QUESTION                              :帮助索引
STR_GOAL_QUESTION_CAPTION_INFORMATION                           :信息
STR_GOAL_QUESTION_CAPTION_WARNING                               :警告
STR_GOAL_QUESTION_CAPTION_ERROR                                 :错误

############ Start of Goal Question button list
STR_GOAL_QUESTION_BUTTON_CANCEL                                 :取消
STR_GOAL_QUESTION_BUTTON_OK                                     :确定
STR_GOAL_QUESTION_BUTTON_NO                                     :取消
STR_GOAL_QUESTION_BUTTON_YES                                    :确定
STR_GOAL_QUESTION_BUTTON_DECLINE                                :降低
STR_GOAL_QUESTION_BUTTON_ACCEPT                                 :接受
STR_GOAL_QUESTION_BUTTON_IGNORE                                 :忽略
STR_GOAL_QUESTION_BUTTON_RETRY                                  :重试
STR_GOAL_QUESTION_BUTTON_PREVIOUS                               :上一个
STR_GOAL_QUESTION_BUTTON_NEXT                                   :下一个
STR_GOAL_QUESTION_BUTTON_STOP                                   :停止
STR_GOAL_QUESTION_BUTTON_START                                  :开始
STR_GOAL_QUESTION_BUTTON_GO                                     :开始
STR_GOAL_QUESTION_BUTTON_CONTINUE                               :继续
STR_GOAL_QUESTION_BUTTON_RESTART                                :重新开启
STR_GOAL_QUESTION_BUTTON_POSTPONE                               :暂缓
STR_GOAL_QUESTION_BUTTON_SURRENDER                              :放弃
STR_GOAL_QUESTION_BUTTON_CLOSE                                  :关闭
############ End of Goal Question button list

# Subsidies window
STR_SUBSIDIES_CAPTION                                           :{WHITE}财政补贴项目
STR_SUBSIDIES_OFFERED_TITLE                                     :{BLACK}尚未中标的项目：
STR_SUBSIDIES_OFFERED_FROM_TO                                   :{ORANGE}将 {STRING} 从 {STRING} 运送到 {STRING}{YELLOW} (截止日期为 {DATE_SHORT})
STR_SUBSIDIES_NONE                                              :{ORANGE}没有
STR_SUBSIDIES_SUBSIDISED_TITLE                                  :{BLACK}已经中标的项目：
STR_SUBSIDIES_SUBSIDISED_FROM_TO                                :{ORANGE}将 {STRING} 从 {STRING} 运送到 {STRING}{YELLOW} ({COMPANY}{YELLOW}，截止日期为 {DATE_SHORT})
STR_SUBSIDIES_TOOLTIP_CLICK_ON_SERVICE_TO_CENTER                :{BLACK}点击项目可将屏幕中心移动到{}城镇/工业 所在的位置. 单击的同时按住Ctrl会在新视点中显示城镇/工业位置

# Story book window
STR_STORY_BOOK_CAPTION                                          :{WHITE}{COMPANY}的历史纪录
STR_STORY_BOOK_SPECTATOR_CAPTION                                :{WHITE}全域历史纪录
STR_STORY_BOOK_SPECTATOR                                        :全域历史纪录
STR_STORY_BOOK_TITLE                                            :{YELLOW}{STRING}
STR_STORY_BOOK_GENERIC_PAGE_ITEM                                :第{NUM}页
STR_STORY_BOOK_SEL_PAGE_TOOLTIP                                 :{BLACK}从下拉选单中选择想要查看的页面.
STR_STORY_BOOK_PREV_PAGE                                        :{BLACK}上一个
STR_STORY_BOOK_PREV_PAGE_TOOLTIP                                :{BLACK}转到上一页
STR_STORY_BOOK_NEXT_PAGE                                        :{BLACK}下一个
STR_STORY_BOOK_NEXT_PAGE_TOOLTIP                                :{BLACK}转到下一页
STR_STORY_BOOK_INVALID_GOAL_REF                                 :{RED}无效的目标参照

# Station list window
STR_STATION_LIST_TOOLTIP                                        :{BLACK}车站名称{}点击可将屏幕中心移动到车站所在位置. 单击的同时按住Ctrl会在新视点中显示车站位置
STR_STATION_LIST_USE_CTRL_TO_SELECT_MORE                        :{BLACK}按住 CTRL 可以同时选择多项
STR_STATION_LIST_CAPTION                                        :{WHITE}{COMPANY} - {COMMA} 车站
STR_STATION_LIST_STATION                                        :{YELLOW}{STATION} {STATION_FEATURES}
STR_STATION_LIST_WAYPOINT                                       :{YELLOW}{WAYPOINT}
STR_STATION_LIST_NONE                                           :{YELLOW}- 没有 -
STR_STATION_LIST_SELECT_ALL_FACILITIES                          :{BLACK}选择全部运输工具种类
STR_STATION_LIST_SELECT_ALL_TYPES                               :{BLACK}选择所有货物类型{}（包括不在等待列表中的）
STR_STATION_LIST_NO_WAITING_CARGO                               :{BLACK}选择无等待货物车站

# Station view window
STR_STATION_VIEW_CAPTION                                        :{WHITE}{STATION} {STATION_FEATURES}
STR_STATION_VIEW_WAITING_CARGO                                  :{WHITE}{CARGO_LONG}
STR_STATION_VIEW_EN_ROUTE_FROM                                  :{YELLOW}({CARGO_SHORT} 转运自 {STATION})
STR_STATION_VIEW_RESERVED                                       :{YELLOW}({CARGO_SHORT} 等待装货)

STR_STATION_VIEW_ACCEPTS_BUTTON                                 :{BLACK}接受
STR_STATION_VIEW_ACCEPTS_TOOLTIP                                :{BLACK}显示接受的货物列表
STR_STATION_VIEW_ACCEPTS_CARGO                                  :{BLACK}接受：{WHITE}{CARGO_LIST}

STR_STATION_VIEW_EXCLUSIVE_RIGHTS_SELF                          :{BLACK}这个车站在这个镇里享有独家经营权
STR_STATION_VIEW_EXCLUSIVE_RIGHTS_COMPANY                       :{YELLOW}{COMPANY}{BLACK} 购买了本城镇专属经营权

STR_STATION_VIEW_RATINGS_BUTTON                                 :{BLACK}评价
STR_STATION_VIEW_RATINGS_TOOLTIP                                :{BLACK}显示车站评价
STR_STATION_VIEW_SUPPLY_RATINGS_TITLE                           :{BLACK}按月供应量与本地评比：
STR_STATION_VIEW_CARGO_SUPPLY_RATING                            :{WHITE}{STRING}: {YELLOW}{COMMA} / {STRING} ({COMMA}%)

STR_STATION_VIEW_GROUP                                          :{BLACK}群组方式
STR_STATION_VIEW_WAITING_STATION                                :车站名：等候中
STR_STATION_VIEW_WAITING_AMOUNT                                 :货物总量：等候中
STR_STATION_VIEW_PLANNED_STATION                                :车站名：计划中
STR_STATION_VIEW_PLANNED_AMOUNT                                 :货物总量：计划中
STR_STATION_VIEW_FROM                                           :{YELLOW}{CARGO_SHORT} 来自 {STATION}
STR_STATION_VIEW_VIA                                            :{YELLOW}{CARGO_SHORT} 途经 {STATION}
STR_STATION_VIEW_TO                                             :{YELLOW}{CARGO_SHORT} 前往 {STATION}
STR_STATION_VIEW_FROM_ANY                                       :{RED}{CARGO_SHORT} 来自 不明的车站
STR_STATION_VIEW_TO_ANY                                         :{RED}{CARGO_SHORT} 前往 任何车站
STR_STATION_VIEW_VIA_ANY                                        :{RED}{CARGO_SHORT} 途经 任何车站
STR_STATION_VIEW_FROM_HERE                                      :{GREEN}{CARGO_SHORT} 来自 本站
STR_STATION_VIEW_VIA_HERE                                       :{GREEN}{CARGO_SHORT} 途经 本站
STR_STATION_VIEW_TO_HERE                                        :{GREEN}{CARGO_SHORT} 前往 本站
STR_STATION_VIEW_NONSTOP                                        :{YELLOW}{CARGO_SHORT} 直达该站

STR_STATION_VIEW_GROUP_S_V_D                                    :来源-途经-目的地
STR_STATION_VIEW_GROUP_S_D_V                                    :来源-目的地-途经
STR_STATION_VIEW_GROUP_V_S_D                                    :途经-来源-目的地
STR_STATION_VIEW_GROUP_V_D_S                                    :途经-目的地-来源
STR_STATION_VIEW_GROUP_D_S_V                                    :目的地-来源-途经
STR_STATION_VIEW_GROUP_D_V_S                                    :目的地-途经-来源

############ range for rating starts
STR_CARGO_RATING_APPALLING                                      :垃圾（最差评价）
STR_CARGO_RATING_VERY_POOR                                      :糟糕
STR_CARGO_RATING_POOR                                           :较差
STR_CARGO_RATING_MEDIOCRE                                       :一般
STR_CARGO_RATING_GOOD                                           :较好
STR_CARGO_RATING_VERY_GOOD                                      :优秀
STR_CARGO_RATING_EXCELLENT                                      :卓越
STR_CARGO_RATING_OUTSTANDING                                    :完美（最高评价）
############ range for rating ends

STR_STATION_VIEW_CENTER_TOOLTIP                                 :{BLACK}将屏幕中心移动到车站所在的位置. 单击的同时按住Ctrl会在新视点中显示车站位置
STR_STATION_VIEW_RENAME_TOOLTIP                                 :{BLACK}重命名车站

STR_STATION_VIEW_SCHEDULED_TRAINS_TOOLTIP                       :{BLACK}显示所有调度计划中含有此车站的列车
STR_STATION_VIEW_SCHEDULED_ROAD_VEHICLES_TOOLTIP                :{BLACK}显示所有调度计划中含有此车站的汽车
STR_STATION_VIEW_SCHEDULED_AIRCRAFT_TOOLTIP                     :{BLACK}显示所有调度计划中含有此机场的飞机
STR_STATION_VIEW_SCHEDULED_SHIPS_TOOLTIP                        :{BLACK}显示所有调度计划中含有此码头的船只

STR_STATION_VIEW_RENAME_STATION_CAPTION                         :重命名车站

STR_STATION_VIEW_CLOSE_AIRPORT                                  :{BLACK}关闭机场
STR_STATION_VIEW_CLOSE_AIRPORT_TOOLTIP                          :{BLACK}禁止飞机降落本场

# Waypoint/buoy view window
STR_WAYPOINT_VIEW_CAPTION                                       :{WHITE}{WAYPOINT}
STR_WAYPOINT_VIEW_CENTER_TOOLTIP                                :{BLACK}将屏幕中心移动到路点所在的位置. 单击的同时按住Ctrl会在新视点中显示路点位置
STR_WAYPOINT_VIEW_CHANGE_WAYPOINT_NAME                          :{BLACK}修改路点名
STR_BUOY_VIEW_CENTER_TOOLTIP                                    :{BLACK}将屏幕中心移动到浮标所在的位置. 单击的同时按住Ctrl会在新视点中显示浮标位置
STR_BUOY_VIEW_CHANGE_BUOY_NAME                                  :{BLACK}修改浮标名

STR_EDIT_WAYPOINT_NAME                                          :{WHITE}编辑路点名称

# Finances window
STR_FINANCES_CAPTION                                            :{WHITE}{COMPANY} 财务报表 {BLACK}{COMPANY_NUM}
STR_FINANCES_EXPENDITURE_INCOME_TITLE                           :{WHITE}收入/支出
STR_FINANCES_YEAR                                               :{WHITE}{NUM}
STR_FINANCES_SECTION_CONSTRUCTION                               :{GOLD}建设费用
STR_FINANCES_SECTION_NEW_VEHICLES                               :{GOLD}购置新运输工具
STR_FINANCES_SECTION_TRAIN_RUNNING_COSTS                        :{GOLD}铁路运行费用
STR_FINANCES_SECTION_ROAD_VEHICLE_RUNNING_COSTS                 :{GOLD}汽车运行费用
STR_FINANCES_SECTION_AIRCRAFT_RUNNING_COSTS                     :{GOLD}航空运行费用
STR_FINANCES_SECTION_SHIP_RUNNING_COSTS                         :{GOLD}船舶运行费用
STR_FINANCES_SECTION_PROPERTY_MAINTENANCE                       :{GOLD}固定资产维护
STR_FINANCES_SECTION_TRAIN_INCOME                               :{GOLD}铁路运输收入
STR_FINANCES_SECTION_ROAD_VEHICLE_INCOME                        :{GOLD}公路运输收入
STR_FINANCES_SECTION_AIRCRAFT_INCOME                            :{GOLD}航空运输收入
STR_FINANCES_SECTION_SHIP_INCOME                                :{GOLD}水上运输收入
STR_FINANCES_SECTION_LOAN_INTEREST                              :{GOLD}贷款利息
STR_FINANCES_SECTION_OTHER                                      :{GOLD}其他费用
STR_FINANCES_NEGATIVE_INCOME                                    :{BLACK}-{CURRENCY_LONG}
STR_FINANCES_POSITIVE_INCOME                                    :{BLACK}+{CURRENCY_LONG}
STR_FINANCES_TOTAL_CAPTION                                      :{WHITE}总计：
STR_FINANCES_BANK_BALANCE_TITLE                                 :{WHITE}流动资金
STR_FINANCES_LOAN_TITLE                                         :{WHITE}已贷款额
STR_FINANCES_MAX_LOAN                                           :{WHITE}最大贷款额度：{BLACK}{CURRENCY_LONG}
STR_FINANCES_TOTAL_CURRENCY                                     :{BLACK}{CURRENCY_LONG}
STR_FINANCES_BORROW_BUTTON                                      :{BLACK}贷款 {CURRENCY_LONG}
STR_FINANCES_BORROW_TOOLTIP                                     :{BLACK}贷款{}Ctrl+点击 可贷款最大额度
STR_FINANCES_REPAY_BUTTON                                       :{BLACK}还款 {CURRENCY_LONG}
STR_FINANCES_REPAY_TOOLTIP                                      :{BLACK}偿还贷款{}Ctrl+点击 可最大额度偿还贷款
STR_FINANCES_INFRASTRUCTURE_BUTTON                              :{BLACK}设施

# Company view
STR_COMPANY_VIEW_CAPTION                                        :{WHITE}{COMPANY} {BLACK}{COMPANY_NUM}
STR_COMPANY_VIEW_PRESIDENT_MANAGER_TITLE                        :{WHITE}{PRESIDENT_NAME}{}{GOLD}(总裁)

STR_COMPANY_VIEW_INAUGURATED_TITLE                              :{GOLD}开业时间：{WHITE}{NUM}
STR_COMPANY_VIEW_COLOUR_SCHEME_TITLE                            :{GOLD}色彩方案：
STR_COMPANY_VIEW_VEHICLES_TITLE                                 :{GOLD}车船概况：
STR_COMPANY_VIEW_TRAINS                                         :{WHITE}{COMMA} 列火车
STR_COMPANY_VIEW_ROAD_VEHICLES                                  :{WHITE}{COMMA} 辆汽车
STR_COMPANY_VIEW_AIRCRAFT                                       :{WHITE}{COMMA} 架飞机
STR_COMPANY_VIEW_SHIPS                                          :{WHITE}{COMMA} 艘轮船
STR_COMPANY_VIEW_VEHICLES_NONE                                  :{WHITE}无
STR_COMPANY_VIEW_COMPANY_VALUE                                  :{GOLD}公司市值：{WHITE}{CURRENCY_LONG}
STR_COMPANY_VIEW_SHARES_OWNED_BY                                :{WHITE}({COMMA}% 由 {COMPANY} 所有)
STR_COMPANY_VIEW_INFRASTRUCTURE                                 :{GOLD}设施:
STR_COMPANY_VIEW_INFRASTRUCTURE_RAIL                            :{WHITE}{COMMA} 轨道交通
STR_COMPANY_VIEW_INFRASTRUCTURE_ROAD                            :{WHITE}{COMMA} 道路
STR_COMPANY_VIEW_INFRASTRUCTURE_WATER                           :{WHITE}{COMMA} 水运
STR_COMPANY_VIEW_INFRASTRUCTURE_STATION                         :{WHITE}{COMMA} 站台
STR_COMPANY_VIEW_INFRASTRUCTURE_AIRPORT                         :{WHITE}{COMMA} 机场
STR_COMPANY_VIEW_INFRASTRUCTURE_NONE                            :{WHITE}无

STR_COMPANY_VIEW_BUILD_HQ_BUTTON                                :{BLACK}设立总部
STR_COMPANY_VIEW_BUILD_HQ_TOOLTIP                               :{BLACK}建立公司总部
STR_COMPANY_VIEW_VIEW_HQ_BUTTON                                 :{BLACK}查看总部
STR_COMPANY_VIEW_VIEW_HQ_TOOLTIP                                :{BLACK}查看公司总部
STR_COMPANY_VIEW_RELOCATE_HQ                                    :{BLACK}重置总部
STR_COMPANY_VIEW_RELOCATE_COMPANY_HEADQUARTERS                  :{BLACK}以公司市值 1% 的代价重建总部，按住 Shift 键单击可以显示所需资金
STR_COMPANY_VIEW_INFRASTRUCTURE_BUTTON                          :{BLACK}固定资产维护费明细
STR_COMPANY_VIEW_INFRASTRUCTURE_TOOLTIP                         :{BLACK}显示详细的设施情况
<<<<<<< HEAD
STR_COMPANY_VIEW_GIVE_MONEY_BUTTON                              :{BLACK}送钱
=======
STR_COMPANY_VIEW_GIVE_MONEY_BUTTON                              :{BLACK}给予资金
STR_COMPANY_VIEW_GIVE_MONEY_TOOLTIP                             :{BLACK}给予该公司资金
>>>>>>> 825867f2

STR_COMPANY_VIEW_NEW_FACE_BUTTON                                :{BLACK}新的头像
STR_COMPANY_VIEW_NEW_FACE_TOOLTIP                               :{BLACK}为总裁选择新头像
STR_COMPANY_VIEW_COLOUR_SCHEME_BUTTON                           :{BLACK}色彩方案
STR_COMPANY_VIEW_COLOUR_SCHEME_TOOLTIP                          :{BLACK}改变公司车船的颜色
STR_COMPANY_VIEW_COMPANY_NAME_BUTTON                            :{BLACK}公司名称
STR_COMPANY_VIEW_COMPANY_NAME_TOOLTIP                           :{BLACK}改变公司的名称
STR_COMPANY_VIEW_PRESIDENT_NAME_BUTTON                          :{BLACK}总裁姓名
STR_COMPANY_VIEW_PRESIDENT_NAME_TOOLTIP                         :{BLACK}为总裁改名

STR_COMPANY_VIEW_BUY_SHARE_BUTTON                               :{BLACK}购买其 25% 的股份
STR_COMPANY_VIEW_SELL_SHARE_BUTTON                              :{BLACK}出售其 25% 的股份
STR_COMPANY_VIEW_BUY_SHARE_TOOLTIP                              :{BLACK}购买此公司 25% 的股份，按住 Shift 键单击可以显示所需资金
STR_COMPANY_VIEW_SELL_SHARE_TOOLTIP                             :{BLACK}出售此公司 25% 的股份，按住 Shift 键单击可以显示预计收入

STR_COMPANY_VIEW_COMPANY_NAME_QUERY_CAPTION                     :公司名称
STR_COMPANY_VIEW_PRESIDENT_S_NAME_QUERY_CAPTION                 :总裁姓名
STR_COMPANY_VIEW_GIVE_MONEY_QUERY_CAPTION                       :请输入您想赠与的资金数

STR_BUY_COMPANY_MESSAGE                                         :{WHITE}我们正在寻找一家愿意收购我们的公司。{}{}您愿意收购 {COMPANY} ({CURRENCY_LONG}) 吗？

# Company infrastructure window
STR_COMPANY_INFRASTRUCTURE_VIEW_CAPTION                         :{WHITE}{COMPANY} 的设施
STR_COMPANY_INFRASTRUCTURE_VIEW_RAIL_SECT                       :{GOLD}铁路：
STR_COMPANY_INFRASTRUCTURE_VIEW_SIGNALS                         :{WHITE}信号灯
STR_COMPANY_INFRASTRUCTURE_VIEW_ROAD_SECT                       :{GOLD}道路：
STR_COMPANY_INFRASTRUCTURE_VIEW_TRAM_SECT                       :{GOLD}电车设施：
STR_COMPANY_INFRASTRUCTURE_VIEW_WATER_SECT                      :{GOLD}水运：
STR_COMPANY_INFRASTRUCTURE_VIEW_CANALS                          :{WHITE}运河
STR_COMPANY_INFRASTRUCTURE_VIEW_STATION_SECT                    :{GOLD}站台：
STR_COMPANY_INFRASTRUCTURE_VIEW_STATIONS                        :{WHITE}车站
STR_COMPANY_INFRASTRUCTURE_VIEW_AIRPORTS                        :{WHITE}机场
STR_COMPANY_INFRASTRUCTURE_VIEW_TOTAL                           :{WHITE}每年{CURRENCY_LONG}

# Industry directory
STR_INDUSTRY_DIRECTORY_CAPTION                                  :{WHITE}工业设施
STR_INDUSTRY_DIRECTORY_NONE                                     :{ORANGE}- 没有 -
STR_INDUSTRY_DIRECTORY_ITEM_INFO                                :{BLACK}{CARGO_LONG}{STRING}{YELLOW} ({COMMA}% 已运输){BLACK}
STR_INDUSTRY_DIRECTORY_ITEM_NOPROD                              :{ORANGE}{INDUSTRY}
STR_INDUSTRY_DIRECTORY_ITEM_PROD1                               :{ORANGE}{INDUSTRY} {STRING}
STR_INDUSTRY_DIRECTORY_ITEM_PROD2                               :{ORANGE}{INDUSTRY} {STRING}, {STRING}
STR_INDUSTRY_DIRECTORY_ITEM_PROD3                               :{ORANGE}{INDUSTRY} {STRING}, {STRING}, {STRING}
STR_INDUSTRY_DIRECTORY_ITEM_PRODMORE                            :{ORANGE}{INDUSTRY} {STRING}，{STRING}，{STRING}以及其余 {NUM} 个……
STR_INDUSTRY_DIRECTORY_LIST_CAPTION                             :{BLACK}工业设施{}点击可以将屏幕中心移动到其所在位置. 单击的同时按住Ctrl会在新视点中显示工业位置
STR_INDUSTRY_DIRECTORY_ACCEPTED_CARGO_FILTER                    :{BLACK}接受的货物：{SILVER}{STRING}
STR_INDUSTRY_DIRECTORY_PRODUCED_CARGO_FILTER                    :{BLACK}产出的货物：{SILVER}{STRING}
STR_INDUSTRY_DIRECTORY_FILTER_ALL_TYPES                         :所有货物类型
STR_INDUSTRY_DIRECTORY_FILTER_NONE                              :无

# Industry view
STR_INDUSTRY_VIEW_CAPTION                                       :{WHITE}{INDUSTRY}
STR_INDUSTRY_VIEW_PRODUCTION_LAST_MONTH_TITLE                   :{BLACK}上月产量：
STR_INDUSTRY_VIEW_TRANSPORTED                                   :{YELLOW}{CARGO_LONG}{STRING}{BLACK} ({COMMA}% 已运输)
STR_INDUSTRY_VIEW_LOCATION_TOOLTIP                              :{BLACK}将屏幕中心移动到工厂所在的位置. 单击的同时按住Ctrl会在新视点中显示工厂位置
STR_INDUSTRY_VIEW_PRODUCTION_LEVEL                              :{BLACK}生产程度: {YELLOW}{COMMA}%
STR_INDUSTRY_VIEW_INDUSTRY_ANNOUNCED_CLOSURE                    :{YELLOW}此工业已经宣布即刻停业倒闭!

STR_INDUSTRY_VIEW_REQUIRES_N_CARGO                              :{BLACK}需要: {YELLOW}{STRING}{STRING}
STR_INDUSTRY_VIEW_PRODUCES_N_CARGO                              :{BLACK}产出：{YELLOW}{STRING}{STRING}
STR_INDUSTRY_VIEW_CARGO_LIST_EXTENSION                          :, {STRING}{STRING}

STR_INDUSTRY_VIEW_REQUIRES                                      :{BLACK}需要：
STR_INDUSTRY_VIEW_ACCEPT_CARGO                                  :{YELLOW}{STRING}{BLACK}{3:STRING}
STR_INDUSTRY_VIEW_ACCEPT_CARGO_AMOUNT                           :{YELLOW}{STRING}{BLACK}: {CARGO_SHORT} 等待中{STRING}

STR_CONFIG_GAME_PRODUCTION                                      :{WHITE}改变产量
STR_CONFIG_GAME_PRODUCTION_LEVEL                                :{WHITE}修改产量 (百分比, 最高 800%)

# Vehicle lists
STR_VEHICLE_LIST_TRAIN_CAPTION                                  :{WHITE}{STRING} - {COMMA} 列火车
STR_VEHICLE_LIST_ROAD_VEHICLE_CAPTION                           :{WHITE}{STRING} - {COMMA} 辆汽车
STR_VEHICLE_LIST_SHIP_CAPTION                                   :{WHITE}{STRING} - {COMMA} 艘轮船
STR_VEHICLE_LIST_AIRCRAFT_CAPTION                               :{WHITE}{STRING} - {COMMA} 架飞机

STR_VEHICLE_LIST_TRAIN_LIST_TOOLTIP                             :{BLACK}列车 - 点击可以查看详细信息
STR_VEHICLE_LIST_ROAD_VEHICLE_TOOLTIP                           :{BLACK}汽车 - 单击车辆可以查看详细信息
STR_VEHICLE_LIST_SHIP_TOOLTIP                                   :{BLACK}船只列表 - 点击可以查看详细信息
STR_VEHICLE_LIST_AIRCRAFT_TOOLTIP                               :{BLACK}飞机 - 点击可以查看详细信息

STR_VEHICLE_LIST_PROFIT_THIS_YEAR_LAST_YEAR                     :{TINY_FONT}{BLACK}今年利润：{CURRENCY_LONG} (去年利润：{CURRENCY_LONG})

STR_VEHICLE_LIST_AVAILABLE_TRAINS                               :可用的列车
STR_VEHICLE_LIST_AVAILABLE_ROAD_VEHICLES                        :可用的汽车
STR_VEHICLE_LIST_AVAILABLE_SHIPS                                :可用的船只
STR_VEHICLE_LIST_AVAILABLE_AIRCRAFT                             :可用的飞机
STR_VEHICLE_LIST_AVAILABLE_ENGINES_TOOLTIP                      :{BLACK}查看此运输工具类型的{}全部可选购列表

STR_VEHICLE_LIST_MANAGE_LIST                                    :{BLACK}管理列表
STR_VEHICLE_LIST_MANAGE_LIST_TOOLTIP                            :{BLACK}向所有在此列表中的运输工具发出指令
STR_VEHICLE_LIST_REPLACE_VEHICLES                               :替换车辆/飞机/船只
STR_VEHICLE_LIST_SEND_FOR_SERVICING                             :进行保养

STR_VEHICLE_LIST_SEND_TRAIN_TO_DEPOT                            :前往列车车库
STR_VEHICLE_LIST_SEND_ROAD_VEHICLE_TO_DEPOT                     :前往汽车车库
STR_VEHICLE_LIST_SEND_SHIP_TO_DEPOT                             :前往船坞
STR_VEHICLE_LIST_SEND_AIRCRAFT_TO_HANGAR                        :前往机库

STR_VEHICLE_LIST_MASS_STOP_LIST_TOOLTIP                         :{BLACK}点击这里可以停止列表中的{}所有车辆/船只/飞机
STR_VEHICLE_LIST_MASS_START_LIST_TOOLTIP                        :{BLACK}点击这里可以启动列表中的{}所有车辆/船只/飞机

STR_VEHICLE_LIST_SHARED_ORDERS_LIST_CAPTION                     :{WHITE}与 {COMMA} 车辆/船只/飞机共享调度计划

# Group window
STR_GROUP_ALL_TRAINS                                            :全部火车
STR_GROUP_ALL_ROAD_VEHICLES                                     :全部汽车
STR_GROUP_ALL_SHIPS                                             :全部船只
STR_GROUP_ALL_AIRCRAFTS                                         :全部飞机

STR_GROUP_DEFAULT_TRAINS                                        :未分组火车
STR_GROUP_DEFAULT_ROAD_VEHICLES                                 :未分组汽车
STR_GROUP_DEFAULT_SHIPS                                         :未分组船只
STR_GROUP_DEFAULT_AIRCRAFTS                                     :未分组飞机

STR_GROUP_COUNT_WITH_SUBGROUP                                   :{TINY_FONT}{COMMA} (+{COMMA})

STR_GROUPS_CLICK_ON_GROUP_FOR_TOOLTIP                           :{BLACK}组 - 点击一个组别以显示所有隶属此组的车辆。拖曳组别标签以重新排列组别的次序和层级。
STR_GROUP_CREATE_TOOLTIP                                        :{BLACK}创建分组
STR_GROUP_DELETE_TOOLTIP                                        :{BLACK}删除分组
STR_GROUP_RENAME_TOOLTIP                                        :{BLACK}重命名该分组
STR_GROUP_LIVERY_TOOLTIP                                        :{BLACK}改变所选组的配色方案
STR_GROUP_REPLACE_PROTECTION_TOOLTIP                            :{BLACK}点击以停止本组自动更新功能的使用

STR_QUERY_GROUP_DELETE_CAPTION                                  :{WHITE}删除分组
STR_GROUP_DELETE_QUERY_TEXT                                     :{WHITE}确定要删除这个分组及其下级分组么?

STR_GROUP_ADD_SHARED_VEHICLE                                    :添加共享车辆
STR_GROUP_REMOVE_ALL_VEHICLES                                   :移除所有车辆

STR_GROUP_RENAME_CAPTION                                        :{BLACK}重命名分组

STR_GROUP_PROFIT_THIS_YEAR                                      :今年利润：
STR_GROUP_PROFIT_LAST_YEAR                                      :去年利润
STR_GROUP_OCCUPANCY                                             :当前使用量：
STR_GROUP_OCCUPANCY_VALUE                                       :{NUM}%

# Build vehicle window
STR_BUY_VEHICLE_TRAIN_RAIL_CAPTION                              :购买普通列车
STR_BUY_VEHICLE_TRAIN_ELRAIL_CAPTION                            :购买电气化列车
STR_BUY_VEHICLE_TRAIN_MONORAIL_CAPTION                          :购买单轨列车
STR_BUY_VEHICLE_TRAIN_MAGLEV_CAPTION                            :购买磁悬浮列车

STR_BUY_VEHICLE_ROAD_VEHICLE_CAPTION                            :购买汽车
STR_BUY_VEHICLE_TRAM_VEHICLE_CAPTION                            :新电车

############ range for vehicle availability starts
STR_BUY_VEHICLE_TRAIN_ALL_CAPTION                               :新列车
STR_BUY_VEHICLE_ROAD_VEHICLE_ALL_CAPTION                        :新汽车
STR_BUY_VEHICLE_SHIP_CAPTION                                    :购买船只
STR_BUY_VEHICLE_AIRCRAFT_CAPTION                                :购买飞机
############ range for vehicle availability ends

STR_PURCHASE_INFO_COST_WEIGHT                                   :{BLACK}售价：{GOLD}{CURRENCY_LONG}{BLACK} 重量：{GOLD}{WEIGHT_SHORT}
STR_PURCHASE_INFO_COST_REFIT_WEIGHT                             :{BLACK}售价: {GOLD}{CURRENCY_LONG}{BLACK} (改装花费: {GOLD}{CURRENCY_LONG}{BLACK}) 重量: {GOLD}{WEIGHT_SHORT}
STR_PURCHASE_INFO_SPEED_POWER                                   :{BLACK}速度：{GOLD}{VELOCITY}{BLACK} 功率：{GOLD}{POWER}
STR_PURCHASE_INFO_SPEED                                         :{BLACK}速度：{GOLD}{VELOCITY}
STR_PURCHASE_INFO_SPEED_OCEAN                                   :{BLACK}在海洋上的速度： {GOLD}{VELOCITY}
STR_PURCHASE_INFO_SPEED_CANAL                                   :{BLACK}在河流上的速度： {GOLD}{VELOCITY}
STR_PURCHASE_INFO_RUNNINGCOST                                   :{BLACK}运行费用：{GOLD}{CURRENCY_LONG}/年
STR_PURCHASE_INFO_CAPACITY                                      :{BLACK}运载能力：{GOLD}{CARGO_LONG} {STRING}
STR_PURCHASE_INFO_REFITTABLE                                    :(可改装)
STR_PURCHASE_INFO_DESIGNED_LIFE                                 :{BLACK}设计日期：{GOLD}{NUM}{BLACK} 寿命：{GOLD}{COMMA} 年
STR_PURCHASE_INFO_RELIABILITY                                   :{BLACK}最大可靠性：{GOLD}{COMMA}%
STR_PURCHASE_INFO_COST                                          :{BLACK}售价：{GOLD}{CURRENCY_LONG}
STR_PURCHASE_INFO_COST_REFIT                                    :{BLACK}售价: {GOLD}{CURRENCY_LONG}{BLACK} (改装费用: {GOLD}{CURRENCY_LONG}{BLACK})
STR_PURCHASE_INFO_WEIGHT_CWEIGHT                                :{BLACK}重量：{GOLD}{WEIGHT_SHORT} ({WEIGHT_SHORT})
STR_PURCHASE_INFO_COST_SPEED                                    :{BLACK}售价：{GOLD}{CURRENCY_LONG}{BLACK} 速度：{GOLD}{VELOCITY}
STR_PURCHASE_INFO_COST_REFIT_SPEED                              :{BLACK}售价：{GOLD}{CURRENCY_LONG}{BLACK} (改装费用：{GOLD}{CURRENCY_LONG}{BLACK}) 速度：{GOLD}{VELOCITY}
STR_PURCHASE_INFO_AIRCRAFT_CAPACITY                             :{BLACK}运载能力：{GOLD}{CARGO_LONG}, {CARGO_LONG}
STR_PURCHASE_INFO_PWAGPOWER_PWAGWEIGHT                          :{BLACK}功率：{GOLD}+{POWER}{BLACK} 重量：{GOLD}+{WEIGHT_SHORT}
STR_PURCHASE_INFO_REFITTABLE_TO                                 :{BLACK}可改装为：{GOLD}{STRING}
STR_PURCHASE_INFO_ALL_TYPES                                     :所有类型
STR_PURCHASE_INFO_NONE                                          :无
STR_PURCHASE_INFO_ENGINES_ONLY                                  :仅机车
STR_PURCHASE_INFO_ALL_BUT                                       :除了 {CARGO_LIST}
STR_PURCHASE_INFO_MAX_TE                                        :{BLACK}最大牵引力：{GOLD}{FORCE}
STR_PURCHASE_INFO_AIRCRAFT_RANGE                                :{BLACK}航行距离: {GOLD}{COMMA} 格
STR_PURCHASE_INFO_AIRCRAFT_TYPE                                 :{BLACK}飞机类型： {GOLD}{STRING}

STR_BUY_VEHICLE_TRAIN_LIST_TOOLTIP                              :{BLACK}列车车辆选择列表。点击车辆查看详细信息，或者按住 Ctrl 键再点击以切换是否隐藏车辆的种类
STR_BUY_VEHICLE_ROAD_VEHICLE_LIST_TOOLTIP                       :{BLACK}路面车辆选择列表。点击车辆查看详细信息，或者按住 Ctrl 键再点击以切换是否隐藏车辆的种类
STR_BUY_VEHICLE_SHIP_LIST_TOOLTIP                               :{BLACK}船舶选择列表。点击船舶查看详细信息，或者按住 Ctrl 键再点击以切换是否隐藏船舶的种类
STR_BUY_VEHICLE_AIRCRAFT_LIST_TOOLTIP                           :{BLACK}飞行器选择列表。点击飞行器查看详细信息，或者按住 Ctrl 键再点击以切换是否隐藏飞行器的种类

STR_BUY_VEHICLE_TRAIN_BUY_VEHICLE_BUTTON                        :{BLACK}购买车头/车厢
STR_BUY_VEHICLE_ROAD_VEHICLE_BUY_VEHICLE_BUTTON                 :{BLACK}购买汽车
STR_BUY_VEHICLE_SHIP_BUY_VEHICLE_BUTTON                         :{BLACK}购买船只
STR_BUY_VEHICLE_AIRCRAFT_BUY_VEHICLE_BUTTON                     :{BLACK}购买飞机

STR_BUY_VEHICLE_TRAIN_BUY_REFIT_VEHICLE_BUTTON                  :{BLACK}购买并改装
STR_BUY_VEHICLE_ROAD_VEHICLE_BUY_REFIT_VEHICLE_BUTTON           :{BLACK}购买并改装
STR_BUY_VEHICLE_SHIP_BUY_REFIT_VEHICLE_BUTTON                   :{BLACK}购买并改装船只
STR_BUY_VEHICLE_AIRCRAFT_BUY_REFIT_VEHICLE_BUTTON               :{BLACK}购买并改装飞机

STR_BUY_VEHICLE_TRAIN_BUY_VEHICLE_TOOLTIP                       :{BLACK}购买选定的列车，按住 Shift 键单击可以显示所需资金
STR_BUY_VEHICLE_ROAD_VEHICLE_BUY_VEHICLE_TOOLTIP                :{BLACK}购买选定的汽车，按住 Shift 键单击可以显示所需资金
STR_BUY_VEHICLE_SHIP_BUY_VEHICLE_TOOLTIP                        :{BLACK}购买选定的船只，按住 Shift 键单击可以显示所需资金
STR_BUY_VEHICLE_AIRCRAFT_BUY_VEHICLE_TOOLTIP                    :{BLACK}购买选定的飞机，按住 Shift 键单击可以显示所需资金

STR_BUY_VEHICLE_TRAIN_BUY_REFIT_VEHICLE_TOOLTIP                 :{BLACK}购买并改装选定的列车。按住 Shift 键单击可以显示所需资金
STR_BUY_VEHICLE_ROAD_VEHICLE_BUY_REFIT_VEHICLE_TOOLTIP          :{BLACK}购买并改装选定的汽车。按住 Shift 键单击可以显示所需资金
STR_BUY_VEHICLE_SHIP_BUY_REFIT_VEHICLE_TOOLTIP                  :{BLACK}购买并改装选定的船只。按住 Shift 键单击可以显示所需资金
STR_BUY_VEHICLE_AIRCRAFT_BUY_REFIT_VEHICLE_TOOLTIP              :购买并改装选定的飞机，按住 Shift 键单击可以显示所需资金

STR_BUY_VEHICLE_TRAIN_RENAME_BUTTON                             :{BLACK}重命名
STR_BUY_VEHICLE_ROAD_VEHICLE_RENAME_BUTTON                      :{BLACK}重命名
STR_BUY_VEHICLE_SHIP_RENAME_BUTTON                              :{BLACK}重命名
STR_BUY_VEHICLE_AIRCRAFT_RENAME_BUTTON                          :{BLACK}重命名飞机

STR_BUY_VEHICLE_TRAIN_RENAME_TOOLTIP                            :{BLACK}重命名列车型号
STR_BUY_VEHICLE_ROAD_VEHICLE_RENAME_TOOLTIP                     :{BLACK}重命名汽车型号
STR_BUY_VEHICLE_SHIP_RENAME_TOOLTIP                             :{BLACK}重命名船只型号
STR_BUY_VEHICLE_AIRCRAFT_RENAME_TOOLTIP                         :{BLACK}重命名飞机型号

STR_BUY_VEHICLE_TRAIN_HIDE_TOGGLE_BUTTON                        :{BLACK}隐藏
STR_BUY_VEHICLE_ROAD_VEHICLE_HIDE_TOGGLE_BUTTON                 :{BLACK}隐藏
STR_BUY_VEHICLE_SHIP_HIDE_TOGGLE_BUTTON                         :{BLACK}隐藏
STR_BUY_VEHICLE_AIRCRAFT_HIDE_TOGGLE_BUTTON                     :{BLACK}隐藏

STR_BUY_VEHICLE_TRAIN_SHOW_TOGGLE_BUTTON                        :{BLACK}显示
STR_BUY_VEHICLE_ROAD_VEHICLE_SHOW_TOGGLE_BUTTON                 :{BLACK}显示
STR_BUY_VEHICLE_SHIP_SHOW_TOGGLE_BUTTON                         :{BLACK}显示
STR_BUY_VEHICLE_AIRCRAFT_SHOW_TOGGLE_BUTTON                     :{BLACK}显示

STR_BUY_VEHICLE_TRAIN_HIDE_SHOW_TOGGLE_TOOLTIP                  :{BLACK}切换隐藏还是显示有关的铁路列车类型
STR_BUY_VEHICLE_ROAD_VEHICLE_HIDE_SHOW_TOGGLE_TOOLTIP           :{BLACK}切换隐藏还是显示有关的路面车辆类型
STR_BUY_VEHICLE_SHIP_HIDE_SHOW_TOGGLE_TOOLTIP                   :{BLACK}切换隐藏还是显示有关的船舶类型
STR_BUY_VEHICLE_AIRCRAFT_HIDE_SHOW_TOGGLE_TOOLTIP               :{BLACK}切换是否显示飞机类型

STR_QUERY_RENAME_TRAIN_TYPE_CAPTION                             :{WHITE}重命名车辆的类型
STR_QUERY_RENAME_ROAD_VEHICLE_TYPE_CAPTION                      :{WHITE}重命名汽车型号
STR_QUERY_RENAME_SHIP_TYPE_CAPTION                              :{WHITE}重命名船只型号
STR_QUERY_RENAME_AIRCRAFT_TYPE_CAPTION                          :{WHITE}重命名飞机型号

# Depot window
STR_DEPOT_CAPTION                                               :{WHITE}{DEPOT}

STR_DEPOT_RENAME_TOOLTIP                                        :{BLACK}修改车库名
STR_DEPOT_RENAME_DEPOT_CAPTION                                  :重命名车库

STR_DEPOT_NO_ENGINE                                             :{BLACK}-
STR_DEPOT_VEHICLE_TOOLTIP                                       :{BLACK}{ENGINE}{STRING}
STR_DEPOT_VEHICLE_TOOLTIP_CHAIN                                 :{BLACK}{NUM} 车辆{STRING}
STR_DEPOT_VEHICLE_TOOLTIP_CARGO                                 :{}{CARGO_LONG} ({CARGO_SHORT})

STR_DEPOT_TRAIN_LIST_TOOLTIP                                    :{BLACK}列车 - 左键拖动可调整车厢，右击可查看详情。按Ctrl执行上述操作可同时操作之后车厢。
STR_DEPOT_ROAD_VEHICLE_LIST_TOOLTIP                             :{BLACK}汽车 - 右击可查看详细信息
STR_DEPOT_SHIP_LIST_TOOLTIP                                     :{BLACK}船只 - 右击可查看详细信息
STR_DEPOT_AIRCRAFT_LIST_TOOLTIP                                 :{BLACK}飞机 - 右击可查看详细信息

STR_DEPOT_TRAIN_SELL_TOOLTIP                                    :{BLACK}将列车拖到这里以出售
STR_DEPOT_ROAD_VEHICLE_SELL_TOOLTIP                             :{BLACK}将汽车拖到这里以出售
STR_DEPOT_SHIP_SELL_TOOLTIP                                     :{BLACK}将船只拖到这里以出售
STR_DEPOT_AIRCRAFT_SELL_TOOLTIP                                 :{BLACK}将飞机拖到这里以出售

STR_DEPOT_DRAG_WHOLE_TRAIN_TO_SELL_TOOLTIP                      :{BLACK}将车头拖到这里可以出售整列火车

STR_DEPOT_SELL_ALL_BUTTON_TRAIN_TOOLTIP                         :{BLACK}出售车库中的所有列车
STR_DEPOT_SELL_ALL_BUTTON_ROAD_VEHICLE_TOOLTIP                  :{BLACK}出售车库中的所有汽车
STR_DEPOT_SELL_ALL_BUTTON_SHIP_TOOLTIP                          :{BLACK}出售船坞中的所有船只
STR_DEPOT_SELL_ALL_BUTTON_AIRCRAFT_TOOLTIP                      :{BLACK}出售机库中的所有飞机

STR_DEPOT_AUTOREPLACE_TRAIN_TOOLTIP                             :{BLACK}自动更新车库中的所有列车
STR_DEPOT_AUTOREPLACE_ROAD_VEHICLE_TOOLTIP                      :{BLACK}自动更新车库中的所有汽车
STR_DEPOT_AUTOREPLACE_SHIP_TOOLTIP                              :{BLACK}自动更新船坞中的所有船只
STR_DEPOT_AUTOREPLACE_AIRCRAFT_TOOLTIP                          :{BLACK}自动更新机库中的所有飞机

STR_DEPOT_TRAIN_NEW_VEHICLES_BUTTON                             :{BLACK}购买列车
STR_DEPOT_ROAD_VEHICLE_NEW_VEHICLES_BUTTON                      :{BLACK}购买汽车
STR_DEPOT_SHIP_NEW_VEHICLES_BUTTON                              :{BLACK}购买船只
STR_DEPOT_AIRCRAFT_NEW_VEHICLES_BUTTON                          :{BLACK}购买飞机

STR_DEPOT_TRAIN_NEW_VEHICLES_TOOLTIP                            :{BLACK}购买新的列车
STR_DEPOT_ROAD_VEHICLE_NEW_VEHICLES_TOOLTIP                     :{BLACK}购买
STR_DEPOT_SHIP_NEW_VEHICLES_TOOLTIP                             :{BLACK}购买新船只
STR_DEPOT_AIRCRAFT_NEW_VEHICLES_TOOLTIP                         :{BLACK}购买飞机

STR_DEPOT_CLONE_TRAIN                                           :{BLACK}克隆列车
STR_DEPOT_CLONE_ROAD_VEHICLE                                    :{BLACK}克隆汽车
STR_DEPOT_CLONE_SHIP                                            :{BLACK}克隆船只
STR_DEPOT_CLONE_AIRCRAFT                                        :{BLACK}克隆飞机

STR_DEPOT_CLONE_TRAIN_DEPOT_INFO                                :{BLACK}点击此键后，再点击任何列车，即会购买一列跟它一样的列车。{}如果点击此键后，按住 Ctrl 键点击列车，则新列车会与旧列车共享调度计划。{}如果点击此键后，按住 Shift 键点击列车，系统会显示购买复制列车的所需资金，但不会建造新列车。
STR_DEPOT_CLONE_ROAD_VEHICLE_DEPOT_INFO                         :{BLACK}复制汽车。按此按钮后{}点击一辆在车库内或外面的汽车即可{}按住 Ctrl 键单击可以同时共享调度计划，按住 Shift 键单击可以显示所需资金
STR_DEPOT_CLONE_SHIP_DEPOT_INFO                                 :{BLACK}复制船只。按此按钮后{}点击一个在船坞内或外面的船只即可。按住 Ctrl 键单击可以同时共享调度计划，按住 Shift 键单击可以显示所需资金
STR_DEPOT_CLONE_AIRCRAFT_INFO_HANGAR_WINDOW                     :{BLACK}复制飞机。按此按钮后{}点击一个在机库内或外面的飞机即可。按住 Ctrl 键单击可以同时共享调度计划，按住 Shift 键单击可以显示所需资金

STR_DEPOT_TRAIN_LOCATION_TOOLTIP                                :{BLACK}将屏幕中心移动到列车库所在的位置. 单击的同时按住Ctrl会在新视点中显示列车库位置
STR_DEPOT_ROAD_VEHICLE_LOCATION_TOOLTIP                         :{BLACK}将屏幕中心移动到车库所在的位置. 单击的同时按住Ctrl会在新视点中显示车库位置
STR_DEPOT_SHIP_LOCATION_TOOLTIP                                 :{BLACK}将屏幕中心移动到当前船坞的位置. 单击的同时按住Ctrl会在新视点中显示船坞位置
STR_DEPOT_AIRCRAFT_LOCATION_TOOLTIP                             :{BLACK}将屏幕中心移动到当前机库的位置. 单击的同时按住Ctrl会在新视点中显示机库位置

STR_DEPOT_VEHICLE_ORDER_LIST_TRAIN_TOOLTIP                      :{BLACK}显示所有调度计划中含有此车库的列车
STR_DEPOT_VEHICLE_ORDER_LIST_ROAD_VEHICLE_TOOLTIP               :{BLACK}显示所有调度计划中含有此车库的汽车
STR_DEPOT_VEHICLE_ORDER_LIST_SHIP_TOOLTIP                       :{BLACK}显示所有调度计划中含有此船坞的船只
STR_DEPOT_VEHICLE_ORDER_LIST_AIRCRAFT_TOOLTIP                   :{BLACK}显示所有调度计划中含有此机库的飞机

STR_DEPOT_MASS_STOP_DEPOT_TRAIN_TOOLTIP                         :{BLACK}点击这里可以停止车库的所有列车
STR_DEPOT_MASS_STOP_DEPOT_ROAD_VEHICLE_TOOLTIP                  :{BLACK}点击这里可以停止车库的所有汽车
STR_DEPOT_MASS_STOP_DEPOT_SHIP_TOOLTIP                          :{BLACK}点击这里可以停止船坞的所有船只
STR_DEPOT_MASS_STOP_HANGAR_TOOLTIP                              :{BLACK}点击这里可以停止机库的所有飞机

STR_DEPOT_MASS_START_DEPOT_TRAIN_TOOLTIP                        :{BLACK}点击这里可以启动车库的所有列车
STR_DEPOT_MASS_START_DEPOT_ROAD_VEHICLE_TOOLTIP                 :{BLACK}点击这里可以启动车库的所有汽车
STR_DEPOT_MASS_START_DEPOT_SHIP_TOOLTIP                         :{BLACK}点击这里可以启动船坞的所有船只
STR_DEPOT_MASS_START_HANGAR_TOOLTIP                             :{BLACK}点击这里可以启动机库的所有飞机

STR_DEPOT_SELL_CONFIRMATION_TEXT                                :{YELLOW}你将要出售车库中的所有车辆，确定吗？

# Engine preview window
STR_ENGINE_PREVIEW_CAPTION                                      :{WHITE}来自供货商的消息
STR_ENGINE_PREVIEW_MESSAGE                                      :{GOLD}我们新近设计了一款{STRING}{}您愿意在产品正式上市前试用一年吗？

STR_ENGINE_PREVIEW_RAILROAD_LOCOMOTIVE                          :火车机车
STR_ENGINE_PREVIEW_ELRAIL_LOCOMOTIVE                            :电气化铁路机车
STR_ENGINE_PREVIEW_MONORAIL_LOCOMOTIVE                          :单轨机车
STR_ENGINE_PREVIEW_MAGLEV_LOCOMOTIVE                            :磁悬浮机车

STR_ENGINE_PREVIEW_ROAD_VEHICLE                                 :汽车
STR_ENGINE_PREVIEW_TRAM_VEHICLE                                 :电车

STR_ENGINE_PREVIEW_AIRCRAFT                                     :飞机
STR_ENGINE_PREVIEW_SHIP                                         :船只

STR_ENGINE_PREVIEW_COST_WEIGHT_SPEED_POWER                      :{BLACK}售价：{CURRENCY_LONG} 重量：{WEIGHT_SHORT}{}速度：{VELOCITY}  功率：{POWER}{}运行费用：{CURRENCY_LONG}/年{}运载能力： {CARGO_LONG}
STR_ENGINE_PREVIEW_COST_WEIGHT_SPEED_POWER_MAX_TE               :{BLACK}售价：{CURRENCY_LONG} 重量：{WEIGHT_SHORT}{}速度：{VELOCITY}  功率：{POWER}  最大牵引力：{6:FORCE}{}运行费用{4:CURRENCY_LONG}/年{}运载能力：{5:CARGO_LONG}
STR_ENGINE_PREVIEW_COST_MAX_SPEED_CAP_RUNCOST                   :{BLACK}售价：{CURRENCY_LONG} 最大速度：{VELOCITY}{}运载能力：{CARGO_LONG}{}运行成本：{CURRENCY_LONG} /年
STR_ENGINE_PREVIEW_COST_MAX_SPEED_TYPE_CAP_CAP_RUNCOST          :{BLACK}售价：{CURRENCY_LONG} 最大速度：{VELOCITY}{}飞机类型：{STRING}{}运载能力：{CARGO_LONG}, {CARGO_LONG}{}运行成本： {CURRENCY_LONG}/年
STR_ENGINE_PREVIEW_COST_MAX_SPEED_TYPE_CAP_RUNCOST              :{BLACK}售价： {CURRENCY_LONG} 最大速度： {VELOCITY}{}飞机类型： {STRING}{}运载能力： {CARGO_LONG}{}运行成本： {CURRENCY_LONG}/年
STR_ENGINE_PREVIEW_COST_MAX_SPEED_TYPE_RANGE_CAP_CAP_RUNCOST    :{BLACK}购买费用： {CURRENCY_LONG} 最大速度： {VELOCITY}{}飞机种类： {STRING} 最大航程: {COMMA} 格{}装载量： {CARGO_LONG}, {CARGO_LONG}{}运行费用： {CURRENCY_LONG}/年
STR_ENGINE_PREVIEW_COST_MAX_SPEED_TYPE_RANGE_CAP_RUNCOST        :{BLACK}售价： {CURRENCY_LONG} 最大速度： {VELOCITY}{}飞机类型： {STRING} 续航里程： {COMMA} 格{}运载能力： {CARGO_LONG}{}运行成本： {CURRENCY_LONG}/年

# Autoreplace window
STR_REPLACE_VEHICLES_WHITE                                      :{WHITE}更新 {STRING} - {STRING}
STR_REPLACE_VEHICLE_TRAIN                                       :火车
STR_REPLACE_VEHICLE_ROAD_VEHICLE                                :汽车
STR_REPLACE_VEHICLE_SHIP                                        :船只
STR_REPLACE_VEHICLE_AIRCRAFT                                    :飞机

STR_REPLACE_VEHICLE_VEHICLES_IN_USE                             :{YELLOW}正在使用的运输工具
STR_REPLACE_VEHICLE_VEHICLES_IN_USE_TOOLTIP                     :{BLACK}此行显示您拥有的运输工具
STR_REPLACE_VEHICLE_AVAILABLE_VEHICLES                          :{YELLOW}可用的运输工具
STR_REPLACE_VEHICLE_AVAILABLE_VEHICLES_TOOLTIP                  :{BLACK}此行显示可供替换的运输工具

STR_REPLACE_HELP_LEFT_ARRAY                                     :{BLACK}选择要更新的车辆类型
STR_REPLACE_HELP_RIGHT_ARRAY                                    :{BLACK}选择用来替换左侧指定车辆的新车辆

STR_REPLACE_VEHICLES_START                                      :{BLACK}开始更新
STR_REPLACE_VEHICLES_NOW                                        :马上替换所有的车辆
STR_REPLACE_VEHICLES_WHEN_OLD                                   :只替换旧的
STR_REPLACE_HELP_START_BUTTON                                   :{BLACK}点击这里开始根据选定的车辆进行更新
STR_REPLACE_NOT_REPLACING                                       :{BLACK}没有更新
STR_REPLACE_NOT_REPLACING_VEHICLE_SELECTED                      :{BLACK}请选择要更新的对象
STR_REPLACE_REPLACING_WHEN_OLD                                  :{ENGINE} 变老旧时
STR_REPLACE_VEHICLES_STOP                                       :{BLACK}停止更新
STR_REPLACE_HELP_STOP_BUTTON                                    :{BLACK}点击这里可以停止继续更新车辆

STR_REPLACE_ENGINE_WAGON_SELECT_HELP                            :{BLACK}可以切换 机车/挂车 替换项目
STR_REPLACE_ENGINES                                             :机车
STR_REPLACE_WAGONS                                              :挂车
STR_REPLACE_ALL_RAILTYPE                                        :所有铁路车辆
STR_REPLACE_ALL_ROADTYPE                                        :所有道路载具

STR_REPLACE_HELP_RAILTYPE                                       :{BLACK}选择要更新的车辆对应的铁路类型
STR_REPLACE_HELP_ROADTYPE                                       :{BLACK}选择要更新的车辆对应的道路类型
STR_REPLACE_HELP_REPLACE_INFO_TAB                               :{BLACK}显示用来替换左侧被选定车辆的新车辆
STR_REPLACE_RAIL_VEHICLES                                       :普通列车
STR_REPLACE_ELRAIL_VEHICLES                                     :电力机车
STR_REPLACE_MONORAIL_VEHICLES                                   :单轨列车
STR_REPLACE_MAGLEV_VEHICLES                                     :磁悬浮列车

STR_REPLACE_ROAD_VEHICLES                                       :路面交通工具
STR_REPLACE_TRAM_VEHICLES                                       :电车

STR_REPLACE_REMOVE_WAGON                                        :{BLACK}清理挂车：{ORANGE}{STRING}
STR_REPLACE_REMOVE_WAGON_HELP                                   :{BLACK}当车辆升级可能造成列车变长时{}自动从最前面的挂车去掉若干节以保证列车长度不变

# Vehicle view
STR_VEHICLE_VIEW_CAPTION                                        :{WHITE}{VEHICLE}

STR_VEHICLE_VIEW_TRAIN_CENTER_TOOLTIP                           :{BLACK}将主视角中心移动到列车所在的位置。双击将会在主视角中跟踪列车。单击的同时按住Ctrl会在新视点中显示列车位置
STR_VEHICLE_VIEW_ROAD_VEHICLE_CENTER_TOOLTIP                    :{BLACK} 将主视角中心移动到车辆所在的位置。双击将会在主视角中跟踪车辆。单击的同时按住 Ctrl 会在新视点中显示车辆位置
STR_VEHICLE_VIEW_SHIP_CENTER_TOOLTIP                            :{BLACK}将主视角中心移动到船只所在的位置。双击将会在主视角中跟踪船只。单击的同时按住Ctrl会在新视点中显示船只位置
STR_VEHICLE_VIEW_AIRCRAFT_CENTER_TOOLTIP                        :{BLACK}将主视角中心移动到飞机所在的位置。双击将会在主视角中跟踪飞机。单击的同时按住Ctrl会在新视点中显示飞机位置

STR_VEHICLE_VIEW_TRAIN_SEND_TO_DEPOT_TOOLTIP                    :{BLACK}命令列车返回车库
STR_VEHICLE_VIEW_ROAD_VEHICLE_SEND_TO_DEPOT_TOOLTIP             :{BLACK}命令汽车前往车库{}Ctrl+单击 时汽车只进行保养
STR_VEHICLE_VIEW_SHIP_SEND_TO_DEPOT_TOOLTIP                     :{BLACK}命令船只前往船坞{}Ctrl+单击 时船只只进行保养
STR_VEHICLE_VIEW_AIRCRAFT_SEND_TO_DEPOT_TOOLTIP                 :{BLACK}命令飞机前往机库{}Ctrl+单击 时飞机只进行保养

STR_VEHICLE_VIEW_CLONE_TRAIN_INFO                               :{BLACK}复制这列火车。按住 Ctrl 键单击可以同时共享调度计划，按住 Shift 键单击可以显示所需资金
STR_VEHICLE_VIEW_CLONE_ROAD_VEHICLE_INFO                        :{BLACK}复制这辆汽车。按住 Ctrl 键单击可以同时共享调度计划，按住 Shift 键单击可以显示所需资金
STR_VEHICLE_VIEW_CLONE_SHIP_INFO                                :{BLACK}复制这条船只。按住 Ctrl 键单击可以同时共享调度计划，按住 Shift 键单击可以显示所需资金
STR_VEHICLE_VIEW_CLONE_AIRCRAFT_INFO                            :{BLACK}复制这架飞机。按住 Ctrl 键单击可以同时共享调度计划，按住 Shift 键单击可以显示所需资金

STR_VEHICLE_VIEW_TRAIN_IGNORE_SIGNAL_TOOLTIP                    :{BLACK}命令列车强行通过信号

STR_VEHICLE_VIEW_TRAIN_REFIT_TOOLTIP                            :{BLACK}改装列车以装载另一类型的货物
STR_VEHICLE_VIEW_ROAD_VEHICLE_REFIT_TOOLTIP                     :{BLACK}改装汽车以运载其他货物
STR_VEHICLE_VIEW_SHIP_REFIT_TOOLTIP                             :{BLACK}改装船只以装载其他类型货物
STR_VEHICLE_VIEW_AIRCRAFT_REFIT_TOOLTIP                         :{BLACK}改装飞机装载货物的类型

STR_VEHICLE_VIEW_TRAIN_REVERSE_TOOLTIP                          :{BLACK}命令列车调头
STR_VEHICLE_VIEW_ROAD_VEHICLE_REVERSE_TOOLTIP                   :{BLACK}强制汽车掉头

STR_VEHICLE_VIEW_TRAIN_ORDERS_TOOLTIP                           :{BLACK}显示列车的调度计划. 单击的同时按住Ctrl以显示列车的时刻表
STR_VEHICLE_VIEW_ROAD_VEHICLE_ORDERS_TOOLTIP                    :{BLACK}显示车辆的调度指令. 单击的同时按住Ctrl以显示车辆的时刻表
STR_VEHICLE_VIEW_SHIP_ORDERS_TOOLTIP                            :{BLACK}显示船只的调度计划. 单击的同时按住Ctrl以显示船只的时刻表
STR_VEHICLE_VIEW_AIRCRAFT_ORDERS_TOOLTIP                        :{BLACK}显示飞机的调度计划. 单击的同时按住Ctrl以显示飞机的时刻表

STR_VEHICLE_VIEW_TRAIN_SHOW_DETAILS_TOOLTIP                     :{BLACK}显示列车的详细信息
STR_VEHICLE_VIEW_ROAD_VEHICLE_SHOW_DETAILS_TOOLTIP              :{BLACK}显示汽车的详细信息
STR_VEHICLE_VIEW_SHIP_SHOW_DETAILS_TOOLTIP                      :{BLACK}显示船只的详情
STR_VEHICLE_VIEW_AIRCRAFT_SHOW_DETAILS_TOOLTIP                  :{BLACK}显示飞机的详情

STR_VEHICLE_VIEW_TRAIN_STATUS_START_STOP_TOOLTIP                :{BLACK}当前列车动作 - 点击以 停止/启动 列车
STR_VEHICLE_VIEW_ROAD_VEHICLE_STATUS_START_STOP_TOOLTIP         :{BLACK}当前车辆动作 - 点击以 停止/启动 车辆
STR_VEHICLE_VIEW_SHIP_STATE_STATUS_STOP_TOOLTIP                 :{BLACK}当前船只动作 - 点击以 停止/启动 船只


# Messages in the start stop button in the vehicle view
STR_VEHICLE_STATUS_LOADING_UNLOADING                            :{LTBLUE}装载/卸货
STR_VEHICLE_STATUS_LEAVING                                      :{LTBLUE}发车
STR_VEHICLE_STATUS_CRASHED                                      :{RED}撞毁!
STR_VEHICLE_STATUS_BROKEN_DOWN                                  :{RED}抛锚
STR_VEHICLE_STATUS_STOPPED                                      :{RED}停运
STR_VEHICLE_STATUS_TRAIN_STOPPING_VEL                           :{RED}正在停止，{VELOCITY}
STR_VEHICLE_STATUS_TRAIN_NO_POWER                               :{RED}没有电力
STR_VEHICLE_STATUS_TRAIN_STUCK                                  :{ORANGE}等待空余轨道
STR_VEHICLE_STATUS_AIRCRAFT_TOO_FAR                             :{ORANGE}距离下一目的地过远

STR_VEHICLE_STATUS_HEADING_FOR_STATION_VEL                      :{LTBLUE}正在前往 {STATION}，{VELOCITY}
STR_VEHICLE_STATUS_NO_ORDERS_VEL                                :{LTBLUE}没有目标，{VELOCITY}
STR_VEHICLE_STATUS_HEADING_FOR_WAYPOINT_VEL                     :{LTBLUE}正在前往{WAYPOINT}，{VELOCITY}
STR_VEHICLE_STATUS_HEADING_FOR_DEPOT_VEL                        :{ORANGE}正前往 {DEPOT}, {VELOCITY}
STR_VEHICLE_STATUS_HEADING_FOR_DEPOT_SERVICE_VEL                :{LTBLUE}正在服务于 {DEPOT}, {VELOCITY}

# Vehicle stopped/started animations
STR_VEHICLE_COMMAND_STOPPED_SMALL                               :{TINY_FONT}{RED}已停止
STR_VEHICLE_COMMAND_STOPPED                                     :{RED}已停止
STR_VEHICLE_COMMAND_STARTED_SMALL                               :{TINY_FONT}{GREEN}已开始
STR_VEHICLE_COMMAND_STARTED                                     :{GREEN}已开始

# Vehicle details
STR_VEHICLE_DETAILS_CAPTION                                     :{WHITE}{VEHICLE} (详细信息)
STR_VEHICLE_NAME_BUTTON                                         :{BLACK}名称

STR_VEHICLE_DETAILS_TRAIN_RENAME                                :{BLACK}给列车命名
STR_VEHICLE_DETAILS_ROAD_VEHICLE_RENAME                         :{BLACK}命名汽车
STR_VEHICLE_DETAILS_SHIP_RENAME                                 :{BLACK}命名船只
STR_VEHICLE_DETAILS_AIRCRAFT_RENAME                             :{BLACK}命名飞机

STR_VEHICLE_INFO_AGE_RUNNING_COST_YR                            :{BLACK}年龄：{LTBLUE}{STRING}{BLACK}   运行成本：{LTBLUE}{CURRENCY_LONG} /年
# The next two need to stay in this order
STR_VEHICLE_INFO_AGE                                            :{COMMA} 年 ({COMMA})
STR_VEHICLE_INFO_AGE_RED                                        :{RED}{COMMA} 年 ({COMMA})

STR_VEHICLE_INFO_MAX_SPEED                                      :{BLACK}最大速度：{LTBLUE}{VELOCITY}
STR_VEHICLE_INFO_MAX_SPEED_TYPE                                 :{BLACK}最高速度： {LTBLUE}{VELOCITY} {BLACK}飞机种类： {LTBLUE}{STRING}
STR_VEHICLE_INFO_MAX_SPEED_TYPE_RANGE                           :{BLACK}最大速度: {LTBLUE}{VELOCITY} {BLACK}飞机类型: {LTBLUE}{STRING} {BLACK}续航里程: {LTBLUE}{COMMA} 格
STR_VEHICLE_INFO_WEIGHT_POWER_MAX_SPEED                         :{BLACK}重量：{LTBLUE}{WEIGHT_SHORT} {BLACK}功率：{LTBLUE}{POWER}{BLACK} 最大速度：{LTBLUE}{VELOCITY}
STR_VEHICLE_INFO_WEIGHT_POWER_MAX_SPEED_MAX_TE                  :{BLACK}重量：{LTBLUE}{WEIGHT_SHORT} {BLACK}功率：{LTBLUE}{POWER}{BLACK} 最大速度：{LTBLUE}{VELOCITY} {BLACK}最大牵引力：{LTBLUE}{FORCE}

STR_VEHICLE_INFO_PROFIT_THIS_YEAR_LAST_YEAR                     :{BLACK}今年利润：{LTBLUE}{CURRENCY_LONG} (去年利润：{CURRENCY_LONG})
STR_VEHICLE_INFO_RELIABILITY_BREAKDOWNS                         :{BLACK}可靠性：{LTBLUE}{COMMA}%  {BLACK}上次保养后抛锚的次数：{LTBLUE}{COMMA}

STR_VEHICLE_INFO_BUILT_VALUE                                    :{LTBLUE}{ENGINE} {BLACK}建造年份：{LTBLUE}{NUM}{BLACK} 价值：{LTBLUE}{CURRENCY_LONG}
STR_VEHICLE_INFO_NO_CAPACITY                                    :{BLACK}运载能力： {LTBLUE}无{STRING}
STR_VEHICLE_INFO_CAPACITY                                       :{BLACK}运载能力：{LTBLUE}{CARGO_LONG}{3:STRING}
STR_VEHICLE_INFO_CAPACITY_MULT                                  :{BLACK}运载能力：{LTBLUE}{CARGO_LONG}{3:STRING} (x{4:NUM})
STR_VEHICLE_INFO_CAPACITY_CAPACITY                              :{BLACK}运载能力：{LTBLUE}{CARGO_LONG}, {CARGO_LONG}{STRING}

STR_VEHICLE_INFO_FEEDER_CARGO_VALUE                             :{BLACK}转运成本： {LTBLUE}{CURRENCY_LONG}

STR_VEHICLE_DETAILS_SERVICING_INTERVAL_DAYS                     :{BLACK}保养周期：{LTBLUE}{COMMA}天{BLACK}   上次保养日期：{LTBLUE}{DATE_LONG}
STR_VEHICLE_DETAILS_SERVICING_INTERVAL_PERCENT                  :{BLACK}保养周期：{LTBLUE}{COMMA}%{BLACK}   上次保养：{LTBLUE}{DATE_LONG}
STR_VEHICLE_DETAILS_INCREASE_SERVICING_INTERVAL_TOOLTIP         :{BLACK}增大检修时间间隔,以10为单位进行调整. 按住Ctrl同时点击则以5为单位进行调整
STR_VEHICLE_DETAILS_DECREASE_SERVICING_INTERVAL_TOOLTIP         :{BLACK}减少检修时间间隔,以10为单位进行调整. 按住Ctrl同时点击则以5为单位进行调整

STR_SERVICE_INTERVAL_DROPDOWN_TOOLTIP                           :{BLACK}更改服务时间间隔类型
STR_VEHICLE_DETAILS_DEFAULT                                     :默认
STR_VEHICLE_DETAILS_DAYS                                        :天
STR_VEHICLE_DETAILS_PERCENT                                     :百分比

STR_QUERY_RENAME_TRAIN_CAPTION                                  :{WHITE}给列车命名
STR_QUERY_RENAME_ROAD_VEHICLE_CAPTION                           :{WHITE}命名汽车
STR_QUERY_RENAME_SHIP_CAPTION                                   :{WHITE}命名船只
STR_QUERY_RENAME_AIRCRAFT_CAPTION                               :{WHITE}命名飞机

# Extra buttons for train details windows
STR_VEHICLE_DETAILS_TRAIN_ENGINE_BUILT_AND_VALUE                :{LTBLUE}{ENGINE}{BLACK}   建造年份：{LTBLUE}{NUM}{BLACK} 价值：{LTBLUE}{CURRENCY_LONG}
STR_VEHICLE_DETAILS_TRAIN_WAGON_VALUE                           :{LTBLUE}{ENGINE}{BLACK}   价值：{LTBLUE}{CURRENCY_LONG}

STR_VEHICLE_DETAILS_TRAIN_TOTAL_CAPACITY_TEXT                   :{BLACK}全车的装载能力为：
STR_VEHICLE_DETAILS_TRAIN_TOTAL_CAPACITY                        :{LTBLUE}- {CARGO_LONG} ({CARGO_SHORT})
STR_VEHICLE_DETAILS_TRAIN_TOTAL_CAPACITY_MULT                   :{LTBLUE}- {CARGO_LONG} ({CARGO_SHORT}) (x{NUM})

STR_VEHICLE_DETAILS_CARGO_EMPTY                                 :{LTBLUE}空
STR_VEHICLE_DETAILS_CARGO_FROM                                  :{LTBLUE}{CARGO_LONG} (来自 {STATION})
STR_VEHICLE_DETAILS_CARGO_FROM_MULT                             :{LTBLUE}{CARGO_LONG} (来自 {STATION} (x{NUM}))

STR_VEHICLE_DETAIL_TAB_CARGO                                    :{BLACK}货物
STR_VEHICLE_DETAILS_TRAIN_CARGO_TOOLTIP                         :{BLACK}显示运载货物的详情
STR_VEHICLE_DETAIL_TAB_INFORMATION                              :{BLACK}信息
STR_VEHICLE_DETAILS_TRAIN_INFORMATION_TOOLTIP                   :{BLACK}显示列车的性能参数
STR_VEHICLE_DETAIL_TAB_CAPACITIES                               :{BLACK}运载能力
STR_VEHICLE_DETAILS_TRAIN_CAPACITIES_TOOLTIP                    :{BLACK}显示列车的运载能力
STR_VEHICLE_DETAIL_TAB_TOTAL_CARGO                              :{BLACK}全部货物
STR_VEHICLE_DETAILS_TRAIN_TOTAL_CARGO_TOOLTIP                   :{BLACK}根据不同的挂车种类显示相应的总运力

STR_VEHICLE_DETAILS_TRAIN_ARTICULATED_RV_CAPACITY               :{BLACK}运力： {LTBLUE}

# Vehicle refit
STR_REFIT_CAPTION                                               :{WHITE}{VEHICLE} (改装)
STR_REFIT_TITLE                                                 :{GOLD}选择要运输的货物类型：
STR_REFIT_NEW_CAPACITY_COST_OF_REFIT                            :{BLACK}新的装载能力：{GOLD}{CARGO_LONG}{}{BLACK}改装费用：{RED}{CURRENCY_LONG}
STR_REFIT_NEW_CAPACITY_INCOME_FROM_REFIT                        :{BLACK}新装载量: {GOLD}{CARGO_LONG}{}{BLACK}改装后收入: {GREEN}{CURRENCY_LONG}
STR_REFIT_NEW_CAPACITY_COST_OF_AIRCRAFT_REFIT                   :{BLACK}新的运载类型： {GOLD}{CARGO_LONG}, {GOLD}{CARGO_LONG}{}{BLACK}改装所需： {RED}{CURRENCY_LONG}
STR_REFIT_NEW_CAPACITY_INCOME_FROM_AIRCRAFT_REFIT               :{BLACK}新装载量: {GOLD}{CARGO_LONG}, {GOLD}{CARGO_LONG}{}{BLACK}改装后收入: {GREEN}{CURRENCY_LONG}
STR_REFIT_SELECT_VEHICLES_TOOLTIP                               :{BLACK}请选择要改装的车辆. 拖动鼠标可多选.点击空白区域选择整辆列车. Ctrl+左键 选定该车厢及其之后车厢。

STR_REFIT_TRAIN_LIST_TOOLTIP                                    :{BLACK}选择希望列车装载的货物类型
STR_REFIT_ROAD_VEHICLE_LIST_TOOLTIP                             :{BLACK}选择要运输的货物类型：
STR_REFIT_SHIP_LIST_TOOLTIP                                     :{BLACK}选择希望船只装载的货物类型
STR_REFIT_AIRCRAFT_LIST_TOOLTIP                                 :{BLACK}选择希望飞机装载的货物类型

STR_REFIT_TRAIN_REFIT_BUTTON                                    :{BLACK}改装列车
STR_REFIT_ROAD_VEHICLE_REFIT_BUTTON                             :{BLACK}改装汽车
STR_REFIT_SHIP_REFIT_BUTTON                                     :{BLACK}改装船只
STR_REFIT_AIRCRAFT_REFIT_BUTTON                                 :{BLACK}改装飞机

STR_REFIT_TRAIN_REFIT_TOOLTIP                                   :{BLACK}让列车装载高亮选定的货物
STR_REFIT_ROAD_VEHICLE_REFIT_TOOLTIP                            :{BLACK}改装汽车以运输选择的货物类型
STR_REFIT_SHIP_REFIT_TOOLTIP                                    :{BLACK}改装船只以运输选择的货物类型
STR_REFIT_AIRCRAFT_REFIT_TOOLTIP                                :{BLACK}改装飞机以运输选择的货物类型

# Order view
STR_ORDERS_CAPTION                                              :{WHITE}{VEHICLE} (调度计划)
STR_ORDERS_TIMETABLE_VIEW                                       :{BLACK}时间表
STR_ORDERS_TIMETABLE_VIEW_TOOLTIP                               :{BLACK}切换到时间表视图

STR_ORDERS_LIST_TOOLTIP                                         :{BLACK}调度列表{}单击一个调度指令以选定{}CTRL+左键{}将视点移动到相应的车站
STR_ORDER_INDEX                                                 :{COMMA}:{NBSP}
STR_ORDER_TEXT                                                  :{STRING} {STRING} {STRING}

STR_ORDERS_END_OF_ORDERS                                        :-- 调度计划结束 --
STR_ORDERS_END_OF_SHARED_ORDERS                                 :- - 共享调度计划结束 - -

# Order bottom buttons
STR_ORDER_NON_STOP                                              :{BLACK}不停车
STR_ORDER_GO_TO                                                 :前往
STR_ORDER_GO_NON_STOP_TO                                        :不停车前往
STR_ORDER_GO_VIA                                                :通过
STR_ORDER_GO_NON_STOP_VIA                                       :前往不停车
STR_ORDER_TOOLTIP_NON_STOP                                      :{BLACK}改变当前选中车站停车时的执行动作

STR_ORDER_TOGGLE_FULL_LOAD                                      :{BLACK}装满任意货物
STR_ORDER_DROP_LOAD_IF_POSSIBLE                                 :若有的话就装载
STR_ORDER_DROP_FULL_LOAD_ALL                                    :装满所有货物
STR_ORDER_DROP_FULL_LOAD_ANY                                    :装满任意货物
STR_ORDER_DROP_NO_LOADING                                       :不装载
STR_ORDER_TOOLTIP_FULL_LOAD                                     :{BLACK}改变当前选中车站装载时的执行动作

STR_ORDER_TOGGLE_UNLOAD                                         :{BLACK}卸载全部
STR_ORDER_DROP_UNLOAD_IF_ACCEPTED                               :若接受的话就卸载
STR_ORDER_DROP_UNLOAD                                           :卸载全部
STR_ORDER_DROP_TRANSFER                                         :联运
STR_ORDER_DROP_NO_UNLOADING                                     :不卸载
STR_ORDER_TOOLTIP_UNLOAD                                        :{BLACK}改变当前选中车站卸载时的执行动作

STR_ORDER_REFIT                                                 :{BLACK}改装
STR_ORDER_REFIT_TOOLTIP                                         :{BLACK}选择要在调度计划中改装的货物类型{}CTRL+单击 可以去掉改装计划
STR_ORDER_REFIT_AUTO                                            :{BLACK}自动改装
STR_ORDER_REFIT_AUTO_TOOLTIP                                    :{BLACK}选择在此调度计划内使用何种货物类型来自动改装。 Ctrl+单击以移除自动改装。自动改装仅在载具支持时进行。
STR_ORDER_DROP_REFIT_AUTO                                       :固定货物
STR_ORDER_DROP_REFIT_AUTO_ANY                                   :可用类型

STR_ORDER_SERVICE                                               :{BLACK}保养
STR_ORDER_DROP_GO_ALWAYS_DEPOT                                  :一直前进
STR_ORDER_DROP_SERVICE_DEPOT                                    :若需要则维护
STR_ORDER_DROP_HALT_DEPOT                                       :停留
STR_ORDER_SERVICE_TOOLTIP                                       :{BLACK}除非需要在此处保养，否则跳过这一项目

STR_ORDER_CONDITIONAL_VARIABLE_TOOLTIP                          :{BLACK}跳过所需的车辆数据值

# Conditional order variables, must follow order of OrderConditionVariable enum
STR_ORDER_CONDITIONAL_LOAD_PERCENTAGE                           :装载进度
STR_ORDER_CONDITIONAL_RELIABILITY                               :可靠性
STR_ORDER_CONDITIONAL_MAX_SPEED                                 :最大速度
STR_ORDER_CONDITIONAL_AGE                                       :寿命(年)
STR_ORDER_CONDITIONAL_REQUIRES_SERVICE                          :需要维修
STR_ORDER_CONDITIONAL_UNCONDITIONALLY                           :总是
STR_ORDER_CONDITIONAL_REMAINING_LIFETIME                        :剩余寿命年限 (年)
STR_ORDER_CONDITIONAL_MAX_RELIABILITY                           :最大可靠度

STR_ORDER_CONDITIONAL_COMPARATOR_TOOLTIP                        :{BLACK}如何比较车辆数据值与所给数据
STR_ORDER_CONDITIONAL_COMPARATOR_EQUALS                         :等于
STR_ORDER_CONDITIONAL_COMPARATOR_NOT_EQUALS                     :不等于
STR_ORDER_CONDITIONAL_COMPARATOR_LESS_THAN                      :少于
STR_ORDER_CONDITIONAL_COMPARATOR_LESS_EQUALS                    :小于等于
STR_ORDER_CONDITIONAL_COMPARATOR_MORE_THAN                      :大于
STR_ORDER_CONDITIONAL_COMPARATOR_MORE_EQUALS                    :大于等于
STR_ORDER_CONDITIONAL_COMPARATOR_IS_TRUE                        :为是
STR_ORDER_CONDITIONAL_COMPARATOR_IS_FALSE                       :为否

STR_ORDER_CONDITIONAL_VALUE_TOOLTIP                             :{BLACK}要比较车辆的数据值
STR_ORDER_CONDITIONAL_VALUE_CAPT                                :{WHITE}请输入要比较的值

STR_ORDERS_SKIP_BUTTON                                          :{BLACK}跳过
STR_ORDERS_SKIP_TOOLTIP                                         :{BLACK}跳过当前命令并执行下一条命令{}CTRL+单击 可以跳过选定的命令

STR_ORDERS_DELETE_BUTTON                                        :{BLACK}删除
STR_ORDERS_DELETE_TOOLTIP                                       :{BLACK}删除高亮的调度命令
STR_ORDERS_DELETE_ALL_TOOLTIP                                   :{BLACK}删除全部调度
STR_ORDERS_STOP_SHARING_BUTTON                                  :{BLACK}退出共享调度计划
STR_ORDERS_STOP_SHARING_TOOLTIP                                 :{BLACK}退出共享调度计划。 按住 Ctrl 键单击可以同时清除此运输工具的调度计划。

STR_ORDERS_GO_TO_BUTTON                                         :{BLACK}前往
STR_ORDER_GO_TO_NEAREST_DEPOT                                   :前往最近的车库
STR_ORDER_GO_TO_NEAREST_HANGAR                                  :前往最近的机库
STR_ORDER_CONDITIONAL                                           :条件性命令跳过
STR_ORDER_SHARE                                                 :共享调度计划
STR_ORDERS_GO_TO_TOOLTIP                                        :{BLACK}在调度列表的结尾或选定项目前{}增加一条新指令，按住Ctrl使命令为“装满任意货物”{}路点命令为“不停车”{}车库命令为“保养”

STR_ORDERS_VEH_WITH_SHARED_ORDERS_LIST_TOOLTIP                  :{BLACK}显示所有共享此调度计划的{}车辆/船只/飞机

# String parts to build the order string
STR_ORDER_GO_TO_WAYPOINT                                        :经过 {WAYPOINT}
STR_ORDER_GO_NON_STOP_TO_WAYPOINT                               :经过(不停) {WAYPOINT}

STR_ORDER_SERVICE_AT                                            :维修在
STR_ORDER_SERVICE_NON_STOP_AT                                   :维修,不停靠于

STR_ORDER_NEAREST_DEPOT                                         :最近的车库
STR_ORDER_NEAREST_HANGAR                                        :最近的机库
STR_ORDER_TRAIN_DEPOT                                           :火车车库
STR_ORDER_ROAD_VEHICLE_DEPOT                                    :汽车车库
STR_ORDER_SHIP_DEPOT                                            :船坞
STR_ORDER_GO_TO_NEAREST_DEPOT_FORMAT                            :{STRING} {STRING} {STRING}
STR_ORDER_GO_TO_DEPOT_FORMAT                                    :{STRING} {DEPOT}

STR_ORDER_REFIT_ORDER                                           :(改装为 {STRING})
STR_ORDER_REFIT_STOP_ORDER                                      :(改装为{STRING}并停留)
STR_ORDER_STOP_ORDER                                            :(停留)

STR_ORDER_GO_TO_STATION                                         :{STRING} {STATION} {STRING}

STR_ORDER_IMPLICIT                                              :(自动)

STR_ORDER_FULL_LOAD                                             :（装满全部货物）
STR_ORDER_FULL_LOAD_ANY                                         :（装满任意货物后离开）
STR_ORDER_NO_LOAD                                               :（不装载）
STR_ORDER_UNLOAD                                                :（卸载并若有就装货）
STR_ORDER_UNLOAD_FULL_LOAD                                      :（卸载并等待全部装满）
STR_ORDER_UNLOAD_FULL_LOAD_ANY                                  :（卸载并装满任意货物离开）
STR_ORDER_UNLOAD_NO_LOAD                                        :（卸载并空车离开）
STR_ORDER_TRANSFER                                              :（联运并若有就装货）
STR_ORDER_TRANSFER_FULL_LOAD                                    :（联运并等待全部装满）
STR_ORDER_TRANSFER_FULL_LOAD_ANY                                :（联运并装满任意货物离开）
STR_ORDER_TRANSFER_NO_LOAD                                      :（联运并空车离开）
STR_ORDER_NO_UNLOAD                                             :（不卸载并若有就装货）
STR_ORDER_NO_UNLOAD_FULL_LOAD                                   :（不卸载并等待全部货物装满）
STR_ORDER_NO_UNLOAD_FULL_LOAD_ANY                               :（不卸货并装满任意货物离开）
STR_ORDER_NO_UNLOAD_NO_LOAD                                     :(不卸货也不装货)

STR_ORDER_AUTO_REFIT                                            :(自动改装为运载 {STRING})
STR_ORDER_FULL_LOAD_REFIT                                       :(装满所有货物，允许自动改装为运载 {STRING})
STR_ORDER_FULL_LOAD_ANY_REFIT                                   :装满任意货物，允许自动改装为运载 {STRING})
STR_ORDER_UNLOAD_REFIT                                          :(卸货且装载，允许自动改装为运载 {STRING})
STR_ORDER_UNLOAD_FULL_LOAD_REFIT                                :(卸货且装满所有货物，允许自动改装为运载 {STRING})
STR_ORDER_UNLOAD_FULL_LOAD_ANY_REFIT                            :(卸货且装满任意货物，允许自动改装为运载 {STRING})
STR_ORDER_TRANSFER_REFIT                                        :(联运且装载，允许自动改装为运载 {STRING})
STR_ORDER_TRANSFER_FULL_LOAD_REFIT                              :(联运且装满所有货物，允许自动改装为运载 {STRING})
STR_ORDER_TRANSFER_FULL_LOAD_ANY_REFIT                          :(联运且装满任意货物，允许自动改装为运载 {STRING})
STR_ORDER_NO_UNLOAD_REFIT                                       :(不卸货且装载，允许自动改装为运载 {STRING})
STR_ORDER_NO_UNLOAD_FULL_LOAD_REFIT                             :(不卸货且装满所有货物，允许自动改装为运载 {STRING})
STR_ORDER_NO_UNLOAD_FULL_LOAD_ANY_REFIT                         :(不卸货且装满任意货物，允许自动改装为运载 {STRING})

STR_ORDER_AUTO_REFIT_ANY                                        :可用类型

STR_ORDER_STOP_LOCATION_NEAR_END                                :[近端]
STR_ORDER_STOP_LOCATION_MIDDLE                                  :[中间]
STR_ORDER_STOP_LOCATION_FAR_END                                 :[远端]

STR_ORDER_OUT_OF_RANGE                                          :{RED} (下一个目的地距离过远)

STR_ORDER_CONDITIONAL_UNCONDITIONAL                             :跳至 {COMMA}
STR_ORDER_CONDITIONAL_NUM                                       :跳至 {COMMA} [ 当 {STRING} {STRING} {COMMA} ]
STR_ORDER_CONDITIONAL_TRUE_FALSE                                :跳至 {COMMA} [ 当 {STRING} {STRING}]

STR_INVALID_ORDER                                               :{RED} (非法的调度计划)

# Time table window
STR_TIMETABLE_TITLE                                             :{WHITE}{VEHICLE} (时间表)
STR_TIMETABLE_ORDER_VIEW                                        :{BLACK}命令
STR_TIMETABLE_ORDER_VIEW_TOOLTIP                                :{BLACK}切换到调度计划视图

STR_TIMETABLE_TOOLTIP                                           :{BLACK}时间表 - 单击一个命令以选定。

STR_TIMETABLE_NO_TRAVEL                                         :原地待命
STR_TIMETABLE_NOT_TIMETABLEABLE                                 :行驶 (自动; 时间表按下一手动命令)
STR_TIMETABLE_TRAVEL_NOT_TIMETABLED                             :行驶 (无时间表)
STR_TIMETABLE_TRAVEL_NOT_TIMETABLED_SPEED                       :限速 {2:VELOCITY} (无时间表)
STR_TIMETABLE_TRAVEL_FOR                                        :途中行驶 {STRING}
STR_TIMETABLE_TRAVEL_FOR_SPEED                                  :开往{STRING} ，限速为 {VELOCITY}
STR_TIMETABLE_TRAVEL_FOR_ESTIMATED                              :行驶 ({STRING}, 无时间表)
STR_TIMETABLE_TRAVEL_FOR_SPEED_ESTIMATED                        :前往 {STRING},以最大速度 {VELOCITY}
STR_TIMETABLE_STAY_FOR_ESTIMATED                                :(停靠 {STRING}, 无时间表)
STR_TIMETABLE_AND_TRAVEL_FOR_ESTIMATED                          :(驶往 {STRING}, 无时间表)
STR_TIMETABLE_STAY_FOR                                          :并且停留 {STRING}
STR_TIMETABLE_AND_TRAVEL_FOR                                    :并行驶{STRING}
STR_TIMETABLE_DAYS                                              :{COMMA}{NBSP}天
STR_TIMETABLE_TICKS                                             :{COMMA}{NBSP}个时间标记

STR_TIMETABLE_TOTAL_TIME                                        :{BLACK}该时间表需要 {STRING} 完成
STR_TIMETABLE_TOTAL_TIME_INCOMPLETE                             :{BLACK}该时间表至少需要 {STRING} 完成（并非全部计划的时间）

STR_TIMETABLE_STATUS_ON_TIME                                    :{BLACK}该车辆目前正点运行
STR_TIMETABLE_STATUS_LATE                                       :{BLACK}该车辆目前晚点 {STRING}
STR_TIMETABLE_STATUS_EARLY                                      :{BLACK}该车辆目前提前 {STRING}
STR_TIMETABLE_STATUS_NOT_STARTED                                :{BLACK}此时刻表尚未开始
STR_TIMETABLE_STATUS_START_AT                                   :{BLACK}此时刻表将于 {STRING} 开始

STR_TIMETABLE_STARTING_DATE                                     :{BLACK}起始日期
STR_TIMETABLE_STARTING_DATE_TOOLTIP                             :{BLACK}选择此时刻表开始实施的日期。如果时刻表每一项指令皆已指定持续时间，Ctrl+左击会使系统为每个共用此时刻表的运具赋予一个开始实施时刻表的日期，使它们之间的时间间距一致

STR_TIMETABLE_CHANGE_TIME                                       :{BLACK}改变时间
STR_TIMETABLE_WAIT_TIME_TOOLTIP                                 :{BLACK}改变高亮选择的命令执行的时间

STR_TIMETABLE_CLEAR_TIME                                        :{BLACK}清除时间
STR_TIMETABLE_CLEAR_TIME_TOOLTIP                                :{BLACK}清除高亮选择的命令的执行时间

STR_TIMETABLE_CHANGE_SPEED                                      :{BLACK}更改限速
STR_TIMETABLE_CHANGE_SPEED_TOOLTIP                              :{BLACK}更改高亮调度命令的最高限速

STR_TIMETABLE_CLEAR_SPEED                                       :{BLACK}取消限速
STR_TIMETABLE_CLEAR_SPEED_TOOLTIP                               :{BLACK}清除高亮调度命令的最高限速

STR_TIMETABLE_RESET_LATENESS                                    :{BLACK}清除晚点计数器
STR_TIMETABLE_RESET_LATENESS_TOOLTIP                            :{BLACK}重置晚点计数器，从而使车辆准时到达

STR_TIMETABLE_AUTOFILL                                          :{BLACK}自动填充
STR_TIMETABLE_AUTOFILL_TOOLTIP                                  :{BLACK}根据下一次运行的时间自动填充时间表{}(CRTL+单击 可保持等候时间)

STR_TIMETABLE_EXPECTED                                          :{BLACK}预期时间
STR_TIMETABLE_SCHEDULED                                         :{BLACK}表定时间
STR_TIMETABLE_EXPECTED_TOOLTIP                                  :{BLACK}切换显示（根据实际情况计算的）预期时间或表定时间

STR_TIMETABLE_ARRIVAL_ABBREVIATION                              :A:
STR_TIMETABLE_DEPARTURE_ABBREVIATION                            :D:


# Date window (for timetable)
STR_DATE_CAPTION                                                :{WHITE}设置日期
STR_DATE_SET_DATE                                               :{BLACK}设置日期
STR_DATE_SET_DATE_TOOLTIP                                       :{BLACK}使用选择的日期作为此时刻表的起始日期
STR_DATE_DAY_TOOLTIP                                            :{BLACK}选择日子
STR_DATE_MONTH_TOOLTIP                                          :{BLACK}选择月份
STR_DATE_YEAR_TOOLTIP                                           :{BLACK}选择年份


# AI debug window
STR_AI_DEBUG                                                    :{WHITE}AI/脚本 调试
STR_AI_DEBUG_NAME_AND_VERSION                                   :{BLACK}{STRING} (v{NUM})
STR_AI_DEBUG_NAME_TOOLTIP                                       :{BLACK}AI名称
STR_AI_DEBUG_SETTINGS                                           :{BLACK}AI 设置
STR_AI_DEBUG_SETTINGS_TOOLTIP                                   :{BLACK}修改 AI 设置
STR_AI_DEBUG_RELOAD                                             :{BLACK}重载 AI
STR_AI_DEBUG_RELOAD_TOOLTIP                                     :{BLACK}关闭AI并重启AI
STR_AI_DEBUG_BREAK_STR_ON_OFF_TOOLTIP                           :{BLACK}启用／停用 当 AI 记录信息符合断点字符串时中断执行的功能
STR_AI_DEBUG_BREAK_ON_LABEL                                     :{BLACK}中断点:
STR_AI_DEBUG_BREAK_STR_OSKTITLE                                 :{BLACK}中断点
STR_AI_DEBUG_BREAK_STR_TOOLTIP                                  :{BLACK}当AI记录信息与该字符串相符时暂停游戏
STR_AI_DEBUG_MATCH_CASE                                         :{BLACK}符合大小写
STR_AI_DEBUG_MATCH_CASE_TOOLTIP                                 :{BLACK}切换对比AI 记录信息是否与断点字符串相符时是否要符合大小写
STR_AI_DEBUG_CONTINUE                                           :{BLACK}继续
STR_AI_DEBUG_CONTINUE_TOOLTIP                                   :{BLACK}取消暂停AI
STR_AI_DEBUG_SELECT_AI_TOOLTIP                                  :{BLACK}查看此AI的调试输出
STR_AI_GAME_SCRIPT                                              :{BLACK}游戏脚本
STR_AI_GAME_SCRIPT_TOOLTIP                                      :{BLACK}查看脚本记录

STR_ERROR_AI_NO_AI_FOUND                                        :找不到可用的AI。{}本AI是一个演示AI，并不会在游戏中做任何动作，{}您可以通过“在线查找扩展包”功能下载新的AI。
STR_ERROR_AI_PLEASE_REPORT_CRASH                                :{WHITE}您使用的一个AI崩溃了。请附上一张AI调试窗口的截图，将此错误通报AI作者。
STR_ERROR_AI_DEBUG_SERVER_ONLY                                  :{YELLOW}AI调试窗口只对服务器可用

# AI configuration window
STR_AI_CONFIG_CAPTION                                           :{WHITE}AI 设置
STR_AI_CONFIG_GAMELIST_TOOLTIP                                  :{BLACK}下局游戏将启用这些脚本
STR_AI_CONFIG_AILIST_TOOLTIP                                    :{BLACK}下局游戏将启用这些AI
STR_AI_CONFIG_HUMAN_PLAYER                                      :玩家
STR_AI_CONFIG_RANDOM_AI                                         :随机 AI
STR_AI_CONFIG_NONE                                              :（无）

STR_AI_CONFIG_MOVE_UP                                           :{BLACK}上移
STR_AI_CONFIG_MOVE_UP_TOOLTIP                                   :{BLACK}在列表中将选择的AI上移
STR_AI_CONFIG_MOVE_DOWN                                         :{BLACK}下移
STR_AI_CONFIG_MOVE_DOWN_TOOLTIP                                 :{BLACK}在列表中将选择的AI下移

STR_AI_CONFIG_GAMESCRIPT                                        :{SILVER}游戏脚本
STR_AI_CONFIG_AI                                                :{SILVER}AI

STR_AI_CONFIG_CHANGE                                            :{BLACK}选择{STRING}
STR_AI_CONFIG_CHANGE_NONE                                       :
STR_AI_CONFIG_CHANGE_AI                                         :AI
STR_AI_CONFIG_CHANGE_GAMESCRIPT                                 :游戏脚本
STR_AI_CONFIG_CHANGE_TOOLTIP                                    :{BLACK}装在另一脚本
STR_AI_CONFIG_CONFIGURE                                         :{BLACK}设定
STR_AI_CONFIG_CONFIGURE_TOOLTIP                                 :{BLACK}设定AI特征

# Available AIs window
STR_AI_LIST_CAPTION                                             :{WHITE}可用{STRING}
STR_AI_LIST_CAPTION_AI                                          :AI
STR_AI_LIST_CAPTION_GAMESCRIPT                                  :游戏脚本
STR_AI_LIST_TOOLTIP                                             :{BLACK}点击选择 AI

STR_AI_LIST_AUTHOR                                              :{LTBLUE}作者: {ORANGE}{STRING}
STR_AI_LIST_VERSION                                             :{LTBLUE}版本: {ORANGE}{NUM}
STR_AI_LIST_URL                                                 :{LTBLUE}URL: {ORANGE}{STRING}

STR_AI_LIST_ACCEPT                                              :{BLACK}接受
STR_AI_LIST_ACCEPT_TOOLTIP                                      :{BLACK}选择高亮的 AI
STR_AI_LIST_CANCEL                                              :{BLACK}取消
STR_AI_LIST_CANCEL_TOOLTIP                                      :{BLACK}不修改本 AI

STR_SCREENSHOT_CAPTION                                          :{WHITE}进行截图
STR_SCREENSHOT_SCREENSHOT                                       :{BLACK}普通截图
STR_SCREENSHOT_ZOOMIN_SCREENSHOT                                :{BLACK}完全放大截图
STR_SCREENSHOT_DEFAULTZOOM_SCREENSHOT                           :{BLACK}默认放大倍数截图
STR_SCREENSHOT_WORLD_SCREENSHOT                                 :{BLACK}全地图截图
STR_SCREENSHOT_HEIGHTMAP_SCREENSHOT                             :{BLACK}高度图截图
STR_SCREENSHOT_MINIMAP_SCREENSHOT                               :{BLACK}小地图截图

# AI Parameters
STR_AI_SETTINGS_CAPTION                                         :{WHITE}{STRING} 参数
STR_AI_SETTINGS_CAPTION_AI                                      :AI
STR_AI_SETTINGS_CAPTION_GAMESCRIPT                              :游戏脚本
STR_AI_SETTINGS_CLOSE                                           :{BLACK}关闭
STR_AI_SETTINGS_RESET                                           :{BLACK}重设
STR_AI_SETTINGS_SETTING                                         :{STRING}: {ORANGE}{STRING}
STR_AI_SETTINGS_START_DELAY                                     :当前AI在前一个AI运行 {ORANGE}{STRING}天之后开始运行


# Textfile window
STR_TEXTFILE_README_CAPTION                                     :{WHITE}{STRING} {STRING} 的说明
STR_TEXTFILE_CHANGELOG_CAPTION                                  :{WHITE}{STRING} {STRING} 的更新日志
STR_TEXTFILE_LICENCE_CAPTION                                    :{WHITE}{STRING} {STRING} 的版权信息
STR_TEXTFILE_WRAP_TEXT                                          :{WHITE}強迫文字换行
STR_TEXTFILE_WRAP_TEXT_TOOLTIP                                  :{BLACK}強迫宽于窗格的內文自动换行
STR_TEXTFILE_VIEW_README                                        :{BLACK}查看说明
STR_TEXTFILE_VIEW_CHANGELOG                                     :{BLACK}更新日志
STR_TEXTFILE_VIEW_LICENCE                                       :{BLACK}版权信息


# Vehicle loading indicators
STR_PERCENT_UP_SMALL                                            :{TINY_FONT}{WHITE}{NUM}%{UP_ARROW}
STR_PERCENT_UP                                                  :{WHITE}{NUM}%{UP_ARROW}
STR_PERCENT_DOWN_SMALL                                          :{TINY_FONT}{WHITE}{NUM}%{DOWN_ARROW}
STR_PERCENT_DOWN                                                :{WHITE}{NUM}%{DOWN_ARROW}
STR_PERCENT_UP_DOWN_SMALL                                       :{TINY_FONT}{WHITE}{NUM}%{UP_ARROW}{DOWN_ARROW}
STR_PERCENT_UP_DOWN                                             :{WHITE}{NUM}%{UP_ARROW}{DOWN_ARROW}
STR_PERCENT_NONE_SMALL                                          :{TINY_FONT}{WHITE}{NUM}%
STR_PERCENT_NONE                                                :{WHITE}{NUM}%

# Income 'floats'
STR_INCOME_FLOAT_COST_SMALL                                     :{TINY_FONT}{RED}支出：{CURRENCY_LONG}
STR_INCOME_FLOAT_COST                                           :{RED}支出：{CURRENCY_LONG}
STR_INCOME_FLOAT_INCOME_SMALL                                   :{TINY_FONT}{GREEN}收入：{CURRENCY_LONG}
STR_INCOME_FLOAT_INCOME                                         :{GREEN}收入：{CURRENCY_LONG}
STR_FEEDER_TINY                                                 :{TINY_FONT}{YELLOW}中转：{CURRENCY_LONG}
STR_FEEDER                                                      :{YELLOW}中转：{CURRENCY_LONG}
STR_FEEDER_INCOME_TINY                                          :{TINY_FONT}{YELLOW}联运: {CURRENCY_LONG}{WHITE} / {GREEN}收入: {CURRENCY_LONG}
STR_FEEDER_INCOME                                               :{YELLOW}联运: {CURRENCY_LONG}{WHITE} / {GREEN}收入: {CURRENCY_LONG}
STR_FEEDER_COST_TINY                                            :{TINY_FONT}{YELLOW}联运: {CURRENCY_LONG}{WHITE} / {RED}支付: {CURRENCY_LONG}
STR_FEEDER_COST                                                 :{YELLOW}联运: {CURRENCY_LONG}{WHITE} / {RED}支付: {CURRENCY_LONG}
STR_MESSAGE_ESTIMATED_COST                                      :{WHITE}预计费用：{CURRENCY_LONG}
STR_MESSAGE_ESTIMATED_INCOME                                    :{WHITE}预计收入：{CURRENCY_LONG}

# Saveload messages
STR_ERROR_SAVE_STILL_IN_PROGRESS                                :{WHITE}保存仍在继续{}请耐心等待……
STR_ERROR_AUTOSAVE_FAILED                                       :{WHITE}自动保存失败
STR_ERROR_UNABLE_TO_READ_DRIVE                                  :{BLACK}不能读取驱动器
STR_ERROR_GAME_SAVE_FAILED                                      :{WHITE}保存游戏失败{}{STRING}
STR_ERROR_UNABLE_TO_DELETE_FILE                                 :{WHITE}不能删除文件
STR_ERROR_GAME_LOAD_FAILED                                      :{WHITE}游戏存档读取失败{}{STRING}
STR_GAME_SAVELOAD_ERROR_BROKEN_INTERNAL_ERROR                   :内部错误: {STRING}
STR_GAME_SAVELOAD_ERROR_BROKEN_SAVEGAME                         :无法识别的存档 - {STRING}
STR_GAME_SAVELOAD_ERROR_TOO_NEW_SAVEGAME                        :该存档是新版本的。当前版本无法读取。
STR_GAME_SAVELOAD_ERROR_FILE_NOT_READABLE                       :文件无法读取
STR_GAME_SAVELOAD_ERROR_FILE_NOT_WRITEABLE                      :文件无法写入
STR_GAME_SAVELOAD_ERROR_DATA_INTEGRITY_CHECK_FAILED             :数据完整性检查失败
STR_GAME_SAVELOAD_NOT_AVAILABLE                                 :<不可用>
STR_WARNING_LOADGAME_REMOVED_TRAMS                              :{WHITE}游戏已保存为无电车版。所有电车已被去除。

# Map generation messages
STR_ERROR_COULD_NOT_CREATE_TOWN                                 :{WHITE}生成场景失败！无合适地点建设城镇。
STR_ERROR_NO_TOWN_IN_SCENARIO                                   :{WHITE}当前场景中没有城镇……

STR_ERROR_PNGMAP                                                :{WHITE}无法从 PNG 文件中读取场景……
STR_ERROR_PNGMAP_FILE_NOT_FOUND                                 :{WHITE}... 文件未找到。
STR_ERROR_PNGMAP_IMAGE_TYPE                                     :{WHITE}... 不能转换图像格式{}请使用8位或24位PNG格式图片
STR_ERROR_PNGMAP_MISC                                           :{WHITE}... 似乎出现了错误{}(可能是损坏的文件等)

STR_ERROR_BMPMAP                                                :{WHITE}无法从 BMP 文件中读取场景……
STR_ERROR_BMPMAP_IMAGE_TYPE                                     :{WHITE}... 不能转换图像格式。

STR_ERROR_HEIGHTMAP_TOO_LARGE                                   :{WHITE}... 图像太大了

STR_WARNING_HEIGHTMAP_SCALE_CAPTION                             :{WHITE}缩放警告
STR_WARNING_HEIGHTMAP_SCALE_MESSAGE                             :{YELLOW}不推荐将源图片过度放缩，是否继续生成？

# Soundset messages
STR_WARNING_FALLBACK_SOUNDSET                                   :{WHITE}只找到一个备用音效库；若您需要正式版音效，请通过在线扩展包下载安装音效库

# Screenshot related messages
STR_WARNING_SCREENSHOT_SIZE_CAPTION                             :{WHITE}超大截图
STR_WARNING_SCREENSHOT_SIZE_MESSAGE                             :{YELLOW}屏幕截图需要 {COMMA} x {COMMA} 像素。 截图将需要一段时间。确认继续截图？

STR_MESSAGE_SCREENSHOT_SUCCESSFULLY                             :{WHITE}屏幕截图已经被成功保存为{} '{STRING}'
STR_ERROR_SCREENSHOT_FAILED                                     :{WHITE}屏幕截图失败！

# Error message titles
STR_ERROR_MESSAGE_CAPTION                                       :{YELLOW}消息
STR_ERROR_MESSAGE_CAPTION_OTHER_COMPANY                         :{YELLOW}来自 {STRING} 的消息

# Generic construction errors
STR_ERROR_OFF_EDGE_OF_MAP                                       :{WHITE}超过地图边界
STR_ERROR_TOO_CLOSE_TO_EDGE_OF_MAP                              :{WHITE}距离地图边界过近
STR_ERROR_NOT_ENOUGH_CASH_REQUIRES_CURRENCY                     :{WHITE}资金不足 - 需要 {CURRENCY_LONG}
STR_ERROR_FLAT_LAND_REQUIRED                                    :{WHITE}需要平坦的地面
STR_ERROR_LAND_SLOPED_IN_WRONG_DIRECTION                        :{WHITE}土地倾斜的方向不对
STR_ERROR_CAN_T_DO_THIS                                         :{WHITE}不能这样做……
STR_ERROR_BUILDING_MUST_BE_DEMOLISHED                           :{WHITE}必须先摧毁建筑
STR_ERROR_CAN_T_CLEAR_THIS_AREA                                 :{WHITE}无法清除这个区域……
STR_ERROR_SITE_UNSUITABLE                                       :{WHITE}... 地点不合适
STR_ERROR_ALREADY_BUILT                                         :{WHITE}... 已经建好了
STR_ERROR_OWNED_BY                                              :{WHITE}归 {STRING} 所有
STR_ERROR_AREA_IS_OWNED_BY_ANOTHER                              :{WHITE}... 此区域由另一公司所有
STR_ERROR_TERRAFORM_LIMIT_REACHED                               :{WHITE}... 景观数量限制已达上限
STR_ERROR_CLEARING_LIMIT_REACHED                                :{WHITE}... 已达地块清理限制
STR_ERROR_TREE_PLANT_LIMIT_REACHED                              :{WHITE}... 已经达最大植树量
STR_ERROR_NAME_MUST_BE_UNIQUE                                   :{WHITE}名称重复!请重新命名.
STR_ERROR_GENERIC_OBJECT_IN_THE_WAY                             :{WHITE}目标位置有 {1:STRING}
STR_ERROR_NOT_ALLOWED_WHILE_PAUSED                              :{WHITE}暂停时不能进行此操作

# Local authority errors
STR_ERROR_LOCAL_AUTHORITY_REFUSES_TO_ALLOW_THIS                 :{WHITE}{TOWN} 地方政府不批准此操作……
STR_ERROR_LOCAL_AUTHORITY_REFUSES_AIRPORT                       :{WHITE}{TOWN}地方政府{}不同意在本市范围内再兴建一座机场
STR_ERROR_LOCAL_AUTHORITY_REFUSES_NOISE                         :{WHITE}{TOWN} 考虑到噪音控制，地方当局拒绝修建机场。
STR_ERROR_BRIBE_FAILED                                          :{WHITE}您的贿赂行动被当地检察机关发现，赃款均已没收，您在本市评价已降为最低。

# Levelling errors
STR_ERROR_CAN_T_RAISE_LAND_HERE                                 :{WHITE}不能提高这里的地面……
STR_ERROR_CAN_T_LOWER_LAND_HERE                                 :{WHITE}不能降低这里的地面……
STR_ERROR_CAN_T_LEVEL_LAND_HERE                                 :{WHITE}无法在此处变更地形...
STR_ERROR_EXCAVATION_WOULD_DAMAGE                               :{WHITE}挖掘将破坏隧道
STR_ERROR_ALREADY_AT_SEA_LEVEL                                  :{WHITE}已经是海平面了
STR_ERROR_TOO_HIGH                                              :{WHITE}太高了
STR_ERROR_ALREADY_LEVELLED                                      :{WHITE}... 已经平了
STR_ERROR_BRIDGE_TOO_HIGH_AFTER_LOWER_LAND                      :{WHITE}这样的话，在它上面的桥梁会太高

# Company related errors
STR_ERROR_CAN_T_CHANGE_COMPANY_NAME                             :{WHITE}不能为公司更名……
STR_ERROR_CAN_T_CHANGE_PRESIDENT                                :{WHITE}不能更改总裁的名字……

STR_ERROR_MAXIMUM_PERMITTED_LOAN                                :{WHITE}……最大贷款额度是{CURRENCY_LONG}
STR_ERROR_CAN_T_BORROW_ANY_MORE_MONEY                           :{WHITE}不能再贷款了……
STR_ERROR_LOAN_ALREADY_REPAYED                                  :{WHITE}没有要偿还的贷款了
STR_ERROR_CURRENCY_REQUIRED                                     :{WHITE}需要{CURRENCY_LONG}
STR_ERROR_CAN_T_REPAY_LOAN                                      :{WHITE}不能偿还贷款……
STR_ERROR_INSUFFICIENT_FUNDS                                    :{WHITE}不能将银行的贷款送给别人……
STR_ERROR_CAN_T_GIVE_MONEY                                      :{WHITE}不能给予该公司资金……
STR_ERROR_CAN_T_BUY_COMPANY                                     :{WHITE}不能收购公司……
STR_ERROR_CAN_T_BUILD_COMPANY_HEADQUARTERS                      :{WHITE}不能设置公司总部
STR_ERROR_CAN_T_BUY_25_SHARE_IN_THIS                            :{WHITE}不能购买此公司的股份……
STR_ERROR_CAN_T_SELL_25_SHARE_IN                                :{WHITE}不能出售此公司的股份……
STR_ERROR_PROTECTED                                             :{WHITE}这个公司刚刚开业，还不能进行股权交易……

# Town related errors
STR_ERROR_CAN_T_GENERATE_TOWN                                   :{WHITE}不能建设任何城镇
STR_ERROR_CAN_T_RENAME_TOWN                                     :{WHITE}不能重命名城镇……
STR_ERROR_CAN_T_FOUND_TOWN_HERE                                 :{WHITE}不能在这里建设城镇……
STR_ERROR_CAN_T_EXPAND_TOWN                                     :{WHITE}无法扩展城镇...
STR_ERROR_TOO_CLOSE_TO_EDGE_OF_MAP_SUB                          :{WHITE}太靠近地图边缘了
STR_ERROR_TOO_CLOSE_TO_ANOTHER_TOWN                             :{WHITE}太靠近另一个城镇了
STR_ERROR_TOO_MANY_TOWNS                                        :{WHITE}城镇太多了
STR_ERROR_NO_SPACE_FOR_TOWN                                     :{WHITE}地图上没有多余的地方了
STR_ERROR_TOWN_EXPAND_WARN_NO_ROADS                             :{WHITE}城镇不会修建道路{}您可以在“设置->环境->城镇”选项下开启建设道路的功能
STR_ERROR_ROAD_WORKS_IN_PROGRESS                                :{WHITE}正在进行道路工程
STR_ERROR_TOWN_CAN_T_DELETE                                     :{WHITE}无法删除城镇...{}城镇范围内还有车站、车库或无法移除的区块
STR_ERROR_STATUE_NO_SUITABLE_PLACE                              :{WHITE}... 城市中心没有合适的地方放置公司塑像

# Industry related errors
STR_ERROR_TOO_MANY_INDUSTRIES                                   :{WHITE}…… 游戏中的工业过多
STR_ERROR_CAN_T_GENERATE_INDUSTRIES                             :{WHITE}不能生成工业设施……
STR_ERROR_CAN_T_BUILD_HERE                                      :{WHITE}不能在这里建设 {STRING} ……
STR_ERROR_CAN_T_CONSTRUCT_THIS_INDUSTRY                         :{WHITE}不能在此处建设这种类型的工业设施……
STR_ERROR_INDUSTRY_TOO_CLOSE                                    :{WHITE}距离另一工业设施过近……
STR_ERROR_MUST_FOUND_TOWN_FIRST                                 :{WHITE}必须先建设一个城镇……
STR_ERROR_ONLY_ONE_ALLOWED_PER_TOWN                             :{WHITE}每个城镇只能建设一个……
STR_ERROR_CAN_ONLY_BE_BUILT_IN_TOWNS_WITH_POPULATION_OF_1200    :{WHITE}只能在人口超过 1200 的城镇建造……
STR_ERROR_CAN_ONLY_BE_BUILT_IN_RAINFOREST                       :{WHITE}只能在雨林中建设……
STR_ERROR_CAN_ONLY_BE_BUILT_IN_DESERT                           :{WHITE}只能在沙漠中建设……
STR_ERROR_CAN_ONLY_BE_BUILT_IN_TOWNS                            :{WHITE}只能在城镇中建设……
STR_ERROR_CAN_ONLY_BE_BUILT_NEAR_TOWN_CENTER                    :{WHITE}... 只能在靠近城市中心建造
STR_ERROR_CAN_ONLY_BE_BUILT_IN_LOW_AREAS                        :{WHITE}只能在低海拔区域建设……
STR_ERROR_CAN_ONLY_BE_POSITIONED                                :{WHITE}只能被放置在地图边缘……
STR_ERROR_FOREST_CAN_ONLY_BE_PLANTED                            :{WHITE}林场只能设置在雪线以上的地方……
STR_ERROR_CAN_ONLY_BE_BUILT_ABOVE_SNOW_LINE                     :{WHITE}... 只能在雪线以上建造
STR_ERROR_CAN_ONLY_BE_BUILT_BELOW_SNOW_LINE                     :{WHITE}... 只能在雪线以下建造

STR_ERROR_NO_SUITABLE_PLACES_FOR_INDUSTRIES                     :{WHITE}没有合适的地方建设 “{STRING}” 工业设施
STR_ERROR_NO_SUITABLE_PLACES_FOR_INDUSTRIES_EXPLANATION         :{WHITE}请更改参数以生成较好的场景

# Station construction related errors
STR_ERROR_CAN_T_BUILD_RAILROAD_STATION                          :{WHITE}不能在这里建设火车站……
STR_ERROR_CAN_T_BUILD_BUS_STATION                               :{WHITE}不能建设公共汽车站
STR_ERROR_CAN_T_BUILD_TRUCK_STATION                             :{WHITE}不能建设汽车货场
STR_ERROR_CAN_T_BUILD_PASSENGER_TRAM_STATION                    :{WHITE}此处无法建设客运电车站...
STR_ERROR_CAN_T_BUILD_CARGO_TRAM_STATION                        :{WHITE}此处无法建设货运电车站...
STR_ERROR_CAN_T_BUILD_DOCK_HERE                                 :{WHITE}不能在这里新建码头……
STR_ERROR_CAN_T_BUILD_AIRPORT_HERE                              :{WHITE}不能在这里兴建机场……

STR_ERROR_ADJOINS_MORE_THAN_ONE_EXISTING                        :{WHITE}与另一车站相连
STR_ERROR_STATION_TOO_SPREAD_OUT                                :{WHITE}站区太大了……
STR_ERROR_TOO_MANY_STATIONS_LOADING                             :{WHITE}车站过多
STR_ERROR_TOO_MANY_STATION_SPECS                                :{WHITE}分体站台太多
STR_ERROR_TOO_MANY_BUS_STOPS                                    :{WHITE}公共汽车站过多
STR_ERROR_TOO_MANY_TRUCK_STOPS                                  :{WHITE}汽车货场过多
STR_ERROR_TOO_CLOSE_TO_ANOTHER_DOCK                             :{WHITE}距离另一码头过近
STR_ERROR_TOO_CLOSE_TO_ANOTHER_AIRPORT                          :{WHITE}距离另一机场过近
STR_ERROR_CAN_T_RENAME_STATION                                  :{WHITE}不能重命名车站
STR_ERROR_DRIVE_THROUGH_ON_TOWN_ROAD                            :{WHITE}这是一条城镇所属的道路
STR_ERROR_DRIVE_THROUGH_DIRECTION                               :{WHITE}道路方向不对
STR_ERROR_DRIVE_THROUGH_CORNER                                  :{WHITE}... 途中型车站不能建在转角处
STR_ERROR_DRIVE_THROUGH_JUNCTION                                :{WHITE}... 不能在岔路口修建过路型站台

# Station destruction related errors
STR_ERROR_CAN_T_REMOVE_PART_OF_STATION                          :{WHITE}不能拆除站台的一部分……
STR_ERROR_MUST_REMOVE_RAILWAY_STATION_FIRST                     :{WHITE}请先拆除火车站
STR_ERROR_CAN_T_REMOVE_BUS_STATION                              :{WHITE}不能移除公共汽车站……
STR_ERROR_CAN_T_REMOVE_TRUCK_STATION                            :{WHITE}不能移除汽车货场
STR_ERROR_CAN_T_REMOVE_PASSENGER_TRAM_STATION                   :{WHITE}无法移除客运电车车站...
STR_ERROR_CAN_T_REMOVE_CARGO_TRAM_STATION                       :{WHITE}无法移除货运电车车站...
STR_ERROR_MUST_REMOVE_ROAD_STOP_FIRST                           :{WHITE}必须先拆除汽车站
STR_ERROR_THERE_IS_NO_STATION                                   :{WHITE}... 这里没有车站

STR_ERROR_MUST_DEMOLISH_RAILROAD                                :{WHITE}必须先拆除火车站
STR_ERROR_MUST_DEMOLISH_BUS_STATION_FIRST                       :{WHITE}必须先拆除公共汽车站
STR_ERROR_MUST_DEMOLISH_TRUCK_STATION_FIRST                     :{WHITE}必须先拆除汽车货场
STR_ERROR_MUST_DEMOLISH_PASSENGER_TRAM_STATION_FIRST            :{WHITE}请先拆除客运电车站
STR_ERROR_MUST_DEMOLISH_CARGO_TRAM_STATION_FIRST                :{WHITE}请先移除货运电车车站
STR_ERROR_MUST_DEMOLISH_DOCK_FIRST                              :{WHITE}必须先拆除码头
STR_ERROR_MUST_DEMOLISH_AIRPORT_FIRST                           :{WHITE}您必须先拆除机场

# Waypoint related errors
STR_ERROR_WAYPOINT_ADJOINS_MORE_THAN_ONE_EXISTING               :{WHITE}距离另一路点过近
STR_ERROR_TOO_CLOSE_TO_ANOTHER_WAYPOINT                         :{WHITE}距离另一路点过近

STR_ERROR_CAN_T_BUILD_TRAIN_WAYPOINT                            :{WHITE}不能在这里设置路点……
STR_ERROR_CAN_T_POSITION_BUOY_HERE                              :{WHITE}不能将浮标放置在这里。
STR_ERROR_CAN_T_CHANGE_WAYPOINT_NAME                            :{WHITE}不能更改路点名称……

STR_ERROR_CAN_T_REMOVE_TRAIN_WAYPOINT                           :{WHITE}不能从这里拆除路点……
STR_ERROR_MUST_REMOVE_RAILWAYPOINT_FIRST                        :{WHITE}必须先拆除铁路路点
STR_ERROR_BUOY_IN_THE_WAY                                       :{WHITE}指定的位置有浮标……
STR_ERROR_BUOY_IS_IN_USE                                        :{WHITE}…… 浮标正在被其他公司使用

# Depot related errors
STR_ERROR_CAN_T_BUILD_TRAIN_DEPOT                               :{WHITE}不能在这里建设列车车库……
STR_ERROR_CAN_T_BUILD_ROAD_DEPOT                                :{WHITE}不能在这里修建汽车车库……
STR_ERROR_CAN_T_BUILD_TRAM_DEPOT                                :{WHITE}此处无法建造电车车库...
STR_ERROR_CAN_T_BUILD_SHIP_DEPOT                                :{WHITE}不能在这里建造船坞……

STR_ERROR_CAN_T_RENAME_DEPOT                                    :{WHITE}无法重命名车库...

STR_ERROR_TRAIN_MUST_BE_STOPPED_INSIDE_DEPOT                    :{WHITE}... 列车只能停在车库中
STR_ERROR_ROAD_VEHICLE_MUST_BE_STOPPED_INSIDE_DEPOT             :{WHITE}…… 必须停在车库中
STR_ERROR_SHIP_MUST_BE_STOPPED_INSIDE_DEPOT                     :{WHITE}... 船只只能在船坞内停下。
STR_ERROR_AIRCRAFT_MUST_BE_STOPPED_INSIDE_HANGAR                :{WHITE}... 飞机只有在机库中才可停止

STR_ERROR_TRAINS_CAN_ONLY_BE_ALTERED_INSIDE_A_DEPOT             :{WHITE}只有列车停在车库中时才能更改挂车
STR_ERROR_TRAIN_TOO_LONG                                        :{WHITE}列车过长
STR_ERROR_CAN_T_REVERSE_DIRECTION_RAIL_VEHICLE                  :{WHITE}无法调转车辆方向...
STR_ERROR_CAN_T_REVERSE_DIRECTION_RAIL_VEHICLE_MULTIPLE_UNITS   :{WHITE}... 含有多节车辆
STR_ERROR_INCOMPATIBLE_RAIL_TYPES                               :铁路类型不匹配

STR_ERROR_CAN_T_MOVE_VEHICLE                                    :{WHITE}不能移动这项调度计划……
STR_ERROR_REAR_ENGINE_FOLLOW_FRONT                              :{WHITE}尾部的列车机车必须和头部的一起协作……
STR_ERROR_UNABLE_TO_FIND_ROUTE_TO                               :{WHITE}找不到附近的车库……
STR_ERROR_UNABLE_TO_FIND_LOCAL_DEPOT                            :{WHITE}在附近找不到车库

STR_ERROR_DEPOT_WRONG_DEPOT_TYPE                                :车库类型错误

# Autoreplace related errors
STR_ERROR_TRAIN_TOO_LONG_AFTER_REPLACEMENT                      :{WHITE}{VEHICLE}在更新后总长会过长
STR_ERROR_AUTOREPLACE_NOTHING_TO_DO                             :{WHITE}当前没有进行中的车辆更新计划.
STR_ERROR_AUTOREPLACE_MONEY_LIMIT                               :(现金不够)

# Rail construction errors
STR_ERROR_IMPOSSIBLE_TRACK_COMBINATION                          :{WHITE}不可能的轨道组合
STR_ERROR_MUST_REMOVE_SIGNALS_FIRST                             :{WHITE}必须先拆除信号灯
STR_ERROR_NO_SUITABLE_RAILROAD_TRACK                            :{WHITE}没有合适的轨道
STR_ERROR_MUST_REMOVE_RAILROAD_TRACK                            :{WHITE}必须先拆除轨道
STR_ERROR_CROSSING_ON_ONEWAY_ROAD                               :{WHITE}这是单行道或这条路被堵死了
STR_ERROR_CROSSING_DISALLOWED_RAIL                              :{WHITE}该轨道类型不允许建设平交道
STR_ERROR_CROSSING_DISALLOWED_ROAD                              :该道路类型不允许建设平交道
STR_ERROR_CAN_T_BUILD_SIGNALS_HERE                              :{WHITE}不能在这里设置信号灯……
STR_ERROR_CAN_T_BUILD_RAILROAD_TRACK                            :{WHITE}不能在这里铺设轨道……
STR_ERROR_CAN_T_REMOVE_RAILROAD_TRACK                           :{WHITE}不能从这里拆除轨道……
STR_ERROR_CAN_T_REMOVE_SIGNALS_FROM                             :{WHITE}不能从这里拆除信号灯……
STR_ERROR_SIGNAL_CAN_T_CONVERT_SIGNALS_HERE                     :{WHITE}无法转换此处的信号灯…
STR_ERROR_THERE_IS_NO_RAILROAD_TRACK                            :{WHITE}... 这里没有铁路
STR_ERROR_THERE_ARE_NO_SIGNALS                                  :{WHITE}... 这里没有信号灯

STR_ERROR_CAN_T_CONVERT_RAIL                                    :{WHITE}不能转换铁路的类型……

# Road construction errors
STR_ERROR_MUST_REMOVE_ROAD_FIRST                                :{WHITE}必须先拆除公路
STR_ERROR_ONEWAY_ROADS_CAN_T_HAVE_JUNCTION                      :{WHITE}... 单行道无法连接路口
STR_ERROR_CAN_T_BUILD_ROAD_HERE                                 :{WHITE}不能在这里修筑公路……
STR_ERROR_CAN_T_BUILD_TRAMWAY_HERE                              :{WHITE}此处无法建造电车道...
STR_ERROR_CAN_T_REMOVE_ROAD_FROM                                :{WHITE}不能拆除这里的公路……
STR_ERROR_CAN_T_REMOVE_TRAMWAY_FROM                             :{WHITE}无法移除此处的电车道...
STR_ERROR_THERE_IS_NO_ROAD                                      :{WHITE}... 这里没有道路
STR_ERROR_THERE_IS_NO_TRAMWAY                                   :{WHITE}... 这里没有电车轨道
STR_ERROR_CAN_T_CONVERT_ROAD                                    :{WHITE}无法转换道路类型
STR_ERROR_CAN_T_CONVERT_TRAMWAY                                 :{WHITE}无法转换电车道类型
STR_ERROR_NO_SUITABLE_ROAD                                      :{WHITE}没有合适的道路
STR_ERROR_NO_SUITABLE_TRAMWAY                                   :{WHITE}没有合适的电车道
STR_ERROR_INCOMPATIBLE_TRAMWAY                                  :{WHITE}... 不兼容的电车道

# Waterway construction errors
STR_ERROR_CAN_T_BUILD_CANALS                                    :{WHITE}不能在这里兴建运河……
STR_ERROR_CAN_T_BUILD_LOCKS                                     :{WHITE}不能在这里兴建船闸……
STR_ERROR_CAN_T_PLACE_RIVERS                                    :{WHITE}不能在这里加设河流...
STR_ERROR_MUST_BE_BUILT_ON_WATER                                :{WHITE}必须在水上建造……
STR_ERROR_CAN_T_BUILD_ON_WATER                                  :{WHITE}不能在水上建造……
STR_ERROR_CAN_T_BUILD_ON_SEA                                    :{WHITE}...不能建築在公海上
STR_ERROR_CAN_T_BUILD_ON_CANAL                                  :{WHITE}... 不能在运河上建设
STR_ERROR_CAN_T_BUILD_ON_RIVER                                  :{WHITE}... 不能在河流上建造……
STR_ERROR_MUST_DEMOLISH_CANAL_FIRST                             :{WHITE}请先移除运河
STR_ERROR_CAN_T_BUILD_AQUEDUCT_HERE                             :{WHITE}无法在此建设水渠……

# Tree related errors
STR_ERROR_TREE_ALREADY_HERE                                     :{WHITE}……此处已经有树木了
STR_ERROR_TREE_WRONG_TERRAIN_FOR_TREE_TYPE                      :{WHITE}... 树木种类与地形不符
STR_ERROR_CAN_T_PLANT_TREE_HERE                                 :{WHITE}不能在这里植树……

# Bridge related errors
STR_ERROR_CAN_T_BUILD_BRIDGE_HERE                               :{WHITE}不能在这里架设桥梁
STR_ERROR_MUST_DEMOLISH_BRIDGE_FIRST                            :{WHITE}必须先拆除桥梁
STR_ERROR_CAN_T_START_AND_END_ON                                :{WHITE}起止点不能相同
STR_ERROR_BRIDGEHEADS_NOT_SAME_HEIGHT                           :{WHITE}桥梁起止点不在同一水平高度
STR_ERROR_BRIDGE_TOO_LOW_FOR_TERRAIN                            :{WHITE}桥梁对于现有地形来说位置太低了
STR_ERROR_BRIDGE_TOO_HIGH_FOR_TERRAIN                           :{WHITE}这桥梁对这个地形而言太高了
STR_ERROR_START_AND_END_MUST_BE_IN                              :{WHITE}起止两端必须在一条线上
STR_ERROR_ENDS_OF_BRIDGE_MUST_BOTH                              :{WHITE}桥的两端必须都位于地面上
STR_ERROR_BRIDGE_TOO_LONG                                       :{WHITE}... 桥梁太长
STR_ERROR_BRIDGE_THROUGH_MAP_BORDER                             :{WHITE}桥梁终点将越出地图

# Tunnel related errors
STR_ERROR_CAN_T_BUILD_TUNNEL_HERE                               :{WHITE}不能在这里开凿隧道……
STR_ERROR_SITE_UNSUITABLE_FOR_TUNNEL                            :{WHITE}此处不适合作为隧道入口
STR_ERROR_MUST_DEMOLISH_TUNNEL_FIRST                            :{WHITE}必须先拆除隧道
STR_ERROR_ANOTHER_TUNNEL_IN_THE_WAY                             :{WHITE}规划位置中有另一条隧道
STR_ERROR_TUNNEL_THROUGH_MAP_BORDER                             :{WHITE}隧道出口将超出地图边界
STR_ERROR_UNABLE_TO_EXCAVATE_LAND                               :{WHITE}隧道出口的地形无法处理
STR_ERROR_TUNNEL_TOO_LONG                                       :{WHITE}... 隧道过长

# Object related errors
STR_ERROR_TOO_MANY_OBJECTS                                      :{WHITE}... 对象物太多
STR_ERROR_CAN_T_BUILD_OBJECT                                    :{WHITE}无法建立物件...
STR_ERROR_OBJECT_IN_THE_WAY                                     :{WHITE}目标处有其他物体
STR_ERROR_COMPANY_HEADQUARTERS_IN                               :{WHITE}目标处有公司总部
STR_ERROR_CAN_T_PURCHASE_THIS_LAND                              :{WHITE}不能购买这个地块！
STR_ERROR_YOU_ALREADY_OWN_IT                                    :{WHITE}你已经拥有此地块！

# Group related errors
STR_ERROR_GROUP_CAN_T_CREATE                                    :{WHITE}无法新建分组……
STR_ERROR_GROUP_CAN_T_DELETE                                    :{WHITE}无法删除分组……
STR_ERROR_GROUP_CAN_T_RENAME                                    :{WHITE}无法重命名分组……
STR_ERROR_GROUP_CAN_T_SET_PARENT                                :{WHITE}无法移动分组...
STR_ERROR_GROUP_CAN_T_SET_PARENT_RECURSION                      :{WHITE}... 组从属关系不能出现自环
STR_ERROR_GROUP_CAN_T_REMOVE_ALL_VEHICLES                       :{WHITE}无法从该组移除所有运输工具
STR_ERROR_GROUP_CAN_T_ADD_VEHICLE                               :{WHITE}无法添加运输工具到该组……
STR_ERROR_GROUP_CAN_T_ADD_SHARED_VEHICLE                        :{WHITE}无法添加共享指令的运输工具到该组……

# Generic vehicle errors
STR_ERROR_TRAIN_IN_THE_WAY                                      :{WHITE}指定位置有列车
STR_ERROR_ROAD_VEHICLE_IN_THE_WAY                               :{WHITE}指定的位置有汽车
STR_ERROR_SHIP_IN_THE_WAY                                       :{WHITE}前方有另一艘船只……
STR_ERROR_AIRCRAFT_IN_THE_WAY                                   :{WHITE}指定位置有飞机

STR_ERROR_CAN_T_REFIT_TRAIN                                     :{WHITE}不能改造列车……
STR_ERROR_CAN_T_REFIT_ROAD_VEHICLE                              :{WHITE}不能改装汽车……
STR_ERROR_CAN_T_REFIT_SHIP                                      :{WHITE}不能改装船只……
STR_ERROR_CAN_T_REFIT_AIRCRAFT                                  :{WHITE}不能改装飞机……

STR_ERROR_CAN_T_RENAME_TRAIN                                    :{WHITE}不能给列车命名...
STR_ERROR_CAN_T_RENAME_ROAD_VEHICLE                             :{WHITE}不能命名汽车……
STR_ERROR_CAN_T_RENAME_SHIP                                     :{WHITE}不能命名船只
STR_ERROR_CAN_T_RENAME_AIRCRAFT                                 :{WHITE}不能为飞机命名……

STR_ERROR_CAN_T_STOP_START_TRAIN                                :{WHITE}不能 启动/停止 列车！
STR_ERROR_CAN_T_STOP_START_ROAD_VEHICLE                         :{WHITE}不能 停止/启动 汽车...
STR_ERROR_CAN_T_STOP_START_SHIP                                 :{WHITE}不能 停止/启动 船只……
STR_ERROR_CAN_T_STOP_START_AIRCRAFT                             :{WHITE}不能 启动/停止 飞机

STR_ERROR_CAN_T_SEND_TRAIN_TO_DEPOT                             :{WHITE}不能命令列车前往车库……
STR_ERROR_CAN_T_SEND_ROAD_VEHICLE_TO_DEPOT                      :{WHITE}不能命令该汽车前往车库...
STR_ERROR_CAN_T_SEND_SHIP_TO_DEPOT                              :{WHITE}不能命令船只前往船坞……
STR_ERROR_CAN_T_SEND_AIRCRAFT_TO_HANGAR                         :{WHITE}不能命令飞机返回机库……

STR_ERROR_CAN_T_BUY_TRAIN                                       :{WHITE}不能购买列车……
STR_ERROR_CAN_T_BUY_ROAD_VEHICLE                                :{WHITE}不能购买汽车...
STR_ERROR_CAN_T_BUY_SHIP                                        :{WHITE}不能购买船只……
STR_ERROR_CAN_T_BUY_AIRCRAFT                                    :{WHITE}不能购买飞机……

STR_ERROR_CAN_T_RENAME_TRAIN_TYPE                               :{WHITE}不能重命名车辆的类型...
STR_ERROR_CAN_T_RENAME_ROAD_VEHICLE_TYPE                        :{WHITE}不能重命名汽车型号……
STR_ERROR_CAN_T_RENAME_SHIP_TYPE                                :{WHITE}不能重命名船只型号……
STR_ERROR_CAN_T_RENAME_AIRCRAFT_TYPE                            :{WHITE}不能重命名型号类型……

STR_ERROR_CAN_T_SELL_TRAIN                                      :{WHITE}不能出售列车……
STR_ERROR_CAN_T_SELL_ROAD_VEHICLE                               :{WHITE}不能出售汽车...
STR_ERROR_CAN_T_SELL_SHIP                                       :{WHITE}不能出售船只……
STR_ERROR_CAN_T_SELL_AIRCRAFT                                   :{WHITE}不能出售飞机……

STR_ERROR_RAIL_VEHICLE_NOT_AVAILABLE                            :{WHITE}列车不可用
STR_ERROR_ROAD_VEHICLE_NOT_AVAILABLE                            :{WHITE}车辆不可用
STR_ERROR_SHIP_NOT_AVAILABLE                                    :{WHITE}船只不可用
STR_ERROR_AIRCRAFT_NOT_AVAILABLE                                :{WHITE}飞机不可用

STR_ERROR_TOO_MANY_VEHICLES_IN_GAME                             :{WHITE}游戏中的车辆过多
STR_ERROR_CAN_T_CHANGE_SERVICING                                :{WHITE}不能改变保养周期……

STR_ERROR_VEHICLE_IS_DESTROYED                                  :{WHITE}... 运具已撞毁

STR_ERROR_NO_VEHICLES_AVAILABLE_AT_ALL                          :{WHITE}没有可用的运输工具
STR_ERROR_NO_VEHICLES_AVAILABLE_AT_ALL_EXPLANATION              :{WHITE}请改动您的 NewGRF 设置
STR_ERROR_NO_VEHICLES_AVAILABLE_YET                             :{WHITE}暂时沒有可用的运输工具
STR_ERROR_NO_VEHICLES_AVAILABLE_YET_EXPLANATION                 :{WHITE}在{DATE_SHORT}后开始新游戏，或使用一款能提供早期运输工具的NewGRF

# Specific vehicle errors
STR_ERROR_CAN_T_MAKE_TRAIN_PASS_SIGNAL                          :{WHITE}不能让列车冒险通过信号...
STR_ERROR_CAN_T_REVERSE_DIRECTION_TRAIN                         :{WHITE}不能命令列车调头...
STR_ERROR_TRAIN_START_NO_POWER                                  :木有接触网！

STR_ERROR_CAN_T_MAKE_ROAD_VEHICLE_TURN                          :{WHITE}车辆无法调头...

STR_ERROR_AIRCRAFT_IS_IN_FLIGHT                                 :{WHITE}飞机正在飞行

# Order related errors
STR_ERROR_NO_MORE_SPACE_FOR_ORDERS                              :{WHITE}没有多余的调度计划的位置了……
STR_ERROR_TOO_MANY_ORDERS                                       :{WHITE}调度计划过多……
STR_ERROR_CAN_T_INSERT_NEW_ORDER                                :{WHITE}不能插入新的调度计划……
STR_ERROR_CAN_T_DELETE_THIS_ORDER                               :{WHITE}不能删除调度计划……
STR_ERROR_CAN_T_MODIFY_THIS_ORDER                               :{WHITE}不能执行这个命令……
STR_ERROR_CAN_T_MOVE_THIS_ORDER                                 :{WHITE}不能移动这条命令…
STR_ERROR_CAN_T_SKIP_ORDER                                      :{WHITE}不能跳过当前命令…
STR_ERROR_CAN_T_SKIP_TO_ORDER                                   :{WHITE}不能跳转到选定的命令...
STR_ERROR_CAN_T_COPY_SHARE_ORDER                                :{WHITE}车辆无法到达全部站点
STR_ERROR_CAN_T_ADD_ORDER                                       :{WHITE}车辆无法到达那个车站
STR_ERROR_CAN_T_ADD_ORDER_SHARED                                :{WHITE}一个共享此调度计划的载具无法到达那个车站

STR_ERROR_CAN_T_SHARE_ORDER_LIST                                :{WHITE}不能共享调度计划……
STR_ERROR_CAN_T_STOP_SHARING_ORDER_LIST                         :{WHITE}不能停止共享调度计划……
STR_ERROR_CAN_T_COPY_ORDER_LIST                                 :{WHITE}不能复制调度计划……
STR_ERROR_TOO_FAR_FROM_PREVIOUS_DESTINATION                     :{WHITE}……距离前一目的地太远
STR_ERROR_AIRCRAFT_NOT_ENOUGH_RANGE                             :{WHITE}... 飞机航行距离不足

# Timetable related errors
STR_ERROR_CAN_T_TIMETABLE_VEHICLE                               :{WHITE}不能给车辆编制时间表…
STR_ERROR_TIMETABLE_ONLY_WAIT_AT_STATIONS                       :{WHITE}车辆只能在站内等候。
STR_ERROR_TIMETABLE_NOT_STOPPING_HERE                           :{WHITE}此车辆将不停靠本站。

# Sign related errors
STR_ERROR_TOO_MANY_SIGNS                                        :{WHITE}……标志太多了
STR_ERROR_CAN_T_PLACE_SIGN_HERE                                 :{WHITE}不能在这里放置标志……
STR_ERROR_CAN_T_CHANGE_SIGN_NAME                                :{WHITE}不能更改标志的名称……
STR_ERROR_CAN_T_DELETE_SIGN                                     :{WHITE}无法删除标记...

# Translatable comment for OpenTTD's desktop shortcut
STR_DESKTOP_SHORTCUT_COMMENT                                    :基于Transport Tycoon Deluxe（运输大亨豪华版）的模拟运营游戏

# Translatable descriptions in media/baseset/*.ob* files
STR_BASEGRAPHICS_DOS_DESCRIPTION                                :运输大亨DOS豪华版原版图形包.
STR_BASEGRAPHICS_DOS_DE_DESCRIPTION                             :运输大亨DOS豪华德语版原版图形包.
STR_BASEGRAPHICS_WIN_DESCRIPTION                                :运输大亨Windows豪华版原版图形包.
STR_BASESOUNDS_DOS_DESCRIPTION                                  :运输大亨DOS豪华版原版音效包.
STR_BASESOUNDS_WIN_DESCRIPTION                                  :Transport Tycoon Deluxe Windows (运输大亨Windows豪华版)的原版音效包.
STR_BASESOUNDS_NONE_DESCRIPTION                                 :一个空的音效包.
STR_BASEMUSIC_WIN_DESCRIPTION                                   :Transport Tycoon Deluxe（运输大亨Windows豪华版）的原版音乐包
STR_BASEMUSIC_DOS_DESCRIPTION                                   :运输大亨DOS豪华版原版音乐。
STR_BASEMUSIC_TTO_DESCRIPTION                                   :原版运输大亨（DOS版及地图编辑器扩展）音乐。
STR_BASEMUSIC_NONE_DESCRIPTION                                  :一个没有实际内容的音乐包.

STR_TRADITIONAL_TRAIN_NAME                                      :列车 {COMMA}
STR_TRADITIONAL_ROAD_VEHICLE_NAME                               :汽车 {COMMA}
STR_TRADITIONAL_SHIP_NAME                                       :船只 {COMMA}
STR_TRADITIONAL_AIRCRAFT_NAME                                   :飞机 {COMMA}

##id 0x2000
# Town building names
STR_TOWN_BUILDING_NAME_TALL_OFFICE_BLOCK_1                      :高层写字楼
STR_TOWN_BUILDING_NAME_OFFICE_BLOCK_1                           :写字楼
STR_TOWN_BUILDING_NAME_SMALL_BLOCK_OF_FLATS_1                   :小型公寓
STR_TOWN_BUILDING_NAME_CHURCH_1                                 :教堂
STR_TOWN_BUILDING_NAME_LARGE_OFFICE_BLOCK_1                     :大型写字楼
STR_TOWN_BUILDING_NAME_TOWN_HOUSES_1                            :别墅
STR_TOWN_BUILDING_NAME_HOTEL_1                                  :宾馆
STR_TOWN_BUILDING_NAME_STATUE_1                                 :雕像
STR_TOWN_BUILDING_NAME_FOUNTAIN_1                               :喷泉
STR_TOWN_BUILDING_NAME_PARK_1                                   :公园
STR_TOWN_BUILDING_NAME_OFFICE_BLOCK_2                           :写字楼
STR_TOWN_BUILDING_NAME_SHOPS_AND_OFFICES_1                      :商场与写字楼
STR_TOWN_BUILDING_NAME_MODERN_OFFICE_BUILDING_1                 :现代写字楼
STR_TOWN_BUILDING_NAME_WAREHOUSE_1                              :仓库
STR_TOWN_BUILDING_NAME_OFFICE_BLOCK_3                           :写字楼
STR_TOWN_BUILDING_NAME_STADIUM_1                                :体育馆
STR_TOWN_BUILDING_NAME_OLD_HOUSES_1                             :旧式住宅
STR_TOWN_BUILDING_NAME_COTTAGES_1                               :农舍
STR_TOWN_BUILDING_NAME_HOUSES_1                                 :住宅
STR_TOWN_BUILDING_NAME_FLATS_1                                  :公寓
STR_TOWN_BUILDING_NAME_TALL_OFFICE_BLOCK_2                      :高层写字楼
STR_TOWN_BUILDING_NAME_SHOPS_AND_OFFICES_2                      :商场和写字楼
STR_TOWN_BUILDING_NAME_SHOPS_AND_OFFICES_3                      :商场和写字楼
STR_TOWN_BUILDING_NAME_THEATER_1                                :剧院
STR_TOWN_BUILDING_NAME_STADIUM_2                                :体育场
STR_TOWN_BUILDING_NAME_OFFICES_1                                :写字楼
STR_TOWN_BUILDING_NAME_HOUSES_2                                 :住宅
STR_TOWN_BUILDING_NAME_CINEMA_1                                 :电影院
STR_TOWN_BUILDING_NAME_SHOPPING_MALL_1                          :购物中心
STR_TOWN_BUILDING_NAME_IGLOO_1                                  :圆顶屋
STR_TOWN_BUILDING_NAME_TEPEES_1                                 :帐篷
STR_TOWN_BUILDING_NAME_TEAPOT_HOUSE_1                           :茶杯小屋
STR_TOWN_BUILDING_NAME_PIGGY_BANK_1                             :猪猪银行

##id 0x4800
# industry names
STR_INDUSTRY_NAME_COAL_MINE                                     :煤矿
STR_INDUSTRY_NAME_POWER_STATION                                 :火力发电厂
STR_INDUSTRY_NAME_SAWMILL                                       :锯木厂
STR_INDUSTRY_NAME_FOREST                                        :林场
STR_INDUSTRY_NAME_OIL_REFINERY                                  :炼油厂
STR_INDUSTRY_NAME_OIL_RIG                                       :钻井平台
STR_INDUSTRY_NAME_FACTORY                                       :工厂
STR_INDUSTRY_NAME_PRINTING_WORKS                                :印刷厂
STR_INDUSTRY_NAME_STEEL_MILL                                    :钢铁厂
STR_INDUSTRY_NAME_FARM                                          :农场
STR_INDUSTRY_NAME_COPPER_ORE_MINE                               :铜矿
STR_INDUSTRY_NAME_OIL_WELLS                                     :油田
STR_INDUSTRY_NAME_BANK                                          :银行
STR_INDUSTRY_NAME_FOOD_PROCESSING_PLANT                         :食品加工厂
STR_INDUSTRY_NAME_PAPER_MILL                                    :造纸厂
STR_INDUSTRY_NAME_GOLD_MINE                                     :金矿
STR_INDUSTRY_NAME_BANK_TROPIC_ARCTIC                            :银行
STR_INDUSTRY_NAME_DIAMOND_MINE                                  :钻石矿
STR_INDUSTRY_NAME_IRON_ORE_MINE                                 :铁矿
STR_INDUSTRY_NAME_FRUIT_PLANTATION                              :果园
STR_INDUSTRY_NAME_RUBBER_PLANTATION                             :橡胶园
STR_INDUSTRY_NAME_WATER_SUPPLY                                  :水厂
STR_INDUSTRY_NAME_WATER_TOWER                                   :水塔
STR_INDUSTRY_NAME_FACTORY_2                                     :工厂
STR_INDUSTRY_NAME_FARM_2                                        :农场
STR_INDUSTRY_NAME_LUMBER_MILL                                   :伐木场
STR_INDUSTRY_NAME_COTTON_CANDY_FOREST                           :棉花糖森林
STR_INDUSTRY_NAME_CANDY_FACTORY                                 :糖果厂
STR_INDUSTRY_NAME_BATTERY_FARM                                  :电池农场
STR_INDUSTRY_NAME_COLA_WELLS                                    :可乐泉
STR_INDUSTRY_NAME_TOY_SHOP                                      :玩具店
STR_INDUSTRY_NAME_TOY_FACTORY                                   :玩具工厂
STR_INDUSTRY_NAME_PLASTIC_FOUNTAINS                             :塑料喷泉
STR_INDUSTRY_NAME_FIZZY_DRINK_FACTORY                           :汽水工厂
STR_INDUSTRY_NAME_BUBBLE_GENERATOR                              :泡泡小屋
STR_INDUSTRY_NAME_TOFFEE_QUARRY                                 :太妃场
STR_INDUSTRY_NAME_SUGAR_MINE                                    :蔗糖矿

############ WARNING, using range 0x6000 for strings that are stored in the savegame
############ These strings may never get a new id, or savegames will break!
##id 0x6000
STR_SV_EMPTY                                                    :
STR_SV_UNNAMED                                                  :未命名
STR_SV_TRAIN_NAME                                               :列车 {COMMA}
STR_SV_ROAD_VEHICLE_NAME                                        :汽车 {COMMA}
STR_SV_SHIP_NAME                                                :船只 {COMMA}
STR_SV_AIRCRAFT_NAME                                            :飞机 {COMMA}

STR_SV_STNAME                                                   :{STRING} 站
STR_SV_STNAME_NORTH                                             :{STRING} 北站
STR_SV_STNAME_SOUTH                                             :{STRING} 南站
STR_SV_STNAME_EAST                                              :{STRING} 东站
STR_SV_STNAME_WEST                                              :{STRING} 西站
STR_SV_STNAME_CENTRAL                                           :{STRING} 中心站
STR_SV_STNAME_TRANSFER                                          :{STRING} 广场
STR_SV_STNAME_HALT                                              :{STRING} 店
STR_SV_STNAME_VALLEY                                            :{STRING} 谷
STR_SV_STNAME_HEIGHTS                                           :{STRING} 台
STR_SV_STNAME_WOODS                                             :{STRING} 林
STR_SV_STNAME_LAKESIDE                                          :{STRING} 滨
STR_SV_STNAME_EXCHANGE                                          :{STRING} 庄
STR_SV_STNAME_AIRPORT                                           :{STRING} 机场
STR_SV_STNAME_OILFIELD                                          :{STRING} 油田
STR_SV_STNAME_MINES                                             :{STRING} 矿
STR_SV_STNAME_DOCKS                                             :{STRING} 码头
STR_SV_STNAME_BUOY                                              :{STRING}
STR_SV_STNAME_WAYPOINT                                          :{STRING}
##id 0x6020
STR_SV_STNAME_ANNEXE                                            :{STRING} 村
STR_SV_STNAME_SIDINGS                                           :{STRING} 坝
STR_SV_STNAME_BRANCH                                            :{STRING} 岔口
STR_SV_STNAME_UPPER                                             :前 {STRING}
STR_SV_STNAME_LOWER                                             :后 {STRING}
STR_SV_STNAME_HELIPORT                                          :{STRING} 停机楼
STR_SV_STNAME_FOREST                                            :{STRING} 林场
STR_SV_STNAME_FALLBACK                                          :{STRING} {NUM} 号站
############ end of savegame specific region!

##id 0x8000
# Vehicle names
STR_VEHICLE_NAME_TRAIN_ENGINE_RAIL_KIRBY_PAUL_TANK_STEAM        :Kirby Paul Tank (蒸汽机)
STR_VEHICLE_NAME_TRAIN_ENGINE_RAIL_MJS_250_DIESEL               :MJS 250 (内燃机)
STR_VEHICLE_NAME_TRAIN_ENGINE_RAIL_PLODDYPHUT_CHOO_CHOO         :Ploddyphut Choo-Choo
STR_VEHICLE_NAME_TRAIN_ENGINE_RAIL_POWERNAUT_CHOO_CHOO          :Powernaut Choo-Choo
STR_VEHICLE_NAME_TRAIN_ENGINE_RAIL_MIGHTYMOVER_CHOO_CHOO        :MightyMover Choo-Choo
STR_VEHICLE_NAME_TRAIN_ENGINE_RAIL_PLODDYPHUT_DIESEL            :Ploddyphut 内燃机车
STR_VEHICLE_NAME_TRAIN_ENGINE_RAIL_POWERNAUT_DIESEL             :Powernaut 内燃机车
STR_VEHICLE_NAME_TRAIN_ENGINE_RAIL_WILLS_2_8_0_STEAM            :Wills 2-8-0 (蒸汽机)
STR_VEHICLE_NAME_TRAIN_ENGINE_RAIL_CHANEY_JUBILEE_STEAM         :Chaney 'Jubilee' (蒸汽机)
STR_VEHICLE_NAME_TRAIN_ENGINE_RAIL_GINZU_A4_STEAM               :Ginzu 'A4' (蒸汽机)
STR_VEHICLE_NAME_TRAIN_ENGINE_RAIL_SH_8P_STEAM                  :SH '8P' (蒸汽机)
STR_VEHICLE_NAME_TRAIN_ENGINE_RAIL_MANLEY_MOREL_DMU_DIESEL      :Manley-Morel DMU (内燃机)
STR_VEHICLE_NAME_TRAIN_ENGINE_RAIL_DASH_DIESEL                  :'Dash' (内燃机)
STR_VEHICLE_NAME_TRAIN_ENGINE_RAIL_SH_HENDRY_25_DIESEL          :SH/Hendry '25' (内燃机)
STR_VEHICLE_NAME_TRAIN_ENGINE_RAIL_UU_37_DIESEL                 :UU '37' (内燃机)
STR_VEHICLE_NAME_TRAIN_ENGINE_RAIL_FLOSS_47_DIESEL              :Floss '47' (内燃机)
STR_VEHICLE_NAME_TRAIN_ENGINE_RAIL_CS_4000_DIESEL               :CS 4000 (内燃机)
STR_VEHICLE_NAME_TRAIN_ENGINE_RAIL_CS_2400_DIESEL               :CS 2400 (内燃机)
STR_VEHICLE_NAME_TRAIN_ENGINE_RAIL_CENTENNIAL_DIESEL            :Centennial (内燃机)
STR_VEHICLE_NAME_TRAIN_ENGINE_RAIL_KELLING_3100_DIESEL          :Kelling 3100 (内燃机)
STR_VEHICLE_NAME_TRAIN_ENGINE_RAIL_TURNER_TURBO_DIESEL          :Turner Turbo (内燃机)
STR_VEHICLE_NAME_TRAIN_ENGINE_RAIL_MJS_1000_DIESEL              :MJS 1000 (内燃机)
STR_VEHICLE_NAME_TRAIN_ENGINE_RAIL_SH_125_DIESEL                :SH '125' (内燃机)
STR_VEHICLE_NAME_TRAIN_ENGINE_RAIL_SH_30_ELECTRIC               :SH '30' (电力)
STR_VEHICLE_NAME_TRAIN_ENGINE_RAIL_SH_40_ELECTRIC               :SH '40' (电力)
STR_VEHICLE_NAME_TRAIN_ENGINE_RAIL_T_I_M_ELECTRIC               :'T.I.M.' (电力)
STR_VEHICLE_NAME_TRAIN_ENGINE_RAIL_ASIASTAR_ELECTRIC            :'亚洲之星' (电力)
STR_VEHICLE_NAME_TRAIN_WAGON_RAIL_PASSENGER_CAR                 :旅客车厢
STR_VEHICLE_NAME_TRAIN_WAGON_RAIL_MAIL_VAN                      :邮政车厢
STR_VEHICLE_NAME_TRAIN_WAGON_RAIL_COAL_CAR                      :煤炭挂车
STR_VEHICLE_NAME_TRAIN_WAGON_RAIL_OIL_TANKER                    :油罐车
STR_VEHICLE_NAME_TRAIN_WAGON_RAIL_LIVESTOCK_VAN                 :牲畜棚车
STR_VEHICLE_NAME_TRAIN_WAGON_RAIL_GOODS_VAN                     :货物篷车
STR_VEHICLE_NAME_TRAIN_WAGON_RAIL_GRAIN_HOPPER                  :谷物槽车
STR_VEHICLE_NAME_TRAIN_WAGON_RAIL_WOOD_TRUCK                    :木材挂车
STR_VEHICLE_NAME_TRAIN_WAGON_RAIL_IRON_ORE_HOPPER               :铁矿石槽车
STR_VEHICLE_NAME_TRAIN_WAGON_RAIL_STEEL_TRUCK                   :钢材挂车
STR_VEHICLE_NAME_TRAIN_WAGON_RAIL_ARMORED_VAN                   :装甲挂车
STR_VEHICLE_NAME_TRAIN_WAGON_RAIL_FOOD_VAN                      :食品槽车
STR_VEHICLE_NAME_TRAIN_WAGON_RAIL_PAPER_TRUCK                   :纸张挂车
STR_VEHICLE_NAME_TRAIN_WAGON_RAIL_COPPER_ORE_HOPPER             :铜矿石挂车
STR_VEHICLE_NAME_TRAIN_WAGON_RAIL_WATER_TANKER                  :水罐车
STR_VEHICLE_NAME_TRAIN_WAGON_RAIL_FRUIT_TRUCK                   :水果挂车
STR_VEHICLE_NAME_TRAIN_WAGON_RAIL_RUBBER_TRUCK                  :橡胶挂车
STR_VEHICLE_NAME_TRAIN_WAGON_RAIL_SUGAR_TRUCK                   :蔗糖挂车
STR_VEHICLE_NAME_TRAIN_WAGON_RAIL_COTTON_CANDY_HOPPER           :棉花糖槽车
STR_VEHICLE_NAME_TRAIN_WAGON_RAIL_TOFFEE_HOPPER                 :太妃糖槽车
STR_VEHICLE_NAME_TRAIN_WAGON_RAIL_BUBBLE_VAN                    :泡泡罐车
STR_VEHICLE_NAME_TRAIN_WAGON_RAIL_COLA_TANKER                   :可乐罐车
STR_VEHICLE_NAME_TRAIN_WAGON_RAIL_CANDY_VAN                     :糖果篷车
STR_VEHICLE_NAME_TRAIN_WAGON_RAIL_TOY_VAN                       :玩具篷车
STR_VEHICLE_NAME_TRAIN_WAGON_RAIL_BATTERY_TRUCK                 :电池挂车
STR_VEHICLE_NAME_TRAIN_WAGON_RAIL_FIZZY_DRINK_TRUCK             :汽水挂车
STR_VEHICLE_NAME_TRAIN_WAGON_RAIL_PLASTIC_TRUCK                 :塑料挂车
STR_VEHICLE_NAME_TRAIN_ENGINE_MONORAIL_X2001_ELECTRIC           :'X2001' (电力)
STR_VEHICLE_NAME_TRAIN_ENGINE_MONORAIL_MILLENNIUM_Z1_ELECTRIC   :'Millennium Z1' (电力)
STR_VEHICLE_NAME_TRAIN_ENGINE_MONORAIL_WIZZOWOW_Z99             :Wizzowow Z99
STR_VEHICLE_NAME_TRAIN_WAGON_MONORAIL_PASSENGER_CAR             :旅客车厢
STR_VEHICLE_NAME_TRAIN_WAGON_MONORAIL_MAIL_VAN                  :邮政车厢
STR_VEHICLE_NAME_TRAIN_WAGON_MONORAIL_COAL_CAR                  :煤炭挂车
STR_VEHICLE_NAME_TRAIN_WAGON_MONORAIL_OIL_TANKER                :油罐车
STR_VEHICLE_NAME_TRAIN_WAGON_MONORAIL_LIVESTOCK_VAN             :牲畜篷车
STR_VEHICLE_NAME_TRAIN_WAGON_MONORAIL_GOODS_VAN                 :货物篷车
STR_VEHICLE_NAME_TRAIN_WAGON_MONORAIL_GRAIN_HOPPER              :谷物槽车
STR_VEHICLE_NAME_TRAIN_WAGON_MONORAIL_WOOD_TRUCK                :木材挂车
STR_VEHICLE_NAME_TRAIN_WAGON_MONORAIL_IRON_ORE_HOPPER           :铁矿石槽车
STR_VEHICLE_NAME_TRAIN_WAGON_MONORAIL_STEEL_TRUCK               :钢材挂车
STR_VEHICLE_NAME_TRAIN_WAGON_MONORAIL_ARMORED_VAN               :装甲挂车
STR_VEHICLE_NAME_TRAIN_WAGON_MONORAIL_FOOD_VAN                  :食品篷车
STR_VEHICLE_NAME_TRAIN_WAGON_MONORAIL_PAPER_TRUCK               :纸张挂车
STR_VEHICLE_NAME_TRAIN_WAGON_MONORAIL_COPPER_ORE_HOPPER         :铜矿石槽车
STR_VEHICLE_NAME_TRAIN_WAGON_MONORAIL_WATER_TANKER              :水罐车
STR_VEHICLE_NAME_TRAIN_WAGON_MONORAIL_FRUIT_TRUCK               :水果挂车
STR_VEHICLE_NAME_TRAIN_WAGON_MONORAIL_RUBBER_TRUCK              :橡胶挂车
STR_VEHICLE_NAME_TRAIN_WAGON_MONORAIL_SUGAR_TRUCK               :蔗糖挂车
STR_VEHICLE_NAME_TRAIN_WAGON_MONORAIL_COTTON_CANDY_HOPPER       :棉花糖槽车
STR_VEHICLE_NAME_TRAIN_WAGON_MONORAIL_TOFFEE_HOPPER             :太妃糖槽车
STR_VEHICLE_NAME_TRAIN_WAGON_MONORAIL_BUBBLE_VAN                :泡泡篷车
STR_VEHICLE_NAME_TRAIN_WAGON_MONORAIL_COLA_TANKER               :可乐罐车
STR_VEHICLE_NAME_TRAIN_WAGON_MONORAIL_CANDY_VAN                 :糖果篷车
STR_VEHICLE_NAME_TRAIN_WAGON_MONORAIL_TOY_VAN                   :玩具篷车
STR_VEHICLE_NAME_TRAIN_WAGON_MONORAIL_BATTERY_TRUCK             :电池卡车
STR_VEHICLE_NAME_TRAIN_WAGON_MONORAIL_FIZZY_DRINK_TRUCK         :跳跳汁挂车
STR_VEHICLE_NAME_TRAIN_WAGON_MONORAIL_PLASTIC_TRUCK             :塑料挂车
STR_VEHICLE_NAME_TRAIN_ENGINE_MAGLEV_LEV1_LEVIATHAN_ELECTRIC    :Lev1 'Leviathan' (电力)
STR_VEHICLE_NAME_TRAIN_ENGINE_MAGLEV_LEV2_CYCLOPS_ELECTRIC      :Lev2 'Cyclops' (电力)
STR_VEHICLE_NAME_TRAIN_ENGINE_MAGLEV_LEV3_PEGASUS_ELECTRIC      :Lev3 'Pegasus' (电力)
STR_VEHICLE_NAME_TRAIN_ENGINE_MAGLEV_LEV4_CHIMAERA_ELECTRIC     :Lev4 'Chimaera' (电力)
STR_VEHICLE_NAME_TRAIN_ENGINE_MAGLEV_WIZZOWOW_ROCKETEER         :Wizzowow 火箭
STR_VEHICLE_NAME_TRAIN_WAGON_MAGLEV_PASSENGER_CAR               :旅客车厢
STR_VEHICLE_NAME_TRAIN_WAGON_MAGLEV_MAIL_VAN                    :邮政车厢
STR_VEHICLE_NAME_TRAIN_WAGON_MAGLEV_COAL_CAR                    :煤炭挂车
STR_VEHICLE_NAME_TRAIN_WAGON_MAGLEV_OIL_TANKER                  :油罐车
STR_VEHICLE_NAME_TRAIN_WAGON_MAGLEV_LIVESTOCK_VAN               :牲畜篷车
STR_VEHICLE_NAME_TRAIN_WAGON_MAGLEV_GOODS_VAN                   :货物挂车
STR_VEHICLE_NAME_TRAIN_WAGON_MAGLEV_GRAIN_HOPPER                :谷物槽车
STR_VEHICLE_NAME_TRAIN_WAGON_MAGLEV_WOOD_TRUCK                  :木材挂车
STR_VEHICLE_NAME_TRAIN_WAGON_MAGLEV_IRON_ORE_HOPPER             :铁矿石挂车
STR_VEHICLE_NAME_TRAIN_WAGON_MAGLEV_STEEL_TRUCK                 :钢材挂车
STR_VEHICLE_NAME_TRAIN_WAGON_MAGLEV_ARMORED_VAN                 :装甲挂车
STR_VEHICLE_NAME_TRAIN_WAGON_MAGLEV_FOOD_VAN                    :食品篷车
STR_VEHICLE_NAME_TRAIN_WAGON_MAGLEV_PAPER_TRUCK                 :纸张挂车
STR_VEHICLE_NAME_TRAIN_WAGON_MAGLEV_COPPER_ORE_HOPPER           :铜矿石槽车
STR_VEHICLE_NAME_TRAIN_WAGON_MAGLEV_WATER_TANKER                :水罐车
STR_VEHICLE_NAME_TRAIN_WAGON_MAGLEV_FRUIT_TRUCK                 :水果挂车
STR_VEHICLE_NAME_TRAIN_WAGON_MAGLEV_RUBBER_TRUCK                :橡胶挂车
STR_VEHICLE_NAME_TRAIN_WAGON_MAGLEV_SUGAR_TRUCK                 :蔗糖挂车
STR_VEHICLE_NAME_TRAIN_WAGON_MAGLEV_COTTON_CANDY_HOPPER         :棉花糖槽车
STR_VEHICLE_NAME_TRAIN_WAGON_MAGLEV_TOFFEE_HOPPER               :太妃糖槽车
STR_VEHICLE_NAME_TRAIN_WAGON_MAGLEV_BUBBLE_VAN                  :泡泡篷车
STR_VEHICLE_NAME_TRAIN_WAGON_MAGLEV_COLA_TANKER                 :可乐罐车
STR_VEHICLE_NAME_TRAIN_WAGON_MAGLEV_CANDY_VAN                   :糖果蓬车
STR_VEHICLE_NAME_TRAIN_WAGON_MAGLEV_TOY_VAN                     :玩具篷车
STR_VEHICLE_NAME_TRAIN_WAGON_MAGLEV_BATTERY_TRUCK               :电池挂车
STR_VEHICLE_NAME_TRAIN_WAGON_MAGLEV_FIZZY_DRINK_TRUCK           :跳跳汁挂车
STR_VEHICLE_NAME_TRAIN_WAGON_MAGLEV_PLASTIC_TRUCK               :塑料挂车
STR_VEHICLE_NAME_ROAD_VEHICLE_MPS_REGAL_BUS                     :MPS Regal 巴士
STR_VEHICLE_NAME_ROAD_VEHICLE_HEREFORD_LEOPARD_BUS              :Hereford Leopard 巴士
STR_VEHICLE_NAME_ROAD_VEHICLE_FOSTER_BUS                        :Foster 巴士
STR_VEHICLE_NAME_ROAD_VEHICLE_FOSTER_MKII_SUPERBUS              :Foster MkII 超级巴士
STR_VEHICLE_NAME_ROAD_VEHICLE_PLODDYPHUT_MKI_BUS                :Ploddyphut MkI 巴士
STR_VEHICLE_NAME_ROAD_VEHICLE_PLODDYPHUT_MKII_BUS               :Ploddyphut MkII 巴士
STR_VEHICLE_NAME_ROAD_VEHICLE_PLODDYPHUT_MKIII_BUS              :Ploddyphut MkIII 巴士
STR_VEHICLE_NAME_ROAD_VEHICLE_BALOGH_COAL_TRUCK                 :Balogh 煤炭卡车
STR_VEHICLE_NAME_ROAD_VEHICLE_UHL_COAL_TRUCK                    :Uhl 煤炭卡车
STR_VEHICLE_NAME_ROAD_VEHICLE_DW_COAL_TRUCK                     :DW 煤炭卡车
STR_VEHICLE_NAME_ROAD_VEHICLE_MPS_MAIL_TRUCK                    :MPS 邮政卡车
STR_VEHICLE_NAME_ROAD_VEHICLE_REYNARD_MAIL_TRUCK                :Reynard 邮政卡车
STR_VEHICLE_NAME_ROAD_VEHICLE_PERRY_MAIL_TRUCK                  :Perry 邮政卡车
STR_VEHICLE_NAME_ROAD_VEHICLE_MIGHTYMOVER_MAIL_TRUCK            :MightyMover 邮政卡车
STR_VEHICLE_NAME_ROAD_VEHICLE_POWERNAUGHT_MAIL_TRUCK            :Powernaught 邮政卡车
STR_VEHICLE_NAME_ROAD_VEHICLE_WIZZOWOW_MAIL_TRUCK               :Wizzowow 邮政卡车
STR_VEHICLE_NAME_ROAD_VEHICLE_WITCOMBE_OIL_TANKER               :Witcombe 油罐车
STR_VEHICLE_NAME_ROAD_VEHICLE_FOSTER_OIL_TANKER                 :Foster 油罐车
STR_VEHICLE_NAME_ROAD_VEHICLE_PERRY_OIL_TANKER                  :Perry 油罐车
STR_VEHICLE_NAME_ROAD_VEHICLE_TALBOTT_LIVESTOCK_VAN             :Talbott 牲畜蓬车
STR_VEHICLE_NAME_ROAD_VEHICLE_UHL_LIVESTOCK_VAN                 :Uhl 牲畜蓬车
STR_VEHICLE_NAME_ROAD_VEHICLE_FOSTER_LIVESTOCK_VAN              :Foster 牲畜蓬车
STR_VEHICLE_NAME_ROAD_VEHICLE_BALOGH_GOODS_TRUCK                :Balogh 货物卡车
STR_VEHICLE_NAME_ROAD_VEHICLE_CRAIGHEAD_GOODS_TRUCK             :Craighead 货物卡车
STR_VEHICLE_NAME_ROAD_VEHICLE_GOSS_GOODS_TRUCK                  :Goss 货物卡车
STR_VEHICLE_NAME_ROAD_VEHICLE_HEREFORD_GRAIN_TRUCK              :Hereford 谷物卡车
STR_VEHICLE_NAME_ROAD_VEHICLE_THOMAS_GRAIN_TRUCK                :Thomas 谷物卡车
STR_VEHICLE_NAME_ROAD_VEHICLE_GOSS_GRAIN_TRUCK                  :Goss 谷物卡车
STR_VEHICLE_NAME_ROAD_VEHICLE_WITCOMBE_WOOD_TRUCK               :Witcombe 木材卡车
STR_VEHICLE_NAME_ROAD_VEHICLE_FOSTER_WOOD_TRUCK                 :Foster 木材卡车
STR_VEHICLE_NAME_ROAD_VEHICLE_MORELAND_WOOD_TRUCK               :Moreland 木材卡车
STR_VEHICLE_NAME_ROAD_VEHICLE_MPS_IRON_ORE_TRUCK                :MPS 铁矿石卡车
STR_VEHICLE_NAME_ROAD_VEHICLE_UHL_IRON_ORE_TRUCK                :Uhl 铁矿石卡车
STR_VEHICLE_NAME_ROAD_VEHICLE_CHIPPY_IRON_ORE_TRUCK             :Chippy 铁矿石卡车
STR_VEHICLE_NAME_ROAD_VEHICLE_BALOGH_STEEL_TRUCK                :Balogh 钢材卡车
STR_VEHICLE_NAME_ROAD_VEHICLE_UHL_STEEL_TRUCK                   :Uhl 钢材卡车
STR_VEHICLE_NAME_ROAD_VEHICLE_KELLING_STEEL_TRUCK               :Kelling 钢材卡车
STR_VEHICLE_NAME_ROAD_VEHICLE_BALOGH_ARMORED_TRUCK              :Balogh 运钞车
STR_VEHICLE_NAME_ROAD_VEHICLE_UHL_ARMORED_TRUCK                 :Uhl 运钞车
STR_VEHICLE_NAME_ROAD_VEHICLE_FOSTER_ARMORED_TRUCK              :Foster 运钞车
STR_VEHICLE_NAME_ROAD_VEHICLE_FOSTER_FOOD_VAN                   :Foster 食品篷车
STR_VEHICLE_NAME_ROAD_VEHICLE_PERRY_FOOD_VAN                    :Perry 食品篷车
STR_VEHICLE_NAME_ROAD_VEHICLE_CHIPPY_FOOD_VAN                   :Chippy 食品篷车
STR_VEHICLE_NAME_ROAD_VEHICLE_UHL_PAPER_TRUCK                   :Uhl 纸张卡车
STR_VEHICLE_NAME_ROAD_VEHICLE_BALOGH_PAPER_TRUCK                :Balogh 纸张卡车
STR_VEHICLE_NAME_ROAD_VEHICLE_MPS_PAPER_TRUCK                   :MPS 纸张卡车
STR_VEHICLE_NAME_ROAD_VEHICLE_MPS_COPPER_ORE_TRUCK              :MPS 铜矿石卡车
STR_VEHICLE_NAME_ROAD_VEHICLE_UHL_COPPER_ORE_TRUCK              :Uhl 铜矿石卡车
STR_VEHICLE_NAME_ROAD_VEHICLE_GOSS_COPPER_ORE_TRUCK             :Goss 铜矿石卡车
STR_VEHICLE_NAME_ROAD_VEHICLE_UHL_WATER_TANKER                  :Uhl 水罐车
STR_VEHICLE_NAME_ROAD_VEHICLE_BALOGH_WATER_TANKER               :Balogh 水罐车
STR_VEHICLE_NAME_ROAD_VEHICLE_MPS_WATER_TANKER                  :MPS 水罐车
STR_VEHICLE_NAME_ROAD_VEHICLE_BALOGH_FRUIT_TRUCK                :Balogh 水果卡车
STR_VEHICLE_NAME_ROAD_VEHICLE_UHL_FRUIT_TRUCK                   :Uhl 水果卡车
STR_VEHICLE_NAME_ROAD_VEHICLE_KELLING_FRUIT_TRUCK               :Kelling 水果卡车
STR_VEHICLE_NAME_ROAD_VEHICLE_BALOGH_RUBBER_TRUCK               :Balogh 橡胶卡车
STR_VEHICLE_NAME_ROAD_VEHICLE_UHL_RUBBER_TRUCK                  :Uhl 橡胶卡车
STR_VEHICLE_NAME_ROAD_VEHICLE_RMT_RUBBER_TRUCK                  :RMT 橡胶卡车
STR_VEHICLE_NAME_ROAD_VEHICLE_MIGHTYMOVER_SUGAR_TRUCK           :MightyMover 蔗糖卡车
STR_VEHICLE_NAME_ROAD_VEHICLE_POWERNAUGHT_SUGAR_TRUCK           :Powernaught 蔗糖卡车
STR_VEHICLE_NAME_ROAD_VEHICLE_WIZZOWOW_SUGAR_TRUCK              :Wizzowow 蔗糖卡车
STR_VEHICLE_NAME_ROAD_VEHICLE_MIGHTYMOVER_COLA_TRUCK            :MightyMover 可乐罐车
STR_VEHICLE_NAME_ROAD_VEHICLE_POWERNAUGHT_COLA_TRUCK            :Powernaught 可乐罐车
STR_VEHICLE_NAME_ROAD_VEHICLE_WIZZOWOW_COLA_TRUCK               :Wizzowow 可乐罐车
STR_VEHICLE_NAME_ROAD_VEHICLE_MIGHTYMOVER_COTTON_CANDY          :MightyMover 棉花糖卡车
STR_VEHICLE_NAME_ROAD_VEHICLE_POWERNAUGHT_COTTON_CANDY          :Powernaught 棉花糖卡车
STR_VEHICLE_NAME_ROAD_VEHICLE_WIZZOWOW_COTTON_CANDY_TRUCK       :Wizzowow 棉花糖卡车
STR_VEHICLE_NAME_ROAD_VEHICLE_MIGHTYMOVER_TOFFEE_TRUCK          :MightyMover 太妃糖卡车
STR_VEHICLE_NAME_ROAD_VEHICLE_POWERNAUGHT_TOFFEE_TRUCK          :Powernaught 太妃糖卡车
STR_VEHICLE_NAME_ROAD_VEHICLE_WIZZOWOW_TOFFEE_TRUCK             :Wizzowow 太妃糖卡车
STR_VEHICLE_NAME_ROAD_VEHICLE_MIGHTYMOVER_TOY_VAN               :MightyMover 玩具篷车
STR_VEHICLE_NAME_ROAD_VEHICLE_POWERNAUGHT_TOY_VAN               :Powernaught 玩具篷车
STR_VEHICLE_NAME_ROAD_VEHICLE_WIZZOWOW_TOY_VAN                  :Wizzowow 玩具篷车
STR_VEHICLE_NAME_ROAD_VEHICLE_MIGHTYMOVER_CANDY_TRUCK           :MightyMover 糖果卡车
STR_VEHICLE_NAME_ROAD_VEHICLE_POWERNAUGHT_CANDY_TRUCK           :Powernaught 糖果卡车
STR_VEHICLE_NAME_ROAD_VEHICLE_WIZZOWOW_CANDY_TRUCK              :Wizzowow 糖果卡车
STR_VEHICLE_NAME_ROAD_VEHICLE_MIGHTYMOVER_BATTERY_TRUCK         :MightyMover 电池卡车
STR_VEHICLE_NAME_ROAD_VEHICLE_POWERNAUGHT_BATTERY_TRUCK         :Powernaught 电池卡车
STR_VEHICLE_NAME_ROAD_VEHICLE_WIZZOWOW_BATTERY_TRUCK            :Wizzowow 电池卡车
STR_VEHICLE_NAME_ROAD_VEHICLE_MIGHTYMOVER_FIZZY_DRINK           :MightyMover 跳跳汁罐车
STR_VEHICLE_NAME_ROAD_VEHICLE_POWERNAUGHT_FIZZY_DRINK           :Powernaught 跳跳汁罐车
STR_VEHICLE_NAME_ROAD_VEHICLE_WIZZOWOW_FIZZY_DRINK_TRUCK        :Wizzowow 跳跳汁罐车
STR_VEHICLE_NAME_ROAD_VEHICLE_MIGHTYMOVER_PLASTIC_TRUCK         :MightyMover 塑料卡车
STR_VEHICLE_NAME_ROAD_VEHICLE_POWERNAUGHT_PLASTIC_TRUCK         :Powernaught 塑料卡车
STR_VEHICLE_NAME_ROAD_VEHICLE_WIZZOWOW_PLASTIC_TRUCK            :Wizzowow 塑料卡车
STR_VEHICLE_NAME_ROAD_VEHICLE_MIGHTYMOVER_BUBBLE_TRUCK          :MightyMover 泡泡罐车
STR_VEHICLE_NAME_ROAD_VEHICLE_POWERNAUGHT_BUBBLE_TRUCK          :Powernaught 泡泡罐车
STR_VEHICLE_NAME_ROAD_VEHICLE_WIZZOWOW_BUBBLE_TRUCK             :Wizzowow 泡泡罐车
STR_VEHICLE_NAME_SHIP_MPS_OIL_TANKER                            :MPS 油轮
STR_VEHICLE_NAME_SHIP_CS_INC_OIL_TANKER                         :CS-Inc 油轮
STR_VEHICLE_NAME_SHIP_MPS_PASSENGER_FERRY                       :MPS Passenger 渡船
STR_VEHICLE_NAME_SHIP_FFP_PASSENGER_FERRY                       :FFP Passenger 渡船
STR_VEHICLE_NAME_SHIP_BAKEWELL_300_HOVERCRAFT                   :Bakewell 300 气垫船
STR_VEHICLE_NAME_SHIP_CHUGGER_CHUG_PASSENGER                    :Chugger-Chug 客轮
STR_VEHICLE_NAME_SHIP_SHIVERSHAKE_PASSENGER_FERRY               :Shivershake 客轮
STR_VEHICLE_NAME_SHIP_YATE_CARGO_SHIP                           :Yate 货轮
STR_VEHICLE_NAME_SHIP_BAKEWELL_CARGO_SHIP                       :Bakewell 货轮
STR_VEHICLE_NAME_SHIP_MIGHTYMOVER_CARGO_SHIP                    :MightyMover 货轮
STR_VEHICLE_NAME_SHIP_POWERNAUT_CARGO_SHIP                      :Powernaut 货轮
STR_VEHICLE_NAME_AIRCRAFT_SAMPSON_U52                           :Sampson U52
STR_VEHICLE_NAME_AIRCRAFT_COLEMAN_COUNT                         :Coleman Count
STR_VEHICLE_NAME_AIRCRAFT_FFP_DART                              :FFP Dart
STR_VEHICLE_NAME_AIRCRAFT_YATE_HAUGAN                           :Yate Haugan 协和客机
STR_VEHICLE_NAME_AIRCRAFT_BAKEWELL_COTSWALD_LB_3                :Bakewell Cotswald LB-3
STR_VEHICLE_NAME_AIRCRAFT_BAKEWELL_LUCKETT_LB_8                 :Bakewell Luckett LB-8
STR_VEHICLE_NAME_AIRCRAFT_BAKEWELL_LUCKETT_LB_9                 :Bakewell Luckett LB-9
STR_VEHICLE_NAME_AIRCRAFT_BAKEWELL_LUCKETT_LB80                 :Bakewell Luckett LB80
STR_VEHICLE_NAME_AIRCRAFT_BAKEWELL_LUCKETT_LB_10                :Bakewell Luckett LB-10
STR_VEHICLE_NAME_AIRCRAFT_BAKEWELL_LUCKETT_LB_11                :Bakewell Luckett LB-11
STR_VEHICLE_NAME_AIRCRAFT_YATE_AEROSPACE_YAC_1_11               :Yate Aerospace YAC 1-11
STR_VEHICLE_NAME_AIRCRAFT_DARWIN_100                            :Darwin 100
STR_VEHICLE_NAME_AIRCRAFT_DARWIN_200                            :Darwin 200
STR_VEHICLE_NAME_AIRCRAFT_DARWIN_300                            :Darwin 300
STR_VEHICLE_NAME_AIRCRAFT_DARWIN_400                            :Darwin 400
STR_VEHICLE_NAME_AIRCRAFT_DARWIN_500                            :Darwin 500
STR_VEHICLE_NAME_AIRCRAFT_DARWIN_600                            :Darwin 600
STR_VEHICLE_NAME_AIRCRAFT_GURU_GALAXY                           :Guru Galaxy
STR_VEHICLE_NAME_AIRCRAFT_AIRTAXI_A21                           :Airtaxi A21
STR_VEHICLE_NAME_AIRCRAFT_AIRTAXI_A31                           :Airtaxi A31
STR_VEHICLE_NAME_AIRCRAFT_AIRTAXI_A32                           :Airtaxi A32
STR_VEHICLE_NAME_AIRCRAFT_AIRTAXI_A33                           :Airtaxi A33
STR_VEHICLE_NAME_AIRCRAFT_YATE_AEROSPACE_YAE46                  :Yate Aerospace YAe46
STR_VEHICLE_NAME_AIRCRAFT_DINGER_100                            :Dinger 100
STR_VEHICLE_NAME_AIRCRAFT_AIRTAXI_A34_1000                      :AirTaxi A34-1000
STR_VEHICLE_NAME_AIRCRAFT_YATE_Z_SHUTTLE                        :Yate Z-Shuttle
STR_VEHICLE_NAME_AIRCRAFT_KELLING_K1                            :Kelling K1
STR_VEHICLE_NAME_AIRCRAFT_KELLING_K6                            :Kelling K6
STR_VEHICLE_NAME_AIRCRAFT_KELLING_K7                            :Kelling K7
STR_VEHICLE_NAME_AIRCRAFT_DARWIN_700                            :Darwin 700
STR_VEHICLE_NAME_AIRCRAFT_FFP_HYPERDART_2                       :FFP Hyperdart 2
STR_VEHICLE_NAME_AIRCRAFT_DINGER_200                            :Dinger 200
STR_VEHICLE_NAME_AIRCRAFT_DINGER_1000                           :Dinger 1000
STR_VEHICLE_NAME_AIRCRAFT_PLODDYPHUT_100                        :Ploddyphut 100
STR_VEHICLE_NAME_AIRCRAFT_PLODDYPHUT_500                        :Ploddyphut 500
STR_VEHICLE_NAME_AIRCRAFT_FLASHBANG_X1                          :Flashbang X1
STR_VEHICLE_NAME_AIRCRAFT_JUGGERPLANE_M1                        :Juggerplane M1
STR_VEHICLE_NAME_AIRCRAFT_FLASHBANG_WIZZER                      :Flashbang Wizzer
STR_VEHICLE_NAME_AIRCRAFT_TRICARIO_HELICOPTER                   :Tricario 直升机
STR_VEHICLE_NAME_AIRCRAFT_GURU_X2_HELICOPTER                    :Guru X2 直升机
STR_VEHICLE_NAME_AIRCRAFT_POWERNAUT_HELICOPTER                  :Powernaut 直升机

##id 0x8800
# Formatting of some strings
STR_FORMAT_DATE_TINY                                            :{STRING}-{STRING}-{NUM}
STR_FORMAT_DATE_SHORT                                           :{STRING} {NUM}
STR_FORMAT_DATE_LONG                                            :{STRING} {STRING} {NUM}
STR_FORMAT_DATE_ISO                                             :{2:NUM}-{1:STRING}-{0:STRING}

STR_FORMAT_BUOY_NAME                                            :{TOWN} 浮标
STR_FORMAT_BUOY_NAME_SERIAL                                     :{TOWN} 浮标 #{COMMA}
STR_FORMAT_COMPANY_NUM                                          :(公司 {COMMA})
STR_FORMAT_GROUP_NAME                                           :组 {COMMA}
STR_FORMAT_GROUP_VEHICLE_NAME                                   :{GROUP} #{COMMA}
STR_FORMAT_INDUSTRY_NAME                                        :{TOWN} {STRING}
STR_FORMAT_WAYPOINT_NAME                                        :{TOWN} 路点
STR_FORMAT_WAYPOINT_NAME_SERIAL                                 :{TOWN} 路点 #{COMMA}

STR_FORMAT_DEPOT_NAME_TRAIN                                     :{TOWN} 列车车库
STR_FORMAT_DEPOT_NAME_TRAIN_SERIAL                              :{TOWN} 列车车库 #{COMMA}
STR_FORMAT_DEPOT_NAME_ROAD_VEHICLE                              :{TOWN} 汽车车库
STR_FORMAT_DEPOT_NAME_ROAD_VEHICLE_SERIAL                       :{TOWN} 汽车车库 #{COMMA}
STR_FORMAT_DEPOT_NAME_SHIP                                      :{TOWN} 船坞
STR_FORMAT_DEPOT_NAME_SHIP_SERIAL                               :{TOWN} 船坞 #{COMMA}
STR_FORMAT_DEPOT_NAME_AIRCRAFT                                  :{STATION} 机库

STR_UNKNOWN_STATION                                             :未知车站（目的地）
STR_DEFAULT_SIGN_NAME                                           :标志
STR_COMPANY_SOMEONE                                             :某人

STR_SAVEGAME_NAME_DEFAULT                                       :{COMPANY}, {STRING}
STR_SAVEGAME_NAME_SPECTATOR                                     :观众, {1:STRING}

# Viewport strings
STR_VIEWPORT_TOWN_POP                                           :{WHITE}{TOWN} ({COMMA})
STR_VIEWPORT_TOWN                                               :{WHITE}{TOWN}
STR_VIEWPORT_TOWN_TINY_BLACK                                    :{TINY_FONT}{BLACK}{TOWN}
STR_VIEWPORT_TOWN_TINY_WHITE                                    :{TINY_FONT}{WHITE}{TOWN}

STR_VIEWPORT_SIGN_SMALL_BLACK                                   :{TINY_FONT}{BLACK}{SIGN}
STR_VIEWPORT_SIGN_SMALL_WHITE                                   :{TINY_FONT}{WHITE}{SIGN}

STR_VIEWPORT_STATION                                            :{STATION} {STATION_FEATURES}
STR_VIEWPORT_STATION_TINY                                       :{TINY_FONT}{STATION}

STR_VIEWPORT_WAYPOINT                                           :{WAYPOINT}
STR_VIEWPORT_WAYPOINT_TINY                                      :{TINY_FONT}{WAYPOINT}

# Simple strings to get specific types of data
STR_COMPANY_NAME                                                :{COMPANY}
STR_COMPANY_NAME_COMPANY_NUM                                    :{COMPANY} {COMPANY_NUM}
STR_DEPOT_NAME                                                  :{DEPOT}
STR_ENGINE_NAME                                                 :{ENGINE}
STR_HIDDEN_ENGINE_NAME                                          :{ENGINE} (隐藏)
STR_GROUP_NAME                                                  :{GROUP}
STR_INDUSTRY_NAME                                               :{INDUSTRY}
STR_PRESIDENT_NAME                                              :{PRESIDENT_NAME}
STR_SIGN_NAME                                                   :{SIGN}
STR_STATION_NAME                                                :{STATION}
STR_TOWN_NAME                                                   :{TOWN}
STR_VEHICLE_NAME                                                :{VEHICLE}
STR_WAYPOINT_NAME                                               :{WAYPOINT}

STR_JUST_CARGO                                                  :{CARGO_LONG}
STR_JUST_CHECKMARK                                              :{CHECKMARK}
STR_JUST_COMMA                                                  :{COMMA}
STR_JUST_CURRENCY_SHORT                                         :{CURRENCY_SHORT}
STR_JUST_CURRENCY_LONG                                          :{CURRENCY_LONG}
STR_JUST_CARGO_LIST                                             :{CARGO_LIST}
STR_JUST_INT                                                    :{NUM}
STR_JUST_DATE_TINY                                              :{DATE_TINY}
STR_JUST_DATE_SHORT                                             :{DATE_SHORT}
STR_JUST_DATE_LONG                                              :{DATE_LONG}
STR_JUST_DATE_ISO                                               :{DATE_ISO}
STR_JUST_STRING                                                 :{STRING}
STR_JUST_STRING_STRING                                          :{STRING}{STRING}
STR_JUST_RAW_STRING                                             :{STRING}
STR_JUST_BIG_RAW_STRING                                         :{BIG_FONT}{STRING}

# Slightly 'raw' stringcodes with colour or size
STR_BLACK_COMMA                                                 :{BLACK}{COMMA}
STR_TINY_BLACK_COMA                                             :{TINY_FONT}{BLACK}{COMMA}
STR_TINY_COMMA                                                  :{TINY_FONT}{COMMA}
STR_BLUE_COMMA                                                  :{BLUE}{COMMA}
STR_RED_COMMA                                                   :{RED}{COMMA}
STR_WHITE_COMMA                                                 :{WHITE}{COMMA}
STR_TINY_BLACK_DECIMAL                                          :{TINY_FONT}{BLACK}{DECIMAL}
STR_COMPANY_MONEY                                               :{WHITE}{CURRENCY_LONG}
STR_BLACK_DATE_LONG                                             :{BLACK}{DATE_LONG}
STR_WHITE_DATE_LONG                                             :{WHITE}{DATE_LONG}
STR_SHORT_DATE                                                  :{WHITE}{DATE_TINY}
STR_DATE_LONG_SMALL                                             :{TINY_FONT}{BLACK}{DATE_LONG}
STR_TINY_GROUP                                                  :{TINY_FONT}{GROUP}
STR_BLACK_INT                                                   :{BLACK}{NUM}
STR_ORANGE_INT                                                  :{ORANGE}{NUM}
STR_WHITE_SIGN                                                  :{WHITE}{SIGN}
STR_TINY_BLACK_STATION                                          :{TINY_FONT}{BLACK}{STATION}
STR_BLACK_STRING                                                :{BLACK}{STRING}
STR_BLACK_RAW_STRING                                            :{BLACK}{STRING}
STR_ORANGE_STRING                                               :{ORANGE}{STRING}
STR_LTBLUE_STRING                                               :{LTBLUE}{STRING}
STR_WHITE_STRING                                                :{WHITE}{STRING}
STR_ORANGE_STRING1_WHITE                                        :{ORANGE}{STRING}{WHITE}
STR_ORANGE_STRING1_LTBLUE                                       :{ORANGE}{STRING}{LTBLUE}
STR_TINY_BLACK_HEIGHT                                           :{TINY_FONT}{BLACK}{HEIGHT}
STR_TINY_BLACK_VEHICLE                                          :{TINY_FONT}{BLACK}{VEHICLE}
STR_TINY_RIGHT_ARROW                                            :{TINY_FONT}{RIGHT_ARROW}

STR_BLACK_1                                                     :{BLACK}1
STR_BLACK_2                                                     :{BLACK}2
STR_BLACK_3                                                     :{BLACK}3
STR_BLACK_4                                                     :{BLACK}4
STR_BLACK_5                                                     :{BLACK}5
STR_BLACK_6                                                     :{BLACK}6
STR_BLACK_7                                                     :{BLACK}7

STR_TRAIN                                                       :{BLACK}{TRAIN}
STR_BUS                                                         :{BLACK}{BUS}
STR_LORRY                                                       :{BLACK}{LORRY}
STR_PLANE                                                       :{BLACK}{PLANE}
STR_SHIP                                                        :{BLACK}{SHIP}

STR_TOOLBAR_RAILTYPE_VELOCITY                                   :{STRING} ({VELOCITY})<|MERGE_RESOLUTION|>--- conflicted
+++ resolved
@@ -2884,11 +2884,6 @@
 STR_MAPGEN_NUMBER_OF_TOWNS                                      :{BLACK}城镇数量：
 STR_MAPGEN_DATE                                                 :{BLACK}日期:
 STR_MAPGEN_NUMBER_OF_INDUSTRIES                                 :{BLACK}工业数量：
-<<<<<<< HEAD
-STR_MAPGEN_SNOW_LINE_HEIGHT                                     :{BLACK}雪线高度：
-STR_MAPGEN_SNOW_LINE_UP                                         :{BLACK}提高雪线高度
-STR_MAPGEN_SNOW_LINE_DOWN                                       :{BLACK}降低雪线高度
-=======
 STR_MAPGEN_HEIGHTMAP_HEIGHT                                     :{BLACK}最高峰：
 STR_MAPGEN_HEIGHTMAP_HEIGHT_UP                                  :{BLACK}提高最高峰的最大高度一格
 STR_MAPGEN_SNOW_COVERAGE_UP                                     :{BLACK}增加 10% 积雪覆盖率
@@ -2897,7 +2892,9 @@
 STR_MAPGEN_DESERT_COVERAGE_UP                                   :{BLACK}增加 10% 沙漠覆盖率
 STR_MAPGEN_DESERT_COVERAGE_DOWN                                 :{BLACK}减少 10% 沙漠覆盖率
 STR_MAPGEN_DESERT_COVERAGE_TEXT                                 :{BLACK}{NUM}%
->>>>>>> 825867f2
+STR_MAPGEN_SNOW_LINE_HEIGHT                                     :{BLACK}雪线高度：
+STR_MAPGEN_SNOW_LINE_UP                                         :{BLACK}提高雪线高度
+STR_MAPGEN_SNOW_LINE_DOWN                                       :{BLACK}降低雪线高度
 STR_MAPGEN_LAND_GENERATOR                                       :{BLACK}生成地形：
 STR_MAPGEN_TERRAIN_TYPE                                         :{BLACK}地形特点：
 STR_MAPGEN_QUANTITY_OF_SEA_LAKES                                :{BLACK}海洋面积：
@@ -2923,13 +2920,10 @@
 STR_MAPGEN_HEIGHTMAP_SIZE_LABEL                                 :{BLACK}地图尺寸：
 STR_MAPGEN_HEIGHTMAP_SIZE                                       :{ORANGE}{NUM} × {NUM}
 
-<<<<<<< HEAD
-STR_MAPGEN_SNOW_LINE_QUERY_CAPT                                 :{WHITE}改变雪线高度
-=======
 STR_MAPGEN_TERRAIN_TYPE_QUERY_CAPT                              :{WHITE}最高峰目标高度
 STR_MAPGEN_SNOW_COVERAGE_QUERY_CAPT                             :{WHITE}积雪覆盖率 (百分比)
 STR_MAPGEN_DESERT_COVERAGE_QUERY_CAPT                           :{WHITE}沙漠覆盖率 (百分比)
->>>>>>> 825867f2
+STR_MAPGEN_SNOW_LINE_QUERY_CAPT                                 :{WHITE}改变雪线高度
 STR_MAPGEN_START_DATE_QUERY_CAPT                                :{WHITE}改变游戏开始的日期
 
 # SE Map generation
@@ -3423,12 +3417,8 @@
 STR_COMPANY_VIEW_RELOCATE_COMPANY_HEADQUARTERS                  :{BLACK}以公司市值 1% 的代价重建总部，按住 Shift 键单击可以显示所需资金
 STR_COMPANY_VIEW_INFRASTRUCTURE_BUTTON                          :{BLACK}固定资产维护费明细
 STR_COMPANY_VIEW_INFRASTRUCTURE_TOOLTIP                         :{BLACK}显示详细的设施情况
-<<<<<<< HEAD
-STR_COMPANY_VIEW_GIVE_MONEY_BUTTON                              :{BLACK}送钱
-=======
 STR_COMPANY_VIEW_GIVE_MONEY_BUTTON                              :{BLACK}给予资金
 STR_COMPANY_VIEW_GIVE_MONEY_TOOLTIP                             :{BLACK}给予该公司资金
->>>>>>> 825867f2
 
 STR_COMPANY_VIEW_NEW_FACE_BUTTON                                :{BLACK}新的头像
 STR_COMPANY_VIEW_NEW_FACE_TOOLTIP                               :{BLACK}为总裁选择新头像
