--- conflicted
+++ resolved
@@ -2075,12 +2075,6 @@
 STR_NETWORK_SERVER                                              :サーバー
 STR_NETWORK_CLIENT                                              :クライアント
 STR_NETWORK_SPECTATORS                                          :観覧者
-
-<<<<<<< HEAD
-STR_NETWORK_TOOLBAR_LIST_SPECTATOR                              :{BLACK}観覧者
-=======
-STR_NETWORK_GIVE_MONEY_CAPTION                                  :{WHITE}送りたい金額を入力
->>>>>>> ba55f93f
 
 # Network set password
 STR_COMPANY_PASSWORD_CANCEL                                     :{BLACK}入力したパスワードを保存しない
