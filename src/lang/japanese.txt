--- conflicted
+++ resolved
@@ -2338,11 +2338,7 @@
 
 # Network company list added strings
 STR_NETWORK_COMPANY_LIST_CLIENT_LIST                            :オンラインのプレイヤー
-<<<<<<< HEAD
-STR_NETWORK_COMPANY_LIST_SPECTATE                               :観覧モード
-=======
 STR_NETWORK_COMPANY_LIST_SPECTATE                               :観戦
->>>>>>> 9edb75ec
 
 # Network client list
 STR_NETWORK_CLIENT_LIST_CAPTION                                 :{WHITE}オンラインのプレイヤー
