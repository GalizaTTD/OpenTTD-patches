##name Catalan
##ownname Català
##isocode ca_ES
##plural 0
##textdir ltr
##digitsep .
##digitsepcur .
##decimalsep ,
##winlangid 0x0403
##grflangid 0x22
##gender Masculin Femenin


# $Id$

# This file is part of OpenTTD.
# OpenTTD is free software; you can redistribute it and/or modify it under the terms of the GNU General Public License as published by the Free Software Foundation, version 2.
# OpenTTD is distributed in the hope that it will be useful, but WITHOUT ANY WARRANTY; without even the implied warranty of MERCHANTABILITY or FITNESS FOR A PARTICULAR PURPOSE.
# See the GNU General Public License for more details. You should have received a copy of the GNU General Public License along with OpenTTD. If not, see <http://www.gnu.org/licenses/>.


##id 0x0000
STR_NULL                                                        :
STR_EMPTY                                                       :
STR_UNDEFINED                                                   :(cadena sense definir)
STR_JUST_NOTHING                                                :Res

# Cargo related strings
# Plural cargo name
STR_CARGO_PLURAL_NOTHING                                        :
STR_CARGO_PLURAL_PASSENGERS                                     :{G=Masculin}Passatgers
STR_CARGO_PLURAL_COAL                                           :{G=Masculin}Carbó
STR_CARGO_PLURAL_MAIL                                           :{G=Masculin}Correu
STR_CARGO_PLURAL_OIL                                            :{G=Masculin}Petroli
STR_CARGO_PLURAL_LIVESTOCK                                      :{G=Masculin}Bestiar
STR_CARGO_PLURAL_GOODS                                          :{G=Femenin}Mercaderies
STR_CARGO_PLURAL_GRAIN                                          :{G=Masculin}Gra
STR_CARGO_PLURAL_WOOD                                           :{G=Femenin}Fusta
STR_CARGO_PLURAL_IRON_ORE                                       :{G=Masculin}Mineral de ferro
STR_CARGO_PLURAL_STEEL                                          :{G=Masculin}Acer
STR_CARGO_PLURAL_VALUABLES                                      :{G=Masculin}Valors
STR_CARGO_PLURAL_COPPER_ORE                                     :{G=Masculin}Mineral de coure
STR_CARGO_PLURAL_MAIZE                                          :{G=Masculin}Blat de moro
STR_CARGO_PLURAL_FRUIT                                          :{G=Femenin}Fruita
STR_CARGO_PLURAL_DIAMONDS                                       :{G=Masculin}Diamants
STR_CARGO_PLURAL_FOOD                                           :{G=Masculin}Queviures
STR_CARGO_PLURAL_PAPER                                          :{G=Masculin}Paper
STR_CARGO_PLURAL_GOLD                                           :{G=Masculin}Or
STR_CARGO_PLURAL_WATER                                          :Aigua
STR_CARGO_PLURAL_WHEAT                                          :{G=Masculin}Blat
STR_CARGO_PLURAL_RUBBER                                         :{G=Masculin}Cautxú
STR_CARGO_PLURAL_SUGAR                                          :{G=Masculin}Sucre
STR_CARGO_PLURAL_TOYS                                           :{G=Femenin}Joguines
STR_CARGO_PLURAL_CANDY                                          :{G=Masculin}Dolços
STR_CARGO_PLURAL_COLA                                           :{G=Masculin}Refrescos
STR_CARGO_PLURAL_COTTON_CANDY                                   :{G=Masculin}Cotó de sucre
STR_CARGO_PLURAL_BUBBLES                                        :{G=Femenin}Bombolles
STR_CARGO_PLURAL_TOFFEE                                         :{G=Masculin}Caramels
STR_CARGO_PLURAL_BATTERIES                                      :{G=Femenin}Piles
STR_CARGO_PLURAL_PLASTIC                                        :{G=Masculin}Plàstic
STR_CARGO_PLURAL_FIZZY_DRINKS                                   :{G=Femenin}Begudes gasoses

# Singular cargo name
STR_CARGO_SINGULAR_NOTHING                                      :
STR_CARGO_SINGULAR_PASSENGER                                    :{G=Masculin}Passatger
STR_CARGO_SINGULAR_COAL                                         :{G=Masculin}Carbó
STR_CARGO_SINGULAR_MAIL                                         :{G=Masculin}Correu
STR_CARGO_SINGULAR_OIL                                          :{G=Masculin}Petroli
STR_CARGO_SINGULAR_LIVESTOCK                                    :{G=Masculin}Bestiar
STR_CARGO_SINGULAR_GOODS                                        :{G=Femenin}Mercaderia
STR_CARGO_SINGULAR_GRAIN                                        :{G=Masculin}Gra
STR_CARGO_SINGULAR_WOOD                                         :{G=Femenin}Fusta
STR_CARGO_SINGULAR_IRON_ORE                                     :{G=Masculin}Mineral de ferro
STR_CARGO_SINGULAR_STEEL                                        :{G=Masculin}Acer
STR_CARGO_SINGULAR_VALUABLES                                    :{G=Masculin}Valors
STR_CARGO_SINGULAR_COPPER_ORE                                   :{G=Masculin}Mineral de coure
STR_CARGO_SINGULAR_MAIZE                                        :{G=Masculin}Blat de moro
STR_CARGO_SINGULAR_FRUIT                                        :{G=Femenin}Fruita
STR_CARGO_SINGULAR_DIAMOND                                      :{G=Masculin}Diamant
STR_CARGO_SINGULAR_FOOD                                         :{G=Masculin}Queviures
STR_CARGO_SINGULAR_PAPER                                        :{G=Masculin}Paper
STR_CARGO_SINGULAR_GOLD                                         :{G=Masculin}Or
STR_CARGO_SINGULAR_WATER                                        :Aigua
STR_CARGO_SINGULAR_WHEAT                                        :{G=Masculin}Blat
STR_CARGO_SINGULAR_RUBBER                                       :{G=Masculin}Cautxú
STR_CARGO_SINGULAR_SUGAR                                        :{G=Masculin}Sucre
STR_CARGO_SINGULAR_TOY                                          :{G=Femenin}Joguina
STR_CARGO_SINGULAR_CANDY                                        :{G=Masculin}Dolç
STR_CARGO_SINGULAR_COLA                                         :{G=Masculin}Refresc
STR_CARGO_SINGULAR_COTTON_CANDY                                 :{G=Masculin}Cotó de sucre
STR_CARGO_SINGULAR_BUBBLE                                       :{G=Femenin}Bombolla
STR_CARGO_SINGULAR_TOFFEE                                       :{G=Masculin}Caramel
STR_CARGO_SINGULAR_BATTERY                                      :{G=Femenin}Pila
STR_CARGO_SINGULAR_PLASTIC                                      :{G=Masculin}Plàstic
STR_CARGO_SINGULAR_FIZZY_DRINK                                  :{G=Femenin}Beguda gasosa

# Quantity of cargo
STR_QUANTITY_NOTHING                                            :
STR_QUANTITY_PASSENGERS                                         :{G=Masculin}{COMMA}{NBSP}passatger{P "" s}
STR_QUANTITY_COAL                                               :{WEIGHT_LONG} de carbó
STR_QUANTITY_MAIL                                               :{COMMA}{NBSP}sac{P "" s} de correu
STR_QUANTITY_OIL                                                :{VOLUME_LONG} de petroli
STR_QUANTITY_LIVESTOCK                                          :{COMMA}{NBSP}cap{P "" s} de bestiar
STR_QUANTITY_GOODS                                              :{COMMA}{NBSP}palet{P "" s} de mercaderies
STR_QUANTITY_GRAIN                                              :{WEIGHT_LONG} de gra
STR_QUANTITY_WOOD                                               :{WEIGHT_LONG} de fusta
STR_QUANTITY_IRON_ORE                                           :{WEIGHT_LONG} de mineral de ferro
STR_QUANTITY_STEEL                                              :{WEIGHT_LONG} d'acer
STR_QUANTITY_VALUABLES                                          :{G=Masculin}{COMMA}{NBSP}sac{P "" s} de valors
STR_QUANTITY_COPPER_ORE                                         :{WEIGHT_LONG} de mineral de coure
STR_QUANTITY_MAIZE                                              :{WEIGHT_LONG} de blat de moro
STR_QUANTITY_FRUIT                                              :{WEIGHT_LONG} de fruita
STR_QUANTITY_DIAMONDS                                           :{COMMA}{NBSP}boss{P a es} de diamants
STR_QUANTITY_FOOD                                               :{WEIGHT_LONG} de queviures
STR_QUANTITY_PAPER                                              :{WEIGHT_LONG} de paper
STR_QUANTITY_GOLD                                               :{G=Femenin}{COMMA}{NBSP}sa{P ca ques} d'or
STR_QUANTITY_WATER                                              :{VOLUME_LONG} d'aigua
STR_QUANTITY_WHEAT                                              :{WEIGHT_LONG} de blat
STR_QUANTITY_RUBBER                                             :{VOLUME_LONG} de cautxú
STR_QUANTITY_SUGAR                                              :{WEIGHT_LONG} de sucre
STR_QUANTITY_TOYS                                               :{COMMA}{NBSP}joguin{P a es}
STR_QUANTITY_SWEETS                                             :{G=Femenin}{COMMA}{NBSP}boss{P a es} de dolços
STR_QUANTITY_COLA                                               :{VOLUME_LONG} de refrescs
STR_QUANTITY_CANDYFLOSS                                         :{WEIGHT_LONG} de cotó de sucre
STR_QUANTITY_BUBBLES                                            :{COMMA} bomboll{P a es}
STR_QUANTITY_TOFFEE                                             :{WEIGHT_LONG} de caramel{P "" s}
STR_QUANTITY_BATTERIES                                          :{COMMA} pil{P a es}
STR_QUANTITY_PLASTIC                                            :{VOLUME_LONG} de plàstic
STR_QUANTITY_FIZZY_DRINKS                                       :{G=Femenin}{COMMA} begud{P a es} gasos{P a es}
STR_QUANTITY_N_A                                                :n/d

# Two letter abbreviation of cargo name
STR_ABBREV_NOTHING                                              :
STR_ABBREV_PASSENGERS                                           :{TINY_FONT}PS
STR_ABBREV_COAL                                                 :{TINY_FONT}CB
STR_ABBREV_MAIL                                                 :{TINY_FONT}CR
STR_ABBREV_OIL                                                  :{TINY_FONT}PT
STR_ABBREV_LIVESTOCK                                            :{TINY_FONT}BE
STR_ABBREV_GOODS                                                :{TINY_FONT}ME
STR_ABBREV_GRAIN                                                :{TINY_FONT}GR
STR_ABBREV_WOOD                                                 :{TINY_FONT}FU
STR_ABBREV_IRON_ORE                                             :{TINY_FONT}FE
STR_ABBREV_STEEL                                                :{TINY_FONT}AC
STR_ABBREV_VALUABLES                                            :{TINY_FONT}VL
STR_ABBREV_COPPER_ORE                                           :{TINY_FONT}CO
STR_ABBREV_MAIZE                                                :{TINY_FONT}BM
STR_ABBREV_FRUIT                                                :{TINY_FONT}FR
STR_ABBREV_DIAMONDS                                             :{TINY_FONT}DM
STR_ABBREV_FOOD                                                 :{TINY_FONT}QV
STR_ABBREV_PAPER                                                :{TINY_FONT}PR
STR_ABBREV_GOLD                                                 :{TINY_FONT}OR
STR_ABBREV_WATER                                                :{TINY_FONT}AI
STR_ABBREV_WHEAT                                                :{TINY_FONT}BL
STR_ABBREV_RUBBER                                               :{TINY_FONT}CX
STR_ABBREV_SUGAR                                                :{TINY_FONT}SU
STR_ABBREV_TOYS                                                 :{TINY_FONT}JO
STR_ABBREV_SWEETS                                               :{TINY_FONT}DO
STR_ABBREV_COLA                                                 :{TINY_FONT}RF
STR_ABBREV_CANDYFLOSS                                           :{TINY_FONT}CS
STR_ABBREV_BUBBLES                                              :{TINY_FONT}BB
STR_ABBREV_TOFFEE                                               :{TINY_FONT}CA
STR_ABBREV_BATTERIES                                            :{TINY_FONT}PI
STR_ABBREV_PLASTIC                                              :{TINY_FONT}PL
STR_ABBREV_FIZZY_DRINKS                                         :{TINY_FONT}BG
STR_ABBREV_NONE                                                 :{TINY_FONT}NO
STR_ABBREV_ALL                                                  :{TINY_FONT}TOT

# 'Mode' of transport for cargoes
STR_PASSENGERS                                                  :{G=Masculin}{COMMA}{NBSP}passatger{P "" s}
STR_BAGS                                                        :{G=Masculin}{COMMA}{NBSP}sac{P "" s}
STR_TONS                                                        :{G=Femenin}{COMMA}{NBSP}ton{P a es}
STR_LITERS                                                      :{G=Masculin}{COMMA}{NBSP}litre{P "" s}
STR_ITEMS                                                       :{G=Masculin}{COMMA}{NBSP}cap{P "" s}
STR_CRATES                                                      :{G=Masculin}{COMMA}{NBSP}palet{P "" s}

# Colours, do not shuffle
STR_COLOUR_DARK_BLUE                                            :{G=Masculin}Blau fosc
STR_COLOUR_PALE_GREEN                                           :{G=Masculin}Verd pàl·lid
STR_COLOUR_PINK                                                 :{G=Masculin}Rosa
STR_COLOUR_YELLOW                                               :{G=Masculin}Groc
STR_COLOUR_RED                                                  :{G=Masculin}Vermell
STR_COLOUR_LIGHT_BLUE                                           :{G=Masculin}Blau cel
STR_COLOUR_GREEN                                                :{G=Masculin}Verd
STR_COLOUR_DARK_GREEN                                           :{G=Masculin}Verd fosc
STR_COLOUR_BLUE                                                 :{G=Masculin}Blau
STR_COLOUR_CREAM                                                :{G=Masculin}Crema
STR_COLOUR_MAUVE                                                :{G=Masculin}Malva
STR_COLOUR_PURPLE                                               :{G=Masculin}Lila
STR_COLOUR_ORANGE                                               :{G=Masculin}Taronja
STR_COLOUR_BROWN                                                :{G=Masculin}Marró
STR_COLOUR_GREY                                                 :{G=Masculin}Gris
STR_COLOUR_WHITE                                                :{G=Masculin}Blanc

# Units used in OpenTTD
STR_UNITS_VELOCITY_IMPERIAL                                     :{COMMA}{NBSP}mph
STR_UNITS_VELOCITY_METRIC                                       :{COMMA}{NBSP}km/h
STR_UNITS_VELOCITY_SI                                           :{COMMA}{NBSP}m/s

STR_UNITS_POWER_IMPERIAL                                        :{COMMA}{NBSP}cv
STR_UNITS_POWER_METRIC                                          :{COMMA}{NBSP}cv
STR_UNITS_POWER_SI                                              :{COMMA}{NBSP}kW

STR_UNITS_WEIGHT_SHORT_IMPERIAL                                 :{COMMA}{NBSP}t
STR_UNITS_WEIGHT_SHORT_METRIC                                   :{COMMA}{NBSP}t
STR_UNITS_WEIGHT_SHORT_SI                                       :{COMMA}{NBSP}kg

STR_UNITS_WEIGHT_LONG_IMPERIAL                                  :{COMMA}{NBSP}ton{P a es}
STR_UNITS_WEIGHT_LONG_METRIC                                    :{G=Femenin}{COMMA}{NBSP}ton{P a es}
STR_UNITS_WEIGHT_LONG_SI                                        :{COMMA}{NBSP}quilogram{P "" s}

STR_UNITS_VOLUME_SHORT_IMPERIAL                                 :{COMMA}{NBSP}gal
STR_UNITS_VOLUME_SHORT_METRIC                                   :{COMMA}{NBSP}L
STR_UNITS_VOLUME_SHORT_SI                                       :{G=Masculin}{COMMA}{NBSP}m³

STR_UNITS_VOLUME_LONG_IMPERIAL                                  :{COMMA}{NBSP}gal{P ó ons}
STR_UNITS_VOLUME_LONG_METRIC                                    :{G=Masculin}{COMMA}{NBSP}litre{P "" s}
STR_UNITS_VOLUME_LONG_SI                                        :{G=Masculin}{COMMA}{NBSP}metre{P "" s}{NBSP}cúbic{P "" s}

STR_UNITS_FORCE_IMPERIAL                                        :{COMMA}{NBSP}lbf
STR_UNITS_FORCE_METRIC                                          :{COMMA}{NBSP}kgf
STR_UNITS_FORCE_SI                                              :{G=Masculin}{COMMA}{NBSP}kN

STR_UNITS_HEIGHT_IMPERIAL                                       :{COMMA}{NBSP}ft
STR_UNITS_HEIGHT_METRIC                                         :{COMMA}{NBSP}m
STR_UNITS_HEIGHT_SI                                             :{G=Masculin}{COMMA}{NBSP}m

# Common window strings
STR_LIST_FILTER_TITLE                                           :{BLACK}Cadena de filtrat:
STR_LIST_FILTER_OSKTITLE                                        :{BLACK}Introdueix una cadena de filtrat
STR_LIST_FILTER_TOOLTIP                                         :{BLACK}Introdueix una paraula clau per filtrar la llista de

STR_TOOLTIP_GROUP_ORDER                                         :{BLACK}Selecciona l'agrupament de la càrrega
STR_TOOLTIP_SORT_ORDER                                          :{BLACK}Selecciona si l'ordre ha de ser descendent o ascendent
STR_TOOLTIP_SORT_CRITERIA                                       :{BLACK}Selecciona el criteri per ordenar la llista
STR_TOOLTIP_FILTER_CRITERIA                                     :{BLACK}Filtra per tipus de càrrega
STR_BUTTON_SORT_BY                                              :{BLACK}Ordena per:
STR_BUTTON_LOCATION                                             :{G=Masculin}{BLACK}Lloc
STR_BUTTON_RENAME                                               :{BLACK}Canvia el nom

STR_TOOLTIP_CLOSE_WINDOW                                        :{BLACK}Tanca la finestra
STR_TOOLTIP_WINDOW_TITLE_DRAG_THIS                              :{BLACK}Títol de la finestra: arrossegueu el títol per desplaçar la finestra.
STR_TOOLTIP_SHADE                                               :{BLACK}Ombra de la finestra: mostra només la barra de títol.
STR_TOOLTIP_DEBUG                                               :{BLACK}Mostra la informació de depuració NewGRF
STR_TOOLTIP_DEFSIZE                                             :{BLACK}Redimensiona la finestra a la mida predeterminada. Ctrl+Clic desa la mida actual com a predeterminada.
STR_TOOLTIP_STICKY                                              :{BLACK}Marca aquesta finestra com a no eliminable per la tecla «Tanca totes les finestres». Ctrl+Clic per desar també l'estat predeterminat.
STR_TOOLTIP_RESIZE                                              :{BLACK}Clica i arrossega per redimensionar aquesta finestra
STR_TOOLTIP_TOGGLE_LARGE_SMALL_WINDOW                           :{BLACK}Commuta entre la mida gran i petita de la finestra
STR_TOOLTIP_VSCROLL_BAR_SCROLLS_LIST                            :{BLACK}Barra de desplaçament: desplaça la llista amunt/avall.
STR_TOOLTIP_HSCROLL_BAR_SCROLLS_LIST                            :{BLACK}Barra de desplaçament: desplaça la llista lateralment.
STR_TOOLTIP_DEMOLISH_BUILDINGS_ETC                              :{BLACK}Neteja les caselles seleccionades (enderroca edificis, tala arbres...). Per seleccionar l'àrea en diagonal, cliqueu Ctrl. Shift commuta construir/mostrar el cost estimat.

# Show engines button
STR_SHOW_HIDDEN_ENGINES_VEHICLE_TRAIN                           :{BLACK}Mostra ocultats
STR_SHOW_HIDDEN_ENGINES_VEHICLE_ROAD_VEHICLE                    :{BLACK}Mostra ocultats
STR_SHOW_HIDDEN_ENGINES_VEHICLE_SHIP                            :{BLACK}Mostra ocultats
STR_SHOW_HIDDEN_ENGINES_VEHICLE_AIRCRAFT                        :{BLACK}Mostra ocultats

STR_SHOW_HIDDEN_ENGINES_VEHICLE_TRAIN_TOOLTIP                   :{BLACK}Activant aquest botó, també es mostraran els vehicles ferroviaris ocultats
STR_SHOW_HIDDEN_ENGINES_VEHICLE_ROAD_VEHICLE_TOOLTIP            :{BLACK}Activant aquest botó, també es mostraran els vehicles de carretera ocultats
STR_SHOW_HIDDEN_ENGINES_VEHICLE_SHIP_TOOLTIP                    :{BLACK}Activant aquest botó, també es mostraran els vaixells ocultats
STR_SHOW_HIDDEN_ENGINES_VEHICLE_AIRCRAFT_TOOLTIP                :{BLACK}Activant aquest botó, també es mostraran les aeronaus ocultades

# Query window
STR_BUTTON_DEFAULT                                              :{BLACK}Predeterminat
STR_BUTTON_CANCEL                                               :{BLACK}Cancel·la
STR_BUTTON_OK                                                   :{BLACK}D'acord

# On screen keyboard window
STR_OSK_KEYBOARD_LAYOUT                                         :`1234567890-=\qwertyuiop[]asdfghjkl;'  zxcvbnm,./ .
STR_OSK_KEYBOARD_LAYOUT_CAPS                                    :~!@#$%^&*()_+|QWERTYUIOP{{}}ASDFGHJKL:"  ZXCVBNM<>? .

# Measurement tooltip
STR_MEASURE_LENGTH                                              :{BLACK}Llargada: {NUM}
STR_MEASURE_AREA                                                :{BLACK}Àrea: {NUM} x {NUM}
STR_MEASURE_LENGTH_HEIGHTDIFF                                   :{BLACK}Llargada: {NUM}{}Diferència d'alçada: {HEIGHT}
STR_MEASURE_AREA_HEIGHTDIFF                                     :{BLACK}Àrea: {NUM} x {NUM}{}Diferència d'alçada: {HEIGHT}


# These are used in buttons
STR_SORT_BY_CAPTION_NAME                                        :{BLACK}Nom
STR_SORT_BY_CAPTION_DATE                                        :{BLACK}Data
# These are used in dropdowns
STR_SORT_BY_NAME                                                :Nom
STR_SORT_BY_PRODUCTION                                          :Producció
STR_SORT_BY_TYPE                                                :Tipus
STR_SORT_BY_TRANSPORTED                                         :% transportat
STR_SORT_BY_NUMBER                                              :Número
STR_SORT_BY_PROFIT_LAST_YEAR                                    :Benefici darrer any
STR_SORT_BY_PROFIT_THIS_YEAR                                    :Benefici aquest any
STR_SORT_BY_AGE                                                 :Antiguitat
STR_SORT_BY_RELIABILITY                                         :Fiabilitat
STR_SORT_BY_TOTAL_CAPACITY_PER_CARGOTYPE                        :Capac. total per tipus de càrrega
STR_SORT_BY_MAX_SPEED                                           :Velocitat màxima
STR_SORT_BY_MODEL                                               :Model
STR_SORT_BY_VALUE                                               :Valor
STR_SORT_BY_LENGTH                                              :Llargada
STR_SORT_BY_LIFE_TIME                                           :Temps de vida restant
STR_SORT_BY_TIMETABLE_DELAY                                     :Retràs de l'horari
STR_SORT_BY_FACILITY                                            :Tipus d'estació
STR_SORT_BY_WAITING_TOTAL                                       :Càrrega en espera total
STR_SORT_BY_WAITING_AVAILABLE                                   :Càrrega en espera disponible
STR_SORT_BY_RATING_MAX                                          :Rati de càrrega més alt
STR_SORT_BY_RATING_MIN                                          :Rati de càrrega més baix
STR_SORT_BY_ENGINE_ID                                           :Número de model (ordre clàssic)
STR_SORT_BY_COST                                                :Cost
STR_SORT_BY_POWER                                               :Potència
STR_SORT_BY_TRACTIVE_EFFORT                                     :Esforç de tracció
STR_SORT_BY_INTRO_DATE                                          :Data de llançament
STR_SORT_BY_RUNNING_COST                                        :Cost d'utilització
STR_SORT_BY_POWER_VS_RUNNING_COST                               :Potència/Cost d'utilització
STR_SORT_BY_CARGO_CAPACITY                                      :Capacitat de càrrega
STR_SORT_BY_RANGE                                               :Abast
STR_SORT_BY_POPULATION                                          :Població
STR_SORT_BY_RATING                                              :Qualificació

# Tooltips for the main toolbar
STR_TOOLBAR_TOOLTIP_PAUSE_GAME                                  :{BLACK}Posa en pausa o reprèn la partida
STR_TOOLBAR_TOOLTIP_FORWARD                                     :{BLACK}Avança la partida el més ràpid possible
STR_TOOLBAR_TOOLTIP_OPTIONS                                     :{BLACK}Opcions
STR_TOOLBAR_TOOLTIP_SAVE_GAME_ABANDON_GAME                      :{BLACK}Desa la partida, abandona-la o surt del programa
STR_TOOLBAR_TOOLTIP_DISPLAY_MAP                                 :{BLACK}Mostra el mapa, finestres de visualització o llista de senyals, entre d'altres
STR_TOOLBAR_TOOLTIP_DISPLAY_TOWN_DIRECTORY                      :{BLACK}Mostra la llista de poblacions
STR_TOOLBAR_TOOLTIP_DISPLAY_SUBSIDIES                           :{BLACK}Mostra les subvencions
STR_TOOLBAR_TOOLTIP_DISPLAY_LIST_OF_COMPANY_STATIONS            :{BLACK}Mostra la llista d'estacions de la companyia
STR_TOOLBAR_TOOLTIP_DISPLAY_COMPANY_FINANCES                    :{BLACK}Mostra la informació financera de la companyia
STR_TOOLBAR_TOOLTIP_DISPLAY_COMPANY_GENERAL                     :{BLACK}Mostra la informació general de la companyia
STR_TOOLBAR_TOOLTIP_DISPLAY_STORY_BOOK                          :{BLACK}Mostra el llibre de partida
STR_TOOLBAR_TOOLTIP_DISPLAY_GOALS_LIST                          :{BLACK}Mostra la llista d'objectius
STR_TOOLBAR_TOOLTIP_DISPLAY_GRAPHS                              :{BLACK}Mostra gràfics de l'evolució de les companyies i les tarifes de transport.
STR_TOOLBAR_TOOLTIP_DISPLAY_COMPANY_LEAGUE                      :{BLACK}Mostra la taula de la lliga de companyies.
STR_TOOLBAR_TOOLTIP_FUND_CONSTRUCTION_OF_NEW                    :{BLACK}Finança la construcció d'una nova indústria
STR_TOOLBAR_TOOLTIP_DISPLAY_LIST_OF_COMPANY_TRAINS              :{BLACK}Mostra la llista de trens de la companyia. Ctrl+Clic commuta l'obertura de la llista de grups/vehicles.
STR_TOOLBAR_TOOLTIP_DISPLAY_LIST_OF_COMPANY_ROAD_VEHICLES       :{BLACK}Mostra la llista de vehicles de la companyia. Ctrl+Clic commuta l'obertura de la llista de grups/vehicles.
STR_TOOLBAR_TOOLTIP_DISPLAY_LIST_OF_COMPANY_SHIPS               :{BLACK}Mostra la llista de vaixells de la companyia. Ctrl+Clic canvia entre l'obertura de la llista de grups/vehicles.
STR_TOOLBAR_TOOLTIP_DISPLAY_LIST_OF_COMPANY_AIRCRAFT            :{BLACK}Mostra la llista d'avions de la companyia. Ctrl+Clic commuta l'obertura de la llista de grups/vehicles.
STR_TOOLBAR_TOOLTIP_ZOOM_THE_VIEW_IN                            :{BLACK}Apropar-se
STR_TOOLBAR_TOOLTIP_ZOOM_THE_VIEW_OUT                           :{BLACK}Allunyar-se
STR_TOOLBAR_TOOLTIP_BUILD_RAILROAD_TRACK                        :{BLACK}Construeix vies
STR_TOOLBAR_TOOLTIP_BUILD_ROADS                                 :{BLACK}Construeix carreteres
STR_TOOLBAR_TOOLTIP_BUILD_SHIP_DOCKS                            :{BLACK}Construeix ports
STR_TOOLBAR_TOOLTIP_BUILD_AIRPORTS                              :{BLACK}Construeix aeroports
STR_TOOLBAR_TOOLTIP_LANDSCAPING                                 :{BLACK}Obre la barra d'eines del terreny per elevar/rebaixar el terreny, plantar arbres, etc.
STR_TOOLBAR_TOOLTIP_SHOW_SOUND_MUSIC_WINDOW                     :{BLACK}Mostra la finestra de so/música
STR_TOOLBAR_TOOLTIP_SHOW_LAST_MESSAGE_NEWS                      :{BLACK}Mostra els darrers missatges/notícies i l'historial disponible
STR_TOOLBAR_TOOLTIP_LAND_BLOCK_INFORMATION                      :{BLACK}Informació de terreny, consola, depuració de scripts, captures de pantalla, informació de l'OpenTTD...
STR_TOOLBAR_TOOLTIP_SWITCH_TOOLBAR                              :{BLACK}Commuta barres d'eines

# Extra tooltips for the scenario editor toolbar
STR_SCENEDIT_TOOLBAR_TOOLTIP_SAVE_SCENARIO_LOAD_SCENARIO        :{BLACK}Desa o carrega un escenari o bé surt de l'editor o de l'OpenTTD
STR_SCENEDIT_TOOLBAR_OPENTTD                                    :{YELLOW}OpenTTD
STR_SCENEDIT_TOOLBAR_SCENARIO_EDITOR                            :{YELLOW}Editor d'escenaris
STR_SCENEDIT_TOOLBAR_TOOLTIP_MOVE_THE_STARTING_DATE_BACKWARD    :{BLACK}Retarda la data d'inici 1 any
STR_SCENEDIT_TOOLBAR_TOOLTIP_MOVE_THE_STARTING_DATE_FORWARD     :{BLACK}Avança la data d'inici 1 any
STR_SCENEDIT_TOOLBAR_TOOLTIP_SET_DATE                           :{BLACK}Clica per introduir l'any d'inici
STR_SCENEDIT_TOOLBAR_TOOLTIP_DISPLAY_MAP_TOWN_DIRECTORY         :{BLACK}Mostra el mapa o el llistat de poblacions
STR_SCENEDIT_TOOLBAR_LANDSCAPE_GENERATION                       :{BLACK}Generació del terreny
STR_SCENEDIT_TOOLBAR_TOWN_GENERATION                            :{BLACK}Generació de poblacions
STR_SCENEDIT_TOOLBAR_INDUSTRY_GENERATION                        :{BLACK}Generació d'indústries
STR_SCENEDIT_TOOLBAR_ROAD_CONSTRUCTION                          :{BLACK}Construcció de carreteres
STR_SCENEDIT_TOOLBAR_PLANT_TREES                                :{BLACK}Planta arbres. Shift per sols mostrar el cost estimat.
STR_SCENEDIT_TOOLBAR_PLACE_SIGN                                 :{BLACK}Situa un senyal
STR_SCENEDIT_TOOLBAR_PLACE_OBJECT                               :{BLACK}Situa objecte. Shift per sols mostrar el cost estimat.

############ range for SE file menu starts
STR_SCENEDIT_FILE_MENU_SAVE_SCENARIO                            :Desa l'escenari
STR_SCENEDIT_FILE_MENU_LOAD_SCENARIO                            :Carrega un escenari
STR_SCENEDIT_FILE_MENU_SAVE_HEIGHTMAP                           :Desa el mapa d'alçades
STR_SCENEDIT_FILE_MENU_LOAD_HEIGHTMAP                           :Carrega un mapa d'alçades
STR_SCENEDIT_FILE_MENU_QUIT_EDITOR                              :Surt de l'editor d'escenaris
STR_SCENEDIT_FILE_MENU_SEPARATOR                                :
STR_SCENEDIT_FILE_MENU_QUIT                                     :Surt
############ range for SE file menu starts

############ range for settings menu starts
STR_SETTINGS_MENU_GAME_OPTIONS                                  :Opcions de la partida
STR_SETTINGS_MENU_CONFIG_SETTINGS_TREE                          :Configuració
STR_SETTINGS_MENU_SCRIPT_SETTINGS                               :Paràmetres de les IA i de l'script de la partida
STR_SETTINGS_MENU_NEWGRF_SETTINGS                               :Extensions NewGRF
STR_SETTINGS_MENU_TRANSPARENCY_OPTIONS                          :Opcions de transparència
STR_SETTINGS_MENU_TOWN_NAMES_DISPLAYED                          :Mostra els noms de les poblacions
STR_SETTINGS_MENU_STATION_NAMES_DISPLAYED                       :Mostra els noms de les estacions
STR_SETTINGS_MENU_WAYPOINTS_DISPLAYED                           :Mostra els punts de pas
STR_SETTINGS_MENU_SIGNS_DISPLAYED                               :Mostra els senyals
STR_SETTINGS_MENU_SHOW_COMPETITOR_SIGNS                         :Mostra noms i senyals dels competidors
STR_SETTINGS_MENU_FULL_ANIMATION                                :Animació completa
STR_SETTINGS_MENU_FULL_DETAIL                                   :Detall complet
STR_SETTINGS_MENU_TRANSPARENT_BUILDINGS                         :Edificis transparents
STR_SETTINGS_MENU_TRANSPARENT_SIGNS                             :Senyals transparents
############ range ends here

############ range for file menu starts
STR_FILE_MENU_SAVE_GAME                                         :Desa la partida
STR_FILE_MENU_LOAD_GAME                                         :Carrega una partida
STR_FILE_MENU_QUIT_GAME                                         :Abandona la partida
STR_FILE_MENU_SEPARATOR                                         :
STR_FILE_MENU_EXIT                                              :Surt
############ range ends here

# map menu
STR_MAP_MENU_MAP_OF_WORLD                                       :Mapa del món
STR_MAP_MENU_EXTRA_VIEW_PORT                                    :Vista extra
STR_MAP_MENU_LINGRAPH_LEGEND                                    :Llegenda del flux de càrrega
STR_MAP_MENU_SIGN_LIST                                          :Llista de senyals

############ range for town menu starts
STR_TOWN_MENU_TOWN_DIRECTORY                                    :Llista de poblacions
STR_TOWN_MENU_FOUND_TOWN                                        :Funda una població
############ range ends here

############ range for subsidies menu starts
STR_SUBSIDIES_MENU_SUBSIDIES                                    :Subvencions
############ range ends here

############ range for graph menu starts
STR_GRAPH_MENU_OPERATING_PROFIT_GRAPH                           :Gràfic de beneficis operatius
STR_GRAPH_MENU_INCOME_GRAPH                                     :Gràfic d'ingressos
STR_GRAPH_MENU_DELIVERED_CARGO_GRAPH                            :Gràfic d'entrega de càrrega
STR_GRAPH_MENU_PERFORMANCE_HISTORY_GRAPH                        :Gràfic històric de rendiment
STR_GRAPH_MENU_COMPANY_VALUE_GRAPH                              :Gràfic del valor de les companyies
STR_GRAPH_MENU_CARGO_PAYMENT_RATES                              :Tarifes de pagament per càrrega
############ range ends here

############ range for company league menu starts
STR_GRAPH_MENU_COMPANY_LEAGUE_TABLE                             :Taula de la lliga de companyies
STR_GRAPH_MENU_DETAILED_PERFORMANCE_RATING                      :Detall de ratis de rendiment
STR_GRAPH_MENU_HIGHSCORE                                        :Taula de puntuacions
############ range ends here

############ range for industry menu starts
STR_INDUSTRY_MENU_INDUSTRY_DIRECTORY                            :Llista d'indústries
STR_INDUSTRY_MENU_INDUSTRY_CHAIN                                :Cadenes industrials
STR_INDUSTRY_MENU_FUND_NEW_INDUSTRY                             :Finança una nova indústria
############ range ends here

############ range for railway construction menu starts
STR_RAIL_MENU_RAILROAD_CONSTRUCTION                             :Construcció de ferrocarril
STR_RAIL_MENU_ELRAIL_CONSTRUCTION                               :Construcció de ferrocarril elèctric
STR_RAIL_MENU_MONORAIL_CONSTRUCTION                             :Construcció de monorail
STR_RAIL_MENU_MAGLEV_CONSTRUCTION                               :Construcció de maglev
############ range ends here

############ range for road construction menu starts
STR_ROAD_MENU_ROAD_CONSTRUCTION                                 :Construcció de carreteres
STR_ROAD_MENU_TRAM_CONSTRUCTION                                 :Construcció de tramvies
############ range ends here

############ range for waterways construction menu starts
STR_WATERWAYS_MENU_WATERWAYS_CONSTRUCTION                       :Construcció de canals
############ range ends here

############ range for airport construction menu starts
STR_AIRCRAFT_MENU_AIRPORT_CONSTRUCTION                          :Construcció d'aeroports
############ range ends here

############ range for landscaping menu starts
STR_LANDSCAPING_MENU_LANDSCAPING                                :Modificació del paisatge
STR_LANDSCAPING_MENU_PLANT_TREES                                :Planta arbres
STR_LANDSCAPING_MENU_PLACE_SIGN                                 :Situa un senyal
############ range ends here

############ range for music menu starts
STR_TOOLBAR_SOUND_MUSIC                                         :So/música
############ range ends here

############ range for message menu starts
STR_NEWS_MENU_LAST_MESSAGE_NEWS_REPORT                          :Darrer missatge/notícia
STR_NEWS_MENU_MESSAGE_HISTORY_MENU                              :Historial de missatges
############ range ends here

############ range for about menu starts
STR_ABOUT_MENU_LAND_BLOCK_INFO                                  :Informació de la casella
STR_ABOUT_MENU_SEPARATOR                                        :
STR_ABOUT_MENU_TOGGLE_CONSOLE                                   :Commuta la consola
STR_ABOUT_MENU_AI_DEBUG                                         :Depuració de les IA i l'script de partida
STR_ABOUT_MENU_SCREENSHOT                                       :Captura de pantalla
STR_ABOUT_MENU_ZOOMIN_SCREENSHOT                                :Captura de pantalla amb el zoom màxim
STR_ABOUT_MENU_DEFAULTZOOM_SCREENSHOT                           :Captura de pantalla amb el zoom predeterminat
STR_ABOUT_MENU_GIANT_SCREENSHOT                                 :Captura de pantalla de tot el mapa
STR_ABOUT_MENU_SHOW_FRAMERATE                                   :Mostra els fotogrames per segon
STR_ABOUT_MENU_ABOUT_OPENTTD                                    :Quant a l'OpenTTD
STR_ABOUT_MENU_SPRITE_ALIGNER                                   :Alineador de sprites
STR_ABOUT_MENU_TOGGLE_BOUNDING_BOXES                            :Commuta les caixes delimitadores
STR_ABOUT_MENU_TOGGLE_DIRTY_BLOCKS                              :Commuta l'acoloriment de blocs bruts
############ range ends here

############ range for ordinal numbers used for the place in the highscore window
STR_ORDINAL_NUMBER_1ST                                          :1r
STR_ORDINAL_NUMBER_2ND                                          :2n
STR_ORDINAL_NUMBER_3RD                                          :3r
STR_ORDINAL_NUMBER_4TH                                          :4t
STR_ORDINAL_NUMBER_5TH                                          :5è
STR_ORDINAL_NUMBER_6TH                                          :6è
STR_ORDINAL_NUMBER_7TH                                          :7è
STR_ORDINAL_NUMBER_8TH                                          :8è
STR_ORDINAL_NUMBER_9TH                                          :9è
STR_ORDINAL_NUMBER_10TH                                         :10è
STR_ORDINAL_NUMBER_11TH                                         :11è
STR_ORDINAL_NUMBER_12TH                                         :12è
STR_ORDINAL_NUMBER_13TH                                         :13è
STR_ORDINAL_NUMBER_14TH                                         :14è
STR_ORDINAL_NUMBER_15TH                                         :15è
############ range for ordinal numbers ends

############ range for days starts
STR_DAY_NUMBER_1ST                                              :1
STR_DAY_NUMBER_2ND                                              :2
STR_DAY_NUMBER_3RD                                              :3
STR_DAY_NUMBER_4TH                                              :4
STR_DAY_NUMBER_5TH                                              :5
STR_DAY_NUMBER_6TH                                              :6
STR_DAY_NUMBER_7TH                                              :7
STR_DAY_NUMBER_8TH                                              :8
STR_DAY_NUMBER_9TH                                              :9
STR_DAY_NUMBER_10TH                                             :10
STR_DAY_NUMBER_11TH                                             :11
STR_DAY_NUMBER_12TH                                             :12
STR_DAY_NUMBER_13TH                                             :13
STR_DAY_NUMBER_14TH                                             :14
STR_DAY_NUMBER_15TH                                             :15
STR_DAY_NUMBER_16TH                                             :16
STR_DAY_NUMBER_17TH                                             :17
STR_DAY_NUMBER_18TH                                             :18
STR_DAY_NUMBER_19TH                                             :19
STR_DAY_NUMBER_20TH                                             :20
STR_DAY_NUMBER_21ST                                             :21
STR_DAY_NUMBER_22ND                                             :22
STR_DAY_NUMBER_23RD                                             :23
STR_DAY_NUMBER_24TH                                             :24
STR_DAY_NUMBER_25TH                                             :25
STR_DAY_NUMBER_26TH                                             :26
STR_DAY_NUMBER_27TH                                             :27
STR_DAY_NUMBER_28TH                                             :28
STR_DAY_NUMBER_29TH                                             :29
STR_DAY_NUMBER_30TH                                             :30
STR_DAY_NUMBER_31ST                                             :31
############ range for days ends

############ range for months starts
STR_MONTH_ABBREV_JAN                                            :gen.
STR_MONTH_ABBREV_FEB                                            :febr.
STR_MONTH_ABBREV_MAR                                            :març
STR_MONTH_ABBREV_APR                                            :abr.
STR_MONTH_ABBREV_MAY                                            :maig
STR_MONTH_ABBREV_JUN                                            :juny
STR_MONTH_ABBREV_JUL                                            :jul.
STR_MONTH_ABBREV_AUG                                            :ag.
STR_MONTH_ABBREV_SEP                                            :set.
STR_MONTH_ABBREV_OCT                                            :oct.
STR_MONTH_ABBREV_NOV                                            :nov.
STR_MONTH_ABBREV_DEC                                            :des.

STR_MONTH_JAN                                                   :Gener
STR_MONTH_FEB                                                   :Febrer
STR_MONTH_MAR                                                   :Març
STR_MONTH_APR                                                   :Abril
STR_MONTH_MAY                                                   :Maig
STR_MONTH_JUN                                                   :Juny
STR_MONTH_JUL                                                   :Juliol
STR_MONTH_AUG                                                   :Agost
STR_MONTH_SEP                                                   :Setembre
STR_MONTH_OCT                                                   :Octubre
STR_MONTH_NOV                                                   :Novembre
STR_MONTH_DEC                                                   :Desembre
############ range for months ends

# Graph window
STR_GRAPH_KEY_BUTTON                                            :{BLACK}Llegenda
STR_GRAPH_KEY_TOOLTIP                                           :{BLACK}Mostra la llegenda dels gràfics
STR_GRAPH_X_LABEL_MONTH                                         :{TINY_FONT}{STRING}{} {STRING}
STR_GRAPH_X_LABEL_MONTH_YEAR                                    :{TINY_FONT}{STRING}{} {STRING}{}{NUM}
STR_GRAPH_Y_LABEL                                               :{TINY_FONT}{STRING}
STR_GRAPH_Y_LABEL_NUMBER                                        :{TINY_FONT}{COMMA}

STR_GRAPH_OPERATING_PROFIT_CAPTION                              :{WHITE}Gràfic de rendiment d'operacions
STR_GRAPH_INCOME_CAPTION                                        :{WHITE}Gràfic d'ingressos
STR_GRAPH_CARGO_DELIVERED_CAPTION                               :{WHITE}Unitats de càrrega entregada
STR_GRAPH_COMPANY_PERFORMANCE_RATINGS_CAPTION                   :{WHITE}Ratis de rendiment de la companyia (rati màxim: 1000)
STR_GRAPH_COMPANY_VALUES_CAPTION                                :{WHITE}Valors de la companyia

STR_GRAPH_CARGO_PAYMENT_RATES_CAPTION                           :{WHITE}Tarifes de pagament de càrregues
STR_GRAPH_CARGO_PAYMENT_RATES_X_LABEL                           :{TINY_FONT}{BLACK}Dies en trànsit
STR_GRAPH_CARGO_PAYMENT_RATES_TITLE                             :{TINY_FONT}{BLACK}Pagament per entregar 10 unitats (o 10.000 litres) de càrrega a una distància de 20 caselles
STR_GRAPH_CARGO_ENABLE_ALL                                      :{TINY_FONT}{BLACK}Activa-ho tot
STR_GRAPH_CARGO_DISABLE_ALL                                     :{TINY_FONT}{BLACK}Desactiva-ho tot
STR_GRAPH_CARGO_TOOLTIP_ENABLE_ALL                              :{BLACK}Mostra totes les càrregues al gràfic de ratis de pagament de càrregues
STR_GRAPH_CARGO_TOOLTIP_DISABLE_ALL                             :{BLACK}No mostris càrregues al gràfic de ratis de pagament de càrregues
STR_GRAPH_CARGO_PAYMENT_TOGGLE_CARGO                            :{BLACK}Mostra/amaga el tipus de càrrega al gràfic
STR_GRAPH_CARGO_PAYMENT_CARGO                                   :{TINY_FONT}{BLACK}{STRING}

STR_GRAPH_PERFORMANCE_DETAIL_TOOLTIP                            :{BLACK}Mostra ratis de rendiment detallats

# Graph key window
STR_GRAPH_KEY_CAPTION                                           :{WHITE}Llegenda dels gràfics de la companyia
STR_GRAPH_KEY_COMPANY_SELECTION_TOOLTIP                         :{BLACK}Clica aquí per mostrar/amagar la companyia al gràfic

# Company league window
STR_COMPANY_LEAGUE_TABLE_CAPTION                                :{WHITE}Taula de la lliga de companyies
STR_COMPANY_LEAGUE_COMPANY_NAME                                 :{ORANGE}{COMPANY} {BLACK}{COMPANY_NUM} «{STRING}»
STR_COMPANY_LEAGUE_PERFORMANCE_TITLE_ENGINEER                   :Enginyer
STR_COMPANY_LEAGUE_PERFORMANCE_TITLE_TRAFFIC_MANAGER            :Director de trànsit
STR_COMPANY_LEAGUE_PERFORMANCE_TITLE_TRANSPORT_COORDINATOR      :Coordinador de transport
STR_COMPANY_LEAGUE_PERFORMANCE_TITLE_ROUTE_SUPERVISOR           :Supervisor de rutes
STR_COMPANY_LEAGUE_PERFORMANCE_TITLE_DIRECTOR                   :Director
STR_COMPANY_LEAGUE_PERFORMANCE_TITLE_CHIEF_EXECUTIVE            :Cap executiu
STR_COMPANY_LEAGUE_PERFORMANCE_TITLE_CHAIRMAN                   :Conseller delegat
STR_COMPANY_LEAGUE_PERFORMANCE_TITLE_PRESIDENT                  :President
STR_COMPANY_LEAGUE_PERFORMANCE_TITLE_TYCOON                     :Magnat

# Performance detail window
STR_PERFORMANCE_DETAIL                                          :{WHITE}Detall dels ratis de rendiment
STR_PERFORMANCE_DETAIL_KEY                                      :{BLACK}Detall
STR_PERFORMANCE_DETAIL_AMOUNT_CURRENCY                          :{BLACK}({CURRENCY_SHORT}/{CURRENCY_SHORT})
STR_PERFORMANCE_DETAIL_AMOUNT_INT                               :{BLACK}({COMMA}/{COMMA})
STR_PERFORMANCE_DETAIL_PERCENT                                  :{WHITE}{NUM}%
STR_PERFORMANCE_DETAIL_SELECT_COMPANY_TOOLTIP                   :{BLACK}Veure els detalls d'aquesta companyia
############ Those following lines need to be in this order!!
STR_PERFORMANCE_DETAIL_VEHICLES                                 :{BLACK}Vehicles:
STR_PERFORMANCE_DETAIL_STATIONS                                 :{BLACK}Estacions:
STR_PERFORMANCE_DETAIL_MIN_PROFIT                               :{BLACK}Benefici menor:
STR_PERFORMANCE_DETAIL_MIN_INCOME                               :{BLACK}Ingrés mínim:
STR_PERFORMANCE_DETAIL_MAX_INCOME                               :{BLACK}Ingrés màxim:
STR_PERFORMANCE_DETAIL_DELIVERED                                :{BLACK}Entregat:
STR_PERFORMANCE_DETAIL_CARGO                                    :{BLACK}Càrrega:
STR_PERFORMANCE_DETAIL_MONEY                                    :{BLACK}Diner:
STR_PERFORMANCE_DETAIL_LOAN                                     :{BLACK}Préstec:
STR_PERFORMANCE_DETAIL_TOTAL                                    :{BLACK}Total:
############ End of order list
STR_PERFORMANCE_DETAIL_VEHICLES_TOOLTIP                         :{BLACK}Quantitat de vehicles que han donat beneficis el darrer any. Inclou els automòbils, trens, vaixells i avions.
STR_PERFORMANCE_DETAIL_STATIONS_TOOLTIP                         :{BLACK}Nombre d'estacions visitades recentment per algun vehicle. Estacions, parades d'autobús, aeroports, etc. es compten per separat, fins i tot si pertanyen a la mateixa estació.
STR_PERFORMANCE_DETAIL_MIN_PROFIT_TOOLTIP                       :{BLACK}El benefici del vehicle amb els menors ingressos. Només es consideren els vehicles amb més de 2 anys.
STR_PERFORMANCE_DETAIL_MIN_INCOME_TOOLTIP                       :{BLACK}Quantitat de diners guanyats durant el trimestre amb el mínim benefici dels darrers 12 trimestres
STR_PERFORMANCE_DETAIL_MAX_INCOME_TOOLTIP                       :{BLACK}Quantitat de diners guanyats durant el trimestre amb el màxim benefici dels darrers 12 trimestres
STR_PERFORMANCE_DETAIL_DELIVERED_TOOLTIP                        :{BLACK}Unitats de càrrega entregades en els darrers quatre trimestres
STR_PERFORMANCE_DETAIL_CARGO_TOOLTIP                            :{BLACK}Tipus de càrrega entregada durant el darrer trimestre
STR_PERFORMANCE_DETAIL_MONEY_TOOLTIP                            :{BLACK}Quantitat de diners de què disposa aquesta companyia
STR_PERFORMANCE_DETAIL_LOAN_TOOLTIP                             :{BLACK}La quantitat de diners que aquesta companyia té en préstec
STR_PERFORMANCE_DETAIL_TOTAL_TOOLTIP                            :{BLACK}Total de punts sobre els punts possibles

# Music window
STR_MUSIC_JAZZ_JUKEBOX_CAPTION                                  :{WHITE}Reproductor de música
STR_MUSIC_PLAYLIST_ALL                                          :{TINY_FONT}{BLACK}Tot
STR_MUSIC_PLAYLIST_OLD_STYLE                                    :{TINY_FONT}{BLACK}Estil antic
STR_MUSIC_PLAYLIST_NEW_STYLE                                    :{TINY_FONT}{BLACK}Estil nou
STR_MUSIC_PLAYLIST_EZY_STREET                                   :{TINY_FONT}{BLACK}Ezy Street
STR_MUSIC_PLAYLIST_CUSTOM_1                                     :{TINY_FONT}{BLACK}Personalitzat 1
STR_MUSIC_PLAYLIST_CUSTOM_2                                     :{TINY_FONT}{BLACK}Personalitzat 2
STR_MUSIC_MUSIC_VOLUME                                          :{TINY_FONT}{BLACK}Volum de la música
STR_MUSIC_EFFECTS_VOLUME                                        :{TINY_FONT}{BLACK}Volum dels efectes
STR_MUSIC_RULER_MIN                                             :{TINY_FONT}{BLACK}MÍN
STR_MUSIC_RULER_MAX                                             :{TINY_FONT}{BLACK}MÀX
STR_MUSIC_RULER_MARKER                                          :{TINY_FONT}{BLACK}'
STR_MUSIC_TRACK_NONE                                            :{TINY_FONT}{DKGREEN}--
STR_MUSIC_TRACK_DIGIT                                           :{TINY_FONT}{DKGREEN}{ZEROFILL_NUM}
STR_MUSIC_TITLE_NONE                                            :{TINY_FONT}{DKGREEN}------
STR_MUSIC_TITLE_NOMUSIC                                         :{TINY_FONT}{DKGREEN}No hi ha peces musicals disponibles
STR_MUSIC_TITLE_NAME                                            :{TINY_FONT}{DKGREEN}«{STRING}»
STR_MUSIC_TRACK                                                 :{TINY_FONT}{BLACK}Pista
STR_MUSIC_XTITLE                                                :{TINY_FONT}{BLACK}Títol
STR_MUSIC_SHUFFLE                                               :{TINY_FONT}{BLACK}Aleatori
STR_MUSIC_PROGRAM                                               :{TINY_FONT}{BLACK}Programa
STR_MUSIC_TOOLTIP_SKIP_TO_PREVIOUS_TRACK                        :{BLACK}Salta a la pista anterior de la selecció
STR_MUSIC_TOOLTIP_SKIP_TO_NEXT_TRACK_IN_SELECTION               :{BLACK}Salta a la pista següent de la selecció
STR_MUSIC_TOOLTIP_STOP_PLAYING_MUSIC                            :{BLACK}Para la música
STR_MUSIC_TOOLTIP_START_PLAYING_MUSIC                           :{BLACK}Reprodueix la música
STR_MUSIC_TOOLTIP_DRAG_SLIDERS_TO_SET_MUSIC                     :{BLACK}Arrossega els controls per establir el volum de la música i els efectes de so
STR_MUSIC_TOOLTIP_SELECT_ALL_TRACKS_PROGRAM                     :{BLACK}Selecciona una llista que inclou totes les pistes
STR_MUSIC_TOOLTIP_SELECT_OLD_STYLE_MUSIC                        :{BLACK}Selecciona la llista de peces d'estil antic
STR_MUSIC_TOOLTIP_SELECT_NEW_STYLE_MUSIC                        :{BLACK}Selecciona la llista de peces d'estil nou
STR_MUSIC_TOOLTIP_SELECT_EZY_STREET_STYLE                       :{BLACK}Selecciona la llista de peces d'estil «Ezy Street»
STR_MUSIC_TOOLTIP_SELECT_CUSTOM_1_USER_DEFINED                  :{BLACK}Selecciona la primera llista configurable per l'usuari
STR_MUSIC_TOOLTIP_SELECT_CUSTOM_2_USER_DEFINED                  :{BLACK}Selecciona la segona llista configurable per l'usuari
STR_MUSIC_TOOLTIP_TOGGLE_PROGRAM_SHUFFLE                        :{BLACK}Habilita/deshabilita la reproducció en ordre aleatori
STR_MUSIC_TOOLTIP_SHOW_MUSIC_TRACK_SELECTION                    :{BLACK}Mostra la finestra de selecció de pistes

# Playlist window
STR_PLAYLIST_MUSIC_SELECTION_SETNAME                            :{WHITE}Programació de pistes - «{STRING}»
STR_PLAYLIST_TRACK_NAME                                         :{TINY_FONT}{LTBLUE}{ZEROFILL_NUM} «{STRING}»
STR_PLAYLIST_TRACK_INDEX                                        :{TINY_FONT}{BLACK}Índex de pistes
STR_PLAYLIST_PROGRAM                                            :{TINY_FONT}{BLACK}Llista «{STRING}»
STR_PLAYLIST_CLEAR                                              :{TINY_FONT}{BLACK}Esborra
STR_PLAYLIST_CHANGE_SET                                         :{BLACK}Canvia conjunt
STR_PLAYLIST_TOOLTIP_CLEAR_CURRENT_PROGRAM_CUSTOM1              :{BLACK}Esborra la llista actual (només les llistes personalitzables)
STR_PLAYLIST_TOOLTIP_CHANGE_SET                                 :{BLACK}Canvia la selecció musical a un altre conjunt instal·lat.
STR_PLAYLIST_TOOLTIP_CLICK_TO_ADD_TRACK                         :{BLACK}Clica la pista de música per afegir-la a la llista actual (només en les llistes personalitzables)
STR_PLAYLIST_TOOLTIP_CLICK_TO_REMOVE_TRACK                      :{BLACK}Clica la pista de música per treure-la de la llista actual (només en llistes personalitzables)

# Highscore window
STR_HIGHSCORE_TOP_COMPANIES_WHO_REACHED                         :{BIG_FONT}{BLACK}Principals companyies que han arribat al {NUM}
STR_HIGHSCORE_TOP_COMPANIES_NETWORK_GAME                        :{BIG_FONT}{BLACK}Taula de la lliga de companyies a {NUM}
STR_HIGHSCORE_POSITION                                          :{BIG_FONT}{BLACK}{COMMA}.
STR_HIGHSCORE_PERFORMANCE_TITLE_BUSINESSMAN                     :Empresari
STR_HIGHSCORE_PERFORMANCE_TITLE_ENTREPRENEUR                    :Emprenedor
STR_HIGHSCORE_PERFORMANCE_TITLE_INDUSTRIALIST                   :Industrial
STR_HIGHSCORE_PERFORMANCE_TITLE_CAPITALIST                      :Capitalista
STR_HIGHSCORE_PERFORMANCE_TITLE_MAGNATE                         :Magnat
STR_HIGHSCORE_PERFORMANCE_TITLE_MOGUL                           :Gran magnat
STR_HIGHSCORE_PERFORMANCE_TITLE_TYCOON_OF_THE_CENTURY           :Magnat del segle
STR_HIGHSCORE_NAME                                              :{PRESIDENT_NAME}, {COMPANY}
STR_HIGHSCORE_STATS                                             :{BIG_FONT}'{STRING}'   ({COMMA})
STR_HIGHSCORE_COMPANY_ACHIEVES_STATUS                           :{BIG_FONT}{BLACK}{COMPANY} assoleix l'estat '{STRING}' !
STR_HIGHSCORE_PRESIDENT_OF_COMPANY_ACHIEVES_STATUS              :{BIG_FONT}{WHITE}{PRESIDENT_NAME} de {COMPANY} assoleix l'estat '{STRING}' !

# Smallmap window
STR_SMALLMAP_CAPTION                                            :{WHITE}Minimapa: {STRING}

STR_SMALLMAP_TYPE_CONTOURS                                      :Límits
STR_SMALLMAP_TYPE_VEHICLES                                      :Vehicles
STR_SMALLMAP_TYPE_INDUSTRIES                                    :Indústries
STR_SMALLMAP_TYPE_ROUTEMAP                                      :Flux de càrregues
STR_SMALLMAP_TYPE_ROUTES                                        :Rutes
STR_SMALLMAP_TYPE_VEGETATION                                    :Vegetació
STR_SMALLMAP_TYPE_OWNERS                                        :Propietaris
STR_SMALLMAP_TOOLTIP_SHOW_LAND_CONTOURS_ON_MAP                  :{BLACK}Mostra l'alçada del terreny
STR_SMALLMAP_TOOLTIP_SHOW_VEHICLES_ON_MAP                       :{BLACK}Mostra els vehicles al minimapa
STR_SMALLMAP_TOOLTIP_SHOW_INDUSTRIES_ON_MAP                     :{BLACK}Mostra les indústries al minimapa
STR_SMALLMAP_TOOLTIP_SHOW_LINK_STATS_ON_MAP                     :{BLACK}Mostra el flux de càrregues al minimapa
STR_SMALLMAP_TOOLTIP_SHOW_TRANSPORT_ROUTES_ON                   :{BLACK}Mostra les estacions i rutes de transport al minimapa
STR_SMALLMAP_TOOLTIP_SHOW_VEGETATION_ON_MAP                     :{BLACK}Mostra la vegetació al minimapa
STR_SMALLMAP_TOOLTIP_SHOW_LAND_OWNERS_ON_MAP                    :{BLACK}Mostra els propietaris del terreny al minimapa
STR_SMALLMAP_TOOLTIP_INDUSTRY_SELECTION                         :{BLACK}Clica sobre el tipus d'indústria per mostrar-les o ocultar-les. Ctrl+Clic desactiva tots els tipus excepte la seleccionada. Ctrl+Clic a sobre d'ella un altre cop activa tots els tipus d'indústria.
STR_SMALLMAP_TOOLTIP_COMPANY_SELECTION                          :{BLACK}Clica sobre la companyia per mostrar o amagar les seves propietats. Ctrl+Clic desactiva totes les companyies excepte la seleccionada. Ctrl+Clic a sobre d'ella un altre cop per activar totes les companyies.
STR_SMALLMAP_TOOLTIP_CARGO_SELECTION                            :{BLACK}Clica sobre una càrrega per commutar la visualització. Ctrl+Clic desactiva totes les càrregues excepte la seleccionada. Ctrl+Clic a sobre d'ella una altra vegada activa totes les càrregues.

STR_SMALLMAP_LEGENDA_ROADS                                      :{TINY_FONT}{BLACK}Carreteres
STR_SMALLMAP_LEGENDA_RAILROADS                                  :{TINY_FONT}{BLACK}Vies
STR_SMALLMAP_LEGENDA_STATIONS_AIRPORTS_DOCKS                    :{TINY_FONT}{BLACK}Estacions, aeroports i ports
STR_SMALLMAP_LEGENDA_BUILDINGS_INDUSTRIES                       :{TINY_FONT}{BLACK}Edificis i indústries
STR_SMALLMAP_LEGENDA_VEHICLES                                   :{TINY_FONT}{BLACK}Vehicles
STR_SMALLMAP_LEGENDA_TRAINS                                     :{TINY_FONT}{BLACK}Trens
STR_SMALLMAP_LEGENDA_ROAD_VEHICLES                              :{TINY_FONT}{BLACK}Automòbils
STR_SMALLMAP_LEGENDA_SHIPS                                      :{TINY_FONT}{BLACK}Vaixells
STR_SMALLMAP_LEGENDA_AIRCRAFT                                   :{TINY_FONT}{BLACK}Avions
STR_SMALLMAP_LEGENDA_TRANSPORT_ROUTES                           :{TINY_FONT}{BLACK}Rutes de transport
STR_SMALLMAP_LEGENDA_FOREST                                     :{TINY_FONT}{BLACK}Bosc
STR_SMALLMAP_LEGENDA_RAILROAD_STATION                           :{TINY_FONT}{BLACK}Estació de ferrocarril
STR_SMALLMAP_LEGENDA_TRUCK_LOADING_BAY                          :{TINY_FONT}{BLACK}Moll de càrrega de camions
STR_SMALLMAP_LEGENDA_BUS_STATION                                :{TINY_FONT}{BLACK}Parada d'autobús
STR_SMALLMAP_LEGENDA_AIRPORT_HELIPORT                           :{TINY_FONT}{BLACK}Aeroport/Heliport
STR_SMALLMAP_LEGENDA_DOCK                                       :{TINY_FONT}{BLACK}Moll
STR_SMALLMAP_LEGENDA_ROUGH_LAND                                 :{TINY_FONT}{BLACK}Terreny irregular
STR_SMALLMAP_LEGENDA_GRASS_LAND                                 :{TINY_FONT}{BLACK}Gespa
STR_SMALLMAP_LEGENDA_BARE_LAND                                  :{TINY_FONT}{BLACK}Terreny erm
STR_SMALLMAP_LEGENDA_FIELDS                                     :{TINY_FONT}{BLACK}Camps de conreu
STR_SMALLMAP_LEGENDA_TREES                                      :{TINY_FONT}{BLACK}Arbres
STR_SMALLMAP_LEGENDA_ROCKS                                      :{TINY_FONT}{BLACK}Roques
STR_SMALLMAP_LEGENDA_WATER                                      :{TINY_FONT}{BLACK}Aigua
STR_SMALLMAP_LEGENDA_NO_OWNER                                   :{TINY_FONT}{BLACK}Sense propietari
STR_SMALLMAP_LEGENDA_TOWNS                                      :{TINY_FONT}{BLACK}Poblacions
STR_SMALLMAP_LEGENDA_INDUSTRIES                                 :{TINY_FONT}{BLACK}Indústries
STR_SMALLMAP_LEGENDA_DESERT                                     :{TINY_FONT}{BLACK}Desert
STR_SMALLMAP_LEGENDA_SNOW                                       :{TINY_FONT}{BLACK}Neu

STR_SMALLMAP_TOOLTIP_TOGGLE_TOWN_NAMES_ON_OFF                   :{BLACK}Mostra/amaga el nom de les poblacions al mapa
STR_SMALLMAP_CENTER                                             :{BLACK}Centra el mapa petit a la posició actual
STR_SMALLMAP_INDUSTRY                                           :{TINY_FONT}{STRING} ({NUM})
STR_SMALLMAP_LINKSTATS                                          :{TINY_FONT}{STRING}
STR_SMALLMAP_COMPANY                                            :{TINY_FONT}{COMPANY}
STR_SMALLMAP_TOWN                                               :{TINY_FONT}{WHITE}{TOWN}
STR_SMALLMAP_DISABLE_ALL                                        :{BLACK}Desactiva-ho tot
STR_SMALLMAP_ENABLE_ALL                                         :{BLACK}Activa-ho tot
STR_SMALLMAP_SHOW_HEIGHT                                        :{BLACK}Mostra l'alçada
STR_SMALLMAP_TOOLTIP_DISABLE_ALL_INDUSTRIES                     :{BLACK}No mostris cap indústria al mapa
STR_SMALLMAP_TOOLTIP_ENABLE_ALL_INDUSTRIES                      :{BLACK}Mostra totes les indústries al mapa
STR_SMALLMAP_TOOLTIP_SHOW_HEIGHT                                :{BLACK}Mostra o amaga l'alçada del terreny al minimapa
STR_SMALLMAP_TOOLTIP_DISABLE_ALL_COMPANIES                      :{BLACK}No mostris cap propietat de la companyia al mapa
STR_SMALLMAP_TOOLTIP_ENABLE_ALL_COMPANIES                       :{BLACK}Mostra totes les propietats de la companyia al mapa
STR_SMALLMAP_TOOLTIP_DISABLE_ALL_CARGOS                         :{BLACK}No mostris cap càrrega al mapa
STR_SMALLMAP_TOOLTIP_ENABLE_ALL_CARGOS                          :{BLACK}Mostra totes les càrregues al mapa

# Status bar messages
STR_STATUSBAR_TOOLTIP_SHOW_LAST_NEWS                            :{BLACK}Mostra el darrer missatge o notícia
STR_STATUSBAR_COMPANY_NAME                                      :{SILVER}- -  {COMPANY}  - -
STR_STATUSBAR_PAUSED                                            :{YELLOW}* *  EN PAUSA  *  *
STR_STATUSBAR_AUTOSAVE                                          :{RED}DESADA AUTOMÀTICA
STR_STATUSBAR_SAVING_GAME                                       :{RED}*  *  DESANT PARTIDA  *  *

# News message history
STR_MESSAGE_HISTORY                                             :{WHITE}Historial de missatges
STR_MESSAGE_HISTORY_TOOLTIP                                     :{BLACK}Llista de les notícies més recents
STR_MESSAGE_NEWS_FORMAT                                         :{STRING}  -  {STRING}

STR_NEWS_MESSAGE_CAPTION                                        :{WHITE}Missatge
STR_NEWS_CUSTOM_ITEM                                            :{BIG_FONT}{BLACK}{STRING}

STR_NEWS_FIRST_TRAIN_ARRIVAL                                    :{BIG_FONT}{BLACK}Celebració popular{}El primer tren arriba a {STATION}!
STR_NEWS_FIRST_BUS_ARRIVAL                                      :{BIG_FONT}{BLACK}Celebració popular{}El primer autobús arriba a {STATION}!
STR_NEWS_FIRST_TRUCK_ARRIVAL                                    :{BIG_FONT}{BLACK}Celebració popular{}El primer camió arriba a {STATION}!
STR_NEWS_FIRST_PASSENGER_TRAM_ARRIVAL                           :{BIG_FONT}{BLACK}Celebració popular{}El primer tramvia de passatgers arriba a {STATION}!
STR_NEWS_FIRST_CARGO_TRAM_ARRIVAL                               :{BIG_FONT}{BLACK}Celebració popular{}El primer tramvia de mercaderies arriba a {STATION}!
STR_NEWS_FIRST_SHIP_ARRIVAL                                     :{BIG_FONT}{BLACK}Celebració popular{}El primer vaixell arriba a {STATION}!
STR_NEWS_FIRST_AIRCRAFT_ARRIVAL                                 :{BIG_FONT}{BLACK}Celebració popular{}El primer avió arriba a {STATION}!

STR_NEWS_TRAIN_CRASH                                            :{BIG_FONT}{BLACK}Accident de tren!{}{COMMA} mort{P "" s} en el foc de la col·lisió
STR_NEWS_ROAD_VEHICLE_CRASH_DRIVER                              :{BIG_FONT}{BLACK}Accident d'automòbil!{}El conductor mor en la col·lisió amb un tren
STR_NEWS_ROAD_VEHICLE_CRASH                                     :{BIG_FONT}{BLACK}Accident d'automòbil!{}{COMMA} mort{P "" s} en l'explosió després de la col·lisió amb un tren
STR_NEWS_AIRCRAFT_CRASH                                         :{BIG_FONT}{BLACK}Accident d'avió!{}{COMMA} mort{P "" s} en el tràgic accident a {STATION}
STR_NEWS_PLANE_CRASH_OUT_OF_FUEL                                :{BIG_FONT}{BLACK}Accident d'aviació!{}L'aeronau s'ha quedat sense combustible:{}{COMMA} mort{P "" s} en l'accident!

STR_NEWS_DISASTER_ZEPPELIN                                      :{BIG_FONT}{BLACK}Desastre amb un zepelí a {STATION}!
STR_NEWS_DISASTER_SMALL_UFO                                     :{BIG_FONT}{BLACK}Automòbil destruït en col·lisionar amb un ovni!
STR_NEWS_DISASTER_AIRPLANE_OIL_REFINERY                         :{BIG_FONT}{BLACK}Explosió de la refineria de petroli prop de {TOWN}!
STR_NEWS_DISASTER_HELICOPTER_FACTORY                            :{BIG_FONT}{BLACK}Fàbrica destruïda en estranyes circumstàncies prop de {TOWN}!
STR_NEWS_DISASTER_BIG_UFO                                       :{BIG_FONT}{BLACK}Ovni aterra prop de {TOWN}!
STR_NEWS_DISASTER_COAL_MINE_SUBSIDENCE                          :{BIG_FONT}{BLACK}L'enfonsament d'una mina de carbó deixa un rastre de destrucció prop de {TOWN}!
STR_NEWS_DISASTER_FLOOD_VEHICLE                                 :{BIG_FONT}{BLACK}Inundacions{}Almenys {COMMA} desapareguts, possiblement morts, després de les inundacions!

STR_NEWS_COMPANY_IN_TROUBLE_TITLE                               :{BIG_FONT}{BLACK}Companyia de transport en dificultats!
STR_NEWS_COMPANY_IN_TROUBLE_DESCRIPTION                         :{BIG_FONT}{BLACK}{STRING} ha de ser venuda o declarar-se en fallida a menys que el seu rendiment incrementi aviat!
STR_NEWS_COMPANY_MERGER_TITLE                                   :{BIG_FONT}{BLACK}Fusió de companyies de transport
STR_NEWS_COMPANY_MERGER_DESCRIPTION                             :{BIG_FONT}{BLACK}{STRING} s'ha venut a {STRING} per {CURRENCY_LONG}!
STR_NEWS_COMPANY_BANKRUPT_TITLE                                 :{BIG_FONT}{BLACK}Fallida!
STR_NEWS_COMPANY_BANKRUPT_DESCRIPTION                           :{BIG_FONT}{BLACK}{STRING} ha estat tancada pels creditors i s'han venut tots els seus actius
STR_NEWS_COMPANY_LAUNCH_TITLE                                   :{BIG_FONT}{BLACK}Creada una nova companyia de transports
STR_NEWS_COMPANY_LAUNCH_DESCRIPTION                             :{BIG_FONT}{BLACK}{STRING} comença a treballar prop de {TOWN}
STR_NEWS_MERGER_TAKEOVER_TITLE                                  :{BIG_FONT}{BLACK}{STRING} ha estat absorbida per {STRING}
STR_PRESIDENT_NAME_MANAGER                                      :{BLACK}{PRESIDENT_NAME}{}(President)

STR_NEWS_NEW_TOWN                                               :{BLACK}{BIG_FONT}{STRING} ha patrocinat la construcció d'una nova població, anomenada {TOWN}

STR_NEWS_INDUSTRY_CONSTRUCTION                                  :{BIG_FONT}{BLACK}No{G u va} {STRING} en construcció prop de {TOWN}
STR_NEWS_INDUSTRY_PLANTED                                       :{BIG_FONT}{BLACK}S'està plantant {G un una} {G nou nova} {STRING} prop de {TOWN}

STR_NEWS_INDUSTRY_CLOSURE_GENERAL                               :{BIG_FONT}{BLACK}{STRING} anuncia el seu tancament imminent
STR_NEWS_INDUSTRY_CLOSURE_SUPPLY_PROBLEMS                       :{BIG_FONT}{BLACK}Problemes de subministrament fan que {STRING} anunciï el seu imminent tancament
STR_NEWS_INDUSTRY_CLOSURE_LACK_OF_TREES                         :{BIG_FONT}{BLACK}L'escassedat d'arbres propers fa que {STRING} anunciï el seu imminent tancament

STR_NEWS_EURO_INTRODUCTION                                      :{BIG_FONT}{BLACK}Unió Monetària Europea{}{}S'introdueix l'euro com a moneda única per les transaccions diàries del país
STR_NEWS_BEGIN_OF_RECESSION                                     :{BIG_FONT}{BLACK}Recessió Mundial!{}{}Economistes experts temen que l'economia es desplomi
STR_NEWS_END_OF_RECESSION                                       :{BIG_FONT}{BLACK}S'acaba la recessió{}{}La millora dels negocis dóna confiança a les indústries i l'economia s'enforteix

STR_NEWS_INDUSTRY_PRODUCTION_INCREASE_GENERAL                   :{BIG_FONT}{BLACK}{INDUSTRY} incrementa la producció
STR_NEWS_INDUSTRY_PRODUCTION_INCREASE_COAL                      :{BIG_FONT}{BLACK}Nova veta de carbó trobada a {INDUSTRY}{}Es preveu doblar la producció
STR_NEWS_INDUSTRY_PRODUCTION_INCREASE_OIL                       :{BIG_FONT}{BLACK}Noves reserves de petroli trobades a {INDUSTRY}{}Es preveu doblar la producció
STR_NEWS_INDUSTRY_PRODUCTION_INCREASE_FARM                      :{BIG_FONT}{BLACK}Sistemes de conreu millorats a {INDUSTRY} fan preveure que es doblarà la producció
STR_NEWS_INDUSTRY_PRODUCTION_INCREASE_SMOOTH                    :{BIG_FONT}{BLACK}La producció de {STRING} a {INDUSTRY} creix un {COMMA}%
STR_NEWS_INDUSTRY_PRODUCTION_DECREASE_GENERAL                   :{BIG_FONT}{BLACK}La producció de {INDUSTRY} descendeix un 50%
STR_NEWS_INDUSTRY_PRODUCTION_DECREASE_FARM                      :{BIG_FONT}{BLACK}Una plaga d'insectes provoca el caos a {INDUSTRY}{}La producció baixa un 50%
STR_NEWS_INDUSTRY_PRODUCTION_DECREASE_SMOOTH                    :{BIG_FONT}{BLACK}La producció de {STRING} a {INDUSTRY} es redueix un {COMMA}%

STR_NEWS_TRAIN_IS_WAITING                                       :{WHITE}{VEHICLE} està esperant a la cotxera
STR_NEWS_ROAD_VEHICLE_IS_WAITING                                :{WHITE}{VEHICLE} està esperant a la cotxera
STR_NEWS_SHIP_IS_WAITING                                        :{WHITE}{VEHICLE} està esperant a la drassana
STR_NEWS_AIRCRAFT_IS_WAITING                                    :{WHITE}{VEHICLE} està esperant a l'hangar

# Order review system / warnings
STR_NEWS_VEHICLE_HAS_TOO_FEW_ORDERS                             :{WHITE}{VEHICLE} té poques ordres a l'agenda
STR_NEWS_VEHICLE_HAS_VOID_ORDER                                 :{WHITE}{VEHICLE} té una ordre buida
STR_NEWS_VEHICLE_HAS_DUPLICATE_ENTRY                            :{WHITE}{VEHICLE} té ordres duplicades
STR_NEWS_VEHICLE_HAS_INVALID_ENTRY                              :{WHITE}{VEHICLE} té una estació invàlida en les seves ordres
STR_NEWS_PLANE_USES_TOO_SHORT_RUNWAY                            :{WHITE}{VEHICLE} té en les seves ordres un aeroport amb pista d'aterratge massa curta

STR_NEWS_VEHICLE_IS_GETTING_OLD                                 :{WHITE}{VEHICLE} s'està fent vell
STR_NEWS_VEHICLE_IS_GETTING_VERY_OLD                            :{WHITE}{VEHICLE} s'està fent molt vell
STR_NEWS_VEHICLE_IS_GETTING_VERY_OLD_AND                        :{WHITE}{VEHICLE} s'està fent molt vell i necessita ser substituït urgentment
STR_NEWS_TRAIN_IS_STUCK                                         :{WHITE}{VEHICLE} no pot trobar un camí per on continuar
STR_NEWS_VEHICLE_IS_LOST                                        :{WHITE}{VEHICLE} s'ha perdut
STR_NEWS_VEHICLE_IS_UNPROFITABLE                                :{WHITE}El benefici del {VEHICLE} l'any passat va ser de {CURRENCY_LONG}
STR_NEWS_AIRCRAFT_DEST_TOO_FAR                                  :{WHITE}{VEHICLE} no pot arribar al proper destí perquè és fora del seu abast

STR_NEWS_ORDER_REFIT_FAILED                                     :{WHITE}El {VEHICLE} s'ha parat perquè l'ordre de remodelació ha fallat
STR_NEWS_VEHICLE_AUTORENEW_FAILED                               :{WHITE}L'autorenovació ha fallat en el {VEHICLE}{}{STRING}

STR_NEWS_NEW_VEHICLE_NOW_AVAILABLE                              :{BIG_FONT}{BLACK}No{G u va} {STRING} disponible!
STR_NEWS_NEW_VEHICLE_TYPE                                       :{BIG_FONT}{BLACK}{ENGINE}
STR_NEWS_NEW_VEHICLE_NOW_AVAILABLE_WITH_TYPE                    :{BLACK}No{G u va} {STRING} disponible!  -  {ENGINE}

STR_NEWS_STATION_NO_LONGER_ACCEPTS_CARGO                        :{WHITE}{STATION} ja no accepta més {STRING}
STR_NEWS_STATION_NO_LONGER_ACCEPTS_CARGO_OR_CARGO               :{WHITE}{STATION} ja no accepta més {STRING} ni {STRING}
STR_NEWS_STATION_NOW_ACCEPTS_CARGO                              :{WHITE}{STATION} ara accepta {STRING}
STR_NEWS_STATION_NOW_ACCEPTS_CARGO_AND_CARGO                    :{WHITE}{STATION} ara accepta {STRING} i {STRING}

STR_NEWS_OFFER_OF_SUBSIDY_EXPIRED                               :{BIG_FONT}{BLACK}Oferta de subvenció caducada:{}{}El transport de {STRING} des de {STRING} fins a {STRING} no tindrà subvenció
STR_NEWS_SUBSIDY_WITHDRAWN_SERVICE                              :{BIG_FONT}{BLACK}Subvenció retirada:{}{}El transport de {STRING} des de {STRING} fins a {STRING} ja no està subvencionat
STR_NEWS_SERVICE_SUBSIDY_OFFERED                                :{BIG_FONT}{BLACK}Oferta de subvenció per a un servei:{}{}La primera companyia en transportar {STRING} des de {STRING} fins a {STRING} tindrà una subvenció d'un any per part de l'autoritat local
STR_NEWS_SERVICE_SUBSIDY_AWARDED_HALF                           :{BIG_FONT}{BLACK}Subvenció concedida a {STRING}{}{}El transport de {STRING} des de {STRING} fins a {STRING} rebrà uns ingressos addicionals del 50% durant el pròxim any
STR_NEWS_SERVICE_SUBSIDY_AWARDED_DOUBLE                         :{BIG_FONT}{BLACK}Subvenció concedida a {STRING}{}{}El transport de {STRING} des de {STRING} fins a {STRING} ingressarà el doble de la tarifa habitual durant el pròxim any
STR_NEWS_SERVICE_SUBSIDY_AWARDED_TRIPLE                         :{BIG_FONT}{BLACK}Subvenció concedida a {STRING}{}{}El transport de {STRING} des de {STRING} fins a {STRING} ingressarà el triple de la tarifa habitual durant el pròxim any
STR_NEWS_SERVICE_SUBSIDY_AWARDED_QUADRUPLE                      :{BIG_FONT}{BLACK}Subvenció concedida a {STRING}{}{}El transport de {STRING} des de {STRING} fins a {STRING} ingressarà el quàdruple de la tarifa habitual durant el pròxim any

STR_NEWS_ROAD_REBUILDING                                        :{BIG_FONT}{BLACK}Trànsit caòtic a {TOWN}{}{}El programa de reconstrucció dels carrers patrocinat per {STRING} porta 6 mesos de misèria als automobilistes
STR_NEWS_EXCLUSIVE_RIGHTS_TITLE                                 :{BIG_FONT}{BLACK}Monopoli de transports
STR_NEWS_EXCLUSIVE_RIGHTS_DESCRIPTION                           :{BIG_FONT}{BLACK}L'autoritat local de {TOWN} signa un contracte amb {STRING} per l'explotació en exclusiva dels drets de transport durant un any

# Extra view window
STR_EXTRA_VIEW_PORT_TITLE                                       :{WHITE}Vista {COMMA}
STR_EXTRA_VIEW_MOVE_VIEW_TO_MAIN                                :{BLACK}Canvia la vista extra
STR_EXTRA_VIEW_MOVE_VIEW_TO_MAIN_TT                             :{BLACK}Mou aquesta vista on està la vista principal
STR_EXTRA_VIEW_MOVE_MAIN_TO_VIEW                                :{BLACK}Canvia vista principal
STR_EXTRA_VIEW_MOVE_MAIN_TO_VIEW_TT                             :{BLACK}Copia el lloc d'aquesta vista extra a la vista principal.

# Game options window
STR_GAME_OPTIONS_CAPTION                                        :{WHITE}Opcions de la partida
STR_GAME_OPTIONS_CURRENCY_UNITS_FRAME                           :{BLACK}Moneda
STR_GAME_OPTIONS_CURRENCY_UNITS_DROPDOWN_TOOLTIP                :{BLACK}Selecció de la unitat monetària

############ start of currency region
STR_GAME_OPTIONS_CURRENCY_GBP                                   :Lliura esterlina (GBP)
STR_GAME_OPTIONS_CURRENCY_USD                                   :Dòlar americà (USD)
STR_GAME_OPTIONS_CURRENCY_EUR                                   :Euro (EUR)
STR_GAME_OPTIONS_CURRENCY_JPY                                   :Ien japonès (JPY)
STR_GAME_OPTIONS_CURRENCY_ATS                                   :Xíling austríac (ATS)
STR_GAME_OPTIONS_CURRENCY_BEF                                   :Franc belga (BEF)
STR_GAME_OPTIONS_CURRENCY_CHF                                   :Franc suís (CHF)
STR_GAME_OPTIONS_CURRENCY_CZK                                   :Corona txeca (CZK)
STR_GAME_OPTIONS_CURRENCY_DEM                                   :Marc alemany (DEM)
STR_GAME_OPTIONS_CURRENCY_DKK                                   :Corona danesa (DKK)
STR_GAME_OPTIONS_CURRENCY_ESP                                   :Pesseta espanyola (ESP)
STR_GAME_OPTIONS_CURRENCY_FIM                                   :Marc finlandès (FIM)
STR_GAME_OPTIONS_CURRENCY_FRF                                   :Franc francès (FRF)
STR_GAME_OPTIONS_CURRENCY_GRD                                   :Dracma grega (GRD)
STR_GAME_OPTIONS_CURRENCY_HUF                                   :Florí hongarès (HUF)
STR_GAME_OPTIONS_CURRENCY_ISK                                   :Corona islandesa (ISK)
STR_GAME_OPTIONS_CURRENCY_ITL                                   :Lira italiana (ITL)
STR_GAME_OPTIONS_CURRENCY_NLG                                   :Florí neerlandès (NLG)
STR_GAME_OPTIONS_CURRENCY_NOK                                   :Corona noruega (NOK)
STR_GAME_OPTIONS_CURRENCY_PLN                                   :Zloty polonès (PLN)
STR_GAME_OPTIONS_CURRENCY_RON                                   :Leu romanès (RON)
STR_GAME_OPTIONS_CURRENCY_RUR                                   :Ruble rus (RUR)
STR_GAME_OPTIONS_CURRENCY_SIT                                   :Tolar eslovè (SIT)
STR_GAME_OPTIONS_CURRENCY_SEK                                   :Corona sueca (SEK)
STR_GAME_OPTIONS_CURRENCY_TRY                                   :Lira turca (TRY)
STR_GAME_OPTIONS_CURRENCY_SKK                                   :Corona eslovaca (SKK)
STR_GAME_OPTIONS_CURRENCY_BRL                                   :Real brasiler (BRL)
STR_GAME_OPTIONS_CURRENCY_EEK                                   :Corona estoniana (EEK)
STR_GAME_OPTIONS_CURRENCY_LTL                                   :Litas lituà (LTL)
STR_GAME_OPTIONS_CURRENCY_KRW                                   :Won sud-coreà (KRW)
STR_GAME_OPTIONS_CURRENCY_ZAR                                   :Rand sud-africà (ZAR)
STR_GAME_OPTIONS_CURRENCY_CUSTOM                                :Personalitzada
STR_GAME_OPTIONS_CURRENCY_GEL                                   :Lari georgià (GEL)
STR_GAME_OPTIONS_CURRENCY_IRR                                   :Rial iranià (IRR)
############ end of currency region

STR_GAME_OPTIONS_ROAD_VEHICLES_FRAME                            :{BLACK}Vehicles de carretera
STR_GAME_OPTIONS_ROAD_VEHICLES_DROPDOWN_TOOLTIP                 :{BLACK}Escull el sentit de circulació dels automòbils
STR_GAME_OPTIONS_ROAD_VEHICLES_DROPDOWN_LEFT                    :Conducció per l'esquerra
STR_GAME_OPTIONS_ROAD_VEHICLES_DROPDOWN_RIGHT                   :Conducció per la dreta

STR_GAME_OPTIONS_TOWN_NAMES_FRAME                               :{BLACK}Estil dels noms de poblacions
STR_GAME_OPTIONS_TOWN_NAMES_DROPDOWN_TOOLTIP                    :{BLACK}Selecciona l'estil dels noms de poblacions

############ start of townname region
STR_GAME_OPTIONS_TOWN_NAME_ORIGINAL_ENGLISH                     :Anglès
STR_GAME_OPTIONS_TOWN_NAME_FRENCH                               :Francès
STR_GAME_OPTIONS_TOWN_NAME_GERMAN                               :Alemany
STR_GAME_OPTIONS_TOWN_NAME_ADDITIONAL_ENGLISH                   :Anglès (addicional)
STR_GAME_OPTIONS_TOWN_NAME_LATIN_AMERICAN                       :Llatinoamericà
STR_GAME_OPTIONS_TOWN_NAME_SILLY                                :Graciós
STR_GAME_OPTIONS_TOWN_NAME_SWEDISH                              :Suec
STR_GAME_OPTIONS_TOWN_NAME_DUTCH                                :Holandès
STR_GAME_OPTIONS_TOWN_NAME_FINNISH                              :Finès
STR_GAME_OPTIONS_TOWN_NAME_POLISH                               :Polonès
STR_GAME_OPTIONS_TOWN_NAME_SLOVAK                               :Eslovac
STR_GAME_OPTIONS_TOWN_NAME_NORWEGIAN                            :Noruec
STR_GAME_OPTIONS_TOWN_NAME_HUNGARIAN                            :Hongarès
STR_GAME_OPTIONS_TOWN_NAME_AUSTRIAN                             :Austríac
STR_GAME_OPTIONS_TOWN_NAME_ROMANIAN                             :Romanès
STR_GAME_OPTIONS_TOWN_NAME_CZECH                                :Txec
STR_GAME_OPTIONS_TOWN_NAME_SWISS                                :Suís
STR_GAME_OPTIONS_TOWN_NAME_DANISH                               :Danès
STR_GAME_OPTIONS_TOWN_NAME_TURKISH                              :Turc
STR_GAME_OPTIONS_TOWN_NAME_ITALIAN                              :Italià
STR_GAME_OPTIONS_TOWN_NAME_CATALAN                              :Català
############ end of townname region

STR_GAME_OPTIONS_AUTOSAVE_FRAME                                 :{BLACK}Desa automàticament
STR_GAME_OPTIONS_AUTOSAVE_DROPDOWN_TOOLTIP                      :{BLACK}Selecciona l'interval de desada automàtica de la partida

############ start of autosave dropdown
STR_GAME_OPTIONS_AUTOSAVE_DROPDOWN_OFF                          :Inactiu
STR_GAME_OPTIONS_AUTOSAVE_DROPDOWN_EVERY_1_MONTH                :Cada mes
STR_GAME_OPTIONS_AUTOSAVE_DROPDOWN_EVERY_3_MONTHS               :Cada 3 mesos
STR_GAME_OPTIONS_AUTOSAVE_DROPDOWN_EVERY_6_MONTHS               :Cada 6 mesos
STR_GAME_OPTIONS_AUTOSAVE_DROPDOWN_EVERY_12_MONTHS              :Cada 12 mesos
############ end of autosave dropdown

STR_GAME_OPTIONS_LANGUAGE                                       :{BLACK}Idioma
STR_GAME_OPTIONS_LANGUAGE_TOOLTIP                               :{BLACK}Selecciona l'idioma de la interfície

STR_GAME_OPTIONS_FULLSCREEN                                     :{BLACK}Pantalla completa
STR_GAME_OPTIONS_FULLSCREEN_TOOLTIP                             :{BLACK}Marqueu la casella per mostrar l'OpenTTD a pantalla completa.

STR_GAME_OPTIONS_RESOLUTION                                     :{BLACK}Resolució de pantalla
STR_GAME_OPTIONS_RESOLUTION_TOOLTIP                             :{BLACK}Selecciona la resolució de pantalla
STR_GAME_OPTIONS_RESOLUTION_OTHER                               :altres

STR_GAME_OPTIONS_GUI_ZOOM_FRAME                                 :{BLACK}Mida de la interfície
STR_GAME_OPTIONS_GUI_ZOOM_DROPDOWN_TOOLTIP                      :{BLACK}Escull la mida dels elements de la interfície

STR_GAME_OPTIONS_GUI_ZOOM_DROPDOWN_NORMAL                       :Normal
STR_GAME_OPTIONS_GUI_ZOOM_DROPDOWN_2X_ZOOM                      :Doble
STR_GAME_OPTIONS_GUI_ZOOM_DROPDOWN_4X_ZOOM                      :Quàdruple

STR_GAME_OPTIONS_BASE_GRF                                       :{BLACK}Conjunt de gràfics base
STR_GAME_OPTIONS_BASE_GRF_TOOLTIP                               :{BLACK}Selecciona el conjunt de gràfics base a utilitzar
STR_GAME_OPTIONS_BASE_GRF_STATUS                                :{RED}{NUM} arxiu{P "" s} absent{P "" s} o corromput{P "" s}.
STR_GAME_OPTIONS_BASE_GRF_DESCRIPTION_TOOLTIP                   :{BLACK}Informació addicional sobre el conjunt de gràfics base

STR_GAME_OPTIONS_BASE_SFX                                       :{BLACK}Conjunt de sons base
STR_GAME_OPTIONS_BASE_SFX_TOOLTIP                               :{BLACK}Selecciona un conjunt de sons base a utilitzar
STR_GAME_OPTIONS_BASE_SFX_DESCRIPTION_TOOLTIP                   :{BLACK}Informació addicional sobre el joc de sons base

STR_GAME_OPTIONS_BASE_MUSIC                                     :{BLACK}Conjunt de peces de música base
STR_GAME_OPTIONS_BASE_MUSIC_TOOLTIP                             :{BLACK}Selecciona el conjunt de peces de música base a utilitzar
STR_GAME_OPTIONS_BASE_MUSIC_STATUS                              :{RED}{NUM} fitxer{P "" s} corromput{P "" s}
STR_GAME_OPTIONS_BASE_MUSIC_DESCRIPTION_TOOLTIP                 :{BLACK}Informació addicional sobre el conjunt de peces de música base

STR_ERROR_RESOLUTION_LIST_FAILED                                :{WHITE}No s'ha pogut obtenir la llista de resolucions permeses
STR_ERROR_FULLSCREEN_FAILED                                     :{WHITE}Ha fallat el mode pantalla completa

# Custom currency window

STR_CURRENCY_WINDOW                                             :{WHITE}Moneda personalitzada
STR_CURRENCY_EXCHANGE_RATE                                      :{LTBLUE}Canvi de moneda: {ORANGE}{CURRENCY_LONG} = £ {COMMA}
STR_CURRENCY_DECREASE_EXCHANGE_RATE_TOOLTIP                     :{BLACK}Disminueix la quantitat de moneda per cada lliura (£)
STR_CURRENCY_INCREASE_EXCHANGE_RATE_TOOLTIP                     :{BLACK}Augmenta la quantitat de moneda per cada lliura (£)
STR_CURRENCY_SET_EXCHANGE_RATE_TOOLTIP                          :{BLACK}Estableix el tipus de canvi de la moneda per cada Lliura (£)

STR_CURRENCY_SEPARATOR                                          :{LTBLUE}Separador: {ORANGE}{STRING}
STR_CURRENCY_SET_CUSTOM_CURRENCY_SEPARATOR_TOOLTIP              :{BLACK}Estableix el separador per la moneda

STR_CURRENCY_PREFIX                                             :{LTBLUE}Prefix: {ORANGE}{STRING}
STR_CURRENCY_SET_CUSTOM_CURRENCY_PREFIX_TOOLTIP                 :{BLACK}Estableix el prefix de text per a la moneda
STR_CURRENCY_SUFFIX                                             :{LTBLUE}Sufix: {ORANGE}{STRING}
STR_CURRENCY_SET_CUSTOM_CURRENCY_SUFFIX_TOOLTIP                 :{BLACK}Estableix el sufix de text per la moneda

STR_CURRENCY_SWITCH_TO_EURO                                     :{LTBLUE}Canvia a l'euro: {ORANGE}{NUM}
STR_CURRENCY_SWITCH_TO_EURO_NEVER                               :{LTBLUE}Canvia a l'euro: {ORANGE}mai
STR_CURRENCY_SET_CUSTOM_CURRENCY_TO_EURO_TOOLTIP                :{BLACK}Estableix l'any d'introducció de l'euro
STR_CURRENCY_DECREASE_CUSTOM_CURRENCY_TO_EURO_TOOLTIP           :{BLACK}Introdueix l'euro més aviat
STR_CURRENCY_INCREASE_CUSTOM_CURRENCY_TO_EURO_TOOLTIP           :{BLACK}Introdueix l'euro més tard

STR_CURRENCY_PREVIEW                                            :{LTBLUE}Vista prèvia: {ORANGE}{CURRENCY_LONG}
STR_CURRENCY_CUSTOM_CURRENCY_PREVIEW_TOOLTIP                    :{BLACK}10.000 lliures (£) en aquesta moneda
STR_CURRENCY_CHANGE_PARAMETER                                   :{BLACK}Canvia el paràmetre de la moneda personalitzada

STR_DIFFICULTY_LEVEL_SETTING_MAXIMUM_NO_COMPETITORS             :{LTBLUE}Nombre màxim de competidors: {ORANGE}{COMMA}

STR_NONE                                                        :Cap
STR_FUNDING_ONLY                                                :Cap, excepte finançades
STR_MINIMAL                                                     :Mínim
STR_NUM_VERY_LOW                                                :Molt baix
STR_NUM_LOW                                                     :Baix
STR_NUM_NORMAL                                                  :Normal
STR_NUM_HIGH                                                    :Alt
STR_NUM_CUSTOM                                                  :Personalitzat
STR_NUM_CUSTOM_NUMBER                                           :Personalitzat ({NUM})

STR_VARIETY_NONE                                                :Cap
STR_VARIETY_VERY_LOW                                            :Molt baixa
STR_VARIETY_LOW                                                 :Baixa
STR_VARIETY_MEDIUM                                              :Mitjana
STR_VARIETY_HIGH                                                :Alta
STR_VARIETY_VERY_HIGH                                           :Molt alta

STR_AI_SPEED_VERY_SLOW                                          :Molt lenta
STR_AI_SPEED_SLOW                                               :Lenta
STR_AI_SPEED_MEDIUM                                             :Mitjana
STR_AI_SPEED_FAST                                               :Ràpida
STR_AI_SPEED_VERY_FAST                                          :Molt ràpida

STR_SEA_LEVEL_VERY_LOW                                          :Molt baix
STR_SEA_LEVEL_LOW                                               :Baix
STR_SEA_LEVEL_MEDIUM                                            :Mitjà
STR_SEA_LEVEL_HIGH                                              :Alt
STR_SEA_LEVEL_CUSTOM                                            :Personalitzat
STR_SEA_LEVEL_CUSTOM_PERCENTAGE                                 :Personalitzat ({NUM}%)

STR_RIVERS_NONE                                                 :Cap
STR_RIVERS_FEW                                                  :Pocs
STR_RIVERS_MODERATE                                             :Normal
STR_RIVERS_LOT                                                  :Molts

STR_DISASTER_NONE                                               :Cap
STR_DISASTER_REDUCED                                            :Reduït
STR_DISASTER_NORMAL                                             :Normal

STR_SUBSIDY_X1_5                                                :x1,5
STR_SUBSIDY_X2                                                  :x2
STR_SUBSIDY_X3                                                  :x3
STR_SUBSIDY_X4                                                  :x4

STR_TERRAIN_TYPE_VERY_FLAT                                      :Molt pla
STR_TERRAIN_TYPE_FLAT                                           :Pla
STR_TERRAIN_TYPE_HILLY                                          :Accidentat
STR_TERRAIN_TYPE_MOUNTAINOUS                                    :Muntanyós
STR_TERRAIN_TYPE_ALPINIST                                       :Escarpat

STR_CITY_APPROVAL_PERMISSIVE                                    :Permissiva
STR_CITY_APPROVAL_TOLERANT                                      :Tolerant
STR_CITY_APPROVAL_HOSTILE                                       :Hostil

STR_WARNING_NO_SUITABLE_AI                                      :{WHITE}No hi ha cap IA disponible...{}Podeu descarregar-ne a través del «Contingut en línia».

# Settings tree window
STR_CONFIG_SETTING_TREE_CAPTION                                 :{WHITE}Configuració
STR_CONFIG_SETTING_FILTER_TITLE                                 :{G=Femenin}{BLACK}Cadena de filtrat:
STR_CONFIG_SETTING_EXPAND_ALL                                   :{BLACK}Desplega-ho tot
STR_CONFIG_SETTING_COLLAPSE_ALL                                 :{BLACK}Plega-ho tot
STR_CONFIG_SETTING_NO_EXPLANATION_AVAILABLE_HELPTEXT            :(cap explicació disponible)
STR_CONFIG_SETTING_DEFAULT_VALUE                                :{LTBLUE}Valor per defecte: {ORANGE}{STRING}
STR_CONFIG_SETTING_TYPE                                         :{LTBLUE}Tipus de paràmetre: {ORANGE}{STRING}
STR_CONFIG_SETTING_TYPE_CLIENT                                  :Paràmetre del client (no s'emmagatzema a les partides; afecta a totes les partides)
STR_CONFIG_SETTING_TYPE_GAME_MENU                               :Paràmetre de la partida (emmagatzemat a les partides; afectarà només les partides noves)
STR_CONFIG_SETTING_TYPE_GAME_INGAME                             :Paràmetre de la partida (emmagatzemat a la partida actual; només afecta la partida actual)
STR_CONFIG_SETTING_TYPE_COMPANY_MENU                            :Paràmetre de la companyia (emmagatzemat a les partides; només afectarà les partides noves)
STR_CONFIG_SETTING_TYPE_COMPANY_INGAME                          :Paràmetre de la companyia (emmagatzemat a la partida actual; només afecta la companyia actual)

STR_CONFIG_SETTING_RESTRICT_CATEGORY                            :{BLACK}Categoria:
STR_CONFIG_SETTING_RESTRICT_TYPE                                :{BLACK}Tipus:
STR_CONFIG_SETTING_RESTRICT_DROPDOWN_HELPTEXT                   :{BLACK}Restringeix la llista de sota usant els filtres predefinits
STR_CONFIG_SETTING_RESTRICT_BASIC                               :Paràmetres bàsics (mostra només els paràmetres importants)
STR_CONFIG_SETTING_RESTRICT_ADVANCED                            :Paràmetres avançats (mostra la majoria dels paràmetres)
STR_CONFIG_SETTING_RESTRICT_ALL                                 :Paràmetres per experts (mostra tots els paràmetres, fins i tot els rars)
STR_CONFIG_SETTING_RESTRICT_CHANGED_AGAINST_DEFAULT             :Paràmetres amb un valor diferent del predeterminat
STR_CONFIG_SETTING_RESTRICT_CHANGED_AGAINST_NEW                 :Paràmetres amb un valor diferent dels paràmetres de partida nova

STR_CONFIG_SETTING_TYPE_DROPDOWN_HELPTEXT                       :{BLACK}Restringeix la llista de sota a certs tipus de paràmetres
STR_CONFIG_SETTING_TYPE_DROPDOWN_ALL                            :Tots els paràmetres
STR_CONFIG_SETTING_TYPE_DROPDOWN_CLIENT                         :Paràmetres del client (no s'emmagatzemen a les partides; afecten a totes les partides)
STR_CONFIG_SETTING_TYPE_DROPDOWN_GAME_MENU                      :Paràmetres de la partida (emmagatzemats a les partides; només afectaran les noves partides)
STR_CONFIG_SETTING_TYPE_DROPDOWN_GAME_INGAME                    :Paràmetres de la partida (emmagatzemats a la partida actual; només afecten la partida actual)
STR_CONFIG_SETTING_TYPE_DROPDOWN_COMPANY_MENU                   :Paràmetres de la companyia (emmagatzemats a les partides desades; només afectaran les partides noves)
STR_CONFIG_SETTING_TYPE_DROPDOWN_COMPANY_INGAME                 :Paràmetres de la companyia (emmagatzemats a la partida actual; només afecten la companyia actual)
STR_CONFIG_SETTING_CATEGORY_HIDES                               :{BLACK}Mostra tots els resultats establint {SILVER}«Categoria» {BLACK}a {WHITE}«{STRING}»{BLACK}.
STR_CONFIG_SETTING_TYPE_HIDES                                   :{BLACK}Mostrar tots els resultats de la cerca filtrada amb {WHITE}tots els tipus de paràmetres
STR_CONFIG_SETTING_CATEGORY_AND_TYPE_HIDES                      :{BLACK}Mostra tots els resultats de la cerca establint {SILVER}«Categoria» {BLACK}a {WHITE}«{STRING}» {BLACK}i {SILVER}«Tipus» {BLACK}a {WHITE}«Tots els paràmetres»{BLACK}.
STR_CONFIG_SETTINGS_NONE                                        :{WHITE}- Cap -

STR_CONFIG_SETTING_OFF                                          :Inactiu
STR_CONFIG_SETTING_ON                                           :Actiu
STR_CONFIG_SETTING_DISABLED                                     :Desactivat

STR_CONFIG_SETTING_COMPANIES_OFF                                :Inactiu
STR_CONFIG_SETTING_COMPANIES_OWN                                :Només de la companyia pròpia
STR_CONFIG_SETTING_COMPANIES_ALL                                :De totes les companyies

STR_CONFIG_SETTING_NONE                                         :Cap
STR_CONFIG_SETTING_ORIGINAL                                     :Original
STR_CONFIG_SETTING_REALISTIC                                    :Realista

STR_CONFIG_SETTING_HORIZONTAL_POS_LEFT                          :Esquerra
STR_CONFIG_SETTING_HORIZONTAL_POS_CENTER                        :Centre
STR_CONFIG_SETTING_HORIZONTAL_POS_RIGHT                         :Dreta

STR_CONFIG_SETTING_MAXIMUM_INITIAL_LOAN                         :Préstec inicial màxim: {STRING}
STR_CONFIG_SETTING_MAXIMUM_INITIAL_LOAN_HELPTEXT                :Quantitat màxima del préstec que pot demanar una companyia (sense tenir en compte la inflació)
STR_CONFIG_SETTING_INTEREST_RATE                                :Taxa d'interès: {STRING}
STR_CONFIG_SETTING_INTEREST_RATE_HELPTEXT                       :Tipus d'interès dels préstecs; també controla la inflació, si està activada
STR_CONFIG_SETTING_RUNNING_COSTS                                :Costos d'utilització: {STRING}
STR_CONFIG_SETTING_RUNNING_COSTS_HELPTEXT                       :Fixa el nivell de manteniment i els costos d'utilització dels vehicles i infraestructures
STR_CONFIG_SETTING_CONSTRUCTION_SPEED                           :Ritme de construcció: {STRING}
STR_CONFIG_SETTING_CONSTRUCTION_SPEED_HELPTEXT                  :Limita la quantitat d'accions de construcció per part de les IA
STR_CONFIG_SETTING_VEHICLE_BREAKDOWNS                           :Nombre d'avaries de vehicles: {STRING}
STR_CONFIG_SETTING_VEHICLE_BREAKDOWNS_HELPTEXT                  :Controla cada quan els vehicles revisats inadequadament s'espatllen
STR_CONFIG_SETTING_SUBSIDY_MULTIPLIER                           :Multiplicador del subsidi: {STRING}
STR_CONFIG_SETTING_SUBSIDY_MULTIPLIER_HELPTEXT                  :Fixa quant es paga pels transports subsidiats
STR_CONFIG_SETTING_CONSTRUCTION_COSTS                           :Costos de construcció: {STRING}
STR_CONFIG_SETTING_CONSTRUCTION_COSTS_HELPTEXT                  :Fixa el nivell de construcció i els preus de compra
STR_CONFIG_SETTING_RECESSIONS                                   :Recessions: {STRING}
STR_CONFIG_SETTING_RECESSIONS_HELPTEXT                          :Si està actiu, les recessions poden passar cada pocs anys. Durant una recessió, tota la producció és significativament baixa, tornant al nivell previ quan la recessió s'acabi.
STR_CONFIG_SETTING_TRAIN_REVERSING                              :No permetis que els trens canviïn de sentit a les estacions: {STRING}
STR_CONFIG_SETTING_TRAIN_REVERSING_HELPTEXT                     :Si està actiu, els trens no canviaran de sentit a les estacions no-finals, inclús si hi ha un camí més curt al seu proper destí en cas de canviar de sentit.
STR_CONFIG_SETTING_DISASTERS                                    :Catàstrofes: {STRING}
STR_CONFIG_SETTING_DISASTERS_HELPTEXT                           :Permet o no que passin catàstrofes que puguin bloquejar o destruir ocasionalment vehicles o infraestructures
STR_CONFIG_SETTING_CITY_APPROVAL                                :Actitud de l'alcaldia de la població enfront les reestructuracions a la zona: {STRING}
STR_CONFIG_SETTING_CITY_APPROVAL_HELPTEXT                       :Establiu com afecta al prestigi de les companyies el soroll i els danys ambientals que provoquen. Aquest prestigi influirà en la futura acceptació o denegació d'accions de construcció a la zona.

STR_CONFIG_SETTING_MAX_HEIGHTLEVEL                              :Alçada màxima del mapa: {STRING}
STR_CONFIG_SETTING_MAX_HEIGHTLEVEL_HELPTEXT                     :Estableix l'alçada màxima permesa del terreny en el mapa
STR_CONFIG_SETTING_TOO_HIGH_MOUNTAIN                            :{WHITE}No es pot escollir aquesta alçada màxima del mapa: hi ha alguna zona del mapa actual que és més alta.
STR_CONFIG_SETTING_AUTOSLOPE                                    :Permet la modificació del terreny sota edificis, rails, etc.: {STRING}
STR_CONFIG_SETTING_AUTOSLOPE_HELPTEXT                           :Permet modelar el terreny sota les vies, els edificis i altres elements sense eliminar-los.
STR_CONFIG_SETTING_CATCHMENT                                    :Estableix una mida més real de l'àrea d'influència: {STRING}
STR_CONFIG_SETTING_CATCHMENT_HELPTEXT                           :Permet tenir diferents mides de zones de captació de càrrega per diferents tipus d'estacions (aeroports, estacions de tren, etc.).
STR_CONFIG_SETTING_EXTRADYNAMITE                                :Permet l'esborrat de carreteres, ponts i túnels propietat de les poblacions: {STRING}
STR_CONFIG_SETTING_EXTRADYNAMITE_HELPTEXT                       :Aquesta opció permet fer més fàcil l'esborrat d'infraestructures i construccions propietat de la població
STR_CONFIG_SETTING_TRAIN_LENGTH                                 :Longitud màxima dels trens: {STRING}
STR_CONFIG_SETTING_TRAIN_LENGTH_HELPTEXT                        :Estableix la longitud màxima dels trens
STR_CONFIG_SETTING_TILE_LENGTH                                  :{COMMA} cel·l{P a es}
STR_CONFIG_SETTING_SMOKE_AMOUNT                                 :Quantitat de fum i espurnes dels vehicles: {STRING}
STR_CONFIG_SETTING_SMOKE_AMOUNT_HELPTEXT                        :Estableix la quantitat de fum o quantes espurnes són emeses pels vehicles
STR_CONFIG_SETTING_TRAIN_ACCELERATION_MODEL                     :Model d'acceleració dels trens: {STRING}
STR_CONFIG_SETTING_TRAIN_ACCELERATION_MODEL_HELPTEXT            :Seleccioneu el model físic per l'acceleració de trens. El model «original» penalitza les pujades per igual a tots els vehicles. El model «realista» penalitza les pujades i les corbes en funció de diverses propietats del tren, com ara la longitud i la força de tracció
STR_CONFIG_SETTING_ROAD_VEHICLE_ACCELERATION_MODEL              :Model d'acceleració per als vehicles: {STRING}
STR_CONFIG_SETTING_ROAD_VEHICLE_ACCELERATION_MODEL_HELPTEXT     :Seleccioneu el model físic per l'acceleració d'automòbils. El model «original» penalitza les pujades per igual a tots els vehicles. El model «realista» penalitza els pendents en funció de les diferents propietats de la màquina, com per exemple l'esforç de tracció.
STR_CONFIG_SETTING_TRAIN_SLOPE_STEEPNESS                        :Pendent de les costes per als trens: {STRING}
STR_CONFIG_SETTING_TRAIN_SLOPE_STEEPNESS_HELPTEXT               :El pendent de les caselles amb costes per als trens. Els valors alts fan que sigui més difícil pujar els turons.
STR_CONFIG_SETTING_PERCENTAGE                                   :{COMMA}%
STR_CONFIG_SETTING_ROAD_VEHICLE_SLOPE_STEEPNESS                 :Pendent de les costes per als vehicles de carretera: {STRING}
STR_CONFIG_SETTING_ROAD_VEHICLE_SLOPE_STEEPNESS_HELPTEXT        :El pendent de les caselles amb costes per a vehicles de carretera. Els valors alts fan que sigui més difícil pujar els turons.
STR_CONFIG_SETTING_FORBID_90_DEG                                :Prohibeix fer girs de 90 graus als trens i vaixells: {STRING}
STR_CONFIG_SETTING_FORBID_90_DEG_HELPTEXT                       :Els girs de 90 graus succeeixen quan hi ha una via horitzontal seguida d'una de vertical a la cel·la annexa, provocant que el tren giri 90 graus quan travessi la vora de la cel·la en lloc dels 45 graus usuals en les altres combinacions. Això també s'aplica al gir dels vaixells.
STR_CONFIG_SETTING_DISTANT_JOIN_STATIONS                        :Permet ajuntar estacions no annexes: {STRING}
STR_CONFIG_SETTING_DISTANT_JOIN_STATIONS_HELPTEXT               :Aquesta opció permet afegir parts noves a una estació existent sense estar les parts noves en contacte directe amb les existents. Cal clicar Ctrl+Clic mentre es col·loquen les parts noves.
STR_CONFIG_SETTING_INFLATION                                    :Inflació: {STRING}
STR_CONFIG_SETTING_INFLATION_HELPTEXT                           :Habilita la inflació a l'economia, on l'augment dels costos són una mica més ràpids que els dels pagaments.
STR_CONFIG_SETTING_MAX_BRIDGE_LENGTH                            :Longitud màxima dels ponts: {STRING}
STR_CONFIG_SETTING_MAX_BRIDGE_LENGTH_HELPTEXT                   :Longitud màxima per a la construcció de ponts
STR_CONFIG_SETTING_MAX_BRIDGE_HEIGHT                            :Alçada màxima dels ponts: {STRING}
STR_CONFIG_SETTING_MAX_BRIDGE_HEIGHT_HELPTEXT                   :Alçada màxima de construcció dels ponts
STR_CONFIG_SETTING_MAX_TUNNEL_LENGTH                            :Màxima longitud dels túnels: {STRING}
STR_CONFIG_SETTING_MAX_TUNNEL_LENGTH_HELPTEXT                   :Longitud màxima per a la construcció de túnels
STR_CONFIG_SETTING_RAW_INDUSTRY_CONSTRUCTION_METHOD             :Fundació de noves indústries primàries: {STRING}
STR_CONFIG_SETTING_RAW_INDUSTRY_CONSTRUCTION_METHOD_HELPTEXT    :Mètode de fundació de noves indústries primàries. «Fundació desactivada» significa que no serà possible fundar-ne cap, «Amb prospeccions» significa que serà possible fundar-ne, però la construcció succeirà en un lloc aleatori del mapa i podria fracassar. «Com les altres indústries» significa que les indústries de matèries primeres poden ser construïdes en qualsevol lloc per les companyies igual que les indústries manufactureres.
STR_CONFIG_SETTING_RAW_INDUSTRY_CONSTRUCTION_METHOD_NONE        :Fundació desactivada
STR_CONFIG_SETTING_RAW_INDUSTRY_CONSTRUCTION_METHOD_NORMAL      :Com les altres indústries
STR_CONFIG_SETTING_RAW_INDUSTRY_CONSTRUCTION_METHOD_PROSPECTING :Amb prospeccions
STR_CONFIG_SETTING_INDUSTRY_PLATFORM                            :Àrea anivellada al voltant de les indústries: {STRING}
STR_CONFIG_SETTING_INDUSTRY_PLATFORM_HELPTEXT                   :Quantitat d'espai pla al voltant d'una indústria. Això assegura que quedarà espai buit al voltant de la indústria per construir vies o altres infraestructures.
STR_CONFIG_SETTING_MULTIPINDTOWN                                :Permet vàries indústries similars a cada població: {STRING}
STR_CONFIG_SETTING_MULTIPINDTOWN_HELPTEXT                       :Normalment, una població no vol tenir més d'una indústria de cada tipus. Amb aquest paràmetre es permet la construcció de diverses indústries del mateix tipus a la mateixa població.
STR_CONFIG_SETTING_SIGNALSIDE                                   :Mostra els senyals: {STRING}
STR_CONFIG_SETTING_SIGNALSIDE_HELPTEXT                          :Seleccioneu a quin costat de la via s'han de posar els senyals
STR_CONFIG_SETTING_SIGNALSIDE_LEFT                              :A l'esquerra
STR_CONFIG_SETTING_SIGNALSIDE_DRIVING_SIDE                      :Al costat de conducció
STR_CONFIG_SETTING_SIGNALSIDE_RIGHT                             :A la dreta
STR_CONFIG_SETTING_SHOWFINANCES                                 :Mostra la finestra de balanç al finalitzar cada any: {STRING}
STR_CONFIG_SETTING_SHOWFINANCES_HELPTEXT                        :Si el paràmetre està activat, la finestra de finances apareix al final de cada any per permetre una inspecció fàcil de l'estat financer de la companyia.
STR_CONFIG_SETTING_NONSTOP_BY_DEFAULT                           :«Sense parada» per defecte a les ordres noves: {STRING}
STR_CONFIG_SETTING_NONSTOP_BY_DEFAULT_HELPTEXT                  :Normalment, un vehicle para a cada estació per la que passa. Activant aquest paràmetre, no pararà a cap estació fins arribar al seu destí. Nota: aquest paràmetre només defineix el valor predeterminat per a les noves ordres. Un cop creada una ordre, aquesta es pot establir manualment al comportament desitjat.
STR_CONFIG_SETTING_STOP_LOCATION                                :Noves ordres de trens: parar per defecte {STRING} de la plataforma
STR_CONFIG_SETTING_STOP_LOCATION_HELPTEXT                       :Estableix en quin lloc de la plataforma els trens pararan per defecte. «Extrem més proper» significa a prop del punt d'entrada, «Al mig» significa al mig de la plataforma, i «Extrem més llunyà» significa lluny del punt d'entrada. Nota: aquest paràmetre només defineix el valor predeterminat per les noves ordres. Un cop creada una ordre, es pot modificar el comportament de forma manual.
STR_CONFIG_SETTING_STOP_LOCATION_NEAR_END                       :A l'extrem més proper
STR_CONFIG_SETTING_STOP_LOCATION_MIDDLE                         :Al mig
STR_CONFIG_SETTING_STOP_LOCATION_FAR_END                        :A l'extrem més llunyà
STR_CONFIG_SETTING_AUTOSCROLL                                   :Desplaça la finestra quan el ratolí sigui prop de la vora: {STRING}
STR_CONFIG_SETTING_AUTOSCROLL_HELPTEXT                          :Si s'activa aquesta opció, l'àrea de visualització començarà a desplaçar-se quan el ratolí sigui prop de la vora de la finestra.
STR_CONFIG_SETTING_AUTOSCROLL_DISABLED                          :Desactivat
STR_CONFIG_SETTING_AUTOSCROLL_MAIN_VIEWPORT_FULLSCREEN          :Vista principal (només pantalla completa)
STR_CONFIG_SETTING_AUTOSCROLL_MAIN_VIEWPORT                     :Vista principal
STR_CONFIG_SETTING_AUTOSCROLL_EVERY_VIEWPORT                    :Qualsevol vista
STR_CONFIG_SETTING_BRIBE                                        :Permet subornar les autoritats locals: {STRING}
STR_CONFIG_SETTING_BRIBE_HELPTEXT                               :Permet a les companyies intentar subornar l'autoritat local. Si el suborn és detectat per un inspector, la companyia no podrà actuar a la població durant sis mesos.
STR_CONFIG_SETTING_ALLOW_EXCLUSIVE                              :Permet comprar els drets del transport en exclusiva: {STRING}
STR_CONFIG_SETTING_ALLOW_EXCLUSIVE_HELPTEXT                     :Si una companyia compra els drets de transport en exclusiva d'una població, les estacions dels oponents (passatgers i càrrega) no rebran cap càrrega durant un any sencer.
STR_CONFIG_SETTING_ALLOW_FUND_BUILDINGS                         :Permet finançar edificis: {STRING}
STR_CONFIG_SETTING_ALLOW_FUND_BUILDINGS_HELPTEXT                :Permet a les companyies donar diners a les poblacions per finançar nous edificis.
STR_CONFIG_SETTING_ALLOW_FUND_ROAD                              :Permet finançar la reconstrucció dels carrers locals: {STRING}
STR_CONFIG_SETTING_ALLOW_FUND_ROAD_HELPTEXT                     :Permet a les companyies donar diners a les poblacions per la reconstrucció de carrers i sabotejar la circulació de vehicles.
STR_CONFIG_SETTING_ALLOW_GIVE_MONEY                             :Permet enviar diners a altres companyies: {STRING}
STR_CONFIG_SETTING_ALLOW_GIVE_MONEY_HELPTEXT                    :Permet transferir diners entre companyies en el mode multijugador.
STR_CONFIG_SETTING_FREIGHT_TRAINS                               :Multiplicador de pes per simular trens pesats: {STRING}
STR_CONFIG_SETTING_FREIGHT_TRAINS_HELPTEXT                      :Estableix l'impacte de transportar contenidors en trens. Els valors alts fan que transportar contenidors sigui més exigent amb els trens, especialment als turons.
STR_CONFIG_SETTING_PLANE_SPEED                                  :Factor de velocitat dels avions: {STRING}
STR_CONFIG_SETTING_PLANE_SPEED_HELPTEXT                         :Estableix la velocitat relativa dels avions en comparació amb els altres tipus de vehicles, per reduir la quantitat de guanys de transport dels avions
STR_CONFIG_SETTING_PLANE_SPEED_VALUE                            :1 / {COMMA}
STR_CONFIG_SETTING_PLANE_CRASHES                                :Nombre d'accidents d'avió: {STRING}
STR_CONFIG_SETTING_PLANE_CRASHES_HELPTEXT                       :Estableix la probabilitat amb què succeeixen els accidents d'avió
STR_CONFIG_SETTING_PLANE_CRASHES_NONE                           :Cap
STR_CONFIG_SETTING_PLANE_CRASHES_REDUCED                        :Reduït
STR_CONFIG_SETTING_PLANE_CRASHES_NORMAL                         :Normal
STR_CONFIG_SETTING_STOP_ON_TOWN_ROAD                            :Permet situar parades en carreteres que són propietat de la població: {STRING}
STR_CONFIG_SETTING_STOP_ON_TOWN_ROAD_HELPTEXT                   :Permet la construcció de passos a nivell en els carrers propietat de les poblacions
STR_CONFIG_SETTING_STOP_ON_COMPETITOR_ROAD                      :Permet circular a través de les parades en carreteres propietat de competidors: {STRING}
STR_CONFIG_SETTING_STOP_ON_COMPETITOR_ROAD_HELPTEXT             :Permet la construcció de passos a nivell en els carrers propietat d'altres companyies
STR_CONFIG_SETTING_DYNAMIC_ENGINES_EXISTING_VEHICLES            :{WHITE}No es pot canviar aquest ajustament quan hi ha vehicles
STR_CONFIG_SETTING_INFRASTRUCTURE_MAINTENANCE                   :Manteniment de la infraestructura: {STRING}
STR_CONFIG_SETTING_INFRASTRUCTURE_MAINTENANCE_HELPTEXT          :Quan està activat, la infraestructura provoca costos de manteniment. El cost creix proporcionalment al tamany de la xarxa de transport, afectant en conseqüència més a les companyies grosses que a les petites


STR_CONFIG_SETTING_NEVER_EXPIRE_AIRPORTS                        :Els aeroports mai caduquen: {STRING}
STR_CONFIG_SETTING_NEVER_EXPIRE_AIRPORTS_HELPTEXT               :Activant aquesta opció fa que cada tipus d'aeroport estigui disponible per sempre després de la seva introducció

STR_CONFIG_SETTING_WARN_LOST_VEHICLE                            :Avisa si el vehicle es perd: {STRING}
STR_CONFIG_SETTING_WARN_LOST_VEHICLE_HELPTEXT                   :Alerta amb missatges quan els vehicles no siguin capaços de trobar el camí al seu destí indicat
STR_CONFIG_SETTING_ORDER_REVIEW                                 :Revisa ordres dels vehicles: {STRING}
STR_CONFIG_SETTING_ORDER_REVIEW_HELPTEXT                        :Quan està activat, les ordres dels vehicles són verificades periòdicament, i alguns problemes evidents seran informats amb missatges de notícia quan siguin detectats
STR_CONFIG_SETTING_ORDER_REVIEW_OFF                             :No
STR_CONFIG_SETTING_ORDER_REVIEW_EXDEPOT                         :Sí, excepte vehicles parats
STR_CONFIG_SETTING_ORDER_REVIEW_ON                              :De tots els vehicles
STR_CONFIG_SETTING_WARN_INCOME_LESS                             :Avisa si el benefici del vehicle és negatiu: {STRING}
STR_CONFIG_SETTING_WARN_INCOME_LESS_HELPTEXT                    :Quan està activat, un missatge de notícia és enviat quan un vehicle no ha tingut beneficis durant l'any
STR_CONFIG_SETTING_NEVER_EXPIRE_VEHICLES                        :Els vehicles mai caduquen: {STRING}
STR_CONFIG_SETTING_NEVER_EXPIRE_VEHICLES_HELPTEXT               :Quan està activat, tots els models de vehicles continuen disponibles per sempre després de la seva introducció
STR_CONFIG_SETTING_AUTORENEW_VEHICLE                            :Autorenova el vehicle quan sigui vell: {STRING}
STR_CONFIG_SETTING_AUTORENEW_VEHICLE_HELPTEXT                   :Quan està activat, un vehicle que arriba al final de la seva vida útil és automàticament substituït quan es compleixen les condicions d'autorenovació.
STR_CONFIG_SETTING_AUTORENEW_MONTHS                             :Autorenova el vehicle {STRING} de la seva edat màxima.
STR_CONFIG_SETTING_AUTORENEW_MONTHS_HELPTEXT                    :Edat a partir de la qual s'ha de considerar l'autorenovació del vehicle.
STR_CONFIG_SETTING_AUTORENEW_MONTHS_VALUE_BEFORE                :{COMMA} mes{P 0 "" os} abans
STR_CONFIG_SETTING_AUTORENEW_MONTHS_VALUE_AFTER                 :{COMMA} mes{P 0 "" os} després
STR_CONFIG_SETTING_AUTORENEW_MONEY                              :Mínim de diners per a renovacions automàtiques: {STRING}
STR_CONFIG_SETTING_AUTORENEW_MONEY_HELPTEXT                     :Estableix la quantitat mínima de diners que han de quedar al banc abans de considerar l'autorenovació de vehicles.
STR_CONFIG_SETTING_ERRMSG_DURATION                              :Duració del missatge d'error: {STRING}
STR_CONFIG_SETTING_ERRMSG_DURATION_HELPTEXT                     :Duració dels missatges d'error mostrats en finestres vermelles. Alguns missatges d'error (crítics) no es tanquen automàticament i s'han de tancar manualment
STR_CONFIG_SETTING_ERRMSG_DURATION_VALUE                        :{COMMA} segon{P 0 "" s}
STR_CONFIG_SETTING_HOVER_DELAY                                  :Mostra descripcions emergents: {STRING}
STR_CONFIG_SETTING_HOVER_DELAY_HELPTEXT                         :Retard abans que les descripcions emergents siguin mostrades quan el ratolí sigui sobre algun element de la interfície. Alternativament, les descripcions emergents poden ser vinculades al botó dret del ratolí si aquest paràmetre s'estableix en 0.
STR_CONFIG_SETTING_HOVER_DELAY_VALUE                            :Manté durant {COMMA} milisegon{P 0 "" s}
STR_CONFIG_SETTING_HOVER_DELAY_DISABLED                         :Botó dret
STR_CONFIG_SETTING_POPULATION_IN_LABEL                          :Mostra els habitants a l'etiqueta del nom de la població: {STRING}
STR_CONFIG_SETTING_POPULATION_IN_LABEL_HELPTEXT                 :Mostra els habitants a les etiquetes dels noms de les poblacions al mapa
STR_CONFIG_SETTING_GRAPH_LINE_THICKNESS                         :Gruix de les línies dels gràfics: {STRING}
STR_CONFIG_SETTING_GRAPH_LINE_THICKNESS_HELPTEXT                :Gruix de la línia als gràfics. Una línia més fina és més llegible, una línia més gruixuda és més fàcil de veure i els colors són més fàcils de distingir

STR_CONFIG_SETTING_LANDSCAPE                                    :Paisatge: {STRING}
STR_CONFIG_SETTING_LANDSCAPE_HELPTEXT                           :El tipus de paisatge defineix escenaris amb diferents tipus de càrrega i requisits per al creixement de les poblacions. Els NewGRF i l'script de la partida poden modificar-ne l'aparença i el comportament
STR_CONFIG_SETTING_LAND_GENERATOR                               :Generador de terrenys: {STRING}
STR_CONFIG_SETTING_LAND_GENERATOR_HELPTEXT                      :L'algorisme generador original depèn del tipus de gràfics base i crea formes de terreny predefinides. TerraGenesis és un generador basat en el soroll Perlin que permet una configuració més precisa
STR_CONFIG_SETTING_LAND_GENERATOR_ORIGINAL                      :Original
STR_CONFIG_SETTING_LAND_GENERATOR_TERRA_GENESIS                 :TerraGenesis
STR_CONFIG_SETTING_TERRAIN_TYPE                                 :Tipus de terreny: {STRING}
STR_CONFIG_SETTING_TERRAIN_TYPE_HELPTEXT                        :(Només TerraGenesis) Escollir el tipus de terreny: des de molt pla fins a escarpat
STR_CONFIG_SETTING_INDUSTRY_DENSITY                             :Densitat d'indústries: {STRING}
STR_CONFIG_SETTING_INDUSTRY_DENSITY_HELPTEXT                    :Fixa el nombre d'indústries que s'haurien de generar i mantenir durant la partida
STR_CONFIG_SETTING_OIL_REF_EDGE_DISTANCE                        :Distància màxima des de la vora a les refineries de petroli: {STRING}
STR_CONFIG_SETTING_OIL_REF_EDGE_DISTANCE_HELPTEXT               :Les refineries de petroli només es construeixen a prop de les vores del mapa, això és a la costa en els mapes d'illes
STR_CONFIG_SETTING_SNOWLINE_HEIGHT                              :Alçada dels estatges amb neu: {STRING}
STR_CONFIG_SETTING_SNOWLINE_HEIGHT_HELPTEXT                     :Controla a quina alçada la neu comença en el paisatge subàrtic. La neu també afecta la generació d'indústries i els requisits per al creixement de les poblacions
STR_CONFIG_SETTING_ROUGHNESS_OF_TERRAIN                         :Geografia del terreny: {STRING}
STR_CONFIG_SETTING_ROUGHNESS_OF_TERRAIN_HELPTEXT                :(Només TerraGenesis) Escollir la suavitat del paisatge: els terrenys suaus tenen menys turons i són regulars; els terrenys més rugosos són irregulars i tenen molts turons
STR_CONFIG_SETTING_ROUGHNESS_OF_TERRAIN_VERY_SMOOTH             :Molt suau
STR_CONFIG_SETTING_ROUGHNESS_OF_TERRAIN_SMOOTH                  :Suau
STR_CONFIG_SETTING_ROUGHNESS_OF_TERRAIN_ROUGH                   :Escarpat
STR_CONFIG_SETTING_ROUGHNESS_OF_TERRAIN_VERY_ROUGH              :Molt escarpat
STR_CONFIG_SETTING_VARIETY                                      :Varietat: {STRING}
STR_CONFIG_SETTING_VARIETY_HELPTEXT                             :(Només TerraGenesis) Controla la varietat en la distribució de les zones muntanyoses i planes. Aquesta opció controla la distribució d'aquestes zones; si es vol modificar si el terreny és més o menys muntanyós s'han de modificar altres opcions
STR_CONFIG_SETTING_RIVER_AMOUNT                                 :Quantitat de rius: {STRING}
STR_CONFIG_SETTING_RIVER_AMOUNT_HELPTEXT                        :Escollir la quantitat de rius a generar
STR_CONFIG_SETTING_TREE_PLACER                                  :Algorisme per situar arbres: {STRING}
STR_CONFIG_SETTING_TREE_PLACER_HELPTEXT                         :Permet escollir la distribució d'arbres al mapa. 'Original' distribueix els arbres uniformement. 'Millorat' els planta en grups
STR_CONFIG_SETTING_TREE_PLACER_NONE                             :Cap
STR_CONFIG_SETTING_TREE_PLACER_ORIGINAL                         :Original
STR_CONFIG_SETTING_TREE_PLACER_IMPROVED                         :Millorat
STR_CONFIG_SETTING_ROAD_SIDE                                    :Automòbils: {STRING}
STR_CONFIG_SETTING_ROAD_SIDE_HELPTEXT                           :Escollir el costat de conducció
STR_CONFIG_SETTING_HEIGHTMAP_ROTATION                           :Rotació del mapa d'alçades: {STRING}
STR_CONFIG_SETTING_HEIGHTMAP_ROTATION_COUNTER_CLOCKWISE         :Antihorari
STR_CONFIG_SETTING_HEIGHTMAP_ROTATION_CLOCKWISE                 :Horari
STR_CONFIG_SETTING_SE_FLAT_WORLD_HEIGHT                         :Alçada que pren un escenari pla: {STRING}
STR_CONFIG_SETTING_EDGES_NOT_EMPTY                              :{WHITE}Una o més cel·les al vèrtex nord no està buit
STR_CONFIG_SETTING_EDGES_NOT_WATER                              :{WHITE}Una o més cel·les en una de les vores no és aigua

STR_CONFIG_SETTING_STATION_SPREAD                               :Extensió màxima de les estacions: {STRING}
STR_CONFIG_SETTING_STATION_SPREAD_HELPTEXT                      :Àrea màxima en què les parts d'una sola estació es poden estendre. Un valor alt farà alentir el joc
STR_CONFIG_SETTING_SERVICEATHELIPAD                             :Revisions automàtiques dels helicòpters als heliports: {STRING}
STR_CONFIG_SETTING_SERVICEATHELIPAD_HELPTEXT                    :Inspecciona els helicòpters cada vegada que aterrin, encara que no hi hagi hangar a l'aeroport
STR_CONFIG_SETTING_LINK_TERRAFORM_TOOLBAR                       :Enllaça la barra d'eines del paisatge a les barres d'eines de vies/carreteres/aigua/aeroports: {STRING}
STR_CONFIG_SETTING_LINK_TERRAFORM_TOOLBAR_HELPTEXT              :Quan s'obre la barra d'eines de construcció per un tipus de transport, també s'obre la barra d'eines de remodelació del paisatge
STR_CONFIG_SETTING_SMALLMAP_LAND_COLOUR                         :Color del terra utilitzat al mapa petit: {STRING}
STR_CONFIG_SETTING_SMALLMAP_LAND_COLOUR_HELPTEXT                :Color del terreny al mapa petit
STR_CONFIG_SETTING_SMALLMAP_LAND_COLOUR_GREEN                   :Verd
STR_CONFIG_SETTING_SMALLMAP_LAND_COLOUR_DARK_GREEN              :Verd fosc
STR_CONFIG_SETTING_SMALLMAP_LAND_COLOUR_VIOLET                  :Violat
STR_CONFIG_SETTING_SCROLLMODE                                   :Desplaçament del mapa: {STRING}
STR_CONFIG_SETTING_SCROLLMODE_HELPTEXT                          :Comportament quan es desplaça el mapa.
STR_CONFIG_SETTING_SCROLLMODE_DEFAULT                           :Mou la vista amb el botó dret del ratolí amb la posició del ratolí fixada
STR_CONFIG_SETTING_SCROLLMODE_RMB_LOCKED                        :Mou el mapa amb el botó dret del ratolí amb la posició del ratolí fixada
STR_CONFIG_SETTING_SCROLLMODE_RMB                               :Mou el mapa amb el botó dret del ratolí
STR_CONFIG_SETTING_SCROLLMODE_LMB                               :Mou el mapa amb el botó esquerre del ratolí
STR_CONFIG_SETTING_SMOOTH_SCROLLING                             :Desplaçament suau de la vista: {STRING}
STR_CONFIG_SETTING_SMOOTH_SCROLLING_HELPTEXT                    :Controla com la vista principal es desplaça a una posició específica quan es clica al mapa petit o quan s'envia una ordre de desplaçar-se a un objecte específic al mapa. Si està activat, la vista es desplaça suaument; si està desactivat, salta directament al punt assenyalat
STR_CONFIG_SETTING_MEASURE_TOOLTIP                              :Mostra un cartell de mesura quan estiguis utilitzant vàries eines de construcció: {STRING}
STR_CONFIG_SETTING_MEASURE_TOOLTIP_HELPTEXT                     :Mostra les distàncies-cel·la i les diferències d'alçada quan s'arrossegui durant la construcció
STR_CONFIG_SETTING_LIVERIES                                     :Mostra la decoració específica del tipus de vehicle: {STRING}
STR_CONFIG_SETTING_LIVERIES_HELPTEXT                            :Controla la utilització de les decoracions específiques d'un tipus de vehicle (en oposició a específic d'una companyia)
STR_CONFIG_SETTING_LIVERIES_NONE                                :Cap
STR_CONFIG_SETTING_LIVERIES_OWN                                 :Pròpia companyia
STR_CONFIG_SETTING_LIVERIES_ALL                                 :Totes les companyies
STR_CONFIG_SETTING_PREFER_TEAMCHAT                              :Prefereix fer un xat d'equip amb <ENTER>: {STRING}
STR_CONFIG_SETTING_PREFER_TEAMCHAT_HELPTEXT                     :Canvia la vinculació del xat intern de la companyia i el públic <ENTER> resp. <Ctrl+ENTER>
STR_CONFIG_SETTING_SCROLLWHEEL_SCROLLING                        :Funció de la rodeta del ratolí: {STRING}
STR_CONFIG_SETTING_SCROLLWHEEL_SCROLLING_HELPTEXT               :Activa el desplaçament en les rodetes del ratolí de dues dimensions
STR_CONFIG_SETTING_SCROLLWHEEL_ZOOM                             :Zoom mapa
STR_CONFIG_SETTING_SCROLLWHEEL_SCROLL                           :Mou el mapa
STR_CONFIG_SETTING_SCROLLWHEEL_OFF                              :Inactiu
STR_CONFIG_SETTING_SCROLLWHEEL_MULTIPLIER                       :Velocitat del mapa amb la rodeta del ratolí: {STRING}
STR_CONFIG_SETTING_SCROLLWHEEL_MULTIPLIER_HELPTEXT              :Controla la sensibilitat de la rodeta de desplaçament del ratolí
STR_CONFIG_SETTING_OSK_ACTIVATION                               :Teclat en pantalla: {STRING}
STR_CONFIG_SETTING_OSK_ACTIVATION_HELPTEXT                      :Selecciona el mètode per obrir el teclat en pantalla per introduir text als quadres de text de manera que només cal utilitzar el dispositiu senyalador. Això està pensat pels petits dispositius sense teclat físic
STR_CONFIG_SETTING_OSK_ACTIVATION_DISABLED                      :Desactivat
STR_CONFIG_SETTING_OSK_ACTIVATION_DOUBLE_CLICK                  :Doble clic
STR_CONFIG_SETTING_OSK_ACTIVATION_SINGLE_CLICK_FOCUS            :Un clic (quan té el focus)
STR_CONFIG_SETTING_OSK_ACTIVATION_SINGLE_CLICK                  :Un clic (immediatament)

STR_CONFIG_SETTING_RIGHT_MOUSE_BTN_EMU                          :Emulació del botó dret: {STRING}
STR_CONFIG_SETTING_RIGHT_MOUSE_BTN_EMU_HELPTEXT                 :Selecciona el mètode per emular els clics amb el botó dret del ratolí
STR_CONFIG_SETTING_RIGHT_MOUSE_BTN_EMU_COMMAND                  :Command-clic
STR_CONFIG_SETTING_RIGHT_MOUSE_BTN_EMU_CONTROL                  :Control-clic
STR_CONFIG_SETTING_RIGHT_MOUSE_BTN_EMU_OFF                      :Desactivat

STR_CONFIG_SETTING_RIGHT_MOUSE_WND_CLOSE                        :Tanca la finestra amb un clic dret del ratolí: {STRING}
STR_CONFIG_SETTING_RIGHT_MOUSE_WND_CLOSE_HELPTEXT               :Tanca una finestra fent-hi un clic amb el botó dret del ratolí. Aquesta opció desactiva els indicadors de funció amb el mateix botó.

STR_CONFIG_SETTING_AUTOSAVE                                     :Desada automàtica: {STRING}
STR_CONFIG_SETTING_AUTOSAVE_HELPTEXT                            :Selecciona l'interval entre desades automàtiques de les partides.

STR_CONFIG_SETTING_DATE_FORMAT_IN_SAVE_NAMES                    :Utilitza el format de data {STRING} per a guardar partides
STR_CONFIG_SETTING_DATE_FORMAT_IN_SAVE_NAMES_HELPTEXT           :Format de la data en els noms dels arxius de les partides que es guardin
STR_CONFIG_SETTING_DATE_FORMAT_IN_SAVE_NAMES_LONG               :llarga (31 Des 2008)
STR_CONFIG_SETTING_DATE_FORMAT_IN_SAVE_NAMES_SHORT              :curta (31-12-2008)
STR_CONFIG_SETTING_DATE_FORMAT_IN_SAVE_NAMES_ISO                :ISO (2008-12-31)

STR_CONFIG_SETTING_PAUSE_ON_NEW_GAME                            :Posa en pausa automàticament quan comenci una nova partida: {STRING}
STR_CONFIG_SETTING_PAUSE_ON_NEW_GAME_HELPTEXT                   :Quan està activat, el joc es posa en pausa automàticament quan es comenci una partida nova, permetent a l'usuari estudiar el mapa més detalladament
STR_CONFIG_SETTING_COMMAND_PAUSE_LEVEL                          :Accions permeses mentre s'està fent una pausa a la partida: {STRING}
STR_CONFIG_SETTING_COMMAND_PAUSE_LEVEL_HELPTEXT                 :Seleccioneu quines accions es poden realitzar mentre s'està fent una pausa a la partida.
STR_CONFIG_SETTING_COMMAND_PAUSE_LEVEL_NO_ACTIONS               :Cap
STR_CONFIG_SETTING_COMMAND_PAUSE_LEVEL_ALL_NON_CONSTRUCTION     :Totes, excepte les de construcció
STR_CONFIG_SETTING_COMMAND_PAUSE_LEVEL_ALL_NON_LANDSCAPING      :Totes, excepte les que modifiquen el paisatge
STR_CONFIG_SETTING_COMMAND_PAUSE_LEVEL_ALL_ACTIONS              :Totes
STR_CONFIG_SETTING_ADVANCED_VEHICLE_LISTS                       :Mostra els grups en el llistat de vehicles de la companyia: {STRING}
STR_CONFIG_SETTING_ADVANCED_VEHICLE_LISTS_HELPTEXT              :Activa la utilització de llistes avançades de vehicles per agrupar vehicles.
STR_CONFIG_SETTING_LOADING_INDICATORS                           :Utilitza indicadors de càrrega: {STRING}
STR_CONFIG_SETTING_LOADING_INDICATORS_HELPTEXT                  :Selecciona si els indicadors de càrrega seran mostrats sobre els vehicles en càrrega o descàrrega
STR_CONFIG_SETTING_TIMETABLE_IN_TICKS                           :Mostra horaris amb marques en lloc de dies: {STRING}
STR_CONFIG_SETTING_TIMETABLE_IN_TICKS_HELPTEXT                  :Mostra els temps de viatge als horaris en marques en lloc de dies
STR_CONFIG_SETTING_TIMETABLE_SHOW_ARRIVAL_DEPARTURE             :Mostra l'arribada i la sortida als horaris: {STRING}
STR_CONFIG_SETTING_TIMETABLE_SHOW_ARRIVAL_DEPARTURE_HELPTEXT    :Mostra als horaris l'arribada anticipadament i les hores de sortida
STR_CONFIG_SETTING_QUICKGOTO                                    :Creació ràpida d'ordres per a vehicles: {STRING}
STR_CONFIG_SETTING_QUICKGOTO_HELPTEXT                           :Preselecciona el botó 'Vés a' quan s'obri la finestra d'ordres
STR_CONFIG_SETTING_DEFAULT_RAIL_TYPE                            :Tipus predeterminat de via (en nova partida/càrrega de partida): {STRING}
STR_CONFIG_SETTING_DEFAULT_RAIL_TYPE_HELPTEXT                   :Tipus de via a seleccionar després de començar o carregar una partida. 'El més antic disponible' selecciona el tipus de vies més antic disponible, 'El més modern disponible' selecciona el tipus de vies més modern, i 'El més utilitzat disponible' selecciona el tipus de vies que s'utilitzi més actualment
STR_CONFIG_SETTING_DEFAULT_RAIL_TYPE_FIRST                      :El més antic disponible
STR_CONFIG_SETTING_DEFAULT_RAIL_TYPE_LAST                       :El més modern disponible
STR_CONFIG_SETTING_DEFAULT_RAIL_TYPE_MOST_USED                  :El més utilitzat disponible
STR_CONFIG_SETTING_SHOW_TRACK_RESERVATION                       :Mostra els camins reservats: {STRING}
STR_CONFIG_SETTING_SHOW_TRACK_RESERVATION_HELPTEXT              :Dóna a les vies reservades un color diferent per visualitzar problemes d'encaminament de trens
STR_CONFIG_SETTING_PERSISTENT_BUILDINGTOOLS                     :Mantingues les eines de construcció actives després del seu ús: {STRING}
STR_CONFIG_SETTING_PERSISTENT_BUILDINGTOOLS_HELPTEXT            :Mantingues les eines de construcció pels ponts, túnels, etc. obertes després d'utilitzar-les
STR_CONFIG_SETTING_EXPENSES_LAYOUT                              :Agrupa les despeses a la finestra de finances de la companyia: {STRING}
STR_CONFIG_SETTING_EXPENSES_LAYOUT_HELPTEXT                     :Defineix la disposició de la companyia a la finestra de despeses

STR_CONFIG_SETTING_SOUND_TICKER                                 :Barra de notícies: {STRING}
STR_CONFIG_SETTING_SOUND_TICKER_HELPTEXT                        :Reprodueix un so quan apareixen les notícies resumides a la barra inferior
STR_CONFIG_SETTING_SOUND_NEWS                                   :Notícies: {STRING}
STR_CONFIG_SETTING_SOUND_NEWS_HELPTEXT                          :Reprodueix un so quan apareix una notícia
STR_CONFIG_SETTING_SOUND_NEW_YEAR                               :Cap d'any: {STRING}
STR_CONFIG_SETTING_SOUND_NEW_YEAR_HELPTEXT                      :Reprodueix un efecte de so al final de l'any quan apareix el resum financer de l'any de la companyia en comparació amb l'anterior
STR_CONFIG_SETTING_SOUND_CONFIRM                                :Construcció: {STRING}
STR_CONFIG_SETTING_SOUND_CONFIRM_HELPTEXT                       :Reprodueix un efecte de so quan es realitzin amb èxit construccions o altres accions
STR_CONFIG_SETTING_SOUND_CLICK                                  :Botons: {STRING}
STR_CONFIG_SETTING_SOUND_CLICK_HELPTEXT                         :Sona quan es cliquen els botons
STR_CONFIG_SETTING_SOUND_DISASTER                               :Desastres i accidents: {STRING}
STR_CONFIG_SETTING_SOUND_DISASTER_HELPTEXT                      :Reprodueix els efectes de so d'accidents i desastres
STR_CONFIG_SETTING_SOUND_VEHICLE                                :Vehicles: {STRING}
STR_CONFIG_SETTING_SOUND_VEHICLE_HELPTEXT                       :Reprodueix els efectes de so dels vehicles
STR_CONFIG_SETTING_SOUND_AMBIENT                                :Ambient: {STRING}
STR_CONFIG_SETTING_SOUND_AMBIENT_HELPTEXT                       :Reprodueix efectes de so ambient del paisatge, les indústries i les poblacions

STR_CONFIG_SETTING_DISABLE_UNSUITABLE_BUILDING                  :Desactiva la construcció d'infraestructures quan no hi hagi disponibles vehicles adequats: {STRING}
STR_CONFIG_SETTING_DISABLE_UNSUITABLE_BUILDING_HELPTEXT         :Quan està activat, la infraestructura només està disponible si hi ha també vehicles disponibles, prevenint perdre temps i diners en infraestructures no utilitzables
STR_CONFIG_SETTING_MAX_TRAINS                                   :Màxim nombre de trens per companyia: {STRING}
STR_CONFIG_SETTING_MAX_TRAINS_HELPTEXT                          :Màxim nombre de trens que pot tenir una companyia
STR_CONFIG_SETTING_MAX_ROAD_VEHICLES                            :Màxim nombre d'automòbils per companyia: {STRING}
STR_CONFIG_SETTING_MAX_ROAD_VEHICLES_HELPTEXT                   :Màxim nombre d'automòbils que pot tenir una companyia
STR_CONFIG_SETTING_MAX_AIRCRAFT                                 :Màxim nombre d'avions per companyia: {STRING}
STR_CONFIG_SETTING_MAX_AIRCRAFT_HELPTEXT                        :Màxim nombre d'avions que pot tenir una companyia
STR_CONFIG_SETTING_MAX_SHIPS                                    :Màxim nombre de vaixells per companyia: {STRING}
STR_CONFIG_SETTING_MAX_SHIPS_HELPTEXT                           :Màxim nombre de vaixells que pot tenir una companyia

STR_CONFIG_SETTING_AI_BUILDS_TRAINS                             :Desactiva els trens per a les IA: {STRING}
STR_CONFIG_SETTING_AI_BUILDS_TRAINS_HELPTEXT                    :Activant aquesta opció fa que sigui impossible construir trens i altres vehicles que utilitzen rails als jugadors IA.
STR_CONFIG_SETTING_AI_BUILDS_ROAD_VEHICLES                      :Desactiva els vehicles de carretera per a les IA: {STRING}
STR_CONFIG_SETTING_AI_BUILDS_ROAD_VEHICLES_HELPTEXT             :Activant aquesta opció fa que sigui impossible construir automòbils i altres vehicles de carretera als jugadors IA.
STR_CONFIG_SETTING_AI_BUILDS_AIRCRAFT                           :Desactiva les aeronaus per a les IA: {STRING}
STR_CONFIG_SETTING_AI_BUILDS_AIRCRAFT_HELPTEXT                  :Activant aquesta opció fa que sigui impossible construir aeronaus als jugadors IA.
STR_CONFIG_SETTING_AI_BUILDS_SHIPS                              :Desactiva els vaixells per a les IA: {STRING}
STR_CONFIG_SETTING_AI_BUILDS_SHIPS_HELPTEXT                     :Activant aquesta opció fa que sigui impossible construir vaixells als jugadors IA.

STR_CONFIG_SETTING_AI_PROFILE                                   :Perfil de paràmetres predeterminat: {STRING}
STR_CONFIG_SETTING_AI_PROFILE_HELPTEXT                          :Escolliu quin perfil de paràmetres utilitzar per les IA aleatòries o com a valors inicials quan s'afegeix una nova IA o script de la partida.
STR_CONFIG_SETTING_AI_PROFILE_EASY                              :Fàcil
STR_CONFIG_SETTING_AI_PROFILE_MEDIUM                            :Mitjà
STR_CONFIG_SETTING_AI_PROFILE_HARD                              :Difícil

STR_CONFIG_SETTING_AI_IN_MULTIPLAYER                            :Permet IA en multijugador: {STRING}
STR_CONFIG_SETTING_AI_IN_MULTIPLAYER_HELPTEXT                   :Permet a les IA participar en partides multijugador.
STR_CONFIG_SETTING_SCRIPT_MAX_OPCODES                           :#opcodes abans de suspendre els scripts: {STRING}
STR_CONFIG_SETTING_SCRIPT_MAX_OPCODES_HELPTEXT                  :Màxim nombre de passos de càlcul que un script pot fer en un torn

STR_CONFIG_SETTING_SERVINT_ISPERCENT                            :Els intervals de revisions es mostren en percentatges: {STRING}
STR_CONFIG_SETTING_SERVINT_ISPERCENT_HELPTEXT                   :Escull si les revisions dels vehicles depenen del temps passat des de la darrera revisió o de la caiguda d'un cert percentatge de la fiabilitat màxima
STR_CONFIG_SETTING_SERVINT_TRAINS                               :Interval per defecte de servei per als trens: {STRING}
STR_CONFIG_SETTING_SERVINT_TRAINS_HELPTEXT                      :Estableix l'interval de revisió predeterminat pels nous ferrocarrils, si no hi ha un interval de revisió explícit pel vehicle
STR_CONFIG_SETTING_SERVINT_VALUE                                :{COMMA}{NBSP}di{P 0 a es}/%
STR_CONFIG_SETTING_SERVINT_DISABLED                             :Desactivat
STR_CONFIG_SETTING_SERVINT_ROAD_VEHICLES                        :Interval per defecte de servei per als vehicles: {STRING}
STR_CONFIG_SETTING_SERVINT_ROAD_VEHICLES_HELPTEXT               :Estableix l'interval de revisió predeterminat pels nous vehicles de caretera, si no hi ha un interval de revisió explícit pel vehicle
STR_CONFIG_SETTING_SERVINT_AIRCRAFT                             :Interval per defecte de servei per a les aeronaus: {STRING}
STR_CONFIG_SETTING_SERVINT_AIRCRAFT_HELPTEXT                    :Estableix l'interval de revisió predeterminat pels nous avions, si no hi ha un interval de revisió explícit pel vehicle
STR_CONFIG_SETTING_SERVINT_SHIPS                                :Interval per defecte de servei per als vaixells: {STRING}
STR_CONFIG_SETTING_SERVINT_SHIPS_HELPTEXT                       :Estableix l'interval de revisió predeterminat pels nous vaixells, si no hi ha un interval de revisió explícit pel vehicle
STR_CONFIG_SETTING_NOSERVICE                                    :Desactiva les revisions quan les avaries s'estableixen a cap: {STRING}
STR_CONFIG_SETTING_NOSERVICE_HELPTEXT                           :Quan està activat, els vehicles no són revisats si no es poden espatllar
STR_CONFIG_SETTING_WAGONSPEEDLIMITS                             :Activa límits de velocitat per als vagons: {STRING}
STR_CONFIG_SETTING_WAGONSPEEDLIMITS_HELPTEXT                    :Quan està activat, també utilitza els límits de velocitat dels vagons per decidir la velocitat màxima del tren
STR_CONFIG_SETTING_DISABLE_ELRAILS                              :Desactiva vies electrificades: {STRING}
STR_CONFIG_SETTING_DISABLE_ELRAILS_HELPTEXT                     :Activant aquest paràmetre es desactiva el requeriment d'electrificar les vies per poder fer-hi circular locomotores elèctriques

STR_CONFIG_SETTING_NEWS_ARRIVAL_FIRST_VEHICLE_OWN               :Arribada del primer vehicle a una estació pròpia: {STRING}
STR_CONFIG_SETTING_NEWS_ARRIVAL_FIRST_VEHICLE_OWN_HELPTEXT      :Mostra les notícies quan arribi el primer vehicle a una estació del jugador
STR_CONFIG_SETTING_NEWS_ARRIVAL_FIRST_VEHICLE_OTHER             :Arribada del primer vehicle a una estació competidora: {STRING}
STR_CONFIG_SETTING_NEWS_ARRIVAL_FIRST_VEHICLE_OTHER_HELPTEXT    :Mostra les notícies quan arribi el primer vehicle a una estació d'un competidor
STR_CONFIG_SETTING_NEWS_ACCIDENTS_DISASTERS                     :Accidents / desastres: {STRING}
STR_CONFIG_SETTING_NEWS_ACCIDENTS_DISASTERS_HELPTEXT            :Mostra un diari quan passin accidents i desastres
STR_CONFIG_SETTING_NEWS_COMPANY_INFORMATION                     :Informació de la companyia: {STRING}
STR_CONFIG_SETTING_NEWS_COMPANY_INFORMATION_HELPTEXT            :Mostra les notícies de companyies noves que es creen i de companyies en risc de fer fallida
STR_CONFIG_SETTING_NEWS_INDUSTRY_OPEN                           :Obertura d'indústries: {STRING}
STR_CONFIG_SETTING_NEWS_INDUSTRY_OPEN_HELPTEXT                  :Mostra les notícies d'aparicions d'indústries noves
STR_CONFIG_SETTING_NEWS_INDUSTRY_CLOSE                          :Tancament d'indústries: {STRING}
STR_CONFIG_SETTING_NEWS_INDUSTRY_CLOSE_HELPTEXT                 :Mostra les notícies d'indústries que tanquen
STR_CONFIG_SETTING_NEWS_ECONOMY_CHANGES                         :Canvis de l'economia: {STRING}
STR_CONFIG_SETTING_NEWS_ECONOMY_CHANGES_HELPTEXT                :Mostra un diari sobre els canvis globals en l'economia
STR_CONFIG_SETTING_NEWS_INDUSTRY_CHANGES_COMPANY                :Canvis de producció de les indústries aprovisionades per la companyia: {STRING}
STR_CONFIG_SETTING_NEWS_INDUSTRY_CHANGES_COMPANY_HELPTEXT       :Mostra les notícies de canvis als nivells de producció de les indústries proveïdes per la companyia pròpia
STR_CONFIG_SETTING_NEWS_INDUSTRY_CHANGES_OTHER                  :Canvis de producció en indústries proveïdes pels competidors: {STRING}
STR_CONFIG_SETTING_NEWS_INDUSTRY_CHANGES_OTHER_HELPTEXT         :Mostra les notícies de canvis als nivells de producció de les indústries proveïdes pels competidors
STR_CONFIG_SETTING_NEWS_INDUSTRY_CHANGES_UNSERVED               :Altres canvis de producció de la indústria: {STRING}
STR_CONFIG_SETTING_NEWS_INDUSTRY_CHANGES_UNSERVED_HELPTEXT      :Mostra les notícies de canvis als nivells de producció de les indústries que no estan proveïdes ni per la companyia ni pels competidors
STR_CONFIG_SETTING_NEWS_ADVICE                                  :Alertes / informació sobre els vehicles de la companyia: {STRING}
STR_CONFIG_SETTING_NEWS_ADVICE_HELPTEXT                         :Mostra missatges sobre vehicles que necessitin atenció
STR_CONFIG_SETTING_NEWS_NEW_VEHICLES                            :Nous vehicles: {STRING}
STR_CONFIG_SETTING_NEWS_NEW_VEHICLES_HELPTEXT                   :Mostra les notícies d'aparicions de nous tipus de vehicles
STR_CONFIG_SETTING_NEWS_CHANGES_ACCEPTANCE                      :Canvis en l'admissió de càrrega: {STRING}
STR_CONFIG_SETTING_NEWS_CHANGES_ACCEPTANCE_HELPTEXT             :Mostra missatges sobre les estacions que canviïn l'acceptació d'alguna càrrega
STR_CONFIG_SETTING_NEWS_SUBSIDIES                               :Subvencions: {STRING}
STR_CONFIG_SETTING_NEWS_SUBSIDIES_HELPTEXT                      :Mostra les notícies d'esdeveniments relacionats amb subsidis
STR_CONFIG_SETTING_NEWS_GENERAL_INFORMATION                     :Informació general: {STRING}
STR_CONFIG_SETTING_NEWS_GENERAL_INFORMATION_HELPTEXT            :Mostra les notícies d'esdeveniments generals, com ara compra de drets exclusius o finançar la reconstrucció de carrers

STR_CONFIG_SETTING_NEWS_MESSAGES_OFF                            :Desactivat
STR_CONFIG_SETTING_NEWS_MESSAGES_SUMMARY                        :Resum
STR_CONFIG_SETTING_NEWS_MESSAGES_FULL                           :Complet

STR_CONFIG_SETTING_COLOURED_NEWS_YEAR                           :Les notícies en color apareixen el: {STRING}
STR_CONFIG_SETTING_COLOURED_NEWS_YEAR_HELPTEXT                  :Any en què els diaris comencen a fer anuncis en color. Abans d'aquest any, imprimiran en blanc i negre.
STR_CONFIG_SETTING_STARTING_YEAR                                :Any d'inici: {STRING}
STR_CONFIG_SETTING_SMOOTH_ECONOMY                               :Activa economia suau (més canvis però més petits): {STRING}
STR_CONFIG_SETTING_SMOOTH_ECONOMY_HELPTEXT                      :Quan està activat, els canvis de producció de la indústria són més habituals, i en passos més petits. Aquest paràmetre usualment no té efecte, si el tipus d'indústria estan proveïts per un NewGRF
STR_CONFIG_SETTING_ALLOW_SHARES                                 :Permet comprar participacions d'altres companyies: {STRING}
STR_CONFIG_SETTING_ALLOW_SHARES_HELPTEXT                        :Permet comprar i vendre accions de les companyies. Les accions només estan disponibles per companyies d'una certa edat.
STR_CONFIG_SETTING_FEEDER_PAYMENT_SHARE                         :Percentatge del benefici total a pagar en transferències: {STRING}
STR_CONFIG_SETTING_FEEDER_PAYMENT_SHARE_HELPTEXT                :Percentatge del benefici donat a branques intermediàries dins els sistemes, donant més control sobre els beneficis
STR_CONFIG_SETTING_DRAG_SIGNALS_DENSITY                         :En arrossegar, col·locar senyals cada: {STRING}
STR_CONFIG_SETTING_DRAG_SIGNALS_DENSITY_HELPTEXT                :Estableix la distància en les quals els senyals seran construïts a la via fins al següent obstacle (senyal, desviament), si els senyals són arrossegats
STR_CONFIG_SETTING_DRAG_SIGNALS_DENSITY_VALUE                   :{COMMA} cel·l{P 0 a es}
STR_CONFIG_SETTING_DRAG_SIGNALS_FIXED_DISTANCE                  :Quan arrosseguis, mantingues fixada la distància entre senyals: {STRING}
STR_CONFIG_SETTING_DRAG_SIGNALS_FIXED_DISTANCE_HELPTEXT         :Selecciona el comportament de la situació de senyals quan Ctrl+arrossega senyals. Si es desactiva, els senyals són situats al voltant dels túnels o ponts per evitar grans trossos sense senyals. Si s'activa, els senyals són situats cada n cel·les, fent l'alineament de senyals en vies paral·leles més fàcil
STR_CONFIG_SETTING_SEMAPHORE_BUILD_BEFORE_DATE                  :Construir semàfors mecànics automàticament abans de: {STRING}
STR_CONFIG_SETTING_SEMAPHORE_BUILD_BEFORE_DATE_HELPTEXT         :Estableix l'any per utilitzar semàfors elèctrics. Abans d'aquest any s'utilitzaran senyals mecànics (que tenen exactament la mateixa funció, però amb diferent aspecte)
STR_CONFIG_SETTING_ENABLE_SIGNAL_GUI                            :Activa la interfície de senyals: {STRING}
STR_CONFIG_SETTING_ENABLE_SIGNAL_GUI_HELPTEXT                   :Mostra una finestra per escollir els tipus de senyals a construir, en lloc de només la rotació de tipus de senyals sense finestra amb Ctrl+clic sobre els senyals
STR_CONFIG_SETTING_DEFAULT_SIGNAL_TYPE                          :Tipus de senyal a construir predeterminada: {STRING}
STR_CONFIG_SETTING_DEFAULT_SIGNAL_TYPE_HELPTEXT                 :Tipus de senyal predeterminat a utilitzar
STR_CONFIG_SETTING_DEFAULT_SIGNAL_NORMAL                        :Normal
STR_CONFIG_SETTING_DEFAULT_SIGNAL_PBS                           :Avançades
STR_CONFIG_SETTING_DEFAULT_SIGNAL_PBSOWAY                       :Avançades d'un sentit
STR_CONFIG_SETTING_CYCLE_SIGNAL_TYPES                           :Canvia a través dels tipus de senyal: {STRING}
STR_CONFIG_SETTING_CYCLE_SIGNAL_TYPES_HELPTEXT                  :Selecciona entre quins tipus de senyals es ciclarà, quan es faci Ctrl+clic sobre un senyal amb l'eina de construir senyals
STR_CONFIG_SETTING_CYCLE_SIGNAL_NORMAL                          :Només normal
STR_CONFIG_SETTING_CYCLE_SIGNAL_PBS                             :Només avançada
STR_CONFIG_SETTING_CYCLE_SIGNAL_ALL                             :Totes

STR_CONFIG_SETTING_TOWN_LAYOUT                                  :Disposició de carreteres per les noves poblacions: {STRING}
STR_CONFIG_SETTING_TOWN_LAYOUT_HELPTEXT                         :Disposició per la xarxa de carreteres de les poblacions
STR_CONFIG_SETTING_TOWN_LAYOUT_DEFAULT                          :Original
STR_CONFIG_SETTING_TOWN_LAYOUT_BETTER_ROADS                     :Millors carreteres
STR_CONFIG_SETTING_TOWN_LAYOUT_2X2_GRID                         :graella 2x2
STR_CONFIG_SETTING_TOWN_LAYOUT_3X3_GRID                         :graella 3x3
STR_CONFIG_SETTING_TOWN_LAYOUT_RANDOM                           :Aleatori
STR_CONFIG_SETTING_ALLOW_TOWN_ROADS                             :Les poblacions poden construir carreteres: {STRING}
STR_CONFIG_SETTING_ALLOW_TOWN_ROADS_HELPTEXT                    :Permet a les poblacions construir carreteres per créixer. Desactiveu aquesta opció per evitar que les poblacions construeixin carreteres.
STR_CONFIG_SETTING_ALLOW_TOWN_LEVEL_CROSSINGS                   :Les poblacions poden construir passos a nivell: {STRING}
STR_CONFIG_SETTING_ALLOW_TOWN_LEVEL_CROSSINGS_HELPTEXT          :Activant aquesta opció, les poblacions podran construir passos a nivell.
STR_CONFIG_SETTING_NOISE_LEVEL                                  :Permet a la ciutat controlar el nivell de soroll dels aeroports: {STRING}
STR_CONFIG_SETTING_NOISE_LEVEL_HELPTEXT                         :Amb aquesta opció desactivada, no podran haver-hi més de dos aeroports en una mateixa població. Amb aquesta opció activada, el nombre d'aeroports en cada població està limitat pel límit d'acceptació de soroll de la població, que depèn de la mida de l'aeroport i de la distància
STR_CONFIG_SETTING_TOWN_FOUNDING                                :Fundar poblacions durant la partida: {STRING}
STR_CONFIG_SETTING_TOWN_FOUNDING_HELPTEXT                       :Activant aquesta opció permets els jugadors fundar noves poblacions durant la partida
STR_CONFIG_SETTING_TOWN_FOUNDING_FORBIDDEN                      :Prohibit
STR_CONFIG_SETTING_TOWN_FOUNDING_ALLOWED                        :Permès
STR_CONFIG_SETTING_TOWN_FOUNDING_ALLOWED_CUSTOM_LAYOUT          :Permès, disposició dels carrers personalitzada

STR_CONFIG_SETTING_EXTRA_TREE_PLACEMENT                         :Disposició de nous arbres durant la partida: {STRING}
STR_CONFIG_SETTING_EXTRA_TREE_PLACEMENT_HELPTEXT                :Controla l'aparició aleatòria dels arbres durant una partida. Això podria afectar a les indústries que es basen en el creixement dels arbres, per exemple les serradores
STR_CONFIG_SETTING_EXTRA_TREE_PLACEMENT_NONE                    :Cap {RED}(inhabilita la serradora)
STR_CONFIG_SETTING_EXTRA_TREE_PLACEMENT_RAINFOREST              :Només a les selves tropicals
STR_CONFIG_SETTING_EXTRA_TREE_PLACEMENT_ALL                     :A tot arreu

STR_CONFIG_SETTING_TOOLBAR_POS                                  :Posició de la barra d'eines principal: {STRING}
STR_CONFIG_SETTING_TOOLBAR_POS_HELPTEXT                         :Posició horitzontal de la barra principal a la part superior de la pantalla
STR_CONFIG_SETTING_STATUSBAR_POS                                :Posició de la barra d'estat: {STRING}
STR_CONFIG_SETTING_STATUSBAR_POS_HELPTEXT                       :Posició horitzontal de la barra d'estat a la part inferior de la pantalla
STR_CONFIG_SETTING_SNAP_RADIUS                                  :Radi d'acció de la finestra: {STRING}
STR_CONFIG_SETTING_SNAP_RADIUS_HELPTEXT                         :Distància entre finestres abans que la finestra moguda sigui automàticament alineada a una finestra propera
STR_CONFIG_SETTING_SNAP_RADIUS_VALUE                            :{COMMA} píxel{P 0 "" s}
STR_CONFIG_SETTING_SNAP_RADIUS_DISABLED                         :Desactivat
STR_CONFIG_SETTING_SOFT_LIMIT                                   :Nombre màxim de finestres no-enganxoses: {STRING}
STR_CONFIG_SETTING_SOFT_LIMIT_HELPTEXT                          :Nombre de finestres no-enganxoses obertes abans que les finestres antigues es tanquin automàticament per fer lloc a les noves finestres
STR_CONFIG_SETTING_SOFT_LIMIT_VALUE                             :{COMMA}
STR_CONFIG_SETTING_SOFT_LIMIT_DISABLED                          :desactivat
STR_CONFIG_SETTING_ZOOM_MIN                                     :Zoom màxim d'apropament: {STRING}
STR_CONFIG_SETTING_ZOOM_MIN_HELPTEXT                            :Nivell de zoom d'apropament màxim a les vistes. Un major nivell de zoom d'apropament incrementa les necessitats de memòria
STR_CONFIG_SETTING_ZOOM_MAX                                     :Zoom màxim d'allunyament: {STRING}
STR_CONFIG_SETTING_ZOOM_MAX_HELPTEXT                            :Nivell de zoom d'allunyament màxim a les vistes. Un nivell elevat de zoom d'allunyament pot causar alentiments
STR_CONFIG_SETTING_ZOOM_LVL_MIN                                 :4x
STR_CONFIG_SETTING_ZOOM_LVL_IN_2X                               :2x
STR_CONFIG_SETTING_ZOOM_LVL_NORMAL                              :Normal
STR_CONFIG_SETTING_ZOOM_LVL_OUT_2X                              :2x
STR_CONFIG_SETTING_ZOOM_LVL_OUT_4X                              :4x
STR_CONFIG_SETTING_ZOOM_LVL_OUT_8X                              :8x
STR_CONFIG_SETTING_TOWN_GROWTH                                  :Velocitat de creixement de les poblacions: {STRING}
STR_CONFIG_SETTING_TOWN_GROWTH_HELPTEXT                         :Velocitat de creixement de les poblacions
STR_CONFIG_SETTING_TOWN_GROWTH_NONE                             :Cap
STR_CONFIG_SETTING_TOWN_GROWTH_SLOW                             :Lenta
STR_CONFIG_SETTING_TOWN_GROWTH_NORMAL                           :Normal
STR_CONFIG_SETTING_TOWN_GROWTH_FAST                             :Ràpida
STR_CONFIG_SETTING_TOWN_GROWTH_VERY_FAST                        :Molt ràpida
STR_CONFIG_SETTING_LARGER_TOWNS                                 :Proporció de pobles que esdevindran ciutats: {STRING}
STR_CONFIG_SETTING_LARGER_TOWNS_HELPTEXT                        :Proporció de poblacions que seran ciutats, és a dir, poblacions que comencen amb més habitants i que creixen més ràpidament
STR_CONFIG_SETTING_LARGER_TOWNS_VALUE                           :1 de cada {COMMA}
STR_CONFIG_SETTING_LARGER_TOWNS_DISABLED                        :Cap
STR_CONFIG_SETTING_CITY_SIZE_MULTIPLIER                         :Multiplicador de mida inicial de ciutats: {STRING}
STR_CONFIG_SETTING_CITY_SIZE_MULTIPLIER_HELPTEXT                :La grandària mitjana de les ciutats en relació als pobles a l'inici de la partida.

STR_CONFIG_SETTING_LINKGRAPH_INTERVAL                           :Actualitza el graf de distribució cada {STRING}{NBSP}di{P 0:2 a es}
STR_CONFIG_SETTING_LINKGRAPH_INTERVAL_HELPTEXT                  :Temps entre recàlculs successius del graf de distribució. Cada recàlcul calcula els plans per un component del graf. Això significa que un valor X per aquest paràmetre no implica que tot el graf serà actualitzat cada X dies. Només alguns components ho seran. Com més curt el valor, més temps de processador es requerirà per calcular-ho. Com més llarg, més temps passarà fins que la distribució de càrregues comenci en noves rutes.
STR_CONFIG_SETTING_LINKGRAPH_TIME                               :Empra {STRING}{NBSP}di{P 0:2 a es} per al recàlcul del graf de distribució
STR_CONFIG_SETTING_LINKGRAPH_TIME_HELPTEXT                      :Temps dedicat a cada recàlcul d'un component del graf de connexions. Quan un recàlcul s'inicia, el programa crea un fil que pot executar-se durant aquest nombre de dies. Com més curt el valor, més probable que el fil no hagi acabat quan s'espera. Aleshores el programa s'atura fins que el fil acaba ("ralentització"). Com més llarg el valor, més temps requereix l'actualització de la distribució quan les rutes canvien.
STR_CONFIG_SETTING_DISTRIBUTION_MANUAL                          :manual
STR_CONFIG_SETTING_DISTRIBUTION_ASYMMETRIC                      :asimètric
STR_CONFIG_SETTING_DISTRIBUTION_SYMMETRIC                       :simètric
STR_CONFIG_SETTING_DISTRIBUTION_PAX                             :Mode de distribució per passatgers: {STRING}
STR_CONFIG_SETTING_DISTRIBUTION_PAX_HELPTEXT                    :"simètric" vol dir que aproximadament el mateix nombre de passatgers aniran des de l'estació A a la B que de B a A. "asimètric" significa que un nombre arbitrari de passatgers poden anar en qualsevol dels dos sentits. "manual" vol dir que no s'aplicarà una distribució automàtica pels passatgers.
STR_CONFIG_SETTING_DISTRIBUTION_MAIL                            :Mode de distribució pel correu: {STRING}
STR_CONFIG_SETTING_DISTRIBUTION_MAIL_HELPTEXT                   :"simètric" vol dir que aproximadament la mateixa quantitat de correu serà enviada des de l'estació A a la B que de B a A. "asimètric" significa que una quantitat arbitrària de correu pot ser enviada en qualsevol dels dos sentits. "manual" vol dir que no s'aplicarà una distribució automàtica pel correu.
STR_CONFIG_SETTING_DISTRIBUTION_ARMOURED                        :Mode de distribució per la classe de càrrega BLINDADA: {STRING}
STR_CONFIG_SETTING_DISTRIBUTION_ARMOURED_HELPTEXT               :La classe de càrrega BLINDADA conté objectes de valor a la zona temperada, diamants a la subtropical o or al clima subàrtic. Els NewGRF poden canviar això. "simètric" significa que aproximadament la mateixa quantitat d'aquesta càrrega s'enviarà de l'estació A a la B que de B a A. "asimètric" vol dir que quantitats arbitràries d'aquesta càrrega poden ser enviades en qualsevol sentit. "manual" significa que no s'aplicarà cap distribució automàtica a aquesta càrrega. Es recomana indicar asimètric o manual en clima subàrtic, doncs els bancs no enviaran or de tornada a les mines. Pels climes temperat i subtropical podeu també seleccionar simètric, doncs els bancs enviaran objectes de valor de tornada al banc d'origen.
STR_CONFIG_SETTING_DISTRIBUTION_DEFAULT                         :Mode de distribució per altres classes de càrrega: {STRING}
STR_CONFIG_SETTING_DISTRIBUTION_DEFAULT_HELPTEXT                :"asimètric" vol dir que quantitats arbitràries de càrrega poden ser enviades en qualsevol sentit. "manual" significa que no s'aplicarà cap distribució automàtica a aquestes càrregues.
STR_CONFIG_SETTING_LINKGRAPH_ACCURACY                           :Precisió de la distribució: {STRING}
STR_CONFIG_SETTING_LINKGRAPH_ACCURACY_HELPTEXT                  :Com més alt el valor indicat, més temps de processador requerirà el càlcul del graf de distribució. Si requereix massa temps podeu notar ralentització. Si indiqueu un valor baix, però, la distribució serà poc acurada, i us podeu trobar que la càrrega no és enviada als llocs que espereu.
STR_CONFIG_SETTING_DEMAND_DISTANCE                              :Efecte de la distància sobre les demandes: {STRING}
STR_CONFIG_SETTING_DEMAND_DISTANCE_HELPTEXT                     :Si indiqueu un valor major de 0, la distància entre l'estació d'origen A d'una càrrega i la possible destinació B, tindrà efecte en la quantitat de càrrega enviada de A a B. Com més lluny és B de A menys càrrega s'hi enviarà. Com més alt el valor, menys càrrega s'enviarà a estacions llunyanes i més càrrega a estacions properes.
STR_CONFIG_SETTING_DEMAND_SIZE                                  :Quantitat de càrrega retornada per mode simètric: {STRING}
STR_CONFIG_SETTING_DEMAND_SIZE_HELPTEXT                         :Indicant menys del 100% la distribució simètrica es comporta més com l'asimètrica. Menys càrrega serà retornada si una certa quantitat és enviada a una estació. Si indiqueu 0% la distribució simètrica es comporta igual que l'asimètrica.
STR_CONFIG_SETTING_SHORT_PATH_SATURATION                        :Saturació de camins curts abans d'usar camins d'alta capacitat: {STRING}
STR_CONFIG_SETTING_SHORT_PATH_SATURATION_HELPTEXT               :Sovint hi ha diversos camins entre dues estacions donades. Cargodist primer saturarà el camí més curt, després usarà el segon camí més curt fins a saturar-lo i així successivament. La saturació és determinada per una estimació de la capacitat i l'ús previst. Un cop ha saturat tots els camins, si encara hi ha demanda, sobrecarregarà tots els camins, preferint aquells de major capacitat. No obstant, molt sovint l'algoritme no farà una estimació acurada de la capacitat. Aquest paràmetre us permet especificar fins a quin percentatge un camí més curt ha de ser saturat en la primera ronda abans d'escollir el següent en longitud. Indiqueu menys del 100% per evitar la superpoblació d'estacions en cas de capacitat sobreestimada.

STR_CONFIG_SETTING_LOCALISATION_UNITS_VELOCITY                  :Unitats de velocitat: {STRING}
STR_CONFIG_SETTING_LOCALISATION_UNITS_VELOCITY_HELPTEXT         :Quan es mostren velocitats a la interfície d'usuari, presenta-les en les unitats seleccionades
STR_CONFIG_SETTING_LOCALISATION_UNITS_VELOCITY_IMPERIAL         :Imperial (mph)
STR_CONFIG_SETTING_LOCALISATION_UNITS_VELOCITY_METRIC           :Mètric (km/h)
STR_CONFIG_SETTING_LOCALISATION_UNITS_VELOCITY_SI               :SI (m/s)

STR_CONFIG_SETTING_LOCALISATION_UNITS_POWER                     :Unitats de potència dels vehicles: {STRING}
STR_CONFIG_SETTING_LOCALISATION_UNITS_POWER_HELPTEXT            :Quan es mostra la potència d'un vehicle a la interfície d'usuari, presenta-la en les unitats seleccionades
STR_CONFIG_SETTING_LOCALISATION_UNITS_POWER_IMPERIAL            :Imperial (hp)
STR_CONFIG_SETTING_LOCALISATION_UNITS_POWER_METRIC              :Mètric (hp)
STR_CONFIG_SETTING_LOCALISATION_UNITS_POWER_SI                  :SI (kW)

STR_CONFIG_SETTING_LOCALISATION_UNITS_WEIGHT                    :Unitats de massa: {STRING}
STR_CONFIG_SETTING_LOCALISATION_UNITS_WEIGHT_HELPTEXT           :Quan es mostren masses a la interfície d'usuari, presenta-les en les unitats seleccionades
STR_CONFIG_SETTING_LOCALISATION_UNITS_WEIGHT_IMPERIAL           :Imperial (t curta/tona)
STR_CONFIG_SETTING_LOCALISATION_UNITS_WEIGHT_METRIC             :Mètric (t/tona)
STR_CONFIG_SETTING_LOCALISATION_UNITS_WEIGHT_SI                 :SI (kg)

STR_CONFIG_SETTING_LOCALISATION_UNITS_VOLUME                    :Unitats de volum: {STRING}
STR_CONFIG_SETTING_LOCALISATION_UNITS_VOLUME_HELPTEXT           :Quan es mostren volums a la interfície d'usuari, presenta'ls en les unitats seleccionades
STR_CONFIG_SETTING_LOCALISATION_UNITS_VOLUME_IMPERIAL           :Imperial (gal)
STR_CONFIG_SETTING_LOCALISATION_UNITS_VOLUME_METRIC             :Mètric (l)
STR_CONFIG_SETTING_LOCALISATION_UNITS_VOLUME_SI                 :SI (m³)

STR_CONFIG_SETTING_LOCALISATION_UNITS_FORCE                     :Unitats de força de tracció: {STRING}
STR_CONFIG_SETTING_LOCALISATION_UNITS_FORCE_HELPTEXT            :Quan es mostrin forces de tracció a la interfície d'usuari, presenta-les en les unitats seleccionades
STR_CONFIG_SETTING_LOCALISATION_UNITS_FORCE_IMPERIAL            :Imperial (lbf)
STR_CONFIG_SETTING_LOCALISATION_UNITS_FORCE_METRIC              :Mètric (kgf)
STR_CONFIG_SETTING_LOCALISATION_UNITS_FORCE_SI                  :SI (kN)

STR_CONFIG_SETTING_LOCALISATION_UNITS_HEIGHT                    :Unitats de longitud: {STRING}
STR_CONFIG_SETTING_LOCALISATION_UNITS_HEIGHT_HELPTEXT           :Quan es mostren longituds a la interfície d'usuari, presenta-les en les unitats seleccionades
STR_CONFIG_SETTING_LOCALISATION_UNITS_HEIGHT_IMPERIAL           :Imperial (peu)
STR_CONFIG_SETTING_LOCALISATION_UNITS_HEIGHT_METRIC             :Mètric (m)
STR_CONFIG_SETTING_LOCALISATION_UNITS_HEIGHT_SI                 :SI (m)

STR_CONFIG_SETTING_LOCALISATION                                 :{ORANGE}Localització
STR_CONFIG_SETTING_GRAPHICS                                     :{ORANGE}Gràfics
STR_CONFIG_SETTING_SOUND                                        :{ORANGE}Efectes de so
STR_CONFIG_SETTING_INTERFACE                                    :{ORANGE}Interfície
STR_CONFIG_SETTING_INTERFACE_GENERAL                            :{ORANGE}General
STR_CONFIG_SETTING_INTERFACE_VIEWPORTS                          :{ORANGE}Finestres de visualització
STR_CONFIG_SETTING_INTERFACE_CONSTRUCTION                       :{ORANGE}Construcció
STR_CONFIG_SETTING_ADVISORS                                     :{ORANGE}Notícies / Consells
STR_CONFIG_SETTING_COMPANY                                      :{ORANGE}Companyia
STR_CONFIG_SETTING_ACCOUNTING                                   :{ORANGE}Comptabilitat
STR_CONFIG_SETTING_VEHICLES                                     :{ORANGE}Vehicles
STR_CONFIG_SETTING_VEHICLES_PHYSICS                             :{ORANGE}Lleis físiques
STR_CONFIG_SETTING_VEHICLES_ROUTING                             :{ORANGE}Recorreguts
STR_CONFIG_SETTING_LIMITATIONS                                  :{ORANGE}Limitacions
STR_CONFIG_SETTING_ACCIDENTS                                    :{ORANGE}Desastres / Accidents
STR_CONFIG_SETTING_GENWORLD                                     :{ORANGE}Generació del món
STR_CONFIG_SETTING_ENVIRONMENT                                  :{ORANGE}Interacció amb l'entorn
STR_CONFIG_SETTING_ENVIRONMENT_AUTHORITIES                      :{ORANGE}Autoritats
STR_CONFIG_SETTING_ENVIRONMENT_TOWNS                            :{ORANGE}Poblacions
STR_CONFIG_SETTING_ENVIRONMENT_INDUSTRIES                       :{ORANGE}Indústries
STR_CONFIG_SETTING_ENVIRONMENT_CARGODIST                        :{ORANGE}Distribució de la càrrega
STR_CONFIG_SETTING_AI                                           :{ORANGE}Competidors
STR_CONFIG_SETTING_AI_NPC                                       :{ORANGE}Jugadors IA

STR_CONFIG_SETTING_PATHFINDER_OPF                               :Original
STR_CONFIG_SETTING_PATHFINDER_NPF                               :NPF
STR_CONFIG_SETTING_PATHFINDER_YAPF_RECOMMENDED                  :YAPF {BLUE}(Recomanat)

STR_CONFIG_SETTING_PATHFINDER_FOR_TRAINS                        :Encaminador dels trens: {STRING}
STR_CONFIG_SETTING_PATHFINDER_FOR_TRAINS_HELPTEXT               :Algorisme a emprar per a escollir les rutes dels trens
STR_CONFIG_SETTING_PATHFINDER_FOR_ROAD_VEHICLES                 :Encaminador d'automòbils: {STRING}
STR_CONFIG_SETTING_PATHFINDER_FOR_ROAD_VEHICLES_HELPTEXT        :Algorisme a emprar per a escollir les rutes dels automòbils
STR_CONFIG_SETTING_PATHFINDER_FOR_SHIPS                         :Encaminador dels vaixells: {STRING}
STR_CONFIG_SETTING_PATHFINDER_FOR_SHIPS_HELPTEXT                :Algorisme a emprar per a escollir les rutes dels vaixells
STR_CONFIG_SETTING_REVERSE_AT_SIGNALS                           :Canvi de sentit automàtic als senyals: {STRING}
STR_CONFIG_SETTING_REVERSE_AT_SIGNALS_HELPTEXT                  :Permetre als trens girar en un senyal, si esperaven allà durant molt temps

STR_CONFIG_SETTING_QUERY_CAPTION                                :{WHITE}Canvia el valor de l'ajustament

# Config errors
STR_CONFIG_ERROR                                                :{WHITE}S'ha produït un error en l'arxiu de configuració...
STR_CONFIG_ERROR_ARRAY                                          :{WHITE}...error en la matriu «{STRING}».
STR_CONFIG_ERROR_INVALID_VALUE                                  :{WHITE}...valor «{STRING}» invàlid per a «{STRING}».
STR_CONFIG_ERROR_TRAILING_CHARACTERS                            :{WHITE}...caràcters finals (espai, nova línia...) al final de la configuració de l'opció «{STRING}».
STR_CONFIG_ERROR_DUPLICATE_GRFID                                :{WHITE}...s'ignorarà l'arxiu NewGRF «{STRING}» perquè l'identificador del GRF és el mateix que el de «{STRING}».
STR_CONFIG_ERROR_INVALID_GRF                                    :{WHITE}...s'ignorarà l'arxiu NewGRF invàlid «{STRING}»: {STRING}
STR_CONFIG_ERROR_INVALID_GRF_NOT_FOUND                          :no s'ha trobat.
STR_CONFIG_ERROR_INVALID_GRF_UNSAFE                             :insegur per a ús estàtic.
STR_CONFIG_ERROR_INVALID_GRF_SYSTEM                             :arxiu NewGRF compatible només amb el TTDPatch.
STR_CONFIG_ERROR_INVALID_GRF_INCOMPATIBLE                       :no és compatible amb aquesta versió de l'OpenTTD.
STR_CONFIG_ERROR_INVALID_GRF_UNKNOWN                            :desconegut.
STR_CONFIG_ERROR_INVALID_SAVEGAME_COMPRESSION_LEVEL             :{WHITE}...el nivell de compressió «{STRING}» no és vàlid.
STR_CONFIG_ERROR_INVALID_SAVEGAME_COMPRESSION_ALGORITHM         :{WHITE}...el format de partida «{STRING}» no està disponible. Es revertirà a «{STRING}».
STR_CONFIG_ERROR_INVALID_BASE_GRAPHICS_NOT_FOUND                :{WHITE}...s'ignorarà el conjunt de gràfics base «{STRING}» perquè no s'ha trobat.
STR_CONFIG_ERROR_INVALID_BASE_SOUNDS_NOT_FOUND                  :{WHITE}...s'ignorarà el conjunt de sons base «{STRING}» perquè no s'ha trobat.
STR_CONFIG_ERROR_INVALID_BASE_MUSIC_NOT_FOUND                   :{WHITE}...s'ignorarà el conjunt de peces de música «{STRING}» perquè no s'ha trobat.
STR_CONFIG_ERROR_OUT_OF_MEMORY                                  :{WHITE}Memòria exhaurida
STR_CONFIG_ERROR_SPRITECACHE_TOO_BIG                            :{WHITE}L'assignació de {BYTES} de memòria cau de sprites ha fallat. S'ha reduït aquest tipus de memòria a {BYTES}. Això reduirà el rendiment de l'OpenTTD. Per reduir els requeriments de memòria, proveu de desactivar els gràfics de 32bpp i/o els nivells extra de zoom.

# Intro window
STR_INTRO_CAPTION                                               :{WHITE}OpenTTD {REV}

STR_INTRO_NEW_GAME                                              :{BLACK}Nova partida
STR_INTRO_LOAD_GAME                                             :{BLACK}Carrega una partida
STR_INTRO_PLAY_SCENARIO                                         :{BLACK}Juga un escenari
STR_INTRO_PLAY_HEIGHTMAP                                        :{BLACK}Juga un mapa d'alçades
STR_INTRO_SCENARIO_EDITOR                                       :{BLACK}Editor d'escenaris
STR_INTRO_MULTIPLAYER                                           :{BLACK}Multijugador

STR_INTRO_GAME_OPTIONS                                          :{BLACK}Opcions del joc
STR_INTRO_HIGHSCORE                                             :{BLACK}Taula de rècords
STR_INTRO_CONFIG_SETTINGS_TREE                                  :{BLACK}Configuració
STR_INTRO_NEWGRF_SETTINGS                                       :{BLACK}Extensions NewGRF
STR_INTRO_ONLINE_CONTENT                                        :{BLACK}Contingut en línia
STR_INTRO_SCRIPT_SETTINGS                                       :{BLACK}Paràmetres de les IA/script de la partida
STR_INTRO_QUIT                                                  :{BLACK}Surt

STR_INTRO_TOOLTIP_NEW_GAME                                      :{BLACK}Comença una partida nova. Ctrl+Clic salta la configuració del mapa
STR_INTRO_TOOLTIP_LOAD_GAME                                     :{BLACK}Carrega una partida desada
STR_INTRO_TOOLTIP_PLAY_HEIGHTMAP                                :{BLACK}Comença una partida nova, utilitzant un mapa d'alçades com a terreny
STR_INTRO_TOOLTIP_PLAY_SCENARIO                                 :{BLACK}Comença una partida nova, utilitzant un escenari personalitzat
STR_INTRO_TOOLTIP_SCENARIO_EDITOR                               :{BLACK}Crea una partida amb un món/escenari personalitzat
STR_INTRO_TOOLTIP_MULTIPLAYER                                   :{BLACK}Comença una partida multijugador

STR_INTRO_TOOLTIP_TEMPERATE                                     :{BLACK}Selecciona l'estil de paisatge 'temperat'
STR_INTRO_TOOLTIP_SUB_ARCTIC_LANDSCAPE                          :{BLACK}Selecciona l'estil de paisatge 'subàrtic'
STR_INTRO_TOOLTIP_SUB_TROPICAL_LANDSCAPE                        :{BLACK}Selecciona l'estil de paisatge 'subtropical'
STR_INTRO_TOOLTIP_TOYLAND_LANDSCAPE                             :{BLACK}Selecciona l'estil de paisatge 'toyland'

STR_INTRO_TOOLTIP_GAME_OPTIONS                                  :{BLACK}Mostra les opcions del joc
STR_INTRO_TOOLTIP_HIGHSCORE                                     :{BLACK}Mostra la taula de rècords
STR_INTRO_TOOLTIP_CONFIG_SETTINGS_TREE                          :{BLACK}Mostra la finestra de configuració
STR_INTRO_TOOLTIP_NEWGRF_SETTINGS                               :{BLACK}Mostra la configuració de les extensions NewGRF
STR_INTRO_TOOLTIP_ONLINE_CONTENT                                :{BLACK}Comprova si hi ha continguts nous i actualitzats per a descarregar
STR_INTRO_TOOLTIP_SCRIPT_SETTINGS                               :{BLACK}Mostra els paràmetres de les IA/Script de la partida
STR_INTRO_TOOLTIP_QUIT                                          :{BLACK}Surt de l'OpenTTD.

STR_INTRO_BASESET                                               :{WHITE}Al joc de gràfics base seleccionat li falten {NUM} sprite{P "" s}.{}Si us plau, comproveu-ne si hi ha actualitzacions disponibles.
STR_INTRO_TRANSLATION                                           :{BLACK}A aquesta traducció li falten {NUM} caden{P a es}. Si us plau, ajudeu a fer millor l'OpenTTD unint-vos com a traductor. Vegeu el fitxer readme.txt per més detalls.

# Quit window
STR_QUIT_CAPTION                                                :{WHITE}Surt
STR_QUIT_ARE_YOU_SURE_YOU_WANT_TO_EXIT_OPENTTD                  :{YELLOW}Esteu segur que voleu abandonar aquesta partida i tornar a {STRING}?
STR_QUIT_YES                                                    :{BLACK}Sí
STR_QUIT_NO                                                     :{BLACK}No

# Supported OSes
STR_OSNAME_WINDOWS                                              :Windows
STR_OSNAME_DOS                                                  :DOS
STR_OSNAME_UNIX                                                 :Unix
STR_OSNAME_OSX                                                  :OS{NBSP}X
STR_OSNAME_BEOS                                                 :BeOS
STR_OSNAME_HAIKU                                                :Haiku
STR_OSNAME_MORPHOS                                              :MorphOS
STR_OSNAME_AMIGAOS                                              :AmigaOS
STR_OSNAME_OS2                                                  :OS/2
STR_OSNAME_SUNOS                                                :SunOS

# Abandon game
STR_ABANDON_GAME_CAPTION                                        :{WHITE}Abandona la partida
STR_ABANDON_GAME_QUERY                                          :{YELLOW}Esteu segur que voleu abandonar la partida?
STR_ABANDON_SCENARIO_QUERY                                      :{YELLOW}Esteu segur que voleu sortir de l'escenari?

# Cheat window
STR_CHEATS                                                      :{WHITE}Trampes
STR_CHEATS_TOOLTIP                                              :{BLACK}Les caselles de selecció indiquen si heu fet servir aquesta trampa.
STR_CHEATS_WARNING                                              :{BLACK}Atenció! Esteu a punt d'enredar als altres jugadors. Penseu que una cosa així serà recordada per tota l'eternitat.
STR_CHEAT_MONEY                                                 :{LTBLUE}Augmenta els diners de la companyia actual en {CURRENCY_LONG}.
STR_CHEAT_CHANGE_COMPANY                                        :{LTBLUE}Juga amb la companyia: {ORANGE}{COMMA}
STR_CHEAT_EXTRA_DYNAMITE                                        :{LTBLUE}Eruga màgica (treu indústries i altres objectes inamovibles): {ORANGE}{STRING}
STR_CHEAT_CROSSINGTUNNELS                                       :{LTBLUE}Els túnels es poden creuar: {ORANGE}{STRING}
STR_CHEAT_NO_JETCRASH                                           :{LTBLUE}Els avions a reacció en aeroports petits tindran menys accidents: {ORANGE}{STRING}
STR_CHEAT_EDIT_MAX_HL                                           :{LTBLUE}Edita l'alçada màxima del mapa: {ORANGE}{NUM}
STR_CHEAT_EDIT_MAX_HL_QUERY_CAPT                                :{WHITE}Edita l'alçada màxima del terreny en el mapa
STR_CHEAT_SWITCH_CLIMATE_TEMPERATE_LANDSCAPE                    :Paisatge temperat
STR_CHEAT_SWITCH_CLIMATE_SUB_ARCTIC_LANDSCAPE                   :Paisatge subàrtic
STR_CHEAT_SWITCH_CLIMATE_SUB_TROPICAL_LANDSCAPE                 :Paisatge subtropical
STR_CHEAT_SWITCH_CLIMATE_TOYLAND_LANDSCAPE                      :Paisatge de joguines
STR_CHEAT_CHANGE_DATE                                           :{LTBLUE}Canvia la data: {ORANGE}{DATE_SHORT}
STR_CHEAT_CHANGE_DATE_QUERY_CAPT                                :{WHITE}Canvia l'any actual
STR_CHEAT_SETUP_PROD                                            :{LTBLUE}Activa la modificació dels valors de producció: {ORANGE}{STRING}

# Livery window

STR_LIVERY_GENERAL_TOOLTIP                                      :{BLACK}Mostra esquemes de colors generals
STR_LIVERY_TRAIN_TOOLTIP                                        :{BLACK}Mostra els esquemes de colors dels trens
STR_LIVERY_ROAD_VEHICLE_TOOLTIP                                 :{BLACK}Mostra els esquemes de colors dels automòbils
STR_LIVERY_SHIP_TOOLTIP                                         :{BLACK}Mostra els esquemes de colors dels vaixells
STR_LIVERY_AIRCRAFT_TOOLTIP                                     :{BLACK}Mostra esquemes de colors dels avions
STR_LIVERY_PRIMARY_TOOLTIP                                      :{BLACK}Escolleix el color primari per l'esquema triat. Ctr+Click establirà el color per a cada esquema
STR_LIVERY_SECONDARY_TOOLTIP                                    :{BLACK}Escolleix el color secundari per l'esquema triat. Ctrl+Click establirà el color per a cada esquema
STR_LIVERY_PANEL_TOOLTIP                                        :{BLACK}Selecciona un esquema de colors per canviar-lo, o diversos esquemes amb CTRL+Clic. Clica a la casella per canviar l'esquema

STR_LIVERY_DEFAULT                                              :Decoració estàndard
STR_LIVERY_STEAM                                                :Locomotora a Vapor
STR_LIVERY_DIESEL                                               :Locomotora Dièsel
STR_LIVERY_ELECTRIC                                             :Locomotora Elèctrica
STR_LIVERY_MONORAIL                                             :Locomotora monorail
STR_LIVERY_MAGLEV                                               :Locomotora maglev
STR_LIVERY_DMU                                                  :DMU
STR_LIVERY_EMU                                                  :EMU
STR_LIVERY_PASSENGER_WAGON_STEAM                                :Vagó de passatgers (vapor)
STR_LIVERY_PASSENGER_WAGON_DIESEL                               :Vagó de passatgers (dièsel)
STR_LIVERY_PASSENGER_WAGON_ELECTRIC                             :Vagó de passatgers (elèctric)
STR_LIVERY_PASSENGER_WAGON_MONORAIL                             :Vagó de passatgers (monorail)
STR_LIVERY_PASSENGER_WAGON_MAGLEV                               :Vagó de passatgers (maglev)
STR_LIVERY_FREIGHT_WAGON                                        :Vagó de càrrega
STR_LIVERY_BUS                                                  :Autobús
STR_LIVERY_TRUCK                                                :Camió
STR_LIVERY_PASSENGER_SHIP                                       :Vaixell de passatgers
STR_LIVERY_FREIGHT_SHIP                                         :Vaixell de càrrega
STR_LIVERY_HELICOPTER                                           :Helicòpter
STR_LIVERY_SMALL_PLANE                                          :Avió petit
STR_LIVERY_LARGE_PLANE                                          :Avió gran
STR_LIVERY_PASSENGER_TRAM                                       :Tramvia de passatgers
STR_LIVERY_FREIGHT_TRAM                                         :Tramvia de càrrega

# Face selection window
STR_FACE_CAPTION                                                :{WHITE}Selecció de cares
STR_FACE_CANCEL_TOOLTIP                                         :{BLACK}Cancel·la la selecció de nova cara
STR_FACE_OK_TOOLTIP                                             :{BLACK}Accepta la selecció de nova cara
STR_FACE_RANDOM                                                 :{BLACK}Aleatoritza

STR_FACE_MALE_BUTTON                                            :{BLACK}Home
STR_FACE_MALE_TOOLTIP                                           :{BLACK}Selecciona cares d'home
STR_FACE_FEMALE_BUTTON                                          :{BLACK}Dona
STR_FACE_FEMALE_TOOLTIP                                         :{BLACK}Selecciona cares de dona
STR_FACE_NEW_FACE_BUTTON                                        :{BLACK}Nova cara
STR_FACE_NEW_FACE_TOOLTIP                                       :{BLACK}Genera una nova cara aleatòria
STR_FACE_ADVANCED                                               :{BLACK}Avançat
STR_FACE_ADVANCED_TOOLTIP                                       :{BLACK}Selecció de cara avançada
STR_FACE_SIMPLE                                                 :{BLACK}Simple
STR_FACE_SIMPLE_TOOLTIP                                         :{BLACK}Selecció de cara simple
STR_FACE_LOAD                                                   :{BLACK}Carrega
STR_FACE_LOAD_TOOLTIP                                           :{BLACK}Carrega la cara preferida
STR_FACE_LOAD_DONE                                              :{WHITE}S'ha carregat la cara personalitzada des de l'arxiu de configuració de l'OpenTTD.
STR_FACE_FACECODE                                               :{BLACK}Número de la cara
STR_FACE_FACECODE_TOOLTIP                                       :{BLACK}Veure i/o assigna el número de la cara del president
STR_FACE_FACECODE_CAPTION                                       :{WHITE}Veure i/o assigna el número de la cara del president
STR_FACE_FACECODE_SET                                           :{WHITE}El número de la nova cara ha estat assignat
STR_FACE_FACECODE_ERR                                           :{WHITE}No s'ha pogut assignar el número de cara del president - ha de ser un nombre entre 0 i 4,294,967,295!
STR_FACE_SAVE                                                   :{BLACK}Desa
STR_FACE_SAVE_TOOLTIP                                           :{BLACK}Desa la cara preferida
STR_FACE_SAVE_DONE                                              :{WHITE}Es desarà aquesta cara personalitzada a l'arxiu de configuració de l'OpenTTD.
STR_FACE_EUROPEAN                                               :{BLACK}Europea
STR_FACE_SELECT_EUROPEAN                                        :{BLACK}Selecciona cares europees
STR_FACE_AFRICAN                                                :{BLACK}Africana
STR_FACE_SELECT_AFRICAN                                         :{BLACK}Selecciona cares africanes
STR_FACE_YES                                                    :Sí
STR_FACE_NO                                                     :No
STR_FACE_MOUSTACHE_EARRING_TOOLTIP                              :{BLACK}Activa el bigoti o les arracades
STR_FACE_HAIR                                                   :Cabell:
STR_FACE_HAIR_TOOLTIP                                           :{BLACK}Canvia el cabell
STR_FACE_EYEBROWS                                               :Celles:
STR_FACE_EYEBROWS_TOOLTIP                                       :{BLACK}Canvia les celles
STR_FACE_EYECOLOUR                                              :Color dels ulls:
STR_FACE_EYECOLOUR_TOOLTIP                                      :{BLACK}Canvia el color dels ulls
STR_FACE_GLASSES                                                :Ulleres:
STR_FACE_GLASSES_TOOLTIP                                        :{BLACK}Activa les ulleres
STR_FACE_GLASSES_TOOLTIP_2                                      :{BLACK}Canvia les ulleres
STR_FACE_NOSE                                                   :Nas:
STR_FACE_NOSE_TOOLTIP                                           :{BLACK}Canvia el nas
STR_FACE_LIPS                                                   :Llavis:
STR_FACE_MOUSTACHE                                              :Bigoti:
STR_FACE_LIPS_MOUSTACHE_TOOLTIP                                 :{BLACK}Canvia els llavis o el bigoti
STR_FACE_CHIN                                                   :Barbeta:
STR_FACE_CHIN_TOOLTIP                                           :{BLACK}Canvia la barbeta
STR_FACE_JACKET                                                 :Jaqueta:
STR_FACE_JACKET_TOOLTIP                                         :{BLACK}Canvia la jaqueta
STR_FACE_COLLAR                                                 :Coll:
STR_FACE_COLLAR_TOOLTIP                                         :{BLACK}Canvia el collaret
STR_FACE_TIE                                                    :Corbata:
STR_FACE_EARRING                                                :Arracades:
STR_FACE_TIE_EARRING_TOOLTIP                                    :{BLACK}Canvia la corbata o les arracades

# Network server list
STR_NETWORK_SERVER_LIST_CAPTION                                 :{WHITE}Multijugador
STR_NETWORK_SERVER_LIST_ADVERTISED                              :{BLACK}Anunciat
STR_NETWORK_SERVER_LIST_ADVERTISED_TOOLTIP                      :{BLACK}Escull entre una partida anunciada (internet) i una partida no anunciada (xarxa d'àrea local, LAN)
STR_NETWORK_SERVER_LIST_ADVERTISED_NO                           :No
STR_NETWORK_SERVER_LIST_ADVERTISED_YES                          :Sí
STR_NETWORK_SERVER_LIST_PLAYER_NAME                             :{BLACK}Nom del jugador:
STR_NETWORK_SERVER_LIST_ENTER_NAME_TOOLTIP                      :{BLACK}Aquest és el nom amb el que els altres jugadors t'identificaran

STR_NETWORK_SERVER_LIST_GAME_NAME                               :{BLACK}Nom
STR_NETWORK_SERVER_LIST_GAME_NAME_TOOLTIP                       :{BLACK}Nom de la partida
STR_NETWORK_SERVER_LIST_GENERAL_ONLINE                          :{BLACK}{COMMA}/{COMMA} - {COMMA}/{COMMA}
STR_NETWORK_SERVER_LIST_CLIENTS_CAPTION                         :{BLACK}Clients
STR_NETWORK_SERVER_LIST_CLIENTS_CAPTION_TOOLTIP                 :{BLACK}Clients en línia / clients màx.{}Companyies en línia / companyies màx.
STR_NETWORK_SERVER_LIST_MAP_SIZE_SHORT                          :{BLACK}{COMMA}x{COMMA}
STR_NETWORK_SERVER_LIST_MAP_SIZE_CAPTION                        :{BLACK}Mida del mapa
STR_NETWORK_SERVER_LIST_MAP_SIZE_CAPTION_TOOLTIP                :{BLACK}Mida del mapa de la partida{}Clica per ordenar per àrea
STR_NETWORK_SERVER_LIST_DATE_CAPTION                            :{BLACK}Data
STR_NETWORK_SERVER_LIST_DATE_CAPTION_TOOLTIP                    :{BLACK}Data actual
STR_NETWORK_SERVER_LIST_YEARS_CAPTION                           :{BLACK}Anys
STR_NETWORK_SERVER_LIST_YEARS_CAPTION_TOOLTIP                   :{BLACK}Nombre d'anys{}transcorreguts durant la partida
STR_NETWORK_SERVER_LIST_INFO_ICONS_TOOLTIP                      :{BLACK}Idioma, versió de servidor, etc.

STR_NETWORK_SERVER_LIST_CLICK_GAME_TO_SELECT                    :{BLACK}Clica en una partida de la llista per triar-la
STR_NETWORK_SERVER_LIST_LAST_JOINED_SERVER                      :{BLACK}El servidor en què vas entrar el darrer cop:
STR_NETWORK_SERVER_LIST_CLICK_TO_SELECT_LAST                    :{BLACK}Clica per seleccionar al servidor en què vas jugar el darrer cop:

STR_NETWORK_SERVER_LIST_GAME_INFO                               :{SILVER}INFORMACIÓ DE LA PARTIDA
STR_NETWORK_SERVER_LIST_CLIENTS                                 :{SILVER}Clients: {WHITE}{COMMA} / {COMMA} - {COMMA} / {COMMA}
STR_NETWORK_SERVER_LIST_LANGUAGE                                :{SILVER}Idioma: {WHITE}{STRING}
STR_NETWORK_SERVER_LIST_LANDSCAPE                               :{SILVER}Escenari: {WHITE}{STRING}
STR_NETWORK_SERVER_LIST_MAP_SIZE                                :{SILVER}Mida del mapa: {WHITE}{COMMA}x{COMMA}
STR_NETWORK_SERVER_LIST_SERVER_VERSION                          :{SILVER}Versió del servidor: {WHITE}{STRING}
STR_NETWORK_SERVER_LIST_SERVER_ADDRESS                          :{SILVER}Adreça del servidor: {WHITE}{STRING}
STR_NETWORK_SERVER_LIST_START_DATE                              :{SILVER}Data inicial: {WHITE}{DATE_SHORT}
STR_NETWORK_SERVER_LIST_CURRENT_DATE                            :{SILVER}Data actual: {WHITE}{DATE_SHORT}
STR_NETWORK_SERVER_LIST_PASSWORD                                :{SILVER}Protegit per contrasenya!
STR_NETWORK_SERVER_LIST_SERVER_OFFLINE                          :{SILVER}SERVIDOR DESCONNECTAT
STR_NETWORK_SERVER_LIST_SERVER_FULL                             :{SILVER}SERVIDOR PLÉ
STR_NETWORK_SERVER_LIST_VERSION_MISMATCH                        :{SILVER}LA VERSIÓ NO COINCIDEIX
STR_NETWORK_SERVER_LIST_GRF_MISMATCH                            :{SILVER}NO COINCIDÈNCIA DE NEWGRF

STR_NETWORK_SERVER_LIST_JOIN_GAME                               :{BLACK}Connectar-se a la partida
STR_NETWORK_SERVER_LIST_REFRESH                                 :{BLACK}Actualitza servidor
STR_NETWORK_SERVER_LIST_REFRESH_TOOLTIP                         :{BLACK}Actualitza la informació del servidor

STR_NETWORK_SERVER_LIST_FIND_SERVER                             :{BLACK}Busca servidor
STR_NETWORK_SERVER_LIST_FIND_SERVER_TOOLTIP                     :{BLACK}Cercant un servidor a la xarxa
STR_NETWORK_SERVER_LIST_ADD_SERVER                              :{BLACK}Afegeix un servidor
STR_NETWORK_SERVER_LIST_ADD_SERVER_TOOLTIP                      :{BLACK}Afegeix un servidor a la llista que sempre es comprovarà per buscar partides en marxa
STR_NETWORK_SERVER_LIST_START_SERVER                            :{BLACK}Inicia el servidor
STR_NETWORK_SERVER_LIST_START_SERVER_TOOLTIP                    :{BLACK}Inicia en un servidor propi

STR_NETWORK_SERVER_LIST_PLAYER_NAME_OSKTITLE                    :{BLACK}Posa el teu nom
STR_NETWORK_SERVER_LIST_ENTER_IP                                :{BLACK}Entra l'adreça IP del servidor

# Start new multiplayer server
STR_NETWORK_START_SERVER_CAPTION                                :{WHITE}Inicia una partida multijugador nova

STR_NETWORK_START_SERVER_NEW_GAME_NAME                          :{BLACK}Nom de la partida:
STR_NETWORK_START_SERVER_NEW_GAME_NAME_TOOLTIP                  :{BLACK}El nom de la partida es mostrarà a altres jugadors en el menú de selecció de partida multijugador
STR_NETWORK_START_SERVER_SET_PASSWORD                           :{BLACK}Posa una contrasenya
STR_NETWORK_START_SERVER_PASSWORD_TOOLTIP                       :{BLACK}Protegeix la teva partida amb una contrasenya si no vols que sigui accessible a desconeguts

STR_NETWORK_START_SERVER_UNADVERTISED                           :No
STR_NETWORK_START_SERVER_ADVERTISED                             :Sí
STR_NETWORK_START_SERVER_CLIENTS_SELECT                         :{BLACK}{NUM} client{P "" s}
STR_NETWORK_START_SERVER_NUMBER_OF_CLIENTS                      :{BLACK}Màxim nombre de clients:
STR_NETWORK_START_SERVER_NUMBER_OF_CLIENTS_TOOLTIP              :{BLACK}Tria el nombre màxim de clients. No és necessari omplir tots els llocs.
STR_NETWORK_START_SERVER_COMPANIES_SELECT                       :{BLACK}{NUM} companyi{P a es}
STR_NETWORK_START_SERVER_NUMBER_OF_COMPANIES                    :{BLACK}Màxim nombre de companyies:
STR_NETWORK_START_SERVER_NUMBER_OF_COMPANIES_TOOLTIP            :{BLACK}Limita el servidor a un cert nombre de companyies
STR_NETWORK_START_SERVER_SPECTATORS_SELECT                      :{BLACK}{NUM} espectador{P "" s}
STR_NETWORK_START_SERVER_NUMBER_OF_SPECTATORS                   :{BLACK}Màxim nombre d'espectadors:
STR_NETWORK_START_SERVER_NUMBER_OF_SPECTATORS_TOOLTIP           :{BLACK}Limita el servidor a un cert nombre d'espectadors
STR_NETWORK_START_SERVER_LANGUAGE_SPOKEN                        :{BLACK}Idioma parlat:
STR_NETWORK_START_SERVER_LANGUAGE_TOOLTIP                       :{BLACK}Els altres jugadors sabran quin idioma es parla en aquest servidor.

STR_NETWORK_START_SERVER_NEW_GAME_NAME_OSKTITLE                 :{BLACK}Posa el nom de la partida en xarxa

# Network game languages
############ Leave those lines in this order!!
STR_NETWORK_LANG_ANY                                            :Qualsevol
STR_NETWORK_LANG_ENGLISH                                        :Anglès
STR_NETWORK_LANG_GERMAN                                         :Alemany
STR_NETWORK_LANG_FRENCH                                         :Francès
STR_NETWORK_LANG_BRAZILIAN                                      :Brasiler
STR_NETWORK_LANG_BULGARIAN                                      :Búlgar
STR_NETWORK_LANG_CHINESE                                        :Xinès
STR_NETWORK_LANG_CZECH                                          :Txec
STR_NETWORK_LANG_DANISH                                         :Danès
STR_NETWORK_LANG_DUTCH                                          :Holandès
STR_NETWORK_LANG_ESPERANTO                                      :Esperanto
STR_NETWORK_LANG_FINNISH                                        :Finès
STR_NETWORK_LANG_HUNGARIAN                                      :Hongarès
STR_NETWORK_LANG_ICELANDIC                                      :Islandès
STR_NETWORK_LANG_ITALIAN                                        :Italià
STR_NETWORK_LANG_JAPANESE                                       :Japonès
STR_NETWORK_LANG_KOREAN                                         :Coreà
STR_NETWORK_LANG_LITHUANIAN                                     :Lituà
STR_NETWORK_LANG_NORWEGIAN                                      :Noruec
STR_NETWORK_LANG_POLISH                                         :Polonès
STR_NETWORK_LANG_PORTUGUESE                                     :Portuguès
STR_NETWORK_LANG_ROMANIAN                                       :Romanès
STR_NETWORK_LANG_RUSSIAN                                        :Rus
STR_NETWORK_LANG_SLOVAK                                         :Eslovac
STR_NETWORK_LANG_SLOVENIAN                                      :Eslovè
STR_NETWORK_LANG_SPANISH                                        :Espanyol
STR_NETWORK_LANG_SWEDISH                                        :Suec
STR_NETWORK_LANG_TURKISH                                        :Turc
STR_NETWORK_LANG_UKRAINIAN                                      :Ucraïnès
STR_NETWORK_LANG_AFRIKAANS                                      :Afrikaans
STR_NETWORK_LANG_CROATIAN                                       :Croat
STR_NETWORK_LANG_CATALAN                                        :Català
STR_NETWORK_LANG_ESTONIAN                                       :Estonià
STR_NETWORK_LANG_GALICIAN                                       :Gallec
STR_NETWORK_LANG_GREEK                                          :Grec
STR_NETWORK_LANG_LATVIAN                                        :Letó
############ End of leave-in-this-order

# Network game lobby
STR_NETWORK_GAME_LOBBY_CAPTION                                  :{WHITE}Lobby de partida multijugador

STR_NETWORK_GAME_LOBBY_PREPARE_TO_JOIN                          :{BLACK}Preparant per connectar: {ORANGE}{STRING}
STR_NETWORK_GAME_LOBBY_COMPANY_LIST_TOOLTIP                     :{BLACK}Una llista de totes les companyies actuals en aquesta partida. Podeu utilitzar-ne una o bé iniciar-ne una de nova si hi ha algun lloc lliure.

STR_NETWORK_GAME_LOBBY_COMPANY_INFO                             :{SILVER}INFORMACIÓ DE LA COMPANYIA
STR_NETWORK_GAME_LOBBY_COMPANY_NAME                             :{SILVER}Nom companyia: {WHITE}{STRING}
STR_NETWORK_GAME_LOBBY_INAUGURATION_YEAR                        :{SILVER}Inauguració: {WHITE}{NUM}
STR_NETWORK_GAME_LOBBY_VALUE                                    :{SILVER}Valor de la companyia: {WHITE}{CURRENCY_LONG}
STR_NETWORK_GAME_LOBBY_CURRENT_BALANCE                          :{SILVER}Balanç actual: {WHITE}{CURRENCY_LONG}
STR_NETWORK_GAME_LOBBY_LAST_YEARS_INCOME                        :{SILVER}Ingressos del darrer any: {WHITE}{CURRENCY_LONG}
STR_NETWORK_GAME_LOBBY_PERFORMANCE                              :{SILVER}Rendiment: {WHITE}{NUM}

STR_NETWORK_GAME_LOBBY_VEHICLES                                 :{SILVER}Vehicles: {WHITE}{NUM} {TRAIN}, {NUM} {LORRY}, {NUM} {BUS}, {NUM} {SHIP}, {NUM} {PLANE}
STR_NETWORK_GAME_LOBBY_STATIONS                                 :{SILVER}Estacions: {WHITE}{NUM} {TRAIN}, {NUM} {LORRY}, {NUM} {BUS}, {NUM} {SHIP}, {NUM} {PLANE}
STR_NETWORK_GAME_LOBBY_PLAYERS                                  :{SILVER}Jugadors: {WHITE}{STRING}

STR_NETWORK_GAME_LOBBY_NEW_COMPANY                              :{BLACK}Crea companyia nova
STR_NETWORK_GAME_LOBBY_NEW_COMPANY_TOOLTIP                      :{BLACK}Obre una nova companyia.
STR_NETWORK_GAME_LOBBY_SPECTATE_GAME                            :{BLACK}Espectador
STR_NETWORK_GAME_LOBBY_SPECTATE_GAME_TOOLTIP                    :{BLACK}Veure la partida com a espectador
STR_NETWORK_GAME_LOBBY_JOIN_COMPANY                             :{BLACK}Uneix-te a la companyia
STR_NETWORK_GAME_LOBBY_JOIN_COMPANY_TOOLTIP                     :{BLACK}Ajuda a gestionar aquesta companyia

# Network connecting window
STR_NETWORK_CONNECTING_CAPTION                                  :{WHITE}Connectant...

############ Leave those lines in this order!!
STR_NETWORK_CONNECTING_1                                        :{BLACK}(1/6) Connectant...
STR_NETWORK_CONNECTING_2                                        :{BLACK}(2/6) Autoritzant...
STR_NETWORK_CONNECTING_3                                        :{BLACK}(3/6) Esperant...
STR_NETWORK_CONNECTING_4                                        :{BLACK}(4/6) Descarregant mapa...
STR_NETWORK_CONNECTING_5                                        :{BLACK}(5/6) Processant dades...
STR_NETWORK_CONNECTING_6                                        :{BLACK}(6/6) Registrant...

STR_NETWORK_CONNECTING_SPECIAL_1                                :{BLACK}Obtenint informació de la partida...
STR_NETWORK_CONNECTING_SPECIAL_2                                :{BLACK}Obtenint informació de la companyia...
############ End of leave-in-this-order
STR_NETWORK_CONNECTING_WAITING                                  :{BLACK}{NUM} client{P "" s} rivals
STR_NETWORK_CONNECTING_DOWNLOADING_1                            :{BLACK}{BYTES} descarregats fins ara
STR_NETWORK_CONNECTING_DOWNLOADING_2                            :{BLACK}{BYTES} / {BYTES} descarregats fins ara

STR_NETWORK_CONNECTION_DISCONNECT                               :{BLACK}Desconnecta

STR_NETWORK_NEED_GAME_PASSWORD_CAPTION                          :{WHITE}Servidor protegit: escriviu-ne la contrasenya
STR_NETWORK_NEED_COMPANY_PASSWORD_CAPTION                       :{WHITE}Companyia protegida: escriviu-ne la contrasenya

# Network company list added strings
STR_NETWORK_COMPANY_LIST_CLIENT_LIST                            :Llista de clients
STR_NETWORK_COMPANY_LIST_SPECTATE                               :Espectador
STR_NETWORK_COMPANY_LIST_NEW_COMPANY                            :Nova companyia

# Network client list
STR_NETWORK_CLIENTLIST_KICK                                     :Breu
STR_NETWORK_CLIENTLIST_BAN                                      :Prohibit
STR_NETWORK_CLIENTLIST_SPEAK_TO_ALL                             :Parla a tothom
STR_NETWORK_CLIENTLIST_SPEAK_TO_COMPANY                         :Parla amb la companyia
STR_NETWORK_CLIENTLIST_SPEAK_TO_CLIENT                          :Missatge Privat

STR_NETWORK_SERVER                                              :Servidor
STR_NETWORK_CLIENT                                              :Client
STR_NETWORK_SPECTATORS                                          :Espectadors

<<<<<<< HEAD
STR_NETWORK_TOOLBAR_LIST_SPECTATOR                              :{BLACK}Espectador
=======
STR_NETWORK_GIVE_MONEY_CAPTION                                  :{WHITE}Introdueix la quantitat de diners que vols donar
>>>>>>> ba55f93f

# Network set password
STR_COMPANY_PASSWORD_CANCEL                                     :{BLACK}No desis la nova contrasenya.
STR_COMPANY_PASSWORD_OK                                         :{BLACK}Estableix aquesta nova contrasenya per a la companyia.
STR_COMPANY_PASSWORD_CAPTION                                    :{WHITE}Contrasenya de la companyia
STR_COMPANY_PASSWORD_MAKE_DEFAULT                               :{BLACK}Contrasenya predeterminada de companyies noves
STR_COMPANY_PASSWORD_MAKE_DEFAULT_TOOLTIP                       :{BLACK}Utilitza com a contrasenya predeterminada de companyies noves la d'aquesta companyia.

# Network company info join/password
STR_COMPANY_VIEW_JOIN                                           :{BLACK}Uniu-vos
STR_COMPANY_VIEW_JOIN_TOOLTIP                                   :{BLACK}Uniu-vos a aquesta companyia per poder-hi jugar.
STR_COMPANY_VIEW_PASSWORD                                       :{BLACK}Contrasenya
STR_COMPANY_VIEW_PASSWORD_TOOLTIP                               :{BLACK}Protegeix la vostra companyia amb una contrasenya per tal d'evitar que la controlin altres usuaris no autoritzats.
STR_COMPANY_VIEW_SET_PASSWORD                                   :{BLACK}Estableix la contrasenya de la companyia.

# Network chat
STR_NETWORK_CHAT_SEND                                           :{BLACK}Envia
STR_NETWORK_CHAT_COMPANY_CAPTION                                :[Equip] :
STR_NETWORK_CHAT_CLIENT_CAPTION                                 :[Privat] {STRING}:
STR_NETWORK_CHAT_ALL_CAPTION                                    :[Tothom] :

STR_NETWORK_CHAT_COMPANY                                        :[Equip] {STRING}: {WHITE}{STRING}
STR_NETWORK_CHAT_TO_COMPANY                                     :[Equip] a {STRING}: {WHITE}{STRING}
STR_NETWORK_CHAT_CLIENT                                         :[Privat] {STRING}: {WHITE}{STRING}
STR_NETWORK_CHAT_TO_CLIENT                                      :[Privat] a {STRING}: {WHITE}{STRING}
STR_NETWORK_CHAT_ALL                                            :[Tothom] {STRING}: {WHITE}{STRING}
STR_NETWORK_CHAT_OSKTITLE                                       :{BLACK}Posa el text pel xat de xarxa

# Network messages
STR_NETWORK_ERROR_NOTAVAILABLE                                  :{WHITE}No s'han trobat dispositius de xarxa o s'ha compilat sense l'opció ENABLE_NETWORK
STR_NETWORK_ERROR_NOSERVER                                      :{WHITE}No s'ha pogut trobar cap partida en xarxa
STR_NETWORK_ERROR_NOCONNECTION                                  :{WHITE}El servidor no ha contestat a la petició
STR_NETWORK_ERROR_NEWGRF_MISMATCH                               :{WHITE}No s'ha pogut connectar degut a una diferència de NewGRF
STR_NETWORK_ERROR_DESYNC                                        :{WHITE}Ha fallat la sincronització de la partida en xarxa
STR_NETWORK_ERROR_LOSTCONNECTION                                :{WHITE}S'ha perdut la connexió a la partida en xarxa
STR_NETWORK_ERROR_SAVEGAMEERROR                                 :{WHITE}No s'ha pogut carregar la partida
STR_NETWORK_ERROR_SERVER_START                                  :{WHITE}No s'ha pogut iniciar el servidor
STR_NETWORK_ERROR_CLIENT_START                                  :{WHITE}No s'ha pogut connectar
STR_NETWORK_ERROR_TIMEOUT                                       :{WHITE}La connexió #{NUM} ha esgotat el temps d'espera
STR_NETWORK_ERROR_SERVER_ERROR                                  :{WHITE}S'ha obtingut un error de protocol i s'ha tancat la connexió
STR_NETWORK_ERROR_WRONG_REVISION                                :{WHITE}La revisió d'aquest client no concorda amb la revisió del servidor
STR_NETWORK_ERROR_WRONG_PASSWORD                                :{WHITE}Contrasenya incorrecta
STR_NETWORK_ERROR_SERVER_FULL                                   :{WHITE}El servidor està ple
STR_NETWORK_ERROR_SERVER_BANNED                                 :{WHITE}Estàs exclòs d'aquest servidor
STR_NETWORK_ERROR_KICKED                                        :{WHITE}T'han fet fora de la partida
STR_NETWORK_ERROR_CHEATER                                       :{WHITE}No es permet fer trampes en aquest servidor
STR_NETWORK_ERROR_TOO_MANY_COMMANDS                             :{WHITE}Estaves enviant massa ordres al servidor
STR_NETWORK_ERROR_TIMEOUT_PASSWORD                              :{WHITE}Has tardat massa a introduir la contrasenya
STR_NETWORK_ERROR_TIMEOUT_COMPUTER                              :{WHITE}El teu ordinador és massa lent per mantenir-se connectat al servidor
STR_NETWORK_ERROR_TIMEOUT_MAP                                   :{WHITE}El teu ordinador ha tardat massa a descarregar el mapa
STR_NETWORK_ERROR_TIMEOUT_JOIN                                  :{WHITE}El teu ordinador ha tardat massa a unir-se al servidor

############ Leave those lines in this order!!
STR_NETWORK_ERROR_CLIENT_GENERAL                                :error general
STR_NETWORK_ERROR_CLIENT_DESYNC                                 :error de sincronització
STR_NETWORK_ERROR_CLIENT_SAVEGAME                               :no es pot carregar el mapa
STR_NETWORK_ERROR_CLIENT_CONNECTION_LOST                        :connexió perduda
STR_NETWORK_ERROR_CLIENT_PROTOCOL_ERROR                         :error de protocol
STR_NETWORK_ERROR_CLIENT_NEWGRF_MISMATCH                        :Diferència NewGRF
STR_NETWORK_ERROR_CLIENT_NOT_AUTHORIZED                         :no autoritzat
STR_NETWORK_ERROR_CLIENT_NOT_EXPECTED                           :s'ha rebut un paquet invàlid o no esperat
STR_NETWORK_ERROR_CLIENT_WRONG_REVISION                         :revisió incorrecta
STR_NETWORK_ERROR_CLIENT_NAME_IN_USE                            :nom ja utilitzat
STR_NETWORK_ERROR_CLIENT_WRONG_PASSWORD                         :contrasenya incorrecta
STR_NETWORK_ERROR_CLIENT_COMPANY_MISMATCH                       :id-companyia erroni en DoCommand
STR_NETWORK_ERROR_CLIENT_KICKED                                 :tret pel servidor
STR_NETWORK_ERROR_CLIENT_CHEATER                                :s'ha intentat utilitzar una trampa
STR_NETWORK_ERROR_CLIENT_SERVER_FULL                            :servidor ple
STR_NETWORK_ERROR_CLIENT_TOO_MANY_COMMANDS                      :estava enviant massa ordres
STR_NETWORK_ERROR_CLIENT_TIMEOUT_PASSWORD                       :no s'ha rebut la contrasenya a temps
STR_NETWORK_ERROR_CLIENT_TIMEOUT_COMPUTER                       :temps d'espera general esgotat
STR_NETWORK_ERROR_CLIENT_TIMEOUT_MAP                            :la descàrrega del mapa ha tardat massa
STR_NETWORK_ERROR_CLIENT_TIMEOUT_JOIN                           :el processat del mapa ha tardat massa
############ End of leave-in-this-order

STR_NETWORK_ERROR_CLIENT_GUI_LOST_CONNECTION_CAPTION            :{WHITE}Possible pèrdua de connexió
STR_NETWORK_ERROR_CLIENT_GUI_LOST_CONNECTION                    :{WHITE}Durant el darrer {NUM} segon{P "" s} no han arribat dades del servidor

# Network related errors
STR_NETWORK_SERVER_MESSAGE                                      :*** {1:STRING}
############ Leave those lines in this order!!
STR_NETWORK_SERVER_MESSAGE_GAME_PAUSED                          :Partida en pausa ({STRING})
STR_NETWORK_SERVER_MESSAGE_GAME_STILL_PAUSED_1                  :Partida encara en pausa ({STRING})
STR_NETWORK_SERVER_MESSAGE_GAME_STILL_PAUSED_2                  :Partida encara en pausa ({STRING}, {STRING})
STR_NETWORK_SERVER_MESSAGE_GAME_STILL_PAUSED_3                  :Partida encara en pausa ({STRING}, {STRING}, {STRING})
STR_NETWORK_SERVER_MESSAGE_GAME_STILL_PAUSED_4                  :La partida encara està en pausa ({STRING}, {STRING}, {STRING}, {STRING})
STR_NETWORK_SERVER_MESSAGE_GAME_UNPAUSED                        :Partida represa ({STRING})
STR_NETWORK_SERVER_MESSAGE_GAME_REASON_NOT_ENOUGH_PLAYERS       :nombre de jugadors
STR_NETWORK_SERVER_MESSAGE_GAME_REASON_CONNECTING_CLIENTS       :connectant clients
STR_NETWORK_SERVER_MESSAGE_GAME_REASON_MANUAL                   :manual
STR_NETWORK_SERVER_MESSAGE_GAME_REASON_GAME_SCRIPT              :script de la partida
############ End of leave-in-this-order
STR_NETWORK_MESSAGE_CLIENT_LEAVING                              :deixant
STR_NETWORK_MESSAGE_CLIENT_JOINED                               :*** {STRING} s'ha unit a la partida
STR_NETWORK_MESSAGE_CLIENT_JOINED_ID                            :*** {STRING} s'ha unit a la partida (Client #{2:NUM})
STR_NETWORK_MESSAGE_CLIENT_COMPANY_JOIN                         :*** {STRING} s'ha unit a la companyia #{2:NUM}
STR_NETWORK_MESSAGE_CLIENT_COMPANY_SPECTATE                     :*** {STRING} s'ha unit als espectadors
STR_NETWORK_MESSAGE_CLIENT_COMPANY_NEW                          :*** {STRING} ha començat una nova companyia (#{2:NUM})
STR_NETWORK_MESSAGE_CLIENT_LEFT                                 :*** {STRING} ha deixat la partida ({2:STRING})
STR_NETWORK_MESSAGE_NAME_CHANGE                                 :*** {STRING} ha canviat el seu nom a {STRING}
STR_NETWORK_MESSAGE_GIVE_MONEY                                  :*** {STRING} ha donat a la teva companyia {2:CURRENCY_LONG}
STR_NETWORK_MESSAGE_GAVE_MONEY_AWAY                             :*** Has donat {1:STRING} {2:CURRENCY_LONG}
STR_NETWORK_MESSAGE_SERVER_SHUTDOWN                             :{WHITE}El servidor ha tancat la sessió
STR_NETWORK_MESSAGE_SERVER_REBOOT                               :{WHITE}El servidor està reiniciant...{}Espera un moment...

# Content downloading window
STR_CONTENT_TITLE                                               :{WHITE}Descàrregues de contingut
STR_CONTENT_TYPE_CAPTION                                        :{BLACK}Tipus
STR_CONTENT_TYPE_CAPTION_TOOLTIP                                :{BLACK}Tipus de contingut
STR_CONTENT_NAME_CAPTION                                        :{BLACK}Nom
STR_CONTENT_NAME_CAPTION_TOOLTIP                                :{BLACK}Nom del contingut
STR_CONTENT_MATRIX_TOOLTIP                                      :{BLACK}Clica sobre la línia per veure detalls{}Clica sobre la casella per seleccionar-lo per descarregar
STR_CONTENT_SELECT_ALL_CAPTION                                  :{BLACK}Selecciona tot
STR_CONTENT_SELECT_ALL_CAPTION_TOOLTIP                          :{BLACK}Marca tots els continguts per a ser descarregats
STR_CONTENT_SELECT_UPDATES_CAPTION                              :{BLACK}Sel. actualitzacions
STR_CONTENT_SELECT_UPDATES_CAPTION_TOOLTIP                      :{BLACK}Marca tots els continguts que siguin actualitzacions dels continguts a ser descarregats
STR_CONTENT_UNSELECT_ALL_CAPTION                                :{BLACK}Deselecciona tot
STR_CONTENT_UNSELECT_ALL_CAPTION_TOOLTIP                        :{BLACK}Marca tots els continguts a no ser descarregats
STR_CONTENT_SEARCH_EXTERNAL                                     :{BLACK}Cerca en webs externes
STR_CONTENT_SEARCH_EXTERNAL_TOOLTIP                             :{BLACK}Cerca contingut no disponible al servei de continguts de l'OpenTTD en webs no associades.
STR_CONTENT_SEARCH_EXTERNAL_DISCLAIMER_CAPTION                  :{WHITE}Esteu sortint de l'OpenTTD.
STR_CONTENT_SEARCH_EXTERNAL_DISCLAIMER                          :{WHITE}Els termes i condicions per descarregar contingut des de webs externes varia.{}Haureu d'adreçar-vos a les webs externes per trobar instruccions sobre com instal·lar contingut a l'OpenTTD.{}Voleu continuar?
STR_CONTENT_FILTER_TITLE                                        :{BLACK}Marca/anomena filtre:
STR_CONTENT_OPEN_URL                                            :{BLACK}Visita la web
STR_CONTENT_OPEN_URL_TOOLTIP                                    :{BLACK}Visita la web per accedir a aquest contingut
STR_CONTENT_DOWNLOAD_CAPTION                                    :{BLACK}Descarrega
STR_CONTENT_DOWNLOAD_CAPTION_TOOLTIP                            :{BLACK}Comença a descarregar el contingut seleccionat
STR_CONTENT_TOTAL_DOWNLOAD_SIZE                                 :{SILVER}Mida de la descàrrega total: {WHITE}{BYTES}
STR_CONTENT_DETAIL_TITLE                                        :{SILVER}INFO CONTINGUT
STR_CONTENT_DETAIL_SUBTITLE_UNSELECTED                          :{SILVER}No has seleccionat això per a ser descarregat
STR_CONTENT_DETAIL_SUBTITLE_SELECTED                            :{SILVER}Has seleccionat això per a ser descarregat
STR_CONTENT_DETAIL_SUBTITLE_AUTOSELECTED                        :{SILVER}Aquesta dependència ha estat seleccionada per a ser descarregada
STR_CONTENT_DETAIL_SUBTITLE_ALREADY_HERE                        :{SILVER}Actualment instal·lat
STR_CONTENT_DETAIL_SUBTITLE_DOES_NOT_EXIST                      :{SILVER}Aquest contingut és desconegut i no pot ser descarregat a l'OpenTTD
STR_CONTENT_DETAIL_UPDATE                                       :{SILVER}Això és un substitut per a l'existent {STRING}
STR_CONTENT_DETAIL_NAME                                         :{SILVER}Nom: {WHITE}{STRING}
STR_CONTENT_DETAIL_VERSION                                      :{SILVER}Versió: {WHITE}{STRING}
STR_CONTENT_DETAIL_DESCRIPTION                                  :{SILVER}Descripció: {WHITE}{STRING}
STR_CONTENT_DETAIL_URL                                          :{SILVER}URL: {WHITE}{STRING}
STR_CONTENT_DETAIL_TYPE                                         :{SILVER}Tipus: {WHITE}{STRING}
STR_CONTENT_DETAIL_FILESIZE                                     :{SILVER}Mida de la Descàrrega: {WHITE}{BYTES}
STR_CONTENT_DETAIL_SELECTED_BECAUSE_OF                          :{SILVER}Seleccionat a causa de: {WHITE}{STRING}
STR_CONTENT_DETAIL_DEPENDENCIES                                 :{SILVER}Dependències: {WHITE}{STRING}
STR_CONTENT_DETAIL_TAGS                                         :{SILVER}Etiquetes: {WHITE}{STRING}
STR_CONTENT_NO_ZLIB                                             :{WHITE}L'OpenTTD s'ha compilat sense compatibilitat «zlib»...
STR_CONTENT_NO_ZLIB_SUB                                         :{WHITE}... no és possible descarregar continguts!

# Order of these is important!
STR_CONTENT_TYPE_BASE_GRAPHICS                                  :Gràfics base
STR_CONTENT_TYPE_NEWGRF                                         :NewGRF
STR_CONTENT_TYPE_AI                                             :IA
STR_CONTENT_TYPE_AI_LIBRARY                                     :Llibreria IA
STR_CONTENT_TYPE_SCENARIO                                       :Escenari
STR_CONTENT_TYPE_HEIGHTMAP                                      :Mapa d'alçades
STR_CONTENT_TYPE_BASE_SOUNDS                                    :Sons base
STR_CONTENT_TYPE_BASE_MUSIC                                     :Música base
STR_CONTENT_TYPE_GAME_SCRIPT                                    :Script de la partida
STR_CONTENT_TYPE_GS_LIBRARY                                     :Llibreria GS

# Content downloading progress window
STR_CONTENT_DOWNLOAD_TITLE                                      :{WHITE}Descarregant contingut...
STR_CONTENT_DOWNLOAD_INITIALISE                                 :{WHITE}Demanant arxius...
STR_CONTENT_DOWNLOAD_FILE                                       :{WHITE}Actualment descarregant {STRING} ({NUM}{NBSP}de{NBSP}{NUM})
STR_CONTENT_DOWNLOAD_COMPLETE                                   :{WHITE}Descàrrega completa
STR_CONTENT_DOWNLOAD_PROGRESS_SIZE                              :{WHITE}{BYTES}{NBSP}de{NBSP}{BYTES}{NBSP}descarregats ({NUM}{NBSP}%)

# Content downloading error messages
STR_CONTENT_ERROR_COULD_NOT_CONNECT                             :{WHITE}No s'ha pogut connectar amb el servidor de continguts...
STR_CONTENT_ERROR_COULD_NOT_DOWNLOAD                            :{WHITE}Descàrrega fallida...
STR_CONTENT_ERROR_COULD_NOT_DOWNLOAD_CONNECTION_LOST            :{WHITE}... connexió perduda
STR_CONTENT_ERROR_COULD_NOT_DOWNLOAD_FILE_NOT_WRITABLE          :{WHITE}... no es pot escriure al fitxer
STR_CONTENT_ERROR_COULD_NOT_EXTRACT                             :{WHITE}No s'han pogut descomprimir els arxius descarregats

STR_MISSING_GRAPHICS_SET_CAPTION                                :{WHITE}Gràfics que falten
STR_MISSING_GRAPHICS_SET_MESSAGE                                :{BLACK}L'OpenTTD necessita gràfics per funcionar, però no se n'han trobat. Voleu permetre a l'OpenTTD descarregar i instal·lar aquests gràfics?
STR_MISSING_GRAPHICS_YES_DOWNLOAD                               :{BLACK}Sí, descarregar els gràfics
STR_MISSING_GRAPHICS_NO_QUIT                                    :{BLACK}No, surt de l'OpenTTD.

# Transparency settings window
STR_TRANSPARENCY_CAPTION                                        :{WHITE}Opcions de transparència
STR_TRANSPARENT_SIGNS_TOOLTIP                                   :{BLACK}Commuta la transparència dels senyals. Ctrl+Clic per bloquejar
STR_TRANSPARENT_TREES_TOOLTIP                                   :{BLACK}Commuta la transparència dels arbres. Ctrl+Clic per bloquejar
STR_TRANSPARENT_HOUSES_TOOLTIP                                  :{BLACK}Commuta la transparència de les cases. Ctrl+Clic per bloquejar
STR_TRANSPARENT_INDUSTRIES_TOOLTIP                              :{BLACK}Commuta la transparència de les indústries. Ctrl+Clic per bloquejar
STR_TRANSPARENT_BUILDINGS_TOOLTIP                               :{BLACK}Commuta la transparència dels edificis com ara estacions, cotxeres, punts de trobada i catenàries. Ctrl+Clic per bloquejar
STR_TRANSPARENT_BRIDGES_TOOLTIP                                 :{BLACK}Commuta la transparència dels ponts. Ctrl+Clic per bloquejar
STR_TRANSPARENT_STRUCTURES_TOOLTIP                              :{BLACK}Commuta la transparència de les estructures com ara fars i antenes. Ctrl+Clic per bloquejar
STR_TRANSPARENT_CATENARY_TOOLTIP                                :{BLACK}Commuta la transparència de la catenària. CTRL+clic per bloquejar
STR_TRANSPARENT_LOADING_TOOLTIP                                 :{BLACK}Commuta la transparència dels indicadors de càrrega. Ctrl+Clic per bloquejar
STR_TRANSPARENT_INVISIBLE_TOOLTIP                               :{BLACK}Alternar entre transparència i invisibilitat dels objectes

# Linkgraph legend window
STR_LINKGRAPH_LEGEND_CAPTION                                    :{BLACK}Llegenda del Flux de Càrrega
STR_LINKGRAPH_LEGEND_ALL                                        :{BLACK}Tot
STR_LINKGRAPH_LEGEND_NONE                                       :{BLACK}Cap
STR_LINKGRAPH_LEGEND_SELECT_COMPANIES                           :{BLACK}Selecciona les companyies que seran mostrades
STR_LINKGRAPH_LEGEND_COMPANY_TOOLTIP                            :{BLACK}{STRING}{}{COMPANY}

# Linkgraph legend window and linkgraph legend in smallmap
STR_LINKGRAPH_LEGEND_UNUSED                                     :{G=Masculin}{TINY_FONT}{BLACK}no utilitzat
STR_LINKGRAPH_LEGEND_SATURATED                                  :{G=Masculin}{TINY_FONT}{BLACK}saturat
STR_LINKGRAPH_LEGEND_OVERLOADED                                 :{G=Masculin}{TINY_FONT}{BLACK}sobrecarregat

# Base for station construction window(s)
STR_STATION_BUILD_COVERAGE_AREA_TITLE                           :{BLACK}Marca l'àrea de cobertura
STR_STATION_BUILD_COVERAGE_OFF                                  :{BLACK}Inactiu
STR_STATION_BUILD_COVERAGE_ON                                   :{BLACK}Actiu
STR_STATION_BUILD_COVERAGE_AREA_OFF_TOOLTIP                     :{BLACK}No marcar l'àrea de cobertura del lloc proposat
STR_STATION_BUILD_COVERAGE_AREA_ON_TOOLTIP                      :{BLACK}Marcar l'àrea de cobertura del lloc proposat
STR_STATION_BUILD_ACCEPTS_CARGO                                 :{BLACK}Accepta: {GOLD}{CARGO_LIST}
STR_STATION_BUILD_SUPPLIES_CARGO                                :{BLACK}Provisions: {GOLD}{CARGO_LIST}

# Join station window
STR_JOIN_STATION_CAPTION                                        :{WHITE}Ajuntar estació
STR_JOIN_STATION_CREATE_SPLITTED_STATION                        :{YELLOW}Construir una estació separada

STR_JOIN_WAYPOINT_CAPTION                                       :{WHITE}Uneix punt de pas
STR_JOIN_WAYPOINT_CREATE_SPLITTED_WAYPOINT                      :{YELLOW}Construeix un punt de pas separat

# Rail construction toolbar
STR_RAIL_TOOLBAR_RAILROAD_CONSTRUCTION_CAPTION                  :Construcció de ferrocarril
STR_RAIL_TOOLBAR_ELRAIL_CONSTRUCTION_CAPTION                    :Construcció de ferrocarril elèctric
STR_RAIL_TOOLBAR_MONORAIL_CONSTRUCTION_CAPTION                  :Construcció de monorail
STR_RAIL_TOOLBAR_MAGLEV_CONSTRUCTION_CAPTION                    :Construcció de maglev

STR_RAIL_TOOLBAR_TOOLTIP_BUILD_RAILROAD_TRACK                   :{BLACK}Construeix vies de tren. Ctrl canvia entre contrueix/treu la construcció de vies. Shift commuta construeix/mostra el cost estimat
STR_RAIL_TOOLBAR_TOOLTIP_BUILD_AUTORAIL                         :{BLACK}Construeix vies de tren utilitzant el mode Autorail. Ctrl canvia entre construeix/treu la construcció de vies de tren. Shift commuta construeix/mostra el cost estimat
STR_RAIL_TOOLBAR_TOOLTIP_BUILD_TRAIN_DEPOT_FOR_BUILDING         :{BLACK}Construeix unes cotxeres (per construir i revisar trens). Shift commuta construeix/mostra el cost estimat
STR_RAIL_TOOLBAR_TOOLTIP_CONVERT_RAIL_TO_WAYPOINT               :{BLACK}Converteix una via en un punt de control. Ctrl permet ajuntar punts de control. Shift commuta construeix/mostra el cost estimat
STR_RAIL_TOOLBAR_TOOLTIP_BUILD_RAILROAD_STATION                 :{BLACK}Construeix una estació de tren. Ctrl permet ajuntar estacions. Shift commuta construeix/mostra el cost estimat
STR_RAIL_TOOLBAR_TOOLTIP_BUILD_RAILROAD_SIGNALS                 :{BLACK}Construeix senyals de tren. Ctrl commuta entre semàfors mecànics i elèctrics{}Arrossegant es construeixen senyals al llarg d'un tros recte de rail. Ctrl construeix senyals fins a la propera intersecció o senyal{}Ctrl+Clic commuta l'obertura de la finestra de detecció de senyals. Shift commuta construir/mostrar el cost estimat
STR_RAIL_TOOLBAR_TOOLTIP_BUILD_RAILROAD_BRIDGE                  :{BLACK}Construeix un pont de tren. Shift commuta construeix/mostra el cost estimat
STR_RAIL_TOOLBAR_TOOLTIP_BUILD_RAILROAD_TUNNEL                  :{BLACK}Construeix un túnel per a trens. Shift commuta construeix/mostra el cost estimat
STR_RAIL_TOOLBAR_TOOLTIP_TOGGLE_BUILD_REMOVE_FOR                :{BLACK}Commuta construeix/treu per vies de tren, senyals, punts de control i estacions. Mantingueu Ctrl per treure també les vies dels punts de control i de les estacions
STR_RAIL_TOOLBAR_TOOLTIP_CONVERT_RAIL                           :{BLACK}Converteix/Millora el tipus de via. Shift commuta construeix/mostra el cost estimat

STR_RAIL_NAME_RAILROAD                                          :Ferrocarril
STR_RAIL_NAME_ELRAIL                                            :Ferrocarril electrificat
STR_RAIL_NAME_MONORAIL                                          :Monorail
STR_RAIL_NAME_MAGLEV                                            :Maglev

# Rail depot construction window
STR_BUILD_DEPOT_TRAIN_ORIENTATION_CAPTION                       :{WHITE}Orientació del dipòsit
STR_BUILD_DEPOT_TRAIN_ORIENTATION_TOOLTIP                       :{BLACK}Seleccioneu l'orientació desitjada del dipòsit i taller de trens.

# Rail waypoint construction window
STR_WAYPOINT_CAPTION                                            :{WHITE}Punt de pas
STR_WAYPOINT_GRAPHICS_TOOLTIP                                   :{BLACK}Selecciona el tipus de punt de pas.

# Rail station construction window
STR_STATION_BUILD_RAIL_CAPTION                                  :{WHITE}Estacions de Tren
STR_STATION_BUILD_ORIENTATION                                   :{BLACK}Orientació
STR_STATION_BUILD_RAILROAD_ORIENTATION_TOOLTIP                  :{BLACK}Selecciona l'orientació de l'estació de tren
STR_STATION_BUILD_NUMBER_OF_TRACKS                              :{BLACK}Nombre de vies
STR_STATION_BUILD_NUMBER_OF_TRACKS_TOOLTIP                      :{BLACK}Selecciona el nombre d'andanes de l'estació de tren
STR_STATION_BUILD_PLATFORM_LENGTH                               :{BLACK}Mida de les andanes
STR_STATION_BUILD_PLATFORM_LENGTH_TOOLTIP                       :{BLACK}Selecciona la mida de les andanes de l'estació de tren
STR_STATION_BUILD_DRAG_DROP                                     :{BLACK}Arrossega i Deixa
STR_STATION_BUILD_DRAG_DROP_TOOLTIP                             :{BLACK}Construeix una estació arrossegant i deixant

STR_STATION_BUILD_STATION_CLASS_TOOLTIP                         :{BLACK}Selecciona un tipus de estació a mostrar
STR_STATION_BUILD_STATION_TYPE_TOOLTIP                          :{BLACK}Selecciona el tipus de estació a construir

STR_STATION_CLASS_DFLT                                          :Estació predeterminada
STR_STATION_CLASS_WAYP                                          :Punt de pas

# Signal window
STR_BUILD_SIGNAL_CAPTION                                        :{WHITE}Selecció de senyals
STR_BUILD_SIGNAL_SEMAPHORE_NORM_TOOLTIP                         :{BLACK}Senyal de secció (mecànic){}Aquest és el tipus de senyal més senzill. Permet l'entrada a la següent secció de vies només si no hi ha cap altre tren.
STR_BUILD_SIGNAL_SEMAPHORE_ENTRY_TOOLTIP                        :{BLACK}Senyal previ d'entrada (mecànic){}En verd si a la següent secció no hi ha trens i, a més a més, hi ha almenys un senyal previ de sortida en verd. En cas contrari, en vermell.
STR_BUILD_SIGNAL_SEMAPHORE_EXIT_TOOLTIP                         :{BLACK}Senyal previ de sortida (mecànic){}Es comporta com un senyal de secció i activa correctament els senyals previs d'entrada i combinats.
STR_BUILD_SIGNAL_SEMAPHORE_COMBO_TOOLTIP                        :{BLACK}Senyal previ combinat (mecànic){}El senyal combinat actua alhora com a senyal previ d'entrada i senyal previ de sortida. Això permet organitzar diverses seccions amb senyals previs, situant els d'entrada a un extrem, els de sortida a l'altre i els combinats al mig.
STR_BUILD_SIGNAL_SEMAPHORE_PBS_TOOLTIP                          :{BLACK}Senyal de ruta (mecànic){}Un senyal de ruta permet entrar més d'un tren dins de la mateixa secció de vies. Cal, però, que sigui capaç de reservar una ruta fins un punt de parada segur sense creuar-se amb cap altre tren. Es pot travessar en el sentit contrari al senyal.
STR_BUILD_SIGNAL_SEMAPHORE_PBS_OWAY_TOOLTIP                     :{BLACK}Senyal de ruta d'un sentit (mecànic){}Un senyal de ruta permet entrar més d'un tren dins de la mateixa secció de vies. Cal, però, que sigui capaç de reservar una ruta fins un punt de parada segur sense creuar-se amb cap altre tren. No es pot travessar en el sentit contrari al senyal.
STR_BUILD_SIGNAL_ELECTRIC_NORM_TOOLTIP                          :{BLACK}Senyal de secció (elèctric){}Aquest és el tipus de senyal més senzill. Permet l'entrada a la següent secció de vies només si no hi ha cap altre tren.
STR_BUILD_SIGNAL_ELECTRIC_ENTRY_TOOLTIP                         :{BLACK}Senyal previ d'entrada (elèctric){}En verd si a la següent secció no hi ha trens i, a més a més, hi ha almenys un senyal previ de sortida en verd. En cas contrari, en vermell.
STR_BUILD_SIGNAL_ELECTRIC_EXIT_TOOLTIP                          :{BLACK}Senyal previ de sortida (elèctric){}Es comporta com un senyal de secció i activa correctament els senyals previs d'entrada i combinats.
STR_BUILD_SIGNAL_ELECTRIC_COMBO_TOOLTIP                         :{BLACK}Senyal previ combinat (elèctric){}El senyal combinat actua alhora com a senyal previ d'entrada i senyal previ de sortida. Això permet organitzar diverses seccions amb senyals previs, situant els d'entrada a un extrem, els de sortida a l'altre i els combinats al mig.
STR_BUILD_SIGNAL_ELECTRIC_PBS_TOOLTIP                           :{BLACK}Senyal de ruta (elèctric){}Un senyal de ruta permet entrar més d'un tren dins de la mateixa secció de vies. Cal, però, que sigui capaç de reservar una ruta fins un punt de parada segur sense creuar-se amb cap altre tren. Es pot travessar en el sentit contrari al senyal.
STR_BUILD_SIGNAL_ELECTRIC_PBS_OWAY_TOOLTIP                      :{BLACK}Senyal de ruta d'un sentit (elèctric){}Un senyal de ruta permet entrar més d'un tren dins de la mateixa secció de vies. Cal, però, que sigui capaç de reservar una ruta fins un punt de parada segur sense creuar-se amb cap altre tren. No es pot travessar en el sentit contrari al senyal.
STR_BUILD_SIGNAL_CONVERT_TOOLTIP                                :{BLACK}Conversió de senyals{}Quan aquest botó està premut, si es clica un senyal existent el converteix al tipus de senyal seleccionat. Ctrl+Clic commuta la variant existent. Maj+Clic mostra el cost estimat de conversió.
STR_BUILD_SIGNAL_DRAG_SIGNALS_DENSITY_TOOLTIP                   :{BLACK}Espaiat entre senyals
STR_BUILD_SIGNAL_DRAG_SIGNALS_DENSITY_DECREASE_TOOLTIP          :{BLACK}Disminueix l'espai entre senyals consecutives situades automàticament quan s'arrossega el ratolí o es manté premuda la tecla Ctrl.
STR_BUILD_SIGNAL_DRAG_SIGNALS_DENSITY_INCREASE_TOOLTIP          :{BLACK}Augmenta l'espai entre senyals consecutives situades automàticament quan s'arrossega el ratolí o es manté premuda la tecla Ctrl.

# Bridge selection window
STR_SELECT_RAIL_BRIDGE_CAPTION                                  :{WHITE}Selecciona Pont de Tren
STR_SELECT_ROAD_BRIDGE_CAPTION                                  :{WHITE}Selecciona Pont de Carretera
STR_SELECT_BRIDGE_SELECTION_TOOLTIP                             :{BLACK}Selecció de pont - clica sobre el pont triat per construir-lo
STR_SELECT_BRIDGE_INFO                                          :{GOLD}{STRING},{} {VELOCITY} {WHITE}{CURRENCY_LONG}
STR_SELECT_BRIDGE_SCENEDIT_INFO                                 :{GOLD}{STRING},{} {VELOCITY}
STR_BRIDGE_NAME_SUSPENSION_STEEL                                :Pont penjant d'acer
STR_BRIDGE_NAME_GIRDER_STEEL                                    :Pont biga d'acer
STR_BRIDGE_NAME_CANTILEVER_STEEL                                :Pont en mènsula d'acer
STR_BRIDGE_NAME_SUSPENSION_CONCRETE                             :Pont penjant de formigó
STR_BRIDGE_NAME_WOODEN                                          :Pont de fusta
STR_BRIDGE_NAME_CONCRETE                                        :Pont de formigó
STR_BRIDGE_NAME_TUBULAR_STEEL                                   :Pont tubular d'acer
STR_BRIDGE_TUBULAR_SILICON                                      :Pont tubular de silicona


# Road construction toolbar
STR_ROAD_TOOLBAR_ROAD_CONSTRUCTION_CAPTION                      :{WHITE}Construcció de Carreteres
STR_ROAD_TOOLBAR_TRAM_CONSTRUCTION_CAPTION                      :{WHITE}Construcció de Tramvies
STR_ROAD_TOOLBAR_TOOLTIP_BUILD_ROAD_SECTION                     :{BLACK}Construeix una secció de carretera. Ctrl commuta construeix/treu la construcció de carreteres. Shift commuta construeix/mostra el cost estimat
STR_ROAD_TOOLBAR_TOOLTIP_BUILD_TRAMWAY_SECTION                  :{BLACK}Construeix una secció de via de tramvia. Ctrl commuta construeix/treu la construcció de vies de tramvia. Shift commuta construeix/mostra el cost estimat
STR_ROAD_TOOLBAR_TOOLTIP_BUILD_AUTOROAD                         :{BLACK}Construeix secció de carretera utilitzant el mode Autocarretera. Ctrl commuta construeix/treu la construcció de carreteres. Shift commuta construeix/mostra el cost estimat
STR_ROAD_TOOLBAR_TOOLTIP_BUILD_AUTOTRAM                         :{BLACK}Construeix secció de tramvia utilitzant el mode Autotramvia. Ctrl commuta construeix/treu la construcció de vies de tramvia. Shift commuta construeix/mostra el cost estimat
STR_ROAD_TOOLBAR_TOOLTIP_BUILD_ROAD_VEHICLE_DEPOT               :{BLACK}Construeix una cotxera (per comprar i revisar vehicles). Shift commuta construeix/mostra el cost estimat
STR_ROAD_TOOLBAR_TOOLTIP_BUILD_TRAM_VEHICLE_DEPOT               :{BLACK}Construeix cotxeres de tramvies (per comprar i revisar tramvies). Shift commuta construeix/mostra el cost estimat
STR_ROAD_TOOLBAR_TOOLTIP_BUILD_BUS_STATION                      :{BLACK}Construeix estacions d'autobús. Ctrl permet ajuntar estacions. Shift commuta construeix/mostra el cost estimat
STR_ROAD_TOOLBAR_TOOLTIP_BUILD_PASSENGER_TRAM_STATION           :{BLACK}Construeix una estació de tramvies. Ctrl permet ajuntar estacions. Shift commuta construeix/mostra el cost estimat
STR_ROAD_TOOLBAR_TOOLTIP_BUILD_TRUCK_LOADING_BAY                :{BLACK}Construeix un moll de càrrega. Ctrl permet ajuntar estacions. Shift commuta construeix/mostra el cost estimat
STR_ROAD_TOOLBAR_TOOLTIP_BUILD_CARGO_TRAM_STATION               :{BLACK}Construeix una estació de tramvies de mercaderies. Ctrl permet ajuntar estacions. Shift commuta construeix/mostra el cost estimat
STR_ROAD_TOOLBAR_TOOLTIP_TOGGLE_ONE_WAY_ROAD                    :{BLACK}Activa/Desactiva les carreteres d'un sentit
STR_ROAD_TOOLBAR_TOOLTIP_BUILD_ROAD_BRIDGE                      :{BLACK}Construeix un pont per carretera. Shift commuta construeix/mostra el cost estimat
STR_ROAD_TOOLBAR_TOOLTIP_BUILD_TRAMWAY_BRIDGE                   :{BLACK}Construeix pont per tramvies. Shift commuta construeix/mostra el cost estimat
STR_ROAD_TOOLBAR_TOOLTIP_BUILD_ROAD_TUNNEL                      :{BLACK}Construeix un túnel per carretera. Shift commuta construeix/mostra el cost estimat
STR_ROAD_TOOLBAR_TOOLTIP_BUILD_TRAMWAY_TUNNEL                   :{BLACK}Construeix un túnel per a tramvies. Shift commuta construeix/mostra el cost estimat
STR_ROAD_TOOLBAR_TOOLTIP_TOGGLE_BUILD_REMOVE_FOR_ROAD           :{BLACK}Intercanvia funció construeix/treu per la construcció de carreteres
STR_ROAD_TOOLBAR_TOOLTIP_TOGGLE_BUILD_REMOVE_FOR_TRAMWAYS       :{BLACK}Canvia construeix/treu de la construcció de vies de tramvia

# Road depot construction window
STR_BUILD_DEPOT_ROAD_ORIENTATION_CAPTION                        :{WHITE}Orientació de la cotxera
STR_BUILD_DEPOT_ROAD_ORIENTATION_SELECT_TOOLTIP                 :{BLACK}Seleccioneu l'orientació desitjada de la cotxera per a vehicles de carretera.
STR_BUILD_DEPOT_TRAM_ORIENTATION_CAPTION                        :{WHITE}Orientació de la cotxera de tramvies
STR_BUILD_DEPOT_TRAM_ORIENTATION_SELECT_TOOLTIP                 :{BLACK}Seleccioneu l'orientació de la cotxera de tramvies.

# Road vehicle station construction window
STR_STATION_BUILD_BUS_ORIENTATION                               :{WHITE}Orientació Parada d'autobús
STR_STATION_BUILD_BUS_ORIENTATION_TOOLTIP                       :{BLACK}Selecciona l'orientació de la parada d'autobús
STR_STATION_BUILD_TRUCK_ORIENTATION                             :{WHITE}Orientació Estació de Mercaderies
STR_STATION_BUILD_TRUCK_ORIENTATION_TOOLTIP                     :{BLACK}Selecciona l'orientació del moll de càrrega de camions
STR_STATION_BUILD_PASSENGER_TRAM_ORIENTATION                    :{WHITE}Orientació estació de tramvies de passatgers
STR_STATION_BUILD_PASSENGER_TRAM_ORIENTATION_TOOLTIP            :{BLACK}Selecciona l'orientació de l'estació de tramvies de passatgers
STR_STATION_BUILD_CARGO_TRAM_ORIENTATION                        :{WHITE}Orientació estació de tramvies de mercaderies
STR_STATION_BUILD_CARGO_TRAM_ORIENTATION_TOOLTIP                :{BLACK}Selecciona l'orientació de l'estació de tramvies de mercaderies

# Waterways toolbar (last two for SE only)
STR_WATERWAYS_TOOLBAR_CAPTION                                   :{WHITE}Construcció de canals
STR_WATERWAYS_TOOLBAR_CAPTION_SE                                :{WHITE}Canals
STR_WATERWAYS_TOOLBAR_BUILD_CANALS_TOOLTIP                      :{BLACK}Construeix canals. Shift commuta construeix/mostra el cost estimat
STR_WATERWAYS_TOOLBAR_BUILD_LOCKS_TOOLTIP                       :{BLACK}Construeix rescloses. Shift commuta construeix/mostra el cost estimat
STR_WATERWAYS_TOOLBAR_BUILD_DEPOT_TOOLTIP                       :{BLACK}Construeix una drassana (per comprar i revisar vaixells). Shift commuta construeix/mostra el cost estimat
STR_WATERWAYS_TOOLBAR_BUILD_DOCK_TOOLTIP                        :{BLACK}Construeix un port. Ctrl permet ajuntar estacions. Shift commuta construeix/mostra el cost estimat
STR_WATERWAYS_TOOLBAR_BUOY_TOOLTIP                              :{BLACK}Situa una boia que pot ser útil per fer punts de control addicionals. Shift commuta construeix/mostra el cost estimat
STR_WATERWAYS_TOOLBAR_BUILD_AQUEDUCT_TOOLTIP                    :{BLACK} Construeix aqüeducte. Shift commuta construeix/mostra el cost estimat
STR_WATERWAYS_TOOLBAR_CREATE_LAKE_TOOLTIP                       :{BLACK}Defineix caselles com a canals d'aigua.{}Amb Ctrl+Clic a nivell de mar, es defineix una casella de mar i s'inundaran els seus voltants.
STR_WATERWAYS_TOOLBAR_CREATE_RIVER_TOOLTIP                      :{BLACK}Crea rius i caselles d'aigua.

# Ship depot construction window
STR_DEPOT_BUILD_SHIP_CAPTION                                    :{WHITE}Drassanes
STR_DEPOT_BUILD_SHIP_ORIENTATION_TOOLTIP                        :{BLACK}Selecciona l'orientació de la drassana

# Dock construction window
STR_STATION_BUILD_DOCK_CAPTION                                  :{WHITE}Moll

# Airport toolbar
STR_TOOLBAR_AIRCRAFT_CAPTION                                    :{WHITE}Aeroports
STR_TOOLBAR_AIRCRAFT_BUILD_AIRPORT_TOOLTIP                      :{BLACK}Construeix un aeroport. Ctrl permet ajuntar estacions. Shift commuta construeix/mostra el cost estimat

# Airport construction window
STR_STATION_BUILD_AIRPORT_CAPTION                               :{WHITE}Aeroports
STR_STATION_BUILD_AIRPORT_TOOLTIP                               :{BLACK}Selecciona mida/tipus d'aeroport
STR_STATION_BUILD_AIRPORT_CLASS_LABEL                           :{BLACK}Classe d'aeroport
STR_STATION_BUILD_AIRPORT_LAYOUT_NAME                           :{BLACK}Disposició {NUM}

STR_AIRPORT_SMALL                                               :Petit
STR_AIRPORT_CITY                                                :De ciutat
STR_AIRPORT_METRO                                               :Metropolità
STR_AIRPORT_INTERNATIONAL                                       :Internacional
STR_AIRPORT_COMMUTER                                            :Regional
STR_AIRPORT_INTERCONTINENTAL                                    :Intercontinental
STR_AIRPORT_HELIPORT                                            :Heliport
STR_AIRPORT_HELIDEPOT                                           :Hangar d'helicòpters
STR_AIRPORT_HELISTATION                                         :Estació d'helicòpters

STR_AIRPORT_CLASS_SMALL                                         :Aeroports petits
STR_AIRPORT_CLASS_LARGE                                         :Aeroports grans
STR_AIRPORT_CLASS_HUB                                           :Aeroports d'enllaç
STR_AIRPORT_CLASS_HELIPORTS                                     :Heliports

STR_STATION_BUILD_NOISE                                         :{BLACK}Soroll generat: {GOLD}{COMMA}

# Landscaping toolbar
STR_LANDSCAPING_TOOLBAR                                         :{WHITE}Creació de paisatge
STR_LANDSCAPING_TOOLTIP_LOWER_A_CORNER_OF_LAND                  :{BLACK}Rebaixa una cantonada del terreny. Arrossegant rebaixa la primera cantonada seleccionada i anivella l'àrea seleccionada a la nova alçada de la cantonada. Ctrl selecciona l'àrea diagonalment. Shift commuta construeix/mostra el cost estimat
STR_LANDSCAPING_TOOLTIP_RAISE_A_CORNER_OF_LAND                  :{BLACK}Eleva una cantonada del terreny. Arrossegant eleva la primera cantonada selecciona i anivella l'àrea a la nova alçada de la cantonada. Ctrl selecciona l'àrea diagonalment. Shift commuta construeix/mostra el cost estimat
STR_LANDSCAPING_LEVEL_LAND_TOOLTIP                              :{BLACK}Anivella el terreny a l'alçada de la primera cantonada seleccionada. Ctrl selecciona l'àrea diagonalment. Shift commuta construeix/mostra el cost estimat
STR_LANDSCAPING_TOOLTIP_PURCHASE_LAND                           :{BLACK}Compra un terreny per un ús posterior. Shift commuta construeix/mostra el cost estimat

# Object construction window
STR_OBJECT_BUILD_CAPTION                                        :{WHITE}Selecció d'objecte
STR_OBJECT_BUILD_TOOLTIP                                        :{BLACK}Selecciona l'objecte a construir. Shift commuta construeix/mostra el cost estimat
STR_OBJECT_BUILD_CLASS_TOOLTIP                                  :{BLACK}Selecciona la classe d'objecte a construir
STR_OBJECT_BUILD_PREVIEW_TOOLTIP                                :{BLACK}Previsualització de l'objecte
STR_OBJECT_BUILD_SIZE                                           :{BLACK}Mida: {GOLD}{NUM} x {NUM} cel·les

STR_OBJECT_CLASS_LTHS                                           :Fars
STR_OBJECT_CLASS_TRNS                                           :Transmissors

# Tree planting window (last two for SE only)
STR_PLANT_TREE_CAPTION                                          :{WHITE}Arbres
STR_PLANT_TREE_TOOLTIP                                          :{BLACK}Selecciona el tipus d'arbre a plantar. Si la casella ja conté un arbre, s'afegiran més arbres d'altres espècies independentment de quin estigui seleccionat
STR_TREES_RANDOM_TYPE                                           :{BLACK}Arbres de tipus aleatori
STR_TREES_RANDOM_TYPE_TOOLTIP                                   :{BLACK}Situar arbres de tipus aleatori. Shift commuta construeix/mostra el cost estimat
STR_TREES_RANDOM_TREES_BUTTON                                   :{BLACK}Arbres Aleatoris
STR_TREES_RANDOM_TREES_TOOLTIP                                  :{BLACK}Planta arbres aleatòriament al paisatge

# Land generation window (SE)
STR_TERRAFORM_TOOLBAR_LAND_GENERATION_CAPTION                   :{WHITE}Generador de Terreny
STR_TERRAFORM_TOOLTIP_PLACE_ROCKY_AREAS_ON_LANDSCAPE            :{BLACK}Situa àrees de roques al paisatge
STR_TERRAFORM_TOOLTIP_DEFINE_DESERT_AREA                        :{BLACK}Defineix àrea de desert.{}Mantingues apretat Ctrl per treure'l
STR_TERRAFORM_TOOLTIP_INCREASE_SIZE_OF_LAND_AREA                :{BLACK}Augmenta la mida de l'àrea de terreny a rebaixar/elevar
STR_TERRAFORM_TOOLTIP_DECREASE_SIZE_OF_LAND_AREA                :{BLACK}Disminueix la mida de l'àrea de terreny a rebaixar/elevar
STR_TERRAFORM_TOOLTIP_GENERATE_RANDOM_LAND                      :{BLACK}Genera un terreny aleatori
STR_TERRAFORM_SE_NEW_WORLD                                      :{BLACK}Crear nou escenari
STR_TERRAFORM_RESET_LANDSCAPE                                   :{BLACK}Restableix paisatge
STR_TERRAFORM_RESET_LANDSCAPE_TOOLTIP                           :{BLACK}Treure totes les propietats pertanyents a companyies del mapa

STR_QUERY_RESET_LANDSCAPE_CAPTION                               :{WHITE}Restableix Paisatge
STR_RESET_LANDSCAPE_CONFIRMATION_TEXT                           :{WHITE}Estàs segur que vols treure totes les propietats pertanyents a companyies?

# Town generation window (SE)
STR_FOUND_TOWN_CAPTION                                          :{WHITE}Generació de Poblacions
STR_FOUND_TOWN_NEW_TOWN_BUTTON                                  :{BLACK}Nova Població
STR_FOUND_TOWN_NEW_TOWN_TOOLTIP                                 :{BLACK}Funda una nova població. Shift+Clic mostra el cost estimat
STR_FOUND_TOWN_RANDOM_TOWN_BUTTON                               :{BLACK}Localitat Aleatòria
STR_FOUND_TOWN_RANDOM_TOWN_TOOLTIP                              :{BLACK}Funda una població en un lloc aleatori
STR_FOUND_TOWN_MANY_RANDOM_TOWNS                                :{BLACK}Moltes poblacions aleatòries
STR_FOUND_TOWN_RANDOM_TOWNS_TOOLTIP                             :{BLACK}Omple el mapa amb poblacions situades aleatòriament

STR_FOUND_TOWN_NAME_TITLE                                       :{YELLOW}Nom de la població:
STR_FOUND_TOWN_NAME_EDITOR_TITLE                                :{BLACK}Introdueix el nom de la població
STR_FOUND_TOWN_NAME_EDITOR_HELP                                 :{BLACK}Clica per introduir el nom de la població
STR_FOUND_TOWN_NAME_RANDOM_BUTTON                               :{BLACK}Nom aleatori
STR_FOUND_TOWN_NAME_RANDOM_TOOLTIP                              :{BLACK}Genera un nom aleatori nou

STR_FOUND_TOWN_INITIAL_SIZE_TITLE                               :{YELLOW}Mida de població:
STR_FOUND_TOWN_INITIAL_SIZE_SMALL_BUTTON                        :{BLACK}Petit
STR_FOUND_TOWN_INITIAL_SIZE_MEDIUM_BUTTON                       :{BLACK}Mitjà
STR_FOUND_TOWN_INITIAL_SIZE_LARGE_BUTTON                        :{BLACK}Gran
STR_FOUND_TOWN_SIZE_RANDOM                                      :{BLACK}Aleatori
STR_FOUND_TOWN_INITIAL_SIZE_TOOLTIP                             :{BLACK}Selecciona la mida de la població
STR_FOUND_TOWN_CITY                                             :{BLACK}Ciutat
STR_FOUND_TOWN_CITY_TOOLTIP                                     :{BLACK}Les ciutats creixen més ràpid que els pobles{}Depenent de la configuració, són més grans quan es funden

STR_FOUND_TOWN_ROAD_LAYOUT                                      :{YELLOW}Disposició de les carreteres de la població:
STR_FOUND_TOWN_SELECT_TOWN_ROAD_LAYOUT                          :{BLACK}Selecciona la disposició de les carreteres utilitzades per a aquesta població
STR_FOUND_TOWN_SELECT_LAYOUT_ORIGINAL                           :{BLACK}Original
STR_FOUND_TOWN_SELECT_LAYOUT_BETTER_ROADS                       :{BLACK}Millors carreteres
STR_FOUND_TOWN_SELECT_LAYOUT_2X2_GRID                           :{BLACK}graella 2x2
STR_FOUND_TOWN_SELECT_LAYOUT_3X3_GRID                           :{BLACK}graella 3x3
STR_FOUND_TOWN_SELECT_LAYOUT_RANDOM                             :{BLACK}Aleatori

# Fund new industry window
STR_FUND_INDUSTRY_CAPTION                                       :{WHITE}Finança una nova indústria
STR_FUND_INDUSTRY_SELECTION_TOOLTIP                             :{BLACK}Escolleix el tipus d'indústria adequada d'aquesta llista
STR_FUND_INDUSTRY_MANY_RANDOM_INDUSTRIES                        :Moltes indústries aleatòries
STR_FUND_INDUSTRY_MANY_RANDOM_INDUSTRIES_TOOLTIP                :{BLACK}Omple el mapa amb indústries situades aleatòriament
STR_FUND_INDUSTRY_INDUSTRY_BUILD_COST                           :{BLACK}Cost: {YELLOW}{CURRENCY_LONG}
STR_FUND_INDUSTRY_PROSPECT_NEW_INDUSTRY                         :{BLACK}Prospecciona
STR_FUND_INDUSTRY_BUILD_NEW_INDUSTRY                            :{BLACK}Construeix
STR_FUND_INDUSTRY_FUND_NEW_INDUSTRY                             :{BLACK}Finança

# Industry cargoes window
STR_INDUSTRY_CARGOES_INDUSTRY_CAPTION                           :{WHITE}Cadena industrial per la indústria {STRING}
STR_INDUSTRY_CARGOES_CARGO_CAPTION                              :{WHITE}Cadena industrial per la càrrega {STRING}
STR_INDUSTRY_CARGOES_PRODUCERS                                  :{WHITE}Indústries productores
STR_INDUSTRY_CARGOES_CUSTOMERS                                  :{WHITE}Indústries acceptades
STR_INDUSTRY_CARGOES_HOUSES                                     :{WHITE}Cases
STR_INDUSTRY_CARGOES_INDUSTRY_TOOLTIP                           :{BLACK}Clica a la indústria per veure els seus proveïdors i clients
STR_INDUSTRY_CARGOES_CARGO_TOOLTIP                              :{BLACK}{STRING}{}Clica a la càrrega per veure els proveïdors i clients
STR_INDUSTRY_DISPLAY_CHAIN                                      :{BLACK}Mostra cadena
STR_INDUSTRY_DISPLAY_CHAIN_TOOLTIP                              :{BLACK}Mostra les càrregues proveïdes i les indústries acceptades
STR_INDUSTRY_CARGOES_NOTIFY_SMALLMAP                            :{BLACK}Enllaç al mapa petit
STR_INDUSTRY_CARGOES_NOTIFY_SMALLMAP_TOOLTIP                    :{BLACK}Selecciona les indústries mostrades també al mapa petit
STR_INDUSTRY_CARGOES_SELECT_CARGO                               :{BLACK}Selecciona la càrrega
STR_INDUSTRY_CARGOES_SELECT_CARGO_TOOLTIP                       :{BLACK}Selecciona la càrrega que vols mostrar
STR_INDUSTRY_CARGOES_SELECT_INDUSTRY                            :{BLACK}Selecciona indústria
STR_INDUSTRY_CARGOES_SELECT_INDUSTRY_TOOLTIP                    :{BLACK}Selecciona la indústria que vols mostrar

# Land area window
STR_LAND_AREA_INFORMATION_CAPTION                               :{WHITE}Informació del terreny
STR_LAND_AREA_INFORMATION_COST_TO_CLEAR_N_A                     :{BLACK}Cost de neteja: {LTBLUE}N/A
STR_LAND_AREA_INFORMATION_COST_TO_CLEAR                         :{BLACK}Cost de neteja: {RED}{CURRENCY_LONG}
STR_LAND_AREA_INFORMATION_REVENUE_WHEN_CLEARED                  :{BLACK}Ingressos en netejar: {LTBLUE}{CURRENCY_LONG}
STR_LAND_AREA_INFORMATION_OWNER_N_A                             :N/D
STR_LAND_AREA_INFORMATION_OWNER                                 :{BLACK}Propietari: {LTBLUE}{STRING}
STR_LAND_AREA_INFORMATION_ROAD_OWNER                            :{BLACK}Propietari de la carretera: {LTBLUE}{STRING}
STR_LAND_AREA_INFORMATION_TRAM_OWNER                            :{BLACK}Propietari del rail del tramvia: {LTBLUE}{STRING}
STR_LAND_AREA_INFORMATION_RAIL_OWNER                            :{BLACK}Propietari del rail: {LTBLUE}{STRING}
STR_LAND_AREA_INFORMATION_LOCAL_AUTHORITY                       :{BLACK}Autoritat Local: {LTBLUE}{STRING}
STR_LAND_AREA_INFORMATION_LOCAL_AUTHORITY_NONE                  :Cap
STR_LAND_AREA_INFORMATION_LANDINFO_COORDS                       :{BLACK}Coordenades: {LTBLUE}{NUM} x {NUM} x {NUM} ({STRING})
STR_LAND_AREA_INFORMATION_BUILD_DATE                            :{BLACK}Construït: {LTBLUE}{DATE_LONG}
STR_LAND_AREA_INFORMATION_STATION_CLASS                         :{BLACK}Classe d'estació: {LTBLUE}{STRING}
STR_LAND_AREA_INFORMATION_STATION_TYPE                          :{BLACK}Tipus d'estació: {LTBLUE}{STRING}
STR_LAND_AREA_INFORMATION_AIRPORT_CLASS                         :{BLACK}Classe de l'aeroport: {LTBLUE}{STRING}
STR_LAND_AREA_INFORMATION_AIRPORT_NAME                          :{BLACK}Nom de l'aeroport: {LTBLUE}{STRING}
STR_LAND_AREA_INFORMATION_AIRPORTTILE_NAME                      :{BLACK}Nom de la cel·la d'Aeroport: {LTBLUE}{STRING}
STR_LAND_AREA_INFORMATION_NEWGRF_NAME                           :{BLACK}NewGRF: {LTBLUE}{STRING}
STR_LAND_AREA_INFORMATION_CARGO_ACCEPTED                        :{BLACK}Càrrega acceptada: {LTBLUE}
STR_LAND_AREA_INFORMATION_CARGO_EIGHTS                          :({COMMA}/8 {STRING})
STR_LANG_AREA_INFORMATION_RAIL_TYPE                             :{BLACK}Tipus de via: {LTBLUE}{STRING}
STR_LANG_AREA_INFORMATION_RAIL_SPEED_LIMIT                      :{BLACK}Límit de velocitat de la via: {LTBLUE}{VELOCITY}
STR_LANG_AREA_INFORMATION_ROAD_SPEED_LIMIT                      :{BLACK}Límit de velocitat de la carretera: {LTBLUE}{VELOCITY}

# Description of land area of different tiles
STR_LAI_CLEAR_DESCRIPTION_ROCKS                                 :Roques
STR_LAI_CLEAR_DESCRIPTION_ROUGH_LAND                            :Terreny irregular
STR_LAI_CLEAR_DESCRIPTION_BARE_LAND                             :Terreny erm
STR_LAI_CLEAR_DESCRIPTION_GRASS                                 :Gespa
STR_LAI_CLEAR_DESCRIPTION_FIELDS                                :Camps de conreu
STR_LAI_CLEAR_DESCRIPTION_SNOW_COVERED_LAND                     :Terreny nevat
STR_LAI_CLEAR_DESCRIPTION_DESERT                                :Desert

STR_LAI_RAIL_DESCRIPTION_TRACK                                  :Via ferroviària
STR_LAI_RAIL_DESCRIPTION_TRACK_WITH_NORMAL_SIGNALS              :Via ferroviària amb senyals de secció
STR_LAI_RAIL_DESCRIPTION_TRACK_WITH_PRESIGNALS                  :Via ferroviària amb senyals d'entrada
STR_LAI_RAIL_DESCRIPTION_TRACK_WITH_EXITSIGNALS                 :Via ferroviària amb senyals de sortida
STR_LAI_RAIL_DESCRIPTION_TRACK_WITH_COMBOSIGNALS                :Via ferroviària amb senyals combinats
STR_LAI_RAIL_DESCRIPTION_TRACK_WITH_PBSSIGNALS                  :Ferrocarril via amb senyals de ruta
STR_LAI_RAIL_DESCRIPTION_TRACK_WITH_NOENTRYSIGNALS              :Via ferroviària amb senyals de ruta d'un sentit
STR_LAI_RAIL_DESCRIPTION_TRACK_WITH_NORMAL_PRESIGNALS           :Via ferroviària amb senyals de secció i d'entrada
STR_LAI_RAIL_DESCRIPTION_TRACK_WITH_NORMAL_EXITSIGNALS          :Via ferroviària amb senyals de secció i de sortida
STR_LAI_RAIL_DESCRIPTION_TRACK_WITH_NORMAL_COMBOSIGNALS         :Via ferroviària amb senyals de secció i combinats
STR_LAI_RAIL_DESCRIPTION_TRACK_WITH_NORMAL_PBSSIGNALS           :Via ferroviària amb senyals de secció i de ruta
STR_LAI_RAIL_DESCRIPTION_TRACK_WITH_NORMAL_NOENTRYSIGNALS       :Via ferroviària amb senyals de secció i de ruta d'un sentit
STR_LAI_RAIL_DESCRIPTION_TRACK_WITH_PRE_EXITSIGNALS             :Via ferroviària amb senyals d'entrada i de sortida
STR_LAI_RAIL_DESCRIPTION_TRACK_WITH_PRE_COMBOSIGNALS            :Via ferroviària amb senyals d'entrada i combinats
STR_LAI_RAIL_DESCRIPTION_TRACK_WITH_PRE_PBSSIGNALS              :Via ferroviària amb senyals d'entrada i senyals de ruta
STR_LAI_RAIL_DESCRIPTION_TRACK_WITH_PRE_NOENTRYSIGNALS          :Via ferroviària amb senyals d'entrada i de ruta d'un sentit
STR_LAI_RAIL_DESCRIPTION_TRACK_WITH_EXIT_COMBOSIGNALS           :Via ferroviària amb senyals combinats i de sortida
STR_LAI_RAIL_DESCRIPTION_TRACK_WITH_EXIT_PBSSIGNALS             :Via ferroviària amb senyals de sortida i de ruta
STR_LAI_RAIL_DESCRIPTION_TRACK_WITH_EXIT_NOENTRYSIGNALS         :Via ferroviària amb senyals de sortida i de ruta d'un sentit
STR_LAI_RAIL_DESCRIPTION_TRACK_WITH_COMBO_PBSSIGNALS            :Via ferroviària amb senyals combinats i de ruta
STR_LAI_RAIL_DESCRIPTION_TRACK_WITH_COMBO_NOENTRYSIGNALS        :Via ferroviària amb senyals combinats i de ruta d'un sentit
STR_LAI_RAIL_DESCRIPTION_TRACK_WITH_PBS_NOENTRYSIGNALS          :Via ferroviària amb senyals de ruta i de ruta d'un sentit
STR_LAI_RAIL_DESCRIPTION_TRAIN_DEPOT                            :Cotxeres de vehicles ferroviaris

STR_LAI_ROAD_DESCRIPTION_ROAD                                   :Carretera
STR_LAI_ROAD_DESCRIPTION_ROAD_WITH_STREETLIGHTS                 :Carretera amb fanals
STR_LAI_ROAD_DESCRIPTION_TREE_LINED_ROAD                        :Carretera de tres carrils
STR_LAI_ROAD_DESCRIPTION_ROAD_VEHICLE_DEPOT                     :Cotxeres
STR_LAI_ROAD_DESCRIPTION_ROAD_RAIL_LEVEL_CROSSING               :Pas a nivell
STR_LAI_ROAD_DESCRIPTION_TRAMWAY                                :Rail de Tramvia

# Houses come directly from their building names
STR_LAI_TOWN_INDUSTRY_DESCRIPTION_UNDER_CONSTRUCTION            :{STRING} (en construcció)

STR_LAI_TREE_NAME_TREES                                         :Arbres
STR_LAI_TREE_NAME_RAINFOREST                                    :Selva Tropical
STR_LAI_TREE_NAME_CACTUS_PLANTS                                 :Plantes de Cactus

STR_LAI_STATION_DESCRIPTION_RAILROAD_STATION                    :Estació de Ferrocarril
STR_LAI_STATION_DESCRIPTION_AIRCRAFT_HANGAR                     :Hangar d'Avions
STR_LAI_STATION_DESCRIPTION_AIRPORT                             :Aeroport
STR_LAI_STATION_DESCRIPTION_TRUCK_LOADING_AREA                  :Àrea de càrrega de camions
STR_LAI_STATION_DESCRIPTION_BUS_STATION                         :Parada d'autobús
STR_LAI_STATION_DESCRIPTION_SHIP_DOCK                           :Moll per vaixells
STR_LAI_STATION_DESCRIPTION_BUOY                                :Boia
STR_LAI_STATION_DESCRIPTION_WAYPOINT                            :Punt de Control

STR_LAI_WATER_DESCRIPTION_WATER                                 :Aigua
STR_LAI_WATER_DESCRIPTION_CANAL                                 :Canal
STR_LAI_WATER_DESCRIPTION_LOCK                                  :Resclosa
STR_LAI_WATER_DESCRIPTION_RIVER                                 :Riu
STR_LAI_WATER_DESCRIPTION_COAST_OR_RIVERBANK                    :Costa o marge de riu
STR_LAI_WATER_DESCRIPTION_SHIP_DEPOT                            :Drassana

# Industries come directly from their industry names

STR_LAI_TUNNEL_DESCRIPTION_RAILROAD                             :Túnel ferroviari
STR_LAI_TUNNEL_DESCRIPTION_ROAD                                 :Túnel de carretera

STR_LAI_BRIDGE_DESCRIPTION_RAIL_SUSPENSION_STEEL                :Pont ferroviari en suspensió d'acer
STR_LAI_BRIDGE_DESCRIPTION_RAIL_GIRDER_STEEL                    :Pont ferroviari de biga d'acer
STR_LAI_BRIDGE_DESCRIPTION_RAIL_CANTILEVER_STEEL                :Pont ferroviari de volada d'acer
STR_LAI_BRIDGE_DESCRIPTION_RAIL_SUSPENSION_CONCRETE             :Pont ferroviari en suspensió de formigó reforçat
STR_LAI_BRIDGE_DESCRIPTION_RAIL_WOODEN                          :Pont ferroviari de fusta
STR_LAI_BRIDGE_DESCRIPTION_RAIL_CONCRETE                        :Pont ferroviari de formigó
STR_LAI_BRIDGE_DESCRIPTION_RAIL_TUBULAR_STEEL                   :Pont ferroviari tubular

STR_LAI_BRIDGE_DESCRIPTION_ROAD_SUSPENSION_STEEL                :Pont de carretera en suspensió d'acer
STR_LAI_BRIDGE_DESCRIPTION_ROAD_GIRDER_STEEL                    :Pont de carretera de biga d'acer
STR_LAI_BRIDGE_DESCRIPTION_ROAD_CANTILEVER_STEEL                :Pont de carretera de volada d'acer
STR_LAI_BRIDGE_DESCRIPTION_ROAD_SUSPENSION_CONCRETE             :Pont de carretera en suspensió de formigó reforçat
STR_LAI_BRIDGE_DESCRIPTION_ROAD_WOODEN                          :Pont de carretera de fusta
STR_LAI_BRIDGE_DESCRIPTION_ROAD_CONCRETE                        :Pont de carretera de formigó
STR_LAI_BRIDGE_DESCRIPTION_ROAD_TUBULAR_STEEL                   :Pont de carretera tubular

STR_LAI_BRIDGE_DESCRIPTION_AQUEDUCT                             :Aqüeducte

STR_LAI_OBJECT_DESCRIPTION_TRANSMITTER                          :Repetidor
STR_LAI_OBJECT_DESCRIPTION_LIGHTHOUSE                           :Far
STR_LAI_OBJECT_DESCRIPTION_COMPANY_HEADQUARTERS                 :Seu de la companyia
STR_LAI_OBJECT_DESCRIPTION_COMPANY_OWNED_LAND                   :terreny propietat de l'empresa

# About OpenTTD window
STR_ABOUT_OPENTTD                                               :{WHITE}Quant a l'OpenTTD
STR_ABOUT_ORIGINAL_COPYRIGHT                                    :{BLACK}Copyright original {COPYRIGHT} 1995 Chris Sawyer. Tots els drets reservats.
STR_ABOUT_VERSION                                               :{BLACK}Versió {REV} de l'OpenTTD
STR_ABOUT_COPYRIGHT_OPENTTD                                     :{BLACK}OpenTTD {COPYRIGHT} 2002-2019 L'equip de l'OpenTTD

# Framerate display window
STR_FRAMERATE_CAPTION                                           :{WHITE}Fotogrames per segon
STR_FRAMERATE_CAPTION_SMALL                                     :{STRING}{WHITE} (x{DECIMAL})
STR_FRAMERATE_RATE_GAMELOOP                                     :{WHITE}Velocitat de simulació: {STRING}
STR_FRAMERATE_RATE_GAMELOOP_TOOLTIP                             :{BLACK}Nombre de tics del joc per segon.
STR_FRAMERATE_RATE_BLITTER                                      :{WHITE}Fotogrames per segon: {STRING}
STR_FRAMERATE_RATE_BLITTER_TOOLTIP                              :{BLACK}Nombre de fotogrames renderitzats per segon.
STR_FRAMERATE_SPEED_FACTOR                                      :{WHITE}Factor de velocitat actual: x{DECIMAL}
STR_FRAMERATE_SPEED_FACTOR_TOOLTIP                              :{BLACK}Quant ràpid va la partida actual, comparant-ho amb l'estimació de la velocitat normal.
STR_FRAMERATE_CURRENT                                           :{WHITE}Actual
STR_FRAMERATE_AVERAGE                                           :{WHITE}Mitjana
STR_FRAMERATE_DATA_POINTS                                       :{WHITE}Dades basades en {COMMA} mesures.
STR_FRAMERATE_MS_GOOD                                           :{LTBLUE}{DECIMAL}{WHITE}{NBSP}ms
STR_FRAMERATE_MS_WARN                                           :{YELLOW}{DECIMAL}{WHITE}{NBSP}ms
STR_FRAMERATE_MS_BAD                                            :{RED}{DECIMAL}{WHITE}{NBSP}ms
STR_FRAMERATE_FPS_GOOD                                          :{LTBLUE}{DECIMAL}{WHITE}{NBSP}fps
STR_FRAMERATE_FPS_WARN                                          :{YELLOW}{DECIMAL}{WHITE}{NBSP}fps
STR_FRAMERATE_FPS_BAD                                           :{RED}{DECIMAL}{WHITE}{NBSP}fps
STR_FRAMERATE_GRAPH_MILLISECONDS                                :{TINY_FONT}{COMMA}{NBSP}ms
STR_FRAMERATE_GRAPH_SECONDS                                     :{TINY_FONT}{COMMA}{NBSP}s
############ Leave those lines in this order!!
STR_FRAMERATE_GAMELOOP                                          :{WHITE}Total del bucle:
STR_FRAMERATE_GL_ECONOMY                                        :{WHITE}  Tractament de la càrrega:
STR_FRAMERATE_GL_TRAINS                                         :{WHITE}  Tics de tren:
STR_FRAMERATE_GL_ROADVEHS                                       :{WHITE}  Tics de vehicles de carretera:
STR_FRAMERATE_GL_SHIPS                                          :{WHITE}  Tics de vaixell:
STR_FRAMERATE_GL_AIRCRAFT                                       :{WHITE}  Tics d'aeronau:
STR_FRAMERATE_GL_LANDSCAPE                                      :{WHITE}  Tics del mapa:
STR_FRAMERATE_GL_LINKGRAPH                                      :{WHITE}  Retard del graf de distribució:
STR_FRAMERATE_DRAWING                                           :{WHITE}Renderitzat de gràfics:
STR_FRAMERATE_DRAWING_VIEWPORTS                                 :{WHITE}  Vistes del mapa:
STR_FRAMERATE_VIDEO                                             :{WHITE}Sortida de vídeo:
STR_FRAMERATE_SOUND                                             :{WHITE}Mescla de so:
############ End of leave-in-this-order
############ Leave those lines in this order!!
STR_FRAMETIME_CAPTION_GAMELOOP                                  :Bucle
STR_FRAMETIME_CAPTION_GL_ECONOMY                                :Tractament de la càrrega
STR_FRAMETIME_CAPTION_GL_TRAINS                                 :Tics de tren
STR_FRAMETIME_CAPTION_GL_ROADVEHS                               :Tics de vehicle de carretera
STR_FRAMETIME_CAPTION_GL_SHIPS                                  :Tics de vaixell
STR_FRAMETIME_CAPTION_GL_AIRCRAFT                               :Tics d'aeronau
STR_FRAMETIME_CAPTION_GL_LANDSCAPE                              :Tics del mapa
STR_FRAMETIME_CAPTION_GL_LINKGRAPH                              :Retard del graf de distribució
STR_FRAMETIME_CAPTION_DRAWING                                   :Renderitzat de gràfics
STR_FRAMETIME_CAPTION_DRAWING_VIEWPORTS                         :Renderitzat de la vista del mapa
STR_FRAMETIME_CAPTION_VIDEO                                     :Sortida de vídeo
STR_FRAMETIME_CAPTION_SOUND                                     :Mescla de so
############ End of leave-in-this-order


# Save/load game/scenario
STR_SAVELOAD_SAVE_CAPTION                                       :{WHITE}Desa la Partida
STR_SAVELOAD_LOAD_CAPTION                                       :{WHITE}Carrega una Partida
STR_SAVELOAD_SAVE_SCENARIO                                      :{WHITE}Desa l'escenari
STR_SAVELOAD_LOAD_SCENARIO                                      :{WHITE}Carrega un escenari
STR_SAVELOAD_LOAD_HEIGHTMAP                                     :{WHITE}Carrega un mapa d'alçades
STR_SAVELOAD_SAVE_HEIGHTMAP                                     :{WHITE}Desa el mapa d'alçades
STR_SAVELOAD_HOME_BUTTON                                        :{BLACK}Clica aquí per anar a la carpeta predeterminada de desa/carrega actual
STR_SAVELOAD_BYTES_FREE                                         :{BLACK}{BYTES} lliures
STR_SAVELOAD_LIST_TOOLTIP                                       :{BLACK}Llista de dispositius de disc, carpetes i arxius de partides desades
STR_SAVELOAD_EDITBOX_TOOLTIP                                    :{BLACK}Nom amb què es guardarà la partida actual
STR_SAVELOAD_DELETE_BUTTON                                      :{BLACK}Esborra
STR_SAVELOAD_DELETE_TOOLTIP                                     :{BLACK}Esborra la partida seleccionada
STR_SAVELOAD_SAVE_BUTTON                                        :{BLACK}Desa
STR_SAVELOAD_SAVE_TOOLTIP                                       :{BLACK}Desa la partida actual, utilitzant el nom seleccionat
STR_SAVELOAD_LOAD_BUTTON                                        :{BLACK}Carrega
STR_SAVELOAD_LOAD_TOOLTIP                                       :{BLACK}Carrega la partida seleccionada
STR_SAVELOAD_LOAD_HEIGHTMAP_TOOLTIP                             :{BLACK}Carrega el mapa d'alçades seleccionat
STR_SAVELOAD_DETAIL_CAPTION                                     :{BLACK}Detalls de la partida
STR_SAVELOAD_DETAIL_NOT_AVAILABLE                               :{BLACK}No hi ha informació disponible
STR_SAVELOAD_DETAIL_COMPANY_INDEX                               :{SILVER}{COMMA}: {WHITE}{STRING}
STR_SAVELOAD_DETAIL_GRFSTATUS                                   :{SILVER}NewGRF: {WHITE}{STRING}

STR_SAVELOAD_OSKTITLE                                           :{BLACK}Posa el nom amb què desar la partida actual

# World generation
STR_MAPGEN_WORLD_GENERATION_CAPTION                             :{WHITE}Generació del món
STR_MAPGEN_MAPSIZE                                              :{BLACK}Mida del mapa:
STR_MAPGEN_MAPSIZE_TOOLTIP                                      :{BLACK}Selecciona la mida del mapa en cel·les. El nombre de cel·les disponibles serà lleugerament més petit
STR_MAPGEN_BY                                                   :{BLACK}*
STR_MAPGEN_NUMBER_OF_TOWNS                                      :{BLACK}Nombre de poblacions:
STR_MAPGEN_DATE                                                 :{BLACK}Data:
STR_MAPGEN_NUMBER_OF_INDUSTRIES                                 :{BLACK}Nombre d'indústries:
STR_MAPGEN_MAX_HEIGHTLEVEL                                      :{BLACK}Alçada màxima del mapa:
STR_MAPGEN_MAX_HEIGHTLEVEL_UP                                   :{BLACK}Augmenta l'alçada màxima del terreny en el mapa en una unitat
STR_MAPGEN_MAX_HEIGHTLEVEL_DOWN                                 :{BLACK}Disminueix l'alçada màxima del mapa en una unitat
STR_MAPGEN_SNOW_LINE_HEIGHT                                     :{BLACK}Alçada dels estatges amb neu:
STR_MAPGEN_SNOW_LINE_UP                                         :{BLACK}Mou els estatges amb neu un pas amunt
STR_MAPGEN_SNOW_LINE_DOWN                                       :{BLACK}Mou els estatges amb neu un pas avall
STR_MAPGEN_LAND_GENERATOR                                       :{BLACK}Generació de terrenys:
STR_MAPGEN_TREE_PLACER                                          :{BLACK}Algoritme d'arbres:
STR_MAPGEN_TERRAIN_TYPE                                         :{BLACK}Tipus de terreny:
STR_MAPGEN_QUANTITY_OF_SEA_LAKES                                :{BLACK}Nivell de mar:
STR_MAPGEN_QUANTITY_OF_RIVERS                                   :{BLACK}Quantitat de rius:
STR_MAPGEN_SMOOTHNESS                                           :{BLACK}Suavitat:
STR_MAPGEN_VARIETY                                              :{BLACK}Varietat:
STR_MAPGEN_GENERATE                                             :{WHITE}Genera

# Strings for map borders at game generation
STR_MAPGEN_BORDER_TYPE                                          :{BLACK}Vores del mapa:
STR_MAPGEN_NORTHWEST                                            :{BLACK}Nord-oest
STR_MAPGEN_NORTHEAST                                            :{BLACK}Nord-est
STR_MAPGEN_SOUTHEAST                                            :{BLACK}Sud-est
STR_MAPGEN_SOUTHWEST                                            :{BLACK}Sud-oest
STR_MAPGEN_BORDER_FREEFORM                                      :{BLACK}Forma lliure
STR_MAPGEN_BORDER_WATER                                         :{BLACK}Aigua
STR_MAPGEN_BORDER_RANDOM                                        :{BLACK}Aleatori
STR_MAPGEN_BORDER_RANDOMIZE                                     :{BLACK}Aleatori
STR_MAPGEN_BORDER_MANUAL                                        :{BLACK}Manual

STR_MAPGEN_HEIGHTMAP_ROTATION                                   :{BLACK}Rotació del mapa d'alçades:
STR_MAPGEN_HEIGHTMAP_NAME                                       :{BLACK}Nom del mapa d'alçades:
STR_MAPGEN_HEIGHTMAP_SIZE_LABEL                                 :{BLACK}Mida:
STR_MAPGEN_HEIGHTMAP_SIZE                                       :{ORANGE}{NUM} x {NUM}

STR_MAPGEN_MAX_HEIGHTLEVEL_QUERY_CAPT                           :{WHITE}Canvia l'alçada màxima del mapa
STR_MAPGEN_SNOW_LINE_QUERY_CAPT                                 :{WHITE}Canvia l'alçada d'inici d'estatges amb neu
STR_MAPGEN_START_DATE_QUERY_CAPT                                :{WHITE}Canviar l'any inicial

# SE Map generation
STR_SE_MAPGEN_CAPTION                                           :{WHITE}Tipus d'escenari
STR_SE_MAPGEN_FLAT_WORLD                                        :{WHITE}Terreny pla
STR_SE_MAPGEN_FLAT_WORLD_TOOLTIP                                :{BLACK}Generar un terreny pla
STR_SE_MAPGEN_RANDOM_LAND                                       :{WHITE}Terreny aleatori
STR_SE_MAPGEN_FLAT_WORLD_HEIGHT                                 :{BLACK}Alçada del terreny pla:
STR_SE_MAPGEN_FLAT_WORLD_HEIGHT_DOWN                            :{BLACK}Mou l'alçada del terreny pla un pas avall
STR_SE_MAPGEN_FLAT_WORLD_HEIGHT_UP                              :{BLACK}Mou l'alçada del terreny pla un pas amunt

STR_SE_MAPGEN_FLAT_WORLD_HEIGHT_QUERY_CAPT                      :{WHITE}Canvia l'alçada del terreny pla

# Map generation progress
STR_GENERATION_WORLD                                            :{WHITE}Generant món...
STR_GENERATION_ABORT                                            :{BLACK}Avorta
STR_GENERATION_ABORT_CAPTION                                    :{WHITE}Avorta la generació del mapa
STR_GENERATION_ABORT_MESSAGE                                    :{YELLOW}Realment vols avortar la generació?
STR_GENERATION_PROGRESS                                         :{WHITE}{NUM}% complet
STR_GENERATION_PROGRESS_NUM                                     :{BLACK}{NUM} / {NUM}
STR_GENERATION_WORLD_GENERATION                                 :{BLACK}Generació del món
STR_GENERATION_RIVER_GENERATION                                 :{BLACK}Generació de rius
STR_GENERATION_TREE_GENERATION                                  :{BLACK}Generació d'arbres
STR_GENERATION_OBJECT_GENERATION                                :{BLACK}Generació inamovible
STR_GENERATION_CLEARING_TILES                                   :{BLACK}Generació d'una àrea escarpada i rocosa
STR_GENERATION_SETTINGUP_GAME                                   :{BLACK}Configurant la partida
STR_GENERATION_PREPARING_TILELOOP                               :{BLACK}Passant el bucle de cel·les
STR_GENERATION_PREPARING_SCRIPT                                 :{BLACK}Executant l'script
STR_GENERATION_PREPARING_GAME                                   :{BLACK}Preparant la partida

# NewGRF settings
STR_NEWGRF_SETTINGS_CAPTION                                     :{WHITE}Paràmetres NewGRF
STR_NEWGRF_SETTINGS_INFO_TITLE                                  :{WHITE}Informació NewGRF detallada
STR_NEWGRF_SETTINGS_ACTIVE_LIST                                 :{WHITE}Arxius NewGRF actius
STR_NEWGRF_SETTINGS_INACTIVE_LIST                               :{WHITE}Arxius NewGRF inactius
STR_NEWGRF_SETTINGS_SELECT_PRESET                               :{ORANGE}Selecciona configuració:
STR_NEWGRF_FILTER_TITLE                                         :{ORANGE}Cadena de filtre:
STR_NEWGRF_SETTINGS_PRESET_LIST_TOOLTIP                         :{BLACK}Carrega la predefinició seleccionada
STR_NEWGRF_SETTINGS_PRESET_SAVE                                 :{BLACK}Desa configuració
STR_NEWGRF_SETTINGS_PRESET_SAVE_TOOLTIP                         :{BLACK}Desa la llista actual com a predefinició
STR_NEWGRF_SETTINGS_PRESET_SAVE_QUERY                           :{BLACK}Introdueix el nom de la predefinició
STR_NEWGRF_SETTINGS_PRESET_DELETE                               :{BLACK}Esborra configuració
STR_NEWGRF_SETTINGS_PRESET_DELETE_TOOLTIP                       :{BLACK}Esborra la predefinició selecciona actualment
STR_NEWGRF_SETTINGS_ADD                                         :{BLACK}Afegeix
STR_NEWGRF_SETTINGS_ADD_FILE_TOOLTIP                            :{BLACK}Afegeix l'arxiu NewGRF seleccionat a la teva configuració
STR_NEWGRF_SETTINGS_RESCAN_FILES                                :{BLACK}Reescaneja arxius
STR_NEWGRF_SETTINGS_RESCAN_FILES_TOOLTIP                        :{BLACK}Actualitza la llista d'arxius NewGRF disponibles
STR_NEWGRF_SETTINGS_REMOVE                                      :{BLACK}Treu
STR_NEWGRF_SETTINGS_REMOVE_TOOLTIP                              :{BLACK}Treu l'arxiu NewGRF seleccionat de la llista
STR_NEWGRF_SETTINGS_MOVEUP                                      :{BLACK}Mou amunt
STR_NEWGRF_SETTINGS_MOVEUP_TOOLTIP                              :{BLACK}Mou amunt l'arxiu NewGRF seleccionat de la llista
STR_NEWGRF_SETTINGS_MOVEDOWN                                    :{BLACK}Mou avall
STR_NEWGRF_SETTINGS_MOVEDOWN_TOOLTIP                            :{BLACK}Mou avall l'arxiu NewGRF seleccionat de la llista
STR_NEWGRF_SETTINGS_UPGRADE                                     :{BLACK}Actualitza
STR_NEWGRF_SETTINGS_UPGRADE_TOOLTIP                             :{BLACK}Utiliza les versions més noves dels NewGRF que disposin de diverses versions instal·lades
STR_NEWGRF_SETTINGS_FILE_TOOLTIP                                :{BLACK}Una llista de fitxers NewGRF que estan instal·lats

STR_NEWGRF_SETTINGS_SET_PARAMETERS                              :{BLACK}Establir paràmetres
STR_NEWGRF_SETTINGS_SHOW_PARAMETERS                             :{BLACK}Mostra els paràmetres
STR_NEWGRF_SETTINGS_TOGGLE_PALETTE                              :{BLACK}Commuta paleta
STR_NEWGRF_SETTINGS_TOGGLE_PALETTE_TOOLTIP                      :{BLACK}Commuta la paleta del NewGRF seleccionat.{}Fes això quan els gràfics del NewGRF en el joc es vegin rosats
STR_NEWGRF_SETTINGS_APPLY_CHANGES                               :{BLACK}Aplica els canvis

STR_NEWGRF_SETTINGS_FIND_MISSING_CONTENT_BUTTON                 :{BLACK}Cerca contingut que falta en línia
STR_NEWGRF_SETTINGS_FIND_MISSING_CONTENT_TOOLTIP                :{BLACK}Comprova si el contingut que falta pot ser trobat en línia

STR_NEWGRF_SETTINGS_FILENAME                                    :{BLACK}Nom d'arxiu: {SILVER}{STRING}
STR_NEWGRF_SETTINGS_GRF_ID                                      :{BLACK}ID de GRF: {SILVER}{STRING}
STR_NEWGRF_SETTINGS_VERSION                                     :{BLACK}Versió: {SILVER}{NUM}
STR_NEWGRF_SETTINGS_MIN_VERSION                                 :{BLACK}Mín. versió compatible: {SILVER}{NUM}
STR_NEWGRF_SETTINGS_MD5SUM                                      :{BLACK}MD5sum: {SILVER}{STRING}
STR_NEWGRF_SETTINGS_PALETTE                                     :{BLACK}Paleta: {SILVER}{STRING}
STR_NEWGRF_SETTINGS_PARAMETER                                   :{BLACK}Paràmetres: {SILVER}{STRING}

STR_NEWGRF_SETTINGS_NO_INFO                                     :{BLACK}No hi ha informació disponible
STR_NEWGRF_SETTINGS_NOT_FOUND                                   :{RED}No s'ha trobat cap arxiu coincident
STR_NEWGRF_SETTINGS_DISABLED                                    :{RED}Desactivat
STR_NEWGRF_SETTINGS_INCOMPATIBLE                                :{RED}Versió incompatible amb aquesta versió de l'OpenTTD.

# NewGRF save preset window
STR_SAVE_PRESET_CAPTION                                         :{WHITE}Guardar configuració NewGRF
STR_SAVE_PRESET_LIST_TOOLTIP                                    :{BLACK}Llista de totes les configuracions NewGRF preestablertes; seleccioneu-ne una per a copiar el nom
STR_SAVE_PRESET_TITLE                                           :{BLACK}Introduïu un nom per a l'actual configuració NewGRF
STR_SAVE_PRESET_EDITBOX_TOOLTIP                                 :{BLACK}Nom amb què guardar la nova configuració preestablerta de NewGRF
STR_SAVE_PRESET_CANCEL                                          :{BLACK}Cancel·la
STR_SAVE_PRESET_CANCEL_TOOLTIP                                  :{BLACK}No guardar els canvies en la configuració NewGRF preestablerta
STR_SAVE_PRESET_SAVE                                            :{BLACK}Guarda
STR_SAVE_PRESET_SAVE_TOOLTIP                                    :{BLACK}Guarda la configuració NewGRF preestablerta amb el nom seleccionat

# NewGRF parameters window
STR_NEWGRF_PARAMETERS_CAPTION                                   :{WHITE}Canvia els paràmetres NewGRF
STR_NEWGRF_PARAMETERS_CLOSE                                     :{BLACK}Tanca
STR_NEWGRF_PARAMETERS_RESET                                     :{BLACK}Restableix
STR_NEWGRF_PARAMETERS_RESET_TOOLTIP                             :{BLACK}Estableix tots els paràmetres al seu valor predeterminat
STR_NEWGRF_PARAMETERS_DEFAULT_NAME                              :Paràmetre {NUM}
STR_NEWGRF_PARAMETERS_SETTING                                   :{STRING}: {ORANGE}{STRING}
STR_NEWGRF_PARAMETERS_NUM_PARAM                                 :{LTBLUE}Nombre de paràmetres: {ORANGE}{NUM}

# NewGRF inspect window
STR_NEWGRF_INSPECT_CAPTION                                      :{WHITE}Inspecciona - {STRING}
STR_NEWGRF_INSPECT_PARENT_BUTTON                                :{BLACK}Pare
STR_NEWGRF_INSPECT_PARENT_TOOLTIP                               :{BLACK}Inspecciona l'objecte de l'àmbit pare

STR_NEWGRF_INSPECT_CAPTION_OBJECT_AT                            :{STRING} a {HEX}
STR_NEWGRF_INSPECT_CAPTION_OBJECT_AT_OBJECT                     :Objecte
STR_NEWGRF_INSPECT_CAPTION_OBJECT_AT_RAIL_TYPE                  :Tipus de via

STR_NEWGRF_INSPECT_QUERY_CAPTION                                :{WHITE}Paràmetre NewGRF variable 60+x (hexadecimal)

# Sprite aligner window
STR_SPRITE_ALIGNER_CAPTION                                      :{WHITE}Alineant sprite {COMMA} ({STRING})
STR_SPRITE_ALIGNER_NEXT_BUTTON                                  :{BLACK}Sprite següent
STR_SPRITE_ALIGNER_NEXT_TOOLTIP                                 :{BLACK}Procedeix cap al següent sprite normal, saltant qualsevol sprite pseudo/recolor/font i passant de l'últim sprite al primer
STR_SPRITE_ALIGNER_GOTO_BUTTON                                  :{BLACK}Vés a l'sprite
STR_SPRITE_ALIGNER_GOTO_TOOLTIP                                 :{BLACK}Va cap a l'sprite donat. Si l'sprite no és un sprite normal, procedir cap al següent sprite normal
STR_SPRITE_ALIGNER_PREVIOUS_BUTTON                              :{BLACK}Sprite anterior
STR_SPRITE_ALIGNER_PREVIOUS_TOOLTIP                             :{BLACK}Procedeix cap a l'sprite normal anterior, saltant qualsevol sprite pseudo/recolor/font i passant del primer sprite a l'últim
STR_SPRITE_ALIGNER_SPRITE_TOOLTIP                               :{BLACK}Representació de l'sprite seleccionat actualment. L'alineació s'ignora quan es dibuixa aquest sprite
STR_SPRITE_ALIGNER_MOVE_TOOLTIP                                 :{BLACK}Desplaça l'sprite un píxel en el sentit indicat. Amb Ctrl+Clic el desplaça 8 píxels.
STR_SPRITE_ALIGNER_RESET_BUTTON                                 :{BLACK}Restableix relatius
STR_SPRITE_ALIGNER_RESET_TOOLTIP                                :{BLACK}Restableix els desplaçaments relatius actuals
STR_SPRITE_ALIGNER_OFFSETS_ABS                                  :{BLACK}Desplaçament X: {NUM}, Desplaçament Y: {NUM} (Absolut)
STR_SPRITE_ALIGNER_OFFSETS_REL                                  :{BLACK}Desplaçament X: {NUM}, Desplaçament Y: {NUM} (Relatiu)
STR_SPRITE_ALIGNER_PICKER_BUTTON                                :{BLACK}Agafa un sprite
STR_SPRITE_ALIGNER_PICKER_TOOLTIP                               :{BLACK}Agafa un sprite de qualsevol lloc de la pantalla

STR_SPRITE_ALIGNER_GOTO_CAPTION                                 :{WHITE}Vés a l'sprite

# NewGRF (self) generated warnings/errors
STR_NEWGRF_ERROR_MSG_INFO                                       :{SILVER}{STRING}
STR_NEWGRF_ERROR_MSG_WARNING                                    :{RED}Alerta: {SILVER}{STRING}
STR_NEWGRF_ERROR_MSG_ERROR                                      :{RED}Error: {SILVER}{STRING}
STR_NEWGRF_ERROR_MSG_FATAL                                      :{RED}Fatal: {SILVER}{STRING}
STR_NEWGRF_ERROR_FATAL_POPUP                                    :{WHITE}S'ha produït un error fatal de NewGRF:{}{STRING}
STR_NEWGRF_ERROR_VERSION_NUMBER                                 :{1:STRING} no funcionarà amb la versió TTDPatch informada per l'OpenTTD
STR_NEWGRF_ERROR_DOS_OR_WINDOWS                                 :{1:STRING} és per la versió {STRING} de TTD
STR_NEWGRF_ERROR_UNSET_SWITCH                                   :{1:STRING} està dissenyat per ser utilitzat amb {STRING}
STR_NEWGRF_ERROR_INVALID_PARAMETER                              :Paràmetre invàlid per {1:STRING}: paràmetre {STRING} ({NUM})
STR_NEWGRF_ERROR_LOAD_BEFORE                                    :{1:STRING} ha de ser carregat abans de {STRING}
STR_NEWGRF_ERROR_LOAD_AFTER                                     :{1:STRING} ha de ser carregat després de {STRING}
STR_NEWGRF_ERROR_OTTD_VERSION_NUMBER                            :{1:STRING} necessita l'OpenTTD versió {STRING} o superior
STR_NEWGRF_ERROR_AFTER_TRANSLATED_FILE                          :l'arxiu GRF dissenyat està pendent de traduir
STR_NEWGRF_ERROR_TOO_MANY_NEWGRFS_LOADED                        :Hi ha massa arxius NewGRF carregats
STR_NEWGRF_ERROR_STATIC_GRF_CAUSES_DESYNC                       :Carregant {1:STRING} com a NewGRF estàtic amb {STRING} podria causar desincronitzacions
STR_NEWGRF_ERROR_UNEXPECTED_SPRITE                              :Sprite inesperat (sprite {3:NUM})
STR_NEWGRF_ERROR_UNKNOWN_PROPERTY                               :Propietat d'acció 0 desconeguda {4:HEX} (sprite {3:NUM})
STR_NEWGRF_ERROR_INVALID_ID                                     :Intent d'utilitzar una ID invàlid (sprite {3:NUM})
STR_NEWGRF_ERROR_CORRUPT_SPRITE                                 :{YELLOW}{STRING} conté un sprite corrupte. Tots els sprites corruptes seran mostrats amb un interrogant vermell (?)
STR_NEWGRF_ERROR_MULTIPLE_ACTION_8                              :Conté múltiples entrades d'acció 8 (sprite {3:NUM})
STR_NEWGRF_ERROR_READ_BOUNDS                                    :S'ha llegit després del final d'un pseudo-sprite (sprite {3:NUM})
STR_NEWGRF_ERROR_GRM_FAILED                                     :Els recursos GRF demanats no estan disponibles (sprite {3:NUM})
STR_NEWGRF_ERROR_FORCEFULLY_DISABLED                            :{1:STRING} ha estat desactivat per {STRING}
STR_NEWGRF_ERROR_INVALID_SPRITE_LAYOUT                          :Format de disposició de sprite no vàlid o desconegut (sprite {3:NUM}).

# NewGRF related 'general' warnings
STR_NEWGRF_POPUP_CAUTION_CAPTION                                :{WHITE}Alerta!
STR_NEWGRF_CONFIRMATION_TEXT                                    :{YELLOW}Esteu a punt de fer canvis en una partida activa que poden fer que l'OpenTTD falli. No envieu cap informe d'error produït després d'efectuar aquests canvis crítics.{}Esteu completament segur que voleu fer-los?

STR_NEWGRF_DUPLICATE_GRFID                                      :{WHITE}No es pot afegir l'arxiu: ID GRF duplicada
STR_NEWGRF_COMPATIBLE_LOADED                                    :{ORANGE}No s'ha trobat un arxiu coincident (els GRF compatibles s'han carregat)
STR_NEWGRF_TOO_MANY_NEWGRFS                                     :{WHITE}No es pot afegir l'arxiu: Límit d'arxius NewGRF assolit

STR_NEWGRF_COMPATIBLE_LOAD_WARNING                              :{WHITE}S'han carregat els GRF compatibles pels arxius faltants
STR_NEWGRF_DISABLED_WARNING                                     :{WHITE}Els fitxers GRF faltants han estat desactivats
STR_NEWGRF_UNPAUSE_WARNING_TITLE                                :{YELLOW}Falten fitxers GRF
STR_NEWGRF_UNPAUSE_WARNING                                      :{WHITE}Reprendre la partida pot provocar errors de l'OpenTTD. No informeu errors de fallades posteriors d'aquesta partida.{}Esteu segur de reprendre la partida?

# NewGRF status
STR_NEWGRF_LIST_NONE                                            :Cap
STR_NEWGRF_LIST_ALL_FOUND                                       :Tots els arxius presents
STR_NEWGRF_LIST_COMPATIBLE                                      :{YELLOW}Arxius compatibles trobats
STR_NEWGRF_LIST_MISSING                                         :{RED}Arxius que falten

# NewGRF 'it's broken' warnings
STR_NEWGRF_BROKEN                                               :{WHITE}El comportament dels NewGRF '{0:STRING}' pot fer que la partida es pengi o es desincronitzi
STR_NEWGRF_BROKEN_POWERED_WAGON                                 :{WHITE}Un vehicle '{1:ENGINE}' ha canviat el seu estat de vagó amb potència mentre estava fora de la cotxera
STR_NEWGRF_BROKEN_VEHICLE_LENGTH                                :{WHITE}Un vehicle '{1:ENGINE}' ha canviat la seva llargada mentre estava fora del dipòsit
STR_NEWGRF_BROKEN_CAPACITY                                      :{WHITE}Un vehicle '{1:ENGINE}' ha canviat la seva capacitat mentre estava fora del dipòsit o no s'estava canviant el tipus de càrrega a transportar
STR_BROKEN_VEHICLE_LENGTH                                       :{WHITE}El tren «{VEHICLE}» propietat de «{COMPANY}» té una llargada invàlida, probablement a causa de problemes amb els NewGRF. La partida podria dessincronitzar-se o fallar.

STR_NEWGRF_BUGGY                                                :{WHITE}El NewGRF '{0:STRING}' està donant informació incorrecta
STR_NEWGRF_BUGGY_ARTICULATED_CARGO                              :{WHITE}La informació de càrrega/remodelació per '{1:ENGINE}' no encaixa amb la llista de compres després de la construcció. Això podria causar un mal funcionament de autorenova/-substitueix
STR_NEWGRF_BUGGY_ENDLESS_PRODUCTION_CALLBACK                    :{WHITE}'{1:STRING}' ha provocat un bucle infinit en la crida de producció
STR_NEWGRF_BUGGY_UNKNOWN_CALLBACK_RESULT                        :{WHITE}'Callback' {1:HEX} ha retornat un resultat desconegut/invàlid {2:HEX}

# 'User removed essential NewGRFs'-placeholders for stuff without specs
STR_NEWGRF_INVALID_CARGO                                        :<càrrega invàlida>
STR_NEWGRF_INVALID_CARGO_ABBREV                                 :??
STR_NEWGRF_INVALID_CARGO_QUANTITY                               :{COMMA} de <càrrega invàlida>
STR_NEWGRF_INVALID_ENGINE                                       :<model de vehicle invàlid>
STR_NEWGRF_INVALID_INDUSTRYTYPE                                 :<indústria invàlida>

# Placeholders for other invalid stuff, e.g. vehicles that have gone (Game Script).
STR_INVALID_VEHICLE                                             :<vehicle invàlid>

# NewGRF scanning window
STR_NEWGRF_SCAN_CAPTION                                         :{WHITE}Escanejant fitxers NewGRF
STR_NEWGRF_SCAN_MESSAGE                                         :{BLACK}Escanejant NewGRF. Depenent de la quantitat, pot trigar una estona...
STR_NEWGRF_SCAN_STATUS                                          :{BLACK}{NUM} NewGRF{P "" s} escanejats de {NUM} NewGRF{P "" s} estimats
STR_NEWGRF_SCAN_ARCHIVES                                        :Escanejant arxius

# Sign list window
STR_SIGN_LIST_CAPTION                                           :{WHITE}Llista de senyals - {COMMA} Senyal{P "" s}
STR_SIGN_LIST_MATCH_CASE                                        :{BLACK}Coincideix Majúscules/Minúscules
STR_SIGN_LIST_MATCH_CASE_TOOLTIP                                :{BLACK}Commuta minúscules/majúscules en comparar els noms dels senyals contra la cadena filtrant

# Sign window
STR_EDIT_SIGN_CAPTION                                           :{WHITE}Edita el text del senyal
STR_EDIT_SIGN_NEXT_SIGN_TOOLTIP                                 :{BLACK}Vés al proper senyal
STR_EDIT_SIGN_PREVIOUS_SIGN_TOOLTIP                             :{BLACK}Vés al senyal anterior

STR_EDIT_SIGN_SIGN_OSKTITLE                                     :{BLACK}Posa un nom al senyal

# Town directory window
STR_TOWN_DIRECTORY_CAPTION                                      :{WHITE}Poblacions
STR_TOWN_DIRECTORY_NONE                                         :{ORANGE}- Cap -
STR_TOWN_DIRECTORY_TOWN                                         :{ORANGE}{TOWN}{BLACK} ({COMMA})
STR_TOWN_DIRECTORY_CITY                                         :{ORANGE}{TOWN}{BLACK} ({COMMA} -{YELLOW} ciutat{BLACK})
STR_TOWN_DIRECTORY_LIST_TOOLTIP                                 :{BLACK}Noms de Població - clica al nom per centrar la vista principal a la població. Ctrl+Clic obre una nova vista al lloc de la població
STR_TOWN_POPULATION                                             :{BLACK}Població mundial: {COMMA}

# Town view window
STR_TOWN_VIEW_TOWN_CAPTION                                      :{WHITE}{TOWN}
STR_TOWN_VIEW_CITY_CAPTION                                      :{WHITE}{TOWN} (Ciutat)
STR_TOWN_VIEW_POPULATION_HOUSES                                 :{BLACK}Població: {ORANGE}{COMMA}{BLACK}  Cases: {ORANGE}{COMMA}
STR_TOWN_VIEW_CARGO_LAST_MONTH_MAX                              :{BLACK}{CARGO_LIST} l'últim mes: {ORANGE}{COMMA}{BLACK}  (màx. {ORANGE}{COMMA}{BLACK})
STR_TOWN_VIEW_CARGO_FOR_TOWNGROWTH                              :{BLACK}Càrrega requerida per tal que la població creixi:
STR_TOWN_VIEW_CARGO_FOR_TOWNGROWTH_REQUIRED_GENERAL             :{ORANGE}{STRING}{RED} requerides
STR_TOWN_VIEW_CARGO_FOR_TOWNGROWTH_REQUIRED_WINTER              :{ORANGE}{STRING}{BLACK} requerit a l'hivern
STR_TOWN_VIEW_CARGO_FOR_TOWNGROWTH_DELIVERED_GENERAL            :{ORANGE}{STRING}{GREEN} entregat
STR_TOWN_VIEW_CARGO_FOR_TOWNGROWTH_REQUIRED                     :{ORANGE}{CARGO_TINY} / {CARGO_LONG}{RED} (encara requerit)
STR_TOWN_VIEW_CARGO_FOR_TOWNGROWTH_DELIVERED                    :{ORANGE}{CARGO_TINY} / {CARGO_LONG}{GREEN} (entregat)
STR_TOWN_VIEW_TOWN_GROWS_EVERY                                  :{BLACK}La població creix cada {ORANGE}{COMMA}{BLACK}{NBSP}di{P a es}
STR_TOWN_VIEW_TOWN_GROWS_EVERY_FUNDED                           :{BLACK}La població creix cada {ORANGE}{COMMA}{BLACK}{NBSP}di{P a es} (finançant edificis nous)
STR_TOWN_VIEW_TOWN_GROW_STOPPED                                 :{BLACK}La població {RED}no {BLACK} està creixent
STR_TOWN_VIEW_NOISE_IN_TOWN                                     :{BLACK}Límit de soroll a la ciutat: {ORANGE}{COMMA}{BLACK}  màx: {ORANGE}{COMMA}
STR_TOWN_VIEW_CENTER_TOOLTIP                                    :{BLACK}Centra la vista principal a la població. Ctrl+Clic obre una nova vista al lloc de la població
STR_TOWN_VIEW_LOCAL_AUTHORITY_BUTTON                            :{BLACK}Autoritat local
STR_TOWN_VIEW_LOCAL_AUTHORITY_TOOLTIP                           :{BLACK}Mostra informació de l'autoritat local
STR_TOWN_VIEW_RENAME_TOOLTIP                                    :{BLACK}Canvia el nom de la població

STR_TOWN_VIEW_EXPAND_BUTTON                                     :{BLACK}Eixampla
STR_TOWN_VIEW_EXPAND_TOOLTIP                                    :{BLACK}Incrementa la mida de la població
STR_TOWN_VIEW_DELETE_BUTTON                                     :{BLACK}Esborra
STR_TOWN_VIEW_DELETE_TOOLTIP                                    :{BLACK}Esborra totalment aquesta població

STR_TOWN_VIEW_RENAME_TOWN_BUTTON                                :Canvia el nom de la Població

# Town local authority window
STR_LOCAL_AUTHORITY_CAPTION                                     :{WHITE}{TOWN} autoritat local
STR_LOCAL_AUTHORITY_COMPANY_RATINGS                             :{BLACK}Ratis de la companyia de transports:
STR_LOCAL_AUTHORITY_COMPANY_RATING                              :{YELLOW}{COMPANY} {COMPANY_NUM}: {ORANGE}{STRING}
STR_LOCAL_AUTHORITY_ACTIONS_TITLE                               :{BLACK}Accions disponibles:
STR_LOCAL_AUTHORITY_ACTIONS_TOOLTIP                             :{BLACK}Llista de coses per fer en aquesta població - clica en un ítem per més detalls
STR_LOCAL_AUTHORITY_DO_IT_BUTTON                                :{BLACK}Fer-ho
STR_LOCAL_AUTHORITY_DO_IT_TOOLTIP                               :{BLACK}Treure l'acció marcada de la llista anterior

STR_LOCAL_AUTHORITY_ACTION_SMALL_ADVERTISING_CAMPAIGN           :Petita campanya de publicitat
STR_LOCAL_AUTHORITY_ACTION_MEDIUM_ADVERTISING_CAMPAIGN          :Mitjana campanya de publicitat
STR_LOCAL_AUTHORITY_ACTION_LARGE_ADVERTISING_CAMPAIGN           :Gran campanya de publicitat
STR_LOCAL_AUTHORITY_ACTION_ROAD_RECONSTRUCTION                  :Finança la reconstrucció dels carrers de la població
STR_LOCAL_AUTHORITY_ACTION_STATUE_OF_COMPANY                    :Construeix una estàtua del propietari de la companyia
STR_LOCAL_AUTHORITY_ACTION_NEW_BUILDINGS                        :Finança nous edificis
STR_LOCAL_AUTHORITY_ACTION_EXCLUSIVE_TRANSPORT                  :Compra els drets de transport en exclusiva
STR_LOCAL_AUTHORITY_ACTION_BRIBE                                :Suborna les autoritats locals

STR_LOCAL_AUTHORITY_ACTION_TOOLTIP_SMALL_ADVERTISING            :{YELLOW}Inicia una petita campanya de publicitat, per atraure més passatgers i càrregues als teus serveis de transport.{}Cost: {CURRENCY_LONG}
STR_LOCAL_AUTHORITY_ACTION_TOOLTIP_MEDIUM_ADVERTISING           :{YELLOW}Inicia una mitjana campanya de publicitat, per atraure més passatgers i càrregues als teus serveis de transport.{}Cost: {CURRENCY_LONG}
STR_LOCAL_AUTHORITY_ACTION_TOOLTIP_LARGE_ADVERTISING            :{YELLOW}Inicia una gran campanya de publicitat, per atraure més passatgers i càrregues als teus serveis de transport.{}Cost: {CURRENCY_LONG}
STR_LOCAL_AUTHORITY_ACTION_TOOLTIP_ROAD_RECONSTRUCTION          :{YELLOW}Finança la reconstrucció de la xarxa local de carrers. Dificulta notablement el trànsit durant 6 mesos.{}Cost: {CURRENCY_LONG}
STR_LOCAL_AUTHORITY_ACTION_TOOLTIP_STATUE_OF_COMPANY            :{YELLOW}Construeix una estàtua en honor a la teva companyia.{}Cost: {CURRENCY_LONG}
STR_LOCAL_AUTHORITY_ACTION_TOOLTIP_NEW_BUILDINGS                :{YELLOW}Finança la construcció de nous edificis comercials a la població.{}Cost: {CURRENCY_LONG}
STR_LOCAL_AUTHORITY_ACTION_TOOLTIP_EXCLUSIVE_TRANSPORT          :{YELLOW}Compra per 1 any els drets exclusius de transport en la població. L'autoritat local només permetrà utilitzar les instal·lacions de la teva companyia de transports als passatgers i les mercaderies.{}Cost: {CURRENCY_LONG}
STR_LOCAL_AUTHORITY_ACTION_TOOLTIP_BRIBE                        :{YELLOW}Suborna les autoritats locals per incrementar el teu rati, a risc de greus penalitzacions si et pesquen.{}Cost: {CURRENCY_LONG}

# Goal window
STR_GOALS_CAPTION                                               :{WHITE}{COMPANY} Objectius
STR_GOALS_SPECTATOR_CAPTION                                     :{WHITE}Objectius globals
STR_GOALS_GLOBAL_TITLE                                          :{BLACK}Objectius globals:
STR_GOALS_TEXT                                                  :{ORANGE}{STRING}
STR_GOALS_NONE                                                  :{ORANGE}- Cap -
STR_GOALS_SPECTATOR_NONE                                        :{ORANGE}- No aplicable -
STR_GOALS_PROGRESS                                              :{ORANGE}{STRING}
STR_GOALS_PROGRESS_COMPLETE                                     :{GREEN}{STRING}
STR_GOALS_COMPANY_TITLE                                         :{BLACK}Objectius de la companyia:
STR_GOALS_TOOLTIP_CLICK_ON_SERVICE_TO_CENTER                    :{BLACK}Clica sobre l'objectiu per centrar la vista principal sobre la indústria/població/cel·la. Ctrl+clic per obrir una nova vista sobre la indústria/població/cel·la

# Goal question window
STR_GOAL_QUESTION_CAPTION_QUESTION                              :Pregunta
STR_GOAL_QUESTION_CAPTION_INFORMATION                           :Informació
STR_GOAL_QUESTION_CAPTION_WARNING                               :Alerta
STR_GOAL_QUESTION_CAPTION_ERROR                                 :Error

############ Start of Goal Question button list
STR_GOAL_QUESTION_BUTTON_CANCEL                                 :Cancel·la
STR_GOAL_QUESTION_BUTTON_OK                                     :OK
STR_GOAL_QUESTION_BUTTON_NO                                     :No
STR_GOAL_QUESTION_BUTTON_YES                                    :Sí
STR_GOAL_QUESTION_BUTTON_DECLINE                                :Declina
STR_GOAL_QUESTION_BUTTON_ACCEPT                                 :D'acord
STR_GOAL_QUESTION_BUTTON_IGNORE                                 :Ignora
STR_GOAL_QUESTION_BUTTON_RETRY                                  :Reintenta
STR_GOAL_QUESTION_BUTTON_PREVIOUS                               :Anterior
STR_GOAL_QUESTION_BUTTON_NEXT                                   :Següent
STR_GOAL_QUESTION_BUTTON_STOP                                   :Para
STR_GOAL_QUESTION_BUTTON_START                                  :Comença
STR_GOAL_QUESTION_BUTTON_GO                                     :Vés-hi
STR_GOAL_QUESTION_BUTTON_CONTINUE                               :Continua
STR_GOAL_QUESTION_BUTTON_RESTART                                :Reinicia
STR_GOAL_QUESTION_BUTTON_POSTPONE                               :Postposa
STR_GOAL_QUESTION_BUTTON_SURRENDER                              :Rendir-se
STR_GOAL_QUESTION_BUTTON_CLOSE                                  :Tanca
############ End of Goal Question button list

# Subsidies window
STR_SUBSIDIES_CAPTION                                           :{WHITE}Subvencions
STR_SUBSIDIES_OFFERED_TITLE                                     :{BLACK}Subvencions per prestació de serveis oferts:
STR_SUBSIDIES_OFFERED_FROM_TO                                   :{ORANGE}{STRING} de {STRING} a {STRING}{YELLOW} (per {DATE_SHORT})
STR_SUBSIDIES_NONE                                              :{ORANGE}- Cap -
STR_SUBSIDIES_SUBSIDISED_TITLE                                  :{BLACK}Serveis ja subvencionats:
STR_SUBSIDIES_SUBSIDISED_FROM_TO                                :{ORANGE}{STRING} des de {STRING} fins a {STRING}{YELLOW} ({COMPANY}{YELLOW}, fins a {DATE_SHORT})
STR_SUBSIDIES_TOOLTIP_CLICK_ON_SERVICE_TO_CENTER                :{BLACK}Clica al servei per centrar la vista a la indústria/població. Ctrl+Clic obre una nova vista al lloc de la indústria/població

# Story book window
STR_STORY_BOOK_CAPTION                                          :{WHITE}Llibre de Partida de {COMPANY}
STR_STORY_BOOK_SPECTATOR_CAPTION                                :{WHITE}Llibre Global de Partida
STR_STORY_BOOK_TITLE                                            :{YELLOW}{STRING}
STR_STORY_BOOK_GENERIC_PAGE_ITEM                                :Pàgina {NUM}
STR_STORY_BOOK_SEL_PAGE_TOOLTIP                                 :{BLACK}Salteu a una pàgina seleccionant-la en aquesta llista desplegable.
STR_STORY_BOOK_PREV_PAGE                                        :{BLACK}Anterior
STR_STORY_BOOK_PREV_PAGE_TOOLTIP                                :{BLACK}Vés a la pàgina anterior
STR_STORY_BOOK_NEXT_PAGE                                        :{BLACK}Següent
STR_STORY_BOOK_NEXT_PAGE_TOOLTIP                                :{BLACK}Vés a la pàgina següent
STR_STORY_BOOK_INVALID_GOAL_REF                                 :{RED}Referència d'objectius invàlida

# Station list window
STR_STATION_LIST_TOOLTIP                                        :{BLACK}Noms d'estació - clica sobre el nom per centrar la vista principal a l'estació. Ctrl+Clic obre una nova vista al lloc de l'estació
STR_STATION_LIST_USE_CTRL_TO_SELECT_MORE                        :{BLACK}Mantingues polsat CTRL per a seleccionar més d'un ítem
STR_STATION_LIST_CAPTION                                        :{WHITE}{COMPANY} - {COMMA} Estacions/Parades
STR_STATION_LIST_STATION                                        :{YELLOW}{STATION} {STATION_FEATURES}
STR_STATION_LIST_WAYPOINT                                       :{YELLOW}{WAYPOINT}
STR_STATION_LIST_NONE                                           :{YELLOW}- Cap -
STR_STATION_LIST_SELECT_ALL_FACILITIES                          :{BLACK}Seleccionar totes les instal·lacions
STR_STATION_LIST_SELECT_ALL_TYPES                               :{BLACK}Selecciona tots els tipus de càrrega (incloent carga sense espera)
STR_STATION_LIST_NO_WAITING_CARGO                               :{BLACK}Selecciona les estacions que no tenen càrrega esperant.

# Station view window
STR_STATION_VIEW_CAPTION                                        :{WHITE}{STATION} {STATION_FEATURES}
STR_STATION_VIEW_WAITING_CARGO                                  :{WHITE}{CARGO_LONG}
STR_STATION_VIEW_EN_ROUTE_FROM                                  :{YELLOW}({CARGO_SHORT} des de {STATION})
STR_STATION_VIEW_RESERVED                                       :{YELLOW}(reservat per carregar: {CARGO_SHORT})

STR_STATION_VIEW_ACCEPTS_BUTTON                                 :{BLACK}Accepta
STR_STATION_VIEW_ACCEPTS_TOOLTIP                                :{BLACK}Mostra la llista de càrregues admeses
STR_STATION_VIEW_ACCEPTS_CARGO                                  :{BLACK}Accepta: {WHITE}{CARGO_LIST}

STR_STATION_VIEW_EXCLUSIVE_RIGHTS_SELF                          :{BLACK}Aquesta estació té els drets exclusius de transport en aquesta ciutat.
STR_STATION_VIEW_EXCLUSIVE_RIGHTS_COMPANY                       :{YELLOW}{COMPANY}{BLACK} ha comprat els drets exclusius de transport en aquesta ciutat.

STR_STATION_VIEW_RATINGS_BUTTON                                 :{BLACK}Ratis
STR_STATION_VIEW_RATINGS_TOOLTIP                                :{BLACK}Mostra els ratis de l'estació
STR_STATION_VIEW_SUPPLY_RATINGS_TITLE                           :{BLACK}Aprovisionament mensual i ratis locals:
STR_STATION_VIEW_CARGO_SUPPLY_RATING                            :{WHITE}{STRING}: {YELLOW}{COMMA} / {STRING} ({COMMA}%)

STR_STATION_VIEW_GROUP                                          :{BLACK}Agrupa per
STR_STATION_VIEW_WAITING_STATION                                :Estació: En espera
STR_STATION_VIEW_WAITING_AMOUNT                                 :Quantitat: En espera
STR_STATION_VIEW_PLANNED_STATION                                :Estació: Planejada
STR_STATION_VIEW_PLANNED_AMOUNT                                 :Quantitat: Planejada
STR_STATION_VIEW_FROM                                           :{YELLOW}{CARGO_SHORT} des de {STATION}
STR_STATION_VIEW_VIA                                            :{YELLOW}{CARGO_SHORT} via {STATION}
STR_STATION_VIEW_TO                                             :{YELLOW}{CARGO_SHORT} cap a {STATION}
STR_STATION_VIEW_FROM_ANY                                       :{RED}{CARGO_SHORT} des d'estació desconeguda
STR_STATION_VIEW_TO_ANY                                         :{RED}{CARGO_SHORT} cap a qualsevol estació
STR_STATION_VIEW_VIA_ANY                                        :{RED}{CARGO_SHORT} via qualsevol estació
STR_STATION_VIEW_FROM_HERE                                      :{GREEN}{CARGO_SHORT} des d'aquesta estació
STR_STATION_VIEW_VIA_HERE                                       :{GREEN}{CARGO_SHORT} s'atura en aquesta estació
STR_STATION_VIEW_TO_HERE                                        :{GREEN}{CARGO_SHORT} cap aquesta estació
STR_STATION_VIEW_NONSTOP                                        :{YELLOW}{CARGO_SHORT} sense parar

STR_STATION_VIEW_GROUP_S_V_D                                    :Origen-Via-Destinació
STR_STATION_VIEW_GROUP_S_D_V                                    :Origen-Destinació-Via
STR_STATION_VIEW_GROUP_V_S_D                                    :Via-Origen-Destinació
STR_STATION_VIEW_GROUP_V_D_S                                    :Via-Destinació-Origen
STR_STATION_VIEW_GROUP_D_S_V                                    :Destinació-Origen-Via
STR_STATION_VIEW_GROUP_D_V_S                                    :Destincació-Via-Origen

############ range for rating starts
STR_CARGO_RATING_APPALLING                                      :Pèssim
STR_CARGO_RATING_VERY_POOR                                      :Molt pobre
STR_CARGO_RATING_POOR                                           :Pobre
STR_CARGO_RATING_MEDIOCRE                                       :Mediocre
STR_CARGO_RATING_GOOD                                           :Bo
STR_CARGO_RATING_VERY_GOOD                                      :Molt bo
STR_CARGO_RATING_EXCELLENT                                      :Excel·lent
STR_CARGO_RATING_OUTSTANDING                                    :Excepcional
############ range for rating ends

STR_STATION_VIEW_CENTER_TOOLTIP                                 :{BLACK}Centra la vista principal al lloc de l'estació. Ctrl+Clic obre una nova vista al lloc de l'estació
STR_STATION_VIEW_RENAME_TOOLTIP                                 :{BLACK}Canvia el nom de l'estació

STR_STATION_VIEW_SCHEDULED_TRAINS_TOOLTIP                       :{BLACK}Mostra tots els trens que tinguin aquesta estació en el seu itinerari
STR_STATION_VIEW_SCHEDULED_ROAD_VEHICLES_TOOLTIP                :{BLACK}Mostra tots els vehicles que tinguin aquesta estació en el seu itinerari
STR_STATION_VIEW_SCHEDULED_AIRCRAFT_TOOLTIP                     :{BLACK}Mostra tots els avions que tinguin aquest aeroport en el seu itinerari
STR_STATION_VIEW_SCHEDULED_SHIPS_TOOLTIP                        :{BLACK}Mostra tots els vaixells que tinguin aquest port en el seu itinerari

STR_STATION_VIEW_RENAME_STATION_CAPTION                         :Canvia el nom de l'estació/àrea de càrrega

STR_STATION_VIEW_CLOSE_AIRPORT                                  :{BLACK}Tanca l'aeroport
STR_STATION_VIEW_CLOSE_AIRPORT_TOOLTIP                          :{BLACK}Evita que els avions aterrin en aquest aeroport

# Waypoint/buoy view window
STR_WAYPOINT_VIEW_CAPTION                                       :{WHITE}{WAYPOINT}
STR_WAYPOINT_VIEW_CENTER_TOOLTIP                                :{BLACK}Centra la vista principal al lloc del punt de pas. Amb Ctrl+Clic, obre una nova vista al lloc del punt de pas.
STR_WAYPOINT_VIEW_CHANGE_WAYPOINT_NAME                          :{BLACK}Canvia el nom del punt de pas
STR_BUOY_VIEW_CENTER_TOOLTIP                                    :{BLACK}Centra la vista principal en la boia. Amb Ctrl+Clic, obre una nova vista centrada en la boia.
STR_BUOY_VIEW_CHANGE_BUOY_NAME                                  :{BLACK}Canvia el nom de la boia

STR_EDIT_WAYPOINT_NAME                                          :{WHITE}Edita el nom del punt de pas

# Finances window
STR_FINANCES_CAPTION                                            :{WHITE}Finances de {COMPANY} {BLACK}{COMPANY_NUM}
STR_FINANCES_EXPENDITURE_INCOME_TITLE                           :{WHITE}Despeses/Ingressos
STR_FINANCES_YEAR                                               :{WHITE}{NUM}
STR_FINANCES_SECTION_CONSTRUCTION                               :{GOLD}Construcció
STR_FINANCES_SECTION_NEW_VEHICLES                               :{GOLD}Nous Vehicles
STR_FINANCES_SECTION_TRAIN_RUNNING_COSTS                        :{GOLD}Desp. de Circ. de Trens
STR_FINANCES_SECTION_ROAD_VEHICLE_RUNNING_COSTS                 :{GOLD}Desp. de Circ. de Vehicles
STR_FINANCES_SECTION_AIRCRAFT_RUNNING_COSTS                     :{GOLD}Desp. de Circ. d'Avions
STR_FINANCES_SECTION_SHIP_RUNNING_COSTS                         :{GOLD}Desp. de Circ. de Vaixells
STR_FINANCES_SECTION_PROPERTY_MAINTENANCE                       :{GOLD}Manteniment de Propietats
STR_FINANCES_SECTION_TRAIN_INCOME                               :{GOLD}Ingressos de Trens
STR_FINANCES_SECTION_ROAD_VEHICLE_INCOME                        :{GOLD}Ingressos de Vehicles
STR_FINANCES_SECTION_AIRCRAFT_INCOME                            :{GOLD}Ingressos d'Avions
STR_FINANCES_SECTION_SHIP_INCOME                                :{GOLD}Ingressos de Vaixells
STR_FINANCES_SECTION_LOAN_INTEREST                              :{GOLD}Interessos del Préstec
STR_FINANCES_SECTION_OTHER                                      :{GOLD}Altres
STR_FINANCES_NEGATIVE_INCOME                                    :{BLACK}-{CURRENCY_LONG}
STR_FINANCES_POSITIVE_INCOME                                    :{BLACK}+{CURRENCY_LONG}
STR_FINANCES_TOTAL_CAPTION                                      :{WHITE}Total:
STR_FINANCES_BANK_BALANCE_TITLE                                 :{WHITE}Balanç del Banc
STR_FINANCES_LOAN_TITLE                                         :{WHITE}Préstec
STR_FINANCES_MAX_LOAN                                           :{WHITE}Préstec Màxim: {BLACK}{CURRENCY_LONG}
STR_FINANCES_TOTAL_CURRENCY                                     :{BLACK}{CURRENCY_LONG}
STR_FINANCES_BORROW_BUTTON                                      :{BLACK}Demana {CURRENCY_LONG}
STR_FINANCES_BORROW_TOOLTIP                                     :{BLACK}Augmenta l'import del préstec Ctrl+Clic per demanar tants diners com sigui possible
STR_FINANCES_REPAY_BUTTON                                       :{BLACK}Amortitza {CURRENCY_LONG}
STR_FINANCES_REPAY_TOOLTIP                                      :{BLACK}Amortitza part del préstec. Ctrl+Clic per tornar tants diners com sigui possible
STR_FINANCES_INFRASTRUCTURE_BUTTON                              :{BLACK}Infraestructura

# Company view
STR_COMPANY_VIEW_CAPTION                                        :{WHITE}{COMPANY} {BLACK}{COMPANY_NUM}
STR_COMPANY_VIEW_PRESIDENT_MANAGER_TITLE                        :{WHITE}{PRESIDENT_NAME}{}{GOLD}(President)

STR_COMPANY_VIEW_INAUGURATED_TITLE                              :{GOLD}Any d'inici d'activitats: {WHITE}{NUM}
STR_COMPANY_VIEW_COLOUR_SCHEME_TITLE                            :{GOLD}Esquema de colors:
STR_COMPANY_VIEW_VEHICLES_TITLE                                 :{GOLD}Vehicles:
STR_COMPANY_VIEW_TRAINS                                         :{WHITE}{COMMA} tren{P "" s}
STR_COMPANY_VIEW_ROAD_VEHICLES                                  :{WHITE}{COMMA} vehicle{P "" s} de carretera
STR_COMPANY_VIEW_AIRCRAFT                                       :{WHITE}{COMMA} aeronau{P "" s}
STR_COMPANY_VIEW_SHIPS                                          :{WHITE}{COMMA} vaixell{P "" s}
STR_COMPANY_VIEW_VEHICLES_NONE                                  :{WHITE}Cap
STR_COMPANY_VIEW_COMPANY_VALUE                                  :{GOLD}Valor de la companyia: {WHITE}{CURRENCY_LONG}
STR_COMPANY_VIEW_SHARES_OWNED_BY                                :{WHITE}(un {COMMA}% és propietat de {COMPANY})
STR_COMPANY_VIEW_INFRASTRUCTURE                                 :{GOLD}Infraestructura:
STR_COMPANY_VIEW_INFRASTRUCTURE_RAIL                            :{WHITE}{COMMA} tros{P "" sos} de via
STR_COMPANY_VIEW_INFRASTRUCTURE_ROAD                            :{WHITE}{COMMA} tros{P "" sos} de carretera
STR_COMPANY_VIEW_INFRASTRUCTURE_WATER                           :{WHITE}{COMMA} cel·l{P a es} d'aigua
STR_COMPANY_VIEW_INFRASTRUCTURE_STATION                         :{WHITE}{COMMA} cel·l{P a es} d'estació
STR_COMPANY_VIEW_INFRASTRUCTURE_AIRPORT                         :{WHITE}{COMMA} aeroport{P "" s}
STR_COMPANY_VIEW_INFRASTRUCTURE_NONE                            :{WHITE}Cap

STR_COMPANY_VIEW_BUILD_HQ_BUTTON                                :{BLACK}Construeix la seu
STR_COMPANY_VIEW_BUILD_HQ_TOOLTIP                               :{BLACK}Construeix la seu de la companyia.
STR_COMPANY_VIEW_VIEW_HQ_BUTTON                                 :{BLACK}Veure la seu
STR_COMPANY_VIEW_VIEW_HQ_TOOLTIP                                :{BLACK}Veure la seu de la companyia.
STR_COMPANY_VIEW_RELOCATE_HQ                                    :{BLACK}Trasllada la seu
STR_COMPANY_VIEW_RELOCATE_COMPANY_HEADQUARTERS                  :{BLACK}Trasllada la seu a un altre lloc amb el cost d'un 1% del valor de la companyia. Amb Maj+Clic, mostra el cost estimat sense traslladar la seu.
STR_COMPANY_VIEW_INFRASTRUCTURE_BUTTON                          :{BLACK}Detalls
STR_COMPANY_VIEW_INFRASTRUCTURE_TOOLTIP                         :{BLACK}Veure els detalls de la infraestructura de la companyia.
STR_COMPANY_VIEW_GIVE_MONEY_BUTTON                              :{BLACK}Entrega diners

STR_COMPANY_VIEW_NEW_FACE_BUTTON                                :{BLACK}Modifica la cara
STR_COMPANY_VIEW_NEW_FACE_TOOLTIP                               :{BLACK}Modifica la cara del president de la companyia.
STR_COMPANY_VIEW_COLOUR_SCHEME_BUTTON                           :{BLACK}Esquema de colors
STR_COMPANY_VIEW_COLOUR_SCHEME_TOOLTIP                          :{BLACK}Canvia l'aspecte dels vehicles de la companyia.
STR_COMPANY_VIEW_COMPANY_NAME_BUTTON                            :{BLACK}Nom de la companyia
STR_COMPANY_VIEW_COMPANY_NAME_TOOLTIP                           :{BLACK}Canvia el nom de la companyia.
STR_COMPANY_VIEW_PRESIDENT_NAME_BUTTON                          :{BLACK}Nom del president
STR_COMPANY_VIEW_PRESIDENT_NAME_TOOLTIP                         :{BLACK}Canvia el nom del president de la companyia.

STR_COMPANY_VIEW_BUY_SHARE_BUTTON                               :{BLACK}Compra un 25% d'accions
STR_COMPANY_VIEW_SELL_SHARE_BUTTON                              :{BLACK}Vendre un 25% d'accions
STR_COMPANY_VIEW_BUY_SHARE_TOOLTIP                              :{BLACK}Compra el 25% de les accions d'aquesta companyia. Amb Maj+Clic, mostra'n només el cost estimat.
STR_COMPANY_VIEW_SELL_SHARE_TOOLTIP                             :{BLACK}Ven un 25% de les accions d'aquesta companyia. Amb Maj+Clic, mostra el cost estimat sense vendre cap acció.

STR_COMPANY_VIEW_COMPANY_NAME_QUERY_CAPTION                     :Nom de la companyia
STR_COMPANY_VIEW_PRESIDENT_S_NAME_QUERY_CAPTION                 :Nom del president
STR_COMPANY_VIEW_GIVE_MONEY_QUERY_CAPTION                       :Introdueix la quantitat de diners que vols donar

STR_BUY_COMPANY_MESSAGE                                         :{WHITE}Estem venent la nostra companyia de transports.{}{}Vols comprar {COMPANY} per {CURRENCY_LONG}?

# Company infrastructure window
STR_COMPANY_INFRASTRUCTURE_VIEW_CAPTION                         :{WHITE}Infraestructura de {COMPANY}
STR_COMPANY_INFRASTRUCTURE_VIEW_RAIL_SECT                       :{GOLD}Trossos de vies:
STR_COMPANY_INFRASTRUCTURE_VIEW_SIGNALS                         :{WHITE}Senyals
STR_COMPANY_INFRASTRUCTURE_VIEW_ROAD_SECT                       :{GOLD}Trossos de carretera:
STR_COMPANY_INFRASTRUCTURE_VIEW_ROAD                            :{WHITE}Carretera
STR_COMPANY_INFRASTRUCTURE_VIEW_TRAMWAY                         :{WHITE}Tramvia
STR_COMPANY_INFRASTRUCTURE_VIEW_WATER_SECT                      :{GOLD}Cel·les d'aigua:
STR_COMPANY_INFRASTRUCTURE_VIEW_CANALS                          :{WHITE}Canals
STR_COMPANY_INFRASTRUCTURE_VIEW_STATION_SECT                    :{GOLD}Estacions:
STR_COMPANY_INFRASTRUCTURE_VIEW_STATIONS                        :{WHITE}Cel·les d'estació
STR_COMPANY_INFRASTRUCTURE_VIEW_AIRPORTS                        :{WHITE}Aeroports
STR_COMPANY_INFRASTRUCTURE_VIEW_TOTAL                           :{WHITE}{CURRENCY_LONG}/any

# Industry directory
STR_INDUSTRY_DIRECTORY_CAPTION                                  :{WHITE}Indústries
STR_INDUSTRY_DIRECTORY_NONE                                     :{ORANGE}- Cap -
STR_INDUSTRY_DIRECTORY_ITEM                                     :{ORANGE}{INDUSTRY}{BLACK} ({CARGO_LONG}{STRING}){YELLOW} ({COMMA}% transportat)
STR_INDUSTRY_DIRECTORY_ITEM_TWO                                 :{ORANGE}{INDUSTRY}{BLACK} ({CARGO_LONG}{STRING}/{CARGO_LONG}{STRING}){YELLOW} ({COMMA}%/{COMMA}% transportat)
STR_INDUSTRY_DIRECTORY_ITEM_NOPROD                              :{ORANGE}{INDUSTRY}
STR_INDUSTRY_DIRECTORY_LIST_CAPTION                             :{BLACK}Nom de les indústries - clica al nom per centrar la vista en la indústria. Ctrl+Clic obre una nova vista al lloc de la indústria

# Industry view
STR_INDUSTRY_VIEW_CAPTION                                       :{WHITE}{INDUSTRY}
STR_INDUSTRY_VIEW_PRODUCTION_LAST_MONTH_TITLE                   :{BLACK}Producció del darrer mes:
STR_INDUSTRY_VIEW_TRANSPORTED                                   :{YELLOW}{CARGO_LONG}{STRING}{BLACK} ({COMMA}% transportat)
STR_INDUSTRY_VIEW_LOCATION_TOOLTIP                              :{BLACK}Centra la vista principal al lloc de la indústria. Ctrl+Clic obre una nova vista al lloc de la indústria
STR_INDUSTRY_VIEW_PRODUCTION_LEVEL                              :{BLACK}Nivell de producció: {YELLOW}{COMMA}%
STR_INDUSTRY_VIEW_INDUSTRY_ANNOUNCED_CLOSURE                    :{YELLOW}La indústria ha anunciat la seva clausura imminent!


STR_INDUSTRY_VIEW_REQUIRES                                      :{BLACK}Necessita:
STR_INDUSTRY_VIEW_ACCEPT_CARGO                                  :{YELLOW}{STRING}{BLACK}{3:STRING}
STR_INDUSTRY_VIEW_ACCEPT_CARGO_AMOUNT                           :{YELLOW}{STRING}{BLACK}: {CARGO_SHORT} esperant{STRING}

STR_CONFIG_GAME_PRODUCTION                                      :{WHITE}Canvia la producció (múltiple de 8, fins a 2040)
STR_CONFIG_GAME_PRODUCTION_LEVEL                                :{WHITE}Canvia el nivell de producció (en percentatge, fins a 800%)

# Vehicle lists
STR_VEHICLE_LIST_TRAIN_CAPTION                                  :{WHITE}{STRING} - {COMMA} tren{P "" s}
STR_VEHICLE_LIST_ROAD_VEHICLE_CAPTION                           :{WHITE}{STRING} - {COMMA} vehicle{P "" s}
STR_VEHICLE_LIST_SHIP_CAPTION                                   :{WHITE}{STRING} - {COMMA} vaixell{P "" s}
STR_VEHICLE_LIST_AIRCRAFT_CAPTION                               :{WHITE}{STRING} - {COMMA} aeronau{P "" s}

STR_VEHICLE_LIST_TRAIN_LIST_TOOLTIP                             :{BLACK}Trens - clica al tren per més informació
STR_VEHICLE_LIST_ROAD_VEHICLE_TOOLTIP                           :{BLACK}Automòbils - clica en un vehicle per més informació
STR_VEHICLE_LIST_SHIP_TOOLTIP                                   :{BLACK}Vaixells - clica en un vaixell per més informació
STR_VEHICLE_LIST_AIRCRAFT_TOOLTIP                               :{BLACK}Avió - clica sobre l'avió per més informació

STR_VEHICLE_LIST_PROFIT_THIS_YEAR_LAST_YEAR                     :{TINY_FONT}{BLACK}Benefici enguany: {CURRENCY_LONG} (darrer any: {CURRENCY_LONG})

STR_VEHICLE_LIST_AVAILABLE_TRAINS                               :Trens disponibles
STR_VEHICLE_LIST_AVAILABLE_ROAD_VEHICLES                        :Vehicles disponibles
STR_VEHICLE_LIST_AVAILABLE_SHIPS                                :Vaixells disponibles
STR_VEHICLE_LIST_AVAILABLE_AIRCRAFT                             :Avions disponibles
STR_VEHICLE_LIST_AVAILABLE_ENGINES_TOOLTIP                      :{BLACK}Veure una llista dels models disponibles per aquest tipus de vehicle

STR_VEHICLE_LIST_MANAGE_LIST                                    :{BLACK}Administra la llista
STR_VEHICLE_LIST_MANAGE_LIST_TOOLTIP                            :{BLACK}Envia instruccions a tots els vehicles de la llista
STR_VEHICLE_LIST_REPLACE_VEHICLES                               :Substitueix vehicles
STR_VEHICLE_LIST_SEND_FOR_SERVICING                             :Envia a fer revisió

STR_VEHICLE_LIST_SEND_TRAIN_TO_DEPOT                            :Envia a la cotxera
STR_VEHICLE_LIST_SEND_ROAD_VEHICLE_TO_DEPOT                     :Envia a la cotxera
STR_VEHICLE_LIST_SEND_SHIP_TO_DEPOT                             :Envia a la drassana
STR_VEHICLE_LIST_SEND_AIRCRAFT_TO_HANGAR                        :Envia a l'hangar

STR_VEHICLE_LIST_MASS_STOP_LIST_TOOLTIP                         :{BLACK}Clica per parar tots els vehicles de la llista
STR_VEHICLE_LIST_MASS_START_LIST_TOOLTIP                        :{BLACK}Clica per engegar tots els vehicles de la llista

STR_VEHICLE_LIST_SHARED_ORDERS_LIST_CAPTION                     :{WHITE}Ordres compartides de {COMMA} vehicle{P "" s}

# Group window
STR_GROUP_ALL_TRAINS                                            :Tots els trens
STR_GROUP_ALL_ROAD_VEHICLES                                     :Tots els vehicles
STR_GROUP_ALL_SHIPS                                             :Tots els vaixells
STR_GROUP_ALL_AIRCRAFTS                                         :Tots els avions

STR_GROUP_DEFAULT_TRAINS                                        :Trens desagrupats
STR_GROUP_DEFAULT_ROAD_VEHICLES                                 :Vehicles desagrupats
STR_GROUP_DEFAULT_SHIPS                                         :Vaixells desagrupats
STR_GROUP_DEFAULT_AIRCRAFTS                                     :Avions desagrupats

STR_GROUPS_CLICK_ON_GROUP_FOR_TOOLTIP                           :{BLACK}Grups - Clica en un grup per llistar tots els vehicles d'aquest grup. Arrossega i solta per a canviar-ne la jerarquia.
STR_GROUP_CREATE_TOOLTIP                                        :{BLACK}Clica per crear un grup
STR_GROUP_DELETE_TOOLTIP                                        :{BLACK}Elimina el grup seleccionat
STR_GROUP_RENAME_TOOLTIP                                        :{BLACK}Canvia el nom del grup seleccionat
STR_GROUP_REPLACE_PROTECTION_TOOLTIP                            :{BLACK}Clica per protegir aquest grup de l'autosubstitueix global

STR_QUERY_GROUP_DELETE_CAPTION                                  :{WHITE}Esborrar grup
STR_GROUP_DELETE_QUERY_TEXT                                     :{WHITE}Estàs segur que vols esborrar aquest grup i tots els seus subgrups?

STR_GROUP_ADD_SHARED_VEHICLE                                    :Afegeix vehicles compartits
STR_GROUP_REMOVE_ALL_VEHICLES                                   :Treu tots els vehicles

STR_GROUP_RENAME_CAPTION                                        :{BLACK}Canvia de nom el grup

STR_GROUP_PROFIT_THIS_YEAR                                      :Benefici d'enguany:
STR_GROUP_PROFIT_LAST_YEAR                                      :Benefici de l'any passat:
STR_GROUP_OCCUPANCY                                             :Ocupació actual:
STR_GROUP_OCCUPANCY_VALUE                                       :{NUM}%

# Build vehicle window
STR_BUY_VEHICLE_TRAIN_RAIL_CAPTION                              :Compra de nous vehicles ferroviaris
STR_BUY_VEHICLE_TRAIN_ELRAIL_CAPTION                            :Compra de nous vehicles ferroviaris per vies electrificades
STR_BUY_VEHICLE_TRAIN_MONORAIL_CAPTION                          :Compra de nous vehicles monorail
STR_BUY_VEHICLE_TRAIN_MAGLEV_CAPTION                            :Compra de nous vehicles Maglev

STR_BUY_VEHICLE_TRAIN_ALL_CAPTION                               :Compra de nous vehicles sobre vies
STR_BUY_VEHICLE_ROAD_VEHICLE_CAPTION                            :Compra de nous vehicles de carretera
STR_BUY_VEHICLE_SHIP_CAPTION                                    :Compra de nous vaixells
STR_BUY_VEHICLE_AIRCRAFT_CAPTION                                :Compra de noves aeronaus

STR_PURCHASE_INFO_COST_WEIGHT                                   :{BLACK}Cost: {GOLD}{CURRENCY_LONG}{BLACK} Pes: {GOLD}{WEIGHT_SHORT}
STR_PURCHASE_INFO_SPEED_POWER                                   :{BLACK}Velocitat: {GOLD}{VELOCITY}{BLACK} Potència: {GOLD}{POWER}
STR_PURCHASE_INFO_SPEED                                         :{BLACK}Velocitat: {GOLD}{VELOCITY}
STR_PURCHASE_INFO_SPEED_OCEAN                                   :{BLACK}Velocitat al mar: {GOLD}{VELOCITY}
STR_PURCHASE_INFO_SPEED_CANAL                                   :{BLACK}Velocitat al canal/riu: {GOLD}{VELOCITY}
STR_PURCHASE_INFO_RUNNINGCOST                                   :{BLACK}Cost d'utilització: {GOLD}{CURRENCY_LONG}/any
STR_PURCHASE_INFO_CAPACITY                                      :{BLACK}Capacitat: {GOLD}{CARGO_LONG} {STRING}
STR_PURCHASE_INFO_REFITTABLE                                    :(remodelable)
STR_PURCHASE_INFO_DESIGNED_LIFE                                 :{BLACK}Dissenyat: {GOLD}{NUM}{BLACK} Vida: {GOLD}{COMMA} any{P "" s}
STR_PURCHASE_INFO_RELIABILITY                                   :{BLACK}Fiabilitat màxima: {GOLD}{COMMA}%
STR_PURCHASE_INFO_COST                                          :{BLACK}Cost: {GOLD}{CURRENCY_LONG}
STR_PURCHASE_INFO_WEIGHT_CWEIGHT                                :{BLACK}Pes: {GOLD}{WEIGHT_SHORT} ({WEIGHT_SHORT})
STR_PURCHASE_INFO_COST_SPEED                                    :{BLACK}Cost: {GOLD}{CURRENCY_LONG}{BLACK} Velocitat: {GOLD}{VELOCITY}
STR_PURCHASE_INFO_AIRCRAFT_CAPACITY                             :{BLACK}Capacitat: {GOLD}{CARGO_LONG}, {CARGO_LONG}
STR_PURCHASE_INFO_PWAGPOWER_PWAGWEIGHT                          :{BLACK}Vagons Automotrius: {GOLD}+{POWER}{BLACK} Pes: {GOLD}+{WEIGHT_SHORT}
STR_PURCHASE_INFO_REFITTABLE_TO                                 :{BLACK}Remodelable a: {GOLD}{STRING}
STR_PURCHASE_INFO_ALL_TYPES                                     :Totes les càrregues
STR_PURCHASE_INFO_ALL_BUT                                       :Qualsevol excepte {CARGO_LIST}
STR_PURCHASE_INFO_MAX_TE                                        :{BLACK}Esforç de tracció màxim: {GOLD}{FORCE}
STR_PURCHASE_INFO_AIRCRAFT_RANGE                                :{BLACK}Abast: {GOLD}{COMMA} cel·les
STR_PURCHASE_INFO_AIRCRAFT_TYPE                                 :{BLACK}Tipus d'aeronau: {GOLD}{STRING}

STR_BUY_VEHICLE_TRAIN_LIST_TOOLTIP                              :{BLACK}Llista de selecció de trens i vagons. Clica al vehicle per més informació. Ctrl+Click per a alternar entre mostrar/ocultar el vehicle ferroviari
STR_BUY_VEHICLE_ROAD_VEHICLE_LIST_TOOLTIP                       :{BLACK}Llista de models de vehicles de carretera. Clica sobre el model per més informació. Amb Ctrl+Clic, commuta entre mostrar o ocultar el model.
STR_BUY_VEHICLE_SHIP_LIST_TOOLTIP                               :{BLACK}Llista de models de vaixells. Clica sobre el model per més informació. Amb Ctrl+Clic, commuta entre mostrar o ocultar el model.
STR_BUY_VEHICLE_AIRCRAFT_LIST_TOOLTIP                           :{BLACK}Llista de models d'aeronaus. Cliqueu sobre l'aeronau per més informació. Amb Ctrl+Clic, commuta entre mostrar o ocultar l'aeronau.

STR_BUY_VEHICLE_TRAIN_BUY_VEHICLE_BUTTON                        :{BLACK}Compra el tren/vagó
STR_BUY_VEHICLE_ROAD_VEHICLE_BUY_VEHICLE_BUTTON                 :{BLACK}Compra el vehicle
STR_BUY_VEHICLE_SHIP_BUY_VEHICLE_BUTTON                         :{BLACK}Compra el vaixell
STR_BUY_VEHICLE_AIRCRAFT_BUY_VEHICLE_BUTTON                     :{BLACK}Compra l'aeronau

STR_BUY_VEHICLE_TRAIN_BUY_VEHICLE_TOOLTIP                       :{BLACK}Compra el tren/vagó seleccionat. Amb Maj+Clic, mostra el cost estimat sense comprar-lo.
STR_BUY_VEHICLE_ROAD_VEHICLE_BUY_VEHICLE_TOOLTIP                :{BLACK}Compra el vehicle marcat. Amb Maj+Clic, mostra el cost estimat sense comprar-lo.
STR_BUY_VEHICLE_SHIP_BUY_VEHICLE_TOOLTIP                        :{BLACK}Compra el vaixell seleccionat. Amb Maj+Clic, mostra el cost estimat sense comprar-lo.
STR_BUY_VEHICLE_AIRCRAFT_BUY_VEHICLE_TOOLTIP                    :{BLACK}Compra l'aeronau marcada. Amb Maj+Clic, mostra el cost estimat sense comprar-la.

STR_BUY_VEHICLE_TRAIN_RENAME_BUTTON                             :{BLACK}Canvia el nom
STR_BUY_VEHICLE_ROAD_VEHICLE_RENAME_BUTTON                      :{BLACK}Canvia el nom
STR_BUY_VEHICLE_SHIP_RENAME_BUTTON                              :{BLACK}Canvia el nom
STR_BUY_VEHICLE_AIRCRAFT_RENAME_BUTTON                          :{BLACK}Canvia el nom

STR_BUY_VEHICLE_TRAIN_RENAME_TOOLTIP                            :{BLACK}Canvia el nom del model de vehicle.
STR_BUY_VEHICLE_ROAD_VEHICLE_RENAME_TOOLTIP                     :{BLACK}Canvia el nom del model de vehicle de carretera.
STR_BUY_VEHICLE_SHIP_RENAME_TOOLTIP                             :{BLACK}Canvia el nom del model de vaixell.
STR_BUY_VEHICLE_AIRCRAFT_RENAME_TOOLTIP                         :{BLACK}Canvia el nom del model d'avió.

STR_BUY_VEHICLE_TRAIN_HIDE_TOGGLE_BUTTON                        :{BLACK}Oculta
STR_BUY_VEHICLE_ROAD_VEHICLE_HIDE_TOGGLE_BUTTON                 :{BLACK}Oculta
STR_BUY_VEHICLE_SHIP_HIDE_TOGGLE_BUTTON                         :{BLACK}Oculta
STR_BUY_VEHICLE_AIRCRAFT_HIDE_TOGGLE_BUTTON                     :{BLACK}Oculta

STR_BUY_VEHICLE_TRAIN_SHOW_TOGGLE_BUTTON                        :{BLACK}Mostra
STR_BUY_VEHICLE_ROAD_VEHICLE_SHOW_TOGGLE_BUTTON                 :{BLACK}Mostra
STR_BUY_VEHICLE_SHIP_SHOW_TOGGLE_BUTTON                         :{BLACK}Mostra
STR_BUY_VEHICLE_AIRCRAFT_SHOW_TOGGLE_BUTTON                     :{BLACK}Mostra

STR_BUY_VEHICLE_TRAIN_HIDE_SHOW_TOGGLE_TOOLTIP                  :{BLACK}Commuta entre mostrar o ocultar aquest model de vehicle.
STR_BUY_VEHICLE_ROAD_VEHICLE_HIDE_SHOW_TOGGLE_TOOLTIP           :{BLACK}Commuta entre mostrar o ocultar aquest model de vehicle de carretera.
STR_BUY_VEHICLE_SHIP_HIDE_SHOW_TOGGLE_TOOLTIP                   :{BLACK}Commuta entre mostrar o ocultar aquest model de vaixell.
STR_BUY_VEHICLE_AIRCRAFT_HIDE_SHOW_TOGGLE_TOOLTIP               :{BLACK}Commuta entre mostrar o amagar l'aeronau.

STR_QUERY_RENAME_TRAIN_TYPE_CAPTION                             :{WHITE}Canvia el nom del model de vehicle ferroviari
STR_QUERY_RENAME_ROAD_VEHICLE_TYPE_CAPTION                      :{WHITE}Canvia el nom del model d'automòbil
STR_QUERY_RENAME_SHIP_TYPE_CAPTION                              :{WHITE}Canvia el nom del model de vaixell
STR_QUERY_RENAME_AIRCRAFT_TYPE_CAPTION                          :{WHITE}Canvia el nom del model d'avió

# Depot window
STR_DEPOT_CAPTION                                               :{WHITE}{DEPOT}

STR_DEPOT_RENAME_TOOLTIP                                        :{BLACK}Canvia el nom de la cotxera
STR_DEPOT_RENAME_DEPOT_CAPTION                                  :Canvia el nom de la cotxera

STR_DEPOT_NO_ENGINE                                             :{BLACK}-
STR_DEPOT_VEHICLE_TOOLTIP                                       :{BLACK}{ENGINE}{STRING}
STR_DEPOT_VEHICLE_TOOLTIP_CHAIN                                 :{BLACK}{NUM} vehicle{P "" s}{STRING}
STR_DEPOT_VEHICLE_TOOLTIP_CARGO                                 :{}{CARGO_LONG} ({CARGO_SHORT})

STR_DEPOT_TRAIN_LIST_TOOLTIP                                    :{BLACK}Trens - arrossega el vehicle per afegir/treure del tren, clica amb el botó dret al tren per informació. Mantingues Ctrl per aplicar les dues funcions a la cadena següent
STR_DEPOT_ROAD_VEHICLE_LIST_TOOLTIP                             :{BLACK}Vehicles - clica amb el botó dret en un vehicle per més informació
STR_DEPOT_SHIP_LIST_TOOLTIP                                     :{BLACK}Vaixells - clica amb el botó dret en un vaixell per més informació
STR_DEPOT_AIRCRAFT_LIST_TOOLTIP                                 :{BLACK}Avió - clica amb el botó dret sobre l'avió per més informació

STR_DEPOT_TRAIN_SELL_TOOLTIP                                    :{BLACK}Arrossega el vehicle ferroviari fins aquí per vendre'l
STR_DEPOT_ROAD_VEHICLE_SELL_TOOLTIP                             :{BLACK}Arrossega el vehicle fins aquí per vendre'l
STR_DEPOT_SHIP_SELL_TOOLTIP                                     :{BLACK}Arrossega el vaixell fins aquí per vendre'l
STR_DEPOT_AIRCRAFT_SELL_TOOLTIP                                 :{BLACK}Arrossega l'avió fins aquí per vendre'l

STR_DEPOT_DRAG_WHOLE_TRAIN_TO_SELL_TOOLTIP                      :{BLACK}Arrossega la màquina de tren aquí per vendre el tren sencer

STR_DEPOT_SELL_ALL_BUTTON_TRAIN_TOOLTIP                         :{BLACK}Vendre tots els trens de la cotxera
STR_DEPOT_SELL_ALL_BUTTON_ROAD_VEHICLE_TOOLTIP                  :{BLACK}Vendre tots els vehicles de la cotxera
STR_DEPOT_SELL_ALL_BUTTON_SHIP_TOOLTIP                          :{BLACK}Vendre tots els vaixells de la drassana
STR_DEPOT_SELL_ALL_BUTTON_AIRCRAFT_TOOLTIP                      :{BLACK}Vendre tots els avions de l'hangar

STR_DEPOT_AUTOREPLACE_TRAIN_TOOLTIP                             :{BLACK}Autosubstitueix tots els trens de la cotxera
STR_DEPOT_AUTOREPLACE_ROAD_VEHICLE_TOOLTIP                      :{BLACK}Autosubstitueix tots els vehicles de la cotxera
STR_DEPOT_AUTOREPLACE_SHIP_TOOLTIP                              :{BLACK}Autosubstitueix tots els vaixells de la drassana
STR_DEPOT_AUTOREPLACE_AIRCRAFT_TOOLTIP                          :{BLACK}Autosubstitueix tots els avions de l'hangar

STR_DEPOT_TRAIN_NEW_VEHICLES_BUTTON                             :{BLACK}Nous Vehicles
STR_DEPOT_ROAD_VEHICLE_NEW_VEHICLES_BUTTON                      :{BLACK}Nous Vehicles
STR_DEPOT_SHIP_NEW_VEHICLES_BUTTON                              :{BLACK}Nous Vaixells
STR_DEPOT_AIRCRAFT_NEW_VEHICLES_BUTTON                          :{BLACK}Nou Avió

STR_DEPOT_TRAIN_NEW_VEHICLES_TOOLTIP                            :{BLACK}Compra un nou vehicle ferroviari
STR_DEPOT_ROAD_VEHICLE_NEW_VEHICLES_TOOLTIP                     :{BLACK}Compra un nou automòbil
STR_DEPOT_SHIP_NEW_VEHICLES_TOOLTIP                             :{BLACK}Compra un nou vaixell
STR_DEPOT_AIRCRAFT_NEW_VEHICLES_TOOLTIP                         :{BLACK}Compra un nou avió

STR_DEPOT_CLONE_TRAIN                                           :{BLACK}Clona Tren
STR_DEPOT_CLONE_ROAD_VEHICLE                                    :{BLACK}Clona Vehicle
STR_DEPOT_CLONE_SHIP                                            :{BLACK}Clona Vaixell
STR_DEPOT_CLONE_AIRCRAFT                                        :{BLACK}Clona Avió

STR_DEPOT_CLONE_TRAIN_DEPOT_INFO                                :{BLACK}Això comprarà una còpia del tren inclosos tots els vagons. Clica aquest botó i després en un tren dins o fora de les cotxeres. Control+Clic compartirà les ordres. Shift+Clic mostra el cost estimat sense comprar-lo
STR_DEPOT_CLONE_ROAD_VEHICLE_DEPOT_INFO                         :{BLACK}Això comprarà una còpia del vehicle. Clica aquest botó i després en un vehicle dins o fora de les cotxeres. Control+Clic compartirà les ordres. Shift+Clic mostra el cost estimat sense comprar-lo
STR_DEPOT_CLONE_SHIP_DEPOT_INFO                                 :{BLACK}Això comprarà una còpia del vaixell. Clica aquest botó i després en un vaixell dins o fora les drassanes. Control+Clic compartirà les ordres. Shift+Clic mostra el cost estimat sense comprar-lo
STR_DEPOT_CLONE_AIRCRAFT_INFO_HANGAR_WINDOW                     :{BLACK}Això comprarà una còpia d'un avió. Clica aquest botó i després en un avió dins o fora l'hangar. Control+Clic compartirà les ordres. Shift+Clic mostra el cost estimat sense comprar-lo

STR_DEPOT_TRAIN_LOCATION_TOOLTIP                                :{BLACK}Centra la vista principal al lloc de la cotxera. Ctrl+Clic obre una nova vista al lloc de la cotxera
STR_DEPOT_ROAD_VEHICLE_LOCATION_TOOLTIP                         :{BLACK}Centra la vista principal al lloc de la cotxera. Ctrl+Clic obre una nova vista al lloc de la cotxera
STR_DEPOT_SHIP_LOCATION_TOOLTIP                                 :{BLACK}Centra la vista principal al lloc de la drassana. Ctrl+Clic obre una nova vista al lloc de la drassana
STR_DEPOT_AIRCRAFT_LOCATION_TOOLTIP                             :{BLACK}Centra la vista principal al lloc de l'hangar. Ctrl+Clic obre una nova vista al lloc de l'hangar

STR_DEPOT_VEHICLE_ORDER_LIST_TRAIN_TOOLTIP                      :{BLACK}Treure una llista de tots els trens amb aquesta cotxera en les seves ordres
STR_DEPOT_VEHICLE_ORDER_LIST_ROAD_VEHICLE_TOOLTIP               :{BLACK}Treure una llista de tots els vehicles amb aquesta cotxera en les seves ordres
STR_DEPOT_VEHICLE_ORDER_LIST_SHIP_TOOLTIP                       :{BLACK}Treure una llista de tots els vaixells amb aquesta drassana en les seves ordres
STR_DEPOT_VEHICLE_ORDER_LIST_AIRCRAFT_TOOLTIP                   :{BLACK}Treu una llista de tots els avions amb algun hangar d'aquest aeroport en les seves ordres

STR_DEPOT_MASS_STOP_DEPOT_TRAIN_TOOLTIP                         :{BLACK}Clica per parar tots els trens de dins de la cotxera
STR_DEPOT_MASS_STOP_DEPOT_ROAD_VEHICLE_TOOLTIP                  :{BLACK}Clica per parar tots els vehicles de dins de la cotxera
STR_DEPOT_MASS_STOP_DEPOT_SHIP_TOOLTIP                          :{BLACK}Clica per parar tots els vaixells de dins de la drassana
STR_DEPOT_MASS_STOP_HANGAR_TOOLTIP                              :{BLACK}Clica per parar tots els avions de dins de l'hangar

STR_DEPOT_MASS_START_DEPOT_TRAIN_TOOLTIP                        :{BLACK}Clica per engegar tots els trens de dins de la cotxera
STR_DEPOT_MASS_START_DEPOT_ROAD_VEHICLE_TOOLTIP                 :{BLACK}Clica per engegar tots els vehicles de dins de la cotxera
STR_DEPOT_MASS_START_DEPOT_SHIP_TOOLTIP                         :{BLACK}Clica per engegar tots els vaixells de dins de la drassana
STR_DEPOT_MASS_START_HANGAR_TOOLTIP                             :{BLACK}Clica per engegar tots els avions de dins de l'hangar

STR_DEPOT_SELL_CONFIRMATION_TEXT                                :{YELLOW}Estàs a punt de vendre tots els vehicles de la cotxera. N'estàs segur?

# Engine preview window
STR_ENGINE_PREVIEW_CAPTION                                      :{WHITE}Missatge del fabricant de vehicles
STR_ENGINE_PREVIEW_MESSAGE                                      :{GOLD}Acabem de dissenyar {G un una} {G nou nova} {STRING}. Esteu interessats en fer ús exclusiu d'aquest vehicle durant un any, per veure com va, abans del seu llançament mundial?
STR_ENGINE_PREVIEW_RAILROAD_LOCOMOTIVE                          :{G=Femenin}locomotora de tren
STR_ENGINE_PREVIEW_ROAD_VEHICLE                                 :{G=Masculin}automòbil
STR_ENGINE_PREVIEW_AIRCRAFT                                     :{G=Masculin}avió
STR_ENGINE_PREVIEW_SHIP                                         :{G=Masculin}vaixell
STR_ENGINE_PREVIEW_MONORAIL_LOCOMOTIVE                          :{G=Femenin}locomotora de monorail
STR_ENGINE_PREVIEW_MAGLEV_LOCOMOTIVE                            :{G=Femenin}locomotora de maglev

STR_ENGINE_PREVIEW_COST_WEIGHT_SPEED_POWER                      :{BLACK}Cost: {CURRENCY_LONG} Pes: {WEIGHT_SHORT}{}Velocitat: {VELOCITY}  Potència: {POWER}{}Cost de circulació: {CURRENCY_LONG}/any{}Capacitat: {CARGO_LONG}
STR_ENGINE_PREVIEW_COST_WEIGHT_SPEED_POWER_MAX_TE               :{BLACK}Cost: {CURRENCY_LONG} Pes: {WEIGHT_SHORT}{}Velocitat: {VELOCITY} Potència: {POWER} Màx. E.T.: {6:FORCE}{}Cost d'utilització: {4:CURRENCY_LONG}/any{}Capacitat: {5:CARGO_LONG}
STR_ENGINE_PREVIEW_COST_MAX_SPEED_CAP_RUNCOST                   :{BLACK}Cost: {CURRENCY_LONG} Vel. Màx: {VELOCITY}{}Capacitat: {CARGO_LONG}{}Cost d'utilització: {CURRENCY_LONG}/any
STR_ENGINE_PREVIEW_COST_MAX_SPEED_TYPE_CAP_CAP_RUNCOST          :{BLACK}Cost: {CURRENCY_LONG} Velocitat màx.: {VELOCITY}{}Tipus d'aeronau: {STRING}{}Capacitat: {CARGO_LONG}, {CARGO_LONG}{}Cost de circulació: {CURRENCY_LONG} per any
STR_ENGINE_PREVIEW_COST_MAX_SPEED_TYPE_CAP_RUNCOST              :{BLACK}Cost: {CURRENCY_LONG} Velocitat màx.: {VELOCITY}{}Tipus d'aeronau: {STRING}{}Capacitat: {CARGO_LONG}{}Cost de circulació: {CURRENCY_LONG} per any
STR_ENGINE_PREVIEW_COST_MAX_SPEED_TYPE_RANGE_CAP_CAP_RUNCOST    :{BLACK}Cost: {CURRENCY_LONG} Velocitat màx.: {VELOCITY}{}Tipus d'aeronau: {STRING} Abast: {COMMA} caselles{}Capacitat: {CARGO_LONG}, {CARGO_LONG}{}Cost de circulació: {CURRENCY_LONG} per any
STR_ENGINE_PREVIEW_COST_MAX_SPEED_TYPE_RANGE_CAP_RUNCOST        :{BLACK}Cost: {CURRENCY_LONG} Velocitat màx.: {VELOCITY}{}Tipus d'aeronau: {STRING} Abast: {COMMA} caselles{}Capacitat: {CARGO_LONG}{}Cost de circulació: {CURRENCY_LONG} per any

# Autoreplace window
STR_REPLACE_VEHICLES_WHITE                                      :{WHITE}Substitueix {STRING} - {STRING}
STR_REPLACE_VEHICLE_TRAIN                                       :Tren
STR_REPLACE_VEHICLE_ROAD_VEHICLE                                :Vehicle
STR_REPLACE_VEHICLE_SHIP                                        :Vaixell
STR_REPLACE_VEHICLE_AIRCRAFT                                    :Avió

STR_REPLACE_VEHICLE_VEHICLES_IN_USE                             :{YELLOW}Vehicles en ús
STR_REPLACE_VEHICLE_VEHICLES_IN_USE_TOOLTIP                     :{BLACK}Columna amb vehicles que estàs emprant
STR_REPLACE_VEHICLE_AVAILABLE_VEHICLES                          :{YELLOW}Vehicles disponibles
STR_REPLACE_VEHICLE_AVAILABLE_VEHICLES_TOOLTIP                  :{BLACK}Columna amb els vehicles disponibles per a substitucions

STR_REPLACE_HELP_LEFT_ARRAY                                     :{BLACK}Selecciona el model a substituir
STR_REPLACE_HELP_RIGHT_ARRAY                                    :{BLACK}Selecciona el nou model que vols fer servir en lloc del seleccionat

STR_REPLACE_VEHICLES_START                                      :{BLACK}Comença a substituir
STR_REPLACE_VEHICLES_NOW                                        :Substitueix ara tots els vehicles
STR_REPLACE_VEHICLES_WHEN_OLD                                   :Substitueix només vehicles vells
STR_REPLACE_HELP_START_BUTTON                                   :{BLACK}Prem per iniciar el reemplaçament del model seleccionat a l'esquerra pel seleccionat a la dreta
STR_REPLACE_NOT_REPLACING                                       :{BLACK}No substituint
STR_REPLACE_NOT_REPLACING_VEHICLE_SELECTED                      :{BLACK}Cap vehicle seleccionat
STR_REPLACE_REPLACING_WHEN_OLD                                  :{ENGINE} quan sigui vell
STR_REPLACE_VEHICLES_STOP                                       :{BLACK}Para de substituir
STR_REPLACE_HELP_STOP_BUTTON                                    :{BLACK}Prem per aturar el reemplaçament del model seleccionat a l'esquerra

STR_REPLACE_ENGINE_WAGON_SELECT_HELP                            :{BLACK}Canvia entre finestres de substitució de vagons i de motors
STR_REPLACE_ENGINES                                             :Motors
STR_REPLACE_WAGONS                                              :Vagons
STR_REPLACE_ALL_RAILTYPE                                        :Tots els vehicles ferroviaris

STR_REPLACE_HELP_RAILTYPE                                       :{BLACK}Tria el tipus de via dels models de vehicle que vols substituir
STR_REPLACE_HELP_REPLACE_INFO_TAB                               :{BLACK}Mostra quin model dels seleccionats a l'esquerra es substitueix, si n'hi ha
STR_REPLACE_RAIL_VEHICLES                                       :Trens de Vapor i Dièsel
STR_REPLACE_ELRAIL_VEHICLES                                     :Trens Elèctrics
STR_REPLACE_MONORAIL_VEHICLES                                   :Trens monorail
STR_REPLACE_MAGLEV_VEHICLES                                     :Trens maglev

STR_REPLACE_REMOVE_WAGON                                        :{BLACK}Treure vagons: {ORANGE}{STRING}
STR_REPLACE_REMOVE_WAGON_HELP                                   :{BLACK}Fer que la substitució automàtica mantingui la llargada del tren eliminant vagons (començant pel front), si substituint la màquina el tren es fa més llarg

# Vehicle view
STR_VEHICLE_VIEW_CAPTION                                        :{WHITE}{VEHICLE}

STR_VEHICLE_VIEW_TRAIN_LOCATION_TOOLTIP                         :{BLACK}Centra la vista principal al lloc del tren. Ctrl+Clic per seguir el tren a la vista principal
STR_VEHICLE_VIEW_ROAD_VEHICLE_LOCATION_TOOLTIP                  :{BLACK}Centra la vista principal al lloc del vehicle. Ctrl+Clic per seguir el vehicle a la vista principal
STR_VEHICLE_VIEW_SHIP_LOCATION_TOOLTIP                          :{BLACK}Centra la vista principal al lloc del vaixell. Ctrl+Clic per seguir el vaixell a la vista principal
STR_VEHICLE_VIEW_AIRCRAFT_LOCATION_TOOLTIP                      :{BLACK}Centra la vista principal al lloc de l'avió. Ctrl+Clic per seguir l'avió a la vista principal

STR_VEHICLE_VIEW_TRAIN_SEND_TO_DEPOT_TOOLTIP                    :{BLACK}Envia el tren a cotxera
STR_VEHICLE_VIEW_ROAD_VEHICLE_SEND_TO_DEPOT_TOOLTIP             :{BLACK}Envia el vehicle a cotxera
STR_VEHICLE_VIEW_SHIP_SEND_TO_DEPOT_TOOLTIP                     :{BLACK}Envia el vaixell a la drassana. CTRL+Clic per només revisió
STR_VEHICLE_VIEW_AIRCRAFT_SEND_TO_DEPOT_TOOLTIP                 :{BLACK}Envia avió a l'hangar

STR_VEHICLE_VIEW_CLONE_TRAIN_INFO                               :{BLACK}Això comprarà una còpia del tren inclosos tots els vagons. Control+Clic compartirà les ordres. Shift+Clic mostra el cost estimat sense comprar-lo
STR_VEHICLE_VIEW_CLONE_ROAD_VEHICLE_INFO                        :{BLACK}Això comprarà una còpia del vehicle. Control+Clic compartirà les ordres. Shift+Clic mostra el cost estimat sense comprar-lo
STR_VEHICLE_VIEW_CLONE_SHIP_INFO                                :{BLACK}Això comprarà una còpia del vaixell. Control+Clic compartirà les ordres. Shift+Clic mostra el cost estimat sense comprar-lo
STR_VEHICLE_VIEW_CLONE_AIRCRAFT_INFO                            :{BLACK}Això comprarà una còpia de l'avió. Control+Clic compartirà les ordres. Shift+Clic mostra el cost estimat sense comprar-lo

STR_VEHICLE_VIEW_TRAIN_IGNORE_SIGNAL_TOOLTIP                    :{BLACK}Obliga al tren a actuar sense esperar a tenir el semàfor lliure

STR_VEHICLE_VIEW_TRAIN_REFIT_TOOLTIP                            :{BLACK}Remodela un tren per transportar un altre tipus de càrrega
STR_VEHICLE_VIEW_ROAD_VEHICLE_REFIT_TOOLTIP                     :{BLACK}Remodela l'automòbil per dur un tipus diferent de càrrega
STR_VEHICLE_VIEW_SHIP_REFIT_TOOLTIP                             :{BLACK}Remodela vaixell mercant per portar un tipus diferent de càrrega
STR_VEHICLE_VIEW_AIRCRAFT_REFIT_TOOLTIP                         :{BLACK}Remodela avions per poder transportar diferents tipus de càrrega

STR_VEHICLE_VIEW_TRAIN_REVERSE_TOOLTIP                          :{BLACK}Inverteix la direcció del tren
STR_VEHICLE_VIEW_ROAD_VEHICLE_REVERSE_TOOLTIP                   :{BLACK}Obliga al vehicle a tornar

STR_VEHICLE_VIEW_TRAIN_ORDERS_TOOLTIP                           :{BLACK}Mostra les ordres del tren. Ctrl+Clic per mostrar l'horari del tren
STR_VEHICLE_VIEW_ROAD_VEHICLE_ORDERS_TOOLTIP                    :{BLACK}Mostra les ordres dels vehicles. Ctrl +Clic per mostrar l'horari del vehicle
STR_VEHICLE_VIEW_SHIP_ORDERS_TOOLTIP                            :{BLACK}Mostra les ordres del vaixell. Ctrl+Clic per mostrar l'horari del vaixell
STR_VEHICLE_VIEW_AIRCRAFT_ORDERS_TOOLTIP                        :{BLACK}Mostra les ordres de l'avió. Ctrl+Clic per mostrar l'horari de l'avió

STR_VEHICLE_VIEW_TRAIN_SHOW_DETAILS_TOOLTIP                     :{BLACK}Mostra els detalls del tren
STR_VEHICLE_VIEW_ROAD_VEHICLE_SHOW_DETAILS_TOOLTIP              :{BLACK}Mostra els detalls del vehicle
STR_VEHICLE_VIEW_SHIP_SHOW_DETAILS_TOOLTIP                      :{BLACK}Mostra els detalls del vaixell
STR_VEHICLE_VIEW_AIRCRAFT_SHOW_DETAILS_TOOLTIP                  :{BLACK}Mostra els detalls de l'avió

STR_VEHICLE_VIEW_TRAIN_STATE_START_STOP_TOOLTIP                 :{BLACK}Acció sobre el tren actual - clica aquí per parar/engegar el tren. Ctrl+Clic per saltar a la destinació
STR_VEHICLE_VIEW_ROAD_VEHICLE_STATE_START_STOP_TOOLTIP          :{BLACK}Acció sobre el vehicle actual - clica aquí per parar/engegar el vehicle. Ctrl+Clic per saltar a la destinació
STR_VEHICLE_VIEW_SHIP_STATE_START_STOP_TOOLTIP                  :{BLACK}Accions sobre el vaixell actual - clica aquí per parar/engegar el vaixell. Ctrl+Clic per saltar a la destinació
STR_VEHICLE_VIEW_AIRCRAFT_STATE_START_STOP_TOOLTIP              :{BLACK}Accions sobre l'avió actual - clica aquí per parar/engegar l'avió. Ctrl+Clic per saltar a la destinació

# Messages in the start stop button in the vehicle view
STR_VEHICLE_STATUS_LOADING_UNLOADING                            :{LTBLUE}Carregant / Descarregant
STR_VEHICLE_STATUS_LEAVING                                      :{LTBLUE}Sortint
STR_VEHICLE_STATUS_CRASHED                                      :{RED}Vehicle sinistrat!
STR_VEHICLE_STATUS_BROKEN_DOWN                                  :{RED}Avariat
STR_VEHICLE_STATUS_STOPPED                                      :{RED}Parat
STR_VEHICLE_STATUS_TRAIN_STOPPING_VEL                           :{RED}Parant, a {VELOCITY}
STR_VEHICLE_STATUS_TRAIN_NO_POWER                               :{RED}Sense energia
STR_VEHICLE_STATUS_TRAIN_STUCK                                  :{ORANGE}Esperant una ruta lliure
STR_VEHICLE_STATUS_AIRCRAFT_TOO_FAR                             :{ORANGE}Massa lluny del proper destí

STR_VEHICLE_STATUS_HEADING_FOR_STATION_VEL                      :{LTBLUE}Cap a {STATION}, a {VELOCITY}
STR_VEHICLE_STATUS_NO_ORDERS_VEL                                :{LTBLUE}Sense ordres, a {VELOCITY}
STR_VEHICLE_STATUS_HEADING_FOR_WAYPOINT_VEL                     :{LTBLUE}Cap a {WAYPOINT}, a {VELOCITY}
STR_VEHICLE_STATUS_HEADING_FOR_DEPOT_VEL                        :{ORANGE}Cap a {DEPOT}, {VELOCITY}
STR_VEHICLE_STATUS_HEADING_FOR_DEPOT_SERVICE_VEL                :{LTBLUE}Revisió a {DEPOT}, {VELOCITY}

# Vehicle stopped/started animations
STR_VEHICLE_COMMAND_STOPPED_SMALL                               :{TINY_FONT}{RED}Parat
STR_VEHICLE_COMMAND_STOPPED                                     :{RED}Parat
STR_VEHICLE_COMMAND_STARTED_SMALL                               :{TINY_FONT}{GREEN}Començat
STR_VEHICLE_COMMAND_STARTED                                     :{GREEN}Començat

# Vehicle details
STR_VEHICLE_DETAILS_CAPTION                                     :{WHITE}{VEHICLE} (Detalls)
STR_VEHICLE_NAME_BUTTON                                         :{BLACK}Nom

STR_VEHICLE_DETAILS_TRAIN_RENAME                                :{BLACK}Anomena tren
STR_VEHICLE_DETAILS_ROAD_VEHICLE_RENAME                         :{BLACK}Anomena automòbil
STR_VEHICLE_DETAILS_SHIP_RENAME                                 :{BLACK}Anomena vaixell
STR_VEHICLE_DETAILS_AIRCRAFT_RENAME                             :{BLACK}Anomena avió

STR_VEHICLE_INFO_AGE_RUNNING_COST_YR                            :{BLACK}Anys: {LTBLUE}{STRING}{BLACK}   Cost d'utilització: {LTBLUE}{CURRENCY_LONG}/any
# The next two need to stay in this order
STR_VEHICLE_INFO_AGE                                            :{COMMA} any{P "" s} ({COMMA})
STR_VEHICLE_INFO_AGE_RED                                        :{RED}{COMMA} any{P "" s} ({COMMA})

STR_VEHICLE_INFO_MAX_SPEED                                      :{BLACK}Vel. màx.: {LTBLUE}{VELOCITY}
STR_VEHICLE_INFO_MAX_SPEED_TYPE                                 :{BLACK}Velocitat màx.: {LTBLUE}{VELOCITY} {BLACK}Tipus d'aeronau: {LTBLUE}{STRING}
STR_VEHICLE_INFO_MAX_SPEED_TYPE_RANGE                           :{BLACK}Velocitat màx.: {LTBLUE}{VELOCITY} {BLACK}Tipus d'aeronau: {LTBLUE}{STRING} {BLACK}Abast: {LTBLUE}{COMMA} caselles
STR_VEHICLE_INFO_WEIGHT_POWER_MAX_SPEED                         :{BLACK}Pes: {LTBLUE}{WEIGHT_SHORT} {BLACK}Potència: {LTBLUE}{POWER}{BLACK} Vel. Màx: {LTBLUE}{VELOCITY}
STR_VEHICLE_INFO_WEIGHT_POWER_MAX_SPEED_MAX_TE                  :{BLACK}Pes: {LTBLUE}{WEIGHT_SHORT} {BLACK}Potència: {LTBLUE}{POWER}{BLACK} Vel. màx: {LTBLUE}{VELOCITY} {BLACK}E.T. màx.: {LTBLUE}{FORCE}

STR_VEHICLE_INFO_PROFIT_THIS_YEAR_LAST_YEAR                     :{BLACK}Benefici d'aquest any: {LTBLUE}{CURRENCY_LONG} (darrer any: {CURRENCY_LONG})
STR_VEHICLE_INFO_RELIABILITY_BREAKDOWNS                         :{BLACK}Fiabilitat: {LTBLUE}{COMMA}%  {BLACK}Avaries des de la darrera revisió: {LTBLUE}{COMMA}

STR_VEHICLE_INFO_BUILT_VALUE                                    :{LTBLUE}{ENGINE} {BLACK}Fabricat: {LTBLUE}{NUM}{BLACK} Valor: {LTBLUE}{CURRENCY_LONG}
STR_VEHICLE_INFO_NO_CAPACITY                                    :{BLACK}Capacitat: {LTBLUE}Cap{STRING}
STR_VEHICLE_INFO_CAPACITY                                       :{BLACK}Capacitat: {LTBLUE}{CARGO_LONG}{3:STRING}
STR_VEHICLE_INFO_CAPACITY_MULT                                  :{BLACK}Capacitat: {LTBLUE}{CARGO_LONG}{3:STRING} (x{4:NUM})
STR_VEHICLE_INFO_CAPACITY_CAPACITY                              :{BLACK}Capacitat: {LTBLUE}{CARGO_LONG}, {CARGO_LONG}{STRING}

STR_VEHICLE_INFO_FEEDER_CARGO_VALUE                             :{BLACK}Transferir crèdits: {LTBLUE}{CURRENCY_LONG}

STR_VEHICLE_DETAILS_SERVICING_INTERVAL_DAYS                     :{BLACK}Interval de les revisions: {LTBLUE}{COMMA}{NBSP}dies{BLACK}   Darrera revisió: {LTBLUE}{DATE_LONG}
STR_VEHICLE_DETAILS_SERVICING_INTERVAL_PERCENT                  :{BLACK}Interval de les revisions: {LTBLUE}{COMMA}%{BLACK}   Darrera revisió: {LTBLUE}{DATE_LONG}
STR_VEHICLE_DETAILS_INCREASE_SERVICING_INTERVAL_TOOLTIP         :{BLACK}Augmenta l'interval de les revisions en 10. Ctrl+Clic augmenta l'interval de les revisions en 5
STR_VEHICLE_DETAILS_DECREASE_SERVICING_INTERVAL_TOOLTIP         :{BLACK}Disminueix l'interval de les revisions en 10. Ctrl+Clic disminueix l'interval de les revisions en 5

STR_SERVICE_INTERVAL_DROPDOWN_TOOLTIP                           :{BLACK}Canvia el tipus d'interval de les revisions
STR_VEHICLE_DETAILS_DEFAULT                                     :{G=Masculin}Predeterminat
STR_VEHICLE_DETAILS_DAYS                                        :{G=Masculin}Dies
STR_VEHICLE_DETAILS_PERCENT                                     :Percentatge

STR_QUERY_RENAME_TRAIN_CAPTION                                  :{WHITE}Anomena tren
STR_QUERY_RENAME_ROAD_VEHICLE_CAPTION                           :{WHITE}Anomena automòbil
STR_QUERY_RENAME_SHIP_CAPTION                                   :{WHITE}Anomena vaixell
STR_QUERY_RENAME_AIRCRAFT_CAPTION                               :{WHITE}Anomena avió

# Extra buttons for train details windows
STR_VEHICLE_DETAILS_TRAIN_ENGINE_BUILT_AND_VALUE                :{LTBLUE}{ENGINE}{BLACK}   Construït: {LTBLUE}{NUM}{BLACK} Valor: {LTBLUE}{CURRENCY_LONG}
STR_VEHICLE_DETAILS_TRAIN_WAGON_VALUE                           :{LTBLUE}{ENGINE}{BLACK}   Valor: {LTBLUE}{CURRENCY_LONG}

STR_VEHICLE_DETAILS_TRAIN_TOTAL_CAPACITY_TEXT                   :{BLACK}Càrrega total (capacitat) d'aquest tren:
STR_VEHICLE_DETAILS_TRAIN_TOTAL_CAPACITY                        :{LTBLUE}- {CARGO_LONG} ({CARGO_SHORT})
STR_VEHICLE_DETAILS_TRAIN_TOTAL_CAPACITY_MULT                   :{LTBLUE}- {CARGO_LONG} ({CARGO_SHORT}) (x{NUM})

STR_VEHICLE_DETAILS_CARGO_EMPTY                                 :{LTBLUE}Buit
STR_VEHICLE_DETAILS_CARGO_FROM                                  :{LTBLUE}{CARGO_LONG} procedent{P "" s} de {STATION}
STR_VEHICLE_DETAILS_CARGO_FROM_MULT                             :{LTBLUE}{CARGO_LONG} des de {STATION} (x{NUM})

STR_VEHICLE_DETAIL_TAB_CARGO                                    :{BLACK}Càrrega
STR_VEHICLE_DETAILS_TRAIN_CARGO_TOOLTIP                         :{BLACK}Mostra els detalls de càrrega transportada
STR_VEHICLE_DETAIL_TAB_INFORMATION                              :{BLACK}Informació
STR_VEHICLE_DETAILS_TRAIN_INFORMATION_TOOLTIP                   :{BLACK}Mostra els detalls dels vehicles ferroviaris
STR_VEHICLE_DETAIL_TAB_CAPACITIES                               :{BLACK}Capacitats
STR_VEHICLE_DETAILS_TRAIN_CAPACITIES_TOOLTIP                    :{BLACK}Mostra les capacitats de cada vehicle
STR_VEHICLE_DETAIL_TAB_TOTAL_CARGO                              :{BLACK}Càrrega Total
STR_VEHICLE_DETAILS_TRAIN_TOTAL_CARGO_TOOLTIP                   :{BLACK}Mostra la capacitat total del tren, separada per tipus de càrrega

STR_VEHICLE_DETAILS_TRAIN_ARTICULATED_RV_CAPACITY               :{BLACK}Capacitat: {LTBLUE}

# Vehicle refit
STR_REFIT_CAPTION                                               :{WHITE}{VEHICLE} (Remodela)
STR_REFIT_TITLE                                                 :{GOLD}Selecciona el tipus de càrrega a transportar:
STR_REFIT_NEW_CAPACITY_COST_OF_REFIT                            :{BLACK}Nova capacitat: {GOLD}{CARGO_LONG}{}{BLACK}Cost de la remodelació: {RED}{CURRENCY_LONG}
STR_REFIT_NEW_CAPACITY_INCOME_FROM_REFIT                        :{BLACK}Nova capacitat: {GOLD}{CARGO_LONG}{}{BLACK}Retorn de la remodelació: {GREEN}{CURRENCY_LONG}
STR_REFIT_NEW_CAPACITY_COST_OF_AIRCRAFT_REFIT                   :{BLACK}Nova capacitat: {GOLD}{CARGO_LONG}, {GOLD}{CARGO_LONG}{}{BLACK}Cost de remodelació: {RED}{CURRENCY_LONG}
STR_REFIT_NEW_CAPACITY_INCOME_FROM_AIRCRAFT_REFIT               :{BLACK}Nova capacitat: {GOLD}{CARGO_LONG}, {GOLD}{CARGO_LONG}{}{BLACK}Retorn de la remodelació: {GREEN}{CURRENCY_LONG}
STR_REFIT_SELECT_VEHICLES_TOOLTIP                               :{BLACK}Selecciona els vehicles a remodelar. Arrossegant amb el ratolí permet la selecció de múltiples vehicles. Clicant en un espai buit es seleccionarà el vehicle sencer. Ctrl+Clic seleccionarà un vehicle i la cadena següent

STR_REFIT_TRAIN_LIST_TOOLTIP                                    :{BLACK}Selecciona tipus de càrrega a transportar
STR_REFIT_ROAD_VEHICLE_LIST_TOOLTIP                             :{BLACK}Selecciona el tipus de càrrega a transportar pel vehicle
STR_REFIT_SHIP_LIST_TOOLTIP                                     :{BLACK}Selecciona el tipus de càrrega a transportar
STR_REFIT_AIRCRAFT_LIST_TOOLTIP                                 :{BLACK}Selecciona tipus de càrrega a transportar

STR_REFIT_TRAIN_REFIT_BUTTON                                    :{BLACK}Remodela tren
STR_REFIT_ROAD_VEHICLE_REFIT_BUTTON                             :{BLACK}Remodela automòbil
STR_REFIT_SHIP_REFIT_BUTTON                                     :{BLACK}Remodela vaixell
STR_REFIT_AIRCRAFT_REFIT_BUTTON                                 :{BLACK}Remodela avió

STR_REFIT_TRAIN_REFIT_TOOLTIP                                   :{BLACK}Remodela un tren per transportar el tipus de càrrega seleccionada
STR_REFIT_ROAD_VEHICLE_REFIT_TOOLTIP                            :{BLACK}Remodela l'automòbil per a dur el tipus de càrrega escollit
STR_REFIT_SHIP_REFIT_TOOLTIP                                    :{BLACK}Remodela vaixell per portar el tipus de càrrega seleccionat
STR_REFIT_AIRCRAFT_REFIT_TOOLTIP                                :{BLACK}Remodela l'avió per poder transportar el tipus de càrrega seleccionat

# Order view
STR_ORDERS_CAPTION                                              :{WHITE}{VEHICLE} (Ordres)
STR_ORDERS_TIMETABLE_VIEW                                       :{BLACK}Horari
STR_ORDERS_TIMETABLE_VIEW_TOOLTIP                               :{BLACK}Commuta a la vista d'horaris

STR_ORDERS_LIST_TOOLTIP                                         :{BLACK}Llista d'ordres - clica en una ordre per marcar-la. Ctrl+Clic desplaça cap a la destinació de l'ordre
STR_ORDER_INDEX                                                 :{COMMA}:{NBSP}
STR_ORDER_TEXT                                                  :{STRING} {STRING} {STRING}

STR_ORDERS_END_OF_ORDERS                                        :- - Fi d'Ordres - -
STR_ORDERS_END_OF_SHARED_ORDERS                                 :- - Fi d'Ordres Compartides - -

# Order bottom buttons
STR_ORDER_NON_STOP                                              :{BLACK}Sense parar
STR_ORDER_GO_TO                                                 :Vés a
STR_ORDER_GO_NON_STOP_TO                                        :Vés sense parar a
STR_ORDER_GO_VIA                                                :Vés via
STR_ORDER_GO_NON_STOP_VIA                                       :Vés sense parar via
STR_ORDER_TOOLTIP_NON_STOP                                      :{BLACK}Canvia el comportament de parada de l'ordre remarcada

STR_ORDER_TOGGLE_FULL_LOAD                                      :{BLACK}Carrega del tot qualsevol càrrega
STR_ORDER_DROP_LOAD_IF_POSSIBLE                                 :Carrega si està disponible
STR_ORDER_DROP_FULL_LOAD_ALL                                    :Carrega del tot totes les càrregues
STR_ORDER_DROP_FULL_LOAD_ANY                                    :Carrega del tot qualsevol càrrega
STR_ORDER_DROP_NO_LOADING                                       :No carreguis
STR_ORDER_TOOLTIP_FULL_LOAD                                     :{BLACK}Canvia el comportament de càrrega de l'ordre remarcada

STR_ORDER_TOGGLE_UNLOAD                                         :{BLACK}Descarrega tot
STR_ORDER_DROP_UNLOAD_IF_ACCEPTED                               :Descarrega si s'accepta
STR_ORDER_DROP_UNLOAD                                           :Descarrega tot
STR_ORDER_DROP_TRANSFER                                         :Transfereix
STR_ORDER_DROP_NO_UNLOADING                                     :No descarreguis
STR_ORDER_TOOLTIP_UNLOAD                                        :{BLACK}Canvia el comportament de descàrrega de l'ordre remarcada

STR_ORDER_REFIT                                                 :{BLACK}Remodela
STR_ORDER_REFIT_TOOLTIP                                         :{BLACK}Selecciona quin tipus de càrrega vols remodelar en aquesta ordre. Control+Clic per eliminar l'ordre de remodelar
STR_ORDER_REFIT_AUTO                                            :{BLACK}Remodela a l'estació
STR_ORDER_REFIT_AUTO_TOOLTIP                                    :{BLACK}Selecciona a quin tipus de càrrega s'ha de remodelar en aquesta ordre. Ctrl+Clic per treure la instrucció "remodela". El remodelat en estacions només serà aplicat si el vehicle ho permet
STR_ORDER_DROP_REFIT_AUTO                                       :Càrrega fixa
STR_ORDER_DROP_REFIT_AUTO_ANY                                   :Càrrega disponible

STR_ORDER_SERVICE                                               :{BLACK}Servei
STR_ORDER_DROP_GO_ALWAYS_DEPOT                                  :Vés-hi sempre
STR_ORDER_DROP_SERVICE_DEPOT                                    :Revisa si és necessari
STR_ORDER_DROP_HALT_DEPOT                                       :Para
STR_ORDER_SERVICE_TOOLTIP                                       :{BLACK}Salta aquesta ordre si no és que es necessita una revisió

STR_ORDER_CONDITIONAL_VARIABLE_TOOLTIP                          :{BLACK}Dades del vehicle on basar el salt a

# Conditional order variables, must follow order of OrderConditionVariable enum
STR_ORDER_CONDITIONAL_LOAD_PERCENTAGE                           :Percentatge de càrrega
STR_ORDER_CONDITIONAL_RELIABILITY                               :Fiabilitat
STR_ORDER_CONDITIONAL_MAX_SPEED                                 :Velocitat màxima
STR_ORDER_CONDITIONAL_AGE                                       :Antiguitat (anys)
STR_ORDER_CONDITIONAL_REQUIRES_SERVICE                          :Necessita revisió
STR_ORDER_CONDITIONAL_UNCONDITIONALLY                           :Sempre
STR_ORDER_CONDITIONAL_REMAINING_LIFETIME                        :Temps de vida restant (anys)

STR_ORDER_CONDITIONAL_COMPARATOR_TOOLTIP                        :{BLACK}Com comparar les dades del vehicle al valor donat
STR_ORDER_CONDITIONAL_COMPARATOR_EQUALS                         :és igual a
STR_ORDER_CONDITIONAL_COMPARATOR_NOT_EQUALS                     :no és igual a
STR_ORDER_CONDITIONAL_COMPARATOR_LESS_THAN                      :és més petit que
STR_ORDER_CONDITIONAL_COMPARATOR_LESS_EQUALS                    :és més petit o igual que
STR_ORDER_CONDITIONAL_COMPARATOR_MORE_THAN                      :és més gran que
STR_ORDER_CONDITIONAL_COMPARATOR_MORE_EQUALS                    :és més gran o igual que
STR_ORDER_CONDITIONAL_COMPARATOR_IS_TRUE                        :és verdader
STR_ORDER_CONDITIONAL_COMPARATOR_IS_FALSE                       :és fals

STR_ORDER_CONDITIONAL_VALUE_TOOLTIP                             :{BLACK}El valor amb el que comparar de les dades del vehicle
STR_ORDER_CONDITIONAL_VALUE_CAPT                                :{WHITE}Introdueix el valor amb el que comparar

STR_ORDERS_SKIP_BUTTON                                          :{BLACK}Salta
STR_ORDERS_SKIP_TOOLTIP                                         :{BLACK}Salta l'ordre actual, i comença la següent. CTRL + clic salta l'ordre seleccionada

STR_ORDERS_DELETE_BUTTON                                        :{BLACK}Esborra
STR_ORDERS_DELETE_TOOLTIP                                       :{BLACK}Esborra l'ordre seleccionada
STR_ORDERS_DELETE_ALL_TOOLTIP                                   :{BLACK}Esborra totes les ordres
STR_ORDERS_STOP_SHARING_BUTTON                                  :{BLACK}Deixa de compartir
STR_ORDERS_STOP_SHARING_TOOLTIP                                 :{BLACK}Deixa de compartir la llista d'ordres. Ctrl+Clic esborra totes ordres per aquest vehicle

STR_ORDERS_GO_TO_BUTTON                                         :{BLACK}Vés a
STR_ORDER_GO_TO_NEAREST_DEPOT                                   :Vés al dipòsit més proper
STR_ORDER_GO_TO_NEAREST_HANGAR                                  :Vés a l'hangar més proper
STR_ORDER_CONDITIONAL                                           :Ordre de salt condicionada
STR_ORDER_SHARE                                                 :Comparteix ordres
STR_ORDERS_GO_TO_TOOLTIP                                        :{BLACK}Afegeix una nova ordre abans de la seleccionada, o afegeix-la al final de la llista. Ctrl crea les ordres d'estació 'carrega qualsevol càrrega', les ordres de punt de pas 'sense parada' i les ordres de cotxeres 'revisió'. 'Comparteix ordres' o Ctrl permet que aquest vehicle comparteixi ordres amb el vehicle seleccionat. Clicant un vehicle copia les ordres des d'aquest vehicle. Una ordre de cotxeres desactiva la revisió automàtica del vehicle

STR_ORDERS_VEH_WITH_SHARED_ORDERS_LIST_TOOLTIP                  :{BLACK}Mostra tots els vehicles que tenen les mateixes ordres

# String parts to build the order string
STR_ORDER_GO_TO_WAYPOINT                                        :Vés via {WAYPOINT}
STR_ORDER_GO_NON_STOP_TO_WAYPOINT                               :Vés sense parar via {WAYPOINT}

STR_ORDER_SERVICE_AT                                            :Revisió a
STR_ORDER_SERVICE_NON_STOP_AT                                   :Revisió sense parar a

STR_ORDER_NEAREST_DEPOT                                         :el més proper
STR_ORDER_NEAREST_HANGAR                                        :l'hangar més proper
STR_ORDER_TRAIN_DEPOT                                           :Cotxeres de Tren
STR_ORDER_ROAD_VEHICLE_DEPOT                                    :Cotxera de Vehicles
STR_ORDER_SHIP_DEPOT                                            :Drassanes
STR_ORDER_GO_TO_NEAREST_DEPOT_FORMAT                            :{STRING} {STRING} {STRING}
STR_ORDER_GO_TO_DEPOT_FORMAT                                    :{STRING} {DEPOT}

STR_ORDER_REFIT_ORDER                                           :(Remodela a {STRING})
STR_ORDER_REFIT_STOP_ORDER                                      :(Remodela a {STRING} i para)
STR_ORDER_STOP_ORDER                                            :(Para)

STR_ORDER_GO_TO_STATION                                         :{STRING} {STATION} {STRING}

STR_ORDER_IMPLICIT                                              :(Implícit)

STR_ORDER_FULL_LOAD                                             :(Carrega del tot)
STR_ORDER_FULL_LOAD_ANY                                         :(Carrega del tot qualsevol càrrega)
STR_ORDER_NO_LOAD                                               :(No carregar)
STR_ORDER_UNLOAD                                                :(Descarrega i agafa la càrrega)
STR_ORDER_UNLOAD_FULL_LOAD                                      :(Descarrega i espera carregar del tot)
STR_ORDER_UNLOAD_FULL_LOAD_ANY                                  :(Descarrega i espera una càrrega completa qualsevol)
STR_ORDER_UNLOAD_NO_LOAD                                        :(Descarrega i deixa buit)
STR_ORDER_TRANSFER                                              :(Transfereix i agafa càrrega)
STR_ORDER_TRANSFER_FULL_LOAD                                    :(Transfereix i espera una càrrega completa)
STR_ORDER_TRANSFER_FULL_LOAD_ANY                                :(Transfereix i espera qualsevol càrrega completa)
STR_ORDER_TRANSFER_NO_LOAD                                      :(Transfereix i deixa buit)
STR_ORDER_NO_UNLOAD                                             :(No descarreguis i agafa càrrega)
STR_ORDER_NO_UNLOAD_FULL_LOAD                                   :(No descarreguis i espera a carregar del tot)
STR_ORDER_NO_UNLOAD_FULL_LOAD_ANY                               :(No descarreguis i espera carregar del tot qualsevol càrrega)
STR_ORDER_NO_UNLOAD_NO_LOAD                                     :(No descarreguis i no carreguis)

STR_ORDER_AUTO_REFIT                                            :(Remodelació a {STRING})
STR_ORDER_FULL_LOAD_REFIT                                       :(Càrrega completa amb remodelació a {STRING})
STR_ORDER_FULL_LOAD_ANY_REFIT                                   :(Càrrega completa de qualsevol càrrega amb remodelació a {STRING})
STR_ORDER_UNLOAD_REFIT                                          :(Descarrega i pren la càrrega amb remodelació a {STRING})
STR_ORDER_UNLOAD_FULL_LOAD_REFIT                                :(Descarrega i espera fins a càrrega completa amb remodelació a {STRING})
STR_ORDER_UNLOAD_FULL_LOAD_ANY_REFIT                            :(Descarrega i espera fins a càrrega completa qualsevol amb remodelació a {STRING})
STR_ORDER_TRANSFER_REFIT                                        :(Transfereix i pren la càrrega amb remodelació a {STRING})
STR_ORDER_TRANSFER_FULL_LOAD_REFIT                              :(Transfereix i espera a càrrega completa amb remodelació a {STRING})
STR_ORDER_TRANSFER_FULL_LOAD_ANY_REFIT                          :(Transfereix i espera a càrrega completa qualsevol amb remodelació a {STRING})
STR_ORDER_NO_UNLOAD_REFIT                                       :(No descarreguis i pren càrrega amb remodelació a {STRING})
STR_ORDER_NO_UNLOAD_FULL_LOAD_REFIT                             :(No descarreguis i espera càrrega completa amb remodelació a {STRING})
STR_ORDER_NO_UNLOAD_FULL_LOAD_ANY_REFIT                         :(No descarreguis i espera càrrega completa qualsevol amb remodelació a {STRING})

STR_ORDER_AUTO_REFIT_ANY                                        :càrrega disponible

STR_ORDER_STOP_LOCATION_NEAR_END                                :[extrem més proper]
STR_ORDER_STOP_LOCATION_MIDDLE                                  :[a la meitat]
STR_ORDER_STOP_LOCATION_FAR_END                                 :[extrem més llunyà]

STR_ORDER_OUT_OF_RANGE                                          :{RED} (El proper destí és fora de l'abast)

STR_ORDER_CONDITIONAL_UNCONDITIONAL                             :salta a l'ordre {COMMA}
STR_ORDER_CONDITIONAL_NUM                                       :Salta a l'ordre {COMMA} quan {STRING} {STRING} {COMMA}
STR_ORDER_CONDITIONAL_TRUE_FALSE                                :Salta a l'ordre {COMMA} quan {STRING} {STRING}

STR_INVALID_ORDER                                               :{RED} (Ordre incorrecta)

# Time table window
STR_TIMETABLE_TITLE                                             :{WHITE}{VEHICLE} (Horari)
STR_TIMETABLE_ORDER_VIEW                                        :{BLACK}Ordres
STR_TIMETABLE_ORDER_VIEW_TOOLTIP                                :{BLACK}Commuta a la llista d'ordres

STR_TIMETABLE_TOOLTIP                                           :{BLACK}Horari - clica sobre una ordre per marcar-la

STR_TIMETABLE_NO_TRAVEL                                         :Sense viatge
STR_TIMETABLE_NOT_TIMETABLEABLE                                 :Viatge (automàtic; programat per la següent ordre manual)
STR_TIMETABLE_TRAVEL_NOT_TIMETABLED                             :Viatge (fora d'horari)
STR_TIMETABLE_TRAVEL_NOT_TIMETABLED_SPEED                       :Viatja (sense horari) com a molt a {2:VELOCITY}
STR_TIMETABLE_TRAVEL_FOR                                        :Viatge a {STRING}
STR_TIMETABLE_TRAVEL_FOR_SPEED                                  :Viatja durant {STRING} com a molt a {VELOCITY}
STR_TIMETABLE_TRAVEL_FOR_ESTIMATED                              :Viatja (durant {STRING}, sense horari)
STR_TIMETABLE_TRAVEL_FOR_SPEED_ESTIMATED                        :Viatja (durant {STRING}, sense horari) com a molt a {VELOCITY}
STR_TIMETABLE_STAY_FOR_ESTIMATED                                :(quedar-s'hi durant {STRING}, sense horari)
STR_TIMETABLE_AND_TRAVEL_FOR_ESTIMATED                          :(viatja durant {STRING}, sense horari)
STR_TIMETABLE_STAY_FOR                                          :i estigues {STRING}
STR_TIMETABLE_AND_TRAVEL_FOR                                    :i viatge per {STRING}
STR_TIMETABLE_DAYS                                              :{COMMA}{NBSP}di{P a es}
STR_TIMETABLE_TICKS                                             :{COMMA}{NBSP}mar{P ca ques}

STR_TIMETABLE_TOTAL_TIME                                        :{BLACK}L'horari tardarà {STRING} a complir-se
STR_TIMETABLE_TOTAL_TIME_INCOMPLETE                             :{BLACK}L'horari tardarà almenys {STRING} a complir-se (no tot està planificat)

STR_TIMETABLE_STATUS_ON_TIME                                    :{BLACK}Actualment aquest vehicle és puntual
STR_TIMETABLE_STATUS_LATE                                       :{BLACK}Actualment aquest vehicle va {STRING} tard
STR_TIMETABLE_STATUS_EARLY                                      :{BLACK}Actualment aquest vehicle va {STRING} d'hora
STR_TIMETABLE_STATUS_NOT_STARTED                                :{BLACK}Aquest horari encara no ha començat
STR_TIMETABLE_STATUS_START_AT                                   :{BLACK}Aquest horari començarpa a {STRING}

STR_TIMETABLE_STARTING_DATE                                     :{BLACK}Data de partida
STR_TIMETABLE_STARTING_DATE_TOOLTIP                             :{BLACK}Selecciona una data com a punt de partida d'aquest Horari. Ctrl+Click fixa el punt de partida d'aquest Horari i distribueix tots els vehicles que comparteixen aquest ordre equitativament en base al seu ordre relatiu, si l'ordre és totalment inclòs a l'Horari

STR_TIMETABLE_CHANGE_TIME                                       :{BLACK}Canvia Temps
STR_TIMETABLE_WAIT_TIME_TOOLTIP                                 :{BLACK}Canvia la quantitat de temps que l'ordre marcada hauria de prendre

STR_TIMETABLE_CLEAR_TIME                                        :{BLACK}Esborra Temps
STR_TIMETABLE_CLEAR_TIME_TOOLTIP                                :{BLACK}Esborra la quantitat de temps de l'ordre marcada

STR_TIMETABLE_CHANGE_SPEED                                      :{BLACK}Canvia el límit de velocitat
STR_TIMETABLE_CHANGE_SPEED_TOOLTIP                              :{BLACK}Canvia la velocitat de viatge màxima de l'ordre seleccionada

STR_TIMETABLE_CLEAR_SPEED                                       :{BLACK}Esborra el límit de velocitat
STR_TIMETABLE_CLEAR_SPEED_TOOLTIP                               :{BLACK}Esborra la velocitat de viatge màxima de l'ordre seleccionada

STR_TIMETABLE_RESET_LATENESS                                    :{BLACK}Restablir Retard
STR_TIMETABLE_RESET_LATENESS_TOOLTIP                            :{BLACK}Restableix el comptador de retards, de manera que el vehicle serà puntual

STR_TIMETABLE_AUTOFILL                                          :{BLACK}Autoomple
STR_TIMETABLE_AUTOFILL_TOOLTIP                                  :{BLACK}Omple automàticament l'horari amb valors del proper viatge (CTRL+clic per intentar mantenir els temps d'espera)

STR_TIMETABLE_EXPECTED                                          :{BLACK}Esperat
STR_TIMETABLE_SCHEDULED                                         :{BLACK}Planificat
STR_TIMETABLE_EXPECTED_TOOLTIP                                  :{BLACK}Canvia entre esperat i planificat

STR_TIMETABLE_ARRIVAL_ABBREVIATION                              :A:
STR_TIMETABLE_DEPARTURE_ABBREVIATION                            :D:


# Date window (for timetable)
STR_DATE_CAPTION                                                :{WHITE}Estableix data
STR_DATE_SET_DATE                                               :{BLACK}Estableix data
STR_DATE_SET_DATE_TOOLTIP                                       :{BLACK}Utilitza la data seleccionada com a data de partida d'aquest horari
STR_DATE_DAY_TOOLTIP                                            :{BLACK}Selecciona dia
STR_DATE_MONTH_TOOLTIP                                          :{BLACK}Selecciona mes
STR_DATE_YEAR_TOOLTIP                                           :{BLACK}Selecciona any


# AI debug window
STR_AI_DEBUG                                                    :{WHITE}Depuració de les IA/script de partida
STR_AI_DEBUG_NAME_AND_VERSION                                   :{BLACK}{STRING} (v{NUM})
STR_AI_DEBUG_NAME_TOOLTIP                                       :{BLACK}Nom de l'script
STR_AI_DEBUG_SETTINGS                                           :{BLACK}Paràmetres
STR_AI_DEBUG_SETTINGS_TOOLTIP                                   :{BLACK}Canvia els paràmetres de l'script de la IA.
STR_AI_DEBUG_RELOAD                                             :{BLACK}Recarrega la IA
STR_AI_DEBUG_RELOAD_TOOLTIP                                     :{BLACK}Para, recarrega i reinicia la IA.
STR_AI_DEBUG_BREAK_STR_ON_OFF_TOOLTIP                           :{BLACK}Commuta la pausa automàtica quan un missatge del registre de la IA coincideixi amb la cadena de parada.
STR_AI_DEBUG_BREAK_ON_LABEL                                     :{BLACK}Posa en pausa amb:
STR_AI_DEBUG_BREAK_STR_OSKTITLE                                 :{BLACK}Posa en pausa quan es registri aquesta cadena
STR_AI_DEBUG_BREAK_STR_TOOLTIP                                  :{BLACK}Quan un missatge del registre d'IA coincideixi amb aquesta cadena, la partida es posarà en pausa.
STR_AI_DEBUG_MATCH_CASE                                         :{BLACK}Distingeix entre majúscules i minúscules
STR_AI_DEBUG_MATCH_CASE_TOOLTIP                                 :{BLACK}Commuta la distinció entre majúscules i minúscules quan es comparin els missatges de registre d'IA amb la cadena de parada.
STR_AI_DEBUG_CONTINUE                                           :{BLACK}Continua
STR_AI_DEBUG_CONTINUE_TOOLTIP                                   :{BLACK}Reprèn i continua l'execució de la IA.
STR_AI_DEBUG_SELECT_AI_TOOLTIP                                  :{BLACK}Mostra la sortida de depuració d'aquesta IA.
STR_AI_GAME_SCRIPT                                              :{BLACK}Script de partida
STR_AI_GAME_SCRIPT_TOOLTIP                                      :{BLACK}Mostra el registre de l'script de partida.

STR_ERROR_AI_NO_AI_FOUND                                        :No s'ha trobat una IA adequada per carregar.{}Aquesta IA és una IA falsa i no farà res.{}Pots descarregar diverses IA via el sistema de "Contingut en línia"
STR_ERROR_AI_PLEASE_REPORT_CRASH                                :{WHITE}Un dels scripts executant-se s'ha penjat. Si us plau, informeu-ne a l'autor de l'script amb una captura de pantalla de la finestra de depuració IA/script de la partida.
STR_ERROR_AI_DEBUG_SERVER_ONLY                                  :{YELLOW}La finestra de depuració de les IA i l'script de la partida només està disponible al servidor.

# AI configuration window
STR_AI_CONFIG_CAPTION                                           :{WHITE}Configuració de la IA/script de partida
STR_AI_CONFIG_GAMELIST_TOOLTIP                                  :{BLACK}Aquest és l'script que s'usarà a la propera partida.
STR_AI_CONFIG_AILIST_TOOLTIP                                    :{BLACK}Aquesta llista conté les IA que es carregaran a la propera partida.
STR_AI_CONFIG_HUMAN_PLAYER                                      :Jugador humà
STR_AI_CONFIG_RANDOM_AI                                         :IA aleatòria
STR_AI_CONFIG_NONE                                              :(cap)

STR_AI_CONFIG_MOVE_UP                                           :{BLACK}Mou amunt
STR_AI_CONFIG_MOVE_UP_TOOLTIP                                   :{BLACK}Desplaça la IA seleccionada una posició cap amunt
STR_AI_CONFIG_MOVE_DOWN                                         :{BLACK}Mou avall
STR_AI_CONFIG_MOVE_DOWN_TOOLTIP                                 :{BLACK}Desplaça la IA seleccionada una posició cap avall.

STR_AI_CONFIG_GAMESCRIPT                                        :{SILVER}Script de partida
STR_AI_CONFIG_AI                                                :{SILVER}IA

STR_AI_CONFIG_CHANGE                                            :{BLACK}Selecciona {STRING}
STR_AI_CONFIG_CHANGE_NONE                                       :
STR_AI_CONFIG_CHANGE_AI                                         :una IA
STR_AI_CONFIG_CHANGE_GAMESCRIPT                                 :un script de partida
STR_AI_CONFIG_CHANGE_TOOLTIP                                    :{BLACK}Carrega un altre script
STR_AI_CONFIG_CONFIGURE                                         :{BLACK}Configura
STR_AI_CONFIG_CONFIGURE_TOOLTIP                                 :{BLACK}Configura els paràmetres de l'script

# Available AIs window
STR_AI_LIST_CAPTION                                             :{WHITE}{STRING} disponibles
STR_AI_LIST_CAPTION_AI                                          :IA
STR_AI_LIST_CAPTION_GAMESCRIPT                                  :Scripts de partida
STR_AI_LIST_TOOLTIP                                             :{BLACK}Cliqueu un element per seleccionar un script.

STR_AI_LIST_AUTHOR                                              :{LTBLUE}Obra de: {ORANGE}{STRING}
STR_AI_LIST_VERSION                                             :{LTBLUE}Versió: {ORANGE}{NUM}
STR_AI_LIST_URL                                                 :{LTBLUE}URL: {ORANGE}{STRING}

STR_AI_LIST_ACCEPT                                              :{BLACK}D'acord
STR_AI_LIST_ACCEPT_TOOLTIP                                      :{BLACK}Selecciona l'script marcat.
STR_AI_LIST_CANCEL                                              :{BLACK}Cancel·la
STR_AI_LIST_CANCEL_TOOLTIP                                      :{BLACK}No canviïs l'script.

# AI Parameters
STR_AI_SETTINGS_CAPTION                                         :{WHITE}Paràmetres {STRING}
STR_AI_SETTINGS_CAPTION_AI                                      :de la IA
STR_AI_SETTINGS_CAPTION_GAMESCRIPT                              :de l'script de partida
STR_AI_SETTINGS_CLOSE                                           :{BLACK}Tanca
STR_AI_SETTINGS_RESET                                           :{BLACK}Restableix
STR_AI_SETTINGS_SETTING                                         :{STRING}: {ORANGE}{STRING}
STR_AI_SETTINGS_START_DELAY                                     :Dies des de l'inici de la IA prèvia fins que s'inicia aquesta: {ORANGE}{STRING}


# Textfile window
STR_TEXTFILE_README_CAPTION                                     :{WHITE}Llegeix-me del {STRING} de {STRING}
STR_TEXTFILE_CHANGELOG_CAPTION                                  :{WHITE}Registre de canvis del {STRING} de {STRING}
STR_TEXTFILE_LICENCE_CAPTION                                    :{WHITE}Llicència del {STRING} de {STRING}
STR_TEXTFILE_WRAP_TEXT                                          :{WHITE}Ajusta text
STR_TEXTFILE_WRAP_TEXT_TOOLTIP                                  :{BLACK}Ajusta el text afegint-hi canvis de línia, de manera que sigui més fàcil desplaçar-se pel text
STR_TEXTFILE_VIEW_README                                        :{BLACK}Veure llegeix-me
STR_TEXTFILE_VIEW_CHANGELOG                                     :{BLACK}Registre de canvis
STR_TEXTFILE_VIEW_LICENCE                                       :{BLACK}Llicència


# Vehicle loading indicators
STR_PERCENT_UP_SMALL                                            :{TINY_FONT}{WHITE}{NUM}%{UP_ARROW}
STR_PERCENT_UP                                                  :{WHITE}{NUM}%{UP_ARROW}
STR_PERCENT_DOWN_SMALL                                          :{TINY_FONT}{WHITE}{NUM}%{DOWN_ARROW}
STR_PERCENT_DOWN                                                :{WHITE}{NUM}%{DOWN_ARROW}
STR_PERCENT_UP_DOWN_SMALL                                       :{TINY_FONT}{WHITE}{NUM}%{UP_ARROW}{DOWN_ARROW}
STR_PERCENT_UP_DOWN                                             :{WHITE}{NUM}%{UP_ARROW}{DOWN_ARROW}
STR_PERCENT_NONE_SMALL                                          :{TINY_FONT}{WHITE}{NUM}%
STR_PERCENT_NONE                                                :{WHITE}{NUM}%

# Income 'floats'
STR_INCOME_FLOAT_COST_SMALL                                     :{TINY_FONT}{RED}Cost: {CURRENCY_LONG}
STR_INCOME_FLOAT_COST                                           :{RED}Cost: {CURRENCY_LONG}
STR_INCOME_FLOAT_INCOME_SMALL                                   :{TINY_FONT}{GREEN}Ingressos: {CURRENCY_LONG}
STR_INCOME_FLOAT_INCOME                                         :{GREEN}Ingressos: {CURRENCY_LONG}
STR_FEEDER_TINY                                                 :{TINY_FONT}{YELLOW}Transfereix: {CURRENCY_LONG}
STR_FEEDER                                                      :{YELLOW}Transfereix: {CURRENCY_LONG}
STR_FEEDER_INCOME_TINY                                          :{TINY_FONT}{YELLOW}Transferència: {CURRENCY_LONG}{WHITE} / {GREEN}Ingressos: {CURRENCY_LONG}
STR_FEEDER_INCOME                                               :{YELLOW}Transferència: {CURRENCY_LONG}{WHITE} / {GREEN}Ingressos: {CURRENCY_LONG}
STR_FEEDER_COST_TINY                                            :{TINY_FONT}{YELLOW}Transferència: {CURRENCY_LONG}{WHITE} / {RED}Cost: {CURRENCY_LONG}
STR_FEEDER_COST                                                 :{YELLOW}Transferència: {CURRENCY_LONG}{WHITE} / {RED}Cost: {CURRENCY_LONG}
STR_MESSAGE_ESTIMATED_COST                                      :{WHITE}Cost Estimat: {CURRENCY_LONG}
STR_MESSAGE_ESTIMATED_INCOME                                    :{WHITE}Ingressos Estimats: {CURRENCY_LONG}

# Saveload messages
STR_ERROR_SAVE_STILL_IN_PROGRESS                                :{WHITE}S'està desant la partida.{}Espera que acabi l'operació!
STR_ERROR_AUTOSAVE_FAILED                                       :{WHITE}Ha fallat el desat automàtic
STR_ERROR_UNABLE_TO_READ_DRIVE                                  :{BLACK}Impossible llegir la unitat de disc
STR_ERROR_GAME_SAVE_FAILED                                      :{WHITE}Error guardant la partida{}{STRING}
STR_ERROR_UNABLE_TO_DELETE_FILE                                 :{WHITE}Impossible esborrar l'arxiu
STR_ERROR_GAME_LOAD_FAILED                                      :{WHITE}Error carregant la partida{}{STRING}
STR_GAME_SAVELOAD_ERROR_BROKEN_INTERNAL_ERROR                   :Error Intern: {STRING}
STR_GAME_SAVELOAD_ERROR_BROKEN_SAVEGAME                         :L'arxiu de la partida està corromput - {STRING}
STR_GAME_SAVELOAD_ERROR_TOO_NEW_SAVEGAME                        :La partida està desada amb una versió més moderna
STR_GAME_SAVELOAD_ERROR_FILE_NOT_READABLE                       :No es pot llegir l'arxiu
STR_GAME_SAVELOAD_ERROR_FILE_NOT_WRITEABLE                      :No es pot escriure a l'arxiu
STR_GAME_SAVELOAD_ERROR_DATA_INTEGRITY_CHECK_FAILED             :El test d'integritat de dades ha fallat
STR_GAME_SAVELOAD_NOT_AVAILABLE                                 :<no disponible>
STR_WARNING_LOADGAME_REMOVED_TRAMS                              :{WHITE}La partida es va desar amb una versió sense suport de tramvies. S'han eliminat tots els tramvies

# Map generation messages
STR_ERROR_COULD_NOT_CREATE_TOWN                                 :{WHITE}Generació del mapa avortada...{}... no hi ha llocs adequats per a poblacions
STR_ERROR_NO_TOWN_IN_SCENARIO                                   :{WHITE}... no hi ha poblacions en aquest escenari

STR_ERROR_PNGMAP                                                :{WHITE}Impossible carregar un terreny des del PNG...
STR_ERROR_PNGMAP_FILE_NOT_FOUND                                 :{WHITE}... no s'ha trobar el fitxer
STR_ERROR_PNGMAP_IMAGE_TYPE                                     :{WHITE}... no s'ha pogut convertir el tipus d'imatge. Es necessita una imatge PNG de 8 o 24-bit
STR_ERROR_PNGMAP_MISC                                           :{WHITE}... alguna cosa ha anat malament (probablement un fitxer corrupte)

STR_ERROR_BMPMAP                                                :{WHITE}Impossible carregar el terreny des del BMP...
STR_ERROR_BMPMAP_IMAGE_TYPE                                     :{WHITE}... no s'ha pogut convertir el tipus d'imatge

STR_ERROR_HEIGHTMAP_TOO_LARGE                                   :{WHITE}... l'imatge és massa gran

STR_WARNING_HEIGHTMAP_SCALE_CAPTION                             :{WHITE}Alerta d'escala
STR_WARNING_HEIGHTMAP_SCALE_MESSAGE                             :{YELLOW}No es recomana redimensionar massa el mapa d'origen. Voleu continuar amb la generació?

# Soundset messages
STR_WARNING_FALLBACK_SOUNDSET                                   :{WHITE}Només s'ha trobat el conjunt de sons buit. Si vols sons al joc, instal·la un conjunt de sons amb el sistema de descàrregues de continguts en línia

# Screenshot related messages
STR_WARNING_SCREENSHOT_SIZE_CAPTION                             :{WHITE}Captura de pantalla enorme
STR_WARNING_SCREENSHOT_SIZE_MESSAGE                             :{YELLOW}La captura de pantalla tindrà una resolució de {COMMA} x {COMMA} píxels. Es tardarà una estona a fer la captura. Vols continuar?

STR_MESSAGE_SCREENSHOT_SUCCESSFULLY                             :{WHITE}Captura de pantalla desada correctament com a '{STRING}'
STR_ERROR_SCREENSHOT_FAILED                                     :{WHITE}Error en la captura de pantalla!

# Error message titles
STR_ERROR_MESSAGE_CAPTION                                       :{YELLOW}Missatge
STR_ERROR_MESSAGE_CAPTION_OTHER_COMPANY                         :{YELLOW}Missatge de {STRING}

# Generic construction errors
STR_ERROR_OFF_EDGE_OF_MAP                                       :{WHITE}Fora del marc del mapa
STR_ERROR_TOO_CLOSE_TO_EDGE_OF_MAP                              :{WHITE}Massa prop del marc del mapa
STR_ERROR_NOT_ENOUGH_CASH_REQUIRES_CURRENCY                     :{WHITE}...no teniu prou diners - us fan falta {CURRENCY_LONG}.
STR_ERROR_FLAT_LAND_REQUIRED                                    :{WHITE}Es necessita un terreny pla
STR_ERROR_LAND_SLOPED_IN_WRONG_DIRECTION                        :{WHITE}Terreny inclinat en direcció incorrecta
STR_ERROR_CAN_T_DO_THIS                                         :{WHITE}Això no es pot fer...
STR_ERROR_BUILDING_MUST_BE_DEMOLISHED                           :{WHITE}L'edifici s'ha d'enderrocar primer
STR_ERROR_CAN_T_CLEAR_THIS_AREA                                 :{WHITE}No es pot netejar aquesta àrea...
STR_ERROR_SITE_UNSUITABLE                                       :{WHITE}... lloc inadequat
STR_ERROR_ALREADY_BUILT                                         :{WHITE}... ja construït
STR_ERROR_OWNED_BY                                              :{WHITE}... propietat de {STRING}
STR_ERROR_AREA_IS_OWNED_BY_ANOTHER                              :{WHITE}... l'àrea és propietat d'una altra companyia
STR_ERROR_TERRAFORM_LIMIT_REACHED                               :{WHITE}... s'ha arribat al límit de neteja de paisatge
STR_ERROR_CLEARING_LIMIT_REACHED                                :{WHITE}... s'ha arribat al límit de neteja de cel·les
STR_ERROR_TREE_PLANT_LIMIT_REACHED                              :{WHITE}... s'ha arribat al límit de plantat d'arbres
STR_ERROR_NAME_MUST_BE_UNIQUE                                   :{WHITE}...el nom ha de ser únic.
STR_ERROR_GENERIC_OBJECT_IN_THE_WAY                             :{WHITE}{1:STRING} en el camí
STR_ERROR_NOT_ALLOWED_WHILE_PAUSED                              :{WHITE}...no està permès mentre s'està en pausa.

# Local authority errors
STR_ERROR_LOCAL_AUTHORITY_REFUSES_TO_ALLOW_THIS                 :{WHITE}Les autoritats locals de {TOWN} no permeten fer això
STR_ERROR_LOCAL_AUTHORITY_REFUSES_AIRPORT                       :{WHITE}{TOWN} l'autoritat local denega el permís de construir un altre aeroport en aquesta població
STR_ERROR_LOCAL_AUTHORITY_REFUSES_NOISE                         :{WHITE}L'autoritat local de {TOWN} rebutja donar el permís per a l'aeroport degut al soroll que causaria
STR_ERROR_BRIBE_FAILED                                          :{WHITE}El teu intent de suborn ha estat descobert per un investigador regional

# Levelling errors
STR_ERROR_CAN_T_RAISE_LAND_HERE                                 :{WHITE}Aquí no es pot elevar el terreny...
STR_ERROR_CAN_T_LOWER_LAND_HERE                                 :{WHITE}Aquí no es pot rebaixar el terreny...
STR_ERROR_CAN_T_LEVEL_LAND_HERE                                 :{WHITE}Aquí no es pot anivellar...
STR_ERROR_EXCAVATION_WOULD_DAMAGE                               :{WHITE}L'excavació pot malmetre el túnel
STR_ERROR_ALREADY_AT_SEA_LEVEL                                  :{WHITE}Ja sou a nivell de mar
STR_ERROR_TOO_HIGH                                              :{WHITE}Massa alt
STR_ERROR_ALREADY_LEVELLED                                      :{WHITE}... ja és pla
STR_ERROR_BRIDGE_TOO_HIGH_AFTER_LOWER_LAND                      :{WHITE}Després del canvi, el pont que el travessa seria massa alt.

# Company related errors
STR_ERROR_CAN_T_CHANGE_COMPANY_NAME                             :{WHITE}No es pot canviar el nom de la companyia...
STR_ERROR_CAN_T_CHANGE_PRESIDENT                                :{WHITE}No es pot canviar el nom de president...

STR_ERROR_MAXIMUM_PERMITTED_LOAN                                :{WHITE}... el màxim import permès del préstec és {CURRENCY_LONG}
STR_ERROR_CAN_T_BORROW_ANY_MORE_MONEY                           :{WHITE}No pots demanar més diners...
STR_ERROR_LOAN_ALREADY_REPAYED                                  :{WHITE}... No queda préstec per amortitzar
STR_ERROR_CURRENCY_REQUIRED                                     :{WHITE}... {CURRENCY_LONG} necessaris
STR_ERROR_CAN_T_REPAY_LOAN                                      :{WHITE}No es pot amortitzar préstec...
STR_ERROR_INSUFFICIENT_FUNDS                                    :{WHITE}No es poden regalar els diners deixats pel banc...
STR_ERROR_CAN_T_BUY_COMPANY                                     :{WHITE}No pots comprar la companyia...
STR_ERROR_CAN_T_BUILD_COMPANY_HEADQUARTERS                      :{WHITE}No es pot construir la seu de la companyia...
STR_ERROR_CAN_T_BUY_25_SHARE_IN_THIS                            :{WHITE}No pots comprar el 25% de participació en aquesta companyia...
STR_ERROR_CAN_T_SELL_25_SHARE_IN                                :{WHITE}No pots vendre el 25% de participació en aquesta companyia...
STR_ERROR_PROTECTED                                             :{WHITE}Aquesta companyia ja no negocia participacions...

# Town related errors
STR_ERROR_CAN_T_GENERATE_TOWN                                   :{WHITE}Impossible construir poblacions
STR_ERROR_CAN_T_RENAME_TOWN                                     :{WHITE}No es pot canviar el nom de la població...
STR_ERROR_CAN_T_FOUND_TOWN_HERE                                 :{WHITE}No es pot construir una població aquí...
STR_ERROR_CAN_T_EXPAND_TOWN                                     :{WHITE}No es pot expandir la població...
STR_ERROR_TOO_CLOSE_TO_EDGE_OF_MAP_SUB                          :{WHITE}... massa prop del límit del mapa
STR_ERROR_TOO_CLOSE_TO_ANOTHER_TOWN                             :{WHITE}... massa prop d'una altra població
STR_ERROR_TOO_MANY_TOWNS                                        :{WHITE}... massa poblacions
STR_ERROR_NO_SPACE_FOR_TOWN                                     :{WHITE}...no queda espai al mapa.
STR_ERROR_TOWN_EXPAND_WARN_NO_ROADS                             :{WHITE}La població no construirà carrers. Pots activar la construcció de carrers via Configuració->Interacció amb l'entorn->Poblacions
STR_ERROR_ROAD_WORKS_IN_PROGRESS                                :{WHITE}Obres en progrés
STR_ERROR_TOWN_CAN_T_DELETE                                     :{WHITE}No es pot eliminar aquesta població...{}Hi ha una estació, un dipòsit o una cel·la pertanyent a la població que no pot ser eliminada
STR_ERROR_STATUE_NO_SUITABLE_PLACE                              :{WHITE}... no hi ha un lloc adequat per situar l'estàtua al centre d'aquesta població

# Industry related errors
STR_ERROR_TOO_MANY_INDUSTRIES                                   :{WHITE}... massa indústries
STR_ERROR_CAN_T_GENERATE_INDUSTRIES                             :{WHITE}No es poden generar indústries...
STR_ERROR_CAN_T_BUILD_HERE                                      :{WHITE}Aquí no es pot construir {STRING}...
STR_ERROR_CAN_T_CONSTRUCT_THIS_INDUSTRY                         :{WHITE}Aquí no es pot construir aquest tipus d'indústria...
STR_ERROR_INDUSTRY_TOO_CLOSE                                    :{WHITE}... massa prop d'altres indústries
STR_ERROR_MUST_FOUND_TOWN_FIRST                                 :{WHITE}...abans s'ha de fundar una població.
STR_ERROR_ONLY_ONE_ALLOWED_PER_TOWN                             :{WHITE}... només un permès per població
STR_ERROR_CAN_ONLY_BE_BUILT_IN_TOWNS_WITH_POPULATION_OF_1200    :{WHITE}... només es pot construir en poblacions de més de 1200 hab.
STR_ERROR_CAN_ONLY_BE_BUILT_IN_RAINFOREST                       :{WHITE}... només es pot construir en àrees de selva tropical
STR_ERROR_CAN_ONLY_BE_BUILT_IN_DESERT                           :{WHITE}... només es pot construir en àrees de desert
STR_ERROR_CAN_ONLY_BE_BUILT_IN_TOWNS                            :{WHITE}... només es pot construir en poblacions (substituint cases)
STR_ERROR_CAN_ONLY_BE_BUILT_NEAR_TOWN_CENTER                    :{WHITE}... només es pot construir prop del centre de les poblacions
STR_ERROR_CAN_ONLY_BE_BUILT_IN_LOW_AREAS                        :{WHITE}... només pot ser construït en zones baixes
STR_ERROR_CAN_ONLY_BE_POSITIONED                                :{WHITE}... només es pot situar prop dels límits del mapa
STR_ERROR_FOREST_CAN_ONLY_BE_PLANTED                            :{WHITE}... el bosc només es pot plantar en estatges amb neu
STR_ERROR_CAN_ONLY_BE_BUILT_ABOVE_SNOW_LINE                     :{WHITE}... només es pot construir en estatges amb neu
STR_ERROR_CAN_ONLY_BE_BUILT_BELOW_SNOW_LINE                     :{WHITE}... només es pot construir en estatges sense neu

STR_ERROR_NO_SUITABLE_PLACES_FOR_INDUSTRIES                     :{WHITE}No hi havia llocs adequats per a indústries '{STRING}'
STR_ERROR_NO_SUITABLE_PLACES_FOR_INDUSTRIES_EXPLANATION         :{WHITE}Canvia els paràmetres de generació de mapa per a obtenir-ne un de millor

# Station construction related errors
STR_ERROR_CAN_T_BUILD_RAILROAD_STATION                          :{WHITE}Aquí no es pot construir una estació de tren...
STR_ERROR_CAN_T_BUILD_BUS_STATION                               :{WHITE}No es pot construir una parada d'autobús...
STR_ERROR_CAN_T_BUILD_TRUCK_STATION                             :{WHITE}No es pot construir estació de mercaderies...
STR_ERROR_CAN_T_BUILD_PASSENGER_TRAM_STATION                    :{WHITE}No puc construir l'estació de tramvies de passatgers
STR_ERROR_CAN_T_BUILD_CARGO_TRAM_STATION                        :{WHITE}No puc construir l'estació de tramvies de càrrega
STR_ERROR_CAN_T_BUILD_DOCK_HERE                                 :{WHITE}Aquí no es pot construir un port...
STR_ERROR_CAN_T_BUILD_AIRPORT_HERE                              :{WHITE}Aquí no es pot construir un aeroport...

STR_ERROR_ADJOINS_MORE_THAN_ONE_EXISTING                        :{WHITE}Fusiona més d'una estació/àrea de càrrega existent
STR_ERROR_STATION_TOO_SPREAD_OUT                                :{WHITE}... estació massa extensa
STR_ERROR_TOO_MANY_STATIONS_LOADING                             :{WHITE}Massa estacions/àrees de càrrega
STR_ERROR_TOO_MANY_STATION_SPECS                                :{WHITE}Hi ha massa parts d'estacions de tren
STR_ERROR_TOO_MANY_BUS_STOPS                                    :{WHITE}Massa parades d'autobús
STR_ERROR_TOO_MANY_TRUCK_STOPS                                  :{WHITE}Masses estacions de càrrega
STR_ERROR_TOO_CLOSE_TO_ANOTHER_DOCK                             :{WHITE}Massa prop d'un altre moll
STR_ERROR_TOO_CLOSE_TO_ANOTHER_AIRPORT                          :{WHITE}Massa prop d'un altre aeroport
STR_ERROR_CAN_T_RENAME_STATION                                  :{WHITE}No es pot canviar el nom de l'estació...
STR_ERROR_DRIVE_THROUGH_ON_TOWN_ROAD                            :{WHITE}... aquesta carretera és propietat de la població
STR_ERROR_DRIVE_THROUGH_DIRECTION                               :{WHITE}... sentit de la carretera en la direcció incorrecta
STR_ERROR_DRIVE_THROUGH_CORNER                                  :{WHITE}... les estacions d'autobús de pas no poden tenir cantonades
STR_ERROR_DRIVE_THROUGH_JUNCTION                                :{WHITE}... les estacions d'autobús de pas no poden tenir interseccions
STR_ERROR_DRIVE_THROUGH_ON_ONEWAY_ROAD                          :{WHITE}... la carretera és d'un sol sentit o està blocada.

# Station destruction related errors
STR_ERROR_CAN_T_REMOVE_PART_OF_STATION                          :{WHITE}No es pot treure part de la estació...
STR_ERROR_MUST_REMOVE_RAILWAY_STATION_FIRST                     :{WHITE}...abans s'ha de treure l'estació de rail.
STR_ERROR_CAN_T_REMOVE_BUS_STATION                              :{WHITE}No es pot treure l'estació d'autobusos...
STR_ERROR_CAN_T_REMOVE_TRUCK_STATION                            :{WHITE}No es pot treure l'estació de camions...
STR_ERROR_CAN_T_REMOVE_PASSENGER_TRAM_STATION                   :{WHITE}No puc treure l'estació de tramvies de passatgers
STR_ERROR_CAN_T_REMOVE_CARGO_TRAM_STATION                       :{WHITE}No puc treure l'estació de tramvies de mercaderies
STR_ERROR_MUST_REMOVE_ROAD_STOP_FIRST                           :{WHITE}...abans s'ha de treure la parada.
STR_ERROR_THERE_IS_NO_STATION                                   :{WHITE}... aquí no hi ha estació

STR_ERROR_MUST_DEMOLISH_RAILROAD                                :{WHITE}...primer s'ha d'enderrocar l'estació de tren.
STR_ERROR_MUST_DEMOLISH_BUS_STATION_FIRST                       :{WHITE}...abans s'ha d'enderrocar la parada d'autobús.
STR_ERROR_MUST_DEMOLISH_TRUCK_STATION_FIRST                     :{WHITE}...abans s'ha d'enderrocar l'estació de mercaderies.
STR_ERROR_MUST_DEMOLISH_PASSENGER_TRAM_STATION_FIRST            :{WHITE}...abans s'ha d'enderrocar l'estació de tramvia de passatgers.
STR_ERROR_MUST_DEMOLISH_CARGO_TRAM_STATION_FIRST                :{WHITE}...abans s'ha d'enderrocar l'estació de tramvia de mercaderies.
STR_ERROR_MUST_DEMOLISH_DOCK_FIRST                              :{WHITE}...abans s'ha d'enderrocar el moll.
STR_ERROR_MUST_DEMOLISH_AIRPORT_FIRST                           :{WHITE}...abans s'ha d'enderrocar l'aeroport.

# Waypoint related errors
STR_ERROR_WAYPOINT_ADJOINS_MORE_THAN_ONE_EXISTING               :{WHITE}Més d'un punt de pas existent adjunt
STR_ERROR_TOO_CLOSE_TO_ANOTHER_WAYPOINT                         :{WHITE}Massa prop d'un altre punt de control

STR_ERROR_CAN_T_BUILD_TRAIN_WAYPOINT                            :{WHITE}Aquí no es pot construir un punt de pas de tren...
STR_ERROR_CAN_T_POSITION_BUOY_HERE                              :{WHITE}Aquí no es pot situar una boia...
STR_ERROR_CAN_T_CHANGE_WAYPOINT_NAME                            :{WHITE}No es pot canviar el nom del punt de pas...

STR_ERROR_CAN_T_REMOVE_TRAIN_WAYPOINT                           :{WHITE}Aquí no es pot treure un punt de pas de tren...
STR_ERROR_MUST_REMOVE_RAILWAYPOINT_FIRST                        :{WHITE}...abans s'ha de treure el punt de pas.
STR_ERROR_BUOY_IN_THE_WAY                                       :{WHITE}... boia en el camí
STR_ERROR_BUOY_IS_IN_USE                                        :{WHITE}... boia en ús per una altra companyia!

# Depot related errors
STR_ERROR_CAN_T_BUILD_TRAIN_DEPOT                               :{WHITE}Aquí no es poden construir cotxeres de tren...
STR_ERROR_CAN_T_BUILD_ROAD_DEPOT                                :{WHITE}Aquí no es pot construir una cotxera...
STR_ERROR_CAN_T_BUILD_TRAM_DEPOT                                :{WHITE}Aquí no puc construir les cotxeres de tramvies...
STR_ERROR_CAN_T_BUILD_SHIP_DEPOT                                :{WHITE}Aquí no es pot construir una drassana...

STR_ERROR_CAN_T_RENAME_DEPOT                                    :{WHITE}No es pot canviar el nom a la cotxera...

STR_ERROR_TRAIN_MUST_BE_STOPPED_INSIDE_DEPOT                    :{WHITE}... ha d'estar parat a dins la cotxera
STR_ERROR_ROAD_VEHICLE_MUST_BE_STOPPED_INSIDE_DEPOT             :{WHITE}... ha d'estar parat a dins la cotxera
STR_ERROR_SHIP_MUST_BE_STOPPED_INSIDE_DEPOT                     :{WHITE}... ha d'estar parat a dins la drassana
STR_ERROR_AIRCRAFT_MUST_BE_STOPPED_INSIDE_HANGAR                :{WHITE}... ha d'estar parat a dins l'hangar

STR_ERROR_TRAINS_CAN_ONLY_BE_ALTERED_INSIDE_A_DEPOT             :{WHITE}Els trens només es poden modificar quan estan parats dins d'una cotxera
STR_ERROR_TRAIN_TOO_LONG                                        :{WHITE}Tren massa llarg
STR_ERROR_CAN_T_REVERSE_DIRECTION_RAIL_VEHICLE                  :{WHITE}No s'ha pogut invertir el sentit del vehicle...
STR_ERROR_CAN_T_REVERSE_DIRECTION_RAIL_VEHICLE_MULTIPLE_UNITS   :{WHITE}... està format per múltiples unitats
STR_ERROR_INCOMPATIBLE_RAIL_TYPES                               :Tipus de rail incompatible

STR_ERROR_CAN_T_MOVE_VEHICLE                                    :{WHITE}No es pot moure el vehicle...
STR_ERROR_REAR_ENGINE_FOLLOW_FRONT                              :{WHITE}La màquina posterior sempre ha de seguir la seva parella davantera
STR_ERROR_UNABLE_TO_FIND_ROUTE_TO                               :{WHITE}Incapaç de trobar el camí a la cotxera local
STR_ERROR_UNABLE_TO_FIND_LOCAL_DEPOT                            :{WHITE}Impossible trobar la cotxera local

STR_ERROR_DEPOT_WRONG_DEPOT_TYPE                                :Tipus de cotxera incorrecta

# Autoreplace related errors
STR_ERROR_TRAIN_TOO_LONG_AFTER_REPLACEMENT                      :{WHITE}{VEHICLE} és massa llarg després de la substitució
STR_ERROR_AUTOREPLACE_NOTHING_TO_DO                             :{WHITE}No s'han aplicat normes d'autosubstitució/renovació
STR_ERROR_AUTOREPLACE_MONEY_LIMIT                               :(límit de diners)

# Rail construction errors
STR_ERROR_IMPOSSIBLE_TRACK_COMBINATION                          :{WHITE}Combinació de vies impossible
STR_ERROR_MUST_REMOVE_SIGNALS_FIRST                             :{WHITE}...abans s'han de treure els senyals.
STR_ERROR_NO_SUITABLE_RAILROAD_TRACK                            :{WHITE}Via de tren no apropiada
STR_ERROR_MUST_REMOVE_RAILROAD_TRACK                            :{WHITE}...abans s'ha de treure la via.
STR_ERROR_CROSSING_ON_ONEWAY_ROAD                               :{WHITE}La carretera és un d'un sol sentit o està bloquejada
STR_ERROR_CROSSING_DISALLOWED                                   :{WHITE}Els passos a nivell no estan permesos en aquest tipus de via
STR_ERROR_CAN_T_BUILD_SIGNALS_HERE                              :{WHITE}Aquí no es poden construir senyals...
STR_ERROR_CAN_T_BUILD_RAILROAD_TRACK                            :{WHITE}Aquí no es pot construir la via de tren...
STR_ERROR_CAN_T_REMOVE_RAILROAD_TRACK                           :{WHITE}Aquí no es pot treure la via de tren...
STR_ERROR_CAN_T_REMOVE_SIGNALS_FROM                             :{WHITE}Aquí no es poden treure els senyals...
STR_ERROR_SIGNAL_CAN_T_CONVERT_SIGNALS_HERE                     :{WHITE}Aquí no es poden convertir els senyals...
STR_ERROR_THERE_IS_NO_RAILROAD_TRACK                            :{WHITE}... no hi ha via de tren
STR_ERROR_THERE_ARE_NO_SIGNALS                                  :{WHITE}... no hi ha senyals

STR_ERROR_CAN_T_CONVERT_RAIL                                    :{WHITE}Aquí no es pot convertir el tipus de via...

# Road construction errors
STR_ERROR_MUST_REMOVE_ROAD_FIRST                                :{WHITE}...abans s'ha de treure la carretera.
STR_ERROR_ONEWAY_ROADS_CAN_T_HAVE_JUNCTION                      :{WHITE}... les carreteres de sentit únic no poden tenir encreuaments
STR_ERROR_CAN_T_BUILD_ROAD_HERE                                 :{WHITE}Aquí no es pot construir una carretera...
STR_ERROR_CAN_T_BUILD_TRAMWAY_HERE                              :{WHITE}No puc construir la via de tramvia aquí...
STR_ERROR_CAN_T_REMOVE_ROAD_FROM                                :{WHITE}Aquí no es pot treure una carretera...
STR_ERROR_CAN_T_REMOVE_TRAMWAY_FROM                             :{WHITE}No puc treure la via de tramvia d'aquí...
STR_ERROR_THERE_IS_NO_ROAD                                      :{WHITE}... no hi ha carretera
STR_ERROR_THERE_IS_NO_TRAMWAY                                   :{WHITE}... no hi ha via de tramvia

# Waterway construction errors
STR_ERROR_CAN_T_BUILD_CANALS                                    :{WHITE}Aquí no es poden construir canals...
STR_ERROR_CAN_T_BUILD_LOCKS                                     :{WHITE}Aquí no es pot construir una resclosa...
STR_ERROR_CAN_T_PLACE_RIVERS                                    :{WHITE}Aquí no es poden posar rius...
STR_ERROR_MUST_BE_BUILT_ON_WATER                                :{WHITE}...s'ha de construir sobre l'aigua.
STR_ERROR_CAN_T_BUILD_ON_WATER                                  :{WHITE}... no es pot construir sobre l'aigua
STR_ERROR_CAN_T_BUILD_ON_SEA                                    :{WHITE}... no es pot construir a mar obert
STR_ERROR_CAN_T_BUILD_ON_CANAL                                  :{WHITE}... no es pot construir sobre el canal
STR_ERROR_CAN_T_BUILD_ON_RIVER                                  :{WHITE}... no es pot construir sobre el riu
STR_ERROR_MUST_DEMOLISH_CANAL_FIRST                             :{WHITE}...abans s'ha d'enderrocar el canal.
STR_ERROR_CAN_T_BUILD_AQUEDUCT_HERE                             :{WHITE}Aquí no es pot construir un aqüeducte...

# Tree related errors
STR_ERROR_TREE_ALREADY_HERE                                     :{WHITE}... aquí ja hi ha arbres
STR_ERROR_TREE_WRONG_TERRAIN_FOR_TREE_TYPE                      :{WHITE}... el terreny no és vàlid per aquest tipus d'arbre
STR_ERROR_CAN_T_PLANT_TREE_HERE                                 :{WHITE}Aquí no es poden plantar arbres...

# Bridge related errors
STR_ERROR_CAN_T_BUILD_BRIDGE_HERE                               :{WHITE}Aquí no es pot construir el pont...
STR_ERROR_MUST_DEMOLISH_BRIDGE_FIRST                            :{WHITE}...abans s'ha d'enderrocar el pont.
STR_ERROR_CAN_T_START_AND_END_ON                                :{WHITE}No es pot començar i acabar a la mateixa posició
STR_ERROR_BRIDGEHEADS_NOT_SAME_HEIGHT                           :{WHITE}Les capçaleres del pont no són al mateix nivell
STR_ERROR_BRIDGE_TOO_LOW_FOR_TERRAIN                            :{WHITE}El pont és massa baix pel terreny
STR_ERROR_BRIDGE_TOO_HIGH_FOR_TERRAIN                           :{WHITE}El pont és massa alt per a aquest terreny.
STR_ERROR_START_AND_END_MUST_BE_IN                              :{WHITE}Inici i final han d'estar en línia recta
STR_ERROR_ENDS_OF_BRIDGE_MUST_BOTH                              :{WHITE}... els extrems del pont han d'estar tots dos a terra
STR_ERROR_BRIDGE_TOO_LONG                                       :{WHITE}... el pont és massa llarg
STR_ERROR_BRIDGE_THROUGH_MAP_BORDER                             :{WHITE}El pont acabaria fora del mapa

# Tunnel related errors
STR_ERROR_CAN_T_BUILD_TUNNEL_HERE                               :{WHITE}Aquí no es pot construir el túnel...
STR_ERROR_SITE_UNSUITABLE_FOR_TUNNEL                            :{WHITE}Lloc inadequat per l'entrada del túnel
STR_ERROR_MUST_DEMOLISH_TUNNEL_FIRST                            :{WHITE}...abans s'ha d'enderrocar el túnel.
STR_ERROR_ANOTHER_TUNNEL_IN_THE_WAY                             :{WHITE}Un altre túnel en el camí
STR_ERROR_TUNNEL_THROUGH_MAP_BORDER                             :{WHITE}El túnel acabarà fora del mapa
STR_ERROR_UNABLE_TO_EXCAVATE_LAND                               :{WHITE}Impossible excavar la terra a l'altre extrem del túnel
STR_ERROR_TUNNEL_TOO_LONG                                       :{WHITE}... túnel massa llarg

# Object related errors
STR_ERROR_TOO_MANY_OBJECTS                                      :{WHITE}... massa objectes
STR_ERROR_CAN_T_BUILD_OBJECT                                    :{WHITE}No es pot construir l'objecte...
STR_ERROR_OBJECT_IN_THE_WAY                                     :{WHITE}Objecte en el camí
STR_ERROR_COMPANY_HEADQUARTERS_IN                               :{WHITE}... seu de la companyia en el camí
STR_ERROR_CAN_T_PURCHASE_THIS_LAND                              :{WHITE}No pots comprar aquesta àrea de terreny...
STR_ERROR_YOU_ALREADY_OWN_IT                                    :{WHITE}... ja és propietat teva!

# Group related errors
STR_ERROR_GROUP_CAN_T_CREATE                                    :{WHITE}No es pot crear el grup...
STR_ERROR_GROUP_CAN_T_DELETE                                    :{WHITE}No puc eliminar aquest grup...
STR_ERROR_GROUP_CAN_T_RENAME                                    :{WHITE}No puc canviar el nom del grup...
STR_ERROR_GROUP_CAN_T_SET_PARENT                                :{WHITE}No es pot establir la jerarquia de grups...
STR_ERROR_GROUP_CAN_T_REMOVE_ALL_VEHICLES                       :{WHITE}No puc eliminar tots els vehicles d'aquest grup...
STR_ERROR_GROUP_CAN_T_ADD_VEHICLE                               :{WHITE}No puc afegir el vehicle a aquest grup...
STR_ERROR_GROUP_CAN_T_ADD_SHARED_VEHICLE                        :{WHITE}No puc afegir vehicles compartits al grup...

# Generic vehicle errors
STR_ERROR_TRAIN_IN_THE_WAY                                      :{WHITE}Tren en el camí
STR_ERROR_ROAD_VEHICLE_IN_THE_WAY                               :{WHITE}Automòbil en camí
STR_ERROR_SHIP_IN_THE_WAY                                       :{WHITE}Vaixell en el camí
STR_ERROR_AIRCRAFT_IN_THE_WAY                                   :{WHITE}Avió al camí

STR_ERROR_CAN_T_REFIT_TRAIN                                     :{WHITE}No es pot remodelar el tren...
STR_ERROR_CAN_T_REFIT_ROAD_VEHICLE                              :{WHITE}No es pot remodelar l'automòbil...
STR_ERROR_CAN_T_REFIT_SHIP                                      :{WHITE}No es pot remodelar el vaixell...
STR_ERROR_CAN_T_REFIT_AIRCRAFT                                  :{WHITE}No es pot remodelar l'avió...

STR_ERROR_CAN_T_RENAME_TRAIN                                    :{WHITE}No es pot anomenar el tren...
STR_ERROR_CAN_T_RENAME_ROAD_VEHICLE                             :{WHITE}No es pot anomenar l'automòbil...
STR_ERROR_CAN_T_RENAME_SHIP                                     :{WHITE}No es pot anomenar el vaixell...
STR_ERROR_CAN_T_RENAME_AIRCRAFT                                 :{WHITE}No es pot anomenar l'avió...

STR_ERROR_CAN_T_STOP_START_TRAIN                                :{WHITE}No es pot parar/engegar el tren...
STR_ERROR_CAN_T_STOP_START_ROAD_VEHICLE                         :{WHITE}No es pot parar/engegar l'automòbil...
STR_ERROR_CAN_T_STOP_START_SHIP                                 :{WHITE}No es pot parar/engegar el vaixell...
STR_ERROR_CAN_T_STOP_START_AIRCRAFT                             :{WHITE}No es pot parar/engegar l'avió...

STR_ERROR_CAN_T_SEND_TRAIN_TO_DEPOT                             :{WHITE}No pots enviar el tren a cotxeres...
STR_ERROR_CAN_T_SEND_ROAD_VEHICLE_TO_DEPOT                      :{WHITE}No es pot enviar el vehicle a cotxera...
STR_ERROR_CAN_T_SEND_SHIP_TO_DEPOT                              :{WHITE}No es pot enviar vaixell a la drassana...
STR_ERROR_CAN_T_SEND_AIRCRAFT_TO_HANGAR                         :{WHITE}No es pot enviar l'avió a l'hangar...

STR_ERROR_CAN_T_BUY_TRAIN                                       :{WHITE}No es pot comprar el vehicle ferroviari...
STR_ERROR_CAN_T_BUY_ROAD_VEHICLE                                :{WHITE}No es pot comprar l'automòbil...
STR_ERROR_CAN_T_BUY_SHIP                                        :{WHITE}No es pot comprar el vaixell...
STR_ERROR_CAN_T_BUY_AIRCRAFT                                    :{WHITE}No es pot comprar l'avió...

STR_ERROR_CAN_T_RENAME_TRAIN_TYPE                               :{WHITE}No es pot canviar el nom del tipus de vehicle ferroviari...
STR_ERROR_CAN_T_RENAME_ROAD_VEHICLE_TYPE                        :{WHITE}No es pot canviar el nom del tipus d'automòbil
STR_ERROR_CAN_T_RENAME_SHIP_TYPE                                :{WHITE}No es pot canviar el nom del tipus de vaixell...
STR_ERROR_CAN_T_RENAME_AIRCRAFT_TYPE                            :{WHITE}No es pot canviar el nom del tipus d'avió...

STR_ERROR_CAN_T_SELL_TRAIN                                      :{WHITE}No es pot vendre el vehicle...
STR_ERROR_CAN_T_SELL_ROAD_VEHICLE                               :{WHITE}No pots vendre l'automòbil...
STR_ERROR_CAN_T_SELL_SHIP                                       :{WHITE}No es pot vendre el vaixell...
STR_ERROR_CAN_T_SELL_AIRCRAFT                                   :{WHITE}No es pot vendre l'avió...

STR_ERROR_RAIL_VEHICLE_NOT_AVAILABLE                            :{WHITE}El tren no està disponible
STR_ERROR_ROAD_VEHICLE_NOT_AVAILABLE                            :{WHITE}El vehicle no està disponible
STR_ERROR_SHIP_NOT_AVAILABLE                                    :{WHITE}El vaixell no està disponible
STR_ERROR_AIRCRAFT_NOT_AVAILABLE                                :{WHITE}L'avió no està disponible

STR_ERROR_TOO_MANY_VEHICLES_IN_GAME                             :{WHITE}Massa vehicles en joc
STR_ERROR_CAN_T_CHANGE_SERVICING                                :{WHITE}No es pot canviar l'interval de les revisions...

STR_ERROR_VEHICLE_IS_DESTROYED                                  :{WHITE}... vehicle està destruït

STR_ERROR_NO_VEHICLES_AVAILABLE_AT_ALL                          :{WHITE}No hi haurà cap vehicle disponible
STR_ERROR_NO_VEHICLES_AVAILABLE_AT_ALL_EXPLANATION              :{WHITE}Canvia la teva configuració dels NewGRF
STR_ERROR_NO_VEHICLES_AVAILABLE_YET                             :{WHITE}Encara no hi ha vehicles disponibles
STR_ERROR_NO_VEHICLES_AVAILABLE_YET_EXPLANATION                 :{WHITE}Iniciar una nova partida després de {DATE_SHORT} o usar un NewGRF que proporcioni vehicles primerencs

# Specific vehicle errors
STR_ERROR_CAN_T_MAKE_TRAIN_PASS_SIGNAL                          :{WHITE}No pots fer que un tren passi d'una senyal amb perill...
STR_ERROR_CAN_T_REVERSE_DIRECTION_TRAIN                         :{WHITE}No es pot invertir la direcció del tren...
STR_ERROR_TRAIN_START_NO_POWER                                  :El tren no té corrent

STR_ERROR_CAN_T_MAKE_ROAD_VEHICLE_TURN                          :{WHITE}No s'ha pogut fer girar el vehicle...

STR_ERROR_AIRCRAFT_IS_IN_FLIGHT                                 :{WHITE}L'avió està volant

# Order related errors
STR_ERROR_NO_MORE_SPACE_FOR_ORDERS                              :{WHITE}...no hi ha més espai disponible per ordres.
STR_ERROR_TOO_MANY_ORDERS                                       :{WHITE}Massa ordres
STR_ERROR_CAN_T_INSERT_NEW_ORDER                                :{WHITE}No es pot afegir una nova ordre...
STR_ERROR_CAN_T_DELETE_THIS_ORDER                               :{WHITE}No es pot esborrar aquesta ordre...
STR_ERROR_CAN_T_MODIFY_THIS_ORDER                               :{WHITE}No es pot modificar aquesta ordre...
STR_ERROR_CAN_T_MOVE_THIS_ORDER                                 :{WHITE}Impossible moure aquesta ordre...
STR_ERROR_CAN_T_SKIP_ORDER                                      :{WHITE}Impossible saltar l'ordre actual...
STR_ERROR_CAN_T_SKIP_TO_ORDER                                   :{WHITE}Impossible saltar l'ordre seleccionada...
STR_ERROR_CAN_T_COPY_SHARE_ORDER                                :{WHITE}... el vehicle no pot anar a totes les estacions
STR_ERROR_CAN_T_ADD_ORDER                                       :{WHITE}... el vehicle no pot anar a aquesta estació
STR_ERROR_CAN_T_ADD_ORDER_SHARED                                :{WHITE}... un vehicle que comparteix aquesta ordre no pot anar a aquesta estació

STR_ERROR_CAN_T_SHARE_ORDER_LIST                                :{WHITE}No es pot compartir la llista d'ordres...
STR_ERROR_CAN_T_STOP_SHARING_ORDER_LIST                         :{WHITE}No es pot deixar de compartir la llista d'ordres...
STR_ERROR_CAN_T_COPY_ORDER_LIST                                 :{WHITE}No es pot copiar la llista d'ordres...
STR_ERROR_TOO_FAR_FROM_PREVIOUS_DESTINATION                     :{WHITE}... massa lluny del destí previ
STR_ERROR_AIRCRAFT_NOT_ENOUGH_RANGE                             :{WHITE}... l'avió no té prou autonomia

# Timetable related errors
STR_ERROR_CAN_T_TIMETABLE_VEHICLE                               :{WHITE}Impossible establir l'horari del vehicle...
STR_ERROR_TIMETABLE_ONLY_WAIT_AT_STATIONS                       :{WHITE}Els vehicles només poden esperar a les estacions
STR_ERROR_TIMETABLE_NOT_STOPPING_HERE                           :{WHITE}Aquest vehicle no para en aquesta estació

# Sign related errors
STR_ERROR_TOO_MANY_SIGNS                                        :{WHITE}... massa senyals
STR_ERROR_CAN_T_PLACE_SIGN_HERE                                 :{WHITE}Aquí no es pot situar un senyal...
STR_ERROR_CAN_T_CHANGE_SIGN_NAME                                :{WHITE}No es pot canviar el nom del senyal...
STR_ERROR_CAN_T_DELETE_SIGN                                     :{WHITE}El senyal no es pot esborrar...

# Translatable comment for OpenTTD's desktop shortcut
STR_DESKTOP_SHORTCUT_COMMENT                                    :Un joc de simulació basat en Transport Tycoon Deluxe

# Translatable descriptions in media/baseset/*.ob* files
STR_BASEGRAPHICS_DOS_DESCRIPTION                                :Gràfics originals del Transport Tycoon Deluxe pel DOS.
STR_BASEGRAPHICS_DOS_DE_DESCRIPTION                             :Gràfics originals del Transport Tycoon Deluxe (alemany) pel DOS.
STR_BASEGRAPHICS_WIN_DESCRIPTION                                :Gràfics originals del Transport Tycoon Deluxe pel Windows.
STR_BASESOUNDS_DOS_DESCRIPTION                                  :Sons originals del Transport Tycoon Deluxe pel DOS.
STR_BASESOUNDS_WIN_DESCRIPTION                                  :Sons originals del Transport Tycoon Deluxe pel Windows.
STR_BASESOUNDS_NONE_DESCRIPTION                                 :Una llista de sons buida.
STR_BASEMUSIC_WIN_DESCRIPTION                                   :Música original del Transport Tycoon Deluxe pel Windows.
STR_BASEMUSIC_DOS_DESCRIPTION                                   :Música original del Transport Tycoon Deluxe pel DOS.
STR_BASEMUSIC_TTO_DESCRIPTION                                   :Música original del Transport Tycoon Deluxe (original/editor d'escenaris) pel DOS.
STR_BASEMUSIC_NONE_DESCRIPTION                                  :Una llista de música sense cap peça.

##id 0x2000
# Town building names
STR_TOWN_BUILDING_NAME_TALL_OFFICE_BLOCK_1                      :Bloc d'oficines alt
STR_TOWN_BUILDING_NAME_OFFICE_BLOCK_1                           :Bloc d'oficines
STR_TOWN_BUILDING_NAME_SMALL_BLOCK_OF_FLATS_1                   :Petit bloc d'apartaments
STR_TOWN_BUILDING_NAME_CHURCH_1                                 :Església
STR_TOWN_BUILDING_NAME_LARGE_OFFICE_BLOCK_1                     :Bloc d'oficines gran
STR_TOWN_BUILDING_NAME_TOWN_HOUSES_1                            :Cases de la població
STR_TOWN_BUILDING_NAME_HOTEL_1                                  :Hotel
STR_TOWN_BUILDING_NAME_STATUE_1                                 :Estàtua
STR_TOWN_BUILDING_NAME_FOUNTAIN_1                               :Font
STR_TOWN_BUILDING_NAME_PARK_1                                   :Parc
STR_TOWN_BUILDING_NAME_OFFICE_BLOCK_2                           :Bloc d'oficines
STR_TOWN_BUILDING_NAME_SHOPS_AND_OFFICES_1                      :Botigues i oficines
STR_TOWN_BUILDING_NAME_MODERN_OFFICE_BUILDING_1                 :Edifici d'oficines modern
STR_TOWN_BUILDING_NAME_WAREHOUSE_1                              :Magatzem gran
STR_TOWN_BUILDING_NAME_OFFICE_BLOCK_3                           :Bloc d'oficines
STR_TOWN_BUILDING_NAME_STADIUM_1                                :Estadi
STR_TOWN_BUILDING_NAME_OLD_HOUSES_1                             :Cases velles
STR_TOWN_BUILDING_NAME_COTTAGES_1                               :Xalets
STR_TOWN_BUILDING_NAME_HOUSES_1                                 :Cases
STR_TOWN_BUILDING_NAME_FLATS_1                                  :Apartaments
STR_TOWN_BUILDING_NAME_TALL_OFFICE_BLOCK_2                      :Bloc alt d'oficines
STR_TOWN_BUILDING_NAME_SHOPS_AND_OFFICES_2                      :Botigues i oficines
STR_TOWN_BUILDING_NAME_SHOPS_AND_OFFICES_3                      :Botigues i oficines
STR_TOWN_BUILDING_NAME_THEATER_1                                :Teatre
STR_TOWN_BUILDING_NAME_STADIUM_2                                :Estadi
STR_TOWN_BUILDING_NAME_OFFICES_1                                :Oficines
STR_TOWN_BUILDING_NAME_HOUSES_2                                 :Cases
STR_TOWN_BUILDING_NAME_CINEMA_1                                 :Cine
STR_TOWN_BUILDING_NAME_SHOPPING_MALL_1                          :Grans magatzems
STR_TOWN_BUILDING_NAME_IGLOO_1                                  :Iglú
STR_TOWN_BUILDING_NAME_TEPEES_1                                 :Tipis
STR_TOWN_BUILDING_NAME_TEAPOT_HOUSE_1                           :Casa-tetera
STR_TOWN_BUILDING_NAME_PIGGY_BANK_1                             :Banc-guardiola porquet

##id 0x4800
# industry names
STR_INDUSTRY_NAME_COAL_MINE                                     :{G=Femenin}Mina de Carbó
STR_INDUSTRY_NAME_POWER_STATION                                 :{G=Femenin}Central Tèrmica
STR_INDUSTRY_NAME_SAWMILL                                       :{G=Femenin}Serradora
STR_INDUSTRY_NAME_FOREST                                        :{G=Masculin}Bosc
STR_INDUSTRY_NAME_OIL_REFINERY                                  :{G=Femenin}Refineria de Petroli
STR_INDUSTRY_NAME_OIL_RIG                                       :{G=Femenin}Plataforma Petrolífera
STR_INDUSTRY_NAME_FACTORY                                       :{G=Femenin}Fàbrica
STR_INDUSTRY_NAME_PRINTING_WORKS                                :{G=Femenin}Impremta
STR_INDUSTRY_NAME_STEEL_MILL                                    :{G=Masculin}Alt Forn
STR_INDUSTRY_NAME_FARM                                          :{G=Femenin}Granja
STR_INDUSTRY_NAME_COPPER_ORE_MINE                               :{G=Femenin}Mina de Coure
STR_INDUSTRY_NAME_OIL_WELLS                                     :{G=Masculin}Pou de Petroli
STR_INDUSTRY_NAME_BANK                                          :{G=Masculin}Banc
STR_INDUSTRY_NAME_FOOD_PROCESSING_PLANT                         :{G=Femenin}Planta de Manipulació de Queviures
STR_INDUSTRY_NAME_PAPER_MILL                                    :{G=Femenin}Indústria Paperera
STR_INDUSTRY_NAME_GOLD_MINE                                     :{G=Femenin}Mina d'Or
STR_INDUSTRY_NAME_BANK_TROPIC_ARCTIC                            :{G=Masculin}Banc
STR_INDUSTRY_NAME_DIAMOND_MINE                                  :{G=Femenin}Mina de Diamants
STR_INDUSTRY_NAME_IRON_ORE_MINE                                 :{G=Femenin}Mina de Ferro
STR_INDUSTRY_NAME_FRUIT_PLANTATION                              :{G=Femenin}Plantació de Fruita
STR_INDUSTRY_NAME_RUBBER_PLANTATION                             :{G=Femenin}Plantació de Cautxú
STR_INDUSTRY_NAME_WATER_SUPPLY                                  :{G=Masculin}Sortidor d'Aigua
STR_INDUSTRY_NAME_WATER_TOWER                                   :{G=Femenin}Torre d'Aigua
STR_INDUSTRY_NAME_FACTORY_2                                     :{G=Femenin}Fàbrica
STR_INDUSTRY_NAME_FARM_2                                        :{G=Femenin}Granja
STR_INDUSTRY_NAME_LUMBER_MILL                                   :{G=Femenin}Serradora
STR_INDUSTRY_NAME_COTTON_CANDY_FOREST                           :{G=Masculin}Bosc de Cotó de Sucre
STR_INDUSTRY_NAME_CANDY_FACTORY                                 :{G=Femenin}Fàbrica de Dolços
STR_INDUSTRY_NAME_BATTERY_FARM                                  :{G=Femenin}Granja de Piles
STR_INDUSTRY_NAME_COLA_WELLS                                    :{G=Masculin}Pou de Refrescs
STR_INDUSTRY_NAME_TOY_SHOP                                      :{G=Femenin}Botiga de Joguines
STR_INDUSTRY_NAME_TOY_FACTORY                                   :{G=Femenin}Fàbrica de Joguines
STR_INDUSTRY_NAME_PLASTIC_FOUNTAINS                             :{G=Femenin}Font de Plàstic
STR_INDUSTRY_NAME_FIZZY_DRINK_FACTORY                           :{G=Femenin}Fàbrica de Begudes Gasoses
STR_INDUSTRY_NAME_BUBBLE_GENERATOR                              :{G=Masculin}Generador de Bombolles
STR_INDUSTRY_NAME_TOFFEE_QUARRY                                 :{G=Femenin}Pedrera de Caramel
STR_INDUSTRY_NAME_SUGAR_MINE                                    :{G=Femenin}Mina de Sucre

############ WARNING, using range 0x6000 for strings that are stored in the savegame
############ These strings may never get a new id, or savegames will break!
##id 0x6000
STR_SV_EMPTY                                                    :
STR_SV_UNNAMED                                                  :Sense nom
STR_SV_TRAIN_NAME                                               :{G=Masculin}Tren {COMMA}
STR_SV_ROAD_VEHICLE_NAME                                        :{G=Masculin}Automòbil {COMMA}
STR_SV_SHIP_NAME                                                :{G=Masculin}Vaixell {COMMA}
STR_SV_AIRCRAFT_NAME                                            :{G=Masculin}Avió {COMMA}

STR_SV_STNAME                                                   :{STRING}
STR_SV_STNAME_NORTH                                             :{STRING} Nord
STR_SV_STNAME_SOUTH                                             :{STRING} Sud
STR_SV_STNAME_EAST                                              :{STRING} Est
STR_SV_STNAME_WEST                                              :{STRING} Oest
STR_SV_STNAME_CENTRAL                                           :{STRING} Central
STR_SV_STNAME_TRANSFER                                          :{STRING} Transbord
STR_SV_STNAME_HALT                                              :Parada de {STRING}
STR_SV_STNAME_VALLEY                                            :Vall de {STRING}
STR_SV_STNAME_HEIGHTS                                           :Pic de {STRING}
STR_SV_STNAME_WOODS                                             :Boscos de {STRING}
STR_SV_STNAME_LAKESIDE                                          :Llac de {STRING}
STR_SV_STNAME_EXCHANGE                                          :{STRING} Intercanvi
STR_SV_STNAME_AIRPORT                                           :Aeroport de {STRING}
STR_SV_STNAME_OILFIELD                                          :Camp petrolífer de {STRING}
STR_SV_STNAME_MINES                                             :Mines de {STRING}
STR_SV_STNAME_DOCKS                                             :Port de {STRING}
STR_SV_STNAME_BUOY                                              :{STRING}
STR_SV_STNAME_WAYPOINT                                          :{STRING}
##id 0x6020
STR_SV_STNAME_ANNEXE                                            :{STRING} Annex
STR_SV_STNAME_SIDINGS                                           :{G=Femenin}Voltants de {STRING}
STR_SV_STNAME_BRANCH                                            :{G=Femenin}Ramal de {STRING}
STR_SV_STNAME_UPPER                                             :Sobre {STRING}
STR_SV_STNAME_LOWER                                             :Baix {STRING}
STR_SV_STNAME_HELIPORT                                          :Heliport de {STRING}
STR_SV_STNAME_FOREST                                            :Bosc de {STRING}
STR_SV_STNAME_FALLBACK                                          :Estació de {STRING} #{NUM}
############ end of savegame specific region!

##id 0x8000
# Vehicle names
STR_VEHICLE_NAME_TRAIN_ENGINE_RAIL_KIRBY_PAUL_TANK_STEAM        :Kirby Paul Tank (Vapor)
STR_VEHICLE_NAME_TRAIN_ENGINE_RAIL_MJS_250_DIESEL               :MJS 250 (Dièsel)
STR_VEHICLE_NAME_TRAIN_ENGINE_RAIL_PLODDYPHUT_CHOO_CHOO         :Ploddyphut Choo-Choo
STR_VEHICLE_NAME_TRAIN_ENGINE_RAIL_POWERNAUT_CHOO_CHOO          :Powernaut Choo-Choo
STR_VEHICLE_NAME_TRAIN_ENGINE_RAIL_MIGHTYMOVER_CHOO_CHOO        :MightyMover Choo-Choo
STR_VEHICLE_NAME_TRAIN_ENGINE_RAIL_PLODDYPHUT_DIESEL            :Ploddyphut Dièsel
STR_VEHICLE_NAME_TRAIN_ENGINE_RAIL_POWERNAUT_DIESEL             :Powernaut Dièsel
STR_VEHICLE_NAME_TRAIN_ENGINE_RAIL_WILLS_2_8_0_STEAM            :Wills 2-8-0 (Vapor)
STR_VEHICLE_NAME_TRAIN_ENGINE_RAIL_CHANEY_JUBILEE_STEAM         :Chaney 'Jubilee' (Vapor)
STR_VEHICLE_NAME_TRAIN_ENGINE_RAIL_GINZU_A4_STEAM               :Ginzu 'A4' (Vapor)
STR_VEHICLE_NAME_TRAIN_ENGINE_RAIL_SH_8P_STEAM                  :SH '8P' (Vapor)
STR_VEHICLE_NAME_TRAIN_ENGINE_RAIL_MANLEY_MOREL_DMU_DIESEL      :Manley-Morel DMU (Dièsel)
STR_VEHICLE_NAME_TRAIN_ENGINE_RAIL_DASH_DIESEL                  :'Dash' (Dièsel)
STR_VEHICLE_NAME_TRAIN_ENGINE_RAIL_SH_HENDRY_25_DIESEL          :SH/Hendry '25' (Dièsel)
STR_VEHICLE_NAME_TRAIN_ENGINE_RAIL_UU_37_DIESEL                 :UU '37' (Dièsel)
STR_VEHICLE_NAME_TRAIN_ENGINE_RAIL_FLOSS_47_DIESEL              :Floss '47' (Dièsel)
STR_VEHICLE_NAME_TRAIN_ENGINE_RAIL_CS_4000_DIESEL               :CS 4000 (Dièsel)
STR_VEHICLE_NAME_TRAIN_ENGINE_RAIL_CS_2400_DIESEL               :CS 2400 (Dièsel)
STR_VEHICLE_NAME_TRAIN_ENGINE_RAIL_CENTENNIAL_DIESEL            :Centennial (Dièsel)
STR_VEHICLE_NAME_TRAIN_ENGINE_RAIL_KELLING_3100_DIESEL          :Kelling 3100 (Dièsel)
STR_VEHICLE_NAME_TRAIN_ENGINE_RAIL_TURNER_TURBO_DIESEL          :Turner Turbo (Dièsel)
STR_VEHICLE_NAME_TRAIN_ENGINE_RAIL_MJS_1000_DIESEL              :MJS 1000 (Dièsel)
STR_VEHICLE_NAME_TRAIN_ENGINE_RAIL_SH_125_DIESEL                :SH '125' (Dièsel)
STR_VEHICLE_NAME_TRAIN_ENGINE_RAIL_SH_30_ELECTRIC               :SH '30' (Elèctrica)
STR_VEHICLE_NAME_TRAIN_ENGINE_RAIL_SH_40_ELECTRIC               :SH '40' (Elèctrica)
STR_VEHICLE_NAME_TRAIN_ENGINE_RAIL_T_I_M_ELECTRIC               :'T.I.M.' (Elèctrica)
STR_VEHICLE_NAME_TRAIN_ENGINE_RAIL_ASIASTAR_ELECTRIC            :'AsiaStar' (Elèctrica)
STR_VEHICLE_NAME_TRAIN_WAGON_RAIL_PASSENGER_CAR                 :{G=Masculin}Vagó de passatgers
STR_VEHICLE_NAME_TRAIN_WAGON_RAIL_MAIL_VAN                      :{G=Masculin}Vagó de correu
STR_VEHICLE_NAME_TRAIN_WAGON_RAIL_COAL_CAR                      :{G=Masculin}Vagó de carbó
STR_VEHICLE_NAME_TRAIN_WAGON_RAIL_OIL_TANKER                    :{G=Masculin}Tanc de petroli
STR_VEHICLE_NAME_TRAIN_WAGON_RAIL_LIVESTOCK_VAN                 :{G=Masculin}Vagó de bestiar
STR_VEHICLE_NAME_TRAIN_WAGON_RAIL_GOODS_VAN                     :{G=Masculin}Vagó de mercaderies
STR_VEHICLE_NAME_TRAIN_WAGON_RAIL_GRAIN_HOPPER                  :{G=Masculin}Vagó de gra
STR_VEHICLE_NAME_TRAIN_WAGON_RAIL_WOOD_TRUCK                    :{G=Masculin}Vagó de fusta
STR_VEHICLE_NAME_TRAIN_WAGON_RAIL_IRON_ORE_HOPPER               :{G=Masculin}Vagó de mineral de ferro
STR_VEHICLE_NAME_TRAIN_WAGON_RAIL_STEEL_TRUCK                   :{G=Masculin}Vagó d'acer
STR_VEHICLE_NAME_TRAIN_WAGON_RAIL_ARMORED_VAN                   :{G=Masculin}Vagó blindat
STR_VEHICLE_NAME_TRAIN_WAGON_RAIL_FOOD_VAN                      :{G=Masculin}Vagó de queviures
STR_VEHICLE_NAME_TRAIN_WAGON_RAIL_PAPER_TRUCK                   :{G=Masculin}Vagó de paper
STR_VEHICLE_NAME_TRAIN_WAGON_RAIL_COPPER_ORE_HOPPER             :{G=Masculin}Vagó de mineral de coure
STR_VEHICLE_NAME_TRAIN_WAGON_RAIL_WATER_TANKER                  :{G=Masculin}Tanc d'aigua
STR_VEHICLE_NAME_TRAIN_WAGON_RAIL_FRUIT_TRUCK                   :{G=Masculin}Vagó de fruita
STR_VEHICLE_NAME_TRAIN_WAGON_RAIL_RUBBER_TRUCK                  :{G=Masculin}Vagó de cautxú
STR_VEHICLE_NAME_TRAIN_WAGON_RAIL_SUGAR_TRUCK                   :{G=Masculin}Vagó de sucre
STR_VEHICLE_NAME_TRAIN_WAGON_RAIL_COTTON_CANDY_HOPPER           :{G=Masculin}Vagó de cotó de sucre
STR_VEHICLE_NAME_TRAIN_WAGON_RAIL_TOFFEE_HOPPER                 :{G=Masculin}Vagó de caramels
STR_VEHICLE_NAME_TRAIN_WAGON_RAIL_BUBBLE_VAN                    :{G=Masculin}Vagó de bombolles
STR_VEHICLE_NAME_TRAIN_WAGON_RAIL_COLA_TANKER                   :{G=Masculin}Tanc de refresc
STR_VEHICLE_NAME_TRAIN_WAGON_RAIL_CANDY_VAN                     :{G=Masculin}Vagó de dolços
STR_VEHICLE_NAME_TRAIN_WAGON_RAIL_TOY_VAN                       :{G=Masculin}Vagó de joguines
STR_VEHICLE_NAME_TRAIN_WAGON_RAIL_BATTERY_TRUCK                 :{G=Masculin}Vagó de piles
STR_VEHICLE_NAME_TRAIN_WAGON_RAIL_FIZZY_DRINK_TRUCK             :{G=Masculin}Vagó de begudes gasoses
STR_VEHICLE_NAME_TRAIN_WAGON_RAIL_PLASTIC_TRUCK                 :{G=Masculin}Vagó de plàstic
STR_VEHICLE_NAME_TRAIN_ENGINE_MONORAIL_X2001_ELECTRIC           :'X2001' (Elèctrica)
STR_VEHICLE_NAME_TRAIN_ENGINE_MONORAIL_MILLENNIUM_Z1_ELECTRIC   :'Millennium Z1' (Elèctrica)
STR_VEHICLE_NAME_TRAIN_ENGINE_MONORAIL_WIZZOWOW_Z99             :Wizzowow Z99
STR_VEHICLE_NAME_TRAIN_WAGON_MONORAIL_PASSENGER_CAR             :{G=Masculin}Vagó de passatgers
STR_VEHICLE_NAME_TRAIN_WAGON_MONORAIL_MAIL_VAN                  :{G=Masculin}Vagó de correu
STR_VEHICLE_NAME_TRAIN_WAGON_MONORAIL_COAL_CAR                  :{G=Masculin}Vagó de carbó
STR_VEHICLE_NAME_TRAIN_WAGON_MONORAIL_OIL_TANKER                :{G=Masculin}Tanc de petroli
STR_VEHICLE_NAME_TRAIN_WAGON_MONORAIL_LIVESTOCK_VAN             :{G=Masculin}Vagó de bestiar
STR_VEHICLE_NAME_TRAIN_WAGON_MONORAIL_GOODS_VAN                 :{G=Masculin}Vagó de mercaderies
STR_VEHICLE_NAME_TRAIN_WAGON_MONORAIL_GRAIN_HOPPER              :{G=Masculin}Vagó de gra
STR_VEHICLE_NAME_TRAIN_WAGON_MONORAIL_WOOD_TRUCK                :{G=Masculin}Vagó de fusta
STR_VEHICLE_NAME_TRAIN_WAGON_MONORAIL_IRON_ORE_HOPPER           :{G=Masculin}Vagó de mineral de ferro
STR_VEHICLE_NAME_TRAIN_WAGON_MONORAIL_STEEL_TRUCK               :{G=Masculin}Vagó d'acer
STR_VEHICLE_NAME_TRAIN_WAGON_MONORAIL_ARMORED_VAN               :{G=Masculin}Vagó blindat
STR_VEHICLE_NAME_TRAIN_WAGON_MONORAIL_FOOD_VAN                  :{G=Masculin}Vagó de queviures
STR_VEHICLE_NAME_TRAIN_WAGON_MONORAIL_PAPER_TRUCK               :{G=Masculin}Vagó de paper
STR_VEHICLE_NAME_TRAIN_WAGON_MONORAIL_COPPER_ORE_HOPPER         :{G=Masculin}Vagó de mineral de coure
STR_VEHICLE_NAME_TRAIN_WAGON_MONORAIL_WATER_TANKER              :{G=Masculin}Tanc d'aigua
STR_VEHICLE_NAME_TRAIN_WAGON_MONORAIL_FRUIT_TRUCK               :{G=Masculin}Vagó de fruita
STR_VEHICLE_NAME_TRAIN_WAGON_MONORAIL_RUBBER_TRUCK              :{G=Masculin}Vagó de cautxú
STR_VEHICLE_NAME_TRAIN_WAGON_MONORAIL_SUGAR_TRUCK               :{G=Masculin}Vagó de sucre
STR_VEHICLE_NAME_TRAIN_WAGON_MONORAIL_COTTON_CANDY_HOPPER       :{G=Masculin}Vagó de cotó de sucre
STR_VEHICLE_NAME_TRAIN_WAGON_MONORAIL_TOFFEE_HOPPER             :{G=Masculin}Vagó de caramels
STR_VEHICLE_NAME_TRAIN_WAGON_MONORAIL_BUBBLE_VAN                :{G=Masculin}Vagó de bombolles
STR_VEHICLE_NAME_TRAIN_WAGON_MONORAIL_COLA_TANKER               :{G=Masculin}Tanc de refresc
STR_VEHICLE_NAME_TRAIN_WAGON_MONORAIL_CANDY_VAN                 :{G=Masculin}Vagó de dolços
STR_VEHICLE_NAME_TRAIN_WAGON_MONORAIL_TOY_VAN                   :{G=Masculin}Vagó de joguines
STR_VEHICLE_NAME_TRAIN_WAGON_MONORAIL_BATTERY_TRUCK             :{G=Masculin}Vagó de piles
STR_VEHICLE_NAME_TRAIN_WAGON_MONORAIL_FIZZY_DRINK_TRUCK         :{G=Masculin}Vagó de begudes gasoses
STR_VEHICLE_NAME_TRAIN_WAGON_MONORAIL_PLASTIC_TRUCK             :{G=Masculin}Vagó de plàstic
STR_VEHICLE_NAME_TRAIN_ENGINE_MAGLEV_LEV1_LEVIATHAN_ELECTRIC    :Lev1 'Leviathan' (Elèctrica)
STR_VEHICLE_NAME_TRAIN_ENGINE_MAGLEV_LEV2_CYCLOPS_ELECTRIC      :Lev2 'Cíclope' (Elèctrica)
STR_VEHICLE_NAME_TRAIN_ENGINE_MAGLEV_LEV3_PEGASUS_ELECTRIC      :Lev3 'Pegasus' (Elèctrica)
STR_VEHICLE_NAME_TRAIN_ENGINE_MAGLEV_LEV4_CHIMAERA_ELECTRIC     :Lev4 'Quimera' (Elèctrica)
STR_VEHICLE_NAME_TRAIN_ENGINE_MAGLEV_WIZZOWOW_ROCKETEER         :Wizzowow Rocketeer
STR_VEHICLE_NAME_TRAIN_WAGON_MAGLEV_PASSENGER_CAR               :{G=Masculin}Vagó de passatgers
STR_VEHICLE_NAME_TRAIN_WAGON_MAGLEV_MAIL_VAN                    :{G=Masculin}Vagó de correu
STR_VEHICLE_NAME_TRAIN_WAGON_MAGLEV_COAL_CAR                    :{G=Masculin}Vagó de carbó
STR_VEHICLE_NAME_TRAIN_WAGON_MAGLEV_OIL_TANKER                  :{G=Masculin}Tanc de petroli
STR_VEHICLE_NAME_TRAIN_WAGON_MAGLEV_LIVESTOCK_VAN               :{G=Masculin}Vagó de bestiar
STR_VEHICLE_NAME_TRAIN_WAGON_MAGLEV_GOODS_VAN                   :{G=Masculin}Vagó de mercaderies
STR_VEHICLE_NAME_TRAIN_WAGON_MAGLEV_GRAIN_HOPPER                :{G=Masculin}Vagó de gra
STR_VEHICLE_NAME_TRAIN_WAGON_MAGLEV_WOOD_TRUCK                  :{G=Masculin}Vagó de fusta
STR_VEHICLE_NAME_TRAIN_WAGON_MAGLEV_IRON_ORE_HOPPER             :{G=Masculin}Vagó de mineral de ferro
STR_VEHICLE_NAME_TRAIN_WAGON_MAGLEV_STEEL_TRUCK                 :{G=Masculin}Vagó d'acer
STR_VEHICLE_NAME_TRAIN_WAGON_MAGLEV_ARMORED_VAN                 :{G=Masculin}Vagó blindat
STR_VEHICLE_NAME_TRAIN_WAGON_MAGLEV_FOOD_VAN                    :{G=Masculin}Vagó de queviures
STR_VEHICLE_NAME_TRAIN_WAGON_MAGLEV_PAPER_TRUCK                 :{G=Masculin}Vagó de paper
STR_VEHICLE_NAME_TRAIN_WAGON_MAGLEV_COPPER_ORE_HOPPER           :{G=Masculin}Vagó de mineral de coure
STR_VEHICLE_NAME_TRAIN_WAGON_MAGLEV_WATER_TANKER                :{G=Masculin}Tanc d'aigua
STR_VEHICLE_NAME_TRAIN_WAGON_MAGLEV_FRUIT_TRUCK                 :{G=Masculin}Vagó de fruita
STR_VEHICLE_NAME_TRAIN_WAGON_MAGLEV_RUBBER_TRUCK                :{G=Masculin}Vagó de cautxú
STR_VEHICLE_NAME_TRAIN_WAGON_MAGLEV_SUGAR_TRUCK                 :{G=Masculin}Vagó de sucre
STR_VEHICLE_NAME_TRAIN_WAGON_MAGLEV_COTTON_CANDY_HOPPER         :{G=Masculin}Vagó de cotó de sucre
STR_VEHICLE_NAME_TRAIN_WAGON_MAGLEV_TOFFEE_HOPPER               :{G=Masculin}Vagó de caramels
STR_VEHICLE_NAME_TRAIN_WAGON_MAGLEV_BUBBLE_VAN                  :{G=Masculin}Vagó de bombolles
STR_VEHICLE_NAME_TRAIN_WAGON_MAGLEV_COLA_TANKER                 :{G=Masculin}Tanc de refresc
STR_VEHICLE_NAME_TRAIN_WAGON_MAGLEV_CANDY_VAN                   :{G=Masculin}Vagó de dolços
STR_VEHICLE_NAME_TRAIN_WAGON_MAGLEV_TOY_VAN                     :{G=Masculin}Vagó de joguines
STR_VEHICLE_NAME_TRAIN_WAGON_MAGLEV_BATTERY_TRUCK               :{G=Masculin}Vagó de piles
STR_VEHICLE_NAME_TRAIN_WAGON_MAGLEV_FIZZY_DRINK_TRUCK           :{G=Masculin}Vagó de begudes gasoses
STR_VEHICLE_NAME_TRAIN_WAGON_MAGLEV_PLASTIC_TRUCK               :{G=Masculin}Vagó de plàstic
STR_VEHICLE_NAME_ROAD_VEHICLE_MPS_REGAL_BUS                     :{G=Masculin}Autobús MPS Regal
STR_VEHICLE_NAME_ROAD_VEHICLE_HEREFORD_LEOPARD_BUS              :{G=Masculin}Autobús Hereford Leopard
STR_VEHICLE_NAME_ROAD_VEHICLE_FOSTER_BUS                        :{G=Masculin}Autobús Foster
STR_VEHICLE_NAME_ROAD_VEHICLE_FOSTER_MKII_SUPERBUS              :{G=Masculin}Autobús Foster MkII
STR_VEHICLE_NAME_ROAD_VEHICLE_PLODDYPHUT_MKI_BUS                :{G=Masculin}Autobús Ploddyphut MkI
STR_VEHICLE_NAME_ROAD_VEHICLE_PLODDYPHUT_MKII_BUS               :{G=Masculin}Autobús Ploddyphut MkII
STR_VEHICLE_NAME_ROAD_VEHICLE_PLODDYPHUT_MKIII_BUS              :{G=Masculin}Autobús Ploddyphut MkIII
STR_VEHICLE_NAME_ROAD_VEHICLE_BALOGH_COAL_TRUCK                 :{G=Masculin}Camió per Carbó Balogh
STR_VEHICLE_NAME_ROAD_VEHICLE_UHL_COAL_TRUCK                    :{G=Masculin}Camió per Carbó Uhl
STR_VEHICLE_NAME_ROAD_VEHICLE_DW_COAL_TRUCK                     :{G=Masculin}Camió per Carbó DW
STR_VEHICLE_NAME_ROAD_VEHICLE_MPS_MAIL_TRUCK                    :{G=Masculin}Camió per Correu MPS
STR_VEHICLE_NAME_ROAD_VEHICLE_REYNARD_MAIL_TRUCK                :{G=Masculin}Camió per Correu Reynard
STR_VEHICLE_NAME_ROAD_VEHICLE_PERRY_MAIL_TRUCK                  :{G=Masculin}Camió per Correu Perry
STR_VEHICLE_NAME_ROAD_VEHICLE_MIGHTYMOVER_MAIL_TRUCK            :{G=Masculin}Camió per Correu MightyMover
STR_VEHICLE_NAME_ROAD_VEHICLE_POWERNAUGHT_MAIL_TRUCK            :{G=Masculin}Camió per Correu Powernaught
STR_VEHICLE_NAME_ROAD_VEHICLE_WIZZOWOW_MAIL_TRUCK               :{G=Masculin}Camió per Correu Wizzowow
STR_VEHICLE_NAME_ROAD_VEHICLE_WITCOMBE_OIL_TANKER               :{G=Femenin}Cuba de Petroli Witcombe
STR_VEHICLE_NAME_ROAD_VEHICLE_FOSTER_OIL_TANKER                 :{G=Femenin}Cuba de Petroli Foster
STR_VEHICLE_NAME_ROAD_VEHICLE_PERRY_OIL_TANKER                  :{G=Femenin}Cuba de Petroli Perry
STR_VEHICLE_NAME_ROAD_VEHICLE_TALBOTT_LIVESTOCK_VAN             :{G=Masculin}Camió de Bestiar Talbott
STR_VEHICLE_NAME_ROAD_VEHICLE_UHL_LIVESTOCK_VAN                 :{G=Masculin}Vagó de Bestiar Uhl
STR_VEHICLE_NAME_ROAD_VEHICLE_FOSTER_LIVESTOCK_VAN              :{G=Masculin}Camió de Bestiar Foster
STR_VEHICLE_NAME_ROAD_VEHICLE_BALOGH_GOODS_TRUCK                :{G=Masculin}Camió de Mercaderies Balogh
STR_VEHICLE_NAME_ROAD_VEHICLE_CRAIGHEAD_GOODS_TRUCK             :{G=Masculin}Camió de Mercaderies Craighead
STR_VEHICLE_NAME_ROAD_VEHICLE_GOSS_GOODS_TRUCK                  :{G=Masculin}Camió de Mercaderies Goss
STR_VEHICLE_NAME_ROAD_VEHICLE_HEREFORD_GRAIN_TRUCK              :{G=Masculin}Camió per Gra Hereford
STR_VEHICLE_NAME_ROAD_VEHICLE_THOMAS_GRAIN_TRUCK                :{G=Masculin}Camió per Gra Thomas
STR_VEHICLE_NAME_ROAD_VEHICLE_GOSS_GRAIN_TRUCK                  :{G=Masculin}Camió per Gra Goss
STR_VEHICLE_NAME_ROAD_VEHICLE_WITCOMBE_WOOD_TRUCK               :{G=Masculin}Camió per Fusta Witcombe
STR_VEHICLE_NAME_ROAD_VEHICLE_FOSTER_WOOD_TRUCK                 :{G=Masculin}Camió per Fusta Foster
STR_VEHICLE_NAME_ROAD_VEHICLE_MORELAND_WOOD_TRUCK               :{G=Masculin}Camió per Fusta Moreland
STR_VEHICLE_NAME_ROAD_VEHICLE_MPS_IRON_ORE_TRUCK                :{G=Masculin}Camió per Mineral de Ferro MPS
STR_VEHICLE_NAME_ROAD_VEHICLE_UHL_IRON_ORE_TRUCK                :{G=Masculin}Camió per Mineral de Ferro Uhl
STR_VEHICLE_NAME_ROAD_VEHICLE_CHIPPY_IRON_ORE_TRUCK             :{G=Masculin}Camió per Mineral de Ferro Chippy
STR_VEHICLE_NAME_ROAD_VEHICLE_BALOGH_STEEL_TRUCK                :{G=Masculin}Camió per Acer Balogh
STR_VEHICLE_NAME_ROAD_VEHICLE_UHL_STEEL_TRUCK                   :{G=Masculin}Camió per Acer Uhl
STR_VEHICLE_NAME_ROAD_VEHICLE_KELLING_STEEL_TRUCK               :{G=Masculin}Camió per Acer Kelling
STR_VEHICLE_NAME_ROAD_VEHICLE_BALOGH_ARMORED_TRUCK              :{G=Masculin}Furgó Blindat Balogh
STR_VEHICLE_NAME_ROAD_VEHICLE_UHL_ARMORED_TRUCK                 :{G=Masculin}Furgó Blindat Uhl
STR_VEHICLE_NAME_ROAD_VEHICLE_FOSTER_ARMORED_TRUCK              :{G=Masculin}Furgó Blindat Foster
STR_VEHICLE_NAME_ROAD_VEHICLE_FOSTER_FOOD_VAN                   :{G=Masculin}Camió per Queviures Foster
STR_VEHICLE_NAME_ROAD_VEHICLE_PERRY_FOOD_VAN                    :{G=Masculin}Camió per Queviures Perry
STR_VEHICLE_NAME_ROAD_VEHICLE_CHIPPY_FOOD_VAN                   :{G=Masculin}Camió per Queviures Chippy
STR_VEHICLE_NAME_ROAD_VEHICLE_UHL_PAPER_TRUCK                   :{G=Masculin}Camió per Paper Uhl
STR_VEHICLE_NAME_ROAD_VEHICLE_BALOGH_PAPER_TRUCK                :{G=Masculin}Camió per Paper Balogh
STR_VEHICLE_NAME_ROAD_VEHICLE_MPS_PAPER_TRUCK                   :{G=Masculin}Camió per Paper MPS
STR_VEHICLE_NAME_ROAD_VEHICLE_MPS_COPPER_ORE_TRUCK              :{G=Masculin}Camió per Mineral de Coure MPS
STR_VEHICLE_NAME_ROAD_VEHICLE_UHL_COPPER_ORE_TRUCK              :{G=Masculin}Camió per Mineral de Coure Uhl
STR_VEHICLE_NAME_ROAD_VEHICLE_GOSS_COPPER_ORE_TRUCK             :{G=Masculin}Camió per Mineral de Coure Goss
STR_VEHICLE_NAME_ROAD_VEHICLE_UHL_WATER_TANKER                  :{G=Femenin}Cuba d'Aigua Uhl
STR_VEHICLE_NAME_ROAD_VEHICLE_BALOGH_WATER_TANKER               :{G=Femenin}Cuba d'Aigua Balogh
STR_VEHICLE_NAME_ROAD_VEHICLE_MPS_WATER_TANKER                  :{G=Femenin}Cuba d'Aigua MPS
STR_VEHICLE_NAME_ROAD_VEHICLE_BALOGH_FRUIT_TRUCK                :{G=Masculin}Camió per Fruita Balogh
STR_VEHICLE_NAME_ROAD_VEHICLE_UHL_FRUIT_TRUCK                   :{G=Masculin}Camió per Fruita Uhl
STR_VEHICLE_NAME_ROAD_VEHICLE_KELLING_FRUIT_TRUCK               :{G=Masculin}Camió per Fruita Kelling
STR_VEHICLE_NAME_ROAD_VEHICLE_BALOGH_RUBBER_TRUCK               :{G=Masculin}Camió per Cautxú Balogh
STR_VEHICLE_NAME_ROAD_VEHICLE_UHL_RUBBER_TRUCK                  :Camió per Cautxú Uhl
STR_VEHICLE_NAME_ROAD_VEHICLE_RMT_RUBBER_TRUCK                  :{G=Masculin}Camió per Cautxú RMT
STR_VEHICLE_NAME_ROAD_VEHICLE_MIGHTYMOVER_SUGAR_TRUCK           :{G=Masculin}Camió per Sucre MightyMover
STR_VEHICLE_NAME_ROAD_VEHICLE_POWERNAUGHT_SUGAR_TRUCK           :{G=Masculin}Camió per Sucre Powernaught
STR_VEHICLE_NAME_ROAD_VEHICLE_WIZZOWOW_SUGAR_TRUCK              :{G=Masculin}Camió per Sucre Wizzowow
STR_VEHICLE_NAME_ROAD_VEHICLE_MIGHTYMOVER_COLA_TRUCK            :{G=Masculin}Camió per Refrescs MightyMover
STR_VEHICLE_NAME_ROAD_VEHICLE_POWERNAUGHT_COLA_TRUCK            :{G=Masculin}Camió per Refrescs Powernaught
STR_VEHICLE_NAME_ROAD_VEHICLE_WIZZOWOW_COLA_TRUCK               :{G=Masculin}Camió per Refrescs Wizzowow
STR_VEHICLE_NAME_ROAD_VEHICLE_MIGHTYMOVER_COTTON_CANDY          :{G=Masculin}Camió per Cotó de Sucre MightyMover
STR_VEHICLE_NAME_ROAD_VEHICLE_POWERNAUGHT_COTTON_CANDY          :{G=Masculin}Camió per Cotó de Sucre Powernaught
STR_VEHICLE_NAME_ROAD_VEHICLE_WIZZOWOW_COTTON_CANDY_TRUCK       :{G=Masculin}Camió per Cotó de Sucre Wizzowow
STR_VEHICLE_NAME_ROAD_VEHICLE_MIGHTYMOVER_TOFFEE_TRUCK          :{G=Masculin}Camió per Caramels MightyMover
STR_VEHICLE_NAME_ROAD_VEHICLE_POWERNAUGHT_TOFFEE_TRUCK          :{G=Masculin}Camió per Caramels Powernaught
STR_VEHICLE_NAME_ROAD_VEHICLE_WIZZOWOW_TOFFEE_TRUCK             :{G=Masculin}Camió per Caramels Wizzowow
STR_VEHICLE_NAME_ROAD_VEHICLE_MIGHTYMOVER_TOY_VAN               :{G=Masculin}Camió per Joguines MightyMover
STR_VEHICLE_NAME_ROAD_VEHICLE_POWERNAUGHT_TOY_VAN               :{G=Masculin}Camió per Joguines Powernaught
STR_VEHICLE_NAME_ROAD_VEHICLE_WIZZOWOW_TOY_VAN                  :{G=Masculin}Camió per Joguines Wizzowow
STR_VEHICLE_NAME_ROAD_VEHICLE_MIGHTYMOVER_CANDY_TRUCK           :{G=Masculin}Camió per Dolços MightyMover
STR_VEHICLE_NAME_ROAD_VEHICLE_POWERNAUGHT_CANDY_TRUCK           :{G=Masculin}Camió per Dolços Powernaught
STR_VEHICLE_NAME_ROAD_VEHICLE_WIZZOWOW_CANDY_TRUCK              :{G=Masculin}Camió per Dolços Wizzowow
STR_VEHICLE_NAME_ROAD_VEHICLE_MIGHTYMOVER_BATTERY_TRUCK         :{G=Masculin}Camió per Piles MightyMover
STR_VEHICLE_NAME_ROAD_VEHICLE_POWERNAUGHT_BATTERY_TRUCK         :{G=Masculin}Camió per Piles Powernaught
STR_VEHICLE_NAME_ROAD_VEHICLE_WIZZOWOW_BATTERY_TRUCK            :{G=Masculin}Camió per Piles Wizzowow
STR_VEHICLE_NAME_ROAD_VEHICLE_MIGHTYMOVER_FIZZY_DRINK           :{G=Masculin}Camió per Begudes Gasoses MightyMover
STR_VEHICLE_NAME_ROAD_VEHICLE_POWERNAUGHT_FIZZY_DRINK           :{G=Masculin}Camió per Begudes Gasoses Powernaught
STR_VEHICLE_NAME_ROAD_VEHICLE_WIZZOWOW_FIZZY_DRINK_TRUCK        :{G=Masculin}Camió per Begudes Gasoses Wizzowow
STR_VEHICLE_NAME_ROAD_VEHICLE_MIGHTYMOVER_PLASTIC_TRUCK         :{G=Masculin}Camió per Plàstic MightyMover
STR_VEHICLE_NAME_ROAD_VEHICLE_POWERNAUGHT_PLASTIC_TRUCK         :{G=Masculin}Camió per Plàstic Powernaught
STR_VEHICLE_NAME_ROAD_VEHICLE_WIZZOWOW_PLASTIC_TRUCK            :{G=Masculin}Camió per Plàstic Wizzowow
STR_VEHICLE_NAME_ROAD_VEHICLE_MIGHTYMOVER_BUBBLE_TRUCK          :{G=Masculin}Camió per Bombolles MightyMover
STR_VEHICLE_NAME_ROAD_VEHICLE_POWERNAUGHT_BUBBLE_TRUCK          :{G=Masculin}Camió per Bombolles Powernaught
STR_VEHICLE_NAME_ROAD_VEHICLE_WIZZOWOW_BUBBLE_TRUCK             :{G=Masculin}Camió per Bombolles Wizzowow
STR_VEHICLE_NAME_SHIP_MPS_OIL_TANKER                            :{G=Masculin}Petroler MPS
STR_VEHICLE_NAME_SHIP_CS_INC_OIL_TANKER                         :{G=Masculin}Petroler CS-Inc.
STR_VEHICLE_NAME_SHIP_MPS_PASSENGER_FERRY                       :{G=Masculin}Ferry de Passatgers MPS
STR_VEHICLE_NAME_SHIP_FFP_PASSENGER_FERRY                       :{G=Masculin}Ferry de Passatgers FFP
STR_VEHICLE_NAME_SHIP_BAKEWELL_300_HOVERCRAFT                   :{G=Masculin}Hovercraft Bakewell 300
STR_VEHICLE_NAME_SHIP_CHUGGER_CHUG_PASSENGER                    :{G=Masculin}Ferry de Passatgers Chugger-Chug
STR_VEHICLE_NAME_SHIP_SHIVERSHAKE_PASSENGER_FERRY               :{G=Masculin}Ferry de Passatgers Shivershake
STR_VEHICLE_NAME_SHIP_YATE_CARGO_SHIP                           :{G=Masculin}Vaixell Mercant Yate
STR_VEHICLE_NAME_SHIP_BAKEWELL_CARGO_SHIP                       :{G=Masculin}Vaixell Mercant Bakewell
STR_VEHICLE_NAME_SHIP_MIGHTYMOVER_CARGO_SHIP                    :{G=Masculin}Vaixell Mercant MightyMover
STR_VEHICLE_NAME_SHIP_POWERNAUT_CARGO_SHIP                      :{G=Masculin}Vaixell Mercant Powernaut
STR_VEHICLE_NAME_AIRCRAFT_SAMPSON_U52                           :{G=Masculin}Sampson U52
STR_VEHICLE_NAME_AIRCRAFT_COLEMAN_COUNT                         :{G=Masculin}Coleman Count
STR_VEHICLE_NAME_AIRCRAFT_FFP_DART                              :{G=Masculin}FFP Dart
STR_VEHICLE_NAME_AIRCRAFT_YATE_HAUGAN                           :{G=Masculin}Yate Haugan
STR_VEHICLE_NAME_AIRCRAFT_BAKEWELL_COTSWALD_LB_3                :{G=Masculin}Bakewell Cotswald LB-3
STR_VEHICLE_NAME_AIRCRAFT_BAKEWELL_LUCKETT_LB_8                 :{G=Masculin}Bakewell Luckett LB-8
STR_VEHICLE_NAME_AIRCRAFT_BAKEWELL_LUCKETT_LB_9                 :{G=Masculin}Bakewell Luckett LB-9
STR_VEHICLE_NAME_AIRCRAFT_BAKEWELL_LUCKETT_LB80                 :{G=Masculin}Bakewell Luckett LB80
STR_VEHICLE_NAME_AIRCRAFT_BAKEWELL_LUCKETT_LB_10                :{G=Masculin}Bakewell Luckett LB-10
STR_VEHICLE_NAME_AIRCRAFT_BAKEWELL_LUCKETT_LB_11                :{G=Masculin}Bakewell Luckett LB-11
STR_VEHICLE_NAME_AIRCRAFT_YATE_AEROSPACE_YAC_1_11               :{G=Masculin}Yate Aerospace YAC 1-11
STR_VEHICLE_NAME_AIRCRAFT_DARWIN_100                            :{G=Masculin}Darwin 100
STR_VEHICLE_NAME_AIRCRAFT_DARWIN_200                            :{G=Masculin}Darwin 200
STR_VEHICLE_NAME_AIRCRAFT_DARWIN_300                            :{G=Masculin}Darwin 300
STR_VEHICLE_NAME_AIRCRAFT_DARWIN_400                            :{G=Masculin}Darwin 400
STR_VEHICLE_NAME_AIRCRAFT_DARWIN_500                            :{G=Masculin}Darwin 500
STR_VEHICLE_NAME_AIRCRAFT_DARWIN_600                            :{G=Masculin}Darwin 600
STR_VEHICLE_NAME_AIRCRAFT_GURU_GALAXY                           :{G=Masculin}Guru Galaxy
STR_VEHICLE_NAME_AIRCRAFT_AIRTAXI_A21                           :{G=Masculin}Airtaxi A21
STR_VEHICLE_NAME_AIRCRAFT_AIRTAXI_A31                           :{G=Masculin}Airtaxi A31
STR_VEHICLE_NAME_AIRCRAFT_AIRTAXI_A32                           :{G=Masculin}Airtaxi A32
STR_VEHICLE_NAME_AIRCRAFT_AIRTAXI_A33                           :{G=Masculin}Airtaxi A33
STR_VEHICLE_NAME_AIRCRAFT_YATE_AEROSPACE_YAE46                  :{G=Masculin}Yate Aerospace YAe46
STR_VEHICLE_NAME_AIRCRAFT_DINGER_100                            :{G=Masculin}Dinger 100
STR_VEHICLE_NAME_AIRCRAFT_AIRTAXI_A34_1000                      :{G=Masculin}AeroTaxi A34-1000
STR_VEHICLE_NAME_AIRCRAFT_YATE_Z_SHUTTLE                        :{G=Masculin}Yate Z-Shuttle
STR_VEHICLE_NAME_AIRCRAFT_KELLING_K1                            :{G=Masculin}Kelling K1
STR_VEHICLE_NAME_AIRCRAFT_KELLING_K6                            :{G=Masculin}Kelling K6
STR_VEHICLE_NAME_AIRCRAFT_KELLING_K7                            :{G=Masculin}Kelling K7
STR_VEHICLE_NAME_AIRCRAFT_DARWIN_700                            :{G=Masculin}Darwin 700
STR_VEHICLE_NAME_AIRCRAFT_FFP_HYPERDART_2                       :{G=Masculin}FFP Hyperdart 2
STR_VEHICLE_NAME_AIRCRAFT_DINGER_200                            :{G=Masculin}Dinger 200
STR_VEHICLE_NAME_AIRCRAFT_DINGER_1000                           :{G=Masculin}Dinger 1000
STR_VEHICLE_NAME_AIRCRAFT_PLODDYPHUT_100                        :{G=Masculin}Ploddyphut 100
STR_VEHICLE_NAME_AIRCRAFT_PLODDYPHUT_500                        :{G=Masculin}Ploddyphut 500
STR_VEHICLE_NAME_AIRCRAFT_FLASHBANG_X1                          :{G=Masculin}Flashbang X1
STR_VEHICLE_NAME_AIRCRAFT_JUGGERPLANE_M1                        :{G=Masculin}Juggerplane M1
STR_VEHICLE_NAME_AIRCRAFT_FLASHBANG_WIZZER                      :{G=Masculin}Flashbang Wizzer
STR_VEHICLE_NAME_AIRCRAFT_TRICARIO_HELICOPTER                   :{G=Masculin}Helicòpter Tricario
STR_VEHICLE_NAME_AIRCRAFT_GURU_X2_HELICOPTER                    :{G=Masculin}Helicòpter Guru X2
STR_VEHICLE_NAME_AIRCRAFT_POWERNAUT_HELICOPTER                  :{G=Masculin}Helicòpter Powernaut

##id 0x8800
# Formatting of some strings
STR_FORMAT_DATE_TINY                                            :{STRING}-{STRING}-{NUM}
STR_FORMAT_DATE_SHORT                                           :{STRING} {NUM}
STR_FORMAT_DATE_LONG                                            :{STRING} {STRING} {NUM}
STR_FORMAT_DATE_ISO                                             :{2:NUM}-{1:STRING}-{0:STRING}

STR_FORMAT_BUOY_NAME                                            :Boia de {TOWN}
STR_FORMAT_BUOY_NAME_SERIAL                                     :Boia de {TOWN} #{COMMA}
STR_FORMAT_COMPANY_NUM                                          :{G=Femenin}(Companyia {COMMA})
STR_FORMAT_GROUP_NAME                                           :{G=Masculin}Grup {COMMA}
STR_FORMAT_INDUSTRY_NAME                                        :{TOWN}: {STRING}
STR_FORMAT_WAYPOINT_NAME                                        :Punt de pas de {TOWN}
STR_FORMAT_WAYPOINT_NAME_SERIAL                                 :Punt de pas de {TOWN} #{COMMA}

STR_FORMAT_DEPOT_NAME_TRAIN                                     :Dipòsit de trens de {TOWN}
STR_FORMAT_DEPOT_NAME_TRAIN_SERIAL                              :Dipòsit de trens de {TOWN} #{COMMA}
STR_FORMAT_DEPOT_NAME_ROAD_VEHICLE                              :Cotxera de {TOWN}
STR_FORMAT_DEPOT_NAME_ROAD_VEHICLE_SERIAL                       :Cotxera de {TOWN} #{COMMA}
STR_FORMAT_DEPOT_NAME_SHIP                                      :Drassanes de {TOWN}
STR_FORMAT_DEPOT_NAME_SHIP_SERIAL                               :Drassanes de {TOWN} #{COMMA}
STR_FORMAT_DEPOT_NAME_AIRCRAFT                                  :Hangar de {STATION}

STR_UNKNOWN_STATION                                             :{G=Femenin}estació desconeguda
STR_DEFAULT_SIGN_NAME                                           :{G=Femenin}Senyal
STR_COMPANY_SOMEONE                                             :Desconegut

STR_SAVEGAME_NAME_DEFAULT                                       :{COMPANY}, {STRING}
STR_SAVEGAME_NAME_SPECTATOR                                     :{G=Masculin}Espectador, {1:STRING}

# Viewport strings
STR_VIEWPORT_TOWN_POP                                           :{WHITE}{TOWN} ({COMMA})
STR_VIEWPORT_TOWN                                               :{WHITE}{TOWN}
STR_VIEWPORT_TOWN_TINY_BLACK                                    :{TINY_FONT}{BLACK}{TOWN}
STR_VIEWPORT_TOWN_TINY_WHITE                                    :{TINY_FONT}{WHITE}{TOWN}

STR_VIEWPORT_SIGN_SMALL_BLACK                                   :{TINY_FONT}{BLACK}{SIGN}
STR_VIEWPORT_SIGN_SMALL_WHITE                                   :{TINY_FONT}{WHITE}{SIGN}

STR_VIEWPORT_STATION                                            :{STATION} {STATION_FEATURES}
STR_VIEWPORT_STATION_TINY                                       :{TINY_FONT}{STATION}

STR_VIEWPORT_WAYPOINT                                           :{WAYPOINT}
STR_VIEWPORT_WAYPOINT_TINY                                      :{TINY_FONT}{WAYPOINT}

# Simple strings to get specific types of data
STR_COMPANY_NAME                                                :{COMPANY}
STR_COMPANY_NAME_COMPANY_NUM                                    :{COMPANY} {COMPANY_NUM}
STR_DEPOT_NAME                                                  :{DEPOT}
STR_ENGINE_NAME                                                 :{ENGINE}
STR_HIDDEN_ENGINE_NAME                                          :{ENGINE} (ocultat)
STR_GROUP_NAME                                                  :{GROUP}
STR_INDUSTRY_NAME                                               :{INDUSTRY}
STR_PRESIDENT_NAME                                              :{PRESIDENT_NAME}
STR_SIGN_NAME                                                   :{SIGN}
STR_STATION_NAME                                                :{STATION}
STR_TOWN_NAME                                                   :{TOWN}
STR_VEHICLE_NAME                                                :{VEHICLE}
STR_WAYPOINT_NAME                                               :{WAYPOINT}

STR_JUST_CARGO                                                  :{CARGO_LONG}
STR_JUST_CHECKMARK                                              :{CHECKMARK}
STR_JUST_COMMA                                                  :{COMMA}
STR_JUST_CURRENCY_SHORT                                         :{CURRENCY_SHORT}
STR_JUST_CURRENCY_LONG                                          :{CURRENCY_LONG}
STR_JUST_CARGO_LIST                                             :{CARGO_LIST}
STR_JUST_INT                                                    :{NUM}
STR_JUST_DATE_TINY                                              :{DATE_TINY}
STR_JUST_DATE_SHORT                                             :{DATE_SHORT}
STR_JUST_DATE_LONG                                              :{DATE_LONG}
STR_JUST_DATE_ISO                                               :{DATE_ISO}
STR_JUST_STRING                                                 :{STRING}
STR_JUST_STRING_STRING                                          :{STRING}{STRING}
STR_JUST_RAW_STRING                                             :{STRING}
STR_JUST_BIG_RAW_STRING                                         :{BIG_FONT}{STRING}

# Slightly 'raw' stringcodes with colour or size
STR_BLACK_COMMA                                                 :{BLACK}{COMMA}
STR_TINY_BLACK_COMA                                             :{TINY_FONT}{BLACK}{COMMA}
STR_TINY_COMMA                                                  :{TINY_FONT}{COMMA}
STR_BLUE_COMMA                                                  :{BLUE}{COMMA}
STR_RED_COMMA                                                   :{RED}{COMMA}
STR_WHITE_COMMA                                                 :{WHITE}{COMMA}
STR_TINY_BLACK_DECIMAL                                          :{TINY_FONT}{BLACK}{DECIMAL}
STR_COMPANY_MONEY                                               :{WHITE}{CURRENCY_LONG}
STR_BLACK_DATE_LONG                                             :{BLACK}{DATE_LONG}
STR_WHITE_DATE_LONG                                             :{WHITE}{DATE_LONG}
STR_SHORT_DATE                                                  :{WHITE}{DATE_TINY}
STR_DATE_LONG_SMALL                                             :{TINY_FONT}{BLACK}{DATE_LONG}
STR_TINY_GROUP                                                  :{TINY_FONT}{GROUP}
STR_BLACK_INT                                                   :{BLACK}{NUM}
STR_ORANGE_INT                                                  :{ORANGE}{NUM}
STR_WHITE_SIGN                                                  :{WHITE}{SIGN}
STR_TINY_BLACK_STATION                                          :{TINY_FONT}{BLACK}{STATION}
STR_BLACK_STRING                                                :{BLACK}{STRING}
STR_BLACK_RAW_STRING                                            :{BLACK}{STRING}
STR_ORANGE_STRING                                               :{ORANGE}{STRING}
STR_LTBLUE_STRING                                               :{LTBLUE}{STRING}
STR_WHITE_STRING                                                :{WHITE}{STRING}
STR_ORANGE_STRING1_WHITE                                        :{ORANGE}{STRING}{WHITE}
STR_ORANGE_STRING1_LTBLUE                                       :{ORANGE}{STRING}{LTBLUE}
STR_TINY_BLACK_HEIGHT                                           :{TINY_FONT}{BLACK}{HEIGHT}
STR_TINY_BLACK_VEHICLE                                          :{TINY_FONT}{BLACK}{VEHICLE}
STR_TINY_RIGHT_ARROW                                            :{TINY_FONT}{RIGHT_ARROW}

STR_BLACK_1                                                     :{BLACK}1
STR_BLACK_2                                                     :{BLACK}2
STR_BLACK_3                                                     :{BLACK}3
STR_BLACK_4                                                     :{BLACK}4
STR_BLACK_5                                                     :{BLACK}5
STR_BLACK_6                                                     :{BLACK}6
STR_BLACK_7                                                     :{BLACK}7

STR_TRAIN                                                       :{BLACK}{TRAIN}
STR_BUS                                                         :{BLACK}{BUS}
STR_LORRY                                                       :{BLACK}{LORRY}
STR_PLANE                                                       :{BLACK}{PLANE}
STR_SHIP                                                        :{BLACK}{SHIP}

STR_TOOLBAR_RAILTYPE_VELOCITY                                   :{STRING} ({VELOCITY})<|MERGE_RESOLUTION|>--- conflicted
+++ resolved
@@ -2090,12 +2090,6 @@
 STR_NETWORK_SERVER                                              :Servidor
 STR_NETWORK_CLIENT                                              :Client
 STR_NETWORK_SPECTATORS                                          :Espectadors
-
-<<<<<<< HEAD
-STR_NETWORK_TOOLBAR_LIST_SPECTATOR                              :{BLACK}Espectador
-=======
-STR_NETWORK_GIVE_MONEY_CAPTION                                  :{WHITE}Introdueix la quantitat de diners que vols donar
->>>>>>> ba55f93f
 
 # Network set password
 STR_COMPANY_PASSWORD_CANCEL                                     :{BLACK}No desis la nova contrasenya.
