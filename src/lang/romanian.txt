--- conflicted
+++ resolved
@@ -2785,15 +2785,12 @@
 STR_MAPGEN_NUMBER_OF_TOWNS                                      :{BLACK}Nr. de oraşe:
 STR_MAPGEN_DATE                                                 :{BLACK}Data:
 STR_MAPGEN_NUMBER_OF_INDUSTRIES                                 :{BLACK}Nr. de industrii:
-<<<<<<< HEAD
+STR_MAPGEN_HEIGHTMAP_HEIGHT                                     :{BLACK}Cel mai înalt vârf:
+STR_MAPGEN_DESERT_COVERAGE_UP                                   :{BLACK}Mărește întinderea deșertului cu zece procente
+STR_MAPGEN_DESERT_COVERAGE_DOWN                                 :{BLACK}Reduce întinderea deșertului cu zece procente
 STR_MAPGEN_SNOW_LINE_HEIGHT                                     :{BLACK}Înălţimea zăpezii:
 STR_MAPGEN_SNOW_LINE_UP                                         :{BLACK}Mută linia zăpezii cu un punct în sus
 STR_MAPGEN_SNOW_LINE_DOWN                                       :{BLACK}Mută linia zăpezii cu un punct în jos
-=======
-STR_MAPGEN_HEIGHTMAP_HEIGHT                                     :{BLACK}Cel mai înalt vârf:
-STR_MAPGEN_DESERT_COVERAGE_UP                                   :{BLACK}Mărește întinderea deșertului cu zece procente
-STR_MAPGEN_DESERT_COVERAGE_DOWN                                 :{BLACK}Reduce întinderea deșertului cu zece procente
->>>>>>> 825867f2
 STR_MAPGEN_LAND_GENERATOR                                       :{BLACK}Generator de teren:
 STR_MAPGEN_TERRAIN_TYPE                                         :{BLACK}Tip teren:
 STR_MAPGEN_QUANTITY_OF_SEA_LAKES                                :{BLACK}Nivelul mării:
@@ -2819,12 +2816,9 @@
 STR_MAPGEN_HEIGHTMAP_SIZE_LABEL                                 :{BLACK}Dimensiune:
 STR_MAPGEN_HEIGHTMAP_SIZE                                       :{ORANGE}{NUM} x {NUM}
 
-<<<<<<< HEAD
-STR_MAPGEN_SNOW_LINE_QUERY_CAPT                                 :{WHITE}Modifică înălţimea zăpezii
-=======
 STR_MAPGEN_SNOW_COVERAGE_QUERY_CAPT                             :{WHITE}Acoperire cu zăpadă (în %)
 STR_MAPGEN_DESERT_COVERAGE_QUERY_CAPT                           :{WHITE}Acoperire cu deșert (în %)
->>>>>>> 825867f2
+STR_MAPGEN_SNOW_LINE_QUERY_CAPT                                 :{WHITE}Modifică înălţimea zăpezii
 STR_MAPGEN_START_DATE_QUERY_CAPT                                :{WHITE}Modifică anul de început
 
 # SE Map generation
@@ -3306,12 +3300,8 @@
 STR_COMPANY_VIEW_RELOCATE_COMPANY_HEADQUARTERS                  :{BLACK}Mută sediul companiei (costă 1% din valoarea companiei). Shift+Click arată estimarea de cost fără a muta sediul companiei
 STR_COMPANY_VIEW_INFRASTRUCTURE_BUTTON                          :{BLACK}Detalii
 STR_COMPANY_VIEW_INFRASTRUCTURE_TOOLTIP                         :{BLACK}Vezi contabilizarea infrastructurii
-<<<<<<< HEAD
-STR_COMPANY_VIEW_GIVE_MONEY_BUTTON                              :{BLACK}Donează bani
-=======
 STR_COMPANY_VIEW_GIVE_MONEY_BUTTON                              :{BLACK}Dă banii
 STR_COMPANY_VIEW_GIVE_MONEY_TOOLTIP                             :{BLACK}Dă bani acestei companii
->>>>>>> 825867f2
 
 STR_COMPANY_VIEW_NEW_FACE_BUTTON                                :{BLACK}Schimbă poza
 STR_COMPANY_VIEW_NEW_FACE_TOOLTIP                               :{BLACK}Alege o nouă poză a preşedintelui
