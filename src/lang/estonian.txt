--- conflicted
+++ resolved
@@ -2138,12 +2138,6 @@
 STR_NETWORK_SERVER                                              :Server
 STR_NETWORK_CLIENT                                              :Klient
 STR_NETWORK_SPECTATORS                                          :Vaatlejad
-
-<<<<<<< HEAD
-STR_NETWORK_TOOLBAR_LIST_SPECTATOR                              :{BLACK}Vaatleja
-=======
-STR_NETWORK_GIVE_MONEY_CAPTION                                  :{WHITE}Sisesta summa mida anda
->>>>>>> ba55f93f
 
 # Network set password
 STR_COMPANY_PASSWORD_CANCEL                                     :{BLACK}Sisestatud salasõna ei salvestata
