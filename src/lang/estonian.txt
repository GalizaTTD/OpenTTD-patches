##name Estonian
##ownname Eesti keel
##isocode et_EE
##plural 0
##textdir ltr
##digitsep .
##digitsepcur .
##decimalsep ,
##winlangid 0x0425
##grflangid 0x34
##case g in sü


# This file is part of OpenTTD.
# OpenTTD is free software; you can redistribute it and/or modify it under the terms of the GNU General Public License as published by the Free Software Foundation, version 2.
# OpenTTD is distributed in the hope that it will be useful, but WITHOUT ANY WARRANTY; without even the implied warranty of MERCHANTABILITY or FITNESS FOR A PARTICULAR PURPOSE.
# See the GNU General Public License for more details. You should have received a copy of the GNU General Public License along with OpenTTD. If not, see <http://www.gnu.org/licenses/>.


##id 0x0000
STR_NULL                                                        :
STR_EMPTY                                                       :
STR_UNDEFINED                                                   :(määratlemata väljend)
STR_JUST_NOTHING                                                :Mitte midagi

# Cargo related strings
# Plural cargo name
STR_CARGO_PLURAL_NOTHING                                        :
STR_CARGO_PLURAL_PASSENGERS                                     :Reisijad
STR_CARGO_PLURAL_PASSENGERS.g                                   :Reisijate
STR_CARGO_PLURAL_COAL                                           :Kivisüsi
STR_CARGO_PLURAL_COAL.g                                         :Kivisöe
STR_CARGO_PLURAL_MAIL                                           :Post
STR_CARGO_PLURAL_MAIL.g                                         :Posti
STR_CARGO_PLURAL_OIL                                            :Nafta
STR_CARGO_PLURAL_OIL.g                                          :Nafta
STR_CARGO_PLURAL_LIVESTOCK                                      :Kariloomad
STR_CARGO_PLURAL_LIVESTOCK.g                                    :Kariloomade
STR_CARGO_PLURAL_GOODS                                          :Kaubad
STR_CARGO_PLURAL_GOODS.g                                        :Kaupade
STR_CARGO_PLURAL_GRAIN                                          :Teravili
STR_CARGO_PLURAL_GRAIN.g                                        :Teravilja
STR_CARGO_PLURAL_WOOD                                           :Puit
STR_CARGO_PLURAL_WOOD.g                                         :Puidu
STR_CARGO_PLURAL_IRON_ORE                                       :Rauamaak
STR_CARGO_PLURAL_IRON_ORE.g                                     :Rauamaagi
STR_CARGO_PLURAL_STEEL                                          :Teras
STR_CARGO_PLURAL_STEEL.g                                        :Terase
STR_CARGO_PLURAL_VALUABLES                                      :Väärisesemed
STR_CARGO_PLURAL_VALUABLES.g                                    :Väärisesemete
STR_CARGO_PLURAL_COPPER_ORE                                     :Vasemaak
STR_CARGO_PLURAL_COPPER_ORE.g                                   :Vasemaagi
STR_CARGO_PLURAL_MAIZE                                          :Mais
STR_CARGO_PLURAL_MAIZE.g                                        :Maisi
STR_CARGO_PLURAL_FRUIT                                          :Puuviljad
STR_CARGO_PLURAL_FRUIT.g                                        :Puuviljade
STR_CARGO_PLURAL_DIAMONDS                                       :Teemantid
STR_CARGO_PLURAL_DIAMONDS.g                                     :Teemantite
STR_CARGO_PLURAL_FOOD                                           :Toit
STR_CARGO_PLURAL_FOOD.g                                         :Toidu
STR_CARGO_PLURAL_PAPER                                          :Paber
STR_CARGO_PLURAL_PAPER.g                                        :Paberi
STR_CARGO_PLURAL_GOLD                                           :Kuld
STR_CARGO_PLURAL_GOLD.g                                         :Kulla
STR_CARGO_PLURAL_WATER                                          :Vesi
STR_CARGO_PLURAL_WATER.g                                        :Vee
STR_CARGO_PLURAL_WHEAT                                          :Nisu
STR_CARGO_PLURAL_WHEAT.g                                        :Nisu
STR_CARGO_PLURAL_RUBBER                                         :Kumm
STR_CARGO_PLURAL_RUBBER.g                                       :Kummi
STR_CARGO_PLURAL_SUGAR                                          :Suhkur
STR_CARGO_PLURAL_SUGAR.g                                        :Suhkru
STR_CARGO_PLURAL_TOYS                                           :Mänguasjad
STR_CARGO_PLURAL_TOYS.g                                         :Mänguasjade
STR_CARGO_PLURAL_SWEETS                                         :Maiustused
STR_CARGO_PLURAL_SWEETS.g                                       :Maiustuste
STR_CARGO_PLURAL_COLA                                           :Koola
STR_CARGO_PLURAL_COLA.g                                         :Koola
STR_CARGO_PLURAL_CANDYFLOSS                                     :Suhkruvatt
STR_CARGO_PLURAL_CANDYFLOSS.g                                   :Suhkruvati
STR_CARGO_PLURAL_BUBBLES                                        :Mullid
STR_CARGO_PLURAL_BUBBLES.g                                      :Mullide
STR_CARGO_PLURAL_TOFFEE                                         :Iiris
STR_CARGO_PLURAL_TOFFEE.g                                       :Iirise
STR_CARGO_PLURAL_BATTERIES                                      :Patareid
STR_CARGO_PLURAL_BATTERIES.g                                    :Patareide
STR_CARGO_PLURAL_PLASTIC                                        :Plastmass
STR_CARGO_PLURAL_PLASTIC.g                                      :Plastmassi
STR_CARGO_PLURAL_FIZZY_DRINKS                                   :Kihisevad joogid
STR_CARGO_PLURAL_FIZZY_DRINKS.g                                 :Kihisevate jookide

# Singular cargo name
STR_CARGO_SINGULAR_NOTHING                                      :
STR_CARGO_SINGULAR_PASSENGER                                    :Reisija
STR_CARGO_SINGULAR_PASSENGER.g                                  :Reisijate
STR_CARGO_SINGULAR_COAL                                         :Kivisüsi
STR_CARGO_SINGULAR_COAL.g                                       :Kivisöe
STR_CARGO_SINGULAR_MAIL                                         :Post
STR_CARGO_SINGULAR_MAIL.g                                       :Posti
STR_CARGO_SINGULAR_OIL                                          :Nafta
STR_CARGO_SINGULAR_OIL.g                                        :Nafta
STR_CARGO_SINGULAR_LIVESTOCK                                    :Kariloom
STR_CARGO_SINGULAR_LIVESTOCK.g                                  :Kariloomade
STR_CARGO_SINGULAR_GOODS                                        :Kaubad
STR_CARGO_SINGULAR_GOODS.g                                      :Kaupade
STR_CARGO_SINGULAR_GRAIN                                        :Teravili
STR_CARGO_SINGULAR_GRAIN.g                                      :Teravilja
STR_CARGO_SINGULAR_WOOD                                         :Puit
STR_CARGO_SINGULAR_WOOD.g                                       :Puidu
STR_CARGO_SINGULAR_IRON_ORE                                     :Rauamaak
STR_CARGO_SINGULAR_IRON_ORE.g                                   :Rauamaagi
STR_CARGO_SINGULAR_STEEL                                        :Teras
STR_CARGO_SINGULAR_STEEL.g                                      :Terase
STR_CARGO_SINGULAR_VALUABLES                                    :Väärisesemed
STR_CARGO_SINGULAR_VALUABLES.g                                  :Väärisesemete
STR_CARGO_SINGULAR_COPPER_ORE                                   :Vasemaak
STR_CARGO_SINGULAR_COPPER_ORE.g                                 :Vasemaagi
STR_CARGO_SINGULAR_MAIZE                                        :Mais
STR_CARGO_SINGULAR_MAIZE.g                                      :Maisi
STR_CARGO_SINGULAR_FRUIT                                        :Puuviljad
STR_CARGO_SINGULAR_FRUIT.g                                      :Puuviljade
STR_CARGO_SINGULAR_DIAMOND                                      :Teemant
STR_CARGO_SINGULAR_DIAMOND.g                                    :Teemantite
STR_CARGO_SINGULAR_FOOD                                         :Toit
STR_CARGO_SINGULAR_FOOD.g                                       :Toidu
STR_CARGO_SINGULAR_PAPER                                        :Paber
STR_CARGO_SINGULAR_PAPER.g                                      :Paberi
STR_CARGO_SINGULAR_GOLD                                         :Kuld
STR_CARGO_SINGULAR_GOLD.g                                       :Kulla
STR_CARGO_SINGULAR_WATER                                        :Vesi
STR_CARGO_SINGULAR_WATER.g                                      :Vee
STR_CARGO_SINGULAR_WHEAT                                        :Nisu
STR_CARGO_SINGULAR_WHEAT.g                                      :Nisu
STR_CARGO_SINGULAR_RUBBER                                       :Kumm
STR_CARGO_SINGULAR_RUBBER.g                                     :Kummi
STR_CARGO_SINGULAR_SUGAR                                        :Suhkur
STR_CARGO_SINGULAR_SUGAR.g                                      :Suhkru
STR_CARGO_SINGULAR_TOY                                          :Mänguasjad
STR_CARGO_SINGULAR_TOY.g                                        :Mänguasjade
STR_CARGO_SINGULAR_SWEETS                                       :Maiustus
STR_CARGO_SINGULAR_COLA                                         :Koola
STR_CARGO_SINGULAR_CANDYFLOSS                                   :Suhkruvatt
STR_CARGO_SINGULAR_BUBBLE                                       :Mullid
STR_CARGO_SINGULAR_TOFFEE                                       :Iiris
STR_CARGO_SINGULAR_TOFFEE.g                                     :Iirise
STR_CARGO_SINGULAR_BATTERY                                      :Patarei
STR_CARGO_SINGULAR_PLASTIC                                      :Plastmass
STR_CARGO_SINGULAR_PLASTIC.g                                    :Plastmassi
STR_CARGO_SINGULAR_FIZZY_DRINK                                  :Kihisevad joogid

# Quantity of cargo
STR_QUANTITY_NOTHING                                            :
STR_QUANTITY_PASSENGERS                                         :{COMMA}{NBSP}reisija{P "" s}
STR_QUANTITY_COAL                                               :{WEIGHT_LONG} kivisütt
STR_QUANTITY_MAIL                                               :{COMMA} postipakk{P "" i}
STR_QUANTITY_OIL                                                :{VOLUME_LONG} naftat
STR_QUANTITY_LIVESTOCK                                          :{COMMA} loom{P "" a}
STR_QUANTITY_GOODS                                              :{COMMA} kast{P "" i} kaupa
STR_QUANTITY_GRAIN                                              :{WEIGHT_LONG} teravilja
STR_QUANTITY_WOOD                                               :{WEIGHT_LONG} puitu
STR_QUANTITY_IRON_ORE                                           :{WEIGHT_LONG} rauamaaki
STR_QUANTITY_STEEL                                              :{WEIGHT_LONG} terast
STR_QUANTITY_VALUABLES                                          :{COMMA}{NBSP}kotitäi{P s t} väärisesemeid
STR_QUANTITY_COPPER_ORE                                         :{WEIGHT_LONG} vasemaaki
STR_QUANTITY_MAIZE                                              :{WEIGHT_LONG} maisi
STR_QUANTITY_FRUIT                                              :{WEIGHT_LONG} puuvilju
STR_QUANTITY_DIAMONDS                                           :{COMMA} kotitäi{P s t} teemante{P id ""}
STR_QUANTITY_FOOD                                               :{WEIGHT_LONG} toitu
STR_QUANTITY_PAPER                                              :{WEIGHT_LONG} paberit
STR_QUANTITY_GOLD                                               :{COMMA} kotitäi{P s t} kulda
STR_QUANTITY_WATER                                              :{VOLUME_LONG} vett
STR_QUANTITY_WHEAT                                              :{WEIGHT_LONG} nisu
STR_QUANTITY_RUBBER                                             :{VOLUME_LONG} kummi
STR_QUANTITY_SUGAR                                              :{WEIGHT_LONG} suhkrut
STR_QUANTITY_TOYS                                               :{COMMA} mänguas{P i ja}
STR_QUANTITY_SWEETS                                             :{COMMA}{NBSP}kotitäi{P s t} maiustusi
STR_QUANTITY_COLA                                               :{VOLUME_LONG} koolat
STR_QUANTITY_CANDYFLOSS                                         :{WEIGHT_LONG} suhkruvatti
STR_QUANTITY_BUBBLES                                            :{COMMA} mull{P "" i}
STR_QUANTITY_TOFFEE                                             :{WEIGHT_LONG} iirist
STR_QUANTITY_BATTERIES                                          :{COMMA} patarei{P "" d}
STR_QUANTITY_PLASTIC                                            :{VOLUME_LONG} plastmassi
STR_QUANTITY_FIZZY_DRINKS                                       :{COMMA} kihisevaid jooke
STR_QUANTITY_N_A                                                :N/A

# Two letter abbreviation of cargo name
STR_ABBREV_NOTHING                                              :
STR_ABBREV_PASSENGERS                                           :{TINY_FONT}PS
STR_ABBREV_COAL                                                 :{TINY_FONT}CL
STR_ABBREV_MAIL                                                 :{TINY_FONT}ML
STR_ABBREV_OIL                                                  :{TINY_FONT}OL
STR_ABBREV_LIVESTOCK                                            :{TINY_FONT}LV
STR_ABBREV_GOODS                                                :{TINY_FONT}GD
STR_ABBREV_GRAIN                                                :{TINY_FONT}GR
STR_ABBREV_WOOD                                                 :{TINY_FONT}WD
STR_ABBREV_IRON_ORE                                             :{TINY_FONT}OR
STR_ABBREV_STEEL                                                :{TINY_FONT}ST
STR_ABBREV_VALUABLES                                            :{TINY_FONT}VL
STR_ABBREV_COPPER_ORE                                           :{TINY_FONT}CO
STR_ABBREV_MAIZE                                                :{TINY_FONT}MZ
STR_ABBREV_FRUIT                                                :{TINY_FONT}FT
STR_ABBREV_DIAMONDS                                             :{TINY_FONT}DM
STR_ABBREV_FOOD                                                 :{TINY_FONT}FD
STR_ABBREV_PAPER                                                :{TINY_FONT}PR
STR_ABBREV_GOLD                                                 :{TINY_FONT}GD
STR_ABBREV_WATER                                                :{TINY_FONT}WR
STR_ABBREV_WHEAT                                                :{TINY_FONT}WH
STR_ABBREV_RUBBER                                               :{TINY_FONT}RB
STR_ABBREV_SUGAR                                                :{TINY_FONT}SG
STR_ABBREV_TOYS                                                 :{TINY_FONT}TY
STR_ABBREV_SWEETS                                               :{TINY_FONT}SW
STR_ABBREV_COLA                                                 :{TINY_FONT}CL
STR_ABBREV_CANDYFLOSS                                           :{TINY_FONT}CF
STR_ABBREV_BUBBLES                                              :{TINY_FONT}BU
STR_ABBREV_TOFFEE                                               :{TINY_FONT}TF
STR_ABBREV_BATTERIES                                            :{TINY_FONT}BA
STR_ABBREV_PLASTIC                                              :{TINY_FONT}PL
STR_ABBREV_FIZZY_DRINKS                                         :{TINY_FONT}FZ
STR_ABBREV_NONE                                                 :{TINY_FONT}EI
STR_ABBREV_ALL                                                  :{TINY_FONT}KÕIK

# 'Mode' of transport for cargoes
STR_PASSENGERS                                                  :{COMMA} reisija{P "" d}
STR_BAGS                                                        :{COMMA} kot{P t id}
STR_TONS                                                        :{COMMA} tonn{P "" i}
STR_LITERS                                                      :{COMMA} liit{P er rit}
STR_ITEMS                                                       :{COMMA} ühik{P "" ut}
STR_CRATES                                                      :{COMMA} kast{P "" i}

STR_COLOUR_DEFAULT                                              :Esialgne
###length 17
STR_COLOUR_DARK_BLUE                                            :Tumesinine
STR_COLOUR_PALE_GREEN                                           :Kahvaturoheline
STR_COLOUR_PINK                                                 :Roosa
STR_COLOUR_YELLOW                                               :Kollane
STR_COLOUR_RED                                                  :Punane
STR_COLOUR_LIGHT_BLUE                                           :Helesinine
STR_COLOUR_GREEN                                                :Roheline
STR_COLOUR_DARK_GREEN                                           :Tumeroheline
STR_COLOUR_BLUE                                                 :Sinine
STR_COLOUR_CREAM                                                :Kreemjas
STR_COLOUR_MAUVE                                                :Kahvatulilla
STR_COLOUR_PURPLE                                               :Lilla
STR_COLOUR_ORANGE                                               :Oranž
STR_COLOUR_BROWN                                                :Pruun
STR_COLOUR_GREY                                                 :Hall
STR_COLOUR_WHITE                                                :Valge
STR_COLOUR_RANDOM                                               :Suvaline

# Units used in OpenTTD
STR_UNITS_VELOCITY_IMPERIAL                                     :{COMMA} miili tunnis
STR_UNITS_VELOCITY_METRIC                                       :{COMMA} km/h
STR_UNITS_VELOCITY_SI                                           :{COMMA} m/s
STR_UNITS_VELOCITY_GAMEUNITS                                    :{DECIMAL}{NBSP}ruutu/päev

STR_UNIT_NAME_VELOCITY_IMPERIAL                                 :miili tunnis
STR_UNIT_NAME_VELOCITY_METRIC                                   :km/h
STR_UNIT_NAME_VELOCITY_SI                                       :m/s
STR_UNIT_NAME_VELOCITY_GAMEUNITS                                :ruutu/päev

STR_UNITS_POWER_IMPERIAL                                        :{COMMA}hj
STR_UNITS_POWER_METRIC                                          :{COMMA}hj
STR_UNITS_POWER_SI                                              :{COMMA}kW


STR_UNITS_WEIGHT_SHORT_IMPERIAL                                 :{COMMA}t
STR_UNITS_WEIGHT_SHORT_METRIC                                   :{COMMA}t
STR_UNITS_WEIGHT_SHORT_SI                                       :{COMMA}kg

STR_UNITS_WEIGHT_LONG_IMPERIAL                                  :{COMMA} tonn{P "" i}
STR_UNITS_WEIGHT_LONG_METRIC                                    :{COMMA} tonn{P "" i}
STR_UNITS_WEIGHT_LONG_SI                                        :{COMMA} kg

STR_UNITS_VOLUME_SHORT_IMPERIAL                                 :{COMMA}gal
STR_UNITS_VOLUME_SHORT_METRIC                                   :{COMMA}l
STR_UNITS_VOLUME_SHORT_SI                                       :{COMMA}m³

STR_UNITS_VOLUME_LONG_IMPERIAL                                  :{COMMA} gallon{P "" it}
STR_UNITS_VOLUME_LONG_METRIC                                    :{COMMA} liit{P er rit}
STR_UNITS_VOLUME_LONG_SI                                        :{COMMA} m³

STR_UNITS_FORCE_IMPERIAL                                        :{COMMA} lbf
STR_UNITS_FORCE_METRIC                                          :{COMMA} kgf
STR_UNITS_FORCE_SI                                              :{COMMA} kN

STR_UNITS_HEIGHT_IMPERIAL                                       :{COMMA} meeter
STR_UNITS_HEIGHT_METRIC                                         :{COMMA} m
STR_UNITS_HEIGHT_SI                                             :{COMMA} m

# Common window strings
STR_LIST_FILTER_TITLE                                           :{BLACK}Märksõna:
STR_LIST_FILTER_OSKTITLE                                        :{BLACK}Sisesta märksõna
STR_LIST_FILTER_TOOLTIP                                         :{BLACK}Sisesta märksõna mida loendist otsida

STR_TOOLTIP_GROUP_ORDER                                         :{BLACK}Vali jaotamise järjestus
STR_TOOLTIP_SORT_ORDER                                          :{BLACK}Vali järjestus (kahanev/kasvav)
STR_TOOLTIP_SORT_CRITERIA                                       :{BLACK}Vali järjestus
STR_TOOLTIP_FILTER_CRITERIA                                     :{BLACK}Vali sõelumisalused
STR_BUTTON_SORT_BY                                              :{BLACK}Järjestus:
STR_BUTTON_RENAME                                               :{BLACK}Nimevahetus
STR_BUTTON_CATCHMENT                                            :{BLACK}Mõjupiirkond
STR_TOOLTIP_CATCHMENT                                           :{BLACK}Vahelda mõjuala näitamist

STR_TOOLTIP_CLOSE_WINDOW                                        :{BLACK}Sulge aken
STR_TOOLTIP_WINDOW_TITLE_DRAG_THIS                              :{BLACK}Akna pealkiri. Liigutamiseks lohista seda hiirega.
STR_TOOLTIP_SHADE                                               :{BLACK}Akna peitmine - näidatakse ainult pealkirjariba
STR_TOOLTIP_DEBUG                                               :{BLACK}Näita NewGRF debug-i informatsiooni
STR_TOOLTIP_DEFSIZE                                             :{BLACK}Taasta akna esialgne suurus. Ctrl+klõps muudab praeguse suuruse esialgseks
STR_TOOLTIP_STICKY                                              :{BLACK}Märgib, et «Sulge kõik aknad» nupp seda akent ei sulge. «Ctrl+klõps» jätab suletamatuse vaikekäitumiseks
STR_TOOLTIP_RESIZE                                              :{BLACK}Klõpsa ja lohista, et akna suurust muuta
STR_TOOLTIP_TOGGLE_LARGE_SMALL_WINDOW                           :{BLACK}Lülita aken suureks/väikseks
STR_TOOLTIP_VSCROLL_BAR_SCROLLS_LIST                            :{BLACK}Kerimisriba - kerib nimistut üles/alla
STR_TOOLTIP_HSCROLL_BAR_SCROLLS_LIST                            :{BLACK}Kerimisriba - kerib listi üles/alla
STR_TOOLTIP_DEMOLISH_BUILDINGS_ETC                              :{BLACK}Ruudul asuvate hoonete jms. õhkamine. Ctrl valib ala diagonaalselt. Shift-nupuga vaheldub ehitamine ja maksumuse hindamine

# Show engines button
###length VEHICLE_TYPES
STR_SHOW_HIDDEN_ENGINES_VEHICLE_TRAIN                           :{BLACK}Näita peidetud
STR_SHOW_HIDDEN_ENGINES_VEHICLE_ROAD_VEHICLE                    :{BLACK}Näita peidetud
STR_SHOW_HIDDEN_ENGINES_VEHICLE_SHIP                            :{BLACK}Näita peidetud
STR_SHOW_HIDDEN_ENGINES_VEHICLE_AIRCRAFT                        :{BLACK}Näita peidetud

###length VEHICLE_TYPES
STR_SHOW_HIDDEN_ENGINES_VEHICLE_TRAIN_TOOLTIP                   :{BLACK}Selle nupu lubamisega kuvatakse ka peidetud rongid
STR_SHOW_HIDDEN_ENGINES_VEHICLE_ROAD_VEHICLE_TOOLTIP            :{BLACK}Selle nupu lubamisega kuvatakse ka peidetud sõidukid
STR_SHOW_HIDDEN_ENGINES_VEHICLE_SHIP_TOOLTIP                    :{BLACK}Selle nupu lubamisega kuvatakse ka peidetud laevad
STR_SHOW_HIDDEN_ENGINES_VEHICLE_AIRCRAFT_TOOLTIP                :{BLACK}Selle nupu lubamisega kuvatakse ka peidetud õhusõidukeid

# Query window
STR_BUTTON_DEFAULT                                              :{BLACK}Esialgne
STR_BUTTON_CANCEL                                               :{BLACK}Tühista
STR_BUTTON_OK                                                   :{BLACK}OK
STR_WARNING_PASSWORD_SECURITY                                   :{YELLOW}Hoiatus: Serveriadministraatorid võivad olla võimelised lugema siinset teksti.

# On screen keyboard window
STR_OSK_KEYBOARD_LAYOUT                                         :`1234567890-=\qwertyuiop[]asdfghjkl;'  zxcvbnm,./ .
STR_OSK_KEYBOARD_LAYOUT_CAPS                                    :~!@#$%^&*()_+|QWERTYUIOP{{}}ASDFGHJKL:"  ZXCVBNM<>? .

# Measurement tooltip
STR_MEASURE_LENGTH                                              :{BLACK}Pikkus: {NUM}
STR_MEASURE_AREA                                                :{BLACK}Pindala: {NUM} x {NUM}
STR_MEASURE_LENGTH_HEIGHTDIFF                                   :{BLACK}Pikkus: {NUM}{}Kõrguserinevus: {HEIGHT}
STR_MEASURE_AREA_HEIGHTDIFF                                     :{BLACK}Pindala: {NUM} x {NUM}{}Kõrguste erinevus: {HEIGHT}


# These are used in buttons
STR_SORT_BY_CAPTION_NAME                                        :{BLACK}Nimi
STR_SORT_BY_CAPTION_DATE                                        :{BLACK}Kuupäev
# These are used in dropdowns
STR_SORT_BY_NAME                                                :Nimi
STR_SORT_BY_PRODUCTION                                          :Toodang
STR_SORT_BY_TYPE                                                :Tüüp
STR_SORT_BY_TRANSPORTED                                         :Veetud
STR_SORT_BY_NUMBER                                              :Number
STR_SORT_BY_PROFIT_LAST_YEAR                                    :Eelmise aasta kasum
STR_SORT_BY_PROFIT_THIS_YEAR                                    :Selle aasta kasum
STR_SORT_BY_AGE                                                 :Vanus
STR_SORT_BY_RELIABILITY                                         :Tehnoseisund
STR_SORT_BY_TOTAL_CAPACITY_PER_CARGOTYPE                        :Täielik kandevõime veoseliigi kohta
STR_SORT_BY_MAX_SPEED                                           :Tippkiirus
STR_SORT_BY_MODEL                                               :Mudel
STR_SORT_BY_VALUE                                               :Väärtus
STR_SORT_BY_LENGTH                                              :Pikkus
STR_SORT_BY_LIFE_TIME                                           :Amortiseerumiseni
STR_SORT_BY_TIMETABLE_DELAY                                     :Hilinemine graafikus
STR_SORT_BY_FACILITY                                            :Jaama tüüp
STR_SORT_BY_WAITING_TOTAL                                       :Kaupa kokku
STR_SORT_BY_WAITING_AVAILABLE                                   :Kaupa saadaval
STR_SORT_BY_RATING_MAX                                          :Kõrgeim kaubahinnang
STR_SORT_BY_RATING_MIN                                          :Madalaim kaubahinnang
STR_SORT_BY_ENGINE_ID                                           :MootoriID (algne)
STR_SORT_BY_COST                                                :Hind
STR_SORT_BY_POWER                                               :Võimsus
STR_SORT_BY_TRACTIVE_EFFORT                                     :Veojõud
STR_SORT_BY_INTRO_DATE                                          :Esmaesitluse kuupäev
STR_SORT_BY_RUNNING_COST                                        :Käituskulud
STR_SORT_BY_POWER_VS_RUNNING_COST                               :Kasutegur
STR_SORT_BY_CARGO_CAPACITY                                      :Kandevõime
STR_SORT_BY_RANGE                                               :Vahekaugus
STR_SORT_BY_POPULATION                                          :Rahvaarv
STR_SORT_BY_RATING                                              :Hinnang
STR_SORT_BY_NUM_VEHICLES                                        :Sõidukite koguarv
STR_SORT_BY_TOTAL_PROFIT_LAST_YEAR                              :Eelmise aasta kogukasum
STR_SORT_BY_TOTAL_PROFIT_THIS_YEAR                              :Selle aasta kogukasum
STR_SORT_BY_AVERAGE_PROFIT_LAST_YEAR                            :Eelmise aasta keskmine kasum
STR_SORT_BY_AVERAGE_PROFIT_THIS_YEAR                            :Selle aasta keskmine kasum

# Group by options for vehicle list
STR_GROUP_BY_NONE                                               :Puudub
STR_GROUP_BY_SHARED_ORDERS                                      :Jagatud korraldused

# Order button in shared orders vehicle list

# Tooltips for the main toolbar
###length 31
STR_TOOLBAR_TOOLTIP_PAUSE_GAME                                  :{BLACK}Mängu paus
STR_TOOLBAR_TOOLTIP_FORWARD                                     :{BLACK}Kiirenda mängu
STR_TOOLBAR_TOOLTIP_OPTIONS                                     :{BLACK}Seadistus
STR_TOOLBAR_TOOLTIP_SAVE_GAME_ABANDON_GAME                      :{BLACK}Mängu salvestamine/jätkamine, mängust lahkumine, väljumine
STR_TOOLBAR_TOOLTIP_DISPLAY_MAP                                 :{BLACK}Ava kaart, vaateaken või siltide loend
STR_TOOLBAR_TOOLTIP_DISPLAY_TOWN_DIRECTORY                      :{BLACK}Ava asustuste register
STR_TOOLBAR_TOOLTIP_DISPLAY_SUBSIDIES                           :{BLACK}Ava toetuste loend
STR_TOOLBAR_TOOLTIP_DISPLAY_LIST_OF_COMPANY_STATIONS            :{BLACK}Avab ettevõtte jaamade registri
STR_TOOLBAR_TOOLTIP_DISPLAY_COMPANY_FINANCES                    :{BLACK}Ava ettevõtte rahavoogude aruanne
STR_TOOLBAR_TOOLTIP_DISPLAY_COMPANY_GENERAL                     :{BLACK}Ava ettevõtte ülevaade
STR_TOOLBAR_TOOLTIP_DISPLAY_STORY_BOOK                          :{BLACK}Näita juturaamatut
STR_TOOLBAR_TOOLTIP_DISPLAY_GOALS_LIST                          :{BLACK}Näita eesmärke
STR_TOOLBAR_TOOLTIP_DISPLAY_GRAPHS                              :{BLACK}Ava graafik
STR_TOOLBAR_TOOLTIP_DISPLAY_COMPANY_LEAGUE                      :{BLACK}Ava ettevõtete edetabel
STR_TOOLBAR_TOOLTIP_FUND_CONSTRUCTION_OF_NEW                    :{BLACK}Uue tööstuse rajamise rahastamine või tööstuste registri avamine
STR_TOOLBAR_TOOLTIP_DISPLAY_LIST_OF_COMPANY_TRAINS              :{BLACK}Ava ettevõtte rongide register. Jaotus- ja sõidukiregistrit vahetatakse Ctrl+klõpsu abil
STR_TOOLBAR_TOOLTIP_DISPLAY_LIST_OF_COMPANY_ROAD_VEHICLES       :{BLACK}Ava ettevõtte mootorsõidukite register. Jaotus- ja sõidukiregistrit vahetatakse Ctrl+klõpsu abil
STR_TOOLBAR_TOOLTIP_DISPLAY_LIST_OF_COMPANY_SHIPS               :{BLACK}Ava ettevõtte laevade register. Jaotus- ja sõidukiregistrit vahetatakse Ctrl+klõpsu abil
STR_TOOLBAR_TOOLTIP_DISPLAY_LIST_OF_COMPANY_AIRCRAFT            :{BLACK}Ava ettevõtte õhusõidukite register. Jaotus- ja sõidukiregistrit vahetatakse Ctrl+klõpsu abil
STR_TOOLBAR_TOOLTIP_ZOOM_THE_VIEW_IN                            :{BLACK}Suurenda vaadet
STR_TOOLBAR_TOOLTIP_ZOOM_THE_VIEW_OUT                           :{BLACK}Vähenda vaadet
STR_TOOLBAR_TOOLTIP_BUILD_RAILROAD_TRACK                        :{BLACK}Ehita raudtee
STR_TOOLBAR_TOOLTIP_BUILD_ROADS                                 :{BLACK}Ehita maantee
STR_TOOLBAR_TOOLTIP_BUILD_TRAMWAYS                              :{BLACK}Ehita trammiteid
STR_TOOLBAR_TOOLTIP_BUILD_SHIP_DOCKS                            :{BLACK}Ehita laevakai
STR_TOOLBAR_TOOLTIP_BUILD_AIRPORTS                              :{BLACK}Ehita lennuväli
STR_TOOLBAR_TOOLTIP_LANDSCAPING                                 :{BLACK}Ava riba maastikutarvikutega, millega saab maad tõsta/langetada, puid istutada, jne.
STR_TOOLBAR_TOOLTIP_SHOW_SOUND_MUSIC_WINDOW                     :{BLACK}Näita heli/muusika akent
STR_TOOLBAR_TOOLTIP_SHOW_LAST_MESSAGE_NEWS                      :{BLACK}Näita viimast teadet, ava teadete seadistus
STR_TOOLBAR_TOOLTIP_LAND_BLOCK_INFORMATION                      :{BLACK}Maa-ala andmed, konsool, skriptide debug, ekraanitõmmised, OpenTTDst
STR_TOOLBAR_TOOLTIP_SWITCH_TOOLBAR                              :{BLACK}Vaheta tarvikuribad

# Extra tooltips for the scenario editor toolbar
STR_SCENEDIT_TOOLBAR_TOOLTIP_SAVE_SCENARIO_LOAD_SCENARIO        :{BLACK}Kaardi salvestamine, kaardi laadimine, kaarditegemisest lahkumine, mängust väljumine
STR_SCENEDIT_TOOLBAR_OPENTTD                                    :{YELLOW}OpenTTD
STR_SCENEDIT_TOOLBAR_SCENARIO_EDITOR                            :{YELLOW}Stsenaariumiredaktor
STR_SCENEDIT_TOOLBAR_TOOLTIP_MOVE_THE_STARTING_DATE_BACKWARD    :{BLACK}Alguse liigutamine 1 aasta võrra tagasi
STR_SCENEDIT_TOOLBAR_TOOLTIP_MOVE_THE_STARTING_DATE_FORWARD     :{BLACK}Alguse liigutamine 1 aasta võrra edasi
STR_SCENEDIT_TOOLBAR_TOOLTIP_SET_DATE                           :{BLACK}Alustamise aasta valikuks klõpsi siin
STR_SCENEDIT_TOOLBAR_TOOLTIP_DISPLAY_MAP_TOWN_DIRECTORY         :{BLACK}Ava kaart, asustuste register
STR_SCENEDIT_TOOLBAR_LANDSCAPE_GENERATION                       :{BLACK}Maastiku tekitamine
STR_SCENEDIT_TOOLBAR_TOWN_GENERATION                            :{BLACK}Asustuste tekitamine
STR_SCENEDIT_TOOLBAR_INDUSTRY_GENERATION                        :{BLACK}Tööstuste tekitamine
STR_SCENEDIT_TOOLBAR_ROAD_CONSTRUCTION                          :{BLACK}Maanteede ehitamine
STR_SCENEDIT_TOOLBAR_TRAM_CONSTRUCTION                          :{BLACK}Trammiteede ehitamine
STR_SCENEDIT_TOOLBAR_PLANT_TREES                                :{BLACK}Istuta puid. Shift valib ehitamise/hinna kuvamise režiimi
STR_SCENEDIT_TOOLBAR_PLACE_SIGN                                 :{BLACK}Paigalda silt
STR_SCENEDIT_TOOLBAR_PLACE_OBJECT                               :{BLACK}Paigalda objekt. Shift valib ehitamise/hinna kuvamise režiimi

# Scenario editor file menu
###length 7
STR_SCENEDIT_FILE_MENU_SAVE_SCENARIO                            :Salvesta kaart
STR_SCENEDIT_FILE_MENU_LOAD_SCENARIO                            :Laadi kaart
STR_SCENEDIT_FILE_MENU_SAVE_HEIGHTMAP                           :Salvesta kõrguskaart
STR_SCENEDIT_FILE_MENU_LOAD_HEIGHTMAP                           :Laadi kõrguskaart
STR_SCENEDIT_FILE_MENU_QUIT_EDITOR                              :Lahku redaktorist
STR_SCENEDIT_FILE_MENU_SEPARATOR                                :
STR_SCENEDIT_FILE_MENU_QUIT                                     :Välju

# Settings menu
###length 15
STR_SETTINGS_MENU_GAME_OPTIONS                                  :Mängu seadistus
STR_SETTINGS_MENU_CONFIG_SETTINGS_TREE                          :Seaded
STR_SETTINGS_MENU_NEWGRF_SETTINGS                               :NewGRF-i seadistus
STR_SETTINGS_MENU_TRANSPARENCY_OPTIONS                          :Läbipaistvuse seadistus
STR_SETTINGS_MENU_TOWN_NAMES_DISPLAYED                          :Näidatavad asustuste nimed
STR_SETTINGS_MENU_STATION_NAMES_DISPLAYED                       :Näidatavad jaamanimed
STR_SETTINGS_MENU_WAYPOINTS_DISPLAYED                           :Näidatavad meldepunktid
STR_SETTINGS_MENU_SIGNS_DISPLAYED                               :Näidatavad sildid
STR_SETTINGS_MENU_SHOW_COMPETITOR_SIGNS                         :Konkurentide nimesid ja silte kuvatakse
STR_SETTINGS_MENU_FULL_ANIMATION                                :Täielik animeerimine
STR_SETTINGS_MENU_FULL_DETAIL                                   :Kõik täpsustused
STR_SETTINGS_MENU_TRANSPARENT_BUILDINGS                         :Läbipaistvad hooned
STR_SETTINGS_MENU_TRANSPARENT_SIGNS                             :Läbipaistvad sildid

# File menu
###length 5
STR_FILE_MENU_SAVE_GAME                                         :Mängu salvestamine
STR_FILE_MENU_LOAD_GAME                                         :Mängu jätkamine
STR_FILE_MENU_QUIT_GAME                                         :Lahku mängust
STR_FILE_MENU_SEPARATOR                                         :
STR_FILE_MENU_EXIT                                              :Välju

# Map menu
###length 4
STR_MAP_MENU_MAP_OF_WORLD                                       :Maailmakaart
STR_MAP_MENU_EXTRA_VIEWPORT                                     :Lisa vaateaken
STR_MAP_MENU_LINGRAPH_LEGEND                                    :Kaubavoo legend
STR_MAP_MENU_SIGN_LIST                                          :Siltide register

# Town menu
###length 2
STR_TOWN_MENU_TOWN_DIRECTORY                                    :Asustuste register
STR_TOWN_MENU_FOUND_TOWN                                        :Raja asustus

# Subsidies menu
###length 1
STR_SUBSIDIES_MENU_SUBSIDIES                                    :Toetused

# Graph menu
###length 6
STR_GRAPH_MENU_OPERATING_PROFIT_GRAPH                           :Opereerimiskasumi graafik
STR_GRAPH_MENU_INCOME_GRAPH                                     :Tulugraafik
STR_GRAPH_MENU_DELIVERED_CARGO_GRAPH                            :Äraveetud kauba graafik
STR_GRAPH_MENU_PERFORMANCE_HISTORY_GRAPH                        :Tegevustulemuste graafik
STR_GRAPH_MENU_COMPANY_VALUE_GRAPH                              :Firmaväärtuste graafik
STR_GRAPH_MENU_CARGO_PAYMENT_RATES                              :Veotasude määrad

# Company league menu
###length 3
STR_GRAPH_MENU_COMPANY_LEAGUE_TABLE                             :Ettevõtete edetabel
STR_GRAPH_MENU_DETAILED_PERFORMANCE_RATING                      :Täpsustatud tulemushinnang
STR_GRAPH_MENU_HIGHSCORE                                        :Edetabel

# Industry menu
###length 3
STR_INDUSTRY_MENU_INDUSTRY_DIRECTORY                            :Tööstuste register
STR_INDUSTRY_MENU_INDUSTRY_CHAIN                                :Tööstuste ahel
STR_INDUSTRY_MENU_FUND_NEW_INDUSTRY                             :Uue tööstuse rahastamine

# URailway construction menu
###length 4
STR_RAIL_MENU_RAILROAD_CONSTRUCTION                             :Rööbastee ehitamine
STR_RAIL_MENU_ELRAIL_CONSTRUCTION                               :Elektriraudtee ehitamine
STR_RAIL_MENU_MONORAIL_CONSTRUCTION                             :Monorelsi ehitamine
STR_RAIL_MENU_MAGLEV_CONSTRUCTION                               :Magnethõljuktee ehitamine

# Road construction menu
###length 2
STR_ROAD_MENU_ROAD_CONSTRUCTION                                 :Maanteede ehitamine
STR_ROAD_MENU_TRAM_CONSTRUCTION                                 :Trammiteede ehitamine

# Waterways construction menu
###length 1
STR_WATERWAYS_MENU_WATERWAYS_CONSTRUCTION                       :Veeteede ehitamine

# Aairport construction menu
###length 1
STR_AIRCRAFT_MENU_AIRPORT_CONSTRUCTION                          :Lennuväljade ehitamine

# Landscaping menu
###length 3
STR_LANDSCAPING_MENU_LANDSCAPING                                :Maapinna kujundamine
STR_LANDSCAPING_MENU_PLANT_TREES                                :Puude istutamine
STR_LANDSCAPING_MENU_PLACE_SIGN                                 :Paigalda silt

# Music menu
###length 1
STR_TOOLBAR_SOUND_MUSIC                                         :Heli/muusika

# Message menu
###length 3
STR_NEWS_MENU_LAST_MESSAGE_NEWS_REPORT                          :Viimane teade
STR_NEWS_MENU_MESSAGE_HISTORY_MENU                              :Teadete ajalugu
STR_NEWS_MENU_DELETE_ALL_MESSAGES                               :Kustuta kõik teated

# About menu
###length 10
STR_ABOUT_MENU_LAND_BLOCK_INFO                                  :Maa-ala andmed
STR_ABOUT_MENU_SEPARATOR                                        :
STR_ABOUT_MENU_TOGGLE_CONSOLE                                   :Lülita konsool sisse/välja
STR_ABOUT_MENU_AI_DEBUG                                         :AI/GameScripti debugimine
STR_ABOUT_MENU_SCREENSHOT                                       :Ekraanipilt
STR_ABOUT_MENU_SHOW_FRAMERATE                                   :Näita kaadrisagedust
STR_ABOUT_MENU_ABOUT_OPENTTD                                    :'OpenTTD' kohta
STR_ABOUT_MENU_SPRITE_ALIGNER                                   :Sprite aligner
STR_ABOUT_MENU_TOGGLE_BOUNDING_BOXES                            :Kontuuride kuvamine
STR_ABOUT_MENU_TOGGLE_DIRTY_BLOCKS                              :Vaheta toon määrdunud plokil

# Place in highscore window
###length 15
STR_ORDINAL_NUMBER_1ST                                          :1.
STR_ORDINAL_NUMBER_2ND                                          :2.
STR_ORDINAL_NUMBER_3RD                                          :3.
STR_ORDINAL_NUMBER_4TH                                          :4.
STR_ORDINAL_NUMBER_5TH                                          :5.
STR_ORDINAL_NUMBER_6TH                                          :6.
STR_ORDINAL_NUMBER_7TH                                          :7.
STR_ORDINAL_NUMBER_8TH                                          :8.
STR_ORDINAL_NUMBER_9TH                                          :9.
STR_ORDINAL_NUMBER_10TH                                         :10.
STR_ORDINAL_NUMBER_11TH                                         :11.
STR_ORDINAL_NUMBER_12TH                                         :12.
STR_ORDINAL_NUMBER_13TH                                         :13.
STR_ORDINAL_NUMBER_14TH                                         :14.
STR_ORDINAL_NUMBER_15TH                                         :15.

###length 31
STR_DAY_NUMBER_1ST                                              :1.
STR_DAY_NUMBER_2ND                                              :2.
STR_DAY_NUMBER_3RD                                              :3.
STR_DAY_NUMBER_4TH                                              :4.
STR_DAY_NUMBER_5TH                                              :5.
STR_DAY_NUMBER_6TH                                              :6.
STR_DAY_NUMBER_7TH                                              :7.
STR_DAY_NUMBER_8TH                                              :8.
STR_DAY_NUMBER_9TH                                              :9.
STR_DAY_NUMBER_10TH                                             :10.
STR_DAY_NUMBER_11TH                                             :11.
STR_DAY_NUMBER_12TH                                             :12.
STR_DAY_NUMBER_13TH                                             :13.
STR_DAY_NUMBER_14TH                                             :14.
STR_DAY_NUMBER_15TH                                             :15.
STR_DAY_NUMBER_16TH                                             :16.
STR_DAY_NUMBER_17TH                                             :17.
STR_DAY_NUMBER_18TH                                             :18.
STR_DAY_NUMBER_19TH                                             :19.
STR_DAY_NUMBER_20TH                                             :20.
STR_DAY_NUMBER_21ST                                             :21.
STR_DAY_NUMBER_22ND                                             :22.
STR_DAY_NUMBER_23RD                                             :23.
STR_DAY_NUMBER_24TH                                             :24.
STR_DAY_NUMBER_25TH                                             :25.
STR_DAY_NUMBER_26TH                                             :26.
STR_DAY_NUMBER_27TH                                             :27.
STR_DAY_NUMBER_28TH                                             :28.
STR_DAY_NUMBER_29TH                                             :29.
STR_DAY_NUMBER_30TH                                             :30.
STR_DAY_NUMBER_31ST                                             :31.

###length 12
STR_MONTH_ABBREV_JAN                                            :jaan
STR_MONTH_ABBREV_FEB                                            :veebr
STR_MONTH_ABBREV_MAR                                            :märts
STR_MONTH_ABBREV_APR                                            :apr
STR_MONTH_ABBREV_MAY                                            :mai
STR_MONTH_ABBREV_JUN                                            :juuni
STR_MONTH_ABBREV_JUL                                            :juuli
STR_MONTH_ABBREV_AUG                                            :aug
STR_MONTH_ABBREV_SEP                                            :sept
STR_MONTH_ABBREV_OCT                                            :okt
STR_MONTH_ABBREV_NOV                                            :nov
STR_MONTH_ABBREV_DEC                                            :dets

###length 12
STR_MONTH_JAN                                                   :jaanuar
STR_MONTH_FEB                                                   :veebruar
STR_MONTH_MAR                                                   :märts
STR_MONTH_APR                                                   :aprill
STR_MONTH_MAY                                                   :mai
STR_MONTH_JUN                                                   :juuni
STR_MONTH_JUL                                                   :juuli
STR_MONTH_AUG                                                   :august
STR_MONTH_SEP                                                   :september
STR_MONTH_OCT                                                   :oktoober
STR_MONTH_NOV                                                   :november
STR_MONTH_DEC                                                   :detsember

###length VEHICLE_TYPES
STR_VEHICLE_TYPE_TRAINS                                         :Rongid
STR_VEHICLE_TYPE_ROAD_VEHICLES                                  :Mootorsõidukid
STR_VEHICLE_TYPE_SHIPS                                          :Laevad
STR_VEHICLE_TYPE_AIRCRAFT                                       :Õhusõidukid

# Graph window
STR_GRAPH_KEY_BUTTON                                            :{BLACK}Selgitus
STR_GRAPH_KEY_TOOLTIP                                           :{BLACK}Näita selgitust graafikute juures
STR_GRAPH_X_LABEL_MONTH                                         :{TINY_FONT}{STRING}
STR_GRAPH_X_LABEL_MONTH_YEAR                                    :{TINY_FONT}{STRING}{}{NUM}
STR_GRAPH_Y_LABEL                                               :{TINY_FONT}{STRING}
STR_GRAPH_Y_LABEL_NUMBER                                        :{TINY_FONT}{COMMA}

STR_GRAPH_OPERATING_PROFIT_CAPTION                              :{WHITE}Opereerimiskasumi graafik
STR_GRAPH_INCOME_CAPTION                                        :{WHITE}Tulugraafik
STR_GRAPH_CARGO_DELIVERED_CAPTION                               :{WHITE}Äraveetud kaubaühikute arv
STR_GRAPH_COMPANY_PERFORMANCE_RATINGS_CAPTION                   :{WHITE}Ettevõtte tegevushinnang (suurim hinnang saab olla 1000)
STR_GRAPH_COMPANY_VALUES_CAPTION                                :{WHITE}Firmaväärtused

STR_GRAPH_CARGO_PAYMENT_RATES_CAPTION                           :{WHITE}Veotariifid
STR_GRAPH_CARGO_PAYMENT_RATES_X_LABEL                           :{TINY_FONT}{BLACK}Teelolekuaeg päevades
STR_GRAPH_CARGO_PAYMENT_RATES_TITLE                             :{TINY_FONT}{BLACK}Tasu 10 ühiku (või 10 000 liitri) kauba äraveo eest üle 20 ruudu
STR_GRAPH_CARGO_ENABLE_ALL                                      :{TINY_FONT}{BLACK}Kõik sisse
STR_GRAPH_CARGO_DISABLE_ALL                                     :{TINY_FONT}{BLACK}Kõik välja
STR_GRAPH_CARGO_TOOLTIP_ENABLE_ALL                              :{BLACK}Näita kõiki kaubatüüpe kaubamaksumuste määrade graafikul
STR_GRAPH_CARGO_TOOLTIP_DISABLE_ALL                             :{BLACK}Ära näita kaubatüüpe kaubamaksumuste määrade graafikul
STR_GRAPH_CARGO_PAYMENT_TOGGLE_CARGO                            :{BLACK}Lülita veoste graafik sisse/välja
STR_GRAPH_CARGO_PAYMENT_CARGO                                   :{TINY_FONT}{BLACK}{STRING}

STR_GRAPH_PERFORMANCE_DETAIL_TOOLTIP                            :{BLACK}Näita põhjalike tegevushinnanguid

# Graph key window
STR_GRAPH_KEY_CAPTION                                           :{WHITE}Ettevõttegraafiku selgitus
STR_GRAPH_KEY_COMPANY_SELECTION_TOOLTIP                         :{BLACK}Klõpsa, et ettevõtte graafikut sisse ja välja lülitada

# Company league window
STR_COMPANY_LEAGUE_TABLE_CAPTION                                :{WHITE}Ettevõtete edetabel
STR_COMPANY_LEAGUE_COMPANY_NAME                                 :{ORANGE}{COMPANY} {BLACK}{COMPANY_NUM} '{STRING}'
STR_COMPANY_LEAGUE_PERFORMANCE_TITLE_ENGINEER                   :Insener
STR_COMPANY_LEAGUE_PERFORMANCE_TITLE_TRAFFIC_MANAGER            :Liikluskorraldaja
STR_COMPANY_LEAGUE_PERFORMANCE_TITLE_TRANSPORT_COORDINATOR      :Transpordikorraldaja
STR_COMPANY_LEAGUE_PERFORMANCE_TITLE_ROUTE_SUPERVISOR           :Logistikajuht
STR_COMPANY_LEAGUE_PERFORMANCE_TITLE_DIRECTOR                   :Direktor
STR_COMPANY_LEAGUE_PERFORMANCE_TITLE_CHIEF_EXECUTIVE            :Tegevjuht
STR_COMPANY_LEAGUE_PERFORMANCE_TITLE_CHAIRMAN                   :Esimees
STR_COMPANY_LEAGUE_PERFORMANCE_TITLE_PRESIDENT                  :President
STR_COMPANY_LEAGUE_PERFORMANCE_TITLE_TYCOON                     :Ärihai

# Performance detail window
STR_PERFORMANCE_DETAIL                                          :{WHITE}Täpsustatud tulemushinnang
STR_PERFORMANCE_DETAIL_KEY                                      :{BLACK}Täpsustatud
STR_PERFORMANCE_DETAIL_AMOUNT_CURRENCY                          :{BLACK}({CURRENCY_SHORT}/{CURRENCY_SHORT})
STR_PERFORMANCE_DETAIL_AMOUNT_INT                               :{BLACK}({COMMA}/{COMMA})
STR_PERFORMANCE_DETAIL_PERCENT                                  :{WHITE}{NUM}%
STR_PERFORMANCE_DETAIL_SELECT_COMPANY_TOOLTIP                   :{BLACK}Vaata lisainfot selle ettevõtte kohta

###length 10
STR_PERFORMANCE_DETAIL_VEHICLES                                 :{BLACK}Sõidukeid:
STR_PERFORMANCE_DETAIL_STATIONS                                 :{BLACK}Jaamad:
STR_PERFORMANCE_DETAIL_MIN_PROFIT                               :{BLACK}Vähim kasum:
STR_PERFORMANCE_DETAIL_MIN_INCOME                               :{BLACK}Vähim tulu:
STR_PERFORMANCE_DETAIL_MAX_INCOME                               :{BLACK}Suurim tulu:
STR_PERFORMANCE_DETAIL_DELIVERED                                :{BLACK}Äraveetud:
STR_PERFORMANCE_DETAIL_CARGO                                    :{BLACK}Veoseid:
STR_PERFORMANCE_DETAIL_MONEY                                    :{BLACK}Raha:
STR_PERFORMANCE_DETAIL_LOAN                                     :{BLACK}Laen:
STR_PERFORMANCE_DETAIL_TOTAL                                    :{BLACK}Kokku:

###length 10
STR_PERFORMANCE_DETAIL_VEHICLES_TOOLTIP                         :{BLACK}Kasumlike sõidukite arv eelmisel aastal. Arvestatakse maanteesõidukeid, ronge, laevu ja õhusõidukeid
STR_PERFORMANCE_DETAIL_STATIONS_TOOLTIP                         :{BLACK}Hiljuti teenindatud jaamaosade arv. Iga osa jaamast (nt. raudteejaam, bussipeatus, lennujaam) loetakse eraldi, isegi kui need on üheks jaamaks ühendatud
STR_PERFORMANCE_DETAIL_MIN_PROFIT_TOOLTIP                       :{BLACK}Madalaima tuluga sõiduki kasum (arvestatakse vaid üle kaheaastaseid sõidukeid)
STR_PERFORMANCE_DETAIL_MIN_INCOME_TOOLTIP                       :{BLACK}Vähim kvartalikasum viimase 12 kvartali jooksul
STR_PERFORMANCE_DETAIL_MAX_INCOME_TOOLTIP                       :{BLACK}Suurim kvartalikasum viimase 12 kvartali jooksul
STR_PERFORMANCE_DETAIL_DELIVERED_TOOLTIP                        :{BLACK}Viimasel neljal kvartalil äraveetud kaubaühikute koguarv
STR_PERFORMANCE_DETAIL_CARGO_TOOLTIP                            :{BLACK}Viimasel kvartalil kohale toimetatud veoseliikide koguarv
STR_PERFORMANCE_DETAIL_MONEY_TOOLTIP                            :{BLACK}Rahakogus sellel firmal pangas
STR_PERFORMANCE_DETAIL_LOAN_TOOLTIP                             :{BLACK}Selle ettevõtte kogulaen
STR_PERFORMANCE_DETAIL_TOTAL_TOOLTIP                            :{BLACK}Kokku punkte võimalikest punktidest

# Music window
STR_MUSIC_JAZZ_JUKEBOX_CAPTION                                  :{WHITE}Muusikakeskus
STR_MUSIC_PLAYLIST_ALL                                          :{TINY_FONT}{BLACK}Kõik
STR_MUSIC_PLAYLIST_OLD_STYLE                                    :{TINY_FONT}{BLACK}Vana stiil
STR_MUSIC_PLAYLIST_NEW_STYLE                                    :{TINY_FONT}{BLACK}Uus stiil
STR_MUSIC_PLAYLIST_EZY_STREET                                   :{TINY_FONT}{BLACK}Ezy Street
STR_MUSIC_PLAYLIST_CUSTOM_1                                     :{TINY_FONT}{BLACK}Isiklik 1
STR_MUSIC_PLAYLIST_CUSTOM_2                                     :{TINY_FONT}{BLACK}Isiklik 2
STR_MUSIC_MUSIC_VOLUME                                          :{TINY_FONT}{BLACK}Muusika helitugevus
STR_MUSIC_EFFECTS_VOLUME                                        :{TINY_FONT}{BLACK}Efektide helitugevus
STR_MUSIC_TRACK_NONE                                            :{TINY_FONT}{DKGREEN}--
STR_MUSIC_TRACK_DIGIT                                           :{TINY_FONT}{DKGREEN}{ZEROFILL_NUM}
STR_MUSIC_TITLE_NONE                                            :{TINY_FONT}{DKGREEN}------
STR_MUSIC_TITLE_NOMUSIC                                         :{TINY_FONT}{DKGREEN}Muusika pole saadaval
STR_MUSIC_TITLE_NAME                                            :{TINY_FONT}{DKGREEN}"{STRING}"
STR_MUSIC_TRACK                                                 :{TINY_FONT}{BLACK}Lugu
STR_MUSIC_XTITLE                                                :{TINY_FONT}{BLACK}Pealkiri
STR_MUSIC_SHUFFLE                                               :{TINY_FONT}{BLACK}Sega
STR_MUSIC_PROGRAM                                               :{TINY_FONT}{BLACK}Programm
STR_MUSIC_TOOLTIP_SKIP_TO_PREVIOUS_TRACK                        :{BLACK}Eelmine lugu
STR_MUSIC_TOOLTIP_SKIP_TO_NEXT_TRACK_IN_SELECTION               :{BLACK}Järgmine lugu
STR_MUSIC_TOOLTIP_STOP_PLAYING_MUSIC                            :{BLACK}Lõpeta muusika mängimine
STR_MUSIC_TOOLTIP_START_PLAYING_MUSIC                           :{BLACK}Alusta muusika mängimist
STR_MUSIC_TOOLTIP_DRAG_SLIDERS_TO_SET_MUSIC                     :{BLACK}Muusika ja efektide helitugevuse muutmiseks liiguta liugurit
STR_MUSIC_TOOLTIP_SELECT_ALL_TRACKS_PROGRAM                     :{BLACK}Vali 'kõikide lugude' programm
STR_MUSIC_TOOLTIP_SELECT_OLD_STYLE_MUSIC                        :{BLACK}Vali 'vanas stiilis muusika' programm
STR_MUSIC_TOOLTIP_SELECT_NEW_STYLE_MUSIC                        :{BLACK}Vali 'uues stiilis muusika' programm
STR_MUSIC_TOOLTIP_SELECT_EZY_STREET_STYLE                       :{BLACK}'Ezy Street' stiilis muusikaprogrammi valimine
STR_MUSIC_TOOLTIP_SELECT_CUSTOM_1_USER_DEFINED                  :{BLACK}Vali 'isiklik 1' programm
STR_MUSIC_TOOLTIP_SELECT_CUSTOM_2_USER_DEFINED                  :{BLACK}Vali 'isiklik 2' programm
STR_MUSIC_TOOLTIP_TOGGLE_PROGRAM_SHUFFLE                        :{BLACK}Lülita lugude segamine sisse ja välja
STR_MUSIC_TOOLTIP_SHOW_MUSIC_TRACK_SELECTION                    :{BLACK}Näita muusikalugude valimise akent

# Playlist window
STR_PLAYLIST_MUSIC_SELECTION_SETNAME                            :{WHITE}Muusikaprogramm - '{STRING}'
STR_PLAYLIST_TRACK_NAME                                         :{TINY_FONT}{LTBLUE}{ZEROFILL_NUM} "{STRING}"
STR_PLAYLIST_TRACK_INDEX                                        :{TINY_FONT}{BLACK}Loo number
STR_PLAYLIST_PROGRAM                                            :{TINY_FONT}{BLACK}Programm - '{STRING}'
STR_PLAYLIST_CLEAR                                              :{TINY_FONT}{BLACK}Puhasta
STR_PLAYLIST_CHANGE_SET                                         :{BLACK}Muuda kogu
STR_PLAYLIST_TOOLTIP_CLEAR_CURRENT_PROGRAM_CUSTOM1              :{BLACK}Tühjenda valitud programm (ainult isiklik 1 ja isiklik 2)
STR_PLAYLIST_TOOLTIP_CHANGE_SET                                 :{BLACK}Vaheta muusikavalik teise paigaldatud kogumi vastu
STR_PLAYLIST_TOOLTIP_CLICK_TO_ADD_TRACK                         :{BLACK}Vajuta loole, et seda programmi lisada (ainult isiklik 1 ja isiklik 2)
STR_PLAYLIST_TOOLTIP_CLICK_TO_REMOVE_TRACK                      :{BLACK}Vajuta laulule, et see eemaldada praegusest progammist (Custom1 või Custom2 ainult)

# Highscore window
STR_HIGHSCORE_TOP_COMPANIES_WHO_REACHED                         :{BIG_FONT}{BLACK}Parimad ettevõtted aastal {NUM}
STR_HIGHSCORE_TOP_COMPANIES_NETWORK_GAME                        :{BIG_FONT}{BLACK}Ettevõtete edetabelis {NUM} kohal
STR_HIGHSCORE_POSITION                                          :{BIG_FONT}{BLACK}{COMMA}.
STR_HIGHSCORE_PERFORMANCE_TITLE_BUSINESSMAN                     :Äriinimene
STR_HIGHSCORE_PERFORMANCE_TITLE_ENTREPRENEUR                    :Ettevõtja
STR_HIGHSCORE_PERFORMANCE_TITLE_INDUSTRIALIST                   :Tööstur
STR_HIGHSCORE_PERFORMANCE_TITLE_CAPITALIST                      :Kapitalist
STR_HIGHSCORE_PERFORMANCE_TITLE_MAGNATE                         :Magnaat
STR_HIGHSCORE_PERFORMANCE_TITLE_MOGUL                           :Mogul
STR_HIGHSCORE_PERFORMANCE_TITLE_TYCOON_OF_THE_CENTURY           :Sajandi ärioligarh
STR_HIGHSCORE_NAME                                              :{PRESIDENT_NAME}, {COMPANY}
STR_HIGHSCORE_STATS                                             :{BIG_FONT}'{STRING}'   ({COMMA})
STR_HIGHSCORE_COMPANY_ACHIEVES_STATUS                           :{BIG_FONT}{BLACK}{COMPANY} saavutas '{STRING}' staatuse!
STR_HIGHSCORE_PRESIDENT_OF_COMPANY_ACHIEVES_STATUS              :{BIG_FONT}{WHITE}{PRESIDENT_NAME} {COMPANY}'st saavutas '{STRING}' staatuse!

# Smallmap window
STR_SMALLMAP_CAPTION                                            :{WHITE}Kaart – {STRING}

###length 7
STR_SMALLMAP_TYPE_CONTOURS                                      :maastik
STR_SMALLMAP_TYPE_VEHICLES                                      :sõidukid
STR_SMALLMAP_TYPE_INDUSTRIES                                    :tööstused
STR_SMALLMAP_TYPE_ROUTEMAP                                      :kaubavoog
STR_SMALLMAP_TYPE_ROUTES                                        :kaubaliinid
STR_SMALLMAP_TYPE_VEGETATION                                    :taimestik
STR_SMALLMAP_TYPE_OWNERS                                        :omanikud

STR_SMALLMAP_TOOLTIP_SHOW_LAND_CONTOURS_ON_MAP                  :{BLACK}Näitab kaardil maastikku
STR_SMALLMAP_TOOLTIP_SHOW_VEHICLES_ON_MAP                       :{BLACK}Näita kaardil veovahendeid
STR_SMALLMAP_TOOLTIP_SHOW_INDUSTRIES_ON_MAP                     :{BLACK}Näita kaardil tööstuseid
STR_SMALLMAP_TOOLTIP_SHOW_LINK_STATS_ON_MAP                     :{BLACK}Näita kaardil kaubavoogusid
STR_SMALLMAP_TOOLTIP_SHOW_TRANSPORT_ROUTES_ON                   :{BLACK}Näita kaardil veoliine
STR_SMALLMAP_TOOLTIP_SHOW_VEGETATION_ON_MAP                     :{BLACK}Näita kaardil taimestikku
STR_SMALLMAP_TOOLTIP_SHOW_LAND_OWNERS_ON_MAP                    :{BLACK}Näita kaardil maaomanikke
STR_SMALLMAP_TOOLTIP_INDUSTRY_SELECTION                         :{BLACK}Klõps tööstuse tüübil lülitab sisse/välja selle kuvamise. Ctrl+klõps lülitab välja kõik tüübid peale valitu. Teistkordne Ctrl+klõps lülitab sisse kõik tööstuse tüübid
STR_SMALLMAP_TOOLTIP_COMPANY_SELECTION                          :{BLACK}Klõpsa ettevõttel, et tema varade kuvamine sisse/välja lülitada. Ctrl+klõps eemaldab valikust kõik teised ettevõtted. Teiskordne Ctrl+klõps valib välja kõik ettevõtted
STR_SMALLMAP_TOOLTIP_CARGO_SELECTION                            :{BLACK}Kaubale klõpsamine vahetab selle omaduse näitamist. Kõik teised kaubad keelatakse CTRL-klõpsuga. Kõik kaubad lubatakse järgmise CTRL-klõpsuga

STR_SMALLMAP_LEGENDA_ROADS                                      :{TINY_FONT}{BLACK}Sõiduteed
STR_SMALLMAP_LEGENDA_RAILROADS                                  :{TINY_FONT}{BLACK}Rööbasteed
STR_SMALLMAP_LEGENDA_STATIONS_AIRPORTS_DOCKS                    :{TINY_FONT}{BLACK}Jaamad/lennuväljad/dokid
STR_SMALLMAP_LEGENDA_BUILDINGS_INDUSTRIES                       :{TINY_FONT}{BLACK}Hooned/tööstused
STR_SMALLMAP_LEGENDA_VEHICLES                                   :{TINY_FONT}{BLACK}Sõidukid
STR_SMALLMAP_LEGENDA_TRAINS                                     :{TINY_FONT}{BLACK}Rongid
STR_SMALLMAP_LEGENDA_ROAD_VEHICLES                              :{TINY_FONT}{BLACK}Mootorsõidukid
STR_SMALLMAP_LEGENDA_SHIPS                                      :{TINY_FONT}{BLACK}Laevad
STR_SMALLMAP_LEGENDA_AIRCRAFT                                   :{TINY_FONT}{BLACK}Õhusõidukid
STR_SMALLMAP_LEGENDA_TRANSPORT_ROUTES                           :{TINY_FONT}{BLACK}Veoliinid
STR_SMALLMAP_LEGENDA_FOREST                                     :{TINY_FONT}{BLACK}Mets
STR_SMALLMAP_LEGENDA_RAILROAD_STATION                           :{TINY_FONT}{BLACK}Raudteejaam
STR_SMALLMAP_LEGENDA_TRUCK_LOADING_BAY                          :{TINY_FONT}{BLACK}Veoautode laadimisplats
STR_SMALLMAP_LEGENDA_BUS_STATION                                :{TINY_FONT}{BLACK}Bussijaam
STR_SMALLMAP_LEGENDA_AIRPORT_HELIPORT                           :{TINY_FONT}{BLACK}Lennuväli/kopteriväljak
STR_SMALLMAP_LEGENDA_DOCK                                       :{TINY_FONT}{BLACK}Dokk
STR_SMALLMAP_LEGENDA_ROUGH_LAND                                 :{TINY_FONT}{BLACK}Konarlik maa
STR_SMALLMAP_LEGENDA_GRASS_LAND                                 :{TINY_FONT}{BLACK}Rohuväli
STR_SMALLMAP_LEGENDA_BARE_LAND                                  :{TINY_FONT}{BLACK}Lage maa
STR_SMALLMAP_LEGENDA_RAINFOREST                                 :{TINY_FONT}{BLACK}Vihmamets
STR_SMALLMAP_LEGENDA_FIELDS                                     :{TINY_FONT}{BLACK}Põllud
STR_SMALLMAP_LEGENDA_TREES                                      :{TINY_FONT}{BLACK}Puud
STR_SMALLMAP_LEGENDA_ROCKS                                      :{TINY_FONT}{BLACK}Kivid
STR_SMALLMAP_LEGENDA_WATER                                      :{TINY_FONT}{BLACK}Vesi
STR_SMALLMAP_LEGENDA_NO_OWNER                                   :{TINY_FONT}{BLACK}Omanikuta
STR_SMALLMAP_LEGENDA_TOWNS                                      :{TINY_FONT}{BLACK}Asustused
STR_SMALLMAP_LEGENDA_INDUSTRIES                                 :{TINY_FONT}{BLACK}Tööstused
STR_SMALLMAP_LEGENDA_DESERT                                     :{TINY_FONT}{BLACK}Kõrb
STR_SMALLMAP_LEGENDA_SNOW                                       :{TINY_FONT}{BLACK}Lumi

STR_SMALLMAP_TOOLTIP_TOGGLE_TOWN_NAMES_ON_OFF                   :{BLACK}Asustuste nimede sisse- ja välja lülitamine
STR_SMALLMAP_CENTER                                             :{BLACK}Näita väikekaardil praegust asukohta
STR_SMALLMAP_INDUSTRY                                           :{TINY_FONT}{STRING} ({NUM})
STR_SMALLMAP_LINKSTATS                                          :{TINY_FONT}{STRING}
STR_SMALLMAP_COMPANY                                            :{TINY_FONT}{COMPANY}
STR_SMALLMAP_TOWN                                               :{TINY_FONT}{WHITE}{TOWN}
STR_SMALLMAP_DISABLE_ALL                                        :{BLACK}Kõik välja
STR_SMALLMAP_ENABLE_ALL                                         :{BLACK}Kõik sisse
STR_SMALLMAP_SHOW_HEIGHT                                        :{BLACK}Kõrguse näitamine
STR_SMALLMAP_TOOLTIP_DISABLE_ALL_INDUSTRIES                     :{BLACK}Kaardil tööstuseid ei näidata
STR_SMALLMAP_TOOLTIP_ENABLE_ALL_INDUSTRIES                      :{BLACK}Kaardil kõikide tööstuste näitamine
STR_SMALLMAP_TOOLTIP_SHOW_HEIGHT                                :{BLACK}Kõrguskaardi näitamise vahetamine
STR_SMALLMAP_TOOLTIP_DISABLE_ALL_COMPANIES                      :{BLACK}Ära ettevõtte varasid kaardil kuva
STR_SMALLMAP_TOOLTIP_ENABLE_ALL_COMPANIES                       :{BLACK}Kuva kaardil kõik ettevõtte varad
STR_SMALLMAP_TOOLTIP_DISABLE_ALL_CARGOS                         :{BLACK}Ära kaardil kaupu näita
STR_SMALLMAP_TOOLTIP_ENABLE_ALL_CARGOS                          :{BLACK}Näita kaardil kõiki kaupu

# Status bar messages
STR_STATUSBAR_TOOLTIP_SHOW_LAST_NEWS                            :{BLACK}Näita viimast teadet
STR_STATUSBAR_COMPANY_NAME                                      :{SILVER}- -  {COMPANY}  - -
STR_STATUSBAR_PAUSED                                            :{YELLOW}* *  SEISATUS  *  *
STR_STATUSBAR_PAUSED_LINK_GRAPH                                 :{ORANGE}*  *  SEISATUD (transpordisõlmede graafiku uuenduse ootel) *  *
STR_STATUSBAR_AUTOSAVE                                          :{RED}VÄLPSALVESTUS
STR_STATUSBAR_SAVING_GAME                                       :{RED}*  *  MÄNGU SALVESTAMINE  *  *


# News message history
STR_MESSAGE_HISTORY                                             :{WHITE}Sõnumite ajalugu
STR_MESSAGE_HISTORY_TOOLTIP                                     :{BLACK}Nimekiri hiljutistest uudistest
STR_MESSAGE_NEWS_FORMAT                                         :{STRING}  -  {STRING}

STR_NEWS_MESSAGE_CAPTION                                        :{WHITE}Teade
STR_NEWS_CUSTOM_ITEM                                            :{BIG_FONT}{BLACK}{STRING}

STR_NEWS_FIRST_TRAIN_ARRIVAL                                    :{BIG_FONT}{BLACK}Rahvas tervitab. . .{}{STATION} jaama saabus esimene rong!
STR_NEWS_FIRST_BUS_ARRIVAL                                      :{BIG_FONT}{BLACK}Rahvas tervitab. . .{}{STATION} jaama saabus esimene buss!
STR_NEWS_FIRST_TRUCK_ARRIVAL                                    :{BIG_FONT}{BLACK}Rahvas tervitab. . .{} esimene veok saabus {STATION} jaama!
STR_NEWS_FIRST_PASSENGER_TRAM_ARRIVAL                           :{BIG_FONT}{BLACK}Rahvas tervitab . . .{}Esimene reisitramm saabus trammijaama {STATION}!
STR_NEWS_FIRST_CARGO_TRAM_ARRIVAL                               :{BIG_FONT}{BLACK}Rahvas tervitab . . .{}Esimene kaubatramm saabus trammijaama {STATION}!
STR_NEWS_FIRST_SHIP_ARRIVAL                                     :{BIG_FONT}{BLACK}Rahvas tervitab . . .{}{STATION} terminali saabus esimene laev!
STR_NEWS_FIRST_AIRCRAFT_ARRIVAL                                 :{BIG_FONT}{BLACK}Rahvas tervitab. . .{}{STATION} terminali saabus esimene õhusõiduk!

STR_NEWS_TRAIN_CRASH                                            :{BIG_FONT}{BLACK}RONGIKOKKUPÕRGE!{}{COMMA} surid tules peale kokkusõitmist
STR_NEWS_ROAD_VEHICLE_CRASH_DRIVER                              :{BIG_FONT}{BLACK}Rongikokkupõrge!{}Juht hukkus kokkupõrgest põhjustatud tulekeras
STR_NEWS_ROAD_VEHICLE_CRASH                                     :{BIG_FONT}{BLACK}Mootorsõiduki kokkupõrge rongiga!{}{COMMA} inimest suri õnnetuses
STR_NEWS_AIRCRAFT_CRASH                                         :{BIG_FONT}{BLACK}Lennuõnnetus!{}{COMMA} hukkus tules. {STATION} suletud.
STR_NEWS_PLANE_CRASH_OUT_OF_FUEL                                :{BIG_FONT}{BLACK}Lennuõnnetus!{}Õhusõidukil lõppes kütus, {COMMA} tulekeras hukkunut

STR_NEWS_DISASTER_ZEPPELIN                                      :{BIG_FONT}{BLACK}Tsepeliini õnnetus {STATION}s!
STR_NEWS_DISASTER_SMALL_UFO                                     :{BIG_FONT}{BLACK}Mootorsõiduk plahvatas kokkupõrkes 'UFO-ga'!
STR_NEWS_DISASTER_AIRPLANE_OIL_REFINERY                         :{BIG_FONT}{BLACK}Naftatöötlustehase plahvatus {TOWN} lähedal!
STR_NEWS_DISASTER_HELICOPTER_FACTORY                            :{BIG_FONT}{BLACK}Tehas purunes teadmata põhjustel {TOWN} lähedal!
STR_NEWS_DISASTER_BIG_UFO                                       :{BIG_FONT}{BLACK}'UFO' maandus {TOWN} lähedal!
STR_NEWS_DISASTER_COAL_MINE_SUBSIDENCE                          :{BIG_FONT}{BLACK}Söekaevanduse vajumine jättis endast asustuse {TOWN} lähedal purustused!
STR_NEWS_DISASTER_FLOOD_VEHICLE                                 :{BIG_FONT}{BLACK}Üleujutused!{}Vähemalt {COMMA} kadunut arvatakse surnuks peale olulist üleujutust!

STR_NEWS_COMPANY_IN_TROUBLE_TITLE                               :{BIG_FONT}{BLACK}Ettevõttel on probleeme!
STR_NEWS_COMPANY_IN_TROUBLE_DESCRIPTION                         :{BIG_FONT}{BLACK}Ettevõte {STRING} müüakse maha või kuulutatakse pankrotistunuks, kui tulemused peatselt ei parane!
STR_NEWS_COMPANY_MERGER_TITLE                                   :{BIG_FONT}{BLACK}Ettevõtete ühinemine!
STR_NEWS_COMPANY_MERGER_DESCRIPTION                             :{BIG_FONT}{BLACK}{STRING} müüdi ettevõttele {STRING} {CURRENCY_LONG} eest!
STR_NEWS_COMPANY_BANKRUPT_TITLE                                 :{BIG_FONT}{BLACK}Pankrot!
STR_NEWS_COMPANY_BANKRUPT_DESCRIPTION                           :{BIG_FONT}{BLACK}{STRING} suleti asutajate poolt ja kõik varad müüakse maha!
STR_NEWS_COMPANY_LAUNCH_TITLE                                   :{BIG_FONT}{BLACK}Loodi uus ettevõte!
STR_NEWS_COMPANY_LAUNCH_DESCRIPTION                             :{BIG_FONT}{BLACK}Ettevõte {STRING} alustas asustuse {TOWN} lähedal ehitustöid!
STR_NEWS_MERGER_TAKEOVER_TITLE                                  :{BIG_FONT}{BLACK}{STRING} võeti üle ettevõtte {STRING} poolt!
STR_PRESIDENT_NAME_MANAGER                                      :{BLACK}{PRESIDENT_NAME}{}(President)

STR_NEWS_NEW_TOWN                                               :{BLACK}{BIG_FONT}{STRING} rahastas uue asustuse {TOWN} rajamist!
STR_NEWS_NEW_TOWN_UNSPONSORED                                   :{BLACK}{BIG_FONT}Uus asustus nimega {TOWN} on rajatud!

STR_NEWS_INDUSTRY_CONSTRUCTION                                  :{BIG_FONT}{BLACK}Uus {STRING} on asustuse {TOWN} lähedal ehitamisel!
STR_NEWS_INDUSTRY_PLANTED                                       :{BIG_FONT}{BLACK}Uus {STRING} on istutatud asustuse {TOWN} lähedale!

STR_NEWS_INDUSTRY_CLOSURE_GENERAL                               :{BIG_FONT}{BLACK}{STRING} juhtkond teatab sulgemisest!
STR_NEWS_INDUSTRY_CLOSURE_SUPPLY_PROBLEMS                       :{BIG_FONT}{BLACK}{STRING} teatab sulgemisest varustusprobleemide tõttu!
STR_NEWS_INDUSTRY_CLOSURE_LACK_OF_TREES                         :{BIG_FONT}{BLACK}Lähiümbruse puude puudumine põhjustab {STRING} sulgemise!

STR_NEWS_EURO_INTRODUCTION                                      :{BIG_FONT}{BLACK}Euroopa rahaliit!{}{}Nüüdsest on riigi igapäevaseks käiberahaks Euro!
STR_NEWS_BEGIN_OF_RECESSION                                     :{BIG_FONT}{BLACK}Ülemaailmne majanduskriis!{}{}Finantseksperdid kardavad masu süvenedes halvimat!
STR_NEWS_END_OF_RECESSION                                       :{BIG_FONT}{BLACK}Kriis on möödas!{}{}Paranenud kaubandusnäitajad julgustavad tööstust ja majandus tugevneb!

STR_NEWS_INDUSTRY_PRODUCTION_INCREASE_GENERAL                   :{BIG_FONT}{BLACK}{INDUSTRY} toodang kasvas!
STR_NEWS_INDUSTRY_PRODUCTION_INCREASE_COAL                      :{BIG_FONT}{BLACK}{INDUSTRY} lähedal avati uus kivisöe kiht!{}Toodang kahekordistub!
STR_NEWS_INDUSTRY_PRODUCTION_INCREASE_OIL                       :{BIG_FONT}{BLACK}{INDUSTRY} lähedal avastati uusi naftareserve!{}Toodang kahekordistub!
STR_NEWS_INDUSTRY_PRODUCTION_INCREASE_FARM                      :{BIG_FONT}{BLACK}{INDUSTRY} võttis kasutusele uued põllutöövahendid! Toodang kahekordistub!
STR_NEWS_INDUSTRY_PRODUCTION_INCREASE_SMOOTH                    :{BIG_FONT}{BLACK}{STRING.g} toodang ettevõttes {INDUSTRY} langeb {COMMA}% võrra!
STR_NEWS_INDUSTRY_PRODUCTION_DECREASE_GENERAL                   :{BIG_FONT}{BLACK}{INDUSTRY} toodang langes 50%
STR_NEWS_INDUSTRY_PRODUCTION_DECREASE_FARM                      :{BIG_FONT}{BLACK}Putukate rünnak - {INDUSTRY}!{}Toodang langes 50%
STR_NEWS_INDUSTRY_PRODUCTION_DECREASE_SMOOTH                    :{BIG_FONT}{BLACK}{STRING.g} toodang ettevõttes {INDUSTRY} langeb {COMMA}% võrra!

###length VEHICLE_TYPES
STR_NEWS_TRAIN_IS_WAITING                                       :{WHITE}{VEHICLE} ootab depoos
STR_NEWS_ROAD_VEHICLE_IS_WAITING                                :{WHITE}{VEHICLE} ootab depoos
STR_NEWS_SHIP_IS_WAITING                                        :{WHITE}{VEHICLE} ootab depoos
STR_NEWS_AIRCRAFT_IS_WAITING                                    :{WHITE}{VEHICLE} ootab õhusõidukiangaaris
###next-name-looks-similar

# Order review system / warnings
STR_NEWS_VEHICLE_HAS_TOO_FEW_ORDERS                             :{WHITE}{VEHICLE}: graafikus pole piisavalt korraldusi
STR_NEWS_VEHICLE_HAS_VOID_ORDER                                 :{WHITE}Sõidukil {VEHICLE} on tühistatud korraldus
STR_NEWS_VEHICLE_HAS_DUPLICATE_ENTRY                            :{WHITE}Sõidukil {VEHICLE} on topeltkorraldusi
STR_NEWS_VEHICLE_HAS_INVALID_ENTRY                              :{WHITE}Sõiduki «{VEHICLE}» korraldustes on kõlbmatu jaam
STR_NEWS_PLANE_USES_TOO_SHORT_RUNWAY                            :{WHITE}{VEHICLE} lennugraafikus on lennujaam, mille maandumisrada on liiga lühike

STR_NEWS_VEHICLE_IS_GETTING_OLD                                 :{WHITE}{VEHICLE} on vanaks saamas
STR_NEWS_VEHICLE_IS_GETTING_VERY_OLD                            :{WHITE}{VEHICLE} on väga vanaks saamas
STR_NEWS_VEHICLE_IS_GETTING_VERY_OLD_AND                        :{WHITE}{VEHICLE} on väga vanaks saamas ja vajab kiiret väljavahetamist
STR_NEWS_TRAIN_IS_STUCK                                         :{WHITE}{VEHICLE} ei leia jätkamiseks rada
STR_NEWS_VEHICLE_IS_LOST                                        :{WHITE}{VEHICLE} on eksinud
STR_NEWS_VEHICLE_IS_UNPROFITABLE                                :{WHITE}{VEHICLE} tulud eelmisel aastal olid {CURRENCY_LONG}
STR_NEWS_AIRCRAFT_DEST_TOO_FAR                                  :{WHITE}{VEHICLE} ei pääse järgmisse sihtpunkti, sest see asub tegevusraadiusest väljas

STR_NEWS_ORDER_REFIT_FAILED                                     :{WHITE}{VEHICLE} - Sõiduk peatus, sest ümberseadistamine ebaõnnestus
STR_NEWS_VEHICLE_AUTORENEW_FAILED                               :{WHITE}{VEHICLE} uuendamine ebaõnnestus{}{STRING}

STR_NEWS_NEW_VEHICLE_NOW_AVAILABLE                              :{BIG_FONT}{BLACK}Uus {STRING} saadaval!
STR_NEWS_NEW_VEHICLE_TYPE                                       :{BIG_FONT}{BLACK}{ENGINE}
STR_NEWS_NEW_VEHICLE_NOW_AVAILABLE_WITH_TYPE                    :{BLACK}Uus {STRING} saadaval!  -  {ENGINE}

STR_NEWS_SHOW_VEHICLE_GROUP_TOOLTIP                             :{BLACK}Ava sõiduki jaole fokuseeritud jaoaken

STR_NEWS_STATION_NO_LONGER_ACCEPTS_CARGO                        :{WHITE}Jaam {STATION} ei võta enam vastu veost {STRING}
STR_NEWS_STATION_NO_LONGER_ACCEPTS_CARGO_OR_CARGO               :{WHITE}Jaam {STATION} ei võta enam vastu veoseid {STRING}, ega {STRING}
STR_NEWS_STATION_NOW_ACCEPTS_CARGO                              :{WHITE}Jaam {STATION} võtab nüüd vastu veost {STRING}
STR_NEWS_STATION_NOW_ACCEPTS_CARGO_AND_CARGO                    :{WHITE}Jaam {STATION} võtab nüüd vastu veoseid {STRING} ja {STRING}

STR_NEWS_OFFER_OF_SUBSIDY_EXPIRED                               :{BIG_FONT}{BLACK}Toetuse pakkumine lõppes:{}{}{STRING.g} kohast {STRING} kohta {STRING} veoste eest ei maksta enam toetusi
STR_NEWS_SUBSIDY_WITHDRAWN_SERVICE                              :{BIG_FONT}{BLACK}Toetuse maksmise aeg sai läbi:{}{}{STRING}kohast {STRING} kohta {STRING} eest ei maksta enam edaspidi toetust
###length 4

STR_NEWS_ROAD_REBUILDING                                        :{BIG_FONT}{BLACK}Liikluskaos asustuses {TOWN}!{}{}Ettevõtte {STRING} poolt rahastatud teede ümberehitus tekitab 6 kuu jooksul maanteedel liiklushäireid!
STR_NEWS_EXCLUSIVE_RIGHTS_TITLE                                 :{BIG_FONT}{BLACK}Transpordimonopol!
STR_NEWS_EXCLUSIVE_RIGHTS_DESCRIPTION                           :{BIG_FONT}{BLACK}Asustuse {TOWN} omavalitsus allkirjastab lepingu {STRING} veoste ainuõiguseks üheks aastaks!

# Extra view window
STR_EXTRA_VIEWPORT_TITLE                                        :{WHITE}Vaateaken {COMMA}
STR_EXTRA_VIEW_MOVE_VIEW_TO_MAIN                                :{BLACK}Kopeeri vaateaknasse
STR_EXTRA_VIEW_MOVE_VIEW_TO_MAIN_TT                             :{BLACK}Kopeeri praegune vaade vaateaknasse
STR_EXTRA_VIEW_MOVE_MAIN_TO_VIEW                                :{BLACK}Muuda peamist vaadet
STR_EXTRA_VIEW_MOVE_MAIN_TO_VIEW_TT                             :{BLACK}Vaateala koha võtmine peamiseks vaateks

# Game options window
STR_GAME_OPTIONS_CAPTION                                        :{WHITE}Liidese seadistus
STR_GAME_OPTIONS_CURRENCY_UNITS_FRAME                           :{BLACK}Valuuta
STR_GAME_OPTIONS_CURRENCY_UNITS_DROPDOWN_TOOLTIP                :{BLACK}Valuuta valimine

###length 42
STR_GAME_OPTIONS_CURRENCY_GBP                                   :Suurbritannia nael (GBP)
STR_GAME_OPTIONS_CURRENCY_USD                                   :USA dollar (USD)
STR_GAME_OPTIONS_CURRENCY_EUR                                   :Euro (EUR)
STR_GAME_OPTIONS_CURRENCY_JPY                                   :Jaapani jeen (¥)
STR_GAME_OPTIONS_CURRENCY_ATS                                   :Austria ðilling (ATS)
STR_GAME_OPTIONS_CURRENCY_BEF                                   :Belgia frank (BEF)
STR_GAME_OPTIONS_CURRENCY_CHF                                   :Sveitði frank (CHF)
STR_GAME_OPTIONS_CURRENCY_CZK                                   :Tðehhi kroon (CZK)
STR_GAME_OPTIONS_CURRENCY_DEM                                   :Saksamargad (DEM)
STR_GAME_OPTIONS_CURRENCY_DKK                                   :Taani kroon (DKK)
STR_GAME_OPTIONS_CURRENCY_ESP                                   :Hispaania peseeta (ESP)
STR_GAME_OPTIONS_CURRENCY_FIM                                   :Soome mark (FIM)
STR_GAME_OPTIONS_CURRENCY_FRF                                   :Prantsuse frank (FRF)
STR_GAME_OPTIONS_CURRENCY_GRD                                   :Kreeka drahm (GRD)
STR_GAME_OPTIONS_CURRENCY_HUF                                   :Ungari Forint (HUF)
STR_GAME_OPTIONS_CURRENCY_ISK                                   :Islandi kroon (ISK)
STR_GAME_OPTIONS_CURRENCY_ITL                                   :Itaalia liir (ITL)
STR_GAME_OPTIONS_CURRENCY_NLG                                   :Hollandi kulden (NLG)
STR_GAME_OPTIONS_CURRENCY_NOK                                   :Norra kroon (NOK)
STR_GAME_OPTIONS_CURRENCY_PLN                                   :Poola Zlott (PLN)
STR_GAME_OPTIONS_CURRENCY_RON                                   :Rumeenia Leu (RON)
STR_GAME_OPTIONS_CURRENCY_RUR                                   :Vene rubla (RUR)
STR_GAME_OPTIONS_CURRENCY_SIT                                   :Sloveenia Talaar (SIT)
STR_GAME_OPTIONS_CURRENCY_SEK                                   :Rootsi kroon (SEK)
STR_GAME_OPTIONS_CURRENCY_TRY                                   :Türgi Liir (TRY)
STR_GAME_OPTIONS_CURRENCY_SKK                                   :Slovakkia Kroon (SKK)
STR_GAME_OPTIONS_CURRENCY_BRL                                   :Brasiilia Reaal (BRL
STR_GAME_OPTIONS_CURRENCY_EEK                                   :Eesti Kroon (EEK)
STR_GAME_OPTIONS_CURRENCY_LTL                                   :Leedu litt (LTL)
STR_GAME_OPTIONS_CURRENCY_KRW                                   :Lõuna-Korea vonn (KRW)
STR_GAME_OPTIONS_CURRENCY_ZAR                                   :Lõuna-Aafrika rand (ZAR)
STR_GAME_OPTIONS_CURRENCY_CUSTOM                                :Omatehtud...
STR_GAME_OPTIONS_CURRENCY_GEL                                   :Gruusia lari (GEL)
STR_GAME_OPTIONS_CURRENCY_IRR                                   :Iraani rial (IRR)
STR_GAME_OPTIONS_CURRENCY_RUB                                   :Uus Vene rubla (RUB)
STR_GAME_OPTIONS_CURRENCY_MXN                                   :Mehhiko Peeso (MXN)
STR_GAME_OPTIONS_CURRENCY_NTD                                   :Uus Taiwani dollar (NTD)
STR_GAME_OPTIONS_CURRENCY_CNY                                   :Hiina renminbi (CNY)
STR_GAME_OPTIONS_CURRENCY_HKD                                   :Hong Kongi dollar (HKD)
STR_GAME_OPTIONS_CURRENCY_INR                                   :India ruupia (INR)
STR_GAME_OPTIONS_CURRENCY_IDR                                   :Indoneesia ruupia (IDR)
STR_GAME_OPTIONS_CURRENCY_MYR                                   :Malaisia ringit (MYR)

STR_GAME_OPTIONS_AUTOSAVE_FRAME                                 :{BLACK}Salvestusvälp
STR_GAME_OPTIONS_AUTOSAVE_DROPDOWN_TOOLTIP                      :{BLACK}Vali salvestamise välp

# Autosave dropdown
###length 5
STR_GAME_OPTIONS_AUTOSAVE_DROPDOWN_OFF                          :Väljas
STR_GAME_OPTIONS_AUTOSAVE_DROPDOWN_EVERY_1_MONTH                :1 kuu
STR_GAME_OPTIONS_AUTOSAVE_DROPDOWN_EVERY_3_MONTHS               :3 kuud
STR_GAME_OPTIONS_AUTOSAVE_DROPDOWN_EVERY_6_MONTHS               :6 kuud
STR_GAME_OPTIONS_AUTOSAVE_DROPDOWN_EVERY_12_MONTHS              :12 kuud

STR_GAME_OPTIONS_LANGUAGE                                       :{BLACK}Keel
STR_GAME_OPTIONS_LANGUAGE_TOOLTIP                               :{BLACK}Valib kasutajaliideses kasutatava keele
STR_GAME_OPTIONS_LANGUAGE_PERCENTAGE                            :{STRING} ({NUM}% valmis)

STR_GAME_OPTIONS_FULLSCREEN                                     :{BLACK}Täisekraan
STR_GAME_OPTIONS_FULLSCREEN_TOOLTIP                             :{BLACK}Märgi see kast, et OpenTTD täisekraanirežiimis mängida

STR_GAME_OPTIONS_RESOLUTION                                     :{BLACK}Ekraanilahutus
STR_GAME_OPTIONS_RESOLUTION_TOOLTIP                             :{BLACK}Ekraanilahutuse valimine
STR_GAME_OPTIONS_RESOLUTION_OTHER                               :muu
STR_GAME_OPTIONS_RESOLUTION_ITEM                                :{NUM}x{NUM}

STR_GAME_OPTIONS_VIDEO_ACCELERATION                             :{BLACK}Riistvarakiirendus
STR_GAME_OPTIONS_VIDEO_ACCELERATION_TOOLTIP                     :{BLACK}Märkides selle ruudu, lubad OpenTTD-l üritada kasutada riistvarakiirendust. Muudetud seade omab mõju pärast mängu taaskäivitust
STR_GAME_OPTIONS_VIDEO_ACCELERATION_RESTART                     :{WHITE}Seade omab mõju alles pärast mängu taaskäivitust

STR_GAME_OPTIONS_VIDEO_VSYNC                                    :{BLACK}VSync
STR_GAME_OPTIONS_VIDEO_VSYNC_TOOLTIP                            :{BLACK}Märgi, et ekraani v-sync sisse lülitada. Seade kohaldub alles pärast mängu taaskäivitust. Töötab vaid, kui riistvarakiirendus on peal





STR_GAME_OPTIONS_GRAPHICS                                       :{BLACK}Graafika

STR_GAME_OPTIONS_REFRESH_RATE                                   :{BLACK}Ekraani värskendussagedus
STR_GAME_OPTIONS_REFRESH_RATE_TOOLTIP                           :{BLACK}Vali, mis värskendussagedust kasutada
STR_GAME_OPTIONS_REFRESH_RATE_ITEM                              :{NUM}Hz
STR_GAME_OPTIONS_REFRESH_RATE_WARNING                           :{WHITE}Värskendussagedused üle 60Hz võivad jõudlusele löögi anda.

STR_GAME_OPTIONS_BASE_GRF                                       :{BLACK}Lähtegraafikakogu
STR_GAME_OPTIONS_BASE_GRF_TOOLTIP                               :{BLACK}Valib kasutatava lähtegraafikakogu
STR_GAME_OPTIONS_BASE_GRF_STATUS                                :{RED}{NUM} puuduv{P "" ad}/viga{P ne sed} fail{P "" id}
STR_GAME_OPTIONS_BASE_GRF_DESCRIPTION_TOOLTIP                   :{BLACK}Lisateave lähtegraafikakogu kohta

STR_GAME_OPTIONS_BASE_SFX                                       :{BLACK}Lähtehelikogu
STR_GAME_OPTIONS_BASE_SFX_TOOLTIP                               :{BLACK}Valib kasutatava lähtehelikogu
STR_GAME_OPTIONS_BASE_SFX_DESCRIPTION_TOOLTIP                   :{BLACK}Lisateave lähtehelikogu kohta

STR_GAME_OPTIONS_BASE_MUSIC                                     :{BLACK}Lähtemuusikakogu
STR_GAME_OPTIONS_BASE_MUSIC_TOOLTIP                             :{BLACK}Valib kasutatava lähtemuusikakogu
STR_GAME_OPTIONS_BASE_MUSIC_STATUS                              :{RED}{NUM} viga{P "ne" "sed"} fail{P "" "id"}
STR_GAME_OPTIONS_BASE_MUSIC_DESCRIPTION_TOOLTIP                 :{BLACK}Rohkem teavet lähtemuusikakogu kohta

STR_ERROR_RESOLUTION_LIST_FAILED                                :{WHITE}Ei õnnestunud tuvastada toetatud resulutsioone
STR_ERROR_FULLSCREEN_FAILED                                     :{WHITE}Täisekraanrežiim ebaõnnestus

# Custom currency window

STR_CURRENCY_WINDOW                                             :{WHITE}Oma valuuta
STR_CURRENCY_EXCHANGE_RATE                                      :{LTBLUE}Vahetuskurss: {ORANGE}{CURRENCY_LONG} = £ {COMMA}
STR_CURRENCY_DECREASE_EXCHANGE_RATE_TOOLTIP                     :{BLACK}Langeta oma valuuta väärtust naela (£) suhtes
STR_CURRENCY_INCREASE_EXCHANGE_RATE_TOOLTIP                     :{BLACK}Tõsta oma valuuta väärtust naela (£) suhtes
STR_CURRENCY_SET_EXCHANGE_RATE_TOOLTIP                          :{BLACK}Määra oma valuuta kurss naela (£) suhtes

STR_CURRENCY_SEPARATOR                                          :{LTBLUE}Eraldusmärk: {ORANGE}{STRING}
STR_CURRENCY_SET_CUSTOM_CURRENCY_SEPARATOR_TOOLTIP              :{BLACK}Määra oma valuuta eraldusmärk

STR_CURRENCY_PREFIX                                             :{LTBLUE}Eesliide: {ORANGE}{STRING}
STR_CURRENCY_SET_CUSTOM_CURRENCY_PREFIX_TOOLTIP                 :{BLACK}Määra oma valuuta eesliide
STR_CURRENCY_SUFFIX                                             :{LTBLUE}Järelliide: {ORANGE}{STRING}
STR_CURRENCY_SET_CUSTOM_CURRENCY_SUFFIX_TOOLTIP                 :{BLACK}Määra oma valuuta järelliide

STR_CURRENCY_SWITCH_TO_EURO                                     :{LTBLUE}Mine eurole: {ORANGE}{NUM}
STR_CURRENCY_SWITCH_TO_EURO_NEVER                               :{LTBLUE}Mine eurole: {ORANGE}Mitte kunagi
STR_CURRENCY_SET_CUSTOM_CURRENCY_TO_EURO_TOOLTIP                :{BLACK}Määra eurole ülemineku aasta
STR_CURRENCY_DECREASE_CUSTOM_CURRENCY_TO_EURO_TOOLTIP           :{BLACK}Mine eurole varem
STR_CURRENCY_INCREASE_CUSTOM_CURRENCY_TO_EURO_TOOLTIP           :{BLACK}Mine eurole hiljem

STR_CURRENCY_PREVIEW                                            :{LTBLUE}Eelvaade: {ORANGE}{CURRENCY_LONG}
STR_CURRENCY_CUSTOM_CURRENCY_PREVIEW_TOOLTIP                    :{BLACK}10000 naela (£) sinu valuutas
STR_CURRENCY_CHANGE_PARAMETER                                   :{BLACK}Muuda personaalse valuuta parameetreid

STR_NONE                                                        :Pole
STR_FUNDING_ONLY                                                :Ainult rahastatud
STR_MINIMAL                                                     :Vähene
STR_NUM_VERY_LOW                                                :Väga madal
STR_NUM_LOW                                                     :Madal
STR_NUM_NORMAL                                                  :Harilik
STR_NUM_HIGH                                                    :Kõrge
STR_NUM_CUSTOM                                                  :Oma
STR_NUM_CUSTOM_NUMBER                                           :Oma ({NUM})

STR_VARIETY_NONE                                                :Pole
STR_VARIETY_VERY_LOW                                            :Väga madal
STR_VARIETY_LOW                                                 :Madal
STR_VARIETY_MEDIUM                                              :Keskmine
STR_VARIETY_HIGH                                                :Kõrge
STR_VARIETY_VERY_HIGH                                           :Väga kõrge

###length 5
STR_AI_SPEED_VERY_SLOW                                          :Väga aeglane
STR_AI_SPEED_SLOW                                               :Aeglane
STR_AI_SPEED_MEDIUM                                             :Keskmine
STR_AI_SPEED_FAST                                               :Kiire
STR_AI_SPEED_VERY_FAST                                          :Väga kiire

###length 6
STR_SEA_LEVEL_VERY_LOW                                          :Väga madal
STR_SEA_LEVEL_LOW                                               :Madal
STR_SEA_LEVEL_MEDIUM                                            :Keskmine
STR_SEA_LEVEL_HIGH                                              :Kõrge
STR_SEA_LEVEL_CUSTOM                                            :Kohandatud
STR_SEA_LEVEL_CUSTOM_PERCENTAGE                                 :Kohandatud ({NUM}%)

###length 4
STR_RIVERS_NONE                                                 :Mitte ühtegi
STR_RIVERS_FEW                                                  :Vähe
STR_RIVERS_MODERATE                                             :Keskmiselt
STR_RIVERS_LOT                                                  :Palju

###length 3
STR_DISASTER_NONE                                               :Ei
STR_DISASTER_REDUCED                                            :Vähem
STR_DISASTER_NORMAL                                             :Keskmiselt

###length 4
STR_SUBSIDY_X1_5                                                :1,5x
STR_SUBSIDY_X2                                                  :2x
STR_SUBSIDY_X3                                                  :3x
STR_SUBSIDY_X4                                                  :4x

###length 4
STR_CLIMATE_TEMPERATE_LANDSCAPE                                 :Parasvöötme maastik
STR_CLIMATE_SUB_ARCTIC_LANDSCAPE                                :Lähisarktiline maastik
STR_CLIMATE_SUB_TROPICAL_LANDSCAPE                              :Troopiline maastik
STR_CLIMATE_TOYLAND_LANDSCAPE                                   :Mänguasjamaa

###length 7
STR_TERRAIN_TYPE_VERY_FLAT                                      :Väga tasane
STR_TERRAIN_TYPE_FLAT                                           :Tasane
STR_TERRAIN_TYPE_HILLY                                          :Künklik
STR_TERRAIN_TYPE_MOUNTAINOUS                                    :Mägine
STR_TERRAIN_TYPE_ALPINIST                                       :Alpinist
STR_TERRAIN_TYPE_CUSTOM                                         :Määratud kõrgus
STR_TERRAIN_TYPE_CUSTOM_VALUE                                   :Määratud kõrgus ({NUM})

###length 4
STR_CITY_APPROVAL_TOLERANT                                      :Salliv
STR_CITY_APPROVAL_HOSTILE                                       :Vaenulik
STR_CITY_APPROVAL_PERMISSIVE                                    :Soodustav

STR_WARNING_NO_SUITABLE_AI                                      :{WHITE}Sobiv AI puudub...{}Mitmesuguseid AI-sid saab alla laadida 'aineste allalaadimise' kaudu

# Settings tree window
STR_CONFIG_SETTING_TREE_CAPTION                                 :{WHITE}Seaded
STR_CONFIG_SETTING_FILTER_TITLE                                 :{BLACK}Märksõna:
STR_CONFIG_SETTING_EXPAND_ALL                                   :{BLACK}Ava kõik
STR_CONFIG_SETTING_COLLAPSE_ALL                                 :{BLACK}Sulge kõik
STR_CONFIG_SETTING_RESET_ALL                                    :{BLACK}Nulli kõik väärtused
STR_CONFIG_SETTING_NO_EXPLANATION_AVAILABLE_HELPTEXT            :(seletus puudub)
STR_CONFIG_SETTING_DEFAULT_VALUE                                :{LTBLUE}Vaikeväärtus: {ORANGE}{STRING}
STR_CONFIG_SETTING_TYPE                                         :{LTBLUE}Seade liik: {ORANGE}{STRING}
STR_CONFIG_SETTING_TYPE_CLIENT                                  :Kliendiseade (ei salvestu koos mänguga; mõjutab kõiki mänge)
STR_CONFIG_SETTING_TYPE_GAME_MENU                               :Mängu seade (salvestub koos mänguga; mõjutab ainult uusi mänge)
STR_CONFIG_SETTING_TYPE_GAME_INGAME                             :Mängu seaded (hoitakse salvestuses; mõjutab ainult praegust mängu)
STR_CONFIG_SETTING_TYPE_COMPANY_MENU                            :Ettevõtte seaded (hoitakse salvestuses; mõjutab ainult uusi mänge)
STR_CONFIG_SETTING_TYPE_COMPANY_INGAME                          :Ettevõtte seaded (hoitakse salvestuses; mõjutab ainult praegust ettevõtet)
STR_CONFIG_SETTING_RESET_ALL_CONFIRMATION_DIALOG_CAPTION        :{WHITE}Ettevaatust!
STR_CONFIG_SETTING_RESET_ALL_CONFIRMATION_DIALOG_TEXT           :{WHITE}See toiming nullib kõik mänguseaded.{}Oled sa kindel, et jätkata?

STR_CONFIG_SETTING_RESTRICT_CATEGORY                            :{BLACK}Jagu:
STR_CONFIG_SETTING_RESTRICT_TYPE                                :{BLACK}Liik:
STR_CONFIG_SETTING_RESTRICT_DROPDOWN_HELPTEXT                   :{BLACK}Piirab varem tehtud filtridega alljärgnevat loendit
STR_CONFIG_SETTING_RESTRICT_BASIC                               :Põhilised (kuva vaid tähtsad seaded)
STR_CONFIG_SETTING_RESTRICT_ADVANCED                            :Täpsustatud (näita enamikke seadeid)
STR_CONFIG_SETTING_RESTRICT_ALL                                 :Asjatundja (näita kõiki seaded, s.h. ebatavalisi)
STR_CONFIG_SETTING_RESTRICT_CHANGED_AGAINST_DEFAULT             :Lähteväärtusest muudetud seaded
STR_CONFIG_SETTING_RESTRICT_CHANGED_AGAINST_NEW                 :Uue mängu seadetest erineva väärtusega seaded

STR_CONFIG_SETTING_TYPE_DROPDOWN_HELPTEXT                       :{BLACK}Piirab allolevat nimekirja valitud sätte tüübi järgi
STR_CONFIG_SETTING_TYPE_DROPDOWN_ALL                            :Kõik seadistused
STR_CONFIG_SETTING_TYPE_DROPDOWN_CLIENT                         :Kliendiseade (ei salvestu koos mänguga; mõjutab kõiki mänge)
STR_CONFIG_SETTING_TYPE_DROPDOWN_GAME_MENU                      :Mängu seaded (hoitakse salvestuses; mõjutab ainult uusi mänge)
STR_CONFIG_SETTING_TYPE_DROPDOWN_GAME_INGAME                    :Mängu seaded (hoitakse salvestuses; mõjutab ainult praegust mängu)
STR_CONFIG_SETTING_TYPE_DROPDOWN_COMPANY_MENU                   :Firma seaded (hoitakse salvestuses; mõjutab ainult uusi mänge)
STR_CONFIG_SETTING_TYPE_DROPDOWN_COMPANY_INGAME                 :Firma seaded (hoitakse salvestuses; mõjutab ainult praegust firmat)

STR_CONFIG_SETTINGS_NONE                                        :{WHITE}- Puudub -
###length 3
STR_CONFIG_SETTING_CATEGORY_HIDES                               :{BLACK}Kõiki otsingu tulemusi näeb, kui{}{SILVER}jagu {BLACK}on {WHITE}{STRING}
STR_CONFIG_SETTING_TYPE_HIDES                                   :{BLACK}Kõiki otsingu tulemusi näeb, kui{}{SILVER}liik {BLACK}on {WHITE}Kõik seadistuste liigid
STR_CONFIG_SETTING_CATEGORY_AND_TYPE_HIDES                      :{BLACK}Kõiki otsingu tulemusi näeb, kui{}{SILVER}jagu {BLACK}on {WHITE}{STRING} {BLACK}ja {SILVER}liik {BLACK}on {WHITE}Kõik seadistuste liigid

###length 3
STR_CONFIG_SETTING_OFF                                          :Väljas
STR_CONFIG_SETTING_ON                                           :Peal
STR_CONFIG_SETTING_DISABLED                                     :väljas

###length 3
STR_CONFIG_SETTING_COMPANIES_OFF                                :Väljas
STR_CONFIG_SETTING_COMPANIES_OWN                                :Enda ettevõttes
STR_CONFIG_SETTING_COMPANIES_ALL                                :Igas ettevõttes

###length 3
STR_CONFIG_SETTING_NONE                                         :Pole
STR_CONFIG_SETTING_ORIGINAL                                     :Originaal
STR_CONFIG_SETTING_REALISTIC                                    :Reaalne

###length 3
STR_CONFIG_SETTING_HORIZONTAL_POS_LEFT                          :Vasakul
STR_CONFIG_SETTING_HORIZONTAL_POS_CENTER                        :Keskel
STR_CONFIG_SETTING_HORIZONTAL_POS_RIGHT                         :Paremal

STR_CONFIG_SETTING_MAXIMUM_INITIAL_LOAN                         :Stardilaenu ülempiirang: {STRING}
STR_CONFIG_SETTING_MAXIMUM_INITIAL_LOAN_HELPTEXT                :Suurim summa, mida ettevõte saab laenata (arvestamata inflatsiooni)

STR_CONFIG_SETTING_INTEREST_RATE                                :Intressimäär: {STRING}
STR_CONFIG_SETTING_INTEREST_RATE_HELPTEXT                       :Laenu intressimäär; ühtlasi juhib inflatsiooni, kui inflatsioon on aktiveeritud

STR_CONFIG_SETTING_RUNNING_COSTS                                :Käituskulud: {STRING}
STR_CONFIG_SETTING_RUNNING_COSTS_HELPTEXT                       :Määrab sõidukite ja taristu hooldus- ja käituskulude hinnataseme

STR_CONFIG_SETTING_CONSTRUCTION_SPEED                           :Ehitustempo: {STRING}
STR_CONFIG_SETTING_CONSTRUCTION_SPEED_HELPTEXT                  :Piirab arvuti ehitustoimingute arvu

STR_CONFIG_SETTING_VEHICLE_BREAKDOWNS                           :Sõidukirikkeid: {STRING}
STR_CONFIG_SETTING_VEHICLE_BREAKDOWNS_HELPTEXT                  :Muudab hooldamata sõidukite rikkesagedust

STR_CONFIG_SETTING_SUBSIDY_MULTIPLIER                           :Toetuse kordaja: {STRING}
STR_CONFIG_SETTING_SUBSIDY_MULTIPLIER_HELPTEXT                  :Määra ära kui palju makstakse toetatud liinide eest


###setting-zero-is-special

STR_CONFIG_SETTING_CONSTRUCTION_COSTS                           :Ehituse hinnad: {STRING}
STR_CONFIG_SETTING_CONSTRUCTION_COSTS_HELPTEXT                  :Määrab ehitus- ja ostukulude hinnataseme

STR_CONFIG_SETTING_RECESSIONS                                   :Majanduslangused: {STRING}
STR_CONFIG_SETTING_RECESSIONS_HELPTEXT                          :Kui on aktiveeritud siis võib majanduslangus toimuda iga paari aasta tagant. Majanduslanguse ajal on kõik tootmismahud tunduvalt madalamad (majanduslanguse lõppedes taastuvad endised tootmismahud)

STR_CONFIG_SETTING_TRAIN_REVERSING                              :Keela rongide ümberpöörd jaamades: {STRING}
STR_CONFIG_SETTING_TRAIN_REVERSING_HELPTEXT                     :Kui on aktiveeritud, siis ei pööra rongid vahejaamades ringi isegi siis kui ringi pööramisel oleks teekond järgmisse sihtpunkti lühem

STR_CONFIG_SETTING_DISASTERS                                    :Katastroofid: {STRING}
STR_CONFIG_SETTING_DISASTERS_HELPTEXT                           :Lülita sisse/välja katastroofid, mis aeg-ajalt hävitavad sõidukeid ja taristut

STR_CONFIG_SETTING_CITY_APPROVAL                                :Astuse omavalitsuse suhtumine pinnase restruktureerimisse: {STRING}
STR_CONFIG_SETTING_CITY_APPROVAL_HELPTEXT                       :Vali kui suurt mõju tekitavad müra ning keskkonna muudatused ettevõtte mainele ja edasistele ehitustoimingutele antud piirkonnas

STR_CONFIG_SETTING_MAP_HEIGHT_LIMIT                             :Kaardi kõrguspiir: {STRING}
STR_CONFIG_SETTING_MAP_HEIGHT_LIMIT_HELPTEXT                    :Määra ülempiir kaardil oleva maastiku kõrgusele. "(Auto)" leiab sobiva väärtuse pärast, kui maastik on tekitatud
STR_CONFIG_SETTING_MAP_HEIGHT_LIMIT_VALUE                       :{NUM}
###setting-zero-is-special
STR_CONFIG_SETTING_MAP_HEIGHT_LIMIT_AUTO                        :(auto)
STR_CONFIG_SETTING_TOO_HIGH_MOUNTAIN                            :{WHITE}Sellist väärtust ei saa kaardi kõrguspiirile anda. Vähemalt üks mägi kaardil on kõrgem

STR_CONFIG_SETTING_AUTOSLOPE                                    :Maastikukujundus majade, rööbaste jms. all (autoslope): {STRING}
STR_CONFIG_SETTING_AUTOSLOPE_HELPTEXT                           :Lase maja- ja rööpaalust maad kujundada ilma neid eemaldamata

STR_CONFIG_SETTING_CATCHMENT                                    :Reaalsemad veekogud: {STRING}
STR_CONFIG_SETTING_CATCHMENT_HELPTEXT                           :Erineva suurusega püüdmisala erinevat tüüpi jaamadele ja lennujaamadele.

STR_CONFIG_SETTING_SERVE_NEUTRAL_INDUSTRIES                     :Ettevõtte jaamad teenindavad ka liidetud, erapooletu jaamaga tööstuseid: {STRING}
STR_CONFIG_SETTING_SERVE_NEUTRAL_INDUSTRIES_HELPTEXT            :Kui lubatud, saavad liidetud jaamaga tööstuseid (nagu naftaplatvormid) teenindada ka lähedalolevad ettevõttele kuuluvad jaamad. Muidu võivad neid tööstuseid teenindada vaid nendega liidetud jaamad. Lähedale ehitatud ettevõtte jaamad neid teenindada ei saa, ning liidetud jaamad ei teeninda teisi tööstuseid

STR_CONFIG_SETTING_EXTRADYNAMITE                                :Asulateede, -sildade, -tunnelite jne lammutamine: {STRING}
STR_CONFIG_SETTING_EXTRADYNAMITE_HELPTEXT                       :Lihtsusta asulatele kuuluva taristu ja hoonete eemaldamist

STR_CONFIG_SETTING_TRAIN_LENGTH                                 :Rongipikkuse ülempiirang: {STRING}
STR_CONFIG_SETTING_TRAIN_LENGTH_HELPTEXT                        :Määrab rongide pikkusele ülempiirangu
STR_CONFIG_SETTING_TILE_LENGTH                                  :{COMMA} ruut{P 0 "" u}

STR_CONFIG_SETTING_SMOKE_AMOUNT                                 :Vedurisuitsu ja -sädemete hulk: {STRING}
STR_CONFIG_SETTING_SMOKE_AMOUNT_HELPTEXT                        :Määra kui palju suitsu või sädemeid eraldub sõidukist

STR_CONFIG_SETTING_TRAIN_ACCELERATION_MODEL                     :Rongide kiirendusmudel: {STRING}
STR_CONFIG_SETTING_TRAIN_ACCELERATION_MODEL_HELPTEXT            :Vali rongi kiirenduse füüsikaline mudel. "Originaal" karistab kõiki sõidukeid võrdselt. "Realistlik" karistab nõlvadel ja kurvides olenevalt erinevatest seadetest, nagu pikkusest ja lükke/tõuke jõust!

STR_CONFIG_SETTING_ROAD_VEHICLE_ACCELERATION_MODEL              :Maanteesõidukite kiirendusmudel: {STRING}
STR_CONFIG_SETTING_ROAD_VEHICLE_ACCELERATION_MODEL_HELPTEXT     :Vali sõidukite kiirenduse füüsikaline mudel. "Originaal" karistab kõiki sõidukeid võrdselt. "Realistlik" karistab nõlvadel ja kurvides olenevalt erinevatest seadetest, nagu pikkusest ja lükke/tõuke jõust!

STR_CONFIG_SETTING_TRAIN_SLOPE_STEEPNESS                        :Nõlva kalle rongidele: {STRING}
STR_CONFIG_SETTING_TRAIN_SLOPE_STEEPNESS_HELPTEXT               :Kaldus ruudu kalle rongidele. Mida kõrgem on valik seda raskem on mäest ronida
STR_CONFIG_SETTING_PERCENTAGE                                   :{COMMA}%

STR_CONFIG_SETTING_ROAD_VEHICLE_SLOPE_STEEPNESS                 :Kaldus ruudu kalle sõidukitele: {STRING}
STR_CONFIG_SETTING_ROAD_VEHICLE_SLOPE_STEEPNESS_HELPTEXT        :Kaldus ruudu kalle sõidukitele. Mida kõrgem on valik seda raskem on mäest ronida

STR_CONFIG_SETTING_FORBID_90_DEG                                :Rongidel ja laevadel keelatakse 90 kraadised pöörded: {STRING}
STR_CONFIG_SETTING_FORBID_90_DEG_HELPTEXT                       :90 kraadine pööre esineb, kui rõhtsele rööpale järgneb püstne rööbas, seega peab rong tegema 90 kraadise pöörde tavalise 45 kraadise pöörde asemel. Muudab ka laevade pöörderaadiust

STR_CONFIG_SETTING_DISTANT_JOIN_STATIONS                        :Mitte kõrvuti asetsevate jaamade liitmine: {STRING}
STR_CONFIG_SETTING_DISTANT_JOIN_STATIONS_HELPTEXT               :Lubab lisada uusi jaamade osi ilma puudutamata olemasolevaid osi. Vajalik Ctrl+Vajutus, kui asetada uut osa

STR_CONFIG_SETTING_INFLATION                                    :Inflatsioon: {STRING}
STR_CONFIG_SETTING_INFLATION_HELPTEXT                           :Tekitab majandusinflatsiooni, kus hinnad tõusevad pisut kiiremini kui maksed

STR_CONFIG_SETTING_MAX_BRIDGE_LENGTH                            :Sildade ülempikkus: {STRING}
STR_CONFIG_SETTING_MAX_BRIDGE_LENGTH_HELPTEXT                   :Ülempikkus sildade ehitamisele

STR_CONFIG_SETTING_MAX_BRIDGE_HEIGHT                            :Sildade ülemkõrgus: {STRING}
STR_CONFIG_SETTING_MAX_BRIDGE_HEIGHT_HELPTEXT                   :Ülemkõrgus sildade ehitamisele

STR_CONFIG_SETTING_MAX_TUNNEL_LENGTH                            :Tunnelite ülempikkus: {STRING}
STR_CONFIG_SETTING_MAX_TUNNEL_LENGTH_HELPTEXT                   :Ülempikkus tunnelite ehitamisele

STR_CONFIG_SETTING_RAW_INDUSTRY_CONSTRUCTION_METHOD             :Toorainetööstuse rajamise viis: {STRING}
STR_CONFIG_SETTING_RAW_INDUSTRY_CONSTRUCTION_METHOD_HELPTEXT    :Toorainetööstuse rajamise viis. Valides 'pole' ei saa üldse toorainetööstuseid rajada, 'uuringutega' rajatakse tööstus suvalisse kohta, ning 'nagu kõik tööstused' ehitatakse toorainetööstuseid nagu töötlevat tööstust
###length 3
STR_CONFIG_SETTING_RAW_INDUSTRY_CONSTRUCTION_METHOD_NONE        :Pole
STR_CONFIG_SETTING_RAW_INDUSTRY_CONSTRUCTION_METHOD_NORMAL      :Nagu kõik tööstused
STR_CONFIG_SETTING_RAW_INDUSTRY_CONSTRUCTION_METHOD_PROSPECTING :Uuringutega

STR_CONFIG_SETTING_INDUSTRY_PLATFORM                            :Tasane ala ümber tehaste: {STRING}
STR_CONFIG_SETTING_INDUSTRY_PLATFORM_HELPTEXT                   :Summa kui palju tasast maad on ümber tehase. See tagab et ruumi jääb saadavale ehitiste jaoks

STR_CONFIG_SETTING_MULTIPINDTOWN                                :Mitu samalaadset tööstust ühe asula piires: {STRING}
STR_CONFIG_SETTING_MULTIPINDTOWN_HELPTEXT                       :Tavaliselt asula ei taha rohkem kui ühte tööstustharu igast liigist. Selle seadega lubatakse rohkem kui üks samalaadne tööstus ühe asula piires

STR_CONFIG_SETTING_SIGNALSIDE                                   :Signaale näidatakse: {STRING}
STR_CONFIG_SETTING_SIGNALSIDE_HELPTEXT                          :Vali kummale poole rada signaalid paigutatakse
###length 3
STR_CONFIG_SETTING_SIGNALSIDE_LEFT                              :Vasakul
STR_CONFIG_SETTING_SIGNALSIDE_DRIVING_SIDE                      :Liikluse suunas
STR_CONFIG_SETTING_SIGNALSIDE_RIGHT                             :Paremal

STR_CONFIG_SETTING_SHOWFINANCES                                 :Aasta lõpul näidatakse rahavoogude aruannet: {STRING}
STR_CONFIG_SETTING_SHOWFINANCES_HELPTEXT                        :Sisse lülitamisel ilmub iga aasta lõpus rahavoogude aruanne, mis annab hea ülevaate ettevõtte rahalisest olukorrast

STR_CONFIG_SETTING_NONSTOP_BY_DEFAULT                           :Uued korraldused on esialgselt vahepeatusteta: {STRING}
STR_CONFIG_SETTING_NONSTOP_BY_DEFAULT_HELPTEXT                  :Tavaliselt peatub sõiduk igas peatuses, mida ta läbib. Selle seadega sõidab sõiduk lõppsihini ilma vahejaamades peatumata. NB! See seade määrab vaid uute korralduste esialgse seadistuse. Korraldusi saab hiljem eraldi ümber seadistada

STR_CONFIG_SETTING_STOP_LOCATION                                :Esialgne platvormi peatumisosa uute rongide korraldustes: {STRING}
STR_CONFIG_SETTING_STOP_LOCATION_HELPTEXT                       :Esialgne peatumiskoht rongiplatvormil. «alguses» tähendab sisenemispunkti lähistel. «keskel» tähendab keset platvormi. «lõpus» tähendab sisenemispunktist kaugeimal. NB! See seade määrab vaid uute korralduste esialgse seadistuse. Korraldusi saab hiljem eraldi ümber seadistada
###length 3
STR_CONFIG_SETTING_STOP_LOCATION_NEAR_END                       :alguses
STR_CONFIG_SETTING_STOP_LOCATION_MIDDLE                         :keskel
STR_CONFIG_SETTING_STOP_LOCATION_FAR_END                        :lõpus

STR_CONFIG_SETTING_AUTOSCROLL                                   :Vaade liigub, kui hiireosuti on servas: {STRING}
STR_CONFIG_SETTING_AUTOSCROLL_HELPTEXT                          :Sisse lülitamisel liigub vaade, kui hiireosuti on aknaserva lähedal
###length 4
STR_CONFIG_SETTING_AUTOSCROLL_DISABLED                          :Ei võimalda
STR_CONFIG_SETTING_AUTOSCROLL_MAIN_VIEWPORT_FULLSCREEN          :Põhivaates, ainult täisekraaniga
STR_CONFIG_SETTING_AUTOSCROLL_MAIN_VIEWPORT                     :Põhivaates
STR_CONFIG_SETTING_AUTOSCROLL_EVERY_VIEWPORT                    :Igas vaates

STR_CONFIG_SETTING_BRIBE                                        :Altkäemaksud kohalikele omavalitsustele: {STRING}
STR_CONFIG_SETTING_BRIBE_HELPTEXT                               :Võimaldab asulate omavalitsustele altkäemaksu pakkuda. Tabamise korral võetakse ettevõttelt kuueks kuuks ära õigus asulas tegutseda

STR_CONFIG_SETTING_ALLOW_EXCLUSIVE                              :Ainuveoõiguste ostmine: {STRING}
STR_CONFIG_SETTING_ALLOW_EXCLUSIVE_HELPTEXT                     :Kui ettevõte ostab asulalt kaubaveo ainuõiguse, siis teised ettevõtted ei saa üks aasta uusi kaupu ega reisijaid

STR_CONFIG_SETTING_ALLOW_FUND_BUILDINGS                         :Luba ehitiste rahastamine: {STRING}
STR_CONFIG_SETTING_ALLOW_FUND_BUILDINGS_HELPTEXT                :Võimaldab ettevõttel asulate kinnisvaraehitust rahastada

STR_CONFIG_SETTING_ALLOW_FUND_ROAD                              :Kohaliku omavalitsuse teede rekonstrueerimise rahastamine: {STRING}
STR_CONFIG_SETTING_ALLOW_FUND_ROAD_HELPTEXT                     :Võimaldab ettevõtetel asulate tee-ehitustöid rahastada, šaboteerides sellega autode kaubavedu

STR_CONFIG_SETTING_ALLOW_GIVE_MONEY                             :Raha saatmine teistele ettevõtetele: {STRING}
STR_CONFIG_SETTING_ALLOW_GIVE_MONEY_HELPTEXT                    :Luba mitmikmängus kanda raha erinevate ettevõtete vahel

STR_CONFIG_SETTING_FREIGHT_TRAINS                               :Raskete rongide simuleerimiseks kasutatav raskustegur: {STRING}
STR_CONFIG_SETTING_FREIGHT_TRAINS_HELPTEXT                      :Seadke kaupa vedavate rongide mõju. Suurem väärtus muudab kauba vedamise rongide jaoks raskemaks, eriti mägedes

STR_CONFIG_SETTING_PLANE_SPEED                                  :Lennukite kiiruskordaja: {STRING}
STR_CONFIG_SETTING_PLANE_SPEED_HELPTEXT                         :Määra suhteline kiirus lennukitele võrreldes teiste sõiduki tüüpidega, et vähendada lennukite sissetulekut
STR_CONFIG_SETTING_PLANE_SPEED_VALUE                            :1 / {COMMA}

STR_CONFIG_SETTING_PLANE_CRASHES                                :Lennuõnnetusi: {STRING}
STR_CONFIG_SETTING_PLANE_CRASHES_HELPTEXT                       :Määrab lennuõnnetuse toimumise tõenäosuse
###length 3
STR_CONFIG_SETTING_PLANE_CRASHES_NONE                           :Ei
STR_CONFIG_SETTING_PLANE_CRASHES_REDUCED                        :Vähem
STR_CONFIG_SETTING_PLANE_CRASHES_NORMAL                         :Keskmiselt

STR_CONFIG_SETTING_STOP_ON_TOWN_ROAD                            :Läbisõidupeatused asulate kuuluvatel teedel: {STRING}
STR_CONFIG_SETTING_STOP_ON_TOWN_ROAD_HELPTEXT                   :Lubab asulatele kuuluvatele teedele ehitada läbisõidupeatuseid
STR_CONFIG_SETTING_STOP_ON_COMPETITOR_ROAD                      :Läbisõidupeatused konkurentide teedel: {STRING}
STR_CONFIG_SETTING_STOP_ON_COMPETITOR_ROAD_HELPTEXT             :Lubab teisele ettevõttele kuulaval teel ehitada läbisõidupeatuseid
STR_CONFIG_SETTING_DYNAMIC_ENGINES_EXISTING_VEHICLES            :{WHITE}Sõidukite olemasolul ei saa seda seadet muuta

STR_CONFIG_SETTING_INFRASTRUCTURE_MAINTENANCE                   :Taristu hooldamine: {STRING}
STR_CONFIG_SETTING_INFRASTRUCTURE_MAINTENANCE_HELPTEXT          :Taristuga kaasnevad halduskulud. Kulud kasvavad taristu hulga suhtes ebaproportsionaalselt, ning mõjutavad pigem suurettevõtteid

STR_CONFIG_SETTING_COMPANY_STARTING_COLOUR                      :Ettevõtte esialgne värv: {STRING}
STR_CONFIG_SETTING_COMPANY_STARTING_COLOUR_HELPTEXT             :Vali ettevõttele esialgne värvus

STR_CONFIG_SETTING_NEVER_EXPIRE_AIRPORTS                        :Aegumatud lennuväljad: {STRING}
STR_CONFIG_SETTING_NEVER_EXPIRE_AIRPORTS_HELPTEXT               :Selle seade sisse lülitamine jätab kõik lennujaamade tüübid avatuks lõpmata ajaks peale nende avanemist

STR_CONFIG_SETTING_WARN_LOST_VEHICLE                            :Hoiata kui sõiduk on eksinud: {STRING}
STR_CONFIG_SETTING_WARN_LOST_VEHICLE_HELPTEXT                   :Tekita teateid kui sõidukid ei suuda leida teekonda nendele määratud sihtkohani

STR_CONFIG_SETTING_ORDER_REVIEW                                 :Sõiduki korralduste ülevaade: {STRING}
STR_CONFIG_SETTING_ORDER_REVIEW_HELPTEXT                        :Kui on aktiveeritud, siis kontrollitakse perioodiliselt sõidukitele antud käsklusi ja leitud vead raporteeritakse uudistena
###length 3
STR_CONFIG_SETTING_ORDER_REVIEW_OFF                             :Ei
STR_CONFIG_SETTING_ORDER_REVIEW_EXDEPOT                         :V.a. seisatud sõidukid
STR_CONFIG_SETTING_ORDER_REVIEW_ON                              :Kõik sõidukid

STR_CONFIG_SETTING_WARN_INCOME_LESS                             :Hoiata, kui sõiduk on miinuses: {STRING}
STR_CONFIG_SETTING_WARN_INCOME_LESS_HELPTEXT                    :Kui on aktiveeritud, siis teavitatakse mängijat sõidukitest mis ei ole viimase aasta jooksul suutnud kasumit teenida

STR_CONFIG_SETTING_NEVER_EXPIRE_VEHICLES                        :Sõidukid ei aegu: {STRING}
STR_CONFIG_SETTING_NEVER_EXPIRE_VEHICLES_HELPTEXT               :Kui on aktiveeritud, siis jäävad kõik sõidukite tüübid igavesti avatuks

STR_CONFIG_SETTING_AUTORENEW_VEHICLE                            :Vananenud sõidukite uuendamine: {STRING}
STR_CONFIG_SETTING_AUTORENEW_VEHICLE_HELPTEXT                   :Kui on sisse lülitatud, siis uuendatalse kõik kasutusaja lõpu lähedal olevad sõidukid automaatselt, järgides uuendamise tingimusi

STR_CONFIG_SETTING_AUTORENEW_MONTHS                             :Sõiduk uuendatakse automaatselt {STRING} sõiduki ülemvanust
STR_CONFIG_SETTING_AUTORENEW_MONTHS_HELPTEXT                    :Relatiivne sõiduki iga mille järel on peaks sõiduk saama automaatselt uuendatud
###length 2
STR_CONFIG_SETTING_AUTORENEW_MONTHS_VALUE_BEFORE                :{COMMA} kuu{P 0 "" d} enne
STR_CONFIG_SETTING_AUTORENEW_MONTHS_VALUE_AFTER                 :{COMMA} kuu{P 0 "" d} pärast

STR_CONFIG_SETTING_AUTORENEW_MONEY                              :Saldo alampiir automaatsete uuendamiste jaoks: {STRING}
STR_CONFIG_SETTING_AUTORENEW_MONEY_HELPTEXT                     :Väikseim pangasaldo, mis arvel peab olema, enne kui sõidukeid hakatakse automaatselt uuendama

STR_CONFIG_SETTING_ERRMSG_DURATION                              :Veateadete kestvus: {STRING}
STR_CONFIG_SETTING_ERRMSG_DURATION_HELPTEXT                     :Punases aknas olevate veateadete näitamise kestvus. On ka mõned (tähtsad) veateated, mis ise ei sulgu, vaid mis tuleb käsitsi sulgeda
STR_CONFIG_SETTING_ERRMSG_DURATION_VALUE                        :{COMMA} sekund{P 0 "" it}

STR_CONFIG_SETTING_HOVER_DELAY                                  :Vihjeid näidatakse pärast: {STRING}
STR_CONFIG_SETTING_HOVER_DELAY_HELPTEXT                         :Viivitus, kui kaua peab hiirega liidese osale osutama, enne kui selle kohta vihjet näidatakse. On ka võimalik vihjeid parema hiireklõpsuga näidata
STR_CONFIG_SETTING_HOVER_DELAY_VALUE                            :{COMMA} sekundilist osutamist
###setting-zero-is-special
STR_CONFIG_SETTING_HOVER_DELAY_DISABLED                         :Paremklõpsu

STR_CONFIG_SETTING_POPULATION_IN_LABEL                          :Asula rahvaarv nimesildil: {STRING}
STR_CONFIG_SETTING_POPULATION_IN_LABEL_HELPTEXT                 :Näitab asula nimesildil rahvaarvu

STR_CONFIG_SETTING_GRAPH_LINE_THICKNESS                         :Graafikujoone laius: {STRING}
STR_CONFIG_SETTING_GRAPH_LINE_THICKNESS_HELPTEXT                :Graafikutes kasutatava joone laius. Peenem joon on täpsem, laiem joon on paremini näha ja värvid on selgemini eristatavad

STR_CONFIG_SETTING_SHOW_NEWGRF_NAME                             :Näita sõidukiehitusaknas NewGRF-i nime: {STRING}
STR_CONFIG_SETTING_SHOW_NEWGRF_NAME_HELPTEXT                    :Lisa sõidukiehitusaknasse uus rida, mis näitab millisest NewGRF-ist sõiduk on pärit.

STR_CONFIG_SETTING_LANDSCAPE                                    :Maastik: {STRING}
STR_CONFIG_SETTING_LANDSCAPE_HELPTEXT                           :Maastikud määravad põhilised mängustsenaariumid erinevate veoste ja nõuetega asulate kasvamiseks. NewGRF ja GameScript abil saab siiski täpsemalt kontrollida

STR_CONFIG_SETTING_LAND_GENERATOR                               :Maatekituse meetod: {STRING}
STR_CONFIG_SETTING_LAND_GENERATOR_HELPTEXT                      :Originaalne generaator sõltub lähtegraafikast ja tekitab kindlaksmääratud maastikuvorme. TerraGenesis on Perlini müral põhinev generaator, mida saab täpsemalt seadistada
###length 2
STR_CONFIG_SETTING_LAND_GENERATOR_ORIGINAL                      :Algupärane
STR_CONFIG_SETTING_LAND_GENERATOR_TERRA_GENESIS                 :TerraGenesis

STR_CONFIG_SETTING_TERRAIN_TYPE                                 :Maapinna tüüp: {STRING}
STR_CONFIG_SETTING_TERRAIN_TYPE_HELPTEXT                        :(TerraGenesis only) Maastiku mägisus

STR_CONFIG_SETTING_INDUSTRY_DENSITY                             :Tööstustihedus: {STRING}
STR_CONFIG_SETTING_INDUSTRY_DENSITY_HELPTEXT                    :Määrab, kui palju tööstuseid tekib, ning kui palju neid mängu kestel olema peaks

STR_CONFIG_SETTING_OIL_REF_EDGE_DISTANCE                        :Maksimaalne kaugus kaardi servast naftatöötlustehase jaoks: {STRING}
STR_CONFIG_SETTING_OIL_REF_EDGE_DISTANCE_HELPTEXT               :Naftatöötlemistehased ehitatakse ainult kaardi piirile, see on rannikul saartega mängitaval kaardil.

STR_CONFIG_SETTING_SNOWLINE_HEIGHT                              :Lumepiiri kõrgus: {STRING}
STR_CONFIG_SETTING_SNOWLINE_HEIGHT_HELPTEXT                     :Määra, millisel kõrgusel algab lähisarktiline maastik. Lumi mõjutab ka tööstuste tekitamist ja asulate kasvuvajadusi. Saab muuta ainult stsenaariumiredaktoris, muidu arvutatakse «lumekatvusega».

STR_CONFIG_SETTING_SNOW_COVERAGE                                :Lumekatvus: {STRING}
STR_CONFIG_SETTING_SNOW_COVERAGE_HELPTEXT                       :Mõjutab umbkaudset lume osakaalu lähisartikilisel maastikul. Lumi mõjutab ka tööstuste tekitamist ja asulate kasvuvajadusi. Kasutatakse vaid kaardi tekitamisel. Vahetult merepiiri kohal on maa alati lumevaba
STR_CONFIG_SETTING_SNOW_COVERAGE_VALUE                          :{NUM}%

STR_CONFIG_SETTING_DESERT_COVERAGE                              :Kõrbekatvus: {STRING}
STR_CONFIG_SETTING_DESERT_COVERAGE_HELPTEXT                     :Mõjuta umbkaudset kõrbe osakaalu troopilisel maastikul. Kõrb mõjutab ka tööstuste tekitamist. Kasutatakse vaid kaardi tekitamisel
STR_CONFIG_SETTING_DESERT_COVERAGE_VALUE                        :{NUM}%

STR_CONFIG_SETTING_ROUGHNESS_OF_TERRAIN                         :Maastiku järskus (ainult TerraGenesis) : {STRING}
STR_CONFIG_SETTING_ROUGHNESS_OF_TERRAIN_HELPTEXT                :(TerraGenesis only) Vali mägede tihedus: Laugetel maastikel on vähem, laiema ulatusega mägesid. Mägistel maastikel on palju mägesid, mis võivad näha välja samasugused
###length 4
STR_CONFIG_SETTING_ROUGHNESS_OF_TERRAIN_VERY_SMOOTH             :Väga lauge
STR_CONFIG_SETTING_ROUGHNESS_OF_TERRAIN_SMOOTH                  :Lauge
STR_CONFIG_SETTING_ROUGHNESS_OF_TERRAIN_ROUGH                   :Järsk
STR_CONFIG_SETTING_ROUGHNESS_OF_TERRAIN_VERY_ROUGH              :Väga järsk

STR_CONFIG_SETTING_VARIETY                                      :Iseärasuste jaotus: {STRING}
STR_CONFIG_SETTING_VARIETY_HELPTEXT                             :(TerraGenesis only) Määra, kas kaardil on nii mägiseid kui laugeid alasid. Kuna see muudab kaarti ainult laugemaks, peaksid teised sätted olema seadistatud mägisteks

STR_CONFIG_SETTING_RIVER_AMOUNT                                 :Jõgede hulk: {STRING}
STR_CONFIG_SETTING_RIVER_AMOUNT_HELPTEXT                        :Vali kui palju jõgesid luua

STR_CONFIG_SETTING_TREE_PLACER                                  :Puuasetusalgoritm: {STRING}
STR_CONFIG_SETTING_TREE_PLACER_HELPTEXT                         :Vali puude jaotuvus kaardil: 'Algupärane' paigutab puud vormitult hajutatuna, 'Täiustatud' paigutab need gruppidena
###length 3
STR_CONFIG_SETTING_TREE_PLACER_NONE                             :Pole
STR_CONFIG_SETTING_TREE_PLACER_ORIGINAL                         :Algupärane
STR_CONFIG_SETTING_TREE_PLACER_IMPROVED                         :Täiustatud

STR_CONFIG_SETTING_ROAD_SIDE                                    :Sõidukid: {STRING}
STR_CONFIG_SETTING_ROAD_SIDE_HELPTEXT                           :Vali liikluse suund

###length 2
STR_CONFIG_SETTING_ROAD_SIDE_LEFT                               :Vasakpoolne liiklus
STR_CONFIG_SETTING_ROAD_SIDE_RIGHT                              :Parempoolne liiklus

STR_CONFIG_SETTING_HEIGHTMAP_ROTATION                           :Kõrguskaardi pööre: {STRING}
###length 2
STR_CONFIG_SETTING_HEIGHTMAP_ROTATION_COUNTER_CLOCKWISE         :Vastupäeva
STR_CONFIG_SETTING_HEIGHTMAP_ROTATION_CLOCKWISE                 :Päripäeva

STR_CONFIG_SETTING_SE_FLAT_WORLD_HEIGHT                         :Kõrguse level kui kõrgele lapik kaart läheb: {STRING}
###length 2
STR_CONFIG_SETTING_EDGES_NOT_EMPTY                              :{WHITE}Üks või enam ruutu põhjaäärel pole tühjad
STR_CONFIG_SETTING_EDGES_NOT_WATER                              :{WHITE}Üks või enam ääreruutu pole vesi

STR_CONFIG_SETTING_STATION_SPREAD                               :Jaama küljepikkuse ülempiirang: {STRING}
STR_CONFIG_SETTING_STATION_SPREAD_HELPTEXT                      :Jaama ühe külje pikkuse ülempiirang. Suur väärtus teeb mängu aeglaseks

STR_CONFIG_SETTING_SERVICEATHELIPAD                             :Automaatne helikopterihooldus maandumisplatsidel: {STRING}
STR_CONFIG_SETTING_SERVICEATHELIPAD_HELPTEXT                    :Hoolda helikoptereid peale igat maandumist, isegi kui lennujaamas pole depood

STR_CONFIG_SETTING_LINK_TERRAFORM_TOOLBAR                       :Maastikuriba sidumine rööbas-, maa-, vee- ja lennuväljaribadega: {STRING}
STR_CONFIG_SETTING_LINK_TERRAFORM_TOOLBAR_HELPTEXT              :Kui avatakse mingi transpordiliigi ehitamise menüü, siis ava ka maastiku muutmise menüü

STR_CONFIG_SETTING_SMALLMAP_LAND_COLOUR                         :Maa värv väikesel kaardil: {STRING}
STR_CONFIG_SETTING_SMALLMAP_LAND_COLOUR_HELPTEXT                :Maa värv väikesel kaardil
###length 3
STR_CONFIG_SETTING_SMALLMAP_LAND_COLOUR_GREEN                   :Roheline
STR_CONFIG_SETTING_SMALLMAP_LAND_COLOUR_DARK_GREEN              :Tumeroheline
STR_CONFIG_SETTING_SMALLMAP_LAND_COLOUR_VIOLET                  :Violetne

###length 4

STR_CONFIG_SETTING_SCROLLMODE                                   :Vaate liigutamine: {STRING}
STR_CONFIG_SETTING_SCROLLMODE_HELPTEXT                          :Kaardil liikumise viis
###length 4
STR_CONFIG_SETTING_SCROLLMODE_DEFAULT                           :RMB liigutab vaadet, osuti seisab paigal
STR_CONFIG_SETTING_SCROLLMODE_RMB_LOCKED                        :RMB liigutab kaarti, osuti seisab paigal
STR_CONFIG_SETTING_SCROLLMODE_RMB                               :RMB liigutab kaarti
STR_CONFIG_SETTING_SCROLLMODE_LMB                               :Kaarti liigutatakse vasaku hiireklahviga

STR_CONFIG_SETTING_SMOOTH_SCROLLING                             :Keskenda vaade sujuvalt: {STRING}
STR_CONFIG_SETTING_SMOOTH_SCROLLING_HELPTEXT                    :Mõjutab, kuidas põhivõõde liigub sihtpunkti pärast pisikaardil klõpsamist, või vaate muutmise käsu sisestamist. Sisse lüliitades liigub vaade sujuvalt, muidu hüppab vaade kohe sihtpunkti

STR_CONFIG_SETTING_MEASURE_TOOLTIP                              :Näita ehitustarvikute kasutamisel mõõdistamisabi: {STRING}
STR_CONFIG_SETTING_MEASURE_TOOLTIP_HELPTEXT                     :Näitab ehitamise ajal kahe ruudu kaugus- ja kõrgusvahemikke

STR_CONFIG_SETTING_LIVERIES                                     :Ettevõtte värve näidatakse: {STRING}
STR_CONFIG_SETTING_LIVERIES_HELPTEXT                            :Vali, kas sõiduki värv sõltub sõiduki liigist või ettevõttest
###length 3
STR_CONFIG_SETTING_LIVERIES_NONE                                :Mitte ühelgi
STR_CONFIG_SETTING_LIVERIES_OWN                                 :Oma ettevõttel
STR_CONFIG_SETTING_LIVERIES_ALL                                 :Igal ettevõttel

STR_CONFIG_SETTING_PREFER_TEAMCHAT                              :«ENTER» avab meeskonnavestluse: {STRING}
STR_CONFIG_SETTING_PREFER_TEAMCHAT_HELPTEXT                     :Vahetab «ENTER» ja «Ctrl+ENTER» klahvidega ettevõttesisese ja avaliku vestluse avamise

STR_CONFIG_SETTING_SCROLLWHEEL_MULTIPLIER                       :Hiirerulli tundlikkus: {STRING}
STR_CONFIG_SETTING_SCROLLWHEEL_MULTIPLIER_HELPTEXT              :Muudab hiirerulli tundlikkust

STR_CONFIG_SETTING_SCROLLWHEEL_SCROLLING                        :Hiirerulli otstarve: {STRING}
STR_CONFIG_SETTING_SCROLLWHEEL_SCROLLING_HELPTEXT               :Võimaldab vaadet liigutada kahesuunalise hiirerulliga
###length 3
STR_CONFIG_SETTING_SCROLLWHEEL_ZOOM                             :Suurendab kaarti
STR_CONFIG_SETTING_SCROLLWHEEL_SCROLL                           :Liigutab kaarti
STR_CONFIG_SETTING_SCROLLWHEEL_OFF                              :Puudub

STR_CONFIG_SETTING_OSK_ACTIVATION                               :Virtuaalne klaviatuur: {STRING}
STR_CONFIG_SETTING_OSK_ACTIVATION_HELPTEXT                      :Vali viis, kuidas avada virtuaalne klaviatuur hiireosuti abil teksti sisestamiseks. See on mõeldud klaviatuurita väikeseadmetele
###length 4
STR_CONFIG_SETTING_OSK_ACTIVATION_DISABLED                      :Väljas
STR_CONFIG_SETTING_OSK_ACTIVATION_DOUBLE_CLICK                  :Topeltklõpsuga
STR_CONFIG_SETTING_OSK_ACTIVATION_SINGLE_CLICK_FOCUS            :Ühe klõpsuga (kui on fookuses)
STR_CONFIG_SETTING_OSK_ACTIVATION_SINGLE_CLICK                  :Ühe klõpsuga (koheselt)

###length 3

STR_CONFIG_SETTING_RIGHT_MOUSE_BTN_EMU                          :Paremklõpsu matkimine: {STRING}
STR_CONFIG_SETTING_RIGHT_MOUSE_BTN_EMU_HELPTEXT                 :Vali meetod mille järgi emuleeritakse hiite paremklõpse
###length 3
STR_CONFIG_SETTING_RIGHT_MOUSE_BTN_EMU_COMMAND                  :Command+klõps
STR_CONFIG_SETTING_RIGHT_MOUSE_BTN_EMU_CONTROL                  :Ctrl+klõps
STR_CONFIG_SETTING_RIGHT_MOUSE_BTN_EMU_OFF                      :Väljas

STR_CONFIG_SETTING_RIGHT_MOUSE_WND_CLOSE                        :Aken suletakse paremklõpsuga: {STRING}
STR_CONFIG_SETTING_RIGHT_MOUSE_WND_CLOSE_HELPTEXT               :Sulgeb akna, kui selles paremklõps teha. Lülitab välja paremklõpsuga vihjed!

STR_CONFIG_SETTING_AUTOSAVE                                     :Salvestusväłp: {STRING}
STR_CONFIG_SETTING_AUTOSAVE_HELPTEXT                            :Vali välpsalvestuste vaheline ajavahemik

STR_CONFIG_SETTING_DATE_FORMAT_IN_SAVE_NAMES                    :Salvestatud mängu nimes kasutatakse {STRING} kuupäevavormingut
STR_CONFIG_SETTING_DATE_FORMAT_IN_SAVE_NAMES_HELPTEXT           :Kuupäeva vorming salvestatud mängu nimes
###length 3
STR_CONFIG_SETTING_DATE_FORMAT_IN_SAVE_NAMES_LONG               :pikka (31. dets 2008)
STR_CONFIG_SETTING_DATE_FORMAT_IN_SAVE_NAMES_SHORT              :lühikest (31-12-2008)
STR_CONFIG_SETTING_DATE_FORMAT_IN_SAVE_NAMES_ISO                :ISO (2008-12-31)

STR_CONFIG_SETTING_PAUSE_ON_NEW_GAME                            :Uus mäng algab pausiga: {STRING}
STR_CONFIG_SETTING_PAUSE_ON_NEW_GAME_HELPTEXT                   :Kui võimaldatud, siis uus mäng algab automaatselt pausiga, et anda kaardiga tutvumiseks aega

STR_CONFIG_SETTING_COMMAND_PAUSE_LEVEL                          :Pausi ajal on lubatud: {STRING}
STR_CONFIG_SETTING_COMMAND_PAUSE_LEVEL_HELPTEXT                 :Vali, mis tegevusi saab pausi ajal teha
###length 4
STR_CONFIG_SETTING_COMMAND_PAUSE_LEVEL_NO_ACTIONS               :Mitte ükski tegevus
STR_CONFIG_SETTING_COMMAND_PAUSE_LEVEL_ALL_NON_CONSTRUCTION     :Kõik tegevused peale ehitamise
STR_CONFIG_SETTING_COMMAND_PAUSE_LEVEL_ALL_NON_LANDSCAPING      :Kõik tegevused peale maastikukujunduse
STR_CONFIG_SETTING_COMMAND_PAUSE_LEVEL_ALL_ACTIONS              :Kõik tegevused

STR_CONFIG_SETTING_ADVANCED_VEHICLE_LISTS                       :Põhjalikku sõidukiregistrit näidatakse: {STRING}
STR_CONFIG_SETTING_ADVANCED_VEHICLE_LISTS_HELPTEXT              :Laseb kasutada põhjalikke sõidukiregistreid sõidukite jaotamiseks

STR_CONFIG_SETTING_LOADING_INDICATORS                           :Kasuta laadimisnäidikuid: {STRING}
STR_CONFIG_SETTING_LOADING_INDICATORS_HELPTEXT                  :Vali, kas koorma laadimisel ja tühjendamisel näidatakse laadimisnäidikuid

STR_CONFIG_SETTING_TIMETABLE_IN_TICKS                           :Graafik on sammudes, mitte päevades: {STRING}
STR_CONFIG_SETTING_TIMETABLE_IN_TICKS_HELPTEXT                  :Graafikus on ajad märgitud mitte päevades, vaid sammudes

STR_CONFIG_SETTING_TIMETABLE_SHOW_ARRIVAL_DEPARTURE             :Graafikus on saabumis- ja väljumisajad: {STRING}
STR_CONFIG_SETTING_TIMETABLE_SHOW_ARRIVAL_DEPARTURE_HELPTEXT    :Sõiduki graafikus esitatakse eeldatavaid saabumis- ja väljumisaegu

STR_CONFIG_SETTING_QUICKGOTO                                    :Sõiduki korralduste kiirloomine: {STRING}
STR_CONFIG_SETTING_QUICKGOTO_HELPTEXT                           :Siht-osuti on kohe aktiivne, kui korralduste aken avada

STR_CONFIG_SETTING_DEFAULT_RAIL_TYPE                            :Algne rööbastee liik (mängu alustamisel/jätkamisel): {STRING}
STR_CONFIG_SETTING_DEFAULT_RAIL_TYPE_HELPTEXT                   :Määrab mängu alguses või selle jätkamisel käibel oleva rööbastee liigi. «Vanim» valib kõige vanema rööbastee liigi, «Uusim» valib kõige uuema rööbastee liigi, ning «Enim kasutatud» valib kõige rohkem kasutatud rööbastee liigi
###length 3
STR_CONFIG_SETTING_DEFAULT_RAIL_TYPE_FIRST                      :Vanim
STR_CONFIG_SETTING_DEFAULT_RAIL_TYPE_LAST                       :Uusim
STR_CONFIG_SETTING_DEFAULT_RAIL_TYPE_MOST_USED                  :Enim kasutatud

STR_CONFIG_SETTING_SHOW_TRACK_RESERVATION                       :Hõivatud blokkpiirkondade näitamine: {STRING}
STR_CONFIG_SETTING_SHOW_TRACK_RESERVATION_HELPTEXT              :Värvib hõivatud blokkpiirkonnad eri värvi, abistamaks tõrgete puhul, kus rongid ei sisene trajektoorijärgsetesse blokkidesse

STR_CONFIG_SETTING_PERSISTENT_BUILDINGTOOLS                     :Säilita tegev ehitustarvik pärast kasutamist: {STRING}
STR_CONFIG_SETTING_PERSISTENT_BUILDINGTOOLS_HELPTEXT            :Säilita sildade, tunnelite, jms. ehitustarvikud pärast kasutamist

STR_CONFIG_SETTING_AUTO_REMOVE_SIGNALS                          :Rööbastee ehitamisel on signaalid isekõrvalduvad: {STRING}
STR_CONFIG_SETTING_AUTO_REMOVE_SIGNALS_HELPTEXT                 :Rööbastee ehitamisel kõrvaldatakse ette jäävad signaalid automaatselt. Silmas pidada, et see võib põhjustada rongide kokkupõrkeid.

STR_CONFIG_SETTING_FAST_FORWARD_SPEED_LIMIT                     :Kiirendatud mängu kiiruspiirang: {STRING}
STR_CONFIG_SETTING_FAST_FORWARD_SPEED_LIMIT_HELPTEXT            :Piira mängukiirust, kui mäng on kiirendatud. 0 = piiramatu (nii kiire, kui arvuti võimaldab). Väärtused alla 100% aeglustavad mängu. Kõrgeim kiirus sõltub arvutiomadustest, ning võib mänguti erineda.
STR_CONFIG_SETTING_FAST_FORWARD_SPEED_LIMIT_VAL                 :{NUM}% harilikust mängukiirusest
###setting-zero-is-special
STR_CONFIG_SETTING_FAST_FORWARD_SPEED_LIMIT_ZERO                :Piiramatu (nii kiire, kui arvuti võimaldab)

STR_CONFIG_SETTING_SOUND_TICKER                                 :Lühiteadetes: {STRING}
STR_CONFIG_SETTING_SOUND_TICKER_HELPTEXT                        :Lühiteate ilmumisel kostub helisignaal

STR_CONFIG_SETTING_SOUND_NEWS                                   :Ajalehes: {STRING}
STR_CONFIG_SETTING_SOUND_NEWS_HELPTEXT                          :Ajalehe avamisel kostub hääl

STR_CONFIG_SETTING_SOUND_NEW_YEAR                               :Aastalõpul: {STRING}
STR_CONFIG_SETTING_SOUND_NEW_YEAR_HELPTEXT                      :Kui aasta lõpus ilmub ettevõtte rahavoogude aruanne, kus võrreldakse ettevõtte tulemusi eelmise aastaga, kõlab heli

STR_CONFIG_SETTING_SOUND_CONFIRM                                :Ehitamisel: {STRING}
STR_CONFIG_SETTING_SOUND_CONFIRM_HELPTEXT                       :Ehitamise käigus ja selle lõppemisel kostuvad helid

STR_CONFIG_SETTING_SOUND_CLICK                                  :Nupuvajutustel: {STRING}
STR_CONFIG_SETTING_SOUND_CLICK_HELPTEXT                         :Nupu vajutamisel kostub helisignaal

STR_CONFIG_SETTING_SOUND_DISASTER                               :Katastroofides/õnnetustes: {STRING}
STR_CONFIG_SETTING_SOUND_DISASTER_HELPTEXT                      :Õnnetustes ja katastroofides kõlavad helid

STR_CONFIG_SETTING_SOUND_VEHICLE                                :Sõidukitel: {STRING}
STR_CONFIG_SETTING_SOUND_VEHICLE_HELPTEXT                       :Kostuvad sõidukite helid

STR_CONFIG_SETTING_SOUND_AMBIENT                                :Taustahelid: {STRING}
STR_CONFIG_SETTING_SOUND_AMBIENT_HELPTEXT                       :Maastikult, tööstustest ja asulatest kostuvad taustahelid

STR_CONFIG_SETTING_MAX_TRAINS                                   :Ettevõtte rongide ülempiirang: {STRING}
STR_CONFIG_SETTING_MAX_TRAINS_HELPTEXT                          :Ettevõttele kuuluvate rongide arvu ülempiirang

STR_CONFIG_SETTING_MAX_ROAD_VEHICLES                            :Ettevõtte mootorsõidukite ülempiirang: {STRING}
STR_CONFIG_SETTING_MAX_ROAD_VEHICLES_HELPTEXT                   :Ettevõttele kuuluvate mootorsõidukite arvu ülempiirang

STR_CONFIG_SETTING_MAX_AIRCRAFT                                 :Ettevõtte õhusõidukite ülempiirang: {STRING}
STR_CONFIG_SETTING_MAX_AIRCRAFT_HELPTEXT                        :Ettevõttele kuuluvate õhusõidukite arvu ülempiirang

STR_CONFIG_SETTING_MAX_SHIPS                                    :Ettevõtte laevade ülempiirang: {STRING}
STR_CONFIG_SETTING_MAX_SHIPS_HELPTEXT                           :Ettevõttele kuuluvate laevade arvu ülempiirang

STR_CONFIG_SETTING_AI_BUILDS_TRAINS                             :Rongikeeld arvutile: {STRING}
STR_CONFIG_SETTING_AI_BUILDS_TRAINS_HELPTEXT                    :Selle seade sisse lülitamise korral ei ole arvuti juhitud mängijal lubatud rongide ehitamine

STR_CONFIG_SETTING_AI_BUILDS_ROAD_VEHICLES                      :Sõidukikeeld arvutile: {STRING}
STR_CONFIG_SETTING_AI_BUILDS_ROAD_VEHICLES_HELPTEXT             :Selle seade sisse lülitamise korral ei ole arvuti juhitud mängijal lubatud veokite ehitamine

STR_CONFIG_SETTING_AI_BUILDS_AIRCRAFT                           :Õhusõidukikeeld arvutile: {STRING}
STR_CONFIG_SETTING_AI_BUILDS_AIRCRAFT_HELPTEXT                  :Selle seade sisse lülitamise korral ei ole arvuti juhitud mängijal lubatud õhusõidukite ehitamine

STR_CONFIG_SETTING_AI_BUILDS_SHIPS                              :Laevakeeld arvutile: {STRING}
STR_CONFIG_SETTING_AI_BUILDS_SHIPS_HELPTEXT                     :Selle seade sisse lülitamise korral ei ole arvuti juhitud mängijal lubatud laevade ehitamine

STR_CONFIG_SETTING_AI_PROFILE                                   :Vaikeseadistus: {STRING}
STR_CONFIG_SETTING_AI_PROFILE_HELPTEXT                          :Vali seadistus, mida kasutada suvalistes AI-des või uue AI/GameScripti lisamisel
###length 3
STR_CONFIG_SETTING_AI_PROFILE_EASY                              :Lihtne
STR_CONFIG_SETTING_AI_PROFILE_MEDIUM                            :Keskmine
STR_CONFIG_SETTING_AI_PROFILE_HARD                              :Keeruline

STR_CONFIG_SETTING_AI_IN_MULTIPLAYER                            :AI mitmikmängus: {STRING}
STR_CONFIG_SETTING_AI_IN_MULTIPLAYER_HELPTEXT                   :Võimaldab arvutil osaleda mitmikmängudes

STR_CONFIG_SETTING_SCRIPT_MAX_OPCODES                           :Tehete piirang skriptide peatamiseks: {STRING}
STR_CONFIG_SETTING_SCRIPT_MAX_OPCODES_HELPTEXT                  :Suurim lubatud arv arvutustehteid, mida skript saab ühe käigu jooksul teha
STR_CONFIG_SETTING_SCRIPT_MAX_MEMORY                            :Mälukasutuspiirang skripti kohta: {STRING}
STR_CONFIG_SETTING_SCRIPT_MAX_MEMORY_HELPTEXT                   :Kui palju vahemälu võib skript tarbida enne selle sunniviisilist kõrvaldamist. Suurtel kaartidel võib olla vajalik suurendada.
STR_CONFIG_SETTING_SCRIPT_MAX_MEMORY_VALUE                      :{COMMA} MiB

STR_CONFIG_SETTING_SERVINT_ISPERCENT                            :Hooldusvälp protsentides: {STRING}
STR_CONFIG_SETTING_SERVINT_ISPERCENT_HELPTEXT                   :Vali kas sõiduki hooldus käivitub vastavalt ajale mis on möödunud viimasest hooldusest või kui sõiduki usaldusväärsus langeb allapoole lubatud piiri sõiduki maksimaalsest usaldusväärsuse protsendist

STR_CONFIG_SETTING_SERVINT_TRAINS                               :Rongide esialgne hooldusvälp: {STRING}
STR_CONFIG_SETTING_SERVINT_TRAINS_HELPTEXT                      :Määrab uute rööbassõidukite hooldusvälba, kui sõidukile eraldi hooldusvälpa ei määrata
STR_CONFIG_SETTING_SERVINT_ROAD_VEHICLES                        :Mootorsõiduki hooldusvälba vaikeväärtus: {STRING}
STR_CONFIG_SETTING_SERVINT_ROAD_VEHICLES_HELPTEXT               :Määrab uute mootorsõidukite hooldusvälba, kui sõidukile eraldi hooldusvälpa ei määrata
STR_CONFIG_SETTING_SERVINT_AIRCRAFT                             :Õhusõidukite hooldusvälba vaikeväärtus: {STRING}
STR_CONFIG_SETTING_SERVINT_AIRCRAFT_HELPTEXT                    :Määrab uute õhusõidukite hooldusvälba, kui sõidukile eraldi hooldusvälpa ei määrata
STR_CONFIG_SETTING_SERVINT_SHIPS                                :Laevade hooldusvälba vaikeväärtus: {STRING}
STR_CONFIG_SETTING_SERVINT_SHIPS_HELPTEXT                       :Määrab uute laevade hooldusvälba, kui sõidukile eraldi hooldusvälpa ei määrata
STR_CONFIG_SETTING_SERVINT_VALUE                                :{COMMA} päev{P 0 "" a}/%
###setting-zero-is-special
STR_CONFIG_SETTING_SERVINT_DISABLED                             :Väljas

STR_CONFIG_SETTING_NOSERVICE                                    :Hoolduse keelamine rikete väljalülitamisel: {STRING}
STR_CONFIG_SETTING_NOSERVICE_HELPTEXT                           :Kui on aktiveeritud, siis ei teostata hooldust sõidukitele mille tõrkumine ei ole võimalik

STR_CONFIG_SETTING_WAGONSPEEDLIMITS                             :Vagunite kiiruspiirangud: {STRING}
STR_CONFIG_SETTING_WAGONSPEEDLIMITS_HELPTEXT                    :Kui on aktiveeritud siis kasutatakse rongi maksimaalse kiiruse arvutamiseks ka vagunite kiiruse piirangut

STR_CONFIG_SETTING_DISABLE_ELRAILS                              :Elektrirongide keeld: {STRING}
STR_CONFIG_SETTING_DISABLE_ELRAILS_HELPTEXT                     :Selle seade sisse lülitamise korral ei ole tarvis rööpaid elektrifitseerida, et lubada elektrisõidukitel nendel rööbastel liikuda

STR_CONFIG_SETTING_NEWS_ARRIVAL_FIRST_VEHICLE_OWN               :Esimese sõiduki saabumine mängija jaama: {STRING}
STR_CONFIG_SETTING_NEWS_ARRIVAL_FIRST_VEHICLE_OWN_HELPTEXT      :Kui ettevõtte uude jaama saabub esimene sõiduk, näidatakse seda ajalehes

STR_CONFIG_SETTING_NEWS_ARRIVAL_FIRST_VEHICLE_OTHER             :Esimese sõiduki saabumine vastase jaama: {STRING}
STR_CONFIG_SETTING_NEWS_ARRIVAL_FIRST_VEHICLE_OTHER_HELPTEXT    :Kui vastasettevõtte uude jaama saabub esimene sõiduk, näidatakse seda ajalehes

STR_CONFIG_SETTING_NEWS_ACCIDENTS_DISASTERS                     :Õnnetused / katastroofid: {STRING}
STR_CONFIG_SETTING_NEWS_ACCIDENTS_DISASTERS_HELPTEXT            :Õnnetusi või katastroofi esinemisel näidatakse seda ajalehes


STR_CONFIG_SETTING_NEWS_COMPANY_INFORMATION                     :Ettevõtte teave: {STRING}
STR_CONFIG_SETTING_NEWS_COMPANY_INFORMATION_HELPTEXT            :Kui uus ettevõte alustab, või ettevõte riskib pankrotiga, näidatakse seda ajalehes

STR_CONFIG_SETTING_NEWS_INDUSTRY_OPEN                           :Tööstuste avamine: {STRING}
STR_CONFIG_SETTING_NEWS_INDUSTRY_OPEN_HELPTEXT                  :Uue tööstuste avamisel näidatakse seda ajalehes

STR_CONFIG_SETTING_NEWS_INDUSTRY_CLOSE                          :Tööstuste sulgemine: {STRING}
STR_CONFIG_SETTING_NEWS_INDUSTRY_CLOSE_HELPTEXT                 :Tööstuste sulgemise korral näidatakse seda ajalehes

STR_CONFIG_SETTING_NEWS_ECONOMY_CHANGES                         :Muutused majanduses: {STRING}
STR_CONFIG_SETTING_NEWS_ECONOMY_CHANGES_HELPTEXT                :Maailmamajanduse muutumisel näidatakse seda ajalehes

STR_CONFIG_SETTING_NEWS_INDUSTRY_CHANGES_COMPANY                :Ettevõtte poolt teenindavate tööstuste toodangumuutused: {STRING}
STR_CONFIG_SETTING_NEWS_INDUSTRY_CHANGES_COMPANY_HELPTEXT       :Ettevõttega seotud toodangumahtude muutuse korral näidatakse seda ajalehes

STR_CONFIG_SETTING_NEWS_INDUSTRY_CHANGES_OTHER                  :Konkurentide poolt teenindavate tööstuste toodangumuutused: {STRING}
STR_CONFIG_SETTING_NEWS_INDUSTRY_CHANGES_OTHER_HELPTEXT         :Vastasettevõtetega seotud toodangumahtude muutuste korral näidatakse seda ajalehes

STR_CONFIG_SETTING_NEWS_INDUSTRY_CHANGES_UNSERVED               :Ülejäänud tööstuste toodangumuutused: {STRING}
STR_CONFIG_SETTING_NEWS_INDUSTRY_CHANGES_UNSERVED_HELPTEXT      :Ettevõtte või vastasettevõtetega mitteseotud toodangumahtude muutuste korral näidatakse seda ajalehes

STR_CONFIG_SETTING_NEWS_ADVICE                                  :Teave ja nõuanded ettevõtte sõidukite kohta: {STRING}
STR_CONFIG_SETTING_NEWS_ADVICE_HELPTEXT                         :Kuva teateid sõidukite kohta mis vajavad tähelepanu

STR_CONFIG_SETTING_NEWS_NEW_VEHICLES                            :Uued sõidukid: {STRING}
STR_CONFIG_SETTING_NEWS_NEW_VEHICLES_HELPTEXT                   :Uue sõiduki lisandumisel näidatakse seda ajalehes

STR_CONFIG_SETTING_NEWS_CHANGES_ACCEPTANCE                      :Veoste vastuvõtutingimuste muutumine: {STRING}
STR_CONFIG_SETTING_NEWS_CHANGES_ACCEPTANCE_HELPTEXT             :Teate näitamine, kui jaamas vastuvõetavad kaubad muutuvad

STR_CONFIG_SETTING_NEWS_SUBSIDIES                               :Toetused: {STRING}
STR_CONFIG_SETTING_NEWS_SUBSIDIES_HELPTEXT                      :Toetustega seotud sündmuste korral näidatakse seda ajalehes

STR_CONFIG_SETTING_NEWS_GENERAL_INFORMATION                     :Üldine teave: {STRING}
STR_CONFIG_SETTING_NEWS_GENERAL_INFORMATION_HELPTEXT            :Kuva ajalehe teated üldiste sündmuste kohta nagu eksklusiivsete õiguste ostmine ja kohalike teede rekonstrueerimine
###length 3
STR_CONFIG_SETTING_NEWS_MESSAGES_OFF                            :Väljas
STR_CONFIG_SETTING_NEWS_MESSAGES_SUMMARY                        :Lühike
STR_CONFIG_SETTING_NEWS_MESSAGES_FULL                           :Täielik

STR_CONFIG_SETTING_COLOURED_NEWS_YEAR                           :Värvilised uudised ilmuvad aastast {STRING}
STR_CONFIG_SETTING_COLOURED_NEWS_YEAR_HELPTEXT                  :Värviliste uudiste ilmumise algusaasta. Varasematel aastatel ilmuvad uudised must-valgelt
STR_CONFIG_SETTING_STARTING_YEAR                                :Alustamise aeg: {STRING}

STR_CONFIG_SETTING_ENDING_YEAR                                  :Edetabeli lõppaasta: {STRING}
STR_CONFIG_SETTING_ENDING_YEAR_HELPTEXT                         :Aasta, millal edetabeli pidamine lõppeb. Selle aasta lõpus jäädvustatakse ettevõtte punktid, ning näidatakse edetabelit, kuid mängijad saavad pärast jätkata.{}Kui see on enne algusaastat, ei näidata edetabelit kunagi.
STR_CONFIG_SETTING_ENDING_YEAR_VALUE                            :{NUM}
###setting-zero-is-special
STR_CONFIG_SETTING_ENDING_YEAR_ZERO                             :Mitte kunagi

STR_CONFIG_SETTING_ECONOMY_TYPE                                 :Majandusliik: {STRING}
STR_CONFIG_SETTING_ECONOMY_TYPE_HELPTEXT                        :Sujuvas majanduses muutub toodang sagedamini, kuid vähehaaval. Külmas majanduses on toodang muutumatu ja tööstuseid ei suleta. NewGRF-iga lisatud tööstusliigid võivad seda seadistust eirata.
###length 3
STR_CONFIG_SETTING_ECONOMY_TYPE_ORIGINAL                        :Algupärane
STR_CONFIG_SETTING_ECONOMY_TYPE_SMOOTH                          :Sujuv
STR_CONFIG_SETTING_ECONOMY_TYPE_FROZEN                          :Külm

STR_CONFIG_SETTING_ALLOW_SHARES                                 :Aktsiatehingud teiste ettevõtetega: {STRING}
STR_CONFIG_SETTING_ALLOW_SHARES_HELPTEXT                        :Kui on aktiveeritud siis on ettevõtte aktsiate ostmine ja müümine lubatud. Aktsiad on saadaval ainult ettevõtetel mille vanus on üle teatud piiri

STR_CONFIG_SETTING_MIN_YEARS_FOR_SHARES                         :Ettevõtte vanuse alampiir aktsiakauplemiseks: {STRING}
STR_CONFIG_SETTING_MIN_YEARS_FOR_SHARES_HELPTEXT                :Määra alampiir ettevõtte vanusele, enne kui teised saavad selle aktsiaid osta ja müüa.

STR_CONFIG_SETTING_FEEDER_PAYMENT_SHARE                         :Protsent tuludest mis läheb 'kanna edasi' süsteemis alumistesse lülidesse: {STRING}
STR_CONFIG_SETTING_FEEDER_PAYMENT_SHARE_HELPTEXT                :Protsent tuludest mis antakse edasi 'kanna edasi' süsteemidele. Lubab täpsemalt jaotada kasumit erinevate harude vahel.

STR_CONFIG_SETTING_DRAG_SIGNALS_DENSITY                         :Kui lohistatakse siis paigutatakse foorid iga: {STRING}
STR_CONFIG_SETTING_DRAG_SIGNALS_DENSITY_HELPTEXT                :Määra vahemaa mille tagant paigutatakse rööbastele foorid kuni järgmise takistuseni (foor, ristmik), kui foore lohistatkse
STR_CONFIG_SETTING_DRAG_SIGNALS_DENSITY_VALUE                   :{COMMA} ruut{P 0 "" u}
STR_CONFIG_SETTING_DRAG_SIGNALS_FIXED_DISTANCE                  :Lohistades hoia kindlat vahemaad fooride vahel: {STRING}
STR_CONFIG_SETTING_DRAG_SIGNALS_FIXED_DISTANCE_HELPTEXT         :«Ctrl»+lohistamise abil signaalide paigutamise viis. Välja lülitades ümbritsetakse tunnelid ja sillad fooridega, et vähendada signaliseerimata lõike. Sisse lülitades paigutatakse signaalid ühtlaselt iga n ruudu järele, et paralleelrööbastel signaalid ühtlaselt jaotada

STR_CONFIG_SETTING_SEMAPHORE_BUILD_BEFORE_DATE                  :Semafore ehitatakse enne: {STRING}
STR_CONFIG_SETTING_SEMAPHORE_BUILD_BEFORE_DATE_HELPTEXT         :Määra aasta alates millest hakatakse kasutama elektriga foore. Ennem seda aastat kasutatakse semafoore (mis täidavad sama eesmärki, aga näevad teist moodi välja)

STR_CONFIG_SETTING_CYCLE_SIGNAL_TYPES                           :Vaheta signaalide liike: {STRING}
STR_CONFIG_SETTING_CYCLE_SIGNAL_TYPES_HELPTEXT                  :Muuda saadaval signaaliliike, kui «Ctrl»+klõpsu abil muuta signaali liiki
###length 2
STR_CONFIG_SETTING_CYCLE_SIGNAL_PBS                             :Ainult täiustatud
STR_CONFIG_SETTING_CYCLE_SIGNAL_ALL                             :Kõik

###length 2

STR_CONFIG_SETTING_TOWN_LAYOUT                                  :Uute asulate teeplaneering: {STRING}
STR_CONFIG_SETTING_TOWN_LAYOUT_HELPTEXT                         :Teedevõrgu paigutus asulates
###length 5
STR_CONFIG_SETTING_TOWN_LAYOUT_DEFAULT                          :Esialgne
STR_CONFIG_SETTING_TOWN_LAYOUT_BETTER_ROADS                     :Paremad teed
STR_CONFIG_SETTING_TOWN_LAYOUT_2X2_GRID                         :2x2 võrgustik
STR_CONFIG_SETTING_TOWN_LAYOUT_3X3_GRID                         :3x3 võrgustik
STR_CONFIG_SETTING_TOWN_LAYOUT_RANDOM                           :Suvaline

STR_CONFIG_SETTING_ALLOW_TOWN_ROADS                             :Asulatel on lubatud teederajamine: {STRING}
STR_CONFIG_SETTING_ALLOW_TOWN_ROADS_HELPTEXT                    :Luba asulatele teederajamine, et soodustada kasvu. Lülita välja, et keelata asulatele teederajamine
STR_CONFIG_SETTING_ALLOW_TOWN_LEVEL_CROSSINGS                   :Asulatel on lubatud ehitada ülesõidukohti: {STRING}
STR_CONFIG_SETTING_ALLOW_TOWN_LEVEL_CROSSINGS_HELPTEXT          :Selle seade sisse lülitamine lubab asulatel ehitada ülesõidukohti

STR_CONFIG_SETTING_NOISE_LEVEL                                  :Lennujaamade mürapiirangud asulates: {STRING}
STR_CONFIG_SETTING_NOISE_LEVEL_HELPTEXT                         :Kui seade ei ole sisse lülitatud, siis igasse asulasse on lubatud ehitada kuni kaks lennuvälja. Kui see seade on lubatud, siis lennuväljade arvu ülempiirang määrab asustuse müratundlikkus, mis sõltub rahvaarvust ja lennuvälja suurusest ja kaugusest

STR_CONFIG_SETTING_TOWN_FOUNDING                                :Asulate rajamine keset mängu: {STRING}
STR_CONFIG_SETTING_TOWN_FOUNDING_HELPTEXT                       :Võimaldab ettevõttel uusi asulaid rajada
###length 3
STR_CONFIG_SETTING_TOWN_FOUNDING_FORBIDDEN                      :Keelatud
STR_CONFIG_SETTING_TOWN_FOUNDING_ALLOWED                        :Lubatud
STR_CONFIG_SETTING_TOWN_FOUNDING_ALLOWED_CUSTOM_LAYOUT          :Lubatud, koos asulaskeemi valimisega

STR_CONFIG_SETTING_TOWN_CARGOGENMODE                            :Kauba tekkimine asulates: {STRING}
STR_CONFIG_SETTING_TOWN_CARGOGENMODE_HELPTEXT                   :Kui palju kaupa toodavad majad asulates, võrreldes elanike arvuga.{}Ruutfunktsioon: kaks korda suurem asula tekitab neli korda rohkem reisijaid.{}Lineaarne: kaks korda suurem asula tekitab kaks korda rohkem reisijaid.
###length 2
STR_CONFIG_SETTING_TOWN_CARGOGENMODE_ORIGINAL                   :Ruutfunktsioon (algupärane)
STR_CONFIG_SETTING_TOWN_CARGOGENMODE_BITCOUNT                   :Lineaarne

STR_CONFIG_SETTING_EXTRA_TREE_PLACEMENT                         :Mängu jooksul kasvavad puud: {STRING}
STR_CONFIG_SETTING_EXTRA_TREE_PLACEMENT_HELPTEXT                :Juhib suvalist puude kasvu mängu jooksul. See seade võib mõjutada osade tööstuste tööd, mis sõltuvad puude kasvust (näiteks saekaater)
###length 4
STR_CONFIG_SETTING_EXTRA_TREE_PLACEMENT_NO_SPREAD               :Kasvavad, aga ei laiene {RED}(saeveski kasutamatu)
STR_CONFIG_SETTING_EXTRA_TREE_PLACEMENT_SPREAD_RAINFOREST       :Kasvavad, kuid laienevad vaid vihmametsas
STR_CONFIG_SETTING_EXTRA_TREE_PLACEMENT_SPREAD_ALL              :Kasvavad ja laienevad kõikjal
STR_CONFIG_SETTING_EXTRA_TREE_PLACEMENT_NO_GROWTH_NO_SPREAD     :Ei kasva, ei laiene {RED}(saeveski kasutamatu)

STR_CONFIG_SETTING_TOOLBAR_POS                                  :Peamine tarvikuriba paikneb: {STRING}
STR_CONFIG_SETTING_TOOLBAR_POS_HELPTEXT                         :Tarvikuriba rõhtne paiknemine ekraani ülaosas
STR_CONFIG_SETTING_STATUSBAR_POS                                :Näidikuriba paikneb: {STRING}
STR_CONFIG_SETTING_STATUSBAR_POS_HELPTEXT                       :Näidikuriba rõhtne paiknemine ekraani alaservas
STR_CONFIG_SETTING_SNAP_RADIUS                                  :Akende haardumise ulatus: {STRING}
STR_CONFIG_SETTING_SNAP_RADIUS_HELPTEXT                         :Akendevaheline kaugus, enne, kui liigutatav aken joondatakse kõrvalakendega
STR_CONFIG_SETTING_SNAP_RADIUS_VALUE                            :{COMMA} piks{P 0 el lit}
###setting-zero-is-special
STR_CONFIG_SETTING_SNAP_RADIUS_DISABLED                         :Väljas
STR_CONFIG_SETTING_SOFT_LIMIT                                   :Suletavate akende arvu ülempiirang: {STRING}
STR_CONFIG_SETTING_SOFT_LIMIT_HELPTEXT                          :Suletavate akende arv, enne, kui vanad aknad suletakse, et uutele akendele ruumi teha
STR_CONFIG_SETTING_SOFT_LIMIT_VALUE                             :{COMMA}
###setting-zero-is-special
STR_CONFIG_SETTING_SOFT_LIMIT_DISABLED                          :väljas

STR_CONFIG_SETTING_ZOOM_MIN                                     :Suurim suurendusaste: {STRING}
STR_CONFIG_SETTING_ZOOM_MIN_HELPTEXT                            :Vaateakna suurendusastme ülempiirang. Kõrgete suurendusastmete lubamisega kaasneb suurem vahemälu kasutamine
STR_CONFIG_SETTING_ZOOM_MAX                                     :Väikseim suurendusaste: {STRING}
STR_CONFIG_SETTING_ZOOM_MAX_HELPTEXT                            :Vaateakna suurendusastme alampiir. Madalate suurendusastmete kasutamine võib põhjustata viivitusi
###length 6
STR_CONFIG_SETTING_ZOOM_LVL_MIN                                 :4x
STR_CONFIG_SETTING_ZOOM_LVL_IN_2X                               :2x
STR_CONFIG_SETTING_ZOOM_LVL_NORMAL                              :Tavaline
STR_CONFIG_SETTING_ZOOM_LVL_OUT_2X                              :2x
STR_CONFIG_SETTING_ZOOM_LVL_OUT_4X                              :4x
STR_CONFIG_SETTING_ZOOM_LVL_OUT_8X                              :8x

STR_CONFIG_SETTING_SPRITE_ZOOM_MIN                              :Sprite'ide ekraanilahutus kuni: {STRING}
STR_CONFIG_SETTING_SPRITE_ZOOM_MIN_HELPTEXT                     :Piirab ekraanilahutust, mida sprite'ide jaoks kasutatakse. Sprite'ide ekraanilahutust piirates ei kasutata kõrge ekraanilahutusega graafikat ka siis, kui see on saadaval. Võib aidata ühtsustada mängu väljanägemist, kui osad GRF failid on kõrge ekraanilahutusega ja teised mitte.
###length 3
STR_CONFIG_SETTING_SPRITE_ZOOM_LVL_MIN                          :4x
STR_CONFIG_SETTING_SPRITE_ZOOM_LVL_IN_2X                        :2x
STR_CONFIG_SETTING_SPRITE_ZOOM_LVL_NORMAL                       :1x

STR_CONFIG_SETTING_TOWN_GROWTH                                  :Asulate kasvutempo: {STRING}
STR_CONFIG_SETTING_TOWN_GROWTH_HELPTEXT                         :Asulate kasvutempo
###length 5
STR_CONFIG_SETTING_TOWN_GROWTH_NONE                             :Pole
STR_CONFIG_SETTING_TOWN_GROWTH_SLOW                             :Aeglane
STR_CONFIG_SETTING_TOWN_GROWTH_NORMAL                           :Normaalne
STR_CONFIG_SETTING_TOWN_GROWTH_FAST                             :Kiire
STR_CONFIG_SETTING_TOWN_GROWTH_VERY_FAST                        :Väga Kiire

STR_CONFIG_SETTING_LARGER_TOWNS                                 :Linnadeks kasvavate asulate osakaal: {STRING}
STR_CONFIG_SETTING_LARGER_TOWNS_HELPTEXT                        :Asulate arv mis kasvavad tulevikus linnadeks, elik asulate arv mis on alguses suuremad ja kasvavad kiiremini kui ülejäänud asulad
STR_CONFIG_SETTING_LARGER_TOWNS_VALUE                           :1 iga {COMMA} kohta
###setting-zero-is-special
STR_CONFIG_SETTING_LARGER_TOWNS_DISABLED                        :Mitte ühtegi
STR_CONFIG_SETTING_CITY_SIZE_MULTIPLIER                         :Algne linnade suuruskordaja: {STRING}
STR_CONFIG_SETTING_CITY_SIZE_MULTIPLIER_HELPTEXT                :Keskmine linna suurus võrreldes tavalise asulaga mängu alguses

STR_CONFIG_SETTING_LINKGRAPH_INTERVAL                           :Jaotusgraafikuid uuendatakse igal {STRING}. päeval
STR_CONFIG_SETTING_LINKGRAPH_INTERVAL_HELPTEXT                  :Aega ahelgraafikute koostamise vahel. Koostamine uuendab plaane ainult ühes graafiku osas. Seega X väärtusega ei uuendata graafikut iga X päeva tagant. Uuendatakse vaid ühte osa. Väiksema arvuga kasutatakse protsessorit rohkem. Suurema arvuga läheb kauem aega, kuni uuel teel alustatakse kaubavedu.
STR_CONFIG_SETTING_LINKGRAPH_TIME                               :Jaotusgraafikud koostatakse {STRING} päeva jooksul
STR_CONFIG_SETTING_LINKGRAPH_TIME_HELPTEXT                      :Aega ahelgraafiku osa koostamiseks. Koostamise algul käivitatakse protsess, mis võib töötada määratud arv päevi. Väiksema väärtusega on suurem võimalus, et protsess lõppe. Kui protsess ei ole lõppenud, siis mäng seisatakse protsessi lõppemiseni (tekib viivitusi). Suurema arvuga läheb kauem, kuni muudetud teel uuendatakse kaubajaotust.

STR_CONFIG_SETTING_DISTRIBUTION_PAX                             :Reisijate jaotuse viis: {STRING}
STR_CONFIG_SETTING_DISTRIBUTION_PAX_HELPTEXT                    :Kui jaamast A läheb jaama B umbes sama hulk reisijaid, kui jaamast B jaama A, siis jaotus on «sümeetriline». Kui mõlemas suunas võib liikuda ükskõik, kui palju resijaid, siis jaotus on «asümeetriline». Kui reisijate liikumist ei jaotata, siis jaotus on «väljas».
STR_CONFIG_SETTING_DISTRIBUTION_MAIL                            :Posti jaotuse viis: {STRING}
STR_CONFIG_SETTING_DISTRIBUTION_MAIL_HELPTEXT                   :Kui jaamast A viiakse jaama B umbes sama hulk posti, kui jaamast B jaama A, siis jaotus on «sümeetriline». Kui mõlemas suunas viiakse ükskõik, kui palju posti, siis jaotus on «asümeetriline». Kui posti liikumist ei jaotata, siis jaotus on «väljas».
STR_CONFIG_SETTING_DISTRIBUTION_ARMOURED                        :SOOMUSTATUD veoseliigi jaotuse viis: {STRING}
STR_CONFIG_SETTING_DISTRIBUTION_ARMOURED_HELPTEXT               :Parasvöötmes on SOOMUSTATUD veoseliik väärisesemed, lähistroopikas teemandid, ning lähisartikas kuld. Neid saab lisada NewGRF-iga. Kui jaamast A viiakse jaama B umbes sama hulk kaupa, kui jaamast B jaama A, siis jaotus on «sümeetriline». Kui mõlemas suunas viiakse ükskõik, kui palju kaupa, siis jaotus on «asümeetriline». Kui posti liikumist ei jaotata, siis jaotus on «väljas». Lähisartikas valida asümeetriline või väljas, sest pankadest kulda tagasi ei tule. Parasvöötmes ja lähistroopikas on võimalik valida ka sümeetriline, sest pangad saadavad lähtepanka väärisesemed tagasi.
STR_CONFIG_SETTING_DISTRIBUTION_DEFAULT                         :Teiste veoseliikide jaotuse viis: {STRING}
STR_CONFIG_SETTING_DISTRIBUTION_DEFAULT_HELPTEXT                :Kui jaamast A viiakse jaama B umbes sama hulk kaupa, kui jaamast B jaama A, siis jaotus on «sümeetriline». Kui mõlemas suunas viiakse ükskõik, kui palju kaupa, siis jaotus on «asümeetriline». Kui posti liikumist ei jaotata, siis jaotus on «väljas». Tavaliselt on head valikud «asümeetriline» ja «väljas».
###length 3
STR_CONFIG_SETTING_DISTRIBUTION_MANUAL                          :väljas
STR_CONFIG_SETTING_DISTRIBUTION_ASYMMETRIC                      :asümeetriline
STR_CONFIG_SETTING_DISTRIBUTION_SYMMETRIC                       :sümeetriline

STR_CONFIG_SETTING_LINKGRAPH_ACCURACY                           :Jaotuse täpsus: {STRING}
STR_CONFIG_SETTING_LINKGRAPH_ACCURACY_HELPTEXT                  :Kõrgema väärtusega kasutatakse ahelgraafiku koostamiseks protsessorit rohkem. Kui see võtab liiga kaua, võib täheldada viivitusi. Madala väärtusega tekib ebatäpne jaotus, ning kaup ei pruugi õigesse sihtpunkti jõuda.

STR_CONFIG_SETTING_DEMAND_DISTANCE                              :Kauguse mõju nõudlusele: {STRING}
STR_CONFIG_SETTING_DEMAND_DISTANCE_HELPTEXT                     :Juhul kui väärtus on suurem kui 0, siis jaama A ja B vaheline kaugus mõjutab jaamast A jaama B saadetava kauba hulka. Mida kaugeb jaam B on jaamast A, seda vähem kaupa saadetakse. Mida suurem väärtus, seda vähem kaupa saadetakse kaugel asuvatesse jaamadesse, ning rohkem kaupa saadetakse lähedal asuvatesse jaamadesse.
STR_CONFIG_SETTING_DEMAND_SIZE                                  :Tagasitulevat kaupa, kui jaotus on sümeetriline: {STRING}
STR_CONFIG_SETTING_DEMAND_SIZE_HELPTEXT                         :Kui väärtus on alla 100%, siis sümeetriline jaotus sarnaneb asümeetrilisele jaotusele, sest tagasi saadetakse vähem kaupa, kui tuli. Sümeetriline ja asümeetriline jaotusviis on samad, kui väärtus on 0%.

STR_CONFIG_SETTING_SHORT_PATH_SATURATION                        :Liikluskoormus, et otsida kõrgema läbilaskevõimega rada: {STRING}
STR_CONFIG_SETTING_SHORT_PATH_SATURATION_HELPTEXT               :Kauba vedamisel ühest jaamast teise saab kasutada mitu rada. Kaubajaotusel arvestatakse läbilaskevõimet ja liikluskoormust. Kui liikluskoormus on suurem kui läbilaskevõime, suunatakse kaup kõigepealt kõrgema läbilaskevõimega radadele. Läbilaskevõime arvutamine ei ole täpne; antud seaded määravad liikluskoormuse millal kaup suunatakse järgmisele rajale. Ülekoormuse vältimiseks on soovitatav liikluskoormus alla 100%.

STR_CONFIG_SETTING_LOCALISATION_UNITS_VELOCITY                  :Kiirusühikud: {STRING}
STR_CONFIG_SETTING_LOCALISATION_UNITS_VELOCITY_HELPTEXT         :Liideses näidatakse kiirust valitud mõõdustikus
###length 4
STR_CONFIG_SETTING_LOCALISATION_UNITS_VELOCITY_IMPERIAL         :Inglise mõõdustik (mph)
STR_CONFIG_SETTING_LOCALISATION_UNITS_VELOCITY_METRIC           :Meetermõõdustik (km/h)
STR_CONFIG_SETTING_LOCALISATION_UNITS_VELOCITY_SI               :SI-süsteem (m/s)
STR_CONFIG_SETTING_LOCALISATION_UNITS_VELOCITY_GAMEUNITS        :Mänguühikud (ruutu/päev)

STR_CONFIG_SETTING_LOCALISATION_UNITS_POWER                     :Võimsusühikud: {STRING}
STR_CONFIG_SETTING_LOCALISATION_UNITS_POWER_HELPTEXT            :Liideses näidatakse võimsust valitud mõõdustikus
###length 3
STR_CONFIG_SETTING_LOCALISATION_UNITS_POWER_IMPERIAL            :Inglise mõõdustik (hp)
STR_CONFIG_SETTING_LOCALISATION_UNITS_POWER_METRIC              :Meetermõõdustik (hj)
STR_CONFIG_SETTING_LOCALISATION_UNITS_POWER_SI                  :SI-süsteem (kW)

STR_CONFIG_SETTING_LOCALISATION_UNITS_WEIGHT                    :Kaaluühikud: {STRING}
STR_CONFIG_SETTING_LOCALISATION_UNITS_WEIGHT_HELPTEXT           :Liideses näidatakse kaalu valitud mõõdustikus
###length 3
STR_CONFIG_SETTING_LOCALISATION_UNITS_WEIGHT_IMPERIAL           :Inglise mõõdustik (lühike t/tonn)
STR_CONFIG_SETTING_LOCALISATION_UNITS_WEIGHT_METRIC             :Meetermõõdustik (t/tonn)
STR_CONFIG_SETTING_LOCALISATION_UNITS_WEIGHT_SI                 :SI-süsteem (kg)

STR_CONFIG_SETTING_LOCALISATION_UNITS_VOLUME                    :Mahuühikud: {STRING}
STR_CONFIG_SETTING_LOCALISATION_UNITS_VOLUME_HELPTEXT           :Liideses näidatakse mahtu valitud mõõdustikus
###length 3
STR_CONFIG_SETTING_LOCALISATION_UNITS_VOLUME_IMPERIAL           :Inglise mõõdustik (gal)
STR_CONFIG_SETTING_LOCALISATION_UNITS_VOLUME_METRIC             :Meetermõõdustik (l)
STR_CONFIG_SETTING_LOCALISATION_UNITS_VOLUME_SI                 :SI-süsteem (m³)

STR_CONFIG_SETTING_LOCALISATION_UNITS_FORCE                     :Jõuühikud: {STRING}
STR_CONFIG_SETTING_LOCALISATION_UNITS_FORCE_HELPTEXT            :Liideses näidatakse jõudu valitud mõõdustikus
###length 3
STR_CONFIG_SETTING_LOCALISATION_UNITS_FORCE_IMPERIAL            :Inglise mõõdustik (lbf)
STR_CONFIG_SETTING_LOCALISATION_UNITS_FORCE_METRIC              :Meetermõõdustik (kgf)
STR_CONFIG_SETTING_LOCALISATION_UNITS_FORCE_SI                  :SI-süsteem (kN)

STR_CONFIG_SETTING_LOCALISATION_UNITS_HEIGHT                    :Kõrgusühikud: {STRING}
STR_CONFIG_SETTING_LOCALISATION_UNITS_HEIGHT_HELPTEXT           :Liideses näidatakse kõrgust valitud mõõdustikus
###length 3
STR_CONFIG_SETTING_LOCALISATION_UNITS_HEIGHT_IMPERIAL           :Inglise mõõdustik (ft)
STR_CONFIG_SETTING_LOCALISATION_UNITS_HEIGHT_METRIC             :Meetermõõdustik (m)
STR_CONFIG_SETTING_LOCALISATION_UNITS_HEIGHT_SI                 :SI-süsteem (m)

STR_CONFIG_SETTING_LOCALISATION                                 :{ORANGE}Kohandused
STR_CONFIG_SETTING_GRAPHICS                                     :{ORANGE}Graafika
STR_CONFIG_SETTING_SOUND                                        :{ORANGE}Heliefektid
STR_CONFIG_SETTING_INTERFACE                                    :{ORANGE}Liides
STR_CONFIG_SETTING_INTERFACE_GENERAL                            :{ORANGE}Üldine
STR_CONFIG_SETTING_INTERFACE_VIEWPORTS                          :{ORANGE}Vaated
STR_CONFIG_SETTING_INTERFACE_CONSTRUCTION                       :{ORANGE}Ehitus
STR_CONFIG_SETTING_ADVISORS                                     :{ORANGE}Uudised / Nõunikud
STR_CONFIG_SETTING_COMPANY                                      :{ORANGE}Ettevõte
STR_CONFIG_SETTING_ACCOUNTING                                   :{ORANGE}Arveldamine
STR_CONFIG_SETTING_VEHICLES                                     :{ORANGE}Sõidukid
STR_CONFIG_SETTING_VEHICLES_PHYSICS                             :{ORANGE}Füüsika
STR_CONFIG_SETTING_VEHICLES_ROUTING                             :{ORANGE}Marsruutimine
STR_CONFIG_SETTING_LIMITATIONS                                  :{ORANGE}Piirangud
STR_CONFIG_SETTING_ACCIDENTS                                    :{ORANGE}Katastroofid / Õnnetused
STR_CONFIG_SETTING_GENWORLD                                     :{ORANGE}Maailma tekitamine
STR_CONFIG_SETTING_ENVIRONMENT                                  :{ORANGE}Keskkond
STR_CONFIG_SETTING_ENVIRONMENT_AUTHORITIES                      :{ORANGE}Omavalitsus
STR_CONFIG_SETTING_ENVIRONMENT_TOWNS                            :{ORANGE}Asulad
STR_CONFIG_SETTING_ENVIRONMENT_INDUSTRIES                       :{ORANGE}Tööstused
STR_CONFIG_SETTING_ENVIRONMENT_CARGODIST                        :{ORANGE}Kaubajaotus
STR_CONFIG_SETTING_AI                                           :{ORANGE}Konkurendid
STR_CONFIG_SETTING_AI_NPC                                       :{ORANGE}Arvuti

STR_CONFIG_SETTING_PATHFINDER_FOR_TRAINS                        :Rongide marsruudileidja: {STRING}
STR_CONFIG_SETTING_PATHFINDER_FOR_TRAINS_HELPTEXT               :Marsruudileidja rongide jaoks
STR_CONFIG_SETTING_PATHFINDER_FOR_ROAD_VEHICLES                 :Maanteesõidukite marsruudileidja: {STRING}
STR_CONFIG_SETTING_PATHFINDER_FOR_ROAD_VEHICLES_HELPTEXT        :Marsruudileidja maanteesõidukite jaoks
STR_CONFIG_SETTING_PATHFINDER_FOR_SHIPS                         :Laevade marsruudileidja: {STRING}
STR_CONFIG_SETTING_PATHFINDER_FOR_SHIPS_HELPTEXT                :Marsruudileidja veesõidukite jaoks
STR_CONFIG_SETTING_REVERSE_AT_SIGNALS                           :Automaatne tagasipööre signaalide juures: {STRING}
STR_CONFIG_SETTING_REVERSE_AT_SIGNALS_HELPTEXT                  :Luba rongidel ümber pöörata kui nad on pikka aega foori taga oodanud
###length 2
STR_CONFIG_SETTING_PATHFINDER_NPF                               :NPF
STR_CONFIG_SETTING_PATHFINDER_YAPF                              :YAPF {BLUE}(soovitatud)

STR_CONFIG_SETTING_QUERY_CAPTION                                :{WHITE}Määra seade väärtus

# Config errors
STR_CONFIG_ERROR                                                :{WHITE}Eksitus konfiguratsiooni failiga...
STR_CONFIG_ERROR_ARRAY                                          :{WHITE}... vigane massiiv '{STRING}'
STR_CONFIG_ERROR_INVALID_VALUE                                  :{WHITE}... väärtus «{STRING}» on «{STRING}» jaoks kõlbmatu
STR_CONFIG_ERROR_TRAILING_CHARACTERS                            :{WHITE}... seadistuse lõpule järgnevad tähed '{STRING}'
STR_CONFIG_ERROR_DUPLICATE_GRFID                                :{WHITE}... vigast NewGRF-i '{STRING}' ei arvestata: korduv GRF-i ID '{STRING}'
STR_CONFIG_ERROR_INVALID_GRF                                    :{WHITE}... eiratakse kõlbmatut NewGRF-i «{STRING}»: {STRING}
STR_CONFIG_ERROR_INVALID_GRF_NOT_FOUND                          :ei leitud
STR_CONFIG_ERROR_INVALID_GRF_UNSAFE                             :muutumatus kasutuses ohtlik
STR_CONFIG_ERROR_INVALID_GRF_SYSTEM                             :süsteem NewGRF
STR_CONFIG_ERROR_INVALID_GRF_INCOMPATIBLE                       :Mitteühilduv selle OpenTTD versiooniga
STR_CONFIG_ERROR_INVALID_GRF_UNKNOWN                            :tundmatu
STR_CONFIG_ERROR_INVALID_SAVEGAME_COMPRESSION_LEVEL             :{WHITE}... tihendusaste «{STRING}» ei sobi
STR_CONFIG_ERROR_INVALID_SAVEGAME_COMPRESSION_ALGORITHM         :{WHITE}... mängu salvestamise vormingut «{STRING}» ei ole. Taastatakse «{STRING}»
STR_CONFIG_ERROR_INVALID_BASE_GRAPHICS_NOT_FOUND                :{WHITE}... eiratakse lähtegraafikakogu «{STRING}»: ei leitud
STR_CONFIG_ERROR_INVALID_BASE_SOUNDS_NOT_FOUND                  :{WHITE}... eiratakse lähtehelikogu «{STRING}»: ei leitud
STR_CONFIG_ERROR_INVALID_BASE_MUSIC_NOT_FOUND                   :{WHITE}... eiratakse lähtemuusikakogu «{STRING}»: ei leitud
STR_CONFIG_ERROR_OUT_OF_MEMORY                                  :{WHITE}Vahemälu on täis
STR_CONFIG_ERROR_SPRITECACHE_TOO_BIG                            :{WHITE}Pildipuhvri (ingl k «spritecache») suurendamine {BYTES} võrra ebaõnnestus. Pildipuhvri uus suurus on {BYTES}. Seetõttu on OpenTTD nüüd aeglasem. 32 bpp graafika keelamine ja suurendusastme ülempiirangu vähendamine piirab vahemälu tarbimist

# Video initalization errors
STR_VIDEO_DRIVER_ERROR                                          :{WHITE}Videoseadete viga...
STR_VIDEO_DRIVER_ERROR_NO_HARDWARE_ACCELERATION                 :{WHITE}... ei leitud ühilduvat GPU-d. Riistvarakiirendus väljalülitatud

# Intro window
STR_INTRO_CAPTION                                               :{WHITE}OpenTTD {REV}

STR_INTRO_NEW_GAME                                              :{BLACK}Uus mäng
STR_INTRO_LOAD_GAME                                             :{BLACK}Mängu jätk
STR_INTRO_PLAY_SCENARIO                                         :{BLACK}Stsenaarium
STR_INTRO_PLAY_HEIGHTMAP                                        :{BLACK}Kõrguskaart
STR_INTRO_SCENARIO_EDITOR                                       :{BLACK}Stsenaariumiredaktor
STR_INTRO_MULTIPLAYER                                           :{BLACK}Mitmikmäng

STR_INTRO_GAME_OPTIONS                                          :{BLACK}Liidese seadistus
STR_INTRO_HIGHSCORE                                             :{BLACK}Edetabel
STR_INTRO_CONFIG_SETTINGS_TREE                                  :{BLACK}Seaded
STR_INTRO_NEWGRF_SETTINGS                                       :{BLACK}NewGRF-i seadistus
STR_INTRO_ONLINE_CONTENT                                        :{BLACK}Aineste allalaadimine
STR_INTRO_QUIT                                                  :{BLACK}Välju

STR_INTRO_TOOLTIP_NEW_GAME                                      :{BLACK}Alusta uut mängu. Ctrl+klõps jätab kaardi seadistamise vahele
STR_INTRO_TOOLTIP_LOAD_GAME                                     :{BLACK}Jätka lõpetamata mängu
STR_INTRO_TOOLTIP_PLAY_HEIGHTMAP                                :{BLACK}Alusta uut, kõrguskaardi põhjal koostatud mängu
STR_INTRO_TOOLTIP_PLAY_SCENARIO                                 :{BLACK}Alusta uut, oma stsenaariumis toimuvat mängu
STR_INTRO_TOOLTIP_SCENARIO_EDITOR                               :{BLACK}Loo oma mängukaart
STR_INTRO_TOOLTIP_MULTIPLAYER                                   :{BLACK}Alusta mitmikmängu

STR_INTRO_TOOLTIP_TEMPERATE                                     :{BLACK}Vali 'parasvöötme' maastik
STR_INTRO_TOOLTIP_SUB_ARCTIC_LANDSCAPE                          :{BLACK}Vali 'lähisarktiline' maastik
STR_INTRO_TOOLTIP_SUB_TROPICAL_LANDSCAPE                        :{BLACK}Vali 'lähistroopiline' maastik
STR_INTRO_TOOLTIP_TOYLAND_LANDSCAPE                             :{BLACK}Vali 'mänguasjamaa' maastik

STR_INTRO_TOOLTIP_GAME_OPTIONS                                  :{BLACK}Ava liidese seadistamine
STR_INTRO_TOOLTIP_HIGHSCORE                                     :{BLACK}Ava edetabel
STR_INTRO_TOOLTIP_CONFIG_SETTINGS_TREE                          :{BLACK}Ava seaded
STR_INTRO_TOOLTIP_NEWGRF_SETTINGS                               :{BLACK}Ava NewGRF-i seadistamine
STR_INTRO_TOOLTIP_ONLINE_CONTENT                                :{BLACK}Otsi allalaadimiseks uusi ja uuendatud aineseid
STR_INTRO_TOOLTIP_QUIT                                          :{BLACK}Välju 'OpenTTD'st

STR_INTRO_BASESET                                               :{BLACK}Hetkel valitud lähtegraafikakogust puudub {NUM} sprite{P "" 'i}. Kontrolli, kas lähtekogule on uuendusi.
STR_INTRO_TRANSLATION                                           :{BLACK}Puudub {NUM} tõlge{P "" t}. Aita teha OpenTTD paremaks, panusta tõlkimisega. Rohkem teavet leiad «readme.txt» failist.

# Quit window
STR_QUIT_CAPTION                                                :{WHITE}Mängust väljumine
STR_QUIT_ARE_YOU_SURE_YOU_WANT_TO_EXIT_OPENTTD                  :{YELLOW}Kas olete kindel, et soovite OpenTTD-st väljuda?
STR_QUIT_YES                                                    :{BLACK}Jah
STR_QUIT_NO                                                     :{BLACK}Ei

# Abandon game
STR_ABANDON_GAME_CAPTION                                        :{WHITE}Mängu lõpetamine
STR_ABANDON_GAME_QUERY                                          :{YELLOW}Kas lõpetada mäng?
STR_ABANDON_SCENARIO_QUERY                                      :{YELLOW}Kas sa oled kindel, et sa tahad stsenaariumi tegemise lõpetada?

# Cheat window
STR_CHEATS                                                      :{WHITE}Petmine
STR_CHEATS_TOOLTIP                                              :{BLACK}Märgistatud kastid näitavad et, kas sa oled varem seda pettust kasutanud
STR_CHEATS_NOTE                                                 :{BLACK}Tähelepanu: nende seadete kasutamine jäädvustub salvestatud mängu
STR_CHEAT_MONEY                                                 :{LTBLUE}Suurenda raha hulka {CURRENCY_LONG} võrra
STR_CHEAT_CHANGE_COMPANY                                        :{LTBLUE}Mängimine ettevõttena: {ORANGE}{COMMA}
STR_CHEAT_EXTRA_DYNAMITE                                        :{LTBLUE}Võlubuldooser (eemaldab tööstused, paiksed objektid): {ORANGE}{STRING}
STR_CHEAT_CROSSINGTUNNELS                                       :{LTBLUE}Tunnelid võivad üksteist läbida: {ORANGE}{STRING}
STR_CHEAT_NO_JETCRASH                                           :{LTBLUE}Reaktiivlennukid ei kuku (tihti) väikestel lennuväljadel alla: {ORANGE} {STRING}
STR_CHEAT_EDIT_MAX_HL                                           :{LTBLUE}Muuda kaardi ülemkõrgust {ORANGE}{NUM}
STR_CHEAT_EDIT_MAX_HL_QUERY_CAPT                                :{WHITE}Muuda kaardil olevate mägede ülemkõrgust
STR_CHEAT_CHANGE_DATE                                           :{LTBLUE}Muuda kuupäeva: {ORANGE} {DATE_SHORT}
STR_CHEAT_CHANGE_DATE_QUERY_CAPT                                :{WHITE}Muuda jooksvat aastaarvu
STR_CHEAT_SETUP_PROD                                            :{LTBLUE}Tootmisväärtuste muutmine: {ORANGE}{STRING}

# Livery window
STR_LIVERY_CAPTION                                              :{WHITE}{COMPANY} - Värvivalik

STR_LIVERY_GENERAL_TOOLTIP                                      :{BLACK}Näita üldiseid värvistikke
STR_LIVERY_TRAIN_TOOLTIP                                        :{BLACK}Näita rongide värvistikke
STR_LIVERY_ROAD_VEHICLE_TOOLTIP                                 :{BLACK}Näita mootorsõidukite värvistikke
STR_LIVERY_SHIP_TOOLTIP                                         :{BLACK}Näita laevavärvistikke
STR_LIVERY_AIRCRAFT_TOOLTIP                                     :{BLACK}Näita õhusõidukite värvistikke
STR_LIVERY_PRIMARY_TOOLTIP                                      :{BLACK}Vali põhivärv värvistikule. Ctrl+Klikk valib selle värvi tervele värvistikule
STR_LIVERY_SECONDARY_TOOLTIP                                    :{BLACK}Vali teine värv valitud värvistikule. Ctrl+Klõps valib selle värvi tervele värvistikule
STR_LIVERY_PANEL_TOOLTIP                                        :{BLACK}Vali muudetav värvivalik - või mitu Ctrl+klõps abil. Klõpsa kastil, et muuta värvivaliku kasutust

###length 23
STR_LIVERY_DEFAULT                                              :Firmavärv
STR_LIVERY_STEAM                                                :Aurumootorvedur
STR_LIVERY_DIESEL                                               :Diiselmootorvedur
STR_LIVERY_ELECTRIC                                             :Elektrimootorvedur
STR_LIVERY_MONORAIL                                             :Monorelssvedur
STR_LIVERY_MAGLEV                                               :Magnethõljukvedur
STR_LIVERY_DMU                                                  :DMU
STR_LIVERY_EMU                                                  :EMU
STR_LIVERY_PASSENGER_WAGON_STEAM                                :Reisivagun (auru)
STR_LIVERY_PASSENGER_WAGON_DIESEL                               :Reisivagun (diisel)
STR_LIVERY_PASSENGER_WAGON_ELECTRIC                             :Reisivagun (elektri)
STR_LIVERY_PASSENGER_WAGON_MONORAIL                             :Reisivagun (monorelss)
STR_LIVERY_PASSENGER_WAGON_MAGLEV                               :Reisivagun (magnethõljukrong)
STR_LIVERY_FREIGHT_WAGON                                        :Kaubavagun
STR_LIVERY_BUS                                                  :Buss
STR_LIVERY_TRUCK                                                :Veoauto
STR_LIVERY_PASSENGER_SHIP                                       :Reisipraam
STR_LIVERY_FREIGHT_SHIP                                         :Kaubalaev
STR_LIVERY_HELICOPTER                                           :Helikopter
STR_LIVERY_SMALL_PLANE                                          :Väikelennuk
STR_LIVERY_LARGE_PLANE                                          :Suurlennuk
STR_LIVERY_PASSENGER_TRAM                                       :Reisitramm
STR_LIVERY_FREIGHT_TRAM                                         :Kaubatramm

# Face selection window
STR_FACE_CAPTION                                                :{WHITE}Näo valik
STR_FACE_CANCEL_TOOLTIP                                         :{BLACK}Tühista uue näo valimine
STR_FACE_OK_TOOLTIP                                             :{BLACK}Uue näo valimine
STR_FACE_RANDOM                                                 :{BLACK}Suvaline

STR_FACE_MALE_BUTTON                                            :{BLACK}Mees
STR_FACE_MALE_TOOLTIP                                           :{BLACK}Vali mehe nägu
STR_FACE_FEMALE_BUTTON                                          :{BLACK}Naine
STR_FACE_FEMALE_TOOLTIP                                         :{BLACK}Vali naise nägu
STR_FACE_NEW_FACE_BUTTON                                        :{BLACK}Uus nägu
STR_FACE_NEW_FACE_TOOLTIP                                       :{BLACK}Tekita uus suvaline nägu
STR_FACE_ADVANCED                                               :{BLACK}Täpsem
STR_FACE_ADVANCED_TOOLTIP                                       :{BLACK}Täpsem näovalik
STR_FACE_SIMPLE                                                 :{BLACK}Lihtne
STR_FACE_SIMPLE_TOOLTIP                                         :{BLACK}Lihtne näo valik
STR_FACE_LOAD                                                   :{BLACK}Lae
STR_FACE_LOAD_TOOLTIP                                           :{BLACK}Lae lemmik nägu
STR_FACE_LOAD_DONE                                              :{WHITE}OpenTTD seadistusfailist laeti sinu lemmiknägu
STR_FACE_FACECODE                                               :{BLACK}Mängja nägu no.
STR_FACE_FACECODE_TOOLTIP                                       :{BLACK}Vaata ja/või säti ettevõtte presidendi näonumbrit
STR_FACE_FACECODE_CAPTION                                       :{WHITE}Vaata või säti presidendi näonumbrit
STR_FACE_FACECODE_SET                                           :{WHITE}Uus näonumbri kood on sätitud
STR_FACE_FACECODE_ERR                                           :{WHITE}Ei saanud näonumbrit sättida - peab olema number 0 ja 4,294,967,295 vahel!
STR_FACE_SAVE                                                   :{BLACK}Salvesta
STR_FACE_SAVE_TOOLTIP                                           :{BLACK}Salvesta lemmiknägu
STR_FACE_SAVE_DONE                                              :{WHITE}See nägu salvestatakse sinu lemmikuna OpenTTD seadete faili.
STR_FACE_EUROPEAN                                               :{BLACK}Eurooplane
STR_FACE_SELECT_EUROPEAN                                        :{BLACK}Vali euroopa näod
STR_FACE_AFRICAN                                                :{BLACK}Aafriklane
STR_FACE_SELECT_AFRICAN                                         :{BLACK}Vali aafrika näod
STR_FACE_YES                                                    :Jah
STR_FACE_NO                                                     :Ei
STR_FACE_MOUSTACHE_EARRING_TOOLTIP                              :{BLACK}Vuntsid või kõrvarõngad on lubatud
STR_FACE_HAIR                                                   :Soeng:
STR_FACE_HAIR_TOOLTIP                                           :{BLACK}Vaheta juukseid
STR_FACE_EYEBROWS                                               :Kulmud:
STR_FACE_EYEBROWS_TOOLTIP                                       :{BLACK}Vaheta kulmusid
STR_FACE_EYECOLOUR                                              :Silmavärv:
STR_FACE_EYECOLOUR_TOOLTIP                                      :{BLACK}Vaheta silmavärvi
STR_FACE_GLASSES                                                :Prillid:
STR_FACE_GLASSES_TOOLTIP                                        :{BLACK}Prillid on lubatud
STR_FACE_GLASSES_TOOLTIP_2                                      :{BLACK}Vaheta prille
STR_FACE_NOSE                                                   :Nina:
STR_FACE_NOSE_TOOLTIP                                           :{BLACK}Vaheta nina
STR_FACE_LIPS                                                   :Huuled:
STR_FACE_MOUSTACHE                                              :Vuntsid:
STR_FACE_LIPS_MOUSTACHE_TOOLTIP                                 :{BLACK}Vaheta huuli või vuntse
STR_FACE_CHIN                                                   :Lõug:
STR_FACE_CHIN_TOOLTIP                                           :{BLACK}Vaheta lõuga
STR_FACE_JACKET                                                 :Pintsak:
STR_FACE_JACKET_TOOLTIP                                         :{BLACK}Vaheta pintsakut
STR_FACE_COLLAR                                                 :Krae:
STR_FACE_COLLAR_TOOLTIP                                         :{BLACK}Vaheta kraed
STR_FACE_TIE                                                    :Lips:
STR_FACE_EARRING                                                :Kõrvarõngas:
STR_FACE_TIE_EARRING_TOOLTIP                                    :{BLACK}Vaheta kraed või kõrvarõngast

# Matches ServerGameType
###length 3
STR_NETWORK_SERVER_VISIBILITY_PUBLIC                            :Avalik

# Network server list
STR_NETWORK_SERVER_LIST_CAPTION                                 :{WHITE}Mitmikmäng
STR_NETWORK_SERVER_LIST_PLAYER_NAME                             :{BLACK}Mängija nimi:
STR_NETWORK_SERVER_LIST_ENTER_NAME_TOOLTIP                      :{BLACK}Teised mängijad tunnevad sind selle nime järgi

STR_NETWORK_SERVER_LIST_GAME_NAME                               :{BLACK}Nimi
STR_NETWORK_SERVER_LIST_GAME_NAME_TOOLTIP                       :{BLACK}Mängu nimi
STR_NETWORK_SERVER_LIST_GENERAL_ONLINE                          :{BLACK}{COMMA}/{COMMA} - {COMMA}/{COMMA}
STR_NETWORK_SERVER_LIST_CLIENTS_CAPTION                         :{BLACK}Kliente
STR_NETWORK_SERVER_LIST_CLIENTS_CAPTION_TOOLTIP                 :{BLACK}Kliente sees / enim kliente{}Ettevõtteid sees / enim ettevõtteid
STR_NETWORK_SERVER_LIST_MAP_SIZE_SHORT                          :{BLACK}{COMMA}x{COMMA}
STR_NETWORK_SERVER_LIST_MAP_SIZE_CAPTION                        :{BLACK}Kaardi mõõtmed
STR_NETWORK_SERVER_LIST_MAP_SIZE_CAPTION_TOOLTIP                :{BLACK}Kaardisuurus mängus{}Klõpsa, et järjestada pindala järgi
STR_NETWORK_SERVER_LIST_DATE_CAPTION                            :{BLACK}Kuupäev
STR_NETWORK_SERVER_LIST_DATE_CAPTION_TOOLTIP                    :{BLACK}Kuupäev hetkel
STR_NETWORK_SERVER_LIST_YEARS_CAPTION                           :{BLACK}Kestnud
STR_NETWORK_SERVER_LIST_YEARS_CAPTION_TOOLTIP                   :{BLACK}Mitu aastat{}on mäng kestnud
STR_NETWORK_SERVER_LIST_INFO_ICONS_TOOLTIP                      :{BLACK}Suhtluskeel, serveri osa, jne.

STR_NETWORK_SERVER_LIST_CLICK_GAME_TO_SELECT                    :{BLACK}Loendis mängu klõpsamine valib selle
STR_NETWORK_SERVER_LIST_LAST_JOINED_SERVER                      :{BLACK}Server, kus sa viimati mängisid:
STR_NETWORK_SERVER_LIST_CLICK_TO_SELECT_LAST                    :{BLACK}Klõpsa, et valida server, kus sa viimati mängisid

STR_NETWORK_SERVER_LIST_GAME_INFO                               :{SILVER}MÄNGU ANDMED
STR_NETWORK_SERVER_LIST_CLIENTS                                 :{SILVER}Kliente: {WHITE}{COMMA} / {COMMA} - {COMMA} / {COMMA}
STR_NETWORK_SERVER_LIST_LANDSCAPE                               :{SILVER}Maastik: {WHITE}{STRING}
STR_NETWORK_SERVER_LIST_MAP_SIZE                                :{SILVER}Kaardi mõõtmed: {WHITE}{COMMA}x{COMMA}
STR_NETWORK_SERVER_LIST_SERVER_VERSION                          :{SILVER}Serveri versioon: {WHITE}{STRING}
STR_NETWORK_SERVER_LIST_SERVER_ADDRESS                          :{SILVER}Serveri aadress: {WHITE}{STRING}
STR_NETWORK_SERVER_LIST_START_DATE                              :{SILVER}Aeg alguses: {WHITE}{DATE_SHORT}
STR_NETWORK_SERVER_LIST_CURRENT_DATE                            :{SILVER}Aeg hetkel: {WHITE}{DATE_SHORT}
STR_NETWORK_SERVER_LIST_PASSWORD                                :{SILVER}Kaitstud salasõnaga!
STR_NETWORK_SERVER_LIST_SERVER_OFFLINE                          :{SILVER}SERVER ON MAAS
STR_NETWORK_SERVER_LIST_SERVER_FULL                             :{SILVER}SERVER ON TÄIS
STR_NETWORK_SERVER_LIST_VERSION_MISMATCH                        :{SILVER}ÜHILDUMATUD VERSIOONID
STR_NETWORK_SERVER_LIST_GRF_MISMATCH                            :{SILVER}NEWGRF SOBIMATUS

STR_NETWORK_SERVER_LIST_JOIN_GAME                               :{BLACK}Liitu mänguga
STR_NETWORK_SERVER_LIST_REFRESH                                 :{BLACK}Uuenda andmeid
STR_NETWORK_SERVER_LIST_REFRESH_TOOLTIP                         :{BLACK}Serveri info värskendamine

STR_NETWORK_SERVER_LIST_SEARCH_SERVER_INTERNET                  :{BLACK}Otsing internetis
STR_NETWORK_SERVER_LIST_SEARCH_SERVER_INTERNET_TOOLTIP          :{BLACK}Internetis avalike serverite otsimine
STR_NETWORK_SERVER_LIST_SEARCH_SERVER_LAN                       :{BLACK}Otsing LANis
STR_NETWORK_SERVER_LIST_SEARCH_SERVER_LAN_TOOLTIP               :{BLACK}Kohtvõrgus serverite otsimine
STR_NETWORK_SERVER_LIST_ADD_SERVER                              :{BLACK}Sisesta server
STR_NETWORK_SERVER_LIST_ADD_SERVER_TOOLTIP                      :{BLACK}Sisesta loendisse uus server, milles toimuvaid mänge jälgida
STR_NETWORK_SERVER_LIST_START_SERVER                            :{BLACK}Tee server
STR_NETWORK_SERVER_LIST_START_SERVER_TOOLTIP                    :{BLACK}Tee oma server

STR_NETWORK_SERVER_LIST_PLAYER_NAME_OSKTITLE                    :{BLACK}Sisesta enda nimi
STR_NETWORK_SERVER_LIST_ENTER_SERVER_ADDRESS                    :{BLACK}Sisesta serveri aadress või kutse kood

# Start new multiplayer server
STR_NETWORK_START_SERVER_CAPTION                                :{WHITE}Mitmikmängu alustamine

STR_NETWORK_START_SERVER_NEW_GAME_NAME                          :{BLACK}Mängu nimi:
STR_NETWORK_START_SERVER_NEW_GAME_NAME_TOOLTIP                  :{BLACK}Serveriloendis mängu valimisel nähakse mängu mängunime all
STR_NETWORK_START_SERVER_SET_PASSWORD                           :{BLACK}Määra salasõna
STR_NETWORK_START_SERVER_PASSWORD_TOOLTIP                       :{BLACK}Et server ei oleks avalik, kaitse oma mäng salasõnaga

STR_NETWORK_START_SERVER_VISIBILITY_LABEL                       :{BLACK}Nähtavus
STR_NETWORK_START_SERVER_VISIBILITY_TOOLTIP                     :{BLACK}Kas sinu server on kõikidele teistele avalikult nähtav
STR_NETWORK_START_SERVER_CLIENTS_SELECT                         :{BLACK}{NUM} klient{P "" i}
STR_NETWORK_START_SERVER_NUMBER_OF_CLIENTS                      :{BLACK}Kliente kuni:
STR_NETWORK_START_SERVER_NUMBER_OF_CLIENTS.in                   :sees
STR_NETWORK_START_SERVER_NUMBER_OF_CLIENTS_TOOLTIP              :{BLACK}Määrab klientide arvule ülempiirangu. Kõiki vabu kohti ei pea täitma
STR_NETWORK_START_SERVER_COMPANIES_SELECT                       :{BLACK}{NUM} ettevõte{P "" t}
STR_NETWORK_START_SERVER_NUMBER_OF_COMPANIES                    :{BLACK}Ettevõtteid kuni:
STR_NETWORK_START_SERVER_NUMBER_OF_COMPANIES_TOOLTIP            :{BLACK}Piirab serveris olevate ettevõtete arvu

STR_NETWORK_START_SERVER_NEW_GAME_NAME_OSKTITLE                 :{BLACK}Sisesta mitmikmängu nimi

# Network connecting window
STR_NETWORK_CONNECTING_CAPTION                                  :{WHITE}Ühendumine...

STR_NETWORK_CONNECTING_WAITING                                  :{BLACK}{NUM} klient{P "" i} sinu ees
STR_NETWORK_CONNECTING_DOWNLOADING_1                            :{BLACK}{BYTES} alla laaditud
STR_NETWORK_CONNECTING_DOWNLOADING_2                            :{BLACK}{BYTES} / {BYTES} alla laaditud

###length 8
STR_NETWORK_CONNECTING_1                                        :{BLACK}(1/6) Ühendumine...
STR_NETWORK_CONNECTING_2                                        :{BLACK}(2/6) Kontrollin õigusi...
STR_NETWORK_CONNECTING_3                                        :{BLACK}(3/6) Ootel...
STR_NETWORK_CONNECTING_4                                        :{BLACK}(4/6) Kaardi allalaadimine...
STR_NETWORK_CONNECTING_5                                        :{BLACK}(5/6) Andmete töötlemine...
STR_NETWORK_CONNECTING_6                                        :{BLACK}(6/6) Registreerimine...
STR_NETWORK_CONNECTING_SPECIAL_1                                :{BLACK}Hangin mängu infot...
STR_NETWORK_CONNECTING_SPECIAL_2                                :{BLACK}Hangin ettevõtte infot...

STR_NETWORK_CONNECTION_DISCONNECT                               :{BLACK}Katkesta

STR_NETWORK_NEED_GAME_PASSWORD_CAPTION                          :{WHITE}Server on kaitstud. Sisesta salasõna
STR_NETWORK_NEED_COMPANY_PASSWORD_CAPTION                       :{WHITE}Ettevõte on kaitstud. Sisesta salasõna

# Network company list added strings
STR_NETWORK_COMPANY_LIST_CLIENT_LIST                            :Ühendatud mängijad
STR_NETWORK_COMPANY_LIST_SPECTATE                               :Jälgi

# Network client list
STR_NETWORK_CLIENT_LIST_CAPTION                                 :{WHITE}Mitmikmäng
STR_NETWORK_CLIENT_LIST_SERVER                                  :{BLACK}Server
STR_NETWORK_CLIENT_LIST_SERVER_NAME                             :{BLACK}Nimi
STR_NETWORK_CLIENT_LIST_SERVER_NAME_TOOLTIP                     :{BLACK}Serveri nimi, kus sa mängid
STR_NETWORK_CLIENT_LIST_SERVER_NAME_EDIT_TOOLTIP                :{BLACK}Muuda oma serveri nime
STR_NETWORK_CLIENT_LIST_SERVER_NAME_QUERY_CAPTION               :Serveri nimi
STR_NETWORK_CLIENT_LIST_SERVER_VISIBILITY                       :{BLACK}Nähtavus
STR_NETWORK_CLIENT_LIST_SERVER_VISIBILITY_TOOLTIP               :{BLACK}Kas sinu server on kõikidele teistele avalikult nähtav
STR_NETWORK_CLIENT_LIST_PLAYER                                  :{BLACK}Mängija
STR_NETWORK_CLIENT_LIST_PLAYER_NAME                             :{BLACK}Nimi
STR_NETWORK_CLIENT_LIST_PLAYER_NAME_TOOLTIP                     :{BLACK}Sinu mängija nimi
STR_NETWORK_CLIENT_LIST_PLAYER_NAME_EDIT_TOOLTIP                :{BLACK}Muuda oma mängija nime
STR_NETWORK_CLIENT_LIST_PLAYER_NAME_QUERY_CAPTION               :Sinu mängija nimi
STR_NETWORK_CLIENT_LIST_ADMIN_CLIENT_TOOLTIP                    :{BLACK}Haldustegevused, mida teha selle ettevõtte peal
STR_NETWORK_CLIENT_LIST_ADMIN_COMPANY_TOOLTIP                   :{BLACK}Haldustegevused, mida teha selle ettevõtte peal
STR_NETWORK_CLIENT_LIST_JOIN_TOOLTIP                            :{BLACK}Liitu selle ettevõttega
STR_NETWORK_CLIENT_LIST_CHAT_CLIENT_TOOLTIP                     :{BLACK}Saada sellele mängijale sõnum
STR_NETWORK_CLIENT_LIST_CHAT_COMPANY_TOOLTIP                    :{BLACK}Saada sõnum igale selle ettevõtte mängijale
STR_NETWORK_CLIENT_LIST_CHAT_SPECTATOR_TOOLTIP                  :{BLACK}Saada sõnum igale vaatlejale
STR_NETWORK_CLIENT_LIST_SPECTATORS                              :Vaatlejad
STR_NETWORK_CLIENT_LIST_NEW_COMPANY                             :(Uus ettevõte)
STR_NETWORK_CLIENT_LIST_NEW_COMPANY_TOOLTIP                     :{BLACK}Loo uus ettevõte ja liitu sellega
STR_NETWORK_CLIENT_LIST_PLAYER_ICON_SELF_TOOLTIP                :{BLACK}Tema oled sina
STR_NETWORK_CLIENT_LIST_PLAYER_ICON_HOST_TOOLTIP                :{BLACK}Tema on mängu korraldaja

# Matches ConnectionType
###length 5

STR_NETWORK_CLIENT_LIST_ADMIN_CLIENT_KICK                       :Viska välja
STR_NETWORK_CLIENT_LIST_ADMIN_CLIENT_BAN                        :Keela
STR_NETWORK_CLIENT_LIST_ADMIN_COMPANY_RESET                     :Kustuta
STR_NETWORK_CLIENT_LIST_ADMIN_COMPANY_UNLOCK                    :Salasõnaga avamine

STR_NETWORK_CLIENT_LIST_ASK_CAPTION                             :{WHITE}Haldustoiming
STR_NETWORK_CLIENT_LIST_ASK_CLIENT_KICK                         :{YELLOW}Kas oled kindel, et välja visata mängija '{STRING}'?
STR_NETWORK_CLIENT_LIST_ASK_CLIENT_BAN                          :{YELLOW}Kas oled kindel, et sa tahad keelata mängija '{STRING}'?
STR_NETWORK_CLIENT_LIST_ASK_COMPANY_RESET                       :{YELLOW}Kas oled kindel, et tahad kustutada ettevõtte '{COMPANY}'?
STR_NETWORK_CLIENT_LIST_ASK_COMPANY_UNLOCK                      :{YELLOW}Kas oled kindel, et soovid nullida ettevõtte '{COMPANY}' salasõna?


STR_NETWORK_SPECTATORS                                          :Vaatlejad

# Network set password
STR_COMPANY_PASSWORD_CANCEL                                     :{BLACK}Sisestatud salasõna ei salvestata
STR_COMPANY_PASSWORD_OK                                         :{BLACK}Määra ettevõtte uus salasõna
STR_COMPANY_PASSWORD_CAPTION                                    :{WHITE}Ettevõtte salasõna
STR_COMPANY_PASSWORD_MAKE_DEFAULT                               :{BLACK}Esialgne ettevõtte salasõna
STR_COMPANY_PASSWORD_MAKE_DEFAULT_TOOLTIP                       :{BLACK}Määra ettevõtte salasõna uute ettevõtete esialgseks salasõnaks

# Network company info join/password
STR_COMPANY_VIEW_JOIN                                           :{BLACK}Liitu
STR_COMPANY_VIEW_JOIN_TOOLTIP                                   :{BLACK}Liitu ja mängi selle ettevõttena
STR_COMPANY_VIEW_PASSWORD                                       :{BLACK}Salasõna
STR_COMPANY_VIEW_PASSWORD_TOOLTIP                               :{BLACK}Ettevõtte kaitsmine salasõnaga, et võõrad ei saaks ilma loata ühineda
STR_COMPANY_VIEW_SET_PASSWORD                                   :{BLACK}Vali ettevõttele salasõna

# Network chat
STR_NETWORK_CHAT_SEND                                           :{BLACK}Saada
STR_NETWORK_CHAT_COMPANY_CAPTION                                :[Team] :
STR_NETWORK_CHAT_CLIENT_CAPTION                                 :[Privaatne] {STRING}:
STR_NETWORK_CHAT_ALL_CAPTION                                    :[All] :

STR_NETWORK_CHAT_COMPANY                                        :[Team] {STRING}: {WHITE}{STRING}
STR_NETWORK_CHAT_TO_COMPANY                                     :[Team] kohta {STRING}: {WHITE}{STRING}
STR_NETWORK_CHAT_CLIENT                                         :[Private] {STRING}: {WHITE}{STRING}
STR_NETWORK_CHAT_TO_CLIENT                                      :[Private] kohta {STRING}: {WHITE}{STRING}
STR_NETWORK_CHAT_ALL                                            :[All] {STRING}: {WHITE}{STRING}
STR_NETWORK_CHAT_OSKTITLE                                       :{BLACK}Sisesta tekst võrgus suhtlemiseks

# Network messages
STR_NETWORK_ERROR_NOTAVAILABLE                                  :{WHITE}Võrgukaarti ei leitud või kompileeritud ilma võtmeta ENABLE_NETWORK
STR_NETWORK_ERROR_NOCONNECTION                                  :{WHITE}Server ei vastanud päringule
STR_NETWORK_ERROR_NEWGRF_MISMATCH                               :{WHITE}Ühendus ebaõnnestus NewGRF-i sobimatuse tõttu
STR_NETWORK_ERROR_DESYNC                                        :{WHITE}Mitmikmängu sünkroonimine ebaõnnestus
STR_NETWORK_ERROR_LOSTCONNECTION                                :{WHITE}Mitmikmängu ühendus katkes
STR_NETWORK_ERROR_SAVEGAMEERROR                                 :{WHITE}Salvestatud mängu laadimine ebaõnnestus
STR_NETWORK_ERROR_SERVER_START                                  :{WHITE}Ei saa uut serverit alustada
STR_NETWORK_ERROR_SERVER_ERROR                                  :{WHITE}Tekkis protokolliviga ja ühendus katkes
STR_NETWORK_ERROR_BAD_PLAYER_NAME                               :{WHITE}Sinu mängijale ei ole nime määratud. Nime saab määrata mitmikmägu akna ülaosas
STR_NETWORK_ERROR_WRONG_REVISION                                :{WHITE}Kliendi osa ei vasta serveri osaga
STR_NETWORK_ERROR_WRONG_PASSWORD                                :{WHITE}Vale salasõna
STR_NETWORK_ERROR_SERVER_FULL                                   :{WHITE}Server on täis
STR_NETWORK_ERROR_SERVER_BANNED                                 :{WHITE}Sinu sisenemine siia serverisse on keelatud
STR_NETWORK_ERROR_KICKED                                        :{WHITE}Sind visati mängust välja
STR_NETWORK_ERROR_KICK_MESSAGE                                  :{WHITE}Põhjus: {STRING}
STR_NETWORK_ERROR_CHEATER                                       :{WHITE}Selles serveris on petmine keelatud
STR_NETWORK_ERROR_TOO_MANY_COMMANDS                             :{WHITE}Sa saatsid serverile liiga palju käsklusi korraga
STR_NETWORK_ERROR_TIMEOUT_PASSWORD                              :{WHITE}Sisestasid salasõna liiga kaua
STR_NETWORK_ERROR_TIMEOUT_COMPUTER                              :{WHITE}Arvutil võttis liitumisega liiga kaua aega
STR_NETWORK_ERROR_TIMEOUT_MAP                                   :{WHITE}Kaardi allalaadimine võttis liiga kaua aega
STR_NETWORK_ERROR_TIMEOUT_JOIN                                  :{WHITE}Serveriga liitumine võttis liiga kaua aega
STR_NETWORK_ERROR_INVALID_CLIENT_NAME                           :{WHITE}Sinu mängija nimi ei vasta nõuetele

STR_NETWORK_ERROR_CLIENT_GUI_LOST_CONNECTION_CAPTION            :{WHITE}Võimalik ühenduse katkemine
STR_NETWORK_ERROR_CLIENT_GUI_LOST_CONNECTION                    :{WHITE}Viimase {NUM} sekundi jooksul pole serverilt andmeid saabunud

###length 21
STR_NETWORK_ERROR_CLIENT_GENERAL                                :üldine viga
STR_NETWORK_ERROR_CLIENT_DESYNC                                 :sünkroniseerimise viga
STR_NETWORK_ERROR_CLIENT_SAVEGAME                               :ei saa kaarti laadida
STR_NETWORK_ERROR_CLIENT_CONNECTION_LOST                        :ühendus katkes
STR_NETWORK_ERROR_CLIENT_PROTOCOL_ERROR                         :protokolli viga
STR_NETWORK_ERROR_CLIENT_NEWGRF_MISMATCH                        :NewGRF-i kokkusobimatus
STR_NETWORK_ERROR_CLIENT_NOT_AUTHORIZED                         :keelatud
STR_NETWORK_ERROR_CLIENT_NOT_EXPECTED                           :saadud pakett on kõlbmatu
STR_NETWORK_ERROR_CLIENT_WRONG_REVISION                         :vale osa
STR_NETWORK_ERROR_CLIENT_NAME_IN_USE                            :nimi on juba kasutusel
STR_NETWORK_ERROR_CLIENT_WRONG_PASSWORD                         :vale salasõna
STR_NETWORK_ERROR_CLIENT_COMPANY_MISMATCH                       :vale ettevõtte id DoCommand-is
STR_NETWORK_ERROR_CLIENT_KICKED                                 :server viskas välja
STR_NETWORK_ERROR_CLIENT_CHEATER                                :üritas pettust kasutada
STR_NETWORK_ERROR_CLIENT_SERVER_FULL                            :server on täis
STR_NETWORK_ERROR_CLIENT_TOO_MANY_COMMANDS                      :saatis liiga palju käsklusi
STR_NETWORK_ERROR_CLIENT_TIMEOUT_PASSWORD                       :ei saanud õigeaegselt salasõna
STR_NETWORK_ERROR_CLIENT_TIMEOUT_COMPUTER                       :üldine aegumine
STR_NETWORK_ERROR_CLIENT_TIMEOUT_MAP                            :kaardi laadimine võttis liiga kaua aega
STR_NETWORK_ERROR_CLIENT_TIMEOUT_JOIN                           :kaardi töötlemine võttis liiga kaua aega
STR_NETWORK_ERROR_CLIENT_INVALID_CLIENT_NAME                    :kliendinimi ei vasta nõuetele

# Network related errors
STR_NETWORK_SERVER_MESSAGE                                      :*** {1:STRING}

###length 12
STR_NETWORK_SERVER_MESSAGE_GAME_PAUSED                          :Mäng seisatud ({STRING})
STR_NETWORK_SERVER_MESSAGE_GAME_STILL_PAUSED_1                  :Mäng on endiselt seisatud ({STRING})
STR_NETWORK_SERVER_MESSAGE_GAME_STILL_PAUSED_2                  :Mäng on endiselt seisatud ({STRING}, {STRING})
STR_NETWORK_SERVER_MESSAGE_GAME_STILL_PAUSED_3                  :Mäng on endiselt seisatud ({STRING}, {STRING}, {STRING})
STR_NETWORK_SERVER_MESSAGE_GAME_STILL_PAUSED_4                  :Mäng on endiselt peatatud ({STRING}, {STRING}, {STRING}, {STRING})
STR_NETWORK_SERVER_MESSAGE_GAME_STILL_PAUSED_5                  :Mäng on endiselt seisatud ({STRING}, {STRING}, {STRING}, {STRING}, {STRING})
STR_NETWORK_SERVER_MESSAGE_GAME_UNPAUSED                        :Mäng jätkub ({STRING})
STR_NETWORK_SERVER_MESSAGE_GAME_REASON_NOT_ENOUGH_PLAYERS       :pole piisavalt mängijaid
STR_NETWORK_SERVER_MESSAGE_GAME_REASON_CONNECTING_CLIENTS       :klientide ühendamine
STR_NETWORK_SERVER_MESSAGE_GAME_REASON_MANUAL                   :manuaalne
STR_NETWORK_SERVER_MESSAGE_GAME_REASON_GAME_SCRIPT              :mängu skript
STR_NETWORK_SERVER_MESSAGE_GAME_REASON_LINK_GRAPH               :transpordisõlmede graafiku uuenduse ootel

STR_NETWORK_MESSAGE_CLIENT_LEAVING                              :lahkub
STR_NETWORK_MESSAGE_CLIENT_JOINED                               :*** {STRING} liitus mänguga
STR_NETWORK_MESSAGE_CLIENT_JOINED_ID                            :*** {STRING} liitus mänguga ({2:NUM}. klient)
STR_NETWORK_MESSAGE_CLIENT_COMPANY_JOIN                         :*** {STRING} liitus {2:NUM}. ettevõttega
STR_NETWORK_MESSAGE_CLIENT_COMPANY_SPECTATE                     :*** {STRING} liitus vaatlejatega
STR_NETWORK_MESSAGE_CLIENT_COMPANY_NEW                          :*** {STRING} alustas uue ettevõtte (nr {2:NUM})
STR_NETWORK_MESSAGE_CLIENT_LEFT                                 :*** {STRING} lahkus mängust ({2:STRING})
STR_NETWORK_MESSAGE_NAME_CHANGE                                 :*** {STRING} on muutnud oma nimeks {STRING}
STR_NETWORK_MESSAGE_GIVE_MONEY                                  :*** {STRING} saatis {2:CURRENCY_LONG} ettevõttele {1:STRING}
STR_NETWORK_MESSAGE_SERVER_SHUTDOWN                             :{WHITE}Server sulges sessiooni
STR_NETWORK_MESSAGE_SERVER_REBOOT                               :{WHITE}Server restardib...{}Palun oota...
STR_NETWORK_MESSAGE_KICKED                                      :*** {STRING} visati välja. Põhjendus: ({STRING})


# Content downloading window
STR_CONTENT_TITLE                                               :{WHITE}Aineste allalaadimine
STR_CONTENT_TYPE_CAPTION                                        :{BLACK}Liik
STR_CONTENT_TYPE_CAPTION_TOOLTIP                                :{BLACK}Ainese liik
STR_CONTENT_NAME_CAPTION                                        :{BLACK}Nimi
STR_CONTENT_NAME_CAPTION_TOOLTIP                                :{BLACK}Ainese nimi
STR_CONTENT_MATRIX_TOOLTIP                                      :{BLACK}Reale klõpsates näidatakse täpsustust{}Märkeruudule klõpsates märgitakse allalaaditavaks
STR_CONTENT_SELECT_ALL_CAPTION                                  :{BLACK}Vali kõik
STR_CONTENT_SELECT_ALL_CAPTION_TOOLTIP                          :{BLACK}Märgi kõik ainesed allalaadimiseks
STR_CONTENT_SELECT_UPDATES_CAPTION                              :{BLACK}Märgi uuendused
STR_CONTENT_SELECT_UPDATES_CAPTION_TOOLTIP                      :{BLACK}Märgi kõik aineste uuendused allalaadimiseks
STR_CONTENT_UNSELECT_ALL_CAPTION                                :{BLACK}Eemalda märgistus kõigilt
STR_CONTENT_UNSELECT_ALL_CAPTION_TOOLTIP                        :{BLACK}Eemaldatakse allalaadimise märgistus
STR_CONTENT_SEARCH_EXTERNAL                                     :{BLACK}Otsi välistest veebilehtedest
STR_CONTENT_SEARCH_EXTERNAL_TOOLTIP                             :{BLACK}Otsi OpenTTD-st sõltumatutest lehtedest aineseid, mida OpenTTD aineste keskserverist ei saa
STR_CONTENT_SEARCH_EXTERNAL_DISCLAIMER_CAPTION                  :{WHITE}Sa oled lahkumas OpenTTD-st!
STR_CONTENT_SEARCH_EXTERNAL_DISCLAIMER                          :{WHITE}Välistest veebilehtedest aineste allalaadimisel võivad kasutustingimused vahelduda.{}Paigaldusjuhiseid otsida samadest välistest veebilehtedest.{}Kas jätkata?
STR_CONTENT_FILTER_TITLE                                        :{BLACK}Tähiste/nimede märksõna:
STR_CONTENT_OPEN_URL                                            :{BLACK}Külasta lehekülge
STR_CONTENT_OPEN_URL_TOOLTIP                                    :{BLACK}Külasta lehekülge selle sisu jaoks.
STR_CONTENT_DOWNLOAD_CAPTION                                    :{BLACK}Laadi alla
STR_CONTENT_DOWNLOAD_CAPTION_TOOLTIP                            :{BLACK}Alusta valitud aineste allalaadimist
STR_CONTENT_TOTAL_DOWNLOAD_SIZE                                 :{SILVER}Allalaadimiste kogusuurus: {WHITE}{BYTES}
STR_CONTENT_DETAIL_TITLE                                        :{SILVER}AINESE KIRJELDUS

###length 5
STR_CONTENT_DETAIL_SUBTITLE_UNSELECTED                          :{SILVER}Sa pole seda allalaaditavaks märkinud
STR_CONTENT_DETAIL_SUBTITLE_SELECTED                            :{SILVER}Te olete valinud selle allalaadimiseks
STR_CONTENT_DETAIL_SUBTITLE_AUTOSELECTED                        :{SILVER}See sõltuvus on valitud allalaadimiseks
STR_CONTENT_DETAIL_SUBTITLE_ALREADY_HERE                        :{SILVER}Sul on juba see
STR_CONTENT_DETAIL_SUBTITLE_DOES_NOT_EXIST                      :{SILVER}See ei ole ainesena tuvastatav, seega OpenTTD ei saa seda alla laadida

STR_CONTENT_DETAIL_UPDATE                                       :{SILVER}See on asendus olemasolevale {STRING}
STR_CONTENT_DETAIL_NAME                                         :{SILVER}Nimi: {WHITE}{STRING}
STR_CONTENT_DETAIL_VERSION                                      :{SILVER}Versioon: {WHITE}{STRING}
STR_CONTENT_DETAIL_DESCRIPTION                                  :{SILVER}Seletus: {WHITE}{STRING}
STR_CONTENT_DETAIL_URL                                          :{SILVER}Aadress: {WHITE}{STRING}
STR_CONTENT_DETAIL_TYPE                                         :{SILVER}Liik: {WHITE}{STRING}
STR_CONTENT_DETAIL_FILESIZE                                     :{SILVER}Allalaadimise suurus: {WHITE}{BYTES}
STR_CONTENT_DETAIL_SELECTED_BECAUSE_OF                          :{SILVER}Valitud kuna: {WHITE}{STRING}
STR_CONTENT_DETAIL_DEPENDENCIES                                 :{SILVER}Sõltuvused: {WHITE}{STRING}
STR_CONTENT_DETAIL_TAGS                                         :{SILVER}Tähised: {WHITE}{STRING}
STR_CONTENT_NO_ZLIB                                             :{WHITE}OpenTTD on kompileeritud ilma «zlib» toeta...
STR_CONTENT_NO_ZLIB_SUB                                         :{WHITE}... aineste allalaadimine pole võimalik!

# Order of these is important!
STR_CONTENT_TYPE_BASE_GRAPHICS                                  :Lähtegraafika
STR_CONTENT_TYPE_NEWGRF                                         :NewGRF
STR_CONTENT_TYPE_AI                                             :AI
STR_CONTENT_TYPE_AI_LIBRARY                                     :AI teek
STR_CONTENT_TYPE_SCENARIO                                       :Stsenaarium
STR_CONTENT_TYPE_HEIGHTMAP                                      :Kõrguskaart
STR_CONTENT_TYPE_BASE_SOUNDS                                    :Lähtehelid
STR_CONTENT_TYPE_BASE_MUSIC                                     :Lähtemuusika
STR_CONTENT_TYPE_GAME_SCRIPT                                    :Mängu skript
STR_CONTENT_TYPE_GS_LIBRARY                                     :GS teek

# Content downloading progress window
STR_CONTENT_DOWNLOAD_TITLE                                      :{WHITE}Aineste allalaadimine...
STR_CONTENT_DOWNLOAD_INITIALISE                                 :{WHITE}Küsin faile...
STR_CONTENT_DOWNLOAD_FILE                                       :{WHITE}Hetkel laaditakse alla {STRING} ({NUM}/{NUM})
STR_CONTENT_DOWNLOAD_COMPLETE                                   :{WHITE}Allalaadimise lõpp
STR_CONTENT_DOWNLOAD_PROGRESS_SIZE                              :{WHITE}{BYTES}/{BYTES} baiti allalaaditud ({NUM} %)

# Content downloading error messages
STR_CONTENT_ERROR_COULD_NOT_CONNECT                             :{WHITE}Aineste keskserveriga ei õnnestu ühenduda...
STR_CONTENT_ERROR_COULD_NOT_DOWNLOAD                            :{WHITE}Allalaadimine ebaõnnestus...
STR_CONTENT_ERROR_COULD_NOT_DOWNLOAD_FILE_NOT_WRITABLE          :{WHITE}... fail pole kirjutatav
STR_CONTENT_ERROR_COULD_NOT_EXTRACT                             :{WHITE}Alla laaditud faili ei saa lahti pakkida

STR_MISSING_GRAPHICS_SET_CAPTION                                :{WHITE}Graafikafailid on puudu
STR_MISSING_GRAPHICS_SET_MESSAGE                                :{BLACK}OpenTTD töötamiseks on vaja eraldi graafikafaile, mida ei leitud. Kas OpenTTD võib need graafikafailid alla laadida ja need paigaldada?
STR_MISSING_GRAPHICS_YES_DOWNLOAD                               :{BLACK}Jah, laadi graafika alla
STR_MISSING_GRAPHICS_NO_QUIT                                    :{BLACK}Ei, välju OpenTTD-st

STR_MISSING_GRAPHICS_ERROR_TITLE                                :{WHITE}Allalaadimine ebaõnnestus
STR_MISSING_GRAPHICS_ERROR                                      :{BLACK}Graafika allalaadimine ebaõnnestus.{}Palun laadida graafika alla käsitsi.
STR_MISSING_GRAPHICS_ERROR_QUIT                                 :{BLACK}Välju OpenTTD-st

# Transparency settings window
STR_TRANSPARENCY_CAPTION                                        :{WHITE}Läbipaistvuse seadistus
STR_TRANSPARENT_SIGNS_TOOLTIP                                   :{BLACK}Muuda jaamamärkide läbipaistvust. Ctrl+klõps lukustab
STR_TRANSPARENT_TREES_TOOLTIP                                   :{BLACK}Vaheta puude läbipaistvust. Ctrl+klõps lukustab
STR_TRANSPARENT_HOUSES_TOOLTIP                                  :{BLACK}Vaheta majade läbipaistvust. Ctrl+klõps lukustab
STR_TRANSPARENT_INDUSTRIES_TOOLTIP                              :{BLACK}Vaheta tööstusehitiste läbipaistvust. Ctrl+klõps lukustab
STR_TRANSPARENT_BUILDINGS_TOOLTIP                               :{BLACK}Vaheta läbipaistvust hoonetel nagu jaamad, depood, vahepunktid ja elektriliinid. Ctrl+klõps lukustab
STR_TRANSPARENT_BRIDGES_TOOLTIP                                 :{BLACK}Vaheta sildade läbipaistvust. Ctrl+klõps lukustab
STR_TRANSPARENT_STRUCTURES_TOOLTIP                              :{BLACK}Vaheta läbipaistvust rajatistel, nagu majakad ja antennid. Ctrl+klõps lukustab
STR_TRANSPARENT_CATENARY_TOOLTIP                                :{BLACK}Õhuliinide läbipaistvuse vahetamine. Ctrl+klõps lukustab
STR_TRANSPARENT_LOADING_TOOLTIP                                 :{BLACK}Vaheta laadimisnäidikute läbipaistvust. Ctrl+klõps lukustab
STR_TRANSPARENT_INVISIBLE_TOOLTIP                               :{BLACK}Muuda esemed nähtamatuks, mitte läbipaistvaks

# Linkgraph legend window
STR_LINKGRAPH_LEGEND_CAPTION                                    :{BLACK}Kaubavoo legend
STR_LINKGRAPH_LEGEND_ALL                                        :{BLACK}Kõik
STR_LINKGRAPH_LEGEND_NONE                                       :{BLACK}Mitte ükski
STR_LINKGRAPH_LEGEND_SELECT_COMPANIES                           :{BLACK}Vali näitamiseks ettevõtted
STR_LINKGRAPH_LEGEND_COMPANY_TOOLTIP                            :{BLACK}{STRING}{}{COMPANY}

# Linkgraph legend window and linkgraph legend in smallmap
STR_LINKGRAPH_LEGEND_UNUSED                                     :{TINY_FONT}{BLACK}ei kasutata
STR_LINKGRAPH_LEGEND_SATURATED                                  :{TINY_FONT}{BLACK}küllastunud
STR_LINKGRAPH_LEGEND_OVERLOADED                                 :{TINY_FONT}{BLACK}ülekoormatud

# Linkgraph tooltip

# Base for station construction window(s)
STR_STATION_BUILD_COVERAGE_AREA_TITLE                           :{BLACK}Mõjupiirkonna näitamine
STR_STATION_BUILD_COVERAGE_OFF                                  :{BLACK}Väljas
STR_STATION_BUILD_COVERAGE_ON                                   :{BLACK}Sees
STR_STATION_BUILD_COVERAGE_AREA_OFF_TOOLTIP                     :{BLACK}Lülita välja jaama mõjupiirkonna näitamine
STR_STATION_BUILD_COVERAGE_AREA_ON_TOOLTIP                      :{BLACK}Lülita sisse jaama mõjupiirkonna näitamine
STR_STATION_BUILD_ACCEPTS_CARGO                                 :{BLACK}Võtab vastu: {GOLD}{CARGO_LIST}
STR_STATION_BUILD_SUPPLIES_CARGO                                :{BLACK}Tarnib: {GOLD}{CARGO_LIST}

# Join station window
STR_JOIN_STATION_CAPTION                                        :{WHITE}Liida jaamale
STR_JOIN_STATION_CREATE_SPLITTED_STATION                        :{YELLOW}Ehita eraldi jaam

STR_JOIN_WAYPOINT_CAPTION                                       :{WHITE}Liida teemärgis
STR_JOIN_WAYPOINT_CREATE_SPLITTED_WAYPOINT                      :{YELLOW}Ehita eraldi teemärgis

# Generic toolbar
STR_TOOLBAR_DISABLED_NO_VEHICLE_AVAILABLE                       :{BLACK}Välja lülitatud, sest ükski saadaval sõiduk ei sobi selle infrastruktuuriga

# Rail construction toolbar
STR_RAIL_TOOLBAR_RAILROAD_CONSTRUCTION_CAPTION                  :Rööbasteede ehitamine
STR_RAIL_TOOLBAR_ELRAIL_CONSTRUCTION_CAPTION                    :Elektriraudtee ehitamine
STR_RAIL_TOOLBAR_MONORAIL_CONSTRUCTION_CAPTION                  :Monorelsi ehitamine
STR_RAIL_TOOLBAR_MAGLEV_CONSTRUCTION_CAPTION                    :Magnethõljuktee ehitamine

STR_RAIL_TOOLBAR_TOOLTIP_BUILD_RAILROAD_TRACK                   :{BLACK}Ehita raudteed. Ctrl vahetab ehitamise eemaldamise vastu. Shift valib ehitamise/hinna kuvamise režiimi
STR_RAIL_TOOLBAR_TOOLTIP_BUILD_AUTORAIL                         :{BLACK}Rööbaste ehitamine kasutades Autotram režiimi. Ctrl valib rööbaste ehitamise/eemaldamise. Shift valib ehitamise/hinna kuvamise režiimi
STR_RAIL_TOOLBAR_TOOLTIP_BUILD_TRAIN_DEPOT_FOR_BUILDING         :{BLACK}Ehita rongidepoo (rongide ehitamiseks ja hoolduseks). Shift valib ehitamise/hinna kuvamise režiimi
STR_RAIL_TOOLBAR_TOOLTIP_CONVERT_RAIL_TO_WAYPOINT               :{BLACK}Muuda rööpad meldepunktiks. Ctrl võimaldab meldepunkte ühendada. Shift valib ehitamise/hinna kuvamise režiimi
STR_RAIL_TOOLBAR_TOOLTIP_BUILD_RAILROAD_STATION                 :{BLACK}Ehita raudteejaam. Ctrl võimaldab jaamasid ühendada. Shift valib ehitamise/hinna kuvamise režiimi
STR_RAIL_TOOLBAR_TOOLTIP_BUILD_RAILROAD_SIGNALS                 :{BLACK}Ehita rööbastee signaale. Ctrl valib semaforide ja fooride vahel{}Hiirega lohistades paigaldatakse foore sirgel teelõigul. Ctrl paigaldab foorid kuni järgmise jaamani{}Ctrl+klõps avab foori valikuakna. Shift valib ehitamise/hinna kuvamise režiimi
STR_RAIL_TOOLBAR_TOOLTIP_BUILD_RAILROAD_BRIDGE                  :{BLACK}Ehita raudteesild. Shift valib ehitamise/hinna kuvamise režiimi
STR_RAIL_TOOLBAR_TOOLTIP_BUILD_RAILROAD_TUNNEL                  :{BLACK}Ehita rongitunnel. Shift valib ehitamise/hinna kuvamise režiimi
STR_RAIL_TOOLBAR_TOOLTIP_TOGGLE_BUILD_REMOVE_FOR                :{BLACK}Vaheta rongitee, signaalide, meldepunktide ja jaamade ehitamise ja lammutamise vahel. Ctrl-klahviga eemaldatakse meldepunktid ja jaamad.
STR_RAIL_TOOLBAR_TOOLTIP_CONVERT_RAIL                           :{BLACK}Muuda/uuenda rööpaliiki. Shift valib ehitamise/hinna kuvamise režiimi

STR_RAIL_NAME_RAILROAD                                          :Raudtee
STR_RAIL_NAME_ELRAIL                                            :Elektriraudtee
STR_RAIL_NAME_MONORAIL                                          :Monorelss
STR_RAIL_NAME_MAGLEV                                            :Magnethõljuk

# Rail depot construction window
STR_BUILD_DEPOT_TRAIN_ORIENTATION_CAPTION                       :{WHITE}Depoo suund
STR_BUILD_DEPOT_TRAIN_ORIENTATION_TOOLTIP                       :{BLACK}Depoole suuna valimine

# Rail waypoint construction window
STR_WAYPOINT_CAPTION                                            :{WHITE}Meldepunkt
STR_WAYPOINT_GRAPHICS_TOOLTIP                                   :{BLACK}Vali meldepunkti liik

# Rail station construction window
STR_STATION_BUILD_RAIL_CAPTION                                  :{WHITE}Raudteejaama valik
STR_STATION_BUILD_ORIENTATION                                   :{BLACK}Suund
STR_STATION_BUILD_RAILROAD_ORIENTATION_TOOLTIP                  :{BLACK}Raudteejaamale suuna valimine
STR_STATION_BUILD_NUMBER_OF_TRACKS                              :{BLACK}Radade arv
STR_STATION_BUILD_NUMBER_OF_TRACKS_TOOLTIP                      :{BLACK}Vali raudteejaama perroonide arv
STR_STATION_BUILD_PLATFORM_LENGTH                               :{BLACK}Perrooni pikkus
STR_STATION_BUILD_PLATFORM_LENGTH_TOOLTIP                       :{BLACK}Vali raudteejaama pikkus
STR_STATION_BUILD_DRAG_DROP                                     :{BLACK}Lohistamine
STR_STATION_BUILD_DRAG_DROP_TOOLTIP                             :{BLACK}Ehita jaam kasutades hiirega lohistamist

STR_STATION_BUILD_STATION_CLASS_TOOLTIP                         :{BLACK}Vali näidatav jaamajärk
STR_STATION_BUILD_STATION_TYPE_TOOLTIP                          :{BLACK}Vali näidatav jaamaliik

STR_STATION_CLASS_DFLT                                          :Esialgne jaam
STR_STATION_CLASS_WAYP                                          :Meldepunktid

# Signal window
STR_BUILD_SIGNAL_CAPTION                                        :{WHITE}Signaali valik
STR_BUILD_SIGNAL_SEMAPHORE_NORM_TOOLTIP                         :{BLACK}Läbisõidusignaal (semafor){}Signaale läheb tarvis vältimaks kokkupõrkeid enam kui ühe rongiga rööbasteedel
STR_BUILD_SIGNAL_SEMAPHORE_ENTRY_TOOLTIP                        :{BLACK}Sissesõidusignaal (semafor){}Roheline, kuni vähemalt üks väljasõidusignaal on roheline. Muudel juhtudel näitab punast
STR_BUILD_SIGNAL_SEMAPHORE_EXIT_TOOLTIP                         :{BLACK}Väljasõidusignaal (semafor){}Käitub samamoodi, nagu läbisõidusignaal, kuid läheb vaja et sissesõidu- ja mitmik-hoiatussignaalid näitaksid õiget värvi
STR_BUILD_SIGNAL_SEMAPHORE_COMBO_TOOLTIP                        :{BLACK}Kombineeritud signaal (semafor){}Kombineeritud signaal toimib nii sissesõidu-, kui ka väljasõidusignaalina. See võimaldab laialiulatuvaid eelsignaalide harusid ehitada
STR_BUILD_SIGNAL_SEMAPHORE_PBS_TOOLTIP                          :{BLACK}Täiustatud signaal (semafor){}Kui rongide tee kahe signaali vahel kordagi ei ristu, siis täiustatud signaalidega saab signaalivahedesse siseneda korraga mitu rongi. Täiustatud signaalidest saab tagant mööduda
STR_BUILD_SIGNAL_SEMAPHORE_PBS_OWAY_TOOLTIP                     :{BLACK}Ühesuunaline täiustatud signaal (semafor){}Kui rongide tee kahe signaali vahel kordagi ei ristu, siis täiustatud signaalidega saab signaalivahedesse siseneda korraga mitu rongi. Ühesuunalistest täiustatud signaalidest ei saa tagant mööduda
STR_BUILD_SIGNAL_ELECTRIC_NORM_TOOLTIP                          :{BLACK}Läbisõidusignaal (elektriline){}Signaale läheb tarvis vältimaks kokkupõrkeid enam kui ühe rongiga rööbasteedel.
STR_BUILD_SIGNAL_ELECTRIC_ENTRY_TOOLTIP                         :{BLACK}Sissesõidusignaal (elektriline){}Roheline, kuni vähemalt üks väljasõidusignaal on roheline. Muudel juhtudel näitab punast
STR_BUILD_SIGNAL_ELECTRIC_EXIT_TOOLTIP                          :{BLACK}Väljasõidusignaal (elektriline){}Käitub samamoodi, nagu läbisõidusignaal, kuid läheb vaja et sissesõidu- ja mitmik-hoiatussignaalid näitaksid õiget värvi
STR_BUILD_SIGNAL_ELECTRIC_COMBO_TOOLTIP                         :{BLACK}Kombineeritud signaal (elektriline){}Kombineeritud signaal toimib nii sisse-, kui ka väljasõidusignaalina. See võimaldab laialiulatuvaid eelsignaalide harusid ehitada
STR_BUILD_SIGNAL_ELECTRIC_PBS_TOOLTIP                           :{BLACK}Täiustatud signaal (elektriline){}Kui rongide tee kahe signaali vahel kordagi ei ristu, siis täiustatud signaalidega saab signaalivahedesse siseneda korraga mitu rongi. Täiustatud signaalidest saab tagant mööduda
STR_BUILD_SIGNAL_ELECTRIC_PBS_OWAY_TOOLTIP                      :{BLACK}Ühesuunaline täiustatud signaal (elektriline){}Kui rongide tee kahe signaali vahel kordagi ei ristu, siis täiustatud signaalidega saab signaalivahedesse siseneda korraga mitu rongi. Ühesuunalistest täiustatud signaalidest ei saa tagant mööduda
STR_BUILD_SIGNAL_CONVERT_TOOLTIP                                :{BLACK}Signaalide teisendamine{}Kui see on valitud, siis olemasoleval signaalil klõpsates teisendatakse see määratud signaalitüübiks ja -variandiks. Samal ajal Ctrl klahvi all hoides lülitutakse olemasoleva variandi vahel. Shift+klõps näitab teisendamise eeldatavat maksumust
STR_BUILD_SIGNAL_DRAG_SIGNALS_DENSITY_TOOLTIP                   :{BLACK}Signaalide paigalduskaugus
STR_BUILD_SIGNAL_DRAG_SIGNALS_DENSITY_DECREASE_TOOLTIP          :{BLACK}Kahanda signaalide paigaldustihedust
STR_BUILD_SIGNAL_DRAG_SIGNALS_DENSITY_INCREASE_TOOLTIP          :{BLACK}Suurenda signaalide paigaldustihedust

# Bridge selection window
STR_SELECT_RAIL_BRIDGE_CAPTION                                  :{WHITE}Vali raudteesild
STR_SELECT_ROAD_BRIDGE_CAPTION                                  :{WHITE}Vali sillatüüp
STR_SELECT_BRIDGE_SELECTION_TOOLTIP                             :{BLACK}Silla valik - ehitamiseks klõpsi sobival sillal
STR_SELECT_BRIDGE_INFO                                          :{GOLD}{STRING},{} {VELOCITY} {WHITE}{CURRENCY_LONG}
STR_SELECT_BRIDGE_SCENEDIT_INFO                                 :{GOLD}{STRING},{} {VELOCITY}
STR_BRIDGE_NAME_SUSPENSION_STEEL                                :Rippsild, terasest
STR_BRIDGE_NAME_GIRDER_STEEL                                    :Raamistikuga, terasest
STR_BRIDGE_NAME_CANTILEVER_STEEL                                :Konsool, terasest
STR_BRIDGE_NAME_SUSPENSION_CONCRETE                             :Rippsild, betoonist
STR_BRIDGE_NAME_WOODEN                                          :Puidust
STR_BRIDGE_NAME_CONCRETE                                        :Betoonist
STR_BRIDGE_NAME_TUBULAR_STEEL                                   :Torujas, terasest
STR_BRIDGE_TUBULAR_SILICON                                      :Torujas, Räni


# Road construction toolbar
STR_ROAD_TOOLBAR_ROAD_CONSTRUCTION_CAPTION                      :{WHITE}Sõiduteede ehitamine
STR_ROAD_TOOLBAR_TRAM_CONSTRUCTION_CAPTION                      :{WHITE}Trammiteede ehitamine
STR_ROAD_TOOLBAR_TOOLTIP_BUILD_ROAD_SECTION                     :{BLACK}Ehita sõidutee lõik. Ctrl vahetab tee ehitamise/eemaldamise vahel. Shift kuvab ehitamisehinna.
STR_ROAD_TOOLBAR_TOOLTIP_BUILD_TRAMWAY_SECTION                  :{BLACK}Ehita trammitee blokk. Ctrl valib tee ehitamise/eemaldamise. Shift valib ehitamise/hinna kuvamise režiimi
STR_ROAD_TOOLBAR_TOOLTIP_BUILD_AUTOROAD                         :{BLACK}Ehita autotee osa kasutades Autoroad režiimi. Ctrl valib tee ehitamise/eemaldamise. Shift valib ehitamise/hinna kuvamise režiimi
STR_ROAD_TOOLBAR_TOOLTIP_BUILD_AUTOTRAM                         :{BLACK}Ehita trammitee lõik «Autotram» režiimis. Ctrl valib trammitee ehitamise/eemaldamise. Shift valib ehitamise/hinna kuvamise režiimi
STR_ROAD_TOOLBAR_TOOLTIP_BUILD_ROAD_VEHICLE_DEPOT               :{BLACK}Depoo ehitamine (veovahendite ostmiseks ja hooldamiseks). Shift valib ehitamise/hinna kuvamise režiimi
STR_ROAD_TOOLBAR_TOOLTIP_BUILD_TRAM_VEHICLE_DEPOT               :{BLACK}Ehita trammidepoo (veeremi ehitamiseks ja hoolduseks). Shift valib ehitamise/hinna kuvamise režiimi
STR_ROAD_TOOLBAR_TOOLTIP_BUILD_BUS_STATION                      :{BLACK}Ehita bussijaam. Ctrl võimaldab jaamasid ühendada. Shift valib ehitamise/hinna kuvamise režiimi
STR_ROAD_TOOLBAR_TOOLTIP_BUILD_PASSENGER_TRAM_STATION           :{BLACK}Ehita reisitrammijaam. Ctrl võimaldab jaamasid ühendada. Shift valib ehitamise/hinna kuvamise režiimi
STR_ROAD_TOOLBAR_TOOLTIP_BUILD_TRUCK_LOADING_BAY                :{BLACK}Ehita veokite laadimisplats. Ctrl võimaldab jaamasid ühendada. Shift valib ehitamise/hinna kuvamise režiimi
STR_ROAD_TOOLBAR_TOOLTIP_BUILD_CARGO_TRAM_STATION               :{BLACK}Ehita kaubatrammijaam. Ctrl võimaldab jaamasid ühendada. Shift valib ehitamise/hinna kuvamise režiimi
STR_ROAD_TOOLBAR_TOOLTIP_TOGGLE_ONE_WAY_ROAD                    :{BLACK}Lülita ühesuunalised teed sisse/välja
STR_ROAD_TOOLBAR_TOOLTIP_BUILD_ROAD_BRIDGE                      :{BLACK}Ehita sild. Shift valib ehitamise/hinna kuvamise režiimi
STR_ROAD_TOOLBAR_TOOLTIP_BUILD_TRAMWAY_BRIDGE                   :{BLACK}Ehita trammisild. Shift valib ehitamise/hinna kuvamise režiimi
STR_ROAD_TOOLBAR_TOOLTIP_BUILD_ROAD_TUNNEL                      :{BLACK}Ehita tunnel. Shift valib ehitamise/hinna kuvamise režiimi
STR_ROAD_TOOLBAR_TOOLTIP_BUILD_TRAMWAY_TUNNEL                   :{BLACK}Ehita trammitunnel. Shift valib ehitamise/hinna kuvamise režiimi
STR_ROAD_TOOLBAR_TOOLTIP_TOGGLE_BUILD_REMOVE_FOR_ROAD           :{BLACK}Lülitu maanteede ehitamise ja lammutamise vahel
STR_ROAD_TOOLBAR_TOOLTIP_TOGGLE_BUILD_REMOVE_FOR_TRAMWAYS       :{BLACK}Lülitu trammitee ehitamise ja lammutamise vahel
STR_ROAD_TOOLBAR_TOOLTIP_CONVERT_ROAD                           :{BLACK}Muuda/uuenda teeliiki. Shift vaheldab ehitamist/eeldatavat maksumust
STR_ROAD_TOOLBAR_TOOLTIP_CONVERT_TRAM                           :{BLACK}Vaheta/uuenda trammiliiki. Shift-nupuga vahelduvad ehitamine ja eeldatav hind

STR_ROAD_NAME_ROAD                                              :Sõidutee
STR_ROAD_NAME_TRAM                                              :Trammitee

# Road depot construction window
STR_BUILD_DEPOT_ROAD_ORIENTATION_CAPTION                        :{WHITE}Depoo suund
STR_BUILD_DEPOT_ROAD_ORIENTATION_SELECT_TOOLTIP                 :{BLACK}Vali depoole suund
STR_BUILD_DEPOT_TRAM_ORIENTATION_CAPTION                        :{WHITE}Trammidepoo suund
STR_BUILD_DEPOT_TRAM_ORIENTATION_SELECT_TOOLTIP                 :{BLACK}Vali trammidepoo suund

# Road vehicle station construction window
STR_STATION_BUILD_BUS_ORIENTATION                               :{WHITE}Bussijaama suund
STR_STATION_BUILD_BUS_ORIENTATION_TOOLTIP                       :{BLACK}Vali bussijaamale suund
STR_STATION_BUILD_TRUCK_ORIENTATION                             :{WHITE}Laadimisplatsi suund
STR_STATION_BUILD_TRUCK_ORIENTATION_TOOLTIP                     :{BLACK}Vali laadimisplatsile suund
STR_STATION_BUILD_PASSENGER_TRAM_ORIENTATION                    :{WHITE}Reisitrammijaama suund
STR_STATION_BUILD_PASSENGER_TRAM_ORIENTATION_TOOLTIP            :{BLACK}Vali reisitrammijaama suund
STR_STATION_BUILD_CARGO_TRAM_ORIENTATION                        :{WHITE}Kaubatrammi Jaama Suund
STR_STATION_BUILD_CARGO_TRAM_ORIENTATION_TOOLTIP                :{BLACK}Vali kaubatrammijaama suund

# Waterways toolbar (last two for SE only)
STR_WATERWAYS_TOOLBAR_CAPTION                                   :{WHITE}Veeteede ehitamine
STR_WATERWAYS_TOOLBAR_CAPTION_SE                                :{WHITE}Veeteed
STR_WATERWAYS_TOOLBAR_BUILD_CANALS_TOOLTIP                      :{BLACK}Ehita kanaleid. Shift valib ehitamise/hinna kuvamise režiimi
STR_WATERWAYS_TOOLBAR_BUILD_LOCKS_TOOLTIP                       :{BLACK}Lüüsi ehitamine. Shift valib ehitamise/hinna kuvamise režiimi
STR_WATERWAYS_TOOLBAR_BUILD_DEPOT_TOOLTIP                       :{BLACK}Ehita laevaremonditehas (laevade ehitamiseks ja hoolduseks). Shift valib ehitamise/hinna kuvamise režiimi
STR_WATERWAYS_TOOLBAR_BUILD_DOCK_TOOLTIP                        :{BLACK}Ehita laevadokk. Ctrl võimaldab jaamu ühendada. Shift valib ehitamise/hinna kuvamise režiimi
STR_WATERWAYS_TOOLBAR_BUOY_TOOLTIP                              :{BLACK}Paigalda poi, mis on kasutatav teemärgisena. Shift valib ehitamise/hinna kuvamise režiimi
STR_WATERWAYS_TOOLBAR_BUILD_AQUEDUCT_TOOLTIP                    :{BLACK}Ehita veesild. Shift valib ehitamise/hinna kuvamise režiimi
STR_WATERWAYS_TOOLBAR_CREATE_LAKE_TOOLTIP                       :{BLACK}Määratle veealad.{}Ehita kanal. Veekõrgusel Ctrl-klahvi all hoidmine ujutab ümbruskonna üle
STR_WATERWAYS_TOOLBAR_CREATE_RIVER_TOOLTIP                      :{BLACK}Jõgede paigutamine. Ctrl valib ala põiki

# Ship depot construction window
STR_DEPOT_BUILD_SHIP_CAPTION                                    :{WHITE}Laevaremonditehase suund
STR_DEPOT_BUILD_SHIP_ORIENTATION_TOOLTIP                        :{BLACK}Laevaremonditehase suuna valimine

# Dock construction window
STR_STATION_BUILD_DOCK_CAPTION                                  :{WHITE}Dokk

# Airport toolbar
STR_TOOLBAR_AIRCRAFT_CAPTION                                    :{WHITE}Lennuväljad
STR_TOOLBAR_AIRCRAFT_BUILD_AIRPORT_TOOLTIP                      :{BLACK}Ehita lennuväli. Ctrl võimaldab jaamade ühendamist. Shift valib ehitamise/hinna kuvamise režiimi

# Airport construction window
STR_STATION_BUILD_AIRPORT_CAPTION                               :{WHITE}Lennuvälja valik
STR_STATION_BUILD_AIRPORT_TOOLTIP                               :{BLACK}Vali lennuvälja suurus ja tüüp
STR_STATION_BUILD_AIRPORT_CLASS_LABEL                           :{BLACK}Lennuvälja järk
STR_STATION_BUILD_AIRPORT_LAYOUT_NAME                           :{BLACK}Paigutus {NUM}

STR_AIRPORT_SMALL                                               :Väike
STR_AIRPORT_CITY                                                :Linna
STR_AIRPORT_METRO                                               :Suurlinna
STR_AIRPORT_INTERNATIONAL                                       :Rahvusvaheline
STR_AIRPORT_COMMUTER                                            :Pendelrände
STR_AIRPORT_INTERCONTINENTAL                                    :Kontinentidevaheline
STR_AIRPORT_HELIPORT                                            :Kopteriterminal
STR_AIRPORT_HELIDEPOT                                           :Kopteriväljak
STR_AIRPORT_HELISTATION                                         :Kopterijaam

STR_AIRPORT_CLASS_SMALL                                         :Väikelennujaamad
STR_AIRPORT_CLASS_LARGE                                         :Suurlennujaamad
STR_AIRPORT_CLASS_HUB                                           :Sõlmlennujaamad
STR_AIRPORT_CLASS_HELIPORTS                                     :Kopterilennuväljad

STR_STATION_BUILD_NOISE                                         :{BLACK}Tekitatud müra: {GOLD}{COMMA}

# Landscaping toolbar
STR_LANDSCAPING_TOOLBAR                                         :{WHITE}Maastik
STR_LANDSCAPING_TOOLTIP_LOWER_A_CORNER_OF_LAND                  :{BLACK}Maapinna madaldamine. Hiirega lohistades langetatakse esimesena valitud punkt ja ülejäänud ala tasandatakse vastavalt selle kõrgusele. Ctrl valib ala diagonaalselt. Shift valib ehitamise/hinna kuvamise režiimi
STR_LANDSCAPING_TOOLTIP_RAISE_A_CORNER_OF_LAND                  :{BLACK}Maapinna kõrgendamine. Hiirega lohistades tõstetakse esimesena valitud punkti ja tasandatakse ülejäänud ala selle järgi. Ctrl valib ala diagonaalselt. Shift valib ehitamise/hinna kuvamise režiimi
STR_LANDSCAPING_LEVEL_LAND_TOOLTIP                              :{BLACK}Tasanda maapinda esimesena valitud punkti kõrgusel. Ctrl valib piirkonna diagonaalselt. Shift valib ehitamise/hinna kuvamise režiimi
STR_LANDSCAPING_TOOLTIP_PURCHASE_LAND                           :{BLACK}Maa ostmine tulevaseks kasutamiseks. Shift valib ehitamise/eeldatava maksumuse kuvamise režiimi

# Object construction window
STR_OBJECT_BUILD_CAPTION                                        :{WHITE}Objekti valik
STR_OBJECT_BUILD_TOOLTIP                                        :{BLACK}Vali ehitatav objekt. Shift valib ehitamise/hinna kuvamise režiimi
STR_OBJECT_BUILD_CLASS_TOOLTIP                                  :{BLACK}Vali ehitatava objekti järk
STR_OBJECT_BUILD_PREVIEW_TOOLTIP                                :{BLACK}Objekti eelvaade
STR_OBJECT_BUILD_SIZE                                           :{BLACK}Suurus: {GOLD}{NUM} x {NUM} ruutu

STR_OBJECT_CLASS_LTHS                                           :Majakad
STR_OBJECT_CLASS_TRNS                                           :Saatejaamad

# Tree planting window (last eight for SE only)
STR_PLANT_TREE_CAPTION                                          :{WHITE}Puud
STR_PLANT_TREE_TOOLTIP                                          :{BLACK}Vali istutatava puu liik. Kui ruudus juba on puu, siis lisatakse rohkem eri liikide puid, olenemata valikust
STR_TREES_RANDOM_TYPE                                           :{BLACK}Suvalised puutüübid
STR_TREES_RANDOM_TYPE_TOOLTIP                                   :{BLACK}Istutab suvalisi puid. Shift valib ehitamise/hinna kuvamise režiimi
STR_TREES_RANDOM_TREES_BUTTON                                   :{BLACK}Suvalised puud
STR_TREES_RANDOM_TREES_TOOLTIP                                  :{BLACK}Istutab puid suvaliselt üle kogu maa-ala
STR_TREES_MODE_NORMAL_BUTTON                                    :{BLACK}Tavaline
STR_TREES_MODE_NORMAL_TOOLTIP                                   :{BLACK}Istuta üksikuid puid lohistades selleks üle maastiku.
STR_TREES_MODE_FOREST_SM_BUTTON                                 :{BLACK}Metsatukk
STR_TREES_MODE_FOREST_SM_TOOLTIP                                :{BLACK}Istuta väikeseid metsi selleks üle maastiku lohistades
STR_TREES_MODE_FOREST_LG_BUTTON                                 :{BLACK}Mets
STR_TREES_MODE_FOREST_LG_TOOLTIP                                :{BLACK}Istuta suuri metsi selleks üle maastiku lohistades.

# Land generation window (SE)
STR_TERRAFORM_TOOLBAR_LAND_GENERATION_CAPTION                   :{WHITE}Maa tekitamine
STR_TERRAFORM_TOOLTIP_PLACE_ROCKY_AREAS_ON_LANDSCAPE            :{BLACK}Loo maastikule kivised alad
STR_TERRAFORM_TOOLTIP_DEFINE_DESERT_AREA                        :{BLACK}Määra kõrbealad.{}Ctrl-klahvi allhoidmine eemaldab selle
STR_TERRAFORM_TOOLTIP_INCREASE_SIZE_OF_LAND_AREA                :{BLACK}Suurenda kõrgendatava/madaldatava maa-ala pindala
STR_TERRAFORM_TOOLTIP_DECREASE_SIZE_OF_LAND_AREA                :{BLACK}Vähenda kõrgendatava/madaldatava maa-ala pindala
STR_TERRAFORM_TOOLTIP_GENERATE_RANDOM_LAND                      :{BLACK}Suvalise kaardi tekitamine
STR_TERRAFORM_SE_NEW_WORLD                                      :{BLACK}Alusta uut stsenaariumit
STR_TERRAFORM_RESET_LANDSCAPE                                   :{BLACK}Nulli maastik
STR_TERRAFORM_RESET_LANDSCAPE_TOOLTIP                           :{BLACK}Eemalda kõik mängija omandid

STR_QUERY_RESET_LANDSCAPE_CAPTION                               :{WHITE}Nulli maastik
STR_RESET_LANDSCAPE_CONFIRMATION_TEXT                           :{WHITE}Kas oled kindel, et tahad lammutada kõik mängija omandid?

# Town generation window (SE)
STR_FOUND_TOWN_CAPTION                                          :{WHITE}Asulate tekitamine
STR_FOUND_TOWN_NEW_TOWN_BUTTON                                  :{BLACK}Uus asula
STR_FOUND_TOWN_NEW_TOWN_TOOLTIP                                 :{BLACK}Raja uus asula. Shift+klõpsuga kuvatakse eeldatav maksumus
STR_FOUND_TOWN_RANDOM_TOWN_BUTTON                               :{BLACK}Suvaline asula
STR_FOUND_TOWN_RANDOM_TOWN_TOOLTIP                              :{BLACK}Raja asula suvalisse kohta
STR_FOUND_TOWN_MANY_RANDOM_TOWNS                                :{BLACK}Palju suvalisi asulaid
STR_FOUND_TOWN_RANDOM_TOWNS_TOOLTIP                             :{BLACK}Kaardi katmine suvaliselt paigutatud asulatega

STR_FOUND_TOWN_NAME_TITLE                                       :{YELLOW}Asula nimi:
STR_FOUND_TOWN_NAME_EDITOR_TITLE                                :{BLACK}Sisesta asula nimi
STR_FOUND_TOWN_NAME_EDITOR_HELP                                 :{BLACK}Klõpsa asulale nime andmiseks
STR_FOUND_TOWN_NAME_RANDOM_BUTTON                               :{BLACK}Suvaline nimi
STR_FOUND_TOWN_NAME_RANDOM_TOOLTIP                              :{BLACK}Loo suvaline nimi

STR_FOUND_TOWN_INITIAL_SIZE_TITLE                               :{YELLOW}Asula suurus:
STR_FOUND_TOWN_INITIAL_SIZE_SMALL_BUTTON                        :{BLACK}Väike
STR_FOUND_TOWN_INITIAL_SIZE_MEDIUM_BUTTON                       :{BLACK}Keskmine
STR_FOUND_TOWN_INITIAL_SIZE_LARGE_BUTTON                        :{BLACK}Suur
STR_FOUND_TOWN_SIZE_RANDOM                                      :{BLACK}Suvaline
STR_FOUND_TOWN_INITIAL_SIZE_TOOLTIP                             :{BLACK}Vali asula suurus
STR_FOUND_TOWN_CITY                                             :{BLACK}Linn
STR_FOUND_TOWN_CITY_TOOLTIP                                     :{BLACK}Linnad kasvavad kiiremini, kui tavalised asulad{}Sõltuvalt seadetest on need ka alguses suuremad

STR_FOUND_TOWN_ROAD_LAYOUT                                      :{YELLOW}Asula teeplaneering
STR_FOUND_TOWN_SELECT_TOWN_ROAD_LAYOUT                          :{BLACK}Vali selle asula teeplaneering
STR_FOUND_TOWN_SELECT_LAYOUT_ORIGINAL                           :{BLACK}Algne
STR_FOUND_TOWN_SELECT_LAYOUT_BETTER_ROADS                       :{BLACK}Paremad teed
STR_FOUND_TOWN_SELECT_LAYOUT_2X2_GRID                           :{BLACK}2x2 ruudustik
STR_FOUND_TOWN_SELECT_LAYOUT_3X3_GRID                           :{BLACK}3x3 ruudustik
STR_FOUND_TOWN_SELECT_LAYOUT_RANDOM                             :{BLACK}Suvaline

# Fund new industry window
STR_FUND_INDUSTRY_CAPTION                                       :{WHITE}Uue tööstuse rahastamine
STR_FUND_INDUSTRY_SELECTION_TOOLTIP                             :{BLACK}Vali siit nimistust sobiv tööstus
STR_FUND_INDUSTRY_MANY_RANDOM_INDUSTRIES                        :{BLACK}Tekita suvalised tööstused
STR_FUND_INDUSTRY_MANY_RANDOM_INDUSTRIES_TOOLTIP                :{BLACK}Katab kaardi suvaliselt paigutatud tööstustega
STR_FUND_INDUSTRY_MANY_RANDOM_INDUSTRIES_CAPTION                :{WHITE}Tekita suvalised tööstused
STR_FUND_INDUSTRY_MANY_RANDOM_INDUSTRIES_QUERY                  :{YELLOW}Kas oled kindel, et sa tahad tekitada palju suvalisi tööstuseid?
STR_FUND_INDUSTRY_INDUSTRY_BUILD_COST                           :{BLACK}Hind: {YELLOW}{CURRENCY_LONG}
STR_FUND_INDUSTRY_PROSPECT_NEW_INDUSTRY                         :{BLACK}Rahasta
STR_FUND_INDUSTRY_BUILD_NEW_INDUSTRY                            :{BLACK}Ehita
STR_FUND_INDUSTRY_FUND_NEW_INDUSTRY                             :{BLACK}Rahasta
STR_FUND_INDUSTRY_REMOVE_ALL_INDUSTRIES                         :{BLACK}Kõrvalda kõik tööstused
STR_FUND_INDUSTRY_REMOVE_ALL_INDUSTRIES_TOOLTIP                 :{BLACK}Kõrvalda kõik hetkel kaardil asuvad tööstused
STR_FUND_INDUSTRY_REMOVE_ALL_INDUSTRIES_CAPTION                 :{WHITE}Kõrvalda kõik tööstused
STR_FUND_INDUSTRY_REMOVE_ALL_INDUSTRIES_QUERY                   :{YELLOW}Kas oled kindel, et sa tahad kõrvaldada kõik tööstused?

# Industry cargoes window
STR_INDUSTRY_CARGOES_INDUSTRY_CAPTION                           :{WHITE}Tööstuse {STRING} tööstusahel
STR_INDUSTRY_CARGOES_CARGO_CAPTION                              :{WHITE}Kauba {STRING} tööstusahel
STR_INDUSTRY_CARGOES_PRODUCERS                                  :{WHITE}Tootvad tööstused
STR_INDUSTRY_CARGOES_CUSTOMERS                                  :{WHITE}Vastuvõtvad tööstused
STR_INDUSTRY_CARGOES_HOUSES                                     :{WHITE}Majad
STR_INDUSTRY_CARGOES_INDUSTRY_TOOLTIP                           :{BLACK}Klõpsa tööstusel et näha selle pakkujaid ja kliente
STR_INDUSTRY_CARGOES_CARGO_TOOLTIP                              :{BLACK}{STRING}{}Klõpsa kaubal et näha selle pakkujaid ja kliente
STR_INDUSTRY_DISPLAY_CHAIN                                      :{BLACK}Näita ahelat
STR_INDUSTRY_DISPLAY_CHAIN_TOOLTIP                              :{BLACK}Näita kaupa pakkuvaid ja vastuvõtvaid tööstuseid
STR_INDUSTRY_CARGOES_NOTIFY_SMALLMAP                            :{BLACK}Seo pisikaardiga
STR_INDUSTRY_CARGOES_NOTIFY_SMALLMAP_TOOLTIP                    :{BLACK}Vali näidatud tööstuseid ka pisikaardil
STR_INDUSTRY_CARGOES_SELECT_CARGO                               :{BLACK}Vali kaup
STR_INDUSTRY_CARGOES_SELECT_CARGO_TOOLTIP                       :{BLACK}Vali kaup, mida sa soovid kuvada
STR_INDUSTRY_CARGOES_SELECT_INDUSTRY                            :{BLACK}Vali tööstus
STR_INDUSTRY_CARGOES_SELECT_INDUSTRY_TOOLTIP                    :{BLACK}Vali tööstus mida sa soovid kuvada

# Land area window
STR_LAND_AREA_INFORMATION_CAPTION                               :{WHITE}Maa-ala andmed
STR_LAND_AREA_INFORMATION_LOCATION_TOOLTIP                      :{BLACK}Keskenda vaade ruudu asukohale. Ctrl+klõps avab asukohas uue vaate
STR_LAND_AREA_INFORMATION_COST_TO_CLEAR_N_A                     :{BLACK}Tühjendamise kulu: {LTBLUE}N/A
STR_LAND_AREA_INFORMATION_COST_TO_CLEAR                         :{BLACK}Tühjendamise kulu: {RED}{CURRENCY_LONG}
STR_LAND_AREA_INFORMATION_REVENUE_WHEN_CLEARED                  :{BLACK}Tühjendamise tulu: {LTBLUE}{CURRENCY_LONG}
STR_LAND_AREA_INFORMATION_OWNER_N_A                             :puudub
STR_LAND_AREA_INFORMATION_OWNER                                 :{BLACK}Omanik: {LTBLUE}{STRING}
STR_LAND_AREA_INFORMATION_ROAD_OWNER                            :{BLACK}Maantee omanik: {LTBLUE}{STRING}
STR_LAND_AREA_INFORMATION_TRAM_OWNER                            :{BLACK}Trammitee omanik: {LTBLUE}{STRING}
STR_LAND_AREA_INFORMATION_RAIL_OWNER                            :{BLACK}Raudtee omanik: {LTBLUE}{STRING}
STR_LAND_AREA_INFORMATION_LOCAL_AUTHORITY                       :{BLACK}Kohalik omavalitsus: {LTBLUE}{STRING}
STR_LAND_AREA_INFORMATION_LOCAL_AUTHORITY_NONE                  :puudub
STR_LAND_AREA_INFORMATION_LANDINFO_COORDS                       :{BLACK}Koordinaadid: {LTBLUE}{NUM} x {NUM} x {NUM} ({STRING})
STR_LAND_AREA_INFORMATION_BUILD_DATE                            :{BLACK}Ehitatud: {LTBLUE}{DATE_LONG}
STR_LAND_AREA_INFORMATION_STATION_CLASS                         :{BLACK}Jaama järk: {LTBLUE}{STRING}
STR_LAND_AREA_INFORMATION_STATION_TYPE                          :{BLACK}Jaama liik: {LTBLUE}{STRING}
STR_LAND_AREA_INFORMATION_AIRPORT_CLASS                         :{BLACK}Lennuvälja järk: {LTBLUE}{STRING}
STR_LAND_AREA_INFORMATION_AIRPORT_NAME                          :{BLACK}Lennujaama nimi: {LTBLUE}{STRING}
STR_LAND_AREA_INFORMATION_AIRPORTTILE_NAME                      :{BLACK}Lennujaama osa nimi: {LTBLUE}{STRING}
STR_LAND_AREA_INFORMATION_NEWGRF_NAME                           :{BLACK}NewGRF: {LTBLUE}{STRING}
STR_LAND_AREA_INFORMATION_CARGO_ACCEPTED                        :{BLACK}Vastuvõetavad veosed: {LTBLUE}
STR_LAND_AREA_INFORMATION_CARGO_EIGHTS                          :({COMMA}/8 {STRING})
STR_LANG_AREA_INFORMATION_RAIL_TYPE                             :{BLACK}Rööpa liik: {LTBLUE}{STRING}
STR_LANG_AREA_INFORMATION_ROAD_TYPE                             :{BLACK}Teeliik: {LTBLUE}{STRING}
STR_LANG_AREA_INFORMATION_TRAM_TYPE                             :{BLACK}Trammi tüüp: {LTBLUE}{STRING}
STR_LANG_AREA_INFORMATION_RAIL_SPEED_LIMIT                      :{BLACK}Raudtee kiiruspiirang: {LTBLUE}{VELOCITY}
STR_LANG_AREA_INFORMATION_ROAD_SPEED_LIMIT                      :{BLACK}Lubatud piirkiirus: {LTBLUE}{VELOCITY}
STR_LANG_AREA_INFORMATION_TRAM_SPEED_LIMIT                      :{BLACK}Trammi kiiruspiirang: {LTBLUE}{VELOCITY}

# Description of land area of different tiles
STR_LAI_CLEAR_DESCRIPTION_ROCKS                                 :Kaljud
STR_LAI_CLEAR_DESCRIPTION_ROUGH_LAND                            :Konarlik maa
STR_LAI_CLEAR_DESCRIPTION_BARE_LAND                             :Lage maa
STR_LAI_CLEAR_DESCRIPTION_GRASS                                 :Rohi
STR_LAI_CLEAR_DESCRIPTION_FIELDS                                :Põllud
STR_LAI_CLEAR_DESCRIPTION_SNOW_COVERED_LAND                     :Lumine maa
STR_LAI_CLEAR_DESCRIPTION_DESERT                                :Kõrb

STR_LAI_RAIL_DESCRIPTION_TRACK                                  :Raudteerööbas
STR_LAI_RAIL_DESCRIPTION_TRACK_WITH_NORMAL_SIGNALS              :Raudtee rööpad koos blokksignaalidega
STR_LAI_RAIL_DESCRIPTION_TRACK_WITH_PRESIGNALS                  :Raudtee rööpad koos eelsignaalidega
STR_LAI_RAIL_DESCRIPTION_TRACK_WITH_EXITSIGNALS                 :Raudtee rööpad väljasõidusignaalidega
STR_LAI_RAIL_DESCRIPTION_TRACK_WITH_COMBOSIGNALS                :Raudtee rööpad kombineeritud signaalidega
STR_LAI_RAIL_DESCRIPTION_TRACK_WITH_PBSSIGNALS                  :Raudtee rööpad koos täiustatud signaalidega
STR_LAI_RAIL_DESCRIPTION_TRACK_WITH_NOENTRYSIGNALS              :Raudtee tööpad koos ühesuunaliste täiustatud signaalidega
STR_LAI_RAIL_DESCRIPTION_TRACK_WITH_NORMAL_PRESIGNALS           :Raudtee rööpad koos blokk- ja eelsignaalidega
STR_LAI_RAIL_DESCRIPTION_TRACK_WITH_NORMAL_EXITSIGNALS          :Raudtee rööpad koos blokk- ja väljumissignaalidega
STR_LAI_RAIL_DESCRIPTION_TRACK_WITH_NORMAL_COMBOSIGNALS         :Raudtee rööpad koos blokk- ja kombineeritud signaalidega
STR_LAI_RAIL_DESCRIPTION_TRACK_WITH_NORMAL_PBSSIGNALS           :Raudtee rööpad koos blokk- ja täiustatud signaalidega
STR_LAI_RAIL_DESCRIPTION_TRACK_WITH_NORMAL_NOENTRYSIGNALS       :Raudtee rööpad koos blokksignaalidega ja ühesuunaliste täiustatud signaalidega
STR_LAI_RAIL_DESCRIPTION_TRACK_WITH_PRE_EXITSIGNALS             :Raudtee rööpad koos eel- ja väljumissignaalidega
STR_LAI_RAIL_DESCRIPTION_TRACK_WITH_PRE_COMBOSIGNALS            :Raudtee rööpad koos eel- ja kombineeritud signaalidega
STR_LAI_RAIL_DESCRIPTION_TRACK_WITH_PRE_PBSSIGNALS              :Raudtee rööpad koos eel- ja täiustatud signaalidega
STR_LAI_RAIL_DESCRIPTION_TRACK_WITH_PRE_NOENTRYSIGNALS          :Raudtee rööpad koos eel- ja ühesuunaliste täiustatud signaaligeda
STR_LAI_RAIL_DESCRIPTION_TRACK_WITH_EXIT_COMBOSIGNALS           :Raudtee rööpad koos väljumis- ja kombineeritud signaalidega
STR_LAI_RAIL_DESCRIPTION_TRACK_WITH_EXIT_PBSSIGNALS             :Raudtee rööpad koos väljumis- ja täiustatud signaalidega
STR_LAI_RAIL_DESCRIPTION_TRACK_WITH_EXIT_NOENTRYSIGNALS         :Raudtee rööpad koos väljumis. ja ühesuunaliste täiustatud signaalidega
STR_LAI_RAIL_DESCRIPTION_TRACK_WITH_COMBO_PBSSIGNALS            :Raudtee rööpad koos komineeriutd ja täiustatud signaalidega
STR_LAI_RAIL_DESCRIPTION_TRACK_WITH_COMBO_NOENTRYSIGNALS        :Raudtee rööpad koos komineeritud ja ühesuunaliste täiustatud signaalidega
STR_LAI_RAIL_DESCRIPTION_TRACK_WITH_PBS_NOENTRYSIGNALS          :Raudtee rööpad koos täisutatud ja ühesuunaliste täiustatud signaalidega
STR_LAI_RAIL_DESCRIPTION_TRAIN_DEPOT                            :Raudteedepoo

STR_LAI_ROAD_DESCRIPTION_ROAD                                   :Sõidutee
STR_LAI_ROAD_DESCRIPTION_ROAD_WITH_STREETLIGHTS                 :Valgustatud sõidutee
STR_LAI_ROAD_DESCRIPTION_TREE_LINED_ROAD                        :Puiestee
STR_LAI_ROAD_DESCRIPTION_ROAD_VEHICLE_DEPOT                     :Depoo
STR_LAI_ROAD_DESCRIPTION_ROAD_RAIL_LEVEL_CROSSING               :Raudteeületuskoht
STR_LAI_ROAD_DESCRIPTION_TRAMWAY                                :Trammitee

# Houses come directly from their building names
STR_LAI_TOWN_INDUSTRY_DESCRIPTION_UNDER_CONSTRUCTION            :{STRING} (ehitusel)

STR_LAI_TREE_NAME_TREES                                         :Puud
STR_LAI_TREE_NAME_RAINFOREST                                    :Vihmamets
STR_LAI_TREE_NAME_CACTUS_PLANTS                                 :Kaktused

STR_LAI_STATION_DESCRIPTION_RAILROAD_STATION                    :Raudteejaam
STR_LAI_STATION_DESCRIPTION_AIRCRAFT_HANGAR                     :Angaar
STR_LAI_STATION_DESCRIPTION_AIRPORT                             :Lennuväli
STR_LAI_STATION_DESCRIPTION_TRUCK_LOADING_AREA                  :Laadimisplats
STR_LAI_STATION_DESCRIPTION_BUS_STATION                         :Bussijaam
STR_LAI_STATION_DESCRIPTION_SHIP_DOCK                           :Laevadokk
STR_LAI_STATION_DESCRIPTION_BUOY                                :Poi
STR_LAI_STATION_DESCRIPTION_WAYPOINT                            :Meldepunkt

STR_LAI_WATER_DESCRIPTION_WATER                                 :Vesi
STR_LAI_WATER_DESCRIPTION_CANAL                                 :Kanal
STR_LAI_WATER_DESCRIPTION_LOCK                                  :Lüüs
STR_LAI_WATER_DESCRIPTION_RIVER                                 :Jõgi
STR_LAI_WATER_DESCRIPTION_COAST_OR_RIVERBANK                    :Kallas
STR_LAI_WATER_DESCRIPTION_SHIP_DEPOT                            :Laevaremonditehas

# Industries come directly from their industry names

STR_LAI_TUNNEL_DESCRIPTION_RAILROAD                             :Raudteetunnel
STR_LAI_TUNNEL_DESCRIPTION_ROAD                                 :Maanteetunnel

STR_LAI_BRIDGE_DESCRIPTION_RAIL_SUSPENSION_STEEL                :Terasest raudteerippsild
STR_LAI_BRIDGE_DESCRIPTION_RAIL_GIRDER_STEEL                    :Terasest võrestikuga raudteesild
STR_LAI_BRIDGE_DESCRIPTION_RAIL_CANTILEVER_STEEL                :Terasest ulgtoestikuga raudteesild
STR_LAI_BRIDGE_DESCRIPTION_RAIL_SUSPENSION_CONCRETE             :Raudbetoonist raudteerippsild
STR_LAI_BRIDGE_DESCRIPTION_RAIL_WOODEN                          :Puitraudteesild
STR_LAI_BRIDGE_DESCRIPTION_RAIL_CONCRETE                        :Betoonist raudteesild
STR_LAI_BRIDGE_DESCRIPTION_RAIL_TUBULAR_STEEL                   :Torujas raudteesild

STR_LAI_BRIDGE_DESCRIPTION_ROAD_SUSPENSION_STEEL                :Terasest autoteerippsild
STR_LAI_BRIDGE_DESCRIPTION_ROAD_GIRDER_STEEL                    :Terasraamistikuga autoteesild
STR_LAI_BRIDGE_DESCRIPTION_ROAD_CANTILEVER_STEEL                :Terasest ulgtoestikuga autoteesild
STR_LAI_BRIDGE_DESCRIPTION_ROAD_SUSPENSION_CONCRETE             :Raudbetoonist autotee rippsild
STR_LAI_BRIDGE_DESCRIPTION_ROAD_WOODEN                          :Puidust autoteesild
STR_LAI_BRIDGE_DESCRIPTION_ROAD_CONCRETE                        :Betoonist autoteesild
STR_LAI_BRIDGE_DESCRIPTION_ROAD_TUBULAR_STEEL                   :Torujas autoteesild

STR_LAI_BRIDGE_DESCRIPTION_AQUEDUCT                             :Veesild

STR_LAI_OBJECT_DESCRIPTION_TRANSMITTER                          :Retranslaator
STR_LAI_OBJECT_DESCRIPTION_LIGHTHOUSE                           :Tuletorn
STR_LAI_OBJECT_DESCRIPTION_COMPANY_HEADQUARTERS                 :Ettevõtte peakorter
STR_LAI_OBJECT_DESCRIPTION_COMPANY_OWNED_LAND                   :Ettevõtte maa

# About OpenTTD window
STR_ABOUT_OPENTTD                                               :{WHITE}OpenTTD lisainfo
STR_ABOUT_ORIGINAL_COPYRIGHT                                    :{BLACK}Algne autorikaitse {COPYRIGHT} 1995 Chris Sawyer, kõik õigused kaitstud
STR_ABOUT_VERSION                                               :{BLACK}OpenTTD versioon {REV}
STR_ABOUT_COPYRIGHT_OPENTTD                                     :{BLACK}OpenTTD {COPYRIGHT}2002-{STRING} OpenTTD meeskond

# Framerate display window
STR_FRAMERATE_CAPTION                                           :{WHITE}Kaadrisagedus
STR_FRAMERATE_CAPTION_SMALL                                     :{STRING}{WHITE} ({DECIMAL}x)
STR_FRAMERATE_RATE_GAMELOOP                                     :{BLACK} Simuleerimissagedus: {STRING}
STR_FRAMERATE_RATE_GAMELOOP_TOOLTIP                             :{BLACK}Simuleeritud mänguhetkede arv sekundis.
STR_FRAMERATE_RATE_BLITTER                                      :{BLACK}Graafika kaadrisagedus: {STRING}
STR_FRAMERATE_RATE_BLITTER_TOOLTIP                              :{BLACK}Renderdatud videokaadrite arv sekundis.
STR_FRAMERATE_SPEED_FACTOR                                      :{BLACK}Mängu kiiruskordaja hetkel: {DECIMAL}x
STR_FRAMERATE_SPEED_FACTOR_TOOLTIP                              :{BLACK}Kui kiiresti mäng jookseb võrreldes eeldatava kiirusega tavapärase simuleerimiskiiruse juures
STR_FRAMERATE_CURRENT                                           :{WHITE}Hetkel
STR_FRAMERATE_AVERAGE                                           :{WHITE}Keskmine
STR_FRAMERATE_MEMORYUSE                                         :{WHITE}Mälu
STR_FRAMERATE_DATA_POINTS                                       :{BLACK}Andmed põhinevad {COMMA} mõõtmisel
STR_FRAMERATE_MS_GOOD                                           :{LTBLUE}{DECIMAL} ms
STR_FRAMERATE_MS_WARN                                           :{YELLOW}{DECIMAL} ms
STR_FRAMERATE_MS_BAD                                            :{RED}{DECIMAL} ms
STR_FRAMERATE_FPS_GOOD                                          :{LTBLUE}{DECIMAL} kaadrit/s
STR_FRAMERATE_FPS_WARN                                          :{YELLOW}{DECIMAL} kaadrit/s
STR_FRAMERATE_FPS_BAD                                           :{RED}{DECIMAL} kaadrit/s
STR_FRAMERATE_BYTES_GOOD                                        :{LTBLUE}{BYTES}
STR_FRAMERATE_GRAPH_MILLISECONDS                                :{TINY_FONT}{COMMA} ms
STR_FRAMERATE_GRAPH_SECONDS                                     :{TINY_FONT}{COMMA} s

###length 15
STR_FRAMERATE_GAMELOOP                                          :{BLACK}Mängutsükli lõppkokkuvõte:
STR_FRAMERATE_GL_ECONOMY                                        :{BLACK}  Veoste käsitlemine:
STR_FRAMERATE_GL_TRAINS                                         :{BLACK}  Rongide sammud:
STR_FRAMERATE_GL_ROADVEHS                                       :{BLACK}  Maanteesõiduki sammud:
STR_FRAMERATE_GL_SHIPS                                          :{BLACK}  Laevade sammud:
STR_FRAMERATE_GL_AIRCRAFT                                       :{BLACK}  Õhusõiduki sammud:
STR_FRAMERATE_GL_LANDSCAPE                                      :{BLACK}  Maailma sammud:
STR_FRAMERATE_GL_LINKGRAPH                                      :{BLACK}  Ahelgraafiku viide:
STR_FRAMERATE_DRAWING                                           :{BLACK}Graafika renderdamine:
STR_FRAMERATE_DRAWING_VIEWPORTS                                 :{BLACK}  Maalmavaated:
STR_FRAMERATE_VIDEO                                             :{BLACK}Videoväljund:
STR_FRAMERATE_SOUND                                             :{BLACK}Helide segamine:
STR_FRAMERATE_ALLSCRIPTS                                        :{BLACK}  GS/AI kokku:
STR_FRAMERATE_GAMESCRIPT                                        :{BLACK}   GameScript:
STR_FRAMERATE_AI                                                :{BLACK}   AI {NUM} {STRING}

###length 15
STR_FRAMETIME_CAPTION_GAMELOOP                                  :Mängutsükkel
STR_FRAMETIME_CAPTION_GL_ECONOMY                                :Veoste käsitlemine
STR_FRAMETIME_CAPTION_GL_TRAINS                                 :Rongi sammud
STR_FRAMETIME_CAPTION_GL_ROADVEHS                               :Maanteesõidukite sammud
STR_FRAMETIME_CAPTION_GL_SHIPS                                  :Laeva sammud
STR_FRAMETIME_CAPTION_GL_AIRCRAFT                               :Õhusõiduki sammud
STR_FRAMETIME_CAPTION_GL_LANDSCAPE                              :Maailma sammud
STR_FRAMETIME_CAPTION_GL_LINKGRAPH                              :Transpordisõlmede graafiku viivitus
STR_FRAMETIME_CAPTION_DRAWING                                   :Graafika renderdamine
STR_FRAMETIME_CAPTION_DRAWING_VIEWPORTS                         :Maailmavaate renderdamine
STR_FRAMETIME_CAPTION_VIDEO                                     :Videoväljund
STR_FRAMETIME_CAPTION_SOUND                                     :Helide segamine
STR_FRAMETIME_CAPTION_ALLSCRIPTS                                :GS/AI skriptide üldarv
STR_FRAMETIME_CAPTION_GAMESCRIPT                                :GameScript
STR_FRAMETIME_CAPTION_AI                                        :AI {NUM} {STRING}


# Save/load game/scenario
STR_SAVELOAD_SAVE_CAPTION                                       :{WHITE}Mängu salvestamine
STR_SAVELOAD_LOAD_CAPTION                                       :{WHITE}Mängu jätkamine
STR_SAVELOAD_SAVE_SCENARIO                                      :{WHITE}Salvesta stsenaarium
STR_SAVELOAD_LOAD_SCENARIO                                      :{WHITE}Laadi stsenaariumit
STR_SAVELOAD_LOAD_HEIGHTMAP                                     :{WHITE}Laadi kõrguskaart
STR_SAVELOAD_SAVE_HEIGHTMAP                                     :{WHITE}Salvesta kõrguskaart
STR_SAVELOAD_HOME_BUTTON                                        :{BLACK}Vajutamisel avaneb salvestuste ja jätkamiste jaoks määratud algne kataloog
STR_SAVELOAD_BYTES_FREE                                         :{BLACK}{BYTES} vaba
STR_SAVELOAD_LIST_TOOLTIP                                       :{BLACK}Nimekiri ketastest, kataloogidest ja salvestatud mängudest
STR_SAVELOAD_EDITBOX_TOOLTIP                                    :{BLACK}Mängu salvestuse nimi
STR_SAVELOAD_DELETE_BUTTON                                      :{BLACK}Kustuta
STR_SAVELOAD_DELETE_TOOLTIP                                     :{BLACK}Kustuta valitud salvestus
STR_SAVELOAD_SAVE_BUTTON                                        :{BLACK}Salvesta
STR_SAVELOAD_SAVE_TOOLTIP                                       :{BLACK}Salvesta mäng valitud nimega
STR_SAVELOAD_LOAD_BUTTON                                        :{BLACK}Jätka
STR_SAVELOAD_LOAD_TOOLTIP                                       :{BLACK}Jätka valitud mängu
STR_SAVELOAD_LOAD_HEIGHTMAP_TOOLTIP                             :{BLACK}Laadi valitud kõrguskaart
STR_SAVELOAD_DETAIL_CAPTION                                     :{BLACK}Mängust
STR_SAVELOAD_DETAIL_NOT_AVAILABLE                               :{BLACK}Andmed puuduvad
STR_SAVELOAD_DETAIL_COMPANY_INDEX                               :{SILVER}{COMMA}: {WHITE}{STRING}
STR_SAVELOAD_DETAIL_GRFSTATUS                                   :{SILVER}NewGRF: {WHITE}{STRING}
STR_SAVELOAD_FILTER_TITLE                                       :{BLACK}Märksõna:
STR_SAVELOAD_OVERWRITE_TITLE                                    :{WHITE}Ülekirjuta fail
STR_SAVELOAD_OVERWRITE_WARNING                                  :{YELLOW}Kas oled kindel, et soovid olemasoleva faili üle kirjutada?
STR_SAVELOAD_DIRECTORY                                          :{STRING} (Kataloog)
STR_SAVELOAD_PARENT_DIRECTORY                                   :{STRING} (Ülemkataloog)

STR_SAVELOAD_OSKTITLE                                           :{BLACK}Sisesta salvestatavale mängule nimi

# World generation
STR_MAPGEN_WORLD_GENERATION_CAPTION                             :{WHITE}Maailma tekitamine
STR_MAPGEN_MAPSIZE                                              :{BLACK}Kaardi mõõtmed:
STR_MAPGEN_MAPSIZE_TOOLTIP                                      :{BLACK}Määrab kaardi mõõtmed ruutudes. Ruute, mida saab kasutada, on pisut vähem
STR_MAPGEN_BY                                                   :{BLACK}*
STR_MAPGEN_NUMBER_OF_TOWNS                                      :{BLACK}Asustuste arv:
STR_MAPGEN_TOWN_NAME_LABEL                                      :{BLACK}Asulanimed:
STR_MAPGEN_TOWN_NAME_DROPDOWN_TOOLTIP                           :{BLACK}Vali asulanimede stiil
STR_MAPGEN_DATE                                                 :{BLACK}Algus:
STR_MAPGEN_NUMBER_OF_INDUSTRIES                                 :{BLACK}Tööstustihedus:
STR_MAPGEN_HEIGHTMAP_HEIGHT                                     :{BLACK}Kõrgpunkt:
STR_MAPGEN_HEIGHTMAP_HEIGHT_UP                                  :{BLACK}Suurenda kaardi kõrgpunkti ühe võrra
STR_MAPGEN_HEIGHTMAP_HEIGHT_DOWN                                :{BLACK}Vähenda kaardi kõrgpunkti ühe võrra
STR_MAPGEN_SNOW_COVERAGE                                        :{BLACK}Lumekatvus:
STR_MAPGEN_SNOW_COVERAGE_UP                                     :{BLACK}Suurenda lumekatvust kümne protsendi võrra
STR_MAPGEN_SNOW_COVERAGE_DOWN                                   :{BLACK}Vähenda lumekatvust kümne protsendi võrra
STR_MAPGEN_SNOW_COVERAGE_TEXT                                   :{BLACK}{NUM}%
STR_MAPGEN_DESERT_COVERAGE                                      :{BLACK}Kõrbekatvus:
STR_MAPGEN_DESERT_COVERAGE_UP                                   :{BLACK}Suurenda kõrbekatvust kümne protsendi võrra
STR_MAPGEN_DESERT_COVERAGE_DOWN                                 :{BLACK}Vähenda kõrbekatvust kümne protsendi võrra
STR_MAPGEN_DESERT_COVERAGE_TEXT                                 :{BLACK}{NUM}%
<<<<<<< HEAD
STR_MAPGEN_SNOW_LINE_HEIGHT                                     :{BLACK}Lumepiiri kõrgus:
STR_MAPGEN_SNOW_LINE_UP                                         :{BLACK}Lumepiiri liigutamine ühe võrra üles
STR_MAPGEN_SNOW_LINE_DOWN                                       :{BLACK}Lumepiiri liigutamine ühe võrra alla
STR_MAPGEN_LAND_GENERATOR                                       :{BLACK}Maatekituse meetod:
=======
>>>>>>> dced2d8c
STR_MAPGEN_TERRAIN_TYPE                                         :{BLACK}Maapinna tüüp:
STR_MAPGEN_SEA_LEVEL                                            :{BLACK}Merepinna tase:
STR_MAPGEN_QUANTITY_OF_RIVERS                                   :{BLACK}Jõgesid:
STR_MAPGEN_SMOOTHNESS                                           :{BLACK}Laugus:
STR_MAPGEN_VARIETY                                              :{BLACK}Iseärasuste jaotus:
STR_MAPGEN_GENERATE                                             :{WHITE}Tekita

###length 21
STR_MAPGEN_TOWN_NAME_ORIGINAL_ENGLISH                           :Inglise (algne)
STR_MAPGEN_TOWN_NAME_FRENCH                                     :Prantsusmaa
STR_MAPGEN_TOWN_NAME_GERMAN                                     :Saksamaa
STR_MAPGEN_TOWN_NAME_ADDITIONAL_ENGLISH                         :Inglise (täiendatud)
STR_MAPGEN_TOWN_NAME_LATIN_AMERICAN                             :Ladina-Ameerika
STR_MAPGEN_TOWN_NAME_SILLY                                      :Tobedad
STR_MAPGEN_TOWN_NAME_SWEDISH                                    :Rootsi
STR_MAPGEN_TOWN_NAME_DUTCH                                      :Hollandi
STR_MAPGEN_TOWN_NAME_FINNISH                                    :Soome
STR_MAPGEN_TOWN_NAME_POLISH                                     :Poola
STR_MAPGEN_TOWN_NAME_SLOVAK                                     :Slovakkia
STR_MAPGEN_TOWN_NAME_NORWEGIAN                                  :Norra
STR_MAPGEN_TOWN_NAME_HUNGARIAN                                  :Ungari
STR_MAPGEN_TOWN_NAME_AUSTRIAN                                   :Austria
STR_MAPGEN_TOWN_NAME_ROMANIAN                                   :Rumeenia
STR_MAPGEN_TOWN_NAME_CZECH                                      :Tšehhi
STR_MAPGEN_TOWN_NAME_SWISS                                      :Šveitsi
STR_MAPGEN_TOWN_NAME_DANISH                                     :Taani
STR_MAPGEN_TOWN_NAME_TURKISH                                    :Türgi
STR_MAPGEN_TOWN_NAME_ITALIAN                                    :Itaalia
STR_MAPGEN_TOWN_NAME_CATALAN                                    :Katalaani

# Strings for map borders at game generation
STR_MAPGEN_BORDER_TYPE                                          :{BLACK}Kaardi ääred:
STR_MAPGEN_NORTHWEST                                            :{BLACK}Loe
STR_MAPGEN_NORTHEAST                                            :{BLACK}Kirre
STR_MAPGEN_SOUTHEAST                                            :{BLACK}Kagu
STR_MAPGEN_SOUTHWEST                                            :{BLACK}Edel
STR_MAPGEN_BORDER_FREEFORM                                      :{BLACK}Vaba
STR_MAPGEN_BORDER_WATER                                         :{BLACK}Vesi
STR_MAPGEN_BORDER_RANDOM                                        :{BLACK}Suvaline
STR_MAPGEN_BORDER_RANDOMIZE                                     :{BLACK}Suvaline
STR_MAPGEN_BORDER_MANUAL                                        :{BLACK}Määratud

STR_MAPGEN_HEIGHTMAP_ROTATION                                   :{BLACK}Kõrguskaardi pööre:
STR_MAPGEN_HEIGHTMAP_NAME                                       :{BLACK}Kõrguskaardi nimi:
STR_MAPGEN_HEIGHTMAP_SIZE_LABEL                                 :{BLACK}Suurus:
STR_MAPGEN_HEIGHTMAP_SIZE                                       :{ORANGE}{NUM} x {NUM}

STR_MAPGEN_TERRAIN_TYPE_QUERY_CAPT                              :{WHITE}Soovitud kõrgpunkt
STR_MAPGEN_HEIGHTMAP_HEIGHT_QUERY_CAPT                          :{WHITE}Kõrgpunkt
STR_MAPGEN_SNOW_COVERAGE_QUERY_CAPT                             :{WHITE}Lumekatvus (%)
STR_MAPGEN_DESERT_COVERAGE_QUERY_CAPT                           :{WHITE}Kõrbekatvus (%)
STR_MAPGEN_SNOW_LINE_QUERY_CAPT                                 :{WHITE}Muuda lumepiiri kõrgust
STR_MAPGEN_START_DATE_QUERY_CAPT                                :{WHITE}Muuda algusaastat

# SE Map generation
STR_SE_MAPGEN_CAPTION                                           :{WHITE}Stsenaariumi tüüp
STR_SE_MAPGEN_FLAT_WORLD                                        :{WHITE}Tasane maa
STR_SE_MAPGEN_FLAT_WORLD_TOOLTIP                                :{BLACK}Tekita tasane maa
STR_SE_MAPGEN_RANDOM_LAND                                       :{WHITE}Suvaline maa
STR_SE_MAPGEN_FLAT_WORLD_HEIGHT                                 :{BLACK}Lameda maa kõrgus:
STR_SE_MAPGEN_FLAT_WORLD_HEIGHT_DOWN                            :{BLACK}Lameda maa kõrguse langetamine ühe võrra
STR_SE_MAPGEN_FLAT_WORLD_HEIGHT_UP                              :{BLACK}Lameda maa kõrguse tõstmine ühe võrra

STR_SE_MAPGEN_FLAT_WORLD_HEIGHT_QUERY_CAPT                      :{WHITE}Muuda maa kõrgust lamedal maal

# Map generation progress
STR_GENERATION_WORLD                                            :{WHITE}Maailma tekitamine...
STR_GENERATION_ABORT                                            :{BLACK}Loobu
STR_GENERATION_ABORT_CAPTION                                    :{WHITE}Lõpeta maailma tekitamine
STR_GENERATION_ABORT_MESSAGE                                    :{YELLOW}Kas sa tõesti tahad tekitamise lõpetada?
STR_GENERATION_PROGRESS                                         :{WHITE}{NUM}% valmis
STR_GENERATION_PROGRESS_NUM                                     :{BLACK}{NUM} / {NUM}
STR_GENERATION_WORLD_GENERATION                                 :{BLACK}Maailma tekitamine
STR_GENERATION_RIVER_GENERATION                                 :{BLACK}Jõgede tekitamine
STR_GENERATION_TREE_GENERATION                                  :{BLACK}Puude tekitamine
STR_GENERATION_OBJECT_GENERATION                                :{BLACK}Objekti tekitamine
STR_GENERATION_CLEARING_TILES                                   :{BLACK}Mägise ja kivise maa-ala tekitamine
STR_GENERATION_SETTINGUP_GAME                                   :{BLACK}Mängu seadistamine
STR_GENERATION_PREPARING_TILELOOP                               :{BLACK}Ruudustiku töötlemine
STR_GENERATION_PREPARING_SCRIPT                                 :{BLACK}Täitmisel olev skript
STR_GENERATION_PREPARING_GAME                                   :{BLACK}Mängu ettevalmistamine

# NewGRF settings
STR_NEWGRF_SETTINGS_CAPTION                                     :{WHITE}NewGRF-i seadistus
STR_NEWGRF_SETTINGS_INFO_TITLE                                  :{WHITE}Põhjalikud NewGRF-i andmed
STR_NEWGRF_SETTINGS_ACTIVE_LIST                                 :{WHITE}Tegusad NewGRF failid
STR_NEWGRF_SETTINGS_INACTIVE_LIST                               :{WHITE}Mittetegusad NewGRF failid
STR_NEWGRF_SETTINGS_SELECT_PRESET                               :{ORANGE}Eelseadistus:
STR_NEWGRF_FILTER_TITLE                                         :{ORANGE}Märksõna:
STR_NEWGRF_SETTINGS_PRESET_LIST_TOOLTIP                         :{BLACK}Laadi valitud eelseadistused
STR_NEWGRF_SETTINGS_PRESET_SAVE                                 :{BLACK}Salvesta eelseadistus
STR_NEWGRF_SETTINGS_PRESET_SAVE_TOOLTIP                         :{BLACK}Salvesta praegune loend eelseadistusena
STR_NEWGRF_SETTINGS_PRESET_DELETE                               :{BLACK}Kustuta eelseadistus
STR_NEWGRF_SETTINGS_PRESET_DELETE_TOOLTIP                       :{BLACK}Kustuta hetkel valitud eelseadistus
STR_NEWGRF_SETTINGS_ADD                                         :{BLACK}Lisa
STR_NEWGRF_SETTINGS_ADD_FILE_TOOLTIP                            :{BLACK}Lisa valitud NewGRF fail enda seadistusse
STR_NEWGRF_SETTINGS_RESCAN_FILES                                :{BLACK}Skanni failid uuesti
STR_NEWGRF_SETTINGS_RESCAN_FILES_TOOLTIP                        :{BLACK}Uuenda saadaval olevate NewGRF failide nimekirja
STR_NEWGRF_SETTINGS_REMOVE                                      :{BLACK}Eemalda
STR_NEWGRF_SETTINGS_REMOVE_TOOLTIP                              :{BLACK}Eemalda nimekirjast valitud NewGRF fail
STR_NEWGRF_SETTINGS_MOVEUP                                      :{BLACK}Liiguta üles
STR_NEWGRF_SETTINGS_MOVEUP_TOOLTIP                              :{BLACK}NewGRF-faili liigutamine loendis üles.
STR_NEWGRF_SETTINGS_MOVEDOWN                                    :{BLACK}Liiguta alla
STR_NEWGRF_SETTINGS_MOVEDOWN_TOOLTIP                            :{BLACK}NewGRF-faili liigutamine loendis alla
STR_NEWGRF_SETTINGS_UPGRADE                                     :{BLACK}Uuenda
STR_NEWGRF_SETTINGS_UPGRADE_TOOLTIP                             :{BLACK}Uuenda NewGRF faile mille uuema versiooni oled installinud
STR_NEWGRF_SETTINGS_FILE_TOOLTIP                                :{BLACK}Nimekiri installitud NewGRF failidest

STR_NEWGRF_SETTINGS_SET_PARAMETERS                              :{BLACK}Vali parameetrid
STR_NEWGRF_SETTINGS_SHOW_PARAMETERS                             :{BLACK}Näita parameetreid
STR_NEWGRF_SETTINGS_TOGGLE_PALETTE                              :{BLACK}Vaheta paletti
STR_NEWGRF_SETTINGS_TOGGLE_PALETTE_TOOLTIP                      :{BLACK}Vaheta valitud NewGRF-i paletti.{}Tee seda, kui NewGRF-i graafika paistab mängus roosa.
STR_NEWGRF_SETTINGS_APPLY_CHANGES                               :{BLACK}Rakenda muudatused

STR_NEWGRF_SETTINGS_FIND_MISSING_CONTENT_BUTTON                 :{BLACK}Otsi internetist vajalike aineseid
STR_NEWGRF_SETTINGS_FIND_MISSING_CONTENT_TOOLTIP                :{BLACK}Proovi puuduvat ainest internetist leida

STR_NEWGRF_SETTINGS_FILENAME                                    :{BLACK}Faili nimi: {SILVER}{STRING}
STR_NEWGRF_SETTINGS_GRF_ID                                      :{BLACK}GRF ID: {SILVER}{STRING}
STR_NEWGRF_SETTINGS_VERSION                                     :{BLACK}Versioon: {SILVER}{NUM}
STR_NEWGRF_SETTINGS_MIN_VERSION                                 :{BLACK}Vanim ühilduv versioon: {SILVER}{NUM}
STR_NEWGRF_SETTINGS_MD5SUM                                      :{BLACK}MD5sum: {SILVER}{STRING}
STR_NEWGRF_SETTINGS_PALETTE                                     :{BLACK}Palett: {SILVER}{STRING}
STR_NEWGRF_SETTINGS_PALETTE_DEFAULT                             :Vaikimisi (D)
STR_NEWGRF_SETTINGS_PALETTE_DEFAULT_32BPP                       :Vaikimisi (D) / 32 bpp
STR_NEWGRF_SETTINGS_PALETTE_LEGACY                              :Pärand (W)
STR_NEWGRF_SETTINGS_PALETTE_LEGACY_32BPP                        :Pärand (W) / 32 bpp
STR_NEWGRF_SETTINGS_PARAMETER                                   :{BLACK}Parameetrid: {SILVER}{STRING}
STR_NEWGRF_SETTINGS_PARAMETER_NONE                              :Puudub

STR_NEWGRF_SETTINGS_NO_INFO                                     :{BLACK}Andmed puuduvad
STR_NEWGRF_SETTINGS_NOT_FOUND                                   :{RED}Sobivat faili ei leitud
STR_NEWGRF_SETTINGS_DISABLED                                    :{RED}Väljas
STR_NEWGRF_SETTINGS_INCOMPATIBLE                                :{RED}Mitteühilduv selle OpenTTD versiooniga

# NewGRF save preset window
STR_SAVE_PRESET_CAPTION                                         :{WHITE}Salvesta eelseadistus
STR_SAVE_PRESET_LIST_TOOLTIP                                    :{BLACK}Võimalike eeltöötluste nimekiri, vali üks et see kopeerida allpool asuvasse salvestuse nimesse
STR_SAVE_PRESET_TITLE                                           :{BLACK}Sisesta eelseadistuse nimi
STR_SAVE_PRESET_EDITBOX_TOOLTIP                                 :{BLACK}Hetkel eelseadistusele valitud nimi
STR_SAVE_PRESET_CANCEL                                          :{BLACK}Tühista
STR_SAVE_PRESET_CANCEL_TOOLTIP                                  :{BLACK}Ära muuda eelseadistust
STR_SAVE_PRESET_SAVE                                            :{BLACK}Salvesta
STR_SAVE_PRESET_SAVE_TOOLTIP                                    :{BLACK}Salvesta eelseadistus praegusele valitud nimele

# NewGRF parameters window
STR_NEWGRF_PARAMETERS_CAPTION                                   :{WHITE}Muuda NewGRF parameetreid
STR_NEWGRF_PARAMETERS_CLOSE                                     :{BLACK}Sulge
STR_NEWGRF_PARAMETERS_RESET                                     :{BLACK}Nulli
STR_NEWGRF_PARAMETERS_RESET_TOOLTIP                             :{BLACK}Säti kõikidele parameetritele vaikeväärtused
STR_NEWGRF_PARAMETERS_DEFAULT_NAME                              :Parameeter {NUM}
STR_NEWGRF_PARAMETERS_SETTING                                   :{STRING}: {ORANGE}{STRING}
STR_NEWGRF_PARAMETERS_NUM_PARAM                                 :{LTBLUE}Parameetrite arv: {ORANGE}{NUM}

# NewGRF inspect window
STR_NEWGRF_INSPECT_CAPTION                                      :{WHITE}Inspekteeri- {STRING}
STR_NEWGRF_INSPECT_PARENT_BUTTON                                :{BLACK}Vanem
STR_NEWGRF_INSPECT_PARENT_TOOLTIP                               :{BLACK}Inspect the object of the parent scope

STR_NEWGRF_INSPECT_CAPTION_OBJECT_AT                            :{STRING} kohast {HEX}
STR_NEWGRF_INSPECT_CAPTION_OBJECT_AT_OBJECT                     :Objekt
STR_NEWGRF_INSPECT_CAPTION_OBJECT_AT_RAIL_TYPE                  :Rööpa tüüp

STR_NEWGRF_INSPECT_QUERY_CAPTION                                :{WHITE}NewGRF muutuf 60+x parameeter (kuueteistkümnendsüsteemis)

# Sprite aligner window
STR_SPRITE_ALIGNER_CAPTION                                      :{WHITE}Aligning sprite {COMMA} ({STRING})
STR_SPRITE_ALIGNER_NEXT_BUTTON                                  :{BLACK}Järgmine sprait
STR_SPRITE_ALIGNER_NEXT_TOOLTIP                                 :{BLACK}Jätka järgmise normaalse spraidini, Jättes vahele iga pseudo/taasvärvitud/fondi spraidid ja pakkides lõpu ümber
STR_SPRITE_ALIGNER_GOTO_BUTTON                                  :{BLACK}Mine spraidini
STR_SPRITE_ALIGNER_GOTO_TOOLTIP                                 :{BLACK}Mine etteantud spraidini. Kui sprait ei ole normaalne mine järgmise spraidini.
STR_SPRITE_ALIGNER_PREVIOUS_BUTTON                              :{BLACK}Eelmine spait
STR_SPRITE_ALIGNER_PREVIOUS_TOOLTIP                             :{BLACK}Proceed to the previous normal sprite, skipping any pseudo/recolour/font sprites and wrapping around at the begin
STR_SPRITE_ALIGNER_SPRITE_TOOLTIP                               :{BLACK}Representation of the currently selected sprite. The alignment is ignored when drawing this sprite
STR_SPRITE_ALIGNER_MOVE_TOOLTIP                                 :{BLACK}Liiguta spraiti, muutes X ja Y tasakaalu. Ctrl+klõps, et liigutada kaheksa ühiku võrra korraga

###length 2


STR_SPRITE_ALIGNER_RESET_BUTTON                                 :{BLACK}Lähtesta suhteline
STR_SPRITE_ALIGNER_RESET_TOOLTIP                                :{BLACK}Lähtesta praegused suhtelised kõrvalekalded
STR_SPRITE_ALIGNER_OFFSETS_ABS                                  :{BLACK}X kõrvalekalle: {NUM}, Y kõrvalekalle: {NUM} (Absoluutne)
STR_SPRITE_ALIGNER_OFFSETS_REL                                  :{BLACK}X kõrvalekalle: {NUM}, Y kõrvalekalle: {NUM} (Suhteline)
STR_SPRITE_ALIGNER_PICKER_BUTTON                                :{BLACK}Korja sprite
STR_SPRITE_ALIGNER_PICKER_TOOLTIP                               :{BLACK}Korja sprite ükskõik kust ekraanil

STR_SPRITE_ALIGNER_GOTO_CAPTION                                 :{WHITE}Mine spraidini

# NewGRF (self) generated warnings/errors
STR_NEWGRF_ERROR_MSG_INFO                                       :{SILVER}{STRING}
STR_NEWGRF_ERROR_MSG_WARNING                                    :{RED}Hoiatus: {SILVER}{STRING}
STR_NEWGRF_ERROR_MSG_ERROR                                      :{RED}Viga: {SILVER}{STRING}
STR_NEWGRF_ERROR_MSG_FATAL                                      :{RED}Saatuslik viga: {SILVER}{STRING}
STR_NEWGRF_ERROR_FATAL_POPUP                                    :{WHITE}Esines raske NewGRF-i tõrge:{}{STRING}
STR_NEWGRF_ERROR_POPUP                                          :{WHITE}Esines viga NewGRF-iga:{}{STRING}
STR_NEWGRF_ERROR_VERSION_NUMBER                                 :OpenTTD väitel {1:STRING} ei tööta selle TTDPatch versiooniga.
STR_NEWGRF_ERROR_DOS_OR_WINDOWS                                 :{1:STRING} on {STRING} TTD osa jaoks.
STR_NEWGRF_ERROR_UNSET_SWITCH                                   :{1:STRING} on mõeldud kasutamiseks {STRING}
STR_NEWGRF_ERROR_INVALID_PARAMETER                              :kõlbmatu «{1:STRING}» parameeter: parameeter {STRING} ({NUM})
STR_NEWGRF_ERROR_LOAD_BEFORE                                    :{1:STRING} peab olema laetud enne {STRING}
STR_NEWGRF_ERROR_LOAD_AFTER                                     :{1:STRING} peab olema laetud pärast {STRING}
STR_NEWGRF_ERROR_OTTD_VERSION_NUMBER                            :{1:STRING} nõuab OpenTTD versiooni {STRING} või uuemat
STR_NEWGRF_ERROR_AFTER_TRANSLATED_FILE                          :GRF fail, mis tehti tõlkimiseks,
STR_NEWGRF_ERROR_TOO_MANY_NEWGRFS_LOADED                        :Liiga palju NewGRF-e on laaditud
STR_NEWGRF_ERROR_STATIC_GRF_CAUSES_DESYNC                       :Laadides {1:STRING} staatilise NewGRF-na koos {STRING} võib põhjustada sünkrooni katkemist.
STR_NEWGRF_ERROR_UNEXPECTED_SPRITE                              :Ootamatu sprite (sprite {3:NUM})
STR_NEWGRF_ERROR_UNKNOWN_PROPERTY                               :Ootamatu tegevus 0 property {4:HEX} (sprite {3:NUM})
STR_NEWGRF_ERROR_INVALID_ID                                     :Kasutati kõlbmatut ID-d («sprite» {3:NUM})
STR_NEWGRF_ERROR_CORRUPT_SPRITE                                 :{YELLOW}{STRING} sisaldab vigast pilti. Kõiki vigaseid pilte näidatakse punase küsimärgina (?)
STR_NEWGRF_ERROR_MULTIPLE_ACTION_8                              :Sisaldab mitut Action 8 kirjet (sprite {3:NUM})
STR_NEWGRF_ERROR_READ_BOUNDS                                    :Loe pseudo-sprite lõpust edasi (sprite {3:NUM})
STR_NEWGRF_ERROR_GRM_FAILED                                     :Soovitud GRFi ressursid ei ole saadaval (sprite {3:NUM})
STR_NEWGRF_ERROR_FORCEFULLY_DISABLED                            :{1:STRING} blokeeriti {STRING} poolt
STR_NEWGRF_ERROR_INVALID_SPRITE_LAYOUT                          :«Sprite» paigutus kõlbmatus vormis («sprite» {3:NUM})
STR_NEWGRF_ERROR_LIST_PROPERTY_TOO_LONG                         :Liiga palju elemente omaduse väärtuse loendis (sprite {3:NUM}, omadus {4:HEX})
STR_NEWGRF_ERROR_INDPROD_CALLBACK                               :Vigane tööstustoodangu callback (sprite {3:NUM}, "{2:STRING}")

# NewGRF related 'general' warnings
STR_NEWGRF_POPUP_CAUTION_CAPTION                                :{WHITE}Ettevaatust!
STR_NEWGRF_CONFIRMATION_TEXT                                    :{YELLOW}Sa soovid muuta jooksvat mängu. See võib OpenTTD kokku jooksutada ja rikkuda pooleli oleva mängu. Ära nende vigade kohta vearaportit edasta.{}Kas sa oled jätkamises täiesti kindel?

STR_NEWGRF_DUPLICATE_GRFID                                      :{WHITE}Ei saa faili lisada: korduv GRF ID
STR_NEWGRF_COMPATIBLE_LOADED                                    :{ORANGE}Sobivat faili ei leitud (ühilduv GRF fail on laaditud)
STR_NEWGRF_TOO_MANY_NEWGRFS                                     :{WHITE}Ei saa faili lisada: NewGRF failide limiit on saavutatud

STR_NEWGRF_COMPATIBLE_LOAD_WARNING                              :{WHITE}Puuduvatele failidele on laaditud ühilduvad GRF failid
STR_NEWGRF_DISABLED_WARNING                                     :{WHITE}Puuduvad GRF failid on välja lülitatud
STR_NEWGRF_UNPAUSE_WARNING_TITLE                                :{YELLOW}Puuduolevad GRF failid
STR_NEWGRF_UNPAUSE_WARNING                                      :{WHITE}Seisatuse lõpetamine võib põhjustada OpenTTD krahhi. Ära teavita järgnevatest krahhidest.{}Oled sa tõepoolest veendunud, et sa soovid seisatuse lõpetada?

# NewGRF status
STR_NEWGRF_LIST_NONE                                            :Ei
###length 3
STR_NEWGRF_LIST_ALL_FOUND                                       :Kõik failid olemas
STR_NEWGRF_LIST_COMPATIBLE                                      :{YELLOW}Sobivad failid leitud
STR_NEWGRF_LIST_MISSING                                         :{RED}Puuduvad failid

# NewGRF 'it's broken' warnings
STR_NEWGRF_BROKEN                                               :{WHITE}NewGRF '{STRING}' käitumine põhjustab tõenäoliselt sünkrooni katkemisi ja/või mängu kokkujooksmiseid.
STR_NEWGRF_BROKEN_POWERED_WAGON                                 :{WHITE}See muutis sõiduki '{1:ENGINE}' vedavate vagunite olekut väljaspool depood
STR_NEWGRF_BROKEN_VEHICLE_LENGTH                                :{WHITE}Depoost väljas asudes on sõiduki '{1:ENGINE}' pikkus muudetud.
STR_NEWGRF_BROKEN_CAPACITY                                      :{WHITE}Sõiduki '{1:ENGINE}' kandevõimet muudeti, kuid sõiduk ei olnud depoos ega ümberseadistamisel
STR_BROKEN_VEHICLE_LENGTH                                       :{WHITE}Ettevõtte «{1:COMPANY}» rongil «{0:VEHICLE}» pikkus on kõlbmatu. Midagi on valesti NewGRF-iga. Mäng võib kokku joosta või sünkroonist välja minna

STR_NEWGRF_BUGGY                                                :{WHITE}NewGRF '{STRING}' sisaldab väära teavet.
STR_NEWGRF_BUGGY_ARTICULATED_CARGO                              :{WHITE}Veose/ümberseadistamise teave sõidukil '{1:ENGINE}' erineb ehitamisaegsest ostunimekirjast. Seetõttu võib uuendamisel või asendamisel ümberseadistamine ebaõnnestuda
STR_NEWGRF_BUGGY_ENDLESS_PRODUCTION_CALLBACK                    :{WHITE}'{1:STRING}' põhjustas toodangu tagasikutsumises lõpmatu korduse
STR_NEWGRF_BUGGY_UNKNOWN_CALLBACK_RESULT                        :{WHITE}Tagasikutse «{1:HEX}» tulemus «{2:HEX}» on kõlbmatu
STR_NEWGRF_BUGGY_INVALID_CARGO_PRODUCTION_CALLBACK              :{WHITE}'{1:STRING}' vastas vigase veoseliigiga toodangu callback'is asukohas {2:HEX}

# 'User removed essential NewGRFs'-placeholders for stuff without specs
STR_NEWGRF_INVALID_CARGO                                        :<kõlbmatu kaup>
STR_NEWGRF_INVALID_CARGO_ABBREV                                 :??
STR_NEWGRF_INVALID_CARGO_QUANTITY                               :{COMMA} <kõlbmatu kaup>
STR_NEWGRF_INVALID_ENGINE                                       :<kõlbmatu sõiduki mudel>
STR_NEWGRF_INVALID_INDUSTRYTYPE                                 :<kõlbmatu tööstus>

# Placeholders for other invalid stuff, e.g. vehicles that have gone (Game Script).
STR_INVALID_VEHICLE                                             :<kõlbmatu sõiduk>

# NewGRF scanning window
STR_NEWGRF_SCAN_CAPTION                                         :{WHITE}NewGRF-ide skanneerimine
STR_NEWGRF_SCAN_MESSAGE                                         :{BLACK}NewGRF-de skanneerimine. Olenevalt failide arvust võib selleks kuluda mõni aeg...
STR_NEWGRF_SCAN_STATUS                                          :{BLACK}Skanneeritud {NUM} NewGRF{P "" i} {NUM} NewGRF-ist
STR_NEWGRF_SCAN_ARCHIVES                                        :Arhiivide otsimine

# Sign list window
STR_SIGN_LIST_CAPTION                                           :{WHITE}Siltide register - {COMMA} silt{P "" i}
STR_SIGN_LIST_MATCH_CASE                                        :{BLACK}Tõstutundlik
STR_SIGN_LIST_MATCH_CASE_TOOLTIP                                :{BLACK}Lülita sisse/välja tõstutundlikkuse kasutamine siltide filtreerimisel

# Sign window
STR_EDIT_SIGN_CAPTION                                           :{WHITE}Sildi muutmine
STR_EDIT_SIGN_LOCATION_TOOLTIP                                  :{BLACK}Keskenda põhivaade sildi asukohale. Ctrl+klõps avab sildi asukohas uue vaate
STR_EDIT_SIGN_NEXT_SIGN_TOOLTIP                                 :{BLACK}Mine järgmise märgi juurde
STR_EDIT_SIGN_PREVIOUS_SIGN_TOOLTIP                             :{BLACK}Mine eelmise märgi juurde

STR_EDIT_SIGN_SIGN_OSKTITLE                                     :{BLACK}Sisesta sildile nimi

# Town directory window
STR_TOWN_DIRECTORY_CAPTION                                      :{WHITE}Asustused
STR_TOWN_DIRECTORY_NONE                                         :{ORANGE}- Puudub -
STR_TOWN_DIRECTORY_TOWN                                         :{ORANGE}{TOWN}{BLACK} ({COMMA})
STR_TOWN_DIRECTORY_CITY                                         :{ORANGE}{TOWN}{YELLOW} (Linn){BLACK} ({COMMA})
STR_TOWN_DIRECTORY_LIST_TOOLTIP                                 :{BLACK}Astuste nimed - vajuta nimele, et viia vaade asustusele. Ctrl+klõps avab uue vaate linna asukohas
STR_TOWN_POPULATION                                             :{BLACK}Maailma rahvaarv: {COMMA}

# Town view window
STR_TOWN_VIEW_TOWN_CAPTION                                      :{WHITE}{TOWN}
STR_TOWN_VIEW_CITY_CAPTION                                      :{WHITE}{TOWN} (Linn)
STR_TOWN_VIEW_POPULATION_HOUSES                                 :{BLACK}Rahvaarv: {ORANGE}{COMMA}{BLACK}  Ehitisi: {ORANGE}{COMMA}
STR_TOWN_VIEW_CARGO_LAST_MONTH_MAX                              :{BLACK}{CARGO_LIST} eelmisel kuul: {ORANGE}{COMMA}{BLACK} Kuni: {ORANGE}{COMMA}
STR_TOWN_VIEW_CARGO_FOR_TOWNGROWTH                              :{BLACK}Asula kasvuks nõutud veosed:
STR_TOWN_VIEW_CARGO_FOR_TOWNGROWTH_REQUIRED_GENERAL             :{ORANGE}{STRING}{RED} vajalik
STR_TOWN_VIEW_CARGO_FOR_TOWNGROWTH_REQUIRED_WINTER              :{ORANGE}{STRING}{BLACK} on talvel vajalik
STR_TOWN_VIEW_CARGO_FOR_TOWNGROWTH_DELIVERED_GENERAL            :{ORANGE}{STRING}{GREEN} äraveetud
STR_TOWN_VIEW_CARGO_FOR_TOWNGROWTH_REQUIRED                     :{ORANGE}{CARGO_TINY} / {CARGO_LONG}{RED} (ikka veel vaja)
STR_TOWN_VIEW_CARGO_FOR_TOWNGROWTH_DELIVERED                    :{ORANGE}{CARGO_TINY} / {CARGO_LONG}{GREEN} (äraveetud)
STR_TOWN_VIEW_TOWN_GROWS_EVERY                                  :{BLACK}Asustus kasvab igal {ORANGE}{COMMA}{BLACK}.{NBSP}päeval
STR_TOWN_VIEW_TOWN_GROWS_EVERY_FUNDED                           :{BLACK}Asustus kasvab igal {ORANGE}{COMMA}{BLACK}.{NBSP}päeval (rahastatud)
STR_TOWN_VIEW_TOWN_GROW_STOPPED                                 :{BLACK}Asustus {RED}ei{BLACK} kasva
STR_TOWN_VIEW_NOISE_IN_TOWN                                     :{BLACK}Mürapiirang asustuses: {ORANGE}{COMMA}{BLACK}  suurim: {ORANGE}{COMMA}
STR_TOWN_VIEW_CENTER_TOOLTIP                                    :{BLACK}Keskenda vaade asustusele. Ctrl+klõps avab asustuse kohal uue vaate
STR_TOWN_VIEW_LOCAL_AUTHORITY_BUTTON                            :{BLACK}Omavalitsus
STR_TOWN_VIEW_LOCAL_AUTHORITY_TOOLTIP                           :{BLACK}Näita teavet kohaliku omavalitsuse kohta
STR_TOWN_VIEW_RENAME_TOOLTIP                                    :{BLACK}Muuda asustuse nime

STR_TOWN_VIEW_EXPAND_BUTTON                                     :{BLACK}Laienda
STR_TOWN_VIEW_EXPAND_TOOLTIP                                    :{BLACK}Asustuse suurendamine
STR_TOWN_VIEW_DELETE_BUTTON                                     :{BLACK}Kustuta
STR_TOWN_VIEW_DELETE_TOOLTIP                                    :{BLACK}Hävita see asustus täielikult

STR_TOWN_VIEW_RENAME_TOWN_BUTTON                                :Ümbernimeta asustus

# Town local authority window
STR_LOCAL_AUTHORITY_CAPTION                                     :{WHITE}{TOWN} kohalik omavalitsus
STR_LOCAL_AUTHORITY_ZONE                                        :{BLACK}Ala
STR_LOCAL_AUTHORITY_ZONE_TOOLTIP                                :{BLACK}Näita kohaliku omavalitsuse haldusala
STR_LOCAL_AUTHORITY_COMPANY_RATINGS                             :{BLACK}Ettevõtete hinnangud:
STR_LOCAL_AUTHORITY_COMPANY_RATING                              :{YELLOW}{COMPANY} {COMPANY_NUM}: {ORANGE}{STRING}
STR_LOCAL_AUTHORITY_ACTIONS_TITLE                               :{BLACK}Pakutavad toimingud:
STR_LOCAL_AUTHORITY_ACTIONS_TOOLTIP                             :{BLACK}Nimekiri asjadest, mida saab selles asulas teha - täpsustused esemele klõpsatel
STR_LOCAL_AUTHORITY_DO_IT_BUTTON                                :{BLACK}Soorita toiming
STR_LOCAL_AUTHORITY_DO_IT_TOOLTIP                               :{BLACK}Soorita ülalpool valitud toiming

###length 8
STR_LOCAL_AUTHORITY_ACTION_SMALL_ADVERTISING_CAMPAIGN           :Väike reklaamikampaania
STR_LOCAL_AUTHORITY_ACTION_MEDIUM_ADVERTISING_CAMPAIGN          :Keskmine reklaamikampaania
STR_LOCAL_AUTHORITY_ACTION_LARGE_ADVERTISING_CAMPAIGN           :Suur reklaamikampaania
STR_LOCAL_AUTHORITY_ACTION_ROAD_RECONSTRUCTION                  :Rahasta kohalikke teehoiutöid
STR_LOCAL_AUTHORITY_ACTION_STATUE_OF_COMPANY                    :Ehita ettevõtte omaniku kuju
STR_LOCAL_AUTHORITY_ACTION_NEW_BUILDINGS                        :Rahasta uute hoonete ehitust
STR_LOCAL_AUTHORITY_ACTION_EXCLUSIVE_TRANSPORT                  :Osta monopoolsed veoõigused
STR_LOCAL_AUTHORITY_ACTION_BRIBE                                :Paku kohalikule omavalitsusele altkäemaksu

###length 8
STR_LOCAL_AUTHORITY_ACTION_TOOLTIP_SMALL_ADVERTISING            :{YELLOW}Pisikese kohaliku reklaamikampaania korraldamine meelitab rohkem reisijaid ja kaupu sinu veoteenuseid kasutama.{}Tõstab asulakeskuse lähiümbruses ajutiselt jaamade tegevushinnanguid.{}Maksumus: {CURRENCY_LONG}
STR_LOCAL_AUTHORITY_ACTION_TOOLTIP_MEDIUM_ADVERTISING           :{YELLOW}Keskmise reklaamikampaania korraldamine, et meelitada rohkem reisijaid ja kaupu sinu teenuste juurede.{}Tõstab ajutiselt asulakeskuse ümbruses jaamade tegevushinnanguid.{}Maksumus: {CURRENCY_LONG}
STR_LOCAL_AUTHORITY_ACTION_TOOLTIP_LARGE_ADVERTISING            :{YELLOW}Suure reklaamikampaania korraldamine, et meelitada rohkem reisijaid ja kaupu sinu teenuste juurede.{}Tõstab asulakeskuse kaugümbruses ajutiselt jaamade tegevushinnanguid.{}Maksumus: {CURRENCY_LONG}
STR_LOCAL_AUTHORITY_ACTION_TOOLTIP_ROAD_RECONSTRUCTION          :{YELLOW}Asula teedevõrgu ümberehituse rahastamine.{}Põhjustab liikluses tõsiseid häireid kuni 6 kuuks.{}Maksumus: {CURRENCY_LONG}
STR_LOCAL_AUTHORITY_ACTION_TOOLTIP_STATUE_OF_COMPANY            :{YELLOW}Oma ettevõtte auks kuju ehitamine.{}Tõstab püsivalt jaamade tegevushinnanguid selles asulas.{}Maksumus: {CURRENCY_LONG}
STR_LOCAL_AUTHORITY_ACTION_TOOLTIP_NEW_BUILDINGS                :{YELLOW}Uute hooneehituste rahastamine selles asulas.{}Tõstab ajutiselt asula kasvutempot selles asulas.{}Maksumus: {CURRENCY_LONG}
STR_LOCAL_AUTHORITY_ACTION_TOOLTIP_EXCLUSIVE_TRANSPORT          :{YELLOW}Üheks aastaks monopoolsete veoõiguste ostmine selles asulas.{}Asula omavalitsus lubab reisijate ja kauba veoks kasutada ainult sinu jaamasid.{}Maksumus: {CURRENCY_LONG}
STR_LOCAL_AUTHORITY_ACTION_TOOLTIP_BRIBE                        :{YELLOW}Kohalikule omavalitusele ettevõtte hinnangu tõstmise eesmärgil altkäemaksu pakkumine. Vahele jäädes tuleb trahvi maksta.{}Maksumus: {CURRENCY_LONG}

# Goal window
STR_GOALS_CAPTION                                               :{WHITE}{COMPANY} eesmärgid
STR_GOALS_SPECTATOR_CAPTION                                     :{WHITE}Üldeesmärgid
STR_GOALS_SPECTATOR                                             :Üleilmsed eesmärgid
STR_GOALS_GLOBAL_BUTTON                                         :{BLACK}Üleilmne
STR_GOALS_GLOBAL_BUTTON_HELPTEXT                                :{BLACK}Näita üleilmseid eesmärke
STR_GOALS_COMPANY_BUTTON                                        :{BLACK}Ettevõte
STR_GOALS_COMPANY_BUTTON_HELPTEXT                               :{BLACK}Näita ettevõtte eesmärke
STR_GOALS_TEXT                                                  :{ORANGE}{STRING}
STR_GOALS_NONE                                                  :{ORANGE}- Mitte ühtegi -
STR_GOALS_PROGRESS                                              :{ORANGE}{STRING}
STR_GOALS_PROGRESS_COMPLETE                                     :{GREEN}{STRING}
STR_GOALS_TOOLTIP_CLICK_ON_SERVICE_TO_CENTER                    :{BLACK}Klõpsa eesmärgil, et liigutada vaateaken tööstuse/asula/ruudu asukohale. Ctrl+klõps avab uue vaateakna tööstuse/asula/ruudu asukohas

# Goal question window
STR_GOAL_QUESTION_CAPTION_QUESTION                              :{BLACK}Küsimus
STR_GOAL_QUESTION_CAPTION_INFORMATION                           :{BLACK}Teave
STR_GOAL_QUESTION_CAPTION_WARNING                               :{BLACK}Hoiatus
STR_GOAL_QUESTION_CAPTION_ERROR                                 :{YELLOW}Viga

# Goal Question button list
###length 18
STR_GOAL_QUESTION_BUTTON_CANCEL                                 :Tühista
STR_GOAL_QUESTION_BUTTON_OK                                     :OK
STR_GOAL_QUESTION_BUTTON_NO                                     :Ei
STR_GOAL_QUESTION_BUTTON_YES                                    :Jah
STR_GOAL_QUESTION_BUTTON_DECLINE                                :Keeldu
STR_GOAL_QUESTION_BUTTON_ACCEPT                                 :Nõustu
STR_GOAL_QUESTION_BUTTON_IGNORE                                 :Eira
STR_GOAL_QUESTION_BUTTON_RETRY                                  :Proovi uuesti
STR_GOAL_QUESTION_BUTTON_PREVIOUS                               :Eelmine
STR_GOAL_QUESTION_BUTTON_NEXT                                   :Järgmine
STR_GOAL_QUESTION_BUTTON_STOP                                   :Peata
STR_GOAL_QUESTION_BUTTON_START                                  :Alusta
STR_GOAL_QUESTION_BUTTON_GO                                     :Mine
STR_GOAL_QUESTION_BUTTON_CONTINUE                               :Jätka
STR_GOAL_QUESTION_BUTTON_RESTART                                :Alusta uuesti
STR_GOAL_QUESTION_BUTTON_POSTPONE                               :Lükka edasi
STR_GOAL_QUESTION_BUTTON_SURRENDER                              :Anna alla
STR_GOAL_QUESTION_BUTTON_CLOSE                                  :Sulge

# Subsidies window
STR_SUBSIDIES_CAPTION                                           :{WHITE}Toetused
STR_SUBSIDIES_OFFERED_TITLE                                     :{BLACK}Pakutavad toetused teenusepakkumise eest:
STR_SUBSIDIES_OFFERED_FROM_TO                                   :{ORANGE}{STRING} kohast {STRING} kohta {STRING}{YELLOW} (kuni {DATE_SHORT})
STR_SUBSIDIES_NONE                                              :{ORANGE}Mitte ühtegi
STR_SUBSIDIES_SUBSIDISED_TITLE                                  :{BLACK}Juba toetatavad veoteenused:
STR_SUBSIDIES_SUBSIDISED_FROM_TO                                :{ORANGE}{STRING} kohast {STRING} kohta {STRING}{YELLOW} ({COMPANY}{YELLOW}, kuni {DATE_SHORT})
STR_SUBSIDIES_TOOLTIP_CLICK_ON_SERVICE_TO_CENTER                :{BLACK}Vajuta pakkumisele, et keskendada vaade tööstusele/asustusele. Ctrl+klõps avab uue vaate ettevõtte/asustuse asukohas

# Story book window
STR_STORY_BOOK_CAPTION                                          :{WHITE}«{COMPANY}» juturaamat
STR_STORY_BOOK_SPECTATOR_CAPTION                                :{WHITE}Üldjuturaamat
STR_STORY_BOOK_SPECTATOR                                        :Üleilmne juturaamat
STR_STORY_BOOK_TITLE                                            :{YELLOW}{STRING}
STR_STORY_BOOK_GENERIC_PAGE_ITEM                                :Lehekülg {NUM}
STR_STORY_BOOK_SEL_PAGE_TOOLTIP                                 :{BLACK}Vali lehekülg rippmenüüst.
STR_STORY_BOOK_PREV_PAGE                                        :{BLACK}Eelmine
STR_STORY_BOOK_PREV_PAGE_TOOLTIP                                :{BLACK}Mine eelmisele leheküljele
STR_STORY_BOOK_NEXT_PAGE                                        :{BLACK}Järgmine
STR_STORY_BOOK_NEXT_PAGE_TOOLTIP                                :{BLACK}Mine järgmisele leheküljele
STR_STORY_BOOK_INVALID_GOAL_REF                                 :{RED}Vigane viide eesmärgile

# Station list window
STR_STATION_LIST_TOOLTIP                                        :{BLACK}Jaamanimed - nimel vajutades viiakse vaade jaamale. Ctrl+klõps avab jaama asukohas uue vaate.
STR_STATION_LIST_USE_CTRL_TO_SELECT_MORE                        :{BLACK}Mitme asja valimiseks kasuta Ctrl-klahvi
STR_STATION_LIST_CAPTION                                        :{WHITE}{COMPANY} - {COMMA} jaam{P "" a}
STR_STATION_LIST_STATION                                        :{YELLOW}{STATION} {STATION_FEATURES}
STR_STATION_LIST_WAYPOINT                                       :{YELLOW}{WAYPOINT}
STR_STATION_LIST_NONE                                           :{YELLOW}- Puudub -
STR_STATION_LIST_SELECT_ALL_FACILITIES                          :{BLACK}Vali kõik tööstused
STR_STATION_LIST_SELECT_ALL_TYPES                               :{BLACK}Vali kõik kaubatüüpid (ka mitteoodatav kaup)
STR_STATION_LIST_NO_WAITING_CARGO                               :{BLACK}Veoseid pole ootamas

# Station view window
STR_STATION_VIEW_CAPTION                                        :{WHITE}{STATION} {STATION_FEATURES}
STR_STATION_VIEW_WAITING_CARGO                                  :{WHITE}{CARGO_LONG}
STR_STATION_VIEW_RESERVED                                       :{YELLOW}({CARGO_SHORT} kinni laadimiseks)

STR_STATION_VIEW_ACCEPTS_BUTTON                                 :{BLACK}Võtab vastu
STR_STATION_VIEW_ACCEPTS_TOOLTIP                                :{BLACK}Näita vastuvõetavate veoste nimistut
STR_STATION_VIEW_ACCEPTS_CARGO                                  :{BLACK}Võtab vastu: {WHITE}{CARGO_LIST}

STR_STATION_VIEW_EXCLUSIVE_RIGHTS_SELF                          :{BLACK}Sellel jaamal on asulas vedude ainuõigus.
STR_STATION_VIEW_EXCLUSIVE_RIGHTS_COMPANY                       :{YELLOW}{COMPANY}{BLACK} ostis vedude ainuõiguse selles asustuses.

STR_STATION_VIEW_RATINGS_BUTTON                                 :{BLACK}Hinnangud
STR_STATION_VIEW_RATINGS_TOOLTIP                                :{BLACK}Näita jaamahinnangut
STR_STATION_VIEW_SUPPLY_RATINGS_TITLE                           :{BLACK}Tarne kuus ja kohalik hinnang:
STR_STATION_VIEW_CARGO_SUPPLY_RATING                            :{WHITE}{STRING}: {YELLOW}{COMMA} / {STRING} ({COMMA}%)

STR_STATION_VIEW_GROUP                                          :{BLACK}Jaotusalus
STR_STATION_VIEW_WAITING_STATION                                :Jaam: ootel
STR_STATION_VIEW_WAITING_AMOUNT                                 :Kogus: ootel
STR_STATION_VIEW_PLANNED_STATION                                :Jaam: eeldatav
STR_STATION_VIEW_PLANNED_AMOUNT                                 :Summa: eeldatav
STR_STATION_VIEW_FROM                                           :{YELLOW}{CARGO_SHORT} jaamast {STATION}
STR_STATION_VIEW_VIA                                            :{YELLOW}{CARGO_SHORT} läbi jaama {STATION}
STR_STATION_VIEW_TO                                             :{YELLOW}{CARGO_SHORT} jaama {STATION}
STR_STATION_VIEW_FROM_ANY                                       :{RED}{CARGO_SHORT} teadmata jaamast
STR_STATION_VIEW_TO_ANY                                         :{RED}{CARGO_SHORT} ühte jaama
STR_STATION_VIEW_VIA_ANY                                        :{RED}{CARGO_SHORT} läbi ühe jaama
STR_STATION_VIEW_FROM_HERE                                      :{GREEN}{CARGO_SHORT} sellest jaamast
STR_STATION_VIEW_VIA_HERE                                       :{GREEN}{CARGO_SHORT} peatumas selles jaamas
STR_STATION_VIEW_TO_HERE                                        :{GREEN}{CARGO_SHORT} siia jaama
STR_STATION_VIEW_NONSTOP                                        :{YELLOW}{CARGO_SHORT} vahepeatusteta

STR_STATION_VIEW_GROUP_S_V_D                                    :Algus-, vahe- ja sihtpunkt
STR_STATION_VIEW_GROUP_S_D_V                                    :Algus-, siht- ja vahepunkt
STR_STATION_VIEW_GROUP_V_S_D                                    :Vahe-, algus- ja sihtpunkt
STR_STATION_VIEW_GROUP_V_D_S                                    :Vahe-, siht- ja alguspunkt
STR_STATION_VIEW_GROUP_D_S_V                                    :Siht-, algus- ja vahepunkt
STR_STATION_VIEW_GROUP_D_V_S                                    :Siht-, vahe- ja alguspunkt

###length 8
STR_CARGO_RATING_APPALLING                                      :Kohutav
STR_CARGO_RATING_VERY_POOR                                      :Väga halb
STR_CARGO_RATING_POOR                                           :Vilets
STR_CARGO_RATING_MEDIOCRE                                       :Keskpärane
STR_CARGO_RATING_GOOD                                           :Hea
STR_CARGO_RATING_VERY_GOOD                                      :Väga hea
STR_CARGO_RATING_EXCELLENT                                      :Suurepärane
STR_CARGO_RATING_OUTSTANDING                                    :Suurepärane

STR_STATION_VIEW_CENTER_TOOLTIP                                 :{BLACK}Vaate viimine jaama juurde
STR_STATION_VIEW_RENAME_TOOLTIP                                 :{BLACK}Muuda jaama nime

STR_STATION_VIEW_SCHEDULED_TRAINS_TOOLTIP                       :{BLACK}Näita kõiki ronge, mille sõidugraafik sisaldab seda rongijaama
STR_STATION_VIEW_SCHEDULED_ROAD_VEHICLES_TOOLTIP                :{BLACK}Näita kõiki mootorsõidukeid, mille sõidugraafik sisaldab seda jaama
STR_STATION_VIEW_SCHEDULED_AIRCRAFT_TOOLTIP                     :{BLACK}Näita kõiki õhusõidukeid, mille graafik sisaldab seda jaama
STR_STATION_VIEW_SCHEDULED_SHIPS_TOOLTIP                        :{BLACK}Näita kõiki laevu, mille sõidugraafik sisaldab seda sadamat

STR_STATION_VIEW_RENAME_STATION_CAPTION                         :Ümbernimeta jaam/laadimisala

STR_STATION_VIEW_CLOSE_AIRPORT                                  :{BLACK}Sulge lennujaam
STR_STATION_VIEW_CLOSE_AIRPORT_TOOLTIP                          :{BLACK}Keela õhusõidukite maandumine selles lennujaamas

# Waypoint/buoy view window
STR_WAYPOINT_VIEW_CAPTION                                       :{WHITE}{WAYPOINT}
STR_WAYPOINT_VIEW_CENTER_TOOLTIP                                :{BLACK}Keskenda vaade teemärgisel. Ctrl+klõps avab teemärgisel uue vaate
STR_WAYPOINT_VIEW_CHANGE_WAYPOINT_NAME                          :{BLACK}Muuda meldepunkti nime
STR_BUOY_VIEW_CENTER_TOOLTIP                                    :{BLACK}Keskenda vaade poile. Ctrl+klõps avab poil uue vaate
STR_BUOY_VIEW_CHANGE_BUOY_NAME                                  :{BLACK}Muuda poi nime

STR_EDIT_WAYPOINT_NAME                                          :{WHITE}Muuda meldepunkti nime

# Finances window
STR_FINANCES_CAPTION                                            :{WHITE}{COMPANY} rahavoogude aruanne {BLACK}{COMPANY_NUM}
STR_FINANCES_YEAR                                               :{WHITE}{NUM}

###length 3


###length 13
STR_FINANCES_SECTION_CONSTRUCTION                               :{GOLD}Ehituskulud
STR_FINANCES_SECTION_NEW_VEHICLES                               :{GOLD}Uus veerem
STR_FINANCES_SECTION_TRAIN_RUNNING_COSTS                        :{GOLD}Rongide käituskulud
STR_FINANCES_SECTION_ROAD_VEHICLE_RUNNING_COSTS                 :{GOLD}Mootorsõidukite käituskulud
STR_FINANCES_SECTION_AIRCRAFT_RUNNING_COSTS                     :{GOLD}Õhusõidukite käituskulud
STR_FINANCES_SECTION_SHIP_RUNNING_COSTS                         :{GOLD}Laevade käituskulud
STR_FINANCES_SECTION_LOAN_INTEREST                              :{GOLD}Laenuintressid
STR_FINANCES_SECTION_OTHER                                      :{GOLD}Muud

STR_FINANCES_NEGATIVE_INCOME                                    :{BLACK}-{CURRENCY_LONG}
STR_FINANCES_POSITIVE_INCOME                                    :{BLACK}+{CURRENCY_LONG}
STR_FINANCES_BANK_BALANCE_TITLE                                 :{WHITE}Kontojääk
STR_FINANCES_LOAN_TITLE                                         :{WHITE}Laen
STR_FINANCES_MAX_LOAN                                           :{WHITE}Laenulimiit: {BLACK}{CURRENCY_LONG}
STR_FINANCES_TOTAL_CURRENCY                                     :{BLACK}{CURRENCY_LONG}
STR_FINANCES_BORROW_BUTTON                                      :{BLACK}Laena {CURRENCY_LONG}
STR_FINANCES_BORROW_TOOLTIP                                     :{BLACK}Laena raha
STR_FINANCES_REPAY_BUTTON                                       :{BLACK}Tagasimakse {CURRENCY_LONG}
STR_FINANCES_REPAY_TOOLTIP                                      :{BLACK}Maksa laen osaliselt tagasi
STR_FINANCES_INFRASTRUCTURE_BUTTON                              :{BLACK}Taristu

# Company view
STR_COMPANY_VIEW_CAPTION                                        :{WHITE}{COMPANY}{BLACK}{COMPANY_NUM}
STR_COMPANY_VIEW_PRESIDENT_MANAGER_TITLE                        :{WHITE}{PRESIDENT_NAME}{}{GOLD}(President)

STR_COMPANY_VIEW_INAUGURATED_TITLE                              :{GOLD}Asutatud: {WHITE}{NUM}
STR_COMPANY_VIEW_COLOUR_SCHEME_TITLE                            :{GOLD}Värvivalik:
STR_COMPANY_VIEW_VEHICLES_TITLE                                 :{GOLD}Sõidukeid:
STR_COMPANY_VIEW_TRAINS                                         :{WHITE}{COMMA} rong{P "" i}
STR_COMPANY_VIEW_ROAD_VEHICLES                                  :{WHITE}{COMMA} veok {P "" it}
STR_COMPANY_VIEW_AIRCRAFT                                       :{WHITE}{COMMA} õhusõiduk
STR_COMPANY_VIEW_SHIPS                                          :{WHITE}{COMMA} laev{P "" a}
STR_COMPANY_VIEW_VEHICLES_NONE                                  :{WHITE}Mitte ühtegi
STR_COMPANY_VIEW_COMPANY_VALUE                                  :{GOLD}Firmaväärtus: {WHITE}{CURRENCY_LONG}
STR_COMPANY_VIEW_SHARES_OWNED_BY                                :{WHITE}({COMMA}% on ettevõtte {COMPANY} käes)
STR_COMPANY_VIEW_INFRASTRUCTURE                                 :{GOLD}Taristu:
STR_COMPANY_VIEW_INFRASTRUCTURE_RAIL                            :{WHITE}{COMMA} rööpajupp{P "" i}
STR_COMPANY_VIEW_INFRASTRUCTURE_ROAD                            :{WHITE}{COMMA} teejupp{P "" i}
STR_COMPANY_VIEW_INFRASTRUCTURE_WATER                           :{WHITE}{COMMA} veeruut{P "" u}
STR_COMPANY_VIEW_INFRASTRUCTURE_STATION                         :{WHITE}{COMMA} jaamaruut{P "" u}
STR_COMPANY_VIEW_INFRASTRUCTURE_AIRPORT                         :{WHITE}{COMMA} lennuväl{P i ja}
STR_COMPANY_VIEW_INFRASTRUCTURE_NONE                            :{WHITE}Puudub

STR_COMPANY_VIEW_BUILD_HQ_BUTTON                                :{BLACK}Ehita peakorter
STR_COMPANY_VIEW_BUILD_HQ_TOOLTIP                               :{BLACK}Ehita ettevõtte peakorter
STR_COMPANY_VIEW_VIEW_HQ_BUTTON                                 :{BLACK}Vaata peakorterit
STR_COMPANY_VIEW_VIEW_HQ_TOOLTIP                                :{BLACK}Ettevõtte peakorteri vaatamine
STR_COMPANY_VIEW_RELOCATE_HQ                                    :{BLACK}Liiguta peakorterit
STR_COMPANY_VIEW_RELOCATE_COMPANY_HEADQUARTERS                  :{BLACK}Ehita ettevõtte peakorter mujale 1% firmaväärtuse tasu eest. Shift+klõps näitab toimingu eeldatavat maksumust
STR_COMPANY_VIEW_INFRASTRUCTURE_BUTTON                          :{BLACK}Täpsustused
STR_COMPANY_VIEW_INFRASTRUCTURE_TOOLTIP                         :{BLACK}Vaata täpset taristu hulka
STR_COMPANY_VIEW_GIVE_MONEY_BUTTON                              :{BLACK}Saada raha
STR_COMPANY_VIEW_GIVE_MONEY_TOOLTIP                             :{BLACK}Saada sellele ettevõttele raha

STR_COMPANY_VIEW_NEW_FACE_BUTTON                                :{BLACK}Uus nägu
STR_COMPANY_VIEW_NEW_FACE_TOOLTIP                               :{BLACK}Vali presidendile uus nägu
STR_COMPANY_VIEW_COLOUR_SCHEME_BUTTON                           :{BLACK}Värvivalik
STR_COMPANY_VIEW_COLOUR_SCHEME_TOOLTIP                          :{BLACK}Muuda ettevõtte veovahendite värvi
STR_COMPANY_VIEW_COMPANY_NAME_BUTTON                            :{BLACK}Ettevõtte nimi
STR_COMPANY_VIEW_COMPANY_NAME_TOOLTIP                           :{BLACK}Muuda ettevõtte nime
STR_COMPANY_VIEW_PRESIDENT_NAME_BUTTON                          :{BLACK}Presidendi nimi
STR_COMPANY_VIEW_PRESIDENT_NAME_TOOLTIP                         :{BLACK}Muuda presidendi nägu

STR_COMPANY_VIEW_BUY_SHARE_BUTTON                               :{BLACK}Osta 25% ettevõtte aktsiatest
STR_COMPANY_VIEW_SELL_SHARE_BUTTON                              :{BLACK}Müü 25% ettevõtte aktsiatest
STR_COMPANY_VIEW_BUY_SHARE_TOOLTIP                              :{BLACK}Osta 25% ettevõtte aktsiatest. Shift+klõpsuga kuvatakse aktsiate hind tehingut tegemata
STR_COMPANY_VIEW_SELL_SHARE_TOOLTIP                             :{BLACK}Müü 25% ettevõtte aktsiatest. Shift+klõpsuga kuvatakse aktsiate hind tehingut tegemata

STR_COMPANY_VIEW_COMPANY_NAME_QUERY_CAPTION                     :Ettevõtte nimi
STR_COMPANY_VIEW_PRESIDENT_S_NAME_QUERY_CAPTION                 :Presidendi nimi
STR_COMPANY_VIEW_GIVE_MONEY_QUERY_CAPTION                       :Sisesta saadetav rahasumma

STR_BUY_COMPANY_MESSAGE                                         :{WHITE}Otsime ettevõtet, kes võtaks meie firma üle.{}{}Kas soovite osta ettevõtte {COMPANY} {CURRENCY_LONG} eest?

# Company infrastructure window
STR_COMPANY_INFRASTRUCTURE_VIEW_CAPTION                         :{WHITE} {COMPANY} Taristu
STR_COMPANY_INFRASTRUCTURE_VIEW_RAIL_SECT                       :{GOLD}Raudtee tükid:
STR_COMPANY_INFRASTRUCTURE_VIEW_SIGNALS                         :{WHITE}Signaalid
STR_COMPANY_INFRASTRUCTURE_VIEW_ROAD_SECT                       :{GOLD}Tee tükid:
STR_COMPANY_INFRASTRUCTURE_VIEW_TRAM_SECT                       :{GOLD}Trammiosad:
STR_COMPANY_INFRASTRUCTURE_VIEW_WATER_SECT                      :{GOLD}Veekogu ruudud:
STR_COMPANY_INFRASTRUCTURE_VIEW_CANALS                          :{WHITE}Kanalid
STR_COMPANY_INFRASTRUCTURE_VIEW_STATION_SECT                    :{GOLD}Jaamad:
STR_COMPANY_INFRASTRUCTURE_VIEW_STATIONS                        :{WHITE}Jaama ruudud
STR_COMPANY_INFRASTRUCTURE_VIEW_AIRPORTS                        :{WHITE}Lennuväljad
STR_COMPANY_INFRASTRUCTURE_VIEW_TOTAL                           :{WHITE}{CURRENCY_LONG}/a

# Industry directory
STR_INDUSTRY_DIRECTORY_CAPTION                                  :{WHITE}Tööstused
STR_INDUSTRY_DIRECTORY_NONE                                     :{ORANGE}- Puudub -
STR_INDUSTRY_DIRECTORY_ITEM_INFO                                :{BLACK}{CARGO_LONG}{STRING}{YELLOW} ({COMMA}% äraveetud){BLACK}
STR_INDUSTRY_DIRECTORY_ITEM_NOPROD                              :{ORANGE}{INDUSTRY}
STR_INDUSTRY_DIRECTORY_ITEM_PROD1                               :{ORANGE}{INDUSTRY} {STRING}
STR_INDUSTRY_DIRECTORY_ITEM_PROD2                               :{ORANGE}{INDUSTRY} {STRING}, {STRING}
STR_INDUSTRY_DIRECTORY_ITEM_PROD3                               :{ORANGE}{INDUSTRY} {STRING}, {STRING}, {STRING}
STR_INDUSTRY_DIRECTORY_ITEM_PRODMORE                            :{ORANGE}{INDUSTRY} {STRING}, {STRING}, {STRING} ja veel {NUM}...
STR_INDUSTRY_DIRECTORY_LIST_CAPTION                             :{BLACK}Tööstuste nimed - klõpsates keskendatakse vaade tööstusele. Ctrl+klõps avab uue vaate ettevõtte asukohast
STR_INDUSTRY_DIRECTORY_ACCEPTED_CARGO_FILTER                    :{BLACK}Vastuvõetud veosed: {SILVER}{STRING}
STR_INDUSTRY_DIRECTORY_PRODUCED_CARGO_FILTER                    :{BLACK}Toodetud veosed: {SILVER}{STRING}
STR_INDUSTRY_DIRECTORY_FILTER_ALL_TYPES                         :Kõik veoseliigid
STR_INDUSTRY_DIRECTORY_FILTER_NONE                              :Puudub

# Industry view
STR_INDUSTRY_VIEW_CAPTION                                       :{WHITE}{INDUSTRY}
STR_INDUSTRY_VIEW_PRODUCTION_LAST_MONTH_TITLE                   :{BLACK}Eelmise kuu toodang:
STR_INDUSTRY_VIEW_TRANSPORTED                                   :{YELLOW}{CARGO_LONG}{STRING}{BLACK} ({COMMA}% veetud)
STR_INDUSTRY_VIEW_LOCATION_TOOLTIP                              :{BLACK}Vaate keskendamine tööstusele
STR_INDUSTRY_VIEW_PRODUCTION_LEVEL                              :{BLACK}Tootlikkuse tase: {YELLOW}{COMMA}%
STR_INDUSTRY_VIEW_INDUSTRY_ANNOUNCED_CLOSURE                    :{YELLOW}Tööstus teatab kohesest sulgemisest!

STR_INDUSTRY_VIEW_REQUIRES_N_CARGO                              :{BLACK}Vajab: {YELLOW}{STRING}{STRING}
STR_INDUSTRY_VIEW_PRODUCES_N_CARGO                              :{BLACK}Toodab: {YELLOW}{STRING}{STRING}
STR_INDUSTRY_VIEW_CARGO_LIST_EXTENSION                          :, {STRING}{STRING}

STR_INDUSTRY_VIEW_REQUIRES                                      :{BLACK}Nõuab:
STR_INDUSTRY_VIEW_ACCEPT_CARGO                                  :{YELLOW}{STRING}{BLACK}{3:STRING}
STR_INDUSTRY_VIEW_ACCEPT_CARGO_AMOUNT                           :{YELLOW}{STRING}{BLACK}: {CARGO_SHORT} ootel{STRING}

STR_CONFIG_GAME_PRODUCTION                                      :{WHITE}Tootlikuse muutmine (kaheksaga jaguv, kuni 2040)
STR_CONFIG_GAME_PRODUCTION_LEVEL                                :{WHITE}Muuda tootlikkuse taset (protsent, kuni 800%)

# Vehicle lists
###length VEHICLE_TYPES
STR_VEHICLE_LIST_TRAIN_CAPTION                                  :{WHITE}{STRING} - {COMMA} rong{P "" i}
STR_VEHICLE_LIST_ROAD_VEHICLE_CAPTION                           :{WHITE}{STRING} - {COMMA} mootorsõiduk{P "" it}
STR_VEHICLE_LIST_SHIP_CAPTION                                   :{WHITE}{STRING} - {COMMA} laev{P "" a}
STR_VEHICLE_LIST_AIRCRAFT_CAPTION                               :{WHITE}{STRING} - {COMMA} õhusõiduk{P "" it}

###length VEHICLE_TYPES
STR_VEHICLE_LIST_TRAIN_LIST_TOOLTIP                             :{BLACK}Rongid - vajuta rongile info jaoks
STR_VEHICLE_LIST_ROAD_VEHICLE_TOOLTIP                           :{BLACK}Veokid - info saamiseks vajuta veokile
STR_VEHICLE_LIST_SHIP_TOOLTIP                                   :{BLACK}Laevad - info saamiseks klõpsa laevale
STR_VEHICLE_LIST_AIRCRAFT_TOOLTIP                               :{BLACK}Õhusõiduk - info saamiseks vajuta õhusõidukile

###length VEHICLE_TYPES
STR_VEHICLE_LIST_AVAILABLE_TRAINS                               :Saadaval rongid
STR_VEHICLE_LIST_AVAILABLE_ROAD_VEHICLES                        :Saadaval sõidukid
STR_VEHICLE_LIST_AVAILABLE_SHIPS                                :Saadaval laevad
STR_VEHICLE_LIST_AVAILABLE_AIRCRAFT                             :Saadaval õhusõidukid

STR_VEHICLE_LIST_MANAGE_LIST                                    :{BLACK}Halda registrit
STR_VEHICLE_LIST_MANAGE_LIST_TOOLTIP                            :{BLACK}Saada juhised kõikidele selles nimekirjas olevatele veovahenditele
STR_VEHICLE_LIST_REPLACE_VEHICLES                               :Asenda veovahendeid
STR_VEHICLE_LIST_SEND_FOR_SERVICING                             :Saada hooldusesse
STR_VEHICLE_LIST_PROFIT_THIS_YEAR_LAST_YEAR                     :{TINY_FONT}{BLACK}Selle aasta kasum: {CURRENCY_LONG} (eelneval: {CURRENCY_LONG})

STR_VEHICLE_LIST_SEND_TRAIN_TO_DEPOT                            :Saada depoose
STR_VEHICLE_LIST_SEND_ROAD_VEHICLE_TO_DEPOT                     :Saada depoose
STR_VEHICLE_LIST_SEND_SHIP_TO_DEPOT                             :Saada depoose
STR_VEHICLE_LIST_SEND_AIRCRAFT_TO_HANGAR                        :Saada angaari

STR_VEHICLE_LIST_MASS_STOP_LIST_TOOLTIP                         :{BLACK}Klõpsa, et kõik nimekirjas olevad masinad peatada
STR_VEHICLE_LIST_MASS_START_LIST_TOOLTIP                        :{BLACK}Vajuta, kui tahad käivitada kõiki masinaid nimekirjas
STR_VEHICLE_LIST_AVAILABLE_ENGINES_TOOLTIP                      :{BLACK}Vaata nimekirja saadaolevatest seda tüüpi veovahenditest

STR_VEHICLE_LIST_SHARED_ORDERS_LIST_CAPTION                     :{WHITE}{COMMA} sõiduki vahel jagatud sõidugraafik

# Group window
###length VEHICLE_TYPES
STR_GROUP_ALL_TRAINS                                            :Kõik raudteeveerem
STR_GROUP_ALL_ROAD_VEHICLES                                     :Kõik mootorsõidukid
STR_GROUP_ALL_SHIPS                                             :Kõik laevad
STR_GROUP_ALL_AIRCRAFTS                                         :Kõik õhusõidukid

###length VEHICLE_TYPES
STR_GROUP_DEFAULT_TRAINS                                        :Jaotamata rongid
STR_GROUP_DEFAULT_ROAD_VEHICLES                                 :Jaotamata maanteesõidukid
STR_GROUP_DEFAULT_SHIPS                                         :Jaotamata laevad
STR_GROUP_DEFAULT_AIRCRAFTS                                     :Jaotamata õhusõidukid

STR_GROUP_COUNT_WITH_SUBGROUP                                   :{TINY_FONT}{COMMA} (+{COMMA})

STR_GROUPS_CLICK_ON_GROUP_FOR_TOOLTIP                           :{BLACK}Jagu - jaol klõpsates loetletakse kõik jakku kuuluvad sõidukid. Jagusid lohistades saab luua hierarhia.
STR_GROUP_CREATE_TOOLTIP                                        :{BLACK}Klõpsa jao loomiseks
STR_GROUP_DELETE_TOOLTIP                                        :{BLACK}Eemalda valitud jagu
STR_GROUP_RENAME_TOOLTIP                                        :{BLACK}Ümbernimeta valitud jagu
STR_GROUP_LIVERY_TOOLTIP                                        :{BLACK}Muuda valitud jao värvistikku
STR_GROUP_REPLACE_PROTECTION_TOOLTIP                            :{BLACK}Klõpsa, et kaitsta seda jagu globaalse automaatasenduse eest

STR_QUERY_GROUP_DELETE_CAPTION                                  :{WHITE}Kõrvalda jagu
STR_GROUP_DELETE_QUERY_TEXT                                     :{WHITE}Kas oled kindel, et tahad kustutada selle grupi ja kõik järglased?

STR_GROUP_ADD_SHARED_VEHICLE                                    :Kõik jagatud sõidukid
STR_GROUP_REMOVE_ALL_VEHICLES                                   :Eemalda kõik sõidukid

STR_GROUP_RENAME_CAPTION                                        :{BLACK}Ümbernimeta jagu

STR_GROUP_PROFIT_THIS_YEAR                                      :Selle aasta kasum:
STR_GROUP_PROFIT_LAST_YEAR                                      :Eelmise aasta kasum:
STR_GROUP_OCCUPANCY                                             :Koormatus:
STR_GROUP_OCCUPANCY_VALUE                                       :{NUM}%

# Build vehicle window
###length 4
STR_BUY_VEHICLE_TRAIN_RAIL_CAPTION                              :Uued rööbassõidukid
STR_BUY_VEHICLE_TRAIN_ELRAIL_CAPTION                            :Uus elektriraudteesõiduk
STR_BUY_VEHICLE_TRAIN_MONORAIL_CAPTION                          :Uus monorelsssõiduk
STR_BUY_VEHICLE_TRAIN_MAGLEV_CAPTION                            :Uus magnethõljuksõiduk

STR_BUY_VEHICLE_ROAD_VEHICLE_CAPTION                            :Uued mootorsõidukid
STR_BUY_VEHICLE_TRAM_VEHICLE_CAPTION                            :Uued trammid

# Vehicle availability
###length VEHICLE_TYPES
STR_BUY_VEHICLE_TRAIN_ALL_CAPTION                               :Rööbassõidukid
STR_BUY_VEHICLE_ROAD_VEHICLE_ALL_CAPTION                        :Uued maanteesõidukid
STR_BUY_VEHICLE_SHIP_CAPTION                                    :Uued laevad
STR_BUY_VEHICLE_AIRCRAFT_CAPTION                                :Uus õhusõiduk

STR_PURCHASE_INFO_COST_WEIGHT                                   :{BLACK}Hind: {GOLD}{CURRENCY_LONG}{BLACK} Tühimass: {GOLD}{WEIGHT_SHORT}
STR_PURCHASE_INFO_COST_REFIT_WEIGHT                             :{BLACK}Maksumus: {GOLD}{CURRENCY_LONG}{BLACK} (Ümberseadistamise maksumus: {GOLD}{CURRENCY_LONG}{BLACK}) Mass: {GOLD}{WEIGHT_SHORT}
STR_PURCHASE_INFO_SPEED_POWER                                   :{BLACK}Tippkiirus: {GOLD}{VELOCITY}{BLACK} Võimsus: {GOLD}{POWER}
STR_PURCHASE_INFO_SPEED                                         :{BLACK}Tippkiirus: {GOLD}{VELOCITY}
STR_PURCHASE_INFO_SPEED_OCEAN                                   :{BLACK}Kiirus ookeanil: {GOLD}{VELOCITY}
STR_PURCHASE_INFO_SPEED_CANAL                                   :{BLACK}Kiirus kanalil/jõel: {GOLD}{VELOCITY}
STR_PURCHASE_INFO_RUNNINGCOST                                   :{BLACK}Käituskulud: {GOLD}{CURRENCY_LONG}/aastas
STR_PURCHASE_INFO_CAPACITY                                      :{BLACK}Kandevõime: {GOLD}{CARGO_LONG} {STRING}
STR_PURCHASE_INFO_REFITTABLE                                    :(ümberseadistatav)
STR_PURCHASE_INFO_DESIGNED_LIFE                                 :{BLACK}Kujundatud: {GOLD}{NUM}{BLACK} Vanus: {GOLD}{COMMA} aasta{P "" t}
STR_PURCHASE_INFO_DESIGNED                                      :{BLACK}Kujundatud: {GOLD}{NUM}
STR_PURCHASE_INFO_RELIABILITY                                   :{BLACK}Parim tehnoseisund: {GOLD}{COMMA}%
STR_PURCHASE_INFO_COST                                          :{BLACK}Hind: {GOLD}{CURRENCY_LONG}
STR_PURCHASE_INFO_COST_REFIT                                    :{BLACK}Maksumus: {GOLD}{CURRENCY_LONG}{BLACK} (Ümberseadistamise maksumus: {GOLD}{CURRENCY_LONG}{BLACK})
STR_PURCHASE_INFO_WEIGHT_CWEIGHT                                :{BLACK}Mass: {GOLD}{WEIGHT_SHORT} ({WEIGHT_SHORT})
STR_PURCHASE_INFO_COST_SPEED                                    :{BLACK}Hind: {GOLD}{CURRENCY_LONG}{BLACK} Tippkiirus: {GOLD}{VELOCITY}
STR_PURCHASE_INFO_COST_REFIT_SPEED                              :{BLACK}Hind: {GOLD}{CURRENCY_LONG}{BLACK} (Ümberseadistamise maksumus: {GOLD}{CURRENCY_LONG}{BLACK}) Kiirus: {GOLD}{VELOCITY}
STR_PURCHASE_INFO_AIRCRAFT_CAPACITY                             :{BLACK}Kandevõime: {GOLD}{CARGO_LONG}, {CARGO_LONG}
STR_PURCHASE_INFO_PWAGPOWER_PWAGWEIGHT                          :{BLACK}Kiirendavad vagunid: {GOLD}+{POWER}{BLACK} Mass: {GOLD}+{WEIGHT_SHORT}
STR_PURCHASE_INFO_REFITTABLE_TO                                 :{BLACK}Ümberseadistatav: {GOLD}{STRING}
STR_PURCHASE_INFO_ALL_TYPES                                     :Kõik kaubatüübid
STR_PURCHASE_INFO_NONE                                          :Puudub
STR_PURCHASE_INFO_ENGINES_ONLY                                  :Vaid vedurid
STR_PURCHASE_INFO_ALL_BUT                                       :Kõik, välja arvatud {CARGO_LIST}
STR_PURCHASE_INFO_MAX_TE                                        :{BLACK}Suurim veojõud: {GOLD}{FORCE}
STR_PURCHASE_INFO_AIRCRAFT_RANGE                                :{BLACK}Tegevusradius: {GOLD}{COMMA} ruutu
STR_PURCHASE_INFO_AIRCRAFT_TYPE                                 :{BLACK}Õhusõiduki liik: {GOLD}{STRING}

###length 3

###length VEHICLE_TYPES
STR_BUY_VEHICLE_TRAIN_LIST_TOOLTIP                              :{BLACK}Nimekiri raudteesõidukitest - andmete saamiseks klõpsa raudteesõidukile
STR_BUY_VEHICLE_ROAD_VEHICLE_LIST_TOOLTIP                       :{BLACK}Mootorsõidukite nimekiri - andmete saamiseks klõpsa sõidukile
STR_BUY_VEHICLE_SHIP_LIST_TOOLTIP                               :{BLACK}Laevade nimekiri - info saamiseks klõps laevale
STR_BUY_VEHICLE_AIRCRAFT_LIST_TOOLTIP                           :{BLACK}Õhusõidukite loend - info saamiseks vajuta õhusõidukile. Ctrl + klõps vaheldab õhusõiduki liigi peitmist

###length VEHICLE_TYPES
STR_BUY_VEHICLE_TRAIN_BUY_VEHICLE_BUTTON                        :{BLACK}Ehita sõiduk
STR_BUY_VEHICLE_ROAD_VEHICLE_BUY_VEHICLE_BUTTON                 :{BLACK}Ehita veovahend
STR_BUY_VEHICLE_SHIP_BUY_VEHICLE_BUTTON                         :{BLACK}Ehita laev
STR_BUY_VEHICLE_AIRCRAFT_BUY_VEHICLE_BUTTON                     :{BLACK}Ehita õhusõiduk

###length VEHICLE_TYPES
STR_BUY_VEHICLE_TRAIN_BUY_REFIT_VEHICLE_BUTTON                  :{BLACK}Osta ja ümberseadista sõiduk
STR_BUY_VEHICLE_ROAD_VEHICLE_BUY_REFIT_VEHICLE_BUTTON           :{BLACK}Osta ja ümberseadista sõiduk
STR_BUY_VEHICLE_SHIP_BUY_REFIT_VEHICLE_BUTTON                   :{BLACK}Osta ja ümberseadista laev
STR_BUY_VEHICLE_AIRCRAFT_BUY_REFIT_VEHICLE_BUTTON               :{BLACK}Osta ja ümberseadista õhusõiduk

###length VEHICLE_TYPES
STR_BUY_VEHICLE_TRAIN_BUY_VEHICLE_TOOLTIP                       :{BLACK}Osta valitud raudteesõiduk. Shift+klõpsuga kuvatakse eeldatav ostuhind
STR_BUY_VEHICLE_ROAD_VEHICLE_BUY_VEHICLE_TOOLTIP                :{BLACK}Osta valitud mootorsõiduk. Shift+klõpsuga kuvatakse eeldatav ostuhind
STR_BUY_VEHICLE_SHIP_BUY_VEHICLE_TOOLTIP                        :{BLACK}Osta valitud laev. Shift+klõpsuga kuvatakse eeldatav ostuhind
STR_BUY_VEHICLE_AIRCRAFT_BUY_VEHICLE_TOOLTIP                    :{BLACK}Osta valitud õhusõiduk. Shift+klõpsuga kuvatakse eeldatav ostuhind

###length VEHICLE_TYPES
STR_BUY_VEHICLE_TRAIN_BUY_REFIT_VEHICLE_TOOLTIP                 :{BLACK}Osta ja ümberseadista valitud rööbassõiduk. Shift+klõps näitab eeldatava maksumuse ilma ostu sooritamata
STR_BUY_VEHICLE_ROAD_VEHICLE_BUY_REFIT_VEHICLE_TOOLTIP          :{BLACK}Osta ja ümberseadista valitud maanteesõiduk. Shift+klõps näitab eeldatava maksumuse ilma ostu sooritamata
STR_BUY_VEHICLE_SHIP_BUY_REFIT_VEHICLE_TOOLTIP                  :{BLACK}Osta ja ümberseadista valitud laev. Shift+klõps näitab eeldatava maksumuse ilma ostu sooritamata
STR_BUY_VEHICLE_AIRCRAFT_BUY_REFIT_VEHICLE_TOOLTIP              :{BLACK}Osta ja ümberseadista valitud õhusõiduk. Shift+klõps näitab eeldatava maksumuse ilma ostu sooritamata

###length VEHICLE_TYPES
STR_BUY_VEHICLE_TRAIN_RENAME_BUTTON                             :{BLACK}Ümbernimeta
STR_BUY_VEHICLE_ROAD_VEHICLE_RENAME_BUTTON                      :{BLACK}Ümbernimeta
STR_BUY_VEHICLE_SHIP_RENAME_BUTTON                              :{BLACK}Ümbernimeta
STR_BUY_VEHICLE_AIRCRAFT_RENAME_BUTTON                          :{BLACK}Ümbernimeta

###length VEHICLE_TYPES
STR_BUY_VEHICLE_TRAIN_RENAME_TOOLTIP                            :{BLACK}Ümbernimeta rööbassõiduki liik
STR_BUY_VEHICLE_ROAD_VEHICLE_RENAME_TOOLTIP                     :{BLACK}Ümbernimeta maanteesõiduki liik
STR_BUY_VEHICLE_SHIP_RENAME_TOOLTIP                             :{BLACK}Ümbernimeta laeva liik
STR_BUY_VEHICLE_AIRCRAFT_RENAME_TOOLTIP                         :{BLACK}Ümbernimeta õhusõiduki liik

###length VEHICLE_TYPES
STR_BUY_VEHICLE_TRAIN_HIDE_TOGGLE_BUTTON                        :{BLACK}Peida
STR_BUY_VEHICLE_ROAD_VEHICLE_HIDE_TOGGLE_BUTTON                 :{BLACK}Peida
STR_BUY_VEHICLE_SHIP_HIDE_TOGGLE_BUTTON                         :{BLACK}Peida
STR_BUY_VEHICLE_AIRCRAFT_HIDE_TOGGLE_BUTTON                     :{BLACK}Peida

###length VEHICLE_TYPES
STR_BUY_VEHICLE_TRAIN_SHOW_TOGGLE_BUTTON                        :{BLACK}Näita
STR_BUY_VEHICLE_ROAD_VEHICLE_SHOW_TOGGLE_BUTTON                 :{BLACK}Näita
STR_BUY_VEHICLE_SHIP_SHOW_TOGGLE_BUTTON                         :{BLACK}Näita
STR_BUY_VEHICLE_AIRCRAFT_SHOW_TOGGLE_BUTTON                     :{BLACK}Näita

###length VEHICLE_TYPES
STR_BUY_VEHICLE_TRAIN_HIDE_SHOW_TOGGLE_TOOLTIP                  :{BLACK}Sätesta rongitüübi peitmine/kuvamine
STR_BUY_VEHICLE_ROAD_VEHICLE_HIDE_SHOW_TOGGLE_TOOLTIP           :{BLACK}Sätesta sõidukitüübi peitmine/kuvamine
STR_BUY_VEHICLE_SHIP_HIDE_SHOW_TOGGLE_TOOLTIP                   :{BLACK}Sätesta laevatüübi peitmine/kuvamine
STR_BUY_VEHICLE_AIRCRAFT_HIDE_SHOW_TOGGLE_TOOLTIP               :{BLACK}Vahelda õhusõiduki liigi peitmist/näitamist

###length VEHICLE_TYPES
STR_QUERY_RENAME_TRAIN_TYPE_CAPTION                             :{WHITE}Ümbernimeta rööbassõiduki liik
STR_QUERY_RENAME_ROAD_VEHICLE_TYPE_CAPTION                      :{WHITE}Ümbernimeta maanteesõiduki liik
STR_QUERY_RENAME_SHIP_TYPE_CAPTION                              :{WHITE}Ümbernimeta laeva liik
STR_QUERY_RENAME_AIRCRAFT_TYPE_CAPTION                          :{WHITE}Ümbernimeta õhusõiduki liik

# Depot window
STR_DEPOT_CAPTION                                               :{WHITE}{DEPOT}

STR_DEPOT_RENAME_TOOLTIP                                        :{BLACK}Muuda depoo nime
STR_DEPOT_RENAME_DEPOT_CAPTION                                  :Ümbernimeta depoo

STR_DEPOT_NO_ENGINE                                             :{BLACK}-
STR_DEPOT_VEHICLE_TOOLTIP                                       :{BLACK}{ENGINE}{STRING}
STR_DEPOT_VEHICLE_TOOLTIP_CHAIN                                 :{BLACK}{NUM} sõiduk{P "" id}{STRING}
STR_DEPOT_VEHICLE_TOOLTIP_CARGO                                 :{}{CARGO_LONG} ({CARGO_SHORT})

###length VEHICLE_TYPES
STR_DEPOT_TRAIN_LIST_TOOLTIP                                    :{BLACK}Rongid - vasaku hiireklahviga lisatakse ja eemaldatakse veeremit, paremklõpsuga saadakse teavet. Ctrl klahvi kasutatakse operatsiooni kordamiseks järgnevas ahelas.
STR_DEPOT_ROAD_VEHICLE_LIST_TOOLTIP                             :{BLACK}Veovahendid - paremklõpsuga näidatakse teavet
STR_DEPOT_SHIP_LIST_TOOLTIP                                     :{BLACK}Laevad - paremklõpsuga näidatakse teavet
STR_DEPOT_AIRCRAFT_LIST_TOOLTIP                                 :{BLACK}Õhusõiduk - paremklõpsuga näidatakse teavet

###length VEHICLE_TYPES
STR_DEPOT_TRAIN_SELL_TOOLTIP                                    :{BLACK}Tiri rongi veok siia et müüa
STR_DEPOT_ROAD_VEHICLE_SELL_TOOLTIP                             :{BLACK}Et müüa, tiri sõiduk siia
STR_DEPOT_SHIP_SELL_TOOLTIP                                     :{BLACK}Müügiks tiri laev siia
STR_DEPOT_AIRCRAFT_SELL_TOOLTIP                                 :{BLACK}Müümiseks tiri õhusõiduk siia

###length VEHICLE_TYPES
STR_DEPOT_SELL_ALL_BUTTON_TRAIN_TOOLTIP                         :{BLACK}Müü kõik rongid jaamast
STR_DEPOT_SELL_ALL_BUTTON_ROAD_VEHICLE_TOOLTIP                  :{BLACK}Müü kõik autod garaažist
STR_DEPOT_SELL_ALL_BUTTON_SHIP_TOOLTIP                          :{BLACK}Müü kõik laevad sadamast
STR_DEPOT_SELL_ALL_BUTTON_AIRCRAFT_TOOLTIP                      :{BLACK}Müü kõik õhusõidukid angaarist

###length VEHICLE_TYPES
STR_DEPOT_AUTOREPLACE_TRAIN_TOOLTIP                             :{BLACK}Asenda kõik rongid jaamas ise
STR_DEPOT_AUTOREPLACE_ROAD_VEHICLE_TOOLTIP                      :{BLACK}Asenda kõik depoos olevad mootorsõidukid ise
STR_DEPOT_AUTOREPLACE_SHIP_TOOLTIP                              :{BLACK}Asenda kõik laevad depoos ise
STR_DEPOT_AUTOREPLACE_AIRCRAFT_TOOLTIP                          :{BLACK}Asenda kõik lennumasinad angaaris ise

###length VEHICLE_TYPES
STR_DEPOT_TRAIN_NEW_VEHICLES_BUTTON                             :{BLACK}Uus rong
STR_DEPOT_ROAD_VEHICLE_NEW_VEHICLES_BUTTON                      :{BLACK}Ostmine
STR_DEPOT_SHIP_NEW_VEHICLES_BUTTON                              :{BLACK}Uus laev
STR_DEPOT_AIRCRAFT_NEW_VEHICLES_BUTTON                          :{BLACK}Uus õhusõiduk

###length VEHICLE_TYPES
STR_DEPOT_TRAIN_NEW_VEHICLES_TOOLTIP                            :{BLACK}Osta uus rongi veok
STR_DEPOT_ROAD_VEHICLE_NEW_VEHICLES_TOOLTIP                     :{BLACK}Ehita uus mootorsõiduk
STR_DEPOT_SHIP_NEW_VEHICLES_TOOLTIP                             :{BLACK}Osta uus laev
STR_DEPOT_AIRCRAFT_NEW_VEHICLES_TOOLTIP                         :{BLACK}Ehita uus õhusõiduk

###length VEHICLE_TYPES
STR_DEPOT_CLONE_TRAIN                                           :{BLACK}Klooni rong
STR_DEPOT_CLONE_ROAD_VEHICLE                                    :{BLACK}Kloonimine
STR_DEPOT_CLONE_SHIP                                            :{BLACK}Klooni laev
STR_DEPOT_CLONE_AIRCRAFT                                        :{BLACK}Klooni õhusõiduk

###length VEHICLE_TYPES
STR_DEPOT_CLONE_TRAIN_DEPOT_INFO                                :{BLACK}Ostetakse samasugune rong koos kõikide vagunitega. Vajuta sellele nupule, ning seejärel rongile depoo sees või väljas. «Ctrl»+klõps jagab korraldusi. «Shift»+klõps näitab eeldatavat ostuhinda
STR_DEPOT_CLONE_ROAD_VEHICLE_DEPOT_INFO                         :{BLACK}Ostetakse samasugune mootorsõiduk. Vajuta sellele nupule, ning seejärel mootorsõidukil depoos või sellest väljas. «Ctrl»+klõps jagab korraldusi. «Shift»+klõps näitab eeldatavat ostuhinda
STR_DEPOT_CLONE_SHIP_DEPOT_INFO                                 :{BLACK}Ostetakse samasugune laev. Vajuta sellele nupule, ning seejärel laevale laevaremonditehase sees või väljas. «Ctrl»+klõps jagab korraldusi. «Shift»+klõps näitab eeldatavat ostuhinda
STR_DEPOT_CLONE_AIRCRAFT_INFO_HANGAR_WINDOW                     :{BLACK}Ostetakse samasugune õhusõiduk. Vajuta sellele nupule, ning seejärel õhusõidukile angaari sees või väljas. «Ctrl»+klõps jagab korraldusi. «Shift»+klõps näitab eeldatavat ostuhinda

###length VEHICLE_TYPES
STR_DEPOT_TRAIN_LOCATION_TOOLTIP                                :{BLACK}Keskenda põhivaade rongidepoo kohale
STR_DEPOT_ROAD_VEHICLE_LOCATION_TOOLTIP                         :{BLACK}Vii vaade garaažile. Ctrl+klõps avab garaažil uue vaate.
STR_DEPOT_SHIP_LOCATION_TOOLTIP                                 :{BLACK}Vii pea vaade paadikuuri juurde
STR_DEPOT_AIRCRAFT_LOCATION_TOOLTIP                             :{BLACK}Vii vaade angaarile

###length VEHICLE_TYPES
STR_DEPOT_VEHICLE_ORDER_LIST_TRAIN_TOOLTIP                      :{BLACK}Koosta nimekiri kõikidest rongidest, mille korralduste hulgas on see depoo
STR_DEPOT_VEHICLE_ORDER_LIST_ROAD_VEHICLE_TOOLTIP               :{BLACK}Koosta nimekiri kõikidest mootorsõidukitest, mille korralduste hulgas on see depoo
STR_DEPOT_VEHICLE_ORDER_LIST_SHIP_TOOLTIP                       :{BLACK}Koosta nimekiri kõikidest laevadest, mille korralduste hulgas on see angaar
STR_DEPOT_VEHICLE_ORDER_LIST_AIRCRAFT_TOOLTIP                   :{BLACK}Koosta nimekiri kõikidest rongidest, mille korralduste hulgas on selle lennujaama angaar

###length VEHICLE_TYPES
STR_DEPOT_MASS_STOP_DEPOT_TRAIN_TOOLTIP                         :{BLACK}Vajuta, kui tahad seisata kõiki ronge jaamas
STR_DEPOT_MASS_STOP_DEPOT_ROAD_VEHICLE_TOOLTIP                  :{BLACK}Vajuta, kui tahad seisata kõiki masinaid garaažis
STR_DEPOT_MASS_STOP_DEPOT_SHIP_TOOLTIP                          :{BLACK}Klõpsa, et peatada kõik sadamas olevad laevad.
STR_DEPOT_MASS_STOP_HANGAR_TOOLTIP                              :{BLACK}Vajuta, kui tahad seisata kõiki õhusõidukeid angaaris

###length VEHICLE_TYPES
STR_DEPOT_MASS_START_DEPOT_TRAIN_TOOLTIP                        :{BLACK}Klõpsa kõikide depoos asuvate rongide käivitamiseks
STR_DEPOT_MASS_START_DEPOT_ROAD_VEHICLE_TOOLTIP                 :{BLACK}Klõpsa, et käivitada kõik depoos olevad mootorsõidukid
STR_DEPOT_MASS_START_DEPOT_SHIP_TOOLTIP                         :{BLACK}Klõpsa kõikide angaaris asuvate laevade käivitamiseks
STR_DEPOT_MASS_START_HANGAR_TOOLTIP                             :{BLACK}Klõpsa kõikide angaaris asuvate õhusõidukite käivitamiseks

STR_DEPOT_DRAG_WHOLE_TRAIN_TO_SELL_TOOLTIP                      :{BLACK}Tõsta rongi vedur siia, et müüa rong täies koosseisus
STR_DEPOT_SELL_CONFIRMATION_TEXT                                :{YELLOW}Sa oled müümas kõiki depoos asuvaid masinaid. Kas sa oled kindel?

# Engine preview window
STR_ENGINE_PREVIEW_CAPTION                                      :{WHITE}Teade veovahendite tootjalt
STR_ENGINE_PREVIEW_MESSAGE                                      :{GOLD}Me töötasime välja uue {STRING}. Kas te oleksite huvitatud selle ainuõiguslikust katsetamisest ühe aasta jooksul, et me saaksime seda enne turule laskmist jälgida?

STR_ENGINE_PREVIEW_RAILROAD_LOCOMOTIVE                          :raudteeveduri
STR_ENGINE_PREVIEW_ELRAIL_LOCOMOTIVE                            :elektrirongivedur
STR_ENGINE_PREVIEW_MONORAIL_LOCOMOTIVE                          :monorelssveduri
STR_ENGINE_PREVIEW_MAGLEV_LOCOMOTIVE                            :magnethõljukveduri

STR_ENGINE_PREVIEW_ROAD_VEHICLE                                 :mootorsõiduki
STR_ENGINE_PREVIEW_TRAM_VEHICLE                                 :tramm

STR_ENGINE_PREVIEW_AIRCRAFT                                     :õhusõiduki
STR_ENGINE_PREVIEW_SHIP                                         :laeva

STR_ENGINE_PREVIEW_COST_WEIGHT_SPEED_POWER                      :{BLACK}Hind: {CURRENCY_LONG} Tühimass: {WEIGHT_SHORT}{}Tippkiirus: {VELOCITY}  Võimsus: {POWER}{}Käituskulud: {CURRENCY_LONG}/aastas{}Kandevõime: {CARGO_LONG}
STR_ENGINE_PREVIEW_COST_WEIGHT_SPEED_POWER_MAX_TE               :{BLACK}Hind: {CURRENCY_LONG} Tühimass: {WEIGHT_SHORT}{}Kiirus: {VELOCITY}  Võimsus: {POWER}  Veojõud: {6:FORCE}{}Käituskulud: {4:CURRENCY_LONG}/aasta{}Mahutavus: {5:CARGO_LONG}
STR_ENGINE_PREVIEW_COST_MAX_SPEED_CAP_RUNCOST                   :{BLACK}Hind: {CURRENCY_LONG} Tippkiirus: {VELOCITY}{}Kandevõime: {CARGO_LONG}{}Käituskulud: {CURRENCY_LONG}/a
STR_ENGINE_PREVIEW_COST_MAX_SPEED_TYPE_CAP_CAP_RUNCOST          :{BLACK}Maksumus: {CURRENCY_LONG} Tippkiirus: {VELOCITY}{}Õhusõiduki liik: {STRING}{}Mahutavus: {CARGO_LONG}, {CARGO_LONG}{}Käituskulud: {CURRENCY_LONG}/aasta
STR_ENGINE_PREVIEW_COST_MAX_SPEED_TYPE_CAP_RUNCOST              :{BLACK}Hind: {CURRENCY_LONG} Tippkiirus: {VELOCITY}{}Õhusõiduki liik: {STRING}{}kandevõime: {CARGO_LONG}{}Käitluskulud: {CURRENCY_LONG}/a
STR_ENGINE_PREVIEW_COST_MAX_SPEED_TYPE_RANGE_CAP_CAP_RUNCOST    :{BLACK}Hind: {CURRENCY_LONG} Tippkiirus: {VELOCITY}{}Õhusõiduki liik: {STRING} Lennuulatus: {COMMA} ruutu{}Kandevõime: {CARGO_LONG}, {CARGO_LONG}{}Käituskulud: {CURRENCY_LONG}/a
STR_ENGINE_PREVIEW_COST_MAX_SPEED_TYPE_RANGE_CAP_RUNCOST        :{BLACK}Hind: {CURRENCY_LONG} Tippkiirus: {VELOCITY}{}Õhusõiduki liik: {STRING} Lennuulatus: {COMMA} ruutu{}Kandevõime: {CARGO_LONG}{}Käituskulud: {CURRENCY_LONG}/a

# Autoreplace window
STR_REPLACE_VEHICLES_WHITE                                      :{WHITE}Asenda {STRING} - {STRING}

STR_REPLACE_VEHICLE_VEHICLES_IN_USE                             :{YELLOW}Kasutuses sõidukid
STR_REPLACE_VEHICLE_VEHICLES_IN_USE_TOOLTIP                     :{BLACK}Tulp sõidukitega, mida omad
STR_REPLACE_VEHICLE_AVAILABLE_VEHICLES                          :{YELLOW}Saadaval sõidukid
STR_REPLACE_VEHICLE_AVAILABLE_VEHICLES_TOOLTIP                  :{BLACK}Tulp sõidukitega, mida on võimalik vahetada

###length VEHICLE_TYPES
STR_REPLACE_VEHICLE_TRAIN                                       :ronge
STR_REPLACE_VEHICLE_ROAD_VEHICLE                                :maanteesõidukeid
STR_REPLACE_VEHICLE_SHIP                                        :laevu
STR_REPLACE_VEHICLE_AIRCRAFT                                    :õhusõidukeid

STR_REPLACE_HELP_LEFT_ARRAY                                     :{BLACK}Vali asendatav veduritüüp
STR_REPLACE_HELP_RIGHT_ARRAY                                    :{BLACK}Vali uus vedur, millega sa soovid vasakult valitud vedurit asendada.

STR_REPLACE_VEHICLES_START                                      :{BLACK}Alusta sõidukite asendamist
STR_REPLACE_VEHICLES_NOW                                        :Asenda kohe kõik sõidukid
STR_REPLACE_VEHICLES_WHEN_OLD                                   :Asenda ainult vanu sõidukeid
STR_REPLACE_HELP_START_BUTTON                                   :{BLACK}Vajuta vasakul asuva veduri asendamiseks paremal valitud veduriga
STR_REPLACE_NOT_REPLACING                                       :{BLACK}Ei asenda praegu
STR_REPLACE_NOT_REPLACING_VEHICLE_SELECTED                      :{BLACK}Ühtegi sõidukit pole valitud
STR_REPLACE_REPLACING_WHEN_OLD                                  :{ENGINE} kui vana
STR_REPLACE_VEHICLES_STOP                                       :{BLACK}Lõpeta sõidukite asendamine
STR_REPLACE_HELP_STOP_BUTTON                                    :{BLACK}Vajuta lõpetamaks vasakult valitud veduri asendust

STR_REPLACE_ENGINE_WAGON_SELECT_HELP                            :{BLACK}Vaheta aken mootori ja vaguni asendamise aknate vahel
STR_REPLACE_ENGINES                                             :Vedurid
STR_REPLACE_WAGONS                                              :Vagunid
STR_REPLACE_ALL_RAILTYPE                                        :Kõik rööbassõidukid
STR_REPLACE_ALL_ROADTYPE                                        :Kõik maanteesõidukid

###length 2
STR_REPLACE_HELP_RAILTYPE                                       :{BLACK}Vali rööbasteetüüp mille vedureid sa soovid asendada
STR_REPLACE_HELP_ROADTYPE                                       :{BLACK}Vali teeliik, mille vedureid vahetada
###next-name-looks-similar

STR_REPLACE_HELP_REPLACE_INFO_TAB                               :{BLACK}Näitab mis veduriga soovitakse vasakult valitud vedurit asendada, kui üldse
STR_REPLACE_RAIL_VEHICLES                                       :Raudteesõidukid
STR_REPLACE_ELRAIL_VEHICLES                                     :Elektrirongid
STR_REPLACE_MONORAIL_VEHICLES                                   :Monorelssveerem
STR_REPLACE_MAGLEV_VEHICLES                                     :Magnethõljukveerem

STR_REPLACE_ROAD_VEHICLES                                       :Maanteesõidukid
STR_REPLACE_TRAM_VEHICLES                                       :Trammid

STR_REPLACE_REMOVE_WAGON_HELP                                   :{BLACK}Automaatne asendamine hoiab rongi pikkuse samana, vajadusel kõrvaldab vaguneid (alates esiotsast), kui muidu rongikoosseis suureneks

# Vehicle view
STR_VEHICLE_VIEW_CAPTION                                        :{WHITE}{VEHICLE}

###length VEHICLE_TYPES
STR_VEHICLE_VIEW_TRAIN_CENTER_TOOLTIP                           :{BLACK}Keskenda vaade rongi asukohale. Tõpeltklõpsuga jälitatakse rongi põhivaates. Ctrl+klõps avab rongi asukohas uue vaate
STR_VEHICLE_VIEW_ROAD_VEHICLE_CENTER_TOOLTIP                    :{BLACK}Keskenda põhivaade sõiduki asukohale. Topeltklõpsuga jälitatakse sõidukit põhivaates. Ctrl+klõps avab sõiduki asukohas uue vaate
STR_VEHICLE_VIEW_SHIP_CENTER_TOOLTIP                            :{BLACK}Keskenda põhivaade laeva asukohale. Topeltklõpsuga jälitatakse laeva põhivaates. Ctrl+klõps avab laeva asukohas uue vaate
STR_VEHICLE_VIEW_AIRCRAFT_CENTER_TOOLTIP                        :{BLACK}Keskenda vaade õhusõiduki asukohale.Topeltklõps jälitab õhusõidukit põhivaates. Ctrl+klõps avab õhusõiduki asukohas uue vaate.

###length VEHICLE_TYPES
STR_VEHICLE_VIEW_TRAIN_SEND_TO_DEPOT_TOOLTIP                    :{BLACK}Saada rong depoosse
STR_VEHICLE_VIEW_ROAD_VEHICLE_SEND_TO_DEPOT_TOOLTIP             :{BLACK}Saada sõiduk garaaži. Ctrl+klõps, et ainult teenindada
STR_VEHICLE_VIEW_SHIP_SEND_TO_DEPOT_TOOLTIP                     :{BLACK}Saada laev angaari. Ctrl+klõps ainult teenindab
STR_VEHICLE_VIEW_AIRCRAFT_SEND_TO_DEPOT_TOOLTIP                 :{BLACK}Saada õhusõiduk angaari. Ctrl + klõps ainult hooldab

###length VEHICLE_TYPES
STR_VEHICLE_VIEW_CLONE_TRAIN_INFO                               :{BLACK}Ostab samasuguse rongi koos kõikide vagunitega. «Ctrl»+klõps jagab korraldusi. «Shift»+klõps näitab eeldatavat ostuhinda
STR_VEHICLE_VIEW_CLONE_ROAD_VEHICLE_INFO                        :{BLACK}Ostab samasuguse maanteesõiduki. «Ctrl»+klõps jagab korraldusi. «Shift»+klõps näitab eeldatavat ostuhinda
STR_VEHICLE_VIEW_CLONE_SHIP_INFO                                :{BLACK}Ostab samasuguse laeva. Vajuta sellele nuppule, ning seejärel laevale laevaremonditehase sees või väljas. «Ctrl»+klõps jagab korraldusi. «Shift»+klõps näitab eeldatavat ostuhinda
STR_VEHICLE_VIEW_CLONE_AIRCRAFT_INFO                            :{BLACK}Ostab samasuguse õhusõiduki. Ctrl+klõpsuga jagatakse sihtpunkte. Shift+klõpsuga kuvatakse eeldatav ostuhind

STR_VEHICLE_VIEW_TRAIN_IGNORE_SIGNAL_TOOLTIP                    :{BLACK}Sunni rongi signaale eirama
STR_VEHICLE_VIEW_TRAIN_REVERSE_TOOLTIP                          :{BLACK}Pööra rong ümber
STR_VEHICLE_VIEW_ROAD_VEHICLE_REVERSE_TOOLTIP                   :{BLACK}Sunni veovahendit ümber pöörama
STR_VEHICLE_VIEW_ORDER_LOCATION_TOOLTIP                         :{BLACK}Keskenda põhivaade korralduse sihtpunktile. Ctrl+klõps avab korralduse sihtpunktis uue vaate

###length VEHICLE_TYPES
STR_VEHICLE_VIEW_TRAIN_REFIT_TOOLTIP                            :{BLACK}Ümberseadista rong muu veoseliigi jaoks
STR_VEHICLE_VIEW_ROAD_VEHICLE_REFIT_TOOLTIP                     :{BLACK}Ümberseadista maanteesõiduk muu veoseliigi jaoks
STR_VEHICLE_VIEW_SHIP_REFIT_TOOLTIP                             :{BLACK}Ümberseadista laev muu veoseliigi jaoks
STR_VEHICLE_VIEW_AIRCRAFT_REFIT_TOOLTIP                         :{BLACK}Ümberseadista õhusõiduk muu veoseliigi jaoks

###length VEHICLE_TYPES
STR_VEHICLE_VIEW_TRAIN_ORDERS_TOOLTIP                           :{BLACK}Näita rongi korraldusi. «Ctrl»+klõps näitab rongi graafikut
STR_VEHICLE_VIEW_ROAD_VEHICLE_ORDERS_TOOLTIP                    :{BLACK}Näita mootorsõiduki korraldusi. «Ctrl»+klõps näitab mootorsõiduki graafikut
STR_VEHICLE_VIEW_SHIP_ORDERS_TOOLTIP                            :{BLACK}Näita laeva korraldusi. «Ctrl»+klõps näitab laeva graafikut
STR_VEHICLE_VIEW_AIRCRAFT_ORDERS_TOOLTIP                        :{BLACK}Näita õhusõiduki korraldusi. «Ctrl»+klõps näitab õhusõiduki graafikut

###length VEHICLE_TYPES
STR_VEHICLE_VIEW_TRAIN_SHOW_DETAILS_TOOLTIP                     :{BLACK}Näita rongi täpsustusi
STR_VEHICLE_VIEW_ROAD_VEHICLE_SHOW_DETAILS_TOOLTIP              :{BLACK}Näita mootorsõiduki täpsustusi
STR_VEHICLE_VIEW_SHIP_SHOW_DETAILS_TOOLTIP                      :{BLACK}Näita laeva täpsustusi
STR_VEHICLE_VIEW_AIRCRAFT_SHOW_DETAILS_TOOLTIP                  :{BLACK}Näita õhusõiduki täpsustusi

###length VEHICLE_TYPES
STR_VEHICLE_VIEW_TRAIN_STATUS_START_STOP_TOOLTIP                :{BLACK}Valitud rongi tegevus - klõpsa rongi käivitamiseks/peatamiseks
STR_VEHICLE_VIEW_ROAD_VEHICLE_STATUS_START_STOP_TOOLTIP         :{BLACK}Valitud sõiduki tegevus - klõpsa sõiduki käivatamiseks/peatamiseks
STR_VEHICLE_VIEW_SHIP_STATE_STATUS_STOP_TOOLTIP                 :{BLACK}Valitud laeva tegevus - klõpsa laeva käivitamiseks/peatamiseks
STR_VEHICLE_VIEW_AIRCRAFT_STATUS_START_STOP_TOOLTIP             :{BLACK}Valitud õhusõiduki tegevus - klõpsa õhusõiduki käivitamiseks/peatamiseks

# Messages in the start stop button in the vehicle view
STR_VEHICLE_STATUS_LOADING_UNLOADING                            :{LTBLUE}Veose ümberlaadimine
STR_VEHICLE_STATUS_LEAVING                                      :{LTBLUE}Lahkub
STR_VEHICLE_STATUS_CRASHED                                      :{RED}Kokkupõrge!
STR_VEHICLE_STATUS_BROKEN_DOWN                                  :{RED}Rike
STR_VEHICLE_STATUS_STOPPED                                      :{RED}Peatatud
STR_VEHICLE_STATUS_TRAIN_STOPPING_VEL                           :{RED}Peatub, {VELOCITY}
STR_VEHICLE_STATUS_TRAIN_NO_POWER                               :{RED}Vool puudub
STR_VEHICLE_STATUS_TRAIN_STUCK                                  :{ORANGE}Vaba raja ootamine
STR_VEHICLE_STATUS_AIRCRAFT_TOO_FAR                             :{ORANGE}Liiga pikk vahemaa järgmise sihtpunktini

STR_VEHICLE_STATUS_HEADING_FOR_STATION_VEL                      :{LTBLUE}Siht: {STATION}, {VELOCITY}
STR_VEHICLE_STATUS_NO_ORDERS_VEL                                :{LTBLUE}Sihitu, {VELOCITY}
STR_VEHICLE_STATUS_HEADING_FOR_WAYPOINT_VEL                     :{LTBLUE}Suundub {WAYPOINT}, {VELOCITY}
STR_VEHICLE_STATUS_HEADING_FOR_DEPOT_VEL                        :{ORANGE}Suundub {DEPOT}, {VELOCITY}
STR_VEHICLE_STATUS_HEADING_FOR_DEPOT_SERVICE_VEL                :{LTBLUE}Järelevaatus: {DEPOT}, {VELOCITY}


# Vehicle stopped/started animations
###length 2
STR_VEHICLE_COMMAND_STOPPED_SMALL                               :{TINY_FONT}{RED}peatatud
STR_VEHICLE_COMMAND_STOPPED                                     :{RED}Peatatud

###length 2
STR_VEHICLE_COMMAND_STARTED_SMALL                               :{TINY_FONT}{GREEN}Alustatud
STR_VEHICLE_COMMAND_STARTED                                     :{GREEN}Started

# Vehicle details
STR_VEHICLE_DETAILS_CAPTION                                     :{WHITE}{VEHICLE} (täpsustused)

###length VEHICLE_TYPES
STR_VEHICLE_DETAILS_TRAIN_RENAME                                :{BLACK}Nimeta rong
STR_VEHICLE_DETAILS_ROAD_VEHICLE_RENAME                         :{BLACK}Nimeta maanteesõiduk
STR_VEHICLE_DETAILS_SHIP_RENAME                                 :{BLACK}Nimeta laev
STR_VEHICLE_DETAILS_AIRCRAFT_RENAME                             :{BLACK}Nimeta õhusõiduk

STR_VEHICLE_INFO_AGE_RUNNING_COST_YR                            :{BLACK}Vanus: {LTBLUE}{STRING}{BLACK}   Käituskulud: {LTBLUE}{CURRENCY_LONG}/a
STR_VEHICLE_INFO_AGE                                            :{COMMA} aasta{P "" t} ({COMMA})
STR_VEHICLE_INFO_AGE_RED                                        :{RED}{COMMA} aasta{P "" t} ({COMMA})

STR_VEHICLE_INFO_MAX_SPEED                                      :{BLACK}Tippkiirus: {LTBLUE}{VELOCITY}
STR_VEHICLE_INFO_MAX_SPEED_TYPE                                 :{BLACK}Tippkiirus: {LTBLUE}{VELOCITY} {BLACK}Õhusõiduki liik: {LTBLUE}{STRING}
STR_VEHICLE_INFO_MAX_SPEED_TYPE_RANGE                           :{BLACK}Tippkiirus: {LTBLUE}{VELOCITY} {BLACK}Õhusõiduki liik: {LTBLUE}{STRING} {BLACK}Lennuulatus: {LTBLUE}{COMMA} ruutu
STR_VEHICLE_INFO_WEIGHT_POWER_MAX_SPEED                         :{BLACK}Tühimass: {LTBLUE}{WEIGHT_SHORT} {BLACK}Võimsus: {LTBLUE}{POWER}{BLACK} Tippkiirus: {LTBLUE}{VELOCITY}
STR_VEHICLE_INFO_WEIGHT_POWER_MAX_SPEED_MAX_TE                  :{BLACK}Tühimass: {LTBLUE}{WEIGHT_SHORT} {BLACK}Võimsus: {LTBLUE}{POWER}{BLACK} Tippkiirus: {LTBLUE}{VELOCITY} {BLACK}Veojõud: {LTBLUE}{FORCE}

STR_VEHICLE_INFO_PROFIT_THIS_YEAR_LAST_YEAR                     :{BLACK}Kasum sel aastal: {LTBLUE}{CURRENCY_LONG} (eelmisel: {CURRENCY_LONG})
STR_VEHICLE_INFO_RELIABILITY_BREAKDOWNS                         :{BLACK}Tehnoseisund: {LTBLUE}{COMMA}%  {BLACK}Rikkeid eelmisest hooldusest: {LTBLUE}{COMMA}

STR_VEHICLE_INFO_BUILT_VALUE                                    :{LTBLUE}{ENGINE} {BLACK}Valmistatud: {LTBLUE}{NUM}{BLACK} Väärtus: {LTBLUE}{CURRENCY_LONG}
STR_VEHICLE_INFO_NO_CAPACITY                                    :{BLACK}Mahutavus: {LTBLUE}Pole{STRING}
STR_VEHICLE_INFO_CAPACITY                                       :{BLACK}Kandevõime: {LTBLUE}{CARGO_LONG}{3:STRING}
STR_VEHICLE_INFO_CAPACITY_MULT                                  :{BLACK}Kandevõime: {LTBLUE}{CARGO_LONG}{3:STRING} (x{4:NUM})
STR_VEHICLE_INFO_CAPACITY_CAPACITY                              :{BLACK}Kandevõime: {LTBLUE}{CARGO_LONG}, {CARGO_LONG}{STRING}

STR_VEHICLE_INFO_FEEDER_CARGO_VALUE                             :{BLACK}Ülekantud tulu: {LTBLUE}{CURRENCY_LONG}

STR_VEHICLE_DETAILS_SERVICING_INTERVAL_DAYS                     :{BLACK}Hooldusvälp: {LTBLUE}{COMMA}päeva{BLACK}  Viimati hooldatud: {LTBLUE}{DATE_LONG}
STR_VEHICLE_DETAILS_SERVICING_INTERVAL_PERCENT                  :{BLACK}Hooldusvälp: {LTBLUE}{COMMA}%{BLACK}   Viimati hooldatud: {LTBLUE}{DATE_LONG}
STR_VEHICLE_DETAILS_INCREASE_SERVICING_INTERVAL_TOOLTIP         :{BLACK}Suurenda hooldusvahemiku 10 võrra. Ctrl-klahviga suurendatakse hooldusvahemiku 5 võrra.
STR_VEHICLE_DETAILS_DECREASE_SERVICING_INTERVAL_TOOLTIP         :{BLACK}Vähenda hooldusvahemiku 10 võrra. Ctrl+Klõps vähendab hooldusvahemikku 5 võrra.

STR_SERVICE_INTERVAL_DROPDOWN_TOOLTIP                           :{BLACK}Muuda hooldusvälba liiki
STR_VEHICLE_DETAILS_DEFAULT                                     :Esialgne
STR_VEHICLE_DETAILS_DAYS                                        :Päevad
STR_VEHICLE_DETAILS_PERCENT                                     :Protsendid

###length VEHICLE_TYPES
STR_QUERY_RENAME_TRAIN_CAPTION                                  :{WHITE}Nimeta rong
STR_QUERY_RENAME_ROAD_VEHICLE_CAPTION                           :{WHITE}Nimeta maanteesõiduk
STR_QUERY_RENAME_SHIP_CAPTION                                   :{WHITE}Nimeta laev
STR_QUERY_RENAME_AIRCRAFT_CAPTION                               :{WHITE}Nimeta õhusõiduk

# Extra buttons for train details windows
STR_VEHICLE_DETAILS_TRAIN_ENGINE_BUILT_AND_VALUE                :{LTBLUE}{ENGINE}{BLACK}   Ehitatud: {LTBLUE}{NUM}{BLACK} Väärtus: {LTBLUE}{CURRENCY_LONG}
STR_VEHICLE_DETAILS_TRAIN_WAGON_VALUE                           :{LTBLUE}{ENGINE}{BLACK}   Väärtus: {LTBLUE}{CURRENCY_LONG}

STR_VEHICLE_DETAILS_TRAIN_TOTAL_CAPACITY_TEXT                   :{BLACK}Selle rongi kandevõime:
STR_VEHICLE_DETAILS_TRAIN_TOTAL_CAPACITY                        :{LTBLUE}- {CARGO_LONG} ({CARGO_SHORT})
STR_VEHICLE_DETAILS_TRAIN_TOTAL_CAPACITY_MULT                   :{LTBLUE}- {CARGO_LONG} ({CARGO_SHORT}) (x{NUM})

STR_VEHICLE_DETAILS_CARGO_EMPTY                                 :{LTBLUE}Tühi
STR_VEHICLE_DETAILS_CARGO_FROM                                  :{LTBLUE}{CARGO_LONG} jaamast {STATION}
STR_VEHICLE_DETAILS_CARGO_FROM_MULT                             :{LTBLUE}{CARGO_LONG} jaamast {STATION} (x{NUM})

STR_VEHICLE_DETAIL_TAB_CARGO                                    :{BLACK}Laadung
STR_VEHICLE_DETAILS_TRAIN_CARGO_TOOLTIP                         :{BLACK}Näita täpsustusi viidud kauba kohta
STR_VEHICLE_DETAIL_TAB_INFORMATION                              :{BLACK}Andmed
STR_VEHICLE_DETAILS_TRAIN_INFORMATION_TOOLTIP                   :{BLACK}Näita täpsutusi rongivagunite kohta
STR_VEHICLE_DETAIL_TAB_CAPACITIES                               :{BLACK}Kandevõimed
STR_VEHICLE_DETAILS_TRAIN_CAPACITIES_TOOLTIP                    :{BLACK}Näita iga rongivaguni kandevõimet
STR_VEHICLE_DETAIL_TAB_TOTAL_CARGO                              :{BLACK}Veoste üldarv
STR_VEHICLE_DETAILS_TRAIN_TOTAL_CARGO_TOOLTIP                   :{BLACK}Näita kogu rongi mahtu, jagatud veoseliigi järgi

STR_VEHICLE_DETAILS_TRAIN_ARTICULATED_RV_CAPACITY               :{BLACK}Kandevõime: {LTBLUE}

# Vehicle refit
STR_REFIT_CAPTION                                               :{WHITE}{VEHICLE} (Ümberseadista)
STR_REFIT_TITLE                                                 :{GOLD}Vali veetav veoseliik:
STR_REFIT_NEW_CAPACITY_COST_OF_REFIT                            :{BLACK}Uus kandevõime: {GOLD}{CARGO_LONG}{}{BLACK}Laeva ümberseadistamise hind: {RED}{CURRENCY_LONG}
STR_REFIT_NEW_CAPACITY_INCOME_FROM_REFIT                        :{BLACK}Uus mahtuvus: {GOLD}{CARGO_LONG}{}{BLACK}Ümberseadistamise tulu: {GREEN}{CURRENCY_LONG}
STR_REFIT_NEW_CAPACITY_COST_OF_AIRCRAFT_REFIT                   :{BLACK}Uus kandevõime: {GOLD}{CARGO_LONG}, {GOLD}{CARGO_LONG}{}{BLACK}Ümberseadistamise maksumus: {RED}{CURRENCY_LONG}
STR_REFIT_NEW_CAPACITY_INCOME_FROM_AIRCRAFT_REFIT               :{BLACK}Uus mahtuvus: {GOLD}{CARGO_LONG}, {GOLD}{CARGO_LONG}{}{BLACK}Ümberseadistamise tulu: {GREEN}{CURRENCY_LONG}
STR_REFIT_SELECT_VEHICLES_TOOLTIP                               :{BLACK}Vali ümberseadistatavad sõidukid. Hiirega lohistades saab valida mitu sõidukit. Klõpsates tühjal kohal valitakse terve sõiduk. Ctrl+klõps valib sõiduki ja temale järgneva keti

###length VEHICLE_TYPES
STR_REFIT_TRAIN_LIST_TOOLTIP                                    :{BLACK}Vali rongi veetav veoseliik
STR_REFIT_ROAD_VEHICLE_LIST_TOOLTIP                             :{BLACK}Vali maanteesõiduki veetav veoseliik
STR_REFIT_SHIP_LIST_TOOLTIP                                     :{BLACK}Vali kaubalaeva veetav veoseliik
STR_REFIT_AIRCRAFT_LIST_TOOLTIP                                 :{BLACK}Vali õhusõiduki veetav veoseliik

###length VEHICLE_TYPES
STR_REFIT_TRAIN_REFIT_BUTTON                                    :{BLACK}Ümberseadista
STR_REFIT_ROAD_VEHICLE_REFIT_BUTTON                             :{BLACK}Ümberseadista maanteesõiduk
STR_REFIT_SHIP_REFIT_BUTTON                                     :{BLACK}Ümberseadista laev
STR_REFIT_AIRCRAFT_REFIT_BUTTON                                 :{BLACK}Ümberseadista õhusõiduk

###length VEHICLE_TYPES
STR_REFIT_TRAIN_REFIT_TOOLTIP                                   :{BLACK}Ümberseadista rong valitud veoseliigi jaoks
STR_REFIT_ROAD_VEHICLE_REFIT_TOOLTIP                            :{BLACK}Ümberseadista maantesõiduk valitud veoseliigi jaoks
STR_REFIT_SHIP_REFIT_TOOLTIP                                    :{BLACK}Ümberseadista laev valitud veoseliigi jaoks
STR_REFIT_AIRCRAFT_REFIT_TOOLTIP                                :{BLACK}Ümberseadista õhusõiduk valitud veoseliigi jaoks

# Order view
STR_ORDERS_CAPTION                                              :{WHITE}{VEHICLE} (korraldused)
STR_ORDERS_TIMETABLE_VIEW                                       :{BLACK}Graafik
STR_ORDERS_TIMETABLE_VIEW_TOOLTIP                               :{BLACK}Näita graafikut

STR_ORDERS_LIST_TOOLTIP                                         :{BLACK}Korralduste register - korraldus valitakse klõpsamisega. Ctrl+klõps keskendab vaate korralduse sihtpunktile
STR_ORDER_INDEX                                                 :{COMMA}:{NBSP}
STR_ORDER_TEXT                                                  :{STRING} {STRING} {STRING}

STR_ORDERS_END_OF_ORDERS                                        :- - Korralduste lõpp - -
STR_ORDERS_END_OF_SHARED_ORDERS                                 :- - Jagatud korralduste lõpp - -

# Order bottom buttons
STR_ORDER_NON_STOP                                              :{BLACK}Vahepeatusteta
STR_ORDER_GO_TO                                                 :Siht
STR_ORDER_GO_NON_STOP_TO                                        :Siht vahepeatusteta
STR_ORDER_GO_VIA                                                :Siht läbi
STR_ORDER_GO_NON_STOP_VIA                                       :Siht vahepeatusteta läbi
STR_ORDER_TOOLTIP_NON_STOP                                      :{BLACK}Muuda valitud korralduse peatumisprotseduuri

STR_ORDER_TOGGLE_FULL_LOAD                                      :{BLACK}Täislaadi üks veos
STR_ORDER_DROP_LOAD_IF_POSSIBLE                                 :Laadi peale
STR_ORDER_DROP_FULL_LOAD_ALL                                    :Täislaadi kõik veosed
STR_ORDER_DROP_FULL_LOAD_ANY                                    :Täislaadi üks veos
STR_ORDER_DROP_NO_LOADING                                       :Ei laadi
STR_ORDER_TOOLTIP_FULL_LOAD                                     :{BLACK}Muuda valitud korralduse laadimisprotseduuri

STR_ORDER_TOGGLE_UNLOAD                                         :{BLACK}Tühjenda kõik
STR_ORDER_DROP_UNLOAD_IF_ACCEPTED                               :Tühjenda nõudlusel
STR_ORDER_DROP_UNLOAD                                           :Tühjenda kõik
STR_ORDER_DROP_TRANSFER                                         :Ümberlaadi
STR_ORDER_DROP_NO_UNLOADING                                     :Ei tühjenda
STR_ORDER_TOOLTIP_UNLOAD                                        :{BLACK}Valitud korralduse tühjendusprotseduuri muutmine

STR_ORDER_REFIT                                                 :{BLACK}Ümberseadista
STR_ORDER_REFIT_TOOLTIP                                         :{BLACK}Vali, mis veoseliigile ümberseadistada. Ctrl+klõps kõrvaldab ümberseadistamise korralduse
STR_ORDER_REFIT_AUTO                                            :{BLACK}Ümberseadista jaamas
STR_ORDER_REFIT_AUTO_TOOLTIP                                    :{BLACK}Vali, millisele veoseliigile ümberseadistada. Ctrl-klõps eemaldab ümberseadistamise korralduse. Jaamas ümberseadistamine toimub ainult, kui sõiduk võimaldab
STR_ORDER_DROP_REFIT_AUTO                                       :Fikseeritud kaubatüüp
STR_ORDER_DROP_REFIT_AUTO_ANY                                   :Võimalikud kaubad

STR_ORDER_SERVICE                                               :{BLACK}Hooldus
STR_ORDER_DROP_GO_ALWAYS_DEPOT                                  :Alati
STR_ORDER_DROP_SERVICE_DEPOT                                    :Vajadusel
STR_ORDER_DROP_HALT_DEPOT                                       :Peatu
STR_ORDER_SERVICE_TOOLTIP                                       :{BLACK}Jäta see käsk vahele, kui hooldust ei vajata

STR_ORDER_CONDITIONAL_VARIABLE_TOOLTIP                          :{BLACK}Sõiduki andmed, millel korralduse vahelejätmine põhineb

# Conditional order variables, must follow order of OrderConditionVariable enum
###length 8
STR_ORDER_CONDITIONAL_LOAD_PERCENTAGE                           :Koorem protsentides
STR_ORDER_CONDITIONAL_RELIABILITY                               :Tehnoseisund
STR_ORDER_CONDITIONAL_MAX_SPEED                                 :Tippkiirus
STR_ORDER_CONDITIONAL_AGE                                       :Vanus (aastates)
STR_ORDER_CONDITIONAL_REQUIRES_SERVICE                          :Vajab hooldust
STR_ORDER_CONDITIONAL_UNCONDITIONALLY                           :Alati
STR_ORDER_CONDITIONAL_REMAINING_LIFETIME                        :Amortiseerumiseni (aastaid)
STR_ORDER_CONDITIONAL_MAX_RELIABILITY                           :Kõrgeim tehnoseisund
###next-name-looks-similar

STR_ORDER_CONDITIONAL_COMPARATOR_TOOLTIP                        :{BLACK}Kuidas sõiduki andmeid antud väärtusega võrreldakse
STR_ORDER_CONDITIONAL_COMPARATOR_EQUALS                         :on võrdne
STR_ORDER_CONDITIONAL_COMPARATOR_NOT_EQUALS                     :pole võrdne
STR_ORDER_CONDITIONAL_COMPARATOR_LESS_THAN                      :on vähem, kui
STR_ORDER_CONDITIONAL_COMPARATOR_LESS_EQUALS                    :on võrdne või vähem, kui
STR_ORDER_CONDITIONAL_COMPARATOR_MORE_THAN                      :on rohkem, kui
STR_ORDER_CONDITIONAL_COMPARATOR_MORE_EQUALS                    :on võrdne või rohkem, kui
STR_ORDER_CONDITIONAL_COMPARATOR_IS_TRUE                        :on tõene
STR_ORDER_CONDITIONAL_COMPARATOR_IS_FALSE                       :on väär

STR_ORDER_CONDITIONAL_VALUE_TOOLTIP                             :{BLACK}Väärtus, millega sõiduki andmeid võrreldakse
STR_ORDER_CONDITIONAL_VALUE_CAPT                                :{WHITE}Sisesta väärtus, millega võrrelda

STR_ORDERS_SKIP_BUTTON                                          :{BLACK}Jäta vahele
STR_ORDERS_SKIP_TOOLTIP                                         :{BLACK}Jäta praegune korraldus vahele ja alusta järgmisega. Ctrl+klõps valib korralduse ja jätab teised korraldused vahele

STR_ORDERS_DELETE_BUTTON                                        :{BLACK}Kustuta
STR_ORDERS_DELETE_TOOLTIP                                       :{BLACK}Kustuta valitud korraldus
STR_ORDERS_DELETE_ALL_TOOLTIP                                   :{BLACK}Eemalda kõik korraldused
STR_ORDERS_STOP_SHARING_BUTTON                                  :{BLACK}Lõpeta jagamine
STR_ORDERS_STOP_SHARING_TOOLTIP                                 :{BLACK}Lõpeta korralduste jagamine. Ctrl+klõps eemaldab kõik selle sõiduki korraldused

STR_ORDERS_GO_TO_BUTTON                                         :{BLACK}Siht
STR_ORDER_GO_TO_NEAREST_DEPOT                                   :Siht lähim depoo
STR_ORDER_GO_TO_NEAREST_HANGAR                                  :Siht lähim angaar
STR_ORDER_CONDITIONAL                                           :Korralduste tinglik vahelejätmine
STR_ORDER_SHARE                                                 :Korralduste jagamine
STR_ORDERS_GO_TO_TOOLTIP                                        :{BLACK}Lisa uus korraldus valitud korralduse ette, või nimekirja lõppu. «Ctrl» annab jaamas korralduse «täislaadida üks veos», meldepunktis korralduse «peatuseta», ning depoos korralduse «hooldus». «Korralduste jagamine» või «Ctrl» laseb sellel sõidukil jagada korraldusi valitud sõidukiga. Sõidukil klõpsates dubleeritakse selle korraldused. Depookorralduste olemasolul sõiduk ise hoolduses ei käi

STR_ORDERS_VEH_WITH_SHARED_ORDERS_LIST_TOOLTIP                  :{BLACK}Näita kõiki sama sõidugraafikuga mootorsõidukeid

# String parts to build the order string
STR_ORDER_GO_TO_WAYPOINT                                        :Siht läbida {WAYPOINT}
STR_ORDER_GO_NON_STOP_TO_WAYPOINT                               :Siht vahepeatusteta läbi {WAYPOINT}

STR_ORDER_SERVICE_AT                                            :Hooldus
STR_ORDER_SERVICE_NON_STOP_AT                                   :Hooldus vahepeatusteta

STR_ORDER_NEAREST_DEPOT                                         :lähim
STR_ORDER_NEAREST_HANGAR                                        :lähim angaar
###length 3
STR_ORDER_TRAIN_DEPOT                                           :rongidepoo
STR_ORDER_ROAD_VEHICLE_DEPOT                                    :maanteesõidukidepoo
STR_ORDER_SHIP_DEPOT                                            :laevaremonditehas
###next-name-looks-similar

STR_ORDER_GO_TO_NEAREST_DEPOT_FORMAT                            :{STRING} {STRING} {STRING}
STR_ORDER_GO_TO_DEPOT_FORMAT                                    :{STRING} {DEPOT}

STR_ORDER_REFIT_ORDER                                           :(Ümberseadista: {STRING})
STR_ORDER_REFIT_STOP_ORDER                                      :(Ümberseadista: {STRING}, peatu)
STR_ORDER_STOP_ORDER                                            :(Peatu)

STR_ORDER_GO_TO_STATION                                         :{STRING} {STATION} {STRING}
STR_ORDER_GO_TO_STATION_CAN_T_USE_STATION                       :{PUSH_COLOUR}{RED}(Ei saa jaama kasutada){POP_COLOUR} {STRING} {STATION} {STRING}

STR_ORDER_IMPLICIT                                              :(Automaatne)

STR_ORDER_FULL_LOAD                                             :(Täislaadi kõik)
STR_ORDER_FULL_LOAD_ANY                                         :(Täislaadi üks veos)
STR_ORDER_NO_LOAD                                               :(Ei laadi)
STR_ORDER_UNLOAD                                                :(Tühjenda, laadi veosed)
STR_ORDER_UNLOAD_FULL_LOAD                                      :(Tühjenda, täislaadi kõik)
STR_ORDER_UNLOAD_FULL_LOAD_ANY                                  :(Tühjenda, täislaadi üks)
STR_ORDER_UNLOAD_NO_LOAD                                        :(Tühjenda, ei laadi)
STR_ORDER_TRANSFER                                              :(Ümberlaadi, laadi)
STR_ORDER_TRANSFER_FULL_LOAD                                    :(Ümberlaadi, täislaadi kõik)
STR_ORDER_TRANSFER_FULL_LOAD_ANY                                :(Ümberlaadi, täislaadi üks)
STR_ORDER_TRANSFER_NO_LOAD                                      :(Ümberlaadi, jäta tühjaks)
STR_ORDER_NO_UNLOAD                                             :(Ei tühjenda, laadi veosed)
STR_ORDER_NO_UNLOAD_FULL_LOAD                                   :(Ei tühjenda, täislaadi kõik)
STR_ORDER_NO_UNLOAD_FULL_LOAD_ANY                               :(Ei tühjenda, täislaadi üks)
STR_ORDER_NO_UNLOAD_NO_LOAD                                     :(Ei tühjenda, ei laadi)

STR_ORDER_AUTO_REFIT                                            :(Ümberseadistamine: {STRING})
STR_ORDER_FULL_LOAD_REFIT                                       :(Täislaadi kõik, ümberseadista: {STRING})
STR_ORDER_FULL_LOAD_ANY_REFIT                                   :(Täislaadi üks veos, ümberseadista: {STRING})
STR_ORDER_UNLOAD_REFIT                                          :(Tühjenda, laadi, ümberseadista: {STRING})
STR_ORDER_UNLOAD_FULL_LOAD_REFIT                                :(Tühjenda, täislaadi kõik, ümberseadista: {STRING})
STR_ORDER_UNLOAD_FULL_LOAD_ANY_REFIT                            :(Tühjenda, täislaadi üks, ümberseadista: {STRING})
STR_ORDER_TRANSFER_REFIT                                        :(Ümberlaadi, laadi, ümberseadista: {STRING})
STR_ORDER_TRANSFER_FULL_LOAD_REFIT                              :(Ümberlaadi, täislaadi kõik, ümberseadista: {STRING})
STR_ORDER_TRANSFER_FULL_LOAD_ANY_REFIT                          :(Ümberlaadi, täislaadi üks, ümberseadista: {STRING})
STR_ORDER_NO_UNLOAD_REFIT                                       :(Ei tühjenda, laadi veos, ümberseadista: {STRING})
STR_ORDER_NO_UNLOAD_FULL_LOAD_REFIT                             :(Ei tühjenda, täislaadi kõik, ümberseadista: {STRING})
STR_ORDER_NO_UNLOAD_FULL_LOAD_ANY_REFIT                         :(Ei tühjenda, täislaadi üks, ümberseadista: {STRING})

STR_ORDER_AUTO_REFIT_ANY                                        :võimalikud kaubad

###length 3
STR_ORDER_STOP_LOCATION_NEAR_END                                :[alguses]
STR_ORDER_STOP_LOCATION_MIDDLE                                  :[keskel]
STR_ORDER_STOP_LOCATION_FAR_END                                 :[lõpus]

STR_ORDER_OUT_OF_RANGE                                          :{RED} (Järgmine sihtpunkt on väljaspool tegevusraadiust)

STR_ORDER_CONDITIONAL_UNCONDITIONAL                             :Mine sihtpunkti {COMMA}
STR_ORDER_CONDITIONAL_NUM                                       :Mine sihtpunkti {COMMA}, kui {STRING} {STRING} {COMMA}
STR_ORDER_CONDITIONAL_TRUE_FALSE                                :Mine sihtpunkti{COMMA}, kui {STRING} {STRING}

STR_INVALID_ORDER                                               :{RED} (Kõlbmatu korraldus)

# Time table window
STR_TIMETABLE_TITLE                                             :{WHITE}{VEHICLE} (Graafik)
STR_TIMETABLE_ORDER_VIEW                                        :{BLACK}Korraldused
STR_TIMETABLE_ORDER_VIEW_TOOLTIP                                :{BLACK}Lülita korralduste vaatesse

STR_TIMETABLE_TOOLTIP                                           :{BLACK}Graafik - korraldus märgitakse klõpsuga

STR_TIMETABLE_NO_TRAVEL                                         :Sõitu pole
STR_TIMETABLE_NOT_TIMETABLEABLE                                 :Reisi (automaatne; ajakava järgmise manuaalse käsu järgi)
STR_TIMETABLE_TRAVEL_NOT_TIMETABLED                             :Sõitmine (graafikuta)
STR_TIMETABLE_TRAVEL_NOT_TIMETABLED_SPEED                       :Reisi kõike suurema {2:VELOCITY} (ei ole ajastatud)
STR_TIMETABLE_TRAVEL_FOR                                        :Sõida {STRING}
STR_TIMETABLE_TRAVEL_FOR_SPEED                                  :Reisi selleks {STRING} kõige rohkema {VELOCITY}
STR_TIMETABLE_TRAVEL_FOR_ESTIMATED                              :Sõit ({STRING}, ei ole ajastatud)
STR_TIMETABLE_TRAVEL_FOR_SPEED_ESTIMATED                        :Sõit ({STRING}, ei ole ajastatud) kuni {VELOCITY}
STR_TIMETABLE_STAY_FOR_ESTIMATED                                :(Oode {STRING}, ajastamata)
STR_TIMETABLE_AND_TRAVEL_FOR_ESTIMATED                          :({STRING} sõidukestus, ajastamata)
STR_TIMETABLE_STAY_FOR                                          :ja oota {STRING}
STR_TIMETABLE_AND_TRAVEL_FOR                                    :ja sõida {STRING} jaoks
STR_TIMETABLE_DAYS                                              :{COMMA} päev{P "" a}
STR_TIMETABLE_TICKS                                             :{COMMA} samm{P "" u}

STR_TIMETABLE_TOTAL_TIME                                        :{BLACK}Selle graafiku läbimine võtab {STRING}
STR_TIMETABLE_TOTAL_TIME_INCOMPLETE                             :{BLACK}Selle graafiku läbimine võtab vähemalt {STRING} (kõik ei ole planeeritud)

STR_TIMETABLE_STATUS_ON_TIME                                    :{BLACK}Sõiduk on graafikus
STR_TIMETABLE_STATUS_LATE                                       :{BLACK}See sõiduk on {STRING} hiljaks jäämas
STR_TIMETABLE_STATUS_EARLY                                      :{BLACK}See sõiduk on {STRING} varajane
STR_TIMETABLE_STATUS_NOT_STARTED                                :{BLACK}Graafikuga pole veel alustatud
STR_TIMETABLE_STATUS_START_AT                                   :{BLACK}Graafikuga alustatakse {STRING}

STR_TIMETABLE_STARTING_DATE                                     :{BLACK}Alguskuupäev
STR_TIMETABLE_STARTING_DATE_TOOLTIP                             :{BLACK}Vali graafiku alguskuupäev. Ctrl-klõps määrab graafiku alguskuupäeva ja jaotab sõidukid ühtlaselt, kasutades järjestust, kui sihid on planeeritud

STR_TIMETABLE_CHANGE_TIME                                       :{BLACK}Muuda aega
STR_TIMETABLE_WAIT_TIME_TOOLTIP                                 :{BLACK}Muuda märgitud korraldusele määratud aega

STR_TIMETABLE_CLEAR_TIME                                        :{BLACK}Tühista aeg
STR_TIMETABLE_CLEAR_TIME_TOOLTIP                                :{BLACK}Tühista korralduse täitmiseks määratud aeg

STR_TIMETABLE_CHANGE_SPEED                                      :{BLACK}Muuda kiiruspiirangut
STR_TIMETABLE_CHANGE_SPEED_TOOLTIP                              :{BLACK}Muuda märgitud korralduse kiiruspiirangut

STR_TIMETABLE_CLEAR_SPEED                                       :{BLACK}Kustuta kiiruspiirang
STR_TIMETABLE_CLEAR_SPEED_TOOLTIP                               :{BLACK}Eemalda märgitud korralduse kiiruspiirang

STR_TIMETABLE_RESET_LATENESS                                    :{BLACK}Nulli hilinemisarvesti
STR_TIMETABLE_RESET_LATENESS_TOOLTIP                            :{BLACK}Nulli hilinemisarvesti, nii et sõiduk oleks graafikus

STR_TIMETABLE_AUTOFILL                                          :{BLACK}Isetäituv
STR_TIMETABLE_AUTOFILL_TOOLTIP                                  :{BLACK}Kasuta liiniplaani täitmiseks järgmise sõidu andmeid (Ctrl+klõps säilitab ooteajad)

STR_TIMETABLE_EXPECTED                                          :{BLACK}Eeldatav
STR_TIMETABLE_SCHEDULED                                         :{BLACK}Plaanis
STR_TIMETABLE_EXPECTED_TOOLTIP                                  :{BLACK}Vaheta eeldatava ja graafiku vahel

STR_TIMETABLE_ARRIVAL_ABBREVIATION                              :S:
STR_TIMETABLE_DEPARTURE_ABBREVIATION                            :V:


# Date window (for timetable)
STR_DATE_CAPTION                                                :{WHITE}Määra kuupäev
STR_DATE_SET_DATE                                               :{BLACK}Määra kuupäev
STR_DATE_SET_DATE_TOOLTIP                                       :{BLACK}Kasuta graafiku alguskuupäevana
STR_DATE_DAY_TOOLTIP                                            :{BLACK}Vali päev
STR_DATE_MONTH_TOOLTIP                                          :{BLACK}Vali kuu
STR_DATE_YEAR_TOOLTIP                                           :{BLACK}Vali aasta


# AI debug window
STR_AI_DEBUG                                                    :{WHITE}AI/GameScripti debugimine
STR_AI_DEBUG_NAME_AND_VERSION                                   :{BLACK}{STRING} (ver{NUM})
STR_AI_DEBUG_NAME_TOOLTIP                                       :{BLACK}Skripti nimi
STR_AI_DEBUG_SETTINGS                                           :{BLACK}Seaded
STR_AI_DEBUG_SETTINGS_TOOLTIP                                   :{BLACK}Skripti seadistamine
STR_AI_DEBUG_RELOAD                                             :{BLACK}Taaslaadi AI
STR_AI_DEBUG_RELOAD_TOOLTIP                                     :{BLACK}Sulge AI, laadi skript uuesti ning taaskäivita AI
STR_AI_DEBUG_BREAK_STR_ON_OFF_TOOLTIP                           :{BLACK}Võimalda/ei võimalda peatamist kui AI logisõnum sisaldab peatamiskirjet
STR_AI_DEBUG_BREAK_ON_LABEL                                     :{BLACK}Vahe sees:
STR_AI_DEBUG_BREAK_STR_OSKTITLE                                 :{BLACK}Vahe sees
STR_AI_DEBUG_BREAK_STR_TOOLTIP                                  :{BLACK}Kui AI logi sõnum vastab selle stringiga, mäng seisatakse.
STR_AI_DEBUG_MATCH_CASE                                         :{BLACK}Tõstutundlik
STR_AI_DEBUG_MATCH_CASE_TOOLTIP                                 :{BLACK}Vaheldab tõstutundlikkust, kui AI debug-sõnumeid võrreldakse peatamiskirjega
STR_AI_DEBUG_CONTINUE                                           :{BLACK}Jätka
STR_AI_DEBUG_CONTINUE_TOOLTIP                                   :{BLACK}Lõpeta paus ja jätka AI-d
STR_AI_DEBUG_SELECT_AI_TOOLTIP                                  :{BLACK}Vaata selle AI debug-väljundit
STR_AI_GAME_SCRIPT                                              :{BLACK}GameScript
STR_AI_GAME_SCRIPT_TOOLTIP                                      :{BLACK}Kontrolli GameScripti logi

STR_ERROR_AI_NO_AI_FOUND                                        :Laadimiseks sobivat AI-d ei leitud.{}See AI on makett, ning ei tee midagi.{}AI-sid alla saab laadida kasutades 'aineste allalaadimise' süsteemi.
STR_ERROR_AI_PLEASE_REPORT_CRASH                                :{WHITE}Üks skriptidest jooksis kokku. Palun teatada sellest skripti autorit koos ekraanipildiga AI/GamesScripti debugimise aknast
STR_ERROR_AI_DEBUG_SERVER_ONLY                                  :{YELLOW}AI/GameScripti debugimise akent saab kasutada ainult serveris

# AI configuration window
STR_AI_CONFIG_GAMELIST_TOOLTIP                                  :{BLACK}Järgmises mängus laaditav GameScript
STR_AI_CONFIG_AILIST_TOOLTIP                                    :{BLACK}AI-d järgmises mängus
STR_AI_CONFIG_HUMAN_PLAYER                                      :Inimene
STR_AI_CONFIG_RANDOM_AI                                         :Suvaline AI
STR_AI_CONFIG_NONE                                              :(mitte ühtegi)
STR_AI_CONFIG_MAX_COMPETITORS                                   :{LTBLUE}Vastaseid kuni: {ORANGE}{COMMA}

STR_AI_CONFIG_MOVE_UP                                           :{BLACK}Tõsta
STR_AI_CONFIG_MOVE_UP_TOOLTIP                                   :{BLACK}Tõsta valitud AI loendis kõrgemale
STR_AI_CONFIG_MOVE_DOWN                                         :{BLACK}Langeta
STR_AI_CONFIG_MOVE_DOWN_TOOLTIP                                 :{BLACK}Langeta valitud AI loendis madalamale

STR_AI_CONFIG_GAMESCRIPT                                        :{SILVER}GameScript
STR_AI_CONFIG_AI                                                :{SILVER}AI-d

STR_AI_CONFIG_CHANGE_AI                                         :AI
STR_AI_CONFIG_CHANGE_GAMESCRIPT                                 :GameScript
STR_AI_CONFIG_CHANGE_GAMESCRIPT.g                               :GameScripti
STR_AI_CONFIG_CHANGE_TOOLTIP                                    :{BLACK}Lae teine skript
STR_AI_CONFIG_CONFIGURE                                         :{BLACK}Seadistamine
STR_AI_CONFIG_CONFIGURE_TOOLTIP                                 :{BLACK}Muuda skripti parameetreid

# Available AIs window
STR_AI_LIST_CAPTION                                             :{WHITE}Kasutatav {STRING}
STR_AI_LIST_CAPTION_AI                                          :AI-d
STR_AI_LIST_CAPTION_GAMESCRIPT                                  :GameScriptid
STR_AI_LIST_TOOLTIP                                             :{BLACK}Klõpsa skripti valimiseks

STR_AI_LIST_AUTHOR                                              :{LTBLUE}Autor: {ORANGE}{STRING}
STR_AI_LIST_VERSION                                             :{LTBLUE}Versioon: {ORANGE}{NUM}
STR_AI_LIST_URL                                                 :{LTBLUE}URL: {ORANGE}{STRING}

STR_AI_LIST_ACCEPT                                              :{BLACK}Nõustu
STR_AI_LIST_ACCEPT_TOOLTIP                                      :{BLACK}Vali esiletõstetud skript
STR_AI_LIST_CANCEL                                              :{BLACK}Loobu
STR_AI_LIST_CANCEL_TOOLTIP                                      :{BLACK}Ära skripti muuda

STR_SCREENSHOT_CAPTION                                          :{WHITE}Tee ekraanipilt
STR_SCREENSHOT_SCREENSHOT                                       :{BLACK}Tavaline ekraanipilt
STR_SCREENSHOT_ZOOMIN_SCREENSHOT                                :{BLACK}Täissuurendusega ekraanipilt
STR_SCREENSHOT_DEFAULTZOOM_SCREENSHOT                           :{BLACK}Ekraanipildi vaikimisi suurendus
STR_SCREENSHOT_WORLD_SCREENSHOT                                 :{BLACK}Terve kaardi ekraanipilt
STR_SCREENSHOT_HEIGHTMAP_SCREENSHOT                             :{BLACK}Kõrguskaardi ekraanipilt
STR_SCREENSHOT_MINIMAP_SCREENSHOT                               :{BLACK}Pisikaardi ekraanipilt

# AI Parameters
STR_AI_SETTINGS_CAPTION_AI                                      :AI
STR_AI_SETTINGS_CLOSE                                           :{BLACK}Sulge
STR_AI_SETTINGS_RESET                                           :{BLACK}Nulli
STR_AI_SETTINGS_SETTING                                         :{STRING}: {ORANGE}{STRING}
STR_AI_SETTINGS_START_DELAY                                     :Päevade arv pärast eelmise AI lõpetamist, millal see AI käivitub (umbkaudselt): {ORANGE}{STRING}


# Textfile window
STR_TEXTFILE_WRAP_TEXT                                          :{WHITE}Tekstiridade murdmine
STR_TEXTFILE_WRAP_TEXT_TOOLTIP                                  :{BLACK}Murrab tekstirida, et lugeda vaadet liigutamata
STR_TEXTFILE_VIEW_README                                        :{BLACK}Vaata abi
STR_TEXTFILE_VIEW_CHANGELOG                                     :{BLACK}Muudatuste logi
STR_TEXTFILE_VIEW_LICENCE                                       :{BLACK}Litsents
###length 3
STR_TEXTFILE_README_CAPTION                                     :{WHITE}{STRING} {STRING} abi.
STR_TEXTFILE_CHANGELOG_CAPTION                                  :{WHITE}{STRING} muudatuste logi {STRING}
STR_TEXTFILE_LICENCE_CAPTION                                    :{WHITE}{STRING} litsents {STRING}


# Vehicle loading indicators
STR_PERCENT_UP_SMALL                                            :{TINY_FONT}{WHITE}{NUM}%{UP_ARROW}
STR_PERCENT_UP                                                  :{WHITE}{NUM}%{UP_ARROW}
STR_PERCENT_DOWN_SMALL                                          :{TINY_FONT}{WHITE}{NUM}%{DOWN_ARROW}
STR_PERCENT_DOWN                                                :{WHITE}{NUM}%{DOWN_ARROW}
STR_PERCENT_UP_DOWN_SMALL                                       :{TINY_FONT}{WHITE}{NUM}%{UP_ARROW}{DOWN_ARROW}
STR_PERCENT_UP_DOWN                                             :{WHITE}{NUM}%{UP_ARROW}{DOWN_ARROW}
STR_PERCENT_NONE_SMALL                                          :{TINY_FONT}{WHITE}{NUM}%
STR_PERCENT_NONE                                                :{WHITE}{NUM}%

# Income 'floats'
STR_INCOME_FLOAT_COST_SMALL                                     :{TINY_FONT}{RED}Hind: {CURRENCY_LONG}
STR_INCOME_FLOAT_COST                                           :{RED}Hind: {CURRENCY_LONG}
STR_INCOME_FLOAT_INCOME_SMALL                                   :{TINY_FONT}{GREEN}Tulu: {CURRENCY_LONG}
STR_INCOME_FLOAT_INCOME                                         :{GREEN}Tulu: {CURRENCY_LONG}
STR_FEEDER_TINY                                                 :{TINY_FONT}{YELLOW}Kanna üle: {CURRENCY_LONG}
STR_FEEDER                                                      :{YELLOW}Kanna üle: {CURRENCY_LONG}
STR_FEEDER_INCOME_TINY                                          :{TINY_FONT}{YELLOW}Ümberlaadimine: {CURRENCY_LONG}{WHITE} / {GREEN}Sissetulek: {CURRENCY_LONG}
STR_FEEDER_INCOME                                               :{YELLOW}Ümberlaadimine: {CURRENCY_LONG}{WHITE} / {GREEN}Sissetulek: {CURRENCY_LONG}
STR_FEEDER_COST_TINY                                            :{TINY_FONT}{YELLOW}Ümberlaadimine: {CURRENCY_LONG}{WHITE} / {RED}Hind: {CURRENCY_LONG}
STR_FEEDER_COST                                                 :{YELLOW}Ümberlaadimine: {CURRENCY_LONG}{WHITE} / {RED}Hind: {CURRENCY_LONG}
STR_MESSAGE_ESTIMATED_COST                                      :{WHITE}Eeldatav kulu: {CURRENCY_LONG}
STR_MESSAGE_ESTIMATED_INCOME                                    :{WHITE}Eeldatavad tulud: {CURRENCY_LONG}

# Saveload messages
STR_ERROR_SAVE_STILL_IN_PROGRESS                                :{WHITE}Ikka salvestamisel,{}palun oota salvestuse lõpuni!
STR_ERROR_AUTOSAVE_FAILED                                       :{WHITE}Välpsalvestus ebaõnnestus
STR_ERROR_UNABLE_TO_READ_DRIVE                                  :{BLACK}Ei suuda kettalt lugeda
STR_ERROR_GAME_SAVE_FAILED                                      :{WHITE}Mängu salvestamine nurjus{}{STRING}
STR_ERROR_UNABLE_TO_DELETE_FILE                                 :{WHITE}Faili ei saa kustutada
STR_ERROR_GAME_LOAD_FAILED                                      :{WHITE}Mängu laadimine nurjus{}{STRING}
STR_GAME_SAVELOAD_ERROR_BROKEN_INTERNAL_ERROR                   :Süsteemi viga: {STRING}
STR_GAME_SAVELOAD_ERROR_BROKEN_SAVEGAME                         :Katkine salvestus - {STRING}
STR_GAME_SAVELOAD_ERROR_TOO_NEW_SAVEGAME                        :Salvestus on tehtud uuemas osas
STR_GAME_SAVELOAD_ERROR_FILE_NOT_READABLE                       :Fail pole loetav
STR_GAME_SAVELOAD_ERROR_FILE_NOT_WRITEABLE                      :Faili ei saanud kirjutada
STR_GAME_SAVELOAD_ERROR_DATA_INTEGRITY_CHECK_FAILED             :Andmeterviklikkuse kontrolli ei läbitud
STR_GAME_SAVELOAD_ERROR_PATCHPACK                               :Mäng on salvestatud muudetud versiooniga
STR_GAME_SAVELOAD_NOT_AVAILABLE                                 :<mitte saadaval>
STR_WARNING_LOADGAME_REMOVED_TRAMS                              :{WHITE}Mäng on salvestatud osas, kus trammid ei olnud toetatud. Kõik trammid on eemaldatud

# Map generation messages
STR_ERROR_COULD_NOT_CREATE_TOWN                                 :{WHITE}Kaardi tekitamine katkes...{}... pole sobivaid kohti asulatele
STR_ERROR_NO_TOWN_IN_SCENARIO                                   :{WHITE}... stsenaariumis pole ühtegi asulat

STR_ERROR_PNGMAP                                                :{WHITE}Ei suuda laadida maastiku PNG failist...
STR_ERROR_PNGMAP_FILE_NOT_FOUND                                 :{WHITE}... faili ei leitud
STR_ERROR_PNGMAP_IMAGE_TYPE                                     :{WHITE}... ei suutnud pilditüüpi teisendada. Vaja läheb 8 või 24-bitist PNG pilti.
STR_ERROR_PNGMAP_MISC                                           :{WHITE}... midagi läks just valesti (tõenäoliselt rikutud fail)

STR_ERROR_BMPMAP                                                :{WHITE}Ei suuda laadida maastikku BMP failist...
STR_ERROR_BMPMAP_IMAGE_TYPE                                     :{WHITE}... ei suutnud muuta pildi tüüpi

STR_ERROR_HEIGHTMAP_TOO_LARGE                                   :{WHITE}... pilt on liiga suur

STR_WARNING_HEIGHTMAP_SCALE_CAPTION                             :{WHITE}Skaala hoiatus
STR_WARNING_HEIGHTMAP_SCALE_MESSAGE                             :{YELLOW}Kaardi mõõtmeid ei soovitata väga palju muuta. Jätka?

# Soundset messages
STR_WARNING_FALLBACK_SOUNDSET                                   :{WHITE}Mäng ei leidnud helisid. Helid saad paigaldada Internetisisu laadimise aknast

# Screenshot related messages
STR_WARNING_SCREENSHOT_SIZE_CAPTION                             :{WHITE}Hiiglaslik kuvapaugutus
STR_WARNING_SCREENSHOT_SIZE_MESSAGE                             :{YELLOW}Kuvapaugutuse mõõtmed saavad olema {COMMA} x {COMMA} pikslit. Kuvapaugutuse tegemine võib võtta tükk aega. Kas sa oled kindel, et sa soovid jätkata?

STR_MESSAGE_HEIGHTMAP_SUCCESSFULLY                              :{WHITE}Kõrguskaart edukalt salvestatud, kui '{STRING}'. Kõrgpunkt on {NUM}
STR_MESSAGE_SCREENSHOT_SUCCESSFULLY                             :{WHITE}Ekraanipilt on edukalt salvestatud nimega '{STRING}'
STR_ERROR_SCREENSHOT_FAILED                                     :{WHITE}Ekraanipildi tegemine nurjus!

# Error message titles
STR_ERROR_MESSAGE_CAPTION                                       :{YELLOW}Sõnum
STR_ERROR_MESSAGE_CAPTION_OTHER_COMPANY                         :{YELLOW}{STRING} teatab

# Generic construction errors
STR_ERROR_OFF_EDGE_OF_MAP                                       :{WHITE}Väljaspool kaardi piire
STR_ERROR_TOO_CLOSE_TO_EDGE_OF_MAP                              :{WHITE}Kaardi äärele liiga lähedal
STR_ERROR_NOT_ENOUGH_CASH_REQUIRES_CURRENCY                     :{WHITE}Pole piisavalt raha - vajad {CURRENCY_LONG}
STR_ERROR_FLAT_LAND_REQUIRED                                    :{WHITE}Maapind peab olema tasane
STR_ERROR_LAND_SLOPED_IN_WRONG_DIRECTION                        :{WHITE}Maa on vales suunas kaldu
STR_ERROR_CAN_T_DO_THIS                                         :{WHITE}Seda ei saa teha...
STR_ERROR_BUILDING_MUST_BE_DEMOLISHED                           :{WHITE}Hoone tuleb enne lammutada
STR_ERROR_CAN_T_CLEAR_THIS_AREA                                 :{WHITE}Seda ala ei saa tühjendada...
STR_ERROR_SITE_UNSUITABLE                                       :{WHITE}... ebasobiv koht
STR_ERROR_ALREADY_BUILT                                         :{WHITE}... juba ehitatud
STR_ERROR_OWNED_BY                                              :{WHITE}... omanik on {STRING}
STR_ERROR_AREA_IS_OWNED_BY_ANOTHER                              :{WHITE}... ala kuulub teisele ettevõttele
STR_ERROR_TERRAFORM_LIMIT_REACHED                               :{WHITE}... maastikukujunduse limiit täis
STR_ERROR_CLEARING_LIMIT_REACHED                                :{WHITE}... ruudutühjenduse limiit täis
STR_ERROR_TREE_PLANT_LIMIT_REACHED                              :{WHITE}... puu istutamise limiit täis
STR_ERROR_NAME_MUST_BE_UNIQUE                                   :{WHITE}Nime ei tohi korduda
STR_ERROR_GENERIC_OBJECT_IN_THE_WAY                             :{WHITE}{1:STRING} on ees
STR_ERROR_NOT_ALLOWED_WHILE_PAUSED                              :{WHITE}Pole lubatud kui mäng seisab

# Local authority errors
STR_ERROR_LOCAL_AUTHORITY_REFUSES_TO_ALLOW_THIS                 :{WHITE}{TOWN} kohalik omavalitsus keeldub seda lubamast
STR_ERROR_LOCAL_AUTHORITY_REFUSES_AIRPORT                       :{WHITE}Asula {TOWN} omavalitsus keeldub uut lennujaama lubamast
STR_ERROR_LOCAL_AUTHORITY_REFUSES_NOISE                         :{WHITE}{TOWN} kohalik omavalitsus keeldub ehitusluba lennujaamale väljastamast kuna on mures müra pärast
STR_ERROR_BRIBE_FAILED                                          :{WHITE}Teie altkäemaksu andmise katse on avastatud kohaliku uurija poolt

# Levelling errors
STR_ERROR_CAN_T_RAISE_LAND_HERE                                 :{WHITE}Siin ei saa maad kõrgendada...
STR_ERROR_CAN_T_LOWER_LAND_HERE                                 :{WHITE}Siin ei saa maad madaldada...
STR_ERROR_CAN_T_LEVEL_LAND_HERE                                 :{WHITE}Ei saa maad siin tasandada...
STR_ERROR_EXCAVATION_WOULD_DAMAGE                               :{WHITE}Kaevandamine kahjustaks tunnelit
STR_ERROR_ALREADY_AT_SEA_LEVEL                                  :{WHITE}Juba jõutud meretasemeni
STR_ERROR_TOO_HIGH                                              :{WHITE}Liiga kõrge
STR_ERROR_ALREADY_LEVELLED                                      :{WHITE}... juba tasane
STR_ERROR_BRIDGE_TOO_HIGH_AFTER_LOWER_LAND                      :{WHITE}Selle kohal olev sild oleks hiljem liiga kõrge

# Company related errors
STR_ERROR_CAN_T_CHANGE_COMPANY_NAME                             :{WHITE}Ei saa ettevõtte nime muuta...
STR_ERROR_CAN_T_CHANGE_PRESIDENT                                :{WHITE}Ei saa presidendi nime muuta...

STR_ERROR_MAXIMUM_PERMITTED_LOAN                                :{WHITE}... suurim lubatud laen on {CURRENCY_LONG}
STR_ERROR_CAN_T_BORROW_ANY_MORE_MONEY                           :{WHITE}Rohkem raha ei saa laenata...
STR_ERROR_LOAN_ALREADY_REPAYED                                  :{WHITE}... pole laenu, mida tagasi maksta
STR_ERROR_CURRENCY_REQUIRED                                     :{WHITE}... vajad {CURRENCY_LONG}
STR_ERROR_CAN_T_REPAY_LOAN                                      :{WHITE}Ei saa laenu tagasi maksta...
STR_ERROR_INSUFFICIENT_FUNDS                                    :{WHITE}Ei saa anda raha, mis on laenatud pangast.
STR_ERROR_CAN_T_GIVE_MONEY                                      :{WHITE}Ei saa sellele ettevõttele raha saata...
STR_ERROR_CAN_T_BUY_COMPANY                                     :{WHITE}Ettevõtet ei saa osta...
STR_ERROR_CAN_T_BUILD_COMPANY_HEADQUARTERS                      :{WHITE}Ettevõtte peakorterit ei saa ehitada...
STR_ERROR_CAN_T_BUY_25_SHARE_IN_THIS                            :{WHITE}Selle ettevõtte aktsiatest ei saa 25% osta...
STR_ERROR_CAN_T_SELL_25_SHARE_IN                                :{WHITE}Selle ettevõtte aktsiatest ei saa 25% müüa...
STR_ERROR_PROTECTED                                             :{WHITE}See ettevõtte pole veel piisavalt vana, et aktsiaid vahetada...

# Town related errors
STR_ERROR_CAN_T_GENERATE_TOWN                                   :{WHITE}Ei saa ühtegi asulat ehitada...
STR_ERROR_CAN_T_RENAME_TOWN                                     :{WHITE}Ei saa asulat ümbernimetada...
STR_ERROR_CAN_T_FOUND_TOWN_HERE                                 :{WHITE}Siia ei saa asulat rajada...
STR_ERROR_CAN_T_EXPAND_TOWN                                     :{WHITE}Asulat ei saa laiendada...
STR_ERROR_TOO_CLOSE_TO_EDGE_OF_MAP_SUB                          :{WHITE}... liiga lähedal kaardi servale
STR_ERROR_TOO_CLOSE_TO_ANOTHER_TOWN                             :{WHITE}... liiga lähedal teisele asulale
STR_ERROR_TOO_MANY_TOWNS                                        :{WHITE}... liiga palju asulaid
STR_ERROR_NO_SPACE_FOR_TOWN                                     :{WHITE}... pole enam ruumi kaardil
STR_ERROR_TOWN_EXPAND_WARN_NO_ROADS                             :{WHITE}Asula ei ehita teid. Teedeehituse lubamiseks Põhjalik seadistus->Majandus->Asulad
STR_ERROR_ROAD_WORKS_IN_PROGRESS                                :{WHITE}Teede ehitamine
STR_ERROR_TOWN_CAN_T_DELETE                                     :{WHITE}Seda asulat ei saa kõrvaldada...{}Jaam või depoo viitab asulale, või asulale kuuluvat ruutu ei saa kõrvaldada
STR_ERROR_STATUE_NO_SUITABLE_PLACE                              :{WHITE}... asula keskuses ei leidu kujule sobivat kohta

# Industry related errors
STR_ERROR_TOO_MANY_INDUSTRIES                                   :{WHITE}... liiga palju tööstuseid
STR_ERROR_CAN_T_GENERATE_INDUSTRIES                             :{WHITE}Tööstust ei saa tekitada...
STR_ERROR_CAN_T_BUILD_HERE                                      :{WHITE}{STRING} ei saa siia ehitada...
STR_ERROR_CAN_T_CONSTRUCT_THIS_INDUSTRY                         :{WHITE}Seda tüüpi tööstust ei saa siia ehitada...
STR_ERROR_INDUSTRY_TOO_CLOSE                                    :{WHITE}... liiga lähedal mõnele teisele tööstusele
STR_ERROR_MUST_FOUND_TOWN_FIRST                                 :{WHITE}... enne pead asula rajama
STR_ERROR_ONLY_ONE_ALLOWED_PER_TOWN                             :{WHITE}... iga asula kohta lubatud ainult üks
STR_ERROR_CAN_ONLY_BE_BUILT_IN_TOWNS_WITH_POPULATION_OF_1200    :{WHITE}... saab ainult ehitada asulatesse, mille elanikearv ületab 1200
STR_ERROR_CAN_ONLY_BE_BUILT_IN_RAINFOREST                       :{WHITE}... saab ehitada ainult vihmametsadesse
STR_ERROR_CAN_ONLY_BE_BUILT_IN_DESERT                           :{WHITE}... saab ehitada ainult kõrbesse
STR_ERROR_CAN_ONLY_BE_BUILT_IN_TOWNS                            :{WHITE}... saab ainult asulatesse ehitada (majade asemele)
STR_ERROR_CAN_ONLY_BE_BUILT_NEAR_TOWN_CENTER                    :{WHITE}... saab ainult asulekeskuste lähedale ehitada
STR_ERROR_CAN_ONLY_BE_BUILT_IN_LOW_AREAS                        :{WHITE}... saab ainult madalatele aladele ehitada
STR_ERROR_CAN_ONLY_BE_POSITIONED                                :{WHITE}... saab ainult ehitada kaardi serva
STR_ERROR_FOREST_CAN_ONLY_BE_PLANTED                            :{WHITE}... metsa saab istutada ainult lumepiirist kõrgemale
STR_ERROR_CAN_ONLY_BE_BUILT_ABOVE_SNOW_LINE                     :{WHITE}... saab ehitada ainult ülespoole lumepiiri
STR_ERROR_CAN_ONLY_BE_BUILT_BELOW_SNOW_LINE                     :{WHITE}... saab ehitada ainult allapoole lumepiiri

STR_ERROR_NO_SUITABLE_PLACES_FOR_INDUSTRIES                     :{WHITE} '{STRING}' tööstuste jaoks polnud sobivaid asukohti
STR_ERROR_NO_SUITABLE_PLACES_FOR_INDUSTRIES_EXPLANATION         :{WHITE}Muuda kaardigeneratsiooni parameetreid, et saada parem kaart

# Station construction related errors
STR_ERROR_CAN_T_BUILD_RAILROAD_STATION                          :{WHITE}Siia ei saa raudteejaama ehitada...
STR_ERROR_CAN_T_BUILD_BUS_STATION                               :{WHITE}Siia ei saa bussijaama ehitada...
STR_ERROR_CAN_T_BUILD_TRUCK_STATION                             :{WHITE}Siia ei saa laadimisplatsi ehitada...
STR_ERROR_CAN_T_BUILD_PASSENGER_TRAM_STATION                    :{WHITE}Siia ei saa reisitrammijaama rajada...
STR_ERROR_CAN_T_BUILD_CARGO_TRAM_STATION                        :{WHITE}Siia ei saa kaubatrammijaama rajada...
STR_ERROR_CAN_T_BUILD_DOCK_HERE                                 :{WHITE}Dokki ei saa siia ehitada...
STR_ERROR_CAN_T_BUILD_AIRPORT_HERE                              :{WHITE}Siia ei saa lennuvälja rajada...

STR_ERROR_ADJOINS_MORE_THAN_ONE_EXISTING                        :{WHITE}Mitme olemasoleva jaama ühendamine
STR_ERROR_STATION_TOO_SPREAD_OUT                                :{WHITE}... jaam on liiga laiaks venitatud
STR_ERROR_TOO_MANY_STATIONS_LOADING                             :{WHITE}Liiga palju jaamu
STR_ERROR_TOO_MANY_STATION_SPECS                                :{WHITE}Liiga palju raudteejaama osasid
STR_ERROR_TOO_MANY_BUS_STOPS                                    :{WHITE}Liiga palju bussipeatusi
STR_ERROR_TOO_MANY_TRUCK_STOPS                                  :{WHITE}Liiga palju laadimisplatvorme
STR_ERROR_TOO_CLOSE_TO_ANOTHER_DOCK                             :{WHITE}Liiga lähedal teisele dokile
STR_ERROR_TOO_CLOSE_TO_ANOTHER_AIRPORT                          :{WHITE}Liiga lähedal teisele lennuväljale
STR_ERROR_CAN_T_RENAME_STATION                                  :{WHITE}Ei saa jaama ümbernimetada...
STR_ERROR_DRIVE_THROUGH_ON_TOWN_ROAD                            :{WHITE}... see on asulale kuuluv tee
STR_ERROR_DRIVE_THROUGH_DIRECTION                               :{WHITE}... tee on vales suunas
STR_ERROR_DRIVE_THROUGH_CORNER                                  :{WHITE}... nurgad ei saa läbisõidupeatustes olla
STR_ERROR_DRIVE_THROUGH_JUNCTION                                :{WHITE}... ristmikud ei saa olla läbisõidupeatustes

# Station destruction related errors
STR_ERROR_CAN_T_REMOVE_PART_OF_STATION                          :{WHITE}Siinset jaamablokki ei saa lammutada...
STR_ERROR_MUST_REMOVE_RAILWAY_STATION_FIRST                     :{WHITE}Raudteejaama peab eelnevalt lammutama
STR_ERROR_CAN_T_REMOVE_BUS_STATION                              :{WHITE}Siinset bussijaama ei saa lammutada...
STR_ERROR_CAN_T_REMOVE_TRUCK_STATION                            :{WHITE}Siinset laadimisplatsi ei saa lammutada...
STR_ERROR_CAN_T_REMOVE_PASSENGER_TRAM_STATION                   :{WHITE}Siinset reisitrammijaama ei saa lammutada...
STR_ERROR_CAN_T_REMOVE_CARGO_TRAM_STATION                       :{WHITE}Siinset kaubatrammijaama ei saa lammutada...
STR_ERROR_MUST_REMOVE_ROAD_STOP_FIRST                           :{WHITE}Peatus tuleb enne lammutada
STR_ERROR_THERE_IS_NO_STATION                                   :{WHITE}... siin pole peatust

STR_ERROR_MUST_DEMOLISH_RAILROAD                                :{WHITE}Raudteejaam tuleb enne lammutada
STR_ERROR_MUST_DEMOLISH_BUS_STATION_FIRST                       :{WHITE}Bussijaam tuleb enne lammutada
STR_ERROR_MUST_DEMOLISH_TRUCK_STATION_FIRST                     :{WHITE}Laadimisplats tuleb enne lammutada
STR_ERROR_MUST_DEMOLISH_PASSENGER_TRAM_STATION_FIRST            :{WHITE}Reisitrammijaam tuleb enne lammutada
STR_ERROR_MUST_DEMOLISH_CARGO_TRAM_STATION_FIRST                :{WHITE}Kaubatrammijaam tuleb enne lammutada
STR_ERROR_MUST_DEMOLISH_DOCK_FIRST                              :{WHITE}Dokk tuleb enne lammutada
STR_ERROR_MUST_DEMOLISH_AIRPORT_FIRST                           :{WHITE}Lennuväli tuleb enne lammutada

# Waypoint related errors
STR_ERROR_WAYPOINT_ADJOINS_MORE_THAN_ONE_EXISTING               :{WHITE}Liidab teemärgised
STR_ERROR_TOO_CLOSE_TO_ANOTHER_WAYPOINT                         :{WHITE}Liiga lähedal teisele teemärgisele

STR_ERROR_CAN_T_BUILD_TRAIN_WAYPOINT                            :{WHITE}Meldepunkti ei saa siia rajada...
STR_ERROR_CAN_T_POSITION_BUOY_HERE                              :{WHITE}Poid ei saa siia asetada...
STR_ERROR_CAN_T_CHANGE_WAYPOINT_NAME                            :{WHITE}Meldepunkti nime ei saa muuta...

STR_ERROR_CAN_T_REMOVE_TRAIN_WAYPOINT                           :{WHITE}Meldepunkti ei saa siit eemaldada...
STR_ERROR_MUST_REMOVE_RAILWAYPOINT_FIRST                        :{WHITE}Enne peab rööbastelt kõik teemärgid eemaldama
STR_ERROR_BUOY_IN_THE_WAY                                       :{WHITE}... poi on ees
STR_ERROR_BUOY_IS_IN_USE                                        :{WHITE}... poi on kasutuses teise ettevõtte poolt!

# Depot related errors
STR_ERROR_CAN_T_BUILD_TRAIN_DEPOT                               :{WHITE}Siia ei saa depood ehitada...
STR_ERROR_CAN_T_BUILD_ROAD_DEPOT                                :{WHITE}Siia ei saa depood ehitada...
STR_ERROR_CAN_T_BUILD_TRAM_DEPOT                                :{WHITE}Trammidepood ei saa siia rajada
STR_ERROR_CAN_T_BUILD_SHIP_DEPOT                                :{WHITE}Laevaremonditehast ei saa siia ehitada...

STR_ERROR_CAN_T_RENAME_DEPOT                                    :{WHITE}Ei saa depood ümbernimetada...

STR_ERROR_TRAIN_MUST_BE_STOPPED_INSIDE_DEPOT                    :{WHITE}... peab olema depoos peatatud
STR_ERROR_ROAD_VEHICLE_MUST_BE_STOPPED_INSIDE_DEPOT             :{WHITE}... peab garaažis peatatud olema
STR_ERROR_SHIP_MUST_BE_STOPPED_INSIDE_DEPOT                     :{WHITE}... peab olema sadamas peatatud
STR_ERROR_AIRCRAFT_MUST_BE_STOPPED_INSIDE_HANGAR                :{WHITE}... peab olema peatatud angaari sees

STR_ERROR_TRAINS_CAN_ONLY_BE_ALTERED_INSIDE_A_DEPOT             :{WHITE}Ainult depoos peatunud ronge saab muuta
STR_ERROR_TRAIN_TOO_LONG                                        :{WHITE}Rong on liiga pikk
STR_ERROR_CAN_T_REVERSE_DIRECTION_RAIL_VEHICLE                  :{WHITE}Sõidusuunda ei saa pöörata...
STR_ERROR_CAN_T_REVERSE_DIRECTION_RAIL_VEHICLE_MULTIPLE_UNITS   :{WHITE}... koosneb mitmest osast
STR_ERROR_INCOMPATIBLE_RAIL_TYPES                               :Ühildamatud rööbasteetüübid

STR_ERROR_CAN_T_MOVE_VEHICLE                                    :{WHITE}Transpordivahendit ei saa liigutada...
STR_ERROR_REAR_ENGINE_FOLLOW_FRONT                              :{WHITE}Tagumine vedur järgneb alati eesmisele
STR_ERROR_UNABLE_TO_FIND_ROUTE_TO                               :{WHITE}Ei leia teed kohalikku depoosse
STR_ERROR_UNABLE_TO_FIND_LOCAL_DEPOT                            :{WHITE}Ei leia kohalikku garaaži üles

STR_ERROR_DEPOT_WRONG_DEPOT_TYPE                                :Vale depootüüp

# Autoreplace related errors
STR_ERROR_TRAIN_TOO_LONG_AFTER_REPLACEMENT                      :{WHITE}{VEHICLE} on pärast asendamist liiga pikk
STR_ERROR_AUTOREPLACE_NOTHING_TO_DO                             :{WHITE}Automaatse asendamise/uuendamise reegleid ei ole rakendatud
STR_ERROR_AUTOREPLACE_MONEY_LIMIT                               :(rahalimiit)
STR_ERROR_AUTOREPLACE_INCOMPATIBLE_CARGO                        :{WHITE}Uus sõiduk ei saa vedada {STRING}
STR_ERROR_AUTOREPLACE_INCOMPATIBLE_REFIT                        :{WHITE}Uus sõiduk ei saa ümberseadistada korralduses {NUM}

# Rail construction errors
STR_ERROR_IMPOSSIBLE_TRACK_COMBINATION                          :{WHITE}Teostamatu rööbasteede kooslus
STR_ERROR_MUST_REMOVE_SIGNALS_FIRST                             :{WHITE}Signaalid tuleb enne lammutada
STR_ERROR_NO_SUITABLE_RAILROAD_TRACK                            :{WHITE}Sobiv rongitee puudub
STR_ERROR_MUST_REMOVE_RAILROAD_TRACK                            :{WHITE}Rööbastee tuleb eelnevalt lammutada
STR_ERROR_CROSSING_ON_ONEWAY_ROAD                               :{WHITE}Läbipääsmatu või ühesuunaline maantee
STR_ERROR_CROSSING_DISALLOWED_RAIL                              :{WHITE}Ülesõidukohad on selle raudteetüübi puhul keelatud
STR_ERROR_CROSSING_DISALLOWED_ROAD                              :{WHITE}See teeliik ei luba tasaseid ristmikke
STR_ERROR_CAN_T_BUILD_SIGNALS_HERE                              :{WHITE}Siia ei saa signaale rajada...
STR_ERROR_CAN_T_BUILD_RAILROAD_TRACK                            :{WHITE}Siia ei saa raudteed ehitada...
STR_ERROR_CAN_T_REMOVE_RAILROAD_TRACK                           :{WHITE}Siit ei saa raudteed lammutada...
STR_ERROR_CAN_T_REMOVE_SIGNALS_FROM                             :{WHITE}Siit ei saa signaale lammutada...
STR_ERROR_SIGNAL_CAN_T_CONVERT_SIGNALS_HERE                     :{WHITE}Siin ei saa signaale teisendada...
STR_ERROR_THERE_IS_NO_RAILROAD_TRACK                            :{WHITE}... siin pole rongiteed
STR_ERROR_THERE_ARE_NO_SIGNALS                                  :{WHITE}... siin pole signaale

STR_ERROR_CAN_T_CONVERT_RAIL                                    :{WHITE}Siin ei saa raudtee tüüpi muuta...

# Road construction errors
STR_ERROR_MUST_REMOVE_ROAD_FIRST                                :{WHITE}Enne on vaja sõidutee lammutada
STR_ERROR_ONEWAY_ROADS_CAN_T_HAVE_JUNCTION                      :{WHITE}... ühesuunalised teed ei saa teedesõlmi omada
STR_ERROR_CAN_T_BUILD_ROAD_HERE                                 :{WHITE}Siia ei saa sõiduteed ehitada...
STR_ERROR_CAN_T_BUILD_TRAMWAY_HERE                              :{WHITE}Trammiteed ei ole võimalik siia rajada...
STR_ERROR_CAN_T_REMOVE_ROAD_FROM                                :{WHITE}Siinset sõiduteed ei saa lammutada...
STR_ERROR_CAN_T_REMOVE_TRAMWAY_FROM                             :{WHITE}Siinset trammiteed ei saa lammutada...
STR_ERROR_THERE_IS_NO_ROAD                                      :{WHITE}... siin pole autoteed
STR_ERROR_THERE_IS_NO_TRAMWAY                                   :{WHITE}... siin pole trammiteed
STR_ERROR_CAN_T_CONVERT_ROAD                                    :{WHITE}Siin ei saa teeliiki ümber muuta...
STR_ERROR_CAN_T_CONVERT_TRAMWAY                                 :{WHITE}Siin ei saa trammiliiki ümber muuta...
STR_ERROR_NO_SUITABLE_ROAD                                      :{WHITE}Puudub sobilik tee
STR_ERROR_NO_SUITABLE_TRAMWAY                                   :{WHITE}Puudub sobiv trammitee

# Waterway construction errors
STR_ERROR_CAN_T_BUILD_CANALS                                    :{WHITE}Siia ei saa kanaleid ehitada...
STR_ERROR_CAN_T_BUILD_LOCKS                                     :{WHITE}Siia ei saa lüüse ehitada...
STR_ERROR_CAN_T_PLACE_RIVERS                                    :{WHITE}Jõgesid ei saa siia teha...
STR_ERROR_MUST_BE_BUILT_ON_WATER                                :{WHITE}... peab ehitama vette
STR_ERROR_CAN_T_BUILD_ON_WATER                                  :{WHITE}... vette ei saa ehitada
STR_ERROR_CAN_T_BUILD_ON_SEA                                    :{WHITE}... ei saa ehitada avamerele
STR_ERROR_CAN_T_BUILD_ON_CANAL                                  :{WHITE}... ei saa ehitada kanali peale
STR_ERROR_CAN_T_BUILD_ON_RIVER                                  :{WHITE}... ei saa ehitada jõe peale
STR_ERROR_MUST_DEMOLISH_CANAL_FIRST                             :{WHITE}Kanal tuleb enne lammutada
STR_ERROR_CAN_T_BUILD_AQUEDUCT_HERE                             :{WHITE}Siia ei saa veesilda ehitada...

# Tree related errors
STR_ERROR_TREE_ALREADY_HERE                                     :{WHITE}... siin on juba puu olemas
STR_ERROR_TREE_WRONG_TERRAIN_FOR_TREE_TYPE                      :{WHITE}... vale maa tüüp puu jaoks
STR_ERROR_CAN_T_PLANT_TREE_HERE                                 :{WHITE}Siia ei saa puud istutada...

# Bridge related errors
STR_ERROR_CAN_T_BUILD_BRIDGE_HERE                               :{WHITE}Siia ei saa silda ehitada...
STR_ERROR_MUST_DEMOLISH_BRIDGE_FIRST                            :{WHITE}Sild tuleb enne lammutada
STR_ERROR_CAN_T_START_AND_END_ON                                :{WHITE}Ei saa alata ja lõppeda samas kohas
STR_ERROR_BRIDGEHEADS_NOT_SAME_HEIGHT                           :{WHITE}Sillaotsad pole samal kõrgusel
STR_ERROR_BRIDGE_TOO_LOW_FOR_TERRAIN                            :{WHITE}Sild on maastiku suhtes liiga madal
STR_ERROR_BRIDGE_TOO_HIGH_FOR_TERRAIN                           :{WHITE}Sild on selle maastiku jaoks liiga kõrge
STR_ERROR_START_AND_END_MUST_BE_IN                              :{WHITE}Algus ja lõpp peavad samal joonel olema
STR_ERROR_ENDS_OF_BRIDGE_MUST_BOTH                              :{WHITE}... mõlemad sillaotsad peavad olema maal
STR_ERROR_BRIDGE_TOO_LONG                                       :{WHITE}.. sild on liiga pik
STR_ERROR_BRIDGE_THROUGH_MAP_BORDER                             :{WHITE}Sild lõpeks väljaspool kaarti

# Tunnel related errors
STR_ERROR_CAN_T_BUILD_TUNNEL_HERE                               :{WHITE}Siia ei saa tunnelit ehitada...
STR_ERROR_SITE_UNSUITABLE_FOR_TUNNEL                            :{WHITE}Koht ei sobi tunneli sissekäiguks
STR_ERROR_MUST_DEMOLISH_TUNNEL_FIRST                            :{WHITE}Tunnel tuleb enne lammutada
STR_ERROR_ANOTHER_TUNNEL_IN_THE_WAY                             :{WHITE}Teine tunnel on ees
STR_ERROR_TUNNEL_THROUGH_MAP_BORDER                             :{WHITE}Tunnel lõpeks väljaspool kaarti
STR_ERROR_UNABLE_TO_EXCAVATE_LAND                               :{WHITE}Ei saa tunneli teise otsa jaoks maad parajaks kaevata
STR_ERROR_TUNNEL_TOO_LONG                                       :{WHITE}... tunnel on liiga pikk

# Object related errors
STR_ERROR_TOO_MANY_OBJECTS                                      :{WHITE}... liiga palju objekte
STR_ERROR_CAN_T_BUILD_OBJECT                                    :{WHITE}Objekti ei saa ehitada...
STR_ERROR_OBJECT_IN_THE_WAY                                     :{WHITE}Mingi objekt on ees
STR_ERROR_COMPANY_HEADQUARTERS_IN                               :{WHITE}... ettevõtte peakorter on ees
STR_ERROR_CAN_T_PURCHASE_THIS_LAND                              :{WHITE}Seda maad ei saa osta...
STR_ERROR_YOU_ALREADY_OWN_IT                                    :{WHITE}... see on juba sinu oma!

# Group related errors
STR_ERROR_GROUP_CAN_T_CREATE                                    :{WHITE}Ei saa jagu luua...
STR_ERROR_GROUP_CAN_T_DELETE                                    :{WHITE}Seda jagu ei saa kõrvaldada...
STR_ERROR_GROUP_CAN_T_RENAME                                    :{WHITE}Ei saa jagu ümbernimetada...
STR_ERROR_GROUP_CAN_T_SET_PARENT                                :{WHITE}Ülemjagu ei saa määrata...
STR_ERROR_GROUP_CAN_T_SET_PARENT_RECURSION                      :{WHITE}... jaotuste hierarhias ei tohi olla ringseoseid
STR_ERROR_GROUP_CAN_T_REMOVE_ALL_VEHICLES                       :{WHITE}Ei saa kõiki sõidukeid sellest jaost kõrvaldada...
STR_ERROR_GROUP_CAN_T_ADD_VEHICLE                               :{WHITE}Antud sõidukit ei saa sellesse jakku lisada...
STR_ERROR_GROUP_CAN_T_ADD_SHARED_VEHICLE                        :{WHITE}Jagatud sõidukeid ei saa jakku lisada...

# Generic vehicle errors

###length VEHICLE_TYPES
STR_ERROR_TRAIN_IN_THE_WAY                                      :{WHITE}Rong on ees
STR_ERROR_ROAD_VEHICLE_IN_THE_WAY                               :{WHITE}Mootorsõiduk takistab teed
STR_ERROR_SHIP_IN_THE_WAY                                       :{WHITE}Laev on ees
STR_ERROR_AIRCRAFT_IN_THE_WAY                                   :{WHITE}Õhusõiduk on teel

###length VEHICLE_TYPES
STR_ERROR_RAIL_VEHICLE_NOT_AVAILABLE                            :{WHITE}Sõiduk pole saadaval
STR_ERROR_ROAD_VEHICLE_NOT_AVAILABLE                            :{WHITE}Sõiduk pole saadaval
STR_ERROR_SHIP_NOT_AVAILABLE                                    :{WHITE}Laev pole saadaval
STR_ERROR_AIRCRAFT_NOT_AVAILABLE                                :{WHITE}Õhusõiduk pole saadaval

###length VEHICLE_TYPES
STR_ERROR_CAN_T_REFIT_TRAIN                                     :{WHITE}Ei saa rongi ümberseadistada...
STR_ERROR_CAN_T_REFIT_ROAD_VEHICLE                              :{WHITE}Ei saa maanteesõidukit ümberseadistada...
STR_ERROR_CAN_T_REFIT_SHIP                                      :{WHITE}Ei saa laeva ümberseadistada...
STR_ERROR_CAN_T_REFIT_AIRCRAFT                                  :{WHITE}Ei saa õhusõidukit ümberseadistada...

###length VEHICLE_TYPES
STR_ERROR_CAN_T_RENAME_TRAIN                                    :{WHITE}Ei saa rongi ümbernimetada...
STR_ERROR_CAN_T_RENAME_ROAD_VEHICLE                             :{WHITE}Ei saa maanteesõidukit ümbernimetada...
STR_ERROR_CAN_T_RENAME_SHIP                                     :{WHITE}Ei saa laeva ümbernimetada...
STR_ERROR_CAN_T_RENAME_AIRCRAFT                                 :{WHITE}Ei saa õhusõidukit ümbernimetada...

###length VEHICLE_TYPES
STR_ERROR_CAN_T_STOP_START_TRAIN                                :{WHITE}Ei saa peatada/startida rongi...
STR_ERROR_CAN_T_STOP_START_ROAD_VEHICLE                         :{WHITE}Ei saa veokit peatada, ega startida...
STR_ERROR_CAN_T_STOP_START_SHIP                                 :{WHITE}Ei saa peatada/käivitada laeva...
STR_ERROR_CAN_T_STOP_START_AIRCRAFT                             :{WHITE}Ei saa õhusõidukit peatada/käivitada...

###length VEHICLE_TYPES
STR_ERROR_CAN_T_SEND_TRAIN_TO_DEPOT                             :{WHITE}Rongi ei saa depoosse saata...
STR_ERROR_CAN_T_SEND_ROAD_VEHICLE_TO_DEPOT                      :{WHITE}Ei saa veokit garaaži saata
STR_ERROR_CAN_T_SEND_SHIP_TO_DEPOT                              :{WHITE}Ei saa laeva angaari saata...
STR_ERROR_CAN_T_SEND_AIRCRAFT_TO_HANGAR                         :{WHITE}Ei saa õhusõidukit angaari saata...

###length VEHICLE_TYPES
STR_ERROR_CAN_T_BUY_TRAIN                                       :{WHITE}Rööbassõidukit ei saa osta...
STR_ERROR_CAN_T_BUY_ROAD_VEHICLE                                :{WHITE}Mootorsõidukit ei saa osta...
STR_ERROR_CAN_T_BUY_SHIP                                        :{WHITE}Laeva ei saa osta...
STR_ERROR_CAN_T_BUY_AIRCRAFT                                    :{WHITE}Õhusõidukit ei saa osta...

###length VEHICLE_TYPES
STR_ERROR_CAN_T_RENAME_TRAIN_TYPE                               :{WHITE}Ei saa rööbassõiduki liiki ümbernimetada...
STR_ERROR_CAN_T_RENAME_ROAD_VEHICLE_TYPE                        :{WHITE}Ei saa maanteesõiduki liiki ümbernimetada...
STR_ERROR_CAN_T_RENAME_SHIP_TYPE                                :{WHITE}Ei saa laevaliiki ümbernimetada...
STR_ERROR_CAN_T_RENAME_AIRCRAFT_TYPE                            :{WHITE}Ei saa õhusõiduki liiki ümbernimetada...

###length VEHICLE_TYPES
STR_ERROR_CAN_T_SELL_TRAIN                                      :{WHITE}Rööbassõidukit ei saa müüa...
STR_ERROR_CAN_T_SELL_ROAD_VEHICLE                               :{WHITE}Ei saa veokit müüa...
STR_ERROR_CAN_T_SELL_SHIP                                       :{WHITE}Ei saa laeva müüa
STR_ERROR_CAN_T_SELL_AIRCRAFT                                   :{WHITE}Ei saa õhusõidukit müüa...

STR_ERROR_TOO_MANY_VEHICLES_IN_GAME                             :{WHITE}Mängus on liiga palju veovahendeid
STR_ERROR_CAN_T_CHANGE_SERVICING                                :{WHITE}Hooldusvahemikku ei saa muuta...

STR_ERROR_VEHICLE_IS_DESTROYED                                  :{WHITE}... sõiduk hävitatud


STR_ERROR_NO_VEHICLES_AVAILABLE_AT_ALL                          :{WHITE}Ühtegi sõidukit ei ole saadaval
STR_ERROR_NO_VEHICLES_AVAILABLE_AT_ALL_EXPLANATION              :{WHITE}Muuda NewGRF-i seadistust
STR_ERROR_NO_VEHICLES_AVAILABLE_YET                             :{WHITE}Sõidukeid ei ole veel saadaval
STR_ERROR_NO_VEHICLES_AVAILABLE_YET_EXPLANATION                 :{WHITE}Alusta mängu pärast {DATE_SHORT} või kasuta NewGRF-i, milles on varasemaid sõidukeid

# Specific vehicle errors
STR_ERROR_CAN_T_MAKE_TRAIN_PASS_SIGNAL                          :{WHITE}Rongi ei saa ohu korral sundida signaale eirama...
STR_ERROR_CAN_T_REVERSE_DIRECTION_TRAIN                         :{WHITE}Ei saa rongi ümber pöörata.
STR_ERROR_TRAIN_START_NO_POWER                                  :Rongil puudub jõud

STR_ERROR_CAN_T_MAKE_ROAD_VEHICLE_TURN                          :{WHITE}Maanteesõiduk ei saa ümber pöörata...

STR_ERROR_AIRCRAFT_IS_IN_FLIGHT                                 :{WHITE}Õhusõiduk lendab

# Order related errors
STR_ERROR_NO_MORE_SPACE_FOR_ORDERS                              :{WHITE}Korraldustele pole rohkem ruumi
STR_ERROR_TOO_MANY_ORDERS                                       :{WHITE}Liiga palju korraldusi
STR_ERROR_CAN_T_INSERT_NEW_ORDER                                :{WHITE}Ei saa lisada uut korraldust...
STR_ERROR_CAN_T_DELETE_THIS_ORDER                               :{WHITE}Seda korraldust ei saa kustutada...
STR_ERROR_CAN_T_MODIFY_THIS_ORDER                               :{WHITE}Seda korraldust ei saa muuta...
STR_ERROR_CAN_T_MOVE_THIS_ORDER                                 :{WHITE}Seda korraldust ei saa liigutada...
STR_ERROR_CAN_T_SKIP_ORDER                                      :{WHITE}Praegust korraldust pole võimalik vahele jätta...
STR_ERROR_CAN_T_SKIP_TO_ORDER                                   :{WHITE}Teisi korraldusi ei saa vahele jätta...
STR_ERROR_CAN_T_COPY_SHARE_ORDER                                :{WHITE}sõiduk ei saa igasse jaama minna
STR_ERROR_CAN_T_ADD_ORDER                                       :{WHITE}sõiduk ei saa antud jaama minna
STR_ERROR_CAN_T_ADD_ORDER_SHARED                                :{WHITE}... seda korraldust jagav sõiduk ei saa sinna jaama minna

STR_ERROR_CAN_T_SHARE_ORDER_LIST                                :{WHITE}Sihtpunktide nimekirja ei saa jagada...
STR_ERROR_CAN_T_STOP_SHARING_ORDER_LIST                         :{WHITE}Korralduste jagamist ei saa peatada...
STR_ERROR_CAN_T_COPY_ORDER_LIST                                 :{WHITE}Sihtpunktide nimekirja ei saa kopeerida...
STR_ERROR_TOO_FAR_FROM_PREVIOUS_DESTINATION                     :{WHITE}... liiga kaugel eelmisest sihtpunktist
STR_ERROR_AIRCRAFT_NOT_ENOUGH_RANGE                             :{WHITE}... ebapiisav õhusõiduki lennuulatus

# Timetable related errors
STR_ERROR_CAN_T_TIMETABLE_VEHICLE                               :{WHITE}Sõidukile ei saa graafikut määrata...
STR_ERROR_TIMETABLE_ONLY_WAIT_AT_STATIONS                       :{WHITE}Sõidukid saavad ainult peatustes oodata
STR_ERROR_TIMETABLE_NOT_STOPPING_HERE                           :{WHITE}See sõiduk ei peatu selles jaamas

# Sign related errors
STR_ERROR_TOO_MANY_SIGNS                                        :{WHITE}... liiga palju silte
STR_ERROR_CAN_T_PLACE_SIGN_HERE                                 :{WHITE}Siia ei saa silti paigaldada...
STR_ERROR_CAN_T_CHANGE_SIGN_NAME                                :{WHITE}Silti ei saa muuta...
STR_ERROR_CAN_T_DELETE_SIGN                                     :{WHITE}Silti ei saa kustutada...

# Translatable comment for OpenTTD's desktop shortcut
###external 1
STR_DESKTOP_SHORTCUT_COMMENT                                    :Transport Tycoon Deluxe'il põhinev simulatsioonimäng

# Translatable descriptions in media/baseset/*.ob* files
###external 10
STR_BASEGRAPHICS_DOS_DESCRIPTION                                :Algse Transport Tycoon Deluxe DOSi versiooni graafika.
STR_BASEGRAPHICS_DOS_DE_DESCRIPTION                             :Algse Transport Tycoon Deluxe DOSi (Saksa) versiooni graafika.
STR_BASEGRAPHICS_WIN_DESCRIPTION                                :Algse Transport Tycoon Deluxe Windowsi versiooni graafika.
STR_BASESOUNDS_DOS_DESCRIPTION                                  :Algse Transport Tycoon Deluxe DOSi versiooni helid.
STR_BASESOUNDS_WIN_DESCRIPTION                                  :Algse Transport Tycoon Deluxe Windowsi versiooni helid.
STR_BASESOUNDS_NONE_DESCRIPTION                                 :Helikogu ilma helideta.
STR_BASEMUSIC_WIN_DESCRIPTION                                   :Algse Transport Tycoon Deluxe Windowsi versiooni muusika.
STR_BASEMUSIC_DOS_DESCRIPTION                                   :Algse Transport Tycoon Deluxe DOSi versiooni muusika.
STR_BASEMUSIC_TTO_DESCRIPTION                                   :Algupärase Transport Tycooni (Original/World Editor) DOS-versiooni muusika.
STR_BASEMUSIC_NONE_DESCRIPTION                                  :Muusikakogu ilma muusikata.

STR_TRADITIONAL_TRAIN_NAME                                      :Rong {COMMA}
STR_TRADITIONAL_ROAD_VEHICLE_NAME                               :Mootorsõiduk {COMMA}
STR_TRADITIONAL_SHIP_NAME                                       :Laev {COMMA}
STR_TRADITIONAL_AIRCRAFT_NAME                                   :Õhusõiduk {COMMA}

##id 0x2000
# Town building names
STR_TOWN_BUILDING_NAME_TALL_OFFICE_BLOCK_1                      :Kõrge büroohoone
STR_TOWN_BUILDING_NAME_OFFICE_BLOCK_1                           :Büroohoone
STR_TOWN_BUILDING_NAME_SMALL_BLOCK_OF_FLATS_1                   :Väike kortermaja
STR_TOWN_BUILDING_NAME_CHURCH_1                                 :Kirik
STR_TOWN_BUILDING_NAME_LARGE_OFFICE_BLOCK_1                     :Suur büroohoone
STR_TOWN_BUILDING_NAME_TOWN_HOUSES_1                            :Asustuse majad
STR_TOWN_BUILDING_NAME_HOTEL_1                                  :Hotell
STR_TOWN_BUILDING_NAME_STATUE_1                                 :Kuju
STR_TOWN_BUILDING_NAME_FOUNTAIN_1                               :Purskkaev
STR_TOWN_BUILDING_NAME_PARK_1                                   :Park
STR_TOWN_BUILDING_NAME_OFFICE_BLOCK_2                           :Büroohoone
STR_TOWN_BUILDING_NAME_SHOPS_AND_OFFICES_1                      :Poed ja bürood
STR_TOWN_BUILDING_NAME_MODERN_OFFICE_BUILDING_1                 :Moodne büroohoone
STR_TOWN_BUILDING_NAME_WAREHOUSE_1                              :Ladu
STR_TOWN_BUILDING_NAME_OFFICE_BLOCK_3                           :Büroohoone
STR_TOWN_BUILDING_NAME_STADIUM_1                                :Staadion
STR_TOWN_BUILDING_NAME_OLD_HOUSES_1                             :Vanad majad
STR_TOWN_BUILDING_NAME_COTTAGES_1                               :Suvilad
STR_TOWN_BUILDING_NAME_HOUSES_1                                 :Majad
STR_TOWN_BUILDING_NAME_FLATS_1                                  :Korterid
STR_TOWN_BUILDING_NAME_TALL_OFFICE_BLOCK_2                      :Kõrge büroohoone
STR_TOWN_BUILDING_NAME_SHOPS_AND_OFFICES_2                      :Poed ja bürood
STR_TOWN_BUILDING_NAME_SHOPS_AND_OFFICES_3                      :Poed ja bürood
STR_TOWN_BUILDING_NAME_THEATER_1                                :Teater
STR_TOWN_BUILDING_NAME_STADIUM_2                                :Staadion
STR_TOWN_BUILDING_NAME_OFFICES_1                                :Bürood
STR_TOWN_BUILDING_NAME_HOUSES_2                                 :Majad
STR_TOWN_BUILDING_NAME_CINEMA_1                                 :Kino
STR_TOWN_BUILDING_NAME_SHOPPING_MALL_1                          :Ostukeskus
STR_TOWN_BUILDING_NAME_IGLOO_1                                  :Iglu
STR_TOWN_BUILDING_NAME_TEPEES_1                                 :Tipid
STR_TOWN_BUILDING_NAME_TEAPOT_HOUSE_1                           :Teekannu maja
STR_TOWN_BUILDING_NAME_PIGGY_BANK_1                             :Krossu pank

##id 0x4800
# industry names
STR_INDUSTRY_NAME_COAL_MINE                                     :kivisöekaevandus
STR_INDUSTRY_NAME_POWER_STATION                                 :elektrijaam
STR_INDUSTRY_NAME_SAWMILL                                       :saeveski
STR_INDUSTRY_NAME_FOREST                                        :mets
STR_INDUSTRY_NAME_OIL_REFINERY                                  :naftatöötlustehas
STR_INDUSTRY_NAME_OIL_RIG                                       :naftaplatvorm
STR_INDUSTRY_NAME_FACTORY                                       :vabrik
STR_INDUSTRY_NAME_PRINTING_WORKS                                :trükikoda
STR_INDUSTRY_NAME_STEEL_MILL                                    :terasetööstus
STR_INDUSTRY_NAME_FARM                                          :talu
STR_INDUSTRY_NAME_COPPER_ORE_MINE                               :vasemaagikaevandus
STR_INDUSTRY_NAME_OIL_WELLS                                     :naftapuurauk
STR_INDUSTRY_NAME_BANK                                          :pank
STR_INDUSTRY_NAME_FOOD_PROCESSING_PLANT                         :toiduainetetööstus
STR_INDUSTRY_NAME_PAPER_MILL                                    :paberivabrik
STR_INDUSTRY_NAME_GOLD_MINE                                     :kullakaevandus
STR_INDUSTRY_NAME_BANK_TROPIC_ARCTIC                            :pank
STR_INDUSTRY_NAME_DIAMOND_MINE                                  :teemantikaevandus
STR_INDUSTRY_NAME_IRON_ORE_MINE                                 :rauamaagikaevandus
STR_INDUSTRY_NAME_FRUIT_PLANTATION                              :puuviljaistandus
STR_INDUSTRY_NAME_RUBBER_PLANTATION                             :kummipuuistandus
STR_INDUSTRY_NAME_WATER_SUPPLY                                  :veepumbad
STR_INDUSTRY_NAME_WATER_TOWER                                   :veetorn
STR_INDUSTRY_NAME_FACTORY_2                                     :vabrik
STR_INDUSTRY_NAME_FARM_2                                        :talu
STR_INDUSTRY_NAME_LUMBER_MILL                                   :saeveski
STR_INDUSTRY_NAME_COTTON_CANDY_FOREST                           :suhkruvatimets
STR_INDUSTRY_NAME_CANDY_FACTORY                                 :kommivabrik
STR_INDUSTRY_NAME_BATTERY_FARM                                  :patareitalu
STR_INDUSTRY_NAME_COLA_WELLS                                    :koolapumbad
STR_INDUSTRY_NAME_TOY_SHOP                                      :mänguasjapood
STR_INDUSTRY_NAME_TOY_FACTORY                                   :mänguasjatehas
STR_INDUSTRY_NAME_PLASTIC_FOUNTAINS                             :plastmassiallikas
STR_INDUSTRY_NAME_FIZZY_DRINK_FACTORY                           :kihisevate jookide tehas
STR_INDUSTRY_NAME_BUBBLE_GENERATOR                              :mullide tekitaja
STR_INDUSTRY_NAME_TOFFEE_QUARRY                                 :iirisekaevandus
STR_INDUSTRY_NAME_SUGAR_MINE                                    :suhkrukaevandus

############ WARNING, using range 0x6000 for strings that are stored in the savegame
############ These strings may never get a new id, or savegames will break!

##id 0x6000
STR_SV_EMPTY                                                    :
STR_SV_UNNAMED                                                  :Nimetu
STR_SV_TRAIN_NAME                                               :Rong nr {COMMA}
STR_SV_ROAD_VEHICLE_NAME                                        :Mootorsõiduk nr {COMMA}
STR_SV_SHIP_NAME                                                :Laev nr {COMMA}
STR_SV_AIRCRAFT_NAME                                            :Õhusõiduk nr {COMMA}

###length 27
STR_SV_STNAME                                                   :{STRING}
STR_SV_STNAME_NORTH                                             :Põhja {STRING}
STR_SV_STNAME_SOUTH                                             :{STRING} Lõuna
STR_SV_STNAME_EAST                                              :{STRING} Ida
STR_SV_STNAME_WEST                                              :{STRING} Lääne
STR_SV_STNAME_CENTRAL                                           :{STRING} keskus
STR_SV_STNAME_TRANSFER                                          :{STRING} ümberlaadimispaik
STR_SV_STNAME_HALT                                              :{STRING} peatus
STR_SV_STNAME_VALLEY                                            :{STRING} org
STR_SV_STNAME_HEIGHTS                                           :{STRING} kõrgendikud
STR_SV_STNAME_WOODS                                             :{STRING} metsad
STR_SV_STNAME_LAKESIDE                                          :{STRING} järveäärne
STR_SV_STNAME_EXCHANGE                                          :{STRING} vahetus
STR_SV_STNAME_AIRPORT                                           :{STRING} lennuväli
STR_SV_STNAME_OILFIELD                                          :{STRING} naftaväli
STR_SV_STNAME_MINES                                             :{STRING} kaevandused
STR_SV_STNAME_DOCKS                                             :{STRING} dokid
STR_SV_STNAME_BUOY                                              :{STRING}
STR_SV_STNAME_WAYPOINT                                          :{STRING}
##id 0x6020
STR_SV_STNAME_ANNEXE                                            :{STRING} juurdeehitis
STR_SV_STNAME_SIDINGS                                           :{STRING} hargnemine
STR_SV_STNAME_BRANCH                                            :{STRING} filiaal
STR_SV_STNAME_UPPER                                             :Ülemine {STRING}
STR_SV_STNAME_LOWER                                             :Alumine {STRING}
STR_SV_STNAME_HELIPORT                                          :{STRING} Kopteriväljak
STR_SV_STNAME_FOREST                                            :{STRING} mets
STR_SV_STNAME_FALLBACK                                          :{STRING} {NUM}. jaam

############ end of savegame specific region!

##id 0x8000
###length 116
# Vehicle names
STR_VEHICLE_NAME_TRAIN_ENGINE_RAIL_KIRBY_PAUL_TANK_STEAM        :Kirby Paul Tank (auruvedur)
STR_VEHICLE_NAME_TRAIN_ENGINE_RAIL_MJS_250_DIESEL               :MJS 250 (diisel)
STR_VEHICLE_NAME_TRAIN_ENGINE_RAIL_PLODDYPHUT_CHOO_CHOO         :Ploddyphuti tšuhh-tšuhh
STR_VEHICLE_NAME_TRAIN_ENGINE_RAIL_POWERNAUT_CHOO_CHOO          :Powernauti tšuhh-tšuhh
STR_VEHICLE_NAME_TRAIN_ENGINE_RAIL_MIGHTYMOVER_CHOO_CHOO        :MightyMoveri tšuhh-tšuhh
STR_VEHICLE_NAME_TRAIN_ENGINE_RAIL_PLODDYPHUT_DIESEL            :Ploddyphut diisel
STR_VEHICLE_NAME_TRAIN_ENGINE_RAIL_POWERNAUT_DIESEL             :Powernaut diisel
STR_VEHICLE_NAME_TRAIN_ENGINE_RAIL_WILLS_2_8_0_STEAM            :Wills 2-8-0 (auruvedur)
STR_VEHICLE_NAME_TRAIN_ENGINE_RAIL_CHANEY_JUBILEE_STEAM         :Chaney 'Jubilee' (auruvedur)
STR_VEHICLE_NAME_TRAIN_ENGINE_RAIL_GINZU_A4_STEAM               :Ginzu 'A4' (auruvedur)
STR_VEHICLE_NAME_TRAIN_ENGINE_RAIL_SH_8P_STEAM                  :SH '8P' (auruvedur)
STR_VEHICLE_NAME_TRAIN_ENGINE_RAIL_MANLEY_MOREL_DMU_DIESEL      :Manley-Morel DMU (diisel)
STR_VEHICLE_NAME_TRAIN_ENGINE_RAIL_DASH_DIESEL                  :'Dash' (diisel)
STR_VEHICLE_NAME_TRAIN_ENGINE_RAIL_SH_HENDRY_25_DIESEL          :SH/Hendry '25' (diisel)
STR_VEHICLE_NAME_TRAIN_ENGINE_RAIL_UU_37_DIESEL                 :UU '37' (diisel)
STR_VEHICLE_NAME_TRAIN_ENGINE_RAIL_FLOSS_47_DIESEL              :Floss '47' (diisel)
STR_VEHICLE_NAME_TRAIN_ENGINE_RAIL_CS_4000_DIESEL               :CS 4000 (diisel)
STR_VEHICLE_NAME_TRAIN_ENGINE_RAIL_CS_2400_DIESEL               :CS 2400 (diisel)
STR_VEHICLE_NAME_TRAIN_ENGINE_RAIL_CENTENNIAL_DIESEL            :Centennial (diisel)
STR_VEHICLE_NAME_TRAIN_ENGINE_RAIL_KELLING_3100_DIESEL          :Kelling 3100 (diisel)
STR_VEHICLE_NAME_TRAIN_ENGINE_RAIL_TURNER_TURBO_DIESEL          :Turner Turbo (diisel)
STR_VEHICLE_NAME_TRAIN_ENGINE_RAIL_MJS_1000_DIESEL              :MJS 1000 (diisel)
STR_VEHICLE_NAME_TRAIN_ENGINE_RAIL_SH_125_DIESEL                :SH '125' (diisel)
STR_VEHICLE_NAME_TRAIN_ENGINE_RAIL_SH_30_ELECTRIC               :SH '30' (elektrivedur)
STR_VEHICLE_NAME_TRAIN_ENGINE_RAIL_SH_40_ELECTRIC               :SH '40' (elektrivedur)
STR_VEHICLE_NAME_TRAIN_ENGINE_RAIL_T_I_M_ELECTRIC               :'T.I.M.' (elektrivedur)
STR_VEHICLE_NAME_TRAIN_ENGINE_RAIL_ASIASTAR_ELECTRIC            :'AsiaStar' (elektrivedur)
STR_VEHICLE_NAME_TRAIN_WAGON_RAIL_PASSENGER_CAR                 :Reisivagun
STR_VEHICLE_NAME_TRAIN_WAGON_RAIL_MAIL_VAN                      :Postivagun
STR_VEHICLE_NAME_TRAIN_WAGON_RAIL_COAL_CAR                      :Kivisöevagun
STR_VEHICLE_NAME_TRAIN_WAGON_RAIL_OIL_TANKER                    :Naftatanker
STR_VEHICLE_NAME_TRAIN_WAGON_RAIL_LIVESTOCK_VAN                 :Loomavagun
STR_VEHICLE_NAME_TRAIN_WAGON_RAIL_GOODS_VAN                     :Kaubavagun
STR_VEHICLE_NAME_TRAIN_WAGON_RAIL_GRAIN_HOPPER                  :Teraviljavagun
STR_VEHICLE_NAME_TRAIN_WAGON_RAIL_WOOD_TRUCK                    :Palgivagun
STR_VEHICLE_NAME_TRAIN_WAGON_RAIL_IRON_ORE_HOPPER               :Rauamaagivagun
STR_VEHICLE_NAME_TRAIN_WAGON_RAIL_STEEL_TRUCK                   :Terasevagun
STR_VEHICLE_NAME_TRAIN_WAGON_RAIL_ARMORED_VAN                   :Soomusvagun
STR_VEHICLE_NAME_TRAIN_WAGON_RAIL_FOOD_VAN                      :Toiduvagun
STR_VEHICLE_NAME_TRAIN_WAGON_RAIL_PAPER_TRUCK                   :Paberivagun
STR_VEHICLE_NAME_TRAIN_WAGON_RAIL_COPPER_ORE_HOPPER             :Vasemaagivagun
STR_VEHICLE_NAME_TRAIN_WAGON_RAIL_WATER_TANKER                  :Veetanker
STR_VEHICLE_NAME_TRAIN_WAGON_RAIL_FRUIT_TRUCK                   :Puuviljavagun
STR_VEHICLE_NAME_TRAIN_WAGON_RAIL_RUBBER_TRUCK                  :Kummivagun
STR_VEHICLE_NAME_TRAIN_WAGON_RAIL_SUGAR_TRUCK                   :Suhkruvagun
STR_VEHICLE_NAME_TRAIN_WAGON_RAIL_COTTON_CANDY_HOPPER           :Suhkruvativagun
STR_VEHICLE_NAME_TRAIN_WAGON_RAIL_TOFFEE_HOPPER                 :Iirisevagun
STR_VEHICLE_NAME_TRAIN_WAGON_RAIL_BUBBLE_VAN                    :Mullivagun
STR_VEHICLE_NAME_TRAIN_WAGON_RAIL_COLA_TANKER                   :Koolavagun
STR_VEHICLE_NAME_TRAIN_WAGON_RAIL_CANDY_VAN                     :Maiustuste vagun
STR_VEHICLE_NAME_TRAIN_WAGON_RAIL_TOY_VAN                       :Mänguasjavagun
STR_VEHICLE_NAME_TRAIN_WAGON_RAIL_BATTERY_TRUCK                 :Patareivagun
STR_VEHICLE_NAME_TRAIN_WAGON_RAIL_FIZZY_DRINK_TRUCK             :Kihisevate jookide vagun
STR_VEHICLE_NAME_TRAIN_WAGON_RAIL_PLASTIC_TRUCK                 :Plastikuvagun
STR_VEHICLE_NAME_TRAIN_ENGINE_MONORAIL_X2001_ELECTRIC           :'X2001' (elektri)
STR_VEHICLE_NAME_TRAIN_ENGINE_MONORAIL_MILLENNIUM_Z1_ELECTRIC   :'Millennium Z1' (elektri)
STR_VEHICLE_NAME_TRAIN_ENGINE_MONORAIL_WIZZOWOW_Z99             :Wizzowow Z99
STR_VEHICLE_NAME_TRAIN_WAGON_MONORAIL_PASSENGER_CAR             :Reisivagun
STR_VEHICLE_NAME_TRAIN_WAGON_MONORAIL_MAIL_VAN                  :Postivagun
STR_VEHICLE_NAME_TRAIN_WAGON_MONORAIL_COAL_CAR                  :Kivisöevagun
STR_VEHICLE_NAME_TRAIN_WAGON_MONORAIL_OIL_TANKER                :Naftatanker
STR_VEHICLE_NAME_TRAIN_WAGON_MONORAIL_LIVESTOCK_VAN             :Loomavagun
STR_VEHICLE_NAME_TRAIN_WAGON_MONORAIL_GOODS_VAN                 :Kaubavagun
STR_VEHICLE_NAME_TRAIN_WAGON_MONORAIL_GRAIN_HOPPER              :Teraviljavagun
STR_VEHICLE_NAME_TRAIN_WAGON_MONORAIL_WOOD_TRUCK                :Palgivagun
STR_VEHICLE_NAME_TRAIN_WAGON_MONORAIL_IRON_ORE_HOPPER           :Rauamaagivagun
STR_VEHICLE_NAME_TRAIN_WAGON_MONORAIL_STEEL_TRUCK               :Terasevagun
STR_VEHICLE_NAME_TRAIN_WAGON_MONORAIL_ARMORED_VAN               :Soomusvagun
STR_VEHICLE_NAME_TRAIN_WAGON_MONORAIL_FOOD_VAN                  :Toiduvagun
STR_VEHICLE_NAME_TRAIN_WAGON_MONORAIL_PAPER_TRUCK               :Paberivagun
STR_VEHICLE_NAME_TRAIN_WAGON_MONORAIL_COPPER_ORE_HOPPER         :Vasemaagivagun
STR_VEHICLE_NAME_TRAIN_WAGON_MONORAIL_WATER_TANKER              :Veetanker
STR_VEHICLE_NAME_TRAIN_WAGON_MONORAIL_FRUIT_TRUCK               :Puuviljavagun
STR_VEHICLE_NAME_TRAIN_WAGON_MONORAIL_RUBBER_TRUCK              :Kummivagun
STR_VEHICLE_NAME_TRAIN_WAGON_MONORAIL_SUGAR_TRUCK               :Suhkruvagun
STR_VEHICLE_NAME_TRAIN_WAGON_MONORAIL_COTTON_CANDY_HOPPER       :Suhkruvativagun
STR_VEHICLE_NAME_TRAIN_WAGON_MONORAIL_TOFFEE_HOPPER             :Iirisevagun
STR_VEHICLE_NAME_TRAIN_WAGON_MONORAIL_BUBBLE_VAN                :Mullivagun
STR_VEHICLE_NAME_TRAIN_WAGON_MONORAIL_COLA_TANKER               :Koolatanker
STR_VEHICLE_NAME_TRAIN_WAGON_MONORAIL_CANDY_VAN                 :Maiustustevagun
STR_VEHICLE_NAME_TRAIN_WAGON_MONORAIL_TOY_VAN                   :Mänguasjavagun
STR_VEHICLE_NAME_TRAIN_WAGON_MONORAIL_BATTERY_TRUCK             :Patareivagun
STR_VEHICLE_NAME_TRAIN_WAGON_MONORAIL_FIZZY_DRINK_TRUCK         :Kihisevate jookide vagun
STR_VEHICLE_NAME_TRAIN_WAGON_MONORAIL_PLASTIC_TRUCK             :Plastikuvagun
STR_VEHICLE_NAME_TRAIN_ENGINE_MAGLEV_LEV1_LEVIATHAN_ELECTRIC    :Lev1 'Leviathan' (elektri)
STR_VEHICLE_NAME_TRAIN_ENGINE_MAGLEV_LEV2_CYCLOPS_ELECTRIC      :Lev2 'Cyclops' (elektri)
STR_VEHICLE_NAME_TRAIN_ENGINE_MAGLEV_LEV3_PEGASUS_ELECTRIC      :Lev3 'Pegasus' (elektri)
STR_VEHICLE_NAME_TRAIN_ENGINE_MAGLEV_LEV4_CHIMAERA_ELECTRIC     :Lev4 'Chimaera' (elektri)
STR_VEHICLE_NAME_TRAIN_ENGINE_MAGLEV_WIZZOWOW_ROCKETEER         :Wizzowow Rocketeer
STR_VEHICLE_NAME_TRAIN_WAGON_MAGLEV_PASSENGER_CAR               :Reisivagun
STR_VEHICLE_NAME_TRAIN_WAGON_MAGLEV_MAIL_VAN                    :Postivagun
STR_VEHICLE_NAME_TRAIN_WAGON_MAGLEV_COAL_CAR                    :Kivisöevagun
STR_VEHICLE_NAME_TRAIN_WAGON_MAGLEV_OIL_TANKER                  :Naftatanker
STR_VEHICLE_NAME_TRAIN_WAGON_MAGLEV_LIVESTOCK_VAN               :Loomavagun
STR_VEHICLE_NAME_TRAIN_WAGON_MAGLEV_GOODS_VAN                   :Kaubavagun
STR_VEHICLE_NAME_TRAIN_WAGON_MAGLEV_GRAIN_HOPPER                :Teraviljavagun
STR_VEHICLE_NAME_TRAIN_WAGON_MAGLEV_WOOD_TRUCK                  :Palgivagun
STR_VEHICLE_NAME_TRAIN_WAGON_MAGLEV_IRON_ORE_HOPPER             :Rauamaagivagun
STR_VEHICLE_NAME_TRAIN_WAGON_MAGLEV_STEEL_TRUCK                 :Terasevagun
STR_VEHICLE_NAME_TRAIN_WAGON_MAGLEV_ARMORED_VAN                 :Soomusvagun
STR_VEHICLE_NAME_TRAIN_WAGON_MAGLEV_FOOD_VAN                    :Toiduvagun
STR_VEHICLE_NAME_TRAIN_WAGON_MAGLEV_PAPER_TRUCK                 :Paberivagun
STR_VEHICLE_NAME_TRAIN_WAGON_MAGLEV_COPPER_ORE_HOPPER           :Vasemaagivagun
STR_VEHICLE_NAME_TRAIN_WAGON_MAGLEV_WATER_TANKER                :Veetanker
STR_VEHICLE_NAME_TRAIN_WAGON_MAGLEV_FRUIT_TRUCK                 :Puuviljavagun
STR_VEHICLE_NAME_TRAIN_WAGON_MAGLEV_RUBBER_TRUCK                :Kummivagun
STR_VEHICLE_NAME_TRAIN_WAGON_MAGLEV_SUGAR_TRUCK                 :Suhkruvagun
STR_VEHICLE_NAME_TRAIN_WAGON_MAGLEV_COTTON_CANDY_HOPPER         :Suhkruvativagun
STR_VEHICLE_NAME_TRAIN_WAGON_MAGLEV_TOFFEE_HOPPER               :Iirisevagun
STR_VEHICLE_NAME_TRAIN_WAGON_MAGLEV_BUBBLE_VAN                  :Mullivagun
STR_VEHICLE_NAME_TRAIN_WAGON_MAGLEV_COLA_TANKER                 :Koolatanker
STR_VEHICLE_NAME_TRAIN_WAGON_MAGLEV_CANDY_VAN                   :Maiustustevagun
STR_VEHICLE_NAME_TRAIN_WAGON_MAGLEV_TOY_VAN                     :Mänguasjavagun
STR_VEHICLE_NAME_TRAIN_WAGON_MAGLEV_BATTERY_TRUCK               :Patareivagun
STR_VEHICLE_NAME_TRAIN_WAGON_MAGLEV_FIZZY_DRINK_TRUCK           :Kihisevate jookide vagun
STR_VEHICLE_NAME_TRAIN_WAGON_MAGLEV_PLASTIC_TRUCK               :Plastikuvagun

###length 88
STR_VEHICLE_NAME_ROAD_VEHICLE_MPS_REGAL_BUS                     :Kuninglik MPS buss
STR_VEHICLE_NAME_ROAD_VEHICLE_HEREFORD_LEOPARD_BUS              :Hereford Leopard buss
STR_VEHICLE_NAME_ROAD_VEHICLE_FOSTER_BUS                        :Foster buss
STR_VEHICLE_NAME_ROAD_VEHICLE_FOSTER_MKII_SUPERBUS              :Foster MkII superbuss
STR_VEHICLE_NAME_ROAD_VEHICLE_PLODDYPHUT_MKI_BUS                :Ploddyphut MkI buss
STR_VEHICLE_NAME_ROAD_VEHICLE_PLODDYPHUT_MKII_BUS               :Ploddyphut MkII buss
STR_VEHICLE_NAME_ROAD_VEHICLE_PLODDYPHUT_MKIII_BUS              :Ploddyphut MkIII buss
STR_VEHICLE_NAME_ROAD_VEHICLE_BALOGH_COAL_TRUCK                 :Balogh kivisöeveok
STR_VEHICLE_NAME_ROAD_VEHICLE_UHL_COAL_TRUCK                    :Uhl kivisöeveok
STR_VEHICLE_NAME_ROAD_VEHICLE_DW_COAL_TRUCK                     :DW kivisöeveok
STR_VEHICLE_NAME_ROAD_VEHICLE_MPS_MAIL_TRUCK                    :MPS postiauto
STR_VEHICLE_NAME_ROAD_VEHICLE_REYNARD_MAIL_TRUCK                :Reynard postiauto
STR_VEHICLE_NAME_ROAD_VEHICLE_PERRY_MAIL_TRUCK                  :Perry postiauto
STR_VEHICLE_NAME_ROAD_VEHICLE_MIGHTYMOVER_MAIL_TRUCK            :MightyMover postiauto
STR_VEHICLE_NAME_ROAD_VEHICLE_POWERNAUGHT_MAIL_TRUCK            :Powernaught postiauto
STR_VEHICLE_NAME_ROAD_VEHICLE_WIZZOWOW_MAIL_TRUCK               :Wizzowow postiauto
STR_VEHICLE_NAME_ROAD_VEHICLE_WITCOMBE_OIL_TANKER               :Witcombe naftaveok
STR_VEHICLE_NAME_ROAD_VEHICLE_FOSTER_OIL_TANKER                 :Foster naftaveok
STR_VEHICLE_NAME_ROAD_VEHICLE_PERRY_OIL_TANKER                  :Perry naftaveok
STR_VEHICLE_NAME_ROAD_VEHICLE_TALBOTT_LIVESTOCK_VAN             :Talbott loomaveok
STR_VEHICLE_NAME_ROAD_VEHICLE_UHL_LIVESTOCK_VAN                 :Uhl loomaveok
STR_VEHICLE_NAME_ROAD_VEHICLE_FOSTER_LIVESTOCK_VAN              :Foster loomaveok
STR_VEHICLE_NAME_ROAD_VEHICLE_BALOGH_GOODS_TRUCK                :Balogh kaubaveok
STR_VEHICLE_NAME_ROAD_VEHICLE_CRAIGHEAD_GOODS_TRUCK             :Craighead kaubaveok
STR_VEHICLE_NAME_ROAD_VEHICLE_GOSS_GOODS_TRUCK                  :Goss kaubaveok
STR_VEHICLE_NAME_ROAD_VEHICLE_HEREFORD_GRAIN_TRUCK              :Hereford viljaveok
STR_VEHICLE_NAME_ROAD_VEHICLE_THOMAS_GRAIN_TRUCK                :Thomas viljaveok
STR_VEHICLE_NAME_ROAD_VEHICLE_GOSS_GRAIN_TRUCK                  :Goss viljaveok
STR_VEHICLE_NAME_ROAD_VEHICLE_WITCOMBE_WOOD_TRUCK               :Witcombe palgiveok
STR_VEHICLE_NAME_ROAD_VEHICLE_FOSTER_WOOD_TRUCK                 :Foster palgiveok
STR_VEHICLE_NAME_ROAD_VEHICLE_MORELAND_WOOD_TRUCK               :Moreland palgiveok
STR_VEHICLE_NAME_ROAD_VEHICLE_MPS_IRON_ORE_TRUCK                :MPS rauamaagiveok
STR_VEHICLE_NAME_ROAD_VEHICLE_UHL_IRON_ORE_TRUCK                :Uhl rauamaagiveok
STR_VEHICLE_NAME_ROAD_VEHICLE_CHIPPY_IRON_ORE_TRUCK             :Chippy rauamaagiveok
STR_VEHICLE_NAME_ROAD_VEHICLE_BALOGH_STEEL_TRUCK                :Balogh teraseveok
STR_VEHICLE_NAME_ROAD_VEHICLE_UHL_STEEL_TRUCK                   :Uhl teraseveok
STR_VEHICLE_NAME_ROAD_VEHICLE_KELLING_STEEL_TRUCK               :Kelling teraseveok
STR_VEHICLE_NAME_ROAD_VEHICLE_BALOGH_ARMORED_TRUCK              :Balogh soomusauto
STR_VEHICLE_NAME_ROAD_VEHICLE_UHL_ARMORED_TRUCK                 :Uhl soomusauto
STR_VEHICLE_NAME_ROAD_VEHICLE_FOSTER_ARMORED_TRUCK              :Foster soomusauto
STR_VEHICLE_NAME_ROAD_VEHICLE_FOSTER_FOOD_VAN                   :Foster toiduveok
STR_VEHICLE_NAME_ROAD_VEHICLE_PERRY_FOOD_VAN                    :Perry toiduveok
STR_VEHICLE_NAME_ROAD_VEHICLE_CHIPPY_FOOD_VAN                   :Chippy toiduveok
STR_VEHICLE_NAME_ROAD_VEHICLE_UHL_PAPER_TRUCK                   :Uhl paberiveok
STR_VEHICLE_NAME_ROAD_VEHICLE_BALOGH_PAPER_TRUCK                :Balogh paberiveok
STR_VEHICLE_NAME_ROAD_VEHICLE_MPS_PAPER_TRUCK                   :MPS paberiveok
STR_VEHICLE_NAME_ROAD_VEHICLE_MPS_COPPER_ORE_TRUCK              :MPS vasemaagiveok
STR_VEHICLE_NAME_ROAD_VEHICLE_UHL_COPPER_ORE_TRUCK              :Uhl vasemaagiveok
STR_VEHICLE_NAME_ROAD_VEHICLE_GOSS_COPPER_ORE_TRUCK             :Goss vasemaagiveok
STR_VEHICLE_NAME_ROAD_VEHICLE_UHL_WATER_TANKER                  :Uhl veeveok
STR_VEHICLE_NAME_ROAD_VEHICLE_BALOGH_WATER_TANKER               :Balogh veeveok
STR_VEHICLE_NAME_ROAD_VEHICLE_MPS_WATER_TANKER                  :MPS veeveok
STR_VEHICLE_NAME_ROAD_VEHICLE_BALOGH_FRUIT_TRUCK                :Balogh puuviljaveok
STR_VEHICLE_NAME_ROAD_VEHICLE_UHL_FRUIT_TRUCK                   :Uhl puuviljaveok
STR_VEHICLE_NAME_ROAD_VEHICLE_KELLING_FRUIT_TRUCK               :Kelling puuviljaveok
STR_VEHICLE_NAME_ROAD_VEHICLE_BALOGH_RUBBER_TRUCK               :Balogh kummiveok
STR_VEHICLE_NAME_ROAD_VEHICLE_UHL_RUBBER_TRUCK                  :Uhl kummiveok
STR_VEHICLE_NAME_ROAD_VEHICLE_RMT_RUBBER_TRUCK                  :RMT kummiveok
STR_VEHICLE_NAME_ROAD_VEHICLE_MIGHTYMOVER_SUGAR_TRUCK           :MightyMover suhkruveok
STR_VEHICLE_NAME_ROAD_VEHICLE_POWERNAUGHT_SUGAR_TRUCK           :Powernaught suhkruveok
STR_VEHICLE_NAME_ROAD_VEHICLE_WIZZOWOW_SUGAR_TRUCK              :Wizzowow suhkruveok
STR_VEHICLE_NAME_ROAD_VEHICLE_MIGHTYMOVER_COLA_TRUCK            :MightyMover koolaveok
STR_VEHICLE_NAME_ROAD_VEHICLE_POWERNAUGHT_COLA_TRUCK            :Powernaught koolaveok
STR_VEHICLE_NAME_ROAD_VEHICLE_WIZZOWOW_COLA_TRUCK               :Wizzowow koolaveok
STR_VEHICLE_NAME_ROAD_VEHICLE_MIGHTYMOVER_COTTON_CANDY          :MightyMover suhkruvativeok
STR_VEHICLE_NAME_ROAD_VEHICLE_POWERNAUGHT_COTTON_CANDY          :Powernaught suhkruvativeok
STR_VEHICLE_NAME_ROAD_VEHICLE_WIZZOWOW_COTTON_CANDY_TRUCK       :Wizzowow suhkruvativeok
STR_VEHICLE_NAME_ROAD_VEHICLE_MIGHTYMOVER_TOFFEE_TRUCK          :MightyMover iiriseveok
STR_VEHICLE_NAME_ROAD_VEHICLE_POWERNAUGHT_TOFFEE_TRUCK          :Powernaught iiriseveok
STR_VEHICLE_NAME_ROAD_VEHICLE_WIZZOWOW_TOFFEE_TRUCK             :Wizzowow iiriseveok
STR_VEHICLE_NAME_ROAD_VEHICLE_MIGHTYMOVER_TOY_VAN               :MightyMover mänguasjaveok
STR_VEHICLE_NAME_ROAD_VEHICLE_POWERNAUGHT_TOY_VAN               :Powernaught mänguasjaveok
STR_VEHICLE_NAME_ROAD_VEHICLE_WIZZOWOW_TOY_VAN                  :Wizzowow mänguasjaveok
STR_VEHICLE_NAME_ROAD_VEHICLE_MIGHTYMOVER_CANDY_TRUCK           :MightyMover maiustusteveok
STR_VEHICLE_NAME_ROAD_VEHICLE_POWERNAUGHT_CANDY_TRUCK           :Powernaught maiustusteveok
STR_VEHICLE_NAME_ROAD_VEHICLE_WIZZOWOW_CANDY_TRUCK              :Wizzowow maiustusteveok
STR_VEHICLE_NAME_ROAD_VEHICLE_MIGHTYMOVER_BATTERY_TRUCK         :MightyMover patareiveok
STR_VEHICLE_NAME_ROAD_VEHICLE_POWERNAUGHT_BATTERY_TRUCK         :Powernaught patareiveok
STR_VEHICLE_NAME_ROAD_VEHICLE_WIZZOWOW_BATTERY_TRUCK            :Wizzowow patareiveok
STR_VEHICLE_NAME_ROAD_VEHICLE_MIGHTYMOVER_FIZZY_DRINK           :MightyMover limonaadiveok
STR_VEHICLE_NAME_ROAD_VEHICLE_POWERNAUGHT_FIZZY_DRINK           :Powernaught limonaadiveok
STR_VEHICLE_NAME_ROAD_VEHICLE_WIZZOWOW_FIZZY_DRINK_TRUCK        :Wizzowow limonaadiveok
STR_VEHICLE_NAME_ROAD_VEHICLE_MIGHTYMOVER_PLASTIC_TRUCK         :MightyMover plastikuveok
STR_VEHICLE_NAME_ROAD_VEHICLE_POWERNAUGHT_PLASTIC_TRUCK         :Powernaught plastikuveok
STR_VEHICLE_NAME_ROAD_VEHICLE_WIZZOWOW_PLASTIC_TRUCK            :Wizzowow plastikuveok
STR_VEHICLE_NAME_ROAD_VEHICLE_MIGHTYMOVER_BUBBLE_TRUCK          :MightyMover mulliveok
STR_VEHICLE_NAME_ROAD_VEHICLE_POWERNAUGHT_BUBBLE_TRUCK          :Powernaught mulliveok
STR_VEHICLE_NAME_ROAD_VEHICLE_WIZZOWOW_BUBBLE_TRUCK             :Wizzowow mulliveok

###length 11
STR_VEHICLE_NAME_SHIP_MPS_OIL_TANKER                            :MPS naftatanker
STR_VEHICLE_NAME_SHIP_CS_INC_OIL_TANKER                         :CS-Inc. naftatanker
STR_VEHICLE_NAME_SHIP_MPS_PASSENGER_FERRY                       :MPS reisipraam
STR_VEHICLE_NAME_SHIP_FFP_PASSENGER_FERRY                       :FFP reisipraam
STR_VEHICLE_NAME_SHIP_BAKEWELL_300_HOVERCRAFT                   :Bakewell 300 hõljuklaev
STR_VEHICLE_NAME_SHIP_CHUGGER_CHUG_PASSENGER                    :Chugger-Chug reisipraam
STR_VEHICLE_NAME_SHIP_SHIVERSHAKE_PASSENGER_FERRY               :Shivershake reisipraam
STR_VEHICLE_NAME_SHIP_YATE_CARGO_SHIP                           :Yate kaubalaev
STR_VEHICLE_NAME_SHIP_BAKEWELL_CARGO_SHIP                       :Bakewell kaubalaev
STR_VEHICLE_NAME_SHIP_MIGHTYMOVER_CARGO_SHIP                    :MightyMover kaubalaev
STR_VEHICLE_NAME_SHIP_POWERNAUT_CARGO_SHIP                      :Powernaut kaubalaev

###length 41
STR_VEHICLE_NAME_AIRCRAFT_SAMPSON_U52                           :Sampson U52
STR_VEHICLE_NAME_AIRCRAFT_COLEMAN_COUNT                         :Coleman Count
STR_VEHICLE_NAME_AIRCRAFT_FFP_DART                              :FFP Dart
STR_VEHICLE_NAME_AIRCRAFT_YATE_HAUGAN                           :Yate Haugan
STR_VEHICLE_NAME_AIRCRAFT_BAKEWELL_COTSWALD_LB_3                :Bakewell Cotswald LB-3
STR_VEHICLE_NAME_AIRCRAFT_BAKEWELL_LUCKETT_LB_8                 :Bakewell Luckett LB-8
STR_VEHICLE_NAME_AIRCRAFT_BAKEWELL_LUCKETT_LB_9                 :Bakewell Luckett LB-9
STR_VEHICLE_NAME_AIRCRAFT_BAKEWELL_LUCKETT_LB80                 :Bakewell Luckett LB80
STR_VEHICLE_NAME_AIRCRAFT_BAKEWELL_LUCKETT_LB_10                :Bakewell Luckett LB-10
STR_VEHICLE_NAME_AIRCRAFT_BAKEWELL_LUCKETT_LB_11                :Bakewell Luckett LB-11
STR_VEHICLE_NAME_AIRCRAFT_YATE_AEROSPACE_YAC_1_11               :Yate Aerospace YAC 1-11
STR_VEHICLE_NAME_AIRCRAFT_DARWIN_100                            :Darwin 100
STR_VEHICLE_NAME_AIRCRAFT_DARWIN_200                            :Darwin 200
STR_VEHICLE_NAME_AIRCRAFT_DARWIN_300                            :Darwin 300
STR_VEHICLE_NAME_AIRCRAFT_DARWIN_400                            :Darwin 400
STR_VEHICLE_NAME_AIRCRAFT_DARWIN_500                            :Darwin 500
STR_VEHICLE_NAME_AIRCRAFT_DARWIN_600                            :Darwin 600
STR_VEHICLE_NAME_AIRCRAFT_GURU_GALAXY                           :Guru Galaxy
STR_VEHICLE_NAME_AIRCRAFT_AIRTAXI_A21                           :Airtaxi A21
STR_VEHICLE_NAME_AIRCRAFT_AIRTAXI_A31                           :Airtaxi A31
STR_VEHICLE_NAME_AIRCRAFT_AIRTAXI_A32                           :Airtaxi A32
STR_VEHICLE_NAME_AIRCRAFT_AIRTAXI_A33                           :Airtaxi A33
STR_VEHICLE_NAME_AIRCRAFT_YATE_AEROSPACE_YAE46                  :Yate Aerospace YAe46
STR_VEHICLE_NAME_AIRCRAFT_DINGER_100                            :Dinger 100
STR_VEHICLE_NAME_AIRCRAFT_AIRTAXI_A34_1000                      :AirTaxi A34-1000
STR_VEHICLE_NAME_AIRCRAFT_YATE_Z_SHUTTLE                        :Yate Z-süstik
STR_VEHICLE_NAME_AIRCRAFT_KELLING_K1                            :Kelling K1
STR_VEHICLE_NAME_AIRCRAFT_KELLING_K6                            :Kelling K6
STR_VEHICLE_NAME_AIRCRAFT_KELLING_K7                            :Kelling K7
STR_VEHICLE_NAME_AIRCRAFT_DARWIN_700                            :Darwin 700
STR_VEHICLE_NAME_AIRCRAFT_FFP_HYPERDART_2                       :FFP Hyperdart 2
STR_VEHICLE_NAME_AIRCRAFT_DINGER_200                            :Dinger 200
STR_VEHICLE_NAME_AIRCRAFT_DINGER_1000                           :Dinger 1000
STR_VEHICLE_NAME_AIRCRAFT_PLODDYPHUT_100                        :Ploddyphut 100
STR_VEHICLE_NAME_AIRCRAFT_PLODDYPHUT_500                        :Ploddyphut 500
STR_VEHICLE_NAME_AIRCRAFT_FLASHBANG_X1                          :Flashbang X1
STR_VEHICLE_NAME_AIRCRAFT_JUGGERPLANE_M1                        :Juggerplane M1
STR_VEHICLE_NAME_AIRCRAFT_FLASHBANG_WIZZER                      :Flashbang Wizzer
STR_VEHICLE_NAME_AIRCRAFT_TRICARIO_HELICOPTER                   :Tricario helikopter
STR_VEHICLE_NAME_AIRCRAFT_GURU_X2_HELICOPTER                    :Guru X2 helikopter
STR_VEHICLE_NAME_AIRCRAFT_POWERNAUT_HELICOPTER                  :Powernaut helikopter

##id 0x8800
# Formatting of some strings
STR_FORMAT_DATE_TINY                                            :{STRING}-{STRING}-{NUM}
STR_FORMAT_DATE_SHORT                                           :{1:NUM}. {0:STRING}
STR_FORMAT_DATE_LONG                                            :{STRING} {STRING} {NUM}
STR_FORMAT_DATE_ISO                                             :{2:NUM}-{1:STRING}-{0:STRING}

STR_FORMAT_COMPANY_NUM                                          :(Ettevõte {COMMA})
STR_FORMAT_GROUP_NAME                                           :Jagu {COMMA}
STR_FORMAT_GROUP_VEHICLE_NAME                                   :{GROUP} nr {COMMA}
STR_FORMAT_INDUSTRY_NAME                                        :{TOWN} {STRING}

###length 2
STR_FORMAT_BUOY_NAME                                            :{TOWN} Poi
STR_FORMAT_BUOY_NAME_SERIAL                                     :{TOWN} Poi nr. {COMMA}

###length 2
STR_FORMAT_WAYPOINT_NAME                                        :{TOWN} meldepunkt
STR_FORMAT_WAYPOINT_NAME_SERIAL                                 :Meldepunkt {TOWN} nr {COMMA}

###length 6
STR_FORMAT_DEPOT_NAME_TRAIN                                     :{TOWN} Rongi depoo
STR_FORMAT_DEPOT_NAME_TRAIN_SERIAL                              :{TOWN} Rongi depoo nr {COMMA}
STR_FORMAT_DEPOT_NAME_ROAD_VEHICLE                              :{TOWN} Maanteesõidukite depoo
STR_FORMAT_DEPOT_NAME_ROAD_VEHICLE_SERIAL                       :{TOWN} Maanteesõidukite depoo nr {COMMA}
STR_FORMAT_DEPOT_NAME_SHIP                                      :{TOWN} Laeva depoo
STR_FORMAT_DEPOT_NAME_SHIP_SERIAL                               :{TOWN} Laeva depoo nr {COMMA}
###next-name-looks-similar

STR_FORMAT_DEPOT_NAME_AIRCRAFT                                  :{STATION} Hangaar
# _SERIAL version of AIRACRAFT doesn't exist

STR_UNKNOWN_STATION                                             :tundmatu jaam
STR_DEFAULT_SIGN_NAME                                           :Silt
STR_COMPANY_SOMEONE                                             :keegi

STR_SAVEGAME_NAME_DEFAULT                                       :{COMPANY}, {STRING}
STR_SAVEGAME_NAME_SPECTATOR                                     :Vaatleja, {1:STRING}

# Viewport strings
STR_VIEWPORT_TOWN_POP                                           :{WHITE}{TOWN} ({COMMA})
STR_VIEWPORT_TOWN                                               :{WHITE}{TOWN}
STR_VIEWPORT_TOWN_TINY_BLACK                                    :{TINY_FONT}{BLACK}{TOWN}
STR_VIEWPORT_TOWN_TINY_WHITE                                    :{TINY_FONT}{WHITE}{TOWN}

STR_VIEWPORT_SIGN_SMALL_BLACK                                   :{TINY_FONT}{BLACK}{SIGN}
STR_VIEWPORT_SIGN_SMALL_WHITE                                   :{TINY_FONT}{WHITE}{SIGN}

STR_VIEWPORT_STATION                                            :{STATION} {STATION_FEATURES}
STR_VIEWPORT_STATION_TINY                                       :{TINY_FONT}{STATION}

STR_VIEWPORT_WAYPOINT                                           :{WAYPOINT}
STR_VIEWPORT_WAYPOINT_TINY                                      :{TINY_FONT}{WAYPOINT}

# Simple strings to get specific types of data
STR_COMPANY_NAME                                                :{COMPANY}
STR_COMPANY_NAME_COMPANY_NUM                                    :{COMPANY} {COMPANY_NUM}
STR_DEPOT_NAME                                                  :{DEPOT}
STR_ENGINE_NAME                                                 :{ENGINE}
STR_HIDDEN_ENGINE_NAME                                          :{ENGINE} (peidetud)
STR_GROUP_NAME                                                  :{GROUP}
STR_INDUSTRY_NAME                                               :{INDUSTRY}
STR_PRESIDENT_NAME                                              :{PRESIDENT_NAME}
STR_SIGN_NAME                                                   :{SIGN}
STR_STATION_NAME                                                :{STATION}
STR_TOWN_NAME                                                   :{TOWN}
STR_VEHICLE_NAME                                                :{VEHICLE}
STR_WAYPOINT_NAME                                               :{WAYPOINT}

STR_JUST_CARGO                                                  :{CARGO_LONG}
STR_JUST_CHECKMARK                                              :{CHECKMARK}
STR_JUST_COMMA                                                  :{COMMA}
STR_JUST_CURRENCY_SHORT                                         :{CURRENCY_SHORT}
STR_JUST_CURRENCY_LONG                                          :{CURRENCY_LONG}
STR_JUST_CARGO_LIST                                             :{CARGO_LIST}
STR_JUST_INT                                                    :{NUM}
STR_JUST_DATE_TINY                                              :{DATE_TINY}
STR_JUST_DATE_SHORT                                             :{DATE_SHORT}
STR_JUST_DATE_LONG                                              :{DATE_LONG}
STR_JUST_DATE_ISO                                               :{DATE_ISO}
STR_JUST_STRING                                                 :{STRING}
STR_JUST_STRING_STRING                                          :{STRING}{STRING}
STR_JUST_RAW_STRING                                             :{STRING}
STR_JUST_BIG_RAW_STRING                                         :{BIG_FONT}{STRING}

# Slightly 'raw' stringcodes with colour or size
STR_BLACK_COMMA                                                 :{BLACK}{COMMA}
STR_TINY_BLACK_COMA                                             :{TINY_FONT}{BLACK}{COMMA}
STR_TINY_COMMA                                                  :{TINY_FONT}{COMMA}
STR_BLUE_COMMA                                                  :{BLUE}{COMMA}
STR_RED_COMMA                                                   :{RED}{COMMA}
STR_WHITE_COMMA                                                 :{WHITE}{COMMA}
STR_TINY_BLACK_DECIMAL                                          :{TINY_FONT}{BLACK}{DECIMAL}
STR_COMPANY_MONEY                                               :{WHITE}{CURRENCY_LONG}
STR_BLACK_DATE_LONG                                             :{BLACK}{DATE_LONG}
STR_WHITE_DATE_LONG                                             :{WHITE}{DATE_LONG}
STR_SHORT_DATE                                                  :{WHITE}{DATE_TINY}
STR_DATE_LONG_SMALL                                             :{TINY_FONT}{BLACK}{DATE_LONG}
STR_TINY_GROUP                                                  :{TINY_FONT}{GROUP}
STR_BLACK_INT                                                   :{BLACK}{NUM}
STR_ORANGE_INT                                                  :{ORANGE}{NUM}
STR_WHITE_SIGN                                                  :{WHITE}{SIGN}
STR_TINY_BLACK_STATION                                          :{TINY_FONT}{BLACK}{STATION}
STR_BLACK_STRING                                                :{BLACK}{STRING}
STR_BLACK_RAW_STRING                                            :{BLACK}{STRING}
STR_ORANGE_STRING                                               :{ORANGE}{STRING}
STR_LTBLUE_STRING                                               :{LTBLUE}{STRING}
STR_WHITE_STRING                                                :{WHITE}{STRING}
STR_ORANGE_STRING1_WHITE                                        :{ORANGE}{STRING}{WHITE}
STR_ORANGE_STRING1_LTBLUE                                       :{ORANGE}{STRING}{LTBLUE}
STR_TINY_BLACK_HEIGHT                                           :{TINY_FONT}{BLACK}{HEIGHT}
STR_TINY_BLACK_VEHICLE                                          :{TINY_FONT}{BLACK}{VEHICLE}
STR_TINY_RIGHT_ARROW                                            :{TINY_FONT}{RIGHT_ARROW}

STR_BLACK_1                                                     :{BLACK}1
STR_BLACK_2                                                     :{BLACK}2
STR_BLACK_3                                                     :{BLACK}3
STR_BLACK_4                                                     :{BLACK}4
STR_BLACK_5                                                     :{BLACK}5
STR_BLACK_6                                                     :{BLACK}6
STR_BLACK_7                                                     :{BLACK}7

STR_TRAIN                                                       :{BLACK}{TRAIN}
STR_BUS                                                         :{BLACK}{BUS}
STR_LORRY                                                       :{BLACK}{LORRY}
STR_PLANE                                                       :{BLACK}{PLANE}
STR_SHIP                                                        :{BLACK}{SHIP}

STR_TOOLBAR_RAILTYPE_VELOCITY                                   :{STRING} ({VELOCITY})<|MERGE_RESOLUTION|>--- conflicted
+++ resolved
@@ -3122,13 +3122,9 @@
 STR_MAPGEN_DESERT_COVERAGE_UP                                   :{BLACK}Suurenda kõrbekatvust kümne protsendi võrra
 STR_MAPGEN_DESERT_COVERAGE_DOWN                                 :{BLACK}Vähenda kõrbekatvust kümne protsendi võrra
 STR_MAPGEN_DESERT_COVERAGE_TEXT                                 :{BLACK}{NUM}%
-<<<<<<< HEAD
 STR_MAPGEN_SNOW_LINE_HEIGHT                                     :{BLACK}Lumepiiri kõrgus:
 STR_MAPGEN_SNOW_LINE_UP                                         :{BLACK}Lumepiiri liigutamine ühe võrra üles
 STR_MAPGEN_SNOW_LINE_DOWN                                       :{BLACK}Lumepiiri liigutamine ühe võrra alla
-STR_MAPGEN_LAND_GENERATOR                                       :{BLACK}Maatekituse meetod:
-=======
->>>>>>> dced2d8c
 STR_MAPGEN_TERRAIN_TYPE                                         :{BLACK}Maapinna tüüp:
 STR_MAPGEN_SEA_LEVEL                                            :{BLACK}Merepinna tase:
 STR_MAPGEN_QUANTITY_OF_RIVERS                                   :{BLACK}Jõgesid:
