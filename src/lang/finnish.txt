##name Finnish
##ownname Suomi
##isocode fi_FI
##plural 0
##textdir ltr
##digitsep .
##digitsepcur .
##decimalsep ,
##winlangid 0x040b
##grflangid 0x35


# $Id$

# This file is part of OpenTTD.
# OpenTTD is free software; you can redistribute it and/or modify it under the terms of the GNU General Public License as published by the Free Software Foundation, version 2.
# OpenTTD is distributed in the hope that it will be useful, but WITHOUT ANY WARRANTY; without even the implied warranty of MERCHANTABILITY or FITNESS FOR A PARTICULAR PURPOSE.
# See the GNU General Public License for more details. You should have received a copy of the GNU General Public License along with OpenTTD. If not, see <http://www.gnu.org/licenses/>.


##id 0x0000
STR_NULL                                                        :
STR_EMPTY                                                       :
STR_UNDEFINED                                                   :(määrittelemätön merkkijono)
STR_JUST_NOTHING                                                :Ei mitään

# Cargo related strings
# Plural cargo name
STR_CARGO_PLURAL_NOTHING                                        :
STR_CARGO_PLURAL_PASSENGERS                                     :Matkustajia
STR_CARGO_PLURAL_COAL                                           :Kivihiiltä
STR_CARGO_PLURAL_MAIL                                           :Postia
STR_CARGO_PLURAL_OIL                                            :Öljyä
STR_CARGO_PLURAL_LIVESTOCK                                      :Karjaa
STR_CARGO_PLURAL_GOODS                                          :Tavaroita
STR_CARGO_PLURAL_GRAIN                                          :Viljaa
STR_CARGO_PLURAL_WOOD                                           :Raakapuuta
STR_CARGO_PLURAL_IRON_ORE                                       :Rautamalmia
STR_CARGO_PLURAL_STEEL                                          :Terästä
STR_CARGO_PLURAL_VALUABLES                                      :Arvotavaroita
STR_CARGO_PLURAL_COPPER_ORE                                     :Kuparimalmia
STR_CARGO_PLURAL_MAIZE                                          :Maissia
STR_CARGO_PLURAL_FRUIT                                          :Hedelmiä
STR_CARGO_PLURAL_DIAMONDS                                       :Jalokiviä
STR_CARGO_PLURAL_FOOD                                           :Ruokaa
STR_CARGO_PLURAL_PAPER                                          :Paperia
STR_CARGO_PLURAL_GOLD                                           :Kultaa
STR_CARGO_PLURAL_WATER                                          :Vettä
STR_CARGO_PLURAL_WHEAT                                          :Vehnää
STR_CARGO_PLURAL_RUBBER                                         :Kumia
STR_CARGO_PLURAL_SUGAR                                          :Sokeria
STR_CARGO_PLURAL_TOYS                                           :Leluja
STR_CARGO_PLURAL_CANDY                                          :Karkkia
STR_CARGO_PLURAL_COLA                                           :Limsaa
STR_CARGO_PLURAL_COTTON_CANDY                                   :Hattaraa
STR_CARGO_PLURAL_BUBBLES                                        :Kuplia
STR_CARGO_PLURAL_TOFFEE                                         :Toffeeta
STR_CARGO_PLURAL_BATTERIES                                      :Paristoja
STR_CARGO_PLURAL_PLASTIC                                        :Muovia
STR_CARGO_PLURAL_FIZZY_DRINKS                                   :Sihijuomaa

# Singular cargo name
STR_CARGO_SINGULAR_NOTHING                                      :
STR_CARGO_SINGULAR_PASSENGER                                    :Matkustaja
STR_CARGO_SINGULAR_COAL                                         :Kivihiili
STR_CARGO_SINGULAR_MAIL                                         :Posti
STR_CARGO_SINGULAR_OIL                                          :Öljy
STR_CARGO_SINGULAR_LIVESTOCK                                    :Karja
STR_CARGO_SINGULAR_GOODS                                        :Tavara
STR_CARGO_SINGULAR_GRAIN                                        :Vilja
STR_CARGO_SINGULAR_WOOD                                         :Raakapuu
STR_CARGO_SINGULAR_IRON_ORE                                     :Rautamalmi
STR_CARGO_SINGULAR_STEEL                                        :Teräs
STR_CARGO_SINGULAR_VALUABLES                                    :Arvotavara
STR_CARGO_SINGULAR_COPPER_ORE                                   :Kuparimalmi
STR_CARGO_SINGULAR_MAIZE                                        :Maissi
STR_CARGO_SINGULAR_FRUIT                                        :Hedelmä
STR_CARGO_SINGULAR_DIAMOND                                      :Jalokivi
STR_CARGO_SINGULAR_FOOD                                         :Ruoka
STR_CARGO_SINGULAR_PAPER                                        :Paperi
STR_CARGO_SINGULAR_GOLD                                         :Kulta
STR_CARGO_SINGULAR_WATER                                        :Vesi
STR_CARGO_SINGULAR_WHEAT                                        :Vehnä
STR_CARGO_SINGULAR_RUBBER                                       :Kumi
STR_CARGO_SINGULAR_SUGAR                                        :Sokeri
STR_CARGO_SINGULAR_TOY                                          :Lelu
STR_CARGO_SINGULAR_CANDY                                        :Karkki
STR_CARGO_SINGULAR_COLA                                         :Limsa
STR_CARGO_SINGULAR_COTTON_CANDY                                 :Hattara
STR_CARGO_SINGULAR_BUBBLE                                       :Kupla
STR_CARGO_SINGULAR_TOFFEE                                       :Toffee
STR_CARGO_SINGULAR_BATTERY                                      :Paristo
STR_CARGO_SINGULAR_PLASTIC                                      :Muovi
STR_CARGO_SINGULAR_FIZZY_DRINK                                  :Sihijuoma

# Quantity of cargo
STR_QUANTITY_NOTHING                                            :
STR_QUANTITY_PASSENGERS                                         :{COMMA}{NBSP}matkustaja{P "" a}
STR_QUANTITY_COAL                                               :{WEIGHT_LONG} kivihiiltä
STR_QUANTITY_MAIL                                               :{COMMA}{NBSP}säkki{P "" ä} postia
STR_QUANTITY_OIL                                                :{VOLUME_LONG} öljyä
STR_QUANTITY_LIVESTOCK                                          :{COMMA}{NBSP}erä{P "" ä} karjaa
STR_QUANTITY_GOODS                                              :{COMMA}{NBSP}laatikko{P "" a} tavaraa
STR_QUANTITY_GRAIN                                              :{WEIGHT_LONG} viljaa
STR_QUANTITY_WOOD                                               :{WEIGHT_LONG} raakapuuta
STR_QUANTITY_IRON_ORE                                           :{WEIGHT_LONG} rautamalmia
STR_QUANTITY_STEEL                                              :{WEIGHT_LONG} terästä
STR_QUANTITY_VALUABLES                                          :{COMMA}{NBSP}säkki{P "" ä} arvotavaraa
STR_QUANTITY_COPPER_ORE                                         :{WEIGHT_LONG} kuparimalmia
STR_QUANTITY_MAIZE                                              :{WEIGHT_LONG} maissia
STR_QUANTITY_FRUIT                                              :{WEIGHT_LONG} hedelmiä
STR_QUANTITY_DIAMONDS                                           :{COMMA}{NBSP}säkki{P "" ä} timantteja
STR_QUANTITY_FOOD                                               :{WEIGHT_LONG} ruokaa
STR_QUANTITY_PAPER                                              :{WEIGHT_LONG} paperia
STR_QUANTITY_GOLD                                               :{COMMA}{NBSP}säkki{P "" ä} kultaa
STR_QUANTITY_WATER                                              :{VOLUME_LONG} vettä
STR_QUANTITY_WHEAT                                              :{WEIGHT_LONG} vehnää
STR_QUANTITY_RUBBER                                             :{VOLUME_LONG} kumia
STR_QUANTITY_SUGAR                                              :{WEIGHT_LONG} sokeria
STR_QUANTITY_TOYS                                               :{COMMA}{NBSP}lelu{P "" a}
STR_QUANTITY_SWEETS                                             :{COMMA}{NBSP}säkki{P "" ä} karkkia
STR_QUANTITY_COLA                                               :{VOLUME_LONG} limsaa
STR_QUANTITY_CANDYFLOSS                                         :{WEIGHT_LONG} hattaraa
STR_QUANTITY_BUBBLES                                            :{COMMA} kupla{P "" a}
STR_QUANTITY_TOFFEE                                             :{WEIGHT_LONG} toffeeta
STR_QUANTITY_BATTERIES                                          :{COMMA} paristo{P "" a}
STR_QUANTITY_PLASTIC                                            :{VOLUME_LONG} muovia
STR_QUANTITY_FIZZY_DRINKS                                       :{COMMA} sihijuoma{P "" a}
STR_QUANTITY_N_A                                                :-

# Two letter abbreviation of cargo name
STR_ABBREV_NOTHING                                              :
STR_ABBREV_PASSENGERS                                           :{TINY_FONT}MA
STR_ABBREV_COAL                                                 :{TINY_FONT}HL
STR_ABBREV_MAIL                                                 :{TINY_FONT}PO
STR_ABBREV_OIL                                                  :{TINY_FONT}ÖL
STR_ABBREV_LIVESTOCK                                            :{TINY_FONT}KA
STR_ABBREV_GOODS                                                :{TINY_FONT}TA
STR_ABBREV_GRAIN                                                :{TINY_FONT}VL
STR_ABBREV_WOOD                                                 :{TINY_FONT}PT
STR_ABBREV_IRON_ORE                                             :{TINY_FONT}RM
STR_ABBREV_STEEL                                                :{TINY_FONT}TR
STR_ABBREV_VALUABLES                                            :{TINY_FONT}AT
STR_ABBREV_COPPER_ORE                                           :{TINY_FONT}KM
STR_ABBREV_MAIZE                                                :{TINY_FONT}MS
STR_ABBREV_FRUIT                                                :{TINY_FONT}HE
STR_ABBREV_DIAMONDS                                             :{TINY_FONT}TI
STR_ABBREV_FOOD                                                 :{TINY_FONT}RU
STR_ABBREV_PAPER                                                :{TINY_FONT}PA
STR_ABBREV_GOLD                                                 :{TINY_FONT}KU
STR_ABBREV_WATER                                                :{TINY_FONT}VS
STR_ABBREV_WHEAT                                                :{TINY_FONT}VH
STR_ABBREV_RUBBER                                               :{TINY_FONT}KI
STR_ABBREV_SUGAR                                                :{TINY_FONT}SK
STR_ABBREV_TOYS                                                 :{TINY_FONT}LL
STR_ABBREV_SWEETS                                               :{TINY_FONT}KR
STR_ABBREV_COLA                                                 :{TINY_FONT}LM
STR_ABBREV_CANDYFLOSS                                           :{TINY_FONT}HT
STR_ABBREV_BUBBLES                                              :{TINY_FONT}KP
STR_ABBREV_TOFFEE                                               :{TINY_FONT}TF
STR_ABBREV_BATTERIES                                            :{TINY_FONT}PT
STR_ABBREV_PLASTIC                                              :{TINY_FONT}MV
STR_ABBREV_FIZZY_DRINKS                                         :{TINY_FONT}SJ
STR_ABBREV_NONE                                                 :{TINY_FONT}EI
STR_ABBREV_ALL                                                  :{TINY_FONT}KAIKKI

# 'Mode' of transport for cargoes
STR_PASSENGERS                                                  :{COMMA}{NBSP}matkustaja{P "" a}
STR_BAGS                                                        :{COMMA}{NBSP}säkki{P "" ä}
STR_TONS                                                        :{COMMA}{NBSP}tonni{P "" a}
STR_LITERS                                                      :{COMMA}{NBSP}litra{P "" a}
STR_ITEMS                                                       :{COMMA}{NBSP}erä{P "" ä}
STR_CRATES                                                      :{COMMA}{NBSP}laatikko{P "" a}

# Colours, do not shuffle
STR_COLOUR_DARK_BLUE                                            :Tummansininen
STR_COLOUR_PALE_GREEN                                           :Vaaleanvihreä
STR_COLOUR_PINK                                                 :Vaaleanpunainen
STR_COLOUR_YELLOW                                               :Keltainen
STR_COLOUR_RED                                                  :Punainen
STR_COLOUR_LIGHT_BLUE                                           :Vaaleansininen
STR_COLOUR_GREEN                                                :Vihreä
STR_COLOUR_DARK_GREEN                                           :Tummanvihreä
STR_COLOUR_BLUE                                                 :Sininen
STR_COLOUR_CREAM                                                :Kerma
STR_COLOUR_MAUVE                                                :Malvanvärinen
STR_COLOUR_PURPLE                                               :Violetti
STR_COLOUR_ORANGE                                               :Oranssi
STR_COLOUR_BROWN                                                :Ruskea
STR_COLOUR_GREY                                                 :Harmaa
STR_COLOUR_WHITE                                                :Valkoinen
STR_COLOUR_RANDOM                                               :Satunnainen

# Units used in OpenTTD
STR_UNITS_VELOCITY_IMPERIAL                                     :{COMMA}{NBSP}mph
STR_UNITS_VELOCITY_METRIC                                       :{COMMA}{NBSP}km/h
STR_UNITS_VELOCITY_SI                                           :{COMMA}{NBSP}m/s

STR_UNITS_POWER_IMPERIAL                                        :{COMMA}{NBSP}hv
STR_UNITS_POWER_METRIC                                          :{COMMA}{NBSP}hv
STR_UNITS_POWER_SI                                              :{COMMA}{NBSP}kW

STR_UNITS_WEIGHT_SHORT_IMPERIAL                                 :{COMMA}{NBSP}t
STR_UNITS_WEIGHT_SHORT_METRIC                                   :{COMMA}{NBSP}t
STR_UNITS_WEIGHT_SHORT_SI                                       :{COMMA}{NBSP}kg

STR_UNITS_WEIGHT_LONG_IMPERIAL                                  :{COMMA}{NBSP}tonni{P "" a}
STR_UNITS_WEIGHT_LONG_METRIC                                    :{COMMA}{NBSP}tonni{P "" a}
STR_UNITS_WEIGHT_LONG_SI                                        :{COMMA}{NBSP}kg

STR_UNITS_VOLUME_SHORT_IMPERIAL                                 :{COMMA}{NBSP}gal
STR_UNITS_VOLUME_SHORT_METRIC                                   :{COMMA}{NBSP}l
STR_UNITS_VOLUME_SHORT_SI                                       :{COMMA}{NBSP}m³

STR_UNITS_VOLUME_LONG_IMPERIAL                                  :{COMMA}{NBSP}gallona{P "" a}
STR_UNITS_VOLUME_LONG_METRIC                                    :{COMMA}{NBSP}litra{P "" a}
STR_UNITS_VOLUME_LONG_SI                                        :{COMMA}{NBSP}m³

STR_UNITS_FORCE_IMPERIAL                                        :{COMMA}{NBSP}lbf
STR_UNITS_FORCE_METRIC                                          :{COMMA}{NBSP}kgf
STR_UNITS_FORCE_SI                                              :{COMMA}{NBSP}kN

STR_UNITS_HEIGHT_IMPERIAL                                       :{COMMA}{NBSP}ft
STR_UNITS_HEIGHT_METRIC                                         :{COMMA}{NBSP}m
STR_UNITS_HEIGHT_SI                                             :{COMMA}{NBSP}m

# Common window strings
STR_LIST_FILTER_TITLE                                           :{BLACK}Suodatinteksti:
STR_LIST_FILTER_OSKTITLE                                        :{BLACK}Syötä suodatinteksti
STR_LIST_FILTER_TOOLTIP                                         :{BLACK}Syötä avainsana suodattaaksesi listan

STR_TOOLTIP_GROUP_ORDER                                         :{BLACK}Valitse ryhmittelyjärjestys
STR_TOOLTIP_SORT_ORDER                                          :{BLACK}Valitse järjestys (laskeva/nouseva)
STR_TOOLTIP_SORT_CRITERIA                                       :{BLACK}Valitse järjestyskriteeri
STR_TOOLTIP_FILTER_CRITERIA                                     :{BLACK}Valitse suodatuskriteerit
STR_BUTTON_SORT_BY                                              :{BLACK}Lajittele
STR_BUTTON_LOCATION                                             :{BLACK}Sijainti
STR_BUTTON_RENAME                                               :{BLACK}Nimeä uudelleen

STR_TOOLTIP_CLOSE_WINDOW                                        :{BLACK}Sulje ikkuna
STR_TOOLTIP_WINDOW_TITLE_DRAG_THIS                              :{BLACK}Ikkunan otsake - siirrä ikkunaa vetämällä tästä
STR_TOOLTIP_SHADE                                               :{BLACK}Pienennä ikkuna - näytä vain otsikko
STR_TOOLTIP_DEBUG                                               :{BLACK}Näytä NewGRF-vianmääritystiedot
STR_TOOLTIP_DEFSIZE                                             :{BLACK}Palauta ikkunan oletuskoko. Ctrl+Klik tallentaa nykyisen koon oletukseksi
STR_TOOLTIP_STICKY                                              :{BLACK}'Sulje kaikki ikkunat' -nappi ei vaikuta tähän ikkunaan. Ctrl+Klik tallentaa tilan oletukseksi
STR_TOOLTIP_RESIZE                                              :{BLACK}Napsauta ja vedä muuttaaksesi tämän ikkunan kokoa.
STR_TOOLTIP_TOGGLE_LARGE_SMALL_WINDOW                           :{BLACK}Suurenna/pienennä ikkuna
STR_TOOLTIP_VSCROLL_BAR_SCROLLS_LIST                            :{BLACK}Vierityspalkki - luettelon vieritys ylös/alas
STR_TOOLTIP_HSCROLL_BAR_SCROLLS_LIST                            :{BLACK}Vierityspalkki - luettelon vieritys vasemmalle/oikealle.
STR_TOOLTIP_DEMOLISH_BUILDINGS_ETC                              :{BLACK}Tuhoa rakennuksia jne. ruudulta. Ctrl valitsee alueen vinottain. Shift vaihtaa tuhoamistilan ja kustannusarvion välillä

# Show engines button
STR_SHOW_HIDDEN_ENGINES_VEHICLE_TRAIN                           :{BLACK}Näytä piilotetut
STR_SHOW_HIDDEN_ENGINES_VEHICLE_ROAD_VEHICLE                    :{BLACK}Näytä piilotetut
STR_SHOW_HIDDEN_ENGINES_VEHICLE_SHIP                            :{BLACK}Näytä piilotetut
STR_SHOW_HIDDEN_ENGINES_VEHICLE_AIRCRAFT                        :{BLACK}Näytä piilotetut

STR_SHOW_HIDDEN_ENGINES_VEHICLE_TRAIN_TOOLTIP                   :{BLACK}Kun otat tämän käyttöön, myös piilotetut junat näytetään
STR_SHOW_HIDDEN_ENGINES_VEHICLE_ROAD_VEHICLE_TOOLTIP            :{BLACK}Kun otat tämän käyttöön, myös piilotetut ajoneuvot näytetään
STR_SHOW_HIDDEN_ENGINES_VEHICLE_SHIP_TOOLTIP                    :{BLACK}Kun otat tämän käyttöön, myös piilotetut laivat näytetään
STR_SHOW_HIDDEN_ENGINES_VEHICLE_AIRCRAFT_TOOLTIP                :{BLACK}Kun otat tämän käyttöön, myös piilotetut lentokoneet näytetään

# Query window
STR_BUTTON_DEFAULT                                              :{BLACK}Oletus
STR_BUTTON_CANCEL                                               :{BLACK}Peruuta
STR_BUTTON_OK                                                   :{BLACK}OK

# On screen keyboard window
STR_OSK_KEYBOARD_LAYOUT                                         :§1234567890+´ qwertyuiopå¨asdfghjklöä' zxcvbnm,.- .
STR_OSK_KEYBOARD_LAYOUT_CAPS                                    :½!"#¤%&/()=?` QWERTYUIOPÅ^ASDFGHJKLÖÄ* ZXCVBNM;:_ .

# Measurement tooltip
STR_MEASURE_LENGTH                                              :{BLACK}Pituus: {NUM}
STR_MEASURE_AREA                                                :{BLACK}Pinta-ala: {NUM} x {NUM}
STR_MEASURE_LENGTH_HEIGHTDIFF                                   :{BLACK}Pituus: {NUM}{}Korkeusero: {HEIGHT}
STR_MEASURE_AREA_HEIGHTDIFF                                     :{BLACK}Pinta-ala: {NUM} x {NUM}{}Korkeusero: {HEIGHT}


# These are used in buttons
STR_SORT_BY_CAPTION_NAME                                        :{BLACK}Nimi
STR_SORT_BY_CAPTION_DATE                                        :{BLACK}Päiväys
# These are used in dropdowns
STR_SORT_BY_NAME                                                :Nimi
STR_SORT_BY_PRODUCTION                                          :Tuotto
STR_SORT_BY_TYPE                                                :Tyyppi
STR_SORT_BY_TRANSPORTED                                         :Kuljetettu
STR_SORT_BY_NUMBER                                              :Numero
STR_SORT_BY_PROFIT_LAST_YEAR                                    :Tuotto viime vuonna
STR_SORT_BY_PROFIT_THIS_YEAR                                    :Tuotto tänä vuonna
STR_SORT_BY_AGE                                                 :Ikä
STR_SORT_BY_RELIABILITY                                         :Toimintavarmuus
STR_SORT_BY_TOTAL_CAPACITY_PER_CARGOTYPE                        :Kokonaiskapasiteetti/rahtityyppi
STR_SORT_BY_MAX_SPEED                                           :Huippunopeus
STR_SORT_BY_MODEL                                               :Malli
STR_SORT_BY_VALUE                                               :Arvo
STR_SORT_BY_LENGTH                                              :Pituus
STR_SORT_BY_LIFE_TIME                                           :Jäljelläoleva elinikä
STR_SORT_BY_TIMETABLE_DELAY                                     :Aikataulun viive
STR_SORT_BY_FACILITY                                            :Asematyyppi
STR_SORT_BY_WAITING_TOTAL                                       :Odottava rahti yhteensä
STR_SORT_BY_WAITING_AVAILABLE                                   :Saatavilla oleva odottava rahti
STR_SORT_BY_RATING_MAX                                          :Korkein rahtiluokitus
STR_SORT_BY_RATING_MIN                                          :Matalin rahtiluokitus
STR_SORT_BY_ENGINE_ID                                           :EngineID (perinteinen lajittelu)
STR_SORT_BY_COST                                                :Hinta
STR_SORT_BY_POWER                                               :Teho
STR_SORT_BY_TRACTIVE_EFFORT                                     :Vetovoima
STR_SORT_BY_INTRO_DATE                                          :Julkaisupäivä
STR_SORT_BY_RUNNING_COST                                        :Käyttökustannukset
STR_SORT_BY_POWER_VS_RUNNING_COST                               :Teho-hyötysuhde
STR_SORT_BY_CARGO_CAPACITY                                      :Rahtikapasiteetti
STR_SORT_BY_RANGE                                               :Toimintasäde
STR_SORT_BY_POPULATION                                          :Asukasluku
STR_SORT_BY_RATING                                              :Arvio

# Tooltips for the main toolbar
STR_TOOLBAR_TOOLTIP_PAUSE_GAME                                  :{BLACK}Tauko
STR_TOOLBAR_TOOLTIP_FORWARD                                     :{BLACK}Nopeuta peliä
STR_TOOLBAR_TOOLTIP_OPTIONS                                     :{BLACK}Asetukset
STR_TOOLBAR_TOOLTIP_SAVE_GAME_ABANDON_GAME                      :{BLACK}Tallenna peli, hylkää peli, sulje
STR_TOOLBAR_TOOLTIP_DISPLAY_MAP                                 :{BLACK}Näytä kartta, lisänäkymä ja kylttilista
STR_TOOLBAR_TOOLTIP_DISPLAY_TOWN_DIRECTORY                      :{BLACK}Näytä kaupunkihakemisto
STR_TOOLBAR_TOOLTIP_DISPLAY_SUBSIDIES                           :{BLACK}Näytä tukitarjoukset
STR_TOOLBAR_TOOLTIP_DISPLAY_LIST_OF_COMPANY_STATIONS            :{BLACK}Näytä luettelo yhtiön asemista
STR_TOOLBAR_TOOLTIP_DISPLAY_COMPANY_FINANCES                    :{BLACK}Näytä yhtiön taloustiedot
STR_TOOLBAR_TOOLTIP_DISPLAY_COMPANY_GENERAL                     :{BLACK}Näytä yhtiön yleiset tiedot
STR_TOOLBAR_TOOLTIP_DISPLAY_STORY_BOOK                          :{BLACK}Näytä yhtiöhistoria
STR_TOOLBAR_TOOLTIP_DISPLAY_GOALS_LIST                          :{BLACK}Näytä tavoitteet
STR_TOOLBAR_TOOLTIP_DISPLAY_GRAPHS                              :{BLACK}Näytä kuvaajat
STR_TOOLBAR_TOOLTIP_DISPLAY_COMPANY_LEAGUE                      :{BLACK}Näytä yhtiökilpataulukko
STR_TOOLBAR_TOOLTIP_FUND_CONSTRUCTION_OF_NEW                    :{BLACK}Rahoita uuden teollisuuden rakentamista ja näytä teollisuushakemisto
STR_TOOLBAR_TOOLTIP_DISPLAY_LIST_OF_COMPANY_TRAINS              :{BLACK}Näytä luettelo yhtiön junista. Ctrl+Klik avaa ryhmä/kulkuneuvolistan
STR_TOOLBAR_TOOLTIP_DISPLAY_LIST_OF_COMPANY_ROAD_VEHICLES       :{BLACK}Näytä luettelo yhtiön ajoneuvoista. Ctrl+Klik avaa ryhmä/kulkuneuvoikkunan
STR_TOOLBAR_TOOLTIP_DISPLAY_LIST_OF_COMPANY_SHIPS               :{BLACK}Näytä luettelo yhtiön laivoista. Ctrl+Klik avaa ryhmä/kulkuneuvoikkunan
STR_TOOLBAR_TOOLTIP_DISPLAY_LIST_OF_COMPANY_AIRCRAFT            :{BLACK}Näytä luettelo yhtiön lentokoneista. Ctrl+Klik avaa ryhmä/kulkuneuvoikkunan
STR_TOOLBAR_TOOLTIP_ZOOM_THE_VIEW_IN                            :{BLACK}Lähennä näkymää
STR_TOOLBAR_TOOLTIP_ZOOM_THE_VIEW_OUT                           :{BLACK}Loitonna näkymää
STR_TOOLBAR_TOOLTIP_BUILD_RAILROAD_TRACK                        :{BLACK}Rakenna rautateitä
STR_TOOLBAR_TOOLTIP_BUILD_ROADS                                 :{BLACK}Rakenna teitä
STR_TOOLBAR_TOOLTIP_BUILD_SHIP_DOCKS                            :{BLACK}Rakenna satamia
STR_TOOLBAR_TOOLTIP_BUILD_AIRPORTS                              :{BLACK}Rakenna lentokenttiä
STR_TOOLBAR_TOOLTIP_LANDSCAPING                                 :{BLACK}Avaa maastonmuokkaustyökalupalkki maan kohottamiseen/madaltamiseen, puiden istuttamiseen, jne.
STR_TOOLBAR_TOOLTIP_SHOW_SOUND_MUSIC_WINDOW                     :{BLACK}Näytä ääni- ja musiikkiasetukset
STR_TOOLBAR_TOOLTIP_SHOW_LAST_MESSAGE_NEWS                      :{BLACK}Näytä viimeisin viesti/uutisraportti, näytä viestiasetukset
STR_TOOLBAR_TOOLTIP_LAND_BLOCK_INFORMATION                      :{BLACK}Maa-aluetiedot, konsoli, skriptin virheenjäljitys, kuvankaappaukset, tietoja OpenTTD:stä
STR_TOOLBAR_TOOLTIP_SWITCH_TOOLBAR                              :{BLACK}Vaihda työkalupalkkeja

# Extra tooltips for the scenario editor toolbar
STR_SCENEDIT_TOOLBAR_TOOLTIP_SAVE_SCENARIO_LOAD_SCENARIO        :{BLACK}Tallenna skenaario, lataa skenaario, sulje skenaariomuokkain, lopeta
STR_SCENEDIT_TOOLBAR_OPENTTD                                    :{YELLOW}OpenTTD
STR_SCENEDIT_TOOLBAR_SCENARIO_EDITOR                            :{YELLOW}Skenaariomuokkain
STR_SCENEDIT_TOOLBAR_TOOLTIP_MOVE_THE_STARTING_DATE_BACKWARD    :{BLACK}Siirrä aloituspäivää vuodella taaksepäin
STR_SCENEDIT_TOOLBAR_TOOLTIP_MOVE_THE_STARTING_DATE_FORWARD     :{BLACK}Siirrä aloituspäivää vuodella eteenpäin
STR_SCENEDIT_TOOLBAR_TOOLTIP_SET_DATE                           :{BLACK}Aseta aloitusvuosi napsauttamalla
STR_SCENEDIT_TOOLBAR_TOOLTIP_DISPLAY_MAP_TOWN_DIRECTORY         :{BLACK}Näytä kartta, kaupunkihakemisto
STR_SCENEDIT_TOOLBAR_LANDSCAPE_GENERATION                       :{BLACK}Maaston luonti
STR_SCENEDIT_TOOLBAR_TOWN_GENERATION                            :{BLACK}Kaupunkien luonti
STR_SCENEDIT_TOOLBAR_INDUSTRY_GENERATION                        :{BLACK}Teollisuuden luonti
STR_SCENEDIT_TOOLBAR_ROAD_CONSTRUCTION                          :{BLACK}Tienrakennus
STR_SCENEDIT_TOOLBAR_PLANT_TREES                                :{BLACK}Istuta puita. Shift vaihtaa istutustilan ja kustannusarvion välillä
STR_SCENEDIT_TOOLBAR_PLACE_SIGN                                 :{BLACK}Sijoita kyltti
STR_SCENEDIT_TOOLBAR_PLACE_OBJECT                               :{BLACK}Sijoita objekti. Shift vaihtaa rakennustilan ja kustannusarvion välillä

############ range for SE file menu starts
STR_SCENEDIT_FILE_MENU_SAVE_SCENARIO                            :Tallenna skenaario
STR_SCENEDIT_FILE_MENU_LOAD_SCENARIO                            :Lataa skenaario
STR_SCENEDIT_FILE_MENU_SAVE_HEIGHTMAP                           :Tallenna korkeuskartta
STR_SCENEDIT_FILE_MENU_LOAD_HEIGHTMAP                           :Lataa korkeuskartta
STR_SCENEDIT_FILE_MENU_QUIT_EDITOR                              :Sulje skenaariomuokkain
STR_SCENEDIT_FILE_MENU_SEPARATOR                                :
STR_SCENEDIT_FILE_MENU_QUIT                                     :Lopeta
############ range for SE file menu starts

############ range for settings menu starts
STR_SETTINGS_MENU_GAME_OPTIONS                                  :Pelin valinnat
STR_SETTINGS_MENU_CONFIG_SETTINGS_TREE                          :Asetukset
STR_SETTINGS_MENU_SCRIPT_SETTINGS                               :Tekoälyn/Peliskriptin asetukset
STR_SETTINGS_MENU_NEWGRF_SETTINGS                               :NewGRF-asetukset
STR_SETTINGS_MENU_TRANSPARENCY_OPTIONS                          :Läpinäkyvyysasetukset
STR_SETTINGS_MENU_TOWN_NAMES_DISPLAYED                          :Kaupunkien nimet näkyvissä
STR_SETTINGS_MENU_STATION_NAMES_DISPLAYED                       :Asemien nimet näkyvissä
STR_SETTINGS_MENU_WAYPOINTS_DISPLAYED                           :Reittipisteitten nimet näkyvissä
STR_SETTINGS_MENU_SIGNS_DISPLAYED                               :Kyltit näkyvissä
STR_SETTINGS_MENU_SHOW_COMPETITOR_SIGNS                         :Vastustajien kyltit ja nimet näkyvissä
STR_SETTINGS_MENU_FULL_ANIMATION                                :Täysi animointi
STR_SETTINGS_MENU_FULL_DETAIL                                   :Kaikki yksityiskohdat
STR_SETTINGS_MENU_TRANSPARENT_BUILDINGS                         :Läpinäkyvät rakennukset
STR_SETTINGS_MENU_TRANSPARENT_SIGNS                             :Läpinäkyvät kyltit
############ range ends here

############ range for file menu starts
STR_FILE_MENU_SAVE_GAME                                         :Tallenna peli
STR_FILE_MENU_LOAD_GAME                                         :Lataa peli
STR_FILE_MENU_QUIT_GAME                                         :Lopeta peli
STR_FILE_MENU_SEPARATOR                                         :
STR_FILE_MENU_EXIT                                              :Sulje
############ range ends here

# map menu
STR_MAP_MENU_MAP_OF_WORLD                                       :Maailmankartta
STR_MAP_MENU_EXTRA_VIEW_PORT                                    :Lisänäkymä
STR_MAP_MENU_LINGRAPH_LEGEND                                    :Rahtivirran selitys
STR_MAP_MENU_SIGN_LIST                                          :Kylttilista

############ range for town menu starts
STR_TOWN_MENU_TOWN_DIRECTORY                                    :Kaupunkihakemisto
STR_TOWN_MENU_FOUND_TOWN                                        :Perusta kaupunki
############ range ends here

############ range for subsidies menu starts
STR_SUBSIDIES_MENU_SUBSIDIES                                    :Tuet
############ range ends here

############ range for graph menu starts
STR_GRAPH_MENU_OPERATING_PROFIT_GRAPH                           :Liikevoitto
STR_GRAPH_MENU_INCOME_GRAPH                                     :Tulot
STR_GRAPH_MENU_DELIVERED_CARGO_GRAPH                            :Kuljetettu rahti
STR_GRAPH_MENU_PERFORMANCE_HISTORY_GRAPH                        :Suoritehistoria
STR_GRAPH_MENU_COMPANY_VALUE_GRAPH                              :Yhtiön arvo
STR_GRAPH_MENU_CARGO_PAYMENT_RATES                              :Rahtitaksat
############ range ends here

############ range for company league menu starts
STR_GRAPH_MENU_COMPANY_LEAGUE_TABLE                             :Yhtiökilpataulukko
STR_GRAPH_MENU_DETAILED_PERFORMANCE_RATING                      :Suoritearviointi
STR_GRAPH_MENU_HIGHSCORE                                        :Pistetaulukko
############ range ends here

############ range for industry menu starts
STR_INDUSTRY_MENU_INDUSTRY_DIRECTORY                            :Teollisuushakemisto
STR_INDUSTRY_MENU_INDUSTRY_CHAIN                                :Teollisuusketjut
STR_INDUSTRY_MENU_FUND_NEW_INDUSTRY                             :Rakenna uutta teollisuutta
############ range ends here

############ range for railway construction menu starts
STR_RAIL_MENU_RAILROAD_CONSTRUCTION                             :Rautatien rakentaminen
STR_RAIL_MENU_ELRAIL_CONSTRUCTION                               :Sähköradan rakentaminen
STR_RAIL_MENU_MONORAIL_CONSTRUCTION                             :Yksiraiteisen rakentaminen
STR_RAIL_MENU_MAGLEV_CONSTRUCTION                               :Maglevin rakentaminen
############ range ends here

############ range for road construction menu starts
STR_ROAD_MENU_ROAD_CONSTRUCTION                                 :Tien rakentaminen
STR_ROAD_MENU_TRAM_CONSTRUCTION                                 :Raitiotien rakentaminen
############ range ends here

############ range for waterways construction menu starts
STR_WATERWAYS_MENU_WATERWAYS_CONSTRUCTION                       :Vesireittien rakentaminen
############ range ends here

############ range for airport construction menu starts
STR_AIRCRAFT_MENU_AIRPORT_CONSTRUCTION                          :Lentokentän rakentaminen
############ range ends here

############ range for landscaping menu starts
STR_LANDSCAPING_MENU_LANDSCAPING                                :Maastonmuokkaus
STR_LANDSCAPING_MENU_PLANT_TREES                                :Istuta puita
STR_LANDSCAPING_MENU_PLACE_SIGN                                 :Aseta kyltti
############ range ends here

############ range for music menu starts
STR_TOOLBAR_SOUND_MUSIC                                         :Ääni/musiikki
############ range ends here

############ range for message menu starts
STR_NEWS_MENU_LAST_MESSAGE_NEWS_REPORT                          :Viimeisin viesti/uutisraportti
STR_NEWS_MENU_MESSAGE_HISTORY_MENU                              :Viestihistoria
############ range ends here

############ range for about menu starts
STR_ABOUT_MENU_LAND_BLOCK_INFO                                  :Maa-alueen tiedot
STR_ABOUT_MENU_SEPARATOR                                        :
STR_ABOUT_MENU_TOGGLE_CONSOLE                                   :Konsoli
STR_ABOUT_MENU_AI_DEBUG                                         :Tekoälyn/Peliskriptin virheenjäljitys
STR_ABOUT_MENU_SCREENSHOT                                       :Kuvakaappaus
STR_ABOUT_MENU_ZOOMIN_SCREENSHOT                                :Täysin lähennetty kuvakaappaus
STR_ABOUT_MENU_DEFAULTZOOM_SCREENSHOT                           :Kuvakaappaus oletuslähennystasolla
STR_ABOUT_MENU_GIANT_SCREENSHOT                                 :Koko kartan kuvakaappaus
STR_ABOUT_MENU_SHOW_FRAMERATE                                   :Näytä kuvataajuus
STR_ABOUT_MENU_ABOUT_OPENTTD                                    :Tietoja OpenTTD:stä
STR_ABOUT_MENU_SPRITE_ALIGNER                                   :Sprite-kohdistaja
STR_ABOUT_MENU_TOGGLE_BOUNDING_BOXES                            :Reunat päälle/pois
STR_ABOUT_MENU_TOGGLE_DIRTY_BLOCKS                              :Likaisten ruutujen värjäys päälle/pois
############ range ends here

############ range for ordinal numbers used for the place in the highscore window
STR_ORDINAL_NUMBER_1ST                                          :1.
STR_ORDINAL_NUMBER_2ND                                          :2.
STR_ORDINAL_NUMBER_3RD                                          :3.
STR_ORDINAL_NUMBER_4TH                                          :4.
STR_ORDINAL_NUMBER_5TH                                          :5.
STR_ORDINAL_NUMBER_6TH                                          :6.
STR_ORDINAL_NUMBER_7TH                                          :7.
STR_ORDINAL_NUMBER_8TH                                          :8.
STR_ORDINAL_NUMBER_9TH                                          :9.
STR_ORDINAL_NUMBER_10TH                                         :10.
STR_ORDINAL_NUMBER_11TH                                         :11.
STR_ORDINAL_NUMBER_12TH                                         :12.
STR_ORDINAL_NUMBER_13TH                                         :13.
STR_ORDINAL_NUMBER_14TH                                         :14.
STR_ORDINAL_NUMBER_15TH                                         :15.
############ range for ordinal numbers ends

############ range for days starts
STR_DAY_NUMBER_1ST                                              :1.
STR_DAY_NUMBER_2ND                                              :2.
STR_DAY_NUMBER_3RD                                              :3.
STR_DAY_NUMBER_4TH                                              :4.
STR_DAY_NUMBER_5TH                                              :5.
STR_DAY_NUMBER_6TH                                              :6.
STR_DAY_NUMBER_7TH                                              :7.
STR_DAY_NUMBER_8TH                                              :8.
STR_DAY_NUMBER_9TH                                              :9.
STR_DAY_NUMBER_10TH                                             :10.
STR_DAY_NUMBER_11TH                                             :11.
STR_DAY_NUMBER_12TH                                             :12.
STR_DAY_NUMBER_13TH                                             :13.
STR_DAY_NUMBER_14TH                                             :14.
STR_DAY_NUMBER_15TH                                             :15.
STR_DAY_NUMBER_16TH                                             :16.
STR_DAY_NUMBER_17TH                                             :17.
STR_DAY_NUMBER_18TH                                             :18.
STR_DAY_NUMBER_19TH                                             :19.
STR_DAY_NUMBER_20TH                                             :20.
STR_DAY_NUMBER_21ST                                             :21.
STR_DAY_NUMBER_22ND                                             :22.
STR_DAY_NUMBER_23RD                                             :23.
STR_DAY_NUMBER_24TH                                             :24.
STR_DAY_NUMBER_25TH                                             :25.
STR_DAY_NUMBER_26TH                                             :26.
STR_DAY_NUMBER_27TH                                             :27.
STR_DAY_NUMBER_28TH                                             :28.
STR_DAY_NUMBER_29TH                                             :29.
STR_DAY_NUMBER_30TH                                             :30.
STR_DAY_NUMBER_31ST                                             :31.
############ range for days ends

############ range for months starts
STR_MONTH_ABBREV_JAN                                            :{NBSP}1.
STR_MONTH_ABBREV_FEB                                            :{NBSP}2.
STR_MONTH_ABBREV_MAR                                            :{NBSP}3.
STR_MONTH_ABBREV_APR                                            :{NBSP}4.
STR_MONTH_ABBREV_MAY                                            :{NBSP}5.
STR_MONTH_ABBREV_JUN                                            :{NBSP}6.
STR_MONTH_ABBREV_JUL                                            :{NBSP}7.
STR_MONTH_ABBREV_AUG                                            :{NBSP}8.
STR_MONTH_ABBREV_SEP                                            :{NBSP}9.
STR_MONTH_ABBREV_OCT                                            :10.
STR_MONTH_ABBREV_NOV                                            :11.
STR_MONTH_ABBREV_DEC                                            :12.

STR_MONTH_JAN                                                   :Tammikuu
STR_MONTH_FEB                                                   :Helmikuu
STR_MONTH_MAR                                                   :Maaliskuu
STR_MONTH_APR                                                   :Huhtikuu
STR_MONTH_MAY                                                   :Toukokuu
STR_MONTH_JUN                                                   :Kesäkuu
STR_MONTH_JUL                                                   :Heinäkuu
STR_MONTH_AUG                                                   :Elokuu
STR_MONTH_SEP                                                   :Syyskuu
STR_MONTH_OCT                                                   :Lokakuu
STR_MONTH_NOV                                                   :Marraskuu
STR_MONTH_DEC                                                   :Joulukuu
############ range for months ends

# Graph window
STR_GRAPH_KEY_BUTTON                                            :{BLACK}Selite
STR_GRAPH_KEY_TOOLTIP                                           :{BLACK}Näytä kuvaajan selite
STR_GRAPH_X_LABEL_MONTH                                         :{TINY_FONT}{STRING}{} {STRING}
STR_GRAPH_X_LABEL_MONTH_YEAR                                    :{TINY_FONT}{STRING}{} {STRING}{}{NUM}
STR_GRAPH_Y_LABEL                                               :{TINY_FONT}{STRING}
STR_GRAPH_Y_LABEL_NUMBER                                        :{TINY_FONT}{COMMA}

STR_GRAPH_OPERATING_PROFIT_CAPTION                              :{WHITE}Liikevoittokuvaaja
STR_GRAPH_INCOME_CAPTION                                        :{WHITE}Tulokuvaaja
STR_GRAPH_CARGO_DELIVERED_CAPTION                               :{WHITE}Rahtia kuljetettu (yksikköä)
STR_GRAPH_COMPANY_PERFORMANCE_RATINGS_CAPTION                   :{WHITE}Yhtiön suoritearvio (enimmäisarvio=1000)
STR_GRAPH_COMPANY_VALUES_CAPTION                                :{WHITE}Yhtiöiden arvot

STR_GRAPH_CARGO_PAYMENT_RATES_CAPTION                           :{WHITE}Rahtitaksat
STR_GRAPH_CARGO_PAYMENT_RATES_X_LABEL                           :{TINY_FONT}{BLACK}Päivää kauttakulussa
STR_GRAPH_CARGO_PAYMENT_RATES_TITLE                             :{TINY_FONT}{BLACK}Maksu 10 yksikön (tai 10 000 litran) rahdin kuljettamisesta 20 ruudun päähän
STR_GRAPH_CARGO_ENABLE_ALL                                      :{TINY_FONT}{BLACK}Ota kaikki käyttöön
STR_GRAPH_CARGO_DISABLE_ALL                                     :{TINY_FONT}{BLACK}Poista kaikki käytöstä
STR_GRAPH_CARGO_TOOLTIP_ENABLE_ALL                              :{BLACK}Näytä kaikki rahdit rahtitaksojen kaaviossa
STR_GRAPH_CARGO_TOOLTIP_DISABLE_ALL                             :{BLACK}Älä näytä mitään rahteja rahtitaksojen kaaviossa
STR_GRAPH_CARGO_PAYMENT_TOGGLE_CARGO                            :{BLACK}Rahtityypin kuvaaja päälle/pois
STR_GRAPH_CARGO_PAYMENT_CARGO                                   :{TINY_FONT}{BLACK}{STRING}

STR_GRAPH_PERFORMANCE_DETAIL_TOOLTIP                            :{BLACK}Näytä tarkat suorituskykyarviot

# Graph key window
STR_GRAPH_KEY_CAPTION                                           :{WHITE}Selite yhtiön kuvaajiin
STR_GRAPH_KEY_COMPANY_SELECTION_TOOLTIP                         :{BLACK}Napsauta tätä vaihtaaksesi yhtiön merkinnän kuvaajassa päälle/pois.

# Company league window
STR_COMPANY_LEAGUE_TABLE_CAPTION                                :{WHITE}Yhtiökilpataulukko
STR_COMPANY_LEAGUE_COMPANY_NAME                                 :{ORANGE}{COMPANY} {BLACK}{COMPANY_NUM} '{STRING}'
STR_COMPANY_LEAGUE_PERFORMANCE_TITLE_ENGINEER                   :Veturinkuljettaja
STR_COMPANY_LEAGUE_PERFORMANCE_TITLE_TRAFFIC_MANAGER            :Liikennepäällikkö
STR_COMPANY_LEAGUE_PERFORMANCE_TITLE_TRANSPORT_COORDINATOR      :Kuljetusjohtaja
STR_COMPANY_LEAGUE_PERFORMANCE_TITLE_ROUTE_SUPERVISOR           :Reittisuunnittelija
STR_COMPANY_LEAGUE_PERFORMANCE_TITLE_DIRECTOR                   :Johtaja
STR_COMPANY_LEAGUE_PERFORMANCE_TITLE_CHIEF_EXECUTIVE            :Osastopäällikkö
STR_COMPANY_LEAGUE_PERFORMANCE_TITLE_CHAIRMAN                   :Puheenjohtaja
STR_COMPANY_LEAGUE_PERFORMANCE_TITLE_PRESIDENT                  :Pääjohtaja
STR_COMPANY_LEAGUE_PERFORMANCE_TITLE_TYCOON                     :Pohatta

# Performance detail window
STR_PERFORMANCE_DETAIL                                          :{WHITE}Yksityiskohtainen suoritearvio
STR_PERFORMANCE_DETAIL_KEY                                      :{BLACK}Yksityiskohta
STR_PERFORMANCE_DETAIL_AMOUNT_CURRENCY                          :{BLACK}({CURRENCY_SHORT}/{CURRENCY_SHORT})
STR_PERFORMANCE_DETAIL_AMOUNT_INT                               :{BLACK}({COMMA}/{COMMA})
STR_PERFORMANCE_DETAIL_PERCENT                                  :{WHITE}{NUM}%
STR_PERFORMANCE_DETAIL_SELECT_COMPANY_TOOLTIP                   :{BLACK}Näytä tietoja tästä yhtiöstä
############ Those following lines need to be in this order!!
STR_PERFORMANCE_DETAIL_VEHICLES                                 :{BLACK}Liikennevälineitä:
STR_PERFORMANCE_DETAIL_STATIONS                                 :{BLACK}Asemia:
STR_PERFORMANCE_DETAIL_MIN_PROFIT                               :{BLACK}Vähimmäistuotto:
STR_PERFORMANCE_DETAIL_MIN_INCOME                               :{BLACK}Vähimmäistulo:
STR_PERFORMANCE_DETAIL_MAX_INCOME                               :{BLACK}Enimmäistulo:
STR_PERFORMANCE_DETAIL_DELIVERED                                :{BLACK}Kuljetettu:
STR_PERFORMANCE_DETAIL_CARGO                                    :{BLACK}Rahti:
STR_PERFORMANCE_DETAIL_MONEY                                    :{BLACK}Raha:
STR_PERFORMANCE_DETAIL_LOAN                                     :{BLACK}Laina:
STR_PERFORMANCE_DETAIL_TOTAL                                    :{BLACK}Yhteensä:
############ End of order list
STR_PERFORMANCE_DETAIL_VEHICLES_TOOLTIP                         :{BLACK}Liikennevälineiden määrä. Tähän kuuluvat ajoneuvot, junat, laivat ja lentokoneet
STR_PERFORMANCE_DETAIL_STATIONS_TOOLTIP                         :{BLACK}Asemien osien määrä. Kaikki osat asemista (esim. rautatieasema, bussipysäkki, lentokenttä) lasketaan, vaikka ne olisivat yhdistettynä yhdeksi asemaksi.
STR_PERFORMANCE_DETAIL_MIN_PROFIT_TOOLTIP                       :{BLACK}Vähätuottoisimman ajoneuvon tulo (kaikkien yli 2 vuotta vanhojen ajoneuvojen)
STR_PERFORMANCE_DETAIL_MIN_INCOME_TOOLTIP                       :{BLACK}Viimeisen 12 neljänneksen vähätuottoisimman kuun käteistuoton määrä
STR_PERFORMANCE_DETAIL_MAX_INCOME_TOOLTIP                       :{BLACK}Viimeisen 12 neljänneksen korkeatuottoisimman kuun käteistuoton määrä
STR_PERFORMANCE_DETAIL_DELIVERED_TOOLTIP                        :{BLACK}Viimeisen neljän neljänneksen kuljetetun rahdin määrä
STR_PERFORMANCE_DETAIL_CARGO_TOOLTIP                            :{BLACK}Viimeisen neljänneksen kuljetetun rahdin tyyppi
STR_PERFORMANCE_DETAIL_MONEY_TOOLTIP                            :{BLACK}Käteisvarat
STR_PERFORMANCE_DETAIL_LOAN_TOOLTIP                             :{BLACK}Tämän yhtiön ottaman lainan määrä
STR_PERFORMANCE_DETAIL_TOTAL_TOOLTIP                            :{BLACK}Summa kaikista mahdollisista pisteistä.

# Music window
STR_MUSIC_JAZZ_JUKEBOX_CAPTION                                  :{WHITE}Jazz-jukeboksi
STR_MUSIC_PLAYLIST_ALL                                          :{TINY_FONT}{BLACK}Kaikki
STR_MUSIC_PLAYLIST_OLD_STYLE                                    :{TINY_FONT}{BLACK}Vanha tyyli
STR_MUSIC_PLAYLIST_NEW_STYLE                                    :{TINY_FONT}{BLACK}Uusi tyyli
STR_MUSIC_PLAYLIST_EZY_STREET                                   :{TINY_FONT}{BLACK}Ezy Street
STR_MUSIC_PLAYLIST_CUSTOM_1                                     :{TINY_FONT}{BLACK}Oma 1
STR_MUSIC_PLAYLIST_CUSTOM_2                                     :{TINY_FONT}{BLACK}Oma 2
STR_MUSIC_MUSIC_VOLUME                                          :{TINY_FONT}{BLACK}Musiikin voimakkuus
STR_MUSIC_EFFECTS_VOLUME                                        :{TINY_FONT}{BLACK}Äänitehosteiden voimakkuus
STR_MUSIC_RULER_MIN                                             :{TINY_FONT}{BLACK}MIN
STR_MUSIC_RULER_MAX                                             :{TINY_FONT}{BLACK}MAX
STR_MUSIC_RULER_MARKER                                          :{TINY_FONT}{BLACK}'
STR_MUSIC_TRACK_NONE                                            :{TINY_FONT}{DKGREEN}--
STR_MUSIC_TRACK_DIGIT                                           :{TINY_FONT}{DKGREEN}{ZEROFILL_NUM}
STR_MUSIC_TITLE_NONE                                            :{TINY_FONT}{DKGREEN}------
STR_MUSIC_TITLE_NOMUSIC                                         :{TINY_FONT}{DKGREEN}Musiikkia ei ole saatavilla
STR_MUSIC_TITLE_NAME                                            :{TINY_FONT}{DKGREEN}"{STRING}"
STR_MUSIC_TRACK                                                 :{TINY_FONT}{BLACK}Raita
STR_MUSIC_XTITLE                                                :{TINY_FONT}{BLACK}Nimi
STR_MUSIC_SHUFFLE                                               :{TINY_FONT}{BLACK}Sekoita
STR_MUSIC_PROGRAM                                               :{TINY_FONT}{BLACK}Soittolista
STR_MUSIC_TOOLTIP_SKIP_TO_PREVIOUS_TRACK                        :{BLACK}Hyppää edelliseen raitaan.
STR_MUSIC_TOOLTIP_SKIP_TO_NEXT_TRACK_IN_SELECTION               :{BLACK}Hyppää seuraavaan raitaan.
STR_MUSIC_TOOLTIP_STOP_PLAYING_MUSIC                            :{BLACK}Pysäytä musiikki.
STR_MUSIC_TOOLTIP_START_PLAYING_MUSIC                           :{BLACK}Aloita musiikki.
STR_MUSIC_TOOLTIP_DRAG_SLIDERS_TO_SET_MUSIC                     :{BLACK}Aseta liukusäätimillä sopiva äänenvoimakkuus musiikille ja tehosteille.
STR_MUSIC_TOOLTIP_SELECT_ALL_TRACKS_PROGRAM                     :{BLACK}Valitse 'kaikki raidat'
STR_MUSIC_TOOLTIP_SELECT_OLD_STYLE_MUSIC                        :{BLACK}Valitse 'vanhan tyylin musiikki'
STR_MUSIC_TOOLTIP_SELECT_NEW_STYLE_MUSIC                        :{BLACK}Valitse 'uuden tyylin musiikki'
STR_MUSIC_TOOLTIP_SELECT_EZY_STREET_STYLE                       :{BLACK}Valitse 'Ezy Street'.
STR_MUSIC_TOOLTIP_SELECT_CUSTOM_1_USER_DEFINED                  :{BLACK}Valitse 'oma 1' (käyttäjän määritettävissä)
STR_MUSIC_TOOLTIP_SELECT_CUSTOM_2_USER_DEFINED                  :{BLACK}Valitse 'oma 2' (käyttäjän määritettävissä)
STR_MUSIC_TOOLTIP_TOGGLE_PROGRAM_SHUFFLE                        :{BLACK}Sekoittaminen päälle/pois
STR_MUSIC_TOOLTIP_SHOW_MUSIC_TRACK_SELECTION                    :{BLACK}Näytä musiikkiraitojen valintaikkuna

# Playlist window
STR_PLAYLIST_MUSIC_SELECTION_SETNAME                            :{WHITE}Soittolista - '{STRING}'
STR_PLAYLIST_TRACK_NAME                                         :{TINY_FONT}{LTBLUE}{ZEROFILL_NUM} "{STRING}"
STR_PLAYLIST_TRACK_INDEX                                        :{TINY_FONT}{BLACK}Raita
STR_PLAYLIST_PROGRAM                                            :{TINY_FONT}{BLACK}Soittolista - '{STRING}'
STR_PLAYLIST_CLEAR                                              :{TINY_FONT}{BLACK}Tyhjennä
STR_PLAYLIST_TOOLTIP_CLEAR_CURRENT_PROGRAM_CUSTOM1              :{BLACK}Tyhjennä nykyinen soittolista (vain Oma1 tai Oma2)
STR_PLAYLIST_TOOLTIP_CLICK_TO_ADD_TRACK                         :{BLACK}Valitse musiikkiraita lisätäksesi sen nykyiseen soittolistaan (vain Oma1 tai Oma2).
STR_PLAYLIST_TOOLTIP_CLICK_TO_REMOVE_TRACK                      :{BLACK}Poista musiikkiraita nykyseiltä soittolistalta napsauttamalla (ainoastaan Custom1 tai Custom2)

# Highscore window
STR_HIGHSCORE_TOP_COMPANIES_WHO_REACHED                         :{BIG_FONT}{BLACK}Parhaat yhtiöt, jotka saavuttivat vuoden {NUM}
STR_HIGHSCORE_TOP_COMPANIES_NETWORK_GAME                        :{BIG_FONT}{BLACK}Yhtiökilpailutaulukko vuonna {NUM}
STR_HIGHSCORE_POSITION                                          :{BIG_FONT}{BLACK}{COMMA}.
STR_HIGHSCORE_PERFORMANCE_TITLE_BUSINESSMAN                     :Liikemies
STR_HIGHSCORE_PERFORMANCE_TITLE_ENTREPRENEUR                    :Yrittäjä
STR_HIGHSCORE_PERFORMANCE_TITLE_INDUSTRIALIST                   :Teollisuusmies
STR_HIGHSCORE_PERFORMANCE_TITLE_CAPITALIST                      :Kapitalisti
STR_HIGHSCORE_PERFORMANCE_TITLE_MAGNATE                         :Magnaatti
STR_HIGHSCORE_PERFORMANCE_TITLE_MOGUL                           :Moguli
STR_HIGHSCORE_PERFORMANCE_TITLE_TYCOON_OF_THE_CENTURY           :Vuosisadan pohatta
STR_HIGHSCORE_NAME                                              :{PRESIDENT_NAME}, {COMPANY}
STR_HIGHSCORE_STATS                                             :{BIG_FONT}'{STRING}'   ({COMMA})
STR_HIGHSCORE_COMPANY_ACHIEVES_STATUS                           :{BIG_FONT}{BLACK}{COMPANY} saavuttaa arvon '{STRING}'!
STR_HIGHSCORE_PRESIDENT_OF_COMPANY_ACHIEVES_STATUS              :{BIG_FONT}{WHITE}{PRESIDENT_NAME} yhtiöstä {COMPANY} saavuttaa arvon '{STRING}'!

# Smallmap window
STR_SMALLMAP_CAPTION                                            :{WHITE}Kartta - {STRING}

STR_SMALLMAP_TYPE_CONTOURS                                      :Korkeuserot
STR_SMALLMAP_TYPE_VEHICLES                                      :Liikennevälineet
STR_SMALLMAP_TYPE_INDUSTRIES                                    :Teollisuus
STR_SMALLMAP_TYPE_ROUTEMAP                                      :Rahtivirta
STR_SMALLMAP_TYPE_ROUTES                                        :Reitit
STR_SMALLMAP_TYPE_VEGETATION                                    :Kasvillisuus
STR_SMALLMAP_TYPE_OWNERS                                        :Omistajat
STR_SMALLMAP_TOOLTIP_SHOW_LAND_CONTOURS_ON_MAP                  :{BLACK}Näytä korkeuserot kartalla.
STR_SMALLMAP_TOOLTIP_SHOW_VEHICLES_ON_MAP                       :{BLACK}Näytä liikennevälineet kartalla.
STR_SMALLMAP_TOOLTIP_SHOW_INDUSTRIES_ON_MAP                     :{BLACK}Näytä teollisuuus kartalla.
STR_SMALLMAP_TOOLTIP_SHOW_LINK_STATS_ON_MAP                     :{BLACK}Näytä rahtivirta kartalla
STR_SMALLMAP_TOOLTIP_SHOW_TRANSPORT_ROUTES_ON                   :{BLACK}Näytä kuljetusreitit kartalla.
STR_SMALLMAP_TOOLTIP_SHOW_VEGETATION_ON_MAP                     :{BLACK}Näytä kasvillisuus kartalla.
STR_SMALLMAP_TOOLTIP_SHOW_LAND_OWNERS_ON_MAP                    :{BLACK}Näytä maanomistajat kartalla.
STR_SMALLMAP_TOOLTIP_INDUSTRY_SELECTION                         :{BLACK}Napsauta teollisuustyyppiä näyttääksesi sen. Ctrl+Klik näyttää valitun tyypin. Ctrl+Klik uudestaan näyttää kaikki teollisuustyypit
STR_SMALLMAP_TOOLTIP_COMPANY_SELECTION                          :{BLACK}Napsauta yhtiötä näyttääksesi sen omaisuuden. Ctrl+Klik näyttää ainoastaan valitun yhtiön. Ctrl+Klik uudestaan näyttää kaikki yhtiöt
STR_SMALLMAP_TOOLTIP_CARGO_SELECTION                            :{BLACK}Napsauta rahtia näyttääksesi tai piilottaaksesi sen. Ctrl+Klik piilottaa kaikki paitsi valitun rahdin. Ctrl+Klik uudelleen palauttaa kaikki rahdit näkyviin

STR_SMALLMAP_LEGENDA_ROADS                                      :{TINY_FONT}{BLACK}Tiet
STR_SMALLMAP_LEGENDA_RAILROADS                                  :{TINY_FONT}{BLACK}Rautatiet
STR_SMALLMAP_LEGENDA_STATIONS_AIRPORTS_DOCKS                    :{TINY_FONT}{BLACK}Asemat/lentokentät/satamat
STR_SMALLMAP_LEGENDA_BUILDINGS_INDUSTRIES                       :{TINY_FONT}{BLACK}Rakennukset/Teollisuus
STR_SMALLMAP_LEGENDA_VEHICLES                                   :{TINY_FONT}{BLACK}Liikennevälineet
STR_SMALLMAP_LEGENDA_TRAINS                                     :{TINY_FONT}{BLACK}Junat
STR_SMALLMAP_LEGENDA_ROAD_VEHICLES                              :{TINY_FONT}{BLACK}Ajoneuvot
STR_SMALLMAP_LEGENDA_SHIPS                                      :{TINY_FONT}{BLACK}Laivat
STR_SMALLMAP_LEGENDA_AIRCRAFT                                   :{TINY_FONT}{BLACK}Lentokoneet
STR_SMALLMAP_LEGENDA_TRANSPORT_ROUTES                           :{TINY_FONT}{BLACK}Kuljetusreitit
STR_SMALLMAP_LEGENDA_FOREST                                     :{TINY_FONT}{BLACK}Metsä
STR_SMALLMAP_LEGENDA_RAILROAD_STATION                           :{TINY_FONT}{BLACK}Rautatieasema
STR_SMALLMAP_LEGENDA_TRUCK_LOADING_BAY                          :{TINY_FONT}{BLACK}Lastauslaituri
STR_SMALLMAP_LEGENDA_BUS_STATION                                :{TINY_FONT}{BLACK}Linja-autoasema
STR_SMALLMAP_LEGENDA_AIRPORT_HELIPORT                           :{TINY_FONT}{BLACK}Lento-/helikopterikenttä
STR_SMALLMAP_LEGENDA_DOCK                                       :{TINY_FONT}{BLACK}Satama
STR_SMALLMAP_LEGENDA_ROUGH_LAND                                 :{TINY_FONT}{BLACK}Kumpuilevaa maata
STR_SMALLMAP_LEGENDA_GRASS_LAND                                 :{TINY_FONT}{BLACK}Ruohikkoa
STR_SMALLMAP_LEGENDA_BARE_LAND                                  :{TINY_FONT}{BLACK}Paljasta maata
STR_SMALLMAP_LEGENDA_FIELDS                                     :{TINY_FONT}{BLACK}Peltoja
STR_SMALLMAP_LEGENDA_TREES                                      :{TINY_FONT}{BLACK}Puita
STR_SMALLMAP_LEGENDA_ROCKS                                      :{TINY_FONT}{BLACK}Kiviä
STR_SMALLMAP_LEGENDA_WATER                                      :{TINY_FONT}{BLACK}Vettä
STR_SMALLMAP_LEGENDA_NO_OWNER                                   :{TINY_FONT}{BLACK}Ei omistajaa
STR_SMALLMAP_LEGENDA_TOWNS                                      :{TINY_FONT}{BLACK}Kaupunkeja
STR_SMALLMAP_LEGENDA_INDUSTRIES                                 :{TINY_FONT}{BLACK}Teollisuutta
STR_SMALLMAP_LEGENDA_DESERT                                     :{TINY_FONT}{BLACK}Autiomaata
STR_SMALLMAP_LEGENDA_SNOW                                       :{TINY_FONT}{BLACK}Lunta

STR_SMALLMAP_TOOLTIP_TOGGLE_TOWN_NAMES_ON_OFF                   :{BLACK}Kaupunkien nimet kartalla.
STR_SMALLMAP_CENTER                                             :{BLACK}Keskitä pieni kartta tähän paikkaan
STR_SMALLMAP_INDUSTRY                                           :{TINY_FONT}{STRING} ({NUM})
STR_SMALLMAP_LINKSTATS                                          :{TINY_FONT}{STRING}
STR_SMALLMAP_COMPANY                                            :{TINY_FONT}{COMPANY}
STR_SMALLMAP_TOWN                                               :{TINY_FONT}{WHITE}{TOWN}
STR_SMALLMAP_DISABLE_ALL                                        :{BLACK}Kaikki pois päältä
STR_SMALLMAP_ENABLE_ALL                                         :{BLACK}Kaikki päälle
STR_SMALLMAP_SHOW_HEIGHT                                        :{BLACK}Näytä korkeus
STR_SMALLMAP_TOOLTIP_DISABLE_ALL_INDUSTRIES                     :{BLACK}Älä näytä teollisuutta kartalla
STR_SMALLMAP_TOOLTIP_ENABLE_ALL_INDUSTRIES                      :{BLACK}Näytä kaikki teollisuus kartalla
STR_SMALLMAP_TOOLTIP_SHOW_HEIGHT                                :{BLACK}Valitse, näytetäänkö korkeuskartta
STR_SMALLMAP_TOOLTIP_DISABLE_ALL_COMPANIES                      :{BLACK}Älä näytä yhtiöiden omaisuutta kartalla
STR_SMALLMAP_TOOLTIP_ENABLE_ALL_COMPANIES                       :{BLACK}Näytä kaikki yhtiöiden omaisuus kartalla
STR_SMALLMAP_TOOLTIP_DISABLE_ALL_CARGOS                         :{BLACK}Älä näytä mitään rahtia kartalla
STR_SMALLMAP_TOOLTIP_ENABLE_ALL_CARGOS                          :{BLACK}Näytä kaikki rahdit kartalla

# Status bar messages
STR_STATUSBAR_TOOLTIP_SHOW_LAST_NEWS                            :{BLACK}Näytä viimeisin viesti tai uutisraportti.
STR_STATUSBAR_COMPANY_NAME                                      :{SILVER}- -  {COMPANY}  - -
STR_STATUSBAR_PAUSED                                            :{YELLOW}*  *  TAUKO  *  *
STR_STATUSBAR_AUTOSAVE                                          :{RED}AUTOMAATTITALLENNUS
STR_STATUSBAR_SAVING_GAME                                       :{RED}*  *  TALLENNETAAN PELIÄ  *  *

# News message history
STR_MESSAGE_HISTORY                                             :{WHITE}Viestihistoria
STR_MESSAGE_HISTORY_TOOLTIP                                     :{BLACK}Lista viimeisimmistä uutisviesteistä.
STR_MESSAGE_NEWS_FORMAT                                         :{STRING}  -  {STRING}

STR_NEWS_MESSAGE_CAPTION                                        :{WHITE}Viesti
STR_NEWS_CUSTOM_ITEM                                            :{BIG_FONT}{BLACK}{STRING}

STR_NEWS_FIRST_TRAIN_ARRIVAL                                    :{BIG_FONT}{BLACK}Kaupunkilaiset juhlivat . . .{}Ensimmäinen juna saapuu asemalle {STATION}!
STR_NEWS_FIRST_BUS_ARRIVAL                                      :{BIG_FONT}{BLACK}Kaupunkilaiset juhlivat . . .{}{STATION} vastaanottaa ensimmäisen linja-auton!
STR_NEWS_FIRST_TRUCK_ARRIVAL                                    :{BIG_FONT}{BLACK}Kaupunkilaiset juhlivat . . .{}{STATION} vastaanottaa ensimmäisen kuorma-auton!
STR_NEWS_FIRST_PASSENGER_TRAM_ARRIVAL                           :{BIG_FONT}{BLACK}Kaupunkilaiset juhlivat . . .{}{STATION} vastaanottaa ensimmäisen raitiovaunun!
STR_NEWS_FIRST_CARGO_TRAM_ARRIVAL                               :{BIG_FONT}{BLACK}Kaupunkilaiset juhlivat . . .{}{STATION} vastaanottaa ensimmäisen rahtiraitiovaunun!
STR_NEWS_FIRST_SHIP_ARRIVAL                                     :{BIG_FONT}{BLACK}Kaupunkilaiset juhlivat . . .{}{STATION} vastaanottaa ensimmäisen laivan!
STR_NEWS_FIRST_AIRCRAFT_ARRIVAL                                 :{BIG_FONT}{BLACK}Kaupunkilaiset juhlivat . . .{}{STATION} vastaanottaa ensimmäisen lentokoneen!

STR_NEWS_TRAIN_CRASH                                            :{BIG_FONT}{BLACK}Junaonnettomuus!{}{COMMA} kuolee törmäyksen jälkeisessä tulipallossa.
STR_NEWS_ROAD_VEHICLE_CRASH_DRIVER                              :{BIG_FONT}{BLACK}Tasoristeysturma!{}Kuljettaja kuolee junan ja auton törmäyksen jälkeisessä tulipallossa
STR_NEWS_ROAD_VEHICLE_CRASH                                     :{BIG_FONT}{BLACK}Tasoristeysturma!{}{COMMA} kuolee junan ja auton törmäyksen jälkeisessä tulipallossa
STR_NEWS_AIRCRAFT_CRASH                                         :{BIG_FONT}{BLACK}Lento-onnettomuus!{}{COMMA} kuolee tulipallossa asemalla {STATION}.
STR_NEWS_PLANE_CRASH_OUT_OF_FUEL                                :{BIG_FONT}{BLACK}Lento-onnettomuus!{}Lentokoneelta loppui polttoaine, {COMMA} kuolee tulipallossa

STR_NEWS_DISASTER_ZEPPELIN                                      :{BIG_FONT}{BLACK}{STATION}: Ilmalaivaonnettomuus!
STR_NEWS_DISASTER_SMALL_UFO                                     :{BIG_FONT}{BLACK}Ajoneuvo tuhoutui törmäyksessä UFO:n kanssa!
STR_NEWS_DISASTER_AIRPLANE_OIL_REFINERY                         :{BIG_FONT}{BLACK}{TOWN}: Öljynjalostamon räjähdys!
STR_NEWS_DISASTER_HELICOPTER_FACTORY                            :{BIG_FONT}{BLACK}{TOWN}: Tehdas tuhoutunut epäilyttävissä olosuhteissa!
STR_NEWS_DISASTER_BIG_UFO                                       :{BIG_FONT}{BLACK}{TOWN}: 'UFO' laskeutuu!
STR_NEWS_DISASTER_COAL_MINE_SUBSIDENCE                          :{BIG_FONT}{BLACK}{TOWN}: Hiilikaivoksen sortuma aiheuttaa tuhoa!
STR_NEWS_DISASTER_FLOOD_VEHICLE                                 :{BIG_FONT}{BLACK}Tulvia!{}Ainakin {COMMA} kadoksissa tai oletettavasti menehtynyt tappavassa tulvassa!

STR_NEWS_COMPANY_IN_TROUBLE_TITLE                               :{BIG_FONT}{BLACK}Kuljetusyhtiö vaikeuksissa!
STR_NEWS_COMPANY_IN_TROUBLE_DESCRIPTION                         :{BIG_FONT}{BLACK}{STRING} myydään tai julistetaan konkurssiin, ellei suorituskyky lisäänny pian!
STR_NEWS_COMPANY_MERGER_TITLE                                   :{BIG_FONT}{BLACK}Kuljetusyhtiöiden sulautuminen!
STR_NEWS_COMPANY_MERGER_DESCRIPTION                             :{BIG_FONT}{BLACK}{STRING} on myyty yhtiölle {STRING} hintaan {CURRENCY_LONG}!
STR_NEWS_COMPANY_BANKRUPT_TITLE                                 :{BIG_FONT}{BLACK}Konkurssi!
STR_NEWS_COMPANY_BANKRUPT_DESCRIPTION                           :{BIG_FONT}{BLACK}{STRING} on suljettu velkojien toimesta ja kaikki omaisuus on myyty pois!
STR_NEWS_COMPANY_LAUNCH_TITLE                                   :{BIG_FONT}{BLACK}Uusi kuljetusyhtiö perustettu!
STR_NEWS_COMPANY_LAUNCH_DESCRIPTION                             :{BIG_FONT}{BLACK}{STRING} aloittaa rakentamisen kaupungin {TOWN} lähistölle!
STR_NEWS_MERGER_TAKEOVER_TITLE                                  :{BIG_FONT}{BLACK}{1:STRING} on ottanut haltuunsa yhtiön {0:STRING}!
STR_PRESIDENT_NAME_MANAGER                                      :{BLACK}{PRESIDENT_NAME}{}(pääjohtaja)

STR_NEWS_NEW_TOWN                                               :{BLACK}{BIG_FONT}{STRING} rahoitti uuden kaupungin, {TOWN}, rakentamista!
STR_NEWS_NEW_TOWN_UNSPONSORED                                   :{BLACK}{BIG_FONT}Uusi kaupunki {TOWN} rakennettu!

STR_NEWS_INDUSTRY_CONSTRUCTION                                  :{BIG_FONT}{BLACK}Uusi {STRING} rakennetaan kaupungin {TOWN} lähistölle!
STR_NEWS_INDUSTRY_PLANTED                                       :{BIG_FONT}{BLACK}Uusi {STRING} istutetaan kaupungin {TOWN} lähistölle!

STR_NEWS_INDUSTRY_CLOSURE_GENERAL                               :{BIG_FONT}{BLACK}{STRING}: alasajo aloitetaan välittömästi!
STR_NEWS_INDUSTRY_CLOSURE_SUPPLY_PROBLEMS                       :{BIG_FONT}{BLACK}{STRING}: toimitusongelmista johtuen sulkeminen uhkaavan lähellä!
STR_NEWS_INDUSTRY_CLOSURE_LACK_OF_TREES                         :{BIG_FONT}{BLACK}{STRING}: puiden puutteesta johtuen sulkeminen uhkaavan lähellä!

STR_NEWS_EURO_INTRODUCTION                                      :{BIG_FONT}{BLACK}Euroopan unionin talous- ja rahaliitto!{}{}Euro otetaan käyttöön maan ainoaksi valuutaksi päivittäisiin liiketapahtumiin!
STR_NEWS_BEGIN_OF_RECESSION                                     :{BIG_FONT}{BLACK}Maailmanlaajuinen laskukausi!{}{}Rahoitusasiantuntijat pelkäävät pahinta talouden laskiessa!
STR_NEWS_END_OF_RECESSION                                       :{BIG_FONT}{BLACK}Laskukausi ohi!{}{}Kaupankäynnin käänne parempaan lisää luottamusta teollisuuteen talouden vahvistuessa!

STR_NEWS_INDUSTRY_PRODUCTION_INCREASE_GENERAL                   :{BIG_FONT}{BLACK}{INDUSTRY}: tuotantoa lisätään!
STR_NEWS_INDUSTRY_PRODUCTION_INCREASE_COAL                      :{BIG_FONT}{BLACK}{INDUSTRY}: uusi hiilijuonne löytynyt!{}Tuotannon odotetaan kaksinkertaistuvan!
STR_NEWS_INDUSTRY_PRODUCTION_INCREASE_OIL                       :{BIG_FONT}{BLACK}{INDUSTRY}: uusia öljyvaroja löydetty!{}Tuotannon odotetaan kaksinkertaistuvan!
STR_NEWS_INDUSTRY_PRODUCTION_INCREASE_FARM                      :{BIG_FONT}{BLACK}{INDUSTRY}: viljelytapoja parannettu! Tuotannon odotetaan kaksinkertaistuvan!
STR_NEWS_INDUSTRY_PRODUCTION_INCREASE_SMOOTH                    :{BIG_FONT}{BLACK}{1:INDUSTRY} tuottaa {0:STRING} {2:COMMA}{NBSP}% entistä enemmän!
STR_NEWS_INDUSTRY_PRODUCTION_DECREASE_GENERAL                   :{BIG_FONT}{BLACK}{INDUSTRY}: tuotanto vähenee 50{NBSP}%:lla.
STR_NEWS_INDUSTRY_PRODUCTION_DECREASE_FARM                      :{BIG_FONT}{BLACK}{INDUSTRY}: hyönteisparvet aiheuttavat tuhoa!{}Tuotanto vähenee 50{NBSP}%:lla.
STR_NEWS_INDUSTRY_PRODUCTION_DECREASE_SMOOTH                    :{BIG_FONT}{BLACK}{1:INDUSTRY} tuottaa {0:STRING} {2:COMMA}{NBSP}% entistä vähemmän!

STR_NEWS_TRAIN_IS_WAITING                                       :{WHITE}{VEHICLE} odottaa veturitallilla
STR_NEWS_ROAD_VEHICLE_IS_WAITING                                :{WHITE}{VEHICLE} odottaa varikolla
STR_NEWS_SHIP_IS_WAITING                                        :{WHITE}{VEHICLE} odottaa telakalla
STR_NEWS_AIRCRAFT_IS_WAITING                                    :{WHITE}{VEHICLE} odottaa lentokonehallissa

# Order review system / warnings
STR_NEWS_VEHICLE_HAS_TOO_FEW_ORDERS                             :{WHITE}Kulkuneuvolla {VEHICLE} on liian vähän käskyjä
STR_NEWS_VEHICLE_HAS_VOID_ORDER                                 :{WHITE}Kulkuneuvolla {VEHICLE} on virheellinen käsky
STR_NEWS_VEHICLE_HAS_DUPLICATE_ENTRY                            :{WHITE}Ajoneuvolla {VEHICLE} on toistuvia käskyjä
STR_NEWS_VEHICLE_HAS_INVALID_ENTRY                              :{WHITE}Kulkuneuvon {VEHICLE} käskyissä on virheellinen asema
STR_NEWS_PLANE_USES_TOO_SHORT_RUNWAY                            :{WHITE}Kulkuneuvon {VEHICLE} käskyissä on lentokenttä, jonka kiitorata on liian lyhyt

STR_NEWS_VEHICLE_IS_GETTING_OLD                                 :{WHITE}{VEHICLE} on tulossa vanhaksi
STR_NEWS_VEHICLE_IS_GETTING_VERY_OLD                            :{WHITE}{VEHICLE} on tulossa hyvin vanhaksi
STR_NEWS_VEHICLE_IS_GETTING_VERY_OLD_AND                        :{WHITE}{VEHICLE} on tulossa hyvin vanhaksi ja on uusimisen tarpeessa
STR_NEWS_TRAIN_IS_STUCK                                         :{WHITE}{VEHICLE} ei löydä reittiä päämäärään
STR_NEWS_VEHICLE_IS_LOST                                        :{WHITE}{VEHICLE} on eksynyt
STR_NEWS_VEHICLE_IS_UNPROFITABLE                                :{WHITE}Kulkuneuvon {VEHICLE} tulos viime vuonna oli {CURRENCY_LONG}
STR_NEWS_AIRCRAFT_DEST_TOO_FAR                                  :{WHITE}{VEHICLE} ei pääse seuraavaan määränpäähän koska se on toimintasäteen ulkopuolella

STR_NEWS_ORDER_REFIT_FAILED                                     :{WHITE}Korvauksen epäonnistuminen pysäytti ajoneuvon {VEHICLE}
STR_NEWS_VEHICLE_AUTORENEW_FAILED                               :{WHITE}Automaattinen korvaus epäonnistui ajoneuvolle {VEHICLE}{}{STRING}

STR_NEWS_NEW_VEHICLE_NOW_AVAILABLE                              :{BIG_FONT}{BLACK}Uusi {STRING} on nyt saatavilla!
STR_NEWS_NEW_VEHICLE_TYPE                                       :{BIG_FONT}{BLACK}{ENGINE}
STR_NEWS_NEW_VEHICLE_NOW_AVAILABLE_WITH_TYPE                    :{BLACK}Uusi {STRING} on nyt saatavilla! - {ENGINE}

STR_NEWS_STATION_NO_LONGER_ACCEPTS_CARGO                        :{WHITE}{STATION} ei ota enää vastaan {STRING}.
STR_NEWS_STATION_NO_LONGER_ACCEPTS_CARGO_OR_CARGO               :{WHITE}{STATION} ei ota enää vastaan {STRING} tai {STRING}.
STR_NEWS_STATION_NOW_ACCEPTS_CARGO                              :{WHITE}{STATION} ottaa nyt vastaan {STRING}.
STR_NEWS_STATION_NOW_ACCEPTS_CARGO_AND_CARGO                    :{WHITE}{STATION} ottaa nyt vastaan {STRING} ja {STRING}.

STR_NEWS_OFFER_OF_SUBSIDY_EXPIRED                               :{BIG_FONT}{BLACK}Tuki päättynyt:{}{}{STRING} väli {STRING} - {STRING} ei ole enää tuettu
STR_NEWS_SUBSIDY_WITHDRAWN_SERVICE                              :{BIG_FONT}{BLACK}Tuki vedetty pois:{}{}{STRING} kuljetuspalvelu välille {STRING}-{STRING} ei ole enää tuettu
STR_NEWS_SERVICE_SUBSIDY_OFFERED                                :{BIG_FONT}{BLACK}Tuki tarjottu:{}{}Ensimmäinen {STRING}kuljetus välillä {STRING} – {STRING} saa vuoden mittaisen tuen paikallisviranomaisilta!
STR_NEWS_SERVICE_SUBSIDY_AWARDED_HALF                           :{BIG_FONT}{BLACK}Tuki myönnetty yhtiölle {STRING}!{}{}{STRING}kuljetus välillä {STRING}-{STRING} tuottaa 50{NBSP}% enemmän seuraavan vuoden ajan!
STR_NEWS_SERVICE_SUBSIDY_AWARDED_DOUBLE                         :{BIG_FONT}{BLACK}Tuki myönnetty yhtiölle {STRING}!{}{}{STRING}kuljetus välillä {STRING}-{STRING} tuottaa tuplaten seuraavan vuoden ajan!
STR_NEWS_SERVICE_SUBSIDY_AWARDED_TRIPLE                         :{BIG_FONT}{BLACK}Tuki myönnetty yhtiölle {STRING}!{}{}{STRING}kuljetus välillä {STRING}-{STRING} tuottaa kolminkertaisesti seuraavan vuoden ajan!
STR_NEWS_SERVICE_SUBSIDY_AWARDED_QUADRUPLE                      :{BIG_FONT}{BLACK}Tuki myönnetty yhtiölle {STRING}!{}{}{STRING}kuljetus välillä {STRING}-{STRING} tuottaa nelinkertaisesti seuraavan vuoden ajan!

STR_NEWS_ROAD_REBUILDING                                        :{BIG_FONT}{BLACK}{TOWN}: liikennekaaos!{}{}{STRING} rahoittaa katujen kunnostuksen; autoilijoille odotettavissa kuusi kuukautta kurjuutta!
STR_NEWS_EXCLUSIVE_RIGHTS_TITLE                                 :{BIG_FONT}{BLACK}Kuljetusmonopoli!
STR_NEWS_EXCLUSIVE_RIGHTS_DESCRIPTION                           :{BIG_FONT}{BLACK}{TOWN} ja {STRING} allekirjoittavat sopimuksen vuoden pituisesta kuljetusyksinoikeudesta!

# Extra view window
STR_EXTRA_VIEW_PORT_TITLE                                       :{WHITE}Näkymä {COMMA}
STR_EXTRA_VIEW_MOVE_VIEW_TO_MAIN                                :{BLACK}Kopioi näkymään
STR_EXTRA_VIEW_MOVE_VIEW_TO_MAIN_TT                             :{BLACK}Kopioi päänäkymän sijainti tähän näkymään
STR_EXTRA_VIEW_MOVE_MAIN_TO_VIEW                                :{BLACK}Liitä näkymästä
STR_EXTRA_VIEW_MOVE_MAIN_TO_VIEW_TT                             :{BLACK}Liitä sijainti tästä näkymästä päänäkymään

# Game options window
STR_GAME_OPTIONS_CAPTION                                        :{WHITE}Pelin valinnat
STR_GAME_OPTIONS_CURRENCY_UNITS_FRAME                           :{BLACK}Rahayksikkö
STR_GAME_OPTIONS_CURRENCY_UNITS_DROPDOWN_TOOLTIP                :{BLACK}Rahayksikön valinta.

############ start of currency region
STR_GAME_OPTIONS_CURRENCY_GBP                                   :Englannin punta (GBP)
STR_GAME_OPTIONS_CURRENCY_USD                                   :Yhdysvaltain dollari (USD)
STR_GAME_OPTIONS_CURRENCY_EUR                                   :Euro (EUR)
STR_GAME_OPTIONS_CURRENCY_JPY                                   :Japanin jeni (JPY)
STR_GAME_OPTIONS_CURRENCY_ATS                                   :Itävallan šillinki (ATS)
STR_GAME_OPTIONS_CURRENCY_BEF                                   :Belgian frangi (BEF)
STR_GAME_OPTIONS_CURRENCY_CHF                                   :Sveitsin frangi (CHF)
STR_GAME_OPTIONS_CURRENCY_CZK                                   :Tšekin koruna (CZK)
STR_GAME_OPTIONS_CURRENCY_DEM                                   :Saksan markka (DEM)
STR_GAME_OPTIONS_CURRENCY_DKK                                   :Tanskan kruunu (DKK)
STR_GAME_OPTIONS_CURRENCY_ESP                                   :Espanjan peseta (ESP)
STR_GAME_OPTIONS_CURRENCY_FIM                                   :Suomen markka (FIM)
STR_GAME_OPTIONS_CURRENCY_FRF                                   :Ranskan frangi (FRF)
STR_GAME_OPTIONS_CURRENCY_GRD                                   :Kreikan drakma (GRD)
STR_GAME_OPTIONS_CURRENCY_HUF                                   :Unkarin forintti (HUF)
STR_GAME_OPTIONS_CURRENCY_ISK                                   :Islannin kruunu (ISK)
STR_GAME_OPTIONS_CURRENCY_ITL                                   :Italian liira (ITL)
STR_GAME_OPTIONS_CURRENCY_NLG                                   :Hollannin guldeni (NLG)
STR_GAME_OPTIONS_CURRENCY_NOK                                   :Norjan kruunu (NOK)
STR_GAME_OPTIONS_CURRENCY_PLN                                   :Puolan złoty (PLN)
STR_GAME_OPTIONS_CURRENCY_RON                                   :Romanian leu (RON)
STR_GAME_OPTIONS_CURRENCY_RUR                                   :Venäjän rupla (RUR)
STR_GAME_OPTIONS_CURRENCY_SIT                                   :Slovenian tolari (SIT)
STR_GAME_OPTIONS_CURRENCY_SEK                                   :Ruotsin kruunu (SEK)
STR_GAME_OPTIONS_CURRENCY_TRY                                   :Turkin liira (TRY)
STR_GAME_OPTIONS_CURRENCY_SKK                                   :Slovakian koruna (SKK)
STR_GAME_OPTIONS_CURRENCY_BRL                                   :Brasilian reali (BRL)
STR_GAME_OPTIONS_CURRENCY_EEK                                   :Viron kruunu (EEK)
STR_GAME_OPTIONS_CURRENCY_LTL                                   :Liettuan liti (LTL)
STR_GAME_OPTIONS_CURRENCY_KRW                                   :Etelä-Korean won (KRW)
STR_GAME_OPTIONS_CURRENCY_ZAR                                   :Etelä-Afrikan randi (ZAR)
STR_GAME_OPTIONS_CURRENCY_CUSTOM                                :Oma...
STR_GAME_OPTIONS_CURRENCY_GEL                                   :Georgian lari (GEL)
STR_GAME_OPTIONS_CURRENCY_IRR                                   :Iranin rial (IRR)
STR_GAME_OPTIONS_CURRENCY_RUB                                   :Uusi Venäjän rupla (RUB)
STR_GAME_OPTIONS_CURRENCY_MXN                                   :Meksikon peso (MXN)
############ end of currency region

STR_GAME_OPTIONS_ROAD_VEHICLES_FRAME                            :{BLACK}Kulkuneuvot
STR_GAME_OPTIONS_ROAD_VEHICLES_DROPDOWN_TOOLTIP                 :{BLACK}Valitse kummalla puolella tietä ajetaan.
STR_GAME_OPTIONS_ROAD_VEHICLES_DROPDOWN_LEFT                    :Vasemmanpuolinen liikenne
STR_GAME_OPTIONS_ROAD_VEHICLES_DROPDOWN_RIGHT                   :Oikeanpuolinen liikenne

STR_GAME_OPTIONS_TOWN_NAMES_FRAME                               :{BLACK}Kaupunkien nimet
STR_GAME_OPTIONS_TOWN_NAMES_DROPDOWN_TOOLTIP                    :{BLACK}Valitse kaupunkien nimien tyyli.

############ start of townname region
STR_GAME_OPTIONS_TOWN_NAME_ORIGINAL_ENGLISH                     :Englantilainen
STR_GAME_OPTIONS_TOWN_NAME_FRENCH                               :Ranskalainen
STR_GAME_OPTIONS_TOWN_NAME_GERMAN                               :Saksalainen
STR_GAME_OPTIONS_TOWN_NAME_ADDITIONAL_ENGLISH                   :Englantilainen 2
STR_GAME_OPTIONS_TOWN_NAME_LATIN_AMERICAN                       :Latinalaisamerikkalainen
STR_GAME_OPTIONS_TOWN_NAME_SILLY                                :Hassu
STR_GAME_OPTIONS_TOWN_NAME_SWEDISH                              :Ruotsalainen
STR_GAME_OPTIONS_TOWN_NAME_DUTCH                                :Hollantilainen
STR_GAME_OPTIONS_TOWN_NAME_FINNISH                              :Suomalainen
STR_GAME_OPTIONS_TOWN_NAME_POLISH                               :Puolalainen
STR_GAME_OPTIONS_TOWN_NAME_SLOVAK                               :Slovakialainen
STR_GAME_OPTIONS_TOWN_NAME_NORWEGIAN                            :Norjalainen
STR_GAME_OPTIONS_TOWN_NAME_HUNGARIAN                            :Unkarilainen
STR_GAME_OPTIONS_TOWN_NAME_AUSTRIAN                             :Itävaltalainen
STR_GAME_OPTIONS_TOWN_NAME_ROMANIAN                             :Romanialainen
STR_GAME_OPTIONS_TOWN_NAME_CZECH                                :Tšekkiläinen
STR_GAME_OPTIONS_TOWN_NAME_SWISS                                :Sveitsiläinen
STR_GAME_OPTIONS_TOWN_NAME_DANISH                               :Tanskalainen
STR_GAME_OPTIONS_TOWN_NAME_TURKISH                              :Turkkilainen
STR_GAME_OPTIONS_TOWN_NAME_ITALIAN                              :Italialainen
STR_GAME_OPTIONS_TOWN_NAME_CATALAN                              :Katalonialainen
############ end of townname region

STR_GAME_OPTIONS_AUTOSAVE_FRAME                                 :{BLACK}Automaattitallennus
STR_GAME_OPTIONS_AUTOSAVE_DROPDOWN_TOOLTIP                      :{BLACK}Valitse aikaväli automaattisille pelitallennuksille.

############ start of autosave dropdown
STR_GAME_OPTIONS_AUTOSAVE_DROPDOWN_OFF                          :Pois
STR_GAME_OPTIONS_AUTOSAVE_DROPDOWN_EVERY_1_MONTH                :Kuukausittain
STR_GAME_OPTIONS_AUTOSAVE_DROPDOWN_EVERY_3_MONTHS               :Joka 3. kuukausi
STR_GAME_OPTIONS_AUTOSAVE_DROPDOWN_EVERY_6_MONTHS               :Joka 6. kuukausi
STR_GAME_OPTIONS_AUTOSAVE_DROPDOWN_EVERY_12_MONTHS              :Kerran vuodessa
############ end of autosave dropdown

STR_GAME_OPTIONS_LANGUAGE                                       :{BLACK}Kieli
STR_GAME_OPTIONS_LANGUAGE_TOOLTIP                               :{BLACK}Valitse käyttöliittymän kieli.

STR_GAME_OPTIONS_FULLSCREEN                                     :{BLACK}Koko näyttö
STR_GAME_OPTIONS_FULLSCREEN_TOOLTIP                             :{BLACK}Valitse tämä pelataksesi kokoruututilassa.

STR_GAME_OPTIONS_RESOLUTION                                     :{BLACK}Näytön tarkkuus
STR_GAME_OPTIONS_RESOLUTION_TOOLTIP                             :{BLACK}Valitse käytettävä näytön tarkkuus
STR_GAME_OPTIONS_RESOLUTION_OTHER                               :muu

STR_GAME_OPTIONS_GUI_ZOOM_FRAME                                 :{BLACK}Käyttöliittymän koko
STR_GAME_OPTIONS_GUI_ZOOM_DROPDOWN_TOOLTIP                      :{BLACK}Valitse käyttöliittymäelementtien koko

STR_GAME_OPTIONS_GUI_ZOOM_DROPDOWN_NORMAL                       :Tavallinen
STR_GAME_OPTIONS_GUI_ZOOM_DROPDOWN_2X_ZOOM                      :Kaksinkertainen
STR_GAME_OPTIONS_GUI_ZOOM_DROPDOWN_4X_ZOOM                      :Nelinkertainen

STR_GAME_OPTIONS_BASE_GRF                                       :{BLACK}Perusgrafiikat
STR_GAME_OPTIONS_BASE_GRF_TOOLTIP                               :{BLACK}Valitse käytettävät perusgrafiikat
STR_GAME_OPTIONS_BASE_GRF_STATUS                                :{RED}{NUM} puuttuva{P "" a}/korruptoitunut{P "" ta} tiedosto{P "" a}
STR_GAME_OPTIONS_BASE_GRF_DESCRIPTION_TOOLTIP                   :{BLACK}Lisätietoja perusgrafiikoista

STR_GAME_OPTIONS_BASE_SFX                                       :{BLACK}Perusäänet
STR_GAME_OPTIONS_BASE_SFX_TOOLTIP                               :{BLACK}Valitse käytettävät perusäänet
STR_GAME_OPTIONS_BASE_SFX_DESCRIPTION_TOOLTIP                   :{BLACK}Lisätietoja perusäänistä

STR_GAME_OPTIONS_BASE_MUSIC                                     :{BLACK}Musiikkipaketti
STR_GAME_OPTIONS_BASE_MUSIC_TOOLTIP                             :{BLACK}Valitse käytettävä musiikkipaketti
STR_GAME_OPTIONS_BASE_MUSIC_STATUS                              :{RED}{NUM} korruptoitun{P ut utta} tiedosto{P "" a}
STR_GAME_OPTIONS_BASE_MUSIC_DESCRIPTION_TOOLTIP                 :{BLACK}Lisätietoja musiikkipaketista

STR_ERROR_RESOLUTION_LIST_FAILED                                :{WHITE}Tuettujen näyttötarkkuuksien hakeminen epäonnistui
STR_ERROR_FULLSCREEN_FAILED                                     :{WHITE}Täyskuvatila ei toimi

# Custom currency window

STR_CURRENCY_WINDOW                                             :{WHITE}Oma valuutta
STR_CURRENCY_EXCHANGE_RATE                                      :{LTBLUE}Vaihtokurssi: {ORANGE}{CURRENCY_LONG} = £ {COMMA}
STR_CURRENCY_DECREASE_EXCHANGE_RATE_TOOLTIP                     :{BLACK}Pienennä vaihtokurssia verrattuna puntaan (£)
STR_CURRENCY_INCREASE_EXCHANGE_RATE_TOOLTIP                     :{BLACK}Suurenna vaihtokurssia verrattuna puntaan (£)
STR_CURRENCY_SET_EXCHANGE_RATE_TOOLTIP                          :{BLACK}Aseta vaihtokurssi valuutallesi verrattuna puntaan (£)

STR_CURRENCY_SEPARATOR                                          :{LTBLUE}Välimerkki: {ORANGE}{STRING}
STR_CURRENCY_SET_CUSTOM_CURRENCY_SEPARATOR_TOOLTIP              :{BLACK}Valitse välimerkki valuutallesi

STR_CURRENCY_PREFIX                                             :{LTBLUE}Etuliite: {ORANGE}{STRING}
STR_CURRENCY_SET_CUSTOM_CURRENCY_PREFIX_TOOLTIP                 :{BLACK}Valitse alkuliite valuutallesi
STR_CURRENCY_SUFFIX                                             :{LTBLUE}Jälkiliite: {ORANGE}{STRING}
STR_CURRENCY_SET_CUSTOM_CURRENCY_SUFFIX_TOOLTIP                 :{BLACK}Valitse jälkiliite valuutallesi

STR_CURRENCY_SWITCH_TO_EURO                                     :{LTBLUE}Vaihda euroon: {ORANGE}{NUM}
STR_CURRENCY_SWITCH_TO_EURO_NEVER                               :{LTBLUE}Vaihda euroon: {ORANGE}ei koskaan
STR_CURRENCY_SET_CUSTOM_CURRENCY_TO_EURO_TOOLTIP                :{BLACK}Valitse vuosi euroon siirtymiselle
STR_CURRENCY_DECREASE_CUSTOM_CURRENCY_TO_EURO_TOOLTIP           :{BLACK}Vaihda euroon aikaisemmin
STR_CURRENCY_INCREASE_CUSTOM_CURRENCY_TO_EURO_TOOLTIP           :{BLACK}Vaihda euroon myöhemmin

STR_CURRENCY_PREVIEW                                            :{LTBLUE}Esikatselu: {ORANGE}{CURRENCY_LONG}
STR_CURRENCY_CUSTOM_CURRENCY_PREVIEW_TOOLTIP                    :{BLACK}10 000 puntaa (£) valuutassasi
STR_CURRENCY_CHANGE_PARAMETER                                   :{BLACK}Vaihda oman valuutan parametria.

STR_DIFFICULTY_LEVEL_SETTING_MAXIMUM_NO_COMPETITORS             :{LTBLUE}Vastustajien enimmäismäärä: {ORANGE}{COMMA}

STR_NONE                                                        :Ei mitään
STR_FUNDING_ONLY                                                :Vain rahoitetut
STR_MINIMAL                                                     :Minimi
STR_NUM_VERY_LOW                                                :Erittäin alhainen
STR_NUM_LOW                                                     :Matala
STR_NUM_NORMAL                                                  :Normaali
STR_NUM_HIGH                                                    :Korkea
STR_NUM_CUSTOM                                                  :Oma
STR_NUM_CUSTOM_NUMBER                                           :Oma ({NUM})

STR_VARIETY_NONE                                                :Ei yhtään
STR_VARIETY_VERY_LOW                                            :Erittäin vähän
STR_VARIETY_LOW                                                 :Vähän
STR_VARIETY_MEDIUM                                              :Keskisuuri
STR_VARIETY_HIGH                                                :Korkea
STR_VARIETY_VERY_HIGH                                           :Erittäin korkea

STR_AI_SPEED_VERY_SLOW                                          :Hyvin hidas
STR_AI_SPEED_SLOW                                               :Hidas
STR_AI_SPEED_MEDIUM                                             :Keskitaso
STR_AI_SPEED_FAST                                               :Nopea
STR_AI_SPEED_VERY_FAST                                          :Hyvin nopea

STR_SEA_LEVEL_VERY_LOW                                          :Hyvin matala
STR_SEA_LEVEL_LOW                                               :Matala
STR_SEA_LEVEL_MEDIUM                                            :Keskitaso
STR_SEA_LEVEL_HIGH                                              :Korkea
STR_SEA_LEVEL_CUSTOM                                            :Oma
STR_SEA_LEVEL_CUSTOM_PERCENTAGE                                 :Oma ({NUM}%)

STR_RIVERS_NONE                                                 :Ei yhtään
STR_RIVERS_FEW                                                  :Vähän
STR_RIVERS_MODERATE                                             :Keskisuuri
STR_RIVERS_LOT                                                  :Monia

STR_DISASTER_NONE                                               :Ei mitään
STR_DISASTER_REDUCED                                            :Vähennetty
STR_DISASTER_NORMAL                                             :Tavallinen

STR_SUBSIDY_X1_5                                                :x1.5
STR_SUBSIDY_X2                                                  :x2
STR_SUBSIDY_X3                                                  :x3
STR_SUBSIDY_X4                                                  :x4

STR_TERRAIN_TYPE_VERY_FLAT                                      :Hyvin tasainen
STR_TERRAIN_TYPE_FLAT                                           :Tasainen
STR_TERRAIN_TYPE_HILLY                                          :Kukkulainen
STR_TERRAIN_TYPE_MOUNTAINOUS                                    :Vuoristoinen
STR_TERRAIN_TYPE_ALPINIST                                       :Vuorikiipeilijä

STR_CITY_APPROVAL_PERMISSIVE                                    :Salliva
STR_CITY_APPROVAL_TOLERANT                                      :Suvaitseva
STR_CITY_APPROVAL_HOSTILE                                       :Vihamielinen

STR_WARNING_NO_SUITABLE_AI                                      :{WHITE}Ei soveltuvia tekoälyjä saatavilla...{}Voit ladata tekoälyjä 'Online-Sisältö'-palvelulla

# Settings tree window
STR_CONFIG_SETTING_TREE_CAPTION                                 :{WHITE}Asetukset
STR_CONFIG_SETTING_FILTER_TITLE                                 :{BLACK}Suodatinteksti:
STR_CONFIG_SETTING_EXPAND_ALL                                   :{BLACK}Avaa kaikki
STR_CONFIG_SETTING_COLLAPSE_ALL                                 :{BLACK}Sulje kaikki
STR_CONFIG_SETTING_NO_EXPLANATION_AVAILABLE_HELPTEXT            :(selitystä ei saatavilla)
STR_CONFIG_SETTING_DEFAULT_VALUE                                :{LTBLUE}Oletusarvo: {ORANGE}{STRING}
STR_CONFIG_SETTING_TYPE                                         :{LTBLUE}Asetuksen tyyppi: {ORANGE}{STRING}
STR_CONFIG_SETTING_TYPE_CLIENT                                  :Yleinen asetus (ei tallenneta tallennuksiin; vaikuttaa kaikkiin peleihin)
STR_CONFIG_SETTING_TYPE_GAME_MENU                               :Pelin asetus (tallennetaan tallenteisiin; vaikuttaa vain uusiin peleihin)
STR_CONFIG_SETTING_TYPE_GAME_INGAME                             :Pelin asetus (tallennetaan tallenteeseen; vaikuttaa vain nykyiseen peliin)
STR_CONFIG_SETTING_TYPE_COMPANY_MENU                            :Yhtiön asetus (tallennetaan tallenteisiin; vaikuttaa vain uusiin peleihin)
STR_CONFIG_SETTING_TYPE_COMPANY_INGAME                          :Yhtiön asetus (tallennetaan tallennukseen; vaikuttaa vain nykyiseen yhtiöön)

STR_CONFIG_SETTING_RESTRICT_CATEGORY                            :{BLACK}Kategoria:
STR_CONFIG_SETTING_RESTRICT_TYPE                                :{BLACK}Tyyppi:
STR_CONFIG_SETTING_RESTRICT_DROPDOWN_HELPTEXT                   :{BLACK}Rajaa alla olevaa listaa ennalta määritellyillä suodattimilla
STR_CONFIG_SETTING_RESTRICT_BASIC                               :Perus (näytä vain tärkeät asetukset)
STR_CONFIG_SETTING_RESTRICT_ADVANCED                            :Kehittynyt (näytä useimmat asetukset)
STR_CONFIG_SETTING_RESTRICT_ALL                                 :Edistynyt (näytä kaikki asetukset, oudotkin)
STR_CONFIG_SETTING_RESTRICT_CHANGED_AGAINST_DEFAULT             :Asetukset, joiden arvo poikkeaa oletusarvosta
STR_CONFIG_SETTING_RESTRICT_CHANGED_AGAINST_NEW                 :Asetukset, joiden arvo poikkeaa uusille peleille määritellystä arvosta

STR_CONFIG_SETTING_TYPE_DROPDOWN_HELPTEXT                       :{BLACK}Rajaa alla olevaa listaa näyttämään vain tietyt asetustyypit
STR_CONFIG_SETTING_TYPE_DROPDOWN_ALL                            :Kaikki asetustyypit
STR_CONFIG_SETTING_TYPE_DROPDOWN_CLIENT                         :Paikalliset asetukset (ei tallenneta pelitallenteisiin; vaikuttavat kaikkiin peleihin)
STR_CONFIG_SETTING_TYPE_DROPDOWN_GAME_MENU                      :Pelin asetukset (tallennetaan pelitallenteisiin; vaikuttavat vain uusiin peleihin)
STR_CONFIG_SETTING_TYPE_DROPDOWN_GAME_INGAME                    :Pelin asetukset (tallennetaan pelitallenteeseen; vaikuttavat vain nykyiseen peliin)
STR_CONFIG_SETTING_TYPE_DROPDOWN_COMPANY_MENU                   :Yhtiön asetukset (tallennetaan pelitallenteisiin; vaikuttavat vain uusiin peleihin)
STR_CONFIG_SETTING_TYPE_DROPDOWN_COMPANY_INGAME                 :Yhtiön asetukset (tallennetaan pelitallenteeseen; vaikuttavat ainoastaan nykyiseen yhtiöön)
STR_CONFIG_SETTING_CATEGORY_HIDES                               :{BLACK}Näytä kaikki tulokset muuttamalla{}{SILVER}Kategoriaksi {WHITE}{STRING}
STR_CONFIG_SETTING_TYPE_HIDES                                   :{BLACK}Näytä kaikki hakutulokset muuttamalla{}{SILVER}Tyypiksi {WHITE}Kaikki asetustyypit
STR_CONFIG_SETTING_CATEGORY_AND_TYPE_HIDES                      :{BLACK}Näytä kaikki tulokset muuttamalla{}{SILVER}Kategoriaksi {WHITE}{STRING} {BLACK}ja {SILVER}Tyypiksi {WHITE}Kaikki asetustyypit
STR_CONFIG_SETTINGS_NONE                                        :{WHITE}- Ei mitään -

STR_CONFIG_SETTING_OFF                                          :pois
STR_CONFIG_SETTING_ON                                           :päällä
STR_CONFIG_SETTING_DISABLED                                     :Pois käytöstä

STR_CONFIG_SETTING_COMPANIES_OFF                                :Pois
STR_CONFIG_SETTING_COMPANIES_OWN                                :Oma yhtiö
STR_CONFIG_SETTING_COMPANIES_ALL                                :Kaikki yhtiöt

STR_CONFIG_SETTING_NONE                                         :Ei yhtään
STR_CONFIG_SETTING_ORIGINAL                                     :Alkuperäinen
STR_CONFIG_SETTING_REALISTIC                                    :Realistinen

STR_CONFIG_SETTING_HORIZONTAL_POS_LEFT                          :vasemmalla
STR_CONFIG_SETTING_HORIZONTAL_POS_CENTER                        :keskellä
STR_CONFIG_SETTING_HORIZONTAL_POS_RIGHT                         :oikealla

STR_CONFIG_SETTING_MAXIMUM_INITIAL_LOAN                         :Suurin mahdollinen laina alussa: {STRING}
STR_CONFIG_SETTING_MAXIMUM_INITIAL_LOAN_HELPTEXT                :Suurin mahdollinen yhtiön ottama laina (ottamatta huomioon inflaatiota)
STR_CONFIG_SETTING_INTEREST_RATE                                :Korko: {STRING}
STR_CONFIG_SETTING_INTEREST_RATE_HELPTEXT                       :Lainan korko; ohjaa myös inflaatiota mikäli käytössä
STR_CONFIG_SETTING_RUNNING_COSTS                                :Käyttökustannukset: {STRING}
STR_CONFIG_SETTING_RUNNING_COSTS_HELPTEXT                       :Määritä kulkuneuvojen sekä infrastruktuurin ylläpito- ja käyttökustannusten taso
STR_CONFIG_SETTING_CONSTRUCTION_SPEED                           :Rakennusnopeus: {STRING}
STR_CONFIG_SETTING_CONSTRUCTION_SPEED_HELPTEXT                  :Rajoita tekoälyn rakennustoimien määrää
STR_CONFIG_SETTING_VEHICLE_BREAKDOWNS                           :Ajoneuvojen hajoaminen: {STRING}
STR_CONFIG_SETTING_VEHICLE_BREAKDOWNS_HELPTEXT                  :Määritä, kuinka usein puutteellisesti huolletut ajoneuvot voivat hajota
STR_CONFIG_SETTING_SUBSIDY_MULTIPLIER                           :Tukikerroin: {STRING}
STR_CONFIG_SETTING_SUBSIDY_MULTIPLIER_HELPTEXT                  :Määritä kuinka paljon tuetuista yhteyksistä maksetaan
STR_CONFIG_SETTING_CONSTRUCTION_COSTS                           :Rakennuskustannukset: {STRING}
STR_CONFIG_SETTING_CONSTRUCTION_COSTS_HELPTEXT                  :Määritä rakennus- ja ostokustannusten taso
STR_CONFIG_SETTING_RECESSIONS                                   :Lamat: {STRING}
STR_CONFIG_SETTING_RECESSIONS_HELPTEXT                          :Mikäli käytössä, muutaman vuoden välein saattaa ilmaantua taloudellinen lama. Laman aikana kaikki tuotanto on huomattavasti alhaisempaa (palautuu normaalille tasolle laman päätyttyä)
STR_CONFIG_SETTING_TRAIN_REVERSING                              :Estä junien kääntyminen asemilla: {STRING}
STR_CONFIG_SETTING_TRAIN_REVERSING_HELPTEXT                     :Mikäli käytössä, junat eivät käänny läpiajettavilla asemilla vaikka kääntymisen jälkeen saatavilla olisi lyhempi reitti
STR_CONFIG_SETTING_DISASTERS                                    :Onnettomuudet: {STRING}
STR_CONFIG_SETTING_DISASTERS_HELPTEXT                           :Ottaa käyttöön onnettomuudet jotka saattavat ajoittain estää tai tuhota liikennettä tai infrastruktuuria
STR_CONFIG_SETTING_CITY_APPROVAL                                :Kaupunginvaltuuston asenne alueiden uudelleenjärjestelyyn: {STRING}
STR_CONFIG_SETTING_CITY_APPROVAL_HELPTEXT                       :Valitse, kuinka paljon yhtiöiden aiheuttama melu ja ympäristövahingot vaikuttavat niiden arvioihin sekä tuleviin rakennustoimiin alueella

STR_CONFIG_SETTING_MAX_HEIGHTLEVEL                              :Kartan suurin sallittu korkeus: {STRING}
STR_CONFIG_SETTING_MAX_HEIGHTLEVEL_HELPTEXT                     :Määritä suurin sallittu korkeus vuorille
STR_CONFIG_SETTING_TOO_HIGH_MOUNTAIN                            :{WHITE}Tämä arvo ei kelpaa kartan suurimmaksi sallituksi korkeudeksi, sillä kartalla on ainakin yksi sitä korkeampi vuori
STR_CONFIG_SETTING_AUTOSLOPE                                    :Salli maaston muokkaaminen rakennusten, raiteiden jne. juurella: {STRING}
STR_CONFIG_SETTING_AUTOSLOPE_HELPTEXT                           :Sallii maaston muokkaamisen rakennusten ja ratojen alta tuhoamatta niitä
STR_CONFIG_SETTING_CATCHMENT                                    :Realistisemman kokoiset vaikutusalueet: {STRING}
STR_CONFIG_SETTING_CATCHMENT_HELPTEXT                           :Erityyppisillä asemilla ja lentokentillä on eri kokoiset vaikutusalueet
STR_CONFIG_SETTING_EXTRADYNAMITE                                :Kaupungin omistamien teiden, siltojen ja tunneleiden raivaaminen sallittu: {STRING}
STR_CONFIG_SETTING_EXTRADYNAMITE_HELPTEXT                       :Tekee kaupunkien omistaman infrastruktuurin ja rakennusten tuhoamisesta helpompaa
STR_CONFIG_SETTING_TRAIN_LENGTH                                 :Junien maksimipituus: {STRING}
STR_CONFIG_SETTING_TRAIN_LENGTH_HELPTEXT                        :Määrittää junien suurimman sallitun pituuden
STR_CONFIG_SETTING_TILE_LENGTH                                  :{COMMA} ruutu{P 0 "" a}
STR_CONFIG_SETTING_SMOKE_AMOUNT                                 :Kulkuneuvon savun/kipinöiden määrä: {STRING}
STR_CONFIG_SETTING_SMOKE_AMOUNT_HELPTEXT                        :Määrittää kuinka paljon savua tai kipinöitä ajoneuvot saavat aikaan
STR_CONFIG_SETTING_TRAIN_ACCELERATION_MODEL                     :Junien kiihdytysmalli: {STRING}
STR_CONFIG_SETTING_TRAIN_ACCELERATION_MODEL_HELPTEXT            :Valitsee junien käyttämän fysiikkamallin. "Alkuperäinen" malli hidastaa junia mäissä tasapuolisesti. "Realistinen" malli hidastaa junia mäissä ja mutkissa junan ominaisuuksista riippuen
STR_CONFIG_SETTING_ROAD_VEHICLE_ACCELERATION_MODEL              :Ajoneuvojen kiihdytysmalli: {STRING}
STR_CONFIG_SETTING_ROAD_VEHICLE_ACCELERATION_MODEL_HELPTEXT     :Valitsee ajoneuvojen käyttämän fysiikkamallin. "Alkuperäinen" malli hidastaa ajoneuvoja mäissä tasapuolisesta. "Realistinen" malli hidastaa ajoneuvoja mäissä niiden ominaisuuksista riippuen
STR_CONFIG_SETTING_TRAIN_SLOPE_STEEPNESS                        :Mäkien jyrkkyys junille: {STRING}
STR_CONFIG_SETTING_TRAIN_SLOPE_STEEPNESS_HELPTEXT               :Mäkien jyrkkyys junille. Korkeammat arvot tekevät mäkien nousemisesta vaikeampaa
STR_CONFIG_SETTING_PERCENTAGE                                   :{COMMA}%
STR_CONFIG_SETTING_ROAD_VEHICLE_SLOPE_STEEPNESS                 :Mäkien jyrkkyys ajoneuvoille: {STRING}
STR_CONFIG_SETTING_ROAD_VEHICLE_SLOPE_STEEPNESS_HELPTEXT        :Mäkien jyrkkyys ajoneuvoille. Korkeammat arvot tekevät mäkien nousemisesta vaikeampaa
STR_CONFIG_SETTING_FORBID_90_DEG                                :90 asteen käännökset kielletty junilta ja laivoilta: {STRING}
STR_CONFIG_SETTING_FORBID_90_DEG_HELPTEXT                       :90 asteen käännöksiä esiintyy kun vaakasuuntaista rataa seuraa pystysuuntainen rata viereisellä ruudulla, tämä vaatii junan kääntymään 90 astetta ruutujen reunalla normaalin 45 asteen sijasta. Tämä asetus vaikuttaa myös laivojen kääntymissäteeseen
STR_CONFIG_SETTING_DISTANT_JOIN_STATIONS                        :Salli ei-vierekkäisten asemien yhdistäminen: {STRING}
STR_CONFIG_SETTING_DISTANT_JOIN_STATIONS_HELPTEXT               :Mahdollistaa aseman osien rakentamisen vaikka ne eivät olisi kosketuksissa olemassaoleviin aseman osiin. Vaatii Ctrl-näppäimen painamisen rakennettaessa
STR_CONFIG_SETTING_INFLATION                                    :Inflaatio: {STRING}
STR_CONFIG_SETTING_INFLATION_HELPTEXT                           :Ota talouden inflaatio käyttöön. Mikäli käytössä, hinnat nousevat hieman nopeammin kuin kuljetusmaksut
STR_CONFIG_SETTING_MAX_BRIDGE_LENGTH                            :Suurin sallittu sillan pituus: {STRING}
STR_CONFIG_SETTING_MAX_BRIDGE_LENGTH_HELPTEXT                   :Suurin sallittu pituus siltoja rakennettaessa
STR_CONFIG_SETTING_MAX_BRIDGE_HEIGHT                            :Suurin sallittu siltojen korkeus: {STRING}
STR_CONFIG_SETTING_MAX_BRIDGE_HEIGHT_HELPTEXT                   :Suurin sallittu korkeus siltojen rakentamiselle
STR_CONFIG_SETTING_MAX_TUNNEL_LENGTH                            :Suurin sallittu tunnelin pituus: {STRING}
STR_CONFIG_SETTING_MAX_TUNNEL_LENGTH_HELPTEXT                   :Suurin sallittu pituus tunneleita rakennettaessa
STR_CONFIG_SETTING_RAW_INDUSTRY_CONSTRUCTION_METHOD             :Manuaalinen raakateollisuuden rakentamistapa: {STRING}
STR_CONFIG_SETTING_RAW_INDUSTRY_CONSTRUCTION_METHOD_HELPTEXT    :Ensisijaisten teollisuuslaitosten rahoitustapa. 'ei mitään' tarkoittaa, että rahoitus ei ole mahdollista, 'koekaivaus' tarkoittaa, että rahoitus on mahdollista mutta teollisuuslaitos rakennetaan sattumanvaraiselle paikalle kartalla tai rakennus epäonnistuu, 'kuten muut tehtaat' tarkoittaa, että rakentaminen onnistuu kuten kaikkien muidenkin teollisuuslaitosten kohdalla
STR_CONFIG_SETTING_RAW_INDUSTRY_CONSTRUCTION_METHOD_NONE        :Ei mikään
STR_CONFIG_SETTING_RAW_INDUSTRY_CONSTRUCTION_METHOD_NORMAL      :Kuten muut tehtaat
STR_CONFIG_SETTING_RAW_INDUSTRY_CONSTRUCTION_METHOD_PROSPECTING :Koekaivaus
STR_CONFIG_SETTING_INDUSTRY_PLATFORM                            :Teollisuutta ympäröivä tasainen maasto: {STRING}
STR_CONFIG_SETTING_INDUSTRY_PLATFORM_HELPTEXT                   :Teollisuuslaitosten ympärillä oleva tasainen maasto. Tämä varmistaa että teollisuuslaitosten ympärillä on tyhjää tilaa esimerkiksi ratojen ja asemien rakantamiseen
STR_CONFIG_SETTING_MULTIPINDTOWN                                :Kaupungissa voi olla useita samanlaisia teollisuustyyppejä: {STRING}
STR_CONFIG_SETTING_MULTIPINDTOWN_HELPTEXT                       :Normaalisti kaupunki ei halua enempää kuin yhden kutakin teollisuuslaitostyyppiä. Tämän asetuksen ollessa käytössä kaupungit sallivat useampien samaa tyyppiä olevien teollisuuslaitosten rakentamisen
STR_CONFIG_SETTING_SIGNALSIDE                                   :Näytä opastimet: {STRING}
STR_CONFIG_SETTING_SIGNALSIDE_HELPTEXT                          :Valitse kummalle puolelle rataa opastimet rakennetaan
STR_CONFIG_SETTING_SIGNALSIDE_LEFT                              :Vasemmalla puolella
STR_CONFIG_SETTING_SIGNALSIDE_DRIVING_SIDE                      :Ajokaistan puolella
STR_CONFIG_SETTING_SIGNALSIDE_RIGHT                             :Oikealla puolella
STR_CONFIG_SETTING_SHOWFINANCES                                 :Näytä rahoitusikkuna vuoden lopussa: {STRING}
STR_CONFIG_SETTING_SHOWFINANCES_HELPTEXT                        :Mikäli käytössä, rahoitusikkuna näytetään jokaisen vuoden lopussa yhtiön taloudellisen tilanteen seurannan helpottamiseksi
STR_CONFIG_SETTING_NONSTOP_BY_DEFAULT                           :Uudet käskyt ovat oletusarvoisesti nonstop-tyyppisiä: {STRING}
STR_CONFIG_SETTING_NONSTOP_BY_DEFAULT_HELPTEXT                  :Normaalisti kulkuneuvo pysähtyy jokaisella läpikulkemallaan asemalla. Mikäli tämä asetus on käytössä kulkuneuvot eivät pysähdy ajaessaan asemien läpi. Huomioi, että tämä asetus määrittää oletusarvoisen toiminnon uusille kulkuneuvoille. Asetusta voidaan muuttaa erikseen kunkin ajoneuvon kohdalla
STR_CONFIG_SETTING_STOP_LOCATION                                :Uudet junien käskyt pysäyttävät junan aseman {STRING}
STR_CONFIG_SETTING_STOP_LOCATION_HELPTEXT                       :Paikka, johon juna pysähtyy oletuksena asemalla. 'Alkuun' tarkoittaa että junan viimeinen vaunu pysähtyy laiturin alkuun, 'keskelle' tarkoittaa junan pysähtyvän keskelle laituria, ja 'loppuun' tarkoittaa että veturi pysähtyy laiturin päähän. Huomaa, että tämä asetus määrittää oletusarvon uusille määräyksille. Yksittäisten määräysten kohdalla käyttäytymistä voi muuttaa tästä asetuksesta huolimatta
STR_CONFIG_SETTING_STOP_LOCATION_NEAR_END                       :alkuun
STR_CONFIG_SETTING_STOP_LOCATION_MIDDLE                         :keskelle
STR_CONFIG_SETTING_STOP_LOCATION_FAR_END                        :loppuun
STR_CONFIG_SETTING_AUTOSCROLL                                   :Vieritä ikkunaa, kun hiiri osuu reunaan: {STRING}
STR_CONFIG_SETTING_AUTOSCROLL_HELPTEXT                          :Mikäli käytössä, näkymät siirtyvät hiiren ollessa lähellä ikkunan reunaa
STR_CONFIG_SETTING_AUTOSCROLL_DISABLED                          :Pois käytöstä
STR_CONFIG_SETTING_AUTOSCROLL_MAIN_VIEWPORT_FULLSCREEN          :Päänäkymässä, vain koko ruudun tilassa
STR_CONFIG_SETTING_AUTOSCROLL_MAIN_VIEWPORT                     :Päänäkymässä
STR_CONFIG_SETTING_AUTOSCROLL_EVERY_VIEWPORT                    :Kaikissa näkymissä
STR_CONFIG_SETTING_BRIBE                                        :Salli viranomaisten lahjominen: {STRING}
STR_CONFIG_SETTING_BRIBE_HELPTEXT                               :Salli yhtiöiden yrittää paikallisviranomaisten lahjontaa. Jos lahjontayritys paljastuu, yhtiö ei voi toimia kaupungissa kuuteen kuukauteen
STR_CONFIG_SETTING_ALLOW_EXCLUSIVE                              :Salli kuljetusyksinoikeuksien ostaminen: {STRING}
STR_CONFIG_SETTING_ALLOW_EXCLUSIVE_HELPTEXT                     :Jos yhtiö ostaa kuljetusyksinoikeudet kaupunkiin, vastustajien asemat (matkustaja ja rahti) eivät vastaanota rahtia vuoden ajan
STR_CONFIG_SETTING_ALLOW_FUND_BUILDINGS                         :Salli rakennusten rahoittaminen: {STRING}
STR_CONFIG_SETTING_ALLOW_FUND_BUILDINGS_HELPTEXT                :Sallii yhtiöiden rahoittaa uusien talojen rakentamista kaupungeissa
STR_CONFIG_SETTING_ALLOW_FUND_ROAD                              :Salli paikallisen tieverkon uudelleenrakentamisen rahoitus: {STRING}
STR_CONFIG_SETTING_ALLOW_FUND_ROAD_HELPTEXT                     :Sallii yhtiöiden rahoittaa tieverkon uudelleenrakentamista kaupungeissa tieliikenteen häiritsemiseksi
STR_CONFIG_SETTING_ALLOW_GIVE_MONEY                             :Salli rahan lähettäminen muille yhtiöille: {STRING}
STR_CONFIG_SETTING_ALLOW_GIVE_MONEY_HELPTEXT                    :Sallii rahan siirtämisen yhtiöiden välillä moninpelitilassa
STR_CONFIG_SETTING_FREIGHT_TRAINS                               :Rahdin painokerroin raskaiden junien simulointia varten: {STRING}
STR_CONFIG_SETTING_FREIGHT_TRAINS_HELPTEXT                      :Määritä rahdin kuljettamisen vaikutus junissa. Korkeammat arvot tekevät rahdin kuljettamisesta raskaampaa junille, erityisesti mäissä
STR_CONFIG_SETTING_PLANE_SPEED                                  :Lentokoneiden nopeuskerroin: {STRING}
STR_CONFIG_SETTING_PLANE_SPEED_HELPTEXT                         :Määritä lentokoneiden suhteellinen nopeus verrattuna toisiin kulkuneuvotyyppeihin
STR_CONFIG_SETTING_PLANE_SPEED_VALUE                            :1 / {COMMA}
STR_CONFIG_SETTING_PLANE_CRASHES                                :Lento-onnettomuuksien määrä: {STRING}
STR_CONFIG_SETTING_PLANE_CRASHES_HELPTEXT                       :Määrittää lento-onnettomuuksien todennäköisyyden
STR_CONFIG_SETTING_PLANE_CRASHES_NONE                           :Ei yhtään
STR_CONFIG_SETTING_PLANE_CRASHES_REDUCED                        :Vähennetty
STR_CONFIG_SETTING_PLANE_CRASHES_NORMAL                         :Tavallinen
STR_CONFIG_SETTING_STOP_ON_TOWN_ROAD                            :Läpiajettavat pysäkit kaupungin teille: {STRING}
STR_CONFIG_SETTING_STOP_ON_TOWN_ROAD_HELPTEXT                   :Sallii pysäkkien rakentamisen kaupunkien omistamille teille
STR_CONFIG_SETTING_STOP_ON_COMPETITOR_ROAD                      :Salli läpiajettavat pysäkit kilpailijoiden omistamilla teillä: {STRING}
STR_CONFIG_SETTING_STOP_ON_COMPETITOR_ROAD_HELPTEXT             :Salli pysäkkien rakentaminen toisten yhtiöiden omistamille teille
STR_CONFIG_SETTING_DYNAMIC_ENGINES_EXISTING_VEHICLES            :{WHITE}Tätä asetusta ei voi muuttaa, kun kulkuneuvoja on olemassa
STR_CONFIG_SETTING_INFRASTRUCTURE_MAINTENANCE                   :Infrastruktuurin huoltokustannukset: {STRING}
STR_CONFIG_SETTING_INFRASTRUCTURE_MAINTENANCE_HELPTEXT          :Mikäli käytössä, infrastruktuurista aiheutuu huoltokuluja. Kulut kasvavat suhteettomasti verkon kokoon nähden, täten ne vaikuttavat suurempiin yhtiöihin enemmän kuin pieniin


STR_CONFIG_SETTING_NEVER_EXPIRE_AIRPORTS                        :Lentokentät eivät vanhene: {STRING}
STR_CONFIG_SETTING_NEVER_EXPIRE_AIRPORTS_HELPTEXT               :Mikäli käytössä, kaikki lentokenttätyypit ovat saatavilla ikuisesti niiden julkistamisen jälkeen

STR_CONFIG_SETTING_WARN_LOST_VEHICLE                            :Varoita, jos kulkuneuvo on eksynyt: {STRING}
STR_CONFIG_SETTING_WARN_LOST_VEHICLE_HELPTEXT                   :Lähetä viesti, jos kulkuneuvo ei löydä reittiä määränpäähänsä
STR_CONFIG_SETTING_ORDER_REVIEW                                 :Tarkista ajoneuvojen pysähdykset: {STRING}
STR_CONFIG_SETTING_ORDER_REVIEW_HELPTEXT                        :Mikäli käytössä, kulkuneuvojen määräykset tarkistetaan väliajoin ja havaituista ongelmista ilmoitetaan uutisviestillä
STR_CONFIG_SETTING_ORDER_REVIEW_OFF                             :Ei
STR_CONFIG_SETTING_ORDER_REVIEW_EXDEPOT                         :Kyllä, mutta ei pysäytetyille
STR_CONFIG_SETTING_ORDER_REVIEW_ON                              :Kaikille ajoneuvoille
STR_CONFIG_SETTING_WARN_INCOME_LESS                             :Varoita, jos kulkuneuvon tulos on negatiivinen: {STRING}
STR_CONFIG_SETTING_WARN_INCOME_LESS_HELPTEXT                    :Mikäli käytössä, uutisviesti lähetetään, jos kulkuneuvo ei ole tuottanut rahaa viimeisen kalenterivuoden aikana
STR_CONFIG_SETTING_NEVER_EXPIRE_VEHICLES                        :Ajoneuvot eivät vanhene: {STRING}
STR_CONFIG_SETTING_NEVER_EXPIRE_VEHICLES_HELPTEXT               :Mikäli käytössä, kaikki kulkuneuvot ovat saatavilla ikuisesti niiden julkistamisen jälkeen
STR_CONFIG_SETTING_AUTORENEW_VEHICLE                            :Uudista ajoneuvo automaattisesti, kun se vanhenee: {STRING}
STR_CONFIG_SETTING_AUTORENEW_VEHICLE_HELPTEXT                   :Mikäli käytössä, lähellä käyttöikänsä loppua oleva kulkuneuvo korvataan automaattisesti
STR_CONFIG_SETTING_AUTORENEW_MONTHS                             :Uudista automaattisesti {STRING} ajoneuvon suurinta sallittua ikää
STR_CONFIG_SETTING_AUTORENEW_MONTHS_HELPTEXT                    :Suhteellinen ikä, jonka jälkeen kulkuneuvo voidaan uudistaa automaattisesti
STR_CONFIG_SETTING_AUTORENEW_MONTHS_VALUE_BEFORE                :{COMMA} kuukau{P 0 si tta} ennen
STR_CONFIG_SETTING_AUTORENEW_MONTHS_VALUE_AFTER                 :{COMMA} kuukau{P 0 si tta} jälkeen
STR_CONFIG_SETTING_AUTORENEW_MONEY                              :Vähimmäisrahamäärä ajoneuvon automaattiseen uudistukseen: {STRING}
STR_CONFIG_SETTING_AUTORENEW_MONEY_HELPTEXT                     :Pienin rahamäärä, joka on oltava pankissa ennen kulkuneuvojen automaattista uudistamista
STR_CONFIG_SETTING_ERRMSG_DURATION                              :Virheilmoitusten näyttöaika: {STRING}
STR_CONFIG_SETTING_ERRMSG_DURATION_HELPTEXT                     :Aika virheilmoitusten näyttämiseen punaisessa ikkunassa. Huomaa, että jotkut (kriittiset) virheilmoitukset eivät sulkeudu automaattisesti tämän ajan jälkeen, vaan ne on suljettava käsin
STR_CONFIG_SETTING_ERRMSG_DURATION_VALUE                        :{COMMA} sekunti{P 0 "" a}
STR_CONFIG_SETTING_HOVER_DELAY                                  :Näytä työkaluvihjeet: {STRING}
STR_CONFIG_SETTING_HOVER_DELAY_HELPTEXT                         :Viive ennen työkaluvihjeen näyttämistä, kun hiiren kursoria pidetään käyttöliittymäelementin päällä. Vaihtoehtoisesti työkaluvihjeen saa myös näkymiin painamalla hiiren oikeata painiketta, kun arvoksi on määritetty 0.
STR_CONFIG_SETTING_HOVER_DELAY_VALUE                            :Pidä hiirtä päällä {COMMA} millisekunti{P 0 "" a}
STR_CONFIG_SETTING_HOVER_DELAY_DISABLED                         :Hiiren oikea painike
STR_CONFIG_SETTING_POPULATION_IN_LABEL                          :Näytä kaupungin asukasluku kaupungin nimessä: {STRING}
STR_CONFIG_SETTING_POPULATION_IN_LABEL_HELPTEXT                 :Näytä kaupunkien asukasluku kartalla
STR_CONFIG_SETTING_GRAPH_LINE_THICKNESS                         :Viivojen paksuus kuvaajissa: {STRING}
STR_CONFIG_SETTING_GRAPH_LINE_THICKNESS_HELPTEXT                :Viivan leveys kuvaajissa. Ohut viiva on tarkasti luettavissa kun taas paksumpi viiva on helpompi nähdä ja sen värit ovat helpommin havaittavissa

STR_CONFIG_SETTING_LANDSCAPE                                    :Maasto: {STRING}
STR_CONFIG_SETTING_LANDSCAPE_HELPTEXT                           :Maasto vaikuttaa useisiin pelin peruselementteihin, kuten rahtiin ja kaupunkien kasvuvaatimuksiin. NewGRF:t ja Peliskriptit voivat kuitenkin vaikuttaa tarkemmin pelin kulkuun
STR_CONFIG_SETTING_LAND_GENERATOR                               :Maastogeneraattori: {STRING}
STR_CONFIG_SETTING_LAND_GENERATOR_HELPTEXT                      :Alkuperäinen maastonluoja riippuu perusgrafiikkapaketista ja luo ennalta määritettyjä maastonmuotoja. TerraGenesis luo maastoa Perlin-kohinan perusteella ja mahdollistaa asetusten tarkemman määrittelyn
STR_CONFIG_SETTING_LAND_GENERATOR_ORIGINAL                      :Alkuperäinen
STR_CONFIG_SETTING_LAND_GENERATOR_TERRA_GENESIS                 :TerraGenesis
STR_CONFIG_SETTING_TERRAIN_TYPE                                 :Maaston tyyppi: {STRING}
STR_CONFIG_SETTING_TERRAIN_TYPE_HELPTEXT                        :(Vain TerraGenesis) Maaston mäkisyys
STR_CONFIG_SETTING_INDUSTRY_DENSITY                             :Teollisuuden määrä: {STRING}
STR_CONFIG_SETTING_INDUSTRY_DENSITY_HELPTEXT                    :Määritä, kuinka paljon teollisuutta tulisi luoda ja millä tasolla teollisuuden tulisi pysytellä pelin aikana
STR_CONFIG_SETTING_OIL_REF_EDGE_DISTANCE                        :Suurin sallittu etäisyys kartan reunoilta öljynjalostamoille: {STRING}
STR_CONFIG_SETTING_OIL_REF_EDGE_DISTANCE_HELPTEXT               :Öljynjalostamoja rakennetaan ainoastaan kartan reunoille eli rannikoille saarikartoilla
STR_CONFIG_SETTING_SNOWLINE_HEIGHT                              :Lumirajan korkeus: {STRING}
STR_CONFIG_SETTING_SNOWLINE_HEIGHT_HELPTEXT                     :Määritä, millä korkeudella lumiraja on pohjoisessa maastotyypissä. Lumi vaikuttaa teollisuuksien luontiin sekä kaupunkien kasvuvaatimuksiin
STR_CONFIG_SETTING_ROUGHNESS_OF_TERRAIN                         :Maaston epätasaisuus: {STRING}
STR_CONFIG_SETTING_ROUGHNESS_OF_TERRAIN_HELPTEXT                :(Vain TerraGenesis) Määritä mäkien tiheys: Tasaisessa maastossa mäet ovat laajempia ja niitä on vähemmän. Epätasaisessa maastossa on enemmän mäkiä, mikä voi saada maaston näyttämään itseään toistavalta
STR_CONFIG_SETTING_ROUGHNESS_OF_TERRAIN_VERY_SMOOTH             :Erittäin tasainen
STR_CONFIG_SETTING_ROUGHNESS_OF_TERRAIN_SMOOTH                  :Tasainen
STR_CONFIG_SETTING_ROUGHNESS_OF_TERRAIN_ROUGH                   :Epätasainen
STR_CONFIG_SETTING_ROUGHNESS_OF_TERRAIN_VERY_ROUGH              :Erittäin epätasainen
STR_CONFIG_SETTING_VARIETY                                      :Maaston vaihtelu: {STRING}
STR_CONFIG_SETTING_VARIETY_HELPTEXT                             :(Vain TerraGenesis) Valitse, onko kartalla sekä vuoristoisia että tasaisia alueita. Koska tämä asetus tekee maastosta tasaisempaa, muut asetukset tulisi määrittää vuoristoisiksi
STR_CONFIG_SETTING_RIVER_AMOUNT                                 :Jokien määrä: {STRING}
STR_CONFIG_SETTING_RIVER_AMOUNT_HELPTEXT                        :Valitse, kuinka paljon jokia luodaan
STR_CONFIG_SETTING_TREE_PLACER                                  :Puiden sijoittelualgoritmi: {STRING}
STR_CONFIG_SETTING_TREE_PLACER_HELPTEXT                         :Määritä puiden jakautuminen kartalla: 'Alkuperäinen' istuttaa puita tasaisesti ympäri karttaa, 'Parannettu' istuttaa niitä ryhmiin
STR_CONFIG_SETTING_TREE_PLACER_NONE                             :Ei mitään
STR_CONFIG_SETTING_TREE_PLACER_ORIGINAL                         :Alkuperäinen
STR_CONFIG_SETTING_TREE_PLACER_IMPROVED                         :Parannettu
STR_CONFIG_SETTING_ROAD_SIDE                                    :Ajoneuvot: {STRING}
STR_CONFIG_SETTING_ROAD_SIDE_HELPTEXT                           :Valitse ajokaista
STR_CONFIG_SETTING_HEIGHTMAP_ROTATION                           :Korkeuskartan pyöritys:{STRING}
STR_CONFIG_SETTING_HEIGHTMAP_ROTATION_COUNTER_CLOCKWISE         :Vastapäivään
STR_CONFIG_SETTING_HEIGHTMAP_ROTATION_CLOCKWISE                 :Myötäpäivään
STR_CONFIG_SETTING_SE_FLAT_WORLD_HEIGHT                         :Litteälle maisemalle annettava korkeus: {STRING}
STR_CONFIG_SETTING_EDGES_NOT_EMPTY                              :{WHITE}Yksi tai useampi ruutu pohjoisreunalla ei ole tyhjä
STR_CONFIG_SETTING_EDGES_NOT_WATER                              :{WHITE}Yksi tai useampi ruutu jollakin reunalla ei ole vettä

STR_CONFIG_SETTING_STATION_SPREAD                               :Suurin sallittu aseman levittäytyneisyys: {STRING}
STR_CONFIG_SETTING_STATION_SPREAD_HELPTEXT                      :Suurin sallittu alue jolle yhden aseman osat voivat sijoittua. Huomioi, että suuret arvot hidastavat peliä
STR_CONFIG_SETTING_SERVICEATHELIPAD                             :Huolla helikopterit helikopterialustoilla automaattisesti: {STRING}
STR_CONFIG_SETTING_SERVICEATHELIPAD_HELPTEXT                    :Huolla helikopterit jokaisella laskeutumiskerralla vaikka lentokentällä ei olisi varikkoa
STR_CONFIG_SETTING_LINK_TERRAFORM_TOOLBAR                       :Kiinnitä maastonmuokkauspalkki rakentamistyökalupalkkeihin: {STRING}
STR_CONFIG_SETTING_LINK_TERRAFORM_TOOLBAR_HELPTEXT              :Avaa maastonmuokkaustyökalupalkki kun rakennustyökalupalkki avataan
STR_CONFIG_SETTING_SMALLMAP_LAND_COLOUR                         :Kartassa käytettävä maan väri: {STRING}
STR_CONFIG_SETTING_SMALLMAP_LAND_COLOUR_HELPTEXT                :Maaston väri kartassa
STR_CONFIG_SETTING_SMALLMAP_LAND_COLOUR_GREEN                   :Vihreä
STR_CONFIG_SETTING_SMALLMAP_LAND_COLOUR_DARK_GREEN              :Tummanvihreä
STR_CONFIG_SETTING_SMALLMAP_LAND_COLOUR_VIOLET                  :Violetti
STR_CONFIG_SETTING_SCROLLMODE                                   :Näkymän vieritystapa: {STRING}
STR_CONFIG_SETTING_SCROLLMODE_HELPTEXT                          :Toiminta karttaa vieritettäessä
STR_CONFIG_SETTING_SCROLLMODE_DEFAULT                           :Siirrä näkymää hiiren oikealla painikkeella, hiiren sijainti lukiten
STR_CONFIG_SETTING_SCROLLMODE_RMB_LOCKED                        :Siirrä karttaa hiiren oikealla painikkeella, hiiren sijainti lukiten
STR_CONFIG_SETTING_SCROLLMODE_RMB                               :Siirrä karttaa hiiren oikealla painikkeella
STR_CONFIG_SETTING_SCROLLMODE_LMB                               :Siirrä karttaa hiiren vasemmalla painikkeella
STR_CONFIG_SETTING_SMOOTH_SCROLLING                             :Näkymän tasainen vieritys: {STRING}
STR_CONFIG_SETTING_SMOOTH_SCROLLING_HELPTEXT                    :Hallitse miten päänäkymä siirtyy valittuun paikkaan karttaa klikattaessa tai käytettäessä komentoa joka muuttaa näkymän sijaintia. Mikäli käytössä, päänäkymä siirtyy uuteen sijaintiin pehmeäesti, muutoin se hyppää suoraan valittuun sijaintiin
STR_CONFIG_SETTING_MEASURE_TOOLTIP                              :Näytä mittauksen työkaluvihje, kun käytetään rakennustyökaluja: {STRING}
STR_CONFIG_SETTING_MEASURE_TOOLTIP_HELPTEXT                     :Näytä etäisyydet ja korkeuserot vedettäessä rakennustoimintojen aikana
STR_CONFIG_SETTING_LIVERIES                                     :Näytä kulkuneuvotyypille ominaiset tunnukset: {STRING}
STR_CONFIG_SETTING_LIVERIES_HELPTEXT                            :Hallitse kulkuneuvokohtaisten tunnusten käyttöä (yhtiökohtaisten tunnusten sijaan)
STR_CONFIG_SETTING_LIVERIES_NONE                                :Ei yhtään
STR_CONFIG_SETTING_LIVERIES_OWN                                 :Oma yhtiö
STR_CONFIG_SETTING_LIVERIES_ALL                                 :Kaikki yhtiöt
STR_CONFIG_SETTING_PREFER_TEAMCHAT                              :Suosi ryhmäkeskustelua <ENTER>-näppäimellä: {STRING}
STR_CONFIG_SETTING_PREFER_TEAMCHAT_HELPTEXT                     :Vaihtaa yhtiön sisäisen ja julkisen keskustelun näppäintä <ENTER> ja <Ctrl+ENTER> välillä
STR_CONFIG_SETTING_SCROLLWHEEL_SCROLLING                        :Hiiren rullan toiminta: {STRING}
STR_CONFIG_SETTING_SCROLLWHEEL_SCROLLING_HELPTEXT               :Salli näkymän siirtäminen kaksiulotteisilla hiiren rullilla
STR_CONFIG_SETTING_SCROLLWHEEL_ZOOM                             :kartan lähentäminen/loitontaminen
STR_CONFIG_SETTING_SCROLLWHEEL_SCROLL                           :kartan vieritys
STR_CONFIG_SETTING_SCROLLWHEEL_OFF                              :ei käytössä
STR_CONFIG_SETTING_SCROLLWHEEL_MULTIPLIER                       :Rullan nopeus: {STRING}
STR_CONFIG_SETTING_SCROLLWHEEL_MULTIPLIER_HELPTEXT              :Määritä hiiren rullan herkkyys näkymää siirrettäessä
STR_CONFIG_SETTING_OSK_ACTIVATION                               :Virtuaalinäppäimistö: {STRING}
STR_CONFIG_SETTING_OSK_ACTIVATION_HELPTEXT                      :Valitse tapa, jolla virtuaalinäppäimistö avataan syötettäessä tekstiä kun käytössä on ainoastaan osoitinlaite. Tämä on tarkoitettu pienille laitteille, joissa ei ole fyysistä näppäimistöä
STR_CONFIG_SETTING_OSK_ACTIVATION_DISABLED                      :Pois käytöstä
STR_CONFIG_SETTING_OSK_ACTIVATION_DOUBLE_CLICK                  :Kaksoisnapsautus
STR_CONFIG_SETTING_OSK_ACTIVATION_SINGLE_CLICK_FOCUS            :Yksi napsautus (kun kohdistettuna)
STR_CONFIG_SETTING_OSK_ACTIVATION_SINGLE_CLICK                  :Yksi napsautus (välitön)

STR_CONFIG_SETTING_RIGHT_MOUSE_BTN_EMU                          :Oikean painikkeen emulointi: {STRING}
STR_CONFIG_SETTING_RIGHT_MOUSE_BTN_EMU_HELPTEXT                 :Valitse, miten hiiren oikean painikkeen painalluksia emuloidaan
STR_CONFIG_SETTING_RIGHT_MOUSE_BTN_EMU_COMMAND                  :Command
STR_CONFIG_SETTING_RIGHT_MOUSE_BTN_EMU_CONTROL                  :Ctrl+Klik
STR_CONFIG_SETTING_RIGHT_MOUSE_BTN_EMU_OFF                      :Pois

STR_CONFIG_SETTING_RIGHT_MOUSE_WND_CLOSE                        :Sulje ikkuna hiiren oikealla painikkeella napsauttamalla: {STRING}
STR_CONFIG_SETTING_RIGHT_MOUSE_WND_CLOSE_HELPTEXT               :Ikkunat sulkeutuvat, kun niitä napsautetaan hiiren oikealla painikkeella. Tämä korvaa tavallisesti näkyvän työkaluvihjeen!

STR_CONFIG_SETTING_AUTOSAVE                                     :Automaattitallennus: {STRING}
STR_CONFIG_SETTING_AUTOSAVE_HELPTEXT                            :Valitse aikaväli automaattisille pelitallennuksille

STR_CONFIG_SETTING_DATE_FORMAT_IN_SAVE_NAMES                    :Käytä {STRING} päivämäärämuotoa tallennettujen pelien niminä
STR_CONFIG_SETTING_DATE_FORMAT_IN_SAVE_NAMES_HELPTEXT           :Pelitallenteiden tiedostonimissä käytettävä päivämäärän muoto
STR_CONFIG_SETTING_DATE_FORMAT_IN_SAVE_NAMES_LONG               :pitkä (31. joulu 2008)
STR_CONFIG_SETTING_DATE_FORMAT_IN_SAVE_NAMES_SHORT              :lyhyt (31.12.2008)
STR_CONFIG_SETTING_DATE_FORMAT_IN_SAVE_NAMES_ISO                :ISO (2008-12-31)

STR_CONFIG_SETTING_PAUSE_ON_NEW_GAME                            :Uusi peli alkaa pysäytettynä: {STRING}
STR_CONFIG_SETTING_PAUSE_ON_NEW_GAME_HELPTEXT                   :Mikäli käytössä, peli pysäytetään automaattisesti uuden pelin alussa, mahdollistaen esimerkiksi kartan tarkemman tutkimisen
STR_CONFIG_SETTING_COMMAND_PAUSE_LEVEL                          :Salli pelin ollessa pysäytettynä: {STRING}
STR_CONFIG_SETTING_COMMAND_PAUSE_LEVEL_HELPTEXT                 :Valitse käytössä olevat toiminnot pelin ollessa pysäytettynä
STR_CONFIG_SETTING_COMMAND_PAUSE_LEVEL_NO_ACTIONS               :Ei mitään toimintoja
STR_CONFIG_SETTING_COMMAND_PAUSE_LEVEL_ALL_NON_CONSTRUCTION     :Kaikki ei-rakennustoiminnot
STR_CONFIG_SETTING_COMMAND_PAUSE_LEVEL_ALL_NON_LANDSCAPING      :Kaikki paitsi maastonmuokkaustoiminnot
STR_CONFIG_SETTING_COMMAND_PAUSE_LEVEL_ALL_ACTIONS              :Kaikki toiminnot
STR_CONFIG_SETTING_ADVANCED_VEHICLE_LISTS                       :Käytä ryhmiä kulkuneuvolistassa: {STRING}
STR_CONFIG_SETTING_ADVANCED_VEHICLE_LISTS_HELPTEXT              :Salli kehittyneiden kulkuneuvolistojen käyttö kulkuneuvojen ryhmittelyssä
STR_CONFIG_SETTING_LOADING_INDICATORS                           :Lastausilmaisimet: {STRING}
STR_CONFIG_SETTING_LOADING_INDICATORS_HELPTEXT                  :Määritä näytetäänkö lastausilmaisimet kulkuneuvojen yläpuolella lastatessa ja purettaessa rahtia
STR_CONFIG_SETTING_TIMETABLE_IN_TICKS                           :Näytä aikataulu askelina päivien sijaan: {STRING}
STR_CONFIG_SETTING_TIMETABLE_IN_TICKS_HELPTEXT                  :Näytä aikataulun ajat päivien sijasta askelina
STR_CONFIG_SETTING_TIMETABLE_SHOW_ARRIVAL_DEPARTURE             :Näytä saapuminen ja lähtö aikatauluissa: {STRING}
STR_CONFIG_SETTING_TIMETABLE_SHOW_ARRIVAL_DEPARTURE_HELPTEXT    :Näytä odotetut saapumis- ja lähtemisajat aikatauluissa
STR_CONFIG_SETTING_QUICKGOTO                                    :Nopea kulkuneuvon käskyjen luominen: {STRING}
STR_CONFIG_SETTING_QUICKGOTO_HELPTEXT                           :Valitse 'mene'-kursori kun määräysikkuna avataan
STR_CONFIG_SETTING_DEFAULT_RAIL_TYPE                            :Oletusraidetyyppi: {STRING}
STR_CONFIG_SETTING_DEFAULT_RAIL_TYPE_HELPTEXT                   :Ratatyyppi, joka valitaan pelin aloittamisen jälkeen. 'ensimmäinen saatavilla oleva' valitsee vanhimman ratatyypin, 'viimeisin saatavilla oleva' valitsee uusimman ratatyypin ja 'eniten käytetty' valitsee eniten käytetyn ratatyypin
STR_CONFIG_SETTING_DEFAULT_RAIL_TYPE_FIRST                      :Ensimmäinen
STR_CONFIG_SETTING_DEFAULT_RAIL_TYPE_LAST                       :Viimeinen
STR_CONFIG_SETTING_DEFAULT_RAIL_TYPE_MOST_USED                  :Yleisin
STR_CONFIG_SETTING_SHOW_TRACK_RESERVATION                       :Näytä reittivaraukset raiteilla: {STRING}
STR_CONFIG_SETTING_SHOW_TRACK_RESERVATION_HELPTEXT              :Värjää varatut rataosuudet eri värillä. Tämä auttaa opastimien ja risteysten vianetsinnässä
STR_CONFIG_SETTING_PERSISTENT_BUILDINGTOOLS                     :Pidä rakennustyökalut aktiivisina käytön jälkeen: {STRING}
STR_CONFIG_SETTING_PERSISTENT_BUILDINGTOOLS_HELPTEXT            :Pidä siltojen, tunneleiden, jne. rakennustyökalut käytössä käytön jälkeen
STR_CONFIG_SETTING_EXPENSES_LAYOUT                              :Ryhmitä kulut yhtiön rahoitusikkunassa: {STRING}
STR_CONFIG_SETTING_EXPENSES_LAYOUT_HELPTEXT                     :Määritä asettelu yhtiön rahoitusikkunalle

STR_CONFIG_SETTING_SOUND_TICKER                                 :Uutiset: {STRING}
STR_CONFIG_SETTING_SOUND_TICKER_HELPTEXT                        :Toista ääni tiivistetyille uutisviesteille
STR_CONFIG_SETTING_SOUND_NEWS                                   :Sanomalehti: {STRING}
STR_CONFIG_SETTING_SOUND_NEWS_HELPTEXT                          :Toista ääni sanomalehden ilmestyessä
STR_CONFIG_SETTING_SOUND_NEW_YEAR                               :Vuoden loppu: {STRING}
STR_CONFIG_SETTING_SOUND_NEW_YEAR_HELPTEXT                      :Toista ääni vuoden lopussa verrattaessa yhtiön tulosta edelliseen vuoteen
STR_CONFIG_SETTING_SOUND_CONFIRM                                :Rakentaminen: {STRING}
STR_CONFIG_SETTING_SOUND_CONFIRM_HELPTEXT                       :Toista ääni onnistuneen rakennus- tai muun toiminnon jälkeen
STR_CONFIG_SETTING_SOUND_CLICK                                  :Painikkeiden napsautus: {STRING}
STR_CONFIG_SETTING_SOUND_CLICK_HELPTEXT                         :Piippaa painikkeita napsauttaessa
STR_CONFIG_SETTING_SOUND_DISASTER                               :Vahingot/onnettomuudet: {STRING}
STR_CONFIG_SETTING_SOUND_DISASTER_HELPTEXT                      :Toista vahinkojen ja onnettomuuksien äänet
STR_CONFIG_SETTING_SOUND_VEHICLE                                :Ajoneuvot: {STRING}
STR_CONFIG_SETTING_SOUND_VEHICLE_HELPTEXT                       :Toista ajoneuvojen äänet
STR_CONFIG_SETTING_SOUND_AMBIENT                                :Ympäristö: {STRING}
STR_CONFIG_SETTING_SOUND_AMBIENT_HELPTEXT                       :Toista ympäristön, kuten maaston, teollisuuden ja kaupunkien äänet

STR_CONFIG_SETTING_DISABLE_UNSUITABLE_BUILDING                  :Poista käytöstä infrastruktuurin rakennus kun sopivia kulkuneuvoja ei ole saatavilla: {STRING}
STR_CONFIG_SETTING_DISABLE_UNSUITABLE_BUILDING_HELPTEXT         :Mikäli käytössä, infrastruktuuri on saatavilla vain jos sille on saatavilla kulkuneuvoja, välttäen ajan ja rahan tuhlaamisen infrastruktuuriin, jota ei voida käyttää
STR_CONFIG_SETTING_MAX_TRAINS                                   :Suurin sallittu junien määrä yhtiötä kohden: {STRING}
STR_CONFIG_SETTING_MAX_TRAINS_HELPTEXT                          :Yhtiön suurin sallittu junien määrä
STR_CONFIG_SETTING_MAX_ROAD_VEHICLES                            :Suurin sallittu ajoneuvojen määrä yhtiötä kohden: {STRING}
STR_CONFIG_SETTING_MAX_ROAD_VEHICLES_HELPTEXT                   :Yhtiön suurin sallittu ajoneuvojen määrä
STR_CONFIG_SETTING_MAX_AIRCRAFT                                 :Suurin sallittu lentokoneiden määrä yhtiötä kohden: {STRING}
STR_CONFIG_SETTING_MAX_AIRCRAFT_HELPTEXT                        :Yhtiön suurin sallittu lentokoneiden määrä
STR_CONFIG_SETTING_MAX_SHIPS                                    :Suurin sallittu laivojen määrä yhtiötä kohden: {STRING}
STR_CONFIG_SETTING_MAX_SHIPS_HELPTEXT                           :Yhtiön suurin sallittu laivojen määrä

STR_CONFIG_SETTING_AI_BUILDS_TRAINS                             :Tietokoneella ei ole junia: {STRING}
STR_CONFIG_SETTING_AI_BUILDS_TRAINS_HELPTEXT                    :Mikäli käytössä, junien rakentaminen ei ole mahdollista tietokonepelaajille
STR_CONFIG_SETTING_AI_BUILDS_ROAD_VEHICLES                      :Tietokoneella ei ole ajoneuvoja: {STRING}
STR_CONFIG_SETTING_AI_BUILDS_ROAD_VEHICLES_HELPTEXT             :Mikäli käytössä, ajoneuvojen rakentaminen ei ole mahdollista tietokonepelaajille
STR_CONFIG_SETTING_AI_BUILDS_AIRCRAFT                           :Tietokoneella ei ole lentokoneita: {STRING}
STR_CONFIG_SETTING_AI_BUILDS_AIRCRAFT_HELPTEXT                  :Mikäli käytössä, lentokoneiden rakentaminen ei ole mahdollista tietokonepelaajille
STR_CONFIG_SETTING_AI_BUILDS_SHIPS                              :Tietokoneella ei ole laivoja: {STRING}
STR_CONFIG_SETTING_AI_BUILDS_SHIPS_HELPTEXT                     :Mikäli käytössä, laivojen rakentaminen ei ole mahdollista tietokonepelaajille

STR_CONFIG_SETTING_AI_PROFILE                                   :Oletusarvoinen asetusprofiili: {STRING}
STR_CONFIG_SETTING_AI_PROFILE_HELPTEXT                          :Valitse, mitä asetusprofiilia käytetään sattumanvaraisille tekoälyille tai alkuarvoille lisättäessä uutta tekoälyä tai peliskriptiä
STR_CONFIG_SETTING_AI_PROFILE_EASY                              :Helppo
STR_CONFIG_SETTING_AI_PROFILE_MEDIUM                            :Keskitaso
STR_CONFIG_SETTING_AI_PROFILE_HARD                              :Vaikea

STR_CONFIG_SETTING_AI_IN_MULTIPLAYER                            :Salli tekoälyt moninpelissä: {STRING}
STR_CONFIG_SETTING_AI_IN_MULTIPLAYER_HELPTEXT                   :Sallii tietokonepelaajien osallistumisen moninpeleihin
STR_CONFIG_SETTING_SCRIPT_MAX_OPCODES                           :#opcodet ennen skriptin pysäyttämistä: {STRING}
STR_CONFIG_SETTING_SCRIPT_MAX_OPCODES_HELPTEXT                  :Suurin sallittu määrä laskutoimituksia, jonka skripti voi suorittaa yhden vuoron aikana

STR_CONFIG_SETTING_SERVINT_ISPERCENT                            :Huoltovälit ovat prosentteina: {STRING}
STR_CONFIG_SETTING_SERVINT_ISPERCENT_HELPTEXT                   :Määritä, aiheuttaako edellisestä huollosta kulunut aika vai luotettavuuden laskeminen kulkuneuvon huoltamisen
STR_CONFIG_SETTING_SERVINT_TRAINS                               :Junien oletushuoltoväli: {STRING}
STR_CONFIG_SETTING_SERVINT_TRAINS_HELPTEXT                      :Määritä oletushuoltoväli uusille junille, mikäli kulkuneuvolle ei ole määritelty erillistä huoltoväliä
STR_CONFIG_SETTING_SERVINT_VALUE                                :{COMMA}{NBSP}päivä{P 0 "" ä}/%
STR_CONFIG_SETTING_SERVINT_DISABLED                             :Pois käytöstä
STR_CONFIG_SETTING_SERVINT_ROAD_VEHICLES                        :Ajoneuvojen oletushuoltoväli: {STRING}
STR_CONFIG_SETTING_SERVINT_ROAD_VEHICLES_HELPTEXT               :Määritä oletushuoltoväli uusille ajoneuvoille, mikäli kulkuneuvolle ei ole määritelty erillistä huoltoväliä
STR_CONFIG_SETTING_SERVINT_AIRCRAFT                             :Lentokoneiden oletushuoltoväli: {STRING}
STR_CONFIG_SETTING_SERVINT_AIRCRAFT_HELPTEXT                    :Määritä oletushuoltoväli uusille lentokoneille, mikäli kulkuneuvolle ei ole määritelty erillistä huoltoväliä
STR_CONFIG_SETTING_SERVINT_SHIPS                                :Laivojen oletushuoltoväli: {STRING}
STR_CONFIG_SETTING_SERVINT_SHIPS_HELPTEXT                       :Määritä oletushuoltoväli uusille laivoille, mikäli kulkuneuvolle ei ole määritelty erillistä huoltoväliä
STR_CONFIG_SETTING_NOSERVICE                                    :Poista huollot käytöstä kun ajoneuvojen rikkoutuminen on poistettu käytöstä: {STRING}
STR_CONFIG_SETTING_NOSERVICE_HELPTEXT                           :Mikäli käytössä, kulkuneuvoja ei huolleta, jos ne eivät voi rikkoutua
STR_CONFIG_SETTING_WAGONSPEEDLIMITS                             :Ota käyttöön vaunujen nopeusrajoitukset: {STRING}
STR_CONFIG_SETTING_WAGONSPEEDLIMITS_HELPTEXT                    :Mikäli käytössä, vaunujen nopeusrajoitusta käytetään junan maksiminopeuden määrittämisessä
STR_CONFIG_SETTING_DISABLE_ELRAILS                              :Poista sähköradat käytöstä: {STRING}
STR_CONFIG_SETTING_DISABLE_ELRAILS_HELPTEXT                     :Mikäli käytössä, sähköveturit toimivat ei-sähköistetyillä radoilla

STR_CONFIG_SETTING_NEWS_ARRIVAL_FIRST_VEHICLE_OWN               :Ensimmäinen ajoneuvo saapuu pelaajan asemalle.: {STRING}
STR_CONFIG_SETTING_NEWS_ARRIVAL_FIRST_VEHICLE_OWN_HELPTEXT      :Näytä sanomalehti ensimmäisen ajoneuvon saapuessa pelaajan uudelle asemalle
STR_CONFIG_SETTING_NEWS_ARRIVAL_FIRST_VEHICLE_OTHER             :Ensimmäinen ajoneuvo saapuu kilpailijan asemalle.: {STRING}
STR_CONFIG_SETTING_NEWS_ARRIVAL_FIRST_VEHICLE_OTHER_HELPTEXT    :Näytä sanomalehti ensimmäisen ajoneuvon saapuessa kilpailijan uudelle asemalle
STR_CONFIG_SETTING_NEWS_ACCIDENTS_DISASTERS                     :Vahingot/onnettomuudet: {STRING}
STR_CONFIG_SETTING_NEWS_ACCIDENTS_DISASTERS_HELPTEXT            :Näytä sanomalehti vahingon tai onnettomuuden sattuessa
STR_CONFIG_SETTING_NEWS_COMPANY_INFORMATION                     :Yhtiön tiedot: {STRING}
STR_CONFIG_SETTING_NEWS_COMPANY_INFORMATION_HELPTEXT            :Näytä sanomalehti kun uusi yhtiö aloittaa toimintansa tai kun jokin yhtiö on lähellä konkurssia
STR_CONFIG_SETTING_NEWS_INDUSTRY_OPEN                           :Uutta teollisuutta: {STRING}
STR_CONFIG_SETTING_NEWS_INDUSTRY_OPEN_HELPTEXT                  :Näytä sanomalehti uusien teollisuuslaitosten avautuessa
STR_CONFIG_SETTING_NEWS_INDUSTRY_CLOSE                          :Lakkautettavaa teollisuutta: {STRING}
STR_CONFIG_SETTING_NEWS_INDUSTRY_CLOSE_HELPTEXT                 :Näytä sanomalehti teollisuuslaitosten sulkeutuessa
STR_CONFIG_SETTING_NEWS_ECONOMY_CHANGES                         :Talouden muutokset: {STRING}
STR_CONFIG_SETTING_NEWS_ECONOMY_CHANGES_HELPTEXT                :Näytä sanomalehti taloustilanteen muuttuessa
STR_CONFIG_SETTING_NEWS_INDUSTRY_CHANGES_COMPANY                :Tuotantomuutokset laitoksissa, joita yhtiö palvelee: {STRING}
STR_CONFIG_SETTING_NEWS_INDUSTRY_CHANGES_COMPANY_HELPTEXT       :Näytä sanomalehti tuotannon muuttuessa teollisuudessa, jota oma yhtiö palvelee
STR_CONFIG_SETTING_NEWS_INDUSTRY_CHANGES_OTHER                  :Tuotantomuutokset laitoksissa, joita kilpailija(t) palvelevat: {STRING}
STR_CONFIG_SETTING_NEWS_INDUSTRY_CHANGES_OTHER_HELPTEXT         :Näytä sanomalehti tuotannon muuttuessa teollisuudessa, jota kilpaileva yhtiö palvelee
STR_CONFIG_SETTING_NEWS_INDUSTRY_CHANGES_UNSERVED               :Muita muutoksia tuotannossa: {STRING}
STR_CONFIG_SETTING_NEWS_INDUSTRY_CHANGES_UNSERVED_HELPTEXT      :Näytä sanomalehti tuotannon muuttuessa teollisuudessa, jota oma tai kilpaileva yhtiö ei palvele
STR_CONFIG_SETTING_NEWS_ADVICE                                  :Neuvoja / tietoa yhtiön kulkuneuvoista: {STRING}
STR_CONFIG_SETTING_NEWS_ADVICE_HELPTEXT                         :Näytä viesti ajoneuvon vaatiessa huomiota
STR_CONFIG_SETTING_NEWS_NEW_VEHICLES                            :Uudet ajoneuvot: {STRING}
STR_CONFIG_SETTING_NEWS_NEW_VEHICLES_HELPTEXT                   :Näytä sanomalehti kun saatavilla on uusi ajoneuvotyyppi
STR_CONFIG_SETTING_NEWS_CHANGES_ACCEPTANCE                      :Rahdin vastaanottamisen muutokset: {STRING}
STR_CONFIG_SETTING_NEWS_CHANGES_ACCEPTANCE_HELPTEXT             :Näytä viesti kun asemat muuttavat hyväksymäänsä rahtia
STR_CONFIG_SETTING_NEWS_SUBSIDIES                               :Tuet: {STRING}
STR_CONFIG_SETTING_NEWS_SUBSIDIES_HELPTEXT                      :Näytä sanomalehti tukiin liittyvistä tapahtumista
STR_CONFIG_SETTING_NEWS_GENERAL_INFORMATION                     :Yleistä tietoa: {STRING}
STR_CONFIG_SETTING_NEWS_GENERAL_INFORMATION_HELPTEXT            :Näytä sanomalehti yleisille tapahtumille, kuten kuljetusyksinoikeuksien ostamiselle tai tieverkon uusimiselle

STR_CONFIG_SETTING_NEWS_MESSAGES_OFF                            :Pois
STR_CONFIG_SETTING_NEWS_MESSAGES_SUMMARY                        :Tiivistelmä
STR_CONFIG_SETTING_NEWS_MESSAGES_FULL                           :Täysi

STR_CONFIG_SETTING_COLOURED_NEWS_YEAR                           :Värilliset uutiset ilmestyvät: {STRING}
STR_CONFIG_SETTING_COLOURED_NEWS_YEAR_HELPTEXT                  :Vuosi, jonka jälkeen sanomalehdet ovat värillisiä. Ennen tätä vuotta sanomalehdet käyttävät mustavalkoisia kuvia
STR_CONFIG_SETTING_STARTING_YEAR                                :Aloitusvuosi: {STRING}
STR_CONFIG_SETTING_SMOOTH_ECONOMY                               :Tasainen talous (enemmän pieniä muutoksia): {STRING}
STR_CONFIG_SETTING_SMOOTH_ECONOMY_HELPTEXT                      :Mikäli käytössä, teollisuuden tuotanto muuttuu useammin ja vähemmän kerrallaan. Tällä asetuksella ei ole yleensä vaikutusta mikäli teollisuustyypit ovat NewGRF:n tarjoamia
STR_CONFIG_SETTING_ALLOW_SHARES                                 :Salli toisten yhtiöiden osakkeiden ostaminen: {STRING}
STR_CONFIG_SETTING_ALLOW_SHARES_HELPTEXT                        :Mikäli käytössä, toisten yhtiöiden osakkeiden ostaminen ja myyminen on mahdollista. Osakkeet ovat saatavilla vain yhtiöille, jotka ovat saavuttaneet tietyn iän
STR_CONFIG_SETTING_FEEDER_PAYMENT_SHARE                         :Syöttöjärjestelmään maksettavan tuoton osuus: {STRING}
STR_CONFIG_SETTING_FEEDER_PAYMENT_SHARE_HELPTEXT                :Osuus tuotosta, joka annetaan välittäjille syöttöjärjestelmissä
STR_CONFIG_SETTING_DRAG_SIGNALS_DENSITY                         :Opastimien väli vedettäessä: {STRING}
STR_CONFIG_SETTING_DRAG_SIGNALS_DENSITY_HELPTEXT                :Määrittää etäisyyden opastimien välillä seuraavaan esteeseen saakka (opastin, risteys) opastimia vedettäessä
STR_CONFIG_SETTING_DRAG_SIGNALS_DENSITY_VALUE                   :{COMMA} ruutu{P 0 "" a}
STR_CONFIG_SETTING_DRAG_SIGNALS_FIXED_DISTANCE                  :Vedettäessä, pidä opastimien välinen matka vakiona: {STRING}
STR_CONFIG_SETTING_DRAG_SIGNALS_FIXED_DISTANCE_HELPTEXT         :Valitse käyttäytyminen vedettäessä opastimia Ctrl-näppäin pohjassa. Mikäli pois käytöstä, opastimia rakennetaan siltojen ja tunnelien ympärille pitkien opastimista vapaiden alueiden välttämiseksi. Mikäli käytössä, opastimia rakennetaan n ruudun välein, tehden vierekkäisten ratojen opastimien kohdistamisesta helpompaa
STR_CONFIG_SETTING_SEMAPHORE_BUILD_BEFORE_DATE                  :Rakenna oletuksena siipiopastimia ennen vuotta: {STRING}
STR_CONFIG_SETTING_SEMAPHORE_BUILD_BEFORE_DATE_HELPTEXT         :Valitse vuosi jonka jälkeen käytetään valo-opastimia. Ennen tätä vuotta käytetään siipiopastimia (joilla on sama toiminnallisuus mutta eri ulkonäkö)
STR_CONFIG_SETTING_ENABLE_SIGNAL_GUI                            :Käytä graafista opastinkäyttöliittymää: {STRING}
STR_CONFIG_SETTING_ENABLE_SIGNAL_GUI_HELPTEXT                   :Näytä ikkuna opastintyypin valitsemiseksi ikkunattoman Ctrl-näppäimen avulla tapahtuvan rakentamisen sijaan
STR_CONFIG_SETTING_DEFAULT_SIGNAL_TYPE                          :Oletusarvoinen opastintyyppi: {STRING}
STR_CONFIG_SETTING_DEFAULT_SIGNAL_TYPE_HELPTEXT                 :Oletuksena käytettävä opastintyyppi
STR_CONFIG_SETTING_DEFAULT_SIGNAL_NORMAL                        :Suojastusopastimet
STR_CONFIG_SETTING_DEFAULT_SIGNAL_PBS                           :Reittiopastimet
STR_CONFIG_SETTING_DEFAULT_SIGNAL_PBSOWAY                       :Yksisuuntaiset reittiopastimet
STR_CONFIG_SETTING_CYCLE_SIGNAL_TYPES                           :Vaihda opastintyyppien välillä: {STRING}
STR_CONFIG_SETTING_CYCLE_SIGNAL_TYPES_HELPTEXT                  :Valitse, mitkä opastintyypit ovat käytössä painettaessa Ctrl-näppäintä opastimia rakennettaessa
STR_CONFIG_SETTING_CYCLE_SIGNAL_NORMAL                          :Vain suojastusopastimet
STR_CONFIG_SETTING_CYCLE_SIGNAL_PBS                             :Vain reittiopastimet
STR_CONFIG_SETTING_CYCLE_SIGNAL_ALL                             :Kaikki

STR_CONFIG_SETTING_TOWN_LAYOUT                                  :Uusissa kaupungeissa käytettävä tiekaava: {STRING}
STR_CONFIG_SETTING_TOWN_LAYOUT_HELPTEXT                         :Kaupunkien käyttämä tieverkon kaava
STR_CONFIG_SETTING_TOWN_LAYOUT_DEFAULT                          :Alkuperäinen
STR_CONFIG_SETTING_TOWN_LAYOUT_BETTER_ROADS                     :Parempia teitä
STR_CONFIG_SETTING_TOWN_LAYOUT_2X2_GRID                         :2×2-ruudukko
STR_CONFIG_SETTING_TOWN_LAYOUT_3X3_GRID                         :3×3-ruudukko
STR_CONFIG_SETTING_TOWN_LAYOUT_RANDOM                           :Satunnainen
STR_CONFIG_SETTING_ALLOW_TOWN_ROADS                             :Kaupungit saavat rakentaa teitä: {STRING}
STR_CONFIG_SETTING_ALLOW_TOWN_ROADS_HELPTEXT                    :Salli kaupunkien rakentaa teitä kasvaessaan. Mikäli pois käytöstä, kaupungit eivät voi rakentaa teitä itse
STR_CONFIG_SETTING_ALLOW_TOWN_LEVEL_CROSSINGS                   :Kaupungit saavat rakentaa tasoristeyksiä: {STRING}
STR_CONFIG_SETTING_ALLOW_TOWN_LEVEL_CROSSINGS_HELPTEXT          :Mikäli käytössä, kaupungit voivat rakentaa tasoristeyksiä
STR_CONFIG_SETTING_NOISE_LEVEL                                  :Käytä kaupunkien hallitsemaa melutasoa lentokentille: {STRING}
STR_CONFIG_SETTING_NOISE_LEVEL_HELPTEXT                         :Mikäli pois käytöstä, kaupungissa voi olla kaksi lentokentää. Mikäli käytössä, lentokenttien määrä kaupungissa rajoittuu kaupungin melurajan mukaan. Meluraja riippuu asukasluvusta ja lentokentän koosta sekä etäisyydestä
STR_CONFIG_SETTING_TOWN_FOUNDING                                :Kaupunkien perustaminen pelissä: {STRING}
STR_CONFIG_SETTING_TOWN_FOUNDING_HELPTEXT                       :Mikäli käytössä, pelaajat voivat perustaa uusia kaupunkeja
STR_CONFIG_SETTING_TOWN_FOUNDING_FORBIDDEN                      :Kielletty
STR_CONFIG_SETTING_TOWN_FOUNDING_ALLOWED                        :Sallittu
STR_CONFIG_SETTING_TOWN_FOUNDING_ALLOWED_CUSTOM_LAYOUT          :Sallittu, oma kaupungin kaava

STR_CONFIG_SETTING_EXTRA_TREE_PLACEMENT                         :Puiden istutus pelissä: {STRING}
STR_CONFIG_SETTING_EXTRA_TREE_PLACEMENT_HELPTEXT                :Määrittää puiden sattumanvaraisen luomisen. Tämä voi vaikuttaa teollisuuslaitoksiin jotka ovat riippuvaisia puiden kasvamisesta, esimerkiksi sahat
STR_CONFIG_SETTING_EXTRA_TREE_PLACEMENT_NONE                    :Ei ollenkaan {RED}(rikkoo sahan)
STR_CONFIG_SETTING_EXTRA_TREE_PLACEMENT_RAINFOREST              :Vain sademetsiin
STR_CONFIG_SETTING_EXTRA_TREE_PLACEMENT_ALL                     :Kaikkialle

STR_CONFIG_SETTING_TOOLBAR_POS                                  :Päätyökalupalkin sijainti: {STRING}
STR_CONFIG_SETTING_TOOLBAR_POS_HELPTEXT                         :Ruudun yläreunassa olevan työkalupalkin sijainti vaakasuunnassa
STR_CONFIG_SETTING_STATUSBAR_POS                                :Tilarivin sijainti: {STRING}
STR_CONFIG_SETTING_STATUSBAR_POS_HELPTEXT                       :Ruudun alareunassa olevan tilapalkin sijanti vaakasuunnassa
STR_CONFIG_SETTING_SNAP_RADIUS                                  :Ikkunoiden kiinnittymisetäisyys: {STRING}
STR_CONFIG_SETTING_SNAP_RADIUS_HELPTEXT                         :Ikkunoiden välinen etäisyys ennen niiden kohdistamista toistensa kanssa
STR_CONFIG_SETTING_SNAP_RADIUS_VALUE                            :{COMMA} pikseli{P 0 "" ä}
STR_CONFIG_SETTING_SNAP_RADIUS_DISABLED                         :Pois käytöstä
STR_CONFIG_SETTING_SOFT_LIMIT                                   :Suurin sallittu ei-kiinnitettyjen ikkunoiden lukumäärä: {STRING}
STR_CONFIG_SETTING_SOFT_LIMIT_HELPTEXT                          :Suurin sallittu ei-kiinnitettyjen ikkunoiden määrä ennen vanhojen ikkunoiden sulkemista uusien ikkunoiden tieltä
STR_CONFIG_SETTING_SOFT_LIMIT_VALUE                             :{COMMA}
STR_CONFIG_SETTING_SOFT_LIMIT_DISABLED                          :pois käytöstä
STR_CONFIG_SETTING_ZOOM_MIN                                     :Suurin sallittu suurennustaso: {STRING}
STR_CONFIG_SETTING_ZOOM_MIN_HELPTEXT                            :Suurin mahdollinen lähennystaso näkymille. Huomioi, että suuret lähennystasot vaativat enemmän muistia
STR_CONFIG_SETTING_ZOOM_MAX                                     :Suurin sallittu pienennystaso: {STRING}
STR_CONFIG_SETTING_ZOOM_MAX_HELPTEXT                            :Pienin mahdollinen lähennystaso näkymille. Pienet lähennystasot voivat aiheuttaa suorituskykyongelmia
STR_CONFIG_SETTING_ZOOM_LVL_MIN                                 :4x
STR_CONFIG_SETTING_ZOOM_LVL_IN_2X                               :2x
STR_CONFIG_SETTING_ZOOM_LVL_NORMAL                              :Tavallinen
STR_CONFIG_SETTING_ZOOM_LVL_OUT_2X                              :2x
STR_CONFIG_SETTING_ZOOM_LVL_OUT_4X                              :4x
STR_CONFIG_SETTING_ZOOM_LVL_OUT_8X                              :8x
STR_CONFIG_SETTING_TOWN_GROWTH                                  :Kaupunkien kasvunopeus: {STRING}
STR_CONFIG_SETTING_TOWN_GROWTH_HELPTEXT                         :Kaupungin kasvunopeus
STR_CONFIG_SETTING_TOWN_GROWTH_NONE                             :Ei kasvua
STR_CONFIG_SETTING_TOWN_GROWTH_SLOW                             :Hidas
STR_CONFIG_SETTING_TOWN_GROWTH_NORMAL                           :Tavallinen
STR_CONFIG_SETTING_TOWN_GROWTH_FAST                             :Nopea
STR_CONFIG_SETTING_TOWN_GROWTH_VERY_FAST                        :Erittäin nopea
STR_CONFIG_SETTING_LARGER_TOWNS                                 :Suurkaupunkien osuus: {STRING}
STR_CONFIG_SETTING_LARGER_TOWNS_HELPTEXT                        :Suurkaupungiksi muuttuvien kaupunkien määrä, eli suurempana aloittavat ja nopeammin kasvavat kaupungit
STR_CONFIG_SETTING_LARGER_TOWNS_VALUE                           :1 / {COMMA}
STR_CONFIG_SETTING_LARGER_TOWNS_DISABLED                        :Ei yhtään
STR_CONFIG_SETTING_CITY_SIZE_MULTIPLIER                         :Kasvukerroin alussa: {STRING}
STR_CONFIG_SETTING_CITY_SIZE_MULTIPLIER_HELPTEXT                :Suurkaupunkien keskimääräinen koko suhteessa normaaleihin kaupunkeihin pelin alussa

STR_CONFIG_SETTING_LINKGRAPH_INTERVAL                           :Päivitä rahdin jakautuminen {STRING}{NBSP}päivän välein
STR_CONFIG_SETTING_LINKGRAPH_INTERVAL_HELPTEXT                  :Yhteyskuvaajan uudelleenlaskujen välinen aika. Kukin uudelleenlasku laskee yhden kuvaajan komponentin. Tämä tarkoittaa sitä, että koko kuvaajaa ei lasketa uudelleen määrittämäsi ajan välein, vaan ainoastaan yksi komponentti. Mitä lyhyemmäksi määrität asetuksen, sitä enemmän prosessoriaikaa komponentin laskemiseen vaaditaan. Mitä pidemmäksi määrität sen, sitä pidempi aika kuluu, kunnes rahdin jakaminen alkaa uusilla reiteillä.
STR_CONFIG_SETTING_LINKGRAPH_TIME                               :Käytä {STRING}{NBSP}päivä{P 0:2 "" ä} rahtijakauman päivittämiseen
STR_CONFIG_SETTING_LINKGRAPH_TIME_HELPTEXT                      :Jokaisen yhteyskuvaajan komponentin uudelleenlaskemiseen käytettävä aika. Uudelleenlaskun alkaessa käynnistetään uusi säie, jonka annetaan toimia näin monta päivää. Mitä lyhyemmäksi määrität tämän, sitä todennäköisempää on, että säie ei ole valmis ajoissa. Tällöin peli pysähtyy kunnes lasku on suoritettu loppuun (peli pätkii). Mitä pidemmäksi määrität asetuksen, sitä pitempään rahdin jakauman päivittämiseen kuluu aikaa reittien muuttuessa.
STR_CONFIG_SETTING_DISTRIBUTION_MANUAL                          :manuaalinen
STR_CONFIG_SETTING_DISTRIBUTION_ASYMMETRIC                      :epäsymmetrinen
STR_CONFIG_SETTING_DISTRIBUTION_SYMMETRIC                       :symmetrinen
STR_CONFIG_SETTING_DISTRIBUTION_PAX                             :Matkustajien jakautuminen: {STRING}
STR_CONFIG_SETTING_DISTRIBUTION_PAX_HELPTEXT                    :"symmetrinen" tarkoittaa, että suunnilleen sama määrä matkustajia kulkee asemalta A asemalle B kuin asemalta B asemalle A. "epäsymmetrinen" tarkoittaa, että eri suuntiin voi kulkea eriävä määrä matkustajia. "manuaalinen" tarkoittaa, että automaattinen rahdin jakautuminen on pois käytöstä matkustajilla.
STR_CONFIG_SETTING_DISTRIBUTION_MAIL                            :Postin jakautuminen: {STRING}
STR_CONFIG_SETTING_DISTRIBUTION_MAIL_HELPTEXT                   :"symmetrinen" tarkoittaa, että suunnilleen sama määrä postia lähetetään asemalta A asemalle B kuin asemalta B asemalle A. "epäsymmetrinen" tarkoittaa, että eri suuntiin voidaan lähettää eriävä määrä postia. "manuaalinen" tarkoittaa, että automaattinen rahdin jakautuminen on pois käytöstä postilla.
STR_CONFIG_SETTING_DISTRIBUTION_ARMOURED                        :Arvokuljetusten jakautuminen: {STRING}
STR_CONFIG_SETTING_DISTRIBUTION_ARMOURED_HELPTEXT               :Arvokuljetuksiin kuuluvat arvotavarat lauhkeassa ilmastossa, timantit subtrooppisessa ilmastossa ja kulta pohjoisessa ilmastossa. NewGRF:t voivat kuitenkin muuttaa näitä rahteja. "symmetrinen" tarkoittaa, että suunnilleen sama määrä rahtia lähetetään asemalta A asemalle B kuin asemalta B asemalle A. "epäsymmetrinen" tarkoittaa, että eri suuntiin voidaan lähettää eriävä määrä rahtia. "manuaalinen" tarkoittaa, että automaattinen rahdin jakautuminen on poistettu käytöstä rahdilta. Suositeltavia asetuksia ovat "epäsymmetrinen" tai "manuaalinen" pelattaessa pohjoisessa ilmastossa, sillä pankit eivät lähetä kultaa takaisin kaivoksille. Lauhkeassa ja subtrooppisessa ilmastossa pelatessa voidaan myös valita "symmetrinen", sillä pankit lähettävät arvotavaroita takaisin alkuperäiselle pankille.
STR_CONFIG_SETTING_DISTRIBUTION_DEFAULT                         :Muiden rahtityyppien jakautuminen: {STRING}
STR_CONFIG_SETTING_DISTRIBUTION_DEFAULT_HELPTEXT                :"epäsymmetrinen" tarkoittaa, että eri suuntiin voidaan lähettää eriäviä määriä rahtia. "manuaalinen" tarkoittaa, että automaattinen jakautuminen ei ole käytössä rahdille.
STR_CONFIG_SETTING_LINKGRAPH_ACCURACY                           :Jakautumisen tarkkuus: {STRING}
STR_CONFIG_SETTING_LINKGRAPH_ACCURACY_HELPTEXT                  :Mitä suuremmaksi tämä asetus on määritetty, sitä enemmän prosessoriaikaa yhteyskuvaajan laskemiseen kuluu. Mikäli tähän kuluu liian paljon aikaa, saatat havaita pelin nykimistä. Jos arvo on määritetty liian pieneksi, jakauman laskeminen ei ole tarkka ja rahtia ei välttämättä lähetetä odotetuille asemille.
STR_CONFIG_SETTING_DEMAND_DISTANCE                              :Välimatkan vaikutus kysyntään: {STRING}
STR_CONFIG_SETTING_DEMAND_DISTANCE_HELPTEXT                     :Mikäli asetuksen arvo on määritelty suuremmaksi kuin 0, alkuperäisen aseman A ja mahdollisen määränpään B välimatkalla on vaikutus A:sta B:hen lähetetyn rahdin määrään. Mitä kauempana B on A:sta, sitä vähemmän rahtia lähetetään. Mitä suuremmaksi tämä asetus on määritetty, sitä vähemmän rahtia lähetetään kaukana oleville ja enemmän lähellä oleville asemille.
STR_CONFIG_SETTING_DEMAND_SIZE                                  :Palautettavan rahdin määrä symmetrisessä tilassa: {STRING}
STR_CONFIG_SETTING_DEMAND_SIZE_HELPTEXT                         :Mikäli asetuksen arvoksi on määritetty alle 100%, symmetrinen jakauma toimii enemmän epäsymmetrisen jakauman tavoin ja vähemmän rahtia pakotetaan lähetettäväksi takaisin alkuperäiselle asemalle. Jos arvoksi määritetään 0%, symmetrinen jakauma toimii täysin epäsymmetrisen jakauman tavoin.
STR_CONFIG_SETTING_SHORT_PATH_SATURATION                        :Lyhyiden reittien kuormittuminen ennen vapaampien reittien käyttämistä: {STRING}
STR_CONFIG_SETTING_SHORT_PATH_SATURATION_HELPTEXT               :Kahden aseman välillä on usein useita reittejä. Lyhintä reittiä käytetään ensisijaisesti, toisiksi lyhintä ensimmäisen kuormittuessa ja niin edelleen. Kuormitus määritellään arvioidun kapasiteetin ja suunnitellun käytön mukaan. Kaikkien reittien ollessa kuormittuneita reittejä aletaan ylikuormittamaan, suurimman kapasiteetin omaavista reiteista aloittaen. Algoritmi ei kuitenkaan aina arvioi kapasiteettia oikein. Tämä asetus mahdollistaa reitin kuormitustason määrittämisen ennen seuraavan reitin käyttämistä. Määritä arvoksi vähemmän kuin 100% välttääksesi ylikuormittuneita asemia jos kapasiteetti yliarvioidaan.

STR_CONFIG_SETTING_LOCALISATION_UNITS_VELOCITY                  :Nopeuden yksikkö: {STRING}
STR_CONFIG_SETTING_LOCALISATION_UNITS_VELOCITY_HELPTEXT         :Kun käyttöliittymässä näytetään nopeus, näytä se valittua yksikköä käyttäen
STR_CONFIG_SETTING_LOCALISATION_UNITS_VELOCITY_IMPERIAL         :Brittiläinen (mph)
STR_CONFIG_SETTING_LOCALISATION_UNITS_VELOCITY_METRIC           :Metrinen (km/h)
STR_CONFIG_SETTING_LOCALISATION_UNITS_VELOCITY_SI               :SI (m/s)

STR_CONFIG_SETTING_LOCALISATION_UNITS_POWER                     :Kulkuneuvon tehon yksikkö: {STRING}
STR_CONFIG_SETTING_LOCALISATION_UNITS_POWER_HELPTEXT            :Kun käyttöliittymässä näytetään kulkuneuvon teho, näytä se valittua yksikköä käyttäen
STR_CONFIG_SETTING_LOCALISATION_UNITS_POWER_IMPERIAL            :Brittiläinen (hp)
STR_CONFIG_SETTING_LOCALISATION_UNITS_POWER_METRIC              :Metrinen (hp)
STR_CONFIG_SETTING_LOCALISATION_UNITS_POWER_SI                  :SI (kW)

STR_CONFIG_SETTING_LOCALISATION_UNITS_WEIGHT                    :Painon yksikkö: {STRING}
STR_CONFIG_SETTING_LOCALISATION_UNITS_WEIGHT_HELPTEXT           :Kun käyttöliittymässä näytetään paino, näytä se valittua yksikköä käyttäen
STR_CONFIG_SETTING_LOCALISATION_UNITS_WEIGHT_IMPERIAL           :Brittiläinen (lyhyt t/tonni)
STR_CONFIG_SETTING_LOCALISATION_UNITS_WEIGHT_METRIC             :Metrinen (t/tonni)
STR_CONFIG_SETTING_LOCALISATION_UNITS_WEIGHT_SI                 :SI (kg)

STR_CONFIG_SETTING_LOCALISATION_UNITS_VOLUME                    :Tilavuuden yksikkö: {STRING}
STR_CONFIG_SETTING_LOCALISATION_UNITS_VOLUME_HELPTEXT           :Kun käyttöliittymässä näytetään tilavuus, näytä se valittua yksikköä käyttäen
STR_CONFIG_SETTING_LOCALISATION_UNITS_VOLUME_IMPERIAL           :Brittiläinen (gal)
STR_CONFIG_SETTING_LOCALISATION_UNITS_VOLUME_METRIC             :Metrinen (l)
STR_CONFIG_SETTING_LOCALISATION_UNITS_VOLUME_SI                 :SI (m³)

STR_CONFIG_SETTING_LOCALISATION_UNITS_FORCE                     :Vetovoiman yksikkö: {STRING}
STR_CONFIG_SETTING_LOCALISATION_UNITS_FORCE_HELPTEXT            :Kun käyttöliittymässä näytetään vetovoima, näytä se valittua yksikköä käyttäen
STR_CONFIG_SETTING_LOCALISATION_UNITS_FORCE_IMPERIAL            :Brittiläinen (lbf)
STR_CONFIG_SETTING_LOCALISATION_UNITS_FORCE_METRIC              :Metrinen (kgf)
STR_CONFIG_SETTING_LOCALISATION_UNITS_FORCE_SI                  :SI (kN)

STR_CONFIG_SETTING_LOCALISATION_UNITS_HEIGHT                    :Korkeuden yksikkö: {STRING}
STR_CONFIG_SETTING_LOCALISATION_UNITS_HEIGHT_HELPTEXT           :Kun käyttöliittymässä näytetään korkeus, näytä se valittua yksikköä käyttäen
STR_CONFIG_SETTING_LOCALISATION_UNITS_HEIGHT_IMPERIAL           :Brittiläinen (ft)
STR_CONFIG_SETTING_LOCALISATION_UNITS_HEIGHT_METRIC             :Metrinen (m)
STR_CONFIG_SETTING_LOCALISATION_UNITS_HEIGHT_SI                 :SI (m)

STR_CONFIG_SETTING_LOCALISATION                                 :{ORANGE}Lokalisointi
STR_CONFIG_SETTING_GRAPHICS                                     :{ORANGE}Grafiikka
STR_CONFIG_SETTING_SOUND                                        :{ORANGE}Ääni
STR_CONFIG_SETTING_INTERFACE                                    :{ORANGE}Käyttöliittymä
STR_CONFIG_SETTING_INTERFACE_GENERAL                            :{ORANGE}Yleinen
STR_CONFIG_SETTING_INTERFACE_VIEWPORTS                          :{ORANGE}Näkymät
STR_CONFIG_SETTING_INTERFACE_CONSTRUCTION                       :{ORANGE}Rakentaminen
STR_CONFIG_SETTING_ADVISORS                                     :{ORANGE}Uutiset / Neuvonantajat
STR_CONFIG_SETTING_COMPANY                                      :{ORANGE}Yhtiö
STR_CONFIG_SETTING_ACCOUNTING                                   :{ORANGE}Talous
STR_CONFIG_SETTING_VEHICLES                                     :{ORANGE}Ajoneuvot
STR_CONFIG_SETTING_VEHICLES_PHYSICS                             :{ORANGE}Fysiikka
STR_CONFIG_SETTING_VEHICLES_ROUTING                             :{ORANGE}Reititys
STR_CONFIG_SETTING_LIMITATIONS                                  :{ORANGE}Rajoitukset
STR_CONFIG_SETTING_ACCIDENTS                                    :{ORANGE}Onnettomuudet
STR_CONFIG_SETTING_GENWORLD                                     :{ORANGE}Maailman luominen
STR_CONFIG_SETTING_ENVIRONMENT                                  :{ORANGE}Ympäristö
STR_CONFIG_SETTING_ENVIRONMENT_AUTHORITIES                      :{ORANGE}Viranomaiset
STR_CONFIG_SETTING_ENVIRONMENT_TOWNS                            :{ORANGE}Kaupungit
STR_CONFIG_SETTING_ENVIRONMENT_INDUSTRIES                       :{ORANGE}Laitokset
STR_CONFIG_SETTING_ENVIRONMENT_CARGODIST                        :{ORANGE}Rahdin jakautuminen
STR_CONFIG_SETTING_AI                                           :{ORANGE}Kilpailijat
STR_CONFIG_SETTING_AI_NPC                                       :{ORANGE}Tietokonepelaajat

STR_CONFIG_SETTING_PATHFINDER_OPF                               :Alkuperäinen
STR_CONFIG_SETTING_PATHFINDER_NPF                               :NPF
STR_CONFIG_SETTING_PATHFINDER_YAPF_RECOMMENDED                  :YAPF {BLUE}(Suositeltu)

STR_CONFIG_SETTING_PATHFINDER_FOR_TRAINS                        :Junien käyttämä reitinetsijä: {STRING}
STR_CONFIG_SETTING_PATHFINDER_FOR_TRAINS_HELPTEXT               :Junien käyttämä reitinetsijä
STR_CONFIG_SETTING_PATHFINDER_FOR_ROAD_VEHICLES                 :Ajoneuvojen käyttämä reitinetsijä: {STRING}
STR_CONFIG_SETTING_PATHFINDER_FOR_ROAD_VEHICLES_HELPTEXT        :Ajoneuvojen käyttämä reitinetsijä
STR_CONFIG_SETTING_PATHFINDER_FOR_SHIPS                         :Laivojen käyttämä reitinetsijä: {STRING}
STR_CONFIG_SETTING_PATHFINDER_FOR_SHIPS_HELPTEXT                :Laivojen käyttämä reitinetsijä
STR_CONFIG_SETTING_REVERSE_AT_SIGNALS                           :Automaattinen kääntyminen opastimilla: {STRING}
STR_CONFIG_SETTING_REVERSE_AT_SIGNALS_HELPTEXT                  :Sallii junien kääntymisen opastimen edessä pitkän odotusajan jälkeen

STR_CONFIG_SETTING_QUERY_CAPTION                                :{WHITE}Muuta asetusarvo

# Config errors
STR_CONFIG_ERROR                                                :{WHITE}Virhe asetustiedostossa...
STR_CONFIG_ERROR_ARRAY                                          :{WHITE}... virhe taulukossa '{STRING}'
STR_CONFIG_ERROR_INVALID_VALUE                                  :{WHITE}... epäkelpo arvo '{STRING}' asetuksella '{STRING}'
STR_CONFIG_ERROR_TRAILING_CHARACTERS                            :{WHITE}... merkkejä asetuksen '{STRING}' perässä
STR_CONFIG_ERROR_DUPLICATE_GRFID                                :{WHITE}... jätetään huomiotta NewGRF '{STRING}': sama GRF ID kuin '{STRING}'
STR_CONFIG_ERROR_INVALID_GRF                                    :{WHITE}... jätetään huomiotta epäkelpo NewGRF '{STRING}': {STRING}
STR_CONFIG_ERROR_INVALID_GRF_NOT_FOUND                          :ei löydetty
STR_CONFIG_ERROR_INVALID_GRF_UNSAFE                             :ei turvallinen staattiseen käyttöön
STR_CONFIG_ERROR_INVALID_GRF_SYSTEM                             :järjestelmä-NewGRF
STR_CONFIG_ERROR_INVALID_GRF_INCOMPATIBLE                       :epäyhteensopiva tämän OpenTTD-version kanssa
STR_CONFIG_ERROR_INVALID_GRF_UNKNOWN                            :tuntematon
STR_CONFIG_ERROR_INVALID_SAVEGAME_COMPRESSION_LEVEL             :{WHITE}... pakkaustaso '{STRING}' on kelvoton
STR_CONFIG_ERROR_INVALID_SAVEGAME_COMPRESSION_ALGORITHM         :{WHITE}... pelitallennemuoto '{STRING}' ei ole saatavilla. Palataan muotoon '{STRING}'
STR_CONFIG_ERROR_INVALID_BASE_GRAPHICS_NOT_FOUND                :{WHITE}... ohitetaan perusgrafiikkapaketti '{STRING}': ei löydetty
STR_CONFIG_ERROR_INVALID_BASE_SOUNDS_NOT_FOUND                  :{WHITE}... ohitetaan äänipaketti '{STRING}': ei löydetty
STR_CONFIG_ERROR_INVALID_BASE_MUSIC_NOT_FOUND                   :{WHITE}... ohitetaan musiikkipaketti '{STRING}': ei löydetty
STR_CONFIG_ERROR_OUT_OF_MEMORY                                  :{WHITE}Muisti lopussa
STR_CONFIG_ERROR_SPRITECACHE_TOO_BIG                            :{WHITE}{BYTES} sprite-välimuistin varaaminen epäonnistui. Sprite-välimuistin kooksi valittiin {BYTES}. Tämä heikentää OpenTTD:n suorituskykyä. Vähentääksesi muistivaatimuksia voit kokeilla poistaa käytöstä 32bpp-grafiikat ja/tai lähennystasoja

# Intro window
STR_INTRO_CAPTION                                               :{WHITE}OpenTTD {REV}

STR_INTRO_NEW_GAME                                              :{BLACK}Uusi peli
STR_INTRO_LOAD_GAME                                             :{BLACK}Lataa peli
STR_INTRO_PLAY_SCENARIO                                         :{BLACK}Lataa skenaario
STR_INTRO_PLAY_HEIGHTMAP                                        :{BLACK}Lataa korkeuskartta
STR_INTRO_SCENARIO_EDITOR                                       :{BLACK}Skenaariomuokkain
STR_INTRO_MULTIPLAYER                                           :{BLACK}Moninpeli

STR_INTRO_GAME_OPTIONS                                          :{BLACK}Pelin valinnat
STR_INTRO_HIGHSCORE                                             :{BLACK}Pistetaulukko
STR_INTRO_CONFIG_SETTINGS_TREE                                  :{BLACK}Asetukset
STR_INTRO_NEWGRF_SETTINGS                                       :{BLACK}NewGRF-asetukset
STR_INTRO_ONLINE_CONTENT                                        :{BLACK}Tarkista Online-sisältö
STR_INTRO_SCRIPT_SETTINGS                                       :{BLACK}Tekoälyn/Peliskriptin asetukset
STR_INTRO_QUIT                                                  :{BLACK}Sulje

STR_INTRO_TOOLTIP_NEW_GAME                                      :{BLACK}Aloita uusi peli. Ctrl+Klik ohittaa kartan asetukset
STR_INTRO_TOOLTIP_LOAD_GAME                                     :{BLACK}Lataa tallennettu peli.
STR_INTRO_TOOLTIP_PLAY_HEIGHTMAP                                :{BLACK}Aloita uusi peli, käyttäen korkeuskarttaa maastona
STR_INTRO_TOOLTIP_PLAY_SCENARIO                                 :{BLACK}Aloita uusi peli käyttäen omaa skenaariota.
STR_INTRO_TOOLTIP_SCENARIO_EDITOR                               :{BLACK}Luo oma pelimaailma/skenaario.
STR_INTRO_TOOLTIP_MULTIPLAYER                                   :{BLACK}Aloita moninpeli

STR_INTRO_TOOLTIP_TEMPERATE                                     :{BLACK}Valitse lauhkea maastotyyppi.
STR_INTRO_TOOLTIP_SUB_ARCTIC_LANDSCAPE                          :{BLACK}Valitse pohjoinen maastotyyppi.
STR_INTRO_TOOLTIP_SUB_TROPICAL_LANDSCAPE                        :{BLACK}Valitse subtrooppinen maastotyyppi.
STR_INTRO_TOOLTIP_TOYLAND_LANDSCAPE                             :{BLACK}Valitse lelumaan maastotyyppi.

STR_INTRO_TOOLTIP_GAME_OPTIONS                                  :{BLACK}Näytä pelin valinnat
STR_INTRO_TOOLTIP_HIGHSCORE                                     :{BLACK}Näytä pistetaulukko
STR_INTRO_TOOLTIP_CONFIG_SETTINGS_TREE                          :{BLACK}Näyttöasetukset
STR_INTRO_TOOLTIP_NEWGRF_SETTINGS                               :{BLACK}Näytä NewGRF-asetukset
STR_INTRO_TOOLTIP_ONLINE_CONTENT                                :{BLACK}Tarkista uutta ja päivitettyä sisältöä ladattavaksi
STR_INTRO_TOOLTIP_SCRIPT_SETTINGS                               :{BLACK}Näytä tekoäly/peliskriptiasetukset
STR_INTRO_TOOLTIP_QUIT                                          :{BLACK}Sulje OpenTTD.

STR_INTRO_BASESET                                               :{BLACK}Valitusta perusgrafiikkapaketista puuttuu {NUM} sprite{P "" ä}. Tarkista, onko sille päivityksiä.
STR_INTRO_TRANSLATION                                           :{BLACK}Tästä käännöksestä puuttuu {NUM} merkkijono{P "" a}. Auta tekemään OpenTTD:stä parempi rekisteröitymällä kääntäjäksi. Lisätietoja tiedostossa readme.txt.

# Quit window
STR_QUIT_CAPTION                                                :{WHITE}Sulje
STR_QUIT_ARE_YOU_SURE_YOU_WANT_TO_EXIT_OPENTTD                  :{YELLOW}Suljetaanko peli ja palataan {STRING}-järjestelmään?
STR_QUIT_YES                                                    :{BLACK}Kyllä
STR_QUIT_NO                                                     :{BLACK}Ei

# Supported OSes
STR_OSNAME_WINDOWS                                              :Windows
STR_OSNAME_DOS                                                  :DOS
STR_OSNAME_UNIX                                                 :Unix
STR_OSNAME_OSX                                                  :OS{NBSP}X
STR_OSNAME_BEOS                                                 :BeOS
STR_OSNAME_HAIKU                                                :Haiku
STR_OSNAME_MORPHOS                                              :MorphOS
STR_OSNAME_AMIGAOS                                              :AmigaOS
STR_OSNAME_OS2                                                  :OS/2
STR_OSNAME_SUNOS                                                :SunOS

# Abandon game
STR_ABANDON_GAME_CAPTION                                        :{WHITE}Pelin lopetus
STR_ABANDON_GAME_QUERY                                          :{YELLOW}Lopetetaanko peli?
STR_ABANDON_SCENARIO_QUERY                                      :{YELLOW}Lopetetaanko skenaario?

# Cheat window
STR_CHEATS                                                      :{WHITE}Huijaukset
STR_CHEATS_TOOLTIP                                              :{BLACK}Valintaruudut osoittavat, oletko käyttänyt huijausta aiemmin.
STR_CHEATS_WARNING                                              :{BLACK}Varoitus! Olet juuri pettämässä kanssakilpailijoitasi. Pidä mielessä, että tällainen häväistys pidetään mielessä ikuisuuden ajan
STR_CHEAT_MONEY                                                 :{LTBLUE}Anna lisää rahaa: {CURRENCY_LONG}
STR_CHEAT_CHANGE_COMPANY                                        :{LTBLUE}Hallinnassa oleva yhtiö: {ORANGE}{COMMA}
STR_CHEAT_EXTRA_DYNAMITE                                        :{LTBLUE}Taikapuskutraktori (poista teollisuutta, liikuttamattomia kohteita): {ORANGE}{STRING}
STR_CHEAT_CROSSINGTUNNELS                                       :{LTBLUE}Tunnelit voivat mennä ristiin: {ORANGE}{STRING}
STR_CHEAT_NO_JETCRASH                                           :{LTBLUE}Suihkukoneet eivät syöksy (usein) pienille lentokentille: {ORANGE}{STRING}
STR_CHEAT_EDIT_MAX_HL                                           :{LTBLUE}Muuta suurinta sallittua kartan korkeutta: {ORANGE}{NUM}
STR_CHEAT_EDIT_MAX_HL_QUERY_CAPT                                :{WHITE}Muuta suurinta sallittua vuorten korkeutta
STR_CHEAT_SWITCH_CLIMATE_TEMPERATE_LANDSCAPE                    :lauhkea maasto
STR_CHEAT_SWITCH_CLIMATE_SUB_ARCTIC_LANDSCAPE                   :pohjoinen maasto
STR_CHEAT_SWITCH_CLIMATE_SUB_TROPICAL_LANDSCAPE                 :subtrooppinen maasto
STR_CHEAT_SWITCH_CLIMATE_TOYLAND_LANDSCAPE                      :Lelumaan maasto
STR_CHEAT_CHANGE_DATE                                           :{LTBLUE}Muuta päiväystä: {ORANGE}{DATE_SHORT}
STR_CHEAT_CHANGE_DATE_QUERY_CAPT                                :{WHITE}Muuta nykyistä vuotta
STR_CHEAT_SETUP_PROD                                            :{LTBLUE}Salli tuotantomäärien muuttaminen: {ORANGE}{STRING}

# Livery window
STR_LIVERY_CAPTION                                              :{WHITE}{COMPANY}: Väriteema

STR_LIVERY_GENERAL_TOOLTIP                                      :{BLACK}Näytä yleiset väriteemat
STR_LIVERY_TRAIN_TOOLTIP                                        :{BLACK}Näytä junan väriteemat
STR_LIVERY_ROAD_VEHICLE_TOOLTIP                                 :{BLACK}Näytä tieajoneuvojen väriteemat
STR_LIVERY_SHIP_TOOLTIP                                         :{BLACK}Näytä laivojen väriteemat
STR_LIVERY_AIRCRAFT_TOOLTIP                                     :{BLACK}Näytä lentokoneiden väriteemat
STR_LIVERY_PRIMARY_TOOLTIP                                      :{BLACK}Valitse valitulle teemalle ensisijainen väri. Ctrl+Klik asettaa tämän värin jokaiselle teemalle
STR_LIVERY_SECONDARY_TOOLTIP                                    :{BLACK}Valitse valitulle teemalle toissijainen väri. Ctrl+Klik asettaa tämän värin jokaiselle teemalle
STR_LIVERY_PANEL_TOOLTIP                                        :{BLACK}Valitse muutettava väriteema, tai valitse useita Ctrl pohjassa. Paina valintalaatikkoa valitaksesi teeman

STR_LIVERY_DEFAULT                                              :Normaalit tunnusvärit
STR_LIVERY_STEAM                                                :Höyryveturi
STR_LIVERY_DIESEL                                               :Dieselveturi
STR_LIVERY_ELECTRIC                                             :Sähköveturi
STR_LIVERY_MONORAIL                                             :Yksiraiteisen veturi
STR_LIVERY_MAGLEV                                               :Maglev-veturi
STR_LIVERY_DMU                                                  :DMU
STR_LIVERY_EMU                                                  :EMU
STR_LIVERY_PASSENGER_WAGON_STEAM                                :Matkustajavaunu (höyry)
STR_LIVERY_PASSENGER_WAGON_DIESEL                               :Matkustajavaunu (diesel)
STR_LIVERY_PASSENGER_WAGON_ELECTRIC                             :Matkustajavaunu (sähkö)
STR_LIVERY_PASSENGER_WAGON_MONORAIL                             :Matkustajavaunu (yksiraiteinen)
STR_LIVERY_PASSENGER_WAGON_MAGLEV                               :Matkustajavaunu (Maglev)
STR_LIVERY_FREIGHT_WAGON                                        :Tavaravaunu
STR_LIVERY_BUS                                                  :Linja-auto
STR_LIVERY_TRUCK                                                :Kuorma-auto
STR_LIVERY_PASSENGER_SHIP                                       :Matkustajalautta
STR_LIVERY_FREIGHT_SHIP                                         :Rahtilaiva
STR_LIVERY_HELICOPTER                                           :Helikopteri
STR_LIVERY_SMALL_PLANE                                          :Pieni lentokone
STR_LIVERY_LARGE_PLANE                                          :Suuri lentokone
STR_LIVERY_PASSENGER_TRAM                                       :Raitiovaunu
STR_LIVERY_FREIGHT_TRAM                                         :Raitiotavaravaunu

# Face selection window
STR_FACE_CAPTION                                                :{WHITE}Kasvojen valinta
STR_FACE_CANCEL_TOOLTIP                                         :{BLACK}Peruuta uusien kasvojen valinta.
STR_FACE_OK_TOOLTIP                                             :{BLACK}Hyväksy uusien kasvojen valinta.
STR_FACE_RANDOM                                                 :{BLACK}Satunnainen

STR_FACE_MALE_BUTTON                                            :{BLACK}Mies
STR_FACE_MALE_TOOLTIP                                           :{BLACK}Valitse miehen kasvot.
STR_FACE_FEMALE_BUTTON                                          :{BLACK}Nainen
STR_FACE_FEMALE_TOOLTIP                                         :{BLACK}Valitse naisen kasvot.
STR_FACE_NEW_FACE_BUTTON                                        :{BLACK}Uudet kasvot
STR_FACE_NEW_FACE_TOOLTIP                                       :{BLACK}Luo satunnaiset kasvot.
STR_FACE_ADVANCED                                               :{BLACK}Monipuolinen
STR_FACE_ADVANCED_TOOLTIP                                       :{BLACK}Monipuolisempi kasvojenvalitsin
STR_FACE_SIMPLE                                                 :{BLACK}Yksinkertainen
STR_FACE_SIMPLE_TOOLTIP                                         :{BLACK}Yksinkertainen kasvojenvalitsin
STR_FACE_LOAD                                                   :{BLACK}Lataa
STR_FACE_LOAD_TOOLTIP                                           :{BLACK}Lataa suosikkikasvot
STR_FACE_LOAD_DONE                                              :{WHITE}Suosikkikasvosi on ladattu OpenTTD:n kokoonpanotiedostosta.
STR_FACE_FACECODE                                               :{BLACK}Pelaajan kasvojen nro
STR_FACE_FACECODE_TOOLTIP                                       :{BLACK}Tarkastele ja/tai aseta johtajan kasvojen numero
STR_FACE_FACECODE_CAPTION                                       :{WHITE}Tarkastele ja/tai aseta johtajan kasvojen numero
STR_FACE_FACECODE_SET                                           :{WHITE}Uusi kasvojen numerokoodi on asetettu
STR_FACE_FACECODE_ERR                                           :{WHITE}Johtajan kasvojen numeroa ei voitu asettaa - arvon on oltaa numeerinen arvo väliltä 0-4,294,967,295!
STR_FACE_SAVE                                                   :{BLACK}Tallenna
STR_FACE_SAVE_TOOLTIP                                           :{BLACK}Tallenna suosikkikasvot
STR_FACE_SAVE_DONE                                              :{WHITE}Nämä kasvot tallennetaan suosikkikasvoiksesi OpenTTD:n kokoonpanotiedostoon.
STR_FACE_EUROPEAN                                               :{BLACK}Eurooppalainen
STR_FACE_SELECT_EUROPEAN                                        :{BLACK}Valitse eurooppalaisia kasvoja
STR_FACE_AFRICAN                                                :{BLACK}Afrikkalainen
STR_FACE_SELECT_AFRICAN                                         :{BLACK}Valitse afrikkalaisia kasvoja
STR_FACE_YES                                                    :Kyllä
STR_FACE_NO                                                     :Ei
STR_FACE_MOUSTACHE_EARRING_TOOLTIP                              :{BLACK}Käytä viiksiä tai korvakorua
STR_FACE_HAIR                                                   :Hiukset:
STR_FACE_HAIR_TOOLTIP                                           :{BLACK}Vaihda hiukset
STR_FACE_EYEBROWS                                               :Kulmakarvat:
STR_FACE_EYEBROWS_TOOLTIP                                       :{BLACK}Vaihda kulmakarvat
STR_FACE_EYECOLOUR                                              :Silmien väri:
STR_FACE_EYECOLOUR_TOOLTIP                                      :{BLACK}Vaihda silmien väri
STR_FACE_GLASSES                                                :Silmälasit:
STR_FACE_GLASSES_TOOLTIP                                        :{BLACK}Käytä silmälaseja
STR_FACE_GLASSES_TOOLTIP_2                                      :{BLACK}Vaihda silmälasit
STR_FACE_NOSE                                                   :Nenä:
STR_FACE_NOSE_TOOLTIP                                           :{BLACK}Vaihda nenä
STR_FACE_LIPS                                                   :Huulet:
STR_FACE_MOUSTACHE                                              :Viikset:
STR_FACE_LIPS_MOUSTACHE_TOOLTIP                                 :{BLACK}Vaihda huulet tai viikset
STR_FACE_CHIN                                                   :Leuka:
STR_FACE_CHIN_TOOLTIP                                           :{BLACK}Vaihda leuka
STR_FACE_JACKET                                                 :Takki:
STR_FACE_JACKET_TOOLTIP                                         :{BLACK}Vaihda takki
STR_FACE_COLLAR                                                 :Kaulus:
STR_FACE_COLLAR_TOOLTIP                                         :{BLACK}Vaihda kaulus
STR_FACE_TIE                                                    :Solmio:
STR_FACE_EARRING                                                :Korvakoru:
STR_FACE_TIE_EARRING_TOOLTIP                                    :{BLACK}Vaihda solmio tai korvakoru

# Network server list
STR_NETWORK_SERVER_LIST_CAPTION                                 :{WHITE}Moninpeli
STR_NETWORK_SERVER_LIST_ADVERTISED                              :{BLACK}Mainostettu
STR_NETWORK_SERVER_LIST_ADVERTISED_TOOLTIP                      :{BLACK}Valitse mainostettu (internet) tai ei-mainostettu (paikallisverkko, LAN) peli
STR_NETWORK_SERVER_LIST_ADVERTISED_NO                           :Ei
STR_NETWORK_SERVER_LIST_ADVERTISED_YES                          :Kyllä
STR_NETWORK_SERVER_LIST_PLAYER_NAME                             :{BLACK}Pelaajan nimi
STR_NETWORK_SERVER_LIST_ENTER_NAME_TOOLTIP                      :{BLACK}Pelaajat tunnistetaan ja erotetaan toisistaan nimien avulla.

STR_NETWORK_SERVER_LIST_GAME_NAME                               :{BLACK}Nimi
STR_NETWORK_SERVER_LIST_GAME_NAME_TOOLTIP                       :{BLACK}Pelin nimi.
STR_NETWORK_SERVER_LIST_GENERAL_ONLINE                          :{BLACK}{COMMA}/{COMMA} - {COMMA}/{COMMA}
STR_NETWORK_SERVER_LIST_CLIENTS_CAPTION                         :{BLACK}Pelaajia
STR_NETWORK_SERVER_LIST_CLIENTS_CAPTION_TOOLTIP                 :{BLACK}Pelaajia online / pelaajia maks.{}Yhtiöitä online / yhtiöitä maks.
STR_NETWORK_SERVER_LIST_MAP_SIZE_SHORT                          :{BLACK}{COMMA}x{COMMA}
STR_NETWORK_SERVER_LIST_MAP_SIZE_CAPTION                        :{BLACK}Kartan koko
STR_NETWORK_SERVER_LIST_MAP_SIZE_CAPTION_TOOLTIP                :{BLACK}Kartan koko{}Valitse lajitellaksesi koon mukaan
STR_NETWORK_SERVER_LIST_DATE_CAPTION                            :{BLACK}Päiväys
STR_NETWORK_SERVER_LIST_DATE_CAPTION_TOOLTIP                    :{BLACK}Nykyinen päivämäärä
STR_NETWORK_SERVER_LIST_YEARS_CAPTION                           :{BLACK}Vuosia
STR_NETWORK_SERVER_LIST_YEARS_CAPTION_TOOLTIP                   :{BLACK}Pelin kesto{}vuosina
STR_NETWORK_SERVER_LIST_INFO_ICONS_TOOLTIP                      :{BLACK}Kieli, palvelimen versio, jne.

STR_NETWORK_SERVER_LIST_CLICK_GAME_TO_SELECT                    :{BLACK}Napsauta peliä luettelossa valitaksesi
STR_NETWORK_SERVER_LIST_LAST_JOINED_SERVER                      :{BLACK}Edellinen palvelin:
STR_NETWORK_SERVER_LIST_CLICK_TO_SELECT_LAST                    :{BLACK}Valitse edellinen palvelin, jolla pelasit

STR_NETWORK_SERVER_LIST_GAME_INFO                               :{SILVER}PELITIEDOT
STR_NETWORK_SERVER_LIST_CLIENTS                                 :{SILVER}Pelaajat: {WHITE}{COMMA} / {COMMA} - {COMMA} / {COMMA}
STR_NETWORK_SERVER_LIST_LANGUAGE                                :{SILVER}Kieli: {WHITE}{STRING}
STR_NETWORK_SERVER_LIST_LANDSCAPE                               :{SILVER}Maasto: {WHITE}{STRING}
STR_NETWORK_SERVER_LIST_MAP_SIZE                                :{SILVER}Kartan koko: {WHITE}{COMMA}x{COMMA}
STR_NETWORK_SERVER_LIST_SERVER_VERSION                          :{SILVER}Palvelimen versio: {WHITE}{STRING}
STR_NETWORK_SERVER_LIST_SERVER_ADDRESS                          :{SILVER}Palvelimen osoite: {WHITE}{STRING}
STR_NETWORK_SERVER_LIST_START_DATE                              :{SILVER}Aloitusvuosi: {WHITE}{DATE_SHORT}
STR_NETWORK_SERVER_LIST_CURRENT_DATE                            :{SILVER}Päivämäärä: {WHITE}{DATE_SHORT}
STR_NETWORK_SERVER_LIST_PASSWORD                                :{SILVER}Salasanasuojattu!
STR_NETWORK_SERVER_LIST_SERVER_OFFLINE                          :{SILVER}PALVELIN KIINNI
STR_NETWORK_SERVER_LIST_SERVER_FULL                             :{SILVER}PALVELIN TÄYNNÄ
STR_NETWORK_SERVER_LIST_VERSION_MISMATCH                        :{SILVER}VERSIO EI TÄSMÄÄ
STR_NETWORK_SERVER_LIST_GRF_MISMATCH                            :{SILVER}NEWGRF-ASETUKSET EIVÄT TÄSMÄÄ

STR_NETWORK_SERVER_LIST_JOIN_GAME                               :{BLACK}Liity peliin
STR_NETWORK_SERVER_LIST_REFRESH                                 :{BLACK}Päivitä
STR_NETWORK_SERVER_LIST_REFRESH_TOOLTIP                         :{BLACK}Päivitä palvelintiedot.

STR_NETWORK_SERVER_LIST_FIND_SERVER                             :{BLACK}Etsi palvelin
STR_NETWORK_SERVER_LIST_FIND_SERVER_TOOLTIP                     :{BLACK}Etsi palvelin verkosta.
STR_NETWORK_SERVER_LIST_ADD_SERVER                              :{BLACK}Lisää palvelin
STR_NETWORK_SERVER_LIST_ADD_SERVER_TOOLTIP                      :{BLACK}Lisää palvelin listaan, joka käydään läpi aina uusia pelejä haettaessa
STR_NETWORK_SERVER_LIST_START_SERVER                            :{BLACK}Käynnistä palvelin
STR_NETWORK_SERVER_LIST_START_SERVER_TOOLTIP                    :{BLACK}Käynnistä oma palvelin.

STR_NETWORK_SERVER_LIST_PLAYER_NAME_OSKTITLE                    :{BLACK}Kirjoita nimesi
STR_NETWORK_SERVER_LIST_ENTER_IP                                :{BLACK}Syötä palvelimen IP-osoite

# Start new multiplayer server
STR_NETWORK_START_SERVER_CAPTION                                :{WHITE}Aloita uusi peli

STR_NETWORK_START_SERVER_NEW_GAME_NAME                          :{BLACK}Pelin nimi:
STR_NETWORK_START_SERVER_NEW_GAME_NAME_TOOLTIP                  :{BLACK}Nimi näytetään muille pelaajille moninpelivalikossa.
STR_NETWORK_START_SERVER_SET_PASSWORD                           :{BLACK}Aseta salasana
STR_NETWORK_START_SERVER_PASSWORD_TOOLTIP                       :{BLACK}Jos peliin ei halua ulkopuolisia, voi sen suojata salasanalla.

STR_NETWORK_START_SERVER_UNADVERTISED                           :Ei
STR_NETWORK_START_SERVER_ADVERTISED                             :Kyllä
STR_NETWORK_START_SERVER_CLIENTS_SELECT                         :{BLACK}{NUM} asiakas{P "" ta}
STR_NETWORK_START_SERVER_NUMBER_OF_CLIENTS                      :{BLACK}Pelaajien enimmäismäärä:
STR_NETWORK_START_SERVER_NUMBER_OF_CLIENTS_TOOLTIP              :{BLACK}Pelaajien enimmäismäärä. Pelissä voi olla myös vähemmän pelaajia.
STR_NETWORK_START_SERVER_COMPANIES_SELECT                       :{BLACK}{NUM} yhtiö{P "" tä}
STR_NETWORK_START_SERVER_NUMBER_OF_COMPANIES                    :{BLACK}Yhtiöiden enimmäismäärä:
STR_NETWORK_START_SERVER_NUMBER_OF_COMPANIES_TOOLTIP            :{BLACK}Rajoita yhtiöiden määrää palvelimella
STR_NETWORK_START_SERVER_SPECTATORS_SELECT                      :{BLACK}{NUM} katsoja{P "" a}
STR_NETWORK_START_SERVER_NUMBER_OF_SPECTATORS                   :{BLACK}Katsojien enimmäismäärä:
STR_NETWORK_START_SERVER_NUMBER_OF_SPECTATORS_TOOLTIP           :{BLACK}Rajoita katsojien määrää palvelimella
STR_NETWORK_START_SERVER_LANGUAGE_SPOKEN                        :{BLACK}Puhuttu kieli:
STR_NETWORK_START_SERVER_LANGUAGE_TOOLTIP                       :{BLACK}Toiset pelaajat tietävät tästä, mitä kieltä palvelimella puhutaan.

STR_NETWORK_START_SERVER_NEW_GAME_NAME_OSKTITLE                 :{BLACK}Syötä nimi verkkopelille

# Network game languages
############ Leave those lines in this order!!
STR_NETWORK_LANG_ANY                                            :mikä tahansa
STR_NETWORK_LANG_ENGLISH                                        :englanti
STR_NETWORK_LANG_GERMAN                                         :saksa
STR_NETWORK_LANG_FRENCH                                         :ranska
STR_NETWORK_LANG_BRAZILIAN                                      :brasilianportugali
STR_NETWORK_LANG_BULGARIAN                                      :bulgaria
STR_NETWORK_LANG_CHINESE                                        :kiina
STR_NETWORK_LANG_CZECH                                          :tšekki
STR_NETWORK_LANG_DANISH                                         :tanska
STR_NETWORK_LANG_DUTCH                                          :hollanti
STR_NETWORK_LANG_ESPERANTO                                      :esperanto
STR_NETWORK_LANG_FINNISH                                        :suomi
STR_NETWORK_LANG_HUNGARIAN                                      :unkari
STR_NETWORK_LANG_ICELANDIC                                      :islanti
STR_NETWORK_LANG_ITALIAN                                        :italia
STR_NETWORK_LANG_JAPANESE                                       :japani
STR_NETWORK_LANG_KOREAN                                         :korea
STR_NETWORK_LANG_LITHUANIAN                                     :liettua
STR_NETWORK_LANG_NORWEGIAN                                      :norja
STR_NETWORK_LANG_POLISH                                         :puola
STR_NETWORK_LANG_PORTUGUESE                                     :portugali
STR_NETWORK_LANG_ROMANIAN                                       :romania
STR_NETWORK_LANG_RUSSIAN                                        :venäjä
STR_NETWORK_LANG_SLOVAK                                         :slovakia
STR_NETWORK_LANG_SLOVENIAN                                      :sloveeni
STR_NETWORK_LANG_SPANISH                                        :espanja
STR_NETWORK_LANG_SWEDISH                                        :ruotsi
STR_NETWORK_LANG_TURKISH                                        :turkki
STR_NETWORK_LANG_UKRAINIAN                                      :ukraina
STR_NETWORK_LANG_AFRIKAANS                                      :afrikaans
STR_NETWORK_LANG_CROATIAN                                       :kroatia
STR_NETWORK_LANG_CATALAN                                        :katalaani
STR_NETWORK_LANG_ESTONIAN                                       :viro
STR_NETWORK_LANG_GALICIAN                                       :galego
STR_NETWORK_LANG_GREEK                                          :kreikka
STR_NETWORK_LANG_LATVIAN                                        :latvia
############ End of leave-in-this-order

# Network game lobby
STR_NETWORK_GAME_LOBBY_CAPTION                                  :{WHITE}Moninpeliaula

STR_NETWORK_GAME_LOBBY_PREPARE_TO_JOIN                          :{BLACK}Valmistautuu yhdistämään: {ORANGE}{STRING}
STR_NETWORK_GAME_LOBBY_COMPANY_LIST_TOOLTIP                     :{BLACK}Lista pelissä olevista yhtiöistä. Voit joko liittyä yhteen tai perustaa omasi.

STR_NETWORK_GAME_LOBBY_COMPANY_INFO                             :{SILVER}YHTIÖN TIEDOT
STR_NETWORK_GAME_LOBBY_COMPANY_NAME                             :{SILVER}Yhtiön nimi: {WHITE}{STRING}
STR_NETWORK_GAME_LOBBY_INAUGURATION_YEAR                        :{SILVER}Perustettu: {WHITE}{NUM}
STR_NETWORK_GAME_LOBBY_VALUE                                    :{SILVER}Yhtiön arvo: {WHITE}{CURRENCY_LONG}
STR_NETWORK_GAME_LOBBY_CURRENT_BALANCE                          :{SILVER}Nykyinen kate: {WHITE}{CURRENCY_LONG}
STR_NETWORK_GAME_LOBBY_LAST_YEARS_INCOME                        :{SILVER}Viime vuoden tulot: {WHITE}{CURRENCY_LONG}
STR_NETWORK_GAME_LOBBY_PERFORMANCE                              :{SILVER}Suorite: {WHITE}{NUM}

STR_NETWORK_GAME_LOBBY_VEHICLES                                 :{SILVER}Kulkuneuvot: {WHITE}{NUM} {TRAIN}, {NUM} {LORRY}, {NUM} {BUS}, {NUM} {SHIP}, {NUM} {PLANE}
STR_NETWORK_GAME_LOBBY_STATIONS                                 :{SILVER}Asemat: {WHITE}{NUM} {TRAIN}, {NUM} {LORRY}, {NUM} {BUS}, {NUM} {SHIP}, {NUM} {PLANE}
STR_NETWORK_GAME_LOBBY_PLAYERS                                  :{SILVER}Pelaajat: {WHITE}{STRING}

STR_NETWORK_GAME_LOBBY_NEW_COMPANY                              :{BLACK}Uusi yhtiö
STR_NETWORK_GAME_LOBBY_NEW_COMPANY_TOOLTIP                      :{BLACK}Perusta uusi yhtiö.
STR_NETWORK_GAME_LOBBY_SPECTATE_GAME                            :{BLACK}Seuraa peliä
STR_NETWORK_GAME_LOBBY_SPECTATE_GAME_TOOLTIP                    :{BLACK}Seuraa pelin kulkua.
STR_NETWORK_GAME_LOBBY_JOIN_COMPANY                             :{BLACK}Liity yhtiöön
STR_NETWORK_GAME_LOBBY_JOIN_COMPANY_TOOLTIP                     :{BLACK}Auta tämän yhtiön hallinnassa.

# Network connecting window
STR_NETWORK_CONNECTING_CAPTION                                  :{WHITE}Yhdistetään...

############ Leave those lines in this order!!
STR_NETWORK_CONNECTING_1                                        :{BLACK}(1/6) Yhdistetään...
STR_NETWORK_CONNECTING_2                                        :{BLACK}(2/6) Valtuutetaan...
STR_NETWORK_CONNECTING_3                                        :{BLACK}(3/6) Odotetaan...
STR_NETWORK_CONNECTING_4                                        :{BLACK}(4/6) Ladataan karttaa...
STR_NETWORK_CONNECTING_5                                        :{BLACK}(5/6) Käsitellään dataa...
STR_NETWORK_CONNECTING_6                                        :{BLACK}(6/6) Rekisteröidään...

STR_NETWORK_CONNECTING_SPECIAL_1                                :{BLACK}Haetaan pelitiedot...
STR_NETWORK_CONNECTING_SPECIAL_2                                :{BLACK}Haetaan yhtiötiedot...
############ End of leave-in-this-order
STR_NETWORK_CONNECTING_WAITING                                  :{BLACK}{NUM} pelaaja{P "" a} jonossa
STR_NETWORK_CONNECTING_DOWNLOADING_1                            :{BLACK}{BYTES} ladattu
STR_NETWORK_CONNECTING_DOWNLOADING_2                            :{BLACK}{BYTES} / {BYTES} ladattu

STR_NETWORK_CONNECTION_DISCONNECT                               :{BLACK}Pura yhteys

STR_NETWORK_NEED_GAME_PASSWORD_CAPTION                          :{WHITE}Palvelin on suojattu. Anna salasana
STR_NETWORK_NEED_COMPANY_PASSWORD_CAPTION                       :{WHITE}Yhtiö on suojattu. Anna salasana

# Network company list added strings
STR_NETWORK_COMPANY_LIST_CLIENT_LIST                            :Asiakaslista
STR_NETWORK_COMPANY_LIST_SPECTATE                               :Katsele
STR_NETWORK_COMPANY_LIST_NEW_COMPANY                            :Uusi yhtiö

# Network client list
STR_NETWORK_CLIENTLIST_KICK                                     :Potkaise
STR_NETWORK_CLIENTLIST_BAN                                      :Kiellä
STR_NETWORK_CLIENTLIST_SPEAK_TO_ALL                             :Puhu kaikille
STR_NETWORK_CLIENTLIST_SPEAK_TO_COMPANY                         :Puhu yhtiölle
STR_NETWORK_CLIENTLIST_SPEAK_TO_CLIENT                          :Yksityinen viesti

STR_NETWORK_SERVER                                              :Palvelin
STR_NETWORK_CLIENT                                              :Pelaaja
STR_NETWORK_SPECTATORS                                          :Katsojat

<<<<<<< HEAD
STR_NETWORK_TOOLBAR_LIST_SPECTATOR                              :{BLACK}Katsoja
=======
STR_NETWORK_GIVE_MONEY_CAPTION                                  :{WHITE}Syötä rahamäärä, jonka haluat antaa
>>>>>>> ba55f93f

# Network set password
STR_COMPANY_PASSWORD_CANCEL                                     :{BLACK}Älä tallenna syötettyä salasanaa
STR_COMPANY_PASSWORD_OK                                         :{BLACK}Anna yhtiölle uusi salasana
STR_COMPANY_PASSWORD_CAPTION                                    :{WHITE}Yhtiön salasana
STR_COMPANY_PASSWORD_MAKE_DEFAULT                               :{BLACK}Yhtiön oletussalasana
STR_COMPANY_PASSWORD_MAKE_DEFAULT_TOOLTIP                       :{BLACK}Käytä tätä yhtiön salasanaa oletuksena uusissa yhtiöissä

# Network company info join/password
STR_COMPANY_VIEW_JOIN                                           :{BLACK}Liity
STR_COMPANY_VIEW_JOIN_TOOLTIP                                   :{BLACK}Liity ja pelaa tässä yhtiössä
STR_COMPANY_VIEW_PASSWORD                                       :{BLACK}Salasana
STR_COMPANY_VIEW_PASSWORD_TOOLTIP                               :{BLACK}Salasanalla voit suojata yhtiösi, jotta kukaan vieras ei pääse liittymään
STR_COMPANY_VIEW_SET_PASSWORD                                   :{BLACK}Aseta yhtiön salasana

# Network chat
STR_NETWORK_CHAT_SEND                                           :{BLACK}Lähetä
STR_NETWORK_CHAT_COMPANY_CAPTION                                :[Joukkue] :
STR_NETWORK_CHAT_CLIENT_CAPTION                                 :[Yksityinen] {STRING}:
STR_NETWORK_CHAT_ALL_CAPTION                                    :[Kaikki] :

STR_NETWORK_CHAT_COMPANY                                        :[Joukkue] {STRING}: {WHITE}{STRING}
STR_NETWORK_CHAT_TO_COMPANY                                     :[Joukkue] {STRING}: {WHITE}{STRING}
STR_NETWORK_CHAT_CLIENT                                         :[Yksityinen] {STRING}: {WHITE}{STRING}
STR_NETWORK_CHAT_TO_CLIENT                                      :[Yksityinen] {STRING}: {WHITE}{STRING}
STR_NETWORK_CHAT_ALL                                            :[Kaikki] {STRING}: {WHITE}{STRING}
STR_NETWORK_CHAT_OSKTITLE                                       :{BLACK}Syötä teksti verkkokeskustelua varten

# Network messages
STR_NETWORK_ERROR_NOTAVAILABLE                                  :{WHITE}Verkkolaitteita ei löytynyt tai käännetty ilman ENABLE_NETWORK-valintaa
STR_NETWORK_ERROR_NOSERVER                                      :{WHITE}Verkkopelejä ei löytynyt
STR_NETWORK_ERROR_NOCONNECTION                                  :{WHITE}Palvelin ei vastannut pyyntöön
STR_NETWORK_ERROR_NEWGRF_MISMATCH                               :{WHITE}Yhteyden muodostaminen epäonnistui NewGRF-virheen vuoksi
STR_NETWORK_ERROR_DESYNC                                        :{WHITE}Verkkopelin tahdistus epäonnistui
STR_NETWORK_ERROR_LOSTCONNECTION                                :{WHITE}Verkkopeliyhteys katkesi
STR_NETWORK_ERROR_SAVEGAMEERROR                                 :{WHITE}Palvelimen pelitallennetta ei voi ladata
STR_NETWORK_ERROR_SERVER_START                                  :{WHITE}Palvelinta ei voitu käynnistää
STR_NETWORK_ERROR_CLIENT_START                                  :{WHITE}Yhdistäminen ei onnistunut
STR_NETWORK_ERROR_TIMEOUT                                       :{WHITE}Yhteys #{NUM} aikakatkaistiin
STR_NETWORK_ERROR_SERVER_ERROR                                  :{WHITE}Protokollavirhe tapahtui ja yhteys suljettiin
STR_NETWORK_ERROR_WRONG_REVISION                                :{WHITE}Tämän asiakkaan versio ei vastaa palvelimen versiota
STR_NETWORK_ERROR_WRONG_PASSWORD                                :{WHITE}Väärä salasana
STR_NETWORK_ERROR_SERVER_FULL                                   :{WHITE}Palvelin on täynnä
STR_NETWORK_ERROR_SERVER_BANNED                                 :{WHITE}Sinut on kielletty palvelimelta
STR_NETWORK_ERROR_KICKED                                        :{WHITE}Sinut potkittiin pihalle palvelimelta
STR_NETWORK_ERROR_CHEATER                                       :{WHITE}Huijaaminen ei ole sallittua tällä palvelimella
STR_NETWORK_ERROR_TOO_MANY_COMMANDS                             :{WHITE}Lähetit liian monta komentoa palvelimelle
STR_NETWORK_ERROR_TIMEOUT_PASSWORD                              :{WHITE}Käytit liian paljon aikaa salasanan syöttämiseen
STR_NETWORK_ERROR_TIMEOUT_COMPUTER                              :{WHITE}Tietokoneesi on liian hidas pysyäkseen palvelimen tahdissa
STR_NETWORK_ERROR_TIMEOUT_MAP                                   :{WHITE}Kartan lataus kesti liian kauan
STR_NETWORK_ERROR_TIMEOUT_JOIN                                  :{WHITE}Palvelimelle liittyminen kesti liian kauan

############ Leave those lines in this order!!
STR_NETWORK_ERROR_CLIENT_GENERAL                                :yleinen virhe
STR_NETWORK_ERROR_CLIENT_DESYNC                                 :tahdistusvirhe
STR_NETWORK_ERROR_CLIENT_SAVEGAME                               :karttaa ei voitu ladata
STR_NETWORK_ERROR_CLIENT_CONNECTION_LOST                        :yhteys katkesi
STR_NETWORK_ERROR_CLIENT_PROTOCOL_ERROR                         :protokollavirhe
STR_NETWORK_ERROR_CLIENT_NEWGRF_MISMATCH                        :NewGRF-virhe
STR_NETWORK_ERROR_CLIENT_NOT_AUTHORIZED                         :ei valtuutettu
STR_NETWORK_ERROR_CLIENT_NOT_EXPECTED                           :vastaanotettiin viallinen tai odottamaton paketti
STR_NETWORK_ERROR_CLIENT_WRONG_REVISION                         :väärä revisio
STR_NETWORK_ERROR_CLIENT_NAME_IN_USE                            :nimi on jo käytössä
STR_NETWORK_ERROR_CLIENT_WRONG_PASSWORD                         :väärä salasana
STR_NETWORK_ERROR_CLIENT_COMPANY_MISMATCH                       :väärä company-id DoCommandissa
STR_NETWORK_ERROR_CLIENT_KICKED                                 :palvelin potki pihalle
STR_NETWORK_ERROR_CLIENT_CHEATER                                :yritti käyttää huijausta
STR_NETWORK_ERROR_CLIENT_SERVER_FULL                            :palvelin täynnä
STR_NETWORK_ERROR_CLIENT_TOO_MANY_COMMANDS                      :lähetti liian monta komentoa
STR_NETWORK_ERROR_CLIENT_TIMEOUT_PASSWORD                       :salasanaa ei vastaanotettu ajoissa
STR_NETWORK_ERROR_CLIENT_TIMEOUT_COMPUTER                       :yleinen aikakatkaisu
STR_NETWORK_ERROR_CLIENT_TIMEOUT_MAP                            :kartan lataaminen kesti liian kauan
STR_NETWORK_ERROR_CLIENT_TIMEOUT_JOIN                           :kartan käsittely kesti liian kauan
############ End of leave-in-this-order

STR_NETWORK_ERROR_CLIENT_GUI_LOST_CONNECTION_CAPTION            :{WHITE}Mahdollinen yhteyden menetys
STR_NETWORK_ERROR_CLIENT_GUI_LOST_CONNECTION                    :{WHITE}Viimeisen {NUM} sekunnin{P "" ""} aikana palvelimelta ei ole vastaanotettu tietoja

# Network related errors
STR_NETWORK_SERVER_MESSAGE                                      :*** {1:STRING}
############ Leave those lines in this order!!
STR_NETWORK_SERVER_MESSAGE_GAME_PAUSED                          :Peli pysäytetty ({STRING})
STR_NETWORK_SERVER_MESSAGE_GAME_STILL_PAUSED_1                  :Peli yhä pysäytetty ({STRING})
STR_NETWORK_SERVER_MESSAGE_GAME_STILL_PAUSED_2                  :Peli yhä pysäytetty ({STRING}, {STRING})
STR_NETWORK_SERVER_MESSAGE_GAME_STILL_PAUSED_3                  :Peli yhä pysäytetty ({STRING}, {STRING}, {STRING})
STR_NETWORK_SERVER_MESSAGE_GAME_STILL_PAUSED_4                  :Peli yhä pysäytetty ({STRING}, {STRING}, {STRING}, {STRING})
STR_NETWORK_SERVER_MESSAGE_GAME_UNPAUSED                        :Peliä jatketaan ({STRING})
STR_NETWORK_SERVER_MESSAGE_GAME_REASON_NOT_ENOUGH_PLAYERS       :pelaajien määrä
STR_NETWORK_SERVER_MESSAGE_GAME_REASON_CONNECTING_CLIENTS       :yhdistäviä pelaajia
STR_NETWORK_SERVER_MESSAGE_GAME_REASON_MANUAL                   :manuaalinen
STR_NETWORK_SERVER_MESSAGE_GAME_REASON_GAME_SCRIPT              :peliskripti
############ End of leave-in-this-order
STR_NETWORK_MESSAGE_CLIENT_LEAVING                              :poistutaan
STR_NETWORK_MESSAGE_CLIENT_JOINED                               :*** {STRING} on liittynyt peliin
STR_NETWORK_MESSAGE_CLIENT_JOINED_ID                            :*** {STRING} liittyi peliin (Asiakas #{2:NUM})
STR_NETWORK_MESSAGE_CLIENT_COMPANY_JOIN                         :*** {STRING} on liittynyt yhtiöön #{2:NUM}
STR_NETWORK_MESSAGE_CLIENT_COMPANY_SPECTATE                     :*** {STRING} on liittynyt katselijoihin
STR_NETWORK_MESSAGE_CLIENT_COMPANY_NEW                          :*** {STRING} on aloittanut uuden yhtiön (#{2:NUM})
STR_NETWORK_MESSAGE_CLIENT_LEFT                                 :*** {STRING} on poistunut pelistä ({2:STRING})
STR_NETWORK_MESSAGE_NAME_CHANGE                                 :*** {STRING} on muuttanut nimekseen {STRING}
STR_NETWORK_MESSAGE_GIVE_MONEY                                  :*** {STRING} antoi yhtiöllesi {2:CURRENCY_LONG}
STR_NETWORK_MESSAGE_GAVE_MONEY_AWAY                             :*** Annoit yhtiölle {1:STRING} {2:CURRENCY_LONG}
STR_NETWORK_MESSAGE_SERVER_SHUTDOWN                             :{WHITE}Palvelin sulki istunnon
STR_NETWORK_MESSAGE_SERVER_REBOOT                               :{WHITE}Palvelin käynnistyy uudelleen...{}Odota, ole hyvä...

# Content downloading window
STR_CONTENT_TITLE                                               :{WHITE}Sisällön lataus
STR_CONTENT_TYPE_CAPTION                                        :{BLACK}Tyyppi
STR_CONTENT_TYPE_CAPTION_TOOLTIP                                :{BLACK}Sisällön tyyppi
STR_CONTENT_NAME_CAPTION                                        :{BLACK}Nimi
STR_CONTENT_NAME_CAPTION_TOOLTIP                                :{BLACK}Sisällön nimi
STR_CONTENT_MATRIX_TOOLTIP                                      :{BLACK}Katso lisätiedot napsauttamalla riviä{}Valitse ladattavaksi valintaruutua napsauttamalla
STR_CONTENT_SELECT_ALL_CAPTION                                  :{BLACK}Valitse kaikki
STR_CONTENT_SELECT_ALL_CAPTION_TOOLTIP                          :{BLACK}Merkitse kaikki sisältö ladattavaksi
STR_CONTENT_SELECT_UPDATES_CAPTION                              :{BLACK}Valitse päivitykset
STR_CONTENT_SELECT_UPDATES_CAPTION_TOOLTIP                      :{BLACK}Valitse kaikki sisältö, joka on päivitys nykyiseen sisältöön, ladattavaksi
STR_CONTENT_UNSELECT_ALL_CAPTION                                :{BLACK}Poista valinnat
STR_CONTENT_UNSELECT_ALL_CAPTION_TOOLTIP                        :{BLACK}Merkitse kaikki sisältö ei-ladattavaksi
STR_CONTENT_SEARCH_EXTERNAL                                     :{BLACK}Etsi ulkopuolisilta verkkosivuilta
STR_CONTENT_SEARCH_EXTERNAL_TOOLTIP                             :{BLACK}Etsi OpenTTD:n ulkopuolisilta verkkosivuilta sisältöä, jota ei ole saatavilla OpenTTD:n sisältöpalvelussa
STR_CONTENT_SEARCH_EXTERNAL_DISCLAIMER_CAPTION                  :{WHITE}Olet poistumassa OpenTTD:stä!
STR_CONTENT_SEARCH_EXTERNAL_DISCLAIMER                          :{WHITE}Ulkopuolisilta verkkosivuilta ladattaessa käyttöehdot voivat vaihdella.{}Sinun on noudatettava ulkopuolisen sivuston ohjeita sisällön asentamiseksi OpenTTD:hen.{}Haluatko jatkaa?
STR_CONTENT_FILTER_TITLE                                        :{BLACK}Avainsana/nimi suodatus:
STR_CONTENT_OPEN_URL                                            :{BLACK}Vieraile verkkosivulla
STR_CONTENT_OPEN_URL_TOOLTIP                                    :{BLACK}Vieraile sisällön verkkosivulla
STR_CONTENT_DOWNLOAD_CAPTION                                    :{BLACK}Lataa
STR_CONTENT_DOWNLOAD_CAPTION_TOOLTIP                            :{BLACK}Aloita valitun sisällön lataaminen
STR_CONTENT_TOTAL_DOWNLOAD_SIZE                                 :{SILVER}Latausten koko: {WHITE}{BYTES}
STR_CONTENT_DETAIL_TITLE                                        :{SILVER}TIETOA SISÄLLÖSTÄ
STR_CONTENT_DETAIL_SUBTITLE_UNSELECTED                          :{SILVER}Et ole valinnut tätä ladattavaksi
STR_CONTENT_DETAIL_SUBTITLE_SELECTED                            :{SILVER}Olet valinnut tämän ladattavaksi
STR_CONTENT_DETAIL_SUBTITLE_AUTOSELECTED                        :{SILVER}Tämä vaatimus on valittu ladattavaksi
STR_CONTENT_DETAIL_SUBTITLE_ALREADY_HERE                        :{SILVER}Sinulla on jo tämä
STR_CONTENT_DETAIL_SUBTITLE_DOES_NOT_EXIST                      :{SILVER}Tämä sisältö on tuntematon, ja sitä ei voida ladata OpenTTD:ssä
STR_CONTENT_DETAIL_UPDATE                                       :{SILVER}Tämä korvaa sisällön {STRING}
STR_CONTENT_DETAIL_NAME                                         :{SILVER}Nimi: {WHITE}{STRING}
STR_CONTENT_DETAIL_VERSION                                      :{SILVER}Versio: {WHITE}{STRING}
STR_CONTENT_DETAIL_DESCRIPTION                                  :{SILVER}Kuvaus: {WHITE}{STRING}
STR_CONTENT_DETAIL_URL                                          :{SILVER}URL: {WHITE}{STRING}
STR_CONTENT_DETAIL_TYPE                                         :{SILVER}Tyyppi: {WHITE}{STRING}
STR_CONTENT_DETAIL_FILESIZE                                     :{SILVER}Latauksen koko: {WHITE}{BYTES}
STR_CONTENT_DETAIL_SELECTED_BECAUSE_OF                          :{SILVER}Valittu seuraavan takia: {WHITE}{STRING}
STR_CONTENT_DETAIL_DEPENDENCIES                                 :{SILVER}Vaatimukset: {WHITE}{STRING}
STR_CONTENT_DETAIL_TAGS                                         :{SILVER}Avainsanat: {WHITE}{STRING}
STR_CONTENT_NO_ZLIB                                             :{WHITE}OpenTTD on käännetty ilman "zlib"-tukea...
STR_CONTENT_NO_ZLIB_SUB                                         :{WHITE}... sisällön lataus ei ole mahdollista!

# Order of these is important!
STR_CONTENT_TYPE_BASE_GRAPHICS                                  :Perusgrafiikat
STR_CONTENT_TYPE_NEWGRF                                         :NewGRF
STR_CONTENT_TYPE_AI                                             :Tekoäly
STR_CONTENT_TYPE_AI_LIBRARY                                     :Tekoälykirjasto
STR_CONTENT_TYPE_SCENARIO                                       :Skenaario
STR_CONTENT_TYPE_HEIGHTMAP                                      :Korkeuskartta
STR_CONTENT_TYPE_BASE_SOUNDS                                    :Perusäänet
STR_CONTENT_TYPE_BASE_MUSIC                                     :Musiikkipaketti
STR_CONTENT_TYPE_GAME_SCRIPT                                    :Peliskripti
STR_CONTENT_TYPE_GS_LIBRARY                                     :Skriptikirjasto

# Content downloading progress window
STR_CONTENT_DOWNLOAD_TITLE                                      :{WHITE}Ladataan sisältöä...
STR_CONTENT_DOWNLOAD_INITIALISE                                 :{WHITE}Pyydetään tiedostoja...
STR_CONTENT_DOWNLOAD_FILE                                       :{WHITE}Ladataan {STRING} ({NUM}/{NUM})
STR_CONTENT_DOWNLOAD_COMPLETE                                   :{WHITE}Lataus valmis
STR_CONTENT_DOWNLOAD_PROGRESS_SIZE                              :{WHITE}{BYTES}/{BYTES} ladattu ({NUM} %)

# Content downloading error messages
STR_CONTENT_ERROR_COULD_NOT_CONNECT                             :{WHITE}Ei voitu yhdistää sisältöpalvelimeen...
STR_CONTENT_ERROR_COULD_NOT_DOWNLOAD                            :{WHITE}Lataus epäonnistui...
STR_CONTENT_ERROR_COULD_NOT_DOWNLOAD_CONNECTION_LOST            :{WHITE}... yhteys katkesi
STR_CONTENT_ERROR_COULD_NOT_DOWNLOAD_FILE_NOT_WRITABLE          :{WHITE}... tiedostoa ei voitu kirjoittaa
STR_CONTENT_ERROR_COULD_NOT_EXTRACT                             :{WHITE}Ei voitu purkaa ladattua tiedostoa

STR_MISSING_GRAPHICS_SET_CAPTION                                :{WHITE}Puuttuvat grafiikat
STR_MISSING_GRAPHICS_SET_MESSAGE                                :{BLACK}OpenTTD vaatii toimiakseen grafiikat, mutta niitä ei löydetty. Sallitaanko grafiikoiden lataus ja asennus?
STR_MISSING_GRAPHICS_YES_DOWNLOAD                               :{BLACK}Kyllä, lataa grafiiikat
STR_MISSING_GRAPHICS_NO_QUIT                                    :{BLACK}Ei, sulje OpenTTD

# Transparency settings window
STR_TRANSPARENCY_CAPTION                                        :{WHITE}Läpinäkyvyysasetukset
STR_TRANSPARENT_SIGNS_TOOLTIP                                   :{BLACK}Muuta kylttien läpinäkyvyyttä. Ctrl+Klik lukitaksesi
STR_TRANSPARENT_TREES_TOOLTIP                                   :{BLACK}Muuta puiden läpinäkyvyyttä. Ctrl+Klik lukitaksesi
STR_TRANSPARENT_HOUSES_TOOLTIP                                  :{BLACK}Muuta talojen läpinäkyvyyttä. Ctrl+Klik lukitaksesi
STR_TRANSPARENT_INDUSTRIES_TOOLTIP                              :{BLACK}Muuta teollisuuden läpinäkyvyyttä. Ctrl+Klik lukitaksesi
STR_TRANSPARENT_BUILDINGS_TOOLTIP                               :{BLACK}Muuta asemien, varikoiden, reittipisteiden ja sähkölinjojen läpinäkyvyyttä. Ctrl+Klik lukitaksesi
STR_TRANSPARENT_BRIDGES_TOOLTIP                                 :{BLACK}Muuta siltojen läpinäkyvyyttä. Ctrl+Klik lukitaksesi
STR_TRANSPARENT_STRUCTURES_TOOLTIP                              :{BLACK}Muuta rakenteiden, kuten majakoiden ja antennien, läpinäkyvyyttä. Ctrl+Klik lukitaksesi
STR_TRANSPARENT_CATENARY_TOOLTIP                                :{BLACK}Muuta sähköradan johtimien läpinäkyvyyttä. Ctrl+Klik lukitaksesi
STR_TRANSPARENT_LOADING_TOOLTIP                                 :{BLACK}Muuta lastausilmaisimien läpinäkyvyyttä. Ctrl+Klik lukitaksesi
STR_TRANSPARENT_INVISIBLE_TOOLTIP                               :{BLACK}Tee kohteista läpinäkyvyyden sijaan näkymättömiä

# Linkgraph legend window
STR_LINKGRAPH_LEGEND_CAPTION                                    :{BLACK}Rahtivirran selitys
STR_LINKGRAPH_LEGEND_ALL                                        :{BLACK}Kaikki
STR_LINKGRAPH_LEGEND_NONE                                       :{BLACK}Ei mitään
STR_LINKGRAPH_LEGEND_SELECT_COMPANIES                           :{BLACK}Valitse näytettävät yhtiöt
STR_LINKGRAPH_LEGEND_COMPANY_TOOLTIP                            :{BLACK}{STRING}{}{COMPANY}

# Linkgraph legend window and linkgraph legend in smallmap
STR_LINKGRAPH_LEGEND_UNUSED                                     :{TINY_FONT}{BLACK}käyttämätön
STR_LINKGRAPH_LEGEND_SATURATED                                  :{TINY_FONT}{BLACK}sopiva
STR_LINKGRAPH_LEGEND_OVERLOADED                                 :{TINY_FONT}{BLACK}kuormittunut

# Base for station construction window(s)
STR_STATION_BUILD_COVERAGE_AREA_TITLE                           :{BLACK}Vaikutusalueen korostus
STR_STATION_BUILD_COVERAGE_OFF                                  :{BLACK}pois
STR_STATION_BUILD_COVERAGE_ON                                   :{BLACK}päällä
STR_STATION_BUILD_COVERAGE_AREA_OFF_TOOLTIP                     :{BLACK}Älä korosta ehdotetun tontin vaikutusaluetta.
STR_STATION_BUILD_COVERAGE_AREA_ON_TOOLTIP                      :{BLACK}Korosta ehdotetun tontin vaikutusalue.
STR_STATION_BUILD_ACCEPTS_CARGO                                 :{BLACK}Vastaanottaa: {GOLD}{CARGO_LIST}
STR_STATION_BUILD_SUPPLIES_CARGO                                :{BLACK}Tuottaa: {GOLD}{CARGO_LIST}

# Join station window
STR_JOIN_STATION_CAPTION                                        :{WHITE}Liitä asema
STR_JOIN_STATION_CREATE_SPLITTED_STATION                        :{YELLOW}Rakenna erillinen asema

STR_JOIN_WAYPOINT_CAPTION                                       :{WHITE}Liitä reittipiste
STR_JOIN_WAYPOINT_CREATE_SPLITTED_WAYPOINT                      :{YELLOW}Rakenna erillinen reittipiste

# Rail construction toolbar
STR_RAIL_TOOLBAR_RAILROAD_CONSTRUCTION_CAPTION                  :Rautatien rakentaminen
STR_RAIL_TOOLBAR_ELRAIL_CONSTRUCTION_CAPTION                    :Sähköradan rakentaminen
STR_RAIL_TOOLBAR_MONORAIL_CONSTRUCTION_CAPTION                  :Yksiraiteisen rakentaminen
STR_RAIL_TOOLBAR_MAGLEV_CONSTRUCTION_CAPTION                    :Maglevin rakentaminen

STR_RAIL_TOOLBAR_TOOLTIP_BUILD_RAILROAD_TRACK                   :{BLACK}Rakenna rautateitä. Ctrl vaihtaa rakennus-/poistotilan välillä. Shift vaihtaa rakennustilan ja kustannusarvion välillä
STR_RAIL_TOOLBAR_TOOLTIP_BUILD_AUTORAIL                         :{BLACK}Rakenna rautatietä automaattisesti valittuun suuntaan. Ctrl vaihtaa rakennus-/poistotilan välillä. Shift vaihtaa rakennustilan ja kustannusarvion välillä
STR_RAIL_TOOLBAR_TOOLTIP_BUILD_TRAIN_DEPOT_FOR_BUILDING         :{BLACK}Rakenna veturitalli (junien ostamista ja huoltoa varten). Shift vaihtaa rakennustilan ja kustannusarvion välillä
STR_RAIL_TOOLBAR_TOOLTIP_CONVERT_RAIL_TO_WAYPOINT               :{BLACK}Muunna raide reittipisteeksi. Ctrl liittää reittipisteet. Shift vaihtaa muuntotilan ja kustannusarvion välillä
STR_RAIL_TOOLBAR_TOOLTIP_BUILD_RAILROAD_STATION                 :{BLACK}Rakenna rautatieasema. Ctrl liittää asemat. Shift vaihtaa rakennustilan ja kustannusarvion välillä
STR_RAIL_TOOLBAR_TOOLTIP_BUILD_RAILROAD_SIGNALS                 :{BLACK}Rakenna opastimia. Ctrl vaihtaa joko siipiopastimet tai valo-opastimet{}Vetäminen rakentaa opastimia suoralle rautatielle. Ctrl rakentaa opastimia seuraavaan risteykseen saakka{}Ctrl+Click avaa opastimenvalintaikkunan. Shift vaihtaa rakennustilan ja kustannusarvion välillä
STR_RAIL_TOOLBAR_TOOLTIP_BUILD_RAILROAD_BRIDGE                  :{BLACK}Rakenna rautatiesilta. Shift vaihtaa rakennustilan ja kustannusarvion välillä
STR_RAIL_TOOLBAR_TOOLTIP_BUILD_RAILROAD_TUNNEL                  :{BLACK}Rakenna rautatietunneli. Shift vaihtaa rakennustilan ja kustannusarvion välillä
STR_RAIL_TOOLBAR_TOOLTIP_TOGGLE_BUILD_REMOVE_FOR                :{BLACK}Rautatien, opastimien, reittipisteiden ja asemien rakentaminen/poisto päälle/pois. Pidä pohjassa Ctrl-näppäintä poistaaksesi myös aseman tai reittipisteen alla olevat raiteet.
STR_RAIL_TOOLBAR_TOOLTIP_CONVERT_RAIL                           :{BLACK}Muunna/päivitä raidetyyppi. Shift vaihtaa muuntotilan ja kustannusarvion välillä

STR_RAIL_NAME_RAILROAD                                          :Rautatie
STR_RAIL_NAME_ELRAIL                                            :Sähköistetty rautatie
STR_RAIL_NAME_MONORAIL                                          :Yksiraiteinen
STR_RAIL_NAME_MAGLEV                                            :Maglev-rata

# Rail depot construction window
STR_BUILD_DEPOT_TRAIN_ORIENTATION_CAPTION                       :{WHITE}Veturitallin suunta
STR_BUILD_DEPOT_TRAIN_ORIENTATION_TOOLTIP                       :{BLACK}Valitse veturitallin suunta.

# Rail waypoint construction window
STR_WAYPOINT_CAPTION                                            :{WHITE}Reittipiste
STR_WAYPOINT_GRAPHICS_TOOLTIP                                   :{BLACK}Valitse reittipisteen tyyppi

# Rail station construction window
STR_STATION_BUILD_RAIL_CAPTION                                  :{WHITE}Rautatieaseman valinta
STR_STATION_BUILD_ORIENTATION                                   :{BLACK}Suunta
STR_STATION_BUILD_RAILROAD_ORIENTATION_TOOLTIP                  :{BLACK}Valitse rautatieaseman suunta.
STR_STATION_BUILD_NUMBER_OF_TRACKS                              :{BLACK}Raiteiden lukumäärä
STR_STATION_BUILD_NUMBER_OF_TRACKS_TOOLTIP                      :{BLACK}Valitse asemalaiturien määrä rautatieasemalle.
STR_STATION_BUILD_PLATFORM_LENGTH                               :{BLACK}Asemalaiturin pituus
STR_STATION_BUILD_PLATFORM_LENGTH_TOOLTIP                       :{BLACK}Valitse rautatieaseman pituus.
STR_STATION_BUILD_DRAG_DROP                                     :{BLACK}Vedä ja pudota
STR_STATION_BUILD_DRAG_DROP_TOOLTIP                             :{BLACK}Rakenna asema vetämällä ja pudottamalla.

STR_STATION_BUILD_STATION_CLASS_TOOLTIP                         :{BLACK}Valitse asemaluokka
STR_STATION_BUILD_STATION_TYPE_TOOLTIP                          :{BLACK}Valitse asematyyppi

STR_STATION_CLASS_DFLT                                          :Oletusasema
STR_STATION_CLASS_WAYP                                          :Reittipisteet

# Signal window
STR_BUILD_SIGNAL_CAPTION                                        :{WHITE}Opastimien valinta
STR_BUILD_SIGNAL_SEMAPHORE_NORM_TOOLTIP                         :{BLACK}Suojastusopastin (siipiopastin){}Kaikkein alkeellisin opastin, joka sallii vain yhden junan samalla osuudella kerrallaan
STR_BUILD_SIGNAL_SEMAPHORE_ENTRY_TOOLTIP                        :{BLACK}Tulo-opastin (siipiopastin){}Näyttää vihreää aina, kun yksi tai useampi seuraavista poistumisopastimista näyttää vihreää. Muutoin se näyttää punaista
STR_BUILD_SIGNAL_SEMAPHORE_EXIT_TOOLTIP                         :{BLACK}Poistumisopastin (siipiopastin){}Käyttäytyy samalla tavalla kuin suojastusopastin, mutta on välttämätön oikean valon näyttämiseen tulo- ja yhdistelmäopastimissa
STR_BUILD_SIGNAL_SEMAPHORE_COMBO_TOOLTIP                        :{BLACK}Yhdistelmäopastin (siipiopastin){}Yhdistelmäopastin toimii yhtä aikaa tulo- ja poistumisopastimena. Tämän avulla on mahdollista luoda suuria "opastinpuita"
STR_BUILD_SIGNAL_SEMAPHORE_PBS_TOOLTIP                          :{BLACK}Reittiopastin (siipiopastin){}Reittiopastin varmistaa junille turvallisen reitin ja siten mahdollistaa useampien junien yhtäaikaisen liikenteen moniraiteisissa risteyksissä. Tavalliset reittiopastimet voi ohittaa takakautta
STR_BUILD_SIGNAL_SEMAPHORE_PBS_OWAY_TOOLTIP                     :{BLACK}Yksisuuntainen reittiopastin (siipiopastin){}Reittiopastin varmistaa junille turvallisen reitin ja siten mahdollistaa useampien junien yhtäaikaisen liikenteen moniraiteisissa risteyksissä. Yksisuuntaisia opastimia ei voi ohittaa takakautta
STR_BUILD_SIGNAL_ELECTRIC_NORM_TOOLTIP                          :{BLACK}Suojastusopastin (valo-opastin){}Kaikkein alkeellisin opastin, joka sallii vain yhden junan osuudella kerrallaan
STR_BUILD_SIGNAL_ELECTRIC_ENTRY_TOOLTIP                         :{BLACK}Tulo-opastin (valo-opastin){}Näyttää vihreää aina, kun yksi tai useampi seuraavista poistumisopastimista näyttää vihreää. Muutoin se näyttää punaista
STR_BUILD_SIGNAL_ELECTRIC_EXIT_TOOLTIP                          :{BLACK}Poistumisopastin (valo-opastin){}Käyttäytyy samalla tavalla kuin suojastusopastin, mutta on välttämätön oikean valon näyttämiseen tulo- ja yhdistelmäopastimissa
STR_BUILD_SIGNAL_ELECTRIC_COMBO_TOOLTIP                         :{BLACK}Yhdistelmäopastin (valo-opastin){}Yhdistelmäopastin toimii yhtä aikaa tulo- ja poistumisopastimena. Tämän avulla on mahdollista luoda suuria "opastinpuita"
STR_BUILD_SIGNAL_ELECTRIC_PBS_TOOLTIP                           :{BLACK}Reittiopastin (valo-opastin){}Reittiopastin varmistaa junille turvallisen reitin ja siten mahdollistaa useampien junien yhtäaikaisen liikenteen moniraiteisissa risteyksissä. Tavalliset reittiopastimet voi ohittaa takakautta
STR_BUILD_SIGNAL_ELECTRIC_PBS_OWAY_TOOLTIP                      :{BLACK}Yksisuuntainen reittiopastin (valo-opastin){}Reittiopastin varmistaa junille turvallisen reitin ja siten mahdollistaa useampien junien yhtäaikaisen liikenteen moniraiteisissa risteyksissä. Yksisuuntaisia opastimia ei voi ohittaa takakautta
STR_BUILD_SIGNAL_CONVERT_TOOLTIP                                :{BLACK}Opastinten muuntaminen{}Kun tämä on valittu, olemassaolevan opastimen napsauttaminen muuntaa siitä valituntyyppisen ja -muotoisen. Ctrl+Klik vaihtaa nykyistä opastimen muotoa. Shift+Klik näyttää muuntamisen kustannusarvion
STR_BUILD_SIGNAL_DRAG_SIGNALS_DENSITY_TOOLTIP                   :{BLACK}Opastimien väli vetämällä lisättäessä
STR_BUILD_SIGNAL_DRAG_SIGNALS_DENSITY_DECREASE_TOOLTIP          :{BLACK}Pienennä opastimien väliä vetämällä lisättäessä
STR_BUILD_SIGNAL_DRAG_SIGNALS_DENSITY_INCREASE_TOOLTIP          :{BLACK}Suurenna opastimien väliä vetämällä lisättäessä

# Bridge selection window
STR_SELECT_RAIL_BRIDGE_CAPTION                                  :{WHITE}Valitse rautatiesilta
STR_SELECT_ROAD_BRIDGE_CAPTION                                  :{WHITE}Valitse maantiesilta
STR_SELECT_BRIDGE_SELECTION_TOOLTIP                             :{BLACK}Sillan valinta - napsauta valittua siltaa rakentaaksesi sen.
STR_SELECT_BRIDGE_INFO                                          :{GOLD}{STRING},{} {VELOCITY} {WHITE}{CURRENCY_LONG}
STR_SELECT_BRIDGE_SCENEDIT_INFO                                 :{GOLD}{STRING},{} {VELOCITY}
STR_BRIDGE_NAME_SUSPENSION_STEEL                                :Riippusilta, terästä
STR_BRIDGE_NAME_GIRDER_STEEL                                    :Palkki, terästä
STR_BRIDGE_NAME_CANTILEVER_STEEL                                :Ulokepalkki, terästä
STR_BRIDGE_NAME_SUSPENSION_CONCRETE                             :Riippusilta, betonia
STR_BRIDGE_NAME_WOODEN                                          :Puuta
STR_BRIDGE_NAME_CONCRETE                                        :Betonia
STR_BRIDGE_NAME_TUBULAR_STEEL                                   :Putkirakenne, terästä
STR_BRIDGE_TUBULAR_SILICON                                      :Putkirakenne, piitä


# Road construction toolbar
STR_ROAD_TOOLBAR_ROAD_CONSTRUCTION_CAPTION                      :{WHITE}Tien rakentaminen
STR_ROAD_TOOLBAR_TRAM_CONSTRUCTION_CAPTION                      :{WHITE}Raitiotien rakentaminen
STR_ROAD_TOOLBAR_TOOLTIP_BUILD_ROAD_SECTION                     :{BLACK}Rakenna tieosuus. Ctrl vaihtaa rakennus-/poistotilan välillä. Shift vaihtaa rakennustilan ja kustannusarvion välillä
STR_ROAD_TOOLBAR_TOOLTIP_BUILD_TRAMWAY_SECTION                  :{BLACK}Rakenna raitiotietä. Ctrl vaihtaa rakennus-/poistotilan välillä. Shift vaihtaa rakennustilan ja kustannusarvion välillä
STR_ROAD_TOOLBAR_TOOLTIP_BUILD_AUTOROAD                         :{BLACK}Rakenna tieosuus automaattisesti valittuun suuntaan. Ctrl vaihtaa rakennus-/poistotilan välillä. Shift vaihtaa rakennustilan ja kustannusarvion välillä
STR_ROAD_TOOLBAR_TOOLTIP_BUILD_AUTOTRAM                         :{BLACK}Rakenna raitiotieosuus automaattisesti valittuun suuntaan. Ctrl vaihtaa rakennus-/poistotilan välillä. Shift vaihtaa rakennustilan ja kustannusarvion välillä
STR_ROAD_TOOLBAR_TOOLTIP_BUILD_ROAD_VEHICLE_DEPOT               :{BLACK}Rakenna autovarikko (ajoneuvojen ostamista ja huoltoa varten). Shift vaihtaa rakennustilan ja kustannusarvion välillä
STR_ROAD_TOOLBAR_TOOLTIP_BUILD_TRAM_VEHICLE_DEPOT               :{BLACK}Rakenna raitiotievarikko (vaunujen ostamiseen ja korjaamiseen). Shift vaihtaa rakennustilan ja kustannusarvion välillä
STR_ROAD_TOOLBAR_TOOLTIP_BUILD_BUS_STATION                      :{BLACK}Rakenna linja-autoasema. Ctrl liittää asemat. Shift vaihtaa rakennustilan ja kustannusarvion välillä
STR_ROAD_TOOLBAR_TOOLTIP_BUILD_PASSENGER_TRAM_STATION           :{BLACK}Rakenna raitiotien matkustaja-asema. Ctrl liittää asemat. Shift vaihtaa rakennustilan ja kustannusarvion välillä
STR_ROAD_TOOLBAR_TOOLTIP_BUILD_TRUCK_LOADING_BAY                :{BLACK}Rakenna lastauslaituri. Ctrl liittää asemat. Shift vaihtaa rakennustilan ja kustannusarvion välillä
STR_ROAD_TOOLBAR_TOOLTIP_BUILD_CARGO_TRAM_STATION               :{BLACK}Rakenna raitiotien rahtiasema. Ctrl liittää asemat. Shift vaihtaa rakennustilan ja kustannusarvion välillä
STR_ROAD_TOOLBAR_TOOLTIP_TOGGLE_ONE_WAY_ROAD                    :{BLACK}Ota yksisuuntaiset tiet käyttöön/pois käytöstä
STR_ROAD_TOOLBAR_TOOLTIP_BUILD_ROAD_BRIDGE                      :{BLACK}Rakenna maantiesilta. Shift vaihtaa rakennustilan ja kustannusarvion välillä
STR_ROAD_TOOLBAR_TOOLTIP_BUILD_TRAMWAY_BRIDGE                   :{BLACK}Rakenna raitiotiesilta. Shift vaihtaa rakennustilan ja kustannusarvion välillä
STR_ROAD_TOOLBAR_TOOLTIP_BUILD_ROAD_TUNNEL                      :{BLACK}Rakenna maantietunneli. Shift vaihtaa rakennustilan ja kustannusarvion välillä
STR_ROAD_TOOLBAR_TOOLTIP_BUILD_TRAMWAY_TUNNEL                   :{BLACK}Rakenna raitiotietunneli. Shift vaihtaa rakennustilan ja kustannusarvion välillä
STR_ROAD_TOOLBAR_TOOLTIP_TOGGLE_BUILD_REMOVE_FOR_ROAD           :{BLACK}Tien rakentaminen/siirtäminen päälle/pois
STR_ROAD_TOOLBAR_TOOLTIP_TOGGLE_BUILD_REMOVE_FOR_TRAMWAYS       :{BLACK}Vaihda raitiotien rakentamisen ja purkamisen välillä

# Road depot construction window
STR_BUILD_DEPOT_ROAD_ORIENTATION_CAPTION                        :{WHITE}Autovarikon suunta
STR_BUILD_DEPOT_ROAD_ORIENTATION_SELECT_TOOLTIP                 :{BLACK}Valitse autovarikon suunta.
STR_BUILD_DEPOT_TRAM_ORIENTATION_CAPTION                        :{WHITE}Raitiotievarikon suunta
STR_BUILD_DEPOT_TRAM_ORIENTATION_SELECT_TOOLTIP                 :{BLACK}Valitse raitiotievarikon suunta

# Road vehicle station construction window
STR_STATION_BUILD_BUS_ORIENTATION                               :{WHITE}Linja-autoaseman suunta
STR_STATION_BUILD_BUS_ORIENTATION_TOOLTIP                       :{BLACK}Valitse linja-autoaseman suunta.
STR_STATION_BUILD_TRUCK_ORIENTATION                             :{WHITE}Lastauslaiturin suunta
STR_STATION_BUILD_TRUCK_ORIENTATION_TOOLTIP                     :{BLACK}Valitse lastauslaiturin suunta.
STR_STATION_BUILD_PASSENGER_TRAM_ORIENTATION                    :{WHITE}Aseman suunta
STR_STATION_BUILD_PASSENGER_TRAM_ORIENTATION_TOOLTIP            :{BLACK}Valitse aseman suunta
STR_STATION_BUILD_CARGO_TRAM_ORIENTATION                        :{WHITE}Rahtiaseman suunta
STR_STATION_BUILD_CARGO_TRAM_ORIENTATION_TOOLTIP                :{BLACK}Valitse rahtiaseman suunta

# Waterways toolbar (last two for SE only)
STR_WATERWAYS_TOOLBAR_CAPTION                                   :{WHITE}Vesireittien rakentaminen
STR_WATERWAYS_TOOLBAR_CAPTION_SE                                :{WHITE}Vesireitit
STR_WATERWAYS_TOOLBAR_BUILD_CANALS_TOOLTIP                      :{BLACK}Rakenna kanavia. Shift vaihtaa rakennustilan ja kustannusarvion välillä
STR_WATERWAYS_TOOLBAR_BUILD_LOCKS_TOOLTIP                       :{BLACK}Rakenna sulku. Shift vaihtaa rakennustilan ja kustannusarvion välillä
STR_WATERWAYS_TOOLBAR_BUILD_DEPOT_TOOLTIP                       :{BLACK}Rakenna telakka (laivojen ostamista ja huoltamista varten). Shift vaihtaa rakennustilan ja kustannusarvion välillä
STR_WATERWAYS_TOOLBAR_BUILD_DOCK_TOOLTIP                        :{BLACK}Rakenna satama. Ctrl liittää asemat. Shift vaihtaa rakennustilan ja kustannusarvion välillä
STR_WATERWAYS_TOOLBAR_BUOY_TOOLTIP                              :{BLACK}Sijoita poiju, jota voi käyttää reittipisteenä. Shift vaihtaa rakennustilan ja kustannusarvion välillä
STR_WATERWAYS_TOOLBAR_BUILD_AQUEDUCT_TOOLTIP                    :{BLACK}Rakenna akvedukti. Shift vaihtaa rakennustilan ja kustannusarvion välillä
STR_WATERWAYS_TOOLBAR_CREATE_LAKE_TOOLTIP                       :{BLACK}Määrittele vesialue.{}Tee kanava, paitsi jos Ctrl on painettuna merenpinnalla. Tällöin meri laajenee ympäristöön.
STR_WATERWAYS_TOOLBAR_CREATE_RIVER_TOOLTIP                      :{BLACK}Sijoita jokia

# Ship depot construction window
STR_DEPOT_BUILD_SHIP_CAPTION                                    :{WHITE}Telakan suunta
STR_DEPOT_BUILD_SHIP_ORIENTATION_TOOLTIP                        :{BLACK}Valitse telakan suunta

# Dock construction window
STR_STATION_BUILD_DOCK_CAPTION                                  :{WHITE}Satama

# Airport toolbar
STR_TOOLBAR_AIRCRAFT_CAPTION                                    :{WHITE}Lentokentät
STR_TOOLBAR_AIRCRAFT_BUILD_AIRPORT_TOOLTIP                      :{BLACK}Rakenna lentokenttä. Ctrl liittää asemat. Shift vaihtaa rakennustilan ja kustannusarvion välillä

# Airport construction window
STR_STATION_BUILD_AIRPORT_CAPTION                               :{WHITE}Lentokentän valinta
STR_STATION_BUILD_AIRPORT_TOOLTIP                               :{BLACK}Valitse lentokentän koko ja tyyppi.
STR_STATION_BUILD_AIRPORT_CLASS_LABEL                           :{BLACK}Lentokentän luokka
STR_STATION_BUILD_AIRPORT_LAYOUT_NAME                           :{BLACK}Kaava {NUM}

STR_AIRPORT_SMALL                                               :Pieni
STR_AIRPORT_CITY                                                :Kaupunki
STR_AIRPORT_METRO                                               :Suurkaupungin
STR_AIRPORT_INTERNATIONAL                                       :Kansainvälinen
STR_AIRPORT_COMMUTER                                            :Lähiliikenne
STR_AIRPORT_INTERCONTINENTAL                                    :Mannertenvälinen
STR_AIRPORT_HELIPORT                                            :Helikopterikenttä
STR_AIRPORT_HELIDEPOT                                           :Helikopterihalli
STR_AIRPORT_HELISTATION                                         :Helikopteriasema

STR_AIRPORT_CLASS_SMALL                                         :Pienet lentokentät
STR_AIRPORT_CLASS_LARGE                                         :Isot lentokentät
STR_AIRPORT_CLASS_HUB                                           :Keskuslentokenttä
STR_AIRPORT_CLASS_HELIPORTS                                     :Helikopterikentät

STR_STATION_BUILD_NOISE                                         :{BLACK}Aiheutettu melu: {GOLD}{COMMA}

# Landscaping toolbar
STR_LANDSCAPING_TOOLBAR                                         :{WHITE}Maastonmuokkaus
STR_LANDSCAPING_TOOLTIP_LOWER_A_CORNER_OF_LAND                  :{BLACK}Laske ruudun kulmaa. Vetäminen laskee ensimmäistä valittua kulmaa ja tasoittaa valitun alueen kulman korkeudelle. Ctrl valitsee alueen vinottain. Shift vaihtaa muokkaustilan ja kustannusarvion välillä
STR_LANDSCAPING_TOOLTIP_RAISE_A_CORNER_OF_LAND                  :{BLACK}Nosta ruudun kulmaa. Vetäminen nostaa ensimmäistä valittua kulmaa ja tasoittaa valitun alueen kulman korkeudelle. Ctrl valitsee alueen vinottain. Shift vaihtaa muokkaustilan ja kustannusarvion välillä
STR_LANDSCAPING_LEVEL_LAND_TOOLTIP                              :{BLACK}Tasoita maata ensimmäisen valitun kulman korkeudelle. Ctrl valitsee alueen vinottain. Shift vaihtaa muokkaustilan ja kustannusarvion välillä
STR_LANDSCAPING_TOOLTIP_PURCHASE_LAND                           :{BLACK}Osta maata tulevaa käyttöä varten. Shift vaihtaa ostotilan ja kustannusarvion välillä

# Object construction window
STR_OBJECT_BUILD_CAPTION                                        :{WHITE}Objektin valinta
STR_OBJECT_BUILD_TOOLTIP                                        :{BLACK}Valitse rakennettava objekti. Shift vaihtaa rakennustilan ja kustannusarvion välillä
STR_OBJECT_BUILD_CLASS_TOOLTIP                                  :{BLACK}Valitse rakennettavan objektin luokka
STR_OBJECT_BUILD_PREVIEW_TOOLTIP                                :{BLACK}Objektin esikatselu
STR_OBJECT_BUILD_SIZE                                           :{BLACK}Koko: {GOLD}{NUM} × {NUM} ruutua

STR_OBJECT_CLASS_LTHS                                           :Majakat
STR_OBJECT_CLASS_TRNS                                           :Lähettimet

# Tree planting window (last two for SE only)
STR_PLANT_TREE_CAPTION                                          :{WHITE}Puita
STR_PLANT_TREE_TOOLTIP                                          :{BLACK}Valitse istutettava puutyyppi. Jos ruudussa on jo puu, tämä lisää uusia puita riippumatta valitun puun tyypistä
STR_TREES_RANDOM_TYPE                                           :{BLACK}Sattumanvaraisia puita
STR_TREES_RANDOM_TYPE_TOOLTIP                                   :{BLACK}Aseta sattumanvaraisia puita. Shift vaihtaa istutustilan ja kustannusarvion välillä
STR_TREES_RANDOM_TREES_BUTTON                                   :{BLACK}Satunnaisia puita.
STR_TREES_RANDOM_TREES_TOOLTIP                                  :{BLACK}Istuta puita satunnaisesti maastoon

# Land generation window (SE)
STR_TERRAFORM_TOOLBAR_LAND_GENERATION_CAPTION                   :{WHITE}Maanrakennus
STR_TERRAFORM_TOOLTIP_PLACE_ROCKY_AREAS_ON_LANDSCAPE            :{BLACK}Sijoita kallioisia alueita maastoon.
STR_TERRAFORM_TOOLTIP_DEFINE_DESERT_AREA                        :{BLACK}Määrittele aavikon alue.{}Pidä Ctrl-nappia pohjassa poistaaksesi sitä
STR_TERRAFORM_TOOLTIP_INCREASE_SIZE_OF_LAND_AREA                :{BLACK}Suurenna madallettavan/korotettavan maa-alueen kokoa.
STR_TERRAFORM_TOOLTIP_DECREASE_SIZE_OF_LAND_AREA                :{BLACK}Pienennä madallettavan/korotettavan maa-alueen kokoa.
STR_TERRAFORM_TOOLTIP_GENERATE_RANDOM_LAND                      :{BLACK}Luo satunnainen maasto
STR_TERRAFORM_SE_NEW_WORLD                                      :{BLACK}Luo uusi skenaario
STR_TERRAFORM_RESET_LANDSCAPE                                   :{BLACK}Nollaa maasto
STR_TERRAFORM_RESET_LANDSCAPE_TOOLTIP                           :{BLACK}Poista kaikki yhtiöiden omistamat tontit kartalta

STR_QUERY_RESET_LANDSCAPE_CAPTION                               :{WHITE}Nollaa maasto
STR_RESET_LANDSCAPE_CONFIRMATION_TEXT                           :{WHITE}Haluatko varmasti poistaa kaikki yhtiön omistamat tontit?

# Town generation window (SE)
STR_FOUND_TOWN_CAPTION                                          :{WHITE}Luo kaupunkeja
STR_FOUND_TOWN_NEW_TOWN_BUTTON                                  :{BLACK}Uusi kaupunki
STR_FOUND_TOWN_NEW_TOWN_TOOLTIP                                 :{BLACK}Perusta uusi kaupunki. Shift+Klik näyttää vain kustannusarvion
STR_FOUND_TOWN_RANDOM_TOWN_BUTTON                               :{BLACK}Satunnainen kaupunki
STR_FOUND_TOWN_RANDOM_TOWN_TOOLTIP                              :{BLACK}Perusta kaupunki satunnaiseen paikkaan
STR_FOUND_TOWN_MANY_RANDOM_TOWNS                                :{BLACK}Monta satunnaista kaupunkia
STR_FOUND_TOWN_RANDOM_TOWNS_TOOLTIP                             :{BLACK}Peitä kartta satunnaisesti sijoitetuilla kaupungeilla.

STR_FOUND_TOWN_NAME_TITLE                                       :{YELLOW}Kaupungin nimi:
STR_FOUND_TOWN_NAME_EDITOR_TITLE                                :{BLACK}Syötä kaupungin nimi
STR_FOUND_TOWN_NAME_EDITOR_HELP                                 :{BLACK}Syötä kaupungin nimi napsauttamalla
STR_FOUND_TOWN_NAME_RANDOM_BUTTON                               :{BLACK}Satunnainen nimi
STR_FOUND_TOWN_NAME_RANDOM_TOOLTIP                              :{BLACK}Arvo uusi satunnainen nimi

STR_FOUND_TOWN_INITIAL_SIZE_TITLE                               :{YELLOW}Kaupungin koko:
STR_FOUND_TOWN_INITIAL_SIZE_SMALL_BUTTON                        :{BLACK}Pieni
STR_FOUND_TOWN_INITIAL_SIZE_MEDIUM_BUTTON                       :{BLACK}Keskisuuri
STR_FOUND_TOWN_INITIAL_SIZE_LARGE_BUTTON                        :{BLACK}Suuri
STR_FOUND_TOWN_SIZE_RANDOM                                      :{BLACK}Sattumanvarainen
STR_FOUND_TOWN_INITIAL_SIZE_TOOLTIP                             :{BLACK}Valitse kaupungin koko.
STR_FOUND_TOWN_CITY                                             :{BLACK}Kaupunki
STR_FOUND_TOWN_CITY_TOOLTIP                                     :{BLACK}Suurkaupungit kasvavat nopeammin kuin tavalliset kaupungit{}Asetuksista riippuen, ne ovat suurempia perustettaessa

STR_FOUND_TOWN_ROAD_LAYOUT                                      :{YELLOW}Kaupungin tiekaava:
STR_FOUND_TOWN_SELECT_TOWN_ROAD_LAYOUT                          :{BLACK}Valitse tiekaava tälle kaupungille
STR_FOUND_TOWN_SELECT_LAYOUT_ORIGINAL                           :{BLACK}Alkuperäinen
STR_FOUND_TOWN_SELECT_LAYOUT_BETTER_ROADS                       :{BLACK}Parempia teitä
STR_FOUND_TOWN_SELECT_LAYOUT_2X2_GRID                           :{BLACK}2×2-ruudukko
STR_FOUND_TOWN_SELECT_LAYOUT_3X3_GRID                           :{BLACK}3×3-ruudukko
STR_FOUND_TOWN_SELECT_LAYOUT_RANDOM                             :{BLACK}Sattumanvarainen

# Fund new industry window
STR_FUND_INDUSTRY_CAPTION                                       :{WHITE}Rakenna uutta teollisuutta
STR_FUND_INDUSTRY_SELECTION_TOOLTIP                             :{BLACK}Valitse tehdas listasta
STR_FUND_INDUSTRY_MANY_RANDOM_INDUSTRIES                        :Monta satunnaista teollisuusaluetta
STR_FUND_INDUSTRY_MANY_RANDOM_INDUSTRIES_TOOLTIP                :{BLACK}Sijoita teollisuuslaitokset satunnaisesti
STR_FUND_INDUSTRY_INDUSTRY_BUILD_COST                           :{BLACK}Kustannus: {YELLOW}{CURRENCY_LONG}
STR_FUND_INDUSTRY_PROSPECT_NEW_INDUSTRY                         :{BLACK}Koekaivaus
STR_FUND_INDUSTRY_BUILD_NEW_INDUSTRY                            :{BLACK}Rakenna
STR_FUND_INDUSTRY_FUND_NEW_INDUSTRY                             :{BLACK}Perusta

# Industry cargoes window
STR_INDUSTRY_CARGOES_INDUSTRY_CAPTION                           :{WHITE}Teollisuusketju teollisuudelle {STRING}
STR_INDUSTRY_CARGOES_CARGO_CAPTION                              :{WHITE}Teollisuusketju rahdille {STRING}
STR_INDUSTRY_CARGOES_PRODUCERS                                  :{WHITE}Tuottavia teollisuuksia
STR_INDUSTRY_CARGOES_CUSTOMERS                                  :{WHITE}Hyväksyviä teollisuuksia
STR_INDUSTRY_CARGOES_HOUSES                                     :{WHITE}Taloja
STR_INDUSTRY_CARGOES_INDUSTRY_TOOLTIP                           :{BLACK}Napsauta teollisuutta nähdäksesi sen tuottajat ja kuluttajat
STR_INDUSTRY_CARGOES_CARGO_TOOLTIP                              :{BLACK}{STRING}{}Napsauta rahtia nähdäksesi sen tuottajat ja kuluttajat
STR_INDUSTRY_DISPLAY_CHAIN                                      :{BLACK}Näytä ketju
STR_INDUSTRY_DISPLAY_CHAIN_TOOLTIP                              :{BLACK}Näytä rahdin tuottajat ja hyväksyvät teollisuudet
STR_INDUSTRY_CARGOES_NOTIFY_SMALLMAP                            :{BLACK}Yhdistä karttaan
STR_INDUSTRY_CARGOES_NOTIFY_SMALLMAP_TOOLTIP                    :{BLACK}Valitse näytetyt teollisuudet kartalla
STR_INDUSTRY_CARGOES_SELECT_CARGO                               :{BLACK}Valitse rahti
STR_INDUSTRY_CARGOES_SELECT_CARGO_TOOLTIP                       :{BLACK}Valitse rahti, jonka haluat näyttää
STR_INDUSTRY_CARGOES_SELECT_INDUSTRY                            :{BLACK}Valitse teollisuus
STR_INDUSTRY_CARGOES_SELECT_INDUSTRY_TOOLTIP                    :{BLACK}Valitse teollisuus, jonka haluat näyttää

# Land area window
STR_LAND_AREA_INFORMATION_CAPTION                               :{WHITE}Maa-aluetiedot
STR_LAND_AREA_INFORMATION_COST_TO_CLEAR_N_A                     :{BLACK}Raivaamisen hinta: {LTBLUE}-
STR_LAND_AREA_INFORMATION_COST_TO_CLEAR                         :{BLACK}Raivaamisen hinta: {RED}{CURRENCY_LONG}
STR_LAND_AREA_INFORMATION_REVENUE_WHEN_CLEARED                  :{BLACK}Tulo kun tyhjennetty: {LTBLUE}{CURRENCY_LONG}
STR_LAND_AREA_INFORMATION_OWNER_N_A                             :-
STR_LAND_AREA_INFORMATION_OWNER                                 :{BLACK}Omistaja: {LTBLUE}{STRING}
STR_LAND_AREA_INFORMATION_ROAD_OWNER                            :{BLACK}Tien omistaja: {LTBLUE}{STRING}
STR_LAND_AREA_INFORMATION_TRAM_OWNER                            :{BLACK}Raitiotien omistaja: {LTBLUE}{STRING}
STR_LAND_AREA_INFORMATION_RAIL_OWNER                            :{BLACK}Rautatien omistaja: {LTBLUE}{STRING}
STR_LAND_AREA_INFORMATION_LOCAL_AUTHORITY                       :{BLACK}Kunta: {LTBLUE}{STRING}
STR_LAND_AREA_INFORMATION_LOCAL_AUTHORITY_NONE                  :Ei mitään
STR_LAND_AREA_INFORMATION_LANDINFO_COORDS                       :{BLACK}Koordinaatit: {LTBLUE}{NUM} x {NUM} x {NUM} ({STRING})
STR_LAND_AREA_INFORMATION_BUILD_DATE                            :{BLACK}Rakennettu: {LTBLUE}{DATE_LONG}
STR_LAND_AREA_INFORMATION_STATION_CLASS                         :{BLACK}Aseman luokka: {LTBLUE}{STRING}
STR_LAND_AREA_INFORMATION_STATION_TYPE                          :{BLACK}Aseman tyyppi: {LTBLUE}{STRING}
STR_LAND_AREA_INFORMATION_AIRPORT_CLASS                         :{BLACK}Lentokentän luokka: {LTBLUE}{STRING}
STR_LAND_AREA_INFORMATION_AIRPORT_NAME                          :{BLACK}Lentokentän nimi: {LTBLUE}{STRING}
STR_LAND_AREA_INFORMATION_AIRPORTTILE_NAME                      :{BLACK}Lentokentän ruudun nimi: {LTBLUE}{STRING}
STR_LAND_AREA_INFORMATION_NEWGRF_NAME                           :{BLACK}NewGRF: {LTBLUE}{STRING}
STR_LAND_AREA_INFORMATION_CARGO_ACCEPTED                        :{BLACK}Vastaanottaa rahtia: {LTBLUE}
STR_LAND_AREA_INFORMATION_CARGO_EIGHTS                          :({COMMA}/8 {STRING})
STR_LANG_AREA_INFORMATION_RAIL_TYPE                             :{BLACK}Raidetyyppi: {LTBLUE}{STRING}
STR_LANG_AREA_INFORMATION_RAIL_SPEED_LIMIT                      :{BLACK}Radan nopeusrajoitus: {LTBLUE}{VELOCITY}
STR_LANG_AREA_INFORMATION_ROAD_SPEED_LIMIT                      :{BLACK}Tien nopeusrajoitus: {LTBLUE}{VELOCITY}

# Description of land area of different tiles
STR_LAI_CLEAR_DESCRIPTION_ROCKS                                 :Kalliota
STR_LAI_CLEAR_DESCRIPTION_ROUGH_LAND                            :Epätasaista maata
STR_LAI_CLEAR_DESCRIPTION_BARE_LAND                             :Paljasta maata
STR_LAI_CLEAR_DESCRIPTION_GRASS                                 :Ruohikkoa
STR_LAI_CLEAR_DESCRIPTION_FIELDS                                :Peltoja
STR_LAI_CLEAR_DESCRIPTION_SNOW_COVERED_LAND                     :Lumen peittämää maata
STR_LAI_CLEAR_DESCRIPTION_DESERT                                :Aavikkoa

STR_LAI_RAIL_DESCRIPTION_TRACK                                  :Rautatie
STR_LAI_RAIL_DESCRIPTION_TRACK_WITH_NORMAL_SIGNALS              :Rautatie suojastusopastimilla
STR_LAI_RAIL_DESCRIPTION_TRACK_WITH_PRESIGNALS                  :Rautatie tulo-opastimilla
STR_LAI_RAIL_DESCRIPTION_TRACK_WITH_EXITSIGNALS                 :Rautatie poistumisopastimilla
STR_LAI_RAIL_DESCRIPTION_TRACK_WITH_COMBOSIGNALS                :Rautatie yhdistelmäopastimilla
STR_LAI_RAIL_DESCRIPTION_TRACK_WITH_PBSSIGNALS                  :Rautatie reittiopastimilla
STR_LAI_RAIL_DESCRIPTION_TRACK_WITH_NOENTRYSIGNALS              :Rautatie yksisuuntaisilla reittiopastimilla
STR_LAI_RAIL_DESCRIPTION_TRACK_WITH_NORMAL_PRESIGNALS           :Rautatie suojastus- ja tulo-opastimilla
STR_LAI_RAIL_DESCRIPTION_TRACK_WITH_NORMAL_EXITSIGNALS          :Rautatie suojastus- ja poistumisopastimilla
STR_LAI_RAIL_DESCRIPTION_TRACK_WITH_NORMAL_COMBOSIGNALS         :Rautatie suojastus- ja yhdistelmäopastimilla
STR_LAI_RAIL_DESCRIPTION_TRACK_WITH_NORMAL_PBSSIGNALS           :Rautatie suojastus- ja reittiopastimilla
STR_LAI_RAIL_DESCRIPTION_TRACK_WITH_NORMAL_NOENTRYSIGNALS       :Rautatie suojastus- ja yksisuuntaisilla reittiopastimilla
STR_LAI_RAIL_DESCRIPTION_TRACK_WITH_PRE_EXITSIGNALS             :Rautatie tulo- ja poistumisopastimilla
STR_LAI_RAIL_DESCRIPTION_TRACK_WITH_PRE_COMBOSIGNALS            :Rautatie tulo- ja yhdistelmäopastimilla
STR_LAI_RAIL_DESCRIPTION_TRACK_WITH_PRE_PBSSIGNALS              :Rautatie tulo- ja reittiopastimilla
STR_LAI_RAIL_DESCRIPTION_TRACK_WITH_PRE_NOENTRYSIGNALS          :Rautatie tulo- ja yksisuuntaisilla reittiopastimilla
STR_LAI_RAIL_DESCRIPTION_TRACK_WITH_EXIT_COMBOSIGNALS           :Rautatie poistumis- ja yhdistelmäopastimilla
STR_LAI_RAIL_DESCRIPTION_TRACK_WITH_EXIT_PBSSIGNALS             :Rautatie poistumis- ja reittiopastimilla
STR_LAI_RAIL_DESCRIPTION_TRACK_WITH_EXIT_NOENTRYSIGNALS         :Rautatie poistumis- ja yksisuuntaisilla opastimilla
STR_LAI_RAIL_DESCRIPTION_TRACK_WITH_COMBO_PBSSIGNALS            :Rautatie yhdistelmä- ja reittiopastimilla
STR_LAI_RAIL_DESCRIPTION_TRACK_WITH_COMBO_NOENTRYSIGNALS        :Rautatie yhdistelmä- ja yksisuuntaisilla opastimilla
STR_LAI_RAIL_DESCRIPTION_TRACK_WITH_PBS_NOENTRYSIGNALS          :Rautatie reitti- ja yksisuuntaisilla opastimilla
STR_LAI_RAIL_DESCRIPTION_TRAIN_DEPOT                            :Rautatie veturitalli

STR_LAI_ROAD_DESCRIPTION_ROAD                                   :Tie
STR_LAI_ROAD_DESCRIPTION_ROAD_WITH_STREETLIGHTS                 :Tie katuvaloilla
STR_LAI_ROAD_DESCRIPTION_TREE_LINED_ROAD                        :Puilla reunustettu tie
STR_LAI_ROAD_DESCRIPTION_ROAD_VEHICLE_DEPOT                     :Autovarikko
STR_LAI_ROAD_DESCRIPTION_ROAD_RAIL_LEVEL_CROSSING               :Tasoristeys
STR_LAI_ROAD_DESCRIPTION_TRAMWAY                                :Raitiotie

# Houses come directly from their building names
STR_LAI_TOWN_INDUSTRY_DESCRIPTION_UNDER_CONSTRUCTION            :{STRING} (rakennusvaiheessa)

STR_LAI_TREE_NAME_TREES                                         :Puita
STR_LAI_TREE_NAME_RAINFOREST                                    :Sademetsää
STR_LAI_TREE_NAME_CACTUS_PLANTS                                 :Kaktuksia

STR_LAI_STATION_DESCRIPTION_RAILROAD_STATION                    :Rautatieasema
STR_LAI_STATION_DESCRIPTION_AIRCRAFT_HANGAR                     :Lentokonehalli
STR_LAI_STATION_DESCRIPTION_AIRPORT                             :Lentokenttä
STR_LAI_STATION_DESCRIPTION_TRUCK_LOADING_AREA                  :Lastauslaituri
STR_LAI_STATION_DESCRIPTION_BUS_STATION                         :Linja-autoasema
STR_LAI_STATION_DESCRIPTION_SHIP_DOCK                           :Satama
STR_LAI_STATION_DESCRIPTION_BUOY                                :Poiju
STR_LAI_STATION_DESCRIPTION_WAYPOINT                            :Reittipiste

STR_LAI_WATER_DESCRIPTION_WATER                                 :Vettä
STR_LAI_WATER_DESCRIPTION_CANAL                                 :Kanaali
STR_LAI_WATER_DESCRIPTION_LOCK                                  :Sulku
STR_LAI_WATER_DESCRIPTION_RIVER                                 :Joki
STR_LAI_WATER_DESCRIPTION_COAST_OR_RIVERBANK                    :Rannikko tai joentörmä
STR_LAI_WATER_DESCRIPTION_SHIP_DEPOT                            :Telakka

# Industries come directly from their industry names

STR_LAI_TUNNEL_DESCRIPTION_RAILROAD                             :Rautatietunneli
STR_LAI_TUNNEL_DESCRIPTION_ROAD                                 :Maantietunneli

STR_LAI_BRIDGE_DESCRIPTION_RAIL_SUSPENSION_STEEL                :Teräksinen rautatieriippusilta
STR_LAI_BRIDGE_DESCRIPTION_RAIL_GIRDER_STEEL                    :Teräksinen rautatiepalkkisilta
STR_LAI_BRIDGE_DESCRIPTION_RAIL_CANTILEVER_STEEL                :Teräksinen rautatieulokepalkkisilta
STR_LAI_BRIDGE_DESCRIPTION_RAIL_SUSPENSION_CONCRETE             :Vahvennettu betoninen rautatieriippusilta
STR_LAI_BRIDGE_DESCRIPTION_RAIL_WOODEN                          :Puinen rautatiesilta
STR_LAI_BRIDGE_DESCRIPTION_RAIL_CONCRETE                        :Betoninen rautatiesilta
STR_LAI_BRIDGE_DESCRIPTION_RAIL_TUBULAR_STEEL                   :Putkirakenteinen rautatiesilta

STR_LAI_BRIDGE_DESCRIPTION_ROAD_SUSPENSION_STEEL                :Teräksinen maantieriippusilta
STR_LAI_BRIDGE_DESCRIPTION_ROAD_GIRDER_STEEL                    :Teräksinen maantiepalkkisilta
STR_LAI_BRIDGE_DESCRIPTION_ROAD_CANTILEVER_STEEL                :Teräksinen maantieulokepalkkisilta
STR_LAI_BRIDGE_DESCRIPTION_ROAD_SUSPENSION_CONCRETE             :Vahvennettu betoninen maantieriippusilta
STR_LAI_BRIDGE_DESCRIPTION_ROAD_WOODEN                          :Puinen maantiesilta
STR_LAI_BRIDGE_DESCRIPTION_ROAD_CONCRETE                        :Betoninen maantiesilta
STR_LAI_BRIDGE_DESCRIPTION_ROAD_TUBULAR_STEEL                   :Putkirakenteinen maantiesilta

STR_LAI_BRIDGE_DESCRIPTION_AQUEDUCT                             :Akvedukti

STR_LAI_OBJECT_DESCRIPTION_TRANSMITTER                          :Lähetin
STR_LAI_OBJECT_DESCRIPTION_LIGHTHOUSE                           :Majakka
STR_LAI_OBJECT_DESCRIPTION_COMPANY_HEADQUARTERS                 :Yhtiön päärakennus
STR_LAI_OBJECT_DESCRIPTION_COMPANY_OWNED_LAND                   :Yhtiön omistamaa maata

# About OpenTTD window
STR_ABOUT_OPENTTD                                               :{WHITE}Tietoja OpenTTD:stä
STR_ABOUT_ORIGINAL_COPYRIGHT                                    :{BLACK}Alkuperäiset oikeudet {COPYRIGHT} 1995 Chris Sawyer, kaikki oikeudet pidätetään
STR_ABOUT_VERSION                                               :{BLACK}OpenTTD-versio {REV}
STR_ABOUT_COPYRIGHT_OPENTTD                                     :{BLACK}OpenTTD {COPYRIGHT} 2002-2019 The OpenTTD team

# Framerate display window
STR_FRAMERATE_CAPTION                                           :{WHITE}Kuvataajuus
STR_FRAMERATE_CAPTION_SMALL                                     :{STRING}{WHITE} ({DECIMAL}×)
STR_FRAMERATE_RATE_GAMELOOP                                     :{WHITE}Simulaationopeus: {STRING}
STR_FRAMERATE_RATE_BLITTER                                      :{WHITE}Grafiikan kuvataajuus: {STRING}
STR_FRAMERATE_SPEED_FACTOR                                      :{WHITE}Pelin nykyinen nopeuskerroin: {DECIMAL}×
STR_FRAMERATE_CURRENT                                           :{WHITE}Nykyinen
STR_FRAMERATE_DATA_POINTS                                       :{BLACK}Data perustuu {COMMA} mittaukseen
STR_FRAMERATE_MS_GOOD                                           :{LTBLUE}{DECIMAL}{WHITE} ms
STR_FRAMERATE_MS_WARN                                           :{YELLOW}{DECIMAL}{WHITE} ms
STR_FRAMERATE_MS_BAD                                            :{RED}{DECIMAL}{WHITE} ms
STR_FRAMERATE_FPS_GOOD                                          :{LTBLUE}{DECIMAL}{WHITE} kuvaa/s
STR_FRAMERATE_FPS_WARN                                          :{YELLOW}{DECIMAL}{WHITE} kuvaa/s
STR_FRAMERATE_FPS_BAD                                           :{RED}{DECIMAL}{WHITE} kuvaa/s
STR_FRAMERATE_GRAPH_MILLISECONDS                                :{TINY_FONT}{COMMA} ms
STR_FRAMERATE_GRAPH_SECONDS                                     :{TINY_FONT}{COMMA} s
############ Leave those lines in this order!!
STR_FRAMERATE_GL_ROADVEHS                                       :{BLACK}  Ajoneuvoaskeleet:
STR_FRAMERATE_GL_SHIPS                                          :{BLACK}  Laiva-askeleet:
STR_FRAMERATE_GL_LANDSCAPE                                      :{BLACK}  Maailma-askeleet:
STR_FRAMERATE_DRAWING_VIEWPORTS                                 :{BLACK}  Maailmanäkymät:
STR_FRAMERATE_VIDEO                                             :{WHITE}Videolähtö:
############ End of leave-in-this-order
############ Leave those lines in this order!!
STR_FRAMETIME_CAPTION_GL_SHIPS                                  :Laiva-askeleet
STR_FRAMETIME_CAPTION_GL_AIRCRAFT                               :Ilma-alusaskeleet
STR_FRAMETIME_CAPTION_VIDEO                                     :Videolähtö
############ End of leave-in-this-order


# Save/load game/scenario
STR_SAVELOAD_SAVE_CAPTION                                       :{WHITE}Tallenna peli
STR_SAVELOAD_LOAD_CAPTION                                       :{WHITE}Lataa peli
STR_SAVELOAD_SAVE_SCENARIO                                      :{WHITE}Tallenna skenaario
STR_SAVELOAD_LOAD_SCENARIO                                      :{WHITE}Lataa skenaario
STR_SAVELOAD_LOAD_HEIGHTMAP                                     :{WHITE}Lataa korkeuskartta
STR_SAVELOAD_SAVE_HEIGHTMAP                                     :{WHITE}Tallenna korkeuskartta
STR_SAVELOAD_HOME_BUTTON                                        :{BLACK}Siirry tallennusten oletuskansioon napsauttamalla tätä
STR_SAVELOAD_BYTES_FREE                                         :{BLACK}{BYTES} vapaana
STR_SAVELOAD_LIST_TOOLTIP                                       :{BLACK}Lista asemista, hakemistoista ja tallennetuista peleistä.
STR_SAVELOAD_EDITBOX_TOOLTIP                                    :{BLACK}Valittu nimi pelitallenteelle.
STR_SAVELOAD_DELETE_BUTTON                                      :{BLACK}Poista
STR_SAVELOAD_DELETE_TOOLTIP                                     :{BLACK}Poista valittu pelitallenne.
STR_SAVELOAD_SAVE_BUTTON                                        :{BLACK}Tallenna
STR_SAVELOAD_SAVE_TOOLTIP                                       :{BLACK}Tallenna nykyinen peli käyttäen valittua nimeä.
STR_SAVELOAD_LOAD_BUTTON                                        :{BLACK}Lataa
STR_SAVELOAD_LOAD_TOOLTIP                                       :{BLACK}Lataa valittu peli
STR_SAVELOAD_LOAD_HEIGHTMAP_TOOLTIP                             :{BLACK}Lataa valittu korkeuskartta
STR_SAVELOAD_DETAIL_CAPTION                                     :{BLACK}Tietoja pelistä
STR_SAVELOAD_DETAIL_NOT_AVAILABLE                               :{BLACK}Tietoja ei ole saatavilla
STR_SAVELOAD_DETAIL_COMPANY_INDEX                               :{SILVER}{COMMA}: {WHITE}{STRING}
STR_SAVELOAD_DETAIL_GRFSTATUS                                   :{SILVER}NewGRF: {WHITE}{STRING}
STR_SAVELOAD_FILTER_TITLE                                       :{BLACK}Suodatinteksti:

STR_SAVELOAD_OSKTITLE                                           :{BLACK}Syötä nimi tallennustiedostolle

# World generation
STR_MAPGEN_WORLD_GENERATION_CAPTION                             :{WHITE}Maailman luominen
STR_MAPGEN_MAPSIZE                                              :{BLACK}Kartan koko:
STR_MAPGEN_MAPSIZE_TOOLTIP                                      :{BLACK}Valitse kartan koko ruutuina. Saatavilla olevien ruutujen määrä on hieman alhaisempi
STR_MAPGEN_BY                                                   :{BLACK}×
STR_MAPGEN_NUMBER_OF_TOWNS                                      :{BLACK}Kaupunkien määrä:
STR_MAPGEN_DATE                                                 :{BLACK}Päivämäärä:
STR_MAPGEN_NUMBER_OF_INDUSTRIES                                 :{BLACK}Teollisuuden määrä:
STR_MAPGEN_MAX_HEIGHTLEVEL                                      :{BLACK}Suurin sallittu kartan korkeus:
STR_MAPGEN_MAX_HEIGHTLEVEL_UP                                   :{BLACK}Kasvata suurinta sallittua vuorten korkeutta yhdellä
STR_MAPGEN_MAX_HEIGHTLEVEL_DOWN                                 :{BLACK}Vähennä suurinta sallittua vuorten korkeutta yhdellä
STR_MAPGEN_SNOW_LINE_HEIGHT                                     :{BLACK}Lumirajan korkeus:
STR_MAPGEN_SNOW_LINE_UP                                         :{BLACK}Siirrä lumirajaa yksi taso ylöspäin
STR_MAPGEN_SNOW_LINE_DOWN                                       :{BLACK}Siirrä lumirajaa yksi taso alaspäin
STR_MAPGEN_LAND_GENERATOR                                       :{BLACK}Maastogeneraattori:
STR_MAPGEN_TREE_PLACER                                          :{BLACK}Puiden algoritmi:
STR_MAPGEN_TERRAIN_TYPE                                         :{BLACK}Maaston tyyppi:
STR_MAPGEN_QUANTITY_OF_SEA_LAKES                                :{BLACK}Merenpinta:
STR_MAPGEN_QUANTITY_OF_RIVERS                                   :{BLACK}Joet:
STR_MAPGEN_SMOOTHNESS                                           :{BLACK}Tasaisuus:
STR_MAPGEN_VARIETY                                              :{BLACK}Vaihtelu:
STR_MAPGEN_GENERATE                                             :{WHITE}Generoi

# Strings for map borders at game generation
STR_MAPGEN_BORDER_TYPE                                          :{BLACK}Kartan reunat:
STR_MAPGEN_NORTHWEST                                            :{BLACK}Luode
STR_MAPGEN_NORTHEAST                                            :{BLACK}Koillinen
STR_MAPGEN_SOUTHEAST                                            :{BLACK}Kaakko
STR_MAPGEN_SOUTHWEST                                            :{BLACK}Lounas
STR_MAPGEN_BORDER_FREEFORM                                      :{BLACK}Vapaa
STR_MAPGEN_BORDER_WATER                                         :{BLACK}Vesi
STR_MAPGEN_BORDER_RANDOM                                        :{BLACK}Sattumanvarainen
STR_MAPGEN_BORDER_RANDOMIZE                                     :{BLACK}Sattumanvarainen
STR_MAPGEN_BORDER_MANUAL                                        :{BLACK}Manuaalinen

STR_MAPGEN_HEIGHTMAP_ROTATION                                   :{BLACK}Korkeuskartan kierto:
STR_MAPGEN_HEIGHTMAP_NAME                                       :{BLACK}Korkeuskartan nimi:
STR_MAPGEN_HEIGHTMAP_SIZE_LABEL                                 :{BLACK}Koko:
STR_MAPGEN_HEIGHTMAP_SIZE                                       :{ORANGE}{NUM} x {NUM}

STR_MAPGEN_MAX_HEIGHTLEVEL_QUERY_CAPT                           :{WHITE}Muuta suurinta sallittua kartan korkeutta
STR_MAPGEN_SNOW_LINE_QUERY_CAPT                                 :{WHITE}Vaihda lumirajan korkeutta
STR_MAPGEN_START_DATE_QUERY_CAPT                                :{WHITE}Vaihda aloitusvuosi

# SE Map generation
STR_SE_MAPGEN_CAPTION                                           :{WHITE}Skenaarion tyyppi
STR_SE_MAPGEN_FLAT_WORLD                                        :{WHITE}Tasainen maa
STR_SE_MAPGEN_FLAT_WORLD_TOOLTIP                                :{BLACK}Luo tasainen maa
STR_SE_MAPGEN_RANDOM_LAND                                       :{WHITE}Satunnainen maa
STR_SE_MAPGEN_FLAT_WORLD_HEIGHT                                 :{BLACK}Tasaisen maan korkeus:
STR_SE_MAPGEN_FLAT_WORLD_HEIGHT_DOWN                            :{BLACK}Siirrä tasaista maata yksi alaspäin
STR_SE_MAPGEN_FLAT_WORLD_HEIGHT_UP                              :{BLACK}Siirrä tasaista maata yksi ylöspäin

STR_SE_MAPGEN_FLAT_WORLD_HEIGHT_QUERY_CAPT                      :{WHITE}Vaihda tasaisen maan korkeutta

# Map generation progress
STR_GENERATION_WORLD                                            :{WHITE}Maailmaa luodaan...
STR_GENERATION_ABORT                                            :{BLACK}Peruuta
STR_GENERATION_ABORT_CAPTION                                    :{WHITE}Keskeytä maailman luominen
STR_GENERATION_ABORT_MESSAGE                                    :{YELLOW}Haluatko varmasti keskeyttää maan luomisen?
STR_GENERATION_PROGRESS                                         :{WHITE}{NUM}% valmiina
STR_GENERATION_PROGRESS_NUM                                     :{BLACK}{NUM} / {NUM}
STR_GENERATION_WORLD_GENERATION                                 :{BLACK}Maailman luominen
STR_GENERATION_RIVER_GENERATION                                 :{BLACK}Jokien luominen
STR_GENERATION_TREE_GENERATION                                  :{BLACK}Puiden luominen
STR_GENERATION_OBJECT_GENERATION                                :{BLACK}Siirtämättömän luominen
STR_GENERATION_CLEARING_TILES                                   :{BLACK}Karun ja kivisen alueen luominen
STR_GENERATION_SETTINGUP_GAME                                   :{BLACK}Valmistellaan peliä
STR_GENERATION_PREPARING_TILELOOP                               :{BLACK}Ajetaan tile-loop
STR_GENERATION_PREPARING_SCRIPT                                 :{BLACK}Suoritetaan skriptiä
STR_GENERATION_PREPARING_GAME                                   :{BLACK}Valmistellaan peliä

# NewGRF settings
STR_NEWGRF_SETTINGS_CAPTION                                     :{WHITE}NewGRF-asetukset
STR_NEWGRF_SETTINGS_INFO_TITLE                                  :{WHITE}Tarkat NewGRF-tiedot
STR_NEWGRF_SETTINGS_ACTIVE_LIST                                 :{WHITE}Käytössä olevat NewGRF-tiedostot
STR_NEWGRF_SETTINGS_INACTIVE_LIST                               :{WHITE}Pois käytöstä olevat NewGRF-tiedostot
STR_NEWGRF_SETTINGS_SELECT_PRESET                               :{ORANGE}Valitse valmislista:
STR_NEWGRF_FILTER_TITLE                                         :{ORANGE}Suodatinteksti:
STR_NEWGRF_SETTINGS_PRESET_LIST_TOOLTIP                         :{BLACK}Lataa valittu valmislista
STR_NEWGRF_SETTINGS_PRESET_SAVE                                 :{BLACK}Tallenna valmislistaksi
STR_NEWGRF_SETTINGS_PRESET_SAVE_TOOLTIP                         :{BLACK}Tallenna nykyinen lista valmislistaksi
STR_NEWGRF_SETTINGS_PRESET_SAVE_QUERY                           :{BLACK}Syötä nimi valmislistalle
STR_NEWGRF_SETTINGS_PRESET_DELETE                               :{BLACK}Poista valmislista
STR_NEWGRF_SETTINGS_PRESET_DELETE_TOOLTIP                       :{BLACK}Poista valittu valmislista
STR_NEWGRF_SETTINGS_ADD                                         :{BLACK}Lisää
STR_NEWGRF_SETTINGS_ADD_FILE_TOOLTIP                            :{BLACK}Lisää valittu NewGRF-tiedosto listalle
STR_NEWGRF_SETTINGS_RESCAN_FILES                                :{BLACK}Päivitä
STR_NEWGRF_SETTINGS_RESCAN_FILES_TOOLTIP                        :{BLACK}Päivitä saatavilla olevien NewGRF-tiedostojen lista
STR_NEWGRF_SETTINGS_REMOVE                                      :{BLACK}Poista
STR_NEWGRF_SETTINGS_REMOVE_TOOLTIP                              :{BLACK}Poista valittu NewGRF-tiedosto listalta
STR_NEWGRF_SETTINGS_MOVEUP                                      :{BLACK}Siirrä ylös
STR_NEWGRF_SETTINGS_MOVEUP_TOOLTIP                              :{BLACK}Siirrä valittua NewGRF-tiedostoa listassa ylöspäin
STR_NEWGRF_SETTINGS_MOVEDOWN                                    :{BLACK}Siirrä alas
STR_NEWGRF_SETTINGS_MOVEDOWN_TOOLTIP                            :{BLACK}Siirrä valittua NewGRF-tiedostoa listassa alaspäin
STR_NEWGRF_SETTINGS_UPGRADE                                     :{BLACK}Päivitä
STR_NEWGRF_SETTINGS_UPGRADE_TOOLTIP                             :{BLACK}Päivitä NewGRF-tiedostot joista on asennettuna uudempi versio
STR_NEWGRF_SETTINGS_FILE_TOOLTIP                                :{BLACK}Lista asennetuista NewGRF-tiedostoista

STR_NEWGRF_SETTINGS_SET_PARAMETERS                              :{BLACK}Aseta parametrit
STR_NEWGRF_SETTINGS_SHOW_PARAMETERS                             :{BLACK}Näytä parametrit
STR_NEWGRF_SETTINGS_TOGGLE_PALETTE                              :{BLACK}Käytä eri palettia
STR_NEWGRF_SETTINGS_TOGGLE_PALETTE_TOOLTIP                      :{BLACK}Käytä valitun NewGRF:n kanssa eri palettia.{}Tee näin, jos tämän NewGRF:n grafiikat näkyvät pelissä vaaleanpunaisina.
STR_NEWGRF_SETTINGS_APPLY_CHANGES                               :{BLACK}Ota käyttöön

STR_NEWGRF_SETTINGS_FIND_MISSING_CONTENT_BUTTON                 :{BLACK}Etsi puuttuvaa sisältöä online-palvelusta
STR_NEWGRF_SETTINGS_FIND_MISSING_CONTENT_TOOLTIP                :{BLACK}Tarkista löytyykö puuttuvaa sisältöä online-palvelusta

STR_NEWGRF_SETTINGS_FILENAME                                    :{BLACK}Tiedostonimi: {SILVER}{STRING}
STR_NEWGRF_SETTINGS_GRF_ID                                      :{BLACK}GRF ID: {SILVER}{STRING}
STR_NEWGRF_SETTINGS_VERSION                                     :{BLACK}Versio: {SILVER}{NUM}
STR_NEWGRF_SETTINGS_MIN_VERSION                                 :{BLACK}Pienin yhteensopiva versio: {SILVER}{NUM}
STR_NEWGRF_SETTINGS_MD5SUM                                      :{BLACK}MD5-summa: {SILVER}{STRING}
STR_NEWGRF_SETTINGS_PALETTE                                     :{BLACK}Paletti: {SILVER}{STRING}
STR_NEWGRF_SETTINGS_PARAMETER                                   :{BLACK}Parametrit: {SILVER}{STRING}

STR_NEWGRF_SETTINGS_NO_INFO                                     :{BLACK}Ei tietoa
STR_NEWGRF_SETTINGS_NOT_FOUND                                   :{RED}Sopivaa tiedostoa ei löydy
STR_NEWGRF_SETTINGS_DISABLED                                    :{RED}Ei käytössä
STR_NEWGRF_SETTINGS_INCOMPATIBLE                                :{RED}Epäyhteensopiva tämän OpenTTD-version kanssa

# NewGRF save preset window
STR_SAVE_PRESET_CAPTION                                         :{WHITE}Tallenna valmislistaksi
STR_SAVE_PRESET_LIST_TOOLTIP                                    :{BLACK}Luettelo saatavilla olevista valmislistoista, valitse yksi kopioitavaksi alla olevaan tallenteeseen
STR_SAVE_PRESET_TITLE                                           :{BLACK}Syötä nimi valmislistalle
STR_SAVE_PRESET_EDITBOX_TOOLTIP                                 :{BLACK}Valittu nimi tallennettavalle valmislistalle
STR_SAVE_PRESET_CANCEL                                          :{BLACK}Peruuta
STR_SAVE_PRESET_CANCEL_TOOLTIP                                  :{BLACK}Älä muuta valmislistaa
STR_SAVE_PRESET_SAVE                                            :{BLACK}Tallenna
STR_SAVE_PRESET_SAVE_TOOLTIP                                    :{BLACK}Tallenna valmislista valitulle nimelle

# NewGRF parameters window
STR_NEWGRF_PARAMETERS_CAPTION                                   :{WHITE}Muuta NewGRF-parametrejä
STR_NEWGRF_PARAMETERS_CLOSE                                     :{BLACK}Sulje
STR_NEWGRF_PARAMETERS_RESET                                     :{BLACK}Palauta
STR_NEWGRF_PARAMETERS_RESET_TOOLTIP                             :{BLACK}Aseta kaikki parametrit oletusarvoihin
STR_NEWGRF_PARAMETERS_DEFAULT_NAME                              :Parametri {NUM}
STR_NEWGRF_PARAMETERS_SETTING                                   :{STRING}: {ORANGE}{STRING}
STR_NEWGRF_PARAMETERS_NUM_PARAM                                 :{LTBLUE}Parametrien määrä: {ORANGE}{NUM}

# NewGRF inspect window
STR_NEWGRF_INSPECT_CAPTION                                      :{WHITE}Tutki - {STRING}
STR_NEWGRF_INSPECT_PARENT_BUTTON                                :{BLACK}Vanhempi
STR_NEWGRF_INSPECT_PARENT_TOOLTIP                               :{BLACK}Tutki vanhemman kohdetta

STR_NEWGRF_INSPECT_CAPTION_OBJECT_AT                            :{STRING} sijainnissa {HEX}
STR_NEWGRF_INSPECT_CAPTION_OBJECT_AT_OBJECT                     :Objekti
STR_NEWGRF_INSPECT_CAPTION_OBJECT_AT_RAIL_TYPE                  :Rautatien tyyppi

STR_NEWGRF_INSPECT_QUERY_CAPTION                                :{WHITE}NewGRF muuttujan 60+x parametri (heksadesimaali)

# Sprite aligner window
STR_SPRITE_ALIGNER_CAPTION                                      :{WHITE}Kohdistetaan spriteä {COMMA} ({STRING})
STR_SPRITE_ALIGNER_NEXT_BUTTON                                  :{BLACK}Seuraava sprite
STR_SPRITE_ALIGNER_NEXT_TOOLTIP                                 :{BLACK}Mene seuraavaan tavalliseen spriteen ja hyppää yli pseudo-/uudelleenväritetyt/fontti- spritet ja mene alkuun kun päästään viimeiseen
STR_SPRITE_ALIGNER_GOTO_BUTTON                                  :{BLACK}Mene spriteen
STR_SPRITE_ALIGNER_GOTO_TOOLTIP                                 :{BLACK}Mene valittuun spriteen. Jos sprite ei ole tavallinen, jatka seuraavaan tavalliseen spriteen
STR_SPRITE_ALIGNER_PREVIOUS_BUTTON                              :{BLACK}Edelinen sprite
STR_SPRITE_ALIGNER_PREVIOUS_TOOLTIP                             :{BLACK}Jatka edelliseen tavalliseen spriteen ja hyppää yli kaikki pseudo-/uudelleenväritetyt/fontti- spritet ja mene loppuun kun päästään ensimmäiseen
STR_SPRITE_ALIGNER_SPRITE_TOOLTIP                               :{BLACK}Valitun spriten näyttö. Sijaintia ei huomioida spriteä piirrettäessä
STR_SPRITE_ALIGNER_MOVE_TOOLTIP                                 :{BLACK}Liikuta spriteä ympäriinsä, muuttaen X- ja Y-sijainteja. Ctrl+Klik siirtää spriteä kahdeksan yksikköä kerralla
STR_SPRITE_ALIGNER_RESET_BUTTON                                 :{BLACK}Nollaa suhteelliset
STR_SPRITE_ALIGNER_RESET_TOOLTIP                                :{BLACK}Nollaa suhteelliset erotukset
STR_SPRITE_ALIGNER_OFFSETS_ABS                                  :{BLACK}X-erotus: {NUM}, Y-erotus: {NUM} (absoluuttinen)
STR_SPRITE_ALIGNER_OFFSETS_REL                                  :{BLACK}X-erotus: {NUM}, Y-erotus: {NUM} (suhteellinen)
STR_SPRITE_ALIGNER_PICKER_BUTTON                                :{BLACK}Valitse sprite
STR_SPRITE_ALIGNER_PICKER_TOOLTIP                               :{BLACK}Valitse sprite ruudulta

STR_SPRITE_ALIGNER_GOTO_CAPTION                                 :{WHITE}Mene spriteen

# NewGRF (self) generated warnings/errors
STR_NEWGRF_ERROR_MSG_INFO                                       :{SILVER}{STRING}
STR_NEWGRF_ERROR_MSG_WARNING                                    :{RED}Varoitus: {SILVER}{STRING}
STR_NEWGRF_ERROR_MSG_ERROR                                      :{RED}Virhe: {SILVER}{STRING}
STR_NEWGRF_ERROR_MSG_FATAL                                      :{RED}Virhe: {SILVER}{STRING}
STR_NEWGRF_ERROR_FATAL_POPUP                                    :{WHITE}Vakava NewGRF-virhe on tapahtunut:{}{STRING}
STR_NEWGRF_ERROR_VERSION_NUMBER                                 :{1:STRING} ei toimi OpenTTD:n ilmoittaman TTDPatch-version kanssa
STR_NEWGRF_ERROR_DOS_OR_WINDOWS                                 :{1:STRING} on TTD:n {STRING}-versiota varten
STR_NEWGRF_ERROR_UNSET_SWITCH                                   :{1:STRING} ja {STRING} on suunniteltu toimimaan yhdessä
STR_NEWGRF_ERROR_INVALID_PARAMETER                              :Virheellinen parametri: {1:STRING}: {STRING} ({NUM})
STR_NEWGRF_ERROR_LOAD_BEFORE                                    :{1:STRING} tulee ladata ennen kuin {STRING}
STR_NEWGRF_ERROR_LOAD_AFTER                                     :{1:STRING} tulee ladata {STRING} jälkeen
STR_NEWGRF_ERROR_OTTD_VERSION_NUMBER                            :{1:STRING} vaatii OpenTTD:n version {STRING} tai uudemman
STR_NEWGRF_ERROR_AFTER_TRANSLATED_FILE                          :GRF-tiedosto, jonka se muuntaa
STR_NEWGRF_ERROR_TOO_MANY_NEWGRFS_LOADED                        :Liian monta NewGRF:ää on ladattu
STR_NEWGRF_ERROR_STATIC_GRF_CAUSES_DESYNC                       :NewGRF:n {1:STRING} lataaminen staattisena NewGRF:nä {STRING}:n kanssa saattaa aiheuttaa nykimistä
STR_NEWGRF_ERROR_UNEXPECTED_SPRITE                              :Odottamaton sprite (sprite {3:NUM})
STR_NEWGRF_ERROR_UNKNOWN_PROPERTY                               :Tuntematon Action 0-ominaisuus {4:HEX} (sprite {3:NUM})
STR_NEWGRF_ERROR_INVALID_ID                                     :Yritys käyttää virheellistä ID:tä (sprite {3:NUM})
STR_NEWGRF_ERROR_CORRUPT_SPRITE                                 :{YELLOW}{STRING} sisältää korruptoituneen spriten. Kaikki korruptoituneet spritet näkyvät punaisina kysymysmerkkeinä (?)
STR_NEWGRF_ERROR_MULTIPLE_ACTION_8                              :Sisältää useita Action 8-merkintöjä (sprite {3:NUM})
STR_NEWGRF_ERROR_READ_BOUNDS                                    :Luku pseudo-spriten ohi (sprite {3:NUM})
STR_NEWGRF_ERROR_GRM_FAILED                                     :Pyydetyt GRF-resurssit eivät ole saatavilla (sprite {3:NUM})
STR_NEWGRF_ERROR_FORCEFULLY_DISABLED                            :{2:STRING} poisti käytöstä NewGRF:n {1:STRING}
STR_NEWGRF_ERROR_INVALID_SPRITE_LAYOUT                          :Virheellinen/tuntematon spriten asettelumuoto (sprite {3:NUM})

# NewGRF related 'general' warnings
STR_NEWGRF_POPUP_CAUTION_CAPTION                                :{WHITE}Varoitus!
STR_NEWGRF_CONFIRMATION_TEXT                                    :{YELLOW}Olet tekemässä muutoksia käynnissä olevaan peliin. OpenTTD voi kaatua tai nykyinen pelitilanne rikkoutua. Älä tee virheraportteja tästä johtuvista ongelmista.{}Oletko aivan varma?

STR_NEWGRF_DUPLICATE_GRFID                                      :{WHITE}Ei voi lisätä tiedostoa: duplicate GRF ID
STR_NEWGRF_COMPATIBLE_LOADED                                    :{ORANGE}Sopivaa tiedostoa ei löytynyt (korvaava GRF ladattu)
STR_NEWGRF_TOO_MANY_NEWGRFS                                     :{WHITE}Tiedostoa ei voida lisätä: NewGRF-tiedostojen raja saavutettu

STR_NEWGRF_COMPATIBLE_LOAD_WARNING                              :{WHITE}Yhteensopivat GRF:t ladattu puuttuvien tiedostojen korvaamiseksi
STR_NEWGRF_DISABLED_WARNING                                     :{WHITE}Puuttuvat GRF-tiedostot on poistettu käytöstä
STR_NEWGRF_UNPAUSE_WARNING_TITLE                                :{YELLOW}Puuttuva(t) GRF-tiedosto(t)
STR_NEWGRF_UNPAUSE_WARNING                                      :{WHITE}Taukotilasta poistuminen saattaa kaataa OpenTTD:n. Älä lähetä virheraportteja tämänjälkeisistä kaatumisista.{}Haluatko todella poistua taukotilasta?

# NewGRF status
STR_NEWGRF_LIST_NONE                                            :Ei mitään
STR_NEWGRF_LIST_ALL_FOUND                                       :Kaikki tiedostot saatavilla
STR_NEWGRF_LIST_COMPATIBLE                                      :{YELLOW}Löydettiin yhteensopivia tiedostoja
STR_NEWGRF_LIST_MISSING                                         :{RED}Puuttuvia tiedostoja

# NewGRF 'it's broken' warnings
STR_NEWGRF_BROKEN                                               :{WHITE}NewGRF:n '{0:STRING}' käytös aiheuttaa todennäköisesti nykimistä ja/tai kaatumisia.
STR_NEWGRF_BROKEN_POWERED_WAGON                                 :{WHITE}Se muutti vetävän vaunun '{1:ENGINE}' tilaa tallin ulkopuolella
STR_NEWGRF_BROKEN_VEHICLE_LENGTH                                :{WHITE}Se muutti kulkuneuvon '{1:ENGINE}' pituutta varikon ulkopuolella
STR_NEWGRF_BROKEN_CAPACITY                                      :{WHITE}Se muutti kulkuneuvon '{1:ENGINE}' kapasiteettia, vaikka kulkuneuvo ei ollut varikolla tai uudelleensovitettavana
STR_BROKEN_VEHICLE_LENGTH                                       :{WHITE}Yhtiölle '{1:COMPANY}' kuuluvan junan '{0:VEHICLE}' pituus on virheellinen. Tämä johtuu luultavasti NewGRF:ien ongelmista. Peli saattaa nykiä tai kaatua

STR_NEWGRF_BUGGY                                                :{WHITE}NewGRF '{0:STRING}' antaa väärää tietoa
STR_NEWGRF_BUGGY_ARTICULATED_CARGO                              :{WHITE}Rahti/uudelleensovitustiedot kulkuneuvolle '{1:ENGINE}' ovat eri kuin ostolistassa rakentamisen jälkeen. Tämä voi aiheuttaa, että kulkuneuvon korvaus ei uudelleensovita oikein
STR_NEWGRF_BUGGY_ENDLESS_PRODUCTION_CALLBACK                    :{WHITE}'{1:STRING}' aiheutti ikuisen silmukan tuotannon callback-funktiossa
STR_NEWGRF_BUGGY_UNKNOWN_CALLBACK_RESULT                        :{WHITE}Callback-funktio {1:HEX} palautti tuntemattoman/kelvottoman tuloksen {2:HEX}

# 'User removed essential NewGRFs'-placeholders for stuff without specs
STR_NEWGRF_INVALID_CARGO                                        :<virheellinen rahti>
STR_NEWGRF_INVALID_CARGO_ABBREV                                 :??
STR_NEWGRF_INVALID_CARGO_QUANTITY                               :{COMMA} <virheellistä rahtia>
STR_NEWGRF_INVALID_ENGINE                                       :<virheellinen kulkuneuvo>
STR_NEWGRF_INVALID_INDUSTRYTYPE                                 :<virheellinen teollisuus>

# Placeholders for other invalid stuff, e.g. vehicles that have gone (Game Script).
STR_INVALID_VEHICLE                                             :<virheellinen kulkuneuvo>

# NewGRF scanning window
STR_NEWGRF_SCAN_CAPTION                                         :{WHITE}Skannataan NewGRF-tiedostoja
STR_NEWGRF_SCAN_MESSAGE                                         :{BLACK}Skannataan NewGRF-tiedostoja. Tiedostojen määrästä riippuen riippuen tässä voi kestää hetki...
STR_NEWGRF_SCAN_STATUS                                          :{BLACK}{NUM} NewGRF{P "" ää} skannattu. Arvioitu kokonaismäärä {NUM} NewGRF{P "" ää}
STR_NEWGRF_SCAN_ARCHIVES                                        :Skannataan arkistoja

# Sign list window
STR_SIGN_LIST_CAPTION                                           :{WHITE}Kylttilista - {COMMA} kylttiä
STR_SIGN_LIST_MATCH_CASE                                        :{BLACK}Kirjainkoon täsmäys
STR_SIGN_LIST_MATCH_CASE_TOOLTIP                                :{BLACK}Kytke kirjainkoon täsmäys kun verrataan kylttien nimiä suodatintekstiin

# Sign window
STR_EDIT_SIGN_CAPTION                                           :{WHITE}Muokkaa kyltin tekstiä.
STR_EDIT_SIGN_NEXT_SIGN_TOOLTIP                                 :{BLACK}Siirry seuraavaan kylttiin
STR_EDIT_SIGN_PREVIOUS_SIGN_TOOLTIP                             :{BLACK}Siirry edelliseen kylttiin

STR_EDIT_SIGN_SIGN_OSKTITLE                                     :{BLACK}Syötä kyltin nimi

# Town directory window
STR_TOWN_DIRECTORY_CAPTION                                      :{WHITE}Kaupungit
STR_TOWN_DIRECTORY_NONE                                         :{ORANGE}- Ei mitään -
STR_TOWN_DIRECTORY_TOWN                                         :{ORANGE}{TOWN}{BLACK} ({COMMA})
STR_TOWN_DIRECTORY_CITY                                         :{ORANGE}{TOWN}{YELLOW} (suurkaup.){BLACK} ({COMMA})
STR_TOWN_DIRECTORY_LIST_TOOLTIP                                 :{BLACK}Kaupunkien nimet - keskitä päänäkymä kaupunkiin napsauttamalla nimeä. Ctrl+Klik avaa uuden näkymäikkunan kaupungin sijaintiin
STR_TOWN_POPULATION                                             :{BLACK}Maailman asukasluku: {COMMA}

# Town view window
STR_TOWN_VIEW_TOWN_CAPTION                                      :{WHITE}{TOWN}
STR_TOWN_VIEW_CITY_CAPTION                                      :{WHITE}{TOWN} (City)
STR_TOWN_VIEW_POPULATION_HOUSES                                 :{BLACK}Asukasluku: {ORANGE}{COMMA}{BLACK}  Taloja: {ORANGE}{COMMA}
STR_TOWN_VIEW_CARGO_FOR_TOWNGROWTH                              :{BLACK}Kaupungin kasvuun tarvittava rahti:
STR_TOWN_VIEW_CARGO_FOR_TOWNGROWTH_REQUIRED_GENERAL             :{ORANGE}{STRING}{RED} vaadittu
STR_TOWN_VIEW_CARGO_FOR_TOWNGROWTH_REQUIRED_WINTER              :{ORANGE}{STRING}{BLACK} vaaditaan talvella
STR_TOWN_VIEW_CARGO_FOR_TOWNGROWTH_DELIVERED_GENERAL            :{ORANGE}{STRING}{GREEN} kuljetettu
STR_TOWN_VIEW_CARGO_FOR_TOWNGROWTH_REQUIRED                     :{ORANGE}{CARGO_TINY} / {CARGO_LONG}{RED} (tarvitaan lisää)
STR_TOWN_VIEW_CARGO_FOR_TOWNGROWTH_DELIVERED                    :{ORANGE}{CARGO_TINY} / {CARGO_LONG}{GREEN} (kuljetettu)
STR_TOWN_VIEW_TOWN_GROWS_EVERY                                  :{BLACK}Kaupunki kasvaa {ORANGE}{COMMA}{BLACK}{NBSP}päivän{P "" ""} välein
STR_TOWN_VIEW_TOWN_GROWS_EVERY_FUNDED                           :{BLACK}Kaupunki kasvaa {ORANGE}{COMMA}{BLACK}{NBSP}päivän{P "" ""} välein (rahoitettu)
STR_TOWN_VIEW_TOWN_GROW_STOPPED                                 :{BLACK}Kaupunki {RED}ei{BLACK} kasva
STR_TOWN_VIEW_NOISE_IN_TOWN                                     :{BLACK}Meluraja kaupungissa: {ORANGE}{COMMA}{BLACK}  maks.: {ORANGE}{COMMA}
STR_TOWN_VIEW_CENTER_TOOLTIP                                    :{BLACK}Keskitä näkymä kaupungin sijaintiin. Ctrl+Klik avaa uuden näkymäikkunan kaupungin sijaintiin
STR_TOWN_VIEW_LOCAL_AUTHORITY_BUTTON                            :{BLACK}Viranomaiset
STR_TOWN_VIEW_LOCAL_AUTHORITY_TOOLTIP                           :{BLACK}Näytä tietoja paikallisviranomaisista.
STR_TOWN_VIEW_RENAME_TOOLTIP                                    :{BLACK}Vaihda kaupungin nimeä.

STR_TOWN_VIEW_EXPAND_BUTTON                                     :{BLACK}Laajenna
STR_TOWN_VIEW_EXPAND_TOOLTIP                                    :{BLACK}Suurenna kaupunkia
STR_TOWN_VIEW_DELETE_BUTTON                                     :{BLACK}Poista
STR_TOWN_VIEW_DELETE_TOOLTIP                                    :{BLACK}Poista tämä kaupunki kokonaan.

STR_TOWN_VIEW_RENAME_TOWN_BUTTON                                :Nimeä kaupunki

# Town local authority window
STR_LOCAL_AUTHORITY_CAPTION                                     :{WHITE}{TOWN}: viranomaiset
STR_LOCAL_AUTHORITY_COMPANY_RATINGS                             :{BLACK}Kuljetusyhtiön arvioinnit:
STR_LOCAL_AUTHORITY_COMPANY_RATING                              :{YELLOW}{COMPANY} {COMPANY_NUM}: {ORANGE}{STRING}
STR_LOCAL_AUTHORITY_ACTIONS_TITLE                               :{BLACK}Toiminnot:
STR_LOCAL_AUTHORITY_ACTIONS_TOOLTIP                             :{BLACK}Luettelo kaupungissa tehtävistä asioista - napsauta kohdetta saadaksesi lisätietoja.
STR_LOCAL_AUTHORITY_DO_IT_BUTTON                                :{BLACK}Sijoita
STR_LOCAL_AUTHORITY_DO_IT_TOOLTIP                               :{BLACK}Suorita valittu toiminto.

STR_LOCAL_AUTHORITY_ACTION_SMALL_ADVERTISING_CAMPAIGN           :Pieni mainoskampanja
STR_LOCAL_AUTHORITY_ACTION_MEDIUM_ADVERTISING_CAMPAIGN          :Keskikokoinen mainoskampanja
STR_LOCAL_AUTHORITY_ACTION_LARGE_ADVERTISING_CAMPAIGN           :Suuri mainoskampanja
STR_LOCAL_AUTHORITY_ACTION_ROAD_RECONSTRUCTION                  :Rahoita paikallisen tieverkon uudelleenrakennusta
STR_LOCAL_AUTHORITY_ACTION_STATUE_OF_COMPANY                    :Rakenna yhtiön omistajan patsas
STR_LOCAL_AUTHORITY_ACTION_NEW_BUILDINGS                        :Rahoita uusia rakennuksia
STR_LOCAL_AUTHORITY_ACTION_EXCLUSIVE_TRANSPORT                  :Osta yksinoikeudet kuljetuksiin
STR_LOCAL_AUTHORITY_ACTION_BRIBE                                :Lahjo viranomaisia

STR_LOCAL_AUTHORITY_ACTION_TOOLTIP_SMALL_ADVERTISING            :{YELLOW}Käynnistä pieni mainoskampanja hoikutellaksesi lisää matkustajia ja rahtia kuljetuspalveluihisi.{}Kustannus: {CURRENCY_LONG}
STR_LOCAL_AUTHORITY_ACTION_TOOLTIP_MEDIUM_ADVERTISING           :{YELLOW}Käynnistä keskikokoinen mainoskampanja houkutellaksesi lisää matkustajia ja rahtia kuljetuspalveluihisi.{}Kustannus: {CURRENCY_LONG}
STR_LOCAL_AUTHORITY_ACTION_TOOLTIP_LARGE_ADVERTISING            :{YELLOW}Käynnistä suuri mainoskampanja hoikutellaksesi lisää matkustajia ja rahtia kuljetuspalveluihisi.{}Kustannus: {CURRENCY_LONG}
STR_LOCAL_AUTHORITY_ACTION_TOOLTIP_ROAD_RECONSTRUCTION          :{YELLOW}Rahoita kaupungin tieverkon rakentamista. Aiheuttaa huomattavaa häiriötä tieliikenteessä kuuden kuukauden ajan.{}Kustannus: {CURRENCY_LONG}
STR_LOCAL_AUTHORITY_ACTION_TOOLTIP_STATUE_OF_COMPANY            :{YELLOW}Rakenna patsas yhtiösi kunniaksi.{}Kustannus: {CURRENCY_LONG}
STR_LOCAL_AUTHORITY_ACTION_TOOLTIP_NEW_BUILDINGS                :{YELLOW}Rahoita uusien kaupparakennusten rakentamista kaupungissa.{}Kustannus: {CURRENCY_LONG}
STR_LOCAL_AUTHORITY_ACTION_TOOLTIP_EXCLUSIVE_TRANSPORT          :{YELLOW}Osta vuoden yksinoikeudet kaupungin liikennöintiin. Paikallisviranomaiset eivät salli muiden yhtiöiden kuljettaa matkustajia ja rahtia.{}Kustannus: {CURRENCY_LONG}
STR_LOCAL_AUTHORITY_ACTION_TOOLTIP_BRIBE                        :{YELLOW}Lahjo viranomaisia lisätäksesi arviotasi; rangaistus voi olla kuitenkin suuri, jos jäät kiinni.{}Kustannus: {CURRENCY_LONG}

# Goal window
STR_GOALS_CAPTION                                               :{WHITE}{COMPANY} Tavoitteet
STR_GOALS_SPECTATOR_CAPTION                                     :{WHITE}Maailmanlaajuiset tavoitteet
STR_GOALS_GLOBAL_TITLE                                          :{BLACK}Maailmanlaajuiset tavoitteet:
STR_GOALS_TEXT                                                  :{ORANGE}{STRING}
STR_GOALS_NONE                                                  :{ORANGE}- Ei mitään -
STR_GOALS_SPECTATOR_NONE                                        :{ORANGE}- Ei saatavilla -
STR_GOALS_PROGRESS                                              :{ORANGE}{STRING}
STR_GOALS_PROGRESS_COMPLETE                                     :{GREEN}{STRING}
STR_GOALS_COMPANY_TITLE                                         :{BLACK}Yhtiön tavoitteet:
STR_GOALS_TOOLTIP_CLICK_ON_SERVICE_TO_CENTER                    :{BLACK}Keskitä päänäkymä teollisuuteen/kaupunkiin/ruutuun napsauttamalla tavoitetta. Ctrl+Klik avaa uuden näkymän teollisuuden/kaupungin/ruudun sijaintiin

# Goal question window
STR_GOAL_QUESTION_CAPTION_QUESTION                              :Kysymys
STR_GOAL_QUESTION_CAPTION_INFORMATION                           :Tietoa
STR_GOAL_QUESTION_CAPTION_WARNING                               :Varoitus
STR_GOAL_QUESTION_CAPTION_ERROR                                 :Virhe

############ Start of Goal Question button list
STR_GOAL_QUESTION_BUTTON_CANCEL                                 :Peruuta
STR_GOAL_QUESTION_BUTTON_OK                                     :OK
STR_GOAL_QUESTION_BUTTON_NO                                     :Ei
STR_GOAL_QUESTION_BUTTON_YES                                    :Kyllä
STR_GOAL_QUESTION_BUTTON_DECLINE                                :Kieltäydy
STR_GOAL_QUESTION_BUTTON_ACCEPT                                 :Hyväksy
STR_GOAL_QUESTION_BUTTON_IGNORE                                 :Jätä huomiotta
STR_GOAL_QUESTION_BUTTON_RETRY                                  :Yritä uudelleen
STR_GOAL_QUESTION_BUTTON_PREVIOUS                               :Edellinen
STR_GOAL_QUESTION_BUTTON_NEXT                                   :Seuraava
STR_GOAL_QUESTION_BUTTON_STOP                                   :Pysäytä
STR_GOAL_QUESTION_BUTTON_START                                  :Aloita
STR_GOAL_QUESTION_BUTTON_GO                                     :Mene
STR_GOAL_QUESTION_BUTTON_CONTINUE                               :Jatka
STR_GOAL_QUESTION_BUTTON_RESTART                                :Aloita uudelleen
STR_GOAL_QUESTION_BUTTON_POSTPONE                               :Lykkää myöhemmäksi
STR_GOAL_QUESTION_BUTTON_SURRENDER                              :Luovuta
STR_GOAL_QUESTION_BUTTON_CLOSE                                  :Sulje
############ End of Goal Question button list

# Subsidies window
STR_SUBSIDIES_CAPTION                                           :{WHITE}Tuet
STR_SUBSIDIES_OFFERED_TITLE                                     :{BLACK}Tarjotut tuet:
STR_SUBSIDIES_OFFERED_FROM_TO                                   :{ORANGE}{STRING} välille {STRING}-{STRING}{YELLOW} ({DATE_SHORT})
STR_SUBSIDIES_NONE                                              :{ORANGE}- Ei mitään -
STR_SUBSIDIES_SUBSIDISED_TITLE                                  :{BLACK}Käytetyt tuet:
STR_SUBSIDIES_SUBSIDISED_FROM_TO                                :{ORANGE}{STRING} välille {STRING}-{STRING}{YELLOW} ({COMPANY}{YELLOW}, {DATE_SHORT} asti)
STR_SUBSIDIES_TOOLTIP_CLICK_ON_SERVICE_TO_CENTER                :{BLACK}Napsauta palvelua keskittääksesi päänäkymän teollisuuteen/kaupunkiin. Ctrl+Klik avaa uuden näkymäikkunan teollisuuden/kaupungin sijaintiin

# Story book window
STR_STORY_BOOK_CAPTION                                          :{WHITE}{COMPANY}: historia
STR_STORY_BOOK_SPECTATOR_CAPTION                                :{WHITE}Yleinen yhtiöhistoria
STR_STORY_BOOK_TITLE                                            :{YELLOW}{STRING}
STR_STORY_BOOK_GENERIC_PAGE_ITEM                                :Sivu {NUM}
STR_STORY_BOOK_SEL_PAGE_TOOLTIP                                 :{BLACK}Siirry tietylle sivulle valitsemalla se tästä valikosta
STR_STORY_BOOK_PREV_PAGE                                        :{BLACK}Edellinen
STR_STORY_BOOK_PREV_PAGE_TOOLTIP                                :{BLACK}Siirry edelliselle sivulle
STR_STORY_BOOK_NEXT_PAGE                                        :{BLACK}Seuraava
STR_STORY_BOOK_NEXT_PAGE_TOOLTIP                                :{BLACK}Siirry seuraavalle sivulle
STR_STORY_BOOK_INVALID_GOAL_REF                                 :{RED}Virheellinen viittaus tavoitteeseen

# Station list window
STR_STATION_LIST_TOOLTIP                                        :{BLACK}Asemien nimet - napsauta nimeä keskittääksesi päänäkymän asemaan. Ctrl+Klik avaa uuden näkymäikkunan aseman sijaintiin
STR_STATION_LIST_USE_CTRL_TO_SELECT_MORE                        :{BLACK}Pidä Ctrl-näppäin painettuna valitaksesi useamman kuin yhden vaihtoehdon
STR_STATION_LIST_CAPTION                                        :{WHITE}{COMPANY} - {COMMA} asema{P "" a}
STR_STATION_LIST_STATION                                        :{YELLOW}{STATION} {STATION_FEATURES}
STR_STATION_LIST_WAYPOINT                                       :{YELLOW}{WAYPOINT}
STR_STATION_LIST_NONE                                           :{YELLOW}- Ei mitään -
STR_STATION_LIST_SELECT_ALL_FACILITIES                          :{BLACK}Valitse kaikki laitteet
STR_STATION_LIST_SELECT_ALL_TYPES                               :{BLACK}Valitse kaikki lastityypit (myös odottava lasti)
STR_STATION_LIST_NO_WAITING_CARGO                               :{BLACK}Minkäänlaista lastia ei ole odottamassa

# Station view window
STR_STATION_VIEW_CAPTION                                        :{WHITE}{STATION} {STATION_FEATURES}
STR_STATION_VIEW_WAITING_CARGO                                  :{WHITE}{CARGO_LONG}
STR_STATION_VIEW_EN_ROUTE_FROM                                  :{YELLOW}({CARGO_SHORT} asemalta {STATION})
STR_STATION_VIEW_RESERVED                                       :{YELLOW}({CARGO_SHORT} varattu ladattavaksi)

STR_STATION_VIEW_ACCEPTS_BUTTON                                 :{BLACK}Ottaa vastaan
STR_STATION_VIEW_ACCEPTS_TOOLTIP                                :{BLACK}Näytä luettelo vastaanotettavasta rahdista.
STR_STATION_VIEW_ACCEPTS_CARGO                                  :{BLACK}Vastaanottaa: {WHITE}{CARGO_LIST}

STR_STATION_VIEW_EXCLUSIVE_RIGHTS_SELF                          :{BLACK}Tällä asemalla on kuljetusyksinoikeus tässä kaupungissa.
STR_STATION_VIEW_EXCLUSIVE_RIGHTS_COMPANY                       :{YELLOW}{COMPANY}{BLACK} osti tämän kaupungin kuljetusyksinoikeuden.

STR_STATION_VIEW_RATINGS_BUTTON                                 :{BLACK}Arviot
STR_STATION_VIEW_RATINGS_TOOLTIP                                :{BLACK}Näytä aseman arviot.
STR_STATION_VIEW_SUPPLY_RATINGS_TITLE                           :{BLACK}Kuukausittainen tarjonta ja paikallinen arvio:
STR_STATION_VIEW_CARGO_SUPPLY_RATING                            :{WHITE}{STRING}: {YELLOW}{COMMA} / {STRING} ({COMMA}%)

STR_STATION_VIEW_GROUP                                          :{BLACK}Järjestä
STR_STATION_VIEW_WAITING_STATION                                :Asema: Odottaa
STR_STATION_VIEW_WAITING_AMOUNT                                 :Määrä: Odottaa
STR_STATION_VIEW_PLANNED_STATION                                :Asema: Suunniteltu
STR_STATION_VIEW_PLANNED_AMOUNT                                 :Määrä: Suunniteltu
STR_STATION_VIEW_FROM                                           :{YELLOW}{CARGO_SHORT} asemalta {STATION}
STR_STATION_VIEW_VIA                                            :{YELLOW}{CARGO_SHORT} aseman {STATION} kautta
STR_STATION_VIEW_TO                                             :{YELLOW}{CARGO_SHORT} asemalle {STATION}
STR_STATION_VIEW_FROM_ANY                                       :{RED}{CARGO_SHORT} tuntemattomalta asemalta
STR_STATION_VIEW_TO_ANY                                         :{RED}{CARGO_SHORT} mille tahansa asemalle
STR_STATION_VIEW_VIA_ANY                                        :{RED}{CARGO_SHORT} minkä tahansa aseman kautta
STR_STATION_VIEW_FROM_HERE                                      :{GREEN}{CARGO_SHORT} tältä asemalta
STR_STATION_VIEW_VIA_HERE                                       :{GREEN}{CARGO_SHORT} pysähtyy tällä asemalla
STR_STATION_VIEW_TO_HERE                                        :{GREEN}{CARGO_SHORT} tälle asemalle
STR_STATION_VIEW_NONSTOP                                        :{YELLOW}{CARGO_SHORT} pysähtymättä

STR_STATION_VIEW_GROUP_S_V_D                                    :Lähde-Kautta-Päämäärä
STR_STATION_VIEW_GROUP_S_D_V                                    :Lähde-Päämäärä-Kautta
STR_STATION_VIEW_GROUP_V_S_D                                    :Kautta-Lähde-Päämäärä
STR_STATION_VIEW_GROUP_V_D_S                                    :Kautta-Päämäärä-Lähde
STR_STATION_VIEW_GROUP_D_S_V                                    :Päämäärä-Lähde-Kautta
STR_STATION_VIEW_GROUP_D_V_S                                    :Päämäärä-Kautta-Lähde

############ range for rating starts
STR_CARGO_RATING_APPALLING                                      :Tyrmistyttävä
STR_CARGO_RATING_VERY_POOR                                      :Hyvin kehno
STR_CARGO_RATING_POOR                                           :Kehno
STR_CARGO_RATING_MEDIOCRE                                       :Keskinkertainen
STR_CARGO_RATING_GOOD                                           :Hyvä
STR_CARGO_RATING_VERY_GOOD                                      :Erittäin hyvä
STR_CARGO_RATING_EXCELLENT                                      :Mainio
STR_CARGO_RATING_OUTSTANDING                                    :Loistava
############ range for rating ends

STR_STATION_VIEW_CENTER_TOOLTIP                                 :{BLACK}Keskitä näkymä aseman sijaintiin. Ctrl+Klik avaa uuden näkymäikkunan aseman sijaintiin
STR_STATION_VIEW_RENAME_TOOLTIP                                 :{BLACK}Muuta aseman nimi.

STR_STATION_VIEW_SCHEDULED_TRAINS_TOOLTIP                       :{BLACK}Näytä kaikki junat, joilla on tämä asema käskyissään.
STR_STATION_VIEW_SCHEDULED_ROAD_VEHICLES_TOOLTIP                :{BLACK}Näytä kaikki ajoneuvot, joilla on tämä asema käskyissään.
STR_STATION_VIEW_SCHEDULED_AIRCRAFT_TOOLTIP                     :{BLACK}Näytä kaikki lentokoneet, joilla on tämä asema käskyissään.
STR_STATION_VIEW_SCHEDULED_SHIPS_TOOLTIP                        :{BLACK}Näytä kaikki laivat, joilla on tämä asema käskyissään.

STR_STATION_VIEW_RENAME_STATION_CAPTION                         :Nimeä asema/lastausalue

STR_STATION_VIEW_CLOSE_AIRPORT                                  :{BLACK}Sulje lentokenttä
STR_STATION_VIEW_CLOSE_AIRPORT_TOOLTIP                          :{BLACK}Estä lentokoneiden laskeutuminen tälle lentokentälle

# Waypoint/buoy view window
STR_WAYPOINT_VIEW_CAPTION                                       :{WHITE}{WAYPOINT}
STR_WAYPOINT_VIEW_CENTER_TOOLTIP                                :{BLACK}Keskitä ruutu reittipisteen sijaintiin. Ctrl+Klik avaa uuden näkymäikkunan reittipisteen sijaintiin
STR_WAYPOINT_VIEW_CHANGE_WAYPOINT_NAME                          :{BLACK}Muuta reittipisteen nimeä
STR_BUOY_VIEW_CENTER_TOOLTIP                                    :{BLACK}Keskitä ruutu poijun sijaintiin. Ctrl+Klik avaa uuden näkymäikkunan poijun sijaintiin
STR_BUOY_VIEW_CHANGE_BUOY_NAME                                  :{BLACK}Vaihda poijun nimeä

STR_EDIT_WAYPOINT_NAME                                          :{WHITE}Muokkaa reittipisteen nimeä

# Finances window
STR_FINANCES_CAPTION                                            :{WHITE}Talous, {COMPANY} {BLACK}{COMPANY_NUM}
STR_FINANCES_EXPENDITURE_INCOME_TITLE                           :{WHITE}Menot/tulot
STR_FINANCES_YEAR                                               :{WHITE}{NUM}
STR_FINANCES_SECTION_CONSTRUCTION                               :{GOLD}Rakentaminen
STR_FINANCES_SECTION_NEW_VEHICLES                               :{GOLD}Uudet ajoneuvot
STR_FINANCES_SECTION_TRAIN_RUNNING_COSTS                        :{GOLD}Junien käyttökustannukset
STR_FINANCES_SECTION_ROAD_VEHICLE_RUNNING_COSTS                 :{GOLD}Ajoneuvojen käyttökustannukset
STR_FINANCES_SECTION_AIRCRAFT_RUNNING_COSTS                     :{GOLD}Lentokoneiden käyttökustannukset
STR_FINANCES_SECTION_SHIP_RUNNING_COSTS                         :{GOLD}Laivojen käyttökustannukset
STR_FINANCES_SECTION_PROPERTY_MAINTENANCE                       :{GOLD}Omaisuudenhallinta
STR_FINANCES_SECTION_TRAIN_INCOME                               :{GOLD}Junien tulot
STR_FINANCES_SECTION_ROAD_VEHICLE_INCOME                        :{GOLD}Ajoneuvojen tulot
STR_FINANCES_SECTION_AIRCRAFT_INCOME                            :{GOLD}Lentokoneiden tulot
STR_FINANCES_SECTION_SHIP_INCOME                                :{GOLD}Laivojen tulot
STR_FINANCES_SECTION_LOAN_INTEREST                              :{GOLD}Lainan korko
STR_FINANCES_SECTION_OTHER                                      :{GOLD}Muuta
STR_FINANCES_NEGATIVE_INCOME                                    :{BLACK}-{CURRENCY_LONG}
STR_FINANCES_POSITIVE_INCOME                                    :{BLACK}+{CURRENCY_LONG}
STR_FINANCES_TOTAL_CAPTION                                      :{WHITE}Yhteensä:
STR_FINANCES_BANK_BALANCE_TITLE                                 :{WHITE}Tilin saldo
STR_FINANCES_LOAN_TITLE                                         :{WHITE}Laina
STR_FINANCES_MAX_LOAN                                           :{WHITE}Laina enintään: {BLACK}{CURRENCY_LONG}
STR_FINANCES_TOTAL_CURRENCY                                     :{BLACK}{CURRENCY_LONG}
STR_FINANCES_BORROW_BUTTON                                      :{BLACK}Nosta lainaa {CURRENCY_LONG}
STR_FINANCES_BORROW_TOOLTIP                                     :{BLACK}Ota lisää lainaa. Ctrl+Klik nostaa lainaa niin paljon kuin mahdollista
STR_FINANCES_REPAY_BUTTON                                       :{BLACK}Lyhennä lainaa {CURRENCY_LONG}
STR_FINANCES_REPAY_TOOLTIP                                      :{BLACK}Lyhennä lainaa. Ctrl+Klik lyhentää lainaa niin paljon kuin mahdollista
STR_FINANCES_INFRASTRUCTURE_BUTTON                              :{BLACK}Infrastruktuuri

# Company view
STR_COMPANY_VIEW_CAPTION                                        :{WHITE}{COMPANY} {BLACK}{COMPANY_NUM}
STR_COMPANY_VIEW_PRESIDENT_MANAGER_TITLE                        :{WHITE}{PRESIDENT_NAME}{}{GOLD}(pääjohtaja)

STR_COMPANY_VIEW_INAUGURATED_TITLE                              :{GOLD}Avattu: {WHITE}{NUM}
STR_COMPANY_VIEW_COLOUR_SCHEME_TITLE                            :{GOLD}Väriteema:
STR_COMPANY_VIEW_VEHICLES_TITLE                                 :{GOLD}Kulkuneuvot:
STR_COMPANY_VIEW_TRAINS                                         :{WHITE}{COMMA} juna{P "" a}
STR_COMPANY_VIEW_ROAD_VEHICLES                                  :{WHITE}{COMMA} ajoneuvo{P "" a}
STR_COMPANY_VIEW_AIRCRAFT                                       :{WHITE}{COMMA} lentokone{P "" tta}
STR_COMPANY_VIEW_SHIPS                                          :{WHITE}{COMMA} laiva{P "" a}
STR_COMPANY_VIEW_VEHICLES_NONE                                  :{WHITE}Ei mitään
STR_COMPANY_VIEW_COMPANY_VALUE                                  :{GOLD}Yhtiön arvo: {WHITE}{CURRENCY_LONG}
STR_COMPANY_VIEW_SHARES_OWNED_BY                                :{WHITE}({COMMA}{NBSP}%:n omistus: {COMPANY})
STR_COMPANY_VIEW_INFRASTRUCTURE                                 :{GOLD}Infrastruktuuri:
STR_COMPANY_VIEW_INFRASTRUCTURE_RAIL                            :{WHITE}{COMMA} rautatiepala{P "" a}
STR_COMPANY_VIEW_INFRASTRUCTURE_ROAD                            :{WHITE}{COMMA} tiepala{P "" a}
STR_COMPANY_VIEW_INFRASTRUCTURE_WATER                           :{WHITE}{COMMA} vesiruutu{P "" a}
STR_COMPANY_VIEW_INFRASTRUCTURE_STATION                         :{WHITE}{COMMA} asemaruutu{P "" a}
STR_COMPANY_VIEW_INFRASTRUCTURE_AIRPORT                         :{WHITE}{COMMA} lentokenttä{P "" ä}
STR_COMPANY_VIEW_INFRASTRUCTURE_NONE                            :{WHITE}Ei mitään

STR_COMPANY_VIEW_BUILD_HQ_BUTTON                                :{BLACK}Rakenna päämaja
STR_COMPANY_VIEW_BUILD_HQ_TOOLTIP                               :{BLACK}Rakenna yhtiön päämaja
STR_COMPANY_VIEW_VIEW_HQ_BUTTON                                 :{BLACK}Näytä päämaja
STR_COMPANY_VIEW_VIEW_HQ_TOOLTIP                                :{BLACK}Näytä yhtiön päämaja
STR_COMPANY_VIEW_RELOCATE_HQ                                    :{BLACK}Siirrä päämaja
STR_COMPANY_VIEW_RELOCATE_COMPANY_HEADQUARTERS                  :{BLACK}Rakenna yhtiön päärakennus muualle, kustannus 1{NBSP}% yhtiön arvosta. Shift+Klik näyttää kustannusarvion sijoittamatta päärakennusta uudelleen
STR_COMPANY_VIEW_INFRASTRUCTURE_BUTTON                          :{BLACK}Yksityiskohdat
STR_COMPANY_VIEW_INFRASTRUCTURE_TOOLTIP                         :{BLACK}Näytä tarkka infrastruktuurin määrä
STR_COMPANY_VIEW_GIVE_MONEY_BUTTON                              :{BLACK}Anna rahaa

STR_COMPANY_VIEW_NEW_FACE_BUTTON                                :{BLACK}Uudet kasvot
STR_COMPANY_VIEW_NEW_FACE_TOOLTIP                               :{BLACK}Valitse uudet kasvot pääjohtajalle.
STR_COMPANY_VIEW_COLOUR_SCHEME_BUTTON                           :{BLACK}Väriteema
STR_COMPANY_VIEW_COLOUR_SCHEME_TOOLTIP                          :{BLACK}Muuta yhtiön ajoneuvojen väritystä
STR_COMPANY_VIEW_COMPANY_NAME_BUTTON                            :{BLACK}Yhtiön nimi
STR_COMPANY_VIEW_COMPANY_NAME_TOOLTIP                           :{BLACK}Muuta yhtiön nimeä.
STR_COMPANY_VIEW_PRESIDENT_NAME_BUTTON                          :{BLACK}Pääjohtajan nimi
STR_COMPANY_VIEW_PRESIDENT_NAME_TOOLTIP                         :{BLACK}Muuta pääjohtajan nimeä.

STR_COMPANY_VIEW_BUY_SHARE_BUTTON                               :{BLACK}Osta 25{NBSP}%:n osuus yhtiöstä
STR_COMPANY_VIEW_SELL_SHARE_BUTTON                              :{BLACK}Myy 25{NBSP}%:n osuus yhtiöstä
STR_COMPANY_VIEW_BUY_SHARE_TOOLTIP                              :{BLACK}Osta 25{NBSP}%:n osuus tästä yhtiöstä. Shift+Klik näyttää kustannusarvion ostamatta osuuksia
STR_COMPANY_VIEW_SELL_SHARE_TOOLTIP                             :{BLACK}Myy 25{NBSP}%:n osuus tästä yhtiöstä. Shift+Klik näyttää tuottoarvion myymättä osuuksia

STR_COMPANY_VIEW_COMPANY_NAME_QUERY_CAPTION                     :Yhtiön nimi
STR_COMPANY_VIEW_PRESIDENT_S_NAME_QUERY_CAPTION                 :Pääjohtajan nimi
STR_COMPANY_VIEW_GIVE_MONEY_QUERY_CAPTION                       :Syötä rahamäärä, jonka haluat antaa

STR_BUY_COMPANY_MESSAGE                                         :{WHITE}Etsimme kuljetusyhtiötä, joka ottaisi haltuunsa yhtiömme{}{}Haluatko ostaa yhtiön {COMPANY} hintaan {CURRENCY_LONG}?

# Company infrastructure window
STR_COMPANY_INFRASTRUCTURE_VIEW_CAPTION                         :{WHITE}{COMPANY}: Infrastruktuuri
STR_COMPANY_INFRASTRUCTURE_VIEW_RAIL_SECT                       :{GOLD}Rautatiepalat:
STR_COMPANY_INFRASTRUCTURE_VIEW_SIGNALS                         :{WHITE}Opastimet
STR_COMPANY_INFRASTRUCTURE_VIEW_ROAD_SECT                       :{GOLD}Teiden palat:
STR_COMPANY_INFRASTRUCTURE_VIEW_ROAD                            :{WHITE}Tie
STR_COMPANY_INFRASTRUCTURE_VIEW_TRAMWAY                         :{WHITE}Raitiotie
STR_COMPANY_INFRASTRUCTURE_VIEW_WATER_SECT                      :{GOLD}Vesiruudut:
STR_COMPANY_INFRASTRUCTURE_VIEW_CANALS                          :{WHITE}Kanavat
STR_COMPANY_INFRASTRUCTURE_VIEW_STATION_SECT                    :{GOLD}Asemat:
STR_COMPANY_INFRASTRUCTURE_VIEW_STATIONS                        :{WHITE}Asemaruudut
STR_COMPANY_INFRASTRUCTURE_VIEW_AIRPORTS                        :{WHITE}Lentokentät
STR_COMPANY_INFRASTRUCTURE_VIEW_TOTAL                           :{WHITE}{CURRENCY_LONG}/vuosi

# Industry directory
STR_INDUSTRY_DIRECTORY_CAPTION                                  :{WHITE}Teollisuusala
STR_INDUSTRY_DIRECTORY_NONE                                     :{ORANGE}- Ei mitään -
STR_INDUSTRY_DIRECTORY_ITEM                                     :{ORANGE}{INDUSTRY}{BLACK} ({CARGO_LONG}{STRING}){YELLOW} ({COMMA}% kuljetettu)
STR_INDUSTRY_DIRECTORY_ITEM_TWO                                 :{ORANGE}{INDUSTRY}{BLACK} ({CARGO_LONG}{STRING}/{CARGO_LONG}{STRING}){YELLOW} ({COMMA}%/{COMMA}% kuljetettu)
STR_INDUSTRY_DIRECTORY_ITEM_NOPROD                              :{ORANGE}{INDUSTRY}
STR_INDUSTRY_DIRECTORY_LIST_CAPTION                             :{BLACK}Teollisuusmuotojen nimet - kohdista päänäkymä teollisuuslaitokseen napsauttamalla nimeä. Ctrl+Klik avaa uuden näkymäikkunan teollisuuslaitoksen sijaintiin

# Industry view
STR_INDUSTRY_VIEW_CAPTION                                       :{WHITE}{INDUSTRY}
STR_INDUSTRY_VIEW_PRODUCTION_LAST_MONTH_TITLE                   :{BLACK}Tuotto viime kuussa:
STR_INDUSTRY_VIEW_TRANSPORTED                                   :{YELLOW}{CARGO_LONG}{STRING}{BLACK} ({COMMA}{NBSP}% kuljetettu)
STR_INDUSTRY_VIEW_LOCATION_TOOLTIP                              :{BLACK}Keskitä päänäkymä teollisuuden sijaintiin. Ctrl+Klik avaa uuden näkymäikkunan teollisuuden sijaintiin
STR_INDUSTRY_VIEW_PRODUCTION_LEVEL                              :{BLACK}Tuotantotaso: {YELLOW}{COMMA}%
STR_INDUSTRY_VIEW_INDUSTRY_ANNOUNCED_CLOSURE                    :{YELLOW}Teollisuuslaitos ilmoittaa pikaisesta sulkeutumisestaan!


STR_INDUSTRY_VIEW_REQUIRES                                      :{BLACK}Tarvitsee:
STR_INDUSTRY_VIEW_ACCEPT_CARGO                                  :{YELLOW}{STRING}{BLACK}{3:STRING}
STR_INDUSTRY_VIEW_ACCEPT_CARGO_AMOUNT                           :{YELLOW}{STRING}{BLACK}: {CARGO_SHORT} odottamassa{STRING}

STR_CONFIG_GAME_PRODUCTION                                      :{WHITE}Muokkaa tuotantoa (8:n kerroin, 2040 asti)
STR_CONFIG_GAME_PRODUCTION_LEVEL                                :{WHITE}Muuta tuotantotasoa (prosentteina, 800{NBSP}% asti)

# Vehicle lists
STR_VEHICLE_LIST_TRAIN_CAPTION                                  :{WHITE}{STRING} - {COMMA} juna{P "" a}
STR_VEHICLE_LIST_ROAD_VEHICLE_CAPTION                           :{WHITE}{STRING} - {COMMA} ajoneuvo{P "" a}
STR_VEHICLE_LIST_SHIP_CAPTION                                   :{WHITE}{STRING} - {COMMA} laiva{P "" a}
STR_VEHICLE_LIST_AIRCRAFT_CAPTION                               :{WHITE}{STRING} - {COMMA} lentokone{P "" tta}

STR_VEHICLE_LIST_TRAIN_LIST_TOOLTIP                             :{BLACK}Junat - napsauta junaa saadaksesi tietoja.
STR_VEHICLE_LIST_ROAD_VEHICLE_TOOLTIP                           :{BLACK}Ajoneuvot - napsauta ajoneuvoa saadaksesi tietoja.
STR_VEHICLE_LIST_SHIP_TOOLTIP                                   :{BLACK}Laivat - napsauta laivaa saadaksesi tietoja.
STR_VEHICLE_LIST_AIRCRAFT_TOOLTIP                               :{BLACK}Lentokoneet - napsauta lentokonetta saadaksesi tietoja.

STR_VEHICLE_LIST_PROFIT_THIS_YEAR_LAST_YEAR                     :{TINY_FONT}{BLACK}Tuotto tänä vuonna: {CURRENCY_LONG} (viime vuonna: {CURRENCY_LONG})

STR_VEHICLE_LIST_AVAILABLE_TRAINS                               :Käytettävissä olevat junat
STR_VEHICLE_LIST_AVAILABLE_ROAD_VEHICLES                        :Käytettävissä olevat ajoneuvot
STR_VEHICLE_LIST_AVAILABLE_SHIPS                                :Käytettävissä olevat laivat
STR_VEHICLE_LIST_AVAILABLE_AIRCRAFT                             :Käytettävissä olevat ilma-alukset
STR_VEHICLE_LIST_AVAILABLE_ENGINES_TOOLTIP                      :{BLACK}Näytä lista saatavilla olevista moottorityypeistä tälle ajoneuvotyypille

STR_VEHICLE_LIST_MANAGE_LIST                                    :{BLACK}Muokkaa listaa
STR_VEHICLE_LIST_MANAGE_LIST_TOOLTIP                            :{BLACK}Ohjaa kaikkia listan ajoneuvoja
STR_VEHICLE_LIST_REPLACE_VEHICLES                               :Korvaa liikennevälineitä
STR_VEHICLE_LIST_SEND_FOR_SERVICING                             :Lähetä huoltoon

STR_VEHICLE_LIST_SEND_TRAIN_TO_DEPOT                            :Lähetä varikolle
STR_VEHICLE_LIST_SEND_ROAD_VEHICLE_TO_DEPOT                     :Lähetä varikolle
STR_VEHICLE_LIST_SEND_SHIP_TO_DEPOT                             :Lähetä telakalle
STR_VEHICLE_LIST_SEND_AIRCRAFT_TO_HANGAR                        :Lähetä varikolle

STR_VEHICLE_LIST_MASS_STOP_LIST_TOOLTIP                         :{BLACK}Pysäytä kaikki listalla olevat kulkuneuvot napsauttamalla
STR_VEHICLE_LIST_MASS_START_LIST_TOOLTIP                        :{BLACK}Käynnistä kaikki listalla olevat ajoneuvot napsauttamalla

STR_VEHICLE_LIST_SHARED_ORDERS_LIST_CAPTION                     :{WHITE}{COMMA} ajoneuvon jaetut käskyt

# Group window
STR_GROUP_ALL_TRAINS                                            :Kaikki junat
STR_GROUP_ALL_ROAD_VEHICLES                                     :Kaikki ajoneuvot
STR_GROUP_ALL_SHIPS                                             :Kaikki laivat
STR_GROUP_ALL_AIRCRAFTS                                         :Kaikki lentoalukset

STR_GROUP_DEFAULT_TRAINS                                        :Muut junat
STR_GROUP_DEFAULT_ROAD_VEHICLES                                 :Muut ajoneuvot
STR_GROUP_DEFAULT_SHIPS                                         :Muut laivat
STR_GROUP_DEFAULT_AIRCRAFTS                                     :Muut lentokoneet

STR_GROUPS_CLICK_ON_GROUP_FOR_TOOLTIP                           :{BLACK}Ryhmät - napsauta ryhmää nähdäksesi kaikki kulkuneuvot tässä ryhmässä. Järjestä ryhmiä vetämällä ja pudottamalla.
STR_GROUP_CREATE_TOOLTIP                                        :{BLACK}Luo ryhmä
STR_GROUP_DELETE_TOOLTIP                                        :{BLACK}Poista valittu ryhmä
STR_GROUP_RENAME_TOOLTIP                                        :{BLACK}Nimeä valittu ryhmä
STR_GROUP_REPLACE_PROTECTION_TOOLTIP                            :{BLACK}Poista ryhmä automaattisesti korvattavien joukosta

STR_QUERY_GROUP_DELETE_CAPTION                                  :{WHITE}Poista ryhmä
STR_GROUP_DELETE_QUERY_TEXT                                     :{WHITE}Haluatko varmasti poistaa tämän ryhmän ja sen alaryhmät?

STR_GROUP_ADD_SHARED_VEHICLE                                    :Lisää jaettuja ajoneuvoja
STR_GROUP_REMOVE_ALL_VEHICLES                                   :Poista kaikki ajoneuvot

STR_GROUP_RENAME_CAPTION                                        :{BLACK}Nimeä ryhmä

STR_GROUP_PROFIT_THIS_YEAR                                      :Tuotto tänä vuonna:
STR_GROUP_PROFIT_LAST_YEAR                                      :Tuotto viime vuonna:
STR_GROUP_OCCUPANCY                                             :Nykyinen käyttö:
STR_GROUP_OCCUPANCY_VALUE                                       :{NUM} %

# Build vehicle window
STR_BUY_VEHICLE_TRAIN_RAIL_CAPTION                              :Uusi juna
STR_BUY_VEHICLE_TRAIN_ELRAIL_CAPTION                            :Uusi sähköjuna
STR_BUY_VEHICLE_TRAIN_MONORAIL_CAPTION                          :Uusi yksiraidejuna
STR_BUY_VEHICLE_TRAIN_MAGLEV_CAPTION                            :Uusi Maglev-juna

STR_BUY_VEHICLE_TRAIN_ALL_CAPTION                               :Uudet junat
STR_BUY_VEHICLE_ROAD_VEHICLE_CAPTION                            :Uusia ajoneuvoja
STR_BUY_VEHICLE_SHIP_CAPTION                                    :Uusia laivoja
STR_BUY_VEHICLE_AIRCRAFT_CAPTION                                :Uusi lentokone

STR_PURCHASE_INFO_COST_WEIGHT                                   :{BLACK}Hinta: {GOLD}{CURRENCY_LONG}{BLACK} Paino: {GOLD}{WEIGHT_SHORT}
STR_PURCHASE_INFO_SPEED_POWER                                   :{BLACK}Nopeus: {GOLD}{VELOCITY}{BLACK} Teho: {GOLD}{POWER}
STR_PURCHASE_INFO_SPEED                                         :{BLACK}Nopeus: {GOLD}{VELOCITY}
STR_PURCHASE_INFO_SPEED_OCEAN                                   :{BLACK}Nopeus merellä: {GOLD}{VELOCITY}
STR_PURCHASE_INFO_SPEED_CANAL                                   :{BLACK}Nopeus kanaalissa/joella: {GOLD}{VELOCITY}
STR_PURCHASE_INFO_RUNNINGCOST                                   :{BLACK}Käyttökustannus: {GOLD}{CURRENCY_LONG}/vuosi
STR_PURCHASE_INFO_CAPACITY                                      :{BLACK}Kapasiteetti: {GOLD}{CARGO_LONG} {STRING}
STR_PURCHASE_INFO_REFITTABLE                                    :(sovitettava)
STR_PURCHASE_INFO_DESIGNED_LIFE                                 :{BLACK}Suunniteltu: {GOLD}{NUM}{BLACK} Elinikä: {GOLD}{COMMA} vuo{P si tta}
STR_PURCHASE_INFO_RELIABILITY                                   :{BLACK}Enimmäisluotettavuus: {GOLD}{COMMA}%
STR_PURCHASE_INFO_COST                                          :{BLACK}Hinta: {GOLD}{CURRENCY_LONG}
STR_PURCHASE_INFO_WEIGHT_CWEIGHT                                :{BLACK}Paino: {GOLD}{WEIGHT_SHORT} ({WEIGHT_SHORT})
STR_PURCHASE_INFO_COST_SPEED                                    :{BLACK}Hinta: {GOLD}{CURRENCY_LONG}{BLACK} Nopeus: {GOLD}{VELOCITY}
STR_PURCHASE_INFO_AIRCRAFT_CAPACITY                             :{BLACK}Kapasiteetti: {GOLD}{CARGO_LONG}, {CARGO_LONG}
STR_PURCHASE_INFO_PWAGPOWER_PWAGWEIGHT                          :{BLACK}Moottoroidut vaunut: {GOLD}+{POWER}{BLACK} Paino: {GOLD}+{WEIGHT_SHORT}
STR_PURCHASE_INFO_REFITTABLE_TO                                 :{BLACK}Sovitettavissa: {GOLD}{STRING}
STR_PURCHASE_INFO_ALL_TYPES                                     :Kaikki rahtityypit
STR_PURCHASE_INFO_ALL_BUT                                       :Kaikki paitsi {CARGO_LIST}
STR_PURCHASE_INFO_MAX_TE                                        :{BLACK}Suurin vetovoima: {GOLD}{FORCE}
STR_PURCHASE_INFO_AIRCRAFT_RANGE                                :{BLACK}Toimintasäde: {GOLD}{COMMA} ruutua
STR_PURCHASE_INFO_AIRCRAFT_TYPE                                 :{BLACK}Lentokonetyyppi: {GOLD}{STRING}

STR_BUY_VEHICLE_TRAIN_LIST_TOOLTIP                              :{BLACK}Junien valintaluettelo. Lisää tietoja junaa napsauttamalla. Ctrl+Klik näyttää tai piilottaa kulkuneuvon tyypin
STR_BUY_VEHICLE_ROAD_VEHICLE_LIST_TOOLTIP                       :{BLACK}Ajoneuvojen valintaluettelo. Napsauta ajoneuvoa saadaksesi lisää tietoja. Ctrl+Klik näyttää tai piilottaa ajoneuvon tyypin
STR_BUY_VEHICLE_SHIP_LIST_TOOLTIP                               :{BLACK}Laivojen valintaluettelo. Napsauta laivaa saadaksesi lisää tietoja. Ctrl+Klik näyttää tai piilottaa laivan tyypin
STR_BUY_VEHICLE_AIRCRAFT_LIST_TOOLTIP                           :{BLACK}Lentokoneiden valintaluettelo. Napsauta lentokonetta saadaksesi lisää tietoja. Ctrl+Klik näyttää tai piilottaa lentokoneen tyypin

STR_BUY_VEHICLE_TRAIN_BUY_VEHICLE_BUTTON                        :{BLACK}Osta yksikkö
STR_BUY_VEHICLE_ROAD_VEHICLE_BUY_VEHICLE_BUTTON                 :{BLACK}Osta ajoneuvo
STR_BUY_VEHICLE_SHIP_BUY_VEHICLE_BUTTON                         :{BLACK}Osta laiva
STR_BUY_VEHICLE_AIRCRAFT_BUY_VEHICLE_BUTTON                     :{BLACK}Osta lentokone

STR_BUY_VEHICLE_TRAIN_BUY_VEHICLE_TOOLTIP                       :{BLACK}Osta valittu yksikkö. Shift+Klik näyttää kustannusarvion ostamatta
STR_BUY_VEHICLE_ROAD_VEHICLE_BUY_VEHICLE_TOOLTIP                :{BLACK}Osta valittu ajoneuvo. Shift+Klik näyttää kustannusarvion ostamatta
STR_BUY_VEHICLE_SHIP_BUY_VEHICLE_TOOLTIP                        :{BLACK}Osta valittu laiva. Shift+Klik näyttää kustannusarvion ostamatta
STR_BUY_VEHICLE_AIRCRAFT_BUY_VEHICLE_TOOLTIP                    :{BLACK}Osta korostettu lentokone. Shift+Klik näyttää kustannusarvion ostamatta

STR_BUY_VEHICLE_TRAIN_RENAME_BUTTON                             :{BLACK}Nimeä
STR_BUY_VEHICLE_ROAD_VEHICLE_RENAME_BUTTON                      :{BLACK}Nimeä
STR_BUY_VEHICLE_SHIP_RENAME_BUTTON                              :{BLACK}Nimeä
STR_BUY_VEHICLE_AIRCRAFT_RENAME_BUTTON                          :{BLACK}Nimeä

STR_BUY_VEHICLE_TRAIN_RENAME_TOOLTIP                            :{BLACK}Nimeä yksikön tyyppi uudelleen.
STR_BUY_VEHICLE_ROAD_VEHICLE_RENAME_TOOLTIP                     :{BLACK}Nimeä ajoneuvon tyyppi uudelleen
STR_BUY_VEHICLE_SHIP_RENAME_TOOLTIP                             :{BLACK}Nimeä laivatyyppi uudelleen.
STR_BUY_VEHICLE_AIRCRAFT_RENAME_TOOLTIP                         :{BLACK}Nimeä lentokonetyyppi uudelleen.

STR_BUY_VEHICLE_TRAIN_HIDE_TOGGLE_BUTTON                        :{BLACK}Piilota
STR_BUY_VEHICLE_ROAD_VEHICLE_HIDE_TOGGLE_BUTTON                 :{BLACK}Piilota
STR_BUY_VEHICLE_SHIP_HIDE_TOGGLE_BUTTON                         :{BLACK}Piilota
STR_BUY_VEHICLE_AIRCRAFT_HIDE_TOGGLE_BUTTON                     :{BLACK}Piilota

STR_BUY_VEHICLE_TRAIN_SHOW_TOGGLE_BUTTON                        :{BLACK}Näytä
STR_BUY_VEHICLE_ROAD_VEHICLE_SHOW_TOGGLE_BUTTON                 :{BLACK}Näytä
STR_BUY_VEHICLE_SHIP_SHOW_TOGGLE_BUTTON                         :{BLACK}Näytä
STR_BUY_VEHICLE_AIRCRAFT_SHOW_TOGGLE_BUTTON                     :{BLACK}Näytä

STR_BUY_VEHICLE_TRAIN_HIDE_SHOW_TOGGLE_TOOLTIP                  :{BLACK}Näytä tai piilota junan tyyppi
STR_BUY_VEHICLE_ROAD_VEHICLE_HIDE_SHOW_TOGGLE_TOOLTIP           :{BLACK}Näytä tai piilota ajoneuvon tyyppi
STR_BUY_VEHICLE_SHIP_HIDE_SHOW_TOGGLE_TOOLTIP                   :{BLACK}Näytä tai piilota laivan tyyppi
STR_BUY_VEHICLE_AIRCRAFT_HIDE_SHOW_TOGGLE_TOOLTIP               :{BLACK}Näytä tai piilota lentokoneen tyyppi

STR_QUERY_RENAME_TRAIN_TYPE_CAPTION                             :{WHITE}Nimeä juna(vaunu)n tyyppi uudelleen.
STR_QUERY_RENAME_ROAD_VEHICLE_TYPE_CAPTION                      :{WHITE}Nimeä ajoneuvon tyyppi uudelleen
STR_QUERY_RENAME_SHIP_TYPE_CAPTION                              :{WHITE}Nimeä laivatyyppi uudelleen.
STR_QUERY_RENAME_AIRCRAFT_TYPE_CAPTION                          :{WHITE}Nimeä lentokonetyyppi uudelleen.

# Depot window
STR_DEPOT_CAPTION                                               :{WHITE}{DEPOT}

STR_DEPOT_RENAME_TOOLTIP                                        :{BLACK}Vaihda varikon nimi
STR_DEPOT_RENAME_DEPOT_CAPTION                                  :Nimeä varikko

STR_DEPOT_NO_ENGINE                                             :{BLACK}-
STR_DEPOT_VEHICLE_TOOLTIP                                       :{BLACK}{ENGINE}{STRING}
STR_DEPOT_VEHICLE_TOOLTIP_CHAIN                                 :{BLACK}{NUM} kulkuneuvo{P "" a}{STRING}
STR_DEPOT_VEHICLE_TOOLTIP_CARGO                                 :{}{CARGO_LONG} ({CARGO_SHORT})

STR_DEPOT_TRAIN_LIST_TOOLTIP                                    :{BLACK}Junat - vedä kulkuneuvoa vasemmalla hiiren painikkella lisätäksesi/poistaaksesi junasta, oikealla painikkeella lisätietoja. Pidä pohjassa Ctrl-näppäintä toteuttaaksesi molemmat toiminnot seuraavaan ketjuun
STR_DEPOT_ROAD_VEHICLE_LIST_TOOLTIP                             :{BLACK}Ajoneuvot - napsauta ajoneuvoa oikealla hiiren painikkeella saadaksesi tietoja.
STR_DEPOT_SHIP_LIST_TOOLTIP                                     :{BLACK}Laivat - napsauta laivaa oikealla hiiren painikkeella saadaksesi tietoja.
STR_DEPOT_AIRCRAFT_LIST_TOOLTIP                                 :{BLACK}Lentokoneet - napsauta lentokonetta oikealla hiiren painikkeella saadaksesi tietoja.

STR_DEPOT_TRAIN_SELL_TOOLTIP                                    :{BLACK}Vedä yksikkö tähän myydäksesi sen.
STR_DEPOT_ROAD_VEHICLE_SELL_TOOLTIP                             :{BLACK}Vedä ajoneuvo tähän myydäksesi sen.
STR_DEPOT_SHIP_SELL_TOOLTIP                                     :{BLACK}Vedä laiva tähän myydäksesi sen.
STR_DEPOT_AIRCRAFT_SELL_TOOLTIP                                 :{BLACK}Vedä lentokone tähän myydäksesi sen.

STR_DEPOT_DRAG_WHOLE_TRAIN_TO_SELL_TOOLTIP                      :{BLACK}Vedä junan veturi tähän myydäksesi koko junan.

STR_DEPOT_SELL_ALL_BUTTON_TRAIN_TOOLTIP                         :{BLACK}Myy kaikki veturitallilla olevat junat
STR_DEPOT_SELL_ALL_BUTTON_ROAD_VEHICLE_TOOLTIP                  :{BLACK}Myy kaikki varikolla olevat ajoneuvot
STR_DEPOT_SELL_ALL_BUTTON_SHIP_TOOLTIP                          :{BLACK}Myy kaikki telakalla olevat laivat
STR_DEPOT_SELL_ALL_BUTTON_AIRCRAFT_TOOLTIP                      :{BLACK}Myy kaikki hallissa olevat ilma-alukset

STR_DEPOT_AUTOREPLACE_TRAIN_TOOLTIP                             :{BLACK}Korvaa kaikki veturitallilla olevat junat automaattisesti
STR_DEPOT_AUTOREPLACE_ROAD_VEHICLE_TOOLTIP                      :{BLACK}Korvaa kaikki varikolla olevat ajoneuvot automaattisesti
STR_DEPOT_AUTOREPLACE_SHIP_TOOLTIP                              :{BLACK}Korvaa kaikki telakalla olevat laivat automaattisesti
STR_DEPOT_AUTOREPLACE_AIRCRAFT_TOOLTIP                          :{BLACK}Korvaa kaikki hallissa olevat lento-alukset automaattisesti

STR_DEPOT_TRAIN_NEW_VEHICLES_BUTTON                             :{BLACK}Uusia liikennevälineitä
STR_DEPOT_ROAD_VEHICLE_NEW_VEHICLES_BUTTON                      :{BLACK}Uusia ajoneuvoja
STR_DEPOT_SHIP_NEW_VEHICLES_BUTTON                              :{BLACK}Uusia laivoja
STR_DEPOT_AIRCRAFT_NEW_VEHICLES_BUTTON                          :{BLACK}Uusia lentokoneita

STR_DEPOT_TRAIN_NEW_VEHICLES_TOOLTIP                            :{BLACK}Osta uusi yksikkö.
STR_DEPOT_ROAD_VEHICLE_NEW_VEHICLES_TOOLTIP                     :{BLACK}Osta uusi ajoneuvo.
STR_DEPOT_SHIP_NEW_VEHICLES_TOOLTIP                             :{BLACK}Osta uusi laiva
STR_DEPOT_AIRCRAFT_NEW_VEHICLES_TOOLTIP                         :{BLACK}Osta uusi lentokone

STR_DEPOT_CLONE_TRAIN                                           :{BLACK}Kloonaa juna
STR_DEPOT_CLONE_ROAD_VEHICLE                                    :{BLACK}Kloonaa ajoneuvo
STR_DEPOT_CLONE_SHIP                                            :{BLACK}Kloonaa laiva
STR_DEPOT_CLONE_AIRCRAFT                                        :{BLACK}Kloonaa lentokone

STR_DEPOT_CLONE_TRAIN_DEPOT_INFO                                :{BLACK}Tämä ostaa kopion junasta ja kaikista sen vaunuista. Napsauta tätä painiketta ja sen jälkeen junaa varikon sisä- tai ulkopuolella. Ctrl+Klik jakaa komennot. Shift+Klik näyttää kustannusarvion ostamatta kopiota
STR_DEPOT_CLONE_ROAD_VEHICLE_DEPOT_INFO                         :{BLACK}Tämä ostaa kopion ajoneuvosta. Napsauta tätä painiketta ja sen jälkeen ajoneuvoa varikon sisä- tai ulkopuolella. Ctrl+Klik jakaa komennot. Shift+Klik näyttää kustannusarvion ostamatta kopiota
STR_DEPOT_CLONE_SHIP_DEPOT_INFO                                 :{BLACK}Tämä ostaa kopion laivasta. Napsauta tätä painiketta ja sen jälkeen laivaa telakan sisä- tai ulkopuolella. Ctrl+Klik jakaa komennot. Shift+Klik näyttää kustannusarvion ostamatta kopiota
STR_DEPOT_CLONE_AIRCRAFT_INFO_HANGAR_WINDOW                     :{BLACK}Tämä ostaa kopion lentokoneesta. Napsauta tätä painiketta ja sen jälkeen lentokonetta lentokonehallin sisä- tai ulkopuolella. Ctrl+Klik jakaa komennot. Shift+Klik näyttää kustannusarvion ostamatta kopiota

STR_DEPOT_TRAIN_LOCATION_TOOLTIP                                :{BLACK}Keskitä näkymä veturitallin sijaintiin. Ctrl+Klik avaa uuden näkymäikkunan veturitallin sijaintiin
STR_DEPOT_ROAD_VEHICLE_LOCATION_TOOLTIP                         :{BLACK}Keskitä päänäkymä varikon sijaintiin. Ctrl+Klik avaa uuden näkymäikkunan varikon sijaintiin
STR_DEPOT_SHIP_LOCATION_TOOLTIP                                 :{BLACK}Keskitä näkymä telakan sijaintiin. Ctrl+Klik avaa uuden näkymäikkunan telekan sijaintiin
STR_DEPOT_AIRCRAFT_LOCATION_TOOLTIP                             :{BLACK}Keskitä näkymä lentokonehallin sijaintiin. Ctrl+Klik avaa uuden näkymäikkunan lentokonehallin sijaintiin

STR_DEPOT_VEHICLE_ORDER_LIST_TRAIN_TOOLTIP                      :{BLACK}Näytä tällä asemalla olevien junien käskyt
STR_DEPOT_VEHICLE_ORDER_LIST_ROAD_VEHICLE_TOOLTIP               :{BLACK}Näytä tässä terminaalissa olevien ajoneuvojen käskyt
STR_DEPOT_VEHICLE_ORDER_LIST_SHIP_TOOLTIP                       :{BLACK}Näytä tässä terminaalissa olevien laivojen käskyt
STR_DEPOT_VEHICLE_ORDER_LIST_AIRCRAFT_TOOLTIP                   :{BLACK}Näytä tämän lentokentän ilma-alusten käskyistä hallista riippumatta

STR_DEPOT_MASS_STOP_DEPOT_TRAIN_TOOLTIP                         :{BLACK}Pysäytä kaikki veturitallilla olevat junat napsauttamalla
STR_DEPOT_MASS_STOP_DEPOT_ROAD_VEHICLE_TOOLTIP                  :{BLACK}Pysäytä kaikki varikolla olevat ajoneuvot napsauttamalla
STR_DEPOT_MASS_STOP_DEPOT_SHIP_TOOLTIP                          :{BLACK}Pysäytä kaikki telakalla olevat laivat napsauttamalla
STR_DEPOT_MASS_STOP_HANGAR_TOOLTIP                              :{BLACK}Pysäytä kaikki hallissa olevat ilma-alukset napsauttamalla

STR_DEPOT_MASS_START_DEPOT_TRAIN_TOOLTIP                        :{BLACK}Käynnistä kaikki veturitallilla olevat junat napsauttamalla
STR_DEPOT_MASS_START_DEPOT_ROAD_VEHICLE_TOOLTIP                 :{BLACK}Käynnistä kaikki varikolla olevat ajoneuvot napsauttamalla
STR_DEPOT_MASS_START_DEPOT_SHIP_TOOLTIP                         :{BLACK}Käynnistä kaikki telakalla olevat laivat napsauttamalla
STR_DEPOT_MASS_START_HANGAR_TOOLTIP                             :{BLACK}Käynnistä kaikki hallissa olevat ilma-alukset napsauttamalla

STR_DEPOT_SELL_CONFIRMATION_TEXT                                :{YELLOW}Olet myymässä kaikki varikon ajoneuvot. Oletko varma?

# Engine preview window
STR_ENGINE_PREVIEW_CAPTION                                      :{WHITE}Viesti ajoneuvovalmistajalta
STR_ENGINE_PREVIEW_MESSAGE                                      :{GOLD}Olemme juuri suunnitelleet uuden {STRING} - oletteko kiinnostunut vuoden yksinoikeutetusta kokeilusta, jotta näemme miten tuote suoriutuu ennen kuin julkistamme sen yleiseen käyttöön?
STR_ENGINE_PREVIEW_RAILROAD_LOCOMOTIVE                          :veturin
STR_ENGINE_PREVIEW_ROAD_VEHICLE                                 :ajoneuvon
STR_ENGINE_PREVIEW_AIRCRAFT                                     :lentokoneen
STR_ENGINE_PREVIEW_SHIP                                         :laivan
STR_ENGINE_PREVIEW_MONORAIL_LOCOMOTIVE                          :yksiraiteisen veturin
STR_ENGINE_PREVIEW_MAGLEV_LOCOMOTIVE                            :maglev-veturin

STR_ENGINE_PREVIEW_COST_WEIGHT_SPEED_POWER                      :{BLACK}Hinta: {CURRENCY_LONG} Paino: {WEIGHT_SHORT}{}Nopeus: {VELOCITY}  Teho: {POWER}{}Käyttökustannukset: {CURRENCY_LONG}/vuosi{}Kapasiteetti: {CARGO_LONG}
STR_ENGINE_PREVIEW_COST_WEIGHT_SPEED_POWER_MAX_TE               :{BLACK}Hinta: {CURRENCY_LONG} Paino: {WEIGHT_SHORT}{}Nopeus: {VELOCITY}  Teho: {POWER}  Maks. vetovoima: {6:FORCE}{}Käyttökustannukset: {4:CURRENCY_LONG}/v{}Kapasiteetti: {5:CARGO_LONG}
STR_ENGINE_PREVIEW_COST_MAX_SPEED_CAP_RUNCOST                   :{BLACK}Hinta: {CURRENCY_LONG} Maks. nopeus: {VELOCITY}{}Kapasiteetti: {CARGO_LONG}{}Käyttökustannukset: {CURRENCY_LONG}/v
STR_ENGINE_PREVIEW_COST_MAX_SPEED_TYPE_CAP_CAP_RUNCOST          :{BLACK}Hinta: {CURRENCY_LONG} Maks. nopeus: {VELOCITY}{}Lentokonetyyppi: {STRING}{}Kapasiteetti: {CARGO_LONG}, {CARGO_LONG}{}Käyttökustannukset: {CURRENCY_LONG}/v
STR_ENGINE_PREVIEW_COST_MAX_SPEED_TYPE_CAP_RUNCOST              :{BLACK}Hinta: {CURRENCY_LONG} Maks. nopeus: {VELOCITY}{}Lentokonetyyppi: {STRING}{}Kapasiteetti: {CARGO_LONG}{}Käyttökustannukset: {CURRENCY_LONG}/v
STR_ENGINE_PREVIEW_COST_MAX_SPEED_TYPE_RANGE_CAP_CAP_RUNCOST    :{BLACK}Hinta: {CURRENCY_LONG} Maks. nopeus: {VELOCITY}{}Lentokonetyyppi: {STRING} Toimintamatka: {COMMA} ruutua{}Kapasiteetti: {CARGO_LONG}, {CARGO_LONG}{}Käyttökustannukset: {CURRENCY_LONG}/v
STR_ENGINE_PREVIEW_COST_MAX_SPEED_TYPE_RANGE_CAP_RUNCOST        :{BLACK}Hinta: {CURRENCY_LONG} Maks. nopeus: {VELOCITY}{}Lentokonetyyppi: {STRING} Toimintamatka: {COMMA} ruutua{}Kapasiteetti: {CARGO_LONG}{}Käyttökustannukset: {CURRENCY_LONG}/v

# Autoreplace window
STR_REPLACE_VEHICLES_WHITE                                      :{WHITE}Korvaa {STRING} - {STRING}
STR_REPLACE_VEHICLE_TRAIN                                       :Juna
STR_REPLACE_VEHICLE_ROAD_VEHICLE                                :Ajoneuvo
STR_REPLACE_VEHICLE_SHIP                                        :Laiva
STR_REPLACE_VEHICLE_AIRCRAFT                                    :Lentokone

STR_REPLACE_VEHICLE_VEHICLES_IN_USE                             :{YELLOW}Käytössä olevat kulkuneuvot
STR_REPLACE_VEHICLE_VEHICLES_IN_USE_TOOLTIP                     :{BLACK}Sarake kulkuneuvoille, jotka omistat
STR_REPLACE_VEHICLE_AVAILABLE_VEHICLES                          :{YELLOW}Saatavilla olevat kulkuneuvot
STR_REPLACE_VEHICLE_AVAILABLE_VEHICLES_TOOLTIP                  :{BLACK}Sarake kulkuneuvoille, jotka voidaan uusia

STR_REPLACE_HELP_LEFT_ARRAY                                     :{BLACK}Valitse korvattava veturityyppi.
STR_REPLACE_HELP_RIGHT_ARRAY                                    :{BLACK}Valitse vasemmalla näkyvän veturityypinn korvaava uusi veturityyppi.

STR_REPLACE_VEHICLES_START                                      :{BLACK}Aloita ajoneuvojen korvaaminen
STR_REPLACE_VEHICLES_NOW                                        :Korvaa kaikki liikennevälineet nyt
STR_REPLACE_VEHICLES_WHEN_OLD                                   :Korvaa vain vanhat liikennevälineet
STR_REPLACE_HELP_START_BUTTON                                   :{BLACK}Napsauta aloittaaksesi vasemmalta valitun veturityypin korvauksen oikealta valitulla veturityypillä.
STR_REPLACE_NOT_REPLACING                                       :{BLACK}Ei korvata
STR_REPLACE_NOT_REPLACING_VEHICLE_SELECTED                      :{BLACK}Ei liikennevälinettä valittuna
STR_REPLACE_REPLACING_WHEN_OLD                                  :{ENGINE} kun vanha
STR_REPLACE_VEHICLES_STOP                                       :{BLACK}Lopeta ajoneuvojen korv.
STR_REPLACE_HELP_STOP_BUTTON                                    :{BLACK}Napsauta pysäyttääksesi vasemmalta valitun veturityypin korvauksen.

STR_REPLACE_ENGINE_WAGON_SELECT_HELP                            :{BLACK}Vaihda toiseen korvausikkunaan
STR_REPLACE_ENGINES                                             :Veturit
STR_REPLACE_WAGONS                                              :Vaunut
STR_REPLACE_ALL_RAILTYPE                                        :Kaikki junat

STR_REPLACE_HELP_RAILTYPE                                       :{BLACK}Valitse rautatietyyppi, jolle veturikorvaukset tehdään.
STR_REPLACE_HELP_REPLACE_INFO_TAB                               :{BLACK}Näyttää, millä vasemmalta valittu veturi korvataan, jos millään.
STR_REPLACE_RAIL_VEHICLES                                       :Junat
STR_REPLACE_ELRAIL_VEHICLES                                     :Sähköjunat
STR_REPLACE_MONORAIL_VEHICLES                                   :Yksiraiteiset
STR_REPLACE_MAGLEV_VEHICLES                                     :Maglev-junat

STR_REPLACE_REMOVE_WAGON                                        :{BLACK}Vaunun poisto: {ORANGE}{STRING}
STR_REPLACE_REMOVE_WAGON_HELP                                   :{BLACK}Automaattikorvauksessa junapituus pidetään samana poistamalla vaunuja (edestä) jos veturi pidentäisi junaa

# Vehicle view
STR_VEHICLE_VIEW_CAPTION                                        :{WHITE}{VEHICLE}

STR_VEHICLE_VIEW_TRAIN_LOCATION_TOOLTIP                         :{BLACK}Keskitä näkymä junan sijaintiin. Ctrl+Klik seuraa junaa näkymässä
STR_VEHICLE_VIEW_ROAD_VEHICLE_LOCATION_TOOLTIP                  :{BLACK}Keskitä näkymä ajoneuvon sijaintiin. Ctrl+Klik seuraa ajoneuvoa päänäkymässä
STR_VEHICLE_VIEW_SHIP_LOCATION_TOOLTIP                          :{BLACK}Keskitä näkymä laivan sijaintiin. Ctrl+Click seuraa laivaa näkymässä
STR_VEHICLE_VIEW_AIRCRAFT_LOCATION_TOOLTIP                      :{BLACK}Keskitä näkymä lentokoneen sijaintiin. Ctrl+Klik seuraa lentokonetta päänäkymässä

STR_VEHICLE_VIEW_TRAIN_SEND_TO_DEPOT_TOOLTIP                    :{BLACK}Lähetä juna veturitalliin. Ctrl+Klik suorittaa vain huollon
STR_VEHICLE_VIEW_ROAD_VEHICLE_SEND_TO_DEPOT_TOOLTIP             :{BLACK}Lähetä ajoneuvo varikolle. Ctrl+Klik suorittaa vain huollon
STR_VEHICLE_VIEW_SHIP_SEND_TO_DEPOT_TOOLTIP                     :{BLACK}Lähetä laiva telakalle. Ctrl+Klik suorittaa vain huollon
STR_VEHICLE_VIEW_AIRCRAFT_SEND_TO_DEPOT_TOOLTIP                 :{BLACK}Lähetä lentokone lentokonehalliin. Ctrl+Klik suorittaa vain huollon

STR_VEHICLE_VIEW_CLONE_TRAIN_INFO                               :{BLACK}Tämä ostaa kopion junasta vaunuineen. Ctrl+Klik jakaa komennot. Shift+Klik näyttää kustannusarvion ostamatta kopiota
STR_VEHICLE_VIEW_CLONE_ROAD_VEHICLE_INFO                        :{BLACK}Tämä ostaa kopion ajoneuvosta. Ctrl+Klik jakaa komennot. Shift+Klik näyttää kustannusarvion ostamatta kopiota
STR_VEHICLE_VIEW_CLONE_SHIP_INFO                                :{BLACK}Tämä ostaa kopion laivasta. Ctrl+Klik jakaa komennot. Shift+Klik näyttää kustannusarvion ostamatta kopiota
STR_VEHICLE_VIEW_CLONE_AIRCRAFT_INFO                            :{BLACK}Tämä ostaa kopion lentokoneesta. Ctrl+Klik jakaa komennot. Shift+Klik näyttää kustannusarvion ostamatta kopiota

STR_VEHICLE_VIEW_TRAIN_IGNORE_SIGNAL_TOOLTIP                    :{BLACK}Anna junalle lupa ohittaa punainen opastin.

STR_VEHICLE_VIEW_TRAIN_REFIT_TOOLTIP                            :{BLACK}Sovita juna kuljettamaan erityyppistä rahtia.
STR_VEHICLE_VIEW_ROAD_VEHICLE_REFIT_TOOLTIP                     :{BLACK}Muuta ajoneuvo rahtaamaan muuta rahtityyppiä.
STR_VEHICLE_VIEW_SHIP_REFIT_TOOLTIP                             :{BLACK}Sovita rahtilaiva eri rahtityypille.
STR_VEHICLE_VIEW_AIRCRAFT_REFIT_TOOLTIP                         :{BLACK}Sovita lentokone eri rahtityypille.

STR_VEHICLE_VIEW_TRAIN_REVERSE_TOOLTIP                          :{BLACK}Käännä junan suunta.
STR_VEHICLE_VIEW_ROAD_VEHICLE_REVERSE_TOOLTIP                   :{BLACK}Pakota ajoneuvo kääntymään ympäri.

STR_VEHICLE_VIEW_TRAIN_ORDERS_TOOLTIP                           :{BLACK}Näytä junan käskyt. Ctrl+Klik näyttää junan aikataulun
STR_VEHICLE_VIEW_ROAD_VEHICLE_ORDERS_TOOLTIP                    :{BLACK}Näytä ajoneuvon käskyt. Ctrl+Klik näyttää ajoneuvon aikataulun
STR_VEHICLE_VIEW_SHIP_ORDERS_TOOLTIP                            :{BLACK}Näytä laivan käskyt. Ctrl+Click näyttää laivan aikataulun
STR_VEHICLE_VIEW_AIRCRAFT_ORDERS_TOOLTIP                        :{BLACK}Näytä lentokoneen käskyt. Ctrl+Klik näyttää lentokoneen aikataulun

STR_VEHICLE_VIEW_TRAIN_SHOW_DETAILS_TOOLTIP                     :{BLACK}Näytä junan tiedot.
STR_VEHICLE_VIEW_ROAD_VEHICLE_SHOW_DETAILS_TOOLTIP              :{BLACK}Näytä ajoneuvon tiedot.
STR_VEHICLE_VIEW_SHIP_SHOW_DETAILS_TOOLTIP                      :{BLACK}Näytä laivan tiedot.
STR_VEHICLE_VIEW_AIRCRAFT_SHOW_DETAILS_TOOLTIP                  :{BLACK}Näytä lentokoneen tiedot.

STR_VEHICLE_VIEW_TRAIN_STATE_START_STOP_TOOLTIP                 :{BLACK}Valitun junan toiminnot - napsauta pysäyttääksesi/käynnistääksesi junan. Ctrl+Klik vierittääksesi kohteeseen
STR_VEHICLE_VIEW_ROAD_VEHICLE_STATE_START_STOP_TOOLTIP          :{BLACK}Nykyisen ajoneuvon toiminnot - napsauta pysäyttääksesi/käynnistääksesi ajoneuvon. Ctrl+Klik vierittääksesi kohteeseen
STR_VEHICLE_VIEW_SHIP_STATE_START_STOP_TOOLTIP                  :{BLACK}Nykyisen laivat toiminnot - napsauta pysäyttääksesi/käynnistääksesi laivan. Ctrl+Klik vierittääksesi kohteeseen
STR_VEHICLE_VIEW_AIRCRAFT_STATE_START_STOP_TOOLTIP              :{BLACK}Nykyisen lentokoneen toiminnot - napsauta pysäyttääksesi/käynnistääksesi lentokoneen. Ctrl+Klik vierittääksesi kohteeseen

# Messages in the start stop button in the vehicle view
STR_VEHICLE_STATUS_LOADING_UNLOADING                            :{LTBLUE}Lastataan/puretaan
STR_VEHICLE_STATUS_LEAVING                                      :{LTBLUE}Poistuu
STR_VEHICLE_STATUS_CRASHED                                      :{RED}Kolaroitu!
STR_VEHICLE_STATUS_BROKEN_DOWN                                  :{RED}Hajonnut
STR_VEHICLE_STATUS_STOPPED                                      :{RED}Pysäytetty
STR_VEHICLE_STATUS_TRAIN_STOPPING_VEL                           :{RED}Pysähtyy, {VELOCITY}
STR_VEHICLE_STATUS_TRAIN_NO_POWER                               :{RED}Ei virtaa
STR_VEHICLE_STATUS_TRAIN_STUCK                                  :{ORANGE}Odottaa vapaata reittiä
STR_VEHICLE_STATUS_AIRCRAFT_TOO_FAR                             :{ORANGE}Seuraava määränpää liian kaukana

STR_VEHICLE_STATUS_HEADING_FOR_STATION_VEL                      :{LTBLUE}Suuntana {STATION}, {VELOCITY}
STR_VEHICLE_STATUS_NO_ORDERS_VEL                                :{LTBLUE}Ei pysähdyksiä, {VELOCITY}
STR_VEHICLE_STATUS_HEADING_FOR_WAYPOINT_VEL                     :{LTBLUE}Kohde: {WAYPOINT}, {VELOCITY}
STR_VEHICLE_STATUS_HEADING_FOR_DEPOT_VEL                        :{ORANGE}Suuntana {DEPOT}, {VELOCITY}
STR_VEHICLE_STATUS_HEADING_FOR_DEPOT_SERVICE_VEL                :{LTBLUE}Huolto kohteessa {DEPOT}, {VELOCITY}

# Vehicle stopped/started animations
STR_VEHICLE_COMMAND_STOPPED_SMALL                               :{TINY_FONT}{RED}Pysäytetty
STR_VEHICLE_COMMAND_STOPPED                                     :{RED}Pysäytetty
STR_VEHICLE_COMMAND_STARTED_SMALL                               :{TINY_FONT}{GREEN}Käynnistetty
STR_VEHICLE_COMMAND_STARTED                                     :{GREEN}Käynnistetty

# Vehicle details
STR_VEHICLE_DETAILS_CAPTION                                     :{WHITE}{VEHICLE} (yksityiskohdat)
STR_VEHICLE_NAME_BUTTON                                         :{BLACK}Nimi

STR_VEHICLE_DETAILS_TRAIN_RENAME                                :{BLACK}Nimeä juna
STR_VEHICLE_DETAILS_ROAD_VEHICLE_RENAME                         :{BLACK}Nimeä ajoneuvo
STR_VEHICLE_DETAILS_SHIP_RENAME                                 :{BLACK}Nimeä laiva
STR_VEHICLE_DETAILS_AIRCRAFT_RENAME                             :{BLACK}Nimeä lentokone

STR_VEHICLE_INFO_AGE_RUNNING_COST_YR                            :{BLACK}Ikä: {LTBLUE}{STRING}{BLACK}   Käyttökustannukset: {LTBLUE}{CURRENCY_LONG}/yr
# The next two need to stay in this order
STR_VEHICLE_INFO_AGE                                            :{COMMA} vuo{P si tta} ({COMMA})
STR_VEHICLE_INFO_AGE_RED                                        :{RED}{COMMA} vuo{P si tta} ({COMMA})

STR_VEHICLE_INFO_MAX_SPEED                                      :{BLACK}Huippunopeus: {LTBLUE}{VELOCITY}
STR_VEHICLE_INFO_MAX_SPEED_TYPE                                 :{BLACK}Maks. nopeus: {LTBLUE}{VELOCITY} {BLACK}Lentokonetyyppi: {LTBLUE}{STRING}
STR_VEHICLE_INFO_MAX_SPEED_TYPE_RANGE                           :{BLACK}Maks. nopeus: {LTBLUE}{VELOCITY} {BLACK}Lentokonetyyppi: {LTBLUE}{STRING} {BLACK}Toimintamatka: {LTBLUE}{COMMA} ruutua
STR_VEHICLE_INFO_WEIGHT_POWER_MAX_SPEED                         :{BLACK}Paino: {LTBLUE}{WEIGHT_SHORT} {BLACK}Teho: {LTBLUE}{POWER}{BLACK} Maks. nopeus: {LTBLUE}{VELOCITY}
STR_VEHICLE_INFO_WEIGHT_POWER_MAX_SPEED_MAX_TE                  :{BLACK}Paino: {LTBLUE}{WEIGHT_SHORT} {BLACK}Teho: {LTBLUE}{POWER}{BLACK} Maks. nopeus: {LTBLUE}{VELOCITY} {BLACK}Maks. T.E.: {LTBLUE}{FORCE}

STR_VEHICLE_INFO_PROFIT_THIS_YEAR_LAST_YEAR                     :{BLACK}Tuotto tänä vuonna: {LTBLUE}{CURRENCY_LONG} (viime vuonna: {CURRENCY_LONG})
STR_VEHICLE_INFO_RELIABILITY_BREAKDOWNS                         :{BLACK}Luotettavuus: {LTBLUE}{COMMA}%  {BLACK}Hajoamiset viime huollon jälkeen: {LTBLUE}{COMMA}

STR_VEHICLE_INFO_BUILT_VALUE                                    :{LTBLUE}{ENGINE} {BLACK}Rakennettu: {LTBLUE}{NUM}{BLACK} Arvo: {LTBLUE}{CURRENCY_LONG}
STR_VEHICLE_INFO_NO_CAPACITY                                    :{BLACK}Kapasiteetti: {LTBLUE}-{STRING}
STR_VEHICLE_INFO_CAPACITY                                       :{BLACK}Kapasiteetti: {LTBLUE}{CARGO_LONG}{3:STRING}
STR_VEHICLE_INFO_CAPACITY_MULT                                  :{BLACK}Kapasiteetti: {LTBLUE}{CARGO_LONG}{3:STRING} (x{4:NUM})
STR_VEHICLE_INFO_CAPACITY_CAPACITY                              :{BLACK}Kapasiteetti: {LTBLUE}{CARGO_LONG}, {CARGO_LONG}{STRING}

STR_VEHICLE_INFO_FEEDER_CARGO_VALUE                             :{BLACK}Siirron arvo: {LTBLUE}{CURRENCY_LONG}

STR_VEHICLE_DETAILS_SERVICING_INTERVAL_DAYS                     :{BLACK}Huoltoväli: {LTBLUE}{COMMA}{NBSP}päivää{BLACK}   Viimeisin huolto: {LTBLUE}{DATE_LONG}
STR_VEHICLE_DETAILS_SERVICING_INTERVAL_PERCENT                  :{BLACK}Huoltoväli: {LTBLUE}{COMMA}%{BLACK}   Viime huolto: {LTBLUE}{DATE_LONG}
STR_VEHICLE_DETAILS_INCREASE_SERVICING_INTERVAL_TOOLTIP         :{BLACK}Kasvata huoltoväliä kymmenellä. Ctrl+Klik kasvattaa huoltoväliä viidellä
STR_VEHICLE_DETAILS_DECREASE_SERVICING_INTERVAL_TOOLTIP         :{BLACK}Pienennä huoltoväliä kymmenellä. Ctrl+Klik vähentää huoltoväliä viidellä

STR_SERVICE_INTERVAL_DROPDOWN_TOOLTIP                           :{BLACK}Muuta huoltovälien tyyppiä
STR_VEHICLE_DETAILS_DEFAULT                                     :Oletus
STR_VEHICLE_DETAILS_DAYS                                        :Päiviä
STR_VEHICLE_DETAILS_PERCENT                                     :Prosentteja

STR_QUERY_RENAME_TRAIN_CAPTION                                  :{WHITE}Nimeä juna
STR_QUERY_RENAME_ROAD_VEHICLE_CAPTION                           :{WHITE}Nimeä ajoneuvo
STR_QUERY_RENAME_SHIP_CAPTION                                   :{WHITE}Nimeä laiva
STR_QUERY_RENAME_AIRCRAFT_CAPTION                               :{WHITE}Nimeä lentokone

# Extra buttons for train details windows
STR_VEHICLE_DETAILS_TRAIN_ENGINE_BUILT_AND_VALUE                :{LTBLUE}{ENGINE}{BLACK}   Rakennettu: {LTBLUE}{NUM}{BLACK} Arvo: {LTBLUE}{CURRENCY_LONG}
STR_VEHICLE_DETAILS_TRAIN_WAGON_VALUE                           :{LTBLUE}{ENGINE}{BLACK}   Arvo: {LTBLUE}{CURRENCY_LONG}

STR_VEHICLE_DETAILS_TRAIN_TOTAL_CAPACITY_TEXT                   :{BLACK}Kokonaisrahtikapasiteetti:
STR_VEHICLE_DETAILS_TRAIN_TOTAL_CAPACITY                        :{LTBLUE}- {CARGO_LONG} ({CARGO_SHORT})
STR_VEHICLE_DETAILS_TRAIN_TOTAL_CAPACITY_MULT                   :{LTBLUE}- {CARGO_LONG} ({CARGO_SHORT}) (x{NUM})

STR_VEHICLE_DETAILS_CARGO_EMPTY                                 :{LTBLUE}Tyhjä
STR_VEHICLE_DETAILS_CARGO_FROM                                  :{LTBLUE}{CARGO_LONG} asemalta {STATION}
STR_VEHICLE_DETAILS_CARGO_FROM_MULT                             :{LTBLUE}{CARGO_LONG} asemalta {STATION} (x{NUM})

STR_VEHICLE_DETAIL_TAB_CARGO                                    :{BLACK}Rahti
STR_VEHICLE_DETAILS_TRAIN_CARGO_TOOLTIP                         :{BLACK}Näytä kuljetettavan rahdin tiedot.
STR_VEHICLE_DETAIL_TAB_INFORMATION                              :{BLACK}Tietoa
STR_VEHICLE_DETAILS_TRAIN_INFORMATION_TOOLTIP                   :{BLACK}Näytä yksikön tiedot.
STR_VEHICLE_DETAIL_TAB_CAPACITIES                               :{BLACK}Kapasiteetit
STR_VEHICLE_DETAILS_TRAIN_CAPACITIES_TOOLTIP                    :{BLACK}Näytä kunkin ajoneuvon kapasiteetti.
STR_VEHICLE_DETAIL_TAB_TOTAL_CARGO                              :{BLACK}Rahtia yhteensä
STR_VEHICLE_DETAILS_TRAIN_TOTAL_CARGO_TOOLTIP                   :{BLACK}Näytä junan kokonaiskapasiteetti, eritelty rahtityypin mukaan.

STR_VEHICLE_DETAILS_TRAIN_ARTICULATED_RV_CAPACITY               :{BLACK}Kapasiteetti: {LTBLUE}

# Vehicle refit
STR_REFIT_CAPTION                                               :{WHITE}{VEHICLE} (sovita)
STR_REFIT_TITLE                                                 :{GOLD}Valitse kuljetettava rahtityyppi:
STR_REFIT_NEW_CAPACITY_COST_OF_REFIT                            :{BLACK}Uusi kapasiteetti: {GOLD}{CARGO_LONG}{}{BLACK}Sovituksen kustannus: {RED}{CURRENCY_LONG}
STR_REFIT_NEW_CAPACITY_INCOME_FROM_REFIT                        :{BLACK}Uusi kapasiteetti: {GOLD}{CARGO_LONG}{}{BLACK}Tulot sovittamisesta: {GREEN}{CURRENCY_LONG}
STR_REFIT_NEW_CAPACITY_COST_OF_AIRCRAFT_REFIT                   :{BLACK}Uusi kapasiteetti: {GOLD}{CARGO_LONG}, {GOLD}{CARGO_LONG}{}{BLACK}Sovituksen kustannus: {RED}{CURRENCY_LONG}
STR_REFIT_NEW_CAPACITY_INCOME_FROM_AIRCRAFT_REFIT               :{BLACK}Uusi kapasiteetti: {GOLD}{CARGO_LONG}, {GOLD}{CARGO_LONG}{}{BLACK}Tulot sovittamisesta: {GREEN}{CURRENCY_LONG}
STR_REFIT_SELECT_VEHICLES_TOOLTIP                               :{BLACK}Valitse sovitettavat kulkuneuvot. Hiirellä vetäminen sallii useamman kulkuneuvon valinnan. Tyhjän alueen napsautus valitsee koko kulkuneuvon. Ctrl+Klik valitsee kulkuneuvon ja sitä seuraavan ketjun

STR_REFIT_TRAIN_LIST_TOOLTIP                                    :{BLACK}Valitse junan rahtityyppi
STR_REFIT_ROAD_VEHICLE_LIST_TOOLTIP                             :{BLACK}Valitse ajoneuvolla ajettava rahti
STR_REFIT_SHIP_LIST_TOOLTIP                                     :{BLACK}Valitse laivan kuljettama rahtityyppi.
STR_REFIT_AIRCRAFT_LIST_TOOLTIP                                 :{BLACK}Valitse kuljetettavan rahdin tyyppi.

STR_REFIT_TRAIN_REFIT_BUTTON                                    :{BLACK}Sovita juna
STR_REFIT_ROAD_VEHICLE_REFIT_BUTTON                             :{BLACK}Korjaa ajoneuvo.
STR_REFIT_SHIP_REFIT_BUTTON                                     :{BLACK}Sovita laiva
STR_REFIT_AIRCRAFT_REFIT_BUTTON                                 :{BLACK}Sovita lentokone

STR_REFIT_TRAIN_REFIT_TOOLTIP                                   :{BLACK}Sovita juna kuljettamaan valittua rahtityyppiä.
STR_REFIT_ROAD_VEHICLE_REFIT_TOOLTIP                            :{BLACK}Muuta ajoneuvo rahtaamaan korostettua rahtityyppiä.
STR_REFIT_SHIP_REFIT_TOOLTIP                                    :{BLACK}Sovita laiva korostetulle rahtityypille.
STR_REFIT_AIRCRAFT_REFIT_TOOLTIP                                :{BLACK}Sovita lentokone kuljettamaan valittua rahtityyppiä.

# Order view
STR_ORDERS_CAPTION                                              :{WHITE}{VEHICLE} (Käskyt)
STR_ORDERS_TIMETABLE_VIEW                                       :{BLACK}Aikataulu
STR_ORDERS_TIMETABLE_VIEW_TOOLTIP                               :{BLACK}Näytä aikataulu

STR_ORDERS_LIST_TOOLTIP                                         :{BLACK}Käskyt - napsauta käskyä korostaaksesi sen. Ctrl+Klik siirtää näkymän kohteeseen
STR_ORDER_INDEX                                                 :{COMMA}:{NBSP}
STR_ORDER_TEXT                                                  :{STRING} {STRING} {STRING}

STR_ORDERS_END_OF_ORDERS                                        :- - Käskyjen loppu - -
STR_ORDERS_END_OF_SHARED_ORDERS                                 :- - Jaettujen käskyjen loppu - -

# Order bottom buttons
STR_ORDER_NON_STOP                                              :{BLACK}Välipysähdyksetön
STR_ORDER_GO_TO                                                 :Mene
STR_ORDER_GO_NON_STOP_TO                                        :Mene pysähtymättä
STR_ORDER_GO_VIA                                                :Mene kautta
STR_ORDER_GO_NON_STOP_VIA                                       :Mene pysähtymättä kautta
STR_ORDER_TOOLTIP_NON_STOP                                      :{BLACK}Muuta korostetun käskyn pysähtymiskäyttäytymistä

STR_ORDER_TOGGLE_FULL_LOAD                                      :{BLACK}Lastaa täyteen mikä tahansa rahtityyppi
STR_ORDER_DROP_LOAD_IF_POSSIBLE                                 :Lastaa jos saatavilla
STR_ORDER_DROP_FULL_LOAD_ALL                                    :Lastaa täyteen kaikki rahtityypit
STR_ORDER_DROP_FULL_LOAD_ANY                                    :Lastaa täyteen mikä tahansa rahtityyppi
STR_ORDER_DROP_NO_LOADING                                       :Älä lastaa rahtia
STR_ORDER_TOOLTIP_FULL_LOAD                                     :{BLACK}Muuta korostetun käskyn lastauskäyttäytymistä

STR_ORDER_TOGGLE_UNLOAD                                         :{BLACK}Pura koko lasti
STR_ORDER_DROP_UNLOAD_IF_ACCEPTED                               :Pura lasti, jos asema hyväksyy sitä
STR_ORDER_DROP_UNLOAD                                           :Pura kaikki
STR_ORDER_DROP_TRANSFER                                         :Siirrä
STR_ORDER_DROP_NO_UNLOADING                                     :Ei rahdinpurkua
STR_ORDER_TOOLTIP_UNLOAD                                        :{BLACK}Muuta korostetun käskyn purkamiskäyttäytymistä

STR_ORDER_REFIT                                                 :{BLACK}Sovita
STR_ORDER_REFIT_TOOLTIP                                         :{BLACK}Valitse mihin rahtityyppiin tämä käsky sovittaa. Ctrl+Klik poistaa sovituskäskyn
STR_ORDER_REFIT_AUTO                                            :{BLACK}Uudelleensovitus asemalla
STR_ORDER_REFIT_AUTO_TOOLTIP                                    :{BLACK}Valitse tällä määräyksellä sovitettava rahtityyppi. Ctrl+Klik poistaaksesi sovitusmääräyksen. Sovitus suoritetaan vain, jos kulkuneuvo sallii sen.
STR_ORDER_DROP_REFIT_AUTO                                       :Määrätty rahti
STR_ORDER_DROP_REFIT_AUTO_ANY                                   :Saatavilla oleva rahti

STR_ORDER_SERVICE                                               :{BLACK}Huolto
STR_ORDER_DROP_GO_ALWAYS_DEPOT                                  :Mene aina
STR_ORDER_DROP_SERVICE_DEPOT                                    :Huolto, jos tarpeen
STR_ORDER_DROP_HALT_DEPOT                                       :Pysähdy
STR_ORDER_SERVICE_TOOLTIP                                       :{BLACK}Ohita tämä käsky, ellei palvelua tarvita.

STR_ORDER_CONDITIONAL_VARIABLE_TOOLTIP                          :{BLACK}Kulkuneuvon tiedot, joiden perusteella hypätään

# Conditional order variables, must follow order of OrderConditionVariable enum
STR_ORDER_CONDITIONAL_LOAD_PERCENTAGE                           :Lastin prosentuaalinen määrä
STR_ORDER_CONDITIONAL_RELIABILITY                               :Luotettavuus
STR_ORDER_CONDITIONAL_MAX_SPEED                                 :Huippunopeus
STR_ORDER_CONDITIONAL_AGE                                       :Ikä (vuotta)
STR_ORDER_CONDITIONAL_REQUIRES_SERVICE                          :Vaatii huoltoa
STR_ORDER_CONDITIONAL_UNCONDITIONALLY                           :Aina
STR_ORDER_CONDITIONAL_REMAINING_LIFETIME                        :Jäljelläoleva elinikä (vuotta)

STR_ORDER_CONDITIONAL_COMPARATOR_TOOLTIP                        :{BLACK}Miten kulkuneuvon tietoja verrataan annettuihin arvoihin
STR_ORDER_CONDITIONAL_COMPARATOR_EQUALS                         :on yhtä kuin
STR_ORDER_CONDITIONAL_COMPARATOR_NOT_EQUALS                     :ei ole yhtä kuin
STR_ORDER_CONDITIONAL_COMPARATOR_LESS_THAN                      :on pienempi kuin
STR_ORDER_CONDITIONAL_COMPARATOR_LESS_EQUALS                    :on pienempi tai yhtä kuin
STR_ORDER_CONDITIONAL_COMPARATOR_MORE_THAN                      :on enemmän kuin
STR_ORDER_CONDITIONAL_COMPARATOR_MORE_EQUALS                    :on enemmän tai yhtä kuin
STR_ORDER_CONDITIONAL_COMPARATOR_IS_TRUE                        :on tosi
STR_ORDER_CONDITIONAL_COMPARATOR_IS_FALSE                       :on epätosi

STR_ORDER_CONDITIONAL_VALUE_TOOLTIP                             :{BLACK}Arvo, johon kulkuneuvon tietoja verrataan
STR_ORDER_CONDITIONAL_VALUE_CAPT                                :{WHITE}Syötä arvo, johon verrataan

STR_ORDERS_SKIP_BUTTON                                          :{BLACK}Ohita
STR_ORDERS_SKIP_TOOLTIP                                         :{BLACK}Ohita nykyinen käsky ja aloita seuraava. Ctrl+Klik hyppää valittuun käskyyn

STR_ORDERS_DELETE_BUTTON                                        :{BLACK}Poista
STR_ORDERS_DELETE_TOOLTIP                                       :{BLACK}Poista korostettu käsky
STR_ORDERS_DELETE_ALL_TOOLTIP                                   :{BLACK}Poista kaikki käskyt
STR_ORDERS_STOP_SHARING_BUTTON                                  :{BLACK}Lopeta jakaminen
STR_ORDERS_STOP_SHARING_TOOLTIP                                 :{BLACK}Lopeta käskyjen jakaminen. Ctrl+Klik poistaa lisäksi kaikki tämän kulkuneuvon käskyt

STR_ORDERS_GO_TO_BUTTON                                         :{BLACK}Mene
STR_ORDER_GO_TO_NEAREST_DEPOT                                   :Mene lähimmälle varikolle
STR_ORDER_GO_TO_NEAREST_HANGAR                                  :Mene lähimmälle varikolle
STR_ORDER_CONDITIONAL                                           :Ehdollinen hyppykäsky
STR_ORDER_SHARE                                                 :Jaa käskyt
STR_ORDERS_GO_TO_TOOLTIP                                        :{BLACK}Lisää uusi käsky ennen valittua, tai lisää listan viimeiseksi. Ctrl tekee asemakäskyistä 'lastaa täyteen kaikki rahti', reittipistekäskyistä 'non-stop' ja veturitallikäskyistä 'huolto'. 'Jaa käskyt' jakaa käskyt valitun kulkuneuvon kanssa. Kulkuneuvon napsauttaminen kopioi käskyt kyseisestä kulkuneuvosta. Varikkokäsky poistaa käytöstä automaattisen huollon

STR_ORDERS_VEH_WITH_SHARED_ORDERS_LIST_TOOLTIP                  :{BLACK}Näytä kaikki ajoneuvot, jotka jakavat nämä käskyt

# String parts to build the order string
STR_ORDER_GO_TO_WAYPOINT                                        :Kierrä reittipisteen {WAYPOINT} kautta
STR_ORDER_GO_NON_STOP_TO_WAYPOINT                               :Mene pysäht. pisteen {WAYPOINT} kautta

STR_ORDER_SERVICE_AT                                            :Huolto
STR_ORDER_SERVICE_NON_STOP_AT                                   :Huolto pysäytyksettä

STR_ORDER_NEAREST_DEPOT                                         :lähin
STR_ORDER_NEAREST_HANGAR                                        :lähin varikko
STR_ORDER_TRAIN_DEPOT                                           :Veturitalli
STR_ORDER_ROAD_VEHICLE_DEPOT                                    :Varikko
STR_ORDER_SHIP_DEPOT                                            :Telakka
STR_ORDER_GO_TO_NEAREST_DEPOT_FORMAT                            :{STRING} {STRING} {STRING}
STR_ORDER_GO_TO_DEPOT_FORMAT                                    :{STRING} {DEPOT}

STR_ORDER_REFIT_ORDER                                           :(Sovita {STRING})
STR_ORDER_REFIT_STOP_ORDER                                      :(Sovita rahtityypiksi {STRING} ja pysähdy)
STR_ORDER_STOP_ORDER                                            :(Pysähdy)

STR_ORDER_GO_TO_STATION                                         :{STRING} {STATION} {STRING}

STR_ORDER_IMPLICIT                                              :(Ehdoton)

STR_ORDER_FULL_LOAD                                             :(Täysi lastaus)
STR_ORDER_FULL_LOAD_ANY                                         :(Lastaa täyteen mitä tahansa rahtia)
STR_ORDER_NO_LOAD                                               :(Ei lastausta)
STR_ORDER_UNLOAD                                                :(Pura lasti ja lastaa uusi rahti)
STR_ORDER_UNLOAD_FULL_LOAD                                      :(Pura lasti ja odota uuden lastin täyttymistä)
STR_ORDER_UNLOAD_FULL_LOAD_ANY                                  :(Pura ja odota minkä tahansa rahdin täyttymistä)
STR_ORDER_UNLOAD_NO_LOAD                                        :(Pura ja lähde tyhjänä)
STR_ORDER_TRANSFER                                              :(Siirrä ja lastaa rahti)
STR_ORDER_TRANSFER_FULL_LOAD                                    :(Siirrä ja odota uuden lastin täyttymistä)
STR_ORDER_TRANSFER_FULL_LOAD_ANY                                :(Siirrä ja odota minkä tahansa lastin täyttymistä)
STR_ORDER_TRANSFER_NO_LOAD                                      :(Siirrä rahti ja jätä tyhjäksi)
STR_ORDER_NO_UNLOAD                                             :(Ei purkua mutta lastaa rahti)
STR_ORDER_NO_UNLOAD_FULL_LOAD                                   :(Ei lastin purkua, mutta odota uuden lastin täyttymistä)
STR_ORDER_NO_UNLOAD_FULL_LOAD_ANY                               :(Ei lastin purkua, mutta odota minkä tahansa lastin täyttymistä)
STR_ORDER_NO_UNLOAD_NO_LOAD                                     :(Ei purkua eikä lastausta)

STR_ORDER_AUTO_REFIT                                            :(Sovita rahdille {STRING})
STR_ORDER_FULL_LOAD_REFIT                                       :(Täysi lasti ja sovitus rahdille {STRING})
STR_ORDER_FULL_LOAD_ANY_REFIT                                   :(Täysi lasti mitä tahansa rahtia sekä sovita rahdille {STRING})
STR_ORDER_UNLOAD_REFIT                                          :(Pura ja ota rahti sekä sovita rahdille {STRING})
STR_ORDER_UNLOAD_FULL_LOAD_REFIT                                :(Pura ja odota täyttä lastia sekä sovita rahdille {STRING})
STR_ORDER_UNLOAD_FULL_LOAD_ANY_REFIT                            :(Pura ja odota mitä tahansa täyttä lastia sekä sovita rahdille {STRING})
STR_ORDER_TRANSFER_REFIT                                        :(Siirrä ja ota rahti sekä sovita rahdille {STRING})
STR_ORDER_TRANSFER_FULL_LOAD_REFIT                              :(Siirrä ja odota täyttä lastia sekä sovita rahdille {STRING})
STR_ORDER_TRANSFER_FULL_LOAD_ANY_REFIT                          :(Siirrä ja odota mitä tahansa täyttä lastia sekä sovita rahdille {STRING})
STR_ORDER_NO_UNLOAD_REFIT                                       :(Ei purkua ja ota rahti sekä sovita rahdille {STRING})
STR_ORDER_NO_UNLOAD_FULL_LOAD_REFIT                             :(Ei purkua ja odota täyttä lastia sekä sovita rahdille {STRING})
STR_ORDER_NO_UNLOAD_FULL_LOAD_ANY_REFIT                         :(Ei purkua ja odota mitä tahansa täyttä lastia sekä sovita rahdille {STRING})

STR_ORDER_AUTO_REFIT_ANY                                        :saatavilla oleva rahti

STR_ORDER_STOP_LOCATION_NEAR_END                                :[alkupäähän]
STR_ORDER_STOP_LOCATION_MIDDLE                                  :[keskelle]
STR_ORDER_STOP_LOCATION_FAR_END                                 :[loppupäähän]

STR_ORDER_OUT_OF_RANGE                                          :{RED} (Seuraava määränpää on toimintasäteen ulkopuolella)

STR_ORDER_CONDITIONAL_UNCONDITIONAL                             :Hyppää käskyyn {COMMA}
STR_ORDER_CONDITIONAL_NUM                                       :Hyppää käskyyn {COMMA}, kun {STRING} {STRING} {COMMA}
STR_ORDER_CONDITIONAL_TRUE_FALSE                                :Hyppää käskyyn {COMMA}, kun {STRING} {STRING}

STR_INVALID_ORDER                                               :{RED} (virheellinen käsky)

# Time table window
STR_TIMETABLE_TITLE                                             :{WHITE}{VEHICLE} (aikataulu)
STR_TIMETABLE_ORDER_VIEW                                        :{BLACK}Käskyt
STR_TIMETABLE_ORDER_VIEW_TOOLTIP                                :{BLACK}Vaihda käskynäkymään

STR_TIMETABLE_TOOLTIP                                           :{BLACK}Aikataulu - valitse käsky sitä napsauttamalla

STR_TIMETABLE_NO_TRAVEL                                         :Ei kulkua
STR_TIMETABLE_NOT_TIMETABLEABLE                                 :Kulje (automaattinen; aikataulu seuraavan manuaalisen käskyn mukaisesti)
STR_TIMETABLE_TRAVEL_NOT_TIMETABLED                             :Kiertävä (ei aikataulua)
STR_TIMETABLE_TRAVEL_NOT_TIMETABLED_SPEED                       :Kulje (ilman aikataulua) enimmillään {2:VELOCITY}
STR_TIMETABLE_TRAVEL_FOR                                        :Kulje kohteeseen {STRING}
STR_TIMETABLE_TRAVEL_FOR_SPEED                                  :Kulje kohteeseen {STRING} enintään {VELOCITY}
STR_TIMETABLE_TRAVEL_FOR_ESTIMATED                              :Kulje ({STRING}, ei aikataulua)
STR_TIMETABLE_TRAVEL_FOR_SPEED_ESTIMATED                        :Kulje ({STRING}, ei aikataulua) enimmillään {VELOCITY}
STR_TIMETABLE_STAY_FOR_ESTIMATED                                :(pysy {STRING}, ei aikataulua)
STR_TIMETABLE_AND_TRAVEL_FOR_ESTIMATED                          :(matkusta {STRING}, ei aikataulua)
STR_TIMETABLE_STAY_FOR                                          :ja odota {STRING}
STR_TIMETABLE_AND_TRAVEL_FOR                                    :ja kulje {STRING}
STR_TIMETABLE_DAYS                                              :{COMMA}{NBSP}päivä{P "" ä}
STR_TIMETABLE_TICKS                                             :{COMMA}{NBSP}askel{P "" ta}

STR_TIMETABLE_TOTAL_TIME                                        :{BLACK}Aikataulun kesto on {STRING}
STR_TIMETABLE_TOTAL_TIME_INCOMPLETE                             :{BLACK}Aikataulun kesto on vähintään {STRING}

STR_TIMETABLE_STATUS_ON_TIME                                    :{BLACK}Ajoneuvo on aikataulussa
STR_TIMETABLE_STATUS_LATE                                       :{BLACK}Ajoneuvo on {STRING} myöhässä
STR_TIMETABLE_STATUS_EARLY                                      :{BLACK}Ajoneuvo on {STRING} etuajassa
STR_TIMETABLE_STATUS_NOT_STARTED                                :{BLACK}Tämä aikataulu ei ole vielä alkanut
STR_TIMETABLE_STATUS_START_AT                                   :{BLACK}Tämä aikataulu alkaa {STRING}

STR_TIMETABLE_STARTING_DATE                                     :{BLACK}Aloituspäivä
STR_TIMETABLE_STARTING_DATE_TOOLTIP                             :{BLACK}Valitse päivämäärä aikataulun aloituspäiväksi. Ctrl+Klik määrittää aikataulun aloituspäivän ja jakaa aikataulun tasaisesti kaikkien sitä käyttävien ajoneuvojen kesken niiden järjestyksen mukaan.

STR_TIMETABLE_CHANGE_TIME                                       :{BLACK}Muuta aikaa
STR_TIMETABLE_WAIT_TIME_TOOLTIP                                 :{BLACK}Aseta kuinka kauan käskyn tulisi kestää

STR_TIMETABLE_CLEAR_TIME                                        :{BLACK}Nollaa aika
STR_TIMETABLE_CLEAR_TIME_TOOLTIP                                :{BLACK}Nollaa tämän rivin aika

STR_TIMETABLE_CHANGE_SPEED                                      :{BLACK}Muuta nopeusrajoitusta
STR_TIMETABLE_CHANGE_SPEED_TOOLTIP                              :{BLACK}Muuta valitun määräyksen suurinta sallittua nopeutta

STR_TIMETABLE_CLEAR_SPEED                                       :{BLACK}Tyhjennä nopeusrajoitus
STR_TIMETABLE_CLEAR_SPEED_TOOLTIP                               :{BLACK}Tyhjennä valitun määräyksen suurin sallittu nopeus

STR_TIMETABLE_RESET_LATENESS                                    :{BLACK}Nollaa myöhästymislaskuri
STR_TIMETABLE_RESET_LATENESS_TOOLTIP                            :{BLACK}Nollaa myöhästymislaskuri, jotta vaunu olisi taas aikataulussa

STR_TIMETABLE_AUTOFILL                                          :{BLACK}Automaattinen
STR_TIMETABLE_AUTOFILL_TOOLTIP                                  :{BLACK}Täytä aikataulu automaattisesti seuraavan matkan arvoilla (Ctrl+Klik: yritä säilyttää odotusajat)

STR_TIMETABLE_EXPECTED                                          :{BLACK}Odotettu
STR_TIMETABLE_SCHEDULED                                         :{BLACK}Aikataulu
STR_TIMETABLE_EXPECTED_TOOLTIP                                  :{BLACK}Vaihda odotetun ja aikataulun välillä

STR_TIMETABLE_ARRIVAL_ABBREVIATION                              :S:
STR_TIMETABLE_DEPARTURE_ABBREVIATION                            :L:


# Date window (for timetable)
STR_DATE_CAPTION                                                :{WHITE}Aseta päivämäärä
STR_DATE_SET_DATE                                               :{BLACK}Aseta päivämäärä
STR_DATE_SET_DATE_TOOLTIP                                       :{BLACK}Käytä valittua päivää aikataulun aloituspäivänä
STR_DATE_DAY_TOOLTIP                                            :{BLACK}Valitse päivä
STR_DATE_MONTH_TOOLTIP                                          :{BLACK}Valitse kuukausi
STR_DATE_YEAR_TOOLTIP                                           :{BLACK}Valitse vuosi


# AI debug window
STR_AI_DEBUG                                                    :{WHITE}Tekoälyn/Peliskriptin virheenjäljitys
STR_AI_DEBUG_NAME_AND_VERSION                                   :{BLACK}{STRING} (v{NUM})
STR_AI_DEBUG_NAME_TOOLTIP                                       :{BLACK}Skriptin nimi
STR_AI_DEBUG_SETTINGS                                           :{BLACK}Asetukset
STR_AI_DEBUG_SETTINGS_TOOLTIP                                   :{BLACK}Muuta skriptin asetuksia
STR_AI_DEBUG_RELOAD                                             :{BLACK}Lataa tekoäly uudelleen
STR_AI_DEBUG_RELOAD_TOOLTIP                                     :{BLACK}Lopeta tekoäly, lataa skripti uudelleen ja käynnistä tekoäly uudelleen
STR_AI_DEBUG_BREAK_STR_ON_OFF_TOOLTIP                           :{BLACK}Pysäytetäänkö tekoäly, kun tekoälyn lokiviesti on sama kuin pysäytysmerkkijono
STR_AI_DEBUG_BREAK_ON_LABEL                                     :{BLACK}Pysäytä kun:
STR_AI_DEBUG_BREAK_STR_OSKTITLE                                 :{BLACK}Pysäytä, kun
STR_AI_DEBUG_BREAK_STR_TOOLTIP                                  :{BLACK}Kun tekoälyn lokiviesti täsmää tämän merkkijonon kanssa, peli pysäytetään
STR_AI_DEBUG_MATCH_CASE                                         :{BLACK}Kirjainkoon täsmäys
STR_AI_DEBUG_MATCH_CASE_TOOLTIP                                 :{BLACK}Kytke kirjainkoon täsmäys, kun verrataan tekoälyn viestejä pysäytysmerkkijonoon
STR_AI_DEBUG_CONTINUE                                           :{BLACK}Jatka
STR_AI_DEBUG_CONTINUE_TOOLTIP                                   :{BLACK}Jatka tekoälyn suorittamista
STR_AI_DEBUG_SELECT_AI_TOOLTIP                                  :{BLACK}Näytä tämän tekoälyn virheenkorjaustiedot
STR_AI_GAME_SCRIPT                                              :{BLACK}Peliskripti
STR_AI_GAME_SCRIPT_TOOLTIP                                      :{BLACK}Tarkista peliskriptin loki

STR_ERROR_AI_NO_AI_FOUND                                        :Sopivaa tekoälyä ei löydetty.{}Tämä tekoäly ei tee mitään.{}Voit ladata tekoälyjä 'Online-sisältö'-järjestelmän kautta
STR_ERROR_AI_PLEASE_REPORT_CRASH                                :{WHITE}Yksi käynnissä olevista skripteistä kaatui. Ilmoita tästä skriptin kehittäjälle littäen mukaan kuvankaappaus Tekoälyn/Peliskriptin virheenjäljitys -ikkunasta
STR_ERROR_AI_DEBUG_SERVER_ONLY                                  :{YELLOW}Tekoälyn/Peliskriptin virheenjäljitysikkuna on vain palvelimen käytettävissä

# AI configuration window
STR_AI_CONFIG_CAPTION                                           :{WHITE}Tekoälyn/Peliskriptin määritteet
STR_AI_CONFIG_GAMELIST_TOOLTIP                                  :{BLACK}Seuraavassa pelissä ladattava peliskripti
STR_AI_CONFIG_AILIST_TOOLTIP                                    :{BLACK}Seuraavassa pelissä ladattavat tekoälyt
STR_AI_CONFIG_HUMAN_PLAYER                                      :Ihmispelaaja
STR_AI_CONFIG_RANDOM_AI                                         :Sattumanvarainen tekoäly
STR_AI_CONFIG_NONE                                              :(ei mitään)

STR_AI_CONFIG_MOVE_UP                                           :{BLACK}Siirrä ylöspäin
STR_AI_CONFIG_MOVE_UP_TOOLTIP                                   :{BLACK}Siirrä valittua tekoälyä ylöspäin listalla
STR_AI_CONFIG_MOVE_DOWN                                         :{BLACK}Siirrä alaspäin
STR_AI_CONFIG_MOVE_DOWN_TOOLTIP                                 :{BLACK}Siirrä valittua tekoälyä alaspäin listalla

STR_AI_CONFIG_GAMESCRIPT                                        :{SILVER}Peliskripti
STR_AI_CONFIG_AI                                                :{SILVER}Tekoälyt

STR_AI_CONFIG_CHANGE                                            :{BLACK}Valitse {STRING}
STR_AI_CONFIG_CHANGE_NONE                                       :
STR_AI_CONFIG_CHANGE_AI                                         :Tekoäly
STR_AI_CONFIG_CHANGE_GAMESCRIPT                                 :Peliskripti
STR_AI_CONFIG_CHANGE_TOOLTIP                                    :{BLACK}Lataa toinen skripti
STR_AI_CONFIG_CONFIGURE                                         :{BLACK}Määritä
STR_AI_CONFIG_CONFIGURE_TOOLTIP                                 :{BLACK}Määritä skriptin parametrit

# Available AIs window
STR_AI_LIST_CAPTION                                             :{WHITE}Saatavilla {STRING}
STR_AI_LIST_CAPTION_AI                                          :Tekoälyt
STR_AI_LIST_CAPTION_GAMESCRIPT                                  :Peliskriptit
STR_AI_LIST_TOOLTIP                                             :{BLACK}Napsauta valitaksesi skriptin

STR_AI_LIST_AUTHOR                                              :{LTBLUE}Tekijä: {ORANGE}{STRING}
STR_AI_LIST_VERSION                                             :{LTBLUE}Versio: {ORANGE}{NUM}
STR_AI_LIST_URL                                                 :{LTBLUE}URL: {ORANGE}{STRING}

STR_AI_LIST_ACCEPT                                              :{BLACK}Hyväksy
STR_AI_LIST_ACCEPT_TOOLTIP                                      :{BLACK}Valitse korostettu skripti
STR_AI_LIST_CANCEL                                              :{BLACK}Peruuta
STR_AI_LIST_CANCEL_TOOLTIP                                      :{BLACK}Älä vaihda skriptiä

# AI Parameters
STR_AI_SETTINGS_CAPTION                                         :{WHITE}{STRING} Parametrit
STR_AI_SETTINGS_CAPTION_AI                                      :Tekoäly
STR_AI_SETTINGS_CAPTION_GAMESCRIPT                              :Peliskripti
STR_AI_SETTINGS_CLOSE                                           :{BLACK}Sulje
STR_AI_SETTINGS_RESET                                           :{BLACK}Palauta
STR_AI_SETTINGS_SETTING                                         :{STRING}: {ORANGE}{STRING}
STR_AI_SETTINGS_START_DELAY                                     :Päiviä edellisen tekoälyn aloittamisesta tämän tekoälyn aloittamiseen (arvio): {ORANGE}{STRING}


# Textfile window
STR_TEXTFILE_README_CAPTION                                     :{WHITE}{STRING}:n {STRING} readme-tiedosto
STR_TEXTFILE_CHANGELOG_CAPTION                                  :{WHITE}{STRING}:n {STRING} muutosloki
STR_TEXTFILE_LICENCE_CAPTION                                    :{WHITE}{STRING}:n {STRING} lisenssi
STR_TEXTFILE_WRAP_TEXT                                          :{WHITE}Tekstin rivitys
STR_TEXTFILE_WRAP_TEXT_TOOLTIP                                  :{BLACK}Rivitä teksti ikkunaan niin, että se näkyy kokonaan rullaamatta
STR_TEXTFILE_VIEW_README                                        :{BLACK}Näytä readme-tiedosto
STR_TEXTFILE_VIEW_CHANGELOG                                     :{BLACK}Muutosloki
STR_TEXTFILE_VIEW_LICENCE                                       :{BLACK}Lisenssi


# Vehicle loading indicators
STR_PERCENT_UP_SMALL                                            :{TINY_FONT}{WHITE}{NUM}%{UP_ARROW}
STR_PERCENT_UP                                                  :{WHITE}{NUM}%{UP_ARROW}
STR_PERCENT_DOWN_SMALL                                          :{TINY_FONT}{WHITE}{NUM}%{DOWN_ARROW}
STR_PERCENT_DOWN                                                :{WHITE}{NUM}%{DOWN_ARROW}
STR_PERCENT_UP_DOWN_SMALL                                       :{TINY_FONT}{WHITE}{NUM}%{UP_ARROW}{DOWN_ARROW}
STR_PERCENT_UP_DOWN                                             :{WHITE}{NUM}%{UP_ARROW}{DOWN_ARROW}
STR_PERCENT_NONE_SMALL                                          :{TINY_FONT}{WHITE}{NUM}%
STR_PERCENT_NONE                                                :{WHITE}{NUM}%

# Income 'floats'
STR_INCOME_FLOAT_COST_SMALL                                     :{TINY_FONT}{RED}Kustannus: {CURRENCY_LONG}
STR_INCOME_FLOAT_COST                                           :{RED}Kustannus: {CURRENCY_LONG}
STR_INCOME_FLOAT_INCOME_SMALL                                   :{TINY_FONT}{GREEN}Tulo: {CURRENCY_LONG}
STR_INCOME_FLOAT_INCOME                                         :{GREEN}Tulo: {CURRENCY_LONG}
STR_FEEDER_TINY                                                 :{TINY_FONT}{YELLOW}Siirrä: {CURRENCY_LONG}
STR_FEEDER                                                      :{YELLOW}Siirrä: {CURRENCY_LONG}
STR_FEEDER_INCOME_TINY                                          :{TINY_FONT}{YELLOW}Siirrä: {CURRENCY_LONG}{WHITE} / {GREEN}Tulo: {CURRENCY_LONG}
STR_FEEDER_INCOME                                               :{YELLOW}Siirrä: {CURRENCY_LONG}{WHITE} / {GREEN}Tulo: {CURRENCY_LONG}
STR_FEEDER_COST_TINY                                            :{TINY_FONT}{YELLOW}Siirrä: {CURRENCY_LONG}{WHITE} / {RED}Kustannus: {CURRENCY_LONG}
STR_FEEDER_COST                                                 :{YELLOW}Siirrä: {CURRENCY_LONG}{WHITE} / {RED}Kustannus: {CURRENCY_LONG}
STR_MESSAGE_ESTIMATED_COST                                      :{WHITE}Arvioitu kustannus: {CURRENCY_LONG}
STR_MESSAGE_ESTIMATED_INCOME                                    :{WHITE}Arvioitu tulo: {CURRENCY_LONG}

# Saveload messages
STR_ERROR_SAVE_STILL_IN_PROGRESS                                :{WHITE}Tallentaminen käynnissä,{}odota, kunnes se päättyy!
STR_ERROR_AUTOSAVE_FAILED                                       :{WHITE}Automaattitallennus epäonnistui.
STR_ERROR_UNABLE_TO_READ_DRIVE                                  :{BLACK}Asemaa ei voi lukea.
STR_ERROR_GAME_SAVE_FAILED                                      :{WHITE}Tallennus epäonnistui.{}{STRING}
STR_ERROR_UNABLE_TO_DELETE_FILE                                 :{WHITE}Tiedostoa ei voi poistaa.
STR_ERROR_GAME_LOAD_FAILED                                      :{WHITE}Lataus epäonnistui.{}{STRING}
STR_GAME_SAVELOAD_ERROR_BROKEN_INTERNAL_ERROR                   :Sisäinen virhe: {STRING}
STR_GAME_SAVELOAD_ERROR_BROKEN_SAVEGAME                         :Viallinen tallennus - {STRING}
STR_GAME_SAVELOAD_ERROR_TOO_NEW_SAVEGAME                        :Tallennus on tehty uudemalla versiolla
STR_GAME_SAVELOAD_ERROR_FILE_NOT_READABLE                       :Tiedostoa ei voi lukea
STR_GAME_SAVELOAD_ERROR_FILE_NOT_WRITEABLE                      :Tiedostoa ei voi kirjoittaa
STR_GAME_SAVELOAD_ERROR_DATA_INTEGRITY_CHECK_FAILED             :Tietojen varmistustarkistus epäonnistui
STR_GAME_SAVELOAD_NOT_AVAILABLE                                 :<ei saatavilla>
STR_WARNING_LOADGAME_REMOVED_TRAMS                              :{WHITE}Peli tallennettiin versiossa, joka ei tue raitiovaunuja. Kaikki raitiovaunut on poistettu

# Map generation messages
STR_ERROR_COULD_NOT_CREATE_TOWN                                 :{WHITE}Kartan generointi peruutettu...{}... ei kelvollisia kaupunkien sijainteja
STR_ERROR_NO_TOWN_IN_SCENARIO                                   :{WHITE}... tässä skenaariossa ei ole kaupunkeja.

STR_ERROR_PNGMAP                                                :{WHITE}Maastoa ei voida ladata PNG-tiedostosta...
STR_ERROR_PNGMAP_FILE_NOT_FOUND                                 :{WHITE}... tiedostoa ei löydy
STR_ERROR_PNGMAP_IMAGE_TYPE                                     :{WHITE}... kuvan tyyppiä ei voida muuttaa. Tarvitaan 8- tai 24-bittinen PNG-kuva
STR_ERROR_PNGMAP_MISC                                           :{WHITE}... tapahtui tunnistamaton virhe (todennäköisesti viallinen tiedosto)

STR_ERROR_BMPMAP                                                :{WHITE}Maastoa ei voida ladata BMP-tiedostosta...
STR_ERROR_BMPMAP_IMAGE_TYPE                                     :{WHITE}... kuvan tyyppiä ei voitu muuntaa

STR_ERROR_HEIGHTMAP_TOO_LARGE                                   :{WHITE}... kuva on liian suuri

STR_WARNING_HEIGHTMAP_SCALE_CAPTION                             :{WHITE}Mittakaavavaroitus
STR_WARNING_HEIGHTMAP_SCALE_MESSAGE                             :{YELLOW}Lähdekartan koon liiallinen muuttaminen ei ole suositeltavaa. Haluatko jatkaa?

# Soundset messages
STR_WARNING_FALLBACK_SOUNDSET                                   :{WHITE}Vain tilapäinen äänipaketti löydetty. Jos haluat ääniä, asenna äänipaketti Online-sisältö -palvelulla

# Screenshot related messages
STR_WARNING_SCREENSHOT_SIZE_CAPTION                             :{WHITE}Suuri kuvankaappaus
STR_WARNING_SCREENSHOT_SIZE_MESSAGE                             :{YELLOW}Kuvankaappauksen tarkkuus tulee olemaan {COMMA} x {COMMA} pikseliä. Kuvankaappauksen ottaminen voi kestää jonkin aikaa. Haluatko jatkaa?

STR_MESSAGE_SCREENSHOT_SUCCESSFULLY                             :{WHITE}Kuvakaappaus tallennettu nimellä '{STRING}'.
STR_ERROR_SCREENSHOT_FAILED                                     :{WHITE}Kuvakaappaus epäonnistui!

# Error message titles
STR_ERROR_MESSAGE_CAPTION                                       :{YELLOW}Viesti
STR_ERROR_MESSAGE_CAPTION_OTHER_COMPANY                         :{YELLOW}Viesti: {STRING}

# Generic construction errors
STR_ERROR_OFF_EDGE_OF_MAP                                       :{WHITE}Kartan reunan ulkopuolella.
STR_ERROR_TOO_CLOSE_TO_EDGE_OF_MAP                              :{WHITE}Liian lähellä kartan reunaa.
STR_ERROR_NOT_ENOUGH_CASH_REQUIRES_CURRENCY                     :{WHITE}Käteinen ei riitä - tarvitaan {CURRENCY_LONG}.
STR_ERROR_FLAT_LAND_REQUIRED                                    :{WHITE}Tarvitaan tasaista maata.
STR_ERROR_LAND_SLOPED_IN_WRONG_DIRECTION                        :{WHITE}Maa viettää väärään suuntaan.
STR_ERROR_CAN_T_DO_THIS                                         :{WHITE}Ei onnistu...
STR_ERROR_BUILDING_MUST_BE_DEMOLISHED                           :{WHITE}Rakennus täytyy purkaa ensin.
STR_ERROR_CAN_T_CLEAR_THIS_AREA                                 :{WHITE}Aluetta ei voi tyhjentää...
STR_ERROR_SITE_UNSUITABLE                                       :{WHITE}... maasto on sopimaton
STR_ERROR_ALREADY_BUILT                                         :{WHITE}... se on jo rakennettu
STR_ERROR_OWNED_BY                                              :{WHITE}... omistaja: {STRING}
STR_ERROR_AREA_IS_OWNED_BY_ANOTHER                              :{WHITE}... alueen omistaa toinen yhtiö
STR_ERROR_TERRAFORM_LIMIT_REACHED                               :{WHITE}... maanmuokkausraja saavutettu
STR_ERROR_CLEARING_LIMIT_REACHED                                :{WHITE}... ruutujen tyhjennysraja saavutettu
STR_ERROR_TREE_PLANT_LIMIT_REACHED                              :{WHITE}... puiden istutusraja saavutettu
STR_ERROR_NAME_MUST_BE_UNIQUE                                   :{WHITE}Nimen täytyy olla uniikki
STR_ERROR_GENERIC_OBJECT_IN_THE_WAY                             :{WHITE}{1:STRING} on tiellä.
STR_ERROR_NOT_ALLOWED_WHILE_PAUSED                              :{WHITE}Ei sallittu pelin ollessa pysäytetty

# Local authority errors
STR_ERROR_LOCAL_AUTHORITY_REFUSES_TO_ALLOW_THIS                 :{WHITE}{TOWN}: paikallisviranomaiset kieltäytyvät.
STR_ERROR_LOCAL_AUTHORITY_REFUSES_AIRPORT                       :{WHITE}{TOWN} paikallisviranomaiset eivät salli toisen lentokentän rakentamista tähän kaupunkiin.
STR_ERROR_LOCAL_AUTHORITY_REFUSES_NOISE                         :{WHITE}{TOWN} paikallisviranomaiset kieltävät lentokentän rakennuksen äänekkyyden takia
STR_ERROR_BRIBE_FAILED                                          :{WHITE}Paikallisviranomaiset ovat huomanneet lahjontayrityksesi

# Levelling errors
STR_ERROR_CAN_T_RAISE_LAND_HERE                                 :{WHITE}Maata ei voi korottaa.
STR_ERROR_CAN_T_LOWER_LAND_HERE                                 :{WHITE}Maata ei voi laskea.
STR_ERROR_CAN_T_LEVEL_LAND_HERE                                 :{WHITE}Maata ei voi tasoittaa tässä...
STR_ERROR_EXCAVATION_WOULD_DAMAGE                               :{WHITE}Kaivuualue vahingoittaisi tunnelia.
STR_ERROR_ALREADY_AT_SEA_LEVEL                                  :{WHITE}Merenpinta on jo saavutettu.
STR_ERROR_TOO_HIGH                                              :{WHITE}Liian korkea.
STR_ERROR_ALREADY_LEVELLED                                      :{WHITE}... alue on jo litteä
STR_ERROR_BRIDGE_TOO_HIGH_AFTER_LOWER_LAND                      :{WHITE}Yläpuolella olevasta sillasta tulisi liian korkea.

# Company related errors
STR_ERROR_CAN_T_CHANGE_COMPANY_NAME                             :{WHITE}Yhtiön nimeä ei voi muuttaa...
STR_ERROR_CAN_T_CHANGE_PRESIDENT                                :{WHITE}Pääjohtajan nimeä ei voi muuttaa...

STR_ERROR_MAXIMUM_PERMITTED_LOAN                                :{WHITE}... suurin sallittu lainan suuruus on {CURRENCY_LONG}.
STR_ERROR_CAN_T_BORROW_ANY_MORE_MONEY                           :{WHITE}Lisälainan otto ei onnistu...
STR_ERROR_LOAN_ALREADY_REPAYED                                  :{WHITE}... ei lainaa maksettavana.
STR_ERROR_CURRENCY_REQUIRED                                     :{WHITE}... tarvitaan {CURRENCY_LONG}.
STR_ERROR_CAN_T_REPAY_LOAN                                      :{WHITE}Lainaa ei voi lyhentää...
STR_ERROR_INSUFFICIENT_FUNDS                                    :{WHITE}Pankista lainattua rahaa ei voi antaa pois...
STR_ERROR_CAN_T_BUY_COMPANY                                     :{WHITE}Yhtiötä ei voi ostaa...
STR_ERROR_CAN_T_BUILD_COMPANY_HEADQUARTERS                      :{WHITE}Yhtiön päärakennusta ei voi rakentaa...
STR_ERROR_CAN_T_BUY_25_SHARE_IN_THIS                            :{WHITE}Tästä yhtiöstä ei voi ostaa 25{NBSP}%:n osuutta...
STR_ERROR_CAN_T_SELL_25_SHARE_IN                                :{WHITE}Tästä yhtiöstä ei voi myydä 25{NBSP}%:n osuutta...
STR_ERROR_PROTECTED                                             :{WHITE}Tällä yhtiöllä ei ole vielä osakkeita...

# Town related errors
STR_ERROR_CAN_T_GENERATE_TOWN                                   :{WHITE}Kaupunkeja ei voi rakentaa
STR_ERROR_CAN_T_RENAME_TOWN                                     :{WHITE}Kaupungin nimeä ei voi vaihtaa.
STR_ERROR_CAN_T_FOUND_TOWN_HERE                                 :{WHITE}Kaupunkia ei voi rakentaa tähän...
STR_ERROR_CAN_T_EXPAND_TOWN                                     :{WHITE}Kaupunkia ei voi laajentaa...
STR_ERROR_TOO_CLOSE_TO_EDGE_OF_MAP_SUB                          :{WHITE}... liian lähellä kartan reunaa.
STR_ERROR_TOO_CLOSE_TO_ANOTHER_TOWN                             :{WHITE}... liian lähellä toista kaupunkia.
STR_ERROR_TOO_MANY_TOWNS                                        :{WHITE}... liian monta kaupunkia.
STR_ERROR_NO_SPACE_FOR_TOWN                                     :{WHITE}... kartalla ei ole enää tilaa
STR_ERROR_TOWN_EXPAND_WARN_NO_ROADS                             :{WHITE}Kaupunki ei rakenna teitä. Voit sallia teiden rakentamisen valikosta Asetukset->Ympäristö->Kaupungit
STR_ERROR_ROAD_WORKS_IN_PROGRESS                                :{WHITE}Tietyöt ovat käynnissä.
STR_ERROR_TOWN_CAN_T_DELETE                                     :{WHITE}Kaupunkia ei voida poistaa...{}Asema tai varikko viittaa kaupunkiin tai kaupungin omistamaa ruutua ei voida poistaa
STR_ERROR_STATUE_NO_SUITABLE_PLACE                              :{WHITE}... kaupungin keskustassa ei ole sopivaa paikkaa patsaalle

# Industry related errors
STR_ERROR_TOO_MANY_INDUSTRIES                                   :{WHITE}... liian paljon teollisuutta
STR_ERROR_CAN_T_GENERATE_INDUSTRIES                             :{WHITE}Teollisuusaluetta ei voi luoda...
STR_ERROR_CAN_T_BUILD_HERE                                      :{WHITE}{STRING}: tähän ei voi rakentaa...
STR_ERROR_CAN_T_CONSTRUCT_THIS_INDUSTRY                         :{WHITE}Teollisuustyyppiä ei voi rakentaa tähän...
STR_ERROR_INDUSTRY_TOO_CLOSE                                    :{WHITE}... liian lähellä toista teollisuutta.
STR_ERROR_MUST_FOUND_TOWN_FIRST                                 :{WHITE}... kaupunki pitää rakentaa ensin.
STR_ERROR_ONLY_ONE_ALLOWED_PER_TOWN                             :{WHITE}... vain yksi on sallittu kaupunkia kohden.
STR_ERROR_CAN_ONLY_BE_BUILT_IN_TOWNS_WITH_POPULATION_OF_1200    :{WHITE}... voidaan rakentaa vain kaupunkeihin, joissa on yli 1200 asukasta.
STR_ERROR_CAN_ONLY_BE_BUILT_IN_RAINFOREST                       :{WHITE}... voidaan rakentaa vain sademetsäalueisiin
STR_ERROR_CAN_ONLY_BE_BUILT_IN_DESERT                           :{WHITE}... voidaan rakentaa vain aavikkoalueisiin
STR_ERROR_CAN_ONLY_BE_BUILT_IN_TOWNS                            :{WHITE}... voidaan rakentaa vain kaupunkeihin (korvaamaan taloja)
STR_ERROR_CAN_ONLY_BE_BUILT_NEAR_TOWN_CENTER                    :{WHITE}... voidaan rakentaa vain lähelle kaupungin keskustaa
STR_ERROR_CAN_ONLY_BE_BUILT_IN_LOW_AREAS                        :{WHITE}... voidaan rakentaa vain matalille alueille
STR_ERROR_CAN_ONLY_BE_POSITIONED                                :{WHITE}... voidaan asettaa vain kartan reunoille
STR_ERROR_FOREST_CAN_ONLY_BE_PLANTED                            :{WHITE}... metsää voi istuttaa vain lumirajan yläpuolelle
STR_ERROR_CAN_ONLY_BE_BUILT_ABOVE_SNOW_LINE                     :{WHITE}... voidaan rakentaa vain lumirajan yläpuolelle
STR_ERROR_CAN_ONLY_BE_BUILT_BELOW_SNOW_LINE                     :{WHITE}... voidaan rakentaa vain lumirajan alapuolelle

STR_ERROR_NO_SUITABLE_PLACES_FOR_INDUSTRIES                     :{WHITE}Teollisuudelle '{STRING}' ei löytynyt sopivaa paikkaa
STR_ERROR_NO_SUITABLE_PLACES_FOR_INDUSTRIES_EXPLANATION         :{WHITE}Muuta kartan parametreja saadaksesi paremman kartan

# Station construction related errors
STR_ERROR_CAN_T_BUILD_RAILROAD_STATION                          :{WHITE}Rautatieasemaa ei voi rakentaa.
STR_ERROR_CAN_T_BUILD_BUS_STATION                               :{WHITE}Linja-autoasemaa ei voi rakentaa.
STR_ERROR_CAN_T_BUILD_TRUCK_STATION                             :{WHITE}Lastauslaituria ei voi rakentaa.
STR_ERROR_CAN_T_BUILD_PASSENGER_TRAM_STATION                    :{WHITE}Ei voi rakentaa asemaa.
STR_ERROR_CAN_T_BUILD_CARGO_TRAM_STATION                        :{WHITE}Ei voi rakentaa rahtiasemaa.
STR_ERROR_CAN_T_BUILD_DOCK_HERE                                 :{WHITE}Satamaa ei voi rakentaa tähän...
STR_ERROR_CAN_T_BUILD_AIRPORT_HERE                              :{WHITE}Lentokenttää ei voi rakentaa...

STR_ERROR_ADJOINS_MORE_THAN_ONE_EXISTING                        :{WHITE}Liitä yhteen useampi asema/lastausalue.
STR_ERROR_STATION_TOO_SPREAD_OUT                                :{WHITE}... asema liian levittäytynyt
STR_ERROR_TOO_MANY_STATIONS_LOADING                             :{WHITE}Liian monta asemaa ja lastausaluetta.
STR_ERROR_TOO_MANY_STATION_SPECS                                :{WHITE}Rautatieasema on jakautunut liian moneen osaan
STR_ERROR_TOO_MANY_BUS_STOPS                                    :{WHITE}Liian monta linja-autopysäkkiä.
STR_ERROR_TOO_MANY_TRUCK_STOPS                                  :{WHITE}Liian monta lastauslaituria.
STR_ERROR_TOO_CLOSE_TO_ANOTHER_DOCK                             :{WHITE}Liian lähellä toista satamaa.
STR_ERROR_TOO_CLOSE_TO_ANOTHER_AIRPORT                          :{WHITE}Liian lähellä toista lentokenttää.
STR_ERROR_CAN_T_RENAME_STATION                                  :{WHITE}Asemaa ei voi nimetä uudelleen.
STR_ERROR_DRIVE_THROUGH_ON_TOWN_ROAD                            :{WHITE}... kaupunki omistaa tien
STR_ERROR_DRIVE_THROUGH_DIRECTION                               :{WHITE}... tie on väärin päin
STR_ERROR_DRIVE_THROUGH_CORNER                                  :{WHITE}... läpiajettavissa pysäkeissä ei voi olla mutkia
STR_ERROR_DRIVE_THROUGH_JUNCTION                                :{WHITE}... läpiajettavissa pysäkeissä ei voi olla risteyksiä
STR_ERROR_DRIVE_THROUGH_ON_ONEWAY_ROAD                          :{WHITE}... tie on yksisuuntainen tai suljettu

# Station destruction related errors
STR_ERROR_CAN_T_REMOVE_PART_OF_STATION                          :{WHITE}Aseman osaa ei voi poistaa...
STR_ERROR_MUST_REMOVE_RAILWAY_STATION_FIRST                     :{WHITE}Poista asema ensin
STR_ERROR_CAN_T_REMOVE_BUS_STATION                              :{WHITE}Linja-autoasemaa ei voida poistaa...
STR_ERROR_CAN_T_REMOVE_TRUCK_STATION                            :{WHITE}Lastauslaituria ei voida poistaa...
STR_ERROR_CAN_T_REMOVE_PASSENGER_TRAM_STATION                   :{WHITE}Ei voi poistaa asemaa.
STR_ERROR_CAN_T_REMOVE_CARGO_TRAM_STATION                       :{WHITE}Ei voi poistaa rahtiasemaa.
STR_ERROR_MUST_REMOVE_ROAD_STOP_FIRST                           :{WHITE}Pysäkki täytyy poistaa ensin
STR_ERROR_THERE_IS_NO_STATION                                   :{WHITE}... tässä ei ole asemaa

STR_ERROR_MUST_DEMOLISH_RAILROAD                                :{WHITE}Rautatieasema pitää tuhota ensin.
STR_ERROR_MUST_DEMOLISH_BUS_STATION_FIRST                       :{WHITE}Linja-autoasema pitää purkaa ensin.
STR_ERROR_MUST_DEMOLISH_TRUCK_STATION_FIRST                     :{WHITE}Lastauslaituri pitää purkaa ensin.
STR_ERROR_MUST_DEMOLISH_PASSENGER_TRAM_STATION_FIRST            :{WHITE}Asema täytyy purkaa ensin
STR_ERROR_MUST_DEMOLISH_CARGO_TRAM_STATION_FIRST                :{WHITE}Rahtiasema täytyy purkaa ensin
STR_ERROR_MUST_DEMOLISH_DOCK_FIRST                              :{WHITE}Satama pitää tuhota ensin.
STR_ERROR_MUST_DEMOLISH_AIRPORT_FIRST                           :{WHITE}Lentokenttä pitää tuhota ensin.

# Waypoint related errors
STR_ERROR_WAYPOINT_ADJOINS_MORE_THAN_ONE_EXISTING               :{WHITE}Liittää useamman kuin yhden reittipisteen
STR_ERROR_TOO_CLOSE_TO_ANOTHER_WAYPOINT                         :{WHITE}Liian lähellä toista reittipistettä

STR_ERROR_CAN_T_BUILD_TRAIN_WAYPOINT                            :{WHITE}Junien reittipistettä ei voi rakentaa tähän...
STR_ERROR_CAN_T_POSITION_BUOY_HERE                              :{WHITE}Poijua ei voi sijoittaa tähän...
STR_ERROR_CAN_T_CHANGE_WAYPOINT_NAME                            :{WHITE}Reittipisteen nimeä ei voi muuttaa...

STR_ERROR_CAN_T_REMOVE_TRAIN_WAYPOINT                           :{WHITE}Junien reittipistettä ei voi poistaa...
STR_ERROR_MUST_REMOVE_RAILWAYPOINT_FIRST                        :{WHITE}Rautatien reittipiste täytyy poistaa ensin
STR_ERROR_BUOY_IN_THE_WAY                                       :{WHITE}... poiju on tiellä
STR_ERROR_BUOY_IS_IN_USE                                        :{WHITE}... poiju on toisen yhtiön käytössä!

# Depot related errors
STR_ERROR_CAN_T_BUILD_TRAIN_DEPOT                               :{WHITE}Veturitallia ei voi rakentaa.
STR_ERROR_CAN_T_BUILD_ROAD_DEPOT                                :{WHITE}Autovarikkoa ei voi rakentaa.
STR_ERROR_CAN_T_BUILD_TRAM_DEPOT                                :{WHITE}Tähän ei voi rakentaa varikkoa.
STR_ERROR_CAN_T_BUILD_SHIP_DEPOT                                :{WHITE}Telakkaa ei voi rakentaa.

STR_ERROR_CAN_T_RENAME_DEPOT                                    :{WHITE}Varikon nimeä ei voi vaihtaa...

STR_ERROR_TRAIN_MUST_BE_STOPPED_INSIDE_DEPOT                    :{WHITE}... täytyy olla pysähdyksissä veturitallin sisällä
STR_ERROR_ROAD_VEHICLE_MUST_BE_STOPPED_INSIDE_DEPOT             :{WHITE}... täytyy olla pysäytettynä varikolla
STR_ERROR_SHIP_MUST_BE_STOPPED_INSIDE_DEPOT                     :{WHITE}... täytyy olla pysähdyksissä telakalla
STR_ERROR_AIRCRAFT_MUST_BE_STOPPED_INSIDE_HANGAR                :{WHITE}... täytyy olla pysähdyksissä lentokonehallissa

STR_ERROR_TRAINS_CAN_ONLY_BE_ALTERED_INSIDE_A_DEPOT             :{WHITE}Junia voi muunnella vain, kun ne ovat pysähdyksissä veturitallilla.
STR_ERROR_TRAIN_TOO_LONG                                        :{WHITE}Juna on liian pitkä.
STR_ERROR_CAN_T_REVERSE_DIRECTION_RAIL_VEHICLE                  :{WHITE}Kulkuneuvoa ei voida kääntää...
STR_ERROR_CAN_T_REVERSE_DIRECTION_RAIL_VEHICLE_MULTIPLE_UNITS   :{WHITE}... koostuu useammista yksiköistä
STR_ERROR_INCOMPATIBLE_RAIL_TYPES                               :Raiteet eivät ole yhteensopivia

STR_ERROR_CAN_T_MOVE_VEHICLE                                    :{WHITE}Liikennevälinettä ei voi poistaa...
STR_ERROR_REAR_ENGINE_FOLLOW_FRONT                              :{WHITE}Moottorivaunun takaosa seuraa aina etuosaansa
STR_ERROR_UNABLE_TO_FIND_ROUTE_TO                               :{WHITE}Reittiä paikalliselle veturitallille ei löydy.
STR_ERROR_UNABLE_TO_FIND_LOCAL_DEPOT                            :{WHITE}Paikallista varikkoa ei löydy.

STR_ERROR_DEPOT_WRONG_DEPOT_TYPE                                :Väärä varikkotyyppi

# Autoreplace related errors
STR_ERROR_TRAIN_TOO_LONG_AFTER_REPLACEMENT                      :{WHITE}{VEHICLE} on liian pitkä korvaamisen jälkeen
STR_ERROR_AUTOREPLACE_NOTHING_TO_DO                             :{WHITE}Ei käytössä olevia itsekorvaus- tai itseuudistussääntöjä
STR_ERROR_AUTOREPLACE_MONEY_LIMIT                               :(rahoitusraja)

# Rail construction errors
STR_ERROR_IMPOSSIBLE_TRACK_COMBINATION                          :{WHITE}Mahdoton ratayhdistelmä.
STR_ERROR_MUST_REMOVE_SIGNALS_FIRST                             :{WHITE}Opastimet täytyy poistaa ensin
STR_ERROR_NO_SUITABLE_RAILROAD_TRACK                            :{WHITE}Ei kelvollista rautatietä.
STR_ERROR_MUST_REMOVE_RAILROAD_TRACK                            :{WHITE}Rautatie pitää poistaa ensin.
STR_ERROR_CROSSING_ON_ONEWAY_ROAD                               :{WHITE}Tie on yksisuuntainen tai suljettu
STR_ERROR_CROSSING_DISALLOWED                                   :{WHITE}Tasoristeykset eivät ole sallittu tälle raidetyypille
STR_ERROR_CAN_T_BUILD_SIGNALS_HERE                              :{WHITE}Opastinta ei voi rakentaa.
STR_ERROR_CAN_T_BUILD_RAILROAD_TRACK                            :{WHITE}Rautatietä ei voi rakentaa.
STR_ERROR_CAN_T_REMOVE_RAILROAD_TRACK                           :{WHITE}Rautatietä ei voi poistaa.
STR_ERROR_CAN_T_REMOVE_SIGNALS_FROM                             :{WHITE}Opastinta ei voi poistaa tästä.
STR_ERROR_SIGNAL_CAN_T_CONVERT_SIGNALS_HERE                     :{WHITE}Ei voi muuntaa opastimia tässä...
STR_ERROR_THERE_IS_NO_RAILROAD_TRACK                            :{WHITE}... tässä ei ole rautatietä
STR_ERROR_THERE_ARE_NO_SIGNALS                                  :{WHITE}... tässä ei ole opastimia

STR_ERROR_CAN_T_CONVERT_RAIL                                    :{WHITE}Raidetyyppiä ei voi muuntaa...

# Road construction errors
STR_ERROR_MUST_REMOVE_ROAD_FIRST                                :{WHITE}Tie pitää siirtää ensin.
STR_ERROR_ONEWAY_ROADS_CAN_T_HAVE_JUNCTION                      :{WHITE}... yksisuuntaisella kadulla ei voi olla risteystä
STR_ERROR_CAN_T_BUILD_ROAD_HERE                                 :{WHITE}Tietä ei voi rakentaa.
STR_ERROR_CAN_T_BUILD_TRAMWAY_HERE                              :{WHITE}Tähän ei voi rakentaa raitiotietä.
STR_ERROR_CAN_T_REMOVE_ROAD_FROM                                :{WHITE}Tietä ei voi poistaa.
STR_ERROR_CAN_T_REMOVE_TRAMWAY_FROM                             :{WHITE}Tästä ei voi poistaa raitiotietä.
STR_ERROR_THERE_IS_NO_ROAD                                      :{WHITE}... tässä ei ole tietä
STR_ERROR_THERE_IS_NO_TRAMWAY                                   :{WHITE}... tässä ei ole raitiotietä

# Waterway construction errors
STR_ERROR_CAN_T_BUILD_CANALS                                    :{WHITE}Kanaalia ei voi rakentaa tähän...
STR_ERROR_CAN_T_BUILD_LOCKS                                     :{WHITE}Sulkua ei voi rakentaa tähän...
STR_ERROR_CAN_T_PLACE_RIVERS                                    :{WHITE}Tähän ei voi asettaa jokea...
STR_ERROR_MUST_BE_BUILT_ON_WATER                                :{WHITE}... se pitää rakentaa veteen.
STR_ERROR_CAN_T_BUILD_ON_WATER                                  :{WHITE}... veteen ei voi rakentaa.
STR_ERROR_CAN_T_BUILD_ON_SEA                                    :{WHITE}... ei voida rakentaa merelle
STR_ERROR_CAN_T_BUILD_ON_CANAL                                  :{WHITE}... ei voida rakentaa kanaaliin
STR_ERROR_CAN_T_BUILD_ON_RIVER                                  :{WHITE}... ei voida rakentaa joelle
STR_ERROR_MUST_DEMOLISH_CANAL_FIRST                             :{WHITE}Kanava täytyy purkaa ensin
STR_ERROR_CAN_T_BUILD_AQUEDUCT_HERE                             :{WHITE}Tähän ei voi rakentaa akveduktia...

# Tree related errors
STR_ERROR_TREE_ALREADY_HERE                                     :{WHITE}... tässä on jo puu.
STR_ERROR_TREE_WRONG_TERRAIN_FOR_TREE_TYPE                      :{WHITE}... väärä maasto puulle
STR_ERROR_CAN_T_PLANT_TREE_HERE                                 :{WHITE}Puuta ei voi istuttaa.

# Bridge related errors
STR_ERROR_CAN_T_BUILD_BRIDGE_HERE                               :{WHITE}Siltaa ei voi rakentaa...
STR_ERROR_MUST_DEMOLISH_BRIDGE_FIRST                            :{WHITE}Silta pitää tuhota ensin.
STR_ERROR_CAN_T_START_AND_END_ON                                :{WHITE}Ei voi aloittaa ja lopettaa samasta paikkasta.
STR_ERROR_BRIDGEHEADS_NOT_SAME_HEIGHT                           :{WHITE}Sillan päät eivät ole samalla korkeudella
STR_ERROR_BRIDGE_TOO_LOW_FOR_TERRAIN                            :{WHITE}Silta on liian matalalla maastoa varten
STR_ERROR_BRIDGE_TOO_HIGH_FOR_TERRAIN                           :{WHITE}Silta on liian korkea tähän maastoon.
STR_ERROR_START_AND_END_MUST_BE_IN                              :{WHITE}Alku- ja päätepisteen pitää olla linjassa.
STR_ERROR_ENDS_OF_BRIDGE_MUST_BOTH                              :{WHITE}... sillan molempien päiden pitää sijaita maalla.
STR_ERROR_BRIDGE_TOO_LONG                                       :{WHITE}... silta liian pitkä
STR_ERROR_BRIDGE_THROUGH_MAP_BORDER                             :{WHITE}Silta päättyisi kartan ulkopuolelle

# Tunnel related errors
STR_ERROR_CAN_T_BUILD_TUNNEL_HERE                               :{WHITE}Tunnelia ei voi rakentaa...
STR_ERROR_SITE_UNSUITABLE_FOR_TUNNEL                            :{WHITE}Alue on sopimaton tunnelinsuulle.
STR_ERROR_MUST_DEMOLISH_TUNNEL_FIRST                            :{WHITE}Tunneli pitää tuhota ensin.
STR_ERROR_ANOTHER_TUNNEL_IN_THE_WAY                             :{WHITE}Toinen tunneli on tiellä.
STR_ERROR_TUNNEL_THROUGH_MAP_BORDER                             :{WHITE}Tunneli loppuisi kartan ulkopuolelle
STR_ERROR_UNABLE_TO_EXCAVATE_LAND                               :{WHITE}Maata ei voi kaivaa tunnelin toisessa päässä.
STR_ERROR_TUNNEL_TOO_LONG                                       :{WHITE}... tunneli liian pitkä

# Object related errors
STR_ERROR_TOO_MANY_OBJECTS                                      :{WHITE}... liian monta kohdetta
STR_ERROR_CAN_T_BUILD_OBJECT                                    :{WHITE}Kohdetta ei voida rakentaa...
STR_ERROR_OBJECT_IN_THE_WAY                                     :{WHITE}Objekti on tiellä.
STR_ERROR_COMPANY_HEADQUARTERS_IN                               :{WHITE}... yhtiön päärakennus on tiellä.
STR_ERROR_CAN_T_PURCHASE_THIS_LAND                              :{WHITE}Maa-aluetta ei voi hankkia...
STR_ERROR_YOU_ALREADY_OWN_IT                                    :{WHITE}... omistat sen jo!

# Group related errors
STR_ERROR_GROUP_CAN_T_CREATE                                    :{WHITE}Ei voi luoda ryhmää.
STR_ERROR_GROUP_CAN_T_DELETE                                    :{WHITE}Ryhmää ei voi poistaa.
STR_ERROR_GROUP_CAN_T_RENAME                                    :{WHITE}Ryhmää ei voi nimetä.
STR_ERROR_GROUP_CAN_T_SET_PARENT                                :{WHITE}Pääryhmää ei voi määrittää...
STR_ERROR_GROUP_CAN_T_REMOVE_ALL_VEHICLES                       :{WHITE}Ryhmän kaikkia ajoneuvoja ei voi poistaa.
STR_ERROR_GROUP_CAN_T_ADD_VEHICLE                               :{WHITE}Ei voi lisätä ajoneuvoa ryhmään.
STR_ERROR_GROUP_CAN_T_ADD_SHARED_VEHICLE                        :{WHITE}Ei voi lisätä jaettuja ajoneuvoja ryhmään.

# Generic vehicle errors
STR_ERROR_TRAIN_IN_THE_WAY                                      :{WHITE}Juna on tiellä.
STR_ERROR_ROAD_VEHICLE_IN_THE_WAY                               :{WHITE}Ajoneuvo tiellä.
STR_ERROR_SHIP_IN_THE_WAY                                       :{WHITE}Laiva on tiellä.
STR_ERROR_AIRCRAFT_IN_THE_WAY                                   :{WHITE}Lentokone on tiellä.

STR_ERROR_CAN_T_REFIT_TRAIN                                     :{WHITE}Junaa ei voi sovittaa...
STR_ERROR_CAN_T_REFIT_ROAD_VEHICLE                              :{WHITE}Ajoneuvoa ei voida korjata.
STR_ERROR_CAN_T_REFIT_SHIP                                      :{WHITE}Laivaa ei voi sovittaa...
STR_ERROR_CAN_T_REFIT_AIRCRAFT                                  :{WHITE}Lentokonetta ei voi sovittaa...

STR_ERROR_CAN_T_RENAME_TRAIN                                    :{WHITE}Junaa ei voi nimetä...
STR_ERROR_CAN_T_RENAME_ROAD_VEHICLE                             :{WHITE}Ajoneuvoa ei voi nimetä...
STR_ERROR_CAN_T_RENAME_SHIP                                     :{WHITE}Laivaa ei voi nimetä...
STR_ERROR_CAN_T_RENAME_AIRCRAFT                                 :{WHITE}Lentokonetta ei voi nimetä...

STR_ERROR_CAN_T_STOP_START_TRAIN                                :{WHITE}Junaa ei voi pysäyttää/lähettää...
STR_ERROR_CAN_T_STOP_START_ROAD_VEHICLE                         :{WHITE}Ajoneuvoa ei voi pysäyttää/laitta liikkeelle...
STR_ERROR_CAN_T_STOP_START_SHIP                                 :{WHITE}Laivaa ei voi pysäyttää/laittaa liikkeelle...
STR_ERROR_CAN_T_STOP_START_AIRCRAFT                             :{WHITE}Lentokonetta ei voi pysäyttää/laittaa liikkeelle...

STR_ERROR_CAN_T_SEND_TRAIN_TO_DEPOT                             :{WHITE}Junan lähettäminen veturitalliin ei onnistu...
STR_ERROR_CAN_T_SEND_ROAD_VEHICLE_TO_DEPOT                      :{WHITE}Ajoneuvon lähettäminen varikolle ei onnistu...
STR_ERROR_CAN_T_SEND_SHIP_TO_DEPOT                              :{WHITE}Laivaa ei voi lähettää telakalle...
STR_ERROR_CAN_T_SEND_AIRCRAFT_TO_HANGAR                         :{WHITE}Lentokonetta ei voi lähettää lentokonehalliin...

STR_ERROR_CAN_T_BUY_TRAIN                                       :{WHITE}Yksikköä ei voi ostaa...
STR_ERROR_CAN_T_BUY_ROAD_VEHICLE                                :{WHITE}Ajoneuvoa ei voi ostaa...
STR_ERROR_CAN_T_BUY_SHIP                                        :{WHITE}Laivaa ei voi ostaa...
STR_ERROR_CAN_T_BUY_AIRCRAFT                                    :{WHITE}Lentokonetta ei voi ostaa...

STR_ERROR_CAN_T_RENAME_TRAIN_TYPE                               :{WHITE}Juna(vaunu)n tyyppiä ei voi uudelleennimetä...
STR_ERROR_CAN_T_RENAME_ROAD_VEHICLE_TYPE                        :{WHITE}Ajoneuvotyyppiä ei voi uudelleennimetä...
STR_ERROR_CAN_T_RENAME_SHIP_TYPE                                :{WHITE}Laivatyyppin uudelleennimeäminen ei onnistu...
STR_ERROR_CAN_T_RENAME_AIRCRAFT_TYPE                            :{WHITE}Lentokonetyyppiä ei voi uudelleennimetä...

STR_ERROR_CAN_T_SELL_TRAIN                                      :{WHITE}Yksikköä ei voi myydä...
STR_ERROR_CAN_T_SELL_ROAD_VEHICLE                               :{WHITE}Ajoneuvoa ei voi myydä...
STR_ERROR_CAN_T_SELL_SHIP                                       :{WHITE}Laivaa ei voi myydä...
STR_ERROR_CAN_T_SELL_AIRCRAFT                                   :{WHITE}Lentokonetta ei voi myydä...

STR_ERROR_RAIL_VEHICLE_NOT_AVAILABLE                            :{WHITE}Juna tai vaunu ei ole saatavilla
STR_ERROR_ROAD_VEHICLE_NOT_AVAILABLE                            :{WHITE}Ajoneuvo ei ole saatavilla
STR_ERROR_SHIP_NOT_AVAILABLE                                    :{WHITE}Laiva ei ole saatavilla
STR_ERROR_AIRCRAFT_NOT_AVAILABLE                                :{WHITE}Lentokone ei ole saatavilla

STR_ERROR_TOO_MANY_VEHICLES_IN_GAME                             :{WHITE}Liian monta ajoneuvoa pelissä.
STR_ERROR_CAN_T_CHANGE_SERVICING                                :{WHITE}Huoltoväliä ei voi muuttaa.

STR_ERROR_VEHICLE_IS_DESTROYED                                  :{WHITE}... kulkuneuvo on tuhoutunut

STR_ERROR_NO_VEHICLES_AVAILABLE_AT_ALL                          :{WHITE}Yhtään ajoneuvoa ei ole saatavilla
STR_ERROR_NO_VEHICLES_AVAILABLE_AT_ALL_EXPLANATION              :{WHITE}Muuta NewGRF-asetuksiasi
STR_ERROR_NO_VEHICLES_AVAILABLE_YET                             :{WHITE}Kulkuneuvoja ei ole vielä saatavilla
STR_ERROR_NO_VEHICLES_AVAILABLE_YET_EXPLANATION                 :{WHITE}Aloita peli {DATE_SHORT} jälkeen tai käytä NewGRF:ää joka tarjoaa aikaisempia kulkuneuvoja

# Specific vehicle errors
STR_ERROR_CAN_T_MAKE_TRAIN_PASS_SIGNAL                          :{WHITE}Junaa ei voi pakottaa jatkamaan punaisen opastimen ohi...
STR_ERROR_CAN_T_REVERSE_DIRECTION_TRAIN                         :{WHITE}Junan suuntaa ei voi kääntää...
STR_ERROR_TRAIN_START_NO_POWER                                  :Junalla ei ole voimaa

STR_ERROR_CAN_T_MAKE_ROAD_VEHICLE_TURN                          :{WHITE}Ajoneuvoa ei voida kääntää...

STR_ERROR_AIRCRAFT_IS_IN_FLIGHT                                 :{WHITE}Lentokone on lennossa.

# Order related errors
STR_ERROR_NO_MORE_SPACE_FOR_ORDERS                              :{WHITE}Ei enää tilaa pysähdyksille.
STR_ERROR_TOO_MANY_ORDERS                                       :{WHITE}Liian monta pysähdystä.
STR_ERROR_CAN_T_INSERT_NEW_ORDER                                :{WHITE}Uutta pysähdystä ei voi lisätä...
STR_ERROR_CAN_T_DELETE_THIS_ORDER                               :{WHITE}Pysähdystä ei voi poistaa...
STR_ERROR_CAN_T_MODIFY_THIS_ORDER                               :{WHITE}Pysähdystä ei voi muokata...
STR_ERROR_CAN_T_MOVE_THIS_ORDER                                 :{WHITE}Tätä riviä ei voi siirtää.
STR_ERROR_CAN_T_SKIP_ORDER                                      :{WHITE}Tätä riviä ei voi ohittaa.
STR_ERROR_CAN_T_SKIP_TO_ORDER                                   :{WHITE}Tähän riviin ei voi siirtyä.
STR_ERROR_CAN_T_COPY_SHARE_ORDER                                :{WHITE}... kulkuneuvo ei pääse kaikille asemille
STR_ERROR_CAN_T_ADD_ORDER                                       :{WHITE}... kulkuneuvo ei pääse tälle asemalle
STR_ERROR_CAN_T_ADD_ORDER_SHARED                                :{WHITE}... kulkuneuvo, jonka kanssa käskyt on jaettu, ei pääse tälle asemalle

STR_ERROR_CAN_T_SHARE_ORDER_LIST                                :{WHITE}Käskyjä ei voida jakaa...
STR_ERROR_CAN_T_STOP_SHARING_ORDER_LIST                         :{WHITE}Käskyjen jakamista ei voida lopettaa...
STR_ERROR_CAN_T_COPY_ORDER_LIST                                 :{WHITE}Käskyjä ei voida kopioida...
STR_ERROR_TOO_FAR_FROM_PREVIOUS_DESTINATION                     :{WHITE}... liian kaukana edellisestä määränpäästä
STR_ERROR_AIRCRAFT_NOT_ENOUGH_RANGE                             :{WHITE}... lentokoneen toimintasäde ei ole tarpeeksi suuri

# Timetable related errors
STR_ERROR_CAN_T_TIMETABLE_VEHICLE                               :{WHITE}Ei voi asettaa aikataulua.
STR_ERROR_TIMETABLE_ONLY_WAIT_AT_STATIONS                       :{WHITE}Kulkuneuvo voi odottaa vain asemalla
STR_ERROR_TIMETABLE_NOT_STOPPING_HERE                           :{WHITE}Tämä ajoneuvo ei pysähdy tällä asemalla

# Sign related errors
STR_ERROR_TOO_MANY_SIGNS                                        :{WHITE}... liian monta kylttiä.
STR_ERROR_CAN_T_PLACE_SIGN_HERE                                 :{WHITE}Kylttiä ei voi sijoittaa.
STR_ERROR_CAN_T_CHANGE_SIGN_NAME                                :{WHITE}Kyltin nimeä ei voi muuttaa.
STR_ERROR_CAN_T_DELETE_SIGN                                     :{WHITE}Kylttiä ei voi poistaa...

# Translatable comment for OpenTTD's desktop shortcut
STR_DESKTOP_SHORTCUT_COMMENT                                    :Transport Tycoon Deluxeen pohjautuva simulaatiopeli

# Translatable descriptions in media/baseset/*.ob* files
STR_BASEGRAPHICS_DOS_DESCRIPTION                                :Alkuperäiset Transport Tycoon Deluxen DOS-version grafiikat.
STR_BASEGRAPHICS_DOS_DE_DESCRIPTION                             :Alkuperäiset Saksassa julkaistun Transport Tycoon Deluxen DOS-version grafiikat.
STR_BASEGRAPHICS_WIN_DESCRIPTION                                :Alkuperäiset Transport Tycoon Deluxen Windows-version grafiikat.
STR_BASESOUNDS_DOS_DESCRIPTION                                  :Alkuperäiset Transport Tycoon Deluxen DOS-version äänet.
STR_BASESOUNDS_WIN_DESCRIPTION                                  :Alkuperäiset Transport Tycoon Deluxen Windows-version äänet.
STR_BASESOUNDS_NONE_DESCRIPTION                                 :Äänipaketti, jossa ei ole ääniä.
STR_BASEMUSIC_WIN_DESCRIPTION                                   :Alkuperäinen Transport Tycoon Deluxen Windows-version musiikki.
STR_BASEMUSIC_DOS_DESCRIPTION                                   :Alkuperäinen Transport Tycoon Deluxen DOS-version musiikki.
STR_BASEMUSIC_NONE_DESCRIPTION                                  :Musiikkipaketti, jossa ei ole musiikkia.

##id 0x2000
# Town building names
STR_TOWN_BUILDING_NAME_TALL_OFFICE_BLOCK_1                      :Korkea toimistorakennus
STR_TOWN_BUILDING_NAME_OFFICE_BLOCK_1                           :Tomistorakennus
STR_TOWN_BUILDING_NAME_SMALL_BLOCK_OF_FLATS_1                   :Pieni kerrostalo
STR_TOWN_BUILDING_NAME_CHURCH_1                                 :Kirkko
STR_TOWN_BUILDING_NAME_LARGE_OFFICE_BLOCK_1                     :Suuri toimistorakennus
STR_TOWN_BUILDING_NAME_TOWN_HOUSES_1                            :Kaupunkitalot
STR_TOWN_BUILDING_NAME_HOTEL_1                                  :Hotelli
STR_TOWN_BUILDING_NAME_STATUE_1                                 :Patsas
STR_TOWN_BUILDING_NAME_FOUNTAIN_1                               :Suihkulähde
STR_TOWN_BUILDING_NAME_PARK_1                                   :Puisto
STR_TOWN_BUILDING_NAME_OFFICE_BLOCK_2                           :Toimistorakennus
STR_TOWN_BUILDING_NAME_SHOPS_AND_OFFICES_1                      :Kauppoja ja toimistoja
STR_TOWN_BUILDING_NAME_MODERN_OFFICE_BUILDING_1                 :Nykyaikainen toimistorakennus
STR_TOWN_BUILDING_NAME_WAREHOUSE_1                              :Varasto
STR_TOWN_BUILDING_NAME_OFFICE_BLOCK_3                           :Toimistorakennus
STR_TOWN_BUILDING_NAME_STADIUM_1                                :Stadion
STR_TOWN_BUILDING_NAME_OLD_HOUSES_1                             :Vanhoja taloja
STR_TOWN_BUILDING_NAME_COTTAGES_1                               :Mökkejä
STR_TOWN_BUILDING_NAME_HOUSES_1                                 :Taloja
STR_TOWN_BUILDING_NAME_FLATS_1                                  :Asuntoja
STR_TOWN_BUILDING_NAME_TALL_OFFICE_BLOCK_2                      :Korkeita toimistorakennuksia
STR_TOWN_BUILDING_NAME_SHOPS_AND_OFFICES_2                      :Liikkeitä ja toimistoja
STR_TOWN_BUILDING_NAME_SHOPS_AND_OFFICES_3                      :Liikkeitä ja toimistoja
STR_TOWN_BUILDING_NAME_THEATER_1                                :Teatteri
STR_TOWN_BUILDING_NAME_STADIUM_2                                :Stadion
STR_TOWN_BUILDING_NAME_OFFICES_1                                :Toimistoja
STR_TOWN_BUILDING_NAME_HOUSES_2                                 :Taloja
STR_TOWN_BUILDING_NAME_CINEMA_1                                 :Elokuvateatteri
STR_TOWN_BUILDING_NAME_SHOPPING_MALL_1                          :Kauppakeskus
STR_TOWN_BUILDING_NAME_IGLOO_1                                  :Iglu
STR_TOWN_BUILDING_NAME_TEPEES_1                                 :Tiipiitä
STR_TOWN_BUILDING_NAME_TEAPOT_HOUSE_1                           :Teesalonki
STR_TOWN_BUILDING_NAME_PIGGY_BANK_1                             :Säästöpossu

##id 0x4800
# industry names
STR_INDUSTRY_NAME_COAL_MINE                                     :Hiilikaivos
STR_INDUSTRY_NAME_POWER_STATION                                 :Sähkölaitos
STR_INDUSTRY_NAME_SAWMILL                                       :Saha
STR_INDUSTRY_NAME_FOREST                                        :Metsä
STR_INDUSTRY_NAME_OIL_REFINERY                                  :Öljynjalostamo
STR_INDUSTRY_NAME_OIL_RIG                                       :Öljylautta
STR_INDUSTRY_NAME_FACTORY                                       :Tehdas
STR_INDUSTRY_NAME_PRINTING_WORKS                                :Kirjapaino
STR_INDUSTRY_NAME_STEEL_MILL                                    :Terästehdas
STR_INDUSTRY_NAME_FARM                                          :Maatila
STR_INDUSTRY_NAME_COPPER_ORE_MINE                               :Kuparikaivos
STR_INDUSTRY_NAME_OIL_WELLS                                     :Öljykenttä
STR_INDUSTRY_NAME_BANK                                          :Pankki
STR_INDUSTRY_NAME_FOOD_PROCESSING_PLANT                         :Ruoanjalostamo
STR_INDUSTRY_NAME_PAPER_MILL                                    :Paperitehdas
STR_INDUSTRY_NAME_GOLD_MINE                                     :Kultakaivos
STR_INDUSTRY_NAME_BANK_TROPIC_ARCTIC                            :Pankki
STR_INDUSTRY_NAME_DIAMOND_MINE                                  :Jalokivikaivos
STR_INDUSTRY_NAME_IRON_ORE_MINE                                 :Rautakaivos
STR_INDUSTRY_NAME_FRUIT_PLANTATION                              :Hedelmäviljelmä
STR_INDUSTRY_NAME_RUBBER_PLANTATION                             :Kumiviljelmä
STR_INDUSTRY_NAME_WATER_SUPPLY                                  :Lähde
STR_INDUSTRY_NAME_WATER_TOWER                                   :Vesitorni
STR_INDUSTRY_NAME_FACTORY_2                                     :Tehdas
STR_INDUSTRY_NAME_FARM_2                                        :Maatila
STR_INDUSTRY_NAME_LUMBER_MILL                                   :Hakkuualue
STR_INDUSTRY_NAME_COTTON_CANDY_FOREST                           :Hattarametsä
STR_INDUSTRY_NAME_CANDY_FACTORY                                 :Karkkitehdas
STR_INDUSTRY_NAME_BATTERY_FARM                                  :Paristomaatila
STR_INDUSTRY_NAME_COLA_WELLS                                    :Limsakenttä
STR_INDUSTRY_NAME_TOY_SHOP                                      :Lelukauppa
STR_INDUSTRY_NAME_TOY_FACTORY                                   :Lelutehdas
STR_INDUSTRY_NAME_PLASTIC_FOUNTAINS                             :Muovilähteet
STR_INDUSTRY_NAME_FIZZY_DRINK_FACTORY                           :Sihijuomatehdas
STR_INDUSTRY_NAME_BUBBLE_GENERATOR                              :Kuplageneraattori
STR_INDUSTRY_NAME_TOFFEE_QUARRY                                 :Toffeelouhos
STR_INDUSTRY_NAME_SUGAR_MINE                                    :Sokerikaivos

############ WARNING, using range 0x6000 for strings that are stored in the savegame
############ These strings may never get a new id, or savegames will break!
##id 0x6000
STR_SV_EMPTY                                                    :
STR_SV_UNNAMED                                                  :Nimetön
STR_SV_TRAIN_NAME                                               :Juna {COMMA}
STR_SV_ROAD_VEHICLE_NAME                                        :Ajoneuvo {COMMA}
STR_SV_SHIP_NAME                                                :Laiva {COMMA}
STR_SV_AIRCRAFT_NAME                                            :Lentokone {COMMA}

STR_SV_STNAME                                                   :{STRING}
STR_SV_STNAME_NORTH                                             :Pohjois-{STRING}
STR_SV_STNAME_SOUTH                                             :Etelä-{STRING}
STR_SV_STNAME_EAST                                              :Itä-{STRING}
STR_SV_STNAME_WEST                                              :Länsi-{STRING}
STR_SV_STNAME_CENTRAL                                           :Keski-{STRING}
STR_SV_STNAME_TRANSFER                                          :{STRING}, vaihtoasema
STR_SV_STNAME_HALT                                              :{STRING}, seisake
STR_SV_STNAME_VALLEY                                            :{STRING}, laakso
STR_SV_STNAME_HEIGHTS                                           :{STRING}, kukkulat
STR_SV_STNAME_WOODS                                             :{STRING}, metsä
STR_SV_STNAME_LAKESIDE                                          :{STRING}, järvenranta
STR_SV_STNAME_EXCHANGE                                          :{STRING}, vaihde
STR_SV_STNAME_AIRPORT                                           :{STRING}, lentokenttä
STR_SV_STNAME_OILFIELD                                          :{STRING}, öljykenttä
STR_SV_STNAME_MINES                                             :{STRING}, kaivokset
STR_SV_STNAME_DOCKS                                             :{STRING}, satama
STR_SV_STNAME_BUOY                                              :{STRING}
STR_SV_STNAME_WAYPOINT                                          :{STRING}
##id 0x6020
STR_SV_STNAME_ANNEXE                                            :{STRING}, sivuasema
STR_SV_STNAME_SIDINGS                                           :{STRING}, sivuraide
STR_SV_STNAME_BRANCH                                            :{STRING}, haarautuma
STR_SV_STNAME_UPPER                                             :Ylä-{STRING}
STR_SV_STNAME_LOWER                                             :Ala-{STRING}
STR_SV_STNAME_HELIPORT                                          :{STRING}, helikopterikenttä
STR_SV_STNAME_FOREST                                            :{STRING}, metsä
STR_SV_STNAME_FALLBACK                                          :{STRING}, asema #{NUM}
############ end of savegame specific region!

##id 0x8000
# Vehicle names
STR_VEHICLE_NAME_TRAIN_ENGINE_RAIL_KIRBY_PAUL_TANK_STEAM        :Kirby Paul Tank (höyry)
STR_VEHICLE_NAME_TRAIN_ENGINE_RAIL_MJS_250_DIESEL               :MJS 250 (diesel)
STR_VEHICLE_NAME_TRAIN_ENGINE_RAIL_PLODDYPHUT_CHOO_CHOO         :Ploddyphut Choo-Choo
STR_VEHICLE_NAME_TRAIN_ENGINE_RAIL_POWERNAUT_CHOO_CHOO          :Powernaut Choo-Choo
STR_VEHICLE_NAME_TRAIN_ENGINE_RAIL_MIGHTYMOVER_CHOO_CHOO        :MightyMover Choo-Choo
STR_VEHICLE_NAME_TRAIN_ENGINE_RAIL_PLODDYPHUT_DIESEL            :Ploddyphut Diesel
STR_VEHICLE_NAME_TRAIN_ENGINE_RAIL_POWERNAUT_DIESEL             :Powernaut Diesel
STR_VEHICLE_NAME_TRAIN_ENGINE_RAIL_WILLS_2_8_0_STEAM            :Wills 2-8-0 (höyry)
STR_VEHICLE_NAME_TRAIN_ENGINE_RAIL_CHANEY_JUBILEE_STEAM         :Chaney 'Jubilee' (höyry)
STR_VEHICLE_NAME_TRAIN_ENGINE_RAIL_GINZU_A4_STEAM               :Ginzu 'A4' (höyry)
STR_VEHICLE_NAME_TRAIN_ENGINE_RAIL_SH_8P_STEAM                  :SH '8P' (höyry)
STR_VEHICLE_NAME_TRAIN_ENGINE_RAIL_MANLEY_MOREL_DMU_DIESEL      :Manley-Morel DMU (diesel)
STR_VEHICLE_NAME_TRAIN_ENGINE_RAIL_DASH_DIESEL                  :'Dash' (diesel)
STR_VEHICLE_NAME_TRAIN_ENGINE_RAIL_SH_HENDRY_25_DIESEL          :SH/Hendry '25' (diesel)
STR_VEHICLE_NAME_TRAIN_ENGINE_RAIL_UU_37_DIESEL                 :UU '37' (diesel)
STR_VEHICLE_NAME_TRAIN_ENGINE_RAIL_FLOSS_47_DIESEL              :Floss '47' (diesel)
STR_VEHICLE_NAME_TRAIN_ENGINE_RAIL_CS_4000_DIESEL               :CS 4000 (diesel)
STR_VEHICLE_NAME_TRAIN_ENGINE_RAIL_CS_2400_DIESEL               :CS 2400 (diesel)
STR_VEHICLE_NAME_TRAIN_ENGINE_RAIL_CENTENNIAL_DIESEL            :Centennial (diesel)
STR_VEHICLE_NAME_TRAIN_ENGINE_RAIL_KELLING_3100_DIESEL          :Kelling 3100 (diesel)
STR_VEHICLE_NAME_TRAIN_ENGINE_RAIL_TURNER_TURBO_DIESEL          :Turner Turbo (diesel)
STR_VEHICLE_NAME_TRAIN_ENGINE_RAIL_MJS_1000_DIESEL              :MJS 1000 (diesel)
STR_VEHICLE_NAME_TRAIN_ENGINE_RAIL_SH_125_DIESEL                :SH '125' (diesel)
STR_VEHICLE_NAME_TRAIN_ENGINE_RAIL_SH_30_ELECTRIC               :SH '30' (sähkö)
STR_VEHICLE_NAME_TRAIN_ENGINE_RAIL_SH_40_ELECTRIC               :SH '40' (sähkö)
STR_VEHICLE_NAME_TRAIN_ENGINE_RAIL_T_I_M_ELECTRIC               :'T.I.M.' (sähkö)
STR_VEHICLE_NAME_TRAIN_ENGINE_RAIL_ASIASTAR_ELECTRIC            :'AsiaStar' (sähkö)
STR_VEHICLE_NAME_TRAIN_WAGON_RAIL_PASSENGER_CAR                 :Matkustajavaunu
STR_VEHICLE_NAME_TRAIN_WAGON_RAIL_MAIL_VAN                      :Postivaunu
STR_VEHICLE_NAME_TRAIN_WAGON_RAIL_COAL_CAR                      :Hiilivaunu
STR_VEHICLE_NAME_TRAIN_WAGON_RAIL_OIL_TANKER                    :Öljyvaunu
STR_VEHICLE_NAME_TRAIN_WAGON_RAIL_LIVESTOCK_VAN                 :Karjavaunu
STR_VEHICLE_NAME_TRAIN_WAGON_RAIL_GOODS_VAN                     :Tavaravaunu
STR_VEHICLE_NAME_TRAIN_WAGON_RAIL_GRAIN_HOPPER                  :Viljavaunu
STR_VEHICLE_NAME_TRAIN_WAGON_RAIL_WOOD_TRUCK                    :Raakapuuvaunu
STR_VEHICLE_NAME_TRAIN_WAGON_RAIL_IRON_ORE_HOPPER               :Malmivaunu
STR_VEHICLE_NAME_TRAIN_WAGON_RAIL_STEEL_TRUCK                   :Teräskelavaunu
STR_VEHICLE_NAME_TRAIN_WAGON_RAIL_ARMORED_VAN                   :Panssaroitu vaunu
STR_VEHICLE_NAME_TRAIN_WAGON_RAIL_FOOD_VAN                      :Ruokavaunu
STR_VEHICLE_NAME_TRAIN_WAGON_RAIL_PAPER_TRUCK                   :Paperivaunu
STR_VEHICLE_NAME_TRAIN_WAGON_RAIL_COPPER_ORE_HOPPER             :Malmivaunu
STR_VEHICLE_NAME_TRAIN_WAGON_RAIL_WATER_TANKER                  :Vesivaunu
STR_VEHICLE_NAME_TRAIN_WAGON_RAIL_FRUIT_TRUCK                   :Hedelmävaunu
STR_VEHICLE_NAME_TRAIN_WAGON_RAIL_RUBBER_TRUCK                  :Kumivaunu
STR_VEHICLE_NAME_TRAIN_WAGON_RAIL_SUGAR_TRUCK                   :Sokerivaunu
STR_VEHICLE_NAME_TRAIN_WAGON_RAIL_COTTON_CANDY_HOPPER           :Hattaravaunu
STR_VEHICLE_NAME_TRAIN_WAGON_RAIL_TOFFEE_HOPPER                 :Toffeevaunu
STR_VEHICLE_NAME_TRAIN_WAGON_RAIL_BUBBLE_VAN                    :Kuplavaunu
STR_VEHICLE_NAME_TRAIN_WAGON_RAIL_COLA_TANKER                   :Limsavaunu
STR_VEHICLE_NAME_TRAIN_WAGON_RAIL_CANDY_VAN                     :Karkkivaunu
STR_VEHICLE_NAME_TRAIN_WAGON_RAIL_TOY_VAN                       :Leluvaunu
STR_VEHICLE_NAME_TRAIN_WAGON_RAIL_BATTERY_TRUCK                 :Paristovaunu
STR_VEHICLE_NAME_TRAIN_WAGON_RAIL_FIZZY_DRINK_TRUCK             :Sihijuomavaunu
STR_VEHICLE_NAME_TRAIN_WAGON_RAIL_PLASTIC_TRUCK                 :Muovivaunu
STR_VEHICLE_NAME_TRAIN_ENGINE_MONORAIL_X2001_ELECTRIC           :'X2001' (sähkö)
STR_VEHICLE_NAME_TRAIN_ENGINE_MONORAIL_MILLENNIUM_Z1_ELECTRIC   :'Millennium Z1' (sähkö)
STR_VEHICLE_NAME_TRAIN_ENGINE_MONORAIL_WIZZOWOW_Z99             :Wizzowow Z99
STR_VEHICLE_NAME_TRAIN_WAGON_MONORAIL_PASSENGER_CAR             :Matkustajavaunu
STR_VEHICLE_NAME_TRAIN_WAGON_MONORAIL_MAIL_VAN                  :Postivaunu
STR_VEHICLE_NAME_TRAIN_WAGON_MONORAIL_COAL_CAR                  :Hiilivaunu
STR_VEHICLE_NAME_TRAIN_WAGON_MONORAIL_OIL_TANKER                :Öljyvaunu
STR_VEHICLE_NAME_TRAIN_WAGON_MONORAIL_LIVESTOCK_VAN             :Karjavaunu
STR_VEHICLE_NAME_TRAIN_WAGON_MONORAIL_GOODS_VAN                 :Tavaravaunu
STR_VEHICLE_NAME_TRAIN_WAGON_MONORAIL_GRAIN_HOPPER              :Viljavaunu
STR_VEHICLE_NAME_TRAIN_WAGON_MONORAIL_WOOD_TRUCK                :Raakapuuvaunu
STR_VEHICLE_NAME_TRAIN_WAGON_MONORAIL_IRON_ORE_HOPPER           :Malmivaunu
STR_VEHICLE_NAME_TRAIN_WAGON_MONORAIL_STEEL_TRUCK               :Teräskelavaunu
STR_VEHICLE_NAME_TRAIN_WAGON_MONORAIL_ARMORED_VAN               :Panssaroitu vaunu
STR_VEHICLE_NAME_TRAIN_WAGON_MONORAIL_FOOD_VAN                  :Ruokavaunu
STR_VEHICLE_NAME_TRAIN_WAGON_MONORAIL_PAPER_TRUCK               :Paperivaunu
STR_VEHICLE_NAME_TRAIN_WAGON_MONORAIL_COPPER_ORE_HOPPER         :Malmivaunu
STR_VEHICLE_NAME_TRAIN_WAGON_MONORAIL_WATER_TANKER              :Vesivaunu
STR_VEHICLE_NAME_TRAIN_WAGON_MONORAIL_FRUIT_TRUCK               :Hedelmävaunu
STR_VEHICLE_NAME_TRAIN_WAGON_MONORAIL_RUBBER_TRUCK              :Kumivaunu
STR_VEHICLE_NAME_TRAIN_WAGON_MONORAIL_SUGAR_TRUCK               :Sokerivaunu
STR_VEHICLE_NAME_TRAIN_WAGON_MONORAIL_COTTON_CANDY_HOPPER       :Hattaravaunu
STR_VEHICLE_NAME_TRAIN_WAGON_MONORAIL_TOFFEE_HOPPER             :Toffeevaunu
STR_VEHICLE_NAME_TRAIN_WAGON_MONORAIL_BUBBLE_VAN                :Kuplavaunu
STR_VEHICLE_NAME_TRAIN_WAGON_MONORAIL_COLA_TANKER               :Limsavaunu
STR_VEHICLE_NAME_TRAIN_WAGON_MONORAIL_CANDY_VAN                 :Karkkivaunu
STR_VEHICLE_NAME_TRAIN_WAGON_MONORAIL_TOY_VAN                   :Leluvaunu
STR_VEHICLE_NAME_TRAIN_WAGON_MONORAIL_BATTERY_TRUCK             :Paristovaunu
STR_VEHICLE_NAME_TRAIN_WAGON_MONORAIL_FIZZY_DRINK_TRUCK         :Sihijuomavaunu
STR_VEHICLE_NAME_TRAIN_WAGON_MONORAIL_PLASTIC_TRUCK             :Muovivaunu
STR_VEHICLE_NAME_TRAIN_ENGINE_MAGLEV_LEV1_LEVIATHAN_ELECTRIC    :Lev1 'Leviathan' (sähkö)
STR_VEHICLE_NAME_TRAIN_ENGINE_MAGLEV_LEV2_CYCLOPS_ELECTRIC      :Lev2 'Cyclops' (sähkö)
STR_VEHICLE_NAME_TRAIN_ENGINE_MAGLEV_LEV3_PEGASUS_ELECTRIC      :Lev3 'Pegasus' (sähkö)
STR_VEHICLE_NAME_TRAIN_ENGINE_MAGLEV_LEV4_CHIMAERA_ELECTRIC     :Lev4 'Chimaera' (sähkö)
STR_VEHICLE_NAME_TRAIN_ENGINE_MAGLEV_WIZZOWOW_ROCKETEER         :Wizzowow Rocketeer
STR_VEHICLE_NAME_TRAIN_WAGON_MAGLEV_PASSENGER_CAR               :Matkustajavaunu
STR_VEHICLE_NAME_TRAIN_WAGON_MAGLEV_MAIL_VAN                    :Postivaunu
STR_VEHICLE_NAME_TRAIN_WAGON_MAGLEV_COAL_CAR                    :Hiilivaunu
STR_VEHICLE_NAME_TRAIN_WAGON_MAGLEV_OIL_TANKER                  :Öljyvaunu
STR_VEHICLE_NAME_TRAIN_WAGON_MAGLEV_LIVESTOCK_VAN               :Karjavaunu
STR_VEHICLE_NAME_TRAIN_WAGON_MAGLEV_GOODS_VAN                   :Tavaravaunu
STR_VEHICLE_NAME_TRAIN_WAGON_MAGLEV_GRAIN_HOPPER                :Viljavaunu
STR_VEHICLE_NAME_TRAIN_WAGON_MAGLEV_WOOD_TRUCK                  :Raakapuuvaunu
STR_VEHICLE_NAME_TRAIN_WAGON_MAGLEV_IRON_ORE_HOPPER             :Malmivaunu
STR_VEHICLE_NAME_TRAIN_WAGON_MAGLEV_STEEL_TRUCK                 :Teräskelavaunu
STR_VEHICLE_NAME_TRAIN_WAGON_MAGLEV_ARMORED_VAN                 :Panssaroitu vaunu
STR_VEHICLE_NAME_TRAIN_WAGON_MAGLEV_FOOD_VAN                    :Ruokavaunu
STR_VEHICLE_NAME_TRAIN_WAGON_MAGLEV_PAPER_TRUCK                 :Paperivaunu
STR_VEHICLE_NAME_TRAIN_WAGON_MAGLEV_COPPER_ORE_HOPPER           :Malmivaunu
STR_VEHICLE_NAME_TRAIN_WAGON_MAGLEV_WATER_TANKER                :Vesivaunu
STR_VEHICLE_NAME_TRAIN_WAGON_MAGLEV_FRUIT_TRUCK                 :Hedelmävaunu
STR_VEHICLE_NAME_TRAIN_WAGON_MAGLEV_RUBBER_TRUCK                :Kumivaunu
STR_VEHICLE_NAME_TRAIN_WAGON_MAGLEV_SUGAR_TRUCK                 :Sokerivaunu
STR_VEHICLE_NAME_TRAIN_WAGON_MAGLEV_COTTON_CANDY_HOPPER         :Hattaravaunu
STR_VEHICLE_NAME_TRAIN_WAGON_MAGLEV_TOFFEE_HOPPER               :Toffeevaunu
STR_VEHICLE_NAME_TRAIN_WAGON_MAGLEV_BUBBLE_VAN                  :Kuplavaunu
STR_VEHICLE_NAME_TRAIN_WAGON_MAGLEV_COLA_TANKER                 :Limsavaunu
STR_VEHICLE_NAME_TRAIN_WAGON_MAGLEV_CANDY_VAN                   :Karkkivaunu
STR_VEHICLE_NAME_TRAIN_WAGON_MAGLEV_TOY_VAN                     :Leluvaunu
STR_VEHICLE_NAME_TRAIN_WAGON_MAGLEV_BATTERY_TRUCK               :Paristovaunu
STR_VEHICLE_NAME_TRAIN_WAGON_MAGLEV_FIZZY_DRINK_TRUCK           :Sihijuomavaunu
STR_VEHICLE_NAME_TRAIN_WAGON_MAGLEV_PLASTIC_TRUCK               :Muovivaunu
STR_VEHICLE_NAME_ROAD_VEHICLE_MPS_REGAL_BUS                     :MPS Regal -linja-auto
STR_VEHICLE_NAME_ROAD_VEHICLE_HEREFORD_LEOPARD_BUS              :Hereford Leopard -linja-auto
STR_VEHICLE_NAME_ROAD_VEHICLE_FOSTER_BUS                        :Foster-linja-auto
STR_VEHICLE_NAME_ROAD_VEHICLE_FOSTER_MKII_SUPERBUS              :Foster MkII -superlinja-auto
STR_VEHICLE_NAME_ROAD_VEHICLE_PLODDYPHUT_MKI_BUS                :Ploddyphut MkI -linja-auto
STR_VEHICLE_NAME_ROAD_VEHICLE_PLODDYPHUT_MKII_BUS               :Ploddyphut MkII -linja-auto
STR_VEHICLE_NAME_ROAD_VEHICLE_PLODDYPHUT_MKIII_BUS              :Ploddyphut MkIII -linja-auto
STR_VEHICLE_NAME_ROAD_VEHICLE_BALOGH_COAL_TRUCK                 :Balogh-hiilirekka
STR_VEHICLE_NAME_ROAD_VEHICLE_UHL_COAL_TRUCK                    :Uhl-hiilirekka
STR_VEHICLE_NAME_ROAD_VEHICLE_DW_COAL_TRUCK                     :DW-hiilirekka
STR_VEHICLE_NAME_ROAD_VEHICLE_MPS_MAIL_TRUCK                    :MPS-postirekka
STR_VEHICLE_NAME_ROAD_VEHICLE_REYNARD_MAIL_TRUCK                :Reynard-postirekka
STR_VEHICLE_NAME_ROAD_VEHICLE_PERRY_MAIL_TRUCK                  :Perry-postirekka
STR_VEHICLE_NAME_ROAD_VEHICLE_MIGHTYMOVER_MAIL_TRUCK            :MightyMover-postirekka
STR_VEHICLE_NAME_ROAD_VEHICLE_POWERNAUGHT_MAIL_TRUCK            :Powernaught-postirekka
STR_VEHICLE_NAME_ROAD_VEHICLE_WIZZOWOW_MAIL_TRUCK               :Wizzowow-postirekka
STR_VEHICLE_NAME_ROAD_VEHICLE_WITCOMBE_OIL_TANKER               :Witcombe-öljysäiliörekka
STR_VEHICLE_NAME_ROAD_VEHICLE_FOSTER_OIL_TANKER                 :Foster-öljysäiliörekka
STR_VEHICLE_NAME_ROAD_VEHICLE_PERRY_OIL_TANKER                  :Perry-öljysäiliörekka
STR_VEHICLE_NAME_ROAD_VEHICLE_TALBOTT_LIVESTOCK_VAN             :Talbott-karjarekka
STR_VEHICLE_NAME_ROAD_VEHICLE_UHL_LIVESTOCK_VAN                 :Uhl-karjarekka
STR_VEHICLE_NAME_ROAD_VEHICLE_FOSTER_LIVESTOCK_VAN              :Foster-karjarekka
STR_VEHICLE_NAME_ROAD_VEHICLE_BALOGH_GOODS_TRUCK                :Balogh-tavararekka
STR_VEHICLE_NAME_ROAD_VEHICLE_CRAIGHEAD_GOODS_TRUCK             :Craighead-tavararekka
STR_VEHICLE_NAME_ROAD_VEHICLE_GOSS_GOODS_TRUCK                  :Goss-tavararekka
STR_VEHICLE_NAME_ROAD_VEHICLE_HEREFORD_GRAIN_TRUCK              :Hereford-viljarekka
STR_VEHICLE_NAME_ROAD_VEHICLE_THOMAS_GRAIN_TRUCK                :Thomas-viljarekka
STR_VEHICLE_NAME_ROAD_VEHICLE_GOSS_GRAIN_TRUCK                  :Goss-viljarekka
STR_VEHICLE_NAME_ROAD_VEHICLE_WITCOMBE_WOOD_TRUCK               :Witcombe-tukkirekka
STR_VEHICLE_NAME_ROAD_VEHICLE_FOSTER_WOOD_TRUCK                 :Foster-tukkirekka
STR_VEHICLE_NAME_ROAD_VEHICLE_MORELAND_WOOD_TRUCK               :Moreland-tukkirekka
STR_VEHICLE_NAME_ROAD_VEHICLE_MPS_IRON_ORE_TRUCK                :MPS-rautamalmirekka
STR_VEHICLE_NAME_ROAD_VEHICLE_UHL_IRON_ORE_TRUCK                :Uhl-rautamalmirekka
STR_VEHICLE_NAME_ROAD_VEHICLE_CHIPPY_IRON_ORE_TRUCK             :Chippy-rautamalmirekka
STR_VEHICLE_NAME_ROAD_VEHICLE_BALOGH_STEEL_TRUCK                :Balogh-teräsrekka
STR_VEHICLE_NAME_ROAD_VEHICLE_UHL_STEEL_TRUCK                   :Uhl-teräsrekka
STR_VEHICLE_NAME_ROAD_VEHICLE_KELLING_STEEL_TRUCK               :Kelling-teräsrekka
STR_VEHICLE_NAME_ROAD_VEHICLE_BALOGH_ARMORED_TRUCK              :Balogh-panssarirekka
STR_VEHICLE_NAME_ROAD_VEHICLE_UHL_ARMORED_TRUCK                 :Uhl-panssarirekka
STR_VEHICLE_NAME_ROAD_VEHICLE_FOSTER_ARMORED_TRUCK              :Foster-panssarirekka
STR_VEHICLE_NAME_ROAD_VEHICLE_FOSTER_FOOD_VAN                   :Foster-ruokarekka
STR_VEHICLE_NAME_ROAD_VEHICLE_PERRY_FOOD_VAN                    :Perry-ruokarekka
STR_VEHICLE_NAME_ROAD_VEHICLE_CHIPPY_FOOD_VAN                   :Chippy-ruokarekka
STR_VEHICLE_NAME_ROAD_VEHICLE_UHL_PAPER_TRUCK                   :Uhl-paperirekka
STR_VEHICLE_NAME_ROAD_VEHICLE_BALOGH_PAPER_TRUCK                :Balogh-paperirekka
STR_VEHICLE_NAME_ROAD_VEHICLE_MPS_PAPER_TRUCK                   :MPS-paperirekka
STR_VEHICLE_NAME_ROAD_VEHICLE_MPS_COPPER_ORE_TRUCK              :MPS-kuparirekka
STR_VEHICLE_NAME_ROAD_VEHICLE_UHL_COPPER_ORE_TRUCK              :Uhl-kuparirekka
STR_VEHICLE_NAME_ROAD_VEHICLE_GOSS_COPPER_ORE_TRUCK             :Goss-kuparirekka
STR_VEHICLE_NAME_ROAD_VEHICLE_UHL_WATER_TANKER                  :Uhl-vesisäiliörekka
STR_VEHICLE_NAME_ROAD_VEHICLE_BALOGH_WATER_TANKER               :Balogh-vesisäiliörekka
STR_VEHICLE_NAME_ROAD_VEHICLE_MPS_WATER_TANKER                  :MPS-vesisäiliörekka
STR_VEHICLE_NAME_ROAD_VEHICLE_BALOGH_FRUIT_TRUCK                :Balogh-hedelmärekka
STR_VEHICLE_NAME_ROAD_VEHICLE_UHL_FRUIT_TRUCK                   :Uhl-hedelmärekka
STR_VEHICLE_NAME_ROAD_VEHICLE_KELLING_FRUIT_TRUCK               :Kelling-hedelmärekka
STR_VEHICLE_NAME_ROAD_VEHICLE_BALOGH_RUBBER_TRUCK               :Balogh-kumirekka
STR_VEHICLE_NAME_ROAD_VEHICLE_UHL_RUBBER_TRUCK                  :Uhl-kumirekka
STR_VEHICLE_NAME_ROAD_VEHICLE_RMT_RUBBER_TRUCK                  :RMT-kumirekka
STR_VEHICLE_NAME_ROAD_VEHICLE_MIGHTYMOVER_SUGAR_TRUCK           :MightyMover-sokerirekka
STR_VEHICLE_NAME_ROAD_VEHICLE_POWERNAUGHT_SUGAR_TRUCK           :Powernaught-sokerirekka
STR_VEHICLE_NAME_ROAD_VEHICLE_WIZZOWOW_SUGAR_TRUCK              :Wizzowow-sokerirekka
STR_VEHICLE_NAME_ROAD_VEHICLE_MIGHTYMOVER_COLA_TRUCK            :MightyMover-kolarekka
STR_VEHICLE_NAME_ROAD_VEHICLE_POWERNAUGHT_COLA_TRUCK            :Powernaught-kolarekka
STR_VEHICLE_NAME_ROAD_VEHICLE_WIZZOWOW_COLA_TRUCK               :Wizzowow-kolarekka
STR_VEHICLE_NAME_ROAD_VEHICLE_MIGHTYMOVER_COTTON_CANDY          :MightyMover-hattararekka
STR_VEHICLE_NAME_ROAD_VEHICLE_POWERNAUGHT_COTTON_CANDY          :Powernaught-hattararekka
STR_VEHICLE_NAME_ROAD_VEHICLE_WIZZOWOW_COTTON_CANDY_TRUCK       :Wizzowow-hattararekka
STR_VEHICLE_NAME_ROAD_VEHICLE_MIGHTYMOVER_TOFFEE_TRUCK          :MightyMover-toffeerekka
STR_VEHICLE_NAME_ROAD_VEHICLE_POWERNAUGHT_TOFFEE_TRUCK          :Powernaught-toffeerekka
STR_VEHICLE_NAME_ROAD_VEHICLE_WIZZOWOW_TOFFEE_TRUCK             :Wizzowow-toffeerekka
STR_VEHICLE_NAME_ROAD_VEHICLE_MIGHTYMOVER_TOY_VAN               :MightyMover-lelupakettirekka
STR_VEHICLE_NAME_ROAD_VEHICLE_POWERNAUGHT_TOY_VAN               :Powernaught-lelupakettirekka
STR_VEHICLE_NAME_ROAD_VEHICLE_WIZZOWOW_TOY_VAN                  :Wizzowow-lelupakettirekka
STR_VEHICLE_NAME_ROAD_VEHICLE_MIGHTYMOVER_CANDY_TRUCK           :MightyMover-lelurekka
STR_VEHICLE_NAME_ROAD_VEHICLE_POWERNAUGHT_CANDY_TRUCK           :Powernaught-lelurekka
STR_VEHICLE_NAME_ROAD_VEHICLE_WIZZOWOW_CANDY_TRUCK              :Wizzowow-lelurekka
STR_VEHICLE_NAME_ROAD_VEHICLE_MIGHTYMOVER_BATTERY_TRUCK         :MightyMover-paristorekka
STR_VEHICLE_NAME_ROAD_VEHICLE_POWERNAUGHT_BATTERY_TRUCK         :Powernaught-paristorekka
STR_VEHICLE_NAME_ROAD_VEHICLE_WIZZOWOW_BATTERY_TRUCK            :Wizzowow-paristorekka
STR_VEHICLE_NAME_ROAD_VEHICLE_MIGHTYMOVER_FIZZY_DRINK           :MightyMover-sihijuomarekka
STR_VEHICLE_NAME_ROAD_VEHICLE_POWERNAUGHT_FIZZY_DRINK           :Powernaught-sihijuomarekka
STR_VEHICLE_NAME_ROAD_VEHICLE_WIZZOWOW_FIZZY_DRINK_TRUCK        :Wizzowow-sihijuomarekka
STR_VEHICLE_NAME_ROAD_VEHICLE_MIGHTYMOVER_PLASTIC_TRUCK         :MightyMover-muovirekka
STR_VEHICLE_NAME_ROAD_VEHICLE_POWERNAUGHT_PLASTIC_TRUCK         :Powernaught-muovirekka
STR_VEHICLE_NAME_ROAD_VEHICLE_WIZZOWOW_PLASTIC_TRUCK            :Wizzowow-muovirekka
STR_VEHICLE_NAME_ROAD_VEHICLE_MIGHTYMOVER_BUBBLE_TRUCK          :MightyMover-kuplarekka
STR_VEHICLE_NAME_ROAD_VEHICLE_POWERNAUGHT_BUBBLE_TRUCK          :Powernaught-kuplarekka
STR_VEHICLE_NAME_ROAD_VEHICLE_WIZZOWOW_BUBBLE_TRUCK             :Wizzowow-kuplarekka
STR_VEHICLE_NAME_SHIP_MPS_OIL_TANKER                            :MPS-öljytankkeri
STR_VEHICLE_NAME_SHIP_CS_INC_OIL_TANKER                         :CS-Inc.-öljytankkeri
STR_VEHICLE_NAME_SHIP_MPS_PASSENGER_FERRY                       :MPS-matkustajalautta
STR_VEHICLE_NAME_SHIP_FFP_PASSENGER_FERRY                       :FFP-matkustajalautta
STR_VEHICLE_NAME_SHIP_BAKEWELL_300_HOVERCRAFT                   :Bakewell 300 -ilmatyynyalus
STR_VEHICLE_NAME_SHIP_CHUGGER_CHUG_PASSENGER                    :Chugger-Chug -matkustajalautta
STR_VEHICLE_NAME_SHIP_SHIVERSHAKE_PASSENGER_FERRY               :Shivershake-matkustajalautta
STR_VEHICLE_NAME_SHIP_YATE_CARGO_SHIP                           :Yate-rahtilaiva
STR_VEHICLE_NAME_SHIP_BAKEWELL_CARGO_SHIP                       :Bakewell-rahtilaiva
STR_VEHICLE_NAME_SHIP_MIGHTYMOVER_CARGO_SHIP                    :MightyMover-rahtilaiva
STR_VEHICLE_NAME_SHIP_POWERNAUT_CARGO_SHIP                      :Powernaut-rahtilaiva
STR_VEHICLE_NAME_AIRCRAFT_SAMPSON_U52                           :Sampson U52
STR_VEHICLE_NAME_AIRCRAFT_COLEMAN_COUNT                         :Coleman Count
STR_VEHICLE_NAME_AIRCRAFT_FFP_DART                              :FFP Dart
STR_VEHICLE_NAME_AIRCRAFT_YATE_HAUGAN                           :Yate Haugan
STR_VEHICLE_NAME_AIRCRAFT_BAKEWELL_COTSWALD_LB_3                :Bakewell Cotswald LB-3
STR_VEHICLE_NAME_AIRCRAFT_BAKEWELL_LUCKETT_LB_8                 :Bakewell Luckett LB-8
STR_VEHICLE_NAME_AIRCRAFT_BAKEWELL_LUCKETT_LB_9                 :Bakewell Luckett LB-9
STR_VEHICLE_NAME_AIRCRAFT_BAKEWELL_LUCKETT_LB80                 :Bakewell Luckett LB80
STR_VEHICLE_NAME_AIRCRAFT_BAKEWELL_LUCKETT_LB_10                :Bakewell Luckett LB-10
STR_VEHICLE_NAME_AIRCRAFT_BAKEWELL_LUCKETT_LB_11                :Bakewell Luckett LB-11
STR_VEHICLE_NAME_AIRCRAFT_YATE_AEROSPACE_YAC_1_11               :Yate Aerospace YAC 1-11
STR_VEHICLE_NAME_AIRCRAFT_DARWIN_100                            :Darwin 100
STR_VEHICLE_NAME_AIRCRAFT_DARWIN_200                            :Darwin 200
STR_VEHICLE_NAME_AIRCRAFT_DARWIN_300                            :Darwin 300
STR_VEHICLE_NAME_AIRCRAFT_DARWIN_400                            :Darwin 400
STR_VEHICLE_NAME_AIRCRAFT_DARWIN_500                            :Darwin 500
STR_VEHICLE_NAME_AIRCRAFT_DARWIN_600                            :Darwin 600
STR_VEHICLE_NAME_AIRCRAFT_GURU_GALAXY                           :Guru Galaxy
STR_VEHICLE_NAME_AIRCRAFT_AIRTAXI_A21                           :Airtaxi A21
STR_VEHICLE_NAME_AIRCRAFT_AIRTAXI_A31                           :Airtaxi A31
STR_VEHICLE_NAME_AIRCRAFT_AIRTAXI_A32                           :Airtaxi A32
STR_VEHICLE_NAME_AIRCRAFT_AIRTAXI_A33                           :Airtaxi A33
STR_VEHICLE_NAME_AIRCRAFT_YATE_AEROSPACE_YAE46                  :Yate Aerospace YAe46
STR_VEHICLE_NAME_AIRCRAFT_DINGER_100                            :Dinger 100
STR_VEHICLE_NAME_AIRCRAFT_AIRTAXI_A34_1000                      :AirTaxi A34-1000
STR_VEHICLE_NAME_AIRCRAFT_YATE_Z_SHUTTLE                        :Yate Z-Shuttle
STR_VEHICLE_NAME_AIRCRAFT_KELLING_K1                            :Kelling K1
STR_VEHICLE_NAME_AIRCRAFT_KELLING_K6                            :Kelling K6
STR_VEHICLE_NAME_AIRCRAFT_KELLING_K7                            :Kelling K7
STR_VEHICLE_NAME_AIRCRAFT_DARWIN_700                            :Darwin 700
STR_VEHICLE_NAME_AIRCRAFT_FFP_HYPERDART_2                       :FFP Hyperdart 2
STR_VEHICLE_NAME_AIRCRAFT_DINGER_200                            :Dinger 200
STR_VEHICLE_NAME_AIRCRAFT_DINGER_1000                           :Dinger 1000
STR_VEHICLE_NAME_AIRCRAFT_PLODDYPHUT_100                        :Ploddyphut 100
STR_VEHICLE_NAME_AIRCRAFT_PLODDYPHUT_500                        :Ploddyphut 500
STR_VEHICLE_NAME_AIRCRAFT_FLASHBANG_X1                          :Flashbang X1
STR_VEHICLE_NAME_AIRCRAFT_JUGGERPLANE_M1                        :Juggerplane M1
STR_VEHICLE_NAME_AIRCRAFT_FLASHBANG_WIZZER                      :Flashbang Wizzer
STR_VEHICLE_NAME_AIRCRAFT_TRICARIO_HELICOPTER                   :Tricario-helikopteri
STR_VEHICLE_NAME_AIRCRAFT_GURU_X2_HELICOPTER                    :Guru X2 -helikopteri
STR_VEHICLE_NAME_AIRCRAFT_POWERNAUT_HELICOPTER                  :Powernaut-helikopteri

##id 0x8800
# Formatting of some strings
STR_FORMAT_DATE_TINY                                            :{STRING}-{STRING}-{NUM}
STR_FORMAT_DATE_SHORT                                           :{STRING} {NUM}
STR_FORMAT_DATE_LONG                                            :{STRING} {STRING} {NUM}
STR_FORMAT_DATE_ISO                                             :{2:NUM}-{1:STRING}-{0:STRING}

STR_FORMAT_BUOY_NAME                                            :{TOWN} Poiju
STR_FORMAT_BUOY_NAME_SERIAL                                     :{TOWN} Poiju #{COMMA}
STR_FORMAT_COMPANY_NUM                                          :(Yhtiö {COMMA})
STR_FORMAT_GROUP_NAME                                           :Ryhmä {COMMA}
STR_FORMAT_INDUSTRY_NAME                                        :{TOWN} ({STRING})
STR_FORMAT_WAYPOINT_NAME                                        :Reittipiste: {TOWN}
STR_FORMAT_WAYPOINT_NAME_SERIAL                                 :Reittipiste: {TOWN} #{COMMA}

STR_FORMAT_DEPOT_NAME_TRAIN                                     :{TOWN} Veturitalli
STR_FORMAT_DEPOT_NAME_TRAIN_SERIAL                              :{TOWN} Veturitalli #{COMMA}
STR_FORMAT_DEPOT_NAME_ROAD_VEHICLE                              :{TOWN} Ajoneuvovarikko
STR_FORMAT_DEPOT_NAME_ROAD_VEHICLE_SERIAL                       :{TOWN} Ajoneuvovarikko #{COMMA}
STR_FORMAT_DEPOT_NAME_SHIP                                      :{TOWN} Telakka
STR_FORMAT_DEPOT_NAME_SHIP_SERIAL                               :{TOWN} Telakka #{COMMA}
STR_FORMAT_DEPOT_NAME_AIRCRAFT                                  :{STATION} Lentokonehalli

STR_UNKNOWN_STATION                                             :tuntematon asema
STR_DEFAULT_SIGN_NAME                                           :Kyltti
STR_COMPANY_SOMEONE                                             :joku

STR_SAVEGAME_NAME_DEFAULT                                       :{COMPANY}, {STRING}
STR_SAVEGAME_NAME_SPECTATOR                                     :Katsoja, {1:STRING}

# Viewport strings
STR_VIEWPORT_TOWN_POP                                           :{WHITE}{TOWN} ({COMMA})
STR_VIEWPORT_TOWN                                               :{WHITE}{TOWN}
STR_VIEWPORT_TOWN_TINY_BLACK                                    :{TINY_FONT}{BLACK}{TOWN}
STR_VIEWPORT_TOWN_TINY_WHITE                                    :{TINY_FONT}{WHITE}{TOWN}

STR_VIEWPORT_SIGN_SMALL_BLACK                                   :{TINY_FONT}{BLACK}{SIGN}
STR_VIEWPORT_SIGN_SMALL_WHITE                                   :{TINY_FONT}{WHITE}{SIGN}

STR_VIEWPORT_STATION                                            :{STATION} {STATION_FEATURES}
STR_VIEWPORT_STATION_TINY                                       :{TINY_FONT}{STATION}

STR_VIEWPORT_WAYPOINT                                           :{WAYPOINT}
STR_VIEWPORT_WAYPOINT_TINY                                      :{TINY_FONT}{WAYPOINT}

# Simple strings to get specific types of data
STR_COMPANY_NAME                                                :{COMPANY}
STR_COMPANY_NAME_COMPANY_NUM                                    :{COMPANY} {COMPANY_NUM}
STR_DEPOT_NAME                                                  :{DEPOT}
STR_ENGINE_NAME                                                 :{ENGINE}
STR_HIDDEN_ENGINE_NAME                                          :{ENGINE} (piilotettu)
STR_GROUP_NAME                                                  :{GROUP}
STR_INDUSTRY_NAME                                               :{INDUSTRY}
STR_PRESIDENT_NAME                                              :{PRESIDENT_NAME}
STR_SIGN_NAME                                                   :{SIGN}
STR_STATION_NAME                                                :{STATION}
STR_TOWN_NAME                                                   :{TOWN}
STR_VEHICLE_NAME                                                :{VEHICLE}
STR_WAYPOINT_NAME                                               :{WAYPOINT}

STR_JUST_CARGO                                                  :{CARGO_LONG}
STR_JUST_CHECKMARK                                              :{CHECKMARK}
STR_JUST_COMMA                                                  :{COMMA}
STR_JUST_CURRENCY_SHORT                                         :{CURRENCY_SHORT}
STR_JUST_CURRENCY_LONG                                          :{CURRENCY_LONG}
STR_JUST_CARGO_LIST                                             :{CARGO_LIST}
STR_JUST_INT                                                    :{NUM}
STR_JUST_DATE_TINY                                              :{DATE_TINY}
STR_JUST_DATE_SHORT                                             :{DATE_SHORT}
STR_JUST_DATE_LONG                                              :{DATE_LONG}
STR_JUST_DATE_ISO                                               :{DATE_ISO}
STR_JUST_STRING                                                 :{STRING}
STR_JUST_STRING_STRING                                          :{STRING}{STRING}
STR_JUST_RAW_STRING                                             :{STRING}
STR_JUST_BIG_RAW_STRING                                         :{BIG_FONT}{STRING}

# Slightly 'raw' stringcodes with colour or size
STR_BLACK_COMMA                                                 :{BLACK}{COMMA}
STR_TINY_BLACK_COMA                                             :{TINY_FONT}{BLACK}{COMMA}
STR_TINY_COMMA                                                  :{TINY_FONT}{COMMA}
STR_BLUE_COMMA                                                  :{BLUE}{COMMA}
STR_RED_COMMA                                                   :{RED}{COMMA}
STR_WHITE_COMMA                                                 :{WHITE}{COMMA}
STR_TINY_BLACK_DECIMAL                                          :{TINY_FONT}{BLACK}{DECIMAL}
STR_COMPANY_MONEY                                               :{WHITE}{CURRENCY_LONG}
STR_BLACK_DATE_LONG                                             :{BLACK}{DATE_LONG}
STR_WHITE_DATE_LONG                                             :{WHITE}{DATE_LONG}
STR_SHORT_DATE                                                  :{WHITE}{DATE_TINY}
STR_DATE_LONG_SMALL                                             :{TINY_FONT}{BLACK}{DATE_LONG}
STR_TINY_GROUP                                                  :{TINY_FONT}{GROUP}
STR_BLACK_INT                                                   :{BLACK}{NUM}
STR_ORANGE_INT                                                  :{ORANGE}{NUM}
STR_WHITE_SIGN                                                  :{WHITE}{SIGN}
STR_TINY_BLACK_STATION                                          :{TINY_FONT}{BLACK}{STATION}
STR_BLACK_STRING                                                :{BLACK}{STRING}
STR_BLACK_RAW_STRING                                            :{BLACK}{STRING}
STR_ORANGE_STRING                                               :{ORANGE}{STRING}
STR_LTBLUE_STRING                                               :{LTBLUE}{STRING}
STR_WHITE_STRING                                                :{WHITE}{STRING}
STR_ORANGE_STRING1_WHITE                                        :{ORANGE}{STRING}{WHITE}
STR_ORANGE_STRING1_LTBLUE                                       :{ORANGE}{STRING}{LTBLUE}
STR_TINY_BLACK_HEIGHT                                           :{TINY_FONT}{BLACK}{HEIGHT}
STR_TINY_BLACK_VEHICLE                                          :{TINY_FONT}{BLACK}{VEHICLE}
STR_TINY_RIGHT_ARROW                                            :{TINY_FONT}{RIGHT_ARROW}

STR_BLACK_1                                                     :{BLACK}1
STR_BLACK_2                                                     :{BLACK}2
STR_BLACK_3                                                     :{BLACK}3
STR_BLACK_4                                                     :{BLACK}4
STR_BLACK_5                                                     :{BLACK}5
STR_BLACK_6                                                     :{BLACK}6
STR_BLACK_7                                                     :{BLACK}7

STR_TRAIN                                                       :{BLACK}{TRAIN}
STR_BUS                                                         :{BLACK}{BUS}
STR_LORRY                                                       :{BLACK}{LORRY}
STR_PLANE                                                       :{BLACK}{PLANE}
STR_SHIP                                                        :{BLACK}{SHIP}

STR_TOOLBAR_RAILTYPE_VELOCITY                                   :{STRING} ({VELOCITY})<|MERGE_RESOLUTION|>--- conflicted
+++ resolved
@@ -2092,12 +2092,6 @@
 STR_NETWORK_SERVER                                              :Palvelin
 STR_NETWORK_CLIENT                                              :Pelaaja
 STR_NETWORK_SPECTATORS                                          :Katsojat
-
-<<<<<<< HEAD
-STR_NETWORK_TOOLBAR_LIST_SPECTATOR                              :{BLACK}Katsoja
-=======
-STR_NETWORK_GIVE_MONEY_CAPTION                                  :{WHITE}Syötä rahamäärä, jonka haluat antaa
->>>>>>> ba55f93f
 
 # Network set password
 STR_COMPANY_PASSWORD_CANCEL                                     :{BLACK}Älä tallenna syötettyä salasanaa
