##name English (UK)
##ownname English (UK)
##isocode en_GB
##plural 0
##textdir ltr
##digitsep ,
##digitsepcur ,
##decimalsep .
##winlangid 0x0809
##grflangid 0x01


# $Id$

# This file is part of OpenTTD.
# OpenTTD is free software; you can redistribute it and/or modify it under the terms of the GNU General Public License as published by the Free Software Foundation, version 2.
# OpenTTD is distributed in the hope that it will be useful, but WITHOUT ANY WARRANTY; without even the implied warranty of MERCHANTABILITY or FITNESS FOR A PARTICULAR PURPOSE.
# See the GNU General Public License for more details. You should have received a copy of the GNU General Public License along with OpenTTD. If not, see <http://www.gnu.org/licenses/>.


##id 0x0000
STR_NULL                                                        :
STR_EMPTY                                                       :
STR_UNDEFINED                                                   :(undefined string)
STR_JUST_NOTHING                                                :Nothing

# Cargo related strings
# Plural cargo name
STR_CARGO_PLURAL_NOTHING                                        :
STR_CARGO_PLURAL_PASSENGERS                                     :Passengers
STR_CARGO_PLURAL_COAL                                           :Coal
STR_CARGO_PLURAL_MAIL                                           :Mail
STR_CARGO_PLURAL_OIL                                            :Oil
STR_CARGO_PLURAL_LIVESTOCK                                      :Livestock
STR_CARGO_PLURAL_GOODS                                          :Goods
STR_CARGO_PLURAL_GRAIN                                          :Grain
STR_CARGO_PLURAL_WOOD                                           :Wood
STR_CARGO_PLURAL_IRON_ORE                                       :Iron Ore
STR_CARGO_PLURAL_STEEL                                          :Steel
STR_CARGO_PLURAL_VALUABLES                                      :Valuables
STR_CARGO_PLURAL_COPPER_ORE                                     :Copper Ore
STR_CARGO_PLURAL_MAIZE                                          :Maize
STR_CARGO_PLURAL_FRUIT                                          :Fruit
STR_CARGO_PLURAL_DIAMONDS                                       :Diamonds
STR_CARGO_PLURAL_FOOD                                           :Food
STR_CARGO_PLURAL_PAPER                                          :Paper
STR_CARGO_PLURAL_GOLD                                           :Gold
STR_CARGO_PLURAL_WATER                                          :Water
STR_CARGO_PLURAL_WHEAT                                          :Wheat
STR_CARGO_PLURAL_RUBBER                                         :Rubber
STR_CARGO_PLURAL_SUGAR                                          :Sugar
STR_CARGO_PLURAL_TOYS                                           :Toys
STR_CARGO_PLURAL_CANDY                                          :Sweets
STR_CARGO_PLURAL_COLA                                           :Cola
STR_CARGO_PLURAL_COTTON_CANDY                                   :Candyfloss
STR_CARGO_PLURAL_BUBBLES                                        :Bubbles
STR_CARGO_PLURAL_TOFFEE                                         :Toffee
STR_CARGO_PLURAL_BATTERIES                                      :Batteries
STR_CARGO_PLURAL_PLASTIC                                        :Plastic
STR_CARGO_PLURAL_FIZZY_DRINKS                                   :Fizzy Drinks

# Singular cargo name
STR_CARGO_SINGULAR_NOTHING                                      :
STR_CARGO_SINGULAR_PASSENGER                                    :Passenger
STR_CARGO_SINGULAR_COAL                                         :Coal
STR_CARGO_SINGULAR_MAIL                                         :Mail
STR_CARGO_SINGULAR_OIL                                          :Oil
STR_CARGO_SINGULAR_LIVESTOCK                                    :Livestock
STR_CARGO_SINGULAR_GOODS                                        :Goods
STR_CARGO_SINGULAR_GRAIN                                        :Grain
STR_CARGO_SINGULAR_WOOD                                         :Wood
STR_CARGO_SINGULAR_IRON_ORE                                     :Iron Ore
STR_CARGO_SINGULAR_STEEL                                        :Steel
STR_CARGO_SINGULAR_VALUABLES                                    :Valuables
STR_CARGO_SINGULAR_COPPER_ORE                                   :Copper Ore
STR_CARGO_SINGULAR_MAIZE                                        :Maize
STR_CARGO_SINGULAR_FRUIT                                        :Fruit
STR_CARGO_SINGULAR_DIAMOND                                      :Diamond
STR_CARGO_SINGULAR_FOOD                                         :Food
STR_CARGO_SINGULAR_PAPER                                        :Paper
STR_CARGO_SINGULAR_GOLD                                         :Gold
STR_CARGO_SINGULAR_WATER                                        :Water
STR_CARGO_SINGULAR_WHEAT                                        :Wheat
STR_CARGO_SINGULAR_RUBBER                                       :Rubber
STR_CARGO_SINGULAR_SUGAR                                        :Sugar
STR_CARGO_SINGULAR_TOY                                          :Toy
STR_CARGO_SINGULAR_CANDY                                        :Sweet
STR_CARGO_SINGULAR_COLA                                         :Cola
STR_CARGO_SINGULAR_COTTON_CANDY                                 :Candyfloss
STR_CARGO_SINGULAR_BUBBLE                                       :Bubble
STR_CARGO_SINGULAR_TOFFEE                                       :Toffee
STR_CARGO_SINGULAR_BATTERY                                      :Battery
STR_CARGO_SINGULAR_PLASTIC                                      :Plastic
STR_CARGO_SINGULAR_FIZZY_DRINK                                  :Fizzy Drink

# Quantity of cargo
STR_QUANTITY_NOTHING                                            :
STR_QUANTITY_PASSENGERS                                         :{COMMA}{NBSP}passenger{P "" s}
STR_QUANTITY_COAL                                               :{WEIGHT_LONG} of coal
STR_QUANTITY_MAIL                                               :{COMMA}{NBSP}bag{P "" s} of mail
STR_QUANTITY_OIL                                                :{VOLUME_LONG} of oil
STR_QUANTITY_LIVESTOCK                                          :{COMMA}{NBSP}item{P "" s} of livestock
STR_QUANTITY_GOODS                                              :{COMMA}{NBSP}crate{P "" s} of goods
STR_QUANTITY_GRAIN                                              :{WEIGHT_LONG} of grain
STR_QUANTITY_WOOD                                               :{WEIGHT_LONG} of wood
STR_QUANTITY_IRON_ORE                                           :{WEIGHT_LONG} of iron ore
STR_QUANTITY_STEEL                                              :{WEIGHT_LONG} of steel
STR_QUANTITY_VALUABLES                                          :{COMMA}{NBSP}bag{P "" s} of valuables
STR_QUANTITY_COPPER_ORE                                         :{WEIGHT_LONG} of copper ore
STR_QUANTITY_MAIZE                                              :{WEIGHT_LONG} of maize
STR_QUANTITY_FRUIT                                              :{WEIGHT_LONG} of fruit
STR_QUANTITY_DIAMONDS                                           :{COMMA}{NBSP}bag{P "" s} of diamonds
STR_QUANTITY_FOOD                                               :{WEIGHT_LONG} of food
STR_QUANTITY_PAPER                                              :{WEIGHT_LONG} of paper
STR_QUANTITY_GOLD                                               :{COMMA}{NBSP}bag{P "" s} of gold
STR_QUANTITY_WATER                                              :{VOLUME_LONG} of water
STR_QUANTITY_WHEAT                                              :{WEIGHT_LONG} of wheat
STR_QUANTITY_RUBBER                                             :{VOLUME_LONG} of rubber
STR_QUANTITY_SUGAR                                              :{WEIGHT_LONG} of sugar
STR_QUANTITY_TOYS                                               :{COMMA}{NBSP}toy{P "" s}
STR_QUANTITY_SWEETS                                             :{COMMA}{NBSP}bag{P "" s} of sweets
STR_QUANTITY_COLA                                               :{VOLUME_LONG} of cola
STR_QUANTITY_CANDYFLOSS                                         :{WEIGHT_LONG} of candyfloss
STR_QUANTITY_BUBBLES                                            :{COMMA} bubble{P "" s}
STR_QUANTITY_TOFFEE                                             :{WEIGHT_LONG} of toffee
STR_QUANTITY_BATTERIES                                          :{COMMA} batter{P y ies}
STR_QUANTITY_PLASTIC                                            :{VOLUME_LONG} of plastic
STR_QUANTITY_FIZZY_DRINKS                                       :{COMMA} fizzy drink{P "" s}
STR_QUANTITY_N_A                                                :N/A

# Two letter abbreviation of cargo name
STR_ABBREV_NOTHING                                              :
STR_ABBREV_PASSENGERS                                           :{TINY_FONT}PS
STR_ABBREV_COAL                                                 :{TINY_FONT}CL
STR_ABBREV_MAIL                                                 :{TINY_FONT}ML
STR_ABBREV_OIL                                                  :{TINY_FONT}OL
STR_ABBREV_LIVESTOCK                                            :{TINY_FONT}LV
STR_ABBREV_GOODS                                                :{TINY_FONT}GD
STR_ABBREV_GRAIN                                                :{TINY_FONT}GR
STR_ABBREV_WOOD                                                 :{TINY_FONT}WD
STR_ABBREV_IRON_ORE                                             :{TINY_FONT}OR
STR_ABBREV_STEEL                                                :{TINY_FONT}ST
STR_ABBREV_VALUABLES                                            :{TINY_FONT}VL
STR_ABBREV_COPPER_ORE                                           :{TINY_FONT}CO
STR_ABBREV_MAIZE                                                :{TINY_FONT}MZ
STR_ABBREV_FRUIT                                                :{TINY_FONT}FT
STR_ABBREV_DIAMONDS                                             :{TINY_FONT}DM
STR_ABBREV_FOOD                                                 :{TINY_FONT}FD
STR_ABBREV_PAPER                                                :{TINY_FONT}PR
STR_ABBREV_GOLD                                                 :{TINY_FONT}GD
STR_ABBREV_WATER                                                :{TINY_FONT}WR
STR_ABBREV_WHEAT                                                :{TINY_FONT}WH
STR_ABBREV_RUBBER                                               :{TINY_FONT}RB
STR_ABBREV_SUGAR                                                :{TINY_FONT}SG
STR_ABBREV_TOYS                                                 :{TINY_FONT}TY
STR_ABBREV_SWEETS                                               :{TINY_FONT}SW
STR_ABBREV_COLA                                                 :{TINY_FONT}CL
STR_ABBREV_CANDYFLOSS                                           :{TINY_FONT}CF
STR_ABBREV_BUBBLES                                              :{TINY_FONT}BU
STR_ABBREV_TOFFEE                                               :{TINY_FONT}TF
STR_ABBREV_BATTERIES                                            :{TINY_FONT}BA
STR_ABBREV_PLASTIC                                              :{TINY_FONT}PL
STR_ABBREV_FIZZY_DRINKS                                         :{TINY_FONT}FZ
STR_ABBREV_NONE                                                 :{TINY_FONT}NO
STR_ABBREV_ALL                                                  :{TINY_FONT}ALL

# 'Mode' of transport for cargoes
STR_PASSENGERS                                                  :{COMMA}{NBSP}passenger{P "" s}
STR_BAGS                                                        :{COMMA}{NBSP}bag{P "" s}
STR_TONS                                                        :{COMMA}{NBSP}tonne{P "" s}
STR_LITERS                                                      :{COMMA}{NBSP}litre{P "" s}
STR_ITEMS                                                       :{COMMA}{NBSP}item{P "" s}
STR_CRATES                                                      :{COMMA}{NBSP}crate{P "" s}

# Colours, do not shuffle
STR_COLOUR_DARK_BLUE                                            :Dark Blue
STR_COLOUR_PALE_GREEN                                           :Pale Green
STR_COLOUR_PINK                                                 :Pink
STR_COLOUR_YELLOW                                               :Yellow
STR_COLOUR_RED                                                  :Red
STR_COLOUR_LIGHT_BLUE                                           :Light Blue
STR_COLOUR_GREEN                                                :Green
STR_COLOUR_DARK_GREEN                                           :Dark Green
STR_COLOUR_BLUE                                                 :Blue
STR_COLOUR_CREAM                                                :Cream
STR_COLOUR_MAUVE                                                :Mauve
STR_COLOUR_PURPLE                                               :Purple
STR_COLOUR_ORANGE                                               :Orange
STR_COLOUR_BROWN                                                :Brown
STR_COLOUR_GREY                                                 :Grey
STR_COLOUR_WHITE                                                :White

# Units used in OpenTTD
STR_UNITS_VELOCITY_IMPERIAL                                     :{COMMA}{NBSP}mph
STR_UNITS_VELOCITY_METRIC                                       :{COMMA}{NBSP}km/h
STR_UNITS_VELOCITY_SI                                           :{COMMA}{NBSP}m/s

STR_UNITS_POWER_IMPERIAL                                        :{COMMA}{NBSP}hp
STR_UNITS_POWER_METRIC                                          :{COMMA}{NBSP}hp
STR_UNITS_POWER_SI                                              :{COMMA}{NBSP}kW

STR_UNITS_WEIGHT_SHORT_IMPERIAL                                 :{COMMA}{NBSP}t
STR_UNITS_WEIGHT_SHORT_METRIC                                   :{COMMA}{NBSP}t
STR_UNITS_WEIGHT_SHORT_SI                                       :{COMMA}{NBSP}kg

STR_UNITS_WEIGHT_LONG_IMPERIAL                                  :{COMMA}{NBSP}ton{P "" s}
STR_UNITS_WEIGHT_LONG_METRIC                                    :{COMMA}{NBSP}tonne{P "" s}
STR_UNITS_WEIGHT_LONG_SI                                        :{COMMA}{NBSP}kg

STR_UNITS_VOLUME_SHORT_IMPERIAL                                 :{COMMA}{NBSP}gal
STR_UNITS_VOLUME_SHORT_METRIC                                   :{COMMA}{NBSP}l
STR_UNITS_VOLUME_SHORT_SI                                       :{COMMA}{NBSP}m³

STR_UNITS_VOLUME_LONG_IMPERIAL                                  :{COMMA}{NBSP}gallon{P "" s}
STR_UNITS_VOLUME_LONG_METRIC                                    :{COMMA}{NBSP}litre{P "" s}
STR_UNITS_VOLUME_LONG_SI                                        :{COMMA}{NBSP}m³

STR_UNITS_FORCE_IMPERIAL                                        :{COMMA}{NBSP}lbf
STR_UNITS_FORCE_METRIC                                          :{COMMA}{NBSP}kgf
STR_UNITS_FORCE_SI                                              :{COMMA}{NBSP}kN

STR_UNITS_HEIGHT_IMPERIAL                                       :{COMMA}{NBSP}ft
STR_UNITS_HEIGHT_METRIC                                         :{COMMA}{NBSP}m
STR_UNITS_HEIGHT_SI                                             :{COMMA}{NBSP}m

# Common window strings
STR_LIST_FILTER_TITLE                                           :{BLACK}Filter string:
STR_LIST_FILTER_OSKTITLE                                        :{BLACK}Enter filter string
STR_LIST_FILTER_TOOLTIP                                         :{BLACK}Enter a keyword to filter the list for

STR_TOOLTIP_GROUP_ORDER                                         :{BLACK}Select grouping order
STR_TOOLTIP_SORT_ORDER                                          :{BLACK}Select sorting order (descending/ascending)
STR_TOOLTIP_SORT_CRITERIA                                       :{BLACK}Select sorting criteria
STR_TOOLTIP_FILTER_CRITERIA                                     :{BLACK}Select filtering criteria
STR_BUTTON_SORT_BY                                              :{BLACK}Sort by
STR_BUTTON_LOCATION                                             :{BLACK}Location
STR_BUTTON_RENAME                                               :{BLACK}Rename

STR_TOOLTIP_CLOSE_WINDOW                                        :{BLACK}Close window
STR_TOOLTIP_WINDOW_TITLE_DRAG_THIS                              :{BLACK}Window title - drag this to move window
STR_TOOLTIP_SHADE                                               :{BLACK}Shade window - only show the title bar
STR_TOOLTIP_DEBUG                                               :{BLACK}Show NewGRF debug information
STR_TOOLTIP_DEFSIZE                                             :{BLACK}Resize window to default size. Ctrl+Click to store current size as default
STR_TOOLTIP_STICKY                                              :{BLACK}Mark this window as uncloseable by the 'Close All Windows' key. Ctrl+Click to also save state as default
STR_TOOLTIP_RESIZE                                              :{BLACK}Click and drag to resize this window
STR_TOOLTIP_TOGGLE_LARGE_SMALL_WINDOW                           :{BLACK}Toggle large/small window size
STR_TOOLTIP_VSCROLL_BAR_SCROLLS_LIST                            :{BLACK}Scroll bar - scrolls list up/down
STR_TOOLTIP_HSCROLL_BAR_SCROLLS_LIST                            :{BLACK}Scroll bar - scrolls list left/right
STR_TOOLTIP_DEMOLISH_BUILDINGS_ETC                              :{BLACK}Demolish buildings etc. on a square of land. Ctrl selects the area diagonally. Shift toggles building/showing cost estimate

# Show engines button
STR_SHOW_HIDDEN_ENGINES_VEHICLE_TRAIN                           :{BLACK}Show hidden
STR_SHOW_HIDDEN_ENGINES_VEHICLE_ROAD_VEHICLE                    :{BLACK}Show hidden
STR_SHOW_HIDDEN_ENGINES_VEHICLE_SHIP                            :{BLACK}Show hidden
STR_SHOW_HIDDEN_ENGINES_VEHICLE_AIRCRAFT                        :{BLACK}Show hidden

STR_SHOW_HIDDEN_ENGINES_VEHICLE_TRAIN_TOOLTIP                   :{BLACK}By enabling this button, the hidden train vehicles are also displayed
STR_SHOW_HIDDEN_ENGINES_VEHICLE_ROAD_VEHICLE_TOOLTIP            :{BLACK}By enabling this button, the hidden road vehicles are also displayed
STR_SHOW_HIDDEN_ENGINES_VEHICLE_SHIP_TOOLTIP                    :{BLACK}By enabling this button, the hidden ships are also displayed
STR_SHOW_HIDDEN_ENGINES_VEHICLE_AIRCRAFT_TOOLTIP                :{BLACK}By enabling this button, the hidden aircraft are also displayed

# Query window
STR_BUTTON_DEFAULT                                              :{BLACK}Default
STR_BUTTON_CANCEL                                               :{BLACK}Cancel
STR_BUTTON_OK                                                   :{BLACK}OK

# On screen keyboard window
STR_OSK_KEYBOARD_LAYOUT                                         :`1234567890-=\qwertyuiop[]asdfghjkl;'  zxcvbnm,./ .
STR_OSK_KEYBOARD_LAYOUT_CAPS                                    :~!@#$%^&*()_+|QWERTYUIOP{{}}ASDFGHJKL:"  ZXCVBNM<>? .

# Measurement tooltip
STR_MEASURE_LENGTH                                              :{BLACK}Length: {NUM}
STR_MEASURE_AREA                                                :{BLACK}Area: {NUM} x {NUM}
STR_MEASURE_LENGTH_HEIGHTDIFF                                   :{BLACK}Length: {NUM}{}Height difference: {HEIGHT}
STR_MEASURE_AREA_HEIGHTDIFF                                     :{BLACK}Area: {NUM} x {NUM}{}Height difference: {HEIGHT}
STR_MEASURE_DIST_HEIGHTDIFF                                     :{BLACK}Manhattan Distance: {NUM}{}Bird Fly Distance: {NUM}{}Distance from the nearest edge: {NUM}{}Height from sea level: {HEIGHT}{}Height difference: {HEIGHT}


# These are used in buttons
STR_SORT_BY_CAPTION_NAME                                        :{BLACK}Name
STR_SORT_BY_CAPTION_DATE                                        :{BLACK}Date
# These are used in dropdowns
STR_SORT_BY_NAME                                                :Name
STR_SORT_BY_PRODUCTION                                          :Production
STR_SORT_BY_TYPE                                                :Type
STR_SORT_BY_TRANSPORTED                                         :Transported
STR_SORT_BY_NUMBER                                              :Number
STR_SORT_BY_PROFIT_LAST_YEAR                                    :Profit last year
STR_SORT_BY_PROFIT_THIS_YEAR                                    :Profit this year
STR_SORT_BY_AGE                                                 :Age
STR_SORT_BY_RELIABILITY                                         :Reliability
STR_SORT_BY_TOTAL_CAPACITY_PER_CARGOTYPE                        :Total capacity per cargo type
STR_SORT_BY_MAX_SPEED                                           :Maximum speed
STR_SORT_BY_MODEL                                               :Model
STR_SORT_BY_VALUE                                               :Value
STR_SORT_BY_LENGTH                                              :Length
STR_SORT_BY_LIFE_TIME                                           :Remaining lifetime
STR_SORT_BY_TIMETABLE_DELAY                                     :Timetable delay
STR_SORT_BY_FACILITY                                            :Station type
STR_SORT_BY_WAITING_TOTAL                                       :Total waiting cargo
STR_SORT_BY_WAITING_AVAILABLE                                   :Available waiting cargo
STR_SORT_BY_RATING_MAX                                          :Highest cargo rating
STR_SORT_BY_RATING_MIN                                          :Lowest cargo rating
STR_SORT_BY_ENGINE_ID                                           :EngineID (classic sort)
STR_SORT_BY_COST                                                :Cost
STR_SORT_BY_POWER                                               :Power
STR_SORT_BY_TRACTIVE_EFFORT                                     :Tractive effort
STR_SORT_BY_INTRO_DATE                                          :Introduction date
STR_SORT_BY_RUNNING_COST                                        :Running cost
STR_SORT_BY_POWER_VS_RUNNING_COST                               :Power/Running cost
STR_SORT_BY_CARGO_CAPACITY                                      :Cargo capacity
STR_SORT_BY_RANGE                                               :Range
STR_SORT_BY_POPULATION                                          :Population
STR_SORT_BY_RATING                                              :Rating

# Tooltips for the main toolbar
STR_TOOLBAR_TOOLTIP_PAUSE_GAME                                  :{BLACK}Pause game
STR_TOOLBAR_TOOLTIP_FORWARD                                     :{BLACK}Fast forward the game
STR_TOOLBAR_TOOLTIP_OPTIONS                                     :{BLACK}Options
STR_TOOLBAR_TOOLTIP_SAVE_GAME_ABANDON_GAME                      :{BLACK}Save game, abandon game, exit
STR_TOOLBAR_TOOLTIP_DISPLAY_MAP                                 :{BLACK}Display map, extra viewport or list of signs
STR_TOOLBAR_TOOLTIP_DISPLAY_TOWN_DIRECTORY                      :{BLACK}Display town directory
STR_TOOLBAR_TOOLTIP_DISPLAY_SUBSIDIES                           :{BLACK}Display subsidies
STR_TOOLBAR_TOOLTIP_DISPLAY_LIST_OF_COMPANY_STATIONS            :{BLACK}Display list of company's stations
STR_TOOLBAR_TOOLTIP_DISPLAY_COMPANY_FINANCES                    :{BLACK}Display company finances information
STR_TOOLBAR_TOOLTIP_DISPLAY_COMPANY_GENERAL                     :{BLACK}Display general company information
STR_TOOLBAR_TOOLTIP_DISPLAY_STORY_BOOK                          :{BLACK}Display story book
STR_TOOLBAR_TOOLTIP_DISPLAY_GOALS_LIST                          :{BLACK}Display goal list
STR_TOOLBAR_TOOLTIP_DISPLAY_GRAPHS                              :{BLACK}Display graphs
STR_TOOLBAR_TOOLTIP_DISPLAY_COMPANY_LEAGUE                      :{BLACK}Display company league table
STR_TOOLBAR_TOOLTIP_FUND_CONSTRUCTION_OF_NEW                    :{BLACK}Fund construction of new industry or list all industries
STR_TOOLBAR_TOOLTIP_DISPLAY_LIST_OF_COMPANY_TRAINS              :{BLACK}Display list of company's trains. Ctrl+Click toggles opening the group/vehicle list
STR_TOOLBAR_TOOLTIP_DISPLAY_LIST_OF_COMPANY_ROAD_VEHICLES       :{BLACK}Display list of company's road vehicles. Ctrl+Click toggles opening the group/vehicle list
STR_TOOLBAR_TOOLTIP_DISPLAY_LIST_OF_COMPANY_SHIPS               :{BLACK}Display list of company's ships. Ctrl+Click toggles opening the group/vehicle list
STR_TOOLBAR_TOOLTIP_DISPLAY_LIST_OF_COMPANY_AIRCRAFT            :{BLACK}Display list of company's aircraft. Ctrl+Click toggles opening the group/vehicle list
STR_TOOLBAR_TOOLTIP_ZOOM_THE_VIEW_IN                            :{BLACK}Zoom the view in
STR_TOOLBAR_TOOLTIP_ZOOM_THE_VIEW_OUT                           :{BLACK}Zoom the view out
STR_TOOLBAR_TOOLTIP_BUILD_RAILROAD_TRACK                        :{BLACK}Build railway track
STR_TOOLBAR_TOOLTIP_BUILD_ROADS                                 :{BLACK}Build roads
STR_TOOLBAR_TOOLTIP_BUILD_SHIP_DOCKS                            :{BLACK}Build ship docks
STR_TOOLBAR_TOOLTIP_BUILD_AIRPORTS                              :{BLACK}Build airports
STR_TOOLBAR_TOOLTIP_LANDSCAPING                                 :{BLACK}Open the landscaping toolbar to raise/lower land, plant trees, etc.
STR_TOOLBAR_TOOLTIP_SHOW_SOUND_MUSIC_WINDOW                     :{BLACK}Show sound/music window
STR_TOOLBAR_TOOLTIP_SHOW_LAST_MESSAGE_NEWS                      :{BLACK}Show last message/news report, show message options
STR_TOOLBAR_TOOLTIP_LAND_BLOCK_INFORMATION                      :{BLACK}Land area information, console, script debug, screenshots, about OpenTTD
STR_TOOLBAR_TOOLTIP_SWITCH_TOOLBAR                              :{BLACK}Switch toolbars

# Extra tooltips for the scenario editor toolbar
STR_SCENEDIT_TOOLBAR_TOOLTIP_SAVE_SCENARIO_LOAD_SCENARIO        :{BLACK}Save scenario, load scenario, abandon scenario editor, exit
STR_SCENEDIT_TOOLBAR_OPENTTD                                    :{YELLOW}OpenTTD
STR_SCENEDIT_TOOLBAR_SCENARIO_EDITOR                            :{YELLOW}Scenario Editor
STR_SCENEDIT_TOOLBAR_TOOLTIP_MOVE_THE_STARTING_DATE_BACKWARD    :{BLACK}Move the starting date backward 1 year
STR_SCENEDIT_TOOLBAR_TOOLTIP_MOVE_THE_STARTING_DATE_FORWARD     :{BLACK}Move the starting date forward 1 year
STR_SCENEDIT_TOOLBAR_TOOLTIP_SET_DATE                           :{BLACK}Click to enter the starting year
STR_SCENEDIT_TOOLBAR_TOOLTIP_DISPLAY_MAP_TOWN_DIRECTORY         :{BLACK}Display map, town directory
STR_SCENEDIT_TOOLBAR_LANDSCAPE_GENERATION                       :{BLACK}Landscape generation
STR_SCENEDIT_TOOLBAR_TOWN_GENERATION                            :{BLACK}Town generation
STR_SCENEDIT_TOOLBAR_INDUSTRY_GENERATION                        :{BLACK}Industry generation
STR_SCENEDIT_TOOLBAR_ROAD_CONSTRUCTION                          :{BLACK}Road construction
STR_SCENEDIT_TOOLBAR_PLANT_TREES                                :{BLACK}Plant trees. Shift toggles building/showing cost estimate
STR_SCENEDIT_TOOLBAR_PLACE_SIGN                                 :{BLACK}Place sign
STR_SCENEDIT_TOOLBAR_PLACE_OBJECT                               :{BLACK}Place object. Shift toggles building/showing cost estimate
STR_SCENEDIT_TOOLBAR_PLACE_HOUSE                                :{BLACK}Place house

############ range for SE file menu starts
STR_SCENEDIT_FILE_MENU_SAVE_SCENARIO                            :Save scenario
STR_SCENEDIT_FILE_MENU_LOAD_SCENARIO                            :Load scenario
STR_SCENEDIT_FILE_MENU_SAVE_HEIGHTMAP                           :Save heightmap
STR_SCENEDIT_FILE_MENU_LOAD_HEIGHTMAP                           :Load heightmap
STR_SCENEDIT_FILE_MENU_QUIT_EDITOR                              :Abandon scenario editor
STR_SCENEDIT_FILE_MENU_SEPARATOR                                :
STR_SCENEDIT_FILE_MENU_QUIT                                     :Exit
############ range for SE file menu starts

############ range for settings menu starts
STR_SETTINGS_MENU_GAME_OPTIONS                                  :Game options
STR_SETTINGS_MENU_CONFIG_SETTINGS_TREE                          :Settings
STR_SETTINGS_MENU_SCRIPT_SETTINGS                               :AI/Game script settings
STR_SETTINGS_MENU_NEWGRF_SETTINGS                               :NewGRF settings
STR_SETTINGS_MENU_TRANSPARENCY_OPTIONS                          :Transparency options
STR_SETTINGS_MENU_ZONING                                        :Zoning
STR_SETTINGS_MENU_TOWN_NAMES_DISPLAYED                          :Town names displayed
STR_SETTINGS_MENU_STATION_NAMES_DISPLAYED                       :Station names displayed
STR_SETTINGS_MENU_WAYPOINTS_DISPLAYED                           :Waypoint names displayed
STR_SETTINGS_MENU_SIGNS_DISPLAYED                               :Signs displayed
STR_SETTINGS_MENU_SHOW_COMPETITOR_SIGNS                         :Competitor signs and names displayed
STR_SETTINGS_MENU_FULL_ANIMATION                                :Full animation
STR_SETTINGS_MENU_FULL_DETAIL                                   :Full detail
STR_SETTINGS_MENU_TRANSPARENT_BUILDINGS                         :Transparent buildings
STR_SETTINGS_MENU_TRANSPARENT_SIGNS                             :Transparent signs
############ range ends here

############ range for file menu starts
STR_FILE_MENU_SAVE_GAME                                         :Save game
STR_FILE_MENU_LOAD_GAME                                         :Load game
STR_FILE_MENU_QUIT_GAME                                         :Abandon game
STR_FILE_MENU_SEPARATOR                                         :
STR_FILE_MENU_EXIT                                              :Exit
############ range ends here

# map menu
STR_MAP_MENU_MAP_OF_WORLD                                       :Map of world
STR_MAP_MENU_EXTRA_VIEW_PORT                                    :Extra viewport
STR_MAP_MENU_LINGRAPH_LEGEND                                    :Cargo Flow Legend
STR_MAP_MENU_SIGN_LIST                                          :Sign list
STR_MAP_MENU_PLAN_LIST                                          :Plan list

############ range for town menu starts
STR_TOWN_MENU_TOWN_DIRECTORY                                    :Town directory
STR_TOWN_MENU_FOUND_TOWN                                        :Found town
############ range ends here

############ range for subsidies menu starts
STR_SUBSIDIES_MENU_SUBSIDIES                                    :Subsidies
############ range ends here

############ range for graph menu starts
STR_GRAPH_MENU_OPERATING_PROFIT_GRAPH                           :Operating profit graph
STR_GRAPH_MENU_INCOME_GRAPH                                     :Income graph
STR_GRAPH_MENU_DELIVERED_CARGO_GRAPH                            :Delivered cargo graph
STR_GRAPH_MENU_PERFORMANCE_HISTORY_GRAPH                        :Performance history graph
STR_GRAPH_MENU_COMPANY_VALUE_GRAPH                              :Company value graph
STR_GRAPH_MENU_CARGO_PAYMENT_RATES                              :Cargo payment rates
############ range ends here

############ range for company league menu starts
STR_GRAPH_MENU_COMPANY_LEAGUE_TABLE                             :Company league table
STR_GRAPH_MENU_DETAILED_PERFORMANCE_RATING                      :Detailed performance rating
STR_GRAPH_MENU_HIGHSCORE                                        :Highscore table
############ range ends here

############ range for industry menu starts
STR_INDUSTRY_MENU_INDUSTRY_DIRECTORY                            :Industry directory
STR_INDUSTRY_MENU_INDUSTRY_CHAIN                                :Industry chains
STR_INDUSTRY_MENU_FUND_NEW_INDUSTRY                             :Fund new industry
############ range ends here

############ range for railway construction menu starts
STR_RAIL_MENU_RAILROAD_CONSTRUCTION                             :Railway construction
STR_RAIL_MENU_ELRAIL_CONSTRUCTION                               :Electrified railway construction
STR_RAIL_MENU_MONORAIL_CONSTRUCTION                             :Monorail construction
STR_RAIL_MENU_MAGLEV_CONSTRUCTION                               :Maglev construction
############ range ends here

############ range for road construction menu starts
STR_ROAD_MENU_ROAD_CONSTRUCTION                                 :Road construction
STR_ROAD_MENU_TRAM_CONSTRUCTION                                 :Tramway construction
############ range ends here

############ range for waterways construction menu starts
STR_WATERWAYS_MENU_WATERWAYS_CONSTRUCTION                       :Waterways construction
############ range ends here

############ range for airport construction menu starts
STR_AIRCRAFT_MENU_AIRPORT_CONSTRUCTION                          :Airport construction
############ range ends here

############ range for landscaping menu starts
STR_LANDSCAPING_MENU_LANDSCAPING                                :Landscaping
STR_LANDSCAPING_MENU_PLANT_TREES                                :Plant trees
STR_LANDSCAPING_MENU_PLACE_SIGN                                 :Place sign
############ range ends here

############ range for music menu starts
STR_TOOLBAR_SOUND_MUSIC                                         :Sound/music
############ range ends here

############ range for message menu starts
STR_NEWS_MENU_LAST_MESSAGE_NEWS_REPORT                          :Last message/news report
STR_NEWS_MENU_MESSAGE_HISTORY_MENU                              :Message history
############ range ends here

############ range for about menu starts
STR_ABOUT_MENU_LAND_BLOCK_INFO                                  :Land area information
STR_ABOUT_MENU_SEPARATOR                                        :
STR_ABOUT_MENU_TOGGLE_CONSOLE                                   :Toggle console
STR_ABOUT_MENU_AI_DEBUG                                         :AI/Game script debug
STR_ABOUT_MENU_SCREENSHOT                                       :Screenshot
STR_ABOUT_MENU_ZOOMIN_SCREENSHOT                                :Fully zoomed in screenshot
STR_ABOUT_MENU_DEFAULTZOOM_SCREENSHOT                           :Default zoom screenshot
STR_ABOUT_MENU_GIANT_SCREENSHOT                                 :Whole map screenshot
STR_ABOUT_MENU_ABOUT_OPENTTD                                    :About 'OpenTTD'
STR_ABOUT_MENU_SPRITE_ALIGNER                                   :Sprite aligner
STR_ABOUT_MENU_TOGGLE_BOUNDING_BOXES                            :Toggle bounding boxes
STR_ABOUT_MENU_TOGGLE_DIRTY_BLOCKS                              :Toggle colouring of dirty blocks
############ range ends here

############ range for ordinal numbers used for the place in the highscore window
STR_ORDINAL_NUMBER_1ST                                          :1st
STR_ORDINAL_NUMBER_2ND                                          :2nd
STR_ORDINAL_NUMBER_3RD                                          :3rd
STR_ORDINAL_NUMBER_4TH                                          :4th
STR_ORDINAL_NUMBER_5TH                                          :5th
STR_ORDINAL_NUMBER_6TH                                          :6th
STR_ORDINAL_NUMBER_7TH                                          :7th
STR_ORDINAL_NUMBER_8TH                                          :8th
STR_ORDINAL_NUMBER_9TH                                          :9th
STR_ORDINAL_NUMBER_10TH                                         :10th
STR_ORDINAL_NUMBER_11TH                                         :11th
STR_ORDINAL_NUMBER_12TH                                         :12th
STR_ORDINAL_NUMBER_13TH                                         :13th
STR_ORDINAL_NUMBER_14TH                                         :14th
STR_ORDINAL_NUMBER_15TH                                         :15th
############ range for ordinal numbers ends

############ range for days starts
STR_DAY_NUMBER_1ST                                              :1st
STR_DAY_NUMBER_2ND                                              :2nd
STR_DAY_NUMBER_3RD                                              :3rd
STR_DAY_NUMBER_4TH                                              :4th
STR_DAY_NUMBER_5TH                                              :5th
STR_DAY_NUMBER_6TH                                              :6th
STR_DAY_NUMBER_7TH                                              :7th
STR_DAY_NUMBER_8TH                                              :8th
STR_DAY_NUMBER_9TH                                              :9th
STR_DAY_NUMBER_10TH                                             :10th
STR_DAY_NUMBER_11TH                                             :11th
STR_DAY_NUMBER_12TH                                             :12th
STR_DAY_NUMBER_13TH                                             :13th
STR_DAY_NUMBER_14TH                                             :14th
STR_DAY_NUMBER_15TH                                             :15th
STR_DAY_NUMBER_16TH                                             :16th
STR_DAY_NUMBER_17TH                                             :17th
STR_DAY_NUMBER_18TH                                             :18th
STR_DAY_NUMBER_19TH                                             :19th
STR_DAY_NUMBER_20TH                                             :20th
STR_DAY_NUMBER_21ST                                             :21st
STR_DAY_NUMBER_22ND                                             :22nd
STR_DAY_NUMBER_23RD                                             :23rd
STR_DAY_NUMBER_24TH                                             :24th
STR_DAY_NUMBER_25TH                                             :25th
STR_DAY_NUMBER_26TH                                             :26th
STR_DAY_NUMBER_27TH                                             :27th
STR_DAY_NUMBER_28TH                                             :28th
STR_DAY_NUMBER_29TH                                             :29th
STR_DAY_NUMBER_30TH                                             :30th
STR_DAY_NUMBER_31ST                                             :31st
############ range for days ends

############ range for months starts
STR_MONTH_ABBREV_JAN                                            :Jan
STR_MONTH_ABBREV_FEB                                            :Feb
STR_MONTH_ABBREV_MAR                                            :Mar
STR_MONTH_ABBREV_APR                                            :Apr
STR_MONTH_ABBREV_MAY                                            :May
STR_MONTH_ABBREV_JUN                                            :Jun
STR_MONTH_ABBREV_JUL                                            :Jul
STR_MONTH_ABBREV_AUG                                            :Aug
STR_MONTH_ABBREV_SEP                                            :Sep
STR_MONTH_ABBREV_OCT                                            :Oct
STR_MONTH_ABBREV_NOV                                            :Nov
STR_MONTH_ABBREV_DEC                                            :Dec

STR_MONTH_JAN                                                   :January
STR_MONTH_FEB                                                   :February
STR_MONTH_MAR                                                   :March
STR_MONTH_APR                                                   :April
STR_MONTH_MAY                                                   :May
STR_MONTH_JUN                                                   :June
STR_MONTH_JUL                                                   :July
STR_MONTH_AUG                                                   :August
STR_MONTH_SEP                                                   :September
STR_MONTH_OCT                                                   :October
STR_MONTH_NOV                                                   :November
STR_MONTH_DEC                                                   :December
############ range for months ends

# Graph window
STR_GRAPH_KEY_BUTTON                                            :{BLACK}Key
STR_GRAPH_KEY_TOOLTIP                                           :{BLACK}Show key to graphs
STR_GRAPH_X_LABEL_MONTH                                         :{TINY_FONT}{STRING}{} {STRING}
STR_GRAPH_X_LABEL_MONTH_YEAR                                    :{TINY_FONT}{STRING}{} {STRING}{}{NUM}
STR_GRAPH_Y_LABEL                                               :{TINY_FONT}{STRING2}
STR_GRAPH_Y_LABEL_NUMBER                                        :{TINY_FONT}{COMMA}

STR_GRAPH_OPERATING_PROFIT_CAPTION                              :{WHITE}Operating Profit Graph
STR_GRAPH_INCOME_CAPTION                                        :{WHITE}Income Graph
STR_GRAPH_CARGO_DELIVERED_CAPTION                               :{WHITE}Units of cargo delivered
STR_GRAPH_COMPANY_PERFORMANCE_RATINGS_CAPTION                   :{WHITE}Company performance ratings (maximum rating=1000)
STR_GRAPH_COMPANY_VALUES_CAPTION                                :{WHITE}Company values

STR_GRAPH_CARGO_PAYMENT_RATES_CAPTION                           :{WHITE}Cargo Payment Rates
STR_GRAPH_CARGO_PAYMENT_RATES_X_LABEL                           :{TINY_FONT}{BLACK}Days in transit
STR_GRAPH_CARGO_PAYMENT_RATES_TITLE                             :{TINY_FONT}{BLACK}Payment for delivering 10 units (or 10,000 litres) of cargo a distance of 20 squares
STR_GRAPH_CARGO_ENABLE_ALL                                      :{TINY_FONT}{BLACK}Enable all
STR_GRAPH_CARGO_DISABLE_ALL                                     :{TINY_FONT}{BLACK}Disable all
STR_GRAPH_CARGO_TOOLTIP_ENABLE_ALL                              :{BLACK}Display all cargoes on the cargo payment rates graph
STR_GRAPH_CARGO_TOOLTIP_DISABLE_ALL                             :{BLACK}Display no cargoes on the cargo payment rates graph
STR_GRAPH_CARGO_PAYMENT_TOGGLE_CARGO                            :{BLACK}Toggle graph for cargo type on/off
STR_GRAPH_CARGO_PAYMENT_CARGO                                   :{TINY_FONT}{BLACK}{STRING}

STR_GRAPH_PERFORMANCE_DETAIL_TOOLTIP                            :{BLACK}Show detailed performance ratings

# Graph key window
STR_GRAPH_KEY_CAPTION                                           :{WHITE}Key to company graphs
STR_GRAPH_KEY_COMPANY_SELECTION_TOOLTIP                         :{BLACK}Click here to toggle company's entry on graph on/off

# Company league window
STR_COMPANY_LEAGUE_TABLE_CAPTION                                :{WHITE}Company League Table
STR_COMPANY_LEAGUE_COMPANY_NAME                                 :{ORANGE}{COMPANY} {BLACK}{COMPANY_NUM} '{STRING}'
STR_COMPANY_LEAGUE_PERFORMANCE_TITLE_ENGINEER                   :Engineer
STR_COMPANY_LEAGUE_PERFORMANCE_TITLE_TRAFFIC_MANAGER            :Traffic Manager
STR_COMPANY_LEAGUE_PERFORMANCE_TITLE_TRANSPORT_COORDINATOR      :Transport Coordinator
STR_COMPANY_LEAGUE_PERFORMANCE_TITLE_ROUTE_SUPERVISOR           :Route Supervisor
STR_COMPANY_LEAGUE_PERFORMANCE_TITLE_DIRECTOR                   :Director
STR_COMPANY_LEAGUE_PERFORMANCE_TITLE_CHIEF_EXECUTIVE            :Chief Executive
STR_COMPANY_LEAGUE_PERFORMANCE_TITLE_CHAIRMAN                   :Chairman
STR_COMPANY_LEAGUE_PERFORMANCE_TITLE_PRESIDENT                  :President
STR_COMPANY_LEAGUE_PERFORMANCE_TITLE_TYCOON                     :Tycoon

# Performance detail window
STR_PERFORMANCE_DETAIL                                          :{WHITE}Detailed performance rating
STR_PERFORMANCE_DETAIL_KEY                                      :{BLACK}Detail
STR_PERFORMANCE_DETAIL_AMOUNT_CURRENCY                          :{BLACK}({CURRENCY_SHORT}/{CURRENCY_SHORT})
STR_PERFORMANCE_DETAIL_AMOUNT_INT                               :{BLACK}({COMMA}/{COMMA})
STR_PERFORMANCE_DETAIL_PERCENT                                  :{WHITE}{NUM}%
STR_PERFORMANCE_DETAIL_SELECT_COMPANY_TOOLTIP                   :{BLACK}View details about this company
############ Those following lines need to be in this order!!
STR_PERFORMANCE_DETAIL_VEHICLES                                 :{BLACK}Vehicles:
STR_PERFORMANCE_DETAIL_STATIONS                                 :{BLACK}Stations:
STR_PERFORMANCE_DETAIL_MIN_PROFIT                               :{BLACK}Min. profit:
STR_PERFORMANCE_DETAIL_MIN_INCOME                               :{BLACK}Min. income:
STR_PERFORMANCE_DETAIL_MAX_INCOME                               :{BLACK}Max. income:
STR_PERFORMANCE_DETAIL_DELIVERED                                :{BLACK}Delivered:
STR_PERFORMANCE_DETAIL_CARGO                                    :{BLACK}Cargo:
STR_PERFORMANCE_DETAIL_MONEY                                    :{BLACK}Money:
STR_PERFORMANCE_DETAIL_LOAN                                     :{BLACK}Loan:
STR_PERFORMANCE_DETAIL_TOTAL                                    :{BLACK}Total:
############ End of order list
STR_PERFORMANCE_DETAIL_VEHICLES_TOOLTIP                         :{BLACK}Number of vehicles that turned a profit last year. This includes road vehicles, trains, ships and aircraft
STR_PERFORMANCE_DETAIL_STATIONS_TOOLTIP                         :{BLACK}Number of recently-serviced stations. Train stations, bus stops, airports and so on are counted separately even if they belong to the same station
STR_PERFORMANCE_DETAIL_MIN_PROFIT_TOOLTIP                       :{BLACK}The profit of the vehicle with the lowest income (only vehicles older than two years are considered)
STR_PERFORMANCE_DETAIL_MIN_INCOME_TOOLTIP                       :{BLACK}Amount of cash made in the quarter with the lowest profit of the last 12 quarters
STR_PERFORMANCE_DETAIL_MAX_INCOME_TOOLTIP                       :{BLACK}Amount of cash made in the quarter with the highest profit of the last 12 quarters
STR_PERFORMANCE_DETAIL_DELIVERED_TOOLTIP                        :{BLACK}Units of cargo delivered in the last four quarters
STR_PERFORMANCE_DETAIL_CARGO_TOOLTIP                            :{BLACK}Number of types of cargo delivered in the last quarter
STR_PERFORMANCE_DETAIL_MONEY_TOOLTIP                            :{BLACK}Amount of money this company has in the bank
STR_PERFORMANCE_DETAIL_LOAN_TOOLTIP                             :{BLACK}The amount of money this company has taken on loan
STR_PERFORMANCE_DETAIL_TOTAL_TOOLTIP                            :{BLACK}Total points out of possible points

# Music window
STR_MUSIC_JAZZ_JUKEBOX_CAPTION                                  :{WHITE}Jazz Jukebox
STR_MUSIC_PLAYLIST_ALL                                          :{TINY_FONT}{BLACK}All
STR_MUSIC_PLAYLIST_OLD_STYLE                                    :{TINY_FONT}{BLACK}Old Style
STR_MUSIC_PLAYLIST_NEW_STYLE                                    :{TINY_FONT}{BLACK}New Style
STR_MUSIC_PLAYLIST_EZY_STREET                                   :{TINY_FONT}{BLACK}Ezy Street
STR_MUSIC_PLAYLIST_CUSTOM_1                                     :{TINY_FONT}{BLACK}Custom 1
STR_MUSIC_PLAYLIST_CUSTOM_2                                     :{TINY_FONT}{BLACK}Custom 2
STR_MUSIC_MUSIC_VOLUME                                          :{TINY_FONT}{BLACK}Music Volume
STR_MUSIC_EFFECTS_VOLUME                                        :{TINY_FONT}{BLACK}Effects Volume
STR_MUSIC_RULER_MIN                                             :{TINY_FONT}{BLACK}MIN
STR_MUSIC_RULER_MAX                                             :{TINY_FONT}{BLACK}MAX
STR_MUSIC_RULER_MARKER                                          :{TINY_FONT}{BLACK}'
STR_MUSIC_TRACK_NONE                                            :{TINY_FONT}{DKGREEN}--
STR_MUSIC_TRACK_DIGIT                                           :{TINY_FONT}{DKGREEN}{ZEROFILL_NUM}
STR_MUSIC_TITLE_NONE                                            :{TINY_FONT}{DKGREEN}------
STR_MUSIC_TITLE_NAME                                            :{TINY_FONT}{DKGREEN}"{RAW_STRING}"
STR_MUSIC_TRACK                                                 :{TINY_FONT}{BLACK}Track
STR_MUSIC_XTITLE                                                :{TINY_FONT}{BLACK}Title
STR_MUSIC_SHUFFLE                                               :{TINY_FONT}{BLACK}Shuffle
STR_MUSIC_PROGRAM                                               :{TINY_FONT}{BLACK}Programme
STR_MUSIC_TOOLTIP_SKIP_TO_PREVIOUS_TRACK                        :{BLACK}Skip to previous track in selection
STR_MUSIC_TOOLTIP_SKIP_TO_NEXT_TRACK_IN_SELECTION               :{BLACK}Skip to next track in selection
STR_MUSIC_TOOLTIP_STOP_PLAYING_MUSIC                            :{BLACK}Stop playing music
STR_MUSIC_TOOLTIP_START_PLAYING_MUSIC                           :{BLACK}Start playing music
STR_MUSIC_TOOLTIP_DRAG_SLIDERS_TO_SET_MUSIC                     :{BLACK}Drag sliders to set music and sound effect volumes
STR_MUSIC_TOOLTIP_SELECT_ALL_TRACKS_PROGRAM                     :{BLACK}Select 'all tracks' programme
STR_MUSIC_TOOLTIP_SELECT_OLD_STYLE_MUSIC                        :{BLACK}Select 'old style music' programme
STR_MUSIC_TOOLTIP_SELECT_NEW_STYLE_MUSIC                        :{BLACK}Select 'new style music' programme
STR_MUSIC_TOOLTIP_SELECT_EZY_STREET_STYLE                       :{BLACK}Select 'Ezy Street style music' programme
STR_MUSIC_TOOLTIP_SELECT_CUSTOM_1_USER_DEFINED                  :{BLACK}Select 'Custom 1' (user-defined) programme
STR_MUSIC_TOOLTIP_SELECT_CUSTOM_2_USER_DEFINED                  :{BLACK}Select 'Custom 2' (user-defined) programme
STR_MUSIC_TOOLTIP_TOGGLE_PROGRAM_SHUFFLE                        :{BLACK}Toggle programme shuffle on/off
STR_MUSIC_TOOLTIP_SHOW_MUSIC_TRACK_SELECTION                    :{BLACK}Show music track selection window

STR_ERROR_NO_SONGS                                              :{WHITE}A music set without songs has been selected. No songs will be played

# Playlist window
STR_PLAYLIST_MUSIC_PROGRAM_SELECTION                            :{WHITE}Music Programme Selection
STR_PLAYLIST_TRACK_NAME                                         :{TINY_FONT}{LTBLUE}{ZEROFILL_NUM} "{RAW_STRING}"
STR_PLAYLIST_TRACK_INDEX                                        :{TINY_FONT}{BLACK}Track Index
STR_PLAYLIST_PROGRAM                                            :{TINY_FONT}{BLACK}Programme - '{STRING}'
STR_PLAYLIST_CLEAR                                              :{TINY_FONT}{BLACK}Clear
STR_PLAYLIST_TOOLTIP_CLEAR_CURRENT_PROGRAM_CUSTOM1              :{BLACK}Clear current programme (Custom1 or Custom2 only)
STR_PLAYLIST_TOOLTIP_CLICK_TO_ADD_TRACK                         :{BLACK}Click on music track to add to current programme (Custom1 or Custom2 only)
STR_PLAYLIST_TOOLTIP_CLICK_TO_REMOVE_TRACK                      :{BLACK}Click on music track to remove it from current programme (Custom1 or Custom2 only)

# Highscore window
STR_HIGHSCORE_TOP_COMPANIES_WHO_REACHED                         :{BIG_FONT}{BLACK}Top companies who reached {NUM}
STR_HIGHSCORE_TOP_COMPANIES_NETWORK_GAME                        :{BIG_FONT}{BLACK}Company League Table in {NUM}
STR_HIGHSCORE_POSITION                                          :{BIG_FONT}{BLACK}{COMMA}.
STR_HIGHSCORE_PERFORMANCE_TITLE_BUSINESSMAN                     :Businessman
STR_HIGHSCORE_PERFORMANCE_TITLE_ENTREPRENEUR                    :Entrepreneur
STR_HIGHSCORE_PERFORMANCE_TITLE_INDUSTRIALIST                   :Industrialist
STR_HIGHSCORE_PERFORMANCE_TITLE_CAPITALIST                      :Capitalist
STR_HIGHSCORE_PERFORMANCE_TITLE_MAGNATE                         :Magnate
STR_HIGHSCORE_PERFORMANCE_TITLE_MOGUL                           :Mogul
STR_HIGHSCORE_PERFORMANCE_TITLE_TYCOON_OF_THE_CENTURY           :Tycoon of the Century
STR_HIGHSCORE_NAME                                              :{PRESIDENT_NAME}, {COMPANY}
STR_HIGHSCORE_STATS                                             :{BIG_FONT}'{STRING}'   ({COMMA})
STR_HIGHSCORE_COMPANY_ACHIEVES_STATUS                           :{BIG_FONT}{BLACK}{COMPANY} achieves '{STRING}' status!
STR_HIGHSCORE_PRESIDENT_OF_COMPANY_ACHIEVES_STATUS              :{BIG_FONT}{WHITE}{PRESIDENT_NAME} of {COMPANY} achieves '{STRING}' status!

# Smallmap window
STR_SMALLMAP_CAPTION                                            :{WHITE}Map - {STRING}

STR_SMALLMAP_TYPE_CONTOURS                                      :Contours
STR_SMALLMAP_TYPE_VEHICLES                                      :Vehicles
STR_SMALLMAP_TYPE_INDUSTRIES                                    :Industries
STR_SMALLMAP_TYPE_ROUTEMAP                                      :Cargo Flow
STR_SMALLMAP_TYPE_ROUTES                                        :Routes
STR_SMALLMAP_TYPE_VEGETATION                                    :Vegetation
STR_SMALLMAP_TYPE_OWNERS                                        :Owners
STR_SMALLMAP_TOOLTIP_SHOW_LAND_CONTOURS_ON_MAP                  :{BLACK}Show land contours on map
STR_SMALLMAP_TOOLTIP_SHOW_VEHICLES_ON_MAP                       :{BLACK}Show vehicles on map
STR_SMALLMAP_TOOLTIP_SHOW_INDUSTRIES_ON_MAP                     :{BLACK}Show industries on map
STR_SMALLMAP_TOOLTIP_SHOW_LINK_STATS_ON_MAP                     :{BLACK}Show cargo flow on map
STR_SMALLMAP_TOOLTIP_SHOW_TRANSPORT_ROUTES_ON                   :{BLACK}Show transport routes on map
STR_SMALLMAP_TOOLTIP_SHOW_VEGETATION_ON_MAP                     :{BLACK}Show vegetation on map
STR_SMALLMAP_TOOLTIP_SHOW_LAND_OWNERS_ON_MAP                    :{BLACK}Show land owners on map
STR_SMALLMAP_TOOLTIP_INDUSTRY_SELECTION                         :{BLACK}Click on an industry type to toggle displaying it. Ctrl+Click disables all types except the selected one. Ctrl+Click on it again to enable all industry types
STR_SMALLMAP_TOOLTIP_COMPANY_SELECTION                          :{BLACK}Click on a company to toggle displaying its property. Ctrl+Click disables all companies except the selected one. Ctrl+Click on it again to enable all companies
STR_SMALLMAP_TOOLTIP_CARGO_SELECTION                            :{BLACK}Click on a cargo to toggle displaying its property. Ctrl+Click disables all cargoes except the selected one. Ctrl+Click on it again to enable all cargoes

STR_SMALLMAP_LEGENDA_ROADS                                      :{TINY_FONT}{BLACK}Roads
STR_SMALLMAP_LEGENDA_RAILROADS                                  :{TINY_FONT}{BLACK}Railways
STR_SMALLMAP_LEGENDA_STATIONS_AIRPORTS_DOCKS                    :{TINY_FONT}{BLACK}Stations/Airports/Docks
STR_SMALLMAP_LEGENDA_BUILDINGS_INDUSTRIES                       :{TINY_FONT}{BLACK}Buildings/Industries
STR_SMALLMAP_LEGENDA_VEHICLES                                   :{TINY_FONT}{BLACK}Vehicles
STR_SMALLMAP_LEGENDA_TRAINS                                     :{TINY_FONT}{BLACK}Trains
STR_SMALLMAP_LEGENDA_ROAD_VEHICLES                              :{TINY_FONT}{BLACK}Road Vehicles
STR_SMALLMAP_LEGENDA_SHIPS                                      :{TINY_FONT}{BLACK}Ships
STR_SMALLMAP_LEGENDA_AIRCRAFT                                   :{TINY_FONT}{BLACK}Aircraft
STR_SMALLMAP_LEGENDA_TRANSPORT_ROUTES                           :{TINY_FONT}{BLACK}Transport Routes
STR_SMALLMAP_LEGENDA_FOREST                                     :{TINY_FONT}{BLACK}Forest
STR_SMALLMAP_LEGENDA_RAILROAD_STATION                           :{TINY_FONT}{BLACK}Railway Station
STR_SMALLMAP_LEGENDA_TRUCK_LOADING_BAY                          :{TINY_FONT}{BLACK}Lorry Loading Bay
STR_SMALLMAP_LEGENDA_BUS_STATION                                :{TINY_FONT}{BLACK}Bus Station
STR_SMALLMAP_LEGENDA_AIRPORT_HELIPORT                           :{TINY_FONT}{BLACK}Airport/Heliport
STR_SMALLMAP_LEGENDA_DOCK                                       :{TINY_FONT}{BLACK}Dock
STR_SMALLMAP_LEGENDA_ROUGH_LAND                                 :{TINY_FONT}{BLACK}Rough Land
STR_SMALLMAP_LEGENDA_GRASS_LAND                                 :{TINY_FONT}{BLACK}Grass Land
STR_SMALLMAP_LEGENDA_BARE_LAND                                  :{TINY_FONT}{BLACK}Bare Land
STR_SMALLMAP_LEGENDA_FIELDS                                     :{TINY_FONT}{BLACK}Fields
STR_SMALLMAP_LEGENDA_TREES                                      :{TINY_FONT}{BLACK}Trees
STR_SMALLMAP_LEGENDA_ROCKS                                      :{TINY_FONT}{BLACK}Rocks
STR_SMALLMAP_LEGENDA_WATER                                      :{TINY_FONT}{BLACK}Water
STR_SMALLMAP_LEGENDA_NO_OWNER                                   :{TINY_FONT}{BLACK}No Owner
STR_SMALLMAP_LEGENDA_TOWNS                                      :{TINY_FONT}{BLACK}Towns
STR_SMALLMAP_LEGENDA_INDUSTRIES                                 :{TINY_FONT}{BLACK}Industries
STR_SMALLMAP_LEGENDA_DESERT                                     :{TINY_FONT}{BLACK}Desert
STR_SMALLMAP_LEGENDA_SNOW                                       :{TINY_FONT}{BLACK}Snow

STR_SMALLMAP_TOOLTIP_TOGGLE_TOWN_NAMES_ON_OFF                   :{BLACK}Toggle town names on/off on map
STR_SMALLMAP_CENTER                                             :{BLACK}Centre the smallmap on the current position
STR_SMALLMAP_INDUSTRY                                           :{TINY_FONT}{STRING} ({NUM})
STR_SMALLMAP_LINKSTATS                                          :{TINY_FONT}{STRING}
STR_SMALLMAP_COMPANY                                            :{TINY_FONT}{COMPANY}
STR_SMALLMAP_TOWN                                               :{TINY_FONT}{WHITE}{TOWN}
STR_SMALLMAP_SCREENSHOT                                         :{BLACK}Screenshot
STR_SMALLMAP_DISABLE_ALL                                        :{BLACK}Disable all
STR_SMALLMAP_ENABLE_ALL                                         :{BLACK}Enable all
STR_SMALLMAP_SHOW_HEIGHT                                        :{BLACK}Show height
STR_SMALLMAP_TOOLTIP_DISABLE_ALL_INDUSTRIES                     :{BLACK}Display no industries on the map
STR_SMALLMAP_TOOLTIP_ENABLE_ALL_INDUSTRIES                      :{BLACK}Display all industries on the map
STR_SMALLMAP_TOOLTIP_SHOW_HEIGHT                                :{BLACK}Toggle display of heightmap
STR_SMALLMAP_TOOLTIP_DISABLE_ALL_COMPANIES                      :{BLACK}Display no company property on the map
STR_SMALLMAP_TOOLTIP_ENABLE_ALL_COMPANIES                       :{BLACK}Display all company property on the map
STR_SMALLMAP_TOOLTIP_DISABLE_ALL_CARGOS                         :{BLACK}Display no cargoes on the map
STR_SMALLMAP_TOOLTIP_ENABLE_ALL_CARGOS                          :{BLACK}Display all cargoes on the map

# Status bar messages
STR_STATUSBAR_TOOLTIP_SHOW_LAST_NEWS                            :{BLACK}Show last message or news report
STR_STATUSBAR_COMPANY_NAME                                      :{SILVER}- -  {COMPANY}  - -
STR_STATUSBAR_PAUSED                                            :{YELLOW}*  *  PAUSED  *  *
STR_STATUSBAR_AUTOSAVE                                          :{RED}AUTOSAVE
STR_STATUSBAR_SAVING_GAME                                       :{RED}*  *  SAVING GAME  *  *

# News message history
STR_MESSAGE_HISTORY                                             :{WHITE}Message History
STR_MESSAGE_HISTORY_TOOLTIP                                     :{BLACK}A list of the recent news messages
STR_MESSAGE_NEWS_FORMAT                                         :{STRING}  -  {STRING5}

STR_NEWS_MESSAGE_CAPTION                                        :{WHITE}Message
STR_NEWS_CUSTOM_ITEM                                            :{BIG_FONT}{BLACK}{RAW_STRING}

STR_NEWS_FIRST_TRAIN_ARRIVAL                                    :{BIG_FONT}{BLACK}Citizens celebrate . . .{}First train arrives at {STATION}!
STR_NEWS_FIRST_BUS_ARRIVAL                                      :{BIG_FONT}{BLACK}Citizens celebrate . . .{}First bus arrives at {STATION}!
STR_NEWS_FIRST_TRUCK_ARRIVAL                                    :{BIG_FONT}{BLACK}Citizens celebrate . . .{}First truck arrives at {STATION}!
STR_NEWS_FIRST_PASSENGER_TRAM_ARRIVAL                           :{BIG_FONT}{BLACK}Citizens celebrate . . .{}First passenger tram arrives at {STATION}!
STR_NEWS_FIRST_CARGO_TRAM_ARRIVAL                               :{BIG_FONT}{BLACK}Citizens celebrate . . .{}First freight tram arrives at {STATION}!
STR_NEWS_FIRST_SHIP_ARRIVAL                                     :{BIG_FONT}{BLACK}Citizens celebrate . . .{}First ship arrives at {STATION}!
STR_NEWS_FIRST_AIRCRAFT_ARRIVAL                                 :{BIG_FONT}{BLACK}Citizens celebrate . . .{}First aircraft arrives at {STATION}!

STR_NEWS_TRAIN_CRASH                                            :{BIG_FONT}{BLACK}Train Crash!{}{COMMA} die in fireball after collision
STR_NEWS_ROAD_VEHICLE_CRASH_DRIVER                              :{BIG_FONT}{BLACK}Road Vehicle Crash!{}Driver dies in fireball after collision with train
STR_NEWS_ROAD_VEHICLE_CRASH                                     :{BIG_FONT}{BLACK}Road Vehicle Crash!{}{COMMA} die in fireball after collision with train
STR_NEWS_AIRCRAFT_CRASH                                         :{BIG_FONT}{BLACK}Plane Crash!{}{COMMA} die in fireball at {STATION}
STR_NEWS_PLANE_CRASH_OUT_OF_FUEL                                :{BIG_FONT}{BLACK}Plane Crash!{}Aircraft ran out of fuel, {COMMA} die in fireball

STR_NEWS_DISASTER_ZEPPELIN                                      :{BIG_FONT}{BLACK}Zeppelin disaster at {STATION}!
STR_NEWS_DISASTER_SMALL_UFO                                     :{BIG_FONT}{BLACK}Road vehicle destroyed in 'UFO' collision!
STR_NEWS_DISASTER_AIRPLANE_OIL_REFINERY                         :{BIG_FONT}{BLACK}Oil refinery explosion near {TOWN}!
STR_NEWS_DISASTER_HELICOPTER_FACTORY                            :{BIG_FONT}{BLACK}Factory destroyed in suspicious circumstances near {TOWN}!
STR_NEWS_DISASTER_BIG_UFO                                       :{BIG_FONT}{BLACK}'UFO' lands near {TOWN}!
STR_NEWS_DISASTER_COAL_MINE_SUBSIDENCE                          :{BIG_FONT}{BLACK}Coal mine subsidence leaves trail of destruction near {TOWN}!
STR_NEWS_DISASTER_FLOOD_VEHICLE                                 :{BIG_FONT}{BLACK}Floods!{}At least {COMMA} missing, presumed dead after significant flooding!

STR_NEWS_COMPANY_IN_TROUBLE_TITLE                               :{BIG_FONT}{BLACK}Transport company in trouble!
STR_NEWS_COMPANY_IN_TROUBLE_DESCRIPTION                         :{BIG_FONT}{BLACK}{RAW_STRING} will be sold off or declared bankrupt unless performance increases soon!
STR_NEWS_COMPANY_MERGER_TITLE                                   :{BIG_FONT}{BLACK}Transport company merger!
STR_NEWS_COMPANY_MERGER_DESCRIPTION                             :{BIG_FONT}{BLACK}{RAW_STRING} has been sold to {RAW_STRING} for {CURRENCY_LONG}!
STR_NEWS_COMPANY_BANKRUPT_TITLE                                 :{BIG_FONT}{BLACK}Bankrupt!
STR_NEWS_COMPANY_BANKRUPT_DESCRIPTION                           :{BIG_FONT}{BLACK}{RAW_STRING} has been closed down by creditors and all assets sold off!
STR_NEWS_COMPANY_LAUNCH_TITLE                                   :{BIG_FONT}{BLACK}New transport company launched!
STR_NEWS_COMPANY_LAUNCH_DESCRIPTION                             :{BIG_FONT}{BLACK}{RAW_STRING} starts construction near {TOWN}!
STR_NEWS_MERGER_TAKEOVER_TITLE                                  :{BIG_FONT}{BLACK}{RAW_STRING} has been taken over by {RAW_STRING}!
STR_PRESIDENT_NAME_MANAGER                                      :{BLACK}{PRESIDENT_NAME}{}(Manager)

STR_NEWS_NEW_TOWN                                               :{BLACK}{BIG_FONT}{RAW_STRING} sponsored construction of new town {TOWN}!

STR_NEWS_INDUSTRY_CONSTRUCTION                                  :{BIG_FONT}{BLACK}New {STRING} under construction near {TOWN}!
STR_NEWS_INDUSTRY_PLANTED                                       :{BIG_FONT}{BLACK}New {STRING} being planted near {TOWN}!

STR_NEWS_INDUSTRY_CLOSURE_GENERAL                               :{BIG_FONT}{BLACK}{STRING2} announces imminent closure!
STR_NEWS_INDUSTRY_CLOSURE_SUPPLY_PROBLEMS                       :{BIG_FONT}{BLACK}Supply problems cause {STRING2} to announce imminent closure!
STR_NEWS_INDUSTRY_CLOSURE_LACK_OF_TREES                         :{BIG_FONT}{BLACK}Lack of nearby trees causes {STRING2} to announce imminent closure!

STR_NEWS_EURO_INTRODUCTION                                      :{BIG_FONT}{BLACK}European Monetary Union!{}{}The Euro is introduced as the sole currency for everyday transactions in your country!
STR_NEWS_BEGIN_OF_RECESSION                                     :{BIG_FONT}{BLACK}World Recession!{}{}Financial experts fear worst as economy slumps!
STR_NEWS_END_OF_RECESSION                                       :{BIG_FONT}{BLACK}Recession Over!{}{}Upturn in trade gives confidence to industries as economy strengthens!

STR_NEWS_INDUSTRY_PRODUCTION_INCREASE_GENERAL                   :{BIG_FONT}{BLACK}{INDUSTRY} increases production!
STR_NEWS_INDUSTRY_PRODUCTION_INCREASE_COAL                      :{BIG_FONT}{BLACK}New coal seam found at {INDUSTRY}!{}Production is expected to double!
STR_NEWS_INDUSTRY_PRODUCTION_INCREASE_OIL                       :{BIG_FONT}{BLACK}New oil reserves found at {INDUSTRY}!{}Production is expected to double!
STR_NEWS_INDUSTRY_PRODUCTION_INCREASE_FARM                      :{BIG_FONT}{BLACK}Improved farming methods at {INDUSTRY} are expected to double production!
STR_NEWS_INDUSTRY_PRODUCTION_INCREASE_SMOOTH                    :{BIG_FONT}{BLACK}{STRING} production at {INDUSTRY} increases {COMMA}%!
STR_NEWS_INDUSTRY_PRODUCTION_DECREASE_GENERAL                   :{BIG_FONT}{BLACK}{INDUSTRY} production down by 50%
STR_NEWS_INDUSTRY_PRODUCTION_DECREASE_FARM                      :{BIG_FONT}{BLACK}Insect infestation causes havoc at {INDUSTRY}!{}Production down by 50%
STR_NEWS_INDUSTRY_PRODUCTION_DECREASE_SMOOTH                    :{BIG_FONT}{BLACK}{STRING} production at {INDUSTRY} decreases {COMMA}%!

STR_NEWS_TRAIN_IS_WAITING                                       :{WHITE}{VEHICLE} is waiting in depot
STR_NEWS_ROAD_VEHICLE_IS_WAITING                                :{WHITE}{VEHICLE} is waiting in depot
STR_NEWS_SHIP_IS_WAITING                                        :{WHITE}{VEHICLE} is waiting in depot
STR_NEWS_AIRCRAFT_IS_WAITING                                    :{WHITE}{VEHICLE} is waiting in the aircraft hangar

# Order review system / warnings
STR_NEWS_VEHICLE_HAS_TOO_FEW_ORDERS                             :{WHITE}{VEHICLE} has too few orders in the schedule
STR_NEWS_VEHICLE_HAS_VOID_ORDER                                 :{WHITE}{VEHICLE} has a void order
STR_NEWS_VEHICLE_HAS_DUPLICATE_ENTRY                            :{WHITE}{VEHICLE} has duplicate orders
STR_NEWS_VEHICLE_HAS_INVALID_ENTRY                              :{WHITE}{VEHICLE} has an invalid station in its orders
STR_NEWS_PLANE_USES_TOO_SHORT_RUNWAY                            :{WHITE}{VEHICLE} has in its orders an airport whose runway is too short

STR_NEWS_VEHICLE_IS_GETTING_OLD                                 :{WHITE}{VEHICLE} is getting old
STR_NEWS_VEHICLE_IS_GETTING_VERY_OLD                            :{WHITE}{VEHICLE} is getting very old
STR_NEWS_VEHICLE_IS_GETTING_VERY_OLD_AND                        :{WHITE}{VEHICLE} is getting very old and urgently needs replacing
STR_NEWS_TRAIN_IS_STUCK                                         :{WHITE}{VEHICLE} can't find a path to continue
STR_NEWS_VEHICLE_IS_LOST                                        :{WHITE}{VEHICLE} is lost
STR_NEWS_VEHICLE_IS_UNPROFITABLE                                :{WHITE}{VEHICLE}'s profit last year was {CURRENCY_LONG}
STR_NEWS_AIRCRAFT_DEST_TOO_FAR                                  :{WHITE}{VEHICLE} can't get to the next destination because it is out of range

STR_NEWS_ORDER_REFIT_FAILED                                     :{WHITE}{VEHICLE} stopped because an ordered refit failed
STR_NEWS_VEHICLE_AUTORENEW_FAILED                               :{WHITE}Autorenew failed on {VEHICLE}{}{STRING}

STR_NEWS_NEW_VEHICLE_NOW_AVAILABLE                              :{BIG_FONT}{BLACK}New {STRING} now available!
STR_NEWS_NEW_VEHICLE_TYPE                                       :{BIG_FONT}{BLACK}{ENGINE}
STR_NEWS_NEW_VEHICLE_NOW_AVAILABLE_WITH_TYPE                    :{BLACK}New {STRING} now available!  -  {ENGINE}

STR_NEWS_STATION_NO_LONGER_ACCEPTS_CARGO                        :{WHITE}{STATION} no longer accepts {STRING}
STR_NEWS_STATION_NO_LONGER_ACCEPTS_CARGO_OR_CARGO               :{WHITE}{STATION} no longer accepts {STRING} or {STRING}
STR_NEWS_STATION_NOW_ACCEPTS_CARGO                              :{WHITE}{STATION} now accepts {STRING}
STR_NEWS_STATION_NOW_ACCEPTS_CARGO_AND_CARGO                    :{WHITE}{STATION} now accepts {STRING} and {STRING}

STR_NEWS_OFFER_OF_SUBSIDY_EXPIRED                               :{BIG_FONT}{BLACK}Offer of subsidy expired:{}{}{STRING} from {STRING2} to {STRING2} will now not attract a subsidy
STR_NEWS_SUBSIDY_WITHDRAWN_SERVICE                              :{BIG_FONT}{BLACK}Subsidy withdrawn:{}{}{STRING} service from {STRING2} to {STRING2} is no longer subsidised
STR_NEWS_SERVICE_SUBSIDY_OFFERED                                :{BIG_FONT}{BLACK}Service subsidy offered:{}{}First {STRING} service from {STRING2} to {STRING2} will attract a year's subsidy from the local authority!
STR_NEWS_SERVICE_SUBSIDY_AWARDED_HALF                           :{BIG_FONT}{BLACK}Service subsidy awarded to {RAW_STRING}!{}{}{STRING} service from {STRING2} to {STRING2} will pay 50% extra for the next year!
STR_NEWS_SERVICE_SUBSIDY_AWARDED_DOUBLE                         :{BIG_FONT}{BLACK}Service subsidy awarded to {RAW_STRING}!{}{}{STRING} service from {STRING2} to {STRING2} will pay double rates for the next year!
STR_NEWS_SERVICE_SUBSIDY_AWARDED_TRIPLE                         :{BIG_FONT}{BLACK}Service subsidy awarded to {RAW_STRING}!{}{}{STRING} service from {STRING2} to {STRING2} will pay triple rates for the next year!
STR_NEWS_SERVICE_SUBSIDY_AWARDED_QUADRUPLE                      :{BIG_FONT}{BLACK}Service subsidy awarded to {RAW_STRING}!{}{}{STRING} service from {STRING2} to {STRING2} will pay quadruple rates for the next year!

STR_NEWS_ROAD_REBUILDING                                        :{BIG_FONT}{BLACK}Traffic chaos in {TOWN}!{}{}Road rebuilding programme funded by {RAW_STRING} brings 6 months of misery to motorists!
STR_NEWS_EXCLUSIVE_RIGHTS_TITLE                                 :{BIG_FONT}{BLACK}Transport monopoly!
STR_NEWS_EXCLUSIVE_RIGHTS_DESCRIPTION                           :{BIG_FONT}{BLACK}Local authority of {TOWN} signs contract with {RAW_STRING} for one year of exclusive transport rights!

# Extra view window
STR_EXTRA_VIEW_PORT_TITLE                                       :{WHITE}Viewport {COMMA}
STR_EXTRA_VIEW_MOVE_VIEW_TO_MAIN                                :{BLACK}Copy to viewport
STR_EXTRA_VIEW_MOVE_VIEW_TO_MAIN_TT                             :{BLACK}Copy the location of the main view to this viewport
STR_EXTRA_VIEW_MOVE_MAIN_TO_VIEW                                :{BLACK}Paste from viewport
STR_EXTRA_VIEW_MOVE_MAIN_TO_VIEW_TT                             :{BLACK}Paste the location of this viewport to the main view

# Game options window
STR_GAME_OPTIONS_CAPTION                                        :{WHITE}Game Options
STR_GAME_OPTIONS_CURRENCY_UNITS_FRAME                           :{BLACK}Currency units
STR_GAME_OPTIONS_CURRENCY_UNITS_DROPDOWN_TOOLTIP                :{BLACK}Currency units selection

############ start of currency region
STR_GAME_OPTIONS_CURRENCY_GBP                                   :British Pound (GBP)
STR_GAME_OPTIONS_CURRENCY_USD                                   :American Dollar (USD)
STR_GAME_OPTIONS_CURRENCY_EUR                                   :Euro (EUR)
STR_GAME_OPTIONS_CURRENCY_JPY                                   :Japanese Yen (JPY)
STR_GAME_OPTIONS_CURRENCY_ATS                                   :Austrian Shilling (ATS)
STR_GAME_OPTIONS_CURRENCY_BEF                                   :Belgian Franc (BEF)
STR_GAME_OPTIONS_CURRENCY_CHF                                   :Swiss Franc (CHF)
STR_GAME_OPTIONS_CURRENCY_CZK                                   :Czech Koruna (CZK)
STR_GAME_OPTIONS_CURRENCY_DEM                                   :Deutschmark (DEM)
STR_GAME_OPTIONS_CURRENCY_DKK                                   :Danish Krone (DKK)
STR_GAME_OPTIONS_CURRENCY_ESP                                   :Spanish Peseta (ESP)
STR_GAME_OPTIONS_CURRENCY_FIM                                   :Finnish Markka (FIM)
STR_GAME_OPTIONS_CURRENCY_FRF                                   :French Franc (FRF)
STR_GAME_OPTIONS_CURRENCY_GRD                                   :Greek Drachma (GRD)
STR_GAME_OPTIONS_CURRENCY_HUF                                   :Hungarian Forint (HUF)
STR_GAME_OPTIONS_CURRENCY_ISK                                   :Icelandic Krona (ISK)
STR_GAME_OPTIONS_CURRENCY_ITL                                   :Italian Lira (ITL)
STR_GAME_OPTIONS_CURRENCY_NLG                                   :Dutch Guilder (NLG)
STR_GAME_OPTIONS_CURRENCY_NOK                                   :Norwegian Krone (NOK)
STR_GAME_OPTIONS_CURRENCY_PLN                                   :Polish Złoty (PLN)
STR_GAME_OPTIONS_CURRENCY_RON                                   :Romanian Leu (RON)
STR_GAME_OPTIONS_CURRENCY_RUR                                   :Russian Rubles (RUR)
STR_GAME_OPTIONS_CURRENCY_SIT                                   :Slovenian Tolar (SIT)
STR_GAME_OPTIONS_CURRENCY_SEK                                   :Swedish Krona (SEK)
STR_GAME_OPTIONS_CURRENCY_TRY                                   :Turkish Lira (TRY)
STR_GAME_OPTIONS_CURRENCY_SKK                                   :Slovak Koruna (SKK)
STR_GAME_OPTIONS_CURRENCY_BRL                                   :Brazilian Real (BRL)
STR_GAME_OPTIONS_CURRENCY_EEK                                   :Estonian Krooni (EEK)
STR_GAME_OPTIONS_CURRENCY_LTL                                   :Lithuanian Litas (LTL)
STR_GAME_OPTIONS_CURRENCY_KRW                                   :South Korean Won (KRW)
STR_GAME_OPTIONS_CURRENCY_ZAR                                   :South African Rand (ZAR)
STR_GAME_OPTIONS_CURRENCY_CUSTOM                                :Custom...
STR_GAME_OPTIONS_CURRENCY_GEL                                   :Georgian Lari (GEL)
STR_GAME_OPTIONS_CURRENCY_IRR                                   :Iranian Rial (IRR)
############ end of currency region

STR_GAME_OPTIONS_ROAD_VEHICLES_FRAME                            :{BLACK}Road vehicles
STR_GAME_OPTIONS_ROAD_VEHICLES_DROPDOWN_TOOLTIP                 :{BLACK}Select side of road for vehicles to drive on
STR_GAME_OPTIONS_ROAD_VEHICLES_DROPDOWN_LEFT                    :Drive on left
STR_GAME_OPTIONS_ROAD_VEHICLES_DROPDOWN_RIGHT                   :Drive on right

STR_GAME_OPTIONS_TOWN_NAMES_FRAME                               :{BLACK}Town names
STR_GAME_OPTIONS_TOWN_NAMES_DROPDOWN_TOOLTIP                    :{BLACK}Select style of town names

############ start of townname region
STR_GAME_OPTIONS_TOWN_NAME_ORIGINAL_ENGLISH                     :English (Original)
STR_GAME_OPTIONS_TOWN_NAME_FRENCH                               :French
STR_GAME_OPTIONS_TOWN_NAME_GERMAN                               :German
STR_GAME_OPTIONS_TOWN_NAME_ADDITIONAL_ENGLISH                   :English (Additional)
STR_GAME_OPTIONS_TOWN_NAME_LATIN_AMERICAN                       :Latin-American
STR_GAME_OPTIONS_TOWN_NAME_SILLY                                :Silly
STR_GAME_OPTIONS_TOWN_NAME_SWEDISH                              :Swedish
STR_GAME_OPTIONS_TOWN_NAME_DUTCH                                :Dutch
STR_GAME_OPTIONS_TOWN_NAME_FINNISH                              :Finnish
STR_GAME_OPTIONS_TOWN_NAME_POLISH                               :Polish
STR_GAME_OPTIONS_TOWN_NAME_SLOVAK                               :Slovak
STR_GAME_OPTIONS_TOWN_NAME_NORWEGIAN                            :Norwegian
STR_GAME_OPTIONS_TOWN_NAME_HUNGARIAN                            :Hungarian
STR_GAME_OPTIONS_TOWN_NAME_AUSTRIAN                             :Austrian
STR_GAME_OPTIONS_TOWN_NAME_ROMANIAN                             :Romanian
STR_GAME_OPTIONS_TOWN_NAME_CZECH                                :Czech
STR_GAME_OPTIONS_TOWN_NAME_SWISS                                :Swiss
STR_GAME_OPTIONS_TOWN_NAME_DANISH                               :Danish
STR_GAME_OPTIONS_TOWN_NAME_TURKISH                              :Turkish
STR_GAME_OPTIONS_TOWN_NAME_ITALIAN                              :Italian
STR_GAME_OPTIONS_TOWN_NAME_CATALAN                              :Catalan
############ end of townname region

STR_GAME_OPTIONS_AUTOSAVE_FRAME                                 :{BLACK}Autosave
STR_GAME_OPTIONS_AUTOSAVE_DROPDOWN_TOOLTIP                      :{BLACK}Select interval between automatic game saves

############ start of autosave dropdown
STR_GAME_OPTIONS_AUTOSAVE_DROPDOWN_OFF                          :Off
STR_GAME_OPTIONS_AUTOSAVE_DROPDOWN_EVERY_1_MONTH                :Every month
STR_GAME_OPTIONS_AUTOSAVE_DROPDOWN_EVERY_3_MONTHS               :Every 3 months
STR_GAME_OPTIONS_AUTOSAVE_DROPDOWN_EVERY_6_MONTHS               :Every 6 months
STR_GAME_OPTIONS_AUTOSAVE_DROPDOWN_EVERY_12_MONTHS              :Every 12 months
############ end of autosave dropdown

STR_GAME_OPTIONS_LANGUAGE                                       :{BLACK}Language
STR_GAME_OPTIONS_LANGUAGE_TOOLTIP                               :{BLACK}Select the interface language to use

STR_GAME_OPTIONS_FULLSCREEN                                     :{BLACK}Fullscreen
STR_GAME_OPTIONS_FULLSCREEN_TOOLTIP                             :{BLACK}Check this box to play OpenTTD fullscreen mode

STR_GAME_OPTIONS_RESOLUTION                                     :{BLACK}Screen resolution
STR_GAME_OPTIONS_RESOLUTION_TOOLTIP                             :{BLACK}Select the screen resolution to use
STR_GAME_OPTIONS_RESOLUTION_OTHER                               :other

STR_GAME_OPTIONS_GUI_ZOOM_FRAME                                 :{BLACK}Interface size
STR_GAME_OPTIONS_GUI_ZOOM_DROPDOWN_TOOLTIP                      :{BLACK}Select the interface element size to use

STR_GAME_OPTIONS_GUI_ZOOM_DROPDOWN_NORMAL                       :Normal
STR_GAME_OPTIONS_GUI_ZOOM_DROPDOWN_2X_ZOOM                      :Double size
STR_GAME_OPTIONS_GUI_ZOOM_DROPDOWN_4X_ZOOM                      :Quad size

STR_GAME_OPTIONS_BASE_GRF                                       :{BLACK}Base graphics set
STR_GAME_OPTIONS_BASE_GRF_TOOLTIP                               :{BLACK}Select the base graphics set to use
STR_GAME_OPTIONS_BASE_GRF_STATUS                                :{RED}{NUM} missing/corrupted file{P "" s}
STR_GAME_OPTIONS_BASE_GRF_DESCRIPTION_TOOLTIP                   :{BLACK}Additional information about the base graphics set

STR_GAME_OPTIONS_BASE_SFX                                       :{BLACK}Base sounds set
STR_GAME_OPTIONS_BASE_SFX_TOOLTIP                               :{BLACK}Select the base sounds set to use
STR_GAME_OPTIONS_BASE_SFX_DESCRIPTION_TOOLTIP                   :{BLACK}Additional information about the base sounds set

STR_GAME_OPTIONS_BASE_MUSIC                                     :{BLACK}Base music set
STR_GAME_OPTIONS_BASE_MUSIC_TOOLTIP                             :{BLACK}Select the base music set to use
STR_GAME_OPTIONS_BASE_MUSIC_STATUS                              :{RED}{NUM} corrupted file{P "" s}
STR_GAME_OPTIONS_BASE_MUSIC_DESCRIPTION_TOOLTIP                 :{BLACK}Additional information about the base music set

STR_ERROR_RESOLUTION_LIST_FAILED                                :{WHITE}Failed to retrieve a list of supported resolutions
STR_ERROR_FULLSCREEN_FAILED                                     :{WHITE}Fullscreen mode failed

# Custom currency window

STR_CURRENCY_WINDOW                                             :{WHITE}Custom currency
STR_CURRENCY_EXCHANGE_RATE                                      :{LTBLUE}Exchange rate: {ORANGE}{CURRENCY_LONG} = £ {COMMA}
STR_CURRENCY_DECREASE_EXCHANGE_RATE_TOOLTIP                     :{BLACK}Decrease the amount of your currency for one Pound (£)
STR_CURRENCY_INCREASE_EXCHANGE_RATE_TOOLTIP                     :{BLACK}Increase the amount of your currency for one Pound (£)
STR_CURRENCY_SET_EXCHANGE_RATE_TOOLTIP                          :{BLACK}Set the exchange rate of your currency for one Pound (£)

STR_CURRENCY_SEPARATOR                                          :{LTBLUE}Separator: {ORANGE}{RAW_STRING}
STR_CURRENCY_SET_CUSTOM_CURRENCY_SEPARATOR_TOOLTIP              :{BLACK}Set the separator for your currency

STR_CURRENCY_PREFIX                                             :{LTBLUE}Prefix: {ORANGE}{RAW_STRING}
STR_CURRENCY_SET_CUSTOM_CURRENCY_PREFIX_TOOLTIP                 :{BLACK}Set the prefix string for your currency
STR_CURRENCY_SUFFIX                                             :{LTBLUE}Suffix: {ORANGE}{RAW_STRING}
STR_CURRENCY_SET_CUSTOM_CURRENCY_SUFFIX_TOOLTIP                 :{BLACK}Set the suffix string for your currency

STR_CURRENCY_SWITCH_TO_EURO                                     :{LTBLUE}Switch to Euro: {ORANGE}{NUM}
STR_CURRENCY_SWITCH_TO_EURO_NEVER                               :{LTBLUE}Switch to Euro: {ORANGE}never
STR_CURRENCY_SET_CUSTOM_CURRENCY_TO_EURO_TOOLTIP                :{BLACK}Set the year to switch to Euro
STR_CURRENCY_DECREASE_CUSTOM_CURRENCY_TO_EURO_TOOLTIP           :{BLACK}Switch to Euro earlier
STR_CURRENCY_INCREASE_CUSTOM_CURRENCY_TO_EURO_TOOLTIP           :{BLACK}Switch to Euro later

STR_CURRENCY_PREVIEW                                            :{LTBLUE}Preview: {ORANGE}{CURRENCY_LONG}
STR_CURRENCY_CUSTOM_CURRENCY_PREVIEW_TOOLTIP                    :{BLACK}10000 Pound (£) in your currency
STR_CURRENCY_CHANGE_PARAMETER                                   :{BLACK}Change custom currency parameter

STR_DIFFICULTY_LEVEL_SETTING_MAXIMUM_NO_COMPETITORS             :{LTBLUE}Maximum no. competitors: {ORANGE}{COMMA}

STR_NONE                                                        :None
STR_FUNDING_ONLY                                                :Funding only
STR_MINIMAL                                                     :Minimal
STR_NUM_VERY_LOW                                                :Very Low
STR_NUM_LOW                                                     :Low
STR_NUM_NORMAL                                                  :Normal
STR_NUM_HIGH                                                    :High
STR_NUM_CUSTOM                                                  :Custom
STR_NUM_CUSTOM_NUMBER                                           :Custom ({NUM})

STR_VARIETY_NONE                                                :None
STR_VARIETY_VERY_LOW                                            :Very Low
STR_VARIETY_LOW                                                 :Low
STR_VARIETY_MEDIUM                                              :Medium
STR_VARIETY_HIGH                                                :High
STR_VARIETY_VERY_HIGH                                           :Very High

STR_AI_SPEED_VERY_SLOW                                          :Very Slow
STR_AI_SPEED_SLOW                                               :Slow
STR_AI_SPEED_MEDIUM                                             :Medium
STR_AI_SPEED_FAST                                               :Fast
STR_AI_SPEED_VERY_FAST                                          :Very Fast

STR_SEA_LEVEL_VERY_LOW                                          :Very Low
STR_SEA_LEVEL_LOW                                               :Low
STR_SEA_LEVEL_MEDIUM                                            :Medium
STR_SEA_LEVEL_HIGH                                              :High
STR_SEA_LEVEL_CUSTOM                                            :Custom
STR_SEA_LEVEL_CUSTOM_PERCENTAGE                                 :Custom ({NUM}%)

STR_RIVERS_NONE                                                 :None
STR_RIVERS_FEW                                                  :Few
STR_RIVERS_MODERATE                                             :Medium
STR_RIVERS_LOT                                                  :Many

STR_DISASTER_NONE                                               :None
STR_DISASTER_REDUCED                                            :Reduced
STR_DISASTER_NORMAL                                             :Normal

STR_SUBSIDY_X1_5                                                :x1.5
STR_SUBSIDY_X2                                                  :x2
STR_SUBSIDY_X3                                                  :x3
STR_SUBSIDY_X4                                                  :x4

STR_TERRAIN_TYPE_VERY_FLAT                                      :Very Flat
STR_TERRAIN_TYPE_FLAT                                           :Flat
STR_TERRAIN_TYPE_HILLY                                          :Hilly
STR_TERRAIN_TYPE_MOUNTAINOUS                                    :Mountainous
STR_TERRAIN_TYPE_ALPINIST                                       :Alpinist

STR_CITY_APPROVAL_PERMISSIVE                                    :Permissive
STR_CITY_APPROVAL_TOLERANT                                      :Tolerant
STR_CITY_APPROVAL_HOSTILE                                       :Hostile

STR_WARNING_NO_SUITABLE_AI                                      :{WHITE}No suitable AIs available...{}You can download several AIs via the 'Online Content' system

# Settings tree window
STR_CONFIG_SETTING_TREE_CAPTION                                 :{WHITE}Settings
STR_CONFIG_SETTING_FILTER_TITLE                                 :{BLACK}Filter string:
STR_CONFIG_SETTING_EXPAND_ALL                                   :{BLACK}Expand all
STR_CONFIG_SETTING_COLLAPSE_ALL                                 :{BLACK}Collapse all
STR_CONFIG_SETTING_NO_EXPLANATION_AVAILABLE_HELPTEXT            :(no explanation available)
STR_CONFIG_SETTING_DEFAULT_VALUE                                :{LTBLUE}Default value: {ORANGE}{STRING1}
STR_CONFIG_SETTING_TYPE                                         :{LTBLUE}Setting type: {ORANGE}{STRING}
STR_CONFIG_SETTING_TYPE_CLIENT                                  :Client setting (not stored in saves; affects all games)
STR_CONFIG_SETTING_TYPE_GAME_MENU                               :Game setting (stored in saves; affects only new games)
STR_CONFIG_SETTING_TYPE_GAME_INGAME                             :Game setting (stored in save; affects only current game)
STR_CONFIG_SETTING_TYPE_COMPANY_MENU                            :Company setting (stored in saves; affects only new games)
STR_CONFIG_SETTING_TYPE_COMPANY_INGAME                          :Company setting (stored in save; affects only current company)

STR_CONFIG_SETTING_RESTRICT_CATEGORY                            :{BLACK}Category:
STR_CONFIG_SETTING_RESTRICT_TYPE                                :{BLACK}Type:
STR_CONFIG_SETTING_RESTRICT_DROPDOWN_HELPTEXT                   :{BLACK}Restricts the list below using predefined filters
STR_CONFIG_SETTING_RESTRICT_BASIC                               :Basic (show only important settings)
STR_CONFIG_SETTING_RESTRICT_ADVANCED                            :Advanced (show most settings)
STR_CONFIG_SETTING_RESTRICT_ALL                                 :Expert (show all settings, including weird ones)
STR_CONFIG_SETTING_RESTRICT_CHANGED_AGAINST_DEFAULT             :Settings with a different value than the default
STR_CONFIG_SETTING_RESTRICT_CHANGED_AGAINST_NEW                 :Settings with a different value than your new-game settings

STR_CONFIG_SETTING_TYPE_DROPDOWN_HELPTEXT                       :{BLACK}Restricts the list below to certain setting types
STR_CONFIG_SETTING_TYPE_DROPDOWN_ALL                            :All setting types
STR_CONFIG_SETTING_TYPE_DROPDOWN_CLIENT                         :Client settings (not stored in saves; affect all games)
STR_CONFIG_SETTING_TYPE_DROPDOWN_GAME_MENU                      :Game settings (stored in saves; affect only new games)
STR_CONFIG_SETTING_TYPE_DROPDOWN_GAME_INGAME                    :Game settings (stored in save; affect only current game)
STR_CONFIG_SETTING_TYPE_DROPDOWN_COMPANY_MENU                   :Company settings (stored in saves; affect only new games)
STR_CONFIG_SETTING_TYPE_DROPDOWN_COMPANY_INGAME                 :Company settings (stored in save; affect only current company)
STR_CONFIG_SETTING_CATEGORY_HIDES                               :{BLACK}Show all search results by setting{}{SILVER}Category {BLACK}to {WHITE}{STRING}
STR_CONFIG_SETTING_TYPE_HIDES                                   :{BLACK}Show all search results by setting{}{SILVER}Type {BLACK}to {WHITE}All setting types
STR_CONFIG_SETTING_CATEGORY_AND_TYPE_HIDES                      :{BLACK}Show all search results by setting{}{SILVER}Category {BLACK}to {WHITE}{STRING} {BLACK}and {SILVER}Type {BLACK}to {WHITE}All setting types
STR_CONFIG_SETTINGS_NONE                                        :{WHITE}- None -

STR_CONFIG_SETTING_OFF                                          :Off
STR_CONFIG_SETTING_ON                                           :On
STR_CONFIG_SETTING_DISABLED                                     :Disabled

STR_CONFIG_SETTING_COMPANIES_OFF                                :Off
STR_CONFIG_SETTING_COMPANIES_OWN                                :Own company
STR_CONFIG_SETTING_COMPANIES_ALL                                :All companies

STR_CONFIG_SETTING_NONE                                         :None
STR_CONFIG_SETTING_ORIGINAL                                     :Original
STR_CONFIG_SETTING_REALISTIC                                    :Realistic

STR_CONFIG_SETTING_HORIZONTAL_POS_LEFT                          :Left
STR_CONFIG_SETTING_HORIZONTAL_POS_CENTER                        :Centre
STR_CONFIG_SETTING_HORIZONTAL_POS_RIGHT                         :Right

STR_CONFIG_SETTING_MAXIMUM_INITIAL_LOAN                         :Maximum initial loan: {STRING2}
STR_CONFIG_SETTING_MAXIMUM_INITIAL_LOAN_HELPTEXT                :Maximum amount a company can loan (without taking inflation into account)
STR_CONFIG_SETTING_INTEREST_RATE                                :Interest rate: {STRING2}
STR_CONFIG_SETTING_INTEREST_RATE_HELPTEXT                       :Loan interest rate; also controls inflation, if enabled
STR_CONFIG_SETTING_RUNNING_COSTS                                :Running costs: {STRING2}
STR_CONFIG_SETTING_RUNNING_COSTS_HELPTEXT                       :Set level of maintainance and running costs of vehicles and infrastructure
STR_CONFIG_SETTING_CONSTRUCTION_SPEED                           :Construction speed: {STRING2}
STR_CONFIG_SETTING_CONSTRUCTION_SPEED_HELPTEXT                  :Limit the amount of construction actions for AIs
STR_CONFIG_SETTING_VEHICLE_BREAKDOWNS                           :Vehicle breakdowns: {STRING2}
STR_CONFIG_SETTING_VEHICLE_BREAKDOWNS_HELPTEXT                  :Control how often inadequately serviced vehicles may break down
STR_CONFIG_SETTING_SUBSIDY_MULTIPLIER                           :Subsidy multiplier: {STRING2}
STR_CONFIG_SETTING_SUBSIDY_MULTIPLIER_HELPTEXT                  :Set how much is paid for subsidised connections
STR_CONFIG_SETTING_CONSTRUCTION_COSTS                           :Construction costs: {STRING2}
STR_CONFIG_SETTING_CONSTRUCTION_COSTS_HELPTEXT                  :Set level of construction and purchase costs
STR_CONFIG_SETTING_RECESSIONS                                   :Recessions: {STRING2}
STR_CONFIG_SETTING_RECESSIONS_HELPTEXT                          :If enabled, recessions may occur every few years. During a recession all production is significantly lower (it returns to previous level when the recession is over)
STR_CONFIG_SETTING_TRAIN_REVERSING                              :Disallow train reversing in stations: {STRING2}
STR_CONFIG_SETTING_TRAIN_REVERSING_HELPTEXT                     :If enabled, trains will not reverse in non-terminus stations, even if there is a shorter path to their next destination when reversing
STR_CONFIG_SETTING_DISASTERS                                    :Disasters: {STRING2}
STR_CONFIG_SETTING_DISASTERS_HELPTEXT                           :Toggle disasters which may occasionally block or destroy vehicles or infrastructure
STR_CONFIG_SETTING_CITY_APPROVAL                                :Town council's attitude towards area restructuring: {STRING2}
STR_CONFIG_SETTING_CITY_APPROVAL_HELPTEXT                       :Choose how much noise and environmental damage by companies affect their town rating and further construction actions in their area

STR_CONFIG_SETTING_MAX_HEIGHTLEVEL                              :Maximum map height: {STRING2}
STR_CONFIG_SETTING_MAX_HEIGHTLEVEL_HELPTEXT                     :Set the maximum allowed height for mountains on the map
STR_CONFIG_SETTING_TOO_HIGH_MOUNTAIN                            :{WHITE}You can't set the maximum map height to this value. At least one mountain on the map is higher
STR_CONFIG_SETTING_AUTOSLOPE                                    :Allow landscaping under buildings, tracks, etc.: {STRING2}
STR_CONFIG_SETTING_AUTOSLOPE_HELPTEXT                           :Allow landscaping under buildings and tracks without removing them
STR_CONFIG_SETTING_CATCHMENT                                    :Allow more realistically sized catchment areas: {STRING2}
STR_CONFIG_SETTING_CATCHMENT_HELPTEXT                           :Have differently sized catchment areas for different types of stations and airports
STR_CONFIG_SETTING_EXTRADYNAMITE                                :Allow removal of more town-owned roads, bridges and tunnels: {STRING2}
STR_CONFIG_SETTING_EXTRADYNAMITE_HELPTEXT                       :Make it easier to remove town-owned infrastructure and buildings
STR_CONFIG_SETTING_TRAIN_LENGTH                                 :Maximum length of trains: {STRING2}
STR_CONFIG_SETTING_TRAIN_LENGTH_HELPTEXT                        :Set the maximum length of trains
STR_CONFIG_SETTING_TILE_LENGTH                                  :{COMMA} tile{P 0 "" s}
STR_CONFIG_SETTING_SMOKE_AMOUNT                                 :Amount of vehicle smoke/sparks: {STRING2}
STR_CONFIG_SETTING_SMOKE_AMOUNT_HELPTEXT                        :Set how much smoke or how many sparks are emitted by vehicles
STR_CONFIG_SETTING_TRAIN_ACCELERATION_MODEL                     :Train acceleration model: {STRING2}
STR_CONFIG_SETTING_TRAIN_ACCELERATION_MODEL_HELPTEXT            :Select the physics model for train acceleration. The "original" model penalises slopes equally for all vehicles. The "realistic" model penalises slopes and curves depending on various properties of the consist, like length and tractive effort
STR_CONFIG_SETTING_ROAD_VEHICLE_ACCELERATION_MODEL              :Road vehicle acceleration model: {STRING2}
STR_CONFIG_SETTING_ROAD_VEHICLE_ACCELERATION_MODEL_HELPTEXT     :Select the physics model for road vehicle acceleration. The "original" model penalises slopes equally for all vehicles. The "realistic" model penalises slopes depending on various properties of the engine, for example 'tractive effort'
STR_CONFIG_SETTING_TRAIN_SLOPE_STEEPNESS                        :Slope steepness for trains: {STRING2}
STR_CONFIG_SETTING_TRAIN_SLOPE_STEEPNESS_HELPTEXT               :Steepness of a sloped tile for a train. Higher values make it more difficult to climb a hill
STR_CONFIG_SETTING_PERCENTAGE                                   :{COMMA}%
STR_CONFIG_SETTING_ROAD_VEHICLE_SLOPE_STEEPNESS                 :Slope steepness for road vehicles: {STRING2}
STR_CONFIG_SETTING_ROAD_VEHICLE_SLOPE_STEEPNESS_HELPTEXT        :Steepness of a sloped tile for a road vehicle. Higher values make it more difficult to climb a hill
STR_CONFIG_SETTING_FORBID_90_DEG                                :Forbid trains and ships from making 90° turns: {STRING2}
STR_CONFIG_SETTING_FORBID_90_DEG_HELPTEXT                       :90 degree turns occur when a horizontal track is directly followed by a vertical track piece on the adjacent tile, thus making the train turn by 90 degree when traversing the tile edge instead of the usual 45 degrees for other track combinations. This also applies to the turning radius of ships
STR_CONFIG_SETTING_DISTANT_JOIN_STATIONS                        :Allow to join stations not directly adjacent: {STRING2}
STR_CONFIG_SETTING_DISTANT_JOIN_STATIONS_HELPTEXT               :Allow adding parts to a station without directly touching the existing parts. Needs Ctrl+Click while placing the new parts
STR_CONFIG_SETTING_INFLATION                                    :Inflation: {STRING2}
STR_CONFIG_SETTING_INFLATION_HELPTEXT                           :Enable inflation in the economy, where costs are slightly faster rising than payments
STR_CONFIG_SETTING_MAX_BRIDGE_LENGTH                            :Maximum bridge length: {STRING2}
STR_CONFIG_SETTING_MAX_BRIDGE_LENGTH_HELPTEXT                   :Maximum length for building bridges
STR_CONFIG_SETTING_MAX_BRIDGE_HEIGHT                            :Maximum bridge height: {STRING2}
STR_CONFIG_SETTING_MAX_BRIDGE_HEIGHT_HELPTEXT                   :Maximum height for building bridges
STR_CONFIG_SETTING_MAX_TUNNEL_LENGTH                            :Maximum tunnel length: {STRING2}
STR_CONFIG_SETTING_MAX_TUNNEL_LENGTH_HELPTEXT                   :Maximum length for building tunnels
STR_CONFIG_SETTING_RAW_INDUSTRY_CONSTRUCTION_METHOD             :Manual primary industry construction method: {STRING2}
STR_CONFIG_SETTING_RAW_INDUSTRY_CONSTRUCTION_METHOD_HELPTEXT    :Method of funding a primary industry. 'none' means it is not possible to fund any, 'prospecting' means funding is possible, but construction occurs in a random spot on the map and may as well fail, 'as other industries' means raw industries can be constructed by companies like processing industries in any position they like
STR_CONFIG_SETTING_RAW_INDUSTRY_CONSTRUCTION_METHOD_NONE        :None
STR_CONFIG_SETTING_RAW_INDUSTRY_CONSTRUCTION_METHOD_NORMAL      :As other industries
STR_CONFIG_SETTING_RAW_INDUSTRY_CONSTRUCTION_METHOD_PROSPECTING :Prospecting
STR_CONFIG_SETTING_INDUSTRY_PLATFORM                            :Flat area around industries: {STRING2}
STR_CONFIG_SETTING_INDUSTRY_PLATFORM_HELPTEXT                   :Amount of flat space around an industry. This ensures empty space will remain available around an industry for building tracks, et cetera
STR_CONFIG_SETTING_MULTIPINDTOWN                                :Allow multiple similar industries per town: {STRING2}
STR_CONFIG_SETTING_MULTIPINDTOWN_HELPTEXT                       :Normally, a town does not want more than one industry of each type. With this setting, it will allow several industries of the same type in the same town
STR_CONFIG_SETTING_SIGNALSIDE                                   :Show signals: {STRING2}
STR_CONFIG_SETTING_SIGNALSIDE_HELPTEXT                          :Select on which side of the track to place signals
STR_CONFIG_SETTING_SIGNALSIDE_LEFT                              :On the left
STR_CONFIG_SETTING_SIGNALSIDE_DRIVING_SIDE                      :On the driving side
STR_CONFIG_SETTING_SIGNALSIDE_RIGHT                             :On the right
STR_CONFIG_SETTING_SHOWFINANCES                                 :Show finances window at the end of the year: {STRING2}
STR_CONFIG_SETTING_SHOWFINANCES_HELPTEXT                        :If enabled, the finances window pops up at the end of each year to allow easy inspection of the financial status of the company
STR_CONFIG_SETTING_NONSTOP_BY_DEFAULT                           :New orders are 'non-stop' by default: {STRING2}
STR_CONFIG_SETTING_NONSTOP_BY_DEFAULT_HELPTEXT                  :Normally, a vehicle will stop at every station it passes. By enabling this setting, it will drive through all station on the way to its final destination without stopping. Note, that this setting only defines a default value for new orders. Individual orders can be set explicitly to either behaviour nevertheless
STR_CONFIG_SETTING_STOP_LOCATION                                :New train orders stop by default at the {STRING2} of the platform
STR_CONFIG_SETTING_STOP_LOCATION_HELPTEXT                       :Place where a train will stop at the platform by default. The 'near end' means close to the entry point, 'middle' means in the middle of the platform, and 'far end' means far away from the entry point. Note, that this setting only defines a default value for new orders. Individual orders can be set explicitly to either behaviour nevertheless
STR_CONFIG_SETTING_STOP_LOCATION_NEAR_END                       :near end
STR_CONFIG_SETTING_STOP_LOCATION_MIDDLE                         :middle
STR_CONFIG_SETTING_IMPROVED_BREAKDOWNS                          :Enable improved breakdowns: {STRING2}
STR_CONFIG_SETTING_STOP_LOCATION_FAR_END                        :far end
STR_CONFIG_SETTING_AUTOSCROLL                                   :Pan window when mouse is at the edge: {STRING2}
STR_CONFIG_SETTING_AUTOSCROLL_HELPTEXT                          :When enabled, viewports will start to scroll when the mouse is near the edge of the window
STR_CONFIG_SETTING_AUTOSCROLL_DISABLED                          :Disabled
STR_CONFIG_SETTING_AUTOSCROLL_MAIN_VIEWPORT_FULLSCREEN          :Main viewport, full-screen only
STR_CONFIG_SETTING_AUTOSCROLL_MAIN_VIEWPORT                     :Main viewport
STR_CONFIG_SETTING_AUTOSCROLL_EVERY_VIEWPORT                    :Every viewport
STR_CONFIG_SETTING_BRIBE                                        :Allow bribing of the local authority: {STRING2}
STR_CONFIG_SETTING_BRIBE_HELPTEXT                               :Allow companies to try bribing the local town authority. If the bribe is noticed by an inspector, the company will not be able to act in the town for six months
STR_CONFIG_SETTING_ALLOW_EXCLUSIVE                              :Allow buying exclusive transport rights: {STRING2}
STR_CONFIG_SETTING_ALLOW_EXCLUSIVE_HELPTEXT                     :If a company buys exclusive transport rights for a town, opponents' stations (passenger and cargo) won't receive any cargo for a whole year
STR_CONFIG_SETTING_ALLOW_FUND_BUILDINGS                         :Allow funding buildings: {STRING2}
STR_CONFIG_SETTING_ALLOW_FUND_BUILDINGS_HELPTEXT                :Allow companies to give money to towns for funding new houses
STR_CONFIG_SETTING_ALLOW_FUND_ROAD                              :Allow funding local road reconstruction: {STRING2}
STR_CONFIG_SETTING_ALLOW_FUND_ROAD_HELPTEXT                     :Allow companies to give money to towns for road re-construction to sabotage road-based services in the town
STR_CONFIG_SETTING_ALLOW_GIVE_MONEY                             :Allow sending money to other companies: {STRING2}
STR_CONFIG_SETTING_ALLOW_GIVE_MONEY_HELPTEXT                    :Allow transfer of money between companies in multiplayer mode
STR_CONFIG_SETTING_FREIGHT_TRAINS                               :Weight multiplier for freight to simulate heavy trains: {STRING2}
STR_CONFIG_SETTING_FREIGHT_TRAINS_HELPTEXT                      :Set the impact of carrying freight in trains. A higher value makes carrying freight more demanding for trains, especially at hills
STR_CONFIG_SETTING_PLANE_SPEED                                  :Plane speed factor: {STRING2}
STR_CONFIG_SETTING_PLANE_SPEED_HELPTEXT                         :Set the relative speed of planes compared to other vehicle types, to reduce the amount of income of transport by aircraft
STR_CONFIG_SETTING_PLANE_SPEED_VALUE                            :1 / {COMMA}
STR_CONFIG_SETTING_PLANE_CRASHES                                :Number of plane crashes: {STRING2}
STR_CONFIG_SETTING_PLANE_CRASHES_HELPTEXT                       :Set the chance of an aircraft crash happening
STR_CONFIG_SETTING_PLANE_CRASHES_NONE                           :None
STR_CONFIG_SETTING_PLANE_CRASHES_REDUCED                        :Reduced
STR_CONFIG_SETTING_PLANE_CRASHES_NORMAL                         :Normal
STR_CONFIG_SETTING_STOP_ON_TOWN_ROAD                            :Allow drive-through road stops on town owned roads: {STRING2}
STR_CONFIG_SETTING_STOP_ON_TOWN_ROAD_HELPTEXT                   :Allow construction of drive-through road stops on town-owned roads
STR_CONFIG_SETTING_STOP_ON_COMPETITOR_ROAD                      :Allow drive-through road stops on roads owned by competitors: {STRING2}
STR_CONFIG_SETTING_STOP_ON_COMPETITOR_ROAD_HELPTEXT             :Allow construction of drive-through road stops on roads owned by other companies
STR_CONFIG_SETTING_DYNAMIC_ENGINES_EXISTING_VEHICLES            :{WHITE}Changing this setting is not possible when there are vehicles
STR_CONFIG_SETTING_INFRASTRUCTURE_MAINTENANCE                   :Infrastructure maintenance: {STRING2}
STR_CONFIG_SETTING_INFRASTRUCTURE_MAINTENANCE_HELPTEXT          :When enabled, infrastructure causes maintenance costs. The cost grows over-proportional with the network size, thus affecting bigger companies more than smaller ones

STR_CONFIG_SETTING_NEVER_EXPIRE_AIRPORTS                        :Airports never expire: {STRING2}
STR_CONFIG_SETTING_NEVER_EXPIRE_AIRPORTS_HELPTEXT               :Enabling this setting makes each airport type stay available forever after its introduction

STR_CONFIG_SETTING_WARN_LOST_VEHICLE                            :Warn if vehicle is lost: {STRING2}
STR_CONFIG_SETTING_WARN_LOST_VEHICLE_HELPTEXT                   :Trigger messages about vehicles unable to find a path to their ordered destination
STR_CONFIG_SETTING_ORDER_REVIEW                                 :Review vehicles' orders: {STRING2}
STR_CONFIG_SETTING_ORDER_REVIEW_HELPTEXT                        :When enabled, the orders of the vehicles are periodically checked, and some obvious issues are reported with a news message when detected
STR_CONFIG_SETTING_ORDER_REVIEW_OFF                             :No
STR_CONFIG_SETTING_ORDER_REVIEW_EXDEPOT                         :Yes, but exclude stopped vehicles
STR_CONFIG_SETTING_ORDER_REVIEW_ON                              :Of all vehicles
STR_CONFIG_SETTING_WARN_INCOME_LESS                             :Warn if a vehicle's income is negative: {STRING2}
STR_CONFIG_SETTING_WARN_INCOME_LESS_HELPTEXT                    :When enabled, a news message gets sent when a vehicle has not made any profit within a calendar year
STR_CONFIG_SETTING_NEVER_EXPIRE_VEHICLES                        :Vehicles never expire: {STRING2}
STR_CONFIG_SETTING_NEVER_EXPIRE_VEHICLES_HELPTEXT               :When enabled, all vehicle models remain available forever after their introduction
STR_CONFIG_SETTING_AUTORENEW_VEHICLE                            :Autorenew vehicle when it gets old: {STRING2}
STR_CONFIG_SETTING_AUTORENEW_VEHICLE_HELPTEXT                   :When enabled, a vehicle nearing its end of life gets automatically replaced when the renew conditions are fulfilled
STR_CONFIG_SETTING_AUTORENEW_MONTHS                             :Autorenew when vehicle is {STRING2} maximum age
STR_CONFIG_SETTING_AUTORENEW_MONTHS_HELPTEXT                    :Relative age when a vehicle should be considered for auto-renewing
STR_CONFIG_SETTING_AUTORENEW_MONTHS_VALUE_BEFORE                :{COMMA} month{P 0 "" s} before
STR_CONFIG_SETTING_AUTORENEW_MONTHS_VALUE_AFTER                 :{COMMA} month{P 0 "" s} after
STR_CONFIG_SETTING_AUTORENEW_MONEY                              :Autorenew minimum needed money for renew: {STRING2}
STR_CONFIG_SETTING_AUTORENEW_MONEY_HELPTEXT                     :Minimal amount of money that must remain in the bank before considering auto-renewing vehicles
STR_CONFIG_SETTING_ERRMSG_DURATION                              :Duration of error message: {STRING2}
STR_CONFIG_SETTING_ERRMSG_DURATION_HELPTEXT                     :Duration for displaying error messages in a red window. Note that some (critical) error messages are not closed automatically after this time, but must be closed manually
STR_CONFIG_SETTING_ERRMSG_DURATION_VALUE                        :{COMMA} second{P 0 "" s}
STR_CONFIG_SETTING_HOVER_DELAY                                  :Show tooltips: {STRING2}
STR_CONFIG_SETTING_HOVER_DELAY_HELPTEXT                         :Delay before tooltips are displayed when hovering the mouse over some interface element. Alternatively tooltips are bound to the right mouse button when this value is set to 0.
STR_CONFIG_SETTING_HOVER_DELAY_VALUE                            :Hover for {COMMA} millisecond{P 0 "" s}
STR_CONFIG_SETTING_HOVER_DELAY_DISABLED                         :Right click
STR_CONFIG_SETTING_POPULATION_IN_LABEL                          :Show extra information in the town name label: {STRING2}
STR_CONFIG_SETTING_POPULATION_IN_LABEL_HELPTEXT                 :Display the population of towns in their label on the map
STR_CONFIG_SETTING_GRAPH_LINE_THICKNESS                         :Thickness of lines in graphs: {STRING2}
STR_CONFIG_SETTING_GRAPH_LINE_THICKNESS_HELPTEXT                :Width of the line in the graphs. A thin line is more precisely readable, a thicker line is easier to see and colours are easier to distinguish

STR_CONFIG_SETTING_LANDSCAPE                                    :Landscape: {STRING2}
STR_CONFIG_SETTING_LANDSCAPE_HELPTEXT                           :Landscapes define basic gameplay scenarios with different cargos and town growth requirements. NewGRF and Game Scripts allow finer control though
STR_CONFIG_SETTING_LAND_GENERATOR                               :Land generator: {STRING2}
STR_CONFIG_SETTING_LAND_GENERATOR_HELPTEXT                      :The original generator depends on the base graphics set, and composes fixed landscape shapes. TerraGenesis is a Perlin noise based generator with finer control settings
STR_CONFIG_SETTING_MAX_SIGNAL_EVALUATIONS                       :Maximum number of programmable signal changes permitted at once: {STRING2}
STR_CONFIG_SETTING_MAX_SIGNAL_EVALUATIONS_HELPTEXT              :Sets the maximum number of programmable signal changes permitted at once
STR_CONFIG_SETTING_LAND_GENERATOR_ORIGINAL                      :Original
STR_CONFIG_SETTING_LAND_GENERATOR_TERRA_GENESIS                 :TerraGenesis
STR_CONFIG_SETTING_TERRAIN_TYPE                                 :Terrain type: {STRING2}
STR_CONFIG_SETTING_TERRAIN_TYPE_HELPTEXT                        :(TerraGenesis only) Hilliness of the landscape
STR_CONFIG_SETTING_INDUSTRY_DENSITY                             :Industry density: {STRING2}
STR_CONFIG_SETTING_INDUSTRY_DENSITY_HELPTEXT                    :Set how many industries should be generated and what level should be maintained during the game
STR_CONFIG_SETTING_OIL_REF_EDGE_DISTANCE                        :Maximum distance from edge for Oil refineries: {STRING2}
STR_CONFIG_SETTING_OIL_REF_EDGE_DISTANCE_HELPTEXT               :Oil refineries are only constructed near the map border, that is at the coast for island maps
STR_CONFIG_SETTING_SNOWLINE_HEIGHT                              :Snow line height: {STRING2}
STR_CONFIG_SETTING_SNOWLINE_HEIGHT_HELPTEXT                     :Control at what height snow starts in sub-arctic landscape. Snow also affects industry generation and town growth requirements
STR_CONFIG_SETTING_ROUGHNESS_OF_TERRAIN                         :Roughness of terrain: {STRING2}
STR_CONFIG_SETTING_ROUGHNESS_OF_TERRAIN_HELPTEXT                :(TerraGenesis only) Choose the frequency of hills: Smooth landscapes have fewer, more wide-spread hills. Rough landscapes have many hills, which may look repetitive
STR_CONFIG_SETTING_ROUGHNESS_OF_TERRAIN_VERY_SMOOTH             :Very Smooth
STR_CONFIG_SETTING_ROUGHNESS_OF_TERRAIN_SMOOTH                  :Smooth
STR_CONFIG_SETTING_ROUGHNESS_OF_TERRAIN_ROUGH                   :Rough
STR_CONFIG_SETTING_ROUGHNESS_OF_TERRAIN_VERY_ROUGH              :Very Rough
STR_CONFIG_SETTING_VARIETY                                      :Variety distribution: {STRING2}
STR_CONFIG_SETTING_VARIETY_HELPTEXT                             :(TerraGenesis only) Control whether the map contains both mountainous and flat areas. Since this only makes the map flatter, other settings should be set to mountainous
STR_CONFIG_SETTING_RIVER_AMOUNT                                 :River amount: {STRING2}
STR_CONFIG_SETTING_RIVER_AMOUNT_HELPTEXT                        :Choose how many rivers to generate
STR_CONFIG_SETTING_TREE_PLACER                                  :Tree placer algorithm: {STRING2}
STR_CONFIG_SETTING_TREE_PLACER_HELPTEXT                         :Choose the distribution of trees on the map: 'Original' plants trees uniformly scattered, 'Improved' plants them in groups
STR_CONFIG_SETTING_TREE_PLACER_NONE                             :None
STR_CONFIG_SETTING_TREE_PLACER_ORIGINAL                         :Original
STR_CONFIG_SETTING_TREE_PLACER_IMPROVED                         :Improved
STR_CONFIG_SETTING_ROAD_SIDE                                    :Road vehicles: {STRING2}
STR_CONFIG_SETTING_ROAD_SIDE_HELPTEXT                           :Choose the driving side
STR_CONFIG_SETTING_HEIGHTMAP_ROTATION                           :Heightmap rotation: {STRING2}
STR_CONFIG_SETTING_HEIGHTMAP_ROTATION_COUNTER_CLOCKWISE         :Counter clockwise
STR_CONFIG_SETTING_HEIGHTMAP_ROTATION_CLOCKWISE                 :Clockwise
STR_CONFIG_SETTING_SE_FLAT_WORLD_HEIGHT                         :The height level a flat scenario map gets: {STRING2}
STR_CONFIG_SETTING_EDGES_NOT_EMPTY                              :{WHITE}One or more tiles at the northern edge are not empty
STR_CONFIG_SETTING_EDGES_NOT_WATER                              :{WHITE}One or more tiles at one of the edges is not water

STR_CONFIG_SETTING_STATION_SPREAD                               :Maximum station spread: {STRING2}
STR_CONFIG_SETTING_STATION_SPREAD_HELPTEXT                      :Maximum area the parts of a single station may be spread out on. Note that high values will slow the game
STR_CONFIG_SETTING_SERVICEATHELIPAD                             :Service helicopters at helipads automatically: {STRING2}
STR_CONFIG_SETTING_SERVICEATHELIPAD_HELPTEXT                    :Service helicopters after every landing, even if there is no depot at the airport
STR_CONFIG_SETTING_LINK_TERRAFORM_TOOLBAR                       :Link landscape toolbar to rail/road/water/airport toolbars: {STRING2}
STR_CONFIG_SETTING_LINK_TERRAFORM_TOOLBAR_HELPTEXT              :When opening a construction toolbar for a transport type, also open the toolbar for terraforming
STR_CONFIG_SETTING_SMALLMAP_LAND_COLOUR                         :Land colour used at the smallmap: {STRING2}
STR_CONFIG_SETTING_SMALLMAP_LAND_COLOUR_HELPTEXT                :Colour of the terrain in the smallmap
STR_CONFIG_SETTING_SMALLMAP_LAND_COLOUR_GREEN                   :Green
STR_CONFIG_SETTING_SMALLMAP_LAND_COLOUR_DARK_GREEN              :Dark green
STR_CONFIG_SETTING_SMALLMAP_LAND_COLOUR_VIOLET                  :Violet
STR_CONFIG_SETTING_REVERSE_SCROLLING                            :Reverse scroll direction: {STRING2}
STR_CONFIG_SETTING_REVERSE_SCROLLING_HELPTEXT                   :Behaviour when scrolling the map with the right mouse button. When disabled, the mouse moves the camera. When enabled, the mouse moves the map
STR_CONFIG_SETTING_SMOOTH_SCROLLING                             :Smooth viewport scrolling: {STRING2}
STR_CONFIG_SETTING_SMOOTH_SCROLLING_HELPTEXT                    :Control how the main view scrolls to a specific position when clicking on the smallmap or when issuing a command to scroll to a specific object on the map. If enabled, the viewport scrolls smoothly, if disabled it jumps directly to the targeted spot
STR_CONFIG_SETTING_MEASURE_TOOLTIP                              :Show a measurement tooltip when using various build-tools: {STRING2}
STR_CONFIG_SETTING_MEASURE_TOOLTIP_HELPTEXT                     :Display tile-distances and height differences when dragging during construction operations
STR_CONFIG_SETTING_LIVERIES                                     :Show vehicle-type specific liveries: {STRING2}
STR_CONFIG_SETTING_LIVERIES_HELPTEXT                            :Control usage of vehicle-type specific liveries for vehicles (in contrary to company specific)
STR_CONFIG_SETTING_LIVERIES_NONE                                :None
STR_CONFIG_SETTING_LIVERIES_OWN                                 :Own company
STR_CONFIG_SETTING_LIVERIES_ALL                                 :All companies
STR_CONFIG_SETTING_PREFER_TEAMCHAT                              :Prefer team chat with <ENTER>: {STRING2}
STR_CONFIG_SETTING_PREFER_TEAMCHAT_HELPTEXT                     :Switch the binding of company-internal and public chat to <ENTER> resp. <Ctrl+ENTER>
STR_CONFIG_SETTING_SCROLLWHEEL_SCROLLING                        :Function of scrollwheel: {STRING2}
STR_CONFIG_SETTING_SCROLLWHEEL_SCROLLING_HELPTEXT               :Enable scrolling with two-dimensional mouse-wheels
STR_CONFIG_SETTING_SCROLLWHEEL_ZOOM                             :Zoom map
STR_CONFIG_SETTING_SCROLLWHEEL_SCROLL                           :Scroll map
STR_CONFIG_SETTING_SCROLLWHEEL_OFF                              :Off
STR_CONFIG_SETTING_SCROLLWHEEL_MULTIPLIER                       :Map scrollwheel speed: {STRING2}
STR_CONFIG_SETTING_SCROLLWHEEL_MULTIPLIER_HELPTEXT              :Control the sensitivity of mouse-wheel scrolling
STR_CONFIG_SETTING_OSK_ACTIVATION                               :On screen keyboard: {STRING2}
STR_CONFIG_SETTING_OSK_ACTIVATION_HELPTEXT                      :Select the method to open the on screen keyboard for entering text into editboxes only using the pointing device. This is meant for small devices without actual keyboard
STR_CONFIG_SETTING_OSK_ACTIVATION_DISABLED                      :Disabled
STR_CONFIG_SETTING_OSK_ACTIVATION_DOUBLE_CLICK                  :Double click
STR_CONFIG_SETTING_OSK_ACTIVATION_SINGLE_CLICK_FOCUS            :Single click (when focussed)
STR_CONFIG_SETTING_OSK_ACTIVATION_SINGLE_CLICK                  :Single click (immediately)
STR_CONFIG_SETTING_SHOW_VEHICLE_ROUTE_STEPS                     :Show the vehicle's route steps: {STRING2}

STR_CONFIG_SETTING_VIEWPORT_MAP_SCAN_SURROUNDINGS               :Scan surroundings (better for high zoom out levels): {STRING2}
STR_CONFIG_SETTING_VIEWPORT_MAP_SHOW_SLOPES                     :Show slopes: {STRING2}
STR_CONFIG_SETTING_VIEWPORT_MAP_SHOW_BRIDGES                    :Show bridges: {STRING2}
STR_CONFIG_SETTING_VIEWPORT_MAP_SHOW_TUNNELS                    :Show tunnels: {STRING2}
STR_CONFIG_SETTING_VIEWPORT_MAP_SHOW_SCROLLING_VP               :Show scrolling viewport: {STRING2}
STR_CONFIG_SETTING_VIEWPORT_MAP_SHOW_SCROLLING_VP_NOTHING       :No
STR_CONFIG_SETTING_VIEWPORT_MAP_SHOW_SCROLLING_VP_CONTOUR       :Contour
STR_CONFIG_SETTING_VIEWPORT_MAP_SHOW_SCROLLING_VP_BLEND         :Blend with some white (32bpp only)
STR_CONFIG_SETTING_VIEWPORT_MAP_SHOW_SCROLLING_VP_ALL           :Blend + contour
STR_CONFIG_SETTING_VIEWPORT_MAP_USE_OWNER_COLOUR_BRIDGE_TUNNEL  :Use owner's colour for bridges and tunnels: {STRING2}
STR_CONFIG_SETTING_VIEWPORT_MAP_DEFAULT_MODE                    :Default mode: {STRING2}
STR_CONFIG_SETTING_VIEWPORT_MAP_DEFAULT_MODE_VEGETATION         :Vegetation
STR_CONFIG_SETTING_VIEWPORT_MAP_DEFAULT_MODE_OWNER              :Owner
STR_CONFIG_SETTING_VIEWPORT_MAP_DEFAULT_MODE_INDUSTRY           :Industry
STR_CONFIG_SETTING_VIEWPORT_MAP_ACTION_DBLCLICK                 :Function of double-click: {STRING2}
STR_CONFIG_SETTING_VIEWPORT_MAP_ACTION_DBLCLICK_DO_NOTHING      :Do nothing
STR_CONFIG_SETTING_VIEWPORT_MAP_ACTION_DBLCLICK_ZOOM_MAIN       :Zoom in directly to 1X
STR_CONFIG_SETTING_VIEWPORT_MAP_ACTION_DBLCLICK_NEW_EXTRA       :Open an extra viewport
STR_CONFIG_SETTING_VIEWPORT_MAP_SHOW_VEHICLE_ROUTE              :Show the vehicle's route: {STRING2}
STR_CONFIG_SETTING_VIEWPORT_MAP_SHOW_VEHICLE_ROUTE_NO           :No
STR_CONFIG_SETTING_VIEWPORT_MAP_SHOW_VEHICLE_ROUTE_SIMPLE       :Simple
STR_CONFIG_SETTING_VIEWPORT_MAP_DRAW_ROUTE_DASH                 :Drawing style of vehicle's route: {STRING}
STR_CONFIG_SETTING_VIEWPORT_MAP_DRAW_ROUTE_DASH_VALUE           :dashed lines of {COMMA} pixel{P "" s}
STR_CONFIG_SETTING_VIEWPORT_MAP_DRAW_ROUTE_DASH_DISABLED        :plain lines

STR_CONFIG_SETTING_RIGHT_MOUSE_BTN_EMU                          :Right-click emulation: {STRING2}
STR_CONFIG_SETTING_RIGHT_MOUSE_BTN_EMU_HELPTEXT                 :Select the method to emulate right mouse-button clicks
STR_CONFIG_SETTING_RIGHT_MOUSE_BTN_EMU_COMMAND                  :Command+Click
STR_CONFIG_SETTING_RIGHT_MOUSE_BTN_EMU_CONTROL                  :Ctrl+Click
STR_CONFIG_SETTING_RIGHT_MOUSE_BTN_EMU_OFF                      :Off

STR_CONFIG_SETTING_LEFT_MOUSE_BTN_SCROLLING                     :Left-click scrolling: {STRING2}
STR_CONFIG_SETTING_LEFT_MOUSE_BTN_SCROLLING_HELPTEXT            :Enable scrolling the map by dragging it with the left mouse button. This is especially useful when using a touch-screen for scrolling

STR_CONFIG_SETTING_AUTOSAVE                                     :Autosave: {STRING2}
STR_CONFIG_SETTING_AUTOSAVE_HELPTEXT                            :Select interval between automatic game saves

STR_CONFIG_SETTING_DATE_FORMAT_IN_SAVE_NAMES                    :Use the {STRING2} date format for savegame names
STR_CONFIG_SETTING_DATE_FORMAT_IN_SAVE_NAMES_HELPTEXT           :Format of the date in save game filenames
STR_CONFIG_SETTING_DATE_FORMAT_IN_SAVE_NAMES_LONG               :long (31st Dec 2008)
STR_CONFIG_SETTING_DATE_FORMAT_IN_SAVE_NAMES_SHORT              :short (31-12-2008)
STR_CONFIG_SETTING_DATE_FORMAT_IN_SAVE_NAMES_ISO                :ISO (2008-12-31)

STR_CONFIG_SETTING_PAUSE_ON_NEW_GAME                            :Automatically pause when starting a new game: {STRING2}
STR_CONFIG_SETTING_PAUSE_ON_NEW_GAME_HELPTEXT                   :When enabled, the game will automatically pause when starting a new game, allowing for closer study of the map
STR_CONFIG_SETTING_COMMAND_PAUSE_LEVEL                          :When paused allow: {STRING2}
STR_CONFIG_SETTING_COMMAND_PAUSE_LEVEL_HELPTEXT                 :Select what actions may be done while the game is paused
STR_CONFIG_SETTING_COMMAND_PAUSE_LEVEL_NO_ACTIONS               :No actions
STR_CONFIG_SETTING_COMMAND_PAUSE_LEVEL_ALL_NON_CONSTRUCTION     :All non-construction actions
STR_CONFIG_SETTING_COMMAND_PAUSE_LEVEL_ALL_NON_LANDSCAPING      :All but landscape modifying actions
STR_CONFIG_SETTING_COMMAND_PAUSE_LEVEL_ALL_ACTIONS              :All actions
STR_CONFIG_SETTING_ADVANCED_VEHICLE_LISTS                       :Use groups in vehicle list: {STRING2}
STR_CONFIG_SETTING_ADVANCED_VEHICLE_LISTS_HELPTEXT              :Enable usage of the advanced vehicle lists for grouping vehicles
STR_CONFIG_SETTING_LOADING_INDICATORS                           :Use loading indicators: {STRING2}
STR_CONFIG_SETTING_LOADING_INDICATORS_HELPTEXT                  :Select whether loading indicators are displayed above loading or unloading vehicles
STR_CONFIG_SETTING_TIMETABLE_AUTOMATED                          :Automatically manage timetables: {STRING2}
STR_CONFIG_SETTING_TIMETABLE_AUTOMATED_HELPTEXT                 :Whether to enable automatic timetables
STR_CONFIG_SETTING_TIMETABLE_IN_TICKS                           :Show timetable in ticks rather than days: {STRING2}
STR_CONFIG_SETTING_TIMETABLE_IN_TICKS_HELPTEXT                  :Show travel times in time tables in game ticks instead of days
STR_CONFIG_SETTING_TIME_IN_MINUTES                              :Show time in minutes rather than days: {STRING2}
STR_CONFIG_SETTING_TIME_IN_MINUTES_HELPTEXT                     :Select whether to use hours and minutes instead of days
STR_CONFIG_SETTING_TICKS_PER_MINUTE                             :Ticks per minute: {STRING2}
STR_CONFIG_SETTING_TICKS_PER_MINUTE_HELPTEXT                    :The number of game ticks per minute
STR_CONFIG_SETTING_DATE_WITH_TIME                               :Show date with time in status bar: {STRING2}
STR_CONFIG_SETTING_DATE_WITH_TIME_HELPTEXT                      :Show the real game date in the status bar as well as the time
STR_CONFIG_SETTING_CLOCK_OFFSET                                 :Clock offset in minutes: {STRING2}
STR_CONFIG_SETTING_CLOCK_OFFSET_HELPTEXT                        :The number of minutes the game clock is offset by
STR_CONFIG_SETTING_DATE_WITH_TIME_NONE                          :None
STR_CONFIG_SETTING_DATE_WITH_TIME_Y                             :Year
STR_CONFIG_SETTING_DATE_WITH_TIME_YM                            :Month and year
STR_CONFIG_SETTING_DATE_WITH_TIME_YMD                           :Full date
STR_CONFIG_SETTING_TIMETABLE_START_TEXT_ENTRY                   :Enter timetable start times as text (requires time to be in minutes): {STRING2}
STR_CONFIG_SETTING_TIMETABLE_START_TEXT_ENTRY_HELPTEXT          :Select whether timetable start times may be entered as text if time is being shown in minutes
STR_CONFIG_SETTING_TIMETABLE_SEPARATION                         :Use timetable to ensure vehicle separation: {STRING2}
STR_CONFIG_SETTING_TIMETABLE_SEPARATION_HELPTEXT                :Select whether to ensure separation of vehicles when using automatic timetables
STR_CONFIG_SETTING_TIMETABLE_SHOW_ARRIVAL_DEPARTURE             :Show arrival and departure in timetables: {STRING2}
STR_CONFIG_SETTING_TIMETABLE_SHOW_ARRIVAL_DEPARTURE_HELPTEXT    :Display anticipated arrival and departure times in timetables
STR_CONFIG_SETTING_QUICKGOTO                                    :Quick creation of vehicle orders: {STRING2}
STR_CONFIG_SETTING_QUICKGOTO_HELPTEXT                           :Pre-select the 'goto cursor' when opening the orders window
STR_CONFIG_SETTING_DEFAULT_RAIL_TYPE                            :Default rail type (after new game/game load): {STRING2}
STR_CONFIG_SETTING_DEFAULT_RAIL_TYPE_HELPTEXT                   :Rail type to select after starting or loading a game. 'first available' selects the oldest type of tracks, 'last available' selects the newest type of tracks, and 'most used' selects the type which is currently most in use
STR_CONFIG_SETTING_DEFAULT_RAIL_TYPE_FIRST                      :First available
STR_CONFIG_SETTING_DEFAULT_RAIL_TYPE_LAST                       :Last available
STR_CONFIG_SETTING_DEFAULT_RAIL_TYPE_MOST_USED                  :Most used

STR_CONFIG_SETTING_SHOW_TRACK_RESERVATION                       :Show path reservations for tracks: {STRING2}
STR_CONFIG_SETTING_SHOW_TRACK_RESERVATION_HELPTEXT              :Give reserved tracks a different colour to assist in problems with trains refusing to enter path-based blocks
STR_CONFIG_SETTING_PERSISTENT_BUILDINGTOOLS                     :Keep building tools active after usage: {STRING2}
STR_CONFIG_SETTING_PERSISTENT_BUILDINGTOOLS_HELPTEXT            :Keep the building tools for bridges, tunnels, etc. open after use
STR_CONFIG_SETTING_EXPENSES_LAYOUT                              :Group expenses in company finance window: {STRING2}
STR_CONFIG_SETTING_EXPENSES_LAYOUT_HELPTEXT                     :Define the layout for the company expenses window

STR_CONFIG_SETTING_SOUND_TICKER                                 :News ticker: {STRING2}
STR_CONFIG_SETTING_SOUND_TICKER_HELPTEXT                        :Play sound for summarised news messages
STR_CONFIG_SETTING_SOUND_NEWS                                   :Newspaper: {STRING2}
STR_CONFIG_SETTING_SOUND_NEWS_HELPTEXT                          :Play sound upon display of newspapers
STR_CONFIG_SETTING_SOUND_NEW_YEAR                               :End of year: {STRING2}
STR_CONFIG_SETTING_SOUND_NEW_YEAR_HELPTEXT                      :Play sound at the end of a year summarising the company's performance during the year compared to the previous year
STR_CONFIG_SETTING_SOUND_CONFIRM                                :Construction: {STRING2}
STR_CONFIG_SETTING_SOUND_CONFIRM_HELPTEXT                       :Play sound on successful constructions or other actions
STR_CONFIG_SETTING_SOUND_CLICK                                  :Button clicks: {STRING2}
STR_CONFIG_SETTING_SOUND_CLICK_HELPTEXT                         :Beep when clicking buttons
STR_CONFIG_SETTING_SOUND_DISASTER                               :Disasters/accidents: {STRING2}
STR_CONFIG_SETTING_SOUND_DISASTER_HELPTEXT                      :Play sound effects of accidents and disasters
STR_CONFIG_SETTING_SOUND_VEHICLE                                :Vehicles: {STRING2}
STR_CONFIG_SETTING_SOUND_VEHICLE_HELPTEXT                       :Play sound effects of vehicles
STR_CONFIG_SETTING_SOUND_AMBIENT                                :Ambient: {STRING2}
STR_CONFIG_SETTING_SOUND_AMBIENT_HELPTEXT                       :Play ambient sounds of landscape, industries and towns

STR_CONFIG_SETTING_DISABLE_UNSUITABLE_BUILDING                  :Disable infrastructure building when no suitable vehicles are available: {STRING2}
STR_CONFIG_SETTING_DISABLE_UNSUITABLE_BUILDING_HELPTEXT         :When enabled, infrastructure is only available if there are also vehicles available, preventing waste of time and money on unusable infrastructure
STR_CONFIG_SETTING_MAX_TRAINS                                   :Maximum number of trains per company: {STRING2}
STR_CONFIG_SETTING_MAX_TRAINS_HELPTEXT                          :Maximum number of trains that a company can have
STR_CONFIG_SETTING_MAX_ROAD_VEHICLES                            :Maximum number of road vehicles per company: {STRING2}
STR_CONFIG_SETTING_MAX_ROAD_VEHICLES_HELPTEXT                   :Maximum number of road vehicles that a company can have
STR_CONFIG_SETTING_MAX_AIRCRAFT                                 :Maximum number of aircraft per company: {STRING2}
STR_CONFIG_SETTING_MAX_AIRCRAFT_HELPTEXT                        :Maximum number of aircraft that a company can have
STR_CONFIG_SETTING_MAX_SHIPS                                    :Maximum number of ships per company: {STRING2}
STR_CONFIG_SETTING_MAX_SHIPS_HELPTEXT                           :Maximum number of ships that a company can have

STR_CONFIG_SETTING_AI_BUILDS_TRAINS                             :Disable trains for computer: {STRING2}
STR_CONFIG_SETTING_AI_BUILDS_TRAINS_HELPTEXT                    :Enabling this setting makes building trains impossible for a computer player
STR_CONFIG_SETTING_AI_BUILDS_ROAD_VEHICLES                      :Disable road vehicles for computer: {STRING2}
STR_CONFIG_SETTING_AI_BUILDS_ROAD_VEHICLES_HELPTEXT             :Enabling this setting makes building road vehicles impossible for a computer player
STR_CONFIG_SETTING_AI_BUILDS_AIRCRAFT                           :Disable aircraft for computer: {STRING2}
STR_CONFIG_SETTING_AI_BUILDS_AIRCRAFT_HELPTEXT                  :Enabling this setting makes building aircraft impossible for a computer player
STR_CONFIG_SETTING_AI_BUILDS_SHIPS                              :Disable ships for computer: {STRING2}
STR_CONFIG_SETTING_AI_BUILDS_SHIPS_HELPTEXT                     :Enabling this setting makes building ships impossible for a computer player

STR_CONFIG_SETTING_AI_PROFILE                                   :Default settings profile: {STRING2}
STR_CONFIG_SETTING_AI_PROFILE_HELPTEXT                          :Choose which settings profile to use for random AIs or for initial values when adding a new AI or Game Script
STR_CONFIG_SETTING_AI_PROFILE_EASY                              :Easy
STR_CONFIG_SETTING_AI_PROFILE_MEDIUM                            :Medium
STR_CONFIG_SETTING_AI_PROFILE_HARD                              :Hard

STR_CONFIG_SETTING_AI_IN_MULTIPLAYER                            :Allow AIs in multiplayer: {STRING2}
STR_CONFIG_SETTING_AI_IN_MULTIPLAYER_HELPTEXT                   :Allow AI computer players to participate in multiplayer games
STR_CONFIG_SETTING_SCRIPT_MAX_OPCODES                           :#opcodes before scripts are suspended: {STRING2}
STR_CONFIG_SETTING_SCRIPT_MAX_OPCODES_HELPTEXT                  :Maximum number of computation steps that a script can take in one turn

STR_CONFIG_SETTING_SHARING_RAIL                                 :Enable sharing of railways: {STRING2}
STR_CONFIG_SETTING_SHARING_ROAD                                 :Enable sharing of road stops and depots: {STRING2}
STR_CONFIG_SETTING_SHARING_WATER                                :Enable sharing of docks and ship depots: {STRING2}
STR_CONFIG_SETTING_SHARING_AIR                                  :Enable sharing of airports: {STRING2}
STR_CONFIG_SETTING_SHARING_FEE_RAIL                             :Daily track toll for trains: {STRING2} per 1000 tonnes
STR_CONFIG_SETTING_SHARING_FEE_ROAD                             :Stopping fee for road vehicles: {STRING2} per day
STR_CONFIG_SETTING_SHARING_FEE_WATER                            :Docking fee for ships: {STRING2} per day
STR_CONFIG_SETTING_SHARING_FEE_AIR                              :Terminal fee for aircraft: {STRING2} per day
STR_CONFIG_SETTING_SHARING_PAYMENT_IN_DEBT                      :Allow companies in debt to pay sharing fees: {STRING2}
STR_CONFIG_SETTING_SHARING_USED_BY_VEHICLES                     :Can't change this setting, vehicles are using shared infrastructure.
STR_CONFIG_SETTING_SHARING_ORDERS_TO_OTHERS                     :Can't change this setting, vehicles have orders to destinations of others.

STR_CONFIG_SETTING_SERVINT_ISPERCENT                            :Service intervals are in percents: {STRING2}
STR_CONFIG_SETTING_SERVINT_ISPERCENT_HELPTEXT                   :Choose whether servicing of vehicles is triggered by the time passed since last service or by reliability dropping by a certain percentage of the maximum reliability
STR_CONFIG_SETTING_SERVINT_TRAINS                               :Default service interval for trains: {STRING2}
STR_CONFIG_SETTING_SERVINT_TRAINS_HELPTEXT                      :Set the default service interval for new rail vehicles, if no explicit service interval is set for the vehicle
STR_CONFIG_SETTING_SERVINT_VALUE                                :{COMMA}{NBSP}day{P 0 "" s}/%
STR_CONFIG_SETTING_SERVINT_DISABLED                             :Disabled
STR_CONFIG_SETTING_SERVINT_ROAD_VEHICLES                        :Default service interval for road vehicles: {STRING2}
STR_CONFIG_SETTING_SERVINT_ROAD_VEHICLES_HELPTEXT               :Set the default service interval for new road vehicles, if no explicit service interval is set for the vehicle
STR_CONFIG_SETTING_SERVINT_AIRCRAFT                             :Default service interval for aircraft: {STRING2}
STR_CONFIG_SETTING_SERVINT_AIRCRAFT_HELPTEXT                    :Set the default service interval for new aircraft, if no explicit service interval is set for the vehicle
STR_CONFIG_SETTING_SERVINT_SHIPS                                :Default service interval for ships: {STRING2}
STR_CONFIG_SETTING_SERVINT_SHIPS_HELPTEXT                       :Set the default service interval for new ships, if no explicit service interval is set for the vehicle
STR_CONFIG_SETTING_NOSERVICE                                    :Disable servicing when breakdowns set to none: {STRING2}
STR_CONFIG_SETTING_NOSERVICE_HELPTEXT                           :When enabled, vehicles do not get serviced if they cannot break down
STR_CONFIG_SETTING_WAGONSPEEDLIMITS                             :Enable wagon speed limits: {STRING2}
STR_CONFIG_SETTING_WAGONSPEEDLIMITS_HELPTEXT                    :When enabled, also use speed limits of wagons for deciding the maximum speed of a train
STR_CONFIG_SETTING_DISABLE_ELRAILS                              :Disable electric rails: {STRING2}
STR_CONFIG_SETTING_DISABLE_ELRAILS_HELPTEXT                     :Enabling this setting disables the requirement to electrify tracks to make electric engines run on them

STR_CONFIG_SETTING_NEWS_ARRIVAL_FIRST_VEHICLE_OWN               :Arrival of first vehicle at player's station: {STRING2}
STR_CONFIG_SETTING_NEWS_ARRIVAL_FIRST_VEHICLE_OWN_HELPTEXT      :Display a newspaper when the first vehicle arrives at a new player's station
STR_CONFIG_SETTING_NEWS_ARRIVAL_FIRST_VEHICLE_OTHER             :Arrival of first vehicle at competitor's station: {STRING2}
STR_CONFIG_SETTING_NEWS_ARRIVAL_FIRST_VEHICLE_OTHER_HELPTEXT    :Display a newspaper when the first vehicle arrives at a new competitor's station
STR_CONFIG_SETTING_NEWS_ACCIDENTS_DISASTERS                     :Accidents / disasters: {STRING2}
STR_CONFIG_SETTING_NEWS_ACCIDENTS_DISASTERS_HELPTEXT            :Display a newspaper when accidents or disasters occur
STR_CONFIG_SETTING_NEWS_COMPANY_INFORMATION                     :Company information: {STRING2}
STR_CONFIG_SETTING_NEWS_COMPANY_INFORMATION_HELPTEXT            :Display a newspaper when a new company starts, or when companies are risking to bankrupt
STR_CONFIG_SETTING_NEWS_INDUSTRY_OPEN                           :Opening of industries: {STRING2}
STR_CONFIG_SETTING_NEWS_INDUSTRY_OPEN_HELPTEXT                  :Display a newspaper when new industries open
STR_CONFIG_SETTING_NEWS_INDUSTRY_CLOSE                          :Closing of industries: {STRING2}
STR_CONFIG_SETTING_NEWS_INDUSTRY_CLOSE_HELPTEXT                 :Display a newspaper when industries close down
STR_CONFIG_SETTING_NEWS_ECONOMY_CHANGES                         :Economy changes: {STRING2}
STR_CONFIG_SETTING_NEWS_ECONOMY_CHANGES_HELPTEXT                :Display a newspaper about global changes to economy
STR_CONFIG_SETTING_NEWS_INDUSTRY_CHANGES_COMPANY                :Production changes of industries served by the company: {STRING2}
STR_CONFIG_SETTING_NEWS_INDUSTRY_CHANGES_COMPANY_HELPTEXT       :Display a newspaper when the production level of industries change, which are served by the company
STR_CONFIG_SETTING_NEWS_INDUSTRY_CHANGES_OTHER                  :Production changes of industries served by competitor(s): {STRING2}
STR_CONFIG_SETTING_NEWS_INDUSTRY_CHANGES_OTHER_HELPTEXT         :Display a newspaper when the production level of industries change, which are served by the competitors
STR_CONFIG_SETTING_NEWS_INDUSTRY_CHANGES_UNSERVED               :Other industry production changes: {STRING2}
STR_CONFIG_SETTING_NEWS_INDUSTRY_CHANGES_UNSERVED_HELPTEXT      :Display a newspaper when the production level of industries change, which are not served by the company or competitors
STR_CONFIG_SETTING_NEWS_ADVICE                                  :Advice / information on company's vehicles: {STRING2}
STR_CONFIG_SETTING_NEWS_ADVICE_HELPTEXT                         :Display messages about vehicles needing attention
STR_CONFIG_SETTING_NEWS_NEW_VEHICLES                            :New vehicles: {STRING2}
STR_CONFIG_SETTING_NEWS_NEW_VEHICLES_HELPTEXT                   :Display a newspaper when a new vehicle type becomes available
STR_CONFIG_SETTING_NEWS_CHANGES_ACCEPTANCE                      :Changes to cargo acceptance: {STRING2}
STR_CONFIG_SETTING_NEWS_CHANGES_ACCEPTANCE_HELPTEXT             :Display messages about stations changing acceptance of some cargoes
STR_CONFIG_SETTING_NEWS_SUBSIDIES                               :Subsidies: {STRING2}
STR_CONFIG_SETTING_NEWS_SUBSIDIES_HELPTEXT                      :Display a newspaper about subsidy related events
STR_CONFIG_SETTING_NEWS_GENERAL_INFORMATION                     :General information: {STRING2}
STR_CONFIG_SETTING_NEWS_GENERAL_INFORMATION_HELPTEXT            :Display newspaper about general events, such as purchase of exclusive rights or funding of road reconstruction

STR_CONFIG_SETTING_NEWS_MESSAGES_OFF                            :Off
STR_CONFIG_SETTING_NEWS_MESSAGES_SUMMARY                        :Summary
STR_CONFIG_SETTING_NEWS_MESSAGES_FULL                           :Full

STR_CONFIG_SETTING_COLOURED_NEWS_YEAR                           :Coloured news appears in: {STRING2}
STR_CONFIG_SETTING_COLOURED_NEWS_YEAR_HELPTEXT                  :Year that the newspaper announcements get printed in colour. Before this year, it uses monochrome black/white
STR_CONFIG_SETTING_STARTING_YEAR                                :Starting year: {STRING2}
STR_CONFIG_SETTING_SMOOTH_ECONOMY                               :Enable smooth economy (more, smaller changes): {STRING2}
STR_CONFIG_SETTING_SMOOTH_ECONOMY_HELPTEXT                      :When enabled, industry production changes more often, and in smaller steps. This setting has usually no effect, if industry types are provided by a NewGRF
STR_CONFIG_SETTING_ALLOW_SHARES                                 :Allow buying shares from other companies: {STRING2}
STR_CONFIG_SETTING_ALLOW_SHARES_HELPTEXT                        :When enabled, allow buying and selling of company shares. Shares will only be available for companies reaching a certain age
STR_CONFIG_SETTING_FEEDER_PAYMENT_SHARE                         :Percentage of leg profit to pay in feeder systems: {STRING2}
STR_CONFIG_SETTING_FEEDER_PAYMENT_SHARE_HELPTEXT                :Percentage of income given to the intermediate legs in feeder systems, giving more control over the income
<<<<<<< HEAD
STR_CONFIG_SETTING_SIMULATE_SIGNALS                             :Simulate signals in tunnels, bridges every: {STRING2}
STR_CONFIG_SETTING_SIMULATE_SIGNALS_VALUE                       :{COMMA} tile{P 0 "" s}
=======
STR_CONFIG_SETTING_DAY_LENGTH_FACTOR                            :Day length factor: {STRING2}
STR_CONFIG_SETTING_DAY_LENGTH_FACTOR_HELPTEXT                   :Game pace is slowed by this factor
>>>>>>> 41062cf7
STR_CONFIG_SETTING_DRAG_SIGNALS_DENSITY                         :When dragging, place signals every: {STRING2}
STR_CONFIG_SETTING_DRAG_SIGNALS_DENSITY_HELPTEXT                :Set the distance at which signals will be built on a track up to the next obstacle (signal, junction), if signals are dragged
STR_CONFIG_SETTING_DRAG_SIGNALS_DENSITY_VALUE                   :{COMMA} tile{P 0 "" s}
STR_CONFIG_SETTING_DRAG_SIGNALS_FIXED_DISTANCE                  :When dragging, keep fixed distance between signals: {STRING2}
STR_CONFIG_SETTING_DRAG_SIGNALS_FIXED_DISTANCE_HELPTEXT         :Select the behaviour of signal placement when Ctrl+dragging signals. If disabled, signals are placed around tunnels or bridges to avoid long stretches without signals. If enabled, signals are placed every n tiles, making alignment of signals at parallel tracks easier
STR_CONFIG_SETTING_SEMAPHORE_BUILD_BEFORE_DATE                  :Automatically build semaphores before: {STRING2}
STR_CONFIG_SETTING_SEMAPHORE_BUILD_BEFORE_DATE_HELPTEXT         :Set the year when electric signals will be used for tracks. Before this year, non-electric signals will be used (which have the exact same function, but different looks)
STR_CONFIG_SETTING_ENABLE_SIGNAL_GUI                            :Enable the signal GUI: {STRING2}
STR_CONFIG_SETTING_ENABLE_SIGNAL_GUI_HELPTEXT                   :Display a window for choosing signal types to build, instead of only window-less signal-type rotation with Ctrl+clicking on built signals
STR_CONFIG_SETTING_DEFAULT_SIGNAL_TYPE                          :Signal type to build by default: {STRING2}
STR_CONFIG_SETTING_DEFAULT_SIGNAL_TYPE_HELPTEXT                 :Default signal type to use
STR_CONFIG_SETTING_DEFAULT_SIGNAL_NORMAL                        :Block signals
STR_CONFIG_SETTING_DEFAULT_SIGNAL_PBS                           :Path signals
STR_CONFIG_SETTING_DEFAULT_SIGNAL_PBSOWAY                       :One-way path signals
STR_CONFIG_SETTING_CYCLE_SIGNAL_TYPES                           :Cycle through signal types: {STRING2}
STR_CONFIG_SETTING_CYCLE_SIGNAL_TYPES_HELPTEXT                  :Select which signal types to cycle through, when Ctrl+clicking on a build signal with the signal tool
STR_CONFIG_SETTING_CYCLE_SIGNAL_NORMAL                          :Block signals only
STR_CONFIG_SETTING_CYCLE_SIGNAL_PBS                             :Path signals only
STR_CONFIG_SETTING_CYCLE_SIGNAL_ALL                             :All

STR_CONFIG_SETTING_TOWN_LAYOUT                                  :Road layout for new towns: {STRING2}
STR_CONFIG_SETTING_TOWN_LAYOUT_HELPTEXT                         :Layout for the road network of towns
STR_CONFIG_SETTING_TOWN_LAYOUT_DEFAULT                          :Original
STR_CONFIG_SETTING_TOWN_LAYOUT_BETTER_ROADS                     :Better roads
STR_CONFIG_SETTING_TOWN_LAYOUT_2X2_GRID                         :2x2 grid
STR_CONFIG_SETTING_TOWN_LAYOUT_3X3_GRID                         :3x3 grid
STR_CONFIG_SETTING_TOWN_LAYOUT_RANDOM                           :Random
STR_CONFIG_SETTING_ALLOW_TOWN_ROADS                             :Towns are allowed to build roads: {STRING2}
STR_CONFIG_SETTING_ALLOW_TOWN_ROADS_HELPTEXT                    :Allow towns to build roads for growth. Disable to prevent town authorities from building roads themselves
STR_CONFIG_SETTING_ALLOW_TOWN_LEVEL_CROSSINGS                   :Towns are allowed to build level crossings: {STRING2}
STR_CONFIG_SETTING_ALLOW_TOWN_LEVEL_CROSSINGS_HELPTEXT          :Enabling this setting allows towns to build level crossings
STR_CONFIG_SETTING_NOISE_LEVEL                                  :Allow town controlled noise level for airports: {STRING2}
STR_CONFIG_SETTING_NOISE_LEVEL_HELPTEXT                         :With this setting disabled, there can be two airports in each town. With this setting enabled, the number of airports in a town is limited by the noise acceptance of the town, which depends on population and airport size and distance
STR_CONFIG_SETTING_TOWN_FOUNDING                                :Founding towns in game: {STRING2}
STR_CONFIG_SETTING_TOWN_FOUNDING_HELPTEXT                       :Enabling this setting allows players to found new towns in the game
STR_CONFIG_SETTING_TOWN_FOUNDING_FORBIDDEN                      :Forbidden
STR_CONFIG_SETTING_TOWN_FOUNDING_ALLOWED                        :Allowed
STR_CONFIG_SETTING_TOWN_FOUNDING_ALLOWED_CUSTOM_LAYOUT          :Allowed, custom town layout
STR_CONFIG_SETTING_TOWN_CARGO_FACTOR                            :Town cargo generation factor (less < 0 < more): {STRING2}

STR_CONFIG_SETTING_EXTRA_TREE_PLACEMENT                         :In game placement of trees: {STRING2}
STR_CONFIG_SETTING_EXTRA_TREE_PLACEMENT_HELPTEXT                :Control random appearance of trees during the game. This might affect industries which rely on tree growth, for example lumber mills
STR_CONFIG_SETTING_EXTRA_TREE_PLACEMENT_NONE                    :None {RED}(breaks lumber mill)
STR_CONFIG_SETTING_EXTRA_TREE_PLACEMENT_RAINFOREST              :Only in rain forests
STR_CONFIG_SETTING_EXTRA_TREE_PLACEMENT_ALL                     :Everywhere

STR_CONFIG_SETTING_TOOLBAR_POS                                  :Position of main toolbar: {STRING2}
STR_CONFIG_SETTING_TOOLBAR_POS_HELPTEXT                         :Horizontal position of the main toolbar at the top of the screen
STR_CONFIG_SETTING_STATUSBAR_POS                                :Position of status bar: {STRING2}
STR_CONFIG_SETTING_STATUSBAR_POS_HELPTEXT                       :Horizontal position of the status bar at the bottom of the screen
STR_CONFIG_SETTING_SNAP_RADIUS                                  :Window snap radius: {STRING2}
STR_CONFIG_SETTING_SNAP_RADIUS_HELPTEXT                         :Distance between windows before the window being moved is automatically aligned to nearby windows
STR_CONFIG_SETTING_SNAP_RADIUS_VALUE                            :{COMMA} pixel{P 0 "" s}
STR_CONFIG_SETTING_SNAP_RADIUS_DISABLED                         :Disabled
STR_CONFIG_SETTING_SOFT_LIMIT                                   :Maximum number of non-sticky windows: {STRING2}
STR_CONFIG_SETTING_SOFT_LIMIT_HELPTEXT                          :Number of non-sticky open windows before old windows get automatically closed to make room for new windows
STR_CONFIG_SETTING_SOFT_LIMIT_VALUE                             :{COMMA}
STR_CONFIG_SETTING_SOFT_LIMIT_DISABLED                          :disabled
STR_CONFIG_SETTING_ZOOM_MIN                                     :Maximum zoom in level: {STRING2}
STR_CONFIG_SETTING_ZOOM_MIN_HELPTEXT                            :The maximum zoom-in level for viewports. Note that enabling higher zoom-in levels increases memory requirements
STR_CONFIG_SETTING_ZOOM_MAX                                     :Maximum zoom out level: {STRING2}
STR_CONFIG_SETTING_ZOOM_MAX_HELPTEXT                            :The maximum zoom-out level for viewports. Higher zoom-out levels might cause lag when used
STR_CONFIG_SETTING_ZOOM_LVL_MIN                                 :4x
STR_CONFIG_SETTING_ZOOM_LVL_IN_2X                               :2x
STR_CONFIG_SETTING_ZOOM_LVL_NORMAL                              :Normal
STR_CONFIG_SETTING_ZOOM_LVL_OUT_2X                              :2x
STR_CONFIG_SETTING_ZOOM_LVL_OUT_4X                              :4x
STR_CONFIG_SETTING_ZOOM_LVL_OUT_8X                              :8x
STR_CONFIG_SETTING_ZOOM_LVL_OUT_16X                             :16x
STR_CONFIG_SETTING_ZOOM_LVL_OUT_32X                             :32x
STR_CONFIG_SETTING_ZOOM_LVL_OUT_64X                             :64x
STR_CONFIG_SETTING_ZOOM_LVL_OUT_128X                            :128x
STR_CONFIG_SETTING_TOWN_GROWTH                                  :Town growth speed: {STRING2}
STR_CONFIG_SETTING_TOWN_GROWTH_HELPTEXT                         :Speed of town growth
STR_CONFIG_SETTING_TOWN_GROWTH_NONE                             :None
STR_CONFIG_SETTING_TOWN_GROWTH_SLOW                             :Slow
STR_CONFIG_SETTING_TOWN_GROWTH_NORMAL                           :Normal
STR_CONFIG_SETTING_TOWN_GROWTH_FAST                             :Fast
STR_CONFIG_SETTING_TOWN_GROWTH_VERY_FAST                        :Very fast
STR_CONFIG_SETTING_LARGER_TOWNS                                 :Proportion of towns that will become cities: {STRING2}
STR_CONFIG_SETTING_LARGER_TOWNS_HELPTEXT                        :Amount of towns which will become a city, thus a town which starts out larger and grows faster
STR_CONFIG_SETTING_LARGER_TOWNS_VALUE                           :1 in {COMMA}
STR_CONFIG_SETTING_LARGER_TOWNS_DISABLED                        :None
STR_CONFIG_SETTING_CITY_SIZE_MULTIPLIER                         :Initial city size multiplier: {STRING2}
STR_CONFIG_SETTING_CITY_SIZE_MULTIPLIER_HELPTEXT                :Average size of cities relative to normal towns at start of the game

STR_CONFIG_SETTING_LINKGRAPH_INTERVAL                           :Update distribution graph every {STRING2}{NBSP}day{P 0:2 "" s}
STR_CONFIG_SETTING_LINKGRAPH_INTERVAL_HELPTEXT                  :Time between subsequent recalculations of the link graph. Each recalculation calculates the plans for one component of the graph. That means that a value X for this setting does not mean the whole graph will be updated every X days. Only some component will. The shorter you set it the more CPU time will be necessary to calculate it. The longer you set it the longer it will take until the cargo distribution starts on new routes.
STR_CONFIG_SETTING_LINKGRAPH_TIME                               :Take {STRING2}{NBSP}day{P 0:2 "" s} for recalculation of distribution graph
STR_CONFIG_SETTING_LINKGRAPH_TIME_HELPTEXT                      :Time taken for each recalculation of a link graph component. When a recalculation is started, a thread is spawned which is allowed to run for this number of days. The shorter you set this the more likely it is that the thread is not finished when it's supposed to. Then the game stops until it is ("lag"). The longer you set it the longer it takes for the distribution to be updated when routes change.
STR_CONFIG_SETTING_DISTRIBUTION_MANUAL                          :manual
STR_CONFIG_SETTING_DISTRIBUTION_ASYMMETRIC                      :asymmetric
STR_CONFIG_SETTING_DISTRIBUTION_SYMMETRIC                       :symmetric
STR_CONFIG_SETTING_DISTRIBUTION_PAX                             :Distribution mode for passengers: {STRING2}
STR_CONFIG_SETTING_DISTRIBUTION_PAX_HELPTEXT                    :"symmetric" means that roughly the same number of passengers will go from a station A to a station B as from B to A. "asymmetric" means that arbitrary numbers of passengers can go in either direction. "manual" means that no automatic distribution will take place for passengers.
STR_CONFIG_SETTING_DISTRIBUTION_MAIL                            :Distribution mode for mail: {STRING2}
STR_CONFIG_SETTING_DISTRIBUTION_MAIL_HELPTEXT                   :"symmetric" means that roughly the same amount of mail will be sent from a station A to a station B as from B to A. "asymmetric" means that arbitrary amounts of mail can be sent in either direction. "manual" means that no automatic distribution will take place for mail.
STR_CONFIG_SETTING_DISTRIBUTION_ARMOURED                        :Distribution mode for the ARMOURED cargo class: {STRING2}
STR_CONFIG_SETTING_DISTRIBUTION_ARMOURED_HELPTEXT               :The ARMOURED cargo class contains valuables in the temperate, diamonds in the subtropical or gold in subarctic climate. NewGRFs may change that. "symmetric" means that roughly the same amount of that cargo will be sent from a station A to a station B as from B to A. "asymmetric" means that arbitrary amounts of that cargo can be sent in either direction. "manual" means that no automatic distribution will take place for that cargo. It is recommended to set this to asymmetric or manual when playing subarctic, as banks won't send any gold back to gold mines. For temperate and subtropical you can also choose symmetric as banks will send valuables back to the origin bank of some load of valuables.
STR_CONFIG_SETTING_DISTRIBUTION_DEFAULT                         :Distribution mode for other cargo classes: {STRING2}
STR_CONFIG_SETTING_DISTRIBUTION_DEFAULT_HELPTEXT                :"asymmetric" means that arbitrary amounts of cargo can be sent in either direction. "manual" means that no automatic distribution will take place for those cargoes.
STR_CONFIG_SETTING_LINKGRAPH_ACCURACY                           :Distribution accuracy: {STRING2}
STR_CONFIG_SETTING_LINKGRAPH_ACCURACY_HELPTEXT                  :The higher you set this the more CPU time the calculation of the link graph will take. If it takes too long you may notice lag. If you set it to a low value, however, the distribution will be inaccurate, and you may notice cargo not being sent to the places you expect it to go.
STR_CONFIG_SETTING_DEMAND_DISTANCE                              :Effect of distance on demands: {STRING2}
STR_CONFIG_SETTING_DEMAND_DISTANCE_HELPTEXT                     :If you set this to a value higher than 0, the distance between the origin station A of some cargo and a possible destination B will have an effect on the amount of cargo sent from A to B. The further away B is from A the less cargo will be sent. The higher you set it, the less cargo will be sent to far away stations and the more cargo will be sent to near stations.
STR_CONFIG_SETTING_DEMAND_SIZE                                  :Amount of returning cargo for symmetric mode: {STRING2}
STR_CONFIG_SETTING_DEMAND_SIZE_HELPTEXT                         :Setting this to less than 100% makes the symmetric distribution behave more like the asymmetric one. Less cargo will be forcibly sent back if a certain amount is sent to a station. If you set it to 0% the symmetric distribution behaves just like the asymmetric one.
STR_CONFIG_SETTING_SHORT_PATH_SATURATION                        :Saturation of short paths before using high-capacity paths: {STRING2}
STR_CONFIG_SETTING_SHORT_PATH_SATURATION_HELPTEXT               :Frequently there are multiple paths between two given stations. Cargodist will saturate the shortest path first, then use the second shortest path until that is saturated and so on. Saturation is determined by an estimation of capacity and planned usage. Once it has saturated all paths, if there is still demand left, it will overload all paths, prefering the ones with high capacity. Most of the time the algorithm will not estimate the capacity accurately, though. This setting allows you to specify up to which percentage a shorter path must be saturated in the first pass before choosing the next longer one. Set it to less than 100% to avoid overcrowded stations in case of overestimated capacity.

STR_CONFIG_SETTING_LOCALISATION_UNITS_VELOCITY                  :Speed units: {STRING2}
STR_CONFIG_SETTING_LOCALISATION_UNITS_VELOCITY_HELPTEXT         :Whenever a speed is shown in the user interface, show it in the selected units
STR_CONFIG_SETTING_LOCALISATION_UNITS_VELOCITY_IMPERIAL         :Imperial (mph)
STR_CONFIG_SETTING_LOCALISATION_UNITS_VELOCITY_METRIC           :Metric (km/h)
STR_CONFIG_SETTING_LOCALISATION_UNITS_VELOCITY_SI               :SI (m/s)

STR_CONFIG_SETTING_LOCALISATION_UNITS_POWER                     :Vehicle power units: {STRING2}
STR_CONFIG_SETTING_LOCALISATION_UNITS_POWER_HELPTEXT            :Whenever a vehicle's power is shown in the user interface, show it in the selected units
STR_CONFIG_SETTING_LOCALISATION_UNITS_POWER_IMPERIAL            :Imperial (hp)
STR_CONFIG_SETTING_LOCALISATION_UNITS_POWER_METRIC              :Metric (hp)
STR_CONFIG_SETTING_LOCALISATION_UNITS_POWER_SI                  :SI (kW)

STR_CONFIG_SETTING_LOCALISATION_UNITS_WEIGHT                    :Weights units: {STRING2}
STR_CONFIG_SETTING_LOCALISATION_UNITS_WEIGHT_HELPTEXT           :Whenever a weight is shown in the user interface, show it in the selected units
STR_CONFIG_SETTING_LOCALISATION_UNITS_WEIGHT_IMPERIAL           :Imperial (short t/ton)
STR_CONFIG_SETTING_LOCALISATION_UNITS_WEIGHT_METRIC             :Metric (t/tonne)
STR_CONFIG_SETTING_LOCALISATION_UNITS_WEIGHT_SI                 :SI (kg)

STR_CONFIG_SETTING_LOCALISATION_UNITS_VOLUME                    :Volumes units: {STRING2}
STR_CONFIG_SETTING_LOCALISATION_UNITS_VOLUME_HELPTEXT           :Whenever a volume is shown in the user interface, show it in the selected units
STR_CONFIG_SETTING_LOCALISATION_UNITS_VOLUME_IMPERIAL           :Imperial (gal)
STR_CONFIG_SETTING_LOCALISATION_UNITS_VOLUME_METRIC             :Metric (l)
STR_CONFIG_SETTING_LOCALISATION_UNITS_VOLUME_SI                 :SI (m³)

STR_CONFIG_SETTING_LOCALISATION_UNITS_FORCE                     :Tractive effort units: {STRING2}
STR_CONFIG_SETTING_LOCALISATION_UNITS_FORCE_HELPTEXT            :Whenever a tractive effort (also known as tractive force) is shown in the user interface, show it in the selected units
STR_CONFIG_SETTING_LOCALISATION_UNITS_FORCE_IMPERIAL            :Imperial (lbf)
STR_CONFIG_SETTING_LOCALISATION_UNITS_FORCE_METRIC              :Metric (kgf)
STR_CONFIG_SETTING_LOCALISATION_UNITS_FORCE_SI                  :SI (kN)

STR_CONFIG_SETTING_LOCALISATION_UNITS_HEIGHT                    :Heights units: {STRING2}
STR_CONFIG_SETTING_LOCALISATION_UNITS_HEIGHT_HELPTEXT           :Whenever a height is shown in the user interface, show it in the selected units
STR_CONFIG_SETTING_LOCALISATION_UNITS_HEIGHT_IMPERIAL           :Imperial (ft)
STR_CONFIG_SETTING_LOCALISATION_UNITS_HEIGHT_METRIC             :Metric (m)
STR_CONFIG_SETTING_LOCALISATION_UNITS_HEIGHT_SI                 :SI (m)

STR_CONFIG_SETTING_LOCALISATION                                 :{ORANGE}Localisation
STR_CONFIG_SETTING_GRAPHICS                                     :{ORANGE}Graphics
STR_CONFIG_SETTING_SOUND                                        :{ORANGE}Sound
STR_CONFIG_SETTING_INTERFACE                                    :{ORANGE}Interface
STR_CONFIG_SETTING_INTERFACE_GENERAL                            :{ORANGE}General
STR_CONFIG_SETTING_INTERFACE_VIEWPORTS                          :{ORANGE}Viewports
STR_CONFIG_SETTING_INTERFACE_CONSTRUCTION                       :{ORANGE}Construction
STR_CONFIG_SETTING_INTERFACE_DEPARTUREBOARDS                    :{ORANGE}Departure boards
STR_CONFIG_SETTING_INTERFACE_WALLCLOCK                          :{ORANGE}Wall clock
STR_CONFIG_SETTING_ADVISORS                                     :{ORANGE}News / Advisors
STR_CONFIG_SETTING_COMPANY                                      :{ORANGE}Company
STR_CONFIG_SETTING_ACCOUNTING                                   :{ORANGE}Accounting
STR_CONFIG_SETTING_VEHICLES                                     :{ORANGE}Vehicles
STR_CONFIG_SETTING_VEHICLES_PHYSICS                             :{ORANGE}Physics
STR_CONFIG_SETTING_VEHICLES_ROUTING                             :{ORANGE}Routing
STR_CONFIG_SETTING_LIMITATIONS                                  :{ORANGE}Limitations
STR_CONFIG_SETTING_ACCIDENTS                                    :{ORANGE}Disasters / Accidents
STR_CONFIG_SETTING_GENWORLD                                     :{ORANGE}World generation
STR_CONFIG_SETTING_ENVIRONMENT                                  :{ORANGE}Environment
STR_CONFIG_SETTING_ENVIRONMENT_AUTHORITIES                      :{ORANGE}Authorities
STR_CONFIG_SETTING_ENVIRONMENT_TOWNS                            :{ORANGE}Towns
STR_CONFIG_SETTING_ENVIRONMENT_INDUSTRIES                       :{ORANGE}Industries
STR_CONFIG_SETTING_ENVIRONMENT_CARGODIST                        :{ORANGE}Cargo distribution
STR_CONFIG_SETTING_AI                                           :{ORANGE}Competitors
STR_CONFIG_SETTING_AI_NPC                                       :{ORANGE}Computer players
STR_CONFIG_SETTING_VIEWPORT_MAP_OPTIONS                         :{ORANGE}Map mode
STR_CONFIG_SETTING_SHARING                                      :{ORANGE}Infrastructure sharing

STR_CONFIG_SETTING_PATHFINDER_OPF                               :Original
STR_CONFIG_SETTING_PATHFINDER_NPF                               :NPF
STR_CONFIG_SETTING_PATHFINDER_YAPF_RECOMMENDED                  :YAPF {BLUE}(Recommended)

STR_CONFIG_SETTING_PATHFINDER_FOR_TRAINS                        :Pathfinder for trains: {STRING2}
STR_CONFIG_SETTING_PATHFINDER_FOR_TRAINS_HELPTEXT               :Path finder to use for trains
STR_CONFIG_SETTING_PATHFINDER_FOR_ROAD_VEHICLES                 :Pathfinder for road vehicles: {STRING2}
STR_CONFIG_SETTING_PATHFINDER_FOR_ROAD_VEHICLES_HELPTEXT        :Path finder to use for road vehicles
STR_CONFIG_SETTING_PATHFINDER_FOR_SHIPS                         :Pathfinder for ships: {STRING2}
STR_CONFIG_SETTING_PATHFINDER_FOR_SHIPS_HELPTEXT                :Path finder to use for ships
STR_CONFIG_SETTING_REVERSE_AT_SIGNALS                           :Automatic reversing at signals: {STRING2}
STR_CONFIG_SETTING_REVERSE_AT_SIGNALS_HELPTEXT                  :Allow trains to reverse on a signal, if they waited there a long time

STR_CONFIG_SETTING_QUERY_CAPTION                                :{WHITE}Change setting value

STR_CONFIG_SETTING_ADJACENT_CROSSINGS                           :Close adjacent level crossings: {STRING2}
STR_CONFIG_SETTING_ADJACENT_CROSSINGS_HELPTEXT                  :Closes all adjacent level crossings on parallel tracks whenever one or more is occupied

STR_CONFIG_SETTING_PAY_FOR_REPAIR_VEHICLE                       :Pay for repairing vehicle: {STRING2}
STR_CONFIG_SETTING_PAY_FOR_REPAIR_VEHICLE_HELPTEXT              :Pay for repairing vehicle
STR_CONFIG_SETTING_REPAIR_COST                                  :Cost of repairing vehicle: 1/{STRING2} of total cost
STR_CONFIG_SETTING_REPAIR_COST_HELPTEXT                         :Cost of repairing vehicle

# Config errors
STR_CONFIG_ERROR                                                :{WHITE}Error with the configuration file...
STR_CONFIG_ERROR_ARRAY                                          :{WHITE}... error in array '{RAW_STRING}'
STR_CONFIG_ERROR_INVALID_VALUE                                  :{WHITE}... invalid value '{RAW_STRING}' for '{RAW_STRING}'
STR_CONFIG_ERROR_TRAILING_CHARACTERS                            :{WHITE}... trailing characters at end of setting '{RAW_STRING}'
STR_CONFIG_ERROR_DUPLICATE_GRFID                                :{WHITE}... ignoring NewGRF '{RAW_STRING}': duplicate GRF ID with '{RAW_STRING}'
STR_CONFIG_ERROR_INVALID_GRF                                    :{WHITE}... ignoring invalid NewGRF '{RAW_STRING}': {STRING}
STR_CONFIG_ERROR_INVALID_GRF_NOT_FOUND                          :not found
STR_CONFIG_ERROR_INVALID_GRF_UNSAFE                             :unsafe for static use
STR_CONFIG_ERROR_INVALID_GRF_SYSTEM                             :system NewGRF
STR_CONFIG_ERROR_INVALID_GRF_INCOMPATIBLE                       :incompatible to this version of OpenTTD
STR_CONFIG_ERROR_INVALID_GRF_UNKNOWN                            :unknown
STR_CONFIG_ERROR_INVALID_SAVEGAME_COMPRESSION_LEVEL             :{WHITE}... compression level '{RAW_STRING}' is not valid
STR_CONFIG_ERROR_INVALID_SAVEGAME_COMPRESSION_ALGORITHM         :{WHITE}... savegame format '{RAW_STRING}' is not available. Reverting to '{RAW_STRING}'
STR_CONFIG_ERROR_INVALID_BASE_GRAPHICS_NOT_FOUND                :{WHITE}... ignoring Base Graphics set '{RAW_STRING}': not found
STR_CONFIG_ERROR_INVALID_BASE_SOUNDS_NOT_FOUND                  :{WHITE}... ignoring Base Sounds set '{RAW_STRING}': not found
STR_CONFIG_ERROR_INVALID_BASE_MUSIC_NOT_FOUND                   :{WHITE}... ignoring Base Music set '{RAW_STRING}': not found
STR_CONFIG_ERROR_OUT_OF_MEMORY                                  :{WHITE}Out of memory
STR_CONFIG_ERROR_SPRITECACHE_TOO_BIG                            :{WHITE}Allocating {BYTES} of spritecache failed. The spritecache was reduced to {BYTES}. This will reduce the performance of OpenTTD. To reduce memory requirements you can try to disable 32bpp graphics and/or zoom-in levels

# Intro window
STR_INTRO_CAPTION                                               :{WHITE}OpenTTD {REV}

STR_INTRO_NEW_GAME                                              :{BLACK}New Game
STR_INTRO_LOAD_GAME                                             :{BLACK}Load Game
STR_INTRO_PLAY_SCENARIO                                         :{BLACK}Play Scenario
STR_INTRO_PLAY_HEIGHTMAP                                        :{BLACK}Play Heightmap
STR_INTRO_SCENARIO_EDITOR                                       :{BLACK}Scenario Editor
STR_INTRO_MULTIPLAYER                                           :{BLACK}Multiplayer

STR_INTRO_GAME_OPTIONS                                          :{BLACK}Game Options
STR_INTRO_HIGHSCORE                                             :{BLACK}Highscore Table
STR_INTRO_CONFIG_SETTINGS_TREE                                  :{BLACK}Settings
STR_INTRO_NEWGRF_SETTINGS                                       :{BLACK}NewGRF Settings
STR_INTRO_ONLINE_CONTENT                                        :{BLACK}Check Online Content
STR_INTRO_SCRIPT_SETTINGS                                       :{BLACK}AI/Game Script Settings
STR_INTRO_QUIT                                                  :{BLACK}Exit

STR_INTRO_TOOLTIP_NEW_GAME                                      :{BLACK}Start a new game. Ctrl+Click skips map configuration
STR_INTRO_TOOLTIP_LOAD_GAME                                     :{BLACK}Load a saved game
STR_INTRO_TOOLTIP_PLAY_HEIGHTMAP                                :{BLACK}Start a new game, using a heightmap as landscape
STR_INTRO_TOOLTIP_PLAY_SCENARIO                                 :{BLACK}Start a new game, using a customised scenario
STR_INTRO_TOOLTIP_SCENARIO_EDITOR                               :{BLACK}Create a customised game world/scenario
STR_INTRO_TOOLTIP_MULTIPLAYER                                   :{BLACK}Start a multiplayer game

STR_INTRO_TOOLTIP_TEMPERATE                                     :{BLACK}Select 'temperate' landscape style
STR_INTRO_TOOLTIP_SUB_ARCTIC_LANDSCAPE                          :{BLACK}Select 'sub-arctic' landscape style
STR_INTRO_TOOLTIP_SUB_TROPICAL_LANDSCAPE                        :{BLACK}Select 'sub-tropical' landscape style
STR_INTRO_TOOLTIP_TOYLAND_LANDSCAPE                             :{BLACK}Select 'toyland' landscape style

STR_INTRO_TOOLTIP_GAME_OPTIONS                                  :{BLACK}Display game options
STR_INTRO_TOOLTIP_HIGHSCORE                                     :{BLACK}Display highscore table
STR_INTRO_TOOLTIP_CONFIG_SETTINGS_TREE                          :{BLACK}Display settings
STR_INTRO_TOOLTIP_NEWGRF_SETTINGS                               :{BLACK}Display NewGRF settings
STR_INTRO_TOOLTIP_ONLINE_CONTENT                                :{BLACK}Check for new and updated content to download
STR_INTRO_TOOLTIP_SCRIPT_SETTINGS                               :{BLACK}Display AI/Game script settings
STR_INTRO_TOOLTIP_QUIT                                          :{BLACK}Exit 'OpenTTD'

STR_INTRO_TRANSLATION                                           :{BLACK}This translation misses {NUM} string{P "" s}. Please help make OpenTTD better by signing up as translator. See readme.txt for details.

# Quit window
STR_QUIT_CAPTION                                                :{WHITE}Exit
STR_QUIT_ARE_YOU_SURE_YOU_WANT_TO_EXIT_OPENTTD                  :{YELLOW}Are you sure you want to exit OpenTTD and return to {STRING}?
STR_QUIT_YES                                                    :{BLACK}Yes
STR_QUIT_NO                                                     :{BLACK}No

# Supported OSes
STR_OSNAME_WINDOWS                                              :Windows
STR_OSNAME_DOS                                                  :DOS
STR_OSNAME_UNIX                                                 :Unix
STR_OSNAME_OSX                                                  :OS{NBSP}X
STR_OSNAME_BEOS                                                 :BeOS
STR_OSNAME_HAIKU                                                :Haiku
STR_OSNAME_MORPHOS                                              :MorphOS
STR_OSNAME_AMIGAOS                                              :AmigaOS
STR_OSNAME_OS2                                                  :OS/2
STR_OSNAME_SUNOS                                                :SunOS

# Abandon game
STR_ABANDON_GAME_CAPTION                                        :{WHITE}Abandon Game
STR_ABANDON_GAME_QUERY                                          :{YELLOW}Are you sure you want to abandon this game?
STR_ABANDON_SCENARIO_QUERY                                      :{YELLOW}Are you sure you want to abandon this scenario?

# Cheat window
STR_CHEATS                                                      :{WHITE}Cheats
STR_CHEATS_TOOLTIP                                              :{BLACK}Checkboxes indicate if you have used this cheat before
STR_CHEATS_WARNING                                              :{BLACK}Warning! You are about to betray your fellow competitors. Keep in mind that such a disgrace will be remembered for eternity
STR_CHEAT_MONEY                                                 :{LTBLUE}Increase money by {CURRENCY_LONG}
STR_CHEAT_CHANGE_COMPANY                                        :{LTBLUE}Playing as company: {ORANGE}{COMMA}
STR_CHEAT_EXTRA_DYNAMITE                                        :{LTBLUE}Magic bulldozer (remove industries, unmovable objects): {ORANGE}{STRING1}
STR_CHEAT_CROSSINGTUNNELS                                       :{LTBLUE}Tunnels may cross each other: {ORANGE}{STRING1}
STR_CHEAT_NO_JETCRASH                                           :{LTBLUE}Jetplanes will not crash (frequently) on small airports: {ORANGE}{STRING}
STR_CHEAT_EDIT_MAX_HL                                           :{LTBLUE}Edit the maximum map height: {ORANGE}{NUM}
STR_CHEAT_EDIT_MAX_HL_QUERY_CAPT                                :{WHITE}Edit the maximum height of mountains on the map
STR_CHEAT_SWITCH_CLIMATE_TEMPERATE_LANDSCAPE                    :Temperate landscape
STR_CHEAT_SWITCH_CLIMATE_SUB_ARCTIC_LANDSCAPE                   :Sub-arctic landscape
STR_CHEAT_SWITCH_CLIMATE_SUB_TROPICAL_LANDSCAPE                 :Sub-tropical landscape
STR_CHEAT_SWITCH_CLIMATE_TOYLAND_LANDSCAPE                      :Toyland landscape
STR_CHEAT_CHANGE_DATE                                           :{LTBLUE}Change date: {ORANGE}{DATE_SHORT}
STR_CHEAT_CHANGE_DATE_QUERY_CAPT                                :{WHITE}Change current year
STR_CHEAT_SETUP_PROD                                            :{LTBLUE}Enable modifying production values: {ORANGE}{STRING1}

# Livery window
STR_LIVERY_CAPTION                                              :{WHITE}New Colour Scheme

STR_LIVERY_GENERAL_TOOLTIP                                      :{BLACK}Show general colour schemes
STR_LIVERY_TRAIN_TOOLTIP                                        :{BLACK}Show train colour schemes
STR_LIVERY_ROAD_VEHICLE_TOOLTIP                                 :{BLACK}Show road vehicle colour schemes
STR_LIVERY_SHIP_TOOLTIP                                         :{BLACK}Show ship colour schemes
STR_LIVERY_AIRCRAFT_TOOLTIP                                     :{BLACK}Show aircraft colour schemes
STR_LIVERY_PRIMARY_TOOLTIP                                      :{BLACK}Choose the primary colour for the selected scheme. Ctrl+Click will set this colour for every scheme
STR_LIVERY_SECONDARY_TOOLTIP                                    :{BLACK}Choose the secondary colour for the selected scheme. Ctrl+Click will set this colour for every scheme
STR_LIVERY_PANEL_TOOLTIP                                        :{BLACK}Select a colour scheme to change, or multiple schemes with Ctrl+Click. Click on the box to toggle use of the scheme

STR_LIVERY_DEFAULT                                              :Standard Livery
STR_LIVERY_STEAM                                                :Steam Engine
STR_LIVERY_DIESEL                                               :Diesel Engine
STR_LIVERY_ELECTRIC                                             :Electric Engine
STR_LIVERY_MONORAIL                                             :Monorail Engine
STR_LIVERY_MAGLEV                                               :Maglev Engine
STR_LIVERY_DMU                                                  :DMU
STR_LIVERY_EMU                                                  :EMU
STR_LIVERY_PASSENGER_WAGON_STEAM                                :Passenger Coach (Steam)
STR_LIVERY_PASSENGER_WAGON_DIESEL                               :Passenger Coach (Diesel)
STR_LIVERY_PASSENGER_WAGON_ELECTRIC                             :Passenger Coach (Electric)
STR_LIVERY_PASSENGER_WAGON_MONORAIL                             :Passenger Coach (Monorail)
STR_LIVERY_PASSENGER_WAGON_MAGLEV                               :Passenger Coach (Maglev)
STR_LIVERY_FREIGHT_WAGON                                        :Freight Wagon
STR_LIVERY_BUS                                                  :Bus
STR_LIVERY_TRUCK                                                :Lorry
STR_LIVERY_PASSENGER_SHIP                                       :Passenger Ferry
STR_LIVERY_FREIGHT_SHIP                                         :Freight Ship
STR_LIVERY_HELICOPTER                                           :Helicopter
STR_LIVERY_SMALL_PLANE                                          :Small Aeroplane
STR_LIVERY_LARGE_PLANE                                          :Large Aeroplane
STR_LIVERY_PASSENGER_TRAM                                       :Passenger Tram
STR_LIVERY_FREIGHT_TRAM                                         :Freight Tram

# Face selection window
STR_FACE_CAPTION                                                :{WHITE}Face Selection
STR_FACE_CANCEL_TOOLTIP                                         :{BLACK}Cancel new face selection
STR_FACE_OK_TOOLTIP                                             :{BLACK}Accept new face selection
STR_FACE_RANDOM                                                 :{BLACK}Randomise

STR_FACE_MALE_BUTTON                                            :{BLACK}Male
STR_FACE_MALE_TOOLTIP                                           :{BLACK}Select male faces
STR_FACE_FEMALE_BUTTON                                          :{BLACK}Female
STR_FACE_FEMALE_TOOLTIP                                         :{BLACK}Select female faces
STR_FACE_NEW_FACE_BUTTON                                        :{BLACK}New Face
STR_FACE_NEW_FACE_TOOLTIP                                       :{BLACK}Generate random new face
STR_FACE_ADVANCED                                               :{BLACK}Advanced
STR_FACE_ADVANCED_TOOLTIP                                       :{BLACK}Advanced face selection
STR_FACE_SIMPLE                                                 :{BLACK}Simple
STR_FACE_SIMPLE_TOOLTIP                                         :{BLACK}Simple face selection
STR_FACE_LOAD                                                   :{BLACK}Load
STR_FACE_LOAD_TOOLTIP                                           :{BLACK}Load favourite face
STR_FACE_LOAD_DONE                                              :{WHITE}Your favourite face has been loaded from the OpenTTD configuration file
STR_FACE_FACECODE                                               :{BLACK}Player face no.
STR_FACE_FACECODE_TOOLTIP                                       :{BLACK}View and/or set face number of the company president
STR_FACE_FACECODE_CAPTION                                       :{WHITE}View and/or set president face number
STR_FACE_FACECODE_SET                                           :{WHITE}New face number code has been set
STR_FACE_FACECODE_ERR                                           :{WHITE}Couldn't set president face number - must be a number between 0 and 4,294,967,295!
STR_FACE_SAVE                                                   :{BLACK}Save
STR_FACE_SAVE_TOOLTIP                                           :{BLACK}Save favourite face
STR_FACE_SAVE_DONE                                              :{WHITE}This face will be saved as your favourite in the OpenTTD configuration file
STR_FACE_EUROPEAN                                               :{BLACK}European
STR_FACE_SELECT_EUROPEAN                                        :{BLACK}Select European faces
STR_FACE_AFRICAN                                                :{BLACK}African
STR_FACE_SELECT_AFRICAN                                         :{BLACK}Select African faces
STR_FACE_YES                                                    :Yes
STR_FACE_NO                                                     :No
STR_FACE_MOUSTACHE_EARRING_TOOLTIP                              :{BLACK}Enable moustache or earring
STR_FACE_HAIR                                                   :Hair:
STR_FACE_HAIR_TOOLTIP                                           :{BLACK}Change hair
STR_FACE_EYEBROWS                                               :Eyebrows:
STR_FACE_EYEBROWS_TOOLTIP                                       :{BLACK}Change eyebrows
STR_FACE_EYECOLOUR                                              :Eye colour:
STR_FACE_EYECOLOUR_TOOLTIP                                      :{BLACK}Change eye colour
STR_FACE_GLASSES                                                :Glasses:
STR_FACE_GLASSES_TOOLTIP                                        :{BLACK}Enable glasses
STR_FACE_GLASSES_TOOLTIP_2                                      :{BLACK}Change glasses
STR_FACE_NOSE                                                   :Nose:
STR_FACE_NOSE_TOOLTIP                                           :{BLACK}Change nose
STR_FACE_LIPS                                                   :Lips:
STR_FACE_MOUSTACHE                                              :Moustache:
STR_FACE_LIPS_MOUSTACHE_TOOLTIP                                 :{BLACK}Change lips or moustache
STR_FACE_CHIN                                                   :Chin:
STR_FACE_CHIN_TOOLTIP                                           :{BLACK}Change chin
STR_FACE_JACKET                                                 :Jacket:
STR_FACE_JACKET_TOOLTIP                                         :{BLACK}Change jacket
STR_FACE_COLLAR                                                 :Collar:
STR_FACE_COLLAR_TOOLTIP                                         :{BLACK}Change collar
STR_FACE_TIE                                                    :Tie:
STR_FACE_EARRING                                                :Earring:
STR_FACE_TIE_EARRING_TOOLTIP                                    :{BLACK}Change tie or earring

# Network server list
STR_NETWORK_SERVER_LIST_CAPTION                                 :{WHITE}Multiplayer
STR_NETWORK_SERVER_LIST_ADVERTISED                              :{BLACK}Advertised
STR_NETWORK_SERVER_LIST_ADVERTISED_TOOLTIP                      :{BLACK}Choose between an advertised (internet) and a not advertised (Local Area Network, LAN) game
STR_NETWORK_SERVER_LIST_ADVERTISED_NO                           :No
STR_NETWORK_SERVER_LIST_ADVERTISED_YES                          :Yes
STR_NETWORK_SERVER_LIST_PLAYER_NAME                             :{BLACK}Player name:
STR_NETWORK_SERVER_LIST_ENTER_NAME_TOOLTIP                      :{BLACK}This is the name other players will identify you by

STR_NETWORK_SERVER_LIST_GAME_NAME                               :{BLACK}Name
STR_NETWORK_SERVER_LIST_GAME_NAME_TOOLTIP                       :{BLACK}Name of the game
STR_NETWORK_SERVER_LIST_GENERAL_ONLINE                          :{BLACK}{COMMA}/{COMMA} - {COMMA}/{COMMA}
STR_NETWORK_SERVER_LIST_CLIENTS_CAPTION                         :{BLACK}Clients
STR_NETWORK_SERVER_LIST_CLIENTS_CAPTION_TOOLTIP                 :{BLACK}Clients online / clients max{}Companies online / companies max
STR_NETWORK_SERVER_LIST_MAP_SIZE_SHORT                          :{BLACK}{COMMA}x{COMMA}
STR_NETWORK_SERVER_LIST_MAP_SIZE_CAPTION                        :{BLACK}Map size
STR_NETWORK_SERVER_LIST_MAP_SIZE_CAPTION_TOOLTIP                :{BLACK}Map size of the game{}Click to sort by area
STR_NETWORK_SERVER_LIST_DATE_CAPTION                            :{BLACK}Date
STR_NETWORK_SERVER_LIST_DATE_CAPTION_TOOLTIP                    :{BLACK}Current date
STR_NETWORK_SERVER_LIST_YEARS_CAPTION                           :{BLACK}Years
STR_NETWORK_SERVER_LIST_YEARS_CAPTION_TOOLTIP                   :{BLACK}Number of years{}the game is running
STR_NETWORK_SERVER_LIST_INFO_ICONS_TOOLTIP                      :{BLACK}Language, server version, etc.

STR_NETWORK_SERVER_LIST_CLICK_GAME_TO_SELECT                    :{BLACK}Click a game from the list to select it
STR_NETWORK_SERVER_LIST_LAST_JOINED_SERVER                      :{BLACK}The server you joined last time:
STR_NETWORK_SERVER_LIST_CLICK_TO_SELECT_LAST                    :{BLACK}Click to select the server you played last time

STR_NETWORK_SERVER_LIST_GAME_INFO                               :{SILVER}GAME INFO
STR_NETWORK_SERVER_LIST_CLIENTS                                 :{SILVER}Clients: {WHITE}{COMMA} / {COMMA} - {COMMA} / {COMMA}
STR_NETWORK_SERVER_LIST_LANGUAGE                                :{SILVER}Language: {WHITE}{STRING}
STR_NETWORK_SERVER_LIST_LANDSCAPE                               :{SILVER}Landscape: {WHITE}{STRING}
STR_NETWORK_SERVER_LIST_MAP_SIZE                                :{SILVER}Map size: {WHITE}{COMMA}x{COMMA}
STR_NETWORK_SERVER_LIST_SERVER_VERSION                          :{SILVER}Server version: {WHITE}{RAW_STRING}
STR_NETWORK_SERVER_LIST_SERVER_ADDRESS                          :{SILVER}Server address: {WHITE}{RAW_STRING}
STR_NETWORK_SERVER_LIST_START_DATE                              :{SILVER}Start date: {WHITE}{DATE_SHORT}
STR_NETWORK_SERVER_LIST_CURRENT_DATE                            :{SILVER}Current date: {WHITE}{DATE_SHORT}
STR_NETWORK_SERVER_LIST_PASSWORD                                :{SILVER}Password protected!
STR_NETWORK_SERVER_LIST_SERVER_OFFLINE                          :{SILVER}SERVER OFFLINE
STR_NETWORK_SERVER_LIST_SERVER_FULL                             :{SILVER}SERVER FULL
STR_NETWORK_SERVER_LIST_VERSION_MISMATCH                        :{SILVER}VERSION MISMATCH
STR_NETWORK_SERVER_LIST_GRF_MISMATCH                            :{SILVER}NEWGRF MISMATCH

STR_NETWORK_SERVER_LIST_JOIN_GAME                               :{BLACK}Join game
STR_NETWORK_SERVER_LIST_REFRESH                                 :{BLACK}Refresh server
STR_NETWORK_SERVER_LIST_REFRESH_TOOLTIP                         :{BLACK}Refresh the server info

STR_NETWORK_SERVER_LIST_FIND_SERVER                             :{BLACK}Find server
STR_NETWORK_SERVER_LIST_FIND_SERVER_TOOLTIP                     :{BLACK}Search network for a server
STR_NETWORK_SERVER_LIST_ADD_SERVER                              :{BLACK}Add server
STR_NETWORK_SERVER_LIST_ADD_SERVER_TOOLTIP                      :{BLACK}Adds a server to the list which will always be checked for running games
STR_NETWORK_SERVER_LIST_START_SERVER                            :{BLACK}Start server
STR_NETWORK_SERVER_LIST_START_SERVER_TOOLTIP                    :{BLACK}Start your own server

STR_NETWORK_SERVER_LIST_PLAYER_NAME_OSKTITLE                    :{BLACK}Enter your name
STR_NETWORK_SERVER_LIST_ENTER_IP                                :{BLACK}Enter the address of the host

# Start new multiplayer server
STR_NETWORK_START_SERVER_CAPTION                                :{WHITE}Start new multiplayer game

STR_NETWORK_START_SERVER_NEW_GAME_NAME                          :{BLACK}Game name:
STR_NETWORK_START_SERVER_NEW_GAME_NAME_TOOLTIP                  :{BLACK}The game name will be displayed to other players in the multiplayer game selection menu
STR_NETWORK_START_SERVER_SET_PASSWORD                           :{BLACK}Set password
STR_NETWORK_START_SERVER_PASSWORD_TOOLTIP                       :{BLACK}Protect your game with a password if you don't want it to be publicly accessible

STR_NETWORK_START_SERVER_UNADVERTISED                           :No
STR_NETWORK_START_SERVER_ADVERTISED                             :Yes
STR_NETWORK_START_SERVER_CLIENTS_SELECT                         :{BLACK}{NUM} client{P "" s}
STR_NETWORK_START_SERVER_NUMBER_OF_CLIENTS                      :{BLACK}Maximum number of clients:
STR_NETWORK_START_SERVER_NUMBER_OF_CLIENTS_TOOLTIP              :{BLACK}Choose the maximum number of clients. Not all slots need to be filled
STR_NETWORK_START_SERVER_COMPANIES_SELECT                       :{BLACK}{NUM} compan{P y ies}
STR_NETWORK_START_SERVER_NUMBER_OF_COMPANIES                    :{BLACK}Maximum number of companies:
STR_NETWORK_START_SERVER_NUMBER_OF_COMPANIES_TOOLTIP            :{BLACK}Limit the server to a certain amount of companies
STR_NETWORK_START_SERVER_SPECTATORS_SELECT                      :{BLACK}{NUM} spectator{P "" s}
STR_NETWORK_START_SERVER_NUMBER_OF_SPECTATORS                   :{BLACK}Maximum number of spectators:
STR_NETWORK_START_SERVER_NUMBER_OF_SPECTATORS_TOOLTIP           :{BLACK}Limit the server to a certain amount of spectators
STR_NETWORK_START_SERVER_LANGUAGE_SPOKEN                        :{BLACK}Language spoken:
STR_NETWORK_START_SERVER_LANGUAGE_TOOLTIP                       :{BLACK}Other players will know which language is spoken on the server

STR_NETWORK_START_SERVER_NEW_GAME_NAME_OSKTITLE                 :{BLACK}Enter a name for the network game

# Network game languages
############ Leave those lines in this order!!
STR_NETWORK_LANG_ANY                                            :Any
STR_NETWORK_LANG_ENGLISH                                        :English
STR_NETWORK_LANG_GERMAN                                         :German
STR_NETWORK_LANG_FRENCH                                         :French
STR_NETWORK_LANG_BRAZILIAN                                      :Brazilian
STR_NETWORK_LANG_BULGARIAN                                      :Bulgarian
STR_NETWORK_LANG_CHINESE                                        :Chinese
STR_NETWORK_LANG_CZECH                                          :Czech
STR_NETWORK_LANG_DANISH                                         :Danish
STR_NETWORK_LANG_DUTCH                                          :Dutch
STR_NETWORK_LANG_ESPERANTO                                      :Esperanto
STR_NETWORK_LANG_FINNISH                                        :Finnish
STR_NETWORK_LANG_HUNGARIAN                                      :Hungarian
STR_NETWORK_LANG_ICELANDIC                                      :Icelandic
STR_NETWORK_LANG_ITALIAN                                        :Italian
STR_NETWORK_LANG_JAPANESE                                       :Japanese
STR_NETWORK_LANG_KOREAN                                         :Korean
STR_NETWORK_LANG_LITHUANIAN                                     :Lithuanian
STR_NETWORK_LANG_NORWEGIAN                                      :Norwegian
STR_NETWORK_LANG_POLISH                                         :Polish
STR_NETWORK_LANG_PORTUGUESE                                     :Portuguese
STR_NETWORK_LANG_ROMANIAN                                       :Romanian
STR_NETWORK_LANG_RUSSIAN                                        :Russian
STR_NETWORK_LANG_SLOVAK                                         :Slovak
STR_NETWORK_LANG_SLOVENIAN                                      :Slovenian
STR_NETWORK_LANG_SPANISH                                        :Spanish
STR_NETWORK_LANG_SWEDISH                                        :Swedish
STR_NETWORK_LANG_TURKISH                                        :Turkish
STR_NETWORK_LANG_UKRAINIAN                                      :Ukrainian
STR_NETWORK_LANG_AFRIKAANS                                      :Afrikaans
STR_NETWORK_LANG_CROATIAN                                       :Croatian
STR_NETWORK_LANG_CATALAN                                        :Catalan
STR_NETWORK_LANG_ESTONIAN                                       :Estonian
STR_NETWORK_LANG_GALICIAN                                       :Galician
STR_NETWORK_LANG_GREEK                                          :Greek
STR_NETWORK_LANG_LATVIAN                                        :Latvian
############ End of leave-in-this-order

# Network game lobby
STR_NETWORK_GAME_LOBBY_CAPTION                                  :{WHITE}Multiplayer game lobby

STR_NETWORK_GAME_LOBBY_PREPARE_TO_JOIN                          :{BLACK}Preparing to join: {ORANGE}{RAW_STRING}
STR_NETWORK_GAME_LOBBY_COMPANY_LIST_TOOLTIP                     :{BLACK}A list of all companies currently in this game. You can either join one or start a new one if there is a free company slot

STR_NETWORK_GAME_LOBBY_COMPANY_INFO                             :{SILVER}COMPANY INFO
STR_NETWORK_GAME_LOBBY_COMPANY_NAME                             :{SILVER}Company name: {WHITE}{RAW_STRING}
STR_NETWORK_GAME_LOBBY_INAUGURATION_YEAR                        :{SILVER}Inauguration: {WHITE}{NUM}
STR_NETWORK_GAME_LOBBY_VALUE                                    :{SILVER}Company value: {WHITE}{CURRENCY_LONG}
STR_NETWORK_GAME_LOBBY_CURRENT_BALANCE                          :{SILVER}Current balance: {WHITE}{CURRENCY_LONG}
STR_NETWORK_GAME_LOBBY_LAST_YEARS_INCOME                        :{SILVER}Last year's income: {WHITE}{CURRENCY_LONG}
STR_NETWORK_GAME_LOBBY_PERFORMANCE                              :{SILVER}Performance: {WHITE}{NUM}

STR_NETWORK_GAME_LOBBY_VEHICLES                                 :{SILVER}Vehicles: {WHITE}{NUM} {TRAIN}, {NUM} {LORRY}, {NUM} {BUS}, {NUM} {SHIP}, {NUM} {PLANE}
STR_NETWORK_GAME_LOBBY_STATIONS                                 :{SILVER}Stations: {WHITE}{NUM} {TRAIN}, {NUM} {LORRY}, {NUM} {BUS}, {NUM} {SHIP}, {NUM} {PLANE}
STR_NETWORK_GAME_LOBBY_PLAYERS                                  :{SILVER}Players: {WHITE}{RAW_STRING}

STR_NETWORK_GAME_LOBBY_NEW_COMPANY                              :{BLACK}New company
STR_NETWORK_GAME_LOBBY_NEW_COMPANY_TOOLTIP                      :{BLACK}Create a new company
STR_NETWORK_GAME_LOBBY_SPECTATE_GAME                            :{BLACK}Spectate game
STR_NETWORK_GAME_LOBBY_SPECTATE_GAME_TOOLTIP                    :{BLACK}Watch the game as a spectator
STR_NETWORK_GAME_LOBBY_JOIN_COMPANY                             :{BLACK}Join company
STR_NETWORK_GAME_LOBBY_JOIN_COMPANY_TOOLTIP                     :{BLACK}Help manage this company

# Network connecting window
STR_NETWORK_CONNECTING_CAPTION                                  :{WHITE}Connecting...

############ Leave those lines in this order!!
STR_NETWORK_CONNECTING_1                                        :{BLACK}(1/6) Connecting...
STR_NETWORK_CONNECTING_2                                        :{BLACK}(2/6) Authorising...
STR_NETWORK_CONNECTING_3                                        :{BLACK}(3/6) Waiting...
STR_NETWORK_CONNECTING_4                                        :{BLACK}(4/6) Downloading map...
STR_NETWORK_CONNECTING_5                                        :{BLACK}(5/6) Processing data...
STR_NETWORK_CONNECTING_6                                        :{BLACK}(6/6) Registering...

STR_NETWORK_CONNECTING_SPECIAL_1                                :{BLACK}Fetching game info...
STR_NETWORK_CONNECTING_SPECIAL_2                                :{BLACK}Fetching company info...
############ End of leave-in-this-order
STR_NETWORK_CONNECTING_WAITING                                  :{BLACK}{NUM} client{P "" s} in front of you
STR_NETWORK_CONNECTING_DOWNLOADING_1                            :{BLACK}{BYTES} downloaded so far
STR_NETWORK_CONNECTING_DOWNLOADING_2                            :{BLACK}{BYTES} / {BYTES} downloaded so far

STR_NETWORK_CONNECTION_DISCONNECT                               :{BLACK}Disconnect

STR_NETWORK_NEED_GAME_PASSWORD_CAPTION                          :{WHITE}Server is protected. Enter password
STR_NETWORK_NEED_COMPANY_PASSWORD_CAPTION                       :{WHITE}Company is protected. Enter password

# Network company list added strings
STR_NETWORK_COMPANY_LIST_CLIENT_LIST                            :{WHITE}Client list
STR_NETWORK_COMPANY_LIST_SPECTATE                               :{WHITE}Spectate
STR_NETWORK_COMPANY_LIST_NEW_COMPANY                            :{WHITE}New company

# Network client list
STR_NETWORK_CLIENTLIST_KICK                                     :Kick
STR_NETWORK_CLIENTLIST_BAN                                      :Ban
STR_NETWORK_CLIENTLIST_GIVE_MONEY                               :Give money
STR_NETWORK_CLIENTLIST_SPEAK_TO_ALL                             :Speak to all
STR_NETWORK_CLIENTLIST_SPEAK_TO_COMPANY                         :Speak to company
STR_NETWORK_CLIENTLIST_SPEAK_TO_CLIENT                          :Private message

STR_NETWORK_SERVER                                              :Server
STR_NETWORK_CLIENT                                              :Client
STR_NETWORK_SPECTATORS                                          :Spectators

STR_NETWORK_GIVE_MONEY_CAPTION                                  :{WHITE}Enter the amount of money you want to give
STR_NETWORK_TOOLBAR_LIST_SPECTATOR                              :{BLACK}Spectator

# Network set password
STR_COMPANY_PASSWORD_CANCEL                                     :{BLACK}Do not save the entered password
STR_COMPANY_PASSWORD_OK                                         :{BLACK}Give the company the new password
STR_COMPANY_PASSWORD_CAPTION                                    :{WHITE}Company password
STR_COMPANY_PASSWORD_MAKE_DEFAULT                               :{BLACK}Default company password
STR_COMPANY_PASSWORD_MAKE_DEFAULT_TOOLTIP                       :{BLACK}Use this company password as default for new companies

# Network company info join/password
STR_COMPANY_VIEW_JOIN                                           :{BLACK}Join
STR_COMPANY_VIEW_JOIN_TOOLTIP                                   :{BLACK}Join and play as this company
STR_COMPANY_VIEW_PASSWORD                                       :{BLACK}Password
STR_COMPANY_VIEW_PASSWORD_TOOLTIP                               :{BLACK}Password-protect your company to prevent unauthorised users from joining
STR_COMPANY_VIEW_SET_PASSWORD                                   :{BLACK}Set company password

# Network chat
STR_NETWORK_CHAT_SEND                                           :{BLACK}Send
STR_NETWORK_CHAT_COMPANY_CAPTION                                :[Team] :
STR_NETWORK_CHAT_CLIENT_CAPTION                                 :[Private] {RAW_STRING}:
STR_NETWORK_CHAT_ALL_CAPTION                                    :[All] :

STR_NETWORK_CHAT_COMPANY                                        :[Team] {RAW_STRING}: {WHITE}{RAW_STRING}
STR_NETWORK_CHAT_TO_COMPANY                                     :[Team] To {RAW_STRING}: {WHITE}{RAW_STRING}
STR_NETWORK_CHAT_CLIENT                                         :[Private] {RAW_STRING}: {WHITE}{RAW_STRING}
STR_NETWORK_CHAT_TO_CLIENT                                      :[Private] To {RAW_STRING}: {WHITE}{RAW_STRING}
STR_NETWORK_CHAT_ALL                                            :[All] {RAW_STRING}: {WHITE}{RAW_STRING}
STR_NETWORK_CHAT_OSKTITLE                                       :{BLACK}Enter text for network chat

# Network messages
STR_NETWORK_ERROR_NOTAVAILABLE                                  :{WHITE}No network devices found or compiled without ENABLE_NETWORK
STR_NETWORK_ERROR_NOSERVER                                      :{WHITE}Could not find any network games
STR_NETWORK_ERROR_NOCONNECTION                                  :{WHITE}The server didn't answer the request
STR_NETWORK_ERROR_NEWGRF_MISMATCH                               :{WHITE}Could not connect due to NewGRF mismatch
STR_NETWORK_ERROR_DESYNC                                        :{WHITE}Network-Game synchronisation failed
STR_NETWORK_ERROR_LOSTCONNECTION                                :{WHITE}Network-Game connection lost
STR_NETWORK_ERROR_SAVEGAMEERROR                                 :{WHITE}Could not load savegame
STR_NETWORK_ERROR_SERVER_START                                  :{WHITE}Could not start the server
STR_NETWORK_ERROR_CLIENT_START                                  :{WHITE}Could not connect
STR_NETWORK_ERROR_TIMEOUT                                       :{WHITE}Connection #{NUM} timed out
STR_NETWORK_ERROR_SERVER_ERROR                                  :{WHITE}A protocol error was detected and the connection was closed
STR_NETWORK_ERROR_WRONG_REVISION                                :{WHITE}The revision of this client does not match the server's revision
STR_NETWORK_ERROR_WRONG_PASSWORD                                :{WHITE}Wrong password
STR_NETWORK_ERROR_SERVER_FULL                                   :{WHITE}The server is full
STR_NETWORK_ERROR_SERVER_BANNED                                 :{WHITE}You are banned from this server
STR_NETWORK_ERROR_KICKED                                        :{WHITE}You were kicked out of the game
STR_NETWORK_ERROR_CHEATER                                       :{WHITE}Cheating is not allowed on this server
STR_NETWORK_ERROR_TOO_MANY_COMMANDS                             :{WHITE}You were sending too many commands to the server
STR_NETWORK_ERROR_TIMEOUT_PASSWORD                              :{WHITE}You took too long to enter the password
STR_NETWORK_ERROR_TIMEOUT_COMPUTER                              :{WHITE}Your computer is too slow to keep up with the server
STR_NETWORK_ERROR_TIMEOUT_MAP                                   :{WHITE}Your computer took too long to download the map
STR_NETWORK_ERROR_TIMEOUT_JOIN                                  :{WHITE}Your computer took too long to join the server

############ Leave those lines in this order!!
STR_NETWORK_ERROR_CLIENT_GENERAL                                :general error
STR_NETWORK_ERROR_CLIENT_DESYNC                                 :desync error
STR_NETWORK_ERROR_CLIENT_SAVEGAME                               :could not load map
STR_NETWORK_ERROR_CLIENT_CONNECTION_LOST                        :connection lost
STR_NETWORK_ERROR_CLIENT_PROTOCOL_ERROR                         :protocol error
STR_NETWORK_ERROR_CLIENT_NEWGRF_MISMATCH                        :NewGRF mismatch
STR_NETWORK_ERROR_CLIENT_NOT_AUTHORIZED                         :not authorized
STR_NETWORK_ERROR_CLIENT_NOT_EXPECTED                           :received invalid or unexpected packet
STR_NETWORK_ERROR_CLIENT_WRONG_REVISION                         :wrong revision
STR_NETWORK_ERROR_CLIENT_NAME_IN_USE                            :name already in use
STR_NETWORK_ERROR_CLIENT_WRONG_PASSWORD                         :wrong password
STR_NETWORK_ERROR_CLIENT_COMPANY_MISMATCH                       :wrong company in DoCommand
STR_NETWORK_ERROR_CLIENT_KICKED                                 :kicked by server
STR_NETWORK_ERROR_CLIENT_CHEATER                                :was trying to use a cheat
STR_NETWORK_ERROR_CLIENT_SERVER_FULL                            :server full
STR_NETWORK_ERROR_CLIENT_TOO_MANY_COMMANDS                      :was sending too many commands
STR_NETWORK_ERROR_CLIENT_TIMEOUT_PASSWORD                       :received no password in time
STR_NETWORK_ERROR_CLIENT_TIMEOUT_COMPUTER                       :general timeout
STR_NETWORK_ERROR_CLIENT_TIMEOUT_MAP                            :downloading map took too long
STR_NETWORK_ERROR_CLIENT_TIMEOUT_JOIN                           :processing map took too long
############ End of leave-in-this-order

STR_NETWORK_ERROR_CLIENT_GUI_LOST_CONNECTION_CAPTION            :{WHITE}Possible connection loss
STR_NETWORK_ERROR_CLIENT_GUI_LOST_CONNECTION                    :{WHITE}The last {NUM} second{P "" s} no data has arrived from the server

# Network related errors
STR_NETWORK_SERVER_MESSAGE                                      :*** {1:RAW_STRING}
############ Leave those lines in this order!!
STR_NETWORK_SERVER_MESSAGE_GAME_PAUSED                          :Game paused ({STRING})
STR_NETWORK_SERVER_MESSAGE_GAME_STILL_PAUSED_1                  :Game still paused ({STRING})
STR_NETWORK_SERVER_MESSAGE_GAME_STILL_PAUSED_2                  :Game still paused ({STRING}, {STRING})
STR_NETWORK_SERVER_MESSAGE_GAME_STILL_PAUSED_3                  :Game still paused ({STRING}, {STRING}, {STRING})
STR_NETWORK_SERVER_MESSAGE_GAME_STILL_PAUSED_4                  :Game still paused ({STRING}, {STRING}, {STRING}, {STRING})
STR_NETWORK_SERVER_MESSAGE_GAME_UNPAUSED                        :Game unpaused ({STRING})
STR_NETWORK_SERVER_MESSAGE_GAME_REASON_NOT_ENOUGH_PLAYERS       :number of players
STR_NETWORK_SERVER_MESSAGE_GAME_REASON_CONNECTING_CLIENTS       :connecting clients
STR_NETWORK_SERVER_MESSAGE_GAME_REASON_MANUAL                   :manual
STR_NETWORK_SERVER_MESSAGE_GAME_REASON_GAME_SCRIPT              :game script
############ End of leave-in-this-order
STR_NETWORK_MESSAGE_CLIENT_LEAVING                              :leaving
STR_NETWORK_MESSAGE_CLIENT_JOINED                               :*** {RAW_STRING} has joined the game
STR_NETWORK_MESSAGE_CLIENT_JOINED_ID                            :*** {RAW_STRING} has joined the game (Client #{2:NUM})
STR_NETWORK_MESSAGE_CLIENT_COMPANY_JOIN                         :*** {RAW_STRING} has joined company #{2:NUM}
STR_NETWORK_MESSAGE_CLIENT_COMPANY_SPECTATE                     :*** {RAW_STRING} has joined spectators
STR_NETWORK_MESSAGE_CLIENT_COMPANY_NEW                          :*** {RAW_STRING} has started a new company (#{2:NUM})
STR_NETWORK_MESSAGE_CLIENT_LEFT                                 :*** {RAW_STRING} has left the game ({2:STRING})
STR_NETWORK_MESSAGE_NAME_CHANGE                                 :*** {RAW_STRING} has changed his/her name to {RAW_STRING}
STR_NETWORK_MESSAGE_GIVE_MONEY                                  :*** {RAW_STRING} gave your company {2:CURRENCY_LONG}
STR_NETWORK_MESSAGE_GAVE_MONEY_AWAY                             :*** You gave {1:RAW_STRING} {2:CURRENCY_LONG}
STR_NETWORK_MESSAGE_SERVER_SHUTDOWN                             :{WHITE}The server closed the session
STR_NETWORK_MESSAGE_SERVER_REBOOT                               :{WHITE}The server is restarting...{}Please wait...

# Content downloading window
STR_CONTENT_TITLE                                               :{WHITE}Content downloading
STR_CONTENT_TYPE_CAPTION                                        :{BLACK}Type
STR_CONTENT_TYPE_CAPTION_TOOLTIP                                :{BLACK}Type of the content
STR_CONTENT_NAME_CAPTION                                        :{BLACK}Name
STR_CONTENT_NAME_CAPTION_TOOLTIP                                :{BLACK}Name of the content
STR_CONTENT_MATRIX_TOOLTIP                                      :{BLACK}Click on a line to see the details{}Click on the checkbox to select it for downloading
STR_CONTENT_SELECT_ALL_CAPTION                                  :{BLACK}Select all
STR_CONTENT_SELECT_ALL_CAPTION_TOOLTIP                          :{BLACK}Mark all content to be downloaded
STR_CONTENT_SELECT_UPDATES_CAPTION                              :{BLACK}Select upgrades
STR_CONTENT_SELECT_UPDATES_CAPTION_TOOLTIP                      :{BLACK}Mark all content that is an upgrade for existing content to be downloaded
STR_CONTENT_UNSELECT_ALL_CAPTION                                :{BLACK}Unselect all
STR_CONTENT_UNSELECT_ALL_CAPTION_TOOLTIP                        :{BLACK}Mark all content to be not downloaded
STR_CONTENT_SEARCH_EXTERNAL                                     :{BLACK}Search external websites
STR_CONTENT_SEARCH_EXTERNAL_TOOLTIP                             :{BLACK}Search content not available on OpenTTD's content service on websites not associated to OpenTTD
STR_CONTENT_SEARCH_EXTERNAL_DISCLAIMER_CAPTION                  :{WHITE}You are leaving OpenTTD!
STR_CONTENT_SEARCH_EXTERNAL_DISCLAIMER                          :{WHITE}The terms and conditions for downloading content from external websites vary.{}You will have to refer to the external sites for instructions how to install the content into OpenTTD.{}Do you want to continue?
STR_CONTENT_FILTER_TITLE                                        :{BLACK}Tag/name filter:
STR_CONTENT_OPEN_URL                                            :{BLACK}Visit website
STR_CONTENT_OPEN_URL_TOOLTIP                                    :{BLACK}Visit the website for this content
STR_CONTENT_DOWNLOAD_CAPTION                                    :{BLACK}Download
STR_CONTENT_DOWNLOAD_CAPTION_TOOLTIP                            :{BLACK}Start downloading the selected content
STR_CONTENT_TOTAL_DOWNLOAD_SIZE                                 :{SILVER}Total download size: {WHITE}{BYTES}
STR_CONTENT_DETAIL_TITLE                                        :{SILVER}CONTENT INFO
STR_CONTENT_DETAIL_SUBTITLE_UNSELECTED                          :{SILVER}You have not selected this to be downloaded
STR_CONTENT_DETAIL_SUBTITLE_SELECTED                            :{SILVER}You have selected this to be downloaded
STR_CONTENT_DETAIL_SUBTITLE_AUTOSELECTED                        :{SILVER}This dependency has been selected to be downloaded
STR_CONTENT_DETAIL_SUBTITLE_ALREADY_HERE                        :{SILVER}You already have this
STR_CONTENT_DETAIL_SUBTITLE_DOES_NOT_EXIST                      :{SILVER}This content is unknown and can't be downloaded in OpenTTD
STR_CONTENT_DETAIL_UPDATE                                       :{SILVER}This is a replacement for an existing {STRING}
STR_CONTENT_DETAIL_NAME                                         :{SILVER}Name: {WHITE}{RAW_STRING}
STR_CONTENT_DETAIL_VERSION                                      :{SILVER}Version: {WHITE}{RAW_STRING}
STR_CONTENT_DETAIL_DESCRIPTION                                  :{SILVER}Description: {WHITE}{RAW_STRING}
STR_CONTENT_DETAIL_URL                                          :{SILVER}URL: {WHITE}{RAW_STRING}
STR_CONTENT_DETAIL_TYPE                                         :{SILVER}Type: {WHITE}{STRING}
STR_CONTENT_DETAIL_FILESIZE                                     :{SILVER}Download size: {WHITE}{BYTES}
STR_CONTENT_DETAIL_SELECTED_BECAUSE_OF                          :{SILVER}Selected because of: {WHITE}{RAW_STRING}
STR_CONTENT_DETAIL_DEPENDENCIES                                 :{SILVER}Dependencies: {WHITE}{RAW_STRING}
STR_CONTENT_DETAIL_TAGS                                         :{SILVER}Tags: {WHITE}{RAW_STRING}
STR_CONTENT_NO_ZLIB                                             :{WHITE}OpenTTD is built without "zlib" support...
STR_CONTENT_NO_ZLIB_SUB                                         :{WHITE}... downloading content is not possible!

# Order of these is important!
STR_CONTENT_TYPE_BASE_GRAPHICS                                  :Base graphics
STR_CONTENT_TYPE_NEWGRF                                         :NewGRF
STR_CONTENT_TYPE_AI                                             :AI
STR_CONTENT_TYPE_AI_LIBRARY                                     :AI library
STR_CONTENT_TYPE_SCENARIO                                       :Scenario
STR_CONTENT_TYPE_HEIGHTMAP                                      :Heightmap
STR_CONTENT_TYPE_BASE_SOUNDS                                    :Base sounds
STR_CONTENT_TYPE_BASE_MUSIC                                     :Base music
STR_CONTENT_TYPE_GAME_SCRIPT                                    :Game script
STR_CONTENT_TYPE_GS_LIBRARY                                     :GS library

# Content downloading progress window
STR_CONTENT_DOWNLOAD_TITLE                                      :{WHITE}Downloading content...
STR_CONTENT_DOWNLOAD_INITIALISE                                 :{WHITE}Requesting files...
STR_CONTENT_DOWNLOAD_FILE                                       :{WHITE}Currently downloading {RAW_STRING} ({NUM} of {NUM})
STR_CONTENT_DOWNLOAD_COMPLETE                                   :{WHITE}Download complete
STR_CONTENT_DOWNLOAD_PROGRESS_SIZE                              :{WHITE}{BYTES} of {BYTES} downloaded ({NUM} %)

# Content downloading error messages
STR_CONTENT_ERROR_COULD_NOT_CONNECT                             :{WHITE}Could not connect to the content server...
STR_CONTENT_ERROR_COULD_NOT_DOWNLOAD                            :{WHITE}Downloading failed...
STR_CONTENT_ERROR_COULD_NOT_DOWNLOAD_CONNECTION_LOST            :{WHITE}... connection lost
STR_CONTENT_ERROR_COULD_NOT_DOWNLOAD_FILE_NOT_WRITABLE          :{WHITE}... file not writable
STR_CONTENT_ERROR_COULD_NOT_EXTRACT                             :{WHITE}Could not decompress the downloaded file

STR_MISSING_GRAPHICS_SET_CAPTION                                :{WHITE}Missing graphics
STR_MISSING_GRAPHICS_SET_MESSAGE                                :{BLACK}OpenTTD requires graphics to function but none could be found. Do you allow OpenTTD to download and install these graphics?
STR_MISSING_GRAPHICS_YES_DOWNLOAD                               :{BLACK}Yes, download the graphics
STR_MISSING_GRAPHICS_NO_QUIT                                    :{BLACK}No, exit OpenTTD

# Transparency settings window
STR_TRANSPARENCY_CAPTION                                        :{WHITE}Transparency Options
STR_TRANSPARENT_SIGNS_TOOLTIP                                   :{BLACK}Toggle transparency for signs. Ctrl+Click to lock
STR_TRANSPARENT_TREES_TOOLTIP                                   :{BLACK}Toggle transparency for trees. Ctrl+Click to lock
STR_TRANSPARENT_HOUSES_TOOLTIP                                  :{BLACK}Toggle transparency for houses. Ctrl+Click to lock
STR_TRANSPARENT_INDUSTRIES_TOOLTIP                              :{BLACK}Toggle transparency for industries. Ctrl+Click to lock
STR_TRANSPARENT_BUILDINGS_TOOLTIP                               :{BLACK}Toggle transparency for buildables like stations, depots and waypoints. Ctrl+Click to lock
STR_TRANSPARENT_BRIDGES_TOOLTIP                                 :{BLACK}Toggle transparency for bridges. Ctrl+Click to lock
STR_TRANSPARENT_STRUCTURES_TOOLTIP                              :{BLACK}Toggle transparency for structures like lighthouses and antennas. Ctrl+Click to lock
STR_TRANSPARENT_CATENARY_TOOLTIP                                :{BLACK}Toggle transparency for catenary. Ctrl+Click to lock
STR_TRANSPARENT_LOADING_TOOLTIP                                 :{BLACK}Toggle transparency for loading indicators. Ctrl+Click to lock
STR_TRANSPARENT_TUNNELS_TOOLTIP                                 :{BLACK}Toggle transparency for vehicles in tunnels. Ctrl+Click to lock.
STR_TRANSPARENT_INVISIBLE_TOOLTIP                               :{BLACK}Set objects invisible instead of transparent

# Linkgraph legend window
STR_LINKGRAPH_LEGEND_CAPTION                                    :{BLACK}Cargo Flow Legend
STR_LINKGRAPH_LEGEND_ALL                                        :{BLACK}All
STR_LINKGRAPH_LEGEND_NONE                                       :{BLACK}None
STR_LINKGRAPH_LEGEND_SELECT_COMPANIES                           :{BLACK}Select companies to be displayed

# Linkgraph legend window and linkgraph legend in smallmap
STR_LINKGRAPH_LEGEND_UNUSED                                     :{TINY_FONT}{BLACK}unused
STR_LINKGRAPH_LEGEND_SATURATED                                  :{TINY_FONT}{BLACK}saturated
STR_LINKGRAPH_LEGEND_OVERLOADED                                 :{TINY_FONT}{BLACK}overloaded

# Base for station construction window(s)
STR_STATION_BUILD_COVERAGE_AREA_TITLE                           :{BLACK}Coverage area highlight
STR_STATION_BUILD_COVERAGE_OFF                                  :{BLACK}Off
STR_STATION_BUILD_COVERAGE_ON                                   :{BLACK}On
STR_STATION_BUILD_COVERAGE_AREA_OFF_TOOLTIP                     :{BLACK}Don't highlight coverage area of proposed site
STR_STATION_BUILD_COVERAGE_AREA_ON_TOOLTIP                      :{BLACK}Highlight coverage area of proposed site
STR_STATION_BUILD_ACCEPTS_CARGO                                 :{BLACK}Accepts: {GOLD}{CARGO_LIST}
STR_STATION_BUILD_SUPPLIES_CARGO                                :{BLACK}Supplies: {GOLD}{CARGO_LIST}

# Join station window
STR_JOIN_STATION_CAPTION                                        :{WHITE}Join station
STR_JOIN_STATION_CREATE_SPLITTED_STATION                        :{YELLOW}Build a separate station

STR_JOIN_WAYPOINT_CAPTION                                       :{WHITE}Join waypoint
STR_JOIN_WAYPOINT_CREATE_SPLITTED_WAYPOINT                      :{YELLOW}Build a separate waypoint

# Rail construction toolbar
STR_RAIL_TOOLBAR_RAILROAD_CONSTRUCTION_CAPTION                  :Railway Construction
STR_RAIL_TOOLBAR_ELRAIL_CONSTRUCTION_CAPTION                    :Electrified Railway Construction
STR_RAIL_TOOLBAR_MONORAIL_CONSTRUCTION_CAPTION                  :Monorail Construction
STR_RAIL_TOOLBAR_MAGLEV_CONSTRUCTION_CAPTION                    :Maglev Construction

STR_RAIL_TOOLBAR_TOOLTIP_BUILD_RAILROAD_TRACK                   :{BLACK}Build railway track. Ctrl toggles build/remove for railway construction. Shift toggles building/showing cost estimate
STR_RAIL_TOOLBAR_TOOLTIP_BUILD_AUTORAIL                         :{BLACK}Build railway track using the Autorail mode. Ctrl toggles build/remove for railway construction. Shift toggles building/showing cost estimate
STR_RAIL_TOOLBAR_TOOLTIP_BUILD_TRAIN_DEPOT_FOR_BUILDING         :{BLACK}Build train depot (for buying and servicing trains). Shift toggles building/showing cost estimate
STR_RAIL_TOOLBAR_TOOLTIP_CONVERT_RAIL_TO_WAYPOINT               :{BLACK}Convert rail to waypoint. Ctrl enables joining waypoints. Shift toggles building/showing cost estimate
STR_RAIL_TOOLBAR_TOOLTIP_BUILD_RAILROAD_STATION                 :{BLACK}Build railway station. Ctrl enables joining stations. Shift toggles building/showing cost estimate
STR_RAIL_TOOLBAR_TOOLTIP_BUILD_RAILROAD_SIGNALS                 :{BLACK}Build railway signals. Ctrl toggles semaphore/light signals{}Dragging builds signals along a straight stretch of rail. Ctrl builds signals up to the next junction or signal{}Ctrl+Click toggles opening the signal selection window. Shift toggles building/showing cost estimate
STR_RAIL_TOOLBAR_TOOLTIP_BUILD_RAILROAD_BRIDGE                  :{BLACK}Build railway bridge. Shift toggles building/showing cost estimate
STR_RAIL_TOOLBAR_TOOLTIP_BUILD_RAILROAD_TUNNEL                  :{BLACK}Build railway tunnel. Shift toggles building/showing cost estimate
STR_RAIL_TOOLBAR_TOOLTIP_TOGGLE_BUILD_REMOVE_FOR                :{BLACK}Toggle build/remove for railway track, signals, waypoints and stations. Hold Ctrl to also remove the rail of waypoints and stations
STR_RAIL_TOOLBAR_TOOLTIP_CONVERT_RAIL                           :{BLACK}Convert/Upgrade the type of rail. Shift toggles building/showing cost estimate

STR_RAIL_NAME_RAILROAD                                          :Railway
STR_RAIL_NAME_ELRAIL                                            :Electrified railway
STR_RAIL_NAME_MONORAIL                                          :Monorail
STR_RAIL_NAME_MAGLEV                                            :Maglev

# Rail depot construction window
STR_BUILD_DEPOT_TRAIN_ORIENTATION_CAPTION                       :{WHITE}Train Depot Orientation
STR_BUILD_DEPOT_TRAIN_ORIENTATION_TOOLTIP                       :{BLACK}Select railway depot orientation

# Rail waypoint construction window
STR_WAYPOINT_CAPTION                                            :{WHITE}Waypoint
STR_WAYPOINT_GRAPHICS_TOOLTIP                                   :{BLACK}Select waypoint type

# Rail station construction window
STR_STATION_BUILD_RAIL_CAPTION                                  :{WHITE}Rail Station Selection
STR_STATION_BUILD_ORIENTATION                                   :{BLACK}Orientation
STR_STATION_BUILD_RAILROAD_ORIENTATION_TOOLTIP                  :{BLACK}Select railway station orientation
STR_STATION_BUILD_NUMBER_OF_TRACKS                              :{BLACK}Number of tracks
STR_STATION_BUILD_NUMBER_OF_TRACKS_TOOLTIP                      :{BLACK}Select number of platforms for railway station
STR_STATION_BUILD_PLATFORM_LENGTH                               :{BLACK}Platform length
STR_STATION_BUILD_PLATFORM_LENGTH_TOOLTIP                       :{BLACK}Select length of railway station
STR_STATION_BUILD_DRAG_DROP                                     :{BLACK}Drag & Drop
STR_STATION_BUILD_DRAG_DROP_TOOLTIP                             :{BLACK}Build a station using drag & drop

STR_STATION_BUILD_STATION_CLASS_TOOLTIP                         :{BLACK}Select a station class to display
STR_STATION_BUILD_STATION_TYPE_TOOLTIP                          :{BLACK}Select the station type to build

STR_STATION_CLASS_DFLT                                          :Default station
STR_STATION_CLASS_WAYP                                          :Waypoints

# Signal window
STR_BUILD_SIGNAL_CAPTION                                        :{WHITE}Signal Selection
STR_BUILD_SIGNAL_SEMAPHORE_NORM_TOOLTIP                         :{BLACK}Block Signal (semaphore){}This is the most basic type of signal, allowing only one train to be in the same block at the same time
STR_BUILD_SIGNAL_SEMAPHORE_ENTRY_TOOLTIP                        :{BLACK}Entry Signal (semaphore){}Green as long as there is one or more green exit-signal from the following section of track. Otherwise it shows red
STR_BUILD_SIGNAL_SEMAPHORE_EXIT_TOOLTIP                         :{BLACK}Exit Signal (semaphore){}Behaves in the same way as a block signal but is necessary to trigger the correct colour on entry & combo pre-signals
STR_BUILD_SIGNAL_SEMAPHORE_COMBO_TOOLTIP                        :{BLACK}Combo Signal (semaphore){}The combo signal simply acts as both an entry and exit signal. This allows you to build large "trees" of pre-signals
STR_BUILD_SIGNAL_SEMAPHORE_PROG_TOOLTIP                         :{BLACK}Programmable-Signal (semaphore){}The programmable signal is a combo-signal which can be programmed to behave in complex ways.
STR_BUILD_SIGNAL_SEMAPHORE_PBS_TOOLTIP                          :{BLACK}Path Signal (semaphore){}A path signal allows more than one train to enter a signal block at the same time, if the train can reserve a path to a safe stopping point. Standard path signals can be passed from the back side
STR_BUILD_SIGNAL_SEMAPHORE_PBS_OWAY_TOOLTIP                     :{BLACK}One-way Path Signal (semaphore){}A path signal allows more than one train to enter a signal block at the same time, if the train can reserve a path to a safe stopping point. One-way path signals can't be passed from the back side
STR_BUILD_SIGNAL_ELECTRIC_NORM_TOOLTIP                          :{BLACK}Block Signal (electric){}This is the most basic type of signal, allowing only one train to be in the same block at the same time
STR_BUILD_SIGNAL_ELECTRIC_ENTRY_TOOLTIP                         :{BLACK}Entry Signal (electric){}Green as long as there is one or more green exit-signal from the following section of track. Otherwise it shows red
STR_BUILD_SIGNAL_ELECTRIC_EXIT_TOOLTIP                          :{BLACK}Exit Signal (electric){}Behaves in the same way as a block signal but is necessary to trigger the correct colour on entry & combo pre-signals
STR_BUILD_SIGNAL_ELECTRIC_COMBO_TOOLTIP                         :{BLACK}Combo Signal (electric){}The combo signal simply acts as both an entry and exit signal. This allows you to build large "trees" of pre-signals
STR_BUILD_SIGNAL_ELECTRIC_PROG_TOOLTIP                          :{BLACK}Programmable-Signal (electric){}The programmable signal is a combo-signal which can be programmed to behave in complex ways.
STR_BUILD_SIGNAL_ELECTRIC_PBS_TOOLTIP                           :{BLACK}Path Signal (electric){}A path signal allows more than one train to enter a signal block at the same time, if the train can reserve a path to a safe stopping point. Standard path signals can be passed from the back side
STR_BUILD_SIGNAL_ELECTRIC_PBS_OWAY_TOOLTIP                      :{BLACK}One-way Path Signal (electric){}A path signal allows more than one train to enter a signal block at the same time, if the train can reserve a path to a safe stopping point. One-way path signals can't be passed from the back side
STR_BUILD_SIGNAL_CONVERT_TOOLTIP                                :{BLACK}Signal Convert{}When selected, clicking an existing signal will convert it to the selected signal type and variant. Ctrl+Click will toggle the existing variant. Shift+Click shows estimated conversion cost
STR_BUILD_SIGNAL_DRAG_SIGNALS_DENSITY_TOOLTIP                   :{BLACK}Dragging signal density
STR_BUILD_SIGNAL_DRAG_SIGNALS_DENSITY_DECREASE_TOOLTIP          :{BLACK}Decrease dragging signal density
STR_BUILD_SIGNAL_DRAG_SIGNALS_DENSITY_INCREASE_TOOLTIP          :{BLACK}Increase dragging signal density

# Tracerestrict GUI
STR_TRACE_RESTRICT_CONDITIONAL_COMPARATOR_EQUALS                :is
STR_TRACE_RESTRICT_CONDITIONAL_COMPARATOR_NOT_EQUALS            :is not
STR_TRACE_RESTRICT_CONDITIONAL_COMPARATOR_LESS_THAN             :<
STR_TRACE_RESTRICT_CONDITIONAL_COMPARATOR_LESS_EQUALS           :<=
STR_TRACE_RESTRICT_CONDITIONAL_COMPARATOR_MORE_THAN             :>
STR_TRACE_RESTRICT_CONDITIONAL_COMPARATOR_MORE_EQUALS           :>=
STR_TRACE_RESTRICT_CONDITIONAL_COMPARATOR_CARGO_EQUALS          :can carry
STR_TRACE_RESTRICT_CONDITIONAL_COMPARATOR_CARGO_NOT_EQUALS      :can't carry
STR_TRACE_RESTRICT_CONDITIONAL_IF                               :If
STR_TRACE_RESTRICT_CONDITIONAL_ELIF                             :Else if
STR_TRACE_RESTRICT_CONDITIONAL_ORIF                             :Or if
STR_TRACE_RESTRICT_CONDITIONAL_ELSE                             :Else
STR_TRACE_RESTRICT_CONDITIONAL_ENDIF                            :End if
STR_TRACE_RESTRICT_VARIABLE_TRAIN_LENGTH                        :train length
STR_TRACE_RESTRICT_VARIABLE_MAX_SPEED                           :max speed
STR_TRACE_RESTRICT_VARIABLE_CURRENT_ORDER                       :current order
STR_TRACE_RESTRICT_VARIABLE_NEXT_ORDER                          :next order
STR_TRACE_RESTRICT_VARIABLE_LAST_VISITED_STATION                :last visited station
STR_TRACE_RESTRICT_VARIABLE_CARGO                               :cargo
STR_TRACE_RESTRICT_VARIABLE_ENTRY_DIRECTION                     :entry direction
STR_TRACE_RESTRICT_VARIABLE_PBS_ENTRY_SIGNAL                    :PBS entry signal
STR_TRACE_RESTRICT_VARIABLE_PBS_ENTRY_SIGNAL_LONG               :entered signal of PBS block
STR_TRACE_RESTRICT_VARIABLE_UNDEFINED                           :undefined
STR_TRACE_RESTRICT_CONDITIONAL_COMPARE_INTEGER                  :{STRING} {STRING} {STRING} {COMMA} then
STR_TRACE_RESTRICT_CONDITIONAL_COMPARE_SPEED                    :{STRING} {STRING} {STRING} {VELOCITY} then
STR_TRACE_RESTRICT_CONDITIONAL_ORDER_STATION                    :{STRING} {STRING} {STRING} {STATION} then
STR_TRACE_RESTRICT_CONDITIONAL_ORDER_WAYPOINT                   :{STRING} {STRING} {STRING} {WAYPOINT} then
STR_TRACE_RESTRICT_CONDITIONAL_ORDER_DEPOT                      :{STRING} {STRING} {STRING} {DEPOT} then
STR_TRACE_RESTRICT_CONDITIONAL_CARGO                            :{STRING} train {STRING} cargo: {STRING} then
STR_TRACE_RESTRICT_CONDITIONAL_ENTRY_DIRECTION                  :{STRING} train {STRING} entering from {STRING} tile edge then
STR_TRACE_RESTRICT_CONDITIONAL_ENTRY_SIGNAL_FACE                :{STRING} train {STRING} entering from {STRING} of signal then
STR_TRACE_RESTRICT_CONDITIONAL_TILE_INDEX                       :{STRING} {STRING} {STRING} at {NUM} x {NUM} then
STR_TRACE_RESTRICT_CONDITIONAL_UNDEFINED                        :{STRING} {STRING} {STRING} {RED}undefined {BLACK}{STRING}then
STR_TRACE_RESTRICT_CONDITIONAL_COMPARE_UNDEFINED                :{STRING} {RED}undefined {BLACK}{STRING}then
STR_TRACE_RESTRICT_PF_PENALTY_ITEM                              :Add pathfinder penalty: {COMMA}
STR_TRACE_RESTRICT_PF_PENALTY_ITEM_PRESET                       :Add {STRING} pathfinder penalty
STR_TRACE_RESTRICT_WHITE                                        :{WHITE}
STR_TRACE_RESTRICT_START                                        :Start
STR_TRACE_RESTRICT_END                                          :End
STR_TRACE_RESTRICT_PF_DENY                                      :Deny
STR_TRACE_RESTRICT_PF_ALLOW                                     :Allow
STR_TRACE_RESTRICT_PF_ALLOW_LONG                                :Allow (cancel previous Deny)
STR_TRACE_RESTRICT_PF_PENALTY                                   :Penalty
STR_TRACE_RESTRICT_PF_VALUE_SMALL                               :small
STR_TRACE_RESTRICT_PF_VALUE_MEDIUM                              :medium
STR_TRACE_RESTRICT_PF_VALUE_LARGE                               :large
STR_TRACE_RESTRICT_PF_VALUE_CUSTOM                              :custom
STR_TRACE_RESTRICT_DIRECTION_FRONT                              :front
STR_TRACE_RESTRICT_DIRECTION_BACK                               :back
STR_TRACE_RESTRICT_DIRECTION_NE                                 :north-east
STR_TRACE_RESTRICT_DIRECTION_SE                                 :south-east
STR_TRACE_RESTRICT_DIRECTION_SW                                 :south-west
STR_TRACE_RESTRICT_DIRECTION_NW                                 :north-west
STR_TRACE_RESTRICT_VALUE_CAPTION                                :{WHITE}Value
STR_TRACE_RESTRICT_CAPTION                                      :{WHITE}Routefinding restriction
STR_TRACE_RESTRICT_CAPTION_SHARED                               :{WHITE}Routefinding restriction - shared by {COMMA} signals
STR_TRACE_RESTRICT_TYPE_TOOLTIP                                 :{BLACK}Type
STR_TRACE_RESTRICT_COND_COMPARATOR_TOOLTIP                      :{BLACK}Comparison operator
STR_TRACE_RESTRICT_COND_VALUE_TOOLTIP                           :{BLACK}Value
STR_TRACE_RESTRICT_CONDFLAGS_TOOLTIP                            :{BLACK}Condition type
STR_TRACE_RESTRICT_GOTO_SIGNAL_TOOLTIP                          :{BLACK}Go to signal
STR_TRACE_RESTRICT_INSERT                                       :{BLACK}Insert
STR_TRACE_RESTRICT_REMOVE                                       :{BLACK}Remove
STR_TRACE_RESTRICT_RESET                                        :{BLACK}Reset
STR_TRACE_RESTRICT_COPY                                         :{BLACK}Copy
STR_TRACE_RESTRICT_SHARE                                        :{BLACK}Share
STR_TRACE_RESTRICT_UNSHARE                                      :{BLACK}Unshare
STR_TRACE_RESTRICT_SELECT_TARGET                                :{BLACK}Select Target
STR_TRACE_RESTRICT_SELECT_SIGNAL                                :{BLACK}Select Signal
STR_TRACE_RESTRICT_INSERT_TOOLTIP                               :{BLACK}Insert an instruction
STR_TRACE_RESTRICT_REMOVE_TOOLTIP                               :{BLACK}Remove the selected instruction
STR_TRACE_RESTRICT_RESET_TOOLTIP                                :{BLACK}Reset the current signal (without affecting shared programs)
STR_TRACE_RESTRICT_COPY_TOOLTIP                                 :{BLACK}Copy program from another signal
STR_TRACE_RESTRICT_SHARE_TOOLTIP                                :{BLACK}Share program with another signal
STR_TRACE_RESTRICT_UNSHARE_TOOLTIP                              :{BLACK}Stop sharing program with other signals, create a copy of the program
STR_TRACE_RESTRICT_SIGNAL_GUI_TOOLTIP                           :{BLACK}Routefinding restriction
STR_TRACE_RESTRICT_INSTRUCTION_LIST_TOOLTIP                     :{BLACK}Click an instruction to select it{}Ctrl+Click to scroll to the instruction's target (if any)
STR_TRACE_RESTRICT_ERROR_CAN_T_INSERT_ITEM                      :{WHITE}Can't insert instruction
STR_TRACE_RESTRICT_ERROR_CAN_T_MODIFY_ITEM                      :{WHITE}Can't modify instruction
STR_TRACE_RESTRICT_ERROR_CAN_T_REMOVE_ITEM                      :{WHITE}Can't remove instruction
STR_TRACE_RESTRICT_ERROR_VALUE_TOO_LARGE                        :{WHITE}Value too large, maximum is {COMMA}
STR_TRACE_RESTRICT_ERROR_NO_PROGRAM                             :No trace restrict program exists
STR_TRACE_RESTRICT_ERROR_OFFSET_TOO_LARGE                       :Offset too large
STR_TRACE_RESTRICT_ERROR_CAN_T_CHANGE_CONDITIONALITY            :Can't change conditionality
STR_TRACE_RESTRICT_ERROR_CAN_T_REMOVE_ENDIF                     :Can't remove an 'end if'
STR_TRACE_RESTRICT_ERROR_VALIDATE_END_CONDSTACK                 :Validation failed: condstack non-empty at exit
STR_TRACE_RESTRICT_ERROR_VALIDATE_NO_IF                         :Validation failed: else/endif without opening if
STR_TRACE_RESTRICT_ERROR_VALIDATE_DUP_ELSE                      :Validation failed: duplicate else
STR_TRACE_RESTRICT_ERROR_VALIDATE_ELIF_NO_IF                    :Validation failed: else if without opening if
STR_TRACE_RESTRICT_ERROR_SOURCE_SAME_AS_TARGET                  :Source and target signals are the same
STR_TRACE_RESTRICT_ERROR_CAN_T_RESET_SIGNAL                     :{WHITE}Can't reset signal
STR_TRACE_RESTRICT_ERROR_CAN_T_COPY_PROGRAM                     :{WHITE}Can't copy program
STR_TRACE_RESTRICT_ERROR_CAN_T_SHARE_PROGRAM                    :{WHITE}Can't share program
STR_TRACE_RESTRICT_ERROR_CAN_T_UNSHARE_PROGRAM                  :{WHITE}Can't unshare program

# Programmable Signals
STR_PROGRAM_SIGNAL_TOOLTIP                                      :{BLACK}Program signal

STR_ERR_PROGSIG_INVALID_INSTRUCTION                             :{WHITE}Cannot insert instruction after instruction with invalid ID
STR_ERR_PROGSIG_INVALID_OPCODE                                  :{WHITE}Cannot insert an instruction of that opcode
STR_ERR_PROGSIG_NOT_THERE                                       :{WHITE}There is no programmable signal there
STR_ERR_PROGSIG_INVALID_SIGNAL_STATE                            :{WHITE}That signal state is invalid
STR_ERR_PROGSIG_INVALID_CONDITION                               :{WHITE}That condition is invalid
STR_ERR_PROGSIG_INVALID_CONDITION_FIELD                         :{WHITE}That field is not valid for the condition
STR_ERR_PROGSIG_INVALID_COMPARATOR                              :{WHITE}That comparator is not valid
STR_ERR_PROGSIG_INVALID_SIGNAL                                  :{WHITE}Invalid signal selected

STR_PROGSIG_CAPTION                                             :{WHITE}Signal Program
STR_PROGSIG_COND_VARIABLE_TOOLTIP                               :{BLACK}Condition to compare upon
STR_PROGSIG_COND_COMPARATOR_TOOLTIP                             :{BLACK}Operator to use to compare variable
STR_PROGSIG_COND_VALUE_TOOLTIP                                  :{BLACK}Value to compare variable against
STR_PROGSIG_SIGNAL_STATE_TOOLTIP                                :{BLACK}Set signal to state
STR_PROGSIG_COND_SET_SIGNAL                                     :{BLACK}Set signal
STR_PROGSIG_COND_SET_SIGNAL_TOOLTIP                             :{BLACK}Set the signal to be looked at
STR_PROGSIG_GOTO_SIGNAL                                         :{BLACK}Goto signal
STR_PROGSIG_GOTO_SIGNAL_TOOLTIP                                 :{BLACK}Go to this signal
STR_PROGSIG_INSERT_TOOLTIP                                      :{BLACK}Insert an instruction
STR_PROGSIG_REMOVE_TOOLTIP                                      :{BLACK}Remove the selected instruction
STR_PROGSIG_REMOVE_PROGRAM_TOOLTIP                              :{BLACK}Remove entire program
STR_PROGSIG_COPY_PROGRAM_TOOLTIP                                :{BLACK}Copy program from existing signal

STR_PROGSIG_REMOVE_PROGRAM                                      :{RED}Remove program
STR_PROGSIG_COPY_PROGRAM                                        :{BLUE}Copy program
STR_PROGSIG_REMOVE                                              :{BLACK}Remove
STR_PROGSIG_INSERT                                              :Insert
STR_PROGSIG_INSERT_IF                                           :Condition
STR_PROGSIG_INSERT_SET_SIGNAL                                   :Set signal state

STR_PROGSIG_FIRST                                               :Start
STR_PROGSIG_LAST                                                :End

STR_PROGSIG_IF                                                  :If {RAW_STRING} Then
STR_PROGSIG_ELSE                                                :Else
STR_PROGSIG_ENDIF                                               :End If

STR_PROGSIG_SET_SIGNAL                                          :Make signal {STRING}

STR_PROGSIG_COND_ALWAYS                                         :always
STR_PROGSIG_COND_NEVER                                          :never
STR_PROGSIG_COND_COMPARE                                        :{STRING} {STRING} {NUM}
STR_PROGSIG_COND_SIGNAL_STATE                                   :signal state
STR_PROGSIG_CONDVAR_SIGNAL_STATE                                :{STRING1} is green
STR_PROGSIG_CONDVAR_SIGNAL_STATE_SPECIFIED                      :specified signal
STR_PROGSIG_CONDVAR_SIGNAL_STATE_UNSPECIFIED                    :{RED}unspecified signal{STRING}
STR_PROGSIG_CONDVAR_NUM_RED                                     :red signals
STR_PROGSIG_CONDVAR_NUM_GREEN                                   :green signals

STR_PROGSIG_CONDITION_VALUE_CAPT                                :{WHITE}Condition value

STR_ERROR_CAN_T_INSERT_INSTRUCTION                              :{WHITE}Can't insert instruction
STR_ERROR_CAN_T_MODIFY_INSTRUCTION                              :{WHITE}Can't modify instruction
STR_ERROR_CAN_T_REMOVE_INSTRUCTION                              :{WHITE}Can't remove instruction
STR_ERROR_CAN_T_GOTO_UNDEFINED_SIGNAL                           :{WHITE}Can't go to undefined signal
STR_ERROR_NOT_AN_EXIT_SIGNAL                                    :{WHITE}Not an exit signal
STR_ERROR_NOT_AN_PROG_SIGNAL                                    :{WHITE}Not an programmable signal
STR_ERROR_CANNOT_USE_SELF                                       :{WHITE}Can't copy program from myself
STR_ERROR_CAN_T_DEPEND_UPON_BIDIRECTIONAL_SIGNALS               :{WHITE}Cannot conditionally depend upon bidirectional signals
STR_ERROR_INVALID_SIGNAL                                        :{WHITE}Invalid signal

# Bridge selection window
STR_SELECT_RAIL_BRIDGE_CAPTION                                  :{WHITE}Select Rail Bridge
STR_SELECT_ROAD_BRIDGE_CAPTION                                  :{WHITE}Select Road Bridge
STR_SELECT_BRIDGE_SELECTION_TOOLTIP                             :{BLACK}Bridge selection - click on your preferred bridge to build it
STR_SELECT_BRIDGE_INFO                                          :{GOLD}{STRING},{} {VELOCITY} {WHITE}{CURRENCY_LONG}
STR_SELECT_BRIDGE_SCENEDIT_INFO                                 :{GOLD}{STRING},{} {VELOCITY}
STR_BRIDGE_NAME_SUSPENSION_STEEL                                :Suspension, Steel
STR_BRIDGE_NAME_GIRDER_STEEL                                    :Girder, Steel
STR_BRIDGE_NAME_CANTILEVER_STEEL                                :Cantilever, Steel
STR_BRIDGE_NAME_SUSPENSION_CONCRETE                             :Suspension, Concrete
STR_BRIDGE_NAME_WOODEN                                          :Wooden
STR_BRIDGE_NAME_CONCRETE                                        :Concrete
STR_BRIDGE_NAME_TUBULAR_STEEL                                   :Tubular, Steel
STR_BRIDGE_TUBULAR_SILICON                                      :Tubular, Silicon


# Road construction toolbar
STR_ROAD_TOOLBAR_ROAD_CONSTRUCTION_CAPTION                      :{WHITE}Road Construction
STR_ROAD_TOOLBAR_TRAM_CONSTRUCTION_CAPTION                      :{WHITE}Tramway Construction
STR_ROAD_TOOLBAR_TOOLTIP_BUILD_ROAD_SECTION                     :{BLACK}Build road section. Ctrl toggles build/remove for road construction. Shift toggles building/showing cost estimate
STR_ROAD_TOOLBAR_TOOLTIP_BUILD_TRAMWAY_SECTION                  :{BLACK}Build tramway section. Ctrl toggles build/remove for tramway construction. Shift toggles building/showing cost estimate
STR_ROAD_TOOLBAR_TOOLTIP_BUILD_AUTOROAD                         :{BLACK}Build road section using the Autoroad mode. Ctrl toggles build/remove for road construction. Shift toggles building/showing cost estimate
STR_ROAD_TOOLBAR_TOOLTIP_BUILD_AUTOTRAM                         :{BLACK}Build tramway section using the Autotram mode. Ctrl toggles build/remove for tramway construction. Shift toggles building/showing cost estimate
STR_ROAD_TOOLBAR_TOOLTIP_BUILD_ROAD_VEHICLE_DEPOT               :{BLACK}Build road vehicle depot (for buying and servicing vehicles). Shift toggles building/showing cost estimate
STR_ROAD_TOOLBAR_TOOLTIP_BUILD_TRAM_VEHICLE_DEPOT               :{BLACK}Build tram vehicle depot (for buying and servicing vehicles). Shift toggles building/showing cost estimate
STR_ROAD_TOOLBAR_TOOLTIP_BUILD_BUS_STATION                      :{BLACK}Build bus station. Ctrl enables joining stations. Shift toggles building/showing cost estimate
STR_ROAD_TOOLBAR_TOOLTIP_BUILD_PASSENGER_TRAM_STATION           :{BLACK}Build passenger tram station. Ctrl enables joining stations. Shift toggles building/showing cost estimate
STR_ROAD_TOOLBAR_TOOLTIP_BUILD_TRUCK_LOADING_BAY                :{BLACK}Build lorry loading bay. Ctrl enables joining stations. Shift toggles building/showing cost estimate
STR_ROAD_TOOLBAR_TOOLTIP_BUILD_CARGO_TRAM_STATION               :{BLACK}Build freight tram station. Ctrl enables joining stations. Shift toggles building/showing cost estimate
STR_ROAD_TOOLBAR_TOOLTIP_TOGGLE_ONE_WAY_ROAD                    :{BLACK}Activate/Deactivate one way roads
STR_ROAD_TOOLBAR_TOOLTIP_BUILD_ROAD_BRIDGE                      :{BLACK}Build road bridge. Shift toggles building/showing cost estimate
STR_ROAD_TOOLBAR_TOOLTIP_BUILD_TRAMWAY_BRIDGE                   :{BLACK}Build tramway bridge. Shift toggles building/showing cost estimate
STR_ROAD_TOOLBAR_TOOLTIP_BUILD_ROAD_TUNNEL                      :{BLACK}Build road tunnel. Shift toggles building/showing cost estimate
STR_ROAD_TOOLBAR_TOOLTIP_BUILD_TRAMWAY_TUNNEL                   :{BLACK}Build tramway tunnel. Shift toggles building/showing cost estimate
STR_ROAD_TOOLBAR_TOOLTIP_TOGGLE_BUILD_REMOVE_FOR_ROAD           :{BLACK}Toggle build/remove for road construction
STR_ROAD_TOOLBAR_TOOLTIP_TOGGLE_BUILD_REMOVE_FOR_TRAMWAYS       :{BLACK}Toggle build/remove for tramway construction

# Road depot construction window
STR_BUILD_DEPOT_ROAD_ORIENTATION_CAPTION                        :{WHITE}Road Depot Orientation
STR_BUILD_DEPOT_ROAD_ORIENTATION_SELECT_TOOLTIP                 :{BLACK}Select road vehicle depot orientation
STR_BUILD_DEPOT_TRAM_ORIENTATION_CAPTION                        :{WHITE}Tram Depot Orientation
STR_BUILD_DEPOT_TRAM_ORIENTATION_SELECT_TOOLTIP                 :{BLACK}Select tram vehicle depot orientation

# Road vehicle station construction window
STR_STATION_BUILD_BUS_ORIENTATION                               :{WHITE}Bus Station Orientation
STR_STATION_BUILD_BUS_ORIENTATION_TOOLTIP                       :{BLACK}Select bus station orientation
STR_STATION_BUILD_TRUCK_ORIENTATION                             :{WHITE}Lorry Station Orientation
STR_STATION_BUILD_TRUCK_ORIENTATION_TOOLTIP                     :{BLACK}Select lorry loading bay orientation
STR_STATION_BUILD_PASSENGER_TRAM_ORIENTATION                    :{WHITE}Passenger Tram Station Orientation
STR_STATION_BUILD_PASSENGER_TRAM_ORIENTATION_TOOLTIP            :{BLACK}Select passenger tram station orientation
STR_STATION_BUILD_CARGO_TRAM_ORIENTATION                        :{WHITE}Freight Tram Station Orientation
STR_STATION_BUILD_CARGO_TRAM_ORIENTATION_TOOLTIP                :{BLACK}Select freight tram station orientation

# Waterways toolbar (last two for SE only)
STR_WATERWAYS_TOOLBAR_CAPTION                                   :{WHITE}Waterways Construction
STR_WATERWAYS_TOOLBAR_CAPTION_SE                                :{WHITE}Waterways
STR_WATERWAYS_TOOLBAR_BUILD_CANALS_TOOLTIP                      :{BLACK}Build canals. Shift toggles building/showing cost estimate
STR_WATERWAYS_TOOLBAR_BUILD_LOCKS_TOOLTIP                       :{BLACK}Build locks. Shift toggles building/showing cost estimate
STR_WATERWAYS_TOOLBAR_BUILD_DEPOT_TOOLTIP                       :{BLACK}Build ship depot (for buying and servicing ships). Shift toggles building/showing cost estimate
STR_WATERWAYS_TOOLBAR_BUILD_DOCK_TOOLTIP                        :{BLACK}Build ship dock. Ctrl enables joining stations. Shift toggles building/showing cost estimate
STR_WATERWAYS_TOOLBAR_BUOY_TOOLTIP                              :{BLACK}Place a buoy which can be used as a waypoint. Shift toggles building/showing cost estimate
STR_WATERWAYS_TOOLBAR_BUILD_AQUEDUCT_TOOLTIP                    :{BLACK}Build aqueduct. Shift toggles building/showing cost estimate
STR_WATERWAYS_TOOLBAR_CREATE_LAKE_TOOLTIP                       :{BLACK}Define water area.{}Make a canal, unless Ctrl is held down at sea level, when it will flood the surroundings instead
STR_WATERWAYS_TOOLBAR_CREATE_RIVER_TOOLTIP                      :{BLACK}Place rivers

# Ship depot construction window
STR_DEPOT_BUILD_SHIP_CAPTION                                    :{WHITE}Ship Depot Orientation
STR_DEPOT_BUILD_SHIP_ORIENTATION_TOOLTIP                        :{BLACK}Select ship depot orientation

# Dock construction window
STR_STATION_BUILD_DOCK_CAPTION                                  :{WHITE}Dock

# Airport toolbar
STR_TOOLBAR_AIRCRAFT_CAPTION                                    :{WHITE}Airports
STR_TOOLBAR_AIRCRAFT_BUILD_AIRPORT_TOOLTIP                      :{BLACK}Build airport. Ctrl enables joining stations. Shift toggles building/showing cost estimate

# Airport construction window
STR_STATION_BUILD_AIRPORT_CAPTION                               :{WHITE}Airport Selection
STR_STATION_BUILD_AIRPORT_TOOLTIP                               :{BLACK}Select size/type of airport
STR_STATION_BUILD_AIRPORT_CLASS_LABEL                           :{BLACK}Airport class
STR_STATION_BUILD_AIRPORT_LAYOUT_NAME                           :{BLACK}Layout {NUM}

STR_AIRPORT_SMALL                                               :Small
STR_AIRPORT_CITY                                                :City
STR_AIRPORT_METRO                                               :Metropolitan
STR_AIRPORT_INTERNATIONAL                                       :International
STR_AIRPORT_COMMUTER                                            :Commuter
STR_AIRPORT_INTERCONTINENTAL                                    :Intercontinental
STR_AIRPORT_HELIPORT                                            :Heliport
STR_AIRPORT_HELIDEPOT                                           :Helidepot
STR_AIRPORT_HELISTATION                                         :Helistation

STR_AIRPORT_CLASS_SMALL                                         :Small airports
STR_AIRPORT_CLASS_LARGE                                         :Large airports
STR_AIRPORT_CLASS_HUB                                           :Hub airports
STR_AIRPORT_CLASS_HELIPORTS                                     :Helicopter airports

STR_STATION_BUILD_NOISE                                         :{BLACK}Noise generated: {GOLD}{COMMA}

# Landscaping toolbar
STR_LANDSCAPING_TOOLBAR                                         :{WHITE}Landscaping
STR_LANDSCAPING_TOOLTIP_LOWER_A_CORNER_OF_LAND                  :{BLACK}Lower a corner of land. Dragging lowers the first selected corner and levels the selected area to the new corner height. Ctrl selects the area diagonally. Shift toggles building/showing cost estimate
STR_LANDSCAPING_TOOLTIP_RAISE_A_CORNER_OF_LAND                  :{BLACK}Raise a corner of land. Dragging raises the first selected corner and levels the selected area to the new corner height. Ctrl selects the area diagonally. Shift toggles building/showing cost estimate
STR_LANDSCAPING_LEVEL_LAND_TOOLTIP                              :{BLACK}Level an area of land to the height of the first selected corner. Ctrl selects the area diagonally. Shift toggles building/showing cost estimate
STR_LANDSCAPING_TOOLTIP_PURCHASE_LAND                           :{BLACK}Purchase land for future use. Shift toggles building/showing cost estimate
STR_LANDSCAPING_TOOLTIP_RULER_TOOL                              :{BLACK}Use a virtual ruler to measure distance and height

# Object construction window
STR_OBJECT_BUILD_CAPTION                                        :{WHITE}Object Selection
STR_OBJECT_BUILD_TOOLTIP                                        :{BLACK}Select object to build. Shift toggles building/showing cost estimate
STR_OBJECT_BUILD_CLASS_TOOLTIP                                  :{BLACK}Select class of the object to build
STR_OBJECT_BUILD_PREVIEW_TOOLTIP                                :{BLACK}Preview of the object
STR_OBJECT_BUILD_SIZE                                           :{BLACK}Size: {GOLD}{NUM} x {NUM} tiles

STR_OBJECT_CLASS_LTHS                                           :Lighthouses
STR_OBJECT_CLASS_TRNS                                           :Transmitters

#House construction window (for SE only)
STR_HOUSE_BUILD_CAPTION                                         :{WHITE}House Selection
STR_HOUSE_BUILD_CUSTOM_CAPTION                                  :{WHITE}{RAW_STRING}
STR_HOUSE_BUILD_HOUSESET_LIST_TOOLTIP                           :{BLACK}Select set of houses
STR_HOUSE_BUILD_SELECT_HOUSE_TOOLTIP                            :{BLACK}Select house to build
STR_HOUSE_BUILD_HOUSE_NAME                                      :{GOLD}{STRING1}
STR_HOUSE_BUILD_HISTORICAL_BUILDING                             :{GOLD}(historical building)
STR_HOUSE_BUILD_HOUSE_POPULATION                                :{BLACK}Population: {GOLD}{NUM}
STR_HOUSE_BUILD_HOUSE_ZONES                                     :{BLACK}House zones: {STRING1} {STRING1} {STRING1} {STRING1} {STRING1}
STR_HOUSE_BUILD_HOUSE_ZONE_DISABLED                             :{GRAY}{NUM}
STR_HOUSE_BUILD_HOUSE_ZONE_ENABLED                              :{GOLD}{NUM}
STR_HOUSE_BUILD_LANDSCAPE                                       :{BLACK}Landscape: {STRING}
STR_HOUSE_BUILD_LANDSCAPE_ABOVE_OR_BELOW_SNOWLINE               :{GOLD}above or below snowline
STR_HOUSE_BUILD_LANDSCAPE_ONLY_ABOVE_SNOWLINE                   :{GOLD}only above snowline
STR_HOUSE_BUILD_LANDSCAPE_ONLY_BELOW_SNOWLINE                   :{GOLD}only below snowline
STR_HOUSE_BUILD_YEARS                                           :{BLACK}Years: {STRING1}{GOLD} - {STRING1}
STR_HOUSE_BUILD_YEARS_BAD_YEAR                                  :{RED}{NUM}
STR_HOUSE_BUILD_YEARS_GOOD_YEAR                                 :{GOLD}{NUM}
STR_HOUSE_BUILD_SUPPLIED_CARGO                                  :{BLACK}Supplies: {GOLD}{CARGO_LIST}
STR_HOUSE_BUILD_ACCEPTED_CARGO                                  :{BLACK}Accepts: {GOLD}{RAW_STRING}
STR_HOUSE_BUILD_CARGO_FIRST                                     :{STRING2}
STR_HOUSE_BUILD_CARGO_SEPARATED                                 :, {STRING2}
STR_HOUSE_BUILD_CARGO_VALUE_JUST_NAME                           :{1:STRING}
STR_HOUSE_BUILD_CARGO_VALUE_EIGHTS                              :({COMMA}/8 {STRING})
STR_BASIC_HOUSE_SET_NAME                                        :Basic houses

#Town select window (for SE only)
STR_SELECT_TOWN_CAPTION                                         :{WHITE}Select town
STR_SELECT_TOWN_LIST_ITEM                                       :{BLACK}{TOWN}

# Tree planting window (last two for SE only)
STR_PLANT_TREE_CAPTION                                          :{WHITE}Trees
STR_PLANT_TREE_TOOLTIP                                          :{BLACK}Select tree type to plant. If the tile already has a tree, this will add more trees of mixed types independent of the selected type
STR_TREES_RANDOM_TYPE                                           :{BLACK}Trees of random type
STR_TREES_RANDOM_TYPE_TOOLTIP                                   :{BLACK}Place trees of random type. Shift toggles building/showing cost estimate
STR_TREES_RANDOM_TREES_BUTTON                                   :{BLACK}Random Trees
STR_TREES_RANDOM_TREES_TOOLTIP                                  :{BLACK}Plant trees randomly throughout the landscape

# Land generation window (SE)
STR_TERRAFORM_TOOLBAR_LAND_GENERATION_CAPTION                   :{WHITE}Land Generation
STR_TERRAFORM_TOOLTIP_PLACE_ROCKY_AREAS_ON_LANDSCAPE            :{BLACK}Place rocky areas on landscape
STR_TERRAFORM_TOOLTIP_DEFINE_DESERT_AREA                        :{BLACK}Define desert area.{}Hold Ctrl to remove it
STR_TERRAFORM_TOOLTIP_INCREASE_SIZE_OF_LAND_AREA                :{BLACK}Increase area of land to lower/raise
STR_TERRAFORM_TOOLTIP_DECREASE_SIZE_OF_LAND_AREA                :{BLACK}Decrease area of land to lower/raise
STR_TERRAFORM_TOOLTIP_GENERATE_RANDOM_LAND                      :{BLACK}Generate random land
STR_TERRAFORM_SE_NEW_WORLD                                      :{BLACK}Create new scenario
STR_TERRAFORM_RESET_LANDSCAPE                                   :{BLACK}Reset landscape
STR_TERRAFORM_RESET_LANDSCAPE_TOOLTIP                           :{BLACK}Remove all company-owned property from the map

STR_QUERY_RESET_LANDSCAPE_CAPTION                               :{WHITE}Reset Landscape
STR_RESET_LANDSCAPE_CONFIRMATION_TEXT                           :{WHITE}Are you sure you want to remove all company-owned property?

# Town generation window (SE)
STR_FOUND_TOWN_CAPTION                                          :{WHITE}Town Generation
STR_FOUND_TOWN_NEW_TOWN_BUTTON                                  :{BLACK}New Town
STR_FOUND_TOWN_NEW_TOWN_TOOLTIP                                 :{BLACK}Found new town. Shift+Click shows only estimated cost
STR_FOUND_TOWN_RANDOM_TOWN_BUTTON                               :{BLACK}Random Town
STR_FOUND_TOWN_RANDOM_TOWN_TOOLTIP                              :{BLACK}Found town in random location
STR_FOUND_TOWN_MANY_RANDOM_TOWNS                                :{BLACK}Many random towns
STR_FOUND_TOWN_RANDOM_TOWNS_TOOLTIP                             :{BLACK}Cover the map with randomly placed towns

STR_FOUND_TOWN_NAME_TITLE                                       :{YELLOW}Town name:
STR_FOUND_TOWN_NAME_EDITOR_TITLE                                :{BLACK}Enter town name
STR_FOUND_TOWN_NAME_EDITOR_HELP                                 :{BLACK}Click to enter town name
STR_FOUND_TOWN_NAME_RANDOM_BUTTON                               :{BLACK}Random name
STR_FOUND_TOWN_NAME_RANDOM_TOOLTIP                              :{BLACK}Generate new random name

STR_FOUND_TOWN_INITIAL_SIZE_TITLE                               :{YELLOW}Town size:
STR_FOUND_TOWN_INITIAL_SIZE_SMALL_BUTTON                        :{BLACK}Small
STR_FOUND_TOWN_INITIAL_SIZE_MEDIUM_BUTTON                       :{BLACK}Medium
STR_FOUND_TOWN_INITIAL_SIZE_LARGE_BUTTON                        :{BLACK}Large
STR_FOUND_TOWN_SIZE_RANDOM                                      :{BLACK}Random
STR_FOUND_TOWN_INITIAL_SIZE_TOOLTIP                             :{BLACK}Select town size
STR_FOUND_TOWN_CITY                                             :{BLACK}City
STR_FOUND_TOWN_CITY_TOOLTIP                                     :{BLACK}Cities grow faster than regular towns{}Depending on settings, they are bigger when founded

STR_FOUND_TOWN_ROAD_LAYOUT                                      :{YELLOW}Town road layout:
STR_FOUND_TOWN_SELECT_TOWN_ROAD_LAYOUT                          :{BLACK}Select road layout used for this town
STR_FOUND_TOWN_SELECT_LAYOUT_ORIGINAL                           :{BLACK}Original
STR_FOUND_TOWN_SELECT_LAYOUT_BETTER_ROADS                       :{BLACK}Better roads
STR_FOUND_TOWN_SELECT_LAYOUT_2X2_GRID                           :{BLACK}2x2 grid
STR_FOUND_TOWN_SELECT_LAYOUT_3X3_GRID                           :{BLACK}3x3 grid
STR_FOUND_TOWN_SELECT_LAYOUT_RANDOM                             :{BLACK}Random

# Fund new industry window
STR_FUND_INDUSTRY_CAPTION                                       :{WHITE}Fund new industry
STR_FUND_INDUSTRY_SELECTION_TOOLTIP                             :{BLACK}Choose the appropriate industry from this list
STR_FUND_INDUSTRY_MANY_RANDOM_INDUSTRIES                        :Many random industries
STR_FUND_INDUSTRY_MANY_RANDOM_INDUSTRIES_TOOLTIP                :{BLACK}Cover the map with randomly placed industries
STR_FUND_INDUSTRY_INDUSTRY_BUILD_COST                           :{BLACK}Cost: {YELLOW}{CURRENCY_LONG}
STR_FUND_INDUSTRY_PROSPECT_NEW_INDUSTRY                         :{BLACK}Prospect
STR_FUND_INDUSTRY_BUILD_NEW_INDUSTRY                            :{BLACK}Build
STR_FUND_INDUSTRY_FUND_NEW_INDUSTRY                             :{BLACK}Fund

# Industry cargoes window
STR_INDUSTRY_CARGOES_INDUSTRY_CAPTION                           :{WHITE}Industry chain for {STRING} industry
STR_INDUSTRY_CARGOES_CARGO_CAPTION                              :{WHITE}Industry chain for {STRING} cargo
STR_INDUSTRY_CARGOES_PRODUCERS                                  :{WHITE}Producing industries
STR_INDUSTRY_CARGOES_CUSTOMERS                                  :{WHITE}Accepting industries
STR_INDUSTRY_CARGOES_HOUSES                                     :{WHITE}Houses
STR_INDUSTRY_CARGOES_INDUSTRY_TOOLTIP                           :{BLACK}Click at the industry to see its suppliers and customers
STR_INDUSTRY_CARGOES_CARGO_TOOLTIP                              :{BLACK}{STRING}{}Click at the cargo to see its suppliers and customers
STR_INDUSTRY_DISPLAY_CHAIN                                      :{BLACK}Display chain
STR_INDUSTRY_DISPLAY_CHAIN_TOOLTIP                              :{BLACK}Display cargo supplying and accepting industries
STR_INDUSTRY_CARGOES_NOTIFY_SMALLMAP                            :{BLACK}Link to smallmap
STR_INDUSTRY_CARGOES_NOTIFY_SMALLMAP_TOOLTIP                    :{BLACK}Select the displayed industries at the smallmap as well
STR_INDUSTRY_CARGOES_SELECT_CARGO                               :{BLACK}Select cargo
STR_INDUSTRY_CARGOES_SELECT_CARGO_TOOLTIP                       :{BLACK}Select the cargo you want to display
STR_INDUSTRY_CARGOES_SELECT_INDUSTRY                            :{BLACK}Select industry
STR_INDUSTRY_CARGOES_SELECT_INDUSTRY_TOOLTIP                    :{BLACK}Select the industry you want to display

# Land area window
STR_LAND_AREA_INFORMATION_CAPTION                               :{WHITE}Land Area Information
STR_LAND_AREA_INFORMATION_COST_TO_CLEAR_N_A                     :{BLACK}Cost to clear: {LTBLUE}N/A
STR_LAND_AREA_INFORMATION_COST_TO_CLEAR                         :{BLACK}Cost to clear: {RED}{CURRENCY_LONG}
STR_LAND_AREA_INFORMATION_REVENUE_WHEN_CLEARED                  :{BLACK}Revenue when cleared: {LTBLUE}{CURRENCY_LONG}
STR_LAND_AREA_INFORMATION_OWNER_N_A                             :N/A
STR_LAND_AREA_INFORMATION_OWNER                                 :{BLACK}Owner: {LTBLUE}{STRING1}
STR_LAND_AREA_INFORMATION_ROAD_OWNER                            :{BLACK}Road owner: {LTBLUE}{STRING1}
STR_LAND_AREA_INFORMATION_TRAM_OWNER                            :{BLACK}Tramway owner: {LTBLUE}{STRING1}
STR_LAND_AREA_INFORMATION_RAIL_OWNER                            :{BLACK}Railway owner: {LTBLUE}{STRING1}
STR_LAND_AREA_INFORMATION_LOCAL_AUTHORITY                       :{BLACK}Local authority: {LTBLUE}{STRING1}
STR_LAND_AREA_INFORMATION_LOCAL_AUTHORITY_NONE                  :None
STR_LAND_AREA_INFORMATION_LANDINFO_COORDS                       :{BLACK}Coordinates: {LTBLUE}{NUM} x {NUM} x {NUM} ({RAW_STRING})
STR_LAND_AREA_INFORMATION_BUILD_DATE                            :{BLACK}Built: {LTBLUE}{DATE_LONG}
STR_LAND_AREA_INFORMATION_STATION_CLASS                         :{BLACK}Station class: {LTBLUE}{STRING}
STR_LAND_AREA_INFORMATION_STATION_TYPE                          :{BLACK}Station type: {LTBLUE}{STRING}
STR_LAND_AREA_INFORMATION_AIRPORT_CLASS                         :{BLACK}Airport class: {LTBLUE}{STRING}
STR_LAND_AREA_INFORMATION_AIRPORT_NAME                          :{BLACK}Airport name: {LTBLUE}{STRING}
STR_LAND_AREA_INFORMATION_AIRPORTTILE_NAME                      :{BLACK}Airport tile name: {LTBLUE}{STRING}
STR_LAND_AREA_INFORMATION_NEWGRF_NAME                           :{BLACK}NewGRF: {LTBLUE}{RAW_STRING}
STR_LAND_AREA_INFORMATION_CARGO_ACCEPTED                        :{BLACK}Cargo accepted: {LTBLUE}
STR_LAND_AREA_INFORMATION_CARGO_EIGHTS                          :({COMMA}/8 {STRING})
STR_LANG_AREA_INFORMATION_RAIL_SPEED_LIMIT                      :{BLACK}Rail speed limit: {LTBLUE}{VELOCITY}
STR_LANG_AREA_INFORMATION_ROAD_SPEED_LIMIT                      :{BLACK}Road speed limit: {LTBLUE}{VELOCITY}

# Description of land area of different tiles
STR_LAI_CLEAR_DESCRIPTION_ROCKS                                 :Rocks
STR_LAI_CLEAR_DESCRIPTION_ROUGH_LAND                            :Rough land
STR_LAI_CLEAR_DESCRIPTION_BARE_LAND                             :Bare land
STR_LAI_CLEAR_DESCRIPTION_GRASS                                 :Grass
STR_LAI_CLEAR_DESCRIPTION_FIELDS                                :Fields
STR_LAI_CLEAR_DESCRIPTION_SNOW_COVERED_LAND                     :Snow-covered land
STR_LAI_CLEAR_DESCRIPTION_DESERT                                :Desert

STR_LAI_RAIL_DESCRIPTION_TRACK                                  :{STRING} track
STR_LAI_RAIL_DESCRIPTION_TRACK_WITH_NORMAL_SIGNALS              :{STRING} track with block signals
STR_LAI_RAIL_DESCRIPTION_TRACK_WITH_PRESIGNALS                  :{STRING} track with pre-signals
STR_LAI_RAIL_DESCRIPTION_TRACK_WITH_EXITSIGNALS                 :{STRING} track with exit-signals
STR_LAI_RAIL_DESCRIPTION_TRACK_WITH_COMBOSIGNALS                :{STRING} track with combo-signals
STR_LAI_RAIL_DESCRIPTION_TRACK_WITH_PROGSIGNALS                 :{STRING} track with programmable signals
STR_LAI_RAIL_DESCRIPTION_TRACK_WITH_PBSSIGNALS                  :{STRING} track with path signals
STR_LAI_RAIL_DESCRIPTION_TRACK_WITH_NOENTRYSIGNALS              :{STRING} track with one-way path signals
STR_LAI_RAIL_DESCRIPTION_TRACK_WITH_NORMAL_PRESIGNALS           :{STRING} track with block and pre-signals
STR_LAI_RAIL_DESCRIPTION_TRACK_WITH_NORMAL_EXITSIGNALS          :{STRING} track with block and exit-signals
STR_LAI_RAIL_DESCRIPTION_TRACK_WITH_NORMAL_COMBOSIGNALS         :{STRING} track with block and combo-signals
STR_LAI_RAIL_DESCRIPTION_TRACK_WITH_NORMAL_PROGSIGNALS          :{STRING} track with block and programmable signals
STR_LAI_RAIL_DESCRIPTION_TRACK_WITH_NORMAL_PBSSIGNALS           :{STRING} track with block and path signals
STR_LAI_RAIL_DESCRIPTION_TRACK_WITH_NORMAL_NOENTRYSIGNALS       :{STRING} track with block and one-way path signals
STR_LAI_RAIL_DESCRIPTION_TRACK_WITH_PRE_EXITSIGNALS             :{STRING} track with pre- and exit-signals
STR_LAI_RAIL_DESCRIPTION_TRACK_WITH_PRE_COMBOSIGNALS            :{STRING} track with pre- and combo-signals
STR_LAI_RAIL_DESCRIPTION_TRACK_WITH_PRE_PROGSIGNALS             :{STRING} track with pre- and programmable signals
STR_LAI_RAIL_DESCRIPTION_TRACK_WITH_PRE_PBSSIGNALS              :{STRING} track with pre- and path signals
STR_LAI_RAIL_DESCRIPTION_TRACK_WITH_PRE_NOENTRYSIGNALS          :{STRING} track with pre- and one-way path signals
STR_LAI_RAIL_DESCRIPTION_TRACK_WITH_EXIT_COMBOSIGNALS           :{STRING} track with exit- and combo-signals
STR_LAI_RAIL_DESCRIPTION_TRACK_WITH_EXIT_PROGSIGNALS            :{STRING} track with exit- and programmable signals
STR_LAI_RAIL_DESCRIPTION_TRACK_WITH_EXIT_PBSSIGNALS             :{STRING} track with exit- and path signals
STR_LAI_RAIL_DESCRIPTION_TRACK_WITH_EXIT_NOENTRYSIGNALS         :{STRING} track with exit- and one-way path signals
STR_LAI_RAIL_DESCRIPTION_TRACK_WITH_COMBO_PROGSIGNALS           :{STRING} track with combo- and programmable signals
STR_LAI_RAIL_DESCRIPTION_TRACK_WITH_COMBO_PBSSIGNALS            :{STRING} track with combo- and path signals
STR_LAI_RAIL_DESCRIPTION_TRACK_WITH_COMBO_NOENTRYSIGNALS        :{STRING} track with combo- and one-way path signals
STR_LAI_RAIL_DESCRIPTION_TRACK_WITH_PBS_NOENTRYSIGNALS          :{STRING} track with path and one-way path signals
STR_LAI_RAIL_DESCRIPTION_TRACK_WITH_PBS_PROGSIGNALS             :{STRING} track with path and programmable signals
STR_LAI_RAIL_DESCRIPTION_TRACK_WITH_NOENTRY_PROGSIGNALS         :{STRING} track with one-way path and programmable signals
STR_LAI_RAIL_DESCRIPTION_TRAIN_DEPOT                            :{STRING} train depot

STR_LAI_RAIL_DESCRIPTION_RESTRICTED_SIGNAL                      :{STRING1} (restricted)

STR_LAI_ROAD_DESCRIPTION_ROAD                                   :Road
STR_LAI_ROAD_DESCRIPTION_ROAD_WITH_STREETLIGHTS                 :Road with street lights
STR_LAI_ROAD_DESCRIPTION_TREE_LINED_ROAD                        :Tree-lined road
STR_LAI_ROAD_DESCRIPTION_ROAD_VEHICLE_DEPOT                     :Road vehicle depot
STR_LAI_ROAD_DESCRIPTION_ROAD_RAIL_LEVEL_CROSSING               :Road/rail level crossing
STR_LAI_ROAD_DESCRIPTION_TRAMWAY                                :Tramway

# Houses come directly from their building names
STR_LAI_TOWN_INDUSTRY_DESCRIPTION_UNDER_CONSTRUCTION            :{STRING} (under construction)

STR_LAI_TREE_NAME_TREES                                         :Trees
STR_LAI_TREE_NAME_RAINFOREST                                    :Rainforest
STR_LAI_TREE_NAME_CACTUS_PLANTS                                 :Cactus plants

STR_LAI_STATION_DESCRIPTION_RAILROAD_STATION                    :Railway station
STR_LAI_STATION_DESCRIPTION_AIRCRAFT_HANGAR                     :Aircraft hangar
STR_LAI_STATION_DESCRIPTION_AIRPORT                             :Airport
STR_LAI_STATION_DESCRIPTION_TRUCK_LOADING_AREA                  :Lorry loading area
STR_LAI_STATION_DESCRIPTION_BUS_STATION                         :Bus station
STR_LAI_STATION_DESCRIPTION_SHIP_DOCK                           :Ship dock
STR_LAI_STATION_DESCRIPTION_BUOY                                :Buoy
STR_LAI_STATION_DESCRIPTION_WAYPOINT                            :Waypoint

STR_LAI_WATER_DESCRIPTION_WATER                                 :Water
STR_LAI_WATER_DESCRIPTION_CANAL                                 :Canal
STR_LAI_WATER_DESCRIPTION_LOCK                                  :Lock
STR_LAI_WATER_DESCRIPTION_RIVER                                 :River
STR_LAI_WATER_DESCRIPTION_COAST_OR_RIVERBANK                    :Coast or riverbank
STR_LAI_WATER_DESCRIPTION_SHIP_DEPOT                            :Ship depot

# Industries come directly from their industry names

STR_LAI_TUNNEL_DESCRIPTION_RAILROAD                             :Railway tunnel
STR_LAI_TUNNEL_DESCRIPTION_RAILROAD_SIGNAL                      :Railway tunnel with signal simulation
STR_LAI_TUNNEL_DESCRIPTION_ROAD                                 :Road tunnel

STR_LAI_BRIDGE_DESCRIPTION_RAILROAD_SIGNAL                      :Railway bridge with signal simulation
STR_LAI_BRIDGE_DESCRIPTION_RAIL_SUSPENSION_STEEL                :Steel suspension rail bridge
STR_LAI_BRIDGE_DESCRIPTION_RAIL_GIRDER_STEEL                    :Steel girder rail bridge
STR_LAI_BRIDGE_DESCRIPTION_RAIL_CANTILEVER_STEEL                :Steel cantilever rail bridge
STR_LAI_BRIDGE_DESCRIPTION_RAIL_SUSPENSION_CONCRETE             :Reinforced concrete suspension rail bridge
STR_LAI_BRIDGE_DESCRIPTION_RAIL_WOODEN                          :Wooden rail bridge
STR_LAI_BRIDGE_DESCRIPTION_RAIL_CONCRETE                        :Concrete rail bridge
STR_LAI_BRIDGE_DESCRIPTION_RAIL_TUBULAR_STEEL                   :Tubular rail bridge

STR_LAI_BRIDGE_DESCRIPTION_ROAD_SUSPENSION_STEEL                :Steel suspension road bridge
STR_LAI_BRIDGE_DESCRIPTION_ROAD_GIRDER_STEEL                    :Steel girder road bridge
STR_LAI_BRIDGE_DESCRIPTION_ROAD_CANTILEVER_STEEL                :Steel cantilever road bridge
STR_LAI_BRIDGE_DESCRIPTION_ROAD_SUSPENSION_CONCRETE             :Reinforced concrete suspension road bridge
STR_LAI_BRIDGE_DESCRIPTION_ROAD_WOODEN                          :Wooden road bridge
STR_LAI_BRIDGE_DESCRIPTION_ROAD_CONCRETE                        :Concrete road bridge
STR_LAI_BRIDGE_DESCRIPTION_ROAD_TUBULAR_STEEL                   :Tubular road bridge

STR_LAI_BRIDGE_DESCRIPTION_AQUEDUCT                             :Aqueduct

STR_LAI_OBJECT_DESCRIPTION_TRANSMITTER                          :Transmitter
STR_LAI_OBJECT_DESCRIPTION_LIGHTHOUSE                           :Lighthouse
STR_LAI_OBJECT_DESCRIPTION_COMPANY_HEADQUARTERS                 :Company headquarters
STR_LAI_OBJECT_DESCRIPTION_COMPANY_OWNED_LAND                   :Company-owned land

# About OpenTTD window
STR_ABOUT_OPENTTD                                               :{WHITE}About OpenTTD
STR_ABOUT_ORIGINAL_COPYRIGHT                                    :{BLACK}Original copyright {COPYRIGHT} 1995 Chris Sawyer, All rights reserved
STR_ABOUT_VERSION                                               :{BLACK}OpenTTD version {REV}
STR_ABOUT_COPYRIGHT_OPENTTD                                     :{BLACK}OpenTTD {COPYRIGHT} 2002-2015 The OpenTTD team

# Save/load game/scenario
STR_SAVELOAD_SAVE_CAPTION                                       :{WHITE}Save Game
STR_SAVELOAD_LOAD_CAPTION                                       :{WHITE}Load Game
STR_SAVELOAD_SAVE_SCENARIO                                      :{WHITE}Save Scenario
STR_SAVELOAD_LOAD_SCENARIO                                      :{WHITE}Load Scenario
STR_SAVELOAD_LOAD_HEIGHTMAP                                     :{WHITE}Load Heightmap
STR_SAVELOAD_SAVE_HEIGHTMAP                                     :{WHITE}Save Heightmap
STR_SAVELOAD_HOME_BUTTON                                        :{BLACK}Click here to jump to the current default save/load directory
STR_SAVELOAD_BYTES_FREE                                         :{BLACK}{BYTES} free
STR_SAVELOAD_LIST_TOOLTIP                                       :{BLACK}List of drives, directories and saved-game files
STR_SAVELOAD_EDITBOX_TOOLTIP                                    :{BLACK}Currently selected name for saved-game
STR_SAVELOAD_DELETE_BUTTON                                      :{BLACK}Delete
STR_SAVELOAD_DELETE_TOOLTIP                                     :{BLACK}Delete the currently selected saved-game
STR_SAVELOAD_SAVE_BUTTON                                        :{BLACK}Save
STR_SAVELOAD_SAVE_TOOLTIP                                       :{BLACK}Save the current game, using the selected name
STR_SAVELOAD_LOAD_BUTTON                                        :{BLACK}Load
STR_SAVELOAD_LOAD_TOOLTIP                                       :{BLACK}Load the selected game
STR_SAVELOAD_LOAD_HEIGHTMAP_TOOLTIP                             :{BLACK}Load the selected heightmap
STR_SAVELOAD_DETAIL_CAPTION                                     :{BLACK}Game Details
STR_SAVELOAD_DETAIL_NOT_AVAILABLE                               :{BLACK}No information available
STR_SAVELOAD_DETAIL_COMPANY_INDEX                               :{SILVER}{COMMA}: {WHITE}{STRING1}
STR_SAVELOAD_DETAIL_GRFSTATUS                                   :{SILVER}NewGRF: {WHITE}{STRING}

STR_SAVELOAD_OSKTITLE                                           :{BLACK}Enter a name for the savegame

# World generation
STR_MAPGEN_WORLD_GENERATION_CAPTION                             :{WHITE}World Generation
STR_MAPGEN_MAPSIZE                                              :{BLACK}Map size:
STR_MAPGEN_MAPSIZE_TOOLTIP                                      :{BLACK}Select the size of the map in tiles. The number of available tiles will be slightly smaller
STR_MAPGEN_BY                                                   :{BLACK}*
STR_MAPGEN_NUMBER_OF_TOWNS                                      :{BLACK}No. of towns:
STR_MAPGEN_DATE                                                 :{BLACK}Date:
STR_MAPGEN_NUMBER_OF_INDUSTRIES                                 :{BLACK}No. of industries:
STR_MAPGEN_MAX_HEIGHTLEVEL                                      :{BLACK}Maximum map height:
STR_MAPGEN_MAX_HEIGHTLEVEL_UP                                   :{BLACK}Increase the maximum height of mountains on the map by one
STR_MAPGEN_MAX_HEIGHTLEVEL_DOWN                                 :{BLACK}Decrease the maximum height of mountains on the map by one
STR_MAPGEN_SNOW_LINE_HEIGHT                                     :{BLACK}Snow line height:
STR_MAPGEN_SNOW_LINE_UP                                         :{BLACK}Move the snow line height one up
STR_MAPGEN_SNOW_LINE_DOWN                                       :{BLACK}Move the snow line height one down
STR_MAPGEN_LAND_GENERATOR                                       :{BLACK}Land generator:
STR_MAPGEN_TREE_PLACER                                          :{BLACK}Tree algorithm:
STR_MAPGEN_TERRAIN_TYPE                                         :{BLACK}Terrain type:
STR_MAPGEN_QUANTITY_OF_SEA_LAKES                                :{BLACK}Sea level:
STR_MAPGEN_QUANTITY_OF_RIVERS                                   :{BLACK}Rivers:
STR_MAPGEN_SMOOTHNESS                                           :{BLACK}Smoothness:
STR_MAPGEN_VARIETY                                              :{BLACK}Variety distribution:
STR_MAPGEN_GENERATE                                             :{WHITE}Generate

# Strings for map borders at game generation
STR_MAPGEN_BORDER_TYPE                                          :{BLACK}Map edges:
STR_MAPGEN_NORTHWEST                                            :{BLACK}Northwest
STR_MAPGEN_NORTHEAST                                            :{BLACK}Northeast
STR_MAPGEN_SOUTHEAST                                            :{BLACK}Southeast
STR_MAPGEN_SOUTHWEST                                            :{BLACK}Southwest
STR_MAPGEN_BORDER_FREEFORM                                      :{BLACK}Freeform
STR_MAPGEN_BORDER_WATER                                         :{BLACK}Water
STR_MAPGEN_BORDER_RANDOM                                        :{BLACK}Random
STR_MAPGEN_BORDER_RANDOMIZE                                     :{BLACK}Random
STR_MAPGEN_BORDER_MANUAL                                        :{BLACK}Manual

STR_MAPGEN_HEIGHTMAP_ROTATION                                   :{BLACK}Heightmap rotation:
STR_MAPGEN_HEIGHTMAP_NAME                                       :{BLACK}Heightmap name:
STR_MAPGEN_HEIGHTMAP_SIZE_LABEL                                 :{BLACK}Size:
STR_MAPGEN_HEIGHTMAP_SIZE                                       :{ORANGE}{NUM} x {NUM}

STR_MAPGEN_MAX_HEIGHTLEVEL_QUERY_CAPT                           :{WHITE}Change maximum map height
STR_MAPGEN_SNOW_LINE_QUERY_CAPT                                 :{WHITE}Change snow line height
STR_MAPGEN_START_DATE_QUERY_CAPT                                :{WHITE}Change starting year

# SE Map generation
STR_SE_MAPGEN_CAPTION                                           :{WHITE}Scenario Type
STR_SE_MAPGEN_FLAT_WORLD                                        :{WHITE}Flat land
STR_SE_MAPGEN_FLAT_WORLD_TOOLTIP                                :{BLACK}Generate a flat land
STR_SE_MAPGEN_RANDOM_LAND                                       :{WHITE}Random land
STR_SE_MAPGEN_FLAT_WORLD_HEIGHT                                 :{BLACK}Height of flat land:
STR_SE_MAPGEN_FLAT_WORLD_HEIGHT_DOWN                            :{BLACK}Move the height of flat land one down
STR_SE_MAPGEN_FLAT_WORLD_HEIGHT_UP                              :{BLACK}Move the height of flat land one up

STR_SE_MAPGEN_FLAT_WORLD_HEIGHT_QUERY_CAPT                      :{WHITE}Change height of flat land

# Map generation progress
STR_GENERATION_WORLD                                            :{WHITE}Generating World...
STR_GENERATION_ABORT                                            :{BLACK}Abort
STR_GENERATION_ABORT_CAPTION                                    :{WHITE}Abort World Generation
STR_GENERATION_ABORT_MESSAGE                                    :{YELLOW}Do you really want to abort the generation?
STR_GENERATION_PROGRESS                                         :{WHITE}{NUM}% complete
STR_GENERATION_PROGRESS_NUM                                     :{BLACK}{NUM} / {NUM}
STR_GENERATION_WORLD_GENERATION                                 :{BLACK}World generation
STR_GENERATION_RIVER_GENERATION                                 :{BLACK}River generation
STR_GENERATION_TREE_GENERATION                                  :{BLACK}Tree generation
STR_GENERATION_OBJECT_GENERATION                                :{BLACK}Object generation
STR_GENERATION_CLEARING_TILES                                   :{BLACK}Rough and rocky area generation
STR_GENERATION_SETTINGUP_GAME                                   :{BLACK}Setting up game
STR_GENERATION_PREPARING_TILELOOP                               :{BLACK}Running tile-loop
STR_GENERATION_PREPARING_SCRIPT                                 :{BLACK}Running script
STR_GENERATION_PREPARING_GAME                                   :{BLACK}Preparing game

# NewGRF settings
STR_NEWGRF_SETTINGS_CAPTION                                     :{WHITE}NewGRF Settings
STR_NEWGRF_SETTINGS_INFO_TITLE                                  :{WHITE}Detailed NewGRF information
STR_NEWGRF_SETTINGS_ACTIVE_LIST                                 :{WHITE}Active NewGRF files
STR_NEWGRF_SETTINGS_INACTIVE_LIST                               :{WHITE}Inactive NewGRF files
STR_NEWGRF_SETTINGS_SELECT_PRESET                               :{ORANGE}Select preset:
STR_NEWGRF_FILTER_TITLE                                         :{ORANGE}Filter string:
STR_NEWGRF_SETTINGS_PRESET_LIST_TOOLTIP                         :{BLACK}Load the selected preset
STR_NEWGRF_SETTINGS_PRESET_SAVE                                 :{BLACK}Save preset
STR_NEWGRF_SETTINGS_PRESET_SAVE_TOOLTIP                         :{BLACK}Save the current list as a preset
STR_NEWGRF_SETTINGS_PRESET_SAVE_QUERY                           :{BLACK}Enter name for preset
STR_NEWGRF_SETTINGS_PRESET_DELETE                               :{BLACK}Delete preset
STR_NEWGRF_SETTINGS_PRESET_DELETE_TOOLTIP                       :{BLACK}Delete the currently selected preset
STR_NEWGRF_SETTINGS_ADD                                         :{BLACK}Add
STR_NEWGRF_SETTINGS_ADD_FILE_TOOLTIP                            :{BLACK}Add the selected NewGRF file to your configuration
STR_NEWGRF_SETTINGS_RESCAN_FILES                                :{BLACK}Rescan files
STR_NEWGRF_SETTINGS_RESCAN_FILES_TOOLTIP                        :{BLACK}Update the list of available NewGRF files
STR_NEWGRF_SETTINGS_REMOVE                                      :{BLACK}Remove
STR_NEWGRF_SETTINGS_REMOVE_TOOLTIP                              :{BLACK}Remove the selected NewGRF file from the list
STR_NEWGRF_SETTINGS_MOVEUP                                      :{BLACK}Move Up
STR_NEWGRF_SETTINGS_MOVEUP_TOOLTIP                              :{BLACK}Move the selected NewGRF file up the list
STR_NEWGRF_SETTINGS_MOVEDOWN                                    :{BLACK}Move Down
STR_NEWGRF_SETTINGS_MOVEDOWN_TOOLTIP                            :{BLACK}Move the selected NewGRF file down the list
STR_NEWGRF_SETTINGS_UPGRADE                                     :{BLACK}Upgrade
STR_NEWGRF_SETTINGS_UPGRADE_TOOLTIP                             :{BLACK}Upgrade NewGRF files for which you have a newer version installed
STR_NEWGRF_SETTINGS_FILE_TOOLTIP                                :{BLACK}A list of the NewGRF files that are installed

STR_NEWGRF_SETTINGS_SET_PARAMETERS                              :{BLACK}Set parameters
STR_NEWGRF_SETTINGS_SHOW_PARAMETERS                             :{BLACK}Show parameters
STR_NEWGRF_SETTINGS_TOGGLE_PALETTE                              :{BLACK}Toggle palette
STR_NEWGRF_SETTINGS_TOGGLE_PALETTE_TOOLTIP                      :{BLACK}Toggle the palette of the selected NewGRF.{}Do this when the graphics from this NewGRF look pink in-game
STR_NEWGRF_SETTINGS_APPLY_CHANGES                               :{BLACK}Apply changes

STR_NEWGRF_SETTINGS_FIND_MISSING_CONTENT_BUTTON                 :{BLACK}Find missing content online
STR_NEWGRF_SETTINGS_FIND_MISSING_CONTENT_TOOLTIP                :{BLACK}Check whether the missing content can be found online

STR_NEWGRF_SETTINGS_FILENAME                                    :{BLACK}Filename: {SILVER}{RAW_STRING}
STR_NEWGRF_SETTINGS_GRF_ID                                      :{BLACK}GRF ID: {SILVER}{RAW_STRING}
STR_NEWGRF_SETTINGS_VERSION                                     :{BLACK}Version: {SILVER}{NUM}
STR_NEWGRF_SETTINGS_MIN_VERSION                                 :{BLACK}Min. compatible version: {SILVER}{NUM}
STR_NEWGRF_SETTINGS_MD5SUM                                      :{BLACK}MD5sum: {SILVER}{RAW_STRING}
STR_NEWGRF_SETTINGS_PALETTE                                     :{BLACK}Palette: {SILVER}{RAW_STRING}
STR_NEWGRF_SETTINGS_PARAMETER                                   :{BLACK}Parameters: {SILVER}{STRING1}

STR_NEWGRF_SETTINGS_NO_INFO                                     :{BLACK}No information available
STR_NEWGRF_SETTINGS_NOT_FOUND                                   :{RED}Matching file not found
STR_NEWGRF_SETTINGS_DISABLED                                    :{RED}Disabled
STR_NEWGRF_SETTINGS_INCOMPATIBLE                                :{RED}Incompatible with this version of OpenTTD

# NewGRF save preset window
STR_SAVE_PRESET_CAPTION                                         :{WHITE}Save preset
STR_SAVE_PRESET_LIST_TOOLTIP                                    :{BLACK}List of available presets, select one to copy it to the save name below
STR_SAVE_PRESET_TITLE                                           :{BLACK}Enter a name for the preset
STR_SAVE_PRESET_EDITBOX_TOOLTIP                                 :{BLACK}Currently selected name for the preset to save
STR_SAVE_PRESET_CANCEL                                          :{BLACK}Cancel
STR_SAVE_PRESET_CANCEL_TOOLTIP                                  :{BLACK}Don't change the preset
STR_SAVE_PRESET_SAVE                                            :{BLACK}Save
STR_SAVE_PRESET_SAVE_TOOLTIP                                    :{BLACK}Save the preset to the current selected name

# NewGRF parameters window
STR_NEWGRF_PARAMETERS_CAPTION                                   :{WHITE}Change NewGRF parameters
STR_NEWGRF_PARAMETERS_CLOSE                                     :{BLACK}Close
STR_NEWGRF_PARAMETERS_RESET                                     :{BLACK}Reset
STR_NEWGRF_PARAMETERS_RESET_TOOLTIP                             :{BLACK}Set all parameters to their default value
STR_NEWGRF_PARAMETERS_DEFAULT_NAME                              :Parameter {NUM}
STR_NEWGRF_PARAMETERS_SETTING                                   :{STRING1}: {ORANGE}{STRING1}
STR_NEWGRF_PARAMETERS_NUM_PARAM                                 :{LTBLUE}Number of parameters: {ORANGE}{NUM}

# NewGRF inspect window
STR_NEWGRF_INSPECT_CAPTION                                      :{WHITE}Inspect - {STRING5}
STR_NEWGRF_INSPECT_PARENT_BUTTON                                :{BLACK}Parent
STR_NEWGRF_INSPECT_PARENT_TOOLTIP                               :{BLACK}Inspect the object of the parent scope

STR_NEWGRF_INSPECT_CAPTION_OBJECT_AT                            :{STRING1} at {HEX}
STR_NEWGRF_INSPECT_CAPTION_OBJECT_AT_OBJECT                     :Object
STR_NEWGRF_INSPECT_CAPTION_OBJECT_AT_RAIL_TYPE                  :Rail type

STR_NEWGRF_INSPECT_QUERY_CAPTION                                :{WHITE}NewGRF variable 60+x parameter (hexadecimal)

# Sprite aligner window
STR_SPRITE_ALIGNER_CAPTION                                      :{WHITE}Aligning sprite {COMMA} ({RAW_STRING})
STR_SPRITE_ALIGNER_NEXT_BUTTON                                  :{BLACK}Next sprite
STR_SPRITE_ALIGNER_NEXT_TOOLTIP                                 :{BLACK}Proceed to the next normal sprite, skipping any pseudo/recolour/font sprites and wrapping around from the last sprite to the first
STR_SPRITE_ALIGNER_GOTO_BUTTON                                  :{BLACK}Go to sprite
STR_SPRITE_ALIGNER_GOTO_TOOLTIP                                 :{BLACK}Go to the given sprite. If the sprite is not a normal sprite, proceed to the next normal sprite
STR_SPRITE_ALIGNER_PREVIOUS_BUTTON                              :{BLACK}Previous sprite
STR_SPRITE_ALIGNER_PREVIOUS_TOOLTIP                             :{BLACK}Proceed to the previous normal sprite, skipping any pseudo/recolour/font sprites and wrapping around from the first sprite to the last
STR_SPRITE_ALIGNER_SPRITE_TOOLTIP                               :{BLACK}Representation of the currently selected sprite. The alignment is ignored when drawing this sprite
STR_SPRITE_ALIGNER_MOVE_TOOLTIP                                 :{BLACK}Move the sprite around, changing the X and Y offsets
STR_SPRITE_ALIGNER_RESET_BUTTON                                 :{BLACK}Reset relative
STR_SPRITE_ALIGNER_RESET_TOOLTIP                                :{BLACK}Reset the current relative offsets
STR_SPRITE_ALIGNER_OFFSETS_ABS                                  :{BLACK}X offset: {NUM}, Y offset: {NUM} (Absolute)
STR_SPRITE_ALIGNER_OFFSETS_REL                                  :{BLACK}X offset: {NUM}, Y offset: {NUM} (Relative)
STR_SPRITE_ALIGNER_PICKER_BUTTON                                :{BLACK}Pick sprite
STR_SPRITE_ALIGNER_PICKER_TOOLTIP                               :{BLACK}Pick a sprite from anywhere on the screen

STR_SPRITE_ALIGNER_GOTO_CAPTION                                 :{WHITE}Go to sprite

# NewGRF (self) generated warnings/errors
STR_NEWGRF_ERROR_MSG_INFO                                       :{SILVER}{RAW_STRING}
STR_NEWGRF_ERROR_MSG_WARNING                                    :{RED}Warning: {SILVER}{RAW_STRING}
STR_NEWGRF_ERROR_MSG_ERROR                                      :{RED}Error: {SILVER}{RAW_STRING}
STR_NEWGRF_ERROR_MSG_FATAL                                      :{RED}Fatal: {SILVER}{RAW_STRING}
STR_NEWGRF_ERROR_FATAL_POPUP                                    :{WHITE}A fatal NewGRF error has occurred: {}{STRING5}
STR_NEWGRF_ERROR_VERSION_NUMBER                                 :{1:RAW_STRING} will not work with the TTDPatch version reported by OpenTTD
STR_NEWGRF_ERROR_DOS_OR_WINDOWS                                 :{1:RAW_STRING} is for the {RAW_STRING} version of TTD
STR_NEWGRF_ERROR_UNSET_SWITCH                                   :{1:RAW_STRING} is designed to be used with {RAW_STRING}
STR_NEWGRF_ERROR_INVALID_PARAMETER                              :Invalid parameter for {1:RAW_STRING}: parameter {RAW_STRING} ({NUM})
STR_NEWGRF_ERROR_LOAD_BEFORE                                    :{1:RAW_STRING} must be loaded before {RAW_STRING}
STR_NEWGRF_ERROR_LOAD_AFTER                                     :{1:RAW_STRING} must be loaded after {RAW_STRING}
STR_NEWGRF_ERROR_OTTD_VERSION_NUMBER                            :{1:RAW_STRING} requires OpenTTD version {RAW_STRING} or better
STR_NEWGRF_ERROR_AFTER_TRANSLATED_FILE                          :the GRF file it was designed to translate
STR_NEWGRF_ERROR_TOO_MANY_NEWGRFS_LOADED                        :Too many NewGRFs are loaded
STR_NEWGRF_ERROR_STATIC_GRF_CAUSES_DESYNC                       :Loading {1:RAW_STRING} as static NewGRF with {RAW_STRING} could cause desyncs
STR_NEWGRF_ERROR_UNEXPECTED_SPRITE                              :Unexpected sprite (sprite {3:NUM})
STR_NEWGRF_ERROR_UNKNOWN_PROPERTY                               :Unknown Action 0 property {4:HEX} (sprite {3:NUM})
STR_NEWGRF_ERROR_INVALID_ID                                     :Attempt to use invalid ID (sprite {3:NUM})
STR_NEWGRF_ERROR_CORRUPT_SPRITE                                 :{YELLOW}{RAW_STRING} contains a corrupt sprite. All corrupt sprites will be shown as a red question mark (?)
STR_NEWGRF_ERROR_MULTIPLE_ACTION_8                              :Contains multiple Action 8 entries (sprite {3:NUM})
STR_NEWGRF_ERROR_READ_BOUNDS                                    :Read past end of pseudo-sprite (sprite {3:NUM})
STR_NEWGRF_ERROR_MISSING_SPRITES                                :{WHITE}The currently used base graphics set is missing a number of sprites.{}Please update the base graphics set
STR_NEWGRF_ERROR_MISSING_SPRITES_UNSTABLE                       :{WHITE}The currently used base graphics set is missing a number of sprites.{}Please update the base graphics set.{}Since you are playing a {YELLOW}development snapshot of OpenTTD{WHITE}, you might also need a {YELLOW}development snapshot of the base graphics{WHITE}
STR_NEWGRF_ERROR_GRM_FAILED                                     :Requested GRF resources not available (sprite {3:NUM})
STR_NEWGRF_ERROR_FORCEFULLY_DISABLED                            :{1:RAW_STRING} was disabled by {2:RAW_STRING}
STR_NEWGRF_ERROR_INVALID_SPRITE_LAYOUT                          :Invalid/unknown sprite layout format (sprite {3:NUM})

# NewGRF related 'general' warnings
STR_NEWGRF_POPUP_CAUTION_CAPTION                                :{WHITE}Caution!
STR_NEWGRF_CONFIRMATION_TEXT                                    :{YELLOW}You are about to make changes to a running game. This can crash OpenTTD or break the game state. Do not file bug reports about these issues.{}Are you absolutely sure about this?

STR_NEWGRF_DUPLICATE_GRFID                                      :{WHITE}Can't add file: duplicate GRF ID
STR_NEWGRF_COMPATIBLE_LOADED                                    :{ORANGE}Matching file not found (compatible GRF loaded)
STR_NEWGRF_TOO_MANY_NEWGRFS                                     :{WHITE}Can't add file: NewGRF file limit reached

STR_NEWGRF_COMPATIBLE_LOAD_WARNING                              :{WHITE}Compatible GRF(s) loaded for missing files
STR_NEWGRF_DISABLED_WARNING                                     :{WHITE}Missing GRF file(s) have been disabled
STR_NEWGRF_UNPAUSE_WARNING_TITLE                                :{YELLOW}Missing GRF file(s)
STR_NEWGRF_UNPAUSE_WARNING                                      :{WHITE}Unpausing can crash OpenTTD. Do not file bug reports for subsequent crashes.{}Do you really want to unpause?

# NewGRF status
STR_NEWGRF_LIST_NONE                                            :None
STR_NEWGRF_LIST_ALL_FOUND                                       :All files present
STR_NEWGRF_LIST_COMPATIBLE                                      :{YELLOW}Found compatible files
STR_NEWGRF_LIST_MISSING                                         :{RED}Missing files

# NewGRF 'it's broken' warnings
STR_NEWGRF_BROKEN                                               :{WHITE}Behaviour of NewGRF '{0:RAW_STRING}' is likely to cause desyncs and/or crashes
STR_NEWGRF_BROKEN_POWERED_WAGON                                 :{WHITE}It changed powered-wagon state for '{1:ENGINE}' when not inside a depot
STR_NEWGRF_BROKEN_VEHICLE_LENGTH                                :{WHITE}It changed vehicle length for '{1:ENGINE}' when not inside a depot
STR_NEWGRF_BROKEN_CAPACITY                                      :{WHITE}It changed vehicle capacity for '{1:ENGINE}' when not inside a depot or refitting
STR_BROKEN_VEHICLE_LENGTH                                       :{WHITE}Train '{VEHICLE}' belonging to '{COMPANY}' has invalid length. It is probably caused by problems with NewGRFs. Game may desync or crash

STR_NEWGRF_BUGGY                                                :{WHITE}NewGRF '{0:RAW_STRING}' provides incorrect information
STR_NEWGRF_BUGGY_ARTICULATED_CARGO                              :{WHITE}Cargo/refit information for '{1:ENGINE}' differs from purchase list after construction. This might cause autorenew/-replace to fail refitting correctly
STR_NEWGRF_BUGGY_ENDLESS_PRODUCTION_CALLBACK                    :{WHITE}'{1:STRING}' caused an endless loop in the production callback
STR_NEWGRF_BUGGY_UNKNOWN_CALLBACK_RESULT                        :{WHITE}Callback {1:HEX} returned unknown/invalid result {2:HEX}

# 'User removed essential NewGRFs'-placeholders for stuff without specs
STR_NEWGRF_INVALID_CARGO                                        :<invalid cargo>
STR_NEWGRF_INVALID_CARGO_ABBREV                                 :??
STR_NEWGRF_INVALID_CARGO_QUANTITY                               :{COMMA} of <invalid cargo>
STR_NEWGRF_INVALID_ENGINE                                       :<invalid vehicle model>
STR_NEWGRF_INVALID_INDUSTRYTYPE                                 :<invalid industry>

# Placeholders for other invalid stuff, e.g. vehicles that have gone (Game Script).
STR_INVALID_VEHICLE                                             :<invalid vehicle>

# NewGRF scanning window
STR_NEWGRF_SCAN_CAPTION                                         :{WHITE}Scanning NewGRFs
STR_NEWGRF_SCAN_MESSAGE                                         :{BLACK}Scanning NewGRFs. Depending on the amount this can take a while...
STR_NEWGRF_SCAN_STATUS                                          :{BLACK}{NUM} NewGRF{P "" s} scanned out of an estimated {NUM} NewGRF{P "" s}
STR_NEWGRF_SCAN_ARCHIVES                                        :Scanning for archives

# Sign list window
STR_SIGN_LIST_CAPTION                                           :{WHITE}Sign List - {COMMA} Sign{P "" s}
STR_SIGN_LIST_MATCH_CASE                                        :{BLACK}Match case
STR_SIGN_LIST_MATCH_CASE_TOOLTIP                                :{BLACK}Toggle matching case when comparing sign names against the filter string

# Sign window
STR_EDIT_SIGN_CAPTION                                           :{WHITE}Edit sign text
STR_EDIT_SIGN_NEXT_SIGN_TOOLTIP                                 :{BLACK}Go to next sign
STR_EDIT_SIGN_PREVIOUS_SIGN_TOOLTIP                             :{BLACK}Go to previous sign

STR_EDIT_SIGN_SIGN_OSKTITLE                                     :{BLACK}Enter a name for the sign

# Town directory window
STR_TOWN_DIRECTORY_CAPTION                                      :{WHITE}Towns
STR_TOWN_DIRECTORY_NONE                                         :{ORANGE}- None -
STR_TOWN_DIRECTORY_TOWN                                         :{ORANGE}{TOWN}{BLACK} ({COMMA})
STR_TOWN_DIRECTORY_LIST_TOOLTIP                                 :{BLACK}Town names - click on name to centre main view on town. Ctrl+Click opens a new viewport on town location
STR_TOWN_POPULATION                                             :{BLACK}World population: {COMMA}

# Town view window
STR_TOWN_VIEW_TOWN_CAPTION                                      :{WHITE}{TOWN}
STR_TOWN_VIEW_CITY_CAPTION                                      :{WHITE}{TOWN} (City)
STR_TOWN_VIEW_POPULATION_HOUSES                                 :{BLACK}Population: {ORANGE}{COMMA}{BLACK}  Houses: {ORANGE}{COMMA}
STR_TOWN_VIEW_PASSENGERS_LAST_MONTH_MAX                         :{BLACK}Passengers last month: {ORANGE}{COMMA}{BLACK}  max: {ORANGE}{COMMA}
STR_TOWN_VIEW_MAIL_LAST_MONTH_MAX                               :{BLACK}Mail last month: {ORANGE}{COMMA}{BLACK}  max: {ORANGE}{COMMA}
STR_TOWN_VIEW_CARGO_FOR_TOWNGROWTH                              :{BLACK}Cargo needed for town growth:
STR_TOWN_VIEW_CARGO_FOR_TOWNGROWTH_REQUIRED_GENERAL             :{ORANGE}{STRING}{RED} required
STR_TOWN_VIEW_CARGO_FOR_TOWNGROWTH_REQUIRED_WINTER              :{ORANGE}{STRING}{BLACK} required in winter
STR_TOWN_VIEW_CARGO_FOR_TOWNGROWTH_DELIVERED_GENERAL            :{ORANGE}{STRING}{GREEN} delivered
STR_TOWN_VIEW_CARGO_FOR_TOWNGROWTH_REQUIRED                     :{ORANGE}{CARGO_TINY} / {CARGO_LONG}{RED} (still required)
STR_TOWN_VIEW_CARGO_FOR_TOWNGROWTH_DELIVERED                    :{ORANGE}{CARGO_TINY} / {CARGO_LONG}{GREEN} (delivered)
STR_TOWN_VIEW_TOWN_GROWS_EVERY                                  :{BLACK}Town grows every {ORANGE}{COMMA}{BLACK}{NBSP}day{P "" s}
STR_TOWN_VIEW_TOWN_GROWS_EVERY_FUNDED                           :{BLACK}Town grows every {ORANGE}{COMMA}{BLACK}{NBSP}day{P "" s} (funded)
STR_TOWN_VIEW_TOWN_GROW_STOPPED                                 :{BLACK}Town is {RED}not{BLACK} growing
STR_TOWN_VIEW_NOISE_IN_TOWN                                     :{BLACK}Noise limit in town: {ORANGE}{COMMA}{BLACK}  max: {ORANGE}{COMMA}
STR_TOWN_VIEW_CENTER_TOOLTIP                                    :{BLACK}Centre the main view on town location. Ctrl+Click opens a new viewport on town location
STR_TOWN_VIEW_LOCAL_AUTHORITY_BUTTON                            :{BLACK}Local authority
STR_TOWN_VIEW_LOCAL_AUTHORITY_TOOLTIP                           :{BLACK}Show information on local authority
STR_TOWN_VIEW_RENAME_TOOLTIP                                    :{BLACK}Change town name

STR_TOWN_VIEW_EXPAND_BUTTON                                     :{BLACK}Expand
STR_TOWN_VIEW_EXPAND_TOOLTIP                                    :{BLACK}Increase size of town
STR_TOWN_VIEW_DELETE_BUTTON                                     :{BLACK}Delete
STR_TOWN_VIEW_DELETE_TOOLTIP                                    :{BLACK}Delete this town completely

STR_TOWN_VIEW_RENAME_TOWN_BUTTON                                :Rename Town

# Town local authority window
STR_LOCAL_AUTHORITY_CAPTION                                     :{WHITE}{TOWN} local authority
STR_LOCAL_AUTHORITY_COMPANY_RATINGS                             :{BLACK}Transport company ratings:
STR_LOCAL_AUTHORITY_COMPANY_RATING                              :{YELLOW}{COMPANY} {COMPANY_NUM}: {ORANGE}{STRING}
STR_LOCAL_AUTHORITY_ACTIONS_TITLE                               :{BLACK}Actions available:
STR_LOCAL_AUTHORITY_ACTIONS_TOOLTIP                             :{BLACK}List of things to do at this town - click on item for more details
STR_LOCAL_AUTHORITY_DO_IT_BUTTON                                :{BLACK}Do it
STR_LOCAL_AUTHORITY_DO_IT_TOOLTIP                               :{BLACK}Carry out the highlighted action in the list above

STR_LOCAL_AUTHORITY_ACTION_SMALL_ADVERTISING_CAMPAIGN           :Small advertising campaign
STR_LOCAL_AUTHORITY_ACTION_MEDIUM_ADVERTISING_CAMPAIGN          :Medium advertising campaign
STR_LOCAL_AUTHORITY_ACTION_LARGE_ADVERTISING_CAMPAIGN           :Large advertising campaign
STR_LOCAL_AUTHORITY_ACTION_ROAD_RECONSTRUCTION                  :Fund local road reconstruction
STR_LOCAL_AUTHORITY_ACTION_STATUE_OF_COMPANY                    :Build statue of company owner
STR_LOCAL_AUTHORITY_ACTION_NEW_BUILDINGS                        :Fund new buildings
STR_LOCAL_AUTHORITY_ACTION_EXCLUSIVE_TRANSPORT                  :Buy exclusive transport rights
STR_LOCAL_AUTHORITY_ACTION_BRIBE                                :Bribe the local authority

STR_LOCAL_AUTHORITY_ACTION_TOOLTIP_SMALL_ADVERTISING            :{YELLOW}Initiate a small local advertising campaign, to attract more passengers and cargo to your transport services.{}Cost: {CURRENCY_LONG}
STR_LOCAL_AUTHORITY_ACTION_TOOLTIP_MEDIUM_ADVERTISING           :{YELLOW}Initiate a medium local advertising campaign, to attract more passengers and cargo to your transport services.{}Cost: {CURRENCY_LONG}
STR_LOCAL_AUTHORITY_ACTION_TOOLTIP_LARGE_ADVERTISING            :{YELLOW}Initiate a large local advertising campaign, to attract more passengers and cargo to your transport services.{}Cost: {CURRENCY_LONG}
STR_LOCAL_AUTHORITY_ACTION_TOOLTIP_ROAD_RECONSTRUCTION          :{YELLOW}Fund the reconstruction of the urban road network. Causes considerable disruption to road traffic for up to 6 months.{}Cost: {CURRENCY_LONG}
STR_LOCAL_AUTHORITY_ACTION_TOOLTIP_STATUE_OF_COMPANY            :{YELLOW}Build a statue in honour of your company.{}Cost: {CURRENCY_LONG}
STR_LOCAL_AUTHORITY_ACTION_TOOLTIP_NEW_BUILDINGS                :{YELLOW}Fund the construction of new commercial buildings in the town.{}Cost: {CURRENCY_LONG}
STR_LOCAL_AUTHORITY_ACTION_TOOLTIP_EXCLUSIVE_TRANSPORT          :{YELLOW}Buy 1 year's exclusive transport rights in town. Town authority will only allow passengers and cargo to use your company's stations.{}Cost: {CURRENCY_LONG}
STR_LOCAL_AUTHORITY_ACTION_TOOLTIP_BRIBE                        :{YELLOW}Bribe the local authority to increase your rating, at the risk of a severe penalty if caught.{}Cost: {CURRENCY_LONG}

# Goal window
STR_GOALS_CAPTION                                               :{WHITE}{COMPANY} Goals
STR_GOALS_SPECTATOR_CAPTION                                     :{WHITE}Global Goals
STR_GOALS_GLOBAL_TITLE                                          :{BLACK}Global goals:
STR_GOALS_TEXT                                                  :{ORANGE}{RAW_STRING}
STR_GOALS_NONE                                                  :{ORANGE}- None -
STR_GOALS_SPECTATOR_NONE                                        :{ORANGE}- Not applicable -
STR_GOALS_PROGRESS                                              :{ORANGE}{RAW_STRING}
STR_GOALS_PROGRESS_COMPLETE                                     :{GREEN}{RAW_STRING}
STR_GOALS_COMPANY_TITLE                                         :{BLACK}Company goals:
STR_GOALS_TOOLTIP_CLICK_ON_SERVICE_TO_CENTER                    :{BLACK}Click on goal to centre main view on industry/town/tile. Ctrl+Click opens a new viewport on industry/town/tile location

# Goal question window
STR_GOAL_QUESTION_CAPTION_QUESTION                              :Question
STR_GOAL_QUESTION_CAPTION_INFORMATION                           :Information
STR_GOAL_QUESTION_CAPTION_WARNING                               :Warning
STR_GOAL_QUESTION_CAPTION_ERROR                                 :Error

############ Start of Goal Question button list
STR_GOAL_QUESTION_BUTTON_CANCEL                                 :Cancel
STR_GOAL_QUESTION_BUTTON_OK                                     :OK
STR_GOAL_QUESTION_BUTTON_NO                                     :No
STR_GOAL_QUESTION_BUTTON_YES                                    :Yes
STR_GOAL_QUESTION_BUTTON_DECLINE                                :Decline
STR_GOAL_QUESTION_BUTTON_ACCEPT                                 :Accept
STR_GOAL_QUESTION_BUTTON_IGNORE                                 :Ignore
STR_GOAL_QUESTION_BUTTON_RETRY                                  :Retry
STR_GOAL_QUESTION_BUTTON_PREVIOUS                               :Previous
STR_GOAL_QUESTION_BUTTON_NEXT                                   :Next
STR_GOAL_QUESTION_BUTTON_STOP                                   :Stop
STR_GOAL_QUESTION_BUTTON_START                                  :Start
STR_GOAL_QUESTION_BUTTON_GO                                     :Go
STR_GOAL_QUESTION_BUTTON_CONTINUE                               :Continue
STR_GOAL_QUESTION_BUTTON_RESTART                                :Restart
STR_GOAL_QUESTION_BUTTON_POSTPONE                               :Postpone
STR_GOAL_QUESTION_BUTTON_SURRENDER                              :Surrender
STR_GOAL_QUESTION_BUTTON_CLOSE                                  :Close
############ End of Goal Question button list

# Subsidies window
STR_SUBSIDIES_CAPTION                                           :{WHITE}Subsidies
STR_SUBSIDIES_OFFERED_TITLE                                     :{BLACK}Subsidies on offer for services taking:
STR_SUBSIDIES_OFFERED_FROM_TO                                   :{ORANGE}{STRING} from {STRING2} to {STRING2}{YELLOW} (by {DATE_SHORT})
STR_SUBSIDIES_NONE                                              :{ORANGE}- None -
STR_SUBSIDIES_SUBSIDISED_TITLE                                  :{BLACK}Services already subsidised:
STR_SUBSIDIES_SUBSIDISED_FROM_TO                                :{ORANGE}{STRING} from {STRING2} to {STRING2}{YELLOW} ({COMPANY}{YELLOW}, until {DATE_SHORT})
STR_SUBSIDIES_TOOLTIP_CLICK_ON_SERVICE_TO_CENTER                :{BLACK}Click on service to centre main view on industry/town. Ctrl+Click opens a new viewport on industry/town location

# Story book window
STR_STORY_BOOK_CAPTION                                          :{WHITE}{COMPANY} Story Book
STR_STORY_BOOK_SPECTATOR_CAPTION                                :{WHITE}Global Story Book
STR_STORY_BOOK_TITLE                                            :{YELLOW}{RAW_STRING}
STR_STORY_BOOK_GENERIC_PAGE_ITEM                                :Page {NUM}
STR_STORY_BOOK_SEL_PAGE_TOOLTIP                                 :{BLACK}Jump to a specific page by selecting it in this drop down list.
STR_STORY_BOOK_PREV_PAGE                                        :{BLACK}Previous
STR_STORY_BOOK_PREV_PAGE_TOOLTIP                                :{BLACK}Go to previous page
STR_STORY_BOOK_NEXT_PAGE                                        :{BLACK}Next
STR_STORY_BOOK_NEXT_PAGE_TOOLTIP                                :{BLACK}Go to next page
STR_STORY_BOOK_INVALID_GOAL_REF                                 :{RED}Invalid goal reference

# Station list window
STR_STATION_LIST_TOOLTIP                                        :{BLACK}Station names - click on name to centre main view on station. Ctrl+Click opens a new viewport on station location
STR_STATION_LIST_USE_CTRL_TO_SELECT_MORE                        :{BLACK}Hold Ctrl to select more than one item
STR_STATION_LIST_CAPTION                                        :{WHITE}{COMPANY} - {COMMA} Station{P "" s}
STR_STATION_LIST_STATION                                        :{YELLOW}{STATION} {STATION_FEATURES}
STR_STATION_LIST_WAYPOINT                                       :{YELLOW}{WAYPOINT}
STR_STATION_LIST_NONE                                           :{YELLOW}- None -
STR_STATION_LIST_SELECT_ALL_FACILITIES                          :{BLACK}Select all facilities
STR_STATION_LIST_SELECT_ALL_TYPES                               :{BLACK}Select all cargo types (including no waiting cargo)
STR_STATION_LIST_NO_WAITING_CARGO                               :{BLACK}No cargo of any type is waiting

# Station view window
STR_STATION_VIEW_CAPTION                                        :{WHITE}{STATION} {STATION_FEATURES}
STR_STATION_VIEW_WAITING_CARGO                                  :{WHITE}{CARGO_LONG}
STR_STATION_VIEW_EN_ROUTE_FROM                                  :{YELLOW}({CARGO_SHORT} from {STATION})
STR_STATION_VIEW_RESERVED                                       :{YELLOW}({CARGO_SHORT} reserved for loading)

STR_STATION_VIEW_ACCEPTS_BUTTON                                 :{BLACK}Accepts
STR_STATION_VIEW_ACCEPTS_TOOLTIP                                :{BLACK}Show list of accepted cargo
STR_STATION_VIEW_ACCEPTS_CARGO                                  :{BLACK}Accepts: {WHITE}{CARGO_LIST}

STR_STATIOV_VIEW_EXCLUSIVE_RIGHTS_SELF                          :{BLACK}This station has exclusive transport rights in this town.
STR_STATIOV_VIEW_EXCLUSIVE_RIGHTS_COMPANY                       :{YELLOW}{COMPANY}{BLACK} bought exclusive transport rights in this town.

STR_STATION_VIEW_RATINGS_BUTTON                                 :{BLACK}Ratings
STR_STATION_VIEW_RATINGS_TOOLTIP                                :{BLACK}Show station ratings
STR_STATION_VIEW_SUPPLY_RATINGS_TITLE                           :{BLACK}Monthly supply and local rating:
STR_STATION_VIEW_CARGO_SUPPLY_RATING                            :{WHITE}{STRING}: {YELLOW}{COMMA} / {STRING} ({COMMA}%)

STR_STATION_VIEW_GROUP                                          :{BLACK}Group by
STR_STATION_VIEW_WAITING_STATION                                :Station: Waiting
STR_STATION_VIEW_WAITING_AMOUNT                                 :Amount: Waiting
STR_STATION_VIEW_PLANNED_STATION                                :Station: Planned
STR_STATION_VIEW_PLANNED_AMOUNT                                 :Amount: Planned
STR_STATION_VIEW_FROM                                           :{YELLOW}{CARGO_SHORT} from {STATION}
STR_STATION_VIEW_VIA                                            :{YELLOW}{CARGO_SHORT} via {STATION}
STR_STATION_VIEW_TO                                             :{YELLOW}{CARGO_SHORT} to {STATION}
STR_STATION_VIEW_FROM_ANY                                       :{RED}{CARGO_SHORT} from unknown station
STR_STATION_VIEW_TO_ANY                                         :{RED}{CARGO_SHORT} to any station
STR_STATION_VIEW_VIA_ANY                                        :{RED}{CARGO_SHORT} via any station
STR_STATION_VIEW_FROM_HERE                                      :{GREEN}{CARGO_SHORT} from this station
STR_STATION_VIEW_VIA_HERE                                       :{GREEN}{CARGO_SHORT} stopping at this station
STR_STATION_VIEW_TO_HERE                                        :{GREEN}{CARGO_SHORT} to this station
STR_STATION_VIEW_NONSTOP                                        :{YELLOW}{CARGO_SHORT} non-stop

STR_STATION_VIEW_GROUP_S_V_D                                    :Source-Via-Destination
STR_STATION_VIEW_GROUP_S_D_V                                    :Source-Destination-Via
STR_STATION_VIEW_GROUP_V_S_D                                    :Via-Source-Destination
STR_STATION_VIEW_GROUP_V_D_S                                    :Via-Destination-Source
STR_STATION_VIEW_GROUP_D_S_V                                    :Destination-Source-Via
STR_STATION_VIEW_GROUP_D_V_S                                    :Destination-Via-Source

STR_STATION_VIEW_DEPARTURES_BUTTON                              :{BLACK}Departures
STR_STATION_VIEW_DEPARTURES_TOOLTIP                             :{BLACK}Show list of scheduled departures

############ range for rating starts
STR_CARGO_RATING_APPALLING                                      :Appalling
STR_CARGO_RATING_VERY_POOR                                      :Very Poor
STR_CARGO_RATING_POOR                                           :Poor
STR_CARGO_RATING_MEDIOCRE                                       :Mediocre
STR_CARGO_RATING_GOOD                                           :Good
STR_CARGO_RATING_VERY_GOOD                                      :Very Good
STR_CARGO_RATING_EXCELLENT                                      :Excellent
STR_CARGO_RATING_OUTSTANDING                                    :Outstanding
############ range for rating ends

STR_STATION_VIEW_CENTER_TOOLTIP                                 :{BLACK}Centre main view on station location. Ctrl+Click opens a new viewport on station location
STR_STATION_VIEW_RENAME_TOOLTIP                                 :{BLACK}Change name of station

STR_STATION_VIEW_SCHEDULED_TRAINS_TOOLTIP                       :{BLACK}Show all trains which have this station on their schedule
STR_STATION_VIEW_SCHEDULED_ROAD_VEHICLES_TOOLTIP                :{BLACK}Show all road vehicles which have this station on their schedule
STR_STATION_VIEW_SCHEDULED_AIRCRAFT_TOOLTIP                     :{BLACK}Show all aircraft which have this station on their schedule
STR_STATION_VIEW_SCHEDULED_SHIPS_TOOLTIP                        :{BLACK}Show all ships which have this station on their schedule

STR_STATION_VIEW_RENAME_STATION_CAPTION                         :Rename station/loading area
STR_STATION_VIEW_CLOSE_AIRPORT                                  :{BLACK}Close airport
STR_STATION_VIEW_CLOSE_AIRPORT_TOOLTIP                          :{BLACK}Prevent aircraft from landing on this airport

# Departures window
STR_DEPARTURES_CAPTION                                          :{WHITE}{STATION} Live Travel Information
STR_DEPARTURES_CAPTION_WAYPOINT                                 :{WHITE}{WAYPOINT} Live Travel Information
STR_DEPARTURES_DEPARTURES                                       :{BLACK}{TINY_FONT}D
STR_DEPARTURES_ARRIVALS                                         :{BLACK}{TINY_FONT}A
STR_DEPARTURES_VIA_BUTTON                                       :{BLACK}{TINY_FONT}via
STR_DEPARTURES_DEPARTURES_TOOLTIP                               :{BLACK}Show timetabled departures
STR_DEPARTURES_ARRIVALS_TOOLTIP                                 :{BLACK}Show timetabled arrivals
STR_DEPARTURES_VIA_TOOLTIP                                      :{BLACK}Show timetabled vehicles that do not stop here
STR_DEPARTURES_EMPTY                                            :{ORANGE}No vehicles are currently timetabled for this station.
STR_DEPARTURES_NONE_SELECTED                                    :{ORANGE}No timetable information has been requested.
STR_DEPARTURES_TIME                                             :{ORANGE}{DATE_WALLCLOCK_TINY}
STR_DEPARTURES_TIME_DEP                                         :{ORANGE}{DATE_WALLCLOCK_TINY} {GREEN}{UP_ARROW}
STR_DEPARTURES_TIME_ARR                                         :{ORANGE}{DATE_WALLCLOCK_TINY} {RED}{DOWN_ARROW}
STR_DEPARTURES_TIME_BOTH                                        :{ORANGE}{1:DATE_WALLCLOCK_TINY} {RED}{DOWN_ARROW} {ORANGE}{0:DATE_WALLCLOCK_TINY} {GREEN}{UP_ARROW}
STR_DEPARTURES_TERMINUS                                         :{ORANGE}{STATION}{STRING}
STR_DEPARTURES_TERMINUS_VIA_STATION                             :{ORANGE}{STATION}{STRING} via {STATION}{STRING}
STR_DEPARTURES_TERMINUS_VIA                                     :{ORANGE}{STATION}{STRING} via
STR_DEPARTURES_VIA                                              :{ORANGE}via {STATION}{STRING}
STR_DEPARTURES_TOC                                              :{ORANGE}{COMPANY}
STR_DEPARTURES_GROUP                                            :{ORANGE}{GROUP}
STR_DEPARTURES_VEH                                              :{ORANGE}{VEHICLE}
STR_DEPARTURES_CALLING_AT                                       :{TINY_FONT}{ORANGE}Calling at:
STR_DEPARTURES_CALLING_AT_LARGE                                 :{ORANGE}Calling at:
STR_DEPARTURES_CALLING_AT_FIRST_STATION                         :{STATION}
STR_DEPARTURES_CALLING_AT_STATION                               :{RAW_STRING}, {STATION}
STR_DEPARTURES_CALLING_AT_LAST_STATION                          :{RAW_STRING} and {STATION}
STR_DEPARTURES_CALLING_AT_LIST                                  :{TINY_FONT}{ORANGE}{RAW_STRING}.
STR_DEPARTURES_CALLING_AT_LIST_LARGE                            :{ORANGE}{RAW_STRING}.
STR_DEPARTURES_CALLING_AT_LIST_SMART_TERMINUS                   :{TINY_FONT}{ORANGE}{RAW_STRING}. This service continues to {STATION}.
STR_DEPARTURES_CALLING_AT_LIST_SMART_TERMINUS_LARGE             :{ORANGE}{RAW_STRING}. This service continues to {STATION}.

STR_DEPARTURES_TYPE_TRAIN                                       :{ORANGE}{TRAIN}
STR_DEPARTURES_TYPE_TRAIN_SILVER                                :{SILVER}{TRAIN}
STR_DEPARTURES_TYPE_BUS                                         :{ORANGE}{BUS}
STR_DEPARTURES_TYPE_BUS_SILVER                                  :{SILVER}{BUS}
STR_DEPARTURES_TYPE_LORRY                                       :{ORANGE}{LORRY}
STR_DEPARTURES_TYPE_LORRY_SILVER                                :{SILVER}{LORRY}
STR_DEPARTURES_TYPE_PLANE                                       :{ORANGE}{PLANE}
STR_DEPARTURES_TYPE_PLANE_SILVER                                :{SILVER}{PLANE}
STR_DEPARTURES_TYPE_SHIP                                        :{ORANGE}{SHIP}
STR_DEPARTURES_TYPE_SHIP_SILVER                                 :{SILVER}{SHIP}

STR_DEPARTURES_STATION_NONE                                     :
STR_DEPARTURES_STATION_PORT                                     :{ORANGE} {SHIP}
STR_DEPARTURES_STATION_AIRPORT                                  :{ORANGE} {PLANE}
STR_DEPARTURES_STATION_PORTAIRPORT                              :{ORANGE} {SHIP} {PLANE}

############ possible statuses start
STR_DEPARTURES_ON_TIME                                          :{GREEN}On time
STR_DEPARTURES_ARRIVED                                          :{GREEN}Arrived
STR_DEPARTURES_DELAYED                                          :{YELLOW}Delayed
STR_DEPARTURES_EXPECTED                                         :{YELLOW}Expt {DATE_WALLCLOCK_TINY}
STR_DEPARTURES_CANCELLED                                        :{RED}Cancelled

############ config settings
STR_CONFIG_SETTING_DEPARTUREBOARDS                              :{ORANGE}Departure boards
STR_CONFIG_MAX_DEPARTURES                                       :Show at most {STRING2} departures at each station
STR_CONFIG_MAX_DEPARTURES_HELPTEXT                              :The maximum number of departures to show on a departure board
STR_CONFIG_MAX_DEPARTURE_TIME                                   :Show departures at most {STRING2} days in advance
STR_CONFIG_MAX_DEPARTURE_TIME_HELPTEXT                          :How far in advance to show departures, in days
STR_CONFIG_DEPARTURE_CALC_FREQUENCY                             :Calculate departures every {STRING2} ticks
STR_CONFIG_DEPARTURE_CALC_FREQUENCY_HELPTEXT                    :How frequently to refresh a list of departures, in ticks
STR_CONFIG_DEPARTURE_VEHICLE_NAME                               :Show vehicle name with departures: {STRING2}
STR_CONFIG_DEPARTURE_VEHICLE_NAME_HELPTEXT                      :Whether to show vehicle names next to their departures
STR_CONFIG_DEPARTURE_GROUP_NAME                                 :Show group name with departures: {STRING2}
STR_CONFIG_DEPARTURE_GROUP_NAME_HELPTEXT                        :Whether to show names of groups that a vehicle belongs to next to its departures
STR_CONFIG_DEPARTURE_COMPANY_NAME                               :Show company name with departures: {STRING2}
STR_CONFIG_DEPARTURE_COMPANY_NAME_HELPTEXT                      :Whether to show a company's name next to its vehicles' departures
STR_CONFIG_DEPARTURE_VEHICLE_TYPE                               :Show vehicle type icon with departures: {STRING2}
STR_CONFIG_DEPARTURE_VEHICLE_TYPE_HELPTEXT                      :Whether to show a vehicle's type as an icon next to its departures
STR_CONFIG_DEPARTURE_VEHICLE_COLOR                              :Show vehicle type icon in silver: {STRING2}
STR_CONFIG_DEPARTURE_VEHICLE_COLOR_HELPTEXT                     :Whether to show vehicle type icons in silver
STR_CONFIG_DEPARTURE_LARGER_FONT                                :Use larger font for stations called at on departure boards: {STRING2}
STR_CONFIG_DEPARTURE_LARGER_FONT_HELPTEXT                       :Whether to use a larger font for lists of stations called at
STR_CONFIG_DEPARTURE_DESTINATION_TYPE                           :Show icons for destinations that are docks or airports: {STRING2}
STR_CONFIG_DEPARTURE_DESTINATION_TYPE_HELPTEXT                  :Whether to show icons next to destinations that are docks or airports
STR_CONFIG_DEPARTURE_SHOW_BOTH                                  :Show arrival and departure times on the same line: {STRING2}
STR_CONFIG_DEPARTURE_SHOW_BOTH_HELPTEXT                         :Whether to show both arrival and departure times next to departures
STR_CONFIG_DEPARTURE_ONLY_PASSENGERS                            :Only show departures for vehicles that can carry passengers: {STRING2}
STR_CONFIG_DEPARTURE_ONLY_PASSENGERS_HELPTEXT                   :Whether to only show departures of vehicles that can carry passengers
STR_CONFIG_DEPARTURE_SMART_TERMINUS                             :Don't show termini that can be reached sooner on a later vehicle: {STRING2}
STR_CONFIG_DEPARTURE_SMART_TERMINUS_HELPTEXT                    :Whether to show termini that can be reached sooner on another vehicle that departs later
STR_CONFIG_DEPARTURE_CONDITIONALS                               :Handle conditional order jumps by: {STRING2}
STR_CONFIG_DEPARTURE_CONDITIONALS_HELPTEXT                      :How conditional orders should be dealt with when calculating departures
STR_CONFIG_DEPARTURE_CONDITIONALS_1                             :giving up
STR_CONFIG_DEPARTURE_CONDITIONALS_2                             :assuming they will be taken
STR_CONFIG_DEPARTURE_CONDITIONALS_3                             :assuming they will not be taken
STR_CONFIG_DEPARTURE_SHOW_ALL_STOPS                             :Show all stations called at regardless of loading/unloading: {STRING2}
STR_CONFIG_DEPARTURE_SHOW_ALL_STOPS_HELPTEXT                    :Whether stations that a vehicle only loads from will be shown in the calling at list
STR_CONFIG_DEPARTURE_MERGE_IDENTICAL                            :Merge identical departures: {STRING2}
STR_CONFIG_DEPARTURE_MERGE_IDENTICAL_HELPTEXT                   :Whether identical departures should be merged into a single departure

# Waypoint/buoy view window
STR_WAYPOINT_VIEW_CAPTION                                       :{WHITE}{WAYPOINT}
STR_WAYPOINT_VIEW_CENTER_TOOLTIP                                :{BLACK}Centre main view on waypoint location. Ctrl+Click opens a new viewport on waypoint location
STR_WAYPOINT_VIEW_CHANGE_WAYPOINT_NAME                          :{BLACK}Change waypoint name
STR_BUOY_VIEW_CENTER_TOOLTIP                                    :{BLACK}Centre main view on buoy location. Ctrl+Click opens a new viewport on buoy location
STR_BUOY_VIEW_CHANGE_BUOY_NAME                                  :{BLACK}Change buoy name

STR_EDIT_WAYPOINT_NAME                                          :{WHITE}Edit waypoint name

# Finances window
STR_FINANCES_CAPTION                                            :{WHITE}{COMPANY} Finances {BLACK}{COMPANY_NUM}
STR_FINANCES_EXPENDITURE_INCOME_TITLE                           :{WHITE}Expenditure/Income
STR_FINANCES_YEAR                                               :{WHITE}{NUM}
STR_FINANCES_SECTION_CONSTRUCTION                               :{GOLD}Construction
STR_FINANCES_SECTION_NEW_VEHICLES                               :{GOLD}New Vehicles
STR_FINANCES_SECTION_TRAIN_RUNNING_COSTS                        :{GOLD}Train Running Costs
STR_FINANCES_SECTION_ROAD_VEHICLE_RUNNING_COSTS                 :{GOLD}Road Vehicle Running Costs
STR_FINANCES_SECTION_AIRCRAFT_RUNNING_COSTS                     :{GOLD}Aircraft Running Costs
STR_FINANCES_SECTION_SHIP_RUNNING_COSTS                         :{GOLD}Ship Running Costs
STR_FINANCES_SECTION_PROPERTY_MAINTENANCE                       :{GOLD}Property Maintenance
STR_FINANCES_SECTION_TRAIN_INCOME                               :{GOLD}Train Income
STR_FINANCES_SECTION_ROAD_VEHICLE_INCOME                        :{GOLD}Road Vehicle Income
STR_FINANCES_SECTION_AIRCRAFT_INCOME                            :{GOLD}Aircraft Income
STR_FINANCES_SECTION_SHIP_INCOME                                :{GOLD}Ship Income
STR_FINANCES_SECTION_LOAN_INTEREST                              :{GOLD}Loan Interest
STR_FINANCES_SECTION_OTHER                                      :{GOLD}Other
STR_FINANCES_SECTION_INFRASTRUCTURE_COSTS                       :{GOLD}Infrastructure Sharing Costs
STR_FINANCES_SECTION_INFRASTRUCTURE_INCOME                      :{GOLD}Infrastructure Sharing Income
STR_FINANCES_NEGATIVE_INCOME                                    :{BLACK}-{CURRENCY_LONG}
STR_FINANCES_POSITIVE_INCOME                                    :{BLACK}+{CURRENCY_LONG}
STR_FINANCES_TOTAL_CAPTION                                      :{WHITE}Total:
STR_FINANCES_BANK_BALANCE_TITLE                                 :{WHITE}Bank Balance
STR_FINANCES_LOAN_TITLE                                         :{WHITE}Loan
STR_FINANCES_MAX_LOAN                                           :{WHITE}Maximum Loan: {BLACK}{CURRENCY_LONG}
STR_FINANCES_TOTAL_CURRENCY                                     :{BLACK}{CURRENCY_LONG}
STR_FINANCES_BORROW_BUTTON                                      :{BLACK}Borrow {CURRENCY_LONG}
STR_FINANCES_BORROW_TOOLTIP                                     :{BLACK}Increase size of loan. Ctrl+Click borrows as much as possible
STR_FINANCES_REPAY_BUTTON                                       :{BLACK}Repay {CURRENCY_LONG}
STR_FINANCES_REPAY_TOOLTIP                                      :{BLACK}Repay part of loan. Ctrl+Click repays as much loan as possible
STR_FINANCES_INFRASTRUCTURE_BUTTON                              :{BLACK}Infrastructure

# Company view
STR_COMPANY_VIEW_CAPTION                                        :{WHITE}{COMPANY} {BLACK}{COMPANY_NUM}
STR_COMPANY_VIEW_PRESIDENT_MANAGER_TITLE                        :{WHITE}{PRESIDENT_NAME}{}{GOLD}(Manager)

STR_COMPANY_VIEW_INAUGURATED_TITLE                              :{GOLD}Inaugurated: {WHITE}{NUM}
STR_COMPANY_VIEW_COLOUR_SCHEME_TITLE                            :{GOLD}Colour Scheme:
STR_COMPANY_VIEW_VEHICLES_TITLE                                 :{GOLD}Vehicles:
STR_COMPANY_VIEW_TRAINS                                         :{WHITE}{COMMA} train{P "" s}
STR_COMPANY_VIEW_ROAD_VEHICLES                                  :{WHITE}{COMMA} road vehicle{P "" s}
STR_COMPANY_VIEW_AIRCRAFT                                       :{WHITE}{COMMA} aircraft
STR_COMPANY_VIEW_SHIPS                                          :{WHITE}{COMMA} ship{P "" s}
STR_COMPANY_VIEW_VEHICLES_NONE                                  :{WHITE}None
STR_COMPANY_VIEW_COMPANY_VALUE                                  :{GOLD}Company value: {WHITE}{CURRENCY_LONG}
STR_COMPANY_VIEW_SHARES_OWNED_BY                                :{WHITE}({COMMA}% owned by {COMPANY})
STR_COMPANY_VIEW_INFRASTRUCTURE                                 :{GOLD}Infrastructure:
STR_COMPANY_VIEW_INFRASTRUCTURE_RAIL                            :{WHITE}{COMMA} rail piece{P "" s}
STR_COMPANY_VIEW_INFRASTRUCTURE_ROAD                            :{WHITE}{COMMA} road piece{P "" s}
STR_COMPANY_VIEW_INFRASTRUCTURE_WATER                           :{WHITE}{COMMA} water tile{P "" s}
STR_COMPANY_VIEW_INFRASTRUCTURE_STATION                         :{WHITE}{COMMA} station tile{P "" s}
STR_COMPANY_VIEW_INFRASTRUCTURE_AIRPORT                         :{WHITE}{COMMA} airport{P "" s}
STR_COMPANY_VIEW_INFRASTRUCTURE_NONE                            :{WHITE}None

STR_COMPANY_VIEW_BUILD_HQ_BUTTON                                :{BLACK}Build HQ
STR_COMPANY_VIEW_BUILD_HQ_TOOLTIP                               :{BLACK}Build company headquarters
STR_COMPANY_VIEW_VIEW_HQ_BUTTON                                 :{BLACK}View HQ
STR_COMPANY_VIEW_VIEW_HQ_TOOLTIP                                :{BLACK}View company headquarters
STR_COMPANY_VIEW_RELOCATE_HQ                                    :{BLACK}Relocate HQ
STR_COMPANY_VIEW_RELOCATE_COMPANY_HEADQUARTERS                  :{BLACK}Rebuild company headquarters elsewhere for 1% cost of company value. Shift+Click shows estimated cost without relocating HQ
STR_COMPANY_VIEW_INFRASTRUCTURE_BUTTON                          :{BLACK}Details
STR_COMPANY_VIEW_INFRASTRUCTURE_TOOLTIP                         :{BLACK}View detailed infrastructure counts

STR_COMPANY_VIEW_NEW_FACE_BUTTON                                :{BLACK}New Face
STR_COMPANY_VIEW_NEW_FACE_TOOLTIP                               :{BLACK}Select new face for manager
STR_COMPANY_VIEW_COLOUR_SCHEME_BUTTON                           :{BLACK}Colour Scheme
STR_COMPANY_VIEW_COLOUR_SCHEME_TOOLTIP                          :{BLACK}Change the company vehicle livery
STR_COMPANY_VIEW_COMPANY_NAME_BUTTON                            :{BLACK}Company Name
STR_COMPANY_VIEW_COMPANY_NAME_TOOLTIP                           :{BLACK}Change the company name
STR_COMPANY_VIEW_PRESIDENT_NAME_BUTTON                          :{BLACK}Manager Name
STR_COMPANY_VIEW_PRESIDENT_NAME_TOOLTIP                         :{BLACK}Change the manager's name

STR_COMPANY_VIEW_BUY_SHARE_BUTTON                               :{BLACK}Buy 25% share in company
STR_COMPANY_VIEW_SELL_SHARE_BUTTON                              :{BLACK}Sell 25% share in company
STR_COMPANY_VIEW_BUY_SHARE_TOOLTIP                              :{BLACK}Buy 25% share in this company. Shift+Click shows estimated cost without purchasing any share
STR_COMPANY_VIEW_SELL_SHARE_TOOLTIP                             :{BLACK}Sell 25% share in this company. Shift+Click shows estimated income without selling any share

STR_COMPANY_VIEW_COMPANY_NAME_QUERY_CAPTION                     :Company Name
STR_COMPANY_VIEW_PRESIDENT_S_NAME_QUERY_CAPTION                 :Manager's Name

STR_BUY_COMPANY_MESSAGE                                         :{WHITE}We are looking for a transport company to take-over our company.{}{}Do you want to purchase {COMPANY} for {CURRENCY_LONG}?

# Company infrastructure window
STR_COMPANY_INFRASTRUCTURE_VIEW_CAPTION                         :{WHITE}Infrastructure of {COMPANY}
STR_COMPANY_INFRASTRUCTURE_VIEW_RAIL_SECT                       :{GOLD}Rail pieces:
STR_COMPANY_INFRASTRUCTURE_VIEW_SIGNALS                         :{WHITE}Signals
STR_COMPANY_INFRASTRUCTURE_VIEW_ROAD_SECT                       :{GOLD}Road pieces:
STR_COMPANY_INFRASTRUCTURE_VIEW_ROAD                            :{WHITE}Road
STR_COMPANY_INFRASTRUCTURE_VIEW_TRAMWAY                         :{WHITE}Tramway
STR_COMPANY_INFRASTRUCTURE_VIEW_WATER_SECT                      :{GOLD}Water tiles:
STR_COMPANY_INFRASTRUCTURE_VIEW_CANALS                          :{WHITE}Canals
STR_COMPANY_INFRASTRUCTURE_VIEW_STATION_SECT                    :{GOLD}Stations:
STR_COMPANY_INFRASTRUCTURE_VIEW_STATIONS                        :{WHITE}Station tiles
STR_COMPANY_INFRASTRUCTURE_VIEW_AIRPORTS                        :{WHITE}Airports
STR_COMPANY_INFRASTRUCTURE_VIEW_TOTAL                           :{WHITE}{CURRENCY_LONG}/yr

# Industry directory
STR_INDUSTRY_DIRECTORY_CAPTION                                  :{WHITE}Industries
STR_INDUSTRY_DIRECTORY_NONE                                     :{ORANGE}- None -
STR_INDUSTRY_DIRECTORY_ITEM                                     :{ORANGE}{INDUSTRY}{BLACK} ({CARGO_LONG}{RAW_STRING}){YELLOW} ({COMMA}% transported)
STR_INDUSTRY_DIRECTORY_ITEM_TWO                                 :{ORANGE}{INDUSTRY}{BLACK} ({CARGO_LONG}{RAW_STRING}/{CARGO_LONG}{RAW_STRING}){YELLOW} ({COMMA}%/{COMMA}% transported)
STR_INDUSTRY_DIRECTORY_ITEM_NOPROD                              :{ORANGE}{INDUSTRY}
STR_INDUSTRY_DIRECTORY_LIST_CAPTION                             :{BLACK}Industry names - click on name to centre main view on industry. Ctrl+Click opens a new viewport on industry location

# Industry view
STR_INDUSTRY_VIEW_CAPTION                                       :{WHITE}{INDUSTRY}
STR_INDUSTRY_VIEW_PRODUCTION_LAST_MONTH_TITLE                   :{BLACK}Production last month:
STR_INDUSTRY_VIEW_TRANSPORTED                                   :{YELLOW}{CARGO_LONG}{RAW_STRING}{BLACK} ({COMMA}% transported)
STR_INDUSTRY_VIEW_LOCATION_TOOLTIP                              :{BLACK}Centre the main view on industry location. Ctrl+Click opens a new viewport on industry location
STR_INDUSTRY_VIEW_PRODUCTION_LEVEL                              :{BLACK}Production level: {YELLOW}{COMMA}%
STR_INDUSTRY_VIEW_INDUSTRY_ANNOUNCED_CLOSURE                    :{YELLOW}The industry has announced imminent closure!

# Industry tooltip
STR_INDUSTRY_VIEW_TRANSPORTED_TOOLTIP                           :{BLACK}{STRING}
STR_INDUSTRY_VIEW_TRANSPORTED_TOOLTIP_TOOLTIP                   :{BLACK}{STRING}{}{CARGO_LONG} ({COMMA}%)
STR_INDUSTRY_VIEW_TRANSPORTED_TOOLTIP_TOOLTIP_TOOLTIP           :{BLACK}{STRING}{}{CARGO_LONG} ({COMMA}%){}{BLACK}{CARGO_LONG} ({COMMA}%)

# Town tooltip
STR_TOWN_NAME_TOOLTIP                                           :{BLACK}{TOWN}

############ range for requires starts
STR_INDUSTRY_VIEW_REQUIRES_CARGO                                :{BLACK}Requires: {YELLOW}{STRING}{RAW_STRING}
STR_INDUSTRY_VIEW_REQUIRES_CARGO_CARGO                          :{BLACK}Requires: {YELLOW}{STRING}{RAW_STRING}, {STRING}{RAW_STRING}
STR_INDUSTRY_VIEW_REQUIRES_CARGO_CARGO_CARGO                    :{BLACK}Requires: {YELLOW}{STRING}{RAW_STRING}, {STRING}{RAW_STRING}, {STRING}{RAW_STRING}
############ range for requires ends

############ range for produces starts
STR_INDUSTRY_VIEW_WAITING_FOR_PROCESSING                        :{BLACK}Cargo waiting to be processed:
STR_INDUSTRY_VIEW_WAITING_STOCKPILE_CARGO                       :{YELLOW}{CARGO_LONG}{RAW_STRING}{BLACK}
STR_INDUSTRY_VIEW_PRODUCES_CARGO                                :{BLACK}Produces: {YELLOW}{STRING}{RAW_STRING}
STR_INDUSTRY_VIEW_PRODUCES_CARGO_CARGO                          :{BLACK}Produces: {YELLOW}{STRING}{RAW_STRING}, {STRING}{RAW_STRING}
############ range for produces ends

STR_CONFIG_GAME_PRODUCTION                                      :{WHITE}Change production (multiple of 8, up to 2040)
STR_CONFIG_GAME_PRODUCTION_LEVEL                                :{WHITE}Change production level (percentage, up to 800%)

# Vehicle lists
STR_VEHICLE_LIST_TRAIN_CAPTION                                  :{WHITE}{STRING2} - {COMMA} Train{P "" s}
STR_VEHICLE_LIST_ROAD_VEHICLE_CAPTION                           :{WHITE}{STRING2} - {COMMA} Road Vehicle{P "" s}
STR_VEHICLE_LIST_SHIP_CAPTION                                   :{WHITE}{STRING2} - {COMMA} Ship{P "" s}
STR_VEHICLE_LIST_AIRCRAFT_CAPTION                               :{WHITE}{STRING2} - {COMMA} Aircraft

STR_VEHICLE_LIST_TRAIN_LIST_TOOLTIP                             :{BLACK}Trains - click on train for information
STR_VEHICLE_LIST_ROAD_VEHICLE_TOOLTIP                           :{BLACK}Road vehicles - click on vehicle for information
STR_VEHICLE_LIST_SHIP_TOOLTIP                                   :{BLACK}Ships - click on ship for information
STR_VEHICLE_LIST_AIRCRAFT_TOOLTIP                               :{BLACK}Aircraft - click on aircraft for information

STR_VEHICLE_LIST_PROFIT_THIS_YEAR_LAST_YEAR                     :{TINY_FONT}{BLACK}Profit this year: {CURRENCY_LONG} (last year: {CURRENCY_LONG})

STR_VEHICLE_LIST_AVAILABLE_TRAINS                               :Available Trains
STR_VEHICLE_LIST_AVAILABLE_ROAD_VEHICLES                        :Available Vehicles
STR_VEHICLE_LIST_AVAILABLE_SHIPS                                :Available Ships
STR_VEHICLE_LIST_AVAILABLE_AIRCRAFT                             :Available Aircraft
STR_VEHICLE_LIST_AVAILABLE_ENGINES_TOOLTIP                      :{BLACK}See a list of available engine designs for this vehicle type

STR_VEHICLE_LIST_MANAGE_LIST                                    :{BLACK}Manage list
STR_VEHICLE_LIST_MANAGE_LIST_TOOLTIP                            :{BLACK}Send instructions to all vehicles in this list
STR_VEHICLE_LIST_REPLACE_VEHICLES                               :Replace vehicles
STR_VEHICLE_LIST_SEND_FOR_SERVICING                             :Send for Servicing

STR_VEHICLE_LIST_SEND_TRAIN_TO_DEPOT                            :Send to Depot
STR_VEHICLE_LIST_SEND_ROAD_VEHICLE_TO_DEPOT                     :Send to Depot
STR_VEHICLE_LIST_SEND_SHIP_TO_DEPOT                             :Send to Depot
STR_VEHICLE_LIST_SEND_AIRCRAFT_TO_HANGAR                        :Send to Hangar

STR_VEHICLE_LIST_MASS_STOP_LIST_TOOLTIP                         :{BLACK}Click to stop all the vehicles in the list
STR_VEHICLE_LIST_MASS_START_LIST_TOOLTIP                        :{BLACK}Click to start all the vehicles in the list

STR_VEHICLE_LIST_SHARED_ORDERS_LIST_CAPTION                     :{WHITE}Shared orders of {COMMA} Vehicle{P "" s}

# Group window
STR_GROUP_ALL_TRAINS                                            :All trains
STR_GROUP_ALL_ROAD_VEHICLES                                     :All road vehicles
STR_GROUP_ALL_SHIPS                                             :All ships
STR_GROUP_ALL_AIRCRAFTS                                         :All aircraft

STR_GROUP_DEFAULT_TRAINS                                        :Ungrouped trains
STR_GROUP_DEFAULT_ROAD_VEHICLES                                 :Ungrouped road vehicles
STR_GROUP_DEFAULT_SHIPS                                         :Ungrouped ships
STR_GROUP_DEFAULT_AIRCRAFTS                                     :Ungrouped aircraft

STR_GROUPS_CLICK_ON_GROUP_FOR_TOOLTIP                           :{BLACK}Groups - click on a group to list all vehicles of this group. Drag and drop groups to arrange hierarchy.
STR_GROUP_CREATE_TOOLTIP                                        :{BLACK}Click to create a group
STR_GROUP_DELETE_TOOLTIP                                        :{BLACK}Delete the selected group
STR_GROUP_RENAME_TOOLTIP                                        :{BLACK}Rename the selected group
STR_GROUP_REPLACE_PROTECTION_TOOLTIP                            :{BLACK}Click to protect this group from global autoreplace

STR_QUERY_GROUP_DELETE_CAPTION                                  :{WHITE}Delete Group
STR_GROUP_DELETE_QUERY_TEXT                                     :{WHITE}Are you sure you want to delete this group and any descendants?

STR_GROUP_ADD_SHARED_VEHICLE                                    :Add shared vehicles
STR_GROUP_REMOVE_ALL_VEHICLES                                   :Remove all vehicles

STR_GROUP_RENAME_CAPTION                                        :{BLACK}Rename a group

STR_GROUP_PROFIT_THIS_YEAR                                      :Profit this year:
STR_GROUP_PROFIT_LAST_YEAR                                      :Profit last year:
STR_GROUP_OCCUPANCY                                             :Current usage:
STR_GROUP_OCCUPANCY_VALUE                                       :{NUM}%

# Build vehicle window
STR_BUY_VEHICLE_TRAIN_RAIL_CAPTION                              :New Rail Vehicles
STR_BUY_VEHICLE_TRAIN_ELRAIL_CAPTION                            :New Electric Rail Vehicles
STR_BUY_VEHICLE_TRAIN_MONORAIL_CAPTION                          :New Monorail Vehicles
STR_BUY_VEHICLE_TRAIN_MAGLEV_CAPTION                            :New Maglev Vehicles

STR_BUY_VEHICLE_TRAIN_ALL_CAPTION                               :New Rail Vehicles
STR_BUY_VEHICLE_ROAD_VEHICLE_CAPTION                            :New Road Vehicles
STR_BUY_VEHICLE_SHIP_CAPTION                                    :New Ships
STR_BUY_VEHICLE_AIRCRAFT_CAPTION                                :New Aircraft

STR_PURCHASE_INFO_COST_WEIGHT                                   :{BLACK}Cost: {GOLD}{CURRENCY_LONG}{BLACK} Weight: {GOLD}{WEIGHT_SHORT}
STR_PURCHASE_INFO_SPEED_POWER                                   :{BLACK}Speed: {GOLD}{VELOCITY}{BLACK} Power: {GOLD}{POWER}
STR_PURCHASE_INFO_SPEED                                         :{BLACK}Speed: {GOLD}{VELOCITY}
STR_PURCHASE_INFO_SPEED_OCEAN                                   :{BLACK}Speed on ocean: {GOLD}{VELOCITY}
STR_PURCHASE_INFO_SPEED_CANAL                                   :{BLACK}Speed on canal/river: {GOLD}{VELOCITY}
STR_PURCHASE_INFO_RUNNINGCOST                                   :{BLACK}Running Cost: {GOLD}{CURRENCY_LONG}/yr
STR_PURCHASE_INFO_CAPACITY                                      :{BLACK}Capacity: {GOLD}{CARGO_LONG} {STRING}
STR_PURCHASE_INFO_REFITTABLE                                    :(refittable)
STR_PURCHASE_INFO_DESIGNED_LIFE                                 :{BLACK}Designed: {GOLD}{NUM}{BLACK} Life: {GOLD}{COMMA} year{P "" s}
STR_PURCHASE_INFO_RELIABILITY                                   :{BLACK}Max. Reliability: {GOLD}{COMMA}%
STR_PURCHASE_INFO_COST                                          :{BLACK}Cost: {GOLD}{CURRENCY_LONG}
STR_PURCHASE_INFO_WEIGHT_CWEIGHT                                :{BLACK}Weight: {GOLD}{WEIGHT_SHORT} ({WEIGHT_SHORT})
STR_PURCHASE_INFO_COST_SPEED                                    :{BLACK}Cost: {GOLD}{CURRENCY_LONG}{BLACK} Speed: {GOLD}{VELOCITY}
STR_PURCHASE_INFO_AIRCRAFT_CAPACITY                             :{BLACK}Capacity: {GOLD}{CARGO_LONG}, {CARGO_LONG}
STR_PURCHASE_INFO_PWAGPOWER_PWAGWEIGHT                          :{BLACK}Powered Wagons: {GOLD}+{POWER}{BLACK} Weight: {GOLD}+{WEIGHT_SHORT}
STR_PURCHASE_INFO_REFITTABLE_TO                                 :{BLACK}Refittable to: {GOLD}{STRING2}
STR_PURCHASE_INFO_ALL_TYPES                                     :All cargo types
STR_PURCHASE_INFO_ALL_BUT                                       :All but {CARGO_LIST}
STR_PURCHASE_INFO_MAX_TE                                        :{BLACK}Max. Tractive Effort: {GOLD}{FORCE}
STR_PURCHASE_INFO_AIRCRAFT_RANGE                                :{BLACK}Range: {GOLD}{COMMA} tiles

STR_BUY_VEHICLE_TRAIN_LIST_TOOLTIP                              :{BLACK}Train vehicle selection list. Click on vehicle for information. Ctrl+Click for toggling hiding of the vehicle type
STR_BUY_VEHICLE_ROAD_VEHICLE_LIST_TOOLTIP                       :{BLACK}Road vehicle selection list. Click on vehicle for information. Ctrl+Click for toggling hiding of the vehicle type
STR_BUY_VEHICLE_SHIP_LIST_TOOLTIP                               :{BLACK}Ship selection list. Click on ship for information. Ctrl+Click for toggling hiding of the ship type
STR_BUY_VEHICLE_AIRCRAFT_LIST_TOOLTIP                           :{BLACK}Aircraft selection list. Click on aircraft for information. Ctrl+Click for toggling hiding of the aircraft type

STR_BUY_VEHICLE_TRAIN_BUY_VEHICLE_BUTTON                        :{BLACK}Buy Vehicle
STR_BUY_VEHICLE_ROAD_VEHICLE_BUY_VEHICLE_BUTTON                 :{BLACK}Buy Vehicle
STR_BUY_VEHICLE_SHIP_BUY_VEHICLE_BUTTON                         :{BLACK}Buy Ship
STR_BUY_VEHICLE_AIRCRAFT_BUY_VEHICLE_BUTTON                     :{BLACK}Buy Aircraft

STR_BUY_VEHICLE_TRAIN_BUY_VEHICLE_TOOLTIP                       :{BLACK}Buy the highlighted train vehicle. Shift+Click shows estimated cost without purchase
STR_BUY_VEHICLE_ROAD_VEHICLE_BUY_VEHICLE_TOOLTIP                :{BLACK}Buy the highlighted road vehicle. Shift+Click shows estimated cost without purchase
STR_BUY_VEHICLE_SHIP_BUY_VEHICLE_TOOLTIP                        :{BLACK}Buy the highlighted ship. Shift+Click shows estimated cost without purchase
STR_BUY_VEHICLE_AIRCRAFT_BUY_VEHICLE_TOOLTIP                    :{BLACK}Buy the highlighted aircraft. Shift+Click shows estimated cost without purchase

STR_BUY_VEHICLE_TRAIN_RENAME_BUTTON                             :{BLACK}Rename
STR_BUY_VEHICLE_ROAD_VEHICLE_RENAME_BUTTON                      :{BLACK}Rename
STR_BUY_VEHICLE_SHIP_RENAME_BUTTON                              :{BLACK}Rename
STR_BUY_VEHICLE_AIRCRAFT_RENAME_BUTTON                          :{BLACK}Rename

STR_BUY_VEHICLE_TRAIN_RENAME_TOOLTIP                            :{BLACK}Rename train vehicle type
STR_BUY_VEHICLE_ROAD_VEHICLE_RENAME_TOOLTIP                     :{BLACK}Rename road vehicle type
STR_BUY_VEHICLE_SHIP_RENAME_TOOLTIP                             :{BLACK}Rename ship type
STR_BUY_VEHICLE_AIRCRAFT_RENAME_TOOLTIP                         :{BLACK}Rename aircraft type

STR_BUY_VEHICLE_TRAIN_HIDE_TOGGLE_BUTTON                        :{BLACK}Hide
STR_BUY_VEHICLE_ROAD_VEHICLE_HIDE_TOGGLE_BUTTON                 :{BLACK}Hide
STR_BUY_VEHICLE_SHIP_HIDE_TOGGLE_BUTTON                         :{BLACK}Hide
STR_BUY_VEHICLE_AIRCRAFT_HIDE_TOGGLE_BUTTON                     :{BLACK}Hide

STR_BUY_VEHICLE_TRAIN_SHOW_TOGGLE_BUTTON                        :{BLACK}Display
STR_BUY_VEHICLE_ROAD_VEHICLE_SHOW_TOGGLE_BUTTON                 :{BLACK}Display
STR_BUY_VEHICLE_SHIP_SHOW_TOGGLE_BUTTON                         :{BLACK}Display
STR_BUY_VEHICLE_AIRCRAFT_SHOW_TOGGLE_BUTTON                     :{BLACK}Display

STR_BUY_VEHICLE_TRAIN_HIDE_SHOW_TOGGLE_TOOLTIP                  :{BLACK}Toggle hiding/displaying of the train vehicle type
STR_BUY_VEHICLE_ROAD_VEHICLE_HIDE_SHOW_TOGGLE_TOOLTIP           :{BLACK}Toggle hiding/displaying of the road vehicle type
STR_BUY_VEHICLE_SHIP_HIDE_SHOW_TOGGLE_TOOLTIP                   :{BLACK}Toggle hiding/displaying of the ship type
STR_BUY_VEHICLE_AIRCRAFT_HIDE_SHOW_TOGGLE_TOOLTIP               :{BLACK}Toggle hiding/displaying of the aircraft type

STR_QUERY_RENAME_TRAIN_TYPE_CAPTION                             :{WHITE}Rename train vehicle type
STR_QUERY_RENAME_ROAD_VEHICLE_TYPE_CAPTION                      :{WHITE}Rename road vehicle type
STR_QUERY_RENAME_SHIP_TYPE_CAPTION                              :{WHITE}Rename ship type
STR_QUERY_RENAME_AIRCRAFT_TYPE_CAPTION                          :{WHITE}Rename aircraft type

# Depot window
STR_DEPOT_CAPTION                                               :{WHITE}{DEPOT}

STR_DEPOT_RENAME_TOOLTIP                                        :{BLACK}Change name of depot
STR_DEPOT_RENAME_DEPOT_CAPTION                                  :Rename depot

STR_DEPOT_NO_ENGINE                                             :{BLACK}-
STR_DEPOT_VEHICLE_TOOLTIP                                       :{BLACK}{ENGINE}{RAW_STRING}
STR_DEPOT_VEHICLE_TOOLTIP_CHAIN                                 :{BLACK}{NUM} vehicle{P "" s}{RAW_STRING}
STR_DEPOT_VEHICLE_TOOLTIP_CARGO                                 :{}{CARGO_LONG} ({CARGO_SHORT})

STR_DEPOT_TRAIN_LIST_TOOLTIP                                    :{BLACK}Trains - drag vehicle with left-click to add/remove from train, right-click for information. Hold Ctrl to make both functions apply to the following chain
STR_DEPOT_ROAD_VEHICLE_LIST_TOOLTIP                             :{BLACK}Vehicles - right-click on vehicle for information
STR_DEPOT_SHIP_LIST_TOOLTIP                                     :{BLACK}Ships - right-click on ship for information
STR_DEPOT_AIRCRAFT_LIST_TOOLTIP                                 :{BLACK}Aircraft - right-click on aircraft for information

STR_DEPOT_TRAIN_SELL_TOOLTIP                                    :{BLACK}Drag train vehicle to here to sell it
STR_DEPOT_ROAD_VEHICLE_SELL_TOOLTIP                             :{BLACK}Drag road vehicle to here to sell it
STR_DEPOT_SHIP_SELL_TOOLTIP                                     :{BLACK}Drag ship to here to sell it
STR_DEPOT_AIRCRAFT_SELL_TOOLTIP                                 :{BLACK}Drag aircraft to here to sell it

STR_DEPOT_DRAG_WHOLE_TRAIN_TO_SELL_TOOLTIP                      :{BLACK}Drag train engine here to sell the whole train

STR_DEPOT_SELL_ALL_BUTTON_TRAIN_TOOLTIP                         :{BLACK}Sell all trains in the depot
STR_DEPOT_SELL_ALL_BUTTON_ROAD_VEHICLE_TOOLTIP                  :{BLACK}Sell all road vehicles in the depot
STR_DEPOT_SELL_ALL_BUTTON_SHIP_TOOLTIP                          :{BLACK}Sell all ships in the depot
STR_DEPOT_SELL_ALL_BUTTON_AIRCRAFT_TOOLTIP                      :{BLACK}Sell all aircraft in the hangar

STR_DEPOT_AUTOREPLACE_TRAIN_TOOLTIP                             :{BLACK}Autoreplace all trains in the depot
STR_DEPOT_AUTOREPLACE_ROAD_VEHICLE_TOOLTIP                      :{BLACK}Autoreplace all road vehicles in the depot
STR_DEPOT_AUTOREPLACE_SHIP_TOOLTIP                              :{BLACK}Autoreplace all ships in the depot
STR_DEPOT_AUTOREPLACE_AIRCRAFT_TOOLTIP                          :{BLACK}Autoreplace all aircraft in the hangar

STR_DEPOT_TRAIN_NEW_VEHICLES_BUTTON                             :{BLACK}New Vehicles
STR_DEPOT_ROAD_VEHICLE_NEW_VEHICLES_BUTTON                      :{BLACK}New Vehicles
STR_DEPOT_SHIP_NEW_VEHICLES_BUTTON                              :{BLACK}New Ships
STR_DEPOT_AIRCRAFT_NEW_VEHICLES_BUTTON                          :{BLACK}New Aircraft

STR_DEPOT_TRAIN_NEW_VEHICLES_TOOLTIP                            :{BLACK}Buy new train vehicle
STR_DEPOT_ROAD_VEHICLE_NEW_VEHICLES_TOOLTIP                     :{BLACK}Buy new road vehicle
STR_DEPOT_SHIP_NEW_VEHICLES_TOOLTIP                             :{BLACK}Buy new ship
STR_DEPOT_AIRCRAFT_NEW_VEHICLES_TOOLTIP                         :{BLACK}Buy new aircraft

STR_DEPOT_CLONE_TRAIN                                           :{BLACK}Clone Train
STR_DEPOT_CLONE_ROAD_VEHICLE                                    :{BLACK}Clone Vehicle
STR_DEPOT_CLONE_SHIP                                            :{BLACK}Clone Ship
STR_DEPOT_CLONE_AIRCRAFT                                        :{BLACK}Clone Aircraft

STR_DEPOT_CLONE_TRAIN_DEPOT_INFO                                :{BLACK}This will buy a copy of a train including all cars. Click this button and then on a train inside or outside the depot. Ctrl+Click will share the orders. Shift+Click shows estimated cost without purchase
STR_DEPOT_CLONE_ROAD_VEHICLE_DEPOT_INFO                         :{BLACK}This will buy a copy of a road vehicle. Click this button and then on a road vehicle inside or outside the depot. Ctrl+Click will share the orders. Shift+Click shows estimated cost without purchase
STR_DEPOT_CLONE_SHIP_DEPOT_INFO                                 :{BLACK}This will buy a copy of a ship. Click this button and then on a ship inside or outside the depot. Ctrl+Click will share the orders. Shift+Click shows estimated cost without purchase
STR_DEPOT_CLONE_AIRCRAFT_INFO_HANGAR_WINDOW                     :{BLACK}This will buy a copy of an aircraft. Click this button and then on an aircraft inside or outside the hangar. Ctrl+Click will share the orders. Shift+Click shows estimated cost without purchase

STR_DEPOT_TRAIN_LOCATION_TOOLTIP                                :{BLACK}Centre main view on train depot location. Ctrl+Click opens a new viewport on train depot location
STR_DEPOT_ROAD_VEHICLE_LOCATION_TOOLTIP                         :{BLACK}Centre main view on road vehicle depot location. Ctrl+Click opens a new viewport on road depot location
STR_DEPOT_SHIP_LOCATION_TOOLTIP                                 :{BLACK}Centre main view on ship depot location. Ctrl+Click opens a new viewport on ship depot location
STR_DEPOT_AIRCRAFT_LOCATION_TOOLTIP                             :{BLACK}Centre main view on hangar location. Ctrl+Click opens a new viewport on hangar location

STR_DEPOT_VEHICLE_ORDER_LIST_TRAIN_TOOLTIP                      :{BLACK}Get a list of all trains with the current depot in their orders
STR_DEPOT_VEHICLE_ORDER_LIST_ROAD_VEHICLE_TOOLTIP               :{BLACK}Get a list of all road vehicles with the current depot in their orders
STR_DEPOT_VEHICLE_ORDER_LIST_SHIP_TOOLTIP                       :{BLACK}Get a list of all ships with the current depot in their orders
STR_DEPOT_VEHICLE_ORDER_LIST_AIRCRAFT_TOOLTIP                   :{BLACK}Get a list of all aircraft with any hangar at this airport in their orders

STR_DEPOT_MASS_STOP_DEPOT_TRAIN_TOOLTIP                         :{BLACK}Click to stop all the trains inside the depot
STR_DEPOT_MASS_STOP_DEPOT_ROAD_VEHICLE_TOOLTIP                  :{BLACK}Click to stop all the road vehicles inside the depot
STR_DEPOT_MASS_STOP_DEPOT_SHIP_TOOLTIP                          :{BLACK}Click to stop all the ships inside the depot
STR_DEPOT_MASS_STOP_HANGAR_TOOLTIP                              :{BLACK}Click to stop all the aircraft inside the hangar

STR_DEPOT_MASS_START_DEPOT_TRAIN_TOOLTIP                        :{BLACK}Click to start all the trains inside the depot
STR_DEPOT_MASS_START_DEPOT_ROAD_VEHICLE_TOOLTIP                 :{BLACK}Click to start all the road vehicles inside the depot
STR_DEPOT_MASS_START_DEPOT_SHIP_TOOLTIP                         :{BLACK}Click to start all the ships inside the depot
STR_DEPOT_MASS_START_HANGAR_TOOLTIP                             :{BLACK}Click to start all the aircraft inside the hangar

STR_DEPOT_SELL_CONFIRMATION_TEXT                                :{YELLOW}You are about to sell all the vehicles in the depot. Are you sure?

# Engine preview window
STR_ENGINE_PREVIEW_CAPTION                                      :{WHITE}Message from vehicle manufacturer
STR_ENGINE_PREVIEW_MESSAGE                                      :{GOLD}We have just designed a new {STRING} - would you be interested in a year's exclusive use of this vehicle, so we can see how it performs before making it universally available?
STR_ENGINE_PREVIEW_RAILROAD_LOCOMOTIVE                          :railway locomotive
STR_ENGINE_PREVIEW_ROAD_VEHICLE                                 :road vehicle
STR_ENGINE_PREVIEW_AIRCRAFT                                     :aircraft
STR_ENGINE_PREVIEW_SHIP                                         :ship
STR_ENGINE_PREVIEW_MONORAIL_LOCOMOTIVE                          :monorail locomotive
STR_ENGINE_PREVIEW_MAGLEV_LOCOMOTIVE                            :maglev locomotive

STR_ENGINE_PREVIEW_COST_WEIGHT_SPEED_POWER                      :{BLACK}Cost: {CURRENCY_LONG} Weight: {WEIGHT_SHORT}{}Speed: {VELOCITY}  Power: {POWER}{}Running Cost: {CURRENCY_LONG}/yr{}Capacity: {CARGO_LONG}
STR_ENGINE_PREVIEW_COST_WEIGHT_SPEED_POWER_MAX_TE               :{BLACK}Cost: {CURRENCY_LONG} Weight: {WEIGHT_SHORT}{}Speed: {VELOCITY}  Power: {POWER}  Max. T.E.: {6:FORCE}{}Running Cost: {4:CURRENCY_LONG}/yr{}Capacity: {5:CARGO_LONG}
STR_ENGINE_PREVIEW_COST_MAX_SPEED_CAPACITY_CAPACITY_RUNCOST     :{BLACK}Cost: {CURRENCY_LONG} Max. Speed: {VELOCITY}{}Capacity: {CARGO_LONG}, {CARGO_LONG}{}Running Cost: {CURRENCY_LONG}/yr
STR_ENGINE_PREVIEW_COST_MAX_SPEED_CAPACITY_RUNCOST              :{BLACK}Cost: {CURRENCY_LONG} Max. Speed: {VELOCITY}{}Capacity: {CARGO_LONG}{}Running Cost: {CURRENCY_LONG}/yr
STR_ENGINE_PREVIEW_COST_MAX_SPEED_RANGE_CAPACITY_CAPACITY_RUNCOST:{BLACK}Cost: {CURRENCY_LONG} Max. Speed: {VELOCITY} Range: {COMMA} tiles{}Capacity: {CARGO_LONG}, {CARGO_LONG}{}Running Cost: {CURRENCY_LONG}/yr
STR_ENGINE_PREVIEW_COST_MAX_SPEED_RANGE_CAPACITY_RUNCOST        :{BLACK}Cost: {CURRENCY_LONG} Max. Speed: {VELOCITY} Range: {COMMA} tiles{}Capacity: {CARGO_LONG}{}Running Cost: {CURRENCY_LONG}/yr

# Autoreplace window
STR_REPLACE_VEHICLES_WHITE                                      :{WHITE}Replace {STRING} - {STRING1}
STR_REPLACE_VEHICLE_TRAIN                                       :Train
STR_REPLACE_VEHICLE_ROAD_VEHICLE                                :Road Vehicle
STR_REPLACE_VEHICLE_SHIP                                        :Ship
STR_REPLACE_VEHICLE_AIRCRAFT                                    :Aircraft

STR_REPLACE_VEHICLE_VEHICLES_IN_USE                             :{YELLOW}Vehicles in use
STR_REPLACE_VEHICLE_VEHICLES_IN_USE_TOOLTIP                     :{BLACK}Column with vehicles that you own
STR_REPLACE_VEHICLE_AVAILABLE_VEHICLES                          :{YELLOW}Available vehicles
STR_REPLACE_VEHICLE_AVAILABLE_VEHICLES_TOOLTIP                  :{BLACK}Column with vehicles available for replacement

STR_REPLACE_HELP_LEFT_ARRAY                                     :{BLACK}Select the engine type to replace
STR_REPLACE_HELP_RIGHT_ARRAY                                    :{BLACK}Select the new engine type you would like to use in place of the left selected engine type

STR_REPLACE_VEHICLES_START                                      :{BLACK}Start Replacing Vehicles
STR_REPLACE_VEHICLES_NOW                                        :Replace all vehicles now
STR_REPLACE_VEHICLES_WHEN_OLD                                   :Replace only old vehicles
STR_REPLACE_HELP_START_BUTTON                                   :{BLACK}Press to begin replacement of the left selected engine type with the right selected engine type
STR_REPLACE_NOT_REPLACING                                       :{BLACK}Not replacing
STR_REPLACE_NOT_REPLACING_VEHICLE_SELECTED                      :{BLACK}No vehicle selected
STR_REPLACE_REPLACING_WHEN_OLD                                  :{ENGINE} when old
STR_REPLACE_VEHICLES_STOP                                       :{BLACK}Stop Replacing Vehicles
STR_REPLACE_HELP_STOP_BUTTON                                    :{BLACK}Press to stop the replacement of the engine type selected on the left

STR_REPLACE_ENGINE_WAGON_SELECT                                 :{BLACK}Replacing: {ORANGE}{STRING}
STR_REPLACE_ENGINE_WAGON_SELECT_HELP                            :{BLACK}Switch between engine and wagon replacement windows
STR_REPLACE_ENGINES                                             :Engines
STR_REPLACE_WAGONS                                              :Wagons

STR_REPLACE_HELP_RAILTYPE                                       :{BLACK}Choose the rail type you want to replace engines for
STR_REPLACE_HELP_REPLACE_INFO_TAB                               :{BLACK}Displays which engine the left selected engine is being replaced with, if any
STR_REPLACE_RAIL_VEHICLES                                       :Rail Vehicles
STR_REPLACE_ELRAIL_VEHICLES                                     :Electrified Rail Vehicles
STR_REPLACE_MONORAIL_VEHICLES                                   :Monorail Vehicles
STR_REPLACE_MAGLEV_VEHICLES                                     :Maglev Vehicles

STR_REPLACE_REMOVE_WAGON                                        :{BLACK}Wagon removal: {ORANGE}{STRING}
STR_REPLACE_REMOVE_WAGON_HELP                                   :{BLACK}Make autoreplace keep the length of a train the same by removing wagons (starting at the front), if replacing the engine would make the train longer

# Vehicle view
STR_VEHICLE_VIEW_CAPTION                                        :{WHITE}{VEHICLE}

STR_VEHICLE_VIEW_TRAIN_LOCATION_TOOLTIP                         :{BLACK}Centre main view on train's location. Ctrl+Click will follow train in main view
STR_VEHICLE_VIEW_ROAD_VEHICLE_LOCATION_TOOLTIP                  :{BLACK}Centre main view on vehicle's location. Ctrl+Click will follow vehicle in main view
STR_VEHICLE_VIEW_SHIP_LOCATION_TOOLTIP                          :{BLACK}Centre main view on ship's location. Ctrl+Click will follow ship in main view
STR_VEHICLE_VIEW_AIRCRAFT_LOCATION_TOOLTIP                      :{BLACK}Centre main view on aircraft's location. Ctrl+Click will follow aircraft in main view

STR_VEHICLE_VIEW_TRAIN_SEND_TO_DEPOT_TOOLTIP                    :{BLACK}Send train to depot. Ctrl+Click will only service
STR_VEHICLE_VIEW_ROAD_VEHICLE_SEND_TO_DEPOT_TOOLTIP             :{BLACK}Send vehicle to depot. Ctrl+Click will only service
STR_VEHICLE_VIEW_SHIP_SEND_TO_DEPOT_TOOLTIP                     :{BLACK}Send ship to depot. Ctrl+Click will only service
STR_VEHICLE_VIEW_AIRCRAFT_SEND_TO_DEPOT_TOOLTIP                 :{BLACK}Send aircraft to hangar. Ctrl+Click will only service

STR_VEHICLE_VIEW_CLONE_TRAIN_INFO                               :{BLACK}This will buy a copy of the train including all cars. Ctrl+Click will share the orders. Shift+Click shows estimated cost without purchase
STR_VEHICLE_VIEW_CLONE_ROAD_VEHICLE_INFO                        :{BLACK}This will buy a copy of the road vehicle. Ctrl+Click will share the orders. Shift+Click shows estimated cost without purchase
STR_VEHICLE_VIEW_CLONE_SHIP_INFO                                :{BLACK}This will buy a copy of the ship. Ctrl+Click will share the orders. Shift+Click shows estimated cost without purchase
STR_VEHICLE_VIEW_CLONE_AIRCRAFT_INFO                            :{BLACK}This will buy a copy of the aircraft. Ctrl+Click will share the orders. Shift+Click shows estimated cost without purchase

STR_VEHICLE_VIEW_TRAIN_IGNORE_SIGNAL_TOOLTIP                    :{BLACK}Force train to proceed without waiting for signal to clear it

STR_VEHICLE_VIEW_TRAIN_REFIT_TOOLTIP                            :{BLACK}Refit train to carry a different cargo type
STR_VEHICLE_VIEW_ROAD_VEHICLE_REFIT_TOOLTIP                     :{BLACK}Refit road vehicle to carry a different cargo type
STR_VEHICLE_VIEW_SHIP_REFIT_TOOLTIP                             :{BLACK}Refit ship to carry a different cargo type
STR_VEHICLE_VIEW_AIRCRAFT_REFIT_TOOLTIP                         :{BLACK}Refit aircraft to carry a different cargo type

STR_VEHICLE_VIEW_TRAIN_REVERSE_TOOLTIP                          :{BLACK}Reverse direction of train
STR_VEHICLE_VIEW_ROAD_VEHICLE_REVERSE_TOOLTIP                   :{BLACK}Force vehicle to turn around

STR_VEHICLE_VIEW_TRAIN_ORDERS_TOOLTIP                           :{BLACK}Show train's orders. Ctrl+Click to show train's timetable
STR_VEHICLE_VIEW_ROAD_VEHICLE_ORDERS_TOOLTIP                    :{BLACK}Show vehicle's orders. Ctrl+Click to show vehicle's timetable
STR_VEHICLE_VIEW_SHIP_ORDERS_TOOLTIP                            :{BLACK}Show ship's orders. Ctrl+Click to show ship's timetable
STR_VEHICLE_VIEW_AIRCRAFT_ORDERS_TOOLTIP                        :{BLACK}Show aircraft's orders. Ctrl+Click to show aircraft's timetable

STR_VEHICLE_VIEW_TRAIN_SHOW_DETAILS_TOOLTIP                     :{BLACK}Show train details
STR_VEHICLE_VIEW_ROAD_VEHICLE_SHOW_DETAILS_TOOLTIP              :{BLACK}Show road vehicle details
STR_VEHICLE_VIEW_SHIP_SHOW_DETAILS_TOOLTIP                      :{BLACK}Show ship details
STR_VEHICLE_VIEW_AIRCRAFT_SHOW_DETAILS_TOOLTIP                  :{BLACK}Show aircraft details

STR_VEHICLE_VIEW_TRAIN_STATE_START_STOP_TOOLTIP                 :{BLACK}Current train action - click to stop/start train. Ctrl+Click to scroll to destination
STR_VEHICLE_VIEW_ROAD_VEHICLE_STATE_START_STOP_TOOLTIP          :{BLACK}Current vehicle action - click to stop/start vehicle. Ctrl+Click to scroll to destination
STR_VEHICLE_VIEW_SHIP_STATE_START_STOP_TOOLTIP                  :{BLACK}Current ship action - click to stop/start ship. Ctrl+Click to scroll to destination
STR_VEHICLE_VIEW_AIRCRAFT_STATE_START_STOP_TOOLTIP              :{BLACK}Current aircraft action - click to stop/start aircraft. Ctrl+Click to scroll to destination

# Messages in the start stop button in the vehicle view
STR_VEHICLE_STATUS_LOADING_UNLOADING                            :{LTBLUE}Loading / Unloading
STR_VEHICLE_STATUS_LEAVING                                      :{LTBLUE}Leaving
STR_VEHICLE_STATUS_CRASHED                                      :{RED}Crashed!
STR_VEHICLE_STATUS_BROKEN_DOWN                                  :{RED}Broken down
STR_VEHICLE_STATUS_STOPPED                                      :{RED}Stopped
STR_VEHICLE_STATUS_BROKEN_DOWN_VEL                              :{RED}Broken down - {STRING1}, {LTBLUE} {VELOCITY}
STR_VEHICLE_STATUS_TRAIN_STOPPING_VEL                           :{RED}Stopping, {VELOCITY}
STR_VEHICLE_STATUS_TRAIN_NO_POWER                               :{RED}No power
STR_VEHICLE_STATUS_TRAIN_STUCK                                  :{ORANGE}Waiting for free path
STR_VEHICLE_STATUS_AIRCRAFT_TOO_FAR                             :{ORANGE}Too far to next destination

STR_BREAKDOWN_TYPE_CRITICAL                                     :Mechanical failure
STR_BREAKDOWN_TYPE_EM_STOP                                      :Emergency stop
STR_BREAKDOWN_TYPE_LOW_SPEED                                    :Limited to {VELOCITY}
STR_BREAKDOWN_TYPE_LOW_POWER                                    :{COMMA}% Power
STR_BREAKDOWN_TYPE_DEPOT                                        :Heading to {STATION} Hangar for repairs
STR_BREAKDOWN_TYPE_LANDING                                      :Heading to {STATION} for emergency landing
STR_ERROR_TRAIN_TOO_HEAVY                                       :{WHITE}{VEHICLE} is too heavy

STR_VEHICLE_STATUS_HEADING_FOR_STATION_VEL                      :{LTBLUE}Heading for {STATION}, {VELOCITY}
STR_VEHICLE_STATUS_NO_ORDERS_VEL                                :{LTBLUE}No orders, {VELOCITY}
STR_VEHICLE_STATUS_HEADING_FOR_WAYPOINT_VEL                     :{LTBLUE}Heading for {WAYPOINT}, {VELOCITY}
STR_VEHICLE_STATUS_HEADING_FOR_DEPOT_VEL                        :{ORANGE}Heading for {DEPOT}, {VELOCITY}
STR_VEHICLE_STATUS_HEADING_FOR_DEPOT_SERVICE_VEL                :{LTBLUE}Service at {DEPOT}, {VELOCITY}

# Vehicle stopped/started animations
STR_VEHICLE_COMMAND_STOPPED_SMALL                               :{TINY_FONT}{RED}Stopped
STR_VEHICLE_COMMAND_STOPPED                                     :{RED}Stopped
STR_VEHICLE_COMMAND_STARTED_SMALL                               :{TINY_FONT}{GREEN}Started
STR_VEHICLE_COMMAND_STARTED                                     :{GREEN}Started

# Vehicle details
STR_VEHICLE_DETAILS_CAPTION                                     :{WHITE}{VEHICLE} (Details)
STR_VEHICLE_NAME_BUTTON                                         :{BLACK}Name

STR_VEHICLE_DETAILS_TRAIN_RENAME                                :{BLACK}Name train
STR_VEHICLE_DETAILS_ROAD_VEHICLE_RENAME                         :{BLACK}Name road vehicle
STR_VEHICLE_DETAILS_SHIP_RENAME                                 :{BLACK}Name ship
STR_VEHICLE_DETAILS_AIRCRAFT_RENAME                             :{BLACK}Name aircraft

STR_VEHICLE_INFO_AGE_RUNNING_COST_YR                            :{BLACK}Age: {LTBLUE}{STRING2}{BLACK}   Running Cost: {LTBLUE}{CURRENCY_LONG}/yr

STR_RUNNING                                                     :{LTBLUE}Running
STR_NEED_REPAIR                                                 :{ORANGE}Train needs repair - max speed reduced to {VELOCITY}
STR_CURRENT_STATUS                                              :{BLACK}Current status: {STRING2}

# The next two need to stay in this order
STR_VEHICLE_INFO_AGE                                            :{COMMA} year{P "" s} ({COMMA})
STR_VEHICLE_INFO_AGE_RED                                        :{RED}{COMMA} year{P "" s} ({COMMA})

STR_VEHICLE_INFO_MAX_SPEED                                      :{BLACK}Max. speed: {LTBLUE}{VELOCITY}
STR_VEHICLE_INFO_MAX_SPEED_RANGE                                :{BLACK}Max. speed: {LTBLUE}{VELOCITY} {BLACK}Range: {LTBLUE}{COMMA} tiles
STR_VEHICLE_INFO_WEIGHT_POWER_MAX_SPEED                         :{BLACK}Weight: {LTBLUE}{WEIGHT_SHORT} {BLACK}Power: {LTBLUE}{POWER}{BLACK} Max. speed: {LTBLUE}{VELOCITY}
STR_VEHICLE_INFO_WEIGHT_POWER_MAX_SPEED_MAX_TE                  :{BLACK}Weight: {LTBLUE}{WEIGHT_SHORT} {BLACK}Power: {LTBLUE}{POWER}{BLACK} Max. speed: {LTBLUE}{VELOCITY} {BLACK}Max. T.E.: {LTBLUE}{FORCE}

STR_VEHICLE_INFO_PROFIT_THIS_YEAR_LAST_YEAR                     :{BLACK}Profit this year: {LTBLUE}{CURRENCY_LONG} (last year: {CURRENCY_LONG})
STR_VEHICLE_INFO_RELIABILITY_BREAKDOWNS                         :{BLACK}Reliability: {LTBLUE}{COMMA}%  {BLACK}Breakdowns since last service: {LTBLUE}{COMMA}

STR_VEHICLE_INFO_BUILT_VALUE                                    :{LTBLUE}{ENGINE} {BLACK}Built: {LTBLUE}{NUM}{BLACK} Value: {LTBLUE}{CURRENCY_LONG}
STR_VEHICLE_INFO_NO_CAPACITY                                    :{BLACK}Capacity: {LTBLUE}None{STRING}
STR_VEHICLE_INFO_CAPACITY                                       :{BLACK}Capacity: {LTBLUE}{CARGO_LONG}{3:STRING}
STR_VEHICLE_INFO_CAPACITY_MULT                                  :{BLACK}Capacity: {LTBLUE}{CARGO_LONG}{3:STRING} (x{4:NUM})
STR_VEHICLE_INFO_CAPACITY_CAPACITY                              :{BLACK}Capacity: {LTBLUE}{CARGO_LONG}, {CARGO_LONG}{STRING}

STR_VEHICLE_INFO_FEEDER_CARGO_VALUE                             :{BLACK}Transfer Credits: {LTBLUE}{CURRENCY_LONG}

STR_VEHICLE_DETAILS_SERVICING_INTERVAL_DAYS                     :{BLACK}Servicing interval: {LTBLUE}{COMMA}{NBSP}days{BLACK}   Last service: {LTBLUE}{DATE_LONG}
STR_VEHICLE_DETAILS_SERVICING_INTERVAL_PERCENT                  :{BLACK}Servicing interval: {LTBLUE}{COMMA}%{BLACK}   Last service: {LTBLUE}{DATE_LONG}
STR_VEHICLE_DETAILS_INCREASE_SERVICING_INTERVAL_TOOLTIP         :{BLACK}Increase servicing interval by 10. Ctrl+Click increases servicing interval by 5
STR_VEHICLE_DETAILS_DECREASE_SERVICING_INTERVAL_TOOLTIP         :{BLACK}Decrease servicing interval by 10. Ctrl+Click decreases servicing interval by 5

STR_SERVICE_INTERVAL_DROPDOWN_TOOLTIP                           :{BLACK}Change servicing interval type
STR_VEHICLE_DETAILS_DEFAULT                                     :Default
STR_VEHICLE_DETAILS_DAYS                                        :Days
STR_VEHICLE_DETAILS_PERCENT                                     :Percentage

STR_QUERY_RENAME_TRAIN_CAPTION                                  :{WHITE}Name train
STR_QUERY_RENAME_ROAD_VEHICLE_CAPTION                           :{WHITE}Name road vehicle
STR_QUERY_RENAME_SHIP_CAPTION                                   :{WHITE}Name ship
STR_QUERY_RENAME_AIRCRAFT_CAPTION                               :{WHITE}Name aircraft

# Extra buttons for train details windows
STR_VEHICLE_DETAILS_TRAIN_ENGINE_BUILT_AND_VALUE                :{LTBLUE}{ENGINE}{BLACK}   Built: {LTBLUE}{NUM}{BLACK} Value: {LTBLUE}{CURRENCY_LONG}
STR_VEHICLE_DETAILS_TRAIN_ENGINE_BUILT_AND_VALUE_AND_SPEED      :{LTBLUE}{ENGINE}{BLACK}   Built: {LTBLUE}{NUM}{BLACK} Value: {LTBLUE}{CURRENCY_LONG} {BLACK}Max. speed: {LTBLUE}{VELOCITY}
STR_VEHICLE_DETAILS_TRAIN_WAGON_VALUE                           :{LTBLUE}{ENGINE}{BLACK}   Value: {LTBLUE}{CURRENCY_LONG}
STR_VEHICLE_DETAILS_TRAIN_WAGON_VALUE_AND_SPEED                 :{LTBLUE}{ENGINE}{BLACK}   Value: {LTBLUE}{CURRENCY_LONG} {BLACK}Max. speed: {LTBLUE}{VELOCITY}

STR_VEHICLE_DETAILS_TRAIN_TOTAL_CAPACITY_TEXT                   :{BLACK}Total cargo capacity of this train:
STR_VEHICLE_DETAILS_TRAIN_TOTAL_CAPACITY                        :{LTBLUE}- {CARGO_LONG} ({CARGO_SHORT})
STR_VEHICLE_DETAILS_TRAIN_TOTAL_CAPACITY_MULT                   :{LTBLUE}- {CARGO_LONG} ({CARGO_SHORT}) (x{NUM})

STR_VEHICLE_DETAILS_CARGO_EMPTY                                 :{LTBLUE}Empty
STR_VEHICLE_DETAILS_CARGO_FROM                                  :{LTBLUE}{CARGO_LONG} from {STATION}
STR_VEHICLE_DETAILS_CARGO_FROM_MULT                             :{LTBLUE}{CARGO_LONG} from {STATION} (x{NUM})

STR_VEHICLE_DETAIL_TAB_CARGO                                    :{BLACK}Cargo
STR_VEHICLE_DETAILS_TRAIN_CARGO_TOOLTIP                         :{BLACK}Show details of cargo carried
STR_VEHICLE_DETAIL_TAB_INFORMATION                              :{BLACK}Information
STR_VEHICLE_DETAILS_TRAIN_INFORMATION_TOOLTIP                   :{BLACK}Show details of train vehicles
STR_VEHICLE_DETAIL_TAB_CAPACITIES                               :{BLACK}Capacities
STR_VEHICLE_DETAILS_TRAIN_CAPACITIES_TOOLTIP                    :{BLACK}Show capacities of each vehicle
STR_VEHICLE_DETAIL_TAB_TOTAL_CARGO                              :{BLACK}Total Cargo
STR_VEHICLE_DETAILS_TRAIN_TOTAL_CARGO_TOOLTIP                   :{BLACK}Show total capacity of train, split by cargo type

STR_VEHICLE_DETAILS_TRAIN_ARTICULATED_RV_CAPACITY               :{BLACK}Capacity: {LTBLUE}

# Vehicle refit
STR_REFIT_CAPTION                                               :{WHITE}{VEHICLE} (Refit)
STR_REFIT_TITLE                                                 :{GOLD}Select cargo type to carry:
STR_REFIT_NEW_CAPACITY_COST_OF_REFIT                            :{BLACK}New capacity: {GOLD}{CARGO_LONG}{}{BLACK}Cost of refit: {RED}{CURRENCY_LONG}
STR_REFIT_NEW_CAPACITY_INCOME_FROM_REFIT                        :{BLACK}New capacity: {GOLD}{CARGO_LONG}{}{BLACK}Income from refit: {GREEN}{CURRENCY_LONG}
STR_REFIT_NEW_CAPACITY_COST_OF_AIRCRAFT_REFIT                   :{BLACK}New capacity: {GOLD}{CARGO_LONG}, {GOLD}{CARGO_LONG}{}{BLACK}Cost of refit: {RED}{CURRENCY_LONG}
STR_REFIT_NEW_CAPACITY_INCOME_FROM_AIRCRAFT_REFIT               :{BLACK}New capacity: {GOLD}{CARGO_LONG}, {GOLD}{CARGO_LONG}{}{BLACK}Income from refit: {GREEN}{CURRENCY_LONG}
STR_REFIT_SELECT_VEHICLES_TOOLTIP                               :{BLACK}Select the vehicles to refit. Dragging with the mouse allows to select multiple vehicles. Clicking on an empty space will select the whole vehicle. Ctrl+Click will select a vehicle and the following chain

STR_REFIT_TRAIN_LIST_TOOLTIP                                    :{BLACK}Select type of cargo for train to carry
STR_REFIT_ROAD_VEHICLE_LIST_TOOLTIP                             :{BLACK}Select type of cargo for road vehicle to carry
STR_REFIT_SHIP_LIST_TOOLTIP                                     :{BLACK}Select type of cargo for ship to carry
STR_REFIT_AIRCRAFT_LIST_TOOLTIP                                 :{BLACK}Select type of cargo for aircraft to carry

STR_REFIT_TRAIN_REFIT_BUTTON                                    :{BLACK}Refit train
STR_REFIT_ROAD_VEHICLE_REFIT_BUTTON                             :{BLACK}Refit road vehicle
STR_REFIT_SHIP_REFIT_BUTTON                                     :{BLACK}Refit ship
STR_REFIT_AIRCRAFT_REFIT_BUTTON                                 :{BLACK}Refit aircraft

STR_REFIT_TRAIN_REFIT_TOOLTIP                                   :{BLACK}Refit train to carry highlighted cargo type
STR_REFIT_ROAD_VEHICLE_REFIT_TOOLTIP                            :{BLACK}Refit road vehicle to carry highlighted cargo type
STR_REFIT_SHIP_REFIT_TOOLTIP                                    :{BLACK}Refit ship to carry highlighted cargo type
STR_REFIT_AIRCRAFT_REFIT_TOOLTIP                                :{BLACK}Refit aircraft to carry highlighted cargo type

# Order view
STR_ORDERS_CAPTION                                              :{WHITE}{VEHICLE} (Orders)
STR_ORDERS_TIMETABLE_VIEW                                       :{BLACK}Timetable
STR_ORDERS_TIMETABLE_VIEW_TOOLTIP                               :{BLACK}Switch to the timetable view

STR_ORDERS_LIST_TOOLTIP                                         :{BLACK}Order list - click on an order to highlight it. Ctrl+Click scrolls to the order's destination
STR_ORDER_INDEX                                                 :{COMMA}:{NBSP}
STR_ORDER_TEXT                                                  :{STRING4} {STRING2} {STRING}

STR_ORDERS_END_OF_ORDERS                                        :- - End of Orders - -
STR_ORDERS_END_OF_SHARED_ORDERS                                 :- - End of Shared Orders - -

# Order bottom buttons
STR_ORDER_NON_STOP                                              :{BLACK}Non-stop
STR_ORDER_GO_TO                                                 :Go to
STR_ORDER_GO_NON_STOP_TO                                        :Go non-stop to
STR_ORDER_GO_VIA                                                :Go via
STR_ORDER_GO_NON_STOP_VIA                                       :Go non-stop via
STR_ORDER_TOOLTIP_NON_STOP                                      :{BLACK}Change the stopping behaviour of the highlighted order

STR_ORDER_TOGGLE_FULL_LOAD                                      :{BLACK}Full load any cargo
STR_ORDER_DROP_LOAD_IF_POSSIBLE                                 :Load if available
STR_ORDER_DROP_FULL_LOAD_ALL                                    :Full load all cargo
STR_ORDER_DROP_FULL_LOAD_ANY                                    :Full load any cargo
STR_ORDER_DROP_NO_LOADING                                       :No loading
STR_ORDER_TOOLTIP_FULL_LOAD                                     :{BLACK}Change the loading behaviour of the highlighted order

STR_ORDER_TOGGLE_UNLOAD                                         :{BLACK}Unload all
STR_ORDER_DROP_UNLOAD_IF_ACCEPTED                               :Unload if accepted
STR_ORDER_DROP_UNLOAD                                           :Unload all
STR_ORDER_DROP_TRANSFER                                         :Transfer
STR_ORDER_DROP_NO_UNLOADING                                     :No unloading
STR_ORDER_TOOLTIP_UNLOAD                                        :{BLACK}Change the unloading behaviour of the highlighted order

STR_ORDER_REFIT                                                 :{BLACK}Refit
STR_ORDER_REFIT_TOOLTIP                                         :{BLACK}Select what cargo type to refit to in this order. Ctrl+Click to remove refit instruction
STR_ORDER_REFIT_AUTO                                            :{BLACK}Refit at station
STR_ORDER_REFIT_AUTO_TOOLTIP                                    :{BLACK}Select what cargo type to refit to in this order. Ctrl+Click to remove refit instruction. Refitting at stations will only be done if the vehicle allows it
STR_ORDER_DROP_REFIT_AUTO                                       :Fixed cargo
STR_ORDER_DROP_REFIT_AUTO_ANY                                   :Available cargo

STR_ORDER_SERVICE                                               :{BLACK}Service
STR_ORDER_DROP_GO_ALWAYS_DEPOT                                  :Always go
STR_ORDER_DROP_SERVICE_DEPOT                                    :Service if needed
STR_ORDER_DROP_HALT_DEPOT                                       :Stop
STR_ORDER_SERVICE_TOOLTIP                                       :{BLACK}Skip this order unless a service is needed

STR_ORDER_CONDITIONAL_VARIABLE_TOOLTIP                          :{BLACK}Vehicle data to base jumping on

# Conditional order variables, must follow order of OrderConditionVariable enum
STR_ORDER_CONDITIONAL_LOAD_PERCENTAGE                           :Load percentage
STR_ORDER_CONDITIONAL_RELIABILITY                               :Reliability
STR_ORDER_CONDITIONAL_MAX_SPEED                                 :Maximum speed
STR_ORDER_CONDITIONAL_AGE                                       :Age (years)
STR_ORDER_CONDITIONAL_REQUIRES_SERVICE                          :Requires service
STR_ORDER_CONDITIONAL_UNCONDITIONALLY                           :Always
STR_ORDER_CONDITIONAL_REMAINING_LIFETIME                        :Remaining lifetime (years)

STR_ORDER_CONDITIONAL_COMPARATOR_TOOLTIP                        :{BLACK}How to compare the vehicle data to the given value
STR_ORDER_CONDITIONAL_COMPARATOR_EQUALS                         :is equal to
STR_ORDER_CONDITIONAL_COMPARATOR_NOT_EQUALS                     :is not equal to
STR_ORDER_CONDITIONAL_COMPARATOR_LESS_THAN                      :is less than
STR_ORDER_CONDITIONAL_COMPARATOR_LESS_EQUALS                    :is less or equal to
STR_ORDER_CONDITIONAL_COMPARATOR_MORE_THAN                      :is more than
STR_ORDER_CONDITIONAL_COMPARATOR_MORE_EQUALS                    :is more or equal to
STR_ORDER_CONDITIONAL_COMPARATOR_IS_TRUE                        :is true
STR_ORDER_CONDITIONAL_COMPARATOR_IS_FALSE                       :is false

STR_ORDER_CONDITIONAL_VALUE_TOOLTIP                             :{BLACK}The value to compare the vehicle data against
STR_ORDER_CONDITIONAL_VALUE_CAPT                                :{WHITE}Enter value to compare against

STR_ORDERS_SKIP_BUTTON                                          :{BLACK}Skip
STR_ORDERS_SKIP_TOOLTIP                                         :{BLACK}Skip the current order, and start the next. Ctrl+Click skips to the selected order

STR_ORDERS_DELETE_BUTTON                                        :{BLACK}Delete
STR_ORDERS_DELETE_TOOLTIP                                       :{BLACK}Delete the highlighted order
STR_ORDERS_DELETE_ALL_TOOLTIP                                   :{BLACK}Delete all orders
STR_ORDERS_STOP_SHARING_BUTTON                                  :{BLACK}Stop sharing
STR_ORDERS_STOP_SHARING_TOOLTIP                                 :{BLACK}Stop sharing the order list. Ctrl+Click additionally deletes all orders for this vehicle

STR_ORDERS_GO_TO_BUTTON                                         :{BLACK}Go To
STR_ORDER_GO_TO_NEAREST_DEPOT                                   :Go to nearest depot
STR_ORDER_GO_TO_NEAREST_HANGAR                                  :Go to nearest hangar
STR_ORDER_CONDITIONAL                                           :Conditional order jump
STR_ORDER_SHARE                                                 :Share orders
STR_ORDERS_GO_TO_TOOLTIP                                        :{BLACK}Insert a new order before the highlighted order, or add to end of list. Ctrl makes station orders 'full load any cargo', waypoint orders 'non-stop' and depot orders 'service'. 'Share orders' or Ctrl lets this vehicle share orders with the selected vehicle. Clicking a vehicle copies the orders from that vehicle. A depot order disables automatic servicing of the vehicle

STR_ORDERS_VEH_WITH_SHARED_ORDERS_LIST_TOOLTIP                  :{BLACK}Show all vehicles that share this schedule

# String parts to build the order string
STR_ORDER_GO_TO_WAYPOINT                                        :Go via {WAYPOINT}
STR_ORDER_GO_NON_STOP_TO_WAYPOINT                               :Go non-stop via {WAYPOINT}

STR_ORDER_SERVICE_AT                                            :Service at
STR_ORDER_SERVICE_NON_STOP_AT                                   :Service non-stop at

STR_ORDER_NEAREST_DEPOT                                         :the nearest
STR_ORDER_NEAREST_HANGAR                                        :the nearest Hangar
STR_ORDER_TRAIN_DEPOT                                           :Train Depot
STR_ORDER_ROAD_VEHICLE_DEPOT                                    :Road Vehicle Depot
STR_ORDER_SHIP_DEPOT                                            :Ship Depot
STR_ORDER_GO_TO_NEAREST_DEPOT_FORMAT                            :{STRING} {STRING} {STRING}
STR_ORDER_GO_TO_DEPOT_FORMAT                                    :{STRING} {DEPOT}

STR_ORDER_REFIT_ORDER                                           :(Refit to {STRING})
STR_ORDER_REFIT_STOP_ORDER                                      :(Refit to {STRING} and stop)
STR_ORDER_STOP_ORDER                                            :(Stop)

STR_ORDER_GO_TO_STATION                                         :{STRING} {STATION} {STRING1}

STR_ORDER_IMPLICIT                                              :(Implicit)

STR_ORDER_FULL_LOAD                                             :(Full load)
STR_ORDER_FULL_LOAD_ANY                                         :(Full load any cargo)
STR_ORDER_NO_LOAD                                               :(No loading)
STR_ORDER_UNLOAD                                                :(Unload and take cargo)
STR_ORDER_UNLOAD_FULL_LOAD                                      :(Unload and wait for full load)
STR_ORDER_UNLOAD_FULL_LOAD_ANY                                  :(Unload and wait for any full load)
STR_ORDER_UNLOAD_NO_LOAD                                        :(Unload and leave empty)
STR_ORDER_TRANSFER                                              :(Transfer and take cargo)
STR_ORDER_TRANSFER_FULL_LOAD                                    :(Transfer and wait for full load)
STR_ORDER_TRANSFER_FULL_LOAD_ANY                                :(Transfer and wait for any full load)
STR_ORDER_TRANSFER_NO_LOAD                                      :(Transfer and leave empty)
STR_ORDER_NO_UNLOAD                                             :(No unloading and take cargo)
STR_ORDER_NO_UNLOAD_FULL_LOAD                                   :(No unloading and wait for full load)
STR_ORDER_NO_UNLOAD_FULL_LOAD_ANY                               :(No unloading and wait for any full load)
STR_ORDER_NO_UNLOAD_NO_LOAD                                     :(No unloading and no loading)

STR_ORDER_AUTO_REFIT                                            :(Refit to {STRING})
STR_ORDER_FULL_LOAD_REFIT                                       :(Full load with refit to {STRING})
STR_ORDER_FULL_LOAD_ANY_REFIT                                   :(Full load any cargo with refit to {STRING})
STR_ORDER_UNLOAD_REFIT                                          :(Unload and take cargo with refit to {STRING})
STR_ORDER_UNLOAD_FULL_LOAD_REFIT                                :(Unload and wait for full load with refit to {STRING})
STR_ORDER_UNLOAD_FULL_LOAD_ANY_REFIT                            :(Unload and wait for any full load with refit to {STRING})
STR_ORDER_TRANSFER_REFIT                                        :(Transfer and take cargo with refit to {STRING})
STR_ORDER_TRANSFER_FULL_LOAD_REFIT                              :(Transfer and wait for full load with refit to {STRING})
STR_ORDER_TRANSFER_FULL_LOAD_ANY_REFIT                          :(Transfer and wait for any full load with refit to {STRING})
STR_ORDER_NO_UNLOAD_REFIT                                       :(No unloading and take cargo with refit to {STRING})
STR_ORDER_NO_UNLOAD_FULL_LOAD_REFIT                             :(No unloading and wait for full load with refit to {STRING})
STR_ORDER_NO_UNLOAD_FULL_LOAD_ANY_REFIT                         :(No unloading and wait for any full load with refit to {STRING})

STR_ORDER_AUTO_REFIT_ANY                                        :available cargo

STR_ORDER_STOP_LOCATION_NEAR_END                                :[near end]
STR_ORDER_STOP_LOCATION_MIDDLE                                  :[middle]
STR_ORDER_STOP_LOCATION_FAR_END                                 :[far end]

STR_ORDER_OUT_OF_RANGE                                          :{RED} (Next destination is out of range)

STR_ORDER_CONDITIONAL_UNCONDITIONAL                             :Jump to order {COMMA}
STR_ORDER_CONDITIONAL_NUM                                       :Jump to order {COMMA} when {STRING} {STRING} {COMMA}
STR_ORDER_CONDITIONAL_TRUE_FALSE                                :Jump to order {COMMA} when {STRING} {STRING}

STR_INVALID_ORDER                                               :{RED} (Invalid Order)

# Time table window
STR_TIMETABLE_TITLE                                             :{WHITE}{VEHICLE} (Timetable)
STR_TIMETABLE_ORDER_VIEW                                        :{BLACK}Orders
STR_TIMETABLE_ORDER_VIEW_TOOLTIP                                :{BLACK}Switch to the order view

STR_TIMETABLE_TOOLTIP                                           :{BLACK}Timetable - click on an order to highlight it

STR_TIMETABLE_NO_TRAVEL                                         :No travel
STR_TIMETABLE_NOT_TIMETABLEABLE                                 :Travel (automatic; timetabled by next manual order)
STR_TIMETABLE_TRAVEL_NOT_TIMETABLED                             :Travel (not timetabled)
STR_TIMETABLE_TRAVEL_NOT_TIMETABLED_SPEED                       :Travel (not timetabled) with at most {2:VELOCITY}
STR_TIMETABLE_TRAVEL_FOR                                        :Travel for {STRING1}
STR_TIMETABLE_TRAVEL_FOR_SPEED                                  :Travel for {STRING1} with at most {VELOCITY}
STR_TIMETABLE_TRAVEL_FOR_ESTIMATED                              :Travel (for {STRING1}, not timetabled)
STR_TIMETABLE_TRAVEL_FOR_SPEED_ESTIMATED                        :Travel (for {STRING1}, not timetabled) with at most {VELOCITY}
STR_TIMETABLE_STAY_FOR_ESTIMATED                                :(stay for {STRING1}, not timetabled)
STR_TIMETABLE_AND_TRAVEL_FOR_ESTIMATED                          :(travel for {STRING1}, not timetabled)
STR_TIMETABLE_STAY_FOR                                          :and stay for {STRING1}
STR_TIMETABLE_AND_TRAVEL_FOR                                    :and travel for {STRING1}
STR_TIMETABLE_DAYS                                              :{COMMA}{NBSP}day{P "" s}
STR_TIMETABLE_TICKS                                             :{COMMA}{NBSP}tick{P "" s}
STR_TIMETABLE_MINUTES                                           :{COMMA}{NBSP}minute{P "" s}

STR_TIMETABLE_TOTAL_TIME                                        :{BLACK}This timetable will take {STRING1} to complete
STR_TIMETABLE_TOTAL_TIME_INCOMPLETE                             :{BLACK}This timetable will take at least {STRING1} to complete (not all timetabled)

STR_TIMETABLE_STATUS_ON_TIME                                    :{BLACK}This vehicle is currently running on time
STR_TIMETABLE_STATUS_LATE                                       :{BLACK}This vehicle is currently running {STRING1} late
STR_TIMETABLE_STATUS_EARLY                                      :{BLACK}This vehicle is currently running {STRING1} early
STR_TIMETABLE_STATUS_NOT_STARTED                                :{BLACK}This timetable has not yet started
STR_TIMETABLE_STATUS_START_AT                                   :{BLACK}This timetable will start at {STRING1}

STR_TIMETABLE_STARTING_DATE                                     :{BLACK}Start date
STR_TIMETABLE_STARTING_DATE_TOOLTIP                             :{BLACK}Select a date as starting point of this timetable. Ctrl+Click sets the starting point of this timetable and distributes all vehicles sharing this order evenly based on their relative order, if the order is completely timetabled

STR_TIMETABLE_CHANGE_TIME                                       :{BLACK}Change Time
STR_TIMETABLE_WAIT_TIME_TOOLTIP                                 :{BLACK}Change the amount of time that the highlighted order should take

STR_TIMETABLE_CLEAR_TIME                                        :{BLACK}Clear Time
STR_TIMETABLE_CLEAR_TIME_TOOLTIP                                :{BLACK}Clear the amount of time for the highlighted order

STR_TIMETABLE_CHANGE_SPEED                                      :{BLACK}Change Speed Limit
STR_TIMETABLE_CHANGE_SPEED_TOOLTIP                              :{BLACK}Change the maximum travel speed of the highlighted order

STR_TIMETABLE_CLEAR_SPEED                                       :{BLACK}Clear Speed Limit
STR_TIMETABLE_CLEAR_SPEED_TOOLTIP                               :{BLACK}Clear the maximum travel speed of the highlighted order

STR_TIMETABLE_RESET_LATENESS                                    :{BLACK}Reset Late Counter
STR_TIMETABLE_RESET_LATENESS_TOOLTIP                            :{BLACK}Reset the lateness counter, so the vehicle will be on time

STR_TIMETABLE_AUTOFILL                                          :{BLACK}Autofill
STR_TIMETABLE_AUTOFILL_TOOLTIP                                  :{BLACK}Fill the timetable automatically with the values from the next journey (Ctrl+Click to try to keep waiting times)

STR_TIMETABLE_AUTOMATE                                          :{BLACK}Automate
STR_TIMETABLE_AUTOMATE_TOOLTIP                                  :{BLACK}Manage the timetables automatically by updating the values for each journey

STR_TIMETABLE_EXPECTED                                          :{BLACK}Expected
STR_TIMETABLE_SCHEDULED                                         :{BLACK}Scheduled
STR_TIMETABLE_EXPECTED_TOOLTIP                                  :{BLACK}Switch between expected and scheduled

STR_TIMETABLE_ARRIVAL_ABBREVIATION                              :A:
STR_TIMETABLE_DEPARTURE_ABBREVIATION                            :D:


# Date window (for timetable)
STR_DATE_CAPTION                                                :{WHITE}Set date
STR_DATE_SET_DATE                                               :{BLACK}Set date
STR_DATE_SET_DATE_TOOLTIP                                       :{BLACK}Use the selected date as starting date for the timetable
STR_DATE_DAY_TOOLTIP                                            :{BLACK}Select day
STR_DATE_MONTH_TOOLTIP                                          :{BLACK}Select month
STR_DATE_YEAR_TOOLTIP                                           :{BLACK}Select year
STR_DATE_MINUTES_DAY_TOOLTIP                                    :{BLACK}Select minute
STR_DATE_MINUTES_MONTH_TOOLTIP                                  :{BLACK}Select hour


# AI debug window
STR_AI_DEBUG                                                    :{WHITE}AI/Game Script Debug
STR_AI_DEBUG_NAME_AND_VERSION                                   :{BLACK}{RAW_STRING} (v{NUM})
STR_AI_DEBUG_NAME_TOOLTIP                                       :{BLACK}Name of the script
STR_AI_DEBUG_SETTINGS                                           :{BLACK}Settings
STR_AI_DEBUG_SETTINGS_TOOLTIP                                   :{BLACK}Change the settings of the script
STR_AI_DEBUG_RELOAD                                             :{BLACK}Reload AI
STR_AI_DEBUG_RELOAD_TOOLTIP                                     :{BLACK}Kill the AI, reload the script, and restart the AI
STR_AI_DEBUG_BREAK_STR_ON_OFF_TOOLTIP                           :{BLACK}Enable/disable breaking when an AI log message matches the break string
STR_AI_DEBUG_BREAK_ON_LABEL                                     :{BLACK}Break on:
STR_AI_DEBUG_BREAK_STR_OSKTITLE                                 :{BLACK}Break on
STR_AI_DEBUG_BREAK_STR_TOOLTIP                                  :{BLACK}When an AI log message matches this string, the game is paused
STR_AI_DEBUG_MATCH_CASE                                         :{BLACK}Match case
STR_AI_DEBUG_MATCH_CASE_TOOLTIP                                 :{BLACK}Toggle matching case when comparing AI log messages against the break string
STR_AI_DEBUG_CONTINUE                                           :{BLACK}Continue
STR_AI_DEBUG_CONTINUE_TOOLTIP                                   :{BLACK}Unpause and continue the AI
STR_AI_DEBUG_SELECT_AI_TOOLTIP                                  :{BLACK}View debug output of this AI
STR_AI_GAME_SCRIPT                                              :{BLACK}Game Script
STR_AI_GAME_SCRIPT_TOOLTIP                                      :{BLACK}Check the Game Script log

STR_ERROR_AI_NO_AI_FOUND                                        :No suitable AI found to load.{}This AI is a dummy AI and won't do anything.{}You can download several AIs via the 'Online Content' system
STR_ERROR_AI_PLEASE_REPORT_CRASH                                :{WHITE}One of the running scripts crashed. Please report this to the script author with a screenshot of the AI/Game Script Debug Window
STR_ERROR_AI_DEBUG_SERVER_ONLY                                  :{YELLOW}AI/Game Script Debug window is only available for the server

# AI configuration window
STR_AI_CONFIG_CAPTION                                           :{WHITE}AI/Game Script Configuration
STR_AI_CONFIG_GAMELIST_TOOLTIP                                  :{BLACK}The Game Script that will be loaded in the next game
STR_AI_CONFIG_AILIST_TOOLTIP                                    :{BLACK}The AIs that will be loaded in the next game
STR_AI_CONFIG_HUMAN_PLAYER                                      :Human player
STR_AI_CONFIG_RANDOM_AI                                         :Random AI
STR_AI_CONFIG_NONE                                              :(none)

STR_AI_CONFIG_MOVE_UP                                           :{BLACK}Move Up
STR_AI_CONFIG_MOVE_UP_TOOLTIP                                   :{BLACK}Move selected AI up in the list
STR_AI_CONFIG_MOVE_DOWN                                         :{BLACK}Move Down
STR_AI_CONFIG_MOVE_DOWN_TOOLTIP                                 :{BLACK}Move selected AI down in the list

STR_AI_CONFIG_GAMESCRIPT                                        :{SILVER}Game Script
STR_AI_CONFIG_AI                                                :{SILVER}AIs

STR_AI_CONFIG_CHANGE                                            :{BLACK}Select {STRING}
STR_AI_CONFIG_CHANGE_NONE                                       :
STR_AI_CONFIG_CHANGE_AI                                         :AI
STR_AI_CONFIG_CHANGE_GAMESCRIPT                                 :Game Script
STR_AI_CONFIG_CHANGE_TOOLTIP                                    :{BLACK}Load another script
STR_AI_CONFIG_CONFIGURE                                         :{BLACK}Configure
STR_AI_CONFIG_CONFIGURE_TOOLTIP                                 :{BLACK}Configure the parameters of the Script

# Available AIs window
STR_AI_LIST_CAPTION                                             :{WHITE}Available {STRING}
STR_AI_LIST_CAPTION_AI                                          :AIs
STR_AI_LIST_CAPTION_GAMESCRIPT                                  :Game Scripts
STR_AI_LIST_TOOLTIP                                             :{BLACK}Click to select a script

STR_AI_LIST_AUTHOR                                              :{LTBLUE}Author: {ORANGE}{RAW_STRING}
STR_AI_LIST_VERSION                                             :{LTBLUE}Version: {ORANGE}{NUM}
STR_AI_LIST_URL                                                 :{LTBLUE}URL: {ORANGE}{RAW_STRING}

STR_AI_LIST_ACCEPT                                              :{BLACK}Accept
STR_AI_LIST_ACCEPT_TOOLTIP                                      :{BLACK}Select highlighted script
STR_AI_LIST_CANCEL                                              :{BLACK}Cancel
STR_AI_LIST_CANCEL_TOOLTIP                                      :{BLACK}Don't change the script

# AI Parameters
STR_AI_SETTINGS_CAPTION                                         :{WHITE}{STRING} Parameters
STR_AI_SETTINGS_CAPTION_AI                                      :AI
STR_AI_SETTINGS_CAPTION_GAMESCRIPT                              :Game Script
STR_AI_SETTINGS_CLOSE                                           :{BLACK}Close
STR_AI_SETTINGS_RESET                                           :{BLACK}Reset
STR_AI_SETTINGS_SETTING                                         :{RAW_STRING}: {ORANGE}{STRING1}
STR_AI_SETTINGS_START_DELAY                                     :Number of days to start this AI after the previous one (give or take): {ORANGE}{STRING1}


# Textfile window
STR_TEXTFILE_README_CAPTION                                     :{WHITE}{STRING} readme of {RAW_STRING}
STR_TEXTFILE_CHANGELOG_CAPTION                                  :{WHITE}{STRING} changelog of {RAW_STRING}
STR_TEXTFILE_LICENCE_CAPTION                                    :{WHITE}{STRING} licence of {RAW_STRING}
STR_TEXTFILE_WRAP_TEXT                                          :{WHITE}Wrap text
STR_TEXTFILE_WRAP_TEXT_TOOLTIP                                  :{BLACK}Wrap the text of the window so it all fits without having to scroll
STR_TEXTFILE_VIEW_README                                        :{BLACK}View readme
STR_TEXTFILE_VIEW_CHANGELOG                                     :{BLACK}Changelog
STR_TEXTFILE_VIEW_LICENCE                                       :{BLACK}Licence

# Plans window
STR_PLANS_CAPTION                                               :{WHITE}Plans
STR_PLANS_NEW_PLAN                                              :{BLACK}New
STR_PLANS_NEW_PLAN_TOOLTIP                                      :{BLACK}Create a new plan
STR_PLANS_ADD_LINES                                             :{BLACK}Add lines
STR_PLANS_ADDING_LINES                                          :{BLACK}Adding...
STR_PLANS_HIDE_ALL                                              :{BLACK}Hide all
STR_PLANS_HIDE_ALL_TOOLTIP                                      :{BLACK}Set the visibility of all the plans and all their lines to false
STR_PLANS_VISIBILITY_PRIVATE                                    :{BLACK}Make private
STR_PLANS_VISIBILITY_PUBLIC                                     :{BLACK}Make public
STR_PLANS_VISIBILITY_TOOLTIP                                    :{BLACK}Toggle the visibility of a plan (private is yellow, public is blue). A public plan will be displayed in the plan window of the other companies but only its owner can add lines to it.
STR_PLANS_DELETE                                                :{BLACK}Delete
STR_PLANS_DELETE_TOOLTIP                                        :{BLACK}Delete the selected item in the list
STR_PLANS_LIST_ITEM_PLAN                                        :Plan #{NUM}: {NUM} line{P "" s} ({DATE_SHORT})
STR_PLANS_LIST_ITEM_LINE                                        : -- Line #{NUM}: {NUM} segment{P "" s}
STR_PLANS_LIST_TOOLTIP                                          :{BLACK}Double click any item in the list to (un)fold the related plan

# Vehicle loading indicators
STR_PERCENT_UP_SMALL                                            :{TINY_FONT}{WHITE}{NUM}%{UP_ARROW}
STR_PERCENT_UP                                                  :{WHITE}{NUM}%{UP_ARROW}
STR_PERCENT_DOWN_SMALL                                          :{TINY_FONT}{WHITE}{NUM}%{DOWN_ARROW}
STR_PERCENT_DOWN                                                :{WHITE}{NUM}%{DOWN_ARROW}
STR_PERCENT_UP_DOWN_SMALL                                       :{TINY_FONT}{WHITE}{NUM}%{UP_ARROW}{DOWN_ARROW}
STR_PERCENT_UP_DOWN                                             :{WHITE}{NUM}%{UP_ARROW}{DOWN_ARROW}
STR_PERCENT_NONE_SMALL                                          :{TINY_FONT}{WHITE}{NUM}%
STR_PERCENT_NONE                                                :{WHITE}{NUM}%

# Income 'floats'
STR_INCOME_FLOAT_COST_SMALL                                     :{TINY_FONT}{RED}Cost: {CURRENCY_LONG}
STR_INCOME_FLOAT_COST                                           :{RED}Cost: {CURRENCY_LONG}
STR_INCOME_FLOAT_INCOME_SMALL                                   :{TINY_FONT}{GREEN}Income: {CURRENCY_LONG}
STR_INCOME_FLOAT_INCOME                                         :{GREEN}Income: {CURRENCY_LONG}
STR_FEEDER_TINY                                                 :{TINY_FONT}{YELLOW}Transfer: {CURRENCY_LONG}
STR_FEEDER                                                      :{YELLOW}Transfer: {CURRENCY_LONG}
STR_FEEDER_INCOME_TINY                                          :{TINY_FONT}{YELLOW}Transfer: {CURRENCY_LONG}{WHITE} / {GREEN}Income: {CURRENCY_LONG}
STR_FEEDER_INCOME                                               :{YELLOW}Transfer: {CURRENCY_LONG}{WHITE} / {GREEN}Income: {CURRENCY_LONG}
STR_FEEDER_COST_TINY                                            :{TINY_FONT}{YELLOW}Transfer: {CURRENCY_LONG}{WHITE} / {RED}Cost: {CURRENCY_LONG}
STR_FEEDER_COST                                                 :{YELLOW}Transfer: {CURRENCY_LONG}{WHITE} / {RED}Cost: {CURRENCY_LONG}
STR_MESSAGE_ESTIMATED_COST                                      :{WHITE}Estimated Cost: {CURRENCY_LONG}
STR_MESSAGE_ESTIMATED_INCOME                                    :{WHITE}Estimated Income: {CURRENCY_LONG}

# Saveload messages
STR_ERROR_SAVE_STILL_IN_PROGRESS                                :{WHITE}Saving still in progress,{}please wait until it is finished!
STR_ERROR_AUTOSAVE_FAILED                                       :{WHITE}Autosave failed
STR_ERROR_UNABLE_TO_READ_DRIVE                                  :{BLACK}Unable to read drive
STR_ERROR_GAME_SAVE_FAILED                                      :{WHITE}Game Save Failed{}{STRING1}
STR_ERROR_UNABLE_TO_DELETE_FILE                                 :{WHITE}Unable to delete file
STR_ERROR_GAME_LOAD_FAILED                                      :{WHITE}Game Load Failed{}{STRING1}
STR_GAME_SAVELOAD_ERROR_BROKEN_INTERNAL_ERROR                   :Internal error: {RAW_STRING}
STR_GAME_SAVELOAD_ERROR_BROKEN_SAVEGAME                         :Broken savegame - {RAW_STRING}
STR_GAME_SAVELOAD_ERROR_TOO_NEW_SAVEGAME                        :Savegame is made with newer version
STR_GAME_SAVELOAD_ERROR_FILE_NOT_READABLE                       :File not readable
STR_GAME_SAVELOAD_ERROR_FILE_NOT_WRITEABLE                      :File not writeable
STR_GAME_SAVELOAD_ERROR_DATA_INTEGRITY_CHECK_FAILED             :Data integrity check failed
STR_GAME_SAVELOAD_NOT_AVAILABLE                                 :<not available>
STR_WARNING_LOADGAME_REMOVED_TRAMS                              :{WHITE}Game was saved in version without tram support. All trams have been removed

# Map generation messages
STR_ERROR_COULD_NOT_CREATE_TOWN                                 :{WHITE}Map generation aborted...{}... no suitable town locations
STR_ERROR_NO_TOWN_IN_SCENARIO                                   :{WHITE}... there is no town in this scenario

STR_ERROR_PNGMAP                                                :{WHITE}Can't load landscape from PNG...
STR_ERROR_PNGMAP_FILE_NOT_FOUND                                 :{WHITE}... file not found
STR_ERROR_PNGMAP_IMAGE_TYPE                                     :{WHITE}... could not convert image type. 8 or 24-bit PNG image needed
STR_ERROR_PNGMAP_MISC                                           :{WHITE}... something just went wrong (probably corrupted file)

STR_ERROR_BMPMAP                                                :{WHITE}Can't load landscape from BMP...
STR_ERROR_BMPMAP_IMAGE_TYPE                                     :{WHITE}... could not convert image type

STR_ERROR_HEIGHTMAP_TOO_LARGE                                   :{WHITE}... image is too large

STR_WARNING_HEIGHTMAP_SCALE_CAPTION                             :{WHITE}Scale warning
STR_WARNING_HEIGHTMAP_SCALE_MESSAGE                             :{YELLOW}Resizing source map too much is not recommended. Continue with the generation?

# Soundset messages
STR_WARNING_FALLBACK_SOUNDSET                                   :{WHITE}Only a fallback sound set was found. If you want sounds, install a sound set via the content download system

# Screenshot related messages
STR_WARNING_SCREENSHOT_SIZE_CAPTION                             :{WHITE}Huge screenshot
STR_WARNING_SCREENSHOT_SIZE_MESSAGE                             :{YELLOW}The screenshot will have a resolution of {COMMA} x {COMMA} pixels. Taking the screenshot may take a while. Do you want to continue?

STR_MESSAGE_SCREENSHOT_SUCCESSFULLY                             :{WHITE}Screenshot successfully saved as '{RAW_STRING}'
STR_ERROR_SCREENSHOT_FAILED                                     :{WHITE}Screenshot failed!

# Error message titles
STR_ERROR_MESSAGE_CAPTION                                       :{YELLOW}Message
STR_ERROR_MESSAGE_CAPTION_OTHER_COMPANY                         :{YELLOW}Message from {STRING1}

# Generic construction errors
STR_ERROR_OFF_EDGE_OF_MAP                                       :{WHITE}Off edge of map
STR_ERROR_TOO_CLOSE_TO_EDGE_OF_MAP                              :{WHITE}Too close to edge of map
STR_ERROR_NOT_ENOUGH_CASH_REQUIRES_CURRENCY                     :{WHITE}Not enough cash - requires {CURRENCY_LONG}
STR_ERROR_FLAT_LAND_REQUIRED                                    :{WHITE}Flat land required
STR_ERROR_LAND_SLOPED_IN_WRONG_DIRECTION                        :{WHITE}Land sloped in wrong direction
STR_ERROR_CAN_T_DO_THIS                                         :{WHITE}Can't do this...
STR_ERROR_BUILDING_MUST_BE_DEMOLISHED                           :{WHITE}Building must be demolished first
STR_ERROR_CAN_T_CLEAR_THIS_AREA                                 :{WHITE}Can't clear this area...
STR_ERROR_SITE_UNSUITABLE                                       :{WHITE}... site unsuitable
STR_ERROR_ALREADY_BUILT                                         :{WHITE}... already built
STR_ERROR_OWNED_BY                                              :{WHITE}... owned by {STRING2}
STR_ERROR_AREA_IS_OWNED_BY_ANOTHER                              :{WHITE}... area is owned by another company
STR_ERROR_TERRAFORM_LIMIT_REACHED                               :{WHITE}... landscaping limit reached
STR_ERROR_CLEARING_LIMIT_REACHED                                :{WHITE}... tile clearing limit reached
STR_ERROR_TREE_PLANT_LIMIT_REACHED                              :{WHITE}... tree planting limit reached
STR_ERROR_NAME_MUST_BE_UNIQUE                                   :{WHITE}Name must be unique
STR_ERROR_GENERIC_OBJECT_IN_THE_WAY                             :{WHITE}{1:STRING} in the way
STR_ERROR_NOT_ALLOWED_WHILE_PAUSED                              :{WHITE}Not allowed while paused

# Local authority errors
STR_ERROR_LOCAL_AUTHORITY_REFUSES_TO_ALLOW_THIS                 :{WHITE}{TOWN} local authority refuses to allow this
STR_ERROR_LOCAL_AUTHORITY_REFUSES_AIRPORT                       :{WHITE}{TOWN} local authority refuses to allow another airport to be built in this town
STR_ERROR_LOCAL_AUTHORITY_REFUSES_NOISE                         :{WHITE}{TOWN} local authority refuses permission for airport due to noise concerns
STR_ERROR_BRIBE_FAILED                                          :{WHITE}Your attempted bribe has been discovered by a regional investigator

# Levelling errors
STR_ERROR_CAN_T_RAISE_LAND_HERE                                 :{WHITE}Can't raise land here...
STR_ERROR_CAN_T_LOWER_LAND_HERE                                 :{WHITE}Can't lower land here...
STR_ERROR_CAN_T_LEVEL_LAND_HERE                                 :{WHITE}Can't level land here...
STR_ERROR_EXCAVATION_WOULD_DAMAGE                               :{WHITE}Excavation would damage tunnel
STR_ERROR_ALREADY_AT_SEA_LEVEL                                  :{WHITE}... already at sea level
STR_ERROR_TOO_HIGH                                              :{WHITE}... too high
STR_ERROR_ALREADY_LEVELLED                                      :{WHITE}... already flat
STR_ERROR_BRIDGE_TOO_HIGH_AFTER_LOWER_LAND                      :{WHITE}Afterwards the bridge above it would be too high.

# Company related errors
STR_ERROR_CAN_T_CHANGE_COMPANY_NAME                             :{WHITE}Can't change company name...
STR_ERROR_CAN_T_CHANGE_PRESIDENT                                :{WHITE}Can't change manager's name...

STR_ERROR_MAXIMUM_PERMITTED_LOAN                                :{WHITE}... maximum permitted loan size is {CURRENCY_LONG}
STR_ERROR_CAN_T_BORROW_ANY_MORE_MONEY                           :{WHITE}Can't borrow any more money...
STR_ERROR_LOAN_ALREADY_REPAYED                                  :{WHITE}... no loan to repay
STR_ERROR_CURRENCY_REQUIRED                                     :{WHITE}... {CURRENCY_LONG} required
STR_ERROR_CAN_T_REPAY_LOAN                                      :{WHITE}Can't repay loan...
STR_ERROR_INSUFFICIENT_FUNDS                                    :{WHITE}Can't give away money that is loaned from the bank...
STR_ERROR_CAN_T_BUY_COMPANY                                     :{WHITE}Can't buy company...
STR_ERROR_CAN_T_BUILD_COMPANY_HEADQUARTERS                      :{WHITE}Can't build company headquarters...
STR_ERROR_CAN_T_BUY_25_SHARE_IN_THIS                            :{WHITE}Can't buy 25% share in this company...
STR_ERROR_CAN_T_SELL_25_SHARE_IN                                :{WHITE}Can't sell 25% share in this company...
STR_ERROR_PROTECTED                                             :{WHITE}This company is not old enough to trade shares yet...

# Town related errors
STR_ERROR_CAN_T_GENERATE_TOWN                                   :{WHITE}Can't build any towns
STR_ERROR_CAN_T_RENAME_TOWN                                     :{WHITE}Can't rename town...
STR_ERROR_CAN_T_FOUND_TOWN_HERE                                 :{WHITE}Can't found town here...
STR_ERROR_CAN_T_EXPAND_TOWN                                     :{WHITE}Can't expand town...
STR_ERROR_CAN_T_BUILD_HOUSE_HERE                                :{WHITE}Can't build house here...
STR_ERROR_TOO_CLOSE_TO_EDGE_OF_MAP_SUB                          :{WHITE}... too close to edge of map
STR_ERROR_TOO_CLOSE_TO_ANOTHER_TOWN                             :{WHITE}... too close to another town
STR_ERROR_TOO_MANY_TOWNS                                        :{WHITE}... too many towns
STR_ERROR_NO_SPACE_FOR_TOWN                                     :{WHITE}... there is no more space on the map
STR_ERROR_TOWN_EXPAND_WARN_NO_ROADS                             :{WHITE}The town will not build roads. You can enable building of roads via Settings->Environment->Towns
STR_ERROR_ROAD_WORKS_IN_PROGRESS                                :{WHITE}Road works in progress
STR_ERROR_TOWN_CAN_T_DELETE                                     :{WHITE}Can't delete this town...{}A station or depot is referring to the town or a town owned tile can't be removed
STR_ERROR_STATUE_NO_SUITABLE_PLACE                              :{WHITE}... there is no suitable place for a statue in the centre of this town
STR_ERROR_BUILDING_NOT_ALLOWED_IN_THIS_TOWN_ZONE                :{WHITE}... not allowed in this town zone.
STR_ERROR_BUILDING_NOT_ALLOWED_ABOVE_SNOW_LINE                  :{WHITE}... not allowed above the snow line.
STR_ERROR_BUILDING_NOT_ALLOWED_BELOW_SNOW_LINE                  :{WHITE}... not allowed below the snow line.
STR_ERROR_TOO_MANY_HOUSE_SETS                                   :{WHITE}... too many house sets in the town
STR_ERROR_TOO_MANY_HOUSE_TYPES                                  :{WHITE}... too many house types in the town
STR_ERROR_BUILDING_IS_TOO_OLD                                   :{WHITE}... building is too old.
STR_ERROR_BUILDING_IS_TOO_MODERN                                :{WHITE}... building is too modern.
STR_ERROR_ONLY_ONE_BUILDING_ALLOWED_PER_TOWN                    :{WHITE}... only one building of this type is allowed in a town.
STR_ERROR_BUILDING_NOT_ALLOWED                                  :{WHITE}... the building is not allowed.

# Industry related errors
STR_ERROR_TOO_MANY_INDUSTRIES                                   :{WHITE}... too many industries
STR_ERROR_CAN_T_GENERATE_INDUSTRIES                             :{WHITE}Can't generate industries...
STR_ERROR_CAN_T_BUILD_HERE                                      :{WHITE}Can't build {STRING} here...
STR_ERROR_CAN_T_CONSTRUCT_THIS_INDUSTRY                         :{WHITE}Can't construct this industry type here...
STR_ERROR_INDUSTRY_TOO_CLOSE                                    :{WHITE}... too close to another industry
STR_ERROR_MUST_FOUND_TOWN_FIRST                                 :{WHITE}... must found town first
STR_ERROR_ONLY_ONE_ALLOWED_PER_TOWN                             :{WHITE}... only one allowed per town
STR_ERROR_CAN_ONLY_BE_BUILT_IN_TOWNS_WITH_POPULATION_OF_1200    :{WHITE}... can only be built in towns with a population of at least 1200
STR_ERROR_CAN_ONLY_BE_BUILT_IN_RAINFOREST                       :{WHITE}... can only be built in rainforest areas
STR_ERROR_CAN_ONLY_BE_BUILT_IN_DESERT                           :{WHITE}... can only be built in desert areas
STR_ERROR_CAN_ONLY_BE_BUILT_IN_TOWNS                            :{WHITE}... can only be built in towns (replacing houses)
STR_ERROR_CAN_ONLY_BE_BUILT_NEAR_TOWN_CENTER                    :{WHITE}... can only be built near the center of towns
STR_ERROR_CAN_ONLY_BE_BUILT_IN_LOW_AREAS                        :{WHITE}... can only be built in low areas
STR_ERROR_CAN_ONLY_BE_POSITIONED                                :{WHITE}... can only be positioned near edges of map
STR_ERROR_FOREST_CAN_ONLY_BE_PLANTED                            :{WHITE}... forest can only be planted above snow-line
STR_ERROR_CAN_ONLY_BE_BUILT_ABOVE_SNOW_LINE                     :{WHITE}... can only be built above the snow-line
STR_ERROR_CAN_ONLY_BE_BUILT_BELOW_SNOW_LINE                     :{WHITE}... can only be built below the snow-line

STR_ERROR_NO_SUITABLE_PLACES_FOR_INDUSTRIES                     :{WHITE}There were no suitable places for '{STRING}' industries
STR_ERROR_NO_SUITABLE_PLACES_FOR_INDUSTRIES_EXPLANATION         :{WHITE}Change the map generation parameters to get a better map

# Station construction related errors
STR_ERROR_CAN_T_BUILD_RAILROAD_STATION                          :{WHITE}Can't build railway station here...
STR_ERROR_CAN_T_BUILD_BUS_STATION                               :{WHITE}Can't build bus station...
STR_ERROR_CAN_T_BUILD_TRUCK_STATION                             :{WHITE}Can't build lorry station...
STR_ERROR_CAN_T_BUILD_PASSENGER_TRAM_STATION                    :{WHITE}Can't build passenger tram station...
STR_ERROR_CAN_T_BUILD_CARGO_TRAM_STATION                        :{WHITE}Can't build freight tram station...
STR_ERROR_CAN_T_BUILD_DOCK_HERE                                 :{WHITE}Can't build dock here...
STR_ERROR_CAN_T_BUILD_AIRPORT_HERE                              :{WHITE}Can't build airport here...

STR_ERROR_ADJOINS_MORE_THAN_ONE_EXISTING                        :{WHITE}Adjoins more than one existing station/loading area
STR_ERROR_STATION_TOO_SPREAD_OUT                                :{WHITE}... station too spread out
STR_ERROR_TOO_MANY_STATIONS_LOADING                             :{WHITE}Too many stations/loading areas
STR_ERROR_TOO_MANY_STATION_SPECS                                :{WHITE}Too many railway station parts
STR_ERROR_TOO_MANY_BUS_STOPS                                    :{WHITE}Too many bus stops
STR_ERROR_TOO_MANY_TRUCK_STOPS                                  :{WHITE}Too many lorry stations
STR_ERROR_TOO_CLOSE_TO_ANOTHER_STATION                          :{WHITE}Too close to another station/loading area
STR_ERROR_TOO_CLOSE_TO_ANOTHER_DOCK                             :{WHITE}Too close to another dock
STR_ERROR_TOO_CLOSE_TO_ANOTHER_AIRPORT                          :{WHITE}Too close to another airport
STR_ERROR_CAN_T_RENAME_STATION                                  :{WHITE}Can't rename station...
STR_ERROR_DRIVE_THROUGH_ON_TOWN_ROAD                            :{WHITE}... this is a town owned road
STR_ERROR_DRIVE_THROUGH_DIRECTION                               :{WHITE}... road facing in the wrong direction
STR_ERROR_DRIVE_THROUGH_CORNER                                  :{WHITE}... drive through stops can't have corners
STR_ERROR_DRIVE_THROUGH_JUNCTION                                :{WHITE}... drive through stops can't have junctions

# Station destruction related errors
STR_ERROR_CAN_T_REMOVE_PART_OF_STATION                          :{WHITE}Can't remove part of station...
STR_ERROR_MUST_REMOVE_RAILWAY_STATION_FIRST                     :{WHITE}Must remove railway station first
STR_ERROR_CAN_T_REMOVE_BUS_STATION                              :{WHITE}Can't remove bus station...
STR_ERROR_CAN_T_REMOVE_TRUCK_STATION                            :{WHITE}Can't remove lorry station...
STR_ERROR_CAN_T_REMOVE_PASSENGER_TRAM_STATION                   :{WHITE}Can't remove passenger tram station...
STR_ERROR_CAN_T_REMOVE_CARGO_TRAM_STATION                       :{WHITE}Can't remove freight tram station...
STR_ERROR_MUST_REMOVE_ROAD_STOP_FIRST                           :{WHITE}Must remove road stop first
STR_ERROR_THERE_IS_NO_STATION                                   :{WHITE}... there is no station here

STR_ERROR_MUST_DEMOLISH_RAILROAD                                :{WHITE}Must demolish railway station first
STR_ERROR_MUST_DEMOLISH_BUS_STATION_FIRST                       :{WHITE}Must demolish bus station first
STR_ERROR_MUST_DEMOLISH_TRUCK_STATION_FIRST                     :{WHITE}Must demolish lorry station first
STR_ERROR_MUST_DEMOLISH_PASSENGER_TRAM_STATION_FIRST            :{WHITE}Must demolish passenger tram station first
STR_ERROR_MUST_DEMOLISH_CARGO_TRAM_STATION_FIRST                :{WHITE}Must demolish freight tram station first
STR_ERROR_MUST_DEMOLISH_DOCK_FIRST                              :{WHITE}Must demolish dock first
STR_ERROR_MUST_DEMOLISH_AIRPORT_FIRST                           :{WHITE}Must demolish airport first

# Waypoint related errors
STR_ERROR_WAYPOINT_ADJOINS_MORE_THAN_ONE_EXISTING               :{WHITE}Adjoins more than one existing waypoint
STR_ERROR_TOO_CLOSE_TO_ANOTHER_WAYPOINT                         :{WHITE}Too close to another waypoint

STR_ERROR_CAN_T_BUILD_TRAIN_WAYPOINT                            :{WHITE}Can't build train waypoint here...
STR_ERROR_CAN_T_POSITION_BUOY_HERE                              :{WHITE}Can't place buoy here...
STR_ERROR_CAN_T_CHANGE_WAYPOINT_NAME                            :{WHITE}Can't change waypoint name...

STR_ERROR_CAN_T_REMOVE_TRAIN_WAYPOINT                           :{WHITE}Can't remove train waypoint here...
STR_ERROR_MUST_REMOVE_RAILWAYPOINT_FIRST                        :{WHITE}Must remove rail waypoint first
STR_ERROR_BUOY_IN_THE_WAY                                       :{WHITE}... buoy in the way
STR_ERROR_BUOY_IS_IN_USE                                        :{WHITE}... buoy is in use by another company!

# Depot related errors
STR_ERROR_CAN_T_BUILD_TRAIN_DEPOT                               :{WHITE}Can't build train depot here...
STR_ERROR_CAN_T_BUILD_ROAD_DEPOT                                :{WHITE}Can't build road vehicle depot here...
STR_ERROR_CAN_T_BUILD_TRAM_DEPOT                                :{WHITE}Can't build tram vehicle depot here...
STR_ERROR_CAN_T_BUILD_SHIP_DEPOT                                :{WHITE}Can't build ship depot here...

STR_ERROR_CAN_T_RENAME_DEPOT                                    :{WHITE}Can't rename depot...

STR_ERROR_TRAIN_MUST_BE_STOPPED_INSIDE_DEPOT                    :{WHITE}... must be stopped inside a depot
STR_ERROR_ROAD_VEHICLE_MUST_BE_STOPPED_INSIDE_DEPOT             :{WHITE}... must be stopped inside a depot
STR_ERROR_SHIP_MUST_BE_STOPPED_INSIDE_DEPOT                     :{WHITE}... must be stopped inside a depot
STR_ERROR_AIRCRAFT_MUST_BE_STOPPED_INSIDE_HANGAR                :{WHITE}... must be stopped inside a hangar

STR_ERROR_TRAINS_CAN_ONLY_BE_ALTERED_INSIDE_A_DEPOT             :{WHITE}Trains can only be altered when stopped inside a depot
STR_ERROR_TRAIN_TOO_LONG                                        :{WHITE}Train too long
STR_ERROR_CAN_T_REVERSE_DIRECTION_RAIL_VEHICLE                  :{WHITE}Can't reverse direction of vehicle...
STR_ERROR_CAN_T_REVERSE_DIRECTION_RAIL_VEHICLE_MULTIPLE_UNITS   :{WHITE}... consists of multiple units
STR_ERROR_INCOMPATIBLE_RAIL_TYPES                               :Incompatible rail types

STR_ERROR_CAN_T_MOVE_VEHICLE                                    :{WHITE}Can't move vehicle...
STR_ERROR_REAR_ENGINE_FOLLOW_FRONT                              :{WHITE}The rear engine will always follow its front counterpart
STR_ERROR_UNABLE_TO_FIND_ROUTE_TO                               :{WHITE}Unable to find route to local depot
STR_ERROR_UNABLE_TO_FIND_LOCAL_DEPOT                            :{WHITE}Unable to find local depot

STR_ERROR_DEPOT_WRONG_DEPOT_TYPE                                :Wrong depot type

# Autoreplace related errors
STR_ERROR_TRAIN_TOO_LONG_AFTER_REPLACEMENT                      :{WHITE}{VEHICLE} is too long after replacement
STR_ERROR_AUTOREPLACE_NOTHING_TO_DO                             :{WHITE}No autoreplace/renew rules applied
STR_ERROR_AUTOREPLACE_MONEY_LIMIT                               :(money limit)

# Rail construction errors
STR_ERROR_IMPOSSIBLE_TRACK_COMBINATION                          :{WHITE}Impossible track combination
STR_ERROR_MUST_REMOVE_SIGNALS_FIRST                             :{WHITE}Must remove signals first
STR_ERROR_NO_SUITABLE_RAILROAD_TRACK                            :{WHITE}No suitable railway track
STR_ERROR_MUST_REMOVE_RAILROAD_TRACK                            :{WHITE}Must remove railway track first
STR_ERROR_CROSSING_ON_ONEWAY_ROAD                               :{WHITE}Road is one way or blocked
STR_ERROR_CROSSING_DISALLOWED                                   :{WHITE}Level crossings not allowed for this rail type
STR_ERROR_CAN_T_BUILD_SIGNALS_HERE                              :{WHITE}Can't build signals here...
STR_ERROR_CAN_T_BUILD_RAILROAD_TRACK                            :{WHITE}Can't build railway track here...
STR_ERROR_CAN_T_REMOVE_RAILROAD_TRACK                           :{WHITE}Can't remove railway track from here...
STR_ERROR_CAN_T_REMOVE_SIGNALS_FROM                             :{WHITE}Can't remove signals from here...
STR_ERROR_SIGNAL_CAN_T_CONVERT_SIGNALS_HERE                     :{WHITE}Can't convert signals here...
STR_ERROR_THERE_IS_NO_RAILROAD_TRACK                            :{WHITE}... there is no railway track
STR_ERROR_THERE_ARE_NO_SIGNALS                                  :{WHITE}... there are no signals

STR_ERROR_CAN_T_CONVERT_RAIL                                    :{WHITE}Can't convert rail type here...

STR_ERROR_SIGNAL_CHANGES                                        :{WHITE}Number of programmable signal evaluations exceeded limit

# Road construction errors
STR_ERROR_MUST_REMOVE_ROAD_FIRST                                :{WHITE}Must remove road first
STR_ERROR_ONEWAY_ROADS_CAN_T_HAVE_JUNCTION                      :{WHITE}... one way roads can't have junctions
STR_ERROR_CAN_T_BUILD_ROAD_HERE                                 :{WHITE}Can't build road here...
STR_ERROR_CAN_T_BUILD_TRAMWAY_HERE                              :{WHITE}Can't build tramway here...
STR_ERROR_CAN_T_REMOVE_ROAD_FROM                                :{WHITE}Can't remove road from here...
STR_ERROR_CAN_T_REMOVE_TRAMWAY_FROM                             :{WHITE}Can't remove tramway from here...
STR_ERROR_THERE_IS_NO_ROAD                                      :{WHITE}... there is no road
STR_ERROR_THERE_IS_NO_TRAMWAY                                   :{WHITE}... there is no tramway

# Waterway construction errors
STR_ERROR_CAN_T_BUILD_CANALS                                    :{WHITE}Can't build canals here...
STR_ERROR_CAN_T_BUILD_LOCKS                                     :{WHITE}Can't build locks here...
STR_ERROR_CAN_T_PLACE_RIVERS                                    :{WHITE}Can't place rivers here...
STR_ERROR_MUST_BE_BUILT_ON_WATER                                :{WHITE}... must be built on water
STR_ERROR_CAN_T_BUILD_ON_WATER                                  :{WHITE}... can't build on water
STR_ERROR_CAN_T_BUILD_ON_SEA                                    :{WHITE}... can't build on open sea
STR_ERROR_CAN_T_BUILD_ON_CANAL                                  :{WHITE}... can't build on canal
STR_ERROR_CAN_T_BUILD_ON_RIVER                                  :{WHITE}... can't build on river
STR_ERROR_MUST_DEMOLISH_CANAL_FIRST                             :{WHITE}Must demolish canal first
STR_ERROR_CAN_T_BUILD_AQUEDUCT_HERE                             :{WHITE}Can't build aqueduct here...

# Tree related errors
STR_ERROR_TREE_ALREADY_HERE                                     :{WHITE}... tree already here
STR_ERROR_TREE_WRONG_TERRAIN_FOR_TREE_TYPE                      :{WHITE}... wrong terrain for tree type
STR_ERROR_CAN_T_PLANT_TREE_HERE                                 :{WHITE}Can't plant tree here...

# Bridge related errors
STR_ERROR_CAN_T_BUILD_BRIDGE_HERE                               :{WHITE}Can't build bridge here...
STR_ERROR_MUST_DEMOLISH_BRIDGE_FIRST                            :{WHITE}Must demolish bridge first
STR_ERROR_CAN_T_START_AND_END_ON                                :{WHITE}Can't start and end in the same spot
STR_ERROR_BRIDGEHEADS_NOT_SAME_HEIGHT                           :{WHITE}Bridge heads not at the same level
STR_ERROR_BRIDGE_TOO_LOW_FOR_TERRAIN                            :{WHITE}Bridge is too low for the terrain
STR_ERROR_BRIDGE_TOO_HIGH_FOR_TERRAIN                           :{WHITE}Bridge is too high for this terrain.
STR_ERROR_START_AND_END_MUST_BE_IN                              :{WHITE}Start and end must be in line
STR_ERROR_ENDS_OF_BRIDGE_MUST_BOTH                              :{WHITE}... ends of bridge must both be on land
STR_ERROR_BRIDGE_TOO_LONG                                       :{WHITE}... bridge too long
STR_ERROR_BRIDGE_THROUGH_MAP_BORDER                             :{WHITE}Bridge would end out of the map

# Tunnel related errors
STR_ERROR_CAN_T_BUILD_TUNNEL_HERE                               :{WHITE}Can't build tunnel here...
STR_ERROR_SITE_UNSUITABLE_FOR_TUNNEL                            :{WHITE}Site unsuitable for tunnel entrance
STR_ERROR_MUST_DEMOLISH_TUNNEL_FIRST                            :{WHITE}Must demolish tunnel first
STR_ERROR_ANOTHER_TUNNEL_IN_THE_WAY                             :{WHITE}Another tunnel in the way
STR_ERROR_TUNNEL_THROUGH_MAP_BORDER                             :{WHITE}Tunnel would end out of the map
STR_ERROR_UNABLE_TO_EXCAVATE_LAND                               :{WHITE}Unable to excavate land for other end of tunnel
STR_ERROR_TUNNEL_TOO_LONG                                       :{WHITE}... tunnel too long

# Object related errors
STR_ERROR_TOO_MANY_OBJECTS                                      :{WHITE}... too many objects
STR_ERROR_CAN_T_BUILD_OBJECT                                    :{WHITE}Can't build object...
STR_ERROR_OBJECT_IN_THE_WAY                                     :{WHITE}Object in the way
STR_ERROR_COMPANY_HEADQUARTERS_IN                               :{WHITE}... company headquarters in the way
STR_ERROR_CAN_T_PURCHASE_THIS_LAND                              :{WHITE}Can't purchase this land area...
STR_ERROR_YOU_ALREADY_OWN_IT                                    :{WHITE}... you already own it!

# Group related errors
STR_ERROR_GROUP_CAN_T_CREATE                                    :{WHITE}Can't create group...
STR_ERROR_GROUP_CAN_T_DELETE                                    :{WHITE}Can't delete this group...
STR_ERROR_GROUP_CAN_T_RENAME                                    :{WHITE}Can't rename group...
STR_ERROR_GROUP_CAN_T_SET_PARENT                                :{WHITE}Can't set parent group...
STR_ERROR_GROUP_CAN_T_REMOVE_ALL_VEHICLES                       :{WHITE}Can't remove all vehicles from this group...
STR_ERROR_GROUP_CAN_T_ADD_VEHICLE                               :{WHITE}Can't add the vehicle to this group...
STR_ERROR_GROUP_CAN_T_ADD_SHARED_VEHICLE                        :{WHITE}Can't add shared vehicles to group...

# Generic vehicle errors
STR_ERROR_TRAIN_IN_THE_WAY                                      :{WHITE}Train in the way
STR_ERROR_ROAD_VEHICLE_IN_THE_WAY                               :{WHITE}Road vehicle in the way
STR_ERROR_SHIP_IN_THE_WAY                                       :{WHITE}Ship in the way
STR_ERROR_AIRCRAFT_IN_THE_WAY                                   :{WHITE}Aircraft in the way

STR_ERROR_CAN_T_REFIT_TRAIN                                     :{WHITE}Can't refit train...
STR_ERROR_CAN_T_REFIT_ROAD_VEHICLE                              :{WHITE}Can't refit road vehicle...
STR_ERROR_CAN_T_REFIT_SHIP                                      :{WHITE}Can't refit ship...
STR_ERROR_CAN_T_REFIT_AIRCRAFT                                  :{WHITE}Can't refit aircraft...

STR_ERROR_CAN_T_RENAME_TRAIN                                    :{WHITE}Can't name train...
STR_ERROR_CAN_T_RENAME_ROAD_VEHICLE                             :{WHITE}Can't name road vehicle...
STR_ERROR_CAN_T_RENAME_SHIP                                     :{WHITE}Can't name ship...
STR_ERROR_CAN_T_RENAME_AIRCRAFT                                 :{WHITE}Can't name aircraft...

STR_ERROR_CAN_T_STOP_START_TRAIN                                :{WHITE}Can't stop/start train...
STR_ERROR_CAN_T_STOP_START_ROAD_VEHICLE                         :{WHITE}Can't stop/start road vehicle...
STR_ERROR_CAN_T_STOP_START_SHIP                                 :{WHITE}Can't stop/start ship...
STR_ERROR_CAN_T_STOP_START_AIRCRAFT                             :{WHITE}Can't stop/start aircraft...

STR_ERROR_CAN_T_SEND_TRAIN_TO_DEPOT                             :{WHITE}Can't send train to depot...
STR_ERROR_CAN_T_SEND_ROAD_VEHICLE_TO_DEPOT                      :{WHITE}Can't send road vehicle to depot...
STR_ERROR_CAN_T_SEND_SHIP_TO_DEPOT                              :{WHITE}Can't send ship to depot...
STR_ERROR_CAN_T_SEND_AIRCRAFT_TO_HANGAR                         :{WHITE}Can't send aircraft to hangar...

STR_ERROR_CAN_T_BUY_TRAIN                                       :{WHITE}Can't buy railway vehicle...
STR_ERROR_CAN_T_BUY_ROAD_VEHICLE                                :{WHITE}Can't buy road vehicle...
STR_ERROR_CAN_T_BUY_SHIP                                        :{WHITE}Can't buy ship...
STR_ERROR_CAN_T_BUY_AIRCRAFT                                    :{WHITE}Can't buy aircraft...

STR_ERROR_CAN_T_RENAME_TRAIN_TYPE                               :{WHITE}Can't rename train vehicle type...
STR_ERROR_CAN_T_RENAME_ROAD_VEHICLE_TYPE                        :{WHITE}Can't rename road vehicle type...
STR_ERROR_CAN_T_RENAME_SHIP_TYPE                                :{WHITE}Can't rename ship type...
STR_ERROR_CAN_T_RENAME_AIRCRAFT_TYPE                            :{WHITE}Can't rename aircraft type...

STR_ERROR_CAN_T_SELL_TRAIN                                      :{WHITE}Can't sell railway vehicle...
STR_ERROR_CAN_T_SELL_ROAD_VEHICLE                               :{WHITE}Can't sell road vehicle...
STR_ERROR_CAN_T_SELL_SHIP                                       :{WHITE}Can't sell ship...
STR_ERROR_CAN_T_SELL_AIRCRAFT                                   :{WHITE}Can't sell aircraft...

STR_ERROR_RAIL_VEHICLE_NOT_AVAILABLE                            :{WHITE}Vehicle is not available
STR_ERROR_ROAD_VEHICLE_NOT_AVAILABLE                            :{WHITE}Vehicle is not available
STR_ERROR_SHIP_NOT_AVAILABLE                                    :{WHITE}Ship is not available
STR_ERROR_AIRCRAFT_NOT_AVAILABLE                                :{WHITE}Aircraft is not available

STR_ERROR_TOO_MANY_VEHICLES_IN_GAME                             :{WHITE}Too many vehicles in game
STR_ERROR_CAN_T_CHANGE_SERVICING                                :{WHITE}Can't change servicing interval...

STR_ERROR_VEHICLE_IS_DESTROYED                                  :{WHITE}... vehicle is destroyed

STR_ERROR_NO_VEHICLES_AVAILABLE_AT_ALL                          :{WHITE}No vehicles will be available at all
STR_ERROR_NO_VEHICLES_AVAILABLE_AT_ALL_EXPLANATION              :{WHITE}Change your NewGRF configuration
STR_ERROR_NO_VEHICLES_AVAILABLE_YET                             :{WHITE}No vehicles are available yet
STR_ERROR_NO_VEHICLES_AVAILABLE_YET_EXPLANATION                 :{WHITE}Start a new game after {DATE_SHORT} or use a NewGRF that provides early vehicles

# Specific vehicle errors
STR_ERROR_CAN_T_MAKE_TRAIN_PASS_SIGNAL                          :{WHITE}Can't make train pass signal at danger...
STR_ERROR_CAN_T_REVERSE_DIRECTION_TRAIN                         :{WHITE}Can't reverse direction of train...
STR_ERROR_TRAIN_START_NO_POWER                                  :Train has no power

STR_ERROR_CAN_T_MAKE_ROAD_VEHICLE_TURN                          :{WHITE}Can't make road vehicle turn around...

STR_ERROR_AIRCRAFT_IS_IN_FLIGHT                                 :{WHITE}Aircraft is in flight

# Order related errors
STR_ERROR_NO_MORE_SPACE_FOR_ORDERS                              :{WHITE}No more space for orders
STR_ERROR_TOO_MANY_ORDERS                                       :{WHITE}Too many orders
STR_ERROR_CAN_T_INSERT_NEW_ORDER                                :{WHITE}Can't insert new order...
STR_ERROR_CAN_T_DELETE_THIS_ORDER                               :{WHITE}Can't delete this order...
STR_ERROR_CAN_T_MODIFY_THIS_ORDER                               :{WHITE}Can't modify this order...
STR_ERROR_CAN_T_MOVE_THIS_ORDER                                 :{WHITE}Can't move this order...
STR_ERROR_CAN_T_SKIP_ORDER                                      :{WHITE}Can't skip current order...
STR_ERROR_CAN_T_SKIP_TO_ORDER                                   :{WHITE}Can't skip to selected order...
STR_ERROR_CAN_T_COPY_SHARE_ORDER                                :{WHITE}... vehicle can't go to all stations
STR_ERROR_CAN_T_ADD_ORDER                                       :{WHITE}... vehicle can't go to that station
STR_ERROR_CAN_T_ADD_ORDER_SHARED                                :{WHITE}... a vehicle sharing this order can't go to that station

STR_ERROR_CAN_T_SHARE_ORDER_LIST                                :{WHITE}Can't share order list...
STR_ERROR_CAN_T_STOP_SHARING_ORDER_LIST                         :{WHITE}Can't stop sharing order list...
STR_ERROR_CAN_T_COPY_ORDER_LIST                                 :{WHITE}Can't copy order list...
STR_ERROR_TOO_FAR_FROM_PREVIOUS_DESTINATION                     :{WHITE}... too far from previous destination
STR_ERROR_AIRCRAFT_NOT_ENOUGH_RANGE                             :{WHITE}... aircraft has not enough range

# Timetable related errors
STR_ERROR_CAN_T_TIMETABLE_VEHICLE                               :{WHITE}Can't timetable vehicle...
STR_ERROR_TIMETABLE_ONLY_WAIT_AT_STATIONS                       :{WHITE}Vehicles can only wait at stations
STR_ERROR_TIMETABLE_NOT_STOPPING_HERE                           :{WHITE}This vehicle is not stopping at this station

# Sign related errors
STR_ERROR_TOO_MANY_SIGNS                                        :{WHITE}... too many signs
STR_ERROR_CAN_T_PLACE_SIGN_HERE                                 :{WHITE}Can't place sign here...
STR_ERROR_CAN_T_CHANGE_SIGN_NAME                                :{WHITE}Can't change sign name...
STR_ERROR_CAN_T_DELETE_SIGN                                     :{WHITE}Can't delete sign...

# Plan related errors
STR_ERROR_TOO_MANY_PLANS                                        :{WHITE}... too many plans
STR_ERROR_TOO_MANY_NODES                                        :{WHITE}... too many nodes in plan line
STR_ERROR_NO_MORE_SPACE_FOR_LINES                               :{WHITE}No more space for lines

# Translatable comment for OpenTTD's desktop shortcut
STR_DESKTOP_SHORTCUT_COMMENT                                    :A simulation game based on Transport Tycoon Deluxe

# Translatable descriptions in media/baseset/*.ob* files
STR_BASEGRAPHICS_DOS_DESCRIPTION                                :Original Transport Tycoon Deluxe DOS edition graphics.
STR_BASEGRAPHICS_DOS_DE_DESCRIPTION                             :Original Transport Tycoon Deluxe DOS (German) edition graphics.
STR_BASEGRAPHICS_WIN_DESCRIPTION                                :Original Transport Tycoon Deluxe Windows edition graphics.
STR_BASESOUNDS_DOS_DESCRIPTION                                  :Original Transport Tycoon Deluxe DOS edition sounds.
STR_BASESOUNDS_WIN_DESCRIPTION                                  :Original Transport Tycoon Deluxe Windows edition sounds.
STR_BASESOUNDS_NONE_DESCRIPTION                                 :A sound pack without any sounds.
STR_BASEMUSIC_WIN_DESCRIPTION                                   :Original Transport Tycoon Deluxe Windows edition music.
STR_BASEMUSIC_NONE_DESCRIPTION                                  :A music pack without actual music.

##id 0x2000
# Town building names
STR_TOWN_BUILDING_NAME_TALL_OFFICE_BLOCK_1                      :Tall office block
STR_TOWN_BUILDING_NAME_OFFICE_BLOCK_1                           :Office block
STR_TOWN_BUILDING_NAME_SMALL_BLOCK_OF_FLATS_1                   :Small block of flats
STR_TOWN_BUILDING_NAME_CHURCH_1                                 :Church
STR_TOWN_BUILDING_NAME_LARGE_OFFICE_BLOCK_1                     :Large office block
STR_TOWN_BUILDING_NAME_TOWN_HOUSES_1                            :Town houses
STR_TOWN_BUILDING_NAME_HOTEL_1                                  :Hotel
STR_TOWN_BUILDING_NAME_STATUE_1                                 :Statue
STR_TOWN_BUILDING_NAME_FOUNTAIN_1                               :Fountain
STR_TOWN_BUILDING_NAME_PARK_1                                   :Park
STR_TOWN_BUILDING_NAME_OFFICE_BLOCK_2                           :Office block
STR_TOWN_BUILDING_NAME_SHOPS_AND_OFFICES_1                      :Shops and offices
STR_TOWN_BUILDING_NAME_MODERN_OFFICE_BUILDING_1                 :Modern office building
STR_TOWN_BUILDING_NAME_WAREHOUSE_1                              :Warehouse
STR_TOWN_BUILDING_NAME_OFFICE_BLOCK_3                           :Office block
STR_TOWN_BUILDING_NAME_STADIUM_1                                :Stadium
STR_TOWN_BUILDING_NAME_OLD_HOUSES_1                             :Old houses
STR_TOWN_BUILDING_NAME_COTTAGES_1                               :Cottages
STR_TOWN_BUILDING_NAME_HOUSES_1                                 :Houses
STR_TOWN_BUILDING_NAME_FLATS_1                                  :Flats
STR_TOWN_BUILDING_NAME_TALL_OFFICE_BLOCK_2                      :Tall office block
STR_TOWN_BUILDING_NAME_SHOPS_AND_OFFICES_2                      :Shops and offices
STR_TOWN_BUILDING_NAME_SHOPS_AND_OFFICES_3                      :Shops and offices
STR_TOWN_BUILDING_NAME_THEATER_1                                :Theatre
STR_TOWN_BUILDING_NAME_STADIUM_2                                :Stadium
STR_TOWN_BUILDING_NAME_OFFICES_1                                :Offices
STR_TOWN_BUILDING_NAME_HOUSES_2                                 :Houses
STR_TOWN_BUILDING_NAME_CINEMA_1                                 :Cinema
STR_TOWN_BUILDING_NAME_SHOPPING_MALL_1                          :Shopping centre
STR_TOWN_BUILDING_NAME_IGLOO_1                                  :Igloo
STR_TOWN_BUILDING_NAME_TEPEES_1                                 :Tepees
STR_TOWN_BUILDING_NAME_TEAPOT_HOUSE_1                           :Teapot-House
STR_TOWN_BUILDING_NAME_PIGGY_BANK_1                             :Piggy-Bank

##id 0x4800
# industry names
STR_INDUSTRY_NAME_COAL_MINE                                     :Coal Mine
STR_INDUSTRY_NAME_POWER_STATION                                 :Power Station
STR_INDUSTRY_NAME_SAWMILL                                       :Sawmill
STR_INDUSTRY_NAME_FOREST                                        :Forest
STR_INDUSTRY_NAME_OIL_REFINERY                                  :Oil Refinery
STR_INDUSTRY_NAME_OIL_RIG                                       :Oil Rig
STR_INDUSTRY_NAME_FACTORY                                       :Factory
STR_INDUSTRY_NAME_PRINTING_WORKS                                :Printing Works
STR_INDUSTRY_NAME_STEEL_MILL                                    :Steel Mill
STR_INDUSTRY_NAME_FARM                                          :Farm
STR_INDUSTRY_NAME_COPPER_ORE_MINE                               :Copper Ore Mine
STR_INDUSTRY_NAME_OIL_WELLS                                     :Oil Wells
STR_INDUSTRY_NAME_BANK                                          :Bank
STR_INDUSTRY_NAME_FOOD_PROCESSING_PLANT                         :Food Processing Plant
STR_INDUSTRY_NAME_PAPER_MILL                                    :Paper Mill
STR_INDUSTRY_NAME_GOLD_MINE                                     :Gold Mine
STR_INDUSTRY_NAME_BANK_TROPIC_ARCTIC                            :Bank
STR_INDUSTRY_NAME_DIAMOND_MINE                                  :Diamond Mine
STR_INDUSTRY_NAME_IRON_ORE_MINE                                 :Iron Ore Mine
STR_INDUSTRY_NAME_FRUIT_PLANTATION                              :Fruit Plantation
STR_INDUSTRY_NAME_RUBBER_PLANTATION                             :Rubber Plantation
STR_INDUSTRY_NAME_WATER_SUPPLY                                  :Water Supply
STR_INDUSTRY_NAME_WATER_TOWER                                   :Water Tower
STR_INDUSTRY_NAME_FACTORY_2                                     :Factory
STR_INDUSTRY_NAME_FARM_2                                        :Farm
STR_INDUSTRY_NAME_LUMBER_MILL                                   :Lumber Mill
STR_INDUSTRY_NAME_COTTON_CANDY_FOREST                           :Candyfloss Forest
STR_INDUSTRY_NAME_CANDY_FACTORY                                 :Sweet Factory
STR_INDUSTRY_NAME_BATTERY_FARM                                  :Battery Farm
STR_INDUSTRY_NAME_COLA_WELLS                                    :Cola Wells
STR_INDUSTRY_NAME_TOY_SHOP                                      :Toy Shop
STR_INDUSTRY_NAME_TOY_FACTORY                                   :Toy Factory
STR_INDUSTRY_NAME_PLASTIC_FOUNTAINS                             :Plastic Fountains
STR_INDUSTRY_NAME_FIZZY_DRINK_FACTORY                           :Fizzy Drink Factory
STR_INDUSTRY_NAME_BUBBLE_GENERATOR                              :Bubble Generator
STR_INDUSTRY_NAME_TOFFEE_QUARRY                                 :Toffee Quarry
STR_INDUSTRY_NAME_SUGAR_MINE                                    :Sugar Mine

############ WARNING, using range 0x6000 for strings that are stored in the savegame
############ These strings may never get a new id, or savegames will break!
##id 0x6000
STR_SV_EMPTY                                                    :
STR_SV_UNNAMED                                                  :Unnamed
STR_SV_TRAIN_NAME                                               :Train {COMMA}
STR_SV_ROAD_VEHICLE_NAME                                        :Road Vehicle {COMMA}
STR_SV_SHIP_NAME                                                :Ship {COMMA}
STR_SV_AIRCRAFT_NAME                                            :Aircraft {COMMA}

STR_SV_STNAME                                                   :{STRING1}
STR_SV_STNAME_NORTH                                             :{STRING1} North
STR_SV_STNAME_SOUTH                                             :{STRING1} South
STR_SV_STNAME_EAST                                              :{STRING1} East
STR_SV_STNAME_WEST                                              :{STRING1} West
STR_SV_STNAME_CENTRAL                                           :{STRING1} Central
STR_SV_STNAME_TRANSFER                                          :{STRING1} Transfer
STR_SV_STNAME_HALT                                              :{STRING1} Halt
STR_SV_STNAME_VALLEY                                            :{STRING1} Valley
STR_SV_STNAME_HEIGHTS                                           :{STRING1} Heights
STR_SV_STNAME_WOODS                                             :{STRING1} Woods
STR_SV_STNAME_LAKESIDE                                          :{STRING1} Lakeside
STR_SV_STNAME_EXCHANGE                                          :{STRING1} Exchange
STR_SV_STNAME_AIRPORT                                           :{STRING1} Airport
STR_SV_STNAME_OILFIELD                                          :{STRING1} Oilfield
STR_SV_STNAME_MINES                                             :{STRING1} Mines
STR_SV_STNAME_DOCKS                                             :{STRING1} Docks
STR_SV_STNAME_BUOY                                              :{STRING2}
STR_SV_STNAME_WAYPOINT                                          :{STRING2}
##id 0x6020
STR_SV_STNAME_ANNEXE                                            :{STRING1} Annexe
STR_SV_STNAME_SIDINGS                                           :{STRING1} Sidings
STR_SV_STNAME_BRANCH                                            :{STRING1} Branch
STR_SV_STNAME_UPPER                                             :Upper {STRING1}
STR_SV_STNAME_LOWER                                             :Lower {STRING1}
STR_SV_STNAME_HELIPORT                                          :{STRING1} Heliport
STR_SV_STNAME_FOREST                                            :{STRING1} Forest
STR_SV_STNAME_FALLBACK                                          :{STRING1} Station #{NUM}
############ end of savegame specific region!

##id 0x8000
# Vehicle names
STR_VEHICLE_NAME_TRAIN_ENGINE_RAIL_KIRBY_PAUL_TANK_STEAM        :Kirby Paul Tank (Steam)
STR_VEHICLE_NAME_TRAIN_ENGINE_RAIL_MJS_250_DIESEL               :MJS 250 (Diesel)
STR_VEHICLE_NAME_TRAIN_ENGINE_RAIL_PLODDYPHUT_CHOO_CHOO         :Ploddyphut Choo-Choo
STR_VEHICLE_NAME_TRAIN_ENGINE_RAIL_POWERNAUT_CHOO_CHOO          :Powernaut Choo-Choo
STR_VEHICLE_NAME_TRAIN_ENGINE_RAIL_MIGHTYMOVER_CHOO_CHOO        :MightyMover Choo-Choo
STR_VEHICLE_NAME_TRAIN_ENGINE_RAIL_PLODDYPHUT_DIESEL            :Ploddyphut Diesel
STR_VEHICLE_NAME_TRAIN_ENGINE_RAIL_POWERNAUT_DIESEL             :Powernaut Diesel
STR_VEHICLE_NAME_TRAIN_ENGINE_RAIL_WILLS_2_8_0_STEAM            :Wills 2-8-0 (Steam)
STR_VEHICLE_NAME_TRAIN_ENGINE_RAIL_CHANEY_JUBILEE_STEAM         :Chaney 'Jubilee' (Steam)
STR_VEHICLE_NAME_TRAIN_ENGINE_RAIL_GINZU_A4_STEAM               :Ginzu 'A4' (Steam)
STR_VEHICLE_NAME_TRAIN_ENGINE_RAIL_SH_8P_STEAM                  :SH '8P' (Steam)
STR_VEHICLE_NAME_TRAIN_ENGINE_RAIL_MANLEY_MOREL_DMU_DIESEL      :Manley-Morel DMU (Diesel)
STR_VEHICLE_NAME_TRAIN_ENGINE_RAIL_DASH_DIESEL                  :'Dash' (Diesel)
STR_VEHICLE_NAME_TRAIN_ENGINE_RAIL_SH_HENDRY_25_DIESEL          :SH/Hendry '25' (Diesel)
STR_VEHICLE_NAME_TRAIN_ENGINE_RAIL_UU_37_DIESEL                 :UU '37' (Diesel)
STR_VEHICLE_NAME_TRAIN_ENGINE_RAIL_FLOSS_47_DIESEL              :Floss '47' (Diesel)
STR_VEHICLE_NAME_TRAIN_ENGINE_RAIL_CS_4000_DIESEL               :CS 4000 (Diesel)
STR_VEHICLE_NAME_TRAIN_ENGINE_RAIL_CS_2400_DIESEL               :CS 2400 (Diesel)
STR_VEHICLE_NAME_TRAIN_ENGINE_RAIL_CENTENNIAL_DIESEL            :Centennial (Diesel)
STR_VEHICLE_NAME_TRAIN_ENGINE_RAIL_KELLING_3100_DIESEL          :Kelling 3100 (Diesel)
STR_VEHICLE_NAME_TRAIN_ENGINE_RAIL_TURNER_TURBO_DIESEL          :Turner Turbo (Diesel)
STR_VEHICLE_NAME_TRAIN_ENGINE_RAIL_MJS_1000_DIESEL              :MJS 1000 (Diesel)
STR_VEHICLE_NAME_TRAIN_ENGINE_RAIL_SH_125_DIESEL                :SH '125' (Diesel)
STR_VEHICLE_NAME_TRAIN_ENGINE_RAIL_SH_30_ELECTRIC               :SH '30' (Electric)
STR_VEHICLE_NAME_TRAIN_ENGINE_RAIL_SH_40_ELECTRIC               :SH '40' (Electric)
STR_VEHICLE_NAME_TRAIN_ENGINE_RAIL_T_I_M_ELECTRIC               :'T.I.M.' (Electric)
STR_VEHICLE_NAME_TRAIN_ENGINE_RAIL_ASIASTAR_ELECTRIC            :'AsiaStar' (Electric)
STR_VEHICLE_NAME_TRAIN_WAGON_RAIL_PASSENGER_CAR                 :Passenger Carriage
STR_VEHICLE_NAME_TRAIN_WAGON_RAIL_MAIL_VAN                      :Mail Van
STR_VEHICLE_NAME_TRAIN_WAGON_RAIL_COAL_CAR                      :Coal Truck
STR_VEHICLE_NAME_TRAIN_WAGON_RAIL_OIL_TANKER                    :Oil Tanker
STR_VEHICLE_NAME_TRAIN_WAGON_RAIL_LIVESTOCK_VAN                 :Livestock Van
STR_VEHICLE_NAME_TRAIN_WAGON_RAIL_GOODS_VAN                     :Goods Van
STR_VEHICLE_NAME_TRAIN_WAGON_RAIL_GRAIN_HOPPER                  :Grain Hopper
STR_VEHICLE_NAME_TRAIN_WAGON_RAIL_WOOD_TRUCK                    :Wood Truck
STR_VEHICLE_NAME_TRAIN_WAGON_RAIL_IRON_ORE_HOPPER               :Iron Ore Hopper
STR_VEHICLE_NAME_TRAIN_WAGON_RAIL_STEEL_TRUCK                   :Steel Truck
STR_VEHICLE_NAME_TRAIN_WAGON_RAIL_ARMORED_VAN                   :Armoured Van
STR_VEHICLE_NAME_TRAIN_WAGON_RAIL_FOOD_VAN                      :Food Van
STR_VEHICLE_NAME_TRAIN_WAGON_RAIL_PAPER_TRUCK                   :Paper Truck
STR_VEHICLE_NAME_TRAIN_WAGON_RAIL_COPPER_ORE_HOPPER             :Copper Ore Hopper
STR_VEHICLE_NAME_TRAIN_WAGON_RAIL_WATER_TANKER                  :Water Tanker
STR_VEHICLE_NAME_TRAIN_WAGON_RAIL_FRUIT_TRUCK                   :Fruit Truck
STR_VEHICLE_NAME_TRAIN_WAGON_RAIL_RUBBER_TRUCK                  :Rubber Truck
STR_VEHICLE_NAME_TRAIN_WAGON_RAIL_SUGAR_TRUCK                   :Sugar Truck
STR_VEHICLE_NAME_TRAIN_WAGON_RAIL_COTTON_CANDY_HOPPER           :Candyfloss Hopper
STR_VEHICLE_NAME_TRAIN_WAGON_RAIL_TOFFEE_HOPPER                 :Toffee Hopper
STR_VEHICLE_NAME_TRAIN_WAGON_RAIL_BUBBLE_VAN                    :Bubble Van
STR_VEHICLE_NAME_TRAIN_WAGON_RAIL_COLA_TANKER                   :Cola Tanker
STR_VEHICLE_NAME_TRAIN_WAGON_RAIL_CANDY_VAN                     :Sweet Van
STR_VEHICLE_NAME_TRAIN_WAGON_RAIL_TOY_VAN                       :Toy Van
STR_VEHICLE_NAME_TRAIN_WAGON_RAIL_BATTERY_TRUCK                 :Battery Truck
STR_VEHICLE_NAME_TRAIN_WAGON_RAIL_FIZZY_DRINK_TRUCK             :Fizzy Drink Truck
STR_VEHICLE_NAME_TRAIN_WAGON_RAIL_PLASTIC_TRUCK                 :Plastic Truck
STR_VEHICLE_NAME_TRAIN_ENGINE_MONORAIL_X2001_ELECTRIC           :'X2001' (Electric)
STR_VEHICLE_NAME_TRAIN_ENGINE_MONORAIL_MILLENNIUM_Z1_ELECTRIC   :'Millennium Z1' (Electric)
STR_VEHICLE_NAME_TRAIN_ENGINE_MONORAIL_WIZZOWOW_Z99             :Wizzowow Z99
STR_VEHICLE_NAME_TRAIN_WAGON_MONORAIL_PASSENGER_CAR             :Passenger Carriage
STR_VEHICLE_NAME_TRAIN_WAGON_MONORAIL_MAIL_VAN                  :Mail Van
STR_VEHICLE_NAME_TRAIN_WAGON_MONORAIL_COAL_CAR                  :Coal Truck
STR_VEHICLE_NAME_TRAIN_WAGON_MONORAIL_OIL_TANKER                :Oil Tanker
STR_VEHICLE_NAME_TRAIN_WAGON_MONORAIL_LIVESTOCK_VAN             :Livestock Van
STR_VEHICLE_NAME_TRAIN_WAGON_MONORAIL_GOODS_VAN                 :Goods Van
STR_VEHICLE_NAME_TRAIN_WAGON_MONORAIL_GRAIN_HOPPER              :Grain Hopper
STR_VEHICLE_NAME_TRAIN_WAGON_MONORAIL_WOOD_TRUCK                :Wood Truck
STR_VEHICLE_NAME_TRAIN_WAGON_MONORAIL_IRON_ORE_HOPPER           :Iron Ore Hopper
STR_VEHICLE_NAME_TRAIN_WAGON_MONORAIL_STEEL_TRUCK               :Steel Truck
STR_VEHICLE_NAME_TRAIN_WAGON_MONORAIL_ARMORED_VAN               :Armoured Van
STR_VEHICLE_NAME_TRAIN_WAGON_MONORAIL_FOOD_VAN                  :Food Van
STR_VEHICLE_NAME_TRAIN_WAGON_MONORAIL_PAPER_TRUCK               :Paper Truck
STR_VEHICLE_NAME_TRAIN_WAGON_MONORAIL_COPPER_ORE_HOPPER         :Copper Ore Hopper
STR_VEHICLE_NAME_TRAIN_WAGON_MONORAIL_WATER_TANKER              :Water Tanker
STR_VEHICLE_NAME_TRAIN_WAGON_MONORAIL_FRUIT_TRUCK               :Fruit Truck
STR_VEHICLE_NAME_TRAIN_WAGON_MONORAIL_RUBBER_TRUCK              :Rubber Truck
STR_VEHICLE_NAME_TRAIN_WAGON_MONORAIL_SUGAR_TRUCK               :Sugar Truck
STR_VEHICLE_NAME_TRAIN_WAGON_MONORAIL_COTTON_CANDY_HOPPER       :Candyfloss Hopper
STR_VEHICLE_NAME_TRAIN_WAGON_MONORAIL_TOFFEE_HOPPER             :Toffee Hopper
STR_VEHICLE_NAME_TRAIN_WAGON_MONORAIL_BUBBLE_VAN                :Bubble Van
STR_VEHICLE_NAME_TRAIN_WAGON_MONORAIL_COLA_TANKER               :Cola Tanker
STR_VEHICLE_NAME_TRAIN_WAGON_MONORAIL_CANDY_VAN                 :Sweet Van
STR_VEHICLE_NAME_TRAIN_WAGON_MONORAIL_TOY_VAN                   :Toy Van
STR_VEHICLE_NAME_TRAIN_WAGON_MONORAIL_BATTERY_TRUCK             :Battery Truck
STR_VEHICLE_NAME_TRAIN_WAGON_MONORAIL_FIZZY_DRINK_TRUCK         :Fizzy Drink Truck
STR_VEHICLE_NAME_TRAIN_WAGON_MONORAIL_PLASTIC_TRUCK             :Plastic Truck
STR_VEHICLE_NAME_TRAIN_ENGINE_MAGLEV_LEV1_LEVIATHAN_ELECTRIC    :Lev1 'Leviathan' (Electric)
STR_VEHICLE_NAME_TRAIN_ENGINE_MAGLEV_LEV2_CYCLOPS_ELECTRIC      :Lev2 'Cyclops' (Electric)
STR_VEHICLE_NAME_TRAIN_ENGINE_MAGLEV_LEV3_PEGASUS_ELECTRIC      :Lev3 'Pegasus' (Electric)
STR_VEHICLE_NAME_TRAIN_ENGINE_MAGLEV_LEV4_CHIMAERA_ELECTRIC     :Lev4 'Chimaera' (Electric)
STR_VEHICLE_NAME_TRAIN_ENGINE_MAGLEV_WIZZOWOW_ROCKETEER         :Wizzowow Rocketeer
STR_VEHICLE_NAME_TRAIN_WAGON_MAGLEV_PASSENGER_CAR               :Passenger Carriage
STR_VEHICLE_NAME_TRAIN_WAGON_MAGLEV_MAIL_VAN                    :Mail Van
STR_VEHICLE_NAME_TRAIN_WAGON_MAGLEV_COAL_CAR                    :Coal Truck
STR_VEHICLE_NAME_TRAIN_WAGON_MAGLEV_OIL_TANKER                  :Oil Tanker
STR_VEHICLE_NAME_TRAIN_WAGON_MAGLEV_LIVESTOCK_VAN               :Livestock Van
STR_VEHICLE_NAME_TRAIN_WAGON_MAGLEV_GOODS_VAN                   :Goods Van
STR_VEHICLE_NAME_TRAIN_WAGON_MAGLEV_GRAIN_HOPPER                :Grain Hopper
STR_VEHICLE_NAME_TRAIN_WAGON_MAGLEV_WOOD_TRUCK                  :Wood Truck
STR_VEHICLE_NAME_TRAIN_WAGON_MAGLEV_IRON_ORE_HOPPER             :Iron Ore Hopper
STR_VEHICLE_NAME_TRAIN_WAGON_MAGLEV_STEEL_TRUCK                 :Steel Truck
STR_VEHICLE_NAME_TRAIN_WAGON_MAGLEV_ARMORED_VAN                 :Armoured Van
STR_VEHICLE_NAME_TRAIN_WAGON_MAGLEV_FOOD_VAN                    :Food Van
STR_VEHICLE_NAME_TRAIN_WAGON_MAGLEV_PAPER_TRUCK                 :Paper Truck
STR_VEHICLE_NAME_TRAIN_WAGON_MAGLEV_COPPER_ORE_HOPPER           :Copper Ore Hopper
STR_VEHICLE_NAME_TRAIN_WAGON_MAGLEV_WATER_TANKER                :Water Tanker
STR_VEHICLE_NAME_TRAIN_WAGON_MAGLEV_FRUIT_TRUCK                 :Fruit Truck
STR_VEHICLE_NAME_TRAIN_WAGON_MAGLEV_RUBBER_TRUCK                :Rubber Truck
STR_VEHICLE_NAME_TRAIN_WAGON_MAGLEV_SUGAR_TRUCK                 :Sugar Truck
STR_VEHICLE_NAME_TRAIN_WAGON_MAGLEV_COTTON_CANDY_HOPPER         :Candyfloss Hopper
STR_VEHICLE_NAME_TRAIN_WAGON_MAGLEV_TOFFEE_HOPPER               :Toffee Hopper
STR_VEHICLE_NAME_TRAIN_WAGON_MAGLEV_BUBBLE_VAN                  :Bubble Van
STR_VEHICLE_NAME_TRAIN_WAGON_MAGLEV_COLA_TANKER                 :Cola Tanker
STR_VEHICLE_NAME_TRAIN_WAGON_MAGLEV_CANDY_VAN                   :Sweet Van
STR_VEHICLE_NAME_TRAIN_WAGON_MAGLEV_TOY_VAN                     :Toy Van
STR_VEHICLE_NAME_TRAIN_WAGON_MAGLEV_BATTERY_TRUCK               :Battery Truck
STR_VEHICLE_NAME_TRAIN_WAGON_MAGLEV_FIZZY_DRINK_TRUCK           :Fizzy Drink Truck
STR_VEHICLE_NAME_TRAIN_WAGON_MAGLEV_PLASTIC_TRUCK               :Plastic Truck
STR_VEHICLE_NAME_ROAD_VEHICLE_MPS_REGAL_BUS                     :MPS Regal Bus
STR_VEHICLE_NAME_ROAD_VEHICLE_HEREFORD_LEOPARD_BUS              :Hereford Leopard Bus
STR_VEHICLE_NAME_ROAD_VEHICLE_FOSTER_BUS                        :Foster Bus
STR_VEHICLE_NAME_ROAD_VEHICLE_FOSTER_MKII_SUPERBUS              :Foster MkII Superbus
STR_VEHICLE_NAME_ROAD_VEHICLE_PLODDYPHUT_MKI_BUS                :Ploddyphut MkI Bus
STR_VEHICLE_NAME_ROAD_VEHICLE_PLODDYPHUT_MKII_BUS               :Ploddyphut MkII Bus
STR_VEHICLE_NAME_ROAD_VEHICLE_PLODDYPHUT_MKIII_BUS              :Ploddyphut MkIII Bus
STR_VEHICLE_NAME_ROAD_VEHICLE_BALOGH_COAL_TRUCK                 :Balogh Coal Truck
STR_VEHICLE_NAME_ROAD_VEHICLE_UHL_COAL_TRUCK                    :Uhl Coal Truck
STR_VEHICLE_NAME_ROAD_VEHICLE_DW_COAL_TRUCK                     :DW Coal Truck
STR_VEHICLE_NAME_ROAD_VEHICLE_MPS_MAIL_TRUCK                    :MPS Mail Truck
STR_VEHICLE_NAME_ROAD_VEHICLE_REYNARD_MAIL_TRUCK                :Reynard Mail Truck
STR_VEHICLE_NAME_ROAD_VEHICLE_PERRY_MAIL_TRUCK                  :Perry Mail Truck
STR_VEHICLE_NAME_ROAD_VEHICLE_MIGHTYMOVER_MAIL_TRUCK            :MightyMover Mail Truck
STR_VEHICLE_NAME_ROAD_VEHICLE_POWERNAUGHT_MAIL_TRUCK            :Powernaught Mail Truck
STR_VEHICLE_NAME_ROAD_VEHICLE_WIZZOWOW_MAIL_TRUCK               :Wizzowow Mail Truck
STR_VEHICLE_NAME_ROAD_VEHICLE_WITCOMBE_OIL_TANKER               :Witcombe Oil Tanker
STR_VEHICLE_NAME_ROAD_VEHICLE_FOSTER_OIL_TANKER                 :Foster Oil Tanker
STR_VEHICLE_NAME_ROAD_VEHICLE_PERRY_OIL_TANKER                  :Perry Oil Tanker
STR_VEHICLE_NAME_ROAD_VEHICLE_TALBOTT_LIVESTOCK_VAN             :Talbott Livestock Van
STR_VEHICLE_NAME_ROAD_VEHICLE_UHL_LIVESTOCK_VAN                 :Uhl Livestock Van
STR_VEHICLE_NAME_ROAD_VEHICLE_FOSTER_LIVESTOCK_VAN              :Foster Livestock Van
STR_VEHICLE_NAME_ROAD_VEHICLE_BALOGH_GOODS_TRUCK                :Balogh Goods Truck
STR_VEHICLE_NAME_ROAD_VEHICLE_CRAIGHEAD_GOODS_TRUCK             :Craighead Goods Truck
STR_VEHICLE_NAME_ROAD_VEHICLE_GOSS_GOODS_TRUCK                  :Goss Goods Truck
STR_VEHICLE_NAME_ROAD_VEHICLE_HEREFORD_GRAIN_TRUCK              :Hereford Grain Truck
STR_VEHICLE_NAME_ROAD_VEHICLE_THOMAS_GRAIN_TRUCK                :Thomas Grain Truck
STR_VEHICLE_NAME_ROAD_VEHICLE_GOSS_GRAIN_TRUCK                  :Goss Grain Truck
STR_VEHICLE_NAME_ROAD_VEHICLE_WITCOMBE_WOOD_TRUCK               :Witcombe Wood Truck
STR_VEHICLE_NAME_ROAD_VEHICLE_FOSTER_WOOD_TRUCK                 :Foster Wood Truck
STR_VEHICLE_NAME_ROAD_VEHICLE_MORELAND_WOOD_TRUCK               :Moreland Wood Truck
STR_VEHICLE_NAME_ROAD_VEHICLE_MPS_IRON_ORE_TRUCK                :MPS Iron Ore Truck
STR_VEHICLE_NAME_ROAD_VEHICLE_UHL_IRON_ORE_TRUCK                :Uhl Iron Ore Truck
STR_VEHICLE_NAME_ROAD_VEHICLE_CHIPPY_IRON_ORE_TRUCK             :Chippy Iron Ore Truck
STR_VEHICLE_NAME_ROAD_VEHICLE_BALOGH_STEEL_TRUCK                :Balogh Steel Truck
STR_VEHICLE_NAME_ROAD_VEHICLE_UHL_STEEL_TRUCK                   :Uhl Steel Truck
STR_VEHICLE_NAME_ROAD_VEHICLE_KELLING_STEEL_TRUCK               :Kelling Steel Truck
STR_VEHICLE_NAME_ROAD_VEHICLE_BALOGH_ARMORED_TRUCK              :Balogh Armoured Truck
STR_VEHICLE_NAME_ROAD_VEHICLE_UHL_ARMORED_TRUCK                 :Uhl Armoured Truck
STR_VEHICLE_NAME_ROAD_VEHICLE_FOSTER_ARMORED_TRUCK              :Foster Armoured Truck
STR_VEHICLE_NAME_ROAD_VEHICLE_FOSTER_FOOD_VAN                   :Foster Food Van
STR_VEHICLE_NAME_ROAD_VEHICLE_PERRY_FOOD_VAN                    :Perry Food Van
STR_VEHICLE_NAME_ROAD_VEHICLE_CHIPPY_FOOD_VAN                   :Chippy Food Van
STR_VEHICLE_NAME_ROAD_VEHICLE_UHL_PAPER_TRUCK                   :Uhl Paper Truck
STR_VEHICLE_NAME_ROAD_VEHICLE_BALOGH_PAPER_TRUCK                :Balogh Paper Truck
STR_VEHICLE_NAME_ROAD_VEHICLE_MPS_PAPER_TRUCK                   :MPS Paper Truck
STR_VEHICLE_NAME_ROAD_VEHICLE_MPS_COPPER_ORE_TRUCK              :MPS Copper Ore Truck
STR_VEHICLE_NAME_ROAD_VEHICLE_UHL_COPPER_ORE_TRUCK              :Uhl Copper Ore Truck
STR_VEHICLE_NAME_ROAD_VEHICLE_GOSS_COPPER_ORE_TRUCK             :Goss Copper Ore Truck
STR_VEHICLE_NAME_ROAD_VEHICLE_UHL_WATER_TANKER                  :Uhl Water Tanker
STR_VEHICLE_NAME_ROAD_VEHICLE_BALOGH_WATER_TANKER               :Balogh Water Tanker
STR_VEHICLE_NAME_ROAD_VEHICLE_MPS_WATER_TANKER                  :MPS Water Tanker
STR_VEHICLE_NAME_ROAD_VEHICLE_BALOGH_FRUIT_TRUCK                :Balogh Fruit Truck
STR_VEHICLE_NAME_ROAD_VEHICLE_UHL_FRUIT_TRUCK                   :Uhl Fruit Truck
STR_VEHICLE_NAME_ROAD_VEHICLE_KELLING_FRUIT_TRUCK               :Kelling Fruit Truck
STR_VEHICLE_NAME_ROAD_VEHICLE_BALOGH_RUBBER_TRUCK               :Balogh Rubber Truck
STR_VEHICLE_NAME_ROAD_VEHICLE_UHL_RUBBER_TRUCK                  :Uhl Rubber Truck
STR_VEHICLE_NAME_ROAD_VEHICLE_RMT_RUBBER_TRUCK                  :RMT Rubber Truck
STR_VEHICLE_NAME_ROAD_VEHICLE_MIGHTYMOVER_SUGAR_TRUCK           :MightyMover Sugar Truck
STR_VEHICLE_NAME_ROAD_VEHICLE_POWERNAUGHT_SUGAR_TRUCK           :Powernaught Sugar Truck
STR_VEHICLE_NAME_ROAD_VEHICLE_WIZZOWOW_SUGAR_TRUCK              :Wizzowow Sugar Truck
STR_VEHICLE_NAME_ROAD_VEHICLE_MIGHTYMOVER_COLA_TRUCK            :MightyMover Cola Truck
STR_VEHICLE_NAME_ROAD_VEHICLE_POWERNAUGHT_COLA_TRUCK            :Powernaught Cola Truck
STR_VEHICLE_NAME_ROAD_VEHICLE_WIZZOWOW_COLA_TRUCK               :Wizzowow Cola Truck
STR_VEHICLE_NAME_ROAD_VEHICLE_MIGHTYMOVER_COTTON_CANDY          :MightyMover Candyfloss Truck
STR_VEHICLE_NAME_ROAD_VEHICLE_POWERNAUGHT_COTTON_CANDY          :Powernaught Candyfloss Truck
STR_VEHICLE_NAME_ROAD_VEHICLE_WIZZOWOW_COTTON_CANDY_TRUCK       :Wizzowow Candyfloss Truck
STR_VEHICLE_NAME_ROAD_VEHICLE_MIGHTYMOVER_TOFFEE_TRUCK          :MightyMover Toffee Truck
STR_VEHICLE_NAME_ROAD_VEHICLE_POWERNAUGHT_TOFFEE_TRUCK          :Powernaught Toffee Truck
STR_VEHICLE_NAME_ROAD_VEHICLE_WIZZOWOW_TOFFEE_TRUCK             :Wizzowow Toffee Truck
STR_VEHICLE_NAME_ROAD_VEHICLE_MIGHTYMOVER_TOY_VAN               :MightyMover Toy Van
STR_VEHICLE_NAME_ROAD_VEHICLE_POWERNAUGHT_TOY_VAN               :Powernaught Toy Van
STR_VEHICLE_NAME_ROAD_VEHICLE_WIZZOWOW_TOY_VAN                  :Wizzowow Toy Van
STR_VEHICLE_NAME_ROAD_VEHICLE_MIGHTYMOVER_CANDY_TRUCK           :MightyMover Sweet Truck
STR_VEHICLE_NAME_ROAD_VEHICLE_POWERNAUGHT_CANDY_TRUCK           :Powernaught Sweet Truck
STR_VEHICLE_NAME_ROAD_VEHICLE_WIZZOWOW_CANDY_TRUCK              :Wizzowow Sweet Truck
STR_VEHICLE_NAME_ROAD_VEHICLE_MIGHTYMOVER_BATTERY_TRUCK         :MightyMover Battery Truck
STR_VEHICLE_NAME_ROAD_VEHICLE_POWERNAUGHT_BATTERY_TRUCK         :Powernaught Battery Truck
STR_VEHICLE_NAME_ROAD_VEHICLE_WIZZOWOW_BATTERY_TRUCK            :Wizzowow Battery Truck
STR_VEHICLE_NAME_ROAD_VEHICLE_MIGHTYMOVER_FIZZY_DRINK           :MightyMover Fizzy Drink Truck
STR_VEHICLE_NAME_ROAD_VEHICLE_POWERNAUGHT_FIZZY_DRINK           :Powernaught Fizzy Drink Truck
STR_VEHICLE_NAME_ROAD_VEHICLE_WIZZOWOW_FIZZY_DRINK_TRUCK        :Wizzowow Fizzy Drink Truck
STR_VEHICLE_NAME_ROAD_VEHICLE_MIGHTYMOVER_PLASTIC_TRUCK         :MightyMover Plastic Truck
STR_VEHICLE_NAME_ROAD_VEHICLE_POWERNAUGHT_PLASTIC_TRUCK         :Powernaught Plastic Truck
STR_VEHICLE_NAME_ROAD_VEHICLE_WIZZOWOW_PLASTIC_TRUCK            :Wizzowow Plastic Truck
STR_VEHICLE_NAME_ROAD_VEHICLE_MIGHTYMOVER_BUBBLE_TRUCK          :MightyMover Bubble Truck
STR_VEHICLE_NAME_ROAD_VEHICLE_POWERNAUGHT_BUBBLE_TRUCK          :Powernaught Bubble Truck
STR_VEHICLE_NAME_ROAD_VEHICLE_WIZZOWOW_BUBBLE_TRUCK             :Wizzowow Bubble Truck
STR_VEHICLE_NAME_SHIP_MPS_OIL_TANKER                            :MPS Oil Tanker
STR_VEHICLE_NAME_SHIP_CS_INC_OIL_TANKER                         :CS-Inc. Oil Tanker
STR_VEHICLE_NAME_SHIP_MPS_PASSENGER_FERRY                       :MPS Passenger Ferry
STR_VEHICLE_NAME_SHIP_FFP_PASSENGER_FERRY                       :FFP Passenger Ferry
STR_VEHICLE_NAME_SHIP_BAKEWELL_300_HOVERCRAFT                   :Bakewell 300 Hovercraft
STR_VEHICLE_NAME_SHIP_CHUGGER_CHUG_PASSENGER                    :Chugger-Chug Passenger Ferry
STR_VEHICLE_NAME_SHIP_SHIVERSHAKE_PASSENGER_FERRY               :Shivershake Passenger Ferry
STR_VEHICLE_NAME_SHIP_YATE_CARGO_SHIP                           :Yate Cargo Ship
STR_VEHICLE_NAME_SHIP_BAKEWELL_CARGO_SHIP                       :Bakewell Cargo Ship
STR_VEHICLE_NAME_SHIP_MIGHTYMOVER_CARGO_SHIP                    :MightyMover Cargo Ship
STR_VEHICLE_NAME_SHIP_POWERNAUT_CARGO_SHIP                      :Powernaut Cargo Ship
STR_VEHICLE_NAME_AIRCRAFT_SAMPSON_U52                           :Sampson U52
STR_VEHICLE_NAME_AIRCRAFT_COLEMAN_COUNT                         :Coleman Count
STR_VEHICLE_NAME_AIRCRAFT_FFP_DART                              :FFP Dart
STR_VEHICLE_NAME_AIRCRAFT_YATE_HAUGAN                           :Yate Haugan
STR_VEHICLE_NAME_AIRCRAFT_BAKEWELL_COTSWALD_LB_3                :Bakewell Cotswald LB-3
STR_VEHICLE_NAME_AIRCRAFT_BAKEWELL_LUCKETT_LB_8                 :Bakewell Luckett LB-8
STR_VEHICLE_NAME_AIRCRAFT_BAKEWELL_LUCKETT_LB_9                 :Bakewell Luckett LB-9
STR_VEHICLE_NAME_AIRCRAFT_BAKEWELL_LUCKETT_LB80                 :Bakewell Luckett LB80
STR_VEHICLE_NAME_AIRCRAFT_BAKEWELL_LUCKETT_LB_10                :Bakewell Luckett LB-10
STR_VEHICLE_NAME_AIRCRAFT_BAKEWELL_LUCKETT_LB_11                :Bakewell Luckett LB-11
STR_VEHICLE_NAME_AIRCRAFT_YATE_AEROSPACE_YAC_1_11               :Yate Aerospace YAC 1-11
STR_VEHICLE_NAME_AIRCRAFT_DARWIN_100                            :Darwin 100
STR_VEHICLE_NAME_AIRCRAFT_DARWIN_200                            :Darwin 200
STR_VEHICLE_NAME_AIRCRAFT_DARWIN_300                            :Darwin 300
STR_VEHICLE_NAME_AIRCRAFT_DARWIN_400                            :Darwin 400
STR_VEHICLE_NAME_AIRCRAFT_DARWIN_500                            :Darwin 500
STR_VEHICLE_NAME_AIRCRAFT_DARWIN_600                            :Darwin 600
STR_VEHICLE_NAME_AIRCRAFT_GURU_GALAXY                           :Guru Galaxy
STR_VEHICLE_NAME_AIRCRAFT_AIRTAXI_A21                           :Airtaxi A21
STR_VEHICLE_NAME_AIRCRAFT_AIRTAXI_A31                           :Airtaxi A31
STR_VEHICLE_NAME_AIRCRAFT_AIRTAXI_A32                           :Airtaxi A32
STR_VEHICLE_NAME_AIRCRAFT_AIRTAXI_A33                           :Airtaxi A33
STR_VEHICLE_NAME_AIRCRAFT_YATE_AEROSPACE_YAE46                  :Yate Aerospace YAe46
STR_VEHICLE_NAME_AIRCRAFT_DINGER_100                            :Dinger 100
STR_VEHICLE_NAME_AIRCRAFT_AIRTAXI_A34_1000                      :AirTaxi A34-1000
STR_VEHICLE_NAME_AIRCRAFT_YATE_Z_SHUTTLE                        :Yate Z-Shuttle
STR_VEHICLE_NAME_AIRCRAFT_KELLING_K1                            :Kelling K1
STR_VEHICLE_NAME_AIRCRAFT_KELLING_K6                            :Kelling K6
STR_VEHICLE_NAME_AIRCRAFT_KELLING_K7                            :Kelling K7
STR_VEHICLE_NAME_AIRCRAFT_DARWIN_700                            :Darwin 700
STR_VEHICLE_NAME_AIRCRAFT_FFP_HYPERDART_2                       :FFP Hyperdart 2
STR_VEHICLE_NAME_AIRCRAFT_DINGER_200                            :Dinger 200
STR_VEHICLE_NAME_AIRCRAFT_DINGER_1000                           :Dinger 1000
STR_VEHICLE_NAME_AIRCRAFT_PLODDYPHUT_100                        :Ploddyphut 100
STR_VEHICLE_NAME_AIRCRAFT_PLODDYPHUT_500                        :Ploddyphut 500
STR_VEHICLE_NAME_AIRCRAFT_FLASHBANG_X1                          :Flashbang X1
STR_VEHICLE_NAME_AIRCRAFT_JUGGERPLANE_M1                        :Juggerplane M1
STR_VEHICLE_NAME_AIRCRAFT_FLASHBANG_WIZZER                      :Flashbang Wizzer
STR_VEHICLE_NAME_AIRCRAFT_TRICARIO_HELICOPTER                   :Tricario Helicopter
STR_VEHICLE_NAME_AIRCRAFT_GURU_X2_HELICOPTER                    :Guru X2 Helicopter
STR_VEHICLE_NAME_AIRCRAFT_POWERNAUT_HELICOPTER                  :Powernaut Helicopter

##id 0x8800
# Formatting of some strings
STR_FORMAT_DATE_TINY                                            :{RAW_STRING}-{RAW_STRING}-{NUM}
STR_FORMAT_DATE_SHORT                                           :{STRING} {NUM}
STR_FORMAT_DATE_LONG                                            :{STRING} {STRING} {NUM}
STR_FORMAT_DATE_ISO                                             :{2:NUM}-{1:RAW_STRING}-{0:RAW_STRING}

STR_FORMAT_DATE_MINUTES                                         :{0:RAW_STRING}:{1:RAW_STRING}
STR_FORMAT_DATE_MINUTES_WITH_Y                                  :{0:RAW_STRING}:{1:RAW_STRING} / {2:NUM}
STR_FORMAT_DATE_MINUTES_WITH_YM                                 :{0:RAW_STRING}:{1:RAW_STRING} / {2:DATE_SHORT}
STR_FORMAT_DATE_MINUTES_WITH_YMD                                :{0:RAW_STRING}:{1:RAW_STRING} / {2:DATE_LONG}

STR_FORMAT_BUOY_NAME                                            :{TOWN} Buoy
STR_FORMAT_BUOY_NAME_SERIAL                                     :{TOWN} Buoy #{COMMA}
STR_FORMAT_COMPANY_NUM                                          :(Company {COMMA})
STR_FORMAT_GROUP_NAME                                           :Group {COMMA}
STR_FORMAT_INDUSTRY_NAME                                        :{TOWN} {STRING}
STR_FORMAT_WAYPOINT_NAME                                        :{TOWN} Waypoint
STR_FORMAT_WAYPOINT_NAME_SERIAL                                 :{TOWN} Waypoint #{COMMA}

STR_FORMAT_DEPOT_NAME_TRAIN                                     :{TOWN} Train Depot
STR_FORMAT_DEPOT_NAME_TRAIN_SERIAL                              :{TOWN} Train Depot #{COMMA}
STR_FORMAT_DEPOT_NAME_ROAD_VEHICLE                              :{TOWN} Road Vehicle Depot
STR_FORMAT_DEPOT_NAME_ROAD_VEHICLE_SERIAL                       :{TOWN} Road Vehicle Depot #{COMMA}
STR_FORMAT_DEPOT_NAME_SHIP                                      :{TOWN} Ship Depot
STR_FORMAT_DEPOT_NAME_SHIP_SERIAL                               :{TOWN} Ship Depot #{COMMA}
STR_FORMAT_DEPOT_NAME_AIRCRAFT                                  :{STATION} Hangar

STR_UNKNOWN_STATION                                             :unknown station
STR_DEFAULT_SIGN_NAME                                           :Sign
STR_COMPANY_SOMEONE                                             :someone

STR_SAVEGAME_NAME_DEFAULT                                       :{COMPANY}, {STRING1}
STR_SAVEGAME_NAME_SPECTATOR                                     :Spectator, {1:STRING1}

# Viewport strings
STR_VIEWPORT_SHOW_VEHICLE_ROUTE_STEP                            :{BROWN}{NUM} {STRING}
STR_VIEWPORT_SHOW_VEHICLE_ROUTE_STEP_STATION                    :{BLACK}ST
STR_VIEWPORT_SHOW_VEHICLE_ROUTE_STEP_WAYPOINT                   :{GRAY}WP
STR_VIEWPORT_SHOW_VEHICLE_ROUTE_STEP_IMPLICIT                   :{GRAY}IM
STR_VIEWPORT_SHOW_VEHICLE_ROUTE_STEP_DEPOT                      :{RED}DE

STR_VIEWPORT_TOWN_POP_VERY_POOR_RATING                          :{WHITE}{TOWN} {RED}({COMMA})
STR_VIEWPORT_TOWN_POP_MEDIOCRE_RATING                           :{WHITE}{TOWN} {ORANGE}({COMMA})
STR_VIEWPORT_TOWN_POP_GOOD_RATING                               :{WHITE}{TOWN} {YELLOW}({COMMA})
STR_VIEWPORT_TOWN_POP                                           :{WHITE}{TOWN} ({COMMA})
STR_VIEWPORT_TOWN_POP_EXCELLENT_RATING                          :{WHITE}{TOWN} {GREEN}({COMMA})
STR_VIEWPORT_TOWN                                               :{WHITE}{TOWN}
STR_VIEWPORT_TOWN_TINY_BLACK                                    :{TINY_FONT}{BLACK}{TOWN}
STR_VIEWPORT_TOWN_TINY_VERY_POOR_RATING                         :{TINY_FONT}{RED}{TOWN}
STR_VIEWPORT_TOWN_TINY_MEDIOCRE_RATING                          :{TINY_FONT}{ORANGE}{TOWN}
STR_VIEWPORT_TOWN_TINY_GOOD_RATING                              :{TINY_FONT}{YELLOW}{TOWN}
STR_VIEWPORT_TOWN_TINY_WHITE                                    :{TINY_FONT}{WHITE}{TOWN}
STR_VIEWPORT_TOWN_TINY_EXCELLENT_RATING                         :{TINY_FONT}{GREEN}{TOWN}

STR_VIEWPORT_SIGN_SMALL_BLACK                                   :{TINY_FONT}{BLACK}{SIGN}
STR_VIEWPORT_SIGN_SMALL_WHITE                                   :{TINY_FONT}{WHITE}{SIGN}

STR_VIEWPORT_STATION                                            :{STATION} {STATION_FEATURES}
STR_VIEWPORT_STATION_TINY                                       :{TINY_FONT}{STATION}

STR_VIEWPORT_WAYPOINT                                           :{WAYPOINT}
STR_VIEWPORT_WAYPOINT_TINY                                      :{TINY_FONT}{WAYPOINT}

# Simple strings to get specific types of data
STR_COMPANY_NAME                                                :{COMPANY}
STR_COMPANY_NAME_COMPANY_NUM                                    :{COMPANY} {COMPANY_NUM}
STR_DEPOT_NAME                                                  :{DEPOT}
STR_ENGINE_NAME                                                 :{ENGINE}
STR_HIDDEN_ENGINE_NAME                                          :{ENGINE} (hidden)
STR_GROUP_NAME                                                  :{GROUP}
STR_INDUSTRY_NAME                                               :{INDUSTRY}
STR_PRESIDENT_NAME                                              :{PRESIDENT_NAME}
STR_SIGN_NAME                                                   :{SIGN}
STR_STATION_NAME                                                :{STATION}
STR_TOWN_NAME                                                   :{TOWN}
STR_VEHICLE_NAME                                                :{VEHICLE}
STR_WAYPOINT_NAME                                               :{WAYPOINT}

STR_JUST_CARGO                                                  :{CARGO_LONG}
STR_JUST_CHECKMARK                                              :{CHECKMARK}
STR_JUST_COMMA                                                  :{COMMA}
STR_JUST_CURRENCY_SHORT                                         :{CURRENCY_SHORT}
STR_JUST_CURRENCY_LONG                                          :{CURRENCY_LONG}
STR_JUST_CARGO_LIST                                             :{CARGO_LIST}
STR_JUST_INT                                                    :{NUM}
STR_JUST_DATE_TINY                                              :{DATE_TINY}
STR_JUST_DATE_SHORT                                             :{DATE_SHORT}
STR_JUST_DATE_LONG                                              :{DATE_LONG}
STR_JUST_DATE_ISO                                               :{DATE_ISO}
STR_JUST_DATE_WALLCLOCK_TINY                                    :{DATE_WALLCLOCK_TINY}
STR_JUST_DATE_WALLCLOCK_SHORT                                   :{DATE_WALLCLOCK_SHORT}
STR_JUST_DATE_WALLCLOCK_LONG                                    :{DATE_WALLCLOCK_LONG}
STR_JUST_DATE_WALLCLOCK_ISO                                     :{DATE_WALLCLOCK_ISO}
STR_JUST_STRING                                                 :{STRING}
STR_JUST_STRING_STRING                                          :{STRING}{STRING}
STR_JUST_RAW_STRING                                             :{RAW_STRING}
STR_JUST_BIG_RAW_STRING                                         :{BIG_FONT}{RAW_STRING}

# Slightly 'raw' stringcodes with colour or size
STR_BLACK_COMMA                                                 :{BLACK}{COMMA}
STR_TINY_BLACK_COMA                                             :{TINY_FONT}{BLACK}{COMMA}
STR_TINY_COMMA                                                  :{TINY_FONT}{COMMA}
STR_BLUE_COMMA                                                  :{BLUE}{COMMA}
STR_RED_COMMA                                                   :{RED}{COMMA}
STR_WHITE_COMMA                                                 :{WHITE}{COMMA}
STR_TINY_BLACK_DECIMAL                                          :{TINY_FONT}{BLACK}{DECIMAL}
STR_COMPANY_MONEY                                               :{WHITE}{CURRENCY_LONG}
STR_BLACK_DATE_LONG                                             :{BLACK}{DATE_LONG}
STR_WHITE_DATE_LONG                                             :{WHITE}{DATE_LONG}
STR_WHITE_DATE_WALLCLOCK_LONG                                   :{WHITE}{DATE_WALLCLOCK_LONG}
STR_WHITE_DATE_WALLCLOCK_SHORT                                  :{WHITE}{DATE_WALLCLOCK_SHORT}
STR_SHORT_DATE                                                  :{WHITE}{DATE_TINY}
STR_DATE_LONG_SMALL                                             :{TINY_FONT}{BLACK}{DATE_LONG}
STR_TINY_GROUP                                                  :{TINY_FONT}{GROUP}
STR_BLACK_INT                                                   :{BLACK}{NUM}
STR_ORANGE_INT                                                  :{ORANGE}{NUM}
STR_WHITE_SIGN                                                  :{WHITE}{SIGN}
STR_TINY_BLACK_STATION                                          :{TINY_FONT}{BLACK}{STATION}
STR_BLACK_STRING                                                :{BLACK}{STRING}
STR_BLACK_RAW_STRING                                            :{BLACK}{RAW_STRING}
STR_ORANGE_STRING                                               :{ORANGE}{STRING}
STR_LTBLUE_STRING                                               :{LTBLUE}{STRING}
STR_WHITE_STRING                                                :{WHITE}{STRING}
STR_ORANGE_STRING1_WHITE                                        :{ORANGE}{STRING1}{WHITE}
STR_ORANGE_STRING1_LTBLUE                                       :{ORANGE}{STRING1}{LTBLUE}
STR_TINY_BLACK_HEIGHT                                           :{TINY_FONT}{BLACK}{HEIGHT}
STR_TINY_BLACK_VEHICLE                                          :{TINY_FONT}{BLACK}{VEHICLE}
STR_TINY_RIGHT_ARROW                                            :{TINY_FONT}{RIGHT_ARROW}

STR_WHITE                                                       :{WHITE}
STR_BLACK                                                       :{BLACK}
STR_BLACK_1                                                     :{BLACK}1
STR_BLACK_2                                                     :{BLACK}2
STR_BLACK_3                                                     :{BLACK}3
STR_BLACK_4                                                     :{BLACK}4
STR_BLACK_5                                                     :{BLACK}5
STR_BLACK_6                                                     :{BLACK}6
STR_BLACK_7                                                     :{BLACK}7

STR_TRAIN                                                       :{BLACK}{TRAIN}
STR_BUS                                                         :{BLACK}{BUS}
STR_LORRY                                                       :{BLACK}{LORRY}
STR_PLANE                                                       :{BLACK}{PLANE}
STR_SHIP                                                        :{BLACK}{SHIP}

STR_TOOLBAR_RAILTYPE_VELOCITY                                   :{STRING} ({VELOCITY})

######## Zoning toolbar

STR_ZONING_TOOLBAR                                              :{WHITE}Zoning toolbar
STR_ZONING_OUTER                                                :{BLACK}Outer tile borders:
STR_ZONING_INNER                                                :{BLACK}Inner tile borders:
STR_ZONING_OUTER_INFO                                           :{BLACK}Select which type of zoning you want on the outer border of a tile.
STR_ZONING_INNER_INFO                                           :{BLACK}Select which type of zoning you want on the inner border of a tile.

STR_ZONING_NO_ZONING                                            :Nothing
STR_ZONING_AUTHORITY                                            :Authority
STR_ZONING_CAN_BUILD                                            :Where I can't build
STR_ZONING_STA_CATCH                                            :Station catchment
STR_ZONING_BUL_UNSER                                            :Unserved buildings
STR_ZONING_IND_UNSER                                            :Unserved industries<|MERGE_RESOLUTION|>--- conflicted
+++ resolved
@@ -1588,13 +1588,10 @@
 STR_CONFIG_SETTING_ALLOW_SHARES_HELPTEXT                        :When enabled, allow buying and selling of company shares. Shares will only be available for companies reaching a certain age
 STR_CONFIG_SETTING_FEEDER_PAYMENT_SHARE                         :Percentage of leg profit to pay in feeder systems: {STRING2}
 STR_CONFIG_SETTING_FEEDER_PAYMENT_SHARE_HELPTEXT                :Percentage of income given to the intermediate legs in feeder systems, giving more control over the income
-<<<<<<< HEAD
 STR_CONFIG_SETTING_SIMULATE_SIGNALS                             :Simulate signals in tunnels, bridges every: {STRING2}
 STR_CONFIG_SETTING_SIMULATE_SIGNALS_VALUE                       :{COMMA} tile{P 0 "" s}
-=======
 STR_CONFIG_SETTING_DAY_LENGTH_FACTOR                            :Day length factor: {STRING2}
 STR_CONFIG_SETTING_DAY_LENGTH_FACTOR_HELPTEXT                   :Game pace is slowed by this factor
->>>>>>> 41062cf7
 STR_CONFIG_SETTING_DRAG_SIGNALS_DENSITY                         :When dragging, place signals every: {STRING2}
 STR_CONFIG_SETTING_DRAG_SIGNALS_DENSITY_HELPTEXT                :Set the distance at which signals will be built on a track up to the next obstacle (signal, junction), if signals are dragged
 STR_CONFIG_SETTING_DRAG_SIGNALS_DENSITY_VALUE                   :{COMMA} tile{P 0 "" s}
