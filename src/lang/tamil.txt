--- conflicted
+++ resolved
@@ -2101,11 +2101,7 @@
 
 # Network company list added strings
 STR_NETWORK_COMPANY_LIST_CLIENT_LIST                            :இணைய வீரர்கள்
-<<<<<<< HEAD
-STR_NETWORK_COMPANY_LIST_SPECTATE                               :கவனி
-=======
 STR_NETWORK_COMPANY_LIST_SPECTATE                               :பார்வையாளனாக பார்
->>>>>>> 9e47df29
 
 # Network client list
 STR_NETWORK_CLIENT_LIST_SERVER_NAME_EDIT_TOOLTIP                :{BLACK}உங்கள் சேவையகத்தின் பெயரைத் திருத்தவும்
