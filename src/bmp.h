--- conflicted
+++ resolved
@@ -24,13 +24,8 @@
 };
 
 struct BmpData {
-<<<<<<< HEAD
-	Colour *palette;
-	uint8_t *bitmap;
-=======
 	std::vector<Colour> palette;
 	std::vector<uint8_t> bitmap;
->>>>>>> b4498395
 };
 
 bool BmpReadHeader(RandomAccessFile &file, BmpInfo &info, BmpData &data);
