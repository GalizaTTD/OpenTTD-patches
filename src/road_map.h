--- conflicted
+++ resolved
@@ -585,15 +585,7 @@
 	SetTileType(t, MP_ROAD);
 	SetTileOwner(t, rail);
 	_m[t].m2 = town;
-<<<<<<< HEAD
-
-	SB(_m[t].m1, 7, 1, GB(rat, 4, 1));
-	SB(_m[t].m3, 0, 4, GB(rat, 0, 4));
-	SB(_m[t].m3, 4, 4, 0);
-
-=======
 	_m[t].m3 = 0;
->>>>>>> bf8d7df7
 	_m[t].m4 = 0;
 	_m[t].m5 = ROAD_TILE_CROSSING << 6 | roaddir;
 	SB(_me[t].m6, 2, 4, 0);
