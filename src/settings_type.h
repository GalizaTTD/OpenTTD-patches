/* $Id$ */

/*
 * This file is part of OpenTTD.
 * OpenTTD is free software; you can redistribute it and/or modify it under the terms of the GNU General Public License as published by the Free Software Foundation, version 2.
 * OpenTTD is distributed in the hope that it will be useful, but WITHOUT ANY WARRANTY; without even the implied warranty of MERCHANTABILITY or FITNESS FOR A PARTICULAR PURPOSE.
 * See the GNU General Public License for more details. You should have received a copy of the GNU General Public License along with OpenTTD. If not, see <http://www.gnu.org/licenses/>.
 */

/** @file settings_type.h Types related to global configuration settings. */

#ifndef SETTINGS_TYPE_H
#define SETTINGS_TYPE_H

#include "date_type.h"
#include "town_type.h"
#include "transport_type.h"
#include "network/core/config.h"
#include "company_type.h"
#include "cargotype.h"
#include "linkgraph/linkgraph_type.h"
#include "zoom_type.h"
#include "openttd.h"


/** Settings profiles and highscore tables. */
enum SettingsProfile {
	SP_BEGIN = 0,
	SP_EASY = SP_BEGIN,                       ///< Easy difficulty.
	SP_MEDIUM,                                ///< Medium difficulty.
	SP_HARD,                                  ///< Hard difficulty.

	SP_END,                                   ///< End of setting profiles.

	SP_CUSTOM = SP_END,                       ///< No profile, special "custom" highscore.
	SP_SAVED_HIGHSCORE_END,                   ///< End of saved highscore tables.

	SP_MULTIPLAYER = SP_SAVED_HIGHSCORE_END,  ///< Special "multiplayer" highscore. Not saved, always specific to the current game.
	SP_HIGHSCORE_END,                         ///< End of highscore tables.
};

/** Available industry map generation densities. */
enum IndustryDensity {
	ID_FUND_ONLY, ///< The game does not build industries.
	ID_MINIMAL,   ///< Start with just the industries that must be present.
	ID_VERY_LOW,  ///< Very few industries at game start.
	ID_LOW,       ///< Few industries at game start.
	ID_NORMAL,    ///< Normal amount of industries at game start.
	ID_HIGH,      ///< Many industries at game start.

	ID_END,       ///< Number of industry density settings.
};

/** Settings related to the difficulty of the game */
struct DifficultySettings {
	byte   max_no_competitors;               ///< the number of competitors (AIs)
	byte   number_towns;                     ///< the amount of towns
	byte   industry_density;                 ///< The industry density. @see IndustryDensity
	uint32 max_loan;                         ///< the maximum initial loan
	byte   initial_interest;                 ///< amount of interest (to pay over the loan)
	byte   vehicle_costs;                    ///< amount of money spent on vehicle running cost
	byte   competitor_speed;                 ///< the speed at which the AI builds
	byte   vehicle_breakdowns;               ///< likelihood of vehicles breaking down
	byte   subsidy_multiplier;               ///< amount of subsidy
	byte   construction_cost;                ///< how expensive is building
	byte   terrain_type;                     ///< the mountainousness of the landscape
	byte   quantity_sea_lakes;               ///< the amount of seas/lakes
	bool   economy;                          ///< how volatile is the economy
	bool   line_reverse_mode;                ///< reversing at stations or not
	bool   disasters;                        ///< are disasters enabled
	byte   town_council_tolerance;           ///< minimum required town ratings to be allowed to demolish stuff
};

/** Settings relating to viewport/smallmap scrolling. */
enum ViewportScrollMode {
	VSM_VIEWPORT_RMB_FIXED, ///< Viewport moves with mouse movement on holding right mouse button, cursor position is fixed.
	VSM_MAP_RMB_FIXED,      ///< Map moves with mouse movement on holding right mouse button, cursor position is fixed.
	VSM_MAP_RMB,            ///< Map moves with mouse movement on holding right mouse button, cursor moves.
	VSM_MAP_LMB,            ///< Map moves with mouse movement on holding left mouse button, cursor moves.
	VSM_END,                ///< Number of scroll mode settings.
};

/** Settings related to the GUI and other stuff that is not saved in the savegame. */
struct GUISettings {
	bool   sg_full_load_any;                 ///< new full load calculation, any cargo must be full read from pre v93 savegames
	bool   lost_vehicle_warn;                ///< if a vehicle can't find its destination, show a warning
	uint8  order_review_system;              ///< perform order reviews on vehicles
	bool   vehicle_income_warn;              ///< if a vehicle isn't generating income, show a warning
	bool   show_finances;                    ///< show finances at end of year
	bool   sg_new_nonstop;                   ///< ttdpatch compatible nonstop handling read from pre v93 savegames
	bool   new_nonstop;                      ///< ttdpatch compatible nonstop handling
	uint8  stop_location;                    ///< what is the default stop location of trains?
	uint8  auto_scrolling;                   ///< scroll when moving mouse to the edge (see #ViewportAutoscrolling)
	byte   errmsg_duration;                  ///< duration of error message
	uint16 hover_delay_ms;                   ///< time required to activate a hover event, in milliseconds
	bool   link_terraform_toolbar;           ///< display terraform toolbar when displaying rail, road, water and airport toolbars
	uint8  smallmap_land_colour;             ///< colour used for land and heightmap at the smallmap
	uint8  scroll_mode;                      ///< viewport scroll mode
	bool   smooth_scroll;                    ///< smooth scroll viewports
	bool   measure_tooltip;                  ///< show a permanent tooltip when dragging tools
	byte   liveries;                         ///< options for displaying company liveries, 0=none, 1=self, 2=all
	bool   prefer_teamchat;                  ///< choose the chat message target with <ENTER>, true=all clients, false=your team
	uint8  advanced_vehicle_list;            ///< use the "advanced" vehicle list
	uint8  loading_indicators;               ///< show loading indicators
	uint8  default_rail_type;                ///< the default rail type for the rail GUI
	uint8  toolbar_pos;                      ///< position of toolbars, 0=left, 1=center, 2=right
	uint8  statusbar_pos;                    ///< position of statusbar, 0=left, 1=center, 2=right
	uint8  window_snap_radius;               ///< windows snap at each other if closer than this
	uint8  window_soft_limit;                ///< soft limit of maximum number of non-stickied non-vital windows (0 = no limit)
	ZoomLevelByte zoom_min;                  ///< minimum zoom out level
	ZoomLevelByte zoom_max;                  ///< maximum zoom out level
	bool   disable_unsuitable_building;      ///< disable infrastructure building when no suitable vehicles are available
	byte   autosave;                         ///< how often should we do autosaves?
	bool   threaded_saves;                   ///< should we do threaded saves?
	bool   keep_all_autosave;                ///< name the autosave in a different way
	bool   autosave_on_exit;                 ///< save an autosave when you quit the game, but do not ask "Do you really want to quit?"
	uint8  date_format_in_default_names;     ///< should the default savegame/screenshot name use long dates (31th Dec 2008), short dates (31-12-2008) or ISO dates (2008-12-31)
	byte   max_num_autosaves;                ///< controls how many autosavegames are made before the game starts to overwrite (names them 0 to max_num_autosaves - 1)
	bool   population_in_label;              ///< show the population of a town in his label?
	uint8  right_mouse_btn_emulation;        ///< should we emulate right mouse clicking?
	uint8  scrollwheel_scrolling;            ///< scrolling using the scroll wheel?
	uint8  scrollwheel_multiplier;           ///< how much 'wheel' per incoming event from the OS?
	bool   viewport_map_scan_surroundings;   ///< look for the most important tile in surroundings
	bool   show_slopes_on_viewport_map;      ///< use slope orientation to render the ground
	uint32 default_viewport_map_mode;        ///< the mode to use by default when a viewport is in map mode, 0=owner, 1=industry, 2=vegetation
	uint32 action_when_viewport_map_is_dblclicked; ///< what to do when a doubleclick occurs on the viewport map
	uint32 show_scrolling_viewport_on_map;   ///< when a no map viewport is scrolled, its location is marked on the other map viewports
	bool   show_bridges_on_map;              ///< bridges are rendered on a viewport in map mode
	bool   show_tunnels_on_map;              ///< tunnels are rendered on a viewport in map mode
	uint32 show_vehicle_route;               ///< show a vehicle's route when its orders/timetable window is focused
	uint32 dash_level_of_route_lines;        ///< the dash level passed to GfxDrawLine() (plain if 0)
	bool   use_owner_colour_for_tunnelbridge;///< bridges and tunnels are rendered with their owner's colour
	bool   timetable_arrival_departure;      ///< show arrivals and departures in vehicle timetables
<<<<<<< HEAD
	uint8  max_departures;                   ///< maximum number of departures to show per station
	uint16 max_departure_time;               ///< maximum time in advance to show departures
	uint16 departure_calc_frequency;         ///< how often to calculate departures (in ticks)
	bool   departure_show_vehicle;           ///< whether to show vehicle names with departures
	bool   departure_show_group;             ///< whether to show group names with departures
	bool   departure_show_company;           ///< whether to show company names with departures
	bool   departure_show_vehicle_type;      ///< whether to show vehicle type icons with departures
	bool   departure_show_vehicle_color;     ///< whether to show vehicle type icons in silver instead of orange
	bool   departure_larger_font;            ///< whether to show the calling at list in a larger font
	bool   departure_destination_type;       ///< whether to show destination types for ports and airports
	bool   departure_show_both;              ///< whether to show departure and arrival times on the same line
	bool   departure_only_passengers;        ///< whether to only show passenger services
	bool   departure_smart_terminus;         ///< whether to only show passenger services
	uint8  departure_conditionals;           ///< how to handle conditional orders
	bool   departure_show_all_stops;         ///< whether to show stops regardless of loading/unloading done at them
	bool   departure_merge_identical;        ///< whether to merge identical departures
	bool   left_mouse_btn_scrolling;         ///< left mouse button scroll
=======
>>>>>>> 228f8fba
	bool   right_mouse_wnd_close;            ///< close window with right click
	bool   pause_on_newgame;                 ///< whether to start new games paused or not
	bool   enable_signal_gui;                ///< show the signal GUI when the signal button is pressed
	Year   coloured_news_year;               ///< when does newspaper become coloured?
	bool   timetable_in_ticks;               ///< whether to show the timetable in ticks rather than days
	bool   timetable_leftover_ticks;         ///< whether to show leftover ticks after converting to minutes/days, in the timetable
	bool   time_in_minutes;                  ///< whether to use the hh:mm conversion when printing dates
	bool   timetable_start_text_entry;       ///< whether to enter timetable start times as text (hhmm format)
	uint16 ticks_per_minute;                 ///< how many ticks per minute
	uint8  date_with_time;                   ///< whether to show the month and year with the time
	uint16 clock_offset;                     ///< clock offset in minutes
	bool   quick_goto;                       ///< Allow quick access to 'goto button' in vehicle orders window
	bool   auto_euro;                        ///< automatically switch to euro in 2002
	byte   drag_signals_density;             ///< many signals density
	bool   drag_signals_fixed_distance;      ///< keep fixed distance between signals when dragging
	Year   semaphore_build_before;           ///< build semaphore signals automatically before this year
	byte   news_message_timeout;             ///< how much longer than the news message "age" should we keep the message in the history
	bool   show_track_reservation;           ///< highlight reserved tracks.
	uint8  default_signal_type;              ///< the signal type to build by default.
	uint8  cycle_signal_types;               ///< what signal types to cycle with the build signal tool.
	byte   station_numtracks;                ///< the number of platforms to default on for rail stations
	byte   station_platlength;               ///< the platform length, in tiles, for rail stations
	bool   station_dragdrop;                 ///< whether drag and drop is enabled for stations
	bool   station_show_coverage;            ///< whether to highlight coverage area
	bool   persistent_buildingtools;         ///< keep the building tools active after usage
	bool   expenses_layout;                  ///< layout of expenses window
	uint32 last_newgrf_count;                ///< the numbers of NewGRFs we found during the last scan
	byte   missing_strings_threshold;        ///< the number of missing strings before showing the warning
	uint8  graph_line_thickness;             ///< the thickness of the lines in the various graph guis
	bool   show_train_length_in_details;     ///< show train length in vehicle details window top widget
	bool   show_train_weight_ratios_in_details;   ///< show train weight ratios in vehicle details window top widget
	bool   show_vehicle_group_in_details;    ///< show vehicle group in vehicle details window top widget
	bool   show_restricted_signal_default;   ///< Show restricted electric signals using the default sprite
	bool   show_adv_tracerestrict_features;  ///< Show advanced trace restrict features in UI
	bool   show_progsig_ui;                  ///< Show programmable signals feature in UI
	bool   show_veh_list_cargo_filter;       ///< Show cargo list filter in UI
	uint8  osk_activation;                   ///< Mouse gesture to trigger the OSK.
	bool   show_vehicle_route_steps;         ///< when a window related to a specific vehicle is focused, show route steps
	bool   show_vehicle_list_company_colour; ///< show the company colour of vehicles which have an owner different to the owner of the vehicle list
	bool   enable_single_veh_shared_order_gui;    ///< enable showing a single vehicle in the shared order GUI window
	bool   show_adv_load_mode_features;      ///< enable advanced loading mode features in UI
	bool   disable_top_veh_list_mass_actions;     ///< disable mass actions buttons for non-group vehicle lists

	uint16 console_backlog_timeout;          ///< the minimum amount of time items should be in the console backlog before they will be removed in ~3 seconds granularity.
	uint16 console_backlog_length;           ///< the minimum amount of items in the console backlog before items will be removed.

	uint8  station_gui_group_order;          ///< the order of grouping cargo entries in the station gui
	uint8  station_gui_sort_by;              ///< sort cargo entries in the station gui by station name or amount
	uint8  station_gui_sort_order;           ///< the sort order of entries in the station gui - ascending or descending
#ifdef ENABLE_NETWORK
	uint16 network_chat_box_width_pct;       ///< width of the chat box in percent
	uint8  network_chat_box_height;          ///< height of the chat box in lines
	uint16 network_chat_timeout;             ///< timeout of chat messages in seconds
#endif

	uint8  developer;                        ///< print non-fatal warnings in console (>= 1), copy debug output to console (== 2)
	bool   show_date_in_logs;                ///< whether to show dates in console logs
	bool   newgrf_developer_tools;           ///< activate NewGRF developer tools and allow modifying NewGRFs in an existing game
	bool   ai_developer_tools;               ///< activate AI developer tools
	bool   scenario_developer;               ///< activate scenario developer: allow modifying NewGRFs in an existing game
	uint8  settings_restriction_mode;        ///< selected restriction mode in adv. settings GUI. @see RestrictionMode
	bool   newgrf_show_old_versions;         ///< whether to show old versions in the NewGRF list
	uint8  newgrf_default_palette;           ///< default palette to use for NewGRFs without action 14 palette information

	/**
	 * Returns true when the user has sufficient privileges to edit newgrfs on a running game
	 * @return whether the user has sufficient privileges to edit newgrfs in an existing game
	 */
	bool UserIsAllowedToChangeNewGRFs() const
	{
		return this->scenario_developer || this->newgrf_developer_tools;
	}
};

/** Settings related to sound effects. */
struct SoundSettings {
	bool   news_ticker;                      ///< Play a ticker sound when a news item is published.
	bool   news_full;                        ///< Play sound effects associated to certain news types.
	bool   new_year;                         ///< Play sound on new year, summarising the performance during the last year.
	bool   confirm;                          ///< Play sound effect on succesful constructions or other actions.
	bool   click_beep;                       ///< Beep on a random selection of buttons.
	bool   disaster;                         ///< Play disaster and accident sounds.
	bool   vehicle;                          ///< Play vehicle sound effects.
	bool   ambient;                          ///< Play ambient, industry and town sounds.
};

/** Settings related to music. */
struct MusicSettings {
	byte playlist;     ///< The playlist (number) to play
	byte music_vol;    ///< The requested music volume
	byte effect_vol;   ///< The requested effects volume
	byte custom_1[33]; ///< The order of the first custom playlist
	byte custom_2[33]; ///< The order of the second custom playlist
	bool playing;      ///< Whether music is playing
	bool shuffle;      ///< Whether to shuffle the music
};

/** Settings related to currency/unit systems. */
struct LocaleSettings {
	byte   currency;                         ///< currency we currently use
	byte   units_velocity;                   ///< unit system for velocity
	byte   units_power;                      ///< unit system for power
	byte   units_weight;                     ///< unit system for weight
	byte   units_volume;                     ///< unit system for volume
	byte   units_force;                      ///< unit system for force
	byte   units_height;                     ///< unit system for height
	char  *digit_group_separator;            ///< thousand separator for non-currencies
	char  *digit_group_separator_currency;   ///< thousand separator for currencies
	char  *digit_decimal_separator;          ///< decimal separator
};

/** Settings related to news */
struct NewsSettings {
	uint8 arrival_player;                                 ///< NewsDisplay of vehicles arriving at new stations of current player
	uint8 arrival_other;                                  ///< NewsDisplay of vehicles arriving at new stations of other players
	uint8 accident;                                       ///< NewsDisplay of accidents that occur
	uint8 company_info;                                   ///< NewsDisplay of general company information
	uint8 open;                                           ///< NewsDisplay on new industry constructions
	uint8 close;                                          ///< NewsDisplay about closing industries
	uint8 economy;                                        ///< NewsDisplay on economical changes
	uint8 production_player;                              ///< NewsDisplay of production changes of industries affecting current player
	uint8 production_other;                               ///< NewsDisplay of production changes of industries affecting competitors
	uint8 production_nobody;                              ///< NewsDisplay of production changes of industries affecting no one
	uint8 advice;                                         ///< NewsDisplay on advice affecting the player's vehicles
	uint8 new_vehicles;                                   ///< NewsDisplay of new vehicles becoming available
	uint8 acceptance;                                     ///< NewsDisplay on changes affecting the acceptance of cargo at stations
	uint8 subsidies;                                      ///< NewsDisplay of changes on subsidies
	uint8 general;                                        ///< NewsDisplay of other topics
};

/** All settings related to the network. */
struct NetworkSettings {
#ifdef ENABLE_NETWORK
	uint16 sync_freq;                                     ///< how often do we check whether we are still in-sync
	uint8  frame_freq;                                    ///< how often do we send commands to the clients
	uint16 commands_per_frame;                            ///< how many commands may be sent each frame_freq frames?
	uint16 max_commands_in_queue;                         ///< how many commands may there be in the incoming queue before dropping the connection?
	uint16 bytes_per_frame;                               ///< how many bytes may, over a long period, be received per frame?
	uint16 bytes_per_frame_burst;                         ///< how many bytes may, over a short period, be received?
	uint16 max_init_time;                                 ///< maximum amount of time, in game ticks, a client may take to initiate joining
	uint16 max_join_time;                                 ///< maximum amount of time, in game ticks, a client may take to sync up during joining
	uint16 max_download_time;                             ///< maximum amount of time, in game ticks, a client may take to download the map
	uint16 max_password_time;                             ///< maximum amount of time, in game ticks, a client may take to enter the password
	uint16 max_lag_time;                                  ///< maximum amount of time, in game ticks, a client may be lagging behind the server
	bool   pause_on_join;                                 ///< pause the game when people join
	uint16 server_port;                                   ///< port the server listens on
	uint16 server_admin_port;                             ///< port the server listens on for the admin network
	bool   server_admin_chat;                             ///< allow private chat for the server to be distributed to the admin network
	char   server_name[NETWORK_NAME_LENGTH];              ///< name of the server
	char   server_password[NETWORK_PASSWORD_LENGTH];      ///< password for joining this server
	char   rcon_password[NETWORK_PASSWORD_LENGTH];        ///< password for rconsole (server side)
	char   admin_password[NETWORK_PASSWORD_LENGTH];       ///< password for the admin network
	bool   server_advertise;                              ///< advertise the server to the masterserver
	uint8  lan_internet;                                  ///< search on the LAN or internet for servers
	char   client_name[NETWORK_CLIENT_NAME_LENGTH];       ///< name of the player (as client)
	char   default_company_pass[NETWORK_PASSWORD_LENGTH]; ///< default password for new companies in encrypted form
	char   connect_to_ip[NETWORK_HOSTNAME_LENGTH];        ///< default for the "Add server" query
	char   network_id[NETWORK_SERVER_ID_LENGTH];          ///< network ID for servers
	bool   autoclean_companies;                           ///< automatically remove companies that are not in use
	uint8  autoclean_unprotected;                         ///< remove passwordless companies after this many months
	uint8  autoclean_protected;                           ///< remove the password from passworded companies after this many months
	uint8  autoclean_novehicles;                          ///< remove companies with no vehicles after this many months
	uint8  max_companies;                                 ///< maximum amount of companies
	uint8  max_clients;                                   ///< maximum amount of clients
	uint8  max_spectators;                                ///< maximum amount of spectators
	Year   restart_game_year;                             ///< year the server restarts
	uint8  min_active_clients;                            ///< minimum amount of active clients to unpause the game
	uint8  server_lang;                                   ///< language of the server
	bool   reload_cfg;                                    ///< reload the config file before restarting
	char   last_host[NETWORK_HOSTNAME_LENGTH];            ///< IP address of the last joined server
	uint16 last_port;                                     ///< port of the last joined server
	bool   no_http_content_downloads;                     ///< do not do content downloads over HTTP
#else /* ENABLE_NETWORK */
#endif
};

/** Settings related to the creation of games. */
struct GameCreationSettings {
	uint32 generation_seed;                  ///< noise seed for world generation
	Year   starting_year;                    ///< starting date
	uint8  map_x;                            ///< X size of map
	uint8  map_y;                            ///< Y size of map
	byte   land_generator;                   ///< the landscape generator
	byte   oil_refinery_limit;               ///< distance oil refineries allowed from map edge
	byte   snow_line_height;                 ///< the configured snow line height
	byte   tgen_smoothness;                  ///< how rough is the terrain from 0-3
	byte   tree_placer;                      ///< the tree placer algorithm
	byte   heightmap_rotation;               ///< rotation director for the heightmap
	byte   se_flat_world_height;             ///< land height a flat world gets in SE
	byte   town_name;                        ///< the town name generator used for town names
	byte   landscape;                        ///< the landscape we're currently in
	byte   water_borders;                    ///< bitset of the borders that are water
	uint16 custom_town_number;               ///< manually entered number of towns
	byte   variety;                          ///< variety level applied to TGP
	byte   custom_sea_level;                 ///< manually entered percentage of water in the map
	byte   min_river_length;                 ///< the minimum river length
	byte   river_route_random;               ///< the amount of randomicity for the route finding
	byte   amount_of_rivers;                 ///< the amount of rivers
};

/** Settings related to construction in-game */
struct ConstructionSettings {
	uint8  max_heightlevel;                  ///< maximum allowed heightlevel
	bool   build_on_slopes;                  ///< allow building on slopes
	bool   autoslope;                        ///< allow terraforming under things
	uint16 max_bridge_length;                ///< maximum length of bridges
	byte   max_bridge_height;                ///< maximum height of bridges
	uint16 max_tunnel_length;                ///< maximum length of tunnels
	byte   train_signal_side;                ///< show signals on left / driving / right side
	bool   extra_dynamite;                   ///< extra dynamite
	bool   road_stop_on_town_road;           ///< allow building of drive-through road stops on town owned roads
	bool   road_stop_on_competitor_road;     ///< allow building of drive-through road stops on roads owned by competitors
	uint8  raw_industry_construction;        ///< type of (raw) industry construction (none, "normal", prospecting)
	uint8  industry_platform;                ///< the amount of flat land around an industry
	bool   freeform_edges;                   ///< allow terraforming the tiles at the map edges
	uint8  extra_tree_placement;             ///< (dis)allow building extra trees in-game
	uint8  trees_around_snow_line_range;     ///< range around snowline for mixed and arctic forest.
	bool   trees_around_snow_line_enabled;   ///< enable mixed and arctic forest around snowline, and no trees above snowline
	uint8  command_pause_level;              ///< level/amount of commands that can't be executed while paused
	uint16 maximum_signal_evaluations;       ///< maximum number of programmable signals which may be evaluated in one pass
	byte   simulated_wormhole_signals;       ///< simulate signals in tunnel
	bool   enable_build_river;               ///< enable building rivers in-game
	bool   enable_remove_water;              ///< enable removing sea and rivers in-game
	uint8  road_custom_bridge_heads;         ///< allow construction of road custom bridge heads
	bool   chunnel;                          ///< allow construction of tunnels under water

	uint32 terraform_per_64k_frames;         ///< how many tile heights may, over a long period, be terraformed per 65536 frames?
	uint16 terraform_frame_burst;            ///< how many tile heights may, over a short period, be terraformed?
	uint32 clear_per_64k_frames;             ///< how many tiles may, over a long period, be cleared per 65536 frames?
	uint16 clear_frame_burst;                ///< how many tiles may, over a short period, be cleared?
	uint32 tree_per_64k_frames;              ///< how many trees may, over a long period, be planted per 65536 frames?
	uint16 tree_frame_burst;                 ///< how many trees may, over a short period, be planted?
	uint8  tree_growth_rate;                 ///< tree growth rate
};

/** Settings related to the AI. */
struct AISettings {
	bool   ai_in_multiplayer;                ///< so we allow AIs in multiplayer
	bool   ai_disable_veh_train;             ///< disable types for AI
	bool   ai_disable_veh_roadveh;           ///< disable types for AI
	bool   ai_disable_veh_aircraft;          ///< disable types for AI
	bool   ai_disable_veh_ship;              ///< disable types for AI
};

/** Settings related to scripts. */
struct ScriptSettings {
	uint8  settings_profile;                 ///< difficulty profile to set initial settings of scripts, esp. random AIs
	uint32 script_max_opcode_till_suspend;   ///< max opcode calls till scripts will suspend
};

/** Settings related to the old pathfinder. */
struct OPFSettings {
	uint16 pf_maxlength;                     ///< maximum length when searching for a train route for new pathfinder
	byte   pf_maxdepth;                      ///< maximum recursion depth when searching for a train route for new pathfinder
};

/** Settings related to the new pathfinder. */
struct NPFSettings {
	/**
	 * The maximum amount of search nodes a single NPF run should take. This
	 * limit should make sure performance stays at acceptable levels at the cost
	 * of not being perfect anymore.
	 */
	uint32 npf_max_search_nodes;
	uint32 maximum_go_to_depot_penalty;      ///< What is the maximum penalty that may be endured for going to a depot

	uint32 npf_rail_firstred_penalty;        ///< the penalty for when the first signal is red (and it is not an exit or combo signal)
	uint32 npf_rail_firstred_exit_penalty;   ///< the penalty for when the first signal is red (and it is an exit or combo signal)
	uint32 npf_rail_lastred_penalty;         ///< the penalty for when the last signal is red
	uint32 npf_rail_station_penalty;         ///< the penalty for station tiles
	uint32 npf_rail_slope_penalty;           ///< the penalty for sloping upwards
	uint32 npf_rail_curve_penalty;           ///< the penalty for curves
	uint32 npf_rail_depot_reverse_penalty;   ///< the penalty for reversing in depots
	uint32 npf_rail_pbs_cross_penalty;       ///< the penalty for crossing a reserved rail track
	uint32 npf_rail_pbs_signal_back_penalty; ///< the penalty for passing a pbs signal from the backside
	uint32 npf_buoy_penalty;                 ///< the penalty for going over (through) a buoy
	uint32 npf_water_curve_penalty;          ///< the penalty for curves
	uint32 npf_road_curve_penalty;           ///< the penalty for curves
	uint32 npf_crossing_penalty;             ///< the penalty for level crossings
	uint32 npf_road_drive_through_penalty;   ///< the penalty for going through a drive-through road stop
	uint32 npf_road_dt_occupied_penalty;     ///< the penalty multiplied by the fill percentage of a drive-through road stop
	uint32 npf_road_bay_occupied_penalty;    ///< the penalty multiplied by the fill percentage of a road bay
};

/** Settings related to the yet another pathfinder. */
struct YAPFSettings {
	bool   disable_node_optimization;        ///< whether to use exit-dir instead of trackdir in node key
	uint32 max_search_nodes;                 ///< stop path-finding when this number of nodes visited
	uint32 maximum_go_to_depot_penalty;      ///< What is the maximum penalty that may be endured for going to a depot
	bool   ship_use_yapf;                    ///< use YAPF for ships
	bool   road_use_yapf;                    ///< use YAPF for road
	bool   rail_use_yapf;                    ///< use YAPF for rail
	uint32 road_slope_penalty;               ///< penalty for up-hill slope
	uint32 road_curve_penalty;               ///< penalty for curves
	uint32 road_crossing_penalty;            ///< penalty for level crossing
	uint32 road_stop_penalty;                ///< penalty for going through a drive-through road stop
	uint32 road_stop_occupied_penalty;       ///< penalty multiplied by the fill percentage of a drive-through road stop
	uint32 road_stop_bay_occupied_penalty;   ///< penalty multiplied by the fill percentage of a road bay
	bool   rail_firstred_twoway_eol;         ///< treat first red two-way signal as dead end
	uint32 rail_firstred_penalty;            ///< penalty for first red signal
	uint32 rail_firstred_exit_penalty;       ///< penalty for first red exit signal
	uint32 rail_lastred_penalty;             ///< penalty for last red signal
	uint32 rail_lastred_exit_penalty;        ///< penalty for last red exit signal
	uint32 rail_station_penalty;             ///< penalty for non-target station tile
	uint32 rail_slope_penalty;               ///< penalty for up-hill slope
	uint32 rail_curve45_penalty;             ///< penalty for curve
	uint32 rail_curve90_penalty;             ///< penalty for 90-deg curve
	uint32 rail_depot_reverse_penalty;       ///< penalty for reversing in the depot
	uint32 rail_crossing_penalty;            ///< penalty for level crossing
	uint32 rail_look_ahead_max_signals;      ///< max. number of signals taken into consideration in look-ahead load balancer
	int32  rail_look_ahead_signal_p0;        ///< constant in polynomial penalty function
	int32  rail_look_ahead_signal_p1;        ///< constant in polynomial penalty function
	int32  rail_look_ahead_signal_p2;        ///< constant in polynomial penalty function
	uint32 rail_pbs_cross_penalty;           ///< penalty for crossing a reserved tile
	uint32 rail_pbs_station_penalty;         ///< penalty for crossing a reserved station tile
	uint32 rail_pbs_signal_back_penalty;     ///< penalty for passing a pbs signal from the backside
	uint32 rail_doubleslip_penalty;          ///< penalty for passing a double slip switch

	uint32 rail_longer_platform_penalty;           ///< penalty for longer  station platform than train
	uint32 rail_longer_platform_per_tile_penalty;  ///< penalty for longer  station platform than train (per tile)
	uint32 rail_shorter_platform_penalty;          ///< penalty for shorter station platform than train
	uint32 rail_shorter_platform_per_tile_penalty; ///< penalty for shorter station platform than train (per tile)
};

/** Settings related to all pathfinders. */
struct PathfinderSettings {
	uint8  pathfinder_for_trains;            ///< the pathfinder to use for trains
	uint8  pathfinder_for_roadvehs;          ///< the pathfinder to use for roadvehicles
	uint8  pathfinder_for_ships;             ///< the pathfinder to use for ships
	bool   new_pathfinding_all;              ///< use the newest pathfinding algorithm for all

	bool   roadveh_queue;                    ///< buggy road vehicle queueing
	bool   forbid_90_deg;                    ///< forbid trains to make 90 deg turns

	bool   reverse_at_signals;               ///< whether to reverse at signals at all
	byte   wait_oneway_signal;               ///< waitingtime in days before a oneway signal
	byte   wait_twoway_signal;               ///< waitingtime in days before a twoway signal

	bool   reserve_paths;                    ///< always reserve paths regardless of signal type.
	byte   wait_for_pbs_path;                ///< how long to wait for a path reservation.
	byte   path_backoff_interval;            ///< ticks between checks for a free path.

	OPFSettings  opf;                        ///< pathfinder settings for the old pathfinder
	NPFSettings  npf;                        ///< pathfinder settings for the new pathfinder
	YAPFSettings yapf;                       ///< pathfinder settings for the yet another pathfinder
};

/** Settings related to orders. */
struct OrderSettings {
	bool   improved_load;                    ///< improved loading algorithm
	bool   gradual_loading;                  ///< load vehicles gradually
	bool   selectgoods;                      ///< only send the goods to station if a train has been there
	bool   no_servicing_if_no_breakdowns;    ///< don't send vehicles to depot when breakdowns are disabled
	bool   serviceathelipad;                 ///< service helicopters at helipads automatically (no need to send to depot)

	uint8  old_occupancy_smoothness;         ///< moved to company settings: percentage smoothness of occupancy measurement changes
	bool   old_timetable_separation;         ///< moved to company settings: whether to perform automatic separation based on timetable
	uint8  old_timetable_separation_rate;    ///< moved to company settings: percentage of timetable separation change to apply
};

/** Settings related to vehicles. */
struct VehicleSettings {
	uint8  max_train_length;                 ///< maximum length for trains
	uint8  smoke_amount;                     ///< amount of smoke/sparks locomotives produce
	uint8  train_acceleration_model;         ///< realistic acceleration for trains
	uint8  roadveh_acceleration_model;       ///< realistic acceleration for road vehicles
	uint8  train_slope_steepness;            ///< Steepness of hills for trains when using realistic acceleration
	uint8  roadveh_slope_steepness;          ///< Steepness of hills for road vehicles when using realistic acceleration
	bool   wagon_speed_limits;               ///< enable wagon speed limits
	bool   disable_elrails;                  ///< when true, the elrails are disabled
	UnitID max_trains;                       ///< max trains in game per company
	UnitID max_roadveh;                      ///< max trucks in game per company
	UnitID max_aircraft;                     ///< max planes in game per company
	UnitID max_ships;                        ///< max ships in game per company
	uint8  plane_speed;                      ///< divisor for speed of aircraft
	uint8  freight_trains;                   ///< value to multiply the weight of cargo by
	bool   dynamic_engines;                  ///< enable dynamic allocation of engine data
	bool   never_expire_vehicles;            ///< never expire vehicles
	byte   extend_vehicle_life;              ///< extend vehicle life by this many years
	byte   road_side;                        ///< the side of the road vehicles drive on
	uint8  plane_crashes;                    ///< number of plane crashes, 0 = none, 1 = reduced, 2 = normal
	bool   adjacent_crossings;               ///< enable closing of adjacent level crossings
	bool   safer_crossings;                  ///< enable safer level crossings
	bool   improved_breakdowns;              ///< different types, chances and severities of breakdowns
	bool   pay_for_repair;                   ///< pay for repairing vehicle
	uint8  repair_cost;                      ///< cost of repairing vehicle
	bool   ship_collision_avoidance;         ///< ships try to avoid colliding with each other
	bool   no_train_crash_other_company;     ///< trains cannot crash with trains from other companies
};

/** Settings related to the economy. */
struct EconomySettings {
	bool   inflation;                        ///< disable inflation
	bool   bribe;                            ///< enable bribing the local authority
	bool   smooth_economy;                   ///< smooth economy
	bool   allow_shares;                     ///< allow the buying/selling of shares
	uint8  feeder_payment_share;             ///< percentage of leg payment to virtually pay in feeder systems
	bool   feeder_payment_src_station;       ///< calculate leg payment relative to the source station, not the leg source
	byte   dist_local_authority;             ///< distance for town local authority, default 20
	bool   exclusive_rights;                 ///< allow buying exclusive rights
	bool   fund_buildings;                   ///< allow funding new buildings
	bool   fund_roads;                       ///< allow funding local road reconstruction
	bool   give_money;                       ///< allow giving other companies money
	bool   mod_road_rebuild;                 ///< roadworks remove unnecessary RoadBits
	bool   multiple_industry_per_town;       ///< allow many industries of the same type per town
	int8   town_growth_rate;                 ///< town growth rate
	uint8  town_growth_cargo_transported;    ///< percentage of town growth rate which depends on proportion of transported cargo in the last month
	uint8  larger_towns;                     ///< the number of cities to build. These start off larger and grow twice as fast
	uint8  initial_city_size;                ///< multiplier for the initial size of the cities compared to towns
	TownLayoutByte town_layout;              ///< select town layout, @see TownLayout
	bool   allow_town_roads;                 ///< towns are allowed to build roads (always allowed when generating world / in SE)
	uint16  town_min_distance;               ///< minimum distance between towns
	TownFoundingByte found_town;             ///< town founding, @see TownFounding
	bool   station_noise_level;              ///< build new airports when the town noise level is still within accepted limits
	uint16 town_noise_population[3];         ///< population to base decision on noise evaluation (@see town_council_tolerance)
	bool   infrastructure_sharing[4];        ///< enable infrastructure sharing for rail/road/water/air
	uint   sharing_fee[4];                   ///< fees for infrastructure sharing for rail/road/water/air
	bool   sharing_payment_in_debt;          ///< allow fee payment for companies with more loan than money (switch off to prevent MP exploits)
	bool   allow_town_level_crossings;       ///< towns are allowed to build level crossings
	int8   old_town_cargo_factor;            ///< old power-of-two multiplier for town (passenger, mail) generation. May be negative.
	int16  town_cargo_scale_factor;          ///< scaled power-of-two multiplier for town (passenger, mail) generation. May be negative.
	bool   infrastructure_maintenance;       ///< enable monthly maintenance fee for owner infrastructure
	uint8  day_length_factor;                ///< factor which the length of day is multiplied
	uint16 random_road_reconstruction;       ///< chance out of 1000 per tile loop for towns to start random road re-construction
	bool   town_bridge_over_rail;            ///< enable towns to build bridges over rails
};

struct LinkGraphSettings {
	uint16 recalc_time;                         ///< time (in days) for recalculating each link graph component.
	uint16 recalc_interval;                     ///< time (in days) between subsequent checks for link graphs to be calculated.
	bool recalc_not_scaled_by_daylength;        ///< whether the time should be in daylength-scaled days (false) or unscaled days (true)
	DistributionTypeByte distribution_pax;      ///< distribution type for passengers
	DistributionTypeByte distribution_mail;     ///< distribution type for mail
	DistributionTypeByte distribution_armoured; ///< distribution type for armoured cargo class
	DistributionTypeByte distribution_default;  ///< distribution type for all other goods
	uint8 accuracy;                             ///< accuracy when calculating things on the link graph. low accuracy => low running time
	uint8 demand_size;                          ///< influence of supply ("station size") on the demand function
	uint8 demand_distance;                      ///< influence of distance between stations on the demand function
	uint8 short_path_saturation;                ///< percentage up to which short paths are saturated before saturating most capacious paths

	inline DistributionType GetDistributionType(CargoID cargo) const {
		if (IsCargoInClass(cargo, CC_PASSENGERS)) return this->distribution_pax;
		if (IsCargoInClass(cargo, CC_MAIL)) return this->distribution_mail;
		if (IsCargoInClass(cargo, CC_ARMOURED)) return this->distribution_armoured;
		return this->distribution_default;
	}
};

/** Settings related to stations. */
struct StationSettings {
	bool   modified_catchment;               ///< different-size catchment areas
	bool   adjacent_stations;                ///< allow stations to be built directly adjacent to other stations
	bool   distant_join_stations;            ///< allow to join non-adjacent stations
	bool   never_expire_airports;            ///< never expire airports
	byte   station_spread;                   ///< amount a station may spread
	byte   catchment_increase;               ///< amount by which station catchment is increased
};

/** Default settings for vehicles. */
struct VehicleDefaultSettings {
	bool   servint_ispercent;                ///< service intervals are in percents
	uint16 servint_trains;                   ///< service interval for trains
	uint16 servint_roadveh;                  ///< service interval for road vehicles
	uint16 servint_aircraft;                 ///< service interval for aircraft
	uint16 servint_ships;                    ///< service interval for ships
	bool   auto_timetable_by_default;        ///< use automatic timetables by default
	bool   auto_separation_by_default;       ///< use automatic timetable separation by default
};

/** Settings that can be set per company. */
struct CompanySettings {
	bool engine_renew;                       ///< is autorenew enabled
	int16 engine_renew_months;               ///< months before/after the maximum vehicle age a vehicle should be renewed
	uint32 engine_renew_money;               ///< minimum amount of money before autorenew is used
	bool renew_keep_length;                  ///< sell some wagons if after autoreplace the train is longer than before
	VehicleDefaultSettings vehicle;          ///< default settings for vehicles
	uint8 order_occupancy_smoothness;        ///< percentage smoothness of occupancy measurement changes
	uint8  auto_timetable_separation_rate;   ///< percentage of auto timetable separation change to apply
	bool infra_others_buy_in_depot[4];       ///< other companies can buy/autorenew in this companies depots (where infra sharing enabled)
	uint16 timetable_autofill_rounding;      ///< round up timetable times to be a multiple of this number of ticks
};

/** All settings together for the game. */
struct GameSettings {
	DifficultySettings   difficulty;         ///< settings related to the difficulty
	GameCreationSettings game_creation;      ///< settings used during the creation of a game (map)
	ConstructionSettings construction;       ///< construction of things in-game
	AISettings           ai;                 ///< what may the AI do?
	ScriptSettings       script;             ///< settings for scripts
	class AIConfig      *ai_config[MAX_COMPANIES]; ///< settings per company
	class GameConfig    *game_config;        ///< settings for gamescript
	PathfinderSettings   pf;                 ///< settings for all pathfinders
	OrderSettings        order;              ///< settings related to orders
	VehicleSettings      vehicle;            ///< options for vehicles
	EconomySettings      economy;            ///< settings to change the economy
	LinkGraphSettings    linkgraph;          ///< settings for link graph calculations
	StationSettings      station;            ///< settings related to station management
	LocaleSettings       locale;             ///< settings related to used currency/unit system in the current game
};

/** All settings that are only important for the local client. */
struct ClientSettings {
	GUISettings          gui;                ///< settings related to the GUI
	NetworkSettings      network;            ///< settings related to the network
	CompanySettings      company;            ///< default values for per-company settings
	SoundSettings        sound;              ///< sound effect settings
	MusicSettings        music;              ///< settings related to music/sound
	NewsSettings         news_display;       ///< news display settings.
};

/** The current settings for this game. */
extern ClientSettings _settings_client;

/** The current settings for this game. */
extern GameSettings _settings_game;

/** The settings values that are used for new games and/or modified in config file. */
extern GameSettings _settings_newgame;

/** Old vehicle settings, which were game settings before, and are company settings now. (Needed for savegame conversion) */
extern VehicleDefaultSettings _old_vds;

/**
 * Get the settings-object applicable for the current situation: the newgame settings
 * when we're in the main menu and otherwise the settings of the current game.
 */
static inline GameSettings &GetGameSettings()
{
	return (_game_mode == GM_MENU) ? _settings_newgame : _settings_game;
}

#endif /* SETTINGS_TYPE_H */<|MERGE_RESOLUTION|>--- conflicted
+++ resolved
@@ -131,7 +131,6 @@
 	uint32 dash_level_of_route_lines;        ///< the dash level passed to GfxDrawLine() (plain if 0)
 	bool   use_owner_colour_for_tunnelbridge;///< bridges and tunnels are rendered with their owner's colour
 	bool   timetable_arrival_departure;      ///< show arrivals and departures in vehicle timetables
-<<<<<<< HEAD
 	uint8  max_departures;                   ///< maximum number of departures to show per station
 	uint16 max_departure_time;               ///< maximum time in advance to show departures
 	uint16 departure_calc_frequency;         ///< how often to calculate departures (in ticks)
@@ -148,9 +147,6 @@
 	uint8  departure_conditionals;           ///< how to handle conditional orders
 	bool   departure_show_all_stops;         ///< whether to show stops regardless of loading/unloading done at them
 	bool   departure_merge_identical;        ///< whether to merge identical departures
-	bool   left_mouse_btn_scrolling;         ///< left mouse button scroll
-=======
->>>>>>> 228f8fba
 	bool   right_mouse_wnd_close;            ///< close window with right click
 	bool   pause_on_newgame;                 ///< whether to start new games paused or not
 	bool   enable_signal_gui;                ///< show the signal GUI when the signal button is pressed
