--- conflicted
+++ resolved
@@ -226,11 +226,8 @@
 	uint8  osk_activation;                   ///< Mouse gesture to trigger the OSK.
 	byte   starting_colour;                  ///< default color scheme for the company to start a new game with
 	bool   show_newgrf_name;                 ///< Show the name of the NewGRF in the build vehicle window
-<<<<<<< HEAD
+	bool   show_cargo_in_vehicle_lists;      ///< Show the cargoes the vehicles can carry in the list windows
 	bool   show_wagon_intro_year;            ///< Show the introduction year for wagons in the build vehicle window
-=======
-	bool   show_cargo_in_vehicle_lists;      ///< Show the cargoes the vehicles can carry in the list windows
->>>>>>> 1c82200e
 	bool   auto_remove_signals;              ///< automatically remove signals when in the way during rail construction
 	uint16 refresh_rate;                     ///< How often we refresh the screen (time between draw-ticks).
 	uint16 fast_forward_speed_limit;         ///< Game speed to use when fast-forward is enabled.
