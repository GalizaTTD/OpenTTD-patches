--- conflicted
+++ resolved
@@ -185,7 +185,7 @@
 	bool   show_progsig_ui;                  ///< Show programmable signals feature in UI
 	bool   show_veh_list_cargo_filter;       ///< Show cargo list filter in UI
 	uint8  osk_activation;                   ///< Mouse gesture to trigger the OSK.
-<<<<<<< HEAD
+	byte   starting_colour;                  ///< default color scheme for the company to start a new game with
 	bool   show_vehicle_route_steps;         ///< when a window related to a specific vehicle is focused, show route steps
 	bool   show_vehicle_list_company_colour; ///< show the company colour of vehicles which have an owner different to the owner of the vehicle list
 	bool   enable_single_veh_shared_order_gui;    ///< enable showing a single vehicle in the shared order GUI window
@@ -193,9 +193,6 @@
 	bool   disable_top_veh_list_mass_actions;     ///< disable mass actions buttons for non-group vehicle lists
 	bool   adv_sig_bridge_tun_modes;         ///< Enable advanced modes for signals on bridges/tunnels.
 	bool   show_depot_sell_gui;              ///< Show go to depot and sell in UI
-=======
-	byte   starting_colour;                  ///< default color scheme for the company to start a new game with
->>>>>>> 4a162c55
 
 	uint16 console_backlog_timeout;          ///< the minimum amount of time items should be in the console backlog before they will be removed in ~3 seconds granularity.
 	uint16 console_backlog_length;           ///< the minimum amount of items in the console backlog before items will be removed.
