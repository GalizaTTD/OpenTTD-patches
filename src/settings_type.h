--- conflicted
+++ resolved
@@ -169,13 +169,7 @@
 	ZoomLevel zoom_min;                      ///< minimum zoom out level
 	ZoomLevel zoom_max;                      ///< maximum zoom out level
 	ZoomLevel sprite_zoom_min;               ///< maximum zoom level at which higher-resolution alternative sprites will be used (if available) instead of scaling a lower resolution sprite
-<<<<<<< HEAD
-	byte   autosave;                         ///< how often should we do autosaves?
-	uint16 autosave_custom_days;             ///< custom autosave interval in days
-	uint16 autosave_custom_minutes;          ///< custom autosave interval in real-time minutes
-=======
-	std::chrono::minutes autosave_interval;  ///< how often should we do autosaves?
->>>>>>> 4f4810dc
+	uint32 autosave_interval;                ///< how often should we do autosaves?
 	bool   threaded_saves;                   ///< should we do threaded saves?
 	bool   keep_all_autosave;                ///< name the autosave in a different way
 	bool   autosave_on_exit;                 ///< save an autosave when you quit the game, but do not ask "Do you really want to quit?"
