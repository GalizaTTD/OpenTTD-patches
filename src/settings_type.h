--- conflicted
+++ resolved
@@ -442,24 +442,14 @@
 	std::string company_password_storage_secret;          ///< company password storage secret
 	uint8_t       max_auth_failures;                      ///< maximum auth failures before client is kicked
 	bool        autoclean_companies;                      ///< automatically remove companies that are not in use
-<<<<<<< HEAD
 	uint8_t       autoclean_unprotected;                  ///< remove passwordless companies after this many months
 	uint8_t       autoclean_protected;                    ///< remove the password from passworded companies after this many months
 	uint8_t       autoclean_novehicles;                   ///< remove companies with no vehicles after this many months
 	uint8_t       max_companies;                          ///< maximum amount of companies
 	uint8_t       max_clients;                            ///< maximum amount of clients
 	CalTime::Year restart_game_year;                      ///< year the server restarts
+	uint16_t      restart_hours;                          ///< number of hours to run the server before automatic restart
 	uint8_t       min_active_clients;                     ///< minimum amount of active clients to unpause the game
-=======
-	uint8_t       autoclean_unprotected;                    ///< remove passwordless companies after this many months
-	uint8_t       autoclean_protected;                      ///< remove the password from passworded companies after this many months
-	uint8_t       autoclean_novehicles;                     ///< remove companies with no vehicles after this many months
-	uint8_t       max_companies;                            ///< maximum amount of companies
-	uint8_t       max_clients;                              ///< maximum amount of clients
-	TimerGameCalendar::Year restart_game_year;            ///< year the server restarts
-	uint16_t      restart_hours;                          ///< number of hours to run the server before automatic restart
-	uint8_t       min_active_clients;                       ///< minimum amount of active clients to unpause the game
->>>>>>> 461d69a8
 	bool        reload_cfg;                               ///< reload the config file before restarting
 	std::string last_joined;                              ///< Last joined server
 	bool        no_http_content_downloads;                ///< do not do content downloads over HTTP
@@ -782,7 +772,6 @@
 	bool   infrastructure_maintenance;       ///< enable monthly maintenance fee for owner infrastructure
 	TimekeepingUnits timekeeping_units;      ///< time units to use for the game economy, either calendar or wallclock
 	uint16_t minutes_per_calendar_year;      ///< minutes per calendar year. Special value 0 means that calendar time is frozen.
-<<<<<<< HEAD
 	uint16_t town_cargo_scale;               ///< scale cargo production of towns by this percentage.
 	uint16_t industry_cargo_scale;           ///< scale cargo production of industries by this percentage.
 	CargoScalingMode town_cargo_scale_mode;  ///< scaling mode for town cargo.
@@ -798,8 +787,6 @@
 	int8_t   town_cargo_factor;              ///< old power-of-two multiplier for town (passenger, mail) generation. May be negative.
 	int16_t  town_cargo_scale_factor;        ///< scaled power-of-two multiplier for town (passenger, mail) generation. May be negative.
 	int16_t  industry_cargo_scale_factor;    ///< scaled power-of-two multiplier for primary industry generation. May be negative.
-=======
->>>>>>> 461d69a8
 };
 
 struct LinkGraphSettings {
