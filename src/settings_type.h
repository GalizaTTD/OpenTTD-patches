/*
 * This file is part of OpenTTD.
 * OpenTTD is free software; you can redistribute it and/or modify it under the terms of the GNU General Public License as published by the Free Software Foundation, version 2.
 * OpenTTD is distributed in the hope that it will be useful, but WITHOUT ANY WARRANTY; without even the implied warranty of MERCHANTABILITY or FITNESS FOR A PARTICULAR PURPOSE.
 * See the GNU General Public License for more details. You should have received a copy of the GNU General Public License along with OpenTTD. If not, see <http://www.gnu.org/licenses/>.
 */

/** @file settings_type.h Types related to global configuration settings. */

#ifndef SETTINGS_TYPE_H
#define SETTINGS_TYPE_H

#include "date_type.h"
#include "economy_type.h"
#include "town_type.h"
#include "transport_type.h"
#include "network/network_type.h"
#include "company_type.h"
#include "cargotype.h"
#include "linkgraph/linkgraph_type.h"
#include "zoom_type.h"
#include "openttd.h"
#include "rail_gui_type.h"
#include "station_type.h"
#include "signal_type.h"

/* Used to validate sizes of "max" value in settings. */
const size_t MAX_SLE_UINT8 = UINT8_MAX;
const size_t MAX_SLE_UINT16 = UINT16_MAX;
const size_t MAX_SLE_UINT32 = UINT32_MAX;
const size_t MAX_SLE_UINT = UINT_MAX;
const size_t MAX_SLE_INT8 = INT8_MAX;
const size_t MAX_SLE_INT16 = INT16_MAX;
const size_t MAX_SLE_INT32 = INT32_MAX;
const size_t MAX_SLE_INT = INT_MAX;

/** Settings profiles and highscore tables. */
enum SettingsProfile {
	SP_BEGIN = 0,
	SP_EASY = SP_BEGIN,                       ///< Easy difficulty.
	SP_MEDIUM,                                ///< Medium difficulty.
	SP_HARD,                                  ///< Hard difficulty.

	SP_END,                                   ///< End of setting profiles.

	SP_CUSTOM = SP_END,                       ///< No profile, special "custom" highscore.
	SP_SAVED_HIGHSCORE_END,                   ///< End of saved highscore tables.

	SP_MULTIPLAYER = SP_SAVED_HIGHSCORE_END,  ///< Special "multiplayer" highscore. Not saved, always specific to the current game.
	SP_HIGHSCORE_END,                         ///< End of highscore tables.
};

/** Available industry map generation densities. */
enum IndustryDensity {
	ID_FUND_ONLY, ///< The game does not build industries.
	ID_MINIMAL,   ///< Start with just the industries that must be present.
	ID_VERY_LOW,  ///< Very few industries at game start.
	ID_LOW,       ///< Few industries at game start.
	ID_NORMAL,    ///< Normal amount of industries at game start.
	ID_HIGH,      ///< Many industries at game start.

	ID_CUSTOM,    ///< Custom number of industries.

	ID_END,       ///< Number of industry density settings.
};

/** Possible values for the "timekeeping_units" setting. */
enum TimekeepingUnits : uint8_t {
	TKU_CALENDAR = 0,
	TKU_WALLCLOCK,
};

/** Possible values for "use_relay_service" setting. */
enum UseRelayService : uint8_t {
	URS_NEVER = 0,
	URS_ASK,
	URS_ALLOW,
};

/** Possible values for "participate_survey" setting. */
enum ParticipateSurvey : uint8_t {
	PS_ASK = 0,
	PS_NO,
	PS_YES,
};

/** Right-click to close window actions. */
enum RightClickClose : uint8_t {
	RCC_NO = 0,
	RCC_YES,
	RCC_YES_EXCEPT_STICKY,
};

/** Settings related to the difficulty of the game */
struct DifficultySettings {
	uint8_t  competitor_start_time;                 ///< Unused value, used to load old savegames.
	uint8_t  competitor_intelligence;               ///< Unused value, used to load old savegames.

	uint8_t  max_no_competitors;                    ///< the number of competitors (AIs)
	uint16_t competitors_interval;                  ///< the interval (in minutes) between adding competitors
	uint8_t  number_towns;                          ///< the amount of towns
	uint8_t  industry_density;                      ///< The industry density. @see IndustryDensity
	uint32_t max_loan;                              ///< the maximum initial loan
	uint8_t  initial_interest;                      ///< amount of interest (to pay over the loan)
	uint8_t  vehicle_costs;                         ///< amount of money spent on vehicle running cost
	uint8_t  vehicle_costs_in_depot;                ///< amount of money spent on vehicle running cost when in depot
	uint8_t  vehicle_costs_when_stopped;            ///< amount of money spent on vehicle running cost when vehicle is stopped
	uint8_t  competitor_speed;                      ///< the speed at which the AI builds
	uint8_t  vehicle_breakdowns;                    ///< likelihood of vehicles breaking down
	uint8_t  subsidy_multiplier;                    ///< payment multiplier for subsidized deliveries
	uint16_t subsidy_duration;                      ///< duration of subsidies
	uint8_t  construction_cost;                     ///< how expensive is building
	uint8_t  terrain_type;                          ///< the mountainousness of the landscape
	uint8_t  quantity_sea_lakes;                    ///< the amount of seas/lakes
	bool     economy;                               ///< how volatile is the economy
	bool     line_reverse_mode;                     ///< reversing at stations or not
	bool     disasters;                             ///< are disasters enabled
	uint8_t  town_council_tolerance;                ///< minimum required town ratings to be allowed to demolish stuff
	bool     infinite_money;                        ///< whether spending money despite negative balance is allowed
	bool     money_cheat_in_multiplayer;            ///< is the money cheat permitted for non-admin multiplayer clients
	bool     rename_towns_in_multiplayer;           ///< is renaming towns permitted for non-admin multiplayer clients
	bool     override_town_settings_in_multiplayer; ///< is overriding town settings permitted for non-admin multiplayer clients
};

/** Settings relating to viewport/smallmap scrolling. */
enum ViewportScrollMode {
	VSM_VIEWPORT_RMB_FIXED, ///< Viewport moves with mouse movement on holding right mouse button, cursor position is fixed.
	VSM_MAP_RMB_FIXED,      ///< Map moves with mouse movement on holding right mouse button, cursor position is fixed.
	VSM_MAP_RMB,            ///< Map moves with mouse movement on holding right mouse button, cursor moves.
	VSM_MAP_LMB,            ///< Map moves with mouse movement on holding left mouse button, cursor moves.
	VSM_END,                ///< Number of scroll mode settings.
};

enum ShowSignalDefaultMode {
	SSDM_OFF,
	SSDM_ON,
	SSDM_RESTRICTED_RECOLOUR,
};

/** Settings related to time display. This may be loaded from the savegame and/or overriden by the client. */
struct TimeSettings {
	bool   time_in_minutes;                  ///< whether to use the hh:mm conversion when printing dates
	uint16_t ticks_per_minute;               ///< how many ticks per minute
	uint16_t clock_offset;                   ///< clock offset in minutes

	TickMinutes ToTickMinutes(StateTicks ticks) const
	{
		return (ticks.base() / this->ticks_per_minute) + this->clock_offset;
	}

	TickMinutes NowInTickMinutes() const
	{
		extern StateTicks _state_ticks;
		return this->ToTickMinutes(_state_ticks);
	}

	StateTicks FromTickMinutes(TickMinutes minutes) const
	{
		return (minutes.base() - this->clock_offset) * this->ticks_per_minute;
	}
};

/** Settings related to the GUI and other stuff that is not saved in the savegame. */
struct GUISettings : public TimeSettings {
	bool        sg_full_load_any;                                ///< new full load calculation, any cargo must be full read from pre v93 savegames
	bool        lost_vehicle_warn;                               ///< if a vehicle can't find its destination, show a warning
	bool        restriction_wait_vehicle_warn;                   ///< if a vehicle is waiting for an extended time due to a routing restriction, show a warning
	uint8_t     order_review_system;                             ///< perform order reviews on vehicles
	uint8_t     no_depot_order_warn;                             ///< if a non-air vehicle doesn't have at least one depot order, show a warning
	bool        vehicle_income_warn;                             ///< if a vehicle isn't generating income, show a warning
	bool        show_finances;                                   ///< show finances at end of year
	bool        sg_new_nonstop;                                  ///< ttdpatch compatible nonstop handling read from pre v93 savegames
	bool        new_nonstop;                                     ///< ttdpatch compatible nonstop handling
	uint8_t     stop_location;                                   ///< what is the default stop location of trains?
	uint8_t     auto_scrolling;                                  ///< scroll when moving mouse to the edge (see #ViewportAutoscrolling)
	uint8_t     errmsg_duration;                                 ///< duration of error message
	uint16_t    hover_delay_ms;                                  ///< time required to activate a hover event, in milliseconds
	bool        instant_tile_tooltip;                            ///< don't require a right click to activate a hover event to show a tooltip for an in-game tile (e.g. industry).
	uint8_t     town_name_tooltip_mode;                          ///< when to display town names when hovering over roads and houses. (0 = never, 1 = only if town names are hidden, 2 = always)
	bool        industry_tooltip_show;                           ///< whether to display tooltips, when hovering over industry tiles.
	bool        industry_tooltip_show_name;                      ///< whether to display the name of the industry, when hovering over one of its tiles.
	bool        industry_tooltip_show_required;                  ///< whether to display cargoes required by the industry, when hovering over one of its tiles.
	bool        industry_tooltip_show_stockpiled;                ///< whether to display cargoes stockpiled by the industry, when hovering over one of its tiles.
	bool        industry_tooltip_show_produced;                  ///< whether to display cargoes produced by the industry, when hovering over one of its tiles.
	uint8_t     depot_tooltip_mode;                              ///< Display mode for depot viewport tooltips. (0 = never, 1 = just a total number of vehicles, 2 = total number of vehicles in the depot along with a breakdown of numbers)
	uint8_t     waypoint_viewport_tooltip_name;                  ///< Show the name of the waypoint or buoy in a viewport tooltip. (0 = never, 1 = only if waypoint names are hidden, 2 = always)
	uint8_t     station_viewport_tooltip_name;                   ///< Show the name of the station in a viewport tooltip. (0 = never, 1 = only if station names are hidden, 2 = always)
	bool        station_viewport_tooltip_cargo;                  ///< Show a list of cargo details at the station in a viewport tooltip.
	uint8_t     station_rating_tooltip_mode;                     ///< Station rating tooltip mode
	bool        link_terraform_toolbar;                          ///< display terraform toolbar when displaying rail, road, water and airport toolbars
	uint8_t     smallmap_land_colour;                            ///< colour used for land and heightmap at the smallmap
	uint8_t     scroll_mode;                                     ///< viewport scroll mode
	bool        smooth_scroll;                                   ///< smooth scroll viewports
	bool        measure_tooltip;                                 ///< show a permanent tooltip when dragging tools
	uint8_t     liveries;                                        ///< options for displaying company liveries, 0=none, 1=self, 2=all
	bool        prefer_teamchat;                                 ///< choose the chat message target with \<ENTER\>, true=all clients, false=your team
	uint8_t     advanced_vehicle_list;                           ///< use the "advanced" vehicle list
	uint8_t     loading_indicators;                              ///< show loading indicators
	uint8_t     default_rail_type;                               ///< the default rail type for the rail GUI
	uint8_t     default_road_type;                               ///< the default road/tram types for the road/tram GUI
	uint8_t     toolbar_pos;                                     ///< position of toolbars, 0=left, 1=center, 2=right
	uint8_t     statusbar_pos;                                   ///< position of statusbar, 0=left, 1=center, 2=right
	uint8_t     window_snap_radius;                              ///< windows snap at each other if closer than this
	uint8_t     window_soft_limit;                               ///< soft limit of maximum number of non-stickied non-vital windows (0 = no limit)
	ZoomLevel   zoom_min;                                        ///< minimum zoom out level
	ZoomLevel   zoom_max;                                        ///< maximum zoom out level
	ZoomLevel   sprite_zoom_min;                                 ///< maximum zoom level at which higher-resolution alternative sprites will be used (if available) instead of scaling a lower resolution sprite
	uint32_t    autosave_interval;                               ///< how often should we do autosaves?
	bool        autosave_realtime;                               ///< autosaves based on real elapsed time (with pause handling)
	bool        threaded_saves;                                  ///< should we do threaded saves?
	bool        keep_all_autosave;                               ///< name the autosave in a different way
	bool        autosave_on_exit;                                ///< save an autosave when you quit the game, but do not ask "Do you really want to quit?"
	bool        autosave_on_network_disconnect;                  ///< save an autosave when you get disconnected from a network game with an error?
	uint8_t     date_format_in_default_names;                    ///< should the default savegame/screenshot name use long dates (31th Dec 2008), short dates (31-12-2008) or ISO dates (2008-12-31)
	uint8_t     max_num_autosaves;                               ///< controls how many autosavegames are made before the game starts to overwrite (names them 0 to max_num_autosaves - 1)
	uint8_t     max_num_lt_autosaves;                            ///< controls how many long-term autosavegames are made before the game starts to overwrite (names them 0 to max_num_lt_autosaves - 1)
	uint8_t     savegame_overwrite_confirm;                      ///< Mode for when to warn about overwriting an existing savegame
	bool        population_in_label;                             ///< show the population of a town in its label?
	bool        city_in_label;                                   ///< show cities in label?
	uint8_t     right_mouse_btn_emulation;                       ///< should we emulate right mouse clicking?
	uint8_t     scrollwheel_scrolling;                           ///< scrolling using the scroll wheel?
	uint8_t     scrollwheel_multiplier;                          ///< how much 'wheel' per incoming event from the OS?
	bool        show_slopes_on_viewport_map;                     ///< use slope orientation to render the ground
	bool        show_height_on_viewport_map;                     ///< use height for shading when rendering the ground
	uint32_t    default_viewport_map_mode;                       ///< the mode to use by default when a viewport is in map mode, 0=owner, 1=industry, 2=vegetation
	uint32_t    action_when_viewport_map_is_dblclicked;          ///< what to do when a doubleclick occurs on the viewport map
	uint32_t    show_scrolling_viewport_on_map;                  ///< when a no map viewport is scrolled, its location is marked on the other map viewports
	bool        show_bridges_on_map;                             ///< bridges are rendered on a viewport in map mode
	bool        show_tunnels_on_map;                             ///< tunnels are rendered on a viewport in map mode
	bool        use_owner_colour_for_tunnelbridge;               ///< bridges and tunnels are rendered with their owner's colour
	bool        timetable_arrival_departure;                     ///< show arrivals and departures in vehicle timetables
	uint8_t     max_departures;                                  ///< maximum number of departures to show per station
	uint16_t    max_departure_time;                              ///< maximum time in advance to show departures (days)
	uint16_t    max_departure_time_minutes;                      ///< maximum time in advance to show departures (minutes)
	uint16_t    departure_calc_frequency;                        ///< how often to calculate departures (in ticks)
	bool        departure_show_vehicle;                          ///< whether to show vehicle names with departures
	bool        departure_show_group;                            ///< whether to show group names with departures
	bool        departure_show_company;                          ///< whether to show company names with departures
	bool        departure_show_vehicle_type;                     ///< whether to show vehicle type icons with departures
	bool        departure_show_vehicle_color;                    ///< whether to show vehicle type icons in silver instead of orange
	bool        departure_larger_font;                           ///< whether to show the calling at list in a larger font
	bool        departure_destination_type;                      ///< whether to show destination types for ports and airports
	bool        departure_show_both;                             ///< whether to show departure and arrival times on the same line
	bool        departure_only_passengers;                       ///< whether to only show passenger services
	bool        departure_smart_terminus;                        ///< whether to only show passenger services
	uint8_t     departure_conditionals;                          ///< how to handle conditional orders
	bool        departure_show_all_stops;                        ///< whether to show stops regardless of loading/unloading done at them
	bool        departure_merge_identical;                       ///< whether to merge identical departures
	RightClickClose right_click_wnd_close;                       ///< close window with right click
	bool        pause_on_newgame;                                ///< whether to start new games paused or not
	SignalGUISettings signal_gui_mode;                           ///< select which signal types are shown in the signal GUI
	SignalCycleSettings cycle_signal_types;                      ///< Which signal types to cycle with the build signal tool.
	SignalType  default_signal_type;                             ///< The default signal type, which is set automatically by the last signal used. Not available in Settings.
	CalTime::Year coloured_news_year;                            ///< when does newspaper become coloured?
	bool        override_time_settings;                          ///< Whether to override time display settings stored in savegame.
	bool        timetable_in_ticks;                              ///< whether to show the timetable in ticks rather than days
	bool        timetable_leftover_ticks;                        ///< whether to show leftover ticks after converting to minutes/days, in the timetable
	bool        timetable_start_text_entry;                      ///< whether to enter timetable start times as text (hhmm format)
	uint8_t     date_with_time;                                  ///< whether to show the month and year with the time
	bool        quick_goto;                                      ///< Allow quick access to 'goto button' in vehicle orders window
	bool        auto_euro;                                       ///< automatically switch to euro in 2002
	uint8_t     drag_signals_density;                            ///< many signals density
	bool        drag_signals_fixed_distance;                     ///< keep fixed distance between signals when dragging
	bool        drag_signals_skip_stations;                      ///< continue past station/waypoint tiles when auto-fill dragging signals
	CalTime::Year semaphore_build_before;                        ///< build semaphore signals automatically before this year
	uint8_t     news_message_timeout;                            ///< how much longer than the news message "age" should we keep the message in the history
	bool        show_track_reservation;                          ///< highlight reserved tracks.
	uint8_t     station_numtracks;                               ///< the number of platforms to default on for rail stations
	uint8_t     station_platlength;                              ///< the platform length, in tiles, for rail stations
	bool        station_dragdrop;                                ///< whether drag and drop is enabled for stations
	bool        station_show_coverage;                           ///< whether to highlight coverage area
	bool        persistent_buildingtools;                        ///< keep the building tools active after usage
	uint32_t    last_newgrf_count;                               ///< the numbers of NewGRFs we found during the last scan
	uint8_t     missing_strings_threshold;                       ///< the number of missing strings before showing the warning
	uint8_t     graph_line_thickness;                            ///< the thickness of the lines in the various graph guis
	bool        show_train_length_in_details;                    ///< show train length in vehicle details window top widget
	bool        show_train_weight_ratios_in_details;             ///< show train weight ratios in vehicle details window top widget
	bool        show_vehicle_group_in_details;                   ///< show vehicle group in vehicle details window top widget
	bool        show_restricted_signal_recolour;                 ///< Show restricted electric signals with recoloured signal post
	uint8_t     show_all_signal_default;                         ///< Show all signals using the default sprite
	bool        show_adv_tracerestrict_features;                 ///< Show advanced trace restrict features in UI
	bool        show_progsig_ui;                                 ///< Show programmable pre-signals feature in UI
	bool        show_noentrysig_ui;                              ///< Show no-entry signals feature in UI
	uint8_t     osk_activation;                                  ///< Mouse gesture to trigger the OSK.
	Colours     starting_colour;                                 ///< default color scheme for the company to start a new game with
	Colours     starting_colour_secondary;                       ///< default secondary color scheme for the company to start a new game with
	bool        show_newgrf_name;                                ///< Show the name of the NewGRF in the build vehicle window
	bool        show_cargo_in_vehicle_lists;                     ///< Show the cargoes the vehicles can carry in the list windows
	bool        show_wagon_intro_year;                           ///< Show the introduction year for wagons in the build vehicle window
	bool        auto_remove_signals;                             ///< automatically remove signals when in the way during rail construction
	uint16_t    refresh_rate;                                    ///< How often we refresh the screen (time between draw-ticks).
	uint16_t    fast_forward_speed_limit;                        ///< Game speed to use when fast-forward is enabled.
	uint8_t     show_vehicle_route_mode;                         ///< How to show a vehicle's route when one of its windows is focused
	bool        show_vehicle_route;                              ///< Show route lines when vehicles route overlay is being shown
	bool        show_vehicle_route_steps;                        ///< Show route step markers when vehicles route overlay is being shown
	uint8_t     dash_level_of_route_lines;                       ///< the dash level passed to GfxDrawLine() (plain if 0)
	bool        show_vehicle_list_company_colour;                ///< show the company colour of vehicles which have an owner different to the owner of the vehicle list
	bool        enable_single_veh_shared_order_gui;              ///< enable showing a single vehicle in the shared order GUI window
	bool        show_adv_load_mode_features;                     ///< enable advanced loading mode features in UI
	bool        disable_top_veh_list_mass_actions;               ///< disable mass actions buttons for non-group vehicle lists
	bool        adv_sig_bridge_tun_modes;                        ///< Enable advanced modes for signals on bridges/tunnels.
	bool        sort_track_types_by_speed;                       ///< Sorts track types by compatibility first, and speed next, instead of newGRF slot
	bool        show_depot_sell_gui;                             ///< Show go to depot and sell in UI
	bool        open_vehicle_gui_clone_share;                    ///< Open vehicle GUI when share-cloning vehicle from depot GUI
	uint8_t     linkgraph_colours;                               ///< linkgraph overlay colours
	uint8_t     vehicle_names;                                   ///< Vehicle naming scheme
	bool        shade_trees_on_slopes;                           ///< Shade trees on slopes
	uint8_t     demolish_confirm_mode;                           ///< Demolition confirmation mode
	bool        dual_pane_train_purchase_window;                 ///< Dual pane train purchase window
	bool        dual_pane_train_purchase_window_dual_buttons;    ///< Dual pane train purchase window: dual buttons
	bool        allow_hiding_waypoint_labels;                    ///< Allow hiding waypoint viewport labels
	uint8_t     disable_water_animation;                         ///< Disable water animation depending on zoom level
	bool        show_order_occupancy_by_default;                 ///< Show order occupancy by default in vehicle order window
	bool        show_group_hierarchy_name;                       ///< Show the full hierarchy in group names
	bool        show_vehicle_group_hierarchy_name;               ///< Show the full group hierarchy in vehicle names
	bool        show_order_number_vehicle_view;                  ///< Show order number in vehicle view window
	bool        show_speed_first_vehicle_view;                   ///< Show speed before destination in vehicle view window
	bool        shorten_vehicle_view_status;                     ///< Show status text in vehicle view window
	bool        hide_default_stop_location;                      ///< Hide default stop location for orders
	bool        show_rail_polyline_tool;                         ///< Show rail polyline tool
	bool        show_running_costs_calendar_year;                ///< Show vehicle running costs in calendar years

	uint16_t    console_backlog_timeout;                         ///< the minimum amount of time items should be in the console backlog before they will be removed in ~3 seconds granularity.
	uint16_t    console_backlog_length;                          ///< the minimum amount of items in the console backlog before items will be removed.

	uint8_t     station_gui_group_order;                         ///< the order of grouping cargo entries in the station gui
	uint8_t     station_gui_sort_by;                             ///< sort cargo entries in the station gui by station name or amount
	uint8_t     station_gui_sort_order;                          ///< the sort order of entries in the station gui - ascending or descending
	uint16_t    network_chat_box_width_pct;                      ///< width of the chat box in percent
	uint8_t     network_chat_box_height;                         ///< height of the chat box in lines
	uint16_t    network_chat_timeout;                            ///< timeout of chat messages in seconds

	uint8_t     developer;                                       ///< print non-fatal warnings in console (>= 1), copy debug output to console (== 2)
	bool        show_date_in_logs;                               ///< whether to show dates in console logs
	bool        newgrf_developer_tools;                          ///< activate NewGRF developer tools and allow modifying NewGRFs in an existing game
	bool        ai_developer_tools;                              ///< activate AI/GS developer tools
	bool        scenario_developer;                              ///< activate scenario developer: allow modifying NewGRFs in an existing game
	uint8_t     settings_restriction_mode;                       ///< selected restriction mode in adv. settings GUI. @see RestrictionMode
	bool        newgrf_show_old_versions;                        ///< whether to show old versions in the NewGRF list
	uint8_t     newgrf_default_palette;                          ///< default palette to use for NewGRFs without action 14 palette information
	bool        console_show_unlisted;                           ///< whether to show unlisted console commands
	bool        newgrf_disable_big_gui;                          ///< whether to disable "big GUI" NewGRFs

	bool        scale_bevels;                                    ///< bevels are scaled with GUI scale.
	bool        bigger_main_toolbar;                             ///< bigger main toolbar.

	/**
	 * Returns true when the user has sufficient privileges to edit newgrfs on a running game
	 * @return whether the user has sufficient privileges to edit newgrfs in an existing game
	 */
	bool UserIsAllowedToChangeNewGRFs() const
	{
		return this->scenario_developer || this->newgrf_developer_tools;
	}
};

/** Settings related to sound effects. */
struct SoundSettings {
	bool   news_ticker;                      ///< Play a ticker sound when a news item is published.
	bool   news_full;                        ///< Play sound effects associated to certain news types.
	bool   new_year;                         ///< Play sound on new year, summarising the performance during the last year.
	bool   confirm;                          ///< Play sound effect on successful constructions or other actions.
	bool   click_beep;                       ///< Beep on a random selection of buttons.
	bool   disaster;                         ///< Play disaster and accident sounds.
	bool   vehicle;                          ///< Play vehicle sound effects.
	bool   ambient;                          ///< Play ambient, industry and town sounds.
};

/** Settings related to music. */
struct MusicSettings {
	uint8_t playlist;     ///< The playlist (number) to play
	uint8_t music_vol;    ///< The requested music volume
	uint8_t effect_vol;   ///< The requested effects volume
	uint8_t custom_1[33]; ///< The order of the first custom playlist
	uint8_t custom_2[33]; ///< The order of the second custom playlist
	bool playing;      ///< Whether music is playing
	bool shuffle;      ///< Whether to shuffle the music
};

/** Settings related to currency/unit systems. */
struct LocaleSettings {
	uint8_t     currency;                         ///< currency we currently use
	uint8_t     units_velocity;                   ///< unit system for velocity of trains and road vehicles
	uint8_t     units_velocity_nautical;          ///< unit system for velocity of ships and aircraft
	uint8_t     units_power;                      ///< unit system for power
	uint8_t     units_weight;                     ///< unit system for weight
	uint8_t     units_volume;                     ///< unit system for volume
	uint8_t     units_force;                      ///< unit system for force
	uint8_t     units_height;                     ///< unit system for height
	std::string digit_group_separator;            ///< thousand separator for non-currencies
	std::string digit_group_separator_currency;   ///< thousand separator for currencies
	std::string digit_decimal_separator;          ///< decimal separator
};

/** Settings related to news */
struct NewsSettings {
	uint8_t arrival_player;                               ///< NewsDisplay of vehicles arriving at new stations of current player
	uint8_t arrival_other;                                ///< NewsDisplay of vehicles arriving at new stations of other players
	uint8_t accident;                                     ///< NewsDisplay of accidents that occur
	uint8_t accident_other;                               ///< NewsDisplay if a vehicle from another company is involved in an accident
	uint8_t company_info;                                 ///< NewsDisplay of general company information
	uint8_t open;                                         ///< NewsDisplay on new industry constructions
	uint8_t close;                                        ///< NewsDisplay about closing industries
	uint8_t economy;                                      ///< NewsDisplay on economical changes
	uint8_t production_player;                            ///< NewsDisplay of production changes of industries affecting current player
	uint8_t production_other;                             ///< NewsDisplay of production changes of industries affecting competitors
	uint8_t production_nobody;                            ///< NewsDisplay of production changes of industries affecting no one
	uint8_t advice;                                       ///< NewsDisplay on advice affecting the player's vehicles
	uint8_t new_vehicles;                                 ///< NewsDisplay of new vehicles becoming available
	uint8_t acceptance;                                   ///< NewsDisplay on changes affecting the acceptance of cargo at stations
	uint8_t subsidies;                                    ///< NewsDisplay of changes on subsidies
	uint8_t general;                                      ///< NewsDisplay of other topics
};

/** All settings related to the network. */
struct NetworkSettings {
	uint16_t      sync_freq;                              ///< how often do we check whether we are still in-sync
	uint8_t       frame_freq;                             ///< how often do we send commands to the clients
	uint16_t      commands_per_frame;                     ///< how many commands may be sent each frame_freq frames?
	uint16_t      commands_per_frame_server;              ///< how many commands may be sent each frame_freq frames? (server-originating commands)
	uint16_t      max_commands_in_queue;                  ///< how many commands may there be in the incoming queue before dropping the connection?
	uint16_t      bytes_per_frame;                        ///< how many bytes may, over a long period, be received per frame?
	uint16_t      bytes_per_frame_burst;                  ///< how many bytes may, over a short period, be received?
	uint16_t      max_init_time;                          ///< maximum amount of time, in game ticks, a client may take to initiate joining
	uint16_t      max_join_time;                          ///< maximum amount of time, in game ticks, a client may take to sync up during joining
	uint16_t      max_download_time;                      ///< maximum amount of time, in game ticks, a client may take to download the map
	uint16_t      max_password_time;                      ///< maximum amount of time, in game ticks, a client may take to enter the password
	uint16_t      max_lag_time;                           ///< maximum amount of time, in game ticks, a client may be lagging behind the server
	bool        pause_on_join;                            ///< pause the game when people join
	uint16_t      server_port;                            ///< port the server listens on
	uint16_t      server_admin_port;                      ///< port the server listens on for the admin network
	bool        server_admin_chat;                        ///< allow private chat for the server to be distributed to the admin network
	ServerGameType server_game_type;                      ///< Server type: local / public / invite-only.
	std::string server_invite_code;                       ///< Invite code to use when registering as server.
	std::string server_invite_code_secret;                ///< Secret to proof we got this invite code from the Game Coordinator.
	std::string server_name;                              ///< name of the server
	std::string server_password;                          ///< password for joining this server
<<<<<<< HEAD
	std::vector<std::string> server_authorized_keys;      ///< Public keys of clients that are authorized to connect to the game.
	std::string rcon_password;                            ///< password for rconsole (server side)
	std::vector<std::string> rcon_authorized_keys;        ///< Public keys of clients that are authorized to use the rconsole (server side).
=======
	NetworkAuthorizedKeys server_authorized_keys; ///< Public keys of clients that are authorized to connect to the game.
	std::string rcon_password;                            ///< password for rconsole (server side)
	NetworkAuthorizedKeys rcon_authorized_keys; ///< Public keys of clients that are authorized to use the rconsole (server side).
>>>>>>> f79ec795
	std::string admin_password;                           ///< password for the admin network
	std::string settings_password;                        ///< password for game settings (server side)
	std::vector<std::string> settings_authorized_keys;    ///< Public keys of clients that are authorized to use settings access (server side).
	std::string client_name;                              ///< name of the player (as client)
	std::string client_secret_key;                        ///< The secret key of the client for authorized key logins.
	std::string client_public_key;                        ///< The public key of the client for authorized key logins.
	std::string default_company_pass;                     ///< default password for new companies in encrypted form
	std::string connect_to_ip;                            ///< default for the "Add server" query
	std::string network_id;                               ///< network ID for servers
	std::string company_password_storage_token;           ///< company password storage token
	std::string company_password_storage_secret;          ///< company password storage secret
	uint8_t       max_auth_failures;                      ///< maximum auth failures before client is kicked
	bool        autoclean_companies;                      ///< automatically remove companies that are not in use
	uint8_t       autoclean_unprotected;                  ///< remove passwordless companies after this many months
	uint8_t       autoclean_protected;                    ///< remove the password from passworded companies after this many months
	uint8_t       autoclean_novehicles;                   ///< remove companies with no vehicles after this many months
	uint8_t       max_companies;                          ///< maximum amount of companies
	uint8_t       max_clients;                            ///< maximum amount of clients
	CalTime::Year restart_game_year;                      ///< year the server restarts
	uint16_t      restart_hours;                          ///< number of hours to run the server before automatic restart
	uint8_t       min_active_clients;                     ///< minimum amount of active clients to unpause the game
	bool        reload_cfg;                               ///< reload the config file before restarting
	std::string last_joined;                              ///< Last joined server
	UseRelayService use_relay_service;                    ///< Use relay service?
	ParticipateSurvey participate_survey;                 ///< Participate in the automated survey
};

/** Settings related to the creation of games. */
struct GameCreationSettings {
	uint32_t generation_seed;                ///< noise seed for world generation
	uint32_t generation_unique_id;           ///< random id to differentiate savegames
	CalTime::Year starting_year;             ///< starting date
	CalTime::Year ending_year;               ///< scoring end date
	uint8_t  map_x;                          ///< X size of map
	uint8_t  map_y;                          ///< Y size of map
	uint8_t  land_generator;                 ///< the landscape generator
	uint8_t  oil_refinery_limit;             ///< distance oil refineries allowed from map edge
	uint8_t  snow_line_height;               ///< the configured snow line height (deduced from "snow_coverage")
	uint8_t  snow_coverage;                  ///< the amount of snow coverage on the map
	uint8_t  rainforest_line_height;         ///< the configured rainforest line height
	uint8_t  desert_coverage;                ///< the amount of desert coverage on the map
	uint8_t  climate_threshold_mode;         ///< climate threshold mode
	uint8_t  heightmap_height;               ///< highest mountain for heightmap (towards what it scales)
	uint8_t  tgen_smoothness;                ///< how rough is the terrain from 0-3
	uint8_t  tree_placer;                    ///< the tree placer algorithm
	uint8_t  heightmap_rotation;             ///< rotation director for the heightmap
	uint8_t  se_flat_world_height;           ///< land height a flat world gets in SE
	uint8_t  town_name;                      ///< the town name generator used for town names
	uint8_t  landscape;                      ///< the landscape we're currently in
	uint8_t  water_borders;                  ///< bitset of the borders that are water
	uint16_t custom_town_number;             ///< manually entered number of towns
	uint16_t custom_industry_number;         ///< manually entered number of industries
	uint8_t  variety;                        ///< variety level applied to TGP
	uint8_t  custom_terrain_type;            ///< manually entered height for TGP to aim for
	uint8_t  custom_sea_level;               ///< manually entered percentage of water in the map
	uint8_t  min_river_length;               ///< the minimum river length
	uint8_t  river_route_random;             ///< the amount of randomicity for the route finding
	uint8_t  amount_of_rivers;               ///< the amount of rivers
	bool     rivers_top_of_hill;             ///< do rivers require starting near the tops of hills?
	uint8_t  river_tropics_width;            ///< the configured width of tropics around rivers
	uint8_t  lake_tropics_width;             ///< the configured width of tropics around lakes
	uint8_t  coast_tropics_width;            ///< the configured width of tropics around coasts
	uint8_t  lake_size;                      ///< how large can lakes get?
	bool     lakes_allowed_in_deserts;       ///< are lakes allowed in deserts?
	uint8_t  amount_of_rocks;                ///< the amount of rocks
	uint8_t  height_affects_rocks;           ///< the affect that map height has on rocks
	uint8_t  build_public_roads;             ///< build public roads connecting towns
};

/** Settings related to construction in-game */
struct ConstructionSettings {
	uint8_t  map_height_limit;               ///< the maximum allowed heightlevel
	bool     build_on_slopes;                ///< allow building on slopes
	bool     autoslope;                      ///< allow terraforming under things
	uint16_t max_bridge_length;              ///< maximum length of bridges
	uint8_t  max_bridge_height;              ///< maximum height of bridges
	uint16_t max_tunnel_length;              ///< maximum length of tunnels
	uint8_t  train_signal_side;              ///< show signals on left / driving / right side
	bool     extra_dynamite;                 ///< extra dynamite
	bool     road_stop_on_town_road;         ///< allow building of drive-through road stops on town owned roads
	bool     road_stop_on_competitor_road;   ///< allow building of drive-through road stops on roads owned by competitors
	bool     crossing_with_competitor;       ///< allow building of level crossings with competitor roads or rails
	uint8_t  raw_industry_construction;      ///< type of (raw) industry construction (none, "normal", prospecting)
	uint8_t  industry_platform;              ///< the amount of flat land around an industry
	bool     freeform_edges;                 ///< allow terraforming the tiles at the map edges
	bool     flood_from_edges;               ///< whether water floods from map edges
	uint8_t  map_edge_mode;                  ///< map edge mode
	uint8_t  extra_tree_placement;           ///< (dis)allow building extra trees in-game
	uint8_t  trees_around_snow_line_range;   ///< range around snowline for mixed and arctic forest.
	bool     trees_around_snow_line_enabled; ///< enable mixed and arctic forest around snowline, and no trees above snowline
	uint8_t  trees_around_snow_line_dynamic_range; ///< how much of the snow line dynamic range to use as the snowline for arctic tree placement
	uint8_t  command_pause_level;            ///< level/amount of commands that can't be executed while paused
	uint16_t maximum_signal_evaluations;     ///< maximum number of programmable pre-signals which may be evaluated in one pass
	bool     enable_build_river;             ///< enable building rivers in-game
	bool     enable_remove_water;            ///< enable removing sea and rivers in-game
	uint8_t  road_custom_bridge_heads;       ///< allow construction of road custom bridge heads
	bool     chunnel;                        ///< allow construction of tunnels under water
	uint8_t  rail_custom_bridge_heads;       ///< allow construction of rail custom bridge heads
	bool     allow_grf_objects_under_bridges;///< allow all NewGRF objects under bridges
	bool     allow_stations_under_bridges;   ///< allow NewGRF rail station/waypoint tiles that do not specify clearance under bridges
	bool     allow_road_stops_under_bridges; ///< allow road/tram stops under bridges
	bool     allow_docks_under_bridges;      ///< allow docks under bridges
	uint8_t  purchase_land_permitted;        ///< whether and how purchasing land is permitted
	bool     build_object_area_permitted;    ///< whether building objects by area is permitted
	CalTime::Year no_expire_objects_after;   ///< do not expire objects after this year
	bool     ignore_object_intro_dates;      ///< allow players to build objects before their introduction dates (does not include during map generation)
	bool     convert_town_road_no_houses;    ///< allow converting town roads to a type which does not allow houses
	bool     purchased_land_clear_ground;    ///< purchased land uses clear ground

	uint32_t terraform_per_64k_frames;       ///< how many tile heights may, over a long period, be terraformed per 65536 frames?
	uint16_t terraform_frame_burst;          ///< how many tile heights may, over a short period, be terraformed?
	uint32_t clear_per_64k_frames;           ///< how many tiles may, over a long period, be cleared per 65536 frames?
	uint16_t clear_frame_burst;              ///< how many tiles may, over a short period, be cleared?
	uint32_t tree_per_64k_frames;            ///< how many trees may, over a long period, be planted per 65536 frames?
	uint16_t tree_frame_burst;               ///< how many trees may, over a short period, be planted?
	uint32_t purchase_land_per_64k_frames;   ///< how many tiles may, over a long period, be purchased per 65536 frames?
	uint16_t purchase_land_frame_burst;      ///< how many tiles may, over a short period, be purchased?
	uint32_t build_object_per_64k_frames;    ///< how many tiles may, over a long period, have objects built on them per 65536 frames?
	uint16_t build_object_frame_burst;       ///< how many tiles may, over a short period, have objects built on them?
	uint8_t  tree_growth_rate;               ///< tree growth rate

	uint8_t  old_simulated_wormhole_signals; ///< moved to company settings: simulate signals in tunnel
};

/** Settings related to the AI. */
struct AISettings {
	bool   ai_in_multiplayer;                ///< so we allow AIs in multiplayer
	bool   ai_disable_veh_train;             ///< disable types for AI
	bool   ai_disable_veh_roadveh;           ///< disable types for AI
	bool   ai_disable_veh_aircraft;          ///< disable types for AI
	bool   ai_disable_veh_ship;              ///< disable types for AI
};

/** Settings related to scripts. */
struct ScriptSettings {
	uint32_t script_max_opcode_till_suspend;   ///< max opcode calls till scripts will suspend
	uint32_t script_max_memory_megabytes;      ///< limit on memory a single script instance may have allocated
};

/** Settings related to the new pathfinder. */
struct NPFSettings {
	/**
	 * The maximum amount of search nodes a single NPF run should take. This
	 * limit should make sure performance stays at acceptable levels at the cost
	 * of not being perfect anymore.
	 */
	uint32_t npf_max_search_nodes;
	uint32_t maximum_go_to_depot_penalty;      ///< What is the maximum penalty that may be endured for going to a depot

	uint32_t npf_rail_firstred_penalty;        ///< the penalty for when the first signal is red (and it is not an exit or combo signal)
	uint32_t npf_rail_firstred_exit_penalty;   ///< the penalty for when the first signal is red (and it is an exit or combo signal)
	uint32_t npf_rail_lastred_penalty;         ///< the penalty for when the last signal is red
	uint32_t npf_rail_station_penalty;         ///< the penalty for station tiles
	uint32_t npf_rail_slope_penalty;           ///< the penalty for sloping upwards
	uint32_t npf_rail_curve_penalty;           ///< the penalty for curves
	uint32_t npf_rail_depot_reverse_penalty;   ///< the penalty for reversing in depots
	uint32_t npf_rail_pbs_cross_penalty;       ///< the penalty for crossing a reserved rail track
	uint32_t npf_rail_pbs_signal_back_penalty; ///< the penalty for passing a pbs signal from the backside
	uint32_t npf_buoy_penalty;                 ///< the penalty for going over (through) a buoy
	uint32_t npf_water_curve_penalty;          ///< the penalty for curves
	uint32_t npf_road_curve_penalty;           ///< the penalty for curves
	uint32_t npf_crossing_penalty;             ///< the penalty for level crossings
	uint32_t npf_road_drive_through_penalty;   ///< the penalty for going through a drive-through road stop
	uint32_t npf_road_dt_occupied_penalty;     ///< the penalty multiplied by the fill percentage of a drive-through road stop
	uint32_t npf_road_bay_occupied_penalty;    ///< the penalty multiplied by the fill percentage of a road bay
};

/** Settings related to the yet another pathfinder. */
struct YAPFSettings {
	bool   disable_node_optimization;          ///< whether to use exit-dir instead of trackdir in node key
	uint32_t max_search_nodes;                 ///< stop path-finding when this number of nodes visited
	uint32_t maximum_go_to_depot_penalty;      ///< What is the maximum penalty that may be endured for going to a depot
	bool   ship_use_yapf;                      ///< use YAPF for ships
	bool   road_use_yapf;                      ///< use YAPF for road
	bool   rail_use_yapf;                      ///< use YAPF for rail
	uint32_t road_slope_penalty;               ///< penalty for up-hill slope
	uint32_t road_curve_penalty;               ///< penalty for curves
	uint32_t road_crossing_penalty;            ///< penalty for level crossing
	uint32_t road_stop_penalty;                ///< penalty for going through a drive-through road stop
	uint32_t road_stop_occupied_penalty;       ///< penalty multiplied by the fill percentage of a drive-through road stop
	uint32_t road_stop_bay_occupied_penalty;   ///< penalty multiplied by the fill percentage of a road bay
	bool   rail_firstred_twoway_eol;           ///< treat first red two-way signal as dead end
	uint32_t rail_firstred_penalty;            ///< penalty for first red signal
	uint32_t rail_firstred_exit_penalty;       ///< penalty for first red exit signal
	uint32_t rail_lastred_penalty;             ///< penalty for last red signal
	uint32_t rail_lastred_exit_penalty;        ///< penalty for last red exit signal
	uint32_t rail_station_penalty;             ///< penalty for non-target station tile
	uint32_t rail_slope_penalty;               ///< penalty for up-hill slope
	uint32_t rail_curve45_penalty;             ///< penalty for curve
	uint32_t rail_curve90_penalty;             ///< penalty for 90-deg curve
	uint32_t rail_depot_reverse_penalty;       ///< penalty for reversing in the depot
	uint32_t rail_crossing_penalty;            ///< penalty for level crossing
	uint32_t rail_look_ahead_max_signals;      ///< max. number of signals taken into consideration in look-ahead load balancer
	int32_t  rail_look_ahead_signal_p0;        ///< constant in polynomial penalty function
	int32_t  rail_look_ahead_signal_p1;        ///< constant in polynomial penalty function
	int32_t  rail_look_ahead_signal_p2;        ///< constant in polynomial penalty function
	uint32_t rail_pbs_cross_penalty;           ///< penalty for crossing a reserved tile
	uint32_t rail_pbs_station_penalty;         ///< penalty for crossing a reserved station tile
	uint32_t rail_pbs_signal_back_penalty;     ///< penalty for passing a pbs signal from the backside
	uint32_t rail_doubleslip_penalty;          ///< penalty for passing a double slip switch

	uint32_t rail_longer_platform_penalty;           ///< penalty for longer  station platform than train
	uint32_t rail_longer_platform_per_tile_penalty;  ///< penalty for longer  station platform than train (per tile)
	uint32_t rail_shorter_platform_penalty;          ///< penalty for shorter station platform than train
	uint32_t rail_shorter_platform_per_tile_penalty; ///< penalty for shorter station platform than train (per tile)
	uint32_t ship_curve45_penalty;                   ///< penalty for 45-deg curve for ships
	uint32_t ship_curve90_penalty;                   ///< penalty for 90-deg curve for ships
};

/** Settings related to all pathfinders. */
struct PathfinderSettings {
	uint8_t  pathfinder_for_trains;          ///< the pathfinder to use for trains
	uint8_t  pathfinder_for_roadvehs;        ///< the pathfinder to use for roadvehicles
	uint8_t  pathfinder_for_ships;           ///< the pathfinder to use for ships
	bool     new_pathfinding_all;            ///< use the newest pathfinding algorithm for all

	bool     roadveh_queue;                  ///< buggy road vehicle queueing
	bool     forbid_90_deg;                  ///< forbid trains to make 90 deg turns
	bool     back_of_one_way_pbs_waiting_point;///< whether the back of one-way PBS signals is a safe waiting point
	uint8_t  reroute_rv_on_layout_change;    ///< whether to re-route road vehicles when the layout changes

	bool     reverse_at_signals;             ///< whether to reverse at signals at all
	uint8_t  wait_oneway_signal;             ///< waitingtime in days before a oneway signal
	uint8_t  wait_twoway_signal;             ///< waitingtime in days before a twoway signal

	bool     reserve_paths;                  ///< always reserve paths regardless of signal type.
	uint8_t  wait_for_pbs_path;              ///< how long to wait for a path reservation.
	uint8_t  path_backoff_interval;          ///< ticks between checks for a free path.

	NPFSettings  npf;                        ///< pathfinder settings for the new pathfinder
	YAPFSettings yapf;                       ///< pathfinder settings for the yet another pathfinder
};

/** Settings related to orders. */
struct OrderSettings {
	bool   improved_load;                    ///< improved loading algorithm
	bool   gradual_loading;                  ///< load vehicles gradually
	bool   selectgoods;                      ///< only send the goods to station if a train has been there
	bool   no_servicing_if_no_breakdowns;    ///< don't send vehicles to depot when breakdowns are disabled
	bool   serviceathelipad;                 ///< service helicopters at helipads automatically (no need to send to depot)
	bool   station_length_loading_penalty;   ///< make trains longer than the station load more slowly
	bool   nonstop_only;                     ///< allow non-stop orders only

	uint8_t  old_occupancy_smoothness;       ///< moved to company settings: percentage smoothness of occupancy measurement changes
	bool   old_timetable_separation;         ///< moved to company settings: whether to perform automatic separation based on timetable
	uint8_t  old_timetable_separation_rate;  ///< moved to company settings: percentage of timetable separation change to apply
};

/** Settings related to vehicles. */
struct VehicleSettings {
	uint8_t  max_train_length;                 ///< maximum length for trains
	uint8_t  smoke_amount;                     ///< amount of smoke/sparks locomotives produce
	uint8_t  train_acceleration_model;         ///< realistic acceleration for trains
	uint8_t  train_braking_model;              ///< braking model for trains
	uint8_t  realistic_braking_aspect_limited; ///< realistic braking lookahead is aspect limited
	bool     limit_train_acceleration;         ///< when using realistic braking, also limit train acceleration
	bool     track_edit_ignores_realistic_braking; ///< when using realistic braking, allow track editing operations to ignore realistic braking restrictions
	uint8_t  roadveh_acceleration_model;       ///< realistic acceleration for road vehicles
	uint8_t  train_slope_steepness;            ///< Steepness of hills for trains when using realistic acceleration
	uint8_t  roadveh_slope_steepness;          ///< Steepness of hills for road vehicles when using realistic acceleration
	bool     wagon_speed_limits;               ///< enable wagon speed limits
	bool     train_speed_adaptation;           ///< Faster trains slow down when behind slower trains
	bool     slow_road_vehicles_in_curves;     ///< Road vehicles slow down in curves.
	bool     disable_elrails;                  ///< when true, the elrails are disabled
	UnitID   max_trains;                       ///< max trains in game per company
	UnitID   max_roadveh;                      ///< max trucks in game per company
	UnitID   max_aircraft;                     ///< max planes in game per company
	UnitID   max_ships;                        ///< max ships in game per company
	uint8_t  plane_speed;                      ///< divisor for speed of aircraft
	uint8_t  freight_trains;                   ///< value to multiply the weight of cargo by
	bool     dynamic_engines;                  ///< enable dynamic allocation of engine data
	bool     never_expire_vehicles;            ///< never expire vehicles
	CalTime::Year no_expire_vehicles_after;    ///< do not expire vehicles after this year
	CalTime::Year no_introduce_vehicles_after; ///< do not introduce vehicles after this year
	uint8_t  extend_vehicle_life;              ///< extend vehicle life by this many years
	uint8_t  road_side;                        ///< the side of the road vehicles drive on
	uint8_t  plane_crashes;                    ///< number of plane crashes, 0 = none, 1 = reduced, 2 = normal
	bool     adjacent_crossings;               ///< enable closing of adjacent level crossings
	bool     safer_crossings;                  ///< enable safer level crossings
	bool     improved_breakdowns;              ///< different types, chances and severities of breakdowns
	bool     pay_for_repair;                   ///< pay for repairing vehicle
	uint8_t  repair_cost;                      ///< cost of repairing vehicle
	bool     ship_collision_avoidance;         ///< ships try to avoid colliding with each other
	bool     no_train_crash_other_company;     ///< trains cannot crash with trains from other companies
	bool     roadveh_articulated_overtaking;   ///< enable articulated road vehicles overtaking other vehicles
	bool     roadveh_cant_quantum_tunnel;      ///< enable or disable vehicles quantum tunelling through over vehicles when blocked
	bool     drive_through_train_depot;        ///< enable drive-through train depot emulation
	uint16_t through_load_speed_limit;         ///< maximum speed for through load
	uint16_t rail_depot_speed_limit;           ///< maximum speed entering/existing rail depots
	bool     non_leading_engines_keep_name;    ///< allow engines moved to a non-leading position to retain their custom name
};

/** Settings related to the economy. */
struct EconomySettings {
	bool     inflation;                      ///< disable inflation
	bool     inflation_fixed_dates;          ///< whether inflation is applied between fixed dates
	bool     bribe;                          ///< enable bribing the local authority
	EconomyType type;                        ///< economy type (original/smooth/frozen)
	bool     allow_shares;                   ///< allow the buying/selling of shares
	uint8_t  min_years_for_shares;           ///< minimum age of a company for it to trade shares
	uint8_t  feeder_payment_share;           ///< percentage of leg payment to virtually pay in feeder systems
	uint8_t  dist_local_authority;           ///< distance for town local authority, default 20
	bool     exclusive_rights;               ///< allow buying exclusive rights
	bool     fund_buildings;                 ///< allow funding new buildings
	bool     fund_roads;                     ///< allow funding local road reconstruction
	bool     give_money;                     ///< allow giving other companies money
	bool     mod_road_rebuild;               ///< roadworks remove unnecessary RoadBits
	bool     multiple_industry_per_town;     ///< allow many industries of the same type per town
	bool     spawn_primary_industry_only;    ///< only spawn primary industried
	int8_t   town_growth_rate;               ///< town growth rate
	uint8_t  town_growth_cargo_transported;  ///< percentage of town growth rate which depends on proportion of transported cargo in the last month
	bool     town_zone_calc_mode;            ///< calc mode for town zones
	uint16_t town_zone_0_mult;               ///< multiplier for the size of town zone 0
	uint16_t town_zone_1_mult;               ///< multiplier for the size of town zone 1
	uint16_t town_zone_2_mult;               ///< multiplier for the size of town zone 2
	uint16_t town_zone_3_mult;               ///< multiplier for the size of town zone 3
	uint16_t town_zone_4_mult;               ///< multiplier for the size of town zone 4
	uint16_t city_zone_0_mult;               ///< multiplier for the size of city zone 0
	uint16_t city_zone_1_mult;               ///< multiplier for the size of city zone 1
	uint16_t city_zone_2_mult;               ///< multiplier for the size of city zone 2
	uint16_t city_zone_3_mult;               ///< multiplier for the size of city zone 3
	uint16_t city_zone_4_mult;               ///< multiplier for the size of city zone 4
	uint8_t  larger_towns;                   ///< the number of cities to build. These start off larger and grow twice as fast
	uint8_t  initial_city_size;              ///< multiplier for the initial size of the cities compared to towns
	TownLayout town_layout;                  ///< select town layout, @see TownLayout
	TownCargoGenMode town_cargogen_mode;     ///< algorithm for generating cargo from houses, @see TownCargoGenMode
	bool     allow_town_roads;               ///< towns are allowed to build roads (always allowed when generating world / in SE)
	uint16_t town_min_distance;              ///< minimum distance between towns
	uint8_t  max_town_heightlevel;           ///< maximum height level for towns
	uint16_t min_town_land_area;             ///< minimum contiguous lang area for towns.
	uint16_t min_city_land_area;             ///< minimum contiguous lang area for cities.
	TownFounding found_town;                 ///< town founding.
	bool     station_noise_level;            ///< build new airports when the town noise level is still within accepted limits
	uint16_t town_noise_population[3];       ///< population to base decision on noise evaluation (@see town_council_tolerance)
	bool     infrastructure_sharing[4];      ///< enable infrastructure sharing for rail/road/water/air
	uint     sharing_fee[4];                 ///< fees for infrastructure sharing for rail/road/water/air
	bool     sharing_payment_in_debt;        ///< allow fee payment for companies with more loan than money (switch off to prevent MP exploits)
	bool     allow_town_level_crossings;     ///< towns are allowed to build level crossings
	TownTunnelMode town_build_tunnels;       ///< if/when towns are allowed to build road tunnels
	uint8_t  town_max_road_slope;            ///< maximum number of consecutive sloped road tiles which towns are allowed to build
	bool     allow_town_bridges;             ///< towns are allowed to build bridges
	bool     infrastructure_maintenance;     ///< enable monthly maintenance fee for owner infrastructure
	TimekeepingUnits timekeeping_units;      ///< time units to use for the game economy, either calendar or wallclock
	uint16_t minutes_per_calendar_year;      ///< minutes per calendar year. Special value 0 means that calendar time is frozen.
	uint16_t town_cargo_scale;               ///< scale cargo production of towns by this percentage.
	uint16_t industry_cargo_scale;           ///< scale cargo production of industries by this percentage.
	CargoScalingMode town_cargo_scale_mode;  ///< scaling mode for town cargo.
	CargoScalingMode industry_cargo_scale_mode; ///< industry mode for town cargo.
	uint8_t  day_length_factor;              ///< factor which the length of day is multiplied
	uint16_t random_road_reconstruction;     ///< chance out of 1000 per tile loop for towns to start random road re-construction
	bool     disable_inflation_newgrf_flag;  ///< Disable NewGRF inflation flag
	CargoPaymentAlgorithm payment_algorithm; ///< Cargo payment algorithm
	TickRateMode tick_rate;                  ///< Tick rate mode
};

struct OldEconomySettings {
	int8_t   town_cargo_factor;              ///< old power-of-two multiplier for town (passenger, mail) generation. May be negative.
	int16_t  town_cargo_scale_factor;        ///< scaled power-of-two multiplier for town (passenger, mail) generation. May be negative.
	int16_t  industry_cargo_scale_factor;    ///< scaled power-of-two multiplier for primary industry generation. May be negative.
};

struct LinkGraphSettings {
	uint16_t recalc_time;                               ///< time (in days) for recalculating each link graph component.
	uint16_t recalc_interval;                           ///< time (in days) between subsequent checks for link graphs to be calculated.
	DistributionType distribution_pax;                  ///< distribution type for passengers
	DistributionType distribution_mail;                 ///< distribution type for mail
	DistributionType distribution_armoured;             ///< distribution type for armoured cargo class
	DistributionType distribution_default;              ///< distribution type for all other goods
	DistributionType distribution_per_cargo[NUM_CARGO]; ///< per cargo distribution types
	uint8_t accuracy;                                   ///< accuracy when calculating things on the link graph. low accuracy => low running time
	uint8_t demand_size;                                ///< influence of supply ("station size") on the demand function
	uint8_t demand_distance;                            ///< influence of distance between stations on the demand function
	uint8_t short_path_saturation;                      ///< percentage up to which short paths are saturated before saturating most capacious paths
	uint16_t aircraft_link_scale;                       ///< scale effective distance of aircraft links

	inline DistributionType GetDistributionType(CargoID cargo) const
	{
		if (this->distribution_per_cargo[cargo] != DT_PER_CARGO_DEFAULT) return this->distribution_per_cargo[cargo];
		if (IsCargoInClass(cargo, CC_PASSENGERS)) return this->distribution_pax;
		if (IsCargoInClass(cargo, CC_MAIL)) return this->distribution_mail;
		if (IsCargoInClass(cargo, CC_ARMOURED)) return this->distribution_armoured;
		return this->distribution_default;
	}
};

/** Settings related to stations. */
struct StationSettings {
	bool     modified_catchment;               ///< different-size catchment areas
	bool     serve_neutral_industries;         ///< company stations can serve industries with attached neutral stations
	bool     adjacent_stations;                ///< allow stations to be built directly adjacent to other stations
	bool     distant_join_stations;            ///< allow to join non-adjacent stations
	bool     never_expire_airports;            ///< never expire airports
	uint8_t  station_spread;                   ///< amount a station may spread
	uint8_t  catchment_increase;               ///< amount by which station catchment is increased
	bool     cargo_class_rating_wait_time;     ///< station rating tolerance to time since last cargo pickup depends on cargo class
	bool     station_size_rating_cargo_amount; ///< station rating tolerance to waiting cargo amount depends on station size
	StationDelivery station_delivery_mode;     ///< method to use for distributing cargo from stations to accepting industries
};

/** Default settings for vehicles. */
struct VehicleDefaultSettings {
	bool   servint_ispercent;                ///< service intervals are in percents
	uint16_t servint_trains;                 ///< service interval for trains
	uint16_t servint_roadveh;                ///< service interval for road vehicles
	uint16_t servint_aircraft;               ///< service interval for aircraft
	uint16_t servint_ships;                  ///< service interval for ships
	bool   auto_timetable_by_default;        ///< use automatic timetables by default
	bool   auto_separation_by_default;       ///< use automatic timetable separation by default
};

/** Settings that can be set per company. */
struct CompanySettings {
	bool engine_renew;                       ///< is autorenew enabled
	int16_t engine_renew_months;             ///< months before/after the maximum vehicle age a vehicle should be renewed
	uint32_t engine_renew_money;             ///< minimum amount of money before autorenew is used
	bool renew_keep_length;                  ///< sell some wagons if after autoreplace the train is longer than before
	VehicleDefaultSettings vehicle;          ///< default settings for vehicles
	uint8_t order_occupancy_smoothness;      ///< percentage smoothness of occupancy measurement changes
	uint8_t  auto_timetable_separation_rate; ///< percentage of auto timetable separation change to apply
	bool infra_others_buy_in_depot[4];       ///< other companies can buy/autorenew in this companies depots (where infra sharing enabled)
	uint16_t timetable_autofill_rounding;    ///< round up timetable times to be a multiple of this number of ticks
	bool advance_order_on_clone;             ///< when cloning a vehicle or copying/sharing an order list, advance the current order to a suitable point
	bool copy_clone_add_to_group;            ///< whether to add cloned vehicles to the source vehicle's group, when cloning a vehicle without sharing orders
	bool remain_if_next_order_same_station;  ///< if the next order is for the same station, start loading/unloading again instead of leaving.
	uint16_t default_sched_dispatch_duration;///< default scheduled dispatch duration

	uint8_t old_simulated_wormhole_signals;  ///< no longer needs a setting: tunnel/bridge signal simulation spacing
};

/** Debug settings. */
struct DebugSettings {
	uint32_t chicken_bits;                   ///< chicken bits
	uint32_t newgrf_optimiser_flags;         ///< NewGRF optimiser flags
};

/** Scenario editor settings. */
struct ScenarioSettings {
	bool multiple_buildings;                 ///< allow manually adding more than one church/stadium
	bool house_ignore_dates;                 ///< allow manually adding houses regardless of date restrictions
	uint8_t house_ignore_zones;              ///< allow manually adding houses regardless of zone restrictions
	bool house_ignore_grf;                   ///< allow manually adding houses regardless of GRF restrictions
};

/** Settings related to currency/unit systems. */
struct ClientLocaleSettings {
	bool sync_locale_network_server;         ///< sync locale settings with network server
};

/** All settings together for the game. */
struct GameSettings {
	DifficultySettings   difficulty;         ///< settings related to the difficulty
	GameCreationSettings game_creation;      ///< settings used during the creation of a game (map)
	ConstructionSettings construction;       ///< construction of things in-game
	AISettings           ai;                 ///< what may the AI do?
	ScriptSettings       script;             ///< settings for scripts
	class AIConfig      *ai_config[MAX_COMPANIES]; ///< settings per company
	class GameConfig    *game_config;        ///< settings for gamescript
	PathfinderSettings   pf;                 ///< settings for all pathfinders
	OrderSettings        order;              ///< settings related to orders
	VehicleSettings      vehicle;            ///< options for vehicles
	EconomySettings      economy;            ///< settings to change the economy
	LinkGraphSettings    linkgraph;          ///< settings for link graph calculations
	StationSettings      station;            ///< settings related to station management
	LocaleSettings       locale;             ///< settings related to used currency/unit system in the current game
	DebugSettings        debug;              ///< debug settings
	TimeSettings         game_time;          ///< time display settings.

	OldEconomySettings   old_economy;

	uint8_t EffectiveDayLengthFactor() const
	{
		return this->economy.day_length_factor;
	}
};

/** All settings that are only important for the local client. */
struct ClientSettings {
	GUISettings          gui;                ///< settings related to the GUI
	ClientLocaleSettings client_locale;      ///< settings related to used currency/unit system in the client
	NetworkSettings      network;            ///< settings related to the network
	CompanySettings      company;            ///< default values for per-company settings
	SoundSettings        sound;              ///< sound effect settings
	MusicSettings        music;              ///< settings related to music/sound
	NewsSettings         news_display;       ///< news display settings.
	ScenarioSettings     scenario;           ///< scenario editor settings
};

/** The current settings for this game. */
extern ClientSettings _settings_client;

/** The current settings for this game. */
extern GameSettings _settings_game;

/** The settings values that are used for new games and/or modified in config file. */
extern GameSettings _settings_newgame;

/** The effective settings that are used for time display. */
extern TimeSettings _settings_time;

/** Old vehicle settings, which were game settings before, and are company settings now. (Needed for savegame conversion) */
extern VehicleDefaultSettings _old_vds;

/**
 * Get the settings-object applicable for the current situation: the newgame settings
 * when we're in the main menu and otherwise the settings of the current game.
 */
inline GameSettings &GetGameSettings()
{
	return (_game_mode == GM_MENU) ? _settings_newgame : _settings_game;
}

#endif /* SETTINGS_TYPE_H */<|MERGE_RESOLUTION|>--- conflicted
+++ resolved
@@ -435,18 +435,12 @@
 	std::string server_invite_code_secret;                ///< Secret to proof we got this invite code from the Game Coordinator.
 	std::string server_name;                              ///< name of the server
 	std::string server_password;                          ///< password for joining this server
-<<<<<<< HEAD
-	std::vector<std::string> server_authorized_keys;      ///< Public keys of clients that are authorized to connect to the game.
+	NetworkAuthorizedKeys server_authorized_keys;         ///< Public keys of clients that are authorized to connect to the game.
 	std::string rcon_password;                            ///< password for rconsole (server side)
-	std::vector<std::string> rcon_authorized_keys;        ///< Public keys of clients that are authorized to use the rconsole (server side).
-=======
-	NetworkAuthorizedKeys server_authorized_keys; ///< Public keys of clients that are authorized to connect to the game.
-	std::string rcon_password;                            ///< password for rconsole (server side)
-	NetworkAuthorizedKeys rcon_authorized_keys; ///< Public keys of clients that are authorized to use the rconsole (server side).
->>>>>>> f79ec795
+	NetworkAuthorizedKeys rcon_authorized_keys;           ///< Public keys of clients that are authorized to use the rconsole (server side).
 	std::string admin_password;                           ///< password for the admin network
 	std::string settings_password;                        ///< password for game settings (server side)
-	std::vector<std::string> settings_authorized_keys;    ///< Public keys of clients that are authorized to use settings access (server side).
+	NetworkAuthorizedKeys settings_authorized_keys;       ///< Public keys of clients that are authorized to use settings access (server side).
 	std::string client_name;                              ///< name of the player (as client)
 	std::string client_secret_key;                        ///< The secret key of the client for authorized key logins.
 	std::string client_public_key;                        ///< The public key of the client for authorized key logins.
