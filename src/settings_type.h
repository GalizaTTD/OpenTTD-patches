--- conflicted
+++ resolved
@@ -594,12 +594,9 @@
 	uint32 engine_renew_money;               ///< minimum amount of money before autorenew is used
 	bool renew_keep_length;                  ///< sell some wagons if after autoreplace the train is longer than before
 	VehicleDefaultSettings vehicle;          ///< default settings for vehicles
-<<<<<<< HEAD
 	uint8 order_occupancy_smoothness;        ///< percentage smoothness of occupancy measurement changes
 	uint8  auto_timetable_separation_rate;   ///< percentage of auto timetable separation change to apply
-=======
 	bool infra_others_buy_in_depot[4];       ///< other companies can buy/autorenew in this companies depots (where infra sharing enabled)
->>>>>>> 5bc5d43f
 };
 
 /** All settings together for the game. */
