--- conflicted
+++ resolved
@@ -122,27 +122,6 @@
 /** Save HighScore table to file */
 void SaveToHighScore()
 {
-<<<<<<< HEAD
-	FILE *fp = fopen(_highscore_file.c_str(), "wb");
-
-	if (fp != nullptr) {
-		uint i;
-		HighScore *hs;
-
-		for (i = 0; i < SP_SAVED_HIGHSCORE_END; i++) {
-			for (hs = _highscore_table[i]; hs != endof(_highscore_table[i]); hs++) {
-				/* First character is a command character, so strlen will fail on that */
-				byte length = ClampTo<byte>(std::min(sizeof(hs->company), StrEmpty(hs->company) ? 0 : strlen(&hs->company[1]) + 1));
-
-				if (fwrite(&length, sizeof(length), 1, fp)       != 1 || // write away string length
-						fwrite(hs->company, length, 1, fp)           >  1 || // Yes... could be 0 bytes too
-						fwrite(&hs->score, sizeof(hs->score), 1, fp) != 1 ||
-						fwrite("  ", 2, 1, fp)                       != 1) { // XXX - placeholder for hs->title, not saved anymore; compatibility
-					DEBUG(misc, 1, "Could not save highscore.");
-					i = SP_SAVED_HIGHSCORE_END;
-					break;
-				}
-=======
 	std::unique_ptr<FILE, FileDeleter> fp(fopen(_highscore_file.c_str(), "wb"));
 	if (fp == nullptr) return;
 
@@ -155,9 +134,8 @@
 					fwrite(hs.name.data(), name_length, 1, fp.get()) > 1 || // Yes... could be 0 bytes too
 					fwrite(&hs.score, sizeof(hs.score), 1, fp.get()) != 1 ||
 					fwrite("  ", 2, 1, fp.get()) != 1) { // Used to be hs.title, not saved anymore; compatibility
-				Debug(misc, 1, "Could not save highscore.");
+				DEBUG(misc, 1, "Could not save highscore.");
 				return;
->>>>>>> f814c863
 			}
 		}
 	}
@@ -166,29 +144,6 @@
 /** Initialize the highscore table to 0 and if any file exists, load in values */
 void LoadFromHighScore()
 {
-<<<<<<< HEAD
-	FILE *fp = fopen(_highscore_file.c_str(), "rb");
-
-	memset(_highscore_table, 0, sizeof(_highscore_table));
-
-	if (fp != nullptr) {
-		uint i;
-		HighScore *hs;
-
-		for (i = 0; i < SP_SAVED_HIGHSCORE_END; i++) {
-			for (hs = _highscore_table[i]; hs != endof(_highscore_table[i]); hs++) {
-				byte length;
-				if (fread(&length, sizeof(length), 1, fp)                              !=  1 ||
-						fread(hs->company, std::min<int>(lengthof(hs->company), length), 1, fp) >   1 || // Yes... could be 0 bytes too
-						fread(&hs->score, sizeof(hs->score), 1, fp)                        !=  1 ||
-						fseek(fp, 2, SEEK_CUR)                                             == -1) { // XXX - placeholder for hs->title, not saved anymore; compatibility
-					DEBUG(misc, 1, "Highscore corrupted");
-					i = SP_SAVED_HIGHSCORE_END;
-					break;
-				}
-				StrMakeValidInPlace(hs->company, lastof(hs->company), SVS_NONE);
-				hs->title = EndGameGetPerformanceTitleFromValue(hs->score);
-=======
 	std::fill(_highscore_table.begin(), _highscore_table.end(), HighScores{});
 
 	std::unique_ptr<FILE, FileDeleter> fp(fopen(_highscore_file.c_str(), "rb"));
@@ -205,9 +160,8 @@
 					fread(buffer, name_length, 1, fp.get()) > 1 || // Yes... could be 0 bytes too
 					fread(&hs.score, sizeof(hs.score), 1, fp.get()) !=  1 ||
 					fseek(fp.get(), 2, SEEK_CUR) == -1) { // Used to be hs.title, not saved anymore; compatibility
-				Debug(misc, 1, "Highscore corrupted");
+				DEBUG(misc, 1, "Highscore corrupted");
 				return;
->>>>>>> f814c863
 			}
 			hs.name = StrMakeValid(std::string_view(buffer, name_length));
 			hs.title = EndGameGetPerformanceTitleFromValue(hs.score);
