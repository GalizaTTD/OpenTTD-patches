--- conflicted
+++ resolved
@@ -67,13 +67,8 @@
 
 	do {
 		SetRailStationReservation(tile, b);
-<<<<<<< HEAD
 		MarkTileDirtyByTile(tile, VMDF_NOT_MAP_MODE);
-		tile = TILE_ADD(tile, diff);
-=======
-		MarkTileDirtyByTile(tile);
 		tile = TileAdd(tile, diff);
->>>>>>> 1addeddc
 	} while (IsCompatibleTrainStationTile(tile, start));
 }
 
