--- conflicted
+++ resolved
@@ -604,15 +604,7 @@
 			v->cached_path.clear();
 		}
 
-<<<<<<< HEAD
-		switch (_settings_game.pf.pathfinder_for_ships) {
-			case VPF_NPF: track = NPFShipChooseTrack(v, path_found); break;
-			case VPF_YAPF: track = YapfShipChooseTrack(v, tile, path_found, v->cached_path); break;
-			default: NOT_REACHED();
-		}
-=======
-		track = YapfShipChooseTrack(v, tile, path_found, v->path);
->>>>>>> 733284cc
+		track = YapfShipChooseTrack(v, tile, path_found, v->cached_path);
 	}
 	DEBUG_UPDATESTATECHECKSUM("ChooseShipTrack: v: %u, path_found: %d, track: %d", v->index, path_found, track);
 	UpdateStateChecksum((((uint64_t) v->index) << 32) | (path_found << 16) | track);
