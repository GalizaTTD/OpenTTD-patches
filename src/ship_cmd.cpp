--- conflicted
+++ resolved
@@ -425,11 +425,7 @@
  */
 static Vehicle *EnsureNoMovingShipProc(Vehicle *v, void *)
 {
-<<<<<<< HEAD
-	return (v->vehstatus & (VS_HIDDEN | VS_STOPPED)) == 0 ? v : nullptr;
-=======
-	return v->type == VEH_SHIP && v->cur_speed != 0 ? v : nullptr;
->>>>>>> 7b1e3cfe
+	return (v->cur_speed != 0) ? v : nullptr;
 }
 
 static bool CheckReverseShip(const Ship *v, Trackdir *trackdir = nullptr)
