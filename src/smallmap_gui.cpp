/*
 * This file is part of OpenTTD.
 * OpenTTD is free software; you can redistribute it and/or modify it under the terms of the GNU General Public License as published by the Free Software Foundation, version 2.
 * OpenTTD is distributed in the hope that it will be useful, but WITHOUT ANY WARRANTY; without even the implied warranty of MERCHANTABILITY or FITNESS FOR A PARTICULAR PURPOSE.
 * See the GNU General Public License for more details. You should have received a copy of the GNU General Public License along with OpenTTD. If not, see <http://www.gnu.org/licenses/>.
 */

/** @file smallmap_gui.cpp GUI that shows a small map of the world with metadata like owner or height. */

#include "stdafx.h"
#include "core/backup_type.hpp"
#include "clear_map.h"
#include "industry.h"
#include "station_map.h"
#include "landscape.h"
#include "tree_map.h"
#include "viewport_func.h"
#include "town.h"
#include "tunnelbridge_map.h"
#include "core/endian_func.hpp"
#include "vehicle_base.h"
#include "sound_func.h"
#include "window_func.h"
#include "company_base.h"
#include "screenshot.h"
#include "guitimer_func.h"
#include "zoom_func.h"
#include "object_map.h"
#include "newgrf_object.h"
#include "blitter/factory.hpp"

#include "smallmap_colours.h"
#include "smallmap_gui.h"

#include "widgets/smallmap_widget.h"

#include "table/strings.h"

#include <bitset>

#include "safeguards.h"

static int _smallmap_industry_count; ///< Number of used industries
static int _smallmap_company_count;  ///< Number of entries in the owner legend.
static int _smallmap_cargo_count;    ///< Number of cargos in the link stats legend.

/** Link stat colours shown in legenda. */
static uint8_t _linkstat_colours_in_legenda[] = {0, 1, 3, 5, 7, 9, 11};

/** Macro for ordinary entry of LegendAndColour */
#define MK(a, b) {a, b, INVALID_INDUSTRYTYPE, 0, INVALID_COMPANY, true, false, false}

/** Macro for a height legend entry with configurable colour. */
#define MC(col_break)  {0, STR_TINY_BLACK_HEIGHT, INVALID_INDUSTRYTYPE, 0, INVALID_COMPANY, true, false, col_break}

/** Macro for non-company owned property entry of LegendAndColour */
#define MO(a, b) {a, b, INVALID_INDUSTRYTYPE, 0, INVALID_COMPANY, true, false, false}

/** Macro used for forcing a rebuild of the owner legend the first time it is used. */
#define MOEND() {0, 0, INVALID_INDUSTRYTYPE, 0, OWNER_NONE, true, true, false}

/** Macro for end of list marker in arrays of LegendAndColour */
#define MKEND() {0, STR_NULL, INVALID_INDUSTRYTYPE, 0, INVALID_COMPANY, true, true, false}

/**
 * Macro for break marker in arrays of LegendAndColour.
 * It will have valid data, though
 */
#define MS(a, b) {a, b, INVALID_INDUSTRYTYPE, 0, INVALID_COMPANY, true, false, true}

/** Legend text giving the colours to look for on the minimap */
static LegendAndColour _legend_land_contours[] = {
	MK(PC_BLACK,           STR_SMALLMAP_LEGENDA_ROADS),
	MK(PC_GREY,            STR_SMALLMAP_LEGENDA_RAILROADS),
	MK(PC_LIGHT_BLUE,      STR_SMALLMAP_LEGENDA_STATIONS_AIRPORTS_DOCKS),
	MK(PC_DARK_RED,        STR_SMALLMAP_LEGENDA_BUILDINGS_INDUSTRIES),
	MK(PC_WHITE,           STR_SMALLMAP_LEGENDA_VEHICLES),

	/* Placeholders for the colours and heights of the legend.
	 * The following values are set at BuildLandLegend() based
	 * on each colour scheme and the maximum map height. */
	MC(true),
	MC(false),
	MC(false),
	MC(false),
	MC(false),
	MC(false),
	MC(true),
	MC(false),
	MC(false),
	MC(false),
	MC(false),
	MC(false),
	MKEND()
};

static const LegendAndColour _legend_vehicles[] = {
	MK(PC_RED,             STR_SMALLMAP_LEGENDA_TRAINS),
	MK(PC_YELLOW,          STR_SMALLMAP_LEGENDA_ROAD_VEHICLES),
	MK(PC_LIGHT_BLUE,      STR_SMALLMAP_LEGENDA_SHIPS),
	MK(PC_WHITE,           STR_SMALLMAP_LEGENDA_AIRCRAFT),

	MS(PC_BLACK,           STR_SMALLMAP_LEGENDA_TRANSPORT_ROUTES),
	MK(PC_DARK_RED,        STR_SMALLMAP_LEGENDA_BUILDINGS_INDUSTRIES),
	MKEND()
};

static const LegendAndColour _legend_routes[] = {
	MK(PC_BLACK,           STR_SMALLMAP_LEGENDA_ROADS),
	MK(PC_GREY,            STR_SMALLMAP_LEGENDA_RAILROADS),
	MK(PC_DARK_RED,        STR_SMALLMAP_LEGENDA_BUILDINGS_INDUSTRIES),

	MS(PC_VERY_DARK_BROWN, STR_SMALLMAP_LEGENDA_RAILROAD_STATION),
	MK(PC_ORANGE,          STR_SMALLMAP_LEGENDA_TRUCK_LOADING_BAY),
	MK(PC_YELLOW,          STR_SMALLMAP_LEGENDA_BUS_STATION),
	MK(PC_RED,             STR_SMALLMAP_LEGENDA_AIRPORT_HELIPORT),
	MK(PC_LIGHT_BLUE,      STR_SMALLMAP_LEGENDA_DOCK),
	MKEND()
};

static const LegendAndColour _legend_vegetation[] = {
	MK(PC_ROUGH_LAND,      STR_SMALLMAP_LEGENDA_ROUGH_LAND),
	MK(PC_GRASS_LAND,      STR_SMALLMAP_LEGENDA_GRASS_LAND),
	MK(PC_BARE_LAND,       STR_SMALLMAP_LEGENDA_BARE_LAND),
	MK(PC_RAINFOREST,      STR_SMALLMAP_LEGENDA_RAINFOREST),
	MK(PC_FIELDS,          STR_SMALLMAP_LEGENDA_FIELDS),
	MK(PC_TREES,           STR_SMALLMAP_LEGENDA_TREES),

	MS(PC_GREEN,           STR_SMALLMAP_LEGENDA_FOREST),
	MK(PC_GREY,            STR_SMALLMAP_LEGENDA_ROCKS),
	MK(PC_ORANGE,          STR_SMALLMAP_LEGENDA_DESERT),
	MK(PC_LIGHT_BLUE,      STR_SMALLMAP_LEGENDA_SNOW),
	MK(PC_BLACK,           STR_SMALLMAP_LEGENDA_TRANSPORT_ROUTES),
	MK(PC_DARK_RED,        STR_SMALLMAP_LEGENDA_BUILDINGS_INDUSTRIES),
	MKEND()
};

LegendAndColour _legend_land_owners[NUM_NO_COMPANY_ENTRIES + MAX_COMPANIES + 1] = {
	MO(PC_WATER,           STR_SMALLMAP_LEGENDA_WATER),
	MO(0x00,               STR_SMALLMAP_LEGENDA_NO_OWNER), // This colour will vary depending on settings.
	MO(PC_DARK_RED,        STR_SMALLMAP_LEGENDA_TOWNS),
	MO(PC_DARK_GREY,       STR_SMALLMAP_LEGENDA_INDUSTRIES),
	/* The legend will be terminated the first time it is used. */
	MOEND(),
};

#undef MK
#undef MC
#undef MS
#undef MO
#undef MOEND
#undef MKEND

/** Legend entries for the link stats view. */
static LegendAndColour _legend_linkstats[NUM_CARGO + lengthof(_linkstat_colours_in_legenda) + 1];
/**
 * Allow room for all industries, plus a terminator entry
 * This is required in order to have the industry slots all filled up
 */
LegendAndColour _legend_from_industries[NUM_INDUSTRYTYPES + 1];
/** For connecting industry type to position in industries list(small map legend) */
uint _industry_to_list_pos[NUM_INDUSTRYTYPES];
/** Show heightmap in industry and owner mode of smallmap window. */
bool _smallmap_show_heightmap = false;
/** Highlight a specific industry type */
static IndustryType _smallmap_industry_highlight = INVALID_INDUSTRYTYPE;
/** State of highlight blinking */
static bool _smallmap_industry_highlight_state;
/** For connecting company ID to position in owner list (small map legend) */
uint _company_to_list_pos[MAX_COMPANIES];

static void NotifyAllViewports(ViewportMapType map_type)
{
	for (Window *w : Window::Iterate()) {
		if (w->viewport != nullptr) {
			if (w->viewport->zoom >= ZOOM_LVL_DRAW_MAP && w->viewport->map_type == map_type) {
				ClearViewportLandPixelCache(w->viewport);
				w->InvalidateData();
			}
		}
	}
}

void UpdateSmallMapSelectedIndustries()
{
	extern const std::bitset<NUM_INDUSTRYTYPES> &GetIndustryLinkDisplayIndustries();
	const std::bitset<NUM_INDUSTRYTYPES> &displayed_industries = GetIndustryLinkDisplayIndustries();
	for (int i = 0; i != _smallmap_industry_count; i++) {
		_legend_from_industries[i].show_on_map = displayed_industries.test(_legend_from_industries[i].type);
	}

	NotifyAllViewports(VPMT_INDUSTRY);

	/* Only notify the smallmap window if it exists. In particular, do not
	 * bring it to the front to prevent messing up any nice layout of the user. */
	InvalidateWindowClassesData(WC_SMALLMAP, 0);
}

/**
 * Fills an array for the industries legends.
 */
void BuildIndustriesLegend()
{
	uint j = 0;

	/* Add each name */
	for (IndustryType ind : _sorted_industry_types) {
		const IndustrySpec *indsp = GetIndustrySpec(ind);
		if (indsp->enabled) {
			_legend_from_industries[j].legend = indsp->name;
			_legend_from_industries[j].colour = indsp->map_colour;
			_legend_from_industries[j].type = ind;
			_legend_from_industries[j].show_on_map = true;
			_legend_from_industries[j].col_break = false;
			_legend_from_industries[j].end = false;

			/* Store widget number for this industry type. */
			_industry_to_list_pos[ind] = j;
			j++;
		}
	}
	/* Terminate the list */
	_legend_from_industries[j].end = true;

	/* Store number of enabled industries */
	_smallmap_industry_count = j;
}

/**
 * Populate legend table for the link stat view.
 */
void BuildLinkStatsLegend()
{
	/* Clear the legend */
	memset(_legend_linkstats, 0, sizeof(_legend_linkstats));

	uint i = 0;
	for (; i < _sorted_cargo_specs.size(); ++i) {
		const CargoSpec *cs = _sorted_cargo_specs[i];

		_legend_linkstats[i].legend = cs->name;
		_legend_linkstats[i].colour = cs->legend_colour;
		_legend_linkstats[i].type = cs->Index();
		_legend_linkstats[i].show_on_map = true;
	}

	_legend_linkstats[i].col_break = true;
	_smallmap_cargo_count = i;

	for (; i < _smallmap_cargo_count + lengthof(_linkstat_colours_in_legenda); ++i) {
		_legend_linkstats[i].legend = STR_EMPTY;
		_legend_linkstats[i].colour = LinkGraphOverlay::LINK_COLOURS[_settings_client.gui.linkgraph_colours][_linkstat_colours_in_legenda[i - _smallmap_cargo_count]];
		_legend_linkstats[i].show_on_map = true;
	}

	_legend_linkstats[_smallmap_cargo_count].legend = STR_LINKGRAPH_LEGEND_UNUSED;
	_legend_linkstats[i - 1].legend = STR_LINKGRAPH_LEGEND_OVERLOADED;
	_legend_linkstats[(_smallmap_cargo_count + i - 1) / 2].legend = STR_LINKGRAPH_LEGEND_SATURATED;
	_legend_linkstats[i].end = true;
}

static const LegendAndColour * const _legend_table[] = {
	_legend_land_contours,
	_legend_vehicles,
	_legend_from_industries,
	_legend_linkstats,
	_legend_routes,
	_legend_vegetation,
	_legend_land_owners,
};

/** Available colour schemes for height maps. */
SmallMapColourScheme _heightmap_schemes[] = {
	{nullptr, _green_map_heights,      lengthof(_green_map_heights),      MKCOLOUR_XXXX(0x5B)}, ///< Green colour scheme.
	{nullptr, _dark_green_map_heights, lengthof(_dark_green_map_heights), MKCOLOUR_XXXX(0x62)}, ///< Dark green colour scheme.
	{nullptr, _violet_map_heights,     lengthof(_violet_map_heights),     MKCOLOUR_XXXX(0x81)}, ///< Violet colour scheme.
};

/**
 * (Re)build the colour tables for the legends.
 */
void BuildLandLegend()
{
	/* The smallmap window has never been initialized, so no need to change the legend. */
	if (_heightmap_schemes[0].height_colours == nullptr) return;

	/*
	 * The general idea of this function is to fill the legend with an appropriate evenly spaced
	 * selection of height levels. All entries with STR_TINY_BLACK_HEIGHT are reserved for this.
	 * At the moment there are twelve of these.
	 *
	 * The table below defines up to which height level a particular delta in the legend should be
	 * used. One could opt for just dividing the maximum height and use that as delta, but that
	 * creates many "ugly" legend labels, e.g. once every 950 meter. As a result, this table will
	 * reduce the number of deltas to 7: every 100m, 200m, 300m, 500m, 750m, 1000m and 1250m. The
	 * deltas are closer together at the lower numbers because going from 12 entries to just 4, as
	 * would happen when replacing 200m and 300m by 250m, would mean the legend would be short and
	 * that might not be considered appropriate.
	 *
	 * The current method yields at least 7 legend entries and at most 12. It can be increased to
	 * 8 by adding a 150m and 400m option, but especially 150m creates ugly heights.
	 *
	 * It tries to evenly space the legend items over the two columns that are there for the legend.
	 */

	/* Table for delta; if max_height is less than the first column, use the second column as value. */
	uint deltas[][2] = { { 24, 2 }, { 48, 4 }, { 72, 6 }, { 120, 10 }, { 180, 15 }, { 240, 20 }, { MAX_TILE_HEIGHT + 1, 25 }};
	uint i = 0;
	for (; _settings_game.construction.map_height_limit >= deltas[i][0]; i++) {
		/* Nothing to do here. */
	}
	uint delta = deltas[i][1];

	int total_entries = (_settings_game.construction.map_height_limit / delta) + 1;
	int rows = CeilDiv(total_entries, 2);
	int j = 0;

	for (i = 0; i < lengthof(_legend_land_contours) - 1 && j < total_entries; i++) {
		if (_legend_land_contours[i].legend != STR_TINY_BLACK_HEIGHT) continue;

		_legend_land_contours[i].col_break = j % rows == 0;
		_legend_land_contours[i].end = false;
		_legend_land_contours[i].height = j * delta;
		_legend_land_contours[i].colour = _heightmap_schemes[_settings_client.gui.smallmap_land_colour].height_colours[j * delta];
		j++;
	}
	_legend_land_contours[i].end = true;
}

/**
 * Completes the array for the owned property legend.
 */
void BuildOwnerLegend()
{
	_legend_land_owners[1].colour = _heightmap_schemes[_settings_client.gui.smallmap_land_colour].default_colour;

	int i = NUM_NO_COMPANY_ENTRIES;
	for (const Company *c : Company::Iterate()) {
		_legend_land_owners[i].colour = GetColourGradient(c->colour, SHADE_LIGHT);
		_legend_land_owners[i].company = c->index;
		_legend_land_owners[i].show_on_map = true;
		_legend_land_owners[i].col_break = false;
		_legend_land_owners[i].end = false;
		_company_to_list_pos[c->index] = i;
		i++;
	}

	/* Terminate the list */
	_legend_land_owners[i].end = true;

	/* Store maximum amount of owner legend entries. */
	_smallmap_company_count = i;
}

static TileType GetSmallMapTileType(TileIndex tile, TileType t)
{
	if (t == MP_OBJECT && GetObjectHasViewportMapViewOverride(tile)) {
		ObjectViewportMapType vmtype = OVMT_DEFAULT;
		const ObjectSpec *spec = ObjectSpec::GetByTile(tile);
		if (spec->ctrl_flags & OBJECT_CTRL_FLAG_VPORT_MAP_TYPE) vmtype = spec->vport_map_type;
		if (vmtype == OVMT_CLEAR && spec->ctrl_flags & OBJECT_CTRL_FLAG_USE_LAND_GROUND) {
			if (IsTileOnWater(tile) && GetObjectGroundType(tile) != OBJECT_GROUND_SHORE) {
				vmtype = OVMT_WATER;
			}
		}
		switch (vmtype) {
			case OVMT_DEFAULT:
				break;

			case OVMT_TREES:
				t = MP_TREES;
				break;

			case OVMT_HOUSE:
				t = MP_HOUSE;
				break;

			case OVMT_WATER:
				t = MP_WATER;
				break;

			default:
				t = MP_CLEAR;
				break;
		}
	}
	return t;
}

/**
 * Return the colour a tile would be displayed with in the small map in mode "Contour".
 * @param tile The tile of which we would like to get the colour.
 * @param t    Effective tile type of the tile (see #SmallMapWindow::GetTileColours).
 * @return The colour of tile in the small map in mode "Contour"
 */
static inline uint32_t GetSmallMapContoursPixels(TileIndex tile, TileType t)
{
	const SmallMapColourScheme *cs = &_heightmap_schemes[_settings_client.gui.smallmap_land_colour];
	return ApplyMask(cs->height_colours[TileHeight(tile)], &_smallmap_contours_andor[GetSmallMapTileType(tile, t)]);
}

/**
 * Return the colour a tile would be displayed with in the small map in mode "Vehicles".
 *
 * @param tile The tile of which we would like to get the colour.
 * @param t    Effective tile type of the tile (see #SmallMapWindow::GetTileColours).
 * @return The colour of tile in the small map in mode "Vehicles"
 */
static inline uint32_t GetSmallMapVehiclesPixels(TileIndex tile, TileType t)
{
	const SmallMapColourScheme *cs = &_heightmap_schemes[_settings_client.gui.smallmap_land_colour];
	return ApplyMask(cs->default_colour, &_smallmap_vehicles_andor[GetSmallMapTileType(tile, t)]);
}

/**
 * Return the colour a tile would be displayed with in the small map in mode "Industries".
 *
 * @param tile The tile of which we would like to get the colour.
 * @param t    Effective tile type of the tile (see #SmallMapWindow::GetTileColours).
 * @return The colour of tile in the small map in mode "Industries"
 */
static inline uint32_t GetSmallMapIndustriesPixels(TileIndex tile, TileType t)
{
	const SmallMapColourScheme *cs = &_heightmap_schemes[_settings_client.gui.smallmap_land_colour];
	return ApplyMask(_smallmap_show_heightmap ? cs->height_colours[TileHeight(tile)] : cs->default_colour, &_smallmap_vehicles_andor[GetSmallMapTileType(tile, t)]);
}

/**
 * Return the colour a tile would be displayed with in the small map in mode "Routes".
 *
 * @param tile The tile of which we would like to get the colour.
 * @param t    Effective tile type of the tile (see #SmallMapWindow::GetTileColours).
 * @return The colour of tile  in the small map in mode "Routes"
 */
static inline uint32_t GetSmallMapRoutesPixels(TileIndex tile, TileType t)
{
	switch (t) {
		case MP_STATION:
			switch (GetStationType(tile)) {
				case STATION_RAIL:    return MKCOLOUR_XXXX(PC_VERY_DARK_BROWN);
				case STATION_AIRPORT: return MKCOLOUR_XXXX(PC_RED);
				case STATION_TRUCK:   return MKCOLOUR_XXXX(PC_ORANGE);
				case STATION_BUS:     return MKCOLOUR_XXXX(PC_YELLOW);
				case STATION_DOCK:    return MKCOLOUR_XXXX(PC_LIGHT_BLUE);
				default:              return MKCOLOUR_FFFF;
			}

		case MP_RAILWAY: {
			AndOr andor = {
				MKCOLOUR_0XX0(GetRailTypeInfo(GetRailType(tile))->map_colour),
				_smallmap_contours_andor[t].mand
			};

			const SmallMapColourScheme *cs = &_heightmap_schemes[_settings_client.gui.smallmap_land_colour];
			return ApplyMask(cs->default_colour, &andor);
		}

		case MP_ROAD: {
			const RoadTypeInfo *rti = nullptr;
			if (GetRoadTypeRoad(tile) != INVALID_ROADTYPE) {
				rti = GetRoadTypeInfo(GetRoadTypeRoad(tile));
			} else {
				rti = GetRoadTypeInfo(GetRoadTypeTram(tile));
			}
			if (rti != nullptr) {
				AndOr andor = {
					MKCOLOUR_0XX0(rti->map_colour),
					_smallmap_contours_andor[t].mand
				};

				const SmallMapColourScheme *cs = &_heightmap_schemes[_settings_client.gui.smallmap_land_colour];
				return ApplyMask(cs->default_colour, &andor);
			}
			[[fallthrough]];
		}

		default:
			/* Ground colour */
			const SmallMapColourScheme *cs = &_heightmap_schemes[_settings_client.gui.smallmap_land_colour];
			return ApplyMask(cs->default_colour, &_smallmap_contours_andor[GetSmallMapTileType(tile, t)]);
	}
}

/**
 * Return the colour a tile would be displayed with in the small map in mode "link stats".
 *
 * @param tile The tile of which we would like to get the colour.
 * @param t    Effective tile type of the tile (see #SmallMapWindow::GetTileColours).
 * @return The colour of tile in the small map in mode "link stats"
 */
static inline uint32_t GetSmallMapLinkStatsPixels(TileIndex tile, TileType t)
{
	return _smallmap_show_heightmap ? GetSmallMapContoursPixels(tile, t) : GetSmallMapRoutesPixels(tile, t);
}

/**
 * Return the colour a tile would be displayed with in the smallmap in mode "Vegetation".
 *
 * @param tile The tile of which we would like to get the colour.
 * @param t    Effective tile type of the tile (see #SmallMapWindow::GetTileColours).
 * @return The colour of tile  in the smallmap in mode "Vegetation"
 */
static inline uint32_t GetSmallMapVegetationPixels(TileIndex tile, TileType t)
{
	switch (t) {
		case MP_CLEAR:
			if (IsClearGround(tile, CLEAR_GRASS)) {
				if (GetClearDensity(tile) < 3) return MKCOLOUR_XXXX(PC_BARE_LAND);
				if (GetTropicZone(tile) == TROPICZONE_RAINFOREST) return MKCOLOUR_XXXX(PC_RAINFOREST);
			}
			return _vegetation_clear_bits[GetClearGround(tile)];

		case MP_INDUSTRY:
			return IsTileForestIndustry(tile) ? MKCOLOUR_XXXX(PC_GREEN) : MKCOLOUR_XXXX(PC_DARK_RED);

		case MP_TREES:
			if (GetTreeGround(tile) == TREE_GROUND_SNOW_DESERT || GetTreeGround(tile) == TREE_GROUND_ROUGH_SNOW) {
				return (_settings_game.game_creation.landscape == LT_ARCTIC) ? MKCOLOUR_XYYX(PC_LIGHT_BLUE, PC_TREES) : MKCOLOUR_XYYX(PC_ORANGE, PC_TREES);
			}
			return (GetTropicZone(tile) == TROPICZONE_RAINFOREST) ? MKCOLOUR_XYYX(PC_RAINFOREST, PC_TREES) : MKCOLOUR_XYYX(PC_GRASS_LAND, PC_TREES);

		case MP_OBJECT: {
			if (!GetObjectHasViewportMapViewOverride(tile)) return ApplyMask(MKCOLOUR_XXXX(PC_GRASS_LAND), &_smallmap_vehicles_andor[t]);
			ObjectViewportMapType vmtype = OVMT_DEFAULT;
			const ObjectSpec *spec = ObjectSpec::GetByTile(tile);
			if (spec->ctrl_flags & OBJECT_CTRL_FLAG_VPORT_MAP_TYPE) vmtype = spec->vport_map_type;

			switch (vmtype) {
				case OVMT_CLEAR:
					if (spec->ctrl_flags & OBJECT_CTRL_FLAG_USE_LAND_GROUND) {
						if (IsTileOnWater(tile) && GetObjectGroundType(tile) != OBJECT_GROUND_SHORE) {
							t = MP_WATER;
						} else {
							switch (GetObjectGroundType(tile)) {
								case OBJECT_GROUND_GRASS:
									if (GetObjectGroundDensity(tile) < 3) return MKCOLOUR_XXXX(PC_BARE_LAND);
									if (GetTropicZone(tile) == TROPICZONE_RAINFOREST) return MKCOLOUR_XXXX(PC_RAINFOREST);
									return _vegetation_clear_bits[CLEAR_GRASS];

								case OBJECT_GROUND_SNOW_DESERT:
									return _vegetation_clear_bits[_settings_game.game_creation.landscape == LT_TROPIC ? CLEAR_DESERT : CLEAR_SNOW];

								case OBJECT_GROUND_SHORE:
									t = MP_WATER;
									break;

								default:
									/* This should never be reached, just draw as normal as a fallback */
									break;
							}
						}
					} else {
						return MKCOLOUR_XXXX(PC_BARE_LAND);
					}
					break;
				case OVMT_GRASS:
					if (GetTropicZone(tile) == TROPICZONE_RAINFOREST) return MKCOLOUR_XXXX(PC_RAINFOREST);
					return _vegetation_clear_bits[CLEAR_GRASS];
				case OVMT_ROUGH:
					return _vegetation_clear_bits[CLEAR_ROUGH];
				case OVMT_ROCKS:
					return _vegetation_clear_bits[CLEAR_ROCKS];
				case OVMT_FIELDS:
					return _vegetation_clear_bits[CLEAR_FIELDS];
				case OVMT_SNOW:
					return _vegetation_clear_bits[CLEAR_SNOW];
				case OVMT_DESERT:
					return _vegetation_clear_bits[CLEAR_DESERT];
				case OVMT_TREES: {
					const TreeGround tg = (TreeGround)GB(spec->vport_map_subtype, 0, 4);
					if (tg == TREE_GROUND_SNOW_DESERT || tg == TREE_GROUND_ROUGH_SNOW) {
						return (_settings_game.game_creation.landscape == LT_ARCTIC) ? MKCOLOUR_XYYX(PC_LIGHT_BLUE, PC_TREES) : MKCOLOUR_XYYX(PC_ORANGE, PC_TREES);
					}
					return (GetTropicZone(tile) == TROPICZONE_RAINFOREST) ? MKCOLOUR_XYYX(PC_RAINFOREST, PC_TREES) : MKCOLOUR_XYYX(PC_GRASS_LAND, PC_TREES);
				}
				case OVMT_HOUSE:
					t = MP_HOUSE;
					break;
				case OVMT_WATER:
					t = MP_WATER;
					break;

				default:
					break;
			}
			return ApplyMask(MKCOLOUR_XXXX(PC_GRASS_LAND), &_smallmap_vehicles_andor[t]);
		}

		default:
			return ApplyMask(MKCOLOUR_XXXX(PC_GRASS_LAND), &_smallmap_vehicles_andor[t]);
	}
}

/**
 * Return the colour a tile would be displayed with in the small map in mode "Owner".
 *
 * @param tile The tile of which we would like to get the colour.
 * @param t    Effective tile type of the tile (see #SmallMapWindow::GetTileColours).
 * @return The colour of tile in the small map in mode "Owner"
 */
static inline uint32_t GetSmallMapOwnerPixels(TileIndex tile, TileType t)
{
	Owner o;

	switch (t) {
		case MP_INDUSTRY: return MKCOLOUR_XXXX(PC_DARK_GREY);
		case MP_HOUSE:    return MKCOLOUR_XXXX(PC_DARK_RED);
		default:          o = GetTileOwner(tile); break;
		/* FIXME: For MP_ROAD there are multiple owners.
		 * GetTileOwner returns the rail owner (level crossing) resp. the owner of ROADTYPE_ROAD (normal road),
		 * even if there are no ROADTYPE_ROAD bits on the tile.
		 */
	}

	if ((o < MAX_COMPANIES && !_legend_land_owners[_company_to_list_pos[o]].show_on_map) || o == OWNER_NONE || o == OWNER_WATER) {
		if (t == MP_WATER) return MKCOLOUR_XXXX(PC_WATER);
		const SmallMapColourScheme *cs = &_heightmap_schemes[_settings_client.gui.smallmap_land_colour];
		return _smallmap_show_heightmap ? cs->height_colours[TileHeight(tile)] : cs->default_colour;
	} else if (o == OWNER_TOWN) {
		return MKCOLOUR_XXXX(PC_DARK_RED);
	}

	return MKCOLOUR_XXXX(_legend_land_owners[_company_to_list_pos[o]].colour);
}

/** Vehicle colours in #SMT_VEHICLES mode. Indexed by #VehicleType. */
static const uint8_t _vehicle_type_colours[6] = {
	PC_RED, PC_YELLOW, PC_LIGHT_BLUE, PC_WHITE, PC_BLACK, PC_RED
};


/** Notify the industry chain window to stop sending newly selected industries. */
/* static */ void SmallMapWindow::BreakIndustryChainLink()
{
	InvalidateWindowClassesData(WC_INDUSTRY_CARGOES, NUM_INDUSTRYTYPES);
}

inline Point SmallMapWindow::TileToPixel(int tx, int ty) const
{
	return {
		(ty - tx) * 2 / this->zoom + this->scroll_x,
		(ty + tx) / this->zoom + this->scroll_y,
	};
}

/**
 * Determine the tile relative to the base tile of the smallmap, and the pixel position at
 * that tile for a point in the smallmap.
 * @param px       Horizontal coordinate of the pixel.
 * @param py       Vertical coordinate of the pixel.
 */
inline Point SmallMapWindow::PixelToTile(int px, int py) const
{
	px -= this->scroll_x;
	py -= this->scroll_y;

	return {
		(py * 2 - px) * this->zoom / 4,
		(py * 2 + px) * this->zoom / 4,
	};
}

/**
 * Initialize or change the zoom level.
 * @param change  Way to change the zoom level.
 * @param zoom_pt Position to keep fixed while zooming.
 * @pre \c *zoom_pt should contain a point in the smallmap display when zooming in or out.
 */
void SmallMapWindow::SetZoomLevel(ZoomLevelChange change, const Point *zoom_pt)
{
	static const int tile_zoomlevels[] = {1, 1, 1, 2, 4, 6, 8}; // Available zoom levels. Bigger number means more zoom-out (further away).
	static const int ui_zoomlevels[] = {4, 2, 1, 1, 1, 1, 1};
	static const int MIN_ZOOM_INDEX = 0;
	static const int MAX_ZOOM_INDEX = lengthof(tile_zoomlevels) - 1;

	int new_index, cur_index;
	Point tile;
	switch (change) {
		case ZLC_INITIALIZE:
			cur_index = - 1; // Definitely different from new_index.
			new_index = Clamp((int)ZOOM_LVL_GUI, MIN_ZOOM_INDEX, MAX_ZOOM_INDEX);
			tile.x = tile.y = 0;
			break;

		case ZLC_ZOOM_IN:
		case ZLC_ZOOM_OUT:
			for (cur_index = MIN_ZOOM_INDEX; cur_index <= MAX_ZOOM_INDEX; cur_index++) {
				if (this->tile_zoom == tile_zoomlevels[cur_index] && this->ui_zoom == ui_zoomlevels[cur_index]) break;
			}
			assert(cur_index <= MAX_ZOOM_INDEX);

			tile = this->PixelToTile(zoom_pt->x, zoom_pt->y);
			new_index = Clamp(cur_index + ((change == ZLC_ZOOM_IN) ? -1 : 1), MIN_ZOOM_INDEX, MAX_ZOOM_INDEX);
			break;

		default: NOT_REACHED();
	}

	if (new_index != cur_index) {
		this->tile_zoom = tile_zoomlevels[new_index];
		this->ui_zoom = ui_zoomlevels[new_index];
		this->zoom = this->tile_zoom * TILE_SIZE / this->ui_zoom;
		if (cur_index >= 0) {
			Point new_tile = this->TileToPixel(tile.x, tile.y);
			this->scroll_x += zoom_pt->x - new_tile.x;
			this->scroll_y += zoom_pt->y - new_tile.y;
		}
		this->SetWidgetDisabledState(WID_SM_ZOOM_IN,  this->ui_zoom == ui_zoomlevels[MIN_ZOOM_INDEX]);
		this->SetWidgetDisabledState(WID_SM_ZOOM_OUT, this->tile_zoom == tile_zoomlevels[MAX_ZOOM_INDEX]);
		this->SetDirty();
	}
}

/**
 * Decide which colours to show to the user for a group of tiles.
 * @param ta Tile area to investigate.
 * @return Colours to display.
 */
inline uint32_t SmallMapWindow::GetTileColours(const TileArea &ta) const
{
	int importance = 0;
	TileIndex tile = INVALID_TILE; // Position of the most important tile.
	TileType et = MP_VOID;         // Effective tile type at that position.

	for (TileIndex ti : ta) {
		TileType ttype = GetTileType(ti);

		switch (ttype) {
			case MP_TUNNELBRIDGE: {
				TransportType tt = GetTunnelBridgeTransportType(ti);

				switch (tt) {
					case TRANSPORT_RAIL: ttype = MP_RAILWAY; break;
					case TRANSPORT_ROAD: ttype = MP_ROAD;    break;
					default:             ttype = MP_WATER;   break;
				}
				break;
			}

			case MP_INDUSTRY:
				/* Special handling of industries while in "Industries" smallmap view. */
				if (this->map_type == SMT_INDUSTRY) {
					/* If industry is allowed to be seen, use its colour on the map.
					 * This has the highest priority above any value in _tiletype_importance. */
					IndustryType type = Industry::GetByTile(ti)->type;
					if (_legend_from_industries[_industry_to_list_pos[type]].show_on_map) {
						if (type == _smallmap_industry_highlight) {
							if (_smallmap_industry_highlight_state) return MKCOLOUR_XXXX(PC_WHITE);
						} else {
							return GetIndustrySpec(type)->map_colour * 0x01010101;
						}
					}
					/* Otherwise make it disappear */
					ttype = IsTileOnWater(ti) ? MP_WATER : MP_CLEAR;
				}
				break;

			default:
				break;
		}

		if (_tiletype_importance[ttype] > importance) {
			importance = _tiletype_importance[ttype];
			tile = ti;
			et = ttype;
		}
	}

	switch (this->map_type) {
		case SMT_CONTOUR:
			return GetSmallMapContoursPixels(tile, et);

		case SMT_VEHICLES:
			return GetSmallMapVehiclesPixels(tile, et);

		case SMT_INDUSTRY:
			return GetSmallMapIndustriesPixels(tile, et);

<<<<<<< HEAD
		case SMT_LINKSTATS:
			return GetSmallMapLinkStatsPixels(tile, et);

		case SMT_ROUTES:
			return GetSmallMapRoutesPixels(tile, et);

		case SMT_VEGETATION:
			return GetSmallMapVegetationPixels(tile, et);
=======
		for (auto &heightmap_scheme : _heightmap_schemes) {
			/* The heights go from 0 up to and including maximum. */
			int heights = _settings_game.construction.map_height_limit + 1;
			heightmap_scheme.height_colours = ReallocT<uint32_t>(heightmap_scheme.height_colours, heights);

			for (int z = 0; z < heights; z++) {
				size_t access_index = (heightmap_scheme.colour_count * z) / heights;

				/* Choose colour by mapping the range (0..max heightlevel) on the complete colour table. */
				heightmap_scheme.height_colours[z] = heightmap_scheme.height_colours_base[access_index];
			}
		}
>>>>>>> 3316b274

		case SMT_OWNER:
			return GetSmallMapOwnerPixels(tile, et);

		default: NOT_REACHED();
	}
}

/**
 * Draws one column of tiles of the small map in a certain mode onto the screen buffer, skipping the shifted rows in between.
 *
 * @param dst Pointer to a part of the screen buffer to write to.
 * @param xc The X coordinate of the first tile in the column.
 * @param yc The Y coordinate of the first tile in the column
 * @param pitch Number of pixels to advance in the screen buffer each time a pixel is written.
 * @param reps Number of lines to draw
 * @param start_pos Position of first pixel to draw.
 * @param end_pos Position of last pixel to draw (exclusive).
 * @param blitter current blitter
 * @note If pixel position is below \c 0, skip drawing.
 */
void SmallMapWindow::DrawSmallMapColumn(void *dst, uint xc, uint yc, int pitch, int reps, int start_pos, int end_pos, int y, int end_y, Blitter *blitter) const
{
	void *dst_ptr_abs_end = blitter->MoveTo(_screen.dst_ptr, 0, _screen.height);
	uint min_xy = _settings_game.construction.freeform_edges ? 1 : 0;

	int hidden_x = std::max(0, -start_pos);
	int hidden_idx = hidden_x / this->ui_zoom;
	int hidden_mod = hidden_x % this->ui_zoom;

	do {
		/* Check if the tile (xc,yc) is within the map range */
		if (xc >= MapMaxX() || yc >= MapMaxY()) continue;

		/* Check if the dst pointer points to a pixel inside the screen buffer */
		if (dst < _screen.dst_ptr) continue;
		if (dst >= dst_ptr_abs_end) continue;

		/* Construct tilearea covered by (xc, yc, xc + this->zoom, yc + this->zoom) such that it is within min_xy limits. */
		TileArea ta;
		if (min_xy == 1 && (xc == 0 || yc == 0)) {
			if (this->tile_zoom == 1) continue; // The tile area is empty, don't draw anything.
			ta = TileArea(TileXY(std::max(min_xy, xc), std::max(min_xy, yc)), this->tile_zoom - (xc == 0), this->tile_zoom - (yc == 0));
		} else {
			ta = TileArea(TileXY(xc, yc), this->tile_zoom, this->tile_zoom);
		}
		ta.ClampToMap(); // Clamp to map boundaries (may contain MP_VOID tiles!).

		uint32_t val = this->GetTileColours(ta);
		uint8_t *val8 = (uint8_t *)&val;
		if (this->ui_zoom == 1) {
			int idx = std::max(0, -start_pos);
			if (y >= 0 && y < end_y) {
				for (int pos = std::max(0, start_pos); pos < end_pos; pos++) {
					blitter->SetPixel(dst, idx, 0, val8[idx]);
					idx++;
				}
			}
		} else {
			auto ndst = dst;
			auto ny = y;
			for (auto i = 0; i < this->ui_zoom; i++) {
				if (ny >= 0 && ny < end_y) {
					int idx = hidden_idx;
					int j = hidden_mod;
					int x = hidden_x;
					for (int pos = std::max(0, start_pos); pos < end_pos; pos++) {
						blitter->SetPixel(ndst, x, 0, val8[idx]);
						j++;
						x++;
						if (j == this->ui_zoom) {
							idx++;
							j = 0;
						}
					}
				}
				ndst = blitter->MoveTo(ndst, pitch, 0);
				ny++;
			}
		}
	/* Switch to next tile in the column */
	} while (xc += this->tile_zoom, yc += this->tile_zoom, dst = blitter->MoveTo(dst, pitch * this->ui_zoom * 2, 0), y += 2 * this->ui_zoom, --reps != 0);
}

/**
 * Adds vehicles to the smallmap.
 * @param dpi the part of the smallmap to be drawn into
 * @param blitter current blitter
 */
void SmallMapWindow::DrawVehicles(const DrawPixelInfo *dpi, Blitter *blitter) const
{
	for (const Vehicle *v : Vehicle::Iterate()) {
		if (v->type == VEH_EFFECT) continue;
		if (v->vehstatus & (VS_HIDDEN | VS_UNCLICKABLE)) continue;

		/* Remap into flat coordinates. */
		Point pt = this->TileToPixel(v->x_pos & ~TILE_UNIT_MASK, v->y_pos & ~TILE_UNIT_MASK);

		int y = pt.y - dpi->top;
		int x = pt.x - 1 * this->ui_zoom - dpi->left; // Offset X coordinate.
		if (!IsInsideMM(y, -this->ui_zoom + 1, dpi->height)) continue; // y is out of bounds.

		/* Calculate pointer to pixel and the colour */
		uint8_t colour = (this->map_type == SMT_VEHICLES) ? _vehicle_type_colours[v->type] : PC_WHITE;

		/* And draw either one or two pixels depending on clipping */
		auto min_i = std::max(0, -y);
		auto max_i = std::min(this->ui_zoom, dpi->height - y);
		auto min_j = std::max(0, -x);
		auto max_j = std::min(2 * this->ui_zoom, dpi->width - x);
		if (min_i < max_i && min_j < max_j) {
			blitter->DrawRectAt(dpi->dst_ptr, x + min_j, y + min_i, max_j - min_j, max_i - min_i, colour);
		}
	}
}

/**
 * Adds town names to the smallmap.
 * @param dpi the part of the smallmap to be drawn into
 */
void SmallMapWindow::DrawTowns(const DrawPixelInfo *dpi) const
{
	for (const Town *t : Town::Iterate()) {
		/* Remap the town coordinate */
		Point pt = this->TileToPixel(TileX(t->xy) * TILE_SIZE, TileY(t->xy) * TILE_SIZE);
		int x = pt.x - (t->cache.sign.width_small >> 1);
		int y = pt.y;

		/* Check if the town sign is within bounds */
		if (x + t->cache.sign.width_small > dpi->left &&
				x < dpi->left + dpi->width &&
				y + GetCharacterHeight(FS_SMALL) > dpi->top &&
				y < dpi->top + dpi->height) {
			/* And draw it. */
			SetDParam(0, t->index);
			DrawString(x, x + t->cache.sign.width_small, y, STR_SMALLMAP_TOWN);
		}
	}
}

/**
 * Adds map indicators to the smallmap.
 */
void SmallMapWindow::DrawMapIndicators() const
{
	/* Find main viewport. */
	const Viewport *vp = GetMainWindow()->viewport;

	Point upper_left_smallmap_coord  = InverseRemapCoords2(vp->virtual_left, vp->virtual_top);
	Point lower_right_smallmap_coord = InverseRemapCoords2(vp->virtual_left + vp->virtual_width - 1, vp->virtual_top + vp->virtual_height - 1);

	Point upper_left = this->TileToPixel(upper_left_smallmap_coord.x, upper_left_smallmap_coord.y);
	Point lower_right = this->TileToPixel(lower_right_smallmap_coord.x, lower_right_smallmap_coord.y);

	SmallMapWindow::DrawVertMapIndicator(upper_left.x, upper_left.y, lower_right.y);
	SmallMapWindow::DrawVertMapIndicator(lower_right.x, upper_left.y, lower_right.y);

	SmallMapWindow::DrawHorizMapIndicator(upper_left.x, lower_right.x, upper_left.y);
	SmallMapWindow::DrawHorizMapIndicator(upper_left.x, lower_right.x, lower_right.y);
}

/**
 * Draws the small map.
 *
 * Basically, the small map is draw column of pixels by column of pixels. The pixels
 * are drawn directly into the screen buffer. The final map is drawn in multiple passes.
 * The passes are:
 * <ol><li>The colours of tiles in the different modes.</li>
 * <li>Town names (optional)</li></ol>
 *
 * @param dpi pointer to pixel to write onto
 */
void SmallMapWindow::DrawSmallMap(DrawPixelInfo *dpi, bool draw_indicators) const
{
	Blitter *blitter = BlitterFactory::GetCurrentBlitter();
	AutoRestoreBackup dpi_backup(_cur_dpi, dpi);

	/* Clear it */
	GfxFillRect(dpi->left, dpi->top, dpi->left + dpi->width - 1, dpi->top + dpi->height - 1, PC_BLACK);

	/* Which tile is displayed at (dpi->left, dpi->top)? */
	Point tile = this->PixelToTile(dpi->left, dpi->top);
	int tile_x = tile.x / (int)TILE_SIZE + this->tile_zoom;
	int tile_y = tile.y / (int)TILE_SIZE - 2 * this->tile_zoom;
	tile_x -= tile_x % this->tile_zoom;
	tile_y -= tile_y % this->tile_zoom;
	Point tile_pos = this->TileToPixel(tile_x * TILE_SIZE, tile_y * TILE_SIZE);
	int dx = tile_pos.x - dpi->left;
	int dy = tile_pos.y - dpi->top;

	int x = dx - 2 * this->ui_zoom;
	int y = dy;
	void *ptr = blitter->MoveTo(dpi->dst_ptr, x, y);
	bool even = true;

	for (;;) {
		/* Distance from left edge */
		if (x > -4 * this->ui_zoom) {
			if (x >= dpi->width) break; // Exit the loop.

			int end_pos = std::min(dpi->width, x + 4 * this->ui_zoom);
			int reps = (dpi->height - y + 3 * this->ui_zoom - 1) / 2 / this->ui_zoom; // Number of lines.
			if (reps > 0) {
				this->DrawSmallMapColumn(ptr, tile_x, tile_y, dpi->pitch, reps, x, end_pos, y, dpi->height, blitter);
			}
		}
		if (even) {
			tile_y += this->tile_zoom;
			y += this->ui_zoom;
			ptr = blitter->MoveTo(ptr, 0, this->ui_zoom);
		} else {
			tile_x -= this->tile_zoom;
			y -= this->ui_zoom;
			ptr = blitter->MoveTo(ptr, 0, -this->ui_zoom);
		}
		even = !even;
		ptr = blitter->MoveTo(ptr, 2 * this->ui_zoom, 0);
		x += 2 * this->ui_zoom;
	}

	/* Draw vehicles */
	if (this->map_type == SMT_CONTOUR || this->map_type == SMT_VEHICLES) this->DrawVehicles(dpi, blitter);

	/* Draw link stat overlay */
	if (this->map_type == SMT_LINKSTATS) {
		this->overlay->PrepareDraw();
		this->overlay->Draw(BlitterFactory::GetCurrentBlitter(), dpi);
	}

	/* Draw town names */
	if (this->show_towns) this->DrawTowns(dpi);

	/* Draw map indicators */
	if (draw_indicators) this->DrawMapIndicators();
}

/**
 * Function to set up widgets depending on the information being shown on the smallmap.
 */
void SmallMapWindow::SetupWidgetData()
{
	StringID legend_tooltip;
	StringID enable_all_tooltip;
	StringID disable_all_tooltip;
	int plane;
	switch (this->map_type) {
		case SMT_INDUSTRY:
			legend_tooltip = STR_SMALLMAP_TOOLTIP_INDUSTRY_SELECTION;
			enable_all_tooltip = STR_SMALLMAP_TOOLTIP_ENABLE_ALL_INDUSTRIES;
			disable_all_tooltip = STR_SMALLMAP_TOOLTIP_DISABLE_ALL_INDUSTRIES;
			plane = 0;
			break;

		case SMT_OWNER:
			legend_tooltip = STR_SMALLMAP_TOOLTIP_COMPANY_SELECTION;
			enable_all_tooltip = STR_SMALLMAP_TOOLTIP_ENABLE_ALL_COMPANIES;
			disable_all_tooltip = STR_SMALLMAP_TOOLTIP_DISABLE_ALL_COMPANIES;
			plane = 0;
			break;

		case SMT_LINKSTATS:
			legend_tooltip = STR_SMALLMAP_TOOLTIP_CARGO_SELECTION;
			enable_all_tooltip = STR_SMALLMAP_TOOLTIP_ENABLE_ALL_CARGOS;
			disable_all_tooltip = STR_SMALLMAP_TOOLTIP_DISABLE_ALL_CARGOS;
			plane = 0;
			break;

		default:
			legend_tooltip = STR_NULL;
			enable_all_tooltip = STR_NULL;
			disable_all_tooltip = STR_NULL;
			plane = 1;
			break;
	}

	this->GetWidget<NWidgetCore>(WID_SM_LEGEND)->SetDataTip(STR_NULL, legend_tooltip);
	this->GetWidget<NWidgetCore>(WID_SM_ENABLE_ALL)->SetDataTip(STR_SMALLMAP_ENABLE_ALL, enable_all_tooltip);
	this->GetWidget<NWidgetCore>(WID_SM_DISABLE_ALL)->SetDataTip(STR_SMALLMAP_DISABLE_ALL, disable_all_tooltip);
	this->GetWidget<NWidgetStacked>(WID_SM_SELECT_BUTTONS)->SetDisplayedPlane(plane);
}

SmallMapWindow::SmallMapWindow(WindowDesc *desc, int window_number) : Window(desc), refresh(GUITimer())
{
	_smallmap_industry_highlight = INVALID_INDUSTRYTYPE;
	this->overlay = std::make_unique<LinkGraphOverlay>(this, WID_SM_MAP, 0, this->GetOverlayCompanyMask(), 1);
	this->InitNested(window_number);
	this->LowerWidget(WID_SM_CONTOUR + this->map_type);

	this->RebuildColourIndexIfNecessary();

	this->SetWidgetLoweredState(WID_SM_SHOW_HEIGHT, _smallmap_show_heightmap);

	this->SetWidgetLoweredState(WID_SM_TOGGLETOWNNAME, this->show_towns);

	this->SetupWidgetData();

	this->SetZoomLevel(ZLC_INITIALIZE, nullptr);
	this->SmallMapCenterOnCurrentPos();
	this->SetOverlayCargoMask();
	this->refresh.SetInterval(this->GetRefreshPeriod());
}

/* virtual */ void SmallMapWindow::Close([[maybe_unused]] int data)
{
	this->BreakIndustryChainLink();
	this->Window::Close();
}

/**
 * Rebuilds the colour indices used for fast access to the smallmap contour colours based on the heightlevel.
 */
void SmallMapWindow::RebuildColourIndexIfNecessary()
{
	/* Rebuild colour indices if necessary. */
	if (SmallMapWindow::map_height_limit == _settings_game.construction.map_height_limit) return;

	for (uint n = 0; n < lengthof(_heightmap_schemes); n++) {
		/* The heights go from 0 up to and including maximum. */
		int heights = _settings_game.construction.map_height_limit + 1;
		_heightmap_schemes[n].height_colours = ReallocT<uint32_t>(_heightmap_schemes[n].height_colours, heights);

		for (int z = 0; z < heights; z++) {
			size_t access_index = (_heightmap_schemes[n].colour_count * z) / heights;

			/* Choose colour by mapping the range (0..max heightlevel) on the complete colour table. */
			_heightmap_schemes[n].height_colours[z] = _heightmap_schemes[n].height_colours_base[access_index];
		}
	}

	SmallMapWindow::map_height_limit = _settings_game.construction.map_height_limit;
	BuildLandLegend();
}

/* virtual */ void SmallMapWindow::SetStringParameters(WidgetID widget) const
{
	switch (widget) {
		case WID_SM_CAPTION:
			SetDParam(0, STR_SMALLMAP_TYPE_CONTOURS + this->map_type);
			break;
	}
}

/* virtual */ void SmallMapWindow::OnInit()
{
	uint min_width = 0;
	this->min_number_of_columns = INDUSTRY_MIN_NUMBER_OF_COLUMNS;
	this->min_number_of_fixed_rows = lengthof(_linkstat_colours_in_legenda);
	for (uint i = 0; i < lengthof(_legend_table); i++) {
		uint height = 0;
		uint num_columns = 1;
		for (const LegendAndColour *tbl = _legend_table[i]; !tbl->end; ++tbl) {
			StringID str;
			if (i == SMT_INDUSTRY) {
				SetDParam(0, tbl->legend);
				SetDParam(1, IndustryPool::MAX_SIZE);
				str = STR_SMALLMAP_INDUSTRY;
			} else if (i == SMT_LINKSTATS) {
				SetDParam(0, tbl->legend);
				str = STR_SMALLMAP_LINKSTATS;
			} else if (i == SMT_OWNER) {
				if (tbl->company != INVALID_COMPANY) {
					if (!Company::IsValidID(tbl->company)) {
						/* Rebuild the owner legend. */
						BuildOwnerLegend();
						this->OnInit();
						return;
					}
					/* Non-fixed legend entries for the owner view. */
					SetDParam(0, tbl->company);
					str = STR_SMALLMAP_COMPANY;
				} else {
					str = tbl->legend;
				}
			} else {
				if (tbl->col_break) {
					this->min_number_of_fixed_rows = std::max(this->min_number_of_fixed_rows, height);
					height = 0;
					num_columns++;
				}
				height++;
				str = tbl->legend;
			}
			min_width = std::max(GetStringBoundingBox(str).width, min_width);
		}
		this->min_number_of_fixed_rows = std::max(this->min_number_of_fixed_rows, height);
		this->min_number_of_columns = std::max(this->min_number_of_columns, num_columns);
	}

	/* Width of the legend blob. */
	this->legend_width = (GetCharacterHeight(FS_SMALL) - ScaleGUITrad(1)) * 9 / 6;

	/* The width of a column is the minimum width of all texts + the size of the blob + some spacing */
	this->column_width = min_width + WidgetDimensions::scaled.hsep_normal + this->legend_width + WidgetDimensions::scaled.framerect.Horizontal();
}

/* virtual */ void SmallMapWindow::OnPaint()
{
	if (this->map_type == SMT_OWNER) {
		for (const LegendAndColour *tbl = _legend_table[this->map_type]; !tbl->end; ++tbl) {
			if (tbl->company != INVALID_COMPANY && !Company::IsValidID(tbl->company)) {
				/* Rebuild the owner legend. */
				BuildOwnerLegend();
				this->InvalidateData(1);
				break;
			}
		}
	}

	this->DrawWidgets();
}

/* virtual */ void SmallMapWindow::DrawWidget(const Rect &r, WidgetID widget) const
{
	switch (widget) {
		case WID_SM_MAP: {
			Rect ir = r.Shrink(WidgetDimensions::scaled.bevel);
			DrawPixelInfo new_dpi;
			if (!FillDrawPixelInfo(&new_dpi, ir)) return;
			this->DrawSmallMap(&new_dpi);
			break;
		}

		case WID_SM_LEGEND: {
			uint columns = this->GetNumberColumnsLegend(r.Width());
			uint number_of_rows = this->GetNumberRowsLegend(columns);
			bool rtl = _current_text_dir == TD_RTL;
			uint i = 0; // Row counter for industry legend.
			uint row_height = GetCharacterHeight(FS_SMALL);
			int padding = ScaleGUITrad(1);

			Rect origin = r.WithWidth(this->column_width, rtl).Shrink(WidgetDimensions::scaled.framerect).WithHeight(row_height);
			Rect text = origin.Indent(this->legend_width + WidgetDimensions::scaled.hsep_normal, rtl);
			Rect icon = origin.WithWidth(this->legend_width, rtl).Shrink(0, padding, 0, 0);

			StringID string = STR_NULL;
			switch (this->map_type) {
				case SMT_INDUSTRY:
					string = STR_SMALLMAP_INDUSTRY;
					break;
				case SMT_LINKSTATS:
					string = STR_SMALLMAP_LINKSTATS;
					break;
				case SMT_OWNER:
					string = STR_SMALLMAP_COMPANY;
					break;
				default:
					break;
			}

			for (const LegendAndColour *tbl = _legend_table[this->map_type]; !tbl->end; ++tbl) {
				if (tbl->col_break || ((this->map_type == SMT_INDUSTRY || this->map_type == SMT_OWNER || this->map_type == SMT_LINKSTATS) && i++ >= number_of_rows)) {
					/* Column break needed, continue at top, COLUMN_WIDTH pixels
					 * (one "row") to the right. */
					int x = rtl ? -(int)this->column_width : this->column_width;
					int y = origin.top - text.top;
					text = text.Translate(x, y);
					icon = icon.Translate(x, y);
					i = 1;
				}

				uint8_t legend_colour = tbl->colour;

				switch (this->map_type) {
					case SMT_INDUSTRY:
						/* Industry name must be formatted, since it's not in tiny font in the specs.
						 * So, draw with a parameter and use the STR_SMALLMAP_INDUSTRY string, which is tiny font */
						SetDParam(0, tbl->legend);
						SetDParam(1, Industry::GetIndustryTypeCount(tbl->type));
						if (tbl->show_on_map && tbl->type == _smallmap_industry_highlight) {
							legend_colour = _smallmap_industry_highlight_state ? PC_WHITE : PC_BLACK;
						}
						[[fallthrough]];

					case SMT_LINKSTATS:
						SetDParam(0, tbl->legend);
						[[fallthrough]];

					case SMT_OWNER:
						if (this->map_type != SMT_OWNER || tbl->company != INVALID_COMPANY) {
							if (this->map_type == SMT_OWNER) SetDParam(0, tbl->company);
							if (!tbl->show_on_map) {
								/* Simply draw the string, not the black border of the legend colour.
								 * This will enforce the idea of the disabled item */
								DrawString(text, string, TC_GREY);
							} else {
								DrawString(text, string, TC_BLACK);
								GfxFillRect(icon, PC_BLACK); // Outer border of the legend colour
							}
							break;
						}
						[[fallthrough]];

					default:
						if (this->map_type == SMT_CONTOUR) SetDParam(0, tbl->height * TILE_HEIGHT_STEP);
						/* Anything that is not an industry or a company is using normal process */
						GfxFillRect(icon, PC_BLACK);
						DrawString(text, tbl->legend);
						break;
				}
				GfxFillRect(icon.Shrink(WidgetDimensions::scaled.bevel), legend_colour); // Legend colour

				text = text.Translate(0, row_height);
				icon = icon.Translate(0, row_height);
			}
		}
	}
}

/**
 * Select a new map type.
 * @param map_type New map type.
 */
void SmallMapWindow::SwitchMapType(SmallMapType map_type)
{
	this->RaiseWidget(WID_SM_CONTOUR + this->map_type);
	this->map_type = map_type;
	this->LowerWidget(WID_SM_CONTOUR + this->map_type);

	this->SetupWidgetData();

	if (map_type == SMT_LINKSTATS) this->overlay->SetDirty();
	if (map_type != SMT_INDUSTRY) this->BreakIndustryChainLink();
	this->SetDirty();
	this->refresh.SetInterval(this->GetRefreshPeriod());
}

/**
 * Get the number of rows in the legend from the number of columns. Those
 * are at least min_number_of_fixed_rows and possibly more if there are so
 * many cargoes, industry types or companies that they won't fit in the
 * available space.
 * @param columns Number of columns in the legend.
 * @return Number of rows needed for everything to fit in.
 */
inline uint SmallMapWindow::GetNumberRowsLegend(uint columns) const
{
	/* Reserve one column for link colours */
	uint num_rows_linkstats = CeilDiv(_smallmap_cargo_count, columns - 1);
	uint num_rows_others = CeilDiv(std::max(_smallmap_industry_count, _smallmap_company_count), columns);
	return std::max({this->min_number_of_fixed_rows, num_rows_linkstats, num_rows_others});
}

/**
 * Select and toggle a legend item. When CTRL is pressed, disable all other
 * items in the group defined by begin_legend_item and end_legend_item and
 * keep the clicked one enabled even if it was already enabled before. If
 * the other items in the group are all disabled already and CTRL is pressed
 * enable them instead.
 * @param click_pos the index of the item being selected
 * @param legend the legend from which we select
 * @param end_legend_item index one past the last item in the group to be inverted
 * @param begin_legend_item index of the first item in the group to be inverted
 */
void SmallMapWindow::SelectLegendItem(int click_pos, LegendAndColour *legend, int end_legend_item, int begin_legend_item)
{
	if (_ctrl_pressed) {
		/* Disable all, except the clicked one */
		bool changes = false;
		for (int i = begin_legend_item; i != end_legend_item; i++) {
			bool new_state = (i == click_pos);
			if (legend[i].show_on_map != new_state) {
				changes = true;
				legend[i].show_on_map = new_state;
			}
		}
		if (!changes) {
			/* Nothing changed? Then show all (again). */
			for (int i = begin_legend_item; i != end_legend_item; i++) {
				legend[i].show_on_map = true;
			}
		}
	} else {
		legend[click_pos].show_on_map = !legend[click_pos].show_on_map;
	}

	if (this->map_type == SMT_INDUSTRY) this->BreakIndustryChainLink();
}

/**
 * Set the link graph overlay cargo mask from the legend.
 */
void SmallMapWindow::SetOverlayCargoMask()
{
	CargoTypes cargo_mask = 0;
	for (int i = 0; i != _smallmap_cargo_count; ++i) {
		if (_legend_linkstats[i].show_on_map) SetBit(cargo_mask, _legend_linkstats[i].type);
	}
	this->overlay->SetCargoMask(cargo_mask);
}

/**
 * Determines the mouse position on the legend.
 * @param pt Mouse position.
 * @return Legend item under the mouse.
 */
int SmallMapWindow::GetPositionOnLegend(Point pt)
{
	const NWidgetBase *wi = this->GetWidget<NWidgetBase>(WID_SM_LEGEND);
	uint line = (pt.y - wi->pos_y - WidgetDimensions::scaled.framerect.top) / GetCharacterHeight(FS_SMALL);
	uint columns = this->GetNumberColumnsLegend(wi->current_x);
	uint number_of_rows = this->GetNumberRowsLegend(columns);
	if (line >= number_of_rows) return -1;

	bool rtl = _current_text_dir == TD_RTL;
	int x = pt.x - wi->pos_x;
	if (rtl) x = wi->current_x - x;
	uint column = (x - WidgetDimensions::scaled.framerect.left) / this->column_width;

	return (column * number_of_rows) + line;
}

/* virtual */ void SmallMapWindow::OnMouseOver([[maybe_unused]] Point pt, WidgetID widget)
{
	IndustryType new_highlight = INVALID_INDUSTRYTYPE;
	if (widget == WID_SM_LEGEND && this->map_type == SMT_INDUSTRY) {
		int industry_pos = GetPositionOnLegend(pt);
		if (industry_pos >= 0 && industry_pos < _smallmap_industry_count) {
			new_highlight = _legend_from_industries[industry_pos].type;
		}
	}
	if (new_highlight != _smallmap_industry_highlight) {
		_smallmap_industry_highlight = new_highlight;
		this->refresh.SetInterval(this->GetRefreshPeriod());
		_smallmap_industry_highlight_state = true;
		this->SetDirty();
	}
}

/* virtual */ void SmallMapWindow::OnClick([[maybe_unused]] Point pt, WidgetID widget, [[maybe_unused]] int click_count)
{
	switch (widget) {
		case WID_SM_MAP: { // Map window
			if (click_count > 0) this->mouse_capture_widget = widget;

			const NWidgetBase *wid = this->GetWidget<NWidgetBase>(WID_SM_MAP);
			Window *w = GetMainWindow();
			pt = this->PixelToTile(pt.x - wid->pos_x, pt.y - wid->pos_y);
			ScrollWindowTo(pt.x, pt.y, -1, w);
			this->SetDirty();
			break;
		}

		case WID_SM_ZOOM_IN:
		case WID_SM_ZOOM_OUT: {
			const NWidgetBase *wid = this->GetWidget<NWidgetBase>(WID_SM_MAP);
			Point zoom_pt = { (int)wid->current_x / 2, (int)wid->current_y / 2};
			this->SetZoomLevel((widget == WID_SM_ZOOM_IN) ? ZLC_ZOOM_IN : ZLC_ZOOM_OUT, &zoom_pt);
			if (_settings_client.sound.click_beep) SndPlayFx(SND_15_BEEP);
			break;
		}

		case WID_SM_CONTOUR:    // Show land contours
		case WID_SM_VEHICLES:   // Show vehicles
		case WID_SM_INDUSTRIES: // Show industries
		case WID_SM_LINKSTATS:  // Show route map
		case WID_SM_ROUTES:     // Show transport routes
		case WID_SM_VEGETATION: // Show vegetation
		case WID_SM_OWNERS:     // Show land owners
			this->SwitchMapType((SmallMapType)(widget - WID_SM_CONTOUR));
			if (_settings_client.sound.click_beep) SndPlayFx(SND_15_BEEP);
			break;

		case WID_SM_CENTERMAP: // Center the smallmap again
			this->SmallMapCenterOnCurrentPos();
			this->HandleButtonClick(WID_SM_CENTERMAP);
			if (_settings_client.sound.click_beep) SndPlayFx(SND_15_BEEP);
			break;

		case WID_SM_TOGGLETOWNNAME: // Toggle town names
			this->show_towns = !this->show_towns;
			this->SetWidgetLoweredState(WID_SM_TOGGLETOWNNAME, this->show_towns);

			this->SetDirty();
			if (_settings_client.sound.click_beep) SndPlayFx(SND_15_BEEP);
			break;

		case WID_SM_LEGEND: // Legend
			if (this->map_type == SMT_INDUSTRY || this->map_type == SMT_LINKSTATS || this->map_type == SMT_OWNER) {
				int click_pos = this->GetPositionOnLegend(pt);
				if (click_pos < 0) break;

				/* If industry type small map*/
				if (this->map_type == SMT_INDUSTRY) {
					/* If click on industries label, find right industry type and enable/disable it. */
					if (click_pos < _smallmap_industry_count) {
						this->SelectLegendItem(click_pos, _legend_from_industries, _smallmap_industry_count);
						NotifyAllViewports(VPMT_INDUSTRY);
					}
				} else if (this->map_type == SMT_LINKSTATS) {
					if (click_pos < _smallmap_cargo_count) {
						this->SelectLegendItem(click_pos, _legend_linkstats, _smallmap_cargo_count);
						this->SetOverlayCargoMask();
					}
				} else if (this->map_type == SMT_OWNER) {
					if (click_pos < _smallmap_company_count) {
						this->SelectLegendItem(click_pos, _legend_land_owners, _smallmap_company_count, NUM_NO_COMPANY_ENTRIES);
						NotifyAllViewports(VPMT_OWNER);
					}
				}
				this->SetDirty();
			}
			break;

		case WID_SM_ENABLE_ALL:
		case WID_SM_DISABLE_ALL: {
			LegendAndColour *tbl = nullptr;
			switch (this->map_type) {
				case SMT_INDUSTRY:
					tbl = _legend_from_industries;
					NotifyAllViewports(VPMT_INDUSTRY);
					this->BreakIndustryChainLink();
					break;
				case SMT_OWNER:
					tbl = &(_legend_land_owners[NUM_NO_COMPANY_ENTRIES]);
					NotifyAllViewports(VPMT_OWNER);
					break;
				case SMT_LINKSTATS:
					tbl = _legend_linkstats;
					break;
				default:
					NOT_REACHED();
			}
			for (;!tbl->end && tbl->legend != STR_LINKGRAPH_LEGEND_UNUSED; ++tbl) {
				tbl->show_on_map = (widget == WID_SM_ENABLE_ALL);
			}
			if (this->map_type == SMT_LINKSTATS) this->SetOverlayCargoMask();
			this->SetDirty();
			break;
		}

		case WID_SM_SHOW_HEIGHT: // Enable/disable showing of heightmap.
			_smallmap_show_heightmap = !_smallmap_show_heightmap;
			this->SetWidgetLoweredState(WID_SM_SHOW_HEIGHT, _smallmap_show_heightmap);
			this->SetDirty();
			break;

		case WID_SM_SCREENSHOT:
			TakeScreenshot();
			break;
	}
}

/**
 * Some data on this window has become invalid.
 * @param data Information about the changed data.
 * - data = 0: Displayed industries at the industry chain window have changed.
 * - data = 1: Companies have changed.
 * - data = 2: Cheat changing the maximum heightlevel has been used, rebuild our heightlevel-to-colour index
 * @param gui_scope Whether the call is done from GUI scope. You may not do everything when not in GUI scope. See #InvalidateWindowData() for details.
 */
/* virtual */ void SmallMapWindow::OnInvalidateData(int data, bool gui_scope)
{
	if (!gui_scope) return;

	switch (data) {
		case 1:
			/* The owner legend has already been rebuilt. */
			this->ReInit();
			break;

		case 0: {
			if (this->map_type != SMT_INDUSTRY) this->SwitchMapType(SMT_INDUSTRY);
			break;
		}

		case 2:
			this->RebuildColourIndexIfNecessary();
			break;

		default: NOT_REACHED();
	}
	this->SetDirty();
}

/* virtual */ bool SmallMapWindow::OnRightClick([[maybe_unused]] Point pt, WidgetID widget)
{
	if (widget != WID_SM_MAP || _scrolling_viewport) return false;

	_scrolling_viewport = this;
	return true;
}

/* virtual */ void SmallMapWindow::OnMouseWheel(int wheel)
{
	if (_settings_client.gui.scrollwheel_scrolling != 2) {
		const NWidgetBase *wid = this->GetWidget<NWidgetBase>(WID_SM_MAP);
		int cursor_x = _cursor.pos.x - this->left - wid->pos_x;
		int cursor_y = _cursor.pos.y - this->top  - wid->pos_y;
		if (IsInsideMM(cursor_x, 0, wid->current_x) && IsInsideMM(cursor_y, 0, wid->current_y)) {
			Point pt = {cursor_x, cursor_y};
			this->SetZoomLevel((wheel < 0) ? ZLC_ZOOM_IN : ZLC_ZOOM_OUT, &pt);
		}
	}
}

/* virtual */ void SmallMapWindow::OnRealtimeTick(uint delta_ms)
{
	if (_pause_mode != PM_UNPAUSED) delta_ms = this->PausedAdjustRefreshTimeDelta(delta_ms);

	/* Update the window every now and then */
	if (!this->refresh.Elapsed(delta_ms)) return;

	if (this->map_type == SMT_LINKSTATS) {
		CompanyMask company_mask = this->GetOverlayCompanyMask();
		if (this->overlay->GetCompanyMask() != company_mask) {
			this->overlay->SetCompanyMask(company_mask);
		} else {
			this->overlay->SetDirty();
		}
	}
	_smallmap_industry_highlight_state = !_smallmap_industry_highlight_state;

	this->refresh.SetInterval(this->GetRefreshPeriod());
	this->SetDirty();
}

uint SmallMapWindow::GetRefreshPeriod() const
{
	if (_smallmap_industry_highlight != INVALID_INDUSTRYTYPE) return BLINK_PERIOD;

	switch (map_type) {
		case SMT_CONTOUR:
		case SMT_VEHICLES:
			return FORCE_REFRESH_PERIOD_VEH * (1 + (this->tile_zoom / 2));

		case SMT_LINKSTATS:
			return FORCE_REFRESH_PERIOD_LINK_GRAPH * (1 + (this->tile_zoom / 6));

		default:
			return FORCE_REFRESH_PERIOD * (1 + (this->tile_zoom / 6));
	}
}

uint SmallMapWindow::PausedAdjustRefreshTimeDelta(uint delta_ms) const
{
	if (_smallmap_industry_highlight != INVALID_INDUSTRYTYPE) return delta_ms;

	switch (map_type) {
		case SMT_CONTOUR:
		case SMT_VEHICLES:
			return CeilDivT<uint>(delta_ms, 4);

		case SMT_LINKSTATS:
			return delta_ms;

		default:
			return CeilDivT<uint>(delta_ms, 2);
	}
}

/* virtual */ void SmallMapWindow::OnScroll(Point delta)
{
	if (_settings_client.gui.scroll_mode == VSM_VIEWPORT_RMB_FIXED || _settings_client.gui.scroll_mode == VSM_MAP_RMB_FIXED) _cursor.fix_at = true;

	this->scroll_x -= delta.x;
	this->scroll_y -= delta.y;
	this->SetDirty();
}

/**
 * Center the small map on the current center of the viewport.
 */
void SmallMapWindow::SmallMapCenterOnCurrentPos()
{
	const Viewport *vp = GetMainWindow()->viewport;
	Point viewport_center = InverseRemapCoords2(vp->virtual_left + vp->virtual_width / 2, vp->virtual_top + vp->virtual_height / 2);

	const NWidgetBase *wid = this->GetWidget<NWidgetBase>(WID_SM_MAP);
	auto pt = this->TileToPixel(viewport_center.x, viewport_center.y);
	this->scroll_x += std::max(0, (int)wid->current_x / 2 - 2) - pt.x;
	this->scroll_y +=  wid->current_y / 2 - pt.y;
	this->SetDirty();
}

/**
 * Get the center of the given station as point on the screen in the smallmap window.
 * @param st Station to find in the smallmap.
 * @return Point with coordinates of the station.
 */
Point SmallMapWindow::GetStationMiddle(const Station *st) const
{
	int x = (st->rect.right + st->rect.left + 1) * TILE_SIZE / 2;
	int y = (st->rect.bottom + st->rect.top + 1) * TILE_SIZE / 2;
	Point ret = this->TileToPixel(x, y);

	/* Same magic 3 as in DrawVehicles; that's where I got it from.
	 * No idea what it is, but without it the result looks bad.
	 */
	ret.x -= 3;
	return ret;
}

/**
 * Take a screenshot of the contents of the smallmap window, at the current zoom level and mode
 * This calls MakeSmallMapScreenshot which uses ScreenshotCallbackHandler as the screenshot callback
 */
void SmallMapWindow::TakeScreenshot()
{
	int32_t width = (((MapMaxX() + MapMaxY()) * 2) * this->ui_zoom) / this->tile_zoom;
	int32_t height = ((MapMaxX() + MapMaxY() + 1) * this->ui_zoom) / this->tile_zoom;

	int32_t saved_scroll_x = this->scroll_x;
	int32_t saved_scroll_y = this->scroll_y;
	MakeSmallMapScreenshot(width, height, this);
	this->scroll_x = saved_scroll_x;
	this->scroll_y = saved_scroll_y;
}

/**
 * Callback called by the screenshot code to draw a section of the smallmap to the output buffer
 * @param buf Videobuffer with same bitdepth as current blitter
 * @param y First line to render
 * @param pitch Pitch of the videobuffer
 * @param n Number of lines to render
 */
void SmallMapWindow::ScreenshotCallbackHandler(void *buf, uint y, uint pitch, uint n)
{
	DrawPixelInfo dpi;
	AutoRestoreBackup dpi_backup(_cur_dpi, &dpi);

	/* We are no longer rendering to the screen */
	AutoRestoreBackup screen_backup(_screen, AutoRestoreBackupNoNewValueTag{});
	AutoRestoreBackup screen_disable_anim_backup(_screen_disable_anim, true);

	_screen.dst_ptr = buf;
	_screen.width = pitch;
	_screen.height = n;
	_screen.pitch = pitch;

	dpi.dst_ptr = buf;
	dpi.height = n;
	dpi.width = (((MapMaxX() + MapMaxY()) * 2) * this->ui_zoom) / this->tile_zoom;
	dpi.pitch = pitch;
	dpi.zoom = ZOOM_LVL_MIN;
	dpi.left = 0;
	dpi.top = y;

	this->scroll_x = (dpi.width / 2) - ((16 * ((int)MapSizeY() - (int)MapSizeX())) / this->zoom);
	this->scroll_y = 0;

	/* make the screenshot */
	this->DrawSmallMap(&dpi, false);
}

SmallMapType SmallMapWindow::map_type = SMT_CONTOUR;
bool SmallMapWindow::show_towns = true;
int SmallMapWindow::map_height_limit = -1;

/**
 * Custom container class for displaying smallmap with a vertically resizing legend panel.
 * The legend panel has a smallest height that depends on its width. Standard containers cannot handle this case.
 *
 * @note The container assumes it has two children, the first is the display, the second is the bar with legends and selection image buttons.
 *       Both children should be both horizontally and vertically resizable and horizontally fillable.
 *       The bar should have a minimal size with a zero-size legends display. Child padding is not supported.
 */
class NWidgetSmallmapDisplay : public NWidgetContainer {
	const SmallMapWindow *smallmap_window; ///< Window manager instance.
public:
	NWidgetSmallmapDisplay() : NWidgetContainer(NWID_VERTICAL)
	{
		this->smallmap_window = nullptr;
	}

	void SetupSmallestSize(Window *w) override
	{
		assert(this->children.size() == 2);
		NWidgetBase *display = this->children.front().get();
		NWidgetBase *bar = this->children.back().get();

		display->SetupSmallestSize(w);
		bar->SetupSmallestSize(w);

		this->smallmap_window = dynamic_cast<SmallMapWindow *>(w);
		assert(this->smallmap_window != nullptr);
		this->smallest_x = std::max(display->smallest_x, bar->smallest_x + smallmap_window->GetMinLegendWidth());
		this->smallest_y = display->smallest_y + std::max(bar->smallest_y, smallmap_window->GetLegendHeight(smallmap_window->min_number_of_columns));
		this->fill_x = std::max(display->fill_x, bar->fill_x);
		this->fill_y = (display->fill_y == 0 && bar->fill_y == 0) ? 0 : std::min(display->fill_y, bar->fill_y);
		this->resize_x = std::max(display->resize_x, bar->resize_x);
		this->resize_y = std::min(display->resize_y, bar->resize_y);
	}

	void AssignSizePosition(SizingType sizing, int x, int y, uint given_width, uint given_height, bool rtl) override
	{
		this->pos_x = x;
		this->pos_y = y;
		this->current_x = given_width;
		this->current_y = given_height;

		assert(this->children.size() == 2);
		NWidgetBase *display = this->children.front().get();
		NWidgetBase *bar = this->children.back().get();

		if (sizing == ST_SMALLEST) {
			this->smallest_x = given_width;
			this->smallest_y = given_height;
			/* Make display and bar exactly equal to their minimal size. */
			display->AssignSizePosition(ST_SMALLEST, x, y, display->smallest_x, display->smallest_y, rtl);
			bar->AssignSizePosition(ST_SMALLEST, x, y + display->smallest_y, bar->smallest_x, bar->smallest_y, rtl);
		}

		uint bar_height = std::max(bar->smallest_y, this->smallmap_window->GetLegendHeight(this->smallmap_window->GetNumberColumnsLegend(given_width - bar->smallest_x)));
		uint display_height = given_height - bar_height;
		display->AssignSizePosition(ST_RESIZE, x, y, given_width, display_height, rtl);
		bar->AssignSizePosition(ST_RESIZE, x, y + display_height, given_width, bar_height, rtl);
	}
};

/** Widget parts of the smallmap display. */
static constexpr NWidgetPart _nested_smallmap_display[] = {
	NWidget(WWT_PANEL, COLOUR_BROWN, WID_SM_MAP_BORDER),
		NWidget(WWT_INSET, COLOUR_BROWN, WID_SM_MAP), SetMinimalSize(346, 140), SetResize(1, 1), SetPadding(2, 2, 2, 2), EndContainer(),
	EndContainer(),
};

/** Widget parts of the smallmap legend bar + image buttons. */
static constexpr NWidgetPart _nested_smallmap_bar[] = {
	NWidget(WWT_PANEL, COLOUR_BROWN),
		NWidget(NWID_HORIZONTAL),
			NWidget(WWT_EMPTY, INVALID_COLOUR, WID_SM_LEGEND), SetResize(1, 1),
			NWidget(NWID_VERTICAL),
				/* Top button row. */
				NWidget(NWID_HORIZONTAL, NC_EQUALSIZE),
					NWidget(WWT_PUSHIMGBTN, COLOUR_BROWN, WID_SM_ZOOM_IN),
							SetDataTip(SPR_IMG_ZOOMIN, STR_TOOLBAR_TOOLTIP_ZOOM_THE_VIEW_IN), SetFill(1, 1),
					NWidget(WWT_PUSHIMGBTN, COLOUR_BROWN, WID_SM_CENTERMAP),
							SetDataTip(SPR_IMG_SMALLMAP, STR_SMALLMAP_CENTER), SetFill(1, 1),
					NWidget(WWT_IMGBTN, COLOUR_BROWN, WID_SM_BLANK),
							SetDataTip(SPR_EMPTY, STR_NULL), SetFill(1, 1),
					NWidget(WWT_IMGBTN, COLOUR_BROWN, WID_SM_CONTOUR),
							SetDataTip(SPR_IMG_SHOW_COUNTOURS, STR_SMALLMAP_TOOLTIP_SHOW_LAND_CONTOURS_ON_MAP), SetFill(1, 1),
					NWidget(WWT_IMGBTN, COLOUR_BROWN, WID_SM_VEHICLES),
							SetDataTip(SPR_IMG_SHOW_VEHICLES, STR_SMALLMAP_TOOLTIP_SHOW_VEHICLES_ON_MAP), SetFill(1, 1),
					NWidget(WWT_IMGBTN, COLOUR_BROWN, WID_SM_INDUSTRIES),
							SetDataTip(SPR_IMG_INDUSTRY, STR_SMALLMAP_TOOLTIP_SHOW_INDUSTRIES_ON_MAP), SetFill(1, 1),
				EndContainer(),
				/* Bottom button row. */
				NWidget(NWID_HORIZONTAL, NC_EQUALSIZE),
					NWidget(WWT_PUSHIMGBTN, COLOUR_BROWN, WID_SM_ZOOM_OUT),
							SetDataTip(SPR_IMG_ZOOMOUT, STR_TOOLBAR_TOOLTIP_ZOOM_THE_VIEW_OUT), SetFill(1, 1),
					NWidget(WWT_IMGBTN, COLOUR_BROWN, WID_SM_TOGGLETOWNNAME),
							SetDataTip(SPR_IMG_TOWN, STR_SMALLMAP_TOOLTIP_TOGGLE_TOWN_NAMES_ON_OFF), SetFill(1, 1),
					NWidget(WWT_IMGBTN, COLOUR_BROWN, WID_SM_LINKSTATS),
							SetDataTip(SPR_IMG_CARGOFLOW, STR_SMALLMAP_TOOLTIP_SHOW_LINK_STATS_ON_MAP), SetFill(1, 1),
					NWidget(WWT_IMGBTN, COLOUR_BROWN, WID_SM_ROUTES),
							SetDataTip(SPR_IMG_SHOW_ROUTES, STR_SMALLMAP_TOOLTIP_SHOW_TRANSPORT_ROUTES_ON), SetFill(1, 1),
					NWidget(WWT_IMGBTN, COLOUR_BROWN, WID_SM_VEGETATION),
							SetDataTip(SPR_IMG_PLANTTREES, STR_SMALLMAP_TOOLTIP_SHOW_VEGETATION_ON_MAP), SetFill(1, 1),
					NWidget(WWT_IMGBTN, COLOUR_BROWN, WID_SM_OWNERS),
							SetDataTip(SPR_IMG_COMPANY_GENERAL, STR_SMALLMAP_TOOLTIP_SHOW_LAND_OWNERS_ON_MAP), SetFill(1, 1),
				EndContainer(),
				NWidget(NWID_SPACER), SetResize(0, 1),
			EndContainer(),
		EndContainer(),
	EndContainer(),
};

static std::unique_ptr<NWidgetBase> SmallMapDisplay()
{
	std::unique_ptr<NWidgetBase> map_display = std::make_unique<NWidgetSmallmapDisplay>();

	map_display = MakeNWidgets(std::begin(_nested_smallmap_display), std::end(_nested_smallmap_display), std::move(map_display));
	map_display = MakeNWidgets(std::begin(_nested_smallmap_bar), std::end(_nested_smallmap_bar), std::move(map_display));
	return map_display;
}


static constexpr NWidgetPart _nested_smallmap_widgets[] = {
	NWidget(NWID_HORIZONTAL),
		NWidget(WWT_CLOSEBOX, COLOUR_BROWN),
		NWidget(WWT_CAPTION, COLOUR_BROWN, WID_SM_CAPTION), SetDataTip(STR_SMALLMAP_CAPTION, STR_TOOLTIP_WINDOW_TITLE_DRAG_THIS),
		NWidget(WWT_SHADEBOX, COLOUR_BROWN),
		NWidget(WWT_DEFSIZEBOX, COLOUR_BROWN),
		NWidget(WWT_STICKYBOX, COLOUR_BROWN),
	EndContainer(),
	NWidgetFunction(SmallMapDisplay), // Smallmap display and legend bar + image buttons.
	/* Bottom button row and resize box. */
	NWidget(NWID_HORIZONTAL),
		NWidget(WWT_PUSHTXTBTN, COLOUR_BROWN, WID_SM_SCREENSHOT), SetDataTip(STR_SMALLMAP_SCREENSHOT, STR_NULL),
		NWidget(NWID_SELECTION, INVALID_COLOUR, WID_SM_SELECT_BUTTONS),
			NWidget(NWID_HORIZONTAL, NC_EQUALSIZE),
				NWidget(WWT_PUSHTXTBTN, COLOUR_BROWN, WID_SM_ENABLE_ALL), SetDataTip(STR_SMALLMAP_ENABLE_ALL, STR_NULL),
				NWidget(WWT_PUSHTXTBTN, COLOUR_BROWN, WID_SM_DISABLE_ALL), SetDataTip(STR_SMALLMAP_DISABLE_ALL, STR_NULL),
				NWidget(WWT_TEXTBTN, COLOUR_BROWN, WID_SM_SHOW_HEIGHT), SetDataTip(STR_SMALLMAP_SHOW_HEIGHT, STR_SMALLMAP_TOOLTIP_SHOW_HEIGHT),
				NWidget(WWT_PANEL, COLOUR_BROWN), SetFill(1, 0), SetResize(1, 0),
				EndContainer(),
			EndContainer(),
			NWidget(WWT_PANEL, COLOUR_BROWN), SetFill(1, 0), SetResize(1, 0),
			EndContainer(),
		EndContainer(),
		NWidget(WWT_RESIZEBOX, COLOUR_BROWN),
	EndContainer(),
};

static WindowDesc _smallmap_desc(__FILE__, __LINE__,
	WDP_AUTO, "smallmap", 484, 314,
	WC_SMALLMAP, WC_NONE,
	0,
	std::begin(_nested_smallmap_widgets), std::end(_nested_smallmap_widgets)
);

/**
 * Show the smallmap window.
 */
void ShowSmallMap()
{
	AllocateWindowDescFront<SmallMapWindow>(&_smallmap_desc, 0);
}

/**
 * Scrolls the main window to given coordinates.
 * @param x x coordinate
 * @param y y coordinate
 * @param z z coordinate; -1 to scroll to terrain height
 * @param instant scroll instantly (meaningful only when smooth_scrolling is active)
 * @return did the viewport position change?
 */
bool ScrollMainWindowTo(int x, int y, int z, bool instant)
{
	bool res = ScrollWindowTo(x, y, z, GetMainWindow(), instant);

	/* If a user scrolls to a tile (via what way what so ever) and already is on
	 * that tile (e.g.: pressed twice), move the smallmap to that location,
	 * so you directly see where you are on the smallmap. */

	if (res) return res;

	SmallMapWindow *w = dynamic_cast<SmallMapWindow*>(FindWindowById(WC_SMALLMAP, 0));
	if (w != nullptr) w->SmallMapCenterOnCurrentPos();

	return res;
}<|MERGE_RESOLUTION|>--- conflicted
+++ resolved
@@ -776,7 +776,6 @@
 		case SMT_INDUSTRY:
 			return GetSmallMapIndustriesPixels(tile, et);
 
-<<<<<<< HEAD
 		case SMT_LINKSTATS:
 			return GetSmallMapLinkStatsPixels(tile, et);
 
@@ -785,20 +784,6 @@
 
 		case SMT_VEGETATION:
 			return GetSmallMapVegetationPixels(tile, et);
-=======
-		for (auto &heightmap_scheme : _heightmap_schemes) {
-			/* The heights go from 0 up to and including maximum. */
-			int heights = _settings_game.construction.map_height_limit + 1;
-			heightmap_scheme.height_colours = ReallocT<uint32_t>(heightmap_scheme.height_colours, heights);
-
-			for (int z = 0; z < heights; z++) {
-				size_t access_index = (heightmap_scheme.colour_count * z) / heights;
-
-				/* Choose colour by mapping the range (0..max heightlevel) on the complete colour table. */
-				heightmap_scheme.height_colours[z] = heightmap_scheme.height_colours_base[access_index];
-			}
-		}
->>>>>>> 3316b274
 
 		case SMT_OWNER:
 			return GetSmallMapOwnerPixels(tile, et);
@@ -1115,16 +1100,16 @@
 	/* Rebuild colour indices if necessary. */
 	if (SmallMapWindow::map_height_limit == _settings_game.construction.map_height_limit) return;
 
-	for (uint n = 0; n < lengthof(_heightmap_schemes); n++) {
+	for (auto &heightmap_scheme : _heightmap_schemes) {
 		/* The heights go from 0 up to and including maximum. */
 		int heights = _settings_game.construction.map_height_limit + 1;
-		_heightmap_schemes[n].height_colours = ReallocT<uint32_t>(_heightmap_schemes[n].height_colours, heights);
+		heightmap_scheme.height_colours = ReallocT<uint32_t>(heightmap_scheme.height_colours, heights);
 
 		for (int z = 0; z < heights; z++) {
-			size_t access_index = (_heightmap_schemes[n].colour_count * z) / heights;
+			size_t access_index = (heightmap_scheme.colour_count * z) / heights;
 
 			/* Choose colour by mapping the range (0..max heightlevel) on the complete colour table. */
-			_heightmap_schemes[n].height_colours[z] = _heightmap_schemes[n].height_colours_base[access_index];
+			heightmap_scheme.height_colours[z] = heightmap_scheme.height_colours_base[access_index];
 		}
 	}
 
