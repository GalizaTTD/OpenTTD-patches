/*
 * This file is part of OpenTTD.
 * OpenTTD is free software; you can redistribute it and/or modify it under the terms of the GNU General Public License as published by the Free Software Foundation, version 2.
 * OpenTTD is distributed in the hope that it will be useful, but WITHOUT ANY WARRANTY; without even the implied warranty of MERCHANTABILITY or FITNESS FOR A PARTICULAR PURPOSE.
 * See the GNU General Public License for more details. You should have received a copy of the GNU General Public License along with OpenTTD. If not, see <http://www.gnu.org/licenses/>.
 */

/** @file smallmap_gui.cpp GUI that shows a small map of the world with metadata like owner or height. */

#include "stdafx.h"
#include "core/backup_type.hpp"
#include "clear_map.h"
#include "industry.h"
#include "station_map.h"
#include "landscape.h"
#include "tree_map.h"
#include "viewport_func.h"
#include "town.h"
#include "tunnelbridge_map.h"
#include "core/endian_func.hpp"
#include "vehicle_base.h"
#include "sound_func.h"
#include "window_func.h"
#include "company_base.h"
#include "screenshot.h"
#include "guitimer_func.h"
#include "zoom_func.h"
#include "object_map.h"
#include "newgrf_object.h"

#include "smallmap_colours.h"
#include "smallmap_gui.h"

#include "table/strings.h"

#include <bitset>

#include "safeguards.h"

static int _smallmap_industry_count; ///< Number of used industries
static int _smallmap_company_count;  ///< Number of entries in the owner legend.
static int _smallmap_cargo_count;    ///< Number of cargos in the link stats legend.

/** Link stat colours shown in legenda. */
static uint8 _linkstat_colours_in_legenda[] = {0, 1, 3, 5, 7, 9, 11};

/** Macro for ordinary entry of LegendAndColour */
#define MK(a, b) {a, b, INVALID_INDUSTRYTYPE, 0, INVALID_COMPANY, true, false, false}

/** Macro for a height legend entry with configurable colour. */
#define MC(col_break)  {0, STR_TINY_BLACK_HEIGHT, INVALID_INDUSTRYTYPE, 0, INVALID_COMPANY, true, false, col_break}

/** Macro for non-company owned property entry of LegendAndColour */
#define MO(a, b) {a, b, INVALID_INDUSTRYTYPE, 0, INVALID_COMPANY, true, false, false}

/** Macro used for forcing a rebuild of the owner legend the first time it is used. */
#define MOEND() {0, 0, INVALID_INDUSTRYTYPE, 0, OWNER_NONE, true, true, false}

/** Macro for end of list marker in arrays of LegendAndColour */
#define MKEND() {0, STR_NULL, INVALID_INDUSTRYTYPE, 0, INVALID_COMPANY, true, true, false}

/**
 * Macro for break marker in arrays of LegendAndColour.
 * It will have valid data, though
 */
#define MS(a, b) {a, b, INVALID_INDUSTRYTYPE, 0, INVALID_COMPANY, true, false, true}

/** Legend text giving the colours to look for on the minimap */
static LegendAndColour _legend_land_contours[] = {
	MK(PC_BLACK,           STR_SMALLMAP_LEGENDA_ROADS),
	MK(PC_GREY,            STR_SMALLMAP_LEGENDA_RAILROADS),
	MK(PC_LIGHT_BLUE,      STR_SMALLMAP_LEGENDA_STATIONS_AIRPORTS_DOCKS),
	MK(PC_DARK_RED,        STR_SMALLMAP_LEGENDA_BUILDINGS_INDUSTRIES),
	MK(PC_WHITE,           STR_SMALLMAP_LEGENDA_VEHICLES),

	/* Placeholders for the colours and heights of the legend.
	 * The following values are set at BuildLandLegend() based
	 * on each colour scheme and the maximum map height. */
	MC(true),
	MC(false),
	MC(false),
	MC(false),
	MC(false),
	MC(false),
	MC(true),
	MC(false),
	MC(false),
	MC(false),
	MC(false),
	MC(false),
	MKEND()
};

static const LegendAndColour _legend_vehicles[] = {
	MK(PC_RED,             STR_SMALLMAP_LEGENDA_TRAINS),
	MK(PC_YELLOW,          STR_SMALLMAP_LEGENDA_ROAD_VEHICLES),
	MK(PC_LIGHT_BLUE,      STR_SMALLMAP_LEGENDA_SHIPS),
	MK(PC_WHITE,           STR_SMALLMAP_LEGENDA_AIRCRAFT),

	MS(PC_BLACK,           STR_SMALLMAP_LEGENDA_TRANSPORT_ROUTES),
	MK(PC_DARK_RED,        STR_SMALLMAP_LEGENDA_BUILDINGS_INDUSTRIES),
	MKEND()
};

static const LegendAndColour _legend_routes[] = {
	MK(PC_BLACK,           STR_SMALLMAP_LEGENDA_ROADS),
	MK(PC_GREY,            STR_SMALLMAP_LEGENDA_RAILROADS),
	MK(PC_DARK_RED,        STR_SMALLMAP_LEGENDA_BUILDINGS_INDUSTRIES),

	MS(PC_VERY_DARK_BROWN, STR_SMALLMAP_LEGENDA_RAILROAD_STATION),
	MK(PC_ORANGE,          STR_SMALLMAP_LEGENDA_TRUCK_LOADING_BAY),
	MK(PC_YELLOW,          STR_SMALLMAP_LEGENDA_BUS_STATION),
	MK(PC_RED,             STR_SMALLMAP_LEGENDA_AIRPORT_HELIPORT),
	MK(PC_LIGHT_BLUE,      STR_SMALLMAP_LEGENDA_DOCK),
	MKEND()
};

static const LegendAndColour _legend_vegetation[] = {
	MK(PC_ROUGH_LAND,      STR_SMALLMAP_LEGENDA_ROUGH_LAND),
	MK(PC_GRASS_LAND,      STR_SMALLMAP_LEGENDA_GRASS_LAND),
	MK(PC_BARE_LAND,       STR_SMALLMAP_LEGENDA_BARE_LAND),
	MK(PC_RAINFOREST,      STR_SMALLMAP_LEGENDA_RAINFOREST),
	MK(PC_FIELDS,          STR_SMALLMAP_LEGENDA_FIELDS),
	MK(PC_TREES,           STR_SMALLMAP_LEGENDA_TREES),

	MS(PC_GREEN,           STR_SMALLMAP_LEGENDA_FOREST),
	MK(PC_GREY,            STR_SMALLMAP_LEGENDA_ROCKS),
	MK(PC_ORANGE,          STR_SMALLMAP_LEGENDA_DESERT),
	MK(PC_LIGHT_BLUE,      STR_SMALLMAP_LEGENDA_SNOW),
	MK(PC_BLACK,           STR_SMALLMAP_LEGENDA_TRANSPORT_ROUTES),
	MK(PC_DARK_RED,        STR_SMALLMAP_LEGENDA_BUILDINGS_INDUSTRIES),
	MKEND()
};

LegendAndColour _legend_land_owners[NUM_NO_COMPANY_ENTRIES + MAX_COMPANIES + 1] = {
	MO(PC_WATER,           STR_SMALLMAP_LEGENDA_WATER),
	MO(0x00,               STR_SMALLMAP_LEGENDA_NO_OWNER), // This colour will vary depending on settings.
	MO(PC_DARK_RED,        STR_SMALLMAP_LEGENDA_TOWNS),
	MO(PC_DARK_GREY,       STR_SMALLMAP_LEGENDA_INDUSTRIES),
	/* The legend will be terminated the first time it is used. */
	MOEND(),
};

#undef MK
#undef MC
#undef MS
#undef MO
#undef MOEND
#undef MKEND

/** Legend entries for the link stats view. */
static LegendAndColour _legend_linkstats[NUM_CARGO + lengthof(_linkstat_colours_in_legenda) + 1];
/**
 * Allow room for all industries, plus a terminator entry
 * This is required in order to have the industry slots all filled up
 */
LegendAndColour _legend_from_industries[NUM_INDUSTRYTYPES + 1];
/** For connecting industry type to position in industries list(small map legend) */
uint _industry_to_list_pos[NUM_INDUSTRYTYPES];
/** Show heightmap in industry and owner mode of smallmap window. */
bool _smallmap_show_heightmap = false;
/** Highlight a specific industry type */
static IndustryType _smallmap_industry_highlight = INVALID_INDUSTRYTYPE;
/** State of highlight blinking */
static bool _smallmap_industry_highlight_state;
/** For connecting company ID to position in owner list (small map legend) */
uint _company_to_list_pos[MAX_COMPANIES];

static void NotifyAllViewports(ViewportMapType map_type)
{
	for (Window *w : Window::Iterate()) {
		if (w->viewport != nullptr) {
			if (w->viewport->zoom >= ZOOM_LVL_DRAW_MAP && w->viewport->map_type == map_type) {
				ClearViewportLandPixelCache(w->viewport);
				w->InvalidateData();
			}
		}
	}
}

void UpdateSmallMapSelectedIndustries()
{
	extern const std::bitset<NUM_INDUSTRYTYPES> &GetIndustryLinkDisplayIndustries();
	const std::bitset<NUM_INDUSTRYTYPES> &displayed_industries = GetIndustryLinkDisplayIndustries();
	for (int i = 0; i != _smallmap_industry_count; i++) {
		_legend_from_industries[i].show_on_map = displayed_industries.test(_legend_from_industries[i].type);
	}

	NotifyAllViewports(VPMT_INDUSTRY);

	/* Only notify the smallmap window if it exists. In particular, do not
	 * bring it to the front to prevent messing up any nice layout of the user. */
	InvalidateWindowClassesData(WC_SMALLMAP, 0);
}

/**
 * Fills an array for the industries legends.
 */
void BuildIndustriesLegend()
{
	uint j = 0;

	/* Add each name */
	for (IndustryType ind : _sorted_industry_types) {
		const IndustrySpec *indsp = GetIndustrySpec(ind);
		if (indsp->enabled) {
			_legend_from_industries[j].legend = indsp->name;
			_legend_from_industries[j].colour = indsp->map_colour;
			_legend_from_industries[j].type = ind;
			_legend_from_industries[j].show_on_map = true;
			_legend_from_industries[j].col_break = false;
			_legend_from_industries[j].end = false;

			/* Store widget number for this industry type. */
			_industry_to_list_pos[ind] = j;
			j++;
		}
	}
	/* Terminate the list */
	_legend_from_industries[j].end = true;

	/* Store number of enabled industries */
	_smallmap_industry_count = j;
}

/**
 * Populate legend table for the link stat view.
 */
void BuildLinkStatsLegend()
{
	/* Clear the legend */
	memset(_legend_linkstats, 0, sizeof(_legend_linkstats));

	uint i = 0;
	for (; i < _sorted_cargo_specs.size(); ++i) {
		const CargoSpec *cs = _sorted_cargo_specs[i];

		_legend_linkstats[i].legend = cs->name;
		_legend_linkstats[i].colour = cs->legend_colour;
		_legend_linkstats[i].type = cs->Index();
		_legend_linkstats[i].show_on_map = true;
	}

	_legend_linkstats[i].col_break = true;
	_smallmap_cargo_count = i;

	for (; i < _smallmap_cargo_count + lengthof(_linkstat_colours_in_legenda); ++i) {
		_legend_linkstats[i].legend = STR_EMPTY;
		_legend_linkstats[i].colour = LinkGraphOverlay::LINK_COLOURS[_settings_client.gui.linkgraph_colours][_linkstat_colours_in_legenda[i - _smallmap_cargo_count]];
		_legend_linkstats[i].show_on_map = true;
	}

	_legend_linkstats[_smallmap_cargo_count].legend = STR_LINKGRAPH_LEGEND_UNUSED;
	_legend_linkstats[i - 1].legend = STR_LINKGRAPH_LEGEND_OVERLOADED;
	_legend_linkstats[(_smallmap_cargo_count + i - 1) / 2].legend = STR_LINKGRAPH_LEGEND_SATURATED;
	_legend_linkstats[i].end = true;
}

static const LegendAndColour * const _legend_table[] = {
	_legend_land_contours,
	_legend_vehicles,
	_legend_from_industries,
	_legend_linkstats,
	_legend_routes,
	_legend_vegetation,
	_legend_land_owners,
};

/** Available colour schemes for height maps. */
SmallMapColourScheme _heightmap_schemes[] = {
	{nullptr, _green_map_heights,      lengthof(_green_map_heights),      MKCOLOUR_XXXX(0x5B)}, ///< Green colour scheme.
	{nullptr, _dark_green_map_heights, lengthof(_dark_green_map_heights), MKCOLOUR_XXXX(0x62)}, ///< Dark green colour scheme.
	{nullptr, _violet_map_heights,     lengthof(_violet_map_heights),     MKCOLOUR_XXXX(0x81)}, ///< Violet colour scheme.
};

/**
 * (Re)build the colour tables for the legends.
 */
void BuildLandLegend()
{
	/* The smallmap window has never been initialized, so no need to change the legend. */
	if (_heightmap_schemes[0].height_colours == nullptr) return;

	/*
	 * The general idea of this function is to fill the legend with an appropriate evenly spaced
	 * selection of height levels. All entries with STR_TINY_BLACK_HEIGHT are reserved for this.
	 * At the moment there are twelve of these.
	 *
	 * The table below defines up to which height level a particular delta in the legend should be
	 * used. One could opt for just dividing the maximum height and use that as delta, but that
	 * creates many "ugly" legend labels, e.g. once every 950 meter. As a result, this table will
	 * reduce the number of deltas to 7: every 100m, 200m, 300m, 500m, 750m, 1000m and 1250m. The
	 * deltas are closer together at the lower numbers because going from 12 entries to just 4, as
	 * would happen when replacing 200m and 300m by 250m, would mean the legend would be short and
	 * that might not be considered appropriate.
	 *
	 * The current method yields at least 7 legend entries and at most 12. It can be increased to
	 * 8 by adding a 150m and 400m option, but especially 150m creates ugly heights.
	 *
	 * It tries to evenly space the legend items over the two columns that are there for the legend.
	 */

	/* Table for delta; if max_height is less than the first column, use the second column as value. */
	uint deltas[][2] = { { 24, 2 }, { 48, 4 }, { 72, 6 }, { 120, 10 }, { 180, 15 }, { 240, 20 }, { MAX_TILE_HEIGHT + 1, 25 }};
	uint i = 0;
	for (; _settings_game.construction.map_height_limit >= deltas[i][0]; i++) {
		/* Nothing to do here. */
	}
	uint delta = deltas[i][1];

	int total_entries = (_settings_game.construction.map_height_limit / delta) + 1;
	int rows = CeilDiv(total_entries, 2);
	int j = 0;

	for (i = 0; i < lengthof(_legend_land_contours) - 1 && j < total_entries; i++) {
		if (_legend_land_contours[i].legend != STR_TINY_BLACK_HEIGHT) continue;

		_legend_land_contours[i].col_break = j % rows == 0;
		_legend_land_contours[i].end = false;
		_legend_land_contours[i].height = j * delta;
		_legend_land_contours[i].colour = _heightmap_schemes[_settings_client.gui.smallmap_land_colour].height_colours[j * delta];
		j++;
	}
	_legend_land_contours[i].end = true;
}

/**
 * Completes the array for the owned property legend.
 */
void BuildOwnerLegend()
{
	_legend_land_owners[1].colour = _heightmap_schemes[_settings_client.gui.smallmap_land_colour].default_colour;

	int i = NUM_NO_COMPANY_ENTRIES;
	for (const Company *c : Company::Iterate()) {
		_legend_land_owners[i].colour = _colour_gradient[c->colour][5];
		_legend_land_owners[i].company = c->index;
		_legend_land_owners[i].show_on_map = true;
		_legend_land_owners[i].col_break = false;
		_legend_land_owners[i].end = false;
		_company_to_list_pos[c->index] = i;
		i++;
	}

	/* Terminate the list */
	_legend_land_owners[i].end = true;

	/* Store maximum amount of owner legend entries. */
	_smallmap_company_count = i;
}

static TileType GetSmallMapTileType(TileIndex tile, TileType t)
{
	if (t == MP_OBJECT && GetObjectHasViewportMapViewOverride(tile)) {
		ObjectViewportMapType vmtype = OVMT_DEFAULT;
		const ObjectSpec *spec = ObjectSpec::GetByTile(tile);
		if (spec->ctrl_flags & OBJECT_CTRL_FLAG_VPORT_MAP_TYPE) vmtype = spec->vport_map_type;
		if (vmtype == OVMT_CLEAR && spec->ctrl_flags & OBJECT_CTRL_FLAG_USE_LAND_GROUND) {
			if (IsTileOnWater(tile) && GetObjectGroundType(tile) != OBJECT_GROUND_SHORE) {
				vmtype = OVMT_WATER;
			}
		}
		switch (vmtype) {
			case OVMT_DEFAULT:
				break;

			case OVMT_TREES:
				t = MP_TREES;
				break;

			case OVMT_HOUSE:
				t = MP_HOUSE;
				break;

			case OVMT_WATER:
				t = MP_WATER;
				break;

			default:
				t = MP_CLEAR;
				break;
		}
	}
	return t;
}

/**
 * Return the colour a tile would be displayed with in the small map in mode "Contour".
 * @param tile The tile of which we would like to get the colour.
 * @param t    Effective tile type of the tile (see #SmallMapWindow::GetTileColours).
 * @return The colour of tile in the small map in mode "Contour"
 */
static inline uint32 GetSmallMapContoursPixels(TileIndex tile, TileType t)
{
	const SmallMapColourScheme *cs = &_heightmap_schemes[_settings_client.gui.smallmap_land_colour];
	return ApplyMask(cs->height_colours[TileHeight(tile)], &_smallmap_contours_andor[GetSmallMapTileType(tile, t)]);
}

/**
 * Return the colour a tile would be displayed with in the small map in mode "Vehicles".
 *
 * @param tile The tile of which we would like to get the colour.
 * @param t    Effective tile type of the tile (see #SmallMapWindow::GetTileColours).
 * @return The colour of tile in the small map in mode "Vehicles"
 */
static inline uint32 GetSmallMapVehiclesPixels(TileIndex tile, TileType t)
{
	const SmallMapColourScheme *cs = &_heightmap_schemes[_settings_client.gui.smallmap_land_colour];
	return ApplyMask(cs->default_colour, &_smallmap_vehicles_andor[GetSmallMapTileType(tile, t)]);
}

/**
 * Return the colour a tile would be displayed with in the small map in mode "Industries".
 *
 * @param tile The tile of which we would like to get the colour.
 * @param t    Effective tile type of the tile (see #SmallMapWindow::GetTileColours).
 * @return The colour of tile in the small map in mode "Industries"
 */
static inline uint32 GetSmallMapIndustriesPixels(TileIndex tile, TileType t)
{
	const SmallMapColourScheme *cs = &_heightmap_schemes[_settings_client.gui.smallmap_land_colour];
	return ApplyMask(_smallmap_show_heightmap ? cs->height_colours[TileHeight(tile)] : cs->default_colour, &_smallmap_vehicles_andor[GetSmallMapTileType(tile, t)]);
}

/**
 * Return the colour a tile would be displayed with in the small map in mode "Routes".
 *
 * @param tile The tile of which we would like to get the colour.
 * @param t    Effective tile type of the tile (see #SmallMapWindow::GetTileColours).
 * @return The colour of tile  in the small map in mode "Routes"
 */
static inline uint32 GetSmallMapRoutesPixels(TileIndex tile, TileType t)
{
	switch (t) {
		case MP_STATION:
			switch (GetStationType(tile)) {
				case STATION_RAIL:    return MKCOLOUR_XXXX(PC_VERY_DARK_BROWN);
				case STATION_AIRPORT: return MKCOLOUR_XXXX(PC_RED);
				case STATION_TRUCK:   return MKCOLOUR_XXXX(PC_ORANGE);
				case STATION_BUS:     return MKCOLOUR_XXXX(PC_YELLOW);
				case STATION_DOCK:    return MKCOLOUR_XXXX(PC_LIGHT_BLUE);
				default:              return MKCOLOUR_FFFF;
			}

		case MP_RAILWAY: {
			AndOr andor = {
				MKCOLOUR_0XX0(GetRailTypeInfo(GetRailType(tile))->map_colour),
				_smallmap_contours_andor[t].mand
			};

			const SmallMapColourScheme *cs = &_heightmap_schemes[_settings_client.gui.smallmap_land_colour];
			return ApplyMask(cs->default_colour, &andor);
		}

		case MP_ROAD: {
			const RoadTypeInfo *rti = nullptr;
			if (GetRoadTypeRoad(tile) != INVALID_ROADTYPE) {
				rti = GetRoadTypeInfo(GetRoadTypeRoad(tile));
			} else {
				rti = GetRoadTypeInfo(GetRoadTypeTram(tile));
			}
			if (rti != nullptr) {
				AndOr andor = {
					MKCOLOUR_0XX0(rti->map_colour),
					_smallmap_contours_andor[t].mand
				};

				const SmallMapColourScheme *cs = &_heightmap_schemes[_settings_client.gui.smallmap_land_colour];
				return ApplyMask(cs->default_colour, &andor);
			}
			FALLTHROUGH;
		}

		default:
			/* Ground colour */
			const SmallMapColourScheme *cs = &_heightmap_schemes[_settings_client.gui.smallmap_land_colour];
			return ApplyMask(cs->default_colour, &_smallmap_contours_andor[GetSmallMapTileType(tile, t)]);
	}
}

/**
 * Return the colour a tile would be displayed with in the small map in mode "link stats".
 *
 * @param tile The tile of which we would like to get the colour.
 * @param t    Effective tile type of the tile (see #SmallMapWindow::GetTileColours).
 * @return The colour of tile in the small map in mode "link stats"
 */
static inline uint32 GetSmallMapLinkStatsPixels(TileIndex tile, TileType t)
{
	return _smallmap_show_heightmap ? GetSmallMapContoursPixels(tile, t) : GetSmallMapRoutesPixels(tile, t);
}

/**
 * Return the colour a tile would be displayed with in the smallmap in mode "Vegetation".
 *
 * @param tile The tile of which we would like to get the colour.
 * @param t    Effective tile type of the tile (see #SmallMapWindow::GetTileColours).
 * @return The colour of tile  in the smallmap in mode "Vegetation"
 */
static inline uint32 GetSmallMapVegetationPixels(TileIndex tile, TileType t)
{
	switch (t) {
		case MP_CLEAR:
			if (IsClearGround(tile, CLEAR_GRASS)) {
				if (GetClearDensity(tile) < 3) return MKCOLOUR_XXXX(PC_BARE_LAND);
				if (GetTropicZone(tile) == TROPICZONE_RAINFOREST) return MKCOLOUR_XXXX(PC_RAINFOREST);
			}
			return _vegetation_clear_bits[GetClearGround(tile)];

		case MP_INDUSTRY:
			return IsTileForestIndustry(tile) ? MKCOLOUR_XXXX(PC_GREEN) : MKCOLOUR_XXXX(PC_DARK_RED);

		case MP_TREES:
			if (GetTreeGround(tile) == TREE_GROUND_SNOW_DESERT || GetTreeGround(tile) == TREE_GROUND_ROUGH_SNOW) {
				return (_settings_game.game_creation.landscape == LT_ARCTIC) ? MKCOLOUR_XYYX(PC_LIGHT_BLUE, PC_TREES) : MKCOLOUR_XYYX(PC_ORANGE, PC_TREES);
			}
			return (GetTropicZone(tile) == TROPICZONE_RAINFOREST) ? MKCOLOUR_XYYX(PC_RAINFOREST, PC_TREES) : MKCOLOUR_XYYX(PC_GRASS_LAND, PC_TREES);

		case MP_OBJECT: {
			if (!GetObjectHasViewportMapViewOverride(tile)) return ApplyMask(MKCOLOUR_XXXX(PC_GRASS_LAND), &_smallmap_vehicles_andor[t]);
			ObjectViewportMapType vmtype = OVMT_DEFAULT;
			const ObjectSpec *spec = ObjectSpec::GetByTile(tile);
			if (spec->ctrl_flags & OBJECT_CTRL_FLAG_VPORT_MAP_TYPE) vmtype = spec->vport_map_type;

			switch (vmtype) {
				case OVMT_CLEAR:
					if (spec->ctrl_flags & OBJECT_CTRL_FLAG_USE_LAND_GROUND) {
						if (IsTileOnWater(tile) && GetObjectGroundType(tile) != OBJECT_GROUND_SHORE) {
							t = MP_WATER;
						} else {
							switch (GetObjectGroundType(tile)) {
								case OBJECT_GROUND_GRASS:
									if (GetObjectGroundDensity(tile) < 3) return MKCOLOUR_XXXX(PC_BARE_LAND);
									if (GetTropicZone(tile) == TROPICZONE_RAINFOREST) return MKCOLOUR_XXXX(PC_RAINFOREST);
									return _vegetation_clear_bits[CLEAR_GRASS];

								case OBJECT_GROUND_SNOW_DESERT:
									return _vegetation_clear_bits[_settings_game.game_creation.landscape == LT_TROPIC ? CLEAR_DESERT : CLEAR_SNOW];

								case OBJECT_GROUND_SHORE:
									t = MP_WATER;
									break;

								default:
									/* This should never be reached, just draw as normal as a fallback */
									break;
							}
						}
					} else {
						return MKCOLOUR_XXXX(PC_BARE_LAND);
					}
					break;
				case OVMT_GRASS:
					if (GetTropicZone(tile) == TROPICZONE_RAINFOREST) return MKCOLOUR_XXXX(PC_RAINFOREST);
					return _vegetation_clear_bits[CLEAR_GRASS];
				case OVMT_ROUGH:
					return _vegetation_clear_bits[CLEAR_ROUGH];
				case OVMT_ROCKS:
					return _vegetation_clear_bits[CLEAR_ROCKS];
				case OVMT_FIELDS:
					return _vegetation_clear_bits[CLEAR_FIELDS];
				case OVMT_SNOW:
					return _vegetation_clear_bits[CLEAR_SNOW];
				case OVMT_DESERT:
					return _vegetation_clear_bits[CLEAR_DESERT];
				case OVMT_TREES: {
					const TreeGround tg = (TreeGround)GB(spec->vport_map_subtype, 0, 4);
					if (tg == TREE_GROUND_SNOW_DESERT || tg == TREE_GROUND_ROUGH_SNOW) {
						return (_settings_game.game_creation.landscape == LT_ARCTIC) ? MKCOLOUR_XYYX(PC_LIGHT_BLUE, PC_TREES) : MKCOLOUR_XYYX(PC_ORANGE, PC_TREES);
					}
					return (GetTropicZone(tile) == TROPICZONE_RAINFOREST) ? MKCOLOUR_XYYX(PC_RAINFOREST, PC_TREES) : MKCOLOUR_XYYX(PC_GRASS_LAND, PC_TREES);
				}
				case OVMT_HOUSE:
					t = MP_HOUSE;
					break;
				case OVMT_WATER:
					t = MP_WATER;
					break;

				default:
					break;
			}
			return ApplyMask(MKCOLOUR_XXXX(PC_GRASS_LAND), &_smallmap_vehicles_andor[t]);
		}

		default:
			return ApplyMask(MKCOLOUR_XXXX(PC_GRASS_LAND), &_smallmap_vehicles_andor[t]);
	}
}

/**
 * Return the colour a tile would be displayed with in the small map in mode "Owner".
 *
 * @param tile The tile of which we would like to get the colour.
 * @param t    Effective tile type of the tile (see #SmallMapWindow::GetTileColours).
 * @return The colour of tile in the small map in mode "Owner"
 */
static inline uint32 GetSmallMapOwnerPixels(TileIndex tile, TileType t)
{
	Owner o;

	switch (t) {
		case MP_INDUSTRY: return MKCOLOUR_XXXX(PC_DARK_GREY);
		case MP_HOUSE:    return MKCOLOUR_XXXX(PC_DARK_RED);
		default:          o = GetTileOwner(tile); break;
		/* FIXME: For MP_ROAD there are multiple owners.
		 * GetTileOwner returns the rail owner (level crossing) resp. the owner of ROADTYPE_ROAD (normal road),
		 * even if there are no ROADTYPE_ROAD bits on the tile.
		 */
	}

	if ((o < MAX_COMPANIES && !_legend_land_owners[_company_to_list_pos[o]].show_on_map) || o == OWNER_NONE || o == OWNER_WATER) {
		if (t == MP_WATER) return MKCOLOUR_XXXX(PC_WATER);
		const SmallMapColourScheme *cs = &_heightmap_schemes[_settings_client.gui.smallmap_land_colour];
		return _smallmap_show_heightmap ? cs->height_colours[TileHeight(tile)] : cs->default_colour;
	} else if (o == OWNER_TOWN) {
		return MKCOLOUR_XXXX(PC_DARK_RED);
	}

	return MKCOLOUR_XXXX(_legend_land_owners[_company_to_list_pos[o]].colour);
}

/** Vehicle colours in #SMT_VEHICLES mode. Indexed by #VehicleType. */
static const byte _vehicle_type_colours[6] = {
	PC_RED, PC_YELLOW, PC_LIGHT_BLUE, PC_WHITE, PC_BLACK, PC_RED
};


/** Notify the industry chain window to stop sending newly selected industries. */
/* static */ void SmallMapWindow::BreakIndustryChainLink()
{
	InvalidateWindowClassesData(WC_INDUSTRY_CARGOES, NUM_INDUSTRYTYPES);
}

inline Point SmallMapWindow::TileToPixel(int tx, int ty) const
{
	return {
		(ty - tx) * 2 / this->zoom + this->scroll_x,
		(ty + tx) / this->zoom + this->scroll_y,
	};
}

/**
 * Determine the tile relative to the base tile of the smallmap, and the pixel position at
 * that tile for a point in the smallmap.
 * @param px       Horizontal coordinate of the pixel.
 * @param py       Vertical coordinate of the pixel.
 */
inline Point SmallMapWindow::PixelToTile(int px, int py) const
{
	px -= this->scroll_x;
	py -= this->scroll_y;

	return {
		(py * 2 - px) * this->zoom / 4,
		(py * 2 + px) * this->zoom / 4,
	};
}

/**
 * Initialize or change the zoom level.
 * @param change  Way to change the zoom level.
 * @param zoom_pt Position to keep fixed while zooming.
 * @pre \c *zoom_pt should contain a point in the smallmap display when zooming in or out.
 */
void SmallMapWindow::SetZoomLevel(ZoomLevelChange change, const Point *zoom_pt)
{
	static const int tile_zoomlevels[] = {1, 1, 1, 2, 4, 6, 8}; // Available zoom levels. Bigger number means more zoom-out (further away).
	static const int ui_zoomlevels[] = {4, 2, 1, 1, 1, 1, 1};
	static const int MIN_ZOOM_INDEX = 0;
	static const int MAX_ZOOM_INDEX = lengthof(tile_zoomlevels) - 1;

	int new_index, cur_index;
	Point tile;
	switch (change) {
		case ZLC_INITIALIZE:
			cur_index = - 1; // Definitely different from new_index.
			new_index = Clamp((int)ZOOM_LVL_GUI, MIN_ZOOM_INDEX, MAX_ZOOM_INDEX);
			tile.x = tile.y = 0;
			break;

		case ZLC_ZOOM_IN:
		case ZLC_ZOOM_OUT:
			for (cur_index = MIN_ZOOM_INDEX; cur_index <= MAX_ZOOM_INDEX; cur_index++) {
				if (this->tile_zoom == tile_zoomlevels[cur_index] && this->ui_zoom == ui_zoomlevels[cur_index]) break;
			}
			assert(cur_index <= MAX_ZOOM_INDEX);

			tile = this->PixelToTile(zoom_pt->x, zoom_pt->y);
			new_index = Clamp(cur_index + ((change == ZLC_ZOOM_IN) ? -1 : 1), MIN_ZOOM_INDEX, MAX_ZOOM_INDEX);
			break;

		default: NOT_REACHED();
	}

	if (new_index != cur_index) {
		this->tile_zoom = tile_zoomlevels[new_index];
		this->ui_zoom = ui_zoomlevels[new_index];
		this->zoom = this->tile_zoom * TILE_SIZE / this->ui_zoom;
		if (cur_index >= 0) {
			Point new_tile = this->TileToPixel(tile.x, tile.y);
			this->scroll_x += zoom_pt->x - new_tile.x;
			this->scroll_y += zoom_pt->y - new_tile.y;
		}
		this->SetWidgetDisabledState(WID_SM_ZOOM_IN,  this->ui_zoom == ui_zoomlevels[MIN_ZOOM_INDEX]);
		this->SetWidgetDisabledState(WID_SM_ZOOM_OUT, this->tile_zoom == tile_zoomlevels[MAX_ZOOM_INDEX]);
		this->SetDirty();
	}
}

/**
 * Decide which colours to show to the user for a group of tiles.
 * @param ta Tile area to investigate.
 * @return Colours to display.
 */
inline uint32 SmallMapWindow::GetTileColours(const TileArea &ta) const
{
	int importance = 0;
	TileIndex tile = INVALID_TILE; // Position of the most important tile.
	TileType et = MP_VOID;         // Effective tile type at that position.

	for (TileIndex ti : ta) {
		TileType ttype = GetTileType(ti);

		switch (ttype) {
			case MP_TUNNELBRIDGE: {
				TransportType tt = GetTunnelBridgeTransportType(ti);

				switch (tt) {
					case TRANSPORT_RAIL: ttype = MP_RAILWAY; break;
					case TRANSPORT_ROAD: ttype = MP_ROAD;    break;
					default:             ttype = MP_WATER;   break;
				}
				break;
			}

			case MP_INDUSTRY:
				/* Special handling of industries while in "Industries" smallmap view. */
				if (this->map_type == SMT_INDUSTRY) {
					/* If industry is allowed to be seen, use its colour on the map.
					 * This has the highest priority above any value in _tiletype_importance. */
					IndustryType type = Industry::GetByTile(ti)->type;
					if (_legend_from_industries[_industry_to_list_pos[type]].show_on_map) {
						if (type == _smallmap_industry_highlight) {
							if (_smallmap_industry_highlight_state) return MKCOLOUR_XXXX(PC_WHITE);
						} else {
							return GetIndustrySpec(type)->map_colour * 0x01010101;
						}
					}
					/* Otherwise make it disappear */
					ttype = IsTileOnWater(ti) ? MP_WATER : MP_CLEAR;
				}
				break;

			default:
				break;
		}

		if (_tiletype_importance[ttype] > importance) {
			importance = _tiletype_importance[ttype];
			tile = ti;
			et = ttype;
		}
	}

	switch (this->map_type) {
		case SMT_CONTOUR:
			return GetSmallMapContoursPixels(tile, et);

		case SMT_VEHICLES:
			return GetSmallMapVehiclesPixels(tile, et);

		case SMT_INDUSTRY:
			return GetSmallMapIndustriesPixels(tile, et);

		case SMT_LINKSTATS:
			return GetSmallMapLinkStatsPixels(tile, et);

		case SMT_ROUTES:
			return GetSmallMapRoutesPixels(tile, et);

		case SMT_VEGETATION:
			return GetSmallMapVegetationPixels(tile, et);

		case SMT_OWNER:
			return GetSmallMapOwnerPixels(tile, et);

		default: NOT_REACHED();
	}
}

/**
 * Draws one column of tiles of the small map in a certain mode onto the screen buffer, skipping the shifted rows in between.
 *
 * @param dst Pointer to a part of the screen buffer to write to.
 * @param xc The X coordinate of the first tile in the column.
 * @param yc The Y coordinate of the first tile in the column
 * @param pitch Number of pixels to advance in the screen buffer each time a pixel is written.
 * @param reps Number of lines to draw
 * @param start_pos Position of first pixel to draw.
 * @param end_pos Position of last pixel to draw (exclusive).
 * @param blitter current blitter
 * @note If pixel position is below \c 0, skip drawing.
 */
void SmallMapWindow::DrawSmallMapColumn(void *dst, uint xc, uint yc, int pitch, int reps, int start_pos, int end_pos, int y, int end_y, Blitter *blitter) const
{
	void *dst_ptr_abs_end = blitter->MoveTo(_screen.dst_ptr, 0, _screen.height);
	uint min_xy = _settings_game.construction.freeform_edges ? 1 : 0;

	int hidden_x = std::max(0, -start_pos);
	int hidden_idx = hidden_x / this->ui_zoom;
	int hidden_mod = hidden_x % this->ui_zoom;

	do {
		/* Check if the tile (xc,yc) is within the map range */
		if (xc >= MapMaxX() || yc >= MapMaxY()) continue;

		/* Check if the dst pointer points to a pixel inside the screen buffer */
		if (dst < _screen.dst_ptr) continue;
		if (dst >= dst_ptr_abs_end) continue;

		/* Construct tilearea covered by (xc, yc, xc + this->zoom, yc + this->zoom) such that it is within min_xy limits. */
		TileArea ta;
		if (min_xy == 1 && (xc == 0 || yc == 0)) {
			if (this->tile_zoom == 1) continue; // The tile area is empty, don't draw anything.
			ta = TileArea(TileXY(std::max(min_xy, xc), std::max(min_xy, yc)), this->tile_zoom - (xc == 0), this->tile_zoom - (yc == 0));
		} else {
			ta = TileArea(TileXY(xc, yc), this->tile_zoom, this->tile_zoom);
		}
		ta.ClampToMap(); // Clamp to map boundaries (may contain MP_VOID tiles!).

		uint32 val = this->GetTileColours(ta);
		uint8 *val8 = (uint8 *)&val;
		if (this->ui_zoom == 1) {
			int idx = std::max(0, -start_pos);
			if (y >= 0 && y < end_y) {
				for (int pos = std::max(0, start_pos); pos < end_pos; pos++) {
					blitter->SetPixel(dst, idx, 0, val8[idx]);
					idx++;
				}
			}
		} else {
			auto ndst = dst;
			auto ny = y;
			for (auto i = 0; i < this->ui_zoom; i++) {
				if (ny >= 0 && ny < end_y) {
					int idx = hidden_idx;
					int j = hidden_mod;
					int x = hidden_x;
					for (int pos = std::max(0, start_pos); pos < end_pos; pos++) {
						blitter->SetPixel(ndst, x, 0, val8[idx]);
						j++;
						x++;
						if (j == this->ui_zoom) {
							idx++;
							j = 0;
						}
					}
				}
				ndst = blitter->MoveTo(ndst, pitch, 0);
				ny++;
			}
		}
	/* Switch to next tile in the column */
	} while (xc += this->tile_zoom, yc += this->tile_zoom, dst = blitter->MoveTo(dst, pitch * this->ui_zoom * 2, 0), y += 2 * this->ui_zoom, --reps != 0);
}

/**
 * Adds vehicles to the smallmap.
 * @param dpi the part of the smallmap to be drawn into
 * @param blitter current blitter
 */
void SmallMapWindow::DrawVehicles(const DrawPixelInfo *dpi, Blitter *blitter) const
{
	for (const Vehicle *v : Vehicle::Iterate()) {
		if (v->type == VEH_EFFECT) continue;
		if (v->vehstatus & (VS_HIDDEN | VS_UNCLICKABLE)) continue;

		/* Remap into flat coordinates. */
		Point pt = this->TileToPixel(v->x_pos & ~TILE_UNIT_MASK, v->y_pos & ~TILE_UNIT_MASK);

		int y = pt.y - dpi->top;
		int x = pt.x - 1 * this->ui_zoom - dpi->left; // Offset X coordinate.
		if (!IsInsideMM(y, -this->ui_zoom + 1, dpi->height)) continue; // y is out of bounds.

		/* Calculate pointer to pixel and the colour */
		byte colour = (this->map_type == SMT_VEHICLES) ? _vehicle_type_colours[v->type] : PC_WHITE;

		/* And draw either one or two pixels depending on clipping */
		auto min_i = std::max(0, -y);
		auto max_i = std::min(this->ui_zoom, dpi->height - y);
		auto min_j = std::max(0, -x);
		auto max_j = std::min(2 * this->ui_zoom, dpi->width - x);
		if (min_i < max_i && min_j < max_j) {
			blitter->DrawRectAt(dpi->dst_ptr, x + min_j, y + min_i, max_j - min_j, max_i - min_i, colour);
		}
	}
}

/**
 * Adds town names to the smallmap.
 * @param dpi the part of the smallmap to be drawn into
 */
void SmallMapWindow::DrawTowns(const DrawPixelInfo *dpi) const
{
	for (const Town *t : Town::Iterate()) {
		/* Remap the town coordinate */
		Point pt = this->TileToPixel(TileX(t->xy) * TILE_SIZE, TileY(t->xy) * TILE_SIZE);
		int x = pt.x - (t->cache.sign.width_small >> 1);
		int y = pt.y;

		/* Check if the town sign is within bounds */
		if (x + t->cache.sign.width_small > dpi->left &&
				x < dpi->left + dpi->width &&
				y + FONT_HEIGHT_SMALL > dpi->top &&
				y < dpi->top + dpi->height) {
			/* And draw it. */
			SetDParam(0, t->index);
			DrawString(x, x + t->cache.sign.width_small, y, STR_SMALLMAP_TOWN);
		}
	}
}

/**
 * Adds map indicators to the smallmap.
 */
void SmallMapWindow::DrawMapIndicators() const
{
	/* Find main viewport. */
	const Viewport *vp = GetMainWindow()->viewport;

	Point upper_left_smallmap_coord  = InverseRemapCoords2(vp->virtual_left, vp->virtual_top);
	Point lower_right_smallmap_coord = InverseRemapCoords2(vp->virtual_left + vp->virtual_width - 1, vp->virtual_top + vp->virtual_height - 1);

	Point upper_left = this->TileToPixel(upper_left_smallmap_coord.x, upper_left_smallmap_coord.y);
	Point lower_right = this->TileToPixel(lower_right_smallmap_coord.x, lower_right_smallmap_coord.y);

	SmallMapWindow::DrawVertMapIndicator(upper_left.x, upper_left.y, lower_right.y);
	SmallMapWindow::DrawVertMapIndicator(lower_right.x, upper_left.y, lower_right.y);

	SmallMapWindow::DrawHorizMapIndicator(upper_left.x, lower_right.x, upper_left.y);
	SmallMapWindow::DrawHorizMapIndicator(upper_left.x, lower_right.x, lower_right.y);
}

/**
 * Draws the small map.
 *
 * Basically, the small map is draw column of pixels by column of pixels. The pixels
 * are drawn directly into the screen buffer. The final map is drawn in multiple passes.
 * The passes are:
 * <ol><li>The colours of tiles in the different modes.</li>
 * <li>Town names (optional)</li></ol>
 *
 * @param dpi pointer to pixel to write onto
 */
void SmallMapWindow::DrawSmallMap(DrawPixelInfo *dpi, bool draw_indicators) const
{
	Blitter *blitter = BlitterFactory::GetCurrentBlitter();
	AutoRestoreBackup dpi_backup(_cur_dpi, dpi);

	/* Clear it */
	GfxFillRect(dpi->left, dpi->top, dpi->left + dpi->width - 1, dpi->top + dpi->height - 1, PC_BLACK);

	/* Which tile is displayed at (dpi->left, dpi->top)? */
	Point tile = this->PixelToTile(dpi->left, dpi->top);
	int tile_x = tile.x / (int)TILE_SIZE + this->tile_zoom;
	int tile_y = tile.y / (int)TILE_SIZE - 2 * this->tile_zoom;
	tile_x -= tile_x % this->tile_zoom;
	tile_y -= tile_y % this->tile_zoom;
	Point tile_pos = this->TileToPixel(tile_x * TILE_SIZE, tile_y * TILE_SIZE);
	int dx = tile_pos.x - dpi->left;
	int dy = tile_pos.y - dpi->top;

	int x = dx - 2 * this->ui_zoom;
	int y = dy;
	void *ptr = blitter->MoveTo(dpi->dst_ptr, x, y);
	bool even = true;

	for (;;) {
		/* Distance from left edge */
		if (x > -4 * this->ui_zoom) {
			if (x >= dpi->width) break; // Exit the loop.

			int end_pos = std::min(dpi->width, x + 4 * this->ui_zoom);
			int reps = (dpi->height - y + 3 * this->ui_zoom - 1) / 2 / this->ui_zoom; // Number of lines.
			if (reps > 0) {
				this->DrawSmallMapColumn(ptr, tile_x, tile_y, dpi->pitch, reps, x, end_pos, y, dpi->height, blitter);
			}
		}
		if (even) {
			tile_y += this->tile_zoom;
			y += this->ui_zoom;
			ptr = blitter->MoveTo(ptr, 0, this->ui_zoom);
		} else {
			tile_x -= this->tile_zoom;
			y -= this->ui_zoom;
			ptr = blitter->MoveTo(ptr, 0, -this->ui_zoom);
		}
		even = !even;
		ptr = blitter->MoveTo(ptr, 2 * this->ui_zoom, 0);
		x += 2 * this->ui_zoom;
	}

	/* Draw vehicles */
	if (this->map_type == SMT_CONTOUR || this->map_type == SMT_VEHICLES) this->DrawVehicles(dpi, blitter);

	/* Draw link stat overlay */
	if (this->map_type == SMT_LINKSTATS) {
		this->overlay->PrepareDraw();
		this->overlay->Draw(dpi);
	}

	/* Draw town names */
	if (this->show_towns) this->DrawTowns(dpi);

	/* Draw map indicators */
	if (draw_indicators) this->DrawMapIndicators();
}

/**
 * Function to set up widgets depending on the information being shown on the smallmap.
 */
void SmallMapWindow::SetupWidgetData()
{
	StringID legend_tooltip;
	StringID enable_all_tooltip;
	StringID disable_all_tooltip;
	int plane;
	switch (this->map_type) {
		case SMT_INDUSTRY:
			legend_tooltip = STR_SMALLMAP_TOOLTIP_INDUSTRY_SELECTION;
			enable_all_tooltip = STR_SMALLMAP_TOOLTIP_ENABLE_ALL_INDUSTRIES;
			disable_all_tooltip = STR_SMALLMAP_TOOLTIP_DISABLE_ALL_INDUSTRIES;
			plane = 0;
			break;

		case SMT_OWNER:
			legend_tooltip = STR_SMALLMAP_TOOLTIP_COMPANY_SELECTION;
			enable_all_tooltip = STR_SMALLMAP_TOOLTIP_ENABLE_ALL_COMPANIES;
			disable_all_tooltip = STR_SMALLMAP_TOOLTIP_DISABLE_ALL_COMPANIES;
			plane = 0;
			break;

		case SMT_LINKSTATS:
			legend_tooltip = STR_SMALLMAP_TOOLTIP_CARGO_SELECTION;
			enable_all_tooltip = STR_SMALLMAP_TOOLTIP_ENABLE_ALL_CARGOS;
			disable_all_tooltip = STR_SMALLMAP_TOOLTIP_DISABLE_ALL_CARGOS;
			plane = 0;
			break;

		default:
			legend_tooltip = STR_NULL;
			enable_all_tooltip = STR_NULL;
			disable_all_tooltip = STR_NULL;
			plane = 1;
			break;
	}

	this->GetWidget<NWidgetCore>(WID_SM_LEGEND)->SetDataTip(STR_NULL, legend_tooltip);
	this->GetWidget<NWidgetCore>(WID_SM_ENABLE_ALL)->SetDataTip(STR_SMALLMAP_ENABLE_ALL, enable_all_tooltip);
	this->GetWidget<NWidgetCore>(WID_SM_DISABLE_ALL)->SetDataTip(STR_SMALLMAP_DISABLE_ALL, disable_all_tooltip);
	this->GetWidget<NWidgetStacked>(WID_SM_SELECT_BUTTONS)->SetDisplayedPlane(plane);
}

SmallMapWindow::SmallMapWindow(WindowDesc *desc, int window_number) : Window(desc), refresh(GUITimer())
{
	_smallmap_industry_highlight = INVALID_INDUSTRYTYPE;
	this->overlay = new LinkGraphOverlay(this, WID_SM_MAP, 0, this->GetOverlayCompanyMask(), 1);
	this->InitNested(window_number);
	this->LowerWidget(this->map_type + WID_SM_CONTOUR);

	this->RebuildColourIndexIfNecessary();

	this->SetWidgetLoweredState(WID_SM_SHOW_HEIGHT, _smallmap_show_heightmap);

	this->SetWidgetLoweredState(WID_SM_TOGGLETOWNNAME, this->show_towns);

	this->SetupWidgetData();

	this->SetZoomLevel(ZLC_INITIALIZE, nullptr);
	this->SmallMapCenterOnCurrentPos();
	this->SetOverlayCargoMask();
	this->refresh.SetInterval(this->GetRefreshPeriod());
}

SmallMapWindow::~SmallMapWindow()
{
	delete this->overlay;
}

/* virtual */ void SmallMapWindow::Close([[maybe_unused]] int data)
{
	this->BreakIndustryChainLink();
	this->Window::Close();
}

/**
 * Rebuilds the colour indices used for fast access to the smallmap contour colours based on the heightlevel.
 */
void SmallMapWindow::RebuildColourIndexIfNecessary()
{
	/* Rebuild colour indices if necessary. */
	if (SmallMapWindow::map_height_limit == _settings_game.construction.map_height_limit) return;

	for (uint n = 0; n < lengthof(_heightmap_schemes); n++) {
		/* The heights go from 0 up to and including maximum. */
		int heights = _settings_game.construction.map_height_limit + 1;
		_heightmap_schemes[n].height_colours = ReallocT<uint32>(_heightmap_schemes[n].height_colours, heights);

		for (int z = 0; z < heights; z++) {
			size_t access_index = (_heightmap_schemes[n].colour_count * z) / heights;

			/* Choose colour by mapping the range (0..max heightlevel) on the complete colour table. */
			_heightmap_schemes[n].height_colours[z] = _heightmap_schemes[n].height_colours_base[access_index];
		}
	}

	SmallMapWindow::map_height_limit = _settings_game.construction.map_height_limit;
	BuildLandLegend();
}

/* virtual */ void SmallMapWindow::SetStringParameters(int widget) const
{
	switch (widget) {
		case WID_SM_CAPTION:
			SetDParam(0, STR_SMALLMAP_TYPE_CONTOURS + this->map_type);
			break;
	}
}

/* virtual */ void SmallMapWindow::OnInit()
{
	uint min_width = 0;
	this->min_number_of_columns = INDUSTRY_MIN_NUMBER_OF_COLUMNS;
	this->min_number_of_fixed_rows = lengthof(_linkstat_colours_in_legenda);
	for (uint i = 0; i < lengthof(_legend_table); i++) {
		uint height = 0;
		uint num_columns = 1;
		for (const LegendAndColour *tbl = _legend_table[i]; !tbl->end; ++tbl) {
			StringID str;
			if (i == SMT_INDUSTRY) {
				SetDParam(0, tbl->legend);
				SetDParam(1, IndustryPool::MAX_SIZE);
				str = STR_SMALLMAP_INDUSTRY;
			} else if (i == SMT_LINKSTATS) {
				SetDParam(0, tbl->legend);
				str = STR_SMALLMAP_LINKSTATS;
			} else if (i == SMT_OWNER) {
				if (tbl->company != INVALID_COMPANY) {
					if (!Company::IsValidID(tbl->company)) {
						/* Rebuild the owner legend. */
						BuildOwnerLegend();
						this->OnInit();
						return;
					}
					/* Non-fixed legend entries for the owner view. */
					SetDParam(0, tbl->company);
					str = STR_SMALLMAP_COMPANY;
				} else {
					str = tbl->legend;
				}
			} else {
				if (tbl->col_break) {
					this->min_number_of_fixed_rows = std::max(this->min_number_of_fixed_rows, height);
					height = 0;
					num_columns++;
				}
				height++;
				str = tbl->legend;
			}
			min_width = std::max(GetStringBoundingBox(str).width, min_width);
		}
		this->min_number_of_fixed_rows = std::max(this->min_number_of_fixed_rows, height);
		this->min_number_of_columns = std::max(this->min_number_of_columns, num_columns);
	}

	/* Width of the legend blob. */
	this->legend_width = (FONT_HEIGHT_SMALL - ScaleGUITrad(1)) * 8 / 5;

	/* The width of a column is the minimum width of all texts + the size of the blob + some spacing */
	this->column_width = min_width + WidgetDimensions::scaled.hsep_normal + this->legend_width + WidgetDimensions::scaled.framerect.Horizontal();
}

/* virtual */ void SmallMapWindow::OnPaint()
{
	if (this->map_type == SMT_OWNER) {
		for (const LegendAndColour *tbl = _legend_table[this->map_type]; !tbl->end; ++tbl) {
			if (tbl->company != INVALID_COMPANY && !Company::IsValidID(tbl->company)) {
				/* Rebuild the owner legend. */
				BuildOwnerLegend();
				this->InvalidateData(1);
				break;
			}
		}
	}

	this->DrawWidgets();
}

/* virtual */ void SmallMapWindow::DrawWidget(const Rect &r, int widget) const
{
	switch (widget) {
		case WID_SM_MAP: {
			Rect ir = r.Shrink(WidgetDimensions::scaled.bevel);
			DrawPixelInfo new_dpi;
			if (!FillDrawPixelInfo(&new_dpi, ir.left, ir.top, ir.Width(), ir.Height())) return;
			this->DrawSmallMap(&new_dpi);
			break;
		}

		case WID_SM_LEGEND: {
			uint columns = this->GetNumberColumnsLegend(r.Width());
			uint number_of_rows = this->GetNumberRowsLegend(columns);
			bool rtl = _current_text_dir == TD_RTL;
			uint i = 0; // Row counter for industry legend.
			uint row_height = FONT_HEIGHT_SMALL;
			int padding = ScaleGUITrad(1);

			Rect origin = r.WithWidth(this->column_width, rtl).Shrink(WidgetDimensions::scaled.framerect).WithHeight(row_height);
			Rect text = origin.Indent(this->legend_width + WidgetDimensions::scaled.hsep_normal, rtl);
			Rect icon = origin.WithWidth(this->legend_width, rtl).Shrink(0, padding, 0, 0);

			StringID string = STR_NULL;
			switch (this->map_type) {
				case SMT_INDUSTRY:
					string = STR_SMALLMAP_INDUSTRY;
					break;
				case SMT_LINKSTATS:
					string = STR_SMALLMAP_LINKSTATS;
					break;
				case SMT_OWNER:
					string = STR_SMALLMAP_COMPANY;
					break;
				default:
					break;
			}

			for (const LegendAndColour *tbl = _legend_table[this->map_type]; !tbl->end; ++tbl) {
				if (tbl->col_break || ((this->map_type == SMT_INDUSTRY || this->map_type == SMT_OWNER || this->map_type == SMT_LINKSTATS) && i++ >= number_of_rows)) {
					/* Column break needed, continue at top, COLUMN_WIDTH pixels
					 * (one "row") to the right. */
					int x = rtl ? -(int)this->column_width : this->column_width;
					int y = origin.top - text.top;
					text = text.Translate(x, y);
					icon = icon.Translate(x, y);
					i = 1;
				}

				uint8 legend_colour = tbl->colour;

				switch (this->map_type) {
					case SMT_INDUSTRY:
						/* Industry name must be formatted, since it's not in tiny font in the specs.
						 * So, draw with a parameter and use the STR_SMALLMAP_INDUSTRY string, which is tiny font */
						SetDParam(0, tbl->legend);
						SetDParam(1, Industry::GetIndustryTypeCount(tbl->type));
						if (tbl->show_on_map && tbl->type == _smallmap_industry_highlight) {
							legend_colour = _smallmap_industry_highlight_state ? PC_WHITE : PC_BLACK;
						}
						FALLTHROUGH;

					case SMT_LINKSTATS:
						SetDParam(0, tbl->legend);
						FALLTHROUGH;

					case SMT_OWNER:
						if (this->map_type != SMT_OWNER || tbl->company != INVALID_COMPANY) {
							if (this->map_type == SMT_OWNER) SetDParam(0, tbl->company);
							if (!tbl->show_on_map) {
								/* Simply draw the string, not the black border of the legend colour.
								 * This will enforce the idea of the disabled item */
								DrawString(text, string, TC_GREY);
							} else {
								DrawString(text, string, TC_BLACK);
								GfxFillRect(icon, PC_BLACK); // Outer border of the legend colour
							}
							break;
						}
						FALLTHROUGH;

					default:
						if (this->map_type == SMT_CONTOUR) SetDParam(0, tbl->height * TILE_HEIGHT_STEP);
						/* Anything that is not an industry or a company is using normal process */
						GfxFillRect(icon, PC_BLACK);
						DrawString(text, tbl->legend);
						break;
				}
				GfxFillRect(icon.Shrink(WidgetDimensions::scaled.bevel), legend_colour); // Legend colour

				text = text.Translate(0, row_height);
				icon = icon.Translate(0, row_height);
			}
		}
	}
}

/**
 * Select a new map type.
 * @param map_type New map type.
 */
void SmallMapWindow::SwitchMapType(SmallMapType map_type)
{
	this->RaiseWidget(this->map_type + WID_SM_CONTOUR);
	this->map_type = map_type;
	this->LowerWidget(this->map_type + WID_SM_CONTOUR);

	this->SetupWidgetData();

	if (map_type == SMT_LINKSTATS) this->overlay->SetDirty();
	if (map_type != SMT_INDUSTRY) this->BreakIndustryChainLink();
	this->SetDirty();
	this->refresh.SetInterval(this->GetRefreshPeriod());
}

/**
 * Get the number of rows in the legend from the number of columns. Those
 * are at least min_number_of_fixed_rows and possibly more if there are so
 * many cargoes, industry types or companies that they won't fit in the
 * available space.
 * @param columns Number of columns in the legend.
 * @return Number of rows needed for everything to fit in.
 */
inline uint SmallMapWindow::GetNumberRowsLegend(uint columns) const
{
	/* Reserve one column for link colours */
	uint num_rows_linkstats = CeilDiv(_smallmap_cargo_count, columns - 1);
	uint num_rows_others = CeilDiv(std::max(_smallmap_industry_count, _smallmap_company_count), columns);
	return std::max({this->min_number_of_fixed_rows, num_rows_linkstats, num_rows_others});
}

/**
 * Select and toggle a legend item. When CTRL is pressed, disable all other
 * items in the group defined by begin_legend_item and end_legend_item and
 * keep the clicked one enabled even if it was already enabled before. If
 * the other items in the group are all disabled already and CTRL is pressed
 * enable them instead.
 * @param click_pos the index of the item being selected
 * @param legend the legend from which we select
 * @param end_legend_item index one past the last item in the group to be inverted
 * @param begin_legend_item index of the first item in the group to be inverted
 */
void SmallMapWindow::SelectLegendItem(int click_pos, LegendAndColour *legend, int end_legend_item, int begin_legend_item)
{
	if (_ctrl_pressed) {
		/* Disable all, except the clicked one */
		bool changes = false;
		for (int i = begin_legend_item; i != end_legend_item; i++) {
			bool new_state = (i == click_pos);
			if (legend[i].show_on_map != new_state) {
				changes = true;
				legend[i].show_on_map = new_state;
			}
		}
		if (!changes) {
			/* Nothing changed? Then show all (again). */
			for (int i = begin_legend_item; i != end_legend_item; i++) {
				legend[i].show_on_map = true;
			}
		}
	} else {
		legend[click_pos].show_on_map = !legend[click_pos].show_on_map;
	}

	if (this->map_type == SMT_INDUSTRY) this->BreakIndustryChainLink();
}

/**
 * Set the link graph overlay cargo mask from the legend.
 */
void SmallMapWindow::SetOverlayCargoMask()
{
	CargoTypes cargo_mask = 0;
	for (int i = 0; i != _smallmap_cargo_count; ++i) {
		if (_legend_linkstats[i].show_on_map) SetBit(cargo_mask, _legend_linkstats[i].type);
	}
	this->overlay->SetCargoMask(cargo_mask);
}

/**
 * Determines the mouse position on the legend.
 * @param pt Mouse position.
 * @return Legend item under the mouse.
 */
int SmallMapWindow::GetPositionOnLegend(Point pt)
{
	const NWidgetBase *wi = this->GetWidget<NWidgetBase>(WID_SM_LEGEND);
	uint line = (pt.y - wi->pos_y - WidgetDimensions::scaled.framerect.top) / FONT_HEIGHT_SMALL;
	uint columns = this->GetNumberColumnsLegend(wi->current_x);
	uint number_of_rows = this->GetNumberRowsLegend(columns);
	if (line >= number_of_rows) return -1;

	bool rtl = _current_text_dir == TD_RTL;
	int x = pt.x - wi->pos_x;
	if (rtl) x = wi->current_x - x;
	uint column = (x - WidgetDimensions::scaled.framerect.left) / this->column_width;

	return (column * number_of_rows) + line;
}

/* virtual */ void SmallMapWindow::OnMouseOver([[maybe_unused]] Point pt, int widget)
{
	IndustryType new_highlight = INVALID_INDUSTRYTYPE;
	if (widget == WID_SM_LEGEND && this->map_type == SMT_INDUSTRY) {
		int industry_pos = GetPositionOnLegend(pt);
		if (industry_pos >= 0 && industry_pos < _smallmap_industry_count) {
			new_highlight = _legend_from_industries[industry_pos].type;
		}
	}
	if (new_highlight != _smallmap_industry_highlight) {
		_smallmap_industry_highlight = new_highlight;
		this->refresh.SetInterval(this->GetRefreshPeriod());
		_smallmap_industry_highlight_state = true;
		this->SetDirty();
	}
}

/* virtual */ void SmallMapWindow::OnClick([[maybe_unused]] Point pt, int widget, [[maybe_unused]] int click_count)
{
	switch (widget) {
		case WID_SM_MAP: { // Map window
			if (click_count > 0) this->mouse_capture_widget = widget;

			const NWidgetBase *wid = this->GetWidget<NWidgetBase>(WID_SM_MAP);
			Window *w = GetMainWindow();
			pt = this->PixelToTile(pt.x - wid->pos_x, pt.y - wid->pos_y);
			ScrollWindowTo(pt.x, pt.y, -1, w);
			this->SetDirty();
			break;
		}

		case WID_SM_ZOOM_IN:
		case WID_SM_ZOOM_OUT: {
			const NWidgetBase *wid = this->GetWidget<NWidgetBase>(WID_SM_MAP);
			Point zoom_pt = { (int)wid->current_x / 2, (int)wid->current_y / 2};
			this->SetZoomLevel((widget == WID_SM_ZOOM_IN) ? ZLC_ZOOM_IN : ZLC_ZOOM_OUT, &zoom_pt);
			if (_settings_client.sound.click_beep) SndPlayFx(SND_15_BEEP);
			break;
		}

		case WID_SM_CONTOUR:    // Show land contours
		case WID_SM_VEHICLES:   // Show vehicles
		case WID_SM_INDUSTRIES: // Show industries
		case WID_SM_LINKSTATS:  // Show route map
		case WID_SM_ROUTES:     // Show transport routes
		case WID_SM_VEGETATION: // Show vegetation
		case WID_SM_OWNERS:     // Show land owners
			this->SwitchMapType((SmallMapType)(widget - WID_SM_CONTOUR));
			if (_settings_client.sound.click_beep) SndPlayFx(SND_15_BEEP);
			break;

		case WID_SM_CENTERMAP: // Center the smallmap again
			this->SmallMapCenterOnCurrentPos();
			this->HandleButtonClick(WID_SM_CENTERMAP);
			if (_settings_client.sound.click_beep) SndPlayFx(SND_15_BEEP);
			break;

		case WID_SM_TOGGLETOWNNAME: // Toggle town names
			this->show_towns = !this->show_towns;
			this->SetWidgetLoweredState(WID_SM_TOGGLETOWNNAME, this->show_towns);

			this->SetDirty();
			if (_settings_client.sound.click_beep) SndPlayFx(SND_15_BEEP);
			break;

		case WID_SM_LEGEND: // Legend
			if (this->map_type == SMT_INDUSTRY || this->map_type == SMT_LINKSTATS || this->map_type == SMT_OWNER) {
				int click_pos = this->GetPositionOnLegend(pt);
				if (click_pos < 0) break;

				/* If industry type small map*/
				if (this->map_type == SMT_INDUSTRY) {
					/* If click on industries label, find right industry type and enable/disable it. */
					if (click_pos < _smallmap_industry_count) {
						this->SelectLegendItem(click_pos, _legend_from_industries, _smallmap_industry_count);
						NotifyAllViewports(VPMT_INDUSTRY);
					}
				} else if (this->map_type == SMT_LINKSTATS) {
					if (click_pos < _smallmap_cargo_count) {
						this->SelectLegendItem(click_pos, _legend_linkstats, _smallmap_cargo_count);
						this->SetOverlayCargoMask();
					}
				} else if (this->map_type == SMT_OWNER) {
					if (click_pos < _smallmap_company_count) {
						this->SelectLegendItem(click_pos, _legend_land_owners, _smallmap_company_count, NUM_NO_COMPANY_ENTRIES);
						NotifyAllViewports(VPMT_OWNER);
					}
				}
				this->SetDirty();
			}
			break;

		case WID_SM_ENABLE_ALL:
		case WID_SM_DISABLE_ALL: {
			LegendAndColour *tbl = nullptr;
			switch (this->map_type) {
				case SMT_INDUSTRY:
					tbl = _legend_from_industries;
					NotifyAllViewports(VPMT_INDUSTRY);
					this->BreakIndustryChainLink();
					break;
				case SMT_OWNER:
					tbl = &(_legend_land_owners[NUM_NO_COMPANY_ENTRIES]);
					NotifyAllViewports(VPMT_OWNER);
					break;
				case SMT_LINKSTATS:
					tbl = _legend_linkstats;
					break;
				default:
					NOT_REACHED();
			}
			for (;!tbl->end && tbl->legend != STR_LINKGRAPH_LEGEND_UNUSED; ++tbl) {
				tbl->show_on_map = (widget == WID_SM_ENABLE_ALL);
			}
			if (this->map_type == SMT_LINKSTATS) this->SetOverlayCargoMask();
			this->SetDirty();
			break;
		}

		case WID_SM_SHOW_HEIGHT: // Enable/disable showing of heightmap.
			_smallmap_show_heightmap = !_smallmap_show_heightmap;
			this->SetWidgetLoweredState(WID_SM_SHOW_HEIGHT, _smallmap_show_heightmap);
			this->SetDirty();
			break;

		case WID_SM_SCREENSHOT:
			TakeScreenshot();
			break;
	}
}

/**
 * Some data on this window has become invalid.
 * @param data Information about the changed data.
 * - data = 0: Displayed industries at the industry chain window have changed.
 * - data = 1: Companies have changed.
 * - data = 2: Cheat changing the maximum heightlevel has been used, rebuild our heightlevel-to-colour index
 * @param gui_scope Whether the call is done from GUI scope. You may not do everything when not in GUI scope. See #InvalidateWindowData() for details.
 */
/* virtual */ void SmallMapWindow::OnInvalidateData(int data, bool gui_scope)
{
	if (!gui_scope) return;

	switch (data) {
		case 1:
			/* The owner legend has already been rebuilt. */
			this->ReInit();
			break;

		case 0: {
			if (this->map_type != SMT_INDUSTRY) this->SwitchMapType(SMT_INDUSTRY);
			break;
		}

		case 2:
			this->RebuildColourIndexIfNecessary();
			break;

		default: NOT_REACHED();
	}
	this->SetDirty();
}

/* virtual */ bool SmallMapWindow::OnRightClick([[maybe_unused]] Point pt, int widget)
{
	if (widget != WID_SM_MAP || _scrolling_viewport) return false;

	_scrolling_viewport = this;
	return true;
}

/* virtual */ void SmallMapWindow::OnMouseWheel(int wheel)
{
	if (_settings_client.gui.scrollwheel_scrolling != 2) {
		const NWidgetBase *wid = this->GetWidget<NWidgetBase>(WID_SM_MAP);
		int cursor_x = _cursor.pos.x - this->left - wid->pos_x;
		int cursor_y = _cursor.pos.y - this->top  - wid->pos_y;
		if (IsInsideMM(cursor_x, 0, wid->current_x) && IsInsideMM(cursor_y, 0, wid->current_y)) {
			Point pt = {cursor_x, cursor_y};
			this->SetZoomLevel((wheel < 0) ? ZLC_ZOOM_IN : ZLC_ZOOM_OUT, &pt);
		}
	}
}

/* virtual */ void SmallMapWindow::OnRealtimeTick(uint delta_ms)
{
	if (_pause_mode != PM_UNPAUSED) delta_ms = this->PausedAdjustRefreshTimeDelta(delta_ms);

	/* Update the window every now and then */
	if (!this->refresh.Elapsed(delta_ms)) return;

	if (this->map_type == SMT_LINKSTATS) {
		CompanyMask company_mask = this->GetOverlayCompanyMask();
		if (this->overlay->GetCompanyMask() != company_mask) {
			this->overlay->SetCompanyMask(company_mask);
		} else {
			this->overlay->SetDirty();
		}
	}
	_smallmap_industry_highlight_state = !_smallmap_industry_highlight_state;

	this->refresh.SetInterval(this->GetRefreshPeriod());
	this->SetDirty();
}

uint SmallMapWindow::GetRefreshPeriod() const
{
	if (_smallmap_industry_highlight != INVALID_INDUSTRYTYPE) return BLINK_PERIOD;

	switch (map_type) {
		case SMT_CONTOUR:
		case SMT_VEHICLES:
			return FORCE_REFRESH_PERIOD_VEH * (1 + (this->tile_zoom / 2));

		case SMT_LINKSTATS:
			return FORCE_REFRESH_PERIOD_LINK_GRAPH * (1 + (this->tile_zoom / 6));

		default:
			return FORCE_REFRESH_PERIOD * (1 + (this->tile_zoom / 6));
	}
}

uint SmallMapWindow::PausedAdjustRefreshTimeDelta(uint delta_ms) const
{
	if (_smallmap_industry_highlight != INVALID_INDUSTRYTYPE) return delta_ms;

	switch (map_type) {
		case SMT_CONTOUR:
		case SMT_VEHICLES:
			return CeilDivT<uint>(delta_ms, 4);

		case SMT_LINKSTATS:
			return delta_ms;

		default:
			return CeilDivT<uint>(delta_ms, 2);
	}
}

/* virtual */ void SmallMapWindow::OnScroll(Point delta)
{
	if (_settings_client.gui.scroll_mode == VSM_VIEWPORT_RMB_FIXED || _settings_client.gui.scroll_mode == VSM_MAP_RMB_FIXED) _cursor.fix_at = true;

	this->scroll_x -= delta.x;
	this->scroll_y -= delta.y;
	this->SetDirty();
}

/**
 * Center the small map on the current center of the viewport.
 */
void SmallMapWindow::SmallMapCenterOnCurrentPos()
{
	const Viewport *vp = GetMainWindow()->viewport;
	Point viewport_center = InverseRemapCoords2(vp->virtual_left + vp->virtual_width / 2, vp->virtual_top + vp->virtual_height / 2);

	const NWidgetBase *wid = this->GetWidget<NWidgetBase>(WID_SM_MAP);
	auto pt = this->TileToPixel(viewport_center.x, viewport_center.y);
	this->scroll_x += std::max(0, (int)wid->current_x / 2 - 2) - pt.x;
	this->scroll_y +=  wid->current_y / 2 - pt.y;
	this->SetDirty();
}

/**
 * Get the center of the given station as point on the screen in the smallmap window.
 * @param st Station to find in the smallmap.
 * @return Point with coordinates of the station.
 */
Point SmallMapWindow::GetStationMiddle(const Station *st) const
{
	int x = (st->rect.right + st->rect.left + 1) * TILE_SIZE / 2;
	int y = (st->rect.bottom + st->rect.top + 1) * TILE_SIZE / 2;
	Point ret = this->TileToPixel(x, y);

	/* Same magic 3 as in DrawVehicles; that's where I got it from.
	 * No idea what it is, but without it the result looks bad.
	 */
	ret.x -= 3;
	return ret;
}

/**
 * Take a screenshot of the contents of the smallmap window, at the current zoom level and mode
 * This calls MakeSmallMapScreenshot which uses ScreenshotCallbackHandler as the screenshot callback
 */
void SmallMapWindow::TakeScreenshot()
{
	int32 width = (((MapMaxX() + MapMaxY()) * 2) * this->ui_zoom) / this->tile_zoom;
	int32 height = ((MapMaxX() + MapMaxY() + 1) * this->ui_zoom) / this->tile_zoom;

	int32 saved_scroll_x = this->scroll_x;
	int32 saved_scroll_y = this->scroll_y;
	MakeSmallMapScreenshot(width, height, this);
	this->scroll_x = saved_scroll_x;
	this->scroll_y = saved_scroll_y;
}

/**
 * Callback called by the screenshot code to draw a section of the smallmap to the output buffer
 * @param buf Videobuffer with same bitdepth as current blitter
 * @param y First line to render
 * @param pitch Pitch of the videobuffer
 * @param n Number of lines to render
 */
void SmallMapWindow::ScreenshotCallbackHandler(void *buf, uint y, uint pitch, uint n)
{
	DrawPixelInfo dpi;
	AutoRestoreBackup dpi_backup(_cur_dpi, &dpi);

	/* We are no longer rendering to the screen */
	AutoRestoreBackup screen_backup(_screen, AutoRestoreBackupNoNewValueTag{});
	AutoRestoreBackup screen_disable_anim_backup(_screen_disable_anim, true);

	_screen.dst_ptr = buf;
	_screen.width = pitch;
	_screen.height = n;
	_screen.pitch = pitch;

	dpi.dst_ptr = buf;
	dpi.height = n;
	dpi.width = (((MapMaxX() + MapMaxY()) * 2) * this->ui_zoom) / this->tile_zoom;
	dpi.pitch = pitch;
	dpi.zoom = ZOOM_LVL_NORMAL;
	dpi.left = 0;
	dpi.top = y;

	this->scroll_x = (dpi.width / 2) - ((16 * ((int)MapSizeY() - (int)MapSizeX())) / this->zoom);
	this->scroll_y = 0;

	/* make the screenshot */
	this->DrawSmallMap(&dpi, false);
}

SmallMapWindow::SmallMapType SmallMapWindow::map_type = SMT_CONTOUR;
bool SmallMapWindow::show_towns = true;
int SmallMapWindow::map_height_limit = -1;

/**
 * Custom container class for displaying smallmap with a vertically resizing legend panel.
 * The legend panel has a smallest height that depends on its width. Standard containers cannot handle this case.
 *
 * @note The container assumes it has two children, the first is the display, the second is the bar with legends and selection image buttons.
 *       Both children should be both horizontally and vertically resizable and horizontally fillable.
 *       The bar should have a minimal size with a zero-size legends display. Child padding is not supported.
 */
class NWidgetSmallmapDisplay : public NWidgetContainer {
	const SmallMapWindow *smallmap_window; ///< Window manager instance.
public:
	NWidgetSmallmapDisplay() : NWidgetContainer(NWID_VERTICAL)
	{
		this->smallmap_window = nullptr;
	}

	void SetupSmallestSize(Window *w, bool init_array) override
	{
		NWidgetBase *display = this->head;
		NWidgetBase *bar = display->next;

		display->SetupSmallestSize(w, init_array);
		bar->SetupSmallestSize(w, init_array);

		this->smallmap_window = dynamic_cast<SmallMapWindow *>(w);
		assert(this->smallmap_window != nullptr);
		this->smallest_x = std::max(display->smallest_x, bar->smallest_x + smallmap_window->GetMinLegendWidth());
		this->smallest_y = display->smallest_y + std::max(bar->smallest_y, smallmap_window->GetLegendHeight(smallmap_window->min_number_of_columns));
		this->fill_x = std::max(display->fill_x, bar->fill_x);
		this->fill_y = (display->fill_y == 0 && bar->fill_y == 0) ? 0 : std::min(display->fill_y, bar->fill_y);
		this->resize_x = std::max(display->resize_x, bar->resize_x);
		this->resize_y = std::min(display->resize_y, bar->resize_y);
	}

	void AssignSizePosition(SizingType sizing, uint x, uint y, uint given_width, uint given_height, bool rtl) override
	{
		this->pos_x = x;
		this->pos_y = y;
		this->current_x = given_width;
		this->current_y = given_height;

		NWidgetBase *display = this->head;
		NWidgetBase *bar = display->next;

		if (sizing == ST_SMALLEST) {
			this->smallest_x = given_width;
			this->smallest_y = given_height;
			/* Make display and bar exactly equal to their minimal size. */
			display->AssignSizePosition(ST_SMALLEST, x, y, display->smallest_x, display->smallest_y, rtl);
			bar->AssignSizePosition(ST_SMALLEST, x, y + display->smallest_y, bar->smallest_x, bar->smallest_y, rtl);
		}

		uint bar_height = std::max(bar->smallest_y, this->smallmap_window->GetLegendHeight(this->smallmap_window->GetNumberColumnsLegend(given_width - bar->smallest_x)));
		uint display_height = given_height - bar_height;
		display->AssignSizePosition(ST_RESIZE, x, y, given_width, display_height, rtl);
		bar->AssignSizePosition(ST_RESIZE, x, y + display_height, given_width, bar_height, rtl);
	}
<<<<<<< HEAD

	NWidgetCore *GetWidgetFromPos(int x, int y) override
	{
		if (!IsInsideBS(x, this->pos_x, this->current_x) || !IsInsideBS(y, this->pos_y, this->current_y)) return nullptr;
		for (NWidgetBase *child_wid = this->head; child_wid != nullptr; child_wid = child_wid->next) {
			NWidgetCore *widget = child_wid->GetWidgetFromPos(x, y);
			if (widget != nullptr) return widget;
		}
		return nullptr;
	}

	void Draw(const Window *w) override
	{
		for (NWidgetBase *child_wid = this->head; child_wid != nullptr; child_wid = child_wid->next) child_wid->Draw(w);
	}

	void FillDirtyWidgets(std::vector<NWidgetBase *> &dirty_widgets) override
	{
		if (this->base_flags & WBF_DIRTY) {
			dirty_widgets.push_back(this);
		} else {
			for (NWidgetBase *child_wid = this->head; child_wid != nullptr; child_wid = child_wid->next) child_wid->FillDirtyWidgets(dirty_widgets);
		}
	}
=======
>>>>>>> 2d3fef31
};

/** Widget parts of the smallmap display. */
static const NWidgetPart _nested_smallmap_display[] = {
	NWidget(WWT_PANEL, COLOUR_BROWN, WID_SM_MAP_BORDER),
		NWidget(WWT_INSET, COLOUR_BROWN, WID_SM_MAP), SetMinimalSize(346, 140), SetResize(1, 1), SetPadding(2, 2, 2, 2), EndContainer(),
	EndContainer(),
};

/** Widget parts of the smallmap legend bar + image buttons. */
static const NWidgetPart _nested_smallmap_bar[] = {
	NWidget(WWT_PANEL, COLOUR_BROWN),
		NWidget(NWID_HORIZONTAL),
			NWidget(WWT_EMPTY, INVALID_COLOUR, WID_SM_LEGEND), SetResize(1, 1),
			NWidget(NWID_VERTICAL),
				/* Top button row. */
				NWidget(NWID_HORIZONTAL, NC_EQUALSIZE),
					NWidget(WWT_PUSHIMGBTN, COLOUR_BROWN, WID_SM_ZOOM_IN),
							SetDataTip(SPR_IMG_ZOOMIN, STR_TOOLBAR_TOOLTIP_ZOOM_THE_VIEW_IN), SetFill(1, 1),
					NWidget(WWT_PUSHIMGBTN, COLOUR_BROWN, WID_SM_CENTERMAP),
							SetDataTip(SPR_IMG_SMALLMAP, STR_SMALLMAP_CENTER), SetFill(1, 1),
					NWidget(WWT_IMGBTN, COLOUR_BROWN, WID_SM_BLANK),
							SetDataTip(SPR_EMPTY, STR_NULL), SetFill(1, 1),
					NWidget(WWT_IMGBTN, COLOUR_BROWN, WID_SM_CONTOUR),
							SetDataTip(SPR_IMG_SHOW_COUNTOURS, STR_SMALLMAP_TOOLTIP_SHOW_LAND_CONTOURS_ON_MAP), SetFill(1, 1),
					NWidget(WWT_IMGBTN, COLOUR_BROWN, WID_SM_VEHICLES),
							SetDataTip(SPR_IMG_SHOW_VEHICLES, STR_SMALLMAP_TOOLTIP_SHOW_VEHICLES_ON_MAP), SetFill(1, 1),
					NWidget(WWT_IMGBTN, COLOUR_BROWN, WID_SM_INDUSTRIES),
							SetDataTip(SPR_IMG_INDUSTRY, STR_SMALLMAP_TOOLTIP_SHOW_INDUSTRIES_ON_MAP), SetFill(1, 1),
				EndContainer(),
				/* Bottom button row. */
				NWidget(NWID_HORIZONTAL, NC_EQUALSIZE),
					NWidget(WWT_PUSHIMGBTN, COLOUR_BROWN, WID_SM_ZOOM_OUT),
							SetDataTip(SPR_IMG_ZOOMOUT, STR_TOOLBAR_TOOLTIP_ZOOM_THE_VIEW_OUT), SetFill(1, 1),
					NWidget(WWT_IMGBTN, COLOUR_BROWN, WID_SM_TOGGLETOWNNAME),
							SetDataTip(SPR_IMG_TOWN, STR_SMALLMAP_TOOLTIP_TOGGLE_TOWN_NAMES_ON_OFF), SetFill(1, 1),
					NWidget(WWT_IMGBTN, COLOUR_BROWN, WID_SM_LINKSTATS),
							SetDataTip(SPR_IMG_CARGOFLOW, STR_SMALLMAP_TOOLTIP_SHOW_LINK_STATS_ON_MAP), SetFill(1, 1),
					NWidget(WWT_IMGBTN, COLOUR_BROWN, WID_SM_ROUTES),
							SetDataTip(SPR_IMG_SHOW_ROUTES, STR_SMALLMAP_TOOLTIP_SHOW_TRANSPORT_ROUTES_ON), SetFill(1, 1),
					NWidget(WWT_IMGBTN, COLOUR_BROWN, WID_SM_VEGETATION),
							SetDataTip(SPR_IMG_PLANTTREES, STR_SMALLMAP_TOOLTIP_SHOW_VEGETATION_ON_MAP), SetFill(1, 1),
					NWidget(WWT_IMGBTN, COLOUR_BROWN, WID_SM_OWNERS),
							SetDataTip(SPR_IMG_COMPANY_GENERAL, STR_SMALLMAP_TOOLTIP_SHOW_LAND_OWNERS_ON_MAP), SetFill(1, 1),
				EndContainer(),
				NWidget(NWID_SPACER), SetResize(0, 1),
			EndContainer(),
		EndContainer(),
	EndContainer(),
};

static NWidgetBase *SmallMapDisplay(int *biggest_index)
{
	NWidgetContainer *map_display = new NWidgetSmallmapDisplay;

	MakeNWidgets(std::begin(_nested_smallmap_display), std::end(_nested_smallmap_display), biggest_index, map_display);
	MakeNWidgets(std::begin(_nested_smallmap_bar), std::end(_nested_smallmap_bar), biggest_index, map_display);
	return map_display;
}


static const NWidgetPart _nested_smallmap_widgets[] = {
	NWidget(NWID_HORIZONTAL),
		NWidget(WWT_CLOSEBOX, COLOUR_BROWN),
		NWidget(WWT_CAPTION, COLOUR_BROWN, WID_SM_CAPTION), SetDataTip(STR_SMALLMAP_CAPTION, STR_TOOLTIP_WINDOW_TITLE_DRAG_THIS),
		NWidget(WWT_SHADEBOX, COLOUR_BROWN),
		NWidget(WWT_DEFSIZEBOX, COLOUR_BROWN),
		NWidget(WWT_STICKYBOX, COLOUR_BROWN),
	EndContainer(),
	NWidgetFunction(SmallMapDisplay), // Smallmap display and legend bar + image buttons.
	/* Bottom button row and resize box. */
	NWidget(NWID_HORIZONTAL),
		NWidget(WWT_PUSHTXTBTN, COLOUR_BROWN, WID_SM_SCREENSHOT), SetDataTip(STR_SMALLMAP_SCREENSHOT, STR_NULL),
		NWidget(NWID_SELECTION, INVALID_COLOUR, WID_SM_SELECT_BUTTONS),
			NWidget(NWID_HORIZONTAL, NC_EQUALSIZE),
				NWidget(WWT_PUSHTXTBTN, COLOUR_BROWN, WID_SM_ENABLE_ALL), SetDataTip(STR_SMALLMAP_ENABLE_ALL, STR_NULL),
				NWidget(WWT_PUSHTXTBTN, COLOUR_BROWN, WID_SM_DISABLE_ALL), SetDataTip(STR_SMALLMAP_DISABLE_ALL, STR_NULL),
				NWidget(WWT_TEXTBTN, COLOUR_BROWN, WID_SM_SHOW_HEIGHT), SetDataTip(STR_SMALLMAP_SHOW_HEIGHT, STR_SMALLMAP_TOOLTIP_SHOW_HEIGHT),
				NWidget(WWT_PANEL, COLOUR_BROWN), SetFill(1, 0), SetResize(1, 0),
				EndContainer(),
			EndContainer(),
			NWidget(WWT_PANEL, COLOUR_BROWN), SetFill(1, 0), SetResize(1, 0),
			EndContainer(),
		EndContainer(),
		NWidget(WWT_RESIZEBOX, COLOUR_BROWN),
	EndContainer(),
};

static WindowDesc _smallmap_desc(
	WDP_AUTO, "smallmap", 484, 314,
	WC_SMALLMAP, WC_NONE,
	0,
	std::begin(_nested_smallmap_widgets), std::end(_nested_smallmap_widgets)
);

/**
 * Show the smallmap window.
 */
void ShowSmallMap()
{
	AllocateWindowDescFront<SmallMapWindow>(&_smallmap_desc, 0);
}

/**
 * Scrolls the main window to given coordinates.
 * @param x x coordinate
 * @param y y coordinate
 * @param z z coordinate; -1 to scroll to terrain height
 * @param instant scroll instantly (meaningful only when smooth_scrolling is active)
 * @return did the viewport position change?
 */
bool ScrollMainWindowTo(int x, int y, int z, bool instant)
{
	bool res = ScrollWindowTo(x, y, z, GetMainWindow(), instant);

	/* If a user scrolls to a tile (via what way what so ever) and already is on
	 * that tile (e.g.: pressed twice), move the smallmap to that location,
	 * so you directly see where you are on the smallmap. */

	if (res) return res;

	SmallMapWindow *w = dynamic_cast<SmallMapWindow*>(FindWindowById(WC_SMALLMAP, 0));
	if (w != nullptr) w->SmallMapCenterOnCurrentPos();

	return res;
}<|MERGE_RESOLUTION|>--- conflicted
+++ resolved
@@ -1791,33 +1791,6 @@
 		display->AssignSizePosition(ST_RESIZE, x, y, given_width, display_height, rtl);
 		bar->AssignSizePosition(ST_RESIZE, x, y + display_height, given_width, bar_height, rtl);
 	}
-<<<<<<< HEAD
-
-	NWidgetCore *GetWidgetFromPos(int x, int y) override
-	{
-		if (!IsInsideBS(x, this->pos_x, this->current_x) || !IsInsideBS(y, this->pos_y, this->current_y)) return nullptr;
-		for (NWidgetBase *child_wid = this->head; child_wid != nullptr; child_wid = child_wid->next) {
-			NWidgetCore *widget = child_wid->GetWidgetFromPos(x, y);
-			if (widget != nullptr) return widget;
-		}
-		return nullptr;
-	}
-
-	void Draw(const Window *w) override
-	{
-		for (NWidgetBase *child_wid = this->head; child_wid != nullptr; child_wid = child_wid->next) child_wid->Draw(w);
-	}
-
-	void FillDirtyWidgets(std::vector<NWidgetBase *> &dirty_widgets) override
-	{
-		if (this->base_flags & WBF_DIRTY) {
-			dirty_widgets.push_back(this);
-		} else {
-			for (NWidgetBase *child_wid = this->head; child_wid != nullptr; child_wid = child_wid->next) child_wid->FillDirtyWidgets(dirty_widgets);
-		}
-	}
-=======
->>>>>>> 2d3fef31
 };
 
 /** Widget parts of the smallmap display. */
