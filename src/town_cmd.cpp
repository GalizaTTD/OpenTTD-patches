--- conflicted
+++ resolved
@@ -3118,28 +3118,11 @@
 	uint probability_max = 0;
 
 	/* Generate a list of all possible houses that can be built. */
-<<<<<<< HEAD
-	for (uint i = 0; i < NUM_HOUSES; i++) {
-		if (IsHouseTypeAllowed((HouseID)i, above_snowline, zone, false).Failed()) continue;
-		if (IsAnotherHouseTypeAllowedInTown(t, (HouseID)i).Failed()) continue;
-
-		uint cur_prob = HouseSpec::Get(i)->probability;
-=======
 	for (const auto &hs : HouseSpec::Specs()) {
-		/* Verify that the candidate house spec matches the current tile status */
-		if ((~hs.building_availability & bitmask) != 0 || !hs.enabled || hs.grf_prop.override != INVALID_HOUSE_ID) continue;
-
-		/* Don't let these counters overflow. Global counters are 32bit, there will never be that many houses. */
-		if (hs.class_id != HOUSE_NO_CLASS) {
-			/* id_count is always <= class_count, so it doesn't need to be checked */
-			if (t->cache.building_counts.class_count[hs.class_id] == UINT16_MAX) continue;
-		} else {
-			/* If the house has no class, check id_count instead */
-			if (t->cache.building_counts.id_count[hs.Index()] == UINT16_MAX) continue;
-		}
+		if (IsHouseTypeAllowed(hs.Index(), above_snowline, zone, false).Failed()) continue;
+		if (IsAnotherHouseTypeAllowedInTown(t, hs.Index()).Failed()) continue;
 
 		uint cur_prob = hs.probability;
->>>>>>> f79ec795
 		probability_max += cur_prob;
 		probs.emplace_back(std::make_pair(hs.Index(), cur_prob));
 	}
