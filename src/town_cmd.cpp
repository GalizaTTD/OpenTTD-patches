--- conflicted
+++ resolved
@@ -2545,12 +2545,7 @@
  */
 static inline void ClearMakeHouseTile(TileIndex tile, Town *t, byte counter, byte stage, HouseID type, byte random_bits)
 {
-<<<<<<< HEAD
-	CommandCost cc = DoCommand(tile, 0, 0, DC_EXEC | DC_AUTO | DC_NO_WATER | DC_TOWN, CMD_LANDSCAPE_CLEAR);
-	(void)cc; // assert only
-=======
-	[[maybe_unused]] CommandCost cc = DoCommand(tile, 0, 0, DC_EXEC | DC_AUTO | DC_NO_WATER, CMD_LANDSCAPE_CLEAR);
->>>>>>> 7572603c
+	[[maybe_unused]] CommandCost cc = DoCommand(tile, 0, 0, DC_EXEC | DC_AUTO | DC_NO_WATER | DC_TOWN, CMD_LANDSCAPE_CLEAR);
 	assert(cc.Succeeded());
 
 	IncreaseBuildingCount(t, type);
