--- conflicted
+++ resolved
@@ -1456,14 +1456,9 @@
 	DiagDirection direction_to_match = bridge_dir;
 	if (slope != SLOPE_FLAT && CircularTileSearch(&search, bridge_length, 0, 0, RedundantBridgeExistsNearby, &direction_to_match)) return false;
 
-<<<<<<< HEAD
 	std::bitset <MAX_BRIDGES> tried;
 	uint n = MAX_BRIDGES;
-	byte bridge_type = RandomRange(n);
-=======
-	for (uint8_t times = 0; times <= 22; times++) {
-		uint8_t bridge_type = RandomRange(MAX_BRIDGES - 1);
->>>>>>> 6c5a8f55
+	uint8_t bridge_type = RandomRange(n);
 
 	for (;;) {
 		/* Can we actually build the bridge? */
@@ -3010,7 +3005,7 @@
  * @param house house type
  * @param random_bits random bits for the house
  */
-static void DoBuildHouse(Town *t, TileIndex tile, HouseID house, byte random_bits)
+static void DoBuildHouse(Town *t, TileIndex tile, HouseID house, uint8_t random_bits)
 {
 	t->cache.num_houses++;
 
@@ -3023,8 +3018,8 @@
 		t->stadium_count++;
 	}
 
-	byte construction_counter = 0;
-	byte construction_stage = 0;
+	uint8_t construction_counter = 0;
+	uint8_t construction_stage = 0;
 
 	if (_generating_world || _game_mode == GM_EDITOR) {
 		uint32_t r = Random();
@@ -3067,7 +3062,7 @@
 	HouseID house = GB(p1, 0, 16);
 	Town *t = Town::Get(GB(p1, 16, 16));
 	if (t == nullptr) return CMD_ERROR;
-	byte random_bits = GB(p2, 0, 8);
+	uint8_t random_bits = GB(p2, 0, 8);
 
 	int max_z = GetTileMaxZ(tile);
 	bool above_snowline = (_settings_game.game_creation.landscape == LT_ARCTIC) && (max_z > HighestSnowLine());
@@ -3165,41 +3160,8 @@
 
 		uint8_t random_bits = Random();
 
-<<<<<<< HEAD
 		/* Check if GRF allows this house */
 		if (!HouseAllowsConstruction(house, tile, t, random_bits)) continue;
-=======
-		if (HasBit(hs->callback_mask, CBM_HOUSE_ALLOW_CONSTRUCTION)) {
-			uint16_t callback_res = GetHouseCallback(CBID_HOUSE_ALLOW_CONSTRUCTION, 0, 0, house, t, tile, true, random_bits);
-			if (callback_res != CALLBACK_FAILED && !Convert8bitBooleanCallback(hs->grf_prop.grffile, CBID_HOUSE_ALLOW_CONSTRUCTION, callback_res)) continue;
-		}
-
-		/* build the house */
-		t->cache.num_houses++;
-
-		/* Special houses that there can be only one of. */
-		t->flags |= oneof;
-
-		uint8_t construction_counter = 0;
-		uint8_t construction_stage = 0;
-
-		if (_generating_world || _game_mode == GM_EDITOR) {
-			uint32_t construction_random = Random();
-
-			construction_stage = TOWN_HOUSE_COMPLETED;
-			if (Chance16(1, 7)) construction_stage = GB(construction_random, 0, 2);
-
-			if (construction_stage == TOWN_HOUSE_COMPLETED) {
-				ChangePopulation(t, hs->population);
-			} else {
-				construction_counter = GB(construction_random, 2, 2);
-			}
-		}
-
-		MakeTownHouse(tile, t, construction_counter, construction_stage, house, random_bits);
-		UpdateTownRadius(t);
-		UpdateTownGrowthRate(t);
->>>>>>> 6c5a8f55
 
 		DoBuildHouse(t, tile, house, random_bits);
 		return true;
