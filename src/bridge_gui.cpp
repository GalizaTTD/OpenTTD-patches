/*
 * This file is part of OpenTTD.
 * OpenTTD is free software; you can redistribute it and/or modify it under the terms of the GNU General Public License as published by the Free Software Foundation, version 2.
 * OpenTTD is distributed in the hope that it will be useful, but WITHOUT ANY WARRANTY; without even the implied warranty of MERCHANTABILITY or FITNESS FOR A PARTICULAR PURPOSE.
 * See the GNU General Public License for more details. You should have received a copy of the GNU General Public License along with OpenTTD. If not, see <http://www.gnu.org/licenses/>.
 */

/** @file bridge_gui.cpp Graphical user interface for bridge construction */

#include "stdafx.h"
#include "error.h"
#include "command_func.h"
#include "rail.h"
#include "road.h"
#include "strings_func.h"
#include "window_func.h"
#include "sound_func.h"
#include "gfx_func.h"
#include "tunnelbridge.h"
#include "sortlist_type.h"
#include "widgets/dropdown_func.h"
#include "core/geometry_func.hpp"
#include "cmd_helper.h"
#include "tunnelbridge_map.h"
#include "road_gui.h"
#include "tilehighlight_func.h"

#include "widgets/bridge_widget.h"

#include "table/strings.h"

#include "safeguards.h"

/** The type of the last built rail bridge */
static BridgeType _last_railbridge_type = 0;
/** The type of the last built road bridge */
static BridgeType _last_roadbridge_type = 0;

/**
 * Carriage for the data we need if we want to build a bridge
 */
struct BuildBridgeData {
	BridgeType index;
	const BridgeSpec *spec;
	Money cost;
};

typedef GUIList<BuildBridgeData> GUIBridgeList; ///< List of bridges, used in #BuildBridgeWindow.

/**
 * Callback executed after a build Bridge CMD has been called
 *
 * @param result Whether the build succeeded
 * @param end_tile End tile of the bridge.
 * @param p1 packed start tile coords (~ dx)
 * @param p2 various bitstuffed elements
 * - p2 = (bit  0- 7) - bridge type (hi bh)
 * - p2 = (bit  8-13) - rail type or road types.
 * - p2 = (bit 15-16) - transport type.
 * @param cmd unused
 */
void CcBuildBridge(const CommandCost &result, TileIndex end_tile, uint32 p1, uint32 p2, uint64 p3, uint32 cmd)
{
	if (result.Failed()) return;
	if (_settings_client.sound.confirm) SndPlayTileFx(SND_27_CONSTRUCTION_BRIDGE, end_tile);

	TransportType transport_type = Extract<TransportType, 15, 2>(p2);

	if (transport_type == TRANSPORT_ROAD) {
		DiagDirection end_direction = ReverseDiagDir(GetTunnelBridgeDirection(end_tile));
		ConnectRoadToStructure(end_tile, end_direction);

		DiagDirection start_direction = ReverseDiagDir(GetTunnelBridgeDirection(p1));
		ConnectRoadToStructure(p1, start_direction);
	}

	if (transport_type == TRANSPORT_RAIL) {
		StoreRailPlacementEndpoints(p1, end_tile, (TileX(p1) == TileX(end_tile)) ? TRACK_Y : TRACK_X, false);
	}
}

/** Window class for handling the bridge-build GUI. */
class BuildBridgeWindow : public Window {
private:
	/* Runtime saved values */
	static Listing last_sorting; ///< Last setting of the sort.

	/* Constants for sorting the bridges */
	static const StringID sorter_names[];
	static GUIBridgeList::SortFunction * const sorter_funcs[];

	/* Internal variables */
	TileIndex start_tile;
	TileIndex end_tile;
<<<<<<< HEAD
	uint32 type;
	GUIBridgeList *bridges;
	int bridgetext_offset; ///< Horizontal offset of the text describing the bridge properties in #WID_BBS_BRIDGE_LIST relative to the left edge.
=======
	TransportType transport_type;
	byte road_rail_type;
	GUIBridgeList bridges;
	int icon_width; ///< Scaled width of the the bridge icon sprite.
>>>>>>> 536d2cb7
	Scrollbar *vscroll;

	/** Sort the bridges by their index */
	static bool BridgeIndexSorter(const BuildBridgeData &a, const BuildBridgeData &b)
	{
		return a.index < b.index;
	}

	/** Sort the bridges by their price */
	static bool BridgePriceSorter(const BuildBridgeData &a, const BuildBridgeData &b)
	{
		return a.cost < b.cost;
	}

	/** Sort the bridges by their maximum speed */
	static bool BridgeSpeedSorter(const BuildBridgeData &a, const BuildBridgeData &b)
	{
		return a.spec->speed < b.spec->speed;
	}

	inline TransportType GetTransportType() const
	{
		return (TransportType)(this->type >> 15);
	}

	void BuildBridge(uint8 i)
	{
		switch (this->GetTransportType()) {
			case TRANSPORT_RAIL: _last_railbridge_type = this->bridges->at(i).index; break;
			case TRANSPORT_ROAD: _last_roadbridge_type = this->bridges->at(i).index; break;
			default: break;
		}
		DoCommandP(this->end_tile, this->start_tile, this->type | this->bridges->at(i).index,
					CMD_BUILD_BRIDGE | CMD_MSG(STR_ERROR_CAN_T_BUILD_BRIDGE_HERE), CcBuildBridge);
	}

	/** Sort the builable bridges */
	void SortBridgeList()
	{
		this->bridges->Sort();

		/* Display the current sort variant */
		this->GetWidget<NWidgetCore>(WID_BBS_DROPDOWN_CRITERIA)->widget_data = this->sorter_names[this->bridges->SortType()];

		/* Set the modified widgets dirty */
		this->SetWidgetDirty(WID_BBS_DROPDOWN_CRITERIA);
		this->SetWidgetDirty(WID_BBS_BRIDGE_LIST);
	}

	/**
	 * Get the StringID to draw in the selection list and set the appropriate DParams.
	 * @param bridge_data the bridge to get the StringID of.
	 * @return the StringID.
	 */
	StringID GetBridgeSelectString(const BuildBridgeData &bridge_data) const
	{
		SetDParam(0, bridge_data.spec->material);
		SetDParam(1, PackVelocity(bridge_data.spec->speed, static_cast<VehicleType>(this->GetTransportType())));
		SetDParam(2, bridge_data.cost);
		/* If the bridge has no meaningful speed limit, don't display it. */
		if (bridge_data.spec->speed == UINT16_MAX) {
			return _game_mode == GM_EDITOR ? STR_SELECT_BRIDGE_INFO_NAME : STR_SELECT_BRIDGE_INFO_NAME_COST;
		}
		return _game_mode == GM_EDITOR ? STR_SELECT_BRIDGE_INFO_NAME_MAX_SPEED : STR_SELECT_BRIDGE_INFO_NAME_MAX_SPEED_COST;
	}

public:
	BuildBridgeWindow(WindowDesc *desc, TileIndex start, TileIndex end, uint32 br_type, GUIBridgeList *bl) : Window(desc),
		start_tile(start),
		end_tile(end),
		type(br_type),
		bridges(bl)
	{
		this->CreateNestedTree();
		this->vscroll = this->GetScrollbar(WID_BBS_SCROLLBAR);
		/* Change the data, or the caption of the gui. Set it to road or rail, accordingly. */
<<<<<<< HEAD
		this->GetWidget<NWidgetCore>(WID_BBS_CAPTION)->widget_data = (GB(this->type, 15, 2) == TRANSPORT_ROAD) ? STR_SELECT_ROAD_BRIDGE_CAPTION : STR_SELECT_RAIL_BRIDGE_CAPTION;
		this->FinishInitNested(GB(br_type, 15, 2)); // Initializes 'this->bridgetext_offset'.
=======
		this->GetWidget<NWidgetCore>(WID_BBS_CAPTION)->widget_data = (transport_type == TRANSPORT_ROAD) ? STR_SELECT_ROAD_BRIDGE_CAPTION : STR_SELECT_RAIL_BRIDGE_CAPTION;
		this->FinishInitNested(transport_type); // Initializes 'this->icon_width'.
>>>>>>> 536d2cb7

		this->parent = FindWindowById(WC_BUILD_TOOLBAR, GB(this->type, 15, 2));
		this->bridges->SetListing(this->last_sorting);
		this->bridges->SetSortFuncs(this->sorter_funcs);
		this->bridges->NeedResort();
		this->SortBridgeList();

		this->vscroll->SetCount(bl->size());
	}

	~BuildBridgeWindow()
	{
		delete bridges;
	}

	void Close() override
	{
		this->last_sorting = this->bridges->GetListing();
		this->Window::Close();
	}

	void UpdateWidgetSize(int widget, Dimension *size, const Dimension &padding, Dimension *fill, Dimension *resize) override
	{
		switch (widget) {
			case WID_BBS_DROPDOWN_ORDER: {
				Dimension d = GetStringBoundingBox(this->GetWidget<NWidgetCore>(widget)->widget_data);
				d.width += padding.width + Window::SortButtonWidth() * 2; // Doubled since the string is centred and it also looks better.
				d.height += padding.height;
				*size = maxdim(*size, d);
				break;
			}
			case WID_BBS_DROPDOWN_CRITERIA: {
				Dimension d = {0, 0};
				for (const StringID *str = this->sorter_names; *str != INVALID_STRING_ID; str++) {
					d = maxdim(d, GetStringBoundingBox(*str));
				}
				d.width += padding.width;
				d.height += padding.height;
				*size = maxdim(*size, d);
				break;
			}
			case WID_BBS_BRIDGE_LIST: {
				Dimension sprite_dim = {0, 0}; // Biggest bridge sprite dimension
				Dimension text_dim   = {0, 0}; // Biggest text dimension
<<<<<<< HEAD
				for (const BuildBridgeData &bridge_data : *this->bridges) {
					sprite_dim = maxdim(sprite_dim, GetSpriteSize(bridge_data.spec->sprite));
=======
				for (const BuildBridgeData &bridge_data : this->bridges) {
					sprite_dim = maxdim(sprite_dim, GetScaledSpriteSize(bridge_data.spec->sprite));
>>>>>>> 536d2cb7
					text_dim = maxdim(text_dim, GetStringBoundingBox(GetBridgeSelectString(bridge_data)));
				}
				resize->height = std::max(sprite_dim.height, text_dim.height) + padding.height; // Max of both sizes + account for matrix edges.

				this->icon_width = sprite_dim.width; // Width of bridge icon.
				size->width = this->icon_width + WidgetDimensions::scaled.hsep_normal + text_dim.width + padding.width;
				size->height = 4 * resize->height; // Smallest bridge gui is 4 entries high in the matrix.
				break;
			}
		}
	}

	Point OnInitialPosition(int16_t sm_width, int16_t sm_height, int window_number) override
	{
		/* Position the window so hopefully the first bridge from the list is under the mouse pointer. */
		NWidgetBase *list = this->GetWidget<NWidgetBase>(WID_BBS_BRIDGE_LIST);
		Point corner; // point of the top left corner of the window.
		corner.y = Clamp(_cursor.pos.y - list->pos_y - 5, GetMainViewTop(), GetMainViewBottom() - sm_height);
		corner.x = Clamp(_cursor.pos.x - list->pos_x - 5, 0, _screen.width - sm_width);
		return corner;
	}

	void DrawWidget(const Rect &r, int widget) const override
	{
		switch (widget) {
			case WID_BBS_DROPDOWN_ORDER:
				this->DrawSortButtonState(widget, this->bridges->IsDescSortOrder() ? SBS_DOWN : SBS_UP);
				break;

			case WID_BBS_BRIDGE_LIST: {
				Rect tr = r.WithHeight(this->resize.step_height).Shrink(WidgetDimensions::scaled.matrix);
<<<<<<< HEAD
				for (int i = this->vscroll->GetPosition(); this->vscroll->IsVisible(i) && i < (int)this->bridges->size(); i++) {
					const BuildBridgeData &bridge_data = this->bridges->at(i);
=======
				bool rtl = _current_text_dir == TD_RTL;
				for (int i = this->vscroll->GetPosition(); this->vscroll->IsVisible(i) && i < (int)this->bridges.size(); i++) {
					const BuildBridgeData &bridge_data = this->bridges.at(i);
>>>>>>> 536d2cb7
					const BridgeSpec *b = bridge_data.spec;
					DrawSpriteIgnorePadding(b->sprite, b->pal, tr.WithWidth(this->icon_width, rtl), false, SA_HOR_CENTER | SA_BOTTOM);
					DrawStringMultiLine(tr.Indent(this->icon_width + WidgetDimensions::scaled.hsep_normal, rtl), GetBridgeSelectString(bridge_data));
					tr = tr.Translate(0, this->resize.step_height);
				}
				break;
			}
		}
	}

	EventState OnKeyPress(char32_t key, uint16_t keycode) override
	{
<<<<<<< HEAD
		const uint8 i = keycode - '1';
		if (i < 9 && i < this->bridges->size()) {
=======
		const uint8_t i = keycode - '1';
		if (i < 9 && i < this->bridges.size()) {
>>>>>>> 536d2cb7
			/* Build the requested bridge */
			this->BuildBridge(i);
			this->Close();
			return ES_HANDLED;
		}
		return ES_NOT_HANDLED;
	}

	void OnClick(Point pt, int widget, int click_count) override
	{
		switch (widget) {
			default: break;
			case WID_BBS_BRIDGE_LIST: {
				auto it = this->vscroll->GetScrolledItemFromWidget(*this->bridges, pt.y, this, WID_BBS_BRIDGE_LIST);
				if (it != this->bridges->end()) {
					this->BuildBridge(it - this->bridges->begin());
					this->Close();
				}
				break;
			}

			case WID_BBS_DROPDOWN_ORDER:
				this->bridges->ToggleSortOrder();
				this->SetDirty();
				break;

			case WID_BBS_DROPDOWN_CRITERIA:
				ShowDropDownMenu(this, this->sorter_names, this->bridges->SortType(), WID_BBS_DROPDOWN_CRITERIA, 0, 0);
				break;
		}
	}

	void OnDropdownSelect(int widget, int index) override
	{
		if (widget == WID_BBS_DROPDOWN_CRITERIA && this->bridges->SortType() != index) {
			this->bridges->SetSortType(index);

			this->SortBridgeList();
		}
	}

	void OnResize() override
	{
		this->vscroll->SetCapacityFromWidget(this, WID_BBS_BRIDGE_LIST);
	}
};

/** Set the default sorting for the bridges */
Listing BuildBridgeWindow::last_sorting = {true, 2};

/** Available bridge sorting functions. */
GUIBridgeList::SortFunction * const BuildBridgeWindow::sorter_funcs[] = {
	&BridgeIndexSorter,
	&BridgePriceSorter,
	&BridgeSpeedSorter
};

/** Names of the sorting functions. */
const StringID BuildBridgeWindow::sorter_names[] = {
	STR_SORT_BY_NUMBER,
	STR_SORT_BY_COST,
	STR_SORT_BY_MAX_SPEED,
	INVALID_STRING_ID
};

/** Widgets of the bridge gui. */
static const NWidgetPart _nested_build_bridge_widgets[] = {
	/* Header */
	NWidget(NWID_HORIZONTAL),
		NWidget(WWT_CLOSEBOX, COLOUR_DARK_GREEN),
		NWidget(WWT_CAPTION, COLOUR_DARK_GREEN, WID_BBS_CAPTION), SetDataTip(STR_SELECT_RAIL_BRIDGE_CAPTION, STR_TOOLTIP_WINDOW_TITLE_DRAG_THIS),
		NWidget(WWT_DEFSIZEBOX, COLOUR_DARK_GREEN),
	EndContainer(),

	NWidget(NWID_HORIZONTAL),
		NWidget(NWID_VERTICAL),
			/* Sort order + criteria buttons */
			NWidget(NWID_HORIZONTAL),
				NWidget(WWT_TEXTBTN, COLOUR_DARK_GREEN, WID_BBS_DROPDOWN_ORDER), SetFill(1, 0), SetDataTip(STR_BUTTON_SORT_BY, STR_TOOLTIP_SORT_ORDER),
				NWidget(WWT_DROPDOWN, COLOUR_DARK_GREEN, WID_BBS_DROPDOWN_CRITERIA), SetFill(1, 0), SetDataTip(0x0, STR_TOOLTIP_SORT_CRITERIA),
			EndContainer(),
			/* Matrix. */
			NWidget(WWT_MATRIX, COLOUR_DARK_GREEN, WID_BBS_BRIDGE_LIST), SetFill(1, 0), SetResize(0, 22), SetMatrixDataTip(1, 0, STR_SELECT_BRIDGE_SELECTION_TOOLTIP), SetScrollbar(WID_BBS_SCROLLBAR),
		EndContainer(),

		/* scrollbar + resize button */
		NWidget(NWID_VERTICAL),
			NWidget(NWID_VSCROLLBAR, COLOUR_DARK_GREEN, WID_BBS_SCROLLBAR),
			NWidget(WWT_RESIZEBOX, COLOUR_DARK_GREEN),
		EndContainer(),
	EndContainer(),
};

/** Window definition for the rail bridge selection window. */
static WindowDesc _build_bridge_desc(
	WDP_AUTO, "build_bridge", 200, 114,
	WC_BUILD_BRIDGE, WC_BUILD_TOOLBAR,
	WDF_CONSTRUCTION,
	_nested_build_bridge_widgets, lengthof(_nested_build_bridge_widgets)
);

/**
 * Prepare the data for the build a bridge window.
 *  If we can't build a bridge under the given conditions
 *  show an error message.
 *
 * @param start The start tile of the bridge
 * @param end The end tile of the bridge
 * @param transport_type The transport type
 * @param road_rail_type The road/rail type
 */
void ShowBuildBridgeWindow(TileIndex start, TileIndex end, TransportType transport_type, byte road_rail_type)
{
	CloseWindowByClass(WC_BUILD_BRIDGE);

	/* Data type for the bridge.
	 * Bit 16,15 = transport type,
	 *     14..8 = road/rail types,
	 *      7..0 = type of bridge */
	uint32 type = (transport_type << 15) | (road_rail_type << 8);

	/* The bridge length without ramps. */
	const uint bridge_len = GetTunnelBridgeLength(start, end);

	/* If Ctrl is being pressed, check whether the last bridge built is available
	 * If so, return this bridge type. Otherwise continue normally.
	 * We store bridge types for each transport type, so we have to check for
	 * the transport type beforehand.
	 */
	BridgeType last_bridge_type = 0;
	switch (transport_type) {
		case TRANSPORT_ROAD: last_bridge_type = _last_roadbridge_type; break;
		case TRANSPORT_RAIL: last_bridge_type = _last_railbridge_type; break;
		default: break; // water ways and air routes don't have bridge types
	}
	if (_ctrl_pressed && CheckBridgeAvailability(last_bridge_type, bridge_len).Succeeded()) {
		DoCommandP(end, start, type | last_bridge_type, CMD_BUILD_BRIDGE | CMD_MSG(STR_ERROR_CAN_T_BUILD_BRIDGE_HERE), CcBuildBridge);
		return;
	}

	/* only query bridge building possibility once, result is the same for all bridges,
	 * unless the result is bridge too low for station or pillars obstruct station, in which case it is bridge-type dependent.
	 * returns CMD_ERROR on failure, and price on success */
	StringID errmsg = INVALID_STRING_ID;
	CommandCost ret = DoCommand(end, start, type, CommandFlagsToDCFlags(GetCommandFlags(CMD_BUILD_BRIDGE)) | DC_QUERY_COST, CMD_BUILD_BRIDGE);

	const bool query_per_bridge_type = ret.Failed() && (ret.GetErrorMessage() == STR_ERROR_BRIDGE_TOO_LOW_FOR_STATION || ret.GetErrorMessage() == STR_ERROR_BRIDGE_PILLARS_OBSTRUCT_STATION);

	GUIBridgeList *bl = nullptr;
	if (ret.Failed()) {
		errmsg = ret.GetErrorMessage();
	}
	if (ret.Succeeded() || query_per_bridge_type) {
		/* check which bridges can be built */
		const uint tot_bridgedata_len = CalcBridgeLenCostFactor(bridge_len + 2);

		bl = new GUIBridgeList();

		Money infra_cost = 0;
		switch (transport_type) {
			case TRANSPORT_ROAD: {
				/* In case we add a new road type as well, we must be aware of those costs. */
				RoadType road_rt = INVALID_ROADTYPE;
				RoadType tram_rt = INVALID_ROADTYPE;
				if (IsBridgeTile(start)) {
					road_rt = GetRoadTypeRoad(start);
					tram_rt = GetRoadTypeTram(start);
				}
				if (RoadTypeIsRoad((RoadType)road_rail_type)) {
					road_rt = (RoadType)road_rail_type;
				} else {
					tram_rt = (RoadType)road_rail_type;
				}

				if (road_rt != INVALID_ROADTYPE) infra_cost += (bridge_len + 2) * 2 * RoadBuildCost(road_rt);
				if (tram_rt != INVALID_ROADTYPE) infra_cost += (bridge_len + 2) * 2 * RoadBuildCost(tram_rt);

				break;
			}
			case TRANSPORT_RAIL: infra_cost = (bridge_len + 2) * RailBuildCost((RailType)road_rail_type); break;
			default: break;
		}

		bool any_available = false;
		StringID type_errmsg = INVALID_STRING_ID;
		/* loop for all bridgetypes */
		for (BridgeType brd_type = 0; brd_type != MAX_BRIDGES; brd_type++) {
			CommandCost type_check = CheckBridgeAvailability(brd_type, bridge_len);
			if (type_check.Succeeded()) {
				/* Re-check bridge building possibility is initial bridge builindg query indicated a bridge type dependent failure */
				if (query_per_bridge_type && DoCommand(end, start, type | brd_type, CommandFlagsToDCFlags(GetCommandFlags(CMD_BUILD_BRIDGE)) | DC_QUERY_COST, CMD_BUILD_BRIDGE).Failed()) continue;
				/* bridge is accepted, add to list */
				BuildBridgeData &item = bl->emplace_back();
				item.index = brd_type;
				item.spec = GetBridgeSpec(brd_type);
				/* Add to terraforming & bulldozing costs the cost of the
				 * bridge itself (not computed with DC_QUERY_COST) */
				item.cost = ret.GetCost() + (((int64_t)tot_bridgedata_len * _price[PR_BUILD_BRIDGE] * item.spec->price) >> 8) + infra_cost;
				any_available = true;
			} else if (type_check.GetErrorMessage() != INVALID_STRING_ID && !query_per_bridge_type) {
				type_errmsg = type_check.GetErrorMessage();
			}
		}
		/* give error cause if no bridges available here*/
		if (!any_available && type_errmsg != INVALID_STRING_ID) errmsg = type_errmsg;
	}

	if (bl != nullptr && bl->size() != 0) {
		new BuildBridgeWindow(&_build_bridge_desc, start, end, type, bl);
	} else {
		delete bl;
		ShowErrorMessage(STR_ERROR_CAN_T_BUILD_BRIDGE_HERE, errmsg, WL_INFO, TileX(end) * TILE_SIZE, TileY(end) * TILE_SIZE);
	}
}<|MERGE_RESOLUTION|>--- conflicted
+++ resolved
@@ -92,16 +92,9 @@
 	/* Internal variables */
 	TileIndex start_tile;
 	TileIndex end_tile;
-<<<<<<< HEAD
 	uint32 type;
-	GUIBridgeList *bridges;
-	int bridgetext_offset; ///< Horizontal offset of the text describing the bridge properties in #WID_BBS_BRIDGE_LIST relative to the left edge.
-=======
-	TransportType transport_type;
-	byte road_rail_type;
 	GUIBridgeList bridges;
 	int icon_width; ///< Scaled width of the the bridge icon sprite.
->>>>>>> 536d2cb7
 	Scrollbar *vscroll;
 
 	/** Sort the bridges by their index */
@@ -130,21 +123,21 @@
 	void BuildBridge(uint8 i)
 	{
 		switch (this->GetTransportType()) {
-			case TRANSPORT_RAIL: _last_railbridge_type = this->bridges->at(i).index; break;
-			case TRANSPORT_ROAD: _last_roadbridge_type = this->bridges->at(i).index; break;
+			case TRANSPORT_RAIL: _last_railbridge_type = this->bridges.at(i).index; break;
+			case TRANSPORT_ROAD: _last_roadbridge_type = this->bridges.at(i).index; break;
 			default: break;
 		}
-		DoCommandP(this->end_tile, this->start_tile, this->type | this->bridges->at(i).index,
+		DoCommandP(this->end_tile, this->start_tile, this->type | this->bridges.at(i).index,
 					CMD_BUILD_BRIDGE | CMD_MSG(STR_ERROR_CAN_T_BUILD_BRIDGE_HERE), CcBuildBridge);
 	}
 
 	/** Sort the builable bridges */
 	void SortBridgeList()
 	{
-		this->bridges->Sort();
+		this->bridges.Sort();
 
 		/* Display the current sort variant */
-		this->GetWidget<NWidgetCore>(WID_BBS_DROPDOWN_CRITERIA)->widget_data = this->sorter_names[this->bridges->SortType()];
+		this->GetWidget<NWidgetCore>(WID_BBS_DROPDOWN_CRITERIA)->widget_data = this->sorter_names[this->bridges.SortType()];
 
 		/* Set the modified widgets dirty */
 		this->SetWidgetDirty(WID_BBS_DROPDOWN_CRITERIA);
@@ -169,40 +162,30 @@
 	}
 
 public:
-	BuildBridgeWindow(WindowDesc *desc, TileIndex start, TileIndex end, uint32 br_type, GUIBridgeList *bl) : Window(desc),
+	BuildBridgeWindow(WindowDesc *desc, TileIndex start, TileIndex end, uint32 br_type, GUIBridgeList &&bl) : Window(desc),
 		start_tile(start),
 		end_tile(end),
 		type(br_type),
-		bridges(bl)
+		bridges(std::move(bl))
 	{
 		this->CreateNestedTree();
 		this->vscroll = this->GetScrollbar(WID_BBS_SCROLLBAR);
 		/* Change the data, or the caption of the gui. Set it to road or rail, accordingly. */
-<<<<<<< HEAD
 		this->GetWidget<NWidgetCore>(WID_BBS_CAPTION)->widget_data = (GB(this->type, 15, 2) == TRANSPORT_ROAD) ? STR_SELECT_ROAD_BRIDGE_CAPTION : STR_SELECT_RAIL_BRIDGE_CAPTION;
-		this->FinishInitNested(GB(br_type, 15, 2)); // Initializes 'this->bridgetext_offset'.
-=======
-		this->GetWidget<NWidgetCore>(WID_BBS_CAPTION)->widget_data = (transport_type == TRANSPORT_ROAD) ? STR_SELECT_ROAD_BRIDGE_CAPTION : STR_SELECT_RAIL_BRIDGE_CAPTION;
-		this->FinishInitNested(transport_type); // Initializes 'this->icon_width'.
->>>>>>> 536d2cb7
+		this->FinishInitNested(GB(br_type, 15, 2)); // Initializes 'this->icon_width'.
 
 		this->parent = FindWindowById(WC_BUILD_TOOLBAR, GB(this->type, 15, 2));
-		this->bridges->SetListing(this->last_sorting);
-		this->bridges->SetSortFuncs(this->sorter_funcs);
-		this->bridges->NeedResort();
+		this->bridges.SetListing(this->last_sorting);
+		this->bridges.SetSortFuncs(this->sorter_funcs);
+		this->bridges.NeedResort();
 		this->SortBridgeList();
 
-		this->vscroll->SetCount(bl->size());
-	}
-
-	~BuildBridgeWindow()
-	{
-		delete bridges;
+		this->vscroll->SetCount(this->bridges.size());
 	}
 
 	void Close() override
 	{
-		this->last_sorting = this->bridges->GetListing();
+		this->last_sorting = this->bridges.GetListing();
 		this->Window::Close();
 	}
 
@@ -229,13 +212,8 @@
 			case WID_BBS_BRIDGE_LIST: {
 				Dimension sprite_dim = {0, 0}; // Biggest bridge sprite dimension
 				Dimension text_dim   = {0, 0}; // Biggest text dimension
-<<<<<<< HEAD
-				for (const BuildBridgeData &bridge_data : *this->bridges) {
-					sprite_dim = maxdim(sprite_dim, GetSpriteSize(bridge_data.spec->sprite));
-=======
 				for (const BuildBridgeData &bridge_data : this->bridges) {
 					sprite_dim = maxdim(sprite_dim, GetScaledSpriteSize(bridge_data.spec->sprite));
->>>>>>> 536d2cb7
 					text_dim = maxdim(text_dim, GetStringBoundingBox(GetBridgeSelectString(bridge_data)));
 				}
 				resize->height = std::max(sprite_dim.height, text_dim.height) + padding.height; // Max of both sizes + account for matrix edges.
@@ -248,7 +226,7 @@
 		}
 	}
 
-	Point OnInitialPosition(int16_t sm_width, int16_t sm_height, int window_number) override
+	Point OnInitialPosition(int16 sm_width, int16 sm_height, int window_number) override
 	{
 		/* Position the window so hopefully the first bridge from the list is under the mouse pointer. */
 		NWidgetBase *list = this->GetWidget<NWidgetBase>(WID_BBS_BRIDGE_LIST);
@@ -262,19 +240,14 @@
 	{
 		switch (widget) {
 			case WID_BBS_DROPDOWN_ORDER:
-				this->DrawSortButtonState(widget, this->bridges->IsDescSortOrder() ? SBS_DOWN : SBS_UP);
+				this->DrawSortButtonState(widget, this->bridges.IsDescSortOrder() ? SBS_DOWN : SBS_UP);
 				break;
 
 			case WID_BBS_BRIDGE_LIST: {
 				Rect tr = r.WithHeight(this->resize.step_height).Shrink(WidgetDimensions::scaled.matrix);
-<<<<<<< HEAD
-				for (int i = this->vscroll->GetPosition(); this->vscroll->IsVisible(i) && i < (int)this->bridges->size(); i++) {
-					const BuildBridgeData &bridge_data = this->bridges->at(i);
-=======
 				bool rtl = _current_text_dir == TD_RTL;
 				for (int i = this->vscroll->GetPosition(); this->vscroll->IsVisible(i) && i < (int)this->bridges.size(); i++) {
 					const BuildBridgeData &bridge_data = this->bridges.at(i);
->>>>>>> 536d2cb7
 					const BridgeSpec *b = bridge_data.spec;
 					DrawSpriteIgnorePadding(b->sprite, b->pal, tr.WithWidth(this->icon_width, rtl), false, SA_HOR_CENTER | SA_BOTTOM);
 					DrawStringMultiLine(tr.Indent(this->icon_width + WidgetDimensions::scaled.hsep_normal, rtl), GetBridgeSelectString(bridge_data));
@@ -285,15 +258,10 @@
 		}
 	}
 
-	EventState OnKeyPress(char32_t key, uint16_t keycode) override
-	{
-<<<<<<< HEAD
+	EventState OnKeyPress(WChar key, uint16 keycode) override
+	{
 		const uint8 i = keycode - '1';
-		if (i < 9 && i < this->bridges->size()) {
-=======
-		const uint8_t i = keycode - '1';
 		if (i < 9 && i < this->bridges.size()) {
->>>>>>> 536d2cb7
 			/* Build the requested bridge */
 			this->BuildBridge(i);
 			this->Close();
@@ -307,29 +275,29 @@
 		switch (widget) {
 			default: break;
 			case WID_BBS_BRIDGE_LIST: {
-				auto it = this->vscroll->GetScrolledItemFromWidget(*this->bridges, pt.y, this, WID_BBS_BRIDGE_LIST);
-				if (it != this->bridges->end()) {
-					this->BuildBridge(it - this->bridges->begin());
+				auto it = this->vscroll->GetScrolledItemFromWidget(this->bridges, pt.y, this, WID_BBS_BRIDGE_LIST);
+				if (it != this->bridges.end()) {
+					this->BuildBridge(it - this->bridges.begin());
 					this->Close();
 				}
 				break;
 			}
 
 			case WID_BBS_DROPDOWN_ORDER:
-				this->bridges->ToggleSortOrder();
+				this->bridges.ToggleSortOrder();
 				this->SetDirty();
 				break;
 
 			case WID_BBS_DROPDOWN_CRITERIA:
-				ShowDropDownMenu(this, this->sorter_names, this->bridges->SortType(), WID_BBS_DROPDOWN_CRITERIA, 0, 0);
+				ShowDropDownMenu(this, this->sorter_names, this->bridges.SortType(), WID_BBS_DROPDOWN_CRITERIA, 0, 0);
 				break;
 		}
 	}
 
 	void OnDropdownSelect(int widget, int index) override
 	{
-		if (widget == WID_BBS_DROPDOWN_CRITERIA && this->bridges->SortType() != index) {
-			this->bridges->SetSortType(index);
+		if (widget == WID_BBS_DROPDOWN_CRITERIA && this->bridges.SortType() != index) {
+			this->bridges.SetSortType(index);
 
 			this->SortBridgeList();
 		}
@@ -442,15 +410,13 @@
 
 	const bool query_per_bridge_type = ret.Failed() && (ret.GetErrorMessage() == STR_ERROR_BRIDGE_TOO_LOW_FOR_STATION || ret.GetErrorMessage() == STR_ERROR_BRIDGE_PILLARS_OBSTRUCT_STATION);
 
-	GUIBridgeList *bl = nullptr;
+	GUIBridgeList bl;
 	if (ret.Failed()) {
 		errmsg = ret.GetErrorMessage();
 	}
 	if (ret.Succeeded() || query_per_bridge_type) {
 		/* check which bridges can be built */
 		const uint tot_bridgedata_len = CalcBridgeLenCostFactor(bridge_len + 2);
-
-		bl = new GUIBridgeList();
 
 		Money infra_cost = 0;
 		switch (transport_type) {
@@ -486,12 +452,12 @@
 				/* Re-check bridge building possibility is initial bridge builindg query indicated a bridge type dependent failure */
 				if (query_per_bridge_type && DoCommand(end, start, type | brd_type, CommandFlagsToDCFlags(GetCommandFlags(CMD_BUILD_BRIDGE)) | DC_QUERY_COST, CMD_BUILD_BRIDGE).Failed()) continue;
 				/* bridge is accepted, add to list */
-				BuildBridgeData &item = bl->emplace_back();
+				BuildBridgeData &item = bl.emplace_back();
 				item.index = brd_type;
 				item.spec = GetBridgeSpec(brd_type);
 				/* Add to terraforming & bulldozing costs the cost of the
 				 * bridge itself (not computed with DC_QUERY_COST) */
-				item.cost = ret.GetCost() + (((int64_t)tot_bridgedata_len * _price[PR_BUILD_BRIDGE] * item.spec->price) >> 8) + infra_cost;
+				item.cost = ret.GetCost() + (((int64)tot_bridgedata_len * _price[PR_BUILD_BRIDGE] * item.spec->price) >> 8) + infra_cost;
 				any_available = true;
 			} else if (type_check.GetErrorMessage() != INVALID_STRING_ID && !query_per_bridge_type) {
 				type_errmsg = type_check.GetErrorMessage();
@@ -501,10 +467,9 @@
 		if (!any_available && type_errmsg != INVALID_STRING_ID) errmsg = type_errmsg;
 	}
 
-	if (bl != nullptr && bl->size() != 0) {
-		new BuildBridgeWindow(&_build_bridge_desc, start, end, type, bl);
+	if (!bl.empty()) {
+		new BuildBridgeWindow(&_build_bridge_desc, start, end, type, std::move(bl));
 	} else {
-		delete bl;
 		ShowErrorMessage(STR_ERROR_CAN_T_BUILD_BRIDGE_HERE, errmsg, WL_INFO, TileX(end) * TILE_SIZE, TileY(end) * TILE_SIZE);
 	}
 }