/*
 * This file is part of OpenTTD.
 * OpenTTD is free software; you can redistribute it and/or modify it under the terms of the GNU General Public License as published by the Free Software Foundation, version 2.
 * OpenTTD is distributed in the hope that it will be useful, but WITHOUT ANY WARRANTY; without even the implied warranty of MERCHANTABILITY or FITNESS FOR A PARTICULAR PURPOSE.
 * See the GNU General Public License for more details. You should have received a copy of the GNU General Public License along with OpenTTD. If not, see <http://www.gnu.org/licenses/>.
 */

/** @file window.cpp Windowing system, widgets and events */

#include "stdafx.h"
#include <stdarg.h>
#include "company_func.h"
#include "gfx_func.h"
#include "console_func.h"
#include "console_gui.h"
#include "viewport_func.h"
#include "progress.h"
#include "blitter/factory.hpp"
#include "zoom_func.h"
#include "vehicle_base.h"
#include "depot_func.h"
#include "window_func.h"
#include "tilehighlight_func.h"
#include "network/network.h"
#include "querystring_gui.h"
#include "widgets/dropdown_func.h"
#include "strings_func.h"
#include "settings_type.h"
#include "settings_func.h"
#include "ini_type.h"
#include "newgrf_debug.h"
#include "hotkeys.h"
#include "toolbar_gui.h"
#include "statusbar_gui.h"
#include "error.h"
#include "game/game.hpp"
#include "video/video_driver.hpp"
#include "framerate_type.h"
#include "network/network_func.h"
#include "guitimer_func.h"
#include "news_func.h"
#include "core/backup_type.hpp"

#include <bitset>

#include "safeguards.h"

/** Values for _settings_client.gui.auto_scrolling */
enum ViewportAutoscrolling {
	VA_DISABLED,                  //!< Do not autoscroll when mouse is at edge of viewport.
	VA_MAIN_VIEWPORT_FULLSCREEN,  //!< Scroll main viewport at edge when using fullscreen.
	VA_MAIN_VIEWPORT,             //!< Scroll main viewport at edge.
	VA_EVERY_VIEWPORT,            //!< Scroll all viewports at their edges.
};

static Point _drag_delta; ///< delta between mouse cursor and upper left corner of dragged window
static Window *_mouseover_last_w = nullptr; ///< Window of the last OnMouseOver event.
static Window *_last_scroll_window = nullptr; ///< Window of the last scroll event.

/** List of windows opened at the screen sorted from the front. */
Window *_z_front_window = nullptr;
/** List of windows opened at the screen sorted from the back. */
Window *_z_back_window  = nullptr;
/** List of windows in an arbitrary order, that is not instantaneously changed by bringing windows to the front. */
Window *_first_window  = nullptr;

/** If false, highlight is white, otherwise the by the widget defined colour. */
bool _window_highlight_colour = false;

uint64_t _window_update_number = 1;

/*
 * Window that currently has focus. - The main purpose is to generate
 * #FocusLost events, not to give next window in z-order focus when a
 * window is closed.
 */
Window *_focused_window;

Point _cursorpos_drag_start;

int _scrollbar_start_pos;
int _scrollbar_size;
byte _scroller_click_timeout = 0;

Window *_scrolling_viewport; ///< A viewport is being scrolled with the mouse.
Rect _scrolling_viewport_bound; ///< A viewport is being scrolled with the mouse, the overlay currently covers this viewport rectangle.
bool _mouse_hovering;      ///< The mouse is hovering over the same point.

SpecialMouseMode _special_mouse_mode; ///< Mode of the mouse.

std::bitset<WC_END> _present_window_types;

/**
 * List of all WindowDescs.
 * This is a pointer to ensure initialisation order with the various static WindowDesc instances.
 */
std::vector<WindowDesc*> *_window_descs = nullptr;

/** Config file to store WindowDesc */
std::string _windows_file;

/** Window description constructor. */
WindowDesc::WindowDesc(const char * const file, const int line, WindowPosition def_pos, const char *ini_key, int16_t def_width_trad, int16_t def_height_trad,
			WindowClass window_class, WindowClass parent_class, uint32_t flags,
			const NWidgetPart *nwid_begin, const NWidgetPart *nwid_end, HotkeyList *hotkeys, WindowDesc *ini_parent) :
	file(file),
	line(line),
	default_pos(def_pos),
	cls(window_class),
	parent_cls(parent_class),
	ini_key(ini_key),
	flags(flags),
	nwid_begin(nwid_begin),
	nwid_end(nwid_end),
	hotkeys(hotkeys),
	ini_parent(ini_parent),
	prefs({ false, 0, 0 }),
	default_width_trad(def_width_trad),
	default_height_trad(def_height_trad)
{
	if (_window_descs == nullptr) _window_descs = new std::vector<WindowDesc*>();

	_window_descs->push_back(this);
}

WindowDesc::~WindowDesc()
{
	_window_descs->erase(std::find(_window_descs->begin(), _window_descs->end(), this));
}

const WindowDescPreferences &WindowDesc::GetPreferences() const
{
	return this->ini_parent != nullptr ? this->ini_parent->prefs : this->prefs;
}

/**
 * Determine default width of window.
 * This is either a stored user preferred size, or the built-in default.
 * @return Width in pixels.
 */
int16_t WindowDesc::GetDefaultWidth() const
{
	const WindowDescPreferences &prefs = this->GetPreferences();
	return prefs.pref_width != 0 ? prefs.pref_width : ScaleGUITrad(this->default_width_trad);
}

/**
 * Determine default height of window.
 * This is either a stored user preferred size, or the built-in default.
 * @return Height in pixels.
 */
int16_t WindowDesc::GetDefaultHeight() const
{
	const WindowDescPreferences &prefs = this->GetPreferences();
	return prefs.pref_height != 0 ? prefs.pref_height : ScaleGUITrad(this->default_height_trad);
}

/**
 * Load all WindowDesc settings from _windows_file.
 */
void WindowDesc::LoadFromConfig()
{
	IniFile ini;
	ini.LoadFromDisk(_windows_file, NO_DIRECTORY);
	for (WindowDesc *wd : *_window_descs) {
		if (wd->ini_key == nullptr) continue;
		IniLoadWindowSettings(ini, wd->ini_key, &(wd->prefs));
	}
}

/**
 * Sort WindowDesc by ini_key.
 */
static bool DescSorter(WindowDesc * const &a, WindowDesc * const &b)
{
	if (a->ini_key != nullptr && b->ini_key != nullptr) return strcmp(a->ini_key, b->ini_key) < 0;
	return a->ini_key != nullptr;
}

/**
 * Save all WindowDesc settings to _windows_file.
 */
void WindowDesc::SaveToConfig()
{
	/* Sort the stuff to get a nice ini file on first write */
	std::sort(_window_descs->begin(), _window_descs->end(), DescSorter);

	IniFile ini;
	ini.LoadFromDisk(_windows_file, NO_DIRECTORY);
	for (WindowDesc *wd : *_window_descs) {
		if (wd->ini_key == nullptr) continue;
		IniSaveWindowSettings(ini, wd->ini_key, &(wd->prefs));
	}
	ini.SaveToDisk(_windows_file);
}

/**
 * Read default values from WindowDesc configuration an apply them to the window.
 */
void Window::ApplyDefaults()
{
	if (this->nested_root != nullptr && this->nested_root->GetWidgetOfType(WWT_STICKYBOX) != nullptr) {
		if (this->window_desc->GetPreferences().pref_sticky) this->flags |= WF_STICKY;
	} else {
		/* There is no stickybox; clear the preference in case someone tried to be funny */
		this->window_desc->prefs.pref_sticky = false;
	}
}

/**
 * Compute the row of a widget that a user clicked in.
 * @param clickpos    Vertical position of the mouse click.
 * @param widget      Widget number of the widget clicked in.
 * @param padding     Amount of empty space between the widget edge and the top of the first row.
 * @param line_height Height of a single row. A negative value means using the vertical resize step of the widget.
 * @return Row number clicked at. If clicked at a wrong position, #INT_MAX is returned.
 * @note The widget does not know where a list printed at the widget ends, so below a list is not a wrong position.
 */
int Window::GetRowFromWidget(int clickpos, WidgetID widget, int padding, int line_height) const
{
	const NWidgetBase *wid = this->GetWidget<NWidgetBase>(widget);
	if (line_height < 0) line_height = wid->resize_y;
	if (clickpos < wid->pos_y + padding) return INT_MAX;
	return (clickpos - wid->pos_y - padding) / line_height;
}

/**
 * Disable the highlighted status of all widgets.
 */
void Window::DisableAllWidgetHighlight()
{
	for (auto &pair : this->widget_lookup) {
		NWidgetBase *nwid = pair.second;
		if (nwid->IsHighlighted()) {
			nwid->SetHighlighted(TC_INVALID);
			nwid->SetDirty(this);
		}
	}

	CLRBITS(this->flags, WF_HIGHLIGHTED);
}

/**
 * Sets the highlighted status of a widget.
 * @param widget_index index of this widget in the window
 * @param highlighted_colour Colour of highlight, or TC_INVALID to disable.
 */
void Window::SetWidgetHighlight(WidgetID widget_index, TextColour highlighted_colour)
{
	NWidgetBase *nwid = this->GetWidget<NWidgetBase>(widget_index);
	if (nwid == nullptr) return;

	nwid->SetHighlighted(highlighted_colour);
	nwid->SetDirty(this);

	if (highlighted_colour != TC_INVALID) {
		/* If we set a highlight, the window has a highlight */
		this->flags |= WF_HIGHLIGHTED;
	} else {
		/* If we disable a highlight, check all widgets if anyone still has a highlight */
		bool valid = false;
		for (const auto &pair : this->widget_lookup) {
			nwid = pair.second;
			if (!nwid->IsHighlighted()) continue;

			valid = true;
		}
		/* If nobody has a highlight, disable the flag on the window */
		if (!valid) CLRBITS(this->flags, WF_HIGHLIGHTED);
	}
}

/**
 * Gets the highlighted status of a widget.
 * @param widget_index index of this widget in the window
 * @return status of the widget ie: highlighted = true, not highlighted = false
 */
bool Window::IsWidgetHighlighted(WidgetID widget_index) const
{
	const NWidgetBase *nwid = this->GetWidget<NWidgetBase>(widget_index);
	if (nwid == nullptr) return false;

	return nwid->IsHighlighted();
}

/**
 * A dropdown window associated to this window has been closed.
 * @param pt the point inside the window the mouse resides on after closure.
 * @param widget the widget (button) that the dropdown is associated with.
 * @param index the element in the dropdown that is selected.
 * @param instant_close whether the dropdown was configured to close on mouse up.
 */
void Window::OnDropdownClose(Point pt, WidgetID widget, int index, bool instant_close)
{
	if (widget < 0) return;

	if (instant_close) {
		/* Send event for selected option if we're still
		 * on the parent button of the dropdown (behaviour of the dropdowns in the main toolbar). */
		if (GetWidgetFromPos(this, pt.x, pt.y) == widget) {
			this->OnDropdownSelect(widget, index);
		}
	}

	/* Raise the dropdown button */
	NWidgetCore *nwi2 = this->GetWidget<NWidgetCore>(widget);
	if ((nwi2->type & WWT_MASK) == NWID_BUTTON_DROPDOWN) {
		nwi2->disp_flags &= ~ND_DROPDOWN_ACTIVE;
	} else {
		this->RaiseWidget(widget);
	}
	this->SetWidgetDirty(widget);
}

/**
 * Return the Scrollbar to a widget index.
 * @param widnum Scrollbar widget index
 * @return Scrollbar to the widget
 */
const Scrollbar *Window::GetScrollbar(WidgetID widnum) const
{
	return this->GetWidget<NWidgetScrollbar>(widnum);
}

/**
 * Return the Scrollbar to a widget index.
 * @param widnum Scrollbar widget index
 * @return Scrollbar to the widget
 */
Scrollbar *Window::GetScrollbar(WidgetID widnum)
{
	return this->GetWidget<NWidgetScrollbar>(widnum);
}

/**
 * Return the querystring associated to a editbox.
 * @param widnum Editbox widget index
 * @return QueryString or nullptr.
 */
const QueryString *Window::GetQueryString(WidgetID widnum) const
{
	auto query = this->querystrings.find(widnum);
	return query != this->querystrings.end() ? query->second : nullptr;
}

/**
 * Return the querystring associated to a editbox.
 * @param widnum Editbox widget index
 * @return QueryString or nullptr.
 */
QueryString *Window::GetQueryString(WidgetID widnum)
{
	auto query = this->querystrings.find(widnum);
	return query != this->querystrings.end() ? query->second : nullptr;
}

/**
 * Update size of all QueryStrings of this window.
 */
void Window::UpdateQueryStringSize()
{
	for (auto &qs : this->querystrings) {
		qs.second->text.UpdateSize();
	}
}

/**
 * Get the current input text buffer.
 * @return The currently focused input text buffer or nullptr if no input focused.
 */
/* virtual */ const Textbuf *Window::GetFocusedTextbuf() const
{
	if (this->nested_focus != nullptr && this->nested_focus->type == WWT_EDITBOX) {
		return &this->GetQueryString(this->nested_focus->index)->text;
	}

	return nullptr;
}

/**
 * Get the current caret position if an edit box has the focus.
 * @return Top-left location of the caret, relative to the window.
 */
/* virtual */ Point Window::GetCaretPosition() const
{
	if (this->nested_focus != nullptr && this->nested_focus->type == WWT_EDITBOX && !this->querystrings.empty()) {
		return this->GetQueryString(this->nested_focus->index)->GetCaretPosition(this, this->nested_focus->index);
	}

	Point pt = {0, 0};
	return pt;
}

/**
 * Get the bounding rectangle for a text range if an edit box has the focus.
 * @param from Start of the string range.
 * @param to End of the string range.
 * @return Rectangle encompassing the string range, relative to the window.
 */
/* virtual */ Rect Window::GetTextBoundingRect(const char *from, const char *to) const
{
	if (this->nested_focus != nullptr && this->nested_focus->type == WWT_EDITBOX) {
		return this->GetQueryString(this->nested_focus->index)->GetBoundingRect(this, this->nested_focus->index, from, to);
	}

	Rect r = {0, 0, 0, 0};
	return r;
}

/**
 * Get the character that is rendered at a position by the focused edit box.
 * @param pt The position to test.
 * @return Index of the character position or -1 if no character is at the position.
 */
/* virtual */ ptrdiff_t Window::GetTextCharacterAtPosition(const Point &pt) const
{
	if (this->nested_focus != nullptr && this->nested_focus->type == WWT_EDITBOX) {
		return this->GetQueryString(this->nested_focus->index)->GetCharAtPosition(this, this->nested_focus->index, pt);
	}

	return -1;
}

/**
 * Set the window that has the focus
 * @param w The window to set the focus on
 */
void SetFocusedWindow(Window *w)
{
	if (_focused_window == w) return;

	/* Invalidate focused widget */
	if (_focused_window != nullptr) {
		if (_focused_window->nested_focus != nullptr) _focused_window->nested_focus->SetDirty(_focused_window);
	}

	/* Remember which window was previously focused */
	Window *old_focused = _focused_window;
	_focused_window = w;

	/* So we can inform it that it lost focus */
	if (old_focused != nullptr) old_focused->OnFocusLost(false, w);
	if (_focused_window != nullptr) _focused_window->OnFocus(old_focused);
}

bool IsWindowFocused()
{
	return _focused_window != nullptr;
}

Point GetFocusedWindowCaret()
{
	return _focused_window->GetCaretPosition();
}

Point GetFocusedWindowTopLeft()
{
	return { _focused_window->left, _focused_window->top };
}

/**
 * Check if an edit box is in global focus. That is if focused window
 * has a edit box as focused widget, or if a console is focused.
 * @return returns true if an edit box is in global focus or if the focused window is a console, else false
 */
bool EditBoxInGlobalFocus()
{
	if (_focused_window == nullptr) return false;

	/* The console does not have an edit box so a special case is needed. */
	if (_focused_window->window_class == WC_CONSOLE) return true;

	return _focused_window->nested_focus != nullptr && _focused_window->nested_focus->type == WWT_EDITBOX;
}

/**
 * Check if a console is focused.
 * @return returns true if the focused window is a console, else false
 */
bool FocusedWindowIsConsole()
{
	return _focused_window && _focused_window->window_class == WC_CONSOLE;
}

/**
 * Makes no widget on this window have focus. The function however doesn't change which window has focus.
 */
void Window::UnfocusFocusedWidget()
{
	if (this->nested_focus != nullptr) {
		if (this->nested_focus->type == WWT_EDITBOX) VideoDriver::GetInstance()->EditBoxLostFocus();

		/* Repaint the widget that lost focus. A focused edit box may else leave the caret on the screen. */
		this->nested_focus->SetDirty(this);
		this->nested_focus = nullptr;
	}
}

/**
 * Set focus within this window to the given widget. The function however doesn't change which window has focus.
 * @param widget_index Index of the widget in the window to set the focus to.
 * @return Focus has changed.
 */
bool Window::SetFocusedWidget(WidgetID widget_index)
{
	NWidgetCore *widget = this->GetWidget<NWidgetCore>(widget_index);
	dbg_assert(widget != nullptr); /* Setting focus to a non-existing widget is a bad idea. */

	if (this->nested_focus != nullptr) {
		/* Do nothing if widget_index is already focused. */
		if (widget == this->nested_focus) return false;

		/* Repaint the widget that lost focus. A focused edit box may else leave the caret on the screen. */
		this->nested_focus->SetDirty(this);
		if (this->nested_focus->type == WWT_EDITBOX) VideoDriver::GetInstance()->EditBoxLostFocus();
	}

	this->nested_focus = widget;
	if (_focused_window == this && this->nested_focus->type == WWT_EDITBOX) VideoDriver::GetInstance()->EditBoxGainedFocus();
	return true;
}

/**
 * Called when window gains focus
 */
void Window::OnFocus(Window *previously_focused_window)
{
	if (this->nested_focus != nullptr && this->nested_focus->type == WWT_EDITBOX) VideoDriver::GetInstance()->EditBoxGainedFocus();
}

/**
 * Called when window loses focus
 */
void Window::OnFocusLost(bool closing, Window *newly_focused_window)
{
	if (this->nested_focus != nullptr && this->nested_focus->type == WWT_EDITBOX) VideoDriver::GetInstance()->EditBoxLostFocus();
}

/**
 * Raise the buttons of the window.
 * @param autoraise Raise only the push buttons of the window.
 */
void Window::RaiseButtons(bool autoraise)
{
	for (auto &pair : this->widget_lookup) {
		WidgetType type = pair.second->type;
		NWidgetCore *wid = dynamic_cast<NWidgetCore *>(pair.second);
		if (((type & ~WWB_PUSHBUTTON) < WWT_LAST || type == NWID_PUSHBUTTON_DROPDOWN) &&
				(!autoraise || (type & WWB_PUSHBUTTON) || type == WWT_EDITBOX) && wid->IsLowered()) {
			wid->SetLowered(false);
			wid->SetDirty(this);
		}
	}

	/* Special widgets without widget index */
	{
		NWidgetCore *wid = this->nested_root != nullptr ? dynamic_cast<NWidgetCore *>(this->nested_root->GetWidgetOfType(WWT_DEFSIZEBOX)) : nullptr;
		if (wid != nullptr) {
			wid->SetLowered(false);
			wid->SetDirty(this);
		}
	}
}

/**
 * Invalidate a widget, i.e. mark it as being changed and in need of redraw.
 * @param widget_index the widget to redraw.
 */
void Window::SetWidgetDirty(WidgetID widget_index)
{
	/* Sometimes this function is called before the window is even fully initialized */
	auto it = this->widget_lookup.find(widget_index);
	if (it == std::end(this->widget_lookup)) return;

	it->second->SetDirty(this);
}

/**
 * A hotkey has been pressed.
 * @param hotkey  Hotkey index, by default a widget index of a button or editbox.
 * @return #ES_HANDLED if the key press has been handled, and the hotkey is not unavailable for some reason.
 */
EventState Window::OnHotkey(int hotkey)
{
	if (hotkey < 0) return ES_NOT_HANDLED;

	NWidgetCore *nw = this->GetWidget<NWidgetCore>(hotkey);
	if (nw == nullptr || nw->IsDisabled()) return ES_NOT_HANDLED;

	if (nw->type == WWT_EDITBOX) {
		if (this->IsShaded()) return ES_NOT_HANDLED;

		/* Focus editbox */
		this->SetFocusedWidget(hotkey);
		SetFocusedWindow(this);
	} else {
		/* Click button */
		this->OnClick(Point(), hotkey, 1);
	}
	return ES_HANDLED;
}

/**
 * Do all things to make a button look clicked and mark it to be
 * unclicked in a few ticks.
 * @param widget the widget to "click"
 */
void Window::HandleButtonClick(WidgetID widget)
{
	this->LowerWidget(widget);
	this->SetTimeout();
	this->SetWidgetDirty(widget);
}

static void StartWindowDrag(Window *w);
static void StartWindowSizing(Window *w, bool to_left);

/**
 * Dispatch left mouse-button (possibly double) click in window.
 * @param w Window to dispatch event in
 * @param x X coordinate of the click
 * @param y Y coordinate of the click
 * @param click_count Number of fast consecutive clicks at same position
 */
static void DispatchLeftClickEvent(Window *w, int x, int y, int click_count)
{
	NWidgetCore *nw = w->nested_root->GetWidgetFromPos(x, y);
	WidgetType widget_type = (nw != nullptr) ? nw->type : WWT_EMPTY;

	bool focused_widget_changed = false;
	/* If clicked on a window that previously did not have focus */
	if (_focused_window != w &&                 // We already have focus, right?
			(w->window_desc->flags & WDF_NO_FOCUS) == 0 &&  // Don't lose focus to toolbars
			widget_type != WWT_CLOSEBOX) {          // Don't change focused window if 'X' (close button) was clicked
		focused_widget_changed = true;
		SetFocusedWindow(w);
	}

	if (nw == nullptr) return; // exit if clicked outside of widgets

	/* don't allow any interaction if the button has been disabled */
	if (nw->IsDisabled()) return;

	WidgetID widget_index = nw->index; ///< Index of the widget

	/* Clicked on a widget that is not disabled.
	 * So unless the clicked widget is the caption bar, change focus to this widget.
	 * Exception: In the OSK we always want the editbox to stay focused. */
	if (widget_index >= 0 && widget_type != WWT_CAPTION && w->window_class != WC_OSK) {
		/* focused_widget_changed is 'now' only true if the window this widget
		 * is in gained focus. In that case it must remain true, also if the
		 * local widget focus did not change. As such it's the logical-or of
		 * both changed states.
		 *
		 * If this is not preserved, then the OSK window would be opened when
		 * a user has the edit box focused and then click on another window and
		 * then back again on the edit box (to type some text).
		 */
		focused_widget_changed |= w->SetFocusedWidget(widget_index);
	}

	/* Close any child drop down menus. If the button pressed was the drop down
	 * list's own button, then we should not process the click any further. */
	if (HideDropDownMenu(w) == widget_index && widget_index >= 0) return;

	if ((widget_type & ~WWB_PUSHBUTTON) < WWT_LAST && (widget_type & WWB_PUSHBUTTON)) w->HandleButtonClick(widget_index);

	Point pt = { x, y };

	switch (widget_type) {
		case NWID_VSCROLLBAR:
		case NWID_HSCROLLBAR:
			ScrollbarClickHandler(w, nw, x, y);
			break;

		case WWT_EDITBOX: {
			QueryString *query = w->GetQueryString(widget_index);
			if (query != nullptr) query->ClickEditBox(w, pt, widget_index, click_count, focused_widget_changed);
			break;
		}

		case WWT_CLOSEBOX: // 'X'
			w->Close();
			return;

		case WWT_CAPTION: // 'Title bar'
			StartWindowDrag(w);
			return;

		case WWT_RESIZEBOX:
			/* When the resize widget is on the left size of the window
			 * we assume that that button is used to resize to the left. */
			StartWindowSizing(w, nw->pos_x < (w->width / 2));
			nw->SetDirty(w);
			return;

		case WWT_DEFSIZEBOX: {
			if (_ctrl_pressed) {
				w->window_desc->GetPreferences().pref_width = w->width;
				w->window_desc->GetPreferences().pref_height = w->height;
			} else {
				int16_t def_width = std::max<int16_t>(std::min<int16_t>(w->window_desc->GetDefaultWidth(), _screen.width), w->nested_root->smallest_x);
				int16_t def_height = std::max<int16_t>(std::min<int16_t>(w->window_desc->GetDefaultHeight(), _screen.height - 50), w->nested_root->smallest_y);

				int dx = (w->resize.step_width  == 0) ? 0 : def_width  - w->width;
				int dy = (w->resize.step_height == 0) ? 0 : def_height - w->height;
				/* dx and dy has to go by step.. calculate it.
				 * The cast to int is necessary else dx/dy are implicitly casted to unsigned int, which won't work. */
				if (w->resize.step_width  > 1) dx -= dx % (int)w->resize.step_width;
				if (w->resize.step_height > 1) dy -= dy % (int)w->resize.step_height;
				ResizeWindow(w, dx, dy, false);
			}

			nw->SetLowered(true);
			nw->SetDirty(w);
			w->SetTimeout();
			break;
		}

		case WWT_DEBUGBOX:
			w->ShowNewGRFInspectWindow();
			break;

		case WWT_SHADEBOX:
			nw->SetDirty(w);
			w->SetShaded(!w->IsShaded());
			return;

		case WWT_STICKYBOX:
			w->flags ^= WF_STICKY;
			nw->SetDirty(w);
			if (_ctrl_pressed) w->window_desc->GetPreferences().pref_sticky = (w->flags & WF_STICKY) != 0;
			return;

		default:
			break;
	}

	/* Widget has no index, so the window is not interested in it. */
	if (widget_index < 0) return;

	/* Check if the widget is highlighted; if so, disable highlight and dispatch an event to the GameScript */
	if (w->IsWidgetHighlighted(widget_index)) {
		w->SetWidgetHighlight(widget_index, TC_INVALID);
		Game::NewEvent(new ScriptEventWindowWidgetClick((ScriptWindow::WindowClass)w->window_class, w->window_number, widget_index));
	}

	w->OnClick(pt, widget_index, click_count);
}

/**
 * Dispatch right mouse-button click in window.
 * @param w Window to dispatch event in
 * @param x X coordinate of the click
 * @param y Y coordinate of the click
 */
static void DispatchRightClickEvent(Window *w, int x, int y)
{
	NWidgetCore *wid = w->nested_root->GetWidgetFromPos(x, y);
	if (wid == nullptr) return;

	Point pt = { x, y };

	/* No widget to handle, or the window is not interested in it. */
	if (wid->index >= 0) {
		if (w->OnRightClick(pt, wid->index)) return;
	}

	/* Right-click close is enabled and there is a closebox. */
	if (_settings_client.gui.right_click_wnd_close == RCC_YES && (w->window_desc->flags & WDF_NO_CLOSE) == 0) {
		w->Close();
	} else if (_settings_client.gui.right_click_wnd_close == RCC_YES_EXCEPT_STICKY && (w->flags & WF_STICKY) == 0 && (w->window_desc->flags & WDF_NO_CLOSE) == 0) {
		/* Right-click close is enabled, but excluding sticky windows. */
		w->Close();
	} else if (_settings_client.gui.hover_delay_ms == 0 && !w->OnTooltip(pt, wid->index, TCC_RIGHT_CLICK) && wid->tool_tip != 0) {
		GuiShowTooltips(w, wid->tool_tip, TCC_RIGHT_CLICK);
	}
}

/**
 * Dispatch hover of the mouse over a window.
 * @param w Window to dispatch event in.
 * @param x X coordinate of the click.
 * @param y Y coordinate of the click.
 */
static void DispatchHoverEvent(Window *w, int x, int y)
{
	NWidgetCore *wid = w->nested_root->GetWidgetFromPos(x, y);

	/* No widget to handle */
	if (wid == nullptr) return;

	Point pt = { x, y };

	/* Show the tooltip if there is any */
	if (!w->OnTooltip(pt, wid->index, TCC_HOVER) && wid->tool_tip != 0) {
		GuiShowTooltips(w, wid->tool_tip, TCC_HOVER);
		return;
	}

	/* Widget has no index, so the window is not interested in it. */
	if (wid->index < 0) return;

	w->OnHover(pt, wid->index);
}

/**
 * Dispatch the mousewheel-action to the window.
 * The window will scroll any compatible scrollbars if the mouse is pointed over the bar or its contents
 * @param w Window
 * @param nwid the widget where the scrollwheel was used
 * @param wheel scroll up or down
 */
static void DispatchMouseWheelEvent(Window *w, NWidgetCore *nwid, int wheel)
{
	if (nwid == nullptr) return;

	/* Using wheel on caption/shade-box shades or unshades the window. */
	if (nwid->type == WWT_CAPTION || nwid->type == WWT_SHADEBOX) {
		w->SetShaded(wheel < 0);
		return;
	}

	/* Wheeling a vertical scrollbar. */
	if (nwid->type == NWID_VSCROLLBAR) {
		NWidgetScrollbar *sb = static_cast<NWidgetScrollbar *>(nwid);
		if (sb->GetCount() > sb->GetCapacity()) {
			if (sb->UpdatePosition(wheel)) w->SetDirty();
		}
		return;
	}

	/* Scroll the widget attached to the scrollbar. */
	Scrollbar *sb = (nwid->scrollbar_index >= 0 ? w->GetScrollbar(nwid->scrollbar_index) : nullptr);
	if (sb != nullptr && sb->GetCount() > sb->GetCapacity()) {
		if (sb->UpdatePosition(wheel)) w->SetDirty();
	}
}

/**
 * Generate repaint events for the visible part of window w within the rectangle.
 *
 * The function goes recursively upwards in the window stack, and splits the rectangle
 * into multiple pieces at the window edges, so obscured parts are not redrawn.
 *
 * @param w Window that needs to be repainted
 * @param left Left edge of the rectangle that should be repainted
 * @param top Top edge of the rectangle that should be repainted
 * @param right Right edge of the rectangle that should be repainted
 * @param bottom Bottom edge of the rectangle that should be repainted
 * @param flags Whether to mark gfx dirty, etc.
 */
void DrawOverlappedWindow(Window *w, int left, int top, int right, int bottom, DrawOverlappedWindowFlags flags)
{
	for (const Window *v : Window::IterateFromBack(w->z_front)) {
		if (MayBeShown(v) &&
				right > v->left &&
				bottom > v->top &&
				left < v->left + v->width &&
				top < v->top + v->height) {
			/* v and rectangle intersect with each other */
			int x;

			if (left < (x = v->left)) {
				DrawOverlappedWindow(w, left, top, x, bottom, flags);
				DrawOverlappedWindow(w, x, top, right, bottom, flags);
				return;
			}

			if (right > (x = v->left + v->width)) {
				DrawOverlappedWindow(w, left, top, x, bottom, flags);
				DrawOverlappedWindow(w, x, top, right, bottom, flags);
				return;
			}

			if (top < (x = v->top)) {
				DrawOverlappedWindow(w, left, top, right, x, flags);
				DrawOverlappedWindow(w, left, x, right, bottom, flags);
				return;
			}

			if (bottom > (x = v->top + v->height)) {
				DrawOverlappedWindow(w, left, top, right, x, flags);
				DrawOverlappedWindow(w, left, x, right, bottom, flags);
				return;
			}

			return;
		}
	}

	/* Setup blitter, and dispatch a repaint event to window *wz */
	DrawPixelInfo *dp = _cur_dpi;
	dp->width = right - left;
	dp->height = bottom - top;
	dp->left = left - w->left;
	dp->top = top - w->top;
	dp->pitch = _screen.pitch;
	dp->dst_ptr = BlitterFactory::GetCurrentBlitter()->MoveTo(_screen.dst_ptr, left, top);
	dp->zoom = ZOOM_LVL_NORMAL;
	w->OnPaint();
	if (unlikely(flags & DOWF_SHOW_DEBUG)) {
		if (w->viewport != nullptr) ViewportDoDrawProcessAllPending();
		extern void ViewportDrawDirtyBlocks(const DrawPixelInfo *dpi, bool increment_colour);
		ViewportDrawDirtyBlocks(_cur_dpi, true);
	}
	if (flags & DOWF_MARK_DIRTY) {
		VideoDriver::GetInstance()->MakeDirty(left, top, right - left, bottom - top);
		UnsetDirtyBlocks(left, top, right, bottom);
	}
}

/**
 * From a rectangle that needs redrawing, find the windows that intersect with the rectangle.
 * These windows should be re-painted.
 * @param left Left edge of the rectangle that should be repainted
 * @param top Top edge of the rectangle that should be repainted
 * @param right Right edge of the rectangle that should be repainted
 * @param bottom Bottom edge of the rectangle that should be repainted
 */
void DrawOverlappedWindowForAll(int left, int top, int right, int bottom)
{
	DrawPixelInfo bk;
	AutoRestoreBackup dpi_backup(_cur_dpi, &bk);

	for (Window *w : Window::IterateFromBack()) {
		if (MayBeShown(w) &&
				right > w->left &&
				bottom > w->top &&
				left < w->left + w->width &&
				top < w->top + w->height) {
			/* Window w intersects with the rectangle => needs repaint */
			DrawOverlappedWindow(w, std::max(left, w->left), std::max(top, w->top), std::min(right, w->left + w->width), std::min(bottom, w->top + w->height), DOWF_NONE);
		}
	}
}

static void SetWindowDirtyPending(Window *w)
{
	SetPendingDirtyBlocks(w->left, w->top, w->left + w->width, w->top + w->height);
}

/**
 * Mark entire window as dirty (in need of re-paint)
 * @ingroup dirty
 */
void Window::SetDirty()
{
	this->flags |= WF_DIRTY;
}

/**
 * Mark entire window as dirty (in need of re-paint)
 * @ingroup dirty
 */
void Window::SetDirtyAsBlocks()
{
	extern bool _gfx_draw_active;
	if (_gfx_draw_active) {
		SetWindowDirtyPending(this);
	} else {
		SetDirtyBlocks(this->left, this->top, this->left + this->width, this->top + this->height);
	}
}

/**
 * Re-initialize a window, and optionally change its size.
 * @param rx Horizontal resize of the window.
 * @param ry Vertical resize of the window.
 * @param reposition If set, reposition the window to default location.
 * @note For just resizing the window, use #ResizeWindow instead.
 */
void Window::ReInit(int rx, int ry, bool reposition)
{
	this->SetDirtyAsBlocks(); // Mark whole current window as dirty.

	/* Save current size. */
	int window_width  = this->width * _gui_scale / this->scale;
	int window_height = this->height * _gui_scale / this->scale;
	this->scale = _gui_scale;

	this->OnInit();
	/* Re-initialize window smallest size. */
	this->nested_root->SetupSmallestSize(this);
	this->nested_root->AssignSizePosition(ST_SMALLEST, 0, 0, this->nested_root->smallest_x, this->nested_root->smallest_y, _current_text_dir == TD_RTL);
	this->width  = this->nested_root->smallest_x;
	this->height = this->nested_root->smallest_y;
	this->resize.step_width  = this->nested_root->resize_x;
	this->resize.step_height = this->nested_root->resize_y;

	/* Resize as close to the original size + requested resize as possible. */
	window_width  = std::max(window_width  + rx, this->width);
	window_height = std::max(window_height + ry, this->height);
	int dx = (this->resize.step_width  == 0) ? 0 : window_width  - this->width;
	int dy = (this->resize.step_height == 0) ? 0 : window_height - this->height;
	/* dx and dy has to go by step.. calculate it.
	 * The cast to int is necessary else dx/dy are implicitly casted to unsigned int, which won't work. */
	if (this->resize.step_width  > 1) dx -= dx % (int)this->resize.step_width;
	if (this->resize.step_height > 1) dy -= dy % (int)this->resize.step_height;

	if (reposition) {
		Point pt = this->OnInitialPosition(this->nested_root->smallest_x, this->nested_root->smallest_y, window_number);
		this->InitializePositionSize(pt.x, pt.y, this->nested_root->smallest_x, this->nested_root->smallest_y);
		this->FindWindowPlacementAndResize(this->window_desc->GetDefaultWidth(), this->window_desc->GetDefaultHeight());
	}

	ResizeWindow(this, dx, dy);
	/* ResizeWindow() does this->SetDirty() already, no need to do it again here. */
}

/**
 * Set the shaded state of the window to \a make_shaded.
 * @param make_shaded If \c true, shade the window (roll up until just the title bar is visible), else unshade/unroll the window to its original size.
 * @note The method uses #Window::ReInit(), thus after the call, the whole window should be considered changed.
 */
void Window::SetShaded(bool make_shaded)
{
	if (this->shade_select == nullptr) return;

	int desired = make_shaded ? SZSP_HORIZONTAL : 0;
	if (this->shade_select->shown_plane != desired) {
		if (make_shaded) {
			if (this->nested_focus != nullptr) this->UnfocusFocusedWidget();
			this->unshaded_size.width  = this->width;
			this->unshaded_size.height = this->height;
			this->shade_select->SetDisplayedPlane(desired);
			this->ReInit(0, -this->height);
		} else {
			this->shade_select->SetDisplayedPlane(desired);
			int dx = ((int)this->unshaded_size.width  > this->width)  ? (int)this->unshaded_size.width  - this->width  : 0;
			int dy = ((int)this->unshaded_size.height > this->height) ? (int)this->unshaded_size.height - this->height : 0;
			this->ReInit(dx, dy);
		}
	}
}

/**
 * Find the Window whose parent pointer points to this window
 * @param w parent Window to find child of
 * @param wc Window class of the window to remove; #WC_INVALID if class does not matter
 * @return a Window pointer that is the child of \a w, or \c nullptr otherwise
 */
static Window *FindChildWindow(const Window *w, WindowClass wc)
{
	if (wc < WC_END && !_present_window_types[wc]) return nullptr;

	for (Window *v : Window::IterateFromBack()) {
		if ((wc == WC_INVALID || wc == v->window_class) && v->parent == w) return v;
	}

	return nullptr;
}

/**
 * Delete all children a window might have in a head-recursive manner
 * @param wc Window class of the window to remove; #WC_INVALID if class does not matter
 */
void Window::CloseChildWindows(WindowClass wc) const
{
	Window *child = FindChildWindow(this, wc);
	while (child != nullptr) {
		child->Close();
		child = FindChildWindow(this, wc);
	}
}

/**
 * Hide the window and all its child windows, and mark them for a later deletion.
 */
void Window::Close([[maybe_unused]] int data)
{
	if (_thd.window_class == this->window_class &&
			_thd.window_number == this->window_number) {
		ResetObjectToPlace();
	}

	/* Prevent Mouseover() from resetting mouse-over coordinates on a non-existing window */
	if (_mouseover_last_w == this) _mouseover_last_w = nullptr;

	/* We can't scroll the window when it's closed. */
	if (_last_scroll_window == this) _last_scroll_window = nullptr;

	/* Make sure we don't try to access non-existing query strings. */
	this->querystrings.clear();

	/* Make sure we don't try to access this window as the focused window when it doesn't exist anymore. */
	if (_focused_window == this) {
		_focused_window = nullptr;
		this->OnFocusLost(true, nullptr);
	}

	this->CloseChildWindows();

	this->SetDirtyAsBlocks();

	this->window_class = WC_INVALID;
}

/**
 * Remove window and all its child windows from the window stack.
 */
Window::~Window()
{
	assert(this->window_class == WC_INVALID);

	if (this->viewport != nullptr) DeleteWindowViewport(this);
}

/**
 * Find a window by its class and window number
 * @param cls Window class
 * @param number Number of the window within the window class
 * @return Pointer to the found window, or \c nullptr if not available
 */
Window *FindWindowById(WindowClass cls, WindowNumber number)
{
	if (cls < WC_END && !_present_window_types[cls]) return nullptr;

	for (Window *w : Window::IterateFromBack()) {
		if (w->window_class == cls && w->window_number == number) return w;
	}

	return nullptr;
}

/**
 * Find any window by its class. Useful when searching for a window that uses
 * the window number as a #WindowClass, like #WC_SEND_NETWORK_MSG.
 * @param cls Window class
 * @return Pointer to the found window, or \c nullptr if not available
 */
Window *FindWindowByClass(WindowClass cls)
{
	if (cls < WC_END && !_present_window_types[cls]) return nullptr;

	for (Window *w : Window::IterateFromBack()) {
		if (w->window_class == cls) return w;
	}

	return nullptr;
}

/**
 * Find any window by its token.
 * @param token Window token
 * @return Pointer to the found window, or \c nullptr if not available
 */
Window *FindWindowByToken(WindowToken token)
{
	for (Window *w : Window::IterateFromBack()) {
		if (w->GetWindowToken() == token) return w;
	}

	return nullptr;
}

/**
 * Get the main window, i.e. FindWindowById(WC_MAIN_WINDOW, 0).
 * If the main window is not available, this function will trigger an assert.
 * @return Pointer to the main window.
 */
Window *GetMainWindow()
{
	Window *w = FindWindowById(WC_MAIN_WINDOW, 0);
	assert(w != nullptr);
	return w;
}

/**
 * Delete a window by its class and window number (if it is open).
 * @param cls Window class
 * @param number Number of the window within the window class
 * @param force force deletion; if false don't delete when stickied
 */
void CloseWindowById(WindowClass cls, WindowNumber number, bool force, int data)
{
	Window *w = FindWindowById(cls, number);
	if (w != nullptr && (force || (w->flags & WF_STICKY) == 0)) {
		w->Close(data);
	}
}

/**
 * Delete all windows of its class and window number (if open).
 * @param cls Window class
 * @param number Number of the window within the window class
 * @param force force deletion; if false don't delete when stickied
 */
void CloseAllWindowsById(WindowClass cls, WindowNumber number, bool force, int data)
{
	if (cls < WC_END && !_present_window_types[cls]) return;

	/* Note: the container remains stable, even when deleting windows. */
	for (Window *w : Window::Iterate()) {
		if (w->window_class == cls && w->window_number == number && (force || (w->flags & WF_STICKY) == 0)) {
			w->Close(data);
		}
	}
}

/**
 * Delete all windows of a given class
 * @param cls Window class of windows to delete
 */
void CloseWindowByClass(WindowClass cls, int data)
{
	if (cls < WC_END && !_present_window_types[cls]) return;

	/* Note: the container remains stable, even when deleting windows. */
	for (Window *w : Window::Iterate()) {
		if (w->window_class == cls) {
			w->Close(data);
		}
	}
}

/**
 * Delete all windows of a company. We identify windows of a company
 * by looking at the caption colour. If it is equal to the company ID
 * then we say the window belongs to the company and should be deleted
 * @param id company identifier
 */
void DeleteCompanyWindows(CompanyID id)
{
	/* Note: the container remains stable, even when deleting windows. */
	for (Window *w : Window::Iterate()) {
		if (w->owner == id) {
			w->Close();
		}
	}

	/* Also delete the company specific windows that don't have a company-colour. */
	CloseWindowById(WC_BUY_COMPANY, id);
}

/**
 * Change the owner of all the windows one company can take over from another
 * company in the case of a company merger. Do not change ownership of windows
 * that need to be deleted once takeover is complete
 * @param old_owner original owner of the window
 * @param new_owner the new owner of the window
 */
void ChangeWindowOwner(Owner old_owner, Owner new_owner)
{
	for (Window *w : Window::IterateFromBack()) {
		if (w->owner != old_owner) continue;

		switch (w->window_class) {
			case WC_COMPANY_COLOUR:
			case WC_FINANCES:
			case WC_STATION_LIST:
			case WC_TRAINS_LIST:
			case WC_TRACE_RESTRICT_SLOTS:
			case WC_ROADVEH_LIST:
			case WC_SHIPS_LIST:
			case WC_AIRCRAFT_LIST:
			case WC_BUY_COMPANY:
			case WC_COMPANY:
			case WC_COMPANY_INFRASTRUCTURE:
			case WC_VEHICLE_ORDERS: // Changing owner would also require changing WindowDesc, which is not possible; however keeping the old one crashes because of missing widgets etc.. See ShowOrdersWindow().
				continue;

			default:
				w->owner = new_owner;
				break;
		}
	}
}

static void BringWindowToFront(Window *w);

/**
 * Find a window and make it the relative top-window on the screen.
 * The window gets unshaded if it was shaded, and a white border is drawn at its edges for a brief period of time to visualize its "activation".
 * @param cls WindowClass of the window to activate
 * @param number WindowNumber of the window to activate
 * @return a pointer to the window thus activated
 */
Window *BringWindowToFrontById(WindowClass cls, WindowNumber number)
{
	Window *w = FindWindowById(cls, number);

	if (w != nullptr) {
		if (w->IsShaded()) w->SetShaded(false); // Restore original window size if it was shaded.

		w->SetWhiteBorder();
		BringWindowToFront(w);
		w->SetDirty();
	}

	return w;
}

static inline bool IsVitalWindow(const Window *w)
{
	switch (w->window_class) {
		case WC_MAIN_TOOLBAR:
		case WC_STATUS_BAR:
		case WC_NEWS_WINDOW:
		case WC_SEND_NETWORK_MSG:
			return true;

		default:
			return false;
	}
}

/**
 * Get the z-priority for a given window. This is used in comparison with other z-priority values;
 * a window with a given z-priority will appear above other windows with a lower value, and below
 * those with a higher one (the ordering within z-priorities is arbitrary).
 * @param wc The window class of window to get the z-priority for
 * @pre wc != WC_INVALID
 * @return The window's z-priority
 */
static uint GetWindowZPriority(WindowClass wc)
{
	assert(wc != WC_INVALID);

	uint z_priority = 0;

	switch (wc) {
		case WC_TOOLTIPS:
			++z_priority;
			FALLTHROUGH;

		case WC_ERRMSG:
		case WC_CONFIRM_POPUP_QUERY:
			++z_priority;
			FALLTHROUGH;

		case WC_ENDSCREEN:
			++z_priority;
			FALLTHROUGH;

		case WC_HIGHSCORE:
			++z_priority;
			FALLTHROUGH;

		case WC_DROPDOWN_MENU:
			++z_priority;
			FALLTHROUGH;

		case WC_MAIN_TOOLBAR:
		case WC_STATUS_BAR:
			++z_priority;
			FALLTHROUGH;

		case WC_OSK:
			++z_priority;
			FALLTHROUGH;

		case WC_QUERY_STRING:
		case WC_SEND_NETWORK_MSG:
			++z_priority;
			FALLTHROUGH;

		case WC_NETWORK_ASK_RELAY:
		case WC_MODAL_PROGRESS:
		case WC_NETWORK_STATUS_WINDOW:
		case WC_SAVE_PRESET:
			++z_priority;
			FALLTHROUGH;

		case WC_GENERATE_LANDSCAPE:
		case WC_SAVELOAD:
		case WC_GAME_OPTIONS:
		case WC_CUSTOM_CURRENCY:
		case WC_NETWORK_WINDOW:
		case WC_GRF_PARAMETERS:
		case WC_SCRIPT_LIST:
		case WC_SCRIPT_SETTINGS:
		case WC_TEXTFILE:
			++z_priority;
			FALLTHROUGH;

		case WC_CONSOLE:
			++z_priority;
			FALLTHROUGH;

		case WC_NEWS_WINDOW:
			++z_priority;
			FALLTHROUGH;

		default:
			++z_priority;
			FALLTHROUGH;

		case WC_MAIN_WINDOW:
			return z_priority;
	}
}

/**
 * Adds a window to the z-ordering, according to its z-priority.
 * @param w Window to add
 */
static void AddWindowToZOrdering(Window *w)
{
	dbg_assert(w->z_front == nullptr && w->z_back == nullptr);

	if (_z_front_window == nullptr) {
		/* It's the only window. */
		_z_front_window = _z_back_window = w;
		w->z_front = w->z_back = nullptr;
	} else {
		/* Search down the z-ordering for its location. */
		Window *v = _z_front_window;
		uint last_z_priority = UINT_MAX;
		(void)last_z_priority; // Unused without asserts
		while (v != nullptr && (v->window_class == WC_INVALID || GetWindowZPriority(v->window_class) > GetWindowZPriority(w->window_class))) {
			if (v->window_class != WC_INVALID) {
				/* Sanity check z-ordering, while we're at it. */
				dbg_assert(last_z_priority >= GetWindowZPriority(v->window_class));
				last_z_priority = GetWindowZPriority(v->window_class);
			}

			v = v->z_back;
		}

		if (v == nullptr) {
			/* It's the new back window. */
			w->z_front = _z_back_window;
			w->z_back = nullptr;
			_z_back_window->z_back = w;
			_z_back_window = w;
		} else if (v == _z_front_window) {
			/* It's the new front window. */
			w->z_front = nullptr;
			w->z_back = _z_front_window;
			_z_front_window->z_front = w;
			_z_front_window = w;
		} else {
			/* It's somewhere else in the z-ordering. */
			w->z_front = v->z_front;
			w->z_back = v;
			v->z_front->z_back = w;
			v->z_front = w;
		}
	}
}


/**
 * Removes a window from the z-ordering.
 * @param w Window to remove
 */
static void RemoveWindowFromZOrdering(Window *w)
{
	if (w->z_front == nullptr) {
		dbg_assert(_z_front_window == w);
		_z_front_window = w->z_back;
	} else {
		w->z_front->z_back = w->z_back;
	}

	if (w->z_back == nullptr) {
		dbg_assert(_z_back_window == w);
		_z_back_window = w->z_front;
	} else {
		w->z_back->z_front = w->z_front;
	}

	w->z_front = w->z_back = nullptr;
}

/**
 * On clicking on a window, make it the frontmost window of all windows with an equal
 * or lower z-priority. The window is marked dirty for a repaint
 * @param w window that is put into the relative foreground
 */
static void BringWindowToFront(Window *w)
{
	RemoveWindowFromZOrdering(w);
	AddWindowToZOrdering(w);
	SetFocusedWindow(w);

	w->SetDirty();
}

void Window::ChangeWindowClass(WindowClass cls)
{
	this->window_class = cls;
	if (this->window_class < WC_END) _present_window_types.set(this->window_class);
}

/**
 * Initializes the data (except the position and initial size) of a new Window.
 * @param window_number Number being assigned to the new window
 * @return Window pointer of the newly created window
 * @pre If nested widgets are used (\a widget is \c nullptr), #nested_root and #nested_array_size must be initialized.
 *      In addition, #widget_lookup is either \c nullptr, or already initialized.
 */
void Window::InitializeData(WindowNumber window_number)
{
	/* Set up window properties; some of them are needed to set up smallest size below */
	this->ChangeWindowClass(this->window_desc->cls);
	this->SetWhiteBorder();
	if (this->window_desc->default_pos == WDP_CENTER) this->flags |= WF_CENTERED;
	this->owner = INVALID_OWNER;
	this->nested_focus = nullptr;
	this->window_number = window_number;

	this->OnInit();
	/* Initialize smallest size. */
	this->nested_root->SetupSmallestSize(this);
	/* Initialize to smallest size. */
	this->nested_root->AssignSizePosition(ST_SMALLEST, 0, 0, this->nested_root->smallest_x, this->nested_root->smallest_y, _current_text_dir == TD_RTL);

	/* Further set up window properties,
	 * this->left, this->top, this->width, this->height, this->resize.width, and this->resize.height are initialized later. */
	this->resize.step_width  = this->nested_root->resize_x;
	this->resize.step_height = this->nested_root->resize_y;

	/* Give focus to the opened window unless a text box
	 * of focused window has focus (so we don't interrupt typing). But if the new
	 * window has a text box, then take focus anyway.
	 * Do not give the focus while scrolling a viewport (like when the News pops up) */
	if (_scrolling_viewport == nullptr && this->window_class != WC_TOOLTIPS && this->window_class != WC_NEWS_WINDOW && this->window_class != WC_OSK && (!EditBoxInGlobalFocus() || this->nested_root->GetWidgetOfType(WWT_EDITBOX) != nullptr)) SetFocusedWindow(this);

	/* Insert the window into the correct location in the z-ordering. */
	AddWindowToZOrdering(this);
	this->next_window = _first_window;
	_first_window = this;
}

/**
 * Set the position and smallest size of the window.
 * @param x          Offset in pixels from the left of the screen of the new window.
 * @param y          Offset in pixels from the top of the screen of the new window.
 * @param sm_width   Smallest width in pixels of the window.
 * @param sm_height  Smallest height in pixels of the window.
 */
void Window::InitializePositionSize(int x, int y, int sm_width, int sm_height)
{
	this->left = x;
	this->top = y;
	this->width = sm_width;
	this->height = sm_height;
}

/**
 * Resize window towards the default size.
 * Prior to construction, a position for the new window (for its default size)
 * has been found with LocalGetWindowPlacement(). Initially, the window is
 * constructed with minimal size. Resizing the window to its default size is
 * done here.
 * @param def_width default width in pixels of the window
 * @param def_height default height in pixels of the window
 * @see Window::Window(), Window::InitializeData(), Window::InitializePositionSize()
 */
void Window::FindWindowPlacementAndResize(int def_width, int def_height)
{
	def_width  = std::max(def_width,  this->width); // Don't allow default size to be smaller than smallest size
	def_height = std::max(def_height, this->height);
	/* Try to make windows smaller when our window is too small.
	 * w->(width|height) is normally the same as min_(width|height),
	 * but this way the GUIs can be made a little more dynamic;
	 * one can use the same spec for multiple windows and those
	 * can then determine the real minimum size of the window. */
	if (this->width != def_width || this->height != def_height) {
		/* Think about the overlapping toolbars when determining the minimum window size */
		int free_height = _screen.height;
		const Window *wt = FindWindowById(WC_STATUS_BAR, 0);
		if (wt != nullptr) free_height -= wt->height;
		wt = FindWindowById(WC_MAIN_TOOLBAR, 0);
		if (wt != nullptr) free_height -= wt->height;

		int enlarge_x = std::max(std::min(def_width  - this->width,  _screen.width - this->width),  0);
		int enlarge_y = std::max(std::min(def_height - this->height, free_height   - this->height), 0);

		/* X and Y has to go by step.. calculate it.
		 * The cast to int is necessary else x/y are implicitly casted to
		 * unsigned int, which won't work. */
		if (this->resize.step_width  > 1) enlarge_x -= enlarge_x % (int)this->resize.step_width;
		if (this->resize.step_height > 1) enlarge_y -= enlarge_y % (int)this->resize.step_height;

		ResizeWindow(this, enlarge_x, enlarge_y);
		/* ResizeWindow() calls this->OnResize(). */
	} else {
		/* Schedule OnResize; that way the scrollbars and matrices get initialized. */
		this->ScheduleResize();
	}

	int nx = this->left;
	int ny = this->top;

	if (nx + this->width > _screen.width) nx -= (nx + this->width - _screen.width);

	const Window *wt = FindWindowById(WC_MAIN_TOOLBAR, 0);
	ny = std::max(ny, (wt == nullptr || this == wt || this->top == 0) ? 0 : wt->height);
	nx = std::max(nx, 0);

	if (this->viewport != nullptr) {
		this->viewport->left += nx - this->left;
		this->viewport->top  += ny - this->top;
	}
	this->left = nx;
	this->top = ny;

	this->SetDirty();
}

/**
 * Decide whether a given rectangle is a good place to open a completely visible new window.
 * The new window should be within screen borders, and not overlap with another already
 * existing window (except for the main window in the background).
 * @param left    Left edge of the rectangle
 * @param top     Top edge of the rectangle
 * @param width   Width of the rectangle
 * @param height  Height of the rectangle
 * @param toolbar_y Height of main toolbar
 * @param pos     If rectangle is good, use this parameter to return the top-left corner of the new window
 * @return Boolean indication that the rectangle is a good place for the new window
 */
static bool IsGoodAutoPlace1(int left, int top, int width, int height, int toolbar_y, Point &pos)
{
	int right  = width + left;
	int bottom = height + top;

	if (left < 0 || top < toolbar_y || right > _screen.width || bottom > _screen.height) return false;

	/* Make sure it is not obscured by any window. */
	for (const Window *w : Window::IterateFromBack()) {
		if (w->window_class == WC_MAIN_WINDOW) continue;

		if (right > w->left &&
				w->left + w->width > left &&
				bottom > w->top &&
				w->top + w->height > top) {
			return false;
		}
	}

	pos.x = left;
	pos.y = top;
	return true;
}

/**
 * Decide whether a given rectangle is a good place to open a mostly visible new window.
 * The new window should be mostly within screen borders, and not overlap with another already
 * existing window (except for the main window in the background).
 * @param left    Left edge of the rectangle
 * @param top     Top edge of the rectangle
 * @param width   Width of the rectangle
 * @param height  Height of the rectangle
 * @param toolbar_y Height of main toolbar
 * @param pos     If rectangle is good, use this parameter to return the top-left corner of the new window
 * @return Boolean indication that the rectangle is a good place for the new window
 */
static bool IsGoodAutoPlace2(int left, int top, int width, int height, int toolbar_y, Point &pos)
{
	bool rtl = _current_text_dir == TD_RTL;

	/* Left part of the rectangle may be at most 1/4 off-screen,
	 * right part of the rectangle may be at most 1/2 off-screen
	 */
	if (rtl) {
		if (left < -(width >> 1) || left > _screen.width - (width >> 2)) return false;
	} else {
		if (left < -(width >> 2) || left > _screen.width - (width >> 1)) return false;
	}

	/* Bottom part of the rectangle may be at most 1/4 off-screen */
	if (top < toolbar_y || top > _screen.height - (height >> 2)) return false;

	/* Make sure it is not obscured by any window. */
	for (const Window *w : Window::IterateFromBack()) {
		if (w->window_class == WC_MAIN_WINDOW) continue;

		if (left + width > w->left &&
				w->left + w->width > left &&
				top + height > w->top &&
				w->top + w->height > top) {
			return false;
		}
	}

	pos.x = left;
	pos.y = top;
	return true;
}

/**
 * Find a good place for opening a new window of a given width and height.
 * @param width  Width of the new window
 * @param height Height of the new window
 * @return Top-left coordinate of the new window
 */
static Point GetAutoPlacePosition(int width, int height)
{
	Point pt;

	bool rtl = _current_text_dir == TD_RTL;

	/* First attempt, try top-left of the screen */
	const Window *main_toolbar = FindWindowByClass(WC_MAIN_TOOLBAR);
	const int toolbar_y =  main_toolbar != nullptr ? main_toolbar->height : 0;
	if (IsGoodAutoPlace1(rtl ? _screen.width - width : 0, toolbar_y, width, height, toolbar_y, pt)) return pt;

	/* Second attempt, try around all existing windows.
	 * The new window must be entirely on-screen, and not overlap with an existing window.
	 * Eight starting points are tried, two at each corner.
	 */
	for (const Window *w : Window::IterateFromBack()) {
		if (w->window_class == WC_MAIN_WINDOW) continue;

		if (IsGoodAutoPlace1(w->left + w->width,         w->top,                      width, height, toolbar_y, pt)) return pt;
		if (IsGoodAutoPlace1(w->left            - width, w->top,                      width, height, toolbar_y, pt)) return pt;
		if (IsGoodAutoPlace1(w->left,                    w->top + w->height,          width, height, toolbar_y, pt)) return pt;
		if (IsGoodAutoPlace1(w->left,                    w->top             - height, width, height, toolbar_y, pt)) return pt;
		if (IsGoodAutoPlace1(w->left + w->width,         w->top + w->height - height, width, height, toolbar_y, pt)) return pt;
		if (IsGoodAutoPlace1(w->left            - width, w->top + w->height - height, width, height, toolbar_y, pt)) return pt;
		if (IsGoodAutoPlace1(w->left + w->width - width, w->top + w->height,          width, height, toolbar_y, pt)) return pt;
		if (IsGoodAutoPlace1(w->left + w->width - width, w->top             - height, width, height, toolbar_y, pt)) return pt;
	}

	/* Third attempt, try around all existing windows.
	 * The new window may be partly off-screen, and must not overlap with an existing window.
	 * Only four starting points are tried.
	 */
	for (const Window *w : Window::IterateFromBack()) {
		if (w->window_class == WC_MAIN_WINDOW) continue;

		if (IsGoodAutoPlace2(w->left + w->width, w->top,             width, height, toolbar_y, pt)) return pt;
		if (IsGoodAutoPlace2(w->left    - width, w->top,             width, height, toolbar_y, pt)) return pt;
		if (IsGoodAutoPlace2(w->left,            w->top + w->height, width, height, toolbar_y, pt)) return pt;
		if (IsGoodAutoPlace2(w->left,            w->top - height,    width, height, toolbar_y, pt)) return pt;
	}

	/* Fourth and final attempt, put window at diagonal starting from (0, toolbar_y), try multiples
	 * of the closebox
	 */
	int left = rtl ? _screen.width - width : 0, top = toolbar_y;
	const Dimension &closebox_dimension = NWidgetLeaf::GetCloseBoxDimension();
	int offset_x = rtl ? -(int)closebox_dimension.width : (int)closebox_dimension.width;
	int offset_y = std::max<int>(closebox_dimension.height, GetCharacterHeight(FS_NORMAL) + WidgetDimensions::scaled.captiontext.Vertical());

restart:
	for (const Window *w : Window::IterateFromBack()) {
		if (w->left == left && w->top == top) {
			left += offset_x;
			top += offset_y;
			goto restart;
		}
	}

	pt.x = left;
	pt.y = top;
	return pt;
}

/**
 * Computer the position of the top-left corner of a window to be opened right
 * under the toolbar.
 * @param window_width the width of the window to get the position for
 * @return Coordinate of the top-left corner of the new window.
 */
Point GetToolbarAlignedWindowPosition(int window_width)
{
	const Window *w = FindWindowById(WC_MAIN_TOOLBAR, 0);
	dbg_assert(w != nullptr);
	Point pt = { _current_text_dir == TD_RTL ? w->left : (w->left + w->width) - window_width, w->top + w->height };
	return pt;
}

/**
 * Compute the position of the top-left corner of a new window that is opened.
 *
 * By default position a child window at an offset of 10/10 of its parent.
 * With the exception of WC_BUILD_TOOLBAR (build railway/roads/ship docks/airports)
 * and WC_SCEN_LAND_GEN (landscaping). Whose child window has an offset of 0/toolbar-height of
 * its parent. So it's exactly under the parent toolbar and no buttons will be covered.
 * However if it falls too extremely outside window positions, reposition
 * it to an automatic place.
 *
 * @param *desc         The pointer to the WindowDesc to be created.
 * @param sm_width      Smallest width of the window.
 * @param sm_height     Smallest height of the window.
 * @param window_number The window number of the new window.
 *
 * @return Coordinate of the top-left corner of the new window.
 */
static Point LocalGetWindowPlacement(const WindowDesc *desc, int16_t sm_width, int16_t sm_height, int window_number)
{
	Point pt;
	const Window *w;

	int16_t default_width  = std::max(desc->GetDefaultWidth(),  sm_width);
	int16_t default_height = std::max(desc->GetDefaultHeight(), sm_height);

	if (desc->parent_cls != WC_NONE && (w = FindWindowById(desc->parent_cls, window_number)) != nullptr) {
		bool rtl = _current_text_dir == TD_RTL;
		if (desc->parent_cls == WC_BUILD_TOOLBAR || desc->parent_cls == WC_SCEN_LAND_GEN) {
			pt.x = w->left + (rtl ? w->width - default_width : 0);
			pt.y = w->top + w->height;
			return pt;
		} else {
			/* Position child window with offset of closebox, but make sure that either closebox or resizebox is visible
			 *  - Y position: closebox of parent + closebox of child + statusbar
			 *  - X position: closebox on left/right, resizebox on right/left (depending on ltr/rtl)
			 */
			const Dimension &closebox_dimension = NWidgetLeaf::GetCloseBoxDimension();
			int indent_y = std::max<int>(closebox_dimension.height, GetCharacterHeight(FS_NORMAL) + WidgetDimensions::scaled.captiontext.Vertical());
			if (w->top + 3 * indent_y < _screen.height) {
				pt.y = w->top + indent_y;
				int indent_close = closebox_dimension.width;
				int indent_resize = NWidgetLeaf::GetResizeBoxDimension().width;
				if (_current_text_dir == TD_RTL) {
					pt.x = std::max(w->left + w->width - default_width - indent_close, 0);
					if (pt.x + default_width >= indent_close && pt.x + indent_resize <= _screen.width) return pt;
				} else {
					pt.x = std::min(w->left + indent_close, _screen.width - default_width);
					if (pt.x + default_width >= indent_resize && pt.x + indent_close <= _screen.width) return pt;
				}
			}
		}
	}

	switch (desc->default_pos) {
		case WDP_ALIGN_TOOLBAR: // Align to the toolbar
			return GetToolbarAlignedWindowPosition(default_width);

		case WDP_AUTO: // Find a good automatic position for the window
			return GetAutoPlacePosition(default_width, default_height);

		case WDP_CENTER: // Centre the window horizontally
			pt.x = (_screen.width - default_width) / 2;
			pt.y = (_screen.height - default_height) / 2;
			break;

		case WDP_MANUAL:
			pt.x = 0;
			pt.y = 0;
			break;

		default:
			NOT_REACHED();
	}

	return pt;
}

/* virtual */ Point Window::OnInitialPosition(int16_t sm_width, int16_t sm_height, int window_number)
{
	return LocalGetWindowPlacement(this->window_desc, sm_width, sm_height, window_number);
}

/**
 * Perform the first part of the initialization of a nested widget tree.
 * Construct a nested widget tree in #nested_root, and optionally fill the #widget_lookup array to provide quick access to the uninitialized widgets.
 * This is mainly useful for setting very basic properties.
 * @param fill_nested Fill the #widget_lookup (enabling is expensive!).
 * @note Filling the nested array requires an additional traversal through the nested widget tree, and is best performed by #FinishInitNested rather than here.
 */
void Window::CreateNestedTree()
{
	this->nested_root = MakeWindowNWidgetTree(this->window_desc->nwid_begin, this->window_desc->nwid_end, &this->shade_select);
	this->nested_root->FillWidgetLookup(this->widget_lookup);
}

/**
 * Perform the second part of the initialization of a nested widget tree.
 * @param window_number Number of the new window.
 */
void Window::FinishInitNested(WindowNumber window_number)
{
	this->InitializeData(window_number);
	this->ApplyDefaults();
	Point pt = this->OnInitialPosition(this->nested_root->smallest_x, this->nested_root->smallest_y, window_number);
	this->InitializePositionSize(pt.x, pt.y, this->nested_root->smallest_x, this->nested_root->smallest_y);
	this->FindWindowPlacementAndResize(this->window_desc->GetDefaultWidth(), this->window_desc->GetDefaultHeight());
}

/**
 * Perform complete initialization of the #Window with nested widgets, to allow use.
 * @param window_number Number of the new window.
 */
void Window::InitNested(WindowNumber window_number)
{
	this->CreateNestedTree();
	this->FinishInitNested(window_number);
}

/**
 * Empty constructor, initialization has been moved to #InitNested() called from the constructor of the derived class.
 * @param desc The description of the window.
 */
Window::Window(WindowDesc *desc) : window_desc(desc), scale(_gui_scale), mouse_capture_widget(-1)
{
	static uint64_t last_window_token = 0;
	last_window_token++;
	this->window_token = WindowToken(last_window_token);
}

/**
 * Do a search for a window at specific coordinates. For this we start
 * at the topmost window, obviously and work our way down to the bottom
 * @param x position x to query
 * @param y position y to query
 * @return a pointer to the found window if any, nullptr otherwise
 */
Window *FindWindowFromPt(int x, int y)
{
	for (Window *w : Window::IterateFromFront()) {
		if (MayBeShown(w) && IsInsideBS(x, w->left, w->width) && IsInsideBS(y, w->top, w->height)) {
			return w;
		}
	}

	return nullptr;
}

/**
 * (re)initialize the windowing system
 */
void InitWindowSystem()
{
	IConsoleClose();

	_z_back_window = nullptr;
	_z_front_window = nullptr;
	_first_window = nullptr;
	_focused_window = nullptr;
	_mouseover_last_w = nullptr;
	_last_scroll_window = nullptr;
	_scrolling_viewport = nullptr;
	_scrolling_viewport_bound = { 0, 0, 0, 0 };
	_mouse_hovering = false;

	SetupWidgetDimensions();
	NWidgetLeaf::InvalidateDimensionCache(); // Reset cached sizes of several widgets.
	NWidgetScrollbar::InvalidateDimensionCache();

	InitDepotWindowBlockSizes();

	ShowFirstError();
}

/**
 * Close down the windowing system
 */
void UnInitWindowSystem()
{
	UnshowCriticalError();

	for (Window *w : Window::Iterate()) w->Close();
	Window::DeleteClosedWindows();

	_z_front_window = nullptr;
	_z_back_window = nullptr;
	_first_window = nullptr;
}

/**
 * Reset the windowing system, by means of shutting it down followed by re-initialization
 */
void ResetWindowSystem()
{
	UnInitWindowSystem();
	InitWindowSystem();
	_thd.Reset();
}

static void DecreaseWindowCounters()
{
	static byte hundredth_tick_timeout = 100;

	if (_scroller_click_timeout != 0) _scroller_click_timeout--;
	if (hundredth_tick_timeout != 0) hundredth_tick_timeout--;

	for (Window *w : Window::IterateFromFront()) {
		if (!IsHeadless() && hundredth_tick_timeout == 0) w->OnHundredthTick();

		if (_scroller_click_timeout == 0) {
			/* Unclick scrollbar buttons if they are pressed. */
			for (auto &pair : w->widget_lookup) {
				NWidgetBase *nwid = pair.second;
				if (nwid->type == NWID_HSCROLLBAR || nwid->type == NWID_VSCROLLBAR) {
					NWidgetScrollbar *sb = static_cast<NWidgetScrollbar*>(nwid);
					if (sb->disp_flags & (ND_SCROLLBAR_UP | ND_SCROLLBAR_DOWN)) {
						sb->disp_flags &= ~(ND_SCROLLBAR_UP | ND_SCROLLBAR_DOWN);
						w->mouse_capture_widget = -1;
						sb->SetDirty(w);
					}
				}
			}
		}

		/* Handle editboxes */
		for (auto &pair : w->querystrings) {
			pair.second->HandleEditBox(w, pair.first);
		}

		w->OnMouseLoop();
	}

	for (Window *w : Window::IterateFromFront()) {
		if ((w->flags & WF_TIMEOUT) && --w->timeout_timer == 0) {
			CLRBITS(w->flags, WF_TIMEOUT);

			w->OnTimeout();
			w->RaiseButtons(true);
		}
	}

	if (hundredth_tick_timeout == 0) hundredth_tick_timeout = 100;
}

static void HandlePlacePresize()
{
	if (_special_mouse_mode != WSM_PRESIZE) return;

	Window *w = _thd.GetCallbackWnd();
	if (w == nullptr) return;

	Point pt = GetTileBelowCursor();
	if (pt.x == -1) {
		_thd.selend.x = -1;
		return;
	}

	w->OnPlacePresize(pt, TileVirtXY(pt.x, pt.y));
}

/**
 * Handle dragging and dropping in mouse dragging mode (#WSM_DRAGDROP).
 * @return State of handling the event.
 */
static EventState HandleMouseDragDrop()
{
	if (_special_mouse_mode != WSM_DRAGDROP) return ES_NOT_HANDLED;

	if (_left_button_down && _cursor.delta.x == 0 && _cursor.delta.y == 0) return ES_HANDLED; // Dragging, but the mouse did not move.

	Window *w = _thd.GetCallbackWnd();
	if (w != nullptr) {
		/* Send an event in client coordinates. */
		Point pt;
		pt.x = _cursor.pos.x - w->left;
		pt.y = _cursor.pos.y - w->top;
		if (_left_button_down) {
			w->OnMouseDrag(pt, GetWidgetFromPos(w, pt.x, pt.y));
		} else {
			w->OnDragDrop(pt, GetWidgetFromPos(w, pt.x, pt.y));
		}
	}

	if (!_left_button_down) ResetObjectToPlace(); // Button released, finished dragging.
	return ES_HANDLED;
}

/** Report position of the mouse to the underlying window. */
static void HandleMouseOver()
{
	Window *w = FindWindowFromPt(_cursor.pos.x, _cursor.pos.y);

	/* We changed window, put an OnMouseOver event to the last window */
	if (_mouseover_last_w != nullptr && _mouseover_last_w != w) {
		/* Reset mouse-over coordinates of previous window */
		Point pt = { -1, -1 };
		_mouseover_last_w->OnMouseOver(pt, 0);
	}

	/* _mouseover_last_w will get reset when the window is deleted, see DeleteWindow() */
	_mouseover_last_w = w;

	if (w != nullptr) {
		/* send an event in client coordinates. */
		Point pt = { _cursor.pos.x - w->left, _cursor.pos.y - w->top };
		const NWidgetCore *widget = w->nested_root->GetWidgetFromPos(pt.x, pt.y);
		if (widget != nullptr) w->OnMouseOver(pt, widget->index);
	}
}

/** The minimum number of pixels of the title bar must be visible in both the X or Y direction */
static const int MIN_VISIBLE_TITLE_BAR = 13;

/** Direction for moving the window. */
enum PreventHideDirection {
	PHD_UP,   ///< Above v is a safe position.
	PHD_DOWN, ///< Below v is a safe position.
};

/**
 * Do not allow hiding of the rectangle with base coordinates \a nx and \a ny behind window \a v.
 * If needed, move the window base coordinates to keep it visible.
 * @param nx   Base horizontal coordinate of the rectangle.
 * @param ny   Base vertical coordinate of the rectangle.
 * @param rect Rectangle that must stay visible for #MIN_VISIBLE_TITLE_BAR pixels (horizontally, vertically, or both)
 * @param v    Window lying in front of the rectangle.
 * @param px   Previous horizontal base coordinate.
 * @param dir  If no room horizontally, move the rectangle to the indicated position.
 */
static void PreventHiding(int *nx, int *ny, const Rect &rect, const Window *v, int px, PreventHideDirection dir)
{
	if (v == nullptr) return;

	const int min_visible = ScaleGUITrad(MIN_VISIBLE_TITLE_BAR);

	int v_bottom = v->top + v->height;
	int v_right = v->left + v->width;
	int safe_y = (dir == PHD_UP) ? (v->top - min_visible - rect.top) : (v_bottom + min_visible - rect.bottom); // Compute safe vertical position.

	if (*ny + rect.top <= v->top - min_visible) return; // Above v is enough space
	if (*ny + rect.bottom >= v_bottom + min_visible) return; // Below v is enough space

	/* Vertically, the rectangle is hidden behind v. */
	if (*nx + rect.left + min_visible < v->left) { // At left of v.
		if (v->left < min_visible) *ny = safe_y; // But enough room, force it to a safe position.
		return;
	}
	if (*nx + rect.right - min_visible > v_right) { // At right of v.
		if (v_right > _screen.width - min_visible) *ny = safe_y; // Not enough room, force it to a safe position.
		return;
	}

	/* Horizontally also hidden, force movement to a safe area. */
	if (px + rect.left < v->left && v->left >= min_visible) { // Coming from the left, and enough room there.
		*nx = v->left - min_visible - rect.left;
	} else if (px + rect.right > v_right && v_right <= _screen.width - min_visible) { // Coming from the right, and enough room there.
		*nx = v_right + min_visible - rect.right;
	} else {
		*ny = safe_y;
	}
}

/**
 * Make sure at least a part of the caption bar is still visible by moving
 * the window if necessary.
 * @param w The window to check.
 * @param nx The proposed new x-location of the window.
 * @param ny The proposed new y-location of the window.
 */
static void EnsureVisibleCaption(Window *w, int nx, int ny)
{
	/* Search for the title bar rectangle. */
	Rect caption_rect;
	const NWidgetBase *caption = w->nested_root->GetWidgetOfType(WWT_CAPTION);
	if (caption != nullptr) {
		caption_rect = caption->GetCurrentRect();

		const int min_visible = ScaleGUITrad(MIN_VISIBLE_TITLE_BAR);

		/* Make sure the window doesn't leave the screen */
		nx = Clamp(nx, min_visible - caption_rect.right, _screen.width - min_visible - caption_rect.left);
		ny = Clamp(ny, 0, _screen.height - min_visible);

		/* Make sure the title bar isn't hidden behind the main tool bar or the status bar. */
		PreventHiding(&nx, &ny, caption_rect, FindWindowById(WC_MAIN_TOOLBAR, 0), w->left, PHD_DOWN);
		PreventHiding(&nx, &ny, caption_rect, FindWindowById(WC_STATUS_BAR,   0), w->left, PHD_UP);
	}

	if (w->viewport != nullptr) {
		w->viewport->left += nx - w->left;
		w->viewport->top  += ny - w->top;
	}

	w->left = nx;
	w->top  = ny;
}

/**
 * Resize the window.
 * Update all the widgets of a window based on their resize flags
 * Both the areas of the old window and the new sized window are set dirty
 * ensuring proper redrawal.
 * @param w       Window to resize
 * @param delta_x Delta x-size of changed window (positive if larger, etc.)
 * @param delta_y Delta y-size of changed window
 * @param clamp_to_screen Whether to make sure the whole window stays visible
 */
void ResizeWindow(Window *w, int delta_x, int delta_y, bool clamp_to_screen)
{
	if (delta_x != 0 || delta_y != 0) {
		if (clamp_to_screen) {
			/* Determine the new right/bottom position. If that is outside of the bounds of
			 * the resolution clamp it in such a manner that it stays within the bounds. */
			int new_right  = w->left + w->width  + delta_x;
			int new_bottom = w->top  + w->height + delta_y;
			if (new_right  >= (int)_screen.width)  delta_x -= Ceil(new_right  - _screen.width,  std::max(1U, w->nested_root->resize_x));
			if (new_bottom >= (int)_screen.height) delta_y -= Ceil(new_bottom - _screen.height, std::max(1U, w->nested_root->resize_y));
		}

		w->SetDirtyAsBlocks();

		uint new_xinc = std::max(0, (w->nested_root->resize_x == 0) ? 0 : (int)(w->nested_root->current_x - w->nested_root->smallest_x) + delta_x);
		uint new_yinc = std::max(0, (w->nested_root->resize_y == 0) ? 0 : (int)(w->nested_root->current_y - w->nested_root->smallest_y) + delta_y);
		assert(w->nested_root->resize_x == 0 || new_xinc % w->nested_root->resize_x == 0);
		assert(w->nested_root->resize_y == 0 || new_yinc % w->nested_root->resize_y == 0);

		w->nested_root->AssignSizePosition(ST_RESIZE, 0, 0, w->nested_root->smallest_x + new_xinc, w->nested_root->smallest_y + new_yinc, _current_text_dir == TD_RTL);
		w->width  = w->nested_root->current_x;
		w->height = w->nested_root->current_y;
	}

	EnsureVisibleCaption(w, w->left, w->top);

<<<<<<< HEAD
	/* Always call OnResize to make sure everything is initialised correctly if it needs to be. */
	w->OnResize();
	extern bool _gfx_draw_active;
	if (_gfx_draw_active) {
		SetWindowDirtyPending(w);
	} else {
		w->SetDirty();
	}
=======
	/* Schedule OnResize to make sure everything is initialised correctly if it needs to be. */
	w->ScheduleResize();
	w->SetDirty();
>>>>>>> 461d69a8
}

/**
 * Return the top of the main view available for general use.
 * @return Uppermost vertical coordinate available.
 * @note Above the upper y coordinate is often the main toolbar.
 */
int GetMainViewTop()
{
	Window *w = FindWindowById(WC_MAIN_TOOLBAR, 0);
	return (w == nullptr) ? 0 : w->top + w->height;
}

/**
 * Return the bottom of the main view available for general use.
 * @return The vertical coordinate of the first unusable row, so 'top + height <= bottom' gives the correct result.
 * @note At and below the bottom y coordinate is often the status bar.
 */
int GetMainViewBottom()
{
	Window *w = FindWindowById(WC_STATUS_BAR, 0);
	return (w == nullptr) ? _screen.height : w->top;
}

static bool _dragging_window; ///< A window is being dragged or resized.

/**
 * Handle dragging/resizing of a window.
 * @return State of handling the event.
 */
static EventState HandleWindowDragging()
{
	/* Get out immediately if no window is being dragged at all. */
	if (!_dragging_window) return ES_NOT_HANDLED;

	/* If button still down, but cursor hasn't moved, there is nothing to do. */
	if (_left_button_down && _cursor.delta.x == 0 && _cursor.delta.y == 0) return ES_HANDLED;

	/* Otherwise find the window... */
	for (Window *w : Window::IterateFromBack()) {
		if (w->flags & WF_DRAGGING) {
			/* Stop the dragging if the left mouse button was released */
			if (!_left_button_down) {
				w->flags &= ~WF_DRAGGING;
				break;
			}

			if (!(w->flags & WF_DRAG_DIRTIED)) {
				w->flags |= WF_DRAG_DIRTIED;
				w->SetDirtyAsBlocks();
			}

			int x = _cursor.pos.x + _drag_delta.x;
			int y = _cursor.pos.y + _drag_delta.y;
			int nx = x;
			int ny = y;

			if (_settings_client.gui.window_snap_radius != 0) {
				int hsnap = _settings_client.gui.window_snap_radius;
				int vsnap = _settings_client.gui.window_snap_radius;
				int delta;

				for (const Window *v : Window::IterateFromBack()) {
					if (v == w) continue; // Don't snap at yourself

					if (y + w->height > v->top && y < v->top + v->height) {
						/* Your left border <-> other right border */
						delta = abs(v->left + v->width - x);
						if (delta <= hsnap) {
							nx = v->left + v->width;
							hsnap = delta;
						}

						/* Your right border <-> other left border */
						delta = abs(v->left - x - w->width);
						if (delta <= hsnap) {
							nx = v->left - w->width;
							hsnap = delta;
						}
					}

					if (w->top + w->height >= v->top && w->top <= v->top + v->height) {
						/* Your left border <-> other left border */
						delta = abs(v->left - x);
						if (delta <= hsnap) {
							nx = v->left;
							hsnap = delta;
						}

						/* Your right border <-> other right border */
						delta = abs(v->left + v->width - x - w->width);
						if (delta <= hsnap) {
							nx = v->left + v->width - w->width;
							hsnap = delta;
						}
					}

					if (x + w->width > v->left && x < v->left + v->width) {
						/* Your top border <-> other bottom border */
						delta = abs(v->top + v->height - y);
						if (delta <= vsnap) {
							ny = v->top + v->height;
							vsnap = delta;
						}

						/* Your bottom border <-> other top border */
						delta = abs(v->top - y - w->height);
						if (delta <= vsnap) {
							ny = v->top - w->height;
							vsnap = delta;
						}
					}

					if (w->left + w->width >= v->left && w->left <= v->left + v->width) {
						/* Your top border <-> other top border */
						delta = abs(v->top - y);
						if (delta <= vsnap) {
							ny = v->top;
							vsnap = delta;
						}

						/* Your bottom border <-> other bottom border */
						delta = abs(v->top + v->height - y - w->height);
						if (delta <= vsnap) {
							ny = v->top + v->height - w->height;
							vsnap = delta;
						}
					}
				}
			}

			EnsureVisibleCaption(w, nx, ny);

			w->SetDirty();
			return ES_HANDLED;
		} else if (w->flags & WF_SIZING) {
			/* Stop the sizing if the left mouse button was released */
			if (!_left_button_down) {
				w->flags &= ~WF_SIZING;
				w->SetDirty();
				break;
			}

			/* Compute difference in pixels between cursor position and reference point in the window.
			 * If resizing the left edge of the window, moving to the left makes the window bigger not smaller.
			 */
			int x, y = _cursor.pos.y - _drag_delta.y;
			if (w->flags & WF_SIZING_LEFT) {
				x = _drag_delta.x - _cursor.pos.x;
			} else {
				x = _cursor.pos.x - _drag_delta.x;
			}

			/* resize.step_width and/or resize.step_height may be 0, which means no resize is possible. */
			if (w->resize.step_width  == 0) x = 0;
			if (w->resize.step_height == 0) y = 0;

			/* Check the resize button won't go past the bottom of the screen */
			if (w->top + w->height + y > _screen.height) {
				y = _screen.height - w->height - w->top;
			}

			/* X and Y has to go by step.. calculate it.
			 * The cast to int is necessary else x/y are implicitly casted to
			 * unsigned int, which won't work. */
			if (w->resize.step_width  > 1) x -= x % (int)w->resize.step_width;
			if (w->resize.step_height > 1) y -= y % (int)w->resize.step_height;

			/* Check that we don't go below the minimum set size */
			if ((int)w->width + x < (int)w->nested_root->smallest_x) {
				x = w->nested_root->smallest_x - w->width;
			}
			if ((int)w->height + y < (int)w->nested_root->smallest_y) {
				y = w->nested_root->smallest_y - w->height;
			}

			/* Window already on size */
			if (x == 0 && y == 0) return ES_HANDLED;

			/* Now find the new cursor pos.. this is NOT _cursor, because we move in steps. */
			_drag_delta.y += y;
			if ((w->flags & WF_SIZING_LEFT) && x != 0) {
				_drag_delta.x -= x; // x > 0 -> window gets longer -> left-edge moves to left -> subtract x to get new position.
				w->SetDirtyAsBlocks();
				w->left -= x;  // If dragging left edge, move left window edge in opposite direction by the same amount.
				/* ResizeWindow() below ensures marking new position as dirty. */
			} else {
				_drag_delta.x += x;
			}

			/* ResizeWindow sets both pre- and after-size to dirty for redrawal */
			ResizeWindow(w, x, y);
			return ES_HANDLED;
		}
	}

	_dragging_window = false;
	return ES_HANDLED;
}

/**
 * Start window dragging
 * @param w Window to start dragging
 */
static void StartWindowDrag(Window *w)
{
	w->flags |= WF_DRAGGING;
	w->flags &= ~WF_CENTERED;
	_dragging_window = true;

	_drag_delta.x = w->left - _cursor.pos.x;
	_drag_delta.y = w->top  - _cursor.pos.y;

	CloseWindowById(WC_DROPDOWN_MENU, 0);
	BringWindowToFront(w);
}

/**
 * Start resizing a window.
 * @param w       Window to start resizing.
 * @param to_left Whether to drag towards the left or not
 */
static void StartWindowSizing(Window *w, bool to_left)
{
	w->flags |= to_left ? WF_SIZING_LEFT : WF_SIZING_RIGHT;
	w->flags &= ~WF_CENTERED;
	_dragging_window = true;

	_drag_delta.x = _cursor.pos.x;
	_drag_delta.y = _cursor.pos.y;

	CloseWindowById(WC_DROPDOWN_MENU, 0);
	BringWindowToFront(w);
}

/**
 * Handle scrollbar scrolling with the mouse.
 * @param w window with active scrollbar.
 */
static void HandleScrollbarScrolling(Window *w)
{
	int i;
	NWidgetScrollbar *sb = w->GetWidget<NWidgetScrollbar>(w->mouse_capture_widget);
	bool rtl = false;

	if (sb->type == NWID_HSCROLLBAR) {
		i = _cursor.pos.x - _cursorpos_drag_start.x;
		rtl = _current_text_dir == TD_RTL;
	} else {
		i = _cursor.pos.y - _cursorpos_drag_start.y;
	}

	if (sb->disp_flags & ND_SCROLLBAR_BTN) {
		if (_scroller_click_timeout == 1) {
			_scroller_click_timeout = 3;
			if (sb->UpdatePosition(rtl == HasBit(sb->disp_flags, NDB_SCROLLBAR_UP) ? 1 : -1)) w->SetDirty();
		}
		return;
	}

	/* Find the item we want to move to. SetPosition will make sure it's inside bounds. */
	int pos = RoundDivSU((i + _scrollbar_start_pos) * sb->GetCount(), _scrollbar_size);
	if (rtl) pos = sb->GetCount() - sb->GetCapacity() - pos;
	if (sb->SetPosition(pos)) w->SetDirty();
}

/**
 * Handle active widget (mouse draggin on widget) with the mouse.
 * @return State of handling the event.
 */
static EventState HandleActiveWidget()
{
	for (Window *w : Window::IterateFromBack()) {
		if (w->mouse_capture_widget >= 0) {
			/* Abort if no button is clicked any more. */
			if (!_left_button_down) {
				w->SetWidgetDirty(w->mouse_capture_widget);
				w->mouse_capture_widget = -1;
				return ES_HANDLED;
			}

			/* Handle scrollbar internally, or dispatch click event */
			WidgetType type = w->GetWidget<NWidgetBase>(w->mouse_capture_widget)->type;
			if (type == NWID_VSCROLLBAR || type == NWID_HSCROLLBAR) {
				HandleScrollbarScrolling(w);
			} else {
				/* If cursor hasn't moved, there is nothing to do. */
				if (_cursor.delta.x == 0 && _cursor.delta.y == 0) return ES_HANDLED;

				Point pt = { _cursor.pos.x - w->left, _cursor.pos.y - w->top };
				w->OnClick(pt, w->mouse_capture_widget, 0);
			}
			return ES_HANDLED;
		}
	}

	return ES_NOT_HANDLED;
}

/**
 * Handle viewport scrolling with the mouse.
 * @return State of handling the event.
 */
static EventState HandleViewportScroll()
{
	bool scrollwheel_scrolling = _settings_client.gui.scrollwheel_scrolling == 1 && (_cursor.v_wheel != 0 || _cursor.h_wheel != 0);

	if (_scrolling_viewport == nullptr) return ES_NOT_HANDLED;

	/* When we don't have a last scroll window we are starting to scroll.
	 * When the last scroll window and this are not the same we went
	 * outside of the window and should not left-mouse scroll anymore. */
	if (_last_scroll_window == nullptr) _last_scroll_window = FindWindowFromPt(_cursor.pos.x, _cursor.pos.y);

	if (_last_scroll_window == nullptr || !((_settings_client.gui.scroll_mode != VSM_MAP_LMB && _right_button_down) || scrollwheel_scrolling || (_settings_client.gui.scroll_mode == VSM_MAP_LMB && _left_button_down))) {
		_cursor.fix_at = false;
		_scrolling_viewport = nullptr;
		_last_scroll_window = nullptr;
		UpdateActiveScrollingViewport(nullptr);
		return ES_NOT_HANDLED;
	}

	if (_last_scroll_window == GetMainWindow() && _last_scroll_window->viewport->follow_vehicle != INVALID_VEHICLE) {
		/* If the main window is following a vehicle, then first let go of it! */
		const Vehicle *veh = Vehicle::Get(_last_scroll_window->viewport->follow_vehicle);
		ScrollMainWindowTo(veh->x_pos, veh->y_pos, veh->z_pos, true); // This also resets follow_vehicle
		return ES_NOT_HANDLED;
	}

	Point delta;
	if (scrollwheel_scrolling) {
		/* We are using scrollwheels for scrolling */
		delta.x = _cursor.h_wheel;
		delta.y = _cursor.v_wheel;
		_cursor.v_wheel = 0;
		_cursor.h_wheel = 0;
	} else {
		if (_settings_client.gui.scroll_mode != VSM_VIEWPORT_RMB_FIXED) {
			delta.x = -_cursor.delta.x;
			delta.y = -_cursor.delta.y;
		} else {
			delta.x = _cursor.delta.x;
			delta.y = _cursor.delta.y;
		}
	}

	/* Create a scroll-event and send it to the window */
	if (delta.x != 0 || delta.y != 0) _last_scroll_window->OnScroll(delta);

	_cursor.delta.x = 0;
	_cursor.delta.y = 0;
	return ES_HANDLED;
}

/**
 * Check if a window can be made relative top-most window, and if so do
 * it. If a window does not obscure any other windows, it will not
 * be brought to the foreground. Also if the only obscuring windows
 * are so-called system-windows, the window will not be moved.
 * The function will return false when a child window of this window is a
 * modal-popup; function returns a false and child window gets a white border
 * @param w Window to bring relatively on-top
 * @return false if the window has an active modal child, true otherwise
 */
static bool MaybeBringWindowToFront(Window *w)
{
	bool bring_to_front = false;

	if (w->window_class == WC_MAIN_WINDOW ||
			IsVitalWindow(w) ||
			w->window_class == WC_TOOLTIPS ||
			w->window_class == WC_DROPDOWN_MENU) {
		return true;
	}

	/* Use unshaded window size rather than current size for shaded windows. */
	int w_width  = w->width;
	int w_height = w->height;
	if (w->IsShaded()) {
		w_width  = w->unshaded_size.width;
		w_height = w->unshaded_size.height;
	}

	for (Window *u : Window::IterateFromBack(w->z_front)) {
		/* A modal child will prevent the activation of the parent window */
		if (u->parent == w && (u->window_desc->flags & WDF_MODAL)) {
			u->SetWhiteBorder();
			u->SetDirty();
			return false;
		}

		if (u->window_class == WC_MAIN_WINDOW ||
				IsVitalWindow(u) ||
				u->window_class == WC_TOOLTIPS ||
				u->window_class == WC_DROPDOWN_MENU) {
			continue;
		}

		/* Window sizes don't interfere, leave z-order alone */
		if (w->left + w_width <= u->left ||
				u->left + u->width <= w->left ||
				w->top  + w_height <= u->top ||
				u->top + u->height <= w->top) {
			continue;
		}

		bring_to_front = true;
	}

	if (bring_to_front) BringWindowToFront(w);
	return true;
}

/**
 * Process keypress for editbox widget.
 * @param wid Editbox widget.
 * @param key     the Unicode value of the key.
 * @param keycode the untranslated key code including shift state.
 * @return #ES_HANDLED if the key press has been handled and no other
 *         window should receive the event.
 */
EventState Window::HandleEditBoxKey(WidgetID wid, char32_t key, uint16_t keycode)
{
	QueryString *query = this->GetQueryString(wid);
	if (query == nullptr) return ES_NOT_HANDLED;

	int action = QueryString::ACTION_NOTHING;

	switch (query->text.HandleKeyPress(key, keycode)) {
		case HKPR_EDITING:
			this->SetWidgetDirty(wid);
			this->OnEditboxChanged(wid);
			break;

		case HKPR_CURSOR:
			this->SetWidgetDirty(wid);
			/* For the OSK also invalidate the parent window */
			if (this->window_class == WC_OSK) this->InvalidateData();
			break;

		case HKPR_CONFIRM:
			if (this->window_class == WC_OSK) {
				this->OnClick(Point(), WID_OSK_OK, 1);
			} else if (query->ok_button >= 0) {
				this->OnClick(Point(), query->ok_button, 1);
			} else {
				action = query->ok_button;
			}
			break;

		case HKPR_CANCEL:
			if (this->window_class == WC_OSK) {
				this->OnClick(Point(), WID_OSK_CANCEL, 1);
			} else if (query->cancel_button >= 0) {
				this->OnClick(Point(), query->cancel_button, 1);
			} else {
				action = query->cancel_button;
			}
			break;

		case HKPR_NOT_HANDLED:
			return ES_NOT_HANDLED;

		default: break;
	}

	switch (action) {
		case QueryString::ACTION_DESELECT:
			this->UnfocusFocusedWidget();
			break;

		case QueryString::ACTION_CLEAR:
			if (query->text.bytes <= 1) {
				/* If already empty, unfocus instead */
				this->UnfocusFocusedWidget();
			} else {
				query->text.DeleteAll();
				this->SetWidgetDirty(wid);
				this->OnEditboxChanged(wid);
			}
			break;

		default:
			break;
	}

	return ES_HANDLED;
}

/**
 * Clear editbox widget.
 * @param wid Editbox widget.
 * @return if the Editbox was successfully cleared
 */
bool Window::ClearEditBox(WidgetID wid)
{
	QueryString *query = this->GetQueryString(wid);
	if (query == nullptr) return false;

	query->text.DeleteAll();
	this->SetWidgetDirty(wid);
	this->OnEditboxChanged(wid);
	return true;
}

/**
 * Focus a window by its class and window number (if it is open).
 * @param cls Window class.
 * @param number Number of the window within the window class.
 * @return True if a window answered to the criteria.
 */
bool FocusWindowById(WindowClass cls, WindowNumber number)
{
	Window *w = FindWindowById(cls, number);
	if (w) {
		MaybeBringWindowToFront(w);
		return true;
	}
	return false;
}

/**
 * Handle Toolbar hotkey events - can come from a source like the MacBook Touch Bar.
 * @param hotkey Hotkey code
 */
void HandleToolbarHotkey(int hotkey)
{
	assert(HasModalProgress() || IsLocalCompany());

	Window *w = FindWindowById(WC_MAIN_TOOLBAR, 0);
	if (w != nullptr) {
		if (w->window_desc->hotkeys != nullptr) {
			if (hotkey >= 0 && w->OnHotkey(hotkey) == ES_HANDLED) return;
		}
	}
}

/**
 * Handle keyboard input.
 * @param keycode Virtual keycode of the key.
 * @param key Unicode character of the key.
 */
void HandleKeypress(uint keycode, char32_t key)
{
	/* World generation is multithreaded and messes with companies.
	 * But there is no company related window open anyway, so _current_company is not used. */
	assert(HasModalProgress() || IsLocalCompany());

	/*
	 * The Unicode standard defines an area called the private use area. Code points in this
	 * area are reserved for private use and thus not portable between systems. For instance,
	 * Apple defines code points for the arrow keys in this area, but these are only printable
	 * on a system running OS X. We don't want these keys to show up in text fields and such,
	 * and thus we have to clear the unicode character when we encounter such a key.
	 */
	if (key >= 0xE000 && key <= 0xF8FF) key = 0;

	/*
	 * If both key and keycode is zero, we don't bother to process the event.
	 */
	if (key == 0 && keycode == 0) return;

	/* Check if the focused window has a focused editbox */
	if (EditBoxInGlobalFocus()) {
		/* All input will in this case go to the focused editbox */
		if (_focused_window->window_class == WC_CONSOLE) {
			if (_focused_window->OnKeyPress(key, keycode) == ES_HANDLED) return;
		} else {
			if (_focused_window->HandleEditBoxKey(_focused_window->nested_focus->index, key, keycode) == ES_HANDLED) return;
		}
	}

	/* Call the event, start with the uppermost window, but ignore the toolbar. */
	for (Window *w : Window::IterateFromFront()) {
		if (w->window_class == WC_MAIN_TOOLBAR) continue;
		if (w->window_desc->hotkeys != nullptr) {
			int hotkey = w->window_desc->hotkeys->CheckMatch(keycode);
			if (hotkey >= 0 && w->OnHotkey(hotkey) == ES_HANDLED) return;
		}
		if (w->OnKeyPress(key, keycode) == ES_HANDLED) return;
	}

	Window *w = FindWindowById(WC_MAIN_TOOLBAR, 0);
	/* When there is no toolbar w is null, check for that */
	if (w != nullptr) {
		if (w->window_desc->hotkeys != nullptr) {
			int hotkey = w->window_desc->hotkeys->CheckMatch(keycode);
			if (hotkey >= 0 && w->OnHotkey(hotkey) == ES_HANDLED) return;
		}
		if (w->OnKeyPress(key, keycode) == ES_HANDLED) return;
	}

	HandleGlobalHotkeys(key, keycode);
}

/**
 * State of CONTROL key has changed
 */
void HandleCtrlChanged()
{
	/* Call the event, start with the uppermost window. */
	bool handled = false;
	for (Window *w : Window::IterateFromFront()) {
		if (!handled && w->OnCTRLStateChange() == ES_HANDLED) {
			handled = true;
		}
		w->OnCTRLStateChangeAlways();
	}
}

/**
 * State of SHIFT key has changed
 */
void HandleShiftChanged()
{
	for (Window *w : Window::IterateFromFront()) {
		w->OnShiftStateChange();
	}
}

/**
 * Insert a text string at the cursor position into the edit box widget.
 * @param wid Edit box widget.
 * @param str Text string to insert.
 */
/* virtual */ void Window::InsertTextString(WidgetID wid, const char *str, bool marked, const char *caret, const char *insert_location, const char *replacement_end)
{
	QueryString *query = this->GetQueryString(wid);
	if (query == nullptr) return;

	if (query->text.InsertString(str, marked, caret, insert_location, replacement_end) || marked) {
		this->SetWidgetDirty(wid);
		this->OnEditboxChanged(wid);
	}
}

/**
 * Handle text input.
 * @param str Text string to input.
 * @param marked Is the input a marked composition string from an IME?
 * @param caret Move the caret to this point in the insertion string.
 */
void HandleTextInput(const char *str, bool marked, const char *caret, const char *insert_location, const char *replacement_end)
{
	if (!EditBoxInGlobalFocus()) return;

	_focused_window->InsertTextString(_focused_window->window_class == WC_CONSOLE ? 0 : _focused_window->nested_focus->index, str, marked, caret, insert_location, replacement_end);
}

/**
 * Local counter that is incremented each time an mouse input event is detected.
 * The counter is used to stop auto-scrolling.
 * @see HandleAutoscroll()
 * @see HandleMouseEvents()
 */
static int _input_events_this_tick = 0;

/**
 * If needed and switched on, perform auto scrolling (automatically
 * moving window contents when mouse is near edge of the window).
 */
static void HandleAutoscroll()
{
	if (_game_mode == GM_MENU || _game_mode == GM_BOOTSTRAP || HasModalProgress()) return;
	if (_settings_client.gui.auto_scrolling == VA_DISABLED) return;
	if (_settings_client.gui.auto_scrolling == VA_MAIN_VIEWPORT_FULLSCREEN && !_fullscreen) return;

	int x = _cursor.pos.x;
	int y = _cursor.pos.y;
	Window *w = FindWindowFromPt(x, y);
	if (w == nullptr || w->flags & WF_DISABLE_VP_SCROLL) return;
	if (_settings_client.gui.auto_scrolling != VA_EVERY_VIEWPORT && w->window_class != WC_MAIN_WINDOW) return;

	Viewport *vp = IsPtInWindowViewport(w, x, y);
	if (vp == nullptr) return;

	x -= vp->left;
	y -= vp->top;

	/* here allows scrolling in both x and y axis */
	static const int SCROLLSPEED = 3;
	if (x - 15 < 0) {
		w->viewport->dest_scrollpos_x += ScaleByZoom((x - 15) * SCROLLSPEED, vp->zoom);
	} else if (15 - (vp->width - x) > 0) {
		w->viewport->dest_scrollpos_x += ScaleByZoom((15 - (vp->width - x)) * SCROLLSPEED, vp->zoom);
	}
	if (y - 15 < 0) {
		w->viewport->dest_scrollpos_y += ScaleByZoom((y - 15) * SCROLLSPEED, vp->zoom);
	} else if (15 - (vp->height - y) > 0) {
		w->viewport->dest_scrollpos_y += ScaleByZoom((15 - (vp->height - y)) * SCROLLSPEED, vp->zoom);
	}
}

enum MouseClick {
	MC_NONE = 0,
	MC_LEFT,
	MC_RIGHT,
	MC_DOUBLE_LEFT,
	MC_HOVER,

	MAX_OFFSET_DOUBLE_CLICK = 5,     ///< How much the mouse is allowed to move to call it a double click
	MAX_OFFSET_HOVER = 5,            ///< Maximum mouse movement before stopping a hover event.
};
extern EventState VpHandlePlaceSizingDrag();

const std::chrono::milliseconds TIME_BETWEEN_DOUBLE_CLICK(500); ///< Time between 2 left clicks before it becoming a double click.

static void ScrollMainViewport(int x, int y)
{
	if (_game_mode != GM_MENU && _game_mode != GM_BOOTSTRAP) {
		Window *w = GetMainWindow();
		assert(w);

		w->viewport->dest_scrollpos_x += ScaleByZoom(x, w->viewport->zoom);
		w->viewport->dest_scrollpos_y += ScaleByZoom(y, w->viewport->zoom);
	}
}

/**
 * Describes all the different arrow key combinations the game allows
 * when it is in scrolling mode.
 * The real arrow keys are bitwise numbered as
 * 1 = left
 * 2 = up
 * 4 = right
 * 8 = down
 */
static const int8_t scrollamt[16][2] = {
	{ 0,  0}, ///<  no key specified
	{-2,  0}, ///<  1 : left
	{ 0, -2}, ///<  2 : up
	{-2, -1}, ///<  3 : left  + up
	{ 2,  0}, ///<  4 : right
	{ 0,  0}, ///<  5 : left  + right = nothing
	{ 2, -1}, ///<  6 : right + up
	{ 0, -2}, ///<  7 : right + left  + up = up
	{ 0,  2}, ///<  8 : down
	{-2,  1}, ///<  9 : down  + left
	{ 0,  0}, ///< 10 : down  + up    = nothing
	{-2,  0}, ///< 11 : left  + up    +  down = left
	{ 2,  1}, ///< 12 : down  + right
	{ 0,  2}, ///< 13 : left  + right +  down = down
	{ 2,  0}, ///< 14 : right + up    +  down = right
	{ 0,  0}, ///< 15 : left  + up    +  right + down  = nothing
};

static void HandleKeyScrolling()
{
	/*
	 * Check that any of the dirkeys is pressed and that the focused window
	 * doesn't have an edit-box as focused widget.
	 */
	if (_dirkeys && !EditBoxInGlobalFocus()) {
		int factor = _shift_pressed ? 50 : 10;
		ScrollMainViewport(scrollamt[_dirkeys][0] * factor, scrollamt[_dirkeys][1] * factor);
	}
}

static void MouseLoop(MouseClick click, int mousewheel)
{
	/* World generation is multithreaded and messes with companies.
	 * But there is no company related window open anyway, so _current_company is not used. */
	assert(HasModalProgress() || IsLocalCompany());

	HandlePlacePresize();
	UpdateTileSelection();

	if (VpHandlePlaceSizingDrag()  == ES_HANDLED) return;
	if (HandleMouseDragDrop()      == ES_HANDLED) return;
	if (HandleWindowDragging()     == ES_HANDLED) return;
	if (HandleActiveWidget()       == ES_HANDLED) return;
	if (HandleViewportScroll()     == ES_HANDLED) return;

	HandleMouseOver();

	bool scrollwheel_scrolling = _settings_client.gui.scrollwheel_scrolling == 1 && (_cursor.v_wheel != 0 || _cursor.h_wheel != 0);
	if (click == MC_NONE && mousewheel == 0 && !scrollwheel_scrolling) return;

	int x = _cursor.pos.x;
	int y = _cursor.pos.y;
	Window *w = FindWindowFromPt(x, y);
	if (w == nullptr) return;

	if (click != MC_HOVER && !MaybeBringWindowToFront(w)) return;
	Viewport *vp = IsPtInWindowViewport(w, x, y);

	/* Don't allow any action in a viewport if either in menu or when having a modal progress window */
	if (vp != nullptr && (_game_mode == GM_MENU || _game_mode == GM_BOOTSTRAP || HasModalProgress())) return;

	if (mousewheel != 0) {
		/* Send mousewheel event to window, unless we're scrolling a viewport or the map */
		if (!scrollwheel_scrolling || (vp == nullptr && w->window_class != WC_SMALLMAP)) w->OnMouseWheel(mousewheel);

		/* Dispatch a MouseWheelEvent for widgets if it is not a viewport */
		if (vp == nullptr) DispatchMouseWheelEvent(w, w->nested_root->GetWidgetFromPos(x - w->left, y - w->top), mousewheel);
	}

	if (vp != nullptr) {
		if (scrollwheel_scrolling && !(w->flags & WF_DISABLE_VP_SCROLL)) {
			_scrolling_viewport = w;
			_cursor.fix_at = true;
			return;
		}

		switch (click) {
			case MC_DOUBLE_LEFT:
				if (HandleViewportDoubleClicked(w, x, y)) break;
				/* FALL THROUGH */
			case MC_LEFT: {
				HandleViewportClickedResult result = HandleViewportClicked(vp, x, y, click == MC_DOUBLE_LEFT);
				if (result == HVCR_DENY) return;
				if (!(w->flags & WF_DISABLE_VP_SCROLL) &&
						_settings_client.gui.scroll_mode == VSM_MAP_LMB) {
					_scrolling_viewport = w;
					_cursor.fix_at = false;
					return;
				}
				if (result != HVCR_ALLOW) return;
				break;
			}

			case MC_RIGHT:
				if (!(w->flags & WF_DISABLE_VP_SCROLL) &&
						_settings_client.gui.scroll_mode != VSM_MAP_LMB) {
					_scrolling_viewport = w;
					_cursor.fix_at = (_settings_client.gui.scroll_mode == VSM_VIEWPORT_RMB_FIXED ||
							_settings_client.gui.scroll_mode == VSM_MAP_RMB_FIXED);
					DispatchRightClickEvent(w, x - w->left, y - w->top);
					return;
				}
				break;

			default:
				break;
		}
	}

	switch (click) {
		case MC_LEFT:
		case MC_DOUBLE_LEFT:
			DispatchLeftClickEvent(w, x - w->left, y - w->top, click == MC_DOUBLE_LEFT ? 2 : 1);
			return;

		default:
			if (!scrollwheel_scrolling || w == nullptr || w->window_class != WC_SMALLMAP) break;
			/* We try to use the scrollwheel to scroll since we didn't touch any of the buttons.
			 * Simulate a right button click so we can get started. */
			FALLTHROUGH;

		case MC_RIGHT:
			DispatchRightClickEvent(w, x - w->left, y - w->top);
			return;

		case MC_HOVER:
			DispatchHoverEvent(w, x - w->left, y - w->top);
			break;
	}

	/* We're not doing anything with 2D scrolling, so reset the value.  */
	_cursor.h_wheel = 0;
	_cursor.v_wheel = 0;
}

/**
 * Handle a mouse event from the video driver
 */
void HandleMouseEvents()
{
	/* World generation is multithreaded and messes with companies.
	 * But there is no company related window open anyway, so _current_company is not used. */
	assert(HasModalProgress() || IsLocalCompany());

	/* Handle sprite picker before any GUI interaction */
	if (_newgrf_debug_sprite_picker.mode == SPM_REDRAW && _input_events_this_tick == 0) {
		/* We are done with the last draw-frame, so we know what sprites we
		 * clicked on. Reset the picker mode and invalidate the window. */
		_newgrf_debug_sprite_picker.mode = SPM_NONE;
		_newgrf_debug_sprite_picker.DrawingComplete();
		InvalidateWindowData(WC_SPRITE_ALIGNER, 0, 1);
	}

	static std::chrono::steady_clock::time_point double_click_time = {};
	static Point double_click_pos = {0, 0};

	/* Mouse event? */
	MouseClick click = MC_NONE;
	if (_left_button_down && !_left_button_clicked) {
		click = MC_LEFT;
		if (std::chrono::steady_clock::now() <= double_click_time + TIME_BETWEEN_DOUBLE_CLICK &&
				double_click_pos.x != 0 && abs(_cursor.pos.x - double_click_pos.x) < MAX_OFFSET_DOUBLE_CLICK  &&
				double_click_pos.y != 0 && abs(_cursor.pos.y - double_click_pos.y) < MAX_OFFSET_DOUBLE_CLICK) {
			click = MC_DOUBLE_LEFT;
		}
		double_click_time = std::chrono::steady_clock::now();
		double_click_pos = _cursor.pos;
		_left_button_clicked = true;
		_input_events_this_tick++;
	} else if (_right_button_clicked) {
		_right_button_clicked = false;
		click = MC_RIGHT;
		_input_events_this_tick++;
	}

	int mousewheel = 0;
	if (_cursor.wheel) {
		mousewheel = _cursor.wheel;
		_cursor.wheel = 0;
		_input_events_this_tick++;
	}

	static std::chrono::steady_clock::time_point hover_time = {};
	static Point hover_pos = {0, 0};

	if (_settings_client.gui.hover_delay_ms > 0) {
		if (!_cursor.in_window || click != MC_NONE || mousewheel != 0 || _left_button_down || _right_button_down ||
				hover_pos.x == 0 || abs(_cursor.pos.x - hover_pos.x) >= MAX_OFFSET_HOVER  ||
				hover_pos.y == 0 || abs(_cursor.pos.y - hover_pos.y) >= MAX_OFFSET_HOVER) {
			hover_pos = _cursor.pos;
			hover_time = std::chrono::steady_clock::now();
			_mouse_hovering = false;
		} else if (!_mouse_hovering) {
			if (std::chrono::steady_clock::now() > hover_time + std::chrono::milliseconds(_settings_client.gui.hover_delay_ms)) {
				click = MC_HOVER;
				_input_events_this_tick++;
				_mouse_hovering = true;
				hover_time = std::chrono::steady_clock::now();
			}
		}
	} else {
		_mouse_hovering = false;
	}

	if (click == MC_LEFT && _newgrf_debug_sprite_picker.mode == SPM_WAIT_CLICK) {
		/* Mark whole screen dirty, and wait for the next realtime tick, when drawing is finished. */
		Blitter *blitter = BlitterFactory::GetCurrentBlitter();
		_newgrf_debug_sprite_picker.clicked_pixel = blitter->MoveTo(_screen.dst_ptr, _cursor.pos.x, _cursor.pos.y);
		_newgrf_debug_sprite_picker.sprites.clear();
		_newgrf_debug_sprite_picker.mode = SPM_REDRAW;
		MarkWholeScreenDirty();
	} else {
		MouseLoop(click, mousewheel);
	}

	/* We have moved the mouse the required distance,
	 * no need to move it at any later time. */
	_cursor.delta.x = 0;
	_cursor.delta.y = 0;
}

/**
 * Check the soft limit of deletable (non vital, non sticky) windows.
 */
static void CheckSoftLimit()
{
	if (_settings_client.gui.window_soft_limit == 0) return;

	for (;;) {
		uint deletable_count = 0;
		Window *last_deletable = nullptr;
		for (Window *w : Window::IterateFromFront()) {
			if (w->window_class == WC_MAIN_WINDOW || IsVitalWindow(w) || (w->flags & WF_STICKY)) continue;

			last_deletable = w;
			deletable_count++;
		}

		/* We've not reached the soft limit yet. */
		if (deletable_count <= _settings_client.gui.window_soft_limit) break;

		assert(last_deletable != nullptr);
		last_deletable->Close();
	}
}

/**
 * Delete all closed windows.
 */
/* static */ void Window::DeleteClosedWindows()
{
	bool reset_window_nexts = false;
	_present_window_types.reset();

	/* Do the actual free of the deleted windows. */
	for (Window *v = _z_front_window; v != nullptr; /* nothing */) {
		Window *w = v;
		v = v->z_back;

		if (w->window_class < WC_END) _present_window_types.set(w->window_class);

		if (w->window_class != WC_INVALID) continue;

		RemoveWindowFromZOrdering(w);
		delete w;
		reset_window_nexts = true;
	}

	if (reset_window_nexts) {
		_first_window = _z_front_window;
		for (Window *w = _z_front_window; w != nullptr; w = w->z_back) {
			w->next_window = w->z_back;
		}
	}
}

/**
 * Regular call from the global game loop
 */
void InputLoop()
{
	/* World generation is multithreaded and messes with companies.
	 * But there is no company related window open anyway, so _current_company is not used. */
	assert(HasModalProgress() || IsLocalCompany());

	CheckSoftLimit();

	Window::DeleteClosedWindows();

	if (_input_events_this_tick != 0) {
		/* The input loop is called only once per GameLoop() - so we can clear the counter here */
		_input_events_this_tick = 0;
		/* there were some inputs this tick, don't scroll ??? */
		return;
	}

	/* HandleMouseEvents was already called for this tick */
	HandleMouseEvents();
}

/**
 * Dispatch OnRealtimeTick event over all windows
 */
void CallWindowRealtimeTickEvent(uint delta_ms)
{
	for (Window *w : Window::Iterate()) {
		w->OnRealtimeTick(delta_ms);
	}
}

/**
 * Update the continuously changing contents of the windows, such as the viewports
 */
void UpdateWindows()
{
	static std::chrono::steady_clock::time_point last_time = std::chrono::steady_clock::now();
	uint delta_ms = std::chrono::duration_cast<std::chrono::milliseconds>(std::chrono::steady_clock::now() - last_time).count();

	if (delta_ms == 0) return;

	last_time = std::chrono::steady_clock::now();

	PerformanceMeasurer framerate(PFE_DRAWING);
	PerformanceAccumulator::Reset(PFE_DRAWWORLD);

	ProcessPendingPerformanceMeasurements();

	CallWindowRealtimeTickEvent(delta_ms);

	static GUITimer network_message_timer = GUITimer(1);
	if (network_message_timer.Elapsed(delta_ms)) {
		network_message_timer.SetInterval(1000);
		NetworkChatMessageLoop();
	}

	_window_update_number++;

	/* Process invalidations before anything else. */
	for (Window *w : Window::Iterate()) {
		w->ProcessScheduledResize();
		w->ProcessScheduledInvalidations();
		w->ProcessHighlightedInvalidations();
	}

	static GUITimer window_timer = GUITimer(1);
	if (window_timer.Elapsed(delta_ms)) {
		if (IsHeadless()) window_timer.SetInterval(MILLISECONDS_PER_TICK);

		extern int _caret_timer;
		_caret_timer += 3;
		CursorTick();

		HandleKeyScrolling();
		HandleAutoscroll();
		DecreaseWindowCounters();
	}

	static GUITimer highlight_timer = GUITimer(1);
	if (highlight_timer.Elapsed(delta_ms)) {
		highlight_timer.SetInterval(450);
		_window_highlight_colour = !_window_highlight_colour;
	}

	if (!_pause_mode || _game_mode == GM_EDITOR || _settings_game.construction.command_pause_level > CMDPL_NO_CONSTRUCTION) MoveAllTextEffects(delta_ms);

	/* Skip the actual drawing on dedicated servers without screen.
	 * But still empty the invalidation queues above. */
	if (IsHeadless()) return;

	if (window_timer.HasElapsed()) {
		window_timer.SetInterval(MILLISECONDS_PER_TICK);

		for (Window *w : Window::Iterate()) {
			if ((w->flags & WF_WHITE_BORDER) && --w->white_border_timer == 0) {
				CLRBITS(w->flags, WF_WHITE_BORDER);
				w->SetDirty();
			}
		}
	}

	for (Window *w : Window::Iterate()) {
		/* Update viewport only if window is not shaded. */
		if (w->viewport != nullptr && !w->IsShaded()) UpdateNextViewportPosition(w);
	}

	DrawDirtyBlocks();

	for (Window *w : Window::Iterate()) {
		/* Update viewport only if window is not shaded. */
<<<<<<< HEAD
		if (w->viewport != nullptr && !w->IsShaded()) ApplyNextViewportPosition(w);
=======
		if (w->viewport != nullptr && !w->IsShaded()) UpdateViewportPosition(w, delta_ms.count());
>>>>>>> 461d69a8
	}
	ViewportDoDrawProcessAllPending();
	NetworkDrawChatMessage();
	/* Redraw mouse cursor in case it was hidden */
	DrawMouseCursor();

	_window_update_number++;
}

/**
 * Mark window as dirty (in need of repainting)
 * @param cls Window class
 * @param number Window number in that class
 */
void SetWindowDirty(WindowClass cls, WindowNumber number)
{
	if (cls < WC_END && !_present_window_types[cls]) return;

	for (Window *w : Window::Iterate()) {
		if (w->window_class == cls && w->window_number == number) w->SetDirty();
	}
}

/**
 * Mark a particular widget in a particular window as dirty (in need of repainting)
 * @param cls Window class
 * @param number Window number in that class
 * @param widget_index Index number of the widget that needs repainting
 */
void SetWindowWidgetDirty(WindowClass cls, WindowNumber number, WidgetID widget_index)
{
	if (cls < WC_END && !_present_window_types[cls]) return;

	for (Window *w : Window::Iterate()) {
		if (w->window_class == cls && w->window_number == number) {
			w->SetWidgetDirty(widget_index);
		}
	}
}

/**
 * Mark all windows of a particular class as dirty (in need of repainting)
 * @param cls Window class
 */
void SetWindowClassesDirty(WindowClass cls)
{
	if (cls < WC_END && !_present_window_types[cls]) return;

	for (Window *w : Window::Iterate()) {
		if (w->window_class == cls) w->SetDirty();
	}
}

/**
 * Mark this window as resized and in need of OnResize() event.
 */
void Window::ScheduleResize()
{
	this->scheduled_resize = true;
}

/**
 * Process scheduled OnResize() event.
 */
void Window::ProcessScheduledResize()
{
	/* Sometimes OnResize() resizes the window again, in which case we can reprocess immediately. */
	while (this->scheduled_resize) {
		this->scheduled_resize = false;
		this->OnResize();
	}
}

/**
 * Mark this window's data as invalid (in need of re-computing)
 * @param data The data to invalidate with
 * @param gui_scope Whether the function is called from GUI scope.
 */
void Window::InvalidateData(int data, bool gui_scope)
{
	if (!gui_scope) {
		/* Schedule GUI-scope invalidation for next redraw. */
		this->scheduled_invalidation_data.push_back(data);
	} else {
		this->SetDirty();
	}
	this->OnInvalidateData(data, gui_scope);
}

/**
 * Process all scheduled invalidations.
 */
void Window::ProcessScheduledInvalidations()
{
	for (int data : this->scheduled_invalidation_data) {
		if (this->window_class == WC_INVALID) break;
		this->OnInvalidateData(data, true);
	}
	if (!this->scheduled_invalidation_data.empty()) this->SetDirty();
	this->scheduled_invalidation_data.clear();
}

/**
 * Process all invalidation of highlighted widgets.
 */
void Window::ProcessHighlightedInvalidations()
{
	if ((this->flags & WF_HIGHLIGHTED) == 0) return;

	for (const auto &pair : this->widget_lookup) {
		if (pair.second->IsHighlighted()) pair.second->SetDirty(this);
	}
}

/**
 * Mark window data of the window of a given class and specific window number as invalid (in need of re-computing)
 *
 * Note that by default the invalidation is not considered to be called from GUI scope.
 * That means only a part of invalidation is executed immediately. The rest is scheduled for the next redraw.
 * The asynchronous execution is important to prevent GUI code being executed from command scope.
 * When not in GUI-scope:
 *  - OnInvalidateData() may not do test-runs on commands, as they might affect the execution of
 *    the command which triggered the invalidation. (town rating and such)
 *  - OnInvalidateData() may not rely on _current_company == _local_company.
 *    This implies that no NewGRF callbacks may be run.
 *
 * However, when invalidations are scheduled, then multiple calls may be scheduled before execution starts. Earlier scheduled
 * invalidations may be called with invalidation-data, which is already invalid at the point of execution.
 * That means some stuff requires to be executed immediately in command scope, while not everything may be executed in command
 * scope. While GUI-scope calls have no restrictions on what they may do, they cannot assume the game to still be in the state
 * when the invalidation was scheduled; passed IDs may have got invalid in the mean time.
 *
 * Finally, note that invalidations triggered from commands or the game loop result in OnInvalidateData() being called twice.
 * Once in command-scope, once in GUI-scope. So make sure to not process differential-changes twice.
 *
 * @param cls Window class
 * @param number Window number within the class
 * @param data The data to invalidate with
 * @param gui_scope Whether the call is done from GUI scope
 */
void InvalidateWindowData(WindowClass cls, WindowNumber number, int data, bool gui_scope)
{
	if (cls < WC_END && !_present_window_types[cls]) return;

	for (Window *w : Window::Iterate()) {
		if (w->window_class == cls && w->window_number == number) {
			w->InvalidateData(data, gui_scope);
		}
	}
}

/**
 * Mark window data of all windows of a given class as invalid (in need of re-computing)
 * Note that by default the invalidation is not considered to be called from GUI scope.
 * See InvalidateWindowData() for details on GUI-scope vs. command-scope.
 * @param cls Window class
 * @param data The data to invalidate with
 * @param gui_scope Whether the call is done from GUI scope
 */
void InvalidateWindowClassesData(WindowClass cls, int data, bool gui_scope)
{
	if (cls < WC_END && !_present_window_types[cls]) return;

	for (Window *w : Window::Iterate()) {
		if (w->window_class == cls) {
			w->InvalidateData(data, gui_scope);
		}
	}
}

/**
 * Dispatch OnGameTick event over all windows
 */
void CallWindowGameTickEvent()
{
	for (Window *w : Window::Iterate()) {
		w->OnGameTick();
	}
}

/**
 * Try to close a non-vital window.
 * Non-vital windows are windows other than the game selection, main toolbar,
 * status bar, toolbar menu, and tooltip windows. Stickied windows are also
 * considered vital.
 */
void CloseNonVitalWindows()
{
	/* Note: the container remains stable, even when deleting windows. */
	for (Window *w : Window::Iterate()) {
		if ((w->window_desc->flags & WDF_NO_CLOSE) == 0 &&
				(w->flags & WF_STICKY) == 0) { // do not delete windows which are 'pinned'

			w->Close();
		}
	}
}

/**
 * It is possible that a stickied window gets to a position where the
 * 'close' button is outside the gaming area. You cannot close it then; except
 * with this function. It closes all windows calling the standard function,
 * then, does a little hacked loop of closing all stickied windows. Note
 * that standard windows (status bar, etc.) are not stickied, so these aren't affected
 */
void CloseAllNonVitalWindows()
{
	/* Note: the container remains stable, even when closing windows. */
	for (Window *w : Window::Iterate()) {
		if ((w->window_desc->flags & WDF_NO_CLOSE) == 0) {
			w->Close();
		}
	}
}

/**
 * Delete all messages and their corresponding window (if any).
 */
void DeleteAllMessages()
{
	InitNewsItemStructs();
	InvalidateWindowData(WC_STATUS_BAR, 0, SBI_NEWS_DELETED); // invalidate the statusbar
	InvalidateWindowData(WC_MESSAGE_HISTORY, 0); // invalidate the message history
	CloseWindowById(WC_NEWS_WINDOW, 0); // close newspaper or general message window if shown
}

/**
 * Close all windows that are used for construction of vehicle etc.
 * Once done with that invalidate the others to ensure they get refreshed too.
 */
void CloseConstructionWindows()
{
	/* Note: the container remains stable, even when deleting windows. */
	for (Window *w : Window::Iterate()) {
		if (w->window_desc->flags & WDF_CONSTRUCTION) {
			w->Close();
		}
	}
}

/**
 * Close all windows that use network client functionality.
 */
void CloseNetworkClientWindows()
{
	/* Note: the container remains stable, even when deleting windows. */
	for (Window *w : Window::Iterate()) {
		if (w->window_desc->flags & WDF_NETWORK) {
			w->Close();
		}
	}
}

/** Delete all always on-top windows to get an empty screen */
void HideVitalWindows()
{
	CloseWindowById(WC_MAIN_TOOLBAR, 0);
	CloseWindowById(WC_STATUS_BAR, 0);
}

void ReInitWindow(Window *w, bool zoom_changed)
{
	if (w == nullptr) return;
	if (zoom_changed) {
		w->nested_root->AdjustPaddingForZoom();
		w->UpdateQueryStringSize();
	}
	w->ReInit();
}

/** Re-initialize all windows. */
void ReInitAllWindows(bool zoom_changed)
{
	SetupWidgetDimensions();
	NWidgetLeaf::InvalidateDimensionCache(); // Reset cached sizes of several widgets.
	NWidgetScrollbar::InvalidateDimensionCache();

	InitDepotWindowBlockSizes();

	/* When _gui_zoom has changed, we need to resize toolbar and statusbar first,
	 * so EnsureVisibleCaption uses the updated size information. */
	{
		MainToolbarScaleAdjuster toolbar_scale_adjuster;
		ReInitWindow(FindWindowById(WC_MAIN_TOOLBAR, 0), zoom_changed);
	}
	ReInitWindow(FindWindowById(WC_STATUS_BAR, 0), zoom_changed);
	for (Window *w : Window::IterateFromBack()) {
		if (w->window_class == WC_MAIN_TOOLBAR || w->window_class == WC_STATUS_BAR) continue;
		ReInitWindow(w, zoom_changed);
	}

	NetworkReInitChatBoxSize();

	/* Make sure essential parts of all windows are visible */
	RelocateAllWindows(_screen.width, _screen.height);
	MarkWholeScreenDirty();
}

/**
 * (Re)position a window at the screen.
 * @param w       Window structure of the window, may also be \c nullptr.
 * @param clss    The class of the window to position.
 * @param setting The actual setting used for the window's position.
 * @return X coordinate of left edge of the repositioned window.
 */
static int PositionWindow(Window *w, WindowClass clss, int setting)
{
	if (w == nullptr || w->window_class != clss) {
		w = FindWindowById(clss, 0);
	}
	if (w == nullptr) return 0;

	int old_left = w->left;
	switch (setting) {
		case 1:  w->left = (_screen.width - w->width) / 2; break;
		case 2:  w->left = _screen.width - w->width; break;
		default: w->left = 0; break;
	}
	if (w->viewport != nullptr) w->viewport->left += w->left - old_left;
	SetDirtyBlocks(0, w->top, _screen.width, w->top + w->height); // invalidate the whole row
	return w->left;
}

/**
 * (Re)position main toolbar window at the screen.
 * @param w Window structure of the main toolbar window, may also be \c nullptr.
 * @return X coordinate of left edge of the repositioned toolbar window.
 */
int PositionMainToolbar(Window *w)
{
	DEBUG(misc, 5, "Repositioning Main Toolbar...");
	return PositionWindow(w, WC_MAIN_TOOLBAR, _settings_client.gui.toolbar_pos);
}

/**
 * (Re)position statusbar window at the screen.
 * @param w Window structure of the statusbar window, may also be \c nullptr.
 * @return X coordinate of left edge of the repositioned statusbar.
 */
int PositionStatusbar(Window *w)
{
	DEBUG(misc, 5, "Repositioning statusbar...");
	return PositionWindow(w, WC_STATUS_BAR, _settings_client.gui.statusbar_pos);
}

/**
 * (Re)position news message window at the screen.
 * @param w Window structure of the news message window, may also be \c nullptr.
 * @return X coordinate of left edge of the repositioned news message.
 */
int PositionNewsMessage(Window *w)
{
	DEBUG(misc, 5, "Repositioning news message...");
	return PositionWindow(w, WC_NEWS_WINDOW, _settings_client.gui.statusbar_pos);
}

/**
 * (Re)position network chat window at the screen.
 * @param w Window structure of the network chat window, may also be \c nullptr.
 * @return X coordinate of left edge of the repositioned network chat window.
 */
int PositionNetworkChatWindow(Window *w)
{
	DEBUG(misc, 5, "Repositioning network chat window...");
	return PositionWindow(w, WC_SEND_NETWORK_MSG, _settings_client.gui.statusbar_pos);
}


/**
 * Switches viewports following vehicles, which get autoreplaced
 * @param from_index the old vehicle ID
 * @param to_index the new vehicle ID
 */
void ChangeVehicleViewports(VehicleID from_index, VehicleID to_index)
{
	for (Window *w : Window::Iterate()) {
		if (w->viewport != nullptr && w->viewport->follow_vehicle == from_index) {
			w->viewport->follow_vehicle = to_index;
			w->SetDirty();
		}
	}
}


/**
 * Relocate all windows to fit the new size of the game application screen
 * @param neww New width of the game application screen
 * @param newh New height of the game application screen.
 */
void RelocateAllWindows(int neww, int newh)
{
	CloseWindowById(WC_DROPDOWN_MENU, 0);

	for (Window *w : Window::IterateFromBack()) {
		int left, top;
		/* XXX - this probably needs something more sane. For example specifying
		 * in a 'backup'-desc that the window should always be centered. */
		switch (w->window_class) {
			case WC_MAIN_WINDOW:
			case WC_BOOTSTRAP:
				ResizeWindow(w, neww, newh);
				continue;

			case WC_MAIN_TOOLBAR:
				ResizeWindow(w, std::min<uint>(neww, _toolbar_width) - w->width, 0, false);

				top = w->top;
				left = PositionMainToolbar(w); // changes toolbar orientation
				break;

			case WC_NEWS_WINDOW:
				top = newh - w->height;
				left = PositionNewsMessage(w);
				break;

			case WC_STATUS_BAR:
				ResizeWindow(w, std::min<uint>(neww, _toolbar_width) - w->width, 0, false);

				top = newh - w->height;
				left = PositionStatusbar(w);
				break;

			case WC_SEND_NETWORK_MSG:
				ResizeWindow(w, std::min<uint>(neww, _toolbar_width) - w->width, 0, false);

				top = newh - w->height - FindWindowById(WC_STATUS_BAR, 0)->height;
				left = PositionNetworkChatWindow(w);
				break;

			case WC_CONSOLE:
				IConsoleResize(w);
				continue;

			default: {
				if (w->flags & WF_CENTERED) {
					top = (newh - w->height) >> 1;
					left = (neww - w->width) >> 1;
					break;
				}

				left = w->left;
				if (left + (w->width >> 1) >= neww) left = neww - w->width;
				if (left < 0) left = 0;

				top = w->top;
				if (top + (w->height >> 1) >= newh) top = newh - w->height;
				break;
			}
		}

		EnsureVisibleCaption(w, left, top);
	}
}

/**
 * Hide the window and all its child windows, and mark them for a later deletion.
 * Always call ResetObjectToPlace() when closing a PickerWindow.
 */
void PickerWindowBase::Close([[maybe_unused]] int data)
{
	ResetObjectToPlace();
	this->Window::Close();
}

char *DumpWindowInfo(char *b, const char *last, const Window *w)
{
	if (w == nullptr) {
		b += seprintf(b, last, "window: nullptr");
		return b;
	}
	b += seprintf(b, last, "window: class: %u, num: %u, flags: 0x%X, l: %d, t: %d, w: %d, h: %d, owner: %d",
			w->window_class, w->window_number, w->flags, w->left, w->top, w->width, w->height, w->owner);
	if (w->viewport != nullptr) {
		const ViewportData *vd = w->viewport;
		b += seprintf(b, last, ", viewport: (veh: 0x%X, x: (%d, %d), y: (%d, %d), z: %u, l: %d, t: %d, w: %d, h: %d, vl: %d, vt: %d, vw: %d, vh: %d, dbc: %u, dbr: %u, dblm: %u, db: %u)",
				vd->follow_vehicle, vd->scrollpos_x, vd->dest_scrollpos_x, vd->scrollpos_y, vd->dest_scrollpos_y, vd->zoom, vd->left, vd->top, vd->width, vd->height,
				vd->virtual_left, vd->virtual_top, vd->virtual_width, vd->virtual_height, vd->dirty_blocks_per_column, vd->dirty_blocks_per_row, vd->dirty_block_left_margin,
				(uint) vd->dirty_blocks.size());
	}
	if (w->parent != nullptr) {
		b += seprintf(b, last, ", parent ");
		b = DumpWindowInfo(b, last, w->parent);
	}
	return b;
}<|MERGE_RESOLUTION|>--- conflicted
+++ resolved
@@ -2197,20 +2197,14 @@
 
 	EnsureVisibleCaption(w, w->left, w->top);
 
-<<<<<<< HEAD
-	/* Always call OnResize to make sure everything is initialised correctly if it needs to be. */
-	w->OnResize();
+	/* Schedule OnResize to make sure everything is initialised correctly if it needs to be. */
+	w->ScheduleResize();
 	extern bool _gfx_draw_active;
 	if (_gfx_draw_active) {
 		SetWindowDirtyPending(w);
 	} else {
 		w->SetDirty();
 	}
-=======
-	/* Schedule OnResize to make sure everything is initialised correctly if it needs to be. */
-	w->ScheduleResize();
-	w->SetDirty();
->>>>>>> 461d69a8
 }
 
 /**
@@ -3321,18 +3315,14 @@
 
 	for (Window *w : Window::Iterate()) {
 		/* Update viewport only if window is not shaded. */
-		if (w->viewport != nullptr && !w->IsShaded()) UpdateNextViewportPosition(w);
+		if (w->viewport != nullptr && !w->IsShaded()) UpdateNextViewportPosition(w, delta_ms);
 	}
 
 	DrawDirtyBlocks();
 
 	for (Window *w : Window::Iterate()) {
 		/* Update viewport only if window is not shaded. */
-<<<<<<< HEAD
 		if (w->viewport != nullptr && !w->IsShaded()) ApplyNextViewportPosition(w);
-=======
-		if (w->viewport != nullptr && !w->IsShaded()) UpdateViewportPosition(w, delta_ms.count());
->>>>>>> 461d69a8
 	}
 	ViewportDoDrawProcessAllPending();
 	NetworkDrawChatMessage();
