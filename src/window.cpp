/* $Id$ */

/*
 * This file is part of OpenTTD.
 * OpenTTD is free software; you can redistribute it and/or modify it under the terms of the GNU General Public License as published by the Free Software Foundation, version 2.
 * OpenTTD is distributed in the hope that it will be useful, but WITHOUT ANY WARRANTY; without even the implied warranty of MERCHANTABILITY or FITNESS FOR A PARTICULAR PURPOSE.
 * See the GNU General Public License for more details. You should have received a copy of the GNU General Public License along with OpenTTD. If not, see <http://www.gnu.org/licenses/>.
 */

/** @file window.cpp Windowing system, widgets and events */

#include "stdafx.h"
#include <stdarg.h>
#include "company_func.h"
#include "gfx_func.h"
#include "console_func.h"
#include "console_gui.h"
#include "viewport_func.h"
#include "progress.h"
#include "blitter/factory.hpp"
#include "zoom_func.h"
#include "vehicle_base.h"
#include "window_func.h"
#include "tilehighlight_func.h"
#include "network/network.h"
#include "querystring_gui.h"
#include "widgets/dropdown_func.h"
#include "strings_func.h"
#include "settings_type.h"
#include "settings_func.h"
#include "ini_type.h"
#include "newgrf_debug.h"
#include "hotkeys.h"
#include "toolbar_gui.h"
#include "statusbar_gui.h"
#include "error.h"
#include "game/game.hpp"
#include "video/video_driver.hpp"
#include "framerate_type.h"
#include "network/network_func.h"
#include "guitimer_func.h"
#include "news_func.h"

#include "safeguards.h"

/** Values for _settings_client.gui.auto_scrolling */
enum ViewportAutoscrolling {
	VA_DISABLED,                  //!< Do not autoscroll when mouse is at edge of viewport.
	VA_MAIN_VIEWPORT_FULLSCREEN,  //!< Scroll main viewport at edge when using fullscreen.
	VA_MAIN_VIEWPORT,             //!< Scroll main viewport at edge.
	VA_EVERY_VIEWPORT,            //!< Scroll all viewports at their edges.
};

static Point _drag_delta; ///< delta between mouse cursor and upper left corner of dragged window
static Window *_mouseover_last_w = nullptr; ///< Window of the last OnMouseOver event.
static Window *_last_scroll_window = nullptr; ///< Window of the last scroll event.

/** List of windows opened at the screen sorted from the front. */
<<<<<<< HEAD
WindowBase *_z_front_window = NULL;
/** List of windows opened at the screen sorted from the back. */
WindowBase *_z_back_window  = NULL;
=======
Window *_z_front_window = nullptr;
/** List of windows opened at the screen sorted from the back. */
Window *_z_back_window  = nullptr;
>>>>>>> 7c8e7c6b

/** If false, highlight is white, otherwise the by the widget defined colour. */
bool _window_highlight_colour = false;

uint64 _window_update_number = 1;

/*
 * Window that currently has focus. - The main purpose is to generate
 * #FocusLost events, not to give next window in z-order focus when a
 * window is closed.
 */
Window *_focused_window;

Point _cursorpos_drag_start;

int _scrollbar_start_pos;
int _scrollbar_size;
byte _scroller_click_timeout = 0;

Window *_scrolling_viewport; ///< A viewport is being scrolled with the mouse.
Rect _scrolling_viewport_bound; ///< A viewport is being scrolled with the mouse, the overlay currently covers this viewport rectangle.
bool _mouse_hovering;      ///< The mouse is hovering over the same point.

SpecialMouseMode _special_mouse_mode; ///< Mode of the mouse.

/**
 * List of all WindowDescs.
 * This is a pointer to ensure initialisation order with the various static WindowDesc instances.
 */
static std::vector<WindowDesc*> *_window_descs = nullptr;

/** Config file to store WindowDesc */
char *_windows_file;

/** Window description constructor. */
WindowDesc::WindowDesc(WindowPosition def_pos, const char *ini_key, int16 def_width_trad, int16 def_height_trad,
			WindowClass window_class, WindowClass parent_class, uint32 flags,
			const NWidgetPart *nwid_parts, int16 nwid_length, HotkeyList *hotkeys) :
	default_pos(def_pos),
	cls(window_class),
	parent_cls(parent_class),
	ini_key(ini_key),
	flags(flags),
	nwid_parts(nwid_parts),
	nwid_length(nwid_length),
	hotkeys(hotkeys),
	pref_sticky(false),
	pref_width(0),
	pref_height(0),
	default_width_trad(def_width_trad),
	default_height_trad(def_height_trad)
{
	if (_window_descs == nullptr) _window_descs = new std::vector<WindowDesc*>();
	_window_descs->push_back(this);
}

WindowDesc::~WindowDesc()
{
	_window_descs->erase(std::find(_window_descs->begin(), _window_descs->end(), this));
}

/**
 * Determine default width of window.
 * This is either a stored user preferred size, or the build-in default.
 * @return Width in pixels.
 */
int16 WindowDesc::GetDefaultWidth() const
{
	return this->pref_width != 0 ? this->pref_width : ScaleGUITrad(this->default_width_trad);
}

/**
 * Determine default height of window.
 * This is either a stored user preferred size, or the build-in default.
 * @return Height in pixels.
 */
int16 WindowDesc::GetDefaultHeight() const
{
	return this->pref_height != 0 ? this->pref_height : ScaleGUITrad(this->default_height_trad);
}

/**
 * Load all WindowDesc settings from _windows_file.
 */
void WindowDesc::LoadFromConfig()
{
	IniFile *ini = new IniFile();
	ini->LoadFromDisk(_windows_file, NO_DIRECTORY);
	for (WindowDesc *wd : *_window_descs) {
		if (wd->ini_key == nullptr) continue;
		IniLoadWindowSettings(ini, wd->ini_key, wd);
	}
	delete ini;
}

/**
 * Sort WindowDesc by ini_key.
 */
static int CDECL DescSorter(WindowDesc * const *a, WindowDesc * const *b)
{
	if ((*a)->ini_key != nullptr && (*b)->ini_key != nullptr) return strcmp((*a)->ini_key, (*b)->ini_key);
	return ((*b)->ini_key != nullptr ? 1 : 0) - ((*a)->ini_key != nullptr ? 1 : 0);
}

/**
 * Save all WindowDesc settings to _windows_file.
 */
void WindowDesc::SaveToConfig()
{
	/* Sort the stuff to get a nice ini file on first write */
	QSortT(_window_descs->data(), _window_descs->size(), DescSorter);

	IniFile *ini = new IniFile();
	ini->LoadFromDisk(_windows_file, NO_DIRECTORY);
	for (WindowDesc *wd : *_window_descs) {
		if (wd->ini_key == nullptr) continue;
		IniSaveWindowSettings(ini, wd->ini_key, wd);
	}
	ini->SaveToDisk(_windows_file);
	delete ini;
}

/**
 * Read default values from WindowDesc configuration an apply them to the window.
 */
void Window::ApplyDefaults()
{
	if (this->nested_root != nullptr && this->nested_root->GetWidgetOfType(WWT_STICKYBOX) != nullptr) {
		if (this->window_desc->pref_sticky) this->flags |= WF_STICKY;
	} else {
		/* There is no stickybox; clear the preference in case someone tried to be funny */
		this->window_desc->pref_sticky = false;
	}
}

/**
 * Compute the row of a widget that a user clicked in.
 * @param clickpos    Vertical position of the mouse click.
 * @param widget      Widget number of the widget clicked in.
 * @param padding     Amount of empty space between the widget edge and the top of the first row.
 * @param line_height Height of a single row. A negative value means using the vertical resize step of the widget.
 * @return Row number clicked at. If clicked at a wrong position, #INT_MAX is returned.
 * @note The widget does not know where a list printed at the widget ends, so below a list is not a wrong position.
 */
int Window::GetRowFromWidget(int clickpos, int widget, int padding, int line_height) const
{
	const NWidgetBase *wid = this->GetWidget<NWidgetBase>(widget);
	if (line_height < 0) line_height = wid->resize_y;
	if (clickpos < (int)wid->pos_y + padding) return INT_MAX;
	return (clickpos - (int)wid->pos_y - padding) / line_height;
}

/**
 * Disable the highlighted status of all widgets.
 */
void Window::DisableAllWidgetHighlight()
{
	for (uint i = 0; i < this->nested_array_size; i++) {
		NWidgetBase *nwid = this->GetWidget<NWidgetBase>(i);
		if (nwid == nullptr) continue;

		if (nwid->IsHighlighted()) {
			nwid->SetHighlighted(TC_INVALID);
			this->SetWidgetDirty(i);
		}
	}

	CLRBITS(this->flags, WF_HIGHLIGHTED);
}

/**
 * Sets the highlighted status of a widget.
 * @param widget_index index of this widget in the window
 * @param highlighted_colour Colour of highlight, or TC_INVALID to disable.
 */
void Window::SetWidgetHighlight(byte widget_index, TextColour highlighted_colour)
{
	assert(widget_index < this->nested_array_size);

	NWidgetBase *nwid = this->GetWidget<NWidgetBase>(widget_index);
	if (nwid == nullptr) return;

	nwid->SetHighlighted(highlighted_colour);
	this->SetWidgetDirty(widget_index);

	if (highlighted_colour != TC_INVALID) {
		/* If we set a highlight, the window has a highlight */
		this->flags |= WF_HIGHLIGHTED;
	} else {
		/* If we disable a highlight, check all widgets if anyone still has a highlight */
		bool valid = false;
		for (uint i = 0; i < this->nested_array_size; i++) {
			NWidgetBase *nwid = this->GetWidget<NWidgetBase>(i);
			if (nwid == nullptr) continue;
			if (!nwid->IsHighlighted()) continue;

			valid = true;
		}
		/* If nobody has a highlight, disable the flag on the window */
		if (!valid) CLRBITS(this->flags, WF_HIGHLIGHTED);
	}
}

/**
 * Gets the highlighted status of a widget.
 * @param widget_index index of this widget in the window
 * @return status of the widget ie: highlighted = true, not highlighted = false
 */
bool Window::IsWidgetHighlighted(byte widget_index) const
{
	assert(widget_index < this->nested_array_size);

	const NWidgetBase *nwid = this->GetWidget<NWidgetBase>(widget_index);
	if (nwid == nullptr) return false;

	return nwid->IsHighlighted();
}

/**
 * A dropdown window associated to this window has been closed.
 * @param pt the point inside the window the mouse resides on after closure.
 * @param widget the widget (button) that the dropdown is associated with.
 * @param index the element in the dropdown that is selected.
 * @param instant_close whether the dropdown was configured to close on mouse up.
 */
void Window::OnDropdownClose(Point pt, int widget, int index, bool instant_close)
{
	if (widget < 0) return;

	if (instant_close) {
		/* Send event for selected option if we're still
		 * on the parent button of the dropdown (behaviour of the dropdowns in the main toolbar). */
		if (GetWidgetFromPos(this, pt.x, pt.y) == widget) {
			this->OnDropdownSelect(widget, index);
		}
	}

	/* Raise the dropdown button */
	NWidgetCore *nwi2 = this->GetWidget<NWidgetCore>(widget);
	if ((nwi2->type & WWT_MASK) == NWID_BUTTON_DROPDOWN) {
		nwi2->disp_flags &= ~ND_DROPDOWN_ACTIVE;
	} else {
		this->RaiseWidget(widget);
	}
	this->SetWidgetDirty(widget);
}

/**
 * Return the Scrollbar to a widget index.
 * @param widnum Scrollbar widget index
 * @return Scrollbar to the widget
 */
const Scrollbar *Window::GetScrollbar(uint widnum) const
{
	return this->GetWidget<NWidgetScrollbar>(widnum);
}

/**
 * Return the Scrollbar to a widget index.
 * @param widnum Scrollbar widget index
 * @return Scrollbar to the widget
 */
Scrollbar *Window::GetScrollbar(uint widnum)
{
	return this->GetWidget<NWidgetScrollbar>(widnum);
}

/**
 * Return the querystring associated to a editbox.
 * @param widnum Editbox widget index
 * @return QueryString or nullptr.
 */
const QueryString *Window::GetQueryString(uint widnum) const
{
	auto query = this->querystrings.Find(widnum);
	return query != this->querystrings.end() ? query->second : nullptr;
}

/**
 * Return the querystring associated to a editbox.
 * @param widnum Editbox widget index
 * @return QueryString or nullptr.
 */
QueryString *Window::GetQueryString(uint widnum)
{
	SmallMap<int, QueryString*>::Pair *query = this->querystrings.Find(widnum);
	return query != this->querystrings.End() ? query->second : nullptr;
}

/**
 * Get the current input text if an edit box has the focus.
 * @return The currently focused input text or nullptr if no input focused.
 */
/* virtual */ const char *Window::GetFocusedText() const
{
	if (this->nested_focus != nullptr && this->nested_focus->type == WWT_EDITBOX) {
		return this->GetQueryString(this->nested_focus->index)->GetText();
	}

	return nullptr;
}

/**
 * Get the string at the caret if an edit box has the focus.
 * @return The text at the caret or nullptr if no edit box is focused.
 */
/* virtual */ const char *Window::GetCaret() const
{
	if (this->nested_focus != nullptr && this->nested_focus->type == WWT_EDITBOX) {
		return this->GetQueryString(this->nested_focus->index)->GetCaret();
	}

	return nullptr;
}

/**
 * Get the range of the currently marked input text.
 * @param[out] length Length of the marked text.
 * @return Pointer to the start of the marked text or nullptr if no text is marked.
 */
/* virtual */ const char *Window::GetMarkedText(size_t *length) const
{
	if (this->nested_focus != nullptr && this->nested_focus->type == WWT_EDITBOX) {
		return this->GetQueryString(this->nested_focus->index)->GetMarkedText(length);
	}

	return nullptr;
}

/**
 * Get the current caret position if an edit box has the focus.
 * @return Top-left location of the caret, relative to the window.
 */
/* virtual */ Point Window::GetCaretPosition() const
{
	if (this->nested_focus != nullptr && this->nested_focus->type == WWT_EDITBOX) {
		return this->GetQueryString(this->nested_focus->index)->GetCaretPosition(this, this->nested_focus->index);
	}

	Point pt = {0, 0};
	return pt;
}

/**
 * Get the bounding rectangle for a text range if an edit box has the focus.
 * @param from Start of the string range.
 * @param to End of the string range.
 * @return Rectangle encompassing the string range, relative to the window.
 */
/* virtual */ Rect Window::GetTextBoundingRect(const char *from, const char *to) const
{
	if (this->nested_focus != nullptr && this->nested_focus->type == WWT_EDITBOX) {
		return this->GetQueryString(this->nested_focus->index)->GetBoundingRect(this, this->nested_focus->index, from, to);
	}

	Rect r = {0, 0, 0, 0};
	return r;
}

/**
 * Get the character that is rendered at a position by the focused edit box.
 * @param pt The position to test.
 * @return Pointer to the character at the position or nullptr if no character is at the position.
 */
/* virtual */ const char *Window::GetTextCharacterAtPosition(const Point &pt) const
{
	if (this->nested_focus != nullptr && this->nested_focus->type == WWT_EDITBOX) {
		return this->GetQueryString(this->nested_focus->index)->GetCharAtPosition(this, this->nested_focus->index, pt);
	}

	return nullptr;
}

/**
 * Set the window that has the focus
 * @param w The window to set the focus on
 */
void SetFocusedWindow(Window *w)
{
	if (_focused_window == w) return;

	/* Invalidate focused widget */
	if (_focused_window != nullptr) {
		if (_focused_window->nested_focus != nullptr) _focused_window->nested_focus->SetDirty(_focused_window);
	}

	/* Remember which window was previously focused */
	Window *old_focused = _focused_window;
	_focused_window = w;

	/* So we can inform it that it lost focus */
<<<<<<< HEAD
	if (old_focused != NULL) old_focused->OnFocusLost(w);
	if (_focused_window != NULL) _focused_window->OnFocus(old_focused);
=======
	if (old_focused != nullptr) old_focused->OnFocusLost();
	if (_focused_window != nullptr) _focused_window->OnFocus();
>>>>>>> 7c8e7c6b
}

/**
 * Check if an edit box is in global focus. That is if focused window
 * has a edit box as focused widget, or if a console is focused.
 * @return returns true if an edit box is in global focus or if the focused window is a console, else false
 */
bool EditBoxInGlobalFocus()
{
	if (_focused_window == nullptr) return false;

	/* The console does not have an edit box so a special case is needed. */
	if (_focused_window->window_class == WC_CONSOLE) return true;

	return _focused_window->nested_focus != nullptr && _focused_window->nested_focus->type == WWT_EDITBOX;
}

/**
 * Makes no widget on this window have focus. The function however doesn't change which window has focus.
 */
void Window::UnfocusFocusedWidget()
{
	if (this->nested_focus != nullptr) {
		if (this->nested_focus->type == WWT_EDITBOX) VideoDriver::GetInstance()->EditBoxLostFocus();

		/* Repaint the widget that lost focus. A focused edit box may else leave the caret on the screen. */
		this->nested_focus->SetDirty(this);
		this->nested_focus = nullptr;
	}
}

/**
 * Set focus within this window to the given widget. The function however doesn't change which window has focus.
 * @param widget_index Index of the widget in the window to set the focus to.
 * @return Focus has changed.
 */
bool Window::SetFocusedWidget(int widget_index)
{
	/* Do nothing if widget_index is already focused, or if it wasn't a valid widget. */
	if ((uint)widget_index >= this->nested_array_size) return false;

	assert(this->nested_array[widget_index] != nullptr); // Setting focus to a non-existing widget is a bad idea.
	if (this->nested_focus != nullptr) {
		if (this->GetWidget<NWidgetCore>(widget_index) == this->nested_focus) return false;

		/* Repaint the widget that lost focus. A focused edit box may else leave the caret on the screen. */
		this->nested_focus->SetDirty(this);
		if (this->nested_focus->type == WWT_EDITBOX) VideoDriver::GetInstance()->EditBoxLostFocus();
	}
	this->nested_focus = this->GetWidget<NWidgetCore>(widget_index);
	return true;
}

/**
 * Called when window looses focus
 */
void Window::OnFocusLost(Window *newly_focused_window)
{
	if (this->nested_focus != nullptr && this->nested_focus->type == WWT_EDITBOX) VideoDriver::GetInstance()->EditBoxLostFocus();
}

/**
 * Sets the enabled/disabled status of a list of widgets.
 * By default, widgets are enabled.
 * On certain conditions, they have to be disabled.
 * @param disab_stat status to use ie: disabled = true, enabled = false
 * @param widgets list of widgets ended by WIDGET_LIST_END
 */
void CDECL Window::SetWidgetsDisabledState(bool disab_stat, int widgets, ...)
{
	va_list wdg_list;

	va_start(wdg_list, widgets);

	while (widgets != WIDGET_LIST_END) {
		SetWidgetDisabledState(widgets, disab_stat);
		widgets = va_arg(wdg_list, int);
	}

	va_end(wdg_list);
}

/**
 * Sets the lowered/raised status of a list of widgets.
 * @param lowered_stat status to use ie: lowered = true, raised = false
 * @param widgets list of widgets ended by WIDGET_LIST_END
 */
void CDECL Window::SetWidgetsLoweredState(bool lowered_stat, int widgets, ...)
{
	va_list wdg_list;

	va_start(wdg_list, widgets);

	while (widgets != WIDGET_LIST_END) {
		SetWidgetLoweredState(widgets, lowered_stat);
		widgets = va_arg(wdg_list, int);
	}

	va_end(wdg_list);
}

/**
 * Raise the buttons of the window.
 * @param autoraise Raise only the push buttons of the window.
 */
void Window::RaiseButtons(bool autoraise)
{
	for (uint i = 0; i < this->nested_array_size; i++) {
		if (this->nested_array[i] == nullptr) continue;
		WidgetType type = this->nested_array[i]->type;
		if (((type & ~WWB_PUSHBUTTON) < WWT_LAST || type == NWID_PUSHBUTTON_DROPDOWN) &&
				(!autoraise || (type & WWB_PUSHBUTTON) || type == WWT_EDITBOX) && this->IsWidgetLowered(i)) {
			this->RaiseWidget(i);
			this->SetWidgetDirty(i);
		}
	}

	/* Special widgets without widget index */
	NWidgetCore *wid = this->nested_root != nullptr ? (NWidgetCore*)this->nested_root->GetWidgetOfType(WWT_DEFSIZEBOX) : nullptr;
	if (wid != nullptr) {
		wid->SetLowered(false);
		wid->SetDirty(this);
	}
}

/**
 * Invalidate a widget, i.e. mark it as being changed and in need of redraw.
 * @param widget_index the widget to redraw.
 */
void Window::SetWidgetDirty(byte widget_index) const
{
	/* Sometimes this function is called before the window is even fully initialized */
	if (this->nested_array == nullptr) return;

	this->nested_array[widget_index]->SetDirty(this);
}

/**
 * A hotkey has been pressed.
 * @param hotkey  Hotkey index, by default a widget index of a button or editbox.
 * @return #ES_HANDLED if the key press has been handled, and the hotkey is not unavailable for some reason.
 */
EventState Window::OnHotkey(int hotkey)
{
	if (hotkey < 0) return ES_NOT_HANDLED;

	NWidgetCore *nw = this->GetWidget<NWidgetCore>(hotkey);
	if (nw == nullptr || nw->IsDisabled()) return ES_NOT_HANDLED;

	if (nw->type == WWT_EDITBOX) {
		if (this->IsShaded()) return ES_NOT_HANDLED;

		/* Focus editbox */
		this->SetFocusedWidget(hotkey);
		SetFocusedWindow(this);
	} else {
		/* Click button */
		this->OnClick(Point(), hotkey, 1);
	}
	return ES_HANDLED;
}

/**
 * Do all things to make a button look clicked and mark it to be
 * unclicked in a few ticks.
 * @param widget the widget to "click"
 */
void Window::HandleButtonClick(byte widget)
{
	this->LowerWidget(widget);
	this->SetTimeout();
	this->SetWidgetDirty(widget);
}

static void StartWindowDrag(Window *w);
static void StartWindowSizing(Window *w, bool to_left);

/**
 * Dispatch left mouse-button (possibly double) click in window.
 * @param w Window to dispatch event in
 * @param x X coordinate of the click
 * @param y Y coordinate of the click
 * @param click_count Number of fast consecutive clicks at same position
 */
static void DispatchLeftClickEvent(Window *w, int x, int y, int click_count)
{
	NWidgetCore *nw = w->nested_root->GetWidgetFromPos(x, y);
	WidgetType widget_type = (nw != nullptr) ? nw->type : WWT_EMPTY;

	bool focused_widget_changed = false;
	/* If clicked on a window that previously did dot have focus */
	if (_focused_window != w &&                 // We already have focus, right?
			(w->window_desc->flags & WDF_NO_FOCUS) == 0 &&  // Don't lose focus to toolbars
			widget_type != WWT_CLOSEBOX) {          // Don't change focused window if 'X' (close button) was clicked
		focused_widget_changed = true;
		SetFocusedWindow(w);
	}

	if (nw == nullptr) return; // exit if clicked outside of widgets

	/* don't allow any interaction if the button has been disabled */
	if (nw->IsDisabled()) return;

	int widget_index = nw->index; ///< Index of the widget

	/* Clicked on a widget that is not disabled.
	 * So unless the clicked widget is the caption bar, change focus to this widget.
	 * Exception: In the OSK we always want the editbox to stay focused. */
	if (widget_type != WWT_CAPTION && w->window_class != WC_OSK) {
		/* focused_widget_changed is 'now' only true if the window this widget
		 * is in gained focus. In that case it must remain true, also if the
		 * local widget focus did not change. As such it's the logical-or of
		 * both changed states.
		 *
		 * If this is not preserved, then the OSK window would be opened when
		 * a user has the edit box focused and then click on another window and
		 * then back again on the edit box (to type some text).
		 */
		focused_widget_changed |= w->SetFocusedWidget(widget_index);
	}

	/* Close any child drop down menus. If the button pressed was the drop down
	 * list's own button, then we should not process the click any further. */
	if (HideDropDownMenu(w) == widget_index && widget_index >= 0) return;

	if ((widget_type & ~WWB_PUSHBUTTON) < WWT_LAST && (widget_type & WWB_PUSHBUTTON)) w->HandleButtonClick(widget_index);

	Point pt = { x, y };

	switch (widget_type) {
		case NWID_VSCROLLBAR:
		case NWID_HSCROLLBAR:
			ScrollbarClickHandler(w, nw, x, y);
			break;

		case WWT_EDITBOX: {
			QueryString *query = w->GetQueryString(widget_index);
			if (query != nullptr) query->ClickEditBox(w, pt, widget_index, click_count, focused_widget_changed);
			break;
		}

		case WWT_CLOSEBOX: // 'X'
			delete w;
			return;

		case WWT_CAPTION: // 'Title bar'
			StartWindowDrag(w);
			return;

		case WWT_RESIZEBOX:
			/* When the resize widget is on the left size of the window
			 * we assume that that button is used to resize to the left. */
			StartWindowSizing(w, (int)nw->pos_x < (w->width / 2));
			nw->SetDirty(w);
			return;

		case WWT_DEFSIZEBOX: {
			if (_ctrl_pressed) {
				w->window_desc->pref_width = w->width;
				w->window_desc->pref_height = w->height;
			} else {
				int16 def_width = max<int16>(min(w->window_desc->GetDefaultWidth(), _screen.width), w->nested_root->smallest_x);
				int16 def_height = max<int16>(min(w->window_desc->GetDefaultHeight(), _screen.height - 50), w->nested_root->smallest_y);

				int dx = (w->resize.step_width  == 0) ? 0 : def_width  - w->width;
				int dy = (w->resize.step_height == 0) ? 0 : def_height - w->height;
				/* dx and dy has to go by step.. calculate it.
				 * The cast to int is necessary else dx/dy are implicitly casted to unsigned int, which won't work. */
				if (w->resize.step_width  > 1) dx -= dx % (int)w->resize.step_width;
				if (w->resize.step_height > 1) dy -= dy % (int)w->resize.step_height;
				ResizeWindow(w, dx, dy, false);
			}

			nw->SetLowered(true);
			nw->SetDirty(w);
			w->SetTimeout();
			break;
		}

		case WWT_DEBUGBOX:
			w->ShowNewGRFInspectWindow();
			break;

		case WWT_SHADEBOX:
			nw->SetDirty(w);
			w->SetShaded(!w->IsShaded());
			return;

		case WWT_STICKYBOX:
			w->flags ^= WF_STICKY;
			nw->SetDirty(w);
			if (_ctrl_pressed) w->window_desc->pref_sticky = (w->flags & WF_STICKY) != 0;
			return;

		default:
			break;
	}

	/* Widget has no index, so the window is not interested in it. */
	if (widget_index < 0) return;

	/* Check if the widget is highlighted; if so, disable highlight and dispatch an event to the GameScript */
	if (w->IsWidgetHighlighted(widget_index)) {
		w->SetWidgetHighlight(widget_index, TC_INVALID);
		Game::NewEvent(new ScriptEventWindowWidgetClick((ScriptWindow::WindowClass)w->window_class, w->window_number, widget_index));
	}

	w->OnClick(pt, widget_index, click_count);
}

/**
 * Dispatch right mouse-button click in window.
 * @param w Window to dispatch event in
 * @param x X coordinate of the click
 * @param y Y coordinate of the click
 */
static void DispatchRightClickEvent(Window *w, int x, int y)
{
	NWidgetCore *wid = w->nested_root->GetWidgetFromPos(x, y);
	if (wid == nullptr) return;

	Point pt = { x, y };

	/* No widget to handle, or the window is not interested in it. */
	if (wid->index >= 0) {
		if (w->OnRightClick(pt, wid->index)) return;
	}

	/* Right-click close is enabled and there is a closebox */
	if (_settings_client.gui.right_mouse_wnd_close && w->nested_root->GetWidgetOfType(WWT_CLOSEBOX)) {
		delete w;
	} else if (_settings_client.gui.hover_delay_ms == 0 && !w->OnTooltip(pt, wid->index, TCC_RIGHT_CLICK) && wid->tool_tip != 0) {
		GuiShowTooltips(w, wid->tool_tip, 0, nullptr, TCC_RIGHT_CLICK);
	}
}

/**
 * Dispatch hover of the mouse over a window.
 * @param w Window to dispatch event in.
 * @param x X coordinate of the click.
 * @param y Y coordinate of the click.
 */
static void DispatchHoverEvent(Window *w, int x, int y)
{
	NWidgetCore *wid = w->nested_root->GetWidgetFromPos(x, y);

	/* No widget to handle */
	if (wid == nullptr) return;

	Point pt = { x, y };

	/* Show the tooltip if there is any */
	if (!w->OnTooltip(pt, wid->index, TCC_HOVER) && wid->tool_tip != 0) {
		GuiShowTooltips(w, wid->tool_tip);
		return;
	}

	/* Widget has no index, so the window is not interested in it. */
	if (wid->index < 0) return;

	w->OnHover(pt, wid->index);
}

/**
 * Dispatch the mousewheel-action to the window.
 * The window will scroll any compatible scrollbars if the mouse is pointed over the bar or its contents
 * @param w Window
 * @param nwid the widget where the scrollwheel was used
 * @param wheel scroll up or down
 */
static void DispatchMouseWheelEvent(Window *w, NWidgetCore *nwid, int wheel)
{
	if (nwid == nullptr) return;

	/* Using wheel on caption/shade-box shades or unshades the window. */
	if (nwid->type == WWT_CAPTION || nwid->type == WWT_SHADEBOX) {
		w->SetShaded(wheel < 0);
		return;
	}

	/* Wheeling a vertical scrollbar. */
	if (nwid->type == NWID_VSCROLLBAR) {
		NWidgetScrollbar *sb = static_cast<NWidgetScrollbar *>(nwid);
		if (sb->GetCount() > sb->GetCapacity()) {
			sb->UpdatePosition(wheel);
			w->SetDirty();
		}
		return;
	}

	/* Scroll the widget attached to the scrollbar. */
	Scrollbar *sb = (nwid->scrollbar_index >= 0 ? w->GetScrollbar(nwid->scrollbar_index) : nullptr);
	if (sb != nullptr && sb->GetCount() > sb->GetCapacity()) {
		sb->UpdatePosition(wheel);
		w->SetDirty();
	}
}

/**
 * Returns whether a window may be shown or not.
 * @param w The window to consider.
 * @return True iff it may be shown, otherwise false.
 */
static bool MayBeShown(const Window *w)
{
	/* If we're not modal, everything is okay. */
	if (!HasModalProgress()) return true;

	switch (w->window_class) {
		case WC_MAIN_WINDOW:    ///< The background, i.e. the game.
		case WC_MODAL_PROGRESS: ///< The actual progress window.
		case WC_CONFIRM_POPUP_QUERY: ///< The abort window.
			return true;

		default:
			return false;
	}
}

/**
 * Generate repaint events for the visible part of window w within the rectangle.
 *
 * The function goes recursively upwards in the window stack, and splits the rectangle
 * into multiple pieces at the window edges, so obscured parts are not redrawn.
 *
 * @param w Window that needs to be repainted
 * @param left Left edge of the rectangle that should be repainted
 * @param top Top edge of the rectangle that should be repainted
 * @param right Right edge of the rectangle that should be repainted
 * @param bottom Bottom edge of the rectangle that should be repainted
 */
static void DrawOverlappedWindow(Window *w, int left, int top, int right, int bottom)
{
	const Window *v;
	FOR_ALL_WINDOWS_FROM_BACK_FROM(v, w->z_front) {
		if (MayBeShown(v) &&
				right > v->left &&
				bottom > v->top &&
				left < v->left + v->width &&
				top < v->top + v->height) {
			/* v and rectangle intersect with each other */
			int x;

			if (left < (x = v->left)) {
				DrawOverlappedWindow(w, left, top, x, bottom);
				DrawOverlappedWindow(w, x, top, right, bottom);
				return;
			}

			if (right > (x = v->left + v->width)) {
				DrawOverlappedWindow(w, left, top, x, bottom);
				DrawOverlappedWindow(w, x, top, right, bottom);
				return;
			}

			if (top < (x = v->top)) {
				DrawOverlappedWindow(w, left, top, right, x);
				DrawOverlappedWindow(w, left, x, right, bottom);
				return;
			}

			if (bottom > (x = v->top + v->height)) {
				DrawOverlappedWindow(w, left, top, right, x);
				DrawOverlappedWindow(w, left, x, right, bottom);
				return;
			}

			return;
		}
	}

	/* Setup blitter, and dispatch a repaint event to window *wz */
	DrawPixelInfo *dp = _cur_dpi;
	dp->width = right - left;
	dp->height = bottom - top;
	dp->left = left - w->left;
	dp->top = top - w->top;
	dp->pitch = _screen.pitch;
	dp->dst_ptr = BlitterFactory::GetCurrentBlitter()->MoveTo(_screen.dst_ptr, left, top);
	dp->zoom = ZOOM_LVL_NORMAL;
	w->OnPaint();
}

/**
 * From a rectangle that needs redrawing, find the windows that intersect with the rectangle.
 * These windows should be re-painted.
 * @param left Left edge of the rectangle that should be repainted
 * @param top Top edge of the rectangle that should be repainted
 * @param right Right edge of the rectangle that should be repainted
 * @param bottom Bottom edge of the rectangle that should be repainted
 */
void DrawOverlappedWindowForAll(int left, int top, int right, int bottom)
{
	Window *w;

	DrawPixelInfo *old_dpi = _cur_dpi;
	DrawPixelInfo bk;
	_cur_dpi = &bk;

	FOR_ALL_WINDOWS_FROM_BACK(w) {
		if (MayBeShown(w) &&
				right > w->left &&
				bottom > w->top &&
				left < w->left + w->width &&
				top < w->top + w->height) {
			/* Window w intersects with the rectangle => needs repaint */
			DrawOverlappedWindow(w, max(left, w->left), max(top, w->top), min(right, w->left + w->width), min(bottom, w->top + w->height));
		}
	}
	_cur_dpi = old_dpi;
}

/**
 * Mark entire window as dirty (in need of re-paint)
 * @ingroup dirty
 */
void Window::SetDirty() const
{
	SetDirtyBlocks(this->left, this->top, this->left + this->width, this->top + this->height);
}

/**
 * Re-initialize a window, and optionally change its size.
 * @param rx Horizontal resize of the window.
 * @param ry Vertical resize of the window.
 * @note For just resizing the window, use #ResizeWindow instead.
 */
void Window::ReInit(int rx, int ry)
{
	this->SetDirty(); // Mark whole current window as dirty.

	/* Save current size. */
	int window_width  = this->width;
	int window_height = this->height;

	this->OnInit();
	/* Re-initialize the window from the ground up. No need to change the nested_array, as all widgets stay where they are. */
	this->nested_root->SetupSmallestSize(this, false);
	this->nested_root->AssignSizePosition(ST_SMALLEST, 0, 0, this->nested_root->smallest_x, this->nested_root->smallest_y, _current_text_dir == TD_RTL);
	this->width  = this->nested_root->smallest_x;
	this->height = this->nested_root->smallest_y;
	this->resize.step_width  = this->nested_root->resize_x;
	this->resize.step_height = this->nested_root->resize_y;

	/* Resize as close to the original size + requested resize as possible. */
	window_width  = max(window_width  + rx, this->width);
	window_height = max(window_height + ry, this->height);
	int dx = (this->resize.step_width  == 0) ? 0 : window_width  - this->width;
	int dy = (this->resize.step_height == 0) ? 0 : window_height - this->height;
	/* dx and dy has to go by step.. calculate it.
	 * The cast to int is necessary else dx/dy are implicitly casted to unsigned int, which won't work. */
	if (this->resize.step_width  > 1) dx -= dx % (int)this->resize.step_width;
	if (this->resize.step_height > 1) dy -= dy % (int)this->resize.step_height;

	ResizeWindow(this, dx, dy);
	/* ResizeWindow() does this->SetDirty() already, no need to do it again here. */
}

/**
 * Set the shaded state of the window to \a make_shaded.
 * @param make_shaded If \c true, shade the window (roll up until just the title bar is visible), else unshade/unroll the window to its original size.
 * @note The method uses #Window::ReInit(), thus after the call, the whole window should be considered changed.
 */
void Window::SetShaded(bool make_shaded)
{
	if (this->shade_select == nullptr) return;

	int desired = make_shaded ? SZSP_HORIZONTAL : 0;
	if (this->shade_select->shown_plane != desired) {
		if (make_shaded) {
			if (this->nested_focus != nullptr) this->UnfocusFocusedWidget();
			this->unshaded_size.width  = this->width;
			this->unshaded_size.height = this->height;
			this->shade_select->SetDisplayedPlane(desired);
			this->ReInit(0, -this->height);
		} else {
			this->shade_select->SetDisplayedPlane(desired);
			int dx = ((int)this->unshaded_size.width  > this->width)  ? (int)this->unshaded_size.width  - this->width  : 0;
			int dy = ((int)this->unshaded_size.height > this->height) ? (int)this->unshaded_size.height - this->height : 0;
			this->ReInit(dx, dy);
		}
	}
}

/**
 * Find the Window whose parent pointer points to this window
 * @param w parent Window to find child of
 * @param wc Window class of the window to remove; #WC_INVALID if class does not matter
 * @return a Window pointer that is the child of \a w, or \c nullptr otherwise
 */
static Window *FindChildWindow(const Window *w, WindowClass wc)
{
	Window *v;
	FOR_ALL_WINDOWS_FROM_BACK(v) {
		if ((wc == WC_INVALID || wc == v->window_class) && v->parent == w) return v;
	}

	return nullptr;
}

/**
 * Delete all children a window might have in a head-recursive manner
 * @param wc Window class of the window to remove; #WC_INVALID if class does not matter
 */
void Window::DeleteChildWindows(WindowClass wc) const
{
	Window *child = FindChildWindow(this, wc);
	while (child != nullptr) {
		delete child;
		child = FindChildWindow(this, wc);
	}
}

/**
 * Remove window and all its child windows from the window stack.
 */
Window::~Window()
{
	if (_thd.window_class == this->window_class &&
			_thd.window_number == this->window_number) {
		ResetObjectToPlace();
	}

	/* Prevent Mouseover() from resetting mouse-over coordinates on a non-existing window */
	if (_mouseover_last_w == this) _mouseover_last_w = nullptr;

	/* We can't scroll the window when it's closed. */
	if (_last_scroll_window == this) _last_scroll_window = nullptr;

	/* Make sure we don't try to access this window as the focused window when it doesn't exist anymore. */
	if (_focused_window == this) {
<<<<<<< HEAD
		this->OnFocusLost(NULL);
		_focused_window = NULL;
=======
		this->OnFocusLost();
		_focused_window = nullptr;
>>>>>>> 7c8e7c6b
	}

	this->DeleteChildWindows();

	if (this->viewport != nullptr) DeleteWindowViewport(this);

	this->SetDirty();

	free(this->nested_array); // Contents is released through deletion of #nested_root.
	delete this->nested_root;

	/*
	 * Make fairly sure that this is written, and not "optimized" away.
	 * The delete operator is overwritten to not delete it; the deletion
	 * happens at a later moment in time after the window has been
	 * removed from the list of windows to prevent issues with items
	 * being removed during the iteration as not one but more windows
	 * may be removed by a single call to ~Window by means of the
	 * DeleteChildWindows function.
	 */
	const_cast<volatile WindowClass &>(this->window_class) = WC_INVALID;
}

/**
 * Find a window by its class and window number
 * @param cls Window class
 * @param number Number of the window within the window class
 * @return Pointer to the found window, or \c nullptr if not available
 */
Window *FindWindowById(WindowClass cls, WindowNumber number)
{
	Window *w;
	FOR_ALL_WINDOWS_FROM_BACK(w) {
		if (w->window_class == cls && w->window_number == number) return w;
	}

	return nullptr;
}

/**
 * Find any window by its class. Useful when searching for a window that uses
 * the window number as a #WindowClass, like #WC_SEND_NETWORK_MSG.
 * @param cls Window class
 * @return Pointer to the found window, or \c nullptr if not available
 */
Window *FindWindowByClass(WindowClass cls)
{
	Window *w;
	FOR_ALL_WINDOWS_FROM_BACK(w) {
		if (w->window_class == cls) return w;
	}

	return nullptr;
}

/**
 * Delete a window by its class and window number (if it is open).
 * @param cls Window class
 * @param number Number of the window within the window class
 * @param force force deletion; if false don't delete when stickied
 */
void DeleteWindowById(WindowClass cls, WindowNumber number, bool force)
{
	Window *w = FindWindowById(cls, number);
	if (force || w == nullptr ||
			(w->flags & WF_STICKY) == 0) {
		delete w;
	}
}

/**
 * Delete all windows of a given class
 * @param cls Window class of windows to delete
 */
void DeleteWindowByClass(WindowClass cls)
{
	Window *w;

restart_search:
	/* When we find the window to delete, we need to restart the search
	 * as deleting this window could cascade in deleting (many) others
	 * anywhere in the z-array */
	FOR_ALL_WINDOWS_FROM_BACK(w) {
		if (w->window_class == cls) {
			delete w;
			goto restart_search;
		}
	}
}

/**
 * Delete all windows of a company. We identify windows of a company
 * by looking at the caption colour. If it is equal to the company ID
 * then we say the window belongs to the company and should be deleted
 * @param id company identifier
 */
void DeleteCompanyWindows(CompanyID id)
{
	Window *w;

restart_search:
	/* When we find the window to delete, we need to restart the search
	 * as deleting this window could cascade in deleting (many) others
	 * anywhere in the z-array */
	FOR_ALL_WINDOWS_FROM_BACK(w) {
		if (w->owner == id) {
			delete w;
			goto restart_search;
		}
	}

	/* Also delete the company specific windows that don't have a company-colour. */
	DeleteWindowById(WC_BUY_COMPANY, id);
}

/**
 * Change the owner of all the windows one company can take over from another
 * company in the case of a company merger. Do not change ownership of windows
 * that need to be deleted once takeover is complete
 * @param old_owner original owner of the window
 * @param new_owner the new owner of the window
 */
void ChangeWindowOwner(Owner old_owner, Owner new_owner)
{
	Window *w;
	FOR_ALL_WINDOWS_FROM_BACK(w) {
		if (w->owner != old_owner) continue;

		switch (w->window_class) {
			case WC_COMPANY_COLOUR:
			case WC_FINANCES:
			case WC_STATION_LIST:
			case WC_TRAINS_LIST:
			case WC_TRACE_RESTRICT_SLOTS:
			case WC_ROADVEH_LIST:
			case WC_SHIPS_LIST:
			case WC_AIRCRAFT_LIST:
			case WC_BUY_COMPANY:
			case WC_COMPANY:
			case WC_COMPANY_INFRASTRUCTURE:
			case WC_VEHICLE_ORDERS: // Changing owner would also require changing WindowDesc, which is not possible; however keeping the old one crashes because of missing widgets etc.. See ShowOrdersWindow().
				continue;

			default:
				w->owner = new_owner;
				break;
		}
	}
}

static void BringWindowToFront(Window *w);

/**
 * Find a window and make it the relative top-window on the screen.
 * The window gets unshaded if it was shaded, and a white border is drawn at its edges for a brief period of time to visualize its "activation".
 * @param cls WindowClass of the window to activate
 * @param number WindowNumber of the window to activate
 * @return a pointer to the window thus activated
 */
Window *BringWindowToFrontById(WindowClass cls, WindowNumber number)
{
	Window *w = FindWindowById(cls, number);

	if (w != nullptr) {
		if (w->IsShaded()) w->SetShaded(false); // Restore original window size if it was shaded.

		w->SetWhiteBorder();
		BringWindowToFront(w);
		w->SetDirty();
	}

	return w;
}

static inline bool IsVitalWindow(const Window *w)
{
	switch (w->window_class) {
		case WC_MAIN_TOOLBAR:
		case WC_STATUS_BAR:
		case WC_NEWS_WINDOW:
		case WC_SEND_NETWORK_MSG:
			return true;

		default:
			return false;
	}
}

/**
 * Get the z-priority for a given window. This is used in comparison with other z-priority values;
 * a window with a given z-priority will appear above other windows with a lower value, and below
 * those with a higher one (the ordering within z-priorities is arbitrary).
 * @param wc The window class of window to get the z-priority for
 * @pre wc != WC_INVALID
 * @return The window's z-priority
 */
static uint GetWindowZPriority(WindowClass wc)
{
	assert(wc != WC_INVALID);

	uint z_priority = 0;

	switch (wc) {
		case WC_ENDSCREEN:
			++z_priority;
			FALLTHROUGH;

		case WC_HIGHSCORE:
			++z_priority;
			FALLTHROUGH;

		case WC_TOOLTIPS:
			++z_priority;
			FALLTHROUGH;

		case WC_DROPDOWN_MENU:
			++z_priority;
			FALLTHROUGH;

		case WC_MAIN_TOOLBAR:
		case WC_STATUS_BAR:
			++z_priority;
			FALLTHROUGH;

		case WC_OSK:
			++z_priority;
			FALLTHROUGH;

		case WC_QUERY_STRING:
		case WC_SEND_NETWORK_MSG:
			++z_priority;
			FALLTHROUGH;

		case WC_ERRMSG:
		case WC_CONFIRM_POPUP_QUERY:
		case WC_MODAL_PROGRESS:
		case WC_NETWORK_STATUS_WINDOW:
		case WC_SAVE_PRESET:
			++z_priority;
			FALLTHROUGH;

		case WC_GENERATE_LANDSCAPE:
		case WC_SAVELOAD:
		case WC_GAME_OPTIONS:
		case WC_CUSTOM_CURRENCY:
		case WC_NETWORK_WINDOW:
		case WC_GRF_PARAMETERS:
		case WC_AI_LIST:
		case WC_AI_SETTINGS:
		case WC_TEXTFILE:
			++z_priority;
			FALLTHROUGH;

		case WC_CONSOLE:
			++z_priority;
			FALLTHROUGH;

		case WC_NEWS_WINDOW:
			++z_priority;
			FALLTHROUGH;

		default:
			++z_priority;
			FALLTHROUGH;

		case WC_MAIN_WINDOW:
			return z_priority;
	}
}

/**
 * Adds a window to the z-ordering, according to its z-priority.
 * @param w Window to add
 */
static void AddWindowToZOrdering(Window *w)
{
	assert(w->z_front == nullptr && w->z_back == nullptr);

	if (_z_front_window == nullptr) {
		/* It's the only window. */
		_z_front_window = _z_back_window = w;
		w->z_front = w->z_back = nullptr;
	} else {
		/* Search down the z-ordering for its location. */
		WindowBase *v = _z_front_window;
		uint last_z_priority = UINT_MAX;
		while (v != nullptr && (v->window_class == WC_INVALID || GetWindowZPriority(v->window_class) > GetWindowZPriority(w->window_class))) {
			if (v->window_class != WC_INVALID) {
				/* Sanity check z-ordering, while we're at it. */
				assert(last_z_priority >= GetWindowZPriority(v->window_class));
				last_z_priority = GetWindowZPriority(v->window_class);
			}

			v = v->z_back;
		}

		if (v == nullptr) {
			/* It's the new back window. */
			w->z_front = _z_back_window;
			w->z_back = nullptr;
			_z_back_window->z_back = w;
			_z_back_window = w;
		} else if (v == _z_front_window) {
			/* It's the new front window. */
			w->z_front = nullptr;
			w->z_back = _z_front_window;
			_z_front_window->z_front = w;
			_z_front_window = w;
		} else {
			/* It's somewhere else in the z-ordering. */
			w->z_front = v->z_front;
			w->z_back = v;
			v->z_front->z_back = w;
			v->z_front = w;
		}
	}
}


/**
 * Removes a window from the z-ordering.
 * @param w Window to remove
 */
static void RemoveWindowFromZOrdering(WindowBase *w)
{
	if (w->z_front == nullptr) {
		assert(_z_front_window == w);
		_z_front_window = w->z_back;
	} else {
		w->z_front->z_back = w->z_back;
	}

	if (w->z_back == nullptr) {
		assert(_z_back_window == w);
		_z_back_window = w->z_front;
	} else {
		w->z_back->z_front = w->z_front;
	}

	w->z_front = w->z_back = nullptr;
}

/**
 * On clicking on a window, make it the frontmost window of all windows with an equal
 * or lower z-priority. The window is marked dirty for a repaint
 * @param w window that is put into the relative foreground
 */
static void BringWindowToFront(Window *w)
{
	RemoveWindowFromZOrdering(w);
	AddWindowToZOrdering(w);
	SetFocusedWindow(w);

	w->SetDirty();
}

/**
 * Initializes the data (except the position and initial size) of a new Window.
 * @param window_number Number being assigned to the new window
 * @return Window pointer of the newly created window
 * @pre If nested widgets are used (\a widget is \c nullptr), #nested_root and #nested_array_size must be initialized.
 *      In addition, #nested_array is either \c nullptr, or already initialized.
 */
void Window::InitializeData(WindowNumber window_number)
{
	/* Set up window properties; some of them are needed to set up smallest size below */
	this->window_class = this->window_desc->cls;
	this->SetWhiteBorder();
	if (this->window_desc->default_pos == WDP_CENTER) this->flags |= WF_CENTERED;
	this->owner = INVALID_OWNER;
	this->nested_focus = nullptr;
	this->window_number = window_number;

	this->OnInit();
	/* Initialize nested widget tree. */
	if (this->nested_array == nullptr) {
		this->nested_array = CallocT<NWidgetBase *>(this->nested_array_size);
		this->nested_root->SetupSmallestSize(this, true);
	} else {
		this->nested_root->SetupSmallestSize(this, false);
	}
	/* Initialize to smallest size. */
	this->nested_root->AssignSizePosition(ST_SMALLEST, 0, 0, this->nested_root->smallest_x, this->nested_root->smallest_y, _current_text_dir == TD_RTL);

	/* Further set up window properties,
	 * this->left, this->top, this->width, this->height, this->resize.width, and this->resize.height are initialized later. */
	this->resize.step_width  = this->nested_root->resize_x;
	this->resize.step_height = this->nested_root->resize_y;

	/* Give focus to the opened window unless a text box
	 * of focused window has focus (so we don't interrupt typing). But if the new
<<<<<<< HEAD
	 * window has a text box, then take focus anyway.
	 * Do not give the focus while scrolling a viewport (like when the News pops up) */
	if (_scrolling_viewport == NULL && this->window_class != WC_TOOLTIPS && this->window_class != WC_NEWS_WINDOW && this->window_class != WC_OSK && (!EditBoxInGlobalFocus() || this->nested_root->GetWidgetOfType(WWT_EDITBOX) != NULL)) SetFocusedWindow(this);
=======
	 * window has a text box, then take focus anyway. */
	if (!EditBoxInGlobalFocus() || this->nested_root->GetWidgetOfType(WWT_EDITBOX) != nullptr) SetFocusedWindow(this);
>>>>>>> 7c8e7c6b

	/* Insert the window into the correct location in the z-ordering. */
	AddWindowToZOrdering(this);
}

/**
 * Set the position and smallest size of the window.
 * @param x          Offset in pixels from the left of the screen of the new window.
 * @param y          Offset in pixels from the top of the screen of the new window.
 * @param sm_width   Smallest width in pixels of the window.
 * @param sm_height  Smallest height in pixels of the window.
 */
void Window::InitializePositionSize(int x, int y, int sm_width, int sm_height)
{
	this->left = x;
	this->top = y;
	this->width = sm_width;
	this->height = sm_height;
}

/**
 * Resize window towards the default size.
 * Prior to construction, a position for the new window (for its default size)
 * has been found with LocalGetWindowPlacement(). Initially, the window is
 * constructed with minimal size. Resizing the window to its default size is
 * done here.
 * @param def_width default width in pixels of the window
 * @param def_height default height in pixels of the window
 * @see Window::Window(), Window::InitializeData(), Window::InitializePositionSize()
 */
void Window::FindWindowPlacementAndResize(int def_width, int def_height)
{
	def_width  = max(def_width,  this->width); // Don't allow default size to be smaller than smallest size
	def_height = max(def_height, this->height);
	/* Try to make windows smaller when our window is too small.
	 * w->(width|height) is normally the same as min_(width|height),
	 * but this way the GUIs can be made a little more dynamic;
	 * one can use the same spec for multiple windows and those
	 * can then determine the real minimum size of the window. */
	if (this->width != def_width || this->height != def_height) {
		/* Think about the overlapping toolbars when determining the minimum window size */
		int free_height = _screen.height;
		const Window *wt = FindWindowById(WC_STATUS_BAR, 0);
		if (wt != nullptr) free_height -= wt->height;
		wt = FindWindowById(WC_MAIN_TOOLBAR, 0);
		if (wt != nullptr) free_height -= wt->height;

		int enlarge_x = max(min(def_width  - this->width,  _screen.width - this->width),  0);
		int enlarge_y = max(min(def_height - this->height, free_height   - this->height), 0);

		/* X and Y has to go by step.. calculate it.
		 * The cast to int is necessary else x/y are implicitly casted to
		 * unsigned int, which won't work. */
		if (this->resize.step_width  > 1) enlarge_x -= enlarge_x % (int)this->resize.step_width;
		if (this->resize.step_height > 1) enlarge_y -= enlarge_y % (int)this->resize.step_height;

		ResizeWindow(this, enlarge_x, enlarge_y);
		/* ResizeWindow() calls this->OnResize(). */
	} else {
		/* Always call OnResize; that way the scrollbars and matrices get initialized. */
		this->OnResize();
	}

	int nx = this->left;
	int ny = this->top;

	if (nx + this->width > _screen.width) nx -= (nx + this->width - _screen.width);

	const Window *wt = FindWindowById(WC_MAIN_TOOLBAR, 0);
	ny = max(ny, (wt == nullptr || this == wt || this->top == 0) ? 0 : wt->height);
	nx = max(nx, 0);

	if (this->viewport != nullptr) {
		this->viewport->left += nx - this->left;
		this->viewport->top  += ny - this->top;
	}
	this->left = nx;
	this->top = ny;

	this->SetDirty();
}

/**
 * Decide whether a given rectangle is a good place to open a completely visible new window.
 * The new window should be within screen borders, and not overlap with another already
 * existing window (except for the main window in the background).
 * @param left    Left edge of the rectangle
 * @param top     Top edge of the rectangle
 * @param width   Width of the rectangle
 * @param height  Height of the rectangle
 * @param toolbar_y Height of main toolbar
 * @param pos     If rectangle is good, use this parameter to return the top-left corner of the new window
 * @return Boolean indication that the rectangle is a good place for the new window
 */
static bool IsGoodAutoPlace1(int left, int top, int width, int height, int toolbar_y, Point &pos)
{
	int right  = width + left;
	int bottom = height + top;

	if (left < 0 || top < toolbar_y || right > _screen.width || bottom > _screen.height) return false;

	/* Make sure it is not obscured by any window. */
	const Window *w;
	FOR_ALL_WINDOWS_FROM_BACK(w) {
		if (w->window_class == WC_MAIN_WINDOW) continue;

		if (right > w->left &&
				w->left + w->width > left &&
				bottom > w->top &&
				w->top + w->height > top) {
			return false;
		}
	}

	pos.x = left;
	pos.y = top;
	return true;
}

/**
 * Decide whether a given rectangle is a good place to open a mostly visible new window.
 * The new window should be mostly within screen borders, and not overlap with another already
 * existing window (except for the main window in the background).
 * @param left    Left edge of the rectangle
 * @param top     Top edge of the rectangle
 * @param width   Width of the rectangle
 * @param height  Height of the rectangle
 * @param toolbar_y Height of main toolbar
 * @param pos     If rectangle is good, use this parameter to return the top-left corner of the new window
 * @return Boolean indication that the rectangle is a good place for the new window
 */
static bool IsGoodAutoPlace2(int left, int top, int width, int height, int toolbar_y, Point &pos)
{
	bool rtl = _current_text_dir == TD_RTL;

	/* Left part of the rectangle may be at most 1/4 off-screen,
	 * right part of the rectangle may be at most 1/2 off-screen
	 */
	if (rtl) {
		if (left < -(width >> 1) || left > _screen.width - (width >> 2)) return false;
	} else {
		if (left < -(width >> 2) || left > _screen.width - (width >> 1)) return false;
	}

	/* Bottom part of the rectangle may be at most 1/4 off-screen */
	if (top < toolbar_y || top > _screen.height - (height >> 2)) return false;

	/* Make sure it is not obscured by any window. */
	const Window *w;
	FOR_ALL_WINDOWS_FROM_BACK(w) {
		if (w->window_class == WC_MAIN_WINDOW) continue;

		if (left + width > w->left &&
				w->left + w->width > left &&
				top + height > w->top &&
				w->top + w->height > top) {
			return false;
		}
	}

	pos.x = left;
	pos.y = top;
	return true;
}

/**
 * Find a good place for opening a new window of a given width and height.
 * @param width  Width of the new window
 * @param height Height of the new window
 * @return Top-left coordinate of the new window
 */
static Point GetAutoPlacePosition(int width, int height)
{
	Point pt;

	bool rtl = _current_text_dir == TD_RTL;

	/* First attempt, try top-left of the screen */
	const Window *main_toolbar = FindWindowByClass(WC_MAIN_TOOLBAR);
	const int toolbar_y =  main_toolbar != nullptr ? main_toolbar->height : 0;
	if (IsGoodAutoPlace1(rtl ? _screen.width - width : 0, toolbar_y, width, height, toolbar_y, pt)) return pt;

	/* Second attempt, try around all existing windows.
	 * The new window must be entirely on-screen, and not overlap with an existing window.
	 * Eight starting points are tried, two at each corner.
	 */
	const Window *w;
	FOR_ALL_WINDOWS_FROM_BACK(w) {
		if (w->window_class == WC_MAIN_WINDOW) continue;

		if (IsGoodAutoPlace1(w->left + w->width,         w->top,                      width, height, toolbar_y, pt)) return pt;
		if (IsGoodAutoPlace1(w->left            - width, w->top,                      width, height, toolbar_y, pt)) return pt;
		if (IsGoodAutoPlace1(w->left,                    w->top + w->height,          width, height, toolbar_y, pt)) return pt;
		if (IsGoodAutoPlace1(w->left,                    w->top             - height, width, height, toolbar_y, pt)) return pt;
		if (IsGoodAutoPlace1(w->left + w->width,         w->top + w->height - height, width, height, toolbar_y, pt)) return pt;
		if (IsGoodAutoPlace1(w->left            - width, w->top + w->height - height, width, height, toolbar_y, pt)) return pt;
		if (IsGoodAutoPlace1(w->left + w->width - width, w->top + w->height,          width, height, toolbar_y, pt)) return pt;
		if (IsGoodAutoPlace1(w->left + w->width - width, w->top             - height, width, height, toolbar_y, pt)) return pt;
	}

	/* Third attempt, try around all existing windows.
	 * The new window may be partly off-screen, and must not overlap with an existing window.
	 * Only four starting points are tried.
	 */
	FOR_ALL_WINDOWS_FROM_BACK(w) {
		if (w->window_class == WC_MAIN_WINDOW) continue;

		if (IsGoodAutoPlace2(w->left + w->width, w->top,             width, height, toolbar_y, pt)) return pt;
		if (IsGoodAutoPlace2(w->left    - width, w->top,             width, height, toolbar_y, pt)) return pt;
		if (IsGoodAutoPlace2(w->left,            w->top + w->height, width, height, toolbar_y, pt)) return pt;
		if (IsGoodAutoPlace2(w->left,            w->top - height,    width, height, toolbar_y, pt)) return pt;
	}

	/* Fourth and final attempt, put window at diagonal starting from (0, toolbar_y), try multiples
	 * of the closebox
	 */
	int left = rtl ? _screen.width - width : 0, top = toolbar_y;
	int offset_x = rtl ? -(int)NWidgetLeaf::closebox_dimension.width : (int)NWidgetLeaf::closebox_dimension.width;
	int offset_y = max<int>(NWidgetLeaf::closebox_dimension.height, FONT_HEIGHT_NORMAL + WD_CAPTIONTEXT_TOP + WD_CAPTIONTEXT_BOTTOM);

restart:
	FOR_ALL_WINDOWS_FROM_BACK(w) {
		if (w->left == left && w->top == top) {
			left += offset_x;
			top += offset_y;
			goto restart;
		}
	}

	pt.x = left;
	pt.y = top;
	return pt;
}

/**
 * Computer the position of the top-left corner of a window to be opened right
 * under the toolbar.
 * @param window_width the width of the window to get the position for
 * @return Coordinate of the top-left corner of the new window.
 */
Point GetToolbarAlignedWindowPosition(int window_width)
{
	const Window *w = FindWindowById(WC_MAIN_TOOLBAR, 0);
	assert(w != nullptr);
	Point pt = { _current_text_dir == TD_RTL ? w->left : (w->left + w->width) - window_width, w->top + w->height };
	return pt;
}

/**
 * Compute the position of the top-left corner of a new window that is opened.
 *
 * By default position a child window at an offset of 10/10 of its parent.
 * With the exception of WC_BUILD_TOOLBAR (build railway/roads/ship docks/airports)
 * and WC_SCEN_LAND_GEN (landscaping). Whose child window has an offset of 0/toolbar-height of
 * its parent. So it's exactly under the parent toolbar and no buttons will be covered.
 * However if it falls too extremely outside window positions, reposition
 * it to an automatic place.
 *
 * @param *desc         The pointer to the WindowDesc to be created.
 * @param sm_width      Smallest width of the window.
 * @param sm_height     Smallest height of the window.
 * @param window_number The window number of the new window.
 *
 * @return Coordinate of the top-left corner of the new window.
 */
static Point LocalGetWindowPlacement(const WindowDesc *desc, int16 sm_width, int16 sm_height, int window_number)
{
	Point pt;
	const Window *w;

	int16 default_width  = max(desc->GetDefaultWidth(),  sm_width);
	int16 default_height = max(desc->GetDefaultHeight(), sm_height);

	if (desc->parent_cls != WC_NONE && (w = FindWindowById(desc->parent_cls, window_number)) != nullptr) {
		bool rtl = _current_text_dir == TD_RTL;
		if (desc->parent_cls == WC_BUILD_TOOLBAR || desc->parent_cls == WC_SCEN_LAND_GEN) {
			pt.x = w->left + (rtl ? w->width - default_width : 0);
			pt.y = w->top + w->height;
			return pt;
		} else {
			/* Position child window with offset of closebox, but make sure that either closebox or resizebox is visible
			 *  - Y position: closebox of parent + closebox of child + statusbar
			 *  - X position: closebox on left/right, resizebox on right/left (depending on ltr/rtl)
			 */
			int indent_y = max<int>(NWidgetLeaf::closebox_dimension.height, FONT_HEIGHT_NORMAL + WD_CAPTIONTEXT_TOP + WD_CAPTIONTEXT_BOTTOM);
			if (w->top + 3 * indent_y < _screen.height) {
				pt.y = w->top + indent_y;
				int indent_close = NWidgetLeaf::closebox_dimension.width;
				int indent_resize = NWidgetLeaf::resizebox_dimension.width;
				if (_current_text_dir == TD_RTL) {
					pt.x = max(w->left + w->width - default_width - indent_close, 0);
					if (pt.x + default_width >= indent_close && pt.x + indent_resize <= _screen.width) return pt;
				} else {
					pt.x = min(w->left + indent_close, _screen.width - default_width);
					if (pt.x + default_width >= indent_resize && pt.x + indent_close <= _screen.width) return pt;
				}
			}
		}
	}

	switch (desc->default_pos) {
		case WDP_ALIGN_TOOLBAR: // Align to the toolbar
			return GetToolbarAlignedWindowPosition(default_width);

		case WDP_AUTO: // Find a good automatic position for the window
			return GetAutoPlacePosition(default_width, default_height);

		case WDP_CENTER: // Centre the window horizontally
			pt.x = (_screen.width - default_width) / 2;
			pt.y = (_screen.height - default_height) / 2;
			break;

		case WDP_MANUAL:
			pt.x = 0;
			pt.y = 0;
			break;

		default:
			NOT_REACHED();
	}

	return pt;
}

/* virtual */ Point Window::OnInitialPosition(int16 sm_width, int16 sm_height, int window_number)
{
	return LocalGetWindowPlacement(this->window_desc, sm_width, sm_height, window_number);
}

/**
 * Perform the first part of the initialization of a nested widget tree.
 * Construct a nested widget tree in #nested_root, and optionally fill the #nested_array array to provide quick access to the uninitialized widgets.
 * This is mainly useful for setting very basic properties.
 * @param fill_nested Fill the #nested_array (enabling is expensive!).
 * @note Filling the nested array requires an additional traversal through the nested widget tree, and is best performed by #FinishInitNested rather than here.
 */
void Window::CreateNestedTree(bool fill_nested)
{
	int biggest_index = -1;
	this->nested_root = MakeWindowNWidgetTree(this->window_desc->nwid_parts, this->window_desc->nwid_length, &biggest_index, &this->shade_select);
	this->nested_array_size = (uint)(biggest_index + 1);

	if (fill_nested) {
		this->nested_array = CallocT<NWidgetBase *>(this->nested_array_size);
		this->nested_root->FillNestedArray(this->nested_array, this->nested_array_size);
	}
}

/**
 * Perform the second part of the initialization of a nested widget tree.
 * @param window_number Number of the new window.
 */
void Window::FinishInitNested(WindowNumber window_number)
{
	this->InitializeData(window_number);
	this->ApplyDefaults();
	Point pt = this->OnInitialPosition(this->nested_root->smallest_x, this->nested_root->smallest_y, window_number);
	this->InitializePositionSize(pt.x, pt.y, this->nested_root->smallest_x, this->nested_root->smallest_y);
	this->FindWindowPlacementAndResize(this->window_desc->GetDefaultWidth(), this->window_desc->GetDefaultHeight());
}

/**
 * Perform complete initialization of the #Window with nested widgets, to allow use.
 * @param window_number Number of the new window.
 */
void Window::InitNested(WindowNumber window_number)
{
	this->CreateNestedTree(false);
	this->FinishInitNested(window_number);
}

/**
 * Empty constructor, initialization has been moved to #InitNested() called from the constructor of the derived class.
 * @param desc The description of the window.
 */
Window::Window(WindowDesc *desc) : window_desc(desc), mouse_capture_widget(-1)
{
}

/**
 * Do a search for a window at specific coordinates. For this we start
 * at the topmost window, obviously and work our way down to the bottom
 * @param x position x to query
 * @param y position y to query
 * @return a pointer to the found window if any, nullptr otherwise
 */
Window *FindWindowFromPt(int x, int y)
{
	Window *w;
	FOR_ALL_WINDOWS_FROM_FRONT(w) {
		if (MayBeShown(w) && IsInsideBS(x, w->left, w->width) && IsInsideBS(y, w->top, w->height)) {
			return w;
		}
	}

	return nullptr;
}

/**
 * (re)initialize the windowing system
 */
void InitWindowSystem()
{
	IConsoleClose();

<<<<<<< HEAD
	_z_back_window = NULL;
	_z_front_window = NULL;
	_focused_window = NULL;
	_mouseover_last_w = NULL;
	_last_scroll_window = NULL;
	_scrolling_viewport = NULL;
	_scrolling_viewport_bound = { 0, 0, 0, 0 };
=======
	_z_back_window = nullptr;
	_z_front_window = nullptr;
	_focused_window = nullptr;
	_mouseover_last_w = nullptr;
	_last_scroll_window = nullptr;
	_scrolling_viewport = false;
>>>>>>> 7c8e7c6b
	_mouse_hovering = false;

	NWidgetLeaf::InvalidateDimensionCache(); // Reset cached sizes of several widgets.
	NWidgetScrollbar::InvalidateDimensionCache();

	ShowFirstError();
}

/**
 * Close down the windowing system
 */
void UnInitWindowSystem()
{
	UnshowCriticalError();

	Window *v;
	FOR_ALL_WINDOWS_FROM_FRONT(v) delete v;

<<<<<<< HEAD
	for (WindowBase *w = _z_front_window; w != NULL; /* nothing */) {
		WindowBase *to_del = w;
=======
	for (w = _z_front_window; w != nullptr; /* nothing */) {
		Window *to_del = w;
>>>>>>> 7c8e7c6b
		w = w->z_back;
		free(to_del);
	}

	_z_front_window = nullptr;
	_z_back_window = nullptr;
}

/**
 * Reset the windowing system, by means of shutting it down followed by re-initialization
 */
void ResetWindowSystem()
{
	UnInitWindowSystem();
	InitWindowSystem();
	_thd.Reset();
}

static void DecreaseWindowCounters()
{
	if (_scroller_click_timeout != 0) _scroller_click_timeout--;

	Window *w;
	FOR_ALL_WINDOWS_FROM_FRONT(w) {
		if (_scroller_click_timeout == 0) {
			/* Unclick scrollbar buttons if they are pressed. */
			for (uint i = 0; i < w->nested_array_size; i++) {
				NWidgetBase *nwid = w->nested_array[i];
				if (nwid != nullptr && (nwid->type == NWID_HSCROLLBAR || nwid->type == NWID_VSCROLLBAR)) {
					NWidgetScrollbar *sb = static_cast<NWidgetScrollbar*>(nwid);
					if (sb->disp_flags & (ND_SCROLLBAR_UP | ND_SCROLLBAR_DOWN)) {
						sb->disp_flags &= ~(ND_SCROLLBAR_UP | ND_SCROLLBAR_DOWN);
						w->mouse_capture_widget = -1;
						sb->SetDirty(w);
					}
				}
			}
		}

		/* Handle editboxes */
		for (SmallMap<int, QueryString*>::Pair &pair : w->querystrings) {
			pair.second->HandleEditBox(w, pair.first);
		}

		w->OnMouseLoop();
	}

	FOR_ALL_WINDOWS_FROM_FRONT(w) {
		if ((w->flags & WF_TIMEOUT) && --w->timeout_timer == 0) {
			CLRBITS(w->flags, WF_TIMEOUT);

			w->OnTimeout();
			w->RaiseButtons(true);
		}
	}
}

static void HandlePlacePresize()
{
	if (_special_mouse_mode != WSM_PRESIZE) return;

	Window *w = _thd.GetCallbackWnd();
	if (w == nullptr) return;

	Point pt = GetTileBelowCursor();
	if (pt.x == -1) {
		_thd.selend.x = -1;
		return;
	}

	w->OnPlacePresize(pt, TileVirtXY(pt.x, pt.y));
}

/**
 * Handle dragging and dropping in mouse dragging mode (#WSM_DRAGDROP).
 * @return State of handling the event.
 */
static EventState HandleMouseDragDrop()
{
	if (_special_mouse_mode != WSM_DRAGDROP) return ES_NOT_HANDLED;

	if (_left_button_down && _cursor.delta.x == 0 && _cursor.delta.y == 0) return ES_HANDLED; // Dragging, but the mouse did not move.

	Window *w = _thd.GetCallbackWnd();
	if (w != nullptr) {
		/* Send an event in client coordinates. */
		Point pt;
		pt.x = _cursor.pos.x - w->left;
		pt.y = _cursor.pos.y - w->top;
		if (_left_button_down) {
			w->OnMouseDrag(pt, GetWidgetFromPos(w, pt.x, pt.y));
		} else {
			w->OnDragDrop(pt, GetWidgetFromPos(w, pt.x, pt.y));
		}
	}

	if (!_left_button_down) ResetObjectToPlace(); // Button released, finished dragging.
	return ES_HANDLED;
}

/** Report position of the mouse to the underlying window. */
static void HandleMouseOver()
{
	Window *w = FindWindowFromPt(_cursor.pos.x, _cursor.pos.y);

	/* We changed window, put an OnMouseOver event to the last window */
	if (_mouseover_last_w != nullptr && _mouseover_last_w != w) {
		/* Reset mouse-over coordinates of previous window */
		Point pt = { -1, -1 };
		_mouseover_last_w->OnMouseOver(pt, 0);
	}

	/* _mouseover_last_w will get reset when the window is deleted, see DeleteWindow() */
	_mouseover_last_w = w;

	if (w != nullptr) {
		/* send an event in client coordinates. */
		Point pt = { _cursor.pos.x - w->left, _cursor.pos.y - w->top };
		const NWidgetCore *widget = w->nested_root->GetWidgetFromPos(pt.x, pt.y);
		if (widget != nullptr) w->OnMouseOver(pt, widget->index);
	}
}

/** The minimum number of pixels of the title bar must be visible in both the X or Y direction */
static const int MIN_VISIBLE_TITLE_BAR = 13;

/** Direction for moving the window. */
enum PreventHideDirection {
	PHD_UP,   ///< Above v is a safe position.
	PHD_DOWN, ///< Below v is a safe position.
};

/**
 * Do not allow hiding of the rectangle with base coordinates \a nx and \a ny behind window \a v.
 * If needed, move the window base coordinates to keep it visible.
 * @param nx   Base horizontal coordinate of the rectangle.
 * @param ny   Base vertical coordinate of the rectangle.
 * @param rect Rectangle that must stay visible for #MIN_VISIBLE_TITLE_BAR pixels (horizontally, vertically, or both)
 * @param v    Window lying in front of the rectangle.
 * @param px   Previous horizontal base coordinate.
 * @param dir  If no room horizontally, move the rectangle to the indicated position.
 */
static void PreventHiding(int *nx, int *ny, const Rect &rect, const Window *v, int px, PreventHideDirection dir)
{
	if (v == nullptr) return;

	int v_bottom = v->top + v->height;
	int v_right = v->left + v->width;
	int safe_y = (dir == PHD_UP) ? (v->top - MIN_VISIBLE_TITLE_BAR - rect.top) : (v_bottom + MIN_VISIBLE_TITLE_BAR - rect.bottom); // Compute safe vertical position.

	if (*ny + rect.top <= v->top - MIN_VISIBLE_TITLE_BAR) return; // Above v is enough space
	if (*ny + rect.bottom >= v_bottom + MIN_VISIBLE_TITLE_BAR) return; // Below v is enough space

	/* Vertically, the rectangle is hidden behind v. */
	if (*nx + rect.left + MIN_VISIBLE_TITLE_BAR < v->left) { // At left of v.
		if (v->left < MIN_VISIBLE_TITLE_BAR) *ny = safe_y; // But enough room, force it to a safe position.
		return;
	}
	if (*nx + rect.right - MIN_VISIBLE_TITLE_BAR > v_right) { // At right of v.
		if (v_right > _screen.width - MIN_VISIBLE_TITLE_BAR) *ny = safe_y; // Not enough room, force it to a safe position.
		return;
	}

	/* Horizontally also hidden, force movement to a safe area. */
	if (px + rect.left < v->left && v->left >= MIN_VISIBLE_TITLE_BAR) { // Coming from the left, and enough room there.
		*nx = v->left - MIN_VISIBLE_TITLE_BAR - rect.left;
	} else if (px + rect.right > v_right && v_right <= _screen.width - MIN_VISIBLE_TITLE_BAR) { // Coming from the right, and enough room there.
		*nx = v_right + MIN_VISIBLE_TITLE_BAR - rect.right;
	} else {
		*ny = safe_y;
	}
}

/**
 * Make sure at least a part of the caption bar is still visible by moving
 * the window if necessary.
 * @param w The window to check.
 * @param nx The proposed new x-location of the window.
 * @param ny The proposed new y-location of the window.
 */
static void EnsureVisibleCaption(Window *w, int nx, int ny)
{
	/* Search for the title bar rectangle. */
	Rect caption_rect;
	const NWidgetBase *caption = w->nested_root->GetWidgetOfType(WWT_CAPTION);
	if (caption != nullptr) {
		caption_rect.left   = caption->pos_x;
		caption_rect.right  = caption->pos_x + caption->current_x;
		caption_rect.top    = caption->pos_y;
		caption_rect.bottom = caption->pos_y + caption->current_y;

		/* Make sure the window doesn't leave the screen */
		nx = Clamp(nx, MIN_VISIBLE_TITLE_BAR - caption_rect.right, _screen.width - MIN_VISIBLE_TITLE_BAR - caption_rect.left);
		ny = Clamp(ny, 0, _screen.height - MIN_VISIBLE_TITLE_BAR);

		/* Make sure the title bar isn't hidden behind the main tool bar or the status bar. */
		PreventHiding(&nx, &ny, caption_rect, FindWindowById(WC_MAIN_TOOLBAR, 0), w->left, PHD_DOWN);
		PreventHiding(&nx, &ny, caption_rect, FindWindowById(WC_STATUS_BAR,   0), w->left, PHD_UP);
	}

	if (w->viewport != nullptr) {
		w->viewport->left += nx - w->left;
		w->viewport->top  += ny - w->top;
	}

	w->left = nx;
	w->top  = ny;
}

/**
 * Resize the window.
 * Update all the widgets of a window based on their resize flags
 * Both the areas of the old window and the new sized window are set dirty
 * ensuring proper redrawal.
 * @param w       Window to resize
 * @param delta_x Delta x-size of changed window (positive if larger, etc.)
 * @param delta_y Delta y-size of changed window
 * @param clamp_to_screen Whether to make sure the whole window stays visible
 */
void ResizeWindow(Window *w, int delta_x, int delta_y, bool clamp_to_screen)
{
	if (delta_x != 0 || delta_y != 0) {
		if (clamp_to_screen) {
			/* Determine the new right/bottom position. If that is outside of the bounds of
			 * the resolution clamp it in such a manner that it stays within the bounds. */
			int new_right  = w->left + w->width  + delta_x;
			int new_bottom = w->top  + w->height + delta_y;
			if (new_right  >= (int)_cur_resolution.width)  delta_x -= Ceil(new_right  - _cur_resolution.width,  max(1U, w->nested_root->resize_x));
			if (new_bottom >= (int)_cur_resolution.height) delta_y -= Ceil(new_bottom - _cur_resolution.height, max(1U, w->nested_root->resize_y));
		}

		w->SetDirty();

		uint new_xinc = max(0, (w->nested_root->resize_x == 0) ? 0 : (int)(w->nested_root->current_x - w->nested_root->smallest_x) + delta_x);
		uint new_yinc = max(0, (w->nested_root->resize_y == 0) ? 0 : (int)(w->nested_root->current_y - w->nested_root->smallest_y) + delta_y);
		assert(w->nested_root->resize_x == 0 || new_xinc % w->nested_root->resize_x == 0);
		assert(w->nested_root->resize_y == 0 || new_yinc % w->nested_root->resize_y == 0);

		w->nested_root->AssignSizePosition(ST_RESIZE, 0, 0, w->nested_root->smallest_x + new_xinc, w->nested_root->smallest_y + new_yinc, _current_text_dir == TD_RTL);
		w->width  = w->nested_root->current_x;
		w->height = w->nested_root->current_y;
	}

	EnsureVisibleCaption(w, w->left, w->top);

	/* Always call OnResize to make sure everything is initialised correctly if it needs to be. */
	w->OnResize();
	w->SetDirty();
}

/**
 * Return the top of the main view available for general use.
 * @return Uppermost vertical coordinate available.
 * @note Above the upper y coordinate is often the main toolbar.
 */
int GetMainViewTop()
{
	Window *w = FindWindowById(WC_MAIN_TOOLBAR, 0);
	return (w == nullptr) ? 0 : w->top + w->height;
}

/**
 * Return the bottom of the main view available for general use.
 * @return The vertical coordinate of the first unusable row, so 'top + height <= bottom' gives the correct result.
 * @note At and below the bottom y coordinate is often the status bar.
 */
int GetMainViewBottom()
{
	Window *w = FindWindowById(WC_STATUS_BAR, 0);
	return (w == nullptr) ? _screen.height : w->top;
}

static bool _dragging_window; ///< A window is being dragged or resized.

/**
 * Handle dragging/resizing of a window.
 * @return State of handling the event.
 */
static EventState HandleWindowDragging()
{
	/* Get out immediately if no window is being dragged at all. */
	if (!_dragging_window) return ES_NOT_HANDLED;

	/* If button still down, but cursor hasn't moved, there is nothing to do. */
	if (_left_button_down && _cursor.delta.x == 0 && _cursor.delta.y == 0) return ES_HANDLED;

	/* Otherwise find the window... */
	Window *w;
	FOR_ALL_WINDOWS_FROM_BACK(w) {
		if (w->flags & WF_DRAGGING) {
			/* Stop the dragging if the left mouse button was released */
			if (!_left_button_down) {
				w->flags &= ~WF_DRAGGING;
				break;
			}

			w->SetDirty();

			int x = _cursor.pos.x + _drag_delta.x;
			int y = _cursor.pos.y + _drag_delta.y;
			int nx = x;
			int ny = y;

			if (_settings_client.gui.window_snap_radius != 0) {
				const Window *v;

				int hsnap = _settings_client.gui.window_snap_radius;
				int vsnap = _settings_client.gui.window_snap_radius;
				int delta;

				FOR_ALL_WINDOWS_FROM_BACK(v) {
					if (v == w) continue; // Don't snap at yourself

					if (y + w->height > v->top && y < v->top + v->height) {
						/* Your left border <-> other right border */
						delta = abs(v->left + v->width - x);
						if (delta <= hsnap) {
							nx = v->left + v->width;
							hsnap = delta;
						}

						/* Your right border <-> other left border */
						delta = abs(v->left - x - w->width);
						if (delta <= hsnap) {
							nx = v->left - w->width;
							hsnap = delta;
						}
					}

					if (w->top + w->height >= v->top && w->top <= v->top + v->height) {
						/* Your left border <-> other left border */
						delta = abs(v->left - x);
						if (delta <= hsnap) {
							nx = v->left;
							hsnap = delta;
						}

						/* Your right border <-> other right border */
						delta = abs(v->left + v->width - x - w->width);
						if (delta <= hsnap) {
							nx = v->left + v->width - w->width;
							hsnap = delta;
						}
					}

					if (x + w->width > v->left && x < v->left + v->width) {
						/* Your top border <-> other bottom border */
						delta = abs(v->top + v->height - y);
						if (delta <= vsnap) {
							ny = v->top + v->height;
							vsnap = delta;
						}

						/* Your bottom border <-> other top border */
						delta = abs(v->top - y - w->height);
						if (delta <= vsnap) {
							ny = v->top - w->height;
							vsnap = delta;
						}
					}

					if (w->left + w->width >= v->left && w->left <= v->left + v->width) {
						/* Your top border <-> other top border */
						delta = abs(v->top - y);
						if (delta <= vsnap) {
							ny = v->top;
							vsnap = delta;
						}

						/* Your bottom border <-> other bottom border */
						delta = abs(v->top + v->height - y - w->height);
						if (delta <= vsnap) {
							ny = v->top + v->height - w->height;
							vsnap = delta;
						}
					}
				}
			}

			EnsureVisibleCaption(w, nx, ny);

			w->SetDirty();
			return ES_HANDLED;
		} else if (w->flags & WF_SIZING) {
			/* Stop the sizing if the left mouse button was released */
			if (!_left_button_down) {
				w->flags &= ~WF_SIZING;
				w->SetDirty();
				break;
			}

			/* Compute difference in pixels between cursor position and reference point in the window.
			 * If resizing the left edge of the window, moving to the left makes the window bigger not smaller.
			 */
			int x, y = _cursor.pos.y - _drag_delta.y;
			if (w->flags & WF_SIZING_LEFT) {
				x = _drag_delta.x - _cursor.pos.x;
			} else {
				x = _cursor.pos.x - _drag_delta.x;
			}

			/* resize.step_width and/or resize.step_height may be 0, which means no resize is possible. */
			if (w->resize.step_width  == 0) x = 0;
			if (w->resize.step_height == 0) y = 0;

			/* Check the resize button won't go past the bottom of the screen */
			if (w->top + w->height + y > _screen.height) {
				y = _screen.height - w->height - w->top;
			}

			/* X and Y has to go by step.. calculate it.
			 * The cast to int is necessary else x/y are implicitly casted to
			 * unsigned int, which won't work. */
			if (w->resize.step_width  > 1) x -= x % (int)w->resize.step_width;
			if (w->resize.step_height > 1) y -= y % (int)w->resize.step_height;

			/* Check that we don't go below the minimum set size */
			if ((int)w->width + x < (int)w->nested_root->smallest_x) {
				x = w->nested_root->smallest_x - w->width;
			}
			if ((int)w->height + y < (int)w->nested_root->smallest_y) {
				y = w->nested_root->smallest_y - w->height;
			}

			/* Window already on size */
			if (x == 0 && y == 0) return ES_HANDLED;

			/* Now find the new cursor pos.. this is NOT _cursor, because we move in steps. */
			_drag_delta.y += y;
			if ((w->flags & WF_SIZING_LEFT) && x != 0) {
				_drag_delta.x -= x; // x > 0 -> window gets longer -> left-edge moves to left -> subtract x to get new position.
				w->SetDirty();
				w->left -= x;  // If dragging left edge, move left window edge in opposite direction by the same amount.
				/* ResizeWindow() below ensures marking new position as dirty. */
			} else {
				_drag_delta.x += x;
			}

			/* ResizeWindow sets both pre- and after-size to dirty for redrawal */
			ResizeWindow(w, x, y);
			return ES_HANDLED;
		}
	}

	_dragging_window = false;
	return ES_HANDLED;
}

/**
 * Start window dragging
 * @param w Window to start dragging
 */
static void StartWindowDrag(Window *w)
{
	w->flags |= WF_DRAGGING;
	w->flags &= ~WF_CENTERED;
	_dragging_window = true;

	_drag_delta.x = w->left - _cursor.pos.x;
	_drag_delta.y = w->top  - _cursor.pos.y;

	DeleteWindowById(WC_DROPDOWN_MENU, 0);
	BringWindowToFront(w);
}

/**
 * Start resizing a window.
 * @param w       Window to start resizing.
 * @param to_left Whether to drag towards the left or not
 */
static void StartWindowSizing(Window *w, bool to_left)
{
	w->flags |= to_left ? WF_SIZING_LEFT : WF_SIZING_RIGHT;
	w->flags &= ~WF_CENTERED;
	_dragging_window = true;

	_drag_delta.x = _cursor.pos.x;
	_drag_delta.y = _cursor.pos.y;

	DeleteWindowById(WC_DROPDOWN_MENU, 0);
	BringWindowToFront(w);
}

/**
 * Handle scrollbar scrolling with the mouse.
 * @param w window with active scrollbar.
 */
static void HandleScrollbarScrolling(Window *w)
{
	int i;
	NWidgetScrollbar *sb = w->GetWidget<NWidgetScrollbar>(w->mouse_capture_widget);
	bool rtl = false;

	if (sb->type == NWID_HSCROLLBAR) {
		i = _cursor.pos.x - _cursorpos_drag_start.x;
		rtl = _current_text_dir == TD_RTL;
	} else {
		i = _cursor.pos.y - _cursorpos_drag_start.y;
	}

	if (sb->disp_flags & ND_SCROLLBAR_BTN) {
		if (_scroller_click_timeout == 1) {
			_scroller_click_timeout = 3;
			sb->UpdatePosition(rtl == HasBit(sb->disp_flags, NDB_SCROLLBAR_UP) ? 1 : -1);
			w->SetDirty();
		}
		return;
	}

	/* Find the item we want to move to and make sure it's inside bounds. */
	int pos = min(max(0, i + _scrollbar_start_pos) * sb->GetCount() / _scrollbar_size, max(0, sb->GetCount() - sb->GetCapacity()));
	if (rtl) pos = max(0, sb->GetCount() - sb->GetCapacity() - pos);
	if (pos != sb->GetPosition()) {
		sb->SetPosition(pos);
		w->SetDirty();
	}
}

/**
 * Handle active widget (mouse draggin on widget) with the mouse.
 * @return State of handling the event.
 */
static EventState HandleActiveWidget()
{
	Window *w;
	FOR_ALL_WINDOWS_FROM_BACK(w) {
		if (w->mouse_capture_widget >= 0) {
			/* Abort if no button is clicked any more. */
			if (!_left_button_down) {
				w->mouse_capture_widget = -1;
				w->SetDirty();
				return ES_HANDLED;
			}

			/* Handle scrollbar internally, or dispatch click event */
			WidgetType type = w->GetWidget<NWidgetBase>(w->mouse_capture_widget)->type;
			if (type == NWID_VSCROLLBAR || type == NWID_HSCROLLBAR) {
				HandleScrollbarScrolling(w);
			} else {
				/* If cursor hasn't moved, there is nothing to do. */
				if (_cursor.delta.x == 0 && _cursor.delta.y == 0) return ES_HANDLED;

				Point pt = { _cursor.pos.x - w->left, _cursor.pos.y - w->top };
				w->OnClick(pt, w->mouse_capture_widget, 0);
			}
			return ES_HANDLED;
		}
	}

	return ES_NOT_HANDLED;
}

/**
 * Handle viewport scrolling with the mouse.
 * @return State of handling the event.
 */
static EventState HandleViewportScroll()
{
	bool scrollwheel_scrolling = _settings_client.gui.scrollwheel_scrolling == 1 && (_cursor.v_wheel != 0 || _cursor.h_wheel != 0);

	if (_scrolling_viewport == NULL) return ES_NOT_HANDLED;

	/* When we don't have a last scroll window we are starting to scroll.
	 * When the last scroll window and this are not the same we went
	 * outside of the window and should not left-mouse scroll anymore. */
	if (_last_scroll_window == nullptr) _last_scroll_window = FindWindowFromPt(_cursor.pos.x, _cursor.pos.y);

	if (_last_scroll_window == nullptr || !((_settings_client.gui.scroll_mode != VSM_MAP_LMB && _right_button_down) || scrollwheel_scrolling || (_settings_client.gui.scroll_mode == VSM_MAP_LMB && _left_button_down))) {
		_cursor.fix_at = false;
<<<<<<< HEAD
		_scrolling_viewport = NULL;
		_last_scroll_window = NULL;
		UpdateActiveScrollingViewport(nullptr);
=======
		_scrolling_viewport = false;
		_last_scroll_window = nullptr;
>>>>>>> 7c8e7c6b
		return ES_NOT_HANDLED;
	}

	if (_last_scroll_window == FindWindowById(WC_MAIN_WINDOW, 0) && _last_scroll_window->viewport->follow_vehicle != INVALID_VEHICLE) {
		/* If the main window is following a vehicle, then first let go of it! */
		const Vehicle *veh = Vehicle::Get(_last_scroll_window->viewport->follow_vehicle);
		ScrollMainWindowTo(veh->x_pos, veh->y_pos, veh->z_pos, true); // This also resets follow_vehicle
		return ES_NOT_HANDLED;
	}

	Point delta;
	if (scrollwheel_scrolling) {
		/* We are using scrollwheels for scrolling */
		delta.x = _cursor.h_wheel;
		delta.y = _cursor.v_wheel;
		_cursor.v_wheel = 0;
		_cursor.h_wheel = 0;
	} else {
		if (_settings_client.gui.scroll_mode != VSM_VIEWPORT_RMB_FIXED) {
			delta.x = -_cursor.delta.x;
			delta.y = -_cursor.delta.y;
		} else {
			delta.x = _cursor.delta.x;
			delta.y = _cursor.delta.y;
		}
	}

	/* Create a scroll-event and send it to the window */
	if (delta.x != 0 || delta.y != 0) _last_scroll_window->OnScroll(delta);

	_cursor.delta.x = 0;
	_cursor.delta.y = 0;
	return ES_HANDLED;
}

/**
 * Check if a window can be made relative top-most window, and if so do
 * it. If a window does not obscure any other windows, it will not
 * be brought to the foreground. Also if the only obscuring windows
 * are so-called system-windows, the window will not be moved.
 * The function will return false when a child window of this window is a
 * modal-popup; function returns a false and child window gets a white border
 * @param w Window to bring relatively on-top
 * @return false if the window has an active modal child, true otherwise
 */
static bool MaybeBringWindowToFront(Window *w)
{
	bool bring_to_front = false;

	if (w->window_class == WC_MAIN_WINDOW ||
			IsVitalWindow(w) ||
			w->window_class == WC_TOOLTIPS ||
			w->window_class == WC_DROPDOWN_MENU) {
		return true;
	}

	/* Use unshaded window size rather than current size for shaded windows. */
	int w_width  = w->width;
	int w_height = w->height;
	if (w->IsShaded()) {
		w_width  = w->unshaded_size.width;
		w_height = w->unshaded_size.height;
	}

	Window *u;
	FOR_ALL_WINDOWS_FROM_BACK_FROM(u, w->z_front) {
		/* A modal child will prevent the activation of the parent window */
		if (u->parent == w && (u->window_desc->flags & WDF_MODAL)) {
			u->SetWhiteBorder();
			u->SetDirty();
			return false;
		}

		if (u->window_class == WC_MAIN_WINDOW ||
				IsVitalWindow(u) ||
				u->window_class == WC_TOOLTIPS ||
				u->window_class == WC_DROPDOWN_MENU) {
			continue;
		}

		/* Window sizes don't interfere, leave z-order alone */
		if (w->left + w_width <= u->left ||
				u->left + u->width <= w->left ||
				w->top  + w_height <= u->top ||
				u->top + u->height <= w->top) {
			continue;
		}

		bring_to_front = true;
	}

	if (bring_to_front) BringWindowToFront(w);
	return true;
}

/**
 * Process keypress for editbox widget.
 * @param wid Editbox widget.
 * @param key     the Unicode value of the key.
 * @param keycode the untranslated key code including shift state.
 * @return #ES_HANDLED if the key press has been handled and no other
 *         window should receive the event.
 */
EventState Window::HandleEditBoxKey(int wid, WChar key, uint16 keycode)
{
	QueryString *query = this->GetQueryString(wid);
	if (query == nullptr) return ES_NOT_HANDLED;

	int action = QueryString::ACTION_NOTHING;

	switch (query->text.HandleKeyPress(key, keycode)) {
		case HKPR_EDITING:
			this->SetWidgetDirty(wid);
			this->OnEditboxChanged(wid);
			break;

		case HKPR_CURSOR:
			this->SetWidgetDirty(wid);
			/* For the OSK also invalidate the parent window */
			if (this->window_class == WC_OSK) this->InvalidateData();
			break;

		case HKPR_CONFIRM:
			if (this->window_class == WC_OSK) {
				this->OnClick(Point(), WID_OSK_OK, 1);
			} else if (query->ok_button >= 0) {
				this->OnClick(Point(), query->ok_button, 1);
			} else {
				action = query->ok_button;
			}
			break;

		case HKPR_CANCEL:
			if (this->window_class == WC_OSK) {
				this->OnClick(Point(), WID_OSK_CANCEL, 1);
			} else if (query->cancel_button >= 0) {
				this->OnClick(Point(), query->cancel_button, 1);
			} else {
				action = query->cancel_button;
			}
			break;

		case HKPR_NOT_HANDLED:
			return ES_NOT_HANDLED;

		default: break;
	}

	switch (action) {
		case QueryString::ACTION_DESELECT:
			this->UnfocusFocusedWidget();
			break;

		case QueryString::ACTION_CLEAR:
			if (query->text.bytes <= 1) {
				/* If already empty, unfocus instead */
				this->UnfocusFocusedWidget();
			} else {
				query->text.DeleteAll();
				this->SetWidgetDirty(wid);
				this->OnEditboxChanged(wid);
			}
			break;

		default:
			break;
	}

	return ES_HANDLED;
}

/**
 * Focus a window by its class and window number (if it is open).
 * @param cls Window class.
 * @param number Number of the window within the window class.
 * @return True if a window answered to the criteria.
 */
bool FocusWindowById(WindowClass cls, WindowNumber number)
{
	Window *w = FindWindowById(cls, number);
	if (w) {
		MaybeBringWindowToFront(w);
		return true;
	}
	return false;
}

/**
 * Handle keyboard input.
 * @param keycode Virtual keycode of the key.
 * @param key Unicode character of the key.
 */
void HandleKeypress(uint keycode, WChar key)
{
	if (InEventLoopPostCrash()) return;

	/* World generation is multithreaded and messes with companies.
	 * But there is no company related window open anyway, so _current_company is not used. */
	assert(HasModalProgress() || IsLocalCompany());

	/*
	 * The Unicode standard defines an area called the private use area. Code points in this
	 * area are reserved for private use and thus not portable between systems. For instance,
	 * Apple defines code points for the arrow keys in this area, but these are only printable
	 * on a system running OS X. We don't want these keys to show up in text fields and such,
	 * and thus we have to clear the unicode character when we encounter such a key.
	 */
	if (key >= 0xE000 && key <= 0xF8FF) key = 0;

	/*
	 * If both key and keycode is zero, we don't bother to process the event.
	 */
	if (key == 0 && keycode == 0) return;

	/* Check if the focused window has a focused editbox */
	if (EditBoxInGlobalFocus()) {
		/* All input will in this case go to the focused editbox */
		if (_focused_window->window_class == WC_CONSOLE) {
			if (_focused_window->OnKeyPress(key, keycode) == ES_HANDLED) return;
		} else {
			if (_focused_window->HandleEditBoxKey(_focused_window->nested_focus->index, key, keycode) == ES_HANDLED) return;
		}
	}

	/* Call the event, start with the uppermost window, but ignore the toolbar. */
	Window *w;
	FOR_ALL_WINDOWS_FROM_FRONT(w) {
		if (w->window_class == WC_MAIN_TOOLBAR) continue;
		if (w->window_desc->hotkeys != nullptr) {
			int hotkey = w->window_desc->hotkeys->CheckMatch(keycode);
			if (hotkey >= 0 && w->OnHotkey(hotkey) == ES_HANDLED) return;
		}
		if (w->OnKeyPress(key, keycode) == ES_HANDLED) return;
	}

	w = FindWindowById(WC_MAIN_TOOLBAR, 0);
	/* When there is no toolbar w is null, check for that */
	if (w != nullptr) {
		if (w->window_desc->hotkeys != nullptr) {
			int hotkey = w->window_desc->hotkeys->CheckMatch(keycode);
			if (hotkey >= 0 && w->OnHotkey(hotkey) == ES_HANDLED) return;
		}
		if (w->OnKeyPress(key, keycode) == ES_HANDLED) return;
	}

	HandleGlobalHotkeys(key, keycode);
}

/**
 * State of CONTROL key has changed
 */
void HandleCtrlChanged()
{
	/* Call the event, start with the uppermost window. */
	Window *w;
	FOR_ALL_WINDOWS_FROM_FRONT(w) {
		if (w->OnCTRLStateChange() == ES_HANDLED) return;
	}
}

/**
 * Insert a text string at the cursor position into the edit box widget.
 * @param wid Edit box widget.
 * @param str Text string to insert.
 */
/* virtual */ void Window::InsertTextString(int wid, const char *str, bool marked, const char *caret, const char *insert_location, const char *replacement_end)
{
	QueryString *query = this->GetQueryString(wid);
	if (query == nullptr) return;

	if (query->text.InsertString(str, marked, caret, insert_location, replacement_end) || marked) {
		this->SetWidgetDirty(wid);
		this->OnEditboxChanged(wid);
	}
}

/**
 * Handle text input.
 * @param str Text string to input.
 * @param marked Is the input a marked composition string from an IME?
 * @param caret Move the caret to this point in the insertion string.
 */
void HandleTextInput(const char *str, bool marked, const char *caret, const char *insert_location, const char *replacement_end)
{
	if (!EditBoxInGlobalFocus()) return;

	_focused_window->InsertTextString(_focused_window->window_class == WC_CONSOLE ? 0 : _focused_window->nested_focus->index, str, marked, caret, insert_location, replacement_end);
}

/**
 * Local counter that is incremented each time an mouse input event is detected.
 * The counter is used to stop auto-scrolling.
 * @see HandleAutoscroll()
 * @see HandleMouseEvents()
 */
static int _input_events_this_tick = 0;

/**
 * If needed and switched on, perform auto scrolling (automatically
 * moving window contents when mouse is near edge of the window).
 */
static void HandleAutoscroll()
{
	if (_game_mode == GM_MENU || _game_mode == GM_BOOTSTRAP || HasModalProgress()) return;
	if (_settings_client.gui.auto_scrolling == VA_DISABLED) return;
	if (_settings_client.gui.auto_scrolling == VA_MAIN_VIEWPORT_FULLSCREEN && !_fullscreen) return;

	int x = _cursor.pos.x;
	int y = _cursor.pos.y;
	Window *w = FindWindowFromPt(x, y);
	if (w == nullptr || w->flags & WF_DISABLE_VP_SCROLL) return;
	if (_settings_client.gui.auto_scrolling != VA_EVERY_VIEWPORT && w->window_class != WC_MAIN_WINDOW) return;

	ViewPort *vp = IsPtInWindowViewport(w, x, y);
	if (vp == nullptr) return;

	x -= vp->left;
	y -= vp->top;

	/* here allows scrolling in both x and y axis */
	static const int SCROLLSPEED = 3;
	if (x - 15 < 0) {
		w->viewport->dest_scrollpos_x += ScaleByZoom((x - 15) * SCROLLSPEED, vp->zoom);
	} else if (15 - (vp->width - x) > 0) {
		w->viewport->dest_scrollpos_x += ScaleByZoom((15 - (vp->width - x)) * SCROLLSPEED, vp->zoom);
	}
	if (y - 15 < 0) {
		w->viewport->dest_scrollpos_y += ScaleByZoom((y - 15) * SCROLLSPEED, vp->zoom);
	} else if (15 - (vp->height - y) > 0) {
		w->viewport->dest_scrollpos_y += ScaleByZoom((15 - (vp->height - y)) * SCROLLSPEED, vp->zoom);
	}
}

enum MouseClick {
	MC_NONE = 0,
	MC_LEFT,
	MC_RIGHT,
	MC_DOUBLE_LEFT,
	MC_HOVER,

	MAX_OFFSET_DOUBLE_CLICK = 5,     ///< How much the mouse is allowed to move to call it a double click
	TIME_BETWEEN_DOUBLE_CLICK = 500, ///< Time between 2 left clicks before it becoming a double click, in ms
	MAX_OFFSET_HOVER = 5,            ///< Maximum mouse movement before stopping a hover event.
};
extern EventState VpHandlePlaceSizingDrag();

static void ScrollMainViewport(int x, int y)
{
	if (_game_mode != GM_MENU && _game_mode != GM_BOOTSTRAP) {
		Window *w = FindWindowById(WC_MAIN_WINDOW, 0);
		assert(w);

		w->viewport->dest_scrollpos_x += ScaleByZoom(x, w->viewport->zoom);
		w->viewport->dest_scrollpos_y += ScaleByZoom(y, w->viewport->zoom);
	}
}

/**
 * Describes all the different arrow key combinations the game allows
 * when it is in scrolling mode.
 * The real arrow keys are bitwise numbered as
 * 1 = left
 * 2 = up
 * 4 = right
 * 8 = down
 */
static const int8 scrollamt[16][2] = {
	{ 0,  0}, ///<  no key specified
	{-2,  0}, ///<  1 : left
	{ 0, -2}, ///<  2 : up
	{-2, -1}, ///<  3 : left  + up
	{ 2,  0}, ///<  4 : right
	{ 0,  0}, ///<  5 : left  + right = nothing
	{ 2, -1}, ///<  6 : right + up
	{ 0, -2}, ///<  7 : right + left  + up = up
	{ 0,  2}, ///<  8 : down
	{-2,  1}, ///<  9 : down  + left
	{ 0,  0}, ///< 10 : down  + up    = nothing
	{-2,  0}, ///< 11 : left  + up    +  down = left
	{ 2,  1}, ///< 12 : down  + right
	{ 0,  2}, ///< 13 : left  + right +  down = down
	{ 2,  0}, ///< 14 : right + up    +  down = right
	{ 0,  0}, ///< 15 : left  + up    +  right + down  = nothing
};

static void HandleKeyScrolling()
{
	/*
	 * Check that any of the dirkeys is pressed and that the focused window
	 * doesn't have an edit-box as focused widget.
	 */
	if (_dirkeys && !EditBoxInGlobalFocus()) {
		int factor = _shift_pressed ? 50 : 10;
		ScrollMainViewport(scrollamt[_dirkeys][0] * factor, scrollamt[_dirkeys][1] * factor);
	}
}

static void MouseLoop(MouseClick click, int mousewheel)
{
	if (InEventLoopPostCrash()) return;

	/* World generation is multithreaded and messes with companies.
	 * But there is no company related window open anyway, so _current_company is not used. */
	assert(HasModalProgress() || IsLocalCompany());

	HandlePlacePresize();
	UpdateTileSelection();

	if (VpHandlePlaceSizingDrag()  == ES_HANDLED) return;
	if (HandleMouseDragDrop()      == ES_HANDLED) return;
	if (HandleWindowDragging()     == ES_HANDLED) return;
	if (HandleActiveWidget()       == ES_HANDLED) return;
	if (HandleViewportScroll()     == ES_HANDLED) return;

	HandleMouseOver();

	bool scrollwheel_scrolling = _settings_client.gui.scrollwheel_scrolling == 1 && (_cursor.v_wheel != 0 || _cursor.h_wheel != 0);
	if (click == MC_NONE && mousewheel == 0 && !scrollwheel_scrolling) return;

	int x = _cursor.pos.x;
	int y = _cursor.pos.y;
	Window *w = FindWindowFromPt(x, y);
	if (w == nullptr) return;

	if (click != MC_HOVER && !MaybeBringWindowToFront(w)) return;
	ViewPort *vp = IsPtInWindowViewport(w, x, y);

	/* Don't allow any action in a viewport if either in menu or when having a modal progress window */
<<<<<<< HEAD
	if (vp != NULL && (_game_mode == GM_MENU || _game_mode == GM_BOOTSTRAP || HasModalProgress())) return;
=======
	if (vp != nullptr && (_game_mode == GM_MENU || HasModalProgress())) return;
>>>>>>> 7c8e7c6b

	if (mousewheel != 0) {
		/* Send mousewheel event to window, unless we're scrolling a viewport or the map */
		if (!scrollwheel_scrolling || (vp == nullptr && w->window_class != WC_SMALLMAP)) w->OnMouseWheel(mousewheel);

		/* Dispatch a MouseWheelEvent for widgets if it is not a viewport */
		if (vp == nullptr) DispatchMouseWheelEvent(w, w->nested_root->GetWidgetFromPos(x - w->left, y - w->top), mousewheel);
	}

	if (vp != nullptr) {
		if (scrollwheel_scrolling && !(w->flags & WF_DISABLE_VP_SCROLL)) {
			_scrolling_viewport = w;
			_cursor.fix_at = true;
			return;
		}

		switch (click) {
			case MC_DOUBLE_LEFT:
				if (HandleViewportDoubleClicked(w, x, y)) break;
				/* FALL THROUGH */
			case MC_LEFT:
				if (HandleViewportClicked(vp, x, y, click == MC_DOUBLE_LEFT)) return;
				if (!(w->flags & WF_DISABLE_VP_SCROLL) &&
						_settings_client.gui.scroll_mode == VSM_MAP_LMB) {
					_scrolling_viewport = w;
					_cursor.fix_at = false;
					return;
				}
				break;

			case MC_RIGHT:
				if (!(w->flags & WF_DISABLE_VP_SCROLL) &&
						_settings_client.gui.scroll_mode != VSM_MAP_LMB) {
					_scrolling_viewport = w;
					_cursor.fix_at = (_settings_client.gui.scroll_mode == VSM_VIEWPORT_RMB_FIXED ||
							_settings_client.gui.scroll_mode == VSM_MAP_RMB_FIXED);
					return;
				}
				break;

			default:
				break;
		}
	}

	if (vp == nullptr || (w->flags & WF_DISABLE_VP_SCROLL)) {
		switch (click) {
			case MC_LEFT:
			case MC_DOUBLE_LEFT:
				DispatchLeftClickEvent(w, x - w->left, y - w->top, click == MC_DOUBLE_LEFT ? 2 : 1);
				return;

			default:
				if (!scrollwheel_scrolling || w == nullptr || w->window_class != WC_SMALLMAP) break;
				/* We try to use the scrollwheel to scroll since we didn't touch any of the buttons.
				 * Simulate a right button click so we can get started. */
				FALLTHROUGH;

			case MC_RIGHT:
				DispatchRightClickEvent(w, x - w->left, y - w->top);
				return;

			case MC_HOVER:
				DispatchHoverEvent(w, x - w->left, y - w->top);
				break;
		}
	}

	/* We're not doing anything with 2D scrolling, so reset the value.  */
	_cursor.h_wheel = 0;
	_cursor.v_wheel = 0;
}

/**
 * Handle a mouse event from the video driver
 */
void HandleMouseEvents()
{
	if (InEventLoopPostCrash()) return;

	/* World generation is multithreaded and messes with companies.
	 * But there is no company related window open anyway, so _current_company is not used. */
	assert(HasModalProgress() || IsLocalCompany());

	static int double_click_time = 0;
	static Point double_click_pos = {0, 0};

	/* Mouse event? */
	MouseClick click = MC_NONE;
	if (_left_button_down && !_left_button_clicked) {
		click = MC_LEFT;
		if (double_click_time != 0 && _realtime_tick - double_click_time   < TIME_BETWEEN_DOUBLE_CLICK &&
				double_click_pos.x != 0 && abs(_cursor.pos.x - double_click_pos.x) < MAX_OFFSET_DOUBLE_CLICK  &&
				double_click_pos.y != 0 && abs(_cursor.pos.y - double_click_pos.y) < MAX_OFFSET_DOUBLE_CLICK) {
			click = MC_DOUBLE_LEFT;
		}
		double_click_time = _realtime_tick;
		double_click_pos = _cursor.pos;
		_left_button_clicked = true;
		_input_events_this_tick++;
	} else if (_right_button_clicked) {
		_right_button_clicked = false;
		click = MC_RIGHT;
		_input_events_this_tick++;
	}

	int mousewheel = 0;
	if (_cursor.wheel) {
		mousewheel = _cursor.wheel;
		_cursor.wheel = 0;
		_input_events_this_tick++;
	}

	static uint32 hover_time = 0;
	static Point hover_pos = {0, 0};

	if (_settings_client.gui.hover_delay_ms > 0) {
		if (!_cursor.in_window || click != MC_NONE || mousewheel != 0 || _left_button_down || _right_button_down ||
				hover_pos.x == 0 || abs(_cursor.pos.x - hover_pos.x) >= MAX_OFFSET_HOVER  ||
				hover_pos.y == 0 || abs(_cursor.pos.y - hover_pos.y) >= MAX_OFFSET_HOVER) {
			hover_pos = _cursor.pos;
			hover_time = _realtime_tick;
			_mouse_hovering = false;
		} else {
			if (hover_time != 0 && _realtime_tick > hover_time + _settings_client.gui.hover_delay_ms) {
				click = MC_HOVER;
				_input_events_this_tick++;
				_mouse_hovering = true;
			}
		}
	} else {
		_mouse_hovering = false;
	}

	/* Handle sprite picker before any GUI interaction */
	if (_newgrf_debug_sprite_picker.mode == SPM_REDRAW && _newgrf_debug_sprite_picker.click_time != _realtime_tick) {
		/* Next realtime tick? Then redraw has finished */
		_newgrf_debug_sprite_picker.mode = SPM_NONE;
		InvalidateWindowData(WC_SPRITE_ALIGNER, 0, 1);
	}

	if (click == MC_LEFT && _newgrf_debug_sprite_picker.mode == SPM_WAIT_CLICK) {
		/* Mark whole screen dirty, and wait for the next realtime tick, when drawing is finished. */
		Blitter *blitter = BlitterFactory::GetCurrentBlitter();
		_newgrf_debug_sprite_picker.clicked_pixel = blitter->MoveTo(_screen.dst_ptr, _cursor.pos.x, _cursor.pos.y);
		_newgrf_debug_sprite_picker.click_time = _realtime_tick;
		_newgrf_debug_sprite_picker.sprites.clear();
		_newgrf_debug_sprite_picker.mode = SPM_REDRAW;
		MarkWholeScreenDirty();
	} else {
		MouseLoop(click, mousewheel);
	}

	/* We have moved the mouse the required distance,
	 * no need to move it at any later time. */
	_cursor.delta.x = 0;
	_cursor.delta.y = 0;
}

/**
 * Check the soft limit of deletable (non vital, non sticky) windows.
 */
static void CheckSoftLimit()
{
	if (_settings_client.gui.window_soft_limit == 0) return;

	for (;;) {
		uint deletable_count = 0;
		Window *w, *last_deletable = nullptr;
		FOR_ALL_WINDOWS_FROM_FRONT(w) {
			if (w->window_class == WC_MAIN_WINDOW || IsVitalWindow(w) || (w->flags & WF_STICKY)) continue;

			last_deletable = w;
			deletable_count++;
		}

		/* We've not reached the soft limit yet. */
		if (deletable_count <= _settings_client.gui.window_soft_limit) break;

		assert(last_deletable != nullptr);
		delete last_deletable;
	}
}

/**
 * Regular call from the global game loop
 */
void InputLoop()
{
	if (InEventLoopPostCrash()) return;

	/* World generation is multithreaded and messes with companies.
	 * But there is no company related window open anyway, so _current_company is not used. */
	assert(HasModalProgress() || IsLocalCompany());

	CheckSoftLimit();

	/* Do the actual free of the deleted windows. */
<<<<<<< HEAD
	for (WindowBase *v = _z_front_window; v != NULL; /* nothing */) {
		WindowBase *w = v;
=======
	for (Window *v = _z_front_window; v != nullptr; /* nothing */) {
		Window *w = v;
>>>>>>> 7c8e7c6b
		v = v->z_back;

		if (w->window_class != WC_INVALID) continue;

		RemoveWindowFromZOrdering(w);
		free(w);
	}

	if (_input_events_this_tick != 0) {
		/* The input loop is called only once per GameLoop() - so we can clear the counter here */
		_input_events_this_tick = 0;
		/* there were some inputs this tick, don't scroll ??? */
		return;
	}

	/* HandleMouseEvents was already called for this tick */
	HandleMouseEvents();
}

/**
 * Dispatch OnRealtimeTick event over all windows
 */
void CallWindowRealtimeTickEvent(uint delta_ms)
{
	Window *w;
	FOR_ALL_WINDOWS_FROM_FRONT(w) {
		w->OnRealtimeTick(delta_ms);
	}
}

/**
 * Update the continuously changing contents of the windows, such as the viewports
 */
void UpdateWindows()
{
	static uint32 last_realtime_tick = _realtime_tick;
	uint delta_ms = _realtime_tick - last_realtime_tick;
	last_realtime_tick = _realtime_tick;

	if (delta_ms == 0) return;

	PerformanceMeasurer framerate(PFE_DRAWING);
	PerformanceAccumulator::Reset(PFE_DRAWWORLD);

	CallWindowRealtimeTickEvent(delta_ms);

	static GUITimer network_message_timer = GUITimer(1);
	if (network_message_timer.Elapsed(delta_ms)) {
		network_message_timer.SetInterval(1000);
		NetworkChatMessageLoop();
	}

	Window *w;

	_window_update_number++;

	static GUITimer window_timer = GUITimer(1);
	if (window_timer.Elapsed(delta_ms)) {
		if (_network_dedicated) window_timer.SetInterval(MILLISECONDS_PER_TICK);

		extern int _caret_timer;
		_caret_timer += 3;
		CursorTick();

		HandleKeyScrolling();
		HandleAutoscroll();
		DecreaseWindowCounters();
	}

	static GUITimer highlight_timer = GUITimer(1);
	if (highlight_timer.Elapsed(delta_ms)) {
		highlight_timer.SetInterval(450);
		_window_highlight_colour = !_window_highlight_colour;
	}

	if (!_pause_mode || _game_mode == GM_EDITOR || _settings_game.construction.command_pause_level > CMDPL_NO_CONSTRUCTION) MoveAllTextEffects(delta_ms);

	FOR_ALL_WINDOWS_FROM_FRONT(w) {
		w->ProcessScheduledInvalidations();
		w->ProcessHighlightedInvalidations();
	}

	/* Skip the actual drawing on dedicated servers without screen.
	 * But still empty the invalidation queues above. */
	if (_network_dedicated) return;

	static GUITimer hundredth_timer = GUITimer(1);
	if (hundredth_timer.Elapsed(delta_ms)) {
		hundredth_timer.SetInterval(3000); // Historical reason: 100 * MILLISECONDS_PER_TICK

		FOR_ALL_WINDOWS_FROM_FRONT(w) {
			w->OnHundredthTick();
		}
	}

	if (window_timer.HasElapsed()) {
		window_timer.SetInterval(MILLISECONDS_PER_TICK);

		FOR_ALL_WINDOWS_FROM_FRONT(w) {
			if ((w->flags & WF_WHITE_BORDER) && --w->white_border_timer == 0) {
				CLRBITS(w->flags, WF_WHITE_BORDER);
				w->SetDirty();
			}
		}
	}

	DrawDirtyBlocks();

	FOR_ALL_WINDOWS_FROM_BACK(w) {
		/* Update viewport only if window is not shaded. */
		if (w->viewport != nullptr && !w->IsShaded()) UpdateViewportPosition(w);
	}
	NetworkDrawChatMessage();
	/* Redraw mouse cursor in case it was hidden */
	DrawMouseCursor();

	_window_update_number++;
}

/**
 * Mark window as dirty (in need of repainting)
 * @param cls Window class
 * @param number Window number in that class
 */
void SetWindowDirty(WindowClass cls, WindowNumber number)
{
	const Window *w;
	FOR_ALL_WINDOWS_FROM_BACK(w) {
		if (w->window_class == cls && w->window_number == number) w->SetDirty();
	}
}

/**
 * Mark a particular widget in a particular window as dirty (in need of repainting)
 * @param cls Window class
 * @param number Window number in that class
 * @param widget_index Index number of the widget that needs repainting
 */
void SetWindowWidgetDirty(WindowClass cls, WindowNumber number, byte widget_index)
{
	const Window *w;
	FOR_ALL_WINDOWS_FROM_BACK(w) {
		if (w->window_class == cls && w->window_number == number) {
			w->SetWidgetDirty(widget_index);
		}
	}
}

/**
 * Mark all windows of a particular class as dirty (in need of repainting)
 * @param cls Window class
 */
void SetWindowClassesDirty(WindowClass cls)
{
	Window *w;
	FOR_ALL_WINDOWS_FROM_BACK(w) {
		if (w->window_class == cls) w->SetDirty();
	}
}

/**
 * Mark this window's data as invalid (in need of re-computing)
 * @param data The data to invalidate with
 * @param gui_scope Whether the function is called from GUI scope.
 */
void Window::InvalidateData(int data, bool gui_scope)
{
	this->SetDirty();
	if (!gui_scope) {
		/* Schedule GUI-scope invalidation for next redraw. */
		this->scheduled_invalidation_data.push_back(data);
	}
	this->OnInvalidateData(data, gui_scope);
}

/**
 * Process all scheduled invalidations.
 */
void Window::ProcessScheduledInvalidations()
{
	for (int data : this->scheduled_invalidation_data) {
		if (this->window_class == WC_INVALID) break;
		this->OnInvalidateData(data, true);
	}
	this->scheduled_invalidation_data.clear();
}

/**
 * Process all invalidation of highlighted widgets.
 */
void Window::ProcessHighlightedInvalidations()
{
	if ((this->flags & WF_HIGHLIGHTED) == 0) return;

	for (uint i = 0; i < this->nested_array_size; i++) {
		if (this->IsWidgetHighlighted(i)) this->SetWidgetDirty(i);
	}
}

/**
 * Mark window data of the window of a given class and specific window number as invalid (in need of re-computing)
 *
 * Note that by default the invalidation is not considered to be called from GUI scope.
 * That means only a part of invalidation is executed immediately. The rest is scheduled for the next redraw.
 * The asynchronous execution is important to prevent GUI code being executed from command scope.
 * When not in GUI-scope:
 *  - OnInvalidateData() may not do test-runs on commands, as they might affect the execution of
 *    the command which triggered the invalidation. (town rating and such)
 *  - OnInvalidateData() may not rely on _current_company == _local_company.
 *    This implies that no NewGRF callbacks may be run.
 *
 * However, when invalidations are scheduled, then multiple calls may be scheduled before execution starts. Earlier scheduled
 * invalidations may be called with invalidation-data, which is already invalid at the point of execution.
 * That means some stuff requires to be executed immediately in command scope, while not everything may be executed in command
 * scope. While GUI-scope calls have no restrictions on what they may do, they cannot assume the game to still be in the state
 * when the invalidation was scheduled; passed IDs may have got invalid in the mean time.
 *
 * Finally, note that invalidations triggered from commands or the game loop result in OnInvalidateData() being called twice.
 * Once in command-scope, once in GUI-scope. So make sure to not process differential-changes twice.
 *
 * @param cls Window class
 * @param number Window number within the class
 * @param data The data to invalidate with
 * @param gui_scope Whether the call is done from GUI scope
 */
void InvalidateWindowData(WindowClass cls, WindowNumber number, int data, bool gui_scope)
{
	Window *w;
	FOR_ALL_WINDOWS_FROM_BACK(w) {
		if (w->window_class == cls && w->window_number == number) {
			w->InvalidateData(data, gui_scope);
		}
	}
}

/**
 * Mark window data of all windows of a given class as invalid (in need of re-computing)
 * Note that by default the invalidation is not considered to be called from GUI scope.
 * See InvalidateWindowData() for details on GUI-scope vs. command-scope.
 * @param cls Window class
 * @param data The data to invalidate with
 * @param gui_scope Whether the call is done from GUI scope
 */
void InvalidateWindowClassesData(WindowClass cls, int data, bool gui_scope)
{
	Window *w;

	FOR_ALL_WINDOWS_FROM_BACK(w) {
		if (w->window_class == cls) {
			w->InvalidateData(data, gui_scope);
		}
	}
}

/**
 * Dispatch OnGameTick event over all windows
 */
void CallWindowGameTickEvent()
{
	Window *w;
	FOR_ALL_WINDOWS_FROM_FRONT(w) {
		w->OnGameTick();
	}
}

/**
 * Try to delete a non-vital window.
 * Non-vital windows are windows other than the game selection, main toolbar,
 * status bar, toolbar menu, and tooltip windows. Stickied windows are also
 * considered vital.
 */
void DeleteNonVitalWindows()
{
	Window *w;

restart_search:
	/* When we find the window to delete, we need to restart the search
	 * as deleting this window could cascade in deleting (many) others
	 * anywhere in the z-array */
	FOR_ALL_WINDOWS_FROM_BACK(w) {
		if (w->window_class != WC_MAIN_WINDOW &&
				w->window_class != WC_SELECT_GAME &&
				w->window_class != WC_MAIN_TOOLBAR &&
				w->window_class != WC_STATUS_BAR &&
				w->window_class != WC_TOOLTIPS &&
				(w->flags & WF_STICKY) == 0) { // do not delete windows which are 'pinned'

			delete w;
			goto restart_search;
		}
	}
}

/**
 * It is possible that a stickied window gets to a position where the
 * 'close' button is outside the gaming area. You cannot close it then; except
 * with this function. It closes all windows calling the standard function,
 * then, does a little hacked loop of closing all stickied windows. Note
 * that standard windows (status bar, etc.) are not stickied, so these aren't affected
 */
void DeleteAllNonVitalWindows()
{
	Window *w;

	/* Delete every window except for stickied ones, then sticky ones as well */
	DeleteNonVitalWindows();

restart_search:
	/* When we find the window to delete, we need to restart the search
	 * as deleting this window could cascade in deleting (many) others
	 * anywhere in the z-array */
	FOR_ALL_WINDOWS_FROM_BACK(w) {
		if (w->flags & WF_STICKY) {
			delete w;
			goto restart_search;
		}
	}
}

/**
 * Delete all messages and their corresponding window (if any).
 */
void DeleteAllMessages()
{
	InitNewsItemStructs();
	InvalidateWindowData(WC_STATUS_BAR, 0, SBI_NEWS_DELETED); // invalidate the statusbar
	InvalidateWindowData(WC_MESSAGE_HISTORY, 0); // invalidate the message history
	DeleteWindowById(WC_NEWS_WINDOW, 0); // close newspaper or general message window if shown
}

/**
 * Delete all windows that are used for construction of vehicle etc.
 * Once done with that invalidate the others to ensure they get refreshed too.
 */
void DeleteConstructionWindows()
{
	Window *w;

restart_search:
	/* When we find the window to delete, we need to restart the search
	 * as deleting this window could cascade in deleting (many) others
	 * anywhere in the z-array */
	FOR_ALL_WINDOWS_FROM_BACK(w) {
		if (w->window_desc->flags & WDF_CONSTRUCTION) {
			delete w;
			goto restart_search;
		}
	}

	FOR_ALL_WINDOWS_FROM_BACK(w) w->SetDirty();
}

/** Delete all always on-top windows to get an empty screen */
void HideVitalWindows()
{
	DeleteWindowById(WC_MAIN_TOOLBAR, 0);
	DeleteWindowById(WC_STATUS_BAR, 0);
}

/** Re-initialize all windows. */
void ReInitAllWindows()
{
	NWidgetLeaf::InvalidateDimensionCache(); // Reset cached sizes of several widgets.
	NWidgetScrollbar::InvalidateDimensionCache();

	extern void InitDepotWindowBlockSizes();
	InitDepotWindowBlockSizes();

	Window *w;
	FOR_ALL_WINDOWS_FROM_BACK(w) {
		w->ReInit();
	}

	void NetworkReInitChatBoxSize();
	NetworkReInitChatBoxSize();

	/* Make sure essential parts of all windows are visible */
	RelocateAllWindows(_cur_resolution.width, _cur_resolution.height);
	MarkWholeScreenDirty();
}

/**
 * (Re)position a window at the screen.
 * @param w       Window structure of the window, may also be \c nullptr.
 * @param clss    The class of the window to position.
 * @param setting The actual setting used for the window's position.
 * @return X coordinate of left edge of the repositioned window.
 */
static int PositionWindow(Window *w, WindowClass clss, int setting)
{
	if (w == nullptr || w->window_class != clss) {
		w = FindWindowById(clss, 0);
	}
	if (w == nullptr) return 0;

	int old_left = w->left;
	switch (setting) {
		case 1:  w->left = (_screen.width - w->width) / 2; break;
		case 2:  w->left = _screen.width - w->width; break;
		default: w->left = 0; break;
	}
	if (w->viewport != nullptr) w->viewport->left += w->left - old_left;
	SetDirtyBlocks(0, w->top, _screen.width, w->top + w->height); // invalidate the whole row
	return w->left;
}

/**
 * (Re)position main toolbar window at the screen.
 * @param w Window structure of the main toolbar window, may also be \c nullptr.
 * @return X coordinate of left edge of the repositioned toolbar window.
 */
int PositionMainToolbar(Window *w)
{
	DEBUG(misc, 5, "Repositioning Main Toolbar...");
	return PositionWindow(w, WC_MAIN_TOOLBAR, _settings_client.gui.toolbar_pos);
}

/**
 * (Re)position statusbar window at the screen.
 * @param w Window structure of the statusbar window, may also be \c nullptr.
 * @return X coordinate of left edge of the repositioned statusbar.
 */
int PositionStatusbar(Window *w)
{
	DEBUG(misc, 5, "Repositioning statusbar...");
	return PositionWindow(w, WC_STATUS_BAR, _settings_client.gui.statusbar_pos);
}

/**
 * (Re)position news message window at the screen.
 * @param w Window structure of the news message window, may also be \c nullptr.
 * @return X coordinate of left edge of the repositioned news message.
 */
int PositionNewsMessage(Window *w)
{
	DEBUG(misc, 5, "Repositioning news message...");
	return PositionWindow(w, WC_NEWS_WINDOW, _settings_client.gui.statusbar_pos);
}

/**
 * (Re)position network chat window at the screen.
 * @param w Window structure of the network chat window, may also be \c nullptr.
 * @return X coordinate of left edge of the repositioned network chat window.
 */
int PositionNetworkChatWindow(Window *w)
{
	DEBUG(misc, 5, "Repositioning network chat window...");
	return PositionWindow(w, WC_SEND_NETWORK_MSG, _settings_client.gui.statusbar_pos);
}


/**
 * Switches viewports following vehicles, which get autoreplaced
 * @param from_index the old vehicle ID
 * @param to_index the new vehicle ID
 */
void ChangeVehicleViewports(VehicleID from_index, VehicleID to_index)
{
	Window *w;
	FOR_ALL_WINDOWS_FROM_BACK(w) {
		if (w->viewport != nullptr && w->viewport->follow_vehicle == from_index) {
			w->viewport->follow_vehicle = to_index;
			w->SetDirty();
		}
	}
}


/**
 * Relocate all windows to fit the new size of the game application screen
 * @param neww New width of the game application screen
 * @param newh New height of the game application screen.
 */
void RelocateAllWindows(int neww, int newh)
{
	DeleteWindowById(WC_DROPDOWN_MENU, 0);

	Window *w;
	FOR_ALL_WINDOWS_FROM_BACK(w) {
		int left, top;
		/* XXX - this probably needs something more sane. For example specifying
		 * in a 'backup'-desc that the window should always be centered. */
		switch (w->window_class) {
			case WC_MAIN_WINDOW:
			case WC_BOOTSTRAP:
				ResizeWindow(w, neww, newh);
				continue;

			case WC_MAIN_TOOLBAR:
				ResizeWindow(w, min(neww, _toolbar_width) - w->width, 0, false);

				top = w->top;
				left = PositionMainToolbar(w); // changes toolbar orientation
				break;

			case WC_NEWS_WINDOW:
				top = newh - w->height;
				left = PositionNewsMessage(w);
				break;

			case WC_STATUS_BAR:
				ResizeWindow(w, min(neww, _toolbar_width) - w->width, 0, false);

				top = newh - w->height;
				left = PositionStatusbar(w);
				break;

			case WC_SEND_NETWORK_MSG:
				ResizeWindow(w, min(neww, _toolbar_width) - w->width, 0, false);

				top = newh - w->height - FindWindowById(WC_STATUS_BAR, 0)->height;
				left = PositionNetworkChatWindow(w);
				break;

			case WC_CONSOLE:
				IConsoleResize(w);
				continue;

			default: {
				if (w->flags & WF_CENTERED) {
					top = (newh - w->height) >> 1;
					left = (neww - w->width) >> 1;
					break;
				}

				left = w->left;
				if (left + (w->width >> 1) >= neww) left = neww - w->width;
				if (left < 0) left = 0;

				top = w->top;
				if (top + (w->height >> 1) >= newh) top = newh - w->height;
				break;
			}
		}

		EnsureVisibleCaption(w, left, top);
	}
}

/**
 * Destructor of the base class PickerWindowBase
 * Main utility is to stop the base Window destructor from triggering
 * a free while the child will already be free, in this case by the ResetObjectToPlace().
 */
PickerWindowBase::~PickerWindowBase()
{
	this->window_class = WC_INVALID; // stop the ancestor from freeing the already (to be) child
	ResetObjectToPlace();
}<|MERGE_RESOLUTION|>--- conflicted
+++ resolved
@@ -56,15 +56,9 @@
 static Window *_last_scroll_window = nullptr; ///< Window of the last scroll event.
 
 /** List of windows opened at the screen sorted from the front. */
-<<<<<<< HEAD
-WindowBase *_z_front_window = NULL;
+WindowBase *_z_front_window = nullptr;
 /** List of windows opened at the screen sorted from the back. */
-WindowBase *_z_back_window  = NULL;
-=======
-Window *_z_front_window = nullptr;
-/** List of windows opened at the screen sorted from the back. */
-Window *_z_back_window  = nullptr;
->>>>>>> 7c8e7c6b
+WindowBase *_z_back_window  = nullptr;
 
 /** If false, highlight is white, otherwise the by the widget defined colour. */
 bool _window_highlight_colour = false;
@@ -456,13 +450,8 @@
 	_focused_window = w;
 
 	/* So we can inform it that it lost focus */
-<<<<<<< HEAD
-	if (old_focused != NULL) old_focused->OnFocusLost(w);
-	if (_focused_window != NULL) _focused_window->OnFocus(old_focused);
-=======
-	if (old_focused != nullptr) old_focused->OnFocusLost();
-	if (_focused_window != nullptr) _focused_window->OnFocus();
->>>>>>> 7c8e7c6b
+	if (old_focused != nullptr) old_focused->OnFocusLost(w);
+	if (_focused_window != nullptr) _focused_window->OnFocus(old_focused);
 }
 
 /**
@@ -1094,13 +1083,8 @@
 
 	/* Make sure we don't try to access this window as the focused window when it doesn't exist anymore. */
 	if (_focused_window == this) {
-<<<<<<< HEAD
-		this->OnFocusLost(NULL);
-		_focused_window = NULL;
-=======
-		this->OnFocusLost();
+		this->OnFocusLost(nullptr);
 		_focused_window = nullptr;
->>>>>>> 7c8e7c6b
 	}
 
 	this->DeleteChildWindows();
@@ -1492,14 +1476,9 @@
 
 	/* Give focus to the opened window unless a text box
 	 * of focused window has focus (so we don't interrupt typing). But if the new
-<<<<<<< HEAD
 	 * window has a text box, then take focus anyway.
 	 * Do not give the focus while scrolling a viewport (like when the News pops up) */
-	if (_scrolling_viewport == NULL && this->window_class != WC_TOOLTIPS && this->window_class != WC_NEWS_WINDOW && this->window_class != WC_OSK && (!EditBoxInGlobalFocus() || this->nested_root->GetWidgetOfType(WWT_EDITBOX) != NULL)) SetFocusedWindow(this);
-=======
-	 * window has a text box, then take focus anyway. */
-	if (!EditBoxInGlobalFocus() || this->nested_root->GetWidgetOfType(WWT_EDITBOX) != nullptr) SetFocusedWindow(this);
->>>>>>> 7c8e7c6b
+	if (_scrolling_viewport == nullptr && this->window_class != WC_TOOLTIPS && this->window_class != WC_NEWS_WINDOW && this->window_class != WC_OSK && (!EditBoxInGlobalFocus() || this->nested_root->GetWidgetOfType(WWT_EDITBOX) != nullptr)) SetFocusedWindow(this);
 
 	/* Insert the window into the correct location in the z-ordering. */
 	AddWindowToZOrdering(this);
@@ -1905,22 +1884,13 @@
 {
 	IConsoleClose();
 
-<<<<<<< HEAD
-	_z_back_window = NULL;
-	_z_front_window = NULL;
-	_focused_window = NULL;
-	_mouseover_last_w = NULL;
-	_last_scroll_window = NULL;
-	_scrolling_viewport = NULL;
-	_scrolling_viewport_bound = { 0, 0, 0, 0 };
-=======
 	_z_back_window = nullptr;
 	_z_front_window = nullptr;
 	_focused_window = nullptr;
 	_mouseover_last_w = nullptr;
 	_last_scroll_window = nullptr;
-	_scrolling_viewport = false;
->>>>>>> 7c8e7c6b
+	_scrolling_viewport = nullptr;
+	_scrolling_viewport_bound = { 0, 0, 0, 0 };
 	_mouse_hovering = false;
 
 	NWidgetLeaf::InvalidateDimensionCache(); // Reset cached sizes of several widgets.
@@ -1939,13 +1909,8 @@
 	Window *v;
 	FOR_ALL_WINDOWS_FROM_FRONT(v) delete v;
 
-<<<<<<< HEAD
-	for (WindowBase *w = _z_front_window; w != NULL; /* nothing */) {
+	for (WindowBase *w = _z_front_window; w != nullptr; /* nothing */) {
 		WindowBase *to_del = w;
-=======
-	for (w = _z_front_window; w != nullptr; /* nothing */) {
-		Window *to_del = w;
->>>>>>> 7c8e7c6b
 		w = w->z_back;
 		free(to_del);
 	}
@@ -2506,7 +2471,7 @@
 {
 	bool scrollwheel_scrolling = _settings_client.gui.scrollwheel_scrolling == 1 && (_cursor.v_wheel != 0 || _cursor.h_wheel != 0);
 
-	if (_scrolling_viewport == NULL) return ES_NOT_HANDLED;
+	if (_scrolling_viewport == nullptr) return ES_NOT_HANDLED;
 
 	/* When we don't have a last scroll window we are starting to scroll.
 	 * When the last scroll window and this are not the same we went
@@ -2515,14 +2480,9 @@
 
 	if (_last_scroll_window == nullptr || !((_settings_client.gui.scroll_mode != VSM_MAP_LMB && _right_button_down) || scrollwheel_scrolling || (_settings_client.gui.scroll_mode == VSM_MAP_LMB && _left_button_down))) {
 		_cursor.fix_at = false;
-<<<<<<< HEAD
-		_scrolling_viewport = NULL;
-		_last_scroll_window = NULL;
+		_scrolling_viewport = nullptr;
+		_last_scroll_window = nullptr;
 		UpdateActiveScrollingViewport(nullptr);
-=======
-		_scrolling_viewport = false;
-		_last_scroll_window = nullptr;
->>>>>>> 7c8e7c6b
 		return ES_NOT_HANDLED;
 	}
 
@@ -2951,11 +2911,7 @@
 	ViewPort *vp = IsPtInWindowViewport(w, x, y);
 
 	/* Don't allow any action in a viewport if either in menu or when having a modal progress window */
-<<<<<<< HEAD
-	if (vp != NULL && (_game_mode == GM_MENU || _game_mode == GM_BOOTSTRAP || HasModalProgress())) return;
-=======
-	if (vp != nullptr && (_game_mode == GM_MENU || HasModalProgress())) return;
->>>>>>> 7c8e7c6b
+	if (vp != nullptr && (_game_mode == GM_MENU || _game_mode == GM_BOOTSTRAP || HasModalProgress())) return;
 
 	if (mousewheel != 0) {
 		/* Send mousewheel event to window, unless we're scrolling a viewport or the map */
@@ -3154,13 +3110,8 @@
 	CheckSoftLimit();
 
 	/* Do the actual free of the deleted windows. */
-<<<<<<< HEAD
-	for (WindowBase *v = _z_front_window; v != NULL; /* nothing */) {
+	for (WindowBase *v = _z_front_window; v != nullptr; /* nothing */) {
 		WindowBase *w = v;
-=======
-	for (Window *v = _z_front_window; v != nullptr; /* nothing */) {
-		Window *w = v;
->>>>>>> 7c8e7c6b
 		v = v->z_back;
 
 		if (w->window_class != WC_INVALID) continue;
