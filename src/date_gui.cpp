/*
 * This file is part of OpenTTD.
 * OpenTTD is free software; you can redistribute it and/or modify it under the terms of the GNU General Public License as published by the Free Software Foundation, version 2.
 * OpenTTD is distributed in the hope that it will be useful, but WITHOUT ANY WARRANTY; without even the implied warranty of MERCHANTABILITY or FITNESS FOR A PARTICULAR PURPOSE.
 * See the GNU General Public License for more details. You should have received a copy of the GNU General Public License along with OpenTTD. If not, see <http://www.gnu.org/licenses/>.
 */

/** @file date_gui.cpp Graphical selection of a date. */

#include "stdafx.h"
#include "strings_func.h"
#include "date_func.h"
#include "window_func.h"
#include "window_gui.h"
#include "date_gui.h"
#include "core/geometry_func.hpp"
#include "settings_type.h"
#include "dropdown_type.h"
#include "dropdown_func.h"

#include "widgets/date_widget.h"

#include "safeguards.h"


/** Window to select a date graphically by using dropdowns */
struct SetDateWindow : Window {
	SetTickCallback *callback;   ///< Callback to call when a date has been selected
	EconTime::YearMonthDay date; ///< The currently selected date
	EconTime::Year min_year;     ///< The minimum year in the year dropdown
	EconTime::Year max_year;     ///< The maximum year (inclusive) in the year dropdown

	/**
	 * Create the new 'set date' window
	 * @param desc the window description
	 * @param window_number number of the window
	 * @param parent the parent window, i.e. if this closes we should close too
	 * @param initial_date the initial date to show
	 * @param min_year the minimum year to show in the year dropdown
	 * @param max_year the maximum year (inclusive) to show in the year dropdown
	 * @param callback the callback to call once a date has been selected
	 */
<<<<<<< HEAD
	SetDateWindow(WindowDesc *desc, WindowNumber window_number, Window *parent, EconTime::Date initial_date, EconTime::Year min_year, EconTime::Year max_year,
				SetTickCallback *callback, StringID button_text, StringID button_tooltip) :
=======
	SetDateWindow(WindowDesc &desc, WindowNumber window_number, Window *parent, TimerGameEconomy::Date initial_date, TimerGameEconomy::Year min_year, TimerGameEconomy::Year max_year, SetDateCallback *callback, void *callback_data) :
>>>>>>> 7116f143
			Window(desc),
			callback(callback),
			min_year(std::max(EconTime::MIN_YEAR, min_year)),
			max_year(std::min(EconTime::MAX_YEAR, max_year))
	{
		assert(this->min_year <= this->max_year);
		this->parent = parent;
		this->CreateNestedTree();
		if (button_text != STR_NULL || button_tooltip != STR_NULL) {
			NWidgetCore *btn = this->GetWidget<NWidgetCore>(WID_SD_SET_DATE);
			if (button_text != STR_NULL) btn->widget_data = button_text;
			if (button_tooltip != STR_NULL) btn->tool_tip = button_tooltip;
		}
		this->FinishInitNested(window_number);

		if (initial_date == 0) initial_date = EconTime::CurDate();
		this->date = EconTime::ConvertDateToYMD(initial_date);
		this->date.year = Clamp(this->date.year, min_year, max_year);
	}

	Point OnInitialPosition(int16_t sm_width, int16_t sm_height, int window_number) override
	{
		Point pt = { this->parent->left + this->parent->width / 2 - sm_width / 2, this->parent->top + this->parent->height / 2 - sm_height / 2 };
		return pt;
	}

	/**
	 * Helper function to construct the dropdown.
	 * @param widget the dropdown widget to create the dropdown for
	 */
	virtual void ShowDateDropDown(WidgetID widget)
	{
		int selected;
		DropDownList list;

		switch (widget) {
			default: NOT_REACHED();

			case WID_SD_DAY:
				for (uint i = 0; i < 31; i++) {
					list.push_back(MakeDropDownListStringItem(STR_DAY_NUMBER_1ST + i, i + 1));
				}
				selected = this->date.day;
				break;

			case WID_SD_MONTH:
				for (uint i = 0; i < 12; i++) {
					list.push_back(MakeDropDownListStringItem(STR_MONTH_JAN + i, i));
				}
				selected = this->date.month;
				break;

			case WID_SD_YEAR:
				for (EconTime::Year i = this->min_year; i <= this->max_year; i++) {
					SetDParam(0, i);
					list.push_back(MakeDropDownListStringItem(STR_JUST_INT, i.base()));
				}
				selected = this->date.year.base();
				break;
		}

		ShowDropDownList(this, std::move(list), selected, widget);
	}

	void UpdateWidgetSize(WidgetID widget, Dimension &size, [[maybe_unused]] const Dimension &padding, [[maybe_unused]] Dimension &fill, [[maybe_unused]] Dimension &resize) override
	{
		Dimension d = {0, 0};
		switch (widget) {
			default: return;

			case WID_SD_DAY:
				for (uint i = 0; i < 31; i++) {
					d = maxdim(d, GetStringBoundingBox(STR_DAY_NUMBER_1ST + i));
				}
				break;

			case WID_SD_MONTH:
				for (uint i = 0; i < 12; i++) {
					d = maxdim(d, GetStringBoundingBox(STR_MONTH_JAN + i));
				}
				break;

			case WID_SD_YEAR:
				SetDParamMaxValue(0, this->max_year);
				d = maxdim(d, GetStringBoundingBox(STR_JUST_INT));
				break;
		}

		d.width += padding.width;
		d.height += padding.height;
		size = d;
	}

	void SetStringParameters(WidgetID widget) const override
	{
		switch (widget) {
			case WID_SD_DAY:   SetDParam(0, this->date.day - 1 + STR_DAY_NUMBER_1ST); break;
			case WID_SD_MONTH: SetDParam(0, this->date.month + STR_MONTH_JAN); break;
			case WID_SD_YEAR:  SetDParam(0, this->date.year); break;
		}
	}

	void OnClick([[maybe_unused]] Point pt, WidgetID widget, [[maybe_unused]] int click_count) override
	{
		switch (widget) {
			case WID_SD_DAY:
			case WID_SD_MONTH:
			case WID_SD_YEAR:
				ShowDateDropDown(widget);
				break;
			case WID_SD_SET_DATE:
				if (this->callback != nullptr) {
					this->callback(this, DateToStateTicks(EconTime::ConvertYMDToDate(this->date.year, this->date.month, this->date.day)));
				}
				this->Close();
				break;
		}
	}

	void OnDropdownSelect(WidgetID widget, int index) override
	{
		switch (widget) {
			case WID_SD_DAY:
				this->date.day = index;
				break;

			case WID_SD_MONTH:
				this->date.month = index;
				break;

			case WID_SD_YEAR:
				this->date.year = index;
				break;
		}
		this->SetDirty();
	}
};

struct SetMinutesWindow : SetDateWindow
{
	TickMinutes minutes;

	/** Constructor. */
	SetMinutesWindow(WindowDesc *desc, WindowNumber window_number, Window *parent, StateTicks initial_tick, EconTime::Year min_year, EconTime::Year max_year,
				SetTickCallback *callback, StringID button_text, StringID button_tooltip) :
			SetDateWindow(desc, window_number, parent, 0, min_year, max_year, callback, button_text, button_tooltip),
			minutes(_settings_time.ToTickMinutes(initial_tick))
	{
	}

	/**
	 * Helper function to construct the dropdown.
	 * @param widget the dropdown widget to create the dropdown for
	 */
	virtual void ShowDateDropDown(WidgetID widget) override
	{
		int selected;
		DropDownList list;

		switch (widget) {
			default: NOT_REACHED();

			case WID_SD_DAY:
				for (uint i = 0; i < 60; i++) {
					SetDParam(0, i);
					list.push_back(MakeDropDownListStringItem(STR_JUST_INT, i, false));
				}
				selected = this->minutes.ClockMinute();
				break;

			case WID_SD_MONTH:
				for (uint i = 0; i < 24; i++) {
					SetDParam(0, i);
					list.push_back(MakeDropDownListStringItem(STR_JUST_INT, i, false));
				}
				selected = this->minutes.ClockHour();

				break;
		}

		ShowDropDownList(this, std::move(list), selected, widget);
	}

	virtual void UpdateWidgetSize(WidgetID widget, Dimension &size, const Dimension &padding, Dimension &fill, Dimension &resize) override
	{
		Dimension d = {0, 0};
		switch (widget) {
			default: return;

			case WID_SD_DAY:
				for (uint i = 0; i < 60; i++) {
					SetDParam(0, i);
					d = maxdim(d, GetStringBoundingBox(STR_JUST_INT));
				}
				break;

			case WID_SD_MONTH:
				for (uint i = 0; i < 24; i++) {
					SetDParam(0, i);
					d = maxdim(d, GetStringBoundingBox(STR_JUST_INT));
				}
				break;
		}

		d.width += padding.width;
		d.height += padding.height;
		size = d;
	}

	virtual void SetStringParameters(WidgetID widget) const override
	{
		switch (widget) {
			case WID_SD_DAY:   SetDParam(0, this->minutes.ClockMinute()); break;
			case WID_SD_MONTH: SetDParam(0, this->minutes.ClockHour()); break;
		}
	}

	virtual void OnClick(Point pt, WidgetID widget, int click_count) override
	{
		switch (widget) {
			case WID_SD_DAY:
			case WID_SD_MONTH:
			case WID_SD_YEAR:
				ShowDateDropDown(widget);
				break;

			case WID_SD_SET_DATE:
				if (this->callback != nullptr) {
					this->callback(this, _settings_time.FromTickMinutes(this->minutes));
				}
				this->Close();
				break;
		}
	}

	virtual void OnDropdownSelect(WidgetID widget, int index) override
	{
		const TickMinutes now = _settings_time.NowInTickMinutes();
		TickMinutes current = 0;
		switch (widget) {
			case WID_SD_DAY:
				current = now.ToSameDayClockTime(this->minutes.ClockHour(), index);
				break;

			case WID_SD_MONTH:
				current = now.ToSameDayClockTime(index, this->minutes.ClockMinute());
				break;

			default:
				return;
		}

		if (current < (now - 60)) current += 60 * 24;
		this->minutes = current;

		this->SetDirty();
	}
};

/** Widgets for the date setting window. */
static constexpr NWidgetPart _nested_set_date_widgets[] = {
	NWidget(NWID_HORIZONTAL),
		NWidget(WWT_CLOSEBOX, COLOUR_BROWN),
		NWidget(WWT_CAPTION, COLOUR_BROWN), SetDataTip(STR_DATE_CAPTION, STR_TOOLTIP_WINDOW_TITLE_DRAG_THIS),
	EndContainer(),
	NWidget(WWT_PANEL, COLOUR_BROWN),
		NWidget(NWID_VERTICAL), SetPIP(6, 6, 6),
			NWidget(NWID_HORIZONTAL, NC_EQUALSIZE), SetPIP(6, 6, 6),
				NWidget(WWT_DROPDOWN, COLOUR_ORANGE, WID_SD_DAY), SetFill(1, 0), SetDataTip(STR_JUST_STRING, STR_DATE_DAY_TOOLTIP),
				NWidget(WWT_DROPDOWN, COLOUR_ORANGE, WID_SD_MONTH), SetFill(1, 0), SetDataTip(STR_JUST_STRING, STR_DATE_MONTH_TOOLTIP),
				NWidget(WWT_DROPDOWN, COLOUR_ORANGE, WID_SD_YEAR), SetFill(1, 0), SetDataTip(STR_JUST_INT, STR_DATE_YEAR_TOOLTIP),
			EndContainer(),
			NWidget(NWID_HORIZONTAL),
				NWidget(NWID_SPACER), SetFill(1, 0),
				NWidget(WWT_PUSHTXTBTN, COLOUR_BROWN, WID_SD_SET_DATE), SetMinimalSize(100, 12), SetDataTip(STR_DATE_SET_DATE, STR_DATE_SET_DATE_TOOLTIP),
				NWidget(NWID_SPACER), SetFill(1, 0),
			EndContainer(),
		EndContainer(),
	EndContainer()
};

static constexpr NWidgetPart _nested_set_minutes_widgets[] = {
	NWidget(NWID_HORIZONTAL),
		NWidget(WWT_CLOSEBOX, COLOUR_BROWN),
		NWidget(WWT_CAPTION, COLOUR_BROWN), SetDataTip(STR_TIME_CAPTION, STR_TOOLTIP_WINDOW_TITLE_DRAG_THIS),
	EndContainer(),
	NWidget(WWT_PANEL, COLOUR_BROWN),
		NWidget(NWID_VERTICAL), SetPIP(6, 6, 6),
			NWidget(NWID_HORIZONTAL, NC_EQUALSIZE), SetPIP(6, 6, 6),
				NWidget(WWT_DROPDOWN, COLOUR_ORANGE, WID_SD_MONTH), SetFill(1, 0), SetDataTip(STR_JUST_INT, STR_DATE_MINUTES_HOUR_TOOLTIP),
				NWidget(WWT_DROPDOWN, COLOUR_ORANGE, WID_SD_DAY), SetFill(1, 0), SetDataTip(STR_JUST_INT, STR_DATE_MINUTES_MINUTE_TOOLTIP),
			EndContainer(),
			NWidget(NWID_HORIZONTAL),
				NWidget(NWID_SPACER), SetFill(1, 0),
				NWidget(WWT_PUSHTXTBTN, COLOUR_BROWN, WID_SD_SET_DATE), SetMinimalSize(100, 12), SetDataTip(STR_DATE_SET_DATE, STR_DATE_SET_DATE_TOOLTIP),
				NWidget(NWID_SPACER), SetFill(1, 0),
			EndContainer(),
		EndContainer(),
	EndContainer()
};

/** Description of the date setting window. */
static WindowDesc _set_date_desc(__FILE__, __LINE__,
	WDP_CENTER, nullptr, 0, 0,
	WC_SET_DATE, WC_NONE,
	0,
	_nested_set_date_widgets
);

static WindowDesc _set_minutes_desc(__FILE__, __LINE__,
	WDP_CENTER, nullptr, 0, 0,
	WC_SET_DATE, WC_NONE,
	0,
	std::begin(_nested_set_minutes_widgets), std::end(_nested_set_minutes_widgets)
);

/**
 * Create the new 'set date' window
 * @param window_number number for the window
 * @param parent the parent window, i.e. if this closes we should close too
 * @param initial_tick the initial tick to show
 * @param min_year the minimum year to show in the year dropdown
 * @param max_year the maximum year (inclusive) to show in the year dropdown
 * @param callback the callback to call once a date has been selected
 */
void ShowSetDateWindow(Window *parent, int window_number, StateTicks initial_tick, EconTime::Year min_year, EconTime::Year max_year,
		SetTickCallback *callback, StringID button_text, StringID button_tooltip)
{
	CloseWindowByClass(WC_SET_DATE);
<<<<<<< HEAD

	if (!_settings_time.time_in_minutes) {
		new SetDateWindow(&_set_date_desc, window_number, parent, StateTicksToDate(initial_tick), min_year, max_year, callback, button_text, button_tooltip);
	} else {
		new SetMinutesWindow(&_set_minutes_desc, window_number, parent, initial_tick, min_year, max_year, callback, button_text, button_tooltip);
	}
=======
	new SetDateWindow(_set_date_desc, window_number, parent, initial_date, min_year, max_year, callback, callback_data);
>>>>>>> 7116f143
}<|MERGE_RESOLUTION|>--- conflicted
+++ resolved
@@ -40,12 +40,8 @@
 	 * @param max_year the maximum year (inclusive) to show in the year dropdown
 	 * @param callback the callback to call once a date has been selected
 	 */
-<<<<<<< HEAD
-	SetDateWindow(WindowDesc *desc, WindowNumber window_number, Window *parent, EconTime::Date initial_date, EconTime::Year min_year, EconTime::Year max_year,
+	SetDateWindow(WindowDesc &desc, WindowNumber window_number, Window *parent, EconTime::Date initial_date, EconTime::Year min_year, EconTime::Year max_year,
 				SetTickCallback *callback, StringID button_text, StringID button_tooltip) :
-=======
-	SetDateWindow(WindowDesc &desc, WindowNumber window_number, Window *parent, TimerGameEconomy::Date initial_date, TimerGameEconomy::Year min_year, TimerGameEconomy::Year max_year, SetDateCallback *callback, void *callback_data) :
->>>>>>> 7116f143
 			Window(desc),
 			callback(callback),
 			min_year(std::max(EconTime::MIN_YEAR, min_year)),
@@ -189,7 +185,7 @@
 	TickMinutes minutes;
 
 	/** Constructor. */
-	SetMinutesWindow(WindowDesc *desc, WindowNumber window_number, Window *parent, StateTicks initial_tick, EconTime::Year min_year, EconTime::Year max_year,
+	SetMinutesWindow(WindowDesc &desc, WindowNumber window_number, Window *parent, StateTicks initial_tick, EconTime::Year min_year, EconTime::Year max_year,
 				SetTickCallback *callback, StringID button_text, StringID button_tooltip) :
 			SetDateWindow(desc, window_number, parent, 0, min_year, max_year, callback, button_text, button_tooltip),
 			minutes(_settings_time.ToTickMinutes(initial_tick))
@@ -359,7 +355,7 @@
 	WDP_CENTER, nullptr, 0, 0,
 	WC_SET_DATE, WC_NONE,
 	0,
-	std::begin(_nested_set_minutes_widgets), std::end(_nested_set_minutes_widgets)
+	_nested_set_minutes_widgets
 );
 
 /**
@@ -375,14 +371,10 @@
 		SetTickCallback *callback, StringID button_text, StringID button_tooltip)
 {
 	CloseWindowByClass(WC_SET_DATE);
-<<<<<<< HEAD
 
 	if (!_settings_time.time_in_minutes) {
-		new SetDateWindow(&_set_date_desc, window_number, parent, StateTicksToDate(initial_tick), min_year, max_year, callback, button_text, button_tooltip);
+		new SetDateWindow(_set_date_desc, window_number, parent, StateTicksToDate(initial_tick), min_year, max_year, callback, button_text, button_tooltip);
 	} else {
-		new SetMinutesWindow(&_set_minutes_desc, window_number, parent, initial_tick, min_year, max_year, callback, button_text, button_tooltip);
-	}
-=======
-	new SetDateWindow(_set_date_desc, window_number, parent, initial_date, min_year, max_year, callback, callback_data);
->>>>>>> 7116f143
+		new SetMinutesWindow(_set_minutes_desc, window_number, parent, initial_tick, min_year, max_year, callback, button_text, button_tooltip);
+	}
 }