/*
 * This file is part of OpenTTD.
 * OpenTTD is free software; you can redistribute it and/or modify it under the terms of the GNU General Public License as published by the Free Software Foundation, version 2.
 * OpenTTD is distributed in the hope that it will be useful, but WITHOUT ANY WARRANTY; without even the implied warranty of MERCHANTABILITY or FITNESS FOR A PARTICULAR PURPOSE.
 * See the GNU General Public License for more details. You should have received a copy of the GNU General Public License along with OpenTTD. If not, see <http://www.gnu.org/licenses/>.
 */

/** @file hotkeys.cpp Implementation of hotkey related functions */

#include "stdafx.h"
#include "openttd.h"
#include "hotkeys.h"
#include "ini_type.h"
#include "string_func.h"
#include "window_gui.h"

#include "safeguards.h"

std::string _hotkeys_file;

/**
 * List of all HotkeyLists.
 * This is a pointer to ensure initialisation order with the various static HotkeyList instances.
 */
static std::vector<HotkeyList*> *_hotkey_lists = nullptr;

/** String representation of a keycode */
struct KeycodeNames {
	const char *name;       ///< Name of the keycode
	WindowKeyCodes keycode; ///< The keycode
};

/** Array of non-standard keycodes that can be used in the hotkeys config file. */
static const KeycodeNames _keycode_to_name[] = {
	{"SHIFT", WKC_SHIFT},
	{"CTRL", WKC_CTRL},
	{"ALT", WKC_ALT},
	{"META", WKC_META},
	{"GLOBAL", WKC_GLOBAL_HOTKEY},
	{"ESC", WKC_ESC},
	{"BACKSPACE", WKC_BACKSPACE},
	{"INS", WKC_INSERT},
	{"DEL", WKC_DELETE},
	{"PAGEUP", WKC_PAGEUP},
	{"PAGEDOWN", WKC_PAGEDOWN},
	{"END", WKC_END},
	{"HOME", WKC_HOME},
	{"RETURN", WKC_RETURN},
	{"SPACE", WKC_SPACE},
	{"F1", WKC_F1},
	{"F2", WKC_F2},
	{"F3", WKC_F3},
	{"F4", WKC_F4},
	{"F5", WKC_F5},
	{"F6", WKC_F6},
	{"F7", WKC_F7},
	{"F8", WKC_F8},
	{"F9", WKC_F9},
	{"F10", WKC_F10},
	{"F11", WKC_F11},
	{"F12", WKC_F12},
	{"BACKQUOTE", WKC_BACKQUOTE},
	{"PAUSE", WKC_PAUSE},
	{"NUM_DIV", WKC_NUM_DIV},
	{"NUM_MUL", WKC_NUM_MUL},
	{"NUM_MINUS", WKC_NUM_MINUS},
	{"NUM_PLUS", WKC_NUM_PLUS},
	{"NUM_ENTER", WKC_NUM_ENTER},
	{"NUM_DOT", WKC_NUM_DECIMAL},
	{"SLASH", WKC_SLASH},
	{"/", WKC_SLASH}, /* deprecated, use SLASH */
	{"SEMICOLON", WKC_SEMICOLON},
	{";", WKC_SEMICOLON}, /* deprecated, use SEMICOLON */
	{"EQUALS", WKC_EQUALS},
	{"=", WKC_EQUALS}, /* deprecated, use EQUALS */
	{"L_BRACKET", WKC_L_BRACKET},
	{"[", WKC_L_BRACKET}, /* deprecated, use L_BRACKET */
	{"BACKSLASH", WKC_BACKSLASH},
	{"\\", WKC_BACKSLASH}, /* deprecated, use BACKSLASH */
	{"R_BRACKET", WKC_R_BRACKET},
	{"]", WKC_R_BRACKET}, /* deprecated, use R_BRACKET */
	{"SINGLEQUOTE", WKC_SINGLEQUOTE},
	{"'", WKC_SINGLEQUOTE}, /* deprecated, use SINGLEQUOTE */
	{"COMMA", WKC_COMMA},
	{"PERIOD", WKC_PERIOD},
	{".", WKC_PERIOD}, /* deprecated, use PERIOD */
	{"MINUS", WKC_MINUS},
	{"-", WKC_MINUS}, /* deprecated, use MINUS */
	{"HASH", WKC_HASH},
	{"PAGE_UP", WKC_PAGEUP},
	{"PAGE_DOWN", WKC_PAGEDOWN},
};

/**
 * Try to parse a single part of a keycode.
 * @param start Start of the string to parse.
 * @param end End of the string to parse.
 * @return A keycode if a match is found or 0.
 */
static uint16 ParseCode(const char *start, const char *end)
{
	assert(start <= end);
	while (start < end && *start == ' ') start++;
	while (end > start && *end == ' ') end--;
	std::string_view str{start, (size_t)(end - start)};
	for (uint i = 0; i < lengthof(_keycode_to_name); i++) {
		if (StrEqualsIgnoreCase(str, _keycode_to_name[i].name)) {
			return _keycode_to_name[i].keycode;
		}
	}
	if (end - start == 1) {
		if (*start >= 'a' && *start <= 'z') return *start - ('a'-'A');
		/* Ignore invalid keycodes */
		if (*(const uint8 *)start < 128) return *start;
	}
	return 0;
}

/**
 * Parse a string representation of a keycode.
 * @param start Start of the input.
 * @param end End of the input.
 * @return A valid keycode or 0.
 */
static uint16 ParseKeycode(const char *start, const char *end)
{
	assert(start <= end);
	uint16 keycode = 0;
	for (;;) {
		const char *cur = start;
		while (*cur != '+' && cur != end) cur++;
		uint16 code = ParseCode(start, cur);
		if (code == 0) return 0;
		if (code & WKC_SPECIAL_KEYS) {
			/* Some completely wrong keycode we don't support. */
			if (code & ~WKC_SPECIAL_KEYS) return 0;
			keycode |= code;
		} else {
			/* Ignore the code if it has more then 1 letter. */
			if (keycode & ~WKC_SPECIAL_KEYS) return 0;
			keycode |= code;
		}
		if (cur == end) break;
		assert(cur < end);
		start = cur + 1;
	}
	return keycode;
}

/**
 * Parse a string to the keycodes it represents
 * @param hotkey The hotkey object to add the keycodes to
 * @param value The string to parse
 */
static void ParseHotkeys(Hotkey *hotkey, const char *value)
{
	const char *start = value;
	while (*start != '\0') {
		const char *end = start;
		while (*end != '\0' && *end != ',') end++;
		uint16 keycode = ParseKeycode(start, end);
		if (keycode != 0) hotkey->AddKeycode(keycode);
		start = (*end == ',') ? end + 1: end;
	}
}

/**
 * Convert a hotkey to it's string representation so it can be written to the
 * config file. Separate parts of the keycode (like "CTRL" and "F1" are split
 * by a '+'.
 * @param keycode The keycode to convert to a string.
 * @return A string representation of this keycode.
 */
static std::string KeycodeToString(uint16 keycode)
{
	std::string str;
	if (keycode & WKC_GLOBAL_HOTKEY) {
		str += "GLOBAL";
	}
	if (keycode & WKC_SHIFT) {
		if (!str.empty()) str += "+";
		str += "SHIFT";
	}
	if (keycode & WKC_CTRL) {
		if (!str.empty()) str += "+";
		str += "CTRL";
	}
	if (keycode & WKC_ALT) {
		if (!str.empty()) str += "+";
		str += "ALT";
	}
	if (keycode & WKC_META) {
		if (!str.empty()) str += "+";
		str += "META";
	}
	if (!str.empty()) str += "+";
	keycode = keycode & ~WKC_SPECIAL_KEYS;

	for (uint i = 0; i < lengthof(_keycode_to_name); i++) {
		if (_keycode_to_name[i].keycode == keycode) {
			str += _keycode_to_name[i].name;
			return str;
		}
	}
	assert(keycode < 128);
	str.push_back(keycode);
	return str;
}

/**
 * Convert all keycodes attached to a hotkey to a single string. If multiple
 * keycodes are attached to the hotkey they are split by a comma.
 * @param hotkey The keycodes of this hotkey need to be converted to a string.
 * @return A string representation of all keycodes.
 */
std::string SaveKeycodes(const Hotkey *hotkey)
{
	std::string str;
	for (auto keycode : hotkey->keycodes) {
		if (!str.empty()) str += ",";
		str += KeycodeToString(keycode);
	}
	return str;
}

/**
 * Create a new Hotkey object with a single default keycode.
 * @param default_keycode The default keycode for this hotkey.
 * @param name The name of this hotkey.
 * @param num Number of this hotkey, should be unique within the hotkey list.
 */
Hotkey::Hotkey(uint16 default_keycode, const char *name, int num) :
	name(name),
	num(num)
{
	if (default_keycode != 0) this->AddKeycode(default_keycode);
}

/**
 * Create a new Hotkey object with multiple default keycodes.
 * @param default_keycodes An array of default keycodes terminated with 0.
 * @param name The name of this hotkey.
 * @param num Number of this hotkey, should be unique within the hotkey list.
 */
Hotkey::Hotkey(const uint16 *default_keycodes, const char *name, int num) :
	name(name),
	num(num)
{
	const uint16 *keycode = default_keycodes;
	while (*keycode != 0) {
		this->AddKeycode(*keycode);
		keycode++;
	}
}

/**
 * Add a keycode to this hotkey, from now that keycode will be matched
 * in addition to any previously added keycodes.
 * @param keycode The keycode to add.
 */
void Hotkey::AddKeycode(uint16 keycode)
{
	this->keycodes.insert(keycode);
}

HotkeyList::HotkeyList(const char *ini_group, Hotkey *items, GlobalHotkeyHandlerFunc global_hotkey_handler) :
	global_hotkey_handler(global_hotkey_handler), ini_group(ini_group), items(items)
{
	if (_hotkey_lists == nullptr) _hotkey_lists = new std::vector<HotkeyList*>();
	_hotkey_lists->push_back(this);
}

HotkeyList::~HotkeyList()
{
	_hotkey_lists->erase(std::find(_hotkey_lists->begin(), _hotkey_lists->end(), this));
}

/**
 * Load HotkeyList from IniFile.
 * @param ini IniFile to load from.
 */
void HotkeyList::Load(IniFile *ini)
{
	IniGroup *group = ini->GetGroup(this->ini_group);
<<<<<<< HEAD
	for (Hotkey *hotkey = this->items; hotkey->name != nullptr; ++hotkey) {
		IniItem *item = group->GetItem(hotkey->name, false);
=======
	for (Hotkey &hotkey : this->items) {
		IniItem *item = group->GetItem(hotkey.name);
>>>>>>> 5db4473a
		if (item != nullptr) {
			hotkey->keycodes.clear();
			if (item->value.has_value()) ParseHotkeys(hotkey, item->value->c_str());
		}
	}
}

/**
 * Save HotkeyList to IniFile.
 * @param ini IniFile to save to.
 */
void HotkeyList::Save(IniFile *ini) const
{
	IniGroup *group = ini->GetGroup(this->ini_group);
<<<<<<< HEAD
	for (const Hotkey *hotkey = this->items; hotkey->name != nullptr; ++hotkey) {
		IniItem *item = group->GetItem(hotkey->name, true);
		item->SetValue(SaveKeycodes(hotkey));
=======
	for (const Hotkey &hotkey : this->items) {
		IniItem &item = group->GetOrCreateItem(hotkey.name);
		item.SetValue(SaveKeycodes(hotkey));
>>>>>>> 5db4473a
	}
}

/**
 * Check if a keycode is bound to something.
 * @param keycode The keycode that was pressed
 * @param global_only Limit the search to hotkeys defined as 'global'.
 * @return The number of the matching hotkey or -1.
 */
int HotkeyList::CheckMatch(uint16 keycode, bool global_only) const
{
	for (const Hotkey *list = this->items; list->name != nullptr; ++list) {
		auto begin = list->keycodes.begin();
		auto end = list->keycodes.end();
		if (std::find(begin, end, keycode | WKC_GLOBAL_HOTKEY) != end || (!global_only && std::find(begin, end, keycode) != end)) {
			return list->num;
		}
	}
	return -1;
}


static void SaveLoadHotkeys(bool save)
{
	IniFile *ini = new IniFile();
	ini->LoadFromDisk(_hotkeys_file, NO_DIRECTORY);

	for (HotkeyList *list : *_hotkey_lists) {
		if (save) {
			list->Save(ini);
		} else {
			list->Load(ini);
		}
	}

	if (save) ini->SaveToDisk(_hotkeys_file);
	delete ini;
}


/** Load the hotkeys from the config file */
void LoadHotkeysFromConfig()
{
	SaveLoadHotkeys(false);
}

/** Save the hotkeys to the config file */
void SaveHotkeysToConfig()
{
	SaveLoadHotkeys(true);
}

void HandleGlobalHotkeys(WChar key, uint16 keycode)
{
	for (HotkeyList *list : *_hotkey_lists) {
		if (list->global_hotkey_handler == nullptr) continue;

		int hotkey = list->CheckMatch(keycode, true);
		if (hotkey >= 0 && (list->global_hotkey_handler(hotkey) == ES_HANDLED)) return;
	}
}
<|MERGE_RESOLUTION|>--- conflicted
+++ resolved
@@ -282,13 +282,8 @@
 void HotkeyList::Load(IniFile *ini)
 {
 	IniGroup *group = ini->GetGroup(this->ini_group);
-<<<<<<< HEAD
 	for (Hotkey *hotkey = this->items; hotkey->name != nullptr; ++hotkey) {
-		IniItem *item = group->GetItem(hotkey->name, false);
-=======
-	for (Hotkey &hotkey : this->items) {
-		IniItem *item = group->GetItem(hotkey.name);
->>>>>>> 5db4473a
+		IniItem *item = group->GetItem(hotkey->name);
 		if (item != nullptr) {
 			hotkey->keycodes.clear();
 			if (item->value.has_value()) ParseHotkeys(hotkey, item->value->c_str());
@@ -303,15 +298,9 @@
 void HotkeyList::Save(IniFile *ini) const
 {
 	IniGroup *group = ini->GetGroup(this->ini_group);
-<<<<<<< HEAD
 	for (const Hotkey *hotkey = this->items; hotkey->name != nullptr; ++hotkey) {
-		IniItem *item = group->GetItem(hotkey->name, true);
-		item->SetValue(SaveKeycodes(hotkey));
-=======
-	for (const Hotkey &hotkey : this->items) {
-		IniItem &item = group->GetOrCreateItem(hotkey.name);
+		IniItem &item = group->GetOrCreateItem(hotkey->name);
 		item.SetValue(SaveKeycodes(hotkey));
->>>>>>> 5db4473a
 	}
 }
 
