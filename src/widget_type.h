/*
 * This file is part of OpenTTD.
 * OpenTTD is free software; you can redistribute it and/or modify it under the terms of the GNU General Public License as published by the Free Software Foundation, version 2.
 * OpenTTD is distributed in the hope that it will be useful, but WITHOUT ANY WARRANTY; without even the implied warranty of MERCHANTABILITY or FITNESS FOR A PARTICULAR PURPOSE.
 * See the GNU General Public License for more details. You should have received a copy of the GNU General Public License along with OpenTTD. If not, see <http://www.gnu.org/licenses/>.
 */

/** @file widget_type.h Definitions about widgets. */

#ifndef WIDGET_TYPE_H
#define WIDGET_TYPE_H

#include "core/alloc_type.hpp"
#include "core/bitmath_func.hpp"
#include "core/math_func.hpp"
#include "strings_type.h"
#include "gfx_func.h"
#include "gfx_type.h"
#include "window_type.h"

#include <vector>

/** Bits of the #WWT_MATRIX widget data. */
enum MatrixWidgetValues {
	/* Number of column bits of the WWT_MATRIX widget data. */
	MAT_COL_START = 0, ///< Lowest bit of the number of columns.
	MAT_COL_BITS  = 8, ///< Number of bits for the number of columns in the matrix.

	/* Number of row bits of the WWT_MATRIX widget data. */
	MAT_ROW_START = 8, ///< Lowest bit of the number of rows.
	MAT_ROW_BITS  = 8, ///< Number of bits for the number of rows in the matrix.
};

/** Values for an arrow widget */
enum ArrowWidgetValues {
	AWV_DECREASE, ///< Arrow to the left or in case of RTL to the right
	AWV_INCREASE, ///< Arrow to the right or in case of RTL to the left
	AWV_LEFT,     ///< Force the arrow to the left
	AWV_RIGHT,    ///< Force the arrow to the right
};

/** WidgetData values for a resize box widget. */
enum ResizeWidgetValues {
	RWV_SHOW_BEVEL, ///< Bevel of resize box is shown.
	RWV_HIDE_BEVEL, ///< Bevel of resize box is hidden.
};

/**
 * Window widget types, nested widget types, and nested widget part types.
 */
enum WidgetType : uint8 {
	/* Window widget types. */
	WWT_EMPTY,      ///< Empty widget, place holder to reserve space in widget tree.

	WWT_PANEL,      ///< Simple depressed panel
	WWT_INSET,      ///< Pressed (inset) panel, most commonly used as combo box _text_ area
	WWT_IMGBTN,     ///< (Toggle) Button with image
	WWT_IMGBTN_2,   ///< (Toggle) Button with diff image when clicked
	WWT_ARROWBTN,   ///< (Toggle) Button with an arrow
	WWT_TEXTBTN,    ///< (Toggle) Button with text
	WWT_TEXTBTN_2,  ///< (Toggle) Button with diff text when clicked
	WWT_LABEL,      ///< Centered label
	WWT_TEXT,       ///< Pure simple text
	WWT_MATRIX,     ///< Grid of rows and columns. @see MatrixWidgetValues
	WWT_FRAME,      ///< Frame
	WWT_CAPTION,    ///< Window caption (window title between closebox and stickybox)

	WWT_DEBUGBOX,   ///< NewGRF debug box (at top-right of a window, between WWT_CAPTION and WWT_SHADEBOX)
	WWT_SHADEBOX,   ///< Shade box (at top-right of a window, between WWT_DEBUGBOX and WWT_DEFSIZEBOX)
	WWT_DEFSIZEBOX, ///< Default window size box (at top-right of a window, between WWT_SHADEBOX and WWT_STICKYBOX)
	WWT_STICKYBOX,  ///< Sticky box (at top-right of a window, after WWT_DEFSIZEBOX)

	WWT_RESIZEBOX,  ///< Resize box (normally at bottom-right of a window)
	WWT_CLOSEBOX,   ///< Close box (at top-left of a window)
	WWT_DROPDOWN,   ///< Drop down list
	WWT_EDITBOX,    ///< a textbox for typing
	WWT_LAST,       ///< Last Item. use WIDGETS_END to fill up padding!!

	/* Nested widget types. */
	NWID_HORIZONTAL,      ///< Horizontal container.
	NWID_HORIZONTAL_LTR,  ///< Horizontal container that doesn't change the order of the widgets for RTL languages.
	NWID_VERTICAL,        ///< Vertical container.
	NWID_MATRIX,          ///< Matrix container.
	NWID_SPACER,          ///< Invisible widget that takes some space.
	NWID_SELECTION,       ///< Stacked widgets, only one visible at a time (eg in a panel with tabs).
	NWID_VIEWPORT,        ///< Nested widget containing a viewport.
	NWID_BUTTON_DROPDOWN, ///< Button with a drop-down.
	NWID_HSCROLLBAR,      ///< Horizontal scrollbar
	NWID_VSCROLLBAR,      ///< Vertical scrollbar
	NWID_CUSTOM,          ///< General Custom widget.

	/* Nested widget part types. */
	WPT_RESIZE,       ///< Widget part for specifying resizing.
	WPT_MINSIZE,      ///< Widget part for specifying minimal size.
	WPT_MINTEXTLINES, ///< Widget part for specifying minimal number of lines of text.
	WPT_FILL,         ///< Widget part for specifying fill.
	WPT_DATATIP,      ///< Widget part for specifying data and tooltip.
	WPT_PADDING,      ///< Widget part for specifying a padding.
	WPT_PIPSPACE,     ///< Widget part for specifying pre/inter/post space for containers.
	WPT_PIPRATIO,     ///< Widget part for specifying pre/inter/post ratio for containers.
	WPT_TEXTSTYLE,    ///< Widget part for specifying text colour.
	WPT_ALIGNMENT,    ///< Widget part for specifying text/image alignment.
	WPT_ENDCONTAINER, ///< Widget part to denote end of a container.
	WPT_FUNCTION,     ///< Widget part for calling a user function.
	WPT_SCROLLBAR,    ///< Widget part for attaching a scrollbar.

	/* Pushable window widget types. */
	WWT_MASK = 0x7F,

	WWB_PUSHBUTTON    = 1 << 7,

	WWT_PUSHBTN       = WWT_PANEL    | WWB_PUSHBUTTON,    ///< Normal push-button (no toggle button) with custom drawing
	WWT_PUSHTXTBTN    = WWT_TEXTBTN  | WWB_PUSHBUTTON,    ///< Normal push-button (no toggle button) with text caption
	WWT_PUSHIMGBTN    = WWT_IMGBTN   | WWB_PUSHBUTTON,    ///< Normal push-button (no toggle button) with image caption
	WWT_PUSHARROWBTN  = WWT_ARROWBTN | WWB_PUSHBUTTON,    ///< Normal push-button (no toggle button) with arrow caption
	NWID_PUSHBUTTON_DROPDOWN = NWID_BUTTON_DROPDOWN | WWB_PUSHBUTTON,
};

/**
 * Base widget flags.
 */
enum WidgetBaseFlags : uint8 {
	WBF_DIRTY            = 1 <<  0, ///< Widget is dirty.
};
DECLARE_ENUM_AS_BIT_SET(WidgetBaseFlags)

/** Different forms of sizing nested widgets, using NWidgetBase::AssignSizePosition() */
enum SizingType {
	ST_SMALLEST, ///< Initialize nested widget tree to smallest size. Also updates \e current_x and \e current_y.
	ST_RESIZE,   ///< Resize the nested widget tree.
};

/* Forward declarations. */
class NWidgetCore;
class Scrollbar;

/** Lookup between widget IDs and NWidget objects. */
using WidgetLookup = std::map<WidgetID, class NWidgetBase *>;

/**
 * Baseclass for nested widgets.
 * @invariant After initialization, \f$current\_x = smallest\_x + n * resize\_x, for n \geq 0\f$.
 * @invariant After initialization, \f$current\_y = smallest\_y + m * resize\_y, for m \geq 0\f$.
 * @ingroup NestedWidgets
 */
class NWidgetBase : public ZeroedMemoryAllocator {
public:
	NWidgetBase(WidgetType tp);

	virtual void AdjustPaddingForZoom();
	virtual void SetupSmallestSize(Window *w) = 0;
	virtual void AssignSizePosition(SizingType sizing, int x, int y, uint given_width, uint given_height, bool rtl) = 0;

	virtual void FillWidgetLookup(WidgetLookup &widget_lookup) = 0;

	virtual NWidgetCore *GetWidgetFromPos(int x, int y) = 0;
	virtual NWidgetBase *GetWidgetOfType(WidgetType tp);

	/**
	 * Get parent widget of type NWID.
	 * @tparam NWID Type of the nested widget.
	 * @returns Parent widget, or nullptr if no widget of the specified type is found.
	 */
	template <class NWID>
	NWID *GetParentWidget()
	{
		for (NWidgetBase *nwid_parent = this->parent; nwid_parent != nullptr; nwid_parent = nwid_parent->parent) {
			if (NWID *nwid = dynamic_cast<NWID *>(nwid_parent); nwid != nullptr) return nwid;
		}
		return nullptr;
	}

	/**
	 * Get parent widget of type NWID.
	 * @tparam NWID Type of the nested widget.
	 * @returns Parent widget, or nullptr if no widget of the specified type is found.
	 */
	template <class NWID>
	const NWID *GetParentWidget() const
	{
		for (const NWidgetBase *nwid_parent = this->parent; nwid_parent != nullptr; nwid_parent = nwid_parent->parent) {
			if (const NWID *nwid = dynamic_cast<const NWID *>(nwid_parent); nwid != nullptr) return nwid;
		}
		return nullptr;
	}

	virtual bool IsHighlighted() const { return false; }
	virtual TextColour GetHighlightColour() const { return TC_INVALID; }
	virtual void SetHighlighted([[maybe_unused]] TextColour highlight_colour) {}

	/**
	 * Set additional space (padding) around the widget.
	 * @param top    Amount of additional space above the widget.
	 * @param right  Amount of additional space right of the widget.
	 * @param bottom Amount of additional space below the widget.
	 * @param left   Amount of additional space left of the widget.
	 */
	inline void SetPadding(uint8 top, uint8 right, uint8 bottom, uint8 left)
	{
		this->uz_padding.top = top;
		this->uz_padding.right = right;
		this->uz_padding.bottom = bottom;
		this->uz_padding.left = left;
		this->AdjustPaddingForZoom();
	}

	/**
	 * Set additional space (padding) around the widget.
	 * @param padding Amount of padding around the widget.
	 */
	inline void SetPadding(const RectPadding &padding)
	{
		this->uz_padding = padding;
		this->AdjustPaddingForZoom();
	}

	inline uint GetHorizontalStepSize(SizingType sizing) const;
	inline uint GetVerticalStepSize(SizingType sizing) const;

	virtual void Draw(const Window *w) = 0;
	virtual void FillDirtyWidgets(std::vector<NWidgetBase *> &dirty_widgets) = 0;
	virtual void SetDirty(Window *w);

	Rect GetCurrentRect() const
	{
		Rect r;
		r.left = this->pos_x;
		r.top = this->pos_y;
		r.right = this->pos_x + this->current_x - 1;
		r.bottom = this->pos_y + this->current_y - 1;
		return r;
	}

	WidgetType type;      ///< Type of the widget / nested widget.
	WidgetBaseFlags base_flags; ///< Widget base flags
	uint fill_x;          ///< Horizontal fill stepsize (from initial size, \c 0 means not resizable).
	uint fill_y;          ///< Vertical fill stepsize (from initial size, \c 0 means not resizable).
	uint resize_x;        ///< Horizontal resize step (\c 0 means not resizable).
	uint resize_y;        ///< Vertical resize step (\c 0 means not resizable).
	/* Size of the widget in the smallest window possible.
	 * Computed by #SetupSmallestSize() followed by #AssignSizePosition().
	 */
	uint smallest_x;      ///< Smallest horizontal size of the widget in a filled window.
	uint smallest_y;      ///< Smallest vertical size of the widget in a filled window.
	/* Current widget size (that is, after resizing). */
	uint current_x;       ///< Current horizontal size (after resizing).
	uint current_y;       ///< Current vertical size (after resizing).

	int pos_x;            ///< Horizontal position of top-left corner of the widget in the window.
	int pos_y;            ///< Vertical position of top-left corner of the widget in the window.

	RectPadding padding;    ///< Padding added to the widget. Managed by parent container widget. (parent container may swap left and right for RTL)
	RectPadding uz_padding; ///< Unscaled padding, for resize calculation.

<<<<<<< HEAD
	inline bool IsOutsideDrawArea() const
	{
		if ((int)(this->pos_x + this->current_x) <= _cur_dpi->left || (int)(this->pos_x) >= _cur_dpi->left + _cur_dpi->width) return true;
		if ((int)(this->pos_y + this->current_y) <= _cur_dpi->top || (int)(this->pos_y) >= _cur_dpi->top + _cur_dpi->height) return true;
		return false;
	}
=======
	NWidgetBase *parent; ///< Parent widget of this widget, automatically filled in when added to container.
>>>>>>> 502a52ed

protected:
	inline void StoreSizePosition(SizingType sizing, int x, int y, uint given_width, uint given_height);
};

/**
 * Get the horizontal sizing step.
 * @param sizing Type of resize being performed.
 */
inline uint NWidgetBase::GetHorizontalStepSize(SizingType sizing) const
{
	return (sizing == ST_RESIZE) ? this->resize_x : this->fill_x;
}

/**
 * Get the vertical sizing step.
 * @param sizing Type of resize being performed.
 */
inline uint NWidgetBase::GetVerticalStepSize(SizingType sizing) const
{
	return (sizing == ST_RESIZE) ? this->resize_y : this->fill_y;
}

/**
 * Store size and position.
 * @param sizing       Type of resizing to perform.
 * @param x            Horizontal offset of the widget relative to the left edge of the window.
 * @param y            Vertical offset of the widget relative to the top edge of the window.
 * @param given_width  Width allocated to the widget.
 * @param given_height Height allocated to the widget.
 */
inline void NWidgetBase::StoreSizePosition(SizingType sizing, int x, int y, uint given_width, uint given_height)
{
	this->pos_x = x;
	this->pos_y = y;
	if (sizing == ST_SMALLEST) {
		this->smallest_x = given_width;
		this->smallest_y = given_height;
	}
	this->current_x = given_width;
	this->current_y = given_height;
}


/**
 * Base class for a resizable nested widget.
 * @ingroup NestedWidgets
 */
class NWidgetResizeBase : public NWidgetBase {
public:
	NWidgetResizeBase(WidgetType tp, uint fill_x, uint fill_y);

	void AdjustPaddingForZoom() override;
	void SetMinimalSize(uint min_x, uint min_y);
	void SetMinimalSizeAbsolute(uint min_x, uint min_y);
	void SetMinimalTextLines(uint8 min_lines, uint8 spacing, FontSize size);
	void SetFill(uint fill_x, uint fill_y);
	void SetResize(uint resize_x, uint resize_y);

	bool UpdateMultilineWidgetSize(const std::string &str, int max_lines);
	bool UpdateSize(uint min_x, uint min_y);
	bool UpdateVerticalSize(uint min_y);

	void AssignSizePosition(SizingType sizing, int x, int y, uint given_width, uint given_height, bool rtl) override;

	uint min_x; ///< Minimal horizontal size of only this widget.
	uint min_y; ///< Minimal vertical size of only this widget.

	bool absolute; ///< Set if minimum size is fixed and should not be resized.
	uint uz_min_x; ///< Unscaled Minimal horizontal size of only this widget.
	uint uz_min_y; ///< Unscaled Minimal vertical size of only this widget.

	uint8 uz_text_lines;   ///< 'Unscaled' text lines, stored for resize calculation.
	uint8 uz_text_spacing; ///< 'Unscaled' text padding, stored for resize calculation.
	FontSize uz_text_size; ///< 'Unscaled' font size, stored for resize calculation.
};

/** Nested widget flags that affect display and interaction with 'real' widgets. */
enum NWidgetDisplay {
	/* Generic. */
	NDB_LOWERED         = 0, ///< Widget is lowered (pressed down) bit.
	NDB_DISABLED        = 1, ///< Widget is disabled (greyed out) bit.
	/* Viewport widget. */
	NDB_NO_TRANSPARENCY = 2, ///< Viewport is never transparent.
	NDB_SHADE_GREY      = 3, ///< Shade viewport to grey-scale.
	NDB_SHADE_DIMMED    = 4, ///< Display dimmed colours in the viewport.
	/* Button dropdown widget. */
	NDB_DROPDOWN_ACTIVE = 5, ///< Dropdown menu of the button dropdown widget is active. @see #NWID_BUTTON_DROPDOWN
	/* Scrollbar widget. */
	NDB_SCROLLBAR_UP    = 6, ///< Up-button is lowered bit.
	NDB_SCROLLBAR_DOWN  = 7, ///< Down-button is lowered bit.
	/* Generic. */
	NDB_HIGHLIGHT       = 8, ///< Highlight of widget is on.

	ND_LOWERED  = 1 << NDB_LOWERED,                ///< Bit value of the lowered flag.
	ND_DISABLED = 1 << NDB_DISABLED,               ///< Bit value of the disabled flag.
	ND_HIGHLIGHT = 1 << NDB_HIGHLIGHT,             ///< Bit value of the highlight flag.
	ND_NO_TRANSPARENCY = 1 << NDB_NO_TRANSPARENCY, ///< Bit value of the 'no transparency' flag.
	ND_SHADE_GREY      = 1 << NDB_SHADE_GREY,      ///< Bit value of the 'shade to grey' flag.
	ND_SHADE_DIMMED    = 1 << NDB_SHADE_DIMMED,    ///< Bit value of the 'dimmed colours' flag.
	ND_DROPDOWN_ACTIVE = 1 << NDB_DROPDOWN_ACTIVE, ///< Bit value of the 'dropdown active' flag.
	ND_SCROLLBAR_UP    = 1 << NDB_SCROLLBAR_UP,    ///< Bit value of the 'scrollbar up' flag.
	ND_SCROLLBAR_DOWN  = 1 << NDB_SCROLLBAR_DOWN,  ///< Bit value of the 'scrollbar down' flag.
	ND_SCROLLBAR_BTN   = ND_SCROLLBAR_UP | ND_SCROLLBAR_DOWN, ///< Bit value of the 'scrollbar up' or 'scrollbar down' flag.
};
DECLARE_ENUM_AS_BIT_SET(NWidgetDisplay)

/**
 * Base class for a 'real' widget.
 * @ingroup NestedWidgets
 */
class NWidgetCore : public NWidgetResizeBase {
public:
<<<<<<< HEAD
	NWidgetCore(WidgetType tp, Colours colour, uint fill_x, uint fill_y, uint32 widget_data, StringID tool_tip);

	void SetIndex(int index);
	void SetDataTip(uint32 widget_data, StringID tool_tip);
=======
	NWidgetCore(WidgetType tp, Colours colour, WidgetID index, uint fill_x, uint fill_y, uint32_t widget_data, StringID tool_tip);

	void SetDataTip(uint32_t widget_data, StringID tool_tip);
>>>>>>> 502a52ed
	void SetToolTip(StringID tool_tip);
	void SetTextStyle(TextColour colour, FontSize size);
	void SetAlignment(StringAlignment align);

	inline void SetLowered(bool lowered);
	inline bool IsLowered() const;
	inline void SetDisabled(bool disabled);
	inline bool IsDisabled() const;

	void FillWidgetLookup(WidgetLookup &widget_lookup) override;
	NWidgetCore *GetWidgetFromPos(int x, int y) override;
	bool IsHighlighted() const override;
	TextColour GetHighlightColour() const override;
	void SetHighlighted(TextColour highlight_colour) override;
	void FillDirtyWidgets(std::vector<NWidgetBase *> &dirty_widgets) override;

	NWidgetDisplay disp_flags; ///< Flags that affect display and interaction with the widget.
	Colours colour;            ///< Colour of this widget.
<<<<<<< HEAD
	int index;                 ///< Index of the nested widget in the widget array of the window (\c -1 means 'not used').
	uint32 widget_data;        ///< Data of the widget. @see Widget::data
=======
	const WidgetID index;      ///< Index of the nested widget (\c -1 means 'not used').
	uint32_t widget_data;        ///< Data of the widget. @see Widget::data
>>>>>>> 502a52ed
	StringID tool_tip;         ///< Tooltip of the widget. @see Widget::tootips
	WidgetID scrollbar_index;  ///< Index of an attached scrollbar.
	TextColour highlight_colour; ///< Colour of highlight.
	TextColour text_colour;    ///< Colour of text within widget.
	FontSize text_size;        ///< Size of text within widget.
	StringAlignment align;     ///< Alignment of text/image within widget.
};

/**
 * Highlight the widget or not.
 * @param highlight_colour Widget must be highlighted (blink).
 */
inline void NWidgetCore::SetHighlighted(TextColour highlight_colour)
{
	this->disp_flags = highlight_colour != TC_INVALID ? SETBITS(this->disp_flags, ND_HIGHLIGHT) : CLRBITS(this->disp_flags, ND_HIGHLIGHT);
	this->highlight_colour = highlight_colour;
}

/** Return whether the widget is highlighted. */
inline bool NWidgetCore::IsHighlighted() const
{
	return HasBit(this->disp_flags, NDB_HIGHLIGHT);
}

/** Return the colour of the highlight. */
inline TextColour NWidgetCore::GetHighlightColour() const
{
	return this->highlight_colour;
}

/**
 * Lower or raise the widget.
 * @param lowered Widget must be lowered (drawn pressed down).
 */
inline void NWidgetCore::SetLowered(bool lowered)
{
	this->disp_flags = lowered ? SETBITS(this->disp_flags, ND_LOWERED) : CLRBITS(this->disp_flags, ND_LOWERED);
}

/** Return whether the widget is lowered. */
inline bool NWidgetCore::IsLowered() const
{
	return HasBit(this->disp_flags, NDB_LOWERED);
}

/**
 * Disable (grey-out) or enable the widget.
 * @param disabled Widget must be disabled.
 */
inline void NWidgetCore::SetDisabled(bool disabled)
{
	this->disp_flags = disabled ? SETBITS(this->disp_flags, ND_DISABLED) : CLRBITS(this->disp_flags, ND_DISABLED);
}

/** Return whether the widget is disabled. */
inline bool NWidgetCore::IsDisabled() const
{
	return HasBit(this->disp_flags, NDB_DISABLED);
}


/**
 * Baseclass for container widgets.
 * @ingroup NestedWidgets
 */
class NWidgetContainer : public NWidgetBase {
public:
	NWidgetContainer(WidgetType tp) : NWidgetBase(tp) { }

	void AdjustPaddingForZoom() override;
	void Add(std::unique_ptr<NWidgetBase> &&wid);
	void FillWidgetLookup(WidgetLookup &widget_lookup) override;

	void Draw(const Window *w) override;
	NWidgetCore *GetWidgetFromPos(int x, int y) override;
	void FillDirtyWidgets(std::vector<NWidgetBase *> &dirty_widgets) override;

	/** Return whether the container is empty. */
	inline bool IsEmpty() { return this->children.empty(); }

	NWidgetBase *GetWidgetOfType(WidgetType tp) override;

protected:
	std::vector<std::unique_ptr<NWidgetBase>> children; ///< Child widgets in contaier.
};

/** Display planes with zero size for #NWidgetStacked. */
enum StackedZeroSizePlanes {
	SZSP_VERTICAL = INT_MAX / 2, ///< Display plane with zero size horizontally, and filling and resizing vertically.
	SZSP_HORIZONTAL,             ///< Display plane with zero size vertically, and filling and resizing horizontally.
	SZSP_NONE,                   ///< Display plane with zero size in both directions (none filling and resizing).

	SZSP_BEGIN = SZSP_VERTICAL,  ///< First zero-size plane.
};

/**
 * Stacked widgets, widgets all occupying the same space in the window.
 * #NWID_SELECTION allows for selecting one of several panels (planes) to tbe displayed. All planes must have the same size.
 * Since all planes are also initialized, switching between different planes can be done while the window is displayed.
 *
 * There are also a number of special planes (defined in #StackedZeroSizePlanes) that have zero size in one direction (and are stretchable in
 * the other direction) or have zero size in both directions. They are used to make all child planes of the widget disappear.
 * Unlike switching between the regular display planes (that all have the same size), switching from or to one of the zero-sized planes means that
 * a #Window::ReInit() is needed to re-initialize the window since its size changes.
 */
class NWidgetStacked : public NWidgetContainer {
public:
	NWidgetStacked(WidgetID index);

	void AdjustPaddingForZoom() override;
	void SetupSmallestSize(Window *w) override;
	void AssignSizePosition(SizingType sizing, int x, int y, uint given_width, uint given_height, bool rtl) override;
	void FillWidgetLookup(WidgetLookup &widget_lookup) override;

	void Draw(const Window *w) override;
	NWidgetCore *GetWidgetFromPos(int x, int y) override;
	void FillDirtyWidgets(std::vector<NWidgetBase *> &dirty_widgets) override;

	bool SetDisplayedPlane(int plane);

	int shown_plane; ///< Plane being displayed (for #NWID_SELECTION only).
<<<<<<< HEAD
	int index;       ///< If non-negative, index in the #Window::nested_array.
	bool independent_planes = false; ///< If true, treat planes as independent for layout purposes.
=======
	const WidgetID index; ///< If non-negative, index in the #Window::widget_lookup.
>>>>>>> 502a52ed
};

/** Nested widget container flags, */
enum NWidContainerFlags {
	NCB_EQUALSIZE = 0, ///< Containers should keep all their (resizing) children equally large.
	NCB_BIGFIRST  = 1, ///< Allocate space to biggest resize first.

	NC_NONE = 0,                       ///< All flags cleared.
	NC_EQUALSIZE = 1 << NCB_EQUALSIZE, ///< Value of the #NCB_EQUALSIZE flag.
	NC_BIGFIRST  = 1 << NCB_BIGFIRST,  ///< Value of the #NCB_BIGFIRST flag.
};
DECLARE_ENUM_AS_BIT_SET(NWidContainerFlags)

/** Container with pre/inter/post child space. */
class NWidgetPIPContainer : public NWidgetContainer {
public:
	NWidgetPIPContainer(WidgetType tp, NWidContainerFlags flags = NC_NONE);

	void AdjustPaddingForZoom() override;
	void SetPIP(uint8_t pip_pre, uint8_t pip_inter, uint8_t pip_post);
	void SetPIPRatio(uint8_t pip_ratio_pre, uint8_t pip_ratio_inter, uint8_t pip_rato_post);

protected:
	NWidContainerFlags flags; ///< Flags of the container.
	uint8_t pip_pre;            ///< Amount of space before first widget.
	uint8_t pip_inter;          ///< Amount of space between widgets.
	uint8_t pip_post;           ///< Amount of space after last widget.
	uint8_t pip_ratio_pre;      ///< Ratio of remaining space before first widget.
	uint8_t pip_ratio_inter;    ///< Ratio of remaining space between widgets.
	uint8_t pip_ratio_post;     ///< Ratio of remaining space after last widget.

	uint8_t uz_pip_pre;         ///< Unscaled space before first widget.
	uint8_t uz_pip_inter;       ///< Unscaled space between widgets.
	uint8_t uz_pip_post;        ///< Unscaled space after last widget.

	uint8_t gaps; ///< Number of gaps between widgets.
};

/**
 * Horizontal container.
 * @ingroup NestedWidgets
 */
class NWidgetHorizontal : public NWidgetPIPContainer {
public:
	NWidgetHorizontal(NWidContainerFlags flags = NC_NONE);

	void SetupSmallestSize(Window *w) override;
	void AssignSizePosition(SizingType sizing, int x, int y, uint given_width, uint given_height, bool rtl) override;
};

/**
 * Horizontal container that doesn't change the direction of the widgets for RTL languages.
 * @ingroup NestedWidgets
 */
class NWidgetHorizontalLTR : public NWidgetHorizontal {
public:
	NWidgetHorizontalLTR(NWidContainerFlags flags = NC_NONE);

	void AssignSizePosition(SizingType sizing, int x, int y, uint given_width, uint given_height, bool rtl) override;
};

/**
 * Vertical container.
 * @ingroup NestedWidgets
 */
class NWidgetVertical : public NWidgetPIPContainer {
public:
	NWidgetVertical(NWidContainerFlags flags = NC_NONE);

	void SetupSmallestSize(Window *w) override;
	void AssignSizePosition(SizingType sizing, int x, int y, uint given_width, uint given_height, bool rtl) override;
};

/**
 * Matrix container with implicitly equal sized (virtual) sub-widgets.
 * This widget must have exactly one sub-widget. After that this sub-widget
 * is used to draw all of the data within the matrix piece by piece.
 * DrawWidget and OnClick calls will be done to that sub-widget, where the
 * 16 high bits are used to encode the index into the matrix.
 * @ingroup NestedWidgets
 */
class NWidgetMatrix : public NWidgetPIPContainer {
public:
	NWidgetMatrix(Colours colour, WidgetID index);

	void SetClicked(int clicked);
	void SetCount(int count);
	void SetScrollbar(Scrollbar *sb);
	int GetCurrentElement() const;

	void SetupSmallestSize(Window *w) override;
	void AssignSizePosition(SizingType sizing, int x, int y, uint given_width, uint given_height, bool rtl) override;
	void FillWidgetLookup(WidgetLookup &widget_lookup) override;

	NWidgetCore *GetWidgetFromPos(int x, int y) override;
	void FillDirtyWidgets(std::vector<NWidgetBase *> &dirty_widgets) override;
	void Draw(const Window *w) override;
protected:
	const WidgetID index; ///< If non-negative, index in the #Window::widget_lookup.
	Colours colour; ///< Colour of this widget.
	int clicked;    ///< The currently clicked element.
	int count;      ///< Amount of valid elements.
	int current_element; ///< The element currently being processed.
	Scrollbar *sb;  ///< The scrollbar we're associated with.
private:
	int widget_w;   ///< The width of the child widget including inter spacing.
	int widget_h;   ///< The height of the child widget including inter spacing.
	int widgets_x;  ///< The number of visible widgets in horizontal direction.
	int widgets_y;  ///< The number of visible widgets in vertical direction.

	void GetScrollOffsets(int &start_x, int &start_y, int &base_offs_x, int &base_offs_y);
};


/**
 * Spacer widget.
 * @ingroup NestedWidgets
 */
class NWidgetSpacer : public NWidgetResizeBase {
public:
	NWidgetSpacer(int width, int height);

	void SetupSmallestSize(Window *w) override;
	void FillWidgetLookup(WidgetLookup &widget_lookup) override;

	void Draw(const Window *w) override;
	void SetDirty(Window *w) override;
	NWidgetCore *GetWidgetFromPos(int x, int y) override;
	void FillDirtyWidgets(std::vector<NWidgetBase *> &dirty_widgets) override;
};

/**
 * Nested widget with a child.
 * @ingroup NestedWidgets
 */
class NWidgetBackground : public NWidgetCore {
public:
	NWidgetBackground(WidgetType tp, Colours colour, WidgetID index, std::unique_ptr<NWidgetPIPContainer> &&child = nullptr);

	void Add(std::unique_ptr<NWidgetBase> &&nwid);
	void SetPIP(uint8_t pip_pre, uint8_t pip_inter, uint8_t pip_post);
	void SetPIPRatio(uint8_t pip_ratio_pre, uint8_t pip_ratio_inter, uint8_t pip_ratio_post);

	void AdjustPaddingForZoom() override;
	void SetupSmallestSize(Window *w) override;
	void AssignSizePosition(SizingType sizing, int x, int y, uint given_width, uint given_height, bool rtl) override;

	void FillWidgetLookup(WidgetLookup &widget_lookup) override;

	void Draw(const Window *w) override;
	NWidgetCore *GetWidgetFromPos(int x, int y) override;
	NWidgetBase *GetWidgetOfType(WidgetType tp) override;
	void FillDirtyWidgets(std::vector<NWidgetBase *> &dirty_widgets) override;

private:
	std::unique_ptr<NWidgetPIPContainer> child; ///< Child widget.
};

/**
 * Nested widget to display a viewport in a window.
 * After initializing the nested widget tree, call #InitializeViewport(). After changing the window size,
 * call #UpdateViewportCoordinates() eg from Window::OnResize().
 * If the #disp_flags field contains the #ND_NO_TRANSPARENCY bit, the viewport will disable transparency.
 * Shading to grey-scale is controlled with the #ND_SHADE_GREY bit (used for B&W news papers), the #ND_SHADE_DIMMED gives dimmed colours (for colour news papers).
 * @todo Class derives from #NWidgetCore, but does not use #colour, #widget_data, or #tool_tip.
 * @ingroup NestedWidgets
 */
class NWidgetViewport : public NWidgetCore {
public:
	NWidgetViewport(WidgetID index);

	void SetupSmallestSize(Window *w) override;
	void Draw(const Window *w) override;

	void InitializeViewport(Window *w, uint32 follow_flags, ZoomLevel zoom);
	void UpdateViewportCoordinates(Window *w);
};

/**
 * Scrollbar data structure
 */
class Scrollbar {
private:
	const bool is_vertical; ///< Scrollbar has vertical orientation.
	uint16 count;           ///< Number of elements in the list.
	uint16 cap;             ///< Number of visible elements of the scroll bar.
	uint16 pos;             ///< Index of first visible item of the list.
	uint16 stepsize;        ///< Distance to scroll, when pressing the buttons or using the wheel.

public:
	/** Stepping sizes when scrolling */
	enum ScrollbarStepping {
		SS_RAW,             ///< Step in single units.
		SS_SMALL,           ///< Step in #stepsize units.
		SS_BIG,             ///< Step in #cap units.
	};

	Scrollbar(bool is_vertical) : is_vertical(is_vertical), stepsize(1)
	{
	}

	/**
	 * Gets the number of elements in the list
	 * @return the number of elements
	 */
	inline uint16 GetCount() const
	{
		return this->count;
	}

	/**
	 * Gets the number of visible elements of the scrollbar
	 * @return the number of visible elements
	 */
	inline uint16 GetCapacity() const
	{
		return this->cap;
	}

	/**
	 * Gets the position of the first visible element in the list
	 * @return the position of the element
	 */
	inline uint16 GetPosition() const
	{
		return this->pos;
	}

	/**
	 * Checks whether given current item is visible in the list
	 * @param item to check
	 * @return true iff the item is visible
	 */
	inline bool IsVisible(uint16 item) const
	{
		return IsInsideBS(item, this->GetPosition(), this->GetCapacity());
	}

	/**
	 * Is the scrollbar vertical or not?
	 * @return True iff the scrollbar is vertical.
	 */
	inline bool IsVertical() const
	{
		return this->is_vertical;
	}

	/**
	 * Set the distance to scroll when using the buttons or the wheel.
	 * @param stepsize Scrolling speed.
	 */
	void SetStepSize(size_t stepsize)
	{
		assert(stepsize > 0);

		this->stepsize = ClampTo<uint16_t>(stepsize);
	}

	/**
	 * Sets the number of elements in the list
	 * @param num the number of elements in the list
	 * @note updates the position if needed
	 */
	void SetCount(size_t num)
	{
		assert(num <= MAX_UVALUE(uint16));

		this->count = ClampTo<uint16_t>(num);
		/* Ensure position is within bounds */
		this->SetPosition(this->pos);
	}

	/**
	 * Set the capacity of visible elements.
	 * @param capacity the new capacity
	 * @note updates the position if needed
	 */
	void SetCapacity(size_t capacity)
	{
		assert(capacity <= MAX_UVALUE(uint16));

		this->cap = ClampTo<uint16_t>(capacity);
		/* Ensure position is within bounds */
		this->SetPosition(this->pos);
	}

	void SetCapacityFromWidget(Window *w, WidgetID widget, int padding = 0);

	/**
	 * Sets the position of the first visible element
	 * @param position the position of the element
	 * @return true iff the position has changed
	 */
	bool SetPosition(int position)
	{
		uint16 old_pos = this->pos;
		this->pos = Clamp(position, 0, std::max(this->count - this->cap, 0));
		return this->pos != old_pos;
	}

	/**
	 * Updates the position of the first visible element by the given amount.
	 * If the position would be too low or high it will be clamped appropriately
	 * @param difference the amount of change requested
	 * @param unit The stepping unit of \a difference
	 * @return true iff the position has changed
	 */
	bool UpdatePosition(int difference, ScrollbarStepping unit = SS_SMALL)
	{
		if (difference == 0) return false;
		switch (unit) {
			case SS_SMALL: difference *= this->stepsize; break;
			case SS_BIG:   difference *= this->cap; break;
			default: break;
		}
		return this->SetPosition(this->pos + difference);
	}

	/**
	 * Scroll towards the given position; if the item is visible nothing
	 * happens, otherwise it will be shown either at the bottom or top of
	 * the window depending on where in the list it was.
	 * @param position the position to scroll towards.
	 */
	void ScrollTowards(int position)
	{
		if (position < this->GetPosition()) {
			/* scroll up to the item */
			this->SetPosition(position);
		} else if (position >= this->GetPosition() + this->GetCapacity()) {
			/* scroll down so that the item is at the bottom */
			this->SetPosition(position - this->GetCapacity() + 1);
		}
	}

	int GetScrolledRowFromWidget(int clickpos, const Window * const w, WidgetID widget, int padding = 0, int line_height = -1) const;

	/**
	 * Return an iterator pointing to the element of a scrolled widget that a user clicked in.
	 * @param container   Container of elements represented by the scrollbar.
	 * @param clickpos    Vertical position of the mouse click (without taking scrolling into account).
	 * @param w           The window the click was in.
	 * @param widget      Widget number of the widget clicked in.
	 * @param padding     Amount of empty space between the widget edge and the top of the first row. Default value is \c 0.
	 * @param line_height Height of a single row. A negative value means using the vertical resize step of the widget.
	 * @return Iterator to the element clicked at. If clicked at a wrong position, returns as interator to the end of the container.
	 */
	template <typename Tcontainer>
	typename Tcontainer::iterator GetScrolledItemFromWidget(Tcontainer &container, int clickpos, const Window * const w, WidgetID widget, int padding = 0, int line_height = -1) const
	{
		assert(this->GetCount() == container.size()); // Scrollbar and container size must match.
		int row = this->GetScrolledRowFromWidget(clickpos, w, widget, padding, line_height);
		if (row == INT_MAX) return std::end(container);

		typename Tcontainer::iterator it = std::begin(container);
		std::advance(it, row);
		return it;
	}

	EventState UpdateListPositionOnKeyPress(int &list_position, uint16 keycode) const;
};

/**
 * Nested widget to display and control a scrollbar in a window.
 * Also assign the scrollbar to other widgets using #SetScrollbar() to make the mousewheel work.
 * @ingroup NestedWidgets
 */
class NWidgetScrollbar : public NWidgetCore, public Scrollbar {
public:
	NWidgetScrollbar(WidgetType tp, Colours colour, WidgetID index);

	void SetupSmallestSize(Window *w) override;
	void Draw(const Window *w) override;

	static void InvalidateDimensionCache();
	static Dimension GetVerticalDimension();
	static Dimension GetHorizontalDimension();

private:
	static Dimension vertical_dimension;   ///< Cached size of vertical scrollbar button.
	static Dimension horizontal_dimension; ///< Cached size of horizontal scrollbar button.
};

/**
 * Leaf widget.
 * @ingroup NestedWidgets
 */
class NWidgetLeaf : public NWidgetCore {
public:
<<<<<<< HEAD
	NWidgetLeaf(WidgetType tp, Colours colour, int index, uint32 data, StringID tip);
=======
	NWidgetLeaf(WidgetType tp, Colours colour, WidgetID index, uint32_t data, StringID tip);
>>>>>>> 502a52ed

	void SetupSmallestSize(Window *w) override;
	void Draw(const Window *w) override;

	bool ButtonHit(const Point &pt);

	static void InvalidateDimensionCache();

	static const Dimension &GetDropdownBoxDimension()
	{
		if (dropdown_dimension.width == 0) UpdateDropdownBoxDimension();
		return dropdown_dimension;
	}

	static const Dimension &GetResizeBoxDimension()
	{
		if (resizebox_dimension.width == 0) UpdateResizeBoxDimension();
		return resizebox_dimension;
	}

	static const Dimension &GetCloseBoxDimension()
	{
		if (closebox_dimension.width == 0) UpdateCloseBoxDimension();
		return closebox_dimension;
	}

private:
	static void UpdateDropdownBoxDimension();
	static void UpdateResizeBoxDimension();
	static void UpdateCloseBoxDimension();

	static Dimension dropdown_dimension;  ///< Cached size of a dropdown widget.
	static Dimension resizebox_dimension; ///< Cached size of a resizebox widget.
	static Dimension closebox_dimension;  ///< Cached size of a closebox widget.
	static Dimension shadebox_dimension;  ///< Cached size of a shadebox widget.
	static Dimension debugbox_dimension;  ///< Cached size of a debugbox widget.
	static Dimension defsizebox_dimension; ///< Cached size of a defsizebox widget.
	static Dimension stickybox_dimension; ///< Cached size of a stickybox widget.
};

/**
 * Return the biggest possible size of a nested widget.
 * @param base      Base size of the widget.
 * @param max_space Available space for the widget.
 * @param step      Stepsize of the widget.
 * @return Biggest possible size of the widget, assuming that \a base may only be incremented by \a step size steps.
 */
static inline uint ComputeMaxSize(uint base, uint max_space, uint step)
{
	if (base >= max_space || step == 0) return base;
	if (step == 1) return max_space;
	uint increment = max_space - base;
	increment -= increment % step;
	return base + increment;
}

/**
 * @defgroup NestedWidgetParts Hierarchical widget parts
 * To make nested widgets easier to enter, nested widget parts have been created. They allow the tree to be defined in a flat array of parts.
 *
 * - Leaf widgets start with a #NWidget(WidgetType tp, Colours col, int16 idx) part.
 *   Next, specify its properties with one or more of
 *   - #SetMinimalSize Define the minimal size of the widget.
 *   - #SetFill Define how the widget may grow to make it nicely.
 *   - #SetDataTip Define the data and the tooltip of the widget.
 *   - #SetResize Define how the widget may resize.
 *   - #SetPadding Create additional space around the widget.
 *
 * - To insert a nested widget tree from an external source, nested widget part #NWidgetFunction exists.
 *   For further customization, the #SetPadding part may be used.
 *
 * - Space widgets (#NWidgetSpacer) start with a #NWidget(WidgetType tp), followed by one or more of
 *   - #SetMinimalSize Define the minimal size of the widget.
 *   - #SetFill Define how the widget may grow to make it nicely.
 *   - #SetResize Define how the widget may resize.
 *   - #SetPadding Create additional space around the widget.
 *
 * - Container widgets #NWidgetHorizontal, #NWidgetHorizontalLTR, #NWidgetVertical, and #NWidgetMatrix, start with a #NWidget(WidgetType tp) part.
 *   Their properties are derived from the child widgets so they cannot be specified.
 *   You can however use
 *   - #SetPadding Define additional padding around the container.
 *   - #SetPIP Set additional pre/inter/post child widget space.
 *   .
 *   Underneath these properties, all child widgets of the container must be defined. To denote that they are childs, add an indent before the nested widget parts of
 *   the child widgets (it has no meaning for the compiler but it makes the widget parts easier to read).
 *   Below the last child widget, use an #EndContainer part. This part should be aligned with the #NWidget part that started the container.
 *
 * - Stacked widgets #NWidgetStacked map each of their children onto the same space. It behaves like a container, except there is no pre/inter/post space,
 *   so the widget does not support #SetPIP. #SetPadding is allowed though.
 *   Like the other container widgets, below the last child widgets, a #EndContainer part should be used to denote the end of the stacked widget.
 *
 * - Background widgets #NWidgetBackground start with a #NWidget(WidgetType tp, Colours col, int16 idx) part.
 *   What follows depends on how the widget is used.
 *   - If the widget is used as a leaf widget, that is, to create some space in the window to display a viewport or some text, use the properties of the
 *     leaf widgets to define how it behaves.
 *   - If the widget is used a background behind other widgets, it is considered to be a container widgets. Use the properties listed there to define its
 *     behaviour.
 *   .
 *   In both cases, the background widget \b MUST end with a #EndContainer widget part.
 *
 * @see NestedWidgets
 */

/**
 * Widget part for storing data and tooltip information.
 * @ingroup NestedWidgetParts
 */
struct NWidgetPartDataTip {
	uint32 data;      ///< Data value of the widget.
	StringID tooltip; ///< Tooltip of the widget.
};

/**
 * Widget part for storing basic widget information.
 * @ingroup NestedWidgetParts
 */
struct NWidgetPartWidget {
	Colours colour; ///< Widget colour.
<<<<<<< HEAD
	int16 index;    ///< Widget index in the widget array.
=======
	WidgetID index; ///< Index of the widget.
>>>>>>> 502a52ed
};

/**
 * Widget part for storing padding.
 * @ingroup NestedWidgetParts
 */
struct NWidgetPartPaddings : RectPadding {
};

/**
 * Widget part for storing pre/inter/post spaces.
 * @ingroup NestedWidgetParts
 */
struct NWidgetPartPIP {
	uint8 pre, inter, post; ///< Amount of space before/between/after child widgets.
};

/**
 * Widget part for storing minimal text line data.
 * @ingroup NestedWidgetParts
 */
struct NWidgetPartTextLines {
	uint8 lines;   ///< Number of text lines.
	uint8 spacing; ///< Extra spacing around lines.
	FontSize size; ///< Font size of text lines.
};

/**
 * Widget part for storing text colour.
 * @ingroup NestedWidgetParts
 */
struct NWidgetPartTextStyle {
	TextColour colour; ///< TextColour for DrawString.
	FontSize size; ///< Font size of text.
};

/**
 * Widget part for setting text/image alignment within a widget.
 * @ingroup NestedWidgetParts
 */
struct NWidgetPartAlignment {
	StringAlignment align; ///< Alignment of text/image.
};

/**
 * Pointer to function returning a nested widget.
 * @return Nested widget (tree).
 */
typedef std::unique_ptr<NWidgetBase> NWidgetFunctionType();

/**
 * Partial widget specification to allow NWidgets to be written nested.
 * @ingroup NestedWidgetParts
 */
struct NWidgetPart {
	WidgetType type;                         ///< Type of the part. @see NWidgetPartType.
	union {
		Point xy;                        ///< Part with an x/y size.
		NWidgetPartDataTip data_tip;     ///< Part with a data/tooltip.
		NWidgetPartWidget widget;        ///< Part with a start of a widget.
		NWidgetPartPaddings padding;     ///< Part with paddings.
		NWidgetPartPIP pip;              ///< Part with pre/inter/post spaces.
		NWidgetPartTextLines text_lines; ///< Part with text line data.
		NWidgetPartTextStyle text_style; ///< Part with text style data.
		NWidgetPartAlignment align;      ///< Part with internal alignment.
		NWidgetFunctionType *func_ptr;   ///< Part with a function call.
		NWidContainerFlags cont_flags;   ///< Part with container flags.
	} u;
};

/**
 * Widget part function for setting the resize step.
 * @param dx Horizontal resize step. 0 means no horizontal resizing.
 * @param dy Vertical resize step. 0 means no vertical resizing.
 * @ingroup NestedWidgetParts
 */
static inline NWidgetPart SetResize(int16 dx, int16 dy)
{
	NWidgetPart part;

	part.type = WPT_RESIZE;
	part.u.xy.x = dx;
	part.u.xy.y = dy;

	return part;
}

/**
 * Widget part function for setting the minimal size.
 * @param x Horizontal minimal size.
 * @param y Vertical minimal size.
 * @ingroup NestedWidgetParts
 */
static inline NWidgetPart SetMinimalSize(int16 x, int16 y)
{
	NWidgetPart part;

	part.type = WPT_MINSIZE;
	part.u.xy.x = x;
	part.u.xy.y = y;

	return part;
}

/**
 * Widget part function for setting the minimal text lines.
 * @param lines   Number of text lines.
 * @param spacing Extra spacing required.
 * @param size    Font size of text.
 * @ingroup NestedWidgetParts
 */
static inline NWidgetPart SetMinimalTextLines(uint8 lines, uint8 spacing, FontSize size = FS_NORMAL)
{
	NWidgetPart part;

	part.type = WPT_MINTEXTLINES;
	part.u.text_lines.lines = lines;
	part.u.text_lines.spacing = spacing;
	part.u.text_lines.size = size;

	return part;
}

/**
 * Widget part function for setting the text style.
 * @param colour Colour to draw string within widget.
 * @param size Font size to draw string within widget.
 * @ingroup NestedWidgetParts
 */
static inline NWidgetPart SetTextStyle(TextColour colour, FontSize size = FS_NORMAL)
{
	NWidgetPart part;

	part.type = WPT_TEXTSTYLE;
	part.u.text_style.colour = colour;
	part.u.text_style.size = size;

	return part;
}

/**
 * Widget part function for setting the alignment of text/images.
 * @param align  Alignment of text/image within widget.
 * @ingroup NestedWidgetParts
 */
static inline NWidgetPart SetAlignment(StringAlignment align)
{
	NWidgetPart part;

	part.type = WPT_ALIGNMENT;
	part.u.align.align = align;

	return part;
}

/**
 * Widget part function for setting filling.
 * @param fill_x Horizontal filling step from minimal size.
 * @param fill_y Vertical filling step from minimal size.
 * @ingroup NestedWidgetParts
 */
static inline NWidgetPart SetFill(uint fill_x, uint fill_y)
{
	NWidgetPart part;

	part.type = WPT_FILL;
	part.u.xy.x = fill_x;
	part.u.xy.y = fill_y;

	return part;
}

/**
 * Widget part function for denoting the end of a container
 * (horizontal, vertical, WWT_FRAME, WWT_INSET, or WWT_PANEL).
 * @ingroup NestedWidgetParts
 */
static inline NWidgetPart EndContainer()
{
	NWidgetPart part;

	part.type = WPT_ENDCONTAINER;

	return part;
}

/**
 * Widget part function for setting the data and tooltip.
 * @param data Data of the widget.
 * @param tip  Tooltip of the widget.
 * @ingroup NestedWidgetParts
 */
static inline NWidgetPart SetDataTip(uint32 data, StringID tip)
{
	NWidgetPart part;

	part.type = WPT_DATATIP;
	part.u.data_tip.data = data;
	part.u.data_tip.tooltip = tip;

	return part;
}

/**
 * Widget part function for setting the data and tooltip of WWT_MATRIX widgets
 * @param cols Number of columns. \c 0 means to use draw columns with width according to the resize step size.
 * @param rows Number of rows. \c 0 means to use draw rows with height according to the resize step size.
 * @param tip  Tooltip of the widget.
 * @ingroup NestedWidgetParts
 */
static inline NWidgetPart SetMatrixDataTip(uint8 cols, uint8 rows, StringID tip)
{
	return SetDataTip((rows << MAT_ROW_START) | (cols << MAT_COL_START), tip);
}

/**
 * Widget part function for setting additional space around a widget.
 * Parameters start above the widget, and are specified in clock-wise direction.
 * @param top The padding above the widget.
 * @param right The padding right of the widget.
 * @param bottom The padding below the widget.
 * @param left The padding left of the widget.
 * @ingroup NestedWidgetParts
 */
static inline NWidgetPart SetPadding(uint8 top, uint8 right, uint8 bottom, uint8 left)
{
	NWidgetPart part;

	part.type = WPT_PADDING;
	part.u.padding.top = top;
	part.u.padding.right = right;
	part.u.padding.bottom = bottom;
	part.u.padding.left = left;

	return part;
}

/**
 * Widget part function for setting additional space around a widget.
 * @param r The padding around the widget.
 * @ingroup NestedWidgetParts
 */
static inline NWidgetPart SetPadding(const RectPadding &padding)
{
	NWidgetPart part;

	part.type = WPT_PADDING;
	part.u.padding.left = padding.left;
	part.u.padding.top = padding.top;
	part.u.padding.right = padding.right;
	part.u.padding.bottom = padding.bottom;

	return part;
}

/**
 * Widget part function for setting a padding.
 * @param padding The padding to use for all directions.
 * @ingroup NestedWidgetParts
 */
static inline NWidgetPart SetPadding(uint8 padding)
{
	return SetPadding(padding, padding, padding, padding);
}

/**
 * Widget part function for setting a pre/inter/post spaces.
 * @param pre The amount of space before the first widget.
 * @param inter The amount of space between widgets.
 * @param post The amount of space after the last widget.
 * @ingroup NestedWidgetParts
 */
static inline NWidgetPart SetPIP(uint8 pre, uint8 inter, uint8 post)
{
	NWidgetPart part;

	part.type = WPT_PIPSPACE;
	part.u.pip.pre = pre;
	part.u.pip.inter = inter;
	part.u.pip.post = post;

	return part;
}

/**
 * Widget part function for setting a pre/inter/post ratio.
 * @param pre The ratio of space before the first widget.
 * @param inter The ratio of space between widgets.
 * @param post The ratio of space after the last widget.
 * @ingroup NestedWidgetParts
 */
static inline NWidgetPart SetPIPRatio(uint8_t ratio_pre, uint8_t ratio_inter, uint8_t ratio_post)
{
	NWidgetPart part;

	part.type = WPT_PIPRATIO;
	part.u.pip.pre = ratio_pre;
	part.u.pip.inter = ratio_inter;
	part.u.pip.post = ratio_post;

	return part;
}

/**
 * Attach a scrollbar to a widget.
 * The scrollbar is controlled when using the mousewheel on the widget.
 * Multiple widgets can refer to the same scrollbar to make the mousewheel work in all of them.
 * @param index Widget index of the scrollbar.
 * @ingroup NestedWidgetParts
 */
static inline NWidgetPart SetScrollbar(WidgetID index)
{
	NWidgetPart part;

	part.type = WPT_SCROLLBAR;
	part.u.widget.index = index;

	return part;
}

/**
 * Widget part function for starting a new 'real' widget.
 * @param tp  Type of the new nested widget.
 * @param col Colour of the new widget.
 * @param idx Index of the widget.
 * @note with #WWT_PANEL, #WWT_FRAME, #WWT_INSET, a new container is started.
 *       Child widgets must have a index bigger than the parent index.
 * @ingroup NestedWidgetParts
 */
<<<<<<< HEAD
static inline NWidgetPart NWidget(WidgetType tp, Colours col, int16 idx = -1)
=======
static inline NWidgetPart NWidget(WidgetType tp, Colours col, int idx = -1)
>>>>>>> 502a52ed
{
	NWidgetPart part;

	part.type = tp;
	part.u.widget.colour = col;
	part.u.widget.index = idx;

	return part;
}

/**
 * Widget part function for starting a new horizontal container, vertical container, or spacer widget.
 * @param tp         Type of the new nested widget, #NWID_HORIZONTAL, #NWID_VERTICAL, #NWID_SPACER, #NWID_SELECTION, and #NWID_MATRIX.
 * @param cont_flags Flags for the containers (#NWID_HORIZONTAL and #NWID_VERTICAL).
 * @ingroup NestedWidgetParts
 */
static inline NWidgetPart NWidget(WidgetType tp, NWidContainerFlags cont_flags = NC_NONE)
{
	NWidgetPart part;

	part.type = tp;
	part.u.cont_flags = cont_flags;

	return part;
}

/**
 * Obtain a nested widget (sub)tree from an external source.
 * @param func_ptr Pointer to function that returns the tree.
 * @ingroup NestedWidgetParts
 */
static inline NWidgetPart NWidgetFunction(NWidgetFunctionType *func_ptr)
{
	NWidgetPart part;

	part.type = WPT_FUNCTION;
	part.u.func_ptr = func_ptr;

	return part;
}

bool IsContainerWidgetType(WidgetType tp);
std::unique_ptr<NWidgetBase> MakeNWidgets(const NWidgetPart *nwid_begin, const NWidgetPart *nwid_end, std::unique_ptr<NWidgetBase> &&container);
std::unique_ptr<NWidgetBase> MakeWindowNWidgetTree(const NWidgetPart *nwid_begin, const NWidgetPart *nwid_end, NWidgetStacked **shade_select);

std::unique_ptr<NWidgetBase> MakeCompanyButtonRows(WidgetID widget_first, WidgetID widget_last, Colours button_colour, int max_length, StringID button_tooltip);

void SetupWidgetDimensions();

#endif /* WIDGET_TYPE_H */<|MERGE_RESOLUTION|>--- conflicted
+++ resolved
@@ -17,6 +17,7 @@
 #include "gfx_func.h"
 #include "gfx_type.h"
 #include "window_type.h"
+#include "3rdparty/cpp-btree/btree_map.h"
 
 #include <vector>
 
@@ -135,7 +136,7 @@
 class Scrollbar;
 
 /** Lookup between widget IDs and NWidget objects. */
-using WidgetLookup = std::map<WidgetID, class NWidgetBase *>;
+using WidgetLookup = btree::btree_map<WidgetID, class NWidgetBase *>;
 
 /**
  * Baseclass for nested widgets.
@@ -252,16 +253,14 @@
 	RectPadding padding;    ///< Padding added to the widget. Managed by parent container widget. (parent container may swap left and right for RTL)
 	RectPadding uz_padding; ///< Unscaled padding, for resize calculation.
 
-<<<<<<< HEAD
+	NWidgetBase *parent; ///< Parent widget of this widget, automatically filled in when added to container.
+
 	inline bool IsOutsideDrawArea() const
 	{
 		if ((int)(this->pos_x + this->current_x) <= _cur_dpi->left || (int)(this->pos_x) >= _cur_dpi->left + _cur_dpi->width) return true;
 		if ((int)(this->pos_y + this->current_y) <= _cur_dpi->top || (int)(this->pos_y) >= _cur_dpi->top + _cur_dpi->height) return true;
 		return false;
 	}
-=======
-	NWidgetBase *parent; ///< Parent widget of this widget, automatically filled in when added to container.
->>>>>>> 502a52ed
 
 protected:
 	inline void StoreSizePosition(SizingType sizing, int x, int y, uint given_width, uint given_height);
@@ -375,16 +374,9 @@
  */
 class NWidgetCore : public NWidgetResizeBase {
 public:
-<<<<<<< HEAD
-	NWidgetCore(WidgetType tp, Colours colour, uint fill_x, uint fill_y, uint32 widget_data, StringID tool_tip);
-
-	void SetIndex(int index);
-	void SetDataTip(uint32 widget_data, StringID tool_tip);
-=======
 	NWidgetCore(WidgetType tp, Colours colour, WidgetID index, uint fill_x, uint fill_y, uint32_t widget_data, StringID tool_tip);
 
 	void SetDataTip(uint32_t widget_data, StringID tool_tip);
->>>>>>> 502a52ed
 	void SetToolTip(StringID tool_tip);
 	void SetTextStyle(TextColour colour, FontSize size);
 	void SetAlignment(StringAlignment align);
@@ -403,13 +395,8 @@
 
 	NWidgetDisplay disp_flags; ///< Flags that affect display and interaction with the widget.
 	Colours colour;            ///< Colour of this widget.
-<<<<<<< HEAD
-	int index;                 ///< Index of the nested widget in the widget array of the window (\c -1 means 'not used').
-	uint32 widget_data;        ///< Data of the widget. @see Widget::data
-=======
 	const WidgetID index;      ///< Index of the nested widget (\c -1 means 'not used').
-	uint32_t widget_data;        ///< Data of the widget. @see Widget::data
->>>>>>> 502a52ed
+	uint32_t widget_data;      ///< Data of the widget. @see Widget::data
 	StringID tool_tip;         ///< Tooltip of the widget. @see Widget::tootips
 	WidgetID scrollbar_index;  ///< Index of an attached scrollbar.
 	TextColour highlight_colour; ///< Colour of highlight.
@@ -531,12 +518,8 @@
 	bool SetDisplayedPlane(int plane);
 
 	int shown_plane; ///< Plane being displayed (for #NWID_SELECTION only).
-<<<<<<< HEAD
-	int index;       ///< If non-negative, index in the #Window::nested_array.
+	const WidgetID index; ///< If non-negative, index in the #Window::widget_lookup.
 	bool independent_planes = false; ///< If true, treat planes as independent for layout purposes.
-=======
-	const WidgetID index; ///< If non-negative, index in the #Window::widget_lookup.
->>>>>>> 502a52ed
 };
 
 /** Nested widget container flags, */
@@ -674,7 +657,7 @@
  */
 class NWidgetBackground : public NWidgetCore {
 public:
-	NWidgetBackground(WidgetType tp, Colours colour, WidgetID index, std::unique_ptr<NWidgetPIPContainer> &&child = nullptr);
+	NWidgetBackground(WidgetType tp, Colours colour, WidgetID index, std::unique_ptr<NWidgetPIPContainer> child = nullptr);
 
 	void Add(std::unique_ptr<NWidgetBase> &&nwid);
 	void SetPIP(uint8_t pip_pre, uint8_t pip_inter, uint8_t pip_post);
@@ -926,11 +909,7 @@
  */
 class NWidgetLeaf : public NWidgetCore {
 public:
-<<<<<<< HEAD
-	NWidgetLeaf(WidgetType tp, Colours colour, int index, uint32 data, StringID tip);
-=======
 	NWidgetLeaf(WidgetType tp, Colours colour, WidgetID index, uint32_t data, StringID tip);
->>>>>>> 502a52ed
 
 	void SetupSmallestSize(Window *w) override;
 	void Draw(const Window *w) override;
@@ -1049,11 +1028,7 @@
  */
 struct NWidgetPartWidget {
 	Colours colour; ///< Widget colour.
-<<<<<<< HEAD
-	int16 index;    ///< Widget index in the widget array.
-=======
 	WidgetID index; ///< Index of the widget.
->>>>>>> 502a52ed
 };
 
 /**
@@ -1383,11 +1358,7 @@
  *       Child widgets must have a index bigger than the parent index.
  * @ingroup NestedWidgetParts
  */
-<<<<<<< HEAD
-static inline NWidgetPart NWidget(WidgetType tp, Colours col, int16 idx = -1)
-=======
 static inline NWidgetPart NWidget(WidgetType tp, Colours col, int idx = -1)
->>>>>>> 502a52ed
 {
 	NWidgetPart part;
 
@@ -1430,7 +1401,7 @@
 }
 
 bool IsContainerWidgetType(WidgetType tp);
-std::unique_ptr<NWidgetBase> MakeNWidgets(const NWidgetPart *nwid_begin, const NWidgetPart *nwid_end, std::unique_ptr<NWidgetBase> &&container);
+std::unique_ptr<NWidgetBase> MakeNWidgets(const NWidgetPart *nwid_begin, const NWidgetPart *nwid_end, std::unique_ptr<NWidgetBase> container);
 std::unique_ptr<NWidgetBase> MakeWindowNWidgetTree(const NWidgetPart *nwid_begin, const NWidgetPart *nwid_end, NWidgetStacked **shade_select);
 
 std::unique_ptr<NWidgetBase> MakeCompanyButtonRows(WidgetID widget_first, WidgetID widget_last, Colours button_colour, int max_length, StringID button_tooltip);
