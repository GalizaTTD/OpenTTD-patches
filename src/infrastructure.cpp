/* $Id$ */

/*
 * This file is part of OpenTTD.
 * OpenTTD is free software; you can redistribute it and/or modify it under the terms of the GNU General Public License as published by the Free Software Foundation, version 2.
 * OpenTTD is distributed in the hope that it will be useful, but WITHOUT ANY WARRANTY; without even the implied warranty of MERCHANTABILITY or FITNESS FOR A PARTICULAR PURPOSE.
 * See the GNU General Public License for more details. You should have received a copy of the GNU General Public License along with OpenTTD. If not, see <http://www.gnu.org/licenses/>.
 */

/** @file infrastructure.cpp Implementation of infrastructure sharing */

#include "stdafx.h"
#include "infrastructure_func.h"
#include "train.h"
#include "aircraft.h"
#include "error.h"
#include "vehicle_func.h"
#include "station_base.h"
#include "depot_base.h"
#include "pbs.h"
#include "signal_func.h"
#include "window_func.h"
#include "gui.h"
#include "pathfinder/yapf/yapf_cache.h"
#include "company_base.h"
<<<<<<< HEAD
#include "string_func.h"
#include "scope_info.h"
=======
#include "order_cmd.h"
>>>>>>> f3b10599

#include "table/strings.h"

/**
 * Helper function for transferring sharing fees
 * @param v The vehicle involved
 * @param infra_owner The owner of the infrastructure
 * @param cost Amount to transfer as money fraction (shifted 8 bits to the left)
 */
static void PaySharingFee(Vehicle *v, Owner infra_owner, Money cost)
{
	Company *c = Company::Get(v->owner);
	if (!_settings_game.economy.sharing_payment_in_debt) {
		/* Do not allow fee payment to drop (money - loan) below 0. */
		cost = min(cost, (c->money - c->current_loan) << 8);
		if (cost <= 0) return;
	}
	v->profit_this_year -= cost;
	SubtractMoneyFromCompanyFract(v->owner, CommandCost(EXPENSES_SHARING_COST, cost));
	SubtractMoneyFromCompanyFract(infra_owner, CommandCost(EXPENSES_SHARING_INC, -cost));
}

/**
 * Pay the fee for spending a single tick inside a station.
 * @param v The vehicle that is using the station.
 * @param st The station that it uses.
 */
void PayStationSharingFee(Vehicle *v, const Station *st)
{
	if (v->owner == st->owner || st->owner == OWNER_NONE || v->type == VEH_TRAIN) return;
	Money cost = _settings_game.economy.sharing_fee[v->type];
	PaySharingFee(v, st->owner, (cost << 8) / DAY_TICKS);
}

uint16 is2_GetWeight(Train *v)
{
	uint16 weight = (CargoSpec::Get(v->cargo_type)->weight * v->cargo.StoredCount() * FreightWagonMult(v->cargo_type)) / 16;
		/* Vehicle weight is not added for articulated parts. */
	if (!v->IsArticulatedPart()) {
		weight += GetVehicleProperty(v, PROP_TRAIN_WEIGHT, RailVehInfo(v->engine_type)->weight);
	}
		/* Powered wagons have extra weight added. */
	if (HasBit(v->flags, VRF_POWEREDWAGON)) {
		weight += RailVehInfo(v->gcache.first_engine)->pow_wag_weight;
	}
		return weight;
}


/**
 * Pay the daily fee for trains on foreign tracks.
 * @param v The vehicle to pay the fee for.
 */
void PayDailyTrackSharingFee(Train *v)
{
	Owner owner = GetTileOwner(v->tile);
	if (owner == v->owner) return;
	Money cost = _settings_game.economy.sharing_fee[VEH_TRAIN] << 8;
	/* Cost is calculated per 1000 tonnes */
	cost = cost * is2_GetWeight(v) / 1000;
	/* Only pay the required fraction */
	cost = cost * v->running_ticks / DAY_TICKS;
	if (cost != 0) PaySharingFee(v, owner, cost);
}

/**
 * Check whether a vehicle is in an allowed position.
 * @param v     The vehicle to check.
 * @param owner Owner whose infrastructure is not allowed, because the company will be removed. Ignored if INVALID_OWNER.
 * @return      True if the vehicle is compeletely in an allowed position.
 */
static bool VehiclePositionIsAllowed(const Vehicle *v, Owner owner = INVALID_OWNER)
{
	if (!IsValidTile(v->tile)) return true;
	switch (v->type) {
		case VEH_TRAIN:
			if (HasBit(Train::From(v)->subtype, GVSF_VIRTUAL)) return true;
			for (const Vehicle *u = v; u != NULL; u = u->Next()) {
				if (!IsInfraTileUsageAllowed(VEH_TRAIN, v->owner, u->tile) || GetTileOwner(u->tile) == owner) return false;
			}
			return true;
		case VEH_ROAD:
			for (const Vehicle *u = v; u != NULL; u = u->Next()) {
				if (IsRoadDepotTile(u->tile) || IsStandardRoadStopTile(u->tile)) {
					if (!IsInfraTileUsageAllowed(VEH_ROAD, v->owner, u->tile) || GetTileOwner(u->tile) == owner) return false;
				}
			}
			return true;
		case VEH_SHIP:
			if (IsShipDepotTile(v->tile) && v->IsStoppedInDepot()) {
				if (!IsInfraTileUsageAllowed(VEH_SHIP, v->owner, v->tile) || GetTileOwner(v->tile) == owner) return false;
			}
			return true;
		case VEH_AIRCRAFT: {
			const Aircraft *a = Aircraft::From(v);
			if (a->state != FLYING && Station::IsValidID(a->targetairport)) {
				Owner station_owner = Station::Get(a->targetairport)->owner;
				if (!IsInfraUsageAllowed(VEH_AIRCRAFT, a->owner, station_owner) || station_owner == owner) return false;
			}
			return true;
		}
		default: return true;
	}
}

/**
 * Check whether an order has a destination that is allowed.
 * I.e. it refers to a station/depot/waypoint the vehicle is allowed to visit.
 * @param order The order to check
 * @param v     The vehicle this order belongs to.
 * @param owner Owner whose infrastructure is not allowed, because the company will be removed. Ignored if INVALID_OWNER.
 * @return      True if the order has an allowed destination.
 */
static bool OrderDestinationIsAllowed(const Order *order, const Vehicle *v, Owner owner = INVALID_OWNER)
{
	Owner dest_owner;
	switch (order->GetType()) {
		case OT_IMPLICIT:
		case OT_GOTO_STATION:
		case OT_GOTO_WAYPOINT: dest_owner = BaseStation::Get(order->GetDestination())->owner; break;
		case OT_GOTO_DEPOT:    dest_owner = (v->type == VEH_AIRCRAFT) ? Station::Get(order->GetDestination())->owner : GetTileOwner(Depot::Get(order->GetDestination())->xy); break;
		case OT_LOADING:       dest_owner = Station::Get(v->last_station_visited)->owner; break;
		default: return true;
	}
	return dest_owner != owner && IsInfraUsageAllowed(v->type, v->owner, dest_owner);
}

/**
 * Sell a vehicle, no matter where it may be.
 * @param v The vehicle to sell
 * @param give_money Do we actually need to give money to the vehicle owner?
 */
static void RemoveAndSellVehicle(Vehicle *v, bool give_money)
{
	assert(v->Previous() == NULL);

	if (give_money) {
		/* compute total value and give that to the owner */
		Money value = 0;
		for (Vehicle *u = v->First(); u != NULL; u = u->Next()) {
			value += u->value;
		}
		CompanyID old = _current_company;
		_current_company = v->owner;
		SubtractMoneyFromCompany(CommandCost(EXPENSES_NEW_VEHICLES, -value));
		_current_company = old;
	}

	/* take special measures for trains, but not when sharing is disabled or when the train is a free wagon chain */
	if (_settings_game.economy.infrastructure_sharing[VEH_TRAIN] && v->type == VEH_TRAIN && Train::From(v)->IsFrontEngine()) {
 		DeleteVisibleTrain(Train::From(v));
	} else {
		delete v;
	}
}

/**
 * Check all path reservations, and reserve a new path if the current path is invalid.
 */
static void FixAllReservations()
{
	/* if this function is called, we can safely assume that sharing of rails is being switched off */
	assert(!_settings_game.economy.infrastructure_sharing[VEH_TRAIN]);
	Train *v;
	FOR_ALL_TRAINS(v) {
		if (!v->IsPrimaryVehicle() || (v->vehstatus & VS_CRASHED) != 0) continue;
		/* It might happen that the train reserved additional tracks,
		 * but FollowTrainReservation can't detect those because they are no longer reachable.
		 * detect this by first finding the end of the reservation,
		 * then switch sharing on and try again. If these two ends differ,
		 * unreserve the path, switch sharing off and try to reserve a new path */
		PBSTileInfo end_tile_info = FollowTrainReservation(v);

		/* first do a quick test to determine whether the next tile has any reservation at all */
		TileIndex next_tile = end_tile_info.tile + TileOffsByDiagDir(TrackdirToExitdir(end_tile_info.trackdir));
		/* If the next tile doesn't have a reservation at all, the reservation surely ends here. Thus all is well */
		if (GetReservedTrackbits(next_tile) == TRACK_BIT_NONE) continue;

		/* change sharing setting temporarily */
		_settings_game.economy.infrastructure_sharing[VEH_TRAIN] = true;
		PBSTileInfo end_tile_info2 = FollowTrainReservation(v);
		/* if these two reservation ends differ, unreserve the path and try to reserve a new path */
		if (end_tile_info.tile != end_tile_info2.tile || end_tile_info.trackdir != end_tile_info2.trackdir) {
			FreeTrainTrackReservation(v);
			_settings_game.economy.infrastructure_sharing[VEH_TRAIN] = false;
			TryPathReserve(v, true);
		} else {
			_settings_game.economy.infrastructure_sharing[VEH_TRAIN] = false;
		}
	}
}

/**
 * Check if a sharing change is possible.
 * If vehicles are still on others' infrastructure or using others' stations,
 * The change is not possible and false is returned.
 * @param type The type of vehicle whose setting will be changed.
 * @return True if the change can take place, false otherwise.
 */
bool CheckSharingChangePossible(VehicleType type)
{
	if (type != VEH_AIRCRAFT) YapfNotifyTrackLayoutChange(INVALID_TILE, INVALID_TRACK);
	/* Only do something when sharing is being disabled */
	if (_settings_game.economy.infrastructure_sharing[type]) return true;

	StringID error_message = STR_NULL;
	Vehicle *v;
	FOR_ALL_VEHICLES(v) {
		if (type != v->type) continue;
		if (v->Previous() != NULL) continue;

		/* Check vehicle positiion */
		if (!VehiclePositionIsAllowed(v)) {
			error_message = STR_CONFIG_SETTING_SHARING_USED_BY_VEHICLES;
			/* Break immediately, this error message takes precedence over the others. */
			break;
		}

		/* Check current order */
		if (!OrderDestinationIsAllowed(&v->current_order, v)) {
			error_message = STR_CONFIG_SETTING_SHARING_ORDERS_TO_OTHERS;
		}

		/* Check order list */
		if (v->FirstShared() != v) continue;
		Order *o;
		FOR_VEHICLE_ORDERS(v, o) {
			if (!OrderDestinationIsAllowed(o, v)) {
				error_message = STR_CONFIG_SETTING_SHARING_ORDERS_TO_OTHERS;
			}
		}
	}

	if (error_message != STR_NULL) {
		ShowErrorMessage(error_message, INVALID_STRING_ID, WL_ERROR);
		return false;
	}

	if (type == VEH_TRAIN) FixAllReservations();

	return true;
}

/**
 * Handle the removal (through reset_company or bankruptcy) of a company.
 * i.e. remove all vehicles owned by that company or on its infrastructure,
 * and delete all now-invalid orders.
 * @param Owner the company to be removed.
 */
void HandleSharingCompanyDeletion(Owner owner)
{
	YapfNotifyTrackLayoutChange(INVALID_TILE, INVALID_TRACK);

	Vehicle *v = NULL;
	SCOPE_INFO_FMT([&v], "HandleSharingCompanyDeletion: veh: %s", scope_dumper().VehicleInfo(v));
	FOR_ALL_VEHICLES(v) {
		if (!IsCompanyBuildableVehicleType(v) || v->Previous() != NULL) continue;
		/* vehicle position */
		if (v->owner == owner || !VehiclePositionIsAllowed(v, owner)) {
			RemoveAndSellVehicle(v, v->owner != owner);
			continue;
		}
		/* current order */
		if (!OrderDestinationIsAllowed(&v->current_order, v, owner)) {
			if (v->current_order.IsType(OT_LOADING)) {
				v->LeaveStation();
			} else {
				v->current_order.MakeDummy();
			}
			SetWindowDirty(WC_VEHICLE_VIEW, v->index);
		}

		/* order list */
		if (v->FirstShared() != v) continue;

<<<<<<< HEAD
		Order *o = NULL;
		int id = -1;
		SCOPE_INFO_FMT([&], "HandleSharingCompanyDeletion: veh: %s, order: %d, %X", scope_dumper().VehicleInfo(v), id, o ? o->Pack() : 0);
		FOR_VEHICLE_ORDERS(v, o) {
			id++;
			if (OrderDestinationIsAllowed(o, v, owner)) continue;

			o->MakeDummy();
			for (const Vehicle *w = v; w != NULL; w = w->NextShared()) {
				/* In GUI, simulate by removing the order and adding it back */
				InvalidateVehicleOrder(w, id | (INVALID_VEH_ORDER_ID << 8));
				InvalidateVehicleOrder(w, (id << 8) | INVALID_VEH_ORDER_ID);
			}
		}
=======
		RemoveVehicleOrdersIf(v, [&](const Order *o) {
			if (o->GetType() == OT_GOTO_DEPOT && (o->GetDepotActionType() & ODATFB_NEAREST_DEPOT) != 0) return false;
			return !OrderDestinationIsAllowed(o, v, owner);
		});
>>>>>>> f3b10599
	}
}

/**
 * Update all block signals on the map.
 * To be called after the setting for sharing of rails changes.
 * @param owner Owner whose signals to update. If INVALID_OWNER, update everything.
 */
void UpdateAllBlockSignals(Owner owner)
{
	Owner last_owner = INVALID_OWNER;
	TileIndex tile = 0;
	do {
		if (IsTileType(tile, MP_RAILWAY) && HasSignals(tile)) {
			Owner track_owner = GetTileOwner(tile);
			if (owner != INVALID_OWNER && track_owner != owner) continue;

			if (!IsOneSignalBlock(track_owner, last_owner)) {
				/* Cannot update signals of two different companies in one run,
				 * if these signal blocks are not joined */
				UpdateSignalsInBuffer();
				last_owner = track_owner;
			}
			TrackBits bits = GetTrackBits(tile);
			do {
				Track track = RemoveFirstTrack(&bits);
				if (HasSignalOnTrack(tile, track)) {
					AddTrackToSignalBuffer(tile, track, track_owner);
				}
			} while (bits != TRACK_BIT_NONE);
		} else if (IsLevelCrossingTile(tile) && (owner == INVALID_OWNER || GetTileOwner(tile) == owner)) {
			UpdateLevelCrossing(tile);
		}
	} while (++tile != MapSize());

	UpdateSignalsInBuffer();
}<|MERGE_RESOLUTION|>--- conflicted
+++ resolved
@@ -23,12 +23,9 @@
 #include "gui.h"
 #include "pathfinder/yapf/yapf_cache.h"
 #include "company_base.h"
-<<<<<<< HEAD
 #include "string_func.h"
 #include "scope_info.h"
-=======
 #include "order_cmd.h"
->>>>>>> f3b10599
 
 #include "table/strings.h"
 
@@ -304,27 +301,10 @@
 		/* order list */
 		if (v->FirstShared() != v) continue;
 
-<<<<<<< HEAD
-		Order *o = NULL;
-		int id = -1;
-		SCOPE_INFO_FMT([&], "HandleSharingCompanyDeletion: veh: %s, order: %d, %X", scope_dumper().VehicleInfo(v), id, o ? o->Pack() : 0);
-		FOR_VEHICLE_ORDERS(v, o) {
-			id++;
-			if (OrderDestinationIsAllowed(o, v, owner)) continue;
-
-			o->MakeDummy();
-			for (const Vehicle *w = v; w != NULL; w = w->NextShared()) {
-				/* In GUI, simulate by removing the order and adding it back */
-				InvalidateVehicleOrder(w, id | (INVALID_VEH_ORDER_ID << 8));
-				InvalidateVehicleOrder(w, (id << 8) | INVALID_VEH_ORDER_ID);
-			}
-		}
-=======
 		RemoveVehicleOrdersIf(v, [&](const Order *o) {
 			if (o->GetType() == OT_GOTO_DEPOT && (o->GetDepotActionType() & ODATFB_NEAREST_DEPOT) != 0) return false;
 			return !OrderDestinationIsAllowed(o, v, owner);
 		});
->>>>>>> f3b10599
 	}
 }
 
