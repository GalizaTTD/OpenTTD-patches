/*
 * This file is part of OpenTTD.
 * OpenTTD is free software; you can redistribute it and/or modify it under the terms of the GNU General Public License as published by the Free Software Foundation, version 2.
 * OpenTTD is distributed in the hope that it will be useful, but WITHOUT ANY WARRANTY; without even the implied warranty of MERCHANTABILITY or FITNESS FOR A PARTICULAR PURPOSE.
 * See the GNU General Public License for more details. You should have received a copy of the GNU General Public License along with OpenTTD. If not, see <http://www.gnu.org/licenses/>.
 */

/** @file waypoint_base.h Base of waypoints. */

#ifndef WAYPOINT_BASE_H
#define WAYPOINT_BASE_H

#include "base_station_base.h"

/**
 * Enum to handle waypoint flags.
 */
enum WaypointFlags {
	WPF_HIDE_LABEL              = 0, ///< Hide waypoint label
	WPF_ROAD                    = 1, ///< This is a road waypoint
};

/** Representation of a waypoint. */
struct Waypoint final : SpecializedStation<Waypoint, true> {
	uint16_t town_cn;            ///< The N-1th waypoint for this town (consecutive number)
	uint16_t waypoint_flags;     ///< Waypoint flags, see WaypointFlags

	TileArea road_waypoint_area; ///< Tile area the road waypoint part covers

	/**
	 * Create a waypoint at the given tile.
	 * @param tile The location of the waypoint.
	 */
	Waypoint(TileIndex tile = INVALID_TILE) : SpecializedStation<Waypoint, true>(tile), waypoint_flags(0) { }
	~Waypoint();

	void UpdateVirtCoord() override;

	void MoveSign(TileIndex new_xy) override;

	inline bool TileBelongsToRailStation(TileIndex tile) const override
	{
		return IsRailWaypointTile(tile) && GetStationIndex(tile) == this->index;
	}

<<<<<<< HEAD
	uint32_t GetNewGRFVariable(const struct ResolverObject &object, uint16_t variable, uint8_t parameter, bool *available) const override;
=======
	uint32_t GetNewGRFVariable(const struct ResolverObject &object, uint8_t variable, uint8_t parameter, bool &available) const override;
>>>>>>> 5bc3723b

	void GetTileArea(TileArea *ta, StationType type) const override;

	uint GetPlatformLength(TileIndex, DiagDirection) const override
	{
		return 1;
	}

	uint GetPlatformLength(TileIndex) const override
	{
		return 1;
	}

	/**
	 * Is this a single tile waypoint?
	 * @return true if it is.
	 */
	inline bool IsSingleTile() const
	{
		return (this->facilities & FACIL_TRAIN) != 0 && this->train_station.w == 1 && this->train_station.h == 1;
	}

	/**
	 * Is the "type" of waypoint the same as the given waypoint,
	 * i.e. are both a rail waypoint or are both a buoy?
	 * @param wp The waypoint to compare to.
	 * @return true iff their types are equal.
	 */
	inline bool IsOfType(const Waypoint *wp) const
	{
		return this->string_id == wp->string_id;
	}
};

#endif /* WAYPOINT_BASE_H */<|MERGE_RESOLUTION|>--- conflicted
+++ resolved
@@ -43,11 +43,7 @@
 		return IsRailWaypointTile(tile) && GetStationIndex(tile) == this->index;
 	}
 
-<<<<<<< HEAD
-	uint32_t GetNewGRFVariable(const struct ResolverObject &object, uint16_t variable, uint8_t parameter, bool *available) const override;
-=======
-	uint32_t GetNewGRFVariable(const struct ResolverObject &object, uint8_t variable, uint8_t parameter, bool &available) const override;
->>>>>>> 5bc3723b
+	uint32_t GetNewGRFVariable(const struct ResolverObject &object, uint16_t variable, uint8_t parameter, bool &available) const override;
 
 	void GetTileArea(TileArea *ta, StationType type) const override;
 
