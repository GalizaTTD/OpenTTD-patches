/*
 * This file is part of OpenTTD.
 * OpenTTD is free software; you can redistribute it and/or modify it under the terms of the GNU General Public License as published by the Free Software Foundation, version 2.
 * OpenTTD is distributed in the hope that it will be useful, but WITHOUT ANY WARRANTY; without even the implied warranty of MERCHANTABILITY or FITNESS FOR A PARTICULAR PURPOSE.
 * See the GNU General Public License for more details. You should have received a copy of the GNU General Public License along with OpenTTD. If not, see <http://www.gnu.org/licenses/>.
 */

/** @file waypoint_base.h Base of waypoints. */

#ifndef WAYPOINT_BASE_H
#define WAYPOINT_BASE_H

#include "base_station_base.h"

/**
 * Enum to handle waypoint flags.
 */
enum WaypointFlags {
	WPF_HIDE_LABEL              = 0, ///< Hide waypoint label
	WPF_ROAD                    = 1, ///< This is a road waypoint
};

/** Representation of a waypoint. */
struct Waypoint final : SpecializedStation<Waypoint, true> {
	uint16_t town_cn;            ///< The N-1th waypoint for this town (consecutive number)
	uint16_t waypoint_flags;     ///< Waypoint flags, see WaypointFlags

	TileArea road_waypoint_area; ///< Tile area the road waypoint part covers

	/**
	 * Create a waypoint at the given tile.
	 * @param tile The location of the waypoint.
	 */
	Waypoint(TileIndex tile = INVALID_TILE) : SpecializedStation<Waypoint, true>(tile), waypoint_flags(0) { }
	~Waypoint();

	void UpdateVirtCoord() override;

	void MoveSign(TileIndex new_xy) override;

	inline bool TileBelongsToRailStation(TileIndex tile) const override
	{
		return IsRailWaypointTile(tile) && GetStationIndex(tile) == this->index;
	}

<<<<<<< HEAD
	uint32_t GetNewGRFVariable(const struct ResolverObject &object, uint16_t variable, byte parameter, bool *available) const override;
=======
	uint32_t GetNewGRFVariable(const struct ResolverObject &object, uint8_t variable, uint8_t parameter, bool *available) const override;
>>>>>>> 6c5a8f55

	void GetTileArea(TileArea *ta, StationType type) const override;

	uint GetPlatformLength(TileIndex, DiagDirection) const override
	{
		return 1;
	}

	uint GetPlatformLength(TileIndex) const override
	{
		return 1;
	}

	/**
	 * Is this a single tile waypoint?
	 * @return true if it is.
	 */
	inline bool IsSingleTile() const
	{
		return (this->facilities & FACIL_TRAIN) != 0 && this->train_station.w == 1 && this->train_station.h == 1;
	}

	/**
	 * Is the "type" of waypoint the same as the given waypoint,
	 * i.e. are both a rail waypoint or are both a buoy?
	 * @param wp The waypoint to compare to.
	 * @return true iff their types are equal.
	 */
	inline bool IsOfType(const Waypoint *wp) const
	{
		return this->string_id == wp->string_id;
	}
};

#endif /* WAYPOINT_BASE_H */<|MERGE_RESOLUTION|>--- conflicted
+++ resolved
@@ -43,11 +43,7 @@
 		return IsRailWaypointTile(tile) && GetStationIndex(tile) == this->index;
 	}
 
-<<<<<<< HEAD
-	uint32_t GetNewGRFVariable(const struct ResolverObject &object, uint16_t variable, byte parameter, bool *available) const override;
-=======
-	uint32_t GetNewGRFVariable(const struct ResolverObject &object, uint8_t variable, uint8_t parameter, bool *available) const override;
->>>>>>> 6c5a8f55
+	uint32_t GetNewGRFVariable(const struct ResolverObject &object, uint16_t variable, uint8_t parameter, bool *available) const override;
 
 	void GetTileArea(TileArea *ta, StationType type) const override;
 
