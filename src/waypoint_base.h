/*
 * This file is part of OpenTTD.
 * OpenTTD is free software; you can redistribute it and/or modify it under the terms of the GNU General Public License as published by the Free Software Foundation, version 2.
 * OpenTTD is distributed in the hope that it will be useful, but WITHOUT ANY WARRANTY; without even the implied warranty of MERCHANTABILITY or FITNESS FOR A PARTICULAR PURPOSE.
 * See the GNU General Public License for more details. You should have received a copy of the GNU General Public License along with OpenTTD. If not, see <http://www.gnu.org/licenses/>.
 */

/** @file waypoint_base.h Base of waypoints. */

#ifndef WAYPOINT_BASE_H
#define WAYPOINT_BASE_H

#include "base_station_base.h"

/**
 * Enum to handle waypoint flags.
 */
enum WaypointFlags {
	WPF_HIDE_LABEL              = 0, ///< Hide waypoint label
	WPF_ROAD                    = 1, ///< This is a road waypoint
};

/** Representation of a waypoint. */
<<<<<<< HEAD
struct Waypoint FINAL : SpecializedStation<Waypoint, true> {
	uint16_t town_cn;            ///< The N-1th waypoint for this town (consecutive number)
	uint16_t waypoint_flags;     ///< Waypoint flags, see WaypointFlags

	TileArea road_waypoint_area; ///< Tile area the road waypoint part covers
=======
struct Waypoint final : SpecializedStation<Waypoint, true> {
	uint16_t town_cn;    ///< The N-1th waypoint for this town (consecutive number)
>>>>>>> 22eed961

	/**
	 * Create a waypoint at the given tile.
	 * @param tile The location of the waypoint.
	 */
	Waypoint(TileIndex tile = INVALID_TILE) : SpecializedStation<Waypoint, true>(tile), waypoint_flags(0) { }
	~Waypoint();

	void UpdateVirtCoord() override;

	void MoveSign(TileIndex new_xy) override;

	inline bool TileBelongsToRailStation(TileIndex tile) const override
	{
		return IsRailWaypointTile(tile) && GetStationIndex(tile) == this->index;
	}

	uint32_t GetNewGRFVariable(const struct ResolverObject &object, uint16_t variable, byte parameter, bool *available) const override;

	void GetTileArea(TileArea *ta, StationType type) const override;

	uint GetPlatformLength(TileIndex, DiagDirection) const override
	{
		return 1;
	}

	uint GetPlatformLength(TileIndex) const override
	{
		return 1;
	}

	/**
	 * Is this a single tile waypoint?
	 * @return true if it is.
	 */
	inline bool IsSingleTile() const
	{
		return (this->facilities & FACIL_TRAIN) != 0 && this->train_station.w == 1 && this->train_station.h == 1;
	}

	/**
	 * Is the "type" of waypoint the same as the given waypoint,
	 * i.e. are both a rail waypoint or are both a buoy?
	 * @param wp The waypoint to compare to.
	 * @return true iff their types are equal.
	 */
	inline bool IsOfType(const Waypoint *wp) const
	{
		return this->string_id == wp->string_id;
	}
};

#endif /* WAYPOINT_BASE_H */<|MERGE_RESOLUTION|>--- conflicted
+++ resolved
@@ -21,16 +21,11 @@
 };
 
 /** Representation of a waypoint. */
-<<<<<<< HEAD
-struct Waypoint FINAL : SpecializedStation<Waypoint, true> {
+struct Waypoint final : SpecializedStation<Waypoint, true> {
 	uint16_t town_cn;            ///< The N-1th waypoint for this town (consecutive number)
 	uint16_t waypoint_flags;     ///< Waypoint flags, see WaypointFlags
 
 	TileArea road_waypoint_area; ///< Tile area the road waypoint part covers
-=======
-struct Waypoint final : SpecializedStation<Waypoint, true> {
-	uint16_t town_cn;    ///< The N-1th waypoint for this town (consecutive number)
->>>>>>> 22eed961
 
 	/**
 	 * Create a waypoint at the given tile.
