--- conflicted
+++ resolved
@@ -70,7 +70,7 @@
 extern void DrawRoadBitsTunnelBridge(TileInfo *ti);
 extern const RoadBits _invalid_tileh_slopes_road[2][15];
 
-extern CommandCost IsRailStationBridgeAboveOk(TileIndex tile, const StationSpec *statspec, byte layout, TileIndex northern_bridge_end, TileIndex southern_bridge_end, int bridge_height,
+extern CommandCost IsRailStationBridgeAboveOk(TileIndex tile, const StationSpec *statspec, uint8_t layout, TileIndex northern_bridge_end, TileIndex southern_bridge_end, int bridge_height,
 		BridgeType bridge_type, TransportType bridge_transport_type);
 
 extern CommandCost IsRoadStopBridgeAboveOK(TileIndex tile, const RoadStopSpec *spec, bool drive_through, DiagDirection entrance,
@@ -366,11 +366,7 @@
  * @param text unused
  * @return the cost of this operation or an error
  */
-<<<<<<< HEAD
 CommandCost CmdBuildBridge(TileIndex end_tile, DoCommandFlag flags, uint32_t p1, uint32_t p2, const char *text)
-=======
-CommandCost CmdBuildBridge(DoCommandFlag flags, TileIndex tile_end, TileIndex tile_start, TransportType transport_type, BridgeType bridge_type, uint8_t road_rail_type)
->>>>>>> 6c5a8f55
 {
 	CompanyID company = _current_company;
 
@@ -957,11 +953,7 @@
  * @param text unused
  * @return the cost of this operation or an error
  */
-<<<<<<< HEAD
 CommandCost CmdBuildTunnel(TileIndex start_tile, DoCommandFlag flags, uint32_t p1, uint32_t p2, const char *text)
-=======
-CommandCost CmdBuildTunnel(DoCommandFlag flags, TileIndex start_tile, TransportType transport_type, uint8_t road_rail_type)
->>>>>>> 6c5a8f55
 {
 	CompanyID company = _current_company;
 
@@ -3096,14 +3088,13 @@
  */
 extern const uint8_t _tunnel_visibility_frame[DIAGDIR_END] = {12, 8, 8, 12};
 
-extern const byte _tunnel_turnaround_pre_visibility_frame[DIAGDIR_END] = {31, 27, 27, 31};
+extern const uint8_t _tunnel_turnaround_pre_visibility_frame[DIAGDIR_END] = {31, 27, 27, 31};
 
 static VehicleEnterTileStatus VehicleEnter_TunnelBridge(Vehicle *v, TileIndex tile, int x, int y)
 {
 	/* Direction into the wormhole */
 	const DiagDirection dir = GetTunnelBridgeDirection(tile);
 	/* New position of the vehicle on the tile */
-<<<<<<< HEAD
 	int pos = (DiagDirToAxis(dir) == AXIS_X ? x - (TileX(tile) * TILE_SIZE) : y - (TileY(tile) * TILE_SIZE));
 	/* Number of units moved by the vehicle since entering the tile */
 	int frame = (dir == DIAGDIR_NE || dir == DIAGDIR_NW) ? TILE_SIZE - 1 - pos : pos;
@@ -3118,11 +3109,6 @@
 	int z = GetSlopePixelZ(x, y, true) - v->z_pos;
 
 	if (abs(z) > 2) return VETSB_CANNOT_ENTER;
-=======
-	uint8_t pos = (DiagDirToAxis(vdir) == AXIS_X ? x : y) & TILE_UNIT_MASK;
-	/* Number of units moved by the vehicle since entering the tile */
-	uint8_t frame = (vdir == DIAGDIR_NE || vdir == DIAGDIR_NW) ? TILE_SIZE - 1 - pos : pos;
->>>>>>> 6c5a8f55
 
 	if (IsTunnel(tile)) {
 		/* Direction of the vehicle */
