--- conflicted
+++ resolved
@@ -399,21 +399,6 @@
 		is_new_owner = (owner == OWNER_NONE);
 		if (is_new_owner) owner = company;
 
-		switch (transport_type) {
-<<<<<<< HEAD
-			case TRANSPORT_ROAD:
-				/* Do not remove road types when upgrading a bridge */
-				roadtypes |= GetRoadTypes(tile_start);
-=======
-			case TRANSPORT_RAIL:
-				/* Keep the reservation, the path stays valid. */
-				pbs_reservation = HasTunnelBridgeReservation(tile_start);
->>>>>>> 1911c0cb
-				break;
-
-			default: break;
-		}
-
 		is_upgrade = true;
 	} else {
 		/* Build a new bridge. */
