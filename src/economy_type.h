--- conflicted
+++ resolved
@@ -28,15 +28,9 @@
 struct Economy {
 	Money max_loan;                         ///< NOSAVE: Maximum possible loan
 	int16_t fluct;                          ///< Economy fluctuation status
-<<<<<<< HEAD
-	byte interest_rate;                     ///< Interest
-	byte infl_amount;                       ///< inflation amount
-	byte infl_amount_pr;                    ///< inflation rate for payment rates
-=======
-	uint8_t interest_rate;                   ///< Interest
-	uint8_t infl_amount;                     ///< inflation amount
-	uint8_t infl_amount_pr;                  ///< inflation rate for payment rates
->>>>>>> 6c5a8f55
+	uint8_t interest_rate;                  ///< Interest
+	uint8_t infl_amount;                    ///< inflation amount
+	uint8_t infl_amount_pr;                 ///< inflation rate for payment rates
 	uint32_t industry_daily_change_counter; ///< Bits 31-16 are number of industry to be performed, 15-0 are fractional collected daily
 	uint32_t industry_daily_increment;      ///< The value which will increment industry_daily_change_counter. Computed value. NOSAVE
 	uint64_t inflation_prices;              ///< Cumulated inflation of prices since game start; 16 bit fractional part
@@ -181,7 +175,7 @@
 };
 
 /** Define basic enum properties for ExpensesType */
-template <> struct EnumPropsT<ExpensesType> : MakeEnumPropsT<ExpensesType, byte, EXPENSES_CONSTRUCTION, EXPENSES_END, INVALID_EXPENSES, 8> {};
+template <> struct EnumPropsT<ExpensesType> : MakeEnumPropsT<ExpensesType, uint8_t, EXPENSES_CONSTRUCTION, EXPENSES_END, INVALID_EXPENSES, 8> {};
 
 /**
  * Data type for storage of Money for each #ExpensesType category.
@@ -247,21 +241,21 @@
 struct CargoPayment;
 typedef uint32_t CargoPaymentID;
 
-enum CargoPaymentAlgorithm : byte {
+enum CargoPaymentAlgorithm : uint8_t {
 	CPA_BEGIN = 0,       ///< Used for iterations and limit testing
 	CPA_TRADITIONAL = 0, ///< Traditional algorithm
 	CPA_MODERN,          ///< Modern algorithm
 	CPA_END,             ///< Used for iterations and limit testing
 };
 
-enum TickRateMode : byte {
+enum TickRateMode : uint8_t {
 	TRM_BEGIN = 0,       ///< Used for iterations and limit testing
 	TRM_TRADITIONAL = 0, ///< Traditional value (30ms)
 	TRM_MODERN,          ///< Modern value (27ms)
 	TRM_END,             ///< Used for iterations and limit testing
 };
 
-enum CargoScalingMode : byte {
+enum CargoScalingMode : uint8_t {
 	CSM_BEGIN = 0,         ///< Used for iterations and limit testing
 	CSM_MONTHLY = 0,       ///< Traditional cargo scaling
 	CSM_DAYLENGTH,         ///< Also scale by day length
