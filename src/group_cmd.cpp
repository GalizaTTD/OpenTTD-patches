--- conflicted
+++ resolved
@@ -21,11 +21,8 @@
 #include "company_func.h"
 #include "core/pool_func.hpp"
 #include "order_backup.h"
-<<<<<<< HEAD
 #include "tbtr_template_vehicle.h"
-=======
 #include "tracerestrict.h"
->>>>>>> faf8dab1
 
 #include "table/strings.h"
 
@@ -352,13 +349,11 @@
 
 		VehicleType vt = g->vehicle_type;
 
-<<<<<<< HEAD
 		/* Delete all template replacements using the just deleted group */
 		deleteIllegalTemplateReplacements(g->index);
-=======
+
 		/* notify tracerestrict that group is about to be deleted */
 		TraceRestrictRemoveGroupID(g->index);
->>>>>>> faf8dab1
 
 		/* Delete the Replace Vehicle Windows */
 		DeleteWindowById(WC_REPLACE_VEHICLE, g->vehicle_type);
