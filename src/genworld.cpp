--- conflicted
+++ resolved
@@ -10,8 +10,7 @@
 #include "stdafx.h"
 #include "landscape.h"
 #include "company_func.h"
-#include "town_cmd.h"
-#include "signs_cmd.h"
+#include "command_func.h"
 #include "3rdparty/nlohmann/json.hpp"
 #include "strings_func.h"
 #include "genworld.h"
@@ -364,10 +363,8 @@
 	}
 
 	_GenerateWorld();
-<<<<<<< HEAD
 
 	ReInitAllWindows(false);
-=======
 }
 
 /** Town data imported from JSON files and used to place towns. */
@@ -389,16 +386,14 @@
 static bool TryFoundTownNearby(TileIndex tile, void *user_data)
 {
 	ExternalTownData &town = *static_cast<ExternalTownData *>(user_data);
-	std::tuple<CommandCost, Money, TownID> result = Command<CMD_FOUND_TOWN>::Do(DC_EXEC, tile, TSZ_SMALL, town.is_city, _settings_game.economy.town_layout, false, 0, town.name);
-
-	TownID id = std::get<TownID>(result);
-
-	/* Check if the command failed. */
-	if (id == INVALID_TOWN) return false;
-
-	/* The command succeeded, send the ID back through user_data. */
-	town.town_id = id;
-	return true;
+	CommandCost result = DoCommand(tile, TSZ_SMALL | town.is_city << 2 | _settings_game.economy.town_layout << 3, 0, DC_EXEC, CMD_FOUND_TOWN, town.name.c_str());
+	if (result.HasResultData()) {
+		/* The command succeeded, send the ID back through user_data. */
+		town.town_id = result.GetResultData();
+		return true;
+	} else {
+		return false;
+	}
 }
 
 /**
@@ -490,11 +485,11 @@
 		switch (_settings_game.game_creation.heightmap_rotation) {
 			case HM_CLOCKWISE:
 				/* Tile coordinates align with what we expect. */
-				tile = TileXY(town.x_proportion * Map::MaxX(), town.y_proportion * Map::MaxY());
+				tile = TileXY(town.x_proportion * MapMaxX(), town.y_proportion * MapMaxY());
 				break;
 			case HM_COUNTER_CLOCKWISE:
 				/* Tile coordinates are rotated and must be adjusted. */
-				tile = TileXY((1 - town.y_proportion * Map::MaxX()), town.x_proportion * Map::MaxY());
+				tile = TileXY((1 - town.y_proportion * MapMaxX()), town.x_proportion * MapMaxY());
 				break;
 			default: NOT_REACHED();
 		}
@@ -507,7 +502,7 @@
 		/* If we still fail to found the town, we'll create a sign at the intended location and tell the player how many towns we failed to create in an error message.
 		 * This allows the player to diagnose a heightmap misalignment, if towns end up in the sea, or place towns manually, if in rough terrain. */
 		if (!success) {
-			Command<CMD_PLACE_SIGN>::Post(tile, town.name);
+			DoCommandP(tile, 0, 0, CMD_PLACE_SIGN, nullptr, town.name.c_str());
 			failed_towns++;
 			continue;
 		}
@@ -539,9 +534,8 @@
 
 		do {
 			uint before = t->cache.num_houses;
-			Command<CMD_EXPAND_TOWN>::Post(t->index, HOUSES_TO_GROW);
+			DoCommandP(0, t->index, HOUSES_TO_GROW, CMD_EXPAND_TOWN);
 			if (t->cache.num_houses <= before) fail_limit--;
 		} while (fail_limit > 0 && try_limit-- > 0 && t->cache.population < population);
 	}
->>>>>>> c813b2b4
 }