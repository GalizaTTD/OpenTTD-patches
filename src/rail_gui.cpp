/*
 * This file is part of OpenTTD.
 * OpenTTD is free software; you can redistribute it and/or modify it under the terms of the GNU General Public License as published by the Free Software Foundation, version 2.
 * OpenTTD is distributed in the hope that it will be useful, but WITHOUT ANY WARRANTY; without even the implied warranty of MERCHANTABILITY or FITNESS FOR A PARTICULAR PURPOSE.
 * See the GNU General Public License for more details. You should have received a copy of the GNU General Public License along with OpenTTD. If not, see <http://www.gnu.org/licenses/>.
 */

/** @file rail_gui.cpp %File for dealing with rail construction user interface */

#include "stdafx.h"
#include "gui.h"
#include "window_gui.h"
#include "station_gui.h"
#include "terraform_gui.h"
#include "viewport_func.h"
#include "command_func.h"
#include "waypoint_func.h"
#include "newgrf_station.h"
#include "company_base.h"
#include "strings_func.h"
#include "window_func.h"
#include "date_func.h"
#include "sound_func.h"
#include "company_func.h"
#include "widgets/dropdown_type.h"
#include "tunnelbridge.h"
#include "tilehighlight_func.h"
#include "spritecache.h"
#include "core/geometry_func.hpp"
#include "hotkeys.h"
#include "engine_base.h"
#include "vehicle_func.h"
#include "zoom_func.h"
#include "rail_gui.h"
#include "querystring_gui.h"
#include "sortlist_type.h"
#include "stringfilter_type.h"
#include "string_func.h"
#include "tracerestrict.h"
#include "programmable_signals.h"
#include "newgrf_newsignals.h"
#include "core/backup_type.hpp"

#include "station_map.h"
#include "tunnelbridge_map.h"

#include "widgets/rail_widget.h"

#include "safeguards.h"


static RailType _cur_railtype;               ///< Rail type of the current build-rail toolbar.
static bool _remove_button_clicked;          ///< Flag whether 'remove' toggle-button is currently enabled
static DiagDirection _build_depot_direction; ///< Currently selected depot direction
static uint16_t _cur_waypoint_type;          ///< Currently selected waypoint type
static bool _convert_signal_button;          ///< convert signal button in the signal GUI pressed
static bool _trace_restrict_button;          ///< trace restrict button in the signal GUI pressed
static bool _program_signal_button;          ///< program signal button in the signal GUI pressed
static SignalVariant _cur_signal_variant;    ///< set the signal variant (for signal GUI)
static SignalType _cur_signal_type;          ///< set the signal type (for signal GUI)
static uint8 _cur_signal_style;              ///< set the signal style (for signal GUI)
static uint _cur_signal_button;              ///< set the signal button (for signal GUI)

extern TileIndex _rail_track_endtile; // rail_cmd.cpp

static const int HOTKEY_POLYRAIL     = 0x1000;
static const int HOTKEY_NEW_POLYRAIL = 0x1001;

struct RailStationGUISettings {
	Axis orientation;                 ///< Currently selected rail station orientation

	bool newstations;                 ///< Are custom station definitions available?
	StationClassID station_class;     ///< Currently selected custom station class (if newstations is \c true )
	uint16 station_type;              ///< %Station type within the currently selected custom station class (if newstations is \c true )
	uint16 station_count;             ///< Number of custom stations (if newstations is \c true )
};
static RailStationGUISettings _railstation; ///< Settings of the station builder GUI


static void HandleStationPlacement(TileIndex start, TileIndex end);
static void ShowBuildTrainDepotPicker(Window *parent);
static void ShowBuildWaypointPicker(Window *parent);
static Window *ShowStationBuilder(Window *parent);
static void ShowSignalBuilder(Window *parent);

/**
 * Check whether a station type can be build.
 * @return true if building is allowed.
 */
static bool IsStationAvailable(const StationSpec *statspec)
{
	if (statspec == nullptr || !HasBit(statspec->callback_mask, CBM_STATION_AVAIL)) return true;

	uint16 cb_res = GetStationCallback(CBID_STATION_AVAILABILITY, 0, 0, statspec, nullptr, INVALID_TILE, _cur_railtype);
	if (cb_res == CALLBACK_FAILED) return true;

	return Convert8bitBooleanCallback(statspec->grf_prop.grffile, CBID_STATION_AVAILABILITY, cb_res);
}

void CcPlaySound_CONSTRUCTION_RAIL(const CommandCost &result, TileIndex tile, uint32 p1, uint32 p2, uint64 p3, uint32 cmd)
{
	if (result.Succeeded() && _settings_client.sound.confirm) SndPlayTileFx(SND_20_CONSTRUCTION_RAIL, tile);
}

static CommandContainer GenericPlaceRailCmd(TileIndex tile, Track track)
{
	CommandContainer ret = NewCommandContainerBasic(
		tile,          // tile
		_cur_railtype, // p1
		track | (_settings_client.gui.auto_remove_signals << 3), // p2
		(uint32) (_remove_button_clicked ?
				CMD_REMOVE_SINGLE_RAIL | CMD_MSG(STR_ERROR_CAN_T_REMOVE_RAILROAD_TRACK) :
				CMD_BUILD_SINGLE_RAIL | CMD_MSG(STR_ERROR_CAN_T_BUILD_RAILROAD_TRACK)), // cmd
		CcPlaySound_CONSTRUCTION_RAIL // callback
	);

	return ret;
}

/**
 * Try to add an additional rail-track at the entrance of a depot
 * @param tile  Tile to use for adding the rail-track
 * @param dir   Direction to check for already present tracks
 * @param track Track to add
 * @see CcRailDepot()
 */
static void PlaceExtraDepotRail(TileIndex tile, DiagDirection dir, Track track)
{
	if (GetRailTileType(tile) == RAIL_TILE_DEPOT) return;
	if (GetRailTileType(tile) == RAIL_TILE_SIGNALS && !_settings_client.gui.auto_remove_signals) return;
	if ((GetTrackBits(tile) & DiagdirReachesTracks(dir)) == 0) return;

	DoCommandP(tile, _cur_railtype, track | (_settings_client.gui.auto_remove_signals << 3), CMD_BUILD_SINGLE_RAIL);
}

/** Additional pieces of track to add at the entrance of a depot. */
static const Track _place_depot_extra_track[12] = {
	TRACK_LEFT,  TRACK_UPPER, TRACK_UPPER, TRACK_RIGHT, // First additional track for directions 0..3
	TRACK_X,     TRACK_Y,     TRACK_X,     TRACK_Y,     // Second additional track
	TRACK_LOWER, TRACK_LEFT,  TRACK_RIGHT, TRACK_LOWER, // Third additional track
};

/** Direction to check for existing track pieces. */
static const DiagDirection _place_depot_extra_dir[12] = {
	DIAGDIR_SE, DIAGDIR_SW, DIAGDIR_SE, DIAGDIR_SW,
	DIAGDIR_SW, DIAGDIR_NW, DIAGDIR_NE, DIAGDIR_SE,
	DIAGDIR_NW, DIAGDIR_NE, DIAGDIR_NW, DIAGDIR_NE,
};

void CcRailDepot(const CommandCost &result, TileIndex tile, uint32 p1, uint32 p2, uint64 p3, uint32 cmd)
{
	if (result.Failed()) return;

	DiagDirection dir = (DiagDirection)p2;

	if (_settings_client.sound.confirm) SndPlayTileFx(SND_20_CONSTRUCTION_RAIL, tile);
	if (!_settings_client.gui.persistent_buildingtools) ResetObjectToPlace();

	tile += TileOffsByDiagDir(dir);

	if (IsTileType(tile, MP_RAILWAY)) {
		PlaceExtraDepotRail(tile, _place_depot_extra_dir[dir], _place_depot_extra_track[dir]);
		PlaceExtraDepotRail(tile, _place_depot_extra_dir[dir + 4], _place_depot_extra_track[dir + 4]);
		PlaceExtraDepotRail(tile, _place_depot_extra_dir[dir + 8], _place_depot_extra_track[dir + 8]);
	}
}

/**
 * Place a rail waypoint.
 * @param tile Position to start dragging a waypoint.
 */
static void PlaceRail_Waypoint(TileIndex tile)
{
	if (_remove_button_clicked) {
		VpStartPlaceSizing(tile, VPM_X_AND_Y, DDSP_REMOVE_STATION);
		return;
	}

	Axis axis = GetAxisForNewWaypoint(tile);
	if (IsValidAxis(axis)) {
		/* Valid tile for waypoints */
		VpStartPlaceSizing(tile, axis == AXIS_X ? VPM_X_LIMITED : VPM_Y_LIMITED, DDSP_BUILD_STATION);
		VpSetPlaceSizingLimit(_settings_game.station.station_spread);
	} else {
		/* Tile where we can't build rail waypoints. This is always going to fail,
		 * but provides the user with a proper error message. */
		DoCommandP(tile, 1 << 8 | 1 << 16, STAT_CLASS_WAYP | INVALID_STATION << 16, CMD_BUILD_RAIL_WAYPOINT | CMD_MSG(STR_ERROR_CAN_T_BUILD_TRAIN_WAYPOINT));
	}
}

void CcStation(const CommandCost &result, TileIndex tile, uint32 p1, uint32 p2, uint64 p3, uint32 cmd)
{
	if (result.Failed()) return;

	if (_settings_client.sound.confirm) SndPlayTileFx(SND_20_CONSTRUCTION_RAIL, tile);
	/* Only close the station builder window if the default station and non persistent building is chosen. */
	if (_railstation.station_class == STAT_CLASS_DFLT && _railstation.station_type == 0 && !_settings_client.gui.persistent_buildingtools) ResetObjectToPlace();
}

/**
 * Place a rail station.
 * @param tile Position to place or start dragging a station.
 */
static void PlaceRail_Station(TileIndex tile)
{
	if (_remove_button_clicked) {
		VpStartPlaceSizing(tile, VPM_X_AND_Y_LIMITED, DDSP_REMOVE_STATION);
		VpSetPlaceSizingLimit(-1);
	} else if (_settings_client.gui.station_dragdrop) {
		VpStartPlaceSizing(tile, VPM_X_AND_Y_LIMITED, DDSP_BUILD_STATION);
		VpSetPlaceSizingLimit(_settings_game.station.station_spread);
	} else {
		uint32 p1 = _cur_railtype | _railstation.orientation << 6 | _settings_client.gui.station_numtracks << 8 | _settings_client.gui.station_platlength << 16 | _ctrl_pressed << 24;
		uint32 p2 = _railstation.station_class | INVALID_STATION << 16;
		uint64 p3 = _railstation.station_type;

		int w = _settings_client.gui.station_numtracks;
		int h = _settings_client.gui.station_platlength;
		if (!_railstation.orientation) Swap(w, h);

		CommandContainer cmdcont = NewCommandContainerBasic(tile, p1, p2, CMD_BUILD_RAIL_STATION | CMD_MSG(STR_ERROR_CAN_T_BUILD_RAILROAD_STATION), CcStation);
		cmdcont.p3 = p3;
		ShowSelectStationIfNeeded(cmdcont, TileArea(tile, w, h));
	}
}

static SignalType GetDefaultSignalType()
{
	SignalType sigtype = _settings_client.gui.default_signal_type;
	if (_settings_game.vehicle.train_braking_model == TBM_REALISTIC && IsSignalTypeUnsuitableForRealisticBraking(sigtype)) return SIGTYPE_PBS_ONEWAY;
	return sigtype;
}

/**
 * Build a new signal or edit/remove a present signal, use CmdBuildSingleSignal() or CmdRemoveSingleSignal() in rail_cmd.cpp
 *
 * @param tile The tile where the signal will build or edit
 */
static void GenericPlaceSignals(TileIndex tile)
{
	TrackBits trackbits = TrackdirBitsToTrackBits(GetTileTrackdirBits(tile, TRANSPORT_RAIL, 0));

	if (trackbits & TRACK_BIT_VERT) { // N-S direction
		trackbits = (_tile_fract_coords.x <= _tile_fract_coords.y) ? TRACK_BIT_RIGHT : TRACK_BIT_LEFT;
	}

	if (trackbits & TRACK_BIT_HORZ) { // E-W direction
		trackbits = (_tile_fract_coords.x + _tile_fract_coords.y <= 15) ? TRACK_BIT_UPPER : TRACK_BIT_LOWER;
	}

	Track track = FindFirstTrack(trackbits);

	if (_remove_button_clicked) {
		DoCommandP(tile, track, 0, CMD_REMOVE_SIGNALS | CMD_MSG(STR_ERROR_CAN_T_REMOVE_SIGNALS_FROM), CcPlaySound_CONSTRUCTION_RAIL);
		return;
	}

	if (_trace_restrict_button) {
		if (IsPlainRailTile(tile) && HasTrack(tile, track) && HasSignalOnTrack(tile, track)) {
			ShowTraceRestrictProgramWindow(tile, track);
		}
		if (IsTunnelBridgeWithSignalSimulation(tile) && HasTrack(GetAcrossTunnelBridgeTrackBits(tile), track)) {
			ShowTraceRestrictProgramWindow(tile, track);
		}
		return;
	}

	if (_program_signal_button) {
		if (IsPlainRailTile(tile) && HasTrack(tile, track) && HasSignalOnTrack(tile,track) && IsPresignalProgrammable(tile, track)) {
			// Show program gui if there is a programmable pre-signal
			ShowSignalProgramWindow(SignalReference(tile, track));
			return;
		}

		// Don't display error here even though program-button is pressed and there is no programmable pre-signal,
		// instead just handle it normally. That way player can keep the program-button pressed all the time
		// to build slightly faster.
	}

	const Window *w = FindWindowById(WC_BUILD_SIGNAL, 0);

	/* various bitstuffed elements for CmdBuildSingleSignal() */
	uint32 p1 = track;

	/* Which signals should we cycle through? */
	uint8 cycle_types;

	if (_settings_client.gui.cycle_signal_types == SIGNAL_CYCLE_ALL && (_settings_client.gui.signal_gui_mode == SIGNAL_GUI_ALL || _settings_game.vehicle.train_braking_model == TBM_REALISTIC)) {
		cycle_types = SIGNAL_CYCLE_ALL;
	} else {
		cycle_types = SIGNAL_CYCLE_PATH;
	}

	if (w != nullptr) {
		/* signal GUI is used */
		SB(p1, 3, 1, _ctrl_pressed);
		SB(p1, 4, 1, _cur_signal_variant);
		SB(p1, 5, 3, _cur_signal_type);
		SB(p1, 8, 1, _convert_signal_button);
		SB(p1, 9, 6, cycle_types);
		SB(p1, 19, 4, _cur_signal_style);
		if (_cur_signal_type == SIGTYPE_NO_ENTRY) SB(p1, 15, 2, 1); // reverse default signal direction
	} else {
		SB(p1, 3, 1, _ctrl_pressed);
		SB(p1, 4, 1, (_cur_year < _settings_client.gui.semaphore_build_before ? SIG_SEMAPHORE : SIG_ELECTRIC));
		SB(p1, 5, 3, GetDefaultSignalType());
		SB(p1, 8, 1, 0);
		SB(p1, 9, 6, cycle_types);
	}
	SB(p1, 18, 1, _settings_client.gui.adv_sig_bridge_tun_modes);
	SB(p1, 23, 5, Clamp<int>(_settings_client.gui.drag_signals_density, 1, 16));

	DoCommandP(tile, p1, 0, CMD_BUILD_SIGNALS |
			CMD_MSG((w != nullptr && _convert_signal_button) ? STR_ERROR_SIGNAL_CAN_T_CONVERT_SIGNALS_HERE : STR_ERROR_CAN_T_BUILD_SIGNALS_HERE),
			CcPlaySound_CONSTRUCTION_RAIL);
}

/**
 * Start placing a rail bridge.
 * @param tile Position of the first tile of the bridge.
 * @param w    Rail toolbar window.
 */
static void PlaceRail_Bridge(TileIndex tile, Window *w)
{
	if (IsBridgeTile(tile)) {
		TileIndex other_tile = GetOtherTunnelBridgeEnd(tile);
		Point pt = {0, 0};
		w->OnPlaceMouseUp(VPM_X_OR_Y, DDSP_BUILD_BRIDGE, pt, other_tile, tile);
	} else {
		VpStartPlaceSizing(tile, VPM_X_OR_Y, DDSP_BUILD_BRIDGE);
	}
}

/** Command callback for building a tunnel */
void CcBuildRailTunnel(const CommandCost &result, TileIndex tile, uint32 p1, uint32 p2, uint64 p3, uint32 cmd)
{
	if (result.Succeeded()) {
		if (_settings_client.sound.confirm) SndPlayTileFx(SND_20_CONSTRUCTION_RAIL, tile);
		if (!_settings_client.gui.persistent_buildingtools) ResetObjectToPlace();
		StoreRailPlacementEndpoints(tile, _build_tunnel_endtile, TileX(tile) == TileX(_build_tunnel_endtile) ? TRACK_Y : TRACK_X, false);
	} else {
		SetRedErrorSquare(_build_tunnel_endtile);
	}
}

/**
 * Toggles state of the Remove button of Build rail toolbar
 * @param w window the button belongs to
 */
static void ToggleRailButton_Remove(Window *w)
{
	DeleteWindowById(WC_SELECT_STATION, 0);
	w->ToggleWidgetLoweredState(WID_RAT_REMOVE);
	w->SetWidgetDirty(WID_RAT_REMOVE);
	_remove_button_clicked = w->IsWidgetLowered(WID_RAT_REMOVE);
	SetSelectionRed(_remove_button_clicked);
	if (_remove_button_clicked && _trace_restrict_button) {
		_trace_restrict_button = false;
		InvalidateWindowData(WC_BUILD_SIGNAL, 0);
	}
}

/**
 * Updates the Remove button because of Ctrl state change
 * @param w window the button belongs to
 * @return true iff the remove button was changed
 */
static bool RailToolbar_CtrlChanged(Window *w)
{
	if (w->IsWidgetDisabled(WID_RAT_REMOVE)) return false;

	/* allow ctrl to switch remove mode only for these widgets */
	for (uint i = WID_RAT_BUILD_NS; i <= WID_RAT_BUILD_STATION; i++) {
		if ((i <= WID_RAT_POLYRAIL || i >= WID_RAT_BUILD_WAYPOINT) && w->IsWidgetLowered(i)) {
			ToggleRailButton_Remove(w);
			return true;
		}
	}

	return false;
}


/**
 * The "remove"-button click proc of the build-rail toolbar.
 * @param w Build-rail toolbar window
 * @see BuildRailToolbarWindow::OnClick()
 */
static void BuildRailClick_Remove(Window *w)
{
	if (w->IsWidgetDisabled(WID_RAT_REMOVE)) return;
	ToggleRailButton_Remove(w);
	if (_settings_client.sound.click_beep) SndPlayFx(SND_15_BEEP);

	/* handle station builder */
	if (w->IsWidgetLowered(WID_RAT_BUILD_STATION)) {
		if (_remove_button_clicked) {
			/* starting drag & drop remove */
			if (!_settings_client.gui.station_dragdrop) {
				SetTileSelectSize(1, 1);
			} else {
				VpSetPlaceSizingLimit(-1);
			}
		} else {
			/* starting station build mode */
			if (!_settings_client.gui.station_dragdrop) {
				int x = _settings_client.gui.station_numtracks;
				int y = _settings_client.gui.station_platlength;
				if (_railstation.orientation == 0) Swap(x, y);
				SetTileSelectSize(x, y);
			} else {
				VpSetPlaceSizingLimit(_settings_game.station.station_spread);
			}
		}
	}
}

static CommandContainer DoRailroadTrackCmd(TileIndex start_tile, TileIndex end_tile, Track track)
{
	CommandContainer ret = NewCommandContainerBasic(
		start_tile,                   // tile
		end_tile,                     // p1
		(uint32) (_cur_railtype | (track << 6) | (_settings_client.gui.auto_remove_signals << 13)), // p2
		(uint32) (_remove_button_clicked ?
				CMD_REMOVE_RAILROAD_TRACK | CMD_MSG(STR_ERROR_CAN_T_REMOVE_RAILROAD_TRACK) :
				CMD_BUILD_RAILROAD_TRACK  | CMD_MSG(STR_ERROR_CAN_T_BUILD_RAILROAD_TRACK)), // cmd
		CcPlaySound_CONSTRUCTION_RAIL       // callback
	);

	return ret;
}

static void HandleAutodirPlacement()
{
	Track track = (Track)(_thd.drawstyle & HT_DIR_MASK); // 0..5
	TileIndex start_tile = TileVirtXY(_thd.selstart.x, _thd.selstart.y);
	TileIndex end_tile = TileVirtXY(_thd.selend.x, _thd.selend.y);

	CommandContainer cmd = (_thd.drawstyle & HT_RAIL) ?
			GenericPlaceRailCmd(end_tile, track) : // one tile case
			DoRailroadTrackCmd(start_tile, end_tile, track); // multitile selection

	/* When overbuilding existing tracks in polyline mode we just want to move the
	 * snap point without altering the user with the "already built" error. Don't
	 * execute the command right away, firstly check if tracks are being overbuilt. */
	if (!(_thd.place_mode & HT_POLY) || _shift_pressed ||
			DoCommand(&cmd, DC_AUTO | DC_NO_WATER).GetErrorMessage() != STR_ERROR_ALREADY_BUILT) {
		/* place tracks */
		if (!DoCommandP(&cmd)) return;
	}

	/* save new snap points for the polyline tool */
	if (!_shift_pressed && _rail_track_endtile != INVALID_TILE) {
		StoreRailPlacementEndpoints(start_tile, _rail_track_endtile, track, true);
	}
}

/**
 * Build new signals or remove signals or (if only one tile marked) edit a signal.
 *
 * If one tile marked abort and use GenericPlaceSignals()
 * else use CmdBuildSingleSignal() or CmdRemoveSingleSignal() in rail_cmd.cpp to build many signals
 */
static void HandleAutoSignalPlacement()
{
	uint32 p2 = GB(_thd.drawstyle, 0, 3); // 0..5

	if ((_thd.drawstyle & HT_DRAG_MASK) == HT_RECT) { // one tile case
		GenericPlaceSignals(TileVirtXY(_thd.selend.x, _thd.selend.y));
		return;
	}

	const Window *w = FindWindowById(WC_BUILD_SIGNAL, 0);

	if (w != nullptr) {
		/* signal GUI is used */
		SB(p2,  3, 1, 0);
		SB(p2,  4, 1, _cur_signal_variant);
		SB(p2,  6, 1, _ctrl_pressed);
		SB(p2,  7, 3, _cur_signal_type);
		SB(p2, 24, 8, _settings_client.gui.drag_signals_density);
		SB(p2, 10, 1, !_settings_client.gui.drag_signals_fixed_distance);
		SB(p2, 11, 4, _cur_signal_style);
	} else {
		SB(p2,  3, 1, 0);
		SB(p2,  4, 1, (_cur_year < _settings_client.gui.semaphore_build_before ? SIG_SEMAPHORE : SIG_ELECTRIC));
		SB(p2,  6, 1, _ctrl_pressed);
		SB(p2,  7, 3, GetDefaultSignalType());
		SB(p2, 24, 8, _settings_client.gui.drag_signals_density);
		SB(p2, 10, 1, !_settings_client.gui.drag_signals_fixed_distance);
	}

	/* _settings_client.gui.drag_signals_density is given as a parameter such that each user
	 * in a network game can specify their own signal density */
	DoCommandP(TileVirtXY(_thd.selstart.x, _thd.selstart.y), TileVirtXY(_thd.selend.x, _thd.selend.y), p2,
			_remove_button_clicked ?
			CMD_REMOVE_SIGNAL_TRACK | CMD_MSG(STR_ERROR_CAN_T_REMOVE_SIGNALS_FROM) :
			CMD_BUILD_SIGNAL_TRACK  | CMD_MSG(STR_ERROR_CAN_T_BUILD_SIGNALS_HERE),
			CcPlaySound_CONSTRUCTION_RAIL);
}


/** Rail toolbar management class. */
struct BuildRailToolbarWindow : Window {
	RailType railtype;    ///< Rail type to build.
	int last_user_action; ///< Last started user action.

	BuildRailToolbarWindow(WindowDesc *desc, RailType railtype) : Window(desc)
	{
		this->InitNested(TRANSPORT_RAIL);
		this->SetupRailToolbar(railtype);
		this->DisableWidget(WID_RAT_REMOVE);
		this->last_user_action = WIDGET_LIST_END;

		if (_settings_client.gui.link_terraform_toolbar) ShowTerraformToolbar(this);
	}

	~BuildRailToolbarWindow()
	{
		if (this->IsWidgetLowered(WID_RAT_BUILD_STATION)) SetViewportCatchmentStation(nullptr, true);
<<<<<<< HEAD
		if (this->IsWidgetLowered(WID_RAT_BUILD_WAYPOINT)) SetViewportCatchmentWaypoint(nullptr, true);
		if (_settings_client.gui.link_terraform_toolbar) DeleteWindowById(WC_SCEN_LAND_GEN, 0, false);
		DeleteWindowById(WC_SELECT_STATION, 0);
=======
		if (_settings_client.gui.link_terraform_toolbar) CloseWindowById(WC_SCEN_LAND_GEN, 0, false);
		CloseWindowById(WC_SELECT_STATION, 0);
		this->Window::Close();
>>>>>>> 90fdf17e
	}

	/**
	 * Configures the rail toolbar for railtype given
	 * @param railtype the railtype to display
	 */
	void SetupRailToolbar(RailType railtype)
	{
		this->railtype = railtype;
		const RailtypeInfo *rti = GetRailTypeInfo(railtype);

		assert(railtype < RAILTYPE_END);
		this->GetWidget<NWidgetCore>(WID_RAT_BUILD_NS)->widget_data     = rti->gui_sprites.build_ns_rail;
		this->GetWidget<NWidgetCore>(WID_RAT_BUILD_X)->widget_data      = rti->gui_sprites.build_x_rail;
		this->GetWidget<NWidgetCore>(WID_RAT_BUILD_EW)->widget_data     = rti->gui_sprites.build_ew_rail;
		this->GetWidget<NWidgetCore>(WID_RAT_BUILD_Y)->widget_data      = rti->gui_sprites.build_y_rail;
		this->GetWidget<NWidgetCore>(WID_RAT_AUTORAIL)->widget_data     = rti->gui_sprites.auto_rail;
		this->GetWidget<NWidgetCore>(WID_RAT_POLYRAIL)->widget_data     = rti->gui_sprites.auto_rail;
		this->GetWidget<NWidgetCore>(WID_RAT_BUILD_DEPOT)->widget_data  = rti->gui_sprites.build_depot;
		this->GetWidget<NWidgetCore>(WID_RAT_CONVERT_RAIL)->widget_data = rti->gui_sprites.convert_rail;
		this->GetWidget<NWidgetCore>(WID_RAT_BUILD_TUNNEL)->widget_data = rti->gui_sprites.build_tunnel;
	}

	/**
	 * Switch to another rail type.
	 * @param railtype New rail type.
	 */
	void ModifyRailType(RailType railtype)
	{
		this->SetupRailToolbar(railtype);
		this->ReInit();
	}

	void UpdateRemoveWidgetStatus(int clicked_widget)
	{
		switch (clicked_widget) {
			case WID_RAT_REMOVE:
				/* If it is the removal button that has been clicked, do nothing,
				 * as it is up to the other buttons to drive removal status */
				return;

			case WID_RAT_BUILD_NS:
			case WID_RAT_BUILD_X:
			case WID_RAT_BUILD_EW:
			case WID_RAT_BUILD_Y:
			case WID_RAT_AUTORAIL:
			case WID_RAT_POLYRAIL:
			case WID_RAT_BUILD_WAYPOINT:
			case WID_RAT_BUILD_STATION:
			case WID_RAT_BUILD_SIGNALS:
				/* Removal button is enabled only if the rail/signal/waypoint/station
				 * button is still lowered.  Once raised, it has to be disabled */
				this->SetWidgetDisabledState(WID_RAT_REMOVE, !this->IsWidgetLowered(clicked_widget));
				break;

			default:
				/* When any other buttons than rail/signal/waypoint/station, raise and
				 * disable the removal button */
				this->DisableWidget(WID_RAT_REMOVE);
				this->RaiseWidget(WID_RAT_REMOVE);
				break;
		}
	}

	void SetStringParameters(int widget) const override
	{
		if (widget == WID_RAT_CAPTION) {
			const RailtypeInfo *rti = GetRailTypeInfo(this->railtype);
			if (rti->max_speed > 0) {
				SetDParam(0, STR_TOOLBAR_RAILTYPE_VELOCITY);
				SetDParam(1, rti->strings.toolbar_caption);
				SetDParam(2, PackVelocity(rti->max_speed, VEH_TRAIN));
			} else {
				SetDParam(0, rti->strings.toolbar_caption);
			}
		}
	}

	void DrawWidget(const Rect &r, int widget) const override
	{
		if (widget == WID_RAT_POLYRAIL) {
			Dimension d = GetSpriteSize(SPR_BLOT);
			uint offset = this->IsWidgetLowered(WID_RAT_POLYRAIL) ? 1 : 0;
			DrawSprite(SPR_BLOT, PALETTE_TO_GREY, (r.left + r.right - d.width) / 2 + offset, (r.top + r.bottom - d.height) / 2 + offset);
		}
	}

	void OnClick(Point pt, int widget, int click_count) override
	{
		if (widget < WID_RAT_BUILD_NS) return;

		_remove_button_clicked = false;
		switch (widget) {
			case WID_RAT_BUILD_NS:
				HandlePlacePushButton(this, WID_RAT_BUILD_NS, GetRailTypeInfo(_cur_railtype)->cursor.rail_ns, HT_LINE | HT_DIR_VL);
				this->last_user_action = widget;
				break;

			case WID_RAT_BUILD_X:
				HandlePlacePushButton(this, WID_RAT_BUILD_X, GetRailTypeInfo(_cur_railtype)->cursor.rail_swne, HT_LINE | HT_DIR_X);
				this->last_user_action = widget;
				break;

			case WID_RAT_BUILD_EW:
				HandlePlacePushButton(this, WID_RAT_BUILD_EW, GetRailTypeInfo(_cur_railtype)->cursor.rail_ew, HT_LINE | HT_DIR_HL);
				this->last_user_action = widget;
				break;

			case WID_RAT_BUILD_Y:
				HandlePlacePushButton(this, WID_RAT_BUILD_Y, GetRailTypeInfo(_cur_railtype)->cursor.rail_nwse, HT_LINE | HT_DIR_Y);
				this->last_user_action = widget;
				break;

			case WID_RAT_AUTORAIL:
				HandlePlacePushButton(this, WID_RAT_AUTORAIL, GetRailTypeInfo(_cur_railtype)->cursor.autorail, HT_RAIL);
				this->last_user_action = widget;
				break;

			case WID_RAT_POLYRAIL: {
				bool was_snap = CurrentlySnappingRailPlacement();
				bool was_open = this->IsWidgetLowered(WID_RAT_POLYRAIL);
				bool do_snap;
				bool do_open;
				/* "polyrail" hotkey     - activate polyline tool in snapping mode, close the tool if snapping mode is already active
				 * "new_polyrail" hotkey - activate polyline tool in non-snapping (new line) mode, close the tool if non-snapping mode is already active
				 * button ctrl-clicking  - switch between snapping and non-snapping modes, open the tool in non-snapping mode if it is closed
				 * button clicking       - open the tool in non-snapping mode, close the tool if it is opened */
				if (this->last_user_action == HOTKEY_POLYRAIL) {
					do_snap = true;
					do_open = !was_open || !was_snap;
				} else if (this->last_user_action == HOTKEY_NEW_POLYRAIL) {
					do_snap = false;
					do_open = !was_open || was_snap;
				} else if (_ctrl_pressed) {
					do_snap = !was_open || !was_snap;
					do_open = true;
				} else {
					do_snap = false;
					do_open = !was_open;
				}
				/* close the tool explicitly so it can be re-opened in different snapping mode */
				if (was_open) ResetObjectToPlace();
				/* open the tool in desired mode */
				if (do_open && HandlePlacePushButton(this, WID_RAT_POLYRAIL, GetRailTypeInfo(railtype)->cursor.autorail, do_snap ? (HT_RAIL | HT_POLY) : (HT_RAIL | HT_NEW_POLY))) {
					/* if we are re-opening the tool but we couldn't switch the snapping
					 * then close the tool instead of appearing to be doing nothing */
					if (was_open && do_snap != CurrentlySnappingRailPlacement()) ResetObjectToPlace();
				}
				this->last_user_action = WID_RAT_POLYRAIL;
				break;
			}

			case WID_RAT_DEMOLISH:
				HandlePlacePushButton(this, WID_RAT_DEMOLISH, ANIMCURSOR_DEMOLISH, HT_RECT | HT_DIAGONAL);
				this->last_user_action = widget;
				break;

			case WID_RAT_BUILD_DEPOT:
				if (HandlePlacePushButton(this, WID_RAT_BUILD_DEPOT, GetRailTypeInfo(_cur_railtype)->cursor.depot, HT_RECT)) {
					ShowBuildTrainDepotPicker(this);
					this->last_user_action = widget;
				}
				break;

			case WID_RAT_BUILD_WAYPOINT:
				this->last_user_action = widget;
				if (HandlePlacePushButton(this, WID_RAT_BUILD_WAYPOINT, SPR_CURSOR_WAYPOINT, HT_RECT)) {
					if (StationClass::Get(STAT_CLASS_WAYP)->GetSpecCount() > 1) {
						ShowBuildWaypointPicker(this);
					} else {
						_cur_waypoint_type = 0;
					}
				}
				break;

			case WID_RAT_BUILD_STATION:
				if (HandlePlacePushButton(this, WID_RAT_BUILD_STATION, SPR_CURSOR_RAIL_STATION, HT_RECT)) {
					ShowStationBuilder(this);
					this->last_user_action = widget;
				}
				break;

			case WID_RAT_BUILD_SIGNALS: {
				this->last_user_action = widget;
				bool started = HandlePlacePushButton(this, WID_RAT_BUILD_SIGNALS, ANIMCURSOR_BUILDSIGNALS, HT_RECT);
				if (started != _ctrl_pressed) {
					ShowSignalBuilder(this);
				}
				break;
			}

			case WID_RAT_BUILD_BRIDGE:
				HandlePlacePushButton(this, WID_RAT_BUILD_BRIDGE, SPR_CURSOR_BRIDGE, HT_RECT);
				this->last_user_action = widget;
				break;

			case WID_RAT_BUILD_TUNNEL:
				HandlePlacePushButton(this, WID_RAT_BUILD_TUNNEL, GetRailTypeInfo(_cur_railtype)->cursor.tunnel, HT_SPECIAL | HT_TUNNEL);
				this->last_user_action = widget;
				break;

			case WID_RAT_REMOVE:
				BuildRailClick_Remove(this);
				break;

			case WID_RAT_CONVERT_RAIL: {
				bool active = HandlePlacePushButton(this, WID_RAT_CONVERT_RAIL, GetRailTypeInfo(_cur_railtype)->cursor.convert, _ctrl_pressed ? HT_RAIL : HT_RECT | HT_DIAGONAL);
				if (active && _ctrl_pressed) _thd.square_palette = SPR_ZONING_INNER_HIGHLIGHT_GREEN;
				this->last_user_action = widget;
				break;
			}

			default: NOT_REACHED();
		}
		this->UpdateRemoveWidgetStatus(widget);
		if (_ctrl_pressed) RailToolbar_CtrlChanged(this);
	}

	virtual bool OnTooltip(Point pt, int widget, TooltipCloseCondition close_cond) override
	{
		if (widget == WID_RAT_CONVERT_RAIL) {
			uint64 args[] = { STR_RAIL_TOOLBAR_TOOLTIP_CONVERT_RAIL };
			GuiShowTooltips(this, STR_RAIL_TOOLBAR_TOOLTIP_CONVERT_RAIL_EXTRA, lengthof(args), args, close_cond);
			return true;
		}
		return false;
	}

	EventState OnHotkey(int hotkey) override
	{
		MarkTileDirtyByTile(TileVirtXY(_thd.pos.x, _thd.pos.y)); // redraw tile selection

		switch (hotkey) {
			case HOTKEY_POLYRAIL:
			case HOTKEY_NEW_POLYRAIL:
				/* Indicate to the OnClick that the action comes from a hotkey rather
				 * then from a click and that the CTRL state should be ignored. */
				this->last_user_action = hotkey;
				hotkey = WID_RAT_POLYRAIL;
				return this->Window::OnHotkey(hotkey);

			case WID_RAT_CONVERT_RAIL: {
				HandlePlacePushButton(this, WID_RAT_CONVERT_RAIL, GetRailTypeInfo(_cur_railtype)->cursor.convert, HT_RECT | HT_DIAGONAL);
				this->last_user_action = WID_RAT_CONVERT_RAIL;
				this->UpdateRemoveWidgetStatus(WID_RAT_CONVERT_RAIL);
				if (_ctrl_pressed) RailToolbar_CtrlChanged(this);
				return ES_HANDLED;
			}

			case WID_RAT_CONVERT_RAIL_TRACK: {
				bool active = HandlePlacePushButton(this, WID_RAT_CONVERT_RAIL, GetRailTypeInfo(_cur_railtype)->cursor.convert, HT_RAIL);
				if (active) _thd.square_palette = SPR_ZONING_INNER_HIGHLIGHT_GREEN;
				this->last_user_action = WID_RAT_CONVERT_RAIL;
				this->UpdateRemoveWidgetStatus(WID_RAT_CONVERT_RAIL);
				if (_ctrl_pressed) RailToolbar_CtrlChanged(this);
				return ES_HANDLED;
			}

			default:
				return this->Window::OnHotkey(hotkey);
		}
	}

	void OnPlaceObject(Point pt, TileIndex tile) override
	{
		switch (this->last_user_action) {
			case WID_RAT_BUILD_NS:
				VpStartPlaceSizing(tile, VPM_FIX_VERTICAL | VPM_RAILDIRS, DDSP_PLACE_RAIL);
				break;

			case WID_RAT_BUILD_X:
				VpStartPlaceSizing(tile, VPM_FIX_Y | VPM_RAILDIRS, DDSP_PLACE_RAIL);
				break;

			case WID_RAT_BUILD_EW:
				VpStartPlaceSizing(tile, VPM_FIX_HORIZONTAL | VPM_RAILDIRS, DDSP_PLACE_RAIL);
				break;

			case WID_RAT_BUILD_Y:
				VpStartPlaceSizing(tile, VPM_FIX_X | VPM_RAILDIRS, DDSP_PLACE_RAIL);
				break;

			case WID_RAT_AUTORAIL:
			case WID_RAT_POLYRAIL:
				VpStartPlaceSizing(tile, VPM_RAILDIRS, DDSP_PLACE_RAIL);
				break;

			case WID_RAT_DEMOLISH:
				PlaceProc_DemolishArea(tile);
				break;

			case WID_RAT_BUILD_DEPOT:
				DoCommandP(tile, _cur_railtype, _build_depot_direction,
						CMD_BUILD_TRAIN_DEPOT | CMD_MSG(STR_ERROR_CAN_T_BUILD_TRAIN_DEPOT),
						CcRailDepot);
				break;

			case WID_RAT_BUILD_WAYPOINT:
				PlaceRail_Waypoint(tile);
				break;

			case WID_RAT_BUILD_STATION:
				PlaceRail_Station(tile);
				break;

			case WID_RAT_BUILD_SIGNALS:
				VpStartPlaceSizing(tile, VPM_SIGNALDIRS, DDSP_BUILD_SIGNALS);
				break;

			case WID_RAT_BUILD_BRIDGE:
				PlaceRail_Bridge(tile, this);
				break;

			case WID_RAT_BUILD_TUNNEL:
				DoCommandP(tile, _cur_railtype | (TRANSPORT_RAIL << 8), 0, CMD_BUILD_TUNNEL | CMD_MSG(STR_ERROR_CAN_T_BUILD_TUNNEL_HERE), CcBuildRailTunnel);
				break;

			case WID_RAT_CONVERT_RAIL:
				if (_thd.place_mode & HT_RAIL) {
					VpStartPlaceSizing(tile, VPM_RAILDIRS, DDSP_CONVERT_RAIL_TRACK);
				} else {
					VpStartPlaceSizing(tile, VPM_X_AND_Y, DDSP_CONVERT_RAIL);
				}
				break;

			default: NOT_REACHED();
		}
	}

	void OnPlaceDrag(ViewportPlaceMethod select_method, ViewportDragDropSelectionProcess select_proc, Point pt) override
	{
		/* no dragging if you have pressed the convert button */
		if (FindWindowById(WC_BUILD_SIGNAL, 0) != nullptr && _convert_signal_button && this->IsWidgetLowered(WID_RAT_BUILD_SIGNALS)) return;

		VpSelectTilesWithMethod(pt.x, pt.y, select_method);
	}

	void OnPlaceMouseUp(ViewportPlaceMethod select_method, ViewportDragDropSelectionProcess select_proc, Point pt, TileIndex start_tile, TileIndex end_tile) override
	{
		if (pt.x != -1) {
			switch (select_proc) {
				default: NOT_REACHED();
				case DDSP_BUILD_BRIDGE:
					if (!_settings_client.gui.persistent_buildingtools) ResetObjectToPlace();
					ShowBuildBridgeWindow(start_tile, end_tile, TRANSPORT_RAIL, _cur_railtype);
					break;

				case DDSP_PLACE_RAIL:
					HandleAutodirPlacement();
					break;

				case DDSP_BUILD_SIGNALS:
					HandleAutoSignalPlacement();
					break;

				case DDSP_DEMOLISH_AREA:
					GUIPlaceProcDragXY(select_proc, start_tile, end_tile);
					break;

				case DDSP_CONVERT_RAIL:
					DoCommandP(end_tile, start_tile, _cur_railtype | (_ctrl_pressed ? (1 << 6) : 0), CMD_CONVERT_RAIL | CMD_MSG(STR_ERROR_CAN_T_CONVERT_RAIL), CcPlaySound_CONSTRUCTION_RAIL);
					break;

				case DDSP_CONVERT_RAIL_TRACK: {
					Track track = (Track)(_thd.drawstyle & HT_DIR_MASK); // 0..5
					TileIndex start_tile = TileVirtXY(_thd.selstart.x, _thd.selstart.y);
					TileIndex end_tile = TileVirtXY(_thd.selend.x, _thd.selend.y);
					DoCommandP((_thd.drawstyle & HT_RAIL) ? end_tile : start_tile, end_tile, _cur_railtype | (track << 6), CMD_CONVERT_RAIL_TRACK | CMD_MSG(STR_ERROR_CAN_T_CONVERT_RAIL), CcPlaySound_CONSTRUCTION_RAIL);
					break;
				}

				case DDSP_REMOVE_STATION:
				case DDSP_BUILD_STATION:
					if (this->IsWidgetLowered(WID_RAT_BUILD_STATION)) {
						/* Station */
						if (_remove_button_clicked) {
							DoCommandP(end_tile, start_tile, _ctrl_pressed ? 0 : 1, CMD_REMOVE_FROM_RAIL_STATION | CMD_MSG(STR_ERROR_CAN_T_REMOVE_PART_OF_STATION), CcPlaySound_CONSTRUCTION_RAIL);
						} else {
							HandleStationPlacement(start_tile, end_tile);
						}
					} else {
						/* Waypoint */
						if (_remove_button_clicked) {
							DoCommandP(end_tile, start_tile, _ctrl_pressed ? 0 : 1, CMD_REMOVE_FROM_RAIL_WAYPOINT | CMD_MSG(STR_ERROR_CAN_T_REMOVE_TRAIN_WAYPOINT), CcPlaySound_CONSTRUCTION_RAIL);
						} else {
							TileArea ta(start_tile, end_tile);
							uint32 p1 = _cur_railtype | (select_method == VPM_X_LIMITED ? AXIS_X : AXIS_Y) << 6 | ta.w << 8 | ta.h << 16 | _ctrl_pressed << 24;
							uint32 p2 = STAT_CLASS_WAYP | INVALID_STATION << 16;
							uint64 p3 = _cur_waypoint_type;

							CommandContainer cmdcont = NewCommandContainerBasic(ta.tile, p1, p2, CMD_BUILD_RAIL_WAYPOINT | CMD_MSG(STR_ERROR_CAN_T_BUILD_TRAIN_WAYPOINT), CcPlaySound_CONSTRUCTION_RAIL);
							cmdcont.p3 = p3;
							ShowSelectWaypointIfNeeded(cmdcont, ta);
						}
					}
					break;
			}
		}
	}

	void OnPlaceObjectAbort() override
	{
		if (this->IsWidgetLowered(WID_RAT_BUILD_STATION)) SetViewportCatchmentStation(nullptr, true);
		if (this->IsWidgetLowered(WID_RAT_BUILD_WAYPOINT)) SetViewportCatchmentWaypoint(nullptr, true);

		this->RaiseButtons();
		this->DisableWidget(WID_RAT_REMOVE);
		this->SetWidgetDirty(WID_RAT_REMOVE);

		DeleteWindowById(WC_BUILD_SIGNAL, TRANSPORT_RAIL);
		DeleteWindowById(WC_BUILD_STATION, TRANSPORT_RAIL);
		DeleteWindowById(WC_BUILD_DEPOT, TRANSPORT_RAIL);
		DeleteWindowById(WC_BUILD_WAYPOINT, TRANSPORT_RAIL);
		DeleteWindowById(WC_SELECT_STATION, 0);
		DeleteWindowByClass(WC_BUILD_BRIDGE);
	}

	void OnPlacePresize(Point pt, TileIndex tile) override
	{
		DoCommand(tile, _cur_railtype | (TRANSPORT_RAIL << 8), 0, DC_AUTO, CMD_BUILD_TUNNEL);
		VpSetPresizeRange(tile, _build_tunnel_endtile == 0 ? tile : _build_tunnel_endtile);
	}

	EventState OnCTRLStateChange() override
	{
		/* do not toggle Remove button by Ctrl when placing station */
		if (!this->IsWidgetLowered(WID_RAT_BUILD_STATION) && !this->IsWidgetLowered(WID_RAT_BUILD_WAYPOINT) && RailToolbar_CtrlChanged(this)) return ES_HANDLED;
		return ES_NOT_HANDLED;
	}

	void OnRealtimeTick(uint delta_ms) override
	{
		if (this->IsWidgetLowered(WID_RAT_BUILD_WAYPOINT)) CheckRedrawWaypointCoverage(this, false);
	}

	static HotkeyList hotkeys;
};

/**
 * Handler for global hotkeys of the BuildRailToolbarWindow.
 * @param hotkey Hotkey
 * @return ES_HANDLED if hotkey was accepted.
 */
static EventState RailToolbarGlobalHotkeys(int hotkey)
{
	if (_game_mode != GM_NORMAL) return ES_NOT_HANDLED;
	extern RailType _last_built_railtype;
	Window *w = ShowBuildRailToolbar(_last_built_railtype);
	if (w == nullptr) return ES_NOT_HANDLED;
	return w->OnHotkey(hotkey);
}

const uint16 _railtoolbar_autorail_keys[] = {'5', 'A' | WKC_GLOBAL_HOTKEY, 0};
const uint16 _railtoolbar_polyrail_keys[] = {'Y', 'A' | WKC_CTRL | WKC_GLOBAL_HOTKEY, 0};
const uint16 _railtoolbar_new_poly_keys[] = {'Y' | WKC_CTRL, 'A' | WKC_CTRL | WKC_SHIFT | WKC_GLOBAL_HOTKEY, 0};

static Hotkey railtoolbar_hotkeys[] = {
	Hotkey('1', "build_ns", WID_RAT_BUILD_NS),
	Hotkey('2', "build_x", WID_RAT_BUILD_X),
	Hotkey('3', "build_ew", WID_RAT_BUILD_EW),
	Hotkey('4', "build_y", WID_RAT_BUILD_Y),
	Hotkey(_railtoolbar_autorail_keys, "autorail", WID_RAT_AUTORAIL),
	Hotkey(_railtoolbar_polyrail_keys, "polyrail", HOTKEY_POLYRAIL),
	Hotkey(_railtoolbar_new_poly_keys, "new_polyrail", HOTKEY_NEW_POLYRAIL),
	Hotkey('6', "demolish", WID_RAT_DEMOLISH),
	Hotkey('7', "depot", WID_RAT_BUILD_DEPOT),
	Hotkey('8', "waypoint", WID_RAT_BUILD_WAYPOINT),
	Hotkey('9', "station", WID_RAT_BUILD_STATION),
	Hotkey('S', "signal", WID_RAT_BUILD_SIGNALS),
	Hotkey('B', "bridge", WID_RAT_BUILD_BRIDGE),
	Hotkey('T', "tunnel", WID_RAT_BUILD_TUNNEL),
	Hotkey('R', "remove", WID_RAT_REMOVE),
	Hotkey('C', "convert", WID_RAT_CONVERT_RAIL),
	Hotkey(WKC_CTRL | 'C', "convert_track", WID_RAT_CONVERT_RAIL_TRACK),
	HOTKEY_LIST_END
};
HotkeyList BuildRailToolbarWindow::hotkeys("railtoolbar", railtoolbar_hotkeys, RailToolbarGlobalHotkeys);

static const NWidgetPart _nested_build_rail_widgets[] = {
	NWidget(NWID_HORIZONTAL),
		NWidget(WWT_CLOSEBOX, COLOUR_DARK_GREEN),
		NWidget(WWT_CAPTION, COLOUR_DARK_GREEN, WID_RAT_CAPTION), SetDataTip(STR_JUST_STRING, STR_TOOLTIP_WINDOW_TITLE_DRAG_THIS), SetTextStyle(TC_WHITE),
		NWidget(WWT_STICKYBOX, COLOUR_DARK_GREEN),
	EndContainer(),
	NWidget(NWID_HORIZONTAL),
		NWidget(WWT_IMGBTN, COLOUR_DARK_GREEN, WID_RAT_BUILD_NS),
						SetFill(0, 1), SetMinimalSize(22, 22), SetDataTip(SPR_IMG_RAIL_NS, STR_RAIL_TOOLBAR_TOOLTIP_BUILD_RAILROAD_TRACK),
		NWidget(WWT_IMGBTN, COLOUR_DARK_GREEN, WID_RAT_BUILD_X),
						SetFill(0, 1), SetMinimalSize(22, 22), SetDataTip(SPR_IMG_RAIL_NE, STR_RAIL_TOOLBAR_TOOLTIP_BUILD_RAILROAD_TRACK),
		NWidget(WWT_IMGBTN, COLOUR_DARK_GREEN, WID_RAT_BUILD_EW),
						SetFill(0, 1), SetMinimalSize(22, 22), SetDataTip(SPR_IMG_RAIL_EW, STR_RAIL_TOOLBAR_TOOLTIP_BUILD_RAILROAD_TRACK),
		NWidget(WWT_IMGBTN, COLOUR_DARK_GREEN, WID_RAT_BUILD_Y),
						SetFill(0, 1), SetMinimalSize(22, 22), SetDataTip(SPR_IMG_RAIL_NW, STR_RAIL_TOOLBAR_TOOLTIP_BUILD_RAILROAD_TRACK),
		NWidget(WWT_IMGBTN, COLOUR_DARK_GREEN, WID_RAT_AUTORAIL),
						SetFill(0, 1), SetMinimalSize(22, 22), SetDataTip(SPR_IMG_AUTORAIL, STR_RAIL_TOOLBAR_TOOLTIP_BUILD_AUTORAIL),
		NWidget(WWT_IMGBTN, COLOUR_DARK_GREEN, WID_RAT_POLYRAIL),
						SetFill(0, 1), SetMinimalSize(22, 22), SetDataTip(SPR_IMG_AUTORAIL, STR_RAIL_TOOLBAR_TOOLTIP_BUILD_POLYRAIL),

		NWidget(WWT_PANEL, COLOUR_DARK_GREEN), SetMinimalSize(4, 22), EndContainer(),

		NWidget(WWT_IMGBTN, COLOUR_DARK_GREEN, WID_RAT_DEMOLISH),
						SetFill(0, 1), SetMinimalSize(22, 22), SetDataTip(SPR_IMG_DYNAMITE, STR_TOOLTIP_DEMOLISH_BUILDINGS_ETC),
		NWidget(WWT_IMGBTN, COLOUR_DARK_GREEN, WID_RAT_BUILD_DEPOT),
						SetFill(0, 1), SetMinimalSize(22, 22), SetDataTip(SPR_IMG_DEPOT_RAIL, STR_RAIL_TOOLBAR_TOOLTIP_BUILD_TRAIN_DEPOT_FOR_BUILDING),
		NWidget(WWT_IMGBTN, COLOUR_DARK_GREEN, WID_RAT_BUILD_WAYPOINT),
						SetFill(0, 1), SetMinimalSize(22, 22), SetDataTip(SPR_IMG_WAYPOINT, STR_RAIL_TOOLBAR_TOOLTIP_CONVERT_RAIL_TO_WAYPOINT),
		NWidget(WWT_IMGBTN, COLOUR_DARK_GREEN, WID_RAT_BUILD_STATION),
						SetFill(0, 1), SetMinimalSize(42, 22), SetDataTip(SPR_IMG_RAIL_STATION, STR_RAIL_TOOLBAR_TOOLTIP_BUILD_RAILROAD_STATION),
		NWidget(WWT_IMGBTN, COLOUR_DARK_GREEN, WID_RAT_BUILD_SIGNALS),
						SetFill(0, 1), SetMinimalSize(22, 22), SetDataTip(SPR_IMG_RAIL_SIGNALS, STR_RAIL_TOOLBAR_TOOLTIP_BUILD_RAILROAD_SIGNALS),
		NWidget(WWT_IMGBTN, COLOUR_DARK_GREEN, WID_RAT_BUILD_BRIDGE),
						SetFill(0, 1), SetMinimalSize(42, 22), SetDataTip(SPR_IMG_BRIDGE, STR_RAIL_TOOLBAR_TOOLTIP_BUILD_RAILROAD_BRIDGE),
		NWidget(WWT_IMGBTN, COLOUR_DARK_GREEN, WID_RAT_BUILD_TUNNEL),
						SetFill(0, 1), SetMinimalSize(20, 22), SetDataTip(SPR_IMG_TUNNEL_RAIL, STR_RAIL_TOOLBAR_TOOLTIP_BUILD_RAILROAD_TUNNEL),
		NWidget(WWT_IMGBTN, COLOUR_DARK_GREEN, WID_RAT_REMOVE),
						SetFill(0, 1), SetMinimalSize(22, 22), SetDataTip(SPR_IMG_REMOVE, STR_RAIL_TOOLBAR_TOOLTIP_TOGGLE_BUILD_REMOVE_FOR),
		NWidget(WWT_IMGBTN, COLOUR_DARK_GREEN, WID_RAT_CONVERT_RAIL),
						SetFill(0, 1), SetMinimalSize(22, 22), SetDataTip(SPR_IMG_CONVERT_RAIL, 0),
	EndContainer(),
};

static WindowDesc _build_rail_desc(
	WDP_ALIGN_TOOLBAR, "toolbar_rail", 0, 0,
	WC_BUILD_TOOLBAR, WC_NONE,
	WDF_CONSTRUCTION,
	_nested_build_rail_widgets, lengthof(_nested_build_rail_widgets),
	&BuildRailToolbarWindow::hotkeys
);


/**
 * Open the build rail toolbar window for a specific rail type.
 *
 * If the terraform toolbar is linked to the toolbar, that window is also opened.
 *
 * @param railtype Rail type to open the window for
 * @return newly opened rail toolbar, or nullptr if the toolbar could not be opened.
 */
Window *ShowBuildRailToolbar(RailType railtype)
{
	if (!Company::IsValidID(_local_company)) return nullptr;
	if (!ValParamRailtype(railtype)) return nullptr;

	DeleteWindowByClass(WC_BUILD_TOOLBAR);
	_cur_railtype = railtype;
	_remove_button_clicked = false;
	return new BuildRailToolbarWindow(&_build_rail_desc, railtype);
}

/* TODO: For custom stations, respect their allowed platforms/lengths bitmasks!
 * --pasky */

static void HandleStationPlacement(TileIndex start, TileIndex end)
{
	TileArea ta(start, end);
	uint numtracks = ta.w;
	uint platlength = ta.h;

	if (_railstation.orientation == AXIS_X) Swap(numtracks, platlength);

	uint32 p1 = _cur_railtype | _railstation.orientation << 6 | numtracks << 8 | platlength << 16 | _ctrl_pressed << 24;
	uint32 p2 = _railstation.station_class | INVALID_STATION << 16;
	uint64 p3 = _railstation.station_type;

	CommandContainer cmdcont = NewCommandContainerBasic(ta.tile, p1, p2, CMD_BUILD_RAIL_STATION | CMD_MSG(STR_ERROR_CAN_T_BUILD_RAILROAD_STATION), CcStation);
	cmdcont.p3 = p3;
	ShowSelectStationIfNeeded(cmdcont, ta);
}

/** Enum referring to the Hotkeys in the build rail station window */
enum BuildRalStationHotkeys {
	BRASHK_FOCUS_FILTER_BOX, ///< Focus the edit box for editing the filter string
};

struct BuildRailStationWindow : public PickerWindowBase {
private:
	uint line_height;     ///< Height of a single line in the newstation selection matrix (#WID_BRAS_NEWST_LIST widget).
	uint coverage_height; ///< Height of the coverage texts.
	Scrollbar *vscroll;   ///< Vertical scrollbar of the new station list.
	Scrollbar *vscroll2;  ///< Vertical scrollbar of the matrix with new stations.

	typedef GUIList<StationClassID, StringFilter &> GUIStationClassList; ///< Type definition for the list to hold available station classes.

	static const uint EDITBOX_MAX_SIZE = 16; ///< The maximum number of characters for the filter edit box.

	static Listing   last_sorting;           ///< Default sorting of #GUIStationClassList.
	static Filtering last_filtering;         ///< Default filtering of #GUIStationClassList.
	static GUIStationClassList::SortFunction * const sorter_funcs[];   ///< Sort functions of the #GUIStationClassList.
	static GUIStationClassList::FilterFunction * const filter_funcs[]; ///< Filter functions of the #GUIStationClassList.
	GUIStationClassList station_classes;     ///< Available station classes.
	StringFilter string_filter;              ///< Filter for available station classes.
	QueryString filter_editbox;              ///< Filter editbox.

	/**
	 * Scrolls #WID_BRAS_NEWST_SCROLL so that the selected station class is visible.
	 *
	 * Note that this method should be called shortly after SelectClassAndStation() which will ensure
	 * an actual existing station class is selected, or the one at position 0 which will always be
	 * the default TTD rail station.
	 */
	void EnsureSelectedStationClassIsVisible()
	{
		uint pos = 0;
		for (auto station_class : this->station_classes) {
			if (station_class == _railstation.station_class) break;
			pos++;
		}
		this->vscroll->SetCount(this->station_classes.size());
		this->vscroll->ScrollTowards(pos);
	}

	/**
	 * Verify whether the currently selected station size is allowed after selecting a new station class/type.
	 * If not, change the station size variables ( _settings_client.gui.station_numtracks and _settings_client.gui.station_platlength ).
	 * @param statspec Specification of the new station class/type
	 */
	void CheckSelectedSize(const StationSpec *statspec)
	{
		if (statspec == nullptr || _settings_client.gui.station_dragdrop) return;

		/* If current number of tracks is not allowed, make it as big as possible */
		if (HasBit(statspec->disallowed_platforms, _settings_client.gui.station_numtracks - 1)) {
			this->RaiseWidget(_settings_client.gui.station_numtracks + WID_BRAS_PLATFORM_NUM_BEGIN);
			_settings_client.gui.station_numtracks = 1;
			if (statspec->disallowed_platforms != UINT8_MAX) {
				while (HasBit(statspec->disallowed_platforms, _settings_client.gui.station_numtracks - 1)) {
					_settings_client.gui.station_numtracks++;
				}
				this->LowerWidget(_settings_client.gui.station_numtracks + WID_BRAS_PLATFORM_NUM_BEGIN);
			}
		}

		if (HasBit(statspec->disallowed_lengths, _settings_client.gui.station_platlength - 1)) {
			this->RaiseWidget(_settings_client.gui.station_platlength + WID_BRAS_PLATFORM_LEN_BEGIN);
			_settings_client.gui.station_platlength = 1;
			if (statspec->disallowed_lengths != UINT8_MAX) {
				while (HasBit(statspec->disallowed_lengths, _settings_client.gui.station_platlength - 1)) {
					_settings_client.gui.station_platlength++;
				}
				this->LowerWidget(_settings_client.gui.station_platlength + WID_BRAS_PLATFORM_LEN_BEGIN);
			}
		}
	}

	void SelectClass(StationClassID station_class_id) {
		if (_railstation.station_class != station_class_id) {
			StationClass *station_class = StationClass::Get(station_class_id);
			_railstation.station_class = station_class_id;
			_railstation.station_count = station_class->GetSpecCount();
			_railstation.station_type  = 0;

			this->CheckSelectedSize(station_class->GetSpec(_railstation.station_type));

			NWidgetMatrix *matrix = this->GetWidget<NWidgetMatrix>(WID_BRAS_MATRIX);
			matrix->SetCount(_railstation.station_count);
			matrix->SetClicked(_railstation.station_type);
			this->SetDirty();
		}
	}

public:
	BuildRailStationWindow(WindowDesc *desc, Window *parent, bool newstation) : PickerWindowBase(desc, parent), filter_editbox(EDITBOX_MAX_SIZE * MAX_CHAR_LENGTH, EDITBOX_MAX_SIZE)
	{
		this->coverage_height = 2 * FONT_HEIGHT_NORMAL + 3 * WidgetDimensions::scaled.vsep_normal;
		this->vscroll = nullptr;
		_railstation.newstations = newstation;

		this->CreateNestedTree();
		NWidgetStacked *newst_additions = this->GetWidget<NWidgetStacked>(WID_BRAS_SHOW_NEWST_ADDITIONS);
		newst_additions->SetDisplayedPlane(newstation ? 0 : SZSP_NONE);
		newst_additions = this->GetWidget<NWidgetStacked>(WID_BRAS_SHOW_NEWST_MATRIX);
		newst_additions->SetDisplayedPlane(newstation ? 0 : SZSP_NONE);
		newst_additions = this->GetWidget<NWidgetStacked>(WID_BRAS_SHOW_NEWST_DEFSIZE);
		newst_additions->SetDisplayedPlane(newstation ? 0 : SZSP_NONE);
		newst_additions = this->GetWidget<NWidgetStacked>(WID_BRAS_SHOW_NEWST_RESIZE);
		newst_additions->SetDisplayedPlane(newstation ? 0 : SZSP_NONE);
		/* Hide the station class filter if no stations other than the default one are available. */
		this->GetWidget<NWidgetStacked>(WID_BRAS_FILTER_CONTAINER)->SetDisplayedPlane(newstation ? 0 : SZSP_NONE);
		if (newstation) {
			this->vscroll = this->GetScrollbar(WID_BRAS_NEWST_SCROLL);
			this->vscroll2 = this->GetScrollbar(WID_BRAS_MATRIX_SCROLL);

			this->querystrings[WID_BRAS_FILTER_EDITBOX] = &this->filter_editbox;
			this->station_classes.SetListing(this->last_sorting);
			this->station_classes.SetFiltering(this->last_filtering);
			this->station_classes.SetSortFuncs(this->sorter_funcs);
			this->station_classes.SetFilterFuncs(this->filter_funcs);
		}

		this->station_classes.ForceRebuild();

		BuildStationClassesAvailable();
		SelectClassAndStation();

		this->FinishInitNested(TRANSPORT_RAIL);

		this->LowerWidget(_railstation.orientation + WID_BRAS_PLATFORM_DIR_X);
		if (_settings_client.gui.station_dragdrop) {
			this->LowerWidget(WID_BRAS_PLATFORM_DRAG_N_DROP);
		} else {
			this->LowerWidget(_settings_client.gui.station_numtracks + WID_BRAS_PLATFORM_NUM_BEGIN);
			this->LowerWidget(_settings_client.gui.station_platlength + WID_BRAS_PLATFORM_LEN_BEGIN);
		}
		this->SetWidgetLoweredState(WID_BRAS_HIGHLIGHT_OFF, !_settings_client.gui.station_show_coverage);
		this->SetWidgetLoweredState(WID_BRAS_HIGHLIGHT_ON, _settings_client.gui.station_show_coverage);

		if (!newstation) {
			_railstation.station_class = StationClassID::STAT_CLASS_DFLT;
			_railstation.station_type = 0;
			this->vscroll2 = nullptr;
		} else {
			_railstation.station_count = StationClass::Get(_railstation.station_class)->GetSpecCount();
			_railstation.station_type = std::min<int>(_railstation.station_type, _railstation.station_count - 1);

			NWidgetMatrix *matrix = this->GetWidget<NWidgetMatrix>(WID_BRAS_MATRIX);
			matrix->SetScrollbar(this->vscroll2);
			matrix->SetCount(_railstation.station_count);
			matrix->SetClicked(_railstation.station_type);

			EnsureSelectedStationClassIsVisible();
		}

		this->InvalidateData();
	}

	virtual ~BuildRailStationWindow()
	{
		DeleteWindowById(WC_SELECT_STATION, 0);
	}

	/** Sort station classes by StationClassID. */
	static bool StationClassIDSorter(StationClassID const &a, StationClassID const &b)
	{
		return a < b;
	}

	/** Filter station classes by class name. */
	static bool TagNameFilter(StationClassID const * sc, StringFilter &filter)
	{
		filter.ResetState();
		filter.AddLine(GetString(StationClass::Get(*sc)->name));
		return filter.GetState();
	}

	/** Builds the filter list of available station classes. */
	void BuildStationClassesAvailable()
	{
		if (!this->station_classes.NeedRebuild()) return;

		this->station_classes.clear();

		for (uint i = 0; StationClass::IsClassIDValid((StationClassID)i); i++) {
			StationClassID station_class_id = (StationClassID)i;
			if (station_class_id == StationClassID::STAT_CLASS_WAYP) {
				// Skip waypoints.
				continue;
			}
			StationClass *station_class = StationClass::Get(station_class_id);
			if (station_class->GetUISpecCount() == 0) continue;
			station_classes.push_back(station_class_id);
		}

		if (_railstation.newstations) {
			this->station_classes.Filter(this->string_filter);
			this->station_classes.shrink_to_fit();
			this->station_classes.RebuildDone();
			this->station_classes.Sort();

			this->vscroll->SetCount(this->station_classes.size());
		}
	}

	/**
	 * Checks if the previously selected current station class and station
	 * can be shown as selected to the user when the dialog is opened.
	 */
	void SelectClassAndStation()
	{
		if (_railstation.station_class == StationClassID::STAT_CLASS_DFLT) {
			/* This happens during the first time the window is open during the game life cycle. */
			this->SelectOtherClass(StationClassID::STAT_CLASS_DFLT);
		} else {
			/* Check if the previously selected station class is not available anymore as a
			 * result of starting a new game without the corresponding NewGRF. */
			bool available = _railstation.station_class < StationClass::GetClassCount();
			this->SelectOtherClass(available ? _railstation.station_class : StationClassID::STAT_CLASS_DFLT);
		}
	}

	/**
	 * Select the specified station class.
	 * @param station_class Station class select.
	 */
	void SelectOtherClass(StationClassID station_class)
	{
		_railstation.station_class = station_class;
	}

	void OnInvalidateData(int data = 0, bool gui_scope = true) override
	{
		if (!gui_scope) return;

		this->BuildStationClassesAvailable();
	}

	EventState OnHotkey(int hotkey) override
	{
		switch (hotkey) {
			case BRASHK_FOCUS_FILTER_BOX:
				this->SetFocusedWidget(WID_BRAS_FILTER_EDITBOX);
				SetFocusedWindow(this); // The user has asked to give focus to the text box, so make sure this window is focused.
				break;

			default:
				return ES_NOT_HANDLED;
		}

		return ES_HANDLED;
	}

	void OnEditboxChanged(int wid) override
	{
		string_filter.SetFilterTerm(this->filter_editbox.text.buf);
		this->station_classes.SetFilterState(!string_filter.IsEmpty());
		this->station_classes.ForceRebuild();
		this->InvalidateData();
	}

	void OnPaint() override
	{
		bool newstations = _railstation.newstations;
		const StationSpec *statspec = newstations ? StationClass::Get(_railstation.station_class)->GetSpec(_railstation.station_type) : nullptr;

		if (_settings_client.gui.station_dragdrop) {
			SetTileSelectSize(1, 1);
		} else {
			int x = _settings_client.gui.station_numtracks;
			int y = _settings_client.gui.station_platlength;
			if (_railstation.orientation == AXIS_X) Swap(x, y);
			if (!_remove_button_clicked) {
				SetTileSelectSize(x, y);
			}
		}

		int rad = (_settings_game.station.modified_catchment) ? CA_TRAIN : CA_UNMODIFIED;
		rad += _settings_game.station.catchment_increase;

		if (_settings_client.gui.station_show_coverage) SetTileSelectBigSize(-rad, -rad, 2 * rad, 2 * rad);

		for (uint bits = 0; bits < 7; bits++) {
			bool disable = bits >= _settings_game.station.station_spread;
			if (statspec == nullptr) {
				this->SetWidgetDisabledState(bits + WID_BRAS_PLATFORM_NUM_1, disable);
				this->SetWidgetDisabledState(bits + WID_BRAS_PLATFORM_LEN_1, disable);
			} else {
				this->SetWidgetDisabledState(bits + WID_BRAS_PLATFORM_NUM_1, HasBit(statspec->disallowed_platforms, bits) || disable);
				this->SetWidgetDisabledState(bits + WID_BRAS_PLATFORM_LEN_1, HasBit(statspec->disallowed_lengths,   bits) || disable);
			}
		}

		this->DrawWidgets();

		if (this->IsShaded()) return;
		/* 'Accepts' and 'Supplies' texts. */
		Rect r = this->GetWidget<NWidgetBase>(WID_BRAS_COVERAGE_TEXTS)->GetCurrentRect();
		int top = r.top + WidgetDimensions::scaled.vsep_normal;
		top = DrawStationCoverageAreaText(r.left, r.right, top, SCT_ALL, rad, false) + WidgetDimensions::scaled.vsep_normal;
		top = DrawStationCoverageAreaText(r.left, r.right, top, SCT_ALL, rad, true) + WidgetDimensions::scaled.vsep_normal;
		/* Resize background if the window is too small.
		 * Never make the window smaller to avoid oscillating if the size change affects the acceptance.
		 * (This is the case, if making the window bigger moves the mouse into the window.) */
		if (top > r.bottom) {
			this->coverage_height += top - r.bottom;
			this->ReInit();
		}
	}

	void UpdateWidgetSize(int widget, Dimension *size, const Dimension &padding, Dimension *fill, Dimension *resize) override
	{
		switch (widget) {
			case WID_BRAS_NEWST_LIST: {
				Dimension d = {0, 0};
				for (auto station_class : this->station_classes) {
					d = maxdim(d, GetStringBoundingBox(StationClass::Get(station_class)->name));
				}
				size->width = std::max(size->width, d.width + padding.width);
				this->line_height = FONT_HEIGHT_NORMAL + padding.height;
				size->height = 5 * this->line_height;
				resize->height = this->line_height;
				break;
			}

			case WID_BRAS_SHOW_NEWST_TYPE: {
				if (!_railstation.newstations) {
					size->width = 0;
					size->height = 0;
					break;
				}

				/* If newstations exist, compute the non-zero minimal size. */
				Dimension d = {0, 0};
				StringID str = this->GetWidget<NWidgetCore>(widget)->widget_data;
				for (auto station_class : this->station_classes) {
					StationClass *stclass = StationClass::Get(station_class);
					for (uint j = 0; j < stclass->GetSpecCount(); j++) {
						const StationSpec *statspec = stclass->GetSpec(j);
						SetDParam(0, (statspec != nullptr && statspec->name != 0) ? statspec->name : STR_STATION_CLASS_DFLT_STATION);
						d = maxdim(d, GetStringBoundingBox(str));
					}
				}
				size->width = std::max(size->width, d.width + padding.width);
				size->width = std::min<uint>(size->width, ScaleGUITrad(400));
				break;
			}

			case WID_BRAS_PLATFORM_DIR_X:
			case WID_BRAS_PLATFORM_DIR_Y:
			case WID_BRAS_IMAGE:
				size->width  = ScaleGUITrad(64) + WidgetDimensions::scaled.fullbevel.Horizontal();
				size->height = ScaleGUITrad(58) + WidgetDimensions::scaled.fullbevel.Vertical();
				break;

			case WID_BRAS_COVERAGE_TEXTS:
				size->height = this->coverage_height;
				break;

			case WID_BRAS_MATRIX:
				fill->height = 1;
				resize->height = 1;
				break;
		}
	}

	void DrawWidget(const Rect &r, int widget) const override
	{
		DrawPixelInfo tmp_dpi;

		switch (GB(widget, 0, 16)) {
			case WID_BRAS_PLATFORM_DIR_X:
				/* Set up a clipping area for the '/' station preview */
				if (FillDrawPixelInfo(&tmp_dpi, r.left, r.top, r.Width(), r.Height())) {
					AutoRestoreBackup dpi_backup(_cur_dpi, &tmp_dpi);
					int x = (r.Width()  - ScaleSpriteTrad(64)) / 2 + ScaleSpriteTrad(31);
					int y = (r.Height() + ScaleSpriteTrad(58)) / 2 - ScaleSpriteTrad(31);
					if (!DrawStationTile(x, y, _cur_railtype, AXIS_X, _railstation.station_class, _railstation.station_type)) {
						StationPickerDrawSprite(x, y, STATION_RAIL, _cur_railtype, INVALID_ROADTYPE, 2);
					}
				}
				break;

			case WID_BRAS_PLATFORM_DIR_Y:
				/* Set up a clipping area for the '\' station preview */
				if (FillDrawPixelInfo(&tmp_dpi, r.left, r.top, r.Width(), r.Height())) {
					AutoRestoreBackup dpi_backup(_cur_dpi, &tmp_dpi);
					int x = (r.Width()  - ScaleSpriteTrad(64)) / 2 + ScaleSpriteTrad(31);
					int y = (r.Height() + ScaleSpriteTrad(58)) / 2 - ScaleSpriteTrad(31);
					if (!DrawStationTile(x, y, _cur_railtype, AXIS_Y, _railstation.station_class, _railstation.station_type)) {
						StationPickerDrawSprite(x, y, STATION_RAIL, _cur_railtype, INVALID_ROADTYPE, 3);
					}
				}
				break;

			case WID_BRAS_NEWST_LIST: {
				Rect ir = r.Shrink(WidgetDimensions::scaled.matrix);
				uint statclass = 0;
				for (auto station_class : this->station_classes) {
					if (this->vscroll->IsVisible(statclass)) {
						DrawString(ir,
								StationClass::Get(station_class)->name,
								station_class == _railstation.station_class ? TC_WHITE : TC_BLACK);
						ir.top += this->line_height;
					}
					statclass++;
				}
				break;
			}

			case WID_BRAS_IMAGE: {
				uint16_t type = GB(widget, 16, 16);
				assert(type < _railstation.station_count);
				/* Check station availability callback */
				const StationSpec *statspec = StationClass::Get(_railstation.station_class)->GetSpec(type);
				if (!IsStationAvailable(statspec)) {
					GfxFillRect(r.Shrink(WidgetDimensions::scaled.bevel), PC_BLACK, FILLRECT_CHECKER);
				}

				/* Set up a clipping area for the station preview. */
				if (FillDrawPixelInfo(&tmp_dpi, r.left, r.top, r.Width(), r.Height())) {
					AutoRestoreBackup dpi_backup(_cur_dpi, &tmp_dpi);
					int x = (r.Width()  - ScaleSpriteTrad(64)) / 2 + ScaleSpriteTrad(31);
					int y = (r.Height() + ScaleSpriteTrad(58)) / 2 - ScaleSpriteTrad(31);
					if (!DrawStationTile(x, y, _cur_railtype, _railstation.orientation, _railstation.station_class, type)) {
						StationPickerDrawSprite(x, y, STATION_RAIL, _cur_railtype, INVALID_ROADTYPE, 2 + _railstation.orientation);
					}
				}
				break;
			}
		}
	}

	void OnResize() override
	{
		if (this->vscroll != nullptr) { // New stations available.
			this->vscroll->SetCapacityFromWidget(this, WID_BRAS_NEWST_LIST);
		}
	}

	void SetStringParameters(int widget) const override
	{
		if (widget == WID_BRAS_SHOW_NEWST_TYPE) {
			const StationSpec *statspec = StationClass::Get(_railstation.station_class)->GetSpec(_railstation.station_type);
			SetDParam(0, (statspec != nullptr && statspec->name != 0) ? statspec->name : STR_STATION_CLASS_DFLT_STATION);
		}
	}

	void OnClick(Point pt, int widget, int click_count) override
	{
		switch (GB(widget, 0, 16)) {
			case WID_BRAS_PLATFORM_DIR_X:
			case WID_BRAS_PLATFORM_DIR_Y:
				this->RaiseWidget(_railstation.orientation + WID_BRAS_PLATFORM_DIR_X);
				_railstation.orientation = (Axis)(widget - WID_BRAS_PLATFORM_DIR_X);
				this->LowerWidget(_railstation.orientation + WID_BRAS_PLATFORM_DIR_X);
				if (_settings_client.sound.click_beep) SndPlayFx(SND_15_BEEP);
				this->SetDirty();
				DeleteWindowById(WC_SELECT_STATION, 0);
				break;

			case WID_BRAS_PLATFORM_NUM_1:
			case WID_BRAS_PLATFORM_NUM_2:
			case WID_BRAS_PLATFORM_NUM_3:
			case WID_BRAS_PLATFORM_NUM_4:
			case WID_BRAS_PLATFORM_NUM_5:
			case WID_BRAS_PLATFORM_NUM_6:
			case WID_BRAS_PLATFORM_NUM_7: {
				this->RaiseWidget(_settings_client.gui.station_numtracks + WID_BRAS_PLATFORM_NUM_BEGIN);
				this->RaiseWidget(WID_BRAS_PLATFORM_DRAG_N_DROP);

				_settings_client.gui.station_numtracks = widget - WID_BRAS_PLATFORM_NUM_BEGIN;
				_settings_client.gui.station_dragdrop = false;

				_settings_client.gui.station_dragdrop = false;

				const StationSpec *statspec = _railstation.newstations ? StationClass::Get(_railstation.station_class)->GetSpec(_railstation.station_type) : nullptr;
				if (statspec != nullptr && HasBit(statspec->disallowed_lengths, _settings_client.gui.station_platlength - 1)) {
					/* The previously selected number of platforms in invalid */
					for (uint i = 0; i < 7; i++) {
						if (!HasBit(statspec->disallowed_lengths, i)) {
							this->RaiseWidget(_settings_client.gui.station_platlength + WID_BRAS_PLATFORM_LEN_BEGIN);
							_settings_client.gui.station_platlength = i + 1;
							break;
						}
					}
				}

				this->LowerWidget(_settings_client.gui.station_numtracks + WID_BRAS_PLATFORM_NUM_BEGIN);
				this->LowerWidget(_settings_client.gui.station_platlength + WID_BRAS_PLATFORM_LEN_BEGIN);
				if (_settings_client.sound.click_beep) SndPlayFx(SND_15_BEEP);
				this->SetDirty();
				DeleteWindowById(WC_SELECT_STATION, 0);
				break;
			}

			case WID_BRAS_PLATFORM_LEN_1:
			case WID_BRAS_PLATFORM_LEN_2:
			case WID_BRAS_PLATFORM_LEN_3:
			case WID_BRAS_PLATFORM_LEN_4:
			case WID_BRAS_PLATFORM_LEN_5:
			case WID_BRAS_PLATFORM_LEN_6:
			case WID_BRAS_PLATFORM_LEN_7: {
				this->RaiseWidget(_settings_client.gui.station_platlength + WID_BRAS_PLATFORM_LEN_BEGIN);
				this->RaiseWidget(WID_BRAS_PLATFORM_DRAG_N_DROP);

				_settings_client.gui.station_platlength = widget - WID_BRAS_PLATFORM_LEN_BEGIN;
				_settings_client.gui.station_dragdrop = false;

				_settings_client.gui.station_dragdrop = false;

				const StationSpec *statspec = _railstation.newstations ? StationClass::Get(_railstation.station_class)->GetSpec(_railstation.station_type) : nullptr;
				if (statspec != nullptr && HasBit(statspec->disallowed_platforms, _settings_client.gui.station_numtracks - 1)) {
					/* The previously selected number of tracks in invalid */
					for (uint i = 0; i < 7; i++) {
						if (!HasBit(statspec->disallowed_platforms, i)) {
							this->RaiseWidget(_settings_client.gui.station_numtracks + WID_BRAS_PLATFORM_NUM_BEGIN);
							_settings_client.gui.station_numtracks = i + 1;
							break;
						}
					}
				}

				this->LowerWidget(_settings_client.gui.station_numtracks + WID_BRAS_PLATFORM_NUM_BEGIN);
				this->LowerWidget(_settings_client.gui.station_platlength + WID_BRAS_PLATFORM_LEN_BEGIN);
				if (_settings_client.sound.click_beep) SndPlayFx(SND_15_BEEP);
				this->SetDirty();
				DeleteWindowById(WC_SELECT_STATION, 0);
				break;
			}

			case WID_BRAS_PLATFORM_DRAG_N_DROP: {
				_settings_client.gui.station_dragdrop ^= true;

				this->ToggleWidgetLoweredState(WID_BRAS_PLATFORM_DRAG_N_DROP);

				/* get the first allowed length/number of platforms */
				const StationSpec *statspec = _railstation.newstations ? StationClass::Get(_railstation.station_class)->GetSpec(_railstation.station_type) : nullptr;
				if (statspec != nullptr && HasBit(statspec->disallowed_lengths, _settings_client.gui.station_platlength - 1)) {
					for (uint i = 0; i < 7; i++) {
						if (!HasBit(statspec->disallowed_lengths, i)) {
							this->RaiseWidget(_settings_client.gui.station_platlength + WID_BRAS_PLATFORM_LEN_BEGIN);
							_settings_client.gui.station_platlength = i + 1;
							break;
						}
					}
				}
				if (statspec != nullptr && HasBit(statspec->disallowed_platforms, _settings_client.gui.station_numtracks - 1)) {
					for (uint i = 0; i < 7; i++) {
						if (!HasBit(statspec->disallowed_platforms, i)) {
							this->RaiseWidget(_settings_client.gui.station_numtracks + WID_BRAS_PLATFORM_NUM_BEGIN);
							_settings_client.gui.station_numtracks = i + 1;
							break;
						}
					}
				}

				this->SetWidgetLoweredState(_settings_client.gui.station_numtracks + WID_BRAS_PLATFORM_NUM_BEGIN, !_settings_client.gui.station_dragdrop);
				this->SetWidgetLoweredState(_settings_client.gui.station_platlength + WID_BRAS_PLATFORM_LEN_BEGIN, !_settings_client.gui.station_dragdrop);
				if (_settings_client.sound.click_beep) SndPlayFx(SND_15_BEEP);
				this->SetDirty();
				DeleteWindowById(WC_SELECT_STATION, 0);
				break;
			}

			case WID_BRAS_HIGHLIGHT_OFF:
			case WID_BRAS_HIGHLIGHT_ON:
				_settings_client.gui.station_show_coverage = (widget != WID_BRAS_HIGHLIGHT_OFF);

				this->SetWidgetLoweredState(WID_BRAS_HIGHLIGHT_OFF, !_settings_client.gui.station_show_coverage);
				this->SetWidgetLoweredState(WID_BRAS_HIGHLIGHT_ON, _settings_client.gui.station_show_coverage);
				if (_settings_client.sound.click_beep) SndPlayFx(SND_15_BEEP);
				this->SetDirty();
				SetViewportCatchmentStation(nullptr, true);
				break;

			case WID_BRAS_NEWST_LIST: {
				auto it = this->vscroll->GetScrolledItemFromWidget(this->station_classes, pt.y, this, WID_BRAS_NEWST_LIST);
				if (it == this->station_classes.end()) return;
				StationClassID station_class_id = *it;
				this->SelectClass(station_class_id);
				if (_settings_client.sound.click_beep) SndPlayFx(SND_15_BEEP);
				this->SetDirty();
				DeleteWindowById(WC_SELECT_STATION, 0);
				break;
			}

			case WID_BRAS_IMAGE: {
				uint16_t y = GB(widget, 16, 16);
				if (y >= _railstation.station_count) return;

				/* Check station availability callback */
				const StationSpec *statspec = StationClass::Get(_railstation.station_class)->GetSpec(y);
				if (!IsStationAvailable(statspec)) return;

				_railstation.station_type = y;

				this->CheckSelectedSize(statspec);
				this->GetWidget<NWidgetMatrix>(WID_BRAS_MATRIX)->SetClicked(_railstation.station_type);

				if (_settings_client.sound.click_beep) SndPlayFx(SND_15_BEEP);
				this->SetDirty();
				DeleteWindowById(WC_SELECT_STATION, 0);
				break;
			}
		}
	}

	void OnRealtimeTick(uint delta_ms) override
	{
		CheckRedrawStationCoverage(this);
	}

	void SelectClassAndSpec(StationClassID class_id, int spec_id)
	{
		this->SelectClass(class_id);
		this->EnsureSelectedStationClassIsVisible();
		this->OnClick({}, WID_BRAS_IMAGE | (spec_id << 16), 1);
	}

	static HotkeyList hotkeys;
};

/**
 * Handler for global hotkeys of the BuildRailStationWindow.
 * @param hotkey Hotkey
 * @return ES_HANDLED if hotkey was accepted.
 */
static EventState BuildRailStationGlobalHotkeys(int hotkey)
{
	if (_game_mode == GM_MENU) return ES_NOT_HANDLED;
	Window *w = ShowStationBuilder(FindWindowById(WC_BUILD_TOOLBAR, TRANSPORT_RAIL));
	if (w == nullptr) return ES_NOT_HANDLED;
	return w->OnHotkey(hotkey);
}

static Hotkey buildrailstation_hotkeys[] = {
	Hotkey('F', "focus_filter_box", BRASHK_FOCUS_FILTER_BOX),
	HOTKEY_LIST_END
};
HotkeyList BuildRailStationWindow::hotkeys("buildrailstation", buildrailstation_hotkeys, BuildRailStationGlobalHotkeys);

Listing BuildRailStationWindow::last_sorting = { false, 0 };
Filtering BuildRailStationWindow::last_filtering = { false, 0 };

BuildRailStationWindow::GUIStationClassList::SortFunction * const BuildRailStationWindow::sorter_funcs[] = {
	&StationClassIDSorter,
};

BuildRailStationWindow::GUIStationClassList::FilterFunction * const BuildRailStationWindow::filter_funcs[] = {
	&TagNameFilter,
};

static const NWidgetPart _nested_station_builder_widgets[] = {
	NWidget(NWID_HORIZONTAL),
		NWidget(WWT_CLOSEBOX, COLOUR_DARK_GREEN),
		NWidget(WWT_CAPTION, COLOUR_DARK_GREEN), SetDataTip(STR_STATION_BUILD_RAIL_CAPTION, STR_TOOLTIP_WINDOW_TITLE_DRAG_THIS),
		NWidget(WWT_SHADEBOX, COLOUR_DARK_GREEN),
		NWidget(NWID_SELECTION, INVALID_COLOUR, WID_BRAS_SHOW_NEWST_DEFSIZE),
			NWidget(WWT_DEFSIZEBOX, COLOUR_DARK_GREEN),
		EndContainer(),
	EndContainer(),
	NWidget(WWT_PANEL, COLOUR_DARK_GREEN),
		NWidget(NWID_HORIZONTAL), SetPadding(2, 0, 0, 2),
			NWidget(NWID_VERTICAL),
				NWidget(NWID_SELECTION, INVALID_COLOUR, WID_BRAS_FILTER_CONTAINER),
					NWidget(NWID_HORIZONTAL), SetPadding(0, 5, 2, 0),
						NWidget(WWT_TEXT, COLOUR_DARK_GREEN), SetFill(0, 1), SetDataTip(STR_LIST_FILTER_TITLE, STR_NULL),
						NWidget(WWT_EDITBOX, COLOUR_GREY, WID_BRAS_FILTER_EDITBOX), SetFill(1, 0), SetResize(1, 0),
								SetDataTip(STR_LIST_FILTER_OSKTITLE, STR_LIST_FILTER_TOOLTIP),
					EndContainer(),
				EndContainer(),
				NWidget(NWID_SELECTION, INVALID_COLOUR, WID_BRAS_SHOW_NEWST_ADDITIONS),
					NWidget(NWID_HORIZONTAL), SetPadding(0, 5, 2, 0),
						NWidget(WWT_MATRIX, COLOUR_GREY, WID_BRAS_NEWST_LIST), SetMinimalSize(122, 71), SetFill(1, 0),
								SetMatrixDataTip(1, 0, STR_STATION_BUILD_STATION_CLASS_TOOLTIP), SetScrollbar(WID_BRAS_NEWST_SCROLL),
						NWidget(NWID_VSCROLLBAR, COLOUR_GREY, WID_BRAS_NEWST_SCROLL),
					EndContainer(),
				EndContainer(),
				NWidget(WWT_LABEL, COLOUR_DARK_GREEN), SetMinimalSize(144, 11), SetDataTip(STR_STATION_BUILD_ORIENTATION, STR_NULL), SetPadding(1, 2, 0, 0),
				NWidget(NWID_HORIZONTAL),
					NWidget(NWID_SPACER), SetMinimalSize(7, 0), SetFill(1, 0),
					NWidget(WWT_PANEL, COLOUR_GREY, WID_BRAS_PLATFORM_DIR_X), SetMinimalSize(66, 60), SetFill(0, 0), SetDataTip(0x0, STR_STATION_BUILD_RAILROAD_ORIENTATION_TOOLTIP), EndContainer(),
					NWidget(NWID_SPACER), SetMinimalSize(2, 0), SetFill(1, 0),
					NWidget(WWT_PANEL, COLOUR_GREY, WID_BRAS_PLATFORM_DIR_Y), SetMinimalSize(66, 60), SetFill(0, 0), SetDataTip(0x0, STR_STATION_BUILD_RAILROAD_ORIENTATION_TOOLTIP), EndContainer(),
					NWidget(NWID_SPACER), SetMinimalSize(7, 0), SetFill(1, 0),
				EndContainer(),
				NWidget(WWT_LABEL, COLOUR_DARK_GREEN, WID_BRAS_SHOW_NEWST_TYPE), SetMinimalSize(144, 11), SetDataTip(STR_JUST_STRING, STR_NULL), SetTextStyle(TC_ORANGE), SetPadding(1, 2, 4, 2),
				NWidget(WWT_LABEL, COLOUR_DARK_GREEN), SetMinimalSize(144, 11), SetDataTip(STR_STATION_BUILD_NUMBER_OF_TRACKS, STR_NULL), SetPadding(0, 2, 0, 2),
				NWidget(NWID_HORIZONTAL),
					NWidget(NWID_SPACER), SetFill(1, 0),
					NWidget(WWT_TEXTBTN, COLOUR_GREY, WID_BRAS_PLATFORM_NUM_1), SetMinimalSize(15, 12), SetDataTip(STR_BLACK_1, STR_STATION_BUILD_NUMBER_OF_TRACKS_TOOLTIP),
					NWidget(WWT_TEXTBTN, COLOUR_GREY, WID_BRAS_PLATFORM_NUM_2), SetMinimalSize(15, 12), SetDataTip(STR_BLACK_2, STR_STATION_BUILD_NUMBER_OF_TRACKS_TOOLTIP),
					NWidget(WWT_TEXTBTN, COLOUR_GREY, WID_BRAS_PLATFORM_NUM_3), SetMinimalSize(15, 12), SetDataTip(STR_BLACK_3, STR_STATION_BUILD_NUMBER_OF_TRACKS_TOOLTIP),
					NWidget(WWT_TEXTBTN, COLOUR_GREY, WID_BRAS_PLATFORM_NUM_4), SetMinimalSize(15, 12), SetDataTip(STR_BLACK_4, STR_STATION_BUILD_NUMBER_OF_TRACKS_TOOLTIP),
					NWidget(WWT_TEXTBTN, COLOUR_GREY, WID_BRAS_PLATFORM_NUM_5), SetMinimalSize(15, 12), SetDataTip(STR_BLACK_5, STR_STATION_BUILD_NUMBER_OF_TRACKS_TOOLTIP),
					NWidget(WWT_TEXTBTN, COLOUR_GREY, WID_BRAS_PLATFORM_NUM_6), SetMinimalSize(15, 12), SetDataTip(STR_BLACK_6, STR_STATION_BUILD_NUMBER_OF_TRACKS_TOOLTIP),
					NWidget(WWT_TEXTBTN, COLOUR_GREY, WID_BRAS_PLATFORM_NUM_7), SetMinimalSize(15, 12), SetDataTip(STR_BLACK_7, STR_STATION_BUILD_NUMBER_OF_TRACKS_TOOLTIP),
					NWidget(NWID_SPACER), SetFill(1, 0),
				EndContainer(),
				NWidget(WWT_LABEL, COLOUR_DARK_GREEN), SetMinimalSize(144, 11), SetDataTip(STR_STATION_BUILD_PLATFORM_LENGTH, STR_NULL), SetPadding(2, 2, 0, 2),
				NWidget(NWID_HORIZONTAL),
					NWidget(NWID_SPACER), SetFill(1, 0),
					NWidget(WWT_TEXTBTN, COLOUR_GREY, WID_BRAS_PLATFORM_LEN_1), SetMinimalSize(15, 12), SetDataTip(STR_BLACK_1, STR_STATION_BUILD_PLATFORM_LENGTH_TOOLTIP),
					NWidget(WWT_TEXTBTN, COLOUR_GREY, WID_BRAS_PLATFORM_LEN_2), SetMinimalSize(15, 12), SetDataTip(STR_BLACK_2, STR_STATION_BUILD_PLATFORM_LENGTH_TOOLTIP),
					NWidget(WWT_TEXTBTN, COLOUR_GREY, WID_BRAS_PLATFORM_LEN_3), SetMinimalSize(15, 12), SetDataTip(STR_BLACK_3, STR_STATION_BUILD_PLATFORM_LENGTH_TOOLTIP),
					NWidget(WWT_TEXTBTN, COLOUR_GREY, WID_BRAS_PLATFORM_LEN_4), SetMinimalSize(15, 12), SetDataTip(STR_BLACK_4, STR_STATION_BUILD_PLATFORM_LENGTH_TOOLTIP),
					NWidget(WWT_TEXTBTN, COLOUR_GREY, WID_BRAS_PLATFORM_LEN_5), SetMinimalSize(15, 12), SetDataTip(STR_BLACK_5, STR_STATION_BUILD_PLATFORM_LENGTH_TOOLTIP),
					NWidget(WWT_TEXTBTN, COLOUR_GREY, WID_BRAS_PLATFORM_LEN_6), SetMinimalSize(15, 12), SetDataTip(STR_BLACK_6, STR_STATION_BUILD_PLATFORM_LENGTH_TOOLTIP),
					NWidget(WWT_TEXTBTN, COLOUR_GREY, WID_BRAS_PLATFORM_LEN_7), SetMinimalSize(15, 12), SetDataTip(STR_BLACK_7, STR_STATION_BUILD_PLATFORM_LENGTH_TOOLTIP),
					NWidget(NWID_SPACER), SetFill(1, 0),
				EndContainer(),
				NWidget(NWID_SPACER), SetMinimalSize(0, 2),
				NWidget(NWID_HORIZONTAL),
					NWidget(NWID_SPACER), SetMinimalSize(2, 0), SetFill(1, 0),
					NWidget(WWT_TEXTBTN, COLOUR_GREY, WID_BRAS_PLATFORM_DRAG_N_DROP), SetMinimalSize(75, 12), SetDataTip(STR_STATION_BUILD_DRAG_DROP, STR_STATION_BUILD_DRAG_DROP_TOOLTIP),
					NWidget(NWID_SPACER), SetMinimalSize(2, 0), SetFill(1, 0),
				EndContainer(),
				NWidget(WWT_LABEL, COLOUR_DARK_GREEN), SetDataTip(STR_STATION_BUILD_COVERAGE_AREA_TITLE, STR_NULL), SetPadding(WidgetDimensions::unscaled.framerect), SetFill(1, 0),
				NWidget(NWID_HORIZONTAL),
					NWidget(NWID_SPACER), SetMinimalSize(2, 0), SetFill(1, 0),
					NWidget(WWT_TEXTBTN, COLOUR_GREY, WID_BRAS_HIGHLIGHT_OFF), SetMinimalSize(60, 12),
												SetDataTip(STR_STATION_BUILD_COVERAGE_OFF, STR_STATION_BUILD_COVERAGE_AREA_OFF_TOOLTIP),
					NWidget(WWT_TEXTBTN, COLOUR_GREY, WID_BRAS_HIGHLIGHT_ON), SetMinimalSize(60, 12),
												SetDataTip(STR_STATION_BUILD_COVERAGE_ON, STR_STATION_BUILD_COVERAGE_AREA_ON_TOOLTIP),
					NWidget(NWID_SPACER), SetMinimalSize(2, 0), SetFill(1, 0),
				EndContainer(),
			EndContainer(),
			NWidget(NWID_SELECTION, INVALID_COLOUR, WID_BRAS_SHOW_NEWST_MATRIX),
				/* We need an additional background for the matrix, as the matrix cannot handle the scrollbar due to not being an NWidgetCore. */
				NWidget(WWT_PANEL, COLOUR_DARK_GREEN), SetScrollbar(WID_BRAS_MATRIX_SCROLL),
					NWidget(NWID_HORIZONTAL),
						NWidget(NWID_MATRIX, COLOUR_DARK_GREEN, WID_BRAS_MATRIX), SetScrollbar(WID_BRAS_MATRIX_SCROLL), SetPIP(0, 2, 0),
							NWidget(WWT_PANEL, COLOUR_DARK_GREEN, WID_BRAS_IMAGE), SetMinimalSize(66, 60),
									SetFill(0, 0), SetResize(0, 0), SetDataTip(0x0, STR_STATION_BUILD_STATION_TYPE_TOOLTIP), SetScrollbar(WID_BRAS_MATRIX_SCROLL),
							EndContainer(),
						EndContainer(),
						NWidget(NWID_VSCROLLBAR, COLOUR_DARK_GREEN, WID_BRAS_MATRIX_SCROLL),
					EndContainer(),
				EndContainer(),
			EndContainer(),
		EndContainer(),
		NWidget(NWID_HORIZONTAL),
			NWidget(WWT_EMPTY, INVALID_COLOUR, WID_BRAS_COVERAGE_TEXTS), SetPadding(WidgetDimensions::unscaled.framerect), SetFill(1, 1), SetResize(1, 0),
			NWidget(NWID_SELECTION, INVALID_COLOUR, WID_BRAS_SHOW_NEWST_RESIZE),
				NWidget(NWID_VERTICAL),
					NWidget(WWT_PANEL, COLOUR_DARK_GREEN), SetFill(0, 1), EndContainer(),
					NWidget(WWT_RESIZEBOX, COLOUR_DARK_GREEN),
				EndContainer(),
			EndContainer(),
		EndContainer(),
	EndContainer(),
};

/** High level window description of the station-build window (default & newGRF) */
static WindowDesc _station_builder_desc(
	WDP_AUTO, "build_station_rail", 350, 0,
	WC_BUILD_STATION, WC_BUILD_TOOLBAR,
	WDF_CONSTRUCTION,
	_nested_station_builder_widgets, lengthof(_nested_station_builder_widgets),
	&BuildRailStationWindow::hotkeys
);

/** Open station build window */
static Window *ShowStationBuilder(Window *parent)
{
	bool newstations = StationClass::GetClassCount() > 2 || StationClass::Get(STAT_CLASS_DFLT)->GetSpecCount() != 1;
	return new BuildRailStationWindow(&_station_builder_desc, parent, newstations);
}

struct BuildSignalWindow : public PickerWindowBase {
private:
	Dimension sig_sprite_size;     ///< Maximum size of signal GUI sprites.
	int sig_sprite_bottom_offset;  ///< Maximum extent of signal GUI sprite from reference point towards bottom.
	bool all_signal_mode;          ///< Whether all signal mode is shown
	bool progsig_ui_shown;         ///< Whether programmable pre-signal UI is shown
	bool realistic_braking_mode;   ///< Whether realistic braking mode UI is shown
	bool noentry_ui_shown;         ///< Whether no-entry signal UI is shown
	bool style_selector_shown;     ///< Whether the style selector is shown

	/**
	 * Draw dynamic a signal-sprite in a button in the signal GUI
	 * Draw the sprite +1px to the right and down if the button is lowered
	 *
	 * @param widget_index index of this widget in the window
	 * @param image        the sprite to draw
	 */
	void DrawSignalSprite(const Rect &r, int widget_index, PalSpriteID image) const
	{
		Point offset;
		Dimension sprite_size = GetSpriteSize(image.sprite, &offset);
		Rect ir = r.Shrink(WidgetDimensions::scaled.imgbtn);
		int x = CenterBounds(ir.left, ir.right, sprite_size.width - offset.x) - offset.x; // centered
		int y = ir.top - sig_sprite_bottom_offset +
				(ir.Height() + sig_sprite_size.height) / 2; // aligned to bottom

		DrawSprite(image.sprite, image.pal,
				x + this->IsWidgetLowered(widget_index),
				y + this->IsWidgetLowered(widget_index));
	}

	void SetDisableStates()
	{
		for (int widget = WID_BS_SEMAPHORE_NORM; widget <= WID_BS_SEMAPHORE_NO_ENTRY; widget++) {
			this->SetWidgetDisabledState(widget, _cur_signal_style > 0 && !HasBit(_new_signal_styles[_cur_signal_style - 1].semaphore_mask, TypeForClick(widget - WID_BS_SEMAPHORE_NORM)));
		}
		for (int widget = WID_BS_ELECTRIC_NORM; widget <= WID_BS_ELECTRIC_NO_ENTRY; widget++) {
			this->SetWidgetDisabledState(widget, _cur_signal_style > 0 && !HasBit(_new_signal_styles[_cur_signal_style - 1].electric_mask, TypeForClick(widget - WID_BS_ELECTRIC_NORM)));
		}
		if (_cur_signal_style > 0) {
			const NewSignalStyle &style = _new_signal_styles[_cur_signal_style - 1];
			if (!HasBit(_cur_signal_variant == SIG_SEMAPHORE ? style.semaphore_mask : style.electric_mask, _cur_signal_type)) {
				/* Currently selected signal type isn't allowed, pick another */
				this->RaiseWidget((_cur_signal_variant == SIG_ELECTRIC ? WID_BS_ELECTRIC_NORM : WID_BS_SEMAPHORE_NORM) + _cur_signal_button);

				_cur_signal_variant = SIG_ELECTRIC;
				_cur_signal_button = 0;

				const uint type_count = (WID_BS_SEMAPHORE_NO_ENTRY + 1 - WID_BS_SEMAPHORE_NORM);
				for (uint i = 0; i < type_count * 2; i++) {
					SignalVariant var = (i < type_count) ? SIG_ELECTRIC : SIG_SEMAPHORE;
					uint button = i % type_count;
					if (HasBit(var == SIG_SEMAPHORE ? style.semaphore_mask : style.electric_mask, TypeForClick(button))) {
						_cur_signal_variant = var;
						_cur_signal_button = button;
						break;
					}
				}

				_cur_signal_type = TypeForClick(_cur_signal_button);
				this->LowerWidget((_cur_signal_variant == SIG_ELECTRIC ? WID_BS_ELECTRIC_NORM : WID_BS_SEMAPHORE_NORM) + _cur_signal_button);
			}
		}
	}

	void SetSignalUIMode()
	{
		this->all_signal_mode = (_settings_client.gui.signal_gui_mode == SIGNAL_GUI_ALL);
		this->realistic_braking_mode = (_settings_game.vehicle.train_braking_model == TBM_REALISTIC);
		this->progsig_ui_shown = _settings_client.gui.show_progsig_ui;
		this->noentry_ui_shown = _settings_client.gui.show_noentrysig_ui;
		this->style_selector_shown = _enabled_new_signal_styles_mask > 1;

		bool show_norm = this->realistic_braking_mode || this->all_signal_mode;
		bool show_presig = !this->realistic_braking_mode && this->all_signal_mode;
		bool show_progsig = show_presig && this->progsig_ui_shown;

		this->GetWidget<NWidgetStacked>(WID_BS_SEMAPHORE_NORM_SEL)->SetDisplayedPlane(show_norm ? 0 : SZSP_NONE);
		this->GetWidget<NWidgetStacked>(WID_BS_ELECTRIC_NORM_SEL)->SetDisplayedPlane(show_norm ? 0 : SZSP_NONE);
		this->GetWidget<NWidgetStacked>(WID_BS_SEMAPHORE_ENTRY_SEL)->SetDisplayedPlane(show_presig ? 0 : SZSP_NONE);
		this->GetWidget<NWidgetStacked>(WID_BS_ELECTRIC_ENTRY_SEL)->SetDisplayedPlane(show_presig ? 0 : SZSP_NONE);
		this->GetWidget<NWidgetStacked>(WID_BS_SEMAPHORE_EXIT_SEL)->SetDisplayedPlane(show_presig ? 0 : SZSP_NONE);
		this->GetWidget<NWidgetStacked>(WID_BS_ELECTRIC_EXIT_SEL)->SetDisplayedPlane(show_presig ? 0 : SZSP_NONE);
		this->GetWidget<NWidgetStacked>(WID_BS_SEMAPHORE_COMBO_SEL)->SetDisplayedPlane(show_presig ? 0 : SZSP_NONE);
		this->GetWidget<NWidgetStacked>(WID_BS_ELECTRIC_COMBO_SEL)->SetDisplayedPlane(show_presig ? 0 : SZSP_NONE);
		this->GetWidget<NWidgetStacked>(WID_BS_SEMAPHORE_PROG_SEL)->SetDisplayedPlane(show_progsig ? 0 : SZSP_NONE);
		this->GetWidget<NWidgetStacked>(WID_BS_ELECTRIC_PROG_SEL)->SetDisplayedPlane(show_progsig ? 0 : SZSP_NONE);
		this->GetWidget<NWidgetStacked>(WID_BS_SEMAPHORE_NOEN_SEL)->SetDisplayedPlane(this->noentry_ui_shown ? 0 : SZSP_NONE);
		this->GetWidget<NWidgetStacked>(WID_BS_ELECTRIC_NOEN_SEL)->SetDisplayedPlane(this->noentry_ui_shown ? 0 : SZSP_NONE);
		this->GetWidget<NWidgetStacked>(WID_BS_PROGRAM_SEL)->SetDisplayedPlane(show_progsig ? 0 : 1);
		this->SetWidgetDisabledState(WID_BS_PROGRAM, !show_progsig);
		this->SetWidgetsDisabledState(!show_norm, WID_BS_SEMAPHORE_NORM, WID_BS_ELECTRIC_NORM, WIDGET_LIST_END);
		this->SetWidgetsDisabledState(!show_presig, WID_BS_SEMAPHORE_ENTRY, WID_BS_ELECTRIC_ENTRY, WID_BS_SEMAPHORE_EXIT,
				WID_BS_ELECTRIC_EXIT, WID_BS_SEMAPHORE_COMBO, WID_BS_ELECTRIC_COMBO, WIDGET_LIST_END);
		this->SetWidgetsDisabledState(!show_progsig, WID_BS_SEMAPHORE_PROG, WID_BS_ELECTRIC_PROG, WIDGET_LIST_END);
		this->SetWidgetsDisabledState(!this->noentry_ui_shown, WID_BS_SEMAPHORE_NO_ENTRY, WID_BS_ELECTRIC_NO_ENTRY, WIDGET_LIST_END);

		this->GetWidget<NWidgetStacked>(WID_BS_TOGGLE_SIZE_SEL)->SetDisplayedPlane(!this->realistic_braking_mode ? 0 : SZSP_NONE);
		this->SetWidgetDisabledState(WID_BS_TOGGLE_SIZE, this->realistic_braking_mode);

		this->GetWidget<NWidgetStacked>(WID_BS_STYLE_SEL)->SetDisplayedPlane(this->style_selector_shown ? 0 : SZSP_NONE);

		this->SetDisableStates();
	}

	void ClearRemoveState()
	{
		if (_remove_button_clicked) {
			Window *w = FindWindowById(WC_BUILD_TOOLBAR, TRANSPORT_RAIL);
			if (w != nullptr) ToggleRailButton_Remove(w);
		}
	}

public:
	BuildSignalWindow(WindowDesc *desc, Window *parent) : PickerWindowBase(desc, parent)
	{
		this->CreateNestedTree();
		this->SetSignalUIMode();
		this->FinishInitNested(TRANSPORT_RAIL);
		this->OnInvalidateData();
	}

	~BuildSignalWindow()
	{
		_convert_signal_button = false;
		_trace_restrict_button = false;
		_program_signal_button = false;
	}

	void OnInit() override
	{
		/* Calculate maximum signal sprite size. */
		this->sig_sprite_size.width = 0;
		this->sig_sprite_size.height = 0;
		this->sig_sprite_bottom_offset = 0;

		auto process_signals = [&](const PalSpriteID signals[SIGTYPE_END][2][2]) {
			for (uint type = SIGTYPE_NORMAL; type < SIGTYPE_END; type++) {
				for (uint variant = SIG_ELECTRIC; variant <= SIG_SEMAPHORE; variant++) {
					for (uint lowered = 0; lowered < 2; lowered++) {
						Point offset;
						SpriteID spr = signals[type][variant][lowered].sprite;
						if (spr == 0) continue;
						Dimension sprite_size = GetSpriteSize(spr, &offset);
						this->sig_sprite_bottom_offset = std::max<int>(this->sig_sprite_bottom_offset, sprite_size.height);
						this->sig_sprite_size.width = std::max<int>(this->sig_sprite_size.width, sprite_size.width - offset.x);
						this->sig_sprite_size.height = std::max<int>(this->sig_sprite_size.height, sprite_size.height - offset.y);
					}
				}
			}
		};
		process_signals(GetRailTypeInfo(_cur_railtype)->gui_sprites.signals);
		for (uint i = 0; i < _num_new_signal_styles; i++) {
			process_signals(_new_signal_styles[i].signals);
		}
	}

	void UpdateWidgetSize(int widget, Dimension *size, const Dimension &padding, Dimension *fill, Dimension *resize) override
	{
		if (widget == WID_BS_DRAG_SIGNALS_DENSITY_LABEL) {
			/* Two digits for signals density. */
			size->width = std::max(size->width, 2 * GetDigitWidth() + padding.width + WidgetDimensions::scaled.framerect.Horizontal());
		} else if (IsInsideMM(widget, WID_BS_SEMAPHORE_NORM, WID_BS_ELECTRIC_PBS_OWAY + 1)) {
			size->width = std::max(size->width, this->sig_sprite_size.width + padding.width);
			size->height = std::max(size->height, this->sig_sprite_size.height + padding.height);
		} else if (widget == WID_BS_CAPTION) {
			size->width += WidgetDimensions::scaled.frametext.Horizontal();
		}
	}

	void SetStringParameters(int widget) const override
	{
		switch (widget) {
			case WID_BS_DRAG_SIGNALS_DENSITY_LABEL:
				SetDParam(0, _settings_client.gui.drag_signals_density);
				break;

			case WID_BS_STYLE:
				SetDParam(0, _cur_signal_style == 0 ? STR_BUILD_SIGNAL_DEFAULT_STYLE : _new_signal_styles[_cur_signal_style - 1].name);
				break;
		}
	}

	void DrawWidget(const Rect &r, int widget) const override
	{
		if (IsInsideMM(widget, WID_BS_SEMAPHORE_NORM, WID_BS_ELECTRIC_NO_ENTRY + 1)) {
			/* Extract signal from widget number. */
			SignalType type = TypeForClick((widget - WID_BS_SEMAPHORE_NORM) % SIGTYPE_END);
			int var = SIG_SEMAPHORE - (widget - WID_BS_SEMAPHORE_NORM) / SIGTYPE_END; // SignalVariant order is reversed compared to the widgets.
			PalSpriteID sprite = { 0, 0 };
			if (_cur_signal_style > 0) {
				const NewSignalStyle &style = _new_signal_styles[_cur_signal_style - 1];
				if (!HasBit(var == SIG_SEMAPHORE ? style.semaphore_mask : style.electric_mask, type)) return;
				sprite = style.signals[type][var][this->IsWidgetLowered(widget)];
			}
			if (sprite.sprite == 0) {
				sprite = GetRailTypeInfo(_cur_railtype)->gui_sprites.signals[type][var][this->IsWidgetLowered(widget)];
			}

			this->DrawSignalSprite(r, widget, sprite);
		}
	}

	inline SignalType TypeForClick(uint id) const
	{
		switch(id) {
			case 0: return SIGTYPE_NORMAL;
			case 1: return SIGTYPE_ENTRY;
			case 2: return SIGTYPE_EXIT;
			case 3: return SIGTYPE_COMBO;
			case 4: return SIGTYPE_PROG;
			case 5: return SIGTYPE_PBS;
			case 6: return SIGTYPE_PBS_ONEWAY;
			case 7: return SIGTYPE_NO_ENTRY;
			default:
				assert(!"Bad signal type button ID");
				return SIGTYPE_NORMAL;
		}
	}

	void OnClick(Point pt, int widget, int click_count) override
	{
		switch (widget) {
			case WID_BS_SEMAPHORE_NORM:
			case WID_BS_SEMAPHORE_ENTRY:
			case WID_BS_SEMAPHORE_EXIT:
			case WID_BS_SEMAPHORE_COMBO:
			case WID_BS_SEMAPHORE_PROG:
			case WID_BS_SEMAPHORE_PBS:
			case WID_BS_SEMAPHORE_PBS_OWAY:
			case WID_BS_SEMAPHORE_NO_ENTRY:
			case WID_BS_ELECTRIC_NORM:
			case WID_BS_ELECTRIC_ENTRY:
			case WID_BS_ELECTRIC_EXIT:
			case WID_BS_ELECTRIC_COMBO:
			case WID_BS_ELECTRIC_PROG:
			case WID_BS_ELECTRIC_PBS:
			case WID_BS_ELECTRIC_PBS_OWAY:
			case WID_BS_ELECTRIC_NO_ENTRY:
				this->RaiseWidget((_cur_signal_variant == SIG_ELECTRIC ? WID_BS_ELECTRIC_NORM : WID_BS_SEMAPHORE_NORM) + _cur_signal_button);

				_cur_signal_button = (uint)((widget - WID_BS_SEMAPHORE_NORM) % (SIGTYPE_END));
				_cur_signal_type = TypeForClick(_cur_signal_button);
				_cur_signal_variant = widget >= WID_BS_ELECTRIC_NORM ? SIG_ELECTRIC : SIG_SEMAPHORE;

				/* Update default (last-used) signal type in config file. */
				_settings_client.gui.default_signal_type = Clamp<SignalType>(_cur_signal_type, SIGTYPE_NORMAL, SIGTYPE_PBS_ONEWAY);

				/* If 'remove' button of rail build toolbar is active, disable it. */
				ClearRemoveState();
				break;

			case WID_BS_CONVERT:
				_convert_signal_button = !_convert_signal_button;
				if (_convert_signal_button) {
					_trace_restrict_button = false;
					_program_signal_button = false;
				}
				break;

			case WID_BS_TRACE_RESTRICT:
				_trace_restrict_button = !_trace_restrict_button;
				if (_trace_restrict_button) {
					_convert_signal_button = false;
					_program_signal_button = false;
					ClearRemoveState();
				}
				break;

			case WID_BS_PROGRAM:
				_program_signal_button = !_program_signal_button;
				if(_program_signal_button) {
					_trace_restrict_button = false;
					_convert_signal_button = false;
				}
				break;

			case WID_BS_DRAG_SIGNALS_DENSITY_DECREASE:
				if (_settings_client.gui.drag_signals_density > 1) {
					_settings_client.gui.drag_signals_density--;
					SetWindowDirty(WC_GAME_OPTIONS, WN_GAME_OPTIONS_GAME_SETTINGS);
				}
				break;

			case WID_BS_DRAG_SIGNALS_DENSITY_INCREASE:
				if (_settings_client.gui.drag_signals_density < 20) {
					_settings_client.gui.drag_signals_density++;
					SetWindowDirty(WC_GAME_OPTIONS, WN_GAME_OPTIONS_GAME_SETTINGS);
				}
				break;

			case WID_BS_TOGGLE_SIZE:
				_settings_client.gui.signal_gui_mode = (_settings_client.gui.signal_gui_mode == SIGNAL_GUI_ALL) ? SIGNAL_GUI_PATH : SIGNAL_GUI_ALL;
				this->SetSignalUIMode();
				this->ReInit();
				break;

			case WID_BS_STYLE: {
				DropDownList list;
				list.emplace_back(new DropDownListStringItem(STR_BUILD_SIGNAL_DEFAULT_STYLE, 0, false));
				for (uint i = 0; i < _num_new_signal_styles; i++) {
					if (HasBit(_enabled_new_signal_styles_mask, i + 1)) {
						list.emplace_back(new DropDownListStringItem(_new_signal_styles[i].name, i + 1, false));
					}
				}
				ShowDropDownList(this, std::move(list), _cur_signal_style, widget);
				break;
			}

			default: break;
		}

		this->InvalidateData();
	}

	virtual void OnDropdownSelect(int widget, int index) override
	{
		switch (widget) {
			case WID_BS_STYLE:
				_cur_signal_style = std::min<uint>(index, _num_new_signal_styles);
				this->SetDisableStates();
				this->SetDirty();
				break;

			default: break;
		}
	}

	/**
	 * Some data on this window has become invalid.
	 * @param data Information about the changed data.
	 * @param gui_scope Whether the call is done from GUI scope. You may not do everything when not in GUI scope. See #InvalidateWindowData() for details.
	 */
	void OnInvalidateData(int data = 0, bool gui_scope = true) override
	{
		if (!gui_scope) return;
		this->LowerWidget((_cur_signal_variant == SIG_ELECTRIC ? WID_BS_ELECTRIC_NORM : WID_BS_SEMAPHORE_NORM) + _cur_signal_button);

		this->SetWidgetLoweredState(WID_BS_CONVERT, _convert_signal_button);
		this->SetWidgetLoweredState(WID_BS_TRACE_RESTRICT, _trace_restrict_button);
		this->SetWidgetLoweredState(WID_BS_PROGRAM, _program_signal_button);

		this->SetWidgetDisabledState(WID_BS_DRAG_SIGNALS_DENSITY_DECREASE, _settings_client.gui.drag_signals_density == 1);
		this->SetWidgetDisabledState(WID_BS_DRAG_SIGNALS_DENSITY_INCREASE, _settings_client.gui.drag_signals_density == 20);

		if (_cur_signal_style > _num_new_signal_styles || !HasBit(_enabled_new_signal_styles_mask, _cur_signal_style)) _cur_signal_style = 0;

		if (this->all_signal_mode != (_settings_client.gui.signal_gui_mode == SIGNAL_GUI_ALL) || this->progsig_ui_shown != _settings_client.gui.show_progsig_ui ||
				this->realistic_braking_mode != (_settings_game.vehicle.train_braking_model == TBM_REALISTIC) ||
				this->noentry_ui_shown != _settings_client.gui.show_noentrysig_ui ||
				this->style_selector_shown != (_enabled_new_signal_styles_mask > 1)) {
			this->SetSignalUIMode();
			this->ReInit();
		}
	}

	static HotkeyList hotkeys;
};

static Hotkey signaltoolbar_hotkeys[] = {
	Hotkey('N', "routing_restriction", WID_BS_TRACE_RESTRICT),
	Hotkey('K', "convert", WID_BS_CONVERT),
	Hotkey((uint16)0, "program_signal", WID_BS_PROGRAM),
	Hotkey((uint16)0, "semaphore_normal", WID_BS_SEMAPHORE_NORM),
	Hotkey((uint16)0, "semaphore_entry", WID_BS_SEMAPHORE_ENTRY),
	Hotkey((uint16)0, "semaphore_exit", WID_BS_SEMAPHORE_EXIT),
	Hotkey((uint16)0, "semaphore_combo", WID_BS_SEMAPHORE_COMBO),
	Hotkey((uint16)0, "semaphore_prog", WID_BS_SEMAPHORE_PROG),
	Hotkey((uint16)0, "semaphore_pbs", WID_BS_SEMAPHORE_PBS),
	Hotkey((uint16)0, "semaphore_pbs_oneway", WID_BS_SEMAPHORE_PBS_OWAY),
	Hotkey((uint16)0, "semaphore_no_entry", WID_BS_SEMAPHORE_NO_ENTRY),
	Hotkey('G', "signal_normal", WID_BS_ELECTRIC_NORM),
	Hotkey((uint16)0, "signal_entry", WID_BS_ELECTRIC_ENTRY),
	Hotkey((uint16)0, "signal_exit", WID_BS_ELECTRIC_EXIT),
	Hotkey((uint16)0, "signal_combo", WID_BS_ELECTRIC_COMBO),
	Hotkey((uint16)0, "signal_prog", WID_BS_ELECTRIC_PROG),
	Hotkey('H', "signal_pbs", WID_BS_ELECTRIC_PBS),
	Hotkey('J', "signal_pbs_oneway", WID_BS_ELECTRIC_PBS_OWAY),
	Hotkey((uint16)0, "signal_no_entry", WID_BS_ELECTRIC_NO_ENTRY),
	HOTKEY_LIST_END
};
HotkeyList BuildSignalWindow::hotkeys("signaltoolbar", signaltoolbar_hotkeys);

/** Nested widget definition of the build signal window */
static const NWidgetPart _nested_signal_builder_widgets[] = {
	NWidget(NWID_HORIZONTAL),
		NWidget(WWT_CLOSEBOX, COLOUR_DARK_GREEN),
		NWidget(WWT_CAPTION, COLOUR_DARK_GREEN, WID_BS_CAPTION), SetDataTip(STR_BUILD_SIGNAL_CAPTION, STR_TOOLTIP_WINDOW_TITLE_DRAG_THIS),
		NWidget(NWID_SELECTION, INVALID_COLOUR, WID_BS_TOGGLE_SIZE_SEL),
			NWidget(WWT_IMGBTN, COLOUR_DARK_GREEN, WID_BS_TOGGLE_SIZE), SetDataTip(SPR_LARGE_SMALL_WINDOW, STR_BUILD_SIGNAL_TOGGLE_ADVANCED_SIGNAL_TOOLTIP),
		EndContainer(),
	EndContainer(),
	NWidget(NWID_VERTICAL, NC_EQUALSIZE),
		NWidget(NWID_HORIZONTAL, NC_EQUALSIZE),
			NWidget(NWID_SELECTION, INVALID_COLOUR, WID_BS_SEMAPHORE_NORM_SEL),
				NWidget(WWT_PANEL, COLOUR_DARK_GREEN, WID_BS_SEMAPHORE_NORM), SetDataTip(STR_NULL, STR_BUILD_SIGNAL_SEMAPHORE_NORM_TOOLTIP), EndContainer(), SetFill(1, 1),
			EndContainer(),
			NWidget(NWID_SELECTION, INVALID_COLOUR, WID_BS_SEMAPHORE_ENTRY_SEL),
				NWidget(WWT_PANEL, COLOUR_DARK_GREEN, WID_BS_SEMAPHORE_ENTRY), SetDataTip(STR_NULL, STR_BUILD_SIGNAL_SEMAPHORE_ENTRY_TOOLTIP), EndContainer(), SetFill(1, 1),
			EndContainer(),
			NWidget(NWID_SELECTION, INVALID_COLOUR, WID_BS_SEMAPHORE_EXIT_SEL),
				NWidget(WWT_PANEL, COLOUR_DARK_GREEN, WID_BS_SEMAPHORE_EXIT), SetDataTip(STR_NULL, STR_BUILD_SIGNAL_SEMAPHORE_EXIT_TOOLTIP), EndContainer(), SetFill(1, 1),
			EndContainer(),
			NWidget(NWID_SELECTION, INVALID_COLOUR, WID_BS_SEMAPHORE_COMBO_SEL),
				NWidget(WWT_PANEL, COLOUR_DARK_GREEN, WID_BS_SEMAPHORE_COMBO), SetDataTip(STR_NULL, STR_BUILD_SIGNAL_SEMAPHORE_COMBO_TOOLTIP), EndContainer(), SetFill(1, 1),
			EndContainer(),
			NWidget(NWID_SELECTION, INVALID_COLOUR, WID_BS_SEMAPHORE_PROG_SEL),
				NWidget(WWT_PANEL, COLOUR_DARK_GREEN, WID_BS_SEMAPHORE_PROG), SetDataTip(STR_NULL, STR_BUILD_SIGNAL_SEMAPHORE_PROG_TOOLTIP), EndContainer(), SetFill(1, 1),
			EndContainer(),
			NWidget(WWT_PANEL, COLOUR_DARK_GREEN, WID_BS_SEMAPHORE_PBS), SetDataTip(STR_NULL, STR_BUILD_SIGNAL_SEMAPHORE_PBS_TOOLTIP), EndContainer(), SetFill(1, 1),
			NWidget(WWT_PANEL, COLOUR_DARK_GREEN, WID_BS_SEMAPHORE_PBS_OWAY), SetDataTip(STR_NULL, STR_BUILD_SIGNAL_SEMAPHORE_PBS_OWAY_TOOLTIP), EndContainer(), SetFill(1, 1),
			NWidget(NWID_SELECTION, INVALID_COLOUR, WID_BS_SEMAPHORE_NOEN_SEL),
				NWidget(WWT_PANEL, COLOUR_DARK_GREEN, WID_BS_SEMAPHORE_NO_ENTRY), SetDataTip(STR_NULL, STR_BUILD_SIGNAL_SEMAPHORE_NO_ENTRY_TOOLTIP), EndContainer(), SetFill(1, 1),
			EndContainer(),
			NWidget(WWT_IMGBTN, COLOUR_DARK_GREEN, WID_BS_CONVERT), SetDataTip(SPR_IMG_SIGNAL_CONVERT, STR_BUILD_SIGNAL_CONVERT_TOOLTIP), SetFill(1, 1),
			NWidget(WWT_IMGBTN, COLOUR_DARK_GREEN, WID_BS_TRACE_RESTRICT), SetDataTip(SPR_IMG_SETTINGS, STR_TRACE_RESTRICT_SIGNAL_GUI_TOOLTIP), SetFill(1, 1),
		EndContainer(),
		NWidget(NWID_HORIZONTAL, NC_EQUALSIZE),
			NWidget(NWID_SELECTION, INVALID_COLOUR, WID_BS_ELECTRIC_NORM_SEL),
				NWidget(WWT_PANEL, COLOUR_DARK_GREEN, WID_BS_ELECTRIC_NORM), SetDataTip(STR_NULL, STR_BUILD_SIGNAL_ELECTRIC_NORM_TOOLTIP), EndContainer(), SetFill(1, 1),
			EndContainer(),
			NWidget(NWID_SELECTION, INVALID_COLOUR, WID_BS_ELECTRIC_ENTRY_SEL),
				NWidget(WWT_PANEL, COLOUR_DARK_GREEN, WID_BS_ELECTRIC_ENTRY), SetDataTip(STR_NULL, STR_BUILD_SIGNAL_ELECTRIC_ENTRY_TOOLTIP), EndContainer(), SetFill(1, 1),
			EndContainer(),
			NWidget(NWID_SELECTION, INVALID_COLOUR, WID_BS_ELECTRIC_EXIT_SEL),
				NWidget(WWT_PANEL, COLOUR_DARK_GREEN, WID_BS_ELECTRIC_EXIT), SetDataTip(STR_NULL, STR_BUILD_SIGNAL_ELECTRIC_EXIT_TOOLTIP), EndContainer(), SetFill(1, 1),
			EndContainer(),
			NWidget(NWID_SELECTION, INVALID_COLOUR, WID_BS_ELECTRIC_COMBO_SEL),
				NWidget(WWT_PANEL, COLOUR_DARK_GREEN, WID_BS_ELECTRIC_COMBO), SetDataTip(STR_NULL, STR_BUILD_SIGNAL_ELECTRIC_COMBO_TOOLTIP), EndContainer(), SetFill(1, 1),
			EndContainer(),
			NWidget(NWID_SELECTION, INVALID_COLOUR, WID_BS_ELECTRIC_PROG_SEL),
				NWidget(WWT_PANEL, COLOUR_DARK_GREEN, WID_BS_ELECTRIC_PROG), SetDataTip(STR_NULL, STR_BUILD_SIGNAL_ELECTRIC_PROG_TOOLTIP), EndContainer(), SetFill(1, 1),
			EndContainer(),
			NWidget(WWT_PANEL, COLOUR_DARK_GREEN, WID_BS_ELECTRIC_PBS), SetDataTip(STR_NULL, STR_BUILD_SIGNAL_ELECTRIC_PBS_TOOLTIP), EndContainer(), SetFill(1, 1),
			NWidget(WWT_PANEL, COLOUR_DARK_GREEN, WID_BS_ELECTRIC_PBS_OWAY), SetDataTip(STR_NULL, STR_BUILD_SIGNAL_ELECTRIC_PBS_OWAY_TOOLTIP), EndContainer(), SetFill(1, 1),
			NWidget(NWID_SELECTION, INVALID_COLOUR, WID_BS_ELECTRIC_NOEN_SEL),
				NWidget(WWT_PANEL, COLOUR_DARK_GREEN, WID_BS_ELECTRIC_NO_ENTRY), SetDataTip(STR_NULL, STR_BUILD_SIGNAL_ELECTRIC_NO_ENTRY_TOOLTIP), EndContainer(), SetFill(1, 1),
			EndContainer(),
			NWidget(WWT_PANEL, COLOUR_DARK_GREEN), SetDataTip(STR_NULL, STR_BUILD_SIGNAL_DRAG_SIGNALS_DENSITY_TOOLTIP), SetFill(1, 1),
				NWidget(WWT_LABEL, COLOUR_DARK_GREEN, WID_BS_DRAG_SIGNALS_DENSITY_LABEL), SetDataTip(STR_JUST_INT, STR_BUILD_SIGNAL_DRAG_SIGNALS_DENSITY_TOOLTIP), SetTextStyle(TC_ORANGE), SetFill(1, 1),
				NWidget(NWID_HORIZONTAL), SetPIP(2, 0, 2),
					NWidget(NWID_SPACER), SetFill(1, 0),
					NWidget(WWT_PUSHARROWBTN, COLOUR_GREY, WID_BS_DRAG_SIGNALS_DENSITY_DECREASE), SetMinimalSize(9, 12), SetDataTip(AWV_DECREASE, STR_BUILD_SIGNAL_DRAG_SIGNALS_DENSITY_DECREASE_TOOLTIP),
					NWidget(WWT_PUSHARROWBTN, COLOUR_GREY, WID_BS_DRAG_SIGNALS_DENSITY_INCREASE), SetMinimalSize(9, 12), SetDataTip(AWV_INCREASE, STR_BUILD_SIGNAL_DRAG_SIGNALS_DENSITY_INCREASE_TOOLTIP),
					NWidget(NWID_SPACER), SetFill(1, 0),
				EndContainer(),
				NWidget(NWID_SPACER), SetMinimalSize(0, 2), SetFill(1, 0),
			EndContainer(),
			NWidget(NWID_SELECTION, INVALID_COLOUR, WID_BS_PROGRAM_SEL),
				NWidget(WWT_IMGBTN, COLOUR_DARK_GREEN, WID_BS_PROGRAM), SetDataTip(SPR_IMG_SETTINGS, STR_PROGRAM_SIGNAL_TOOLTIP), SetFill(1, 1),
				NWidget(WWT_PANEL, COLOUR_DARK_GREEN), EndContainer(), SetFill(1, 1),
			EndContainer(),
		EndContainer(),
		NWidget(NWID_SELECTION, INVALID_COLOUR, WID_BS_STYLE_SEL),
			NWidget(WWT_DROPDOWN, COLOUR_DARK_GREEN, WID_BS_STYLE), SetFill(1, 0), SetDataTip(STR_JUST_STRING, STR_BUILD_SIGNAL_STYLE_TOOLTIP),
		EndContainer(),
	EndContainer(),
};

/** Signal selection window description */
static WindowDesc _signal_builder_desc(
	WDP_AUTO, "build_signal", 0, 0,
	WC_BUILD_SIGNAL, WC_BUILD_TOOLBAR,
	WDF_CONSTRUCTION,
	_nested_signal_builder_widgets, lengthof(_nested_signal_builder_widgets),
	&BuildSignalWindow::hotkeys
);

/**
 * Open the signal selection window
 */
static void ShowSignalBuilder(Window *parent)
{
	new BuildSignalWindow(&_signal_builder_desc, parent);
}

struct BuildRailDepotWindow : public PickerWindowBase {
	BuildRailDepotWindow(WindowDesc *desc, Window *parent) : PickerWindowBase(desc, parent)
	{
		this->InitNested(TRANSPORT_RAIL);
		this->LowerWidget(_build_depot_direction + WID_BRAD_DEPOT_NE);
	}

	void UpdateWidgetSize(int widget, Dimension *size, const Dimension &padding, Dimension *fill, Dimension *resize) override
	{
		if (!IsInsideMM(widget, WID_BRAD_DEPOT_NE, WID_BRAD_DEPOT_NW + 1)) return;

		size->width  = ScaleGUITrad(64) + WidgetDimensions::scaled.fullbevel.Horizontal();
		size->height = ScaleGUITrad(48) + WidgetDimensions::scaled.fullbevel.Vertical();
	}

	void DrawWidget(const Rect &r, int widget) const override
	{
		if (!IsInsideMM(widget, WID_BRAD_DEPOT_NE, WID_BRAD_DEPOT_NW + 1)) return;

		DrawPixelInfo tmp_dpi;
		if (FillDrawPixelInfo(&tmp_dpi, r.left, r.top, r.Width(), r.Height())) {
			AutoRestoreBackup dpi_backup(_cur_dpi, &tmp_dpi);
			int x = (r.Width()  - ScaleSpriteTrad(64)) / 2 + ScaleSpriteTrad(31);
			int y = (r.Height() + ScaleSpriteTrad(48)) / 2 - ScaleSpriteTrad(31);
			DrawTrainDepotSprite(x, y, widget - WID_BRAD_DEPOT_NE + DIAGDIR_NE, _cur_railtype);
		}
	}

	void OnClick(Point pt, int widget, int click_count) override
	{
		switch (widget) {
			case WID_BRAD_DEPOT_NE:
			case WID_BRAD_DEPOT_SE:
			case WID_BRAD_DEPOT_SW:
			case WID_BRAD_DEPOT_NW:
				this->RaiseWidget(_build_depot_direction + WID_BRAD_DEPOT_NE);
				_build_depot_direction = (DiagDirection)(widget - WID_BRAD_DEPOT_NE);
				this->LowerWidget(_build_depot_direction + WID_BRAD_DEPOT_NE);
				if (_settings_client.sound.click_beep) SndPlayFx(SND_15_BEEP);
				this->SetDirty();
				break;
		}
	}
};

/** Nested widget definition of the build rail depot window */
static const NWidgetPart _nested_build_depot_widgets[] = {
	NWidget(NWID_HORIZONTAL),
		NWidget(WWT_CLOSEBOX, COLOUR_DARK_GREEN),
		NWidget(WWT_CAPTION, COLOUR_DARK_GREEN), SetDataTip(STR_BUILD_DEPOT_TRAIN_ORIENTATION_CAPTION, STR_TOOLTIP_WINDOW_TITLE_DRAG_THIS),
	EndContainer(),
	NWidget(WWT_PANEL, COLOUR_DARK_GREEN),
		NWidget(NWID_SPACER), SetMinimalSize(0, 3),
		NWidget(NWID_HORIZONTAL_LTR),
			NWidget(NWID_SPACER), SetMinimalSize(3, 0), SetFill(1, 0),
			NWidget(NWID_VERTICAL),
				NWidget(WWT_PANEL, COLOUR_GREY, WID_BRAD_DEPOT_NW), SetMinimalSize(66, 50), SetDataTip(0x0, STR_BUILD_DEPOT_TRAIN_ORIENTATION_TOOLTIP),
				EndContainer(),
				NWidget(NWID_SPACER), SetMinimalSize(0, 2),
				NWidget(WWT_PANEL, COLOUR_GREY, WID_BRAD_DEPOT_SW), SetMinimalSize(66, 50), SetDataTip(0x0, STR_BUILD_DEPOT_TRAIN_ORIENTATION_TOOLTIP),
				EndContainer(),
			EndContainer(),
			NWidget(NWID_SPACER), SetMinimalSize(2, 0),
			NWidget(NWID_VERTICAL),
				NWidget(WWT_PANEL, COLOUR_GREY, WID_BRAD_DEPOT_NE), SetMinimalSize(66, 50), SetDataTip(0x0, STR_BUILD_DEPOT_TRAIN_ORIENTATION_TOOLTIP),
				EndContainer(),
				NWidget(NWID_SPACER), SetMinimalSize(0, 2),
				NWidget(WWT_PANEL, COLOUR_GREY, WID_BRAD_DEPOT_SE), SetMinimalSize(66, 50), SetDataTip(0x0, STR_BUILD_DEPOT_TRAIN_ORIENTATION_TOOLTIP),
				EndContainer(),
			EndContainer(),
			NWidget(NWID_SPACER), SetMinimalSize(3, 0), SetFill(1, 0),
		EndContainer(),
		NWidget(NWID_SPACER), SetMinimalSize(0, 3),
	EndContainer(),
};

static WindowDesc _build_depot_desc(
	WDP_AUTO, nullptr, 0, 0,
	WC_BUILD_DEPOT, WC_BUILD_TOOLBAR,
	WDF_CONSTRUCTION,
	_nested_build_depot_widgets, lengthof(_nested_build_depot_widgets)
);

static void ShowBuildTrainDepotPicker(Window *parent)
{
	new BuildRailDepotWindow(&_build_depot_desc, parent);
}

struct BuildRailWaypointWindow : PickerWindowBase {
	using WaypointList = GUIList<uint>;
	static const uint FILTER_LENGTH = 20;

	const StationClass *waypoints;
	WaypointList list;
	StringFilter string_filter; ///< Filter for waypoint name
	static QueryString editbox; ///< Filter editbox

	BuildRailWaypointWindow(WindowDesc *desc, Window *parent) : PickerWindowBase(desc, parent)
	{
		this->waypoints = StationClass::Get(STAT_CLASS_WAYP);

		this->CreateNestedTree();

		NWidgetMatrix *matrix = this->GetWidget<NWidgetMatrix>(WID_BRW_WAYPOINT_MATRIX);
		matrix->SetScrollbar(this->GetScrollbar(WID_BRW_SCROLL));

		this->FinishInitNested(TRANSPORT_RAIL);

		this->querystrings[WID_BRW_FILTER] = &this->editbox;
		this->editbox.cancel_button = QueryString::ACTION_CLEAR;
		this->string_filter.SetFilterTerm(this->editbox.text.buf);

		this->list.ForceRebuild();
		this->BuildPickerList();
	}

	void Close() override
	{
		CloseWindowById(WC_SELECT_STATION, 0);
		this->PickerWindowBase::Close();
	}

	bool FilterByText(const StationSpec *statspec)
	{
		if (this->string_filter.IsEmpty()) return true;
		this->string_filter.ResetState();
		if (statspec == nullptr) {
			this->string_filter.AddLine(GetString(STR_STATION_CLASS_WAYP_WAYPOINT));
		} else {
			this->string_filter.AddLine(GetString(statspec->name));
			if (statspec->grf_prop.grffile != nullptr) {
				const GRFConfig *gc = GetGRFConfig(statspec->grf_prop.grffile->grfid);
				this->string_filter.AddLine(gc->GetName());
			}
		}
		return this->string_filter.GetState();
	}

	void BuildPickerList()
	{
		if (!this->list.NeedRebuild()) return;

		this->list.clear();
		this->list.reserve(this->waypoints->GetSpecCount());
		for (uint i = 0; i < this->waypoints->GetSpecCount(); i++) {
			const StationSpec *statspec = this->waypoints->GetSpec(i);
			if (!FilterByText(statspec)) continue;

			this->list.push_back(i);
		}
		this->list.RebuildDone();

		NWidgetMatrix *matrix = this->GetWidget<NWidgetMatrix>(WID_BRW_WAYPOINT_MATRIX);
		matrix->SetCount((int)this->list.size());
		matrix->SetClicked(this->UpdateSelection(_cur_waypoint_type));
	}

	uint UpdateSelection(uint type)
	{
		auto found = std::find(std::begin(this->list), std::end(this->list), type);
		if (found != std::end(this->list)) return found - std::begin(this->list);

		/* Selection isn't in the list, default to first */
		if (this->list.empty()) {
			_cur_waypoint_type = 0;
			return -1;
		} else {
			_cur_waypoint_type = this->list.front();
			return 0;
		}
	}

	virtual ~BuildRailWaypointWindow()
	{
		DeleteWindowById(WC_SELECT_STATION, 0);
	}

	void UpdateWidgetSize(int widget, Dimension *size, const Dimension &padding, Dimension *fill, Dimension *resize) override
	{
		switch (widget) {
			case WID_BRW_WAYPOINT_MATRIX:
				/* Two blobs high and three wide. */
				size->width  += resize->width  * 2;
				size->height += resize->height * 1;

				/* Resizing in X direction only at blob size, but at pixel level in Y. */
				resize->height = 1;
				break;

			case WID_BRW_WAYPOINT:
				size->width  = ScaleGUITrad(64) + WidgetDimensions::scaled.fullbevel.Horizontal();
				size->height = ScaleGUITrad(58) + WidgetDimensions::scaled.fullbevel.Vertical();
				break;
		}
	}

	void SetStringParameters(int widget) const override
	{
		if (widget == WID_BRW_NAME) {
			if (!this->list.empty() && IsInsideBS(_cur_waypoint_type, 0, this->waypoints->GetSpecCount())) {
				const StationSpec *statspec = this->waypoints->GetSpec(_cur_waypoint_type);
				if (statspec == nullptr) {
					SetDParam(0, STR_STATION_CLASS_WAYP_WAYPOINT);
				} else {
					SetDParam(0, statspec->name);
				}
			} else {
				SetDParam(0, STR_EMPTY);
			}
		}
	}

	void OnPaint() override
	{
		this->BuildPickerList();
		this->DrawWidgets();
	}

	void DrawWidget(const Rect &r, int widget) const override
	{
		switch (GB(widget, 0, 16)) {
			case WID_BRW_WAYPOINT: {
				uint16_t type = this->list.at(GB(widget, 16, 16));
				const StationSpec *statspec = this->waypoints->GetSpec(type);

				DrawPixelInfo tmp_dpi;
				if (FillDrawPixelInfo(&tmp_dpi, r.left, r.top, r.Width(), r.Height())) {
					AutoRestoreBackup dpi_backup(_cur_dpi, &tmp_dpi);
					int x = (r.Width()  - ScaleSpriteTrad(64)) / 2 + ScaleSpriteTrad(31);
					int y = (r.Height() + ScaleSpriteTrad(58)) / 2 - ScaleSpriteTrad(31);
					DrawWaypointSprite(x, y, type, _cur_railtype);
				}

				if (!IsStationAvailable(statspec)) {
					GfxFillRect(r.Shrink(WidgetDimensions::scaled.bevel), PC_BLACK, FILLRECT_CHECKER);
				}
			}
		}
	}

	void OnClick(Point pt, int widget, int click_count) override
	{
		switch (GB(widget, 0, 16)) {
			case WID_BRW_WAYPOINT: {
				uint16_t sel = GB(widget, 16, 16);
				assert(sel < this->list.size());
				uint16_t type = this->list.at(sel);

				/* Check station availability callback */
				const StationSpec *statspec = this->waypoints->GetSpec(type);
				if (!IsStationAvailable(statspec)) return;

				_cur_waypoint_type = type;
				this->GetWidget<NWidgetMatrix>(WID_BRW_WAYPOINT_MATRIX)->SetClicked(sel);
				if (_settings_client.sound.click_beep) SndPlayFx(SND_15_BEEP);
				this->SetDirty();
				break;
			}
		}
	}

	void OnRealtimeTick(uint delta_ms) override
	{
		CheckRedrawWaypointCoverage(this, false);
	}

	void SelectWaypointSpec(uint16 spec_id)
	{
		for (uint i = 0; i < (uint)this->list.size(); i++) {
			if (this->list[i] == spec_id) {
				this->OnClick({}, WID_BRW_WAYPOINT | (i << 16), 1);
				break;
			}
		}
	}

	void OnInvalidateData(int data = 0, bool gui_scope = true) override
	{
		if (!gui_scope) return;
		this->list.ForceRebuild();
	}

	void OnEditboxChanged(int wid) override
	{
		if (wid == WID_BRW_FILTER) {
			this->string_filter.SetFilterTerm(this->editbox.text.buf);
			this->InvalidateData();
		}
	}
};

/* static */ QueryString BuildRailWaypointWindow::editbox(BuildRailWaypointWindow::FILTER_LENGTH * MAX_CHAR_LENGTH, BuildRailWaypointWindow::FILTER_LENGTH);

/** Nested widget definition for the build NewGRF rail waypoint window */
static const NWidgetPart _nested_build_waypoint_widgets[] = {
	NWidget(NWID_HORIZONTAL),
		NWidget(WWT_CLOSEBOX, COLOUR_DARK_GREEN),
		NWidget(WWT_CAPTION, COLOUR_DARK_GREEN), SetDataTip(STR_WAYPOINT_CAPTION, STR_TOOLTIP_WINDOW_TITLE_DRAG_THIS),
		NWidget(WWT_DEFSIZEBOX, COLOUR_DARK_GREEN),
	EndContainer(),
	NWidget(WWT_PANEL, COLOUR_DARK_GREEN),
		NWidget(WWT_EDITBOX, COLOUR_DARK_GREEN, WID_BRW_FILTER), SetPadding(2), SetResize(1, 0), SetFill(1, 0), SetDataTip(STR_LIST_FILTER_OSKTITLE, STR_LIST_FILTER_TOOLTIP),
	EndContainer(),
	NWidget(NWID_HORIZONTAL),
		NWidget(WWT_PANEL, COLOUR_DARK_GREEN), SetScrollbar(WID_BRW_SCROLL),
			NWidget(NWID_MATRIX, COLOUR_DARK_GREEN, WID_BRW_WAYPOINT_MATRIX), SetPIP(0, 2, 0),  SetPadding(3), SetScrollbar(WID_BRW_SCROLL),
				NWidget(WWT_PANEL, COLOUR_GREY, WID_BRW_WAYPOINT), SetDataTip(0x0, STR_WAYPOINT_GRAPHICS_TOOLTIP), SetScrollbar(WID_BRW_SCROLL), EndContainer(),
			EndContainer(),
		EndContainer(),
		NWidget(NWID_VSCROLLBAR, COLOUR_DARK_GREEN, WID_BRW_SCROLL),
	EndContainer(),
	NWidget(NWID_HORIZONTAL),
		NWidget(WWT_PANEL, COLOUR_DARK_GREEN),
			NWidget(WWT_TEXT, COLOUR_DARK_GREEN, WID_BRW_NAME), SetPadding(2), SetResize(1, 0), SetFill(1, 0), SetDataTip(STR_JUST_STRING, STR_NULL), SetTextStyle(TC_ORANGE), SetAlignment(SA_CENTER),
		EndContainer(),
		NWidget(WWT_RESIZEBOX, COLOUR_DARK_GREEN),
	EndContainer(),
};

static WindowDesc _build_waypoint_desc(
	WDP_AUTO, "build_waypoint", 0, 0,
	WC_BUILD_WAYPOINT, WC_BUILD_TOOLBAR,
	WDF_CONSTRUCTION,
	_nested_build_waypoint_widgets, lengthof(_nested_build_waypoint_widgets)
);

static void ShowBuildWaypointPicker(Window *parent)
{
	new BuildRailWaypointWindow(&_build_waypoint_desc, parent);
}

/**
 * Initialize rail building GUI settings
 */
void InitializeRailGui()
{
	_build_depot_direction = DIAGDIR_NW;
	_railstation.station_class = StationClassID::STAT_CLASS_DFLT;
}

/**
 * Re-initialize rail-build toolbar after toggling support for electric trains
 * @param disable Boolean whether electric trains are disabled (removed from the game)
 */
void ReinitGuiAfterToggleElrail(bool disable)
{
	extern RailType _last_built_railtype;
	if (disable && _last_built_railtype == RAILTYPE_ELECTRIC) {
		_last_built_railtype = _cur_railtype = RAILTYPE_RAIL;
		BuildRailToolbarWindow *w = dynamic_cast<BuildRailToolbarWindow *>(FindWindowById(WC_BUILD_TOOLBAR, TRANSPORT_RAIL));
		if (w != nullptr) w->ModifyRailType(_cur_railtype);
	}
	MarkWholeScreenDirty();
}

/** Set the initial (default) railtype to use */
static void SetDefaultRailGui()
{
	if (_local_company == COMPANY_SPECTATOR || !Company::IsValidID(_local_company)) return;

	extern RailType _last_built_railtype;
	RailType rt;
	switch (_settings_client.gui.default_rail_type) {
		case 2: {
			/* Find the most used rail type */
			uint count[RAILTYPE_END];
			memset(count, 0, sizeof(count));
			for (TileIndex t = 0; t < MapSize(); t++) {
				if (IsTileType(t, MP_RAILWAY) || IsLevelCrossingTile(t) || HasStationTileRail(t) ||
						(IsTileType(t, MP_TUNNELBRIDGE) && GetTunnelBridgeTransportType(t) == TRANSPORT_RAIL)) {
					count[GetRailType(t)]++;
				}
			}

			rt = static_cast<RailType>(std::max_element(count + RAILTYPE_BEGIN, count + RAILTYPE_END) - count);
			if (count[rt] > 0) break;

			/* No rail, just get the first available one */
			FALLTHROUGH;
		}
		case 0: {
			/* Use first available type */
			std::vector<RailType>::const_iterator it = std::find_if(_sorted_railtypes.begin(), _sorted_railtypes.end(),
					[](RailType r){ return HasRailtypeAvail(_local_company, r); });
			rt = it != _sorted_railtypes.end() ? *it : RAILTYPE_BEGIN;
			break;
		}
		case 1: {
			/* Use last available type */
			std::vector<RailType>::const_reverse_iterator it = std::find_if(_sorted_railtypes.rbegin(), _sorted_railtypes.rend(),
					[](RailType r){ return HasRailtypeAvail(_local_company, r); });
			rt = it != _sorted_railtypes.rend() ? *it : RAILTYPE_BEGIN;
			break;
		}
		default:
			NOT_REACHED();
	}

	_last_built_railtype = _cur_railtype = rt;
	BuildRailToolbarWindow *w = dynamic_cast<BuildRailToolbarWindow *>(FindWindowById(WC_BUILD_TOOLBAR, TRANSPORT_RAIL));
	if (w != nullptr) w->ModifyRailType(_cur_railtype);
}

/**
 * Updates the current signal variant used in the signal GUI
 * to the one adequate to current year.
 * @param new_value needed to be called when a setting changes
 */
void ResetSignalVariant(int32 new_value)
{
	SignalVariant new_variant = (_cur_year < _settings_client.gui.semaphore_build_before ? SIG_SEMAPHORE : SIG_ELECTRIC);

	if (new_variant != _cur_signal_variant) {
		Window *w = FindWindowById(WC_BUILD_SIGNAL, 0);
		if (w != nullptr) {
			w->SetDirty();
			w->RaiseWidget((_cur_signal_variant == SIG_ELECTRIC ? WID_BS_ELECTRIC_NORM : WID_BS_SEMAPHORE_NORM) + _cur_signal_button);
		}
		_cur_signal_variant = new_variant;
	}
}

/**
 * Resets the rail GUI - sets default railtype to build
 * and resets the signal GUI
 */
void InitializeRailGUI()
{
	SetDefaultRailGui();

	_convert_signal_button = false;
	_trace_restrict_button = false;
	_program_signal_button = false;
	_cur_signal_type   = GetDefaultSignalType();
	_cur_signal_button =
		_cur_signal_type == SIGTYPE_PROG ? 4 :
		_cur_signal_type == SIGTYPE_PBS ? 5 :
		_cur_signal_type == SIGTYPE_PBS_ONEWAY ? 6 :
		_cur_signal_type == SIGTYPE_NO_ENTRY ? 7 : _cur_signal_type;
	ResetSignalVariant();
}

/**
 * Create a drop down list for all the rail types of the local company.
 * @param for_replacement Whether this list is for the replacement window.
 * @param all_option Whether to add an 'all types' item.
 * @return The populated and sorted #DropDownList.
 */
DropDownList GetRailTypeDropDownList(bool for_replacement, bool all_option)
{
	RailTypes used_railtypes;
	RailTypes avail_railtypes;

	const Company *c = Company::Get(_local_company);

	/* Find the used railtypes. */
	if (for_replacement) {
		avail_railtypes = GetCompanyRailtypes(c->index, false);
		used_railtypes  = GetRailTypes(false);
	} else {
		avail_railtypes = c->avail_railtypes;
		used_railtypes  = GetRailTypes(true);
	}

	DropDownList list;

	if (all_option) {
		list.emplace_back(new DropDownListStringItem(STR_REPLACE_ALL_RAILTYPE, INVALID_RAILTYPE, false));
	}

	Dimension d = { 0, 0 };
	/* Get largest icon size, to ensure text is aligned on each menu item. */
	if (!for_replacement) {
		for (const auto &rt : _sorted_railtypes) {
			if (!HasBit(used_railtypes, rt)) continue;
			const RailtypeInfo *rti = GetRailTypeInfo(rt);
			d = maxdim(d, GetSpriteSize(rti->gui_sprites.build_x_rail));
		}
	}

	for (const auto &rt : _sorted_railtypes) {
		/* If it's not used ever, don't show it to the user. */
		if (!HasBit(used_railtypes, rt)) continue;

		const RailtypeInfo *rti = GetRailTypeInfo(rt);

		StringID str = for_replacement ? rti->strings.replace_text : (rti->max_speed > 0 ? STR_TOOLBAR_RAILTYPE_VELOCITY : STR_JUST_STRING);
		DropDownListParamStringItem *item;
		if (for_replacement) {
			item = new DropDownListParamStringItem(str, rt, !HasBit(avail_railtypes, rt));
		} else {
			DropDownListIconItem *iconitem = new DropDownListIconItem(rti->gui_sprites.build_x_rail, PAL_NONE, str, rt, !HasBit(avail_railtypes, rt));
			iconitem->SetDimension(d);
			item = iconitem;
		}
		item->SetParam(0, rti->strings.menu_text);
		item->SetParam(1, rti->max_speed);
		list.emplace_back(item);
	}

	if (list.size() == 0) {
		/* Empty dropdowns are not allowed */
		list.emplace_back(new DropDownListStringItem(STR_NONE, INVALID_RAILTYPE, true));
	}

	return list;
}

void ShowBuildRailStationPickerAndSelect(StationType station_type, const StationSpec *spec)
{
	if (!IsStationAvailable(spec)) return;

	StationClassID class_id;
	if (spec != nullptr) {
		if ((spec->cls_id == STAT_CLASS_WAYP) != (station_type == STATION_WAYPOINT)) return;
		class_id = spec->cls_id;
	} else {
		class_id = (station_type == STATION_ROADWAYPOINT) ? STAT_CLASS_WAYP : STAT_CLASS_DFLT;
	}

	int spec_id = -1;
	const StationClass *stclass = StationClass::Get(class_id);
	for (int i = 0; i < (int)stclass->GetSpecCount(); i++) {
		if (stclass->GetSpec(i) == spec) {
			spec_id = i;
		}
	}
	if (spec_id < 0) return;


	Window *w = FindWindowById(WC_BUILD_TOOLBAR, TRANSPORT_RAIL);
	if (w == nullptr) {
		extern RailType _last_built_railtype;
		w = ShowBuildRailToolbar(_last_built_railtype);
	}
	if (w == nullptr) return;

	auto trigger_widget = [&](int widget) {
		if (!w->IsWidgetLowered(widget)) {
			w->OnHotkey(widget);
		}
	};

	if (station_type == STATION_WAYPOINT) {
		trigger_widget(WID_RAT_BUILD_WAYPOINT);

		BuildRailWaypointWindow *waypoint_window = dynamic_cast<BuildRailWaypointWindow *>(FindWindowById(WC_BUILD_WAYPOINT, TRANSPORT_RAIL));
		if (waypoint_window != nullptr) waypoint_window->SelectWaypointSpec((uint16)spec_id);
	} else {
		trigger_widget(WID_RAT_BUILD_STATION);

		BuildRailStationWindow *station_window = dynamic_cast<BuildRailStationWindow *>(FindWindowById(WC_BUILD_STATION, TRANSPORT_RAIL));
		if (station_window != nullptr) station_window->SelectClassAndSpec(class_id, spec_id);
	}
}<|MERGE_RESOLUTION|>--- conflicted
+++ resolved
@@ -518,15 +518,9 @@
 	~BuildRailToolbarWindow()
 	{
 		if (this->IsWidgetLowered(WID_RAT_BUILD_STATION)) SetViewportCatchmentStation(nullptr, true);
-<<<<<<< HEAD
 		if (this->IsWidgetLowered(WID_RAT_BUILD_WAYPOINT)) SetViewportCatchmentWaypoint(nullptr, true);
 		if (_settings_client.gui.link_terraform_toolbar) DeleteWindowById(WC_SCEN_LAND_GEN, 0, false);
 		DeleteWindowById(WC_SELECT_STATION, 0);
-=======
-		if (_settings_client.gui.link_terraform_toolbar) CloseWindowById(WC_SCEN_LAND_GEN, 0, false);
-		CloseWindowById(WC_SELECT_STATION, 0);
-		this->Window::Close();
->>>>>>> 90fdf17e
 	}
 
 	/**
@@ -2456,12 +2450,6 @@
 		this->BuildPickerList();
 	}
 
-	void Close() override
-	{
-		CloseWindowById(WC_SELECT_STATION, 0);
-		this->PickerWindowBase::Close();
-	}
-
 	bool FilterByText(const StationSpec *statspec)
 	{
 		if (this->string_filter.IsEmpty()) return true;
