--- conflicted
+++ resolved
@@ -251,16 +251,9 @@
 	Track track = FindFirstTrack(trackbits);
 
 	if (_remove_button_clicked) {
-<<<<<<< HEAD
 		DoCommandP(tile, track, 0, CMD_REMOVE_SIGNALS | CMD_MSG(STR_ERROR_CAN_T_REMOVE_SIGNALS_FROM), CcPlaySound_CONSTRUCTION_RAIL);
 		return;
 	}
-=======
-		Command<CMD_REMOVE_SIGNALS>::Post(STR_ERROR_CAN_T_REMOVE_SIGNALS_FROM, CcPlaySound_CONSTRUCTION_RAIL, tile, track);
-	} else {
-		/* Which signals should we cycle through? */
-		SignalType cycle_start = _settings_client.gui.cycle_signal_types == SIGNAL_CYCLE_ALL && _settings_client.gui.signal_gui_mode == SIGNAL_GUI_ALL ? SIGTYPE_BLOCK : SIGTYPE_PBS;
->>>>>>> 661bdae2
 
 	if (_trace_restrict_button) {
 		if (IsPlainRailTile(tile) && HasTrack(tile, track) && HasSignalOnTrack(tile, track)) {
@@ -2013,10 +2006,9 @@
 		this->sig_sprite_size.width = 0;
 		this->sig_sprite_size.height = 0;
 		this->sig_sprite_bottom_offset = 0;
-<<<<<<< HEAD
 
 		auto process_signals = [&](const PalSpriteID signals[SIGTYPE_END][2][2]) {
-			for (uint type = SIGTYPE_NORMAL; type < SIGTYPE_END; type++) {
+			for (uint type = SIGTYPE_BLOCK; type < SIGTYPE_END; type++) {
 				for (uint variant = SIG_ELECTRIC; variant <= SIG_SEMAPHORE; variant++) {
 					for (uint lowered = 0; lowered < 2; lowered++) {
 						Point offset;
@@ -2027,17 +2019,6 @@
 						this->sig_sprite_size.width = std::max<int>(this->sig_sprite_size.width, sprite_size.width - offset.x);
 						this->sig_sprite_size.height = std::max<int>(this->sig_sprite_size.height, sprite_size.height - offset.y);
 					}
-=======
-		const RailTypeInfo *rti = GetRailTypeInfo(_cur_railtype);
-		for (uint type = SIGTYPE_BLOCK; type < SIGTYPE_END; type++) {
-			for (uint variant = SIG_ELECTRIC; variant <= SIG_SEMAPHORE; variant++) {
-				for (uint lowered = 0; lowered < 2; lowered++) {
-					Point offset;
-					Dimension sprite_size = GetSpriteSize(rti->gui_sprites.signals[type][variant][lowered], &offset);
-					this->sig_sprite_bottom_offset = std::max<int>(this->sig_sprite_bottom_offset, sprite_size.height);
-					this->sig_sprite_size.width = std::max<int>(this->sig_sprite_size.width, sprite_size.width - offset.x);
-					this->sig_sprite_size.height = std::max<int>(this->sig_sprite_size.height, sprite_size.height - offset.y);
->>>>>>> 661bdae2
 				}
 			}
 		};
@@ -2096,7 +2077,7 @@
 	static SignalType TypeForClick(uint id)
 	{
 		switch (id) {
-			case 0: return SIGTYPE_NORMAL;
+			case 0: return SIGTYPE_BLOCK;
 			case 1: return SIGTYPE_ENTRY;
 			case 2: return SIGTYPE_EXIT;
 			case 3: return SIGTYPE_COMBO;
@@ -2106,14 +2087,14 @@
 			case 7: return SIGTYPE_NO_ENTRY;
 			default:
 				assert(!"Bad signal type button ID");
-				return SIGTYPE_NORMAL;
+				return SIGTYPE_BLOCK;
 		}
 	}
 
 	static uint ClickForType(SignalType type)
 	{
 		switch (type) {
-			case SIGTYPE_NORMAL:     return 0;
+			case SIGTYPE_BLOCK:      return 0;
 			case SIGTYPE_ENTRY:      return 1;
 			case SIGTYPE_EXIT:       return 2;
 			case SIGTYPE_COMBO:      return 3;
@@ -2153,7 +2134,7 @@
 				_cur_signal_variant = widget >= WID_BS_ELECTRIC_NORM ? SIG_ELECTRIC : SIG_SEMAPHORE;
 
 				/* Update default (last-used) signal type in config file. */
-				_settings_client.gui.default_signal_type = Clamp<SignalType>(_cur_signal_type, SIGTYPE_NORMAL, SIGTYPE_PBS_ONEWAY);
+				_settings_client.gui.default_signal_type = Clamp<SignalType>(_cur_signal_type, SIGTYPE_BLOCK, SIGTYPE_PBS_ONEWAY);
 
 				/* If 'remove' button of rail build toolbar is active, disable it. */
 				ClearRemoveState();
@@ -2960,7 +2941,7 @@
 			}
 			if (IsRailTunnelBridgeTile(tile) && IsTunnelBridgeWithSignalSimulation(tile) && HasTrack(GetTunnelBridgeTrackBits(tile), track)) {
 				OpenBuildSignalWindow(w, IsTunnelBridgeSemaphore(tile) ? SIG_SEMAPHORE : SIG_ELECTRIC,
-						IsTunnelBridgePBS(tile) ? SIGTYPE_PBS_ONEWAY : SIGTYPE_NORMAL, GetTunnelBridgeSignalStyle(tile));
+						IsTunnelBridgePBS(tile) ? SIGTYPE_PBS_ONEWAY : SIGTYPE_BLOCK, GetTunnelBridgeSignalStyle(tile));
 			}
 		}
 	}
