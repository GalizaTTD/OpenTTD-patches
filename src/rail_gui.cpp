/*
 * This file is part of OpenTTD.
 * OpenTTD is free software; you can redistribute it and/or modify it under the terms of the GNU General Public License as published by the Free Software Foundation, version 2.
 * OpenTTD is distributed in the hope that it will be useful, but WITHOUT ANY WARRANTY; without even the implied warranty of MERCHANTABILITY or FITNESS FOR A PARTICULAR PURPOSE.
 * See the GNU General Public License for more details. You should have received a copy of the GNU General Public License along with OpenTTD. If not, see <http://www.gnu.org/licenses/>.
 */

/** @file rail_gui.cpp %File for dealing with rail construction user interface */

#include "stdafx.h"
#include "gui.h"
#include "window_gui.h"
#include "station_gui.h"
#include "terraform_gui.h"
#include "viewport_func.h"
#include "command_func.h"
#include "waypoint_func.h"
#include "newgrf_station.h"
#include "company_base.h"
#include "strings_func.h"
#include "window_func.h"
#include "date_func.h"
#include "sound_func.h"
#include "company_func.h"
#include "widgets/dropdown_type.h"
#include "tunnelbridge.h"
#include "tilehighlight_func.h"
#include "spritecache.h"
#include "core/geometry_func.hpp"
#include "hotkeys.h"
#include "engine_base.h"
#include "vehicle_func.h"
#include "zoom_func.h"
#include "rail_gui.h"
#include "querystring_gui.h"
#include "sortlist_type.h"
#include "stringfilter_type.h"
#include "string_func.h"
#include "tracerestrict.h"
#include "programmable_signals.h"
#include "newgrf_newsignals.h"
#include "core/backup_type.hpp"

#include "station_map.h"
#include "tunnelbridge_map.h"

#include "widgets/rail_widget.h"

#include "safeguards.h"


static RailType _cur_railtype;               ///< Rail type of the current build-rail toolbar.
static bool _remove_button_clicked;          ///< Flag whether 'remove' toggle-button is currently enabled
static DiagDirection _build_depot_direction; ///< Currently selected depot direction
static uint16_t _cur_waypoint_type;          ///< Currently selected waypoint type
static bool _convert_signal_button;          ///< convert signal button in the signal GUI pressed
static bool _trace_restrict_button;          ///< trace restrict button in the signal GUI pressed
static bool _program_signal_button;          ///< program signal button in the signal GUI pressed
static SignalVariant _cur_signal_variant;    ///< set the signal variant (for signal GUI)
static SignalType _cur_signal_type;          ///< set the signal type (for signal GUI)
static uint8 _cur_signal_style;              ///< set the signal style (for signal GUI)
static uint _cur_signal_button;              ///< set the signal button (for signal GUI)

extern TileIndex _rail_track_endtile; // rail_cmd.cpp

static const int HOTKEY_POLYRAIL     = 0x1000;
static const int HOTKEY_NEW_POLYRAIL = 0x1001;

struct RailStationGUISettings {
	Axis orientation;                 ///< Currently selected rail station orientation

	bool newstations;                 ///< Are custom station definitions available?
	StationClassID station_class;     ///< Currently selected custom station class (if newstations is \c true )
	uint16 station_type;              ///< %Station type within the currently selected custom station class (if newstations is \c true )
	uint16 station_count;             ///< Number of custom stations (if newstations is \c true )
};
static RailStationGUISettings _railstation; ///< Settings of the station builder GUI


static void HandleStationPlacement(TileIndex start, TileIndex end);
static void ShowBuildTrainDepotPicker(Window *parent);
static void ShowBuildWaypointPicker(Window *parent);
static Window *ShowStationBuilder(Window *parent);
static void ShowSignalBuilder(Window *parent);

/**
 * Check whether a station type can be build.
 * @return true if building is allowed.
 */
static bool IsStationAvailable(const StationSpec *statspec)
{
	if (statspec == nullptr || !HasBit(statspec->callback_mask, CBM_STATION_AVAIL)) return true;

	uint16 cb_res = GetStationCallback(CBID_STATION_AVAILABILITY, 0, 0, statspec, nullptr, INVALID_TILE, _cur_railtype);
	if (cb_res == CALLBACK_FAILED) return true;

	return Convert8bitBooleanCallback(statspec->grf_prop.grffile, CBID_STATION_AVAILABILITY, cb_res);
}

void CcPlaySound_CONSTRUCTION_RAIL(const CommandCost &result, TileIndex tile, uint32 p1, uint32 p2, uint64 p3, uint32 cmd)
{
	if (result.Succeeded() && _settings_client.sound.confirm) SndPlayTileFx(SND_20_CONSTRUCTION_RAIL, tile);
}

static CommandContainer GenericPlaceRailCmd(TileIndex tile, Track track)
{
	CommandContainer ret = NewCommandContainerBasic(
		tile,          // tile
		_cur_railtype, // p1
		track | (_settings_client.gui.auto_remove_signals << 3), // p2
		(uint32) (_remove_button_clicked ?
				CMD_REMOVE_SINGLE_RAIL | CMD_MSG(STR_ERROR_CAN_T_REMOVE_RAILROAD_TRACK) :
				CMD_BUILD_SINGLE_RAIL | CMD_MSG(STR_ERROR_CAN_T_BUILD_RAILROAD_TRACK)), // cmd
		CcPlaySound_CONSTRUCTION_RAIL // callback
	);

	return ret;
}

/**
 * Try to add an additional rail-track at the entrance of a depot
 * @param tile  Tile to use for adding the rail-track
 * @param dir   Direction to check for already present tracks
 * @param track Track to add
 * @see CcRailDepot()
 */
static void PlaceExtraDepotRail(TileIndex tile, DiagDirection dir, Track track)
{
	if (GetRailTileType(tile) == RAIL_TILE_DEPOT) return;
	if (GetRailTileType(tile) == RAIL_TILE_SIGNALS && !_settings_client.gui.auto_remove_signals) return;
	if ((GetTrackBits(tile) & DiagdirReachesTracks(dir)) == 0) return;

	DoCommandP(tile, _cur_railtype, track | (_settings_client.gui.auto_remove_signals << 3), CMD_BUILD_SINGLE_RAIL);
}

/** Additional pieces of track to add at the entrance of a depot. */
static const Track _place_depot_extra_track[12] = {
	TRACK_LEFT,  TRACK_UPPER, TRACK_UPPER, TRACK_RIGHT, // First additional track for directions 0..3
	TRACK_X,     TRACK_Y,     TRACK_X,     TRACK_Y,     // Second additional track
	TRACK_LOWER, TRACK_LEFT,  TRACK_RIGHT, TRACK_LOWER, // Third additional track
};

/** Direction to check for existing track pieces. */
static const DiagDirection _place_depot_extra_dir[12] = {
	DIAGDIR_SE, DIAGDIR_SW, DIAGDIR_SE, DIAGDIR_SW,
	DIAGDIR_SW, DIAGDIR_NW, DIAGDIR_NE, DIAGDIR_SE,
	DIAGDIR_NW, DIAGDIR_NE, DIAGDIR_NW, DIAGDIR_NE,
};

void CcRailDepot(const CommandCost &result, TileIndex tile, uint32 p1, uint32 p2, uint64 p3, uint32 cmd)
{
	if (result.Failed()) return;

	DiagDirection dir = (DiagDirection)p2;

	if (_settings_client.sound.confirm) SndPlayTileFx(SND_20_CONSTRUCTION_RAIL, tile);
	if (!_settings_client.gui.persistent_buildingtools) ResetObjectToPlace();

	tile += TileOffsByDiagDir(dir);

	if (IsTileType(tile, MP_RAILWAY)) {
		PlaceExtraDepotRail(tile, _place_depot_extra_dir[dir], _place_depot_extra_track[dir]);
		PlaceExtraDepotRail(tile, _place_depot_extra_dir[dir + 4], _place_depot_extra_track[dir + 4]);
		PlaceExtraDepotRail(tile, _place_depot_extra_dir[dir + 8], _place_depot_extra_track[dir + 8]);
	}
}

/**
 * Place a rail waypoint.
 * @param tile Position to start dragging a waypoint.
 */
static void PlaceRail_Waypoint(TileIndex tile)
{
	if (_remove_button_clicked) {
		VpStartPlaceSizing(tile, VPM_X_AND_Y, DDSP_REMOVE_STATION);
		return;
	}

	Axis axis = GetAxisForNewWaypoint(tile);
	if (IsValidAxis(axis)) {
		/* Valid tile for waypoints */
		VpStartPlaceSizing(tile, axis == AXIS_X ? VPM_X_LIMITED : VPM_Y_LIMITED, DDSP_BUILD_STATION);
		VpSetPlaceSizingLimit(_settings_game.station.station_spread);
	} else {
		/* Tile where we can't build rail waypoints. This is always going to fail,
		 * but provides the user with a proper error message. */
		DoCommandP(tile, 1 << 8 | 1 << 16, STAT_CLASS_WAYP | INVALID_STATION << 16, CMD_BUILD_RAIL_WAYPOINT | CMD_MSG(STR_ERROR_CAN_T_BUILD_TRAIN_WAYPOINT));
	}
}

void CcStation(const CommandCost &result, TileIndex tile, uint32 p1, uint32 p2, uint64 p3, uint32 cmd)
{
	if (result.Failed()) return;

	if (_settings_client.sound.confirm) SndPlayTileFx(SND_20_CONSTRUCTION_RAIL, tile);
	/* Only close the station builder window if the default station and non persistent building is chosen. */
	if (_railstation.station_class == STAT_CLASS_DFLT && _railstation.station_type == 0 && !_settings_client.gui.persistent_buildingtools) ResetObjectToPlace();
}

/**
 * Place a rail station.
 * @param tile Position to place or start dragging a station.
 */
static void PlaceRail_Station(TileIndex tile)
{
	if (_remove_button_clicked) {
		VpStartPlaceSizing(tile, VPM_X_AND_Y_LIMITED, DDSP_REMOVE_STATION);
		VpSetPlaceSizingLimit(-1);
	} else if (_settings_client.gui.station_dragdrop) {
		VpStartPlaceSizing(tile, VPM_X_AND_Y_LIMITED, DDSP_BUILD_STATION);
		VpSetPlaceSizingLimit(_settings_game.station.station_spread);
	} else {
		uint32 p1 = _cur_railtype | _railstation.orientation << 6 | _settings_client.gui.station_numtracks << 8 | _settings_client.gui.station_platlength << 16 | _ctrl_pressed << 24;
		uint32 p2 = _railstation.station_class | INVALID_STATION << 16;
		uint64 p3 = _railstation.station_type;

		int w = _settings_client.gui.station_numtracks;
		int h = _settings_client.gui.station_platlength;
		if (!_railstation.orientation) Swap(w, h);

		CommandContainer cmdcont = NewCommandContainerBasic(tile, p1, p2, CMD_BUILD_RAIL_STATION | CMD_MSG(STR_ERROR_CAN_T_BUILD_RAILROAD_STATION), CcStation);
		cmdcont.p3 = p3;
		ShowSelectStationIfNeeded(cmdcont, TileArea(tile, w, h));
	}
}

static SignalType GetDefaultSignalType()
{
	SignalType sigtype = _settings_client.gui.default_signal_type;
	if (_settings_game.vehicle.train_braking_model == TBM_REALISTIC && IsSignalTypeUnsuitableForRealisticBraking(sigtype)) return SIGTYPE_PBS_ONEWAY;
	return sigtype;
}

/**
 * Build a new signal or edit/remove a present signal, use CmdBuildSingleSignal() or CmdRemoveSingleSignal() in rail_cmd.cpp
 *
 * @param tile The tile where the signal will build or edit
 */
static void GenericPlaceSignals(TileIndex tile)
{
	TrackBits trackbits = TrackdirBitsToTrackBits(GetTileTrackdirBits(tile, TRANSPORT_RAIL, 0));

	if (trackbits & TRACK_BIT_VERT) { // N-S direction
		trackbits = (_tile_fract_coords.x <= _tile_fract_coords.y) ? TRACK_BIT_RIGHT : TRACK_BIT_LEFT;
	}

	if (trackbits & TRACK_BIT_HORZ) { // E-W direction
		trackbits = (_tile_fract_coords.x + _tile_fract_coords.y <= 15) ? TRACK_BIT_UPPER : TRACK_BIT_LOWER;
	}

	Track track = FindFirstTrack(trackbits);

	if (_remove_button_clicked) {
		DoCommandP(tile, track, 0, CMD_REMOVE_SIGNALS | CMD_MSG(STR_ERROR_CAN_T_REMOVE_SIGNALS_FROM), CcPlaySound_CONSTRUCTION_RAIL);
		return;
	}

	if (_trace_restrict_button) {
		if (IsPlainRailTile(tile) && HasTrack(tile, track) && HasSignalOnTrack(tile, track)) {
			ShowTraceRestrictProgramWindow(tile, track);
		}
		if (IsTunnelBridgeWithSignalSimulation(tile) && HasTrack(GetAcrossTunnelBridgeTrackBits(tile), track)) {
			ShowTraceRestrictProgramWindow(tile, track);
		}
		return;
	}

	if (_program_signal_button) {
		if (IsPlainRailTile(tile) && HasTrack(tile, track) && HasSignalOnTrack(tile,track) && IsPresignalProgrammable(tile, track)) {
			// Show program gui if there is a programmable pre-signal
			ShowSignalProgramWindow(SignalReference(tile, track));
			return;
		}

		// Don't display error here even though program-button is pressed and there is no programmable pre-signal,
		// instead just handle it normally. That way player can keep the program-button pressed all the time
		// to build slightly faster.
	}

	const Window *w = FindWindowById(WC_BUILD_SIGNAL, 0);

	/* various bitstuffed elements for CmdBuildSingleSignal() */
	uint32 p1 = track;

	/* Which signals should we cycle through? */
	uint8 cycle_types;

	if (_settings_client.gui.cycle_signal_types == SIGNAL_CYCLE_ALL && (_settings_client.gui.signal_gui_mode == SIGNAL_GUI_ALL || _settings_game.vehicle.train_braking_model == TBM_REALISTIC)) {
		cycle_types = SIGNAL_CYCLE_ALL;
	} else {
		cycle_types = SIGNAL_CYCLE_PATH;
	}

	if (w != nullptr) {
		/* signal GUI is used */
		SB(p1, 3, 1, _ctrl_pressed);
		SB(p1, 4, 1, _cur_signal_variant);
		SB(p1, 5, 3, _cur_signal_type);
		SB(p1, 8, 1, _convert_signal_button);
		SB(p1, 9, 6, cycle_types);
		SB(p1, 19, 4, _cur_signal_style);
		if (_cur_signal_type == SIGTYPE_NO_ENTRY) SB(p1, 15, 2, 1); // reverse default signal direction
	} else {
		SB(p1, 3, 1, _ctrl_pressed);
		SB(p1, 4, 1, (_cur_year < _settings_client.gui.semaphore_build_before ? SIG_SEMAPHORE : SIG_ELECTRIC));
		SB(p1, 5, 3, GetDefaultSignalType());
		SB(p1, 8, 1, 0);
		SB(p1, 9, 6, cycle_types);
	}
	SB(p1, 18, 1, _settings_client.gui.adv_sig_bridge_tun_modes);
	SB(p1, 23, 5, Clamp<int>(_settings_client.gui.drag_signals_density, 1, 16));

	DoCommandP(tile, p1, 0, CMD_BUILD_SIGNALS |
			CMD_MSG((w != nullptr && _convert_signal_button) ? STR_ERROR_SIGNAL_CAN_T_CONVERT_SIGNALS_HERE : STR_ERROR_CAN_T_BUILD_SIGNALS_HERE),
			CcPlaySound_CONSTRUCTION_RAIL);
}

/**
 * Start placing a rail bridge.
 * @param tile Position of the first tile of the bridge.
 * @param w    Rail toolbar window.
 */
static void PlaceRail_Bridge(TileIndex tile, Window *w)
{
	if (IsBridgeTile(tile)) {
		TileIndex other_tile = GetOtherTunnelBridgeEnd(tile);
		Point pt = {0, 0};
		w->OnPlaceMouseUp(VPM_X_OR_Y, DDSP_BUILD_BRIDGE, pt, other_tile, tile);
	} else {
		VpStartPlaceSizing(tile, VPM_X_OR_Y, DDSP_BUILD_BRIDGE);
	}
}

/** Command callback for building a tunnel */
void CcBuildRailTunnel(const CommandCost &result, TileIndex tile, uint32 p1, uint32 p2, uint64 p3, uint32 cmd)
{
	if (result.Succeeded()) {
		if (_settings_client.sound.confirm) SndPlayTileFx(SND_20_CONSTRUCTION_RAIL, tile);
		if (!_settings_client.gui.persistent_buildingtools) ResetObjectToPlace();
		StoreRailPlacementEndpoints(tile, _build_tunnel_endtile, TileX(tile) == TileX(_build_tunnel_endtile) ? TRACK_Y : TRACK_X, false);
	} else {
		SetRedErrorSquare(_build_tunnel_endtile);
	}
}

/**
 * Toggles state of the Remove button of Build rail toolbar
 * @param w window the button belongs to
 */
static void ToggleRailButton_Remove(Window *w)
{
	DeleteWindowById(WC_SELECT_STATION, 0);
	w->ToggleWidgetLoweredState(WID_RAT_REMOVE);
	w->SetWidgetDirty(WID_RAT_REMOVE);
	_remove_button_clicked = w->IsWidgetLowered(WID_RAT_REMOVE);
	SetSelectionRed(_remove_button_clicked);
	if (_remove_button_clicked && _trace_restrict_button) {
		_trace_restrict_button = false;
		InvalidateWindowData(WC_BUILD_SIGNAL, 0);
	}
}

/**
 * Updates the Remove button because of Ctrl state change
 * @param w window the button belongs to
 * @return true iff the remove button was changed
 */
static bool RailToolbar_CtrlChanged(Window *w)
{
	if (w->IsWidgetDisabled(WID_RAT_REMOVE)) return false;

	/* allow ctrl to switch remove mode only for these widgets */
	for (uint i = WID_RAT_BUILD_NS; i <= WID_RAT_BUILD_STATION; i++) {
		if ((i <= WID_RAT_POLYRAIL || i >= WID_RAT_BUILD_WAYPOINT) && w->IsWidgetLowered(i)) {
			ToggleRailButton_Remove(w);
			return true;
		}
	}

	return false;
}


/**
 * The "remove"-button click proc of the build-rail toolbar.
 * @param w Build-rail toolbar window
 * @see BuildRailToolbarWindow::OnClick()
 */
static void BuildRailClick_Remove(Window *w)
{
	if (w->IsWidgetDisabled(WID_RAT_REMOVE)) return;
	ToggleRailButton_Remove(w);
	if (_settings_client.sound.click_beep) SndPlayFx(SND_15_BEEP);

	/* handle station builder */
	if (w->IsWidgetLowered(WID_RAT_BUILD_STATION)) {
		if (_remove_button_clicked) {
			/* starting drag & drop remove */
			if (!_settings_client.gui.station_dragdrop) {
				SetTileSelectSize(1, 1);
			} else {
				VpSetPlaceSizingLimit(-1);
			}
		} else {
			/* starting station build mode */
			if (!_settings_client.gui.station_dragdrop) {
				int x = _settings_client.gui.station_numtracks;
				int y = _settings_client.gui.station_platlength;
				if (_railstation.orientation == 0) Swap(x, y);
				SetTileSelectSize(x, y);
			} else {
				VpSetPlaceSizingLimit(_settings_game.station.station_spread);
			}
		}
	}
}

static CommandContainer DoRailroadTrackCmd(TileIndex start_tile, TileIndex end_tile, Track track)
{
	CommandContainer ret = NewCommandContainerBasic(
		start_tile,                   // tile
		end_tile,                     // p1
		(uint32) (_cur_railtype | (track << 6) | (_settings_client.gui.auto_remove_signals << 13)), // p2
		(uint32) (_remove_button_clicked ?
				CMD_REMOVE_RAILROAD_TRACK | CMD_MSG(STR_ERROR_CAN_T_REMOVE_RAILROAD_TRACK) :
				CMD_BUILD_RAILROAD_TRACK  | CMD_MSG(STR_ERROR_CAN_T_BUILD_RAILROAD_TRACK)), // cmd
		CcPlaySound_CONSTRUCTION_RAIL       // callback
	);

	return ret;
}

static void HandleAutodirPlacement()
{
	Track track = (Track)(_thd.drawstyle & HT_DIR_MASK); // 0..5
	TileIndex start_tile = TileVirtXY(_thd.selstart.x, _thd.selstart.y);
	TileIndex end_tile = TileVirtXY(_thd.selend.x, _thd.selend.y);

	CommandContainer cmd = (_thd.drawstyle & HT_RAIL) ?
			GenericPlaceRailCmd(end_tile, track) : // one tile case
			DoRailroadTrackCmd(start_tile, end_tile, track); // multitile selection

	/* When overbuilding existing tracks in polyline mode we just want to move the
	 * snap point without altering the user with the "already built" error. Don't
	 * execute the command right away, firstly check if tracks are being overbuilt. */
	if (!(_thd.place_mode & HT_POLY) || _shift_pressed ||
			DoCommand(&cmd, DC_AUTO | DC_NO_WATER).GetErrorMessage() != STR_ERROR_ALREADY_BUILT) {
		/* place tracks */
		if (!DoCommandP(&cmd)) return;
	}

	/* save new snap points for the polyline tool */
	if (!_shift_pressed && _rail_track_endtile != INVALID_TILE) {
		StoreRailPlacementEndpoints(start_tile, _rail_track_endtile, track, true);
	}
}

/**
 * Build new signals or remove signals or (if only one tile marked) edit a signal.
 *
 * If one tile marked abort and use GenericPlaceSignals()
 * else use CmdBuildSingleSignal() or CmdRemoveSingleSignal() in rail_cmd.cpp to build many signals
 */
static void HandleAutoSignalPlacement()
{
	uint32 p2 = GB(_thd.drawstyle, 0, 3); // 0..5

	if ((_thd.drawstyle & HT_DRAG_MASK) == HT_RECT) { // one tile case
		GenericPlaceSignals(TileVirtXY(_thd.selend.x, _thd.selend.y));
		return;
	}

	const Window *w = FindWindowById(WC_BUILD_SIGNAL, 0);

	if (w != nullptr) {
		/* signal GUI is used */
		SB(p2,  3, 1, 0);
		SB(p2,  4, 1, _cur_signal_variant);
		SB(p2,  6, 1, _ctrl_pressed);
		SB(p2,  7, 3, _cur_signal_type);
		SB(p2, 24, 8, _settings_client.gui.drag_signals_density);
		SB(p2, 10, 1, !_settings_client.gui.drag_signals_fixed_distance);
		SB(p2, 11, 4, _cur_signal_style);
	} else {
		SB(p2,  3, 1, 0);
		SB(p2,  4, 1, (_cur_year < _settings_client.gui.semaphore_build_before ? SIG_SEMAPHORE : SIG_ELECTRIC));
		SB(p2,  6, 1, _ctrl_pressed);
		SB(p2,  7, 3, GetDefaultSignalType());
		SB(p2, 24, 8, _settings_client.gui.drag_signals_density);
		SB(p2, 10, 1, !_settings_client.gui.drag_signals_fixed_distance);
	}

	/* _settings_client.gui.drag_signals_density is given as a parameter such that each user
	 * in a network game can specify their own signal density */
	DoCommandP(TileVirtXY(_thd.selstart.x, _thd.selstart.y), TileVirtXY(_thd.selend.x, _thd.selend.y), p2,
			_remove_button_clicked ?
			CMD_REMOVE_SIGNAL_TRACK | CMD_MSG(STR_ERROR_CAN_T_REMOVE_SIGNALS_FROM) :
			CMD_BUILD_SIGNAL_TRACK  | CMD_MSG(STR_ERROR_CAN_T_BUILD_SIGNALS_HERE),
			CcPlaySound_CONSTRUCTION_RAIL);
}


/** Rail toolbar management class. */
struct BuildRailToolbarWindow : Window {
	RailType railtype;    ///< Rail type to build.
	int last_user_action; ///< Last started user action.

	BuildRailToolbarWindow(WindowDesc *desc, RailType railtype) : Window(desc)
	{
		this->InitNested(TRANSPORT_RAIL);
		this->SetupRailToolbar(railtype);
		this->DisableWidget(WID_RAT_REMOVE);
		this->last_user_action = WIDGET_LIST_END;

		if (_settings_client.gui.link_terraform_toolbar) ShowTerraformToolbar(this);
	}

	~BuildRailToolbarWindow()
	{
		if (this->IsWidgetLowered(WID_RAT_BUILD_STATION)) SetViewportCatchmentStation(nullptr, true);
		if (this->IsWidgetLowered(WID_RAT_BUILD_WAYPOINT)) SetViewportCatchmentWaypoint(nullptr, true);
		if (_settings_client.gui.link_terraform_toolbar) DeleteWindowById(WC_SCEN_LAND_GEN, 0, false);
		DeleteWindowById(WC_SELECT_STATION, 0);
	}

	/**
	 * Configures the rail toolbar for railtype given
	 * @param railtype the railtype to display
	 */
	void SetupRailToolbar(RailType railtype)
	{
		this->railtype = railtype;
		const RailtypeInfo *rti = GetRailTypeInfo(railtype);

		assert(railtype < RAILTYPE_END);
		this->GetWidget<NWidgetCore>(WID_RAT_BUILD_NS)->widget_data     = rti->gui_sprites.build_ns_rail;
		this->GetWidget<NWidgetCore>(WID_RAT_BUILD_X)->widget_data      = rti->gui_sprites.build_x_rail;
		this->GetWidget<NWidgetCore>(WID_RAT_BUILD_EW)->widget_data     = rti->gui_sprites.build_ew_rail;
		this->GetWidget<NWidgetCore>(WID_RAT_BUILD_Y)->widget_data      = rti->gui_sprites.build_y_rail;
		this->GetWidget<NWidgetCore>(WID_RAT_AUTORAIL)->widget_data     = rti->gui_sprites.auto_rail;
		this->GetWidget<NWidgetCore>(WID_RAT_POLYRAIL)->widget_data     = rti->gui_sprites.auto_rail;
		this->GetWidget<NWidgetCore>(WID_RAT_BUILD_DEPOT)->widget_data  = rti->gui_sprites.build_depot;
		this->GetWidget<NWidgetCore>(WID_RAT_CONVERT_RAIL)->widget_data = rti->gui_sprites.convert_rail;
		this->GetWidget<NWidgetCore>(WID_RAT_BUILD_TUNNEL)->widget_data = rti->gui_sprites.build_tunnel;
	}

	/**
	 * Switch to another rail type.
	 * @param railtype New rail type.
	 */
	void ModifyRailType(RailType railtype)
	{
		this->SetupRailToolbar(railtype);
		this->ReInit();
	}

	void UpdateRemoveWidgetStatus(int clicked_widget)
	{
		switch (clicked_widget) {
			case WID_RAT_REMOVE:
				/* If it is the removal button that has been clicked, do nothing,
				 * as it is up to the other buttons to drive removal status */
				return;

			case WID_RAT_BUILD_NS:
			case WID_RAT_BUILD_X:
			case WID_RAT_BUILD_EW:
			case WID_RAT_BUILD_Y:
			case WID_RAT_AUTORAIL:
			case WID_RAT_POLYRAIL:
			case WID_RAT_BUILD_WAYPOINT:
			case WID_RAT_BUILD_STATION:
			case WID_RAT_BUILD_SIGNALS:
				/* Removal button is enabled only if the rail/signal/waypoint/station
				 * button is still lowered.  Once raised, it has to be disabled */
				this->SetWidgetDisabledState(WID_RAT_REMOVE, !this->IsWidgetLowered(clicked_widget));
				break;

			default:
				/* When any other buttons than rail/signal/waypoint/station, raise and
				 * disable the removal button */
				this->DisableWidget(WID_RAT_REMOVE);
				this->RaiseWidget(WID_RAT_REMOVE);
				break;
		}
	}

	void SetStringParameters(int widget) const override
	{
		if (widget == WID_RAT_CAPTION) {
			const RailtypeInfo *rti = GetRailTypeInfo(this->railtype);
			if (rti->max_speed > 0) {
				SetDParam(0, STR_TOOLBAR_RAILTYPE_VELOCITY);
				SetDParam(1, rti->strings.toolbar_caption);
				SetDParam(2, PackVelocity(rti->max_speed, VEH_TRAIN));
			} else {
				SetDParam(0, rti->strings.toolbar_caption);
			}
		}
	}

	void DrawWidget(const Rect &r, int widget) const override
	{
		if (widget == WID_RAT_POLYRAIL) {
			Dimension d = GetSpriteSize(SPR_BLOT);
			uint offset = this->IsWidgetLowered(WID_RAT_POLYRAIL) ? 1 : 0;
			DrawSprite(SPR_BLOT, PALETTE_TO_GREY, (r.left + r.right - d.width) / 2 + offset, (r.top + r.bottom - d.height) / 2 + offset);
		}
	}

	void OnClick(Point pt, int widget, int click_count) override
	{
		if (widget < WID_RAT_BUILD_NS) return;

		_remove_button_clicked = false;
		switch (widget) {
			case WID_RAT_BUILD_NS:
				HandlePlacePushButton(this, WID_RAT_BUILD_NS, GetRailTypeInfo(_cur_railtype)->cursor.rail_ns, HT_LINE | HT_DIR_VL);
				this->last_user_action = widget;
				break;

			case WID_RAT_BUILD_X:
				HandlePlacePushButton(this, WID_RAT_BUILD_X, GetRailTypeInfo(_cur_railtype)->cursor.rail_swne, HT_LINE | HT_DIR_X);
				this->last_user_action = widget;
				break;

			case WID_RAT_BUILD_EW:
				HandlePlacePushButton(this, WID_RAT_BUILD_EW, GetRailTypeInfo(_cur_railtype)->cursor.rail_ew, HT_LINE | HT_DIR_HL);
				this->last_user_action = widget;
				break;

			case WID_RAT_BUILD_Y:
				HandlePlacePushButton(this, WID_RAT_BUILD_Y, GetRailTypeInfo(_cur_railtype)->cursor.rail_nwse, HT_LINE | HT_DIR_Y);
				this->last_user_action = widget;
				break;

			case WID_RAT_AUTORAIL:
				HandlePlacePushButton(this, WID_RAT_AUTORAIL, GetRailTypeInfo(_cur_railtype)->cursor.autorail, HT_RAIL);
				this->last_user_action = widget;
				break;

			case WID_RAT_POLYRAIL: {
				bool was_snap = CurrentlySnappingRailPlacement();
				bool was_open = this->IsWidgetLowered(WID_RAT_POLYRAIL);
				bool do_snap;
				bool do_open;
				/* "polyrail" hotkey     - activate polyline tool in snapping mode, close the tool if snapping mode is already active
				 * "new_polyrail" hotkey - activate polyline tool in non-snapping (new line) mode, close the tool if non-snapping mode is already active
				 * button ctrl-clicking  - switch between snapping and non-snapping modes, open the tool in non-snapping mode if it is closed
				 * button clicking       - open the tool in non-snapping mode, close the tool if it is opened */
				if (this->last_user_action == HOTKEY_POLYRAIL) {
					do_snap = true;
					do_open = !was_open || !was_snap;
				} else if (this->last_user_action == HOTKEY_NEW_POLYRAIL) {
					do_snap = false;
					do_open = !was_open || was_snap;
				} else if (_ctrl_pressed) {
					do_snap = !was_open || !was_snap;
					do_open = true;
				} else {
					do_snap = false;
					do_open = !was_open;
				}
				/* close the tool explicitly so it can be re-opened in different snapping mode */
				if (was_open) ResetObjectToPlace();
				/* open the tool in desired mode */
				if (do_open && HandlePlacePushButton(this, WID_RAT_POLYRAIL, GetRailTypeInfo(railtype)->cursor.autorail, do_snap ? (HT_RAIL | HT_POLY) : (HT_RAIL | HT_NEW_POLY))) {
					/* if we are re-opening the tool but we couldn't switch the snapping
					 * then close the tool instead of appearing to be doing nothing */
					if (was_open && do_snap != CurrentlySnappingRailPlacement()) ResetObjectToPlace();
				}
				this->last_user_action = WID_RAT_POLYRAIL;
				break;
			}

			case WID_RAT_DEMOLISH:
				HandlePlacePushButton(this, WID_RAT_DEMOLISH, ANIMCURSOR_DEMOLISH, HT_RECT | HT_DIAGONAL);
				this->last_user_action = widget;
				break;

			case WID_RAT_BUILD_DEPOT:
				if (HandlePlacePushButton(this, WID_RAT_BUILD_DEPOT, GetRailTypeInfo(_cur_railtype)->cursor.depot, HT_RECT)) {
					ShowBuildTrainDepotPicker(this);
					this->last_user_action = widget;
				}
				break;

			case WID_RAT_BUILD_WAYPOINT:
				this->last_user_action = widget;
				if (HandlePlacePushButton(this, WID_RAT_BUILD_WAYPOINT, SPR_CURSOR_WAYPOINT, HT_RECT)) {
					if (StationClass::Get(STAT_CLASS_WAYP)->GetSpecCount() > 1) {
						ShowBuildWaypointPicker(this);
					} else {
						_cur_waypoint_type = 0;
					}
				}
				break;

			case WID_RAT_BUILD_STATION:
				if (HandlePlacePushButton(this, WID_RAT_BUILD_STATION, SPR_CURSOR_RAIL_STATION, HT_RECT)) {
					ShowStationBuilder(this);
					this->last_user_action = widget;
				}
				break;

			case WID_RAT_BUILD_SIGNALS: {
				this->last_user_action = widget;
				bool started = HandlePlacePushButton(this, WID_RAT_BUILD_SIGNALS, ANIMCURSOR_BUILDSIGNALS, HT_RECT);
				if (started != _ctrl_pressed) {
					ShowSignalBuilder(this);
				}
				break;
			}

			case WID_RAT_BUILD_BRIDGE:
				HandlePlacePushButton(this, WID_RAT_BUILD_BRIDGE, SPR_CURSOR_BRIDGE, HT_RECT);
				this->last_user_action = widget;
				break;

			case WID_RAT_BUILD_TUNNEL:
				HandlePlacePushButton(this, WID_RAT_BUILD_TUNNEL, GetRailTypeInfo(_cur_railtype)->cursor.tunnel, HT_SPECIAL | HT_TUNNEL);
				this->last_user_action = widget;
				break;

			case WID_RAT_REMOVE:
				BuildRailClick_Remove(this);
				break;

			case WID_RAT_CONVERT_RAIL: {
				bool active = HandlePlacePushButton(this, WID_RAT_CONVERT_RAIL, GetRailTypeInfo(_cur_railtype)->cursor.convert, _ctrl_pressed ? HT_RAIL : HT_RECT | HT_DIAGONAL);
				if (active && _ctrl_pressed) _thd.square_palette = SPR_ZONING_INNER_HIGHLIGHT_GREEN;
				this->last_user_action = widget;
				break;
			}

			default: NOT_REACHED();
		}
		this->UpdateRemoveWidgetStatus(widget);
		if (_ctrl_pressed) RailToolbar_CtrlChanged(this);
	}

	virtual bool OnTooltip(Point pt, int widget, TooltipCloseCondition close_cond) override
	{
		if (widget == WID_RAT_CONVERT_RAIL) {
			uint64 args[] = { STR_RAIL_TOOLBAR_TOOLTIP_CONVERT_RAIL };
			GuiShowTooltips(this, STR_RAIL_TOOLBAR_TOOLTIP_CONVERT_RAIL_EXTRA, lengthof(args), args, close_cond);
			return true;
		}
		return false;
	}

	EventState OnHotkey(int hotkey) override
	{
		MarkTileDirtyByTile(TileVirtXY(_thd.pos.x, _thd.pos.y)); // redraw tile selection

		switch (hotkey) {
			case HOTKEY_POLYRAIL:
			case HOTKEY_NEW_POLYRAIL:
				/* Indicate to the OnClick that the action comes from a hotkey rather
				 * then from a click and that the CTRL state should be ignored. */
				this->last_user_action = hotkey;
				hotkey = WID_RAT_POLYRAIL;
				return this->Window::OnHotkey(hotkey);

			case WID_RAT_CONVERT_RAIL: {
				HandlePlacePushButton(this, WID_RAT_CONVERT_RAIL, GetRailTypeInfo(_cur_railtype)->cursor.convert, HT_RECT | HT_DIAGONAL);
				this->last_user_action = WID_RAT_CONVERT_RAIL;
				this->UpdateRemoveWidgetStatus(WID_RAT_CONVERT_RAIL);
				if (_ctrl_pressed) RailToolbar_CtrlChanged(this);
				return ES_HANDLED;
			}

			case WID_RAT_CONVERT_RAIL_TRACK: {
				bool active = HandlePlacePushButton(this, WID_RAT_CONVERT_RAIL, GetRailTypeInfo(_cur_railtype)->cursor.convert, HT_RAIL);
				if (active) _thd.square_palette = SPR_ZONING_INNER_HIGHLIGHT_GREEN;
				this->last_user_action = WID_RAT_CONVERT_RAIL;
				this->UpdateRemoveWidgetStatus(WID_RAT_CONVERT_RAIL);
				if (_ctrl_pressed) RailToolbar_CtrlChanged(this);
				return ES_HANDLED;
			}

			default:
				return this->Window::OnHotkey(hotkey);
		}
	}

	void OnPlaceObject(Point pt, TileIndex tile) override
	{
		switch (this->last_user_action) {
			case WID_RAT_BUILD_NS:
				VpStartPlaceSizing(tile, VPM_FIX_VERTICAL | VPM_RAILDIRS, DDSP_PLACE_RAIL);
				break;

			case WID_RAT_BUILD_X:
				VpStartPlaceSizing(tile, VPM_FIX_Y | VPM_RAILDIRS, DDSP_PLACE_RAIL);
				break;

			case WID_RAT_BUILD_EW:
				VpStartPlaceSizing(tile, VPM_FIX_HORIZONTAL | VPM_RAILDIRS, DDSP_PLACE_RAIL);
				break;

			case WID_RAT_BUILD_Y:
				VpStartPlaceSizing(tile, VPM_FIX_X | VPM_RAILDIRS, DDSP_PLACE_RAIL);
				break;

			case WID_RAT_AUTORAIL:
			case WID_RAT_POLYRAIL:
				VpStartPlaceSizing(tile, VPM_RAILDIRS, DDSP_PLACE_RAIL);
				break;

			case WID_RAT_DEMOLISH:
				PlaceProc_DemolishArea(tile);
				break;

			case WID_RAT_BUILD_DEPOT:
				DoCommandP(tile, _cur_railtype, _build_depot_direction,
						CMD_BUILD_TRAIN_DEPOT | CMD_MSG(STR_ERROR_CAN_T_BUILD_TRAIN_DEPOT),
						CcRailDepot);
				break;

			case WID_RAT_BUILD_WAYPOINT:
				PlaceRail_Waypoint(tile);
				break;

			case WID_RAT_BUILD_STATION:
				PlaceRail_Station(tile);
				break;

			case WID_RAT_BUILD_SIGNALS:
				VpStartPlaceSizing(tile, VPM_SIGNALDIRS, DDSP_BUILD_SIGNALS);
				break;

			case WID_RAT_BUILD_BRIDGE:
				PlaceRail_Bridge(tile, this);
				break;

			case WID_RAT_BUILD_TUNNEL:
				DoCommandP(tile, _cur_railtype | (TRANSPORT_RAIL << 8), 0, CMD_BUILD_TUNNEL | CMD_MSG(STR_ERROR_CAN_T_BUILD_TUNNEL_HERE), CcBuildRailTunnel);
				break;

			case WID_RAT_CONVERT_RAIL:
				if (_thd.place_mode & HT_RAIL) {
					VpStartPlaceSizing(tile, VPM_RAILDIRS, DDSP_CONVERT_RAIL_TRACK);
				} else {
					VpStartPlaceSizing(tile, VPM_X_AND_Y, DDSP_CONVERT_RAIL);
				}
				break;

			default: NOT_REACHED();
		}
	}

	void OnPlaceDrag(ViewportPlaceMethod select_method, ViewportDragDropSelectionProcess select_proc, Point pt) override
	{
		/* no dragging if you have pressed the convert button */
		if (FindWindowById(WC_BUILD_SIGNAL, 0) != nullptr && _convert_signal_button && this->IsWidgetLowered(WID_RAT_BUILD_SIGNALS)) return;

		VpSelectTilesWithMethod(pt.x, pt.y, select_method);
	}

	void OnPlaceMouseUp(ViewportPlaceMethod select_method, ViewportDragDropSelectionProcess select_proc, Point pt, TileIndex start_tile, TileIndex end_tile) override
	{
		if (pt.x != -1) {
			switch (select_proc) {
				default: NOT_REACHED();
				case DDSP_BUILD_BRIDGE:
					if (!_settings_client.gui.persistent_buildingtools) ResetObjectToPlace();
					ShowBuildBridgeWindow(start_tile, end_tile, TRANSPORT_RAIL, _cur_railtype);
					break;

				case DDSP_PLACE_RAIL:
					HandleAutodirPlacement();
					break;

				case DDSP_BUILD_SIGNALS:
					HandleAutoSignalPlacement();
					break;

				case DDSP_DEMOLISH_AREA:
					GUIPlaceProcDragXY(select_proc, start_tile, end_tile);
					break;

				case DDSP_CONVERT_RAIL:
					DoCommandP(end_tile, start_tile, _cur_railtype | (_ctrl_pressed ? (1 << 6) : 0), CMD_CONVERT_RAIL | CMD_MSG(STR_ERROR_CAN_T_CONVERT_RAIL), CcPlaySound_CONSTRUCTION_RAIL);
					break;

				case DDSP_CONVERT_RAIL_TRACK: {
					Track track = (Track)(_thd.drawstyle & HT_DIR_MASK); // 0..5
					TileIndex start_tile = TileVirtXY(_thd.selstart.x, _thd.selstart.y);
					TileIndex end_tile = TileVirtXY(_thd.selend.x, _thd.selend.y);
					DoCommandP((_thd.drawstyle & HT_RAIL) ? end_tile : start_tile, end_tile, _cur_railtype | (track << 6), CMD_CONVERT_RAIL_TRACK | CMD_MSG(STR_ERROR_CAN_T_CONVERT_RAIL), CcPlaySound_CONSTRUCTION_RAIL);
					break;
				}

				case DDSP_REMOVE_STATION:
				case DDSP_BUILD_STATION:
					if (this->IsWidgetLowered(WID_RAT_BUILD_STATION)) {
						/* Station */
						if (_remove_button_clicked) {
							DoCommandP(end_tile, start_tile, _ctrl_pressed ? 0 : 1, CMD_REMOVE_FROM_RAIL_STATION | CMD_MSG(STR_ERROR_CAN_T_REMOVE_PART_OF_STATION), CcPlaySound_CONSTRUCTION_RAIL);
						} else {
							HandleStationPlacement(start_tile, end_tile);
						}
					} else {
						/* Waypoint */
						if (_remove_button_clicked) {
							DoCommandP(end_tile, start_tile, _ctrl_pressed ? 0 : 1, CMD_REMOVE_FROM_RAIL_WAYPOINT | CMD_MSG(STR_ERROR_CAN_T_REMOVE_TRAIN_WAYPOINT), CcPlaySound_CONSTRUCTION_RAIL);
						} else {
							TileArea ta(start_tile, end_tile);
							uint32 p1 = _cur_railtype | (select_method == VPM_X_LIMITED ? AXIS_X : AXIS_Y) << 6 | ta.w << 8 | ta.h << 16 | _ctrl_pressed << 24;
							uint32 p2 = STAT_CLASS_WAYP | INVALID_STATION << 16;
							uint64 p3 = _cur_waypoint_type;

							CommandContainer cmdcont = NewCommandContainerBasic(ta.tile, p1, p2, CMD_BUILD_RAIL_WAYPOINT | CMD_MSG(STR_ERROR_CAN_T_BUILD_TRAIN_WAYPOINT), CcPlaySound_CONSTRUCTION_RAIL);
							cmdcont.p3 = p3;
							ShowSelectWaypointIfNeeded(cmdcont, ta);
						}
					}
					break;
			}
		}
	}

	void OnPlaceObjectAbort() override
	{
		if (this->IsWidgetLowered(WID_RAT_BUILD_STATION)) SetViewportCatchmentStation(nullptr, true);
		if (this->IsWidgetLowered(WID_RAT_BUILD_WAYPOINT)) SetViewportCatchmentWaypoint(nullptr, true);

		this->RaiseButtons();
		this->DisableWidget(WID_RAT_REMOVE);
		this->SetWidgetDirty(WID_RAT_REMOVE);

		DeleteWindowById(WC_BUILD_SIGNAL, TRANSPORT_RAIL);
		DeleteWindowById(WC_BUILD_STATION, TRANSPORT_RAIL);
		DeleteWindowById(WC_BUILD_DEPOT, TRANSPORT_RAIL);
		DeleteWindowById(WC_BUILD_WAYPOINT, TRANSPORT_RAIL);
		DeleteWindowById(WC_SELECT_STATION, 0);
		DeleteWindowByClass(WC_BUILD_BRIDGE);
	}

	void OnPlacePresize(Point pt, TileIndex tile) override
	{
		DoCommand(tile, _cur_railtype | (TRANSPORT_RAIL << 8), 0, DC_AUTO, CMD_BUILD_TUNNEL);
		VpSetPresizeRange(tile, _build_tunnel_endtile == 0 ? tile : _build_tunnel_endtile);
	}

	EventState OnCTRLStateChange() override
	{
		/* do not toggle Remove button by Ctrl when placing station */
		if (!this->IsWidgetLowered(WID_RAT_BUILD_STATION) && !this->IsWidgetLowered(WID_RAT_BUILD_WAYPOINT) && RailToolbar_CtrlChanged(this)) return ES_HANDLED;
		return ES_NOT_HANDLED;
	}

	void OnRealtimeTick(uint delta_ms) override
	{
		if (this->IsWidgetLowered(WID_RAT_BUILD_WAYPOINT)) CheckRedrawWaypointCoverage(this, false);
	}

	static HotkeyList hotkeys;
};

/**
 * Handler for global hotkeys of the BuildRailToolbarWindow.
 * @param hotkey Hotkey
 * @return ES_HANDLED if hotkey was accepted.
 */
static EventState RailToolbarGlobalHotkeys(int hotkey)
{
	if (_game_mode != GM_NORMAL) return ES_NOT_HANDLED;
	extern RailType _last_built_railtype;
	Window *w = ShowBuildRailToolbar(_last_built_railtype);
	if (w == nullptr) return ES_NOT_HANDLED;
	return w->OnHotkey(hotkey);
}

const uint16 _railtoolbar_autorail_keys[] = {'5', 'A' | WKC_GLOBAL_HOTKEY, 0};
const uint16 _railtoolbar_polyrail_keys[] = {'Y', 'A' | WKC_CTRL | WKC_GLOBAL_HOTKEY, 0};
const uint16 _railtoolbar_new_poly_keys[] = {'Y' | WKC_CTRL, 'A' | WKC_CTRL | WKC_SHIFT | WKC_GLOBAL_HOTKEY, 0};

static Hotkey railtoolbar_hotkeys[] = {
	Hotkey('1', "build_ns", WID_RAT_BUILD_NS),
	Hotkey('2', "build_x", WID_RAT_BUILD_X),
	Hotkey('3', "build_ew", WID_RAT_BUILD_EW),
	Hotkey('4', "build_y", WID_RAT_BUILD_Y),
	Hotkey(_railtoolbar_autorail_keys, "autorail", WID_RAT_AUTORAIL),
	Hotkey(_railtoolbar_polyrail_keys, "polyrail", HOTKEY_POLYRAIL),
	Hotkey(_railtoolbar_new_poly_keys, "new_polyrail", HOTKEY_NEW_POLYRAIL),
	Hotkey('6', "demolish", WID_RAT_DEMOLISH),
	Hotkey('7', "depot", WID_RAT_BUILD_DEPOT),
	Hotkey('8', "waypoint", WID_RAT_BUILD_WAYPOINT),
	Hotkey('9', "station", WID_RAT_BUILD_STATION),
	Hotkey('S', "signal", WID_RAT_BUILD_SIGNALS),
	Hotkey('B', "bridge", WID_RAT_BUILD_BRIDGE),
	Hotkey('T', "tunnel", WID_RAT_BUILD_TUNNEL),
	Hotkey('R', "remove", WID_RAT_REMOVE),
	Hotkey('C', "convert", WID_RAT_CONVERT_RAIL),
	Hotkey(WKC_CTRL | 'C', "convert_track", WID_RAT_CONVERT_RAIL_TRACK),
	HOTKEY_LIST_END
};
HotkeyList BuildRailToolbarWindow::hotkeys("railtoolbar", railtoolbar_hotkeys, RailToolbarGlobalHotkeys);

static const NWidgetPart _nested_build_rail_widgets[] = {
	NWidget(NWID_HORIZONTAL),
		NWidget(WWT_CLOSEBOX, COLOUR_DARK_GREEN),
		NWidget(WWT_CAPTION, COLOUR_DARK_GREEN, WID_RAT_CAPTION), SetDataTip(STR_JUST_STRING, STR_TOOLTIP_WINDOW_TITLE_DRAG_THIS), SetTextStyle(TC_WHITE),
		NWidget(WWT_STICKYBOX, COLOUR_DARK_GREEN),
	EndContainer(),
	NWidget(NWID_HORIZONTAL),
		NWidget(WWT_IMGBTN, COLOUR_DARK_GREEN, WID_RAT_BUILD_NS),
						SetFill(0, 1), SetMinimalSize(22, 22), SetDataTip(SPR_IMG_RAIL_NS, STR_RAIL_TOOLBAR_TOOLTIP_BUILD_RAILROAD_TRACK),
		NWidget(WWT_IMGBTN, COLOUR_DARK_GREEN, WID_RAT_BUILD_X),
						SetFill(0, 1), SetMinimalSize(22, 22), SetDataTip(SPR_IMG_RAIL_NE, STR_RAIL_TOOLBAR_TOOLTIP_BUILD_RAILROAD_TRACK),
		NWidget(WWT_IMGBTN, COLOUR_DARK_GREEN, WID_RAT_BUILD_EW),
						SetFill(0, 1), SetMinimalSize(22, 22), SetDataTip(SPR_IMG_RAIL_EW, STR_RAIL_TOOLBAR_TOOLTIP_BUILD_RAILROAD_TRACK),
		NWidget(WWT_IMGBTN, COLOUR_DARK_GREEN, WID_RAT_BUILD_Y),
						SetFill(0, 1), SetMinimalSize(22, 22), SetDataTip(SPR_IMG_RAIL_NW, STR_RAIL_TOOLBAR_TOOLTIP_BUILD_RAILROAD_TRACK),
		NWidget(WWT_IMGBTN, COLOUR_DARK_GREEN, WID_RAT_AUTORAIL),
						SetFill(0, 1), SetMinimalSize(22, 22), SetDataTip(SPR_IMG_AUTORAIL, STR_RAIL_TOOLBAR_TOOLTIP_BUILD_AUTORAIL),
		NWidget(WWT_IMGBTN, COLOUR_DARK_GREEN, WID_RAT_POLYRAIL),
						SetFill(0, 1), SetMinimalSize(22, 22), SetDataTip(SPR_IMG_AUTORAIL, STR_RAIL_TOOLBAR_TOOLTIP_BUILD_POLYRAIL),

		NWidget(WWT_PANEL, COLOUR_DARK_GREEN), SetMinimalSize(4, 22), EndContainer(),

		NWidget(WWT_IMGBTN, COLOUR_DARK_GREEN, WID_RAT_DEMOLISH),
						SetFill(0, 1), SetMinimalSize(22, 22), SetDataTip(SPR_IMG_DYNAMITE, STR_TOOLTIP_DEMOLISH_BUILDINGS_ETC),
		NWidget(WWT_IMGBTN, COLOUR_DARK_GREEN, WID_RAT_BUILD_DEPOT),
						SetFill(0, 1), SetMinimalSize(22, 22), SetDataTip(SPR_IMG_DEPOT_RAIL, STR_RAIL_TOOLBAR_TOOLTIP_BUILD_TRAIN_DEPOT_FOR_BUILDING),
		NWidget(WWT_IMGBTN, COLOUR_DARK_GREEN, WID_RAT_BUILD_WAYPOINT),
						SetFill(0, 1), SetMinimalSize(22, 22), SetDataTip(SPR_IMG_WAYPOINT, STR_RAIL_TOOLBAR_TOOLTIP_CONVERT_RAIL_TO_WAYPOINT),
		NWidget(WWT_IMGBTN, COLOUR_DARK_GREEN, WID_RAT_BUILD_STATION),
						SetFill(0, 1), SetMinimalSize(42, 22), SetDataTip(SPR_IMG_RAIL_STATION, STR_RAIL_TOOLBAR_TOOLTIP_BUILD_RAILROAD_STATION),
		NWidget(WWT_IMGBTN, COLOUR_DARK_GREEN, WID_RAT_BUILD_SIGNALS),
						SetFill(0, 1), SetMinimalSize(22, 22), SetDataTip(SPR_IMG_RAIL_SIGNALS, STR_RAIL_TOOLBAR_TOOLTIP_BUILD_RAILROAD_SIGNALS),
		NWidget(WWT_IMGBTN, COLOUR_DARK_GREEN, WID_RAT_BUILD_BRIDGE),
						SetFill(0, 1), SetMinimalSize(42, 22), SetDataTip(SPR_IMG_BRIDGE, STR_RAIL_TOOLBAR_TOOLTIP_BUILD_RAILROAD_BRIDGE),
		NWidget(WWT_IMGBTN, COLOUR_DARK_GREEN, WID_RAT_BUILD_TUNNEL),
						SetFill(0, 1), SetMinimalSize(20, 22), SetDataTip(SPR_IMG_TUNNEL_RAIL, STR_RAIL_TOOLBAR_TOOLTIP_BUILD_RAILROAD_TUNNEL),
		NWidget(WWT_IMGBTN, COLOUR_DARK_GREEN, WID_RAT_REMOVE),
						SetFill(0, 1), SetMinimalSize(22, 22), SetDataTip(SPR_IMG_REMOVE, STR_RAIL_TOOLBAR_TOOLTIP_TOGGLE_BUILD_REMOVE_FOR),
		NWidget(WWT_IMGBTN, COLOUR_DARK_GREEN, WID_RAT_CONVERT_RAIL),
						SetFill(0, 1), SetMinimalSize(22, 22), SetDataTip(SPR_IMG_CONVERT_RAIL, 0),
	EndContainer(),
};

static WindowDesc _build_rail_desc(
	WDP_ALIGN_TOOLBAR, "toolbar_rail", 0, 0,
	WC_BUILD_TOOLBAR, WC_NONE,
	WDF_CONSTRUCTION,
	_nested_build_rail_widgets, lengthof(_nested_build_rail_widgets),
	&BuildRailToolbarWindow::hotkeys
);


/**
 * Open the build rail toolbar window for a specific rail type.
 *
 * If the terraform toolbar is linked to the toolbar, that window is also opened.
 *
 * @param railtype Rail type to open the window for
 * @return newly opened rail toolbar, or nullptr if the toolbar could not be opened.
 */
Window *ShowBuildRailToolbar(RailType railtype)
{
	if (!Company::IsValidID(_local_company)) return nullptr;
	if (!ValParamRailtype(railtype)) return nullptr;

	DeleteWindowByClass(WC_BUILD_TOOLBAR);
	_cur_railtype = railtype;
	_remove_button_clicked = false;
	return new BuildRailToolbarWindow(&_build_rail_desc, railtype);
}

/* TODO: For custom stations, respect their allowed platforms/lengths bitmasks!
 * --pasky */

static void HandleStationPlacement(TileIndex start, TileIndex end)
{
	TileArea ta(start, end);
	uint numtracks = ta.w;
	uint platlength = ta.h;

	if (_railstation.orientation == AXIS_X) Swap(numtracks, platlength);

	uint32 p1 = _cur_railtype | _railstation.orientation << 6 | numtracks << 8 | platlength << 16 | _ctrl_pressed << 24;
	uint32 p2 = _railstation.station_class | INVALID_STATION << 16;
	uint64 p3 = _railstation.station_type;

	CommandContainer cmdcont = NewCommandContainerBasic(ta.tile, p1, p2, CMD_BUILD_RAIL_STATION | CMD_MSG(STR_ERROR_CAN_T_BUILD_RAILROAD_STATION), CcStation);
	cmdcont.p3 = p3;
	ShowSelectStationIfNeeded(cmdcont, ta);
}

/** Enum referring to the Hotkeys in the build rail station window */
enum BuildRalStationHotkeys {
	BRASHK_FOCUS_FILTER_BOX, ///< Focus the edit box for editing the filter string
};

struct BuildRailStationWindow : public PickerWindowBase {
private:
	uint line_height;     ///< Height of a single line in the newstation selection matrix (#WID_BRAS_NEWST_LIST widget).
	uint coverage_height; ///< Height of the coverage texts.
	Scrollbar *vscroll;   ///< Vertical scrollbar of the new station list.
	Scrollbar *vscroll2;  ///< Vertical scrollbar of the matrix with new stations.

	typedef GUIList<StationClassID, StringFilter &> GUIStationClassList; ///< Type definition for the list to hold available station classes.

	static const uint EDITBOX_MAX_SIZE = 16; ///< The maximum number of characters for the filter edit box.

	static Listing   last_sorting;           ///< Default sorting of #GUIStationClassList.
	static Filtering last_filtering;         ///< Default filtering of #GUIStationClassList.
	static GUIStationClassList::SortFunction * const sorter_funcs[];   ///< Sort functions of the #GUIStationClassList.
	static GUIStationClassList::FilterFunction * const filter_funcs[]; ///< Filter functions of the #GUIStationClassList.
	GUIStationClassList station_classes;     ///< Available station classes.
	StringFilter string_filter;              ///< Filter for available station classes.
	QueryString filter_editbox;              ///< Filter editbox.

	/**
	 * Scrolls #WID_BRAS_NEWST_SCROLL so that the selected station class is visible.
	 *
	 * Note that this method should be called shortly after SelectClassAndStation() which will ensure
	 * an actual existing station class is selected, or the one at position 0 which will always be
	 * the default TTD rail station.
	 */
	void EnsureSelectedStationClassIsVisible()
	{
		uint pos = 0;
		for (auto station_class : this->station_classes) {
			if (station_class == _railstation.station_class) break;
			pos++;
		}
		this->vscroll->SetCount(this->station_classes.size());
		this->vscroll->ScrollTowards(pos);
	}

	/**
	 * Verify whether the currently selected station size is allowed after selecting a new station class/type.
	 * If not, change the station size variables ( _settings_client.gui.station_numtracks and _settings_client.gui.station_platlength ).
	 * @param statspec Specification of the new station class/type
	 */
	void CheckSelectedSize(const StationSpec *statspec)
	{
		if (statspec == nullptr || _settings_client.gui.station_dragdrop) return;

		/* If current number of tracks is not allowed, make it as big as possible */
		if (HasBit(statspec->disallowed_platforms, _settings_client.gui.station_numtracks - 1)) {
			this->RaiseWidget(_settings_client.gui.station_numtracks + WID_BRAS_PLATFORM_NUM_BEGIN);
			_settings_client.gui.station_numtracks = 1;
			if (statspec->disallowed_platforms != UINT8_MAX) {
				while (HasBit(statspec->disallowed_platforms, _settings_client.gui.station_numtracks - 1)) {
					_settings_client.gui.station_numtracks++;
				}
				this->LowerWidget(_settings_client.gui.station_numtracks + WID_BRAS_PLATFORM_NUM_BEGIN);
			}
		}

		if (HasBit(statspec->disallowed_lengths, _settings_client.gui.station_platlength - 1)) {
			this->RaiseWidget(_settings_client.gui.station_platlength + WID_BRAS_PLATFORM_LEN_BEGIN);
			_settings_client.gui.station_platlength = 1;
			if (statspec->disallowed_lengths != UINT8_MAX) {
				while (HasBit(statspec->disallowed_lengths, _settings_client.gui.station_platlength - 1)) {
					_settings_client.gui.station_platlength++;
				}
				this->LowerWidget(_settings_client.gui.station_platlength + WID_BRAS_PLATFORM_LEN_BEGIN);
			}
		}
	}

	void SelectClass(StationClassID station_class_id) {
		if (_railstation.station_class != station_class_id) {
			StationClass *station_class = StationClass::Get(station_class_id);
			_railstation.station_class = station_class_id;
			_railstation.station_count = station_class->GetSpecCount();
			_railstation.station_type  = 0;

			this->CheckSelectedSize(station_class->GetSpec(_railstation.station_type));

			NWidgetMatrix *matrix = this->GetWidget<NWidgetMatrix>(WID_BRAS_MATRIX);
			matrix->SetCount(_railstation.station_count);
			matrix->SetClicked(_railstation.station_type);
			this->SetDirty();
		}
	}

public:
	BuildRailStationWindow(WindowDesc *desc, Window *parent, bool newstation) : PickerWindowBase(desc, parent), filter_editbox(EDITBOX_MAX_SIZE * MAX_CHAR_LENGTH, EDITBOX_MAX_SIZE)
	{
		this->coverage_height = 2 * FONT_HEIGHT_NORMAL + 3 * WidgetDimensions::scaled.vsep_normal;
		this->vscroll = nullptr;
		_railstation.newstations = newstation;

		this->CreateNestedTree();
		NWidgetStacked *newst_additions = this->GetWidget<NWidgetStacked>(WID_BRAS_SHOW_NEWST_ADDITIONS);
		newst_additions->SetDisplayedPlane(newstation ? 0 : SZSP_NONE);
		newst_additions = this->GetWidget<NWidgetStacked>(WID_BRAS_SHOW_NEWST_MATRIX);
		newst_additions->SetDisplayedPlane(newstation ? 0 : SZSP_NONE);
		newst_additions = this->GetWidget<NWidgetStacked>(WID_BRAS_SHOW_NEWST_DEFSIZE);
		newst_additions->SetDisplayedPlane(newstation ? 0 : SZSP_NONE);
		newst_additions = this->GetWidget<NWidgetStacked>(WID_BRAS_SHOW_NEWST_RESIZE);
		newst_additions->SetDisplayedPlane(newstation ? 0 : SZSP_NONE);
		/* Hide the station class filter if no stations other than the default one are available. */
		this->GetWidget<NWidgetStacked>(WID_BRAS_FILTER_CONTAINER)->SetDisplayedPlane(newstation ? 0 : SZSP_NONE);
		if (newstation) {
			this->vscroll = this->GetScrollbar(WID_BRAS_NEWST_SCROLL);
			this->vscroll2 = this->GetScrollbar(WID_BRAS_MATRIX_SCROLL);

			this->querystrings[WID_BRAS_FILTER_EDITBOX] = &this->filter_editbox;
			this->station_classes.SetListing(this->last_sorting);
			this->station_classes.SetFiltering(this->last_filtering);
			this->station_classes.SetSortFuncs(this->sorter_funcs);
			this->station_classes.SetFilterFuncs(this->filter_funcs);
		}

		this->station_classes.ForceRebuild();

		BuildStationClassesAvailable();
		SelectClassAndStation();

		this->FinishInitNested(TRANSPORT_RAIL);

		this->LowerWidget(_railstation.orientation + WID_BRAS_PLATFORM_DIR_X);
		if (_settings_client.gui.station_dragdrop) {
			this->LowerWidget(WID_BRAS_PLATFORM_DRAG_N_DROP);
		} else {
			this->LowerWidget(_settings_client.gui.station_numtracks + WID_BRAS_PLATFORM_NUM_BEGIN);
			this->LowerWidget(_settings_client.gui.station_platlength + WID_BRAS_PLATFORM_LEN_BEGIN);
		}
		this->SetWidgetLoweredState(WID_BRAS_HIGHLIGHT_OFF, !_settings_client.gui.station_show_coverage);
		this->SetWidgetLoweredState(WID_BRAS_HIGHLIGHT_ON, _settings_client.gui.station_show_coverage);

		if (!newstation) {
			_railstation.station_class = StationClassID::STAT_CLASS_DFLT;
			_railstation.station_type = 0;
			this->vscroll2 = nullptr;
		} else {
			_railstation.station_count = StationClass::Get(_railstation.station_class)->GetSpecCount();
			_railstation.station_type = std::min<int>(_railstation.station_type, _railstation.station_count - 1);

			NWidgetMatrix *matrix = this->GetWidget<NWidgetMatrix>(WID_BRAS_MATRIX);
			matrix->SetScrollbar(this->vscroll2);
			matrix->SetCount(_railstation.station_count);
			matrix->SetClicked(_railstation.station_type);

			EnsureSelectedStationClassIsVisible();
		}

		this->InvalidateData();
	}

	virtual ~BuildRailStationWindow()
	{
		DeleteWindowById(WC_SELECT_STATION, 0);
	}

	/** Sort station classes by StationClassID. */
	static bool StationClassIDSorter(StationClassID const &a, StationClassID const &b)
	{
		return a < b;
	}

	/** Filter station classes by class name. */
	static bool TagNameFilter(StationClassID const * sc, StringFilter &filter)
	{
		filter.ResetState();
		filter.AddLine(GetString(StationClass::Get(*sc)->name));
		return filter.GetState();
	}

	/** Builds the filter list of available station classes. */
	void BuildStationClassesAvailable()
	{
		if (!this->station_classes.NeedRebuild()) return;

		this->station_classes.clear();

		for (uint i = 0; StationClass::IsClassIDValid((StationClassID)i); i++) {
			StationClassID station_class_id = (StationClassID)i;
			if (station_class_id == StationClassID::STAT_CLASS_WAYP) {
				// Skip waypoints.
				continue;
			}
			StationClass *station_class = StationClass::Get(station_class_id);
			if (station_class->GetUISpecCount() == 0) continue;
			station_classes.push_back(station_class_id);
		}

		if (_railstation.newstations) {
			this->station_classes.Filter(this->string_filter);
			this->station_classes.shrink_to_fit();
			this->station_classes.RebuildDone();
			this->station_classes.Sort();

			this->vscroll->SetCount(this->station_classes.size());
		}
	}

	/**
	 * Checks if the previously selected current station class and station
	 * can be shown as selected to the user when the dialog is opened.
	 */
	void SelectClassAndStation()
	{
		if (_railstation.station_class == StationClassID::STAT_CLASS_DFLT) {
			/* This happens during the first time the window is open during the game life cycle. */
			this->SelectOtherClass(StationClassID::STAT_CLASS_DFLT);
		} else {
			/* Check if the previously selected station class is not available anymore as a
			 * result of starting a new game without the corresponding NewGRF. */
<<<<<<< HEAD
			bool available = false;
			for (uint i = 0; StationClass::IsClassIDValid((StationClassID)i); ++i) {
				if ((StationClassID)i == _railstation.station_class) {
					available = true;
					break;
				}
			}

=======
			bool available = _railstation.station_class < StationClass::GetClassCount();
>>>>>>> 91e140c7
			this->SelectOtherClass(available ? _railstation.station_class : StationClassID::STAT_CLASS_DFLT);
		}
	}

	/**
	 * Select the specified station class.
	 * @param station_class Station class select.
	 */
	void SelectOtherClass(StationClassID station_class)
	{
		_railstation.station_class = station_class;
	}

	void OnInvalidateData(int data = 0, bool gui_scope = true) override
	{
		if (!gui_scope) return;

		this->BuildStationClassesAvailable();
	}

	EventState OnHotkey(int hotkey) override
	{
		switch (hotkey) {
			case BRASHK_FOCUS_FILTER_BOX:
				this->SetFocusedWidget(WID_BRAS_FILTER_EDITBOX);
				SetFocusedWindow(this); // The user has asked to give focus to the text box, so make sure this window is focused.
				break;

			default:
				return ES_NOT_HANDLED;
		}

		return ES_HANDLED;
	}

	void OnEditboxChanged(int wid) override
	{
		string_filter.SetFilterTerm(this->filter_editbox.text.buf);
		this->station_classes.SetFilterState(!string_filter.IsEmpty());
		this->station_classes.ForceRebuild();
		this->InvalidateData();
	}

	void OnPaint() override
	{
		bool newstations = _railstation.newstations;
		const StationSpec *statspec = newstations ? StationClass::Get(_railstation.station_class)->GetSpec(_railstation.station_type) : nullptr;

		if (_settings_client.gui.station_dragdrop) {
			SetTileSelectSize(1, 1);
		} else {
			int x = _settings_client.gui.station_numtracks;
			int y = _settings_client.gui.station_platlength;
			if (_railstation.orientation == AXIS_X) Swap(x, y);
			if (!_remove_button_clicked) {
				SetTileSelectSize(x, y);
			}
		}

		int rad = (_settings_game.station.modified_catchment) ? CA_TRAIN : CA_UNMODIFIED;
		rad += _settings_game.station.catchment_increase;

		if (_settings_client.gui.station_show_coverage) SetTileSelectBigSize(-rad, -rad, 2 * rad, 2 * rad);

		for (uint bits = 0; bits < 7; bits++) {
			bool disable = bits >= _settings_game.station.station_spread;
			if (statspec == nullptr) {
				this->SetWidgetDisabledState(bits + WID_BRAS_PLATFORM_NUM_1, disable);
				this->SetWidgetDisabledState(bits + WID_BRAS_PLATFORM_LEN_1, disable);
			} else {
				this->SetWidgetDisabledState(bits + WID_BRAS_PLATFORM_NUM_1, HasBit(statspec->disallowed_platforms, bits) || disable);
				this->SetWidgetDisabledState(bits + WID_BRAS_PLATFORM_LEN_1, HasBit(statspec->disallowed_lengths,   bits) || disable);
			}
		}

		this->DrawWidgets();

		if (this->IsShaded()) return;
		/* 'Accepts' and 'Supplies' texts. */
		Rect r = this->GetWidget<NWidgetBase>(WID_BRAS_COVERAGE_TEXTS)->GetCurrentRect();
		int top = r.top + WidgetDimensions::scaled.vsep_normal;
		top = DrawStationCoverageAreaText(r.left, r.right, top, SCT_ALL, rad, false) + WidgetDimensions::scaled.vsep_normal;
		top = DrawStationCoverageAreaText(r.left, r.right, top, SCT_ALL, rad, true) + WidgetDimensions::scaled.vsep_normal;
		/* Resize background if the window is too small.
		 * Never make the window smaller to avoid oscillating if the size change affects the acceptance.
		 * (This is the case, if making the window bigger moves the mouse into the window.) */
		if (top > r.bottom) {
			this->coverage_height += top - r.bottom;
			this->ReInit();
		}
	}

	void UpdateWidgetSize(int widget, Dimension *size, const Dimension &padding, Dimension *fill, Dimension *resize) override
	{
		switch (widget) {
			case WID_BRAS_NEWST_LIST: {
				Dimension d = {0, 0};
				for (auto station_class : this->station_classes) {
					d = maxdim(d, GetStringBoundingBox(StationClass::Get(station_class)->name));
				}
				size->width = std::max(size->width, d.width + padding.width);
				this->line_height = FONT_HEIGHT_NORMAL + padding.height;
				size->height = 5 * this->line_height;
				resize->height = this->line_height;
				break;
			}

			case WID_BRAS_SHOW_NEWST_TYPE: {
				if (!_railstation.newstations) {
					size->width = 0;
					size->height = 0;
					break;
				}

				/* If newstations exist, compute the non-zero minimal size. */
				Dimension d = {0, 0};
				StringID str = this->GetWidget<NWidgetCore>(widget)->widget_data;
				for (auto station_class : this->station_classes) {
					StationClass *stclass = StationClass::Get(station_class);
					for (uint j = 0; j < stclass->GetSpecCount(); j++) {
						const StationSpec *statspec = stclass->GetSpec(j);
						SetDParam(0, (statspec != nullptr && statspec->name != 0) ? statspec->name : STR_STATION_CLASS_DFLT_STATION);
						d = maxdim(d, GetStringBoundingBox(str));
					}
				}
				size->width = std::max(size->width, d.width + padding.width);
				size->width = std::min<uint>(size->width, ScaleGUITrad(400));
				break;
			}

			case WID_BRAS_PLATFORM_DIR_X:
			case WID_BRAS_PLATFORM_DIR_Y:
			case WID_BRAS_IMAGE:
				size->width  = ScaleGUITrad(64) + WidgetDimensions::scaled.fullbevel.Horizontal();
				size->height = ScaleGUITrad(58) + WidgetDimensions::scaled.fullbevel.Vertical();
				break;

			case WID_BRAS_COVERAGE_TEXTS:
				size->height = this->coverage_height;
				break;

			case WID_BRAS_MATRIX:
				fill->height = 1;
				resize->height = 1;
				break;
		}
	}

	void DrawWidget(const Rect &r, int widget) const override
	{
		DrawPixelInfo tmp_dpi;

		switch (GB(widget, 0, 16)) {
			case WID_BRAS_PLATFORM_DIR_X:
				/* Set up a clipping area for the '/' station preview */
				if (FillDrawPixelInfo(&tmp_dpi, r.left, r.top, r.Width(), r.Height())) {
					AutoRestoreBackup dpi_backup(_cur_dpi, &tmp_dpi);
					int x = (r.Width()  - ScaleSpriteTrad(64)) / 2 + ScaleSpriteTrad(31);
					int y = (r.Height() + ScaleSpriteTrad(58)) / 2 - ScaleSpriteTrad(31);
					if (!DrawStationTile(x, y, _cur_railtype, AXIS_X, _railstation.station_class, _railstation.station_type)) {
						StationPickerDrawSprite(x, y, STATION_RAIL, _cur_railtype, INVALID_ROADTYPE, 2);
					}
				}
				break;

			case WID_BRAS_PLATFORM_DIR_Y:
				/* Set up a clipping area for the '\' station preview */
				if (FillDrawPixelInfo(&tmp_dpi, r.left, r.top, r.Width(), r.Height())) {
					AutoRestoreBackup dpi_backup(_cur_dpi, &tmp_dpi);
					int x = (r.Width()  - ScaleSpriteTrad(64)) / 2 + ScaleSpriteTrad(31);
					int y = (r.Height() + ScaleSpriteTrad(58)) / 2 - ScaleSpriteTrad(31);
					if (!DrawStationTile(x, y, _cur_railtype, AXIS_Y, _railstation.station_class, _railstation.station_type)) {
						StationPickerDrawSprite(x, y, STATION_RAIL, _cur_railtype, INVALID_ROADTYPE, 3);
					}
				}
				break;

			case WID_BRAS_NEWST_LIST: {
				Rect ir = r.Shrink(WidgetDimensions::scaled.matrix);
				uint statclass = 0;
				for (auto station_class : this->station_classes) {
					if (this->vscroll->IsVisible(statclass)) {
						DrawString(ir,
								StationClass::Get(station_class)->name,
								station_class == _railstation.station_class ? TC_WHITE : TC_BLACK);
						ir.top += this->line_height;
					}
					statclass++;
				}
				break;
			}

			case WID_BRAS_IMAGE: {
				uint16_t type = GB(widget, 16, 16);
				assert(type < _railstation.station_count);
				/* Check station availability callback */
				const StationSpec *statspec = StationClass::Get(_railstation.station_class)->GetSpec(type);
				if (!IsStationAvailable(statspec)) {
					GfxFillRect(r.Shrink(WidgetDimensions::scaled.bevel), PC_BLACK, FILLRECT_CHECKER);
				}

				/* Set up a clipping area for the station preview. */
				if (FillDrawPixelInfo(&tmp_dpi, r.left, r.top, r.Width(), r.Height())) {
					AutoRestoreBackup dpi_backup(_cur_dpi, &tmp_dpi);
					int x = (r.Width()  - ScaleSpriteTrad(64)) / 2 + ScaleSpriteTrad(31);
					int y = (r.Height() + ScaleSpriteTrad(58)) / 2 - ScaleSpriteTrad(31);
					if (!DrawStationTile(x, y, _cur_railtype, _railstation.orientation, _railstation.station_class, type)) {
						StationPickerDrawSprite(x, y, STATION_RAIL, _cur_railtype, INVALID_ROADTYPE, 2 + _railstation.orientation);
					}
				}
				break;
			}
		}
	}

	void OnResize() override
	{
		if (this->vscroll != nullptr) { // New stations available.
			this->vscroll->SetCapacityFromWidget(this, WID_BRAS_NEWST_LIST);
		}
	}

	void SetStringParameters(int widget) const override
	{
		if (widget == WID_BRAS_SHOW_NEWST_TYPE) {
			const StationSpec *statspec = StationClass::Get(_railstation.station_class)->GetSpec(_railstation.station_type);
			SetDParam(0, (statspec != nullptr && statspec->name != 0) ? statspec->name : STR_STATION_CLASS_DFLT_STATION);
		}
	}

	void OnClick(Point pt, int widget, int click_count) override
	{
		switch (GB(widget, 0, 16)) {
			case WID_BRAS_PLATFORM_DIR_X:
			case WID_BRAS_PLATFORM_DIR_Y:
				this->RaiseWidget(_railstation.orientation + WID_BRAS_PLATFORM_DIR_X);
				_railstation.orientation = (Axis)(widget - WID_BRAS_PLATFORM_DIR_X);
				this->LowerWidget(_railstation.orientation + WID_BRAS_PLATFORM_DIR_X);
				if (_settings_client.sound.click_beep) SndPlayFx(SND_15_BEEP);
				this->SetDirty();
				DeleteWindowById(WC_SELECT_STATION, 0);
				break;

			case WID_BRAS_PLATFORM_NUM_1:
			case WID_BRAS_PLATFORM_NUM_2:
			case WID_BRAS_PLATFORM_NUM_3:
			case WID_BRAS_PLATFORM_NUM_4:
			case WID_BRAS_PLATFORM_NUM_5:
			case WID_BRAS_PLATFORM_NUM_6:
			case WID_BRAS_PLATFORM_NUM_7: {
				this->RaiseWidget(_settings_client.gui.station_numtracks + WID_BRAS_PLATFORM_NUM_BEGIN);
				this->RaiseWidget(WID_BRAS_PLATFORM_DRAG_N_DROP);

				_settings_client.gui.station_numtracks = widget - WID_BRAS_PLATFORM_NUM_BEGIN;
				_settings_client.gui.station_dragdrop = false;

				_settings_client.gui.station_dragdrop = false;

				const StationSpec *statspec = _railstation.newstations ? StationClass::Get(_railstation.station_class)->GetSpec(_railstation.station_type) : nullptr;
				if (statspec != nullptr && HasBit(statspec->disallowed_lengths, _settings_client.gui.station_platlength - 1)) {
					/* The previously selected number of platforms in invalid */
					for (uint i = 0; i < 7; i++) {
						if (!HasBit(statspec->disallowed_lengths, i)) {
							this->RaiseWidget(_settings_client.gui.station_platlength + WID_BRAS_PLATFORM_LEN_BEGIN);
							_settings_client.gui.station_platlength = i + 1;
							break;
						}
					}
				}

				this->LowerWidget(_settings_client.gui.station_numtracks + WID_BRAS_PLATFORM_NUM_BEGIN);
				this->LowerWidget(_settings_client.gui.station_platlength + WID_BRAS_PLATFORM_LEN_BEGIN);
				if (_settings_client.sound.click_beep) SndPlayFx(SND_15_BEEP);
				this->SetDirty();
				DeleteWindowById(WC_SELECT_STATION, 0);
				break;
			}

			case WID_BRAS_PLATFORM_LEN_1:
			case WID_BRAS_PLATFORM_LEN_2:
			case WID_BRAS_PLATFORM_LEN_3:
			case WID_BRAS_PLATFORM_LEN_4:
			case WID_BRAS_PLATFORM_LEN_5:
			case WID_BRAS_PLATFORM_LEN_6:
			case WID_BRAS_PLATFORM_LEN_7: {
				this->RaiseWidget(_settings_client.gui.station_platlength + WID_BRAS_PLATFORM_LEN_BEGIN);
				this->RaiseWidget(WID_BRAS_PLATFORM_DRAG_N_DROP);

				_settings_client.gui.station_platlength = widget - WID_BRAS_PLATFORM_LEN_BEGIN;
				_settings_client.gui.station_dragdrop = false;

				_settings_client.gui.station_dragdrop = false;

				const StationSpec *statspec = _railstation.newstations ? StationClass::Get(_railstation.station_class)->GetSpec(_railstation.station_type) : nullptr;
				if (statspec != nullptr && HasBit(statspec->disallowed_platforms, _settings_client.gui.station_numtracks - 1)) {
					/* The previously selected number of tracks in invalid */
					for (uint i = 0; i < 7; i++) {
						if (!HasBit(statspec->disallowed_platforms, i)) {
							this->RaiseWidget(_settings_client.gui.station_numtracks + WID_BRAS_PLATFORM_NUM_BEGIN);
							_settings_client.gui.station_numtracks = i + 1;
							break;
						}
					}
				}

				this->LowerWidget(_settings_client.gui.station_numtracks + WID_BRAS_PLATFORM_NUM_BEGIN);
				this->LowerWidget(_settings_client.gui.station_platlength + WID_BRAS_PLATFORM_LEN_BEGIN);
				if (_settings_client.sound.click_beep) SndPlayFx(SND_15_BEEP);
				this->SetDirty();
				DeleteWindowById(WC_SELECT_STATION, 0);
				break;
			}

			case WID_BRAS_PLATFORM_DRAG_N_DROP: {
				_settings_client.gui.station_dragdrop ^= true;

				this->ToggleWidgetLoweredState(WID_BRAS_PLATFORM_DRAG_N_DROP);

				/* get the first allowed length/number of platforms */
				const StationSpec *statspec = _railstation.newstations ? StationClass::Get(_railstation.station_class)->GetSpec(_railstation.station_type) : nullptr;
				if (statspec != nullptr && HasBit(statspec->disallowed_lengths, _settings_client.gui.station_platlength - 1)) {
					for (uint i = 0; i < 7; i++) {
						if (!HasBit(statspec->disallowed_lengths, i)) {
							this->RaiseWidget(_settings_client.gui.station_platlength + WID_BRAS_PLATFORM_LEN_BEGIN);
							_settings_client.gui.station_platlength = i + 1;
							break;
						}
					}
				}
				if (statspec != nullptr && HasBit(statspec->disallowed_platforms, _settings_client.gui.station_numtracks - 1)) {
					for (uint i = 0; i < 7; i++) {
						if (!HasBit(statspec->disallowed_platforms, i)) {
							this->RaiseWidget(_settings_client.gui.station_numtracks + WID_BRAS_PLATFORM_NUM_BEGIN);
							_settings_client.gui.station_numtracks = i + 1;
							break;
						}
					}
				}

				this->SetWidgetLoweredState(_settings_client.gui.station_numtracks + WID_BRAS_PLATFORM_NUM_BEGIN, !_settings_client.gui.station_dragdrop);
				this->SetWidgetLoweredState(_settings_client.gui.station_platlength + WID_BRAS_PLATFORM_LEN_BEGIN, !_settings_client.gui.station_dragdrop);
				if (_settings_client.sound.click_beep) SndPlayFx(SND_15_BEEP);
				this->SetDirty();
				DeleteWindowById(WC_SELECT_STATION, 0);
				break;
			}

			case WID_BRAS_HIGHLIGHT_OFF:
			case WID_BRAS_HIGHLIGHT_ON:
				_settings_client.gui.station_show_coverage = (widget != WID_BRAS_HIGHLIGHT_OFF);

				this->SetWidgetLoweredState(WID_BRAS_HIGHLIGHT_OFF, !_settings_client.gui.station_show_coverage);
				this->SetWidgetLoweredState(WID_BRAS_HIGHLIGHT_ON, _settings_client.gui.station_show_coverage);
				if (_settings_client.sound.click_beep) SndPlayFx(SND_15_BEEP);
				this->SetDirty();
				SetViewportCatchmentStation(nullptr, true);
				break;

			case WID_BRAS_NEWST_LIST: {
<<<<<<< HEAD
				int y = this->vscroll->GetScrolledRowFromWidget(pt.y, this, WID_BRAS_NEWST_LIST);
				if (y >= (int)this->station_classes.size()) return;
				StationClassID station_class_id = this->station_classes[y];
				this->SelectClass(station_class_id);
=======
				auto it = this->vscroll->GetScrolledItemFromWidget(this->station_classes, pt.y, this, WID_BRAS_NEWST_LIST);
				if (it == this->station_classes.end()) return;
				StationClassID station_class_id = *it;
				if (_railstation.station_class != station_class_id) {
					StationClass *station_class = StationClass::Get(station_class_id);
					_railstation.station_class = station_class_id;
					_railstation.station_count = station_class->GetSpecCount();
					_railstation.station_type  = 0;

					this->CheckSelectedSize(station_class->GetSpec(_railstation.station_type));

					NWidgetMatrix *matrix = this->GetWidget<NWidgetMatrix>(WID_BRAS_MATRIX);
					matrix->SetCount(_railstation.station_count);
					matrix->SetClicked(_railstation.station_type);
				}
>>>>>>> 91e140c7
				if (_settings_client.sound.click_beep) SndPlayFx(SND_15_BEEP);
				this->SetDirty();
				DeleteWindowById(WC_SELECT_STATION, 0);
				break;
			}

			case WID_BRAS_IMAGE: {
				uint16_t y = GB(widget, 16, 16);
				if (y >= _railstation.station_count) return;

				/* Check station availability callback */
				const StationSpec *statspec = StationClass::Get(_railstation.station_class)->GetSpec(y);
				if (!IsStationAvailable(statspec)) return;

				_railstation.station_type = y;

				this->CheckSelectedSize(statspec);
				this->GetWidget<NWidgetMatrix>(WID_BRAS_MATRIX)->SetClicked(_railstation.station_type);

				if (_settings_client.sound.click_beep) SndPlayFx(SND_15_BEEP);
				this->SetDirty();
				DeleteWindowById(WC_SELECT_STATION, 0);
				break;
			}
		}
	}

	void OnRealtimeTick(uint delta_ms) override
	{
		CheckRedrawStationCoverage(this);
	}

	void SelectClassAndSpec(StationClassID class_id, int spec_id)
	{
		this->SelectClass(class_id);
		this->EnsureSelectedStationClassIsVisible();
		this->OnClick({}, WID_BRAS_IMAGE | (spec_id << 16), 1);
	}

	static HotkeyList hotkeys;
};

/**
 * Handler for global hotkeys of the BuildRailStationWindow.
 * @param hotkey Hotkey
 * @return ES_HANDLED if hotkey was accepted.
 */
static EventState BuildRailStationGlobalHotkeys(int hotkey)
{
	if (_game_mode == GM_MENU) return ES_NOT_HANDLED;
	Window *w = ShowStationBuilder(FindWindowById(WC_BUILD_TOOLBAR, TRANSPORT_RAIL));
	if (w == nullptr) return ES_NOT_HANDLED;
	return w->OnHotkey(hotkey);
}

static Hotkey buildrailstation_hotkeys[] = {
	Hotkey('F', "focus_filter_box", BRASHK_FOCUS_FILTER_BOX),
	HOTKEY_LIST_END
};
HotkeyList BuildRailStationWindow::hotkeys("buildrailstation", buildrailstation_hotkeys, BuildRailStationGlobalHotkeys);

Listing BuildRailStationWindow::last_sorting = { false, 0 };
Filtering BuildRailStationWindow::last_filtering = { false, 0 };

BuildRailStationWindow::GUIStationClassList::SortFunction * const BuildRailStationWindow::sorter_funcs[] = {
	&StationClassIDSorter,
};

BuildRailStationWindow::GUIStationClassList::FilterFunction * const BuildRailStationWindow::filter_funcs[] = {
	&TagNameFilter,
};

static const NWidgetPart _nested_station_builder_widgets[] = {
	NWidget(NWID_HORIZONTAL),
		NWidget(WWT_CLOSEBOX, COLOUR_DARK_GREEN),
		NWidget(WWT_CAPTION, COLOUR_DARK_GREEN), SetDataTip(STR_STATION_BUILD_RAIL_CAPTION, STR_TOOLTIP_WINDOW_TITLE_DRAG_THIS),
		NWidget(WWT_SHADEBOX, COLOUR_DARK_GREEN),
		NWidget(NWID_SELECTION, INVALID_COLOUR, WID_BRAS_SHOW_NEWST_DEFSIZE),
			NWidget(WWT_DEFSIZEBOX, COLOUR_DARK_GREEN),
		EndContainer(),
	EndContainer(),
	NWidget(WWT_PANEL, COLOUR_DARK_GREEN),
		NWidget(NWID_HORIZONTAL), SetPadding(2, 0, 0, 2),
			NWidget(NWID_VERTICAL),
				NWidget(NWID_SELECTION, INVALID_COLOUR, WID_BRAS_FILTER_CONTAINER),
					NWidget(NWID_HORIZONTAL), SetPadding(0, 5, 2, 0),
						NWidget(WWT_TEXT, COLOUR_DARK_GREEN), SetFill(0, 1), SetDataTip(STR_LIST_FILTER_TITLE, STR_NULL),
						NWidget(WWT_EDITBOX, COLOUR_GREY, WID_BRAS_FILTER_EDITBOX), SetFill(1, 0), SetResize(1, 0),
								SetDataTip(STR_LIST_FILTER_OSKTITLE, STR_LIST_FILTER_TOOLTIP),
					EndContainer(),
				EndContainer(),
				NWidget(NWID_SELECTION, INVALID_COLOUR, WID_BRAS_SHOW_NEWST_ADDITIONS),
					NWidget(NWID_HORIZONTAL), SetPadding(0, 5, 2, 0),
						NWidget(WWT_MATRIX, COLOUR_GREY, WID_BRAS_NEWST_LIST), SetMinimalSize(122, 71), SetFill(1, 0),
								SetMatrixDataTip(1, 0, STR_STATION_BUILD_STATION_CLASS_TOOLTIP), SetScrollbar(WID_BRAS_NEWST_SCROLL),
						NWidget(NWID_VSCROLLBAR, COLOUR_GREY, WID_BRAS_NEWST_SCROLL),
					EndContainer(),
				EndContainer(),
				NWidget(WWT_LABEL, COLOUR_DARK_GREEN), SetMinimalSize(144, 11), SetDataTip(STR_STATION_BUILD_ORIENTATION, STR_NULL), SetPadding(1, 2, 0, 0),
				NWidget(NWID_HORIZONTAL),
					NWidget(NWID_SPACER), SetMinimalSize(7, 0), SetFill(1, 0),
					NWidget(WWT_PANEL, COLOUR_GREY, WID_BRAS_PLATFORM_DIR_X), SetMinimalSize(66, 60), SetFill(0, 0), SetDataTip(0x0, STR_STATION_BUILD_RAILROAD_ORIENTATION_TOOLTIP), EndContainer(),
					NWidget(NWID_SPACER), SetMinimalSize(2, 0), SetFill(1, 0),
					NWidget(WWT_PANEL, COLOUR_GREY, WID_BRAS_PLATFORM_DIR_Y), SetMinimalSize(66, 60), SetFill(0, 0), SetDataTip(0x0, STR_STATION_BUILD_RAILROAD_ORIENTATION_TOOLTIP), EndContainer(),
					NWidget(NWID_SPACER), SetMinimalSize(7, 0), SetFill(1, 0),
				EndContainer(),
				NWidget(WWT_LABEL, COLOUR_DARK_GREEN, WID_BRAS_SHOW_NEWST_TYPE), SetMinimalSize(144, 11), SetDataTip(STR_JUST_STRING, STR_NULL), SetTextStyle(TC_ORANGE), SetPadding(1, 2, 4, 2),
				NWidget(WWT_LABEL, COLOUR_DARK_GREEN), SetMinimalSize(144, 11), SetDataTip(STR_STATION_BUILD_NUMBER_OF_TRACKS, STR_NULL), SetPadding(0, 2, 0, 2),
				NWidget(NWID_HORIZONTAL),
					NWidget(NWID_SPACER), SetFill(1, 0),
					NWidget(WWT_TEXTBTN, COLOUR_GREY, WID_BRAS_PLATFORM_NUM_1), SetMinimalSize(15, 12), SetDataTip(STR_BLACK_1, STR_STATION_BUILD_NUMBER_OF_TRACKS_TOOLTIP),
					NWidget(WWT_TEXTBTN, COLOUR_GREY, WID_BRAS_PLATFORM_NUM_2), SetMinimalSize(15, 12), SetDataTip(STR_BLACK_2, STR_STATION_BUILD_NUMBER_OF_TRACKS_TOOLTIP),
					NWidget(WWT_TEXTBTN, COLOUR_GREY, WID_BRAS_PLATFORM_NUM_3), SetMinimalSize(15, 12), SetDataTip(STR_BLACK_3, STR_STATION_BUILD_NUMBER_OF_TRACKS_TOOLTIP),
					NWidget(WWT_TEXTBTN, COLOUR_GREY, WID_BRAS_PLATFORM_NUM_4), SetMinimalSize(15, 12), SetDataTip(STR_BLACK_4, STR_STATION_BUILD_NUMBER_OF_TRACKS_TOOLTIP),
					NWidget(WWT_TEXTBTN, COLOUR_GREY, WID_BRAS_PLATFORM_NUM_5), SetMinimalSize(15, 12), SetDataTip(STR_BLACK_5, STR_STATION_BUILD_NUMBER_OF_TRACKS_TOOLTIP),
					NWidget(WWT_TEXTBTN, COLOUR_GREY, WID_BRAS_PLATFORM_NUM_6), SetMinimalSize(15, 12), SetDataTip(STR_BLACK_6, STR_STATION_BUILD_NUMBER_OF_TRACKS_TOOLTIP),
					NWidget(WWT_TEXTBTN, COLOUR_GREY, WID_BRAS_PLATFORM_NUM_7), SetMinimalSize(15, 12), SetDataTip(STR_BLACK_7, STR_STATION_BUILD_NUMBER_OF_TRACKS_TOOLTIP),
					NWidget(NWID_SPACER), SetFill(1, 0),
				EndContainer(),
				NWidget(WWT_LABEL, COLOUR_DARK_GREEN), SetMinimalSize(144, 11), SetDataTip(STR_STATION_BUILD_PLATFORM_LENGTH, STR_NULL), SetPadding(2, 2, 0, 2),
				NWidget(NWID_HORIZONTAL),
					NWidget(NWID_SPACER), SetFill(1, 0),
					NWidget(WWT_TEXTBTN, COLOUR_GREY, WID_BRAS_PLATFORM_LEN_1), SetMinimalSize(15, 12), SetDataTip(STR_BLACK_1, STR_STATION_BUILD_PLATFORM_LENGTH_TOOLTIP),
					NWidget(WWT_TEXTBTN, COLOUR_GREY, WID_BRAS_PLATFORM_LEN_2), SetMinimalSize(15, 12), SetDataTip(STR_BLACK_2, STR_STATION_BUILD_PLATFORM_LENGTH_TOOLTIP),
					NWidget(WWT_TEXTBTN, COLOUR_GREY, WID_BRAS_PLATFORM_LEN_3), SetMinimalSize(15, 12), SetDataTip(STR_BLACK_3, STR_STATION_BUILD_PLATFORM_LENGTH_TOOLTIP),
					NWidget(WWT_TEXTBTN, COLOUR_GREY, WID_BRAS_PLATFORM_LEN_4), SetMinimalSize(15, 12), SetDataTip(STR_BLACK_4, STR_STATION_BUILD_PLATFORM_LENGTH_TOOLTIP),
					NWidget(WWT_TEXTBTN, COLOUR_GREY, WID_BRAS_PLATFORM_LEN_5), SetMinimalSize(15, 12), SetDataTip(STR_BLACK_5, STR_STATION_BUILD_PLATFORM_LENGTH_TOOLTIP),
					NWidget(WWT_TEXTBTN, COLOUR_GREY, WID_BRAS_PLATFORM_LEN_6), SetMinimalSize(15, 12), SetDataTip(STR_BLACK_6, STR_STATION_BUILD_PLATFORM_LENGTH_TOOLTIP),
					NWidget(WWT_TEXTBTN, COLOUR_GREY, WID_BRAS_PLATFORM_LEN_7), SetMinimalSize(15, 12), SetDataTip(STR_BLACK_7, STR_STATION_BUILD_PLATFORM_LENGTH_TOOLTIP),
					NWidget(NWID_SPACER), SetFill(1, 0),
				EndContainer(),
				NWidget(NWID_SPACER), SetMinimalSize(0, 2),
				NWidget(NWID_HORIZONTAL),
					NWidget(NWID_SPACER), SetMinimalSize(2, 0), SetFill(1, 0),
					NWidget(WWT_TEXTBTN, COLOUR_GREY, WID_BRAS_PLATFORM_DRAG_N_DROP), SetMinimalSize(75, 12), SetDataTip(STR_STATION_BUILD_DRAG_DROP, STR_STATION_BUILD_DRAG_DROP_TOOLTIP),
					NWidget(NWID_SPACER), SetMinimalSize(2, 0), SetFill(1, 0),
				EndContainer(),
				NWidget(WWT_LABEL, COLOUR_DARK_GREEN), SetDataTip(STR_STATION_BUILD_COVERAGE_AREA_TITLE, STR_NULL), SetPadding(WidgetDimensions::unscaled.framerect), SetFill(1, 0),
				NWidget(NWID_HORIZONTAL),
					NWidget(NWID_SPACER), SetMinimalSize(2, 0), SetFill(1, 0),
					NWidget(WWT_TEXTBTN, COLOUR_GREY, WID_BRAS_HIGHLIGHT_OFF), SetMinimalSize(60, 12),
												SetDataTip(STR_STATION_BUILD_COVERAGE_OFF, STR_STATION_BUILD_COVERAGE_AREA_OFF_TOOLTIP),
					NWidget(WWT_TEXTBTN, COLOUR_GREY, WID_BRAS_HIGHLIGHT_ON), SetMinimalSize(60, 12),
												SetDataTip(STR_STATION_BUILD_COVERAGE_ON, STR_STATION_BUILD_COVERAGE_AREA_ON_TOOLTIP),
					NWidget(NWID_SPACER), SetMinimalSize(2, 0), SetFill(1, 0),
				EndContainer(),
			EndContainer(),
			NWidget(NWID_SELECTION, INVALID_COLOUR, WID_BRAS_SHOW_NEWST_MATRIX),
				/* We need an additional background for the matrix, as the matrix cannot handle the scrollbar due to not being an NWidgetCore. */
				NWidget(WWT_PANEL, COLOUR_DARK_GREEN), SetScrollbar(WID_BRAS_MATRIX_SCROLL),
					NWidget(NWID_HORIZONTAL),
						NWidget(NWID_MATRIX, COLOUR_DARK_GREEN, WID_BRAS_MATRIX), SetScrollbar(WID_BRAS_MATRIX_SCROLL), SetPIP(0, 2, 0),
							NWidget(WWT_PANEL, COLOUR_DARK_GREEN, WID_BRAS_IMAGE), SetMinimalSize(66, 60),
									SetFill(0, 0), SetResize(0, 0), SetDataTip(0x0, STR_STATION_BUILD_STATION_TYPE_TOOLTIP), SetScrollbar(WID_BRAS_MATRIX_SCROLL),
							EndContainer(),
						EndContainer(),
						NWidget(NWID_VSCROLLBAR, COLOUR_DARK_GREEN, WID_BRAS_MATRIX_SCROLL),
					EndContainer(),
				EndContainer(),
			EndContainer(),
		EndContainer(),
		NWidget(NWID_HORIZONTAL),
			NWidget(WWT_EMPTY, INVALID_COLOUR, WID_BRAS_COVERAGE_TEXTS), SetPadding(WidgetDimensions::unscaled.framerect), SetFill(1, 1), SetResize(1, 0),
			NWidget(NWID_SELECTION, INVALID_COLOUR, WID_BRAS_SHOW_NEWST_RESIZE),
				NWidget(NWID_VERTICAL),
					NWidget(WWT_PANEL, COLOUR_DARK_GREEN), SetFill(0, 1), EndContainer(),
					NWidget(WWT_RESIZEBOX, COLOUR_DARK_GREEN),
				EndContainer(),
			EndContainer(),
		EndContainer(),
	EndContainer(),
};

/** High level window description of the station-build window (default & newGRF) */
static WindowDesc _station_builder_desc(
	WDP_AUTO, "build_station_rail", 350, 0,
	WC_BUILD_STATION, WC_BUILD_TOOLBAR,
	WDF_CONSTRUCTION,
	_nested_station_builder_widgets, lengthof(_nested_station_builder_widgets),
	&BuildRailStationWindow::hotkeys
);

/** Open station build window */
static Window *ShowStationBuilder(Window *parent)
{
	bool newstations = StationClass::GetClassCount() > 2 || StationClass::Get(STAT_CLASS_DFLT)->GetSpecCount() != 1;
	return new BuildRailStationWindow(&_station_builder_desc, parent, newstations);
}

struct BuildSignalWindow : public PickerWindowBase {
private:
	Dimension sig_sprite_size;     ///< Maximum size of signal GUI sprites.
	int sig_sprite_bottom_offset;  ///< Maximum extent of signal GUI sprite from reference point towards bottom.
	bool all_signal_mode;          ///< Whether all signal mode is shown
	bool progsig_ui_shown;         ///< Whether programmable pre-signal UI is shown
	bool realistic_braking_mode;   ///< Whether realistic braking mode UI is shown
	bool noentry_ui_shown;         ///< Whether no-entry signal UI is shown
	bool style_selector_shown;     ///< Whether the style selector is shown

	/**
	 * Draw dynamic a signal-sprite in a button in the signal GUI
	 * Draw the sprite +1px to the right and down if the button is lowered
	 *
	 * @param widget_index index of this widget in the window
	 * @param image        the sprite to draw
	 */
	void DrawSignalSprite(const Rect &r, int widget_index, PalSpriteID image) const
	{
		Point offset;
		Dimension sprite_size = GetSpriteSize(image.sprite, &offset);
		Rect ir = r.Shrink(WidgetDimensions::scaled.imgbtn);
		int x = CenterBounds(ir.left, ir.right, sprite_size.width - offset.x) - offset.x; // centered
		int y = ir.top - sig_sprite_bottom_offset +
				(ir.Height() + sig_sprite_size.height) / 2; // aligned to bottom

		DrawSprite(image.sprite, image.pal,
				x + this->IsWidgetLowered(widget_index),
				y + this->IsWidgetLowered(widget_index));
	}

	void SetDisableStates()
	{
		for (int widget = WID_BS_SEMAPHORE_NORM; widget <= WID_BS_SEMAPHORE_NO_ENTRY; widget++) {
			this->SetWidgetDisabledState(widget, _cur_signal_style > 0 && !HasBit(_new_signal_styles[_cur_signal_style - 1].semaphore_mask, TypeForClick(widget - WID_BS_SEMAPHORE_NORM)));
		}
		for (int widget = WID_BS_ELECTRIC_NORM; widget <= WID_BS_ELECTRIC_NO_ENTRY; widget++) {
			this->SetWidgetDisabledState(widget, _cur_signal_style > 0 && !HasBit(_new_signal_styles[_cur_signal_style - 1].electric_mask, TypeForClick(widget - WID_BS_ELECTRIC_NORM)));
		}
		if (_cur_signal_style > 0) {
			const NewSignalStyle &style = _new_signal_styles[_cur_signal_style - 1];
			if (!HasBit(_cur_signal_variant == SIG_SEMAPHORE ? style.semaphore_mask : style.electric_mask, _cur_signal_type)) {
				/* Currently selected signal type isn't allowed, pick another */
				this->RaiseWidget((_cur_signal_variant == SIG_ELECTRIC ? WID_BS_ELECTRIC_NORM : WID_BS_SEMAPHORE_NORM) + _cur_signal_button);

				_cur_signal_variant = SIG_ELECTRIC;
				_cur_signal_button = 0;

				const uint type_count = (WID_BS_SEMAPHORE_NO_ENTRY + 1 - WID_BS_SEMAPHORE_NORM);
				for (uint i = 0; i < type_count * 2; i++) {
					SignalVariant var = (i < type_count) ? SIG_ELECTRIC : SIG_SEMAPHORE;
					uint button = i % type_count;
					if (HasBit(var == SIG_SEMAPHORE ? style.semaphore_mask : style.electric_mask, TypeForClick(button))) {
						_cur_signal_variant = var;
						_cur_signal_button = button;
						break;
					}
				}

				_cur_signal_type = TypeForClick(_cur_signal_button);
				this->LowerWidget((_cur_signal_variant == SIG_ELECTRIC ? WID_BS_ELECTRIC_NORM : WID_BS_SEMAPHORE_NORM) + _cur_signal_button);
			}
		}
	}

	void SetSignalUIMode()
	{
		this->all_signal_mode = (_settings_client.gui.signal_gui_mode == SIGNAL_GUI_ALL);
		this->realistic_braking_mode = (_settings_game.vehicle.train_braking_model == TBM_REALISTIC);
		this->progsig_ui_shown = _settings_client.gui.show_progsig_ui;
		this->noentry_ui_shown = _settings_client.gui.show_noentrysig_ui;
		this->style_selector_shown = _enabled_new_signal_styles_mask > 1;

		bool show_norm = this->realistic_braking_mode || this->all_signal_mode;
		bool show_presig = !this->realistic_braking_mode && this->all_signal_mode;
		bool show_progsig = show_presig && this->progsig_ui_shown;

		this->GetWidget<NWidgetStacked>(WID_BS_SEMAPHORE_NORM_SEL)->SetDisplayedPlane(show_norm ? 0 : SZSP_NONE);
		this->GetWidget<NWidgetStacked>(WID_BS_ELECTRIC_NORM_SEL)->SetDisplayedPlane(show_norm ? 0 : SZSP_NONE);
		this->GetWidget<NWidgetStacked>(WID_BS_SEMAPHORE_ENTRY_SEL)->SetDisplayedPlane(show_presig ? 0 : SZSP_NONE);
		this->GetWidget<NWidgetStacked>(WID_BS_ELECTRIC_ENTRY_SEL)->SetDisplayedPlane(show_presig ? 0 : SZSP_NONE);
		this->GetWidget<NWidgetStacked>(WID_BS_SEMAPHORE_EXIT_SEL)->SetDisplayedPlane(show_presig ? 0 : SZSP_NONE);
		this->GetWidget<NWidgetStacked>(WID_BS_ELECTRIC_EXIT_SEL)->SetDisplayedPlane(show_presig ? 0 : SZSP_NONE);
		this->GetWidget<NWidgetStacked>(WID_BS_SEMAPHORE_COMBO_SEL)->SetDisplayedPlane(show_presig ? 0 : SZSP_NONE);
		this->GetWidget<NWidgetStacked>(WID_BS_ELECTRIC_COMBO_SEL)->SetDisplayedPlane(show_presig ? 0 : SZSP_NONE);
		this->GetWidget<NWidgetStacked>(WID_BS_SEMAPHORE_PROG_SEL)->SetDisplayedPlane(show_progsig ? 0 : SZSP_NONE);
		this->GetWidget<NWidgetStacked>(WID_BS_ELECTRIC_PROG_SEL)->SetDisplayedPlane(show_progsig ? 0 : SZSP_NONE);
		this->GetWidget<NWidgetStacked>(WID_BS_SEMAPHORE_NOEN_SEL)->SetDisplayedPlane(this->noentry_ui_shown ? 0 : SZSP_NONE);
		this->GetWidget<NWidgetStacked>(WID_BS_ELECTRIC_NOEN_SEL)->SetDisplayedPlane(this->noentry_ui_shown ? 0 : SZSP_NONE);
		this->GetWidget<NWidgetStacked>(WID_BS_PROGRAM_SEL)->SetDisplayedPlane(show_progsig ? 0 : 1);
		this->SetWidgetDisabledState(WID_BS_PROGRAM, !show_progsig);
		this->SetWidgetsDisabledState(!show_norm, WID_BS_SEMAPHORE_NORM, WID_BS_ELECTRIC_NORM, WIDGET_LIST_END);
		this->SetWidgetsDisabledState(!show_presig, WID_BS_SEMAPHORE_ENTRY, WID_BS_ELECTRIC_ENTRY, WID_BS_SEMAPHORE_EXIT,
				WID_BS_ELECTRIC_EXIT, WID_BS_SEMAPHORE_COMBO, WID_BS_ELECTRIC_COMBO, WIDGET_LIST_END);
		this->SetWidgetsDisabledState(!show_progsig, WID_BS_SEMAPHORE_PROG, WID_BS_ELECTRIC_PROG, WIDGET_LIST_END);
		this->SetWidgetsDisabledState(!this->noentry_ui_shown, WID_BS_SEMAPHORE_NO_ENTRY, WID_BS_ELECTRIC_NO_ENTRY, WIDGET_LIST_END);

		this->GetWidget<NWidgetStacked>(WID_BS_TOGGLE_SIZE_SEL)->SetDisplayedPlane(!this->realistic_braking_mode ? 0 : SZSP_NONE);
		this->SetWidgetDisabledState(WID_BS_TOGGLE_SIZE, this->realistic_braking_mode);

		this->GetWidget<NWidgetStacked>(WID_BS_STYLE_SEL)->SetDisplayedPlane(this->style_selector_shown ? 0 : SZSP_NONE);

		this->SetDisableStates();
	}

	void ClearRemoveState()
	{
		if (_remove_button_clicked) {
			Window *w = FindWindowById(WC_BUILD_TOOLBAR, TRANSPORT_RAIL);
			if (w != nullptr) ToggleRailButton_Remove(w);
		}
	}

public:
	BuildSignalWindow(WindowDesc *desc, Window *parent) : PickerWindowBase(desc, parent)
	{
		this->CreateNestedTree();
		this->SetSignalUIMode();
		this->FinishInitNested(TRANSPORT_RAIL);
		this->OnInvalidateData();
	}

	~BuildSignalWindow()
	{
		_convert_signal_button = false;
		_trace_restrict_button = false;
		_program_signal_button = false;
	}

	void OnInit() override
	{
		/* Calculate maximum signal sprite size. */
		this->sig_sprite_size.width = 0;
		this->sig_sprite_size.height = 0;
		this->sig_sprite_bottom_offset = 0;

		auto process_signals = [&](const PalSpriteID signals[SIGTYPE_END][2][2]) {
			for (uint type = SIGTYPE_NORMAL; type < SIGTYPE_END; type++) {
				for (uint variant = SIG_ELECTRIC; variant <= SIG_SEMAPHORE; variant++) {
					for (uint lowered = 0; lowered < 2; lowered++) {
						Point offset;
						SpriteID spr = signals[type][variant][lowered].sprite;
						if (spr == 0) continue;
						Dimension sprite_size = GetSpriteSize(spr, &offset);
						this->sig_sprite_bottom_offset = std::max<int>(this->sig_sprite_bottom_offset, sprite_size.height);
						this->sig_sprite_size.width = std::max<int>(this->sig_sprite_size.width, sprite_size.width - offset.x);
						this->sig_sprite_size.height = std::max<int>(this->sig_sprite_size.height, sprite_size.height - offset.y);
					}
				}
			}
		};
		process_signals(GetRailTypeInfo(_cur_railtype)->gui_sprites.signals);
		for (uint i = 0; i < _num_new_signal_styles; i++) {
			process_signals(_new_signal_styles[i].signals);
		}
	}

	void UpdateWidgetSize(int widget, Dimension *size, const Dimension &padding, Dimension *fill, Dimension *resize) override
	{
		if (widget == WID_BS_DRAG_SIGNALS_DENSITY_LABEL) {
			/* Two digits for signals density. */
			size->width = std::max(size->width, 2 * GetDigitWidth() + padding.width + WidgetDimensions::scaled.framerect.Horizontal());
		} else if (IsInsideMM(widget, WID_BS_SEMAPHORE_NORM, WID_BS_ELECTRIC_PBS_OWAY + 1)) {
			size->width = std::max(size->width, this->sig_sprite_size.width + padding.width);
			size->height = std::max(size->height, this->sig_sprite_size.height + padding.height);
		} else if (widget == WID_BS_CAPTION) {
			size->width += WidgetDimensions::scaled.frametext.Horizontal();
		}
	}

	void SetStringParameters(int widget) const override
	{
		switch (widget) {
			case WID_BS_DRAG_SIGNALS_DENSITY_LABEL:
				SetDParam(0, _settings_client.gui.drag_signals_density);
				break;

			case WID_BS_STYLE:
				SetDParam(0, _cur_signal_style == 0 ? STR_BUILD_SIGNAL_DEFAULT_STYLE : _new_signal_styles[_cur_signal_style - 1].name);
				break;
		}
	}

	void DrawWidget(const Rect &r, int widget) const override
	{
		if (IsInsideMM(widget, WID_BS_SEMAPHORE_NORM, WID_BS_ELECTRIC_NO_ENTRY + 1)) {
			/* Extract signal from widget number. */
			SignalType type = TypeForClick((widget - WID_BS_SEMAPHORE_NORM) % SIGTYPE_END);
			int var = SIG_SEMAPHORE - (widget - WID_BS_SEMAPHORE_NORM) / SIGTYPE_END; // SignalVariant order is reversed compared to the widgets.
			PalSpriteID sprite = { 0, 0 };
			if (_cur_signal_style > 0) {
				const NewSignalStyle &style = _new_signal_styles[_cur_signal_style - 1];
				if (!HasBit(var == SIG_SEMAPHORE ? style.semaphore_mask : style.electric_mask, type)) return;
				sprite = style.signals[type][var][this->IsWidgetLowered(widget)];
			}
			if (sprite.sprite == 0) {
				sprite = GetRailTypeInfo(_cur_railtype)->gui_sprites.signals[type][var][this->IsWidgetLowered(widget)];
			}

			this->DrawSignalSprite(r, widget, sprite);
		}
	}

	inline SignalType TypeForClick(uint id) const
	{
		switch(id) {
			case 0: return SIGTYPE_NORMAL;
			case 1: return SIGTYPE_ENTRY;
			case 2: return SIGTYPE_EXIT;
			case 3: return SIGTYPE_COMBO;
			case 4: return SIGTYPE_PROG;
			case 5: return SIGTYPE_PBS;
			case 6: return SIGTYPE_PBS_ONEWAY;
			case 7: return SIGTYPE_NO_ENTRY;
			default:
				assert(!"Bad signal type button ID");
				return SIGTYPE_NORMAL;
		}
	}

	void OnClick(Point pt, int widget, int click_count) override
	{
		switch (widget) {
			case WID_BS_SEMAPHORE_NORM:
			case WID_BS_SEMAPHORE_ENTRY:
			case WID_BS_SEMAPHORE_EXIT:
			case WID_BS_SEMAPHORE_COMBO:
			case WID_BS_SEMAPHORE_PROG:
			case WID_BS_SEMAPHORE_PBS:
			case WID_BS_SEMAPHORE_PBS_OWAY:
			case WID_BS_SEMAPHORE_NO_ENTRY:
			case WID_BS_ELECTRIC_NORM:
			case WID_BS_ELECTRIC_ENTRY:
			case WID_BS_ELECTRIC_EXIT:
			case WID_BS_ELECTRIC_COMBO:
			case WID_BS_ELECTRIC_PROG:
			case WID_BS_ELECTRIC_PBS:
			case WID_BS_ELECTRIC_PBS_OWAY:
			case WID_BS_ELECTRIC_NO_ENTRY:
				this->RaiseWidget((_cur_signal_variant == SIG_ELECTRIC ? WID_BS_ELECTRIC_NORM : WID_BS_SEMAPHORE_NORM) + _cur_signal_button);

				_cur_signal_button = (uint)((widget - WID_BS_SEMAPHORE_NORM) % (SIGTYPE_END));
				_cur_signal_type = TypeForClick(_cur_signal_button);
				_cur_signal_variant = widget >= WID_BS_ELECTRIC_NORM ? SIG_ELECTRIC : SIG_SEMAPHORE;

				/* Update default (last-used) signal type in config file. */
				_settings_client.gui.default_signal_type = Clamp<SignalType>(_cur_signal_type, SIGTYPE_NORMAL, SIGTYPE_PBS_ONEWAY);

				/* If 'remove' button of rail build toolbar is active, disable it. */
				ClearRemoveState();
				break;

			case WID_BS_CONVERT:
				_convert_signal_button = !_convert_signal_button;
				if (_convert_signal_button) {
					_trace_restrict_button = false;
					_program_signal_button = false;
				}
				break;

			case WID_BS_TRACE_RESTRICT:
				_trace_restrict_button = !_trace_restrict_button;
				if (_trace_restrict_button) {
					_convert_signal_button = false;
					_program_signal_button = false;
					ClearRemoveState();
				}
				break;

			case WID_BS_PROGRAM:
				_program_signal_button = !_program_signal_button;
				if(_program_signal_button) {
					_trace_restrict_button = false;
					_convert_signal_button = false;
				}
				break;

			case WID_BS_DRAG_SIGNALS_DENSITY_DECREASE:
				if (_settings_client.gui.drag_signals_density > 1) {
					_settings_client.gui.drag_signals_density--;
					SetWindowDirty(WC_GAME_OPTIONS, WN_GAME_OPTIONS_GAME_SETTINGS);
				}
				break;

			case WID_BS_DRAG_SIGNALS_DENSITY_INCREASE:
				if (_settings_client.gui.drag_signals_density < 20) {
					_settings_client.gui.drag_signals_density++;
					SetWindowDirty(WC_GAME_OPTIONS, WN_GAME_OPTIONS_GAME_SETTINGS);
				}
				break;

			case WID_BS_TOGGLE_SIZE:
				_settings_client.gui.signal_gui_mode = (_settings_client.gui.signal_gui_mode == SIGNAL_GUI_ALL) ? SIGNAL_GUI_PATH : SIGNAL_GUI_ALL;
				this->SetSignalUIMode();
				this->ReInit();
				break;

			case WID_BS_STYLE: {
				DropDownList list;
				list.emplace_back(new DropDownListStringItem(STR_BUILD_SIGNAL_DEFAULT_STYLE, 0, false));
				for (uint i = 0; i < _num_new_signal_styles; i++) {
					if (HasBit(_enabled_new_signal_styles_mask, i + 1)) {
						list.emplace_back(new DropDownListStringItem(_new_signal_styles[i].name, i + 1, false));
					}
				}
				ShowDropDownList(this, std::move(list), _cur_signal_style, widget);
				break;
			}

			default: break;
		}

		this->InvalidateData();
	}

	virtual void OnDropdownSelect(int widget, int index) override
	{
		switch (widget) {
			case WID_BS_STYLE:
				_cur_signal_style = std::min<uint>(index, _num_new_signal_styles);
				this->SetDisableStates();
				this->SetDirty();
				break;

			default: break;
		}
	}

	/**
	 * Some data on this window has become invalid.
	 * @param data Information about the changed data.
	 * @param gui_scope Whether the call is done from GUI scope. You may not do everything when not in GUI scope. See #InvalidateWindowData() for details.
	 */
	void OnInvalidateData(int data = 0, bool gui_scope = true) override
	{
		if (!gui_scope) return;
		this->LowerWidget((_cur_signal_variant == SIG_ELECTRIC ? WID_BS_ELECTRIC_NORM : WID_BS_SEMAPHORE_NORM) + _cur_signal_button);

		this->SetWidgetLoweredState(WID_BS_CONVERT, _convert_signal_button);
		this->SetWidgetLoweredState(WID_BS_TRACE_RESTRICT, _trace_restrict_button);
		this->SetWidgetLoweredState(WID_BS_PROGRAM, _program_signal_button);

		this->SetWidgetDisabledState(WID_BS_DRAG_SIGNALS_DENSITY_DECREASE, _settings_client.gui.drag_signals_density == 1);
		this->SetWidgetDisabledState(WID_BS_DRAG_SIGNALS_DENSITY_INCREASE, _settings_client.gui.drag_signals_density == 20);

		if (_cur_signal_style > _num_new_signal_styles || !HasBit(_enabled_new_signal_styles_mask, _cur_signal_style)) _cur_signal_style = 0;

		if (this->all_signal_mode != (_settings_client.gui.signal_gui_mode == SIGNAL_GUI_ALL) || this->progsig_ui_shown != _settings_client.gui.show_progsig_ui ||
				this->realistic_braking_mode != (_settings_game.vehicle.train_braking_model == TBM_REALISTIC) ||
				this->noentry_ui_shown != _settings_client.gui.show_noentrysig_ui ||
				this->style_selector_shown != (_enabled_new_signal_styles_mask > 1)) {
			this->SetSignalUIMode();
			this->ReInit();
		}
	}

	static HotkeyList hotkeys;
};

static Hotkey signaltoolbar_hotkeys[] = {
	Hotkey('N', "routing_restriction", WID_BS_TRACE_RESTRICT),
	Hotkey('K', "convert", WID_BS_CONVERT),
	Hotkey((uint16)0, "program_signal", WID_BS_PROGRAM),
	Hotkey((uint16)0, "semaphore_normal", WID_BS_SEMAPHORE_NORM),
	Hotkey((uint16)0, "semaphore_entry", WID_BS_SEMAPHORE_ENTRY),
	Hotkey((uint16)0, "semaphore_exit", WID_BS_SEMAPHORE_EXIT),
	Hotkey((uint16)0, "semaphore_combo", WID_BS_SEMAPHORE_COMBO),
	Hotkey((uint16)0, "semaphore_prog", WID_BS_SEMAPHORE_PROG),
	Hotkey((uint16)0, "semaphore_pbs", WID_BS_SEMAPHORE_PBS),
	Hotkey((uint16)0, "semaphore_pbs_oneway", WID_BS_SEMAPHORE_PBS_OWAY),
	Hotkey((uint16)0, "semaphore_no_entry", WID_BS_SEMAPHORE_NO_ENTRY),
	Hotkey('G', "signal_normal", WID_BS_ELECTRIC_NORM),
	Hotkey((uint16)0, "signal_entry", WID_BS_ELECTRIC_ENTRY),
	Hotkey((uint16)0, "signal_exit", WID_BS_ELECTRIC_EXIT),
	Hotkey((uint16)0, "signal_combo", WID_BS_ELECTRIC_COMBO),
	Hotkey((uint16)0, "signal_prog", WID_BS_ELECTRIC_PROG),
	Hotkey('H', "signal_pbs", WID_BS_ELECTRIC_PBS),
	Hotkey('J', "signal_pbs_oneway", WID_BS_ELECTRIC_PBS_OWAY),
	Hotkey((uint16)0, "signal_no_entry", WID_BS_ELECTRIC_NO_ENTRY),
	HOTKEY_LIST_END
};
HotkeyList BuildSignalWindow::hotkeys("signaltoolbar", signaltoolbar_hotkeys);

/** Nested widget definition of the build signal window */
static const NWidgetPart _nested_signal_builder_widgets[] = {
	NWidget(NWID_HORIZONTAL),
		NWidget(WWT_CLOSEBOX, COLOUR_DARK_GREEN),
		NWidget(WWT_CAPTION, COLOUR_DARK_GREEN, WID_BS_CAPTION), SetDataTip(STR_BUILD_SIGNAL_CAPTION, STR_TOOLTIP_WINDOW_TITLE_DRAG_THIS),
		NWidget(NWID_SELECTION, INVALID_COLOUR, WID_BS_TOGGLE_SIZE_SEL),
			NWidget(WWT_IMGBTN, COLOUR_DARK_GREEN, WID_BS_TOGGLE_SIZE), SetDataTip(SPR_LARGE_SMALL_WINDOW, STR_BUILD_SIGNAL_TOGGLE_ADVANCED_SIGNAL_TOOLTIP),
		EndContainer(),
	EndContainer(),
	NWidget(NWID_VERTICAL, NC_EQUALSIZE),
		NWidget(NWID_HORIZONTAL, NC_EQUALSIZE),
			NWidget(NWID_SELECTION, INVALID_COLOUR, WID_BS_SEMAPHORE_NORM_SEL),
				NWidget(WWT_PANEL, COLOUR_DARK_GREEN, WID_BS_SEMAPHORE_NORM), SetDataTip(STR_NULL, STR_BUILD_SIGNAL_SEMAPHORE_NORM_TOOLTIP), EndContainer(), SetFill(1, 1),
			EndContainer(),
			NWidget(NWID_SELECTION, INVALID_COLOUR, WID_BS_SEMAPHORE_ENTRY_SEL),
				NWidget(WWT_PANEL, COLOUR_DARK_GREEN, WID_BS_SEMAPHORE_ENTRY), SetDataTip(STR_NULL, STR_BUILD_SIGNAL_SEMAPHORE_ENTRY_TOOLTIP), EndContainer(), SetFill(1, 1),
			EndContainer(),
			NWidget(NWID_SELECTION, INVALID_COLOUR, WID_BS_SEMAPHORE_EXIT_SEL),
				NWidget(WWT_PANEL, COLOUR_DARK_GREEN, WID_BS_SEMAPHORE_EXIT), SetDataTip(STR_NULL, STR_BUILD_SIGNAL_SEMAPHORE_EXIT_TOOLTIP), EndContainer(), SetFill(1, 1),
			EndContainer(),
			NWidget(NWID_SELECTION, INVALID_COLOUR, WID_BS_SEMAPHORE_COMBO_SEL),
				NWidget(WWT_PANEL, COLOUR_DARK_GREEN, WID_BS_SEMAPHORE_COMBO), SetDataTip(STR_NULL, STR_BUILD_SIGNAL_SEMAPHORE_COMBO_TOOLTIP), EndContainer(), SetFill(1, 1),
			EndContainer(),
			NWidget(NWID_SELECTION, INVALID_COLOUR, WID_BS_SEMAPHORE_PROG_SEL),
				NWidget(WWT_PANEL, COLOUR_DARK_GREEN, WID_BS_SEMAPHORE_PROG), SetDataTip(STR_NULL, STR_BUILD_SIGNAL_SEMAPHORE_PROG_TOOLTIP), EndContainer(), SetFill(1, 1),
			EndContainer(),
			NWidget(WWT_PANEL, COLOUR_DARK_GREEN, WID_BS_SEMAPHORE_PBS), SetDataTip(STR_NULL, STR_BUILD_SIGNAL_SEMAPHORE_PBS_TOOLTIP), EndContainer(), SetFill(1, 1),
			NWidget(WWT_PANEL, COLOUR_DARK_GREEN, WID_BS_SEMAPHORE_PBS_OWAY), SetDataTip(STR_NULL, STR_BUILD_SIGNAL_SEMAPHORE_PBS_OWAY_TOOLTIP), EndContainer(), SetFill(1, 1),
			NWidget(NWID_SELECTION, INVALID_COLOUR, WID_BS_SEMAPHORE_NOEN_SEL),
				NWidget(WWT_PANEL, COLOUR_DARK_GREEN, WID_BS_SEMAPHORE_NO_ENTRY), SetDataTip(STR_NULL, STR_BUILD_SIGNAL_SEMAPHORE_NO_ENTRY_TOOLTIP), EndContainer(), SetFill(1, 1),
			EndContainer(),
			NWidget(WWT_IMGBTN, COLOUR_DARK_GREEN, WID_BS_CONVERT), SetDataTip(SPR_IMG_SIGNAL_CONVERT, STR_BUILD_SIGNAL_CONVERT_TOOLTIP), SetFill(1, 1),
			NWidget(WWT_IMGBTN, COLOUR_DARK_GREEN, WID_BS_TRACE_RESTRICT), SetDataTip(SPR_IMG_SETTINGS, STR_TRACE_RESTRICT_SIGNAL_GUI_TOOLTIP), SetFill(1, 1),
		EndContainer(),
		NWidget(NWID_HORIZONTAL, NC_EQUALSIZE),
			NWidget(NWID_SELECTION, INVALID_COLOUR, WID_BS_ELECTRIC_NORM_SEL),
				NWidget(WWT_PANEL, COLOUR_DARK_GREEN, WID_BS_ELECTRIC_NORM), SetDataTip(STR_NULL, STR_BUILD_SIGNAL_ELECTRIC_NORM_TOOLTIP), EndContainer(), SetFill(1, 1),
			EndContainer(),
			NWidget(NWID_SELECTION, INVALID_COLOUR, WID_BS_ELECTRIC_ENTRY_SEL),
				NWidget(WWT_PANEL, COLOUR_DARK_GREEN, WID_BS_ELECTRIC_ENTRY), SetDataTip(STR_NULL, STR_BUILD_SIGNAL_ELECTRIC_ENTRY_TOOLTIP), EndContainer(), SetFill(1, 1),
			EndContainer(),
			NWidget(NWID_SELECTION, INVALID_COLOUR, WID_BS_ELECTRIC_EXIT_SEL),
				NWidget(WWT_PANEL, COLOUR_DARK_GREEN, WID_BS_ELECTRIC_EXIT), SetDataTip(STR_NULL, STR_BUILD_SIGNAL_ELECTRIC_EXIT_TOOLTIP), EndContainer(), SetFill(1, 1),
			EndContainer(),
			NWidget(NWID_SELECTION, INVALID_COLOUR, WID_BS_ELECTRIC_COMBO_SEL),
				NWidget(WWT_PANEL, COLOUR_DARK_GREEN, WID_BS_ELECTRIC_COMBO), SetDataTip(STR_NULL, STR_BUILD_SIGNAL_ELECTRIC_COMBO_TOOLTIP), EndContainer(), SetFill(1, 1),
			EndContainer(),
			NWidget(NWID_SELECTION, INVALID_COLOUR, WID_BS_ELECTRIC_PROG_SEL),
				NWidget(WWT_PANEL, COLOUR_DARK_GREEN, WID_BS_ELECTRIC_PROG), SetDataTip(STR_NULL, STR_BUILD_SIGNAL_ELECTRIC_PROG_TOOLTIP), EndContainer(), SetFill(1, 1),
			EndContainer(),
			NWidget(WWT_PANEL, COLOUR_DARK_GREEN, WID_BS_ELECTRIC_PBS), SetDataTip(STR_NULL, STR_BUILD_SIGNAL_ELECTRIC_PBS_TOOLTIP), EndContainer(), SetFill(1, 1),
			NWidget(WWT_PANEL, COLOUR_DARK_GREEN, WID_BS_ELECTRIC_PBS_OWAY), SetDataTip(STR_NULL, STR_BUILD_SIGNAL_ELECTRIC_PBS_OWAY_TOOLTIP), EndContainer(), SetFill(1, 1),
			NWidget(NWID_SELECTION, INVALID_COLOUR, WID_BS_ELECTRIC_NOEN_SEL),
				NWidget(WWT_PANEL, COLOUR_DARK_GREEN, WID_BS_ELECTRIC_NO_ENTRY), SetDataTip(STR_NULL, STR_BUILD_SIGNAL_ELECTRIC_NO_ENTRY_TOOLTIP), EndContainer(), SetFill(1, 1),
			EndContainer(),
			NWidget(WWT_PANEL, COLOUR_DARK_GREEN), SetDataTip(STR_NULL, STR_BUILD_SIGNAL_DRAG_SIGNALS_DENSITY_TOOLTIP), SetFill(1, 1),
				NWidget(WWT_LABEL, COLOUR_DARK_GREEN, WID_BS_DRAG_SIGNALS_DENSITY_LABEL), SetDataTip(STR_JUST_INT, STR_BUILD_SIGNAL_DRAG_SIGNALS_DENSITY_TOOLTIP), SetTextStyle(TC_ORANGE), SetFill(1, 1),
				NWidget(NWID_HORIZONTAL), SetPIP(2, 0, 2),
					NWidget(NWID_SPACER), SetFill(1, 0),
					NWidget(WWT_PUSHARROWBTN, COLOUR_GREY, WID_BS_DRAG_SIGNALS_DENSITY_DECREASE), SetMinimalSize(9, 12), SetDataTip(AWV_DECREASE, STR_BUILD_SIGNAL_DRAG_SIGNALS_DENSITY_DECREASE_TOOLTIP),
					NWidget(WWT_PUSHARROWBTN, COLOUR_GREY, WID_BS_DRAG_SIGNALS_DENSITY_INCREASE), SetMinimalSize(9, 12), SetDataTip(AWV_INCREASE, STR_BUILD_SIGNAL_DRAG_SIGNALS_DENSITY_INCREASE_TOOLTIP),
					NWidget(NWID_SPACER), SetFill(1, 0),
				EndContainer(),
				NWidget(NWID_SPACER), SetMinimalSize(0, 2), SetFill(1, 0),
			EndContainer(),
			NWidget(NWID_SELECTION, INVALID_COLOUR, WID_BS_PROGRAM_SEL),
				NWidget(WWT_IMGBTN, COLOUR_DARK_GREEN, WID_BS_PROGRAM), SetDataTip(SPR_IMG_SETTINGS, STR_PROGRAM_SIGNAL_TOOLTIP), SetFill(1, 1),
				NWidget(WWT_PANEL, COLOUR_DARK_GREEN), EndContainer(), SetFill(1, 1),
			EndContainer(),
		EndContainer(),
		NWidget(NWID_SELECTION, INVALID_COLOUR, WID_BS_STYLE_SEL),
			NWidget(WWT_DROPDOWN, COLOUR_DARK_GREEN, WID_BS_STYLE), SetFill(1, 0), SetDataTip(STR_JUST_STRING, STR_BUILD_SIGNAL_STYLE_TOOLTIP),
		EndContainer(),
	EndContainer(),
};

/** Signal selection window description */
static WindowDesc _signal_builder_desc(
	WDP_AUTO, "build_signal", 0, 0,
	WC_BUILD_SIGNAL, WC_BUILD_TOOLBAR,
	WDF_CONSTRUCTION,
	_nested_signal_builder_widgets, lengthof(_nested_signal_builder_widgets),
	&BuildSignalWindow::hotkeys
);

/**
 * Open the signal selection window
 */
static void ShowSignalBuilder(Window *parent)
{
	new BuildSignalWindow(&_signal_builder_desc, parent);
}

struct BuildRailDepotWindow : public PickerWindowBase {
	BuildRailDepotWindow(WindowDesc *desc, Window *parent) : PickerWindowBase(desc, parent)
	{
		this->InitNested(TRANSPORT_RAIL);
		this->LowerWidget(_build_depot_direction + WID_BRAD_DEPOT_NE);
	}

	void UpdateWidgetSize(int widget, Dimension *size, const Dimension &padding, Dimension *fill, Dimension *resize) override
	{
		if (!IsInsideMM(widget, WID_BRAD_DEPOT_NE, WID_BRAD_DEPOT_NW + 1)) return;

		size->width  = ScaleGUITrad(64) + WidgetDimensions::scaled.fullbevel.Horizontal();
		size->height = ScaleGUITrad(48) + WidgetDimensions::scaled.fullbevel.Vertical();
	}

	void DrawWidget(const Rect &r, int widget) const override
	{
		if (!IsInsideMM(widget, WID_BRAD_DEPOT_NE, WID_BRAD_DEPOT_NW + 1)) return;

		DrawPixelInfo tmp_dpi;
		if (FillDrawPixelInfo(&tmp_dpi, r.left, r.top, r.Width(), r.Height())) {
			AutoRestoreBackup dpi_backup(_cur_dpi, &tmp_dpi);
			int x = (r.Width()  - ScaleSpriteTrad(64)) / 2 + ScaleSpriteTrad(31);
			int y = (r.Height() + ScaleSpriteTrad(48)) / 2 - ScaleSpriteTrad(31);
			DrawTrainDepotSprite(x, y, widget - WID_BRAD_DEPOT_NE + DIAGDIR_NE, _cur_railtype);
		}
	}

	void OnClick(Point pt, int widget, int click_count) override
	{
		switch (widget) {
			case WID_BRAD_DEPOT_NE:
			case WID_BRAD_DEPOT_SE:
			case WID_BRAD_DEPOT_SW:
			case WID_BRAD_DEPOT_NW:
				this->RaiseWidget(_build_depot_direction + WID_BRAD_DEPOT_NE);
				_build_depot_direction = (DiagDirection)(widget - WID_BRAD_DEPOT_NE);
				this->LowerWidget(_build_depot_direction + WID_BRAD_DEPOT_NE);
				if (_settings_client.sound.click_beep) SndPlayFx(SND_15_BEEP);
				this->SetDirty();
				break;
		}
	}
};

/** Nested widget definition of the build rail depot window */
static const NWidgetPart _nested_build_depot_widgets[] = {
	NWidget(NWID_HORIZONTAL),
		NWidget(WWT_CLOSEBOX, COLOUR_DARK_GREEN),
		NWidget(WWT_CAPTION, COLOUR_DARK_GREEN), SetDataTip(STR_BUILD_DEPOT_TRAIN_ORIENTATION_CAPTION, STR_TOOLTIP_WINDOW_TITLE_DRAG_THIS),
	EndContainer(),
	NWidget(WWT_PANEL, COLOUR_DARK_GREEN),
		NWidget(NWID_SPACER), SetMinimalSize(0, 3),
		NWidget(NWID_HORIZONTAL_LTR),
			NWidget(NWID_SPACER), SetMinimalSize(3, 0), SetFill(1, 0),
			NWidget(NWID_VERTICAL),
				NWidget(WWT_PANEL, COLOUR_GREY, WID_BRAD_DEPOT_NW), SetMinimalSize(66, 50), SetDataTip(0x0, STR_BUILD_DEPOT_TRAIN_ORIENTATION_TOOLTIP),
				EndContainer(),
				NWidget(NWID_SPACER), SetMinimalSize(0, 2),
				NWidget(WWT_PANEL, COLOUR_GREY, WID_BRAD_DEPOT_SW), SetMinimalSize(66, 50), SetDataTip(0x0, STR_BUILD_DEPOT_TRAIN_ORIENTATION_TOOLTIP),
				EndContainer(),
			EndContainer(),
			NWidget(NWID_SPACER), SetMinimalSize(2, 0),
			NWidget(NWID_VERTICAL),
				NWidget(WWT_PANEL, COLOUR_GREY, WID_BRAD_DEPOT_NE), SetMinimalSize(66, 50), SetDataTip(0x0, STR_BUILD_DEPOT_TRAIN_ORIENTATION_TOOLTIP),
				EndContainer(),
				NWidget(NWID_SPACER), SetMinimalSize(0, 2),
				NWidget(WWT_PANEL, COLOUR_GREY, WID_BRAD_DEPOT_SE), SetMinimalSize(66, 50), SetDataTip(0x0, STR_BUILD_DEPOT_TRAIN_ORIENTATION_TOOLTIP),
				EndContainer(),
			EndContainer(),
			NWidget(NWID_SPACER), SetMinimalSize(3, 0), SetFill(1, 0),
		EndContainer(),
		NWidget(NWID_SPACER), SetMinimalSize(0, 3),
	EndContainer(),
};

static WindowDesc _build_depot_desc(
	WDP_AUTO, nullptr, 0, 0,
	WC_BUILD_DEPOT, WC_BUILD_TOOLBAR,
	WDF_CONSTRUCTION,
	_nested_build_depot_widgets, lengthof(_nested_build_depot_widgets)
);

static void ShowBuildTrainDepotPicker(Window *parent)
{
	new BuildRailDepotWindow(&_build_depot_desc, parent);
}

struct BuildRailWaypointWindow : PickerWindowBase {
	using WaypointList = GUIList<uint>;
	static const uint FILTER_LENGTH = 20;

	const StationClass *waypoints;
	WaypointList list;
	StringFilter string_filter; ///< Filter for waypoint name
	QueryString editbox;        ///< Filter editbox

	BuildRailWaypointWindow(WindowDesc *desc, Window *parent) : PickerWindowBase(desc, parent), editbox(FILTER_LENGTH * MAX_CHAR_LENGTH, FILTER_LENGTH)
	{
		this->waypoints = StationClass::Get(STAT_CLASS_WAYP);

		this->CreateNestedTree();

		NWidgetMatrix *matrix = this->GetWidget<NWidgetMatrix>(WID_BRW_WAYPOINT_MATRIX);
		matrix->SetScrollbar(this->GetScrollbar(WID_BRW_SCROLL));

		this->FinishInitNested(TRANSPORT_RAIL);

		this->querystrings[WID_BRW_FILTER] = &this->editbox;
		this->editbox.cancel_button = QueryString::ACTION_CLEAR;

		this->list.ForceRebuild();
		this->BuildPickerList();
	}

	bool FilterByText(const StationSpec *statspec)
	{
		if (this->string_filter.IsEmpty()) return true;
		this->string_filter.ResetState();
		if (statspec == nullptr) {
			this->string_filter.AddLine(GetString(STR_STATION_CLASS_WAYP_WAYPOINT));
		} else {
			this->string_filter.AddLine(GetString(statspec->name));
			if (statspec->grf_prop.grffile != nullptr) {
				const GRFConfig *gc = GetGRFConfig(statspec->grf_prop.grffile->grfid);
				this->string_filter.AddLine(gc->GetName());
			}
		}
		return this->string_filter.GetState();
	}

	void BuildPickerList()
	{
		if (!this->list.NeedRebuild()) return;

		this->list.clear();
		this->list.reserve(this->waypoints->GetSpecCount());
		for (uint i = 0; i < this->waypoints->GetSpecCount(); i++) {
			const StationSpec *statspec = this->waypoints->GetSpec(i);
			if (!FilterByText(statspec)) continue;

			this->list.push_back(i);
		}
		this->list.RebuildDone();

		NWidgetMatrix *matrix = this->GetWidget<NWidgetMatrix>(WID_BRW_WAYPOINT_MATRIX);
		matrix->SetCount((int)this->list.size());
		matrix->SetClicked(this->UpdateSelection(_cur_waypoint_type));
	}

	uint UpdateSelection(uint type)
	{
		auto found = std::find(std::begin(this->list), std::end(this->list), type);
		if (found != std::end(this->list)) return found - std::begin(this->list);

		/* Selection isn't in the list, default to first */
		if (this->list.empty()) {
			_cur_waypoint_type = 0;
			return -1;
		} else {
			_cur_waypoint_type = this->list.front();
			return 0;
		}
	}

	virtual ~BuildRailWaypointWindow()
	{
		DeleteWindowById(WC_SELECT_STATION, 0);
	}

	void UpdateWidgetSize(int widget, Dimension *size, const Dimension &padding, Dimension *fill, Dimension *resize) override
	{
		switch (widget) {
			case WID_BRW_WAYPOINT_MATRIX:
				/* Two blobs high and three wide. */
				size->width  += resize->width  * 2;
				size->height += resize->height * 1;

				/* Resizing in X direction only at blob size, but at pixel level in Y. */
				resize->height = 1;
				break;

			case WID_BRW_WAYPOINT:
				size->width  = ScaleGUITrad(64) + WidgetDimensions::scaled.fullbevel.Horizontal();
				size->height = ScaleGUITrad(58) + WidgetDimensions::scaled.fullbevel.Vertical();
				break;
		}
	}

	void SetStringParameters(int widget) const override
	{
		if (widget == WID_BRW_NAME) {
			if (!this->list.empty() && IsInsideBS(_cur_waypoint_type, 0, this->waypoints->GetSpecCount())) {
				const StationSpec *statspec = this->waypoints->GetSpec(_cur_waypoint_type);
				if (statspec == nullptr) {
					SetDParam(0, STR_STATION_CLASS_WAYP_WAYPOINT);
				} else {
					SetDParam(0, statspec->name);
				}
			} else {
				SetDParam(0, STR_EMPTY);
			}
		}
	}

	void OnPaint() override
	{
		this->BuildPickerList();
		this->DrawWidgets();
	}

	void DrawWidget(const Rect &r, int widget) const override
	{
		switch (GB(widget, 0, 16)) {
			case WID_BRW_WAYPOINT: {
				uint16_t type = this->list.at(GB(widget, 16, 16));
				const StationSpec *statspec = this->waypoints->GetSpec(type);

				DrawPixelInfo tmp_dpi;
				if (FillDrawPixelInfo(&tmp_dpi, r.left, r.top, r.Width(), r.Height())) {
					AutoRestoreBackup dpi_backup(_cur_dpi, &tmp_dpi);
					int x = (r.Width()  - ScaleSpriteTrad(64)) / 2 + ScaleSpriteTrad(31);
					int y = (r.Height() + ScaleSpriteTrad(58)) / 2 - ScaleSpriteTrad(31);
					DrawWaypointSprite(x, y, type, _cur_railtype);
				}

				if (!IsStationAvailable(statspec)) {
					GfxFillRect(r.Shrink(WidgetDimensions::scaled.bevel), PC_BLACK, FILLRECT_CHECKER);
				}
			}
		}
	}

	void OnClick(Point pt, int widget, int click_count) override
	{
		switch (GB(widget, 0, 16)) {
			case WID_BRW_WAYPOINT: {
				uint16_t sel = GB(widget, 16, 16);
				assert(sel < this->list.size());
				uint16_t type = this->list.at(sel);

				/* Check station availability callback */
				const StationSpec *statspec = this->waypoints->GetSpec(type);
				if (!IsStationAvailable(statspec)) return;

				_cur_waypoint_type = type;
				this->GetWidget<NWidgetMatrix>(WID_BRW_WAYPOINT_MATRIX)->SetClicked(sel);
				if (_settings_client.sound.click_beep) SndPlayFx(SND_15_BEEP);
				this->SetDirty();
				break;
			}
		}
	}

	void OnRealtimeTick(uint delta_ms) override
	{
		CheckRedrawWaypointCoverage(this, false);
	}

	void SelectWaypointSpec(uint16 spec_id)
	{
		for (uint i = 0; i < (uint)this->list.size(); i++) {
			if (this->list[i] == spec_id) {
				this->OnClick({}, WID_BRW_WAYPOINT | (i << 16), 1);
				break;
			}
		}
	}

	void OnInvalidateData(int data = 0, bool gui_scope = true) override
	{
		if (!gui_scope) return;
		this->list.ForceRebuild();
	}

	void OnEditboxChanged(int wid) override
	{
		if (wid == WID_BRW_FILTER) {
			this->string_filter.SetFilterTerm(this->editbox.text.buf);
			this->InvalidateData();
		}
	}
};

/** Nested widget definition for the build NewGRF rail waypoint window */
static const NWidgetPart _nested_build_waypoint_widgets[] = {
	NWidget(NWID_HORIZONTAL),
		NWidget(WWT_CLOSEBOX, COLOUR_DARK_GREEN),
		NWidget(WWT_CAPTION, COLOUR_DARK_GREEN), SetDataTip(STR_WAYPOINT_CAPTION, STR_TOOLTIP_WINDOW_TITLE_DRAG_THIS),
		NWidget(WWT_DEFSIZEBOX, COLOUR_DARK_GREEN),
	EndContainer(),
	NWidget(WWT_PANEL, COLOUR_DARK_GREEN),
		NWidget(WWT_EDITBOX, COLOUR_DARK_GREEN, WID_BRW_FILTER), SetPadding(2), SetResize(1, 0), SetFill(1, 0), SetDataTip(STR_LIST_FILTER_OSKTITLE, STR_LIST_FILTER_TOOLTIP),
	EndContainer(),
	NWidget(NWID_HORIZONTAL),
		NWidget(WWT_PANEL, COLOUR_DARK_GREEN), SetScrollbar(WID_BRW_SCROLL),
			NWidget(NWID_MATRIX, COLOUR_DARK_GREEN, WID_BRW_WAYPOINT_MATRIX), SetPIP(0, 2, 0),  SetPadding(3), SetScrollbar(WID_BRW_SCROLL),
				NWidget(WWT_PANEL, COLOUR_GREY, WID_BRW_WAYPOINT), SetDataTip(0x0, STR_WAYPOINT_GRAPHICS_TOOLTIP), SetScrollbar(WID_BRW_SCROLL), EndContainer(),
			EndContainer(),
		EndContainer(),
		NWidget(NWID_VSCROLLBAR, COLOUR_DARK_GREEN, WID_BRW_SCROLL),
	EndContainer(),
	NWidget(NWID_HORIZONTAL),
		NWidget(WWT_PANEL, COLOUR_DARK_GREEN),
			NWidget(WWT_TEXT, COLOUR_DARK_GREEN, WID_BRW_NAME), SetPadding(2), SetResize(1, 0), SetFill(1, 0), SetDataTip(STR_JUST_STRING, STR_NULL), SetTextStyle(TC_ORANGE), SetAlignment(SA_CENTER),
		EndContainer(),
		NWidget(WWT_RESIZEBOX, COLOUR_DARK_GREEN),
	EndContainer(),
};

static WindowDesc _build_waypoint_desc(
	WDP_AUTO, "build_waypoint", 0, 0,
	WC_BUILD_WAYPOINT, WC_BUILD_TOOLBAR,
	WDF_CONSTRUCTION,
	_nested_build_waypoint_widgets, lengthof(_nested_build_waypoint_widgets)
);

static void ShowBuildWaypointPicker(Window *parent)
{
	new BuildRailWaypointWindow(&_build_waypoint_desc, parent);
}

/**
 * Initialize rail building GUI settings
 */
void InitializeRailGui()
{
	_build_depot_direction = DIAGDIR_NW;
	_railstation.station_class = StationClassID::STAT_CLASS_DFLT;
}

/**
 * Re-initialize rail-build toolbar after toggling support for electric trains
 * @param disable Boolean whether electric trains are disabled (removed from the game)
 */
void ReinitGuiAfterToggleElrail(bool disable)
{
	extern RailType _last_built_railtype;
	if (disable && _last_built_railtype == RAILTYPE_ELECTRIC) {
		_last_built_railtype = _cur_railtype = RAILTYPE_RAIL;
		BuildRailToolbarWindow *w = dynamic_cast<BuildRailToolbarWindow *>(FindWindowById(WC_BUILD_TOOLBAR, TRANSPORT_RAIL));
		if (w != nullptr) w->ModifyRailType(_cur_railtype);
	}
	MarkWholeScreenDirty();
}

/** Set the initial (default) railtype to use */
static void SetDefaultRailGui()
{
	if (_local_company == COMPANY_SPECTATOR || !Company::IsValidID(_local_company)) return;

	extern RailType _last_built_railtype;
	RailType rt;
	switch (_settings_client.gui.default_rail_type) {
		case 2: {
			/* Find the most used rail type */
			uint count[RAILTYPE_END];
			memset(count, 0, sizeof(count));
			for (TileIndex t = 0; t < MapSize(); t++) {
				if (IsTileType(t, MP_RAILWAY) || IsLevelCrossingTile(t) || HasStationTileRail(t) ||
						(IsTileType(t, MP_TUNNELBRIDGE) && GetTunnelBridgeTransportType(t) == TRANSPORT_RAIL)) {
					count[GetRailType(t)]++;
				}
			}

			rt = static_cast<RailType>(std::max_element(count + RAILTYPE_BEGIN, count + RAILTYPE_END) - count);
			if (count[rt] > 0) break;

			/* No rail, just get the first available one */
			FALLTHROUGH;
		}
		case 0: {
			/* Use first available type */
			std::vector<RailType>::const_iterator it = std::find_if(_sorted_railtypes.begin(), _sorted_railtypes.end(),
					[](RailType r){ return HasRailtypeAvail(_local_company, r); });
			rt = it != _sorted_railtypes.end() ? *it : RAILTYPE_BEGIN;
			break;
		}
		case 1: {
			/* Use last available type */
			std::vector<RailType>::const_reverse_iterator it = std::find_if(_sorted_railtypes.rbegin(), _sorted_railtypes.rend(),
					[](RailType r){ return HasRailtypeAvail(_local_company, r); });
			rt = it != _sorted_railtypes.rend() ? *it : RAILTYPE_BEGIN;
			break;
		}
		default:
			NOT_REACHED();
	}

	_last_built_railtype = _cur_railtype = rt;
	BuildRailToolbarWindow *w = dynamic_cast<BuildRailToolbarWindow *>(FindWindowById(WC_BUILD_TOOLBAR, TRANSPORT_RAIL));
	if (w != nullptr) w->ModifyRailType(_cur_railtype);
}

/**
 * Updates the current signal variant used in the signal GUI
 * to the one adequate to current year.
 * @param new_value needed to be called when a setting changes
 */
void ResetSignalVariant(int32 new_value)
{
	SignalVariant new_variant = (_cur_year < _settings_client.gui.semaphore_build_before ? SIG_SEMAPHORE : SIG_ELECTRIC);

	if (new_variant != _cur_signal_variant) {
		Window *w = FindWindowById(WC_BUILD_SIGNAL, 0);
		if (w != nullptr) {
			w->SetDirty();
			w->RaiseWidget((_cur_signal_variant == SIG_ELECTRIC ? WID_BS_ELECTRIC_NORM : WID_BS_SEMAPHORE_NORM) + _cur_signal_button);
		}
		_cur_signal_variant = new_variant;
	}
}

/**
 * Resets the rail GUI - sets default railtype to build
 * and resets the signal GUI
 */
void InitializeRailGUI()
{
	SetDefaultRailGui();

	_convert_signal_button = false;
	_trace_restrict_button = false;
	_program_signal_button = false;
	_cur_signal_type   = GetDefaultSignalType();
	_cur_signal_button =
		_cur_signal_type == SIGTYPE_PROG ? 4 :
		_cur_signal_type == SIGTYPE_PBS ? 5 :
		_cur_signal_type == SIGTYPE_PBS_ONEWAY ? 6 :
		_cur_signal_type == SIGTYPE_NO_ENTRY ? 7 : _cur_signal_type;
	ResetSignalVariant();
}

/**
 * Create a drop down list for all the rail types of the local company.
 * @param for_replacement Whether this list is for the replacement window.
 * @param all_option Whether to add an 'all types' item.
 * @return The populated and sorted #DropDownList.
 */
DropDownList GetRailTypeDropDownList(bool for_replacement, bool all_option)
{
	RailTypes used_railtypes;
	RailTypes avail_railtypes;

	const Company *c = Company::Get(_local_company);

	/* Find the used railtypes. */
	if (for_replacement) {
		avail_railtypes = GetCompanyRailtypes(c->index, false);
		used_railtypes  = GetRailTypes(false);
	} else {
		avail_railtypes = c->avail_railtypes;
		used_railtypes  = GetRailTypes(true);
	}

	DropDownList list;

	if (all_option) {
		list.emplace_back(new DropDownListStringItem(STR_REPLACE_ALL_RAILTYPE, INVALID_RAILTYPE, false));
	}

	Dimension d = { 0, 0 };
	/* Get largest icon size, to ensure text is aligned on each menu item. */
	if (!for_replacement) {
		for (const auto &rt : _sorted_railtypes) {
			if (!HasBit(used_railtypes, rt)) continue;
			const RailtypeInfo *rti = GetRailTypeInfo(rt);
			d = maxdim(d, GetSpriteSize(rti->gui_sprites.build_x_rail));
		}
	}

	for (const auto &rt : _sorted_railtypes) {
		/* If it's not used ever, don't show it to the user. */
		if (!HasBit(used_railtypes, rt)) continue;

		const RailtypeInfo *rti = GetRailTypeInfo(rt);

		StringID str = for_replacement ? rti->strings.replace_text : (rti->max_speed > 0 ? STR_TOOLBAR_RAILTYPE_VELOCITY : STR_JUST_STRING);
		DropDownListParamStringItem *item;
		if (for_replacement) {
			item = new DropDownListParamStringItem(str, rt, !HasBit(avail_railtypes, rt));
		} else {
			DropDownListIconItem *iconitem = new DropDownListIconItem(rti->gui_sprites.build_x_rail, PAL_NONE, str, rt, !HasBit(avail_railtypes, rt));
			iconitem->SetDimension(d);
			item = iconitem;
		}
		item->SetParam(0, rti->strings.menu_text);
		item->SetParam(1, rti->max_speed);
		list.emplace_back(item);
	}

	if (list.size() == 0) {
		/* Empty dropdowns are not allowed */
		list.emplace_back(new DropDownListStringItem(STR_NONE, INVALID_RAILTYPE, true));
	}

	return list;
}

void ShowBuildRailStationPickerAndSelect(StationType station_type, const StationSpec *spec)
{
	if (!IsStationAvailable(spec)) return;

	StationClassID class_id;
	if (spec != nullptr) {
		if ((spec->cls_id == STAT_CLASS_WAYP) != (station_type == STATION_WAYPOINT)) return;
		class_id = spec->cls_id;
	} else {
		class_id = (station_type == STATION_ROADWAYPOINT) ? STAT_CLASS_WAYP : STAT_CLASS_DFLT;
	}

	int spec_id = -1;
	const StationClass *stclass = StationClass::Get(class_id);
	for (int i = 0; i < (int)stclass->GetSpecCount(); i++) {
		if (stclass->GetSpec(i) == spec) {
			spec_id = i;
		}
	}
	if (spec_id < 0) return;


	Window *w = FindWindowById(WC_BUILD_TOOLBAR, TRANSPORT_RAIL);
	if (w == nullptr) {
		extern RailType _last_built_railtype;
		w = ShowBuildRailToolbar(_last_built_railtype);
	}
	if (w == nullptr) return;

	auto trigger_widget = [&](int widget) {
		if (!w->IsWidgetLowered(widget)) {
			w->OnHotkey(widget);
		}
	};

	if (station_type == STATION_WAYPOINT) {
		trigger_widget(WID_RAT_BUILD_WAYPOINT);

		BuildRailWaypointWindow *waypoint_window = dynamic_cast<BuildRailWaypointWindow *>(FindWindowById(WC_BUILD_WAYPOINT, TRANSPORT_RAIL));
		if (waypoint_window != nullptr) waypoint_window->SelectWaypointSpec((uint16)spec_id);
	} else {
		trigger_widget(WID_RAT_BUILD_STATION);

		BuildRailStationWindow *station_window = dynamic_cast<BuildRailStationWindow *>(FindWindowById(WC_BUILD_STATION, TRANSPORT_RAIL));
		if (station_window != nullptr) station_window->SelectClassAndSpec(class_id, spec_id);
	}
}<|MERGE_RESOLUTION|>--- conflicted
+++ resolved
@@ -1305,18 +1305,7 @@
 		} else {
 			/* Check if the previously selected station class is not available anymore as a
 			 * result of starting a new game without the corresponding NewGRF. */
-<<<<<<< HEAD
-			bool available = false;
-			for (uint i = 0; StationClass::IsClassIDValid((StationClassID)i); ++i) {
-				if ((StationClassID)i == _railstation.station_class) {
-					available = true;
-					break;
-				}
-			}
-
-=======
 			bool available = _railstation.station_class < StationClass::GetClassCount();
->>>>>>> 91e140c7
 			this->SelectOtherClass(available ? _railstation.station_class : StationClassID::STAT_CLASS_DFLT);
 		}
 	}
@@ -1676,28 +1665,10 @@
 				break;
 
 			case WID_BRAS_NEWST_LIST: {
-<<<<<<< HEAD
-				int y = this->vscroll->GetScrolledRowFromWidget(pt.y, this, WID_BRAS_NEWST_LIST);
-				if (y >= (int)this->station_classes.size()) return;
-				StationClassID station_class_id = this->station_classes[y];
-				this->SelectClass(station_class_id);
-=======
 				auto it = this->vscroll->GetScrolledItemFromWidget(this->station_classes, pt.y, this, WID_BRAS_NEWST_LIST);
 				if (it == this->station_classes.end()) return;
 				StationClassID station_class_id = *it;
-				if (_railstation.station_class != station_class_id) {
-					StationClass *station_class = StationClass::Get(station_class_id);
-					_railstation.station_class = station_class_id;
-					_railstation.station_count = station_class->GetSpecCount();
-					_railstation.station_type  = 0;
-
-					this->CheckSelectedSize(station_class->GetSpec(_railstation.station_type));
-
-					NWidgetMatrix *matrix = this->GetWidget<NWidgetMatrix>(WID_BRAS_MATRIX);
-					matrix->SetCount(_railstation.station_count);
-					matrix->SetClicked(_railstation.station_type);
-				}
->>>>>>> 91e140c7
+				this->SelectClass(station_class_id);
 				if (_settings_client.sound.click_beep) SndPlayFx(SND_15_BEEP);
 				this->SetDirty();
 				DeleteWindowById(WC_SELECT_STATION, 0);
