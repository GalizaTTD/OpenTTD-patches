--- conflicted
+++ resolved
@@ -114,8 +114,7 @@
 	uint32_t GetRandomBits() const override;
 	uint32_t GetTriggers() const override;
 
-<<<<<<< HEAD
-	uint32_t GetVariable(uint16_t variable, uint32_t parameter, GetVariableExtra *extra) const override;
+	uint32_t GetVariable(uint16_t variable, uint32_t parameter, GetVariableExtra &extra) const override;
 
 private:
 	enum class NearbyRoadStopInfoMode {
@@ -124,9 +123,6 @@
 		V2,
 	};
 	uint32_t GetNearbyRoadStopsInfo(uint32_t parameter, NearbyRoadStopInfoMode mode) const;
-=======
-	uint32_t GetVariable(uint8_t variable, [[maybe_unused]] uint32_t parameter, bool &available) const override;
->>>>>>> 5bc3723b
 };
 
 /** Road stop resolver. */
