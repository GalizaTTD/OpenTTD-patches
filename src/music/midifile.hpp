/*
 * This file is part of OpenTTD.
 * OpenTTD is free software; you can redistribute it and/or modify it under the terms of the GNU General Public License as published by the Free Software Foundation, version 2.
 * OpenTTD is distributed in the hope that it will be useful, but WITHOUT ANY WARRANTY; without even the implied warranty of MERCHANTABILITY or FITNESS FOR A PARTICULAR PURPOSE.
 * See the GNU General Public License for more details. You should have received a copy of the GNU General Public License along with OpenTTD. If not, see <http://www.gnu.org/licenses/>.
 */

/* @file midifile.hpp Parser for standard MIDI files */

#ifndef MUSIC_MIDIFILE_HPP
#define MUSIC_MIDIFILE_HPP

#include "../stdafx.h"
#include "../fileio_type.h"
#include "midi.h"
#include <vector>
#include <string>

struct MusicSongInfo;

struct MidiFile {
	struct DataBlock {
		uint32_t ticktime;         ///< tick number since start of file this block should be triggered at
		uint32_t realtime = 0;     ///< real-time (microseconds) since start of file this block should be triggered at
		std::vector<uint8_t> data; ///< raw midi data contained in block
		DataBlock(uint32_t _ticktime = 0) : ticktime(_ticktime) { }
	};
	struct TempoChange {
		uint32_t ticktime; ///< tick number since start of file this tempo change occurs at
		uint32_t tempo;    ///< new tempo in microseconds per tick
		TempoChange(uint32_t _ticktime, uint32_t _tempo) : ticktime(_ticktime), tempo(_tempo) { }
	};

	std::vector<DataBlock> blocks;   ///< sequential time-annotated data of file, merged to a single track
	std::vector<TempoChange> tempos; ///< list of tempo changes in file
	uint16_t tickdiv;                ///< ticks per quarter note

	MidiFile();
	~MidiFile();

	bool LoadFile(const char *filename);
	bool LoadMpsData(const uint8_t *data, size_t length);
	bool LoadSong(const MusicSongInfo &song);
	void MoveFrom(MidiFile &other);

	bool WriteSMF(const char *filename);

	static std::string GetSMFFile(const MusicSongInfo &song);
<<<<<<< HEAD
	static bool ReadSMFHeader(const char *filename, SMFHeader &header);
	static bool ReadSMFHeader(FILE *file, SMFHeader &header);
=======
	static bool ReadSMFHeader(const std::string &filename, SMFHeader &header);
	static bool ReadSMFHeader(FileHandle &file, SMFHeader &header);
>>>>>>> c813b2b4
};

#endif /* MUSIC_MIDIFILE_HPP */<|MERGE_RESOLUTION|>--- conflicted
+++ resolved
@@ -46,13 +46,8 @@
 	bool WriteSMF(const char *filename);
 
 	static std::string GetSMFFile(const MusicSongInfo &song);
-<<<<<<< HEAD
 	static bool ReadSMFHeader(const char *filename, SMFHeader &header);
-	static bool ReadSMFHeader(FILE *file, SMFHeader &header);
-=======
-	static bool ReadSMFHeader(const std::string &filename, SMFHeader &header);
 	static bool ReadSMFHeader(FileHandle &file, SMFHeader &header);
->>>>>>> c813b2b4
 };
 
 #endif /* MUSIC_MIDIFILE_HPP */