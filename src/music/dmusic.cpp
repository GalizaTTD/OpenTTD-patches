/*
 * This file is part of OpenTTD.
 * OpenTTD is free software; you can redistribute it and/or modify it under the terms of the GNU General Public License as published by the Free Software Foundation, version 2.
 * OpenTTD is distributed in the hope that it will be useful, but WITHOUT ANY WARRANTY; without even the implied warranty of MERCHANTABILITY or FITNESS FOR A PARTICULAR PURPOSE.
 * See the GNU General Public License for more details. You should have received a copy of the GNU General Public License along with OpenTTD. If not, see <http://www.gnu.org/licenses/>.
 */

/** @file dmusic.cpp Playing music via DirectMusic. */

#define INITGUID
#include "../stdafx.h"
#ifdef WIN32_LEAN_AND_MEAN
#	undef WIN32_LEAN_AND_MEAN // Don't exclude rarely-used stuff from Windows headers
#endif
#include "../debug.h"
#include "../os/windows/win32.h"
#include "../core/mem_func.hpp"
#include "../thread.h"
#include "../fileio_func.h"
#include "../base_media_base.h"
#include "dmusic.h"
#include "midifile.hpp"
#include "midi.h"

#include <windows.h>
#include <dmksctrl.h>
#include <dmusicc.h>
#include <mutex>

#include "../safeguards.h"

#if defined(_MSC_VER)
#	pragma comment(lib, "ole32.lib")
#endif /* defined(_MSC_VER) */

static const int MS_TO_REFTIME = 1000 * 10; ///< DirectMusic time base is 100 ns.
static const int MIDITIME_TO_REFTIME = 10;  ///< Time base of the midi file reader is 1 us.


#define FOURCC_INFO  mmioFOURCC('I', 'N', 'F', 'O')
#define FOURCC_fmt   mmioFOURCC('f', 'm', 't', ' ')
#define FOURCC_data  mmioFOURCC('d', 'a', 't', 'a')

/** A DLS file. */
struct DLSFile {
	/** An instrument region maps a note range to wave data. */
	struct DLSRegion {
		RGNHEADER hdr;
		WAVELINK wave;
		WSMPL wave_sample;

		std::vector<WLOOP> wave_loops;
		std::vector<CONNECTION> articulators;
	};

	/** Instrument definition read from a DLS file. */
	struct DLSInstrument {
		INSTHEADER hdr;

		std::vector<CONNECTION> articulators;
		std::vector<DLSRegion> regions;
	};

	/** Wave data definition from a DLS file. */
	struct DLSWave {
		long file_offset;

		PCMWAVEFORMAT fmt;
		std::vector<BYTE> data;

		WSMPL wave_sample;
		std::vector<WLOOP> wave_loops;

		bool operator ==(long offset) const
		{
			return this->file_offset == offset;
		}
	};

	std::vector<DLSInstrument> instruments;
	std::vector<POOLCUE> pool_cues;
	std::vector<DLSWave> waves;

	/** Try loading a DLS file into memory. */
	bool LoadFile(const wchar_t *file);

private:
	/** Load an articulation structure from a DLS file. */
	bool ReadDLSArticulation(FILE *f, DWORD list_length, std::vector<CONNECTION> &out);
	/** Load a list of regions from a DLS file. */
	bool ReadDLSRegionList(FILE *f, DWORD list_length, DLSInstrument &instrument);
	/** Load a single region from a DLS file. */
	bool ReadDLSRegion(FILE *f, DWORD list_length, std::vector<DLSRegion> &out);
	/** Load a list of instruments from a DLS file. */
	bool ReadDLSInstrumentList(FILE *f, DWORD list_length);
	/** Load a single instrument from a DLS file. */
	bool ReadDLSInstrument(FILE *f, DWORD list_length);
	/** Load a list of waves from a DLS file. */
	bool ReadDLSWaveList(FILE *f, DWORD list_length);
	/** Load a single wave from a DLS file. */
	bool ReadDLSWave(FILE *f, DWORD list_length, long offset);
};

/** A RIFF chunk header. */
PACK_N(struct ChunkHeader {
	FOURCC type;  ///< Chunk type.
	DWORD length; ///< Length of the chunk, not including the chunk header itself.
}, 2);

/** Buffer format for a DLS wave download. */
PACK_N(struct WAVE_DOWNLOAD {
	DMUS_DOWNLOADINFO   dlInfo;
	ULONG               ulOffsetTable[2];
	DMUS_WAVE           dmWave;
	DMUS_WAVEDATA       dmWaveData;
}, 2);

struct PlaybackSegment {
	uint32_t start, end;
	size_t start_block;
	bool loop;
};

struct DMusicPlayback {
	bool shutdown;    ///< flag to indicate playback thread shutdown
	bool playing;     ///< flag indicating that playback is active
	bool do_start;    ///< flag for starting playback of next_file at next opportunity
	bool do_stop;     ///< flag for stopping playback at next opportunity

	int preload_time; ///< preload time for music blocks.
	uint8_t new_volume; ///< volume setting to change to

	MidiFile next_file;           ///< upcoming file to play
	PlaybackSegment next_segment; ///< segment info for upcoming file

	/** Handle to our worker thread. */
	std::thread dmusic_thread;
	/** Event to signal the thread that it should look at a state change. */
	HANDLE thread_event = nullptr;
	/** Lock access to playback data that is not thread-safe. */
	std::mutex thread_mutex;

	void StopThread()
	{
		if (this->dmusic_thread.joinable()) {
			this->shutdown = true;
			SetEvent(this->thread_event);
			this->dmusic_thread.join();
		}
	}

	~DMusicPlayback()
	{
		this->StopThread();
	}
};
static DMusicPlayback _playback;

/** The direct music object manages buffers and ports. */
static IDirectMusic *_music = nullptr;
/** The port object lets us send MIDI data to the synthesizer. */
static IDirectMusicPort *_port = nullptr;
/** The buffer object collects the data to sent. */
static IDirectMusicBuffer *_buffer = nullptr;
/** List of downloaded DLS instruments. */
static std::vector<IDirectMusicDownload *> _dls_downloads;


static FMusicDriver_DMusic iFMusicDriver_DMusic;


bool DLSFile::ReadDLSArticulation(FILE *f, DWORD list_length, std::vector<CONNECTION> &out)
{
	while (list_length > 0) {
		ChunkHeader chunk;
		if (fread(&chunk, sizeof(chunk), 1, f) != 1) return false;
		list_length -= chunk.length + sizeof(chunk);

		if (chunk.type == FOURCC_ART1) {
			CONNECTIONLIST conns;
			if (fread(&conns, sizeof(conns), 1, f) != 1) return false;
			fseek(f, conns.cbSize - sizeof(conns), SEEK_CUR);

			/* Read all defined articulations. */
			for (ULONG i = 0; i < conns.cConnections; i++) {
				CONNECTION con;
				if (fread(&con, sizeof(con), 1, f) != 1) return false;
				out.push_back(con);
			}
		} else {
			fseek(f, chunk.length, SEEK_CUR);
		}
	}

	return true;
}

bool DLSFile::ReadDLSRegion(FILE *f, DWORD list_length, std::vector<DLSRegion> &out)
{
	out.push_back(DLSRegion());
	DLSRegion &region = out.back();

	/* Set default values. */
	region.wave_sample.cbSize = 0;

	while (list_length > 0) {
		ChunkHeader chunk;
		if (fread(&chunk, sizeof(chunk), 1, f) != 1) return false;
		list_length -= chunk.length + sizeof(chunk);

		if (chunk.type == FOURCC_LIST) {
			/* Unwrap list header. */
			if (fread(&chunk.type, sizeof(chunk.type), 1, f) != 1) return false;
			chunk.length -= sizeof(chunk.type);
		}

		switch (chunk.type) {
			case FOURCC_RGNH:
				if (fread(&region.hdr, sizeof(region.hdr), 1, f) != 1) return false;
				break;

			case FOURCC_WSMP:
				if (fread(&region.wave_sample, sizeof(region.wave_sample), 1, f) != 1) return false;
				fseek(f, region.wave_sample.cbSize - sizeof(region.wave_sample), SEEK_CUR);

				/* Read all defined sample loops. */
				for (ULONG i = 0; i < region.wave_sample.cSampleLoops; i++) {
					WLOOP loop;
					if (fread(&loop, sizeof(loop), 1, f) != 1) return false;
					region.wave_loops.push_back(loop);
				}
				break;

			case FOURCC_WLNK:
				if (fread(&region.wave, sizeof(region.wave), 1, f) != 1) return false;
				break;

			case FOURCC_LART: // List chunk
				if (!this->ReadDLSArticulation(f, chunk.length, region.articulators)) return false;
				break;

			case FOURCC_INFO:
				/* We don't care about info stuff. */
				fseek(f, chunk.length, SEEK_CUR);
				break;

			default:
				DEBUG(driver, 7, "DLS: Ignoring unknown chunk %c%c%c%c", (char)(chunk.type & 0xFF), (char)((chunk.type >> 8) & 0xFF), (char)((chunk.type >> 16) & 0xFF), (char)((chunk.type >> 24) & 0xFF));
				fseek(f, chunk.length, SEEK_CUR);
				break;
		}
	}

	return true;
}

bool DLSFile::ReadDLSRegionList(FILE *f, DWORD list_length, DLSInstrument &instrument)
{
	while (list_length > 0) {
		ChunkHeader chunk;
		if (fread(&chunk, sizeof(chunk), 1, f) != 1) return false;
		list_length -= chunk.length + sizeof(chunk);

		if (chunk.type == FOURCC_LIST) {
			FOURCC list_type;
			if (fread(&list_type, sizeof(list_type), 1, f) != 1) return false;

			if (list_type == FOURCC_RGN) {
				this->ReadDLSRegion(f, chunk.length - sizeof(list_type), instrument.regions);
			} else {
				DEBUG(driver, 7, "DLS: Ignoring unknown list chunk of type %c%c%c%c", (char)(list_type & 0xFF), (char)((list_type >> 8) & 0xFF), (char)((list_type >> 16) & 0xFF), (char)((list_type >> 24) & 0xFF));
				fseek(f, chunk.length - sizeof(list_type), SEEK_CUR);
			}
		} else {
			DEBUG(driver, 7, "DLS: Ignoring chunk %c%c%c%c", (char)(chunk.type & 0xFF), (char)((chunk.type >> 8) & 0xFF), (char)((chunk.type >> 16) & 0xFF), (char)((chunk.type >> 24) & 0xFF));
			fseek(f, chunk.length, SEEK_CUR);
		}
	}

	return true;
}

bool DLSFile::ReadDLSInstrument(FILE *f, DWORD list_length)
{
	this->instruments.push_back(DLSInstrument());
	DLSInstrument &instrument = this->instruments.back();

	while (list_length > 0) {
		ChunkHeader chunk;
		if (fread(&chunk, sizeof(chunk), 1, f) != 1) return false;
		list_length -= chunk.length + sizeof(chunk);

		if (chunk.type == FOURCC_LIST) {
			/* Unwrap list header. */
			if (fread(&chunk.type, sizeof(chunk.type), 1, f) != 1) return false;
			chunk.length -= sizeof(chunk.type);
		}

		switch (chunk.type) {
			case FOURCC_INSH:
				if (fread(&instrument.hdr, sizeof(instrument.hdr), 1, f) != 1) return false;
				break;

			case FOURCC_LART: // List chunk
				if (!this->ReadDLSArticulation(f, chunk.length, instrument.articulators)) return false;
				break;

			case FOURCC_LRGN: // List chunk
				if (!this->ReadDLSRegionList(f, chunk.length, instrument)) return false;
				break;

			case FOURCC_INFO:
				/* We don't care about info stuff. */
				fseek(f, chunk.length, SEEK_CUR);
				break;

			default:
				DEBUG(driver, 7, "DLS: Ignoring unknown chunk %c%c%c%c", (char)(chunk.type & 0xFF), (char)((chunk.type >> 8) & 0xFF), (char)((chunk.type >> 16) & 0xFF), (char)((chunk.type >> 24) & 0xFF));
				fseek(f, chunk.length, SEEK_CUR);
				break;
		}
	}

	return true;
}

bool DLSFile::ReadDLSInstrumentList(FILE *f, DWORD list_length)
{
	while (list_length > 0) {
		ChunkHeader chunk;
		if (fread(&chunk, sizeof(chunk), 1, f) != 1) return false;
		list_length -= chunk.length + sizeof(chunk);

		if (chunk.type == FOURCC_LIST) {
			FOURCC list_type;
			if (fread(&list_type, sizeof(list_type), 1, f) != 1) return false;

			if (list_type == FOURCC_INS) {
				DEBUG(driver, 6, "DLS: Reading instrument %d", (int)instruments.size());

				if (!this->ReadDLSInstrument(f, chunk.length - sizeof(list_type))) return false;
			} else {
				DEBUG(driver, 7, "DLS: Ignoring unknown list chunk of type %c%c%c%c", (char)(list_type & 0xFF), (char)((list_type >> 8) & 0xFF), (char)((list_type >> 16) & 0xFF), (char)((list_type >> 24) & 0xFF));
				fseek(f, chunk.length - sizeof(list_type), SEEK_CUR);
			}
		} else {
			DEBUG(driver, 7, "DLS: Ignoring chunk %c%c%c%c", (char)(chunk.type & 0xFF), (char)((chunk.type >> 8) & 0xFF), (char)((chunk.type >> 16) & 0xFF), (char)((chunk.type >> 24) & 0xFF));
			fseek(f, chunk.length, SEEK_CUR);
		}
	}

	return true;
}

bool DLSFile::ReadDLSWave(FILE *f, DWORD list_length, long offset)
{
	this->waves.push_back(DLSWave());
	DLSWave &wave = this->waves.back();

	/* Set default values. */
	MemSetT(&wave.wave_sample, 0);
	wave.wave_sample.cbSize = sizeof(WSMPL);
	wave.wave_sample.usUnityNote = 60;
	wave.file_offset = offset; // Store file offset so we can resolve the wave pool table later on.

	while (list_length > 0) {
		ChunkHeader chunk;
		if (fread(&chunk, sizeof(chunk), 1, f) != 1) return false;
		list_length -= chunk.length + sizeof(chunk);

		if (chunk.type == FOURCC_LIST) {
			/* Unwrap list header. */
			if (fread(&chunk.type, sizeof(chunk.type), 1, f) != 1) return false;
			chunk.length -= sizeof(chunk.type);
		}

		switch (chunk.type) {
			case FOURCC_fmt:
				if (fread(&wave.fmt, sizeof(wave.fmt), 1, f) != 1) return false;
				if (chunk.length > sizeof(wave.fmt)) fseek(f, chunk.length - sizeof(wave.fmt), SEEK_CUR);
				break;

			case FOURCC_WSMP:
				if (fread(&wave.wave_sample, sizeof(wave.wave_sample), 1, f) != 1) return false;
				fseek(f, wave.wave_sample.cbSize - sizeof(wave.wave_sample), SEEK_CUR);

				/* Read all defined sample loops. */
				for (ULONG i = 0; i < wave.wave_sample.cSampleLoops; i++) {
					WLOOP loop;
					if (fread(&loop, sizeof(loop), 1, f) != 1) return false;
					wave.wave_loops.push_back(loop);
				}
				break;

			case FOURCC_data:
				wave.data.resize(chunk.length);
				if (fread(&wave.data[0], sizeof(BYTE), wave.data.size(), f) != wave.data.size()) return false;
				break;

			case FOURCC_INFO:
				/* We don't care about info stuff. */
				fseek(f, chunk.length, SEEK_CUR);
				break;

			default:
				DEBUG(driver, 7, "DLS: Ignoring unknown chunk %c%c%c%c", (char)(chunk.type & 0xFF), (char)((chunk.type >> 8) & 0xFF), (char)((chunk.type >> 16) & 0xFF), (char)((chunk.type >> 24) & 0xFF));
				fseek(f, chunk.length, SEEK_CUR);
				break;
		}
	}

	return true;
}

bool DLSFile::ReadDLSWaveList(FILE *f, DWORD list_length)
{
	long base_offset = ftell(f);

	while (list_length > 0) {
		long chunk_offset = ftell(f);

		ChunkHeader chunk;
		if (fread(&chunk, sizeof(chunk), 1, f) != 1) return false;
		list_length -= chunk.length + sizeof(chunk);

		if (chunk.type == FOURCC_LIST) {
			FOURCC list_type;
			if (fread(&list_type, sizeof(list_type), 1, f) != 1) return false;

			if (list_type == FOURCC_wave) {
				DEBUG(driver, 6, "DLS: Reading wave %d", (int)waves.size());

				if (!this->ReadDLSWave(f, chunk.length - sizeof(list_type), chunk_offset - base_offset)) return false;
			} else {
				DEBUG(driver, 7, "DLS: Ignoring unknown list chunk of type %c%c%c%c", (char)(list_type & 0xFF), (char)((list_type >> 8) & 0xFF), (char)((list_type >> 16) & 0xFF), (char)((list_type >> 24) & 0xFF));
				fseek(f, chunk.length - sizeof(list_type), SEEK_CUR);
			}
		} else {
			DEBUG(driver, 7, "DLS: Ignoring chunk %c%c%c%c", (char)(chunk.type & 0xFF), (char)((chunk.type >> 8) & 0xFF), (char)((chunk.type >> 16) & 0xFF), (char)((chunk.type >> 24) & 0xFF));
			fseek(f, chunk.length, SEEK_CUR);
		}
	}

	return true;
}

bool DLSFile::LoadFile(const wchar_t *file)
{
	DEBUG(driver, 2, "DMusic: Try to load DLS file %s", FS2OTTD(file).c_str());

	FILE *f = _wfopen(file, L"rb");
	if (f == nullptr) return false;

	FileCloser f_scope(f);

	/* Check DLS file header. */
	ChunkHeader hdr;
	FOURCC dls_type;
	if (fread(&hdr, sizeof(hdr), 1, f) != 1) return false;
	if (fread(&dls_type, sizeof(dls_type), 1, f) != 1) return false;
	if (hdr.type != FOURCC_RIFF || dls_type != FOURCC_DLS) return false;

	hdr.length -= sizeof(FOURCC);

	DEBUG(driver, 2, "DMusic: Parsing DLS file");

	DLSHEADER header;
	MemSetT(&header, 0);

	/* Iterate over all chunks in the file. */
	while (hdr.length > 0) {
		ChunkHeader chunk;
		if (fread(&chunk, sizeof(chunk), 1, f) != 1) return false;
		hdr.length -= chunk.length + sizeof(chunk);

		if (chunk.type == FOURCC_LIST) {
			/* Unwrap list header. */
			if (fread(&chunk.type, sizeof(chunk.type), 1, f) != 1) return false;
			chunk.length -= sizeof(chunk.type);
		}

		switch (chunk.type) {
			case FOURCC_COLH:
				if (fread(&header, sizeof(header), 1, f) != 1) return false;
				break;

			case FOURCC_LINS: // List chunk
				if (!this->ReadDLSInstrumentList(f, chunk.length)) return false;
				break;

			case FOURCC_WVPL: // List chunk
				if (!this->ReadDLSWaveList(f, chunk.length)) return false;
				break;

			case FOURCC_PTBL:
				POOLTABLE ptbl;
				if (fread(&ptbl, sizeof(ptbl), 1, f) != 1) return false;
				fseek(f, ptbl.cbSize - sizeof(ptbl), SEEK_CUR);

				/* Read all defined cues. */
				for (ULONG i = 0; i < ptbl.cCues; i++) {
					POOLCUE cue;
					if (fread(&cue, sizeof(cue), 1, f) != 1) return false;
					this->pool_cues.push_back(cue);
				}
				break;

			case FOURCC_INFO:
				/* We don't care about info stuff. */
				fseek(f, chunk.length, SEEK_CUR);
				break;

			default:
				DEBUG(driver, 7, "DLS: Ignoring unknown chunk %c%c%c%c", (char)(chunk.type & 0xFF), (char)((chunk.type >> 8) & 0xFF), (char)((chunk.type >> 16) & 0xFF), (char)((chunk.type >> 24) & 0xFF));
				fseek(f, chunk.length, SEEK_CUR);
				break;
		}
	}

	/* Have we read as many instruments as indicated? */
	if (header.cInstruments != this->instruments.size()) return false;

	/* Resolve wave pool table. */
	for (std::vector<POOLCUE>::iterator cue = this->pool_cues.begin(); cue != this->pool_cues.end(); cue++) {
		std::vector<DLSWave>::iterator w = std::find(this->waves.begin(), this->waves.end(), cue->ulOffset);
		if (w != this->waves.end()) {
			cue->ulOffset = (ULONG)(w - this->waves.begin());
		} else {
			cue->ulOffset = 0;
		}
	}

	return true;
}


static uint8_t ScaleVolume(uint8_t original, uint8_t scale)
{
	return original * scale / 127;
}

static void TransmitChannelMsg(IDirectMusicBuffer *buffer, REFERENCE_TIME rt, uint8_t status, uint8_t p1, uint8_t p2 = 0)
{
	if (buffer->PackStructured(rt, 0, status | (p1 << 8) | (p2 << 16)) == E_OUTOFMEMORY) {
		/* Buffer is full, clear it and try again. */
		_port->PlayBuffer(buffer);
		buffer->Flush();

		buffer->PackStructured(rt, 0, status | (p1 << 8) | (p2 << 16));
	}
}

static void TransmitSysex(IDirectMusicBuffer *buffer, REFERENCE_TIME rt, const uint8_t *&msg_start, size_t &remaining)
{
	/* Find end of message. */
	const uint8_t *msg_end = msg_start;
	while (*msg_end != MIDIST_ENDSYSEX) msg_end++;
	msg_end++; // Also include SysEx end byte.

	if (buffer->PackUnstructured(rt, 0, msg_end - msg_start, const_cast<LPBYTE>(msg_start)) == E_OUTOFMEMORY) {
		/* Buffer is full, clear it and try again. */
		_port->PlayBuffer(buffer);
		buffer->Flush();

		buffer->PackUnstructured(rt, 0, msg_end - msg_start, const_cast<LPBYTE>(msg_start));
	}

	/* Update position in buffer. */
	remaining -= msg_end - msg_start;
	msg_start = msg_end;
}

static void TransmitStandardSysex(IDirectMusicBuffer *buffer, REFERENCE_TIME rt, MidiSysexMessage msg)
{
	size_t length = 0;
	const uint8_t *data = MidiGetStandardSysexMessage(msg, length);
	TransmitSysex(buffer, rt, data, length);
}

/** Transmit 'Note off' messages to all MIDI channels. */
static void TransmitNotesOff(IDirectMusicBuffer *buffer, REFERENCE_TIME block_time, REFERENCE_TIME cur_time)
{
	for (int ch = 0; ch < 16; ch++) {
		TransmitChannelMsg(buffer, block_time + 10, MIDIST_CONTROLLER | ch, MIDICT_MODE_ALLNOTESOFF, 0);
		TransmitChannelMsg(buffer, block_time + 10, MIDIST_CONTROLLER | ch, MIDICT_SUSTAINSW, 0);
		TransmitChannelMsg(buffer, block_time + 10, MIDIST_CONTROLLER | ch, MIDICT_MODE_RESETALLCTRL, 0);
	}

	/* Performing a GM reset stops all sound and resets all parameters. */
	TransmitStandardSysex(buffer, block_time + 20, MidiSysexMessage::ResetGM);
	TransmitStandardSysex(buffer, block_time + 30, MidiSysexMessage::RolandSetReverb);

	/* Explicitly flush buffer to make sure the messages are processed,
	 * as we want sound to stop immediately. */
	_port->PlayBuffer(buffer);
	buffer->Flush();

	/* Wait until message time has passed. */
	Sleep(Clamp((block_time - cur_time) / MS_TO_REFTIME, 5, 1000));
}

static void MidiThreadProc()
{
	DEBUG(driver, 2, "DMusic: Entering playback thread");

	REFERENCE_TIME last_volume_time = 0; // timestamp of the last volume change
	REFERENCE_TIME block_time = 0;       // timestamp of the last block sent to the port
	REFERENCE_TIME playback_start_time;  // timestamp current file began playback
	MidiFile current_file;               // file currently being played from
	PlaybackSegment current_segment;     // segment info for current playback
	size_t current_block = 0;            // next block index to send
	uint8_t current_volume = 0;          // current effective volume setting
	uint8_t channel_volumes[16];         // last seen volume controller values in raw data

	/* Get pointer to the reference clock of our output port. */
	IReferenceClock *clock;
	_port->GetLatencyClock(&clock);

	REFERENCE_TIME cur_time;
	clock->GetTime(&cur_time);

	_port->PlayBuffer(_buffer);
	_buffer->Flush();

	DWORD next_timeout = 1000;
	while (true) {
		/* Wait for a signal from the GUI thread or until the time for the next event has come. */
		DWORD wfso = WaitForSingleObject(_playback.thread_event, next_timeout);

		if (_playback.shutdown) {
			_playback.playing = false;
			break;
		}

		if (_playback.do_stop) {
			DEBUG(driver, 2, "DMusic thread: Stopping playback");

			/* Turn all notes off and wait a bit to allow the messages to be handled. */
			clock->GetTime(&cur_time);
			TransmitNotesOff(_buffer, block_time, cur_time);

			_playback.playing = false;
			_playback.do_stop = false;
			block_time = 0;
			next_timeout = 1000;
			continue;
		}

		if (wfso == WAIT_OBJECT_0) {
			if (_playback.do_start) {
				DEBUG(driver, 2, "DMusic thread: Starting playback");
				{
					/* New scope to limit the time the mutex is locked. */
					std::lock_guard<std::mutex> lock(_playback.thread_mutex);

					current_file.MoveFrom(_playback.next_file);
					std::swap(_playback.next_segment, current_segment);
					current_segment.start_block = 0;
					current_block = 0;
					_playback.playing = true;
					_playback.do_start = false;
				}

				/* Reset playback device between songs. */
				clock->GetTime(&cur_time);
				TransmitNotesOff(_buffer, block_time, cur_time);

				MemSetT<uint8_t>(channel_volumes, 127, lengthof(channel_volumes));
				/* Invalidate current volume. */
				current_volume = UINT8_MAX;
				last_volume_time = 0;

				/* Take the current time plus the preload time as the music start time. */
				clock->GetTime(&playback_start_time);
				playback_start_time += _playback.preload_time * MS_TO_REFTIME;
			}
		}

		if (_playback.playing) {
			/* skip beginning of file? */
			if (current_segment.start > 0 && current_block == 0 && current_segment.start_block == 0) {
				/* find first block after start time and pretend playback started earlier
				 * this is to allow all blocks prior to the actual start to still affect playback,
				 * as they may contain important controller and program changes */
				size_t preload_bytes = 0;
				for (size_t bl = 0; bl < current_file.blocks.size(); bl++) {
					MidiFile::DataBlock &block = current_file.blocks[bl];
					preload_bytes += block.data.size();
					if (block.ticktime >= current_segment.start) {
						if (current_segment.loop) {
							DEBUG(driver, 2, "DMusic: timer: loop from block %d (ticktime %d, realtime %.3f, bytes %d)", (int)bl, (int)block.ticktime, ((int)block.realtime) / 1000.0, (int)preload_bytes);
							current_segment.start_block = bl;
							break;
						} else {
							/* Skip the transmission delay compensation performed in the Win32 MIDI driver.
							 * The DMusic driver will most likely be used with the MS softsynth, which is not subject to transmission delays.
							 */
							DEBUG(driver, 2, "DMusic: timer: start from block %d (ticktime %d, realtime %.3f, bytes %d)", (int)bl, (int)block.ticktime, ((int)block.realtime) / 1000.0, (int)preload_bytes);
							playback_start_time -= block.realtime * MIDITIME_TO_REFTIME;
							break;
						}
					}
				}
			}

			/* Get current playback timestamp. */
			REFERENCE_TIME current_time;
			clock->GetTime(&current_time);

			/* Check for volume change. */
			if (current_volume != _playback.new_volume) {
				if (current_time - last_volume_time > 10 * MS_TO_REFTIME) {
					DEBUG(driver, 2, "DMusic thread: volume change");
					current_volume = _playback.new_volume;
					last_volume_time = current_time;
					for (int ch = 0; ch < 16; ch++) {
						int vol = ScaleVolume(channel_volumes[ch], current_volume);
						TransmitChannelMsg(_buffer, block_time + 1, MIDIST_CONTROLLER | ch, MIDICT_CHANVOLUME, vol);
					}
					_port->PlayBuffer(_buffer);
					_buffer->Flush();
				}
			}

			while (current_block < current_file.blocks.size()) {
				MidiFile::DataBlock &block = current_file.blocks[current_block];

				/* check that block isn't at end-of-song override */
				if (current_segment.end > 0 && block.ticktime >= current_segment.end) {
					if (current_segment.loop) {
						DEBUG(driver, 2, "DMusic thread: Looping song");
						current_block = current_segment.start_block;
						playback_start_time = current_time - current_file.blocks[current_block].realtime * MIDITIME_TO_REFTIME;
					} else {
						_playback.do_stop = true;
					}
					next_timeout = 0;
					break;
				}
				/* check that block is not in the future */
				REFERENCE_TIME playback_time = current_time - playback_start_time;
				if (block.realtime * MIDITIME_TO_REFTIME > playback_time +  3 *_playback.preload_time * MS_TO_REFTIME) {
					/* Stop the thread loop until we are at the preload time of the next block. */
					next_timeout = Clamp(((int64_t)block.realtime * MIDITIME_TO_REFTIME - playback_time) / MS_TO_REFTIME - _playback.preload_time, 0, 1000);
					DEBUG(driver, 9, "DMusic thread: Next event in %lu ms (music %u, ref " OTTD_PRINTF64 ")", next_timeout, block.realtime * MIDITIME_TO_REFTIME, playback_time);
					break;
				}

				/* Timestamp of the current block. */
				block_time = playback_start_time + block.realtime * MIDITIME_TO_REFTIME;
				DEBUG(driver, 9, "DMusic thread: Streaming block " PRINTF_SIZE " (cur=" OTTD_PRINTF64 ", block=" OTTD_PRINTF64 ")", current_block, (long long)(current_time / MS_TO_REFTIME), (long long)(block_time / MS_TO_REFTIME));

				const uint8_t *data = block.data.data();
				size_t remaining = block.data.size();
				uint8_t last_status = 0;
				while (remaining > 0) {
					/* MidiFile ought to have converted everything out of running status,
					 * but handle it anyway just to be safe */
					uint8_t status = data[0];
					if (status & 0x80) {
						last_status = status;
						data++;
						remaining--;
					} else {
						status = last_status;
					}
					switch (status & 0xF0) {
						case MIDIST_PROGCHG:
						case MIDIST_CHANPRESS:
							/* 2 byte channel messages */
							TransmitChannelMsg(_buffer, block_time, status, data[0]);
							data++;
							remaining--;
							break;
						case MIDIST_NOTEOFF:
						case MIDIST_NOTEON:
						case MIDIST_POLYPRESS:
						case MIDIST_PITCHBEND:
							/* 3 byte channel messages */
							TransmitChannelMsg(_buffer, block_time, status, data[0], data[1]);
							data += 2;
							remaining -= 2;
							break;
						case MIDIST_CONTROLLER:
							/* controller change */
							if (data[0] == MIDICT_CHANVOLUME) {
								/* volume controller, adjust for user volume */
								channel_volumes[status & 0x0F] = data[1];
								int vol = ScaleVolume(data[1], current_volume);
								TransmitChannelMsg(_buffer, block_time, status, data[0], vol);
							} else {
								/* handle other controllers normally */
								TransmitChannelMsg(_buffer, block_time, status, data[0], data[1]);
							}
							data += 2;
							remaining -= 2;
							break;
						case 0xF0:
							/* system messages */
							switch (status) {
								case MIDIST_SYSEX: /* system exclusive */
									TransmitSysex(_buffer, block_time, data, remaining);
									break;
								case MIDIST_TC_QFRAME: /* time code quarter frame */
								case MIDIST_SONGSEL: /* song select */
									data++;
									remaining--;
									break;
								case MIDIST_SONGPOSPTR: /* song position pointer */
									data += 2;
									remaining -= 2;
									break;
								default: /* remaining have no data bytes */
									break;
							}
							break;
					}
				}

				current_block++;
			}

			/* Anything in the playback buffer? Send it down the port. */
			DWORD used_buffer = 0;
			_buffer->GetUsedBytes(&used_buffer);
			if (used_buffer > 0) {
				_port->PlayBuffer(_buffer);
				_buffer->Flush();
			}

			/* end? */
			if (current_block == current_file.blocks.size()) {
				if (current_segment.loop) {
					current_block = current_segment.start_block;
					playback_start_time = block_time - current_file.blocks[current_block].realtime * MIDITIME_TO_REFTIME;
				} else {
					_playback.do_stop = true;
				}
				next_timeout = 0;
			}
		}
	}

	DEBUG(driver, 2, "DMusic: Exiting playback thread");

	/* Turn all notes off and wait a bit to allow the messages to be handled by real hardware. */
	clock->GetTime(&cur_time);
	TransmitNotesOff(_buffer, block_time, cur_time);
	Sleep(_playback.preload_time * 4);

	clock->Release();
}

static void * DownloadArticulationData(int base_offset, void *data, const std::vector<CONNECTION> &artic)
{
	DMUS_ARTICULATION2 *art = (DMUS_ARTICULATION2 *)data;
	art->ulArtIdx = base_offset + 1;
	art->ulFirstExtCkIdx = 0;
	art->ulNextArtIdx = 0;

	CONNECTIONLIST *con_list = (CONNECTIONLIST *)(art + 1);
	con_list->cbSize = sizeof(CONNECTIONLIST);
	con_list->cConnections = (ULONG)artic.size();
	MemCpyT((CONNECTION *)(con_list + 1), &artic.front(), artic.size());

	return (CONNECTION *)(con_list + 1) + artic.size();
}

static const char *LoadDefaultDLSFile(const char *user_dls)
{
	DMUS_PORTCAPS caps;
	MemSetT(&caps, 0);
	caps.dwSize = sizeof(DMUS_PORTCAPS);
	_port->GetCaps(&caps);

	/* Nothing to unless it is a synth with instrument download that doesn't come with GM voices by default. */
	if ((caps.dwFlags & (DMUS_PC_DLS | DMUS_PC_DLS2)) != 0 && (caps.dwFlags & DMUS_PC_GMINHARDWARE) == 0) {
		DLSFile dls_file;

		if (user_dls == nullptr) {
			/* Try loading the default GM DLS file stored in the registry. */
			HKEY hkDM;
			if (SUCCEEDED(RegOpenKeyEx(HKEY_LOCAL_MACHINE, L"Software\\Microsoft\\DirectMusic", 0, KEY_READ, &hkDM))) {
				wchar_t dls_path[MAX_PATH];
				DWORD buf_size = sizeof(dls_path); // Buffer size as to be given in bytes!
				if (SUCCEEDED(RegQueryValueEx(hkDM, L"GMFilePath", nullptr, nullptr, (LPBYTE)dls_path, &buf_size))) {
					wchar_t expand_path[MAX_PATH * 2];
					ExpandEnvironmentStrings(dls_path, expand_path, static_cast<DWORD>(std::size(expand_path)));
					if (!dls_file.LoadFile(expand_path)) DEBUG(driver, 1, "Failed to load default GM DLS file from registry");
				}
				RegCloseKey(hkDM);
			}

			/* If we couldn't load the file from the registry, try again at the default install path of the GM DLS file. */
			if (dls_file.instruments.empty()) {
				static const wchar_t *DLS_GM_FILE = L"%windir%\\System32\\drivers\\gm.dls";
				wchar_t path[MAX_PATH];
				ExpandEnvironmentStrings(DLS_GM_FILE, path, static_cast<DWORD>(std::size(path)));

				if (!dls_file.LoadFile(path)) return "Can't load GM DLS collection";
			}
		} else {
			if (!dls_file.LoadFile(OTTD2FS(user_dls).c_str())) return "Can't load GM DLS collection";
		}

		/* Get download port and allocate download IDs. */
		IDirectMusicPortDownload *download_port = nullptr;
		if (FAILED(_port->QueryInterface(IID_IDirectMusicPortDownload, (LPVOID *)&download_port))) return "Can't get download port";

		DWORD dlid_wave = 0, dlid_inst = 0;
		if (FAILED(download_port->GetDLId(&dlid_wave, (DWORD)dls_file.waves.size())) || FAILED(download_port->GetDLId(&dlid_inst, (DWORD)dls_file.instruments.size()))) {
			download_port->Release();
			return "Can't get enough DLS ids";
		}

		DWORD dwAppend = 0;
		download_port->GetAppend(&dwAppend);

		/* Download wave data. */
		for (DWORD i = 0; i < dls_file.waves.size(); i++) {
			IDirectMusicDownload *dl_wave = nullptr;
			if (FAILED(download_port->AllocateBuffer((DWORD)(sizeof(WAVE_DOWNLOAD) + dwAppend * dls_file.waves[i].fmt.wf.nBlockAlign + dls_file.waves[i].data.size()), &dl_wave))) {
				download_port->Release();
				return "Can't allocate wave download buffer";
			}

			WAVE_DOWNLOAD *wave;
			DWORD wave_size = 0;
			if (FAILED(dl_wave->GetBuffer((LPVOID *)&wave, &wave_size))) {
				dl_wave->Release();
				download_port->Release();
				return "Can't get wave download buffer";
			}

			/* Fill download data. */
			MemSetT(wave, 0);
			wave->dlInfo.dwDLType = DMUS_DOWNLOADINFO_WAVE;
			wave->dlInfo.cbSize = wave_size;
			wave->dlInfo.dwDLId = dlid_wave + i;
			wave->dlInfo.dwNumOffsetTableEntries = 2;
			wave->ulOffsetTable[0] = offsetof(WAVE_DOWNLOAD, dmWave);
			wave->ulOffsetTable[1] = offsetof(WAVE_DOWNLOAD, dmWaveData);
			wave->dmWave.ulWaveDataIdx = 1;
			MemCpyT((PCMWAVEFORMAT *)&wave->dmWave.WaveformatEx, &dls_file.waves[i].fmt, 1);
			wave->dmWaveData.cbSize = (DWORD)dls_file.waves[i].data.size();
			MemCpyT(wave->dmWaveData.byData, &dls_file.waves[i].data[0], dls_file.waves[i].data.size());

			_dls_downloads.push_back(dl_wave);
			if (FAILED(download_port->Download(dl_wave))) {
				download_port->Release();
				return "Downloading DLS wave failed";
			}
		}

		/* Download instrument data. */
		for (DWORD i = 0; i < dls_file.instruments.size(); i++) {
			DWORD offsets = 1 + (DWORD)dls_file.instruments[i].regions.size();

			/* Calculate download size for the instrument. */
			size_t i_size = sizeof(DMUS_DOWNLOADINFO) + sizeof(DMUS_INSTRUMENT);
			if (!dls_file.instruments[i].articulators.empty()) {
				/* Articulations are stored as two chunks, one containing meta data and one with the actual articulation data. */
				offsets += 2;
				i_size += sizeof(DMUS_ARTICULATION2) + sizeof(CONNECTIONLIST) + sizeof(CONNECTION) * dls_file.instruments[i].articulators.size();
			}

			for (std::vector<DLSFile::DLSRegion>::iterator rgn = dls_file.instruments[i].regions.begin(); rgn != dls_file.instruments[i].regions.end(); rgn++) {
				if (!rgn->articulators.empty()) {
					offsets += 2;
					i_size += sizeof(DMUS_ARTICULATION2) + sizeof(CONNECTIONLIST) + sizeof(CONNECTION) * rgn->articulators.size();
				}

				/* Region size depends on the number of wave loops. The size of the
				 * declared structure already accounts for one loop. */
				if (rgn->wave_sample.cbSize != 0) {
					i_size += sizeof(DMUS_REGION) - sizeof(DMUS_REGION::WLOOP) + sizeof(WLOOP) * rgn->wave_loops.size();
				} else {
					i_size += sizeof(DMUS_REGION) - sizeof(DMUS_REGION::WLOOP) + sizeof(WLOOP) * dls_file.waves[dls_file.pool_cues[rgn->wave.ulTableIndex].ulOffset].wave_loops.size();
				}
			}

			i_size += offsets * sizeof(ULONG);

			/* Allocate download buffer. */
			IDirectMusicDownload *dl_inst = nullptr;
			if (FAILED(download_port->AllocateBuffer((DWORD)i_size, &dl_inst))) {
				download_port->Release();
				return "Can't allocate instrument download buffer";
			}

			void *instrument;
			DWORD inst_size = 0;
			if (FAILED(dl_inst->GetBuffer((LPVOID *)&instrument, &inst_size))) {
				dl_inst->Release();
				download_port->Release();
				return "Can't get instrument download buffer";
			}
			char *inst_base = (char *)instrument;

			/* Fill download header. */
			DMUS_DOWNLOADINFO *d_info = (DMUS_DOWNLOADINFO *)instrument;
			d_info->dwDLType = DMUS_DOWNLOADINFO_INSTRUMENT2;
			d_info->cbSize = inst_size;
			d_info->dwDLId = dlid_inst + i;
			d_info->dwNumOffsetTableEntries = offsets;
			instrument = d_info + 1;

			/* Download offset table; contains the offsets of all chunks relative to the buffer start. */
			ULONG *offset_table = (ULONG *)instrument;
			instrument = offset_table + offsets;
			int last_offset = 0;

			/* Instrument header. */
			DMUS_INSTRUMENT *inst_data = (DMUS_INSTRUMENT *)instrument;
			MemSetT(inst_data, 0);
			offset_table[last_offset++] = (char *)inst_data - inst_base;
			inst_data->ulPatch = (dls_file.instruments[i].hdr.Locale.ulBank & F_INSTRUMENT_DRUMS) | ((dls_file.instruments[i].hdr.Locale.ulBank & 0x7F7F) << 8) | (dls_file.instruments[i].hdr.Locale.ulInstrument & 0x7F);
			instrument = inst_data + 1;

			/* Write global articulations. */
			if (!dls_file.instruments[i].articulators.empty()) {
				inst_data->ulGlobalArtIdx = last_offset;
				offset_table[last_offset++] = (char *)instrument - inst_base;
				offset_table[last_offset++] = (char *)instrument + sizeof(DMUS_ARTICULATION2) - inst_base;

				instrument = DownloadArticulationData(inst_data->ulGlobalArtIdx, instrument, dls_file.instruments[i].articulators);
				assert((char *)instrument - inst_base <= (ptrdiff_t)inst_size);
			}

			/* Write out regions. */
			inst_data->ulFirstRegionIdx = last_offset;
			for (uint j = 0; j < dls_file.instruments[i].regions.size(); j++) {
				DLSFile::DLSRegion &rgn = dls_file.instruments[i].regions[j];

				DMUS_REGION *inst_region = (DMUS_REGION *)instrument;
				offset_table[last_offset++] = (char *)inst_region - inst_base;
				inst_region->RangeKey = rgn.hdr.RangeKey;
				inst_region->RangeVelocity = rgn.hdr.RangeVelocity;
				inst_region->fusOptions = rgn.hdr.fusOptions;
				inst_region->usKeyGroup = rgn.hdr.usKeyGroup;
				inst_region->ulFirstExtCkIdx = 0;

				ULONG wave_id = dls_file.pool_cues[rgn.wave.ulTableIndex].ulOffset;
				inst_region->WaveLink = rgn.wave;
				inst_region->WaveLink.ulTableIndex = wave_id + dlid_wave;

				/* The wave sample data will be taken from the region, if defined, otherwise from the wave itself. */
				if (rgn.wave_sample.cbSize != 0) {
					inst_region->WSMP = rgn.wave_sample;
					if (!rgn.wave_loops.empty()) MemCpyT(inst_region->WLOOP, &rgn.wave_loops.front(), rgn.wave_loops.size());

					instrument = (char *)(inst_region + 1) - sizeof(DMUS_REGION::WLOOP) + sizeof(WLOOP) * rgn.wave_loops.size();
				} else {
					inst_region->WSMP = rgn.wave_sample;
					if (!dls_file.waves[wave_id].wave_loops.empty()) MemCpyT(inst_region->WLOOP, &dls_file.waves[wave_id].wave_loops.front(), dls_file.waves[wave_id].wave_loops.size());

					instrument = (char *)(inst_region + 1) - sizeof(DMUS_REGION::WLOOP) + sizeof(WLOOP) * dls_file.waves[wave_id].wave_loops.size();
				}

				/* Write local articulator data. */
				if (!rgn.articulators.empty()) {
					inst_region->ulRegionArtIdx = last_offset;
					offset_table[last_offset++] = (char *)instrument - inst_base;
					offset_table[last_offset++] = (char *)instrument + sizeof(DMUS_ARTICULATION2) - inst_base;

					instrument = DownloadArticulationData(inst_region->ulRegionArtIdx, instrument, rgn.articulators);
				} else {
					inst_region->ulRegionArtIdx = 0;
				}
				assert((char *)instrument - inst_base <= (ptrdiff_t)inst_size);

				/* Link to the next region unless this was the last one.*/
				inst_region->ulNextRegionIdx = j < dls_file.instruments[i].regions.size() - 1 ? last_offset : 0;
			}

			_dls_downloads.push_back(dl_inst);
			if (FAILED(download_port->Download(dl_inst))) {
				download_port->Release();
				return "Downloading DLS instrument failed";
			}
		}

		download_port->Release();
	}

	return nullptr;
}


const char *MusicDriver_DMusic::Start(const StringList &parm)
{
	/* Initialize COM */
	if (FAILED(CoInitializeEx(nullptr, COINIT_MULTITHREADED))) return "COM initialization failed";

	/* Create the DirectMusic object */
	if (FAILED(CoCreateInstance(
				CLSID_DirectMusic,
				nullptr,
				CLSCTX_INPROC,
				IID_IDirectMusic,
				(LPVOID*)&_music
			))) {
		return "Failed to create the music object";
	}

	/* Assign sound output device. */
	if (FAILED(_music->SetDirectSound(nullptr, nullptr))) return "Can't set DirectSound interface";

	/* MIDI events need to be send to the synth in time before their playback time
	 * has come. By default, we try send any events at least 50 ms before playback. */
	_playback.preload_time = GetDriverParamInt(parm, "preload", 50);

	int pIdx = GetDriverParamInt(parm, "port", -1);
	if (_debug_driver_level > 0) {
		/* Print all valid output ports. */
		char desc[DMUS_MAX_DESCRIPTION];

		DMUS_PORTCAPS caps;
		MemSetT(&caps, 0);
		caps.dwSize = sizeof(DMUS_PORTCAPS);

		DEBUG(driver, 1, "Detected DirectMusic ports:");
		for (int i = 0; _music->EnumPort(i, &caps) == S_OK; i++) {
			if (caps.dwClass == DMUS_PC_OUTPUTCLASS) {
<<<<<<< HEAD
				DEBUG(driver, 1, " %d: %s%s", i, convert_from_fs(caps.wszDescription, desc, lengthof(desc)), i == pIdx ? " (selected)" : "");
=======
				Debug(driver, 1, " {}: {}{}", i, convert_from_fs(caps.wszDescription, desc), i == pIdx ? " (selected)" : "");
>>>>>>> 9965cd91
			}
		}
	}

	GUID guidPort;
	if (pIdx >= 0) {
		/* Check if the passed port is a valid port. */
		DMUS_PORTCAPS caps;
		MemSetT(&caps, 0);
		caps.dwSize = sizeof(DMUS_PORTCAPS);
		if (FAILED(_music->EnumPort(pIdx, &caps))) return "Supplied port parameter is not a valid port";
		if (caps.dwClass != DMUS_PC_OUTPUTCLASS) return "Supplied port parameter is not an output port";
		guidPort = caps.guidPort;
	} else {
		if (FAILED(_music->GetDefaultPort(&guidPort))) return "Can't query default music port";
	}

	/* Create new port. */
	DMUS_PORTPARAMS params;
	MemSetT(&params, 0);
	params.dwSize = sizeof(DMUS_PORTPARAMS);
	params.dwValidParams = DMUS_PORTPARAMS_CHANNELGROUPS;
	params.dwChannelGroups = 1;
	if (FAILED(_music->CreatePort(guidPort, &params, &_port, nullptr))) return "Failed to create port";
	/* Activate port. */
	if (FAILED(_port->Activate(TRUE))) return "Failed to activate port";

	/* Create playback buffer. */
	DMUS_BUFFERDESC desc;
	MemSetT(&desc, 0);
	desc.dwSize = sizeof(DMUS_BUFFERDESC);
	desc.guidBufferFormat = KSDATAFORMAT_SUBTYPE_DIRECTMUSIC;
	desc.cbBuffer = 1024;
	if (FAILED(_music->CreateMusicBuffer(&desc, &_buffer, nullptr))) return "Failed to create music buffer";

	/* On soft-synths (e.g. the default DirectMusic one), we might need to load a wavetable set to get music. */
	const char *dls = LoadDefaultDLSFile(GetDriverParam(parm, "dls"));
	if (dls != nullptr) return dls;

	/* Create playback thread and synchronization primitives. */
	_playback.thread_event = CreateEvent(nullptr, FALSE, FALSE, nullptr);
	if (_playback.thread_event == nullptr) return "Can't create thread shutdown event";

	if (!StartNewThread(&_playback.dmusic_thread, "ottd:dmusic", &MidiThreadProc)) return "Can't create MIDI output thread";

	return nullptr;
}


MusicDriver_DMusic::~MusicDriver_DMusic()
{
	this->Stop();
}


void MusicDriver_DMusic::Stop()
{
	_playback.StopThread();

	/* Unloaded any instruments we loaded. */
	if (!_dls_downloads.empty()) {
		IDirectMusicPortDownload *download_port = nullptr;
		_port->QueryInterface(IID_IDirectMusicPortDownload, (LPVOID *)&download_port);

		/* Instruments refer to waves. As the waves are at the beginning of the download list,
		 * do the unload from the back so that references are cleared properly. */
		for (std::vector<IDirectMusicDownload *>::reverse_iterator i = _dls_downloads.rbegin(); download_port != nullptr && i != _dls_downloads.rend(); i++) {
			download_port->Unload(*i);
			(*i)->Release();
		}
		_dls_downloads.clear();

		if (download_port != nullptr) download_port->Release();
	}

	if (_buffer != nullptr) {
		_buffer->Release();
		_buffer = nullptr;
	}

	if (_port != nullptr) {
		_port->Activate(FALSE);
		_port->Release();
		_port = nullptr;
	}

	if (_music != nullptr) {
		_music->Release();
		_music = nullptr;
	}

	CloseHandle(_playback.thread_event);

	CoUninitialize();
}


void MusicDriver_DMusic::PlaySong(const MusicSongInfo &song)
{
	std::lock_guard<std::mutex> lock(_playback.thread_mutex);

	if (!_playback.next_file.LoadSong(song)) return;

	_playback.next_segment.start = song.override_start;
	_playback.next_segment.end = song.override_end;
	_playback.next_segment.loop = song.loop;

	_playback.do_start = true;
	SetEvent(_playback.thread_event);
}


void MusicDriver_DMusic::StopSong()
{
	_playback.do_stop = true;
	SetEvent(_playback.thread_event);
}


bool MusicDriver_DMusic::IsSongPlaying()
{
	return _playback.playing || _playback.do_start;
}


void MusicDriver_DMusic::SetVolume(uint8_t vol)
{
	_playback.new_volume = vol;
}<|MERGE_RESOLUTION|>--- conflicted
+++ resolved
@@ -1122,11 +1122,7 @@
 		DEBUG(driver, 1, "Detected DirectMusic ports:");
 		for (int i = 0; _music->EnumPort(i, &caps) == S_OK; i++) {
 			if (caps.dwClass == DMUS_PC_OUTPUTCLASS) {
-<<<<<<< HEAD
-				DEBUG(driver, 1, " %d: %s%s", i, convert_from_fs(caps.wszDescription, desc, lengthof(desc)), i == pIdx ? " (selected)" : "");
-=======
-				Debug(driver, 1, " {}: {}{}", i, convert_from_fs(caps.wszDescription, desc), i == pIdx ? " (selected)" : "");
->>>>>>> 9965cd91
+				DEBUG(driver, 1, " %d: %s%s", i, convert_from_fs(caps.wszDescription, desc), i == pIdx ? " (selected)" : "");
 			}
 		}
 	}
