/*
 * This file is part of OpenTTD.
 * OpenTTD is free software; you can redistribute it and/or modify it under the terms of the GNU General Public License as published by the Free Software Foundation, version 2.
 * OpenTTD is distributed in the hope that it will be useful, but WITHOUT ANY WARRANTY; without even the implied warranty of MERCHANTABILITY or FITNESS FOR A PARTICULAR PURPOSE.
 * See the GNU General Public License for more details. You should have received a copy of the GNU General Public License along with OpenTTD. If not, see <http://www.gnu.org/licenses/>.
 */

/* @file midifile.cpp Parser for standard MIDI files */

#include "midifile.hpp"
#include "../fileio_func.h"
#include "../fileio_type.h"
#include "../string_func.h"
#include "../core/endian_func.hpp"
#include "../core/mem_func.hpp"
#include "../base_media_base.h"
#include "midi.h"

#include "../console_func.h"
#include "../console_internal.h"

/* SMF reader based on description at: http://www.somascape.org/midi/tech/mfile.html */


static MidiFile *_midifile_instance = nullptr;

/**
 * Retrieve a well-known MIDI system exclusive message.
 * @param msg Which sysex message to retrieve
 * @param[out] length Receives the length of the returned buffer
 * @return Pointer to byte buffer with sysex message
 */
const byte *MidiGetStandardSysexMessage(MidiSysexMessage msg, size_t &length)
{
	static byte reset_gm_sysex[] = { 0xF0, 0x7E, 0x7F, 0x09, 0x01, 0xF7 };
	static byte reset_gs_sysex[] = { 0xF0, 0x41, 0x10, 0x42, 0x12, 0x40, 0x00, 0x7F, 0x00, 0x41, 0xF7 };
	static byte reset_xg_sysex[] = { 0xF0, 0x43, 0x10, 0x4C, 0x00, 0x00, 0x7E, 0x00, 0xF7 };
	static byte roland_reverb_sysex[] = { 0xF0, 0x41, 0x10, 0x42, 0x12, 0x40, 0x01, 0x30, 0x02, 0x04, 0x00, 0x40, 0x40, 0x00, 0x00, 0x09, 0xF7 };

	switch (msg) {
		case MidiSysexMessage::ResetGM:
			length = lengthof(reset_gm_sysex);
			return reset_gm_sysex;
		case MidiSysexMessage::ResetGS:
			length = lengthof(reset_gs_sysex);
			return reset_gs_sysex;
		case MidiSysexMessage::ResetXG:
			length = lengthof(reset_xg_sysex);
			return reset_xg_sysex;
		case MidiSysexMessage::RolandSetReverb:
			length = lengthof(roland_reverb_sysex);
			return roland_reverb_sysex;
		default:
			NOT_REACHED();
	}
}

/**
 * Owning byte buffer readable as a stream.
 * RAII-compliant to make teardown in error situations easier.
 */
class ByteBuffer {
	std::vector<byte> buf;
	size_t pos;
public:
	/**
	 * Construct buffer from data in a file.
	 * If file does not have sufficient bytes available, the object is constructed
	 * in an error state, that causes all further function calls to fail.
	 * @param file file to read from at current position
	 * @param len number of bytes to read
	 */
	ByteBuffer(FILE *file, size_t len)
	{
		this->buf.resize(len);
		if (fread(this->buf.data(), 1, len, file) == len) {
			this->pos = 0;
		} else {
			/* invalid state */
			this->buf.clear();
		}
	}

	/**
	 * Return whether the buffer was constructed successfully.
	 * @return true is the buffer contains data
	 */
	bool IsValid() const
	{
		return !this->buf.empty();
	}

	/**
	 * Return whether reading has reached the end of the buffer.
	 * @return true if there are no more bytes available to read
	 */
	bool IsEnd() const
	{
		return this->pos >= this->buf.size();
	}

	/**
	 * Read a single byte from the buffer.
	 * @param[out] b returns the read value
	 * @return true if a byte was available for reading
	 */
	bool ReadByte(byte &b)
	{
		if (this->IsEnd()) return false;
		b = this->buf[this->pos++];
		return true;
	}

	/**
	 * Read a MIDI file variable length value.
	 * Each byte encodes 7 bits of the value, most-significant bits are encoded first.
	 * If the most significant bit in a byte is set, there are further bytes encoding the value.
	 * @param[out] res returns the read value
	 * @return true if there was data available
	 */
	bool ReadVariableLength(uint32 &res)
	{
		res = 0;
		byte b = 0;
		do {
			if (this->IsEnd()) return false;
			b = this->buf[this->pos++];
			res = (res << 7) | (b & 0x7F);
		} while (b & 0x80);
		return true;
	}

	/**
	 * Read bytes into a buffer.
	 * @param[out] dest buffer to copy into
	 * @param length number of bytes to read
	 * @return true if the requested number of bytes were available
	 */
	bool ReadBuffer(byte *dest, size_t length)
	{
		if (this->IsEnd()) return false;
		if (this->buf.size() - this->pos < length) return false;
		std::copy(std::begin(this->buf) + this->pos, std::begin(this->buf) + this->pos + length, dest);
		this->pos += length;
		return true;
	}

	/**
	 * Read bytes into a MidiFile::DataBlock.
	 * @param[out] dest DataBlock to copy into
	 * @param length number of bytes to read
	 * @return true if the requested number of bytes were available
	 */
	bool ReadDataBlock(MidiFile::DataBlock *dest, size_t length)
	{
		if (this->IsEnd()) return false;
		if (this->buf.size() - this->pos < length) return false;
		dest->data.insert(dest->data.end(), std::begin(this->buf) + this->pos, std::begin(this->buf) + this->pos + length);
		this->pos += length;
		return true;
	}

	/**
	 * Skip over a number of bytes in the buffer.
	 * @param count number of bytes to skip over
	 * @return true if there were enough bytes available
	 */
	bool Skip(size_t count)
	{
		if (this->IsEnd()) return false;
		if (this->buf.size() - this->pos < count) return false;
		this->pos += count;
		return true;
	}

	/**
	 * Go a number of bytes back to re-read.
	 * @param count number of bytes to go back
	 * @return true if at least count bytes had been read previously
	 */
	bool Rewind(size_t count)
	{
		if (count > this->pos) return false;
		this->pos -= count;
		return true;
	}
};

static bool ReadTrackChunk(FILE *file, MidiFile &target)
{
	byte buf[4];

	const byte magic[] = { 'M', 'T', 'r', 'k' };
	if (fread(buf, sizeof(magic), 1, file) != 1) {
		return false;
	}
	if (memcmp(magic, buf, sizeof(magic)) != 0) {
		return false;
	}

	/* Read chunk length and then the whole chunk */
	uint32 chunk_length;
	if (fread(&chunk_length, 1, 4, file) != 4) {
		return false;
	}
	chunk_length = FROM_BE32(chunk_length);

	ByteBuffer chunk(file, chunk_length);
	if (!chunk.IsValid()) {
		return false;
	}

	target.blocks.push_back(MidiFile::DataBlock());
	MidiFile::DataBlock *block = &target.blocks.back();

	byte last_status = 0;
	bool running_sysex = false;
	while (!chunk.IsEnd()) {
		/* Read deltatime for event, start new block */
		uint32 deltatime = 0;
		if (!chunk.ReadVariableLength(deltatime)) {
			return false;
		}
		if (deltatime > 0) {
			target.blocks.push_back(MidiFile::DataBlock(block->ticktime + deltatime));
			block = &target.blocks.back();
		}

		/* Read status byte */
		byte status;
		if (!chunk.ReadByte(status)) {
			return false;
		}

		if ((status & 0x80) == 0) {
			/* High bit not set means running status message, status is same as last
			 * convert to explicit status */
			chunk.Rewind(1);
			status = last_status;
			goto running_status;
		} else if ((status & 0xF0) != 0xF0) {
			/* Regular channel message */
			last_status = status;
		running_status:
			switch (status & 0xF0) {
				case MIDIST_NOTEOFF:
				case MIDIST_NOTEON:
				case MIDIST_POLYPRESS:
				case MIDIST_CONTROLLER:
				case MIDIST_PITCHBEND:
					/* 3 byte messages */
					block->data.push_back(status);
					if (!chunk.ReadDataBlock(block, 2)) {
						return false;
					}
					break;
				case MIDIST_PROGCHG:
				case MIDIST_CHANPRESS:
					/* 2 byte messages */
					block->data.push_back(status);
					if (!chunk.ReadByte(buf[0])) {
						return false;
					}
					block->data.push_back(buf[0]);
					break;
				default:
					NOT_REACHED();
			}
		} else if (status == MIDIST_SMF_META) {
			/* Meta event, read event type byte and data length */
			if (!chunk.ReadByte(buf[0])) {
				return false;
			}
			uint32 length = 0;
			if (!chunk.ReadVariableLength(length)) {
				return false;
			}
			switch (buf[0]) {
				case 0x2F:
					/* end of track, no more data (length != 0 is illegal) */
					return (length == 0);
				case 0x51:
					/* tempo change */
					if (length != 3) return false;
					if (!chunk.ReadBuffer(buf, 3)) return false;
					target.tempos.push_back(MidiFile::TempoChange(block->ticktime, buf[0] << 16 | buf[1] << 8 | buf[2]));
					break;
				default:
					/* unimportant meta event, skip over it */
					if (!chunk.Skip(length)) {
						return false;
					}
					break;
			}
		} else if (status == MIDIST_SYSEX || (status == MIDIST_SMF_ESCAPE  && running_sysex)) {
			/* System exclusive message */
			uint32 length = 0;
			if (!chunk.ReadVariableLength(length)) {
				return false;
			}
			block->data.push_back(0xF0);
			if (!chunk.ReadDataBlock(block, length)) {
				return false;
			}
			if (block->data.back() != 0xF7) {
				/* Engage Casio weirdo mode - convert to normal sysex */
				running_sysex = true;
				block->data.push_back(0xF7);
			} else {
				running_sysex = false;
			}
		} else if (status == MIDIST_SMF_ESCAPE) {
			/* Escape sequence */
			uint32 length = 0;
			if (!chunk.ReadVariableLength(length)) {
				return false;
			}
			if (!chunk.ReadDataBlock(block, length)) {
				return false;
			}
		} else {
			/* Messages undefined in standard midi files:
			 * 0xF1 - MIDI time code quarter frame
			 * 0xF2 - Song position pointer
			 * 0xF3 - Song select
			 * 0xF4 - undefined/reserved
			 * 0xF5 - undefined/reserved
			 * 0xF6 - Tune request for analog synths
			 * 0xF8..0xFE - System real-time messages
			 */
			return false;
		}
	}

	NOT_REACHED();
}

template<typename T>
bool TicktimeAscending(const T &a, const T &b)
{
	return a.ticktime < b.ticktime;
}

static bool FixupMidiData(MidiFile &target)
{
	/* Sort all tempo changes and events */
	std::sort(target.tempos.begin(), target.tempos.end(), TicktimeAscending<MidiFile::TempoChange>);
	std::sort(target.blocks.begin(), target.blocks.end(), TicktimeAscending<MidiFile::DataBlock>);

	if (target.tempos.empty()) {
		/* No tempo information, assume 120 bpm (500,000 microseconds per beat */
		target.tempos.push_back(MidiFile::TempoChange(0, 500000));
	}
	/* Add sentinel tempo at end */
	target.tempos.push_back(MidiFile::TempoChange(UINT32_MAX, 0));

	/* Merge blocks with identical tick times */
	std::vector<MidiFile::DataBlock> merged_blocks;
	uint32 last_ticktime = 0;
	for (size_t i = 0; i < target.blocks.size(); i++) {
		MidiFile::DataBlock &block = target.blocks[i];
		if (block.data.empty()) {
			continue;
		} else if (block.ticktime > last_ticktime || merged_blocks.empty()) {
			merged_blocks.push_back(block);
			last_ticktime = block.ticktime;
		} else {
			merged_blocks.back().data.insert(merged_blocks.back().data.end(), block.data.begin(), block.data.end());
		}
	}
	std::swap(merged_blocks, target.blocks);

	/* Annotate blocks with real time */
	last_ticktime = 0;
	uint32 last_realtime = 0;
	size_t cur_tempo = 0, cur_block = 0;
	while (cur_block < target.blocks.size()) {
		MidiFile::DataBlock &block = target.blocks[cur_block];
		MidiFile::TempoChange &tempo = target.tempos[cur_tempo];
		MidiFile::TempoChange &next_tempo = target.tempos[cur_tempo + 1];
		if (block.ticktime <= next_tempo.ticktime) {
			/* block is within the current tempo */
			int64 tickdiff = block.ticktime - last_ticktime;
			last_ticktime = block.ticktime;
			last_realtime += uint32(tickdiff * tempo.tempo / target.tickdiv);
			block.realtime = last_realtime;
			cur_block++;
		} else {
			/* tempo change occurs before this block */
			int64 tickdiff = next_tempo.ticktime - last_ticktime;
			last_ticktime = next_tempo.ticktime;
			last_realtime += uint32(tickdiff * tempo.tempo / target.tickdiv); // current tempo until the tempo change
			cur_tempo++;
		}
	}

	return true;
}

/**
 * Read the header of a standard MIDI file.
 * @param[in] filename name of file to read from
 * @param[out] header filled with data read
 * @return true if the file could be opened and contained a header with correct format
 */
bool MidiFile::ReadSMFHeader(const char *filename, SMFHeader &header)
{
	FILE *file = FioFOpenFile(filename, "rb", Subdirectory::BASESET_DIR);
	if (!file) return false;
	bool result = ReadSMFHeader(file, header);
	FioFCloseFile(file);
	return result;
}

/**
 * Read the header of a standard MIDI file.
 * The function will consume 14 bytes from the current file pointer position.
 * @param[in] file open file to read from (should be in binary mode)
 * @param[out] header filled with data read
 * @return true if a header in correct format could be read from the file
 */
bool MidiFile::ReadSMFHeader(FILE *file, SMFHeader &header)
{
	/* Try to read header, fixed size */
	byte buffer[14];
	if (fread(buffer, sizeof(buffer), 1, file) != 1) {
		return false;
	}

	/* Check magic, 'MThd' followed by 4 byte length indicator (always = 6 in SMF) */
	const byte magic[] = { 'M', 'T', 'h', 'd', 0x00, 0x00, 0x00, 0x06 };
	if (MemCmpT(buffer, magic, sizeof(magic)) != 0) {
		return false;
	}

	/* Read the parameters of the file */
	header.format = (buffer[8] << 8) | buffer[9];
	header.tracks = (buffer[10] << 8) | buffer[11];
	header.tickdiv = (buffer[12] << 8) | buffer[13];
	return true;
}

/**
 * Load a standard MIDI file.
 * @param filename name of the file to load
 * @returns true if loaded was successful
 */
bool MidiFile::LoadFile(const char *filename)
{
	_midifile_instance = this;

	this->blocks.clear();
	this->tempos.clear();
	this->tickdiv = 0;

	bool success = false;
	FILE *file = FioFOpenFile(filename, "rb", Subdirectory::BASESET_DIR);
	if (file == nullptr) return false;

	SMFHeader header;
	if (!ReadSMFHeader(file, header)) goto cleanup;

	/* Only format 0 (single-track) and format 1 (multi-track single-song) are accepted for now */
	if (header.format != 0 && header.format != 1) goto cleanup;
	/* Doesn't support SMPTE timecode files */
	if ((header.tickdiv & 0x8000) != 0) goto cleanup;

	this->tickdiv = header.tickdiv;

	for (; header.tracks > 0; header.tracks--) {
		if (!ReadTrackChunk(file, *this)) {
			goto cleanup;
		}
	}

	success = FixupMidiData(*this);

cleanup:
	FioFCloseFile(file);
	return success;
}


/**
 * Decoder for "MPS MIDI" format data.
 * This format for MIDI music is also used in a few other Microprose games contemporary with Transport Tycoon.
 *
 * The song data are usually packed inside a CAT file, with one CAT chunk per song. The song titles are used as names for the CAT chunks.
 *
 * Unlike the Standard MIDI File format, which is based on the IFF structure, the MPS MIDI format is best described as two linked lists of sub-tracks,
 * the first list contains a number of reusable "segments", and the second list contains the "master tracks". Each list is prefixed with a byte
 * giving the number of elements in the list, and the actual list is just a byte count (BE16 format) for the segment/track followed by the actual data,
 * there is no index as such, so the entire data must be seeked through to build an index.
 *
 * The actual MIDI data inside each track is almost standard MIDI, prefixing every event with a delay, encoded using the same variable-length format
 * used in SMF. A few status codes have changed meaning in MPS MIDI: 0xFE changes control from master track to a segment, 0xFD returns from a segment
 * to the master track, and 0xFF is used to end the song. (In Standard MIDI all those values must only occur in real-time data.)
 *
 * As implemented in the original decoder, there is no support for recursively calling segments from segments, i.e. code 0xFE must only occur in
 * a master track, and code 0xFD must only occur in a segment. There are no checks made for this, it's assumed that the only input data will ever
 * be the original game music, not music from other games, or new productions.
 *
 * Additionally, some program change and controller events are given special meaning, see comments in the code.
 */
struct MpsMachine {
	/** Starting parameter and playback status for one channel/track */
	struct Channel {
		byte cur_program;    ///< program selected, used for velocity scaling (lookup into programvelocities array)
		byte running_status; ///< last midi status code seen
		uint16 delay;        ///< frames until next command
		uint32 playpos;      ///< next byte to play this channel from
		uint32 startpos;     ///< start position of master track
		uint32 returnpos;    ///< next return position after playing a segment
		Channel() : cur_program(0xFF), running_status(0), delay(0), playpos(0), startpos(0), returnpos(0) { }
	};
	Channel channels[16];         ///< playback status for each MIDI channel
	std::vector<uint32> segments; ///< pointers into songdata to repeatable data segments
	int16 tempo_ticks;            ///< ticker that increments when playing a frame, decrements before playing a frame
	int16 current_tempo;          ///< threshold for actually playing a frame
	int16 initial_tempo;          ///< starting tempo of song
	bool shouldplayflag;          ///< not-end-of-song flag

	static const int TEMPO_RATE;
	static const byte programvelocities[128];

	const byte *songdata; ///< raw data array
	size_t songdatalen;   ///< length of song data
	MidiFile &target;     ///< recipient of data

	/** Overridden MIDI status codes used in the data format */
	enum MpsMidiStatus {
		MPSMIDIST_SEGMENT_RETURN = 0xFD, ///< resume playing master track from stored position
		MPSMIDIST_SEGMENT_CALL   = 0xFE, ///< store current position of master track playback, and begin playback of a segment
		MPSMIDIST_ENDSONG        = 0xFF, ///< immediately end the song
	};

	static void AddMidiData(MidiFile::DataBlock &block, byte b1, byte b2)
	{
		block.data.push_back(b1);
		block.data.push_back(b2);
	}
	static void AddMidiData(MidiFile::DataBlock &block, byte b1, byte b2, byte b3)
	{
		block.data.push_back(b1);
		block.data.push_back(b2);
		block.data.push_back(b3);
	}

	/**
	 * Construct a TTD DOS music format decoder.
	 * @param data Buffer of song data from CAT file, ownership remains with caller
	 * @param length Length of the data buffer in bytes
	 * @param target MidiFile object to add decoded data to
	 */
	MpsMachine(const byte *data, size_t length, MidiFile &target)
		: songdata(data), songdatalen(length), target(target)
	{
		uint32 pos = 0;
		int loopmax;
		int loopidx;

		/* First byte is the initial "tempo" */
		this->initial_tempo = this->songdata[pos++];

		/* Next byte is a count of callable segments */
		loopmax = this->songdata[pos++];
		for (loopidx = 0; loopidx < loopmax; loopidx++) {
			/* Segments form a linked list in the stream,
			 * first two bytes in each is an offset to the next.
			 * Two bytes between offset to next and start of data
			 * are unaccounted for. */
			this->segments.push_back(pos + 4);
			pos += FROM_LE16(*(const int16 *)(this->songdata + pos));
		}

		/* After segments follows list of master tracks for each channel,
		 * also prefixed with a byte counting actual tracks. */
		loopmax = this->songdata[pos++];
		for (loopidx = 0; loopidx < loopmax; loopidx++) {
			/* Similar structure to segments list, but also has
			 * the MIDI channel number as a byte before the offset
			 * to next track. */
			byte ch = this->songdata[pos++];
			this->channels[ch].startpos = pos + 4;
			pos += FROM_LE16(*(const int16 *)(this->songdata + pos));
		}
	}

	/**
	 * Read an SMF-style variable length value (note duration) from songdata.
	 * @param pos Position to read from, updated to point to next byte after the value read
	 * @return Value read from data stream
	 */
	uint16 ReadVariableLength(uint32 &pos)
	{
		byte b = 0;
		uint16 res = 0;
		do {
			b = this->songdata[pos++];
			res = (res << 7) + (b & 0x7F);
		} while (b & 0x80);
		return res;
	}

	/**
	 * Prepare for playback from the beginning. Resets the song pointer for every track to the beginning.
	 */
	void RestartSong()
	{
		for (int ch = 0; ch < 16; ch++) {
			Channel &chandata = this->channels[ch];
			if (chandata.startpos != 0) {
				/* Active track, set position to beginning */
				chandata.playpos = chandata.startpos;
				chandata.delay = this->ReadVariableLength(chandata.playpos);
			} else {
				/* Inactive track, mark as such */
				chandata.playpos = 0;
				chandata.delay = 0;
			}
		}
	}

	/**
	 * Play one frame of data from one channel
	 */
	uint16 PlayChannelFrame(MidiFile::DataBlock &outblock, int channel)
	{
		uint16 newdelay = 0;
		byte b1, b2;
		Channel &chandata = this->channels[channel];

		do {
			/* Read command/status byte */
			b1 = this->songdata[chandata.playpos++];

			/* Command 0xFE, call segment from master track */
			if (b1 == MPSMIDIST_SEGMENT_CALL) {
				b1 = this->songdata[chandata.playpos++];
				chandata.returnpos = chandata.playpos;
				chandata.playpos = this->segments[b1];
				newdelay = this->ReadVariableLength(chandata.playpos);
				if (newdelay == 0) {
					continue;
				}
				return newdelay;
			}

			/* Command 0xFD, return from segment to master track */
			if (b1 == MPSMIDIST_SEGMENT_RETURN) {
				chandata.playpos = chandata.returnpos;
				chandata.returnpos = 0;
				newdelay = this->ReadVariableLength(chandata.playpos);
				if (newdelay == 0) {
					continue;
				}
				return newdelay;
			}

			/* Command 0xFF, end of song */
			if (b1 == MPSMIDIST_ENDSONG) {
				this->shouldplayflag = false;
				return 0;
			}

			/* Regular MIDI channel message status byte */
			if (b1 >= 0x80) {
				/* Save the status byte as running status for the channel
				 * and read another byte for first parameter to command */
				chandata.running_status = b1;
				b1 = this->songdata[chandata.playpos++];
			}

			switch (chandata.running_status & 0xF0) {
				case MIDIST_NOTEOFF:
				case MIDIST_NOTEON:
					b2 = this->songdata[chandata.playpos++];
					if (b2 != 0) {
						/* Note on, read velocity and scale according to rules */
						int16 velocity;
						if (channel == 9) {
							/* Percussion channel, fixed velocity scaling not in the table */
							velocity = (int16)b2 * 0x50;
						} else {
							/* Regular channel, use scaling from table */
							velocity = b2 * programvelocities[chandata.cur_program];
						}
						b2 = (velocity / 128) & 0x00FF;
						AddMidiData(outblock, MIDIST_NOTEON + channel, b1, b2);
					} else {
						/* Note off */
						AddMidiData(outblock, MIDIST_NOTEON + channel, b1, 0);
					}
					break;
				case MIDIST_CONTROLLER:
					b2 = this->songdata[chandata.playpos++];
					if (b1 == MIDICT_MODE_MONO) {
						/* Unknown what the purpose of this is.
						 * Occurs in "Can't get There from Here" and in "Aliens Ate my Railway" a few times each.
						 * Possibly intended to give hints to other (non-GM) music drivers decoding the song.
						 */
						break;
					} else if (b1 == 0) {
						/* Standard MIDI controller 0 is "bank select", override meaning to change tempo.
						 * This is not actually used in any of the original songs. */
						if (b2 != 0) {
							this->current_tempo = ((int)b2) * 48 / 60;
						}
						break;
					} else if (b1 == MIDICT_EFFECTS1) {
						/* Override value of this controller, default mapping is Reverb Send Level according to MMA RP-023.
						 * Unknown what the purpose of this particular value is. */
						b2 = 30;
					}
					AddMidiData(outblock, MIDIST_CONTROLLER + channel, b1, b2);
					break;
				case MIDIST_PROGCHG:
					if (b1 == 0x7E) {
						/* Program change to "Applause" is originally used
						 * to cause the song to loop, but that gets handled
						 * separately in the output driver here.
						 * Just end the song. */
						this->shouldplayflag = false;
						break;
					}
					/* Used for note velocity scaling lookup */
					chandata.cur_program = b1;
					/* Two programs translated to a third, this is likely to
					 * provide three different velocity scalings of "brass". */
					if (b1 == 0x57 || b1 == 0x3F) {
						b1 = 0x3E;
					}
					AddMidiData(outblock, MIDIST_PROGCHG + channel, b1);
					break;
				case MIDIST_PITCHBEND:
					b2 = this->songdata[chandata.playpos++];
					AddMidiData(outblock, MIDIST_PITCHBEND + channel, b1, b2);
					break;
				default:
					break;
			}

			newdelay = this->ReadVariableLength(chandata.playpos);
		} while (newdelay == 0);

		return newdelay;
	}

	/**
	 * Play one frame of data into a block.
	 */
	bool PlayFrame(MidiFile::DataBlock &block)
	{
		/* Update tempo/ticks counter */
		this->tempo_ticks -= this->current_tempo;
		if (this->tempo_ticks > 0) {
			return true;
		}
		this->tempo_ticks += TEMPO_RATE;

		/* Look over all channels, play those active */
		for (int ch = 0; ch < 16; ch++) {
			Channel &chandata = this->channels[ch];
			if (chandata.playpos != 0) {
				if (chandata.delay == 0) {
					chandata.delay = this->PlayChannelFrame(block, ch);
				}
				chandata.delay--;
			}
		}

		return this->shouldplayflag;
	}

	/**
	 * Perform playback of whole song.
	 */
	bool PlayInto()
	{
		/* Tempo seems to be handled as TEMPO_RATE = 148 ticks per second.
		 * Use this as the tickdiv, and define the tempo to be somewhat less than one second (1M microseconds) per quarter note.
		 * This value was found experimentally to give a very close approximation of the correct playback speed.
		 * MIDI software loading exported files will show a bogus tempo, but playback will be correct. */
		this->target.tickdiv = TEMPO_RATE;
		this->target.tempos.push_back(MidiFile::TempoChange(0, 980500));

		/* Initialize playback simulation */
		this->RestartSong();
		this->shouldplayflag = true;
		this->current_tempo = (int32)this->initial_tempo * 24 / 60;
		this->tempo_ticks = this->current_tempo;

		/* Always reset percussion channel to program 0 */
		this->target.blocks.push_back(MidiFile::DataBlock());
		AddMidiData(this->target.blocks.back(), MIDIST_PROGCHG + 9, 0x00);

		/* Technically should be an endless loop, but having
		 * a maximum (about 10 minutes) avoids getting stuck,
		 * in case of corrupted data. */
<<<<<<< HEAD
		for (uint32 tick = 0; tick < 100000; tick+=1) {
=======
		for (uint32_t tick = 0; tick < 100000; tick += 1) {
>>>>>>> 623df6b9
			this->target.blocks.push_back(MidiFile::DataBlock());
			auto &block = this->target.blocks.back();
			block.ticktime = tick;
			if (!this->PlayFrame(block)) {
				break;
			}
		}
		return true;
	}
};
/** Frames/ticks per second for music playback */
const int MpsMachine::TEMPO_RATE = 148;
/** Base note velocities for various GM programs */
const byte MpsMachine::programvelocities[128] = {
	100, 100, 100, 100, 100,  90, 100, 100, 100, 100, 100,  90, 100, 100, 100, 100,
	100, 100,  85, 100, 100, 100, 100, 100, 100, 100, 100, 100,  90,  90, 110,  80,
	100, 100, 100,  90,  70, 100, 100, 100, 100, 100, 100, 100, 100, 100, 100, 100,
	100, 100,  90, 100, 100, 100, 100, 100, 100, 120, 100, 100, 100, 120, 100, 127,
	100, 100,  90, 100, 100, 100, 100, 100, 100,  95, 100, 100, 100, 100, 100, 100,
	100, 100, 100, 100, 100, 100, 100, 115, 100, 100, 100, 100, 100, 100, 100, 100,
	100, 100, 100, 100, 100, 100, 100, 100, 100, 100, 100, 100, 100, 100, 100, 100,
	100, 100, 100, 100, 100, 100, 100, 100, 100, 100, 100, 100, 100, 100, 100, 100,
};

/**
 * Create MIDI data from song data for the original Microprose music drivers.
 * @param data pointer to block of data
 * @param length size of data in bytes
 * @return true if the data could be loaded
 */
bool MidiFile::LoadMpsData(const byte *data, size_t length)
{
	_midifile_instance = this;

	MpsMachine machine(data, length, *this);
	return machine.PlayInto() && FixupMidiData(*this);
}

bool MidiFile::LoadSong(const MusicSongInfo &song)
{
	switch (song.filetype) {
		case MTT_STANDARDMIDI:
			return this->LoadFile(song.filename.c_str());
		case MTT_MPSMIDI:
		{
			size_t songdatalen = 0;
			byte *songdata = GetMusicCatEntryData(song.filename, song.cat_index, songdatalen);
			if (songdata != nullptr) {
				bool result = this->LoadMpsData(songdata, songdatalen);
				free(songdata);
				return result;
			} else {
				return false;
			}
		}
		default:
			NOT_REACHED();
	}
}

/**
 * Move data from other to this, and clears other.
 * @param other object containing loaded data to take over
 */
void MidiFile::MoveFrom(MidiFile &other)
{
	std::swap(this->blocks, other.blocks);
	std::swap(this->tempos, other.tempos);
	this->tickdiv = other.tickdiv;

	_midifile_instance = this;

	other.blocks.clear();
	other.tempos.clear();
	other.tickdiv = 0;
}

static void WriteVariableLen(FILE *f, uint32 value)
{
	if (value <= 0x7F) {
		byte tb = value;
		fwrite(&tb, 1, 1, f);
	} else if (value <= 0x3FFF) {
		byte tb[2];
		tb[1] =  value & 0x7F;         value >>= 7;
		tb[0] = (value & 0x7F) | 0x80; value >>= 7;
		fwrite(tb, 1, sizeof(tb), f);
	} else if (value <= 0x1FFFFF) {
		byte tb[3];
		tb[2] =  value & 0x7F;         value >>= 7;
		tb[1] = (value & 0x7F) | 0x80; value >>= 7;
		tb[0] = (value & 0x7F) | 0x80; value >>= 7;
		fwrite(tb, 1, sizeof(tb), f);
	} else if (value <= 0x0FFFFFFF) {
		byte tb[4];
		tb[3] =  value & 0x7F;         value >>= 7;
		tb[2] = (value & 0x7F) | 0x80; value >>= 7;
		tb[1] = (value & 0x7F) | 0x80; value >>= 7;
		tb[0] = (value & 0x7F) | 0x80; value >>= 7;
		fwrite(tb, 1, sizeof(tb), f);
	}
}

/**
 * Write a Standard MIDI File containing the decoded music.
 * @param filename Name of file to write to
 * @return True if the file was written to completion
 */
bool MidiFile::WriteSMF(const char *filename)
{
	FILE *f = FioFOpenFile(filename, "wb", Subdirectory::NO_DIRECTORY);
	if (!f) {
		return false;
	}

	/* SMF header */
	const byte fileheader[] = {
		'M', 'T', 'h', 'd',     // block name
		0x00, 0x00, 0x00, 0x06, // BE32 block length, always 6 bytes
		0x00, 0x00,             // writing format 0 (all in one track)
		0x00, 0x01,             // containing 1 track (BE16)
		(byte)(this->tickdiv >> 8), (byte)this->tickdiv, // tickdiv in BE16
	};
	fwrite(fileheader, sizeof(fileheader), 1, f);

	/* Track header */
	const byte trackheader[] = {
		'M', 'T', 'r', 'k', // block name
		0, 0, 0, 0,         // BE32 block length, unknown at this time
	};
	fwrite(trackheader, sizeof(trackheader), 1, f);
	/* Determine position to write the actual track block length at */
	size_t tracksizepos = ftell(f) - 4;

	/* Write blocks in sequence */
	uint32 lasttime = 0;
	size_t nexttempoindex = 0;
	for (size_t bi = 0; bi < this->blocks.size(); bi++) {
		DataBlock &block = this->blocks[bi];
		TempoChange &nexttempo = this->tempos[nexttempoindex];

		uint32 timediff = block.ticktime - lasttime;

		/* Check if there is a tempo change before this block */
		if (nexttempo.ticktime < block.ticktime) {
			timediff = nexttempo.ticktime - lasttime;
		}

		/* Write delta time for block */
		lasttime += timediff;
		bool needtime = false;
		WriteVariableLen(f, timediff);

		/* Write tempo change if there is one */
		if (nexttempo.ticktime <= block.ticktime) {
			byte tempobuf[6] = { MIDIST_SMF_META, 0x51, 0x03, 0, 0, 0 };
			tempobuf[3] = (nexttempo.tempo & 0x00FF0000) >> 16;
			tempobuf[4] = (nexttempo.tempo & 0x0000FF00) >>  8;
			tempobuf[5] = (nexttempo.tempo & 0x000000FF);
			fwrite(tempobuf, sizeof(tempobuf), 1, f);
			nexttempoindex++;
			needtime = true;
		}
		/* If a tempo change occurred between two blocks, rather than
		 * at start of this one, start over with delta time for the block. */
		if (nexttempo.ticktime < block.ticktime) {
			/* Start loop over at same index */
			bi--;
			continue;
		}

		/* Write each block data command */
		byte *dp = block.data.data();
		while (dp < block.data.data() + block.data.size()) {
			/* Always zero delta time inside blocks */
			if (needtime) {
				fputc(0, f);
			}
			needtime = true;

			/* Check message type and write appropriate number of bytes */
			switch (*dp & 0xF0) {
				case MIDIST_NOTEOFF:
				case MIDIST_NOTEON:
				case MIDIST_POLYPRESS:
				case MIDIST_CONTROLLER:
				case MIDIST_PITCHBEND:
					fwrite(dp, 1, 3, f);
					dp += 3;
					continue;
				case MIDIST_PROGCHG:
				case MIDIST_CHANPRESS:
					fwrite(dp, 1, 2, f);
					dp += 2;
					continue;
			}

			/* Sysex needs to measure length and write that as well */
			if (*dp == MIDIST_SYSEX) {
				fwrite(dp, 1, 1, f);
				dp++;
				byte *sysexend = dp;
				while (*sysexend != MIDIST_ENDSYSEX) sysexend++;
				ptrdiff_t sysexlen = sysexend - dp;
				WriteVariableLen(f, sysexlen);
				fwrite(dp, 1, sysexend - dp, f);
				dp = sysexend + 1;
				continue;
			}

			/* Fail for any other commands */
			fclose(f);
			return false;
		}
	}

	/* End of track marker */
	static const byte track_end_marker[] = { 0x00, MIDIST_SMF_META, 0x2F, 0x00 };
	fwrite(&track_end_marker, sizeof(track_end_marker), 1, f);

	/* Fill out the RIFF block length */
	size_t trackendpos = ftell(f);
	fseek(f, tracksizepos, SEEK_SET);
	uint32 tracksize = (uint32)(trackendpos - tracksizepos - 4); // blindly assume we never produce files larger than 2 GB
	tracksize = TO_BE32(tracksize);
	fwrite(&tracksize, 4, 1, f);

	fclose(f);
	return true;
}

/**
 * Get the name of a Standard MIDI File for a given song.
 * For songs already in SMF format, just returns the original.
 * Otherwise the song is converted, written to a temporary-ish file, and the written filename is returned.
 * @param song Song definition to query
 * @return Full filename string, empty string if failed
 */
std::string MidiFile::GetSMFFile(const MusicSongInfo &song)
{
	if (song.filetype == MTT_STANDARDMIDI) {
		std::string filename = FioFindFullPath(Subdirectory::BASESET_DIR, song.filename);
		if (!filename.empty()) return filename;
		filename = FioFindFullPath(Subdirectory::OLD_GM_DIR, song.filename);
		if (!filename.empty()) return filename;

		return std::string();
	}

	if (song.filetype != MTT_MPSMIDI) return std::string();

	char basename[MAX_PATH];
	{
		const char *fnstart = strrchr(song.filename.c_str(), PATHSEPCHAR);
		if (fnstart == nullptr) {
			fnstart = song.filename.c_str();
		} else {
			fnstart++;
		}

		/* Remove all '.' characters from filename */
		char *wp = basename;
		for (const char *rp = fnstart; *rp != '\0'; rp++) {
			if (*rp != '.') *wp++ = *rp;
		}
		*wp++ = '\0';
	}

	std::string tempdirname = FioGetDirectory(Searchpath::SP_AUTODOWNLOAD_DIR, Subdirectory::BASESET_DIR);
	tempdirname += basename;
	AppendPathSeparator(tempdirname);
	FioCreateDirectory(tempdirname);

	std::string output_filename = tempdirname + std::to_string(song.cat_index) + ".mid";

	if (FileExists(output_filename)) {
		/* If the file already exists, assume it's the correct decoded data */
		return output_filename;
	}

	byte *data;
	size_t datalen;
	data = GetMusicCatEntryData(song.filename, song.cat_index, datalen);
	if (data == nullptr) return std::string();

	MidiFile midifile;
	if (!midifile.LoadMpsData(data, datalen)) {
		free(data);
		return std::string();
	}
	free(data);

	if (midifile.WriteSMF(output_filename.c_str())) {
		return output_filename;
	} else {
		return std::string();
	}
}


static bool CmdDumpSMF(byte argc, char *argv[])
{
	if (argc == 0) {
		IConsolePrint(CC_WARNING, "Write the current song to a Standard MIDI File. Usage: 'dumpsmf <filename>'");
		return true;
	}
	if (argc != 2) {
		IConsolePrint(CC_WARNING, "You must specify a filename to write MIDI data to.");
		return false;
	}

	if (_midifile_instance == nullptr) {
		IConsolePrint(CC_ERROR, "There is no MIDI file loaded currently, make sure music is playing, and you're using a driver that works with raw MIDI.");
		return false;
	}

	char fnbuf[MAX_PATH] = { 0 };
	if (seprintf(fnbuf, lastof(fnbuf), "%s%s", FiosGetScreenshotDir(), argv[1]) >= (int)lengthof(fnbuf)) {
		IConsolePrint(CC_ERROR, "Filename too long.");
		return false;
	}
	IConsolePrintF(CC_INFO, "Dumping MIDI to: %s", fnbuf);

	if (_midifile_instance->WriteSMF(fnbuf)) {
		IConsolePrint(CC_INFO, "File written successfully.");
		return true;
	} else {
		IConsolePrint(CC_ERROR, "An error occurred writing MIDI file.");
		return false;
	}
}

static void RegisterConsoleMidiCommands()
{
	static bool registered = false;
	if (!registered) {
		IConsole::CmdRegister("dumpsmf", CmdDumpSMF);
		registered = true;
	}
}

MidiFile::MidiFile()
{
	RegisterConsoleMidiCommands();
}

MidiFile::~MidiFile()
{
	if (_midifile_instance == this) {
		_midifile_instance = nullptr;
	}
}
<|MERGE_RESOLUTION|>--- conflicted
+++ resolved
@@ -797,11 +797,7 @@
 		/* Technically should be an endless loop, but having
 		 * a maximum (about 10 minutes) avoids getting stuck,
 		 * in case of corrupted data. */
-<<<<<<< HEAD
-		for (uint32 tick = 0; tick < 100000; tick+=1) {
-=======
 		for (uint32_t tick = 0; tick < 100000; tick += 1) {
->>>>>>> 623df6b9
 			this->target.blocks.push_back(MidiFile::DataBlock());
 			auto &block = this->target.blocks.back();
 			block.ticktime = tick;
